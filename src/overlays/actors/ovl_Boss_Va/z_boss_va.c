/*
 * File: z_boss_va.c
 * Overlay: ovl_Boss_Va
 * Description: Barinade
 */

#include "z_boss_va.h"
#include "assets/objects/object_bv/object_bv.h"
#include "overlays/actors/ovl_En_Boom/z_en_boom.h"
#include "assets/objects/gameplay_keep/gameplay_keep.h"

#define FLAGS (ACTOR_FLAG_0 | ACTOR_FLAG_2 | ACTOR_FLAG_4 | ACTOR_FLAG_5)

#define GET_BODY(this) ((BossVa*)(this)->actor.parent)
#define vaGorePulse offset.x
#define vaGorePulseRate offset.y
#define vaBariUnused headRot
#define vaCamRotMod headRot.x
#define vaBodySpinRate headRot.y

#define PHASE_2 3
#define PHASE_3 9
#define PHASE_4 15
#define PHASE_DEATH 18

#define BOSS_VA_EFFECT_COUNT 400

typedef struct BossVaEffect {
    /* 0x00 */ Vec3f pos;
    /* 0x0C */ Vec3f velocity;
    /* 0x18 */ Vec3f accel;
    /* 0x24 */ u8 type;
    /* 0x26 */ u16 timer;
    /* 0x28 */ s16 mode;
    /* 0x2A */ Vec3s rot;
    /* 0x30 */ s16 primColor[4];
    /* 0x38 */ s16 envColor[4];
    /* 0x40 */ f32 scale;
    /* 0x44 */ f32 scaleMod;
    /* 0x48 */ Vec3f offset;
    /* 0x54 */ struct BossVa* parent;
} BossVaEffect; // size = 0x58

typedef enum {
    /* 0 */ VA_NONE,
    /* 1 */ VA_LARGE_SPARK,
    /* 2 */ VA_BLAST_SPARK,
    /* 3 */ VA_SMALL_SPARK,
    /* 4 */ VA_SPARK_BALL,
    /* 5 */ VA_ZAP_CHARGE,
    /* 6 */ VA_BLOOD,
    /* 7 */ VA_TUMOR,
    /* 8 */ VA_GORE
} BossVaEffectType;

typedef enum {
    /* 1 */ SPARK_TETHER = 1,
    /* 2 */ SPARK_BARI,
    /* 3 */ SPARK_BLAST,
    /* 4 */ SPARK_UNUSED,
    /* 5 */ SPARK_BODY,
    /* 6 */ SPARK_LINK
} BossVaSparkMode;

typedef enum {
    /* 0 */ BLOOD_DROPLET,
    /* 1 */ BLOOD_SPLATTER,
    /* 2 */ BLOOD_SPOT
} BossVaBloodMode;

typedef enum {
    /* 0 */ TUMOR_UNUSED,
    /* 1 */ TUMOR_BODY,
    /* 2 */ TUMOR_ARM
} BossVaTumorMode;

typedef enum {
    /* 0 */ GORE_PERMANENT,
    /* 1 */ GORE_FLOOR,
    /* 2 */ GORE_FADING
} BossVaGoreMode;

typedef enum {
    /* -5 */ INTRO_UNUSED_START = -5,
    /* -4 */ INTRO_START,
    /* -3 */ INTRO_LOOK_DOOR,
    /* -2 */ INTRO_CLOSE_DOOR,
    /* -1 */ INTRO_DOOR_SHUT,
    /*  0 */ INTRO_CRACKLE,
    /*  1 */ INTRO_SPAWN_BARI,
    /*  2 */ INTRO_LOOK_BARI,
    /*  3 */ INTRO_REVERSE_CAMERA,
    /*  4 */ INTRO_SUPPORT_CAMERA,
    /*  5 */ INTRO_BODY_SOUND,
    /*  6 */ INTRO_LOOK_SUPPORT,
    /*  7 */ INTRO_UNUSED_CALL_BARI,
    /*  8 */ INTRO_CALL_BARI,
    /*  9 */ INTRO_ATTACH_BARI,
    /* 10 */ INTRO_TITLE,
    /* 11 */ INTRO_BRIGHTEN,
    /* 12 */ INTRO_FINISH,
    /* 13 */ BOSSVA_BATTLE,
    /* 14 */ DEATH_START,
    /* 15 */ DEATH_BODY_TUMORS,
    /* 16 */ DEATH_ZAPPER_1,
    /* 17 */ DEATH_ZAPPER_2,
    /* 18 */ DEATH_ZAPPER_3,
    /* 19 */ DEATH_SHELL_BURST,
    /* 20 */ DEATH_CORE_TUMORS,
    /* 21 */ DEATH_CORE_DEAD,
    /* 22 */ DEATH_CORE_BURST,
    /* 23 */ DEATH_MUSIC,
    /* 24 */ DEATH_FINISH
} BossVaCutscene;

void BossVa_Init(Actor* thisx, PlayState* play2);
void BossVa_Destroy(Actor* thisx, PlayState* play);
void BossVa_Update(Actor* thisx, PlayState* play2);
void BossVa_Draw(Actor* thisx, PlayState* play);

void BossVa_UpdateEffects(PlayState* play);
void BossVa_DrawEffects(BossVaEffect* effect, PlayState* play);
void BossVa_DrawDoor(PlayState* play, s16 scale);

void BossVa_SetupIntro(BossVa* this);
void BossVa_SetupBodyPhase1(BossVa* this);
void BossVa_SetupBodyPhase2(BossVa* this, PlayState* play);
void BossVa_SetupBodyPhase3(BossVa* this);
void BossVa_SetupBodyPhase4(BossVa* this, PlayState* play);
void BossVa_SetupBodyDeath(BossVa* this, PlayState* play);

void BossVa_SetupSupportIntro(BossVa* this, PlayState* play);
void BossVa_SetupSupportAttached(BossVa* this, PlayState* play);
void BossVa_SetupSupportCut(BossVa* this, PlayState* play);

void BossVa_SetupZapperIntro(BossVa* this, PlayState* play);
void BossVa_SetupZapperAttack(BossVa* this, PlayState* play);
void BossVa_SetupZapperEnraged(BossVa* this, PlayState* play);
void BossVa_SetupZapperDamaged(BossVa* this, PlayState* play);
void BossVa_SetupZapperHold(BossVa* this, PlayState* play);

void BossVa_SetupStump(BossVa* this, PlayState* play);

void BossVa_SetupDoor(BossVa* this, PlayState* play);

void BossVa_SetupBariIntro(BossVa* this, PlayState* play);
void BossVa_SetupBariPhase2Attack(BossVa* this, PlayState* play);
void BossVa_SetupBariPhase3Attack(BossVa* this, PlayState* play);
void BossVa_SetupBariPhase3Stunned(BossVa* this, PlayState* play);
void BossVa_SetupBariDeath(BossVa* this);

void BossVa_BodyIntro(BossVa* this, PlayState* play);
void BossVa_BodyPhase1(BossVa* this, PlayState* play);
void BossVa_BodyPhase2(BossVa* this, PlayState* play);
void BossVa_BodyPhase3(BossVa* this, PlayState* play);
void BossVa_BodyPhase4(BossVa* this, PlayState* play);
void BossVa_BodyDeath(BossVa* this, PlayState* play);

void BossVa_SupportIntro(BossVa* this, PlayState* play);
void BossVa_SupportAttached(BossVa* this, PlayState* play);
void BossVa_SupportCut(BossVa* this, PlayState* play);

void BossVa_ZapperIntro(BossVa* this, PlayState* play);
void BossVa_ZapperAttack(BossVa* this, PlayState* play);
void BossVa_ZapperEnraged(BossVa* this, PlayState* play);
void BossVa_ZapperDamaged(BossVa* this, PlayState* play);
void BossVa_ZapperHold(BossVa* this, PlayState* play);
void BossVa_ZapperDeath(BossVa* this, PlayState* play);

void BossVa_Stump(BossVa* this, PlayState* play);

void BossVa_Door(BossVa* this, PlayState* play);

void BossVa_BariIntro(BossVa* this, PlayState* play);
void BossVa_BariPhase3Attack(BossVa* this, PlayState* play);
void BossVa_BariPhase2Attack(BossVa* this, PlayState* play);
void BossVa_BariPhase3Stunned(BossVa* this, PlayState* play);
void BossVa_BariDeath(BossVa* this, PlayState* play);

void BossVa_SpawnBloodSplatter(PlayState* play, BossVaEffect* effect, Vec3f* pos, s16 yaw, s16 scale);
void BossVa_SpawnGore(PlayState* play, BossVaEffect* effect, Vec3f* pos, s16 yaw, s16 scale);
void BossVa_SpawnSpark(PlayState* play, BossVaEffect* effect, BossVa* this, Vec3f* offset, s16 scale, u8 mode);
void BossVa_SpawnZapperCharge(PlayState* play, BossVaEffect* effect, BossVa* this, Vec3f* pos, Vec3s* rot, s16 scale,
                              u8 mode);
void BossVa_SpawnTumor(PlayState* play, BossVaEffect* effect, BossVa* this, Vec3f* offset, s16 scale, u8 mode);
void BossVa_SpawnSparkBall(PlayState* play, BossVaEffect* effect, BossVa* this, Vec3f* offset, s16 scale, u8 mode);
void BossVa_SpawnBloodDroplets(PlayState* play, BossVaEffect* effect, Vec3f* pos, s16 scale, s16 phase, s16 yaw);
void BossVa_Tumor(PlayState* play, BossVa* this, s32 count, s16 scale, f32 xzSpread, f32 ySpread, u8 mode, f32 range,
                  u8 fixed);

ActorInit Boss_Va_InitVars = {
    ACTOR_BOSS_VA,
    ACTORCAT_BOSS,
    FLAGS,
    OBJECT_BV,
    sizeof(BossVa),
    (ActorFunc)BossVa_Init,
    (ActorFunc)BossVa_Destroy,
    (ActorFunc)BossVa_Update,
    (ActorFunc)BossVa_Draw,
};

static ColliderCylinderInit sCylinderInit = {
    {
        COLTYPE_NONE,
        AT_ON | AT_TYPE_ENEMY,
        AC_ON | AC_TYPE_PLAYER,
        OC1_ON | OC1_TYPE_ALL,
        OC2_TYPE_2,
        COLSHAPE_CYLINDER,
    },
    {
        ELEMTYPE_UNK0,
        { 0xFFCFFFEF, 0x03, 0x08 },
        { 0x00000010, 0x00, 0x00 },
        TOUCH_ON | TOUCH_SFX_NORMAL,
        BUMP_ON,
        OCELEM_ON,
    },
    { 85, 120, 0, { 0, 0, 0 } },
};

static ColliderJntSphElementInit sJntSphElementsInitSupport[1] = {
    {
        {
            ELEMTYPE_UNK0,
            { 0x00000000, 0x00, 0x00 },
            { 0x00000010, 0x00, 0x00 },
            TOUCH_NONE,
            BUMP_ON,
            OCELEM_NONE,
        },
        { 0, { { 0, 0, 0 }, 25 }, 100 },
    },
};

static ColliderJntSphInit sJntSphInitSupport = {
    {
        COLTYPE_HIT6,
        AT_NONE,
        AC_ON | AC_TYPE_PLAYER,
        OC1_NONE,
        OC2_TYPE_1,
        COLSHAPE_JNTSPH,
    },
    ARRAY_COUNT(sJntSphElementsInitSupport),
    sJntSphElementsInitSupport,
};

static ColliderJntSphElementInit sJntSphElementsInitBari[1] = {
    {
        {
            ELEMTYPE_UNK0,
            { 0xFFCFFFFF, 0x03, 0x04 },
            { 0xFFCFFFFF, 0x00, 0x00 },
            TOUCH_ON | TOUCH_SFX_NORMAL,
            BUMP_ON,
            OCELEM_NONE,
        },
        { 0, { { 0, 0, 0 }, 30 }, 100 },
    },
};

static ColliderJntSphInit sJntSphInitBari = {
    {
        COLTYPE_NONE,
        AT_ON | AT_TYPE_ENEMY,
        AC_ON | AC_TYPE_PLAYER,
        OC1_NONE,
        OC2_TYPE_1,
        COLSHAPE_JNTSPH,
    },
    ARRAY_COUNT(sJntSphElementsInitBari),
    sJntSphElementsInitBari,
};

static ColliderQuadInit sQuadInit = {
    {
        COLTYPE_METAL,
        AT_ON | AT_TYPE_ENEMY,
        AC_ON | AC_TYPE_PLAYER,
        OC1_NONE,
        OC2_NONE,
        COLSHAPE_QUAD,
    },
    {
        ELEMTYPE_UNK0,
        { 0x20000000, 0x03, 0x04 },
        { 0x00000010, 0x00, 0x00 },
        TOUCH_ON | TOUCH_SFX_NORMAL | TOUCH_UNK7,
        BUMP_ON,
        OCELEM_NONE,
    },
    { { { 0.0f, 0.0f, 0.0f }, { 0.0f, 0.0f, 0.0f }, { 0.0f, 0.0f, 0.0f }, { 0.0f, 0.0f, 0.0f } } },
};

static Vec3f sInitPosOffsets[] = {
    { 0.0f, 175.35f, 0.0f },       // Support 1
    { 0.0f, 175.35f, 0.0f },       // Support 2
    { 0.0f, 175.35f, 0.0f },       // Support 3
    { 120.0f, 103.425f, -67.0f },  // Zapper 1
    { 0.0f, 103.425f, 140.0f },    // Zapper 2
    { -120.0f, 103.425f, -70.0f }, // Zapper 3
    { -2.0f, 16.0f, 50.0f },       // Upper Bari 1
    { 48.0f, 16.0f, 15.0f },       // Upper Bari 2
    { 25.0f, 16.0f, -36.0f },      // Upper Bari 3
    { -29.0f, 16.0f, -36.0f },     // Upper Bari 4
    { -63.0f, 16.0f, 22.0f },      // Upper Bari 5
    { 0.0f, -10.0f, -64.0f },      // Lower Bari 1
    { 63.0f, -10.0f, -22.0f },     // Lower Bari 2
    { 35.0f, -10.0f, 46.0f },      // Lower Bari 3
    { -36.0f, -10.0f, 46.0f },     // Lower Bari 4
    { -49.0f, -10.0f, -17.0f },    // Lower Bari 5
    { 0.0f, 160.0f, 370.0f },      // Upper Bari 1 CS
    { 65.0f, 35.0f, 370.0f },      // Upper Bari 2 CS
    { 80.0f, 70.0f, -130.0f },     // Upper Bari 3 CS
    { -160.0f, 100.0f, -130.0f },  // Upper Bari 4 CS
    { -150.0f, 130.0f, 0.0f },     // Upper Bari 5 CS
    { 230.0f, 0.0f, 0.0f },        // Lower Bari 1 CS
    { 60.0f, 140.0f, 0.0f },       // Lower Bari 2 CS
    { 0.0f, 40.0f, 270.0f },       // Lower Bari 3 CS
    { -100.0f, 10.0f, 200.0f },    // Lower Bari 4 CS
    { -90.0f, 70.0f, -310.0f },    // Lower Bari 5 CS
};

static Vec3s sInitRot[] = {
    { 0x1FFE, 0x0000, 0x0000 }, { 0x1FFE, 0x5550, 0x0000 }, { 0x1FFE, 0xAAB0, 0x0000 }, { 0xD558, 0x5550, 0x0000 },
    { 0xD558, 0x0000, 0x0000 }, { 0xD558, 0xAAB0, 0x0000 }, { 0x2AA8, 0xFCCC, 0x0000 }, { 0x2AA8, 0x3330, 0x0000 },
    { 0x2AA8, 0x6660, 0x0000 }, { 0x2AA8, 0x99A0, 0x0000 }, { 0x2AA8, 0xCCD0, 0x0000 }, { 0x4C98, 0x81D0, 0x0000 },
    { 0x4C98, 0x4F70, 0x0000 }, { 0x4C98, 0x1758, 0x0000 }, { 0x4C98, 0xE8A8, 0x0000 }, { 0x4C98, 0xB648, 0x0000 },
};

static Vec3f sWarpPos[] = {
    { 10.0f, 0.0f, 30.0f },
    { 260.0f, 0.0f, -470.0f },
    { -240.0f, 0.0f, -470.0f },
};

static DamageTable sDamageTable[] = {
    /* Deku nut      */ DMG_ENTRY(0, 0x1),
    /* Deku stick    */ DMG_ENTRY(2, 0x0),
    /* Slingshot     */ DMG_ENTRY(1, 0x0),
    /* Explosive     */ DMG_ENTRY(2, 0x0),
    /* Boomerang     */ DMG_ENTRY(0, 0x1),
    /* Normal arrow  */ DMG_ENTRY(2, 0x0),
    /* Hammer swing  */ DMG_ENTRY(2, 0x0),
    /* Hookshot      */ DMG_ENTRY(0, 0x1),
    /* Kokiri sword  */ DMG_ENTRY(1, 0x0),
    /* Master sword  */ DMG_ENTRY(2, 0x0),
    /* Giant's Knife */ DMG_ENTRY(4, 0x0),
    /* Fire arrow    */ DMG_ENTRY(2, 0x0),
    /* Ice arrow     */ DMG_ENTRY(2, 0x0),
    /* Light arrow   */ DMG_ENTRY(2, 0x0),
    /* Unk arrow 1   */ DMG_ENTRY(2, 0x0),
    /* Unk arrow 2   */ DMG_ENTRY(2, 0x0),
    /* Unk arrow 3   */ DMG_ENTRY(2, 0x0),
    /* Fire magic    */ DMG_ENTRY(0, 0xE),
    /* Ice magic     */ DMG_ENTRY(0, 0x6),
    /* Light magic   */ DMG_ENTRY(0, 0xD),
    /* Shield        */ DMG_ENTRY(0, 0x0),
    /* Mirror Ray    */ DMG_ENTRY(0, 0x0),
    /* Kokiri spin   */ DMG_ENTRY(1, 0x0),
    /* Giant spin    */ DMG_ENTRY(4, 0x0),
    /* Master spin   */ DMG_ENTRY(2, 0x0),
    /* Kokiri jump   */ DMG_ENTRY(2, 0x0),
    /* Giant jump    */ DMG_ENTRY(8, 0x0),
    /* Master jump   */ DMG_ENTRY(4, 0x0),
    /* Unknown 1     */ DMG_ENTRY(0, 0x0),
    /* Unblockable   */ DMG_ENTRY(0, 0x0),
    /* Hammer jump   */ DMG_ENTRY(4, 0x0),
    /* Unknown 2     */ DMG_ENTRY(0, 0x0),
};

static Vec3f sZeroVec = { 0.0f, 0.0f, 0.0f };
static u8 sKillBari = 0;
static u8 sBodyBari[] = { 0, 0, 0, 0, 0, 0, 0, 0, 0, 0 };
static s16 sSubCamId = SUB_CAM_ID_DONE;

static BossVaEffect sEffects[BOSS_VA_EFFECT_COUNT];
static u8 sBodyState;
static u8 sFightPhase;
static s8 sCsState;
static Vec3f sSubCamEye;
static Vec3f sSubCamAt;
static Vec3f sSubCamEyeNext;
static Vec3f sSubCamAtNext;
static Vec3f sSubCamEyeMaxVelFrac;
static Vec3f sSubCamAtMaxVelFrac;
static s16 sDoorState;
static u8 sPhase3StopMoving;
static Vec3s sZapperRot;
static u16 sPhase2Timer;
static s8 sPhase4HP;

void BossVa_SetupAction(BossVa* this, BossVaActionFunc func) {
    this->actionFunc = func;
}

void BossVa_AttachToBody(BossVa* this) {
    BossVa* vaBody = GET_BODY(this);

    Matrix_Translate(vaBody->actor.world.pos.x, vaBody->actor.world.pos.y, vaBody->actor.world.pos.z, MTXMODE_NEW);
    Matrix_RotateZYX(vaBody->actor.shape.rot.x, 0, vaBody->actor.shape.rot.z, MTXMODE_APPLY);
    Matrix_MultVec3f(&sInitPosOffsets[this->actor.params], &this->actor.world.pos);

    switch (this->actor.params) {
        case BOSSVA_SUPPORT_1:
        case BOSSVA_SUPPORT_2:
        case BOSSVA_SUPPORT_3:
            if (!this->onCeiling) {
                this->actor.shape.rot.x = sInitRot[this->actor.params].x + vaBody->actor.shape.rot.x;
                this->actor.shape.rot.y = sInitRot[this->actor.params].y;
                this->actor.shape.rot.z = sInitRot[this->actor.params].z + vaBody->actor.shape.rot.z;
            }
            break;

        case BOSSVA_ZAPPER_1:
        case BOSSVA_ZAPPER_2:
        case BOSSVA_ZAPPER_3:
            this->actor.shape.rot.y = sInitRot[this->actor.params].y;
            this->actor.shape.rot.x = (sInitRot[this->actor.params].x +
                                       (s16)(Math_CosS(sInitRot[this->actor.params].y) * vaBody->actor.shape.rot.x)) -
                                      (s16)(Math_SinS(sInitRot[this->actor.params].y) * vaBody->actor.shape.rot.z);
            this->actor.shape.rot.z = (s16)(Math_CosS(sInitRot[this->actor.params].y) * vaBody->actor.shape.rot.z) +
                                      (sInitRot[this->actor.params].z +
                                       (s16)(Math_SinS(sInitRot[this->actor.params].y) * vaBody->actor.shape.rot.x));
            break;
    }

    this->actor.world.rot = this->actor.shape.rot;
    this->actor.shape.yOffset = GET_BODY(this)->actor.shape.yOffset;
}

void BossVa_BloodDroplets(PlayState* play, Vec3f* pos, s16 phase, s16 yaw) {
    s32 i;
    Vec3f spawnPos;

    for (i = 2; i > 0; i--) {
        spawnPos.x = Rand_CenteredFloat(10.0f) + pos->x;
        spawnPos.y = pos->y - (Rand_ZeroOne() * 15.0f);
        spawnPos.z = Rand_CenteredFloat(10.0f) + pos->z;
        BossVa_SpawnBloodDroplets(play, sEffects, &spawnPos, 65, phase, yaw);
    }
}

void BossVa_BloodSplatter(PlayState* play, BossVaEffect* src, s16 yaw, s16 scale, s32 count) {
    s32 i;
    Vec3f pos;

    for (i = count; i > 0; i--) {
        pos.x = Rand_CenteredFloat(10.0f) + src->pos.x;
        pos.y = src->pos.y - (Rand_ZeroOne() * 15.0f);
        pos.z = Rand_CenteredFloat(10.0f) + src->pos.z;
        BossVa_SpawnBloodSplatter(play, sEffects, &pos, (s16)Rand_CenteredFloat(0x6590) + yaw, scale);
    }
}

void BossVa_Gore(PlayState* play, BossVaEffect* src, s16 yaw, s16 scale) {
    s32 i;
    Vec3f pos;

    for (i = (sCsState <= DEATH_SHELL_BURST) ? 2 : 1; i > 0; i--) {
        pos.x = Rand_CenteredFloat(10.0f) + src->pos.x;
        pos.y = Rand_CenteredFloat(10.0f) + src->pos.y;
        pos.z = Rand_CenteredFloat(10.0f) + src->pos.z;
        BossVa_SpawnGore(play, sEffects, &pos, (s16)Rand_CenteredFloat(0x6590) + yaw, scale);
    }
}

void BossVa_Spark(PlayState* play, BossVa* this, s32 count, s16 scale, f32 xzSpread, f32 ySpread, u8 mode, f32 range,
                  u8 fixed) {
    s32 i;
    s16 index;
    Vec3f offset;

    for (i = count; i > 0; i--) {
        if (!fixed) {
            index = Rand_ZeroOne() * (range - 0.6f);
        } else {
            index = range - 0.6f;
        }
        offset.x = Rand_CenteredFloat(xzSpread) + this->effectPos[index].x - this->actor.world.pos.x;
        offset.y = Rand_CenteredFloat(ySpread) + this->effectPos[index].y - this->actor.world.pos.y;
        offset.z = Rand_CenteredFloat(xzSpread) + this->effectPos[index].z - this->actor.world.pos.z;
        BossVa_SpawnSpark(play, sEffects, this, &offset, scale, mode);
    }
}

void BossVa_Tumor(PlayState* play, BossVa* this, s32 count, s16 scale, f32 xzSpread, f32 ySpread, u8 mode, f32 range,
                  u8 fixed) {
    s16 index;
    s32 i;
    Vec3f offset;

    for (i = count; i > 0; i--) {
        if (!fixed) {
            index = Rand_ZeroOne() * (range - 0.6f);
        } else {
            index = range - 0.6f;
        }

        offset.x = Rand_CenteredFloat(xzSpread) + this->effectPos[index].x - this->actor.world.pos.x;
        offset.y = Rand_CenteredFloat(ySpread) + this->effectPos[index].y - this->actor.world.pos.y;
        offset.z = Rand_CenteredFloat(xzSpread) + this->effectPos[index].z - this->actor.world.pos.z;
        BossVa_SpawnTumor(play, sEffects, this, &offset, scale, mode);
    }
}

void BossVa_SetSparkEnv(PlayState* play) {
    play->envCtx.adjAmbientColor[0] = 10;
    play->envCtx.adjAmbientColor[1] = 10;
    play->envCtx.adjAmbientColor[2] = 10;
    play->envCtx.adjLight1Color[0] = 115;
    play->envCtx.adjLight1Color[1] = 65;
    play->envCtx.adjLight1Color[2] = 100;
    play->envCtx.adjFogColor[0] = 120;
    play->envCtx.adjFogColor[1] = 120;
    play->envCtx.adjFogColor[2] = 70;
}

void BossVa_SetDeathEnv(PlayState* play) {
    play->envCtx.adjFogColor[0] = 220;
    play->envCtx.adjFogColor[1] = 220;
    play->envCtx.adjFogColor[2] = 150;
    play->envCtx.adjFogNear = -1000;
    play->envCtx.adjZFar = -900;
    play->envCtx.adjAmbientColor[0] = 200;
    play->envCtx.adjAmbientColor[1] = 200;
    play->envCtx.adjAmbientColor[2] = 200;
    play->envCtx.adjLight1Color[0] = 215;
    play->envCtx.adjLight1Color[1] = 165;
    play->envCtx.adjLight1Color[2] = 200;
    play->envCtx.screenFillColor[0] = 220;
    play->envCtx.screenFillColor[1] = 220;
    play->envCtx.screenFillColor[2] = 150;
    play->envCtx.screenFillColor[3] = 100;
}

EnBoom* BossVa_FindBoomerang(PlayState* play) {
    Actor* actorIt = play->actorCtx.actorLists[ACTORCAT_MISC].head;

    while (actorIt != NULL) {
        if (actorIt->id != ACTOR_EN_BOOM) {
            actorIt = actorIt->next;
            continue;
        }
        return (EnBoom*)actorIt;
    }
    return NULL;
}

void BossVa_KillBari(BossVa* this, PlayState* play) {
    s32 i;
    s16 scale;
    Vec3f pos;
    Vec3f velocity = { 0.0f, 0.0f, 0.0f };
    Vec3f accel = { 0.0f, 0.0f, 0.0f };

    for (i = 7; i >= 0; i--) {
        pos.x = Rand_CenteredFloat(60.0f) + this->actor.world.pos.x;
        pos.y =
            Rand_CenteredFloat(50.0f) + (this->actor.world.pos.y + (this->actor.shape.yOffset * this->actor.scale.y));
        pos.z = Rand_CenteredFloat(60.0f) + this->actor.world.pos.z;
        velocity.y = Rand_ZeroOne() + 1.0f;
        scale = Rand_S16Offset(80, 100);
        if (Rand_ZeroOne() < 0.7f) {
            EffectSsDtBubble_SpawnColorProfile(play, &pos, &velocity, &accel, scale, 25, 2, 1);
        } else {
            EffectSsDtBubble_SpawnColorProfile(play, &pos, &velocity, &accel, scale, 25, 0, 1);
        }
    }

    sFightPhase++;
    BossVa_SetupBariDeath(this);
}

void BossVa_Init(Actor* thisx, PlayState* play2) {
    PlayState* play = play2;
    BossVa* this = (BossVa*)thisx;
    s32 i;
    s16 warpId;

    Actor_SetScale(&this->actor, 0.1f);
    this->actor.targetMode = 5;
    this->actor.colChkInfo.mass = MASS_IMMOVABLE;

    switch (this->actor.params) {
        case BOSSVA_BODY:
            SkelAnime_Init(play, &this->skelAnime, &gBarinadeBodySkel, &gBarinadeBodyAnim, NULL, NULL, 0);
            this->actor.flags |= ACTOR_FLAG_24;
            break;
        case BOSSVA_SUPPORT_1:
        case BOSSVA_SUPPORT_2:
        case BOSSVA_SUPPORT_3:
            SkelAnime_InitFlex(play, &this->skelAnime, &gBarinadeSupportSkel, &gBarinadeSupportAttachedAnim, NULL, NULL,
                               0);
            break;
        case BOSSVA_ZAPPER_1:
        case BOSSVA_ZAPPER_2:
        case BOSSVA_ZAPPER_3:
            SkelAnime_InitFlex(play, &this->skelAnime, &gBarinadeZapperSkel, &gBarinadeZapperIdleAnim, NULL, NULL, 0);
            break;
        case BOSSVA_STUMP_1:
        case BOSSVA_STUMP_2:
        case BOSSVA_STUMP_3:
            SkelAnime_InitFlex(play, &this->skelAnime, &gBarinadeStumpSkel, &gBarinadeStumpAnim, NULL, NULL, 0);
            break;
        default:
            this->actor.flags |= ACTOR_FLAG_24;
            SkelAnime_Init(play, &this->skelAnime, &gBarinadeBariSkel, &gBarinadeBariAnim, NULL, NULL, 0);
            this->actor.shape.yOffset = 400.0f;
            break;
        case BOSSVA_DOOR:
            break;
    }

    this->actor.focus.pos = this->actor.world.pos;
    this->onCeiling = false;
    this->actor.naviEnemyId = NAVI_ENEMY_BARINADE;

    switch (this->actor.params) {
        case BOSSVA_BODY:
            Actor_SpawnAsChild(&play->actorCtx, &this->actor, play, ACTOR_BOSS_VA, 0.0f, 80.0f, 400.0f, 0, 0, 0,
                               BOSSVA_DOOR);
            if (Flags_GetClear(play, play->roomCtx.curRoom.num)) {
                warpId = ACTOR_EN_RU1;
                if (GET_EVENTCHKINF(EVENTCHKINF_37)) {
                    warpId = ACTOR_DOOR_WARP1;
                }
                Actor_Spawn(&play->actorCtx, play, warpId, this->actor.world.pos.x, this->actor.world.pos.y,
                            this->actor.world.pos.z, 0, 0, 0,
                            0); //! params could be WARP_DUNGEON_CHILD however this can also spawn Ru1
                Actor_Spawn(&play->actorCtx, play, ACTOR_ITEM_B_HEART, this->actor.world.pos.x + 160.0f,
                            this->actor.world.pos.y, this->actor.world.pos.z, 0, 0, 0, 0);
                sDoorState = 100;
                Actor_Kill(&this->actor);
            } else {
                this->actor.colChkInfo.damageTable = sDamageTable;
                sPhase2Timer = 0xFFFF;
                if (GET_EVENTCHKINF(EVENTCHKINF_76)) {
                    sCsState = INTRO_CALL_BARI;
                    sDoorState = 100;
                    func_8002DF54(play, &this->actor, PLAYER_CSMODE_1);
                    play->envCtx.screenFillColor[0] = 0xDC;
                    play->envCtx.screenFillColor[1] = 0xDC;
                    play->envCtx.screenFillColor[2] = 0xBE;
                    play->envCtx.screenFillColor[3] = 0xD2;
                    func_80064520(play, &play->csCtx);
                    sSubCamId = Play_CreateSubCamera(play);
                    Play_ChangeCameraStatus(play, CAM_ID_MAIN, CAM_STAT_WAIT);
                    Play_ChangeCameraStatus(play, sSubCamId, CAM_STAT_ACTIVE);
                    sSubCamEyeNext.x = sSubCamEye.x = 140.0f;
                    sSubCamEyeNext.y = sSubCamEye.y = 205.0f;
                    sSubCamEyeNext.z = sSubCamEye.z = -20.0f;
                    sSubCamAtNext.x = sSubCamAt.x = 10.0f;
                    sSubCamAtNext.y = sSubCamAt.y = 50.0f;
                    sSubCamAtNext.z = sSubCamAt.z = -220.0f;
                    Play_CameraSetAtEye(play, sSubCamId, &sSubCamAt, &sSubCamEye);
                    this->timer = 20;

                    for (i = BOSSVA_BARI_LOWER_5; i >= BOSSVA_BARI_UPPER_1; i--) {
                        Actor_SpawnAsChild(
                            &play->actorCtx, &this->actor, play, ACTOR_BOSS_VA,
                            sInitPosOffsets[i].x + this->actor.world.pos.x,
                            sInitPosOffsets[i].y + this->actor.world.pos.y,
                            sInitPosOffsets[i].z + this->actor.world.pos.z, sInitRot[i].x + this->actor.world.rot.x,
                            sInitRot[i].y + this->actor.world.rot.y, sInitRot[i].z + this->actor.world.rot.z, i);
                    }

                    sSubCamAtMaxVelFrac = sSubCamEyeMaxVelFrac = sZeroVec;

                } else {
                    sCsState = INTRO_START;
                    sDoorState = 5;
                }

                this->zapHeadPos.x = 1.0f;
                Collider_InitCylinder(play, &this->colliderBody);
                Collider_SetCylinder(play, &this->colliderBody, &this->actor, &sCylinderInit);

                for (i = BOSSVA_ZAPPER_3; i >= BOSSVA_SUPPORT_1; i--) {
                    Actor_SpawnAsChild(
                        &play->actorCtx, &this->actor, play, ACTOR_BOSS_VA,
                        sInitPosOffsets[i].x + this->actor.world.pos.x, sInitPosOffsets[i].y + this->actor.world.pos.y,
                        sInitPosOffsets[i].z + this->actor.world.pos.z, sInitRot[i].x + this->actor.world.rot.x,
                        sInitRot[i].y + this->actor.world.rot.y, sInitRot[i].z + this->actor.world.rot.z, i);
                }

                Lib_MemSet((u8*)sEffects, BOSS_VA_EFFECT_COUNT * sizeof(BossVaEffect), 0);
                if (sCsState < BOSSVA_BATTLE) {
                    BossVa_SetupIntro(this);
                } else {
                    BossVa_SetupBodyPhase1(this);
                }
            }
            break;
        case BOSSVA_SUPPORT_1:
        case BOSSVA_SUPPORT_2:
        case BOSSVA_SUPPORT_3:
            Collider_InitJntSph(play, &this->colliderSph);
            Collider_SetJntSph(play, &this->colliderSph, &this->actor, &sJntSphInitSupport, this->elements);
            if (sCsState < BOSSVA_BATTLE) {
                BossVa_SetupSupportIntro(this, play);
            } else {
                BossVa_SetupSupportAttached(this, play);
            }
            this->onCeiling++;
            break;
        case BOSSVA_ZAPPER_1:
        case BOSSVA_ZAPPER_2:
        case BOSSVA_ZAPPER_3:
            Collider_InitQuad(play, &this->colliderLightning);
            Collider_SetQuad(play, &this->colliderLightning, &this->actor, &sQuadInit);
            if (sCsState < BOSSVA_BATTLE) {
                BossVa_SetupZapperIntro(this, play);
            } else {
                BossVa_SetupZapperAttack(this, play);
            }
            break;
        case BOSSVA_STUMP_1:
        case BOSSVA_STUMP_2:
        case BOSSVA_STUMP_3:
            BossVa_SetupStump(this, play);
            break;
        case BOSSVA_DOOR:
            BossVa_SetupDoor(this, play);
            break;
        default:
            Collider_InitJntSph(play, &this->colliderSph);
            Collider_SetJntSph(play, &this->colliderSph, &this->actor, &sJntSphInitBari, this->elements);
            Collider_InitQuad(play, &this->colliderLightning);
            Collider_SetQuad(play, &this->colliderLightning, &this->actor, &sQuadInit);
            this->unk_1D8.x = 1.0f;
            this->unk_1D8.y = 1.0f;
            if (sCsState < BOSSVA_BATTLE) {
                BossVa_SetupBariIntro(this, play);
            } else if (sFightPhase >= PHASE_3) {
                BossVa_SetupBariPhase3Attack(this, play);
            } else {
                BossVa_SetupBariPhase2Attack(this, play);
            }
            break;
    }
}

void BossVa_Destroy(Actor* thisx, PlayState* play) {
    BossVa* this = (BossVa*)thisx;

    SkelAnime_Free(&this->skelAnime, play);
    Collider_DestroyJntSph(play, &this->colliderSph);
    Collider_DestroyCylinder(play, &this->colliderBody);
}

void BossVa_SetupIntro(BossVa* this) {
    f32 lastFrame = Animation_GetLastFrame(&gBarinadeBodyAnim);

    Animation_Change(&this->skelAnime, &gBarinadeBodyAnim, 1.0f, lastFrame, lastFrame, ANIMMODE_ONCE, 0.0f);
    this->actor.shape.yOffset = -450.0f;
    this->actor.flags &= ~ACTOR_FLAG_0;
    BossVa_SetupAction(this, BossVa_BodyIntro);
}

void BossVa_BodyIntro(BossVa* this, PlayState* play) {
    s32 i;
    Player* player = GET_PLAYER(play);

    this->unk_1AC += 0xC31;
    this->unk_1A0 = (Math_CosS(this->unk_1AC) * 0.1f) + 1.0f;
    this->unk_1A4 = (Math_SinS(this->unk_1AC) * 0.05f) + 1.0f;

    switch (sCsState) {
        case INTRO_UNUSED_START:
            this->timer--;
            if (this->timer == 0) {
                sCsState = INTRO_CLOSE_DOOR;
                this->timer = 10;
            }
            break;
        case INTRO_START:
            play->envCtx.screenFillColor[0] = 0xDC;
            play->envCtx.screenFillColor[1] = 0xDC;
            play->envCtx.screenFillColor[2] = 0xBE;
            play->envCtx.screenFillColor[3] = 0xD2;
            func_8002DF54(play, &this->actor, PLAYER_CSMODE_8);
            player->actor.world.rot.y = player->actor.shape.rot.y = 0x7FFF;
            sCsState++;
            break;
        case INTRO_LOOK_DOOR:
            func_80064520(play, &play->csCtx);
            if (sSubCamId == SUB_CAM_ID_DONE) {
                sSubCamId = Play_CreateSubCamera(play);
            }
            Play_ChangeCameraStatus(play, CAM_ID_MAIN, CAM_STAT_WAIT);
            Play_ChangeCameraStatus(play, sSubCamId, CAM_STAT_ACTIVE);

            sSubCamEyeNext.x = sSubCamEye.x = 13.0f;
            sSubCamEyeNext.y = sSubCamEye.y = 124.0f;
            sSubCamEyeNext.z = sSubCamEye.z = 167.0f;

            sSubCamAtNext.x = sSubCamAt.x = player->actor.world.pos.x;
            sSubCamAtNext.y = sSubCamAt.y = player->actor.world.pos.y;
            sSubCamAtNext.z = sSubCamAt.z = player->actor.world.pos.z;

            sSubCamAtMaxVelFrac = sSubCamEyeMaxVelFrac = sZeroVec;

            this->timer = 10;
            sCsState++;
            break;
        case INTRO_CLOSE_DOOR:
            this->timer--;
            if (this->timer == 0) {
                func_8002DF54(play, &this->actor, PLAYER_CSMODE_2);
                sCsState++;
                this->timer = 30;
            }
            break;
        case INTRO_DOOR_SHUT:
            this->timer--;
            if (this->timer == 0) {
                sCsState++;
            }
            if (Rand_ZeroOne() < 0.1f) {
                Audio_PlayActorSfx2(&this->actor, NA_SE_EN_BALINADE_BL_SPARK - SFX_FLAG);
            }
            break;
        case INTRO_CRACKLE:
            func_8002DF54(play, &this->actor, PLAYER_CSMODE_1);
            sCsState++;
            break;
        case INTRO_SPAWN_BARI:
            func_80064520(play, &play->csCtx);
            if (sSubCamId == SUB_CAM_ID_DONE) {
                sSubCamId = Play_CreateSubCamera(play);
            }
            Play_ChangeCameraStatus(play, CAM_ID_MAIN, CAM_STAT_WAIT);
            Play_ChangeCameraStatus(play, sSubCamId, CAM_STAT_ACTIVE);

            sSubCamEyeNext.x = sSubCamEye.x = 13.0f;
            sSubCamEyeNext.y = sSubCamEye.y = 124.0f;
            sSubCamEyeNext.z = sSubCamEye.z = 167.0f;

            sSubCamAtNext.x = sSubCamAt.x = player->actor.world.pos.x;
            sSubCamAtNext.y = sSubCamAt.y = player->actor.world.pos.y;
            sSubCamAtNext.z = sSubCamAt.z = player->actor.world.pos.z;

            sSubCamAtMaxVelFrac = sSubCamEyeMaxVelFrac = sZeroVec;

            for (i = BOSSVA_BARI_LOWER_5; i >= BOSSVA_BARI_UPPER_1; i--) {
                Actor_SpawnAsChild(
                    &play->actorCtx, &this->actor, play, ACTOR_BOSS_VA, sInitPosOffsets[i].x + this->actor.world.pos.x,
                    sInitPosOffsets[i].y + this->actor.world.pos.y, sInitPosOffsets[i].z + this->actor.world.pos.z,
                    sInitRot[i].x + this->actor.world.rot.x, sInitRot[i].y + this->actor.world.rot.y,
                    sInitRot[i].z + this->actor.world.rot.z, i);
            }

            this->timer = 90;
            sCsState++;
            break;
        case INTRO_REVERSE_CAMERA:
            sSubCamEyeNext.x = -92.0f;
            sSubCamEyeNext.y = 22.0f;
            sSubCamEyeNext.z = 360.0f;
            sSubCamAtNext.x = 63.0f;
            sSubCamAtNext.y = 104.0f;
            sSubCamAtNext.z = 248.0f;
            Math_SmoothStepToF(&sSubCamEyeMaxVelFrac.x, 7.0f, 0.3f, 0.7f, 0.05f);
            sSubCamEyeMaxVelFrac.z = sSubCamEyeMaxVelFrac.x;
            sSubCamEyeMaxVelFrac.y = sSubCamEyeMaxVelFrac.z;
            sSubCamAtMaxVelFrac = sSubCamEyeMaxVelFrac;

            this->timer--;
            if (this->timer == 0) {
                sCsState++;
                this->timer = 60;
            }
            break;
        case INTRO_SUPPORT_CAMERA:
            sSubCamEyeNext.x = sSubCamEye.x = 140.0f;
            sSubCamEyeNext.y = sSubCamEye.y = 205.0f;
            sSubCamEyeNext.z = sSubCamEye.z = -20.0f;

            sSubCamAtNext.x = sSubCamAt.x = 10.0f;
            sSubCamAtNext.y = sSubCamAt.y = 247.0f;
            sSubCamAtNext.z = sSubCamAt.z = -220.0f;

            sCsState++;
            this->timer = 1;
            break;
        case INTRO_BODY_SOUND:
            sSubCamAtNext.x = 10.0f;
            sSubCamAtNext.y = 247.0f;
            sSubCamAtNext.z = -220.0f;
            Math_SmoothStepToF(&sSubCamEyeMaxVelFrac.x, 7.0f, 0.3f, 0.7f, 0.05f);
            sSubCamEyeMaxVelFrac.z = sSubCamEyeMaxVelFrac.x;
            sSubCamEyeMaxVelFrac.y = sSubCamEyeMaxVelFrac.z;
            sSubCamAtMaxVelFrac = sSubCamEyeMaxVelFrac;

            this->timer--;
            if (this->timer == 0) {
                sCsState++;
                this->timer = 40;
            }
            break;
        case INTRO_LOOK_SUPPORT:
            this->timer--;
            if (this->timer == 0) {
                sSubCamAtNext.x = 10.0f;
                sSubCamAtNext.y = 50.0f;
                sSubCamAtNext.z = -220.0f;

                sSubCamAtMaxVelFrac = sSubCamEyeMaxVelFrac = sZeroVec;

                sCsState++;
                sCsState++;
                this->timer = 20;
            }
            break;
        case INTRO_CALL_BARI:
            Math_SmoothStepToF(&sSubCamEyeMaxVelFrac.x, 14.0f, 0.3f, 1.0f, 0.25f);

            sSubCamEyeMaxVelFrac.y = sSubCamEyeMaxVelFrac.x * 0.7f;
            sSubCamEyeMaxVelFrac.z = sSubCamEyeMaxVelFrac.x;

            sSubCamAtMaxVelFrac = sSubCamEyeMaxVelFrac;
            sSubCamAtMaxVelFrac.z = sSubCamAtMaxVelFrac.z * 1.75f;

            this->timer--;
            if (this->timer == 0) {
                sCsState++;
                this->timer = 7500;
                this->unk_1F2 = 0;
            }
            break;
        case INTRO_ATTACH_BARI:
            for (i = 10; i >= 1; i--) {
                if (sBodyBari[i - 1]) {
                    if (sBodyBari[i - 1] == 1) {
                        Audio_PlayActorSfx2(&this->actor, NA_SE_EN_BALINADE_STICK);
                        BossVa_SetSparkEnv(play);
                        if (this->onCeiling == 0) {
                            this->onCeiling = 2; // Not used by body
                        }
                    } else if (sBodyBari[i - 1] == 2) {
                        BossVa_Spark(play, this, 6, 140, 50.0f, 30.0f, SPARK_BARI, i, true);
                    }

                    if (sBodyBari[i - 1] <= 2) {
                        sBodyBari[i - 1]++;
                    }
                }
            }
            Math_SmoothStepToS(&this->unk_1F2, 0x280, 1, 0x32, 0);
            Math_SmoothStepToF(&sSubCamEyeMaxVelFrac.x, 14.0f, 0.3f, 1.0f, 0.25f);
            sSubCamEyeMaxVelFrac.z = sSubCamEyeMaxVelFrac.x;
            sSubCamAtMaxVelFrac = sSubCamEyeMaxVelFrac;
            if (this->timer >= 45000) {
                play->envCtx.lightSettingOverride = 1;
                func_8002DF54(play, &this->actor, PLAYER_CSMODE_8);
            } else if (this->timer >= 35000) {
                SEQCMD_PLAY_SEQUENCE(SEQ_PLAYER_BGM_MAIN, 0, 0, NA_BGM_BOSS);
            }

            this->timer += this->unk_1F2;
            if (this->timer >= 65536) {
                sSubCamEyeMaxVelFrac.y = sSubCamAtMaxVelFrac.y = 9.8f;
                sCsState++;

                sSubCamEyeNext.x = 10.0f;
                sSubCamEyeNext.z = 0.0f;

                sSubCamAtNext.x = 10.0f;
                sSubCamAtNext.y = 140.0f;
                sSubCamAtNext.z = -200.0f;

                if (!GET_EVENTCHKINF(EVENTCHKINF_76)) {
                    TitleCard_InitBossName(play, &play->actorCtx.titleCtx, SEGMENTED_TO_VIRTUAL(gBarinadeTitleCardTex),
                                           0xA0, 0xB4, 0x80, 0x28);
                }

                if (Rand_ZeroOne() < 0.1f) {
                    Audio_PlayActorSfx2(&this->actor, NA_SE_EN_BALINADE_BL_SPARK - SFX_FLAG);
                }

                this->timer = 40;
            } else {
                sSubCamEyeMaxVelFrac.y = 1.6f;
                sSubCamEyeNext.y = 5.0f;
                sSubCamEyeNext.x = Math_SinS(this->timer) * 200.0f;
                sSubCamEyeNext.z = (Math_CosS(this->timer) * 200.0f) + -200.0f;
            }
            break;
        case INTRO_TITLE:
            BossVa_Spark(play, this, 3, 140, 50.0f, 30.0f, SPARK_BARI, 10.0f, false);
            this->timer--;
            if (this->timer == 0) {
                sCsState++;
                this->timer = 45;
            }
            break;
        case INTRO_BRIGHTEN:
            BossVa_Spark(play, this, 3, 140, 50.0f, 30.0f, SPARK_BARI, 10.0f, false);
            this->timer--;
            if (this->timer == 0) {
                sCsState++;
                this->timer = 11;
            }
            break;
        case INTRO_FINISH:
            this->timer--;
            if (this->timer == 0) {
                Play_ClearCamera(play, sSubCamId);
                sSubCamId = SUB_CAM_ID_DONE;
                func_80064534(play, &play->csCtx);
                Play_ChangeCameraStatus(play, CAM_ID_MAIN, CAM_STAT_ACTIVE);
                func_8002DF54(play, &this->actor, PLAYER_CSMODE_7);
                sCsState++;
                SET_EVENTCHKINF(EVENTCHKINF_76);
                player->actor.shape.rot.y = player->actor.world.rot.y = this->actor.yawTowardsPlayer + 0x8000;
            }
            break;
        case BOSSVA_BATTLE:
            BossVa_SetupBodyPhase1(this);
            break;
    }

    if (sCsState >= INTRO_BODY_SOUND) {
        func_800F436C(&this->actor.projectedPos, NA_SE_EN_BALINADE_LEVEL - SFX_FLAG, 1.0f);
        if ((sCsState >= INTRO_CALL_BARI) && ((play->gameplayFrames % 4) == 0)) {
            BossVa_Spark(play, this, 1, 100, 50.0f, 10.0f, SPARK_BODY, 10.0f, false);
        }
    }

    this->unk_1B0 += 0xCE4;
    this->bodyGlow = (s16)(Math_SinS(this->unk_1B0) * 50.0f) + 150;
    if ((sSubCamId != SUB_CAM_ID_DONE) && (sCsState <= INTRO_TITLE)) {
        Math_SmoothStepToF(&sSubCamEye.x, sSubCamEyeNext.x, 0.3f, sSubCamEyeMaxVelFrac.x, 0.075f);
        Math_SmoothStepToF(&sSubCamEye.y, sSubCamEyeNext.y, 0.3f, sSubCamEyeMaxVelFrac.y, 0.075f);
        Math_SmoothStepToF(&sSubCamEye.z, sSubCamEyeNext.z, 0.3f, sSubCamEyeMaxVelFrac.z, 0.075f);
        Math_SmoothStepToF(&sSubCamAt.x, sSubCamAtNext.x, 0.3f, sSubCamAtMaxVelFrac.x, 0.075f);
        Math_SmoothStepToF(&sSubCamAt.y, sSubCamAtNext.y, 0.3f, sSubCamAtMaxVelFrac.y, 0.075f);
        Math_SmoothStepToF(&sSubCamAt.z, sSubCamAtNext.z, 0.3f, sSubCamAtMaxVelFrac.z, 0.075f);
        Play_CameraSetAtEye(play, sSubCamId, &sSubCamAt, &sSubCamEye);
    }
}

void BossVa_SetupBodyPhase1(BossVa* this) {
    f32 lastFrame = Animation_GetLastFrame(&gBarinadeBodyAnim);

    Animation_Change(&this->skelAnime, &gBarinadeBodyAnim, 1.0f, lastFrame, lastFrame, ANIMMODE_ONCE, 0.0f);
    this->actor.shape.yOffset = -450.0f;
    this->actor.flags &= ~ACTOR_FLAG_0;
    this->timer = 25;
    sBodyState = 0x80;
    BossVa_SetupAction(this, BossVa_BodyPhase1);
}

void BossVa_BodyPhase1(BossVa* this, PlayState* play) {
    Player* player = GET_PLAYER(play);

    this->unk_1B0 += 0xCE4;
    this->bodyGlow = (s16)(Math_SinS(this->unk_1B0) * 50.0f) + 150;
    if (this->timer != 0) {
        this->timer--;
        if (this->timer == 0) {
            sBodyState &= (u8)~0x80;
        }
    }

    if (this->colliderBody.base.atFlags & AT_HIT) {
        this->colliderBody.base.atFlags &= ~AT_HIT;
        if (this->colliderBody.base.at == &player->actor) {
            func_8002F71C(play, &this->actor, 8.0f, this->actor.yawTowardsPlayer, 8.0f);
        }
    }

    if (sBodyState & 0x7F) {
        this->skelAnime.curFrame = 0.0f;
        Actor_SetColorFilter(&this->actor, COLORFILTER_COLORFLAG_BLUE, 255, COLORFILTER_BUFFLAG_OPA, 12);
        Audio_PlayActorSfx2(&this->actor, NA_SE_EN_BALINADE_DAMAGE);
    }

    if (SkelAnime_Update(&this->skelAnime) && (sFightPhase >= PHASE_2)) {
        BossVa_SetupBodyPhase2(this, play);
    }

    Math_SmoothStepToS(&this->actor.shape.rot.x, this->actor.world.rot.x, 1, 0xC8, 0);
    Math_SmoothStepToS(&this->actor.shape.rot.z, this->actor.world.rot.z, 1, 0xC8, 0);
    this->unk_1AC += 0xC31;
    this->unk_1A0 = (Math_CosS(this->unk_1AC) * 0.1f) + 1.0f;
    this->unk_1A4 = (Math_SinS(this->unk_1AC) * 0.05f) + 1.0f;
    if ((play->gameplayFrames % 4) == 0) {
        BossVa_Spark(play, this, 1, 100, 50.0f, 10.0f, SPARK_BARI, 10.0f, false);
    }

    if (Rand_ZeroOne() < 0.1f) {
        Audio_PlayActorSfx2(&this->actor, NA_SE_EN_BALINADE_BL_SPARK - SFX_FLAG);
    }

    Collider_UpdateCylinder(&this->actor, &this->colliderBody);
    CollisionCheck_SetOC(play, &play->colChkCtx, &this->colliderBody.base);
    CollisionCheck_SetAT(play, &play->colChkCtx, &this->colliderBody.base);
    func_800F436C(&this->actor.projectedPos, NA_SE_EN_BALINADE_LEVEL - SFX_FLAG, 1.0f);
}

void BossVa_SetupBodyPhase2(BossVa* this, PlayState* play) {
    s32 i;

    sFightPhase++;
    for (i = BOSSVA_BARI_UPPER_5; i >= BOSSVA_BARI_UPPER_1; i--) {
        Actor_SpawnAsChild(&play->actorCtx, &this->actor, play, ACTOR_BOSS_VA,
                           sInitPosOffsets[i].x + this->actor.world.pos.x,
                           sInitPosOffsets[i].y + this->actor.world.pos.y,
                           sInitPosOffsets[i].z + this->actor.world.pos.z, sInitRot[i].x + this->actor.world.rot.x,
                           sInitRot[i].y + this->actor.world.rot.y, sInitRot[i].z + this->actor.world.rot.z, i);
    }

    this->invincibilityTimer = 0;
    this->actor.flags |= ACTOR_FLAG_0;
    BossVa_SetupAction(this, BossVa_BodyPhase2);
}

void BossVa_BodyPhase2(BossVa* this, PlayState* play) {
    Player* player = GET_PLAYER(play);
    Vec3f sp48;

    if (this->actor.colorFilterTimer == 0) {
        sPhase2Timer++;
        if ((this->invincibilityTimer != 0) && (this->actor.colorFilterParams & 0x4000)) {
            Actor_SetColorFilter(&this->actor, COLORFILTER_COLORFLAG_BLUE, 255, COLORFILTER_BUFFLAG_OPA, 160);
            this->actor.colorFilterTimer = this->invincibilityTimer;
        } else {
            this->colliderBody.elem.bumper.dmgFlags = DMG_BOOMERANG;
        }
    }

    if (this->colliderBody.base.acFlags & AC_HIT) {
        this->colliderBody.base.acFlags &= ~AC_HIT;

        if (this->colliderBody.base.ac->id == ACTOR_EN_BOOM) {
            sPhase2Timer &= 0xFE00;
<<<<<<< HEAD
            Actor_SetColorFilter(&this->actor, 0, 255, 0, 160);
            this->colliderBody.elem.bumper.dmgFlags = DMG_SWORD | DMG_BOOMERANG | DMG_DEKU_STICK;
=======
            Actor_SetColorFilter(&this->actor, COLORFILTER_COLORFLAG_BLUE, 255, COLORFILTER_BUFFLAG_OPA, 160);
            this->colliderBody.info.bumper.dmgFlags = DMG_SWORD | DMG_BOOMERANG | DMG_DEKU_STICK;
>>>>>>> aa48c66e
        } else {
            sKillBari++;
            if ((this->actor.colorFilterTimer != 0) && !(this->actor.colorFilterParams & 0x4000)) {
                this->invincibilityTimer = this->actor.colorFilterTimer - 5;
                if (this->invincibilityTimer > 160) {
                    this->invincibilityTimer = 0;
                }
            }

            Actor_SetColorFilter(&this->actor, COLORFILTER_COLORFLAG_RED, 255, COLORFILTER_BUFFLAG_OPA, 12);
        }

        Audio_PlayActorSfx2(&this->actor, NA_SE_EN_BALINADE_FAINT);
    }

    if (this->colliderBody.base.atFlags & AT_HIT) {
        this->colliderBody.base.atFlags &= ~AT_HIT;

        sPhase2Timer = (sPhase2Timer + 0x18) & 0xFFF0;
        if (this->colliderBody.base.at == &player->actor) {
            func_8002F71C(play, &this->actor, 8.0f, this->actor.yawTowardsPlayer, 8.0f);
            Audio_PlayActorSfx2(&player->actor, NA_SE_PL_BODY_HIT);
        }
    }

    if ((sPhase2Timer > 10) && !(sPhase2Timer & 7) && (this->actor.speedXZ == 1.0f)) {
        sp48 = this->actor.world.pos;
        sp48.y += 310.0f + (this->actor.shape.yOffset * this->actor.scale.y);
        sp48.x += -10.0f;
        sp48.z += 220.0f;
        BossVa_SpawnSparkBall(play, sEffects, this, &sp48, 4, 0);
    }

    if (Rand_ZeroOne() < 0.1f) {
        Audio_PlayActorSfx2(&this->actor, NA_SE_EN_BALINADE_BL_SPARK - SFX_FLAG);
    }

    Math_SmoothStepToS(&this->actor.shape.rot.x, this->actor.world.rot.x, 1, 0xC8, 0);
    Math_SmoothStepToS(&this->actor.shape.rot.z, this->actor.world.rot.z, 1, 0xC8, 0);
    Math_SmoothStepToF(&this->actor.shape.yOffset, -1000.0f, 1.0f, 20.0f, 0.0f);
    if (!(sPhase2Timer & 0x100)) {
        this->actor.flags |= ACTOR_FLAG_0;
        this->actor.speedXZ = 1.0f;
    } else {
        this->actor.flags &= ~ACTOR_FLAG_0;
        this->actor.speedXZ = 0.0f;
    }

    if (SkelAnime_Update(&this->skelAnime) && (sFightPhase >= PHASE_3)) {
        BossVa_SetupBodyPhase3(this);
    }

    this->unk_1AC += 0xC31;
    this->unk_1A0 = (Math_CosS(this->unk_1AC) * 0.1f) + 1.0f;
    this->unk_1A4 = (Math_SinS(this->unk_1AC) * 0.05f) + 1.0f;
    if ((play->gameplayFrames % 4) == 0) {
        BossVa_Spark(play, this, 1, 100, 50.0f, 10.0f, SPARK_BODY, 10.0f, false);
    }

    this->actor.focus.pos = this->actor.world.pos;
    this->actor.focus.pos.y += 45.0f;

    Collider_UpdateCylinder(&this->actor, &this->colliderBody);
    CollisionCheck_SetOC(play, &play->colChkCtx, &this->colliderBody.base);
    if (this->actor.colorFilterTimer == 0) {
        CollisionCheck_SetAT(play, &play->colChkCtx, &this->colliderBody.base);
    }

    if ((this->actor.colorFilterTimer == 0) || !(this->actor.colorFilterParams & 0x4000)) {
        CollisionCheck_SetAC(play, &play->colChkCtx, &this->colliderBody.base);
    }

    func_800F436C(&this->actor.projectedPos, NA_SE_EN_BALINADE_LEVEL - SFX_FLAG,
                  (this->vaBodySpinRate * 0.00025f) + 1.0f);
}

void BossVa_SetupBodyPhase3(BossVa* this) {
    this->colliderBody.elem.bumper.dmgFlags = DMG_BOOMERANG;
    this->actor.speedXZ = 0.0f;
    sPhase3StopMoving = false;
    BossVa_SetupAction(this, BossVa_BodyPhase3);
}

void BossVa_BodyPhase3(BossVa* this, PlayState* play) {
    s32 pad;
    Player* player = GET_PLAYER(play);
    s32 i;
    s16 sp62;

    sp62 = Math_Vec3f_Yaw(&this->actor.world.pos, &this->actor.home.pos);
    this->unk_1B0 += 0xCE4;
    this->bodyGlow = (s16)(Math_SinS(this->unk_1B0) * 50.0f) + 150;
    if (this->colliderBody.base.atFlags & AT_HIT) {
        this->colliderBody.base.atFlags &= ~AT_HIT;
        if (this->colliderBody.base.at == &player->actor) {
            func_8002F71C(play, &this->actor, 8.0f, this->actor.yawTowardsPlayer, 8.0f);
            this->actor.world.rot.y += (s16)Rand_CenteredFloat(0x2EE0) + 0x8000;
            Audio_PlayActorSfx2(&player->actor, NA_SE_PL_BODY_HIT);
        }
    }

    if (this->colliderBody.base.acFlags & AC_HIT) {
        this->skelAnime.curFrame = 0.0f;
        Actor_SetColorFilter(&this->actor, COLORFILTER_COLORFLAG_BLUE, 255, COLORFILTER_BUFFLAG_OPA, 12);
        Audio_PlayActorSfx2(&this->actor, NA_SE_EN_BALINADE_FAINT);
        sBodyState = 1;
        this->timer = 131;
        this->actor.flags &= ~ACTOR_FLAG_0;
    } else {
        sBodyState = 0;
        if (this->timer == 0) {
            if (Math_SmoothStepToS(&this->vaBodySpinRate, 0xFA0, 1, 0x12C, 0) == 0) {
                if (this->actor.speedXZ == 0.0f) {
                    this->actor.world.rot.y = this->actor.yawTowardsPlayer;
                }
                Math_SmoothStepToF(&this->actor.speedXZ, 3.0f, 1.0f, 0.15f, 0.0f);
            }
            this->actor.flags |= ACTOR_FLAG_0;
        } else {
            this->timer--;
            if (this->timer < 35) {
                sBodyState = 0x80;
            }
            Math_SmoothStepToS(&this->vaBodySpinRate, 0, 1, 0x12C, 0);
            Math_SmoothStepToF(&this->actor.speedXZ, 0.0f, 1.0f, 0.2f, 0.0f);
            Math_SmoothStepToF(&this->actor.shape.yOffset, -1420.0f, 1.0f, 30.0f, 0.0f);
        }
    }

    if (Math_Vec3f_DistXZ(&this->actor.world.pos, &this->actor.home.pos) >= 400.0f) {
        Math_SmoothStepToS(&this->actor.world.rot.y, sp62, 1, 0x3E8, 0);
    } else if (player->invincibilityTimer != 0) {
        Math_SmoothStepToS(&this->actor.world.rot.y, this->actor.yawTowardsPlayer + 0x8000, 1, 0x12C, 0);
    } else if ((play->gameplayFrames & 0x80) == 0) {
        Math_SmoothStepToS(&this->actor.world.rot.y, this->actor.yawTowardsPlayer, 1, 0x12C, 0);
    } else {
        Math_SmoothStepToS(&this->actor.world.rot.y, sp62, 1, 0x258, 0);
    }

    if (sPhase3StopMoving) {
        this->actor.speedXZ = 0.0f;
    }

    Actor_MoveForward(&this->actor);
    if (SkelAnime_Update(&this->skelAnime) && (sFightPhase >= PHASE_4)) {
        BossVa_SetupBodyPhase4(this, play);
    }

    this->actor.shape.rot.y += this->vaBodySpinRate;
    if (sFightPhase == PHASE_3) {
        Math_SmoothStepToF(&this->actor.shape.yOffset, -450.0f, 1.0f, 15.0f, 0.0f);
    } else {
        Math_SmoothStepToF(&this->actor.shape.yOffset, -810.0f, 1.0f, 15.0f, 0.0f);
    }

    if ((this->actor.shape.yOffset >= -500.0f) && (sFightPhase == PHASE_3)) {
        for (i = BOSSVA_BARI_LOWER_5; i >= BOSSVA_BARI_LOWER_1; i--) {
            Actor_SpawnAsChild(&play->actorCtx, &this->actor, play, ACTOR_BOSS_VA,
                               sInitPosOffsets[i].x + this->actor.world.pos.x,
                               sInitPosOffsets[i].y + this->actor.world.pos.y,
                               sInitPosOffsets[i].z + this->actor.world.pos.z, sInitRot[i].x + this->actor.world.rot.x,
                               sInitRot[i].y + this->actor.world.rot.y, sInitRot[i].z + this->actor.world.rot.z, i);
        }
        sFightPhase++;
    }

    this->unk_1AC += 0xC31;
    this->unk_1A0 = (Math_CosS(this->unk_1AC) * 0.1f) + 1.0f;
    this->unk_1A4 = (Math_SinS(this->unk_1AC) * 0.05f) + 1.0f;
    if ((play->gameplayFrames % 4) == 0) {
        BossVa_Spark(play, this, 1, 0x64, 50.0f, 10.0f, SPARK_BODY, 10.0f, false);
    }

    this->actor.focus.pos = this->actor.world.pos;
    this->actor.focus.pos.y += 20.0f;
    if (Rand_ZeroOne() < 0.1f) {
        Audio_PlayActorSfx2(&this->actor, NA_SE_EN_BALINADE_BL_SPARK - SFX_FLAG);
    }

    Collider_UpdateCylinder(&this->actor, &this->colliderBody);
    CollisionCheck_SetOC(play, &play->colChkCtx, &this->colliderBody.base);
    CollisionCheck_SetAT(play, &play->colChkCtx, &this->colliderBody.base);
    if (this->timer == 0) {
        CollisionCheck_SetAC(play, &play->colChkCtx, &this->colliderBody.base);
    }

    func_800F436C(&this->actor.projectedPos, NA_SE_EN_BALINADE_LEVEL - SFX_FLAG,
                  (this->vaBodySpinRate * 0.00025f) + 1.0f);
}

void BossVa_SetupBodyPhase4(BossVa* this, PlayState* play) {
    this->unk_1AC = 0;
    this->actor.flags |= ACTOR_FLAG_0;
    this->vaBodySpinRate = this->unk_1AC;
    this->actor.world.rot.y = this->actor.yawTowardsPlayer;
    this->timer2 = (s16)(Rand_ZeroOne() * 150.0f) + 300;
    sBodyState = 1;
    sPhase4HP = 4;
    if (this->actor.shape.yOffset != 0.0f) {
        this->timer = -30;
    }

    this->colliderBody.dim.radius = 55;
    BossVa_SetupAction(this, BossVa_BodyPhase4);
}

void BossVa_BodyPhase4(BossVa* this, PlayState* play) {
    Player* player = GET_PLAYER(play);
    f32 tmpf1;
    EnBoom* boomerang;

    this->unk_1B0 = (this->unk_1B0 + (s16)((sFightPhase - PHASE_4 + 1) * 1000.0f)) + 0xCE4;
    this->bodyGlow = (s16)(Math_SinS(this->unk_1B0) * 50.0f) + 150;
    if (this->colliderBody.base.atFlags & AT_HIT) {
        this->colliderBody.base.atFlags &= ~AT_HIT;
        if (this->colliderBody.base.at == &player->actor) {
            func_8002F71C(play, &this->actor, 8.0f, this->actor.yawTowardsPlayer, 8.0f);
            this->actor.world.rot.y += (s16)Rand_CenteredFloat(0x2EE0) + 0x8000;
            Audio_PlayActorSfx2(&player->actor, NA_SE_PL_BODY_HIT);
        }
    }
    if (Rand_ZeroOne() < 0.1f) {
        Audio_PlayActorSfx2(&this->actor, NA_SE_EN_BALINADE_BL_SPARK - SFX_FLAG);
    }

    if (this->colliderBody.base.acFlags & AC_HIT) {
        this->colliderBody.base.acFlags &= ~AC_HIT;
        this->skelAnime.curFrame = 0.0f;
        if (this->timer >= 0) {
            if (this->invincibilityTimer == 0) {
                this->invincibilityTimer = 8;
                if (this->actor.colChkInfo.damageEffect != 1) {
                    this->actor.world.rot.y = this->actor.yawTowardsPlayer;
                    Audio_PlayActorSfx2(&this->actor, NA_SE_EN_BALINADE_DAMAGE);
                    Actor_SetColorFilter(&this->actor, COLORFILTER_COLORFLAG_RED, 255, COLORFILTER_BUFFLAG_OPA, 12);
                    sPhase4HP -= this->actor.colChkInfo.damage;
                    if (sPhase4HP <= 0) {
                        this->timer = 0;
                        sFightPhase++;
                        sPhase4HP += 3;
                        if (sFightPhase >= PHASE_DEATH) {
                            BossVa_SetupBodyDeath(this, play);
                            Enemy_StartFinishingBlow(play, &this->actor);
                            return;
                        }
                        this->actor.speedXZ = -10.0f;
                        this->timer = -170 - (s16)(Rand_ZeroOne() * 150.0f);
                    }
                } else {
                    this->timer = (s16)Rand_CenteredFloat(40.0f) + 160;
                    this->vaBodySpinRate = 0;
                    this->actor.speedXZ = 0.0f;
                    Actor_SetColorFilter(&this->actor, COLORFILTER_COLORFLAG_BLUE, 125, COLORFILTER_BUFFLAG_OPA, 255);
                    Audio_PlayActorSfx2(&this->actor, NA_SE_EN_BALINADE_FAINT);
                }
            }
        } else if (this->colliderBody.base.ac->id == ACTOR_EN_BOOM) {
            boomerang = (EnBoom*)this->colliderBody.base.ac;
            boomerang->returnTimer = 0;
            boomerang->moveTo = &player->actor;
            boomerang->actor.world.rot.y = boomerang->actor.yawTowardsPlayer;
            Audio_PlayActorSfx2(&this->actor, NA_SE_IT_SHIELD_REFLECT_SW);
        }
    } else if ((this->timer2 == 0) && (this->actor.shape.yOffset == 0.0f)) {
        this->timer = -220 - (s16)(Rand_ZeroOne() * 200.0f);
    } else if (this->timer2 != 0) {
        this->timer2--;
    }

    SkelAnime_Update(&this->skelAnime);
    if (this->timer == 0) {
        Math_SmoothStepToF(&this->actor.shape.yOffset, 0.0f, 1.0f, ((sFightPhase - PHASE_4 + 1) * 5.0f) + 10.0f, 0.0f);
        if (Math_SmoothStepToS(&this->vaBodySpinRate, (s16)((sFightPhase - PHASE_4 + 1) * 500.0f) + 0xFA0, 1, 0x12C,
                               0) == 0) {
            if (this->actor.speedXZ == 0.0f) {
                this->actor.colorFilterTimer = 0;
                this->actor.world.rot.y = this->actor.yawTowardsPlayer;
                this->timer2 = (s16)(Rand_ZeroOne() * 150.0f) + 300;
            }
            Math_SmoothStepToF(&this->actor.speedXZ, ((sFightPhase - PHASE_4 + 1) * 1.5f) + 4.0f, 1.0f, 0.25f, 0.0f);
        }
        this->colliderBody.elem.bumper.dmgFlags = DMG_BOOMERANG;
    } else {
        Math_SmoothStepToS(&this->vaBodySpinRate, 0, 1, 0x96, 0);
        if (this->timer > 0) {
            if ((player->stateFlags1 & PLAYER_STATE1_26) && (this->timer > 35)) {
                this->timer = 35;
            }
            Math_SmoothStepToF(&this->actor.shape.yOffset, -480.0f, 1.0f, 30.0f, 0.0f);
            this->colliderBody.elem.bumper.dmgFlags = DMG_SWORD | DMG_BOOMERANG | DMG_DEKU_STICK;
            this->timer--;
        } else {
            if ((player->stateFlags1 & PLAYER_STATE1_26) && (this->timer < -60)) {
                this->timer = -59;
            }
            if ((play->gameplayFrames % 4) == 0) {
                BossVa_Spark(play, this, 2, 0x64, 220.0f, 5.0f, SPARK_BODY, 12.0f, true);
            }
            if (this->timer < -30) {
                if (this->actor.speedXZ > 0.0f) {
                    Math_SmoothStepToF(&this->actor.speedXZ, 0.0f, 1.0f, 0.5f, 0.0f);
                }
                Math_SmoothStepToF(&this->actor.shape.yOffset, -1400.0f, 1.0f, 60.0f, 0.0f);
            } else {
                if (this->actor.speedXZ == 0.0f) {
                    this->actor.world.rot.y = this->actor.yawTowardsPlayer + 0x8000;
                    this->timer2 = (s16)(Rand_ZeroOne() * 150.0f) + 330;
                }
                Math_SmoothStepToS(&this->vaBodySpinRate, 0xFA0, 1, 0x1F4, 0);
                tmpf1 = sFightPhase - PHASE_4 + 1;
                Math_SmoothStepToF(&this->actor.speedXZ, (tmpf1 + tmpf1) + 4.0f, 1.0f, 0.25f, 0.0f);
                Math_SmoothStepToF(&this->actor.shape.yOffset, 0.0f, 1.0f, 20.0f, 0.0f);
            }
            this->timer++;
        }
    }

    this->actor.shape.rot.y += this->vaBodySpinRate;
    if (this->actor.speedXZ < 0.0f) {
        Math_SmoothStepToF(&this->actor.speedXZ, 0.0f, 1.0f, 0.5f, 0.0f);
    }

    this->unk_1AC += 0xC31;
    this->unk_1A0 = (Math_CosS(this->unk_1AC) * 0.1f) + 1.0f;
    this->unk_1A4 = (Math_SinS(this->unk_1AC) * 0.05f) + 1.0f;
    if (this->actor.bgCheckFlags & BGCHECKFLAG_WALL) {
        this->actor.bgCheckFlags &= ~BGCHECKFLAG_WALL;
        this->actor.world.rot.y = (s16)Rand_CenteredFloat(30 * (0x10000 / 360)) + this->actor.wallYaw;
    }

    if (sFightPhase <= PHASE_4) {
        if (Math_Vec3f_DistXZ(&this->actor.world.pos, &this->actor.home.pos) >= 400.0f) {
            Math_SmoothStepToS(&this->actor.world.rot.y, Math_Vec3f_Yaw(&this->actor.world.pos, &this->actor.home.pos),
                               1, 0x5DC, 0);
        } else if (player->invincibilityTimer != 0) {
            Math_SmoothStepToS(&this->actor.world.rot.y, this->actor.yawTowardsPlayer + 0x8000, 1, 0x12C, 0);
        } else if ((play->gameplayFrames & 0x80) == 0) {
            Math_SmoothStepToS(&this->actor.world.rot.y, this->actor.yawTowardsPlayer, 1,
                               (s16)((sFightPhase - PHASE_4 + 1) * 100.0f) + 0x64, 0);
        }
    }

    Actor_MoveForward(&this->actor);
    this->actor.focus.pos = this->actor.world.pos;
    this->actor.focus.pos.y += 60.0f;
    if (((play->gameplayFrames % 2) == 0) && (this->timer == 0)) {
        BossVa_Spark(play, this, 2, 125, 40.0f, 10.0f, SPARK_BODY, 10.0f, false);
        BossVa_Spark(play, this, 1, 100, 15.0f, 10.0f, SPARK_BARI, 11.0f, true);
    }

    Actor_UpdateBgCheckInfo(play, &this->actor, 30.0f, 70.0f, 0.0f, UPDBGCHECKINFO_FLAG_0);
    Collider_UpdateCylinder(&this->actor, &this->colliderBody);
    CollisionCheck_SetOC(play, &play->colChkCtx, &this->colliderBody.base);
    if (this->invincibilityTimer == 0) {
        CollisionCheck_SetAC(play, &play->colChkCtx, &this->colliderBody.base);
    }
    if ((this->vaBodySpinRate > 0x3E8) || (this->actor.shape.yOffset < -1200.0f)) {
        CollisionCheck_SetAT(play, &play->colChkCtx, &this->colliderBody.base);
    }
    func_800F436C(&this->actor.projectedPos, NA_SE_EN_BALINADE_LEVEL - SFX_FLAG,
                  (this->vaBodySpinRate * 0.00025f) + 1.0f);
    if (this->invincibilityTimer != 0) {
        this->invincibilityTimer--;
        sBodyState = (sBodyState & 0x80) | 2;
    } else {
        sBodyState = (sBodyState & 0x80) | 1;
    }
}

void BossVa_SetupBodyDeath(BossVa* this, PlayState* play) {
    func_800F436C(&this->actor.projectedPos, NA_SE_EN_BALINADE_LEVEL - SFX_FLAG, 1.0f);
    this->actor.flags &= ~(ACTOR_FLAG_0 | ACTOR_FLAG_2);
    SEQCMD_STOP_SEQUENCE(SEQ_PLAYER_BGM_MAIN, 1);
    this->vaCamRotMod = 0xC31;
    sCsState = DEATH_START;
    this->actor.speedXZ = 0.0f;
    this->unk_1A8 = 0.0f;
    Flags_SetClear(play, play->roomCtx.curRoom.num);
    BossVa_SetupAction(this, BossVa_BodyDeath);
}

void BossVa_BodyDeath(BossVa* this, PlayState* play) {
    s32 i;
    Camera* mainCam = Play_GetCamera(play, CAM_ID_MAIN);
    s32 sp7C;
    Player* player = GET_PLAYER(play);
    s16 tmp16;

    switch (sCsState) {
        case DEATH_START:
            func_8002DF54(play, &this->actor, PLAYER_CSMODE_1);
            func_80064520(play, &play->csCtx);
            sSubCamId = Play_CreateSubCamera(play);
            Play_ChangeCameraStatus(play, CAM_ID_MAIN, CAM_STAT_WAIT);
            Play_ChangeCameraStatus(play, sSubCamId, CAM_STAT_ACTIVE);

            sSubCamAtNext.x = this->actor.world.pos.x;
            sSubCamAtNext.y = this->actor.world.pos.y;
            sSubCamAtNext.z = this->actor.world.pos.z;

            sSubCamAt = mainCam->at;

            sSubCamEyeNext = sSubCamEye = mainCam->eye;

            sSubCamEyeNext.y = 40.0f;
            sSubCamAtNext.y = 140.0f;

            sSubCamAtMaxVelFrac = sSubCamEyeMaxVelFrac = sZeroVec;

            this->unk_1AC = Math_Vec3f_Yaw(&sSubCamEye, &sSubCamAtNext) - 0x100;
            this->unk_1B0 = 15;
            play->envCtx.screenFillColor[0] = play->envCtx.screenFillColor[1] = play->envCtx.screenFillColor[2] = 0xFF;
            play->envCtx.screenFillColor[3] = 0;
            play->envCtx.fillScreen = true;
            sCsState++;
            FALLTHROUGH;
        case DEATH_BODY_TUMORS:
            this->unk_1AC += 0x100;
            sSubCamEyeNext.x = (Math_SinS(this->unk_1AC) * (160.0f + this->unk_1A8)) + sSubCamAtNext.x;
            sSubCamEyeNext.z = (Math_CosS(this->unk_1AC) * (160.0f + this->unk_1A8)) + sSubCamAtNext.z;
            Math_SmoothStepToF(&sSubCamEyeMaxVelFrac.x, 16.0f, 0.4f, 1.5f, 0.5f);
            sSubCamEyeMaxVelFrac.z = sSubCamEyeMaxVelFrac.x;
            sSubCamEyeMaxVelFrac.y = sSubCamEyeMaxVelFrac.x * 0.5f;
            sSubCamAtMaxVelFrac = sSubCamEyeMaxVelFrac;
            tmp16 = Rand_CenteredFloat(0.5f) + ((sSubCamEyeMaxVelFrac.x * 0.5f) + 0.6f);
            if (((play->gameplayFrames % 4) == 0) && (this->unk_1B0 != 0)) {
                for (i = 6; i > 1; i--) {
                    BossVa_Tumor(play, this, 1, tmp16, 0.0f, 0.0f, TUMOR_BODY, i, true);
                }

                BossVa_Tumor(play, this, 1, tmp16, 0.0f, 0.0f, TUMOR_BODY, 11.0f, true);
                this->unk_1B0--;
            }

            if (this->unk_1B0 == 0) {
                sCsState++;

                sSubCamAtMaxVelFrac = sSubCamEyeMaxVelFrac = sZeroVec;
            }
            break;
        case DEATH_CORE_DEAD:
            this->unk_1AC += 0x1862;
            this->unk_1A0 = (Math_CosS(this->unk_1AC) * 0.12f) + 1.0f;
            this->unk_1A4 = (Math_SinS(this->unk_1AC) * 0.075f) + 1.0f;
            if (!this->isDead) {
                this->burst++;
                this->isDead++;
                this->timer = 30;
                sCsState++;
                EffectSsDeadSound_SpawnStationary(play, &this->actor.projectedPos, NA_SE_EN_BALINADE_DEAD, 1, 1, 0x28);
                this->onCeiling = 2; // Not used by body
                BossVa_SetDeathEnv(play);
                func_8002DF54(play, &this->actor, PLAYER_CSMODE_8);
            }
            break;
        case DEATH_CORE_BURST:
            if (this->timer == 13) {
                SEQCMD_PLAY_SEQUENCE(SEQ_PLAYER_BGM_MAIN, 0, 0, NA_BGM_BOSS_CLEAR);
            }

            this->timer--;
            if (this->timer == 0) {
                sSubCamAtNext.x = this->actor.world.pos.x;
                sSubCamAtNext.y = this->actor.world.pos.y + 30.0f;
                sSubCamAtNext.z = this->actor.world.pos.z;

                sSubCamEyeNext.x = (Math_SinS(player->actor.shape.rot.y) * -130.0f) + player->actor.world.pos.x;
                sSubCamEyeNext.z = (Math_CosS(player->actor.shape.rot.y) * -130.0f) + player->actor.world.pos.z;
                sSubCamEyeNext.y = player->actor.world.pos.y + 55.0f;

                sSubCamAtMaxVelFrac = sSubCamEyeMaxVelFrac = sZeroVec;

                sCsState++;
                this->timer = 133;
            }
            break;
        case DEATH_MUSIC:
            Math_SmoothStepToF(&sSubCamEyeMaxVelFrac.x, 1.5f, 0.3f, 0.05f, 0.015f);
            sSubCamEyeMaxVelFrac.z = sSubCamEyeMaxVelFrac.x;
            sSubCamEyeMaxVelFrac.y = sSubCamEyeMaxVelFrac.z;
            sSubCamAtMaxVelFrac = sSubCamEyeMaxVelFrac;

            this->timer--;
            if (this->timer == 0) {
                Play_ClearCamera(play, sSubCamId);
                sSubCamId = SUB_CAM_ID_DONE;
                func_80064534(play, &play->csCtx);
                Play_ChangeCameraStatus(play, CAM_ID_MAIN, CAM_STAT_ACTIVE);

                mainCam->eyeNext = mainCam->eye = sSubCamEye;

                mainCam->at = sSubCamAt;

                func_8002DF54(play, &this->actor, PLAYER_CSMODE_7);
                sCsState++;

                Actor_Spawn(&play->actorCtx, play, ACTOR_ITEM_B_HEART, this->actor.world.pos.x, this->actor.world.pos.y,
                            this->actor.world.pos.z, 0, 0, 0, 0);

                for (i = 2, sp7C = 2; i > 0; i--) {
                    if (Math_Vec3f_DistXYZ(&sWarpPos[i], &player->actor.world.pos) <
                        Math_Vec3f_DistXYZ(&sWarpPos[i - 1], &player->actor.world.pos)) {
                        sp7C = i - 1;
                    }
                }

                Actor_Spawn(&play->actorCtx, play, ACTOR_EN_RU1, sWarpPos[sp7C].x, sWarpPos[sp7C].y, sWarpPos[sp7C].z,
                            0, 0, 0, 0);
            }
            FALLTHROUGH;
        case DEATH_FINISH:
            Rand_CenteredFloat(0.5f);
            play->envCtx.fillScreen = false;
            break;
    }

    if (sSubCamId != SUB_CAM_ID_DONE) {
        Math_SmoothStepToF(&sSubCamEye.x, sSubCamEyeNext.x, 0.3f, sSubCamEyeMaxVelFrac.x, 0.15f);
        Math_SmoothStepToF(&sSubCamEye.y, sSubCamEyeNext.y, 0.3f, sSubCamEyeMaxVelFrac.y, 0.15f);
        Math_SmoothStepToF(&sSubCamEye.z, sSubCamEyeNext.z, 0.3f, sSubCamEyeMaxVelFrac.z, 0.15f);
        Math_SmoothStepToF(&sSubCamAt.x, sSubCamAtNext.x, 0.3f, sSubCamAtMaxVelFrac.x, 0.15f);
        Math_SmoothStepToF(&sSubCamAt.y, sSubCamAtNext.y, 0.3f, sSubCamAtMaxVelFrac.y, 0.15f);
        Math_SmoothStepToF(&sSubCamAt.z, sSubCamAtNext.z, 0.3f, sSubCamAtMaxVelFrac.z, 0.15f);
        Play_CameraSetAtEye(play, sSubCamId, &sSubCamAt, &sSubCamEye);
    }

    SkelAnime_Update(&this->skelAnime);
    Math_SmoothStepToF(&this->actor.shape.yOffset, -480.0f, 1.0f, 30.0f, 0.0f);
    Math_SmoothStepToS(&this->vaBodySpinRate, 0, 1, 0xC8, 0);
    Math_SmoothStepToS(&this->vaCamRotMod, 0, 1, 0xC8, 0);
    Math_SmoothStepToS(&this->bodyGlow, 200, 1, 10, 0);
    if (play->envCtx.screenFillColor[3] != 0) {
        play->envCtx.screenFillColor[3] -= 50;
    }

    Math_SmoothStepToF(&this->actor.speedXZ, 0.0f, 1.0f, 0.5f, 0.0f);
    this->actor.shape.rot.y += this->vaBodySpinRate;
    this->unk_1AC += this->vaCamRotMod;

    this->unk_1A0 = (Math_CosS(this->unk_1AC) * 0.1f) + 1.0f;
    this->unk_1A4 = (Math_SinS(this->unk_1AC) * 0.05f) + 1.0f;
}

void BossVa_SetupSupportIntro(BossVa* this, PlayState* play) {
    Animation_Change(&this->skelAnime, &gBarinadeSupportAttachedAnim, 0.0f, 0.0f,
                     Animation_GetLastFrame(&gBarinadeSupportAttachedAnim), ANIMMODE_LOOP_INTERP, 0.0f);
    this->timer = 0;
    BossVa_SetupAction(this, BossVa_SupportIntro);
}

void BossVa_SupportIntro(BossVa* this, PlayState* play) {
    BossVa_AttachToBody(this);
    if (sCsState == BOSSVA_BATTLE) {
        BossVa_SetupSupportAttached(this, play);
    } else if (sCsState >= INTRO_REVERSE_CAMERA) {
        this->timer++;
        if ((this->timer % 2) == 0) {
            BossVa_Spark(play, this, 2, 90, 5.0f, 0.0f, SPARK_BODY, ((this->timer & 0x20) >> 5) + 1, true);
        }

        SkelAnime_Update(&this->skelAnime);
        Math_SmoothStepToF(&this->skelAnime.playSpeed, 1.0f, 1.0f, 0.05f, 0.0f);
        if (Rand_ZeroOne() < 0.1f) {
            Audio_PlayActorSfx2(&this->actor, NA_SE_EN_BALINADE_BL_SPARK - SFX_FLAG);
        }
    }
}

void BossVa_SetupSupportAttached(BossVa* this, PlayState* play) {
    Animation_Change(&this->skelAnime, &gBarinadeSupportAttachedAnim, 1.0f, 0.0f,
                     Animation_GetLastFrame(&gBarinadeSupportAttachedAnim), ANIMMODE_LOOP, 0.0f);
    this->timer = this->actor.params * 10;
    BossVa_SetupAction(this, BossVa_SupportAttached);
}

void BossVa_SupportAttached(BossVa* this, PlayState* play) {
    this->timer++;
    if (sBodyState & 0x7F) {
        Actor_SetColorFilter(&this->actor, COLORFILTER_COLORFLAG_BLUE, 255, COLORFILTER_BUFFLAG_OPA, 12);
        if (Rand_ZeroOne() > 0.5f) {
            Animation_Change(&this->skelAnime, &gBarinadeSupportDamage1Anim, 1.0f, 0.0f,
                             Animation_GetLastFrame(&gBarinadeSupportDamage1Anim), ANIMMODE_ONCE, 0.0f);
        } else {
            Animation_Change(&this->skelAnime, &gBarinadeSupportDamage2Anim, 1.0f, 0.0f,
                             Animation_GetLastFrame(&gBarinadeSupportDamage2Anim), ANIMMODE_ONCE, 0.0f);
        }
    }

    if (SkelAnime_Update(&this->skelAnime)) {
        Animation_Change(&this->skelAnime, &gBarinadeSupportAttachedAnim, 1.0f, 0.0f,
                         Animation_GetLastFrame(&gBarinadeSupportAttachedAnim), ANIMMODE_LOOP, 0.0f);
    }

    BossVa_AttachToBody(this);
    if (Rand_ZeroOne() < 0.1f) {
        Audio_PlayActorSfx2(&this->actor, NA_SE_EN_BALINADE_BL_SPARK - SFX_FLAG);
    }

    if (this->colliderSph.base.acFlags & AC_HIT) {
        BossVa_SetupSupportCut(this, play);
    } else {
        if (this->actor.colorFilterTimer == 0) {
            CollisionCheck_SetAC(play, &play->colChkCtx, &this->colliderSph.base);
        }

        if ((this->timer % 2) == 0) {
            BossVa_Spark(play, this, 1, 100, 5.0f, 0.0f, SPARK_BODY, ((this->timer & 0x20) >> 5) + 1, true);
        }
    }
}

void BossVa_SetupSupportCut(BossVa* this, PlayState* play) {
    s32 stumpParams = this->actor.params + BOSSVA_STUMP_1;

    sBodyState++;
    sFightPhase++;
    Actor_Spawn(&play->actorCtx, play, ACTOR_BOSS_VA, this->armTip.x, this->armTip.y + 20.0f, this->armTip.z, 0,
                this->actor.shape.rot.y, 0, stumpParams);
    Camera_RequestQuake(&play->mainCamera, 2, 11, 8);
    this->burst = false;
    this->timer2 = 0;
    BossVa_SetupAction(this, BossVa_SupportCut);
}

void BossVa_SupportCut(BossVa* this, PlayState* play) {
    BossVa* vaBody = GET_BODY(this);
    f32 lastFrame;

    BossVa_AttachToBody(this);

    if (this->onCeiling) {
        lastFrame = Animation_GetLastFrame(&gBarinadeSupportCutAnim);
        this->onCeiling = false;
        this->timer = (s32)(Rand_ZeroOne() * 10.0f) + 5;
        SkelAnime_Free(&this->skelAnime, play);
        SkelAnime_InitFlex(play, &this->skelAnime, &gBarinadeCutSupportSkel, &gBarinadeSupportCutAnim, NULL, NULL, 0);
        Animation_Change(&this->skelAnime, &gBarinadeSupportCutAnim, 1.0f, 0.0f, lastFrame, ANIMMODE_ONCE, 0.0f);
        sBodyState = 0;
        GET_BODY(this)->actor.shape.yOffset -= 60.0f;

        switch (this->actor.params) {
            case BOSSVA_SUPPORT_1:
                GET_BODY(this)->actor.world.rot.x += 0x4B0;
                break;
            case BOSSVA_SUPPORT_2:
                GET_BODY(this)->actor.world.rot.x -= 0x258;
                GET_BODY(this)->actor.world.rot.z -= 0x4E2;
                break;
            case BOSSVA_SUPPORT_3:
                GET_BODY(this)->actor.world.rot.x -= 0x258;
                GET_BODY(this)->actor.world.rot.z += 0x4E2;
                break;
        }
    }

    Math_SmoothStepToS(&this->headRot.x, vaBody->vaBodySpinRate * -3, 1, 0x4B0, 0);
    if (SkelAnime_Update(&this->skelAnime)) {
        lastFrame = Animation_GetLastFrame(&gBarinadeSupportDetachedAnim);
        Animation_Change(&this->skelAnime, &gBarinadeSupportDetachedAnim, 1.0f, 0.0f, lastFrame, ANIMMODE_LOOP_INTERP,
                         0.0f);
        this->actor.flags &= ~ACTOR_FLAG_0;
    }

    if ((this->timer == 0) && (sCsState < DEATH_START)) {
        this->timer = (s32)(Rand_ZeroOne() * 10.0f) + 10;
        BossVa_BloodDroplets(play, &this->armTip, this->headRot.x, this->actor.shape.rot.y);
    }

    if (sCsState >= DEATH_START) {
        Math_SmoothStepToF(&this->skelAnime.playSpeed, 0.0f, 0.3f, 0.25f, 0.125f);
    }

    switch (sCsState) {
        case DEATH_SHELL_BURST:
            sSubCamEye = sSubCamEyeNext;
            sSubCamAt = sSubCamAtNext;
            Math_SmoothStepToF(&sSubCamEye.x, sSubCamAtNext.x, 1.0f, 10.0f, 0.0f);
            Math_SmoothStepToF(&sSubCamEye.z, sSubCamAtNext.z, 1.0f, 10.0f, 0.0f);
            sSubCamEye.y += 20.0f;
            sCsState++;
            FALLTHROUGH;
        case DEATH_CORE_TUMORS:
        case DEATH_CORE_DEAD:
        case DEATH_CORE_BURST:
            if (!this->burst) {
                if ((play->gameplayFrames % 2) != 0) {
                    BossVa_Tumor(play, this, 1, (s16)Rand_CenteredFloat(5.0f) + 6, 7.0f, 5.0f, TUMOR_ARM,
                                 (this->timer2 >> 3) + 1, true);
                }

                this->timer2++;
                if (this->timer2 >= 32) {
                    this->burst++;
                    this->isDead = true;
                    Audio_PlayActorSfx2(&this->actor, NA_SE_EN_BALINADE_BREAK2);
                    if (this->actor.params == BOSSVA_SUPPORT_3) {
                        sCsState++;
                    }
                }
            } else {
                this->timer2--;
                if (this->timer2 == 0) {
                    Actor_Kill(&this->actor);
                }
            }
            break;
    }

    this->timer--;
}

void BossVa_SetupStump(BossVa* this, PlayState* play) {
    Animation_Change(&this->skelAnime, &gBarinadeStumpAnim, 1.0f, 0.0f, Animation_GetLastFrame(&gBarinadeStumpAnim),
                     ANIMMODE_ONCE, 0.0f);
    this->actor.flags &= ~ACTOR_FLAG_0;
    BossVa_SetupAction(this, BossVa_Stump);
}

void BossVa_Stump(BossVa* this, PlayState* play) {
    if (SkelAnime_Update(&this->skelAnime) && (Rand_ZeroOne() < 0.3f)) {
        this->skelAnime.curFrame -= Rand_ZeroOne() * 3.0f;
    }

    if (sCsState >= DEATH_START) {
        Actor_Kill(&this->actor);
    }
}

void BossVa_SetupZapperIntro(BossVa* this, PlayState* play) {
    f32 lastFrame = Animation_GetLastFrame(&gBarinadeZapperIdleAnim);

    Animation_Change(&this->skelAnime, &gBarinadeZapperIdleAnim, 1.0f, lastFrame - 1.0f, lastFrame,
                     ANIMMODE_LOOP_INTERP, -6.0f);
    this->actor.flags &= ~ACTOR_FLAG_0;
    BossVa_SetupAction(this, BossVa_ZapperIntro);
}

void BossVa_ZapperIntro(BossVa* this, PlayState* play) {
    BossVa_AttachToBody(this);

    switch (sCsState) {
        case INTRO_TITLE:
        case INTRO_BRIGHTEN:
        case INTRO_FINISH:
            SkelAnime_Update(&this->skelAnime);
            break;
        case BOSSVA_BATTLE:
            BossVa_SetupZapperAttack(this, play);
            break;
    }

    Math_SmoothStepToS(&this->unk_1F2, this->actor.shape.rot.y - this->actor.shape.rot.x, 1, 0x2EE, 0);
    Math_SmoothStepToS(&this->unk_1F0, this->skelAnime.jointTable[7].z, 1, 0x2EE, 0);
}

void BossVa_SetupZapperAttack(BossVa* this, PlayState* play) {
    f32 lastFrame = Animation_GetLastFrame(&gBarinadeZapperIdleAnim);

    Animation_Change(&this->skelAnime, &gBarinadeZapperIdleAnim, 1.0f, lastFrame - 1.0f, lastFrame,
                     ANIMMODE_LOOP_INTERP, -6.0f);
    this->actor.flags &= ~ACTOR_FLAG_0;
    BossVa_SetupAction(this, BossVa_ZapperAttack);
}

void BossVa_ZapperAttack(BossVa* this, PlayState* play) {
    Player* player = GET_PLAYER(play);
    EnBoom* boomerang;
    Actor* boomTarget;
    s16 yaw;
    s16 sp98;
    s16 sp96;
    s16 sp94;
    s16 tmp17;
    s16 sp90 = 0x1F4;
    s16 sp8E;
    u32 sp88;
    Vec3f sp7C;
    s32 pad3;
    f32 sp74;
    s32 i;
    s16 sp6E;
    s16 sp6C;
    f32 sp68;
    f32 sp64;
    f32 sp60;
    f32 sp5C;
    s16 sp5A;
    s16 sp58;
    s16 sp56;
    s16 sp54;
    f32 sp50;

    boomerang = BossVa_FindBoomerang(play);

    if ((boomerang == NULL) || (boomerang->moveTo == NULL) || (boomerang->moveTo == &player->actor)) {
        sp7C = player->actor.world.pos;
        sp7C.y += 10.0f;
        sp8E = 0x3E80;
    } else {
        sp74 = R_UPDATE_RATE * 0.5f;
        sp8E = 0x4650;

        boomTarget = boomerang->moveTo;
        sp7C = boomerang->actor.world.pos;
        sp6C = boomerang->actor.world.rot.y;
        sp56 = boomerang->actor.world.rot.x;

        for (i = boomerang->returnTimer; i >= 3; i--) {
            sp6E = Math_Vec3f_Yaw(&sp7C, &boomTarget->focus.pos);
            sp5A = sp6C - sp6E;
            sp58 = Math_Vec3f_Pitch(&sp7C, &boomTarget->focus.pos);
            sp54 = sp56 - sp58;

            sp50 = (200.0f - Math_Vec3f_DistXYZ(&sp7C, &boomTarget->focus.pos)) * 0.005f;
            if (sp50 < 0.12f) {
                sp50 = 0.12f;
            }

            if (sp5A < 0) {
                sp5A = -sp5A;
            }

            if (sp54 < 0) {
                sp54 = -sp54;
            }

            Math_ScaledStepToS(&sp6C, sp6E, sp5A * sp50);
            Math_ScaledStepToS(&sp56, sp58, sp54 * sp50);

            sp68 = -Math_SinS(sp56) * 12.0f;
            sp5C = Math_CosS(sp56) * 12.0f;
            sp64 = Math_SinS(sp6C) * sp5C;
            sp60 = Math_CosS(sp6C);
            sp7C.x += sp64 * sp74;
            sp7C.y += sp68 * sp74;
            sp7C.z += sp60 * sp5C * sp74;
        }
        sp90 = 0x3E80;
    }

    SkelAnime_Update(&this->skelAnime);
    BossVa_AttachToBody(this);
    if (sFightPhase >= PHASE_4) {
        BossVa_SetupZapperEnraged(this, play);
        return;
    }

    if (sBodyState & 0x7F) {
        BossVa_SetupZapperDamaged(this, play);
        return;
    }

    if ((sFightPhase < PHASE_4) && (GET_BODY(this)->actor.speedXZ != 0.0f)) {
        BossVa_SetupZapperHold(this, play);
        return;
    }

    sp98 = Math_Vec3f_Yaw(&sp7C, &this->armTip);
    tmp17 = sp98 - this->actor.shape.rot.y;

    if ((sp8E >= ABS(tmp17) || this->burst) && !(sBodyState & 0x80) && !(player->stateFlags1 & PLAYER_STATE1_26)) {

        if (!this->burst) {
            sp94 = sp98 - this->actor.shape.rot.y;

            if (ABS(sp94) > 0x1770) {
                sp94 = (sp94 > 0) ? 0x1770 : -0x1770;
            }

            tmp17 = Math_SmoothStepToS(&this->unk_1E6, sp94, 1, 0x6D6, 0);
            sp88 = ABS(tmp17);

            sp94 = sp98 - sp94;

            if (ABS(sp94) > 0x1770) {
                sp94 = (sp94 > 0) ? 0x1770 : -0x1770;
            }

            tmp17 = Math_SmoothStepToS(&this->unk_1EC, sp94, 1, 0x6D6, 0);
            sp88 += ABS(tmp17);

            yaw = Math_Vec3f_Yaw(&this->zapHeadPos, &sp7C);
            tmp17 = Math_SmoothStepToS(&this->unk_1F2, yaw - 0x4000, 1, 0x9C4, 0);
            sp88 += ABS(tmp17);

            sp96 = this->actor.shape.rot.x + this->skelAnime.jointTable[1].z + this->skelAnime.jointTable[2].z +
                   this->skelAnime.jointTable[3].z + this->skelAnime.jointTable[4].z + this->skelAnime.jointTable[5].z;

            yaw = Math_Vec3f_Pitch(&sp7C, &this->zapNeckPos);
            tmp17 = Math_SmoothStepToS(&this->unk_1EA, yaw - sp96, 1, 0xFA0, 0);
            sp88 += ABS(tmp17);

            yaw = Math_Vec3f_Pitch(&this->zapHeadPos, &sp7C);
            tmp17 = Math_SmoothStepToS(&this->unk_1F0, -yaw, 1, 0xFA0, 0);
            sp88 += ABS(tmp17);

            this->skelAnime.playSpeed = 0.0f;
            if (Math_SmoothStepToF(&this->skelAnime.curFrame, 0.0f, 1.0f, 2.0f, 0.0f) == 0.0f) {
                if (sp88 < (u32)sp90) {
                    this->timer2 = 0;
                    this->burst++;
                    this->unk_1D8 = sp7C;
                }

                if (Rand_ZeroOne() < 0.1f) {
                    Audio_PlayActorSfx2(&this->actor, NA_SE_EN_BALINADE_BL_SPARK - SFX_FLAG);
                }
            }
        }
    } else {
        if (this->burst || (this->timer2 < 0)) {
            if (this->colliderLightning.base.atFlags & AT_HIT) {
                if (this->timer2 > 0) {
                    Audio_PlayActorSfx2(&this->actor, NA_SE_EN_BALINADE_HIT_RINK);
                    BossVa_SetSparkEnv(play);
                    this->timer2 = -1;
                    GET_BODY(this)->onCeiling = 6; // not used by body
                }
            } else if (this->timer2 > 0) {
                this->timer2 = 0;
            }

            if ((this->timer2 < 0) && (player->stateFlags1 & PLAYER_STATE1_26)) {
                BossVa_Spark(play, this, 1, 30, 0.0f, 0.0f, SPARK_LINK, 0.0f, true);
            }
        }

        Math_SmoothStepToS(&this->unk_1E6, 0, 1, 0x6D6, 0);
        Math_SmoothStepToS(&this->unk_1EC, 0, 1, 0x6D6, 0);
        Math_SmoothStepToS(&this->unk_1EA, 0, 1, 0x6D6, 0);
        Math_SmoothStepToS(&this->unk_1F2, this->actor.shape.rot.y - this->actor.shape.rot.x, 1, 0x6D6, 0);
        Math_SmoothStepToS(&this->unk_1F0, this->skelAnime.jointTable[7].z, 1, 0x6D6, 0);
        Math_SmoothStepToF(&this->skelAnime.playSpeed, 1.0f, 1.0f, 0.05f, 0.0f);
        this->burst = false;
    }

    if (this->burst && (this->burst != 2)) { // burst can never be 2
        if (this->timer2 >= 32) {
            if (this->timer2 == 32) {
                Audio_PlayActorSfx2(&this->actor, NA_SE_EN_BALINADE_THUNDER);
            }
            BossVa_Spark(play, this, 2, 110, 15.0f, 15.0f, SPARK_BLAST, 5.0f, true);
            BossVa_Spark(play, this, 2, 110, 15.0f, 15.0f, SPARK_BLAST, 6.0f, true);
            BossVa_Spark(play, this, 2, 110, 15.0f, 15.0f, SPARK_BLAST, 7.0f, true);
            CollisionCheck_SetAT(play, &play->colChkCtx, &this->colliderLightning.base);
            CollisionCheck_SetAC(play, &play->colChkCtx, &this->colliderLightning.base);
        } else {
            BossVa_Spark(play, this, 2, 50, 15.0f, 0.0f, SPARK_BODY, (this->timer2 >> 3) + 1, true);
            if (this->timer2 == 30) {
                BossVa_SetSparkEnv(play);
            }
            if (this->timer2 == 20) {
                Vec3f sp44 = this->zapHeadPos;

                BossVa_SpawnZapperCharge(play, sEffects, this, &sp44, &this->headRot, 100, 0);
            }
        }

        this->timer2++;
        if (this->timer2 >= 40) {
            this->burst = false;
        }
    }
}

void BossVa_SetupZapperDamaged(BossVa* this, PlayState* play) {
    if (Rand_ZeroOne() > 0.5f) {
        Animation_Change(&this->skelAnime, &gBarinadeZapperDamage1Anim, 0.5f, 0.0f,
                         Animation_GetLastFrame(&gBarinadeZapperDamage1Anim), ANIMMODE_ONCE_INTERP, 4.0f);
    } else {
        Animation_Change(&this->skelAnime, &gBarinadeZapperDamage2Anim, 0.5f, 0.0f,
                         Animation_GetLastFrame(&gBarinadeZapperDamage2Anim), ANIMMODE_ONCE_INTERP, 4.0f);
    }

    Actor_SetColorFilter(&this->actor, COLORFILTER_COLORFLAG_BLUE, 255, COLORFILTER_BUFFLAG_OPA, 12);
    this->burst = false;
    BossVa_SetupAction(this, BossVa_ZapperDamaged);
}

void BossVa_ZapperDamaged(BossVa* this, PlayState* play) {
    BossVa_AttachToBody(this);
    Math_SmoothStepToS(&this->unk_1E6, 0, 1, 0xFA0, 0);
    Math_SmoothStepToS(&this->unk_1E4, 0, 1, 0xFA0, 0);
    Math_SmoothStepToS(&this->unk_1EC, 0, 1, 0xFA0, 0);
    Math_SmoothStepToS(&this->unk_1EA, 0, 1, 0xFA0, 0);
    Math_SmoothStepToS(&this->unk_1F2, this->actor.shape.rot.y - this->actor.shape.rot.x, 1, 0x2EE, 0);
    Math_SmoothStepToS(&this->unk_1F0, this->skelAnime.jointTable[7].z, 1, 0x2EE, 0);
    if (SkelAnime_Update(&this->skelAnime)) {
        if (sFightPhase >= PHASE_4) {
            BossVa_SetupZapperEnraged(this, play);
        } else {
            BossVa_SetupZapperAttack(this, play);
        }
    }
}

void BossVa_SetupZapperDeath(BossVa* this, PlayState* play) {
    f32 lastFrame = Animation_GetLastFrame(&gBarinadeZapperIdleAnim);

    Animation_Change(&this->skelAnime, &gBarinadeZapperIdleAnim, Rand_ZeroOne() + 0.25f, Rand_ZeroOne() * 3.0f,
                     lastFrame, ANIMMODE_LOOP_INTERP, -6.0f);
    this->burst = false;
    this->timer2 = (this->actor.params * -6) + 18;
    this->unk_1B0 = 0;
    BossVa_SetupAction(this, BossVa_ZapperDeath);
}

void BossVa_ZapperDeath(BossVa* this, PlayState* play) {
    f32 sp3C = 55.0f;
    f32 tmpf1;
    f32 tmpf2;

    BossVa_AttachToBody(this);
    if (((play->gameplayFrames % 32) == 0) && (sCsState <= DEATH_BODY_TUMORS)) {
        this->unk_1E8 = Rand_CenteredFloat(0x4000);
        this->unk_1EE = Rand_CenteredFloat(0x4000);
        this->unk_1F4 = (s16)Rand_CenteredFloat(0x4000) + this->actor.shape.rot.y - this->actor.shape.rot.x;
    } else {
        Math_SmoothStepToF(&this->skelAnime.playSpeed, 0.0f, 1.0f, 0.025f, 0.0f);
    }

    SkelAnime_Update(&this->skelAnime);
    Math_SmoothStepToS(&this->unk_1E6, this->unk_1E8, 1, (s16)Rand_CenteredFloat(500.0f) + 0x1F4, 0);
    Math_SmoothStepToS(&this->unk_1E4, 0, 1, 0x1F4, 0);
    Math_SmoothStepToS(&this->unk_1EC, this->unk_1EE, 1, (s16)Rand_CenteredFloat(500.0f) + 0x1F4, 0);
    Math_SmoothStepToS(&this->unk_1EA, 0, 1, 0x1F4, 0);
    Math_SmoothStepToS(&this->unk_1F2, this->unk_1F4, 1, (s16)Rand_CenteredFloat(500.0f) + 0x1F4, 0);

    switch (sCsState) {
        case DEATH_ZAPPER_2:
            sp3C = -55.0f;
            FALLTHROUGH;
        case DEATH_ZAPPER_1:
        case DEATH_ZAPPER_3:
            if (!this->burst) {
                if (((this->actor.params == BOSSVA_ZAPPER_1) && (this->timer2 < 16)) ||
                    ((this->actor.params == BOSSVA_ZAPPER_2) && (this->timer2 < 24)) ||
                    (this->actor.params == BOSSVA_ZAPPER_3)) {

                    if ((this->timer2 % 2) == 0 && (this->timer2 >= 0)) {
                        if (this->timer2 < 8) {
                            BossVa_Tumor(play, this, 1, (s16)Rand_CenteredFloat(5.0f) + 0xD, 0.0f, 0.0f, TUMOR_ARM,
                                         0.6f, true);
                        } else {
                            BossVa_Tumor(play, this, 1, (s16)Rand_CenteredFloat(5.0f) + 6, 0.0f, 7.0f, TUMOR_ARM,
                                         (this->timer2 >> 3) + 1, true);
                        }

                        BossVa_Spark(play, this, 2, 50, 15.0f, 0.0f, SPARK_BODY, (this->timer2 >> 3) + 1, true);
                    }

                    this->timer2++;
                    if (this->timer2 >= 32) {
                        this->burst++;
                        this->isDead = true;
                        BossVa_SetDeathEnv(play);
                        Audio_PlayActorSfx2(&this->actor, NA_SE_EN_BALINADE_BREAK2);
                    }
                } else {
                    this->burst++;
                    this->isDead = true;
                    this->timer2 = 32;
                    sCsState++;
                }

                if ((this->actor.params - BOSSVA_ZAPPER_1 + DEATH_ZAPPER_1) == sCsState) {
                    sSubCamAt.x = this->zapNeckPos.x;
                    sSubCamEye.y = sSubCamAt.y = this->zapNeckPos.y;
                    sSubCamAt.z = this->zapNeckPos.z;
                    sSubCamEye.x = (Math_CosS(-(this->actor.shape.rot.y + this->unk_1B0)) * sp3C) + this->zapNeckPos.x;
                    sSubCamEye.z = (Math_SinS(-(this->actor.shape.rot.y + this->unk_1B0)) * sp3C) + this->zapNeckPos.z;
                    this->unk_1B0 += 0x15E;
                }
            } else {
                this->timer2--;
                if (this->timer2 == 0) {
                    if (this->actor.params == BOSSVA_ZAPPER_3) {
                        sCsState++;
                    }
                    Actor_Kill(&this->actor);
                }
            }
            break;
    }
}

void BossVa_SetupZapperEnraged(BossVa* this, PlayState* play) {
    f32 lastFrame = Animation_GetLastFrame(&gBarinadeZapperIdleAnim);

    Animation_Change(&this->skelAnime, &gBarinadeZapperIdleAnim, 1.0f, lastFrame - 1.0f, lastFrame,
                     ANIMMODE_LOOP_INTERP, -6.0f);
    this->burst = false;
    BossVa_SetupAction(this, BossVa_ZapperEnraged);
}

void BossVa_ZapperEnraged(BossVa* this, PlayState* play) {
    Player* player = GET_PLAYER(play);
    s32 pad;
    s16 tmp16;
    s16 sp6C;
    s16 sp6A;
    s16 sp68;
    s16 yaw;
    u32 sp60;
    Vec3f sp54 = player->actor.world.pos;

    sp54.y += 10.0f;
    SkelAnime_Update(&this->skelAnime);
    BossVa_AttachToBody(this);
    if (sFightPhase >= PHASE_DEATH) {
        BossVa_SetupZapperDeath(this, play);
        return;
    }

    if (sBodyState & 0x7E) {
        BossVa_SetupZapperDamaged(this, play);
        return;
    }

    sp54.y += 25.0;

    sp6C = Math_Vec3f_Yaw(&sp54, &this->armTip);
    tmp16 = sp6C - this->actor.shape.rot.y;

    if ((ABS(tmp16) <= 0x4650 || this->burst) && !(sBodyState & 0x80) && !(player->stateFlags1 & PLAYER_STATE1_26)) {
        if (!this->burst) {

            sp68 = sp6C - this->actor.shape.rot.y;
            if (ABS(sp68) > 0x1770) {
                sp68 = (sp68 > 0) ? 0x1770 : -0x1770;
            }

            tmp16 = Math_SmoothStepToS(&this->unk_1E6, sp68, 1, 0xDAC, 0);
            sp60 = ABS(tmp16);

            sp68 = sp6C - sp68;
            if (ABS(sp68) > 0x1770) {
                sp68 = sp68 > 0 ? 0x1770 : -0x1770;
            }

            tmp16 = Math_SmoothStepToS(&this->unk_1EC, sp68, 1, 0xDAC, 0);
            sp60 += ABS(tmp16);

            yaw = Math_Vec3f_Yaw(&this->zapHeadPos, &sp54);
            tmp16 = Math_SmoothStepToS(&this->unk_1F2, yaw - 0x4000, 1, 0xEA6, 0);
            sp60 += ABS(tmp16);

            sp6A = this->actor.shape.rot.x + this->skelAnime.jointTable[1].x + this->skelAnime.jointTable[2].x +
                   this->skelAnime.jointTable[3].x + this->skelAnime.jointTable[4].x + this->skelAnime.jointTable[5].x;

            yaw = Math_Vec3f_Pitch(&sp54, &this->zapNeckPos);
            tmp16 = Math_SmoothStepToS(&this->unk_1EA, yaw - sp6A, 1, 0x1B58, 0);
            sp60 += ABS(tmp16);

            yaw = Math_Vec3f_Pitch(&this->zapHeadPos, &sp54);
            tmp16 = Math_SmoothStepToS(&this->unk_1F0, -yaw, 1, 0x1B58, 0);
            sp60 += ABS(tmp16);

            this->skelAnime.playSpeed = 0.0f;
            if ((Math_SmoothStepToF(&this->skelAnime.curFrame, 0.0f, 1.0f, 3.0f, 0.0f) == 0.0f) && (sp60 < 0x258)) {
                this->timer2 = 0;
                this->burst++;
                this->unk_1D8 = sp54;
                if (Rand_ZeroOne() < 0.1f) {
                    Audio_PlayActorSfx2(&this->actor, NA_SE_EN_BALINADE_BL_SPARK - SFX_FLAG);
                }
            }
        }
    } else {
        if (this->burst || (this->timer2 < 0)) {
            if (this->colliderLightning.base.atFlags & AT_HIT) {
                if (this->timer2 > 0) {
                    Audio_PlayActorSfx2(&this->actor, NA_SE_EN_BALINADE_HIT_RINK);
                    BossVa_SetSparkEnv(play);
                    this->timer2 = -1;
                    GET_BODY(this)->onCeiling = 6; // not used by body
                }
            } else if (this->timer2 > 0) {
                this->timer2 = 0;
            }

            if ((this->timer2 < 0) && (player->stateFlags1 & PLAYER_STATE1_26)) {
                BossVa_Spark(play, this, 1, 30, 0.0f, 0, SPARK_LINK, 0.0f, true);
            }
        }

        Math_SmoothStepToS(&this->unk_1E6, 0, 1, 0xEA6, 0);
        Math_SmoothStepToS(&this->unk_1EC, 0, 1, 0xEA6, 0);
        Math_SmoothStepToS(&this->unk_1EA, 0, 1, 0xEA6, 0);
        Math_SmoothStepToS(&this->unk_1F2, this->actor.shape.rot.y - this->actor.shape.rot.x, 1, 0xEA6, 0);
        Math_SmoothStepToS(&this->unk_1F0, this->skelAnime.jointTable[7].z, 1, 0xEA6, 0);
        Math_SmoothStepToF(&this->skelAnime.playSpeed, 1.0f, 1.0f, 0.05f, 0.0f);
        this->burst = false;
    }

    if (this->burst && (this->burst != 2)) { // burst can never be 2
        if (this->timer2 >= 16) {
            if (this->timer2 == 18) {
                Audio_PlayActorSfx2(&this->actor, NA_SE_EN_BALINADE_THUNDER);
            }

            BossVa_Spark(play, this, 2, 110, 15.0f, 15.0f, SPARK_BLAST, 5.0f, true);
            BossVa_Spark(play, this, 2, 110, 15.0f, 15.0f, SPARK_BLAST, 6.0f, true);
            BossVa_Spark(play, this, 2, 110, 15.0f, 15.0f, SPARK_BLAST, 7.0f, true);
            CollisionCheck_SetAT(play, &play->colChkCtx, &this->colliderLightning.base);
            CollisionCheck_SetAC(play, &play->colChkCtx, &this->colliderLightning.base);
        } else {
            BossVa_Spark(play, this, 2, 50, 15.0f, 0.0f, SPARK_BODY, (this->timer2 >> 1) + 1, true);
            if (this->timer2 == 14) {
                BossVa_SetSparkEnv(play);
            }
            if (this->timer2 == 4) {
                Vec3f sp48 = this->zapHeadPos;

                BossVa_SpawnZapperCharge(play, sEffects, this, &sp48, &this->headRot, 100, 0);
            }
        }

        this->timer2++;
        if (this->timer2 >= 24) {
            this->burst = false;
        }
    }
}

void BossVa_SetupZapperHold(BossVa* this, PlayState* play) {
    Animation_Change(&this->skelAnime, &gBarinadeZapperDamage2Anim, 0.0f, 0.0f,
                     Animation_GetLastFrame(&gBarinadeZapperDamage2Anim), ANIMMODE_ONCE_INTERP, -6.0f);
    this->burst = false;
    BossVa_SetupAction(this, BossVa_ZapperHold);
}

void BossVa_ZapperHold(BossVa* this, PlayState* play) {
    SkelAnime_Update(&this->skelAnime);
    BossVa_AttachToBody(this);
    Math_SmoothStepToS(&this->unk_1E6, 0, 1, 0x1770, 0);
    Math_SmoothStepToS(&this->unk_1E4, 0, 1, 0x1770, 0);
    Math_SmoothStepToS(&this->unk_1EC, 0, 1, 0x1770, 0);
    Math_SmoothStepToS(&this->unk_1EA, 0, 1, 0x1770, 0);
    Math_SmoothStepToS(&this->unk_1F2, this->actor.shape.rot.y - 0x4000, 1, 0x2710, 0);
    Math_SmoothStepToS(&this->unk_1F0, this->skelAnime.jointTable[7].z - 0x1388, 1, 0x1770, 0);
    if (GET_BODY(this)->actor.speedXZ == 0.0f) {
        BossVa_SetupZapperAttack(this, play);
    }
}

void BossVa_SetupBariIntro(BossVa* this, PlayState* play) {
    Animation_Change(&this->skelAnime, &gBarinadeBariAnim, 1.0f, 0.0f, Animation_GetLastFrame(&gBarinadeBariAnim),
                     ANIMMODE_LOOP, 0.0f);
    this->unk_1A0 = 60.0f;
    this->unk_1A4 = Rand_ZeroOne() * 360.0f;
    this->timer2 = 64;
    this->unk_1F0 = 120;
    this->unk_1A8 = 0.0f;
    this->actor.world.pos.x = sInitPosOffsets[this->actor.params + 10].x + this->actor.home.pos.x;
    this->actor.world.pos.y = sInitPosOffsets[this->actor.params + 10].y + this->actor.home.pos.y;
    this->actor.world.pos.z = sInitPosOffsets[this->actor.params + 10].z + this->actor.home.pos.z;
    this->timer = 45;
    this->actor.flags &= ~ACTOR_FLAG_0;
    BossVa_SetupAction(this, BossVa_BariIntro);
}

void BossVa_BariIntro(BossVa* this, PlayState* play) {
    Vec3f sp54 = this->actor.home.pos;
    f32 sp50 = 40.0f;
    s16 sp4E;
    s16 tmp;

    if (this->actor.home.pos.y >= 0.0f) {
        sp54.y += 25.0f;
    }

    this->unk_1A4 += Rand_ZeroOne() * 0.25f;

    switch (sCsState) {
        case INTRO_LOOK_BARI:
            if (this->actor.params == BOSSVA_BARI_UPPER_1) {
                func_8002DF54(play, &this->actor, PLAYER_CSMODE_1);
                if (Math_SmoothStepToF(&this->actor.world.pos.y, 60.0f, 0.3f, 1.0f, 0.15f) == 0.0f) {
                    this->timer--;
                    if (this->timer == 0) {
                        sCsState++;
                    }
                }
            }
            this->actor.shape.rot.x = 0;
            break;
        case INTRO_REVERSE_CAMERA:
        case INTRO_SUPPORT_CAMERA:
        case INTRO_BODY_SOUND:
        case INTRO_LOOK_SUPPORT:
            if (this->actor.params != BOSSVA_BARI_UPPER_1) {
                Math_SmoothStepToF(&this->actor.world.pos.y,
                                   sInitPosOffsets[this->actor.params + 10].y + this->actor.home.pos.y, 0.3f, 1.0f,
                                   0.15f);
                this->actor.world.pos.x += (Math_SinF(this->unk_1A4 * 0.25f) * 0.5f);
            } else {
                Math_SmoothStepToF(&this->actor.world.pos.y, 60.0f, 0.3f, 1.0f, 0.15f);
            }
            this->actor.world.pos.y += Math_SinF(this->unk_1A4) * (2.0f - Math_SinF(this->unk_1A4));
            break;
        case INTRO_CALL_BARI:
        case INTRO_ATTACH_BARI:
            if ((this->timer2 > 15) && (this->timer < 0)) {
                Math_SmoothStepToF(&this->actor.world.pos.x, sp54.x, 1.0f, 6.5f, 0.0f);
                Math_SmoothStepToF(&this->actor.world.pos.y, sp54.y, 1.0f, 6.5f, 0.0f);
                Math_SmoothStepToF(&this->actor.world.pos.z, sp54.z, 1.0f, 6.5f, 0.0f);

                sp50 = Math_Vec3f_DistXYZ(&sp54, &this->actor.world.pos);
                if (sp50 <= 60.0f) {
                    tmp = Math_SmoothStepToS(&this->actor.shape.rot.x, this->actor.home.rot.x, 1, 0x7D0, 0);
                    sp4E = ABS(tmp);

                    tmp = Math_SmoothStepToS(&this->actor.shape.rot.y, this->actor.home.rot.y, 1, 0x7D0, 0);
                    sp4E += ABS(tmp);

                    if ((sp50 == 0.0f) && (sp4E == 0)) {
                        if (!this->isDead) {
                            if (this->actor.params >= BOSSVA_BARI_LOWER_1) {
                                if (this->actor.params == BOSSVA_BARI_LOWER_1) {
                                    sBodyBari[0]++;
                                } else {
                                    sBodyBari[this->actor.params - BOSSVA_BARI_UPPER_1]++;
                                }
                            } else {
                                sBodyBari[this->actor.params - BOSSVA_BARI_UPPER_1 + 1]++;
                            }
                            this->timer = -30;
                            this->isDead++;
                        } else {
                            this->timer++;
                            if (this->timer == 0) {
                                Actor_Kill(&this->actor);
                            }
                        }
                        return;
                    }
                }
            }
            FALLTHROUGH;
        case INTRO_UNUSED_CALL_BARI:
            this->timer--;
            if (this->timer == 0) {
                this->timer2 = 0;
            } else {
                func_80035844(&GET_BODY(this)->actor.world.pos, &this->actor.world.pos, &this->actor.world.rot, false);
                this->unk_1A0 = Math_Vec3f_DistXYZ(&GET_BODY(this)->actor.world.pos, &this->actor.world.pos);
                if (sp50 > 30.0f) {
                    BossVa_Spark(play, this, 1, 80, 15.0f, 0.0f, SPARK_BARI, 1.0f, true);
                }
            }
            break;
        case BOSSVA_BATTLE:
            this->timer++;
            if (this->timer == 0) {
                Actor_Kill(&this->actor);
            }
            return;
        case INTRO_TITLE:
        case INTRO_BRIGHTEN:
        case INTRO_FINISH:
            break;
    }

    if (((play->gameplayFrames % 4) == 0) && (sCsState < INTRO_ATTACH_BARI)) {
        BossVa_Spark(play, this, 1, 70, 25.0f, 20.0f, SPARK_BARI, 2.0f, true);
    }

    if (Rand_ZeroOne() < 0.1f) {
        Audio_PlayActorSfx2(&this->actor, NA_SE_EN_BALINADE_BL_SPARK - SFX_FLAG);
    }
}

void BossVa_SetupBariPhase3Attack(BossVa* this, PlayState* play) {
    Animation_Change(&this->skelAnime, &gBarinadeBariAnim, 1.0f, 0.0f, Animation_GetLastFrame(&gBarinadeBariAnim),
                     ANIMMODE_LOOP, 0.0f);
    this->timer2 = 0x80;
    this->unk_1F0 = 0x78;
    this->unk_1A0 = 60.0f;
    this->unk_1A8 = 0.0f;
    this->actor.flags &= ~ACTOR_FLAG_0;
    BossVa_SetupAction(this, BossVa_BariPhase3Attack);
}

void BossVa_BariPhase3Attack(BossVa* this, PlayState* play) {
    Player* player = GET_PLAYER(play);
    EnBoom* boomerang;
    Vec3f sp54 = GET_BODY(this)->unk_1D8;
    s16 sp52;
    s32 pad;

    this->unk_1A4 += Rand_ZeroOne() * 0.5f;
    sp52 = this->timer2 & 0x1FF;

    if ((play->gameplayFrames % 128) == 0) {
        this->vaBariUnused.x = (s16)(Rand_ZeroOne() * 100.0f) + 100;
    }

    Math_SmoothStepToS(&this->vaBariUnused.z, this->vaBariUnused.x, 1, 0x1E, 0);
    this->vaBariUnused.y += this->vaBariUnused.z;
    if ((this->colliderLightning.base.atFlags & AT_HIT) || (this->colliderSph.base.atFlags & AT_HIT)) {
        if ((this->colliderLightning.base.at == &player->actor) || (this->colliderSph.base.at == &player->actor)) {
            func_8002F71C(play, &this->actor, 8.0f, GET_BODY(this)->actor.yawTowardsPlayer, 8.0f);
            Audio_PlayActorSfx2(&player->actor, NA_SE_PL_BODY_HIT);
            this->colliderSph.base.at = NULL;
            this->colliderLightning.base.at = NULL;
        }

        this->colliderLightning.base.atFlags &= ~AT_HIT;
        this->colliderSph.base.atFlags &= ~AT_HIT;
    }

    if (this->colliderSph.base.acFlags & AC_HIT) {
        this->colliderSph.base.acFlags &= ~AC_HIT;
        if ((this->colliderSph.base.ac->id == ACTOR_EN_BOOM) && (sp52 >= 128)) {
            boomerang = (EnBoom*)this->colliderSph.base.ac;
            boomerang->returnTimer = 0;
            boomerang->moveTo = &player->actor;
            boomerang->actor.world.rot.y = boomerang->actor.yawTowardsPlayer;
            Audio_PlayActorSfx2(&this->actor, NA_SE_IT_SHIELD_REFLECT_SW);
        }
    }

    this->actor.world.pos.x = (Math_SinS(this->actor.world.rot.y) * this->unk_1A0) + sp54.x;
    this->actor.world.pos.z = (Math_CosS(this->actor.world.rot.y) * this->unk_1A0) + sp54.z;
    Math_SmoothStepToF(&this->actor.world.pos.y, 4.0f, 1.0f, 2.0f, 0.0f);
    this->actor.world.pos.y += 2.0f * Math_SinF(this->unk_1A4);
    this->actor.world.rot.x = Math_Vec3f_Pitch(&sp54, &this->actor.world.pos);
    Math_SmoothStepToF(&this->unk_1A0, 160.0f, 1.0f, 2.0f, 0.0f);
    Math_SmoothStepToS(&this->actor.shape.rot.x, 0, 1, 0x5DC, 0);
    if (!(this->timer2 & 0x200)) {
        this->unk_1AC = 0xBB8;
    } else {
        this->unk_1AC = -0xBB8;
    }

    if (sp52 >= 128) {
        BossVa_Spark(play, this, 1, 75, 15.0f, 7.0f, SPARK_TETHER, 1.0f, true);
        CollisionCheck_SetAC(play, &play->colChkCtx, &this->colliderSph.base);
        sPhase3StopMoving = false;
    } else {
        sPhase3StopMoving = true;
    }

    CollisionCheck_SetAT(play, &play->colChkCtx, &this->colliderLightning.base);
    CollisionCheck_SetAT(play, &play->colChkCtx, &this->colliderSph.base);
    if ((play->gameplayFrames % 4) == 0) {
        Math_SmoothStepToS(&this->unk_1F0, 0x78, 1, 0xA, 0);
    }

    if (Rand_ZeroOne() < 0.1f) {
        Audio_PlayActorSfx2(&this->actor, NA_SE_EN_BALINADE_BL_SPARK - SFX_FLAG);
    }

    this->actor.world.rot.y += this->unk_1AC;
    if (sBodyState & 0x7F) {
        BossVa_SetupBariPhase3Stunned(this, play);
    }
}

void BossVa_SetupBariPhase2Attack(BossVa* this, PlayState* play) {
    Animation_Change(&this->skelAnime, &gBarinadeBariAnim, 1.0f, 0.0f, Animation_GetLastFrame(&gBarinadeBariAnim),
                     ANIMMODE_LOOP, 0.0f);
    this->timer2 = 0x40;
    this->unk_1F0 = 0x78;
    this->unk_1A0 = 60.0f;
    this->unk_1A8 = 0.0f;
    this->actor.flags &= ~ACTOR_FLAG_0;
    BossVa_SetupAction(this, BossVa_BariPhase2Attack);
}

void BossVa_BariPhase2Attack(BossVa* this, PlayState* play) {
    Player* player = GET_PLAYER(play);
    EnBoom* boomerang;
    Vec3f sp54 = GET_BODY(this)->unk_1D8;
    s16 sp52;
    s16 sp50;
    f32 sp4C;
    s32 pad;

    this->unk_1A4 += Rand_ZeroOne() * 0.5f;
    sp52 = this->timer2 & 0x1FF;
    if ((play->gameplayFrames % 128) == 0) {
        this->vaBariUnused.x = (s16)(Rand_ZeroOne() * 100.0f) + 100;
    }

    sp50 = (sFightPhase * 70) - 280;
    Math_SmoothStepToS(&this->vaBariUnused.z, this->vaBariUnused.x, 1, 0x1E, 0);
    this->vaBariUnused.y += this->vaBariUnused.z;
    if (sKillBari != 0) {
        sKillBari--;
        BossVa_KillBari(this, play);
        return;
    }

    if ((this->colliderLightning.base.atFlags & AT_HIT) || (this->colliderSph.base.atFlags & AT_HIT)) {
        if ((this->colliderLightning.base.at == &player->actor) || (this->colliderSph.base.at == &player->actor)) {
            func_8002F71C(play, &this->actor, 8.0f, GET_BODY(this)->actor.yawTowardsPlayer, 8.0f);
            Audio_PlayActorSfx2(&player->actor, NA_SE_PL_BODY_HIT);
            this->colliderSph.base.at = NULL;
            this->colliderLightning.base.at = NULL;
        }

        this->colliderLightning.base.atFlags &= ~AT_HIT;
        this->colliderSph.base.atFlags &= ~AT_HIT;
    }

    Math_SmoothStepToF(&this->actor.world.pos.y, 4.0f, 1.0f, 2.0f, 0.0f);
    this->actor.world.rot.x = Math_Vec3f_Pitch(&sp54, &this->actor.world.pos);
    if ((play->gameplayFrames % 8) == 0) {
        Math_SmoothStepToS(&this->unk_1F0, 0x28, 1, 0xA, 0);
        BossVa_Spark(play, this, 1, this->unk_1F0, 25.0f, 20.0f, 2, 2.0f, true);
    }

    if (!(sPhase2Timer & 0x100) && (GET_BODY(this)->actor.colorFilterTimer == 0)) {
        sp4C = 200.0f;
        BossVa_Spark(play, this, 1, 125, 15.0f, 7.0f, SPARK_TETHER, 1.0f, true);
        this->actor.flags &= ~ACTOR_FLAG_0;
        if (this->actor.params & 1) {
            sp4C = -200.0f;
        }

        Math_SmoothStepToF(&this->unk_1A0, (Math_SinS(sPhase2Timer * 0x190) * sp4C) + 320.0f, 1.0f, 10.0f, 0.0f);
        Math_SmoothStepToS(&this->unk_1AC, sp50 + 0x1F4, 1, 0x3C, 0);
        this->actor.world.pos.y += 2.0f * Math_SinF(this->unk_1A4);
        if (this->colliderSph.base.acFlags & AC_HIT) {
            this->colliderSph.base.acFlags &= ~AC_HIT;

            if ((this->colliderSph.base.ac->id == ACTOR_EN_BOOM) && (sp52 >= 64)) {
                boomerang = (EnBoom*)this->colliderSph.base.ac;
                boomerang->returnTimer = 0;
                boomerang->moveTo = &player->actor;
                boomerang->actor.world.rot.y = boomerang->actor.yawTowardsPlayer;
                Audio_PlayActorSfx2(&this->actor, NA_SE_IT_SHIELD_REFLECT_SW);
            }
        }

        CollisionCheck_SetAT(play, &play->colChkCtx, &this->colliderLightning.base);
        CollisionCheck_SetAT(play, &play->colChkCtx, &this->colliderSph.base);
    } else {
        this->actor.flags |= ACTOR_FLAG_0;
        Math_SmoothStepToS(&this->unk_1AC, sp50 + 150, 1, 0x3C, 0);
        if (GET_BODY(this)->actor.colorFilterTimer == 0) {
            Math_SmoothStepToF(&this->unk_1A0, 180.0f, 1.0f, 1.5f, 0.0f);
        } else {
            this->unk_1AC = 0;
            if (this->actor.colorFilterTimer == 0) {
                Actor_SetColorFilter(&this->actor, COLORFILTER_COLORFLAG_BLUE, 255, COLORFILTER_BUFFLAG_XLU,
                                     GET_BODY(this)->actor.colorFilterTimer);
            }
        }

        this->actor.world.pos.y += Math_SinF(this->unk_1A4) * 4.0f;
        if (this->colliderSph.base.acFlags & AC_HIT) {
            BossVa_KillBari(this, play);
        }
    }

    Math_SmoothStepToS(&this->actor.shape.rot.x, 0, 1, 0x5DC, 0);
    CollisionCheck_SetAC(play, &play->colChkCtx, &this->colliderSph.base);
    if ((play->gameplayFrames % 4) == 0) {
        Math_SmoothStepToS(&this->unk_1F0, 0x78, 1, 0xA, 0);
    }

    if (Rand_ZeroOne() < 0.1f) {
        Audio_PlayActorSfx2(&this->actor, NA_SE_EN_BALINADE_BL_SPARK - SFX_FLAG);
    }

    if (GET_BODY(this)->actor.colorFilterTimer == 0) {
        if (!(this->timer2 & 0x400)) {
            this->actor.world.rot.y += this->unk_1AC;
        } else {
            this->actor.world.rot.y -= this->unk_1AC;
        }

        this->actor.world.pos.x = (Math_SinS(this->actor.world.rot.y) * this->unk_1A0) + sp54.x;
        this->actor.world.pos.z = (Math_CosS(this->actor.world.rot.y) * this->unk_1A0) + sp54.z;
    }
}

void BossVa_SetupBariPhase3Stunned(BossVa* this, PlayState* play) {
    this->actor.flags |= ACTOR_FLAG_0;
    this->timer = GET_BODY(this)->timer;
    Actor_SetColorFilter(&this->actor, COLORFILTER_COLORFLAG_BLUE, 255, COLORFILTER_BUFFLAG_XLU, this->timer);
    BossVa_SetupAction(this, BossVa_BariPhase3Stunned);
}

void BossVa_BariPhase3Stunned(BossVa* this, PlayState* play) {
    s32 sp44_pad;
    Vec3f sp40 = GET_BODY(this)->unk_1D8;

    this->actor.world.rot.x = Math_Vec3f_Pitch(&GET_BODY(this)->actor.world.pos, &this->actor.world.pos);
    if (this->colliderSph.base.acFlags & AC_HIT) {
        BossVa_KillBari(this, play);
        return;
    }

    this->unk_1A4 += Rand_ZeroOne() * 0.5f;
    Math_SmoothStepToF(&this->actor.world.pos.y, 4.0f, 1.0f, 2.0f, 0.0f);
    this->actor.world.pos.y += Math_SinF(this->unk_1A4) * 3.0f;
    CollisionCheck_SetAC(play, &play->colChkCtx, &this->colliderSph.base);
    if ((play->gameplayFrames % 4) == 0) {
        Math_SmoothStepToS(&this->unk_1F0, 0x28, 1, 0xA, 0);
        BossVa_Spark(play, this, 1, this->unk_1F0, 25.0f, 20.0f, SPARK_BARI, 2.0f, true);
    }

    this->timer--;
    this->actor.world.rot.x = Math_Vec3f_Pitch(&sp40, &this->actor.world.pos);
    if (this->timer <= 0) {
        if (this->timer == 0) {
            this->timer2 = 0;
        } else {
            BossVa_Spark(play, this, 1, 85, 15.0f, 0.0f, SPARK_TETHER, 1.0f, true);
            if (this->timer2 >= 0x10) {
                this->actor.flags &= ~ACTOR_FLAG_0;
                this->timer2 = 0x80;
                BossVa_SetupAction(this, BossVa_BariPhase3Attack);
            }
        }
    }
}

void BossVa_SetupBariDeath(BossVa* this) {
    this->actor.flags &= ~ACTOR_FLAG_0;
    this->timer = 30;
    Audio_PlayActorSfx2(&this->actor, NA_SE_EN_BALINADE_BL_DEAD);
    this->isDead++;
    BossVa_SetupAction(this, BossVa_BariDeath);
}

void BossVa_BariDeath(BossVa* this, PlayState* play) {
    this->timer--;
    if (this->timer == 0) {
        Actor_Kill(&this->actor);
    }
}

void BossVa_SetupDoor(BossVa* this, PlayState* play) {
    if (sCsState >= INTRO_SPAWN_BARI) {
        sDoorState = 100;
    }
    this->actor.flags &= ~ACTOR_FLAG_0;
    BossVa_SetupAction(this, BossVa_Door);
}

void BossVa_Door(BossVa* this, PlayState* play) {
    if (sDoorState == 29) {
        Audio_PlayActorSfx2(&this->actor, NA_SE_EV_BUYODOOR_CLOSE);
    }

    if (sCsState <= INTRO_DOOR_SHUT) {
        if (sDoorState < 100) {
            sDoorState += 8;
        } else {
            sDoorState = 100;
        }
    }
}

void BossVa_Update(Actor* thisx, PlayState* play2) {
    PlayState* play = play2;
    BossVa* this = (BossVa*)thisx;
    EnBoom* boomerang;
    s32 i;

    this->actionFunc(this, play);

    switch (this->actor.params) {
        case BOSSVA_BODY:
            if (this->colliderBody.base.acFlags & AC_HIT) {
                this->colliderBody.base.acFlags &= ~AC_HIT;
                if (this->colliderBody.base.ac->id == ACTOR_EN_BOOM) {
                    boomerang = (EnBoom*)this->colliderBody.base.ac;
                    boomerang->returnTimer = 0;
                }
            }

            BossVa_UpdateEffects(play);

            for (i = 2; i >= 0; i--) {
                if ((play->envCtx.adjAmbientColor[i] - 1) > 0) {
                    play->envCtx.adjAmbientColor[i] -= 1;
                } else {
                    play->envCtx.adjAmbientColor[i] = 0;
                }

                if ((play->envCtx.adjLight1Color[i] - 10) > 0) {
                    play->envCtx.adjLight1Color[i] -= 10;
                } else {
                    play->envCtx.adjLight1Color[i] = 0;
                }

                if ((play->envCtx.adjFogColor[i] - 10) > 0) {
                    play->envCtx.adjFogColor[i] -= 10;
                } else {
                    play->envCtx.adjFogColor[i] = 0;
                }
            }

            if (this->onCeiling > 0) {
                this->onCeiling--; // not used by body
            }
            break;

        default:
            this->timer2++;
            this->actor.focus.pos = this->actor.world.pos;
            this->actor.focus.pos.y += 45.0f;
            this->unk_1D8.y = (Math_CosS(this->timer2 * 0xFA4) * 0.24f) + 0.76f;
            this->unk_1D8.x = (Math_SinS(this->timer2 * 0xFA4) * 0.2f) + 1.0f;
            break;

        case BOSSVA_SUPPORT_1:
        case BOSSVA_SUPPORT_2:
        case BOSSVA_SUPPORT_3:
        case BOSSVA_ZAPPER_1:
        case BOSSVA_ZAPPER_2:
        case BOSSVA_ZAPPER_3:
        case BOSSVA_DOOR:
            break;
    }
}

s32 BossVa_BodyOverrideLimbDraw(PlayState* play, s32 limbIndex, Gfx** dList, Vec3f* pos, Vec3s* rot, void* thisx) {
    BossVa* this = (BossVa*)thisx;
    s32 pad;

    OPEN_DISPS(play->state.gfxCtx, "../z_boss_va.c", 4156);

    if (limbIndex == 20) {
        gDPPipeSync(POLY_OPA_DISP++);
        gSPSegment(POLY_OPA_DISP++, 0x08,
                   Gfx_TwoTexScroll(play->state.gfxCtx, G_TX_RENDERTILE, 0, 0, 8, 16, 1, 0,
                                    (play->gameplayFrames * -2) % 64, 16, 16));
        gDPSetEnvColor(POLY_OPA_DISP++, 0, 0, 0, this->bodyGlow);
        Matrix_RotateX(-M_PI / 2, MTXMODE_APPLY);
    } else if ((limbIndex >= 10) && (limbIndex < 20)) {
        rot->x -= 0x4000;
        *dList = NULL;
    } else if (limbIndex == 6) {
        Matrix_Scale(this->unk_1A4, this->unk_1A4, this->unk_1A4, MTXMODE_APPLY);
    } else if (limbIndex == 61) {
        Matrix_Scale(this->unk_1A0, this->unk_1A0, this->unk_1A0, MTXMODE_APPLY);
    } else if (limbIndex == 7) {
        rot->x -= 0xCCC;
    }

    CLOSE_DISPS(play->state.gfxCtx, "../z_boss_va.c", 4183);
    return false;
}

void BossVa_BodyPostLimbDraw(PlayState* play, s32 limbIndex, Gfx** dList, Vec3s* rot, void* thisx) {
    BossVa* this = (BossVa*)thisx;
    Vec3f sp78 = { 0.0f, 0.0f, 0.0f };
    s32 pad;

    OPEN_DISPS(play->state.gfxCtx, "../z_boss_va.c", 4192);

    if (limbIndex == 6) {
        if (sFightPhase < PHASE_3) {
            sp78.x = -1000.0f;
        } else {
            sp78.x = 200.0f;
        }
        Matrix_MultVec3f(&sp78, &this->unk_1D8);
    } else if ((limbIndex >= 10) && (limbIndex < 20) && (sBodyBari[limbIndex - 10] != 0)) {
        if (((limbIndex >= 16) || (limbIndex == 10)) && (sFightPhase <= PHASE_3)) {
            gSPMatrix(POLY_XLU_DISP++, Matrix_NewMtx(play->state.gfxCtx, "../z_boss_va.c", 4208),
                      G_MTX_NOPUSH | G_MTX_LOAD | G_MTX_MODELVIEW);
            gSPDisplayList(POLY_XLU_DISP++, gBarinadeDL_008BB8);
        } else if ((limbIndex >= 11) && (sFightPhase <= PHASE_2)) {
            gSPMatrix(POLY_XLU_DISP++, Matrix_NewMtx(play->state.gfxCtx, "../z_boss_va.c", 4212),
                      G_MTX_NOPUSH | G_MTX_LOAD | G_MTX_MODELVIEW);
            gSPDisplayList(POLY_XLU_DISP++, gBarinadeDL_008BB8);
        }

        if (sCsState >= DEATH_START) {
            sp78.x = Rand_CenteredFloat(530.0f);
            sp78.y = Rand_CenteredFloat(530.0f);
            sp78.z = -60.0f;
        }
        Matrix_MultVec3f(&sp78, &this->effectPos[limbIndex - 10]);
    } else if (limbIndex == 25) {
        gSPSegment(POLY_XLU_DISP++, 0x09,
                   Gfx_TwoTexScroll(play->state.gfxCtx, G_TX_RENDERTILE, 0, (play->gameplayFrames * 10) % 128, 16, 32,
                                    1, 0, (play->gameplayFrames * 5) % 128, 16, 32));
        gSPMatrix(POLY_XLU_DISP++, Matrix_NewMtx(play->state.gfxCtx, "../z_boss_va.c", 4232),
                  G_MTX_NOPUSH | G_MTX_LOAD | G_MTX_MODELVIEW);
        gSPDisplayList(POLY_XLU_DISP++, gBarinadeDL_008D70);
    } else if ((*dList != NULL) && (limbIndex >= 29) && (limbIndex < 56)) {
        gSPMatrix(POLY_XLU_DISP++, Matrix_NewMtx(play->state.gfxCtx, "../z_boss_va.c", 4236),
                  G_MTX_NOPUSH | G_MTX_LOAD | G_MTX_MODELVIEW);
        gSPDisplayList(POLY_XLU_DISP++, *dList);
    } else if ((limbIndex == 24) && (sCsState < DEATH_START)) {
        sp78.x = (this->actor.shape.yOffset + 450.0f) + -140.0f;
        Matrix_MultVec3f(&sp78, &this->unk_280);
        sp78.x = 200.0f;
        Matrix_MultVec3f(&sp78, &this->unk_274);
    }

    if ((limbIndex == 7) && (sCsState >= DEATH_START)) {
        sp78.x = Rand_CenteredFloat(320.0f) + -250.0f;
        sp78.y = Rand_CenteredFloat(320.0f);
        sp78.z = Rand_CenteredFloat(320.0f);

        if (sp78.y < 0.0f) {
            sp78.y -= 150.0f;
        } else {
            sp78.y += 150.0f;
        }

        if (sp78.z < 0.0f) {
            sp78.z -= 150.0f;
        } else {
            sp78.z += 150.0f;
        }
        Matrix_MultVec3f(&sp78, &this->unk_274);
    }

    CLOSE_DISPS(play->state.gfxCtx, "../z_boss_va.c", 4264);
}

s32 BossVa_SupportOverrideLimbDraw(PlayState* play, s32 limbIndex, Gfx** dList, Vec3f* pos, Vec3s* rot, void* thisx) {
    BossVa* this = (BossVa*)thisx;

    if (!this->onCeiling && (limbIndex == 4)) {
        rot->z += this->headRot.x;
    }
    return false;
}

void BossVa_SupportPostLimbDraw(PlayState* play, s32 limbIndex, Gfx** dList, Vec3s* rot, void* thisx) {
    BossVa* this = (BossVa*)thisx;
    Vec3f sp20 = { 0.0f, 0.0f, 0.0f };
    s32 pad;

    if (this->onCeiling) {
        switch (limbIndex) {
            case 4:
                Matrix_MultVec3f(&sZeroVec, &this->actor.focus.pos);
                Collider_UpdateSpheres(0, &this->colliderSph);
                break;
            case 7:
                Matrix_MultVec3f(&sZeroVec, &this->armTip);
                sp20.x = ((this->timer & 0x1F) >> 1) * -40.0f;
                sp20.y = ((this->timer & 0x1F) >> 1) * -7.0f;
                Matrix_MultVec3f(&sp20, &this->effectPos[0]);
                break;
            case 9:
                sp20.x = ((this->timer & 0x1F) >> 1) * -60.0f;
                sp20.y = ((this->timer & 0x1F) >> 1) * -45.0f;
                Matrix_MultVec3f(&sp20, &this->effectPos[1]);
                break;
        }
    } else {
        switch (limbIndex) {
            case 5:
                Matrix_MultVec3f(&sZeroVec, &this->armTip);
                break;
            case 8:
                sp20.x = (this->timer2 & 7) * 90.0f;
                Matrix_MultVec3f(&sp20, &this->effectPos[2]);
                break;
            case 9:
                sp20.x = (this->timer2 & 7) * 50.0f;
                Matrix_MultVec3f(&sp20, &this->effectPos[1]);
                break;
            case 10:
                sp20.x = (this->timer2 & 7) * 46.0f;
                Matrix_MultVec3f(&sp20, &this->effectPos[0]);
                break;
        }
    }
}

s32 BossVa_ZapperOverrideLimbDraw(PlayState* play, s32 limbIndex, Gfx** dList, Vec3f* pos, Vec3s* rot, void* thisx) {
    BossVa* this = (BossVa*)thisx;
    MtxF zapperMtx;

    switch (limbIndex) {
        case 4:
            rot->y += this->unk_1E6;
            rot->z += this->unk_1E4;
            break;
        case 5:
            rot->y += this->unk_1EC;
            rot->z += this->unk_1EA;
            break;
        case 7:
            Matrix_Translate(pos->x, pos->y, pos->z, MTXMODE_APPLY);
            Matrix_Get(&zapperMtx);
            Matrix_MtxFToZYXRotS(&zapperMtx, &sZapperRot, false);
            Matrix_RotateX(BINANG_TO_RAD(-sZapperRot.x), MTXMODE_APPLY);
            Matrix_RotateY(BINANG_TO_RAD(-sZapperRot.y), MTXMODE_APPLY);
            Matrix_RotateZ(BINANG_TO_RAD(-sZapperRot.z), MTXMODE_APPLY);
            Matrix_RotateY(BINANG_TO_RAD(this->unk_1F2), MTXMODE_APPLY);
            Matrix_RotateZ(BINANG_TO_RAD(this->unk_1F0), MTXMODE_APPLY);
            pos->x = pos->y = pos->z = 0.0f;
            rot->x = rot->y = rot->z = 0;
            break;
    }
    return false;
}

void BossVa_ZapperPostLimbDraw(PlayState* play, s32 limbIndex, Gfx** dList, Vec3s* rot, void* thisx) {
    BossVa* this = (BossVa*)thisx;
    Vec3f sp70 = { 0.0f, 0.0f, 0.0f };
    Vec3f sp64 = { 15.0f, 0.0f, 0.0f };
    Vec3f sp58 = { -15.0f, 0.0f, 0.0f };
    Vec3f sp4C = { 15.0f, 0.0f, 0.0f };
    Vec3f sp40 = { -15.0f, 0.0f, 0.0f };
    s16 sp3E;
    s16 sp3C;

    switch (limbIndex) {
        case 3:
            sp70.x = (this->timer2 & 7) * 30.0f;
            Matrix_MultVec3f(&sp70, &this->effectPos[0]);
            break;

        case 4:
            Matrix_MultVec3f(&sZeroVec, &this->armTip);
            sp70.x = (this->timer2 & 7) * 30.0f;
            Matrix_MultVec3f(&sp70, &this->effectPos[1]);
            break;

        case 5:
            Matrix_MultVec3f(&sZeroVec, &this->zapNeckPos);
            sp70.x = (this->timer2 & 7) * 46.0f;
            Matrix_MultVec3f(&sp70, &this->effectPos[2]);
            break;

        case 7:
            Matrix_MultVec3f(&sZeroVec, &this->zapHeadPos);
            sp70.x = (this->timer2 & 7) * 46.0f;
            Matrix_MultVec3f(&sp70, &this->effectPos[3]);
            sp70.x = 20.0f;
            Matrix_MultVec3f(&sp70, &this->effectPos[9]);
            func_80035844(&this->effectPos[9], &this->unk_1D8, &this->headRot, false);
            sp3E = this->headRot.x;
            sp3C = this->headRot.y;
            Matrix_Push();
            Matrix_Translate(this->effectPos[9].x, this->effectPos[9].y, this->effectPos[9].z, MTXMODE_NEW);
            Matrix_RotateZYX(sp3E, sp3C, 0, MTXMODE_APPLY);
            sp70.x = 0.0f;
            if (sFightPhase >= PHASE_4) {
                sp70.z = ((this->timer2 - 16) & 7) * 120.0f;
            } else {
                sp70.z = ((this->timer2 - 32) & 0xF) * 80.0f;
            }
            sp4C.z = sp40.z = sp70.z += 40.0f;
            sp70.z += 50.0f;
            Matrix_MultVec3f(&sp70, &this->effectPos[4]);
            if (sFightPhase >= PHASE_4) {
                sp70.z -= 33.0f;
                if (sp70.z < 0.0f) {
                    sp70.z = 0.0f;
                }
                Matrix_MultVec3f(&sp70, &this->effectPos[6]);
                sp70.z -= 33.0f;
                if (sp70.z < 0.0f) {
                    sp70.z = 0.0f;
                }
            } else {
                sp70.z -= 22.0f;
                if (sp70.z < 0.0f) {
                    sp70.z = 0.0f;
                }
                Matrix_MultVec3f(&sp70, &this->effectPos[6]);
                sp70.z -= 22.0f;
                if (sp70.z < 0.0f) {
                    sp70.z = 0.0f;
                }
            }
            Matrix_MultVec3f(&sp70, &this->effectPos[5]);
            Matrix_MultVec3f(&sp64, &this->colliderLightning.dim.quad[1]);
            Matrix_MultVec3f(&sp58, &this->colliderLightning.dim.quad[0]);
            Matrix_MultVec3f(&sp4C, &this->colliderLightning.dim.quad[3]);
            Matrix_MultVec3f(&sp40, &this->colliderLightning.dim.quad[2]);
            Collider_SetQuadVertices(&this->colliderLightning, &this->colliderLightning.dim.quad[0],
                                     &this->colliderLightning.dim.quad[1], &this->colliderLightning.dim.quad[2],
                                     &this->colliderLightning.dim.quad[3]);
            Matrix_Pop();
            break;
    }
}

s32 BossVa_BariOverrideLimbDraw(PlayState* play, s32 limbIndex, Gfx** dList, Vec3f* pos, Vec3s* rot, void* thisx) {
    BossVa* this = (BossVa*)thisx;

    switch (limbIndex) {
        case 2:
            *dList = NULL;
            break;
        case 3:
            Matrix_Scale(this->unk_1D8.x, 1.0f, this->unk_1D8.x, MTXMODE_APPLY);
            break;
        case 4:
            Matrix_Scale(1.0f, this->unk_1D8.y, 1.0f, MTXMODE_APPLY);
            break;
    }
    return false;
}

void BossVa_BariPostLimbDraw(PlayState* play, s32 limbIndex, Gfx** dList, Vec3s* rot, void* thisx) {
    BossVa* this = (BossVa*)thisx;

    OPEN_DISPS(play->state.gfxCtx, "../z_boss_va.c", 4494);

    if (limbIndex == 2) {
        gSPSegment(POLY_XLU_DISP++, 0x0A,
                   Gfx_TwoTexScroll(play->state.gfxCtx, G_TX_RENDERTILE, 0, (play->gameplayFrames * 10) % 32, 16, 32, 1,
                                    0, (play->gameplayFrames * -5) % 32, 16, 32));
        gSPMatrix(POLY_XLU_DISP++, Matrix_NewMtx(play->state.gfxCtx, "../z_boss_va.c", 4508),
                  G_MTX_NOPUSH | G_MTX_LOAD | G_MTX_MODELVIEW);
        gSPDisplayList(POLY_XLU_DISP++, gBarinadeDL_000FA0);
    } else if ((limbIndex == 3) || (limbIndex == 4)) {
        gSPMatrix(POLY_XLU_DISP++, Matrix_NewMtx(play->state.gfxCtx, "../z_boss_va.c", 4512),
                  G_MTX_NOPUSH | G_MTX_LOAD | G_MTX_MODELVIEW);
        gSPDisplayList(POLY_XLU_DISP++, *dList);
    }

    CLOSE_DISPS(play->state.gfxCtx, "../z_boss_va.c", 4517);
}

void BossVa_Draw(Actor* thisx, PlayState* play) {
    s16* paramsPtr; // This stack slot is almost certainly actually play2, but can't make it match
    BossVa* this = (BossVa*)thisx;
    Vec3f spBC;
    Vec3f spB0 = { 0.0f, 45.0f, 0.0f };
    Vec3f spA4 = { 0.4f, 0.4f, 0.4f };
    Vec3f sp98 = { 15.0f, 40.0f, 0.0f };
    Vec3f sp8C = { -15.0f, 40.0f, 0.0f };
    Vec3f sp80 = { 15.0f, 40.0f, 0.0f };
    Vec3f sp74 = { -15.0f, 40.0f, 0.0f };
    Color_RGBA8 unused = { 250, 250, 230, 200 };

    OPEN_DISPS(play->state.gfxCtx, "../z_boss_va.c", 4542);

    Gfx_SetupDL_25Opa(play->state.gfxCtx);
    paramsPtr = &this->actor.params;
    Gfx_SetupDL_25Xlu(play->state.gfxCtx);

    switch (this->actor.params) {
        case BOSSVA_BODY:
            if (play->envCtx.adjFogNear != 0) {
                play->envCtx.adjFogNear += 350;
                if (play->envCtx.adjFogNear > 0) {
                    play->envCtx.adjFogNear = 0;
                }
            }

            if (play->envCtx.adjZFar != 0) {
                play->envCtx.adjZFar += 350;
                if (play->envCtx.adjZFar > 0) {
                    play->envCtx.adjZFar = 0;
                }
            }

            if (!this->isDead) {
                gSPSegment(POLY_OPA_DISP++, 0x08,
                           Gfx_TwoTexScroll(play->state.gfxCtx, G_TX_RENDERTILE, 0, 0, 8, 16, 1, 0,
                                            (play->gameplayFrames * -10) % 16, 16, 16));
                gSPSegment(POLY_OPA_DISP++, 0x09,
                           Gfx_TwoTexScroll(play->state.gfxCtx, G_TX_RENDERTILE, 0, (play->gameplayFrames * -10) % 32,
                                            16, 0x20, 1, 0, (play->gameplayFrames * -5) % 32, 16, 32));
                SkelAnime_DrawOpa(play, this->skelAnime.skeleton, this->skelAnime.jointTable,
                                  BossVa_BodyOverrideLimbDraw, BossVa_BodyPostLimbDraw, this);
            }
            break;
        case BOSSVA_SUPPORT_1:
        case BOSSVA_SUPPORT_2:
        case BOSSVA_SUPPORT_3:
            if (!this->isDead) {
                SkelAnime_DrawFlexOpa(play, this->skelAnime.skeleton, this->skelAnime.jointTable,
                                      this->skelAnime.dListCount, BossVa_SupportOverrideLimbDraw,
                                      BossVa_SupportPostLimbDraw, this);
            }
            break;
        case BOSSVA_ZAPPER_1:
        case BOSSVA_ZAPPER_2:
        case BOSSVA_ZAPPER_3:
            if (!this->isDead) {
                SkelAnime_DrawFlexOpa(play, this->skelAnime.skeleton, this->skelAnime.jointTable,
                                      this->skelAnime.dListCount, BossVa_ZapperOverrideLimbDraw,
                                      BossVa_ZapperPostLimbDraw, this);
            }
            break;
        case BOSSVA_STUMP_1:
        case BOSSVA_STUMP_2:
        case BOSSVA_STUMP_3:
            SkelAnime_DrawFlexOpa(play, this->skelAnime.skeleton, this->skelAnime.jointTable,
                                  this->skelAnime.dListCount, NULL, NULL, NULL);
            break;
        default:
            if (!this->isDead) {
                SkelAnime_DrawOpa(play, this->skelAnime.skeleton, this->skelAnime.jointTable,
                                  BossVa_BariOverrideLimbDraw, BossVa_BariPostLimbDraw, this);
                Collider_UpdateSpheres(0, &this->colliderSph);
                if (sCsState < BOSSVA_BATTLE) {
                    spBC = GET_BODY(this)->actor.world.pos;
                } else {
                    spBC = GET_BODY(this)->unk_1D8;
                }
                Matrix_MultVec3f(&sZeroVec, &this->effectPos[1]);
                Matrix_Push();
                Matrix_Translate(spBC.x, spBC.y, spBC.z, MTXMODE_NEW);
                Matrix_RotateZYX(this->actor.world.rot.x, this->actor.world.rot.y, 0, MTXMODE_APPLY);
                sp80.z = sp74.z = this->unk_1A0;
                spB0.z = (this->timer2 & 0xF) * (this->unk_1A0 * 0.0625f);
                Matrix_MultVec3f(&spB0, &this->effectPos[0]);
                Matrix_MultVec3f(&sp98, &this->colliderLightning.dim.quad[1]);
                Matrix_MultVec3f(&sp8C, &this->colliderLightning.dim.quad[0]);
                Matrix_MultVec3f(&sp80, &this->colliderLightning.dim.quad[3]);
                Matrix_MultVec3f(&sp74, &this->colliderLightning.dim.quad[2]);
                Collider_SetQuadVertices(&this->colliderLightning, &this->colliderLightning.dim.quad[0],
                                         &this->colliderLightning.dim.quad[1], &this->colliderLightning.dim.quad[2],
                                         &this->colliderLightning.dim.quad[3]);
                Matrix_Pop();
                spBC = this->actor.world.pos;
                spBC.y += 9.0f;
                if (this->actor.colorFilterTimer != 0) {
                    func_80026A6C(play);
                }
                func_80033C30(&spBC, &spA4, 0xFF, play);
                if (this->actor.colorFilterTimer != 0) {
                    Color_RGBA8 blue = { 0, 0, 255, 255 };

                    func_80026860(play, &blue, this->actor.colorFilterTimer, this->actor.colorFilterParams & 0xFF);
                }
            }
            break;
        case BOSSVA_DOOR:
            break;
    }

    if (*paramsPtr == BOSSVA_BODY) {
        BossVa_DrawEffects(sEffects, play);
    } else if (*paramsPtr == BOSSVA_DOOR) {
        BossVa_DrawDoor(play, sDoorState);
    }

    CLOSE_DISPS(play->state.gfxCtx, "../z_boss_va.c", 4673);
}

static s32 sUnkValue = 0x009B0000; // Unreferenced? Possibly a color

void BossVa_UpdateEffects(PlayState* play) {
    BossVaEffect* effect = sEffects;
    Player* player = GET_PLAYER(play);
    s16 spB6;
    s16 i;
    f32 spB0;
    f32 spAC;
    s16 pitch;
    BossVa* refActor2;
    BossVa* refActor;

    for (i = 0; i < BOSS_VA_EFFECT_COUNT; i++, effect++) {
        if (effect->type != VA_NONE) {
            effect->timer--;

            effect->pos.x += effect->velocity.x;
            effect->pos.y += effect->velocity.y;
            effect->pos.z += effect->velocity.z;

            effect->velocity.x += effect->accel.x;
            effect->velocity.y += effect->accel.y;
            effect->velocity.z += effect->accel.z;

            if ((effect->type == VA_LARGE_SPARK) || (effect->type == VA_SMALL_SPARK)) {
                refActor = effect->parent;

                effect->rot.z += (s16)(Rand_ZeroOne() * 0x4E20) + 0x2000;
                effect->rot.y += (s16)(Rand_ZeroOne() * 0x2710) + 0x2000;

                if ((effect->mode == SPARK_TETHER) || (effect->mode == SPARK_UNUSED)) {
                    pitch = effect->rot.x - Math_Vec3f_Pitch(&refActor->actor.world.pos, &GET_BODY(refActor)->unk_1D8);
                    spAC = Math_SinS(refActor->actor.world.rot.y);
                    effect->pos.x = refActor->actor.world.pos.x - (effect->offset.x * spAC);
                    spB0 = Math_CosS(refActor->actor.world.rot.y);
                    effect->pos.z = refActor->actor.world.pos.z - (effect->offset.x * spB0);
                    spB0 = Math_CosS(-pitch);
                    effect->pos.y = (effect->offset.y * spB0) + refActor->actor.world.pos.y;
                } else if ((effect->mode == SPARK_BARI) || (effect->mode == SPARK_BODY)) {
                    effect->pos.x = effect->offset.x + refActor->actor.world.pos.x;
                    effect->pos.y = effect->offset.y + refActor->actor.world.pos.y;
                    effect->pos.z = effect->offset.z + refActor->actor.world.pos.z;
                } else {
                    spB6 = Rand_ZeroFloat(PLAYER_BODYPART_MAX - 0.1f);
                    effect->pos.x = player->bodyPartsPos[spB6].x + Rand_CenteredFloat(10.0f);
                    effect->pos.y = player->bodyPartsPos[spB6].y + Rand_CenteredFloat(15.0f);
                    effect->pos.z = player->bodyPartsPos[spB6].z + Rand_CenteredFloat(10.0f);
                }

                if (effect->timer < 100) {
                    effect->primColor[3] -= 50;
                    if (effect->primColor[3] < 0) {
                        effect->primColor[3] = 0;
                        effect->timer = 0;
                        effect->type = VA_NONE;
                    }
                }
            }

            if (effect->type == VA_BLAST_SPARK) {
                effect->rot.z += (s16)(Rand_ZeroOne() * 0x4E20) + 0x4000;
                if (effect->timer < 100) {
                    effect->primColor[3] -= 50;
                    if (effect->primColor[3] < 0) {
                        effect->primColor[3] = 0;
                        effect->timer = 0;
                        effect->type = VA_NONE;
                    }
                }
            }

            if (effect->type == VA_SPARK_BALL) {
                refActor2 = effect->parent;

                effect->rot.z += (s16)(Rand_ZeroOne() * 0x2710) + 0x24A8;
                effect->pos.x = effect->offset.x + refActor2->actor.world.pos.x;
                effect->pos.y =
                    refActor2->actor.world.pos.y + 310.0f + (refActor2->actor.shape.yOffset * refActor2->actor.scale.y);
                effect->pos.z = effect->offset.z + refActor2->actor.world.pos.z;
                effect->mode = (effect->mode + 1) & 7;

                if (effect->timer < 100) {
                    effect->primColor[3] -= 50;
                    if (effect->primColor[3] < 0) {
                        effect->primColor[3] = 0;
                        effect->timer = 0;
                        effect->type = VA_NONE;
                    }
                }
            }

            if (effect->type == VA_ZAP_CHARGE) {
                effect->mode = (effect->mode + 1) & 7;
                effect->primColor[3] -= 20;
                if (effect->primColor[3] <= 0) {
                    effect->primColor[3] = 0;
                    effect->timer = 0;
                    effect->type = VA_NONE;
                }
            }

            if (effect->type == VA_BLOOD) {
                if (effect->mode < BLOOD_SPOT) {
                    Vec3f checkPos;
                    CollisionPoly* groundPoly;
                    f32 floorY;

                    checkPos = effect->pos;
                    checkPos.y -= effect->velocity.y + 4.0f;
                    floorY = BgCheck_EntityRaycastDown1(&play->colCtx, &groundPoly, &checkPos);
                    if ((groundPoly != NULL) && (effect->pos.y <= floorY)) {
                        effect->mode = BLOOD_SPOT;
                        effect->pos.y = floorY + 1.0f;
                        if (sCsState <= DEATH_SHELL_BURST) {
                            effect->timer = 80;
                        } else {
                            effect->timer = 60000;
                        }

                        effect->accel = effect->velocity = sZeroVec;
                    }
                    if (!effect->timer) {
                        effect->type = VA_NONE;
                    }
                } else {
                    if (effect->timer < 20) {
                        effect->envColor[3] = effect->timer * 5;
                        effect->primColor[3] = effect->timer * 10;
                    } else if (effect->timer > 50000) {
                        effect->timer++;
                    }
                }

                if (!effect->timer) {
                    effect->type = VA_NONE;
                }
            }

            if (effect->type == VA_GORE) {
                if (effect->mode == GORE_PERMANENT) {
                    Vec3f checkPos;
                    CollisionPoly* groundPoly;
                    f32 floorY;

                    checkPos = effect->pos;
                    checkPos.y -= effect->velocity.y + 4.0f;
                    effect->rot.x += 0x1770;
                    floorY = BgCheck_EntityRaycastDown1(&play->colCtx, &groundPoly, &checkPos);
                    if ((groundPoly != NULL) && (effect->pos.y <= floorY)) {
                        effect->mode = GORE_FLOOR;
                        effect->timer = 30;
                        effect->pos.y = floorY + 1.0f;
                        effect->accel = effect->velocity = sZeroVec;
                        effect->rot.x = -0x4000;
                    }

                    if (!effect->timer) {
                        effect->type = VA_NONE;
                    }

                } else if (effect->mode == GORE_FADING) {
                    if (effect->timer == 0) {
                        effect->type = VA_NONE;
                        if (1) {}
                    }

                } else {
                    Math_SmoothStepToF(&effect->scaleMod, 0.075f, 1.0f, 0.005f, 0.0f);
                    Math_SmoothStepToF(&effect->vaGorePulseRate, 0.0f, 0.6f, 0.005f, 0.0013f);
                    if ((play->gameplayFrames % 4) == 0) {
                        Math_SmoothStepToS(&effect->primColor[0], 95, 1, 1, 0);
                    }
                }
                effect->vaGorePulse += effect->vaGorePulseRate;
            }

            if (effect->type == VA_TUMOR) {
                s16 yaw;

                refActor = effect->parent;

                effect->rot.z += 0x157C;
                effect->envColor[3] = (s16)(Math_SinS(effect->rot.z) * 50.0f) + 80;
                Math_SmoothStepToF(&effect->scale, effect->scaleMod, 1.0f, 0.01f, 0.005f);
                effect->pos.x = effect->offset.x + refActor->actor.world.pos.x;
                effect->pos.y = effect->offset.y + refActor->actor.world.pos.y;
                effect->pos.z = effect->offset.z + refActor->actor.world.pos.z;

                switch (effect->mode) {
                    case TUMOR_UNUSED:
                        if (effect->timer == 0) {
                            yaw = Math_Vec3f_Yaw(&refActor->actor.world.pos, &effect->pos);
                            effect->type = VA_NONE;
                            BossVa_BloodSplatter(play, effect, yaw, effect->scale * 4500.0f, 1);
                            BossVa_Gore(play, effect, yaw, effect->scale * 1.2f);
                        }
                        break;
                    case TUMOR_BODY:
                    case TUMOR_ARM:
                        if (refActor->burst) {
                            effect->type = VA_NONE;
                            yaw = Math_Vec3f_Yaw(&refActor->actor.world.pos, &effect->pos);
                            BossVa_BloodSplatter(play, effect, yaw, effect->scale * 4500.0f, 1);
                            BossVa_Gore(play, effect, yaw, effect->scale * 1.2f);
                        }
                        break;
                }
                if (1) {}
            }
        }
    }
}

void BossVa_DrawEffects(BossVaEffect* effect, PlayState* play) {
    static void* sSparkBallTex[] = {
        gBarinadeSparkBall1Tex, gBarinadeSparkBall2Tex, gBarinadeSparkBall3Tex, gBarinadeSparkBall4Tex,
        gBarinadeSparkBall5Tex, gBarinadeSparkBall6Tex, gBarinadeSparkBall7Tex, gBarinadeSparkBall8Tex,
    };
    s16 i;
    GraphicsContext* gfxCtx = play->state.gfxCtx;
    u8 materialFlag = 0;
    BossVaEffect* effectHead = effect;
    Camera* subCam = Play_GetCamera(play, sSubCamId);

    OPEN_DISPS(gfxCtx, "../z_boss_va.c", 4953);

    for (i = 0; i < BOSS_VA_EFFECT_COUNT; i++, effect++) {
        if (effect->type == VA_LARGE_SPARK) {
            if (materialFlag == 0) {
                Gfx_SetupDL_25Xlu(play->state.gfxCtx);
                gDPSetEnvColor(POLY_XLU_DISP++, 130, 130, 30, 0);
                gSPDisplayList(POLY_XLU_DISP++, gBarinadeDL_0156A0);
                materialFlag++;
            }

            gDPSetPrimColor(POLY_XLU_DISP++, 0, 0, 230, 230, 230, effect->primColor[3]);
            Matrix_Translate(effect->pos.x, effect->pos.y, effect->pos.z, MTXMODE_NEW);
            Matrix_ReplaceRotation(&play->billboardMtxF);
            Matrix_RotateZ((effect->rot.z / (f32)0x8000) * 3.1416f, MTXMODE_APPLY);
            Matrix_Scale(effect->scale * 0.0185f, effect->scale * 0.0185f, 1.0f, MTXMODE_APPLY);
            gSPMatrix(POLY_XLU_DISP++, Matrix_NewMtx(gfxCtx, "../z_boss_va.c", 4976),
                      G_MTX_NOPUSH | G_MTX_LOAD | G_MTX_MODELVIEW);
            gSPDisplayList(POLY_XLU_DISP++, gBarinadeDL_015710);
        }
    }

    effect = effectHead;
    for (i = 0, materialFlag = 0; i < BOSS_VA_EFFECT_COUNT; i++, effect++) {
        if (effect->type == VA_SPARK_BALL) {
            if (materialFlag == 0) {
                Gfx_SetupDL_25Xlu(play->state.gfxCtx);
                gSPDisplayList(POLY_XLU_DISP++, gBarinadeDL_011738);
                materialFlag++;
            }
            Matrix_Translate(effect->pos.x, effect->pos.y, effect->pos.z, MTXMODE_NEW);
            Matrix_ReplaceRotation(&play->billboardMtxF);
            Matrix_Scale(effect->scale, effect->scale, effect->scale, MTXMODE_APPLY);
            Matrix_RotateZ((effect->rot.z / (f32)0x8000) * 3.1416f, MTXMODE_APPLY);

            gSPMatrix(POLY_XLU_DISP++, Matrix_NewMtx(gfxCtx, "../z_boss_va.c", 5002),
                      G_MTX_NOPUSH | G_MTX_LOAD | G_MTX_MODELVIEW);
            gDPPipeSync(POLY_XLU_DISP++);
            gSPSegment(POLY_XLU_DISP++, 0x08, SEGMENTED_TO_VIRTUAL(sSparkBallTex[effect->mode]));
            gDPSetPrimColor(POLY_XLU_DISP++, 0, 0, effect->primColor[0], effect->primColor[1], effect->primColor[2],
                            effect->primColor[3]);
            gDPPipeSync(POLY_XLU_DISP++);
            gDPSetEnvColor(POLY_XLU_DISP++, effect->envColor[0], effect->envColor[1], effect->envColor[2],
                           effect->envColor[3]);
            gSPDisplayList(POLY_XLU_DISP++, gBarinadeDL_011768);
        }
    }

    effect = effectHead;
    for (i = 0, materialFlag = 0; i < BOSS_VA_EFFECT_COUNT; i++, effect++) {
        if (effect->type == VA_BLOOD) {
            if (materialFlag == 0) {
                Gfx_SetupDL_25Xlu(play->state.gfxCtx);
                gSPDisplayList(POLY_XLU_DISP++, gBarinadeDL_009430);
                gSPSegment(POLY_XLU_DISP++, 0x08, SEGMENTED_TO_VIRTUAL(gEffBubble1Tex));
                materialFlag++;
            }

            gDPPipeSync(POLY_XLU_DISP++);
            gDPSetEnvColor(POLY_XLU_DISP++, 0, 100, 0, effect->envColor[3]);
            gDPSetPrimColor(POLY_XLU_DISP++, 0, 0, 0, 150, 0, effect->primColor[3]);

            Matrix_Translate(effect->pos.x, effect->pos.y, effect->pos.z, MTXMODE_NEW);
            if (effect->mode == BLOOD_SPOT) {
                Matrix_RotateX(M_PI / 2, MTXMODE_APPLY);
            } else {
                Matrix_ReplaceRotation(&play->billboardMtxF);
            }

            Matrix_Scale(effect->scale, effect->scale, 1.0f, MTXMODE_APPLY);

            gDPPipeSync(POLY_XLU_DISP++);
            gSPMatrix(POLY_XLU_DISP++, Matrix_NewMtx(gfxCtx, "../z_boss_va.c", 5052),
                      G_MTX_NOPUSH | G_MTX_LOAD | G_MTX_MODELVIEW);
            gSPDisplayList(POLY_XLU_DISP++, gBarinadeDL_009468);
        }
    }

    effect = effectHead;
    for (i = 0, materialFlag = 0; i < BOSS_VA_EFFECT_COUNT; i++, effect++) {
        if (effect->type == VA_TUMOR) {
            BossVa* parent = effect->parent;

            if (materialFlag == 0) {
                Gfx_SetupDL_25Opa(play->state.gfxCtx);
                gDPSetEnvColor(POLY_OPA_DISP++, 0, 0, 0, effect->envColor[3]);
                gSPDisplayList(POLY_OPA_DISP++, gBarinadeDL_0128B8);
                materialFlag++;
            }

            if ((effect->mode != TUMOR_BODY) || ((Math_Vec3f_DistXZ(&subCam->eye, &effect->pos) -
                                                  Math_Vec3f_DistXZ(&subCam->eye, &parent->actor.world.pos)) < 10.0f)) {
                Matrix_Translate(effect->pos.x, effect->pos.y, effect->pos.z, MTXMODE_NEW);
                Matrix_Scale(effect->scale, effect->scale, effect->scale, MTXMODE_APPLY);

                gSPMatrix(POLY_OPA_DISP++, Matrix_NewMtx(gfxCtx, "../z_boss_va.c", 5080),
                          G_MTX_NOPUSH | G_MTX_LOAD | G_MTX_MODELVIEW);
                gSPDisplayList(POLY_OPA_DISP++, gBarinadeDL_012948);
            }
        }
    }

    effect = effectHead;
    for (i = 0, materialFlag = 0; i < BOSS_VA_EFFECT_COUNT; i++, effect++) {
        if (effect->type == VA_GORE) {
            if (materialFlag == 0) {
                Gfx_SetupDL_25Opa(play->state.gfxCtx);
                gSPDisplayList(POLY_OPA_DISP++, gBarinadeDL_012BA0);
                materialFlag++;
            }

            gDPPipeSync(POLY_OPA_DISP++);
            gDPSetEnvColor(POLY_OPA_DISP++, 255, 255, 255, effect->primColor[3]);
            gDPSetPrimColor(POLY_OPA_DISP++, 0, 0, effect->primColor[0], effect->primColor[1], effect->primColor[2],
                            effect->primColor[3]);

            Matrix_Translate(effect->pos.x, effect->pos.y, effect->pos.z, MTXMODE_NEW);
            Matrix_RotateZYX(effect->rot.x, effect->rot.y, 0, MTXMODE_APPLY);
            Matrix_Scale(effect->scale, effect->scale, effect->scale, MTXMODE_APPLY);
            Matrix_RotateX(effect->offset.x * 0.115f, MTXMODE_APPLY);
            Matrix_RotateY(effect->offset.x * 0.13f, MTXMODE_APPLY);
            Matrix_RotateZ(effect->offset.x * 0.1f, MTXMODE_APPLY);
            Matrix_Scale(1.0f - effect->scaleMod, effect->scaleMod + 1.0f, 1.0f - effect->scaleMod, MTXMODE_APPLY);
            Matrix_RotateZ(-(effect->offset.x * 0.1f), MTXMODE_APPLY);
            Matrix_RotateY(-(effect->offset.x * 0.13f), MTXMODE_APPLY);
            Matrix_RotateX(-(effect->offset.x * 0.115f), MTXMODE_APPLY);

            gSPMatrix(POLY_OPA_DISP++, Matrix_NewMtx(gfxCtx, "../z_boss_va.c", 5124),
                      G_MTX_NOPUSH | G_MTX_LOAD | G_MTX_MODELVIEW);
            gSPDisplayList(POLY_OPA_DISP++, gBarinadeDL_012C50);
        }
    }

    effect = effectHead;
    for (i = 0, materialFlag = 0; i < BOSS_VA_EFFECT_COUNT; i++, effect++) {
        if (effect->type == VA_ZAP_CHARGE) {
            if (materialFlag == 0) {
                Gfx_SetupDL_25Xlu(play->state.gfxCtx);
                gSPDisplayList(POLY_XLU_DISP++, gBarinadeDL_0135B0);
                materialFlag++;
            }

            gDPPipeSync(POLY_XLU_DISP++);
            gDPSetEnvColor(POLY_XLU_DISP++, 255, 255, 50, effect->primColor[3]);
            gDPSetPrimColor(POLY_XLU_DISP++, 0, 0, 255, 255, 255, effect->primColor[3]);

            Matrix_Translate(effect->pos.x, effect->pos.y, effect->pos.z, MTXMODE_NEW);
            Matrix_RotateZYX(effect->rot.x, effect->rot.y, 0, MTXMODE_APPLY);
            Matrix_Scale(effect->scale, effect->scale, effect->scale, MTXMODE_APPLY);

            gSPMatrix(POLY_XLU_DISP++, Matrix_NewMtx(gfxCtx, "../z_boss_va.c", 5152),
                      G_MTX_NOPUSH | G_MTX_LOAD | G_MTX_MODELVIEW);
            gSPDisplayList(POLY_XLU_DISP++, gBarinadeDL_013638);
        }
    }

    effect = effectHead;
    for (i = 0, materialFlag = 0; i < BOSS_VA_EFFECT_COUNT; i++, effect++) {
        if (effect->type == VA_BLAST_SPARK) {
            if (materialFlag == 0) {
                Gfx_SetupDL_25Xlu2(play->state.gfxCtx);
                gDPSetEnvColor(POLY_XLU_DISP++, 130, 130, 30, 0);
                gSPDisplayList(POLY_XLU_DISP++, gBarinadeDL_0156A0);
                materialFlag++;
            }

            gDPSetPrimColor(POLY_XLU_DISP++, 0, 0, 230, 230, 230, effect->primColor[3]);
            Matrix_Translate(effect->pos.x, effect->pos.y, effect->pos.z, MTXMODE_NEW);
            Matrix_ReplaceRotation(&play->billboardMtxF);
            Matrix_RotateZ((effect->rot.z / (f32)0x8000) * 3.1416f, MTXMODE_APPLY);
            Matrix_Scale(effect->scale * 0.02f, effect->scale * 0.02f, 1.0f, MTXMODE_APPLY);

            gSPMatrix(POLY_XLU_DISP++, Matrix_NewMtx(gfxCtx, "../z_boss_va.c", 5180),
                      G_MTX_NOPUSH | G_MTX_LOAD | G_MTX_MODELVIEW);
            gSPDisplayList(POLY_XLU_DISP++, gBarinadeDL_015710);
        }
    }

    effect = effectHead;
    for (i = 0, materialFlag = 0; i < BOSS_VA_EFFECT_COUNT; i++, effect++) {
        if (effect->type == VA_SMALL_SPARK) {
            if (materialFlag == 0) {
                Gfx_SetupDL_25Xlu(play->state.gfxCtx);
                gDPSetEnvColor(POLY_XLU_DISP++, 255, 255, 100, 0);
                gSPDisplayList(POLY_XLU_DISP++, gBarinadeDL_008F08);
                materialFlag++;
            }

            gDPSetPrimColor(POLY_XLU_DISP++, 0, 0, 255, 255, 255, effect->primColor[3]);
            Matrix_Translate(effect->pos.x, effect->pos.y, effect->pos.z, MTXMODE_NEW);
            Matrix_RotateZ((effect->rot.z / (f32)0x8000) * 3.1416f, MTXMODE_APPLY);
            Matrix_RotateY((effect->rot.y / (f32)0x8000) * 3.1416f, MTXMODE_APPLY);
            Matrix_Scale(effect->scale, effect->scale, 1.0f, MTXMODE_APPLY);

            gSPMatrix(POLY_XLU_DISP++, Matrix_NewMtx(gfxCtx, "../z_boss_va.c", 5208),
                      G_MTX_NOPUSH | G_MTX_LOAD | G_MTX_MODELVIEW);
            gSPDisplayList(POLY_XLU_DISP++, gBarinadeDL_008F70);
        }
    }

    CLOSE_DISPS(gfxCtx, "../z_boss_va.c", 5215);
}

void BossVa_SpawnSpark(PlayState* play, BossVaEffect* effect, BossVa* this, Vec3f* offset, s16 scale, u8 mode) {
    Player* player = GET_PLAYER(play);
    s16 index;
    Vec3f pos = { 0.0f, -1000.0f, 0.0f };
    Vec3f tempVec;
    s16 i;

    for (i = 0; i < BOSS_VA_EFFECT_COUNT; i++, effect++) {
        if (effect->type == VA_NONE) {
            effect->type = VA_LARGE_SPARK;
            effect->parent = this;
            effect->pos = pos;
            effect->timer = (s16)(Rand_ZeroOne() * 10.0f) + 111;
            effect->velocity = effect->accel = sZeroVec;
            effect->mode = mode;

            switch (mode) {
                case SPARK_UNUSED:
                    effect->type = VA_SMALL_SPARK;
                    FALLTHROUGH;
                case SPARK_TETHER:
                    tempVec = *offset;
                    tempVec.x += this->actor.world.pos.x;
                    tempVec.z += this->actor.world.pos.z;
                    effect->offset.x = Math_Vec3f_DistXZ(&this->actor.world.pos, &tempVec);
                    effect->rot.x = Math_Vec3f_Pitch(&this->actor.world.pos, &GET_BODY(this)->unk_1D8);
                    break;

                case SPARK_BODY:
                    effect->type = VA_SMALL_SPARK;
                    FALLTHROUGH;
                case SPARK_BARI:
                    effect->offset.x = offset->x;
                    effect->offset.z = offset->z;
                    break;

                case SPARK_BLAST:
                    effect->type = VA_BLAST_SPARK;
                    effect->pos.x = offset->x + this->actor.world.pos.x;
                    effect->pos.y = offset->y + this->actor.world.pos.y;
                    effect->pos.z = offset->z + this->actor.world.pos.z;
                    effect->timer = 111;
                    break;

                case SPARK_LINK:
                    effect->type = VA_SMALL_SPARK;
                    index = Rand_ZeroFloat(PLAYER_BODYPART_MAX - 0.1f);
                    effect->pos.x = player->bodyPartsPos[index].x + Rand_CenteredFloat(10.0f);
                    effect->pos.y = player->bodyPartsPos[index].y + Rand_CenteredFloat(15.0f);
                    effect->pos.z = player->bodyPartsPos[index].z + Rand_CenteredFloat(10.0f);
                    break;
            }

            effect->offset.y = offset->y;
            effect->scale = (Rand_ZeroFloat(scale) + scale) * 0.01f;
            effect->primColor[3] = 255;
            break;
        }
    }
}

void BossVa_SpawnSparkBall(PlayState* play, BossVaEffect* effect, BossVa* this, Vec3f* offset, s16 scale, u8 mode) {
    Vec3f pos = { 0.0f, -1000.0f, 0.0f };
    s16 i;

    for (i = 0; i < BOSS_VA_EFFECT_COUNT; i++, effect++) {
        if (effect->type == VA_NONE) {
            effect->type = VA_SPARK_BALL;
            effect->parent = this;

            effect->pos = pos;

            effect->velocity = effect->accel = sZeroVec;

            effect->mode = 0;
            effect->offset.x = offset->x;
            effect->offset.z = offset->z;
            effect->offset.y = offset->y;
            effect->timer = (s16)(Rand_ZeroOne() * 10.0f) + 111;
            effect->primColor[0] = effect->primColor[1] = effect->primColor[2] = effect->primColor[3] = 230;
            effect->envColor[0] = 0;
            effect->envColor[1] = 100;
            effect->envColor[2] = 220;
            effect->envColor[3] = 160;

            effect->scale = (Rand_ZeroFloat(scale) + scale) * 0.01f;
            return;
        }
    }
}

void BossVa_SpawnBloodDroplets(PlayState* play, BossVaEffect* effect, Vec3f* pos, s16 scale, s16 phase, s16 yaw) {
    s32 i;
    Vec3f accel = { 0.0f, 0.0f, 0.0f };
    Vec3f velocity = { 0.0f, 0.0f, 0.0f };
    f32 xzVel;

    for (i = 0; i < BOSS_VA_EFFECT_COUNT; i++, effect++) {
        if (effect->type == VA_NONE) {
            effect->type = VA_BLOOD;
            effect->pos = *pos;
            effect->mode = BLOOD_DROPLET;

            xzVel = Math_SinS(phase) * 6.0f;
            velocity.x = Rand_CenteredFloat(1.0f) + (-Math_SinS(yaw) * xzVel);
            velocity.z = Rand_CenteredFloat(1.0f) + (-Math_CosS(yaw) * xzVel);

            effect->velocity = velocity;

            accel.y = Rand_CenteredFloat(0.3f) - 1.0f;
            effect->accel = accel;

            effect->timer = 20;
            effect->envColor[3] = 100;
            effect->primColor[3] = 200;
            effect->scale = (Rand_ZeroFloat(scale) + scale) * 0.01f;
            break;
        }
    }
}

void BossVa_SpawnBloodSplatter(PlayState* play, BossVaEffect* effect, Vec3f* pos, s16 yaw, s16 scale) {
    s32 i;
    f32 xzVel;
    Vec3f accel = { 0.0f, 0.0f, 0.0f };
    Vec3f velocity;

    for (i = 0; i < BOSS_VA_EFFECT_COUNT; i++, effect++) {
        if (effect->type == VA_NONE) {
            effect->type = VA_BLOOD;
            effect->pos = *pos;

            effect->mode = BLOOD_SPLATTER;

            xzVel = Rand_ZeroOne() * 7.0f;
            velocity.x = Math_SinS(yaw) * xzVel;
            velocity.y = Rand_CenteredFloat(4.0f) + 4.0f;
            velocity.z = Math_CosS(yaw) * xzVel;
            effect->velocity = velocity;

            accel.y = Rand_CenteredFloat(0.3f) - 1.0f;
            effect->accel = accel;

            if (sCsState <= DEATH_SHELL_BURST) {
                effect->timer = 20;
            } else {
                effect->timer = 60;
            }
            effect->envColor[3] = 100;
            effect->primColor[3] = 200;
            effect->scale = scale * 0.01f;
            break;
        }
    }
}

void BossVa_SpawnTumor(PlayState* play, BossVaEffect* effect, BossVa* this, Vec3f* offset, s16 scale, u8 mode) {
    Vec3f pos = { 0.0f, -1000.0f, 0.0f };
    s16 i;

    for (i = 0; i < BOSS_VA_EFFECT_COUNT; i++, effect++) {
        if (effect->type == VA_NONE) {
            effect->type = VA_TUMOR;
            effect->parent = this;
            effect->pos = pos;

            effect->velocity = effect->accel = sZeroVec;

            effect->mode = mode;
            effect->rot.z = 0;

            effect->offset.x = offset->x;
            effect->offset.z = offset->z;
            effect->offset.y = offset->y;

            effect->timer = (s16)(Rand_ZeroOne() * 10.0f) + 10;
            effect->envColor[3] = 100;
            effect->scaleMod = scale * 0.01f;
            effect->scale = 0.0f;

            if (((i % 4) == 0) || (mode == 2)) {
                Audio_PlaySfxGeneral(NA_SE_EN_BALINADE_BREAK, &effect->pos, 4, &gSfxDefaultFreqAndVolScale,
                                     &gSfxDefaultFreqAndVolScale, &gSfxDefaultReverb);
            }
            break;
        }
    }
}

void BossVa_SpawnGore(PlayState* play, BossVaEffect* effect, Vec3f* pos, s16 yaw, s16 scale) {
    s32 i;
    f32 xzVel;
    Vec3f accel = { 0.0f, 0.0f, 0.0f };
    Vec3f velocity;

    for (i = 0; i < BOSS_VA_EFFECT_COUNT; i++, effect++) {
        if (effect->type == VA_NONE) {
            effect->type = VA_GORE;
            effect->pos = *pos;
            effect->scaleMod = 0.0f;

            xzVel = (Rand_ZeroOne() * 4.0f) + 4.0f;
            velocity.x = Math_SinS(yaw) * xzVel;
            velocity.y = Rand_CenteredFloat(8.0f);
            velocity.z = Math_CosS(yaw) * xzVel;
            effect->velocity = velocity;

            accel.y = Rand_CenteredFloat(0.3f) - 1.0f;
            effect->accel = accel;

            effect->timer = 20;
            if (sCsState <= DEATH_SHELL_BURST) {
                effect->mode = GORE_FADING;
            } else {
                effect->mode = GORE_PERMANENT;
            }

            effect->primColor[3] = effect->envColor[0] = effect->envColor[1] = effect->envColor[2] =
                effect->envColor[3] = 255;

            effect->primColor[0] = 155;
            effect->primColor[1] = effect->primColor[2] = 55;

            effect->rot.x = Rand_CenteredFloat(0x10000);
            effect->rot.y = Rand_CenteredFloat(0x10000);
            effect->scale = (Rand_ZeroFloat(scale) + scale) * 0.01f;
            effect->vaGorePulseRate = (Rand_ZeroOne() * 0.25f) + 0.9f;
            break;
        }
    }
}

void BossVa_SpawnZapperCharge(PlayState* play, BossVaEffect* effect, BossVa* this, Vec3f* pos, Vec3s* rot, s16 scale,
                              u8 mode) {
    Vec3f unused = { 0.0f, -1000.0f, 0.0f };
    s16 i;

    for (i = 0; i < BOSS_VA_EFFECT_COUNT; i++, effect++) {
        if (effect->type == VA_NONE) {
            effect->type = VA_ZAP_CHARGE;
            effect->parent = this;
            effect->pos = *pos;

            effect->velocity = effect->accel = sZeroVec;

            effect->mode = mode;
            effect->rot.x = rot->x + 0x4000;
            effect->rot.y = rot->y;
            effect->timer = (s16)(Rand_ZeroOne() * 10.0f) + 10;
            effect->primColor[3] = 240;
            effect->scale = scale * 0.01f;
            break;
        }
    }
}

void BossVa_DrawDoor(PlayState* play, s16 scale) {
    static Gfx* doorPieceDispList[] = {
        gBarinadeDoorPiece1DL, gBarinadeDoorPiece2DL, gBarinadeDoorPiece3DL, gBarinadeDoorPiece4DL,
        gBarinadeDoorPiece5DL, gBarinadeDoorPiece6DL, gBarinadeDoorPiece7DL, gBarinadeDoorPiece8DL,
    };
    static s16 doorPieceLength[] = { 836, 900, 836, 1016, 800, 1016, 836, 900 };
    MtxF doorMtx;
    f32 yScale;
    f32 segAngle = 0.0f;
    s32 i;

    OPEN_DISPS(play->state.gfxCtx, "../z_boss_va.c", 5600);

    Matrix_Translate(0.0f, 80.0f, 400.0f, MTXMODE_NEW);
    Matrix_RotateY(M_PI, MTXMODE_APPLY);
    yScale = (scale * 0.01f) * 0.1f;
    Matrix_Scale(0.1f, yScale, 0.1f, MTXMODE_APPLY);

    if (yScale != 0.0f) {
        yScale = 0.1f / yScale;
    } else {
        yScale = 0.0f;
    }

    Matrix_Get(&doorMtx);

    for (i = 0; i < 8; i++, segAngle -= M_PI / 4) {
        Matrix_Put(&doorMtx);
        Matrix_RotateZ(segAngle, MTXMODE_APPLY);
        Matrix_Translate(0.0f, doorPieceLength[i] * yScale, 0.0f, MTXMODE_APPLY);

        gSPMatrix(POLY_OPA_DISP++, Matrix_NewMtx(play->state.gfxCtx, "../z_boss_va.c", 5621),
                  G_MTX_NOPUSH | G_MTX_LOAD | G_MTX_MODELVIEW);
        gSPDisplayList(POLY_OPA_DISP++, doorPieceDispList[i]);
    }

    CLOSE_DISPS(play->state.gfxCtx, "../z_boss_va.c", 5629);
}<|MERGE_RESOLUTION|>--- conflicted
+++ resolved
@@ -1138,13 +1138,8 @@
 
         if (this->colliderBody.base.ac->id == ACTOR_EN_BOOM) {
             sPhase2Timer &= 0xFE00;
-<<<<<<< HEAD
-            Actor_SetColorFilter(&this->actor, 0, 255, 0, 160);
+            Actor_SetColorFilter(&this->actor, COLORFILTER_COLORFLAG_BLUE, 255, COLORFILTER_BUFFLAG_OPA, 160);
             this->colliderBody.elem.bumper.dmgFlags = DMG_SWORD | DMG_BOOMERANG | DMG_DEKU_STICK;
-=======
-            Actor_SetColorFilter(&this->actor, COLORFILTER_COLORFLAG_BLUE, 255, COLORFILTER_BUFFLAG_OPA, 160);
-            this->colliderBody.info.bumper.dmgFlags = DMG_SWORD | DMG_BOOMERANG | DMG_DEKU_STICK;
->>>>>>> aa48c66e
         } else {
             sKillBari++;
             if ((this->actor.colorFilterTimer != 0) && !(this->actor.colorFilterParams & 0x4000)) {
