/*
 * File: z_boss_va.c
 * Overlay: ovl_Boss_Va
 * Description: Barinade
 */

#include "z_boss_va.h"
#include "objects/object_bv/object_bv.h"
#include "overlays/actors/ovl_En_Boom/z_en_boom.h"

#define FLAGS 0x00000035

#define THIS ((BossVa*)thisx)
#define BODY ((BossVa*)this->actor.parent)
#define vaGorePulse offset.x
#define vaGorePulseRate offset.y
#define vaBariUnused headRot
#define vaCamRotMod headRot.x
#define vaBodySpinRate headRot.y

#define PHASE_2 3
#define PHASE_3 9
#define PHASE_4 15
#define PHASE_DEATH 18

typedef struct BossVaEffect {
    /* 0x00 */ Vec3f pos;
    /* 0x0C */ Vec3f velocity;
    /* 0x18 */ Vec3f accel;
    /* 0x24 */ u8 type;
    /* 0x26 */ u16 timer;
    /* 0x28 */ s16 mode;
    /* 0x2A */ Vec3s rot;
    /* 0x30 */ s16 primColor[4];
    /* 0x38 */ s16 envColor[4];
    /* 0x40 */ f32 scale;
    /* 0x44 */ f32 scaleMod;
    /* 0x48 */ Vec3f offset;
    /* 0x54 */ struct BossVa* parent;
} BossVaEffect; // size = 0x58

typedef enum BossVaEffectType {
    VA_NONE,
    VA_LARGE_SPARK,
    VA_BLAST_SPARK,
    VA_SMALL_SPARK,
    VA_SPARK_BALL,
    VA_ZAP_CHARGE,
    VA_BLOOD,
    VA_TUMOR,
    VA_GORE
} BossVaEffectType;

typedef enum BossVaSparkMode {
    SPARK_TETHER = 1,
    SPARK_BARI,
    SPARK_BLAST,
    SPARK_UNUSED,
    SPARK_BODY,
    SPARK_LINK
} BossVaSparkMode;

typedef enum BossVaBloodMode {
    /* 0 */ BLOOD_DROPLET,
    /* 1 */ BLOOD_SPLATTER,
    /* 2 */ BLOOD_SPOT
} BossVaBloodMode;

typedef enum BossVaTumorMode {
    /* 0 */ TUMOR_UNUSED,
    /* 1 */ TUMOR_BODY,
    /* 2 */ TUMOR_ARM
} BossVaTumorMode;

typedef enum BossVaGoreMode {
    /* 0 */ GORE_PERMANENT,
    /* 1 */ GORE_FLOOR,
    /* 2 */ GORE_FADING
} BossVaGoreMode;

typedef enum BossVaCutscene {
    /* -5 */ INTRO_UNUSED_START = -5,
    /* -4 */ INTRO_START,
    /* -3 */ INTRO_LOOK_DOOR,
    /* -2 */ INTRO_CLOSE_DOOR,
    /* -1 */ INTRO_DOOR_SHUT,
    /*  0 */ INTRO_CRACKLE,
    /*  1 */ INTRO_SPAWN_BARI,
    /*  2 */ INTRO_LOOK_BARI,
    /*  3 */ INTRO_REVERSE_CAMERA,
    /*  4 */ INTRO_SUPPORT_CAMERA,
    /*  5 */ INTRO_BODY_SOUND,
    /*  6 */ INTRO_LOOK_SUPPORT,
    /*  7 */ INTRO_UNUSED_CALL_BARI,
    /*  8 */ INTRO_CALL_BARI,
    /*  9 */ INTRO_ATTACH_BARI,
    /* 10 */ INTRO_TITLE,
    /* 11 */ INTRO_BRIGHTEN,
    /* 12 */ INTRO_FINISH,
    /* 13 */ BOSSVA_BATTLE,
    /* 14 */ DEATH_START,
    /* 15 */ DEATH_BODY_TUMORS,
    /* 16 */ DEATH_ZAPPER_1,
    /* 17 */ DEATH_ZAPPER_2,
    /* 18 */ DEATH_ZAPPER_3,
    /* 19 */ DEATH_SHELL_BURST,
    /* 20 */ DEATH_CORE_TUMORS,
    /* 21 */ DEATH_CORE_DEAD,
    /* 22 */ DEATH_CORE_BURST,
    /* 23 */ DEATH_MUSIC,
    /* 24 */ DEATH_FINISH
} BossVaCutscene;

void BossVa_Init(Actor* thisx, GlobalContext* globalCtx);
void BossVa_Destroy(Actor* thisx, GlobalContext* globalCtx);
void BossVa_Update(Actor* thisx, GlobalContext* globalCtx);
void BossVa_Draw(Actor* thisx, GlobalContext* globalCtx);

void BossVa_UpdateEffects(GlobalContext* globalCtx);
void BossVa_DrawEffects(BossVaEffect* ptr, GlobalContext* globalCtx);
void BossVa_DrawDoor(GlobalContext* globalCtx, s16 scale);

void BossVa_SetupIntro(BossVa* this);
void BossVa_SetupBodyPhase1(BossVa* this);
void BossVa_SetupBodyPhase2(BossVa* this, GlobalContext* globalCtx);
void BossVa_SetupBodyPhase3(BossVa* this);
void BossVa_SetupBodyPhase4(BossVa* this, GlobalContext* globalCtx);
void BossVa_SetupBodyDeath(BossVa* this, GlobalContext* globalCtx);

void BossVa_SetupSupportIntro(BossVa* this, GlobalContext* globalCtx);
void BossVa_SetupSupportAttached(BossVa* this, GlobalContext* globalCtx);
void BossVa_SetupSupportCut(BossVa* this, GlobalContext* globalCtx);

void BossVa_SetupZapperIntro(BossVa* this, GlobalContext* globalCtx);
void BossVa_SetupZapperAttack(BossVa* this, GlobalContext* globalCtx);
void BossVa_SetupZapperEnraged(BossVa* this, GlobalContext* globalCtx);
void BossVa_SetupZapperDamaged(BossVa* this, GlobalContext* globalCtx);
void BossVa_SetupZapperHold(BossVa* this, GlobalContext* globalCtx);

void BossVa_SetupStump(BossVa* this, GlobalContext* globalCtx);

void BossVa_SetupDoor(BossVa* this, GlobalContext* globalCtx);

void BossVa_SetupBariIntro(BossVa* this, GlobalContext* globalCtx);
void BossVa_SetupBariPhase2Attack(BossVa* this, GlobalContext* globalCtx);
void BossVa_SetupBariPhase3Attack(BossVa* this, GlobalContext* globalCtx);
void BossVa_SetupBariPhase3Stunned(BossVa* this, GlobalContext* globalCtx);
void BossVa_SetupBariDeath(BossVa* this);

void BossVa_BodyIntro(BossVa* this, GlobalContext* globalCtx);
void BossVa_BodyPhase1(BossVa* this, GlobalContext* globalCtx);
void BossVa_BodyPhase2(BossVa* this, GlobalContext* globalCtx);
void BossVa_BodyPhase3(BossVa* this, GlobalContext* globalCtx);
void BossVa_BodyPhase4(BossVa* this, GlobalContext* globalCtx);
void BossVa_BodyDeath(BossVa* this, GlobalContext* globalCtx);

void BossVa_SupportIntro(BossVa* this, GlobalContext* globalCtx);
void BossVa_SupportAttached(BossVa* this, GlobalContext* globalCtx);
void BossVa_SupportCut(BossVa* this, GlobalContext* globalCtx);

void BossVa_ZapperIntro(BossVa* this, GlobalContext* globalCtx);
void BossVa_ZapperAttack(BossVa* this, GlobalContext* globalCtx);
void BossVa_ZapperEnraged(BossVa* this, GlobalContext* globalCtx);
void BossVa_ZapperDamaged(BossVa* this, GlobalContext* globalCtx);
void BossVa_ZapperHold(BossVa* this, GlobalContext* globalCtx);
void BossVa_ZapperDeath(BossVa* this, GlobalContext* globalCtx);

void BossVa_Stump(BossVa* this, GlobalContext* globalCtx);

void BossVa_Door(BossVa* this, GlobalContext* globalCtx);

void BossVa_BariIntro(BossVa* this, GlobalContext* globalCtx);
void BossVa_BariPhase3Attack(BossVa* this, GlobalContext* globalCtx);
void BossVa_BariPhase2Attack(BossVa* this, GlobalContext* globalCtx);
void BossVa_BariPhase3Stunned(BossVa* this, GlobalContext* globalCtx);
void BossVa_BariDeath(BossVa* this, GlobalContext* globalCtx);

void BossVa_SpawnBloodSplatter(GlobalContext* globalCtx, BossVaEffect* ptr, Vec3f* pos, s16 yaw, s16 scale);
void BossVa_SpawnGore(GlobalContext* globalCtx, BossVaEffect* ptr, Vec3f* pos, s16 yaw, s16 scale);
void BossVa_SpawnSpark(GlobalContext* globalCtx, BossVaEffect* ptr, BossVa* this, Vec3f* offset, s16 scale, u8 mode);
void BossVa_SpawnZapperCharge(GlobalContext* globalCtx, BossVaEffect* ptr, BossVa* this, Vec3f* pos, Vec3s* rot,
                              s16 scale, u8 mode);
void BossVa_SpawnTumor(GlobalContext* globalCtx, BossVaEffect* ptr, BossVa* this, Vec3f* offset, s16 scale, u8 mode);
void BossVa_SpawnSparkBall(GlobalContext* globalCtx, BossVaEffect* ptr, BossVa* this, Vec3f* offset, s16 scale,
                           u8 mode);
void BossVa_SpawnBloodDroplets(GlobalContext* globalCtx, BossVaEffect* ptr, Vec3f* pos, s16 scale, s16 phase, s16 yaw);
void BossVa_Tumor(GlobalContext* globalCtx, BossVa* this, s32 count, s16 scale, f32 xzSpread, f32 ySpread, u8 mode,
                  f32 range, u8 fixed);

// extern SkeletonHeader gBarinadeSkel_015B18;
// extern FlexSkeletonHeader gBarinadeSkel_017498;
// extern FlexSkeletonHeader gBarinadeSkel_0199A0;
// extern FlexSkeletonHeader gBarinadeSkel_018870;
// extern SkeletonHeader gBarinadeSkel_004E70;
// extern FlexSkeletonHeader gBarinadeSkel_017FC8;
// extern AnimationHeader gBarinadeAnim_005184;
// extern AnimationHeader gBarinadeAnim_0166A8;
// extern AnimationHeader gBarinadeAnim_018D18;
// extern AnimationHeader gBarinadeAnim_018150;
// extern AnimationHeader gBarinadeAnim_000024;
// extern AnimationHeader gBarinadeAnim_0162AC;
// extern AnimationHeader gBarinadeAnim_0164B0;
// extern AnimationHeader gBarinadeAnim_017694;
// extern AnimationHeader gBarinadeAnim_0177F4;
// extern AnimationHeader gBarinadeAnim_018A68;
// extern AnimationHeader gBarinadeAnim_018B90;
// extern Gfx gBarinadeDL_008D70[];
// extern Gfx gBarinadeDL_008BB8[];
// extern Gfx gBarinadeDL_000FA0[];
// extern Gfx gBarinadeDL_0156A0[];
// extern Gfx gBarinadeDL_015710[];
// extern Gfx gBarinadeDL_011738[];
// extern Gfx gBarinadeDL_011768[];
// extern Gfx gBarinadeDL_009430[];
// extern Gfx gBarinadeDL_009468[];
// extern Gfx gBarinadeDL_0128B8[];
// extern Gfx gBarinadeDL_012948[];
// extern Gfx gBarinadeDL_012BA0[];
// extern Gfx gBarinadeDL_012C50[];
// extern Gfx gBarinadeDL_0135B0[];
// extern Gfx gBarinadeDL_013638[];
// extern Gfx gBarinadeDL_008F08[];
// extern Gfx gBarinadeDL_008F70[];
extern UNK_TYPE D_04055DB0;

const ActorInit Boss_Va_InitVars = {
    ACTOR_BOSS_VA,
    ACTORTYPE_BOSS,
    FLAGS,
    OBJECT_BV,
    sizeof(BossVa),
    (ActorFunc)BossVa_Init,
    (ActorFunc)BossVa_Destroy,
    (ActorFunc)BossVa_Update,
    (ActorFunc)BossVa_Draw,
};
<<<<<<< HEAD
=======

static ColliderCylinderInit D_8095BF60 = {
    {
        COLTYPE_NONE,
        AT_ON | AT_TYPE_ENEMY,
        AC_ON | AC_TYPE_PLAYER,
        OC1_ON | OC1_TYPE_ALL,
        OC2_TYPE_2,
        COLSHAPE_CYLINDER,
    },
    {
        ELEMTYPE_UNK0,
        { 0xFFCFFFEF, 0x03, 0x08 },
        { 0x00000010, 0x00, 0x00 },
        TOUCH_ON | TOUCH_SFX_NORMAL,
        BUMP_ON,
        OCELEM_ON,
    },
    { 85, 120, 0, { 0, 0, 0 } },
};

static ColliderJntSphElementInit D_8095BF8C[1] = {
    {
        {
            ELEMTYPE_UNK0,
            { 0x00000000, 0x00, 0x00 },
            { 0x00000010, 0x00, 0x00 },
            TOUCH_NONE,
            BUMP_ON,
            OCELEM_NONE,
        },
        { 0, { { 0, 0, 0 }, 25 }, 100 },
    },
};

static ColliderJntSphInit D_8095BFB0 = {
    {
        COLTYPE_HIT6,
        AT_NONE,
        AC_ON | AC_TYPE_PLAYER,
        OC1_NONE,
        OC2_TYPE_1,
        COLSHAPE_JNTSPH,
    },
    1,
    D_8095BF8C,
};

static ColliderQuadInit D_8095BFF4 = {
    {
        COLTYPE_METAL,
        AT_ON | AT_TYPE_ENEMY,
        AC_ON | AC_TYPE_PLAYER,
        OC1_NONE,
        OC2_NONE,
        COLSHAPE_QUAD,
    },
    {
        ELEMTYPE_UNK0,
        { 0x20000000, 0x03, 0x04 },
        { 0x00000010, 0x00, 0x00 },
        TOUCH_ON | TOUCH_SFX_NORMAL | TOUCH_UNK7,
        BUMP_ON,
        OCELEM_NONE,
    },
    { { { 0.0f, 0.0f, 0.0f }, { 0.0f, 0.0f, 0.0f }, { 0.0f, 0.0f, 0.0f }, { 0.0f, 0.0f, 0.0f } } },
};

static ColliderJntSphElementInit D_8095BFC0[1] = {
    {
        {
            ELEMTYPE_UNK0,
            { 0xFFCFFFFF, 0x03, 0x04 },
            { 0xFFCFFFFF, 0x00, 0x00 },
            TOUCH_ON | TOUCH_SFX_NORMAL,
            BUMP_ON,
            OCELEM_NONE,
        },
        { 0, { { 0, 0, 0 }, 30 }, 100 },
    },
};

static ColliderJntSphInit D_8095BFE4 = {
    {
        COLTYPE_NONE,
        AT_ON | AT_TYPE_ENEMY,
        AC_ON | AC_TYPE_PLAYER,
        OC1_NONE,
        OC2_TYPE_1,
        COLSHAPE_JNTSPH,
    },
    1,
    D_8095BFC0,
};

static ColliderQuadInit D_8095BFF4 = {
    {
        COLTYPE_METAL,
        AT_ON | AT_TYPE_ENEMY,
        AC_ON | AC_TYPE_PLAYER,
        OC1_NONE,
        OC2_NONE,
        COLSHAPE_QUAD,
    },
    {
        ELEMTYPE_UNK0,
        { 0x20000000, 0x03, 0x04 },
        { 0x00000010, 0x00, 0x00 },
        TOUCH_ON | TOUCH_SFX_NORMAL | TOUCH_UNK7,
        BUMP_ON,
        OCELEM_NONE,
    },
    { { { 0.0f, 0.0f, 0.0f }, { 0.0f, 0.0f, 0.0f }, { 0.0f, 0.0f, 0.0f }, { 0.0f, 0.0f, 0.0f } } },
};
*/
#pragma GLOBAL_ASM("asm/non_matchings/overlays/actors/ovl_Boss_Va/func_8094F2C0.s")

#pragma GLOBAL_ASM("asm/non_matchings/overlays/actors/ovl_Boss_Va/func_8094F2C8.s")

#pragma GLOBAL_ASM("asm/non_matchings/overlays/actors/ovl_Boss_Va/func_8094F50C.s")

#pragma GLOBAL_ASM("asm/non_matchings/overlays/actors/ovl_Boss_Va/func_8094F60C.s")

#pragma GLOBAL_ASM("asm/non_matchings/overlays/actors/ovl_Boss_Va/func_8094F734.s")

#pragma GLOBAL_ASM("asm/non_matchings/overlays/actors/ovl_Boss_Va/func_8094F864.s")

#pragma GLOBAL_ASM("asm/non_matchings/overlays/actors/ovl_Boss_Va/func_8094F9E8.s")

#pragma GLOBAL_ASM("asm/non_matchings/overlays/actors/ovl_Boss_Va/func_8094FB6C.s")

#pragma GLOBAL_ASM("asm/non_matchings/overlays/actors/ovl_Boss_Va/func_8094FBB4.s")

#pragma GLOBAL_ASM("asm/non_matchings/overlays/actors/ovl_Boss_Va/func_8094FC30.s")

#pragma GLOBAL_ASM("asm/non_matchings/overlays/actors/ovl_Boss_Va/func_8094FC70.s")

#pragma GLOBAL_ASM("asm/non_matchings/overlays/actors/ovl_Boss_Va/BossVa_Init.s")

#pragma GLOBAL_ASM("asm/non_matchings/overlays/actors/ovl_Boss_Va/BossVa_Destroy.s")

#pragma GLOBAL_ASM("asm/non_matchings/overlays/actors/ovl_Boss_Va/func_809506F0.s")

#pragma GLOBAL_ASM("asm/non_matchings/overlays/actors/ovl_Boss_Va/func_80950780.s")

#pragma GLOBAL_ASM("asm/non_matchings/overlays/actors/ovl_Boss_Va/func_809517A0.s")

#pragma GLOBAL_ASM("asm/non_matchings/overlays/actors/ovl_Boss_Va/func_80951844.s")

#pragma GLOBAL_ASM("asm/non_matchings/overlays/actors/ovl_Boss_Va/func_80951AD8.s")

#pragma GLOBAL_ASM("asm/non_matchings/overlays/actors/ovl_Boss_Va/func_80951C04.s")

#pragma GLOBAL_ASM("asm/non_matchings/overlays/actors/ovl_Boss_Va/func_80952100.s")

#pragma GLOBAL_ASM("asm/non_matchings/overlays/actors/ovl_Boss_Va/func_8095213C.s")

#pragma GLOBAL_ASM("asm/non_matchings/overlays/actors/ovl_Boss_Va/func_809527A4.s")

#pragma GLOBAL_ASM("asm/non_matchings/overlays/actors/ovl_Boss_Va/func_80952858.s")

#pragma GLOBAL_ASM("asm/non_matchings/overlays/actors/ovl_Boss_Va/func_8095335C.s")

#pragma GLOBAL_ASM("asm/non_matchings/overlays/actors/ovl_Boss_Va/func_809533F4.s")

#pragma GLOBAL_ASM("asm/non_matchings/overlays/actors/ovl_Boss_Va/func_80953F4C.s")

#pragma GLOBAL_ASM("asm/non_matchings/overlays/actors/ovl_Boss_Va/func_80953FC4.s")

#pragma GLOBAL_ASM("asm/non_matchings/overlays/actors/ovl_Boss_Va/func_809540E4.s")

#pragma GLOBAL_ASM("asm/non_matchings/overlays/actors/ovl_Boss_Va/func_80954168.s")

#pragma GLOBAL_ASM("asm/non_matchings/overlays/actors/ovl_Boss_Va/func_8095438C.s")

#pragma GLOBAL_ASM("asm/non_matchings/overlays/actors/ovl_Boss_Va/func_80954454.s")

#pragma GLOBAL_ASM("asm/non_matchings/overlays/actors/ovl_Boss_Va/func_80954924.s")

#pragma GLOBAL_ASM("asm/non_matchings/overlays/actors/ovl_Boss_Va/func_809549A8.s")

#pragma GLOBAL_ASM("asm/non_matchings/overlays/actors/ovl_Boss_Va/func_80954A3C.s")

#pragma GLOBAL_ASM("asm/non_matchings/overlays/actors/ovl_Boss_Va/func_80954AD0.s")

#pragma GLOBAL_ASM("asm/non_matchings/overlays/actors/ovl_Boss_Va/func_80954B8C.s")

#pragma GLOBAL_ASM("asm/non_matchings/overlays/actors/ovl_Boss_Va/func_80954C20.s")
>>>>>>> 20206fba

static ColliderCylinderInit sCylinderInit = {
    {
        COLTYPE_NONE,
        AT_ON | AT_TYPE_ENEMY,
        AC_ON | AC_TYPE_PLAYER,
        OC1_ON | OC1_TYPE_ALL,
        OC2_TYPE_2,
        COLSHAPE_CYLINDER,
    },
    {
        ELEMTYPE_UNK0,
        { 0xFFCFFFEF, 0x03, 0x08 },
        { 0x00000010, 0x00, 0x00 },
        TOUCH_ON | TOUCH_SFX_NORMAL,
        BUMP_ON,
        OCELEM_ON,
    },
    { 85, 120, 0, { 0, 0, 0 } },
};

static ColliderJntSphElementInit sJntSphElementsInitSupport[1] = {
    {
        {
            ELEMTYPE_UNK0,
            { 0x00000000, 0x00, 0x00 },
            { 0x00000010, 0x00, 0x00 },
            TOUCH_NONE,
            BUMP_ON,
            OCELEM_NONE,
        },
        { 0, { { 0, 0, 0 }, 25 }, 100 },
    },
};

static ColliderJntSphInit sJntSphInitSupport = {
    {
        COLTYPE_HIT6,
        AT_NONE,
        AC_ON | AC_TYPE_PLAYER,
        OC1_NONE,
        OC2_TYPE_1,
        COLSHAPE_JNTSPH,
    },
    1,
    sJntSphElementsInitSupport,
};

static ColliderJntSphElementInit sJntSphElementsInitBari[1] = {
    {
        {
            ELEMTYPE_UNK0,
            { 0xFFCFFFFF, 0x03, 0x04 },
            { 0xFFCFFFFF, 0x00, 0x00 },
            TOUCH_ON | TOUCH_SFX_NORMAL,
            BUMP_ON,
            OCELEM_NONE,
        },
        { 0, { { 0, 0, 0 }, 30 }, 100 },
    },
};

static ColliderJntSphInit sJntSphInitBari = {
    {
        COLTYPE_NONE,
        AT_ON | AT_TYPE_ENEMY,
        AC_ON | AC_TYPE_PLAYER,
        OC1_NONE,
        OC2_TYPE_1,
        COLSHAPE_JNTSPH,
    },
    1,
    sJntSphElementsInitBari,
};

static ColliderQuadInit sQuadInit = {
    {
        COLTYPE_METAL,
        AT_ON | AT_TYPE_ENEMY,
        AC_ON | AC_TYPE_PLAYER,
        OC1_NONE,
        OC2_NONE,
        COLSHAPE_QUAD,
    },
    {
        ELEMTYPE_UNK0,
        { 0x20000000, 0x03, 0x04 },
        { 0x00000010, 0x00, 0x00 },
        TOUCH_ON | TOUCH_SFX_NORMAL | TOUCH_UNK7,
        BUMP_ON,
        OCELEM_NONE,
    },
    { { { 0.0f, 0.0f, 0.0f }, { 0.0f, 0.0f, 0.0f }, { 0.0f, 0.0f, 0.0f }, { 0.0f, 0.0f, 0.0f } } },
};

static Vec3f sInitPosOffsets[] = {
    { 0.0f, 175.35f, 0.0f },       // Support 1
    { 0.0f, 175.35f, 0.0f },       // Support 2
    { 0.0f, 175.35f, 0.0f },       // Support 3
    { 120.0f, 103.425f, -67.0f },  // Zapper 1
    { 0.0f, 103.425f, 140.0f },    // Zapper 2
    { -120.0f, 103.425f, -70.0f }, // Zapper 3
    { -2.0f, 16.0f, 50.0f },       // Upper Bari 1
    { 48.0f, 16.0f, 15.0f },       // Upper Bari 2
    { 25.0f, 16.0f, -36.0f },      // Upper Bari 3
    { -29.0f, 16.0f, -36.0f },     // Upper Bari 4
    { -63.0f, 16.0f, 22.0f },      // Upper Bari 5
    { 0.0f, -10.0f, -64.0f },      // Lower Bari 1
    { 63.0f, -10.0f, -22.0f },     // Lower Bari 2
    { 35.0f, -10.0f, 46.0f },      // Lower Bari 3
    { -36.0f, -10.0f, 46.0f },     // Lower Bari 4
    { -49.0f, -10.0f, -17.0f },    // Lower Bari 5
    { 0.0f, 160.0f, 370.0f },      // Upper Bari 1 CS
    { 65.0f, 35.0f, 370.0f },      // Upper Bari 2 CS
    { 80.0f, 70.0f, -130.0f },     // Upper Bari 3 CS
    { -160.0f, 100.0f, -130.0f },  // Upper Bari 4 CS
    { -150.0f, 130.0f, 0.0f },     // Upper Bari 5 CS
    { 230.0f, 0.0f, 0.0f },        // Lower Bari 1 CS
    { 60.0f, 140.0f, 0.0f },       // Lower Bari 2 CS
    { 0.0f, 40.0f, 270.0f },       // Lower Bari 3 CS
    { -100.0f, 10.0f, 200.0f },    // Lower Bari 4 CS
    { -90.0f, 70.0f, -310.0f },    // Lower Bari 5 CS
};

static Vec3s sInitRot[] = {
    { 0x1FFE, 0x0000, 0x0000 }, { 0x1FFE, 0x5550, 0x0000 }, { 0x1FFE, 0xAAB0, 0x0000 }, { 0xD558, 0x5550, 0x0000 },
    { 0xD558, 0x0000, 0x0000 }, { 0xD558, 0xAAB0, 0x0000 }, { 0x2AA8, 0xFCCC, 0x0000 }, { 0x2AA8, 0x3330, 0x0000 },
    { 0x2AA8, 0x6660, 0x0000 }, { 0x2AA8, 0x99A0, 0x0000 }, { 0x2AA8, 0xCCD0, 0x0000 }, { 0x4C98, 0x81D0, 0x0000 },
    { 0x4C98, 0x4F70, 0x0000 }, { 0x4C98, 0x1758, 0x0000 }, { 0x4C98, 0xE8A8, 0x0000 }, { 0x4C98, 0xB648, 0x0000 },
};

static Vec3f sWarpPos[] = {
    { 10.0f, 0.0f, 30.0f },
    { 260.0f, 0.0f, -470.0f },
    { -240.0f, 0.0f, -470.0f },
};

static DamageTable sDamageTable[] = {
    0x10, 0x02, 0x01, 0x02, 0x10, 0x02, 0x02, 0x10, 0x01, 0x02, 0x04, 0x02, 0x02, 0x02, 0x02, 0x02,
    0x02, 0xE0, 0x60, 0xD0, 0x00, 0x00, 0x01, 0x04, 0x02, 0x02, 0x08, 0x04, 0x00, 0x00, 0x04, 0x00,
};

static Vec3f sZeroVec = { 0.0f, 0.0f, 0.0f };
static u8 sKillBari = 0;
static u8 sBodyBari[] = { 0, 0, 0, 0, 0, 0, 0, 0, 0, 0 };
static s16 sCsCamera = 0;

static BossVaEffect sVaEffects[400];
static u8 sBodyState;
static u8 sFightProgress;
static s8 sCsState;
static Vec3f sCameraEye;
static Vec3f sCameraAt;
static Vec3f sCameraNextEye;
static Vec3f sCameraNextAt;
static Vec3f sCameraEyeMaxVel;
static Vec3f sCameraAtMaxVel;
static s16 sDoorState;
static u8 sPhase3Stop;
static Vec3s sZapperRot;
static u16 sPhase2Timer;
static s8 sPhase4HP;

void BossVa_SetupAction(BossVa* this, BossVaActionFunc func) {
    this->actionFunc = func;
}

void BossVa_AttachToBody(BossVa* this) {
    BossVa* vaBody = BODY;

    Matrix_Translate(vaBody->actor.posRot.pos.x, vaBody->actor.posRot.pos.y, vaBody->actor.posRot.pos.z, MTXMODE_NEW);
    Matrix_RotateRPY(vaBody->actor.shape.rot.x, 0, vaBody->actor.shape.rot.z, MTXMODE_APPLY);
    Matrix_MultVec3f(&sInitPosOffsets[this->actor.params], &this->actor.posRot.pos);

    switch (this->actor.params) {
        case BOSSVA_SUPPORT_1:
        case BOSSVA_SUPPORT_2:
        case BOSSVA_SUPPORT_3:
            if (!this->onCeiling) {
                this->actor.shape.rot.x = sInitRot[this->actor.params].x + vaBody->actor.shape.rot.x;
                this->actor.shape.rot.y = sInitRot[this->actor.params].y;
                this->actor.shape.rot.z = sInitRot[this->actor.params].z + vaBody->actor.shape.rot.z;
            }
            break;

        case BOSSVA_ZAPPER_1:
        case BOSSVA_ZAPPER_2:
        case BOSSVA_ZAPPER_3:
            this->actor.shape.rot.y = sInitRot[this->actor.params].y;
            this->actor.shape.rot.x = (sInitRot[this->actor.params].x +
                                       (s16)(Math_CosS(sInitRot[this->actor.params].y) * vaBody->actor.shape.rot.x)) -
                                      (s16)(Math_SinS(sInitRot[this->actor.params].y) * vaBody->actor.shape.rot.z);
            this->actor.shape.rot.z = (s16)(Math_CosS(sInitRot[this->actor.params].y) * vaBody->actor.shape.rot.z) +
                                      (sInitRot[this->actor.params].z +
                                       (s16)(Math_SinS(sInitRot[this->actor.params].y) * vaBody->actor.shape.rot.x));
            break;
    }

    this->actor.posRot.rot = this->actor.shape.rot;
    this->actor.shape.unk_08 = BODY->actor.shape.unk_08;
}

void BossVa_BloodDroplets(GlobalContext* globalCtx, Vec3f* pos, s16 phase, s16 yaw) {
    s32 i;
    Vec3f spawnPos;

    for (i = 2; i > 0; i--) {
        spawnPos.x = Rand_CenteredFloat(10.0f) + pos->x;
        spawnPos.y = pos->y - (Rand_ZeroOne() * 15.0f);
        spawnPos.z = Rand_CenteredFloat(10.0f) + pos->z;
        BossVa_SpawnBloodDroplets(globalCtx, sVaEffects, &spawnPos, 65, phase, yaw);
    }
}

void BossVa_BloodSplatter(GlobalContext* globalCtx, BossVaEffect* src, s16 yaw, s16 scale, s32 count) {
    s32 i;
    Vec3f pos;

    for (i = count; i > 0; i--) {
        pos.x = Rand_CenteredFloat(10.0f) + src->pos.x;
        pos.y = src->pos.y - (Rand_ZeroOne() * 15.0f);
        pos.z = Rand_CenteredFloat(10.0f) + src->pos.z;
        BossVa_SpawnBloodSplatter(globalCtx, sVaEffects, &pos, (s16)Rand_CenteredFloat(26000.0f) + yaw, scale);
    }
}

void BossVa_Gore(GlobalContext* globalCtx, BossVaEffect* src, s16 yaw, s16 scale) {
    s32 i;
    Vec3f pos;

    for (i = (sCsState <= DEATH_SHELL_BURST) ? 2 : 1; i > 0; i--) {
        pos.x = Rand_CenteredFloat(10.0f) + src->pos.x;
        pos.y = Rand_CenteredFloat(10.0f) + src->pos.y;
        pos.z = Rand_CenteredFloat(10.0f) + src->pos.z;
        BossVa_SpawnGore(globalCtx, sVaEffects, &pos, (s16)Rand_CenteredFloat(26000.0f) + yaw, scale);
    }
}

void BossVa_Spark(GlobalContext* globalCtx, BossVa* this, s32 count, s16 scale, f32 xzSpread, f32 ySpread, u8 mode,
                  f32 range, u8 fixed) {
    s32 i;
    s16 index;
    Vec3f offset;

    for (i = count; i > 0; i--) {
        if (!fixed) {
            index = Rand_ZeroOne() * (range - 0.6f);
        } else {
            index = range - 0.6f;
        }
        offset.x = Rand_CenteredFloat(xzSpread) + this->effectPos[index].x - this->actor.posRot.pos.x;
        offset.y = Rand_CenteredFloat(ySpread) + this->effectPos[index].y - this->actor.posRot.pos.y;
        offset.z = Rand_CenteredFloat(xzSpread) + this->effectPos[index].z - this->actor.posRot.pos.z;
        BossVa_SpawnSpark(globalCtx, sVaEffects, this, &offset, scale, mode);
    }
}

void BossVa_Tumor(GlobalContext* globalCtx, BossVa* this, s32 count, s16 scale, f32 xzSpread, f32 ySpread, u8 mode,
                  f32 range, u8 fixed) {
    s16 index;
    s32 i;
    Vec3f offset;

    for (i = count; i > 0; i--) {
        if (!fixed) {
            index = Rand_ZeroOne() * (range - 0.6f);
        } else {
            index = range - 0.6f;
        }

        offset.x = Rand_CenteredFloat(xzSpread) + this->effectPos[index].x - this->actor.posRot.pos.x;
        offset.y = Rand_CenteredFloat(ySpread) + this->effectPos[index].y - this->actor.posRot.pos.y;
        offset.z = Rand_CenteredFloat(xzSpread) + this->effectPos[index].z - this->actor.posRot.pos.z;
        BossVa_SpawnTumor(globalCtx, sVaEffects, this, &offset, scale, mode);
    }
}

void BossVa_SetSparkEnv(GlobalContext* globalCtx) {
    globalCtx->envCtx.unk_8C[0][0] = 0xA;
    globalCtx->envCtx.unk_8C[0][1] = 0xA;
    globalCtx->envCtx.unk_8C[0][2] = 0xA;
    globalCtx->envCtx.unk_8C[1][0] = 0x73;
    globalCtx->envCtx.unk_8C[1][1] = 0x41;
    globalCtx->envCtx.unk_8C[1][2] = 0x64;
    globalCtx->envCtx.unk_8C[2][0] = 0x78;
    globalCtx->envCtx.unk_8C[2][1] = 0x78;
    globalCtx->envCtx.unk_8C[2][2] = 0x46;
}

void BossVa_SetDeathEnv(GlobalContext* globalCtx) {
    globalCtx->envCtx.unk_8C[2][0] = 0xDC;
    globalCtx->envCtx.unk_8C[2][1] = 0xDC;
    globalCtx->envCtx.unk_8C[2][2] = 0x96;
    globalCtx->envCtx.unk_9E = -0x3E8;
    globalCtx->envCtx.unk_A0 = -0x384;
    globalCtx->envCtx.unk_8C[0][0] = 0xC8;
    globalCtx->envCtx.unk_8C[0][1] = 0xC8;
    globalCtx->envCtx.unk_8C[0][2] = 0xC8;
    globalCtx->envCtx.unk_8C[1][0] = 0xD7;
    globalCtx->envCtx.unk_8C[1][1] = 0xA5;
    globalCtx->envCtx.unk_8C[1][2] = 0xC8;
    globalCtx->envCtx.unk_E2[0] = 0xDC;
    globalCtx->envCtx.unk_E2[1] = 0xDC;
    globalCtx->envCtx.unk_E2[2] = 0x96;
    globalCtx->envCtx.unk_E2[3] = 0x64;
}

EnBoom* BossVa_FindBoomerang(GlobalContext* globalCtx) {
    Actor* misc = globalCtx->actorCtx.actorList[ACTORTYPE_MISC].first;

    while (misc != NULL) {
        if (misc->id != ACTOR_EN_BOOM) {
            misc = misc->next;
            continue;
        }
        return (EnBoom*)misc;
    }
    return NULL;
}

void BossVa_KillBari(BossVa* this, GlobalContext* globalCtx) {
    s32 i;
    s16 scale;
    Vec3f pos;
    Vec3f velocity = { 0.0f, 0.0f, 0.0f };
    Vec3f accel = { 0.0f, 0.0f, 0.0f };

    for (i = 7; i >= 0; i--) {
        pos.x = Rand_CenteredFloat(60.0f) + this->actor.posRot.pos.x;
        pos.y =
            Rand_CenteredFloat(50.0f) + (this->actor.posRot.pos.y + (this->actor.shape.unk_08 * this->actor.scale.y));
        pos.z = Rand_CenteredFloat(60.0f) + this->actor.posRot.pos.z;
        velocity.y = Rand_ZeroOne() + 1.0f;
        scale = Rand_S16Offset(80, 100);
        if (Rand_ZeroOne() < 0.7f) {
            EffectSsDtBubble_SpawnColorProfile(globalCtx, &pos, &velocity, &accel, scale, 25, 2, 1);
        } else {
            EffectSsDtBubble_SpawnColorProfile(globalCtx, &pos, &velocity, &accel, scale, 25, 0, 1);
        }
    }

    sFightProgress++;
    BossVa_SetupBariDeath(this);
}

void BossVa_Init(Actor* thisx, GlobalContext* globalCtx2) {
    GlobalContext* globalCtx = globalCtx2;
    BossVa* this = THIS;
    s32 i;
    s16 warpId;

    Actor_SetScale(&this->actor, 0.1f);
    this->actor.unk_1F = 5;
    this->actor.colChkInfo.mass = 0xFF;

    switch (this->actor.params) {
        case BOSSVA_BODY:
            SkelAnime_Init(globalCtx, &this->skelAnime, &gBarinadeSkel_015B18, &gBarinadeAnim_005184, NULL, NULL, 0);
            this->actor.flags |= 0x1000000;
            break;
        case BOSSVA_SUPPORT_1:
        case BOSSVA_SUPPORT_2:
        case BOSSVA_SUPPORT_3:
            SkelAnime_InitFlex(globalCtx, &this->skelAnime, &gBarinadeSkel_017498, &gBarinadeAnim_0166A8, NULL, NULL,
                               0);
            break;
        case BOSSVA_ZAPPER_1:
        case BOSSVA_ZAPPER_2:
        case BOSSVA_ZAPPER_3:
            SkelAnime_InitFlex(globalCtx, &this->skelAnime, &gBarinadeSkel_0199A0, &gBarinadeAnim_018D18, NULL, NULL,
                               0);
            break;
        case BOSSVA_STUMP_1:
        case BOSSVA_STUMP_2:
        case BOSSVA_STUMP_3:
            SkelAnime_InitFlex(globalCtx, &this->skelAnime, &gBarinadeSkel_018870, &gBarinadeAnim_018150, NULL, NULL,
                               0);
            break;
        default:
            this->actor.flags |= 0x1000000;
            SkelAnime_Init(globalCtx, &this->skelAnime, &gBarinadeSkel_004E70, &gBarinadeAnim_000024, NULL, NULL, 0);
            this->actor.shape.unk_08 = 400.0f;
            break;
        case BOSSVA_DOOR:
            break;
    }

    this->actor.posRot2.pos = this->actor.posRot.pos;
    this->onCeiling = false;
    this->actor.naviEnemyId = 0x14;

    switch (this->actor.params) {
        case BOSSVA_BODY:
            Actor_SpawnAsChild(&globalCtx->actorCtx, &this->actor, globalCtx, ACTOR_BOSS_VA, 0.0f, 80.0f, 400.0f, 0, 0,
                               0, BOSSVA_DOOR);
            if (Flags_GetClear(globalCtx, globalCtx->roomCtx.curRoom.num)) {
                warpId = ACTOR_EN_RU1;
                if (gSaveContext.eventChkInf[3] & 0x80) {
                    warpId = ACTOR_DOOR_WARP1;
                }
                Actor_Spawn(&globalCtx->actorCtx, globalCtx, warpId, this->actor.posRot.pos.x, this->actor.posRot.pos.y,
                            this->actor.posRot.pos.z, 0, 0, 0, 0);
                Actor_Spawn(&globalCtx->actorCtx, globalCtx, ACTOR_ITEM_B_HEART, this->actor.posRot.pos.x + 160.0f,
                            this->actor.posRot.pos.y, this->actor.posRot.pos.z, 0, 0, 0, 0);
                sDoorState = 100;
                Actor_Kill(&this->actor);
            } else {
                this->actor.colChkInfo.damageTable = sDamageTable;
                sPhase2Timer = 0xFFFF;
                if (gSaveContext.eventChkInf[7] & 0x40) {
                    sCsState = INTRO_CALL_BARI;
                    sDoorState = 100;
                    func_8002DF54(globalCtx, &this->actor, 1);
                    globalCtx->envCtx.unk_E2[0] = 0xDC;
                    globalCtx->envCtx.unk_E2[1] = 0xDC;
                    globalCtx->envCtx.unk_E2[2] = 0xBE;
                    globalCtx->envCtx.unk_E2[3] = 0xD2;
                    func_80064520(globalCtx, &globalCtx->csCtx);
                    sCsCamera = Gameplay_CreateSubCamera(globalCtx);
                    Gameplay_ChangeCameraStatus(globalCtx, 0, 1);
                    Gameplay_ChangeCameraStatus(globalCtx, sCsCamera, 7);
                    sCameraNextEye.x = sCameraEye.x = 140.0f;
                    sCameraNextEye.y = sCameraEye.y = 205.0f;
                    sCameraNextEye.z = sCameraEye.z = -20.0f;
                    sCameraNextAt.x = sCameraAt.x = 10.0f;
                    sCameraNextAt.y = sCameraAt.y = 50.0f;
                    sCameraNextAt.z = sCameraAt.z = -220.0f;
                    Gameplay_CameraSetAtEye(globalCtx, sCsCamera, &sCameraAt, &sCameraEye);
                    this->timer = 20;

                    for (i = BOSSVA_BARI_LOWER_5; i >= BOSSVA_BARI_UPPER_1; i--) {
                        Actor_SpawnAsChild(
                            &globalCtx->actorCtx, &this->actor, globalCtx, ACTOR_BOSS_VA,
                            sInitPosOffsets[i].x + this->actor.posRot.pos.x,
                            sInitPosOffsets[i].y + this->actor.posRot.pos.y,
                            sInitPosOffsets[i].z + this->actor.posRot.pos.z, sInitRot[i].x + this->actor.posRot.rot.x,
                            sInitRot[i].y + this->actor.posRot.rot.y, sInitRot[i].z + this->actor.posRot.rot.z, i);
                    }

                    sCameraAtMaxVel = sCameraEyeMaxVel = sZeroVec;

                } else {
                    sCsState = INTRO_START;
                    sDoorState = 5;
                }

                this->zapHeadPos.x = 1.0f;
                Collider_InitCylinder(globalCtx, &this->colliderBody);
                Collider_SetCylinder(globalCtx, &this->colliderBody, &this->actor, &sCylinderInit);

                for (i = BOSSVA_ZAPPER_3; i >= BOSSVA_SUPPORT_1; i--) {
                    Actor_SpawnAsChild(
                        &globalCtx->actorCtx, &this->actor, globalCtx, ACTOR_BOSS_VA,
                        sInitPosOffsets[i].x + this->actor.posRot.pos.x,
                        sInitPosOffsets[i].y + this->actor.posRot.pos.y,
                        sInitPosOffsets[i].z + this->actor.posRot.pos.z, sInitRot[i].x + this->actor.posRot.rot.x,
                        sInitRot[i].y + this->actor.posRot.rot.y, sInitRot[i].z + this->actor.posRot.rot.z, i);
                }

                Lib_MemSet((u8*)sVaEffects, 400 * sizeof(BossVaEffect), 0);
                if (sCsState < BOSSVA_BATTLE) {
                    BossVa_SetupIntro(this);
                } else {
                    BossVa_SetupBodyPhase1(this);
                }
            }
            break;
        case BOSSVA_SUPPORT_1:
        case BOSSVA_SUPPORT_2:
        case BOSSVA_SUPPORT_3:
            Collider_InitJntSph(globalCtx, &this->colliderSph);
            Collider_SetJntSph(globalCtx, &this->colliderSph, &this->actor, &sJntSphInitSupport, this->elements);
            if (sCsState < BOSSVA_BATTLE) {
                BossVa_SetupSupportIntro(this, globalCtx);
            } else {
                BossVa_SetupSupportAttached(this, globalCtx);
            }
            this->onCeiling++;
            break;
        case BOSSVA_ZAPPER_1:
        case BOSSVA_ZAPPER_2:
        case BOSSVA_ZAPPER_3:
            Collider_InitQuad(globalCtx, &this->colliderLightning);
            Collider_SetQuad(globalCtx, &this->colliderLightning, &this->actor, &sQuadInit);
            if (sCsState < BOSSVA_BATTLE) {
                BossVa_SetupZapperIntro(this, globalCtx);
            } else {
                BossVa_SetupZapperAttack(this, globalCtx);
            }
            break;
        case BOSSVA_STUMP_1:
        case BOSSVA_STUMP_2:
        case BOSSVA_STUMP_3:
            BossVa_SetupStump(this, globalCtx);
            break;
        case BOSSVA_DOOR:
            BossVa_SetupDoor(this, globalCtx);
            break;
        default:
            Collider_InitJntSph(globalCtx, &this->colliderSph);
            Collider_SetJntSph(globalCtx, &this->colliderSph, &this->actor, &sJntSphInitBari, this->elements);
            Collider_InitQuad(globalCtx, &this->colliderLightning);
            Collider_SetQuad(globalCtx, &this->colliderLightning, &this->actor, &sQuadInit);
            this->unk_1D8.x = 1.0f;
            this->unk_1D8.y = 1.0f;
            if (sCsState < BOSSVA_BATTLE) {
                BossVa_SetupBariIntro(this, globalCtx);
            } else if (sFightProgress >= PHASE_3) {
                BossVa_SetupBariPhase3Attack(this, globalCtx);
            } else {
                BossVa_SetupBariPhase2Attack(this, globalCtx);
            }
            break;
    }
}

void BossVa_Destroy(Actor* thisx, GlobalContext* globalCtx) {
    BossVa* this = THIS;

    SkelAnime_Free(&this->skelAnime, globalCtx);
    Collider_DestroyJntSph(globalCtx, &this->colliderSph);
    Collider_DestroyCylinder(globalCtx, &this->colliderBody);
}

void BossVa_SetupIntro(BossVa* this) {
    f32 frames = Animation_GetLastFrame(&gBarinadeAnim_005184);

    Animation_Change(&this->skelAnime, &gBarinadeAnim_005184, 1.0f, frames, frames, 2, 0.0f);
    this->actor.shape.unk_08 = -450.0f;
    this->actor.flags &= ~1;
    BossVa_SetupAction(this, BossVa_BodyIntro);
}

void BossVa_BodyIntro(BossVa* this, GlobalContext* globalCtx) {
    s32 i;
    Player* player = PLAYER;

    this->unk_1AC += 0xC31;
    this->unk_1A0 = (Math_CosS(this->unk_1AC) * 0.1f) + 1.0f;
    this->unk_1A4 = (Math_SinS(this->unk_1AC) * 0.05f) + 1.0f;

    switch (sCsState) {
        case INTRO_UNUSED_START:
            this->timer--;
            if (this->timer == 0) {
                sCsState = INTRO_CLOSE_DOOR;
                this->timer = 10;
            }
            break;
        case INTRO_START:
            globalCtx->envCtx.unk_E2[0] = 0xDC;
            globalCtx->envCtx.unk_E2[1] = 0xDC;
            globalCtx->envCtx.unk_E2[2] = 0xBE;
            globalCtx->envCtx.unk_E2[3] = 0xD2;
            func_8002DF54(globalCtx, &this->actor, 8);
            player->actor.posRot.rot.y = player->actor.shape.rot.y = 0x7FFF;
            sCsState++;
            break;
        case INTRO_LOOK_DOOR:
            func_80064520(globalCtx, &globalCtx->csCtx);
            if (sCsCamera == 0) {
                sCsCamera = Gameplay_CreateSubCamera(globalCtx);
            }
            Gameplay_ChangeCameraStatus(globalCtx, 0, 1);
            Gameplay_ChangeCameraStatus(globalCtx, sCsCamera, 7);

            sCameraNextEye.x = sCameraEye.x = 13.0f;
            sCameraNextEye.y = sCameraEye.y = 124.0f;
            sCameraNextEye.z = sCameraEye.z = 167.0f;

            sCameraNextAt.x = sCameraAt.x = player->actor.posRot.pos.x;
            sCameraNextAt.y = sCameraAt.y = player->actor.posRot.pos.y;
            sCameraNextAt.z = sCameraAt.z = player->actor.posRot.pos.z;

            sCameraAtMaxVel = sCameraEyeMaxVel = sZeroVec;

            this->timer = 10;
            sCsState++;
            break;
        case INTRO_CLOSE_DOOR:
            this->timer--;
            if (this->timer == 0) {
                func_8002DF54(globalCtx, &this->actor, 2);
                sCsState++;
                this->timer = 30;
            }
            break;
        case INTRO_DOOR_SHUT:
            this->timer--;
            if (this->timer == 0) {
                sCsState++;
            }
            if (Rand_ZeroOne() < 0.1f) {
                Audio_PlayActorSound2(&this->actor, NA_SE_EN_BALINADE_BL_SPARK - SFX_FLAG);
            }
            break;
        case INTRO_CRACKLE:
            func_8002DF54(globalCtx, &this->actor, 1);
            sCsState++;
            break;
        case INTRO_SPAWN_BARI:
            func_80064520(globalCtx, &globalCtx->csCtx);
            if (sCsCamera == 0) {
                sCsCamera = Gameplay_CreateSubCamera(globalCtx);
            }
            Gameplay_ChangeCameraStatus(globalCtx, 0, 1);
            Gameplay_ChangeCameraStatus(globalCtx, sCsCamera, 7);

            sCameraNextEye.x = sCameraEye.x = 13.0f;
            sCameraNextEye.y = sCameraEye.y = 124.0f;
            sCameraNextEye.z = sCameraEye.z = 167.0f;

            sCameraNextAt.x = sCameraAt.x = player->actor.posRot.pos.x;
            sCameraNextAt.y = sCameraAt.y = player->actor.posRot.pos.y;
            sCameraNextAt.z = sCameraAt.z = player->actor.posRot.pos.z;

            sCameraAtMaxVel = sCameraEyeMaxVel = sZeroVec;

            for (i = BOSSVA_BARI_LOWER_5; i >= BOSSVA_BARI_UPPER_1; i--) {
                Actor_SpawnAsChild(
                    &globalCtx->actorCtx, &this->actor, globalCtx, ACTOR_BOSS_VA,
                    sInitPosOffsets[i].x + this->actor.posRot.pos.x, sInitPosOffsets[i].y + this->actor.posRot.pos.y,
                    sInitPosOffsets[i].z + this->actor.posRot.pos.z, sInitRot[i].x + this->actor.posRot.rot.x,
                    sInitRot[i].y + this->actor.posRot.rot.y, sInitRot[i].z + this->actor.posRot.rot.z, i);
            }

            this->timer = 90;
            sCsState++;
            break;
        case INTRO_REVERSE_CAMERA:
            sCameraNextEye.x = -92.0f;
            sCameraNextEye.y = 22.0f;
            sCameraNextEye.z = 360.0f;
            sCameraNextAt.x = 63.0f;
            sCameraNextAt.y = 104.0f;
            sCameraNextAt.z = 248.0f;
            Math_SmoothStepToF(&sCameraEyeMaxVel.x, 7.0f, 0.3f, 0.7f, 0.05f);
            sCameraEyeMaxVel.z = sCameraEyeMaxVel.x;
            sCameraEyeMaxVel.y = sCameraEyeMaxVel.z;
            sCameraAtMaxVel = sCameraEyeMaxVel;

            this->timer--;
            if (this->timer == 0) {
                sCsState++;
                this->timer = 60;
            }
            break;
        case INTRO_SUPPORT_CAMERA:
            sCameraNextEye.x = sCameraEye.x = 140.0f;
            sCameraNextEye.y = sCameraEye.y = 205.0f;
            sCameraNextEye.z = sCameraEye.z = -20.0f;

            sCameraNextAt.x = sCameraAt.x = 10.0f;
            sCameraNextAt.y = sCameraAt.y = 247.0f;
            sCameraNextAt.z = sCameraAt.z = -220.0f;

            sCsState++;
            this->timer = 1;
            break;
        case INTRO_BODY_SOUND:
            sCameraNextAt.x = 10.0f;
            sCameraNextAt.y = 247.0f;
            sCameraNextAt.z = -220.0f;
            Math_SmoothStepToF(&sCameraEyeMaxVel.x, 7.0f, 0.3f, 0.7f, 0.05f);
            sCameraEyeMaxVel.z = sCameraEyeMaxVel.x;
            sCameraEyeMaxVel.y = sCameraEyeMaxVel.z;
            sCameraAtMaxVel = sCameraEyeMaxVel;

            this->timer--;
            if (this->timer == 0) {
                sCsState++;
                this->timer = 40;
            }
            break;
        case INTRO_LOOK_SUPPORT:
            this->timer--;
            if (this->timer == 0) {
                sCameraNextAt.x = 10.0f;
                sCameraNextAt.y = 50.0f;
                sCameraNextAt.z = -220.0f;

                sCameraAtMaxVel = sCameraEyeMaxVel = sZeroVec;

                sCsState++;
                sCsState++;
                this->timer = 20;
            }
            break;
        case INTRO_CALL_BARI:
            Math_SmoothStepToF(&sCameraEyeMaxVel.x, 14.0f, 0.3f, 1.0f, 0.25f);

            sCameraEyeMaxVel.y = sCameraEyeMaxVel.x * 0.7f;
            sCameraEyeMaxVel.z = sCameraEyeMaxVel.x;

            sCameraAtMaxVel = sCameraEyeMaxVel;
            sCameraAtMaxVel.z = sCameraAtMaxVel.z * 1.75f;

            this->timer--;
            if (this->timer == 0) {
                sCsState++;
                this->timer = 7500;
                this->unk_1F2 = 0;
            }
            break;
        case INTRO_ATTACH_BARI:
            for (i = 10; i >= 1; i--) {
                if (sBodyBari[i - 1]) {
                    if (sBodyBari[i - 1] == 1) {
                        Audio_PlayActorSound2(&this->actor, NA_SE_EN_BALINADE_STICK);
                        BossVa_SetSparkEnv(globalCtx);
                        if (this->onCeiling == 0) {
                            this->onCeiling = 2; // Not used by body
                        }
                    } else if (sBodyBari[i - 1] == 2) {
                        BossVa_Spark(globalCtx, this, 6, 140, 50.0f, 30.0f, SPARK_BARI, i, true);
                    }

                    if (sBodyBari[i - 1] <= 2) {
                        sBodyBari[i - 1]++;
                    }
                }
            }
            Math_SmoothStepToS(&this->unk_1F2, 0x280, 1, 0x32, 0);
            Math_SmoothStepToF(&sCameraEyeMaxVel.x, 14.0f, 0.3f, 1.0f, 0.25f);
            sCameraEyeMaxVel.z = sCameraEyeMaxVel.x;
            sCameraAtMaxVel = sCameraEyeMaxVel;
            if (this->timer >= 45000) {
                globalCtx->envCtx.unk_BF = 1;
                func_8002DF54(globalCtx, &this->actor, 8);
            } else if (this->timer >= 35000) {
                Audio_SetBGM(0x1B);
            }

            this->timer += this->unk_1F2;
            if (this->timer >= 65536) {
                sCameraEyeMaxVel.y = sCameraAtMaxVel.y = 9.8f;
                sCsState++;

                sCameraNextEye.x = 10.0f;
                sCameraNextEye.z = 0.0f;

                sCameraNextAt.x = 10.0f;
                sCameraNextAt.y = 140.0f;
                sCameraNextAt.z = -200.0f;

                if (!(gSaveContext.eventChkInf[7] & 0x40)) {
                    TitleCard_InitBossName(globalCtx, &globalCtx->actorCtx.titleCtx,
                                           SEGMENTED_TO_VIRTUAL(&gBarinadeTitleCardTex), 0xA0, 0xB4, 0x80, 0x28);
                }

                if (Rand_ZeroOne() < 0.1f) {
                    Audio_PlayActorSound2(&this->actor, NA_SE_EN_BALINADE_BL_SPARK - SFX_FLAG);
                }

                this->timer = 40;
            } else {
                sCameraEyeMaxVel.y = 1.6f;
                sCameraNextEye.y = 5.0f;
                sCameraNextEye.x = Math_SinS(this->timer) * 200.0f;
                sCameraNextEye.z = (Math_CosS(this->timer) * 200.0f) + -200.0f;
            }
            break;
        case INTRO_TITLE:
            BossVa_Spark(globalCtx, this, 3, 140, 50.0f, 30.0f, SPARK_BARI, 10.0f, false);
            this->timer--;
            if (this->timer == 0) {
                sCsState++;
                this->timer = 45;
            }
            break;
        case INTRO_BRIGHTEN:
            BossVa_Spark(globalCtx, this, 3, 140, 50.0f, 30.0f, SPARK_BARI, 10.0f, false);
            this->timer--;
            if (this->timer == 0) {
                sCsState++;
                this->timer = 11;
            }
            break;
        case INTRO_FINISH:
            this->timer--;
            if (this->timer == 0) {
                Gameplay_ClearCamera(globalCtx, sCsCamera);
                sCsCamera = 0;
                func_80064534(globalCtx, &globalCtx->csCtx);
                Gameplay_ChangeCameraStatus(globalCtx, 0, 7);
                func_8002DF54(globalCtx, &this->actor, 7);
                sCsState++;
                gSaveContext.eventChkInf[7] |= 0x40;
                player->actor.shape.rot.y = player->actor.posRot.rot.y = this->actor.yawTowardsLink + 0x8000;
            }
            break;
        case BOSSVA_BATTLE:
            BossVa_SetupBodyPhase1(this);
            break;
    }

    if (sCsState >= INTRO_BODY_SOUND) {
        func_800F436C(&this->actor.projectedPos, 0x313C, 1.0f);
        if ((sCsState >= INTRO_CALL_BARI) && ((globalCtx->gameplayFrames % 4) == 0)) {
            BossVa_Spark(globalCtx, this, 1, 100, 50.0f, 10.0f, SPARK_BODY, 10.0f, false);
        }
    }

    this->unk_1B0 += 0xCE4;
    this->bodyGlow = (s16)(Math_SinS(this->unk_1B0) * 50.0f) + 150;
    if ((sCsCamera != 0) && (sCsState <= INTRO_TITLE)) {
        Math_SmoothStepToF(&sCameraEye.x, sCameraNextEye.x, 0.3f, sCameraEyeMaxVel.x, 0.075f);
        Math_SmoothStepToF(&sCameraEye.y, sCameraNextEye.y, 0.3f, sCameraEyeMaxVel.y, 0.075f);
        Math_SmoothStepToF(&sCameraEye.z, sCameraNextEye.z, 0.3f, sCameraEyeMaxVel.z, 0.075f);
        Math_SmoothStepToF(&sCameraAt.x, sCameraNextAt.x, 0.3f, sCameraAtMaxVel.x, 0.075f);
        Math_SmoothStepToF(&sCameraAt.y, sCameraNextAt.y, 0.3f, sCameraAtMaxVel.y, 0.075f);
        Math_SmoothStepToF(&sCameraAt.z, sCameraNextAt.z, 0.3f, sCameraAtMaxVel.z, 0.075f);
        Gameplay_CameraSetAtEye(globalCtx, sCsCamera, &sCameraAt, &sCameraEye);
    }
}

void BossVa_SetupBodyPhase1(BossVa* this) {
    f32 frames = Animation_GetLastFrame(&gBarinadeAnim_005184);

    Animation_Change(&this->skelAnime, &gBarinadeAnim_005184, 1.0f, frames, frames, 2, 0.0f);
    this->actor.shape.unk_08 = -450.0f;
    this->actor.flags &= ~1;
    this->timer = 25;
    sBodyState = 0x80;
    BossVa_SetupAction(this, BossVa_BodyPhase1);
}

void BossVa_BodyPhase1(BossVa* this, GlobalContext* globalCtx) {
    Player* player = PLAYER;

    this->unk_1B0 += 0xCE4;
    this->bodyGlow = (s16)(Math_SinS(this->unk_1B0) * 50.0f) + 150;
    if (this->timer != 0) {
        this->timer--;
        if (this->timer == 0) {
            sBodyState &= 0x7F;
        }
    }

    if (this->colliderBody.base.atFlags & AT_HIT) {
        this->colliderBody.base.atFlags &= ~AT_HIT;
        if (this->colliderBody.base.at == &player->actor) {
            func_8002F71C(globalCtx, &this->actor, 8.0f, this->actor.yawTowardsLink, 8.0f);
        }
    }

    if (sBodyState & 0x7F) {
        this->skelAnime.curFrame = 0.0f;
        func_8003426C(&this->actor, 0, 0xFF, 0, 0xC);
        Audio_PlayActorSound2(&this->actor, NA_SE_EN_BALINADE_DAMAGE);
    }

    if (SkelAnime_Update(&this->skelAnime) && (sFightProgress >= PHASE_2)) {
        BossVa_SetupBodyPhase2(this, globalCtx);
    }

    Math_SmoothStepToS(&this->actor.shape.rot.x, this->actor.posRot.rot.x, 1, 0xC8, 0);
    Math_SmoothStepToS(&this->actor.shape.rot.z, this->actor.posRot.rot.z, 1, 0xC8, 0);
    this->unk_1AC += 0xC31;
    this->unk_1A0 = (Math_CosS(this->unk_1AC) * 0.1f) + 1.0f;
    this->unk_1A4 = (Math_SinS(this->unk_1AC) * 0.05f) + 1.0f;
    if ((globalCtx->gameplayFrames % 4) == 0) {
        BossVa_Spark(globalCtx, this, 1, 100, 50.0f, 10.0f, SPARK_BARI, 10.0f, false);
    }

    if (Rand_ZeroOne() < 0.1f) {
        Audio_PlayActorSound2(&this->actor, NA_SE_EN_BALINADE_BL_SPARK - SFX_FLAG);
    }

    Collider_UpdateCylinder(&this->actor, &this->colliderBody);
    CollisionCheck_SetOC(globalCtx, &globalCtx->colChkCtx, &this->colliderBody.base);
    CollisionCheck_SetAT(globalCtx, &globalCtx->colChkCtx, &this->colliderBody.base);
    func_800F436C(&this->actor.projectedPos, 0x313C, 1.0f);
}

void BossVa_SetupBodyPhase2(BossVa* this, GlobalContext* globalCtx) {
    s32 i;

    sFightProgress++;
    for (i = BOSSVA_BARI_UPPER_5; i >= BOSSVA_BARI_UPPER_1; i--) {
        Actor_SpawnAsChild(&globalCtx->actorCtx, &this->actor, globalCtx, ACTOR_BOSS_VA,
                           sInitPosOffsets[i].x + this->actor.posRot.pos.x,
                           sInitPosOffsets[i].y + this->actor.posRot.pos.y,
                           sInitPosOffsets[i].z + this->actor.posRot.pos.z, sInitRot[i].x + this->actor.posRot.rot.x,
                           sInitRot[i].y + this->actor.posRot.rot.y, sInitRot[i].z + this->actor.posRot.rot.z, i);
    }

    this->invincibilityTimer = 0;
    this->actor.flags |= 1;
    BossVa_SetupAction(this, BossVa_BodyPhase2);
}

void BossVa_BodyPhase2(BossVa* this, GlobalContext* globalCtx) {
    Player* player = PLAYER;
    Vec3f sp48;

    if (this->actor.dmgEffectTimer == 0) {
        sPhase2Timer++;
        if ((this->invincibilityTimer != 0) && (this->actor.dmgEffectParams & 0x4000)) {
            func_8003426C(&this->actor, 0, 0xFF, 0, 0xA0);
            this->actor.dmgEffectTimer = this->invincibilityTimer;
        } else {
            this->colliderBody.info.bumper.dmgFlags = 0x10;
        }
    }

    if (this->colliderBody.base.acFlags & AC_HIT) {
        this->colliderBody.base.acFlags &= ~AC_HIT;

        if (this->colliderBody.base.ac->id == ACTOR_EN_BOOM) {
            sPhase2Timer &= 0xFE00;
            func_8003426C(&this->actor, 0, 0xFF, 0, 0xA0);
            this->colliderBody.info.bumper.dmgFlags = 0xFC00712;
        } else {
            sKillBari++;
            if ((this->actor.dmgEffectTimer != 0) && !(this->actor.dmgEffectParams & 0x4000)) {
                this->invincibilityTimer = this->actor.dmgEffectTimer - 5;
                if (this->invincibilityTimer > 160) {
                    this->invincibilityTimer = 0;
                }
            }

            func_8003426C(&this->actor, 0x4000, 0xFF, 0, 0xC);
        }

        Audio_PlayActorSound2(&this->actor, NA_SE_EN_BALINADE_FAINT);
    }

    if (this->colliderBody.base.atFlags & AT_HIT) {
        this->colliderBody.base.atFlags &= ~AT_HIT;

        sPhase2Timer = (sPhase2Timer + 0x18) & 0xFFF0;
        if (this->colliderBody.base.at == &player->actor) {
            func_8002F71C(globalCtx, &this->actor, 8.0f, this->actor.yawTowardsLink, 8.0f);
            Audio_PlayActorSound2(&player->actor, NA_SE_PL_BODY_HIT);
        }
    }

    if ((sPhase2Timer > 10) && !(sPhase2Timer & 7) && (this->actor.speedXZ == 1.0f)) {
        sp48 = this->actor.posRot.pos;
        sp48.y += 310.0f + (this->actor.shape.unk_08 * this->actor.scale.y);
        sp48.x += -10.0f;
        sp48.z += 220.0f;
        BossVa_SpawnSparkBall(globalCtx, sVaEffects, this, &sp48, 4, 0);
    }

    if (Rand_ZeroOne() < 0.1f) {
        Audio_PlayActorSound2(&this->actor, NA_SE_EN_BALINADE_BL_SPARK - SFX_FLAG);
    }

    Math_SmoothStepToS(&this->actor.shape.rot.x, this->actor.posRot.rot.x, 1, 0xC8, 0);
    Math_SmoothStepToS(&this->actor.shape.rot.z, this->actor.posRot.rot.z, 1, 0xC8, 0);
    Math_SmoothStepToF(&this->actor.shape.unk_08, -1000.0f, 1.0f, 20.0f, 0.0f);
    if (!(sPhase2Timer & 0x100)) {
        this->actor.flags |= 1;
        this->actor.speedXZ = 1.0f;
    } else {
        this->actor.flags &= ~1;
        this->actor.speedXZ = 0.0f;
    }

    if (SkelAnime_Update(&this->skelAnime) && (sFightProgress >= PHASE_3)) {
        BossVa_SetupBodyPhase3(this);
    }

    this->unk_1AC += 0xC31;
    this->unk_1A0 = (Math_CosS(this->unk_1AC) * 0.1f) + 1.0f;
    this->unk_1A4 = (Math_SinS(this->unk_1AC) * 0.05f) + 1.0f;
    if ((globalCtx->gameplayFrames % 4) == 0) {
        BossVa_Spark(globalCtx, this, 1, 100, 50.0f, 10.0f, SPARK_BODY, 10.0f, false);
    }

    this->actor.posRot2.pos = this->actor.posRot.pos;
    this->actor.posRot2.pos.y += 45.0f;

    Collider_UpdateCylinder(&this->actor, &this->colliderBody);
    CollisionCheck_SetOC(globalCtx, &globalCtx->colChkCtx, &this->colliderBody.base);
    if (this->actor.dmgEffectTimer == 0) {
        CollisionCheck_SetAT(globalCtx, &globalCtx->colChkCtx, &this->colliderBody.base);
    }

    if ((this->actor.dmgEffectTimer == 0) || !(this->actor.dmgEffectParams & 0x4000)) {
        CollisionCheck_SetAC(globalCtx, &globalCtx->colChkCtx, &this->colliderBody.base);
    }

    func_800F436C(&this->actor.projectedPos, NA_SE_EN_BALINADE_LEVEL - SFX_FLAG,
                  (this->vaBodySpinRate * 0.00025f) + 1.0f);
}

void BossVa_SetupBodyPhase3(BossVa* this) {
    this->colliderBody.info.bumper.dmgFlags = 0x10;
    this->actor.speedXZ = 0.0f;
    sPhase3Stop = false;
    BossVa_SetupAction(this, BossVa_BodyPhase3);
}

void BossVa_BodyPhase3(BossVa* this, GlobalContext* globalCtx) {
    s32 pad;
    Player* player = PLAYER;
    s32 i;
    s16 sp62;

    sp62 = Math_Vec3f_Yaw(&this->actor.posRot.pos, &this->actor.initPosRot.pos);
    this->unk_1B0 += 0xCE4;
    this->bodyGlow = (s16)(Math_SinS(this->unk_1B0) * 50.0f) + 150;
    if (this->colliderBody.base.atFlags & AT_HIT) {
        this->colliderBody.base.atFlags &= ~AT_HIT;
        if (this->colliderBody.base.at == &player->actor) {
            func_8002F71C(globalCtx, &this->actor, 8.0f, this->actor.yawTowardsLink, 8.0f);
            this->actor.posRot.rot.y += (s16)Rand_CenteredFloat(12000.0f) + 0x8000;
            Audio_PlayActorSound2(&player->actor, NA_SE_PL_BODY_HIT);
        }
    }

    if (this->colliderBody.base.acFlags & AC_HIT) {
        this->skelAnime.curFrame = 0.0f;
        func_8003426C(&this->actor, 0, 0xFF, 0, 0xC);
        Audio_PlayActorSound2(&this->actor, NA_SE_EN_BALINADE_FAINT);
        sBodyState = 1;
        this->timer = 131;
        this->actor.flags &= ~1;
    } else {
        sBodyState = 0;
        if (this->timer == 0) {
            if (Math_SmoothStepToS(&this->vaBodySpinRate, 0xFA0, 1, 0x12C, 0) == 0) {
                if (this->actor.speedXZ == 0.0f) {
                    this->actor.posRot.rot.y = this->actor.yawTowardsLink;
                }
                Math_SmoothStepToF(&this->actor.speedXZ, 3.0f, 1.0f, 0.15f, 0.0f);
            }
            this->actor.flags |= 1;
        } else {
            this->timer--;
            if (this->timer < 35) {
                sBodyState = 0x80;
            }
            Math_SmoothStepToS(&this->vaBodySpinRate, 0, 1, 0x12C, 0);
            Math_SmoothStepToF(&this->actor.speedXZ, 0.0f, 1.0f, 0.2f, 0.0f);
            Math_SmoothStepToF(&this->actor.shape.unk_08, -1420.0f, 1.0f, 30.0f, 0.0f);
        }
    }

    if (Math_Vec3f_DistXZ(&this->actor.posRot.pos, &this->actor.initPosRot.pos) >= 400.0f) {
        Math_SmoothStepToS(&this->actor.posRot.rot.y, sp62, 1, 0x3E8, 0);
    } else if (player->invincibilityTimer != 0) {
        Math_SmoothStepToS(&this->actor.posRot.rot.y, this->actor.yawTowardsLink + 0x8000, 1, 0x12C, 0);
    } else if ((globalCtx->gameplayFrames & 0x80) == 0) {
        Math_SmoothStepToS(&this->actor.posRot.rot.y, this->actor.yawTowardsLink, 1, 0x12C, 0);
    } else {
        Math_SmoothStepToS(&this->actor.posRot.rot.y, sp62, 1, 0x258, 0);
    }

    if (sPhase3Stop) {
        this->actor.speedXZ = 0.0f;
    }

    Actor_MoveForward(&this->actor);
    if (SkelAnime_Update(&this->skelAnime) && (sFightProgress >= PHASE_4)) {
        BossVa_SetupBodyPhase4(this, globalCtx);
    }

    this->actor.shape.rot.y += this->vaBodySpinRate;
    if (sFightProgress == PHASE_3) {
        Math_SmoothStepToF(&this->actor.shape.unk_08, -450.0f, 1.0f, 15.0f, 0.0f);
    } else {
        Math_SmoothStepToF(&this->actor.shape.unk_08, -810.0f, 1.0f, 15.0f, 0.0f);
    }

    if ((this->actor.shape.unk_08 >= -500.0f) && (sFightProgress == PHASE_3)) {
        for (i = BOSSVA_BARI_LOWER_5; i >= BOSSVA_BARI_LOWER_1; i--) {
            Actor_SpawnAsChild(
                &globalCtx->actorCtx, &this->actor, globalCtx, ACTOR_BOSS_VA,
                sInitPosOffsets[i].x + this->actor.posRot.pos.x, sInitPosOffsets[i].y + this->actor.posRot.pos.y,
                sInitPosOffsets[i].z + this->actor.posRot.pos.z, sInitRot[i].x + this->actor.posRot.rot.x,
                sInitRot[i].y + this->actor.posRot.rot.y, sInitRot[i].z + this->actor.posRot.rot.z, i);
        }
        sFightProgress++;
    }

    this->unk_1AC += 0xC31;
    this->unk_1A0 = (Math_CosS(this->unk_1AC) * 0.1f) + 1.0f;
    this->unk_1A4 = (Math_SinS(this->unk_1AC) * 0.05f) + 1.0f;
    if ((globalCtx->gameplayFrames % 4) == 0) {
        BossVa_Spark(globalCtx, this, 1, 0x64, 50.0f, 10.0f, SPARK_BODY, 10.0f, false);
    }

    this->actor.posRot2.pos = this->actor.posRot.pos;
    this->actor.posRot2.pos.y += 20.0f;
    if (Rand_ZeroOne() < 0.1f) {
        Audio_PlayActorSound2(&this->actor, NA_SE_EN_BALINADE_BL_SPARK - SFX_FLAG);
    }

    Collider_UpdateCylinder(&this->actor, &this->colliderBody);
    CollisionCheck_SetOC(globalCtx, &globalCtx->colChkCtx, &this->colliderBody.base);
    CollisionCheck_SetAT(globalCtx, &globalCtx->colChkCtx, &this->colliderBody.base);
    if (this->timer == 0) {
        CollisionCheck_SetAC(globalCtx, &globalCtx->colChkCtx, &this->colliderBody.base);
    }

    func_800F436C(&this->actor.projectedPos, NA_SE_EN_BALINADE_LEVEL - SFX_FLAG,
                  (this->vaBodySpinRate * 0.00025f) + 1.0f);
}

void BossVa_SetupBodyPhase4(BossVa* this, GlobalContext* globalCtx) {
    this->unk_1AC = 0;
    this->actor.flags |= 1;
    this->vaBodySpinRate = this->unk_1AC;
    this->actor.posRot.rot.y = this->actor.yawTowardsLink;
    this->timer2 = (s16)(Rand_ZeroOne() * 150.0f) + 300;
    sBodyState = 1;
    sPhase4HP = 4;
    if (this->actor.shape.unk_08 != 0.0f) {
        this->timer = -30;
    }

    this->colliderBody.dim.radius = 55;
    BossVa_SetupAction(this, BossVa_BodyPhase4);
}

void BossVa_BodyPhase4(BossVa* this, GlobalContext* globalCtx) {
    Player* player = PLAYER;
    f32 tmpf1;
    EnBoom* boomerang;

    this->unk_1B0 = (this->unk_1B0 + (s16)((sFightProgress - PHASE_4 + 1) * 1000.0f)) + 0xCE4;
    this->bodyGlow = (s16)(Math_SinS(this->unk_1B0) * 50.0f) + 150;
    if (this->colliderBody.base.atFlags & AT_HIT) {
        this->colliderBody.base.atFlags &= ~AT_HIT;
        if (this->colliderBody.base.at == &player->actor) {
            func_8002F71C(globalCtx, &this->actor, 8.0f, this->actor.yawTowardsLink, 8.0f);
            this->actor.posRot.rot.y += (s16)Rand_CenteredFloat(12000.0f) + 0x8000;
            Audio_PlayActorSound2(&player->actor, NA_SE_PL_BODY_HIT);
        }
    }
    if (Rand_ZeroOne() < 0.1f) {
        Audio_PlayActorSound2(&this->actor, NA_SE_EN_BALINADE_BL_SPARK - SFX_FLAG);
    }

    if (this->colliderBody.base.acFlags & AC_HIT) {
        this->colliderBody.base.acFlags &= ~AC_HIT;
        this->skelAnime.curFrame = 0.0f;
        if (this->timer >= 0) {
            if (this->invincibilityTimer == 0) {
                this->invincibilityTimer = 8;
                if (this->actor.colChkInfo.damageEffect != 1) {
                    this->actor.posRot.rot.y = this->actor.yawTowardsLink;
                    Audio_PlayActorSound2(&this->actor, NA_SE_EN_BALINADE_DAMAGE);
                    func_8003426C(&this->actor, 0x4000, 0xFF, 0, 0xC);
                    sPhase4HP -= this->actor.colChkInfo.damage;
                    if (sPhase4HP <= 0) {
                        this->timer = 0;
                        sFightProgress++;
                        sPhase4HP += 3;
                        if (sFightProgress >= PHASE_DEATH) {
                            BossVa_SetupBodyDeath(this, globalCtx);
                            func_80032C7C(globalCtx, &this->actor);
                            return;
                        }
                        this->actor.speedXZ = -10.0f;
                        this->timer = -170 - (s16)(Rand_ZeroOne() * 150.0f);
                    }
                } else {
                    this->timer = (s16)Rand_CenteredFloat(40.0f) + 160;
                    this->vaBodySpinRate = 0;
                    this->actor.speedXZ = 0.0f;
                    func_8003426C(&this->actor, 0, 0x7D, 0, 0xFF);
                    Audio_PlayActorSound2(&this->actor, NA_SE_EN_BALINADE_FAINT);
                }
            }
        } else if (this->colliderBody.base.ac->id == ACTOR_EN_BOOM) {
            boomerang = (EnBoom*)this->colliderBody.base.ac;
            boomerang->returnTimer = 0;
            boomerang->moveTo = &player->actor;
            boomerang->actor.posRot.rot.y = boomerang->actor.yawTowardsLink;
            Audio_PlayActorSound2(&this->actor, NA_SE_IT_SHIELD_REFLECT_SW);
        }
    } else if ((this->timer2 == 0) && (this->actor.shape.unk_08 == 0.0f)) {
        this->timer = -220 - (s16)(Rand_ZeroOne() * 200.0f);
    } else if (this->timer2 != 0) {
        this->timer2--;
    }

    SkelAnime_Update(&this->skelAnime);
    if (this->timer == 0) {
        Math_SmoothStepToF(&this->actor.shape.unk_08, 0.0f, 1.0f, ((sFightProgress - PHASE_4 + 1) * 5.0f) + 10.0f,
                           0.0f);
        if (Math_SmoothStepToS(&this->vaBodySpinRate, (s16)((sFightProgress - PHASE_4 + 1) * 500.0f) + 0xFA0, 1, 0x12C,
                               0) == 0) {
            if (this->actor.speedXZ == 0.0f) {
                this->actor.dmgEffectTimer = 0;
                this->actor.posRot.rot.y = this->actor.yawTowardsLink;
                this->timer2 = (s16)(Rand_ZeroOne() * 150.0f) + 300;
            }
            Math_SmoothStepToF(&this->actor.speedXZ, ((sFightProgress - PHASE_4 + 1) * 1.5f) + 4.0f, 1.0f, 0.25f, 0.0f);
        }
        this->colliderBody.info.bumper.dmgFlags = 0x10;
    } else {
        Math_SmoothStepToS(&this->vaBodySpinRate, 0, 1, 0x96, 0);
        if (this->timer > 0) {
            if ((player->stateFlags1 & 0x4000000) && (this->timer > 35)) {
                this->timer = 35;
            }
            Math_SmoothStepToF(&this->actor.shape.unk_08, -480.0f, 1.0f, 30.0f, 0.0f);
            this->colliderBody.info.bumper.dmgFlags = 0xFC00712;
            this->timer--;
        } else {
            if ((player->stateFlags1 & 0x4000000) && (this->timer < -60)) {
                this->timer = -59;
            }
            if ((globalCtx->gameplayFrames % 4) == 0) {
                BossVa_Spark(globalCtx, this, 2, 0x64, 220.0f, 5.0f, SPARK_BODY, 12.0f, true);
            }
            if (this->timer < -30) {
                if (this->actor.speedXZ > 0.0f) {
                    Math_SmoothStepToF(&this->actor.speedXZ, 0.0f, 1.0f, 0.5f, 0.0f);
                }
                Math_SmoothStepToF(&this->actor.shape.unk_08, -1400.0f, 1.0f, 60.0f, 0.0f);
            } else {
                if (this->actor.speedXZ == 0.0f) {
                    this->actor.posRot.rot.y = this->actor.yawTowardsLink + 0x8000;
                    this->timer2 = (s16)(Rand_ZeroOne() * 150.0f) + 330;
                }
                Math_SmoothStepToS(&this->vaBodySpinRate, 0xFA0, 1, 0x1F4, 0);
                tmpf1 = sFightProgress - PHASE_4 + 1;
                Math_SmoothStepToF(&this->actor.speedXZ, (tmpf1 + tmpf1) + 4.0f, 1.0f, 0.25f, 0.0f);
                Math_SmoothStepToF(&this->actor.shape.unk_08, 0.0f, 1.0f, 20.0f, 0.0f);
            }
            this->timer++;
        }
    }

    this->actor.shape.rot.y += this->vaBodySpinRate;
    if (this->actor.speedXZ < 0.0f) {
        Math_SmoothStepToF(&this->actor.speedXZ, 0.0f, 1.0f, 0.5f, 0.0f);
    }

    this->unk_1AC += 0xC31;
    this->unk_1A0 = (Math_CosS(this->unk_1AC) * 0.1f) + 1.0f;
    this->unk_1A4 = (Math_SinS(this->unk_1AC) * 0.05f) + 1.0f;
    if (this->actor.bgCheckFlags & 8) {
        this->actor.bgCheckFlags &= ~8;
        this->actor.posRot.rot.y = (s16)Rand_CenteredFloat(30 * (0x10000 / 360)) + this->actor.wallPolyRot;
    }

    if (sFightProgress <= PHASE_4) {
        if (Math_Vec3f_DistXZ(&this->actor.posRot.pos, &this->actor.initPosRot.pos) >= 400.0f) {
            Math_SmoothStepToS(&this->actor.posRot.rot.y,
                               Math_Vec3f_Yaw(&this->actor.posRot.pos, &this->actor.initPosRot.pos), 1, 0x5DC, 0);
        } else if (player->invincibilityTimer != 0) {
            Math_SmoothStepToS(&this->actor.posRot.rot.y, this->actor.yawTowardsLink + 0x8000, 1, 0x12C, 0);
        } else if ((globalCtx->gameplayFrames & 0x80) == 0) {
            Math_SmoothStepToS(&this->actor.posRot.rot.y, this->actor.yawTowardsLink, 1,
                               (s16)((sFightProgress - PHASE_4 + 1) * 100.0f) + 0x64, 0);
        }
    }

    Actor_MoveForward(&this->actor);
    this->actor.posRot2.pos = this->actor.posRot.pos;
    this->actor.posRot2.pos.y += 60.0f;
    if (((globalCtx->gameplayFrames % 2) == 0) && (this->timer == 0)) {
        BossVa_Spark(globalCtx, this, 2, 125, 40.0f, 10.0f, SPARK_BODY, 10.0f, false);
        BossVa_Spark(globalCtx, this, 1, 100, 15.0f, 10.0f, SPARK_BARI, 11.0f, true);
    }

    func_8002E4B4(globalCtx, &this->actor, 30.0f, 70.0f, 0.0f, 1);
    Collider_UpdateCylinder(&this->actor, &this->colliderBody);
    CollisionCheck_SetOC(globalCtx, &globalCtx->colChkCtx, &this->colliderBody.base);
    if (this->invincibilityTimer == 0) {
        CollisionCheck_SetAC(globalCtx, &globalCtx->colChkCtx, &this->colliderBody.base);
    }
    if ((this->vaBodySpinRate > 0x3E8) || (this->actor.shape.unk_08 < -1200.0f)) {
        CollisionCheck_SetAT(globalCtx, &globalCtx->colChkCtx, &this->colliderBody.base);
    }
    func_800F436C(&this->actor.projectedPos, NA_SE_EN_BALINADE_LEVEL - SFX_FLAG,
                  (this->vaBodySpinRate * 0.00025f) + 1.0f);
    if (this->invincibilityTimer != 0) {
        this->invincibilityTimer--;
        sBodyState = (sBodyState & 0x80) | 2;
    } else {
        sBodyState = (sBodyState & 0x80) | 1;
    }
}

void BossVa_SetupBodyDeath(BossVa* this, GlobalContext* globalCtx) {
    func_800F436C(&this->actor.projectedPos, 0x313C, 1.0f);
    this->actor.flags &= ~5;
    Audio_SetBGM(0x100100FF);
    this->vaCamRotMod = 0xC31;
    sCsState = DEATH_START;
    this->actor.speedXZ = 0.0f;
    this->unk_1A8 = 0.0f;
    Flags_SetClear(globalCtx, globalCtx->roomCtx.curRoom.num);
    BossVa_SetupAction(this, BossVa_BodyDeath);
}

void BossVa_BodyDeath(BossVa* this, GlobalContext* globalCtx) {
    s32 i;
    Camera* camera = Gameplay_GetCamera(globalCtx, 0);
    s32 sp7C;
    Player* player = PLAYER;
    s16 tmp16;

    switch (sCsState) {
        case DEATH_START:
            func_8002DF54(globalCtx, &this->actor, 1);
            func_80064520(globalCtx, &globalCtx->csCtx);
            sCsCamera = Gameplay_CreateSubCamera(globalCtx);
            Gameplay_ChangeCameraStatus(globalCtx, 0, 1);
            Gameplay_ChangeCameraStatus(globalCtx, sCsCamera, 7);

            sCameraNextAt.x = this->actor.posRot.pos.x;
            sCameraNextAt.y = this->actor.posRot.pos.y;
            sCameraNextAt.z = this->actor.posRot.pos.z;

            sCameraAt = camera->at;

            sCameraNextEye = sCameraEye = camera->eye;

            sCameraNextEye.y = 40.0f;
            sCameraNextAt.y = 140.0f;

            sCameraAtMaxVel = sCameraEyeMaxVel = sZeroVec;

            this->unk_1AC = Math_Vec3f_Yaw(&sCameraEye, &sCameraNextAt) - 0x100;
            this->unk_1B0 = 15;
            globalCtx->envCtx.unk_E2[0] = globalCtx->envCtx.unk_E2[1] = globalCtx->envCtx.unk_E2[2] = 0xFF;
            globalCtx->envCtx.unk_E2[3] = 0;
            globalCtx->envCtx.unk_E1 = 1;
            sCsState++;
        case DEATH_BODY_TUMORS:
            this->unk_1AC += 0x100;
            sCameraNextEye.x = (Math_SinS(this->unk_1AC) * (160.0f + this->unk_1A8)) + sCameraNextAt.x;
            sCameraNextEye.z = (Math_CosS(this->unk_1AC) * (160.0f + this->unk_1A8)) + sCameraNextAt.z;
            Math_SmoothStepToF(&sCameraEyeMaxVel.x, 16.0f, 0.4f, 1.5f, 0.5f);
            sCameraEyeMaxVel.z = sCameraEyeMaxVel.x;
            sCameraEyeMaxVel.y = sCameraEyeMaxVel.x * 0.5f;
            sCameraAtMaxVel = sCameraEyeMaxVel;
            tmp16 = Rand_CenteredFloat(0.5f) + ((sCameraEyeMaxVel.x * 0.5f) + 0.6f);
            if (((globalCtx->gameplayFrames % 4) == 0) && (this->unk_1B0 != 0)) {
                for (i = 6; i > 1; i--) {
                    BossVa_Tumor(globalCtx, this, 1, tmp16, 0.0f, 0.0f, TUMOR_BODY, i, true);
                }

                BossVa_Tumor(globalCtx, this, 1, tmp16, 0.0f, 0.0f, TUMOR_BODY, 11.0f, true);
                this->unk_1B0--;
            }

            if (this->unk_1B0 == 0) {
                sCsState++;

                sCameraAtMaxVel = sCameraEyeMaxVel = sZeroVec;
            }
            break;
        case DEATH_CORE_DEAD:
            this->unk_1AC += 0x1862;
            this->unk_1A0 = (Math_CosS(this->unk_1AC) * 0.12f) + 1.0f;
            this->unk_1A4 = (Math_SinS(this->unk_1AC) * 0.075f) + 1.0f;
            if (!this->isDead) {
                this->burst++;
                this->isDead++;
                this->timer = 30;
                sCsState++;
                EffectSsDeadSound_SpawnStationary(globalCtx, &this->actor.projectedPos, 0x3940, 1, 1, 0x28);
                this->onCeiling = 2; // Not used by body
                BossVa_SetDeathEnv(globalCtx);
                func_8002DF54(globalCtx, &this->actor, 8);
            }
            break;
        case DEATH_CORE_BURST:
            if (this->timer == 13) {
                Audio_SetBGM(0x21);
            }

            this->timer--;
            if (this->timer == 0) {
                sCameraNextAt.x = this->actor.posRot.pos.x;
                sCameraNextAt.y = this->actor.posRot.pos.y + 30.0f;
                sCameraNextAt.z = this->actor.posRot.pos.z;

                sCameraNextEye.x = (Math_SinS(player->actor.shape.rot.y) * -130.0f) + player->actor.posRot.pos.x;
                sCameraNextEye.z = (Math_CosS(player->actor.shape.rot.y) * -130.0f) + player->actor.posRot.pos.z;
                sCameraNextEye.y = player->actor.posRot.pos.y + 55.0f;

                sCameraAtMaxVel = sCameraEyeMaxVel = sZeroVec;

                sCsState++;
                this->timer = 133;
            }
            break;
        case DEATH_MUSIC:
            Math_SmoothStepToF(&sCameraEyeMaxVel.x, 1.5f, 0.3f, 0.05f, 0.015f);
            sCameraEyeMaxVel.z = sCameraEyeMaxVel.x;
            sCameraEyeMaxVel.y = sCameraEyeMaxVel.z;
            sCameraAtMaxVel = sCameraEyeMaxVel;

            this->timer--;
            if (this->timer == 0) {
                Gameplay_ClearCamera(globalCtx, sCsCamera);
                sCsCamera = 0;
                func_80064534(globalCtx, &globalCtx->csCtx);
                Gameplay_ChangeCameraStatus(globalCtx, 0, 7);

                camera->eyeNext = camera->eye = sCameraEye;

                camera->at = sCameraAt;

                func_8002DF54(globalCtx, &this->actor, 7);
                sCsState++;

                Actor_Spawn(&globalCtx->actorCtx, globalCtx, ACTOR_ITEM_B_HEART, this->actor.posRot.pos.x,
                            this->actor.posRot.pos.y, this->actor.posRot.pos.z, 0, 0, 0, 0);

                for (i = 2, sp7C = 2; i > 0; i--) {
                    if (Math_Vec3f_DistXYZ(&sWarpPos[i], &player->actor.posRot.pos) <
                        Math_Vec3f_DistXYZ(&sWarpPos[i - 1], &player->actor.posRot.pos)) {
                        sp7C = i - 1;
                    }
                }

                Actor_Spawn(&globalCtx->actorCtx, globalCtx, ACTOR_EN_RU1, sWarpPos[sp7C].x, sWarpPos[sp7C].y,
                            sWarpPos[sp7C].z, 0, 0, 0, 0);
            }
        case DEATH_FINISH:
            Rand_CenteredFloat(0.5f);
            globalCtx->envCtx.unk_E1 = 0;
            break;
    }

    if (sCsCamera != 0) {
        Math_SmoothStepToF(&sCameraEye.x, sCameraNextEye.x, 0.3f, sCameraEyeMaxVel.x, 0.15f);
        Math_SmoothStepToF(&sCameraEye.y, sCameraNextEye.y, 0.3f, sCameraEyeMaxVel.y, 0.15f);
        Math_SmoothStepToF(&sCameraEye.z, sCameraNextEye.z, 0.3f, sCameraEyeMaxVel.z, 0.15f);
        Math_SmoothStepToF(&sCameraAt.x, sCameraNextAt.x, 0.3f, sCameraAtMaxVel.x, 0.15f);
        Math_SmoothStepToF(&sCameraAt.y, sCameraNextAt.y, 0.3f, sCameraAtMaxVel.y, 0.15f);
        Math_SmoothStepToF(&sCameraAt.z, sCameraNextAt.z, 0.3f, sCameraAtMaxVel.z, 0.15f);
        Gameplay_CameraSetAtEye(globalCtx, sCsCamera, &sCameraAt, &sCameraEye);
    }

    SkelAnime_Update(&this->skelAnime);
    Math_SmoothStepToF(&this->actor.shape.unk_08, -480.0f, 1.0f, 30.0f, 0.0f);
    Math_SmoothStepToS(&this->vaBodySpinRate, 0, 1, 0xC8, 0);
    Math_SmoothStepToS(&this->vaCamRotMod, 0, 1, 0xC8, 0);
    Math_SmoothStepToS(&this->bodyGlow, 200, 1, 10, 0);
    if (globalCtx->envCtx.unk_E2[3] != 0) {
        globalCtx->envCtx.unk_E2[3] -= 50;
    }

    Math_SmoothStepToF(&this->actor.speedXZ, 0.0f, 1.0f, 0.5f, 0.0f);
    this->actor.shape.rot.y += this->vaBodySpinRate;
    this->unk_1AC += this->vaCamRotMod;

    this->unk_1A0 = (Math_CosS(this->unk_1AC) * 0.1f) + 1.0f;
    this->unk_1A4 = (Math_SinS(this->unk_1AC) * 0.05f) + 1.0f;
}

void BossVa_SetupSupportIntro(BossVa* this, GlobalContext* globalCtx) {
    Animation_Change(&this->skelAnime, &gBarinadeAnim_0166A8, 0.0f, 0.0f, Animation_GetLastFrame(&gBarinadeAnim_0166A8),
                     1, 0.0f);
    this->timer = 0;
    BossVa_SetupAction(this, BossVa_SupportIntro);
}

void BossVa_SupportIntro(BossVa* this, GlobalContext* globalCtx) {
    BossVa_AttachToBody(this);
    if (sCsState == BOSSVA_BATTLE) {
        BossVa_SetupSupportAttached(this, globalCtx);
    } else if (sCsState >= INTRO_REVERSE_CAMERA) {
        this->timer++;
        if ((this->timer % 2) == 0) {
            BossVa_Spark(globalCtx, this, 2, 90, 5.0f, 0.0f, SPARK_BODY, ((this->timer & 0x20) >> 5) + 1, true);
        }

        SkelAnime_Update(&this->skelAnime);
        Math_SmoothStepToF(&this->skelAnime.playSpeed, 1.0f, 1.0f, 0.05f, 0.0f);
        if (Rand_ZeroOne() < 0.1f) {
            Audio_PlayActorSound2(&this->actor, NA_SE_EN_BALINADE_BL_SPARK - SFX_FLAG);
        }
    }
}

void BossVa_SetupSupportAttached(BossVa* this, GlobalContext* globalCtx) {
    Animation_Change(&this->skelAnime, &gBarinadeAnim_0166A8, 1.0f, 0.0f, Animation_GetLastFrame(&gBarinadeAnim_0166A8),
                     0, 0.0f);
    this->timer = this->actor.params * 10;
    BossVa_SetupAction(this, BossVa_SupportAttached);
}

void BossVa_SupportAttached(BossVa* this, GlobalContext* globalCtx) {
    this->timer++;
    if (sBodyState & 0x7F) {
        func_8003426C(&this->actor, 0, 0xFF, 0, 0xC);
        if (Rand_ZeroOne() > 0.5f) {
            Animation_Change(&this->skelAnime, &gBarinadeAnim_0162AC, 1.0f, 0.0f,
                             Animation_GetLastFrame(&gBarinadeAnim_0162AC), 2, 0.0f);
        } else {
            Animation_Change(&this->skelAnime, &gBarinadeAnim_0164B0, 1.0f, 0.0f,
                             Animation_GetLastFrame(&gBarinadeAnim_0164B0), 2, 0.0f);
        }
    }

    if (SkelAnime_Update(&this->skelAnime) != 0) {
        Animation_Change(&this->skelAnime, &gBarinadeAnim_0166A8, 1.0f, 0.0f,
                         Animation_GetLastFrame(&gBarinadeAnim_0166A8), 0, 0.0f);
    }

    BossVa_AttachToBody(this);
    if (Rand_ZeroOne() < 0.1f) {
        Audio_PlayActorSound2(&this->actor, NA_SE_EN_BALINADE_BL_SPARK - SFX_FLAG);
    }

    if (this->colliderSph.base.acFlags & AC_HIT) {
        BossVa_SetupSupportCut(this, globalCtx);
    } else {
        if (this->actor.dmgEffectTimer == 0) {
            CollisionCheck_SetAC(globalCtx, &globalCtx->colChkCtx, &this->colliderSph.base);
        }

        if ((this->timer & 1) == 0) {
            BossVa_Spark(globalCtx, this, 1, 100, 5.0f, 0.0f, SPARK_BODY, ((this->timer & 0x20) >> 5) + 1, true);
        }
    }
}

void BossVa_SetupSupportCut(BossVa* this, GlobalContext* globalCtx) {
    s32 stumpParams = this->actor.params + BOSSVA_STUMP_1;

    sBodyState++;
    sFightProgress++;
    Actor_Spawn(&globalCtx->actorCtx, globalCtx, ACTOR_BOSS_VA, this->armTip.x, this->armTip.y + 20.0f, this->armTip.z,
                0, this->actor.shape.rot.y, 0, stumpParams);
    Camera_AddQuake(&globalCtx->mainCamera, 2, 11, 8);
    this->burst = false;
    this->timer2 = 0;
    BossVa_SetupAction(this, BossVa_SupportCut);
}

void BossVa_SupportCut(BossVa* this, GlobalContext* globalCtx) {
    BossVa* vaBody = BODY;
    f32 frames;

    BossVa_AttachToBody(this);

    if (this->onCeiling) {
        frames = Animation_GetLastFrame(&gBarinadeAnim_017694);
        this->onCeiling = false;
        this->timer = (s32)(Rand_ZeroOne() * 10.0f) + 5;
        SkelAnime_Free(&this->skelAnime, globalCtx);
        SkelAnime_InitFlex(globalCtx, &this->skelAnime, &gBarinadeSkel_017FC8, &gBarinadeAnim_017694, 0, 0, 0);
        Animation_Change(&this->skelAnime, &gBarinadeAnim_017694, 1.0f, 0.0f, frames, 2, 0.0f);
        sBodyState = 0;
        BODY->actor.shape.unk_08 -= 60.0f;

        switch (this->actor.params) {
            case BOSSVA_SUPPORT_1:
                BODY->actor.posRot.rot.x += 0x4B0;
                break;
            case BOSSVA_SUPPORT_2:
                BODY->actor.posRot.rot.x -= 0x258;
                BODY->actor.posRot.rot.z -= 0x4E2;
                break;
            case BOSSVA_SUPPORT_3:
                BODY->actor.posRot.rot.x -= 0x258;
                BODY->actor.posRot.rot.z += 0x4E2;
                break;
        }
    }

    Math_SmoothStepToS(&this->headRot.x, vaBody->vaBodySpinRate * -3, 1, 0x4B0, 0);
    if (SkelAnime_Update(&this->skelAnime)) {
        frames = Animation_GetLastFrame(&gBarinadeAnim_0177F4);
        Animation_Change(&this->skelAnime, &gBarinadeAnim_0177F4, 1.0f, 0.0f, frames, 1, 0.0f);
        this->actor.flags &= ~1;
    }

    if ((this->timer == 0) && (sCsState < DEATH_START)) {
        this->timer = (s32)(Rand_ZeroOne() * 10.0f) + 10;
        BossVa_BloodDroplets(globalCtx, &this->armTip, this->headRot.x, this->actor.shape.rot.y);
    }

    if (sCsState >= DEATH_START) {
        Math_SmoothStepToF(&this->skelAnime.playSpeed, 0.0f, 0.3f, 0.25f, 0.125f);
    }

    switch (sCsState) {
        case DEATH_SHELL_BURST:
            sCameraEye = sCameraNextEye;
            sCameraAt = sCameraNextAt;
            Math_SmoothStepToF(&sCameraEye.x, sCameraNextAt.x, 1.0f, 10.0f, 0.0f);
            Math_SmoothStepToF(&sCameraEye.z, sCameraNextAt.z, 1.0f, 10.0f, 0.0f);
            sCameraEye.y += 20.0f;
            sCsState++;

        case DEATH_CORE_TUMORS:
        case DEATH_CORE_DEAD:
        case DEATH_CORE_BURST:
            if (!this->burst) {
                if ((globalCtx->gameplayFrames % 2) != 0) {
                    BossVa_Tumor(globalCtx, this, 1, (s16)Rand_CenteredFloat(5.0f) + 6, 7.0f, 5.0f, TUMOR_ARM,
                                 (this->timer2 >> 3) + 1, true);
                }

                this->timer2++;
                if (this->timer2 >= 32) {
                    this->burst++;
                    this->isDead = true;
                    Audio_PlayActorSound2(&this->actor, NA_SE_EN_BALINADE_BREAK2);
                    if (this->actor.params == BOSSVA_SUPPORT_3) {
                        sCsState++;
                    }
                }
            } else {
                this->timer2--;
                if (this->timer2 == 0) {
                    Actor_Kill(&this->actor);
                }
            }
            break;
    }

    this->timer--;
}

void BossVa_SetupStump(BossVa* this, GlobalContext* globalCtx) {
    Animation_Change(&this->skelAnime, &gBarinadeAnim_018150, 1.0f, 0.0f, Animation_GetLastFrame(&gBarinadeAnim_018150),
                     2, 0.0f);
    this->actor.flags &= ~1;
    BossVa_SetupAction(this, BossVa_Stump);
}

void BossVa_Stump(BossVa* this, GlobalContext* globalCtx) {
    if (SkelAnime_Update(&this->skelAnime) && (Rand_ZeroOne() < 0.3f)) {
        this->skelAnime.curFrame -= Rand_ZeroOne() * 3.0f;
    }

    if (sCsState >= DEATH_START) {
        Actor_Kill(&this->actor);
    }
}

void BossVa_SetupZapperIntro(BossVa* this, GlobalContext* globalCtx) {
    f32 frames = Animation_GetLastFrame(&gBarinadeAnim_018D18);

    Animation_Change(&this->skelAnime, &gBarinadeAnim_018D18, 1.0f, frames - 1.0f, frames, 1, -6.0f);
    this->actor.flags &= ~1;
    BossVa_SetupAction(this, BossVa_ZapperIntro);
}

void BossVa_ZapperIntro(BossVa* this, GlobalContext* globalCtx) {
    BossVa_AttachToBody(this);

    switch (sCsState) {
        case INTRO_TITLE:
        case INTRO_BRIGHTEN:
        case INTRO_FINISH:
            SkelAnime_Update(&this->skelAnime);
            break;
        case BOSSVA_BATTLE:
            BossVa_SetupZapperAttack(this, globalCtx);
            break;
    }

    Math_SmoothStepToS(&this->unk_1F2, this->actor.shape.rot.y - this->actor.shape.rot.x, 1, 0x2EE, 0);
    Math_SmoothStepToS(&this->unk_1F0, this->skelAnime.jointTable[7].z, 1, 0x2EE, 0);
}

void BossVa_SetupZapperAttack(BossVa* this, GlobalContext* globalCtx) {
    f32 frames = Animation_GetLastFrame(&gBarinadeAnim_018D18);

    Animation_Change(&this->skelAnime, &gBarinadeAnim_018D18, 1.0f, frames - 1.0f, frames, 1, -6.0f);
    this->actor.flags &= ~1;
    BossVa_SetupAction(this, BossVa_ZapperAttack);
}

void BossVa_ZapperAttack(BossVa* this, GlobalContext* globalCtx) {
    Player* player = PLAYER;
    EnBoom* boomerang;
    Actor* boomTarget;
    s16 yaw;
    s16 sp98;
    s16 sp96;
    s16 sp94;
    s16 tmp17;
    s16 sp90 = 0x1F4;
    s16 sp8E;
    u32 sp88;
    Vec3f sp7C;
    s32 pad3;
    f32 sp74;
    s32 i;
    s16 sp6E;
    s16 sp6C;
    f32 sp68;
    f32 sp64;
    f32 sp60;
    f32 sp5C;
    s16 sp5A;
    s16 sp58;
    s16 sp56;
    s16 sp54;
    f32 sp50;

    boomerang = BossVa_FindBoomerang(globalCtx);

    if ((boomerang == NULL) || (boomerang->moveTo == NULL) || (boomerang->moveTo == &player->actor)) {
        sp7C = player->actor.posRot.pos;
        sp7C.y += 10.0f;
        sp8E = 0x3E80;
    } else {
        sp74 = R_UPDATE_RATE * 0.5f;
        sp8E = 0x4650;

        boomTarget = boomerang->moveTo;
        sp7C = boomerang->actor.posRot.pos;
        sp6C = boomerang->actor.posRot.rot.y;
        sp56 = boomerang->actor.posRot.rot.x;

        for (i = boomerang->returnTimer; i >= 3; i--) {
            sp6E = Math_Vec3f_Yaw(&sp7C, &boomTarget->posRot2.pos);
            sp5A = sp6C - sp6E;
            sp58 = Math_Vec3f_Pitch(&sp7C, &boomTarget->posRot2.pos);
            sp54 = sp56 - sp58;

            sp50 = (200.0f - Math_Vec3f_DistXYZ(&sp7C, &boomTarget->posRot2.pos)) * 0.005f;
            if (sp50 < 0.12f) {
                sp50 = 0.12f;
            }

            if (sp5A < 0) {
                sp5A = -sp5A;
            }

            if (sp54 < 0) {
                sp54 = -sp54;
            }

            Math_ScaledStepToS(&sp6C, sp6E, sp5A * sp50);
            Math_ScaledStepToS(&sp56, sp58, sp54 * sp50);

            sp68 = -Math_SinS(sp56) * 12.0f;
            sp5C = Math_CosS(sp56) * 12.0f;
            sp64 = Math_SinS(sp6C) * sp5C;
            sp60 = Math_CosS(sp6C);
            sp7C.x += sp64 * sp74;
            sp7C.y += sp68 * sp74;
            sp7C.z += sp60 * sp5C * sp74;
        }
        sp90 = 0x3E80;
    }

    SkelAnime_Update(&this->skelAnime);
    BossVa_AttachToBody(this);
    if (sFightProgress >= PHASE_4) {
        BossVa_SetupZapperEnraged(this, globalCtx);
        return;
    }

    if (sBodyState & 0x7F) {
        BossVa_SetupZapperDamaged(this, globalCtx);
        return;
    }

    if ((sFightProgress < PHASE_4) && (BODY->actor.speedXZ != 0.0f)) {
        BossVa_SetupZapperHold(this, globalCtx);
        return;
    }

    sp98 = Math_Vec3f_Yaw(&sp7C, &this->armTip);
    tmp17 = sp98 - this->actor.shape.rot.y;

    if ((sp8E >= ABS(tmp17) || this->burst) && !(sBodyState & 0x80) && !(player->stateFlags1 & 0x04000000)) {

        if (!this->burst) {
            sp94 = sp98 - this->actor.shape.rot.y;

            if (ABS(sp94) > 0x1770) {
                if (sp94 > 0) {
                    sp94 = 0x1770;
                } else {
                    sp94 = -0x1770;
                }
            }

            tmp17 = Math_SmoothStepToS(&this->unk_1E6, sp94, 1, 0x6D6, 0);
            sp88 = ABS(tmp17);

            sp94 = sp98 - sp94;

            if (ABS(sp94) > 0x1770) {
                if (sp94 > 0) {
                    sp94 = 0x1770;
                } else {
                    sp94 = -0x1770;
                }
            }

            tmp17 = Math_SmoothStepToS(&this->unk_1EC, sp94, 1, 0x6D6, 0);
            sp88 += ABS(tmp17);

            yaw = Math_Vec3f_Yaw(&this->zapHeadPos, &sp7C);
            tmp17 = Math_SmoothStepToS(&this->unk_1F2, yaw - 0x4000, 1, 0x9C4, 0);
            sp88 += ABS(tmp17);

            sp96 = this->actor.shape.rot.x + this->skelAnime.jointTable[1].z + this->skelAnime.jointTable[2].z +
                   this->skelAnime.jointTable[3].z + this->skelAnime.jointTable[4].z + this->skelAnime.jointTable[5].z;

            yaw = Math_Vec3f_Pitch(&sp7C, &this->zapNeckPos);
            tmp17 = Math_SmoothStepToS(&this->unk_1EA, yaw - sp96, 1, 0xFA0, 0);
            sp88 += ABS(tmp17);

            yaw = Math_Vec3f_Pitch(&this->zapHeadPos, &sp7C);
            tmp17 = Math_SmoothStepToS(&this->unk_1F0, -yaw, 1, 0xFA0, 0);
            sp88 += ABS(tmp17);

            this->skelAnime.playSpeed = 0.0f;
            if (Math_SmoothStepToF(&this->skelAnime.curFrame, 0.0f, 1.0f, 2.0f, 0.0f) == 0.0f) {
                if (sp88 < sp90) {
                    this->timer2 = 0;
                    this->burst++;
                    this->unk_1D8 = sp7C;
                }

                if (Rand_ZeroOne() < 0.1f) {
                    Audio_PlayActorSound2(&this->actor, NA_SE_EN_BALINADE_BL_SPARK - SFX_FLAG);
                }
            }
        }
    } else {
        if (this->burst || (this->timer2 < 0)) {
            if (this->colliderLightning.base.atFlags & AT_HIT) {
                if (this->timer2 > 0) {
                    Audio_PlayActorSound2(&this->actor, NA_SE_EN_BALINADE_HIT_RINK);
                    BossVa_SetSparkEnv(globalCtx);
                    this->timer2 = -1;
                    BODY->onCeiling = 6; // not used by body
                }
            } else if (this->timer2 > 0) {
                this->timer2 = 0;
            }

            if ((this->timer2 < 0) && (player->stateFlags1 & 0x4000000)) {
                BossVa_Spark(globalCtx, this, 1, 30, 0.0f, 0.0f, SPARK_LINK, 0.0f, true);
            }
        }

        Math_SmoothStepToS(&this->unk_1E6, 0, 1, 0x6D6, 0);
        Math_SmoothStepToS(&this->unk_1EC, 0, 1, 0x6D6, 0);
        Math_SmoothStepToS(&this->unk_1EA, 0, 1, 0x6D6, 0);
        Math_SmoothStepToS(&this->unk_1F2, this->actor.shape.rot.y - this->actor.shape.rot.x, 1, 0x6D6, 0);
        Math_SmoothStepToS(&this->unk_1F0, this->skelAnime.jointTable[7].z, 1, 0x6D6, 0);
        Math_SmoothStepToF(&this->skelAnime.playSpeed, 1.0f, 1.0f, 0.05f, 0.0f);
        this->burst = false;
    }

    if (this->burst && (this->burst != 2)) { // burst can never be 2
        if (this->timer2 >= 32) {
            if (this->timer2 == 32) {
                Audio_PlayActorSound2(&this->actor, NA_SE_EN_BALINADE_THUNDER);
            }
            BossVa_Spark(globalCtx, this, 2, 110, 15.0f, 15.0f, SPARK_BLAST, 5.0f, true);
            BossVa_Spark(globalCtx, this, 2, 110, 15.0f, 15.0f, SPARK_BLAST, 6.0f, true);
            BossVa_Spark(globalCtx, this, 2, 110, 15.0f, 15.0f, SPARK_BLAST, 7.0f, true);
            CollisionCheck_SetAT(globalCtx, &globalCtx->colChkCtx, &this->colliderLightning.base);
            CollisionCheck_SetAC(globalCtx, &globalCtx->colChkCtx, &this->colliderLightning.base);
        } else {
            BossVa_Spark(globalCtx, this, 2, 50, 15.0f, 0.0f, SPARK_BODY, (this->timer2 >> 3) + 1, true);
            if (this->timer2 == 30) {
                BossVa_SetSparkEnv(globalCtx);
            }
            if (this->timer2 == 20) {
                Vec3f sp44 = this->zapHeadPos;

                BossVa_SpawnZapperCharge(globalCtx, sVaEffects, this, &sp44, &this->headRot, 100, 0);
            }
        }

        this->timer2++;
        if (this->timer2 >= 40) {
            this->burst = false;
        }
    }
}

void BossVa_SetupZapperDamaged(BossVa* this, GlobalContext* globalCtx) {
    if (Rand_ZeroOne() > 0.5f) {
        Animation_Change(&this->skelAnime, &gBarinadeAnim_018A68, 0.5f, 0.0f,
                         Animation_GetLastFrame(&gBarinadeAnim_018A68), 3, 4.0f);
    } else {
        Animation_Change(&this->skelAnime, &gBarinadeAnim_018B90, 0.5f, 0.0f,
                         Animation_GetLastFrame(&gBarinadeAnim_018B90), 3, 4.0f);
    }

    func_8003426C(&this->actor, 0, 0xFF, 0, 0xC);
    this->burst = false;
    BossVa_SetupAction(this, BossVa_ZapperDamaged);
}

void BossVa_ZapperDamaged(BossVa* this, GlobalContext* globalCtx) {
    BossVa_AttachToBody(this);
    Math_SmoothStepToS(&this->unk_1E6, 0, 1, 0xFA0, 0);
    Math_SmoothStepToS(&this->unk_1E4, 0, 1, 0xFA0, 0);
    Math_SmoothStepToS(&this->unk_1EC, 0, 1, 0xFA0, 0);
    Math_SmoothStepToS(&this->unk_1EA, 0, 1, 0xFA0, 0);
    Math_SmoothStepToS(&this->unk_1F2, this->actor.shape.rot.y - this->actor.shape.rot.x, 1, 0x2EE, 0);
    Math_SmoothStepToS(&this->unk_1F0, this->skelAnime.jointTable[7].z, 1, 0x2EE, 0);
    if (SkelAnime_Update(&this->skelAnime)) {
        if (sFightProgress >= PHASE_4) {
            BossVa_SetupZapperEnraged(this, globalCtx);
        } else {
            BossVa_SetupZapperAttack(this, globalCtx);
        }
    }
}

void BossVa_SetupZapperDeath(BossVa* this, GlobalContext* globalCtx) {
    f32 frames = Animation_GetLastFrame(&gBarinadeAnim_018D18);

    Animation_Change(&this->skelAnime, &gBarinadeAnim_018D18, Rand_ZeroOne() + 0.25f, Rand_ZeroOne() * 3.0f, frames, 1,
                     -6.0f);
    this->burst = false;
    this->timer2 = (this->actor.params * -6) + 18;
    this->unk_1B0 = 0;
    BossVa_SetupAction(this, BossVa_ZapperDeath);
}

void BossVa_ZapperDeath(BossVa* this, GlobalContext* globalCtx) {
    f32 sp3C = 55.0f;
    f32 tmpf1;
    f32 tmpf2;

    BossVa_AttachToBody(this);
    if (((globalCtx->gameplayFrames % 32) == 0) && (sCsState <= DEATH_BODY_TUMORS)) {
        this->unk_1E8 = Rand_CenteredFloat(0x4000);
        this->unk_1EE = Rand_CenteredFloat(0x4000);
        this->unk_1F4 = (s16)Rand_CenteredFloat(0x4000) + this->actor.shape.rot.y - this->actor.shape.rot.x;
    } else {
        Math_SmoothStepToF(&this->skelAnime.playSpeed, 0.0f, 1.0f, 0.025f, 0.0f);
    }

    SkelAnime_Update(&this->skelAnime);
    Math_SmoothStepToS(&this->unk_1E6, this->unk_1E8, 1, (s16)Rand_CenteredFloat(500.0f) + 0x1F4, 0);
    Math_SmoothStepToS(&this->unk_1E4, 0, 1, 0x1F4, 0);
    Math_SmoothStepToS(&this->unk_1EC, this->unk_1EE, 1, (s16)Rand_CenteredFloat(500.0f) + 0x1F4, 0);
    Math_SmoothStepToS(&this->unk_1EA, 0, 1, 0x1F4, 0);
    Math_SmoothStepToS(&this->unk_1F2, this->unk_1F4, 1, (s16)Rand_CenteredFloat(500.0f) + 0x1F4, 0);

    switch (sCsState) {
        case DEATH_ZAPPER_2:
            sp3C = -55.0f;
        case DEATH_ZAPPER_1:
        case DEATH_ZAPPER_3:
            if (!this->burst) {
                if (((this->actor.params == BOSSVA_ZAPPER_1) && (this->timer2 < 16)) ||
                    ((this->actor.params == BOSSVA_ZAPPER_2) && (this->timer2 < 24)) ||
                    (this->actor.params == BOSSVA_ZAPPER_3)) {

                    if (!(this->timer2 & 1) && (this->timer2 >= 0)) {
                        if (this->timer2 < 8) {
                            BossVa_Tumor(globalCtx, this, 1, (s16)Rand_CenteredFloat(5.0f) + 0xD, 0.0f, 0.0f, TUMOR_ARM,
                                         0.6f, true);
                        } else {
                            BossVa_Tumor(globalCtx, this, 1, (s16)Rand_CenteredFloat(5.0f) + 6, 0.0f, 7.0f, TUMOR_ARM,
                                         (this->timer2 >> 3) + 1, true);
                        }

                        BossVa_Spark(globalCtx, this, 2, 50, 15.0f, 0.0f, SPARK_BODY, (this->timer2 >> 3) + 1, true);
                    }

                    this->timer2++;
                    if (this->timer2 >= 32) {
                        this->burst++;
                        this->isDead = true;
                        BossVa_SetDeathEnv(globalCtx);
                        Audio_PlayActorSound2(&this->actor, NA_SE_EN_BALINADE_BREAK2);
                    }
                } else {
                    this->burst++;
                    this->isDead = true;
                    this->timer2 = 32;
                    sCsState++;
                }

                if ((this->actor.params - BOSSVA_ZAPPER_1 + DEATH_ZAPPER_1) == sCsState) {
                    sCameraAt.x = this->zapNeckPos.x;
                    sCameraEye.y = sCameraAt.y = this->zapNeckPos.y;
                    sCameraAt.z = this->zapNeckPos.z;
                    sCameraEye.x = (Math_CosS(-(this->actor.shape.rot.y + this->unk_1B0)) * sp3C) + this->zapNeckPos.x;
                    sCameraEye.z = (Math_SinS(-(this->actor.shape.rot.y + this->unk_1B0)) * sp3C) + this->zapNeckPos.z;
                    this->unk_1B0 += 0x15E;
                }
            } else {
                this->timer2--;
                if (this->timer2 == 0) {
                    if (this->actor.params == BOSSVA_ZAPPER_3) {
                        sCsState++;
                    }
                    Actor_Kill(&this->actor);
                }
            }
            break;
    }
}

void BossVa_SetupZapperEnraged(BossVa* this, GlobalContext* globalCtx) {
    f32 frames = Animation_GetLastFrame(&gBarinadeAnim_018D18);

    Animation_Change(&this->skelAnime, &gBarinadeAnim_018D18, 1.0f, frames - 1.0f, frames, 1, -6.0f);
    this->burst = false;
    BossVa_SetupAction(this, BossVa_ZapperEnraged);
}

void BossVa_ZapperEnraged(BossVa* this, GlobalContext* globalCtx) {
    Player* player = PLAYER;
    s32 sp70_pad;
    s16 tmp16;
    s16 sp6C;
    s16 sp6A;
    s16 sp68;
    s16 yaw;
    u32 sp60;
    Vec3f sp54 = player->actor.posRot.pos;

    sp54.y += 10.0f;
    SkelAnime_Update(&this->skelAnime);
    BossVa_AttachToBody(this);
    if (sFightProgress >= PHASE_DEATH) {
        BossVa_SetupZapperDeath(this, globalCtx);
        return;
    }

    if (sBodyState & 0x7E) {
        BossVa_SetupZapperDamaged(this, globalCtx);
        return;
    }

    sp54.y += 25.0;

    sp6C = Math_Vec3f_Yaw(&sp54, &this->armTip);
    tmp16 = sp6C - this->actor.shape.rot.y;

    if ((ABS(tmp16) <= 0x4650 || this->burst) && !(sBodyState & 0x80) && !(player->stateFlags1 & 0x04000000)) {
        if (!this->burst) {

            sp68 = sp6C - this->actor.shape.rot.y;
            if (ABS(sp68) > 0x1770) {
                if (sp68 > 0) {
                    sp68 = 0x1770;
                } else {
                    sp68 = -0x1770;
                }
            }

            tmp16 = Math_SmoothStepToS(&this->unk_1E6, sp68, 1, 0xDAC, 0);
            sp60 = ABS(tmp16);

            sp68 = sp6C - sp68;
            if (ABS(sp68) > 0x1770) {
                if (sp68 > 0) {
                    sp68 = 0x1770;
                } else {
                    sp68 = -0x1770;
                }
            }

            tmp16 = Math_SmoothStepToS(&this->unk_1EC, sp68, 1, 0xDAC, 0);
            sp60 += ABS(tmp16);

            yaw = Math_Vec3f_Yaw(&this->zapHeadPos, &sp54);
            tmp16 = Math_SmoothStepToS(&this->unk_1F2, yaw - 0x4000, 1, 0xEA6, 0);
            sp60 += ABS(tmp16);

            sp6A = this->actor.shape.rot.x + this->skelAnime.jointTable[1].x + this->skelAnime.jointTable[2].x +
                   this->skelAnime.jointTable[3].x + this->skelAnime.jointTable[4].x + this->skelAnime.jointTable[5].x;

            yaw = Math_Vec3f_Pitch(&sp54, &this->zapNeckPos);
            tmp16 = Math_SmoothStepToS(&this->unk_1EA, yaw - sp6A, 1, 0x1B58, 0);
            sp60 += ABS(tmp16);

            yaw = Math_Vec3f_Pitch(&this->zapHeadPos, &sp54);
            tmp16 = Math_SmoothStepToS(&this->unk_1F0, -yaw, 1, 0x1B58, 0);
            sp60 += ABS(tmp16);

            this->skelAnime.playSpeed = 0.0f;
            if ((Math_SmoothStepToF(&this->skelAnime.curFrame, 0.0f, 1.0f, 3.0f, 0.0f) == 0.0f) && (sp60 < 0x258)) {
                this->timer2 = 0;
                this->burst++;
                this->unk_1D8 = sp54;
                if (Rand_ZeroOne() < 0.1f) {
                    Audio_PlayActorSound2(&this->actor, NA_SE_EN_BALINADE_BL_SPARK - SFX_FLAG);
                }
            }
        }
    } else {
        if (this->burst || (this->timer2 < 0)) {
            if (this->colliderLightning.base.atFlags & AT_HIT) {
                if (this->timer2 > 0) {
                    Audio_PlayActorSound2(&this->actor, NA_SE_EN_BALINADE_HIT_RINK);
                    BossVa_SetSparkEnv(globalCtx);
                    this->timer2 = -1;
                    BODY->onCeiling = 6; // not used by body
                }
            } else if (this->timer2 > 0) {
                this->timer2 = 0;
            }

            if ((this->timer2 < 0) && (player->stateFlags1 & 0x4000000)) {
                BossVa_Spark(globalCtx, this, 1, 30, 0.0f, 0, SPARK_LINK, 0.0f, true);
            }
        }

        Math_SmoothStepToS(&this->unk_1E6, 0, 1, 0xEA6, 0);
        Math_SmoothStepToS(&this->unk_1EC, 0, 1, 0xEA6, 0);
        Math_SmoothStepToS(&this->unk_1EA, 0, 1, 0xEA6, 0);
        Math_SmoothStepToS(&this->unk_1F2, this->actor.shape.rot.y - this->actor.shape.rot.x, 1, 0xEA6, 0);
        Math_SmoothStepToS(&this->unk_1F0, this->skelAnime.jointTable[7].z, 1, 0xEA6, 0);
        Math_SmoothStepToF(&this->skelAnime.playSpeed, 1.0f, 1.0f, 0.05f, 0.0f);
        this->burst = false;
    }

    if (this->burst && (this->burst != 2)) { // burst can never be 2
        if (this->timer2 >= 16) {
            if (this->timer2 == 18) {
                Audio_PlayActorSound2(&this->actor, NA_SE_EN_BALINADE_THUNDER);
            }

            BossVa_Spark(globalCtx, this, 2, 110, 15.0f, 15.0f, SPARK_BLAST, 5.0f, true);
            BossVa_Spark(globalCtx, this, 2, 110, 15.0f, 15.0f, SPARK_BLAST, 6.0f, true);
            BossVa_Spark(globalCtx, this, 2, 110, 15.0f, 15.0f, SPARK_BLAST, 7.0f, true);
            CollisionCheck_SetAT(globalCtx, &globalCtx->colChkCtx, &this->colliderLightning.base);
            CollisionCheck_SetAC(globalCtx, &globalCtx->colChkCtx, &this->colliderLightning.base);
        } else {
            BossVa_Spark(globalCtx, this, 2, 50, 15.0f, 0.0f, SPARK_BODY, (this->timer2 >> 1) + 1, true);
            if (this->timer2 == 14) {
                BossVa_SetSparkEnv(globalCtx);
            }
            if (this->timer2 == 4) {
                Vec3f sp48 = this->zapHeadPos;

                BossVa_SpawnZapperCharge(globalCtx, sVaEffects, this, &sp48, &this->headRot, 100, 0);
            }
        }

        this->timer2++;
        if (this->timer2 >= 24) {
            this->burst = false;
        }
    }
}

void BossVa_SetupZapperHold(BossVa* this, GlobalContext* globalCtx) {
    Animation_Change(&this->skelAnime, &gBarinadeAnim_018B90, 0.0f, 0.0f, Animation_GetLastFrame(&gBarinadeAnim_018B90),
                     3, -6.0f);
    this->burst = false;
    BossVa_SetupAction(this, BossVa_ZapperHold);
}

void BossVa_ZapperHold(BossVa* this, GlobalContext* globalCtx) {
    SkelAnime_Update(&this->skelAnime);
    BossVa_AttachToBody(this);
    Math_SmoothStepToS(&this->unk_1E6, 0, 1, 0x1770, 0);
    Math_SmoothStepToS(&this->unk_1E4, 0, 1, 0x1770, 0);
    Math_SmoothStepToS(&this->unk_1EC, 0, 1, 0x1770, 0);
    Math_SmoothStepToS(&this->unk_1EA, 0, 1, 0x1770, 0);
    Math_SmoothStepToS(&this->unk_1F2, this->actor.shape.rot.y - 0x4000, 1, 0x2710, 0);
    Math_SmoothStepToS(&this->unk_1F0, this->skelAnime.jointTable[7].z - 0x1388, 1, 0x1770, 0);
    if (BODY->actor.speedXZ == 0.0f) {
        BossVa_SetupZapperAttack(this, globalCtx);
    }
}

void BossVa_SetupBariIntro(BossVa* this, GlobalContext* globalCtx) {
    Animation_Change(&this->skelAnime, &gBarinadeAnim_000024, 1.0f, 0.0f, Animation_GetLastFrame(&gBarinadeAnim_000024),
                     0, 0.0f);
    this->unk_1A0 = 60.0f;
    this->unk_1A4 = Rand_ZeroOne() * 360.0f;
    this->timer2 = 64;
    this->unk_1F0 = 120;
    this->unk_1A8 = 0.0f;
    this->actor.posRot.pos.x = sInitPosOffsets[this->actor.params + 10].x + this->actor.initPosRot.pos.x;
    this->actor.posRot.pos.y = sInitPosOffsets[this->actor.params + 10].y + this->actor.initPosRot.pos.y;
    this->actor.posRot.pos.z = sInitPosOffsets[this->actor.params + 10].z + this->actor.initPosRot.pos.z;
    this->timer = 45;
    this->actor.flags &= ~1;
    BossVa_SetupAction(this, BossVa_BariIntro);
}

void BossVa_BariIntro(BossVa* this, GlobalContext* globalCtx) {
    Vec3f sp54 = this->actor.initPosRot.pos;
    f32 sp50 = 40.0f;
    s16 sp4E;
    s16 tmp;

    if (this->actor.initPosRot.pos.y >= 0.0f) {
        sp54.y += 25.0f;
    }

    this->unk_1A4 += Rand_ZeroOne() * 0.25f;

    switch (sCsState) {
        case INTRO_LOOK_BARI:
            if (this->actor.params == BOSSVA_BARI_UPPER_1) {
                func_8002DF54(globalCtx, &this->actor, 1);
                if (Math_SmoothStepToF(&this->actor.posRot.pos.y, 60.0f, 0.3f, 1.0f, 0.15f) == 0.0f) {
                    this->timer--;
                    if (this->timer == 0) {
                        sCsState++;
                    }
                }
            }
            this->actor.shape.rot.x = 0;
            break;
        case INTRO_REVERSE_CAMERA:
        case INTRO_SUPPORT_CAMERA:
        case INTRO_BODY_SOUND:
        case INTRO_LOOK_SUPPORT:
            if (this->actor.params != BOSSVA_BARI_UPPER_1) {
                Math_SmoothStepToF(&this->actor.posRot.pos.y,
                                   sInitPosOffsets[this->actor.params + 10].y + this->actor.initPosRot.pos.y, 0.3f,
                                   1.0f, 0.15f);
                this->actor.posRot.pos.x += (Math_SinF(this->unk_1A4 * 0.25f) * 0.5f);
            } else {
                Math_SmoothStepToF(&this->actor.posRot.pos.y, 60.0f, 0.3f, 1.0f, 0.15f);
            }
            this->actor.posRot.pos.y += Math_SinF(this->unk_1A4) * (2.0f - Math_SinF(this->unk_1A4));
            break;
        case INTRO_CALL_BARI:
        case INTRO_ATTACH_BARI:
            if ((this->timer2 >= 0x10) && (this->timer < 0)) {
                Math_SmoothStepToF(&this->actor.posRot.pos.x, sp54.x, 1.0f, 6.5f, 0.0f);
                Math_SmoothStepToF(&this->actor.posRot.pos.y, sp54.y, 1.0f, 6.5f, 0.0f);
                Math_SmoothStepToF(&this->actor.posRot.pos.z, sp54.z, 1.0f, 6.5f, 0.0f);

                sp50 = Math_Vec3f_DistXYZ(&sp54, &this->actor.posRot.pos);
                if (sp50 <= 60.0f) {
                    tmp = Math_SmoothStepToS(&this->actor.shape.rot.x, this->actor.initPosRot.rot.x, 1, 0x7D0, 0);
                    sp4E = ABS(tmp);

                    tmp = Math_SmoothStepToS(&this->actor.shape.rot.y, this->actor.initPosRot.rot.y, 1, 0x7D0, 0);
                    sp4E += ABS(tmp);

                    if ((sp50 == 0.0f) && (sp4E == 0)) {
                        if (!this->isDead) {
                            if (this->actor.params >= BOSSVA_BARI_LOWER_1) {
                                if (this->actor.params == BOSSVA_BARI_LOWER_1) {
                                    sBodyBari[0]++;
                                } else {
                                    sBodyBari[this->actor.params - BOSSVA_BARI_UPPER_1]++;
                                }
                            } else {
                                sBodyBari[this->actor.params - BOSSVA_BARI_UPPER_1 + 1]++;
                            }
                            this->timer = -30;
                            this->isDead++;
                        } else {
                            this->timer++;
                            if (this->timer == 0) {
                                Actor_Kill(&this->actor);
                            }
                        }
                        return;
                    }
                }
            }
        case INTRO_UNUSED_CALL_BARI:
            this->timer--;
            if (this->timer == 0) {
                this->timer2 = 0;
            } else {
                func_80035844(&BODY->actor.posRot.pos, &this->actor.posRot.pos, &this->actor.posRot.rot.x, false);
                this->unk_1A0 = Math_Vec3f_DistXYZ(&BODY->actor.posRot.pos, &this->actor.posRot.pos);
                if (sp50 > 30.0f) {
                    BossVa_Spark(globalCtx, this, 1, 80, 15.0f, 0.0f, SPARK_BARI, 1.0f, true);
                }
            }
            break;
        case BOSSVA_BATTLE:
            this->timer++;
            if (this->timer == 0) {
                Actor_Kill(&this->actor);
            }
            return;
        case INTRO_TITLE:
        case INTRO_BRIGHTEN:
        case INTRO_FINISH:
            break;
    }

    if (((globalCtx->gameplayFrames % 4) == 0) && (sCsState < INTRO_ATTACH_BARI)) {
        BossVa_Spark(globalCtx, this, 1, 70, 25.0f, 20.0f, SPARK_BARI, 2.0f, true);
    }

    if (Rand_ZeroOne() < 0.1f) {
        Audio_PlayActorSound2(&this->actor, NA_SE_EN_BALINADE_BL_SPARK - SFX_FLAG);
    }
}

void BossVa_SetupBariPhase3Attack(BossVa* this, GlobalContext* globalCtx) {
    Animation_Change(&this->skelAnime, &gBarinadeAnim_000024, 1.0f, 0.0f, Animation_GetLastFrame(&gBarinadeAnim_000024),
                     0, 0.0f);
    this->timer2 = 0x80;
    this->unk_1F0 = 0x78;
    this->unk_1A0 = 60.0f;
    this->unk_1A8 = 0.0f;
    this->actor.flags &= ~1;
    BossVa_SetupAction(this, BossVa_BariPhase3Attack);
}

void BossVa_BariPhase3Attack(BossVa* this, GlobalContext* globalCtx) {
    Player* player = PLAYER;
    EnBoom* boomerang;
    Vec3f sp54 = BODY->unk_1D8;
    s16 sp52;
    s32 pad;

    this->unk_1A4 += Rand_ZeroOne() * 0.5f;
    sp52 = this->timer2 & 0x1FF;

    if ((globalCtx->gameplayFrames % 128) == 0) {
        this->vaBariUnused.x = (s16)(Rand_ZeroOne() * 100.0f) + 100;
    }

    Math_SmoothStepToS(&this->vaBariUnused.z, this->vaBariUnused.x, 1, 0x1E, 0);
    this->vaBariUnused.y += this->vaBariUnused.z;
    if ((this->colliderLightning.base.atFlags & AT_HIT) || (this->colliderSph.base.atFlags & AT_HIT)) {
        if ((this->colliderLightning.base.at == &player->actor) || (this->colliderSph.base.at == &player->actor)) {
            func_8002F71C(globalCtx, &this->actor, 8.0f, BODY->actor.yawTowardsLink, 8.0f);
            Audio_PlayActorSound2(&player->actor, NA_SE_PL_BODY_HIT);
            this->colliderSph.base.at = NULL;
            this->colliderLightning.base.at = NULL;
        }

        this->colliderLightning.base.atFlags &= ~AT_HIT;
        this->colliderSph.base.atFlags &= ~AT_HIT;
    }

    if (this->colliderSph.base.acFlags & AC_HIT) {
        this->colliderSph.base.acFlags &= ~AC_HIT;
        if ((this->colliderSph.base.ac->id == ACTOR_EN_BOOM) && (sp52 >= 128)) {
            boomerang = (EnBoom*)this->colliderSph.base.ac;
            boomerang->returnTimer = 0;
            boomerang->moveTo = &player->actor;
            boomerang->actor.posRot.rot.y = boomerang->actor.yawTowardsLink;
            Audio_PlayActorSound2(&this->actor, NA_SE_IT_SHIELD_REFLECT_SW);
        }
    }

    this->actor.posRot.pos.x = (Math_SinS(this->actor.posRot.rot.y) * this->unk_1A0) + sp54.x;
    this->actor.posRot.pos.z = (Math_CosS(this->actor.posRot.rot.y) * this->unk_1A0) + sp54.z;
    Math_SmoothStepToF(&this->actor.posRot.pos.y, 4.0f, 1.0f, 2.0f, 0.0f);
    this->actor.posRot.pos.y += 2.0f * Math_SinF(this->unk_1A4);
    this->actor.posRot.rot.x = Math_Vec3f_Pitch(&sp54, &this->actor.posRot.pos);
    Math_SmoothStepToF(&this->unk_1A0, 160.0f, 1.0f, 2.0f, 0.0f);
    Math_SmoothStepToS(&this->actor.shape.rot.x, 0, 1, 0x5DC, 0);
    if (!(this->timer2 & 0x200)) {
        this->unk_1AC = 0xBB8;
    } else {
        this->unk_1AC = -0xBB8;
    }

    if (sp52 >= 128) {
        BossVa_Spark(globalCtx, this, 1, 75, 15.0f, 7.0f, SPARK_TETHER, 1.0f, true);
        CollisionCheck_SetAC(globalCtx, &globalCtx->colChkCtx, &this->colliderSph.base);
        sPhase3Stop = false;
    } else {
        sPhase3Stop = true;
    }

    CollisionCheck_SetAT(globalCtx, &globalCtx->colChkCtx, &this->colliderLightning.base);
    CollisionCheck_SetAT(globalCtx, &globalCtx->colChkCtx, &this->colliderSph.base);
    if ((globalCtx->gameplayFrames % 4) == 0) {
        Math_SmoothStepToS(&this->unk_1F0, 0x78, 1, 0xA, 0);
    }

    if (Rand_ZeroOne() < 0.1f) {
        Audio_PlayActorSound2(&this->actor, NA_SE_EN_BALINADE_BL_SPARK - SFX_FLAG);
    }

    this->actor.posRot.rot.y += this->unk_1AC;
    if (sBodyState & 0x7F) {
        BossVa_SetupBariPhase3Stunned(this, globalCtx);
    }
}

void BossVa_SetupBariPhase2Attack(BossVa* this, GlobalContext* globalCtx) {
    Animation_Change(&this->skelAnime, &gBarinadeAnim_000024, 1.0f, 0.0f, Animation_GetLastFrame(&gBarinadeAnim_000024),
                     0, 0.0f);
    this->timer2 = 0x40;
    this->unk_1F0 = 0x78;
    this->unk_1A0 = 60.0f;
    this->unk_1A8 = 0.0f;
    this->actor.flags &= ~1;
    BossVa_SetupAction(this, BossVa_BariPhase2Attack);
}

void BossVa_BariPhase2Attack(BossVa* this, GlobalContext* globalCtx) {
    Player* player = PLAYER;
    EnBoom* boomerang;
    Vec3f sp54 = BODY->unk_1D8;
    s16 sp52;
    s16 sp50;
    f32 sp4C;
    s32 pad;

    this->unk_1A4 += Rand_ZeroOne() * 0.5f;
    sp52 = this->timer2 & 0x1FF;
    if ((globalCtx->gameplayFrames % 128) == 0) {
        this->vaBariUnused.x = (s16)(Rand_ZeroOne() * 100.0f) + 100;
    }

    sp50 = (sFightProgress * 70) - 280;
    Math_SmoothStepToS(&this->vaBariUnused.z, this->vaBariUnused.x, 1, 0x1E, 0);
    this->vaBariUnused.y += this->vaBariUnused.z;
    if (sKillBari != 0) {
        sKillBari--;
        BossVa_KillBari(this, globalCtx);
        return;
    }

    if ((this->colliderLightning.base.atFlags & AT_HIT) || (this->colliderSph.base.atFlags & AT_HIT)) {
        if ((this->colliderLightning.base.at == &player->actor) || (this->colliderSph.base.at == &player->actor)) {
            func_8002F71C(globalCtx, &this->actor, 8.0f, BODY->actor.yawTowardsLink, 8.0f);
            Audio_PlayActorSound2(&player->actor, NA_SE_PL_BODY_HIT);
            this->colliderSph.base.at = NULL;
            this->colliderLightning.base.at = NULL;
        }

        this->colliderLightning.base.atFlags &= ~AT_HIT;
        this->colliderSph.base.atFlags &= ~AT_HIT;
    }

    Math_SmoothStepToF(&this->actor.posRot.pos.y, 4.0f, 1.0f, 2.0f, 0.0f);
    this->actor.posRot.rot.x = Math_Vec3f_Pitch(&sp54, &this->actor.posRot.pos);
    if ((globalCtx->gameplayFrames % 8) == 0) {
        Math_SmoothStepToS(&this->unk_1F0, 0x28, 1, 0xA, 0);
        BossVa_Spark(globalCtx, this, 1, this->unk_1F0, 25.0f, 20.0f, 2, 2.0f, true);
    }

    if (!(sPhase2Timer & 0x100) && (BODY->actor.dmgEffectTimer == 0)) {
        sp4C = 200.0f;
        BossVa_Spark(globalCtx, this, 1, 125, 15.0f, 7.0f, SPARK_TETHER, 1.0f, true);
        this->actor.flags &= ~1;
        if (this->actor.params & 1) {
            sp4C = -200.0f;
        }

        Math_SmoothStepToF(&this->unk_1A0, (Math_SinS(sPhase2Timer * 0x190) * sp4C) + 320.0f, 1.0f, 10.0f, 0.0f);
        Math_SmoothStepToS(&this->unk_1AC, sp50 + 0x1F4, 1, 0x3C, 0);
        this->actor.posRot.pos.y += 2.0f * Math_SinF(this->unk_1A4);
        if (this->colliderSph.base.acFlags & AC_HIT) {
            this->colliderSph.base.acFlags &= ~AC_HIT;

            if ((this->colliderSph.base.ac->id == ACTOR_EN_BOOM) && (sp52 >= 64)) {
                boomerang = (EnBoom*)this->colliderSph.base.ac;
                boomerang->returnTimer = 0;
                boomerang->moveTo = &player->actor;
                boomerang->actor.posRot.rot.y = boomerang->actor.yawTowardsLink;
                Audio_PlayActorSound2(&this->actor, NA_SE_IT_SHIELD_REFLECT_SW);
            }
        }

        CollisionCheck_SetAT(globalCtx, &globalCtx->colChkCtx, &this->colliderLightning.base);
        CollisionCheck_SetAT(globalCtx, &globalCtx->colChkCtx, &this->colliderSph.base);
    } else {
        this->actor.flags |= 1;
        Math_SmoothStepToS(&this->unk_1AC, sp50 + 150, 1, 0x3C, 0);
        if (BODY->actor.dmgEffectTimer == 0) {
            Math_SmoothStepToF(&this->unk_1A0, 180.0f, 1.0f, 1.5f, 0.0f);
        } else {
            this->unk_1AC = 0;
            if (this->actor.dmgEffectTimer == 0) {
                func_8003426C(&this->actor, 0, 0xFF, 0x2000, BODY->actor.dmgEffectTimer);
            }
        }

        this->actor.posRot.pos.y += Math_SinF(this->unk_1A4) * 4.0f;
        if (this->colliderSph.base.acFlags & AC_HIT) {
            BossVa_KillBari(this, globalCtx);
        }
    }

    Math_SmoothStepToS(&this->actor.shape.rot.x, 0, 1, 0x5DC, 0);
    CollisionCheck_SetAC(globalCtx, &globalCtx->colChkCtx, &this->colliderSph.base);
    if ((globalCtx->gameplayFrames % 4) == 0) {
        Math_SmoothStepToS(&this->unk_1F0, 0x78, 1, 0xA, 0);
    }

    if (Rand_ZeroOne() < 0.1f) {
        Audio_PlayActorSound2(&this->actor, NA_SE_EN_BALINADE_BL_SPARK - SFX_FLAG);
    }

    if (BODY->actor.dmgEffectTimer == 0) {
        if (!(this->timer2 & 0x400)) {
            this->actor.posRot.rot.y += this->unk_1AC;
        } else {
            this->actor.posRot.rot.y -= this->unk_1AC;
        }

        this->actor.posRot.pos.x = (Math_SinS(this->actor.posRot.rot.y) * this->unk_1A0) + sp54.x;
        this->actor.posRot.pos.z = (Math_CosS(this->actor.posRot.rot.y) * this->unk_1A0) + sp54.z;
    }
}

void BossVa_SetupBariPhase3Stunned(BossVa* this, GlobalContext* globalCtx) {
    this->actor.flags |= 1;
    this->timer = BODY->timer;
    func_8003426C(&this->actor, 0, 0xFF, 0x2000, this->timer);
    BossVa_SetupAction(this, BossVa_BariPhase3Stunned);
}

void BossVa_BariPhase3Stunned(BossVa* this, GlobalContext* globalCtx) {
    s32 sp44_pad;
    Vec3f sp40 = BODY->unk_1D8;

    this->actor.posRot.rot.x = Math_Vec3f_Pitch(&BODY->actor.posRot.pos, &this->actor.posRot.pos);
    if (this->colliderSph.base.acFlags & AC_HIT) {
        BossVa_KillBari(this, globalCtx);
        return;
    }

    this->unk_1A4 += (Rand_ZeroOne() * 0.5f);
    Math_SmoothStepToF(&this->actor.posRot.pos.y, 4.0f, 1.0f, 2.0f, 0.0f);
    this->actor.posRot.pos.y += Math_SinF(this->unk_1A4) * 3.0f;
    CollisionCheck_SetAC(globalCtx, &globalCtx->colChkCtx, &this->colliderSph.base);
    if ((globalCtx->gameplayFrames % 4) == 0) {
        Math_SmoothStepToS(&this->unk_1F0, 0x28, 1, 0xA, 0);
        BossVa_Spark(globalCtx, this, 1, this->unk_1F0, 25.0f, 20.0f, SPARK_BARI, 2.0f, true);
    }

    this->timer--;
    this->actor.posRot.rot.x = Math_Vec3f_Pitch(&sp40, &this->actor.posRot.pos);
    if (this->timer <= 0) {
        if (this->timer == 0) {
            this->timer2 = 0;
        } else {
            BossVa_Spark(globalCtx, this, 1, 85, 15.0f, 0.0f, SPARK_TETHER, 1.0f, true);
            if (this->timer2 >= 0x10) {
                this->actor.flags &= ~1;
                this->timer2 = 0x80;
                BossVa_SetupAction(this, BossVa_BariPhase3Attack);
            }
        }
    }
}

void BossVa_SetupBariDeath(BossVa* this) {
    this->actor.flags &= ~1;
    this->timer = 30;
    Audio_PlayActorSound2(&this->actor, NA_SE_EN_BALINADE_BL_DEAD);
    this->isDead++;
    BossVa_SetupAction(this, BossVa_BariDeath);
}

void BossVa_BariDeath(BossVa* this, GlobalContext* globalCtx) {
    this->timer--;
    if (this->timer == 0) {
        Actor_Kill(&this->actor);
    }
}

void BossVa_SetupDoor(BossVa* this, GlobalContext* globalCtx) {
    if (sCsState >= INTRO_SPAWN_BARI) {
        sDoorState = 100;
    }
    this->actor.flags &= ~1;
    BossVa_SetupAction(this, BossVa_Door);
}

void BossVa_Door(BossVa* this, GlobalContext* globalCtx) {
    if (sDoorState == 29) {
        Audio_PlayActorSound2(&this->actor, NA_SE_EV_BUYODOOR_CLOSE);
    }

    if (sCsState <= INTRO_DOOR_SHUT) {
        if (sDoorState < 100) {
            sDoorState += 8;
        } else {
            sDoorState = 100;
        }
    }
}

void BossVa_Update(Actor* thisx, GlobalContext* globalCtx2) {
    GlobalContext* globalCtx = globalCtx2;
    BossVa* this = THIS;
    EnBoom* boomerang;
    s32 i;

    this->actionFunc(this, globalCtx);

    switch (this->actor.params) {
        case BOSSVA_BODY:
            if (THIS->colliderBody.base.acFlags & AC_HIT) {
                this->colliderBody.base.acFlags &= ~AC_HIT;
                boomerang = (EnBoom*)this->colliderBody.base.ac;
                if (boomerang->actor.id == ACTOR_EN_BOOM) {
                    boomerang->returnTimer = 0;
                }
            }

            BossVa_UpdateEffects(globalCtx);

            for (i = 2; i >= 0; i--) {
                if ((globalCtx->envCtx.unk_8C[0][i] - 1) > 0) {
                    globalCtx->envCtx.unk_8C[0][i] -= 1;
                } else {
                    globalCtx->envCtx.unk_8C[0][i] = 0;
                }

                if ((globalCtx->envCtx.unk_8C[1][i] - 10) > 0) {
                    globalCtx->envCtx.unk_8C[1][i] -= 10;
                } else {
                    globalCtx->envCtx.unk_8C[1][i] = 0;
                }

                if ((globalCtx->envCtx.unk_8C[2][i] - 10) > 0) {
                    globalCtx->envCtx.unk_8C[2][i] -= 10;
                } else {
                    globalCtx->envCtx.unk_8C[2][i] = 0;
                }
            }

            if (this->onCeiling > 0) {
                this->onCeiling--; // not used by body
            }
            break;

        default:
            this->timer2++;
            this->actor.posRot2.pos = this->actor.posRot.pos;
            this->actor.posRot2.pos.y += 45.0f;
            this->unk_1D8.y = (Math_CosS(this->timer2 * 0xFA4) * 0.24f) + 0.76f;
            this->unk_1D8.x = (Math_SinS(this->timer2 * 0xFA4) * 0.2f) + 1.0f;
            break;

        case BOSSVA_SUPPORT_1:
        case BOSSVA_SUPPORT_2:
        case BOSSVA_SUPPORT_3:
        case BOSSVA_ZAPPER_1:
        case BOSSVA_ZAPPER_2:
        case BOSSVA_ZAPPER_3:
        case BOSSVA_DOOR:
            break;
    }
}

s32 BossVa_BodyOverrideLimbDraw(GlobalContext* globalCtx, s32 limbIndex, Gfx** dList, Vec3f* pos, Vec3s* rot,
                                void* thisx) {
    BossVa* this = THIS;
    s32 pad;

    OPEN_DISPS(globalCtx->state.gfxCtx, "../z_boss_va.c", 4156);

    if (limbIndex == 20) {
        gDPPipeSync(POLY_OPA_DISP++);
        gSPSegment(POLY_OPA_DISP++, 0x08,
                   Gfx_TwoTexScroll(globalCtx->state.gfxCtx, 0, 0, 0, 8, 0x10, 1, 0,
                                    (globalCtx->gameplayFrames * -2) % 64, 0x10, 0x10));
        gDPSetEnvColor(POLY_OPA_DISP++, 0, 0, 0, this->bodyGlow);
        Matrix_RotateX(-M_PI / 2, MTXMODE_APPLY);
    } else if ((limbIndex >= 10) && (limbIndex < 20)) {
        rot->x -= 0x4000;
        *dList = NULL;
    } else if (limbIndex == 6) {
        Matrix_Scale(this->unk_1A4, this->unk_1A4, this->unk_1A4, MTXMODE_APPLY);
    } else if (limbIndex == 61) {
        Matrix_Scale(this->unk_1A0, this->unk_1A0, this->unk_1A0, MTXMODE_APPLY);
    } else if (limbIndex == 7) {
        rot->x -= 0xCCC;
    }

    CLOSE_DISPS(globalCtx->state.gfxCtx, "../z_boss_va.c", 4183);
    return 0;
}

void BossVa_BodyPostLimbDraw(GlobalContext* globalCtx, s32 limbIndex, Gfx** dList, Vec3s* rot, void* thisx) {
    BossVa* this = THIS;
    Vec3f sp78 = { 0.0f, 0.0f, 0.0f };
    s32 pad;

    OPEN_DISPS(globalCtx->state.gfxCtx, "../z_boss_va.c", 4192);

    if (limbIndex == 6) {
        if (sFightProgress < PHASE_3) {
            sp78.x = -1000.0f;
        } else {
            sp78.x = 200.0f;
        }
        Matrix_MultVec3f(&sp78, &this->unk_1D8);
    } else if ((limbIndex >= 10) && (limbIndex < 20) && (sBodyBari[limbIndex - 10] != 0)) {
        if (((limbIndex >= 16) || (limbIndex == 10)) && (sFightProgress <= PHASE_3)) {
            gSPMatrix(POLY_XLU_DISP++, Matrix_NewMtx(globalCtx->state.gfxCtx, "../z_boss_va.c", 4208),
                      G_MTX_NOPUSH | G_MTX_LOAD | G_MTX_MODELVIEW);
            gSPDisplayList(POLY_XLU_DISP++, &gBarinadeDL_008BB8);
        } else if ((limbIndex >= 11) && (sFightProgress <= PHASE_2)) {
            gSPMatrix(POLY_XLU_DISP++, Matrix_NewMtx(globalCtx->state.gfxCtx, "../z_boss_va.c", 4212),
                      G_MTX_NOPUSH | G_MTX_LOAD | G_MTX_MODELVIEW);
            gSPDisplayList(POLY_XLU_DISP++, &gBarinadeDL_008BB8);
        }

        if (sCsState >= DEATH_START) {
            sp78.x = Rand_CenteredFloat(530.0f);
            sp78.y = Rand_CenteredFloat(530.0f);
            sp78.z = -60.0f;
        }
        Matrix_MultVec3f(&sp78, &this->effectPos[limbIndex - 10]);
    } else if (limbIndex == 25) {
        gSPSegment(POLY_XLU_DISP++, 0x09,
                   Gfx_TwoTexScroll(globalCtx->state.gfxCtx, 0, 0U, (globalCtx->gameplayFrames * 10) % 128, 0x10, 0x20,
                                    1, 0, (globalCtx->gameplayFrames * 5) % 128, 0x10, 0x20));
        gSPMatrix(POLY_XLU_DISP++, Matrix_NewMtx(globalCtx->state.gfxCtx, "../z_boss_va.c", 4232),
                  G_MTX_NOPUSH | G_MTX_LOAD | G_MTX_MODELVIEW);
        gSPDisplayList(POLY_XLU_DISP++, &gBarinadeDL_008D70);
    } else if ((*dList != NULL) && (limbIndex >= 29) && (limbIndex < 56)) {
        gSPMatrix(POLY_XLU_DISP++, Matrix_NewMtx(globalCtx->state.gfxCtx, "../z_boss_va.c", 4236),
                  G_MTX_NOPUSH | G_MTX_LOAD | G_MTX_MODELVIEW);
        gSPDisplayList(POLY_XLU_DISP++, *dList);
    } else if ((limbIndex == 24) && (sCsState < DEATH_START)) {
        sp78.x = (this->actor.shape.unk_08 + 450.0f) + -140.0f;
        Matrix_MultVec3f(&sp78, &this->unk_280);
        sp78.x = 200.0f;
        Matrix_MultVec3f(&sp78, &this->unk_274);
    }

    if ((limbIndex == 7) && (sCsState >= DEATH_START)) {
        sp78.x = Rand_CenteredFloat(320.0f) + -250.0f;
        sp78.y = Rand_CenteredFloat(320.0f);
        sp78.z = Rand_CenteredFloat(320.0f);

        if (sp78.y < 0.0f) {
            sp78.y -= 150.0f;
        } else {
            sp78.y += 150.0f;
        }

        if (sp78.z < 0.0f) {
            sp78.z -= 150.0f;
        } else {
            sp78.z += 150.0f;
        }
        Matrix_MultVec3f(&sp78, &this->unk_274);
    }

    CLOSE_DISPS(globalCtx->state.gfxCtx, "../z_boss_va.c", 4264);
}

s32 BossVa_SupportOverrideLimbDraw(GlobalContext* globalCtx, s32 limbIndex, Gfx** dList, Vec3f* pos, Vec3s* rot,
                                   void* thisx) {
    BossVa* this = THIS;

    if (!this->onCeiling && (limbIndex == 4)) {
        rot->z += this->headRot.x;
    }
    return 0;
}

void BossVa_SupportPostLimbDraw(GlobalContext* globalCtx, s32 limbIndex, Gfx** dList, Vec3s* rot, void* thisx) {
    BossVa* this = THIS;
    Vec3f sp20 = { 0.0f, 0.0f, 0.0f };
    s32 pad;

    if (this->onCeiling) {
        switch (limbIndex) {
            case 4:
                Matrix_MultVec3f(&sZeroVec, &this->actor.posRot2.pos);
                Collider_UpdateSpheres(0, &this->colliderSph);
                break;
            case 7:
                Matrix_MultVec3f(&sZeroVec, &this->armTip);
                sp20.x = ((this->timer & 0x1F) >> 1) * -40.0f;
                sp20.y = ((this->timer & 0x1F) >> 1) * -7.0f;
                Matrix_MultVec3f(&sp20, &this->effectPos[0]);
                break;
            case 9:
                sp20.x = ((this->timer & 0x1F) >> 1) * -60.0f;
                sp20.y = ((this->timer & 0x1F) >> 1) * -45.0f;
                Matrix_MultVec3f(&sp20, &this->effectPos[1]);
                break;
        }
    } else {
        switch (limbIndex) {
            case 5:
                Matrix_MultVec3f(&sZeroVec, &this->armTip);
                break;
            case 8:
                sp20.x = (this->timer2 & 7) * 90.0f;
                Matrix_MultVec3f(&sp20, &this->effectPos[2]);
                break;
            case 9:
                sp20.x = (this->timer2 & 7) * 50.0f;
                Matrix_MultVec3f(&sp20, &this->effectPos[1]);
                break;
            case 10:
                sp20.x = (this->timer2 & 7) * 46.0f;
                Matrix_MultVec3f(&sp20, &this->effectPos[0]);
                break;
        }
    }
}

s32 BossVa_ZapperOverrideLimbDraw(GlobalContext* globalCtx, s32 limbIndex, Gfx** dList, Vec3f* pos, Vec3s* rot,
                                  void* thisx) {
    BossVa* this = THIS;
    MtxF zapperMtx;

    switch (limbIndex) {
        case 4:
            rot->y += this->unk_1E6;
            rot->z += this->unk_1E4;
            break;
        case 5:
            rot->y += this->unk_1EC;
            rot->z += this->unk_1EA;
            break;
        case 7:
            Matrix_Translate(pos->x, pos->y, pos->z, MTXMODE_APPLY);
            Matrix_Get(&zapperMtx);
            func_800D2264(&zapperMtx, &sZapperRot, false);
            Matrix_RotateX(-sZapperRot.x * (M_PI / 0x8000), MTXMODE_APPLY);
            Matrix_RotateY(-sZapperRot.y * (M_PI / 0x8000), MTXMODE_APPLY);
            Matrix_RotateZ(-sZapperRot.z * (M_PI / 0x8000), MTXMODE_APPLY);
            Matrix_RotateY(this->unk_1F2 * (M_PI / 0x8000), MTXMODE_APPLY);
            Matrix_RotateZ(this->unk_1F0 * (M_PI / 0x8000), MTXMODE_APPLY);
            pos->x = pos->y = pos->z = 0.0f;
            rot->x = rot->y = rot->z = 0;
            break;
    }
    return 0;
}

void BossVa_ZapperPostLimbDraw(GlobalContext* globalCtx, s32 limbIndex, Gfx** dList, Vec3s* rot, void* thisx) {
    BossVa* this = THIS;
    Vec3f sp70 = { 0.0f, 0.0f, 0.0f };
    Vec3f sp64 = { 15.0f, 0.0f, 0.0f };
    Vec3f sp58 = { -15.0f, 0.0f, 0.0f };
    Vec3f sp4C = { 15.0f, 0.0f, 0.0f };
    Vec3f sp40 = { -15.0f, 0.0f, 0.0f };
    s16 sp3E;
    s16 sp3C;

    switch (limbIndex) {
        case 3:
            sp70.x = (this->timer2 & 7) * 30.0f;
            Matrix_MultVec3f(&sp70, &this->effectPos[0]);
            break;

        case 4:
            Matrix_MultVec3f(&sZeroVec, &this->armTip);
            sp70.x = (this->timer2 & 7) * 30.0f;
            Matrix_MultVec3f(&sp70, &this->effectPos[1]);
            break;

        case 5:
            Matrix_MultVec3f(&sZeroVec, &this->zapNeckPos);
            sp70.x = (this->timer2 & 7) * 46.0f;
            Matrix_MultVec3f(&sp70, &this->effectPos[2]);
            break;

        case 7:
            Matrix_MultVec3f(&sZeroVec, &this->zapHeadPos);
            sp70.x = (this->timer2 & 7) * 46.0f;
            Matrix_MultVec3f(&sp70, &this->effectPos[3]);
            sp70.x = 20.0f;
            Matrix_MultVec3f(&sp70, &this->effectPos[9]);
            func_80035844(&this->effectPos[9], &this->unk_1D8, &this->headRot.x, false);
            sp3E = this->headRot.x;
            sp3C = this->headRot.y;
            Matrix_Push();
            Matrix_Translate(this->effectPos[9].x, this->effectPos[9].y, this->effectPos[9].z, MTXMODE_NEW);
            Matrix_RotateRPY(sp3E, sp3C, 0, MTXMODE_APPLY);
            sp70.x = 0.0f;
            if (sFightProgress >= PHASE_4) {
                sp70.z = ((this->timer2 - 16) & 7) * 120.0f;
            } else {
                sp70.z = ((this->timer2 - 32) & 0xF) * 80.0f;
            }
            sp4C.z = sp40.z = sp70.z += 40.0f;
            sp70.z += 50.0f;
            Matrix_MultVec3f(&sp70, &this->effectPos[4]);
            if (sFightProgress >= PHASE_4) {
                sp70.z -= 33.0f;
                if (sp70.z < 0.0f) {
                    sp70.z = 0.0f;
                }
                Matrix_MultVec3f(&sp70, &this->effectPos[6]);
                sp70.z -= 33.0f;
                if (sp70.z < 0.0f) {
                    sp70.z = 0.0f;
                }
            } else {
                sp70.z -= 22.0f;
                if (sp70.z < 0.0f) {
                    sp70.z = 0.0f;
                }
                Matrix_MultVec3f(&sp70, &this->effectPos[6]);
                sp70.z -= 22.0f;
                if (sp70.z < 0.0f) {
                    sp70.z = 0.0f;
                }
            }
            Matrix_MultVec3f(&sp70, &this->effectPos[5]);
            Matrix_MultVec3f(&sp64, &this->colliderLightning.dim.quad[1]);
            Matrix_MultVec3f(&sp58, &this->colliderLightning.dim.quad[0]);
            Matrix_MultVec3f(&sp4C, &this->colliderLightning.dim.quad[3]);
            Matrix_MultVec3f(&sp40, &this->colliderLightning.dim.quad[2]);
            Collider_SetQuadVertices(&this->colliderLightning, &this->colliderLightning.dim.quad[0],
                                     &this->colliderLightning.dim.quad[1], &this->colliderLightning.dim.quad[2],
                                     &this->colliderLightning.dim.quad[3]);
            Matrix_Pull();
            break;
    }
}

s32 BossVa_BariOverrideLimbDraw(GlobalContext* globalCtx, s32 limbIndex, Gfx** dList, Vec3f* pos, Vec3s* rot,
                                void* thisx) {
    BossVa* this = THIS;

    switch (limbIndex) {
        case 2:
            *dList = NULL;
            break;
        case 3:
            Matrix_Scale(this->unk_1D8.x, 1.0f, this->unk_1D8.x, MTXMODE_APPLY);
            break;
        case 4:
            Matrix_Scale(1.0f, this->unk_1D8.y, 1.0f, MTXMODE_APPLY);
            break;
    }
    return 0;
}

void BossVa_BariPostLimbDraw(GlobalContext* globalCtx, s32 limbIndex, Gfx** dList, Vec3s* rot, void* thisx) {
    BossVa* this = THIS;

    OPEN_DISPS(globalCtx->state.gfxCtx, "../z_boss_va.c", 4494);

    if (limbIndex == 2) {
        gSPSegment(POLY_XLU_DISP++, 0x0A,
                   Gfx_TwoTexScroll(globalCtx->state.gfxCtx, 0, 0, (globalCtx->gameplayFrames * 10) % 32, 0x10, 0x20, 1,
                                    0, (globalCtx->gameplayFrames * -5) % 32, 0x10, 0x20));
        gSPMatrix(POLY_XLU_DISP++, Matrix_NewMtx(globalCtx->state.gfxCtx, "../z_boss_va.c", 4508),
                  G_MTX_NOPUSH | G_MTX_LOAD | G_MTX_MODELVIEW);
        gSPDisplayList(POLY_XLU_DISP++, gBarinadeDL_000FA0);
    } else if ((limbIndex == 3) || (limbIndex == 4)) {
        gSPMatrix(POLY_XLU_DISP++, Matrix_NewMtx(globalCtx->state.gfxCtx, "../z_boss_va.c", 4512),
                  G_MTX_NOPUSH | G_MTX_LOAD | G_MTX_MODELVIEW);
        gSPDisplayList(POLY_XLU_DISP++, *dList);
    }

    CLOSE_DISPS(globalCtx->state.gfxCtx, "../z_boss_va.c", 4517);
}

void BossVa_Draw(Actor* thisx, GlobalContext* globalCtx) {
    s16* fakeParams; // Yeah this is the fakest shit ever. I don't know.
    BossVa* this = THIS;
    Vec3f spBC;
    Vec3f spB0 = { 0.0f, 45.0f, 0.0f };
    Vec3f spA4 = { 0.4f, 0.4f, 0.4f };
    Vec3f sp98 = { 15.0f, 40.0f, 0.0f };
    Vec3f sp8C = { -15.0f, 40.0f, 0.0f };
    Vec3f sp80 = { 15.0f, 40.0f, 0.0f };
    Vec3f sp74 = { -15.0f, 40.0f, 0.0f };
    Color_RGBA8 unused = { 250, 250, 230, 200 };

    OPEN_DISPS(globalCtx->state.gfxCtx, "../z_boss_va.c", 4542);

    func_80093D18(globalCtx->state.gfxCtx);
    fakeParams = &this->actor.params;
    func_80093D84(globalCtx->state.gfxCtx);

    switch (this->actor.params) {
        case BOSSVA_BODY:
            if (globalCtx->envCtx.unk_9E != 0) {
                globalCtx->envCtx.unk_9E += 0x15E;
                if (globalCtx->envCtx.unk_9E > 0) {
                    globalCtx->envCtx.unk_9E = 0;
                }
            }

            if (globalCtx->envCtx.unk_A0 != 0) {
                globalCtx->envCtx.unk_A0 += 0x15E;
                if (globalCtx->envCtx.unk_A0 > 0) {
                    globalCtx->envCtx.unk_A0 = 0;
                }
            }

            if (!this->isDead) {
                gSPSegment(POLY_OPA_DISP++, 0x08,
                           Gfx_TwoTexScroll(globalCtx->state.gfxCtx, 0, 0, 0, 8, 0x10, 1, 0,
                                            (globalCtx->gameplayFrames * -10) % 16, 0x10, 0x10));
                gSPSegment(POLY_OPA_DISP++, 0x09,
                           Gfx_TwoTexScroll(globalCtx->state.gfxCtx, 0, 0, (globalCtx->gameplayFrames * -10) % 32, 0x10,
                                            0x20, 1, 0, (globalCtx->gameplayFrames * -5) % 32, 0x10, 0x20));
                SkelAnime_DrawOpa(globalCtx, this->skelAnime.skeleton, this->skelAnime.jointTable,
                                  BossVa_BodyOverrideLimbDraw, BossVa_BodyPostLimbDraw, this);
            }
            break;
        case BOSSVA_SUPPORT_1:
        case BOSSVA_SUPPORT_2:
        case BOSSVA_SUPPORT_3:
            if (!this->isDead) {
                SkelAnime_DrawFlexOpa(globalCtx, this->skelAnime.skeleton, this->skelAnime.jointTable,
                                      this->skelAnime.dListCount, BossVa_SupportOverrideLimbDraw,
                                      BossVa_SupportPostLimbDraw, this);
            }
            break;
        case BOSSVA_ZAPPER_1:
        case BOSSVA_ZAPPER_2:
        case BOSSVA_ZAPPER_3:
            if (!this->isDead) {
                SkelAnime_DrawFlexOpa(globalCtx, this->skelAnime.skeleton, this->skelAnime.jointTable,
                                      this->skelAnime.dListCount, BossVa_ZapperOverrideLimbDraw,
                                      BossVa_ZapperPostLimbDraw, this);
            }
            break;
        case BOSSVA_STUMP_1:
        case BOSSVA_STUMP_2:
        case BOSSVA_STUMP_3:
            SkelAnime_DrawFlexOpa(globalCtx, this->skelAnime.skeleton, this->skelAnime.jointTable,
                                  this->skelAnime.dListCount, NULL, NULL, NULL);
            break;
        default:
            if (!this->isDead) {
                SkelAnime_DrawOpa(globalCtx, this->skelAnime.skeleton, this->skelAnime.jointTable,
                                  BossVa_BariOverrideLimbDraw, BossVa_BariPostLimbDraw, this);
                Collider_UpdateSpheres(0, &this->colliderSph);
                if (sCsState < BOSSVA_BATTLE) {
                    spBC = BODY->actor.posRot.pos;
                } else {
                    spBC = BODY->unk_1D8;
                }
                Matrix_MultVec3f(&sZeroVec, &this->effectPos[1]);
                Matrix_Push();
                Matrix_Translate(spBC.x, spBC.y, spBC.z, MTXMODE_NEW);
                Matrix_RotateRPY(this->actor.posRot.rot.x, this->actor.posRot.rot.y, 0, MTXMODE_APPLY);
                sp80.z = sp74.z = this->unk_1A0;
                spB0.z = (this->timer2 & 0xF) * (this->unk_1A0 * 0.0625f);
                Matrix_MultVec3f(&spB0, &this->effectPos[0]);
                Matrix_MultVec3f(&sp98, &this->colliderLightning.dim.quad[1]);
                Matrix_MultVec3f(&sp8C, &this->colliderLightning.dim.quad[0]);
                Matrix_MultVec3f(&sp80, &this->colliderLightning.dim.quad[3]);
                Matrix_MultVec3f(&sp74, &this->colliderLightning.dim.quad[2]);
                Collider_SetQuadVertices(&this->colliderLightning, &this->colliderLightning.dim.quad[0],
                                         &this->colliderLightning.dim.quad[1], &this->colliderLightning.dim.quad[2],
                                         &this->colliderLightning.dim.quad[3]);
                Matrix_Pull();
                spBC = this->actor.posRot.pos;
                spBC.y += 9.0f;
                if (this->actor.dmgEffectTimer != 0) {
                    func_80026A6C(globalCtx);
                }
                func_80033C30(&spBC, &spA4, 0xFF, globalCtx);
                if (this->actor.dmgEffectTimer != 0) {
                    Color_RGBA8 blue = { 0, 0, 255, 255 };

                    func_80026860(globalCtx, &blue, this->actor.dmgEffectTimer, this->actor.dmgEffectParams & 0xFF);
                }
            }
            break;
        case BOSSVA_DOOR:
            break;
    }

    if (*fakeParams == BOSSVA_BODY) {
        BossVa_DrawEffects(sVaEffects, globalCtx);
    } else if (*fakeParams == BOSSVA_DOOR) {
        BossVa_DrawDoor(globalCtx, sDoorState);
    }

    CLOSE_DISPS(globalCtx->state.gfxCtx, "../z_boss_va.c", 4673);
}

static s32 sUnkValue = 0x009B0000; // Unreferenced? Possibly a color

void BossVa_UpdateEffects(GlobalContext* globalCtx) {
    BossVaEffect* ptr = sVaEffects;
    Player* player = PLAYER;
    s16 spB6;
    s16 i;
    f32 floorY;
    s32 padAC;
    s16 pitch;
    s16 yaw;
    BossVa* refActor2;
    BossVa* refActor;
    Vec3f sp94;
    CollisionPoly* sp90;
    f32 pad8C;
    Vec3f sp80;
    CollisionPoly* sp7C;
    f32 pad78;
    f32 pad74;

    for (i = 0; i < ARRAY_COUNT(sVaEffects); i++, ptr++) {
        if (ptr->type != VA_NONE) {
            ptr->timer--;

            ptr->pos.x += ptr->velocity.x;
            ptr->pos.y += ptr->velocity.y;
            ptr->pos.z += ptr->velocity.z;

            ptr->velocity.x += ptr->accel.x;
            ptr->velocity.y += ptr->accel.y;
            ptr->velocity.z += ptr->accel.z;

            if ((ptr->type == VA_LARGE_SPARK) || (ptr->type == VA_SMALL_SPARK)) {
                refActor = ptr->parent;

                ptr->rot.z += (s16)(Rand_ZeroOne() * 20000.0f) + 0x2000;
                ptr->rot.y += (s16)(Rand_ZeroOne() * 10000.0f) + 0x2000;

                if ((ptr->mode == SPARK_TETHER) || (ptr->mode == SPARK_UNUSED)) {
                    pitch = ptr->rot.x -
                            Math_Vec3f_Pitch(&refActor->actor.posRot.pos, &((BossVa*)refActor->actor.parent)->unk_1D8);
                    pad8C = Math_SinS(refActor->actor.posRot.rot.y);
                    ptr->pos.x = refActor->actor.posRot.pos.x - (ptr->offset.x * pad8C);
                    pad74 = Math_CosS(refActor->actor.posRot.rot.y);
                    ptr->pos.z = refActor->actor.posRot.pos.z - (ptr->offset.x * pad74);
                    pad78 = Math_CosS(-pitch);
                    ptr->pos.y = (ptr->offset.y * pad78) + refActor->actor.posRot.pos.y;
                } else if ((ptr->mode == SPARK_BARI) || (ptr->mode == SPARK_BODY)) {
                    ptr->pos.x = ptr->offset.x + refActor->actor.posRot.pos.x;
                    ptr->pos.y = ptr->offset.y + refActor->actor.posRot.pos.y;
                    ptr->pos.z = ptr->offset.z + refActor->actor.posRot.pos.z;
                } else {
                    spB6 = Rand_ZeroFloat(17.9f);
                    ptr->pos.x = player->bodyPartsPos[spB6].x + Rand_CenteredFloat(10.0f);
                    ptr->pos.y = player->bodyPartsPos[spB6].y + Rand_CenteredFloat(15.0f);
                    ptr->pos.z = player->bodyPartsPos[spB6].z + Rand_CenteredFloat(10.0f);
                }

                if (ptr->timer < 100) {
                    ptr->primColor[3] -= 50;
                    if (ptr->primColor[3] < 0) {
                        ptr->primColor[3] = 0;
                        ptr->timer = 0;
                        ptr->type = VA_NONE;
                    }
                }
            }

            if (ptr->type == VA_BLAST_SPARK) {
                ptr->rot.z += (s16)(Rand_ZeroOne() * 20000.0f) + 0x4000;
                if (ptr->timer < 100) {
                    ptr->primColor[3] -= 50;
                    if (ptr->primColor[3] < 0) {
                        ptr->primColor[3] = 0;
                        ptr->timer = 0;
                        ptr->type = VA_NONE;
                    }
                }
            }

            if (ptr->type == VA_SPARK_BALL) {
                refActor2 = ptr->parent;

                ptr->rot.z += (s16)(Rand_ZeroOne() * 10000.0f) + 0x24A8;
                ptr->pos.x = ptr->offset.x + refActor2->actor.posRot.pos.x;
                ptr->pos.y =
                    refActor2->actor.posRot.pos.y + 310.0f + (refActor2->actor.shape.unk_08 * refActor2->actor.scale.y);
                ptr->pos.z = ptr->offset.z + refActor2->actor.posRot.pos.z;
                ptr->mode = (ptr->mode + 1) & 7;

                if (ptr->timer < 100) {
                    ptr->primColor[3] -= 50;
                    if (ptr->primColor[3] < 0) {
                        ptr->primColor[3] = 0;
                        ptr->timer = 0;
                        ptr->type = VA_NONE;
                    }
                }
            }

            if (ptr->type == VA_ZAP_CHARGE) {
                ptr->mode = (ptr->mode + 1) & 7;
                ptr->primColor[3] -= 20;
                if (ptr->primColor[3] <= 0) {
                    ptr->primColor[3] = 0;
                    ptr->timer = 0;
                    ptr->type = VA_NONE;
                }
            }

            if (ptr->type == VA_BLOOD) {
                if (ptr->mode < BLOOD_SPOT) {
                    sp94 = ptr->pos;
                    sp94.y -= ptr->velocity.y + 4.0f;
                    floorY = BgCheck_EntityRaycastFloor1(&globalCtx->colCtx, &sp90, &sp94);
                    if ((sp90 != NULL) && (ptr->pos.y <= floorY)) {
                        ptr->mode = BLOOD_SPOT;
                        ptr->pos.y = floorY + 1.0f;
                        if (sCsState <= DEATH_SHELL_BURST) {
                            ptr->timer = 80;
                        } else {
                            ptr->timer = 60000;
                        }

                        ptr->accel = ptr->velocity = sZeroVec;
                    }
                    if (!ptr->timer) {
                        ptr->type = VA_NONE;
                    }
                } else {
                    if (ptr->timer < 20) {
                        ptr->envColor[3] = ptr->timer * 5;
                        ptr->primColor[3] = ptr->timer * 10;
                    } else if (ptr->timer > 50000) {
                        ptr->timer++;
                    }
                }

                if (!ptr->timer) {
                    ptr->type = VA_NONE;
                }
            }

            if (ptr->type == VA_GORE) {
                if (ptr->mode == GORE_PERMANENT) {
                    sp80 = ptr->pos;
                    sp80.y -= ptr->velocity.y + 4.0f;
                    ptr->rot.x += 0x1770;
                    floorY = BgCheck_EntityRaycastFloor1(&globalCtx->colCtx, &sp7C, &sp80);
                    if ((sp7C != NULL) && (ptr->pos.y <= floorY)) {
                        ptr->mode = GORE_FLOOR;
                        ptr->timer = 30;
                        ptr->pos.y = floorY + 1.0f;
                        ptr->accel = ptr->velocity = sZeroVec;
                        ptr->rot.x = -0x4000;
                    }

                    if (!ptr->timer) {
                        ptr->type = VA_NONE;
                    }

                } else if (ptr->mode == GORE_FADING) {
                    if (ptr->timer == 0) {
                        ptr->type = VA_NONE;
                        if (1) {}
                    }

                } else {
                    Math_SmoothStepToF(&ptr->scaleMod, 0.075f, 1.0f, 0.005f, 0.0f);
                    Math_SmoothStepToF(&ptr->vaGorePulseRate, 0.0f, 0.6f, 0.005f, 0.0013f);
                    if ((globalCtx->gameplayFrames % 4) == 0) {
                        Math_SmoothStepToS(&ptr->primColor[0], 95, 1, 1, 0);
                    }
                }
                ptr->vaGorePulse += ptr->vaGorePulseRate;
            }

            if (ptr->type == VA_TUMOR) {
                refActor = ptr->parent;

                ptr->rot.z += 0x157C;
                ptr->envColor[3] = (s16)(Math_SinS(ptr->rot.z) * 50.0f) + 80;
                Math_SmoothStepToF(&ptr->scale, ptr->scaleMod, 1.0f, 0.01f, 0.005f);
                ptr->pos.x = ptr->offset.x + refActor->actor.posRot.pos.x;
                ptr->pos.y = ptr->offset.y + refActor->actor.posRot.pos.y;
                ptr->pos.z = ptr->offset.z + refActor->actor.posRot.pos.z;

                switch (ptr->mode) {
                    case TUMOR_UNUSED:
                        if (ptr->timer == 0) {
                            yaw = Math_Vec3f_Yaw(&refActor->actor.posRot.pos, &ptr->pos);
                            ptr->type = VA_NONE;
                            BossVa_BloodSplatter(globalCtx, ptr, yaw, ptr->scale * 4500.0f, 1);
                            BossVa_Gore(globalCtx, ptr, yaw, ptr->scale * 1.2f);
                        }
                        break;
                    case TUMOR_BODY:
                    case TUMOR_ARM:
                        if (refActor->burst) {
                            ptr->type = VA_NONE;
                            yaw = Math_Vec3f_Yaw(&refActor->actor.posRot.pos, &ptr->pos);
                            BossVa_BloodSplatter(globalCtx, ptr, yaw, ptr->scale * 4500.0f, 1);
                            BossVa_Gore(globalCtx, ptr, yaw, ptr->scale * 1.2f);
                        }
                        break;
                }
                if (1) {}
            }
        }
    }
}

void BossVa_DrawEffects(BossVaEffect* ptr, GlobalContext* globalCtx) {
    static UNK_PTR sSparkBallTex[] = {
        &gBarinadeUnknown_0096F8, &gBarinadeUnknown_00A6F8, &gBarinadeUnknown_00B6F8, &gBarinadeUnknown_00C6F8,
        &gBarinadeUnknown_00D6F8, &gBarinadeUnknown_00E6F8, &gBarinadeUnknown_00F6F8, &gBarinadeUnknown_0106F8,
    };
    s16 i;
    GraphicsContext* localGfx = globalCtx->state.gfxCtx;
    u8 flag = 0;
    BossVaEffect* ptrHead = ptr;
    Camera* camera = Gameplay_GetCamera(globalCtx, sCsCamera);

    OPEN_DISPS(localGfx, "../z_boss_va.c", 4953);

    for (i = 0; i < ARRAY_COUNT(sVaEffects); i++, ptr++) {
        if (ptr->type == VA_LARGE_SPARK) {
            if (!flag) {
                func_80093D84(globalCtx->state.gfxCtx);
                gDPSetEnvColor(POLY_XLU_DISP++, 130, 130, 30, 0);
                gSPDisplayList(POLY_XLU_DISP++, gBarinadeDL_0156A0);
                flag++;
            }

            gDPSetPrimColor(POLY_XLU_DISP++, 0, 0, 230, 230, 230, ptr->primColor[3]);
            Matrix_Translate(ptr->pos.x, ptr->pos.y, ptr->pos.z, MTXMODE_NEW);
            func_800D1FD4(&globalCtx->mf_11DA0);
            Matrix_RotateZ((ptr->rot.z / (f32)0x8000) * 3.1416f, MTXMODE_APPLY);
            Matrix_Scale(ptr->scale * 0.0185f, ptr->scale * 0.0185f, 1.0f, MTXMODE_APPLY);
            gSPMatrix(POLY_XLU_DISP++, Matrix_NewMtx(localGfx, "../z_boss_va.c", 4976),
                      G_MTX_NOPUSH | G_MTX_LOAD | G_MTX_MODELVIEW);
            gSPDisplayList(POLY_XLU_DISP++, gBarinadeDL_015710);
        }
    }

    ptr = ptrHead;
    for (i = 0, flag = 0; i < ARRAY_COUNT(sVaEffects); i++, ptr++) {
        if (ptr->type == VA_SPARK_BALL) {
            if (!flag) {
                func_80093D84(globalCtx->state.gfxCtx);
                gSPDisplayList(POLY_XLU_DISP++, gBarinadeDL_011738);
                flag++;
            }
            Matrix_Translate(ptr->pos.x, ptr->pos.y, ptr->pos.z, MTXMODE_NEW);
            func_800D1FD4(&globalCtx->mf_11DA0);
            Matrix_Scale(ptr->scale, ptr->scale, ptr->scale, MTXMODE_APPLY);
            Matrix_RotateZ((ptr->rot.z / (f32)0x8000) * 3.1416f, MTXMODE_APPLY);

            gSPMatrix(POLY_XLU_DISP++, Matrix_NewMtx(localGfx, "../z_boss_va.c", 5002),
                      G_MTX_NOPUSH | G_MTX_LOAD | G_MTX_MODELVIEW);
            gDPPipeSync(POLY_XLU_DISP++);
            gSPSegment(POLY_XLU_DISP++, 0x08, SEGMENTED_TO_VIRTUAL(sSparkBallTex[ptr->mode]));
            gDPSetPrimColor(POLY_XLU_DISP++, 0, 0, ptr->primColor[0], ptr->primColor[1], ptr->primColor[2],
                            ptr->primColor[3]);
            gDPPipeSync(POLY_XLU_DISP++);
            gDPSetEnvColor(POLY_XLU_DISP++, ptr->envColor[0], ptr->envColor[1], ptr->envColor[2], ptr->envColor[3]);
            gSPDisplayList(POLY_XLU_DISP++, gBarinadeDL_011768);
        }
    }

    ptr = ptrHead;
    for (i = 0, flag = 0; i < ARRAY_COUNT(sVaEffects); i++, ptr++) {
        if (ptr->type == VA_BLOOD) {
            if (!flag) {
                func_80093D84(globalCtx->state.gfxCtx);
                gSPDisplayList(POLY_XLU_DISP++, gBarinadeDL_009430);
                gSPSegment(POLY_XLU_DISP++, 0x08, SEGMENTED_TO_VIRTUAL(&D_04055DB0));
                flag++;
            }

            gDPPipeSync(POLY_XLU_DISP++);
            gDPSetEnvColor(POLY_XLU_DISP++, 0, 100, 0, ptr->envColor[3]);
            gDPSetPrimColor(POLY_XLU_DISP++, 0, 0, 0, 150, 0, ptr->primColor[3]);

            Matrix_Translate(ptr->pos.x, ptr->pos.y, ptr->pos.z, MTXMODE_NEW);
            if (ptr->mode == BLOOD_SPOT) {
                Matrix_RotateX(M_PI / 2, MTXMODE_APPLY);
            } else {
                func_800D1FD4(&globalCtx->mf_11DA0);
            }

            Matrix_Scale(ptr->scale, ptr->scale, 1.0f, MTXMODE_APPLY);

            gDPPipeSync(POLY_XLU_DISP++);
            gSPMatrix(POLY_XLU_DISP++, Matrix_NewMtx(localGfx, "../z_boss_va.c", 5052),
                      G_MTX_NOPUSH | G_MTX_LOAD | G_MTX_MODELVIEW);
            gSPDisplayList(POLY_XLU_DISP++, gBarinadeDL_009468);
        }
    }

    ptr = ptrHead;
    for (i = 0, flag = 0; i < ARRAY_COUNT(sVaEffects); i++, ptr++) {
        if (ptr->type == VA_TUMOR) {
            BossVa* parent = ptr->parent;
            if (!flag) {
                func_80093D18(globalCtx->state.gfxCtx);
                gDPSetEnvColor(POLY_OPA_DISP++, 0, 0, 0, ptr->envColor[3]);
                gSPDisplayList(POLY_OPA_DISP++, gBarinadeDL_0128B8);
                flag++;
            }

            if ((ptr->mode != TUMOR_BODY) || ((Math_Vec3f_DistXZ(&camera->eye, &ptr->pos) -
                                               Math_Vec3f_DistXZ(&camera->eye, &parent->actor.posRot.pos)) < 10.0f)) {
                Matrix_Translate(ptr->pos.x, ptr->pos.y, ptr->pos.z, MTXMODE_NEW);
                Matrix_Scale(ptr->scale, ptr->scale, ptr->scale, MTXMODE_APPLY);

                gSPMatrix(POLY_OPA_DISP++, Matrix_NewMtx(localGfx, "../z_boss_va.c", 5080),
                          G_MTX_NOPUSH | G_MTX_LOAD | G_MTX_MODELVIEW);
                gSPDisplayList(POLY_OPA_DISP++, gBarinadeDL_012948);
            }
        }
    }

    ptr = ptrHead;
    for (i = 0, flag = 0; i < ARRAY_COUNT(sVaEffects); i++, ptr++) {
        if (ptr->type == VA_GORE) {
            if (!flag) {
                func_80093D18(globalCtx->state.gfxCtx);
                gSPDisplayList(POLY_OPA_DISP++, gBarinadeDL_012BA0);
                flag++;
            }

            gDPPipeSync(POLY_OPA_DISP++);
            gDPSetEnvColor(POLY_OPA_DISP++, 255, 255, 255, ptr->primColor[3]);
            gDPSetPrimColor(POLY_OPA_DISP++, 0, 0, ptr->primColor[0], ptr->primColor[1], ptr->primColor[2],
                            ptr->primColor[3]);

            Matrix_Translate(ptr->pos.x, ptr->pos.y, ptr->pos.z, MTXMODE_NEW);
            Matrix_RotateRPY(ptr->rot.x, ptr->rot.y, 0, MTXMODE_APPLY);
            Matrix_Scale(ptr->scale, ptr->scale, ptr->scale, MTXMODE_APPLY);
            Matrix_RotateX(ptr->offset.x * 0.115f, MTXMODE_APPLY);
            Matrix_RotateY(ptr->offset.x * 0.13f, MTXMODE_APPLY);
            Matrix_RotateZ(ptr->offset.x * 0.1f, MTXMODE_APPLY);
            Matrix_Scale(1.0f - ptr->scaleMod, ptr->scaleMod + 1.0f, 1.0f - ptr->scaleMod, MTXMODE_APPLY);
            Matrix_RotateZ(-(ptr->offset.x * 0.1f), MTXMODE_APPLY);
            Matrix_RotateY(-(ptr->offset.x * 0.13f), MTXMODE_APPLY);
            Matrix_RotateX(-(ptr->offset.x * 0.115f), MTXMODE_APPLY);

            gSPMatrix(POLY_OPA_DISP++, Matrix_NewMtx(localGfx, "../z_boss_va.c", 5124),
                      G_MTX_NOPUSH | G_MTX_LOAD | G_MTX_MODELVIEW);
            gSPDisplayList(POLY_OPA_DISP++, gBarinadeDL_012C50);
        }
    }

    ptr = ptrHead;
    for (i = 0, flag = 0; i < ARRAY_COUNT(sVaEffects); i++, ptr++) {
        if (ptr->type == VA_ZAP_CHARGE) {
            if (!flag) {
                func_80093D84(globalCtx->state.gfxCtx);
                gSPDisplayList(POLY_XLU_DISP++, gBarinadeDL_0135B0);
                flag++;
            }

            gDPPipeSync(POLY_XLU_DISP++);
            gDPSetEnvColor(POLY_XLU_DISP++, 255, 255, 50, ptr->primColor[3]);
            gDPSetPrimColor(POLY_XLU_DISP++, 0, 0, 255, 255, 255, ptr->primColor[3]);

            Matrix_Translate(ptr->pos.x, ptr->pos.y, ptr->pos.z, MTXMODE_NEW);
            Matrix_RotateRPY(ptr->rot.x, ptr->rot.y, 0, MTXMODE_APPLY);
            Matrix_Scale(ptr->scale, ptr->scale, ptr->scale, MTXMODE_APPLY);

            gSPMatrix(POLY_XLU_DISP++, Matrix_NewMtx(localGfx, "../z_boss_va.c", 5152),
                      G_MTX_NOPUSH | G_MTX_LOAD | G_MTX_MODELVIEW);
            gSPDisplayList(POLY_XLU_DISP++, gBarinadeDL_013638);
        }
    }

    ptr = ptrHead;
    for (i = 0, flag = 0; i < ARRAY_COUNT(sVaEffects); i++, ptr++) {
        if (ptr->type == VA_BLAST_SPARK) {
            if (!flag) {
                func_80093C14(globalCtx->state.gfxCtx);
                gDPSetEnvColor(POLY_XLU_DISP++, 130, 130, 30, 0);
                gSPDisplayList(POLY_XLU_DISP++, gBarinadeDL_0156A0);
                flag++;
            }

            gDPSetPrimColor(POLY_XLU_DISP++, 0, 0, 230, 230, 230, ptr->primColor[3]);
            Matrix_Translate(ptr->pos.x, ptr->pos.y, ptr->pos.z, MTXMODE_NEW);
            func_800D1FD4(&globalCtx->mf_11DA0);
            Matrix_RotateZ((ptr->rot.z / (f32)0x8000) * 3.1416f, MTXMODE_APPLY);
            Matrix_Scale(ptr->scale * 0.02f, ptr->scale * 0.02f, 1.0f, MTXMODE_APPLY);

            gSPMatrix(POLY_XLU_DISP++, Matrix_NewMtx(localGfx, "../z_boss_va.c", 5180),
                      G_MTX_NOPUSH | G_MTX_LOAD | G_MTX_MODELVIEW);
            gSPDisplayList(POLY_XLU_DISP++, gBarinadeDL_015710);
        }
    }

    ptr = ptrHead;
    for (i = 0, flag = 0; i < ARRAY_COUNT(sVaEffects); i++, ptr++) {
        if (ptr->type == VA_SMALL_SPARK) {
            if (!flag) {
                func_80093D84(globalCtx->state.gfxCtx);
                gDPSetEnvColor(POLY_XLU_DISP++, 255, 255, 100, 0);
                gSPDisplayList(POLY_XLU_DISP++, gBarinadeDL_008F08);
                flag++;
            }

            gDPSetPrimColor(POLY_XLU_DISP++, 0, 0, 255, 255, 255, ptr->primColor[3]);
            Matrix_Translate(ptr->pos.x, ptr->pos.y, ptr->pos.z, MTXMODE_NEW);
            Matrix_RotateZ((ptr->rot.z / (f32)0x8000) * 3.1416f, MTXMODE_APPLY);
            Matrix_RotateY((ptr->rot.y / (f32)0x8000) * 3.1416f, MTXMODE_APPLY);
            Matrix_Scale(ptr->scale, ptr->scale, 1.0f, MTXMODE_APPLY);

            gSPMatrix(POLY_XLU_DISP++, Matrix_NewMtx(localGfx, "../z_boss_va.c", 5208),
                      G_MTX_NOPUSH | G_MTX_LOAD | G_MTX_MODELVIEW);
            gSPDisplayList(POLY_XLU_DISP++, gBarinadeDL_008F70);
        }
    }

    CLOSE_DISPS(localGfx, "../z_boss_va.c", 5215);
}

void BossVa_SpawnSpark(GlobalContext* globalCtx, BossVaEffect* ptr, BossVa* this, Vec3f* offset, s16 scale, u8 mode) {
    Player* player = PLAYER;
    s16 index;
    Vec3f pos = { 0.0f, -1000.0f, 0.0f };
    Vec3f tempVec;
    s16 i;

    for (i = 0; i < ARRAY_COUNT(sVaEffects); i++, ptr++) {
        if (ptr->type == VA_NONE) {
            ptr->type = VA_LARGE_SPARK;
            ptr->parent = this;
            ptr->pos = pos;
            ptr->timer = (s16)(Rand_ZeroOne() * 10.0f) + 111;
            ptr->velocity = ptr->accel = sZeroVec;
            ptr->mode = mode;

            switch (mode) {
                case SPARK_UNUSED:
                    ptr->type = VA_SMALL_SPARK;
                case SPARK_TETHER:
                    tempVec = *offset;
                    tempVec.x += this->actor.posRot.pos.x;
                    tempVec.z += this->actor.posRot.pos.z;
                    ptr->offset.x = Math_Vec3f_DistXZ(&this->actor.posRot.pos, &tempVec);
                    ptr->rot.x = Math_Vec3f_Pitch(&this->actor.posRot.pos, &BODY->unk_1D8);
                    break;

                case SPARK_BODY:
                    ptr->type = VA_SMALL_SPARK;
                case SPARK_BARI:
                    ptr->offset.x = offset->x;
                    ptr->offset.z = offset->z;
                    break;

                case SPARK_BLAST:
                    ptr->type = VA_BLAST_SPARK;
                    ptr->pos.x = offset->x + this->actor.posRot.pos.x;
                    ptr->pos.y = offset->y + this->actor.posRot.pos.y;
                    ptr->pos.z = offset->z + this->actor.posRot.pos.z;
                    ptr->timer = 111;
                    break;

                case SPARK_LINK:
                    ptr->type = VA_SMALL_SPARK;
                    index = Rand_ZeroFloat(17.9f);
                    ptr->pos.x = player->bodyPartsPos[index].x + Rand_CenteredFloat(10.0f);
                    ptr->pos.y = player->bodyPartsPos[index].y + Rand_CenteredFloat(15.0f);
                    ptr->pos.z = player->bodyPartsPos[index].z + Rand_CenteredFloat(10.0f);
            }

            ptr->offset.y = offset->y;
            ptr->scale = (Rand_ZeroFloat(scale) + scale) * 0.01f;
            ptr->primColor[3] = 255;
            break;
        }
    }
}

void BossVa_SpawnSparkBall(GlobalContext* globalCtx, BossVaEffect* ptr, BossVa* this, Vec3f* offset, s16 scale,
                           u8 mode) {
    Vec3f pos = { 0.0f, -1000.0f, 0.0f };
    s16 i;

    for (i = 0; i < ARRAY_COUNT(sVaEffects); i++, ptr++) {
        if (ptr->type == VA_NONE) {
            ptr->type = VA_SPARK_BALL;
            ptr->parent = this;

            ptr->pos = pos;

            ptr->velocity = ptr->accel = sZeroVec;

            ptr->mode = 0;
            ptr->offset.x = offset->x;
            ptr->offset.z = offset->z;
            ptr->offset.y = offset->y;
            ptr->timer = (s16)(Rand_ZeroOne() * 10.0f) + 111;
            ptr->primColor[0] = ptr->primColor[1] = ptr->primColor[2] = ptr->primColor[3] = 230;
            ptr->envColor[0] = 0;
            ptr->envColor[1] = 100;
            ptr->envColor[2] = 220;
            ptr->envColor[3] = 160;

            ptr->scale = (Rand_ZeroFloat(scale) + scale) * 0.01f;
            return;
        }
    }
}

void BossVa_SpawnBloodDroplets(GlobalContext* globalCtx, BossVaEffect* ptr, Vec3f* pos, s16 scale, s16 phase, s16 yaw) {
    s32 i;
    Vec3f accel = { 0.0f, 0.0f, 0.0f };
    Vec3f velocity = { 0.0f, 0.0f, 0.0f };
    f32 xzVel;

    for (i = 0; i < ARRAY_COUNT(sVaEffects); i++, ptr++) {
        if (ptr->type == VA_NONE) {
            ptr->type = VA_BLOOD;
            ptr->pos = *pos;
            ptr->mode = BLOOD_DROPLET;

            xzVel = Math_SinS(phase) * 6.0f;
            velocity.x = Rand_CenteredFloat(1.0f) + (-Math_SinS(yaw) * xzVel);
            velocity.z = Rand_CenteredFloat(1.0f) + (-Math_CosS(yaw) * xzVel);

            ptr->velocity = velocity;

            accel.y = Rand_CenteredFloat(0.3f) - 1.0f;
            ptr->accel = accel;

            ptr->timer = 20;
            ptr->envColor[3] = 100;
            ptr->primColor[3] = 200;
            ptr->scale = (Rand_ZeroFloat(scale) + scale) * 0.01f;
            break;
        }
    }
}

void BossVa_SpawnBloodSplatter(GlobalContext* globalCtx, BossVaEffect* ptr, Vec3f* pos, s16 yaw, s16 scale) {
    s32 i;
    f32 xzVel;
    Vec3f accel = { 0.0f, 0.0f, 0.0f };
    Vec3f velocity;

    for (i = 0; i < ARRAY_COUNT(sVaEffects); i++, ptr++) {
        if (ptr->type == VA_NONE) {
            ptr->type = VA_BLOOD;
            ptr->pos = *pos;

            ptr->mode = BLOOD_SPLATTER;

            xzVel = Rand_ZeroOne() * 7.0f;
            velocity.x = Math_SinS(yaw) * xzVel;
            velocity.y = Rand_CenteredFloat(4.0f) + 4.0f;
            velocity.z = Math_CosS(yaw) * xzVel;
            ptr->velocity = velocity;

            accel.y = Rand_CenteredFloat(0.3f) - 1.0f;
            ptr->accel = accel;

            if (sCsState <= DEATH_SHELL_BURST) {
                ptr->timer = 20;
            } else {
                ptr->timer = 60;
            }
            ptr->envColor[3] = 100;
            ptr->primColor[3] = 200;
            ptr->scale = scale * 0.01f;
            break;
        }
    }
}

void BossVa_SpawnTumor(GlobalContext* globalCtx, BossVaEffect* ptr, BossVa* this, Vec3f* offset, s16 scale, u8 mode) {
    Vec3f pos = { 0.0f, -1000.0f, 0.0f };
    s16 i;

    for (i = 0; i < ARRAY_COUNT(sVaEffects); i++, ptr++) {
        if (ptr->type == VA_NONE) {
            ptr->type = VA_TUMOR;
            ptr->parent = this;
            ptr->pos = pos;

            ptr->velocity = ptr->accel = sZeroVec;

            ptr->mode = mode;
            ptr->rot.z = 0;

            ptr->offset.x = offset->x;
            ptr->offset.z = offset->z;
            ptr->offset.y = offset->y;

            ptr->timer = (s16)(Rand_ZeroOne() * 10.0f) + 10;
            ptr->envColor[3] = 100;
            ptr->scaleMod = scale * 0.01f;
            ptr->scale = 0.0f;

            if (((i & 3) == 0) || (mode == 2)) {
                Audio_PlaySoundGeneral(NA_SE_EN_BALINADE_BREAK, &ptr->pos, 4, &D_801333E0, &D_801333E0, &D_801333E8);
            }
            break;
        }
    }
}

void BossVa_SpawnGore(GlobalContext* globalCtx, BossVaEffect* ptr, Vec3f* pos, s16 yaw, s16 scale) {
    s32 i;
    f32 xzVel;
    Vec3f accel = { 0.0f, 0.0f, 0.0f };
    Vec3f velocity;

    for (i = 0; i < ARRAY_COUNT(sVaEffects); i++, ptr++) {
        if (ptr->type == VA_NONE) {
            ptr->type = VA_GORE;
            ptr->pos = *pos;
            ptr->scaleMod = 0.0f;

            xzVel = (Rand_ZeroOne() * 4.0f) + 4.0f;
            velocity.x = Math_SinS(yaw) * xzVel;
            velocity.y = Rand_CenteredFloat(8.0f);
            velocity.z = Math_CosS(yaw) * xzVel;
            ptr->velocity = velocity;

            accel.y = Rand_CenteredFloat(0.3f) - 1.0f;
            ptr->accel = accel;

            ptr->timer = 20;
            if (sCsState <= DEATH_SHELL_BURST) {
                ptr->mode = GORE_FADING;
            } else {
                ptr->mode = GORE_PERMANENT;
            }

            ptr->primColor[3] = ptr->envColor[0] = ptr->envColor[1] = ptr->envColor[2] = ptr->envColor[3] = 255;

            ptr->primColor[0] = 155;
            ptr->primColor[1] = ptr->primColor[2] = 55;

            ptr->rot.x = Rand_CenteredFloat(65536.0f);
            ptr->rot.y = Rand_CenteredFloat(65536.0f);
            ptr->scale = (Rand_ZeroFloat(scale) + scale) * 0.01f;
            ptr->vaGorePulseRate = (Rand_ZeroOne() * 0.25f) + 0.9f;
            break;
        }
    }
}

void BossVa_SpawnZapperCharge(GlobalContext* globalCtx, BossVaEffect* ptr, BossVa* this, Vec3f* pos, Vec3s* rot,
                              s16 scale, u8 mode) {
    Vec3f unused = { 0.0f, -1000.0f, 0.0f };
    s16 i;

    for (i = 0; i < ARRAY_COUNT(sVaEffects); i++, ptr++) {
        if (ptr->type == VA_NONE) {
            ptr->type = VA_ZAP_CHARGE;
            ptr->parent = this;
            ptr->pos = *pos;

            ptr->velocity = ptr->accel = sZeroVec;

            ptr->mode = mode;
            ptr->rot.x = rot->x + 0x4000;
            ptr->rot.y = rot->y;
            ptr->timer = (s16)(Rand_ZeroOne() * 10.0f) + 10;
            ptr->primColor[3] = 0xF0;
            ptr->scale = scale * 0.01f;
            break;
        }
    }
}

void BossVa_DrawDoor(GlobalContext* globalCtx, s16 scale) {
    static Gfx* doorPieceDispList[] = {
        &gBarinadeDL_01A3E8, &gBarinadeDL_01AEE8, &gBarinadeDL_01B9E8, &gBarinadeDL_01C4E8,
        &gBarinadeDL_01CFE8, &gBarinadeDL_01DAE8, &gBarinadeDL_01E5E8, &gBarinadeDL_01F0E8,
    };
    static s16 doorPieceLength[] = { 836, 900, 836, 1016, 800, 1016, 836, 900 };

    MtxF doorMtx;
    f32 yScale;
    f32 segAngle = 0.0f;
    s32 i;

    OPEN_DISPS(globalCtx->state.gfxCtx, "../z_boss_va.c", 5600);

    Matrix_Translate(0.0f, 80.0f, 400.0f, MTXMODE_NEW);
    Matrix_RotateY(M_PI, MTXMODE_APPLY);
    yScale = (scale * 0.01f) * 0.1f;
    Matrix_Scale(0.1f, yScale, 0.1f, MTXMODE_APPLY);

    if (yScale != 0.0f) {
        yScale = 0.1f / yScale;
    } else {
        yScale = 0.0f;
    }

    Matrix_Get(&doorMtx);

    for (i = 0; i < 8; i++, segAngle -= M_PI / 4) {
        Matrix_Put(&doorMtx);
        Matrix_RotateZ(segAngle, MTXMODE_APPLY);
        Matrix_Translate(0.0f, doorPieceLength[i] * yScale, 0.0f, MTXMODE_APPLY);

        gSPMatrix(POLY_OPA_DISP++, Matrix_NewMtx(globalCtx->state.gfxCtx, "../z_boss_va.c", 5621),
                  G_MTX_NOPUSH | G_MTX_LOAD | G_MTX_MODELVIEW);
        gSPDisplayList(POLY_OPA_DISP++, doorPieceDispList[i]);
    }

    CLOSE_DISPS(globalCtx->state.gfxCtx, "../z_boss_va.c", 5629);
}<|MERGE_RESOLUTION|>--- conflicted
+++ resolved
@@ -234,197 +234,6 @@
     (ActorFunc)BossVa_Update,
     (ActorFunc)BossVa_Draw,
 };
-<<<<<<< HEAD
-=======
-
-static ColliderCylinderInit D_8095BF60 = {
-    {
-        COLTYPE_NONE,
-        AT_ON | AT_TYPE_ENEMY,
-        AC_ON | AC_TYPE_PLAYER,
-        OC1_ON | OC1_TYPE_ALL,
-        OC2_TYPE_2,
-        COLSHAPE_CYLINDER,
-    },
-    {
-        ELEMTYPE_UNK0,
-        { 0xFFCFFFEF, 0x03, 0x08 },
-        { 0x00000010, 0x00, 0x00 },
-        TOUCH_ON | TOUCH_SFX_NORMAL,
-        BUMP_ON,
-        OCELEM_ON,
-    },
-    { 85, 120, 0, { 0, 0, 0 } },
-};
-
-static ColliderJntSphElementInit D_8095BF8C[1] = {
-    {
-        {
-            ELEMTYPE_UNK0,
-            { 0x00000000, 0x00, 0x00 },
-            { 0x00000010, 0x00, 0x00 },
-            TOUCH_NONE,
-            BUMP_ON,
-            OCELEM_NONE,
-        },
-        { 0, { { 0, 0, 0 }, 25 }, 100 },
-    },
-};
-
-static ColliderJntSphInit D_8095BFB0 = {
-    {
-        COLTYPE_HIT6,
-        AT_NONE,
-        AC_ON | AC_TYPE_PLAYER,
-        OC1_NONE,
-        OC2_TYPE_1,
-        COLSHAPE_JNTSPH,
-    },
-    1,
-    D_8095BF8C,
-};
-
-static ColliderQuadInit D_8095BFF4 = {
-    {
-        COLTYPE_METAL,
-        AT_ON | AT_TYPE_ENEMY,
-        AC_ON | AC_TYPE_PLAYER,
-        OC1_NONE,
-        OC2_NONE,
-        COLSHAPE_QUAD,
-    },
-    {
-        ELEMTYPE_UNK0,
-        { 0x20000000, 0x03, 0x04 },
-        { 0x00000010, 0x00, 0x00 },
-        TOUCH_ON | TOUCH_SFX_NORMAL | TOUCH_UNK7,
-        BUMP_ON,
-        OCELEM_NONE,
-    },
-    { { { 0.0f, 0.0f, 0.0f }, { 0.0f, 0.0f, 0.0f }, { 0.0f, 0.0f, 0.0f }, { 0.0f, 0.0f, 0.0f } } },
-};
-
-static ColliderJntSphElementInit D_8095BFC0[1] = {
-    {
-        {
-            ELEMTYPE_UNK0,
-            { 0xFFCFFFFF, 0x03, 0x04 },
-            { 0xFFCFFFFF, 0x00, 0x00 },
-            TOUCH_ON | TOUCH_SFX_NORMAL,
-            BUMP_ON,
-            OCELEM_NONE,
-        },
-        { 0, { { 0, 0, 0 }, 30 }, 100 },
-    },
-};
-
-static ColliderJntSphInit D_8095BFE4 = {
-    {
-        COLTYPE_NONE,
-        AT_ON | AT_TYPE_ENEMY,
-        AC_ON | AC_TYPE_PLAYER,
-        OC1_NONE,
-        OC2_TYPE_1,
-        COLSHAPE_JNTSPH,
-    },
-    1,
-    D_8095BFC0,
-};
-
-static ColliderQuadInit D_8095BFF4 = {
-    {
-        COLTYPE_METAL,
-        AT_ON | AT_TYPE_ENEMY,
-        AC_ON | AC_TYPE_PLAYER,
-        OC1_NONE,
-        OC2_NONE,
-        COLSHAPE_QUAD,
-    },
-    {
-        ELEMTYPE_UNK0,
-        { 0x20000000, 0x03, 0x04 },
-        { 0x00000010, 0x00, 0x00 },
-        TOUCH_ON | TOUCH_SFX_NORMAL | TOUCH_UNK7,
-        BUMP_ON,
-        OCELEM_NONE,
-    },
-    { { { 0.0f, 0.0f, 0.0f }, { 0.0f, 0.0f, 0.0f }, { 0.0f, 0.0f, 0.0f }, { 0.0f, 0.0f, 0.0f } } },
-};
-*/
-#pragma GLOBAL_ASM("asm/non_matchings/overlays/actors/ovl_Boss_Va/func_8094F2C0.s")
-
-#pragma GLOBAL_ASM("asm/non_matchings/overlays/actors/ovl_Boss_Va/func_8094F2C8.s")
-
-#pragma GLOBAL_ASM("asm/non_matchings/overlays/actors/ovl_Boss_Va/func_8094F50C.s")
-
-#pragma GLOBAL_ASM("asm/non_matchings/overlays/actors/ovl_Boss_Va/func_8094F60C.s")
-
-#pragma GLOBAL_ASM("asm/non_matchings/overlays/actors/ovl_Boss_Va/func_8094F734.s")
-
-#pragma GLOBAL_ASM("asm/non_matchings/overlays/actors/ovl_Boss_Va/func_8094F864.s")
-
-#pragma GLOBAL_ASM("asm/non_matchings/overlays/actors/ovl_Boss_Va/func_8094F9E8.s")
-
-#pragma GLOBAL_ASM("asm/non_matchings/overlays/actors/ovl_Boss_Va/func_8094FB6C.s")
-
-#pragma GLOBAL_ASM("asm/non_matchings/overlays/actors/ovl_Boss_Va/func_8094FBB4.s")
-
-#pragma GLOBAL_ASM("asm/non_matchings/overlays/actors/ovl_Boss_Va/func_8094FC30.s")
-
-#pragma GLOBAL_ASM("asm/non_matchings/overlays/actors/ovl_Boss_Va/func_8094FC70.s")
-
-#pragma GLOBAL_ASM("asm/non_matchings/overlays/actors/ovl_Boss_Va/BossVa_Init.s")
-
-#pragma GLOBAL_ASM("asm/non_matchings/overlays/actors/ovl_Boss_Va/BossVa_Destroy.s")
-
-#pragma GLOBAL_ASM("asm/non_matchings/overlays/actors/ovl_Boss_Va/func_809506F0.s")
-
-#pragma GLOBAL_ASM("asm/non_matchings/overlays/actors/ovl_Boss_Va/func_80950780.s")
-
-#pragma GLOBAL_ASM("asm/non_matchings/overlays/actors/ovl_Boss_Va/func_809517A0.s")
-
-#pragma GLOBAL_ASM("asm/non_matchings/overlays/actors/ovl_Boss_Va/func_80951844.s")
-
-#pragma GLOBAL_ASM("asm/non_matchings/overlays/actors/ovl_Boss_Va/func_80951AD8.s")
-
-#pragma GLOBAL_ASM("asm/non_matchings/overlays/actors/ovl_Boss_Va/func_80951C04.s")
-
-#pragma GLOBAL_ASM("asm/non_matchings/overlays/actors/ovl_Boss_Va/func_80952100.s")
-
-#pragma GLOBAL_ASM("asm/non_matchings/overlays/actors/ovl_Boss_Va/func_8095213C.s")
-
-#pragma GLOBAL_ASM("asm/non_matchings/overlays/actors/ovl_Boss_Va/func_809527A4.s")
-
-#pragma GLOBAL_ASM("asm/non_matchings/overlays/actors/ovl_Boss_Va/func_80952858.s")
-
-#pragma GLOBAL_ASM("asm/non_matchings/overlays/actors/ovl_Boss_Va/func_8095335C.s")
-
-#pragma GLOBAL_ASM("asm/non_matchings/overlays/actors/ovl_Boss_Va/func_809533F4.s")
-
-#pragma GLOBAL_ASM("asm/non_matchings/overlays/actors/ovl_Boss_Va/func_80953F4C.s")
-
-#pragma GLOBAL_ASM("asm/non_matchings/overlays/actors/ovl_Boss_Va/func_80953FC4.s")
-
-#pragma GLOBAL_ASM("asm/non_matchings/overlays/actors/ovl_Boss_Va/func_809540E4.s")
-
-#pragma GLOBAL_ASM("asm/non_matchings/overlays/actors/ovl_Boss_Va/func_80954168.s")
-
-#pragma GLOBAL_ASM("asm/non_matchings/overlays/actors/ovl_Boss_Va/func_8095438C.s")
-
-#pragma GLOBAL_ASM("asm/non_matchings/overlays/actors/ovl_Boss_Va/func_80954454.s")
-
-#pragma GLOBAL_ASM("asm/non_matchings/overlays/actors/ovl_Boss_Va/func_80954924.s")
-
-#pragma GLOBAL_ASM("asm/non_matchings/overlays/actors/ovl_Boss_Va/func_809549A8.s")
-
-#pragma GLOBAL_ASM("asm/non_matchings/overlays/actors/ovl_Boss_Va/func_80954A3C.s")
-
-#pragma GLOBAL_ASM("asm/non_matchings/overlays/actors/ovl_Boss_Va/func_80954AD0.s")
-
-#pragma GLOBAL_ASM("asm/non_matchings/overlays/actors/ovl_Boss_Va/func_80954B8C.s")
-
-#pragma GLOBAL_ASM("asm/non_matchings/overlays/actors/ovl_Boss_Va/func_80954C20.s")
->>>>>>> 20206fba
 
 static ColliderCylinderInit sCylinderInit = {
     {
@@ -4174,8 +3983,8 @@
 
 void BossVa_DrawDoor(GlobalContext* globalCtx, s16 scale) {
     static Gfx* doorPieceDispList[] = {
-        &gBarinadeDL_01A3E8, &gBarinadeDL_01AEE8, &gBarinadeDL_01B9E8, &gBarinadeDL_01C4E8,
-        &gBarinadeDL_01CFE8, &gBarinadeDL_01DAE8, &gBarinadeDL_01E5E8, &gBarinadeDL_01F0E8,
+        gBarinadeDL_01A3E8, gBarinadeDL_01AEE8, gBarinadeDL_01B9E8, gBarinadeDL_01C4E8,
+        gBarinadeDL_01CFE8, gBarinadeDL_01DAE8, gBarinadeDL_01E5E8, gBarinadeDL_01F0E8,
     };
     static s16 doorPieceLength[] = { 836, 900, 836, 1016, 800, 1016, 836, 900 };
 
