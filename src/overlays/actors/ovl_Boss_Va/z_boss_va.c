--- conflicted
+++ resolved
@@ -5,12 +5,9 @@
  */
 
 #include "z_boss_va.h"
-<<<<<<< HEAD
 #include "objects/object_bv/object_bv.h"
 #include "overlays/actors/ovl_En_Boom/z_en_boom.h"
-=======
 #include "objects/gameplay_keep/gameplay_keep.h"
->>>>>>> 579d7008
 
 #define FLAGS 0x00000035
 
@@ -120,7 +117,6 @@
 void BossVa_Update(Actor* thisx, GlobalContext* globalCtx);
 void BossVa_Draw(Actor* thisx, GlobalContext* globalCtx);
 
-<<<<<<< HEAD
 void BossVa_UpdateEffects(GlobalContext* globalCtx);
 void BossVa_DrawEffects(BossVaEffect* ptr, GlobalContext* globalCtx);
 void BossVa_DrawDoor(GlobalContext* globalCtx, s16 scale);
@@ -226,45 +222,6 @@
 // extern Gfx gBarinadeDL_013638[];
 // extern Gfx gBarinadeDL_008F08[];
 // extern Gfx gBarinadeDL_008F70[];
-extern UNK_TYPE D_04055DB0;
-=======
-extern UNK_TYPE D_06000024;
-extern UNK_TYPE D_06000FA0;
-extern UNK_TYPE D_06001230;
-extern UNK_TYPE D_06004E70;
-extern UNK_TYPE D_06005184;
-extern UNK_TYPE D_06008BB8;
-extern UNK_TYPE D_06008D70;
-extern UNK_TYPE D_06008F08;
-extern UNK_TYPE D_06008F70;
-extern UNK_TYPE D_06009430;
-extern UNK_TYPE D_06009468;
-extern UNK_TYPE D_0600948C;
-extern UNK_TYPE D_06011738;
-extern UNK_TYPE D_06011768;
-extern UNK_TYPE D_060128B8;
-extern UNK_TYPE D_06012948;
-extern UNK_TYPE D_06012BA0;
-extern UNK_TYPE D_06012C50;
-extern UNK_TYPE D_060135B0;
-extern UNK_TYPE D_06013638;
-extern UNK_TYPE D_060156A0;
-extern UNK_TYPE D_06015710;
-extern UNK_TYPE D_06015B18;
-extern UNK_TYPE D_060162AC;
-extern UNK_TYPE D_060164B0;
-extern UNK_TYPE D_060166A8;
-extern UNK_TYPE D_06017498;
-extern UNK_TYPE D_06017694;
-extern UNK_TYPE D_060177F4;
-extern UNK_TYPE D_06017FC8;
-extern UNK_TYPE D_06018150;
-extern UNK_TYPE D_06018870;
-extern UNK_TYPE D_06018A68;
-extern UNK_TYPE D_06018B90;
-extern UNK_TYPE D_06018D18;
-extern UNK_TYPE D_060199A0;
->>>>>>> 579d7008
 
 const ActorInit Boss_Va_InitVars = {
     ACTOR_BOSS_VA,
@@ -1125,7 +1082,7 @@
 
     if (sBodyState & 0x7F) {
         this->skelAnime.curFrame = 0.0f;
-        func_8003426C(&this->actor, 0, 0xFF, 0, 0xC);
+        Actor_SetColorFilter(&this->actor, 0, 0xFF, 0, 0xC);
         Audio_PlayActorSound2(&this->actor, NA_SE_EN_BALINADE_DAMAGE);
     }
 
@@ -1176,7 +1133,7 @@
     if (this->actor.colorFilterTimer == 0) {
         sPhase2Timer++;
         if ((this->invincibilityTimer != 0) && (this->actor.colorFilterParams & 0x4000)) {
-            func_8003426C(&this->actor, 0, 0xFF, 0, 0xA0);
+            Actor_SetColorFilter(&this->actor, 0, 0xFF, 0, 0xA0);
             this->actor.colorFilterTimer = this->invincibilityTimer;
         } else {
             this->colliderBody.info.bumper.dmgFlags = 0x10;
@@ -1188,7 +1145,7 @@
 
         if (this->colliderBody.base.ac->id == ACTOR_EN_BOOM) {
             sPhase2Timer &= 0xFE00;
-            func_8003426C(&this->actor, 0, 0xFF, 0, 0xA0);
+            Actor_SetColorFilter(&this->actor, 0, 0xFF, 0, 0xA0);
             this->colliderBody.info.bumper.dmgFlags = 0xFC00712;
         } else {
             sKillBari++;
@@ -1199,7 +1156,7 @@
                 }
             }
 
-            func_8003426C(&this->actor, 0x4000, 0xFF, 0, 0xC);
+            Actor_SetColorFilter(&this->actor, 0x4000, 0xFF, 0, 0xC);
         }
 
         Audio_PlayActorSound2(&this->actor, NA_SE_EN_BALINADE_FAINT);
@@ -1293,7 +1250,7 @@
 
     if (this->colliderBody.base.acFlags & AC_HIT) {
         this->skelAnime.curFrame = 0.0f;
-        func_8003426C(&this->actor, 0, 0xFF, 0, 0xC);
+        Actor_SetColorFilter(&this->actor, 0, 0xFF, 0, 0xC);
         Audio_PlayActorSound2(&this->actor, NA_SE_EN_BALINADE_FAINT);
         sBodyState = 1;
         this->timer = 131;
@@ -1424,7 +1381,7 @@
                 if (this->actor.colChkInfo.damageEffect != 1) {
                     this->actor.world.rot.y = this->actor.yawTowardsPlayer;
                     Audio_PlayActorSound2(&this->actor, NA_SE_EN_BALINADE_DAMAGE);
-                    func_8003426C(&this->actor, 0x4000, 0xFF, 0, 0xC);
+                    Actor_SetColorFilter(&this->actor, 0x4000, 0xFF, 0, 0xC);
                     sPhase4HP -= this->actor.colChkInfo.damage;
                     if (sPhase4HP <= 0) {
                         this->timer = 0;
@@ -1442,7 +1399,7 @@
                     this->timer = (s16)Rand_CenteredFloat(40.0f) + 160;
                     this->vaBodySpinRate = 0;
                     this->actor.speedXZ = 0.0f;
-                    func_8003426C(&this->actor, 0, 0x7D, 0, 0xFF);
+                    Actor_SetColorFilter(&this->actor, 0, 0x7D, 0, 0xFF);
                     Audio_PlayActorSound2(&this->actor, NA_SE_EN_BALINADE_FAINT);
                 }
             }
@@ -1767,7 +1724,7 @@
 void BossVa_SupportAttached(BossVa* this, GlobalContext* globalCtx) {
     this->timer++;
     if (sBodyState & 0x7F) {
-        func_8003426C(&this->actor, 0, 0xFF, 0, 0xC);
+        Actor_SetColorFilter(&this->actor, 0, 0xFF, 0, 0xC);
         if (Rand_ZeroOne() > 0.5f) {
             Animation_Change(&this->skelAnime, &gBarinadeAnim_0162AC, 1.0f, 0.0f,
                              Animation_GetLastFrame(&gBarinadeAnim_0162AC), 2, 0.0f);
@@ -2168,7 +2125,7 @@
                          Animation_GetLastFrame(&gBarinadeAnim_018B90), 3, 4.0f);
     }
 
-    func_8003426C(&this->actor, 0, 0xFF, 0, 0xC);
+    Actor_SetColorFilter(&this->actor, 0, 0xFF, 0, 0xC);
     this->burst = false;
     BossVa_SetupAction(this, BossVa_ZapperDamaged);
 }
@@ -2544,7 +2501,7 @@
             if (this->timer == 0) {
                 this->timer2 = 0;
             } else {
-                func_80035844(&BODY->actor.world.pos, &this->actor.world.pos, &this->actor.world.rot.x, false);
+                func_80035844(&BODY->actor.world.pos, &this->actor.world.pos, &this->actor.world.rot, false);
                 this->unk_1A0 = Math_Vec3f_DistXYZ(&BODY->actor.world.pos, &this->actor.world.pos);
                 if (sp50 > 30.0f) {
                     BossVa_Spark(globalCtx, this, 1, 80, 15.0f, 0.0f, SPARK_BARI, 1.0f, true);
@@ -2746,7 +2703,7 @@
         } else {
             this->unk_1AC = 0;
             if (this->actor.colorFilterTimer == 0) {
-                func_8003426C(&this->actor, 0, 0xFF, 0x2000, BODY->actor.colorFilterTimer);
+                Actor_SetColorFilter(&this->actor, 0, 0xFF, 0x2000, BODY->actor.colorFilterTimer);
             }
         }
 
@@ -2781,7 +2738,7 @@
 void BossVa_SetupBariPhase3Stunned(BossVa* this, GlobalContext* globalCtx) {
     this->actor.flags |= 1;
     this->timer = BODY->timer;
-    func_8003426C(&this->actor, 0, 0xFF, 0x2000, this->timer);
+    Actor_SetColorFilter(&this->actor, 0, 0xFF, 0x2000, this->timer);
     BossVa_SetupAction(this, BossVa_BariPhase3Stunned);
 }
 
@@ -3139,7 +3096,7 @@
             Matrix_MultVec3f(&sp70, &this->effectPos[3]);
             sp70.x = 20.0f;
             Matrix_MultVec3f(&sp70, &this->effectPos[9]);
-            func_80035844(&this->effectPos[9], &this->unk_1D8, &this->headRot.x, false);
+            func_80035844(&this->effectPos[9], &this->unk_1D8, &this->headRot, false);
             sp3E = this->headRot.x;
             sp3C = this->headRot.y;
             Matrix_Push();
@@ -3624,7 +3581,7 @@
             if (!flag) {
                 func_80093D84(globalCtx->state.gfxCtx);
                 gSPDisplayList(POLY_XLU_DISP++, gBarinadeDL_009430);
-                gSPSegment(POLY_XLU_DISP++, 0x08, SEGMENTED_TO_VIRTUAL(&D_04055DB0));
+                gSPSegment(POLY_XLU_DISP++, 0x08, SEGMENTED_TO_VIRTUAL(gEffBubble1Tex));
                 flag++;
             }
 
