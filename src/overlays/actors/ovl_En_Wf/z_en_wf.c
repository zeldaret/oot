--- conflicted
+++ resolved
@@ -45,63 +45,7 @@
 extern AnimationHeader D_06009B20;
 extern AnimationHeader D_0600A4AC;
 
-static ColliderJntSphItemInit sJntSphItemsInit[4] = {
-    {
-        { 0x00, { 0xFFCFFFFF, 0x00, 0x04 }, { 0x00000000, 0x00, 0x00 }, 0x01, 0x00, 0x00 },
-        { 15, { { 0, 0, 0 }, 15 }, 100 },
-    },
-    {
-        { 0x00, { 0xFFCFFFFF, 0x00, 0x04 }, { 0x00000000, 0x00, 0x00 }, 0x01, 0x00, 0x00 },
-        { 21, { { 0, 0, 0 }, 15 }, 100 },
-    },
-    {
-        { 0x01, { 0x00000000, 0x00, 0x00 }, { 0xFFC1FFFF, 0x00, 0x00 }, 0x00, 0x05, 0x01 },
-        { 17, { { 800, 0, 0 }, 25 }, 100 },
-    },
-    {
-        { 0x01, { 0x00000000, 0x00, 0x00 }, { 0xFFC1FFFF, 0x00, 0x00 }, 0x00, 0x05, 0x01 },
-        { 12, { { 0, 0, 0 }, 30 }, 100 },
-    },
-};
-
-static ColliderJntSphInit sJntSphInit = {
-    { COLTYPE_METAL_SHIELD, 0x11, 0x0D, 0x39, 0x10, COLSHAPE_JNTSPH },
-    ARRAY_COUNT(sJntSphItemsInit),
-    sJntSphItemsInit,
-};
-
-static ColliderCylinderInit sCylinderInit1 = {
-    { COLTYPE_UNK5, 0x00, 0x09, 0x00, 0x00, COLSHAPE_CYLINDER },
-    { 0x01, { 0x00000000, 0x00, 0x00 }, { 0xFFCFFFFF, 0x00, 0x00 }, 0x00, 0x01, 0x00 },
-    { 20, 50, 0, { 0, 0, 0 } },
-};
-
-static ColliderCylinderInit sCylinderInit2 = {
-    { COLTYPE_UNK5, 0x00, 0x09, 0x00, 0x00, COLSHAPE_CYLINDER },
-    { 0x01, { 0x00000000, 0x00, 0x00 }, { 0xFFCFFFFF, 0x00, 0x00 }, 0x00, 0x01, 0x00 },
-    { 15, 20, -15, { 0, 0, 0 } },
-};
-
-static DamageTable sDamageTable = {
-    0x10, 0x02, 0x01, 0x02, 0x10, 0x02, 0x02, 0x10, 0x01, 0x02, 0x04, 0xE4, 0x02, 0x02, 0x02, 0x02,
-    0x02, 0xE4, 0x60, 0xD3, 0x00, 0x00, 0x01, 0x04, 0x02, 0x02, 0x08, 0x04, 0x00, 0x00, 0x04, 0x00,
-};
-
-const ActorInit En_Wf_InitVars = {
-    ACTOR_EN_WF,
-    ACTORCAT_ENEMY,
-    FLAGS,
-    OBJECT_WF,
-    sizeof(EnWf),
-    (ActorFunc)EnWf_Init,
-    (ActorFunc)EnWf_Destroy,
-    (ActorFunc)EnWf_Update,
-    (ActorFunc)EnWf_Draw,
-};
-<<<<<<< HEAD
-=======
-
-static ColliderJntSphElementInit D_80B37990[4] = {
+static ColliderJntSphElementInit sJntSphItemsInit[4] = {
     {
         {
             ELEMTYPE_UNK0,
@@ -148,7 +92,7 @@
     },
 };
 
-static ColliderJntSphInit D_80B37A20 = {
+static ColliderJntSphInit sJntSphInit = {
     {
         COLTYPE_METAL,
         AT_ON | AT_TYPE_ENEMY,
@@ -158,10 +102,10 @@
         COLSHAPE_JNTSPH,
     },
     4,
-    D_80B37990,
+    sJntSphItemsInit,
 };
 
-static ColliderCylinderInit D_80B37A30 = {
+static ColliderCylinderInit sCylinderInit1 = {
     {
         COLTYPE_HIT5,
         AT_NONE,
@@ -181,7 +125,7 @@
     { 20, 50, 0, { 0, 0, 0 } },
 };
 
-static ColliderCylinderInit D_80B37A5C = {
+static ColliderCylinderInit sCylinderInit2 = {
     {
         COLTYPE_HIT5,
         AT_NONE,
@@ -200,12 +144,26 @@
     },
     { 15, 20, -15, { 0, 0, 0 } },
 };
-*/
-#pragma GLOBAL_ASM("asm/non_matchings/overlays/actors/ovl_En_Wf/func_80B33CB0.s")
->>>>>>> 8137c016
+
+static DamageTable sDamageTable = {
+    0x10, 0x02, 0x01, 0x02, 0x10, 0x02, 0x02, 0x10, 0x01, 0x02, 0x04, 0xE4, 0x02, 0x02, 0x02, 0x02,
+    0x02, 0xE4, 0x60, 0xD3, 0x00, 0x00, 0x01, 0x04, 0x02, 0x02, 0x08, 0x04, 0x00, 0x00, 0x04, 0x00,
+};
+
+const ActorInit En_Wf_InitVars = {
+    ACTOR_EN_WF,
+    ACTORCAT_ENEMY,
+    FLAGS,
+    OBJECT_WF,
+    sizeof(EnWf),
+    (ActorFunc)EnWf_Init,
+    (ActorFunc)EnWf_Destroy,
+    (ActorFunc)EnWf_Update,
+    (ActorFunc)EnWf_Draw,
+};
 
 static InitChainEntry sInitChain[] = {
-    ICHAIN_F32(unk_4C, 2000, ICHAIN_CONTINUE),
+    ICHAIN_F32(targetArrowOffset, 2000, ICHAIN_CONTINUE),
     ICHAIN_F32_DIV1000(gravity, -3000, ICHAIN_STOP),
 };
 
@@ -219,19 +177,19 @@
 
     Actor_ProcessInitChain(thisx, sInitChain);
     thisx->colChkInfo.damageTable = &sDamageTable;
-    ActorShape_Init(&thisx->shape, 0.0f, ActorShadow_DrawFunc_Circle, 0.0f);
-    thisx->posRot2.pos = thisx->posRot.pos;
+    ActorShape_Init(&thisx->shape, 0.0f, ActorShadow_DrawCircle, 0.0f);
+    thisx->focus.pos = thisx->world.pos;
     thisx->colChkInfo.mass = 0xFE;
     thisx->colChkInfo.health = 8;
-    thisx->colChkInfo.unk_10 = 50;
-    thisx->colChkInfo.unk_12 = 100;
+    thisx->colChkInfo.cylRadius = 50;
+    thisx->colChkInfo.cylHeight = 100;
     this->unk_2FC = (thisx->params >> 8) & 0xFF;
     thisx->params &= 0xFF;
     this->eyeIndex = 0;
     this->unk_2F4 = 10.0f;
 
     Collider_InitJntSph(globalCtx, &this->colliderSphere);
-    Collider_SetJntSph(globalCtx, &this->colliderSphere, thisx, &sJntSphInit, this->colliderSphereItems);
+    Collider_SetJntSph(globalCtx, &this->colliderSphere, thisx, &sJntSphInit, this->colliderSphereElements);
     Collider_InitCylinder(globalCtx, &this->colliderCylinder1);
     Collider_SetCylinder(globalCtx, &this->colliderCylinder1, thisx, &sCylinderInit1);
     Collider_InitCylinder(globalCtx, &this->colliderCylinder2);
@@ -246,7 +204,7 @@
         SkelAnime_InitFlex(globalCtx, &this->skelAnime, &D_06003BC0, &D_0600A4AC, this->jointTable, this->morphTable,
                            22);
         Actor_SetScale(thisx, 0.01f);
-        this->colliderSphere.list[0].body.toucher.damage = this->colliderSphere.list[1].body.toucher.damage = 8;
+        this->colliderSphere.elements[0].info.toucher.damage = this->colliderSphere.elements[1].info.toucher.damage = 8;
         thisx->naviEnemyId = 0x57;
     }
 
@@ -289,8 +247,8 @@
 #pragma GLOBAL_ASM("asm/non_matchings/overlays/actors/ovl_En_Wf/func_80B33FB0.s")
 
 void EnWf_SetupWaitToAppear(EnWf* this) {
-    Animation_Change(&this->skelAnime, &D_06005430, 0.5f, 0.0f, 7.0f, 3, 0.0f);
-    this->actor.posRot.pos.y = this->actor.initPosRot.pos.y - 5.0f;
+    Animation_Change(&this->skelAnime, &D_06005430, 0.5f, 0.0f, 7.0f, ANIMMODE_ONCE_INTERP, 0.0f);
+    this->actor.world.pos.y = this->actor.home.pos.y - 5.0f;
     this->actionTimer = 20;
     this->unk_300 = 0;
     this->unk_2D4 = 0;
@@ -303,9 +261,9 @@
 // EnWf_WaitToAppear
 void func_80B34428(EnWf* this, GlobalContext* globalCtx) {
     if (this->actionTimer >= 6) {
-        this->actor.posRot.pos.y = this->actor.initPosRot.pos.y - 5.0f;
-
-        if (this->actor.xzDistToLink < 240.0f) {
+        this->actor.world.pos.y = this->actor.home.pos.y - 5.0f;
+
+        if (this->actor.xzDistToPlayer < 240.0f) {
             this->actionTimer = 5;
             this->actor.flags |= 1;
 
@@ -315,8 +273,8 @@
         }
     } else if (this->actionTimer != 0) {
         this->actor.scale.y += (this->actor.scale.x * 0.2f);
-        this->actor.posRot.pos.y += 0.5f;
-        Math_SmoothStepToF(&this->actor.shape.unk_10, 70.0f, 1.0f, 14.0f, 0.0f);
+        this->actor.world.pos.y += 0.5f;
+        Math_SmoothStepToF(&this->actor.shape.shadowScale, 70.0f, 1.0f, 14.0f, 0.0f);
         this->actionTimer--;
 
         if (this->actionTimer == 0) {
@@ -334,7 +292,7 @@
     this->unk_2D4 = 6;
     this->actionTimer = (Rand_ZeroOne() * 10.0f) + 2.0f;
     this->actor.speedXZ = 0.0f;
-    this->actor.posRot.rot.y = this->actor.shape.rot.y;
+    this->actor.world.rot.y = this->actor.shape.rot.y;
     EnWf_SetupAction(this, func_80B345E4);
 }
 
@@ -346,7 +304,7 @@
 void func_80B347FC(EnWf* this, GlobalContext* globalCtx) {
     f32 lastFrame = Animation_GetLastFrame(&D_060057A0);
 
-    Animation_Change(&this->skelAnime, &D_060057A0, 1.0f, 0.0f, lastFrame, 1, -4.0f);
+    Animation_Change(&this->skelAnime, &D_060057A0, 1.0f, 0.0f, lastFrame, ANIMMODE_LOOP_INTERP, -4.0f);
     this->unk_2D4 = 9;
     EnWf_SetupAction(this, func_80B3487C);
 }
@@ -370,7 +328,7 @@
 void func_80B34F28(EnWf* this) {
     f32 lastFrame = Animation_GetLastFrame(&D_060057A0);
 
-    Animation_Change(&this->skelAnime, &D_060057A0, 1.0f, 0.0f, lastFrame, 1, -4.0f);
+    Animation_Change(&this->skelAnime, &D_060057A0, 1.0f, 0.0f, lastFrame, ANIMMODE_LOOP_INTERP, -4.0f);
 
     if (Rand_ZeroOne() > 0.5f) {
         this->unk_2FE = 16000;
@@ -380,7 +338,7 @@
 
     this->skelAnime.playSpeed = this->actor.speedXZ = 6.0f;
     this->skelAnime.playSpeed *= 0.175f;
-    this->actor.posRot.rot.y = this->actor.shape.rot.y;
+    this->actor.world.rot.y = this->actor.shape.rot.y;
     this->actionTimer = (Rand_ZeroOne() * 30.0f) + 30.0f;
     this->unk_2D4 = 11;
     this->unk_2EC = 0.0f;
@@ -396,7 +354,7 @@
 void func_80B35540(EnWf* this) {
     Animation_PlayOnce(&this->skelAnime, &D_06004638);
     this->colliderSphere.base.atFlags &= ~4;
-    this->actor.shape.rot.y = this->actor.yawTowardsLink;
+    this->actor.shape.rot.y = this->actor.yawTowardsPlayer;
     this->unk_2D4 = 8;
     this->unk_2FA = 0;
     this->actionTimer = 7;
@@ -418,7 +376,8 @@
         endFrame = 15.0f;
     }
 
-    Animation_Change(&this->skelAnime, &D_06004638, -0.5f, this->skelAnime.curFrame - 1.0f, endFrame, 3, 0.0f);
+    Animation_Change(&this->skelAnime, &D_06004638, -0.5f, this->skelAnime.curFrame - 1.0f, endFrame,
+                     ANIMMODE_ONCE_INTERP, 0.0f);
     this->unk_2D4 = 12;
     this->unk_2F8 = 0;
     EnWf_SetupAction(this, func_80B359A8);
@@ -431,7 +390,7 @@
 void EnWf_SetupBackFlip(EnWf* this) {
     Animation_MorphToPlayOnce(&this->skelAnime, &D_06004AD0, -3.0f);
     this->actor.speedXZ = -6.0f;
-    this->actor.shape.rot.y = this->actor.posRot.rot.y = this->actor.yawTowardsLink;
+    this->actor.shape.rot.y = this->actor.world.rot.y = this->actor.yawTowardsPlayer;
     this->actionTimer = 0;
     this->unk_300 = 1;
     this->unk_2D4 = 5;
@@ -467,7 +426,7 @@
         this->unk_300 = 0;
     }
 
-    if ((this->actor.dmgEffectTimer == 0) && ((this->actor.bgCheckFlags & 1) != 0)) {
+    if ((this->actor.colorFilterTimer == 0) && ((this->actor.bgCheckFlags & 1) != 0)) {
         if (this->actor.colChkInfo.health == 0) {
             EnWf_SetupDeath(this);
         } else {
@@ -487,7 +446,7 @@
     }
 
     this->unk_2E2 = 0;
-    this->actor.posRot.rot.y = this->actor.yawTowardsLink;
+    this->actor.world.rot.y = this->actor.yawTowardsPlayer;
     Audio_PlayActorSound2(&this->actor, NA_SE_EN_WOLFOS_DAMAGE);
     this->unk_2D4 = 3;
     EnWf_SetupAction(this, EnWf_Damaged);
@@ -508,22 +467,22 @@
         this->unk_300 = 0;
     }
 
-    Math_SmoothStepToS(&this->actor.shape.rot.y, this->actor.yawTowardsLink, 1, 4500, 0);
+    Math_SmoothStepToS(&this->actor.shape.rot.y, this->actor.yawTowardsPlayer, 1, 4500, 0);
 
     if ((func_80B33FB0(globalCtx, this, 0) == 0) && (SkelAnime_Update(&this->skelAnime) != 0)) {
         if ((this->actor.bgCheckFlags & 1) != 0) {
-            angleToWall = this->actor.wallPolyRot - this->actor.shape.rot.y;
+            angleToWall = this->actor.wallYaw - this->actor.shape.rot.y;
             angleToWall = ABS(angleToWall);
 
             if ((this->actor.bgCheckFlags & 8) != 0) {
-                if ((ABS(angleToWall) < 12000) && (this->actor.xzDistToLink < 120.0f)) {
+                if ((ABS(angleToWall) < 12000) && (this->actor.xzDistToPlayer < 120.0f)) {
                     func_80B360E8(this);
                     return;
                 }
             }
 
             if (func_80B37830(globalCtx, this) == 0) {
-                if ((this->actor.xzDistToLink <= 80.0f) && (!(func_80033AB8(globalCtx, this))) &&
+                if ((this->actor.xzDistToPlayer <= 80.0f) && (!(func_80033AB8(globalCtx, this))) &&
                     (globalCtx->gameplayFrames & 7)) {
                     func_80B35540(this);
                 } else if (Rand_ZeroOne() > 0.5f) {
@@ -542,20 +501,20 @@
 void func_80B360E8(EnWf* this) {
     f32 lastFrame = Animation_GetLastFrame(&D_06004AD0);
 
-    Animation_Change(&this->skelAnime, &D_06004AD0, -1.0f, lastFrame, 0.0f, 2, -3.0f);
+    Animation_Change(&this->skelAnime, &D_06004AD0, -1.0f, lastFrame, 0.0f, ANIMMODE_ONCE, -3.0f);
     this->actionTimer = 0;
     this->unk_300 = 0;
     this->unk_2D4 = 4;
     this->actor.speedXZ = 6.5f;
     this->actor.velocity.y = 15.0f;
     Audio_PlayActorSound2(&this->actor, NA_SE_EN_STAL_JUMP);
-    this->actor.posRot.rot.y = this->actor.shape.rot.y;
+    this->actor.world.rot.y = this->actor.shape.rot.y;
     EnWf_SetupAction(this, func_80B361A0);
 }
 
 // EnWf_?????? (Related to moving around?)
 void func_80B361A0(EnWf* this, GlobalContext* globalCtx) {
-    Math_SmoothStepToS(&this->actor.shape.rot.y, this->actor.yawTowardsLink, 1, 4000, 1);
+    Math_SmoothStepToS(&this->actor.shape.rot.y, this->actor.yawTowardsPlayer, 1, 4000, 1);
 
     if (this->actor.velocity.y >= 5.0f) {
         func_800355B8(globalCtx, &this->unk_4C8);
@@ -563,10 +522,10 @@
     }
 
     if ((SkelAnime_Update(&this->skelAnime)) && (this->actor.bgCheckFlags & 3)) {
-        this->actor.posRot.rot.y = this->actor.shape.rot.y = this->actor.yawTowardsLink;
+        this->actor.world.rot.y = this->actor.shape.rot.y = this->actor.yawTowardsPlayer;
         this->actor.shape.rot.x = 0;
         this->actor.speedXZ = this->actor.velocity.y = 0.0f;
-        this->actor.posRot.pos.y = this->actor.groundY;
+        this->actor.world.pos.y = this->actor.floorHeight;
 
         if (func_80033AB8(globalCtx, this) == 0) {
             func_80B35540(this);
@@ -587,7 +546,7 @@
     this->unk_2D4 = 7;
     this->actionTimer = 10;
 
-    Animation_Change(&this->skelAnime, &D_06004CA4, 0.0f, 0.0f, lastFrame, 3, -4.0f);
+    Animation_Change(&this->skelAnime, &D_06004CA4, 0.0f, 0.0f, lastFrame, ANIMMODE_ONCE_INTERP, -4.0f);
     EnWf_SetupAction(this, EnWf_ReactToPlayer);
 }
 
@@ -602,10 +561,10 @@
     }
 
     if (SkelAnime_Update(&this->skelAnime)) {
-        s16 yawDiff = this->actor.yawTowardsLink - this->actor.shape.rot.y;
-
-        if ((!(ABS(yawDiff) > 0x4000)) && (this->actor.xzDistToLink < 60.0f) &&
-            (ABS(this->actor.yDistToLink) < 50.0f)) {
+        s16 yawDiff = this->actor.yawTowardsPlayer - this->actor.shape.rot.y;
+
+        if ((!(ABS(yawDiff) > 0x4000)) && (this->actor.xzDistToPlayer < 60.0f) &&
+            (ABS(this->actor.yDistToPlayer) < 50.0f)) {
             if (func_800354B4(globalCtx, this, 100.0f, 10000, 0x4000, this->actor.shape.rot.y)) {
                 if (player->swordAnimation == 0x11) {
                     EnWf_SetupReactToPlayer(this);
@@ -647,14 +606,14 @@
     Player* player;
     f32 lastFrame = Animation_GetLastFrame(&D_060057A0);
 
-    Animation_Change(&this->skelAnime, &D_060057A0, 1.0f, 0.0f, lastFrame, 1, -4.0f);
+    Animation_Change(&this->skelAnime, &D_060057A0, 1.0f, 0.0f, lastFrame, ANIMMODE_LOOP_INTERP, -4.0f);
 
     player = PLAYER;
     angle = player->actor.shape.rot.y + this->unk_2FE;
 
-    if (Math_SinS(angle - this->actor.yawTowardsLink) > 0.0f) {
+    if (Math_SinS(angle - this->actor.yawTowardsPlayer) > 0.0f) {
         this->unk_2FE = 16000;
-    } else if (Math_SinS(angle - this->actor.yawTowardsLink) < 0.0f) {
+    } else if (Math_SinS(angle - this->actor.yawTowardsPlayer) < 0.0f) {
         this->unk_2FE = -16000;
     } else if (Rand_ZeroOne() > 0.5f) {
         this->unk_2FE = 16000;
@@ -664,7 +623,7 @@
 
     this->skelAnime.playSpeed = this->actor.speedXZ = 6.0f;
     this->skelAnime.playSpeed *= 0.175f;
-    this->actor.posRot.rot.y = this->actor.shape.rot.y;
+    this->actor.world.rot.y = this->actor.shape.rot.y;
     this->unk_2EC = 0.0f;
     this->actionTimer = (Rand_ZeroOne() * 10.0f) + 5.0f;
     this->unk_2D4 = 14;
@@ -678,7 +637,7 @@
 
 void EnWf_SetupDeath(EnWf* this) {
     Animation_MorphToPlayOnce(&this->skelAnime, &D_06005430, -4.0f);
-    this->actor.posRot.rot.y = this->actor.yawTowardsLink;
+    this->actor.world.rot.y = this->actor.yawTowardsPlayer;
 
     if (this->actor.bgCheckFlags & 1) {
         this->unk_300 = 0;
@@ -704,7 +663,7 @@
         this->unk_4D4.y = Math_SinS(this->unk_2E2 * 0x1068) * 8920.0f;
     } else if (this->unk_2D4 != 15) {
         if (this->unk_2D4 != 8) {
-            Math_SmoothStepToS(&this->unk_4D4.y, this->actor.yawTowardsLink - this->actor.shape.rot.y, 1, 1500, 0);
+            Math_SmoothStepToS(&this->unk_4D4.y, this->actor.yawTowardsPlayer - this->actor.shape.rot.y, 1, 1500, 0);
             this->unk_4D4.y = CLAMP(this->unk_4D4.y, -0x3127, 0x3127);
         } else {
             this->unk_4D4.y = 0;
@@ -719,7 +678,7 @@
         this->colliderCylinder2.base.acFlags &= ~2;
     } else if ((this->colliderCylinder1.base.acFlags & 2) || (this->colliderCylinder2.base.acFlags & 2)) {
         if (this->unk_2D4 >= 6) {
-            s16 yawDiff = this->actor.yawTowardsLink - this->actor.shape.rot.y;
+            s16 yawDiff = this->actor.yawTowardsPlayer - this->actor.shape.rot.y;
 
             if (((!(this->colliderCylinder1.base.acFlags & 2)) && (this->colliderCylinder2.base.acFlags & 2)) ||
                 (ABS(yawDiff) > 19000)) {
@@ -782,7 +741,7 @@
     CollisionCheck_SetOC(globalCtx, &globalCtx->colChkCtx, &this->colliderSphere.base);
 
     if (this->unk_2D4 >= 6) {
-        if ((this->actor.dmgEffectTimer == 0) || (!(this->actor.dmgEffectParams & 0x4000))) {
+        if ((this->actor.colorFilterTimer == 0) || (!(this->actor.colorFilterParams & 0x4000))) {
             Collider_CylinderUpdate(&this->actor, &this->colliderCylinder1);
             CollisionCheck_SetAC(globalCtx, &globalCtx->colChkCtx, &this->colliderCylinder2.base);
             CollisionCheck_SetAC(globalCtx, &globalCtx->colChkCtx, &this->colliderCylinder1.base);
@@ -801,11 +760,11 @@
         }
     }
 
-    this->actor.posRot2.pos = this->actor.posRot.pos;
-    this->actor.posRot2.pos.y += 25.0f;
+    this->actor.focus.pos = this->actor.world.pos;
+    this->actor.focus.pos.y += 25.0f;
 
     if (this->eyeIndex == 0) {
-        if ((Rand_ZeroOne() < 0.2f) && (!(globalCtx->gameplayFrames & 3)) && (this->actor.dmgEffectTimer == 0)) {
+        if ((Rand_ZeroOne() < 0.2f) && (!(globalCtx->gameplayFrames & 3)) && (this->actor.colorFilterTimer == 0)) {
             this->eyeIndex++;
         }
     } else {
@@ -841,7 +800,7 @@
         this->colliderCylinder2.dim.pos.z = colliderPos.z;
     }
 
-    if ((this->fireTimer != 0) || ((this->actor.dmgEffectTimer != 0) && (this->actor.dmgEffectParams & 0x4000))) {
+    if ((this->fireTimer != 0) || ((this->actor.colorFilterTimer != 0) && (this->actor.colorFilterParams & 0x4000))) {
         switch (limbIndex) {
             case 18:
                 bodyPartIndex = 0;
@@ -906,7 +865,7 @@
                               this->skelAnime.dListCount, EnWf_OverrideLimbDraw, EnWf_PostLimbDraw, &this->actor);
 
         if (this->fireTimer != 0) {
-            this->actor.dmgEffectTimer++;
+            this->actor.colorFilterTimer++;
             if (1) {}
             this->fireTimer--;
 
@@ -936,8 +895,8 @@
         f32 dist;
 
         angleToFacing = func_8002DA78(&this->actor, actor) - this->actor.shape.rot.y;
-        this->actor.posRot.rot.y = (u16)this->actor.shape.rot.y & 0xFFFF;
-        dist = func_8002DB6C(&this->actor, &actor->posRot.pos);
+        this->actor.world.rot.y = (u16)this->actor.shape.rot.y & 0xFFFF;
+        dist = func_8002DB6C(&this->actor, &actor->world.pos);
         //! @bug
         // func_8002DB6C already sqrtfs the distance, so this actually checks for a
         // distance of 360000. Also it's a double calculation because no f on sqrt.
@@ -948,7 +907,7 @@
                 EnGeldB_SetupBlock(this);
             }
         } else {
-            this->actor.posRot.rot.y = this->actor.shape.rot.y + 0x3FFF;
+            this->actor.world.rot.y = this->actor.shape.rot.y + 0x3FFF;
             if ((ABS(angleToFacing) < 0x2000) || (ABS(angleToFacing) > 0x5FFF)) {
                 EnGeldB_SetupSidestep(this, globalCtx);
                 this->actor.speedXZ *= 3.0f;
