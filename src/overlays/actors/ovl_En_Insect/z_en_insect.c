--- conflicted
+++ resolved
@@ -792,12 +792,7 @@
     EnInsect* this = THIS;
 
     func_80093D18(globalCtx->state.gfxCtx);
-<<<<<<< HEAD
-    SkelAnime_DrawOpa(globalCtx, this->skelAnime.skeleton, this->skelAnime.limbDrawTbl, NULL, NULL, NULL);
+    SkelAnime_DrawOpa(globalCtx, this->skelAnime.skeleton, this->skelAnime.jointTable, NULL, NULL, NULL);
     Collider_UpdateSpheres(0, &this->collider);
-=======
-    SkelAnime_DrawOpa(globalCtx, this->skelAnime.skeleton, this->skelAnime.jointTable, NULL, NULL, NULL);
-    func_800628A4(0, &this->collider);
->>>>>>> 22758f06
     D_80A7DEB4 = 0;
 }