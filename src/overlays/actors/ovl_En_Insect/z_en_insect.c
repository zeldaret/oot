--- conflicted
+++ resolved
@@ -672,15 +672,9 @@
         !(this->insectFlags & INSECT_FLAG_7)) {
         if (this->unk_32A >= 15) {
             if (this->soilActor != NULL) {
-<<<<<<< HEAD
                 if (!(GET_GS_FLAGS(PARAMS_GET(this->soilActor->actor.params, 8, 5) - 1) &
                       PARAMS_GET(this->soilActor->actor.params, 0, 8))) {
-                    func_80078884(NA_SE_SY_TRE_BOX_APPEAR);
-=======
-                if (!(GET_GS_FLAGS(((this->soilActor->actor.params >> 8) & 0x1F) - 1) &
-                      (this->soilActor->actor.params & 0xFF))) {
                     Sfx_PlaySfxCentered(NA_SE_SY_TRE_BOX_APPEAR);
->>>>>>> 8913c4fa
                 }
             }
             this->insectFlags |= INSECT_FLAG_7;
