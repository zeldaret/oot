--- conflicted
+++ resolved
@@ -353,11 +353,7 @@
             Matrix_Scale(*distanceTraveled * this->scalingFactor, *distanceTraveled * this->scalingFactor,
                          *distanceTraveled * this->scalingFactor, MTXMODE_APPLY);
 
-<<<<<<< HEAD
-            Matrix_ReplaceRotation(&globalCtx->mf_11DA0);
-=======
-            func_800D1FD4(&globalCtx->billboardMtxF);
->>>>>>> 1cf11907
+            Matrix_ReplaceRotation(&globalCtx->billboardMtxF);
 
             gSPMatrix(POLY_XLU_DISP++, Matrix_NewMtx(gfxCtx, "../z_eff_dust.c", 506),
                       G_MTX_NOPUSH | G_MTX_LOAD | G_MTX_MODELVIEW);
