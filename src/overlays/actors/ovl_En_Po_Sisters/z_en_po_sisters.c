/*
 * File: z_en_po_sisters.c
 * Overlay: ovl_En_Po_Sisters
 * Description: Forest Temple Four Poe Sisters
 */

#include "z_en_po_sisters.h"

#define FLAGS 0x00005215

#define THIS ((EnPoSisters*)thisx)

void EnPoSisters_Init(Actor* thisx, GlobalContext* globalCtx);
void EnPoSisters_Destroy(Actor* thisx, GlobalContext* globalCtx);
void EnPoSisters_Update(Actor* thisx, GlobalContext* globalCtx);
void EnPoSisters_Draw(Actor* thisx, GlobalContext* globalCtx);

void func_80ADA094(EnPoSisters* this, GlobalContext* globalCtx);
void func_80ADA4A8(EnPoSisters* this, GlobalContext* globalCtx);
void func_80ADA530(EnPoSisters* this, GlobalContext* globalCtx);
void func_80ADA6A0(EnPoSisters* this, GlobalContext* globalCtx);
void func_80ADA7F0(EnPoSisters* this, GlobalContext* globalCtx);
void func_80ADA8C0(EnPoSisters* this, GlobalContext* globalCtx);
void func_80ADA9E8(EnPoSisters* this, GlobalContext* globalCtx);
void func_80ADAAA4(EnPoSisters* this, GlobalContext* globalCtx);
void func_80ADAC70(EnPoSisters* this, GlobalContext* globalCtx);
void func_80ADAD54(EnPoSisters* this, GlobalContext* globalCtx);
void func_80ADAE6C(EnPoSisters* this, GlobalContext* globalCtx);
void func_80ADAFC0(EnPoSisters* this, GlobalContext* globalCtx);
void func_80ADB17C(EnPoSisters* this, GlobalContext* globalCtx);
void func_80ADB2B8(EnPoSisters* this, GlobalContext* globalCtx);
void func_80ADB338(EnPoSisters* this, GlobalContext* globalCtx);
void func_80ADB9F0(EnPoSisters* this, GlobalContext* globalCtx);
void func_80ADB4B0(EnPoSisters* this, GlobalContext* globalCtx);
void func_80ADB51C(EnPoSisters* this, GlobalContext* globalCtx);
void func_80ADB770(EnPoSisters* this, GlobalContext* globalCtx);
void func_80ADBB6C(EnPoSisters* this, GlobalContext* globalCtx);
void func_80ADBBF4(EnPoSisters* this, GlobalContext* globalCtx);
void func_80ADBC88(EnPoSisters* this, GlobalContext* globalCtx);
void func_80ADBD38(EnPoSisters* this, GlobalContext* globalCtx);
void func_80ADBD8C(EnPoSisters* this, GlobalContext* globalCtx);
void func_80ADBEE8(EnPoSisters* this, GlobalContext* globalCtx);
void func_80ADBF58(EnPoSisters* this, GlobalContext* globalCtx);

void func_80AD9AA8(EnPoSisters* this, GlobalContext* globalCtx);
void func_80AD9C24(EnPoSisters* this, GlobalContext* globalCtx);

void func_80AD9D44(EnPoSisters* this);

static Color_RGBA8 D_80ADD6F0[4] = {
    { 255, 170, 255, 255 },
    { 255, 200, 0, 255 },
    { 0, 170, 255, 255 },
    { 170, 255, 0, 255 },
};

static Color_RGBA8 D_80ADD700[4] = {
    { 100, 0, 255, 255 },
    { 255, 0, 0, 255 },
    { 0, 0, 255, 255 },
    { 0, 150, 0, 255 },
};

const ActorInit En_Po_Sisters_InitVars = {
    ACTOR_EN_PO_SISTERS,
    ACTORTYPE_ENEMY,
    FLAGS,
    OBJECT_PO_SISTERS,
    sizeof(EnPoSisters),
    (ActorFunc)EnPoSisters_Init,
    (ActorFunc)EnPoSisters_Destroy,
    (ActorFunc)EnPoSisters_Update,
    (ActorFunc)EnPoSisters_Draw,
};
<<<<<<< HEAD

static ColliderCylinderInit D_80ADD730 = {
    { COLTYPE_HIT3, AT_ON | AT_ENEMY, AC_ON | AC_PLAYER, OC_ON | OC_ALL, OT_TYPE1, COLSHAPE_CYLINDER },
    { ELEMTYPE_UNK0,
      { 0xFFCFFFFF, 0x00, 0x08 },
      { 0x4FC7FFEA, 0x00, 0x00 },
      TOUCH_ON | TOUCH_SFX_NORMAL,
      BUMP_ON | BUMP_HOOKABLE,
      OCELEM_ON },
    { 18, 60, 15, { 0, 0, 0 } },
};
*/
#pragma GLOBAL_ASM("asm/non_matchings/overlays/actors/ovl_En_Po_Sisters/EnPoSisters_Init.s")

#pragma GLOBAL_ASM("asm/non_matchings/overlays/actors/ovl_En_Po_Sisters/EnPoSisters_Destroy.s")

#pragma GLOBAL_ASM("asm/non_matchings/overlays/actors/ovl_En_Po_Sisters/func_80AD9240.s")

#pragma GLOBAL_ASM("asm/non_matchings/overlays/actors/ovl_En_Po_Sisters/func_80AD9368.s")

#pragma GLOBAL_ASM("asm/non_matchings/overlays/actors/ovl_En_Po_Sisters/func_80AD93C4.s")

#pragma GLOBAL_ASM("asm/non_matchings/overlays/actors/ovl_En_Po_Sisters/func_80AD943C.s")

#pragma GLOBAL_ASM("asm/non_matchings/overlays/actors/ovl_En_Po_Sisters/func_80AD944C.s")

#pragma GLOBAL_ASM("asm/non_matchings/overlays/actors/ovl_En_Po_Sisters/func_80AD94E0.s")

#pragma GLOBAL_ASM("asm/non_matchings/overlays/actors/ovl_En_Po_Sisters/func_80AD9568.s")
=======
>>>>>>> eff219f7

static ColliderCylinderInit sCylinderInit = {
    { COLTYPE_UNK3, 0x11, 0x09, 0x39, 0x10, COLSHAPE_CYLINDER },
    { 0x00, { 0xFFCFFFFF, 0x00, 0x08 }, { 0x4FC7FFEA, 0x00, 0x00 }, 0x01, 0x05, 0x01 },
    { 18, 60, 15, { 0, 0, 0 } },
};

static CollisionCheckInfoInit sColChkInfoInit = { 0x0A, 0x0019, 0x003C, 0x28 };

static DamageTable sDamageTable = {
    0xF0, 0x02, 0x01, 0x02, 0x00, 0x02, 0x02, 0x02, 0xE1, 0xE2, 0xE4, 0x02, 0x02, 0x02, 0x02, 0x02,
    0x02, 0x00, 0x00, 0x00, 0x00, 0x00, 0xE1, 0xE4, 0xE2, 0xE2, 0xE8, 0xE4, 0x00, 0x00, 0x04, 0x00,
};

static s32 D_80ADD784 = 0;

static InitChainEntry sInitChain[] = {
    ICHAIN_VEC3F_DIV1000(scale, 7, ICHAIN_CONTINUE),
    ICHAIN_F32(unk_4C, 6000, ICHAIN_STOP),
};

static Vec3f sZeroVector = { 0.0f, 0.0f, 0.0f };

static s16 D_80ADD79C[4] = { 0xB000, 0xD000, 0x5000, 0x3000 };

static Vec3s D_80ADD7A4[4] = {
    { -22, 337, -1704 },
    { -431, 879, -3410 },
    { 549, 879, -3410 },
    { 1717, 515, -1340 },
};

static Vec3f D_80ADD7BC = { 120.0f, 250.0f, -1420.0f };

static Gfx* D_80ADD7C8[4] = { 0x06001DE0, 0x06002F88, 0x06003628, 0x06003DC8 };

static Gfx* D_80ADD7D8[4] = { 0x06001CB0, 0x06002EB8, 0x06003880, 0x06004020 };

static Color_RGBA8 D_80ADD7E8[4] = {
    { 80, 0, 100, 0 },
    { 80, 15, 0, 0 },
    { 0, 70, 50, 0 },
    { 70, 70, 0, 0 },
};

static Vec3f D_80ADD7F8 = { 1000.0f, -1700.0f, 0.0f };

extern SkeletonHeader D_060065C8;
extern AnimationHeader D_060014CC;
extern AnimationHeader D_06000D40;
extern AnimationHeader D_06000114;
extern AnimationHeader D_060008C0;
extern AnimationHeader D_06000A54;
extern AnimationHeader D_0600119C;
extern AnimationHeader D_06000680;

extern Gfx D_060027B0[];
extern Gfx D_060046E0[];

extern Gfx D_0404D4E0[];

void EnPoSisters_Init(Actor* thisx, GlobalContext* globalCtx) {
    EnPoSisters* this = THIS;
    s32 pad;

    Actor_ProcessInitChain(&this->actor, sInitChain);
    ActorShape_Init(&this->actor.shape, 0.0f, ActorShadow_DrawFunc_Circle, 50.0f);
    SkelAnime_Init(globalCtx, &this->skelAnime, &D_060065C8, &D_060014CC, this->limbDrawTable,
                   this->transitionDrawTable, 12);
    this->unk_22E.r = 255;
    this->unk_22E.g = 255;
    this->unk_22E.b = 210;
    this->unk_22E.a = 255;
    this->lightNode = LightContext_InsertLight(globalCtx, &globalCtx->lightCtx, &this->lightInfo);
    Lights_PointGlowSetInfo(&this->lightInfo, this->actor.initPosRot.pos.x, this->actor.initPosRot.pos.y,
                            this->actor.initPosRot.pos.z, 0, 0, 0, 0);
    Collider_InitCylinder(globalCtx, &this->collider);
    Collider_SetCylinder(globalCtx, &this->collider, &this->actor, &sCylinderInit);
    func_80061ED4(&this->actor.colChkInfo, &sDamageTable, &sColChkInfoInit);
    this->unk_194 = (thisx->params >> 8) & 3;
    this->actor.naviEnemyId = this->unk_194 + 0x50;
    if (1) {}
    this->unk_195 = (thisx->params >> 0xA) & 3;
    this->unk_196 = 32;
    this->unk_197 = 20;
    this->unk_198 = 1;
    this->unk_199 = 32;
    this->unk_294 = 110.0f;
    this->actor.flags &= ~1;
    if (this->actor.params & 0x1000) {
        func_80ADA094(this, globalCtx);
    } else if (this->unk_194 == 0) {
        if (this->unk_195 == 0) {
            this->collider.base.maskA = 9;
            func_80AD9AA8(this, globalCtx);
        } else {
            this->actor.flags &= -0x4201;
            this->collider.body.flags = 4;
            this->collider.body.bumper.flags |= 1;
            this->collider.base.maskA = 0;
            func_80AD9C24(this, NULL);
        }
    } else {
        func_80AD9D44(this);
    }
    this->actor.params &= 0x3F;
}

void EnPoSisters_Destroy(Actor* thisx, GlobalContext* globalCtx) {
    EnPoSisters* this = THIS;

    LightContext_RemoveLight(globalCtx, &globalCtx->lightCtx, this->lightNode);
    if (this->unk_194 == 0 && this->unk_195 == 0) {
        func_800F5B58();
    }
    Collider_DestroyCylinder(globalCtx, &this->collider);
}

void func_80AD9240(EnPoSisters* this, s32 arg1, Vec3f* arg2) {
    f32 temp_f20 = SQ(arg1) * 0.1f;
    Vec3f* vec;
    s32 i;

    for (i = 0; i < this->unk_198; i++) {
        vec = &this->unk_234[i];
        vec->x = arg2->x + Math_Sins((s16)(this->actor.shape.rot.y + (this->unk_19A * 0x800) + i * 0x2000)) * temp_f20;
        vec->z = arg2->z + Math_Coss((s16)(this->actor.shape.rot.y + (this->unk_19A * 0x800) + i * 0x2000)) * temp_f20;
        vec->y = arg2->y + arg1;
    }
}

void func_80AD9368(EnPoSisters* this) {
    SkelAnime_ChangeAnimTransitionRepeat(&this->skelAnime, &D_060014CC, -3.0f);
    this->unk_19A = Math_Rand_S16Offset(2, 3);
    this->actionFunc = func_80ADA4A8;
    this->actor.speedXZ = 0.0f;
}

void func_80AD93C4(EnPoSisters* this) {
    if (this->actionFunc != func_80ADA6A0) {
        SkelAnime_ChangeAnimTransitionRepeat(&this->skelAnime, &D_06000D40, -3.0f);
    }
    this->unk_19A = Math_Rand_S16Offset(0xF, 3);
    this->unk_199 |= 7;
    this->actionFunc = func_80ADA530;
}

void func_80AD943C(EnPoSisters* this) {
    this->actionFunc = func_80ADA6A0;
}

void func_80AD944C(EnPoSisters* this) {
    if (this->unk_22E.a != 0) {
        this->collider.base.type = COLTYPE_METAL_SHIELD;
        this->collider.base.acFlags |= 4;
    }
    SkelAnime_ChangeAnimTransitionRepeat(&this->skelAnime, &D_06000114, -5.0f);
    this->actor.speedXZ = 0.0f;
    this->unk_19A = SkelAnime_GetFrameCount(&D_06000114) * 3 + 3;
    this->unk_199 &= ~2;
    this->actionFunc = func_80ADA7F0;
}

void func_80AD94E0(EnPoSisters* this) {
    this->actor.speedXZ = 5.0f;
    if (this->unk_194 == 0) {
        this->collider.base.type = COLTYPE_METAL_SHIELD;
        this->collider.base.acFlags |= 4;
        SkelAnime_ChangeAnimTransitionRepeat(&this->skelAnime, &D_06000114, -5.0f);
    }
    this->unk_19A = 5;
    this->actor.posRot.rot.y = this->actor.yawTowardsLink;
    this->unk_199 |= 8;
    this->actionFunc = func_80ADA8C0;
}

void func_80AD9568(EnPoSisters* this) {
    SkelAnime_ChangeAnimTransitionRepeat(&this->skelAnime, &D_06000D40, -3.0f);
    this->actor.posRot.rot.y = this->actor.yawTowardsLink + 0x8000;
    if (this->unk_194 != 0) {
        this->collider.base.type = COLTYPE_UNK3;
        this->collider.base.acFlags &= ~4;
    }
    this->actionFunc = func_80ADA9E8;
}

void func_80AD95D8(EnPoSisters* this) {
    SkelAnime_ChangeAnimTransitionStop(&this->skelAnime, &D_060008C0, -3.0f);
    if (this->collider.base.ac != NULL) {
        this->actor.posRot.rot.y = (this->collider.body.acHitItem->toucher.flags & 0x1F824)
                                       ? this->collider.base.ac->posRot.rot.y
                                       : func_8002DA78(&this->actor, this->collider.base.ac) + 0x8000;
    }
    if (this->unk_194 != 0) {
        this->actor.speedXZ = 10.0f;
    }
    this->unk_199 &= ~0xB;
    func_8003426C(&this->actor, 0x4000, 0xFF, 0, 0x10);
    this->actionFunc = func_80ADAAA4;
}

void func_80AD96A4(EnPoSisters* this) {
    SkelAnime_ChangeAnimTransitionRepeat(&this->skelAnime, &D_06000A54, -3.0f);
    this->actor.posRot.rot.y = this->actor.shape.rot.y + 0x8000;
    this->unk_19A = 5;
    this->unk_199 |= 0xB;
    this->actor.speedXZ = 5.0f;
    this->actionFunc = func_80ADAC70;
}

void func_80AD9718(EnPoSisters* this) {
    SkelAnime_ChangeAnim(&this->skelAnime, &D_0600119C, 1.5f, 0.0f, SkelAnime_GetFrameCount(&D_0600119C), 2, -3.0f);
    this->actor.speedXZ = 0.0f;
    this->unk_19C = 100;
    this->actor.posRot.rot.y = this->actor.shape.rot.y;
    this->unk_199 &= ~5;
    Audio_PlayActorSound2(&this->actor, NA_SE_EN_PO_DISAPPEAR);
    Audio_PlayActorSound2(&this->actor, NA_SE_EN_PO_LAUGH2);
    this->actionFunc = func_80ADAD54;
}

void func_80AD97C8(EnPoSisters* this, GlobalContext* globalCtx) {
    Player* player = PLAYER;
    f32 sp20;

    if (this->unk_195 == 0 || this->actionFunc != func_80ADAAA4) {
        if ((player->swordState == 0 || player->swordAnimation >= 24) &&
            player->actor.posRot.pos.y - player->actor.groundY < 1.0f) {
            Math_ApproxF(&this->unk_294, 110.0f, 3.0f);
        } else {
            Math_ApproxF(&this->unk_294, 170.0f, 10.0f);
        }
        sp20 = this->unk_294;
    } else if (this->unk_195 != 0) {
        sp20 = this->actor.parent->xzDistFromLink;
    }
    this->actor.posRot.pos.x = (Math_Sins(this->actor.shape.rot.y + 0x8000) * sp20) + player->actor.posRot.pos.x;
    this->actor.posRot.pos.z = (Math_Coss(this->actor.shape.rot.y + 0x8000) * sp20) + player->actor.posRot.pos.z;
}

void func_80AD98F4(EnPoSisters* this, GlobalContext* globalCtx) {
    SkelAnime_ChangeAnim(&this->skelAnime, &D_0600119C, 1.5f, 0.0f, SkelAnime_GetFrameCount(&D_0600119C), 2, -3.0f);
    if (this->unk_194 == 0) {
        this->unk_294 = 110.0f;
        func_80AD97C8(this, globalCtx);
        this->unk_22E.a = 0;
        this->actor.draw = EnPoSisters_Draw;
    } else {
        this->actor.posRot.rot.y = this->actor.shape.rot.y;
    }
    this->unk_19A = 15;
    this->actor.speedXZ = 0.0f;
    Audio_PlayActorSound2(&this->actor, NA_SE_EN_PO_APPEAR);
    this->unk_199 &= ~1;
    this->actionFunc = func_80ADAE6C;
}

void func_80AD99D4(EnPoSisters* this, GlobalContext* globalCtx) {
    this->unk_19A = 0;
    this->actor.speedXZ = 0.0f;
    this->actor.posRot.pos.y += 42.0f;
    this->actor.shape.unk_08 = -6000.0f;
    this->actor.flags &= -2;
    this->unk_199 = 0;
    this->actionFunc = func_80ADAFC0;
    func_800800F8(globalCtx, 0xC76, 0x3E7, &this->actor, 0);
}

void func_80AD9A54(EnPoSisters* this, GlobalContext* globalCtx) {
    this->unk_19A = 0;
    this->actor.posRot.pos.y = this->unk_234[0].y;
    Item_DropCollectibleRandom(globalCtx, &this->actor, &this->actor.posRot.pos, 0x80);
    this->actionFunc = func_80ADB17C;
}

// Meg spawning fakes
void func_80AD9AA8(EnPoSisters* this, GlobalContext* globalCtx) {
    Actor* actor1 = Actor_Spawn(&globalCtx->actorCtx, globalCtx, ACTOR_EN_PO_SISTERS, this->actor.posRot.pos.x,
                                this->actor.posRot.pos.y, this->actor.posRot.pos.z, 0, 0, 0, 0x400);
    Actor* actor2 = Actor_Spawn(&globalCtx->actorCtx, globalCtx, ACTOR_EN_PO_SISTERS, this->actor.posRot.pos.x,
                                this->actor.posRot.pos.y, this->actor.posRot.pos.z, 0, 0, 0, 0x800);
    Actor* actor3 = Actor_Spawn(&globalCtx->actorCtx, globalCtx, ACTOR_EN_PO_SISTERS, this->actor.posRot.pos.x,
                                this->actor.posRot.pos.y, this->actor.posRot.pos.z, 0, 0, 0, 0xC00);
    s32 pad;
    s32 pad1;

    if (actor1 == NULL || actor2 == NULL || actor3 == NULL) {
        if (actor1 != NULL) {
            Actor_Kill(actor1);
        }
        if (actor2 != NULL) {
            Actor_Kill(actor2);
        }
        if (actor3 != NULL) {
            Actor_Kill(actor3);
        }
        Actor_Kill(&this->actor);
    } else {
        actor3->parent = &this->actor;
        actor2->parent = &this->actor;
        actor1->parent = &this->actor;
        SkelAnime_ChangeAnimDefaultRepeat(&this->skelAnime, &D_06000680);
        this->unk_198 = 0;
        this->unk_199 = 160;
        this->actionFunc = func_80ADB2B8;
    }
}

void func_80AD9C24(EnPoSisters* this, GlobalContext* globalCtx) {
    Vec3f vec;

    this->actor.draw = NULL;
    this->actor.flags &= -2;
    this->unk_19C = 100;
    this->unk_199 = 32;
    this->collider.base.type = COLTYPE_UNK3;
    this->collider.base.acFlags &= ~4;
    if (globalCtx != NULL) {
        vec.x = this->actor.posRot.pos.x;
        vec.y = this->actor.posRot.pos.y + 45.0f;
        vec.z = this->actor.posRot.pos.z;
        EffectSsDeadDb_Spawn(globalCtx, &vec, &sZeroVector, &sZeroVector, 150, 0, 255, 255, 255, 155, 150, 150, 150, 1,
                             9, 0);
    }
    Lights_PointSetColorAndRadius(&this->lightInfo, 0, 0, 0, 0);
    this->actionFunc = func_80ADB338;
}

void func_80AD9D44(EnPoSisters* this) {
    if (this->unk_194 == 3) {
        SkelAnime_ChangeAnimDefaultStop(&this->skelAnime, &D_0600119C);
        Audio_PlayActorSound2(&this->actor, NA_SE_EN_PO_APPEAR);
    } else {
        SkelAnime_ChangeAnim(&this->skelAnime, &D_0600119C, 0.5f, 0.0f, SkelAnime_GetFrameCount(&D_0600119C), 3, 0.0f);
    }
    this->unk_22E.a = 0;
    this->unk_199 = 32;
    this->actionFunc = func_80ADB9F0;
}

void func_80AD9DF0(EnPoSisters* this, GlobalContext* globalCtx) {
    SkelAnime_ChangeAnimTransitionStop(&this->skelAnime, &D_0600119C, -5.0f);
    this->unk_198 = 1;
    this->unk_199 &= ~0x80;
    this->actionFunc = func_80ADB4B0;
    func_800800F8(globalCtx, 0xC6C, 0x9C, &this->actor, 0);
}

void func_80AD9E60(EnPoSisters* this) {
    SkelAnime_ChangeAnimTransitionRepeat(&this->skelAnime, &D_06000D40, -3.0f);
    this->unk_19A = SkelAnime_GetFrameCount(&D_06000D40) * 7 + 7;
    if (this->actor.parent != NULL) {
        this->actor.posRot.pos = this->actor.parent->posRot.pos;
        this->actor.shape.rot.y = this->actor.parent->shape.rot.y;
    } else {
        this->actor.shape.rot.y = this->actor.yawTowardsLink;
        this->unk_19A++;
    }
    if (this->unk_195 == 0) {
        Audio_PlayActorSound2(&this->actor, NA_SE_EN_PO_LAUGH2);
    }
    this->actionFunc = func_80ADB51C;
}

void func_80AD9F1C(EnPoSisters* this) {
    SkelAnime_ChangeAnimTransitionRepeat(&this->skelAnime, &D_06000D40, -3.0f);
    this->unk_22E.a = 255;
    this->unk_19A = 300;
    this->unk_19C = 3;
    this->unk_199 |= 9;
    this->actor.flags |= 1;
    this->actionFunc = func_80ADB770;
}

void func_80AD9F90(EnPoSisters* this) {
    if (this->unk_194 == 1) {
        this->actor.initPosRot.pos.x = -632.0f;
        this->actor.initPosRot.pos.z = -3440.0f;
    } else {
        this->actor.initPosRot.pos.x = 752.0f;
        this->actor.initPosRot.pos.z = -3440.0f;
    }
    SkelAnime_ChangeAnimDefaultRepeat(&this->skelAnime, &D_06000D40);
    this->unk_199 |= 0xA;
    this->actionFunc = func_80ADBB6C;
    this->actor.speedXZ = 5.0f;
}

void func_80ADA028(EnPoSisters* this) {
    SkelAnime_ChangeAnimTransitionRepeat(&this->skelAnime, &D_060014CC, -3.0f);
    this->unk_22E.a = 255;
    this->unk_199 |= 0x15;
    this->actor.flags |= 1;
    this->actionFunc = func_80ADBBF4;
    this->actor.speedXZ = 0.0f;
}

void func_80ADA094(EnPoSisters* this, GlobalContext* globalCtx) {
    D_80ADD784 = 0;
    this->unk_22E.a = 0;
    this->unk_199 = 128;
    this->unk_19A = 50;
    this->unk_234[0] = this->actor.initPosRot.pos;
    Actor_ChangeType(globalCtx, &globalCtx->actorCtx, &this->actor, ACTORTYPE_PROP);
    this->actionFunc = func_80ADBC88;
}

void func_80ADA10C(EnPoSisters* this) {
    s32 i;

    this->unk_198 = ARRAY_COUNT(this->unk_234);
    for (i = 0; i < ARRAY_COUNT(this->unk_234); i++) {
        this->unk_234[i] = this->unk_234[0];
    }
    this->actionFunc = func_80ADBD38;
}

void func_80ADA1B8(EnPoSisters* this) {
    SkelAnime_ChangeAnim(&this->skelAnime, &D_0600119C, 0.833f, 0.0f, SkelAnime_GetFrameCount(&D_0600119C), 3, 0.0f);
    if (this->unk_194 == 0 || this->unk_194 == 1) {
        this->unk_19A = 40;
    } else {
        this->unk_19A = 76;
    }
    this->unk_198 = 0;
    D_80ADD784 = 0;
    this->actionFunc = func_80ADBD8C;
}

void func_80ADA25C(EnPoSisters* this) {
    SkelAnime_ChangeAnimDefaultRepeat(&this->skelAnime, &D_060014CC);
    this->unk_198 = 8;
    this->unk_19A = 32;
    func_80AD9240(this, this->unk_19A, &this->actor.initPosRot.pos);
    this->actionFunc = func_80ADBEE8;
}

void func_80ADA2BC(EnPoSisters* this, GlobalContext* globalCtx) {
    SkelAnime_ChangeAnimTransitionRepeat(&this->skelAnime, &D_06000D40, -3.0f);
    this->unk_198 = 0;
    this->unk_199 = 40;
    this->unk_19A = 90;
    this->unk_196 = 32;
    this->actor.posRot.rot.y = D_80ADD79C[this->unk_194];
    this->actor.initPosRot.pos.y = this->actor.posRot.pos.y;
    if (this->unk_194 == 0) {
        Flags_SetSwitch(globalCtx, 0x1B);
    }
    Audio_PlayActorSound2(&this->actor, NA_SE_EV_FLAME_IGNITION);
    this->actionFunc = func_80ADBF58;
}

#ifdef NON_MATCHING
// Single register swap
void func_80ADA35C(EnPoSisters* this, GlobalContext* globalCtx) {
    f32 targetY;
    Player* player = PLAYER;

    if (this->actionFunc == func_80ADBF58) {
        targetY = this->actor.initPosRot.pos.y;
    } else if (this->unk_194 == 0 || this->unk_194 == 3) {
        targetY = player->actor.posRot.pos.y + 5.0f;
    } else {
        targetY = 832.0f;
    }
    Math_SmoothScaleMaxF(&this->actor.posRot.pos.y, targetY, 0.5f, 3.0f);
    if (this->unk_196 == 0) {
        this->unk_196 = 32;
    }
    if (this->unk_196 != 0U) { // U improves codegen from missing move + regalloc to just regalloc
        this->unk_196 -= 1U;
    }
    this->actor.posRot.pos.y += (2.0f + 0.5f * Math_Rand_ZeroOne()) * Math_Sins(this->unk_196 * 0x800);
    if (this->unk_22E.a == 255 && this->actionFunc != func_80ADA8C0 && this->actionFunc != func_80ADA7F0) {
        if (this->actionFunc == func_80ADAC70) {
            func_8002F974(&this->actor, NA_SE_EN_PO_AWAY - SFX_FLAG);
        } else {
            func_8002F974(&this->actor, NA_SE_EN_PO_FLY - SFX_FLAG);
        }
    }
}
#else
#pragma GLOBAL_ASM("asm/non_matchings/overlays/actors/ovl_En_Po_Sisters/func_80ADA35C.s")
#endif

void func_80ADA4A8(EnPoSisters* this, GlobalContext* globalCtx) {
    SkelAnime_FrameUpdateMatrix(&this->skelAnime);
    if (func_800A56C8(&this->skelAnime, 0.0f) && this->unk_19A != 0) {
        this->unk_19A--;
    }
    if (this->unk_19A == 0 || this->actor.xzDistFromLink < 200.0f) {
        func_80AD93C4(this);
    }
}

void func_80ADA530(EnPoSisters* this, GlobalContext* globalCtx) {
    SkelAnime_FrameUpdateMatrix(&this->skelAnime);
    Math_ApproxF(&this->actor.speedXZ, 1.0f, 0.2f);
    if (func_800A56C8(&this->skelAnime, 0.0f) && this->unk_19A != 0) {
        this->unk_19A--;
    }
    if (this->actor.xzDistFromLink < 200.0f && fabsf(this->actor.yDistFromLink + 5.0f) < 30.0f) {
        func_80AD943C(this);
    } else if (this->unk_19A == 0 && Math_ApproxF(&this->actor.speedXZ, 0.0f, 0.2f) != 0) {
        func_80AD9368(this);
    }
    if (this->actor.bgCheckFlags & 8) {
        Math_ApproxUpdateScaledS(&this->actor.posRot.rot.y, func_8002DAC0(&this->actor, &this->actor.initPosRot.pos),
                                 0x71C);
    } else if (func_8002DBB0(&this->actor, &this->actor.initPosRot.pos) > 300.0f) {
        Math_ApproxUpdateScaledS(&this->actor.posRot.rot.y, func_8002DAC0(&this->actor, &this->actor.initPosRot.pos),
                                 0x71C);
    }
}

void func_80ADA6A0(EnPoSisters* this, GlobalContext* globalCtx) {
    Player* player = PLAYER;
    s16 temp_v0;

    SkelAnime_FrameUpdateMatrix(&this->skelAnime);
    temp_v0 = this->actor.yawTowardsLink - player->actor.shape.rot.y;
    Math_ApproxF(&this->actor.speedXZ, 2.0f, 0.2f);
    if (temp_v0 > 0x3000) {
        Math_ApproxUpdateScaledS(&this->actor.posRot.rot.y, this->actor.yawTowardsLink + 0x3000, 0x71C);
    } else if (temp_v0 < -0x3000) {
        Math_ApproxUpdateScaledS(&this->actor.posRot.rot.y, this->actor.yawTowardsLink - 0x3000, 0x71C);
    } else {
        Math_ApproxUpdateScaledS(&this->actor.posRot.rot.y, this->actor.yawTowardsLink, 0x71C);
    }
    if (this->actor.xzDistFromLink < 160.0f && fabsf(this->actor.yDistFromLink + 5.0f) < 30.0f) {
        func_80AD944C(this);
    } else if (this->actor.xzDistFromLink > 240.0f) {
        func_80AD93C4(this);
    }
}

void func_80ADA7F0(EnPoSisters* this, GlobalContext* globalCtx) {
    SkelAnime_FrameUpdateMatrix(&this->skelAnime);
    if (this->unk_19A != 0) {
        this->unk_19A--;
    }
    this->actor.shape.rot.y += 384.0f * ((this->skelAnime.animFrameCount + 1.0f) * 3.0f - this->unk_19A);
    if (this->unk_19A == 18 || this->unk_19A == 7) {
        Audio_PlayActorSound2(&this->actor, NA_SE_EN_PO_ROLL);
    }
    if (this->unk_19A == 0) {
        func_80AD94E0(this);
    }
}

void func_80ADA8C0(EnPoSisters* this, GlobalContext* globalCtx) {
    s32 pad;

    SkelAnime_FrameUpdateMatrix(&this->skelAnime);
    if (func_800A56C8(&this->skelAnime, 0.0f) && this->unk_19A != 0) {
        this->unk_19A--;
    }
    this->actor.shape.rot.y += (384.0f * this->skelAnime.animFrameCount) * 3.0f;
    if (this->unk_19A == 0 && ABS((s16)(this->actor.shape.rot.y - this->actor.posRot.rot.y)) < 0x1000) {
        if (this->unk_194 != 0) {
            this->collider.base.type = COLTYPE_UNK3;
            this->collider.base.acFlags &= ~4;
            func_80AD93C4(this);
        } else {
            Audio_PlayActorSound2(&this->actor, NA_SE_EN_PO_LAUGH2);
            func_80AD9C24(this, globalCtx);
        }
    }
    if (func_800A56C8(&this->skelAnime, 1.0f)) {
        Audio_PlayActorSound2(&this->actor, NA_SE_EN_PO_ROLL);
    }
}

void func_80ADA9E8(EnPoSisters* this, GlobalContext* globalCtx) {
    SkelAnime_FrameUpdateMatrix(&this->skelAnime);
    this->actor.shape.rot.y -= (this->actor.speedXZ * 10.0f) * 128.0f;
    if (Math_ApproxF(&this->actor.speedXZ, 0.0f, 0.1f) != 0) {
        this->actor.posRot.rot.y = this->actor.shape.rot.y;
        if (this->unk_194 != 0) {
            func_80AD93C4(this);
        } else {
            Audio_PlayActorSound2(&this->actor, NA_SE_EN_PO_LAUGH2);
            func_80AD9C24(this, globalCtx);
        }
    }
}

void func_80ADAAA4(EnPoSisters* this, GlobalContext* globalCtx) {
    if (SkelAnime_FrameUpdateMatrix(&this->skelAnime) && !(this->actor.flags & 0x8000)) {
        if (this->actor.colChkInfo.health != 0) {
            if (this->unk_194 != 0) {
                func_80AD96A4(this);
            } else if (this->unk_195 != 0) {
                func_80AD9C24(this, NULL);
            } else {
                func_80AD9C24(this, globalCtx);
            }
        } else {
            func_80AD99D4(this, globalCtx);
        }
    }
    if (this->unk_195 != 0) {
        Math_ApproxUpdateScaledS(&this->actor.shape.rot.y, this->actor.parent->shape.rot.y,
                                 (this->unk_195 == 2) ? 0x800 : 0x400);
        this->unk_22E.a = ((this->skelAnime.animFrameCount - this->skelAnime.animCurrentFrame) * 255.0f) /
                          this->skelAnime.animFrameCount;
        this->actor.posRot.pos.y = this->actor.parent->posRot.pos.y;
        func_80AD97C8(this, globalCtx);
    } else if (this->unk_194 != 0) {
        Math_ApproxF(&this->actor.speedXZ, 0.0f, 0.5f);
    }
}

void func_80ADAC70(EnPoSisters* this, GlobalContext* globalCtx) {
    SkelAnime_FrameUpdateMatrix(&this->skelAnime);
    Math_ApproxUpdateScaledS(&this->actor.posRot.rot.y, this->actor.yawTowardsLink + 0x8000, 1820);
    if (func_800A56C8(&this->skelAnime, 0.0f) && this->unk_19A != 0) {
        this->unk_19A--;
    }
    if (this->actor.bgCheckFlags & 8) {
        this->actor.posRot.rot.y = this->actor.shape.rot.y;
        this->unk_199 |= 2;
        func_80AD9718(this);
    } else if (this->unk_19A == 0 && 240.0f < this->actor.xzDistFromLink) {
        this->actor.posRot.rot.y = this->actor.shape.rot.y;
        func_80AD93C4(this);
    }
}

void func_80ADAD54(EnPoSisters* this, GlobalContext* globalCtx) {
    s32 animFrameCount;

    if (SkelAnime_FrameUpdateMatrix(&this->skelAnime)) {
        this->unk_22E.a = 0;
        this->collider.body.bumper.flags = 0x60001;
        func_80AD93C4(this);
    } else {
        animFrameCount = this->skelAnime.animFrameCount;
        this->unk_22E.a = ((animFrameCount - this->skelAnime.animCurrentFrame) * 255.0f) / animFrameCount;
    }
}

void func_80ADAE6C(EnPoSisters* this, GlobalContext* globalCtx) {
    if (SkelAnime_FrameUpdateMatrix(&this->skelAnime)) {
        this->unk_22E.a = 255;
        if (this->unk_194 != 0) {
            this->unk_199 |= 1;
            this->collider.body.bumper.flags = 0x4FC7FFEA;
            if (this->unk_19A != 0) {
                this->unk_19A--;
            }
            if (this->unk_19A == 0) {
                this->unk_197 = 20;
                func_80AD93C4(this);
            }
        } else {
            func_80AD9F1C(this);
        }
    } else {
        this->unk_22E.a = (this->skelAnime.animCurrentFrame * 255.0f) / this->skelAnime.animFrameCount;
        if (this->unk_194 == 0) {
            func_80AD97C8(this, globalCtx);
        }
    }
}

void func_80ADAFC0(EnPoSisters* this, GlobalContext* globalCtx) {
    s32 i;

    this->unk_19A++;
    this->unk_198 = CLAMP_MAX(this->unk_198 + 1, 8);
    for (i = this->unk_198 - 1; i > 0; i--) {
        this->unk_234[i] = this->unk_234[i - 1];
    }
    this->unk_234[0].x =
        (Math_Sins((this->actor.shape.rot.y + this->unk_19A * 0x3000) - 0x4000) * (3000.0f * this->actor.scale.x)) +
        this->actor.posRot.pos.x;
    this->unk_234[0].z =
        (Math_Coss((this->actor.shape.rot.y + this->unk_19A * 0x3000) - 0x4000) * (3000.0f * this->actor.scale.x)) +
        this->actor.posRot.pos.z;
    if (this->unk_19A < 8) {
        this->unk_234[0].y = this->unk_234[1].y - 9.0f;
    } else {
        this->unk_234[0].y = this->unk_234[1].y + 2.0f;
        if (this->unk_19A >= 16) {
            if (Math_ApproxF(&this->actor.scale.x, 0.0f, 0.001f) != 0) {
                func_80AD9A54(this, globalCtx);
            }
            this->actor.scale.z = this->actor.scale.x;
            this->actor.scale.y = this->actor.scale.x;
        }
    }
    if (this->unk_19A == 16) {
        Audio_PlayActorSound2(&this->actor, NA_SE_EN_PO_DEAD2);
    }
}

void func_80ADB17C(EnPoSisters* this, GlobalContext* globalCtx) {
    this->unk_19A++;
    if (this->unk_19A == 64) {
        Flags_SetSwitch(globalCtx, this->actor.params);
        Audio_PlaySoundAtPosition(globalCtx, &this->actor.posRot.pos, 30, NA_SE_EV_FLAME_IGNITION);
        if (this->unk_194 == 0) {
            Flags_UnsetSwitch(globalCtx, 0x1B);
        }
        globalCtx->envCtx.unk_BF = 0xFF;
        func_80078884(NA_SE_SY_CORRECT_CHIME);
        Actor_Kill(&this->actor);
    } else if (this->unk_19A < 32) {
        func_80AD9240(this, this->unk_19A, &this->actor.posRot.pos);
    } else {
        func_80AD9240(this, 64 - this->unk_19A, &this->actor.posRot.pos);
    }
    if (this->unk_19A == 32) {
        this->actor.posRot.pos.x = D_80ADD7A4[this->unk_194].x;
        this->actor.posRot.pos.y = D_80ADD7A4[this->unk_194].y;
        this->actor.posRot.pos.z = D_80ADD7A4[this->unk_194].z;
    }
}

void func_80ADB2B8(EnPoSisters* this, GlobalContext* globalCtx) {
    SkelAnime_FrameUpdateMatrix(&this->skelAnime);
    if (this->actor.xzDistFromLink < 130.0f) {
        func_80AD9DF0(this, globalCtx);
    }
    if (func_800A56C8(&this->skelAnime, 0.0f)) {
        Audio_PlayActorSound2(&this->actor, NA_SE_EN_PO_CRY);
    }
    this->actor.shape.rot.y = this->actor.yawTowardsLink;
}

void func_80ADB338(EnPoSisters* this, GlobalContext* globalCtx) {
    Player* player = PLAYER;
    EnPoSisters* realMeg = (EnPoSisters*)this->actor.parent;

    if (this->unk_195 == 0) {
        if (func_8002DBB0(&player->actor, &this->actor.initPosRot.pos) < 600.0f) {
            if (this->unk_19C != 0) {
                this->unk_19C--;
            }
        } else {
            this->unk_19C = 100;
        }
        if (this->unk_19C == 0) {
            this->actor.shape.rot.y = (s32)(4.0f * Math_Rand_ZeroOne()) * 0x4000 + this->actor.yawTowardsLink;
            this->actor.posRot.pos.y = player->actor.posRot.pos.y + 5.0f;
            func_80AD98F4(this, globalCtx);
        }
    } else {
        if (realMeg->actionFunc == func_80ADB51C) {
            this->actor.draw = EnPoSisters_Draw;
            func_80AD9E60(this);
        } else if (realMeg->actionFunc == func_80ADAE6C) {
            this->actor.shape.rot.y = this->actor.parent->shape.rot.y + this->unk_195 * 0x4000;
            this->actor.posRot.pos.y = player->actor.posRot.pos.y + 5.0f;
            func_80AD98F4(this, globalCtx);
        } else if (realMeg->actionFunc == func_80ADAFC0) {
            Actor_Kill(&this->actor);
        }
    }
}

void func_80ADB4B0(EnPoSisters* this, GlobalContext* globalCtx) {
    if (SkelAnime_FrameUpdateMatrix(&this->skelAnime)) {
        func_80AD9E60(this);
    }
    func_80AD97C8(this, globalCtx);
    this->actor.posRot.pos.y += 1.0f;
    Actor_SetHeight(&this->actor, 40.0f);
}

void func_80ADB51C(EnPoSisters* this, GlobalContext* globalCtx) {
    f32 temp_f2;
    s16 phi_v0;
    s16 phi_a2;
    u8 temp;

    SkelAnime_FrameUpdateMatrix(&this->skelAnime);
    temp_f2 = this->skelAnime.animFrameCount * 0.5f;
    this->unk_22E.a = (fabsf(temp_f2 - this->skelAnime.animCurrentFrame) * 255.0f) / temp_f2;
    if (this->unk_19A != 0) {
        this->unk_19A -= 1;
    }
    if (this->unk_19A == 0) {
        this->actor.posRot.rot.y = this->actor.shape.rot.y += 0x4000 * (s32)(Math_Rand_ZeroOne() * 4.0f);
        if (this->unk_195 == 0) {
            func_800F5ACC(0x38);
        }
        func_80AD9F1C(this);
    } else {
        this->actor.posRot.pos.y += 0.1f;
        temp = this->unk_195;
        if (temp != 0) {
            if (this->unk_19A > 90) {
                phi_v0 = 1;
                phi_a2 = 64;
            } else if (this->unk_19A > 70) {
                phi_v0 = 0;
                phi_a2 = 64;
            } else if (this->unk_19A > 55) {
                phi_v0 = 1;
                phi_a2 = 96;
            } else if (this->unk_19A > 40) {
                phi_v0 = 0;
                phi_a2 = 96;
            } else {
                phi_v0 = 1;
                phi_a2 = 256;
            }
            if (this->unk_195 == 2) {
                phi_a2 *= 2;
            }
            Math_ApproxUpdateScaledS(&this->actor.shape.rot.y,
                                     this->actor.parent->shape.rot.y + (this->unk_195 * 0x4000) * phi_v0, phi_a2);
        } else if (this->unk_19A == 70 || this->unk_19A == 40) {
            Audio_PlayActorSound2(&this->actor, NA_SE_EN_PO_LAUGH2);
        }
    }
    func_80AD97C8(this, globalCtx);
    Actor_SetHeight(&this->actor, 40.0f);
}

void func_80ADB770(EnPoSisters* this, GlobalContext* globalCtx) {
    s32 temp_v0;
    s32 phi_a0;

    if (this->unk_19A != 0) {
        this->unk_19A--;
    }
    if (this->unk_19C > 0) {
        if (this->unk_19A >= 16) {
            SkelAnime_FrameUpdateMatrix(&this->skelAnime);
            if (this->unk_195 == 0) {
                if (ABS((s16)(16 - this->unk_196)) < 14) {
                    this->actor.shape.rot.y +=
                        (0x580 - (this->unk_19C * 0x180)) * fabsf(Math_Sins(this->unk_196 * 0x800));
                }
                if (this->unk_19A >= 284 || this->unk_19A < 31) {
                    this->unk_199 |= 0x40;
                } else {
                    this->unk_199 &= ~0x40;
                }
            } else {
                this->actor.shape.rot.y = (s16)(this->actor.parent->shape.rot.y + (this->unk_195 * 0x4000));
            }
        }
    }
    if (this->unk_195 == 0) {
        if (this->unk_19A >= 284 || (this->unk_19A < 31 && this->unk_19A >= 16)) {
            this->unk_199 |= 0x40;
        } else {
            this->unk_199 &= ~0x40;
        }
    }
    if (func_8002DBB0(&PLAYER->actor, &this->actor.initPosRot.pos) > 600.0f) {
        this->unk_199 &= ~0x40;
        func_80AD9C24(this, globalCtx);
    } else if (this->unk_19A == 0) {
        if (this->unk_195 == 0) {
            func_80AD94E0(this);
        } else {
            func_80AD9C24(this, globalCtx);
        }
    } else if (this->unk_195 != 0) {
        EnPoSisters* realMeg = (EnPoSisters*)this->actor.parent;
        if (realMeg->actionFunc == func_80ADAAA4) {
            func_80AD95D8(this);
        }
    } else if (this->unk_19C == 0) {
        this->unk_19C = -15;
    } else if (this->unk_19C < 0) {
        this->unk_19C++;
        if (this->unk_19C == 0) {
            func_80AD94E0(this);
        }
    }
    func_80AD97C8(this, globalCtx);
}

void func_80ADB9F0(EnPoSisters* this, GlobalContext* globalCtx) {
    f32 div;

    if (SkelAnime_FrameUpdateMatrix(&this->skelAnime)) {
        this->unk_22E.a = 255;
        if (this->unk_194 == 3) {
            this->actor.flags |= 1;
            this->actor.initPosRot.pos.x = 1992.0f;
            this->actor.initPosRot.pos.z = -1440.0f;
            this->unk_199 |= 0x18;
            func_80AD93C4(this);
        } else {
            func_80AD9F90(this);
        }
    } else {
        div = this->skelAnime.animCurrentFrame / this->skelAnime.animFrameCount;
        this->unk_22E.a = 255.0f * div;
    }
    if (this->unk_194 != 3 && func_800A56C8(&this->skelAnime, 1.0f)) {
        Audio_PlayActorSound2(&this->actor, NA_SE_EN_PO_APPEAR);
    }
    Actor_SetHeight(&this->actor, 40.0f);
}

void func_80ADBB6C(EnPoSisters* this, GlobalContext* globalCtx) {
    SkelAnime_FrameUpdateMatrix(&this->skelAnime);
    if (func_8002DBB0(&this->actor, &this->actor.initPosRot.pos) < 10.0f) {
        func_80ADA028(this);
    } else {
        Math_ApproxUpdateScaledS(&this->actor.posRot.rot.y, func_8002DAC0(&this->actor, &this->actor.initPosRot.pos),
                                 1820);
    }
}

void func_80ADBBF4(EnPoSisters* this, GlobalContext* globalCtx) {
    SkelAnime_FrameUpdateMatrix(&this->skelAnime);
    Math_ApproxUpdateScaledS(&this->actor.posRot.rot.y, this->actor.yawTowardsLink, 1820);
    if (this->actor.xzDistFromLink < 240.0f && fabsf(this->actor.yDistFromLink + 5.0f) < 30.0f) {
        func_80AD93C4(this);
    }
}

void func_80ADBC88(EnPoSisters* this, GlobalContext* globalCtx) {
    if (D_80ADD784 != 0 || !Player_InCsMode(globalCtx)) {
        if (this->unk_19A != 0) {
            this->unk_19A--;
        }
        if (this->unk_19A == 30) {
            if (this->unk_194 == 0) {
                func_800800F8(globalCtx, 0xC44, 0x3E7, NULL, 0);
            }
            D_80ADD784 = 1;
        }
        if (this->unk_19A == 0) {
            func_80ADA10C(this);
        }
    }
    func_8002F974(&this->actor, NA_SE_EV_TORCH - SFX_FLAG);
}

void func_80ADBD38(EnPoSisters* this, GlobalContext* globalCtx) {
    this->unk_19A++;
    func_80AD9240(this, this->unk_19A, &this->actor.initPosRot.pos);
    if (this->unk_19A == 32) {
        func_80ADA1B8(this);
    }
}

void func_80ADBD8C(EnPoSisters* this, GlobalContext* globalCtx) {
    this->unk_19A--;
    if (this->unk_19A == 0) {
        Audio_PlayActorSound2(&this->actor, NA_SE_EN_PO_APPEAR);
        this->unk_199 &= ~0x80;
    }
    if (this->unk_19A <= 0) {
        if (SkelAnime_FrameUpdateMatrix(&this->skelAnime)) {
            this->unk_22E.a = 255;
            D_80ADD784 |= (1 << this->unk_194);
        } else {
            this->unk_22E.a = (this->skelAnime.animCurrentFrame * 255.0f) / this->skelAnime.animFrameCount;
        }
    }
    if (D_80ADD784 == 15) {
        func_80ADA25C(this);
    }
}

void func_80ADBEE8(EnPoSisters* this, GlobalContext* globalCtx) {
    SkelAnime_FrameUpdateMatrix(&this->skelAnime);
    if (this->unk_19A != 0) {
        this->unk_19A--;
    }
    func_80AD9240(this, this->unk_19A, &this->actor.initPosRot.pos);
    if (this->unk_19A == 0) {
        func_80ADA2BC(this, globalCtx);
    }
}

void func_80ADBF58(EnPoSisters* this, GlobalContext* globalCtx) {
    SkelAnime_FrameUpdateMatrix(&this->skelAnime);
    this->unk_19A--;
    Math_ApproxUpdateScaledS(&this->actor.shape.rot.y, this->actor.posRot.rot.y, 0x500);
    if (this->unk_19A == 0 && this->unk_194 == 0) {
        globalCtx->envCtx.unk_BF = 4;
    }
    if (this->unk_19A < 0) {
        Math_ApproxF(&this->actor.speedXZ, 5.0f, 0.2f);
    }
    if (this->unk_19A == -70 && this->unk_194 == 1) {
        Audio_PlaySoundAtPosition(globalCtx, &D_80ADD7BC, 40, NA_SE_EN_PO_LAUGH);
    }
    if (this->unk_19A < -120) {
        Actor_Kill(&this->actor);
    }
}

void func_80ADC034(EnPoSisters* this, GlobalContext* globalCtx) {
    if (this->actor.unk_10C != 0 && this->unk_22E.a == 255) {
        if (this->unk_197 != 0) {
            this->unk_197--;
        }
    } else {
        this->unk_197 = 20;
    }
    if (this->unk_22E.a == 0) {
        if (this->unk_19C != 0) {
            this->unk_19C--;
        }
    }
    if (this->actionFunc != func_80ADA7F0 && this->actionFunc != func_80ADA8C0 && this->actionFunc != func_80ADAAA4) {
        if (this->unk_197 == 0) {
            func_80AD9718(this);
        } else if (this->unk_19C == 0 && this->unk_22E.a == 0) {
            func_80AD98F4(this, globalCtx);
        }
    }
}

void func_80ADC10C(EnPoSisters* this, GlobalContext* globalCtx) {
    Vec3f sp24;

    if (this->collider.base.acFlags & 2) {
        this->collider.base.acFlags &= ~2;
        func_80035650(&this->actor, &this->collider.body, 1);
        if (this->unk_195 != 0) {
            ((EnPoSisters*)this->actor.parent)->unk_19C--;
            Audio_PlayActorSound2(&this->actor, NA_SE_EN_PO_LAUGH2);
            func_80AD9C24(this, globalCtx);
            if (Math_Rand_ZeroOne() < 0.2f) {
                sp24.x = this->actor.posRot.pos.x;
                sp24.y = this->actor.posRot.pos.y;
                sp24.z = this->actor.posRot.pos.z;
                Item_DropCollectible(globalCtx, &sp24, ITEM00_ARROWS_SMALL);
            }
        } else if (this->collider.base.type == 9 ||
                   (this->actor.colChkInfo.damageEffect == 0 && this->actor.colChkInfo.damage == 0)) {
            if (this->unk_194 == 0) {
                this->actor.freezeTimer = 0;
            }
        } else if (this->actor.colChkInfo.damageEffect == 0xF) {
            this->actor.posRot.rot.y = this->actor.shape.rot.y;
            this->unk_199 |= 2;
            func_80AD98F4(this, globalCtx);
        } else if (this->unk_194 == 0 && this->actor.colChkInfo.damageEffect == 0xE &&
                   this->actionFunc == func_80ADB770) {
            if (this->unk_19C == 0) {
                this->unk_19C = -45;
            }
        } else {
            if (Actor_ApplyDamage(&this->actor) != 0) {
                Audio_PlayActorSound2(&this->actor, NA_SE_EN_PO_DAMAGE);
            } else {
                func_80032C7C(globalCtx, &this->actor);
                Audio_PlayActorSound2(&this->actor, NA_SE_EN_PO_SISTER_DEAD);
            }
            func_80AD95D8(this);
        }
    }
}

void EnPoSisters_Update(Actor* thisx, GlobalContext* globalCtx) {
    s32 pad;
    EnPoSisters* this = THIS;
    s16 temp;

    if (this->collider.base.atFlags & 2) {
        this->collider.base.atFlags &= ~2;
        func_80AD9568(this);
    }
    func_80ADC10C(this, globalCtx);
    if (this->unk_199 & 4) {
        func_80ADC034(this, globalCtx);
    }
    this->actionFunc(this, globalCtx);
    if (this->unk_199 & 0x1F) {
        if (this->unk_199 & 8) {
            func_80ADA35C(this, globalCtx);
        }
        Actor_MoveForward(&this->actor);

        if (this->unk_199 & 0x10) {
            func_8002E4B4(globalCtx, &this->actor, 20.0f, 20.0f, 0.0f, 5);
        } else {
            Vec3f vec;
            UNK_TYPE sp34;

            vec.x = this->actor.posRot.pos.x;
            vec.y = this->actor.posRot.pos.y + 10.0f;
            vec.z = this->actor.posRot.pos.z;
            this->actor.groundY = func_8003C9A4(&globalCtx->colCtx, &this->actor.floorPoly, &sp34, &this->actor, &vec);
        }

        Collider_CylinderUpdate(&this->actor, &this->collider);
        if (this->actionFunc == func_80ADA8C0 || this->actionFunc == func_80ADA7F0) {
            this->unk_198++;
            this->unk_198 = CLAMP_MAX(this->unk_198, 8);
        } else if (this->actionFunc != func_80ADAFC0) {
            temp = this->unk_198 - 1;
            this->unk_198 = CLAMP_MIN(temp, 1);
        }
        if (this->actionFunc == func_80ADA8C0) {
            this->actor.flags |= 0x01000000;
            CollisionCheck_SetAT(globalCtx, &globalCtx->colChkCtx, &this->collider.base);
        }
        if (this->unk_199 & 1) {
            CollisionCheck_SetAC(globalCtx, &globalCtx->colChkCtx, &this->collider.base);
        }
        if (this->actionFunc != func_80ADB338) {
            CollisionCheck_SetOC(globalCtx, &globalCtx->colChkCtx, &this->collider.base);
        }
        Actor_SetHeight(&this->actor, 40.0f);
        if (this->actionFunc == func_80ADAC70) {
            this->actor.shape.rot.y = this->actor.posRot.rot.y + 0x8000;
        } else if (this->unk_199 & 2) {
            this->actor.shape.rot.y = this->actor.posRot.rot.y;
        }
    }
}

void func_80ADC55C(EnPoSisters* this) {
    s16 temp_var;

    if (this->skelAnime.animation == &D_06000114) {
        this->unk_22E.r = CLAMP_MAX((s16)(this->unk_22E.r + 5), 255);
        this->unk_22E.g = CLAMP_MIN((s16)(this->unk_22E.g - 5), 50);
        temp_var = this->unk_22E.b - 5;
        this->unk_22E.b = CLAMP_MIN(temp_var, 0);
    } else if (this->skelAnime.animation == &D_06000A54) {
        this->unk_22E.r = CLAMP_MAX((s16)(this->unk_22E.r + 5), 80);
        this->unk_22E.g = CLAMP_MAX((s16)(this->unk_22E.g + 5), 255);
        temp_var = this->unk_22E.b + 5;
        this->unk_22E.b = CLAMP_MAX(temp_var, 225);
    } else if (this->skelAnime.animation == &D_060008C0) {
        if (this->actor.dmgEffectTimer & 2) {
            this->unk_22E.r = 0;
            this->unk_22E.g = 0;
            this->unk_22E.b = 0;
        } else {
            this->unk_22E.r = 80;
            this->unk_22E.g = 255;
            this->unk_22E.b = 225;
        }
    } else {
        this->unk_22E.r = CLAMP_MAX((s16)(this->unk_22E.r + 5), 255);
        this->unk_22E.g = CLAMP_MAX((s16)(this->unk_22E.g + 5), 255);
        if (this->unk_22E.b > 210) {
            temp_var = this->unk_22E.b - 5;
            this->unk_22E.b = CLAMP_MIN(temp_var, 210);
        } else {
            temp_var = this->unk_22E.b + 5;
            this->unk_22E.b = CLAMP_MAX(temp_var, 210);
        }
    }
}

s32 EnPoSisters_OverrideLimbDraw(GlobalContext* globalCtx, s32 limbIndex, Gfx** dList, Vec3f* pos, Vec3s* rot,
                                 void* thisx, Gfx** gfxP) {
    EnPoSisters* this = THIS;
    Color_RGBA8* color;

    if (limbIndex == 1 && (this->unk_199 & 0x40)) {
        if (this->unk_19A >= 284) {
            rot->x += (this->unk_19A * 0x1000) + 0xFFEE4000;
        } else {
            rot->x += (this->unk_19A * 0x1000) + 0xFFFF1000;
        }
    }
    if (this->unk_22E.a == 0 || limbIndex == 8 || (this->actionFunc == func_80ADAFC0 && this->unk_19A >= 8)) {
        *dList = NULL;
    } else if (limbIndex == 9) {
        *dList = D_80ADD7C8[this->unk_194];
    } else if (limbIndex == 10) {
        *dList = D_80ADD7D8[this->unk_194];
        gDPPipeSync((*gfxP)++);
        gDPSetEnvColor((*gfxP)++, this->unk_22E.r, this->unk_22E.g, this->unk_22E.b, this->unk_22E.a);
    } else if (limbIndex == 11) {
        color = &D_80ADD7E8[this->unk_194];
        gDPPipeSync((*gfxP)++);
        gDPSetEnvColor((*gfxP)++, color->r, color->g, color->b, this->unk_22E.a);
    }
    return 0;
}

void EnPoSisters_PostLimbDraw(GlobalContext* globalCtx, s32 limbIndex, Gfx** dList, Vec3s* rot, void* thisx,
                              Gfx** gfxP) {
    EnPoSisters* this = THIS;
    s32 i;
    s32 pad;

    if (this->actionFunc == func_80ADAFC0 && this->unk_19A >= 8 && limbIndex == 9) {
        gSPMatrix((*gfxP)++, Matrix_NewMtx(globalCtx->state.gfxCtx, "../z_en_po_sisters.c", 2876),
                  G_MTX_NOPUSH | G_MTX_LOAD | G_MTX_MODELVIEW);
        gSPDisplayList((*gfxP)++, D_060046E0);
    }
    if (limbIndex == 8 && this->actionFunc != func_80ADB2B8) {
        if (this->unk_199 & 0x20) {
            for (i = this->unk_198 - 1; i > 0; i--) {
                this->unk_234[i] = this->unk_234[i - 1];
            }
            Matrix_MultVec3f(&D_80ADD7F8, &this->unk_234[0]);
        } else if (this->actionFunc == func_80ADBD8C) {
            Matrix_MultVec3f(&D_80ADD7F8, &this->actor.initPosRot.pos);
        }
        if (this->unk_198 > 0) {
            Color_RGBA8* color = &D_80ADD6F0[this->unk_194];
            f32 temp_f2 = Math_Rand_ZeroOne() * 0.3f + 0.7f;

            if (this->actionFunc == func_80ADB17C || this->actionFunc == func_80ADBD38 ||
                this->actionFunc == func_80ADBEE8) {
                Lights_PointNoGlowSetInfo(&this->lightInfo, this->unk_234[0].x, this->unk_234[0].y + 15.0f,
                                          this->unk_234[0].z, color->r * temp_f2, color->g * temp_f2,
                                          color->b * temp_f2, 200);
            } else {
                Lights_PointGlowSetInfo(&this->lightInfo, this->unk_234[0].x, this->unk_234[0].y + 15.0f,
                                        this->unk_234[0].z, color->r * temp_f2, color->g * temp_f2, color->b * temp_f2,
                                        200);
            }
        } else {
            Lights_PointSetColorAndRadius(&this->lightInfo, 0, 0, 0, 0);
        }
        if (!(this->unk_199 & 0x80)) {
            Matrix_Get(&this->unk_2F8);
        }
    }
}

void EnPoSisters_Draw(Actor* thisx, GlobalContext* globalCtx) {
    EnPoSisters* this = THIS;
    u8 phi_s5;
    f32 phi_f20;
    s32 i;
    u8 spE7;
    Color_RGBA8* temp_s1 = &D_80ADD700[this->unk_194];
    Color_RGBA8* temp_s7 = &D_80ADD6F0[this->unk_194];
    s32 pad;

    OPEN_DISPS(globalCtx->state.gfxCtx, "../z_en_po_sisters.c", 2989);
    func_80ADC55C(this);
    func_80093D18(globalCtx->state.gfxCtx);
    func_80093D84(globalCtx->state.gfxCtx);
    if (this->unk_22E.a == 255 || this->unk_22E.a == 0) {
        gDPSetEnvColor(POLY_OPA_DISP++, this->unk_22E.r, this->unk_22E.g, this->unk_22E.b, this->unk_22E.a);
        gSPSegment(POLY_OPA_DISP++, 0x09, D_80116280 + 2);
        POLY_OPA_DISP =
            SkelAnime_Draw(globalCtx, this->skelAnime.skeleton, this->skelAnime.limbDrawTbl,
                           EnPoSisters_OverrideLimbDraw, EnPoSisters_PostLimbDraw, &this->actor, POLY_OPA_DISP);
    } else {
        gDPSetEnvColor(POLY_XLU_DISP++, 255, 255, 255, this->unk_22E.a);
        gSPSegment(POLY_XLU_DISP++, 0x09, D_80116280);
        POLY_XLU_DISP =
            SkelAnime_Draw(globalCtx, this->skelAnime.skeleton, this->skelAnime.limbDrawTbl,
                           EnPoSisters_OverrideLimbDraw, EnPoSisters_PostLimbDraw, &this->actor, POLY_XLU_DISP);
    }
    if (!(this->unk_199 & 0x80)) {
        Matrix_Put(&this->unk_2F8);
        gSPMatrix(POLY_OPA_DISP++, Matrix_NewMtx(globalCtx->state.gfxCtx, "../z_en_po_sisters.c", 3034),
                  G_MTX_NOPUSH | G_MTX_LOAD | G_MTX_MODELVIEW);
        gSPDisplayList(POLY_OPA_DISP++, D_060027B0);
    }
    gSPSegment(POLY_XLU_DISP++, 0x08,
               Gfx_TwoTexScroll(globalCtx->state.gfxCtx, 0, 0, 0, 0x20, 0x40, 1, 0,
                                (globalCtx->gameplayFrames * -20) % 512, 0x20, 0x80));
    gDPSetEnvColor(POLY_XLU_DISP++, temp_s1->r, temp_s1->g, temp_s1->b, temp_s1->a);
    if (this->actionFunc == func_80ADB17C) {
        if (this->unk_19A < 32) {
            phi_s5 = ((32 - this->unk_19A) * 255) / 32;
            phi_f20 = 0.0056000003f;
        } else {
            phi_s5 = (this->unk_19A * 255 - 8160) / 32;
            phi_f20 = 0.0027f;
        }
    } else if (this->actionFunc == func_80ADBD38) {
        phi_s5 = ((32 - this->unk_19A) * 255) / 32;
        phi_f20 = 0.0027f;
    } else if (this->actionFunc == func_80ADBEE8) {
        phi_s5 = ((32 - this->unk_19A) * 255) / 32;
        phi_f20 = 0.0035f;
    } else if (this->actionFunc == func_80ADBC88) {
        //! @bug uninitialised spE7
        phi_s5 = spE7;
        phi_f20 = 0.0027f;
    } else {
        phi_s5 = spE7;
        phi_f20 = this->actor.scale.x * 0.5f;
    }
    for (i = 0; i < this->unk_198; i++) {
        if (this->actionFunc != func_80ADB17C && this->actionFunc != func_80ADBD38 &&
            this->actionFunc != func_80ADBEE8) {
            phi_s5 = -i * 31 + 248;
        }
        gDPPipeSync(POLY_XLU_DISP++);
        gDPSetPrimColor(POLY_XLU_DISP++, 0x80, 0x80, temp_s7->r, temp_s7->g, temp_s7->b, phi_s5);
        Matrix_Translate(this->unk_234[i].x, this->unk_234[i].y, this->unk_234[i].z, MTXMODE_NEW);
        Matrix_RotateRPY(0, (s16)(Camera_GetCamDirYaw(ACTIVE_CAM) + 0x8000), 0, MTXMODE_APPLY);
        if (this->actionFunc == func_80ADAFC0) {
            phi_f20 = (this->unk_19A - i) * 0.025f + 0.5f;
            phi_f20 = CLAMP(phi_f20, 0.5f, 0.8f) * 0.007f;
        }
        Matrix_Scale(phi_f20, phi_f20, phi_f20, MTXMODE_APPLY);
        gSPMatrix(POLY_XLU_DISP++, Matrix_NewMtx(globalCtx->state.gfxCtx, "../z_en_po_sisters.c", 3132),
                  G_MTX_NOPUSH | G_MTX_LOAD | G_MTX_MODELVIEW);
        gSPDisplayList(POLY_XLU_DISP++, D_0404D4E0);
    }
    CLOSE_DISPS(globalCtx->state.gfxCtx, "../z_en_po_sisters.c", 3139);
}<|MERGE_RESOLUTION|>--- conflicted
+++ resolved
@@ -72,9 +72,8 @@
     (ActorFunc)EnPoSisters_Update,
     (ActorFunc)EnPoSisters_Draw,
 };
-<<<<<<< HEAD
-
-static ColliderCylinderInit D_80ADD730 = {
+
+static ColliderCylinderInit sCylinderInit = {
     { COLTYPE_HIT3, AT_ON | AT_ENEMY, AC_ON | AC_PLAYER, OC_ON | OC_ALL, OT_TYPE1, COLSHAPE_CYLINDER },
     { ELEMTYPE_UNK0,
       { 0xFFCFFFFF, 0x00, 0x08 },
@@ -82,32 +81,6 @@
       TOUCH_ON | TOUCH_SFX_NORMAL,
       BUMP_ON | BUMP_HOOKABLE,
       OCELEM_ON },
-    { 18, 60, 15, { 0, 0, 0 } },
-};
-*/
-#pragma GLOBAL_ASM("asm/non_matchings/overlays/actors/ovl_En_Po_Sisters/EnPoSisters_Init.s")
-
-#pragma GLOBAL_ASM("asm/non_matchings/overlays/actors/ovl_En_Po_Sisters/EnPoSisters_Destroy.s")
-
-#pragma GLOBAL_ASM("asm/non_matchings/overlays/actors/ovl_En_Po_Sisters/func_80AD9240.s")
-
-#pragma GLOBAL_ASM("asm/non_matchings/overlays/actors/ovl_En_Po_Sisters/func_80AD9368.s")
-
-#pragma GLOBAL_ASM("asm/non_matchings/overlays/actors/ovl_En_Po_Sisters/func_80AD93C4.s")
-
-#pragma GLOBAL_ASM("asm/non_matchings/overlays/actors/ovl_En_Po_Sisters/func_80AD943C.s")
-
-#pragma GLOBAL_ASM("asm/non_matchings/overlays/actors/ovl_En_Po_Sisters/func_80AD944C.s")
-
-#pragma GLOBAL_ASM("asm/non_matchings/overlays/actors/ovl_En_Po_Sisters/func_80AD94E0.s")
-
-#pragma GLOBAL_ASM("asm/non_matchings/overlays/actors/ovl_En_Po_Sisters/func_80AD9568.s")
-=======
->>>>>>> eff219f7
-
-static ColliderCylinderInit sCylinderInit = {
-    { COLTYPE_UNK3, 0x11, 0x09, 0x39, 0x10, COLSHAPE_CYLINDER },
-    { 0x00, { 0xFFCFFFFF, 0x00, 0x08 }, { 0x4FC7FFEA, 0x00, 0x00 }, 0x01, 0x05, 0x01 },
     { 18, 60, 15, { 0, 0, 0 } },
 };
 
@@ -182,7 +155,7 @@
                             this->actor.initPosRot.pos.z, 0, 0, 0, 0);
     Collider_InitCylinder(globalCtx, &this->collider);
     Collider_SetCylinder(globalCtx, &this->collider, &this->actor, &sCylinderInit);
-    func_80061ED4(&this->actor.colChkInfo, &sDamageTable, &sColChkInfoInit);
+    CollisionCheck_SetInfo(&this->actor.colChkInfo, &sDamageTable, &sColChkInfoInit);
     this->unk_194 = (thisx->params >> 8) & 3;
     this->actor.naviEnemyId = this->unk_194 + 0x50;
     if (1) {}
@@ -197,13 +170,13 @@
         func_80ADA094(this, globalCtx);
     } else if (this->unk_194 == 0) {
         if (this->unk_195 == 0) {
-            this->collider.base.maskA = 9;
+            this->collider.base.ocFlags = 9;
             func_80AD9AA8(this, globalCtx);
         } else {
             this->actor.flags &= -0x4201;
-            this->collider.body.flags = 4;
-            this->collider.body.bumper.flags |= 1;
-            this->collider.base.maskA = 0;
+            this->collider.info.elemType = 4;
+            this->collider.info.bumper.dFlags |= 1;
+            this->collider.base.ocFlags = 0;
             func_80AD9C24(this, NULL);
         }
     } else {
@@ -257,7 +230,7 @@
 
 void func_80AD944C(EnPoSisters* this) {
     if (this->unk_22E.a != 0) {
-        this->collider.base.type = COLTYPE_METAL_SHIELD;
+        this->collider.base.colType = COLTYPE_METAL;
         this->collider.base.acFlags |= 4;
     }
     SkelAnime_ChangeAnimTransitionRepeat(&this->skelAnime, &D_06000114, -5.0f);
@@ -270,7 +243,7 @@
 void func_80AD94E0(EnPoSisters* this) {
     this->actor.speedXZ = 5.0f;
     if (this->unk_194 == 0) {
-        this->collider.base.type = COLTYPE_METAL_SHIELD;
+        this->collider.base.colType = COLTYPE_METAL;
         this->collider.base.acFlags |= 4;
         SkelAnime_ChangeAnimTransitionRepeat(&this->skelAnime, &D_06000114, -5.0f);
     }
@@ -284,7 +257,7 @@
     SkelAnime_ChangeAnimTransitionRepeat(&this->skelAnime, &D_06000D40, -3.0f);
     this->actor.posRot.rot.y = this->actor.yawTowardsLink + 0x8000;
     if (this->unk_194 != 0) {
-        this->collider.base.type = COLTYPE_UNK3;
+        this->collider.base.colType = COLTYPE_HIT3;
         this->collider.base.acFlags &= ~4;
     }
     this->actionFunc = func_80ADA9E8;
@@ -293,7 +266,7 @@
 void func_80AD95D8(EnPoSisters* this) {
     SkelAnime_ChangeAnimTransitionStop(&this->skelAnime, &D_060008C0, -3.0f);
     if (this->collider.base.ac != NULL) {
-        this->actor.posRot.rot.y = (this->collider.body.acHitItem->toucher.flags & 0x1F824)
+        this->actor.posRot.rot.y = (this->collider.info.acHitInfo->toucher.dFlags & 0x1F824)
                                        ? this->collider.base.ac->posRot.rot.y
                                        : func_8002DA78(&this->actor, this->collider.base.ac) + 0x8000;
     }
@@ -419,7 +392,7 @@
     this->actor.flags &= -2;
     this->unk_19C = 100;
     this->unk_199 = 32;
-    this->collider.base.type = COLTYPE_UNK3;
+    this->collider.base.colType = COLTYPE_HIT3;
     this->collider.base.acFlags &= ~4;
     if (globalCtx != NULL) {
         vec.x = this->actor.posRot.pos.x;
@@ -664,7 +637,7 @@
     this->actor.shape.rot.y += (384.0f * this->skelAnime.animFrameCount) * 3.0f;
     if (this->unk_19A == 0 && ABS((s16)(this->actor.shape.rot.y - this->actor.posRot.rot.y)) < 0x1000) {
         if (this->unk_194 != 0) {
-            this->collider.base.type = COLTYPE_UNK3;
+            this->collider.base.colType = COLTYPE_HIT3;
             this->collider.base.acFlags &= ~4;
             func_80AD93C4(this);
         } else {
@@ -738,7 +711,7 @@
 
     if (SkelAnime_FrameUpdateMatrix(&this->skelAnime)) {
         this->unk_22E.a = 0;
-        this->collider.body.bumper.flags = 0x60001;
+        this->collider.info.bumper.dFlags = 0x60001;
         func_80AD93C4(this);
     } else {
         animFrameCount = this->skelAnime.animFrameCount;
@@ -751,7 +724,7 @@
         this->unk_22E.a = 255;
         if (this->unk_194 != 0) {
             this->unk_199 |= 1;
-            this->collider.body.bumper.flags = 0x4FC7FFEA;
+            this->collider.info.bumper.dFlags = 0x4FC7FFEA;
             if (this->unk_19A != 0) {
                 this->unk_19A--;
             }
@@ -1126,7 +1099,7 @@
 
     if (this->collider.base.acFlags & 2) {
         this->collider.base.acFlags &= ~2;
-        func_80035650(&this->actor, &this->collider.body, 1);
+        func_80035650(&this->actor, &this->collider.info, 1);
         if (this->unk_195 != 0) {
             ((EnPoSisters*)this->actor.parent)->unk_19C--;
             Audio_PlayActorSound2(&this->actor, NA_SE_EN_PO_LAUGH2);
@@ -1137,7 +1110,7 @@
                 sp24.z = this->actor.posRot.pos.z;
                 Item_DropCollectible(globalCtx, &sp24, ITEM00_ARROWS_SMALL);
             }
-        } else if (this->collider.base.type == 9 ||
+        } else if (this->collider.base.colType == 9 ||
                    (this->actor.colChkInfo.damageEffect == 0 && this->actor.colChkInfo.damage == 0)) {
             if (this->unk_194 == 0) {
                 this->actor.freezeTimer = 0;
@@ -1195,7 +1168,7 @@
             this->actor.groundY = func_8003C9A4(&globalCtx->colCtx, &this->actor.floorPoly, &sp34, &this->actor, &vec);
         }
 
-        Collider_CylinderUpdate(&this->actor, &this->collider);
+        Collider_UpdateCylinder(&this->actor, &this->collider);
         if (this->actionFunc == func_80ADA8C0 || this->actionFunc == func_80ADA7F0) {
             this->unk_198++;
             this->unk_198 = CLAMP_MAX(this->unk_198, 8);
