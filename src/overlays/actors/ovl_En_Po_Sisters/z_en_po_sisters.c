--- conflicted
+++ resolved
@@ -1163,11 +1163,7 @@
             if (Actor_ApplyDamage(&this->actor) != 0) {
                 Audio_PlayActorSound2(&this->actor, NA_SE_EN_PO_DAMAGE);
             } else {
-<<<<<<< HEAD
-                Actor_PlayDeathFx(globalCtx, &this->actor);
-=======
                 Enemy_StartFinishingBlow(globalCtx, &this->actor);
->>>>>>> e632b9a1
                 Audio_PlayActorSound2(&this->actor, NA_SE_EN_PO_SISTER_DEAD);
             }
             func_80AD95D8(this);
