/*
 * File: z_en_po_sisters.c
 * Overlay: ovl_En_Po_Sisters
 * Description: Forest Temple Four Poe Sisters
 */

#include "z_en_po_sisters.h"

#define FLAGS 0x00005215

#define THIS ((EnPoSisters*)thisx)

void EnPoSisters_Init(Actor* thisx, GlobalContext* globalCtx);
void EnPoSisters_Destroy(Actor* thisx, GlobalContext* globalCtx);
void EnPoSisters_Update(Actor* thisx, GlobalContext* globalCtx);
void EnPoSisters_Draw(Actor* thisx, GlobalContext* globalCtx);

void func_80ADA094(EnPoSisters* this, GlobalContext* globalCtx);
void func_80ADA4A8(EnPoSisters* this, GlobalContext* globalCtx);
void func_80ADA530(EnPoSisters* this, GlobalContext* globalCtx);
void func_80ADA6A0(EnPoSisters* this, GlobalContext* globalCtx);
void func_80ADA7F0(EnPoSisters* this, GlobalContext* globalCtx);
void func_80ADA8C0(EnPoSisters* this, GlobalContext* globalCtx);
void func_80ADA9E8(EnPoSisters* this, GlobalContext* globalCtx);
void func_80ADAAA4(EnPoSisters* this, GlobalContext* globalCtx);
void func_80ADAC70(EnPoSisters* this, GlobalContext* globalCtx);
void func_80ADAD54(EnPoSisters* this, GlobalContext* globalCtx);
void func_80ADAE6C(EnPoSisters* this, GlobalContext* globalCtx);
void func_80ADAFC0(EnPoSisters* this, GlobalContext* globalCtx);
void func_80ADB17C(EnPoSisters* this, GlobalContext* globalCtx);
void func_80ADB2B8(EnPoSisters* this, GlobalContext* globalCtx);
void func_80ADB338(EnPoSisters* this, GlobalContext* globalCtx);
void func_80ADB9F0(EnPoSisters* this, GlobalContext* globalCtx);
void func_80ADB4B0(EnPoSisters* this, GlobalContext* globalCtx);
void func_80ADB51C(EnPoSisters* this, GlobalContext* globalCtx);
void func_80ADB770(EnPoSisters* this, GlobalContext* globalCtx);
void func_80ADBB6C(EnPoSisters* this, GlobalContext* globalCtx);
void func_80ADBBF4(EnPoSisters* this, GlobalContext* globalCtx);
void func_80ADBC88(EnPoSisters* this, GlobalContext* globalCtx);
void func_80ADBD38(EnPoSisters* this, GlobalContext* globalCtx);
void func_80ADBD8C(EnPoSisters* this, GlobalContext* globalCtx);
void func_80ADBEE8(EnPoSisters* this, GlobalContext* globalCtx);
void func_80ADBF58(EnPoSisters* this, GlobalContext* globalCtx);

void func_80AD9AA8(EnPoSisters* this, GlobalContext* globalCtx);
void func_80AD9C24(EnPoSisters* this, GlobalContext* globalCtx);

void func_80AD9D44(EnPoSisters* this);

static Color_RGBA8 D_80ADD6F0[4] = {
    { 255, 170, 255, 255 },
    { 255, 200, 0, 255 },
    { 0, 170, 255, 255 },
    { 170, 255, 0, 255 },
};

static Color_RGBA8 D_80ADD700[4] = {
    { 100, 0, 255, 255 },
    { 255, 0, 0, 255 },
    { 0, 0, 255, 255 },
    { 0, 150, 0, 255 },
};

const ActorInit En_Po_Sisters_InitVars = {
    ACTOR_EN_PO_SISTERS,
    ACTORTYPE_ENEMY,
    FLAGS,
    OBJECT_PO_SISTERS,
    sizeof(EnPoSisters),
    (ActorFunc)EnPoSisters_Init,
    (ActorFunc)EnPoSisters_Destroy,
    (ActorFunc)EnPoSisters_Update,
    (ActorFunc)EnPoSisters_Draw,
};

static ColliderCylinderInit sCylinderInit = {
    { COLTYPE_UNK3, 0x11, 0x09, 0x39, 0x10, COLSHAPE_CYLINDER },
    { 0x00, { 0xFFCFFFFF, 0x00, 0x08 }, { 0x4FC7FFEA, 0x00, 0x00 }, 0x01, 0x05, 0x01 },
    { 18, 60, 15, { 0, 0, 0 } },
};

static CollisionCheckInfoInit sColChkInfoInit = { 0x0A, 0x0019, 0x003C, 0x28 };

static DamageTable sDamageTable = {
    0xF0, 0x02, 0x01, 0x02, 0x00, 0x02, 0x02, 0x02, 0xE1, 0xE2, 0xE4, 0x02, 0x02, 0x02, 0x02, 0x02,
    0x02, 0x00, 0x00, 0x00, 0x00, 0x00, 0xE1, 0xE4, 0xE2, 0xE2, 0xE8, 0xE4, 0x00, 0x00, 0x04, 0x00,
};

static s32 D_80ADD784 = 0;

static InitChainEntry sInitChain[] = {
    ICHAIN_VEC3F_DIV1000(scale, 7, ICHAIN_CONTINUE),
    ICHAIN_F32(unk_4C, 6000, ICHAIN_STOP),
};

static Vec3f sZeroVector = { 0.0f, 0.0f, 0.0f };

static s16 D_80ADD79C[4] = { 0xB000, 0xD000, 0x5000, 0x3000 };

static Vec3s D_80ADD7A4[4] = {
    { -22, 337, -1704 },
    { -431, 879, -3410 },
    { 549, 879, -3410 },
    { 1717, 515, -1340 },
};

static Vec3f D_80ADD7BC = { 120.0f, 250.0f, -1420.0f };

static Gfx* D_80ADD7C8[4] = { 0x06001DE0, 0x06002F88, 0x06003628, 0x06003DC8 };

static Gfx* D_80ADD7D8[4] = { 0x06001CB0, 0x06002EB8, 0x06003880, 0x06004020 };

static Color_RGBA8 D_80ADD7E8[4] = {
    { 80, 0, 100, 0 },
    { 80, 15, 0, 0 },
    { 0, 70, 50, 0 },
    { 70, 70, 0, 0 },
};

static Vec3f D_80ADD7F8 = { 1000.0f, -1700.0f, 0.0f };

extern SkeletonHeader D_060065C8;
extern AnimationHeader D_060014CC;
extern AnimationHeader D_06000D40;
extern AnimationHeader D_06000114;
extern AnimationHeader D_060008C0;
extern AnimationHeader D_06000A54;
extern AnimationHeader D_0600119C;
extern AnimationHeader D_06000680;

extern Gfx D_060027B0[];
extern Gfx D_060046E0[];

extern Gfx D_0404D4E0[];

void EnPoSisters_Init(Actor* thisx, GlobalContext* globalCtx) {
    EnPoSisters* this = THIS;
    s32 pad;

    Actor_ProcessInitChain(&this->actor, sInitChain);
    ActorShape_Init(&this->actor.shape, 0.0f, ActorShadow_DrawFunc_Circle, 50.0f);
    SkelAnime_Init(globalCtx, &this->skelAnime, &D_060065C8, &D_060014CC, this->jointTbl, this->morphTbl, 12);
    this->unk_22E.r = 255;
    this->unk_22E.g = 255;
    this->unk_22E.b = 210;
    this->unk_22E.a = 255;
    this->lightNode = LightContext_InsertLight(globalCtx, &globalCtx->lightCtx, &this->lightInfo);
    Lights_PointGlowSetInfo(&this->lightInfo, this->actor.initPosRot.pos.x, this->actor.initPosRot.pos.y,
                            this->actor.initPosRot.pos.z, 0, 0, 0, 0);
    Collider_InitCylinder(globalCtx, &this->collider);
    Collider_SetCylinder(globalCtx, &this->collider, &this->actor, &sCylinderInit);
    func_80061ED4(&this->actor.colChkInfo, &sDamageTable, &sColChkInfoInit);
    this->unk_194 = (thisx->params >> 8) & 3;
    this->actor.naviEnemyId = this->unk_194 + 0x50;
    if (1) {}
    this->unk_195 = (thisx->params >> 0xA) & 3;
    this->unk_196 = 32;
    this->unk_197 = 20;
    this->unk_198 = 1;
    this->unk_199 = 32;
    this->unk_294 = 110.0f;
    this->actor.flags &= ~1;
    if (this->actor.params & 0x1000) {
        func_80ADA094(this, globalCtx);
    } else if (this->unk_194 == 0) {
        if (this->unk_195 == 0) {
            this->collider.base.maskA = 9;
            func_80AD9AA8(this, globalCtx);
        } else {
            this->actor.flags &= -0x4201;
            this->collider.body.flags = 4;
            this->collider.body.bumper.flags |= 1;
            this->collider.base.maskA = 0;
            func_80AD9C24(this, NULL);
        }
    } else {
        func_80AD9D44(this);
    }
    this->actor.params &= 0x3F;
}

void EnPoSisters_Destroy(Actor* thisx, GlobalContext* globalCtx) {
    EnPoSisters* this = THIS;

    LightContext_RemoveLight(globalCtx, &globalCtx->lightCtx, this->lightNode);
    if (this->unk_194 == 0 && this->unk_195 == 0) {
        func_800F5B58();
    }
    Collider_DestroyCylinder(globalCtx, &this->collider);
}

void func_80AD9240(EnPoSisters* this, s32 arg1, Vec3f* arg2) {
    f32 temp_f20 = SQ(arg1) * 0.1f;
    Vec3f* vec;
    s32 i;

    for (i = 0; i < this->unk_198; i++) {
        vec = &this->unk_234[i];
        vec->x = arg2->x + Math_SinS((s16)(this->actor.shape.rot.y + (this->unk_19A * 0x800) + i * 0x2000)) * temp_f20;
        vec->z = arg2->z + Math_CosS((s16)(this->actor.shape.rot.y + (this->unk_19A * 0x800) + i * 0x2000)) * temp_f20;
        vec->y = arg2->y + arg1;
    }
}

void func_80AD9368(EnPoSisters* this) {
    Animation_MorphToLoop(&this->skelAnime, &D_060014CC, -3.0f);
    this->unk_19A = Rand_S16Offset(2, 3);
    this->actionFunc = func_80ADA4A8;
    this->actor.speedXZ = 0.0f;
}

void func_80AD93C4(EnPoSisters* this) {
    if (this->actionFunc != func_80ADA6A0) {
        Animation_MorphToLoop(&this->skelAnime, &D_06000D40, -3.0f);
    }
    this->unk_19A = Rand_S16Offset(0xF, 3);
    this->unk_199 |= 7;
    this->actionFunc = func_80ADA530;
}

void func_80AD943C(EnPoSisters* this) {
    this->actionFunc = func_80ADA6A0;
}

void func_80AD944C(EnPoSisters* this) {
    if (this->unk_22E.a != 0) {
        this->collider.base.type = COLTYPE_METAL_SHIELD;
        this->collider.base.acFlags |= 4;
    }
    Animation_MorphToLoop(&this->skelAnime, &D_06000114, -5.0f);
    this->actor.speedXZ = 0.0f;
    this->unk_19A = Animation_LastFrame(&D_06000114) * 3 + 3;
    this->unk_199 &= ~2;
    this->actionFunc = func_80ADA7F0;
}

void func_80AD94E0(EnPoSisters* this) {
    this->actor.speedXZ = 5.0f;
    if (this->unk_194 == 0) {
        this->collider.base.type = COLTYPE_METAL_SHIELD;
        this->collider.base.acFlags |= 4;
        Animation_MorphToLoop(&this->skelAnime, &D_06000114, -5.0f);
    }
    this->unk_19A = 5;
    this->actor.posRot.rot.y = this->actor.yawTowardsLink;
    this->unk_199 |= 8;
    this->actionFunc = func_80ADA8C0;
}

void func_80AD9568(EnPoSisters* this) {
    Animation_MorphToLoop(&this->skelAnime, &D_06000D40, -3.0f);
    this->actor.posRot.rot.y = this->actor.yawTowardsLink + 0x8000;
    if (this->unk_194 != 0) {
        this->collider.base.type = COLTYPE_UNK3;
        this->collider.base.acFlags &= ~4;
    }
    this->actionFunc = func_80ADA9E8;
}

void func_80AD95D8(EnPoSisters* this) {
    Animation_MorphToPlayOnce(&this->skelAnime, &D_060008C0, -3.0f);
    if (this->collider.base.ac != NULL) {
        this->actor.posRot.rot.y = (this->collider.body.acHitItem->toucher.flags & 0x1F824)
                                       ? this->collider.base.ac->posRot.rot.y
                                       : func_8002DA78(&this->actor, this->collider.base.ac) + 0x8000;
    }
    if (this->unk_194 != 0) {
        this->actor.speedXZ = 10.0f;
    }
    this->unk_199 &= ~0xB;
    func_8003426C(&this->actor, 0x4000, 0xFF, 0, 0x10);
    this->actionFunc = func_80ADAAA4;
}

void func_80AD96A4(EnPoSisters* this) {
    Animation_MorphToLoop(&this->skelAnime, &D_06000A54, -3.0f);
    this->actor.posRot.rot.y = this->actor.shape.rot.y + 0x8000;
    this->unk_19A = 5;
    this->unk_199 |= 0xB;
    this->actor.speedXZ = 5.0f;
    this->actionFunc = func_80ADAC70;
}

void func_80AD9718(EnPoSisters* this) {
    Animation_Change(&this->skelAnime, &D_0600119C, 1.5f, 0.0f, Animation_LastFrame(&D_0600119C), 2, -3.0f);
    this->actor.speedXZ = 0.0f;
    this->unk_19C = 100;
    this->actor.posRot.rot.y = this->actor.shape.rot.y;
    this->unk_199 &= ~5;
    Audio_PlayActorSound2(&this->actor, NA_SE_EN_PO_DISAPPEAR);
    Audio_PlayActorSound2(&this->actor, NA_SE_EN_PO_LAUGH2);
    this->actionFunc = func_80ADAD54;
}

void func_80AD97C8(EnPoSisters* this, GlobalContext* globalCtx) {
    Player* player = PLAYER;
    f32 sp20;

    if (this->unk_195 == 0 || this->actionFunc != func_80ADAAA4) {
        if ((player->swordState == 0 || player->swordAnimation >= 24) &&
            player->actor.posRot.pos.y - player->actor.groundY < 1.0f) {
            Math_StepToF(&this->unk_294, 110.0f, 3.0f);
        } else {
            Math_StepToF(&this->unk_294, 170.0f, 10.0f);
        }
        sp20 = this->unk_294;
    } else if (this->unk_195 != 0) {
        sp20 = this->actor.parent->xzDistFromLink;
    }
    this->actor.posRot.pos.x = (Math_SinS(this->actor.shape.rot.y + 0x8000) * sp20) + player->actor.posRot.pos.x;
    this->actor.posRot.pos.z = (Math_CosS(this->actor.shape.rot.y + 0x8000) * sp20) + player->actor.posRot.pos.z;
}

void func_80AD98F4(EnPoSisters* this, GlobalContext* globalCtx) {
    Animation_Change(&this->skelAnime, &D_0600119C, 1.5f, 0.0f, Animation_LastFrame(&D_0600119C), 2, -3.0f);
    if (this->unk_194 == 0) {
        this->unk_294 = 110.0f;
        func_80AD97C8(this, globalCtx);
        this->unk_22E.a = 0;
        this->actor.draw = EnPoSisters_Draw;
    } else {
        this->actor.posRot.rot.y = this->actor.shape.rot.y;
    }
    this->unk_19A = 15;
    this->actor.speedXZ = 0.0f;
    Audio_PlayActorSound2(&this->actor, NA_SE_EN_PO_APPEAR);
    this->unk_199 &= ~1;
    this->actionFunc = func_80ADAE6C;
}

void func_80AD99D4(EnPoSisters* this, GlobalContext* globalCtx) {
    this->unk_19A = 0;
    this->actor.speedXZ = 0.0f;
    this->actor.posRot.pos.y += 42.0f;
    this->actor.shape.unk_08 = -6000.0f;
    this->actor.flags &= -2;
    this->unk_199 = 0;
    this->actionFunc = func_80ADAFC0;
    func_800800F8(globalCtx, 0xC76, 0x3E7, &this->actor, 0);
}

void func_80AD9A54(EnPoSisters* this, GlobalContext* globalCtx) {
    this->unk_19A = 0;
    this->actor.posRot.pos.y = this->unk_234[0].y;
    Item_DropCollectibleRandom(globalCtx, &this->actor, &this->actor.posRot.pos, 0x80);
    this->actionFunc = func_80ADB17C;
}

// Meg spawning fakes
void func_80AD9AA8(EnPoSisters* this, GlobalContext* globalCtx) {
    Actor* actor1 = Actor_Spawn(&globalCtx->actorCtx, globalCtx, ACTOR_EN_PO_SISTERS, this->actor.posRot.pos.x,
                                this->actor.posRot.pos.y, this->actor.posRot.pos.z, 0, 0, 0, 0x400);
    Actor* actor2 = Actor_Spawn(&globalCtx->actorCtx, globalCtx, ACTOR_EN_PO_SISTERS, this->actor.posRot.pos.x,
                                this->actor.posRot.pos.y, this->actor.posRot.pos.z, 0, 0, 0, 0x800);
    Actor* actor3 = Actor_Spawn(&globalCtx->actorCtx, globalCtx, ACTOR_EN_PO_SISTERS, this->actor.posRot.pos.x,
                                this->actor.posRot.pos.y, this->actor.posRot.pos.z, 0, 0, 0, 0xC00);
    s32 pad;
    s32 pad1;

    if (actor1 == NULL || actor2 == NULL || actor3 == NULL) {
        if (actor1 != NULL) {
            Actor_Kill(actor1);
        }
        if (actor2 != NULL) {
            Actor_Kill(actor2);
        }
        if (actor3 != NULL) {
            Actor_Kill(actor3);
        }
        Actor_Kill(&this->actor);
    } else {
        actor3->parent = &this->actor;
        actor2->parent = &this->actor;
        actor1->parent = &this->actor;
        Animation_PlayLoop(&this->skelAnime, &D_06000680);
        this->unk_198 = 0;
        this->unk_199 = 160;
        this->actionFunc = func_80ADB2B8;
    }
}

void func_80AD9C24(EnPoSisters* this, GlobalContext* globalCtx) {
    Vec3f vec;

    this->actor.draw = NULL;
    this->actor.flags &= -2;
    this->unk_19C = 100;
    this->unk_199 = 32;
    this->collider.base.type = COLTYPE_UNK3;
    this->collider.base.acFlags &= ~4;
    if (globalCtx != NULL) {
        vec.x = this->actor.posRot.pos.x;
        vec.y = this->actor.posRot.pos.y + 45.0f;
        vec.z = this->actor.posRot.pos.z;
        EffectSsDeadDb_Spawn(globalCtx, &vec, &sZeroVector, &sZeroVector, 150, 0, 255, 255, 255, 155, 150, 150, 150, 1,
                             9, 0);
    }
    Lights_PointSetColorAndRadius(&this->lightInfo, 0, 0, 0, 0);
    this->actionFunc = func_80ADB338;
}

void func_80AD9D44(EnPoSisters* this) {
    if (this->unk_194 == 3) {
        Animation_PlayOnce(&this->skelAnime, &D_0600119C);
        Audio_PlayActorSound2(&this->actor, NA_SE_EN_PO_APPEAR);
    } else {
        Animation_Change(&this->skelAnime, &D_0600119C, 0.5f, 0.0f, Animation_LastFrame(&D_0600119C), 3, 0.0f);
    }
    this->unk_22E.a = 0;
    this->unk_199 = 32;
    this->actionFunc = func_80ADB9F0;
}

void func_80AD9DF0(EnPoSisters* this, GlobalContext* globalCtx) {
    Animation_MorphToPlayOnce(&this->skelAnime, &D_0600119C, -5.0f);
    this->unk_198 = 1;
    this->unk_199 &= ~0x80;
    this->actionFunc = func_80ADB4B0;
    func_800800F8(globalCtx, 0xC6C, 0x9C, &this->actor, 0);
}

void func_80AD9E60(EnPoSisters* this) {
    Animation_MorphToLoop(&this->skelAnime, &D_06000D40, -3.0f);
    this->unk_19A = Animation_LastFrame(&D_06000D40) * 7 + 7;
    if (this->actor.parent != NULL) {
        this->actor.posRot.pos = this->actor.parent->posRot.pos;
        this->actor.shape.rot.y = this->actor.parent->shape.rot.y;
    } else {
        this->actor.shape.rot.y = this->actor.yawTowardsLink;
        this->unk_19A++;
    }
    if (this->unk_195 == 0) {
        Audio_PlayActorSound2(&this->actor, NA_SE_EN_PO_LAUGH2);
    }
    this->actionFunc = func_80ADB51C;
}

void func_80AD9F1C(EnPoSisters* this) {
    Animation_MorphToLoop(&this->skelAnime, &D_06000D40, -3.0f);
    this->unk_22E.a = 255;
    this->unk_19A = 300;
    this->unk_19C = 3;
    this->unk_199 |= 9;
    this->actor.flags |= 1;
    this->actionFunc = func_80ADB770;
}

void func_80AD9F90(EnPoSisters* this) {
    if (this->unk_194 == 1) {
        this->actor.initPosRot.pos.x = -632.0f;
        this->actor.initPosRot.pos.z = -3440.0f;
    } else {
        this->actor.initPosRot.pos.x = 752.0f;
        this->actor.initPosRot.pos.z = -3440.0f;
    }
    Animation_PlayLoop(&this->skelAnime, &D_06000D40);
    this->unk_199 |= 0xA;
    this->actionFunc = func_80ADBB6C;
    this->actor.speedXZ = 5.0f;
}

void func_80ADA028(EnPoSisters* this) {
    Animation_MorphToLoop(&this->skelAnime, &D_060014CC, -3.0f);
    this->unk_22E.a = 255;
    this->unk_199 |= 0x15;
    this->actor.flags |= 1;
    this->actionFunc = func_80ADBBF4;
    this->actor.speedXZ = 0.0f;
}

void func_80ADA094(EnPoSisters* this, GlobalContext* globalCtx) {
    D_80ADD784 = 0;
    this->unk_22E.a = 0;
    this->unk_199 = 128;
    this->unk_19A = 50;
    this->unk_234[0] = this->actor.initPosRot.pos;
    Actor_ChangeType(globalCtx, &globalCtx->actorCtx, &this->actor, ACTORTYPE_PROP);
    this->actionFunc = func_80ADBC88;
}

void func_80ADA10C(EnPoSisters* this) {
    s32 i;

    this->unk_198 = ARRAY_COUNT(this->unk_234);
    for (i = 0; i < ARRAY_COUNT(this->unk_234); i++) {
        this->unk_234[i] = this->unk_234[0];
    }
    this->actionFunc = func_80ADBD38;
}

void func_80ADA1B8(EnPoSisters* this) {
    Animation_Change(&this->skelAnime, &D_0600119C, 0.833f, 0.0f, Animation_LastFrame(&D_0600119C), 3, 0.0f);
    if (this->unk_194 == 0 || this->unk_194 == 1) {
        this->unk_19A = 40;
    } else {
        this->unk_19A = 76;
    }
    this->unk_198 = 0;
    D_80ADD784 = 0;
    this->actionFunc = func_80ADBD8C;
}

void func_80ADA25C(EnPoSisters* this) {
    Animation_PlayLoop(&this->skelAnime, &D_060014CC);
    this->unk_198 = 8;
    this->unk_19A = 32;
    func_80AD9240(this, this->unk_19A, &this->actor.initPosRot.pos);
    this->actionFunc = func_80ADBEE8;
}

void func_80ADA2BC(EnPoSisters* this, GlobalContext* globalCtx) {
    Animation_MorphToLoop(&this->skelAnime, &D_06000D40, -3.0f);
    this->unk_198 = 0;
    this->unk_199 = 40;
    this->unk_19A = 90;
    this->unk_196 = 32;
    this->actor.posRot.rot.y = D_80ADD79C[this->unk_194];
    this->actor.initPosRot.pos.y = this->actor.posRot.pos.y;
    if (this->unk_194 == 0) {
        Flags_SetSwitch(globalCtx, 0x1B);
    }
    Audio_PlayActorSound2(&this->actor, NA_SE_EV_FLAME_IGNITION);
    this->actionFunc = func_80ADBF58;
}

void func_80ADA35C(EnPoSisters* this, GlobalContext* globalCtx) {
    f32 targetY;
    Player* player = PLAYER;

    if (this->actionFunc == func_80ADBF58) {
        targetY = this->actor.initPosRot.pos.y;
    } else if (this->unk_194 == 0 || this->unk_194 == 3) {
        targetY = player->actor.posRot.pos.y + 5.0f;
    } else {
        targetY = 832.0f;
    }
    Math_ApproachF(&this->actor.posRot.pos.y, targetY, 0.5f, 3.0f);
    if (!this->unk_196) {
        this->unk_196 = 32;
    }
    if (this->unk_196 != 0) {
        this->unk_196--;
    }
    this->actor.posRot.pos.y += (2.0f + 0.5f * Rand_ZeroOne()) * Math_SinS(this->unk_196 * 0x800);
    if (this->unk_22E.a == 255 && this->actionFunc != func_80ADA8C0 && this->actionFunc != func_80ADA7F0) {
        if (this->actionFunc == func_80ADAC70) {
            func_8002F974(&this->actor, NA_SE_EN_PO_AWAY - SFX_FLAG);
        } else {
            func_8002F974(&this->actor, NA_SE_EN_PO_FLY - SFX_FLAG);
        }
    }
}

void func_80ADA4A8(EnPoSisters* this, GlobalContext* globalCtx) {
    SkelAnime_Update(&this->skelAnime);
    if (Animation_OnFrame(&this->skelAnime, 0.0f) && this->unk_19A != 0) {
        this->unk_19A--;
    }
    if (this->unk_19A == 0 || this->actor.xzDistFromLink < 200.0f) {
        func_80AD93C4(this);
    }
}

void func_80ADA530(EnPoSisters* this, GlobalContext* globalCtx) {
    SkelAnime_Update(&this->skelAnime);
    Math_StepToF(&this->actor.speedXZ, 1.0f, 0.2f);
    if (Animation_OnFrame(&this->skelAnime, 0.0f) && this->unk_19A != 0) {
        this->unk_19A--;
    }
    if (this->actor.xzDistFromLink < 200.0f && fabsf(this->actor.yDistFromLink + 5.0f) < 30.0f) {
        func_80AD943C(this);
    } else if (this->unk_19A == 0 && Math_StepToF(&this->actor.speedXZ, 0.0f, 0.2f) != 0) {
        func_80AD9368(this);
    }
    if (this->actor.bgCheckFlags & 8) {
        Math_ScaledStepToS(&this->actor.posRot.rot.y, func_8002DAC0(&this->actor, &this->actor.initPosRot.pos), 0x71C);
    } else if (func_8002DBB0(&this->actor, &this->actor.initPosRot.pos) > 300.0f) {
        Math_ScaledStepToS(&this->actor.posRot.rot.y, func_8002DAC0(&this->actor, &this->actor.initPosRot.pos), 0x71C);
    }
}

void func_80ADA6A0(EnPoSisters* this, GlobalContext* globalCtx) {
    Player* player = PLAYER;
    s16 temp_v0;

    SkelAnime_Update(&this->skelAnime);
    temp_v0 = this->actor.yawTowardsLink - player->actor.shape.rot.y;
    Math_StepToF(&this->actor.speedXZ, 2.0f, 0.2f);
    if (temp_v0 > 0x3000) {
        Math_ScaledStepToS(&this->actor.posRot.rot.y, this->actor.yawTowardsLink + 0x3000, 0x71C);
    } else if (temp_v0 < -0x3000) {
        Math_ScaledStepToS(&this->actor.posRot.rot.y, this->actor.yawTowardsLink - 0x3000, 0x71C);
    } else {
        Math_ScaledStepToS(&this->actor.posRot.rot.y, this->actor.yawTowardsLink, 0x71C);
    }
    if (this->actor.xzDistFromLink < 160.0f && fabsf(this->actor.yDistFromLink + 5.0f) < 30.0f) {
        func_80AD944C(this);
    } else if (this->actor.xzDistFromLink > 240.0f) {
        func_80AD93C4(this);
    }
}

void func_80ADA7F0(EnPoSisters* this, GlobalContext* globalCtx) {
    SkelAnime_Update(&this->skelAnime);
    if (this->unk_19A != 0) {
        this->unk_19A--;
    }
    this->actor.shape.rot.y += 384.0f * ((this->skelAnime.endFrame + 1.0f) * 3.0f - this->unk_19A);
    if (this->unk_19A == 18 || this->unk_19A == 7) {
        Audio_PlayActorSound2(&this->actor, NA_SE_EN_PO_ROLL);
    }
    if (this->unk_19A == 0) {
        func_80AD94E0(this);
    }
}

void func_80ADA8C0(EnPoSisters* this, GlobalContext* globalCtx) {
    s32 pad;

    SkelAnime_Update(&this->skelAnime);
    if (Animation_OnFrame(&this->skelAnime, 0.0f) && this->unk_19A != 0) {
        this->unk_19A--;
    }
    this->actor.shape.rot.y += (384.0f * this->skelAnime.endFrame) * 3.0f;
    if (this->unk_19A == 0 && ABS((s16)(this->actor.shape.rot.y - this->actor.posRot.rot.y)) < 0x1000) {
        if (this->unk_194 != 0) {
            this->collider.base.type = COLTYPE_UNK3;
            this->collider.base.acFlags &= ~4;
            func_80AD93C4(this);
        } else {
            Audio_PlayActorSound2(&this->actor, NA_SE_EN_PO_LAUGH2);
            func_80AD9C24(this, globalCtx);
        }
    }
    if (Animation_OnFrame(&this->skelAnime, 1.0f)) {
        Audio_PlayActorSound2(&this->actor, NA_SE_EN_PO_ROLL);
    }
}

void func_80ADA9E8(EnPoSisters* this, GlobalContext* globalCtx) {
    SkelAnime_Update(&this->skelAnime);
    this->actor.shape.rot.y -= (this->actor.speedXZ * 10.0f) * 128.0f;
    if (Math_StepToF(&this->actor.speedXZ, 0.0f, 0.1f) != 0) {
        this->actor.posRot.rot.y = this->actor.shape.rot.y;
        if (this->unk_194 != 0) {
            func_80AD93C4(this);
        } else {
            Audio_PlayActorSound2(&this->actor, NA_SE_EN_PO_LAUGH2);
            func_80AD9C24(this, globalCtx);
        }
    }
}

void func_80ADAAA4(EnPoSisters* this, GlobalContext* globalCtx) {
    if (SkelAnime_Update(&this->skelAnime) && !(this->actor.flags & 0x8000)) {
        if (this->actor.colChkInfo.health != 0) {
            if (this->unk_194 != 0) {
                func_80AD96A4(this);
            } else if (this->unk_195 != 0) {
                func_80AD9C24(this, NULL);
            } else {
                func_80AD9C24(this, globalCtx);
            }
        } else {
            func_80AD99D4(this, globalCtx);
        }
    }
    if (this->unk_195 != 0) {
        Math_ScaledStepToS(&this->actor.shape.rot.y, this->actor.parent->shape.rot.y,
<<<<<<< HEAD
                                 (this->unk_195 == 2) ? 0x800 : 0x400);
        this->unk_22E.a = ((this->skelAnime.endFrame - this->skelAnime.curFrame) * 255.0f) / this->skelAnime.endFrame;
=======
                           (this->unk_195 == 2) ? 0x800 : 0x400);
        this->unk_22E.a = ((this->skelAnime.animFrameCount - this->skelAnime.animCurrentFrame) * 255.0f) /
                          this->skelAnime.animFrameCount;
>>>>>>> 3727cc38
        this->actor.posRot.pos.y = this->actor.parent->posRot.pos.y;
        func_80AD97C8(this, globalCtx);
    } else if (this->unk_194 != 0) {
        Math_StepToF(&this->actor.speedXZ, 0.0f, 0.5f);
    }
}

void func_80ADAC70(EnPoSisters* this, GlobalContext* globalCtx) {
    SkelAnime_Update(&this->skelAnime);
    Math_ScaledStepToS(&this->actor.posRot.rot.y, this->actor.yawTowardsLink + 0x8000, 1820);
    if (Animation_OnFrame(&this->skelAnime, 0.0f) && this->unk_19A != 0) {
        this->unk_19A--;
    }
    if (this->actor.bgCheckFlags & 8) {
        this->actor.posRot.rot.y = this->actor.shape.rot.y;
        this->unk_199 |= 2;
        func_80AD9718(this);
    } else if (this->unk_19A == 0 && 240.0f < this->actor.xzDistFromLink) {
        this->actor.posRot.rot.y = this->actor.shape.rot.y;
        func_80AD93C4(this);
    }
}

void func_80ADAD54(EnPoSisters* this, GlobalContext* globalCtx) {
    s32 endFrame;

    if (SkelAnime_Update(&this->skelAnime)) {
        this->unk_22E.a = 0;
        this->collider.body.bumper.flags = 0x60001;
        func_80AD93C4(this);
    } else {
        endFrame = this->skelAnime.endFrame;
        this->unk_22E.a = ((endFrame - this->skelAnime.curFrame) * 255.0f) / endFrame;
    }
}

void func_80ADAE6C(EnPoSisters* this, GlobalContext* globalCtx) {
    if (SkelAnime_Update(&this->skelAnime)) {
        this->unk_22E.a = 255;
        if (this->unk_194 != 0) {
            this->unk_199 |= 1;
            this->collider.body.bumper.flags = 0x4FC7FFEA;
            if (this->unk_19A != 0) {
                this->unk_19A--;
            }
            if (this->unk_19A == 0) {
                this->unk_197 = 20;
                func_80AD93C4(this);
            }
        } else {
            func_80AD9F1C(this);
        }
    } else {
        this->unk_22E.a = (this->skelAnime.curFrame * 255.0f) / this->skelAnime.endFrame;
        if (this->unk_194 == 0) {
            func_80AD97C8(this, globalCtx);
        }
    }
}

void func_80ADAFC0(EnPoSisters* this, GlobalContext* globalCtx) {
    s32 i;

    this->unk_19A++;
    this->unk_198 = CLAMP_MAX(this->unk_198 + 1, 8);
    for (i = this->unk_198 - 1; i > 0; i--) {
        this->unk_234[i] = this->unk_234[i - 1];
    }
    this->unk_234[0].x =
        (Math_SinS((this->actor.shape.rot.y + this->unk_19A * 0x3000) - 0x4000) * (3000.0f * this->actor.scale.x)) +
        this->actor.posRot.pos.x;
    this->unk_234[0].z =
        (Math_CosS((this->actor.shape.rot.y + this->unk_19A * 0x3000) - 0x4000) * (3000.0f * this->actor.scale.x)) +
        this->actor.posRot.pos.z;
    if (this->unk_19A < 8) {
        this->unk_234[0].y = this->unk_234[1].y - 9.0f;
    } else {
        this->unk_234[0].y = this->unk_234[1].y + 2.0f;
        if (this->unk_19A >= 16) {
            if (Math_StepToF(&this->actor.scale.x, 0.0f, 0.001f) != 0) {
                func_80AD9A54(this, globalCtx);
            }
            this->actor.scale.z = this->actor.scale.x;
            this->actor.scale.y = this->actor.scale.x;
        }
    }
    if (this->unk_19A == 16) {
        Audio_PlayActorSound2(&this->actor, NA_SE_EN_PO_DEAD2);
    }
}

void func_80ADB17C(EnPoSisters* this, GlobalContext* globalCtx) {
    this->unk_19A++;
    if (this->unk_19A == 64) {
        Flags_SetSwitch(globalCtx, this->actor.params);
        Audio_PlaySoundAtPosition(globalCtx, &this->actor.posRot.pos, 30, NA_SE_EV_FLAME_IGNITION);
        if (this->unk_194 == 0) {
            Flags_UnsetSwitch(globalCtx, 0x1B);
        }
        globalCtx->envCtx.unk_BF = 0xFF;
        func_80078884(NA_SE_SY_CORRECT_CHIME);
        Actor_Kill(&this->actor);
    } else if (this->unk_19A < 32) {
        func_80AD9240(this, this->unk_19A, &this->actor.posRot.pos);
    } else {
        func_80AD9240(this, 64 - this->unk_19A, &this->actor.posRot.pos);
    }
    if (this->unk_19A == 32) {
        this->actor.posRot.pos.x = D_80ADD7A4[this->unk_194].x;
        this->actor.posRot.pos.y = D_80ADD7A4[this->unk_194].y;
        this->actor.posRot.pos.z = D_80ADD7A4[this->unk_194].z;
    }
}

void func_80ADB2B8(EnPoSisters* this, GlobalContext* globalCtx) {
    SkelAnime_Update(&this->skelAnime);
    if (this->actor.xzDistFromLink < 130.0f) {
        func_80AD9DF0(this, globalCtx);
    }
    if (Animation_OnFrame(&this->skelAnime, 0.0f)) {
        Audio_PlayActorSound2(&this->actor, NA_SE_EN_PO_CRY);
    }
    this->actor.shape.rot.y = this->actor.yawTowardsLink;
}

void func_80ADB338(EnPoSisters* this, GlobalContext* globalCtx) {
    Player* player = PLAYER;
    EnPoSisters* realMeg = (EnPoSisters*)this->actor.parent;

    if (this->unk_195 == 0) {
        if (func_8002DBB0(&player->actor, &this->actor.initPosRot.pos) < 600.0f) {
            if (this->unk_19C != 0) {
                this->unk_19C--;
            }
        } else {
            this->unk_19C = 100;
        }
        if (this->unk_19C == 0) {
            this->actor.shape.rot.y = (s32)(4.0f * Rand_ZeroOne()) * 0x4000 + this->actor.yawTowardsLink;
            this->actor.posRot.pos.y = player->actor.posRot.pos.y + 5.0f;
            func_80AD98F4(this, globalCtx);
        }
    } else {
        if (realMeg->actionFunc == func_80ADB51C) {
            this->actor.draw = EnPoSisters_Draw;
            func_80AD9E60(this);
        } else if (realMeg->actionFunc == func_80ADAE6C) {
            this->actor.shape.rot.y = this->actor.parent->shape.rot.y + this->unk_195 * 0x4000;
            this->actor.posRot.pos.y = player->actor.posRot.pos.y + 5.0f;
            func_80AD98F4(this, globalCtx);
        } else if (realMeg->actionFunc == func_80ADAFC0) {
            Actor_Kill(&this->actor);
        }
    }
}

void func_80ADB4B0(EnPoSisters* this, GlobalContext* globalCtx) {
    if (SkelAnime_Update(&this->skelAnime)) {
        func_80AD9E60(this);
    }
    func_80AD97C8(this, globalCtx);
    this->actor.posRot.pos.y += 1.0f;
    Actor_SetHeight(&this->actor, 40.0f);
}

void func_80ADB51C(EnPoSisters* this, GlobalContext* globalCtx) {
    f32 temp_f2;
    s16 phi_v0;
    s16 phi_a2;
    u8 temp;

    SkelAnime_Update(&this->skelAnime);
    temp_f2 = this->skelAnime.endFrame * 0.5f;
    this->unk_22E.a = (fabsf(temp_f2 - this->skelAnime.curFrame) * 255.0f) / temp_f2;
    if (this->unk_19A != 0) {
        this->unk_19A -= 1;
    }
    if (this->unk_19A == 0) {
        this->actor.posRot.rot.y = this->actor.shape.rot.y += 0x4000 * (s32)(Rand_ZeroOne() * 4.0f);
        if (this->unk_195 == 0) {
            func_800F5ACC(0x38);
        }
        func_80AD9F1C(this);
    } else {
        this->actor.posRot.pos.y += 0.1f;
        temp = this->unk_195;
        if (temp != 0) {
            if (this->unk_19A > 90) {
                phi_v0 = 1;
                phi_a2 = 64;
            } else if (this->unk_19A > 70) {
                phi_v0 = 0;
                phi_a2 = 64;
            } else if (this->unk_19A > 55) {
                phi_v0 = 1;
                phi_a2 = 96;
            } else if (this->unk_19A > 40) {
                phi_v0 = 0;
                phi_a2 = 96;
            } else {
                phi_v0 = 1;
                phi_a2 = 256;
            }
            if (this->unk_195 == 2) {
                phi_a2 *= 2;
            }
            Math_ScaledStepToS(&this->actor.shape.rot.y,
                               this->actor.parent->shape.rot.y + (this->unk_195 * 0x4000) * phi_v0, phi_a2);
        } else if (this->unk_19A == 70 || this->unk_19A == 40) {
            Audio_PlayActorSound2(&this->actor, NA_SE_EN_PO_LAUGH2);
        }
    }
    func_80AD97C8(this, globalCtx);
    Actor_SetHeight(&this->actor, 40.0f);
}

void func_80ADB770(EnPoSisters* this, GlobalContext* globalCtx) {
    s32 temp_v0;
    s32 phi_a0;

    if (this->unk_19A != 0) {
        this->unk_19A--;
    }
    if (this->unk_19C > 0) {
        if (this->unk_19A >= 16) {
            SkelAnime_Update(&this->skelAnime);
            if (this->unk_195 == 0) {
                if (ABS((s16)(16 - this->unk_196)) < 14) {
                    this->actor.shape.rot.y +=
                        (0x580 - (this->unk_19C * 0x180)) * fabsf(Math_SinS(this->unk_196 * 0x800));
                }
                if (this->unk_19A >= 284 || this->unk_19A < 31) {
                    this->unk_199 |= 0x40;
                } else {
                    this->unk_199 &= ~0x40;
                }
            } else {
                this->actor.shape.rot.y = (s16)(this->actor.parent->shape.rot.y + (this->unk_195 * 0x4000));
            }
        }
    }
    if (this->unk_195 == 0) {
        if (this->unk_19A >= 284 || (this->unk_19A < 31 && this->unk_19A >= 16)) {
            this->unk_199 |= 0x40;
        } else {
            this->unk_199 &= ~0x40;
        }
    }
    if (func_8002DBB0(&PLAYER->actor, &this->actor.initPosRot.pos) > 600.0f) {
        this->unk_199 &= ~0x40;
        func_80AD9C24(this, globalCtx);
    } else if (this->unk_19A == 0) {
        if (this->unk_195 == 0) {
            func_80AD94E0(this);
        } else {
            func_80AD9C24(this, globalCtx);
        }
    } else if (this->unk_195 != 0) {
        EnPoSisters* realMeg = (EnPoSisters*)this->actor.parent;
        if (realMeg->actionFunc == func_80ADAAA4) {
            func_80AD95D8(this);
        }
    } else if (this->unk_19C == 0) {
        this->unk_19C = -15;
    } else if (this->unk_19C < 0) {
        this->unk_19C++;
        if (this->unk_19C == 0) {
            func_80AD94E0(this);
        }
    }
    func_80AD97C8(this, globalCtx);
}

void func_80ADB9F0(EnPoSisters* this, GlobalContext* globalCtx) {
    f32 div;

    if (SkelAnime_Update(&this->skelAnime)) {
        this->unk_22E.a = 255;
        if (this->unk_194 == 3) {
            this->actor.flags |= 1;
            this->actor.initPosRot.pos.x = 1992.0f;
            this->actor.initPosRot.pos.z = -1440.0f;
            this->unk_199 |= 0x18;
            func_80AD93C4(this);
        } else {
            func_80AD9F90(this);
        }
    } else {
        div = this->skelAnime.curFrame / this->skelAnime.endFrame;
        this->unk_22E.a = 255.0f * div;
    }
    if (this->unk_194 != 3 && Animation_OnFrame(&this->skelAnime, 1.0f)) {
        Audio_PlayActorSound2(&this->actor, NA_SE_EN_PO_APPEAR);
    }
    Actor_SetHeight(&this->actor, 40.0f);
}

void func_80ADBB6C(EnPoSisters* this, GlobalContext* globalCtx) {
    SkelAnime_Update(&this->skelAnime);
    if (func_8002DBB0(&this->actor, &this->actor.initPosRot.pos) < 10.0f) {
        func_80ADA028(this);
    } else {
        Math_ScaledStepToS(&this->actor.posRot.rot.y, func_8002DAC0(&this->actor, &this->actor.initPosRot.pos), 1820);
    }
}

void func_80ADBBF4(EnPoSisters* this, GlobalContext* globalCtx) {
    SkelAnime_Update(&this->skelAnime);
    Math_ScaledStepToS(&this->actor.posRot.rot.y, this->actor.yawTowardsLink, 1820);
    if (this->actor.xzDistFromLink < 240.0f && fabsf(this->actor.yDistFromLink + 5.0f) < 30.0f) {
        func_80AD93C4(this);
    }
}

void func_80ADBC88(EnPoSisters* this, GlobalContext* globalCtx) {
    if (D_80ADD784 != 0 || !Player_InCsMode(globalCtx)) {
        if (this->unk_19A != 0) {
            this->unk_19A--;
        }
        if (this->unk_19A == 30) {
            if (this->unk_194 == 0) {
                func_800800F8(globalCtx, 0xC44, 0x3E7, NULL, 0);
            }
            D_80ADD784 = 1;
        }
        if (this->unk_19A == 0) {
            func_80ADA10C(this);
        }
    }
    func_8002F974(&this->actor, NA_SE_EV_TORCH - SFX_FLAG);
}

void func_80ADBD38(EnPoSisters* this, GlobalContext* globalCtx) {
    this->unk_19A++;
    func_80AD9240(this, this->unk_19A, &this->actor.initPosRot.pos);
    if (this->unk_19A == 32) {
        func_80ADA1B8(this);
    }
}

void func_80ADBD8C(EnPoSisters* this, GlobalContext* globalCtx) {
    this->unk_19A--;
    if (this->unk_19A == 0) {
        Audio_PlayActorSound2(&this->actor, NA_SE_EN_PO_APPEAR);
        this->unk_199 &= ~0x80;
    }
    if (this->unk_19A <= 0) {
        if (SkelAnime_Update(&this->skelAnime)) {
            this->unk_22E.a = 255;
            D_80ADD784 |= (1 << this->unk_194);
        } else {
            this->unk_22E.a = (this->skelAnime.curFrame * 255.0f) / this->skelAnime.endFrame;
        }
    }
    if (D_80ADD784 == 15) {
        func_80ADA25C(this);
    }
}

void func_80ADBEE8(EnPoSisters* this, GlobalContext* globalCtx) {
    SkelAnime_Update(&this->skelAnime);
    if (this->unk_19A != 0) {
        this->unk_19A--;
    }
    func_80AD9240(this, this->unk_19A, &this->actor.initPosRot.pos);
    if (this->unk_19A == 0) {
        func_80ADA2BC(this, globalCtx);
    }
}

void func_80ADBF58(EnPoSisters* this, GlobalContext* globalCtx) {
    SkelAnime_Update(&this->skelAnime);
    this->unk_19A--;
    Math_ScaledStepToS(&this->actor.shape.rot.y, this->actor.posRot.rot.y, 0x500);
    if (this->unk_19A == 0 && this->unk_194 == 0) {
        globalCtx->envCtx.unk_BF = 4;
    }
    if (this->unk_19A < 0) {
        Math_StepToF(&this->actor.speedXZ, 5.0f, 0.2f);
    }
    if (this->unk_19A == -70 && this->unk_194 == 1) {
        Audio_PlaySoundAtPosition(globalCtx, &D_80ADD7BC, 40, NA_SE_EN_PO_LAUGH);
    }
    if (this->unk_19A < -120) {
        Actor_Kill(&this->actor);
    }
}

void func_80ADC034(EnPoSisters* this, GlobalContext* globalCtx) {
    if (this->actor.unk_10C != 0 && this->unk_22E.a == 255) {
        if (this->unk_197 != 0) {
            this->unk_197--;
        }
    } else {
        this->unk_197 = 20;
    }
    if (this->unk_22E.a == 0) {
        if (this->unk_19C != 0) {
            this->unk_19C--;
        }
    }
    if (this->actionFunc != func_80ADA7F0 && this->actionFunc != func_80ADA8C0 && this->actionFunc != func_80ADAAA4) {
        if (this->unk_197 == 0) {
            func_80AD9718(this);
        } else if (this->unk_19C == 0 && this->unk_22E.a == 0) {
            func_80AD98F4(this, globalCtx);
        }
    }
}

void func_80ADC10C(EnPoSisters* this, GlobalContext* globalCtx) {
    Vec3f sp24;

    if (this->collider.base.acFlags & 2) {
        this->collider.base.acFlags &= ~2;
        func_80035650(&this->actor, &this->collider.body, 1);
        if (this->unk_195 != 0) {
            ((EnPoSisters*)this->actor.parent)->unk_19C--;
            Audio_PlayActorSound2(&this->actor, NA_SE_EN_PO_LAUGH2);
            func_80AD9C24(this, globalCtx);
            if (Rand_ZeroOne() < 0.2f) {
                sp24.x = this->actor.posRot.pos.x;
                sp24.y = this->actor.posRot.pos.y;
                sp24.z = this->actor.posRot.pos.z;
                Item_DropCollectible(globalCtx, &sp24, ITEM00_ARROWS_SMALL);
            }
        } else if (this->collider.base.type == 9 ||
                   (this->actor.colChkInfo.damageEffect == 0 && this->actor.colChkInfo.damage == 0)) {
            if (this->unk_194 == 0) {
                this->actor.freezeTimer = 0;
            }
        } else if (this->actor.colChkInfo.damageEffect == 0xF) {
            this->actor.posRot.rot.y = this->actor.shape.rot.y;
            this->unk_199 |= 2;
            func_80AD98F4(this, globalCtx);
        } else if (this->unk_194 == 0 && this->actor.colChkInfo.damageEffect == 0xE &&
                   this->actionFunc == func_80ADB770) {
            if (this->unk_19C == 0) {
                this->unk_19C = -45;
            }
        } else {
            if (Actor_ApplyDamage(&this->actor) != 0) {
                Audio_PlayActorSound2(&this->actor, NA_SE_EN_PO_DAMAGE);
            } else {
                func_80032C7C(globalCtx, &this->actor);
                Audio_PlayActorSound2(&this->actor, NA_SE_EN_PO_SISTER_DEAD);
            }
            func_80AD95D8(this);
        }
    }
}

void EnPoSisters_Update(Actor* thisx, GlobalContext* globalCtx) {
    s32 pad;
    EnPoSisters* this = THIS;
    s16 temp;

    if (this->collider.base.atFlags & 2) {
        this->collider.base.atFlags &= ~2;
        func_80AD9568(this);
    }
    func_80ADC10C(this, globalCtx);
    if (this->unk_199 & 4) {
        func_80ADC034(this, globalCtx);
    }
    this->actionFunc(this, globalCtx);
    if (this->unk_199 & 0x1F) {
        if (this->unk_199 & 8) {
            func_80ADA35C(this, globalCtx);
        }
        Actor_MoveForward(&this->actor);

        if (this->unk_199 & 0x10) {
            func_8002E4B4(globalCtx, &this->actor, 20.0f, 20.0f, 0.0f, 5);
        } else {
            Vec3f vec;
            UNK_TYPE sp34;

            vec.x = this->actor.posRot.pos.x;
            vec.y = this->actor.posRot.pos.y + 10.0f;
            vec.z = this->actor.posRot.pos.z;
            this->actor.groundY = func_8003C9A4(&globalCtx->colCtx, &this->actor.floorPoly, &sp34, &this->actor, &vec);
        }

        Collider_CylinderUpdate(&this->actor, &this->collider);
        if (this->actionFunc == func_80ADA8C0 || this->actionFunc == func_80ADA7F0) {
            this->unk_198++;
            this->unk_198 = CLAMP_MAX(this->unk_198, 8);
        } else if (this->actionFunc != func_80ADAFC0) {
            temp = this->unk_198 - 1;
            this->unk_198 = CLAMP_MIN(temp, 1);
        }
        if (this->actionFunc == func_80ADA8C0) {
            this->actor.flags |= 0x01000000;
            CollisionCheck_SetAT(globalCtx, &globalCtx->colChkCtx, &this->collider.base);
        }
        if (this->unk_199 & 1) {
            CollisionCheck_SetAC(globalCtx, &globalCtx->colChkCtx, &this->collider.base);
        }
        if (this->actionFunc != func_80ADB338) {
            CollisionCheck_SetOC(globalCtx, &globalCtx->colChkCtx, &this->collider.base);
        }
        Actor_SetHeight(&this->actor, 40.0f);
        if (this->actionFunc == func_80ADAC70) {
            this->actor.shape.rot.y = this->actor.posRot.rot.y + 0x8000;
        } else if (this->unk_199 & 2) {
            this->actor.shape.rot.y = this->actor.posRot.rot.y;
        }
    }
}

void func_80ADC55C(EnPoSisters* this) {
    s16 temp_var;

    if (this->skelAnime.animation == &D_06000114) {
        this->unk_22E.r = CLAMP_MAX((s16)(this->unk_22E.r + 5), 255);
        this->unk_22E.g = CLAMP_MIN((s16)(this->unk_22E.g - 5), 50);
        temp_var = this->unk_22E.b - 5;
        this->unk_22E.b = CLAMP_MIN(temp_var, 0);
    } else if (this->skelAnime.animation == &D_06000A54) {
        this->unk_22E.r = CLAMP_MAX((s16)(this->unk_22E.r + 5), 80);
        this->unk_22E.g = CLAMP_MAX((s16)(this->unk_22E.g + 5), 255);
        temp_var = this->unk_22E.b + 5;
        this->unk_22E.b = CLAMP_MAX(temp_var, 225);
    } else if (this->skelAnime.animation == &D_060008C0) {
        if (this->actor.dmgEffectTimer & 2) {
            this->unk_22E.r = 0;
            this->unk_22E.g = 0;
            this->unk_22E.b = 0;
        } else {
            this->unk_22E.r = 80;
            this->unk_22E.g = 255;
            this->unk_22E.b = 225;
        }
    } else {
        this->unk_22E.r = CLAMP_MAX((s16)(this->unk_22E.r + 5), 255);
        this->unk_22E.g = CLAMP_MAX((s16)(this->unk_22E.g + 5), 255);
        if (this->unk_22E.b > 210) {
            temp_var = this->unk_22E.b - 5;
            this->unk_22E.b = CLAMP_MIN(temp_var, 210);
        } else {
            temp_var = this->unk_22E.b + 5;
            this->unk_22E.b = CLAMP_MAX(temp_var, 210);
        }
    }
}

s32 EnPoSisters_OverrideLimbDraw(GlobalContext* globalCtx, s32 limbIndex, Gfx** dList, Vec3f* pos, Vec3s* rot,
                                 void* thisx, Gfx** gfxP) {
    EnPoSisters* this = THIS;
    Color_RGBA8* color;

    if (limbIndex == 1 && (this->unk_199 & 0x40)) {
        if (this->unk_19A >= 284) {
            rot->x += (this->unk_19A * 0x1000) + 0xFFEE4000;
        } else {
            rot->x += (this->unk_19A * 0x1000) + 0xFFFF1000;
        }
    }
    if (this->unk_22E.a == 0 || limbIndex == 8 || (this->actionFunc == func_80ADAFC0 && this->unk_19A >= 8)) {
        *dList = NULL;
    } else if (limbIndex == 9) {
        *dList = D_80ADD7C8[this->unk_194];
    } else if (limbIndex == 10) {
        *dList = D_80ADD7D8[this->unk_194];
        gDPPipeSync((*gfxP)++);
        gDPSetEnvColor((*gfxP)++, this->unk_22E.r, this->unk_22E.g, this->unk_22E.b, this->unk_22E.a);
    } else if (limbIndex == 11) {
        color = &D_80ADD7E8[this->unk_194];
        gDPPipeSync((*gfxP)++);
        gDPSetEnvColor((*gfxP)++, color->r, color->g, color->b, this->unk_22E.a);
    }
    return false;
}

void EnPoSisters_PostLimbDraw(GlobalContext* globalCtx, s32 limbIndex, Gfx** dList, Vec3s* rot, void* thisx,
                              Gfx** gfxP) {
    EnPoSisters* this = THIS;
    s32 i;
    s32 pad;

    if (this->actionFunc == func_80ADAFC0 && this->unk_19A >= 8 && limbIndex == 9) {
        gSPMatrix((*gfxP)++, Matrix_NewMtx(globalCtx->state.gfxCtx, "../z_en_po_sisters.c", 2876),
                  G_MTX_NOPUSH | G_MTX_LOAD | G_MTX_MODELVIEW);
        gSPDisplayList((*gfxP)++, D_060046E0);
    }
    if (limbIndex == 8 && this->actionFunc != func_80ADB2B8) {
        if (this->unk_199 & 0x20) {
            for (i = this->unk_198 - 1; i > 0; i--) {
                this->unk_234[i] = this->unk_234[i - 1];
            }
            Matrix_MultVec3f(&D_80ADD7F8, &this->unk_234[0]);
        } else if (this->actionFunc == func_80ADBD8C) {
            Matrix_MultVec3f(&D_80ADD7F8, &this->actor.initPosRot.pos);
        }
        if (this->unk_198 > 0) {
            Color_RGBA8* color = &D_80ADD6F0[this->unk_194];
            f32 temp_f2 = Rand_ZeroOne() * 0.3f + 0.7f;

            if (this->actionFunc == func_80ADB17C || this->actionFunc == func_80ADBD38 ||
                this->actionFunc == func_80ADBEE8) {
                Lights_PointNoGlowSetInfo(&this->lightInfo, this->unk_234[0].x, this->unk_234[0].y + 15.0f,
                                          this->unk_234[0].z, color->r * temp_f2, color->g * temp_f2,
                                          color->b * temp_f2, 200);
            } else {
                Lights_PointGlowSetInfo(&this->lightInfo, this->unk_234[0].x, this->unk_234[0].y + 15.0f,
                                        this->unk_234[0].z, color->r * temp_f2, color->g * temp_f2, color->b * temp_f2,
                                        200);
            }
        } else {
            Lights_PointSetColorAndRadius(&this->lightInfo, 0, 0, 0, 0);
        }
        if (!(this->unk_199 & 0x80)) {
            Matrix_Get(&this->unk_2F8);
        }
    }
}

void EnPoSisters_Draw(Actor* thisx, GlobalContext* globalCtx) {
    EnPoSisters* this = THIS;
    u8 phi_s5;
    f32 phi_f20;
    s32 i;
    u8 spE7;
    Color_RGBA8* temp_s1 = &D_80ADD700[this->unk_194];
    Color_RGBA8* temp_s7 = &D_80ADD6F0[this->unk_194];
    s32 pad;

    OPEN_DISPS(globalCtx->state.gfxCtx, "../z_en_po_sisters.c", 2989);
    func_80ADC55C(this);
    func_80093D18(globalCtx->state.gfxCtx);
    func_80093D84(globalCtx->state.gfxCtx);
    if (this->unk_22E.a == 255 || this->unk_22E.a == 0) {
        gDPSetEnvColor(POLY_OPA_DISP++, this->unk_22E.r, this->unk_22E.g, this->unk_22E.b, this->unk_22E.a);
        gSPSegment(POLY_OPA_DISP++, 0x09, D_80116280 + 2);
        POLY_OPA_DISP =
            SkelAnime_Draw(globalCtx, this->skelAnime.skeleton, this->skelAnime.jointTbl, EnPoSisters_OverrideLimbDraw,
                           EnPoSisters_PostLimbDraw, &this->actor, POLY_OPA_DISP);
    } else {
        gDPSetEnvColor(POLY_XLU_DISP++, 255, 255, 255, this->unk_22E.a);
        gSPSegment(POLY_XLU_DISP++, 0x09, D_80116280);
        POLY_XLU_DISP =
            SkelAnime_Draw(globalCtx, this->skelAnime.skeleton, this->skelAnime.jointTbl, EnPoSisters_OverrideLimbDraw,
                           EnPoSisters_PostLimbDraw, &this->actor, POLY_XLU_DISP);
    }
    if (!(this->unk_199 & 0x80)) {
        Matrix_Put(&this->unk_2F8);
        gSPMatrix(POLY_OPA_DISP++, Matrix_NewMtx(globalCtx->state.gfxCtx, "../z_en_po_sisters.c", 3034),
                  G_MTX_NOPUSH | G_MTX_LOAD | G_MTX_MODELVIEW);
        gSPDisplayList(POLY_OPA_DISP++, D_060027B0);
    }
    gSPSegment(POLY_XLU_DISP++, 0x08,
               Gfx_TwoTexScroll(globalCtx->state.gfxCtx, 0, 0, 0, 0x20, 0x40, 1, 0,
                                (globalCtx->gameplayFrames * -20) % 512, 0x20, 0x80));
    gDPSetEnvColor(POLY_XLU_DISP++, temp_s1->r, temp_s1->g, temp_s1->b, temp_s1->a);
    if (this->actionFunc == func_80ADB17C) {
        if (this->unk_19A < 32) {
            phi_s5 = ((32 - this->unk_19A) * 255) / 32;
            phi_f20 = 0.0056000003f;
        } else {
            phi_s5 = (this->unk_19A * 255 - 8160) / 32;
            phi_f20 = 0.0027f;
        }
    } else if (this->actionFunc == func_80ADBD38) {
        phi_s5 = ((32 - this->unk_19A) * 255) / 32;
        phi_f20 = 0.0027f;
    } else if (this->actionFunc == func_80ADBEE8) {
        phi_s5 = ((32 - this->unk_19A) * 255) / 32;
        phi_f20 = 0.0035f;
    } else if (this->actionFunc == func_80ADBC88) {
        //! @bug uninitialised spE7
        phi_s5 = spE7;
        phi_f20 = 0.0027f;
    } else {
        phi_s5 = spE7;
        phi_f20 = this->actor.scale.x * 0.5f;
    }
    for (i = 0; i < this->unk_198; i++) {
        if (this->actionFunc != func_80ADB17C && this->actionFunc != func_80ADBD38 &&
            this->actionFunc != func_80ADBEE8) {
            phi_s5 = -i * 31 + 248;
        }
        gDPPipeSync(POLY_XLU_DISP++);
        gDPSetPrimColor(POLY_XLU_DISP++, 0x80, 0x80, temp_s7->r, temp_s7->g, temp_s7->b, phi_s5);
        Matrix_Translate(this->unk_234[i].x, this->unk_234[i].y, this->unk_234[i].z, MTXMODE_NEW);
        Matrix_RotateRPY(0, (s16)(Camera_GetCamDirYaw(ACTIVE_CAM) + 0x8000), 0, MTXMODE_APPLY);
        if (this->actionFunc == func_80ADAFC0) {
            phi_f20 = (this->unk_19A - i) * 0.025f + 0.5f;
            phi_f20 = CLAMP(phi_f20, 0.5f, 0.8f) * 0.007f;
        }
        Matrix_Scale(phi_f20, phi_f20, phi_f20, MTXMODE_APPLY);
        gSPMatrix(POLY_XLU_DISP++, Matrix_NewMtx(globalCtx->state.gfxCtx, "../z_en_po_sisters.c", 3132),
                  G_MTX_NOPUSH | G_MTX_LOAD | G_MTX_MODELVIEW);
        gSPDisplayList(POLY_XLU_DISP++, D_0404D4E0);
    }
    CLOSE_DISPS(globalCtx->state.gfxCtx, "../z_en_po_sisters.c", 3139);
}<|MERGE_RESOLUTION|>--- conflicted
+++ resolved
@@ -667,14 +667,8 @@
     }
     if (this->unk_195 != 0) {
         Math_ScaledStepToS(&this->actor.shape.rot.y, this->actor.parent->shape.rot.y,
-<<<<<<< HEAD
-                                 (this->unk_195 == 2) ? 0x800 : 0x400);
+                           (this->unk_195 == 2) ? 0x800 : 0x400);
         this->unk_22E.a = ((this->skelAnime.endFrame - this->skelAnime.curFrame) * 255.0f) / this->skelAnime.endFrame;
-=======
-                           (this->unk_195 == 2) ? 0x800 : 0x400);
-        this->unk_22E.a = ((this->skelAnime.animFrameCount - this->skelAnime.animCurrentFrame) * 255.0f) /
-                          this->skelAnime.animFrameCount;
->>>>>>> 3727cc38
         this->actor.posRot.pos.y = this->actor.parent->posRot.pos.y;
         func_80AD97C8(this, globalCtx);
     } else if (this->unk_194 != 0) {
