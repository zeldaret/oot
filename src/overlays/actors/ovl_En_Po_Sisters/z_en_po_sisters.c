--- conflicted
+++ resolved
@@ -134,7 +134,7 @@
 
 static InitChainEntry sInitChain[] = {
     ICHAIN_VEC3F_DIV1000(scale, 7, ICHAIN_CONTINUE),
-    ICHAIN_F32(arrowOffset, 6000, ICHAIN_STOP),
+    ICHAIN_F32(targetArrowOffset, 6000, ICHAIN_STOP),
 };
 
 static Vec3f sZeroVector = { 0.0f, 0.0f, 0.0f };
@@ -304,15 +304,9 @@
 void func_80AD95D8(EnPoSisters* this) {
     Animation_MorphToPlayOnce(&this->skelAnime, &D_060008C0, -3.0f);
     if (this->collider.base.ac != NULL) {
-<<<<<<< HEAD
-        this->actor.world.rot.y = (this->collider.body.acHitItem->toucher.flags & 0x1F824)
-                                      ? this->collider.base.ac->world.rot.y
-                                      : func_8002DA78(&this->actor, this->collider.base.ac) + 0x8000;
-=======
-        this->actor.posRot.rot.y = (this->collider.info.acHitInfo->toucher.dmgFlags & 0x1F824)
-                                       ? this->collider.base.ac->posRot.rot.y
+        this->actor.world.rot.y = (this->collider.info.acHitInfo->toucher.dmgFlags & 0x1F824)
+                                       ? this->collider.base.ac->world.rot.y
                                        : func_8002DA78(&this->actor, this->collider.base.ac) + 0x8000;
->>>>>>> 20206fba
     }
     if (this->unk_194 != 0) {
         this->actor.speedXZ = 10.0f;
@@ -885,7 +879,7 @@
     }
     func_80AD97C8(this, globalCtx);
     this->actor.world.pos.y += 1.0f;
-    Actor_SetHeight(&this->actor, 40.0f);
+    Actor_SetFocusToWorld(&this->actor, 40.0f);
 }
 
 void func_80ADB51C(EnPoSisters* this, GlobalContext* globalCtx) {
@@ -936,7 +930,7 @@
         }
     }
     func_80AD97C8(this, globalCtx);
-    Actor_SetHeight(&this->actor, 40.0f);
+    Actor_SetFocusToWorld(&this->actor, 40.0f);
 }
 
 void func_80ADB770(EnPoSisters* this, GlobalContext* globalCtx) {
@@ -1017,7 +1011,7 @@
     if (this->unk_194 != 3 && Animation_OnFrame(&this->skelAnime, 1.0f)) {
         Audio_PlayActorSound2(&this->actor, NA_SE_EN_PO_APPEAR);
     }
-    Actor_SetHeight(&this->actor, 40.0f);
+    Actor_SetFocusToWorld(&this->actor, 40.0f);
 }
 
 void func_80ADBB6C(EnPoSisters* this, GlobalContext* globalCtx) {
@@ -1226,7 +1220,7 @@
         if (this->actionFunc != func_80ADB338) {
             CollisionCheck_SetOC(globalCtx, &globalCtx->colChkCtx, &this->collider.base);
         }
-        Actor_SetHeight(&this->actor, 40.0f);
+        Actor_SetFocusToWorld(&this->actor, 40.0f);
         if (this->actionFunc == func_80ADAC70) {
             this->actor.shape.rot.y = this->actor.world.rot.y + 0x8000;
         } else if (this->unk_199 & 2) {
