/*
 * File: z_en_po_sisters.c
 * Overlay: ovl_En_Po_Sisters
 * Description: Forest Temple Four Poe Sisters
 */

#include "z_en_po_sisters.h"

#define FLAGS 0x00005215

#define THIS ((EnPoSisters*)thisx)

void EnPoSisters_Init(Actor* thisx, GlobalContext* globalCtx);
void EnPoSisters_Destroy(Actor* thisx, GlobalContext* globalCtx);
void EnPoSisters_Update(Actor* thisx, GlobalContext* globalCtx);
void EnPoSisters_Draw(Actor* thisx, GlobalContext* globalCtx);

void func_80ADA094(EnPoSisters* this, GlobalContext* globalCtx);
void func_80ADA4A8(EnPoSisters* this, GlobalContext* globalCtx);
void func_80ADA530(EnPoSisters* this, GlobalContext* globalCtx);
void func_80ADA6A0(EnPoSisters* this, GlobalContext* globalCtx);
void func_80ADA7F0(EnPoSisters* this, GlobalContext* globalCtx);
void func_80ADA8C0(EnPoSisters* this, GlobalContext* globalCtx);
void func_80ADA9E8(EnPoSisters* this, GlobalContext* globalCtx);
void func_80ADAAA4(EnPoSisters* this, GlobalContext* globalCtx);
void func_80ADAC70(EnPoSisters* this, GlobalContext* globalCtx);
void func_80ADAD54(EnPoSisters* this, GlobalContext* globalCtx);
void func_80ADAE6C(EnPoSisters* this, GlobalContext* globalCtx);
void func_80ADAFC0(EnPoSisters* this, GlobalContext* globalCtx);
void func_80ADB17C(EnPoSisters* this, GlobalContext* globalCtx);
void func_80ADB2B8(EnPoSisters* this, GlobalContext* globalCtx);
void func_80ADB338(EnPoSisters* this, GlobalContext* globalCtx);
void func_80ADB9F0(EnPoSisters* this, GlobalContext* globalCtx);
void func_80ADB4B0(EnPoSisters* this, GlobalContext* globalCtx);
void func_80ADB51C(EnPoSisters* this, GlobalContext* globalCtx);
void func_80ADB770(EnPoSisters* this, GlobalContext* globalCtx);
void func_80ADBB6C(EnPoSisters* this, GlobalContext* globalCtx);
void func_80ADBBF4(EnPoSisters* this, GlobalContext* globalCtx);
void func_80ADBC88(EnPoSisters* this, GlobalContext* globalCtx);
void func_80ADBD38(EnPoSisters* this, GlobalContext* globalCtx);
void func_80ADBD8C(EnPoSisters* this, GlobalContext* globalCtx);
void func_80ADBEE8(EnPoSisters* this, GlobalContext* globalCtx);
void func_80ADBF58(EnPoSisters* this, GlobalContext* globalCtx);

void func_80AD9AA8(EnPoSisters* this, GlobalContext* globalCtx);
void func_80AD9C24(EnPoSisters* this, GlobalContext* globalCtx);

void func_80AD9D44(EnPoSisters* this);

static Color_RGBA8 D_80ADD6F0[4] = {
    { 255, 170, 255, 255 },
    { 255, 200, 0, 255 },
    { 0, 170, 255, 255 },
    { 170, 255, 0, 255 },
};

static Color_RGBA8 D_80ADD700[4] = {
    { 100, 0, 255, 255 },
    { 255, 0, 0, 255 },
    { 0, 0, 255, 255 },
    { 0, 150, 0, 255 },
};

const ActorInit En_Po_Sisters_InitVars = {
    ACTOR_EN_PO_SISTERS,
    ACTORTYPE_ENEMY,
    FLAGS,
    OBJECT_PO_SISTERS,
    sizeof(EnPoSisters),
    (ActorFunc)EnPoSisters_Init,
    (ActorFunc)EnPoSisters_Destroy,
    (ActorFunc)EnPoSisters_Update,
    (ActorFunc)EnPoSisters_Draw,
};

static ColliderCylinderInit sCylinderInit = {
    { COLTYPE_UNK3, 0x11, 0x09, 0x39, 0x10, COLSHAPE_CYLINDER },
    { 0x00, { 0xFFCFFFFF, 0x00, 0x08 }, { 0x4FC7FFEA, 0x00, 0x00 }, 0x01, 0x05, 0x01 },
    { 18, 60, 15, { 0, 0, 0 } },
};

static CollisionCheckInfoInit sColChkInfoInit = { 0x0A, 0x0019, 0x003C, 0x28 };

static DamageTable sDamageTable = {
    0xF0, 0x02, 0x01, 0x02, 0x00, 0x02, 0x02, 0x02, 0xE1, 0xE2, 0xE4, 0x02, 0x02, 0x02, 0x02, 0x02,
    0x02, 0x00, 0x00, 0x00, 0x00, 0x00, 0xE1, 0xE4, 0xE2, 0xE2, 0xE8, 0xE4, 0x00, 0x00, 0x04, 0x00,
};

static s32 D_80ADD784 = 0;

static InitChainEntry sInitChain[] = {
    ICHAIN_VEC3F_DIV1000(scale, 7, ICHAIN_CONTINUE),
    ICHAIN_F32(unk_4C, 6000, ICHAIN_STOP),
};

static Vec3f sZeroVector = { 0.0f, 0.0f, 0.0f };

static s16 D_80ADD79C[4] = { 0xB000, 0xD000, 0x5000, 0x3000 };

static Vec3s D_80ADD7A4[4] = {
    { -22, 337, -1704 },
    { -431, 879, -3410 },
    { 549, 879, -3410 },
    { 1717, 515, -1340 },
};

static Vec3f D_80ADD7BC = { 120.0f, 250.0f, -1420.0f };

static Gfx* D_80ADD7C8[4] = { 0x06001DE0, 0x06002F88, 0x06003628, 0x06003DC8 };

static Gfx* D_80ADD7D8[4] = { 0x06001CB0, 0x06002EB8, 0x06003880, 0x06004020 };

static Color_RGBA8 D_80ADD7E8[4] = {
    { 80, 0, 100, 0 },
    { 80, 15, 0, 0 },
    { 0, 70, 50, 0 },
    { 70, 70, 0, 0 },
};

static Vec3f D_80ADD7F8 = { 1000.0f, -1700.0f, 0.0f };

extern SkeletonHeader D_060065C8;
extern AnimationHeader D_060014CC;
extern AnimationHeader D_06000D40;
extern AnimationHeader D_06000114;
extern AnimationHeader D_060008C0;
extern AnimationHeader D_06000A54;
extern AnimationHeader D_0600119C;
extern AnimationHeader D_06000680;

extern Gfx D_060027B0[];
extern Gfx D_060046E0[];

extern Gfx D_0404D4E0[];

void EnPoSisters_Init(Actor* thisx, GlobalContext* globalCtx) {
    EnPoSisters* this = THIS;
    s32 pad;

    Actor_ProcessInitChain(&this->actor, sInitChain);
    ActorShape_Init(&this->actor.shape, 0.0f, ActorShadow_DrawFunc_Circle, 50.0f);
    SkelAnime_Init(globalCtx, &this->skelAnime, &D_060065C8, &D_060014CC, this->jointTbl, this->morphTbl, 12);
    this->unk_22E.r = 255;
    this->unk_22E.g = 255;
    this->unk_22E.b = 210;
    this->unk_22E.a = 255;
    this->lightNode = LightContext_InsertLight(globalCtx, &globalCtx->lightCtx, &this->lightInfo);
    Lights_PointGlowSetInfo(&this->lightInfo, this->actor.initPosRot.pos.x, this->actor.initPosRot.pos.y,
                            this->actor.initPosRot.pos.z, 0, 0, 0, 0);
    Collider_InitCylinder(globalCtx, &this->collider);
    Collider_SetCylinder(globalCtx, &this->collider, &this->actor, &sCylinderInit);
    func_80061ED4(&this->actor.colChkInfo, &sDamageTable, &sColChkInfoInit);
    this->unk_194 = (thisx->params >> 8) & 3;
    this->actor.naviEnemyId = this->unk_194 + 0x50;
    if (1) {}
    this->unk_195 = (thisx->params >> 0xA) & 3;
    this->unk_196 = 32;
    this->unk_197 = 20;
    this->unk_198 = 1;
    this->unk_199 = 32;
    this->unk_294 = 110.0f;
    this->actor.flags &= ~1;
    if (this->actor.params & 0x1000) {
        func_80ADA094(this, globalCtx);
    } else if (this->unk_194 == 0) {
        if (this->unk_195 == 0) {
            this->collider.base.maskA = 9;
            func_80AD9AA8(this, globalCtx);
        } else {
            this->actor.flags &= -0x4201;
            this->collider.body.flags = 4;
            this->collider.body.bumper.flags |= 1;
            this->collider.base.maskA = 0;
            func_80AD9C24(this, NULL);
        }
    } else {
        func_80AD9D44(this);
    }
    this->actor.params &= 0x3F;
}

void EnPoSisters_Destroy(Actor* thisx, GlobalContext* globalCtx) {
    EnPoSisters* this = THIS;

    LightContext_RemoveLight(globalCtx, &globalCtx->lightCtx, this->lightNode);
    if (this->unk_194 == 0 && this->unk_195 == 0) {
        func_800F5B58();
    }
    Collider_DestroyCylinder(globalCtx, &this->collider);
}

void func_80AD9240(EnPoSisters* this, s32 arg1, Vec3f* arg2) {
    f32 temp_f20 = SQ(arg1) * 0.1f;
    Vec3f* vec;
    s32 i;

    for (i = 0; i < this->unk_198; i++) {
        vec = &this->unk_234[i];
        vec->x = arg2->x + Math_SinS((s16)(this->actor.shape.rot.y + (this->unk_19A * 0x800) + i * 0x2000)) * temp_f20;
        vec->z = arg2->z + Math_CosS((s16)(this->actor.shape.rot.y + (this->unk_19A * 0x800) + i * 0x2000)) * temp_f20;
        vec->y = arg2->y + arg1;
    }
}

void func_80AD9368(EnPoSisters* this) {
<<<<<<< HEAD
    Animation_MorphToLoop(&this->skelAnime, &D_060014CC, -3.0f);
    this->unk_19A = Math_Rand_S16Offset(2, 3);
=======
    SkelAnime_ChangeAnimTransitionRepeat(&this->skelAnime, &D_060014CC, -3.0f);
    this->unk_19A = Rand_S16Offset(2, 3);
>>>>>>> b95643b3
    this->actionFunc = func_80ADA4A8;
    this->actor.speedXZ = 0.0f;
}

void func_80AD93C4(EnPoSisters* this) {
    if (this->actionFunc != func_80ADA6A0) {
        Animation_MorphToLoop(&this->skelAnime, &D_06000D40, -3.0f);
    }
    this->unk_19A = Rand_S16Offset(0xF, 3);
    this->unk_199 |= 7;
    this->actionFunc = func_80ADA530;
}

void func_80AD943C(EnPoSisters* this) {
    this->actionFunc = func_80ADA6A0;
}

void func_80AD944C(EnPoSisters* this) {
    if (this->unk_22E.a != 0) {
        this->collider.base.type = COLTYPE_METAL_SHIELD;
        this->collider.base.acFlags |= 4;
    }
    Animation_MorphToLoop(&this->skelAnime, &D_06000114, -5.0f);
    this->actor.speedXZ = 0.0f;
    this->unk_19A = Animation_LastFrame(&D_06000114) * 3 + 3;
    this->unk_199 &= ~2;
    this->actionFunc = func_80ADA7F0;
}

void func_80AD94E0(EnPoSisters* this) {
    this->actor.speedXZ = 5.0f;
    if (this->unk_194 == 0) {
        this->collider.base.type = COLTYPE_METAL_SHIELD;
        this->collider.base.acFlags |= 4;
        Animation_MorphToLoop(&this->skelAnime, &D_06000114, -5.0f);
    }
    this->unk_19A = 5;
    this->actor.posRot.rot.y = this->actor.yawTowardsLink;
    this->unk_199 |= 8;
    this->actionFunc = func_80ADA8C0;
}

void func_80AD9568(EnPoSisters* this) {
    Animation_MorphToLoop(&this->skelAnime, &D_06000D40, -3.0f);
    this->actor.posRot.rot.y = this->actor.yawTowardsLink + 0x8000;
    if (this->unk_194 != 0) {
        this->collider.base.type = COLTYPE_UNK3;
        this->collider.base.acFlags &= ~4;
    }
    this->actionFunc = func_80ADA9E8;
}

void func_80AD95D8(EnPoSisters* this) {
    Animation_MorphToPlayOnce(&this->skelAnime, &D_060008C0, -3.0f);
    if (this->collider.base.ac != NULL) {
        this->actor.posRot.rot.y = (this->collider.body.acHitItem->toucher.flags & 0x1F824)
                                       ? this->collider.base.ac->posRot.rot.y
                                       : func_8002DA78(&this->actor, this->collider.base.ac) + 0x8000;
    }
    if (this->unk_194 != 0) {
        this->actor.speedXZ = 10.0f;
    }
    this->unk_199 &= ~0xB;
    func_8003426C(&this->actor, 0x4000, 0xFF, 0, 0x10);
    this->actionFunc = func_80ADAAA4;
}

void func_80AD96A4(EnPoSisters* this) {
    Animation_MorphToLoop(&this->skelAnime, &D_06000A54, -3.0f);
    this->actor.posRot.rot.y = this->actor.shape.rot.y + 0x8000;
    this->unk_19A = 5;
    this->unk_199 |= 0xB;
    this->actor.speedXZ = 5.0f;
    this->actionFunc = func_80ADAC70;
}

void func_80AD9718(EnPoSisters* this) {
    Animation_Change(&this->skelAnime, &D_0600119C, 1.5f, 0.0f, Animation_LastFrame(&D_0600119C), 2, -3.0f);
    this->actor.speedXZ = 0.0f;
    this->unk_19C = 100;
    this->actor.posRot.rot.y = this->actor.shape.rot.y;
    this->unk_199 &= ~5;
    Audio_PlayActorSound2(&this->actor, NA_SE_EN_PO_DISAPPEAR);
    Audio_PlayActorSound2(&this->actor, NA_SE_EN_PO_LAUGH2);
    this->actionFunc = func_80ADAD54;
}

void func_80AD97C8(EnPoSisters* this, GlobalContext* globalCtx) {
    Player* player = PLAYER;
    f32 sp20;

    if (this->unk_195 == 0 || this->actionFunc != func_80ADAAA4) {
        if ((player->swordState == 0 || player->swordAnimation >= 24) &&
            player->actor.posRot.pos.y - player->actor.groundY < 1.0f) {
            Math_StepToF(&this->unk_294, 110.0f, 3.0f);
        } else {
            Math_StepToF(&this->unk_294, 170.0f, 10.0f);
        }
        sp20 = this->unk_294;
    } else if (this->unk_195 != 0) {
        sp20 = this->actor.parent->xzDistFromLink;
    }
    this->actor.posRot.pos.x = (Math_SinS(this->actor.shape.rot.y + 0x8000) * sp20) + player->actor.posRot.pos.x;
    this->actor.posRot.pos.z = (Math_CosS(this->actor.shape.rot.y + 0x8000) * sp20) + player->actor.posRot.pos.z;
}

void func_80AD98F4(EnPoSisters* this, GlobalContext* globalCtx) {
    Animation_Change(&this->skelAnime, &D_0600119C, 1.5f, 0.0f, Animation_LastFrame(&D_0600119C), 2, -3.0f);
    if (this->unk_194 == 0) {
        this->unk_294 = 110.0f;
        func_80AD97C8(this, globalCtx);
        this->unk_22E.a = 0;
        this->actor.draw = EnPoSisters_Draw;
    } else {
        this->actor.posRot.rot.y = this->actor.shape.rot.y;
    }
    this->unk_19A = 15;
    this->actor.speedXZ = 0.0f;
    Audio_PlayActorSound2(&this->actor, NA_SE_EN_PO_APPEAR);
    this->unk_199 &= ~1;
    this->actionFunc = func_80ADAE6C;
}

void func_80AD99D4(EnPoSisters* this, GlobalContext* globalCtx) {
    this->unk_19A = 0;
    this->actor.speedXZ = 0.0f;
    this->actor.posRot.pos.y += 42.0f;
    this->actor.shape.unk_08 = -6000.0f;
    this->actor.flags &= -2;
    this->unk_199 = 0;
    this->actionFunc = func_80ADAFC0;
    func_800800F8(globalCtx, 0xC76, 0x3E7, &this->actor, 0);
}

void func_80AD9A54(EnPoSisters* this, GlobalContext* globalCtx) {
    this->unk_19A = 0;
    this->actor.posRot.pos.y = this->unk_234[0].y;
    Item_DropCollectibleRandom(globalCtx, &this->actor, &this->actor.posRot.pos, 0x80);
    this->actionFunc = func_80ADB17C;
}

// Meg spawning fakes
void func_80AD9AA8(EnPoSisters* this, GlobalContext* globalCtx) {
    Actor* actor1 = Actor_Spawn(&globalCtx->actorCtx, globalCtx, ACTOR_EN_PO_SISTERS, this->actor.posRot.pos.x,
                                this->actor.posRot.pos.y, this->actor.posRot.pos.z, 0, 0, 0, 0x400);
    Actor* actor2 = Actor_Spawn(&globalCtx->actorCtx, globalCtx, ACTOR_EN_PO_SISTERS, this->actor.posRot.pos.x,
                                this->actor.posRot.pos.y, this->actor.posRot.pos.z, 0, 0, 0, 0x800);
    Actor* actor3 = Actor_Spawn(&globalCtx->actorCtx, globalCtx, ACTOR_EN_PO_SISTERS, this->actor.posRot.pos.x,
                                this->actor.posRot.pos.y, this->actor.posRot.pos.z, 0, 0, 0, 0xC00);
    s32 pad;
    s32 pad1;

    if (actor1 == NULL || actor2 == NULL || actor3 == NULL) {
        if (actor1 != NULL) {
            Actor_Kill(actor1);
        }
        if (actor2 != NULL) {
            Actor_Kill(actor2);
        }
        if (actor3 != NULL) {
            Actor_Kill(actor3);
        }
        Actor_Kill(&this->actor);
    } else {
        actor3->parent = &this->actor;
        actor2->parent = &this->actor;
        actor1->parent = &this->actor;
        Animation_PlayLoop(&this->skelAnime, &D_06000680);
        this->unk_198 = 0;
        this->unk_199 = 160;
        this->actionFunc = func_80ADB2B8;
    }
}

void func_80AD9C24(EnPoSisters* this, GlobalContext* globalCtx) {
    Vec3f vec;

    this->actor.draw = NULL;
    this->actor.flags &= -2;
    this->unk_19C = 100;
    this->unk_199 = 32;
    this->collider.base.type = COLTYPE_UNK3;
    this->collider.base.acFlags &= ~4;
    if (globalCtx != NULL) {
        vec.x = this->actor.posRot.pos.x;
        vec.y = this->actor.posRot.pos.y + 45.0f;
        vec.z = this->actor.posRot.pos.z;
        EffectSsDeadDb_Spawn(globalCtx, &vec, &sZeroVector, &sZeroVector, 150, 0, 255, 255, 255, 155, 150, 150, 150, 1,
                             9, 0);
    }
    Lights_PointSetColorAndRadius(&this->lightInfo, 0, 0, 0, 0);
    this->actionFunc = func_80ADB338;
}

void func_80AD9D44(EnPoSisters* this) {
    if (this->unk_194 == 3) {
        Animation_PlayOnce(&this->skelAnime, &D_0600119C);
        Audio_PlayActorSound2(&this->actor, NA_SE_EN_PO_APPEAR);
    } else {
        Animation_Change(&this->skelAnime, &D_0600119C, 0.5f, 0.0f, Animation_LastFrame(&D_0600119C), 3, 0.0f);
    }
    this->unk_22E.a = 0;
    this->unk_199 = 32;
    this->actionFunc = func_80ADB9F0;
}

void func_80AD9DF0(EnPoSisters* this, GlobalContext* globalCtx) {
    Animation_MorphToPlayOnce(&this->skelAnime, &D_0600119C, -5.0f);
    this->unk_198 = 1;
    this->unk_199 &= ~0x80;
    this->actionFunc = func_80ADB4B0;
    func_800800F8(globalCtx, 0xC6C, 0x9C, &this->actor, 0);
}

void func_80AD9E60(EnPoSisters* this) {
    Animation_MorphToLoop(&this->skelAnime, &D_06000D40, -3.0f);
    this->unk_19A = Animation_LastFrame(&D_06000D40) * 7 + 7;
    if (this->actor.parent != NULL) {
        this->actor.posRot.pos = this->actor.parent->posRot.pos;
        this->actor.shape.rot.y = this->actor.parent->shape.rot.y;
    } else {
        this->actor.shape.rot.y = this->actor.yawTowardsLink;
        this->unk_19A++;
    }
    if (this->unk_195 == 0) {
        Audio_PlayActorSound2(&this->actor, NA_SE_EN_PO_LAUGH2);
    }
    this->actionFunc = func_80ADB51C;
}

void func_80AD9F1C(EnPoSisters* this) {
    Animation_MorphToLoop(&this->skelAnime, &D_06000D40, -3.0f);
    this->unk_22E.a = 255;
    this->unk_19A = 300;
    this->unk_19C = 3;
    this->unk_199 |= 9;
    this->actor.flags |= 1;
    this->actionFunc = func_80ADB770;
}

void func_80AD9F90(EnPoSisters* this) {
    if (this->unk_194 == 1) {
        this->actor.initPosRot.pos.x = -632.0f;
        this->actor.initPosRot.pos.z = -3440.0f;
    } else {
        this->actor.initPosRot.pos.x = 752.0f;
        this->actor.initPosRot.pos.z = -3440.0f;
    }
    Animation_PlayLoop(&this->skelAnime, &D_06000D40);
    this->unk_199 |= 0xA;
    this->actionFunc = func_80ADBB6C;
    this->actor.speedXZ = 5.0f;
}

void func_80ADA028(EnPoSisters* this) {
    Animation_MorphToLoop(&this->skelAnime, &D_060014CC, -3.0f);
    this->unk_22E.a = 255;
    this->unk_199 |= 0x15;
    this->actor.flags |= 1;
    this->actionFunc = func_80ADBBF4;
    this->actor.speedXZ = 0.0f;
}

void func_80ADA094(EnPoSisters* this, GlobalContext* globalCtx) {
    D_80ADD784 = 0;
    this->unk_22E.a = 0;
    this->unk_199 = 128;
    this->unk_19A = 50;
    this->unk_234[0] = this->actor.initPosRot.pos;
    Actor_ChangeType(globalCtx, &globalCtx->actorCtx, &this->actor, ACTORTYPE_PROP);
    this->actionFunc = func_80ADBC88;
}

void func_80ADA10C(EnPoSisters* this) {
    s32 i;

    this->unk_198 = ARRAY_COUNT(this->unk_234);
    for (i = 0; i < ARRAY_COUNT(this->unk_234); i++) {
        this->unk_234[i] = this->unk_234[0];
    }
    this->actionFunc = func_80ADBD38;
}

void func_80ADA1B8(EnPoSisters* this) {
    Animation_Change(&this->skelAnime, &D_0600119C, 0.833f, 0.0f, Animation_LastFrame(&D_0600119C), 3, 0.0f);
    if (this->unk_194 == 0 || this->unk_194 == 1) {
        this->unk_19A = 40;
    } else {
        this->unk_19A = 76;
    }
    this->unk_198 = 0;
    D_80ADD784 = 0;
    this->actionFunc = func_80ADBD8C;
}

void func_80ADA25C(EnPoSisters* this) {
    Animation_PlayLoop(&this->skelAnime, &D_060014CC);
    this->unk_198 = 8;
    this->unk_19A = 32;
    func_80AD9240(this, this->unk_19A, &this->actor.initPosRot.pos);
    this->actionFunc = func_80ADBEE8;
}

void func_80ADA2BC(EnPoSisters* this, GlobalContext* globalCtx) {
    Animation_MorphToLoop(&this->skelAnime, &D_06000D40, -3.0f);
    this->unk_198 = 0;
    this->unk_199 = 40;
    this->unk_19A = 90;
    this->unk_196 = 32;
    this->actor.posRot.rot.y = D_80ADD79C[this->unk_194];
    this->actor.initPosRot.pos.y = this->actor.posRot.pos.y;
    if (this->unk_194 == 0) {
        Flags_SetSwitch(globalCtx, 0x1B);
    }
    Audio_PlayActorSound2(&this->actor, NA_SE_EV_FLAME_IGNITION);
    this->actionFunc = func_80ADBF58;
}

void func_80ADA35C(EnPoSisters* this, GlobalContext* globalCtx) {
    f32 targetY;
    Player* player = PLAYER;

    if (this->actionFunc == func_80ADBF58) {
        targetY = this->actor.initPosRot.pos.y;
    } else if (this->unk_194 == 0 || this->unk_194 == 3) {
        targetY = player->actor.posRot.pos.y + 5.0f;
    } else {
        targetY = 832.0f;
    }
    Math_ApproachF(&this->actor.posRot.pos.y, targetY, 0.5f, 3.0f);
    if (!this->unk_196) {
        this->unk_196 = 32;
    }
    if (this->unk_196 != 0) {
        this->unk_196--;
    }
    this->actor.posRot.pos.y += (2.0f + 0.5f * Rand_ZeroOne()) * Math_SinS(this->unk_196 * 0x800);
    if (this->unk_22E.a == 255 && this->actionFunc != func_80ADA8C0 && this->actionFunc != func_80ADA7F0) {
        if (this->actionFunc == func_80ADAC70) {
            func_8002F974(&this->actor, NA_SE_EN_PO_AWAY - SFX_FLAG);
        } else {
            func_8002F974(&this->actor, NA_SE_EN_PO_FLY - SFX_FLAG);
        }
    }
}

void func_80ADA4A8(EnPoSisters* this, GlobalContext* globalCtx) {
    SkelAnime_Update(&this->skelAnime);
    if (Animation_OnFrame(&this->skelAnime, 0.0f) && this->unk_19A != 0) {
        this->unk_19A--;
    }
    if (this->unk_19A == 0 || this->actor.xzDistFromLink < 200.0f) {
        func_80AD93C4(this);
    }
}

void func_80ADA530(EnPoSisters* this, GlobalContext* globalCtx) {
<<<<<<< HEAD
    SkelAnime_Update(&this->skelAnime);
    Math_ApproxF(&this->actor.speedXZ, 1.0f, 0.2f);
    if (Animation_OnFrame(&this->skelAnime, 0.0f) && this->unk_19A != 0) {
=======
    SkelAnime_FrameUpdateMatrix(&this->skelAnime);
    Math_StepToF(&this->actor.speedXZ, 1.0f, 0.2f);
    if (func_800A56C8(&this->skelAnime, 0.0f) && this->unk_19A != 0) {
>>>>>>> b95643b3
        this->unk_19A--;
    }
    if (this->actor.xzDistFromLink < 200.0f && fabsf(this->actor.yDistFromLink + 5.0f) < 30.0f) {
        func_80AD943C(this);
    } else if (this->unk_19A == 0 && Math_StepToF(&this->actor.speedXZ, 0.0f, 0.2f) != 0) {
        func_80AD9368(this);
    }
    if (this->actor.bgCheckFlags & 8) {
        Math_ScaledStepToS(&this->actor.posRot.rot.y, func_8002DAC0(&this->actor, &this->actor.initPosRot.pos),
                                 0x71C);
    } else if (func_8002DBB0(&this->actor, &this->actor.initPosRot.pos) > 300.0f) {
        Math_ScaledStepToS(&this->actor.posRot.rot.y, func_8002DAC0(&this->actor, &this->actor.initPosRot.pos),
                                 0x71C);
    }
}

void func_80ADA6A0(EnPoSisters* this, GlobalContext* globalCtx) {
    Player* player = PLAYER;
    s16 temp_v0;

    SkelAnime_Update(&this->skelAnime);
    temp_v0 = this->actor.yawTowardsLink - player->actor.shape.rot.y;
    Math_StepToF(&this->actor.speedXZ, 2.0f, 0.2f);
    if (temp_v0 > 0x3000) {
        Math_ScaledStepToS(&this->actor.posRot.rot.y, this->actor.yawTowardsLink + 0x3000, 0x71C);
    } else if (temp_v0 < -0x3000) {
        Math_ScaledStepToS(&this->actor.posRot.rot.y, this->actor.yawTowardsLink - 0x3000, 0x71C);
    } else {
        Math_ScaledStepToS(&this->actor.posRot.rot.y, this->actor.yawTowardsLink, 0x71C);
    }
    if (this->actor.xzDistFromLink < 160.0f && fabsf(this->actor.yDistFromLink + 5.0f) < 30.0f) {
        func_80AD944C(this);
    } else if (this->actor.xzDistFromLink > 240.0f) {
        func_80AD93C4(this);
    }
}

void func_80ADA7F0(EnPoSisters* this, GlobalContext* globalCtx) {
    SkelAnime_Update(&this->skelAnime);
    if (this->unk_19A != 0) {
        this->unk_19A--;
    }
    this->actor.shape.rot.y += 384.0f * ((this->skelAnime.endFrame + 1.0f) * 3.0f - this->unk_19A);
    if (this->unk_19A == 18 || this->unk_19A == 7) {
        Audio_PlayActorSound2(&this->actor, NA_SE_EN_PO_ROLL);
    }
    if (this->unk_19A == 0) {
        func_80AD94E0(this);
    }
}

void func_80ADA8C0(EnPoSisters* this, GlobalContext* globalCtx) {
    s32 pad;

    SkelAnime_Update(&this->skelAnime);
    if (Animation_OnFrame(&this->skelAnime, 0.0f) && this->unk_19A != 0) {
        this->unk_19A--;
    }
    this->actor.shape.rot.y += (384.0f * this->skelAnime.endFrame) * 3.0f;
    if (this->unk_19A == 0 && ABS((s16)(this->actor.shape.rot.y - this->actor.posRot.rot.y)) < 0x1000) {
        if (this->unk_194 != 0) {
            this->collider.base.type = COLTYPE_UNK3;
            this->collider.base.acFlags &= ~4;
            func_80AD93C4(this);
        } else {
            Audio_PlayActorSound2(&this->actor, NA_SE_EN_PO_LAUGH2);
            func_80AD9C24(this, globalCtx);
        }
    }
    if (Animation_OnFrame(&this->skelAnime, 1.0f)) {
        Audio_PlayActorSound2(&this->actor, NA_SE_EN_PO_ROLL);
    }
}

void func_80ADA9E8(EnPoSisters* this, GlobalContext* globalCtx) {
    SkelAnime_Update(&this->skelAnime);
    this->actor.shape.rot.y -= (this->actor.speedXZ * 10.0f) * 128.0f;
    if (Math_StepToF(&this->actor.speedXZ, 0.0f, 0.1f) != 0) {
        this->actor.posRot.rot.y = this->actor.shape.rot.y;
        if (this->unk_194 != 0) {
            func_80AD93C4(this);
        } else {
            Audio_PlayActorSound2(&this->actor, NA_SE_EN_PO_LAUGH2);
            func_80AD9C24(this, globalCtx);
        }
    }
}

void func_80ADAAA4(EnPoSisters* this, GlobalContext* globalCtx) {
    if (SkelAnime_Update(&this->skelAnime) && !(this->actor.flags & 0x8000)) {
        if (this->actor.colChkInfo.health != 0) {
            if (this->unk_194 != 0) {
                func_80AD96A4(this);
            } else if (this->unk_195 != 0) {
                func_80AD9C24(this, NULL);
            } else {
                func_80AD9C24(this, globalCtx);
            }
        } else {
            func_80AD99D4(this, globalCtx);
        }
    }
    if (this->unk_195 != 0) {
        Math_ScaledStepToS(&this->actor.shape.rot.y, this->actor.parent->shape.rot.y,
                                 (this->unk_195 == 2) ? 0x800 : 0x400);
        this->unk_22E.a = ((this->skelAnime.endFrame - this->skelAnime.curFrame) * 255.0f) / this->skelAnime.endFrame;
        this->actor.posRot.pos.y = this->actor.parent->posRot.pos.y;
        func_80AD97C8(this, globalCtx);
    } else if (this->unk_194 != 0) {
        Math_StepToF(&this->actor.speedXZ, 0.0f, 0.5f);
    }
}

void func_80ADAC70(EnPoSisters* this, GlobalContext* globalCtx) {
<<<<<<< HEAD
    SkelAnime_Update(&this->skelAnime);
    Math_ApproxUpdateScaledS(&this->actor.posRot.rot.y, this->actor.yawTowardsLink + 0x8000, 1820);
    if (Animation_OnFrame(&this->skelAnime, 0.0f) && this->unk_19A != 0) {
=======
    SkelAnime_FrameUpdateMatrix(&this->skelAnime);
    Math_ScaledStepToS(&this->actor.posRot.rot.y, this->actor.yawTowardsLink + 0x8000, 1820);
    if (func_800A56C8(&this->skelAnime, 0.0f) && this->unk_19A != 0) {
>>>>>>> b95643b3
        this->unk_19A--;
    }
    if (this->actor.bgCheckFlags & 8) {
        this->actor.posRot.rot.y = this->actor.shape.rot.y;
        this->unk_199 |= 2;
        func_80AD9718(this);
    } else if (this->unk_19A == 0 && 240.0f < this->actor.xzDistFromLink) {
        this->actor.posRot.rot.y = this->actor.shape.rot.y;
        func_80AD93C4(this);
    }
}

void func_80ADAD54(EnPoSisters* this, GlobalContext* globalCtx) {
    s32 endFrame;

    if (SkelAnime_Update(&this->skelAnime)) {
        this->unk_22E.a = 0;
        this->collider.body.bumper.flags = 0x60001;
        func_80AD93C4(this);
    } else {
        endFrame = this->skelAnime.endFrame;
        this->unk_22E.a = ((endFrame - this->skelAnime.curFrame) * 255.0f) / endFrame;
    }
}

void func_80ADAE6C(EnPoSisters* this, GlobalContext* globalCtx) {
    if (SkelAnime_Update(&this->skelAnime)) {
        this->unk_22E.a = 255;
        if (this->unk_194 != 0) {
            this->unk_199 |= 1;
            this->collider.body.bumper.flags = 0x4FC7FFEA;
            if (this->unk_19A != 0) {
                this->unk_19A--;
            }
            if (this->unk_19A == 0) {
                this->unk_197 = 20;
                func_80AD93C4(this);
            }
        } else {
            func_80AD9F1C(this);
        }
    } else {
        this->unk_22E.a = (this->skelAnime.curFrame * 255.0f) / this->skelAnime.endFrame;
        if (this->unk_194 == 0) {
            func_80AD97C8(this, globalCtx);
        }
    }
}

void func_80ADAFC0(EnPoSisters* this, GlobalContext* globalCtx) {
    s32 i;

    this->unk_19A++;
    this->unk_198 = CLAMP_MAX(this->unk_198 + 1, 8);
    for (i = this->unk_198 - 1; i > 0; i--) {
        this->unk_234[i] = this->unk_234[i - 1];
    }
    this->unk_234[0].x =
        (Math_SinS((this->actor.shape.rot.y + this->unk_19A * 0x3000) - 0x4000) * (3000.0f * this->actor.scale.x)) +
        this->actor.posRot.pos.x;
    this->unk_234[0].z =
        (Math_CosS((this->actor.shape.rot.y + this->unk_19A * 0x3000) - 0x4000) * (3000.0f * this->actor.scale.x)) +
        this->actor.posRot.pos.z;
    if (this->unk_19A < 8) {
        this->unk_234[0].y = this->unk_234[1].y - 9.0f;
    } else {
        this->unk_234[0].y = this->unk_234[1].y + 2.0f;
        if (this->unk_19A >= 16) {
            if (Math_StepToF(&this->actor.scale.x, 0.0f, 0.001f) != 0) {
                func_80AD9A54(this, globalCtx);
            }
            this->actor.scale.z = this->actor.scale.x;
            this->actor.scale.y = this->actor.scale.x;
        }
    }
    if (this->unk_19A == 16) {
        Audio_PlayActorSound2(&this->actor, NA_SE_EN_PO_DEAD2);
    }
}

void func_80ADB17C(EnPoSisters* this, GlobalContext* globalCtx) {
    this->unk_19A++;
    if (this->unk_19A == 64) {
        Flags_SetSwitch(globalCtx, this->actor.params);
        Audio_PlaySoundAtPosition(globalCtx, &this->actor.posRot.pos, 30, NA_SE_EV_FLAME_IGNITION);
        if (this->unk_194 == 0) {
            Flags_UnsetSwitch(globalCtx, 0x1B);
        }
        globalCtx->envCtx.unk_BF = 0xFF;
        func_80078884(NA_SE_SY_CORRECT_CHIME);
        Actor_Kill(&this->actor);
    } else if (this->unk_19A < 32) {
        func_80AD9240(this, this->unk_19A, &this->actor.posRot.pos);
    } else {
        func_80AD9240(this, 64 - this->unk_19A, &this->actor.posRot.pos);
    }
    if (this->unk_19A == 32) {
        this->actor.posRot.pos.x = D_80ADD7A4[this->unk_194].x;
        this->actor.posRot.pos.y = D_80ADD7A4[this->unk_194].y;
        this->actor.posRot.pos.z = D_80ADD7A4[this->unk_194].z;
    }
}

void func_80ADB2B8(EnPoSisters* this, GlobalContext* globalCtx) {
    SkelAnime_Update(&this->skelAnime);
    if (this->actor.xzDistFromLink < 130.0f) {
        func_80AD9DF0(this, globalCtx);
    }
    if (Animation_OnFrame(&this->skelAnime, 0.0f)) {
        Audio_PlayActorSound2(&this->actor, NA_SE_EN_PO_CRY);
    }
    this->actor.shape.rot.y = this->actor.yawTowardsLink;
}

void func_80ADB338(EnPoSisters* this, GlobalContext* globalCtx) {
    Player* player = PLAYER;
    EnPoSisters* realMeg = (EnPoSisters*)this->actor.parent;

    if (this->unk_195 == 0) {
        if (func_8002DBB0(&player->actor, &this->actor.initPosRot.pos) < 600.0f) {
            if (this->unk_19C != 0) {
                this->unk_19C--;
            }
        } else {
            this->unk_19C = 100;
        }
        if (this->unk_19C == 0) {
            this->actor.shape.rot.y = (s32)(4.0f * Rand_ZeroOne()) * 0x4000 + this->actor.yawTowardsLink;
            this->actor.posRot.pos.y = player->actor.posRot.pos.y + 5.0f;
            func_80AD98F4(this, globalCtx);
        }
    } else {
        if (realMeg->actionFunc == func_80ADB51C) {
            this->actor.draw = EnPoSisters_Draw;
            func_80AD9E60(this);
        } else if (realMeg->actionFunc == func_80ADAE6C) {
            this->actor.shape.rot.y = this->actor.parent->shape.rot.y + this->unk_195 * 0x4000;
            this->actor.posRot.pos.y = player->actor.posRot.pos.y + 5.0f;
            func_80AD98F4(this, globalCtx);
        } else if (realMeg->actionFunc == func_80ADAFC0) {
            Actor_Kill(&this->actor);
        }
    }
}

void func_80ADB4B0(EnPoSisters* this, GlobalContext* globalCtx) {
    if (SkelAnime_Update(&this->skelAnime)) {
        func_80AD9E60(this);
    }
    func_80AD97C8(this, globalCtx);
    this->actor.posRot.pos.y += 1.0f;
    Actor_SetHeight(&this->actor, 40.0f);
}

void func_80ADB51C(EnPoSisters* this, GlobalContext* globalCtx) {
    f32 temp_f2;
    s16 phi_v0;
    s16 phi_a2;
    u8 temp;

    SkelAnime_Update(&this->skelAnime);
    temp_f2 = this->skelAnime.endFrame * 0.5f;
    this->unk_22E.a = (fabsf(temp_f2 - this->skelAnime.curFrame) * 255.0f) / temp_f2;
    if (this->unk_19A != 0) {
        this->unk_19A -= 1;
    }
    if (this->unk_19A == 0) {
        this->actor.posRot.rot.y = this->actor.shape.rot.y += 0x4000 * (s32)(Rand_ZeroOne() * 4.0f);
        if (this->unk_195 == 0) {
            func_800F5ACC(0x38);
        }
        func_80AD9F1C(this);
    } else {
        this->actor.posRot.pos.y += 0.1f;
        temp = this->unk_195;
        if (temp != 0) {
            if (this->unk_19A > 90) {
                phi_v0 = 1;
                phi_a2 = 64;
            } else if (this->unk_19A > 70) {
                phi_v0 = 0;
                phi_a2 = 64;
            } else if (this->unk_19A > 55) {
                phi_v0 = 1;
                phi_a2 = 96;
            } else if (this->unk_19A > 40) {
                phi_v0 = 0;
                phi_a2 = 96;
            } else {
                phi_v0 = 1;
                phi_a2 = 256;
            }
            if (this->unk_195 == 2) {
                phi_a2 *= 2;
            }
            Math_ScaledStepToS(&this->actor.shape.rot.y,
                                     this->actor.parent->shape.rot.y + (this->unk_195 * 0x4000) * phi_v0, phi_a2);
        } else if (this->unk_19A == 70 || this->unk_19A == 40) {
            Audio_PlayActorSound2(&this->actor, NA_SE_EN_PO_LAUGH2);
        }
    }
    func_80AD97C8(this, globalCtx);
    Actor_SetHeight(&this->actor, 40.0f);
}

void func_80ADB770(EnPoSisters* this, GlobalContext* globalCtx) {
    s32 temp_v0;
    s32 phi_a0;

    if (this->unk_19A != 0) {
        this->unk_19A--;
    }
    if (this->unk_19C > 0) {
        if (this->unk_19A >= 16) {
            SkelAnime_Update(&this->skelAnime);
            if (this->unk_195 == 0) {
                if (ABS((s16)(16 - this->unk_196)) < 14) {
                    this->actor.shape.rot.y +=
                        (0x580 - (this->unk_19C * 0x180)) * fabsf(Math_SinS(this->unk_196 * 0x800));
                }
                if (this->unk_19A >= 284 || this->unk_19A < 31) {
                    this->unk_199 |= 0x40;
                } else {
                    this->unk_199 &= ~0x40;
                }
            } else {
                this->actor.shape.rot.y = (s16)(this->actor.parent->shape.rot.y + (this->unk_195 * 0x4000));
            }
        }
    }
    if (this->unk_195 == 0) {
        if (this->unk_19A >= 284 || (this->unk_19A < 31 && this->unk_19A >= 16)) {
            this->unk_199 |= 0x40;
        } else {
            this->unk_199 &= ~0x40;
        }
    }
    if (func_8002DBB0(&PLAYER->actor, &this->actor.initPosRot.pos) > 600.0f) {
        this->unk_199 &= ~0x40;
        func_80AD9C24(this, globalCtx);
    } else if (this->unk_19A == 0) {
        if (this->unk_195 == 0) {
            func_80AD94E0(this);
        } else {
            func_80AD9C24(this, globalCtx);
        }
    } else if (this->unk_195 != 0) {
        EnPoSisters* realMeg = (EnPoSisters*)this->actor.parent;
        if (realMeg->actionFunc == func_80ADAAA4) {
            func_80AD95D8(this);
        }
    } else if (this->unk_19C == 0) {
        this->unk_19C = -15;
    } else if (this->unk_19C < 0) {
        this->unk_19C++;
        if (this->unk_19C == 0) {
            func_80AD94E0(this);
        }
    }
    func_80AD97C8(this, globalCtx);
}

void func_80ADB9F0(EnPoSisters* this, GlobalContext* globalCtx) {
    f32 div;

    if (SkelAnime_Update(&this->skelAnime)) {
        this->unk_22E.a = 255;
        if (this->unk_194 == 3) {
            this->actor.flags |= 1;
            this->actor.initPosRot.pos.x = 1992.0f;
            this->actor.initPosRot.pos.z = -1440.0f;
            this->unk_199 |= 0x18;
            func_80AD93C4(this);
        } else {
            func_80AD9F90(this);
        }
    } else {
        div = this->skelAnime.curFrame / this->skelAnime.endFrame;
        this->unk_22E.a = 255.0f * div;
    }
    if (this->unk_194 != 3 && Animation_OnFrame(&this->skelAnime, 1.0f)) {
        Audio_PlayActorSound2(&this->actor, NA_SE_EN_PO_APPEAR);
    }
    Actor_SetHeight(&this->actor, 40.0f);
}

void func_80ADBB6C(EnPoSisters* this, GlobalContext* globalCtx) {
    SkelAnime_Update(&this->skelAnime);
    if (func_8002DBB0(&this->actor, &this->actor.initPosRot.pos) < 10.0f) {
        func_80ADA028(this);
    } else {
        Math_ScaledStepToS(&this->actor.posRot.rot.y, func_8002DAC0(&this->actor, &this->actor.initPosRot.pos),
                                 1820);
    }
}

void func_80ADBBF4(EnPoSisters* this, GlobalContext* globalCtx) {
<<<<<<< HEAD
    SkelAnime_Update(&this->skelAnime);
    Math_ApproxUpdateScaledS(&this->actor.posRot.rot.y, this->actor.yawTowardsLink, 1820);
=======
    SkelAnime_FrameUpdateMatrix(&this->skelAnime);
    Math_ScaledStepToS(&this->actor.posRot.rot.y, this->actor.yawTowardsLink, 1820);
>>>>>>> b95643b3
    if (this->actor.xzDistFromLink < 240.0f && fabsf(this->actor.yDistFromLink + 5.0f) < 30.0f) {
        func_80AD93C4(this);
    }
}

void func_80ADBC88(EnPoSisters* this, GlobalContext* globalCtx) {
    if (D_80ADD784 != 0 || !Player_InCsMode(globalCtx)) {
        if (this->unk_19A != 0) {
            this->unk_19A--;
        }
        if (this->unk_19A == 30) {
            if (this->unk_194 == 0) {
                func_800800F8(globalCtx, 0xC44, 0x3E7, NULL, 0);
            }
            D_80ADD784 = 1;
        }
        if (this->unk_19A == 0) {
            func_80ADA10C(this);
        }
    }
    func_8002F974(&this->actor, NA_SE_EV_TORCH - SFX_FLAG);
}

void func_80ADBD38(EnPoSisters* this, GlobalContext* globalCtx) {
    this->unk_19A++;
    func_80AD9240(this, this->unk_19A, &this->actor.initPosRot.pos);
    if (this->unk_19A == 32) {
        func_80ADA1B8(this);
    }
}

void func_80ADBD8C(EnPoSisters* this, GlobalContext* globalCtx) {
    this->unk_19A--;
    if (this->unk_19A == 0) {
        Audio_PlayActorSound2(&this->actor, NA_SE_EN_PO_APPEAR);
        this->unk_199 &= ~0x80;
    }
    if (this->unk_19A <= 0) {
        if (SkelAnime_Update(&this->skelAnime)) {
            this->unk_22E.a = 255;
            D_80ADD784 |= (1 << this->unk_194);
        } else {
            this->unk_22E.a = (this->skelAnime.curFrame * 255.0f) / this->skelAnime.endFrame;
        }
    }
    if (D_80ADD784 == 15) {
        func_80ADA25C(this);
    }
}

void func_80ADBEE8(EnPoSisters* this, GlobalContext* globalCtx) {
    SkelAnime_Update(&this->skelAnime);
    if (this->unk_19A != 0) {
        this->unk_19A--;
    }
    func_80AD9240(this, this->unk_19A, &this->actor.initPosRot.pos);
    if (this->unk_19A == 0) {
        func_80ADA2BC(this, globalCtx);
    }
}

void func_80ADBF58(EnPoSisters* this, GlobalContext* globalCtx) {
    SkelAnime_Update(&this->skelAnime);
    this->unk_19A--;
    Math_ScaledStepToS(&this->actor.shape.rot.y, this->actor.posRot.rot.y, 0x500);
    if (this->unk_19A == 0 && this->unk_194 == 0) {
        globalCtx->envCtx.unk_BF = 4;
    }
    if (this->unk_19A < 0) {
        Math_StepToF(&this->actor.speedXZ, 5.0f, 0.2f);
    }
    if (this->unk_19A == -70 && this->unk_194 == 1) {
        Audio_PlaySoundAtPosition(globalCtx, &D_80ADD7BC, 40, NA_SE_EN_PO_LAUGH);
    }
    if (this->unk_19A < -120) {
        Actor_Kill(&this->actor);
    }
}

void func_80ADC034(EnPoSisters* this, GlobalContext* globalCtx) {
    if (this->actor.unk_10C != 0 && this->unk_22E.a == 255) {
        if (this->unk_197 != 0) {
            this->unk_197--;
        }
    } else {
        this->unk_197 = 20;
    }
    if (this->unk_22E.a == 0) {
        if (this->unk_19C != 0) {
            this->unk_19C--;
        }
    }
    if (this->actionFunc != func_80ADA7F0 && this->actionFunc != func_80ADA8C0 && this->actionFunc != func_80ADAAA4) {
        if (this->unk_197 == 0) {
            func_80AD9718(this);
        } else if (this->unk_19C == 0 && this->unk_22E.a == 0) {
            func_80AD98F4(this, globalCtx);
        }
    }
}

void func_80ADC10C(EnPoSisters* this, GlobalContext* globalCtx) {
    Vec3f sp24;

    if (this->collider.base.acFlags & 2) {
        this->collider.base.acFlags &= ~2;
        func_80035650(&this->actor, &this->collider.body, 1);
        if (this->unk_195 != 0) {
            ((EnPoSisters*)this->actor.parent)->unk_19C--;
            Audio_PlayActorSound2(&this->actor, NA_SE_EN_PO_LAUGH2);
            func_80AD9C24(this, globalCtx);
            if (Rand_ZeroOne() < 0.2f) {
                sp24.x = this->actor.posRot.pos.x;
                sp24.y = this->actor.posRot.pos.y;
                sp24.z = this->actor.posRot.pos.z;
                Item_DropCollectible(globalCtx, &sp24, ITEM00_ARROWS_SMALL);
            }
        } else if (this->collider.base.type == 9 ||
                   (this->actor.colChkInfo.damageEffect == 0 && this->actor.colChkInfo.damage == 0)) {
            if (this->unk_194 == 0) {
                this->actor.freezeTimer = 0;
            }
        } else if (this->actor.colChkInfo.damageEffect == 0xF) {
            this->actor.posRot.rot.y = this->actor.shape.rot.y;
            this->unk_199 |= 2;
            func_80AD98F4(this, globalCtx);
        } else if (this->unk_194 == 0 && this->actor.colChkInfo.damageEffect == 0xE &&
                   this->actionFunc == func_80ADB770) {
            if (this->unk_19C == 0) {
                this->unk_19C = -45;
            }
        } else {
            if (Actor_ApplyDamage(&this->actor) != 0) {
                Audio_PlayActorSound2(&this->actor, NA_SE_EN_PO_DAMAGE);
            } else {
                func_80032C7C(globalCtx, &this->actor);
                Audio_PlayActorSound2(&this->actor, NA_SE_EN_PO_SISTER_DEAD);
            }
            func_80AD95D8(this);
        }
    }
}

void EnPoSisters_Update(Actor* thisx, GlobalContext* globalCtx) {
    s32 pad;
    EnPoSisters* this = THIS;
    s16 temp;

    if (this->collider.base.atFlags & 2) {
        this->collider.base.atFlags &= ~2;
        func_80AD9568(this);
    }
    func_80ADC10C(this, globalCtx);
    if (this->unk_199 & 4) {
        func_80ADC034(this, globalCtx);
    }
    this->actionFunc(this, globalCtx);
    if (this->unk_199 & 0x1F) {
        if (this->unk_199 & 8) {
            func_80ADA35C(this, globalCtx);
        }
        Actor_MoveForward(&this->actor);

        if (this->unk_199 & 0x10) {
            func_8002E4B4(globalCtx, &this->actor, 20.0f, 20.0f, 0.0f, 5);
        } else {
            Vec3f vec;
            UNK_TYPE sp34;

            vec.x = this->actor.posRot.pos.x;
            vec.y = this->actor.posRot.pos.y + 10.0f;
            vec.z = this->actor.posRot.pos.z;
            this->actor.groundY = func_8003C9A4(&globalCtx->colCtx, &this->actor.floorPoly, &sp34, &this->actor, &vec);
        }

        Collider_CylinderUpdate(&this->actor, &this->collider);
        if (this->actionFunc == func_80ADA8C0 || this->actionFunc == func_80ADA7F0) {
            this->unk_198++;
            this->unk_198 = CLAMP_MAX(this->unk_198, 8);
        } else if (this->actionFunc != func_80ADAFC0) {
            temp = this->unk_198 - 1;
            this->unk_198 = CLAMP_MIN(temp, 1);
        }
        if (this->actionFunc == func_80ADA8C0) {
            this->actor.flags |= 0x01000000;
            CollisionCheck_SetAT(globalCtx, &globalCtx->colChkCtx, &this->collider.base);
        }
        if (this->unk_199 & 1) {
            CollisionCheck_SetAC(globalCtx, &globalCtx->colChkCtx, &this->collider.base);
        }
        if (this->actionFunc != func_80ADB338) {
            CollisionCheck_SetOC(globalCtx, &globalCtx->colChkCtx, &this->collider.base);
        }
        Actor_SetHeight(&this->actor, 40.0f);
        if (this->actionFunc == func_80ADAC70) {
            this->actor.shape.rot.y = this->actor.posRot.rot.y + 0x8000;
        } else if (this->unk_199 & 2) {
            this->actor.shape.rot.y = this->actor.posRot.rot.y;
        }
    }
}

void func_80ADC55C(EnPoSisters* this) {
    s16 temp_var;

    if (this->skelAnime.animation == &D_06000114) {
        this->unk_22E.r = CLAMP_MAX((s16)(this->unk_22E.r + 5), 255);
        this->unk_22E.g = CLAMP_MIN((s16)(this->unk_22E.g - 5), 50);
        temp_var = this->unk_22E.b - 5;
        this->unk_22E.b = CLAMP_MIN(temp_var, 0);
    } else if (this->skelAnime.animation == &D_06000A54) {
        this->unk_22E.r = CLAMP_MAX((s16)(this->unk_22E.r + 5), 80);
        this->unk_22E.g = CLAMP_MAX((s16)(this->unk_22E.g + 5), 255);
        temp_var = this->unk_22E.b + 5;
        this->unk_22E.b = CLAMP_MAX(temp_var, 225);
    } else if (this->skelAnime.animation == &D_060008C0) {
        if (this->actor.dmgEffectTimer & 2) {
            this->unk_22E.r = 0;
            this->unk_22E.g = 0;
            this->unk_22E.b = 0;
        } else {
            this->unk_22E.r = 80;
            this->unk_22E.g = 255;
            this->unk_22E.b = 225;
        }
    } else {
        this->unk_22E.r = CLAMP_MAX((s16)(this->unk_22E.r + 5), 255);
        this->unk_22E.g = CLAMP_MAX((s16)(this->unk_22E.g + 5), 255);
        if (this->unk_22E.b > 210) {
            temp_var = this->unk_22E.b - 5;
            this->unk_22E.b = CLAMP_MIN(temp_var, 210);
        } else {
            temp_var = this->unk_22E.b + 5;
            this->unk_22E.b = CLAMP_MAX(temp_var, 210);
        }
    }
}

s32 EnPoSisters_OverrideLimbDraw(GlobalContext* globalCtx, s32 limbIndex, Gfx** dList, Vec3f* pos, Vec3s* rot,
                                 void* thisx, Gfx** gfxP) {
    EnPoSisters* this = THIS;
    Color_RGBA8* color;

    if (limbIndex == 1 && (this->unk_199 & 0x40)) {
        if (this->unk_19A >= 284) {
            rot->x += (this->unk_19A * 0x1000) + 0xFFEE4000;
        } else {
            rot->x += (this->unk_19A * 0x1000) + 0xFFFF1000;
        }
    }
    if (this->unk_22E.a == 0 || limbIndex == 8 || (this->actionFunc == func_80ADAFC0 && this->unk_19A >= 8)) {
        *dList = NULL;
    } else if (limbIndex == 9) {
        *dList = D_80ADD7C8[this->unk_194];
    } else if (limbIndex == 10) {
        *dList = D_80ADD7D8[this->unk_194];
        gDPPipeSync((*gfxP)++);
        gDPSetEnvColor((*gfxP)++, this->unk_22E.r, this->unk_22E.g, this->unk_22E.b, this->unk_22E.a);
    } else if (limbIndex == 11) {
        color = &D_80ADD7E8[this->unk_194];
        gDPPipeSync((*gfxP)++);
        gDPSetEnvColor((*gfxP)++, color->r, color->g, color->b, this->unk_22E.a);
    }
    return false;
}

void EnPoSisters_PostLimbDraw(GlobalContext* globalCtx, s32 limbIndex, Gfx** dList, Vec3s* rot, void* thisx,
                              Gfx** gfxP) {
    EnPoSisters* this = THIS;
    s32 i;
    s32 pad;

    if (this->actionFunc == func_80ADAFC0 && this->unk_19A >= 8 && limbIndex == 9) {
        gSPMatrix((*gfxP)++, Matrix_NewMtx(globalCtx->state.gfxCtx, "../z_en_po_sisters.c", 2876),
                  G_MTX_NOPUSH | G_MTX_LOAD | G_MTX_MODELVIEW);
        gSPDisplayList((*gfxP)++, D_060046E0);
    }
    if (limbIndex == 8 && this->actionFunc != func_80ADB2B8) {
        if (this->unk_199 & 0x20) {
            for (i = this->unk_198 - 1; i > 0; i--) {
                this->unk_234[i] = this->unk_234[i - 1];
            }
            Matrix_MultVec3f(&D_80ADD7F8, &this->unk_234[0]);
        } else if (this->actionFunc == func_80ADBD8C) {
            Matrix_MultVec3f(&D_80ADD7F8, &this->actor.initPosRot.pos);
        }
        if (this->unk_198 > 0) {
            Color_RGBA8* color = &D_80ADD6F0[this->unk_194];
            f32 temp_f2 = Rand_ZeroOne() * 0.3f + 0.7f;

            if (this->actionFunc == func_80ADB17C || this->actionFunc == func_80ADBD38 ||
                this->actionFunc == func_80ADBEE8) {
                Lights_PointNoGlowSetInfo(&this->lightInfo, this->unk_234[0].x, this->unk_234[0].y + 15.0f,
                                          this->unk_234[0].z, color->r * temp_f2, color->g * temp_f2,
                                          color->b * temp_f2, 200);
            } else {
                Lights_PointGlowSetInfo(&this->lightInfo, this->unk_234[0].x, this->unk_234[0].y + 15.0f,
                                        this->unk_234[0].z, color->r * temp_f2, color->g * temp_f2, color->b * temp_f2,
                                        200);
            }
        } else {
            Lights_PointSetColorAndRadius(&this->lightInfo, 0, 0, 0, 0);
        }
        if (!(this->unk_199 & 0x80)) {
            Matrix_Get(&this->unk_2F8);
        }
    }
}

void EnPoSisters_Draw(Actor* thisx, GlobalContext* globalCtx) {
    EnPoSisters* this = THIS;
    u8 phi_s5;
    f32 phi_f20;
    s32 i;
    u8 spE7;
    Color_RGBA8* temp_s1 = &D_80ADD700[this->unk_194];
    Color_RGBA8* temp_s7 = &D_80ADD6F0[this->unk_194];
    s32 pad;

    OPEN_DISPS(globalCtx->state.gfxCtx, "../z_en_po_sisters.c", 2989);
    func_80ADC55C(this);
    func_80093D18(globalCtx->state.gfxCtx);
    func_80093D84(globalCtx->state.gfxCtx);
    if (this->unk_22E.a == 255 || this->unk_22E.a == 0) {
        gDPSetEnvColor(POLY_OPA_DISP++, this->unk_22E.r, this->unk_22E.g, this->unk_22E.b, this->unk_22E.a);
        gSPSegment(POLY_OPA_DISP++, 0x09, D_80116280 + 2);
        POLY_OPA_DISP =
            SkelAnime_Draw(globalCtx, this->skelAnime.skeleton, this->skelAnime.jointTbl, EnPoSisters_OverrideLimbDraw,
                           EnPoSisters_PostLimbDraw, &this->actor, POLY_OPA_DISP);
    } else {
        gDPSetEnvColor(POLY_XLU_DISP++, 255, 255, 255, this->unk_22E.a);
        gSPSegment(POLY_XLU_DISP++, 0x09, D_80116280);
        POLY_XLU_DISP =
            SkelAnime_Draw(globalCtx, this->skelAnime.skeleton, this->skelAnime.jointTbl, EnPoSisters_OverrideLimbDraw,
                           EnPoSisters_PostLimbDraw, &this->actor, POLY_XLU_DISP);
    }
    if (!(this->unk_199 & 0x80)) {
        Matrix_Put(&this->unk_2F8);
        gSPMatrix(POLY_OPA_DISP++, Matrix_NewMtx(globalCtx->state.gfxCtx, "../z_en_po_sisters.c", 3034),
                  G_MTX_NOPUSH | G_MTX_LOAD | G_MTX_MODELVIEW);
        gSPDisplayList(POLY_OPA_DISP++, D_060027B0);
    }
    gSPSegment(POLY_XLU_DISP++, 0x08,
               Gfx_TwoTexScroll(globalCtx->state.gfxCtx, 0, 0, 0, 0x20, 0x40, 1, 0,
                                (globalCtx->gameplayFrames * -20) % 512, 0x20, 0x80));
    gDPSetEnvColor(POLY_XLU_DISP++, temp_s1->r, temp_s1->g, temp_s1->b, temp_s1->a);
    if (this->actionFunc == func_80ADB17C) {
        if (this->unk_19A < 32) {
            phi_s5 = ((32 - this->unk_19A) * 255) / 32;
            phi_f20 = 0.0056000003f;
        } else {
            phi_s5 = (this->unk_19A * 255 - 8160) / 32;
            phi_f20 = 0.0027f;
        }
    } else if (this->actionFunc == func_80ADBD38) {
        phi_s5 = ((32 - this->unk_19A) * 255) / 32;
        phi_f20 = 0.0027f;
    } else if (this->actionFunc == func_80ADBEE8) {
        phi_s5 = ((32 - this->unk_19A) * 255) / 32;
        phi_f20 = 0.0035f;
    } else if (this->actionFunc == func_80ADBC88) {
        //! @bug uninitialised spE7
        phi_s5 = spE7;
        phi_f20 = 0.0027f;
    } else {
        phi_s5 = spE7;
        phi_f20 = this->actor.scale.x * 0.5f;
    }
    for (i = 0; i < this->unk_198; i++) {
        if (this->actionFunc != func_80ADB17C && this->actionFunc != func_80ADBD38 &&
            this->actionFunc != func_80ADBEE8) {
            phi_s5 = -i * 31 + 248;
        }
        gDPPipeSync(POLY_XLU_DISP++);
        gDPSetPrimColor(POLY_XLU_DISP++, 0x80, 0x80, temp_s7->r, temp_s7->g, temp_s7->b, phi_s5);
        Matrix_Translate(this->unk_234[i].x, this->unk_234[i].y, this->unk_234[i].z, MTXMODE_NEW);
        Matrix_RotateRPY(0, (s16)(Camera_GetCamDirYaw(ACTIVE_CAM) + 0x8000), 0, MTXMODE_APPLY);
        if (this->actionFunc == func_80ADAFC0) {
            phi_f20 = (this->unk_19A - i) * 0.025f + 0.5f;
            phi_f20 = CLAMP(phi_f20, 0.5f, 0.8f) * 0.007f;
        }
        Matrix_Scale(phi_f20, phi_f20, phi_f20, MTXMODE_APPLY);
        gSPMatrix(POLY_XLU_DISP++, Matrix_NewMtx(globalCtx->state.gfxCtx, "../z_en_po_sisters.c", 3132),
                  G_MTX_NOPUSH | G_MTX_LOAD | G_MTX_MODELVIEW);
        gSPDisplayList(POLY_XLU_DISP++, D_0404D4E0);
    }
    CLOSE_DISPS(globalCtx->state.gfxCtx, "../z_en_po_sisters.c", 3139);
}<|MERGE_RESOLUTION|>--- conflicted
+++ resolved
@@ -203,13 +203,8 @@
 }
 
 void func_80AD9368(EnPoSisters* this) {
-<<<<<<< HEAD
     Animation_MorphToLoop(&this->skelAnime, &D_060014CC, -3.0f);
-    this->unk_19A = Math_Rand_S16Offset(2, 3);
-=======
-    SkelAnime_ChangeAnimTransitionRepeat(&this->skelAnime, &D_060014CC, -3.0f);
     this->unk_19A = Rand_S16Offset(2, 3);
->>>>>>> b95643b3
     this->actionFunc = func_80ADA4A8;
     this->actor.speedXZ = 0.0f;
 }
@@ -567,15 +562,9 @@
 }
 
 void func_80ADA530(EnPoSisters* this, GlobalContext* globalCtx) {
-<<<<<<< HEAD
     SkelAnime_Update(&this->skelAnime);
-    Math_ApproxF(&this->actor.speedXZ, 1.0f, 0.2f);
+    Math_StepToF(&this->actor.speedXZ, 1.0f, 0.2f);
     if (Animation_OnFrame(&this->skelAnime, 0.0f) && this->unk_19A != 0) {
-=======
-    SkelAnime_FrameUpdateMatrix(&this->skelAnime);
-    Math_StepToF(&this->actor.speedXZ, 1.0f, 0.2f);
-    if (func_800A56C8(&this->skelAnime, 0.0f) && this->unk_19A != 0) {
->>>>>>> b95643b3
         this->unk_19A--;
     }
     if (this->actor.xzDistFromLink < 200.0f && fabsf(this->actor.yDistFromLink + 5.0f) < 30.0f) {
@@ -690,15 +679,9 @@
 }
 
 void func_80ADAC70(EnPoSisters* this, GlobalContext* globalCtx) {
-<<<<<<< HEAD
     SkelAnime_Update(&this->skelAnime);
-    Math_ApproxUpdateScaledS(&this->actor.posRot.rot.y, this->actor.yawTowardsLink + 0x8000, 1820);
+    Math_ScaledStepToS(&this->actor.posRot.rot.y, this->actor.yawTowardsLink + 0x8000, 1820);
     if (Animation_OnFrame(&this->skelAnime, 0.0f) && this->unk_19A != 0) {
-=======
-    SkelAnime_FrameUpdateMatrix(&this->skelAnime);
-    Math_ScaledStepToS(&this->actor.posRot.rot.y, this->actor.yawTowardsLink + 0x8000, 1820);
-    if (func_800A56C8(&this->skelAnime, 0.0f) && this->unk_19A != 0) {
->>>>>>> b95643b3
         this->unk_19A--;
     }
     if (this->actor.bgCheckFlags & 8) {
@@ -996,13 +979,8 @@
 }
 
 void func_80ADBBF4(EnPoSisters* this, GlobalContext* globalCtx) {
-<<<<<<< HEAD
     SkelAnime_Update(&this->skelAnime);
-    Math_ApproxUpdateScaledS(&this->actor.posRot.rot.y, this->actor.yawTowardsLink, 1820);
-=======
-    SkelAnime_FrameUpdateMatrix(&this->skelAnime);
     Math_ScaledStepToS(&this->actor.posRot.rot.y, this->actor.yawTowardsLink, 1820);
->>>>>>> b95643b3
     if (this->actor.xzDistFromLink < 240.0f && fabsf(this->actor.yDistFromLink + 5.0f) < 30.0f) {
         func_80AD93C4(this);
     }
