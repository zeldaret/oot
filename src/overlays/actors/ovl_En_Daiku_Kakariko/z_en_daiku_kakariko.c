/*
 * File: z_en_daiku_kakariko.c
 * Overlay: ovl_En_Daiku_Kakariko
 * Description: Kakariko Village Carpenters
 */

#include "z_en_daiku_kakariko.h"
#include "assets/objects/object_daiku/object_daiku.h"

#define FLAGS (ACTOR_FLAG_0 | ACTOR_FLAG_3 | ACTOR_FLAG_4)

typedef enum {
    /* 0x0 */ CARPENTER_ICHIRO,  // Red and purple pants, normal hair
    /* 0x1 */ CARPENTER_SABOORO, // Light blue pants
    /* 0x2 */ CARPENTER_JIRO,    // Green pants
    /* 0x3 */ CARPENTER_SHIRO    // Pink and purple pants, two-spiked hair
} KakarikoCarpenterType;

void EnDaikuKakariko_Init(Actor* thisx, PlayState* play);
void EnDaikuKakariko_Destroy(Actor* thisx, PlayState* play);
void EnDaikuKakariko_Update(Actor* thisx, PlayState* play);
void EnDaikuKakariko_Draw(Actor* thisx, PlayState* play);

void EnDaikuKakariko_Wait(EnDaikuKakariko* this, PlayState* play);
void EnDaikuKakariko_Run(EnDaikuKakariko* this, PlayState* play);

ActorInit En_Daiku_Kakariko_InitVars = {
    /**/ ACTOR_EN_DAIKU_KAKARIKO,
    /**/ ACTORCAT_NPC,
    /**/ FLAGS,
    /**/ OBJECT_DAIKU,
    /**/ sizeof(EnDaikuKakariko),
    /**/ EnDaikuKakariko_Init,
    /**/ EnDaikuKakariko_Destroy,
    /**/ EnDaikuKakariko_Update,
    /**/ EnDaikuKakariko_Draw,
};

static ColliderCylinderInit sCylinderInit = {
    {
        COLTYPE_NONE,
        AT_NONE,
        AC_NONE,
        OC1_ON | OC1_TYPE_ALL,
        OC2_TYPE_2,
        COLSHAPE_CYLINDER,
    },
    {
        ELEMTYPE_UNK0,
        { 0x00000000, 0x00, 0x00 },
        { 0x00000000, 0x00, 0x00 },
        TOUCH_NONE,
        BUMP_NONE,
        OCELEM_ON,
    },
    { 18, 66, 0, { 0, 0, 0 } },
};

static CollisionCheckInfoInit2 sColChkInit = { 0, 0, 0, 0, MASS_IMMOVABLE };

static DamageTable sDamageTable = {
    /* Deku nut      */ DMG_ENTRY(0, 0x0),
    /* Deku stick    */ DMG_ENTRY(0, 0x0),
    /* Slingshot     */ DMG_ENTRY(0, 0x0),
    /* Explosive     */ DMG_ENTRY(0, 0x0),
    /* Boomerang     */ DMG_ENTRY(0, 0x0),
    /* Normal arrow  */ DMG_ENTRY(0, 0x0),
    /* Hammer swing  */ DMG_ENTRY(0, 0x0),
    /* Hookshot      */ DMG_ENTRY(0, 0x0),
    /* Kokiri sword  */ DMG_ENTRY(0, 0x0),
    /* Master sword  */ DMG_ENTRY(0, 0x0),
    /* Giant's Knife */ DMG_ENTRY(0, 0x0),
    /* Fire arrow    */ DMG_ENTRY(0, 0x0),
    /* Ice arrow     */ DMG_ENTRY(0, 0x0),
    /* Light arrow   */ DMG_ENTRY(0, 0x0),
    /* Unk arrow 1   */ DMG_ENTRY(0, 0x0),
    /* Unk arrow 2   */ DMG_ENTRY(0, 0x0),
    /* Unk arrow 3   */ DMG_ENTRY(0, 0x0),
    /* Fire magic    */ DMG_ENTRY(0, 0x0),
    /* Ice magic     */ DMG_ENTRY(0, 0x0),
    /* Light magic   */ DMG_ENTRY(0, 0x0),
    /* Shield        */ DMG_ENTRY(0, 0x0),
    /* Mirror Ray    */ DMG_ENTRY(0, 0x0),
    /* Kokiri spin   */ DMG_ENTRY(0, 0x0),
    /* Giant spin    */ DMG_ENTRY(0, 0x0),
    /* Master spin   */ DMG_ENTRY(0, 0x0),
    /* Kokiri jump   */ DMG_ENTRY(0, 0x0),
    /* Giant jump    */ DMG_ENTRY(0, 0x0),
    /* Master jump   */ DMG_ENTRY(0, 0x0),
    /* Unknown 1     */ DMG_ENTRY(0, 0x0),
    /* Unblockable   */ DMG_ENTRY(0, 0x0),
    /* Hammer jump   */ DMG_ENTRY(0, 0x0),
    /* Unknown 2     */ DMG_ENTRY(0, 0x0),
};

typedef enum {
    /* 0 */ ENDAIKUKAKARIKO_ANIM_0,
    /* 1 */ ENDAIKUKAKARIKO_ANIM_1,
    /* 2 */ ENDAIKUKAKARIKO_ANIM_2,
    /* 3 */ ENDAIKUKAKARIKO_ANIM_3,
    /* 4 */ ENDAIKUKAKARIKO_ANIM_4,
    /* 5 */ ENDAIKUKAKARIKO_ANIM_5
} EnDaikuKakarikoAnimation;

static AnimationFrameCountInfo sAnimationInfo[] = {
    { &object_daiku_Anim_001AB0, 1.0f, 2, -7.0f }, { &object_daiku_Anim_007DE0, 1.0f, 0, -7.0f },
    { &object_daiku_Anim_00885C, 1.0f, 0, -7.0f }, { &object_daiku_Anim_000C44, 1.0f, 0, -7.0f },
    { &object_daiku_Anim_000600, 1.0f, 0, -7.0f }, { &object_daiku_Anim_008164, 1.0f, 0, -7.0f },
};

void EnDaikuKakariko_ChangeAnim(EnDaikuKakariko* this, s32 index, s32* currentIndex) {
    f32 morphFrames;

    if ((*currentIndex < 0) || (index == *currentIndex)) {
        morphFrames = 0.0f;
    } else {
        morphFrames = sAnimationInfo[index].morphFrames;
    }

    Animation_Change(&this->skelAnime, sAnimationInfo[index].animation, 1.0f, 0.0f,
                     Animation_GetLastFrame(sAnimationInfo[index].animation), sAnimationInfo[index].mode, morphFrames);

    *currentIndex = index;
}

void EnDaikuKakariko_Init(Actor* thisx, PlayState* play) {
    static u16 initFlags[] = { 0x0080, 0x00B0, 0x0070, 0x0470 }; // List of inital values for this->flags
    EnDaikuKakariko* this = (EnDaikuKakariko*)thisx;
    s32 pad;

    if (LINK_AGE_IN_YEARS == YEARS_CHILD) {
        switch (play->sceneId) {
            case SCENE_KAKARIKO_VILLAGE:
                if (IS_DAY) {
                    this->flags |= 1;
                    this->flags |= initFlags[PARAMS_GET(this->actor.params, 0, 2)];
                }
                break;
            case SCENE_KAKARIKO_CENTER_GUEST_HOUSE:
                if (IS_NIGHT) {
                    this->flags |= 2;
                }
                break;
            case SCENE_POTION_SHOP_KAKARIKO:
                this->flags |= 4;
                break;
        }
    }

    if (!(this->flags & 7)) {
        Actor_Kill(&this->actor);
    }

    if (IS_NIGHT) {
        this->flags |= 8;
    }

    ActorShape_Init(&this->actor.shape, 0.0f, ActorShadow_DrawCircle, 40.0f);

    SkelAnime_InitFlex(play, &this->skelAnime, &object_daiku_Skel_007958, NULL, this->jointTable, this->morphTable, 17);
    Collider_InitCylinder(play, &this->collider);
    Collider_SetCylinder(play, &this->collider, &this->actor, &sCylinderInit);

    CollisionCheck_SetInfo2(&this->actor.colChkInfo, &sDamageTable, &sColChkInit);

    Animation_Change(&this->skelAnime, sAnimationInfo[ENDAIKUKAKARIKO_ANIM_0].animation, 1.0f, 0.0f,
                     Animation_GetLastFrame(sAnimationInfo[ENDAIKUKAKARIKO_ANIM_0].animation),
                     sAnimationInfo[ENDAIKUKAKARIKO_ANIM_0].mode, sAnimationInfo[ENDAIKUKAKARIKO_ANIM_0].morphFrames);

    Actor_UpdateBgCheckInfo(play, &this->actor, 0.0f, 0.0f, 0.0f, UPDBGCHECKINFO_FLAG_2);

    this->actor.gravity = 0.0f;
    this->runSpeed = 3.0f;
    this->actor.uncullZoneForward = 1200.0f;
    this->actor.targetMode = 6;
    this->currentAnimIndex = -1;

    if (this->flags & 0x40) {
        this->actor.gravity = -1.0f;
    }

    if (this->flags & 0x10) {
        EnDaikuKakariko_ChangeAnim(this, ENDAIKUKAKARIKO_ANIM_3, &this->currentAnimIndex);
        this->actionFunc = EnDaikuKakariko_Run;
    } else {
        if (this->flags & 8) {
            if ((PARAMS_GET(this->actor.params, 0, 2) == CARPENTER_SABOORO) ||
                (PARAMS_GET(this->actor.params, 0, 2) == CARPENTER_SHIRO)) {
                EnDaikuKakariko_ChangeAnim(this, ENDAIKUKAKARIKO_ANIM_5, &this->currentAnimIndex);
                this->flags |= 0x800;
            } else {
                EnDaikuKakariko_ChangeAnim(this, ENDAIKUKAKARIKO_ANIM_1, &this->currentAnimIndex);
            }

            this->skelAnime.curFrame = (s32)(Rand_ZeroOne() * this->skelAnime.endFrame);
        } else {
            EnDaikuKakariko_ChangeAnim(this, ENDAIKUKAKARIKO_ANIM_0, &this->currentAnimIndex);
            this->skelAnime.curFrame = (s32)(Rand_ZeroOne() * this->skelAnime.endFrame);
        }

        this->flags |= 0x100;
        this->actionFunc = EnDaikuKakariko_Wait;
    }
}

void EnDaikuKakariko_Destroy(Actor* thisx, PlayState* play) {
    EnDaikuKakariko* this = (EnDaikuKakariko*)thisx;

    Collider_DestroyCylinder(play, &this->collider);
}

s32 EnDaikuKakariko_GetTalkState(EnDaikuKakariko* this, PlayState* play) {
    s32 talkState = 2;

    if ((Message_GetState(&play->msgCtx) == TEXT_STATE_DONE) && Message_ShouldAdvance(play)) {
        switch (this->actor.textId) {
            case 0x6061:
                SET_INFTABLE(INFTABLE_176);
                break;
            case 0x6064:
                SET_INFTABLE(INFTABLE_178);
                break;
        }
        talkState = 0;
    }
    return talkState;
}

void EnDaikuKakariko_HandleTalking(EnDaikuKakariko* this, PlayState* play) {
    static s32 sMaskReactionSets[] = {
        MASK_REACTION_SET_CARPENTER_1,
        MASK_REACTION_SET_CARPENTER_2,
        MASK_REACTION_SET_CARPENTER_3,
        MASK_REACTION_SET_CARPENTER_4,
    };
    s16 sp26;
    s16 sp24;

    if (this->talkState == 2) {
        this->talkState = EnDaikuKakariko_GetTalkState(this, play);
    } else if (Actor_TalkOfferAccepted(&this->actor, play)) {
        this->talkState = 2;
    } else {
        Actor_GetScreenPos(play, &this->actor, &sp26, &sp24);

        if ((sp26 >= 0) && (sp26 <= 320) && (sp24 >= 0) && (sp24 <= 240) && (this->talkState == 0) &&
<<<<<<< HEAD
            (func_8002F2CC(&this->actor, play, 100.0f) == 1)) {
            this->actor.textId = Text_GetFaceReaction(play, maskReactionSets[PARAMS_GET(this->actor.params, 0, 2)]);
=======
            (Actor_OfferTalk(&this->actor, play, 100.0f) == 1)) {
            this->actor.textId = MaskReaction_GetTextId(play, sMaskReactionSets[this->actor.params & 3]);
>>>>>>> 616d6d4e

            if (this->actor.textId == 0) {
                switch (PARAMS_GET(this->actor.params, 0, 2)) {
                    case 0:
                        if (this->flags & 8) {
                            this->actor.textId = 0x5076;
                        } else {
                            this->actor.textId = 0x5075;
                        }
                        break;
                    case 1:
                        if (this->flags & 1) {
                            this->actor.textId = 0x502A;
                        } else {
                            this->actor.textId = 0x5074;
                        }
                        break;
                    case 2:
                        if (this->flags & 1) {
                            this->actor.textId = 0x506A;
                        } else {
                            this->actor.textId = 0x506B;
                        }
                        break;
                    case 3:
                        if (this->flags & 1) {
                            this->actor.textId = 0x5077;
                        } else {
                            this->actor.textId = 0x5078;
                        }
                        break;
                }
            }
        }
    }
}

void EnDaikuKakariko_Talk(EnDaikuKakariko* this, PlayState* play) {
    if (SkelAnime_Update(&this->skelAnime)) {
        EnDaikuKakariko_ChangeAnim(this, ENDAIKUKAKARIKO_ANIM_3, &this->currentAnimIndex);
    }

    EnDaikuKakariko_HandleTalking(this, play);

    if (this->talkState == 0) {
        if (this->flags & 0x10) {
            EnDaikuKakariko_ChangeAnim(this, ENDAIKUKAKARIKO_ANIM_3, &this->currentAnimIndex);
            this->flags &= ~0x0300;
            this->actionFunc = EnDaikuKakariko_Run;
            return;
        }

        if (!(this->flags & 8)) {
            EnDaikuKakariko_ChangeAnim(this, ENDAIKUKAKARIKO_ANIM_0, &this->currentAnimIndex);
        }

        if ((this->flags & 0x800) == 0) {
            this->flags &= ~0x0200;
            this->flags |= 0x100;
        }

        this->actionFunc = EnDaikuKakariko_Wait;
    }
}

void EnDaikuKakariko_Wait(EnDaikuKakariko* this, PlayState* play) {
    EnDaikuKakariko_HandleTalking(this, play);

    if (SkelAnime_Update(&this->skelAnime)) {
        EnDaikuKakariko_ChangeAnim(this, ENDAIKUKAKARIKO_ANIM_0, &this->currentAnimIndex);
    }

    if (this->talkState != 0) {
        if (!(this->flags & 8)) {
            EnDaikuKakariko_ChangeAnim(this, ENDAIKUKAKARIKO_ANIM_4, &this->currentAnimIndex);
        }

        if (!(this->flags & 0x800)) {
            this->flags |= 0x200;
            this->flags &= ~0x0100;
        }

        this->actionFunc = EnDaikuKakariko_Talk;
    }
}

void EnDaikuKakariko_StopRunning(EnDaikuKakariko* this, PlayState* play) {
    if (SkelAnime_Update(&this->skelAnime)) {
        this->timer--;

        if (this->timer <= 0) {
            EnDaikuKakariko_ChangeAnim(this, ENDAIKUKAKARIKO_ANIM_3, &this->currentAnimIndex);
            this->actionFunc = EnDaikuKakariko_Run;
        } else {
            this->skelAnime.curFrame = this->skelAnime.startFrame;
        }
    }

    EnDaikuKakariko_HandleTalking(this, play);

    if (this->talkState != 0) {
        this->flags |= 0x200;
        EnDaikuKakariko_ChangeAnim(this, ENDAIKUKAKARIKO_ANIM_4, &this->currentAnimIndex);
        this->actionFunc = EnDaikuKakariko_Talk;
    }
}

void EnDaikuKakariko_Run(EnDaikuKakariko* this, PlayState* play) {
    s32 pad;
    Path* path;
    Vec3s* pathPos;
    f32 xDist;
    f32 zDist;
    s16 runAngle;
    f32 runDist;
    s16 angleStepDiff;
    s32 run;

    do {
        path = &play->pathList[PARAMS_GET(this->actor.params, 8, 8)];
        pathPos = &((Vec3s*)SEGMENTED_TO_VIRTUAL(path->points))[this->waypoint];
        xDist = pathPos->x - this->actor.world.pos.x;
        zDist = pathPos->z - this->actor.world.pos.z;
        runAngle = RAD_TO_BINANG(Math_FAtan2F(xDist, zDist));
        runDist = sqrtf((xDist * xDist) + (zDist * zDist));

        run = false;

        if (runDist <= 10.0f) {
            if (!this->pathContinue) {
                this->waypoint++;

                if (this->waypoint >= path->count) {
                    if (this->flags & 0x20) {
                        this->waypoint = path->count - 2;
                        this->pathContinue = true;
                        this->run = run = false;

                        if (this->flags & 0x400) {
                            this->timer = 2;
                            EnDaikuKakariko_ChangeAnim(this, ENDAIKUKAKARIKO_ANIM_0, &this->currentAnimIndex);
                            this->actionFunc = EnDaikuKakariko_StopRunning;
                            return;
                        }
                    } else {
                        this->waypoint = 0;
                        run = true;
                    }
                } else {
                    this->run = run = true;
                }
            } else {
                this->waypoint--;

                if (this->waypoint < 0) {
                    this->waypoint = 1;
                    this->pathContinue = false;
                    this->run = run = false;

                    if (this->flags & 0x400) {
                        this->timer = 2;
                        EnDaikuKakariko_ChangeAnim(this, ENDAIKUKAKARIKO_ANIM_0, &this->currentAnimIndex);
                        this->actionFunc = EnDaikuKakariko_StopRunning;
                        return;
                    }
                } else {
                    run = true;
                }
            }
        }
    } while (run);

    angleStepDiff = Math_SmoothStepToS(&this->actor.shape.rot.y, runAngle, 1, 5000, 0);

    this->actor.world.rot.y = this->actor.shape.rot.y;

    if (!this->run) {
        if (angleStepDiff == 0) {
            this->run = true;
        } else {
            this->actor.speed = 0.0f;
        }
    }

    if (this->run == true) {
        Math_SmoothStepToF(&this->actor.speed, this->runSpeed, 0.8f, runDist, 0.0f);
    }

    Actor_MoveXZGravity(&this->actor);

    if (this->flags & 0x40) {
        Actor_UpdateBgCheckInfo(play, &this->actor, 0.0f, 0.0f, 0.0f, UPDBGCHECKINFO_FLAG_2);
    } else if (this->flags & 0x80) {
        this->runFlag |= 1;
        this->flags &= ~0x0080;
    } else if (this->runFlag & 1) {
        Actor_UpdateBgCheckInfo(play, &this->actor, 0.0f, 0.0f, 0.0f, UPDBGCHECKINFO_FLAG_2);
        this->runFlag &= ~1;
    }

    SkelAnime_Update(&this->skelAnime);
    EnDaikuKakariko_HandleTalking(this, play);

    if (this->talkState != 0) {
        this->flags |= 0x200;
        EnDaikuKakariko_ChangeAnim(this, ENDAIKUKAKARIKO_ANIM_4, &this->currentAnimIndex);
        this->actionFunc = EnDaikuKakariko_Talk;
    }
}

void EnDaikuKakariko_Update(Actor* thisx, PlayState* play) {
    EnDaikuKakariko* this = (EnDaikuKakariko*)thisx;
    s32 pad;
    Player* player = GET_PLAYER(play);
    s32 pad2;

    if (this->currentAnimIndex == 3) {
        if (((s32)this->skelAnime.curFrame == 6) || ((s32)this->skelAnime.curFrame == 15)) {
            Actor_PlaySfx(&this->actor, NA_SE_EN_MORIBLIN_WALK);
        }
    }

    Collider_UpdateCylinder(&this->actor, &this->collider);

    if (this->flags & 4) {
        this->collider.dim.pos.x -= 27;
        this->collider.dim.pos.z -= 27;
        this->collider.dim.radius = 63;
    }

    CollisionCheck_SetOC(play, &play->colChkCtx, &this->collider.base);

    this->actionFunc(this, play);

    this->interactInfo.trackPos.x = player->actor.focus.pos.x;
    this->interactInfo.trackPos.y = player->actor.focus.pos.y;
    this->interactInfo.trackPos.z = player->actor.focus.pos.z;

    if (this->flags & 0x100) {
        this->neckAngleTarget.x = 5900;
        this->flags |= 0x1000;
        Npc_TrackPoint(&this->actor, &this->interactInfo, 0, NPC_TRACKING_HEAD_AND_TORSO);
    } else if (this->flags & 0x200) {
        this->neckAngleTarget.x = 5900;
        this->flags |= 0x1000;
        Npc_TrackPoint(&this->actor, &this->interactInfo, 0, NPC_TRACKING_FULL_BODY);
    }

    Math_SmoothStepToS(&this->neckAngle.x, this->neckAngleTarget.x, 1, 1820, 0);
}

s32 EnDaikuKakariko_OverrideLimbDraw(PlayState* play, s32 limbIndex, Gfx** dList, Vec3f* pos, Vec3s* rot, void* thisx) {
    EnDaikuKakariko* this = (EnDaikuKakariko*)thisx;
    Vec3s angle;

    switch (limbIndex) {
        case 8:
            angle = this->interactInfo.torsoRot;
            Matrix_RotateX(-BINANG_TO_RAD(angle.y), MTXMODE_APPLY);
            Matrix_RotateZ(-BINANG_TO_RAD(angle.x), MTXMODE_APPLY);
            break;
        case 15:
            Matrix_Translate(1400.0f, 0.0f, 0.0f, MTXMODE_APPLY);
            angle = this->interactInfo.headRot;

            if (this->flags & 0x1000) {
                PRINTF("<%d>\n", this->neckAngle.x);
                Matrix_RotateX(BINANG_TO_RAD(angle.y + this->neckAngle.y), MTXMODE_APPLY);
                Matrix_RotateZ(BINANG_TO_RAD(angle.x + this->neckAngle.x), MTXMODE_APPLY);
            } else {
                Matrix_RotateX(BINANG_TO_RAD(angle.y), MTXMODE_APPLY);
                Matrix_RotateZ(BINANG_TO_RAD(angle.x), MTXMODE_APPLY);
            }

            Matrix_Translate(-1400.0f, 0.0f, 0.0f, MTXMODE_APPLY);
            break;
    }

    return 0;
}

void EnDaikuKakariko_PostLimbDraw(PlayState* play, s32 limbIndex, Gfx** dList, Vec3s* rot, void* thisx) {
    static Gfx* carpenterHeadDLists[] = { object_daiku_DL_005BD0, object_daiku_DL_005AC0, object_daiku_DL_005990,
                                          object_daiku_DL_005880 };
    static Vec3f unkVec = { 700.0f, 1100.0f, 0.0f };
    EnDaikuKakariko* this = (EnDaikuKakariko*)thisx;

    OPEN_DISPS(play->state.gfxCtx, "../z_en_daiku_kakariko.c", 1104);

    if (limbIndex == 15) {
        Matrix_MultVec3f(&unkVec, &this->actor.focus.pos);
        gSPDisplayList(POLY_OPA_DISP++, carpenterHeadDLists[PARAMS_GET(this->actor.params, 0, 2)]);
    }

    CLOSE_DISPS(play->state.gfxCtx, "../z_en_daiku_kakariko.c", 1113);
}

void EnDaikuKakariko_Draw(Actor* thisx, PlayState* play) {
    EnDaikuKakariko* this = (EnDaikuKakariko*)thisx;

    OPEN_DISPS(play->state.gfxCtx, "../z_en_daiku_kakariko.c", 1124);

    Gfx_SetupDL_25Opa(play->state.gfxCtx);

    if (PARAMS_GET(thisx->params, 0, 2) == CARPENTER_ICHIRO) {
        gDPSetEnvColor(POLY_OPA_DISP++, 170, 10, 70, 255);
    } else if (PARAMS_GET(thisx->params, 0, 2) == CARPENTER_SABOORO) {
        gDPSetEnvColor(POLY_OPA_DISP++, 170, 200, 255, 255);
    } else if (PARAMS_GET(thisx->params, 0, 2) == CARPENTER_JIRO) {
        gDPSetEnvColor(POLY_OPA_DISP++, 0, 230, 70, 255);
    } else if (PARAMS_GET(thisx->params, 0, 2) == CARPENTER_SHIRO) {
        gDPSetEnvColor(POLY_OPA_DISP++, 200, 0, 150, 255);
    }

    SkelAnime_DrawFlexOpa(play, this->skelAnime.skeleton, this->skelAnime.jointTable, this->skelAnime.dListCount,
                          EnDaikuKakariko_OverrideLimbDraw, EnDaikuKakariko_PostLimbDraw, thisx);

    CLOSE_DISPS(play->state.gfxCtx, "../z_en_daiku_kakariko.c", 1151);
}<|MERGE_RESOLUTION|>--- conflicted
+++ resolved
@@ -244,13 +244,8 @@
         Actor_GetScreenPos(play, &this->actor, &sp26, &sp24);
 
         if ((sp26 >= 0) && (sp26 <= 320) && (sp24 >= 0) && (sp24 <= 240) && (this->talkState == 0) &&
-<<<<<<< HEAD
-            (func_8002F2CC(&this->actor, play, 100.0f) == 1)) {
-            this->actor.textId = Text_GetFaceReaction(play, maskReactionSets[PARAMS_GET(this->actor.params, 0, 2)]);
-=======
             (Actor_OfferTalk(&this->actor, play, 100.0f) == 1)) {
-            this->actor.textId = MaskReaction_GetTextId(play, sMaskReactionSets[this->actor.params & 3]);
->>>>>>> 616d6d4e
+            this->actor.textId = MaskReaction_GetTextId(play, sMaskReactionSets[PARAMS_GET(this->actor.params, 0, 2)]);
 
             if (this->actor.textId == 0) {
                 switch (PARAMS_GET(this->actor.params, 0, 2)) {
