--- conflicted
+++ resolved
@@ -168,14 +168,9 @@
             this->unk_198 = 40;
             this->actionFunc = func_8087AF38;
         } else {
-            Collider_CylinderUpdate(&this->actor, &this->collider);
+            Collider_UpdateCylinder(&this->actor, &this->collider);
             CollisionCheck_SetAC(globalCtx, &globalCtx->colChkCtx, &this->collider.base);
         }
-<<<<<<< HEAD
-=======
-        Collider_UpdateCylinder(&this->actor, &this->collider);
-        CollisionCheck_SetAC(globalCtx, &globalCtx->colChkCtx, &this->collider.base);
->>>>>>> 02994f53
     }
 }
 
