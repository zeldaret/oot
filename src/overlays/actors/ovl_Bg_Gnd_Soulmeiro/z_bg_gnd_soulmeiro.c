--- conflicted
+++ resolved
@@ -122,66 +122,36 @@
     if (!this->unk_198) {
         Flags_SetSwitch(globalCtx, (thisx->params >> 8) & 0x3F);
         Actor_Kill(&this->actor);
-<<<<<<< HEAD
-        Actor_Spawn(&globalCtx->actorCtx, globalCtx, ACTOR_MIR_RAY, thisx->posRot.pos.x, thisx->posRot.pos.y,
-                    thisx->posRot.pos.z, 0, 0, 0, 9);
+        Actor_Spawn(&globalCtx->actorCtx, globalCtx, ACTOR_MIR_RAY, thisx->world.pos.x, thisx->world.pos.y,
+                    thisx->world.pos.z, 0, 0, 0, 9);
     } else if ((this->unk_198 % 6) == 0) {
         s32 i;
         s16 temp_2 = Rand_ZeroOne() * (10922.0f); // This should be: 0x10000 / 6.0f
-=======
-        Actor_Spawn(&globalCtx->actorCtx, globalCtx, ACTOR_MIR_RAY, this->actor.world.pos.x, this->actor.world.pos.y,
-                    this->actor.world.pos.z, 0, 0, 0, 9);
-        return;
-    }
->>>>>>> 04ea6b13
 
         vecA.y = 0.0f;
-<<<<<<< HEAD
-        vecB.y = thisx->posRot.pos.y;
-=======
-        vecB.y = this->actor.world.pos.y;
->>>>>>> 04ea6b13
+        vecB.y = thisx->world.pos.y;
 
         for (i = 0; i < 6; i++) {
-<<<<<<< HEAD
             s16 temp_1 = Rand_CenteredFloat(0x2800) + temp_2;
             f32 temp_3 = Math_SinS(temp_1);
             f32 temp_4 = Math_CosS(temp_1);
             f32 distXZ;
 
-            vecB.x = thisx->posRot.pos.x + (120.0f * temp_3);
-            vecB.z = thisx->posRot.pos.z + (120.0f * temp_4);
-            distXZ = Math_Vec3f_DistXZ(&thisx->initPosRot.pos, &vecB) * (1.0f / 120.0f);
+            vecB.x = thisx->world.pos.x + (120.0f * temp_3);
+            vecB.z = thisx->world.pos.z + (120.0f * temp_4);
+            distXZ = Math_Vec3f_DistXZ(&thisx->home.pos, &vecB) * (1.0f / 120.0f);
             if (distXZ < 0.7f) {
                 temp_3 = Math_SinS(temp_1 + 0x8000);
                 temp_4 = Math_CosS(temp_1 + 0x8000);
-                vecB.x = thisx->posRot.pos.x + (120.0f * temp_3);
-                vecB.z = thisx->posRot.pos.z + (120.0f * temp_4);
-                distXZ = Math_Vec3f_DistXZ(&thisx->initPosRot.pos, &vecB) * (1.0f / 120.0f);
-=======
-            temp_1 = Rand_CenteredFloat(0x2800) + temp_2;
-            temp_3 = Math_SinS(temp_1);
-            temp_4 = Math_CosS(temp_1);
-            vecB.x = this2->actor.world.pos.x + (120.0f * temp_3);
-            vecB.z = this2->actor.world.pos.z + (120.0f * temp_4);
-            distXZ = Math_Vec3f_DistXZ(&this2->actor.home.pos, &vecB) * (1.0f / 120.0f);
-            if (distXZ < 0.7f) {
-                temp_3 = Math_SinS(temp_1 + 0x8000);
-                temp_4 = Math_CosS(temp_1 + 0x8000);
-                vecB.x = this->actor.world.pos.x + (120.0f * temp_3);
-                vecB.z = this->actor.world.pos.z + (120.0f * temp_4);
-                distXZ = Math_Vec3f_DistXZ(&this->actor.home.pos, &vecB) * (1.0f / 120.0f);
->>>>>>> 04ea6b13
+                vecB.x = thisx->world.pos.x + (120.0f * temp_3);
+                vecB.z = thisx->world.pos.z + (120.0f * temp_4);
+                distXZ = Math_Vec3f_DistXZ(&thisx->home.pos, &vecB) * (1.0f / 120.0f);
             }
 
             vecA.x = 4.0f * temp_3 * distXZ;
             vecA.y = 0.0f;
             vecA.z = 4.0f * temp_4 * distXZ;
-<<<<<<< HEAD
-            EffectSsDeadDb_Spawn(globalCtx, &thisx->initPosRot.pos, &vecA, &zeroVec, 60, 6, 255, 255, 150, 170, 255, 0,
-=======
-            EffectSsDeadDb_Spawn(globalCtx, &this->actor.home.pos, &vecA, &sZeroVec, 60, 6, 255, 255, 150, 170, 255, 0,
->>>>>>> 04ea6b13
+            EffectSsDeadDb_Spawn(globalCtx, &thisx->home.pos, &vecA, &zeroVec, 60, 6, 255, 255, 150, 170, 255, 0,
                                  0, 1, 14, true);
             temp_2 += 0x2AAA;
         }
