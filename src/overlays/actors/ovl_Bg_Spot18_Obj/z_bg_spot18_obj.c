--- conflicted
+++ resolved
@@ -80,11 +80,7 @@
     ICHAIN_F32(uncullZoneDownward, 700, ICHAIN_STOP),
 };
 
-<<<<<<< HEAD
 static BgSpot18ObjInitFunc sInitFuncs[] = {
-=======
-static BgSpot18ObjInitFunc sInitFuncs2[] = {
->>>>>>> 377156c8
     func_808B8BB4,
     func_808B8C90,
 };
@@ -178,13 +174,8 @@
 }
 
 s32 func_808B8CC8(BgSpot18Obj* this, GlobalContext* globalCtx) {
-<<<<<<< HEAD
     if ((sInitFuncs[this->dyna.actor.params & 0xF] != NULL) &&
         (!sInitFuncs[this->dyna.actor.params & 0xF](this, globalCtx))) {
-=======
-    if ((sInitFuncs2[this->dyna.actor.params & 0xF] != NULL) &&
-        (!sInitFuncs2[this->dyna.actor.params & 0xF](this, globalCtx))) {
->>>>>>> 377156c8
         return 0;
     }
     return 1;
