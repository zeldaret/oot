
/*
 * File: z_bg_spot18_obj.c
 * Overlay: ovl_Bg_Spot18_Obj
 * Description:
 */

#include "z_bg_spot18_obj.h"
#include "assets/objects/object_spot18_obj/object_spot18_obj.h"

#define FLAGS 0

void BgSpot18Obj_Init(Actor* thisx, PlayState* play);
void BgSpot18Obj_Destroy(Actor* thisx, PlayState* play);
void BgSpot18Obj_Update(Actor* thisx, PlayState* play);
void BgSpot18Obj_Draw(Actor* thisx, PlayState* play);

s32 func_808B8910(BgSpot18Obj* this, PlayState* play);
s32 func_808B8A5C(BgSpot18Obj* this, PlayState* play);
s32 func_808B8A98(BgSpot18Obj* this, PlayState* play);
s32 func_808B8B08(BgSpot18Obj* this, PlayState* play);
s32 func_808B8BB4(BgSpot18Obj* this, PlayState* play);
s32 func_808B8C90(BgSpot18Obj* this, PlayState* play);
void func_808B8DC0(BgSpot18Obj* this);
void func_808B8DD0(BgSpot18Obj* this, PlayState* play);
void func_808B8E64(BgSpot18Obj* this);
void func_808B8E7C(BgSpot18Obj* this, PlayState* play);
void func_808B8EE0(BgSpot18Obj* this);
void func_808B8F08(BgSpot18Obj* this, PlayState* play);
void func_808B9030(BgSpot18Obj* this);
void func_808B9040(BgSpot18Obj* this, PlayState* play);

ActorInit Bg_Spot18_Obj_InitVars = {
    ACTOR_BG_SPOT18_OBJ,
    ACTORCAT_BG,
    FLAGS,
    OBJECT_SPOT18_OBJ,
    sizeof(BgSpot18Obj),
    (ActorFunc)BgSpot18Obj_Init,
    (ActorFunc)BgSpot18Obj_Destroy,
    (ActorFunc)BgSpot18Obj_Update,
    (ActorFunc)BgSpot18Obj_Draw,
};

static u8 D_808B90F0[2][2] = { { 0x01, 0x01 }, { 0x01, 0x00 } };

static f32 D_808B90F4[] = {
    0.1f,
    0.1f,
};

static CollisionHeader* D_808B90FC[] = {
    &gGoronCityStatueCol,
    &gGoronCityStatueSpearCol,
};

static u32 D_808B9104[] = {
    0,
    0,
};

static BgSpot18ObjInitFunc D_808B910C[] = {
    func_808B8A98,
    func_808B8910,
    func_808B8A5C,
    func_808B8B08,
};

static InitChainEntry sInitChain1[] = {
    ICHAIN_F32(minVelocityY, -10, ICHAIN_CONTINUE),       ICHAIN_F32(gravity, -4, ICHAIN_CONTINUE),
    ICHAIN_F32(uncullZoneForward, 1400, ICHAIN_CONTINUE), ICHAIN_F32(uncullZoneScale, 500, ICHAIN_CONTINUE),
    ICHAIN_F32(uncullZoneDownward, 800, ICHAIN_STOP),
};

static InitChainEntry sInitChain2[] = {
    ICHAIN_F32(uncullZoneForward, 1200, ICHAIN_CONTINUE),
    ICHAIN_F32(uncullZoneScale, 500, ICHAIN_CONTINUE),
    ICHAIN_F32(uncullZoneDownward, 700, ICHAIN_STOP),
};

static BgSpot18ObjInitFunc D_808B913C[] = {
    func_808B8BB4,
    func_808B8C90,
};

static Gfx(*sDlists[]) = {
    gGoronCityStatueDL,
    gGoronCityStatueSpearDL,
};

s32 func_808B8910(BgSpot18Obj* this, PlayState* play) {
    s32 age;

    if (LINK_AGE_IN_YEARS == YEARS_ADULT) {
        age = 1;
    } else if (LINK_AGE_IN_YEARS == YEARS_CHILD) {
        age = 0;
    } else {
        osSyncPrintf("Error : リンク年齢不詳 (%s %d)(arg_data 0x%04x)\n", "../z_bg_spot18_obj.c", 182,
                     this->dyna.actor.params);
        return 0;
    }

    switch (D_808B90F0[this->dyna.actor.params & 0xF][age]) {
        case 0:
        case 1:
            if (D_808B90F0[this->dyna.actor.params & 0xF][age] == 0) {
                osSyncPrintf("出現しない Object (0x%04x)\n", this->dyna.actor.params);
            }
            return D_808B90F0[this->dyna.actor.params & 0xF][age];
        case 2:
            osSyncPrintf("Error : Obj出現判定が設定されていない(%s %d)(arg_data 0x%04x)\n", "../z_bg_spot18_obj.c", 202,
                         this->dyna.actor.params);
            break;
        default:
            osSyncPrintf("Error : Obj出現判定失敗(%s %d)(arg_data 0x%04x)\n", "../z_bg_spot18_obj.c", 210,
                         this->dyna.actor.params);
    }
    return 0;
}

s32 func_808B8A5C(BgSpot18Obj* this, PlayState* play) {
    Actor_SetScale(&this->dyna.actor, D_808B90F4[this->dyna.actor.params & 0xF]);
    return 1;
}

s32 func_808B8A98(BgSpot18Obj* this, PlayState* play) {
    s32 pad[2];
    CollisionHeader* colHeader = NULL;

    DynaPolyActor_Init(&this->dyna, 0);
    CollisionHeader_GetVirtual(D_808B90FC[this->dyna.actor.params & 0xF], &colHeader);
    this->dyna.bgId = DynaPoly_SetBgActor(play, &play->colCtx.dyna, &this->dyna.actor, colHeader);
    return 1;
}

s32 func_808B8B08(BgSpot18Obj* this, PlayState* play) {
    this->dyna.actor.flags |= D_808B9104[this->dyna.actor.params & 0xF];
    return 1;
}

s32 func_808B8B38(BgSpot18Obj* this, PlayState* play) {
    s32 i;

    for (i = 0; i < ARRAY_COUNT(D_808B910C); i++) {
        if (D_808B910C[i](this, play) == 0) {
            return 0;
        }
    }
    return 1;
}

s32 func_808B8BB4(BgSpot18Obj* this, PlayState* play) {
    Actor_ProcessInitChain(&this->dyna.actor, sInitChain1);

    if (LINK_AGE_IN_YEARS == YEARS_CHILD) {
        func_808B9030(this);
    } else if (Flags_GetSwitch(play, (this->dyna.actor.params >> 8) & 0x3F)) {
        func_808B9030(this);
        this->dyna.actor.world.pos.x = (Math_SinS(this->dyna.actor.world.rot.y) * 80.0f) + this->dyna.actor.home.pos.x;
        this->dyna.actor.world.pos.z = (Math_CosS(this->dyna.actor.world.rot.y) * 80.0f) + this->dyna.actor.home.pos.z;
    } else {
        func_808B8E64(this);
    }
    return 1;
}

s32 func_808B8C90(BgSpot18Obj* this, PlayState* play) {
    Actor_ProcessInitChain(&this->dyna.actor, sInitChain2);
    func_808B8DC0(this);
    return 1;
}

s32 func_808B8CC8(BgSpot18Obj* this, PlayState* play) {
    if ((D_808B913C[this->dyna.actor.params & 0xF] != NULL) &&
        (!D_808B913C[this->dyna.actor.params & 0xF](this, play))) {
        return 0;
    }
    return 1;
}

void BgSpot18Obj_Init(Actor* thisx, PlayState* play) {
    BgSpot18Obj* this = (BgSpot18Obj*)thisx;

    osSyncPrintf("Spot18 Object [arg_data : 0x%04x]\n", this->dyna.actor.params);
    if (!func_808B8B38(this, play)) {
        Actor_Kill(&this->dyna.actor);
    } else if (!func_808B8CC8(this, play)) {
        Actor_Kill(&this->dyna.actor);
    }
}

void BgSpot18Obj_Destroy(Actor* thisx, PlayState* play) {
    BgSpot18Obj* this = (BgSpot18Obj*)thisx;

    DynaPoly_DeleteBgActor(play, &play->colCtx.dyna, this->dyna.bgId);
}

void func_808B8DC0(BgSpot18Obj* this) {
    this->actionFunc = func_808B8DD0;
}

void func_808B8DD0(BgSpot18Obj* this, PlayState* play) {
}

void func_808B8DDC(BgSpot18Obj* this, PlayState* play) {
    Actor_UpdateBgCheckInfo(play, &this->dyna.actor, 20.0f, 46.0f, 0.0f,
                            UPDBGCHECKINFO_FLAG_2 | UPDBGCHECKINFO_FLAG_3 | UPDBGCHECKINFO_FLAG_4);
}

void func_808B8E20(BgSpot18Obj* this, PlayState* play) {
    Player* player = GET_PLAYER(play);

    if (fabsf(this->dyna.unk_150) > 0.001f) {
        this->dyna.unk_150 = 0.0f;
        player->stateFlags2 &= ~PLAYER_STATE2_4;
    }
}

void func_808B8E64(BgSpot18Obj* this) {
    this->unk_168 = 20;
    this->actionFunc = func_808B8E7C;
}

void func_808B8E7C(BgSpot18Obj* this, PlayState* play) {
    if (this->dyna.unk_150 < -0.001f) {
        if (this->unk_168 <= 0) {
            func_808B8EE0(this);
        }
    } else {
        this->unk_168 = 20;
    }
    func_808B8E20(this, play);
}

void func_808B8EE0(BgSpot18Obj* this) {
    this->actionFunc = func_808B8F08;
    this->dyna.actor.world.rot.y = 0;
    this->dyna.actor.speed = 0.0f;
    this->dyna.actor.velocity.z = 0.0f;
    this->dyna.actor.velocity.y = 0.0f;
    this->dyna.actor.velocity.x = 0.0f;
}

void func_808B8F08(BgSpot18Obj* this, PlayState* play) {
    s32 pad;
    Player* player = GET_PLAYER(play);

<<<<<<< HEAD
    Math_StepToF(&this->dyna.actor.speedXZ, 1.2f, 0.1f);
    Actor_MoveXZGravity(&this->dyna.actor);
=======
    Math_StepToF(&this->dyna.actor.speed, 1.2f, 0.1f);
    Actor_MoveForward(&this->dyna.actor);
>>>>>>> 92e03cf7
    func_808B8DDC(this, play);

    if (Math3D_Dist2DSq(this->dyna.actor.world.pos.x, this->dyna.actor.world.pos.z, this->dyna.actor.home.pos.x,
                        this->dyna.actor.home.pos.z) >= SQ(80.0f)) {
        func_808B9030(this);
        this->dyna.actor.world.pos.x = (Math_SinS(this->dyna.actor.world.rot.y) * 80.0f) + this->dyna.actor.home.pos.x;
        this->dyna.actor.world.pos.z = (Math_CosS(this->dyna.actor.world.rot.y) * 80.0f) + this->dyna.actor.home.pos.z;
        this->dyna.unk_150 = 0.0f;
        player->stateFlags2 &= ~PLAYER_STATE2_4;
        Flags_SetSwitch(play, (this->dyna.actor.params >> 8) & 0x3F);
        func_80078884(NA_SE_SY_CORRECT_CHIME);
        Actor_PlaySfx(&this->dyna.actor, NA_SE_EV_BLOCK_BOUND);
    } else {
        func_8002F974(&this->dyna.actor, NA_SE_EV_ROCK_SLIDE - SFX_FLAG);
    }
}

void func_808B9030(BgSpot18Obj* this) {
    this->actionFunc = func_808B9040;
}

void func_808B9040(BgSpot18Obj* this, PlayState* play) {
    func_808B8E20(this, play);
}

void BgSpot18Obj_Update(Actor* thisx, PlayState* play) {
    BgSpot18Obj* this = (BgSpot18Obj*)thisx;

    if (this->unk_168 > 0) {
        this->unk_168 -= 1;
    }
    this->actionFunc(this, play);
}

void BgSpot18Obj_Draw(Actor* thisx, PlayState* play) {
    Gfx_DrawDListOpa(play, sDlists[thisx->params & 0xF]);
}<|MERGE_RESOLUTION|>--- conflicted
+++ resolved
@@ -246,13 +246,8 @@
     s32 pad;
     Player* player = GET_PLAYER(play);
 
-<<<<<<< HEAD
-    Math_StepToF(&this->dyna.actor.speedXZ, 1.2f, 0.1f);
+    Math_StepToF(&this->dyna.actor.speed, 1.2f, 0.1f);
     Actor_MoveXZGravity(&this->dyna.actor);
-=======
-    Math_StepToF(&this->dyna.actor.speed, 1.2f, 0.1f);
-    Actor_MoveForward(&this->dyna.actor);
->>>>>>> 92e03cf7
     func_808B8DDC(this, play);
 
     if (Math3D_Dist2DSq(this->dyna.actor.world.pos.x, this->dyna.actor.world.pos.z, this->dyna.actor.home.pos.x,
