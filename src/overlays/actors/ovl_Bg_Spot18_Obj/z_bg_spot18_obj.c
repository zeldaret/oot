--- conflicted
+++ resolved
@@ -258,13 +258,8 @@
         this->dyna.unk_150 = 0.0f;
         player->stateFlags2 &= ~PLAYER_STATE2_4;
         Flags_SetSwitch(play, (this->dyna.actor.params >> 8) & 0x3F);
-<<<<<<< HEAD
         Lib_PlaySfx(NA_SE_SY_CORRECT_CHIME);
-        Audio_PlayActorSfx2(&this->dyna.actor, NA_SE_EV_BLOCK_BOUND);
-=======
-        func_80078884(NA_SE_SY_CORRECT_CHIME);
         Actor_PlaySfx(&this->dyna.actor, NA_SE_EV_BLOCK_BOUND);
->>>>>>> be22b836
     } else {
         func_8002F974(&this->dyna.actor, NA_SE_EV_ROCK_SLIDE - SFX_FLAG);
     }
