--- conflicted
+++ resolved
@@ -104,13 +104,8 @@
     switch (D_808B90F0[PARAMS_GET(this->dyna.actor.params, 0, 4)][age]) {
         case 0:
         case 1:
-<<<<<<< HEAD
             if (D_808B90F0[PARAMS_GET(this->dyna.actor.params, 0, 4)][age] == 0) {
-                osSyncPrintf("出現しない Object (0x%04x)\n", this->dyna.actor.params);
-=======
-            if (D_808B90F0[this->dyna.actor.params & 0xF][age] == 0) {
                 PRINTF("出現しない Object (0x%04x)\n", this->dyna.actor.params);
->>>>>>> 616d6d4e
             }
             return D_808B90F0[PARAMS_GET(this->dyna.actor.params, 0, 4)][age];
         case 2:
