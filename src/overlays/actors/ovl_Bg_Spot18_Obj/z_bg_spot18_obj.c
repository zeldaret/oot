--- conflicted
+++ resolved
@@ -128,13 +128,8 @@
     s32 pad[2];
     CollisionHeader* colHeader = NULL;
 
-<<<<<<< HEAD
-    DynaPolyActor_Init(&this->dyna, DPM_UNK);
+    DynaPolyActor_Init(&this->dyna, 0);
     CollisionHeader_GetVirtual(D_808B90FC[PARAMS_GET(this->dyna.actor.params, 0, 4)], &colHeader);
-=======
-    DynaPolyActor_Init(&this->dyna, 0);
-    CollisionHeader_GetVirtual(D_808B90FC[this->dyna.actor.params & 0xF], &colHeader);
->>>>>>> 8913c4fa
     this->dyna.bgId = DynaPoly_SetBgActor(play, &play->colCtx.dyna, &this->dyna.actor, colHeader);
     return 1;
 }
@@ -262,15 +257,9 @@
         this->dyna.actor.world.pos.z = (Math_CosS(this->dyna.actor.world.rot.y) * 80.0f) + this->dyna.actor.home.pos.z;
         this->dyna.unk_150 = 0.0f;
         player->stateFlags2 &= ~PLAYER_STATE2_4;
-<<<<<<< HEAD
         Flags_SetSwitch(play, PARAMS_GET(this->dyna.actor.params, 8, 6));
-        func_80078884(NA_SE_SY_CORRECT_CHIME);
-        Audio_PlayActorSfx2(&this->dyna.actor, NA_SE_EV_BLOCK_BOUND);
-=======
-        Flags_SetSwitch(play, (this->dyna.actor.params >> 8) & 0x3F);
         Sfx_PlaySfxCentered(NA_SE_SY_CORRECT_CHIME);
         Actor_PlaySfx(&this->dyna.actor, NA_SE_EV_BLOCK_BOUND);
->>>>>>> 8913c4fa
     } else {
         func_8002F974(&this->dyna.actor, NA_SE_EV_ROCK_SLIDE - SFX_FLAG);
     }
