--- conflicted
+++ resolved
@@ -471,13 +471,8 @@
             this->actor.speedXZ = 0.0f;
             if (this->charge && (this->targetActor == NULL)) {
                 this->vMoveAngleY = this->actor.posRot.rot.y;
-<<<<<<< HEAD
                 if (this->actor.xzDistToLink < 200.0f) {
-                    SkelAnime_ChangeAnimDefaultRepeat(&this->skelAnime, &D_06000184);
-=======
-                if (this->actor.xzDistFromLink < 200.0f) {
                     Animation_PlayLoop(&this->skelAnime, &D_06000184);
->>>>>>> 2dfa1887
                     this->vMoveAngleY = this->actor.yawTowardsLink;
                 }
                 this->maxSpeed = (Rand_ZeroOne() * 1.5f) + 6.0f;
@@ -834,8 +829,7 @@
         Audio_PlayActorSound2(&this->actor, NA_SE_EN_BUBLE_LAUGH);
     }
 
-    if ((this->maxSpeed != 0.0f) &&
-        (((s32)this->skelAnime.curFrame == 0) || ((s32)this->skelAnime.curFrame == 5))) {
+    if ((this->maxSpeed != 0.0f) && (((s32)this->skelAnime.curFrame == 0) || ((s32)this->skelAnime.curFrame == 5))) {
         Audio_PlayActorSound2(&this->actor, NA_SE_EN_BUBLE_MOUTH);
     } else if (((s32)this->skelAnime.curFrame == 2) || ((s32)this->skelAnime.curFrame == 7)) {
         Audio_PlayActorSound2(&this->actor, NA_SE_EN_BUBLE_WING);
