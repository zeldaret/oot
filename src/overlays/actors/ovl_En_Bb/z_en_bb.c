/*
 * File: z_en_bb.c
 * Overlay: ovl_En_Bb
 * Description: Bubble (Flying Skull Enemy)
 */

#include "z_en_bb.h"

#define FLAGS 0x01000015

#define THIS ((EnBb*)thisx)

#define vBombHopPhase actionVar1
#define vTrailIdx actionVar1
#define vTrailMaxAlpha actionVar2
#define vMoveAngleY actionVar2
#define vFlameTimer actionVar2

typedef enum {
    /* 0 */ BB_DAMAGE,
    /* 1 */ BB_KILL,
    /* 2 */ BB_FLAME_TRAIL,
    /* 3 */ BB_DOWN,
    /* 4 */ BB_STUNNED,
    /* 5 */ BB_UNUSED,
    /* 6 */ BB_BLUE,
    /* 7 */ BB_RED,
    /* 8 */ BB_WHITE,
    /* 9 */ BB_GREEN
} EnBbAction;

typedef enum {
    /* 0 */ BBMOVE_NORMAL,
    /* 1 */ BBMOVE_NOCLIP,
    /* 2 */ BBMOVE_HIDDEN
} EnBbMoveMode;

typedef enum {
    /* 0 */ BBBLUE_NORMAL,
    /* 1 */ BBBLUE_AGGRO
} EnBbBlueActionState;

typedef enum {
    /* 0 */ BBRED_WAIT,
    /* 1 */ BBRED_ATTACK,
    /* 2 */ BBRED_HIDE
} EnBbRedActionState;

typedef enum {
    /* 0 */ BBGREEN_FLAME_ON,
    /* 1 */ BBGREEN_FLAME_OFF
} EnBbGreenActionState;

// Main functions

void EnBb_Init(Actor* thisx, GlobalContext* globalCtx);
void EnBb_Destroy(Actor* thisx, GlobalContext* globalCtx);
void EnBb_Update(Actor* this, GlobalContext* globalCtx);
void EnBb_Draw(Actor* this, GlobalContext* globalCtx);

// Helper functions

void EnBb_FaceWaypoint(EnBb* this);
void EnBb_SetWaypoint(EnBb* this, GlobalContext* globalCtx);

// Action functions

void EnBb_SetupFlameTrail(EnBb* this);
void EnBb_FlameTrail(EnBb* this, GlobalContext* globalCtx);

void EnBb_SetupDeath(EnBb* this, GlobalContext* globalCtx);
void EnBb_Death(EnBb* this, GlobalContext* globalCtx);

void EnBb_Damage(EnBb* this, GlobalContext* globalCtx);

void EnBb_SetupBlue(EnBb* this);
void EnBb_Blue(EnBb* this, GlobalContext* globalCtx);

void EnBb_SetupDown(EnBb* this);
void EnBb_Down(EnBb* this, GlobalContext* globalCtx);

void EnBb_SetupRed(GlobalContext* globalCtx, EnBb* this);
void EnBb_Red(EnBb* this, GlobalContext* globalCtx);

void EnBb_SetupWhite(GlobalContext* globalCtx, EnBb* this);
void EnBb_White(EnBb* this, GlobalContext* globalCtx);

void EnBb_InitGreen(EnBb* this, GlobalContext* globalCtx);
void EnBb_Green(EnBb* this, GlobalContext* globalCtx);

void EnBb_Stunned(EnBb* this, GlobalContext* globalCtx);

extern Gfx D_0404D4E0[];
extern AnimationHeader D_06000184;
extern AnimationHeader D_06000444;
extern SkeletonHeader D_06001A30;

static DamageTable sDamageTableBlueGreen = {
    0xF0, 0x02, 0x01, 0xA2, 0xF0, 0xE2, 0xA2, 0xF0, 0x01, 0x02, 0x04, 0xE2, 0xC4, 0xB4, 0x00, 0x00,
    0x00, 0x60, 0x93, 0x83, 0xA0, 0xA0, 0x01, 0x04, 0x02, 0x02, 0x08, 0x04, 0x60, 0x00, 0xA4, 0x00,
};

static DamageTable sDamageTableRed = {
    0xD0, 0xD0, 0xD0, 0xA2, 0xD0, 0xE2, 0xA2, 0xD0, 0xD0, 0xE2, 0xE4, 0xE2, 0x94, 0xE2, 0xE4, 0xE2,
    0xE2, 0x60, 0x93, 0x60, 0xA0, 0xA0, 0x01, 0xE4, 0xE2, 0x02, 0xE8, 0xE4, 0x60, 0x00, 0xA4, 0x00,
};

static DamageTable sDamageTableWhite = {
    0xF0, 0xE2, 0xE1, 0xA2, 0xF0, 0xE2, 0xA2, 0xF0, 0xE1, 0xE2, 0xE4, 0x54, 0xE2, 0xE2, 0xE4, 0xE2,
    0xE2, 0x74, 0x60, 0x60, 0xA0, 0xA0, 0xE1, 0xE4, 0xE2, 0xE2, 0xE8, 0xE4, 0x60, 0x00, 0xA4, 0x00,
};

const ActorInit En_Bb_InitVars = {
    ACTOR_EN_BB,
    ACTORTYPE_ENEMY,
    FLAGS,
    OBJECT_BB,
    sizeof(EnBb),
    (ActorFunc)EnBb_Init,
    (ActorFunc)EnBb_Destroy,
    (ActorFunc)EnBb_Update,
    (ActorFunc)EnBb_Draw,
};

static ColliderJntSphItemInit sJntSphElementInit[1] = {
    {
        { 0x00, { 0x00000000, 0x00, 0x00 }, { 0xFFCFFFFF, 0x00, 0x00 }, 0x00, 0x01, 0x01 },
        { 0, { { 0, -120, 0 }, 4 }, 300 },
    },
};

static ColliderJntSphInit sJntSphInit = {
    { COLTYPE_UNK3, 0x11, 0x09, 0x09, 0x10, COLSHAPE_JNTSPH },
    ARRAY_COUNT(sJntSphElementInit),
    sJntSphElementInit,
};

static InitChainEntry sInitChain[] = {
    ICHAIN_F32(unk_4C, 10, ICHAIN_STOP),
};

void EnBb_SetupAction(EnBb* this, EnBbActionFunc actionFunc) {
    this->actionFunc = actionFunc;
}

Actor* EnBb_FindExplosive(GlobalContext* globalCtx, EnBb* this, f32 range) {
    Actor* explosive = globalCtx->actorCtx.actorList[ACTORTYPE_EXPLOSIVES].first;
    f32 dist;

    while (explosive != NULL) {
        if (explosive->params != 0) {
            explosive = explosive->next;
            continue;
        }
        dist = func_8002DB48(&this->actor, explosive);
        if ((explosive->params == 0) && (dist <= range)) {
            return explosive;
        }
        explosive = explosive->next;
    }
    return NULL;
}

void EnBb_SpawnFlameTrail(GlobalContext* globalCtx, EnBb* this, s16 startAtZero) {
    EnBb* now = this;
    EnBb* next;
    s32 i;

    for (i = 0; i < 5; i++) {
        next = (EnBb*)Actor_Spawn(&globalCtx->actorCtx, globalCtx, ACTOR_EN_BB, this->actor.posRot.pos.x,
                                  this->actor.posRot.pos.y, this->actor.posRot.pos.z, 0, 0, 0, 0);
        if (next != NULL) {
            now->actor.child = &next->actor;
            next->actor.parent = &now->actor;
            next->targetActor = &this->actor;
            next->vTrailIdx = i + 1;
            next->actor.scale.x = 1.0f;
            next->vTrailMaxAlpha = next->flamePrimAlpha = 255 - (i * 40);
            next->flameScaleY = next->actor.scale.y = 0.8f - (i * 0.075f);
            next->flameScaleX = next->actor.scale.z = 1.0f - (i * 0.094f);
            if (startAtZero) {
                next->flamePrimAlpha = 0;
                next->flameScaleY = next->flameScaleX = 0.0f;
            }
            next->flameScrollMod = i + 1;
            next->timer = 2 * i + 2;
            next->flameEnvColor.r = 255;
            now = next;
        }
    }
}

void EnBb_KillFlameTrail(EnBb* this) {
    Actor* actor = &this->actor;

    while (actor->child != NULL) {
        Actor* nextActor = actor->child;

        if (nextActor->id == ACTOR_EN_BB) {
            nextActor->parent = NULL;
            actor->child = NULL;
            nextActor->params = ENBB_KILL_TRAIL;
        }
        actor = nextActor;
    }
    this->actor.child = NULL;
}

void EnBb_Init(Actor* thisx, GlobalContext* globalCtx) {
    EffectBlureInit1 blureInit;
    s32 pad;
    EnBb* this = THIS;

    Actor_ProcessInitChain(thisx, sInitChain);
<<<<<<< HEAD
    SkelAnime_Init(globalCtx, &this->skelAnime, &D_06001A30, &D_06000444, this->jointTable, this->morphTable,
                   16);
=======
    SkelAnime_Init(globalCtx, &this->skelAnime, &D_06001A30, &D_06000444, this->jointTable, this->morphTable, 16);
>>>>>>> 1ff2f0f8
    this->unk_254 = 0;
    thisx->colChkInfo.health = 4;
    Collider_InitJntSph(globalCtx, &this->collider);
    Collider_SetJntSph(globalCtx, &this->collider, thisx, &sJntSphInit, this->elements);

    this->actionState = thisx->params >> 8;

    if (thisx->params & 0x80) {
        thisx->params |= 0xFF00;
    }
    if (thisx->params <= ENBB_BLUE) {
        ActorShape_Init(&thisx->shape, 200.0f, ActorShadow_DrawFunc_Circle, 35.0f);
    }
    if (thisx->params & 0xFF00) {
        this->timer = 0;
        this->flameScaleY = 80.0f;
        this->flameScaleX = 100.0f;
        this->collider.list[0].body.toucherFlags = 9;
        this->collider.list[0].body.toucher.flags = 0xFFCFFFFF;
        this->collider.list[0].body.toucher.damage = 8;
        this->bobSize = this->actionState * 20.0f;
        this->flamePrimAlpha = 255;
        this->moveMode = BBMOVE_NORMAL;
        Actor_SetScale(thisx, 0.01f);
        switch (thisx->params) {
            case ENBB_BLUE:
                thisx->naviEnemyId = 0x1C;
                thisx->colChkInfo.damageTable = &sDamageTableBlueGreen;
                this->flamePrimBlue = this->flameEnvColor.b = 255;
                thisx->posRot.pos.y += 50.0f;
                EnBb_SetupBlue(this);
                thisx->flags |= 0x4000;
                break;
            case ENBB_RED:
                thisx->naviEnemyId = 0x24;
                thisx->colChkInfo.damageTable = &sDamageTableRed;
                this->flameEnvColor.r = 255;
                this->collider.list[0].body.toucher.effect = 1;
                EnBb_SetupRed(globalCtx, this);
                break;
            case ENBB_WHITE:
                thisx->naviEnemyId = 0x1D;
                thisx->colChkInfo.damageTable = &sDamageTableWhite;
                this->path = this->actionState;
                blureInit.p1StartColor[0] = blureInit.p1StartColor[1] = blureInit.p1StartColor[2] =
                    blureInit.p1StartColor[3] = blureInit.p2StartColor[0] = blureInit.p2StartColor[1] =
                        blureInit.p2StartColor[2] = blureInit.p2StartColor[3] = blureInit.p1EndColor[0] =
                            blureInit.p1EndColor[1] = blureInit.p1EndColor[2] = blureInit.p2EndColor[0] =
                                blureInit.p2EndColor[1] = blureInit.p2EndColor[2] = 255;

                blureInit.p1EndColor[3] = 0;
                blureInit.p2EndColor[3] = 0;
                blureInit.elemDuration = 16;
                blureInit.unkFlag = 0;
                blureInit.calcMode = 2;

                Effect_Add(globalCtx, &this->blureIdx, EFFECT_BLURE1, 0, 0, &blureInit);
                EnBb_SetupWhite(globalCtx, this);
                EnBb_SetWaypoint(this, globalCtx);
                EnBb_FaceWaypoint(this);
                thisx->flags |= 0x4000;
                break;
            case ENBB_GREEN_BIG:
                this->path = this->actionState >> 4;
                this->collider.list[0].dim.modelSphere.radius = 0x16;
                Actor_SetScale(thisx, 0.03f);
            case ENBB_GREEN:
                thisx->naviEnemyId = 0x1E;
                this->bobSize = (this->actionState & 0xF) * 20.0f;
                thisx->colChkInfo.damageTable = &sDamageTableBlueGreen;
                this->flameEnvColor.g = 255;
                thisx->colChkInfo.health = 1;

                EnBb_InitGreen(this, globalCtx);
                break;
        }
        thisx->posRot2.pos = thisx->posRot.pos;
    } else {
        EnBb_SetupFlameTrail(this);
    }
    this->collider.list[0].dim.worldSphere.radius =
        this->collider.list[0].dim.modelSphere.radius * this->collider.list[0].dim.scale;
}

void EnBb_Destroy(Actor* thisx, GlobalContext* globalCtx) {
    s32 pad;
    EnBb* this = THIS;

    Collider_DestroyJntSph(globalCtx, &this->collider);
}

void EnBb_SetupFlameTrail(EnBb* this) {
    this->action = BB_FLAME_TRAIL;
    this->moveMode = BBMOVE_NOCLIP;
    this->actor.flags &= ~1;
    this->actor.velocity.y = 0.0f;
    this->actor.gravity = 0.0f;
    this->actor.speedXZ = 0.0f;
    EnBb_SetupAction(this, EnBb_FlameTrail);
}

void EnBb_FlameTrail(EnBb* this, GlobalContext* globalCtx) {
    if (this->actor.params == ENBB_KILL_TRAIL) {
        if (this->actor.parent == NULL) {
            EnBb_SetupDeath(this, globalCtx);
        }
    } else {
        if (this->timer == 0) {
            if (((EnBb*)this->targetActor)->flameScaleY != 0.0f) {
                Math_SmoothStepToF(&this->flameScaleY, this->actor.scale.y, 1.0f, this->actor.scale.y * 0.1f, 0.0f);
                Math_SmoothStepToF(&this->flameScaleX, this->actor.scale.z, 1.0f, this->actor.scale.z * 0.1f, 0.0f);
                if (this->flamePrimAlpha != this->vTrailMaxAlpha) {
                    this->flamePrimAlpha += 10;
                    if (this->vTrailMaxAlpha < this->flamePrimAlpha) {
                        this->flamePrimAlpha = this->vTrailMaxAlpha;
                    }
                }
            } else {
                if (!this->flamePrimAlpha) {
                    Actor_Kill(&this->actor);
                    return;
                } else if (this->flamePrimAlpha <= 20) {
                    this->flamePrimAlpha = 0;
                } else {
                    this->flamePrimAlpha -= 20;
                }
            }
            this->actor.posRot.pos = this->actor.parent->pos4;
        } else {
            this->timer--;
            this->actor.shape.rot.y = this->actor.posRot.rot.y = this->actor.parent->posRot.rot.y;
        }
    }
    if (this->actor.parent != NULL) {
        this->actor.velocity.y = this->actor.parent->velocity.y;
    }
}

void EnBb_SetupDeath(EnBb* this, GlobalContext* globalCtx) {
    if (this->actor.params <= ENBB_BLUE) {
        this->actor.posRot.rot.y = this->actor.yawTowardsLink;
        this->actor.speedXZ = -7.0f;
        this->timer = 5;
        this->actor.shape.rot.x += 0x4E20;
        EffectSsDeadSound_SpawnStationary(globalCtx, &this->actor.projectedPos, NA_SE_EN_BUBLE_DEAD, 1, 1, 0x28);
    }
    this->action = BB_KILL;
    EnBb_SetupAction(this, EnBb_Death);
}

void EnBb_Death(EnBb* this, GlobalContext* globalCtx) {
    s16 sp4E = 3;
    Vec3f sp40 = { 0.0f, 0.5f, 0.0f };
    Vec3f sp34 = { 0.0f, 0.0f, 0.0f };

    if (this->actor.params <= ENBB_BLUE) {
        Math_SmoothStepToF(&this->flameScaleY, 0.0f, 1.0f, 30.0f, 0.0f);
        Math_SmoothStepToF(&this->flameScaleX, 0.0f, 1.0f, 30.0f, 0.0f);
        if (this->timer != 0) {
            this->timer--;
            this->actor.shape.rot.x -= 0x4E20;
            return;
        }
        if (this->enPartInfo.unk_10 == 0) {
            func_80032E24(&this->enPartInfo, 0xC, globalCtx);
        }
        if ((this->dmgEffect == 7) || (this->dmgEffect == 5)) {
            sp4E = 0xB;
        }
        if (!func_8003305C(&this->actor, &this->enPartInfo, globalCtx, sp4E)) {
            return;
        }
        Item_DropCollectibleRandom(globalCtx, &this->actor, &this->actor.posRot.pos, 0xD0);
    } else {
        if (this->flamePrimAlpha) {
            if (this->flamePrimAlpha <= 20) {
                this->flamePrimAlpha = 0;
            } else {
                this->flamePrimAlpha -= 20;
            }
            return;
        }
    }
    Actor_Kill(&this->actor);
}

void EnBb_SetupDamage(EnBb* this) {
    this->action = BB_DAMAGE;
    Audio_PlayActorSound2(&this->actor, NA_SE_EN_BUBLE_DAMAGE);
    if (this->actor.params > ENBB_GREEN) {
        this->actor.posRot.rot.y = this->actor.yawTowardsLink;
        if ((this->actor.bgCheckFlags & 8) == 0) {
            this->actor.speedXZ = -7.0f;
        }
        this->actor.shape.unk_08 = 1500.0f;
    }
    if (this->actor.params == ENBB_RED) {
        EnBb_KillFlameTrail(this);
    }
    func_8003426C(&this->actor, 0x4000, 0xFF, 0, 0xC);
    this->timer = 5;
    EnBb_SetupAction(this, EnBb_Damage);
}

void EnBb_Damage(EnBb* this, GlobalContext* globalCtx) {
    Math_SmoothStepToF(&this->actor.speedXZ, 0.0f, 1.0f, 0.5f, 0.0f);
    if (this->actor.speedXZ == 0.0f) {
        this->actor.shape.unk_08 = 200.0f;
        EnBb_SetupDown(this);
    }
}

void EnBb_SetupBlue(EnBb* this) {
    Animation_PlayLoop(&this->skelAnime, &D_06000444);
    this->actor.speedXZ = (Rand_ZeroOne() * 0.5f) + 0.5f;
    this->timer = (Rand_ZeroOne() * 20.0f) + 40.0f;
    this->unk_264 = (Rand_ZeroOne() * 30.0f) + 180.0f;
    this->targetActor = NULL;
    this->action = BB_BLUE;
    EnBb_SetupAction(this, EnBb_Blue);
}

void EnBb_Blue(EnBb* this, GlobalContext* globalCtx) {
    Actor* explosive;
    s16 moveYawToWall;
    s16 thisYawToWall;
    s16 afterHitAngle;

    Math_SmoothStepToF(&this->flameScaleY, 80.0f, 1.0f, 10.0f, 0.0f);
    Math_SmoothStepToF(&this->flameScaleX, 100.0f, 1.0f, 10.0f, 0.0f);
    if (this->actor.groundY > -32000.0f) {
        Math_SmoothStepToF(&this->actor.posRot.pos.y, this->actor.groundY + 50.0f + this->flyHeightMod, 1.0f, 0.5f,
                           0.0f);
    }
    SkelAnime_Update(&this->skelAnime);
    if (Math_CosF(this->bobPhase) == 0.0f) {
        if (this->charge) {
            this->bobSpeedMod = Rand_ZeroOne() * 2.0f;
        } else {
            this->bobSpeedMod = Rand_ZeroOne() * 4.0f;
        }
    }
    this->actor.posRot.pos.y += Math_CosF(this->bobPhase) * (1.0f + this->bobSpeedMod);
    this->bobPhase += 0.2f;
    Math_SmoothStepToF(&this->actor.speedXZ, this->maxSpeed, 1.0f, 0.5f, 0.0f);

    if (Math_Vec3f_DistXZ(&this->actor.posRot.pos, &this->actor.initPosRot.pos) > 300.0f) {
        this->vMoveAngleY = Math_Vec3f_Yaw(&this->actor.posRot.pos, &this->actor.initPosRot.pos);
        Math_SmoothStepToS(&this->actor.posRot.rot.y, this->vMoveAngleY, 1, 0x7D0, 0);
    } else {
        this->timer--;
        if (this->timer <= 0) {
            this->charge ^= true;
            this->flyHeightMod = (s16)(Math_CosF(this->bobPhase) * 10.0f);
            this->actor.speedXZ = 0.0f;
            if (this->charge && (this->targetActor == NULL)) {
                this->vMoveAngleY = this->actor.posRot.rot.y;
                if (this->actor.xzDistToLink < 200.0f) {
                    Animation_PlayLoop(&this->skelAnime, &D_06000184);
                    this->vMoveAngleY = this->actor.yawTowardsLink;
                }
                this->maxSpeed = (Rand_ZeroOne() * 1.5f) + 6.0f;
                this->timer = (Rand_ZeroOne() * 5.0f) + 20.0f;
                this->actionState = BBBLUE_NORMAL;
            } else {
                Animation_PlayLoop(&this->skelAnime, &D_06000444);
                this->maxSpeed = (Rand_ZeroOne() * 1.5f) + 1.0f;
                this->timer = (Rand_ZeroOne() * 20.0f) + 40.0f;
                this->vMoveAngleY = Math_SinF(this->bobPhase) * 65535.0f;
            }
        }
        if ((this->actor.xzDistToLink < 150.0f) && (this->actionState != BBBLUE_NORMAL)) {
            if (!this->charge) {
                Animation_PlayLoop(&this->skelAnime, &D_06000184);
                this->maxSpeed = (Rand_ZeroOne() * 1.5f) + 6.0f;
                this->timer = (Rand_ZeroOne() * 5.0f) + 20.0f;
                this->vMoveAngleY = this->actor.yawTowardsLink;
                this->actionState = this->charge = true; // Sets actionState to BBBLUE_AGGRO
            }
        } else if (this->actor.xzDistToLink < 200.0f) {
            this->vMoveAngleY = this->actor.yawTowardsLink;
        }
        if (this->targetActor == NULL) {
            explosive = EnBb_FindExplosive(globalCtx, this, 300.0f);
        } else if (this->targetActor->params == 0) {
            explosive = this->targetActor;
        } else {
            explosive = NULL;
        }
        if (explosive != NULL) {
            this->vMoveAngleY = func_8002DA78(&this->actor, explosive);
            if ((this->vBombHopPhase == 0) && (explosive != this->targetActor)) {
                this->vBombHopPhase = -0x8000;
                this->targetActor = explosive;
                this->actor.speedXZ *= 0.5f;
            }
            Math_SmoothStepToS(&this->actor.posRot.rot.y, this->vMoveAngleY, 1, 0x1388, 0);
            Math_SmoothStepToF(&this->actor.posRot.pos.x, explosive->posRot.pos.x, 1.0f, 1.5f, 0.0f);
            Math_SmoothStepToF(&this->actor.posRot.pos.y, explosive->posRot.pos.y + 40.0f, 1.0f, 1.5f, 0.0f);
            Math_SmoothStepToF(&this->actor.posRot.pos.z, explosive->posRot.pos.z, 1.0f, 1.5f, 0.0f);
        } else {
            this->targetActor = NULL;
        }
        if (this->vBombHopPhase != 0) {
            this->actor.posRot.pos.y += -Math_CosS(this->vBombHopPhase) * 10.0f;
            this->vBombHopPhase += 0x1000;
            Math_SmoothStepToS(&this->actor.posRot.rot.y, this->vMoveAngleY, 1, 0x7D0, 0);
        }
        thisYawToWall = this->actor.wallPolyRot - this->actor.posRot.rot.y;
        moveYawToWall = this->actor.wallPolyRot - this->vMoveAngleY;
        if ((this->targetActor == NULL) && (this->actor.bgCheckFlags & 8) &&
            (ABS(thisYawToWall) > 0x4000 || ABS(moveYawToWall) > 0x4000)) {
            this->vMoveAngleY = this->actor.wallPolyRot + this->actor.wallPolyRot - this->actor.posRot.rot.y - 0x8000;
            Math_SmoothStepToS(&this->actor.posRot.rot.y, this->vMoveAngleY, 1, 0xBB8, 0);
        }
    }
    Math_SmoothStepToS(&this->actor.posRot.rot.y, this->vMoveAngleY, 1, 0x3E8, 0);
    if ((this->collider.base.acFlags & 2) || (this->collider.base.atFlags & 2)) {
        this->vMoveAngleY = this->actor.yawTowardsLink + 0x8000;
        if (this->collider.base.acFlags & 2) {
            afterHitAngle = -0x8000;
        } else {
            afterHitAngle = 0x4000;
            Audio_PlayActorSound2(&this->actor, NA_SE_EN_BUBLE_BITE);
            if (globalCtx->gameplayFrames & 1) {
                afterHitAngle = -0x4000;
            }
        }
        this->actor.posRot.rot.y = this->actor.yawTowardsLink + afterHitAngle;
        this->collider.base.acFlags &= ~2;
        this->collider.base.atFlags &= ~2;
    }

    if (this->maxSpeed >= 6.0f) {
        if ((s32)this->skelAnime.curFrame == 0 || (s32)this->skelAnime.curFrame == 5) {
            Audio_PlayActorSound2(&this->actor, NA_SE_EN_BUBLE_MOUTH);
        } else if ((s32)this->skelAnime.curFrame == 2 || (s32)this->skelAnime.curFrame == 7) {
            Audio_PlayActorSound2(&this->actor, NA_SE_EN_BUBLE_WING);
        }
    } else {
        if ((s32)this->skelAnime.curFrame == 5) {
            Audio_PlayActorSound2(&this->actor, NA_SE_EN_BUBLE_WING);
        }
    }
    if (((s32)this->skelAnime.curFrame == 0) && (Rand_ZeroOne() < 0.1f)) {
        Audio_PlayActorSound2(&this->actor, NA_SE_EN_BUBLE_LAUGH);
    }
    this->actor.shape.rot.y = this->actor.posRot.rot.y;
}

void EnBb_SetupDown(EnBb* this) {
    Animation_PlayLoop(&this->skelAnime, &D_06000444);
    this->action = BB_DOWN;
    this->timer = 200;
    this->actor.dmgEffectTimer = 0;
    this->actor.bgCheckFlags &= ~1;
    this->actor.speedXZ = 3.0f;
    this->flameScaleX = 0.0f;
    this->flameScaleY = 0.0f;
    this->actor.gravity = -2.0f;
    Audio_PlayActorSound2(&this->actor, NA_SE_EN_BUBLE_DOWN);
    EnBb_SetupAction(this, EnBb_Down);
}

void EnBb_Down(EnBb* this, GlobalContext* globalCtx) {
    s16 yawDiff = this->actor.posRot.rot.y - this->actor.wallPolyRot;

    SkelAnime_Update(&this->skelAnime);
    if (this->actor.bgCheckFlags & 8) {
        if (ABS(yawDiff) > 0x4000) {
            this->actor.posRot.rot.y =
                this->actor.wallPolyRot + this->actor.wallPolyRot - this->actor.posRot.rot.y - 0x8000;
        }
        this->actor.bgCheckFlags &= ~8;
    }
    if (this->actor.bgCheckFlags & 3) {
        if (this->actor.params == ENBB_RED) {
            s32 floorType = func_80041D4C(&globalCtx->colCtx, this->actor.floorPoly, this->actor.floorPolySource);

            if ((floorType == 2) || (floorType == 3) || (floorType == 9)) {
                this->moveMode = BBMOVE_HIDDEN;
                this->timer = 10;
                this->actionState++;
                this->actor.flags &= ~1;
                this->action = BB_RED;
                EnBb_SetupAction(this, EnBb_Red);
                return;
            }
        }
        Audio_PlayActorSound2(&this->actor, NA_SE_EN_DODO_M_GND);
        if (this->actor.velocity.y < -14.0f) {
            this->actor.velocity.y *= -0.7f;
        } else {
            this->actor.velocity.y = 10.0f;
        }
        this->actor.bgCheckFlags &= ~1;
        func_80033260(globalCtx, &this->actor, &this->actor.posRot.pos, 7.0f, 2, 2.0f, 0, 0, 0);
        Math_SmoothStepToS(&this->actor.posRot.rot.y, -this->actor.yawTowardsLink, 1, 0xBB8, 0);
    }
    this->actor.shape.rot.y = this->actor.posRot.rot.y;
    if ((s32)this->skelAnime.curFrame == 5) {
        Audio_PlayActorSound2(&this->actor, NA_SE_EN_BUBLE_WING);
    }
    if (this->timer == 0) {
        Audio_PlayActorSound2(&this->actor, NA_SE_EN_BUBLE_UP);
        switch (this->actor.params) {
            case ENBB_BLUE:
                this->actor.velocity.y = 0.0f;
                this->actor.gravity = 0.0f;
                EnBb_SetupBlue(this);
                break;
            case ENBB_RED:
                if (this->actor.velocity.y == 10.0f) {
                    EnBb_SetupRed(globalCtx, this);
                    EnBb_SpawnFlameTrail(globalCtx, this, true);
                }
                break;
            case ENBB_WHITE:
                this->actor.velocity.y = 0.0f;
                this->actor.gravity = 0.0f;
                EnBb_SetupWhite(globalCtx, this);
                this->actor.posRot.pos.y -= 60.0f;
                break;
        }
    } else {
        this->timer--;
    }
}

void EnBb_SetupRed(GlobalContext* globalCtx, EnBb* this) {
    Animation_PlayLoop(&this->skelAnime, &D_06000184);
    if (this->action == BB_DOWN) {
        this->actor.speedXZ = 5.0f;
        this->actor.gravity = -1.0f;
        this->actor.velocity.y = 16.0f;
        this->actionState = BBRED_ATTACK;
        this->timer = 0;
        this->moveMode = BBMOVE_NORMAL;
        this->actor.bgCheckFlags &= ~1;
    } else {
        this->actor.colChkInfo.health = 4;
        this->timer = 0;
        this->actionState = BBRED_WAIT;
        this->moveMode = BBMOVE_HIDDEN;
        this->actor.posRot.pos.y -= 80.0f;
        this->actor.initPosRot.pos = this->actor.posRot.pos;
        this->actor.velocity.y = this->actor.gravity = this->actor.speedXZ = 0.0f;
        this->actor.bgCheckFlags &= ~1;
        this->actor.flags &= ~1;
    }
    this->action = BB_RED;
    EnBb_SetupAction(this, EnBb_Red);
}

void EnBb_Red(EnBb* this, GlobalContext* globalCtx) {
    Player* player = PLAYER;
    s32 floorType;
    s16 yawDiff;

    SkelAnime_Update(&this->skelAnime);
    if (this->timer != 0) {
        this->timer--;
    }

    yawDiff = this->actor.yawTowardsLink - this->actor.shape.rot.y;
    switch (this->actionState) {
        case BBRED_WAIT:
            if ((func_8002DB48(&this->actor, &player->actor) <= 250.0f) && (ABS(yawDiff) <= 0x4000) &&
                (this->timer == 0)) {
                this->actor.speedXZ = 5.0f;
                this->actor.gravity = -1.0f;
                this->actor.velocity.y = 18.0f;
                this->moveMode = BBMOVE_NOCLIP;
                this->timer = 7;
                this->actor.bgCheckFlags &= ~1;
                this->actionState++;
                EnBb_SpawnFlameTrail(globalCtx, this, false);
            }
            break;
        case BBRED_ATTACK:
            if (this->timer == 0) {
                this->moveMode = BBMOVE_NORMAL;
                this->actor.flags |= 1;
            }
            this->bobPhase += Rand_ZeroOne();
            Math_SmoothStepToF(&this->flameScaleY, 80.0f, 1.0f, 10.0f, 0.0f);
            Math_SmoothStepToF(&this->flameScaleX, 100.0f, 1.0f, 10.0f, 0.0f);
            if (this->actor.bgCheckFlags & 8) {
                yawDiff = this->actor.posRot.rot.y - this->actor.wallPolyRot;
                if (ABS(yawDiff) > 0x4000) {
                    this->actor.posRot.rot.y =
                        this->actor.wallPolyRot + this->actor.wallPolyRot - this->actor.posRot.rot.y - 0x8000;
                }
                this->actor.bgCheckFlags &= ~8;
            }
            if (this->actor.bgCheckFlags & 1) {
                floorType = func_80041D4C(&globalCtx->colCtx, this->actor.floorPoly, this->actor.floorPolySource);
                if ((floorType == 2) || (floorType == 3) || (floorType == 9)) {
                    this->moveMode = BBMOVE_HIDDEN;
                    this->timer = 10;
                    this->actionState++;
                    this->actor.flags &= ~1;
                } else {
                    this->actor.velocity.y *= -1.06f;
                    if (this->actor.velocity.y > 13.0f) {
                        this->actor.velocity.y = 13.0f;
                    }
                    this->actor.posRot.rot.y = Math_SinF(this->bobPhase) * 65535.0f;
                }
                this->actor.bgCheckFlags &= ~1;
            }
            this->actor.shape.rot.y = this->actor.posRot.rot.y;
            if (Actor_GetCollidedExplosive(globalCtx, &this->collider.base) != NULL) {
                EnBb_SetupDown(this);
            }
            break;
        case BBRED_HIDE:
            if (this->timer == 0) {
                this->actor.speedXZ = 0.0f;
                this->actor.gravity = 0.0f;
                this->actor.velocity.y = 0.0f;
                this->actionState = BBRED_WAIT;
                this->timer = 120;
                this->actor.posRot.pos = this->actor.initPosRot.pos;
                this->actor.shape.rot = this->actor.posRot.rot = this->actor.initPosRot.rot;
                EnBb_KillFlameTrail(this);
            }
            break;
    }
    if (this->actionState != BBRED_WAIT) {
        if (((s32)this->skelAnime.curFrame == 0) || ((s32)this->skelAnime.curFrame == 5)) {
            Audio_PlayActorSound2(&this->actor, NA_SE_EN_BUBLE_MOUTH);
        }
        Audio_PlayActorSound2(&this->actor, NA_SE_EN_BUBLEFALL_FIRE - SFX_FLAG);
    }
}

void EnBb_FaceWaypoint(EnBb* this) {
    this->actor.posRot.rot.y = this->actor.shape.rot.y = Math_Vec3f_Yaw(&this->actor.posRot.pos, &this->waypointPos);
}

void EnBb_SetWaypoint(EnBb* this, GlobalContext* globalCtx) {
    Path* path = &globalCtx->setupPathList[this->path];
    Vec3s* point;

    if (this->waypoint == (s16)(path->count - 1)) {
        this->waypoint = 0;
    } else {
        this->waypoint++;
    }
    point = (Vec3s*)SEGMENTED_TO_VIRTUAL(path->points) + this->waypoint;
    this->waypointPos.x = point->x;
    this->waypointPos.y = point->y;
    this->waypointPos.z = point->z;
}

void EnBb_SetupWhite(GlobalContext* globalCtx, EnBb* this) {
    Animation_PlayLoop(&this->skelAnime, &D_06000444);
    this->actor.speedXZ = 0.0f;
    this->actor.posRot.pos.y += 60.0f;
    this->flameScaleX = 100.0f;
    this->action = BB_WHITE;
    this->waypoint = 0;
    this->timer = (Rand_ZeroOne() * 30.0f) + 40.0f;
    this->maxSpeed = 7.0f;
    EnBb_SetupAction(this, EnBb_White);
}

void EnBb_White(EnBb* this, GlobalContext* globalCtx) {
    if (this->actor.speedXZ == 0.0f) {
        f32 distL1;
        f32 vx;
        f32 vz;
        s16 pitch = Math_Vec3f_Pitch(&this->actor.posRot.pos, &this->waypointPos);
        f32 vy = Math_SinS(pitch) * this->maxSpeed;
        f32 vxz = Math_CosS(pitch) * this->maxSpeed;

        vx = Math_SinS(this->actor.shape.rot.y) * vxz;
        vz = Math_CosS(this->actor.shape.rot.y) * vxz;
        distL1 = Math_SmoothStepToF(&this->actor.posRot.pos.x, this->waypointPos.x, 1.0f, ABS(vx), 0.0f);
        distL1 += Math_SmoothStepToF(&this->actor.posRot.pos.y, this->waypointPos.y, 1.0f, ABS(vy), 0.0f);
        distL1 += Math_SmoothStepToF(&this->actor.posRot.pos.z, this->waypointPos.z, 1.0f, ABS(vz), 0.0f);
        this->bobPhase += (0.05f + (Rand_ZeroOne() * 0.01f));
        if (distL1 == 0.0f) {
            this->timer--;
            if (this->timer == 0) {
                EnBb_SetWaypoint(this, globalCtx);
                EnBb_FaceWaypoint(this);
                Animation_PlayLoop(&this->skelAnime, &D_06000184);
                this->timer = Rand_ZeroOne() * 30.0f + 40.0f;
            } else {
                if (this->moveMode != BBMOVE_NORMAL) {
                    Animation_PlayLoop(&this->skelAnime, &D_06000444);
                }
                this->actor.posRot.rot.y += 0x1F40;
            }
            this->moveMode = BBMOVE_NORMAL;
            this->maxSpeed = 0.0f;
        } else {
            this->moveMode = BBMOVE_NOCLIP;
            this->maxSpeed = 10.0f;
        }
        if (this->collider.base.atFlags & 2) {
            Audio_PlayActorSound2(&this->actor, NA_SE_EN_BUBLE_BITE);
            this->collider.base.atFlags &= ~2;
        }
        this->actor.shape.rot.y = this->actor.posRot.rot.y;
    } else if (Math_SmoothStepToF(&this->actor.speedXZ, 0.0f, 1.0f, 0.5f, 0.0f) == 0.0f) {
        EnBb_FaceWaypoint(this);
    }
    SkelAnime_Update(&this->skelAnime);
    if (((s32)this->skelAnime.curFrame == 0) && (Rand_ZeroOne() <= 0.1f)) {
        Audio_PlayActorSound2(&this->actor, NA_SE_EN_BUBLE_LAUGH);
    }

    if ((this->maxSpeed != 0.0f) && (((s32)this->skelAnime.curFrame == 0) || ((s32)this->skelAnime.curFrame == 5))) {
        Audio_PlayActorSound2(&this->actor, NA_SE_EN_BUBLE_MOUTH);
    } else if (((s32)this->skelAnime.curFrame == 2) || ((s32)this->skelAnime.curFrame == 7)) {
        Audio_PlayActorSound2(&this->actor, NA_SE_EN_BUBLE_WING);
    }
}

void EnBb_InitGreen(EnBb* this, GlobalContext* globalCtx) {
    Vec3f bobOffset = { 0.0f, 0.0f, 0.0f };

    Animation_PlayLoop(&this->skelAnime, &D_06000444);
    this->moveMode = BBMOVE_NOCLIP;
    this->actionState = BBGREEN_FLAME_ON;
    this->bobPhase = Rand_ZeroOne();
    this->actor.shape.rot.x = this->actor.shape.rot.z = 0;
    this->actor.shape.rot.y = this->actor.yawTowardsLink;
    if (this->actor.params == ENBB_GREEN_BIG) {
        EnBb_SetWaypoint(this, globalCtx);
        EnBb_FaceWaypoint(this);
    }
    Matrix_Translate(this->actor.initPosRot.pos.x, this->actor.initPosRot.pos.y, this->actor.initPosRot.pos.z,
                     MTXMODE_NEW);
    Matrix_RotateRPY(this->actor.posRot.rot.x, this->actor.posRot.rot.y, 0, MTXMODE_APPLY);
    Matrix_RotateZ(this->bobPhase, MTXMODE_APPLY);
    bobOffset.y = this->bobSize;
    Matrix_MultVec3f(&bobOffset, &this->actor.posRot.pos);
    this->targetActor = NULL;
    this->action = BB_GREEN;
    this->actor.speedXZ = 0.0f;
    this->vFlameTimer = (Rand_ZeroOne() * 30.0f) + 180.0f;
    EnBb_SetupAction(this, EnBb_Green);
}

void EnBb_SetupGreen(EnBb* this) {
    Animation_PlayLoop(&this->skelAnime, &D_06000444);
    this->moveMode = BBMOVE_NOCLIP;
    this->actionState = BBGREEN_FLAME_ON;
    this->targetActor = NULL;
    this->action = BB_GREEN;
    this->actor.speedXZ = 0.0f;
    this->vFlameTimer = (Rand_ZeroOne() * 30.0f) + 180.0f;
    this->actor.shape.rot.z = 0;
    this->actor.shape.rot.y = this->actor.yawTowardsLink;
    EnBb_SetupAction(this, EnBb_Green);
}

void EnBb_Green(EnBb* this, GlobalContext* globalCtx) {
    Player* player = PLAYER;
    Vec3f bobOffset = { 0.0f, 0.0f, 0.0f };
    Vec3f nextPos = player->actor.posRot.pos;

    nextPos.y += 30.0f;
    if (this->actor.params == ENBB_GREEN_BIG) {
        if (this->actor.speedXZ == 0.0f) {
            s16 pitch = Math_Vec3f_Pitch(&this->actor.initPosRot.pos, &this->waypointPos);
            s16 yaw = Math_Vec3f_Yaw(&this->actor.initPosRot.pos, &this->waypointPos);
            f32 vy = Math_SinS(pitch) * this->maxSpeed;
            f32 vxz = Math_CosS(pitch) * this->maxSpeed;
            f32 vz;
            f32 vx;
            f32 distL1;

            Math_SmoothStepToS(&this->actor.posRot.rot.y, yaw, 1, 0x3E8, 0);
            vx = Math_SinS(this->actor.posRot.rot.y) * vxz;
            distL1 = Math_CosS(this->actor.posRot.rot.y) * vxz;
            vz = Math_SmoothStepToF(&this->actor.initPosRot.pos.x, this->waypointPos.x, 1.0f, ABS(vx), 0.0f);
            vz += Math_SmoothStepToF(&this->actor.initPosRot.pos.y, this->waypointPos.y, 1.0f, ABS(vy), 0.0f);
            vz += Math_SmoothStepToF(&this->actor.initPosRot.pos.z, this->waypointPos.z, 1.0f, ABS(distL1), 0.0f);
            this->bobPhase += (0.05f + (Rand_ZeroOne() * 0.01f));
            if (vz == 0.0f) {
                EnBb_SetWaypoint(this, globalCtx);
            }
            this->moveMode = BBMOVE_NOCLIP;
            this->maxSpeed = 10.0f;
            if (this->collider.base.atFlags & 2) {
                Audio_PlayActorSound2(&this->actor, NA_SE_EN_BUBLE_BITE);
                this->collider.base.atFlags &= ~2;
            }
            if (Math_CosF(this->bobPhase) == 0.0f) {
                if (this->charge) {
                    this->bobSpeedMod = Rand_ZeroOne();
                } else {
                    this->bobSpeedMod = Rand_ZeroOne() * 3.0f;
                    Audio_PlayActorSound2(&this->actor, NA_SE_EN_BUBLE_LAUGH);
                }
            }
            this->actor.shape.rot.y = this->actor.posRot.rot.y;
        } else if (Math_SmoothStepToF(&this->actor.speedXZ, 0.0f, 1.0f, 0.5f, 0.0f) == 0.0f) {
            EnBb_FaceWaypoint(this);
        }
    } else {
        Math_SmoothStepToS(&this->actor.shape.rot.y, this->actor.yawTowardsLink, 1, 0xFA0, 0);
        Math_SmoothStepToS(&this->actor.shape.rot.x, Math_Vec3f_Pitch(&this->actor.posRot.pos, &nextPos), 1, 0xFA0, 0);
    }
    SkelAnime_Update(&this->skelAnime);
    if (Math_CosF(this->bobPhase) <= 0.002f) {
        this->bobSpeedMod = Rand_ZeroOne() * 0.05f;
    }
    Matrix_Translate(this->actor.initPosRot.pos.x, this->actor.initPosRot.pos.y, this->actor.initPosRot.pos.z,
                     MTXMODE_NEW);
    Matrix_RotateRPY(this->actor.posRot.rot.x, this->actor.posRot.rot.y, 0, MTXMODE_APPLY);
    Matrix_RotateZ(this->bobPhase, MTXMODE_APPLY);
    bobOffset.y = this->bobSize;
    Matrix_MultVec3f(&bobOffset, &nextPos);
    Math_SmoothStepToF(&this->actor.posRot.pos.x, nextPos.x, 1.0f, this->bobPhase * 0.75f, 0.0f);
    Math_SmoothStepToF(&this->actor.posRot.pos.y, nextPos.y, 1.0f, this->bobPhase * 0.75f, 0.0f);
    Math_SmoothStepToF(&this->actor.posRot.pos.z, nextPos.z, 1.0f, this->bobPhase * 0.75f, 0.0f);
    this->bobPhase += 0.1f + this->bobSpeedMod;
    if (Actor_GetCollidedExplosive(globalCtx, &this->collider.base) || (--this->vFlameTimer == 0)) {
        this->actionState++;
        this->timer = (Rand_ZeroOne() * 30.0f) + 60.0f;
        if (this->vFlameTimer != 0) {
            this->collider.base.acFlags &= ~2;
        }
        Audio_PlayActorSound2(&this->actor, NA_SE_EN_BUBLE_DOWN);
    }
    if (this->actionState != BBGREEN_FLAME_ON) {
        this->timer--;
        if (this->timer == 0) {
            this->actionState = BBGREEN_FLAME_ON;
            this->vFlameTimer = (Rand_ZeroOne() * 30.0f) + 180.0f;
            Audio_PlayActorSound2(&this->actor, NA_SE_EN_BUBLE_UP);
        }
        Math_SmoothStepToF(&this->flameScaleY, 0.0f, 1.0f, 10.0f, 0.0f);
        Math_SmoothStepToF(&this->flameScaleX, 0.0f, 1.0f, 10.0f, 0.0f);
    } else {
        Math_SmoothStepToF(&this->flameScaleY, 80.0f, 1.0f, 10.0f, 0.0f);
        Math_SmoothStepToF(&this->flameScaleX, 100.0f, 1.0f, 10.0f, 0.0f);
    }
    if ((s32)this->skelAnime.curFrame == 5) {
        Audio_PlayActorSound2(&this->actor, NA_SE_EN_BUBLE_WING);
    }
    if (((s32)this->skelAnime.curFrame == 0) && (Rand_ZeroOne() < 0.1f)) {
        Audio_PlayActorSound2(&this->actor, NA_SE_EN_BUBLE_LAUGH);
    }
}

void EnBb_SetupStunned(EnBb* this) {
    this->action = BB_STUNNED;
    if (this->actor.params != ENBB_WHITE) {
        if (this->actor.params != ENBB_RED) {
            if (this->actor.params > ENBB_GREEN) {
                this->actor.gravity = -2.0f;
                this->actor.shape.unk_08 = 1500.0f;
            }
            this->actor.speedXZ = 0.0f;
            this->flameScaleX = 0.0f;
            this->flameScaleY = 0.0f;
        } else {
            EnBb_KillFlameTrail(this);
        }
    }
    switch (this->dmgEffect) {
        case 8:
            func_8003426C(&this->actor, -0x8000, 0xC8, 0, 0x50);
            break;
        case 9:
            this->fireIceTimer = 0x30;
        case 15:
            Audio_PlayActorSound2(&this->actor, NA_SE_EN_GOMA_JR_FREEZE);
            func_8003426C(&this->actor, 0, 0xB4, 0, 0x50);
            break;
    }
    this->actor.bgCheckFlags &= ~1;
    EnBb_SetupAction(this, EnBb_Stunned);
}

void EnBb_Stunned(EnBb* this, GlobalContext* globalCtx) {
    s16 yawDiff = this->actor.posRot.rot.y - this->actor.wallPolyRot;

    if (this->actor.bgCheckFlags & 8) {
        if (ABS(yawDiff) > 0x4000) {
            this->actor.posRot.rot.y =
                this->actor.wallPolyRot + this->actor.wallPolyRot - this->actor.posRot.rot.y - 0x8000;
        }
        this->actor.bgCheckFlags &= ~8;
    }
    if (this->actor.bgCheckFlags & 2) {
        Audio_PlayActorSound2(&this->actor, NA_SE_EN_DODO_M_GND);
        if (this->actor.velocity.y < -14.0f) {
            this->actor.velocity.y *= -0.4f;
        } else {
            this->actor.velocity.y = 0.0f;
        }
        func_80033260(globalCtx, &this->actor, &this->actor.posRot.pos, 7.0f, 2, 2.0f, 0, 0, 0);
    }
    if (this->actor.dmgEffectTimer == 0) {
        this->actor.shape.unk_08 = 200.0f;
        if (this->actor.colChkInfo.health != 0) {
            if ((this->actor.params == ENBB_GREEN) || (this->actor.params == ENBB_GREEN_BIG)) {
                EnBb_SetupGreen(this);
            } else if (this->actor.params == ENBB_WHITE) {
                this->action = BB_WHITE;
                EnBb_SetupAction(this, EnBb_White);
            } else {
                EnBb_SetupDown(this);
            }
        } else {
            this->actor.flags &= ~1;
            EnBb_SetupDeath(this, globalCtx);
        }
    }
}

void EnBb_CollisionCheck(EnBb* this, GlobalContext* globalCtx) {
    if (this->collider.base.atFlags & 4) {
        this->collider.base.atFlags &= ~4;
        if (this->action != BB_DOWN) {
            if (this->actor.params >= ENBB_RED) {
                this->actor.posRot.rot.y = this->actor.shape.rot.y = this->actor.yawTowardsLink + 0x8000;
                if (this->actor.params == ENBB_RED) {
                    EnBb_KillFlameTrail(this);
                }
                EnBb_SetupDown(this);
                return;
            }
            this->actionVar2 = 1;
        }
    }
    if (this->collider.base.acFlags & 2) {
        this->collider.base.acFlags &= ~2;
        this->dmgEffect = this->actor.colChkInfo.damageEffect;
        func_80035650(&this->actor, &this->collider.list[0].body, 0);
        switch (this->dmgEffect) {
            case 7:
                this->actor.freezeTimer = this->collider.list[0].body.acHitItem->toucher.damage;
            case 5:
                this->fireIceTimer = 0x30;
                //! @bug
                //! Setting fireIceTimer here without calling func_8003426C causes a crash if the bubble is killed
                //! in a single hit by an attack with damage effect 5 or 7 while actor updating is halted. Using
                //! Din's Fire on a white bubble will do just that. The mechanism is complex and described below.
                goto block_15;
            case 6:
                this->actor.freezeTimer = this->collider.list[0].body.acHitItem->toucher.damage;
                break;
            case 8:
            case 9:
            case 15:
                if (this->action != BB_STUNNED) {
                    Actor_ApplyDamage(&this->actor);
                    EnBb_SetupStunned(this);
                }
                break;
            default:
            block_15:
                if ((this->dmgEffect == 14) || (this->dmgEffect == 12) || (this->dmgEffect == 11) ||
                    (this->dmgEffect == 10) || (this->dmgEffect == 7) || (this->dmgEffect == 5)) {
                    if ((this->action != BB_DOWN) || (this->timer < 190)) {
                        Actor_ApplyDamage(&this->actor);
                    }
                    if ((this->action != BB_DOWN) && (this->actor.params != ENBB_WHITE)) {
                        EnBb_SetupDown(this);
                    }
                } else {
                    if (((this->action == BB_DOWN) && (this->timer < 190)) ||
                        ((this->actor.params != ENBB_WHITE) && (this->flameScaleX < 20.0f))) {
                        Actor_ApplyDamage(&this->actor);
                    } else {
                        this->collider.base.acFlags |= 2;
                    }
                }
                if (this->actor.colChkInfo.health == 0) {
                    this->actor.flags &= ~1;
                    if (this->actor.params == ENBB_RED) {
                        EnBb_KillFlameTrail(this);
                    }
                    EnBb_SetupDeath(this, globalCtx);
                    //! @bug
                    //! Because Din's Fire kills the bubble in a single hit, func_8003426C is never called and
                    //! dmgEffectParams is never set. And because Din's Fire halts updating during its cutscene,
                    //! EnBb_Death doesn't kill the bubble on the next frame like it should. This combines with
                    //! the bug in EnBb_Draw below to crash the game.
                } else if ((this->actor.params == ENBB_WHITE) &&
                           ((this->action == BB_WHITE) || (this->action == BB_STUNNED))) {
                    func_8003426C(&this->actor, 0x4000, 0xFF, 0, 0xC);
                    this->actor.speedXZ = -8.0f;
                    this->maxSpeed = 0.0f;
                    this->actor.posRot.rot.y = this->actor.yawTowardsLink;
                    Audio_PlayActorSound2(&this->actor, NA_SE_EN_BUBLE_DAMAGE);
                } else if (((this->action == BB_DOWN) && (this->timer < 190)) ||
                           ((this->actor.params != ENBB_WHITE) && (this->flameScaleX < 20.0f))) {
                    EnBb_SetupDamage(this);
                }
            case 13:
                break;
        }
    }
}

void EnBb_Update(Actor* thisx, GlobalContext* globalCtx2) {
    GlobalContext* globalCtx = globalCtx2;
    EnBb* this = THIS;
    Vec3f sp4C = { 0.0f, 0.0f, 0.0f };
    Vec3f sp40 = { 0.0f, -0.6f, 0.0f };
    Color_RGBA8 sp3C = { 0, 0, 255, 255 };
    Color_RGBA8 sp38 = { 0, 0, 0, 0 };
    f32 sp34 = -15.0f;

    if (this->actor.params <= ENBB_BLUE) {
        EnBb_CollisionCheck(this, globalCtx);
    }
    if (this->actor.colChkInfo.damageEffect != 0xD) {
        this->actionFunc(this, globalCtx);
        if ((this->actor.params <= ENBB_BLUE) && (this->actor.speedXZ >= -6.0f) &&
            ((this->actor.flags & 0x8000) == 0)) {
            Actor_MoveForward(&this->actor);
        }
        if (this->moveMode == BBMOVE_NORMAL) {
            if ((this->actor.posRot.pos.y - 20.0f) <= this->actor.groundY) {
                sp34 = 20.0f;
            }
            func_8002E4B4(globalCtx, &this->actor, sp34, 25.0f, 20.0f, 5);
        }
        this->actor.posRot2.pos = this->actor.posRot.pos;
        this->collider.list->dim.worldSphere.center.x = this->actor.posRot.pos.x;
        this->collider.list->dim.worldSphere.center.y =
            this->actor.posRot.pos.y + (this->actor.shape.unk_08 * this->actor.scale.y);
        this->collider.list->dim.worldSphere.center.z = this->actor.posRot.pos.z;

        if ((this->action > BB_KILL) && ((this->actor.speedXZ != 0.0f) || (this->action == BB_GREEN))) {
            CollisionCheck_SetAT(globalCtx, &globalCtx->colChkCtx, &this->collider.base);
        }
        if ((this->action > BB_FLAME_TRAIL) &&
            ((this->actor.dmgEffectTimer == 0) || !(this->actor.dmgEffectParams & 0x4000)) &&
            (this->moveMode != BBMOVE_HIDDEN)) {
            CollisionCheck_SetAC(globalCtx, &globalCtx->colChkCtx, &this->collider.base);
            CollisionCheck_SetOC(globalCtx, &globalCtx->colChkCtx, &this->collider.base);
        }
    }
}

void EnBb_PostLimbDraw(GlobalContext* globalCtx, s32 limbIndex, Gfx** dList, Vec3s* rot, void* thisx) {
    EnBb* this = THIS;

    func_80032F54(&this->enPartInfo, limbIndex, 4, 0xF, 0xF, dList, -1);
}

static Vec3f sFireIceOffsets[] = {
    { 13.0f, 10.0f, 0.0f }, { 5.0f, 25.0f, 5.0f },   { -5.0f, 25.0f, 5.0f },  { -13.0f, 10.0f, 0.0f },
    { 5.0f, 25.0f, -5.0f }, { -5.0f, 25.0f, -5.0f }, { 0.0f, 10.0f, -13.0f }, { 5.0f, 0.0f, 5.0f },
    { 5.0f, 0.0f, -5.0f },  { 0.0f, 10.0f, 13.0f },  { -5.0f, 0.0f, 5.0f },   { -5.0f, 0.0f, -5.0f },
};

void EnBb_Draw(Actor* thisx, GlobalContext* globalCtx) {
    s32 pad;
    EnBb* this = THIS;
    Vec3f blureBase1 = { 0.0f, 5000.0f, 0.0f };
    Vec3f blureBase2 = { 0.0f, 2000.0f, 0.0f };
    Vec3f blureVtx1;
    Vec3f blureVtx2;

    OPEN_DISPS(globalCtx->state.gfxCtx, "../z_en_bb.c", 2044);

    blureBase1.z = this->maxSpeed * 80.0f;
    blureBase2.z = this->maxSpeed * 80.0f;
    if (this->moveMode != BBMOVE_HIDDEN) {
        if (this->actor.params <= ENBB_BLUE) {
            func_80093D18(globalCtx->state.gfxCtx);
            SkelAnime_DrawOpa(globalCtx, this->skelAnime.skeleton, this->skelAnime.jointTable, NULL, EnBb_PostLimbDraw,
                              this);

            if (this->fireIceTimer != 0) {
                this->actor.dmgEffectTimer++;
                //! @bug:
                //! The purpose of this is to counteract Actor_UpdateAll decrementing dmgEffectTimer. However,
                //! the above bugs mean unk_2A8 can be nonzero without damage effects ever having been set.
                //! This routine will then increment dmgEffectTimer, and on the next frame Actor_Draw will try
                //! to draw the unset dmgEffectParams. This causes a divide-by-zero error, crashing the game.
                if (1) {}
                this->fireIceTimer--;
                if ((this->fireIceTimer % 4) == 0) {
                    Vec3f sp70;
                    s32 index = this->fireIceTimer >> 2;

                    sp70.x = this->actor.posRot.pos.x + sFireIceOffsets[index].x;
                    sp70.y = this->actor.posRot.pos.y + sFireIceOffsets[index].y;
                    sp70.z = this->actor.posRot.pos.z + sFireIceOffsets[index].z;

                    if ((this->dmgEffect != 7) && (this->dmgEffect != 5)) {
                        EffectSsEnIce_SpawnFlyingVec3f(globalCtx, &this->actor, &sp70, 0x96, 0x96, 0x96, 0xFA, 0xEB,
                                                       0xF5, 0xFF, 0.8f);
                    } else {
                        sp70.y -= 17.0f;
                        EffectSsEnFire_SpawnVec3f(globalCtx, &this->actor, &sp70, 0x28, 1, 0, -1);
                    }
                }
            }
            Matrix_Translate(0.0f, this->flameScaleX * -40.0f, 0.0f, MTXMODE_APPLY);
        } else {
            Matrix_Translate(0.0f, -40.0f, 0.0f, MTXMODE_APPLY);
        }
        if (this->actor.params != ENBB_WHITE) {
            func_80093D84(globalCtx->state.gfxCtx);
            gSPSegment(POLY_XLU_DISP++, 0x08,
                       Gfx_TwoTexScroll(globalCtx->state.gfxCtx, 0, 0, 0, 0x20, 0x40, 1, 0,
                                        ((globalCtx->gameplayFrames + (this->flameScrollMod * 10)) *
                                         (-20 - (this->flameScrollMod * -2))) %
                                            0x200,
                                        0x20, 0x80));
            gDPSetPrimColor(POLY_XLU_DISP++, 0x80, 0x80, 255, 255, this->flamePrimBlue, this->flamePrimAlpha);
            gDPSetEnvColor(POLY_XLU_DISP++, this->flameEnvColor.r, this->flameEnvColor.g, this->flameEnvColor.b, 0);
            Matrix_RotateY(((s16)(Camera_GetCamDirYaw(ACTIVE_CAM) - this->actor.shape.rot.y + 0x8000)) *
                               (M_PI / 0x8000),
                           MTXMODE_APPLY);
            Matrix_Scale(this->flameScaleX * 0.01f, this->flameScaleY * 0.01f, 1.0f, MTXMODE_APPLY);
            gSPMatrix(POLY_XLU_DISP++, Matrix_NewMtx(globalCtx->state.gfxCtx, "../z_en_bb.c", 2106),
                      G_MTX_NOPUSH | G_MTX_LOAD | G_MTX_MODELVIEW);
            gSPDisplayList(POLY_XLU_DISP++, D_0404D4E0);
        } else {
            Matrix_MultVec3f(&blureBase1, &blureVtx1);
            Matrix_MultVec3f(&blureBase2, &blureVtx2);
            if ((this->maxSpeed != 0.0f) && (this->action == BB_WHITE) && !(globalCtx->gameplayFrames & 1) &&
                (this->actor.colChkInfo.health != 0)) {
                EffectBlure_AddVertex(Effect_GetByIndex(this->blureIdx), &blureVtx1, &blureVtx2);
            } else if (this->action != BB_WHITE) {
                EffectBlure_AddSpace(Effect_GetByIndex(this->blureIdx));
            }
        }
    }
    CLOSE_DISPS(globalCtx->state.gfxCtx, "../z_en_bb.c", 2127);
}<|MERGE_RESOLUTION|>--- conflicted
+++ resolved
@@ -212,12 +212,7 @@
     EnBb* this = THIS;
 
     Actor_ProcessInitChain(thisx, sInitChain);
-<<<<<<< HEAD
-    SkelAnime_Init(globalCtx, &this->skelAnime, &D_06001A30, &D_06000444, this->jointTable, this->morphTable,
-                   16);
-=======
     SkelAnime_Init(globalCtx, &this->skelAnime, &D_06001A30, &D_06000444, this->jointTable, this->morphTable, 16);
->>>>>>> 1ff2f0f8
     this->unk_254 = 0;
     thisx->colChkInfo.health = 4;
     Collider_InitJntSph(globalCtx, &this->collider);
