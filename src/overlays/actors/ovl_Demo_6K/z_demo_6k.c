--- conflicted
+++ resolved
@@ -706,11 +706,7 @@
             Matrix_Scale(this->unk_234[i] * D_8096931C[(frames + i) & 3],
                          this->unk_234[i] * D_8096931C[(frames + i) & 3],
                          this->unk_234[i] * D_8096931C[(frames + i) & 3], MTXMODE_APPLY);
-<<<<<<< HEAD
-            Matrix_ReplaceRotation(&globalCtx->mf_11DA0);
-=======
-            func_800D1FD4(&globalCtx->billboardMtxF);
->>>>>>> 1cf11907
+            Matrix_ReplaceRotation(&globalCtx->billboardMtxF);
             gSPMatrix(POLY_XLU_DISP++, Matrix_NewMtx(globalCtx->state.gfxCtx, "../z_demo_6k.c", 1297),
                       G_MTX_NOPUSH | G_MTX_LOAD | G_MTX_MODELVIEW);
             gSPDisplayList(POLY_XLU_DISP++, gEffFlash1DL);
