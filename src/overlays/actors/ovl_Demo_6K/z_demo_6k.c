/*
 * File: z_demo_6k.c
 * Overlay: ovl_Demo_6K
 * Description: Sages, balls of light (cutscene)
 */

#include "z_demo_6k.h"
#include "overlays/actors/ovl_Eff_Dust/z_eff_dust.h"

#include "gfx.h"
#include "gfx_setupdl.h"
#include "printf.h"
#include "rand.h"
#include "segmented_address.h"
#include "sequence.h"
#include "sfx.h"
#include "sys_matrix.h"
#include "terminal.h"
#include "z_lib.h"
#include "audio.h"
#include "effect.h"
#include "light.h"
#include "play_state.h"
#include "player.h"

#include "assets/objects/gameplay_keep/gameplay_keep.h"
#include "assets/objects/object_demo_6k/object_demo_6k.h"
#include "assets/objects/object_gnd_magic/object_gnd_magic.h"

#define FLAGS ACTOR_FLAG_UPDATE_CULLING_DISABLED

void Demo6K_Init(Actor* thisx, PlayState* play);
void Demo6K_Destroy(Actor* thisx, PlayState* play);
void Demo6K_Update(Actor* thisx, PlayState* play);

void Demo6K_WaitForObject(Demo6K* this, PlayState* play);
void func_80966E04(Demo6K* this, PlayState* play);
void func_80966E98(Demo6K* this, PlayState* play);
void func_80966F84(Demo6K* this, PlayState* play);
void func_8096712C(Demo6K* this, PlayState* play);
void func_80967410(Demo6K* this, PlayState* play);
void func_809674E0(Demo6K* this, PlayState* play);
void func_8096784C(Demo6K* this, PlayState* play);
void func_80967A04(Demo6K* this, s32 i);
void func_80967AD0(Demo6K* this, PlayState* play);
void func_80967DBC(Demo6K* this, PlayState* play);
void func_80967F10(Demo6K* this, PlayState* play);
void func_80967FFC(Actor* thisx, PlayState* play);
void func_80968298(Actor* thisx, PlayState* play);
void func_8096865C(Actor* thisx, PlayState* play);
void func_809688C4(Actor* thisx, PlayState* play2);
void func_80968B70(Actor* thisx, PlayState* play);
void func_80968FB0(Actor* thisx, PlayState* play);
void func_809691BC(Demo6K* this, PlayState* play, s32 cueChannel);

ActorProfile Demo_6K_Profile = {
    /**/ ACTOR_DEMO_6K,
    /**/ ACTORCAT_PROP,
    /**/ FLAGS,
    /**/ OBJECT_GAMEPLAY_KEEP,
    /**/ sizeof(Demo6K),
    /**/ Demo6K_Init,
    /**/ Demo6K_Destroy,
    /**/ Demo6K_Update,
    /**/ NULL,
};

static s16 sObjectIds[] = {
    OBJECT_GAMEPLAY_KEEP, OBJECT_DEMO_6K,       OBJECT_DEMO_6K,       OBJECT_GAMEPLAY_KEEP, OBJECT_GAMEPLAY_KEEP,
    OBJECT_GAMEPLAY_KEEP, OBJECT_GAMEPLAY_KEEP, OBJECT_GAMEPLAY_KEEP, OBJECT_GAMEPLAY_KEEP, OBJECT_GAMEPLAY_KEEP,
    OBJECT_GAMEPLAY_KEEP, OBJECT_GAMEPLAY_KEEP, OBJECT_GND_MAGIC,     OBJECT_GAMEPLAY_KEEP, OBJECT_GAMEPLAY_KEEP,
    OBJECT_GAMEPLAY_KEEP, OBJECT_GAMEPLAY_KEEP, OBJECT_GAMEPLAY_KEEP, OBJECT_GAMEPLAY_KEEP, OBJECT_GAMEPLAY_KEEP,
};
static Color_RGB8 sEnvColors[] = {
    { 255, 50, 0 }, { 0, 200, 0 }, { 200, 255, 0 }, { 200, 50, 255 }, { 255, 150, 0 }, { 0, 150, 255 },
};
static f32 D_8096930C[] = { 1.0f, 1.04f, 1.0f, 0.96f };
static f32 D_8096931C[] = { 1.1f, 1.0f, 0.9f, 0.8f };

void Demo6K_SetupAction(Demo6K* this, Demo6KActionFunc actionFunc) {
    this->actionFunc = actionFunc;
}

void Demo6K_Init(Actor* thisx, PlayState* play) {
    Demo6K* this = (Demo6K*)thisx;
    STACK_PAD(s32);
    s32 params = this->actor.params;
    s32 objectSlot;
    s32 i;

    PRINTF("no = %d\n", params);

    if (sObjectIds[params] != OBJECT_GAMEPLAY_KEEP) {
        objectSlot = Object_GetSlot(&play->objectCtx, sObjectIds[params]);
    } else {
        objectSlot = 0;
    }

    PRINTF("bank_ID = %d\n", objectSlot);

    if (objectSlot < 0) {
        ASSERT(0, "0", "../z_demo_6k.c", 334);
    } else {
        this->requiredObjectSlot = objectSlot;
    }

    Demo6K_SetupAction(this, Demo6K_WaitForObject);
    this->timer1 = 0;
    this->flags = 0;
    this->timer2 = 0;

    switch (params) {
        case 0:
            this->drawFunc = func_809688C4;
            this->initActionFunc = func_80967AD0;
            Actor_SetScale(&this->actor, 1.0f);

            for (i = 0; i < 16; i++) {
                func_80967A04(this, i);
                this->unk_1B4[i] = 0.0f;
            }

            this->unk_170 = 0.0f;
            break;
        case 1:
            this->drawFunc = func_80967FFC;
            this->initActionFunc = func_80966E04;
            Actor_SetScale(&this->actor, 0.228f);
            break;
        case 2:
            this->drawFunc = func_80968298;
            this->initActionFunc = func_80966F84;
            Actor_SetScale(&this->actor, 0.1f);
            this->unk_164 = 1.0f;
            this->unk_168 = 1.0f;
            this->unk_16C = 0.0f;
            this->unk_170 = 0.0f;
            break;
        case 3:
        case 4:
        case 5:
        case 6:
        case 7:
        case 8:
            this->drawFunc = func_8096865C;
            this->initActionFunc = func_8096712C;
            Actor_SetScale(&this->actor, 0.0f);
            this->unk_293 = params - 3;
            break;
        case 9:
        case 10:
            this->drawFunc = func_8096865C;
            Actor_SetScale(&this->actor, 0.0f);
            this->initActionFunc = func_809674E0;
            break;
        case 11:
            this->drawFunc = func_8096865C;
            Actor_SetScale(&this->actor, 0.0f);
            this->initActionFunc = func_8096784C;
            this->actor.velocity.x = this->actor.velocity.y = this->actor.velocity.z = 0.0f;
            Actor_PlaySfx(&this->actor, NA_SE_EV_NABALL_VANISH);
            break;
        case 12:
            Actor_SetScale(&this->actor, 0.0f);
            this->initActionFunc = func_80967F10;
            this->drawFunc = func_80968B70;
            Actor_ChangeCategory(play, &play->actorCtx, &this->actor, ACTORCAT_ITEMACTION);
            break;
        case 13:
            Actor_SetScale(&this->actor, 0.14f);
            Demo6K_SetupAction(this, func_80967DBC);
            this->actor.draw = func_80968FB0;
            this->unk_293 = 0;
            break;
        case 14:
        case 15:
        case 16:
        case 17:
        case 18:
        case 19:
            this->actor.flags |= ACTOR_FLAG_DRAW_CULLING_DISABLED;
            this->drawFunc = func_8096865C;
            this->initActionFunc = func_80967410;
            this->flags |= 1;
            Actor_SetScale(&this->actor, 0.2f);
            this->unk_293 = params - 14;
            break;
        default:
            ASSERT(0, "0", "../z_demo_6k.c", 435);
            break;
    }

    switch (params) {
        case 9:
            this->unk_293 = 0;
            break;
        case 10:
            this->unk_293 = 5;
            break;
        case 11:
            this->unk_293 = 4;
            break;
    }

    Lights_PointNoGlowSetInfo(&this->lightInfo, this->actor.world.pos.x, this->actor.world.pos.y,
                              this->actor.world.pos.z, 255, 255, 255, 100);
    this->lightNode = LightContext_InsertLight(play, &play->lightCtx, &this->lightInfo);
}

void Demo6K_Destroy(Actor* thisx, PlayState* play) {
    Demo6K* this = (Demo6K*)thisx;

    LightContext_RemoveLight(play, &play->lightCtx, this->lightNode);
}

void Demo6K_WaitForObject(Demo6K* this, PlayState* play) {
    if (Object_IsLoaded(&play->objectCtx, this->requiredObjectSlot)) {
        this->actor.objectSlot = this->requiredObjectSlot;
        this->actor.draw = this->drawFunc;
        this->actionFunc = this->initActionFunc;
    }
}

void func_80966E04(Demo6K* this, PlayState* play) {
    if (play->csCtx.curFrame > 214) {
        Actor_PlaySfx_FlaggedCentered2(&this->actor, NA_SE_EV_LIGHT_GATHER - SFX_FLAG);
    }

    if (play->csCtx.curFrame > 264) {
        Actor_PlaySfx_FlaggedCentered2(&this->actor, NA_SE_EV_GOD_LIGHTBALL_2 - SFX_FLAG);
    }

    if ((play->csCtx.state != CS_STATE_IDLE) && (play->csCtx.actorCues[6] != NULL) &&
        (play->csCtx.actorCues[6]->id == 2)) {
        Demo6K_SetupAction(this, func_80966E98);
    }
}

void func_80966E98(Demo6K* this, PlayState* play) {
    if (play->csCtx.curFrame < 353) {
        Actor_PlaySfx_FlaggedCentered2(&this->actor, NA_SE_EV_LIGHT_GATHER - SFX_FLAG);
        Actor_PlaySfx_FlaggedCentered2(&this->actor, NA_SE_EV_GOD_LIGHTBALL_2 - SFX_FLAG);
    }

    if (play->csCtx.curFrame == 342) {
        Audio_PlayCutsceneEffectsSequence(SEQ_CS_EFFECTS_SAGE_SEAL);
    }

    if (this->timer1 == 39) {
        Sfx_PlaySfxCentered2(NA_SE_EV_CONSENTRATION);
        Actor_Spawn(&play->actorCtx, play, ACTOR_DEMO_6K, this->actor.world.pos.x, this->actor.world.pos.y + 10.0f,
                    this->actor.world.pos.z, 0, 0, 0, 2);
    }

    if (this->timer1 == 64) {
        Actor_Kill(&this->actor);
    }

    this->timer1++;
}

void func_80966F84(Demo6K* this, PlayState* play) {
    if (this->timer1 < 5) {
        this->unk_168 = D_8096930C[this->timer1 & 3];
    } else if (this->timer1 < 15) {
        this->actor.scale.x += 0.012f;
        Actor_SetScale(&this->actor, this->actor.scale.x);
        Math_StepToF(&this->unk_170, 0.6f, 0.05f);
        this->unk_168 = 1.0f;
    } else {
        if (this->timer1 == 15) {
            Actor_SpawnAsChild(&play->actorCtx, &this->actor, play, ACTOR_EFF_DUST, this->actor.world.pos.x,
                               this->actor.world.pos.y, this->actor.world.pos.z, 0, 0, 0, EFF_DUST_TYPE_1);
        }
        Math_StepToF(&this->unk_16C, 1.0f, 0.02f);
        this->unk_168 = D_8096930C[this->timer1 & 1];
    }

    this->timer1++;
}

void func_809670AC(Demo6K* this, PlayState* play) {
    this->timer2++;

    if (this->timer1 < 10) {
        this->timer1++;
    } else if (this->actor.scale.x > 0.0f) {
        this->actor.scale.x -= 1.0f / 120.0f;
        Actor_SetScale(&this->actor, this->actor.scale.x);
    } else {
        Actor_Kill(&this->actor);
    }
}

void func_8096712C(Demo6K* this, PlayState* play) {
    static u16 D_8096932C[] = { 275, 275, 275, 275, 275, 275 };
    u32 frames = play->state.frames;

    if (this->actor.scale.x < 0.1f) {
        this->actor.scale.x += 0.0017f;
    } else if (frames & 1) {
        this->actor.scale.x = 0.1f * 1.04f;
    } else {
        this->actor.scale.x = 0.1f;
    }

    if ((play->csCtx.state != CS_STATE_IDLE) && (play->csCtx.actorCues[6] != NULL) &&
        (play->csCtx.actorCues[6]->id == 2)) {
        Demo6K_SetupAction(this, func_809670AC);
        this->timer1 = 0;
        this->actor.scale.x = 0.1f;
    }

    Actor_SetScale(&this->actor, this->actor.scale.x);

    this->timer2++;

    if ((play->sceneId == SCENE_INSIDE_GANONS_CASTLE) && (play->csCtx.curFrame < D_8096932C[this->actor.params - 3])) {
        Actor_PlaySfx_Flagged(&this->actor, NA_SE_EV_LIGHT_GATHER - SFX_FLAG);
    }
}

void func_80967244(Demo6K* this, PlayState* play) {
    static Vec3f velocity = { 0.0f, 0.0f, 0.0f };
    static Vec3f accel = { 0.0f, 0.0f, 0.0f };
    static Color_RGBA8 primColor = { 255, 255, 255, 0 };
    static Color_RGBA8 envColor = { 255, 150, 0, 0 };
    Vec3f pos;
    s16 rand1;
    s16 rand2;
    s32 scale;

    pos.x = this->actor.world.pos.x;
    pos.y = this->actor.world.pos.y;
    pos.z = this->actor.world.pos.z;

    rand1 = Rand_ZeroFloat(0xFFFF);
    rand2 = Rand_ZeroFloat(0xFFFF);

    velocity.x = Math_SinS(rand2) * Math_CosS(rand1) * 20.0f;
    velocity.z = Math_CosS(rand2) * Math_CosS(rand1) * 20.0f;
    velocity.y = Math_SinS(rand1) * 20.0f;

    accel.y = 0.0f;

    envColor.r = sEnvColors[this->unk_293].r;
    envColor.g = sEnvColors[this->unk_293].g;
    envColor.b = sEnvColors[this->unk_293].b;

    if (play->sceneId == SCENE_TEMPLE_OF_TIME) {
        scale = 6000;
    } else if (play->csCtx.curFrame < 419) {
        scale = 6000;
    } else {
        scale = 18000;
    }

    EffectSsKiraKira_SpawnFocused(play, &pos, &velocity, &accel, &primColor, &envColor, scale, 20);
}

void func_80967410(Demo6K* this, PlayState* play) {
    s32 cueChannel = this->actor.params - 14;

    this->timer2++;

    Actor_SetScale(&this->actor, 0.2f);

    if ((play->csCtx.state != CS_STATE_IDLE) && (play->csCtx.actorCues[cueChannel] != NULL)) {
        func_809691BC(this, play, cueChannel);

        if (play->csCtx.actorCues[cueChannel]->id == 3) {
            this->flags &= ~1;
            func_80967244(this, play);
        } else {
            this->flags |= 1;
        }
    } else {
        this->flags |= 1;
    }
}

void func_809674E0(Demo6K* this, PlayState* play) {
    u32 frames = play->state.frames;

    if (this->actor.scale.x < 0.05f) {
        this->actor.scale.x += 0.005f;
    } else if (frames & 1) {
        this->actor.scale.x = 0.05f * 1.04f;
    } else {
        this->actor.scale.x = 0.05f;
    }

    Actor_SetScale(&this->actor, this->actor.scale.x);

    this->timer2++;

    if (this->timer2 > 47) {
        Actor_Kill(&this->actor);
    } else if (this->timer2 > 39) {
        f32 dTimer = this->timer2 - 39;
        f32 temp = 1.0f / (9.0f - dTimer);

        this->actor.world.pos.x += (-1611.0f - this->actor.world.pos.x) * temp;
        this->actor.world.pos.y += (19.0f - this->actor.world.pos.y) * temp;
        this->actor.world.pos.z += (1613.0f - this->actor.world.pos.z) * temp;

        Actor_PlaySfx(&this->actor, NA_SE_EN_FANTOM_FIRE - SFX_FLAG);
    }

    Lights_PointNoGlowSetInfo(&this->lightInfo, this->actor.world.pos.x, this->actor.world.pos.y,
                              this->actor.world.pos.z, sEnvColors[this->unk_293].r, sEnvColors[this->unk_293].g,
                              sEnvColors[this->unk_293].b, this->actor.scale.x * 4000.0f);
}

void func_809676A4(Demo6K* this, PlayState* play) {
    static Vec3f velocity = { 0.0f, 0.0f, 0.0f };
    static Vec3f accel = { 0.0f, 0.0f, 0.0f };
    static Color_RGBA8 primColor = { 255, 255, 255, 0 };
    static Color_RGBA8 envColor = { 255, 150, 0, 0 };
    Vec3f pos;
    f32 temp = this->actor.scale.x * 500.0f;
    s32 i;

    for (i = 0; i < 8; i++) {
        pos.x = this->actor.world.pos.x + Rand_CenteredFloat(temp);
        pos.y = this->actor.world.pos.y + Rand_CenteredFloat(temp);
        pos.z = this->actor.world.pos.z + Rand_CenteredFloat(temp);

        velocity.x = Rand_CenteredFloat(2.0f);
        velocity.y = (Rand_ZeroFloat(-10.0f) - 5.0f) * 0.1f;
        velocity.z = Rand_CenteredFloat(2.0f);

        accel.y = 0.0f;

        EffectSsKiraKira_SpawnFocused(play, &pos, &velocity, &accel, &primColor, &envColor, 500, 20);
    }
}

void func_8096784C(Demo6K* this, PlayState* play) {
    u32 frames = play->state.frames;

    this->timer2++;

    if (this->timer2 > 24) {
        Actor_Kill(&this->actor);
    } else if (this->timer2 > 4) {
        this->actor.velocity.x += Rand_CenteredFloat(0.2f);
        this->actor.velocity.y += 0.12f;
        this->actor.velocity.z += Rand_CenteredFloat(0.2f);

        this->actor.world.pos.x += this->actor.velocity.x;
        this->actor.world.pos.y += this->actor.velocity.y;
        this->actor.world.pos.z += this->actor.velocity.z;

        this->actor.scale.x -= 0.0015f;

        func_809676A4(this, play);
    } else if (frames & 1) {
        this->actor.scale.x = 0.033f;
    } else {
        this->actor.scale.x = 0.03f;
    }

    Actor_SetScale(&this->actor, this->actor.scale.x);
    Lights_PointNoGlowSetInfo(&this->lightInfo, this->actor.world.pos.x, this->actor.world.pos.y,
                              this->actor.world.pos.z, sEnvColors[this->unk_293].r, sEnvColors[this->unk_293].g,
                              sEnvColors[this->unk_293].b, this->actor.scale.x * 4000.0f);
}

void func_80967A04(Demo6K* this, s32 i) {
    this->unk_174[i] = (i * 10.0f) - 80.0f;
    this->unk_1B4[i] = Rand_ZeroFloat(100.0f) + 100.0f;
    this->unk_1F4[i] = -3.0f - Rand_ZeroFloat(6.0f);
    this->unk_274[i] = (s32)Rand_ZeroFloat(6.0f);
    this->unk_234[i] = Rand_ZeroFloat(0.02f) + 0.01f;
}

void func_80967AD0(Demo6K* this, PlayState* play) {
    s32 i;

    if ((play->csCtx.state != CS_STATE_IDLE) && (play->csCtx.actorCues[1] != NULL)) {
        if (play->csCtx.actorCues[1]->id == 2) {
            this->unk_170++;
            Actor_PlaySfx_FlaggedCentered2(&this->actor, NA_SE_EV_RAINBOW_SHOWER - SFX_FLAG);
        }

        func_809691BC(this, play, 1);
    }

    for (i = 0; (i < (s32)this->unk_170) && (i < 16); i++) {
        this->unk_1B4[i] += this->unk_1F4[i];
        if (this->unk_1B4[i] < 0.0f) {
            func_80967A04(this, i);
        }
    }

    this->timer1++;
}

void func_80967BF8(Player* player, PlayState* play) {
    static Vec3f velocity = { 0.0f, 0.0f, 0.0f };
    static Vec3f accel = { 0.0f, 0.0f, 0.0f };
    static Color_RGBA8 primColor = { 255, 255, 255, 0 };
    static Color_RGBA8 envColor = { 255, 200, 0, 0 };
    Vec3f pos;
    s32 i;

    for (i = 0; i < 150; i++) {
        pos.x = Rand_CenteredFloat(15.0f) + player->actor.world.pos.x;
        pos.y = Rand_CenteredFloat(15.0f) + player->actor.world.pos.y + 30.0f;
        pos.z = Rand_CenteredFloat(15.0f) + player->actor.world.pos.z;

        velocity.x = Rand_CenteredFloat(8.0f) + 1.0f;
        velocity.y = Rand_CenteredFloat(4.0f);
        velocity.z = Rand_CenteredFloat(8.0f) + 2.0f;

        accel.y = 0.0f;

        EffectSsKiraKira_SpawnFocused(play, &pos, &velocity, &accel, &primColor, &envColor, 1000,
                                      (s32)Rand_ZeroFloat(60.0f) + 60);
    }
}

void func_80967DBC(Demo6K* this, PlayState* play) {
    Actor_PlaySfx(&this->actor, NA_SE_EN_GANON_ATTACK_DEMO - SFX_FLAG);

    this->timer2++;

    if (this->timer2 > 44) {
        if (this->unk_293 < 236) {
            this->unk_293 += 20;
        } else {
            this->unk_293 = 255;
        }

        if (this->timer2 > 104) {
            func_80967BF8(GET_PLAYER(play), play);
            Actor_Kill(&this->actor);
            Actor_PlaySfx(&GET_PLAYER(play)->actor, NA_SE_EN_FANTOM_HIT_THUNDER);
        } else if (this->timer2 > 94) {
            Actor_SetScale(&this->actor, this->actor.scale.x + 0.03f);

            if (this->timer2 == 95) {
                PRINTF(VT_FGCOL(CYAN) "  NA_SE_EN_GANON_FIRE_DEMO\n" VT_RST);
                Actor_PlaySfx(&this->actor, NA_SE_EN_GANON_FIRE_DEMO);
            }
        }

        Lights_PointNoGlowSetInfo(&this->lightInfo, this->actor.world.pos.x, this->actor.world.pos.y,
                                  this->actor.world.pos.z, 255, 200, 0, this->unk_293);
    }
}

void func_80967F10(Demo6K* this, PlayState* play) {
    if (this->timer2 == 0) {
        Actor_Spawn(&play->actorCtx, play, ACTOR_DEMO_6K, this->actor.world.pos.x, this->actor.world.pos.y,
                    this->actor.world.pos.z, 0, 0, 0, 13);
    }

    this->timer2++;

    if (this->timer2 > 60) {
        Actor_Kill(&this->actor);
    }

    Actor_SetScale(&this->actor, 0.05f - (this->timer2 * 0.00075f));
}

void Demo6K_Update(Actor* thisx, PlayState* play) {
    Demo6K* this = (Demo6K*)thisx;

    this->actionFunc(this, play);
}

void func_80967FFC(Actor* thisx, PlayState* play) {
    Demo6K* this = (Demo6K*)thisx;
    STACK_PAD(s32);
    u16 timer1 = this->timer1;

    OPEN_DISPS(play->state.gfxCtx, "../z_demo_6k.c", 1070);

    Gfx_SetupDL_25Xlu(play->state.gfxCtx);
    Matrix_RotateX(-M_PI / 2, MTXMODE_APPLY);
    gSPSegment(POLY_XLU_DISP++, 0x08,
               Gfx_TwoTexScroll(play->state.gfxCtx, G_TX_RENDERTILE, 0, 0x7FFF - ((timer1 * 8) & 0x7FFF), 16, 512, 1, 0,
                                0x7FFF - ((timer1 * 8) & 0x7FFF), 16, 32));

    {
        s32 i;
<<<<<<< HEAD
        STACK_PAD(s32);
        Color_RGB8 colors[6][2] = {
            { { 255, 170, 255 }, { 255, 0, 100 } }, { { 255, 255, 170 }, { 0, 255, 0 } },
            { { 255, 255, 170 }, { 255, 255, 0 } }, { { 255, 170, 255 }, { 50, 0, 255 } },
            { { 255, 255, 170 }, { 255, 100, 0 } }, { { 170, 255, 255 }, { 0, 100, 255 } },
=======
        s32 j;
        Color_RGB8 colors[12] = {
            { 255, 170, 255 }, { 255, 0, 100 }, { 255, 255, 170 }, { 0, 255, 0 },   { 255, 255, 170 }, { 255, 255, 0 },
            { 255, 170, 255 }, { 50, 0, 255 },  { 255, 255, 170 }, { 255, 100, 0 }, { 170, 255, 255 }, { 0, 100, 255 },
>>>>>>> ed02a9db
        };

        Matrix_RotateZ(-M_PI / 2, MTXMODE_APPLY);

        for (i = 0, j = 0; i < 6; i++, j += 2) {
            Matrix_RotateZ(M_PI / 3, MTXMODE_APPLY);
            MATRIX_FINALIZE_AND_LOAD(POLY_XLU_DISP++, play->state.gfxCtx, "../z_demo_6k.c", 1115);
            gDPPipeSync(POLY_XLU_DISP++);
            gDPSetPrimColor(POLY_XLU_DISP++, 0, 0x80, colors[j + 0].r, colors[j + 0].g, colors[j + 0].b, 255);
            gDPSetEnvColor(POLY_XLU_DISP++, colors[j + 1].r, colors[j + 1].g, colors[j + 1].b, 255);
            gSPDisplayList(POLY_XLU_DISP++, object_demo_6k_DL_0022B0);
        }
    }

    CLOSE_DISPS(play->state.gfxCtx, "../z_demo_6k.c", 1127);
}

void func_80968298(Actor* thisx, PlayState* play) {
    static u8 skipIndices[] = { 6, 7, 11, 16, 20, 24, 28, 33, 35, 41, 45, 50, 57, 58, 62, 255 };
    Demo6K* this = (Demo6K*)thisx;
    STACK_PAD(s32);
    u32 timer1 = this->timer1;
    f32 scale = this->unk_164 * this->unk_168;
    Vtx* vertices = SEGMENTED_TO_VIRTUAL(object_demo_6kVtx_0035E0);
    s32 i;
    s32 i2;
    u8 alpha;

    OPEN_DISPS(play->state.gfxCtx, "../z_demo_6k.c", 1145);

    alpha = (s32)(this->unk_170 * 255.0f);
    POLY_XLU_DISP = Gfx_SetupDL_57(POLY_XLU_DISP);
    gDPSetPrimColor(POLY_XLU_DISP++, 0, 0, 0, 0, 0, alpha);
    gDPSetAlphaDither(POLY_XLU_DISP++, G_AD_DISABLE);
    gDPSetColorDither(POLY_XLU_DISP++, G_CD_DISABLE);
    gDPFillRectangle(POLY_XLU_DISP++, 0, 0, SCREEN_WIDTH - 1, SCREEN_HEIGHT - 1);
    Gfx_SetupDL_25Xlu(play->state.gfxCtx);

    alpha = (s32)(this->unk_16C * 255.0f);
    for (i2 = 0, i = 0; i < 63; i++) {
        if (i == skipIndices[i2]) {
            i2++;
        } else {
            vertices[i].v.cn[3] = alpha;
        }
    }

    Matrix_RotateX(-M_PI / 2, MTXMODE_APPLY);
    MATRIX_FINALIZE_AND_LOAD(POLY_XLU_DISP++, play->state.gfxCtx, "../z_demo_6k.c", 1170);
    gDPSetPrimColor(POLY_XLU_DISP++, 0, 0x80, 210, 210, 210, 255);
    gDPSetEnvColor(POLY_XLU_DISP++, 100, 100, 100, 255);
    gSPSegment(POLY_XLU_DISP++, 0x08,
               Gfx_TwoTexScroll(play->state.gfxCtx, G_TX_RENDERTILE, (0xFFF - (timer1 * 6)) & 0xFFF,
                                (timer1 * 12) & 0xFFF, 128, 64, 1, (0xFFF - (timer1 * 6)) & 0xFFF,
                                (timer1 * 12) & 0xFFF, 64, 32));
    gSPDisplayList(POLY_XLU_DISP++, object_demo_6k_DL_0039D0);
    Matrix_Scale(scale, scale, scale, MTXMODE_APPLY);
    MATRIX_FINALIZE_AND_LOAD(POLY_XLU_DISP++, play->state.gfxCtx, "../z_demo_6k.c", 1189);
    Gfx_SetupDL_25Xlu(play->state.gfxCtx);
    gDPSetPrimColor(POLY_XLU_DISP++, 0, 0, 255, 255, 255, 255);
    gDPSetEnvColor(POLY_XLU_DISP++, 50, 50, 50, 255);
    gSPDisplayList(POLY_XLU_DISP++, object_demo_6k_DL_001040);

    CLOSE_DISPS(play->state.gfxCtx, "../z_demo_6k.c", 1198);
}

void func_8096865C(Actor* thisx, PlayState* play) {
    Demo6K* this = (Demo6K*)thisx;
    STACK_PAD(s32);
    Gfx* displayList;

    OPEN_DISPS(play->state.gfxCtx, "../z_demo_6k.c", 1208);

    if (!(this->flags & 1)) {
        if (this->actor.params > 8) {
            displayList = gEffFlash1DL;
        } else {
            displayList = gEffFlash2DL;
        }

        Gfx_SetupDL_25Xlu(play->state.gfxCtx);
        gDPSetPrimColor(POLY_XLU_DISP++, 0x80, 0x80, 255, 255, 255, 255);
        gDPSetEnvColor(POLY_XLU_DISP++, sEnvColors[this->unk_293].r, sEnvColors[this->unk_293].g,
                       sEnvColors[this->unk_293].b, 255);
        Matrix_Mult(&play->billboardMtxF, MTXMODE_APPLY);
        Matrix_Push();
        Matrix_RotateZ(DEG_TO_RAD(this->timer2 * 6), MTXMODE_APPLY);
        MATRIX_FINALIZE_AND_LOAD(POLY_XLU_DISP++, play->state.gfxCtx, "../z_demo_6k.c", 1230);
        gSPDisplayList(POLY_XLU_DISP++, displayList);
        Matrix_Pop();
        Matrix_RotateZ(DEG_TO_RAD(-(f32)(this->timer2 * 6)), MTXMODE_APPLY);
        MATRIX_FINALIZE_AND_LOAD(POLY_XLU_DISP++, play->state.gfxCtx, "../z_demo_6k.c", 1236);
        gSPDisplayList(POLY_XLU_DISP++, displayList);
    }

    CLOSE_DISPS(play->state.gfxCtx, "../z_demo_6k.c", 1242);
}

void func_809688C4(Actor* thisx, PlayState* play2) {
    Demo6K* this = (Demo6K*)thisx;
    PlayState* play = play2;
    u32 frames = play->state.frames;
    s32 i;

    if ((i = (play->csCtx.state != CS_STATE_IDLE) && (play->csCtx.actorCues[1] != NULL)) &&
        (play->csCtx.actorCues[1]->id != 1)) {
        OPEN_DISPS(play->state.gfxCtx, "../z_demo_6k.c", 1277);

        Gfx_SetupDL_25Xlu(play->state.gfxCtx);
        gDPSetPrimColor(POLY_XLU_DISP++, 0x80, 0x80, 255, 255, 255, 255);
        Matrix_RotateY(BINANG_TO_RAD((s16)(Camera_GetCamDirYaw(GET_ACTIVE_CAM(play)) + 0x8000)), MTXMODE_APPLY);

        for (i = 0; i < 16; i++) {
            gDPPipeSync(POLY_XLU_DISP++);
            gDPSetEnvColor(POLY_XLU_DISP++, sEnvColors[this->unk_274[i]].r, sEnvColors[this->unk_274[i]].g,
                           sEnvColors[this->unk_274[i]].b, 255);
            Matrix_Push();
            Matrix_Translate(this->unk_174[i], this->unk_1B4[i], 0.0f, MTXMODE_APPLY);
            Matrix_Scale(this->unk_234[i] * D_8096931C[(frames + i) & 3],
                         this->unk_234[i] * D_8096931C[(frames + i) & 3],
                         this->unk_234[i] * D_8096931C[(frames + i) & 3], MTXMODE_APPLY);
            Matrix_ReplaceRotation(&play->billboardMtxF);
            MATRIX_FINALIZE_AND_LOAD(POLY_XLU_DISP++, play->state.gfxCtx, "../z_demo_6k.c", 1297);
            gSPDisplayList(POLY_XLU_DISP++, gEffFlash1DL);
            Matrix_Pop();
        }

        gSPDisplayList(POLY_XLU_DISP++, gEffFlash1DL);

        CLOSE_DISPS(play->state.gfxCtx, "../z_demo_6k.c", 1305);
    }
}

void func_80968B70(Actor* thisx, PlayState* play) {
    STACK_PAD(s32);
    Demo6K* this = (Demo6K*)thisx;
    u32 timer2 = this->timer2;
    u8 primColor[4];
    u8 envColor[3];

    OPEN_DISPS(play->state.gfxCtx, "../z_demo_6k.c", 1316);

    Gfx_SetupDL_25Xlu(play->state.gfxCtx);
    Matrix_Mult(&play->billboardMtxF, MTXMODE_APPLY);
    Matrix_RotateX(M_PI / 2, MTXMODE_APPLY);
    MATRIX_FINALIZE_AND_LOAD(POLY_XLU_DISP++, play->state.gfxCtx, "../z_demo_6k.c", 1322);
    gSPSegment(POLY_XLU_DISP++, 0x08,
               Gfx_TwoTexScroll(play->state.gfxCtx, G_TX_RENDERTILE, 0xFF - ((timer2 * 2) & 0xFF), 0, 32, 32, 1,
                                0xFF - ((timer2 * 2) & 0xFF), (timer2 * 15) & 0x3FF, 16, 64));

    if (this->timer2 < 40) {
        primColor[0] = primColor[2] = 100 - (this->timer2 * 2.5f);
        primColor[1] = envColor[1] = 0;
        envColor[0] = 100 - primColor[2];
        primColor[3] = this->timer2 * 6.375f;
        envColor[2] = envColor[0] * 2;
    } else if (this->timer2 < 50) {
        primColor[0] = (this->timer2 * 5) - 200;
        primColor[1] = primColor[2] = 0;
        primColor[3] = 255;
        envColor[0] = 100 - primColor[0];
        envColor[1] = primColor[0] * 2;
        envColor[2] = 200 - (primColor[0] * 4);
    } else {
        primColor[2] = (this->timer2 * 5) - 250;
        envColor[2] = 0;
        primColor[1] = primColor[2] * 3;
        primColor[3] = 255;
        primColor[0] = envColor[0] = (primColor[2] * 2) + 50;
        envColor[1] = 100 - primColor[2];
    }

    gDPSetPrimColor(POLY_XLU_DISP++, 0, 0x80, primColor[0], primColor[1], primColor[2], primColor[3]);
    gDPSetEnvColor(POLY_XLU_DISP++, envColor[0], envColor[1], envColor[2], 128);
    gSPDisplayList(POLY_XLU_DISP++, object_gnd_magic_DL_001190);

    CLOSE_DISPS(play->state.gfxCtx, "../z_demo_6k.c", 1368);
}

void func_80968FB0(Actor* thisx, PlayState* play) {
    static u8 D_809693CC[] = { 0, 1, 2, 3, 4, 5, 6, 7, 8, 7, 6, 5, 4, 3, 2, 1 };
    Demo6K* this = (Demo6K*)thisx;
    Gfx* displayList = GRAPH_ALLOC(play->state.gfxCtx, 4 * sizeof(Gfx));
    u16 frames = play->gameplayFrames;
    f32 scaleFactor;
    STACK_PAD(s32);

    OPEN_DISPS(play->state.gfxCtx, "../z_demo_6k.c", 1386);

    Gfx_SetupDL_25Xlu(play->state.gfxCtx);
    scaleFactor = ((s16)D_809693CC[(frames * 4) & 0xF] * 0.01f) + 1.0f;
    Matrix_Scale(this->actor.scale.x * scaleFactor, this->actor.scale.y * scaleFactor,
                 this->actor.scale.z * scaleFactor, MTXMODE_APPLY);
    MATRIX_FINALIZE_AND_LOAD(POLY_XLU_DISP++, play->state.gfxCtx, "../z_demo_6k.c", 1394);
    gSPSegment(POLY_XLU_DISP++, 0x08, displayList);
    gDPPipeSync(displayList++);
    gDPSetPrimColor(displayList++, 0, 0x80, 255, 255, 255, this->unk_293);
    gDPSetRenderMode(displayList++, G_RM_PASS, G_RM_ZB_CLD_SURF2);
    gSPEndDisplayList(displayList);
    gDPSetEnvColor(POLY_XLU_DISP++, 255, 200, 0, 255);
    gSPDisplayList(POLY_XLU_DISP++, gGlowCircleSmallDL);

    CLOSE_DISPS(play->state.gfxCtx, "../z_demo_6k.c", 1411);
}

void func_809691BC(Demo6K* this, PlayState* play, s32 cueChannel) {
    Vec3f startPos;
    Vec3f endPos;
    f32 temp;
    CsCmdActorCue* cue = play->csCtx.actorCues[cueChannel];

    startPos.x = cue->startPos.x;
    startPos.y = cue->startPos.y;
    startPos.z = cue->startPos.z;

    endPos.x = cue->endPos.x;
    endPos.y = cue->endPos.y;
    endPos.z = cue->endPos.z;

    temp = Environment_LerpWeight(cue->endFrame, cue->startFrame, play->csCtx.curFrame);

    this->actor.world.pos.x = LERP(startPos.x, endPos.x, temp);
    this->actor.world.pos.y = LERP(startPos.y, endPos.y, temp);
    this->actor.world.pos.z = LERP(startPos.z, endPos.z, temp);
}<|MERGE_RESOLUTION|>--- conflicted
+++ resolved
@@ -14,6 +14,7 @@
 #include "segmented_address.h"
 #include "sequence.h"
 #include "sfx.h"
+#include "stack_pad.h"
 #include "sys_matrix.h"
 #include "terminal.h"
 #include "z_lib.h"
@@ -587,18 +588,10 @@
 
     {
         s32 i;
-<<<<<<< HEAD
-        STACK_PAD(s32);
-        Color_RGB8 colors[6][2] = {
-            { { 255, 170, 255 }, { 255, 0, 100 } }, { { 255, 255, 170 }, { 0, 255, 0 } },
-            { { 255, 255, 170 }, { 255, 255, 0 } }, { { 255, 170, 255 }, { 50, 0, 255 } },
-            { { 255, 255, 170 }, { 255, 100, 0 } }, { { 170, 255, 255 }, { 0, 100, 255 } },
-=======
         s32 j;
         Color_RGB8 colors[12] = {
             { 255, 170, 255 }, { 255, 0, 100 }, { 255, 255, 170 }, { 0, 255, 0 },   { 255, 255, 170 }, { 255, 255, 0 },
             { 255, 170, 255 }, { 50, 0, 255 },  { 255, 255, 170 }, { 255, 100, 0 }, { 170, 255, 255 }, { 0, 100, 255 },
->>>>>>> ed02a9db
         };
 
         Matrix_RotateZ(-M_PI / 2, MTXMODE_APPLY);
