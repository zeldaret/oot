--- conflicted
+++ resolved
@@ -8,12 +8,14 @@
 #include "overlays/effects/ovl_Effect_Ss_Kakera/z_eff_ss_kakera.h"
 
 #include "libc64/qrand.h"
+#include "attributes.h"
 #include "ichain.h"
 #include "printf.h"
 #include "quake.h"
 #include "regs.h"
 #include "segmented_address.h"
 #include "sfx.h"
+#include "stack_pad.h"
 #include "sys_math3d.h"
 #include "sys_matrix.h"
 #include "terminal.h"
@@ -99,13 +101,7 @@
 
 static CollisionCheckInfoInit sColChkInfoInit = { 0, 12, 60, MASS_HEAVY };
 
-<<<<<<< HEAD
-#if OOT_DEBUG
-=======
-static f32 sSpeeds[] = { 10.0f, 9.2f };
-
 #if DEBUG_FEATURES
->>>>>>> ed02a9db
 #define EN_GOROIWA_SPEED(this) (R_EN_GOROIWA_SPEED * 0.01f)
 #define SPEEDS_QUALIFIERS UNUSED
 #else
@@ -269,13 +265,8 @@
 }
 
 s32 EnGoroiwa_GetAscendDirection(EnGoroiwa* this, PlayState* play) {
-<<<<<<< HEAD
-    STACK_PAD(s32);
-    Path* path = &play->pathList[this->actor.params & 0xFF];
-=======
-    s32 pad;
+    STACK_PAD(s32);
     Path* path = &play->pathList[PARAMS_GET_U(this->actor.params, 0, 8)];
->>>>>>> ed02a9db
     Vec3s* nextPointPos = (Vec3s*)SEGMENTED_TO_VIRTUAL(path->points) + this->nextWaypoint;
     Vec3s* currentPointPos = (Vec3s*)SEGMENTED_TO_VIRTUAL(path->points) + this->currentWaypoint;
 
@@ -350,13 +341,8 @@
 }
 
 s32 EnGoroiwa_Move(EnGoroiwa* this, PlayState* play) {
-<<<<<<< HEAD
-    Path* path = &play->pathList[this->actor.params & 0xFF];
-    STACK_PAD(s32);
-=======
     Path* path = &play->pathList[PARAMS_GET_U(this->actor.params, 0, 8)];
-    s32 pad;
->>>>>>> ed02a9db
+    STACK_PAD(s32);
     Vec3s* nextPointPos = (Vec3s*)SEGMENTED_TO_VIRTUAL(path->points) + this->nextWaypoint;
     Vec3s* currentPointPos = (Vec3s*)SEGMENTED_TO_VIRTUAL(path->points) + this->currentWaypoint;
     s32 nextPointReached;
@@ -386,13 +372,8 @@
 }
 
 s32 EnGoroiwa_MoveUpToNextWaypoint(EnGoroiwa* this, PlayState* play) {
-<<<<<<< HEAD
-    STACK_PAD(s32);
-    Path* path = &play->pathList[this->actor.params & 0xFF];
-=======
-    s32 pad;
+    STACK_PAD(s32);
     Path* path = &play->pathList[PARAMS_GET_U(this->actor.params, 0, 8)];
->>>>>>> ed02a9db
     Vec3s* nextPointPos = (Vec3s*)SEGMENTED_TO_VIRTUAL(path->points) + this->nextWaypoint;
 
     Math_StepToF(&this->actor.velocity.y, EN_GOROIWA_SPEED(this) * 0.5f, 0.18f);
@@ -402,13 +383,8 @@
 }
 
 s32 EnGoroiwa_MoveDownToNextWaypoint(EnGoroiwa* this, PlayState* play) {
-<<<<<<< HEAD
-    STACK_PAD(s32);
-    Path* path = &play->pathList[this->actor.params & 0xFF];
-=======
-    s32 pad;
+    STACK_PAD(s32);
     Path* path = &play->pathList[PARAMS_GET_U(this->actor.params, 0, 8)];
->>>>>>> ed02a9db
     Vec3s* nextPointPos = (Vec3s*)SEGMENTED_TO_VIRTUAL(path->points) + this->nextWaypoint;
     f32 nextPointY;
     f32 thisY;
