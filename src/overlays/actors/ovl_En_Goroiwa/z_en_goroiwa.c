--- conflicted
+++ resolved
@@ -538,15 +538,9 @@
         Actor_Kill(&this->actor);
         return;
     }
-<<<<<<< HEAD
-    func_80061ED4(&this->actor.colChkInfo, NULL, &sColChkInfoInit);
+    CollisionCheck_SetInfo(&this->actor.colChkInfo, NULL, &sColChkInfoInit);
     ActorShape_Init(&this->actor.shape, D_80A4DF10[(this->actor.params >> 10) & 1], ActorShadow_DrawCircle, 9.4f);
     this->actor.shape.shadowAlpha = 200;
-=======
-    CollisionCheck_SetInfo(&this->actor.colChkInfo, NULL, &sColChkInfoInit);
-    ActorShape_Init(&this->actor.shape, D_80A4DF10[(this->actor.params >> 10) & 1], ActorShadow_DrawFunc_Circle, 9.4f);
-    this->actor.shape.unk_14 = 200;
->>>>>>> 20206fba
     EnGoroiwa_SetSpeed(this, globalCtx);
     func_80A4C188(this, globalCtx);
     func_80A4C1C4(this, globalCtx, 0);
@@ -676,15 +670,9 @@
 }
 
 void func_80A4DAD0(EnGoroiwa* this, GlobalContext* globalCtx) {
-<<<<<<< HEAD
-    if (this->collider.base.atFlags & 2) {
-        this->collider.base.atFlags &= ~2;
-        func_8002F6D4(globalCtx, &this->actor, 2.0f, this->actor.yawTowardsPlayer, 0.0f, 4);
-=======
     if (this->collider.base.atFlags & AT_HIT) {
         this->collider.base.atFlags &= ~AT_HIT;
-        func_8002F6D4(globalCtx, &this->actor, 2.0f, this->actor.yawTowardsLink, 0.0f, 4);
->>>>>>> 20206fba
+        func_8002F6D4(globalCtx, &this->actor, 2.0f, this->actor.yawTowardsPlayer, 0.0f, 4);
         func_8002F7DC(&PLAYER->actor, NA_SE_PL_BODY_HIT);
         if ((this->actor.home.rot.z & 1) == 1) {
             this->collisionTimer = 50;
@@ -707,15 +695,9 @@
 }
 
 void func_80A4DC00(EnGoroiwa* this, GlobalContext* globalCtx) {
-<<<<<<< HEAD
-    if (this->collider.base.atFlags & 2) {
-        this->collider.base.atFlags &= ~2;
-        func_8002F6D4(globalCtx, &this->actor, 2.0f, this->actor.yawTowardsPlayer, 0.0f, 4);
-=======
     if (this->collider.base.atFlags & AT_HIT) {
         this->collider.base.atFlags &= ~AT_HIT;
-        func_8002F6D4(globalCtx, &this->actor, 2.0f, this->actor.yawTowardsLink, 0.0f, 4);
->>>>>>> 20206fba
+        func_8002F6D4(globalCtx, &this->actor, 2.0f, this->actor.yawTowardsPlayer, 0.0f, 4);
         func_8002F7DC(&PLAYER->actor, NA_SE_PL_BODY_HIT);
         if ((this->actor.home.rot.z & 1) == 1) {
             this->collisionTimer = 50;
