/*
 * File: z_en_goroiwa.c
 * Overlay: ovl_En_Goroiwa
 * Description: Rolling boulders
 */

#include "z_en_goroiwa.h"
#include "overlays/effects/ovl_Effect_Ss_Kakera/z_eff_ss_kakera.h"
#include "objects/gameplay_keep/gameplay_keep.h"
#include "objects/object_goroiwa/object_goroiwa.h"
#include "vt.h"

#define FLAGS 0x00000010

#define THIS ((EnGoroiwa*)thisx)

typedef s32 (*EnGoroiwaUnkFunc1)(EnGoroiwa* this, GlobalContext* globalCtx);
typedef void (*EnGoroiwaUnkFunc2)(EnGoroiwa* this);

#define ENGOROIWA_ENABLE_AT (1 << 0)
#define ENGOROIWA_ENABLE_OC (1 << 1)
#define ENGOROIWA_PLAYER_IN_THE_WAY (1 << 2)
#define ENGOROIWA_RETAIN_ROT_SPEED (1 << 3)
#define ENGOROIWA_IN_WATER (1 << 4)

#define ENGOROIWA_LOOPMODE_ONEWAY 0
/* same as ENGOROIWA_LOOPMODE_ONEWAY but display rock fragments as if the boulder broke at the end of the path*/
#define ENGOROIWA_LOOPMODE_ONEWAY_BREAK 1
#define ENGOROIWA_LOOPMODE_ROUNDTRIP 3

void EnGoroiwa_Init(Actor* thisx, GlobalContext* globalCtx);
void EnGoroiwa_Destroy(Actor* thisx, GlobalContext* globalCtx);
void EnGoroiwa_Update(Actor* thisx, GlobalContext* globalCtx);
void EnGoroiwa_Draw(Actor* thisx, GlobalContext* globalCtx);

void EnGoroiwa_SetupRoll(EnGoroiwa* this);
void EnGoroiwa_Roll(EnGoroiwa* this, GlobalContext* globalCtx);
void EnGoroiwa_SetupMoveAndFallToGround(EnGoroiwa* this);
void EnGoroiwa_MoveAndFallToGround(EnGoroiwa* this, GlobalContext* globalCtx);
void EnGoroiwa_SetupWait(EnGoroiwa* this);
void EnGoroiwa_Wait(EnGoroiwa* this, GlobalContext* globalCtx);
void EnGoroiwa_SetupMoveUp(EnGoroiwa* this);
void EnGoroiwa_MoveUp(EnGoroiwa* this, GlobalContext* globalCtx);
void EnGoroiwa_SetupMoveDown(EnGoroiwa* this);
void EnGoroiwa_MoveDown(EnGoroiwa* this, GlobalContext* globalCtx);

const ActorInit En_Goroiwa_InitVars = {
    ACTOR_EN_GOROIWA,
    ACTORCAT_PROP,
    FLAGS,
    OBJECT_GOROIWA,
    sizeof(EnGoroiwa),
    (ActorFunc)EnGoroiwa_Init,
    (ActorFunc)EnGoroiwa_Destroy,
    (ActorFunc)EnGoroiwa_Update,
    (ActorFunc)EnGoroiwa_Draw,
};

static ColliderJntSphElementInit sJntSphElementsInit[] = {
    {
        {
            ELEMTYPE_UNK0,
            { 0x20000000, 0x00, 0x04 },
            { 0x00000000, 0x00, 0x00 },
            TOUCH_ON | TOUCH_SFX_NORMAL,
            BUMP_NONE,
            OCELEM_ON,
        },
        { 0, { { 0, 0, 0 }, 58 }, 100 },
    },
};

static ColliderJntSphInit sJntSphInit = {
    {
        COLTYPE_NONE,
        AT_ON | AT_TYPE_ENEMY,
        AC_NONE,
        OC1_ON | OC1_TYPE_ALL,
        OC2_TYPE_2,
        COLSHAPE_JNTSPH,
    },
    1,
    sJntSphElementsInit,
};

static CollisionCheckInfoInit sColChkInfoInit = { 0, 12, 60, MASS_HEAVY };

static f32 sUnused[] = { 10.0f, 9.2f };

void EnGoroiwa_UpdateCollider(EnGoroiwa* this) {
    static f32 yOffsets[] = { 0.0f, 59.5f };
    Sphere16* worldSphere = &this->collider.elements[0].dim.worldSphere;

    worldSphere->center.x = this->actor.world.pos.x;
    worldSphere->center.y = this->actor.world.pos.y + yOffsets[(this->actor.params >> 10) & 1];
    worldSphere->center.z = this->actor.world.pos.z;
}

void EnGoroiwa_InitCollider(EnGoroiwa* this, GlobalContext* globalCtx) {
    s32 pad;

    Collider_InitJntSph(globalCtx, &this->collider);
    Collider_SetJntSph(globalCtx, &this->collider, &this->actor, &sJntSphInit, this->colliderItems);
    EnGoroiwa_UpdateCollider(this);
    this->collider.elements[0].dim.worldSphere.radius = 58;
}

void EnGoroiwa_UpdateFlags(EnGoroiwa* this, u8 setFlags) {
    this->stateFlags &= ~(ENGOROIWA_ENABLE_AT | ENGOROIWA_ENABLE_OC);
    this->stateFlags |= setFlags;
}

s32 EnGoroiwa_Vec3fNormalize(Vec3f* ret, Vec3f* a) {
    f32 magnitude = Math3D_Vec3fMagnitude(a);
    f32 scale;

    if (magnitude < 0.001f) {
        return false;
    }

    scale = 1.0f / magnitude;

    ret->x = a->x * scale;
    ret->y = a->y * scale;
    ret->z = a->z * scale;

    return true;
}

void EnGoroiwa_SetSpeed(EnGoroiwa* this, GlobalContext* globalCtx) {
    if (globalCtx->sceneNum == SCENE_SPOT04) {
        this->isInKokiri = true;
        R_EN_GOROIWA_SPEED = 920;
    } else {
        this->isInKokiri = false;
        R_EN_GOROIWA_SPEED = 1000;
    }
}

void EnGoroiwa_FaceNextWaypoint(EnGoroiwa* this, GlobalContext* globalCtx) {
    Path* path = &globalCtx->setupPathList[this->actor.params & 0xFF];
    Vec3s* nextPos = (Vec3s*)SEGMENTED_TO_VIRTUAL(path->points) + this->nextWaypoint;
    Vec3f nextPosF;

    nextPosF.x = nextPos->x;
    nextPosF.y = nextPos->y;
    nextPosF.z = nextPos->z;

    this->actor.world.rot.y = Math_Vec3f_Yaw(&this->actor.world.pos, &nextPosF);
}

void EnGoroiwa_GetPrevWaypointDiff(EnGoroiwa* this, GlobalContext* globalCtx, Vec3f* dest) {
    s16 loopMode = (this->actor.params >> 8) & 3;
    Path* path = &globalCtx->setupPathList[this->actor.params & 0xFF];
    s16 prevWaypoint = this->currentWaypoint - this->pathDirection;
    Vec3s* prevPointPos;
    Vec3s* currentPointPos;

    if (prevWaypoint < 0) {
        if (loopMode == ENGOROIWA_LOOPMODE_ONEWAY || loopMode == ENGOROIWA_LOOPMODE_ONEWAY_BREAK) {
            prevWaypoint = this->endWaypoint;
        } else if (loopMode == ENGOROIWA_LOOPMODE_ROUNDTRIP) {
            prevWaypoint = 1;
        }
    } else if (prevWaypoint > this->endWaypoint) {
        if (loopMode == ENGOROIWA_LOOPMODE_ONEWAY || loopMode == ENGOROIWA_LOOPMODE_ONEWAY_BREAK) {
            prevWaypoint = 0;
        } else if (loopMode == ENGOROIWA_LOOPMODE_ROUNDTRIP) {
            prevWaypoint = this->endWaypoint - 1;
        }
    }

    currentPointPos = (Vec3s*)SEGMENTED_TO_VIRTUAL(path->points) + this->currentWaypoint;
    prevPointPos = (Vec3s*)SEGMENTED_TO_VIRTUAL(path->points) + prevWaypoint;
    dest->x = currentPointPos->x - prevPointPos->x;
    dest->y = currentPointPos->x - prevPointPos->y;
    dest->z = currentPointPos->x - prevPointPos->z;
}

void EnGoroiw_CheckEndOfPath(EnGoroiwa* this) {
    s16 loopMode = (this->actor.params >> 8) & 3;

    if (this->nextWaypoint < 0) {
        if (loopMode == ENGOROIWA_LOOPMODE_ONEWAY || loopMode == ENGOROIWA_LOOPMODE_ONEWAY_BREAK) {
            this->currentWaypoint = this->endWaypoint;
            this->nextWaypoint = this->endWaypoint - 1;
            this->pathDirection = -1;
        } else if (loopMode == ENGOROIWA_LOOPMODE_ROUNDTRIP) {
            this->currentWaypoint = 0;
            this->nextWaypoint = 1;
            this->pathDirection = 1;
        }
    } else if (this->nextWaypoint > this->endWaypoint) {
        if (loopMode == ENGOROIWA_LOOPMODE_ONEWAY || loopMode == ENGOROIWA_LOOPMODE_ONEWAY_BREAK) {
            this->currentWaypoint = 0;
            this->nextWaypoint = 1;
            this->pathDirection = 1;
        } else if (loopMode == ENGOROIWA_LOOPMODE_ROUNDTRIP) {
            this->currentWaypoint = this->endWaypoint;
            this->nextWaypoint = this->endWaypoint - 1;
            this->pathDirection = -1;
        }
    }
}

void EnGoroiwa_SetNextWaypoint(EnGoroiwa* this) {
    this->currentWaypoint = this->nextWaypoint;
    this->nextWaypoint += this->pathDirection;
    EnGoroiw_CheckEndOfPath(this);
}

void EnGoroiwa_ReverseDirection(EnGoroiwa* this) {
    this->pathDirection *= -1;
    this->currentWaypoint = this->nextWaypoint;
    this->nextWaypoint += this->pathDirection;
}

void EnGoroiwa_InitPath(EnGoroiwa* this, GlobalContext* globalCtx) {
    this->endWaypoint = globalCtx->setupPathList[this->actor.params & 0xFF].count - 1;
    this->currentWaypoint = 0;
    this->nextWaypoint = 1;
    this->pathDirection = 1;
}

void EnGoroiwa_TeleportToWaypoint(EnGoroiwa* this, GlobalContext* globalCtx, s32 waypoint) {
    Path* path = &globalCtx->setupPathList[this->actor.params & 0xFF];
    Vec3s* pointPos = (Vec3s*)SEGMENTED_TO_VIRTUAL(path->points) + waypoint;

    this->actor.world.pos.x = pointPos->x;
    this->actor.world.pos.y = pointPos->y;
    this->actor.world.pos.z = pointPos->z;
}

void EnGoroiwa_InitRotation(EnGoroiwa* this) {
    this->prevUnitRollAxis.x = 1.0f;
    this->rollRotSpeed = 1.0f;
}

s32 EnGoroiwa_GetAscendDirection(EnGoroiwa* this, GlobalContext* globalCtx) {
    s32 pad;
    Path* path = &globalCtx->setupPathList[this->actor.params & 0xFF];
    Vec3s* nextPointPos = (Vec3s*)SEGMENTED_TO_VIRTUAL(path->points) + this->nextWaypoint;
    Vec3s* currentPointPos = (Vec3s*)SEGMENTED_TO_VIRTUAL(path->points) + this->currentWaypoint;

    if (nextPointPos->x == currentPointPos->x && nextPointPos->z == currentPointPos->z) {
        if (nextPointPos->y == currentPointPos->y) {
            // Translation: Error: Invalid path data (points overlap)
            osSyncPrintf("Error : レールデータ不正(点が重なっている)");
            osSyncPrintf("(%s %d)(arg_data 0x%04x)\n", "../z_en_gr.c", 559, this->actor.params);
        }

        if (nextPointPos->y > currentPointPos->y) {
            return 1;
        } else {
            return -1;
        }
    }

    return 0;
}

void EnGoroiwa_SpawnDust(GlobalContext* globalCtx, Vec3f* pos) {
    static Vec3f velocity = { 0.0f, 0.0f, 0.0f };
    static Vec3f accel = { 0.0f, 0.3f, 0.0f };
    Vec3f randPos;
    s32 i;
    s16 angle = 0;

    for (i = 0; i < 8; i++) {
        angle += 0x4E20;
        randPos.x = pos->x + (47.0f * (Rand_ZeroOne() * 0.5f + 0.5f)) * Math_SinS(angle);
        randPos.y = pos->y + (Rand_ZeroOne() - 0.5f) * 40.0f;
        randPos.z = pos->z + ((47.0f * (Rand_ZeroOne() * 0.5f + 0.5f))) * Math_CosS(angle);
        func_800286CC(globalCtx, &randPos, &velocity, &accel, (s16)(Rand_ZeroOne() * 30.0f) + 100, 80);
        func_800286CC(globalCtx, &randPos, &velocity, &accel, (s16)(Rand_ZeroOne() * 20.0f) + 80, 80);
    }
}

void EnGoroiwa_SpawnWaterEffects(GlobalContext* globalCtx, Vec3f* contactPos) {
    Vec3f splashPos;
    s32 i;
    s16 angle = 0;

    for (i = 0; i < 11; i++) {
        angle += 0x1746;
        splashPos.x = contactPos->x + (Math_SinS(angle) * 55.0f);
        splashPos.y = contactPos->y;
        splashPos.z = contactPos->z + (Math_CosS(angle) * 55.0f);
        EffectSsGSplash_Spawn(globalCtx, &splashPos, 0, 0, 0, 350);
    }

    EffectSsGRipple_Spawn(globalCtx, contactPos, 300, 700, 0);
    EffectSsGRipple_Spawn(globalCtx, contactPos, 500, 900, 4);
    EffectSsGRipple_Spawn(globalCtx, contactPos, 500, 1300, 8);
}

s32 EnGoroiwa_MoveAndFall(EnGoroiwa* this, GlobalContext* globalCtx) {
    Path* path;
    s32 result;
    s32 pad;
    Vec3s* nextPointPos;

<<<<<<< HEAD
    Math_StepToF(&this->actor.speedXZ, mREG(12) * 0.01f, 0.3f);
    Actor_SetMovementSpeedXZ(&this->actor);
=======
    Math_StepToF(&this->actor.speedXZ, R_EN_GOROIWA_SPEED * 0.01f, 0.3f);
    func_8002D868(&this->actor);
>>>>>>> e53081df
    path = &globalCtx->setupPathList[this->actor.params & 0xFF];
    nextPointPos = (Vec3s*)SEGMENTED_TO_VIRTUAL(path->points) + this->nextWaypoint;
    result = Math_StepToF(&this->actor.world.pos.x, nextPointPos->x, fabsf(this->actor.velocity.x)) & 1;
    result &= Math_StepToF(&this->actor.world.pos.z, nextPointPos->z, fabsf(this->actor.velocity.z));
    this->actor.world.pos.y += this->actor.velocity.y;
    return result;
}

s32 EnGoroiwa_Move(EnGoroiwa* this, GlobalContext* globalCtx) {
    Path* path = &globalCtx->setupPathList[this->actor.params & 0xFF];
    s32 pad;
    Vec3s* nextPointPos = (Vec3s*)SEGMENTED_TO_VIRTUAL(path->points) + this->nextWaypoint;
    Vec3s* currentPointPos = (Vec3s*)SEGMENTED_TO_VIRTUAL(path->points) + this->currentWaypoint;
    s32 nextPointReached;
    Vec3f posDiff;
    Vec3f nextPointPosF;

    nextPointPosF.x = nextPointPos->x;
    nextPointPosF.y = nextPointPos->y;
    nextPointPosF.z = nextPointPos->z;
    Math_StepToF(&this->actor.speedXZ, R_EN_GOROIWA_SPEED * 0.01f, 0.3f);
    if (Math3D_Vec3fDistSq(&nextPointPosF, &this->actor.world.pos) < SQ(5.0f)) {
        Math_Vec3f_Diff(&nextPointPosF, &this->actor.world.pos, &posDiff);
    } else {
        posDiff.x = nextPointPosF.x - currentPointPos->x;
        posDiff.y = nextPointPosF.y - currentPointPos->y;
        posDiff.z = nextPointPosF.z - currentPointPos->z;
    }
    EnGoroiwa_Vec3fNormalize(&this->actor.velocity, &posDiff);
    this->actor.velocity.x *= this->actor.speedXZ;
    this->actor.velocity.y *= this->actor.speedXZ;
    this->actor.velocity.z *= this->actor.speedXZ;
    nextPointReached = Math_StepToF(&this->actor.world.pos.x, nextPointPosF.x, fabsf(this->actor.velocity.x)) & 1;
    nextPointReached &= Math_StepToF(&this->actor.world.pos.y, nextPointPosF.y, fabsf(this->actor.velocity.y));
    nextPointReached &= Math_StepToF(&this->actor.world.pos.z, nextPointPosF.z, fabsf(this->actor.velocity.z));
    return nextPointReached;
}

s32 EnGoroiwa_MoveUpToNextWaypoint(EnGoroiwa* this, GlobalContext* globalCtx) {
    s32 pad;
    Path* path = &globalCtx->setupPathList[this->actor.params & 0xFF];
    Vec3s* nextPointPos = (Vec3s*)SEGMENTED_TO_VIRTUAL(path->points) + this->nextWaypoint;

    Math_StepToF(&this->actor.velocity.y, (R_EN_GOROIWA_SPEED * 0.01f) * 0.5f, 0.18f);
    this->actor.world.pos.x = nextPointPos->x;
    this->actor.world.pos.z = nextPointPos->z;
    return Math_StepToF(&this->actor.world.pos.y, nextPointPos->y, fabsf(this->actor.velocity.y));
}

s32 EnGoroiwa_MoveDownToNextWaypoint(EnGoroiwa* this, GlobalContext* globalCtx) {
    s32 pad;
    Path* path = &globalCtx->setupPathList[this->actor.params & 0xFF];
    Vec3s* nextPointPos = (Vec3s*)SEGMENTED_TO_VIRTUAL(path->points) + this->nextWaypoint;
    f32 nextPointY;
    f32 thisY;
    f32 yDistToFloor;
    s32 quakeIdx;
    CollisionPoly* floorPoly;
    Vec3f raycastFrom;
    f32 floorY;
    s32 pad2;
    s32 floorBgId;
    Vec3f dustPos;
    WaterBox* waterBox;
    f32 ySurface;
    Vec3f waterHitPos;

    nextPointY = nextPointPos->y;
    Math_StepToF(&this->actor.velocity.y, -14.0f, 1.0f);
    this->actor.world.pos.x = nextPointPos->x;
    this->actor.world.pos.z = nextPointPos->z;
    thisY = this->actor.world.pos.y;
    if (1) {}
    this->actor.world.pos.y += this->actor.velocity.y;
    if (this->actor.velocity.y < 0.0f && this->actor.world.pos.y <= nextPointY) {
        if (this->bounceCount == 0) {
            if (this->actor.xzDistToPlayer < 600.0f) {
                quakeIdx = Quake_Add(ACTIVE_CAM, 3);
                Quake_SetSpeed(quakeIdx, -0x3CB0);
                Quake_SetQuakeValues(quakeIdx, 3, 0, 0, 0);
                Quake_SetCountdown(quakeIdx, 7);
            }
            this->rollRotSpeed = 0.0f;
            if (!(this->stateFlags & ENGOROIWA_IN_WATER)) {
                raycastFrom.x = this->actor.world.pos.x;
                raycastFrom.y = this->actor.world.pos.y + 50.0f;
                raycastFrom.z = this->actor.world.pos.z;
                floorY = BgCheck_EntityRaycastFloor5(globalCtx, &globalCtx->colCtx, &floorPoly, &floorBgId,
                                                     &this->actor, &raycastFrom);
                yDistToFloor = floorY - (this->actor.world.pos.y - 59.5f);
                if (fabsf(yDistToFloor) < 15.0f) {
                    dustPos.x = this->actor.world.pos.x;
                    dustPos.y = floorY + 10.0f;
                    dustPos.z = this->actor.world.pos.z;
                    EnGoroiwa_SpawnDust(globalCtx, &dustPos);
                }
            }
        }
        if (this->bounceCount >= 1) {
            return true;
        }
        this->bounceCount++;
        this->actor.velocity.y *= -0.3f;
        this->actor.world.pos.y = nextPointY - ((this->actor.world.pos.y - nextPointY) * 0.3f);
    }
    if (this->bounceCount == 0 &&
        WaterBox_GetSurfaceImpl(globalCtx, &globalCtx->colCtx, this->actor.world.pos.x, this->actor.world.pos.z,
                                &ySurface, &waterBox) &&
        this->actor.world.pos.y <= ySurface) {
        this->stateFlags |= ENGOROIWA_IN_WATER;
        if (ySurface < thisY) {
            waterHitPos.x = this->actor.world.pos.x;
            waterHitPos.y = ySurface;
            waterHitPos.z = this->actor.world.pos.z;
            EnGoroiwa_SpawnWaterEffects(globalCtx, &waterHitPos);
            this->actor.velocity.y *= 0.2f;
        }
        if (this->actor.velocity.y < -8.0f) {
            this->actor.velocity.y = -8.0f;
        }
    }
    return false;
}

void EnGoroiwa_UpdateRotation(EnGoroiwa* this, GlobalContext* globalCtx) {
    static Vec3f unitY = { 0.0f, 1.0f, 0.0f };
    s32 pad;
    Vec3f* rollAxisPtr;
    f32 rollAngleDiff;
    Vec3f rollAxis;
    Vec3f unitRollAxis;
    MtxF mtx;
    Vec3f unusedDiff;

    if (this->stateFlags & ENGOROIWA_RETAIN_ROT_SPEED) {
        rollAngleDiff = this->prevRollAngleDiff;
    } else {
        this->prevRollAngleDiff = Math3D_Vec3f_DistXYZ(&this->actor.world.pos, &this->actor.prevPos) * (1.0f / 59.5f);
        rollAngleDiff = this->prevRollAngleDiff;
    }
    rollAngleDiff *= this->rollRotSpeed;
    rollAxisPtr = &rollAxis;
    if (this->stateFlags & ENGOROIWA_RETAIN_ROT_SPEED) {
        /*
         * EnGoroiwa_GetPrevWaypointDiff has no side effects and its result goes unused,
         * its result was probably meant to be used instead of the actor's velocity in the
         * Math3D_Vec3f_Cross call.
         */
        EnGoroiwa_GetPrevWaypointDiff(this, globalCtx, &unusedDiff);
        Math3D_Vec3f_Cross(&unitY, &this->actor.velocity, rollAxisPtr);
    } else {
        Math3D_Vec3f_Cross(&unitY, &this->actor.velocity, rollAxisPtr);
    }

    if (EnGoroiwa_Vec3fNormalize(&unitRollAxis, rollAxisPtr)) {
        this->prevUnitRollAxis = unitRollAxis;
    } else {
        unitRollAxis = this->prevUnitRollAxis;
    }

    Matrix_RotateAxis(rollAngleDiff, &unitRollAxis, MTXMODE_NEW);
    Matrix_RotateY(this->actor.shape.rot.y * (2.0f * M_PI / 0x10000), MTXMODE_APPLY);
    Matrix_RotateX(this->actor.shape.rot.x * (2.0f * M_PI / 0x10000), MTXMODE_APPLY);
    Matrix_RotateZ(this->actor.shape.rot.z * (2.0f * M_PI / 0x10000), MTXMODE_APPLY);
    Matrix_Get(&mtx);
    Matrix_MtxFToYXZRotS(&mtx, &this->actor.shape.rot, 0);
}

void EnGoroiwa_NextWaypoint(EnGoroiwa* this, GlobalContext* globalCtx) {
    s16 loopMode = (this->actor.params >> 8) & 3;

    EnGoroiwa_SetNextWaypoint(this);

    if (loopMode == ENGOROIWA_LOOPMODE_ONEWAY || loopMode == ENGOROIWA_LOOPMODE_ONEWAY_BREAK) {
        if (this->currentWaypoint == 0 || this->currentWaypoint == this->endWaypoint) {
            EnGoroiwa_TeleportToWaypoint(this, globalCtx, this->currentWaypoint);
        }
    }

    EnGoroiwa_FaceNextWaypoint(this, globalCtx);
}

void EnGoroiwa_SpawnFragments(EnGoroiwa* this, GlobalContext* globalCtx) {
    static f32 yOffsets[] = { 0.0f, 59.5f };
    s16 angle1;
    s16 angle2;
    s32 pad;
    Vec3f* thisPos = &this->actor.world.pos;
    Vec3f effectPos;
    Vec3f fragmentVelocity;
    f32 cos1;
    f32 sin1;
    f32 sin2;
    s16 yOffsetIdx = (this->actor.params >> 10) & 1;
    s32 i;

    for (i = 0, angle1 = 0; i < 16; i++, angle1 += 0x4E20) {
        sin1 = Math_SinS(angle1);
        cos1 = Math_CosS(angle1);
        angle2 = Rand_ZeroOne() * 0xFFFF;
        effectPos.x = Rand_ZeroOne() * 50.0f * sin1 * Math_SinS(angle2);
        sin2 = Math_SinS(angle2);
        effectPos.y = (Rand_ZeroOne() - 0.5f) * 100.0f * sin2 + yOffsets[yOffsetIdx];
        effectPos.z = Rand_ZeroOne() * 50.0f * cos1 * Math_SinS(angle2);
        fragmentVelocity.x = effectPos.x * 0.2f;
        fragmentVelocity.y = Rand_ZeroOne() * 15.0f + 2.0f;
        fragmentVelocity.z = effectPos.z * 0.2f;
        Math_Vec3f_Sum(&effectPos, thisPos, &effectPos);
        EffectSsKakera_Spawn(globalCtx, &effectPos, &fragmentVelocity, &effectPos, -340, 33, 28, 2, 0,
                             Rand_ZeroOne() * 7.0f + 1.0f, 1, 0, 70, KAKERA_COLOR_NONE, 1, gBoulderFragmentsDL);
    }

    effectPos.x = thisPos->x;
    effectPos.y = thisPos->y + yOffsets[yOffsetIdx];
    effectPos.z = thisPos->z;
    Actor_SpawnFlyingDust(globalCtx, &effectPos, 80.0f, 5, 70, 110, 1);
    Actor_SpawnFlyingDust(globalCtx, &effectPos, 90.0f, 5, 110, 160, 1);
}

static InitChainEntry sInitChain[] = {
    ICHAIN_F32_DIV1000(gravity, -860, ICHAIN_CONTINUE), ICHAIN_F32_DIV1000(minVelocityY, -15000, ICHAIN_CONTINUE),
    ICHAIN_VEC3F_DIV1000(scale, 100, ICHAIN_CONTINUE),  ICHAIN_F32(uncullZoneForward, 1500, ICHAIN_CONTINUE),
    ICHAIN_F32(uncullZoneScale, 150, ICHAIN_CONTINUE),  ICHAIN_F32(uncullZoneDownward, 1500, ICHAIN_STOP),
};

void EnGoroiwa_Init(Actor* thisx, GlobalContext* globalCtx) {
    static f32 yOffsets[] = { 0.0f, 595.0f };
    EnGoroiwa* this = THIS;
    s32 pathIdx;

    Actor_ProcessInitChain(&this->actor, sInitChain);
    EnGoroiwa_InitCollider(this, globalCtx);
    pathIdx = this->actor.params & 0xFF;
    if (pathIdx == 0xFF) {
        // Translation: Error: Invalid arg_data
        osSyncPrintf("Ｅｒｒｏｒ : arg_data が不正(%s %d)(arg_data 0x%04x)\n", "../z_en_gr.c", 1033,
                     this->actor.params);
        Actor_Kill(&this->actor);
        return;
    }
    if (globalCtx->setupPathList[pathIdx].count < 2) {
        // Translation: Error: Invalid Path Data
        osSyncPrintf("Ｅｒｒｏｒ : レールデータ が不正(%s %d)\n", "../z_en_gr.c", 1043);
        Actor_Kill(&this->actor);
        return;
    }
    CollisionCheck_SetInfo(&this->actor.colChkInfo, NULL, &sColChkInfoInit);
    ActorShape_Init(&this->actor.shape, yOffsets[(this->actor.params >> 10) & 1], ActorShadow_DrawCircle, 9.4f);
    this->actor.shape.shadowAlpha = 200;
    EnGoroiwa_SetSpeed(this, globalCtx);
    EnGoroiwa_InitPath(this, globalCtx);
    EnGoroiwa_TeleportToWaypoint(this, globalCtx, 0);
    EnGoroiwa_InitRotation(this);
    EnGoroiwa_FaceNextWaypoint(this, globalCtx);
    EnGoroiwa_SetupRoll(this);
    // Translation: (Goroiwa)
    osSyncPrintf("(ごろ岩)(arg 0x%04x)(rail %d)(end %d)(bgc %d)(hit %d)\n", this->actor.params,
                 this->actor.params & 0xFF, (this->actor.params >> 8) & 3, (this->actor.params >> 10) & 1,
                 this->actor.home.rot.z & 1);
}

void EnGoroiwa_Destroy(Actor* thisx, GlobalContext* globalCtx2) {
    GlobalContext* globalCtx = globalCtx2;
    EnGoroiwa* this = THIS;

    Collider_DestroyJntSph(globalCtx, &this->collider);
}

void EnGoroiwa_SetupRoll(EnGoroiwa* this) {
    this->actionFunc = EnGoroiwa_Roll;
    EnGoroiwa_UpdateFlags(this, ENGOROIWA_ENABLE_AT | ENGOROIWA_ENABLE_OC);
    this->rollRotSpeed = 1.0f;
}

void EnGoroiwa_Roll(EnGoroiwa* this, GlobalContext* globalCtx) {
    static EnGoroiwaUnkFunc1 moveFuncs[] = { EnGoroiwa_Move, EnGoroiwa_MoveAndFall };
    static EnGoroiwaUnkFunc2 onHitSetupFuncs[] = { EnGoroiwa_SetupWait, EnGoroiwa_SetupMoveAndFallToGround };

    s32 ascendDirection;
    s16 yawDiff;
    s16 loopMode;

    if (this->collider.base.atFlags & AT_HIT) {
        this->collider.base.atFlags &= ~AT_HIT;
        this->stateFlags &= ~ENGOROIWA_PLAYER_IN_THE_WAY;
        yawDiff = this->actor.yawTowardsPlayer - this->actor.world.rot.y;
        if (yawDiff > -0x4000 && yawDiff < 0x4000) {
            this->stateFlags |= ENGOROIWA_PLAYER_IN_THE_WAY;
            if (((this->actor.params >> 10) & 1) || (this->actor.home.rot.z & 1) != 1) {
                EnGoroiwa_ReverseDirection(this);
                EnGoroiwa_FaceNextWaypoint(this, globalCtx);
            }
        }
        func_8002F6D4(globalCtx, &this->actor, 2.0f, this->actor.yawTowardsPlayer, 0.0f, 0);
        osSyncPrintf(VT_FGCOL(CYAN));
        // Translation: Player knocked down
        osSyncPrintf("Player ぶっ飛ばし\n");
        osSyncPrintf(VT_RST);
        onHitSetupFuncs[(this->actor.params >> 10) & 1](this);
        func_8002F7DC(&PLAYER->actor, NA_SE_PL_BODY_HIT);
        if ((this->actor.home.rot.z & 1) == 1) {
            this->collisionDisabledTimer = 50;
        }
    } else if (moveFuncs[(this->actor.params >> 10) & 1](this, globalCtx)) {
        loopMode = (this->actor.params >> 8) & 3;
        if (loopMode == ENGOROIWA_LOOPMODE_ONEWAY_BREAK &&
            (this->nextWaypoint == 0 || this->nextWaypoint == this->endWaypoint)) {
            EnGoroiwa_SpawnFragments(this, globalCtx);
        }
        EnGoroiwa_NextWaypoint(this, globalCtx);
        if ((loopMode == ENGOROIWA_LOOPMODE_ROUNDTRIP) &&
            (this->currentWaypoint == 0 || this->currentWaypoint == this->endWaypoint)) {
            EnGoroiwa_SetupWait(this);
        } else if (!((this->actor.params >> 10) & 1) && this->currentWaypoint != 0 &&
                   this->currentWaypoint != this->endWaypoint) {
            ascendDirection = EnGoroiwa_GetAscendDirection(this, globalCtx);
            if (ascendDirection > 0) {
                EnGoroiwa_SetupMoveUp(this);
            } else if (ascendDirection < 0) {
                EnGoroiwa_SetupMoveDown(this);
            } else {
                EnGoroiwa_SetupRoll(this);
            }
        } else {
            EnGoroiwa_SetupRoll(this);
        }
    }
    Audio_PlayActorSound2(&this->actor, NA_SE_EV_BIGBALL_ROLL - SFX_FLAG);
}

void EnGoroiwa_SetupMoveAndFallToGround(EnGoroiwa* this) {
    this->actionFunc = EnGoroiwa_MoveAndFallToGround;
    EnGoroiwa_UpdateFlags(this, ENGOROIWA_ENABLE_OC);
    this->actor.gravity = -0.86f;
    this->actor.minVelocityY = -15.0f;
    this->actor.speedXZ *= 0.15f;
    this->actor.velocity.y = 5.0f;
    this->rollRotSpeed = 1.0f;
}

void EnGoroiwa_MoveAndFallToGround(EnGoroiwa* this, GlobalContext* globalCtx) {
    EnGoroiwa_MoveAndFall(this, globalCtx);
    if ((this->actor.bgCheckFlags & 1) && this->actor.velocity.y < 0.0f) {
        if ((this->stateFlags & ENGOROIWA_PLAYER_IN_THE_WAY) && (this->actor.home.rot.z & 1) == 1) {
            EnGoroiwa_ReverseDirection(this);
            EnGoroiwa_FaceNextWaypoint(this, globalCtx);
        }
        EnGoroiwa_SetupWait(this);
    }
}

void EnGoroiwa_SetupWait(EnGoroiwa* this) {
    static s16 waitDurations[] = { 20, 6 };

    this->actionFunc = EnGoroiwa_Wait;
    this->actor.speedXZ = 0.0f;
    EnGoroiwa_UpdateFlags(this, ENGOROIWA_ENABLE_OC);
    this->waitTimer = waitDurations[this->actor.home.rot.z & 1];
    this->rollRotSpeed = 0.0f;
}

void EnGoroiwa_Wait(EnGoroiwa* this, GlobalContext* globalCtx) {
    if (this->waitTimer > 0) {
        this->waitTimer--;
    } else {
        this->collider.base.atFlags &= ~AT_HIT;
        EnGoroiwa_SetupRoll(this);
    }
}

void EnGoroiwa_SetupMoveUp(EnGoroiwa* this) {
    this->actionFunc = EnGoroiwa_MoveUp;
    EnGoroiwa_UpdateFlags(this, ENGOROIWA_ENABLE_AT | ENGOROIWA_ENABLE_OC);
    this->rollRotSpeed = 0.0f;
    this->actor.velocity.y = fabsf(this->actor.speedXZ) * 0.1f;
}

void EnGoroiwa_MoveUp(EnGoroiwa* this, GlobalContext* globalCtx) {
    if (this->collider.base.atFlags & AT_HIT) {
        this->collider.base.atFlags &= ~AT_HIT;
        func_8002F6D4(globalCtx, &this->actor, 2.0f, this->actor.yawTowardsPlayer, 0.0f, 4);
        func_8002F7DC(&PLAYER->actor, NA_SE_PL_BODY_HIT);
        if ((this->actor.home.rot.z & 1) == 1) {
            this->collisionDisabledTimer = 50;
        }
    } else if (EnGoroiwa_MoveUpToNextWaypoint(this, globalCtx)) {
        EnGoroiwa_NextWaypoint(this, globalCtx);
        EnGoroiwa_SetupRoll(this);
        this->actor.speedXZ = 0.0f;
    }
}

void EnGoroiwa_SetupMoveDown(EnGoroiwa* this) {
    this->actionFunc = EnGoroiwa_MoveDown;
    EnGoroiwa_UpdateFlags(this, ENGOROIWA_ENABLE_AT | ENGOROIWA_ENABLE_OC);
    this->rollRotSpeed = 0.3f;
    this->bounceCount = 0;
    this->actor.velocity.y = fabsf(this->actor.speedXZ) * -0.3f;
    this->stateFlags |= ENGOROIWA_RETAIN_ROT_SPEED;
    this->stateFlags &= ~ENGOROIWA_IN_WATER;
}

void EnGoroiwa_MoveDown(EnGoroiwa* this, GlobalContext* globalCtx) {
    if (this->collider.base.atFlags & AT_HIT) {
        this->collider.base.atFlags &= ~AT_HIT;
        func_8002F6D4(globalCtx, &this->actor, 2.0f, this->actor.yawTowardsPlayer, 0.0f, 4);
        func_8002F7DC(&PLAYER->actor, NA_SE_PL_BODY_HIT);
        if ((this->actor.home.rot.z & 1) == 1) {
            this->collisionDisabledTimer = 50;
        }
    } else if (EnGoroiwa_MoveDownToNextWaypoint(this, globalCtx)) {
        EnGoroiwa_NextWaypoint(this, globalCtx);
        EnGoroiwa_SetupRoll(this);
        this->stateFlags &= ~ENGOROIWA_RETAIN_ROT_SPEED;
        this->actor.speedXZ = 0.0f;
    }
}

void EnGoroiwa_Update(Actor* thisx, GlobalContext* globalCtx) {
    EnGoroiwa* this = THIS;
    Player* player = PLAYER;
    s32 pad;
    UNK_TYPE sp30;

    if (!(player->stateFlags1 & 0x300000C0)) {
        if (this->collisionDisabledTimer > 0) {
            this->collisionDisabledTimer--;
        }
        this->actionFunc(this, globalCtx);
        switch ((this->actor.params >> 10) & 1) {
            case 1:
                Actor_UpdateBgCheckInfo(globalCtx, &this->actor, 0.0f, 0.0f, 0.0f, 0x1C);
                break;
            case 0:
                this->actor.floorHeight = BgCheck_EntityRaycastFloor4(&globalCtx->colCtx, &this->actor.floorPoly, &sp30,
                                                                      &this->actor, &this->actor.world.pos);
                break;
        }
        EnGoroiwa_UpdateRotation(this, globalCtx);
        if (this->actor.xzDistToPlayer < 300.0f) {
            EnGoroiwa_UpdateCollider(this);
            if ((this->stateFlags & ENGOROIWA_ENABLE_AT) && this->collisionDisabledTimer <= 0) {
                CollisionCheck_SetAT(globalCtx, &globalCtx->colChkCtx, &this->collider.base);
            }
            if ((this->stateFlags & ENGOROIWA_ENABLE_OC) && this->collisionDisabledTimer <= 0) {
                CollisionCheck_SetOC(globalCtx, &globalCtx->colChkCtx, &this->collider.base);
            }
        }
    }
}

void EnGoroiwa_Draw(Actor* thisx, GlobalContext* globalCtx) {
    Gfx_DrawDListOpa(globalCtx, gRollingRockDL);
}<|MERGE_RESOLUTION|>--- conflicted
+++ resolved
@@ -300,13 +300,8 @@
     s32 pad;
     Vec3s* nextPointPos;
 
-<<<<<<< HEAD
-    Math_StepToF(&this->actor.speedXZ, mREG(12) * 0.01f, 0.3f);
+    Math_StepToF(&this->actor.speedXZ, R_EN_GOROIWA_SPEED * 0.01f, 0.3f);
     Actor_SetMovementSpeedXZ(&this->actor);
-=======
-    Math_StepToF(&this->actor.speedXZ, R_EN_GOROIWA_SPEED * 0.01f, 0.3f);
-    func_8002D868(&this->actor);
->>>>>>> e53081df
     path = &globalCtx->setupPathList[this->actor.params & 0xFF];
     nextPointPos = (Vec3s*)SEGMENTED_TO_VIRTUAL(path->points) + this->nextWaypoint;
     result = Math_StepToF(&this->actor.world.pos.x, nextPointPos->x, fabsf(this->actor.velocity.x)) & 1;
