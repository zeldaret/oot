/*
 * File: z_en_goroiwa.c
 * Overlay: ovl_En_Goroiwa
 * Description: Rolling boulders
 */

#include "z_en_goroiwa.h"
#include "overlays/effects/ovl_Effect_Ss_Kakera/z_eff_ss_kakera.h"
#include "assets/objects/gameplay_keep/gameplay_keep.h"
#include "assets/objects/object_goroiwa/object_goroiwa.h"
#include "quake.h"
#include "terminal.h"

#define FLAGS ACTOR_FLAG_4

typedef s32 (*EnGoroiwaUnkFunc1)(EnGoroiwa* this, PlayState* play);
typedef void (*EnGoroiwaUnkFunc2)(EnGoroiwa* this);

#define ENGOROIWA_ENABLE_AT (1 << 0)
#define ENGOROIWA_ENABLE_OC (1 << 1)
#define ENGOROIWA_PLAYER_IN_THE_WAY (1 << 2)
#define ENGOROIWA_RETAIN_ROT_SPEED (1 << 3)
#define ENGOROIWA_IN_WATER (1 << 4)

#define ENGOROIWA_LOOPMODE_ONEWAY 0
/* same as ENGOROIWA_LOOPMODE_ONEWAY but display rock fragments as if the boulder broke at the end of the path*/
#define ENGOROIWA_LOOPMODE_ONEWAY_BREAK 1
#define ENGOROIWA_LOOPMODE_ROUNDTRIP 3

void EnGoroiwa_Init(Actor* thisx, PlayState* play);
void EnGoroiwa_Destroy(Actor* thisx, PlayState* play2);
void EnGoroiwa_Update(Actor* thisx, PlayState* play);
void EnGoroiwa_Draw(Actor* thisx, PlayState* play);

void EnGoroiwa_SetupRoll(EnGoroiwa* this);
void EnGoroiwa_Roll(EnGoroiwa* this, PlayState* play);
void EnGoroiwa_SetupMoveAndFallToGround(EnGoroiwa* this);
void EnGoroiwa_MoveAndFallToGround(EnGoroiwa* this, PlayState* play);
void EnGoroiwa_SetupWait(EnGoroiwa* this);
void EnGoroiwa_Wait(EnGoroiwa* this, PlayState* play);
void EnGoroiwa_SetupMoveUp(EnGoroiwa* this);
void EnGoroiwa_MoveUp(EnGoroiwa* this, PlayState* play);
void EnGoroiwa_SetupMoveDown(EnGoroiwa* this);
void EnGoroiwa_MoveDown(EnGoroiwa* this, PlayState* play);

ActorInit En_Goroiwa_InitVars = {
    /**/ ACTOR_EN_GOROIWA,
    /**/ ACTORCAT_PROP,
    /**/ FLAGS,
    /**/ OBJECT_GOROIWA,
    /**/ sizeof(EnGoroiwa),
    /**/ EnGoroiwa_Init,
    /**/ EnGoroiwa_Destroy,
    /**/ EnGoroiwa_Update,
    /**/ EnGoroiwa_Draw,
};

static ColliderJntSphElementInit sJntSphElementsInit[] = {
    {
        {
            ELEMTYPE_UNK0,
            { 0x20000000, 0x00, 0x04 },
            { 0x00000000, 0x00, 0x00 },
            ATELEM_ON | ATELEM_SFX_NORMAL,
            ACELEM_NONE,
            OCELEM_ON,
        },
        { 0, { { 0, 0, 0 }, 58 }, 100 },
    },
};

static ColliderJntSphInit sJntSphInit = {
    {
        COLTYPE_NONE,
        AT_ON | AT_TYPE_ENEMY,
        AC_NONE,
        OC1_ON | OC1_TYPE_ALL,
        OC2_TYPE_2,
        COLSHAPE_JNTSPH,
    },
    1,
    sJntSphElementsInit,
};

static CollisionCheckInfoInit sColChkInfoInit = { 0, 12, 60, MASS_HEAVY };

<<<<<<< HEAD
UNUSED static f32 sUnused[] = { 10.0f, 9.2f };
=======
static f32 sSpeeds[] = { 10.0f, 9.2f };

#if OOT_DEBUG
#define EN_GOROIWA_SPEED(this) (R_EN_GOROIWA_SPEED * 0.01f)
#else
#define EN_GOROIWA_SPEED(this) sSpeeds[(this)->isInKokiri]
#endif
>>>>>>> bf3339a1

void EnGoroiwa_UpdateCollider(EnGoroiwa* this) {
    static f32 yOffsets[] = { 0.0f, 59.5f };
    Sphere16* worldSphere = &this->collider.elements[0].dim.worldSphere;

    worldSphere->center.x = this->actor.world.pos.x;
    worldSphere->center.y = this->actor.world.pos.y + yOffsets[(this->actor.params >> 10) & 1];
    worldSphere->center.z = this->actor.world.pos.z;
}

void EnGoroiwa_InitCollider(EnGoroiwa* this, PlayState* play) {
    STACK_PAD(s32);

    Collider_InitJntSph(play, &this->collider);
    Collider_SetJntSph(play, &this->collider, &this->actor, &sJntSphInit, this->colliderItems);
    EnGoroiwa_UpdateCollider(this);
    this->collider.elements[0].dim.worldSphere.radius = 58;
}

void EnGoroiwa_UpdateFlags(EnGoroiwa* this, u8 setFlags) {
    this->stateFlags &= ~(ENGOROIWA_ENABLE_AT | ENGOROIWA_ENABLE_OC);
    this->stateFlags |= setFlags;
}

s32 EnGoroiwa_Vec3fNormalize(Vec3f* ret, Vec3f* a) {
    f32 magnitude = Math3D_Vec3fMagnitude(a);
    f32 scale;

    if (magnitude < 0.001f) {
        return false;
    }

    scale = 1.0f / magnitude;

    ret->x = a->x * scale;
    ret->y = a->y * scale;
    ret->z = a->z * scale;

    return true;
}

void EnGoroiwa_SetSpeed(EnGoroiwa* this, PlayState* play) {
    if (play->sceneId == SCENE_KOKIRI_FOREST) {
        this->isInKokiri = true;
#if OOT_DEBUG
        R_EN_GOROIWA_SPEED = 920;
#endif
    } else {
        this->isInKokiri = false;
#if OOT_DEBUG
        R_EN_GOROIWA_SPEED = 1000;
#endif
    }
}

void EnGoroiwa_FaceNextWaypoint(EnGoroiwa* this, PlayState* play) {
    Path* path = &play->pathList[this->actor.params & 0xFF];
    Vec3s* nextPos = (Vec3s*)SEGMENTED_TO_VIRTUAL(path->points) + this->nextWaypoint;
    Vec3f nextPosF;

    nextPosF.x = nextPos->x;
    nextPosF.y = nextPos->y;
    nextPosF.z = nextPos->z;

    this->actor.world.rot.y = Math_Vec3f_Yaw(&this->actor.world.pos, &nextPosF);
}

void EnGoroiwa_GetPrevWaypointDiff(EnGoroiwa* this, PlayState* play, Vec3f* dest) {
    s16 loopMode = (this->actor.params >> 8) & 3;
    Path* path = &play->pathList[this->actor.params & 0xFF];
    s16 prevWaypoint = this->currentWaypoint - this->pathDirection;
    Vec3s* prevPointPos;
    Vec3s* currentPointPos;

    if (prevWaypoint < 0) {
        if (loopMode == ENGOROIWA_LOOPMODE_ONEWAY || loopMode == ENGOROIWA_LOOPMODE_ONEWAY_BREAK) {
            prevWaypoint = this->endWaypoint;
        } else if (loopMode == ENGOROIWA_LOOPMODE_ROUNDTRIP) {
            prevWaypoint = 1;
        }
    } else if (prevWaypoint > this->endWaypoint) {
        if (loopMode == ENGOROIWA_LOOPMODE_ONEWAY || loopMode == ENGOROIWA_LOOPMODE_ONEWAY_BREAK) {
            prevWaypoint = 0;
        } else if (loopMode == ENGOROIWA_LOOPMODE_ROUNDTRIP) {
            prevWaypoint = this->endWaypoint - 1;
        }
    }

    currentPointPos = (Vec3s*)SEGMENTED_TO_VIRTUAL(path->points) + this->currentWaypoint;
    prevPointPos = (Vec3s*)SEGMENTED_TO_VIRTUAL(path->points) + prevWaypoint;
    dest->x = currentPointPos->x - prevPointPos->x;
    dest->y = currentPointPos->x - prevPointPos->y;
    dest->z = currentPointPos->x - prevPointPos->z;
}

void EnGoroiw_CheckEndOfPath(EnGoroiwa* this) {
    s16 loopMode = (this->actor.params >> 8) & 3;

    if (this->nextWaypoint < 0) {
        if (loopMode == ENGOROIWA_LOOPMODE_ONEWAY || loopMode == ENGOROIWA_LOOPMODE_ONEWAY_BREAK) {
            this->currentWaypoint = this->endWaypoint;
            this->nextWaypoint = this->endWaypoint - 1;
            this->pathDirection = -1;
        } else if (loopMode == ENGOROIWA_LOOPMODE_ROUNDTRIP) {
            this->currentWaypoint = 0;
            this->nextWaypoint = 1;
            this->pathDirection = 1;
        }
    } else if (this->nextWaypoint > this->endWaypoint) {
        if (loopMode == ENGOROIWA_LOOPMODE_ONEWAY || loopMode == ENGOROIWA_LOOPMODE_ONEWAY_BREAK) {
            this->currentWaypoint = 0;
            this->nextWaypoint = 1;
            this->pathDirection = 1;
        } else if (loopMode == ENGOROIWA_LOOPMODE_ROUNDTRIP) {
            this->currentWaypoint = this->endWaypoint;
            this->nextWaypoint = this->endWaypoint - 1;
            this->pathDirection = -1;
        }
    }
}

void EnGoroiwa_SetNextWaypoint(EnGoroiwa* this) {
    this->currentWaypoint = this->nextWaypoint;
    this->nextWaypoint += this->pathDirection;
    EnGoroiw_CheckEndOfPath(this);
}

void EnGoroiwa_ReverseDirection(EnGoroiwa* this) {
    this->pathDirection *= -1;
    this->currentWaypoint = this->nextWaypoint;
    this->nextWaypoint += this->pathDirection;
}

void EnGoroiwa_InitPath(EnGoroiwa* this, PlayState* play) {
    this->endWaypoint = play->pathList[this->actor.params & 0xFF].count - 1;
    this->currentWaypoint = 0;
    this->nextWaypoint = 1;
    this->pathDirection = 1;
}

void EnGoroiwa_TeleportToWaypoint(EnGoroiwa* this, PlayState* play, s32 waypoint) {
    Path* path = &play->pathList[this->actor.params & 0xFF];
    Vec3s* pointPos = (Vec3s*)SEGMENTED_TO_VIRTUAL(path->points) + waypoint;

    this->actor.world.pos.x = pointPos->x;
    this->actor.world.pos.y = pointPos->y;
    this->actor.world.pos.z = pointPos->z;
}

void EnGoroiwa_InitRotation(EnGoroiwa* this) {
    this->prevUnitRollAxis.x = 1.0f;
    this->rollRotSpeed = 1.0f;
}

s32 EnGoroiwa_GetAscendDirection(EnGoroiwa* this, PlayState* play) {
    STACK_PAD(s32);
    Path* path = &play->pathList[this->actor.params & 0xFF];
    Vec3s* nextPointPos = (Vec3s*)SEGMENTED_TO_VIRTUAL(path->points) + this->nextWaypoint;
    Vec3s* currentPointPos = (Vec3s*)SEGMENTED_TO_VIRTUAL(path->points) + this->currentWaypoint;

    if (nextPointPos->x == currentPointPos->x && nextPointPos->z == currentPointPos->z) {
#if OOT_DEBUG
        if (nextPointPos->y == currentPointPos->y) {
            // "Error: Invalid path data (points overlap)"
            PRINTF("Error : レールデータ不正(点が重なっている)");
            PRINTF("(%s %d)(arg_data 0x%04x)\n", "../z_en_gr.c", 559, this->actor.params);
        }
#endif

        if (nextPointPos->y > currentPointPos->y) {
            return 1;
        } else {
            return -1;
        }
    }

    return 0;
}

void EnGoroiwa_SpawnDust(PlayState* play, Vec3f* pos) {
    static Vec3f velocity = { 0.0f, 0.0f, 0.0f };
    static Vec3f accel = { 0.0f, 0.3f, 0.0f };
    Vec3f randPos;
    s32 i;
    s16 angle = 0;

    for (i = 0; i < 8; i++) {
        angle += 0x4E20;
        randPos.x = pos->x + (47.0f * (Rand_ZeroOne() * 0.5f + 0.5f)) * Math_SinS(angle);
        randPos.y = pos->y + (Rand_ZeroOne() - 0.5f) * 40.0f;
        randPos.z = pos->z + ((47.0f * (Rand_ZeroOne() * 0.5f + 0.5f))) * Math_CosS(angle);
        func_800286CC(play, &randPos, &velocity, &accel, (s16)(Rand_ZeroOne() * 30.0f) + 100, 80);
        func_800286CC(play, &randPos, &velocity, &accel, (s16)(Rand_ZeroOne() * 20.0f) + 80, 80);
    }
}

void EnGoroiwa_SpawnWaterEffects(PlayState* play, Vec3f* contactPos) {
    Vec3f splashPos;
    s32 i;
    s16 angle = 0;

    for (i = 0; i < 11; i++) {
        angle += 0x1746;
        splashPos.x = contactPos->x + (Math_SinS(angle) * 55.0f);
        splashPos.y = contactPos->y;
        splashPos.z = contactPos->z + (Math_CosS(angle) * 55.0f);
        EffectSsGSplash_Spawn(play, &splashPos, NULL, NULL, 0, 350);
    }

    EffectSsGRipple_Spawn(play, contactPos, 300, 700, 0);
    EffectSsGRipple_Spawn(play, contactPos, 500, 900, 4);
    EffectSsGRipple_Spawn(play, contactPos, 500, 1300, 8);
}

s32 EnGoroiwa_MoveAndFall(EnGoroiwa* this, PlayState* play) {
    Path* path;
    s32 result;
    STACK_PAD(s32);
    Vec3s* nextPointPos;

    Math_StepToF(&this->actor.speed, EN_GOROIWA_SPEED(this), 0.3f);
    Actor_UpdateVelocityXZGravity(&this->actor);
    path = &play->pathList[this->actor.params & 0xFF];
    nextPointPos = (Vec3s*)SEGMENTED_TO_VIRTUAL(path->points) + this->nextWaypoint;
    result = true;
    result &= Math_StepToF(&this->actor.world.pos.x, nextPointPos->x, fabsf(this->actor.velocity.x));
    result &= Math_StepToF(&this->actor.world.pos.z, nextPointPos->z, fabsf(this->actor.velocity.z));
    this->actor.world.pos.y += this->actor.velocity.y;
    return result;
}

s32 EnGoroiwa_Move(EnGoroiwa* this, PlayState* play) {
    Path* path = &play->pathList[this->actor.params & 0xFF];
    STACK_PAD(s32);
    Vec3s* nextPointPos = (Vec3s*)SEGMENTED_TO_VIRTUAL(path->points) + this->nextWaypoint;
    Vec3s* currentPointPos = (Vec3s*)SEGMENTED_TO_VIRTUAL(path->points) + this->currentWaypoint;
    s32 nextPointReached;
    Vec3f posDiff;
    Vec3f nextPointPosF;

    nextPointPosF.x = nextPointPos->x;
    nextPointPosF.y = nextPointPos->y;
    nextPointPosF.z = nextPointPos->z;
    Math_StepToF(&this->actor.speed, EN_GOROIWA_SPEED(this), 0.3f);
    if (Math3D_Vec3fDistSq(&nextPointPosF, &this->actor.world.pos) < SQ(5.0f)) {
        Math_Vec3f_Diff(&nextPointPosF, &this->actor.world.pos, &posDiff);
    } else {
        posDiff.x = nextPointPosF.x - currentPointPos->x;
        posDiff.y = nextPointPosF.y - currentPointPos->y;
        posDiff.z = nextPointPosF.z - currentPointPos->z;
    }
    EnGoroiwa_Vec3fNormalize(&this->actor.velocity, &posDiff);
    this->actor.velocity.x *= this->actor.speed;
    this->actor.velocity.y *= this->actor.speed;
    this->actor.velocity.z *= this->actor.speed;
    nextPointReached = true;
    nextPointReached &= Math_StepToF(&this->actor.world.pos.x, nextPointPosF.x, fabsf(this->actor.velocity.x));
    nextPointReached &= Math_StepToF(&this->actor.world.pos.y, nextPointPosF.y, fabsf(this->actor.velocity.y));
    nextPointReached &= Math_StepToF(&this->actor.world.pos.z, nextPointPosF.z, fabsf(this->actor.velocity.z));
    return nextPointReached;
}

s32 EnGoroiwa_MoveUpToNextWaypoint(EnGoroiwa* this, PlayState* play) {
    STACK_PAD(s32);
    Path* path = &play->pathList[this->actor.params & 0xFF];
    Vec3s* nextPointPos = (Vec3s*)SEGMENTED_TO_VIRTUAL(path->points) + this->nextWaypoint;

    Math_StepToF(&this->actor.velocity.y, EN_GOROIWA_SPEED(this) * 0.5f, 0.18f);
    this->actor.world.pos.x = nextPointPos->x;
    this->actor.world.pos.z = nextPointPos->z;
    return Math_StepToF(&this->actor.world.pos.y, nextPointPos->y, fabsf(this->actor.velocity.y));
}

s32 EnGoroiwa_MoveDownToNextWaypoint(EnGoroiwa* this, PlayState* play) {
    STACK_PAD(s32);
    Path* path = &play->pathList[this->actor.params & 0xFF];
    Vec3s* nextPointPos = (Vec3s*)SEGMENTED_TO_VIRTUAL(path->points) + this->nextWaypoint;
    f32 nextPointY;
    f32 thisY;
    f32 yDistToFloor;
    s32 quakeIndex;
    CollisionPoly* floorPoly;
    Vec3f checkPos;
    f32 floorY;
    STACK_PAD(s32);
    s32 floorBgId;
    Vec3f dustPos;
    WaterBox* waterBox;
    f32 ySurface;
    Vec3f waterHitPos;

    nextPointY = nextPointPos->y;
    Math_StepToF(&this->actor.velocity.y, -14.0f, 1.0f);
    this->actor.world.pos.x = nextPointPos->x;
    this->actor.world.pos.z = nextPointPos->z;
    thisY = this->actor.world.pos.y;
    if (1) {}
    this->actor.world.pos.y += this->actor.velocity.y;
    if (this->actor.velocity.y < 0.0f && this->actor.world.pos.y <= nextPointY) {
        if (this->bounceCount == 0) {
            if (this->actor.xzDistToPlayer < 600.0f) {
                quakeIndex = Quake_Request(GET_ACTIVE_CAM(play), QUAKE_TYPE_3);
                Quake_SetSpeed(quakeIndex, -0x3CB0);
                Quake_SetPerturbations(quakeIndex, 3, 0, 0, 0);
                Quake_SetDuration(quakeIndex, 7);
            }
            this->rollRotSpeed = 0.0f;
            if (!(this->stateFlags & ENGOROIWA_IN_WATER)) {
                checkPos.x = this->actor.world.pos.x;
                checkPos.y = this->actor.world.pos.y + 50.0f;
                checkPos.z = this->actor.world.pos.z;
                floorY =
                    BgCheck_EntityRaycastDown5(play, &play->colCtx, &floorPoly, &floorBgId, &this->actor, &checkPos);
                yDistToFloor = floorY - (this->actor.world.pos.y - 59.5f);
                if (fabsf(yDistToFloor) < 15.0f) {
                    dustPos.x = this->actor.world.pos.x;
                    dustPos.y = floorY + 10.0f;
                    dustPos.z = this->actor.world.pos.z;
                    EnGoroiwa_SpawnDust(play, &dustPos);
                }
            }
        }
        if (this->bounceCount >= 1) {
            return true;
        }
        this->bounceCount++;
        this->actor.velocity.y *= -0.3f;
        this->actor.world.pos.y = nextPointY - ((this->actor.world.pos.y - nextPointY) * 0.3f);
    }
    if (this->bounceCount == 0 &&
        WaterBox_GetSurfaceImpl(play, &play->colCtx, this->actor.world.pos.x, this->actor.world.pos.z, &ySurface,
                                &waterBox) &&
        this->actor.world.pos.y <= ySurface) {
        this->stateFlags |= ENGOROIWA_IN_WATER;
        if (ySurface < thisY) {
            waterHitPos.x = this->actor.world.pos.x;
            waterHitPos.y = ySurface;
            waterHitPos.z = this->actor.world.pos.z;
            EnGoroiwa_SpawnWaterEffects(play, &waterHitPos);
            this->actor.velocity.y *= 0.2f;
        }
        if (this->actor.velocity.y < -8.0f) {
            this->actor.velocity.y = -8.0f;
        }
    }
    return false;
}

void EnGoroiwa_UpdateRotation(EnGoroiwa* this, PlayState* play) {
    static Vec3f unitY = { 0.0f, 1.0f, 0.0f };
    STACK_PAD(s32);
    Vec3f* rollAxisPtr;
    f32 rollAngleDiff;
    Vec3f rollAxis;
    Vec3f unitRollAxis;
    MtxF mtx;

    if (this->stateFlags & ENGOROIWA_RETAIN_ROT_SPEED) {
        rollAngleDiff = this->prevRollAngleDiff;
    } else {
        this->prevRollAngleDiff = Math3D_Vec3f_DistXYZ(&this->actor.world.pos, &this->actor.prevPos) * (1.0f / 59.5f);
        rollAngleDiff = this->prevRollAngleDiff;
    }
    rollAngleDiff *= this->rollRotSpeed;
    rollAxisPtr = &rollAxis;
    if (this->stateFlags & ENGOROIWA_RETAIN_ROT_SPEED) {
        Vec3f unusedDiff;

        /*
         * EnGoroiwa_GetPrevWaypointDiff has no side effects and its result goes unused,
         * its result was probably meant to be used instead of the actor's velocity in the
         * Math3D_Vec3f_Cross call.
         */
        EnGoroiwa_GetPrevWaypointDiff(this, play, &unusedDiff);
        Math3D_Vec3f_Cross(&unitY, &this->actor.velocity, rollAxisPtr);
    } else {
        Math3D_Vec3f_Cross(&unitY, &this->actor.velocity, rollAxisPtr);
    }

    if (EnGoroiwa_Vec3fNormalize(&unitRollAxis, rollAxisPtr)) {
        this->prevUnitRollAxis = unitRollAxis;
    } else {
        unitRollAxis = this->prevUnitRollAxis;
    }

    Matrix_RotateAxis(rollAngleDiff, &unitRollAxis, MTXMODE_NEW);
    Matrix_RotateY(BINANG_TO_RAD(this->actor.shape.rot.y), MTXMODE_APPLY);
    Matrix_RotateX(BINANG_TO_RAD(this->actor.shape.rot.x), MTXMODE_APPLY);
    Matrix_RotateZ(BINANG_TO_RAD(this->actor.shape.rot.z), MTXMODE_APPLY);
    Matrix_Get(&mtx);
    Matrix_MtxFToYXZRotS(&mtx, &this->actor.shape.rot, 0);
}

void EnGoroiwa_NextWaypoint(EnGoroiwa* this, PlayState* play) {
    s16 loopMode = (this->actor.params >> 8) & 3;

    EnGoroiwa_SetNextWaypoint(this);

    if (loopMode == ENGOROIWA_LOOPMODE_ONEWAY || loopMode == ENGOROIWA_LOOPMODE_ONEWAY_BREAK) {
        if (this->currentWaypoint == 0 || this->currentWaypoint == this->endWaypoint) {
            EnGoroiwa_TeleportToWaypoint(this, play, this->currentWaypoint);
        }
    }

    EnGoroiwa_FaceNextWaypoint(this, play);
}

void EnGoroiwa_SpawnFragments(EnGoroiwa* this, PlayState* play) {
    static f32 yOffsets[] = { 0.0f, 59.5f };
    s16 angle1;
    s16 angle2;
    STACK_PAD(s32);
    Vec3f* thisPos = &this->actor.world.pos;
    Vec3f effectPos;
    Vec3f fragmentVelocity;
    f32 cos1;
    f32 sin1;
    f32 sin2;
    s16 yOffsetIdx = (this->actor.params >> 10) & 1;
    s32 i;

    for (i = 0, angle1 = 0; i < 16; i++, angle1 += 0x4E20) {
        sin1 = Math_SinS(angle1);
        cos1 = Math_CosS(angle1);
        angle2 = Rand_ZeroOne() * 0xFFFF;
        effectPos.x = Rand_ZeroOne() * 50.0f * sin1 * Math_SinS(angle2);
        sin2 = Math_SinS(angle2);
        effectPos.y = (Rand_ZeroOne() - 0.5f) * 100.0f * sin2 + yOffsets[yOffsetIdx];
        effectPos.z = Rand_ZeroOne() * 50.0f * cos1 * Math_SinS(angle2);
        fragmentVelocity.x = effectPos.x * 0.2f;
        fragmentVelocity.y = Rand_ZeroOne() * 15.0f + 2.0f;
        fragmentVelocity.z = effectPos.z * 0.2f;
        Math_Vec3f_Sum(&effectPos, thisPos, &effectPos);
        EffectSsKakera_Spawn(play, &effectPos, &fragmentVelocity, &effectPos, -340, 33, 28, 2, 0,
                             Rand_ZeroOne() * 7.0f + 1.0f, 1, 0, 70, KAKERA_COLOR_NONE, 1, gBoulderFragmentsDL);
    }

    effectPos.x = thisPos->x;
    effectPos.y = thisPos->y + yOffsets[yOffsetIdx];
    effectPos.z = thisPos->z;
    func_80033480(play, &effectPos, 80.0f, 5, 70, 110, 1);
    func_80033480(play, &effectPos, 90.0f, 5, 110, 160, 1);
}

static InitChainEntry sInitChain[] = {
    ICHAIN_F32_DIV1000(gravity, -860, ICHAIN_CONTINUE), ICHAIN_F32_DIV1000(minVelocityY, -15000, ICHAIN_CONTINUE),
    ICHAIN_VEC3F_DIV1000(scale, 100, ICHAIN_CONTINUE),  ICHAIN_F32(uncullZoneForward, 1500, ICHAIN_CONTINUE),
    ICHAIN_F32(uncullZoneScale, 150, ICHAIN_CONTINUE),  ICHAIN_F32(uncullZoneDownward, 1500, ICHAIN_STOP),
};

void EnGoroiwa_Init(Actor* thisx, PlayState* play) {
    static f32 yOffsets[] = { 0.0f, 595.0f };
    EnGoroiwa* this = (EnGoroiwa*)thisx;
    s32 pathIdx;

    Actor_ProcessInitChain(&this->actor, sInitChain);
    EnGoroiwa_InitCollider(this, play);
    pathIdx = this->actor.params & 0xFF;
    if (pathIdx == 0xFF) {
        // "Error: Invalid arg_data"
        PRINTF("Ｅｒｒｏｒ : arg_data が不正(%s %d)(arg_data 0x%04x)\n", "../z_en_gr.c", 1033, this->actor.params);
        Actor_Kill(&this->actor);
        return;
    }
    if (play->pathList[pathIdx].count < 2) {
        // "Error: Invalid Path Data"
        PRINTF("Ｅｒｒｏｒ : レールデータ が不正(%s %d)\n", "../z_en_gr.c", 1043);
        Actor_Kill(&this->actor);
        return;
    }
    CollisionCheck_SetInfo(&this->actor.colChkInfo, NULL, &sColChkInfoInit);
    ActorShape_Init(&this->actor.shape, yOffsets[(this->actor.params >> 10) & 1], ActorShadow_DrawCircle, 9.4f);
    this->actor.shape.shadowAlpha = 200;
    EnGoroiwa_SetSpeed(this, play);
    EnGoroiwa_InitPath(this, play);
    EnGoroiwa_TeleportToWaypoint(this, play, 0);
    EnGoroiwa_InitRotation(this);
    EnGoroiwa_FaceNextWaypoint(this, play);
    EnGoroiwa_SetupRoll(this);
    // "(Goroiwa)"
    PRINTF("(ごろ岩)(arg 0x%04x)(rail %d)(end %d)(bgc %d)(hit %d)\n", this->actor.params, this->actor.params & 0xFF,
           (this->actor.params >> 8) & 3, (this->actor.params >> 10) & 1, this->actor.home.rot.z & 1);
}

void EnGoroiwa_Destroy(Actor* thisx, PlayState* play2) {
    PlayState* play = play2;
    EnGoroiwa* this = (EnGoroiwa*)thisx;

    Collider_DestroyJntSph(play, &this->collider);
}

void EnGoroiwa_SetupRoll(EnGoroiwa* this) {
    this->actionFunc = EnGoroiwa_Roll;
    EnGoroiwa_UpdateFlags(this, ENGOROIWA_ENABLE_AT | ENGOROIWA_ENABLE_OC);
    this->rollRotSpeed = 1.0f;
}

void EnGoroiwa_Roll(EnGoroiwa* this, PlayState* play) {
    static EnGoroiwaUnkFunc1 moveFuncs[] = { EnGoroiwa_Move, EnGoroiwa_MoveAndFall };
    static EnGoroiwaUnkFunc2 onHitSetupFuncs[] = { EnGoroiwa_SetupWait, EnGoroiwa_SetupMoveAndFallToGround };

    s32 ascendDirection;
    s16 yawDiff;
    s16 loopMode;

    if (this->collider.base.atFlags & AT_HIT) {
        this->collider.base.atFlags &= ~AT_HIT;
        this->stateFlags &= ~ENGOROIWA_PLAYER_IN_THE_WAY;
        yawDiff = this->actor.yawTowardsPlayer - this->actor.world.rot.y;
        if (yawDiff > -0x4000 && yawDiff < 0x4000) {
            this->stateFlags |= ENGOROIWA_PLAYER_IN_THE_WAY;
            if (((this->actor.params >> 10) & 1) || (this->actor.home.rot.z & 1) != 1) {
                EnGoroiwa_ReverseDirection(this);
                EnGoroiwa_FaceNextWaypoint(this, play);
            }
        }
        func_8002F6D4(play, &this->actor, 2.0f, this->actor.yawTowardsPlayer, 0.0f, 0);
        PRINTF(VT_FGCOL(CYAN));
        PRINTF("Player ぶっ飛ばし\n"); // "Player knocked down"
        PRINTF(VT_RST);
        onHitSetupFuncs[(this->actor.params >> 10) & 1](this);
        Player_PlaySfx(GET_PLAYER(play), NA_SE_PL_BODY_HIT);
        if ((this->actor.home.rot.z & 1) == 1) {
            this->collisionDisabledTimer = 50;
        }
    } else if (moveFuncs[(this->actor.params >> 10) & 1](this, play)) {
        loopMode = (this->actor.params >> 8) & 3;
        if (loopMode == ENGOROIWA_LOOPMODE_ONEWAY_BREAK &&
            (this->nextWaypoint == 0 || this->nextWaypoint == this->endWaypoint)) {
            EnGoroiwa_SpawnFragments(this, play);
        }
        EnGoroiwa_NextWaypoint(this, play);
        if ((loopMode == ENGOROIWA_LOOPMODE_ROUNDTRIP) &&
            (this->currentWaypoint == 0 || this->currentWaypoint == this->endWaypoint)) {
            EnGoroiwa_SetupWait(this);
        } else if (!((this->actor.params >> 10) & 1) && this->currentWaypoint != 0 &&
                   this->currentWaypoint != this->endWaypoint) {
            ascendDirection = EnGoroiwa_GetAscendDirection(this, play);
            if (ascendDirection > 0) {
                EnGoroiwa_SetupMoveUp(this);
            } else if (ascendDirection < 0) {
                EnGoroiwa_SetupMoveDown(this);
            } else {
                EnGoroiwa_SetupRoll(this);
            }
        } else {
            EnGoroiwa_SetupRoll(this);
        }
    }
    Actor_PlaySfx(&this->actor, NA_SE_EV_BIGBALL_ROLL - SFX_FLAG);
}

void EnGoroiwa_SetupMoveAndFallToGround(EnGoroiwa* this) {
    this->actionFunc = EnGoroiwa_MoveAndFallToGround;
    EnGoroiwa_UpdateFlags(this, ENGOROIWA_ENABLE_OC);
    this->actor.gravity = -0.86f;
    this->actor.minVelocityY = -15.0f;
    this->actor.speed *= 0.15f;
    this->actor.velocity.y = 5.0f;
    this->rollRotSpeed = 1.0f;
}

void EnGoroiwa_MoveAndFallToGround(EnGoroiwa* this, PlayState* play) {
    EnGoroiwa_MoveAndFall(this, play);
    if ((this->actor.bgCheckFlags & BGCHECKFLAG_GROUND) && this->actor.velocity.y < 0.0f) {
        if ((this->stateFlags & ENGOROIWA_PLAYER_IN_THE_WAY) && (this->actor.home.rot.z & 1) == 1) {
            EnGoroiwa_ReverseDirection(this);
            EnGoroiwa_FaceNextWaypoint(this, play);
        }
        EnGoroiwa_SetupWait(this);
    }
}

void EnGoroiwa_SetupWait(EnGoroiwa* this) {
    static s16 waitDurations[] = { 20, 6 };

    this->actionFunc = EnGoroiwa_Wait;
    this->actor.speed = 0.0f;
    EnGoroiwa_UpdateFlags(this, ENGOROIWA_ENABLE_OC);
    this->waitTimer = waitDurations[this->actor.home.rot.z & 1];
    this->rollRotSpeed = 0.0f;
}

void EnGoroiwa_Wait(EnGoroiwa* this, PlayState* play) {
    if (this->waitTimer > 0) {
        this->waitTimer--;
    } else {
        this->collider.base.atFlags &= ~AT_HIT;
        EnGoroiwa_SetupRoll(this);
    }
}

void EnGoroiwa_SetupMoveUp(EnGoroiwa* this) {
    this->actionFunc = EnGoroiwa_MoveUp;
    EnGoroiwa_UpdateFlags(this, ENGOROIWA_ENABLE_AT | ENGOROIWA_ENABLE_OC);
    this->rollRotSpeed = 0.0f;
    this->actor.velocity.y = fabsf(this->actor.speed) * 0.1f;
}

void EnGoroiwa_MoveUp(EnGoroiwa* this, PlayState* play) {
    if (this->collider.base.atFlags & AT_HIT) {
        this->collider.base.atFlags &= ~AT_HIT;
        func_8002F6D4(play, &this->actor, 2.0f, this->actor.yawTowardsPlayer, 0.0f, 4);
        Player_PlaySfx(GET_PLAYER(play), NA_SE_PL_BODY_HIT);
        if ((this->actor.home.rot.z & 1) == 1) {
            this->collisionDisabledTimer = 50;
        }
    } else if (EnGoroiwa_MoveUpToNextWaypoint(this, play)) {
        EnGoroiwa_NextWaypoint(this, play);
        EnGoroiwa_SetupRoll(this);
        this->actor.speed = 0.0f;
    }
}

void EnGoroiwa_SetupMoveDown(EnGoroiwa* this) {
    this->actionFunc = EnGoroiwa_MoveDown;
    EnGoroiwa_UpdateFlags(this, ENGOROIWA_ENABLE_AT | ENGOROIWA_ENABLE_OC);
    this->rollRotSpeed = 0.3f;
    this->bounceCount = 0;
    this->actor.velocity.y = fabsf(this->actor.speed) * -0.3f;
    this->stateFlags |= ENGOROIWA_RETAIN_ROT_SPEED;
    this->stateFlags &= ~ENGOROIWA_IN_WATER;
}

void EnGoroiwa_MoveDown(EnGoroiwa* this, PlayState* play) {
    if (this->collider.base.atFlags & AT_HIT) {
        this->collider.base.atFlags &= ~AT_HIT;
        func_8002F6D4(play, &this->actor, 2.0f, this->actor.yawTowardsPlayer, 0.0f, 4);
        Player_PlaySfx(GET_PLAYER(play), NA_SE_PL_BODY_HIT);
        if ((this->actor.home.rot.z & 1) == 1) {
            this->collisionDisabledTimer = 50;
        }
    } else if (EnGoroiwa_MoveDownToNextWaypoint(this, play)) {
        EnGoroiwa_NextWaypoint(this, play);
        EnGoroiwa_SetupRoll(this);
        this->stateFlags &= ~ENGOROIWA_RETAIN_ROT_SPEED;
        this->actor.speed = 0.0f;
    }
}

void EnGoroiwa_Update(Actor* thisx, PlayState* play) {
    EnGoroiwa* this = (EnGoroiwa*)thisx;
    Player* player = GET_PLAYER(play);
    STACK_PAD(s32);
    s32 bgId;

    if (!(player->stateFlags1 & (PLAYER_STATE1_6 | PLAYER_STATE1_7 | PLAYER_STATE1_28 | PLAYER_STATE1_29))) {
        if (this->collisionDisabledTimer > 0) {
            this->collisionDisabledTimer--;
        }
        this->actionFunc(this, play);
        switch ((this->actor.params >> 10) & 1) {
            case 1:
                Actor_UpdateBgCheckInfo(play, &this->actor, 0.0f, 0.0f, 0.0f,
                                        UPDBGCHECKINFO_FLAG_2 | UPDBGCHECKINFO_FLAG_3 | UPDBGCHECKINFO_FLAG_4);
                break;
            case 0:
                this->actor.floorHeight = BgCheck_EntityRaycastDown4(&play->colCtx, &this->actor.floorPoly, &bgId,
                                                                     &this->actor, &this->actor.world.pos);
                break;
        }
        EnGoroiwa_UpdateRotation(this, play);
        if (this->actor.xzDistToPlayer < 300.0f) {
            EnGoroiwa_UpdateCollider(this);
            if ((this->stateFlags & ENGOROIWA_ENABLE_AT) && this->collisionDisabledTimer <= 0) {
                CollisionCheck_SetAT(play, &play->colChkCtx, &this->collider.base);
            }
            if ((this->stateFlags & ENGOROIWA_ENABLE_OC) && this->collisionDisabledTimer <= 0) {
                CollisionCheck_SetOC(play, &play->colChkCtx, &this->collider.base);
            }
        }
    }
}

void EnGoroiwa_Draw(Actor* thisx, PlayState* play) {
    Gfx_DrawDListOpa(play, gRollingRockDL);
}<|MERGE_RESOLUTION|>--- conflicted
+++ resolved
@@ -84,17 +84,15 @@
 
 static CollisionCheckInfoInit sColChkInfoInit = { 0, 12, 60, MASS_HEAVY };
 
-<<<<<<< HEAD
-UNUSED static f32 sUnused[] = { 10.0f, 9.2f };
-=======
-static f32 sSpeeds[] = { 10.0f, 9.2f };
-
 #if OOT_DEBUG
 #define EN_GOROIWA_SPEED(this) (R_EN_GOROIWA_SPEED * 0.01f)
+#define SPEEDS_QUALIFIERS UNUSED
 #else
 #define EN_GOROIWA_SPEED(this) sSpeeds[(this)->isInKokiri]
+#define SPEEDS_QUALIFIERS
 #endif
->>>>>>> bf3339a1
+
+SPEEDS_QUALIFIERS static f32 sSpeeds[] = { 10.0f, 9.2f };
 
 void EnGoroiwa_UpdateCollider(EnGoroiwa* this) {
     static f32 yOffsets[] = { 0.0f, 59.5f };
