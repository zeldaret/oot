/*
 * File: z_en_goroiwa.c
 * Overlay: ovl_En_Goroiwa
 * Description: Rolling boulders
 */

#include "z_en_goroiwa.h"
#include "overlays/effects/ovl_Effect_Ss_Kakera/z_eff_ss_kakera.h"
#include "assets/objects/gameplay_keep/gameplay_keep.h"
#include "assets/objects/object_goroiwa/object_goroiwa.h"
#include "quake.h"
#include "vt.h"

#define FLAGS ACTOR_FLAG_4

typedef s32 (*EnGoroiwaUnkFunc1)(EnGoroiwa* this, PlayState* play);
typedef void (*EnGoroiwaUnkFunc2)(EnGoroiwa* this);

#define ENGOROIWA_ENABLE_AT (1 << 0)
#define ENGOROIWA_ENABLE_OC (1 << 1)
#define ENGOROIWA_PLAYER_IN_THE_WAY (1 << 2)
#define ENGOROIWA_RETAIN_ROT_SPEED (1 << 3)
#define ENGOROIWA_IN_WATER (1 << 4)

#define ENGOROIWA_LOOPMODE_ONEWAY 0
/* same as ENGOROIWA_LOOPMODE_ONEWAY but display rock fragments as if the boulder broke at the end of the path*/
#define ENGOROIWA_LOOPMODE_ONEWAY_BREAK 1
#define ENGOROIWA_LOOPMODE_ROUNDTRIP 3

void EnGoroiwa_Init(Actor* thisx, PlayState* play);
void EnGoroiwa_Destroy(Actor* thisx, PlayState* play2);
void EnGoroiwa_Update(Actor* thisx, PlayState* play);
void EnGoroiwa_Draw(Actor* thisx, PlayState* play);

void EnGoroiwa_SetupRoll(EnGoroiwa* this);
void EnGoroiwa_Roll(EnGoroiwa* this, PlayState* play);
void EnGoroiwa_SetupMoveAndFallToGround(EnGoroiwa* this);
void EnGoroiwa_MoveAndFallToGround(EnGoroiwa* this, PlayState* play);
void EnGoroiwa_SetupWait(EnGoroiwa* this);
void EnGoroiwa_Wait(EnGoroiwa* this, PlayState* play);
void EnGoroiwa_SetupMoveUp(EnGoroiwa* this);
void EnGoroiwa_MoveUp(EnGoroiwa* this, PlayState* play);
void EnGoroiwa_SetupMoveDown(EnGoroiwa* this);
void EnGoroiwa_MoveDown(EnGoroiwa* this, PlayState* play);

ActorInit En_Goroiwa_InitVars = {
    ACTOR_EN_GOROIWA,
    ACTORCAT_PROP,
    FLAGS,
    OBJECT_GOROIWA,
    sizeof(EnGoroiwa),
    (ActorFunc)EnGoroiwa_Init,
    (ActorFunc)EnGoroiwa_Destroy,
    (ActorFunc)EnGoroiwa_Update,
    (ActorFunc)EnGoroiwa_Draw,
};

static ColliderJntSphElementInit sJntSphElementsInit[] = {
    {
        {
            ELEMTYPE_UNK0,
            { 0x20000000, 0x00, 0x04 },
            { 0x00000000, 0x00, 0x00 },
            TOUCH_ON | TOUCH_SFX_NORMAL,
            BUMP_NONE,
            OCELEM_ON,
        },
        { 0, { { 0, 0, 0 }, 58 }, 100 },
    },
};

static ColliderJntSphInit sJntSphInit = {
    {
        COLTYPE_NONE,
        AT_ON | AT_TYPE_ENEMY,
        AC_NONE,
        OC1_ON | OC1_TYPE_ALL,
        OC2_TYPE_2,
        COLSHAPE_JNTSPH,
    },
    1,
    sJntSphElementsInit,
};

static CollisionCheckInfoInit sColChkInfoInit = { 0, 12, 60, MASS_HEAVY };

static f32 sUnused[] = { 10.0f, 9.2f };

void EnGoroiwa_UpdateCollider(EnGoroiwa* this) {
    static f32 yOffsets[] = { 0.0f, 59.5f };
    Sphere16* worldSphere = &this->collider.elements[0].dim.worldSphere;

    worldSphere->center.x = this->actor.world.pos.x;
    worldSphere->center.y = this->actor.world.pos.y + yOffsets[(this->actor.params >> 10) & 1];
    worldSphere->center.z = this->actor.world.pos.z;
}

void EnGoroiwa_InitCollider(EnGoroiwa* this, PlayState* play) {
    UNUSED s32 pad;

    Collider_InitJntSph(play, &this->collider);
    Collider_SetJntSph(play, &this->collider, &this->actor, &sJntSphInit, this->colliderItems);
    EnGoroiwa_UpdateCollider(this);
    this->collider.elements[0].dim.worldSphere.radius = 58;
}

void EnGoroiwa_UpdateFlags(EnGoroiwa* this, u8 setFlags) {
    this->stateFlags &= ~(ENGOROIWA_ENABLE_AT | ENGOROIWA_ENABLE_OC);
    this->stateFlags |= setFlags;
}

s32 EnGoroiwa_Vec3fNormalize(Vec3f* ret, Vec3f* a) {
    f32 magnitude = Math3D_Vec3fMagnitude(a);
    f32 scale;

    if (magnitude < 0.001f) {
        return false;
    }

    scale = 1.0f / magnitude;

    ret->x = a->x * scale;
    ret->y = a->y * scale;
    ret->z = a->z * scale;

    return true;
}

void EnGoroiwa_SetSpeed(EnGoroiwa* this, PlayState* play) {
    if (play->sceneId == SCENE_SPOT04) {
        this->isInKokiri = true;
        R_EN_GOROIWA_SPEED = 920;
    } else {
        this->isInKokiri = false;
        R_EN_GOROIWA_SPEED = 1000;
    }
}

void EnGoroiwa_FaceNextWaypoint(EnGoroiwa* this, PlayState* play) {
    Path* path = &play->pathList[this->actor.params & 0xFF];
    Vec3s* nextPos = (Vec3s*)SEGMENTED_TO_VIRTUAL(path->points) + this->nextWaypoint;
    Vec3f nextPosF;

    nextPosF.x = nextPos->x;
    nextPosF.y = nextPos->y;
    nextPosF.z = nextPos->z;

    this->actor.world.rot.y = Math_Vec3f_Yaw(&this->actor.world.pos, &nextPosF);
}

void EnGoroiwa_GetPrevWaypointDiff(EnGoroiwa* this, PlayState* play, Vec3f* dest) {
    s16 loopMode = (this->actor.params >> 8) & 3;
    Path* path = &play->pathList[this->actor.params & 0xFF];
    s16 prevWaypoint = this->currentWaypoint - this->pathDirection;
    Vec3s* prevPointPos;
    Vec3s* currentPointPos;

    if (prevWaypoint < 0) {
        if (loopMode == ENGOROIWA_LOOPMODE_ONEWAY || loopMode == ENGOROIWA_LOOPMODE_ONEWAY_BREAK) {
            prevWaypoint = this->endWaypoint;
        } else if (loopMode == ENGOROIWA_LOOPMODE_ROUNDTRIP) {
            prevWaypoint = 1;
        }
    } else if (prevWaypoint > this->endWaypoint) {
        if (loopMode == ENGOROIWA_LOOPMODE_ONEWAY || loopMode == ENGOROIWA_LOOPMODE_ONEWAY_BREAK) {
            prevWaypoint = 0;
        } else if (loopMode == ENGOROIWA_LOOPMODE_ROUNDTRIP) {
            prevWaypoint = this->endWaypoint - 1;
        }
    }

    currentPointPos = (Vec3s*)SEGMENTED_TO_VIRTUAL(path->points) + this->currentWaypoint;
    prevPointPos = (Vec3s*)SEGMENTED_TO_VIRTUAL(path->points) + prevWaypoint;
    dest->x = currentPointPos->x - prevPointPos->x;
    dest->y = currentPointPos->x - prevPointPos->y;
    dest->z = currentPointPos->x - prevPointPos->z;
}

void EnGoroiw_CheckEndOfPath(EnGoroiwa* this) {
    s16 loopMode = (this->actor.params >> 8) & 3;

    if (this->nextWaypoint < 0) {
        if (loopMode == ENGOROIWA_LOOPMODE_ONEWAY || loopMode == ENGOROIWA_LOOPMODE_ONEWAY_BREAK) {
            this->currentWaypoint = this->endWaypoint;
            this->nextWaypoint = this->endWaypoint - 1;
            this->pathDirection = -1;
        } else if (loopMode == ENGOROIWA_LOOPMODE_ROUNDTRIP) {
            this->currentWaypoint = 0;
            this->nextWaypoint = 1;
            this->pathDirection = 1;
        }
    } else if (this->nextWaypoint > this->endWaypoint) {
        if (loopMode == ENGOROIWA_LOOPMODE_ONEWAY || loopMode == ENGOROIWA_LOOPMODE_ONEWAY_BREAK) {
            this->currentWaypoint = 0;
            this->nextWaypoint = 1;
            this->pathDirection = 1;
        } else if (loopMode == ENGOROIWA_LOOPMODE_ROUNDTRIP) {
            this->currentWaypoint = this->endWaypoint;
            this->nextWaypoint = this->endWaypoint - 1;
            this->pathDirection = -1;
        }
    }
}

void EnGoroiwa_SetNextWaypoint(EnGoroiwa* this) {
    this->currentWaypoint = this->nextWaypoint;
    this->nextWaypoint += this->pathDirection;
    EnGoroiw_CheckEndOfPath(this);
}

void EnGoroiwa_ReverseDirection(EnGoroiwa* this) {
    this->pathDirection *= -1;
    this->currentWaypoint = this->nextWaypoint;
    this->nextWaypoint += this->pathDirection;
}

void EnGoroiwa_InitPath(EnGoroiwa* this, PlayState* play) {
    this->endWaypoint = play->pathList[this->actor.params & 0xFF].count - 1;
    this->currentWaypoint = 0;
    this->nextWaypoint = 1;
    this->pathDirection = 1;
}

void EnGoroiwa_TeleportToWaypoint(EnGoroiwa* this, PlayState* play, s32 waypoint) {
    Path* path = &play->pathList[this->actor.params & 0xFF];
    Vec3s* pointPos = (Vec3s*)SEGMENTED_TO_VIRTUAL(path->points) + waypoint;

    this->actor.world.pos.x = pointPos->x;
    this->actor.world.pos.y = pointPos->y;
    this->actor.world.pos.z = pointPos->z;
}

void EnGoroiwa_InitRotation(EnGoroiwa* this) {
    this->prevUnitRollAxis.x = 1.0f;
    this->rollRotSpeed = 1.0f;
}

s32 EnGoroiwa_GetAscendDirection(EnGoroiwa* this, PlayState* play) {
<<<<<<< HEAD
    UNUSED s32 pad;
    Path* path = &play->setupPathList[this->actor.params & 0xFF];
=======
    s32 pad;
    Path* path = &play->pathList[this->actor.params & 0xFF];
>>>>>>> 451e855d
    Vec3s* nextPointPos = (Vec3s*)SEGMENTED_TO_VIRTUAL(path->points) + this->nextWaypoint;
    Vec3s* currentPointPos = (Vec3s*)SEGMENTED_TO_VIRTUAL(path->points) + this->currentWaypoint;

    if (nextPointPos->x == currentPointPos->x && nextPointPos->z == currentPointPos->z) {
        if (nextPointPos->y == currentPointPos->y) {
            // "Error: Invalid path data (points overlap)"
            osSyncPrintf("Error : レールデータ不正(点が重なっている)");
            osSyncPrintf("(%s %d)(arg_data 0x%04x)\n", "../z_en_gr.c", 559, this->actor.params);
        }

        if (nextPointPos->y > currentPointPos->y) {
            return 1;
        } else {
            return -1;
        }
    }

    return 0;
}

void EnGoroiwa_SpawnDust(PlayState* play, Vec3f* pos) {
    static Vec3f velocity = { 0.0f, 0.0f, 0.0f };
    static Vec3f accel = { 0.0f, 0.3f, 0.0f };
    Vec3f randPos;
    s32 i;
    s16 angle = 0;

    for (i = 0; i < 8; i++) {
        angle += 0x4E20;
        randPos.x = pos->x + (47.0f * (Rand_ZeroOne() * 0.5f + 0.5f)) * Math_SinS(angle);
        randPos.y = pos->y + (Rand_ZeroOne() - 0.5f) * 40.0f;
        randPos.z = pos->z + ((47.0f * (Rand_ZeroOne() * 0.5f + 0.5f))) * Math_CosS(angle);
        func_800286CC(play, &randPos, &velocity, &accel, (s16)(Rand_ZeroOne() * 30.0f) + 100, 80);
        func_800286CC(play, &randPos, &velocity, &accel, (s16)(Rand_ZeroOne() * 20.0f) + 80, 80);
    }
}

void EnGoroiwa_SpawnWaterEffects(PlayState* play, Vec3f* contactPos) {
    Vec3f splashPos;
    s32 i;
    s16 angle = 0;

    for (i = 0; i < 11; i++) {
        angle += 0x1746;
        splashPos.x = contactPos->x + (Math_SinS(angle) * 55.0f);
        splashPos.y = contactPos->y;
        splashPos.z = contactPos->z + (Math_CosS(angle) * 55.0f);
        EffectSsGSplash_Spawn(play, &splashPos, NULL, NULL, 0, 350);
    }

    EffectSsGRipple_Spawn(play, contactPos, 300, 700, 0);
    EffectSsGRipple_Spawn(play, contactPos, 500, 900, 4);
    EffectSsGRipple_Spawn(play, contactPos, 500, 1300, 8);
}

s32 EnGoroiwa_MoveAndFall(EnGoroiwa* this, PlayState* play) {
    Path* path;
    s32 result;
    UNUSED s32 pad;
    Vec3s* nextPointPos;

    Math_StepToF(&this->actor.speedXZ, R_EN_GOROIWA_SPEED * 0.01f, 0.3f);
    func_8002D868(&this->actor);
    path = &play->pathList[this->actor.params & 0xFF];
    nextPointPos = (Vec3s*)SEGMENTED_TO_VIRTUAL(path->points) + this->nextWaypoint;
    result = true;
    result &= Math_StepToF(&this->actor.world.pos.x, nextPointPos->x, fabsf(this->actor.velocity.x));
    result &= Math_StepToF(&this->actor.world.pos.z, nextPointPos->z, fabsf(this->actor.velocity.z));
    this->actor.world.pos.y += this->actor.velocity.y;
    return result;
}

s32 EnGoroiwa_Move(EnGoroiwa* this, PlayState* play) {
<<<<<<< HEAD
    Path* path = &play->setupPathList[this->actor.params & 0xFF];
    UNUSED s32 pad;
=======
    Path* path = &play->pathList[this->actor.params & 0xFF];
    s32 pad;
>>>>>>> 451e855d
    Vec3s* nextPointPos = (Vec3s*)SEGMENTED_TO_VIRTUAL(path->points) + this->nextWaypoint;
    Vec3s* currentPointPos = (Vec3s*)SEGMENTED_TO_VIRTUAL(path->points) + this->currentWaypoint;
    s32 nextPointReached;
    Vec3f posDiff;
    Vec3f nextPointPosF;

    nextPointPosF.x = nextPointPos->x;
    nextPointPosF.y = nextPointPos->y;
    nextPointPosF.z = nextPointPos->z;
    Math_StepToF(&this->actor.speedXZ, R_EN_GOROIWA_SPEED * 0.01f, 0.3f);
    if (Math3D_Vec3fDistSq(&nextPointPosF, &this->actor.world.pos) < SQ(5.0f)) {
        Math_Vec3f_Diff(&nextPointPosF, &this->actor.world.pos, &posDiff);
    } else {
        posDiff.x = nextPointPosF.x - currentPointPos->x;
        posDiff.y = nextPointPosF.y - currentPointPos->y;
        posDiff.z = nextPointPosF.z - currentPointPos->z;
    }
    EnGoroiwa_Vec3fNormalize(&this->actor.velocity, &posDiff);
    this->actor.velocity.x *= this->actor.speedXZ;
    this->actor.velocity.y *= this->actor.speedXZ;
    this->actor.velocity.z *= this->actor.speedXZ;
    nextPointReached = true;
    nextPointReached &= Math_StepToF(&this->actor.world.pos.x, nextPointPosF.x, fabsf(this->actor.velocity.x));
    nextPointReached &= Math_StepToF(&this->actor.world.pos.y, nextPointPosF.y, fabsf(this->actor.velocity.y));
    nextPointReached &= Math_StepToF(&this->actor.world.pos.z, nextPointPosF.z, fabsf(this->actor.velocity.z));
    return nextPointReached;
}

s32 EnGoroiwa_MoveUpToNextWaypoint(EnGoroiwa* this, PlayState* play) {
<<<<<<< HEAD
    UNUSED s32 pad;
    Path* path = &play->setupPathList[this->actor.params & 0xFF];
=======
    s32 pad;
    Path* path = &play->pathList[this->actor.params & 0xFF];
>>>>>>> 451e855d
    Vec3s* nextPointPos = (Vec3s*)SEGMENTED_TO_VIRTUAL(path->points) + this->nextWaypoint;

    Math_StepToF(&this->actor.velocity.y, (R_EN_GOROIWA_SPEED * 0.01f) * 0.5f, 0.18f);
    this->actor.world.pos.x = nextPointPos->x;
    this->actor.world.pos.z = nextPointPos->z;
    return Math_StepToF(&this->actor.world.pos.y, nextPointPos->y, fabsf(this->actor.velocity.y));
}

s32 EnGoroiwa_MoveDownToNextWaypoint(EnGoroiwa* this, PlayState* play) {
<<<<<<< HEAD
    UNUSED s32 pad1;
    Path* path = &play->setupPathList[this->actor.params & 0xFF];
=======
    s32 pad;
    Path* path = &play->pathList[this->actor.params & 0xFF];
>>>>>>> 451e855d
    Vec3s* nextPointPos = (Vec3s*)SEGMENTED_TO_VIRTUAL(path->points) + this->nextWaypoint;
    f32 nextPointY;
    f32 thisY;
    f32 yDistToFloor;
    s32 quakeIndex;
    CollisionPoly* floorPoly;
    Vec3f checkPos;
    f32 floorY;
    UNUSED s32 pad2;
    s32 floorBgId;
    Vec3f dustPos;
    WaterBox* waterBox;
    f32 ySurface;
    Vec3f waterHitPos;

    nextPointY = nextPointPos->y;
    Math_StepToF(&this->actor.velocity.y, -14.0f, 1.0f);
    this->actor.world.pos.x = nextPointPos->x;
    this->actor.world.pos.z = nextPointPos->z;
    thisY = this->actor.world.pos.y;
    if (1) {}
    this->actor.world.pos.y += this->actor.velocity.y;
    if (this->actor.velocity.y < 0.0f && this->actor.world.pos.y <= nextPointY) {
        if (this->bounceCount == 0) {
            if (this->actor.xzDistToPlayer < 600.0f) {
                quakeIndex = Quake_Request(GET_ACTIVE_CAM(play), QUAKE_TYPE_3);
                Quake_SetSpeed(quakeIndex, -0x3CB0);
                Quake_SetPerturbations(quakeIndex, 3, 0, 0, 0);
                Quake_SetDuration(quakeIndex, 7);
            }
            this->rollRotSpeed = 0.0f;
            if (!(this->stateFlags & ENGOROIWA_IN_WATER)) {
                checkPos.x = this->actor.world.pos.x;
                checkPos.y = this->actor.world.pos.y + 50.0f;
                checkPos.z = this->actor.world.pos.z;
                floorY =
                    BgCheck_EntityRaycastDown5(play, &play->colCtx, &floorPoly, &floorBgId, &this->actor, &checkPos);
                yDistToFloor = floorY - (this->actor.world.pos.y - 59.5f);
                if (fabsf(yDistToFloor) < 15.0f) {
                    dustPos.x = this->actor.world.pos.x;
                    dustPos.y = floorY + 10.0f;
                    dustPos.z = this->actor.world.pos.z;
                    EnGoroiwa_SpawnDust(play, &dustPos);
                }
            }
        }
        if (this->bounceCount >= 1) {
            return true;
        }
        this->bounceCount++;
        this->actor.velocity.y *= -0.3f;
        this->actor.world.pos.y = nextPointY - ((this->actor.world.pos.y - nextPointY) * 0.3f);
    }
    if (this->bounceCount == 0 &&
        WaterBox_GetSurfaceImpl(play, &play->colCtx, this->actor.world.pos.x, this->actor.world.pos.z, &ySurface,
                                &waterBox) &&
        this->actor.world.pos.y <= ySurface) {
        this->stateFlags |= ENGOROIWA_IN_WATER;
        if (ySurface < thisY) {
            waterHitPos.x = this->actor.world.pos.x;
            waterHitPos.y = ySurface;
            waterHitPos.z = this->actor.world.pos.z;
            EnGoroiwa_SpawnWaterEffects(play, &waterHitPos);
            this->actor.velocity.y *= 0.2f;
        }
        if (this->actor.velocity.y < -8.0f) {
            this->actor.velocity.y = -8.0f;
        }
    }
    return false;
}

void EnGoroiwa_UpdateRotation(EnGoroiwa* this, PlayState* play) {
    static Vec3f unitY = { 0.0f, 1.0f, 0.0f };
    UNUSED s32 pad;
    Vec3f* rollAxisPtr;
    f32 rollAngleDiff;
    Vec3f rollAxis;
    Vec3f unitRollAxis;
    MtxF mtx;
    Vec3f unusedDiff;

    if (this->stateFlags & ENGOROIWA_RETAIN_ROT_SPEED) {
        rollAngleDiff = this->prevRollAngleDiff;
    } else {
        this->prevRollAngleDiff = Math3D_Vec3f_DistXYZ(&this->actor.world.pos, &this->actor.prevPos) * (1.0f / 59.5f);
        rollAngleDiff = this->prevRollAngleDiff;
    }
    rollAngleDiff *= this->rollRotSpeed;
    rollAxisPtr = &rollAxis;
    if (this->stateFlags & ENGOROIWA_RETAIN_ROT_SPEED) {
        /*
         * EnGoroiwa_GetPrevWaypointDiff has no side effects and its result goes unused,
         * its result was probably meant to be used instead of the actor's velocity in the
         * Math3D_Vec3f_Cross call.
         */
        EnGoroiwa_GetPrevWaypointDiff(this, play, &unusedDiff);
        Math3D_Vec3f_Cross(&unitY, &this->actor.velocity, rollAxisPtr);
    } else {
        Math3D_Vec3f_Cross(&unitY, &this->actor.velocity, rollAxisPtr);
    }

    if (EnGoroiwa_Vec3fNormalize(&unitRollAxis, rollAxisPtr)) {
        this->prevUnitRollAxis = unitRollAxis;
    } else {
        unitRollAxis = this->prevUnitRollAxis;
    }

    Matrix_RotateAxis(rollAngleDiff, &unitRollAxis, MTXMODE_NEW);
    Matrix_RotateY(BINANG_TO_RAD(this->actor.shape.rot.y), MTXMODE_APPLY);
    Matrix_RotateX(BINANG_TO_RAD(this->actor.shape.rot.x), MTXMODE_APPLY);
    Matrix_RotateZ(BINANG_TO_RAD(this->actor.shape.rot.z), MTXMODE_APPLY);
    Matrix_Get(&mtx);
    Matrix_MtxFToYXZRotS(&mtx, &this->actor.shape.rot, 0);
}

void EnGoroiwa_NextWaypoint(EnGoroiwa* this, PlayState* play) {
    s16 loopMode = (this->actor.params >> 8) & 3;

    EnGoroiwa_SetNextWaypoint(this);

    if (loopMode == ENGOROIWA_LOOPMODE_ONEWAY || loopMode == ENGOROIWA_LOOPMODE_ONEWAY_BREAK) {
        if (this->currentWaypoint == 0 || this->currentWaypoint == this->endWaypoint) {
            EnGoroiwa_TeleportToWaypoint(this, play, this->currentWaypoint);
        }
    }

    EnGoroiwa_FaceNextWaypoint(this, play);
}

void EnGoroiwa_SpawnFragments(EnGoroiwa* this, PlayState* play) {
    static f32 yOffsets[] = { 0.0f, 59.5f };
    s16 angle1;
    s16 angle2;
    UNUSED s32 pad;
    Vec3f* thisPos = &this->actor.world.pos;
    Vec3f effectPos;
    Vec3f fragmentVelocity;
    f32 cos1;
    f32 sin1;
    f32 sin2;
    s16 yOffsetIdx = (this->actor.params >> 10) & 1;
    s32 i;

    for (i = 0, angle1 = 0; i < 16; i++, angle1 += 0x4E20) {
        sin1 = Math_SinS(angle1);
        cos1 = Math_CosS(angle1);
        angle2 = Rand_ZeroOne() * 0xFFFF;
        effectPos.x = Rand_ZeroOne() * 50.0f * sin1 * Math_SinS(angle2);
        sin2 = Math_SinS(angle2);
        effectPos.y = (Rand_ZeroOne() - 0.5f) * 100.0f * sin2 + yOffsets[yOffsetIdx];
        effectPos.z = Rand_ZeroOne() * 50.0f * cos1 * Math_SinS(angle2);
        fragmentVelocity.x = effectPos.x * 0.2f;
        fragmentVelocity.y = Rand_ZeroOne() * 15.0f + 2.0f;
        fragmentVelocity.z = effectPos.z * 0.2f;
        Math_Vec3f_Sum(&effectPos, thisPos, &effectPos);
        EffectSsKakera_Spawn(play, &effectPos, &fragmentVelocity, &effectPos, -340, 33, 28, 2, 0,
                             Rand_ZeroOne() * 7.0f + 1.0f, 1, 0, 70, KAKERA_COLOR_NONE, 1, gBoulderFragmentsDL);
    }

    effectPos.x = thisPos->x;
    effectPos.y = thisPos->y + yOffsets[yOffsetIdx];
    effectPos.z = thisPos->z;
    func_80033480(play, &effectPos, 80.0f, 5, 70, 110, 1);
    func_80033480(play, &effectPos, 90.0f, 5, 110, 160, 1);
}

static InitChainEntry sInitChain[] = {
    ICHAIN_F32_DIV1000(gravity, -860, ICHAIN_CONTINUE), ICHAIN_F32_DIV1000(minVelocityY, -15000, ICHAIN_CONTINUE),
    ICHAIN_VEC3F_DIV1000(scale, 100, ICHAIN_CONTINUE),  ICHAIN_F32(uncullZoneForward, 1500, ICHAIN_CONTINUE),
    ICHAIN_F32(uncullZoneScale, 150, ICHAIN_CONTINUE),  ICHAIN_F32(uncullZoneDownward, 1500, ICHAIN_STOP),
};

void EnGoroiwa_Init(Actor* thisx, PlayState* play) {
    static f32 yOffsets[] = { 0.0f, 595.0f };
    EnGoroiwa* this = (EnGoroiwa*)thisx;
    s32 pathIdx;

    Actor_ProcessInitChain(&this->actor, sInitChain);
    EnGoroiwa_InitCollider(this, play);
    pathIdx = this->actor.params & 0xFF;
    if (pathIdx == 0xFF) {
        // "Error: Invalid arg_data"
        osSyncPrintf("Ｅｒｒｏｒ : arg_data が不正(%s %d)(arg_data 0x%04x)\n", "../z_en_gr.c", 1033,
                     this->actor.params);
        Actor_Kill(&this->actor);
        return;
    }
    if (play->pathList[pathIdx].count < 2) {
        // "Error: Invalid Path Data"
        osSyncPrintf("Ｅｒｒｏｒ : レールデータ が不正(%s %d)\n", "../z_en_gr.c", 1043);
        Actor_Kill(&this->actor);
        return;
    }
    CollisionCheck_SetInfo(&this->actor.colChkInfo, NULL, &sColChkInfoInit);
    ActorShape_Init(&this->actor.shape, yOffsets[(this->actor.params >> 10) & 1], ActorShadow_DrawCircle, 9.4f);
    this->actor.shape.shadowAlpha = 200;
    EnGoroiwa_SetSpeed(this, play);
    EnGoroiwa_InitPath(this, play);
    EnGoroiwa_TeleportToWaypoint(this, play, 0);
    EnGoroiwa_InitRotation(this);
    EnGoroiwa_FaceNextWaypoint(this, play);
    EnGoroiwa_SetupRoll(this);
    // "(Goroiwa)"
    osSyncPrintf("(ごろ岩)(arg 0x%04x)(rail %d)(end %d)(bgc %d)(hit %d)\n", this->actor.params,
                 this->actor.params & 0xFF, (this->actor.params >> 8) & 3, (this->actor.params >> 10) & 1,
                 this->actor.home.rot.z & 1);
}

void EnGoroiwa_Destroy(Actor* thisx, PlayState* play2) {
    PlayState* play = play2;
    EnGoroiwa* this = (EnGoroiwa*)thisx;

    Collider_DestroyJntSph(play, &this->collider);
}

void EnGoroiwa_SetupRoll(EnGoroiwa* this) {
    this->actionFunc = EnGoroiwa_Roll;
    EnGoroiwa_UpdateFlags(this, ENGOROIWA_ENABLE_AT | ENGOROIWA_ENABLE_OC);
    this->rollRotSpeed = 1.0f;
}

void EnGoroiwa_Roll(EnGoroiwa* this, PlayState* play) {
    static EnGoroiwaUnkFunc1 moveFuncs[] = { EnGoroiwa_Move, EnGoroiwa_MoveAndFall };
    static EnGoroiwaUnkFunc2 onHitSetupFuncs[] = { EnGoroiwa_SetupWait, EnGoroiwa_SetupMoveAndFallToGround };

    s32 ascendDirection;
    s16 yawDiff;
    s16 loopMode;

    if (this->collider.base.atFlags & AT_HIT) {
        this->collider.base.atFlags &= ~AT_HIT;
        this->stateFlags &= ~ENGOROIWA_PLAYER_IN_THE_WAY;
        yawDiff = this->actor.yawTowardsPlayer - this->actor.world.rot.y;
        if (yawDiff > -0x4000 && yawDiff < 0x4000) {
            this->stateFlags |= ENGOROIWA_PLAYER_IN_THE_WAY;
            if (((this->actor.params >> 10) & 1) || (this->actor.home.rot.z & 1) != 1) {
                EnGoroiwa_ReverseDirection(this);
                EnGoroiwa_FaceNextWaypoint(this, play);
            }
        }
        func_8002F6D4(play, &this->actor, 2.0f, this->actor.yawTowardsPlayer, 0.0f, 0);
        osSyncPrintf(VT_FGCOL(CYAN));
        osSyncPrintf("Player ぶっ飛ばし\n"); // "Player knocked down"
        osSyncPrintf(VT_RST);
        onHitSetupFuncs[(this->actor.params >> 10) & 1](this);
        func_8002F7DC(&GET_PLAYER(play)->actor, NA_SE_PL_BODY_HIT);
        if ((this->actor.home.rot.z & 1) == 1) {
            this->collisionDisabledTimer = 50;
        }
    } else if (moveFuncs[(this->actor.params >> 10) & 1](this, play)) {
        loopMode = (this->actor.params >> 8) & 3;
        if (loopMode == ENGOROIWA_LOOPMODE_ONEWAY_BREAK &&
            (this->nextWaypoint == 0 || this->nextWaypoint == this->endWaypoint)) {
            EnGoroiwa_SpawnFragments(this, play);
        }
        EnGoroiwa_NextWaypoint(this, play);
        if ((loopMode == ENGOROIWA_LOOPMODE_ROUNDTRIP) &&
            (this->currentWaypoint == 0 || this->currentWaypoint == this->endWaypoint)) {
            EnGoroiwa_SetupWait(this);
        } else if (!((this->actor.params >> 10) & 1) && this->currentWaypoint != 0 &&
                   this->currentWaypoint != this->endWaypoint) {
            ascendDirection = EnGoroiwa_GetAscendDirection(this, play);
            if (ascendDirection > 0) {
                EnGoroiwa_SetupMoveUp(this);
            } else if (ascendDirection < 0) {
                EnGoroiwa_SetupMoveDown(this);
            } else {
                EnGoroiwa_SetupRoll(this);
            }
        } else {
            EnGoroiwa_SetupRoll(this);
        }
    }
    Audio_PlayActorSfx2(&this->actor, NA_SE_EV_BIGBALL_ROLL - SFX_FLAG);
}

void EnGoroiwa_SetupMoveAndFallToGround(EnGoroiwa* this) {
    this->actionFunc = EnGoroiwa_MoveAndFallToGround;
    EnGoroiwa_UpdateFlags(this, ENGOROIWA_ENABLE_OC);
    this->actor.gravity = -0.86f;
    this->actor.minVelocityY = -15.0f;
    this->actor.speedXZ *= 0.15f;
    this->actor.velocity.y = 5.0f;
    this->rollRotSpeed = 1.0f;
}

void EnGoroiwa_MoveAndFallToGround(EnGoroiwa* this, PlayState* play) {
    EnGoroiwa_MoveAndFall(this, play);
    if ((this->actor.bgCheckFlags & BGCHECKFLAG_GROUND) && this->actor.velocity.y < 0.0f) {
        if ((this->stateFlags & ENGOROIWA_PLAYER_IN_THE_WAY) && (this->actor.home.rot.z & 1) == 1) {
            EnGoroiwa_ReverseDirection(this);
            EnGoroiwa_FaceNextWaypoint(this, play);
        }
        EnGoroiwa_SetupWait(this);
    }
}

void EnGoroiwa_SetupWait(EnGoroiwa* this) {
    static s16 waitDurations[] = { 20, 6 };

    this->actionFunc = EnGoroiwa_Wait;
    this->actor.speedXZ = 0.0f;
    EnGoroiwa_UpdateFlags(this, ENGOROIWA_ENABLE_OC);
    this->waitTimer = waitDurations[this->actor.home.rot.z & 1];
    this->rollRotSpeed = 0.0f;
}

void EnGoroiwa_Wait(EnGoroiwa* this, PlayState* play) {
    if (this->waitTimer > 0) {
        this->waitTimer--;
    } else {
        this->collider.base.atFlags &= ~AT_HIT;
        EnGoroiwa_SetupRoll(this);
    }
}

void EnGoroiwa_SetupMoveUp(EnGoroiwa* this) {
    this->actionFunc = EnGoroiwa_MoveUp;
    EnGoroiwa_UpdateFlags(this, ENGOROIWA_ENABLE_AT | ENGOROIWA_ENABLE_OC);
    this->rollRotSpeed = 0.0f;
    this->actor.velocity.y = fabsf(this->actor.speedXZ) * 0.1f;
}

void EnGoroiwa_MoveUp(EnGoroiwa* this, PlayState* play) {
    if (this->collider.base.atFlags & AT_HIT) {
        this->collider.base.atFlags &= ~AT_HIT;
        func_8002F6D4(play, &this->actor, 2.0f, this->actor.yawTowardsPlayer, 0.0f, 4);
        func_8002F7DC(&GET_PLAYER(play)->actor, NA_SE_PL_BODY_HIT);
        if ((this->actor.home.rot.z & 1) == 1) {
            this->collisionDisabledTimer = 50;
        }
    } else if (EnGoroiwa_MoveUpToNextWaypoint(this, play)) {
        EnGoroiwa_NextWaypoint(this, play);
        EnGoroiwa_SetupRoll(this);
        this->actor.speedXZ = 0.0f;
    }
}

void EnGoroiwa_SetupMoveDown(EnGoroiwa* this) {
    this->actionFunc = EnGoroiwa_MoveDown;
    EnGoroiwa_UpdateFlags(this, ENGOROIWA_ENABLE_AT | ENGOROIWA_ENABLE_OC);
    this->rollRotSpeed = 0.3f;
    this->bounceCount = 0;
    this->actor.velocity.y = fabsf(this->actor.speedXZ) * -0.3f;
    this->stateFlags |= ENGOROIWA_RETAIN_ROT_SPEED;
    this->stateFlags &= ~ENGOROIWA_IN_WATER;
}

void EnGoroiwa_MoveDown(EnGoroiwa* this, PlayState* play) {
    if (this->collider.base.atFlags & AT_HIT) {
        this->collider.base.atFlags &= ~AT_HIT;
        func_8002F6D4(play, &this->actor, 2.0f, this->actor.yawTowardsPlayer, 0.0f, 4);
        func_8002F7DC(&GET_PLAYER(play)->actor, NA_SE_PL_BODY_HIT);
        if ((this->actor.home.rot.z & 1) == 1) {
            this->collisionDisabledTimer = 50;
        }
    } else if (EnGoroiwa_MoveDownToNextWaypoint(this, play)) {
        EnGoroiwa_NextWaypoint(this, play);
        EnGoroiwa_SetupRoll(this);
        this->stateFlags &= ~ENGOROIWA_RETAIN_ROT_SPEED;
        this->actor.speedXZ = 0.0f;
    }
}

void EnGoroiwa_Update(Actor* thisx, PlayState* play) {
    EnGoroiwa* this = (EnGoroiwa*)thisx;
    Player* player = GET_PLAYER(play);
<<<<<<< HEAD
    UNUSED s32 pad;
    s32 sp30;
=======
    s32 pad;
    s32 bgId;
>>>>>>> 451e855d

    if (!(player->stateFlags1 & (PLAYER_STATE1_6 | PLAYER_STATE1_7 | PLAYER_STATE1_28 | PLAYER_STATE1_29))) {
        if (this->collisionDisabledTimer > 0) {
            this->collisionDisabledTimer--;
        }
        this->actionFunc(this, play);
        switch ((this->actor.params >> 10) & 1) {
            case 1:
                Actor_UpdateBgCheckInfo(play, &this->actor, 0.0f, 0.0f, 0.0f,
                                        UPDBGCHECKINFO_FLAG_2 | UPDBGCHECKINFO_FLAG_3 | UPDBGCHECKINFO_FLAG_4);
                break;
            case 0:
                this->actor.floorHeight = BgCheck_EntityRaycastDown4(&play->colCtx, &this->actor.floorPoly, &bgId,
                                                                     &this->actor, &this->actor.world.pos);
                break;
        }
        EnGoroiwa_UpdateRotation(this, play);
        if (this->actor.xzDistToPlayer < 300.0f) {
            EnGoroiwa_UpdateCollider(this);
            if ((this->stateFlags & ENGOROIWA_ENABLE_AT) && this->collisionDisabledTimer <= 0) {
                CollisionCheck_SetAT(play, &play->colChkCtx, &this->collider.base);
            }
            if ((this->stateFlags & ENGOROIWA_ENABLE_OC) && this->collisionDisabledTimer <= 0) {
                CollisionCheck_SetOC(play, &play->colChkCtx, &this->collider.base);
            }
        }
    }
}

void EnGoroiwa_Draw(Actor* thisx, PlayState* play) {
    Gfx_DrawDListOpa(play, gRollingRockDL);
}<|MERGE_RESOLUTION|>--- conflicted
+++ resolved
@@ -236,13 +236,8 @@
 }
 
 s32 EnGoroiwa_GetAscendDirection(EnGoroiwa* this, PlayState* play) {
-<<<<<<< HEAD
     UNUSED s32 pad;
-    Path* path = &play->setupPathList[this->actor.params & 0xFF];
-=======
-    s32 pad;
     Path* path = &play->pathList[this->actor.params & 0xFF];
->>>>>>> 451e855d
     Vec3s* nextPointPos = (Vec3s*)SEGMENTED_TO_VIRTUAL(path->points) + this->nextWaypoint;
     Vec3s* currentPointPos = (Vec3s*)SEGMENTED_TO_VIRTUAL(path->points) + this->currentWaypoint;
 
@@ -316,13 +311,8 @@
 }
 
 s32 EnGoroiwa_Move(EnGoroiwa* this, PlayState* play) {
-<<<<<<< HEAD
-    Path* path = &play->setupPathList[this->actor.params & 0xFF];
+    Path* path = &play->pathList[this->actor.params & 0xFF];
     UNUSED s32 pad;
-=======
-    Path* path = &play->pathList[this->actor.params & 0xFF];
-    s32 pad;
->>>>>>> 451e855d
     Vec3s* nextPointPos = (Vec3s*)SEGMENTED_TO_VIRTUAL(path->points) + this->nextWaypoint;
     Vec3s* currentPointPos = (Vec3s*)SEGMENTED_TO_VIRTUAL(path->points) + this->currentWaypoint;
     s32 nextPointReached;
@@ -352,13 +342,8 @@
 }
 
 s32 EnGoroiwa_MoveUpToNextWaypoint(EnGoroiwa* this, PlayState* play) {
-<<<<<<< HEAD
     UNUSED s32 pad;
-    Path* path = &play->setupPathList[this->actor.params & 0xFF];
-=======
-    s32 pad;
     Path* path = &play->pathList[this->actor.params & 0xFF];
->>>>>>> 451e855d
     Vec3s* nextPointPos = (Vec3s*)SEGMENTED_TO_VIRTUAL(path->points) + this->nextWaypoint;
 
     Math_StepToF(&this->actor.velocity.y, (R_EN_GOROIWA_SPEED * 0.01f) * 0.5f, 0.18f);
@@ -368,13 +353,8 @@
 }
 
 s32 EnGoroiwa_MoveDownToNextWaypoint(EnGoroiwa* this, PlayState* play) {
-<<<<<<< HEAD
     UNUSED s32 pad1;
-    Path* path = &play->setupPathList[this->actor.params & 0xFF];
-=======
-    s32 pad;
     Path* path = &play->pathList[this->actor.params & 0xFF];
->>>>>>> 451e855d
     Vec3s* nextPointPos = (Vec3s*)SEGMENTED_TO_VIRTUAL(path->points) + this->nextWaypoint;
     f32 nextPointY;
     f32 thisY;
@@ -743,13 +723,8 @@
 void EnGoroiwa_Update(Actor* thisx, PlayState* play) {
     EnGoroiwa* this = (EnGoroiwa*)thisx;
     Player* player = GET_PLAYER(play);
-<<<<<<< HEAD
     UNUSED s32 pad;
-    s32 sp30;
-=======
-    s32 pad;
     s32 bgId;
->>>>>>> 451e855d
 
     if (!(player->stateFlags1 & (PLAYER_STATE1_6 | PLAYER_STATE1_7 | PLAYER_STATE1_28 | PLAYER_STATE1_29))) {
         if (this->collisionDisabledTimer > 0) {
