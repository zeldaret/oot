/*
 * File: z_en_goroiwa.c
 * Overlay: ovl_En_Goroiwa
 * Description: Rolling boulders
 */

#include "z_en_goroiwa.h"
#include "overlays/effects/ovl_Effect_Ss_Kakera/z_eff_ss_kakera.h"
#include "assets/objects/gameplay_keep/gameplay_keep.h"
#include "assets/objects/object_goroiwa/object_goroiwa.h"
#include "quake.h"
#include "terminal.h"

#define FLAGS ACTOR_FLAG_4

typedef s32 (*EnGoroiwaUnkFunc1)(EnGoroiwa* this, PlayState* play);
typedef void (*EnGoroiwaUnkFunc2)(EnGoroiwa* this);

#define ENGOROIWA_ENABLE_AT (1 << 0)
#define ENGOROIWA_ENABLE_OC (1 << 1)
#define ENGOROIWA_PLAYER_IN_THE_WAY (1 << 2)
#define ENGOROIWA_RETAIN_ROT_SPEED (1 << 3)
#define ENGOROIWA_IN_WATER (1 << 4)

#define ENGOROIWA_LOOPMODE_ONEWAY 0
/* same as ENGOROIWA_LOOPMODE_ONEWAY but display rock fragments as if the boulder broke at the end of the path*/
#define ENGOROIWA_LOOPMODE_ONEWAY_BREAK 1
#define ENGOROIWA_LOOPMODE_ROUNDTRIP 3

void EnGoroiwa_Init(Actor* thisx, PlayState* play);
void EnGoroiwa_Destroy(Actor* thisx, PlayState* play2);
void EnGoroiwa_Update(Actor* thisx, PlayState* play);
void EnGoroiwa_Draw(Actor* thisx, PlayState* play);

void EnGoroiwa_SetupRoll(EnGoroiwa* this);
void EnGoroiwa_Roll(EnGoroiwa* this, PlayState* play);
void EnGoroiwa_SetupMoveAndFallToGround(EnGoroiwa* this);
void EnGoroiwa_MoveAndFallToGround(EnGoroiwa* this, PlayState* play);
void EnGoroiwa_SetupWait(EnGoroiwa* this);
void EnGoroiwa_Wait(EnGoroiwa* this, PlayState* play);
void EnGoroiwa_SetupMoveUp(EnGoroiwa* this);
void EnGoroiwa_MoveUp(EnGoroiwa* this, PlayState* play);
void EnGoroiwa_SetupMoveDown(EnGoroiwa* this);
void EnGoroiwa_MoveDown(EnGoroiwa* this, PlayState* play);

ActorInit En_Goroiwa_InitVars = {
    ACTOR_EN_GOROIWA,
    ACTORCAT_PROP,
    FLAGS,
    OBJECT_GOROIWA,
    sizeof(EnGoroiwa),
    (ActorFunc)EnGoroiwa_Init,
    (ActorFunc)EnGoroiwa_Destroy,
    (ActorFunc)EnGoroiwa_Update,
    (ActorFunc)EnGoroiwa_Draw,
};

static ColliderJntSphElementInit sJntSphElementsInit[] = {
    {
        {
            ELEMTYPE_UNK0,
            { 0x20000000, 0x00, 0x04 },
            { 0x00000000, 0x00, 0x00 },
            TOUCH_ON | TOUCH_SFX_NORMAL,
            BUMP_NONE,
            OCELEM_ON,
        },
        { 0, { { 0, 0, 0 }, 58 }, 100 },
    },
};

static ColliderJntSphInit sJntSphInit = {
    {
        COLTYPE_NONE,
        AT_ON | AT_TYPE_ENEMY,
        AC_NONE,
        OC1_ON | OC1_TYPE_ALL,
        OC2_TYPE_2,
        COLSHAPE_JNTSPH,
    },
    1,
    sJntSphElementsInit,
};

static CollisionCheckInfoInit sColChkInfoInit = { 0, 12, 60, MASS_HEAVY };

static f32 sUnused[] = { 10.0f, 9.2f };

void EnGoroiwa_UpdateCollider(EnGoroiwa* this) {
    static f32 yOffsets[] = { 0.0f, 59.5f };
    Sphere16* worldSphere = &this->collider.elements[0].dim.worldSphere;

    worldSphere->center.x = this->actor.world.pos.x;
    worldSphere->center.y = this->actor.world.pos.y + yOffsets[PARAMS_GET(this->actor.params, 10, 1)];
    worldSphere->center.z = this->actor.world.pos.z;
}

void EnGoroiwa_InitCollider(EnGoroiwa* this, PlayState* play) {
    s32 pad;

    Collider_InitJntSph(play, &this->collider);
    Collider_SetJntSph(play, &this->collider, &this->actor, &sJntSphInit, this->colliderItems);
    EnGoroiwa_UpdateCollider(this);
    this->collider.elements[0].dim.worldSphere.radius = 58;
}

void EnGoroiwa_UpdateFlags(EnGoroiwa* this, u8 setFlags) {
    this->stateFlags &= ~(ENGOROIWA_ENABLE_AT | ENGOROIWA_ENABLE_OC);
    this->stateFlags |= setFlags;
}

s32 EnGoroiwa_Vec3fNormalize(Vec3f* ret, Vec3f* a) {
    f32 magnitude = Math3D_Vec3fMagnitude(a);
    f32 scale;

    if (magnitude < 0.001f) {
        return false;
    }

    scale = 1.0f / magnitude;

    ret->x = a->x * scale;
    ret->y = a->y * scale;
    ret->z = a->z * scale;

    return true;
}

void EnGoroiwa_SetSpeed(EnGoroiwa* this, PlayState* play) {
    if (play->sceneId == SCENE_KOKIRI_FOREST) {
        this->isInKokiri = true;
        R_EN_GOROIWA_SPEED = 920;
    } else {
        this->isInKokiri = false;
        R_EN_GOROIWA_SPEED = 1000;
    }
}

void EnGoroiwa_FaceNextWaypoint(EnGoroiwa* this, PlayState* play) {
<<<<<<< HEAD
    Path* path = &play->setupPathList[PARAMS_GET(this->actor.params, 0, 8)];
=======
    Path* path = &play->pathList[this->actor.params & 0xFF];
>>>>>>> 8913c4fa
    Vec3s* nextPos = (Vec3s*)SEGMENTED_TO_VIRTUAL(path->points) + this->nextWaypoint;
    Vec3f nextPosF;

    nextPosF.x = nextPos->x;
    nextPosF.y = nextPos->y;
    nextPosF.z = nextPos->z;

    this->actor.world.rot.y = Math_Vec3f_Yaw(&this->actor.world.pos, &nextPosF);
}

void EnGoroiwa_GetPrevWaypointDiff(EnGoroiwa* this, PlayState* play, Vec3f* dest) {
<<<<<<< HEAD
    s16 loopMode = PARAMS_GET(this->actor.params, 8, 2);
    Path* path = &play->setupPathList[PARAMS_GET(this->actor.params, 0, 8)];
=======
    s16 loopMode = (this->actor.params >> 8) & 3;
    Path* path = &play->pathList[this->actor.params & 0xFF];
>>>>>>> 8913c4fa
    s16 prevWaypoint = this->currentWaypoint - this->pathDirection;
    Vec3s* prevPointPos;
    Vec3s* currentPointPos;

    if (prevWaypoint < 0) {
        if (loopMode == ENGOROIWA_LOOPMODE_ONEWAY || loopMode == ENGOROIWA_LOOPMODE_ONEWAY_BREAK) {
            prevWaypoint = this->endWaypoint;
        } else if (loopMode == ENGOROIWA_LOOPMODE_ROUNDTRIP) {
            prevWaypoint = 1;
        }
    } else if (prevWaypoint > this->endWaypoint) {
        if (loopMode == ENGOROIWA_LOOPMODE_ONEWAY || loopMode == ENGOROIWA_LOOPMODE_ONEWAY_BREAK) {
            prevWaypoint = 0;
        } else if (loopMode == ENGOROIWA_LOOPMODE_ROUNDTRIP) {
            prevWaypoint = this->endWaypoint - 1;
        }
    }

    currentPointPos = (Vec3s*)SEGMENTED_TO_VIRTUAL(path->points) + this->currentWaypoint;
    prevPointPos = (Vec3s*)SEGMENTED_TO_VIRTUAL(path->points) + prevWaypoint;
    dest->x = currentPointPos->x - prevPointPos->x;
    dest->y = currentPointPos->x - prevPointPos->y;
    dest->z = currentPointPos->x - prevPointPos->z;
}

void EnGoroiw_CheckEndOfPath(EnGoroiwa* this) {
    s16 loopMode = PARAMS_GET(this->actor.params, 8, 2);

    if (this->nextWaypoint < 0) {
        if (loopMode == ENGOROIWA_LOOPMODE_ONEWAY || loopMode == ENGOROIWA_LOOPMODE_ONEWAY_BREAK) {
            this->currentWaypoint = this->endWaypoint;
            this->nextWaypoint = this->endWaypoint - 1;
            this->pathDirection = -1;
        } else if (loopMode == ENGOROIWA_LOOPMODE_ROUNDTRIP) {
            this->currentWaypoint = 0;
            this->nextWaypoint = 1;
            this->pathDirection = 1;
        }
    } else if (this->nextWaypoint > this->endWaypoint) {
        if (loopMode == ENGOROIWA_LOOPMODE_ONEWAY || loopMode == ENGOROIWA_LOOPMODE_ONEWAY_BREAK) {
            this->currentWaypoint = 0;
            this->nextWaypoint = 1;
            this->pathDirection = 1;
        } else if (loopMode == ENGOROIWA_LOOPMODE_ROUNDTRIP) {
            this->currentWaypoint = this->endWaypoint;
            this->nextWaypoint = this->endWaypoint - 1;
            this->pathDirection = -1;
        }
    }
}

void EnGoroiwa_SetNextWaypoint(EnGoroiwa* this) {
    this->currentWaypoint = this->nextWaypoint;
    this->nextWaypoint += this->pathDirection;
    EnGoroiw_CheckEndOfPath(this);
}

void EnGoroiwa_ReverseDirection(EnGoroiwa* this) {
    this->pathDirection *= -1;
    this->currentWaypoint = this->nextWaypoint;
    this->nextWaypoint += this->pathDirection;
}

void EnGoroiwa_InitPath(EnGoroiwa* this, PlayState* play) {
<<<<<<< HEAD
    this->endWaypoint = play->setupPathList[PARAMS_GET(this->actor.params, 0, 8)].count - 1;
=======
    this->endWaypoint = play->pathList[this->actor.params & 0xFF].count - 1;
>>>>>>> 8913c4fa
    this->currentWaypoint = 0;
    this->nextWaypoint = 1;
    this->pathDirection = 1;
}

void EnGoroiwa_TeleportToWaypoint(EnGoroiwa* this, PlayState* play, s32 waypoint) {
<<<<<<< HEAD
    Path* path = &play->setupPathList[PARAMS_GET(this->actor.params, 0, 8)];
=======
    Path* path = &play->pathList[this->actor.params & 0xFF];
>>>>>>> 8913c4fa
    Vec3s* pointPos = (Vec3s*)SEGMENTED_TO_VIRTUAL(path->points) + waypoint;

    this->actor.world.pos.x = pointPos->x;
    this->actor.world.pos.y = pointPos->y;
    this->actor.world.pos.z = pointPos->z;
}

void EnGoroiwa_InitRotation(EnGoroiwa* this) {
    this->prevUnitRollAxis.x = 1.0f;
    this->rollRotSpeed = 1.0f;
}

s32 EnGoroiwa_GetAscendDirection(EnGoroiwa* this, PlayState* play) {
    s32 pad;
<<<<<<< HEAD
    Path* path = &play->setupPathList[PARAMS_GET(this->actor.params, 0, 8)];
=======
    Path* path = &play->pathList[this->actor.params & 0xFF];
>>>>>>> 8913c4fa
    Vec3s* nextPointPos = (Vec3s*)SEGMENTED_TO_VIRTUAL(path->points) + this->nextWaypoint;
    Vec3s* currentPointPos = (Vec3s*)SEGMENTED_TO_VIRTUAL(path->points) + this->currentWaypoint;

    if (nextPointPos->x == currentPointPos->x && nextPointPos->z == currentPointPos->z) {
        if (nextPointPos->y == currentPointPos->y) {
            // "Error: Invalid path data (points overlap)"
            osSyncPrintf("Error : レールデータ不正(点が重なっている)");
            osSyncPrintf("(%s %d)(arg_data 0x%04x)\n", "../z_en_gr.c", 559, this->actor.params);
        }

        if (nextPointPos->y > currentPointPos->y) {
            return 1;
        } else {
            return -1;
        }
    }

    return 0;
}

void EnGoroiwa_SpawnDust(PlayState* play, Vec3f* pos) {
    static Vec3f velocity = { 0.0f, 0.0f, 0.0f };
    static Vec3f accel = { 0.0f, 0.3f, 0.0f };
    Vec3f randPos;
    s32 i;
    s16 angle = 0;

    for (i = 0; i < 8; i++) {
        angle += 0x4E20;
        randPos.x = pos->x + (47.0f * (Rand_ZeroOne() * 0.5f + 0.5f)) * Math_SinS(angle);
        randPos.y = pos->y + (Rand_ZeroOne() - 0.5f) * 40.0f;
        randPos.z = pos->z + ((47.0f * (Rand_ZeroOne() * 0.5f + 0.5f))) * Math_CosS(angle);
        func_800286CC(play, &randPos, &velocity, &accel, (s16)(Rand_ZeroOne() * 30.0f) + 100, 80);
        func_800286CC(play, &randPos, &velocity, &accel, (s16)(Rand_ZeroOne() * 20.0f) + 80, 80);
    }
}

void EnGoroiwa_SpawnWaterEffects(PlayState* play, Vec3f* contactPos) {
    Vec3f splashPos;
    s32 i;
    s16 angle = 0;

    for (i = 0; i < 11; i++) {
        angle += 0x1746;
        splashPos.x = contactPos->x + (Math_SinS(angle) * 55.0f);
        splashPos.y = contactPos->y;
        splashPos.z = contactPos->z + (Math_CosS(angle) * 55.0f);
        EffectSsGSplash_Spawn(play, &splashPos, NULL, NULL, 0, 350);
    }

    EffectSsGRipple_Spawn(play, contactPos, 300, 700, 0);
    EffectSsGRipple_Spawn(play, contactPos, 500, 900, 4);
    EffectSsGRipple_Spawn(play, contactPos, 500, 1300, 8);
}

s32 EnGoroiwa_MoveAndFall(EnGoroiwa* this, PlayState* play) {
    Path* path;
    s32 result;
    s32 pad;
    Vec3s* nextPointPos;

<<<<<<< HEAD
    Math_StepToF(&this->actor.speedXZ, R_EN_GOROIWA_SPEED * 0.01f, 0.3f);
    func_8002D868(&this->actor);
    path = &play->setupPathList[PARAMS_GET(this->actor.params, 0, 8)];
=======
    Math_StepToF(&this->actor.speed, R_EN_GOROIWA_SPEED * 0.01f, 0.3f);
    Actor_UpdateVelocityXZGravity(&this->actor);
    path = &play->pathList[this->actor.params & 0xFF];
>>>>>>> 8913c4fa
    nextPointPos = (Vec3s*)SEGMENTED_TO_VIRTUAL(path->points) + this->nextWaypoint;
    result = true;
    result &= Math_StepToF(&this->actor.world.pos.x, nextPointPos->x, fabsf(this->actor.velocity.x));
    result &= Math_StepToF(&this->actor.world.pos.z, nextPointPos->z, fabsf(this->actor.velocity.z));
    this->actor.world.pos.y += this->actor.velocity.y;
    return result;
}

s32 EnGoroiwa_Move(EnGoroiwa* this, PlayState* play) {
<<<<<<< HEAD
    Path* path = &play->setupPathList[PARAMS_GET(this->actor.params, 0, 8)];
=======
    Path* path = &play->pathList[this->actor.params & 0xFF];
>>>>>>> 8913c4fa
    s32 pad;
    Vec3s* nextPointPos = (Vec3s*)SEGMENTED_TO_VIRTUAL(path->points) + this->nextWaypoint;
    Vec3s* currentPointPos = (Vec3s*)SEGMENTED_TO_VIRTUAL(path->points) + this->currentWaypoint;
    s32 nextPointReached;
    Vec3f posDiff;
    Vec3f nextPointPosF;

    nextPointPosF.x = nextPointPos->x;
    nextPointPosF.y = nextPointPos->y;
    nextPointPosF.z = nextPointPos->z;
    Math_StepToF(&this->actor.speed, R_EN_GOROIWA_SPEED * 0.01f, 0.3f);
    if (Math3D_Vec3fDistSq(&nextPointPosF, &this->actor.world.pos) < SQ(5.0f)) {
        Math_Vec3f_Diff(&nextPointPosF, &this->actor.world.pos, &posDiff);
    } else {
        posDiff.x = nextPointPosF.x - currentPointPos->x;
        posDiff.y = nextPointPosF.y - currentPointPos->y;
        posDiff.z = nextPointPosF.z - currentPointPos->z;
    }
    EnGoroiwa_Vec3fNormalize(&this->actor.velocity, &posDiff);
    this->actor.velocity.x *= this->actor.speed;
    this->actor.velocity.y *= this->actor.speed;
    this->actor.velocity.z *= this->actor.speed;
    nextPointReached = true;
    nextPointReached &= Math_StepToF(&this->actor.world.pos.x, nextPointPosF.x, fabsf(this->actor.velocity.x));
    nextPointReached &= Math_StepToF(&this->actor.world.pos.y, nextPointPosF.y, fabsf(this->actor.velocity.y));
    nextPointReached &= Math_StepToF(&this->actor.world.pos.z, nextPointPosF.z, fabsf(this->actor.velocity.z));
    return nextPointReached;
}

s32 EnGoroiwa_MoveUpToNextWaypoint(EnGoroiwa* this, PlayState* play) {
    s32 pad;
<<<<<<< HEAD
    Path* path = &play->setupPathList[PARAMS_GET(this->actor.params, 0, 8)];
=======
    Path* path = &play->pathList[this->actor.params & 0xFF];
>>>>>>> 8913c4fa
    Vec3s* nextPointPos = (Vec3s*)SEGMENTED_TO_VIRTUAL(path->points) + this->nextWaypoint;

    Math_StepToF(&this->actor.velocity.y, (R_EN_GOROIWA_SPEED * 0.01f) * 0.5f, 0.18f);
    this->actor.world.pos.x = nextPointPos->x;
    this->actor.world.pos.z = nextPointPos->z;
    return Math_StepToF(&this->actor.world.pos.y, nextPointPos->y, fabsf(this->actor.velocity.y));
}

s32 EnGoroiwa_MoveDownToNextWaypoint(EnGoroiwa* this, PlayState* play) {
    s32 pad;
<<<<<<< HEAD
    Path* path = &play->setupPathList[PARAMS_GET(this->actor.params, 0, 8)];
=======
    Path* path = &play->pathList[this->actor.params & 0xFF];
>>>>>>> 8913c4fa
    Vec3s* nextPointPos = (Vec3s*)SEGMENTED_TO_VIRTUAL(path->points) + this->nextWaypoint;
    f32 nextPointY;
    f32 thisY;
    f32 yDistToFloor;
    s32 quakeIndex;
    CollisionPoly* floorPoly;
    Vec3f checkPos;
    f32 floorY;
    s32 pad2;
    s32 floorBgId;
    Vec3f dustPos;
    WaterBox* waterBox;
    f32 ySurface;
    Vec3f waterHitPos;

    nextPointY = nextPointPos->y;
    Math_StepToF(&this->actor.velocity.y, -14.0f, 1.0f);
    this->actor.world.pos.x = nextPointPos->x;
    this->actor.world.pos.z = nextPointPos->z;
    thisY = this->actor.world.pos.y;
    if (1) {}
    this->actor.world.pos.y += this->actor.velocity.y;
    if (this->actor.velocity.y < 0.0f && this->actor.world.pos.y <= nextPointY) {
        if (this->bounceCount == 0) {
            if (this->actor.xzDistToPlayer < 600.0f) {
                quakeIndex = Quake_Request(GET_ACTIVE_CAM(play), QUAKE_TYPE_3);
                Quake_SetSpeed(quakeIndex, -0x3CB0);
                Quake_SetPerturbations(quakeIndex, 3, 0, 0, 0);
                Quake_SetDuration(quakeIndex, 7);
            }
            this->rollRotSpeed = 0.0f;
            if (!(this->stateFlags & ENGOROIWA_IN_WATER)) {
                checkPos.x = this->actor.world.pos.x;
                checkPos.y = this->actor.world.pos.y + 50.0f;
                checkPos.z = this->actor.world.pos.z;
                floorY =
                    BgCheck_EntityRaycastDown5(play, &play->colCtx, &floorPoly, &floorBgId, &this->actor, &checkPos);
                yDistToFloor = floorY - (this->actor.world.pos.y - 59.5f);
                if (fabsf(yDistToFloor) < 15.0f) {
                    dustPos.x = this->actor.world.pos.x;
                    dustPos.y = floorY + 10.0f;
                    dustPos.z = this->actor.world.pos.z;
                    EnGoroiwa_SpawnDust(play, &dustPos);
                }
            }
        }
        if (this->bounceCount >= 1) {
            return true;
        }
        this->bounceCount++;
        this->actor.velocity.y *= -0.3f;
        this->actor.world.pos.y = nextPointY - ((this->actor.world.pos.y - nextPointY) * 0.3f);
    }
    if (this->bounceCount == 0 &&
        WaterBox_GetSurfaceImpl(play, &play->colCtx, this->actor.world.pos.x, this->actor.world.pos.z, &ySurface,
                                &waterBox) &&
        this->actor.world.pos.y <= ySurface) {
        this->stateFlags |= ENGOROIWA_IN_WATER;
        if (ySurface < thisY) {
            waterHitPos.x = this->actor.world.pos.x;
            waterHitPos.y = ySurface;
            waterHitPos.z = this->actor.world.pos.z;
            EnGoroiwa_SpawnWaterEffects(play, &waterHitPos);
            this->actor.velocity.y *= 0.2f;
        }
        if (this->actor.velocity.y < -8.0f) {
            this->actor.velocity.y = -8.0f;
        }
    }
    return false;
}

void EnGoroiwa_UpdateRotation(EnGoroiwa* this, PlayState* play) {
    static Vec3f unitY = { 0.0f, 1.0f, 0.0f };
    s32 pad;
    Vec3f* rollAxisPtr;
    f32 rollAngleDiff;
    Vec3f rollAxis;
    Vec3f unitRollAxis;
    MtxF mtx;
    Vec3f unusedDiff;

    if (this->stateFlags & ENGOROIWA_RETAIN_ROT_SPEED) {
        rollAngleDiff = this->prevRollAngleDiff;
    } else {
        this->prevRollAngleDiff = Math3D_Vec3f_DistXYZ(&this->actor.world.pos, &this->actor.prevPos) * (1.0f / 59.5f);
        rollAngleDiff = this->prevRollAngleDiff;
    }
    rollAngleDiff *= this->rollRotSpeed;
    rollAxisPtr = &rollAxis;
    if (this->stateFlags & ENGOROIWA_RETAIN_ROT_SPEED) {
        /*
         * EnGoroiwa_GetPrevWaypointDiff has no side effects and its result goes unused,
         * its result was probably meant to be used instead of the actor's velocity in the
         * Math3D_Vec3f_Cross call.
         */
        EnGoroiwa_GetPrevWaypointDiff(this, play, &unusedDiff);
        Math3D_Vec3f_Cross(&unitY, &this->actor.velocity, rollAxisPtr);
    } else {
        Math3D_Vec3f_Cross(&unitY, &this->actor.velocity, rollAxisPtr);
    }

    if (EnGoroiwa_Vec3fNormalize(&unitRollAxis, rollAxisPtr)) {
        this->prevUnitRollAxis = unitRollAxis;
    } else {
        unitRollAxis = this->prevUnitRollAxis;
    }

    Matrix_RotateAxis(rollAngleDiff, &unitRollAxis, MTXMODE_NEW);
    Matrix_RotateY(BINANG_TO_RAD(this->actor.shape.rot.y), MTXMODE_APPLY);
    Matrix_RotateX(BINANG_TO_RAD(this->actor.shape.rot.x), MTXMODE_APPLY);
    Matrix_RotateZ(BINANG_TO_RAD(this->actor.shape.rot.z), MTXMODE_APPLY);
    Matrix_Get(&mtx);
    Matrix_MtxFToYXZRotS(&mtx, &this->actor.shape.rot, 0);
}

void EnGoroiwa_NextWaypoint(EnGoroiwa* this, PlayState* play) {
    s16 loopMode = PARAMS_GET(this->actor.params, 8, 2);

    EnGoroiwa_SetNextWaypoint(this);

    if (loopMode == ENGOROIWA_LOOPMODE_ONEWAY || loopMode == ENGOROIWA_LOOPMODE_ONEWAY_BREAK) {
        if (this->currentWaypoint == 0 || this->currentWaypoint == this->endWaypoint) {
            EnGoroiwa_TeleportToWaypoint(this, play, this->currentWaypoint);
        }
    }

    EnGoroiwa_FaceNextWaypoint(this, play);
}

void EnGoroiwa_SpawnFragments(EnGoroiwa* this, PlayState* play) {
    static f32 yOffsets[] = { 0.0f, 59.5f };
    s16 angle1;
    s16 angle2;
    s32 pad;
    Vec3f* thisPos = &this->actor.world.pos;
    Vec3f effectPos;
    Vec3f fragmentVelocity;
    f32 cos1;
    f32 sin1;
    f32 sin2;
    s16 yOffsetIdx = PARAMS_GET(this->actor.params, 10, 1);
    s32 i;

    for (i = 0, angle1 = 0; i < 16; i++, angle1 += 0x4E20) {
        sin1 = Math_SinS(angle1);
        cos1 = Math_CosS(angle1);
        angle2 = Rand_ZeroOne() * 0xFFFF;
        effectPos.x = Rand_ZeroOne() * 50.0f * sin1 * Math_SinS(angle2);
        sin2 = Math_SinS(angle2);
        effectPos.y = (Rand_ZeroOne() - 0.5f) * 100.0f * sin2 + yOffsets[yOffsetIdx];
        effectPos.z = Rand_ZeroOne() * 50.0f * cos1 * Math_SinS(angle2);
        fragmentVelocity.x = effectPos.x * 0.2f;
        fragmentVelocity.y = Rand_ZeroOne() * 15.0f + 2.0f;
        fragmentVelocity.z = effectPos.z * 0.2f;
        Math_Vec3f_Sum(&effectPos, thisPos, &effectPos);
        EffectSsKakera_Spawn(play, &effectPos, &fragmentVelocity, &effectPos, -340, 33, 28, 2, 0,
                             Rand_ZeroOne() * 7.0f + 1.0f, 1, 0, 70, KAKERA_COLOR_NONE, 1, gBoulderFragmentsDL);
    }

    effectPos.x = thisPos->x;
    effectPos.y = thisPos->y + yOffsets[yOffsetIdx];
    effectPos.z = thisPos->z;
    func_80033480(play, &effectPos, 80.0f, 5, 70, 110, 1);
    func_80033480(play, &effectPos, 90.0f, 5, 110, 160, 1);
}

static InitChainEntry sInitChain[] = {
    ICHAIN_F32_DIV1000(gravity, -860, ICHAIN_CONTINUE), ICHAIN_F32_DIV1000(minVelocityY, -15000, ICHAIN_CONTINUE),
    ICHAIN_VEC3F_DIV1000(scale, 100, ICHAIN_CONTINUE),  ICHAIN_F32(uncullZoneForward, 1500, ICHAIN_CONTINUE),
    ICHAIN_F32(uncullZoneScale, 150, ICHAIN_CONTINUE),  ICHAIN_F32(uncullZoneDownward, 1500, ICHAIN_STOP),
};

void EnGoroiwa_Init(Actor* thisx, PlayState* play) {
    static f32 yOffsets[] = { 0.0f, 595.0f };
    EnGoroiwa* this = (EnGoroiwa*)thisx;
    s32 pathIdx;

    Actor_ProcessInitChain(&this->actor, sInitChain);
    EnGoroiwa_InitCollider(this, play);
    pathIdx = PARAMS_GET(this->actor.params, 0, 8);
    if (pathIdx == 0xFF) {
        // "Error: Invalid arg_data"
        osSyncPrintf("Ｅｒｒｏｒ : arg_data が不正(%s %d)(arg_data 0x%04x)\n", "../z_en_gr.c", 1033,
                     this->actor.params);
        Actor_Kill(&this->actor);
        return;
    }
    if (play->pathList[pathIdx].count < 2) {
        // "Error: Invalid Path Data"
        osSyncPrintf("Ｅｒｒｏｒ : レールデータ が不正(%s %d)\n", "../z_en_gr.c", 1043);
        Actor_Kill(&this->actor);
        return;
    }
    CollisionCheck_SetInfo(&this->actor.colChkInfo, NULL, &sColChkInfoInit);
    ActorShape_Init(&this->actor.shape, yOffsets[PARAMS_GET(this->actor.params, 10, 1)], ActorShadow_DrawCircle, 9.4f);
    this->actor.shape.shadowAlpha = 200;
    EnGoroiwa_SetSpeed(this, play);
    EnGoroiwa_InitPath(this, play);
    EnGoroiwa_TeleportToWaypoint(this, play, 0);
    EnGoroiwa_InitRotation(this);
    EnGoroiwa_FaceNextWaypoint(this, play);
    EnGoroiwa_SetupRoll(this);
    // "(Goroiwa)"
    osSyncPrintf("(ごろ岩)(arg 0x%04x)(rail %d)(end %d)(bgc %d)(hit %d)\n", this->actor.params,
                 PARAMS_GET(this->actor.params, 0, 8), PARAMS_GET(this->actor.params, 8, 2), PARAMS_GET(this->actor.params, 10, 1),
                 this->actor.home.rot.z & 1);
}

void EnGoroiwa_Destroy(Actor* thisx, PlayState* play2) {
    PlayState* play = play2;
    EnGoroiwa* this = (EnGoroiwa*)thisx;

    Collider_DestroyJntSph(play, &this->collider);
}

void EnGoroiwa_SetupRoll(EnGoroiwa* this) {
    this->actionFunc = EnGoroiwa_Roll;
    EnGoroiwa_UpdateFlags(this, ENGOROIWA_ENABLE_AT | ENGOROIWA_ENABLE_OC);
    this->rollRotSpeed = 1.0f;
}

void EnGoroiwa_Roll(EnGoroiwa* this, PlayState* play) {
    static EnGoroiwaUnkFunc1 moveFuncs[] = { EnGoroiwa_Move, EnGoroiwa_MoveAndFall };
    static EnGoroiwaUnkFunc2 onHitSetupFuncs[] = { EnGoroiwa_SetupWait, EnGoroiwa_SetupMoveAndFallToGround };

    s32 ascendDirection;
    s16 yawDiff;
    s16 loopMode;

    if (this->collider.base.atFlags & AT_HIT) {
        this->collider.base.atFlags &= ~AT_HIT;
        this->stateFlags &= ~ENGOROIWA_PLAYER_IN_THE_WAY;
        yawDiff = this->actor.yawTowardsPlayer - this->actor.world.rot.y;
        if (yawDiff > -0x4000 && yawDiff < 0x4000) {
            this->stateFlags |= ENGOROIWA_PLAYER_IN_THE_WAY;
            if (PARAMS_GET(this->actor.params, 10, 1) || (this->actor.home.rot.z & 1) != 1) {
                EnGoroiwa_ReverseDirection(this);
                EnGoroiwa_FaceNextWaypoint(this, play);
            }
        }
        func_8002F6D4(play, &this->actor, 2.0f, this->actor.yawTowardsPlayer, 0.0f, 0);
        osSyncPrintf(VT_FGCOL(CYAN));
        osSyncPrintf("Player ぶっ飛ばし\n"); // "Player knocked down"
        osSyncPrintf(VT_RST);
<<<<<<< HEAD
        onHitSetupFuncs[PARAMS_GET(this->actor.params, 10, 1)](this);
        func_8002F7DC(&GET_PLAYER(play)->actor, NA_SE_PL_BODY_HIT);
=======
        onHitSetupFuncs[(this->actor.params >> 10) & 1](this);
        Player_PlaySfx(GET_PLAYER(play), NA_SE_PL_BODY_HIT);
>>>>>>> 8913c4fa
        if ((this->actor.home.rot.z & 1) == 1) {
            this->collisionDisabledTimer = 50;
        }
    } else if (moveFuncs[PARAMS_GET(this->actor.params, 10, 1)](this, play)) {
        loopMode = PARAMS_GET(this->actor.params, 8, 2);
        if (loopMode == ENGOROIWA_LOOPMODE_ONEWAY_BREAK &&
            (this->nextWaypoint == 0 || this->nextWaypoint == this->endWaypoint)) {
            EnGoroiwa_SpawnFragments(this, play);
        }
        EnGoroiwa_NextWaypoint(this, play);
        if ((loopMode == ENGOROIWA_LOOPMODE_ROUNDTRIP) &&
            (this->currentWaypoint == 0 || this->currentWaypoint == this->endWaypoint)) {
            EnGoroiwa_SetupWait(this);
        } else if (!PARAMS_GET(this->actor.params, 10, 1) && this->currentWaypoint != 0 &&
                   this->currentWaypoint != this->endWaypoint) {
            ascendDirection = EnGoroiwa_GetAscendDirection(this, play);
            if (ascendDirection > 0) {
                EnGoroiwa_SetupMoveUp(this);
            } else if (ascendDirection < 0) {
                EnGoroiwa_SetupMoveDown(this);
            } else {
                EnGoroiwa_SetupRoll(this);
            }
        } else {
            EnGoroiwa_SetupRoll(this);
        }
    }
    Actor_PlaySfx(&this->actor, NA_SE_EV_BIGBALL_ROLL - SFX_FLAG);
}

void EnGoroiwa_SetupMoveAndFallToGround(EnGoroiwa* this) {
    this->actionFunc = EnGoroiwa_MoveAndFallToGround;
    EnGoroiwa_UpdateFlags(this, ENGOROIWA_ENABLE_OC);
    this->actor.gravity = -0.86f;
    this->actor.minVelocityY = -15.0f;
    this->actor.speed *= 0.15f;
    this->actor.velocity.y = 5.0f;
    this->rollRotSpeed = 1.0f;
}

void EnGoroiwa_MoveAndFallToGround(EnGoroiwa* this, PlayState* play) {
    EnGoroiwa_MoveAndFall(this, play);
    if ((this->actor.bgCheckFlags & BGCHECKFLAG_GROUND) && this->actor.velocity.y < 0.0f) {
        if ((this->stateFlags & ENGOROIWA_PLAYER_IN_THE_WAY) && (this->actor.home.rot.z & 1) == 1) {
            EnGoroiwa_ReverseDirection(this);
            EnGoroiwa_FaceNextWaypoint(this, play);
        }
        EnGoroiwa_SetupWait(this);
    }
}

void EnGoroiwa_SetupWait(EnGoroiwa* this) {
    static s16 waitDurations[] = { 20, 6 };

    this->actionFunc = EnGoroiwa_Wait;
    this->actor.speed = 0.0f;
    EnGoroiwa_UpdateFlags(this, ENGOROIWA_ENABLE_OC);
    this->waitTimer = waitDurations[this->actor.home.rot.z & 1];
    this->rollRotSpeed = 0.0f;
}

void EnGoroiwa_Wait(EnGoroiwa* this, PlayState* play) {
    if (this->waitTimer > 0) {
        this->waitTimer--;
    } else {
        this->collider.base.atFlags &= ~AT_HIT;
        EnGoroiwa_SetupRoll(this);
    }
}

void EnGoroiwa_SetupMoveUp(EnGoroiwa* this) {
    this->actionFunc = EnGoroiwa_MoveUp;
    EnGoroiwa_UpdateFlags(this, ENGOROIWA_ENABLE_AT | ENGOROIWA_ENABLE_OC);
    this->rollRotSpeed = 0.0f;
    this->actor.velocity.y = fabsf(this->actor.speed) * 0.1f;
}

void EnGoroiwa_MoveUp(EnGoroiwa* this, PlayState* play) {
    if (this->collider.base.atFlags & AT_HIT) {
        this->collider.base.atFlags &= ~AT_HIT;
        func_8002F6D4(play, &this->actor, 2.0f, this->actor.yawTowardsPlayer, 0.0f, 4);
        Player_PlaySfx(GET_PLAYER(play), NA_SE_PL_BODY_HIT);
        if ((this->actor.home.rot.z & 1) == 1) {
            this->collisionDisabledTimer = 50;
        }
    } else if (EnGoroiwa_MoveUpToNextWaypoint(this, play)) {
        EnGoroiwa_NextWaypoint(this, play);
        EnGoroiwa_SetupRoll(this);
        this->actor.speed = 0.0f;
    }
}

void EnGoroiwa_SetupMoveDown(EnGoroiwa* this) {
    this->actionFunc = EnGoroiwa_MoveDown;
    EnGoroiwa_UpdateFlags(this, ENGOROIWA_ENABLE_AT | ENGOROIWA_ENABLE_OC);
    this->rollRotSpeed = 0.3f;
    this->bounceCount = 0;
    this->actor.velocity.y = fabsf(this->actor.speed) * -0.3f;
    this->stateFlags |= ENGOROIWA_RETAIN_ROT_SPEED;
    this->stateFlags &= ~ENGOROIWA_IN_WATER;
}

void EnGoroiwa_MoveDown(EnGoroiwa* this, PlayState* play) {
    if (this->collider.base.atFlags & AT_HIT) {
        this->collider.base.atFlags &= ~AT_HIT;
        func_8002F6D4(play, &this->actor, 2.0f, this->actor.yawTowardsPlayer, 0.0f, 4);
        Player_PlaySfx(GET_PLAYER(play), NA_SE_PL_BODY_HIT);
        if ((this->actor.home.rot.z & 1) == 1) {
            this->collisionDisabledTimer = 50;
        }
    } else if (EnGoroiwa_MoveDownToNextWaypoint(this, play)) {
        EnGoroiwa_NextWaypoint(this, play);
        EnGoroiwa_SetupRoll(this);
        this->stateFlags &= ~ENGOROIWA_RETAIN_ROT_SPEED;
        this->actor.speed = 0.0f;
    }
}

void EnGoroiwa_Update(Actor* thisx, PlayState* play) {
    EnGoroiwa* this = (EnGoroiwa*)thisx;
    Player* player = GET_PLAYER(play);
    s32 pad;
    s32 bgId;

    if (!(player->stateFlags1 & (PLAYER_STATE1_6 | PLAYER_STATE1_7 | PLAYER_STATE1_28 | PLAYER_STATE1_29))) {
        if (this->collisionDisabledTimer > 0) {
            this->collisionDisabledTimer--;
        }
        this->actionFunc(this, play);
        switch (PARAMS_GET(this->actor.params, 10, 1)) {
            case 1:
                Actor_UpdateBgCheckInfo(play, &this->actor, 0.0f, 0.0f, 0.0f,
                                        UPDBGCHECKINFO_FLAG_2 | UPDBGCHECKINFO_FLAG_3 | UPDBGCHECKINFO_FLAG_4);
                break;
            case 0:
                this->actor.floorHeight = BgCheck_EntityRaycastDown4(&play->colCtx, &this->actor.floorPoly, &bgId,
                                                                     &this->actor, &this->actor.world.pos);
                break;
        }
        EnGoroiwa_UpdateRotation(this, play);
        if (this->actor.xzDistToPlayer < 300.0f) {
            EnGoroiwa_UpdateCollider(this);
            if ((this->stateFlags & ENGOROIWA_ENABLE_AT) && this->collisionDisabledTimer <= 0) {
                CollisionCheck_SetAT(play, &play->colChkCtx, &this->collider.base);
            }
            if ((this->stateFlags & ENGOROIWA_ENABLE_OC) && this->collisionDisabledTimer <= 0) {
                CollisionCheck_SetOC(play, &play->colChkCtx, &this->collider.base);
            }
        }
    }
}

void EnGoroiwa_Draw(Actor* thisx, PlayState* play) {
    Gfx_DrawDListOpa(play, gRollingRockDL);
}<|MERGE_RESOLUTION|>--- conflicted
+++ resolved
@@ -137,11 +137,7 @@
 }
 
 void EnGoroiwa_FaceNextWaypoint(EnGoroiwa* this, PlayState* play) {
-<<<<<<< HEAD
-    Path* path = &play->setupPathList[PARAMS_GET(this->actor.params, 0, 8)];
-=======
-    Path* path = &play->pathList[this->actor.params & 0xFF];
->>>>>>> 8913c4fa
+    Path* path = &play->pathList[PARAMS_GET(this->actor.params, 0, 8)];
     Vec3s* nextPos = (Vec3s*)SEGMENTED_TO_VIRTUAL(path->points) + this->nextWaypoint;
     Vec3f nextPosF;
 
@@ -153,13 +149,8 @@
 }
 
 void EnGoroiwa_GetPrevWaypointDiff(EnGoroiwa* this, PlayState* play, Vec3f* dest) {
-<<<<<<< HEAD
     s16 loopMode = PARAMS_GET(this->actor.params, 8, 2);
-    Path* path = &play->setupPathList[PARAMS_GET(this->actor.params, 0, 8)];
-=======
-    s16 loopMode = (this->actor.params >> 8) & 3;
-    Path* path = &play->pathList[this->actor.params & 0xFF];
->>>>>>> 8913c4fa
+    Path* path = &play->pathList[PARAMS_GET(this->actor.params, 0, 8)];
     s16 prevWaypoint = this->currentWaypoint - this->pathDirection;
     Vec3s* prevPointPos;
     Vec3s* currentPointPos;
@@ -224,22 +215,14 @@
 }
 
 void EnGoroiwa_InitPath(EnGoroiwa* this, PlayState* play) {
-<<<<<<< HEAD
-    this->endWaypoint = play->setupPathList[PARAMS_GET(this->actor.params, 0, 8)].count - 1;
-=======
-    this->endWaypoint = play->pathList[this->actor.params & 0xFF].count - 1;
->>>>>>> 8913c4fa
+    this->endWaypoint = play->pathList[PARAMS_GET(this->actor.params, 0, 8)].count - 1;
     this->currentWaypoint = 0;
     this->nextWaypoint = 1;
     this->pathDirection = 1;
 }
 
 void EnGoroiwa_TeleportToWaypoint(EnGoroiwa* this, PlayState* play, s32 waypoint) {
-<<<<<<< HEAD
-    Path* path = &play->setupPathList[PARAMS_GET(this->actor.params, 0, 8)];
-=======
-    Path* path = &play->pathList[this->actor.params & 0xFF];
->>>>>>> 8913c4fa
+    Path* path = &play->pathList[PARAMS_GET(this->actor.params, 0, 8)];
     Vec3s* pointPos = (Vec3s*)SEGMENTED_TO_VIRTUAL(path->points) + waypoint;
 
     this->actor.world.pos.x = pointPos->x;
@@ -254,11 +237,7 @@
 
 s32 EnGoroiwa_GetAscendDirection(EnGoroiwa* this, PlayState* play) {
     s32 pad;
-<<<<<<< HEAD
-    Path* path = &play->setupPathList[PARAMS_GET(this->actor.params, 0, 8)];
-=======
-    Path* path = &play->pathList[this->actor.params & 0xFF];
->>>>>>> 8913c4fa
+    Path* path = &play->pathList[PARAMS_GET(this->actor.params, 0, 8)];
     Vec3s* nextPointPos = (Vec3s*)SEGMENTED_TO_VIRTUAL(path->points) + this->nextWaypoint;
     Vec3s* currentPointPos = (Vec3s*)SEGMENTED_TO_VIRTUAL(path->points) + this->currentWaypoint;
 
@@ -320,15 +299,9 @@
     s32 pad;
     Vec3s* nextPointPos;
 
-<<<<<<< HEAD
-    Math_StepToF(&this->actor.speedXZ, R_EN_GOROIWA_SPEED * 0.01f, 0.3f);
-    func_8002D868(&this->actor);
-    path = &play->setupPathList[PARAMS_GET(this->actor.params, 0, 8)];
-=======
     Math_StepToF(&this->actor.speed, R_EN_GOROIWA_SPEED * 0.01f, 0.3f);
     Actor_UpdateVelocityXZGravity(&this->actor);
-    path = &play->pathList[this->actor.params & 0xFF];
->>>>>>> 8913c4fa
+    path = &play->pathList[PARAMS_GET(this->actor.params, 0, 8)];
     nextPointPos = (Vec3s*)SEGMENTED_TO_VIRTUAL(path->points) + this->nextWaypoint;
     result = true;
     result &= Math_StepToF(&this->actor.world.pos.x, nextPointPos->x, fabsf(this->actor.velocity.x));
@@ -338,11 +311,7 @@
 }
 
 s32 EnGoroiwa_Move(EnGoroiwa* this, PlayState* play) {
-<<<<<<< HEAD
-    Path* path = &play->setupPathList[PARAMS_GET(this->actor.params, 0, 8)];
-=======
-    Path* path = &play->pathList[this->actor.params & 0xFF];
->>>>>>> 8913c4fa
+    Path* path = &play->pathList[PARAMS_GET(this->actor.params, 0, 8)];
     s32 pad;
     Vec3s* nextPointPos = (Vec3s*)SEGMENTED_TO_VIRTUAL(path->points) + this->nextWaypoint;
     Vec3s* currentPointPos = (Vec3s*)SEGMENTED_TO_VIRTUAL(path->points) + this->currentWaypoint;
@@ -374,11 +343,7 @@
 
 s32 EnGoroiwa_MoveUpToNextWaypoint(EnGoroiwa* this, PlayState* play) {
     s32 pad;
-<<<<<<< HEAD
-    Path* path = &play->setupPathList[PARAMS_GET(this->actor.params, 0, 8)];
-=======
-    Path* path = &play->pathList[this->actor.params & 0xFF];
->>>>>>> 8913c4fa
+    Path* path = &play->pathList[PARAMS_GET(this->actor.params, 0, 8)];
     Vec3s* nextPointPos = (Vec3s*)SEGMENTED_TO_VIRTUAL(path->points) + this->nextWaypoint;
 
     Math_StepToF(&this->actor.velocity.y, (R_EN_GOROIWA_SPEED * 0.01f) * 0.5f, 0.18f);
@@ -389,11 +354,7 @@
 
 s32 EnGoroiwa_MoveDownToNextWaypoint(EnGoroiwa* this, PlayState* play) {
     s32 pad;
-<<<<<<< HEAD
-    Path* path = &play->setupPathList[PARAMS_GET(this->actor.params, 0, 8)];
-=======
-    Path* path = &play->pathList[this->actor.params & 0xFF];
->>>>>>> 8913c4fa
+    Path* path = &play->pathList[PARAMS_GET(this->actor.params, 0, 8)];
     Vec3s* nextPointPos = (Vec3s*)SEGMENTED_TO_VIRTUAL(path->points) + this->nextWaypoint;
     f32 nextPointY;
     f32 thisY;
@@ -639,13 +600,8 @@
         osSyncPrintf(VT_FGCOL(CYAN));
         osSyncPrintf("Player ぶっ飛ばし\n"); // "Player knocked down"
         osSyncPrintf(VT_RST);
-<<<<<<< HEAD
         onHitSetupFuncs[PARAMS_GET(this->actor.params, 10, 1)](this);
-        func_8002F7DC(&GET_PLAYER(play)->actor, NA_SE_PL_BODY_HIT);
-=======
-        onHitSetupFuncs[(this->actor.params >> 10) & 1](this);
         Player_PlaySfx(GET_PLAYER(play), NA_SE_PL_BODY_HIT);
->>>>>>> 8913c4fa
         if ((this->actor.home.rot.z & 1) == 1) {
             this->collisionDisabledTimer = 50;
         }
