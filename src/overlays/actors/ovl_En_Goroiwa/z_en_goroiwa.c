/*
 * File: z_en_goroiwa.c
 * Overlay: ovl_En_Goroiwa
 * Description: Rolling boulders
 */

#include "z_en_goroiwa.h"
#include "overlays/effects/ovl_Effect_Ss_Kakera/z_eff_ss_kakera.h"
#include "assets/objects/gameplay_keep/gameplay_keep.h"
#include "assets/objects/object_goroiwa/object_goroiwa.h"
#include "quake.h"
#include "terminal.h"

#define FLAGS ACTOR_FLAG_4

typedef s32 (*EnGoroiwaUnkFunc1)(EnGoroiwa* this, PlayState* play);
typedef void (*EnGoroiwaUnkFunc2)(EnGoroiwa* this);

#define ENGOROIWA_ENABLE_AT (1 << 0)
#define ENGOROIWA_ENABLE_OC (1 << 1)
#define ENGOROIWA_PLAYER_IN_THE_WAY (1 << 2)
#define ENGOROIWA_RETAIN_ROT_SPEED (1 << 3)
#define ENGOROIWA_IN_WATER (1 << 4)

#define ENGOROIWA_LOOPMODE_ONEWAY 0
/* same as ENGOROIWA_LOOPMODE_ONEWAY but display rock fragments as if the boulder broke at the end of the path*/
#define ENGOROIWA_LOOPMODE_ONEWAY_BREAK 1
#define ENGOROIWA_LOOPMODE_ROUNDTRIP 3

void EnGoroiwa_Init(Actor* thisx, PlayState* play);
void EnGoroiwa_Destroy(Actor* thisx, PlayState* play2);
void EnGoroiwa_Update(Actor* thisx, PlayState* play);
void EnGoroiwa_Draw(Actor* thisx, PlayState* play);

void EnGoroiwa_SetupRoll(EnGoroiwa* this);
void EnGoroiwa_Roll(EnGoroiwa* this, PlayState* play);
void EnGoroiwa_SetupMoveAndFallToGround(EnGoroiwa* this);
void EnGoroiwa_MoveAndFallToGround(EnGoroiwa* this, PlayState* play);
void EnGoroiwa_SetupWait(EnGoroiwa* this);
void EnGoroiwa_Wait(EnGoroiwa* this, PlayState* play);
void EnGoroiwa_SetupMoveUp(EnGoroiwa* this);
void EnGoroiwa_MoveUp(EnGoroiwa* this, PlayState* play);
void EnGoroiwa_SetupMoveDown(EnGoroiwa* this);
void EnGoroiwa_MoveDown(EnGoroiwa* this, PlayState* play);

ActorInit En_Goroiwa_InitVars = {
    /**/ ACTOR_EN_GOROIWA,
    /**/ ACTORCAT_PROP,
    /**/ FLAGS,
    /**/ OBJECT_GOROIWA,
    /**/ sizeof(EnGoroiwa),
    /**/ EnGoroiwa_Init,
    /**/ EnGoroiwa_Destroy,
    /**/ EnGoroiwa_Update,
    /**/ EnGoroiwa_Draw,
};

static ColliderJntSphElementInit sJntSphElementsInit[] = {
    {
        {
            ELEMTYPE_UNK0,
            { 0x20000000, 0x00, 0x04 },
            { 0x00000000, 0x00, 0x00 },
            TOUCH_ON | TOUCH_SFX_NORMAL,
            BUMP_NONE,
            OCELEM_ON,
        },
        { 0, { { 0, 0, 0 }, 58 }, 100 },
    },
};

static ColliderJntSphInit sJntSphInit = {
    {
        COLTYPE_NONE,
        AT_ON | AT_TYPE_ENEMY,
        AC_NONE,
        OC1_ON | OC1_TYPE_ALL,
        OC2_TYPE_2,
        COLSHAPE_JNTSPH,
    },
    1,
    sJntSphElementsInit,
};

static CollisionCheckInfoInit sColChkInfoInit = { 0, 12, 60, MASS_HEAVY };

static f32 sUnused[] = { 10.0f, 9.2f };

void EnGoroiwa_UpdateCollider(EnGoroiwa* this) {
    static f32 yOffsets[] = { 0.0f, 59.5f };
    Sphere16* worldSphere = &this->collider.elements[0].dim.worldSphere;

    worldSphere->center.x = this->actor.world.pos.x;
    worldSphere->center.y = this->actor.world.pos.y + yOffsets[PARAMS_GET(this->actor.params, 10, 1)];
    worldSphere->center.z = this->actor.world.pos.z;
}

void EnGoroiwa_InitCollider(EnGoroiwa* this, PlayState* play) {
    s32 pad;

    Collider_InitJntSph(play, &this->collider);
    Collider_SetJntSph(play, &this->collider, &this->actor, &sJntSphInit, this->colliderItems);
    EnGoroiwa_UpdateCollider(this);
    this->collider.elements[0].dim.worldSphere.radius = 58;
}

void EnGoroiwa_UpdateFlags(EnGoroiwa* this, u8 setFlags) {
    this->stateFlags &= ~(ENGOROIWA_ENABLE_AT | ENGOROIWA_ENABLE_OC);
    this->stateFlags |= setFlags;
}

s32 EnGoroiwa_Vec3fNormalize(Vec3f* ret, Vec3f* a) {
    f32 magnitude = Math3D_Vec3fMagnitude(a);
    f32 scale;

    if (magnitude < 0.001f) {
        return false;
    }

    scale = 1.0f / magnitude;

    ret->x = a->x * scale;
    ret->y = a->y * scale;
    ret->z = a->z * scale;

    return true;
}

void EnGoroiwa_SetSpeed(EnGoroiwa* this, PlayState* play) {
    if (play->sceneId == SCENE_KOKIRI_FOREST) {
        this->isInKokiri = true;
        R_EN_GOROIWA_SPEED = 920;
    } else {
        this->isInKokiri = false;
        R_EN_GOROIWA_SPEED = 1000;
    }
}

void EnGoroiwa_FaceNextWaypoint(EnGoroiwa* this, PlayState* play) {
    Path* path = &play->pathList[PARAMS_GET(this->actor.params, 0, 8)];
    Vec3s* nextPos = (Vec3s*)SEGMENTED_TO_VIRTUAL(path->points) + this->nextWaypoint;
    Vec3f nextPosF;

    nextPosF.x = nextPos->x;
    nextPosF.y = nextPos->y;
    nextPosF.z = nextPos->z;

    this->actor.world.rot.y = Math_Vec3f_Yaw(&this->actor.world.pos, &nextPosF);
}

void EnGoroiwa_GetPrevWaypointDiff(EnGoroiwa* this, PlayState* play, Vec3f* dest) {
    s16 loopMode = PARAMS_GET(this->actor.params, 8, 2);
    Path* path = &play->pathList[PARAMS_GET(this->actor.params, 0, 8)];
    s16 prevWaypoint = this->currentWaypoint - this->pathDirection;
    Vec3s* prevPointPos;
    Vec3s* currentPointPos;

    if (prevWaypoint < 0) {
        if (loopMode == ENGOROIWA_LOOPMODE_ONEWAY || loopMode == ENGOROIWA_LOOPMODE_ONEWAY_BREAK) {
            prevWaypoint = this->endWaypoint;
        } else if (loopMode == ENGOROIWA_LOOPMODE_ROUNDTRIP) {
            prevWaypoint = 1;
        }
    } else if (prevWaypoint > this->endWaypoint) {
        if (loopMode == ENGOROIWA_LOOPMODE_ONEWAY || loopMode == ENGOROIWA_LOOPMODE_ONEWAY_BREAK) {
            prevWaypoint = 0;
        } else if (loopMode == ENGOROIWA_LOOPMODE_ROUNDTRIP) {
            prevWaypoint = this->endWaypoint - 1;
        }
    }

    currentPointPos = (Vec3s*)SEGMENTED_TO_VIRTUAL(path->points) + this->currentWaypoint;
    prevPointPos = (Vec3s*)SEGMENTED_TO_VIRTUAL(path->points) + prevWaypoint;
    dest->x = currentPointPos->x - prevPointPos->x;
    dest->y = currentPointPos->x - prevPointPos->y;
    dest->z = currentPointPos->x - prevPointPos->z;
}

void EnGoroiw_CheckEndOfPath(EnGoroiwa* this) {
    s16 loopMode = PARAMS_GET(this->actor.params, 8, 2);

    if (this->nextWaypoint < 0) {
        if (loopMode == ENGOROIWA_LOOPMODE_ONEWAY || loopMode == ENGOROIWA_LOOPMODE_ONEWAY_BREAK) {
            this->currentWaypoint = this->endWaypoint;
            this->nextWaypoint = this->endWaypoint - 1;
            this->pathDirection = -1;
        } else if (loopMode == ENGOROIWA_LOOPMODE_ROUNDTRIP) {
            this->currentWaypoint = 0;
            this->nextWaypoint = 1;
            this->pathDirection = 1;
        }
    } else if (this->nextWaypoint > this->endWaypoint) {
        if (loopMode == ENGOROIWA_LOOPMODE_ONEWAY || loopMode == ENGOROIWA_LOOPMODE_ONEWAY_BREAK) {
            this->currentWaypoint = 0;
            this->nextWaypoint = 1;
            this->pathDirection = 1;
        } else if (loopMode == ENGOROIWA_LOOPMODE_ROUNDTRIP) {
            this->currentWaypoint = this->endWaypoint;
            this->nextWaypoint = this->endWaypoint - 1;
            this->pathDirection = -1;
        }
    }
}

void EnGoroiwa_SetNextWaypoint(EnGoroiwa* this) {
    this->currentWaypoint = this->nextWaypoint;
    this->nextWaypoint += this->pathDirection;
    EnGoroiw_CheckEndOfPath(this);
}

void EnGoroiwa_ReverseDirection(EnGoroiwa* this) {
    this->pathDirection *= -1;
    this->currentWaypoint = this->nextWaypoint;
    this->nextWaypoint += this->pathDirection;
}

void EnGoroiwa_InitPath(EnGoroiwa* this, PlayState* play) {
    this->endWaypoint = play->pathList[PARAMS_GET(this->actor.params, 0, 8)].count - 1;
    this->currentWaypoint = 0;
    this->nextWaypoint = 1;
    this->pathDirection = 1;
}

void EnGoroiwa_TeleportToWaypoint(EnGoroiwa* this, PlayState* play, s32 waypoint) {
    Path* path = &play->pathList[PARAMS_GET(this->actor.params, 0, 8)];
    Vec3s* pointPos = (Vec3s*)SEGMENTED_TO_VIRTUAL(path->points) + waypoint;

    this->actor.world.pos.x = pointPos->x;
    this->actor.world.pos.y = pointPos->y;
    this->actor.world.pos.z = pointPos->z;
}

void EnGoroiwa_InitRotation(EnGoroiwa* this) {
    this->prevUnitRollAxis.x = 1.0f;
    this->rollRotSpeed = 1.0f;
}

s32 EnGoroiwa_GetAscendDirection(EnGoroiwa* this, PlayState* play) {
    s32 pad;
    Path* path = &play->pathList[PARAMS_GET(this->actor.params, 0, 8)];
    Vec3s* nextPointPos = (Vec3s*)SEGMENTED_TO_VIRTUAL(path->points) + this->nextWaypoint;
    Vec3s* currentPointPos = (Vec3s*)SEGMENTED_TO_VIRTUAL(path->points) + this->currentWaypoint;

    if (nextPointPos->x == currentPointPos->x && nextPointPos->z == currentPointPos->z) {
        if (nextPointPos->y == currentPointPos->y) {
            // "Error: Invalid path data (points overlap)"
            PRINTF("Error : レールデータ不正(点が重なっている)");
            PRINTF("(%s %d)(arg_data 0x%04x)\n", "../z_en_gr.c", 559, this->actor.params);
        }

        if (nextPointPos->y > currentPointPos->y) {
            return 1;
        } else {
            return -1;
        }
    }

    return 0;
}

void EnGoroiwa_SpawnDust(PlayState* play, Vec3f* pos) {
    static Vec3f velocity = { 0.0f, 0.0f, 0.0f };
    static Vec3f accel = { 0.0f, 0.3f, 0.0f };
    Vec3f randPos;
    s32 i;
    s16 angle = 0;

    for (i = 0; i < 8; i++) {
        angle += 0x4E20;
        randPos.x = pos->x + (47.0f * (Rand_ZeroOne() * 0.5f + 0.5f)) * Math_SinS(angle);
        randPos.y = pos->y + (Rand_ZeroOne() - 0.5f) * 40.0f;
        randPos.z = pos->z + ((47.0f * (Rand_ZeroOne() * 0.5f + 0.5f))) * Math_CosS(angle);
        func_800286CC(play, &randPos, &velocity, &accel, (s16)(Rand_ZeroOne() * 30.0f) + 100, 80);
        func_800286CC(play, &randPos, &velocity, &accel, (s16)(Rand_ZeroOne() * 20.0f) + 80, 80);
    }
}

void EnGoroiwa_SpawnWaterEffects(PlayState* play, Vec3f* contactPos) {
    Vec3f splashPos;
    s32 i;
    s16 angle = 0;

    for (i = 0; i < 11; i++) {
        angle += 0x1746;
        splashPos.x = contactPos->x + (Math_SinS(angle) * 55.0f);
        splashPos.y = contactPos->y;
        splashPos.z = contactPos->z + (Math_CosS(angle) * 55.0f);
        EffectSsGSplash_Spawn(play, &splashPos, NULL, NULL, 0, 350);
    }

    EffectSsGRipple_Spawn(play, contactPos, 300, 700, 0);
    EffectSsGRipple_Spawn(play, contactPos, 500, 900, 4);
    EffectSsGRipple_Spawn(play, contactPos, 500, 1300, 8);
}

s32 EnGoroiwa_MoveAndFall(EnGoroiwa* this, PlayState* play) {
    Path* path;
    s32 result;
    s32 pad;
    Vec3s* nextPointPos;

    Math_StepToF(&this->actor.speed, R_EN_GOROIWA_SPEED * 0.01f, 0.3f);
    Actor_UpdateVelocityXZGravity(&this->actor);
    path = &play->pathList[PARAMS_GET(this->actor.params, 0, 8)];
    nextPointPos = (Vec3s*)SEGMENTED_TO_VIRTUAL(path->points) + this->nextWaypoint;
    result = true;
    result &= Math_StepToF(&this->actor.world.pos.x, nextPointPos->x, fabsf(this->actor.velocity.x));
    result &= Math_StepToF(&this->actor.world.pos.z, nextPointPos->z, fabsf(this->actor.velocity.z));
    this->actor.world.pos.y += this->actor.velocity.y;
    return result;
}

s32 EnGoroiwa_Move(EnGoroiwa* this, PlayState* play) {
    Path* path = &play->pathList[PARAMS_GET(this->actor.params, 0, 8)];
    s32 pad;
    Vec3s* nextPointPos = (Vec3s*)SEGMENTED_TO_VIRTUAL(path->points) + this->nextWaypoint;
    Vec3s* currentPointPos = (Vec3s*)SEGMENTED_TO_VIRTUAL(path->points) + this->currentWaypoint;
    s32 nextPointReached;
    Vec3f posDiff;
    Vec3f nextPointPosF;

    nextPointPosF.x = nextPointPos->x;
    nextPointPosF.y = nextPointPos->y;
    nextPointPosF.z = nextPointPos->z;
    Math_StepToF(&this->actor.speed, R_EN_GOROIWA_SPEED * 0.01f, 0.3f);
    if (Math3D_Vec3fDistSq(&nextPointPosF, &this->actor.world.pos) < SQ(5.0f)) {
        Math_Vec3f_Diff(&nextPointPosF, &this->actor.world.pos, &posDiff);
    } else {
        posDiff.x = nextPointPosF.x - currentPointPos->x;
        posDiff.y = nextPointPosF.y - currentPointPos->y;
        posDiff.z = nextPointPosF.z - currentPointPos->z;
    }
    EnGoroiwa_Vec3fNormalize(&this->actor.velocity, &posDiff);
    this->actor.velocity.x *= this->actor.speed;
    this->actor.velocity.y *= this->actor.speed;
    this->actor.velocity.z *= this->actor.speed;
    nextPointReached = true;
    nextPointReached &= Math_StepToF(&this->actor.world.pos.x, nextPointPosF.x, fabsf(this->actor.velocity.x));
    nextPointReached &= Math_StepToF(&this->actor.world.pos.y, nextPointPosF.y, fabsf(this->actor.velocity.y));
    nextPointReached &= Math_StepToF(&this->actor.world.pos.z, nextPointPosF.z, fabsf(this->actor.velocity.z));
    return nextPointReached;
}

s32 EnGoroiwa_MoveUpToNextWaypoint(EnGoroiwa* this, PlayState* play) {
    s32 pad;
    Path* path = &play->pathList[PARAMS_GET(this->actor.params, 0, 8)];
    Vec3s* nextPointPos = (Vec3s*)SEGMENTED_TO_VIRTUAL(path->points) + this->nextWaypoint;

    Math_StepToF(&this->actor.velocity.y, (R_EN_GOROIWA_SPEED * 0.01f) * 0.5f, 0.18f);
    this->actor.world.pos.x = nextPointPos->x;
    this->actor.world.pos.z = nextPointPos->z;
    return Math_StepToF(&this->actor.world.pos.y, nextPointPos->y, fabsf(this->actor.velocity.y));
}

s32 EnGoroiwa_MoveDownToNextWaypoint(EnGoroiwa* this, PlayState* play) {
    s32 pad;
    Path* path = &play->pathList[PARAMS_GET(this->actor.params, 0, 8)];
    Vec3s* nextPointPos = (Vec3s*)SEGMENTED_TO_VIRTUAL(path->points) + this->nextWaypoint;
    f32 nextPointY;
    f32 thisY;
    f32 yDistToFloor;
    s32 quakeIndex;
    CollisionPoly* floorPoly;
    Vec3f checkPos;
    f32 floorY;
    s32 pad2;
    s32 floorBgId;
    Vec3f dustPos;
    WaterBox* waterBox;
    f32 ySurface;
    Vec3f waterHitPos;

    nextPointY = nextPointPos->y;
    Math_StepToF(&this->actor.velocity.y, -14.0f, 1.0f);
    this->actor.world.pos.x = nextPointPos->x;
    this->actor.world.pos.z = nextPointPos->z;
    thisY = this->actor.world.pos.y;
    if (1) {}
    this->actor.world.pos.y += this->actor.velocity.y;
    if (this->actor.velocity.y < 0.0f && this->actor.world.pos.y <= nextPointY) {
        if (this->bounceCount == 0) {
            if (this->actor.xzDistToPlayer < 600.0f) {
                quakeIndex = Quake_Request(GET_ACTIVE_CAM(play), QUAKE_TYPE_3);
                Quake_SetSpeed(quakeIndex, -0x3CB0);
                Quake_SetPerturbations(quakeIndex, 3, 0, 0, 0);
                Quake_SetDuration(quakeIndex, 7);
            }
            this->rollRotSpeed = 0.0f;
            if (!(this->stateFlags & ENGOROIWA_IN_WATER)) {
                checkPos.x = this->actor.world.pos.x;
                checkPos.y = this->actor.world.pos.y + 50.0f;
                checkPos.z = this->actor.world.pos.z;
                floorY =
                    BgCheck_EntityRaycastDown5(play, &play->colCtx, &floorPoly, &floorBgId, &this->actor, &checkPos);
                yDistToFloor = floorY - (this->actor.world.pos.y - 59.5f);
                if (fabsf(yDistToFloor) < 15.0f) {
                    dustPos.x = this->actor.world.pos.x;
                    dustPos.y = floorY + 10.0f;
                    dustPos.z = this->actor.world.pos.z;
                    EnGoroiwa_SpawnDust(play, &dustPos);
                }
            }
        }
        if (this->bounceCount >= 1) {
            return true;
        }
        this->bounceCount++;
        this->actor.velocity.y *= -0.3f;
        this->actor.world.pos.y = nextPointY - ((this->actor.world.pos.y - nextPointY) * 0.3f);
    }
    if (this->bounceCount == 0 &&
        WaterBox_GetSurfaceImpl(play, &play->colCtx, this->actor.world.pos.x, this->actor.world.pos.z, &ySurface,
                                &waterBox) &&
        this->actor.world.pos.y <= ySurface) {
        this->stateFlags |= ENGOROIWA_IN_WATER;
        if (ySurface < thisY) {
            waterHitPos.x = this->actor.world.pos.x;
            waterHitPos.y = ySurface;
            waterHitPos.z = this->actor.world.pos.z;
            EnGoroiwa_SpawnWaterEffects(play, &waterHitPos);
            this->actor.velocity.y *= 0.2f;
        }
        if (this->actor.velocity.y < -8.0f) {
            this->actor.velocity.y = -8.0f;
        }
    }
    return false;
}

void EnGoroiwa_UpdateRotation(EnGoroiwa* this, PlayState* play) {
    static Vec3f unitY = { 0.0f, 1.0f, 0.0f };
    s32 pad;
    Vec3f* rollAxisPtr;
    f32 rollAngleDiff;
    Vec3f rollAxis;
    Vec3f unitRollAxis;
    MtxF mtx;
    Vec3f unusedDiff;

    if (this->stateFlags & ENGOROIWA_RETAIN_ROT_SPEED) {
        rollAngleDiff = this->prevRollAngleDiff;
    } else {
        this->prevRollAngleDiff = Math3D_Vec3f_DistXYZ(&this->actor.world.pos, &this->actor.prevPos) * (1.0f / 59.5f);
        rollAngleDiff = this->prevRollAngleDiff;
    }
    rollAngleDiff *= this->rollRotSpeed;
    rollAxisPtr = &rollAxis;
    if (this->stateFlags & ENGOROIWA_RETAIN_ROT_SPEED) {
        /*
         * EnGoroiwa_GetPrevWaypointDiff has no side effects and its result goes unused,
         * its result was probably meant to be used instead of the actor's velocity in the
         * Math3D_Vec3f_Cross call.
         */
        EnGoroiwa_GetPrevWaypointDiff(this, play, &unusedDiff);
        Math3D_Vec3f_Cross(&unitY, &this->actor.velocity, rollAxisPtr);
    } else {
        Math3D_Vec3f_Cross(&unitY, &this->actor.velocity, rollAxisPtr);
    }

    if (EnGoroiwa_Vec3fNormalize(&unitRollAxis, rollAxisPtr)) {
        this->prevUnitRollAxis = unitRollAxis;
    } else {
        unitRollAxis = this->prevUnitRollAxis;
    }

    Matrix_RotateAxis(rollAngleDiff, &unitRollAxis, MTXMODE_NEW);
    Matrix_RotateY(BINANG_TO_RAD(this->actor.shape.rot.y), MTXMODE_APPLY);
    Matrix_RotateX(BINANG_TO_RAD(this->actor.shape.rot.x), MTXMODE_APPLY);
    Matrix_RotateZ(BINANG_TO_RAD(this->actor.shape.rot.z), MTXMODE_APPLY);
    Matrix_Get(&mtx);
    Matrix_MtxFToYXZRotS(&mtx, &this->actor.shape.rot, 0);
}

void EnGoroiwa_NextWaypoint(EnGoroiwa* this, PlayState* play) {
    s16 loopMode = PARAMS_GET(this->actor.params, 8, 2);

    EnGoroiwa_SetNextWaypoint(this);

    if (loopMode == ENGOROIWA_LOOPMODE_ONEWAY || loopMode == ENGOROIWA_LOOPMODE_ONEWAY_BREAK) {
        if (this->currentWaypoint == 0 || this->currentWaypoint == this->endWaypoint) {
            EnGoroiwa_TeleportToWaypoint(this, play, this->currentWaypoint);
        }
    }

    EnGoroiwa_FaceNextWaypoint(this, play);
}

void EnGoroiwa_SpawnFragments(EnGoroiwa* this, PlayState* play) {
    static f32 yOffsets[] = { 0.0f, 59.5f };
    s16 angle1;
    s16 angle2;
    s32 pad;
    Vec3f* thisPos = &this->actor.world.pos;
    Vec3f effectPos;
    Vec3f fragmentVelocity;
    f32 cos1;
    f32 sin1;
    f32 sin2;
    s16 yOffsetIdx = PARAMS_GET(this->actor.params, 10, 1);
    s32 i;

    for (i = 0, angle1 = 0; i < 16; i++, angle1 += 0x4E20) {
        sin1 = Math_SinS(angle1);
        cos1 = Math_CosS(angle1);
        angle2 = Rand_ZeroOne() * 0xFFFF;
        effectPos.x = Rand_ZeroOne() * 50.0f * sin1 * Math_SinS(angle2);
        sin2 = Math_SinS(angle2);
        effectPos.y = (Rand_ZeroOne() - 0.5f) * 100.0f * sin2 + yOffsets[yOffsetIdx];
        effectPos.z = Rand_ZeroOne() * 50.0f * cos1 * Math_SinS(angle2);
        fragmentVelocity.x = effectPos.x * 0.2f;
        fragmentVelocity.y = Rand_ZeroOne() * 15.0f + 2.0f;
        fragmentVelocity.z = effectPos.z * 0.2f;
        Math_Vec3f_Sum(&effectPos, thisPos, &effectPos);
        EffectSsKakera_Spawn(play, &effectPos, &fragmentVelocity, &effectPos, -340, 33, 28, 2, 0,
                             Rand_ZeroOne() * 7.0f + 1.0f, 1, 0, 70, KAKERA_COLOR_NONE, 1, gBoulderFragmentsDL);
    }

    effectPos.x = thisPos->x;
    effectPos.y = thisPos->y + yOffsets[yOffsetIdx];
    effectPos.z = thisPos->z;
    func_80033480(play, &effectPos, 80.0f, 5, 70, 110, 1);
    func_80033480(play, &effectPos, 90.0f, 5, 110, 160, 1);
}

static InitChainEntry sInitChain[] = {
    ICHAIN_F32_DIV1000(gravity, -860, ICHAIN_CONTINUE), ICHAIN_F32_DIV1000(minVelocityY, -15000, ICHAIN_CONTINUE),
    ICHAIN_VEC3F_DIV1000(scale, 100, ICHAIN_CONTINUE),  ICHAIN_F32(uncullZoneForward, 1500, ICHAIN_CONTINUE),
    ICHAIN_F32(uncullZoneScale, 150, ICHAIN_CONTINUE),  ICHAIN_F32(uncullZoneDownward, 1500, ICHAIN_STOP),
};

void EnGoroiwa_Init(Actor* thisx, PlayState* play) {
    static f32 yOffsets[] = { 0.0f, 595.0f };
    EnGoroiwa* this = (EnGoroiwa*)thisx;
    s32 pathIdx;

    Actor_ProcessInitChain(&this->actor, sInitChain);
    EnGoroiwa_InitCollider(this, play);
    pathIdx = PARAMS_GET(this->actor.params, 0, 8);
    if (pathIdx == 0xFF) {
        // "Error: Invalid arg_data"
        PRINTF("Ｅｒｒｏｒ : arg_data が不正(%s %d)(arg_data 0x%04x)\n", "../z_en_gr.c", 1033, this->actor.params);
        Actor_Kill(&this->actor);
        return;
    }
    if (play->pathList[pathIdx].count < 2) {
        // "Error: Invalid Path Data"
        PRINTF("Ｅｒｒｏｒ : レールデータ が不正(%s %d)\n", "../z_en_gr.c", 1043);
        Actor_Kill(&this->actor);
        return;
    }
    CollisionCheck_SetInfo(&this->actor.colChkInfo, NULL, &sColChkInfoInit);
    ActorShape_Init(&this->actor.shape, yOffsets[PARAMS_GET(this->actor.params, 10, 1)], ActorShadow_DrawCircle, 9.4f);
    this->actor.shape.shadowAlpha = 200;
    EnGoroiwa_SetSpeed(this, play);
    EnGoroiwa_InitPath(this, play);
    EnGoroiwa_TeleportToWaypoint(this, play, 0);
    EnGoroiwa_InitRotation(this);
    EnGoroiwa_FaceNextWaypoint(this, play);
    EnGoroiwa_SetupRoll(this);
    // "(Goroiwa)"
<<<<<<< HEAD
    osSyncPrintf("(ごろ岩)(arg 0x%04x)(rail %d)(end %d)(bgc %d)(hit %d)\n", this->actor.params,
                 PARAMS_GET(this->actor.params, 0, 8), PARAMS_GET(this->actor.params, 8, 2),
                 PARAMS_GET(this->actor.params, 10, 1), this->actor.home.rot.z & 1);
=======
    PRINTF("(ごろ岩)(arg 0x%04x)(rail %d)(end %d)(bgc %d)(hit %d)\n", this->actor.params, this->actor.params & 0xFF,
           (this->actor.params >> 8) & 3, (this->actor.params >> 10) & 1, this->actor.home.rot.z & 1);
>>>>>>> 616d6d4e
}

void EnGoroiwa_Destroy(Actor* thisx, PlayState* play2) {
    PlayState* play = play2;
    EnGoroiwa* this = (EnGoroiwa*)thisx;

    Collider_DestroyJntSph(play, &this->collider);
}

void EnGoroiwa_SetupRoll(EnGoroiwa* this) {
    this->actionFunc = EnGoroiwa_Roll;
    EnGoroiwa_UpdateFlags(this, ENGOROIWA_ENABLE_AT | ENGOROIWA_ENABLE_OC);
    this->rollRotSpeed = 1.0f;
}

void EnGoroiwa_Roll(EnGoroiwa* this, PlayState* play) {
    static EnGoroiwaUnkFunc1 moveFuncs[] = { EnGoroiwa_Move, EnGoroiwa_MoveAndFall };
    static EnGoroiwaUnkFunc2 onHitSetupFuncs[] = { EnGoroiwa_SetupWait, EnGoroiwa_SetupMoveAndFallToGround };

    s32 ascendDirection;
    s16 yawDiff;
    s16 loopMode;

    if (this->collider.base.atFlags & AT_HIT) {
        this->collider.base.atFlags &= ~AT_HIT;
        this->stateFlags &= ~ENGOROIWA_PLAYER_IN_THE_WAY;
        yawDiff = this->actor.yawTowardsPlayer - this->actor.world.rot.y;
        if (yawDiff > -0x4000 && yawDiff < 0x4000) {
            this->stateFlags |= ENGOROIWA_PLAYER_IN_THE_WAY;
            if (PARAMS_GET(this->actor.params, 10, 1) || (this->actor.home.rot.z & 1) != 1) {
                EnGoroiwa_ReverseDirection(this);
                EnGoroiwa_FaceNextWaypoint(this, play);
            }
        }
        func_8002F6D4(play, &this->actor, 2.0f, this->actor.yawTowardsPlayer, 0.0f, 0);
<<<<<<< HEAD
        osSyncPrintf(VT_FGCOL(CYAN));
        osSyncPrintf("Player ぶっ飛ばし\n"); // "Player knocked down"
        osSyncPrintf(VT_RST);
        onHitSetupFuncs[PARAMS_GET(this->actor.params, 10, 1)](this);
=======
        PRINTF(VT_FGCOL(CYAN));
        PRINTF("Player ぶっ飛ばし\n"); // "Player knocked down"
        PRINTF(VT_RST);
        onHitSetupFuncs[(this->actor.params >> 10) & 1](this);
>>>>>>> 616d6d4e
        Player_PlaySfx(GET_PLAYER(play), NA_SE_PL_BODY_HIT);
        if ((this->actor.home.rot.z & 1) == 1) {
            this->collisionDisabledTimer = 50;
        }
    } else if (moveFuncs[PARAMS_GET(this->actor.params, 10, 1)](this, play)) {
        loopMode = PARAMS_GET(this->actor.params, 8, 2);
        if (loopMode == ENGOROIWA_LOOPMODE_ONEWAY_BREAK &&
            (this->nextWaypoint == 0 || this->nextWaypoint == this->endWaypoint)) {
            EnGoroiwa_SpawnFragments(this, play);
        }
        EnGoroiwa_NextWaypoint(this, play);
        if ((loopMode == ENGOROIWA_LOOPMODE_ROUNDTRIP) &&
            (this->currentWaypoint == 0 || this->currentWaypoint == this->endWaypoint)) {
            EnGoroiwa_SetupWait(this);
        } else if (!PARAMS_GET(this->actor.params, 10, 1) && this->currentWaypoint != 0 &&
                   this->currentWaypoint != this->endWaypoint) {
            ascendDirection = EnGoroiwa_GetAscendDirection(this, play);
            if (ascendDirection > 0) {
                EnGoroiwa_SetupMoveUp(this);
            } else if (ascendDirection < 0) {
                EnGoroiwa_SetupMoveDown(this);
            } else {
                EnGoroiwa_SetupRoll(this);
            }
        } else {
            EnGoroiwa_SetupRoll(this);
        }
    }
    Actor_PlaySfx(&this->actor, NA_SE_EV_BIGBALL_ROLL - SFX_FLAG);
}

void EnGoroiwa_SetupMoveAndFallToGround(EnGoroiwa* this) {
    this->actionFunc = EnGoroiwa_MoveAndFallToGround;
    EnGoroiwa_UpdateFlags(this, ENGOROIWA_ENABLE_OC);
    this->actor.gravity = -0.86f;
    this->actor.minVelocityY = -15.0f;
    this->actor.speed *= 0.15f;
    this->actor.velocity.y = 5.0f;
    this->rollRotSpeed = 1.0f;
}

void EnGoroiwa_MoveAndFallToGround(EnGoroiwa* this, PlayState* play) {
    EnGoroiwa_MoveAndFall(this, play);
    if ((this->actor.bgCheckFlags & BGCHECKFLAG_GROUND) && this->actor.velocity.y < 0.0f) {
        if ((this->stateFlags & ENGOROIWA_PLAYER_IN_THE_WAY) && (this->actor.home.rot.z & 1) == 1) {
            EnGoroiwa_ReverseDirection(this);
            EnGoroiwa_FaceNextWaypoint(this, play);
        }
        EnGoroiwa_SetupWait(this);
    }
}

void EnGoroiwa_SetupWait(EnGoroiwa* this) {
    static s16 waitDurations[] = { 20, 6 };

    this->actionFunc = EnGoroiwa_Wait;
    this->actor.speed = 0.0f;
    EnGoroiwa_UpdateFlags(this, ENGOROIWA_ENABLE_OC);
    this->waitTimer = waitDurations[this->actor.home.rot.z & 1];
    this->rollRotSpeed = 0.0f;
}

void EnGoroiwa_Wait(EnGoroiwa* this, PlayState* play) {
    if (this->waitTimer > 0) {
        this->waitTimer--;
    } else {
        this->collider.base.atFlags &= ~AT_HIT;
        EnGoroiwa_SetupRoll(this);
    }
}

void EnGoroiwa_SetupMoveUp(EnGoroiwa* this) {
    this->actionFunc = EnGoroiwa_MoveUp;
    EnGoroiwa_UpdateFlags(this, ENGOROIWA_ENABLE_AT | ENGOROIWA_ENABLE_OC);
    this->rollRotSpeed = 0.0f;
    this->actor.velocity.y = fabsf(this->actor.speed) * 0.1f;
}

void EnGoroiwa_MoveUp(EnGoroiwa* this, PlayState* play) {
    if (this->collider.base.atFlags & AT_HIT) {
        this->collider.base.atFlags &= ~AT_HIT;
        func_8002F6D4(play, &this->actor, 2.0f, this->actor.yawTowardsPlayer, 0.0f, 4);
        Player_PlaySfx(GET_PLAYER(play), NA_SE_PL_BODY_HIT);
        if ((this->actor.home.rot.z & 1) == 1) {
            this->collisionDisabledTimer = 50;
        }
    } else if (EnGoroiwa_MoveUpToNextWaypoint(this, play)) {
        EnGoroiwa_NextWaypoint(this, play);
        EnGoroiwa_SetupRoll(this);
        this->actor.speed = 0.0f;
    }
}

void EnGoroiwa_SetupMoveDown(EnGoroiwa* this) {
    this->actionFunc = EnGoroiwa_MoveDown;
    EnGoroiwa_UpdateFlags(this, ENGOROIWA_ENABLE_AT | ENGOROIWA_ENABLE_OC);
    this->rollRotSpeed = 0.3f;
    this->bounceCount = 0;
    this->actor.velocity.y = fabsf(this->actor.speed) * -0.3f;
    this->stateFlags |= ENGOROIWA_RETAIN_ROT_SPEED;
    this->stateFlags &= ~ENGOROIWA_IN_WATER;
}

void EnGoroiwa_MoveDown(EnGoroiwa* this, PlayState* play) {
    if (this->collider.base.atFlags & AT_HIT) {
        this->collider.base.atFlags &= ~AT_HIT;
        func_8002F6D4(play, &this->actor, 2.0f, this->actor.yawTowardsPlayer, 0.0f, 4);
        Player_PlaySfx(GET_PLAYER(play), NA_SE_PL_BODY_HIT);
        if ((this->actor.home.rot.z & 1) == 1) {
            this->collisionDisabledTimer = 50;
        }
    } else if (EnGoroiwa_MoveDownToNextWaypoint(this, play)) {
        EnGoroiwa_NextWaypoint(this, play);
        EnGoroiwa_SetupRoll(this);
        this->stateFlags &= ~ENGOROIWA_RETAIN_ROT_SPEED;
        this->actor.speed = 0.0f;
    }
}

void EnGoroiwa_Update(Actor* thisx, PlayState* play) {
    EnGoroiwa* this = (EnGoroiwa*)thisx;
    Player* player = GET_PLAYER(play);
    s32 pad;
    s32 bgId;

    if (!(player->stateFlags1 & (PLAYER_STATE1_6 | PLAYER_STATE1_7 | PLAYER_STATE1_28 | PLAYER_STATE1_29))) {
        if (this->collisionDisabledTimer > 0) {
            this->collisionDisabledTimer--;
        }
        this->actionFunc(this, play);
        switch (PARAMS_GET(this->actor.params, 10, 1)) {
            case 1:
                Actor_UpdateBgCheckInfo(play, &this->actor, 0.0f, 0.0f, 0.0f,
                                        UPDBGCHECKINFO_FLAG_2 | UPDBGCHECKINFO_FLAG_3 | UPDBGCHECKINFO_FLAG_4);
                break;
            case 0:
                this->actor.floorHeight = BgCheck_EntityRaycastDown4(&play->colCtx, &this->actor.floorPoly, &bgId,
                                                                     &this->actor, &this->actor.world.pos);
                break;
        }
        EnGoroiwa_UpdateRotation(this, play);
        if (this->actor.xzDistToPlayer < 300.0f) {
            EnGoroiwa_UpdateCollider(this);
            if ((this->stateFlags & ENGOROIWA_ENABLE_AT) && this->collisionDisabledTimer <= 0) {
                CollisionCheck_SetAT(play, &play->colChkCtx, &this->collider.base);
            }
            if ((this->stateFlags & ENGOROIWA_ENABLE_OC) && this->collisionDisabledTimer <= 0) {
                CollisionCheck_SetOC(play, &play->colChkCtx, &this->collider.base);
            }
        }
    }
}

void EnGoroiwa_Draw(Actor* thisx, PlayState* play) {
    Gfx_DrawDListOpa(play, gRollingRockDL);
}<|MERGE_RESOLUTION|>--- conflicted
+++ resolved
@@ -558,14 +558,9 @@
     EnGoroiwa_FaceNextWaypoint(this, play);
     EnGoroiwa_SetupRoll(this);
     // "(Goroiwa)"
-<<<<<<< HEAD
-    osSyncPrintf("(ごろ岩)(arg 0x%04x)(rail %d)(end %d)(bgc %d)(hit %d)\n", this->actor.params,
+    PRINTF("(ごろ岩)(arg 0x%04x)(rail %d)(end %d)(bgc %d)(hit %d)\n", this->actor.params,
                  PARAMS_GET(this->actor.params, 0, 8), PARAMS_GET(this->actor.params, 8, 2),
                  PARAMS_GET(this->actor.params, 10, 1), this->actor.home.rot.z & 1);
-=======
-    PRINTF("(ごろ岩)(arg 0x%04x)(rail %d)(end %d)(bgc %d)(hit %d)\n", this->actor.params, this->actor.params & 0xFF,
-           (this->actor.params >> 8) & 3, (this->actor.params >> 10) & 1, this->actor.home.rot.z & 1);
->>>>>>> 616d6d4e
 }
 
 void EnGoroiwa_Destroy(Actor* thisx, PlayState* play2) {
@@ -601,17 +596,10 @@
             }
         }
         func_8002F6D4(play, &this->actor, 2.0f, this->actor.yawTowardsPlayer, 0.0f, 0);
-<<<<<<< HEAD
-        osSyncPrintf(VT_FGCOL(CYAN));
-        osSyncPrintf("Player ぶっ飛ばし\n"); // "Player knocked down"
-        osSyncPrintf(VT_RST);
-        onHitSetupFuncs[PARAMS_GET(this->actor.params, 10, 1)](this);
-=======
         PRINTF(VT_FGCOL(CYAN));
         PRINTF("Player ぶっ飛ばし\n"); // "Player knocked down"
         PRINTF(VT_RST);
-        onHitSetupFuncs[(this->actor.params >> 10) & 1](this);
->>>>>>> 616d6d4e
+        onHitSetupFuncs[PARAMS_GET(this->actor.params, 10, 1)](this);
         Player_PlaySfx(GET_PLAYER(play), NA_SE_PL_BODY_HIT);
         if ((this->actor.home.rot.z & 1) == 1) {
             this->collisionDisabledTimer = 50;
