/*
 * File: z_en_nutsball.c
 * Overlay: ovl_En_Nutsball
 * Description: Projectile fired by deku scrubs
 */

#include "z_en_nutsball.h"
#include "overlays/effects/ovl_Effect_Ss_Hahen/z_eff_ss_hahen.h"
#include "assets/objects/object_dekunuts/object_dekunuts.h"
#include "assets/objects/object_hintnuts/object_hintnuts.h"
#include "assets/objects/object_shopnuts/object_shopnuts.h"
#include "assets/objects/object_dns/object_dns.h"
#include "assets/objects/object_dnk/object_dnk.h"

#define FLAGS ACTOR_FLAG_4

void EnNutsball_Init(Actor* thisx, PlayState* play);
void EnNutsball_Destroy(Actor* thisx, PlayState* play);
void EnNutsball_Update(Actor* thisx, PlayState* play);
void EnNutsball_Draw(Actor* thisx, PlayState* play);

void func_80ABBB34(EnNutsball* this, PlayState* play);
void func_80ABBBA8(EnNutsball* this, PlayState* play);

ActorInit En_Nutsball_InitVars = {
    /**/ ACTOR_EN_NUTSBALL,
    /**/ ACTORCAT_PROP,
    /**/ FLAGS,
    /**/ OBJECT_GAMEPLAY_KEEP,
    /**/ sizeof(EnNutsball),
    /**/ EnNutsball_Init,
    /**/ EnNutsball_Destroy,
    /**/ EnNutsball_Update,
    /**/ NULL,
};

static ColliderCylinderInit sCylinderInit = {
    {
        COLTYPE_NONE,
        AT_ON | AT_TYPE_ENEMY,
        AC_ON | AC_TYPE_PLAYER,
        OC1_ON | OC1_TYPE_ALL,
        OC2_TYPE_2,
        COLSHAPE_CYLINDER,
    },
    {
        ELEMTYPE_UNK0,
        { 0xFFCFFFFF, 0x00, 0x08 },
        { 0xFFCFFFFF, 0x00, 0x00 },
        ATELEM_ON | ATELEM_SFX_WOOD,
        ACELEM_ON,
        OCELEM_ON,
    },
    { 13, 13, 0, { 0 } },
};

static s16 sObjectIds[] = {
    OBJECT_DEKUNUTS, OBJECT_HINTNUTS, OBJECT_SHOPNUTS, OBJECT_DNS, OBJECT_DNK,
};

static Gfx* sDLists[] = {
    gDekuNutsDekuNutDL, gHintNutsNutDL, gBusinessScrubDekuNutDL, gDntJijiNutDL, gDntStageNutDL,
};

void EnNutsball_Init(Actor* thisx, PlayState* play) {
    EnNutsball* this = (EnNutsball*)thisx;
    STACK_PAD(s32);

    ActorShape_Init(&this->actor.shape, 400.0f, ActorShadow_DrawCircle, 13.0f);
    Collider_InitCylinder(play, &this->collider);
    Collider_SetCylinder(play, &this->collider, &this->actor, &sCylinderInit);
    this->requiredObjectSlot = Object_GetSlot(&play->objectCtx, sObjectIds[NUTSBALL_GET_TYPE(&this->actor)]);

    if (this->requiredObjectSlot < 0) {
        Actor_Kill(&this->actor);
    } else {
        this->actionFunc = func_80ABBB34;
    }
}

void EnNutsball_Destroy(Actor* thisx, PlayState* play) {
    EnNutsball* this = (EnNutsball*)thisx;

    Collider_DestroyCylinder(play, &this->collider);
}

void func_80ABBB34(EnNutsball* this, PlayState* play) {
    if (Object_IsLoaded(&play->objectCtx, this->requiredObjectSlot)) {
        this->actor.objectSlot = this->requiredObjectSlot;
        this->actor.draw = EnNutsball_Draw;
        this->actor.shape.rot.y = 0;
        this->timer = 30;
        this->actionFunc = func_80ABBBA8;
        this->actor.speed = 10.0f;
    }
}

void func_80ABBBA8(EnNutsball* this, PlayState* play) {
    Player* player = GET_PLAYER(play);
    Vec3s sp4C;
    Vec3f sp40;

    this->timer--;

    if (this->timer == 0) {
        this->actor.gravity = -1.0f;
    }

    this->actor.home.rot.z += 0x2AA8;

    if ((this->actor.bgCheckFlags & BGCHECKFLAG_WALL) || (this->actor.bgCheckFlags & BGCHECKFLAG_GROUND) ||
        (this->collider.base.atFlags & AT_HIT) || (this->collider.base.acFlags & AC_HIT) ||
        (this->collider.base.ocFlags1 & OC1_HIT)) {
        // Checking if the player is using a shield that reflects projectiles
        // And if so, reflects the projectile on impact
        if ((player->currentShield == PLAYER_SHIELD_DEKU) ||
            ((player->currentShield == PLAYER_SHIELD_HYLIAN) && LINK_IS_ADULT)) {
            if ((this->collider.base.atFlags & AT_HIT) && (this->collider.base.atFlags & AT_TYPE_ENEMY) &&
                (this->collider.base.atFlags & AT_BOUNCED)) {
                this->collider.base.atFlags &= ~AT_TYPE_ENEMY & ~AT_BOUNCED & ~AT_HIT;
                this->collider.base.atFlags |= AT_TYPE_PLAYER;

                this->collider.elem.atDmgInfo.dmgFlags = DMG_DEKU_STICK;
                Matrix_MtxFToYXZRotS(&player->shieldMf, &sp4C, 0);
                this->actor.world.rot.y = sp4C.y + 0x8000;
                this->timer = 30;
                return;
            }
        }

        sp40.x = this->actor.world.pos.x;
        sp40.y = this->actor.world.pos.y + 4;
        sp40.z = this->actor.world.pos.z;

        EffectSsHahen_SpawnBurst(play, &sp40, 6.0f, 0, 7, 3, 15, HAHEN_OBJECT_DEFAULT, 10, NULL);
        SfxSource_PlaySfxAtFixedWorldPos(play, &this->actor.world.pos, 20, NA_SE_EN_OCTAROCK_ROCK);
        Actor_Kill(&this->actor);
    } else {
        if (this->timer == -300) {
            Actor_Kill(&this->actor);
        }
    }
}

void EnNutsball_Update(Actor* thisx, PlayState* play) {
    EnNutsball* this = (EnNutsball*)thisx;
    Player* player = GET_PLAYER(play);
    STACK_PAD(s32);

    if (!(player->stateFlags1 & (PLAYER_STATE1_6 | PLAYER_STATE1_7 | PLAYER_STATE1_28 | PLAYER_STATE1_29)) ||
        (this->actionFunc == func_80ABBB34)) {
        this->actionFunc(this, play);

        Actor_MoveXZGravity(&this->actor);
        Actor_UpdateBgCheckInfo(play, &this->actor, 10, sCylinderInit.dim.radius, sCylinderInit.dim.height,
                                UPDBGCHECKINFO_FLAG_0 | UPDBGCHECKINFO_FLAG_2);
        Collider_UpdateCylinder(&this->actor, &this->collider);

        this->actor.flags |= ACTOR_FLAG_24;

        CollisionCheck_SetAT(play, &play->colChkCtx, &this->collider.base);
        CollisionCheck_SetAC(play, &play->colChkCtx, &this->collider.base);
        CollisionCheck_SetOC(play, &play->colChkCtx, &this->collider.base);
    }
}

void EnNutsball_Draw(Actor* thisx, PlayState* play) {
<<<<<<< HEAD
    STACK_PAD(s32);
=======
    EnNutsball* this = (EnNutsball*)thisx;
>>>>>>> bf3339a1

    OPEN_DISPS(play->state.gfxCtx, "../z_en_nutsball.c", 327);

    Gfx_SetupDL_25Opa(play->state.gfxCtx);
    Matrix_Mult(&play->billboardMtxF, MTXMODE_APPLY);
    Matrix_RotateZ(this->actor.home.rot.z * 9.58738e-05f, MTXMODE_APPLY);
    gSPMatrix(POLY_OPA_DISP++, MATRIX_NEW(play->state.gfxCtx, "../z_en_nutsball.c", 333), G_MTX_MODELVIEW | G_MTX_LOAD);
    gSPDisplayList(POLY_OPA_DISP++, sDLists[NUTSBALL_GET_TYPE(&this->actor)]);

    CLOSE_DISPS(play->state.gfxCtx, "../z_en_nutsball.c", 337);
}<|MERGE_RESOLUTION|>--- conflicted
+++ resolved
@@ -165,11 +165,7 @@
 }
 
 void EnNutsball_Draw(Actor* thisx, PlayState* play) {
-<<<<<<< HEAD
-    STACK_PAD(s32);
-=======
     EnNutsball* this = (EnNutsball*)thisx;
->>>>>>> bf3339a1
 
     OPEN_DISPS(play->state.gfxCtx, "../z_en_nutsball.c", 327);
 
