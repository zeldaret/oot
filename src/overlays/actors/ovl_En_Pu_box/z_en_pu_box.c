--- conflicted
+++ resolved
@@ -57,13 +57,8 @@
     this->dyna.unk_15C = DPM_UNK;
     thisx->unk_1F = 1;
     thisx->gravity = -2.0f;
-<<<<<<< HEAD
-    DynaPolyInfo_Alloc(&gUnknownUnusedBox2Col, &local_c);
-    this->dyna.dynaPolyId = DynaPolyInfo_RegisterActor(globalCtx, &globalCtx->colCtx.dyna, thisx, local_c);
-=======
-    CollisionHeader_GetVirtual(&gPuBoxCol, &colHeader);
+    CollisionHeader_GetVirtual(&gUnknownUnusedBox2Col, &colHeader);
     this->dyna.bgId = DynaPoly_SetBgActor(globalCtx, &globalCtx->colCtx.dyna, thisx, colHeader);
->>>>>>> a0e2ce72
 }
 
 void EnPubox_Destroy(Actor* thisx, GlobalContext* globalCtx) {
