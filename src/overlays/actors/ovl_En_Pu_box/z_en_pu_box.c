--- conflicted
+++ resolved
@@ -61,13 +61,8 @@
     this->dyna.dynaPolyId = func_8003EA74(globalCtx, &globalCtx->colCtx.dyna, thisx, local_c);
 }
 
-<<<<<<< HEAD
-static void EnPubox_Destroy(EnPubox* this, GlobalContext* globalCtx) {
+void EnPubox_Destroy(EnPubox* this, GlobalContext* globalCtx) {
     func_8003ED58(globalCtx, &globalCtx->colCtx.dyna, this->dyna.dynaPolyId);
-=======
-void EnPubox_Destroy(EnPubox* this, GlobalContext* globalCtx) {
-    DynaPolyInfo_Free(globalCtx, &globalCtx->colCtx.dyna, this->dyna.dynaPolyId);
->>>>>>> 045a92d7
 }
 
 void EnPubox_Update(EnPubox* this, GlobalContext* globalCtx) {
