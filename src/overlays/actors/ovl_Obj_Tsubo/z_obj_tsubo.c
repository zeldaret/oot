--- conflicted
+++ resolved
@@ -135,15 +135,9 @@
         Actor_Kill(&this->actor);
         return;
     }
-<<<<<<< HEAD
-    this->objTsuboBankIndex = Object_GetIndex(&play->objectCtx, sObjectIds[PARAMS_GET(this->actor.params, 8, 1)]);
-    if (this->objTsuboBankIndex < 0) {
-        osSyncPrintf("Error : バンク危険！ (arg_data 0x%04x)(%s %d)\n", this->actor.params, "../z_obj_tsubo.c", 410);
-=======
-    this->requiredObjectSlot = Object_GetSlot(&play->objectCtx, sObjectIds[(this->actor.params >> 8) & 1]);
+    this->requiredObjectSlot = Object_GetSlot(&play->objectCtx, sObjectIds[PARAMS_GET(this->actor.params, 8, 1)]);
     if (this->requiredObjectSlot < 0) {
         PRINTF("Error : バンク危険！ (arg_data 0x%04x)(%s %d)\n", this->actor.params, "../z_obj_tsubo.c", 410);
->>>>>>> 616d6d4e
         Actor_Kill(&this->actor);
     } else {
         ObjTsubo_SetupWaitForObject(this);
