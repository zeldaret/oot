/*
 * File: z_en_kakasi.c
 * Overlay: ovl_En_Kakasi
 * Description: Pierre the Scarecrow
 */

#include "z_en_kakasi.h"
#include "vt.h"
#include "objects/object_ka/object_ka.h"

#define FLAGS (ACTOR_FLAG_0 | ACTOR_FLAG_3 | ACTOR_FLAG_25)

void EnKakasi_Init(Actor* thisx, GlobalContext* globalCtx);
void EnKakasi_Destroy(Actor* thisx, GlobalContext* globalCtx);
void EnKakasi_Update(Actor* thisx, GlobalContext* globalCtx);
void EnKakasi_Draw(Actor* thisx, GlobalContext* globalCtx);

void func_80A8F660(EnKakasi* this, GlobalContext* globalCtx);
void func_80A8F75C(EnKakasi* this, GlobalContext* globalCtx);
void func_80A8F8D0(EnKakasi* this, GlobalContext* globalCtx);
void func_80A8F9C8(EnKakasi* this, GlobalContext* globalCtx);
void func_80A8FBB8(EnKakasi* this, GlobalContext* globalCtx);
void func_80A8FAA4(EnKakasi* this, GlobalContext* globalCtx);

static ColliderCylinderInit sCylinderInit = {
    {
        COLTYPE_NONE,
        AT_NONE,
        AC_NONE,
        OC1_ON | OC1_TYPE_ALL,
        OC2_TYPE_2,
        COLSHAPE_CYLINDER,
    },
    {
        ELEMTYPE_UNK0,
        { 0x00000000, 0x00, 0x00 },
        { 0x00000000, 0x00, 0x00 },
        TOUCH_NONE,
        BUMP_NONE | BUMP_HOOKABLE,
        OCELEM_ON,
    },
    { 20, 70, 0, { 0, 0, 0 } },
};

const ActorInit En_Kakasi_InitVars = {
    ACTOR_EN_KAKASI,
    ACTORCAT_NPC,
    FLAGS,
    OBJECT_KA,
    sizeof(EnKakasi),
    (ActorFunc)EnKakasi_Init,
    (ActorFunc)EnKakasi_Destroy,
    (ActorFunc)EnKakasi_Update,
    (ActorFunc)EnKakasi_Draw,
};

void EnKakasi_Destroy(Actor* thisx, GlobalContext* globalCtx) {
    EnKakasi* this = (EnKakasi*)thisx;

    Collider_DestroyCylinder(globalCtx, &this->collider);
    //! @bug SkelAnime_Free is not called
}

void EnKakasi_Init(Actor* thisx, GlobalContext* globalCtx) {
    EnKakasi* this = (EnKakasi*)thisx;

    osSyncPrintf("\n\n");
    osSyncPrintf(VT_FGCOL(YELLOW) "☆☆☆☆☆ Ｌｅｔ’ｓ ＤＡＮＣＥ！ ☆☆☆☆☆ %f\n" VT_RST, this->actor.world.pos.y);

    Collider_InitCylinder(globalCtx, &this->collider);
    Collider_SetCylinder(globalCtx, &this->collider, &this->actor, &sCylinderInit);
    this->actor.targetMode = 6;
    SkelAnime_InitFlex(globalCtx, &this->skelanime, &object_ka_Skel_0065B0, &object_ka_Anim_000214, NULL, NULL, 0);

    this->rot = this->actor.world.rot;
    this->actor.flags |= ACTOR_FLAG_10;
    this->actor.colChkInfo.mass = MASS_IMMOVABLE;

    Actor_SetScale(&this->actor, 0.01f);
    this->actionFunc = func_80A8F660;
}

void func_80A8F28C(EnKakasi* this) {
    this->unk_1A4 = 0;
    this->skelanime.playSpeed = 0.0f;
    this->unk_1A8 = this->unk_1AC = 0;

    Math_ApproachZeroF(&this->skelanime.curFrame, 0.5f, 1.0f);
    Math_SmoothStepToS(&this->actor.shape.rot.x, this->rot.x, 5, 0x2710, 0);
    Math_SmoothStepToS(&this->actor.shape.rot.y, this->rot.y, 5, 0x2710, 0);
    Math_SmoothStepToS(&this->actor.shape.rot.z, this->rot.z, 5, 0x2710, 0);
}

void func_80A8F320(EnKakasi* this, GlobalContext* globalCtx, s16 arg) {
    s16 ocarinaNote = globalCtx->msgCtx.lastOcaNoteIdx;
    s16 currentFrame;

    if (arg != 0) {
        if (this->unk_19C[3] == 0) {
            this->unk_19C[3] = (s16)Rand_ZeroFloat(10.99f) + 30;
            this->unk_1A6 = (s16)Rand_ZeroFloat(4.99f);
        }

        this->unk_19A = (s16)Rand_ZeroFloat(2.99f) + 5;
        ocarinaNote = this->unk_1A6;
    }
    switch (ocarinaNote) {
        case OCARINA_NOTE_A:
            this->unk_19A++;
            if (this->unk_1A4 == 0) {
                this->unk_1A4 = 1;
                Audio_PlayActorSound2(&this->actor, NA_SE_EV_KAKASHI_ROLL);
            }
            break;
        case OCARINA_NOTE_C_DOWN:
            this->unk_19A++;
            this->unk_1B8 = 1.0f;
            break;
        case OCARINA_NOTE_C_RIGHT:
            this->unk_19A++;
            if (this->unk_1AC == 0) {
                this->unk_1AC = 0x1388;
            }
            break;
        case OCARINA_NOTE_C_LEFT:
            this->unk_19A++;
            if (this->unk_1A8 == 0) {
                this->unk_1A8 = 0x1388;
            }
            break;
        case OCARINA_NOTE_C_UP:
            this->unk_19A++;
            this->unk_1B8 = 2.0f;
            break;
    }

    if (this->unk_19A > 8) {
        this->unk_19A = 8;
    }

    if (this->unk_19A != 0) {
        this->actor.gravity = -1.0f;
        if (this->unk_19A == 8 && (this->actor.bgCheckFlags & BGCHECKFLAG_GROUND)) {
            this->actor.velocity.y = 3.0f;
            Audio_PlayActorSound2(&this->actor, NA_SE_IT_KAKASHI_JUMP);
        }
        Math_ApproachF(&this->skelanime.playSpeed, this->unk_1B8, 0.1f, 0.2f);
        Math_SmoothStepToS(&this->actor.shape.rot.x, this->unk_1A8, 5, 0x3E8, 0);
        Math_SmoothStepToS(&this->actor.shape.rot.z, this->unk_1AC, 5, 0x3E8, 0);

        if (this->unk_1A8 != 0 && fabsf(this->actor.shape.rot.x - this->unk_1A8) < 50.0f) {
            this->unk_1A8 *= -1.0f;
        }
        if (this->unk_1AC != 0 && fabsf(this->actor.shape.rot.z - this->unk_1AC) < 50.0f) {
            this->unk_1AC *= -1.0f;
        }

        if (this->unk_1A4 != 0) {
            this->actor.shape.rot.y += 0x1000;
            if (this->actor.shape.rot.y == 0) {
                this->unk_1A4 = 0;
            }
        }
        currentFrame = this->skelanime.curFrame;
        if (currentFrame == 11 || currentFrame == 17) {
            Audio_PlayActorSound2(&this->actor, NA_SE_EV_KAKASHI_SWING);
        }
        SkelAnime_Update(&this->skelanime);
    }
}

void func_80A8F660(EnKakasi* this, GlobalContext* globalCtx) {
    f32 frameCount = Animation_GetLastFrame(&object_ka_Anim_000214);

    Animation_Change(&this->skelanime, &object_ka_Anim_000214, 1.0f, 0.0f, (s16)frameCount, ANIMMODE_LOOP, -10.0f);

    this->actor.textId = 0x4076;
    this->unk_196 = TEXT_STATE_DONE;
    if (!LINK_IS_ADULT) {
        this->unk_194 = false;
        if (gSaveContext.scarecrowCustomSongSet) {
            this->actor.textId = 0x407A;
            this->unk_196 = TEXT_STATE_EVENT;
        }
    } else {
        this->unk_194 = true;
        if (gSaveContext.scarecrowCustomSongSet) {
            this->actor.textId = 0x4079;
            this->unk_196 = TEXT_STATE_EVENT;
        }
    }
    this->actionFunc = func_80A8F75C;
}

void func_80A8F75C(EnKakasi* this, GlobalContext* globalCtx) {
    Player* player = GET_PLAYER(globalCtx);

    func_80A8F28C(this);
    SkelAnime_Update(&this->skelanime);
    this->subCamId = CAM_ID_NONE;
    if (Actor_ProcessTalkRequest(&this->actor, globalCtx)) {
        if (this->unk_196 == TEXT_STATE_EVENT) {
            this->actionFunc = func_80A8F9C8;
        } else {
            this->actionFunc = func_80A8F660;
        }
    } else {
        s16 yawTowardsPlayer = this->actor.yawTowardsPlayer - this->actor.shape.rot.y;

        if (!(this->actor.xzDistToPlayer > 120.0f)) {
            s16 absyawTowardsPlayer = ABS(yawTowardsPlayer);

            if (absyawTowardsPlayer < 0x4300) {
                if (!this->unk_194) {
<<<<<<< HEAD
                    if (player->stateFlags2 & 0x1000000) {
                        this->subCamId = OnePointCutscene_Init(globalCtx, 2260, -99, &this->actor, CAM_ID_MAIN);
=======
                    if (player->stateFlags2 & PLAYER_STATE2_24) {
                        this->camId = OnePointCutscene_Init(globalCtx, 2260, -99, &this->actor, MAIN_CAM);
>>>>>>> 791d9018

                        func_8010BD58(globalCtx, OCARINA_ACTION_SCARECROW_LONG_RECORDING);
                        this->unk_19A = 0;
                        this->unk_1B8 = 0.0;
                        player->stateFlags2 |= PLAYER_STATE2_23;
                        this->actionFunc = func_80A8F8D0;
                        return;
                    }
                    if (this->actor.xzDistToPlayer < 80.0f) {
                        player->stateFlags2 |= PLAYER_STATE2_23;
                    }
                }
                func_8002F2CC(&this->actor, globalCtx, 100.0f);
            }
        }
    }
}

void func_80A8F8D0(EnKakasi* this, GlobalContext* globalCtx) {
    Player* player = GET_PLAYER(globalCtx);

    if (globalCtx->msgCtx.ocarinaMode == OCARINA_MODE_04 && globalCtx->msgCtx.msgMode == MSGMODE_NONE) {
        // "end?"
        osSyncPrintf(VT_FGCOL(BLUE) "☆☆☆☆☆ 終り？ ☆☆☆☆☆ \n" VT_RST);

        if (this->unk_19A != 0) {
            Message_CloseTextbox(globalCtx);
            this->actor.textId = 0x4077;
            this->unk_196 = TEXT_STATE_EVENT;
            Message_StartTextbox(globalCtx, this->actor.textId, NULL);
            this->actionFunc = func_80A8F9C8;
        } else {
            OnePointCutscene_EndCutscene(globalCtx, this->subCamId);
            this->subCamId = CAM_ID_NONE;
            this->actionFunc = func_80A8F660;
        }
    } else if (globalCtx->msgCtx.ocarinaMode == OCARINA_MODE_01) {
        func_80A8F320(this, globalCtx, 0);
        player->stateFlags2 |= PLAYER_STATE2_23;
    }
}

void func_80A8F9C8(EnKakasi* this, GlobalContext* globalCtx) {
    func_80A8F28C(this);
    SkelAnime_Update(&this->skelanime);
    func_8002DF54(globalCtx, NULL, 8);

    if (this->unk_196 == Message_GetState(&globalCtx->msgCtx) && Message_ShouldAdvance(globalCtx)) {

        if (this->subCamId != CAM_ID_NONE) {
            func_8005B1A4(globalCtx->cameraPtrs[this->subCamId]);
        }
        this->subCamId = OnePointCutscene_Init(globalCtx, 2270, -99, &this->actor, CAM_ID_MAIN);
        globalCtx->msgCtx.msgMode = MSGMODE_PAUSED;
        func_8002DF54(globalCtx, NULL, 8);
        func_8010BD58(globalCtx, OCARINA_ACTION_SCARECROW_LONG_PLAYBACK);
        this->actionFunc = func_80A8FAA4;
    }
}

void func_80A8FAA4(EnKakasi* this, GlobalContext* globalCtx) {
    if (globalCtx->msgCtx.ocarinaMode != OCARINA_MODE_0F) {
        func_80A8F320(this, globalCtx, 1);
        return;
    }

    osSyncPrintf("game_play->message.msg_mode=%d\n", globalCtx->msgCtx.msgMode);

    if (globalCtx->msgCtx.msgMode == MSGMODE_NONE) {
        if (this->unk_194) {
            this->actor.textId = 0x4077;
            this->unk_196 = TEXT_STATE_EVENT;
            Message_StartTextbox(globalCtx, this->actor.textId, NULL);
        } else {
            this->actor.textId = 0x4078;
            this->unk_196 = TEXT_STATE_EVENT;
            Message_StartTextbox(globalCtx, this->actor.textId, NULL);
        }
        this->actionFunc = func_80A8FBB8;
        OnePointCutscene_EndCutscene(globalCtx, this->subCamId);
        this->subCamId = CAM_ID_NONE;
        this->subCamId = OnePointCutscene_Init(globalCtx, 2260, -99, &this->actor, CAM_ID_MAIN);
        func_8005B1A4(globalCtx->cameraPtrs[this->subCamId]);
    }
}

void func_80A8FBB8(EnKakasi* this, GlobalContext* globalCtx) {
    func_80A8F28C(this);
    SkelAnime_Update(&this->skelanime);

    if (this->unk_196 == Message_GetState(&globalCtx->msgCtx) && Message_ShouldAdvance(globalCtx)) {
        func_8005B1A4(globalCtx->cameraPtrs[this->subCamId]);
        Message_CloseTextbox(globalCtx);
        func_8002DF54(globalCtx, NULL, 7);
        this->actionFunc = func_80A8F660;
    }
}

void EnKakasi_Update(Actor* thisx, GlobalContext* globalCtx) {
    EnKakasi* this = (EnKakasi*)thisx;
    s32 pad;
    s32 i;

    this->unk_198++;
    this->actor.world.rot = this->actor.shape.rot;
    for (i = 0; i < ARRAY_COUNT(this->unk_19C); i++) {
        if (this->unk_19C[i] != 0) {
            this->unk_19C[i]--;
        }
    }

    this->height = 60.0f;
    Actor_SetFocus(&this->actor, this->height);
    this->actionFunc(this, globalCtx);
    Actor_MoveForward(&this->actor);
    Actor_UpdateBgCheckInfo(globalCtx, &this->actor, 50.0f, 50.0f, 100.0f,
                            UPDBGCHECKINFO_FLAG_2 | UPDBGCHECKINFO_FLAG_3 | UPDBGCHECKINFO_FLAG_4);
    Collider_UpdateCylinder(&this->actor, &this->collider);
    CollisionCheck_SetOC(globalCtx, &globalCtx->colChkCtx, &this->collider.base);
}

void EnKakasi_Draw(Actor* thisx, GlobalContext* globalCtx) {
    EnKakasi* this = (EnKakasi*)thisx;

    if (BREG(3) != 0) {
        osSyncPrintf("\n\n");
        // "flag!"
        osSyncPrintf(VT_FGCOL(YELLOW) "☆☆☆☆☆ フラグ！ ☆☆☆☆☆ %d\n" VT_RST, gSaveContext.scarecrowCustomSongSet);
    }
    func_80093D18(globalCtx->state.gfxCtx);
    SkelAnime_DrawFlexOpa(globalCtx, this->skelanime.skeleton, this->skelanime.jointTable, this->skelanime.dListCount,
                          NULL, NULL, this);
}<|MERGE_RESOLUTION|>--- conflicted
+++ resolved
@@ -212,13 +212,8 @@
 
             if (absyawTowardsPlayer < 0x4300) {
                 if (!this->unk_194) {
-<<<<<<< HEAD
-                    if (player->stateFlags2 & 0x1000000) {
+                    if (player->stateFlags2 & PLAYER_STATE2_24) {
                         this->subCamId = OnePointCutscene_Init(globalCtx, 2260, -99, &this->actor, CAM_ID_MAIN);
-=======
-                    if (player->stateFlags2 & PLAYER_STATE2_24) {
-                        this->camId = OnePointCutscene_Init(globalCtx, 2260, -99, &this->actor, MAIN_CAM);
->>>>>>> 791d9018
 
                         func_8010BD58(globalCtx, OCARINA_ACTION_SCARECROW_LONG_RECORDING);
                         this->unk_19A = 0;
