--- conflicted
+++ resolved
@@ -199,15 +199,9 @@
 
     func_80A8F28C(this);
     SkelAnime_Update(&this->skelanime);
-<<<<<<< HEAD
     this->subCamId = CAM_ID_NONE;
-    if (func_8002F194(&this->actor, globalCtx)) {
-        if (this->unk_196 == 5) {
-=======
-    this->camId = SUBCAM_NONE;
     if (Actor_ProcessTalkRequest(&this->actor, globalCtx)) {
         if (this->unk_196 == TEXT_STATE_EVENT) {
->>>>>>> b3d5f549
             this->actionFunc = func_80A8F9C8;
         } else {
             this->actionFunc = func_80A8F660;
@@ -274,13 +268,8 @@
         if (this->subCamId != CAM_ID_NONE) {
             func_8005B1A4(globalCtx->cameraPtrs[this->subCamId]);
         }
-<<<<<<< HEAD
         this->subCamId = OnePointCutscene_Init(globalCtx, 2270, -99, &this->actor, CAM_ID_MAIN);
-        globalCtx->msgCtx.msgMode = 0x37;
-=======
-        this->camId = OnePointCutscene_Init(globalCtx, 2270, -99, &this->actor, MAIN_CAM);
         globalCtx->msgCtx.msgMode = MSGMODE_PAUSED;
->>>>>>> b3d5f549
         func_8002DF54(globalCtx, NULL, 8);
         func_8010BD58(globalCtx, OCARINA_ACTION_SCARECROW_LONG_PLAYBACK);
         this->actionFunc = func_80A8FAA4;
@@ -317,21 +306,11 @@
     func_80A8F28C(this);
     SkelAnime_Update(&this->skelanime);
 
-<<<<<<< HEAD
-    if (this->unk_196 == func_8010BDBC(&globalCtx->msgCtx)) {
-        if (func_80106BC8(globalCtx) != 0) {
-            func_8005B1A4(globalCtx->cameraPtrs[this->subCamId]);
-            func_80106CCC(globalCtx);
-            func_8002DF54(globalCtx, NULL, 7);
-            this->actionFunc = func_80A8F660;
-        }
-=======
     if (this->unk_196 == Message_GetState(&globalCtx->msgCtx) && Message_ShouldAdvance(globalCtx)) {
-        func_8005B1A4(globalCtx->cameraPtrs[this->camId]);
+        func_8005B1A4(globalCtx->cameraPtrs[this->subCamId]);
         Message_CloseTextbox(globalCtx);
         func_8002DF54(globalCtx, NULL, 7);
         this->actionFunc = func_80A8F660;
->>>>>>> b3d5f549
     }
 }
 
