/*
 * File: z_bg_jya_amishutter.c
 * Overlay: Bg_Jya_Amishutter
 * Description: Circular metal grate. Lifts up when you get close to it.
 */

#include "z_bg_jya_amishutter.h"
#include "objects/object_jya_obj/object_jya_obj.h"

#define FLAGS 0x00000000

#define THIS ((BgJyaAmishutter*)thisx)

void BgJyaAmishutter_Init(Actor* thisx, GlobalContext* globalCtx);
void BgJyaAmishutter_Destroy(Actor* thisx, GlobalContext* globalCtx);
void BgJyaAmishutter_Update(Actor* thisx, GlobalContext* globalCtx);
void BgJyaAmishutter_Draw(Actor* thisx, GlobalContext* globalCtx);

void BgJyaAmishutter_SetupWaitForPlayer(BgJyaAmishutter* this);
void BgJyaAmishutter_WaitForPlayer(BgJyaAmishutter* this);
void func_80893428(BgJyaAmishutter* this);
void func_80893438(BgJyaAmishutter* this);
void func_808934B0(BgJyaAmishutter* this);
void func_808934C0(BgJyaAmishutter* this);
void func_808934FC(BgJyaAmishutter* this);
void func_8089350C(BgJyaAmishutter* this);

const ActorInit Bg_Jya_Amishutter_InitVars = {
    ACTOR_BG_JYA_AMISHUTTER,
    ACTORCAT_BG,
    FLAGS,
    OBJECT_JYA_OBJ,
    sizeof(BgJyaAmishutter),
    (ActorFunc)BgJyaAmishutter_Init,
    (ActorFunc)BgJyaAmishutter_Destroy,
    (ActorFunc)BgJyaAmishutter_Update,
    (ActorFunc)BgJyaAmishutter_Draw,
};

static InitChainEntry sInitChain[] = {
    ICHAIN_VEC3F_DIV1000(scale, 100, ICHAIN_CONTINUE),
    ICHAIN_F32(uncullZoneForward, 1000, ICHAIN_CONTINUE),
    ICHAIN_F32(uncullZoneScale, 200, ICHAIN_CONTINUE),
    ICHAIN_F32(uncullZoneDownward, 1000, ICHAIN_STOP),
};

void BgJyaAmishutter_InitDynaPoly(BgJyaAmishutter* this, GlobalContext* globalCtx, CollisionHeader* collision,
                                  DynaPolyMoveFlag flag) {
    s32 pad1;
    CollisionHeader* colHeader = NULL;
    s32 pad2;

    DynaPolyActor_Init(&this->dyna, flag);
    CollisionHeader_GetVirtual(collision, &colHeader);
    this->dyna.bgId = DynaPoly_SetBgActor(globalCtx, &globalCtx->colCtx.dyna, &this->dyna.actor, colHeader);
    if (this->dyna.bgId == BG_ACTOR_MAX) {
        osSyncPrintf("Warning : move BG 登録失敗(%s %d)(name %d)(arg_data 0x%04x)\n", "../z_bg_jya_amishutter.c", 129,
                     this->dyna.actor.id, this->dyna.actor.params);
    }
}

void BgJyaAmishutter_Init(Actor* thisx, GlobalContext* globalCtx) {
    BgJyaAmishutter* this = THIS;

<<<<<<< HEAD
    BgJyaAmishutter_InitDynaPoly(this, globalCtx, &gAmishutterCol, 0);
    Actor_ProcessInitChain(&this->dyna.actor, sInitChain);
    BgJyaAmishutter_SetupWaitForPlayer(this);
=======
    func_808932C0(this, globalCtx, &D_0600C4C8, DPM_UNK);
    Actor_ProcessInitChain(&this->dyna.actor, sInitChain);
    func_808933BC(this);
>>>>>>> 088e8c09
}

void BgJyaAmishutter_Destroy(Actor* thisx, GlobalContext* globalCtx) {
    BgJyaAmishutter* this = THIS;

    DynaPoly_DeleteBgActor(globalCtx, &globalCtx->colCtx.dyna, this->dyna.bgId);
}

void BgJyaAmishutter_SetupWaitForPlayer(BgJyaAmishutter* this) {
    this->actionFunc = BgJyaAmishutter_WaitForPlayer;
}

<<<<<<< HEAD
void BgJyaAmishutter_WaitForPlayer(BgJyaAmishutter* this) {
    if ((this->dyna.actor.xzDistToPlayer < 60.0f) && (fabsf(this->dyna.actor.yDistToPlayer) < 30.0f)) {
        func_80893428(this);
=======
void func_808933CC(BgJyaAmishutter* this) {
    if (this->dyna.actor.xzDistToPlayer < 60.0f) {
        if (fabsf(this->dyna.actor.yDistToPlayer) < 30.0f) {
            func_80893428(this);
        }
>>>>>>> 088e8c09
    }
}

void func_80893428(BgJyaAmishutter* this) {
    this->actionFunc = func_80893438;
}

void func_80893438(BgJyaAmishutter* this) {
    if (Math_StepToF(&this->dyna.actor.world.pos.y, this->dyna.actor.home.pos.y + 100.0f, 3.0f)) {
        func_808934B0(this);
        Audio_PlayActorSound2(&this->dyna.actor, NA_SE_EV_METALDOOR_STOP);
    } else {
        func_8002F974(&this->dyna.actor, NA_SE_EV_METALDOOR_SLIDE - SFX_FLAG);
    }
}

void func_808934B0(BgJyaAmishutter* this) {
    this->actionFunc = func_808934C0;
}

void func_808934C0(BgJyaAmishutter* this) {
    if (this->dyna.actor.xzDistToPlayer > 300.0f) {
        func_808934FC(this);
    }
}

void func_808934FC(BgJyaAmishutter* this) {
    this->actionFunc = func_8089350C;
}

void func_8089350C(BgJyaAmishutter* this) {
    if (Math_StepToF(&this->dyna.actor.world.pos.y, this->dyna.actor.home.pos.y, 3.0f)) {
<<<<<<< HEAD
        BgJyaAmishutter_SetupWaitForPlayer(this);
=======
        func_808933BC(this);
>>>>>>> 088e8c09
        Audio_PlayActorSound2(&this->dyna.actor, NA_SE_EV_METALDOOR_STOP);
    } else {
        func_8002F974(&this->dyna.actor, NA_SE_EV_METALDOOR_SLIDE - SFX_FLAG);
    }
}

void BgJyaAmishutter_Update(Actor* thisx, GlobalContext* globalCtx) {
    BgJyaAmishutter* this = THIS;

    this->actionFunc(this);
}

void BgJyaAmishutter_Draw(Actor* thisx, GlobalContext* globalCtx) {
    Gfx_DrawDListOpa(globalCtx, gAmishutterDlist);
}<|MERGE_RESOLUTION|>--- conflicted
+++ resolved
@@ -62,15 +62,9 @@
 void BgJyaAmishutter_Init(Actor* thisx, GlobalContext* globalCtx) {
     BgJyaAmishutter* this = THIS;
 
-<<<<<<< HEAD
-    BgJyaAmishutter_InitDynaPoly(this, globalCtx, &gAmishutterCol, 0);
+    BgJyaAmishutter_InitDynaPoly(this, globalCtx, &gAmishutterCol, DPM_UNK);
     Actor_ProcessInitChain(&this->dyna.actor, sInitChain);
     BgJyaAmishutter_SetupWaitForPlayer(this);
-=======
-    func_808932C0(this, globalCtx, &D_0600C4C8, DPM_UNK);
-    Actor_ProcessInitChain(&this->dyna.actor, sInitChain);
-    func_808933BC(this);
->>>>>>> 088e8c09
 }
 
 void BgJyaAmishutter_Destroy(Actor* thisx, GlobalContext* globalCtx) {
@@ -83,17 +77,9 @@
     this->actionFunc = BgJyaAmishutter_WaitForPlayer;
 }
 
-<<<<<<< HEAD
 void BgJyaAmishutter_WaitForPlayer(BgJyaAmishutter* this) {
     if ((this->dyna.actor.xzDistToPlayer < 60.0f) && (fabsf(this->dyna.actor.yDistToPlayer) < 30.0f)) {
         func_80893428(this);
-=======
-void func_808933CC(BgJyaAmishutter* this) {
-    if (this->dyna.actor.xzDistToPlayer < 60.0f) {
-        if (fabsf(this->dyna.actor.yDistToPlayer) < 30.0f) {
-            func_80893428(this);
-        }
->>>>>>> 088e8c09
     }
 }
 
@@ -126,11 +112,7 @@
 
 void func_8089350C(BgJyaAmishutter* this) {
     if (Math_StepToF(&this->dyna.actor.world.pos.y, this->dyna.actor.home.pos.y, 3.0f)) {
-<<<<<<< HEAD
         BgJyaAmishutter_SetupWaitForPlayer(this);
-=======
-        func_808933BC(this);
->>>>>>> 088e8c09
         Audio_PlayActorSound2(&this->dyna.actor, NA_SE_EV_METALDOOR_STOP);
     } else {
         func_8002F974(&this->dyna.actor, NA_SE_EV_METALDOOR_SLIDE - SFX_FLAG);
