/*
 * File: z_bg_jya_amishutter.c
 * Overlay: Bg_Jya_Amishutter
 * Description: Circular metal grate. Lifts up when you get close to it.
 */

#include "z_bg_jya_amishutter.h"
#include "assets/objects/object_jya_obj/object_jya_obj.h"

#define FLAGS 0

void BgJyaAmishutter_Init(Actor* thisx, PlayState* play);
void BgJyaAmishutter_Destroy(Actor* thisx, PlayState* play);
void BgJyaAmishutter_Update(Actor* thisx, PlayState* play);
void BgJyaAmishutter_Draw(Actor* thisx, PlayState* play);

void BgJyaAmishutter_SetupWaitForPlayer(BgJyaAmishutter* this);
void BgJyaAmishutter_WaitForPlayer(BgJyaAmishutter* this);
void func_80893428(BgJyaAmishutter* this);
void func_80893438(BgJyaAmishutter* this);
void func_808934B0(BgJyaAmishutter* this);
void func_808934C0(BgJyaAmishutter* this);
void func_808934FC(BgJyaAmishutter* this);
void func_8089350C(BgJyaAmishutter* this);

ActorInit Bg_Jya_Amishutter_InitVars = {
    /**/ ACTOR_BG_JYA_AMISHUTTER,
    /**/ ACTORCAT_BG,
    /**/ FLAGS,
    /**/ OBJECT_JYA_OBJ,
    /**/ sizeof(BgJyaAmishutter),
    /**/ BgJyaAmishutter_Init,
    /**/ BgJyaAmishutter_Destroy,
    /**/ BgJyaAmishutter_Update,
    /**/ BgJyaAmishutter_Draw,
};

static InitChainEntry sInitChain[] = {
    ICHAIN_VEC3F_DIV1000(scale, 100, ICHAIN_CONTINUE),
    ICHAIN_F32(uncullZoneForward, 1000, ICHAIN_CONTINUE),
    ICHAIN_F32(uncullZoneScale, 200, ICHAIN_CONTINUE),
    ICHAIN_F32(uncullZoneDownward, 1000, ICHAIN_STOP),
};

void BgJyaAmishutter_InitDynaPoly(BgJyaAmishutter* this, PlayState* play, CollisionHeader* collision, s32 flag) {
    STACK_PAD(s32);
    CollisionHeader* colHeader = NULL;
<<<<<<< HEAD
    STACK_PAD(s32);
=======
>>>>>>> bf3339a1

    DynaPolyActor_Init(&this->dyna, flag);
    CollisionHeader_GetVirtual(collision, &colHeader);
    this->dyna.bgId = DynaPoly_SetBgActor(play, &play->colCtx.dyna, &this->dyna.actor, colHeader);

#if OOT_DEBUG
    if (this->dyna.bgId == BG_ACTOR_MAX) {
        s32 pad2;

        PRINTF("Warning : move BG 登録失敗(%s %d)(name %d)(arg_data 0x%04x)\n", "../z_bg_jya_amishutter.c", 129,
               this->dyna.actor.id, this->dyna.actor.params);
    }
#endif
}

void BgJyaAmishutter_Init(Actor* thisx, PlayState* play) {
    BgJyaAmishutter* this = (BgJyaAmishutter*)thisx;

    BgJyaAmishutter_InitDynaPoly(this, play, &gAmishutterCol, 0);
    Actor_ProcessInitChain(&this->dyna.actor, sInitChain);
    BgJyaAmishutter_SetupWaitForPlayer(this);
}

void BgJyaAmishutter_Destroy(Actor* thisx, PlayState* play) {
    BgJyaAmishutter* this = (BgJyaAmishutter*)thisx;

    DynaPoly_DeleteBgActor(play, &play->colCtx.dyna, this->dyna.bgId);
}

void BgJyaAmishutter_SetupWaitForPlayer(BgJyaAmishutter* this) {
    this->actionFunc = BgJyaAmishutter_WaitForPlayer;
}

void BgJyaAmishutter_WaitForPlayer(BgJyaAmishutter* this) {
    if ((this->dyna.actor.xzDistToPlayer < 60.0f) && (fabsf(this->dyna.actor.yDistToPlayer) < 30.0f)) {
        func_80893428(this);
    }
}

void func_80893428(BgJyaAmishutter* this) {
    this->actionFunc = func_80893438;
}

void func_80893438(BgJyaAmishutter* this) {
    if (Math_StepToF(&this->dyna.actor.world.pos.y, this->dyna.actor.home.pos.y + 100.0f, 3.0f)) {
        func_808934B0(this);
        Actor_PlaySfx(&this->dyna.actor, NA_SE_EV_METALDOOR_STOP);
    } else {
        func_8002F974(&this->dyna.actor, NA_SE_EV_METALDOOR_SLIDE - SFX_FLAG);
    }
}

void func_808934B0(BgJyaAmishutter* this) {
    this->actionFunc = func_808934C0;
}

void func_808934C0(BgJyaAmishutter* this) {
    if (this->dyna.actor.xzDistToPlayer > 300.0f) {
        func_808934FC(this);
    }
}

void func_808934FC(BgJyaAmishutter* this) {
    this->actionFunc = func_8089350C;
}

void func_8089350C(BgJyaAmishutter* this) {
    if (Math_StepToF(&this->dyna.actor.world.pos.y, this->dyna.actor.home.pos.y, 3.0f)) {
        BgJyaAmishutter_SetupWaitForPlayer(this);
        Actor_PlaySfx(&this->dyna.actor, NA_SE_EV_METALDOOR_STOP);
    } else {
        func_8002F974(&this->dyna.actor, NA_SE_EV_METALDOOR_SLIDE - SFX_FLAG);
    }
}

void BgJyaAmishutter_Update(Actor* thisx, PlayState* play) {
    BgJyaAmishutter* this = (BgJyaAmishutter*)thisx;

    this->actionFunc(this);
}

void BgJyaAmishutter_Draw(Actor* thisx, PlayState* play) {
    Gfx_DrawDListOpa(play, gAmishutterDL);
}<|MERGE_RESOLUTION|>--- conflicted
+++ resolved
@@ -45,10 +45,6 @@
 void BgJyaAmishutter_InitDynaPoly(BgJyaAmishutter* this, PlayState* play, CollisionHeader* collision, s32 flag) {
     STACK_PAD(s32);
     CollisionHeader* colHeader = NULL;
-<<<<<<< HEAD
-    STACK_PAD(s32);
-=======
->>>>>>> bf3339a1
 
     DynaPolyActor_Init(&this->dyna, flag);
     CollisionHeader_GetVirtual(collision, &colHeader);
@@ -56,7 +52,7 @@
 
 #if OOT_DEBUG
     if (this->dyna.bgId == BG_ACTOR_MAX) {
-        s32 pad2;
+        STACK_PAD(s32);
 
         PRINTF("Warning : move BG 登録失敗(%s %d)(name %d)(arg_data 0x%04x)\n", "../z_bg_jya_amishutter.c", 129,
                this->dyna.actor.id, this->dyna.actor.params);
