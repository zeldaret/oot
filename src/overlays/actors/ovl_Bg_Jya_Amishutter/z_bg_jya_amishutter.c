--- conflicted
+++ resolved
@@ -44,32 +44,17 @@
     ICHAIN_F32(uncullZoneDownward, 1000, ICHAIN_STOP),
 };
 
-<<<<<<< HEAD
 void BgJyaAmishutter_InitDynaPoly(BgJyaAmishutter* this, GlobalContext* globalCtx, CollisionHeader* collision,
                                   DynaPolyMoveFlag flag) {
-    s16 pad1;
-    u32 localConst = 0;
-    s16 pad2;
+    s32 pad1;
+    CollisionHeader* colHeader = NULL;
+    s32 pad2;
 
-    DynaPolyInfo_SetActorMove(&this->dyna, flag);
-    DynaPolyInfo_Alloc(collision, &localConst);
-    this->dyna.dynaPolyId =
-        DynaPolyInfo_RegisterActor(globalCtx, &globalCtx->colCtx.dyna, &this->dyna.actor, localConst);
-    if (this->dyna.dynaPolyId == 0x32) {
-=======
-extern CollisionHeader D_0600C4C8;
-extern Gfx D_0600C0A0[];
-
-void func_808932C0(BgJyaAmishutter* this, GlobalContext* globalCtx, CollisionHeader* collision, DynaPolyMoveFlag flag) {
-    s16 pad1;
-    CollisionHeader* colHeader = NULL;
-    s16 pad2;
-
-    DynaPolyActor_Init(&this->actor, flag);
+    DynaPolyActor_Init(&this->dyna, flag);
     CollisionHeader_GetVirtual(collision, &colHeader);
-    this->bgId = DynaPoly_SetBgActor(globalCtx, &globalCtx->colCtx.dyna, &this->actor, colHeader);
-    if (this->bgId == BG_ACTOR_MAX) {
->>>>>>> f786f958
+    this->dyna.bgId =
+        DynaPoly_SetBgActor(globalCtx, &globalCtx->colCtx.dyna, &this->dyna.actor, colHeader);
+    if (this->dyna.bgId == BG_ACTOR_MAX) {
         osSyncPrintf("Warning : move BG 登録失敗(%s %d)(name %d)(arg_data 0x%04x)\n", "../z_bg_jya_amishutter.c", 129,
                      this->dyna.actor.id, this->dyna.actor.params);
     }
@@ -78,25 +63,15 @@
 void BgJyaAmishutter_Init(Actor* thisx, GlobalContext* globalCtx) {
     BgJyaAmishutter* this = THIS;
 
-<<<<<<< HEAD
     BgJyaAmishutter_InitDynaPoly(this, globalCtx, &gAmishutterCol, 0);
     Actor_ProcessInitChain(&this->dyna.actor, sInitChain);
     BgJyaAmishutter_SetupWaitForPlayer(this);
-=======
-    func_808932C0(this, globalCtx, &D_0600C4C8, DPM_UNK);
-    Actor_ProcessInitChain(&this->actor, sInitChain);
-    func_808933BC(this);
->>>>>>> f786f958
 }
 
 void BgJyaAmishutter_Destroy(Actor* thisx, GlobalContext* globalCtx) {
     BgJyaAmishutter* this = THIS;
 
-<<<<<<< HEAD
-    DynaPolyInfo_Free(globalCtx, &globalCtx->colCtx.dyna, this->dyna.dynaPolyId);
-=======
-    DynaPoly_DeleteBgActor(globalCtx, &globalCtx->colCtx.dyna, this->bgId);
->>>>>>> f786f958
+    DynaPoly_DeleteBgActor(globalCtx, &globalCtx->colCtx.dyna, this->dyna.bgId);
 }
 
 void BgJyaAmishutter_SetupWaitForPlayer(BgJyaAmishutter* this) {
