--- conflicted
+++ resolved
@@ -9,11 +9,7 @@
 typedef void (*BgJyaAmishutterActionFunc)(struct BgJyaAmishutter*);
 
 typedef struct BgJyaAmishutter {
-<<<<<<< HEAD
-    /* 0x000 */ DynaPolyActor dyna;
-=======
     /* 0x0000 */ DynaPolyActor dyna;
->>>>>>> 088e8c09
     /* 0x0164 */ BgJyaAmishutterActionFunc actionFunc;
 } BgJyaAmishutter; // size = 0x0168
 
