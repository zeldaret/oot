--- conflicted
+++ resolved
@@ -325,17 +325,10 @@
         globalCtx->envCtx.unk_BF = 0x00;
         globalCtx->envCtx.unk_D6 = 0x14;
     }
-<<<<<<< HEAD
-    if (this->unk_150.y >= 0x30) {
-        globalCtx->envCtx.unk_E2[2] = temp;
-        globalCtx->envCtx.unk_E2[1] = temp;
-        globalCtx->envCtx.unk_E2[0] = temp;
-=======
     if (this->work[FHGFIRE_FX_TIMER] >= 48) {
         globalCtx->envCtx.unk_E2[2] = 0xFF;
         globalCtx->envCtx.unk_E2[1] = 0xFF;
         globalCtx->envCtx.unk_E2[0] = 0xFF;
->>>>>>> 28cfd82a
 
         if (((this->work[FHGFIRE_TIMER] & 0xFF) % 2) != 0) {
             globalCtx->envCtx.unk_E2[3] = 0x46;
