--- conflicted
+++ resolved
@@ -124,43 +124,6 @@
         osSyncPrintf("yari hikari ct 1\n");
         EnFhgFire_SetUpdate(this, EnFhgFire_SpearLight);
         osSyncPrintf("yari hikari ct 2\n");
-<<<<<<< HEAD
-        this->unk_150.x = thisx->world.rot.x;
-        this->fireMode = thisx->world.rot.y;
-        return;
-    }
-
-    switch (thisx->params) {
-        case 0x27:
-        case 0x28:
-        case 0x29:
-            Actor_SetScale(thisx, 7.0f);
-            EnFhgFire_SetupAction(this, func_80A10F18);
-            if (thisx->params == 0x29) {
-                this->unk_150.x = 0x01B8;
-                thisx->scale.z = 1.0f;
-            } else {
-                this->unk_150.x = 0x4C;
-                Audio_PlayActorSound2(thisx, NA_SE_EV_FANTOM_WARP_S);
-                Audio_PlayActorSound2(thisx, NA_SE_EV_FANTOM_WARP_S2);
-            }
-            return;
-    }
-
-    if (thisx->params == 0x32) {
-        thisx->speedXZ = (thisx->world.rot.x == 0) ? 8.0f : 3.0f;
-        EnFhgFire_SetupAction(this, func_80A10220);
-
-        this->unk_150.x = 0x46;
-        this->unk_150.y = 0x02;
-
-        tempf1 = player->actor.world.pos.x - thisx->world.pos.x;
-        tempf2 = player->actor.world.pos.y + 30.0f - thisx->world.pos.y;
-        tempf3 = player->actor.world.pos.z - thisx->world.pos.z;
-        thisx->world.rot.y = Math_FAtan2F(tempf1, tempf3) * (0x8000 / M_PI); // 65536/(2*M_PI)
-        tempf0 = sqrtf(SQ(tempf1) + SQ(tempf3));
-        thisx->world.rot.x = Math_FAtan2F(tempf2, tempf0) * (0x8000 / M_PI); // 65536/(2*M_PI)
-=======
         this->work[FHGFIRE_TIMER] = this->actor.world.rot.x;
         this->work[FHGFIRE_FIRE_MODE] = this->actor.world.rot.y;
     } else if ((this->actor.params == FHGFIRE_WARP_EMERGE) || (this->actor.params == FHGFIRE_WARP_RETREAT) ||
@@ -193,7 +156,6 @@
         this->actor.world.rot.y = Math_FAtan2F(dxL, dzL) * (0x8000 / M_PI);
         dxzL = sqrtf(SQ(dxL) + SQ(dzL));
         this->actor.world.rot.x = Math_FAtan2F(dyL, dxzL) * (0x8000 / M_PI);
->>>>>>> 28cfd82a
         this->collider.dim.radius = 40;
         this->collider.dim.height = 50;
         this->collider.dim.yShift = -25;
