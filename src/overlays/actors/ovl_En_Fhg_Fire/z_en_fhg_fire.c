--- conflicted
+++ resolved
@@ -114,7 +114,6 @@
         osSyncPrintf("yari hikari ct 1\n");
         EnFhgFire_SetUpdate(this, EnFhgFire_SpearLight);
         osSyncPrintf("yari hikari ct 2\n");
-<<<<<<< HEAD
         this->timer = this->actor.posRot.rot.x;
         this->fireMode = this->actor.posRot.rot.y;
     } else if ((this->actor.params == FHGFIRE_WARP_EMERGE) || (this->actor.params == FHGFIRE_WARP_RETREAT) ||
@@ -144,46 +143,9 @@
         dxL = player->actor.posRot.pos.x - this->actor.posRot.pos.x;
         dyL = player->actor.posRot.pos.y + 30.0f - this->actor.posRot.pos.y;
         dzL = player->actor.posRot.pos.z - this->actor.posRot.pos.z;
-        this->actor.posRot.rot.y = Math_atan2f(dxL, dzL) * (0x8000 / M_PI);
+        this->actor.posRot.rot.y = Math_FAtan2F(dxL, dzL) * (0x8000 / M_PI);
         dxzL = sqrtf(SQ(dxL) + SQ(dzL));
-        this->actor.posRot.rot.x = Math_atan2f(dyL, dxzL) * (0x8000 / M_PI);
-=======
-        this->unk_150.x = thisx->posRot.rot.x;
-        this->fireMode = thisx->posRot.rot.y;
-        return;
-    }
-
-    switch (thisx->params) {
-        case 0x27:
-        case 0x28:
-        case 0x29:
-            Actor_SetScale(thisx, 7.0f);
-            EnFhgFire_SetupAction(this, func_80A10F18);
-            if (thisx->params == 0x29) {
-                this->unk_150.x = 0x01B8;
-                thisx->scale.z = 1.0f;
-            } else {
-                this->unk_150.x = 0x4C;
-                Audio_PlayActorSound2(thisx, NA_SE_EV_FANTOM_WARP_S);
-                Audio_PlayActorSound2(thisx, NA_SE_EV_FANTOM_WARP_S2);
-            }
-            return;
-    }
-
-    if (thisx->params == 0x32) {
-        thisx->speedXZ = (thisx->posRot.rot.x == 0) ? 8.0f : 3.0f;
-        EnFhgFire_SetupAction(this, func_80A10220);
-
-        this->unk_150.x = 0x46;
-        this->unk_150.y = 0x02;
-
-        tempf1 = player->actor.posRot.pos.x - thisx->posRot.pos.x;
-        tempf2 = player->actor.posRot.pos.y + 30.0f - thisx->posRot.pos.y;
-        tempf3 = player->actor.posRot.pos.z - thisx->posRot.pos.z;
-        thisx->posRot.rot.y = Math_FAtan2F(tempf1, tempf3) * 10430.378f; // 65536/(2*M_PI)
-        tempf0 = sqrtf(SQ(tempf1) + SQ(tempf3));
-        thisx->posRot.rot.x = Math_FAtan2F(tempf2, tempf0) * 10430.378f; // 65536/(2*M_PI)
->>>>>>> b95643b3
+        this->actor.posRot.rot.x = Math_FAtan2F(dyL, dxzL) * (0x8000 / M_PI);
         this->collider.dim.radius = 40;
         this->collider.dim.height = 50;
         this->collider.dim.yShift = -25;
@@ -216,16 +178,9 @@
             this->fireMode = STRIKE_BURST;
             this->timer = 7;
             break;
-<<<<<<< HEAD
         case STRIKE_BURST:
             this->actor.shape.rot.y = Camera_GetInputDirYaw(camera) + 0x8000 * ((*this).varianceTimer & 0xFF);
-            Math_SmoothScaleMaxF(&this->scale, 1.0f, 1.0f, 0.2f);
-=======
-
-        case 0x0A:
-            this->actor.shape.rot.y = Camera_GetInputDirYaw(camera) + ((*tmp & 0xFF) << 0x0F);
             Math_ApproachF(&this->scale, 1.0f, 1.0f, 0.2f);
->>>>>>> b95643b3
 
             if (this->timer == 0) {
                 this->fireMode = STRIKE_TRAILS;
@@ -235,34 +190,20 @@
 
                 Actor_SpawnAsChild(&globalCtx->actorCtx, &this->actor, globalCtx, ACTOR_EN_FHG_FIRE,
                                    this->actor.posRot.pos.x, this->actor.posRot.pos.y, this->actor.posRot.pos.z, 500, 0,
-<<<<<<< HEAD
                                    0, FHGFIRE_LIGHTNING_BURST);
                 {
                     Vec3f sp7C;
                     Vec3f sp70 = { 0.0f, -1.0f, 0.0f };
 
                     for (i = 0; i < 35; i++) {
-                        sp7C.x = Math_Rand_CenteredFloat(30.f);
-                        sp7C.y = Math_Rand_ZeroFloat(5.0f) + 3.0f;
-                        sp7C.z = Math_Rand_CenteredFloat(30.f);
+                        sp7C.x = Rand_CenteredFloat(30.f);
+                        sp7C.y = Rand_ZeroFloat(5.0f) + 3.0f;
+                        sp7C.z = Rand_CenteredFloat(30.f);
                         sp70.y = -0.2f;
                         EffectSsFhgFlash_SpawnLightBall(globalCtx, &this->actor.posRot.pos, &sp7C, &sp70,
-                                                        (s16)(Math_Rand_ZeroOne() * 100.0f) + 240,
+                                                        (s16)(Rand_ZeroOne() * 100.0f) + 240,
                                                         FHGFLASH_LIGHTBALL_GREEN);
                     }
-=======
-                                   0, 0x24);
-
-                ballAccel = D_80A117BC;
-
-                for (i = 0; i < 35; i++) {
-                    ballVelocity.x = Rand_CenteredFloat(30.f);
-                    ballVelocity.y = Rand_ZeroFloat(5.0f) + 3.0f;
-                    ballVelocity.z = Rand_CenteredFloat(30.f);
-                    ballAccel.y = -0.2f;
-                    EffectSsFhgFlash_SpawnLightBall(globalCtx, &this->actor.posRot.pos, &ballVelocity, &ballAccel,
-                                                    (s16)(Rand_ZeroOne() * 100.0f) + 240, FHGFLASH_LIGHTBALL_GREEN);
->>>>>>> b95643b3
                 }
                 func_80033E88(&this->actor, globalCtx, 4, 10);
             }
@@ -271,15 +212,9 @@
         case STRIKE_TRAILS:
             this->actor.shape.rot.y = Camera_GetInputDirYaw(camera) + ((*this).varianceTimer & 0xFF) * 0x8000;
 
-<<<<<<< HEAD
-            Math_SmoothScaleMaxF(&this->scale, 0.0f, 1.0f, 0.2f);
+            Math_ApproachF(&this->scale, 0.0f, 1.0f, 0.2f);
             if (this->timer == 30) {
-                s16 randY = (Math_Rand_ZeroOne() < 0.5f) ? 0x1000 : 0;
-=======
-            Math_ApproachF(&this->scale, 0.0f, 1.0f, 0.2f);
-            if (this->unk_150.x == 0x1E) {
-                randY = (Rand_ZeroOne() < 0.5f) ? 0x1000 : 0;
->>>>>>> b95643b3
+                s16 randY = (Rand_ZeroOne() < 0.5f) ? 0x1000 : 0;
 
                 for (i = 0; i < 8; i++) {
                     Actor_SpawnAsChild(&globalCtx->actorCtx, &this->actor, globalCtx, ACTOR_EN_FHG_FIRE,
@@ -307,43 +242,23 @@
     this->actor.shape.rot.x += (s16)(Rand_ZeroOne() * 4000.0f) + 0x4000;
 
     switch (this->fireMode) {
-<<<<<<< HEAD
         case TRAIL_INIT:
             this->fireMode = TRAIL_APPEAR;
-            this->timer = (s16)(Math_Rand_ZeroOne() * 7.0f) + 7;
+            this->timer = (s16)(Rand_ZeroOne() * 7.0f) + 7;
         case TRAIL_APPEAR:
-            Math_SmoothScaleMaxF(&this->scale, 1.7f, 1.0f, 0.34f);
+            Math_ApproachF(&this->scale, 1.7f, 1.0f, 0.34f);
 
             if (this->timer == 0) {
                 this->fireMode = TRAIL_DISSIPATE;
                 this->timer = 10;
-                this->actor.posRot.pos.z += Math_Sins(this->actor.shape.rot.y) * -200.0f * this->scale;
-                this->actor.posRot.pos.x += Math_Coss(this->actor.shape.rot.y) * 200.0f * this->scale;
-                this->actor.shape.rot.y += 0x8000;
-            }
-            break;
-        case TRAIL_DISSIPATE:
-            Math_SmoothDownscaleMaxF(&this->scale, 1.0f, 0.34f);
-            if (this->timer == 0) {
-=======
-        case 0:
-            this->fireMode = 1;
-            this->unk_150.x = (s16)(Rand_ZeroOne() * 7.0f) + 0x07;
-        case 1:
-            Math_ApproachF(&this->scale, 1.7f, 1.0f, 0.34f);
-
-            if (this->unk_150.x == 0) {
-                this->fireMode = 0x02;
-                this->unk_150.x = 0x0A;
                 this->actor.posRot.pos.z += Math_SinS(this->actor.shape.rot.y) * -200.0f * this->scale;
                 this->actor.posRot.pos.x += Math_CosS(this->actor.shape.rot.y) * 200.0f * this->scale;
                 this->actor.shape.rot.y += 0x8000;
             }
             break;
-        case 2:
+        case TRAIL_DISSIPATE:
             Math_ApproachZeroF(&this->scale, 1.0f, 0.34f);
-            if (this->unk_150.x == 0) {
->>>>>>> b95643b3
+            if (this->timer == 0) {
                 Actor_Kill(&this->actor);
             }
             break;
@@ -413,19 +328,11 @@
         globalCtx->envCtx.unk_E2[3] = 0x00;
     }
 
-<<<<<<< HEAD
     if (this->timer <= 20) {
-        Math_SmoothDownscaleMaxF(&this->alpha, 1.0f, 45.0f);
-        Math_SmoothDownscaleMaxF(&this->scale, 1.0f, 0.5f);
-    } else {
-        Math_SmoothScaleMaxF(&this->scale, this->burstScale, 0.5f, 3.0f);
-=======
-    if (this->unk_150.x < 0x15) {
-        Math_ApproachZeroF(&this->unk_160, 1.0f, 45.0f);
+        Math_ApproachZeroF(&this->alpha, 1.0f, 45.0f);
         Math_ApproachZeroF(&this->scale, 1.0f, 0.5f);
     } else {
-        Math_ApproachF(&this->scale, this->unk_18C, 0.5f, 3.0f);
->>>>>>> b95643b3
+        Math_ApproachF(&this->scale, this->burstScale, 0.5f, 3.0f);
     }
 
     Actor_SetScale(&this->actor, this->scale);
@@ -440,25 +347,14 @@
         Actor_Kill(&this->actor);
         globalCtx->envCtx.unk_E1 = 0;
     }
-<<<<<<< HEAD
     if (this->unkTimer != 0) {
         this->unkTimer--;
         this->unkFlag = true;
-        Math_SmoothScaleMaxF(&this->unkFloat, 40.0f, 0.3f, 10.0f);
+        Math_ApproachF(&this->unkFloat, 40.0f, 0.3f, 10.0f);
     } else {
-        Math_SmoothDownscaleMaxF(&this->unkFloat, 1.0f, 5.0f);
+        Math_ApproachZeroF(&this->unkFloat, 1.0f, 5.0f);
         if (this->unkFloat == 0.0f) {
             this->unkFlag = false;
-=======
-    if (this->unk_1FE != 0) {
-        this->unk_1FE--;
-        this->unk_1FC = 1;
-        Math_ApproachF(&this->unk_200, 40.0f, 0.3f, 10.0f);
-    } else {
-        Math_ApproachZeroF(&this->unk_200, 1.0f, 5.0f);
-        if (this->unk_200 == 0.0f) {
-            this->unk_1FC = 0;
->>>>>>> b95643b3
         }
     }
 
@@ -483,13 +379,8 @@
         Actor_SetScale(&this->actor, 5.25f);
     }
 
-<<<<<<< HEAD
     this->actor.posRot.pos = bossFhg->spearTip;
-    this->actor.shape.rot.z += (s16)(Math_Rand_ZeroOne() * 0x4E20) + 0x4000;
-=======
-    this->actor.posRot.pos = horse->unk_200;
-    this->actor.shape.rot.z += (s16)(Rand_ZeroOne() * 20000.0f) + 0x4000;
->>>>>>> b95643b3
+    this->actor.shape.rot.z += (s16)(Rand_ZeroOne() * 0x4E20) + 0x4000;
 
     osSyncPrintf("yari hikari 2\n");
     if (this->fireMode == FHGFIRE_LIGHT_GREEN) {
@@ -505,13 +396,8 @@
             ballPos.z = Rand_CenteredFloat(20.0f) + this->actor.posRot.pos.z;
             ballAccel.y = -0.08f;
 
-<<<<<<< HEAD
             EffectSsFhgFlash_SpawnLightBall(globalCtx, &ballPos, &ballVel, &ballAccel,
-                                            (s16)(Math_Rand_ZeroOne() * 80.0f) + 150, FHGFLASH_LIGHTBALL_GREEN);
-=======
-            EffectSsFhgFlash_SpawnLightBall(globalCtx, &ballPos, &ballVelocity, &ballAccel,
                                             (s16)(Rand_ZeroOne() * 80.0f) + 150, FHGFLASH_LIGHTBALL_GREEN);
->>>>>>> b95643b3
         }
     }
 
@@ -555,7 +441,7 @@
         } else {
             Actor_SetScale(&this->actor, 5.25f);
         }
-        this->actor.shape.rot.z += (s16)(Math_Rand_ZeroOne() * 0x4E20) + 0x4000;
+        this->actor.shape.rot.z += (s16)(Rand_ZeroOne() * 0x4E20) + 0x4000;
         {
             u8 lightBallColor1 = FHGFLASH_LIGHTBALL_GREEN;
             s16 i1;
@@ -567,12 +453,12 @@
                 lightBallColor1 = FHGFLASH_LIGHTBALL_LIGHTBLUE;
             }
             for (i1 = 0; i1 < 3; i1++) {
-                spD4.x = Math_Rand_CenteredFloat(20.0f) + this->actor.posRot.pos.x;
-                spD4.y = Math_Rand_CenteredFloat(20.0f) + this->actor.posRot.pos.y;
-                spD4.z = Math_Rand_CenteredFloat(20.0f) + this->actor.posRot.pos.z;
+                spD4.x = Rand_CenteredFloat(20.0f) + this->actor.posRot.pos.x;
+                spD4.y = Rand_CenteredFloat(20.0f) + this->actor.posRot.pos.y;
+                spD4.z = Rand_CenteredFloat(20.0f) + this->actor.posRot.pos.z;
                 spBC.y = -0.08f;
                 EffectSsFhgFlash_SpawnLightBall(globalCtx, &spD4, &spC8, &spBC,
-                                                (s16)(Math_Rand_ZeroOne() * 80.0f) + 150, lightBallColor1);
+                                                (s16)(Rand_ZeroOne() * 80.0f) + 150, lightBallColor1);
             }
         }
         switch (this->fireMode) {
@@ -592,11 +478,11 @@
                     s16 angleModY;
 
                     for (i2 = 0; i2 < 30; i2++) {
-                        spA8.x = Math_Rand_CenteredFloat(20.0f);
-                        spA8.y = Math_Rand_CenteredFloat(20.0f);
-                        spA8.z = Math_Rand_CenteredFloat(20.0f);
+                        spA8.x = Rand_CenteredFloat(20.0f);
+                        spA8.y = Rand_CenteredFloat(20.0f);
+                        spA8.z = Rand_CenteredFloat(20.0f);
                         EffectSsFhgFlash_SpawnLightBall(globalCtx, &this->actor.posRot.pos, &spA8, &sp9C,
-                                                        (s16)(Math_Rand_ZeroOne() * 25.0f) + 50,
+                                                        (s16)(Rand_ZeroOne() * 25.0f) + 50,
                                                         FHGFLASH_LIGHTBALL_GREEN);
                     }
                     canBottleReflect2 = canBottleReflect1;
@@ -607,14 +493,14 @@
                         func_800AA000(this->actor.xyzDistFromLinkSq, 0xFF, 0x14, 0x96);
                     } else {
                         if (bossFhg->flyMode == FHG_FLY_NEUTRAL) {
-                            angleModX = Math_Rand_CenteredFloat(0x2000);
-                            angleModY = Math_Rand_CenteredFloat(0x2000);
+                            angleModX = Rand_CenteredFloat(0x2000);
+                            angleModY = Rand_CenteredFloat(0x2000);
                             this->actor.speedXZ = 15.0f;
                         } else {
                             angleModX = 0;
                             angleModY = 0;
                             this->returnCount++;
-                            if ((this->returnCount > 3) && (Math_Rand_ZeroOne() < 0.5f)) {
+                            if ((this->returnCount > 3) && (Rand_ZeroOne() < 0.5f)) {
                                 this->returnCount = 100;
                             }
 
@@ -625,9 +511,9 @@
                                 this->actor.speedXZ += 1.0f;
                             }
                         }
-                        this->actor.posRot.rot.y = (s16)(Math_atan2f(dxPG, dzPG) * (0x8000 / M_PI)) + angleModY;
+                        this->actor.posRot.rot.y = (s16)(Math_FAtan2F(dxPG, dzPG) * (0x8000 / M_PI)) + angleModY;
                         this->actor.posRot.rot.x =
-                            (s16)(Math_atan2f(dyPG, sqrtf((dxPG * dxPG) + (dzPG * dzPG))) * (0x8000 / M_PI)) +
+                            (s16)(Math_FAtan2F(dyPG, sqrtf((dxPG * dxPG) + (dzPG * dzPG))) * (0x8000 / M_PI)) +
                             angleModX;
                         this->fireMode = FHGFIRE_LIGHT_BLUE;
                         this->effectsTimer = 2;
@@ -646,7 +532,7 @@
                 break;
             case FHGFIRE_LIGHT_BLUE:
                 if ((bossFhg->flyMode == FHG_FLY_RETURN) && (this->returnCount < 100)) {
-                    this->actor.posRot.rot.y = Math_atan2f(dxPG, dzPG) * (0x8000 / M_PI);
+                    this->actor.posRot.rot.y = Math_FAtan2F(dxPG, dzPG) * (0x8000 / M_PI);
                     if ((sqrtf(SQ(dxPG) + SQ(dzPG)) < (150.0f + (this->actor.speedXZ * 8.0f)))) {
                         this->fireMode = FHGFIRE_LIGHT_REFLECT;
                         bossFhg->returnSuccess = true;
@@ -657,8 +543,8 @@
                         if ((sqrtf(SQ(dxPG) + SQ(dyPG) + SQ(dzPG)) < 100.0f)) {
                             bossFhg->returnSuccess = true;
                         }
-                        this->actor.posRot.rot.y = Math_atan2f(dxPG, dzPG) * (0x8000 / M_PI);
-                        this->actor.posRot.rot.x = Math_atan2f(dyPG, sqrtf(SQ(dxPG) + SQ(dzPG))) * (0x8000 / M_PI);
+                        this->actor.posRot.rot.y = Math_FAtan2F(dxPG, dzPG) * (0x8000 / M_PI);
+                        this->actor.posRot.rot.x = Math_FAtan2F(dyPG, sqrtf(SQ(dxPG) + SQ(dzPG))) * (0x8000 / M_PI);
                     }
                     if ((fabsf(dxPG) < 30.0f) && (fabsf(dzPG) < 30.0f) && (fabsf(dyPG) < 45.0f)) {
                         killMode = BALL_IMPACT;
@@ -677,16 +563,16 @@
                     Vec3f sp7C = { 0.0f, -0.5f, 0.0f };
 
                     for (i3 = 0; i3 < 30; i3++) {
-                        sp88.x = Math_Rand_CenteredFloat(20.0f);
-                        sp88.y = Math_Rand_CenteredFloat(20.0f);
-                        sp88.z = Math_Rand_CenteredFloat(20.0f);
+                        sp88.x = Rand_CenteredFloat(20.0f);
+                        sp88.y = Rand_CenteredFloat(20.0f);
+                        sp88.z = Rand_CenteredFloat(20.0f);
                         EffectSsFhgFlash_SpawnLightBall(globalCtx, &this->actor.posRot.pos, &sp88, &sp7C,
-                                                        (s16)(Math_Rand_ZeroOne() * 40.0f) + 80,
+                                                        (s16)(Rand_ZeroOne() * 40.0f) + 80,
                                                         FHGFLASH_LIGHTBALL_GREEN);
                     }
-                    this->actor.posRot.rot.y = Math_atan2f(dxL, dzL) * (0x8000 / M_PI);
+                    this->actor.posRot.rot.y = Math_FAtan2F(dxL, dzL) * (0x8000 / M_PI);
                     dxzL = sqrtf(SQ(dxL) + SQ(dzL));
-                    this->actor.posRot.rot.x = Math_atan2f(dyL, dxzL) * (0x8000 / M_PI);
+                    this->actor.posRot.rot.x = Math_FAtan2F(dyL, dxzL) * (0x8000 / M_PI);
                     this->fireMode = FHGFIRE_LIGHT_GREEN;
                     Audio_PlayActorSound2(&this->actor, NA_SE_IT_SWORD_REFLECT_MG);
                     this->actor.speedXZ += 2.0f;
@@ -708,12 +594,12 @@
                     lightBallColor2 = FHGFLASH_LIGHTBALL_LIGHTBLUE;
                 }
                 for (i4 = 0; i4 < 30; i4++) {
-                    sp6C.x = Math_Rand_CenteredFloat(20.0f);
-                    sp6C.y = Math_Rand_CenteredFloat(20.0f);
-                    sp6C.z = Math_Rand_CenteredFloat(20.0f);
+                    sp6C.x = Rand_CenteredFloat(20.0f);
+                    sp6C.y = Rand_CenteredFloat(20.0f);
+                    sp6C.z = Rand_CenteredFloat(20.0f);
                     sp60.y = -0.1f;
                     EffectSsFhgFlash_SpawnLightBall(globalCtx, &this->actor.posRot.pos, &sp6C, &sp60,
-                                                    (s16)(Math_Rand_ZeroOne() * 50.0f) + 100, lightBallColor2);
+                                                    (s16)(Rand_ZeroOne() * 50.0f) + 100, lightBallColor2);
                 }
                 if (killMode == BALL_BURST) {
                     Actor_SpawnAsChild(&globalCtx->actorCtx, &this->actor, globalCtx, ACTOR_EN_FHG_FIRE,
@@ -766,31 +652,16 @@
         }
     }
 
-<<<<<<< HEAD
     if (this->timer > 50) {
         scrollDirection = 1.0f;
         if (this->actor.params > FHGFIRE_WARP_EMERGE) {
             scrollDirection = -1.0f;
-=======
-    if (this->unk_150.x >= 0x33) {
-        phi_f0 = 1.0f;
-        if (this->actor.params >= 0x28) {
-            phi_f0 = -1.0f;
-        }
-
-        Math_ApproachF(&this->unk_184, phi_f0, 1.0f, 0.04f);
-        Math_ApproachF(&this->unk_188, 255.0f, 1.0f, 10.2f);
-    } else {
-        if (this->unk_150.x < 0x1A) {
-            Math_ApproachZeroF(&this->unk_184, 1.0f, 0.04f);
-            Math_ApproachZeroF(&this->unk_188, 1.0f, 10.2f);
->>>>>>> b95643b3
-        }
-        Math_SmoothScaleMaxF(&this->warpTexSpeed, scrollDirection, 1.0f, 0.04f);
-        Math_SmoothScaleMaxF(&this->warpAlpha, 255.0f, 1.0f, 10.2f);
+        }
+        Math_ApproachF(&this->warpTexSpeed, scrollDirection, 1.0f, 0.04f);
+        Math_ApproachF(&this->warpAlpha, 255.0f, 1.0f, 10.2f);
     } else if (this->timer <= 25) {
-        Math_SmoothDownscaleMaxF(&this->warpTexSpeed, 1.0f, 0.04f);
-        Math_SmoothDownscaleMaxF(&this->warpAlpha, 1.0f, 10.2f);
+        Math_ApproachZeroF(&this->warpTexSpeed, 1.0f, 0.04f);
+        Math_ApproachZeroF(&this->warpAlpha, 1.0f, 10.2f);
     }
 
     osSyncPrintf("EFC 1\n");
