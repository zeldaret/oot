/*
 * File: z_en_fhg_fire.c
 * Overlay: ovl_En_Fhg_Fire
 * Description: Phantom Ganon's Lighting Attack
 */

#include "z_en_fhg_fire.h"
#include "objects/object_fhg/object_fhg.h"
#include "objects/gameplay_keep/gameplay_keep.h"
#include "overlays/actors/ovl_Boss_Ganondrof/z_boss_ganondrof.h"
#include "overlays/actors/ovl_En_fHG/z_en_fhg.h"
#include "overlays/effects/ovl_Effect_Ss_Fhg_Flash/z_eff_ss_fhg_flash.h"

#define FLAGS (ACTOR_FLAG_4 | ACTOR_FLAG_5)

typedef enum {
    /*  0 */ STRIKE_INIT,
    /* 10 */ STRIKE_BURST = 10,
    /* 11 */ STRIKE_TRAILS
} StrikeMode;

typedef enum {
    /* 0 */ TRAIL_INIT,
    /* 1 */ TRAIL_APPEAR,
    /* 2 */ TRAIL_DISSIPATE
} TrailMode;

typedef enum {
    /* 0 */ BALL_FIZZLE,
    /* 1 */ BALL_BURST,
    /* 2 */ BALL_IMPACT
} BallKillMode;

void EnFhgFire_Init(Actor* thisx, GlobalContext* globalCtx);
void EnFhgFire_Destroy(Actor* thisx, GlobalContext* globalCtx);
void EnFhgFire_Update(Actor* thisx, GlobalContext* globalCtx);
void EnFhgFire_Draw(Actor* thisx, GlobalContext* globalCtx);

void EnFhgFire_LightningStrike(EnFhgFire* this, GlobalContext* globalCtx);
void EnFhgFire_LightningTrail(EnFhgFire* this, GlobalContext* globalCtx);
void EnFhgFire_LightningShock(EnFhgFire* this, GlobalContext* globalCtx);
void EnFhgFire_LightningBurst(EnFhgFire* this, GlobalContext* globalCtx);
void EnFhgFire_SpearLight(EnFhgFire* this, GlobalContext* globalCtx);
void EnFhgFire_EnergyBall(EnFhgFire* this, GlobalContext* globalCtx);
void EnFhgFire_PhantomWarp(EnFhgFire* this, GlobalContext* globalCtx);

const ActorInit En_Fhg_Fire_InitVars = {
    0,
    ACTORCAT_BOSS,
    FLAGS,
    OBJECT_FHG,
    sizeof(EnFhgFire),
    (ActorFunc)EnFhgFire_Init,
    (ActorFunc)EnFhgFire_Destroy,
    (ActorFunc)EnFhgFire_Update,
    (ActorFunc)EnFhgFire_Draw,
};

static ColliderCylinderInit sCylinderInit = {
    {
        COLTYPE_NONE,
        AT_ON | AT_TYPE_ENEMY,
        AC_ON | AC_TYPE_PLAYER,
        OC1_ON | OC1_TYPE_ALL,
        OC2_TYPE_1,
        COLSHAPE_CYLINDER,
    },
    {
        ELEMTYPE_UNK6,
        { 0x00100700, 0x03, 0x20 },
        { 0x0D900700, 0x00, 0x00 },
        TOUCH_ON,
        BUMP_ON,
        OCELEM_ON,
    },
    { 20, 30, 10, { 0, 0, 0 } },
};

void EnFhgFire_SetUpdate(EnFhgFire* this, EnFhgFireUpdateFunc updateFunc) {
    this->updateFunc = updateFunc;
}

void EnFhgFire_Init(Actor* thisx, GlobalContext* globalCtx) {
    s32 pad;
    EnFhgFire* this = (EnFhgFire*)thisx;
    Player* player = GET_PLAYER(globalCtx);

    ActorShape_Init(&this->actor.shape, 0.0f, NULL, 0.0f);
    if ((this->actor.params == FHGFIRE_LIGHTNING_SHOCK) || (this->actor.params == FHGFIRE_LIGHTNING_BURST) ||
        (this->actor.params == FHGFIRE_ENERGY_BALL)) {
        Collider_InitCylinder(globalCtx, &this->collider);
        Collider_SetCylinder(globalCtx, &this->collider, &this->actor, &sCylinderInit);
    }
    this->fwork[FHGFIRE_ALPHA] = 200.0f;
    Actor_SetScale(&this->actor, 0.0f);

    if (this->actor.params == FHGFIRE_LIGHTNING_STRIKE) {
        EnFhgFire_SetUpdate(this, EnFhgFire_LightningStrike);
        Audio_PlayActorSound2(&this->actor, NA_SE_EN_FANTOM_THUNDER);
    } else if (this->actor.params >= FHGFIRE_LIGHTNING_TRAIL) {
        EnFhgFire_SetUpdate(this, EnFhgFire_LightningTrail);
        this->actor.shape.rot = this->actor.world.rot;
    }
    if (this->actor.params == FHGFIRE_LIGHTNING_SHOCK) {
        this->actor.draw = NULL;
        EnFhgFire_SetUpdate(this, EnFhgFire_LightningShock);
        this->actor.speedXZ = 30.0f;
        Audio_PlayActorSound2(&this->actor, NA_SE_EN_FANTOM_SPARK);
    } else if (this->actor.params == FHGFIRE_LIGHTNING_BURST) {
        EnFhgFire_SetUpdate(this, EnFhgFire_LightningBurst);
        this->fwork[FHGFIRE_ALPHA] = 255.0f;
        this->work[FHGFIRE_TIMER] = 32;
        this->work[FHGFIRE_FX_TIMER] = 50;
        this->lensFlareTimer = 10;

        this->fwork[FHGFIRE_BURST_SCALE] = this->actor.world.rot.x / 100.0f;
        this->collider.dim.radius = this->actor.world.rot.x * 0.13f;
        this->collider.dim.height = this->actor.world.rot.x * 0.13f;
        this->collider.dim.yShift = 0;
    } else if (this->actor.params == FHGFIRE_SPEAR_LIGHT) {
        osSyncPrintf("yari hikari ct 1\n"); // "light spear"
        EnFhgFire_SetUpdate(this, EnFhgFire_SpearLight);
        osSyncPrintf("yari hikari ct 2\n");
        this->work[FHGFIRE_TIMER] = this->actor.world.rot.x;
        this->work[FHGFIRE_FIRE_MODE] = this->actor.world.rot.y;
    } else if ((this->actor.params == FHGFIRE_WARP_EMERGE) || (this->actor.params == FHGFIRE_WARP_RETREAT) ||
               (this->actor.params == FHGFIRE_WARP_DEATH)) {
        Actor_SetScale(&this->actor, 7.0f);
        EnFhgFire_SetUpdate(this, EnFhgFire_PhantomWarp);
        if (this->actor.params == FHGFIRE_WARP_DEATH) {
            this->work[FHGFIRE_TIMER] = 440;
            this->actor.scale.z = 1.0f;
        } else {
            this->work[FHGFIRE_TIMER] = 76;
            Audio_PlayActorSound2(&this->actor, NA_SE_EV_FANTOM_WARP_S);
            Audio_PlayActorSound2(&this->actor, NA_SE_EV_FANTOM_WARP_S2);
        }
    } else if (this->actor.params == FHGFIRE_ENERGY_BALL) {
        f32 dxL;
        f32 dyL;
        f32 dzL;
        f32 dxzL;

        this->actor.speedXZ = (this->actor.world.rot.x == 0) ? 8.0f : 3.0f;
        EnFhgFire_SetUpdate(this, EnFhgFire_EnergyBall);

        this->work[FHGFIRE_TIMER] = 70;
        this->work[FHGFIRE_FX_TIMER] = 2;

        dxL = player->actor.world.pos.x - this->actor.world.pos.x;
        dyL = player->actor.world.pos.y + 30.0f - this->actor.world.pos.y;
        dzL = player->actor.world.pos.z - this->actor.world.pos.z;
        this->actor.world.rot.y = Math_FAtan2F(dxL, dzL) * (0x8000 / M_PI);
        dxzL = sqrtf(SQ(dxL) + SQ(dzL));
        this->actor.world.rot.x = Math_FAtan2F(dyL, dxzL) * (0x8000 / M_PI);
        this->collider.dim.radius = 40;
        this->collider.dim.height = 50;
        this->collider.dim.yShift = -25;
        this->lightNode = LightContext_InsertLight(globalCtx, &globalCtx->lightCtx, &this->lightInfo);
        Lights_PointNoGlowSetInfo(&this->lightInfo, this->actor.world.pos.x, this->actor.world.pos.y,
                                  this->actor.world.pos.z, 255, 255, 255, 255);
    }
}

void EnFhgFire_Destroy(Actor* thisx, GlobalContext* globalCtx) {
    s32 pad;
    EnFhgFire* this = (EnFhgFire*)thisx;

    if ((this->actor.params == FHGFIRE_LIGHTNING_SHOCK) || (this->actor.params == FHGFIRE_LIGHTNING_BURST) ||
        (this->actor.params == FHGFIRE_ENERGY_BALL)) {
        Collider_DestroyCylinder(globalCtx, &this->collider);
    }

    if (this->actor.params == FHGFIRE_ENERGY_BALL) {
        LightContext_RemoveLight(globalCtx, &globalCtx->lightCtx, this->lightNode);
    }
}

void EnFhgFire_LightningStrike(EnFhgFire* this, GlobalContext* globalCtx) {
    Camera* camera = Gameplay_GetCamera(globalCtx, 0);
    s16 i;

    switch (this->work[FHGFIRE_FIRE_MODE]) {
        case STRIKE_INIT:
            this->work[FHGFIRE_FIRE_MODE] = STRIKE_BURST;
            this->work[FHGFIRE_TIMER] = 7;
            break;
        case STRIKE_BURST:
            this->actor.shape.rot.y =
                Camera_GetInputDirYaw(camera) + 0x8000 * (this->work[FHGFIRE_VARIANCE_TIMER] & 0xFF);
            Math_ApproachF(&this->fwork[FHGFIRE_SCALE], 1.0f, 1.0f, 0.2f);

            if (this->work[FHGFIRE_TIMER] == 0) {
                this->work[FHGFIRE_FIRE_MODE] = STRIKE_TRAILS;
                this->actor.shape.rot.z += 0x8000;
                this->work[FHGFIRE_TIMER] = 37;
                this->actor.world.pos.y -= 200.0f;

                Actor_SpawnAsChild(&globalCtx->actorCtx, &this->actor, globalCtx, ACTOR_EN_FHG_FIRE,
                                   this->actor.world.pos.x, this->actor.world.pos.y, this->actor.world.pos.z, 500, 0, 0,
                                   FHGFIRE_LIGHTNING_BURST);
                {
                    Vec3f sp7C;
                    Vec3f sp70 = { 0.0f, -1.0f, 0.0f };

                    for (i = 0; i < 35; i++) {
                        sp7C.x = Rand_CenteredFloat(30.f);
                        sp7C.y = Rand_ZeroFloat(5.0f) + 3.0f;
                        sp7C.z = Rand_CenteredFloat(30.f);
                        sp70.y = -0.2f;
                        EffectSsFhgFlash_SpawnLightBall(globalCtx, &this->actor.world.pos, &sp7C, &sp70,
                                                        (s16)(Rand_ZeroOne() * 100.0f) + 240, FHGFLASH_LIGHTBALL_GREEN);
                    }
                }
                func_80033E88(&this->actor, globalCtx, 4, 10);
            }

            break;
        case STRIKE_TRAILS:
            this->actor.shape.rot.y =
                Camera_GetInputDirYaw(camera) + (this->work[FHGFIRE_VARIANCE_TIMER] & 0xFF) * 0x8000;

            Math_ApproachF(&this->fwork[FHGFIRE_SCALE], 0.0f, 1.0f, 0.2f);
            if (this->work[FHGFIRE_TIMER] == 30) {
                s16 randY = (Rand_ZeroOne() < 0.5f) ? 0x1000 : 0;

                for (i = 0; i < 8; i++) {
                    Actor_SpawnAsChild(&globalCtx->actorCtx, &this->actor, globalCtx, ACTOR_EN_FHG_FIRE,
                                       this->actor.world.pos.x, this->actor.world.pos.y, this->actor.world.pos.z, 0,
                                       (i * 0x2000) + randY, 0x4000, FHGFIRE_LIGHTNING_TRAIL + i);
                }

                for (i = 0; i < 8; i++) {
                    Actor_SpawnAsChild(&globalCtx->actorCtx, &this->actor, globalCtx, ACTOR_EN_FHG_FIRE,
                                       this->actor.world.pos.x, this->actor.world.pos.y, this->actor.world.pos.z, 0,
                                       (i * 0x2000) + randY, 0, FHGFIRE_LIGHTNING_SHOCK);
                }
            }

            if (this->work[FHGFIRE_TIMER] == 0) {
                Actor_Kill(&this->actor);
            }
    }

    Actor_SetScale(&this->actor, this->fwork[FHGFIRE_SCALE]);
}

void EnFhgFire_LightningTrail(EnFhgFire* this, GlobalContext* globalCtx) {
    osSyncPrintf("FF MOVE 1\n");
    this->actor.shape.rot.x += (s16)(Rand_ZeroOne() * 4000.0f) + 0x4000;

    switch (this->work[FHGFIRE_FIRE_MODE]) {
        case TRAIL_INIT:
            this->work[FHGFIRE_FIRE_MODE] = TRAIL_APPEAR;
            this->work[FHGFIRE_TIMER] = (s16)(Rand_ZeroOne() * 7.0f) + 7;
        case TRAIL_APPEAR:
            Math_ApproachF(&this->fwork[FHGFIRE_SCALE], 1.7f, 1.0f, 0.34f);

            if (this->work[FHGFIRE_TIMER] == 0) {
                this->work[FHGFIRE_FIRE_MODE] = TRAIL_DISSIPATE;
                this->work[FHGFIRE_TIMER] = 10;
                this->actor.world.pos.z += Math_SinS(this->actor.shape.rot.y) * -200.0f * this->fwork[FHGFIRE_SCALE];
                this->actor.world.pos.x += Math_CosS(this->actor.shape.rot.y) * 200.0f * this->fwork[FHGFIRE_SCALE];
                this->actor.shape.rot.y += 0x8000;
            }
            break;
        case TRAIL_DISSIPATE:
            Math_ApproachZeroF(&this->fwork[FHGFIRE_SCALE], 1.0f, 0.34f);
            if (this->work[FHGFIRE_TIMER] == 0) {
                Actor_Kill(&this->actor);
            }
            break;
    }

    Actor_SetScale(&this->actor, this->fwork[FHGFIRE_SCALE]);
    if (this->actor.scale.x > 1.0f) {
        this->actor.scale.x = 1.0f;
    }

    osSyncPrintf("FF MOVE 2\n");
}

void EnFhgFire_LightningShock(EnFhgFire* this, GlobalContext* globalCtx) {
    Player* player = GET_PLAYER(globalCtx);
    Vec3f pos;

    if (this->collider.base.atFlags & AT_HIT) {
        this->collider.base.atFlags &= ~AT_HIT;
        Audio_PlayActorSound2(&this->actor, NA_SE_EN_FANTOM_HIT_THUNDER);
    }

    if (Rand_ZeroOne() < 0.5f) {
        pos = this->actor.world.pos;
        pos.y -= 20.0f;
        EffectSsFhgFlash_SpawnShock(globalCtx, &this->actor, &pos, 200, FHGFLASH_SHOCK_NO_ACTOR);
    }

    Actor_MoveForward(&this->actor);
    Collider_UpdateCylinder(&this->actor, &this->collider);
    if (player->invincibilityTimer == 0) {
        CollisionCheck_SetAT(globalCtx, &globalCtx->colChkCtx, &this->collider.base);
    }

<<<<<<< HEAD
    Actor_UpdateBgCheckInfo(globalCtx, &this->actor, 50.0f, 50.0f, 100.0f, UPDBGCHECKINFO_FLAG_0);
    if (this->actor.bgCheckFlags & 8) {
=======
    Actor_UpdateBgCheckInfo(globalCtx, &this->actor, 50.0f, 50.0f, 100.0f, 1);
    if (this->actor.bgCheckFlags & BGCHECKFLAG_WALL) {
>>>>>>> 67f29477
        Actor_Kill(&this->actor);
    }
}

void EnFhgFire_LightningBurst(EnFhgFire* this, GlobalContext* globalCtx) {
    Player* player = GET_PLAYER(globalCtx);

    globalCtx->envCtx.fillScreen = true;
    this->actor.shape.rot.y += 0x1000;

    if (this->work[FHGFIRE_FX_TIMER] == 49) {
        globalCtx->envCtx.unk_BF = 1;
        globalCtx->envCtx.unk_D6 = 0xFF;
    }
    if (this->work[FHGFIRE_FX_TIMER] == 31) {
        globalCtx->envCtx.unk_BF = 0x00;
        globalCtx->envCtx.unk_D6 = 0x14;
    }
    if (this->work[FHGFIRE_FX_TIMER] >= 48) {
        globalCtx->envCtx.screenFillColor[0] = globalCtx->envCtx.screenFillColor[1] =
            globalCtx->envCtx.screenFillColor[2] = 255;

        if ((this->work[FHGFIRE_TIMER] % 2) != 0) {
            globalCtx->envCtx.screenFillColor[3] = 70;
        } else {
            globalCtx->envCtx.screenFillColor[3] = 0;
        }
    } else {
        globalCtx->envCtx.screenFillColor[3] = 0;
    }

    if (this->work[FHGFIRE_TIMER] <= 20) {
        Math_ApproachZeroF(&this->fwork[FHGFIRE_ALPHA], 1.0f, 45.0f);
        Math_ApproachZeroF(&this->fwork[FHGFIRE_SCALE], 1.0f, 0.5f);
    } else {
        Math_ApproachF(&this->fwork[FHGFIRE_SCALE], this->fwork[FHGFIRE_BURST_SCALE], 0.5f, 3.0f);
    }

    Actor_SetScale(&this->actor, this->fwork[FHGFIRE_SCALE]);
    if (this->fwork[FHGFIRE_BURST_SCALE] > 3.0f) {
        Collider_UpdateCylinder(&this->actor, &this->collider);
        if (player->invincibilityTimer == 0) {
            CollisionCheck_SetAT(globalCtx, &globalCtx->colChkCtx, &this->collider.base);
        }
    }

    if (this->work[FHGFIRE_TIMER] == 0) {
        Actor_Kill(&this->actor);
        globalCtx->envCtx.fillScreen = false;
    }

    if (this->lensFlareTimer != 0) {
        this->lensFlareTimer--;
        this->lensFlareOn = true;
        Math_ApproachF(&this->lensFlareScale, 40.0f, 0.3f, 10.0f);
    } else {
        Math_ApproachZeroF(&this->lensFlareScale, 1.0f, 5.0f);
        if (this->lensFlareScale == 0.0f) {
            this->lensFlareOn = false;
        }
    }

    gCustomLensFlareOn = this->lensFlareOn;
    gCustomLensFlarePos = this->actor.world.pos;
    gLensFlareScale = this->lensFlareScale;
    gLensFlareColorIntensity = 10.0f;
    gLensFlareScreenFillAlpha = 0;
}

void EnFhgFire_SpearLight(EnFhgFire* this, GlobalContext* globalCtx) {
    BossGanondrof* bossGnd;
    s16 i;

    osSyncPrintf("yari hikari 1\n");
    bossGnd = (BossGanondrof*)this->actor.parent;
    if ((this->work[FHGFIRE_VARIANCE_TIMER] % 2) != 0) {
        Actor_SetScale(&this->actor, 6.0f);
    } else {
        Actor_SetScale(&this->actor, 5.25f);
    }

    this->actor.world.pos = bossGnd->spearTip;
    this->actor.shape.rot.z += (s16)(Rand_ZeroOne() * 0x4E20) + 0x4000;

    osSyncPrintf("yari hikari 2\n");
    if (this->work[FHGFIRE_FIRE_MODE] == FHGFIRE_LIGHT_GREEN) {
        Vec3f ballPos;
        Vec3f ballVel = { 0.0f, 0.0f, 0.0f };
        Vec3f ballAccel = { 0.0f, 0.0f, 0.0f };

        osSyncPrintf("FLASH !!\n");

        for (i = 0; i < 2; i++) {
            ballPos.x = Rand_CenteredFloat(20.0f) + this->actor.world.pos.x;
            ballPos.y = Rand_CenteredFloat(20.0f) + this->actor.world.pos.y;
            ballPos.z = Rand_CenteredFloat(20.0f) + this->actor.world.pos.z;
            ballAccel.y = -0.08f;

            EffectSsFhgFlash_SpawnLightBall(globalCtx, &ballPos, &ballVel, &ballAccel,
                                            (s16)(Rand_ZeroOne() * 80.0f) + 150, FHGFLASH_LIGHTBALL_GREEN);
        }
    }

    if (this->work[FHGFIRE_TIMER] == 0) {
        Actor_Kill(&this->actor);
    }
}

void EnFhgFire_EnergyBall(EnFhgFire* this, GlobalContext* globalCtx) {
    f32 dxL;
    f32 dyL;
    f32 dzL;
    f32 dxzL;
    f32 dxPG;
    f32 dyPG;
    f32 dzPG;
    u8 killMode = BALL_FIZZLE;
    u8 canBottleReflect1;
    Player* player = GET_PLAYER(globalCtx);

    if (this->work[FHGFIRE_KILL_TIMER] != 0) {
        this->work[FHGFIRE_KILL_TIMER]--;
        if (this->work[FHGFIRE_KILL_TIMER] == 0) {
            Actor_Kill(&this->actor);
            return;
        }
    } else {
        s32 canBottleReflect2;
        BossGanondrof* bossGnd = (BossGanondrof*)this->actor.parent;

        dxPG = bossGnd->targetPos.x - this->actor.world.pos.x;
        dyPG = bossGnd->targetPos.y - this->actor.world.pos.y;
        dzPG = bossGnd->targetPos.z - this->actor.world.pos.z;
        dxL = player->actor.world.pos.x - this->actor.world.pos.x;
        dyL = player->actor.world.pos.y + 40.0f - this->actor.world.pos.y;
        dzL = player->actor.world.pos.z - this->actor.world.pos.z;
        func_8002D908(&this->actor);
        func_8002D7EC(&this->actor);
        if (this->work[FHGFIRE_VARIANCE_TIMER] & 1) {
            Actor_SetScale(&this->actor, 6.0f);
        } else {
            Actor_SetScale(&this->actor, 5.25f);
        }
        this->actor.shape.rot.z += (s16)(Rand_ZeroOne() * 0x4E20) + 0x4000;
        {
            u8 lightBallColor1 = FHGFLASH_LIGHTBALL_GREEN;
            s16 i1;
            Vec3f spD4;
            Vec3f spC8 = { 0.0f, 0.0f, 0.0f };
            Vec3f spBC = { 0.0f, 0.0f, 0.0f };

            if (this->work[FHGFIRE_FIRE_MODE] >= FHGFIRE_LIGHT_BLUE) {
                lightBallColor1 = FHGFLASH_LIGHTBALL_LIGHTBLUE;
            }
            for (i1 = 0; i1 < 3; i1++) {
                spD4.x = Rand_CenteredFloat(20.0f) + this->actor.world.pos.x;
                spD4.y = Rand_CenteredFloat(20.0f) + this->actor.world.pos.y;
                spD4.z = Rand_CenteredFloat(20.0f) + this->actor.world.pos.z;
                spBC.y = -0.08f;
                EffectSsFhgFlash_SpawnLightBall(globalCtx, &spD4, &spC8, &spBC, (s16)(Rand_ZeroOne() * 80.0f) + 150,
                                                lightBallColor1);
            }
        }
        switch (this->work[FHGFIRE_FIRE_MODE]) {
            case FHGFIRE_LIGHT_GREEN:
                canBottleReflect1 =
                    ((player->stateFlags1 & PLAYER_STATE1_1) &&
                     (ABS((s16)(player->actor.shape.rot.y - (s16)(bossGnd->actor.yawTowardsPlayer + 0x8000))) <
                      0x2000) &&
                     (sqrtf(SQ(dxL) + SQ(dyL) + SQ(dzL)) <= 25.0f))
                        ? true
                        : false;
                if ((this->collider.base.acFlags & AC_HIT) || canBottleReflect1) {
                    ColliderInfo* hurtbox = this->collider.info.acHitInfo;
                    s16 i2;
                    Vec3f spA8;
                    Vec3f sp9C = { 0.0f, -0.5f, 0.0f };
                    s16 angleModX;
                    s16 angleModY;

                    for (i2 = 0; i2 < 30; i2++) {
                        spA8.x = Rand_CenteredFloat(20.0f);
                        spA8.y = Rand_CenteredFloat(20.0f);
                        spA8.z = Rand_CenteredFloat(20.0f);
                        EffectSsFhgFlash_SpawnLightBall(globalCtx, &this->actor.world.pos, &spA8, &sp9C,
                                                        (s16)(Rand_ZeroOne() * 25.0f) + 50, FHGFLASH_LIGHTBALL_GREEN);
                    }
                    canBottleReflect2 = canBottleReflect1;
                    if (!canBottleReflect2 && (hurtbox->toucher.dmgFlags & 0x00100000)) {
                        killMode = BALL_IMPACT;
                        Audio_PlaySoundGeneral(NA_SE_IT_SHIELD_REFLECT_MG, &player->actor.projectedPos, 4, &D_801333E0,
                                               &D_801333E0, &D_801333E8);
                        func_800AA000(this->actor.xyzDistToPlayerSq, 0xFF, 0x14, 0x96);
                    } else {
                        if (bossGnd->flyMode == GND_FLY_NEUTRAL) {
                            angleModX = Rand_CenteredFloat(0x2000);
                            angleModY = Rand_CenteredFloat(0x2000);
                            this->actor.speedXZ = 15.0f;
                        } else {
                            angleModX = 0;
                            angleModY = 0;
                            this->work[FHGFIRE_RETURN_COUNT]++;
                            if ((this->work[FHGFIRE_RETURN_COUNT] > 3) && (Rand_ZeroOne() < 0.5f)) {
                                this->work[FHGFIRE_RETURN_COUNT] = 100;
                            }

                            if (!canBottleReflect2 && (player->swordAnimation >= 24)) {
                                this->actor.speedXZ = 20.0f;
                                this->work[FHGFIRE_RETURN_COUNT] = 4;
                            } else {
                                this->actor.speedXZ += 1.0f;
                            }
                        }
                        this->actor.world.rot.y = (s16)(Math_FAtan2F(dxPG, dzPG) * (0x8000 / M_PI)) + angleModY;
                        this->actor.world.rot.x =
                            (s16)(Math_FAtan2F(dyPG, sqrtf((dxPG * dxPG) + (dzPG * dzPG))) * (0x8000 / M_PI)) +
                            angleModX;
                        this->work[FHGFIRE_FIRE_MODE] = FHGFIRE_LIGHT_BLUE;
                        this->work[FHGFIRE_FX_TIMER] = 2;
                        Audio_PlaySoundGeneral(NA_SE_IT_SWORD_REFLECT_MG, &player->actor.projectedPos, 4, &D_801333E0,
                                               &D_801333E0, &D_801333E8);
                        func_800AA000(this->actor.xyzDistToPlayerSq, 0xB4, 0x14, 0x64);
                    }
                } else if (sqrtf(SQ(dxL) + SQ(dyL) + SQ(dzL)) <= 25.0f) {
                    killMode = BALL_BURST;
                    Audio_PlayActorSound2(&this->actor, NA_SE_EN_FANTOM_HIT_THUNDER);
                    if ((bossGnd->flyMode >= GND_FLY_VOLLEY) && (this->work[FHGFIRE_RETURN_COUNT] >= 2)) {
                        Audio_PlayActorSound2(&this->actor, NA_SE_EN_FANTOM_LAUGH);
                    }
                    func_8002F698(globalCtx, &this->actor, 3.0f, this->actor.world.rot.y, 0.0f, 3, 0x10);
                }
                break;
            case FHGFIRE_LIGHT_BLUE:
                if ((bossGnd->flyMode == GND_FLY_RETURN) && (this->work[FHGFIRE_RETURN_COUNT] < 100)) {
                    this->actor.world.rot.y = Math_FAtan2F(dxPG, dzPG) * (0x8000 / M_PI);
                    if ((sqrtf(SQ(dxPG) + SQ(dzPG)) < (150.0f + (this->actor.speedXZ * 8.0f)))) {
                        this->work[FHGFIRE_FIRE_MODE] = FHGFIRE_LIGHT_REFLECT;
                        bossGnd->returnSuccess = true;
                        this->work[FHGFIRE_TIMER] = 8;
                    }
                } else {
                    if (this->work[FHGFIRE_RETURN_COUNT] >= 100) {
                        if ((sqrtf(SQ(dxPG) + SQ(dyPG) + SQ(dzPG)) < 100.0f)) {
                            bossGnd->returnSuccess = true;
                        }
                        this->actor.world.rot.y = Math_FAtan2F(dxPG, dzPG) * (0x8000 / M_PI);
                        this->actor.world.rot.x = Math_FAtan2F(dyPG, sqrtf(SQ(dxPG) + SQ(dzPG))) * (0x8000 / M_PI);
                    }
                    if ((fabsf(dxPG) < 30.0f) && (fabsf(dzPG) < 30.0f) && (fabsf(dyPG) < 45.0f)) {
                        killMode = BALL_IMPACT;
                        bossGnd->returnCount = this->work[FHGFIRE_RETURN_COUNT] + 1;
                        Audio_PlaySoundGeneral(NA_SE_EN_FANTOM_HIT_THUNDER, &bossGnd->actor.projectedPos, 4,
                                               &D_801333E0, &D_801333E0, &D_801333E8);
                        Audio_PlaySoundGeneral(NA_SE_EN_FANTOM_DAMAGE, &bossGnd->actor.projectedPos, 4, &D_801333E0,
                                               &D_801333E0, &D_801333E8);
                    }
                }
                break;
            case FHGFIRE_LIGHT_REFLECT:
                if (this->work[FHGFIRE_TIMER] == 0) {
                    s16 i3;
                    Vec3f sp88;
                    Vec3f sp7C = { 0.0f, -0.5f, 0.0f };

                    for (i3 = 0; i3 < 30; i3++) {
                        sp88.x = Rand_CenteredFloat(20.0f);
                        sp88.y = Rand_CenteredFloat(20.0f);
                        sp88.z = Rand_CenteredFloat(20.0f);
                        EffectSsFhgFlash_SpawnLightBall(globalCtx, &this->actor.world.pos, &sp88, &sp7C,
                                                        (s16)(Rand_ZeroOne() * 40.0f) + 80, FHGFLASH_LIGHTBALL_GREEN);
                    }
                    this->actor.world.rot.y = Math_FAtan2F(dxL, dzL) * (0x8000 / M_PI);
                    dxzL = sqrtf(SQ(dxL) + SQ(dzL));
                    this->actor.world.rot.x = Math_FAtan2F(dyL, dxzL) * (0x8000 / M_PI);
                    this->work[FHGFIRE_FIRE_MODE] = FHGFIRE_LIGHT_GREEN;
                    Audio_PlayActorSound2(&this->actor, NA_SE_IT_SWORD_REFLECT_MG);
                    this->actor.speedXZ += 2.0f;
                }
                break;
        }

        osSyncPrintf("F_FIRE_MODE %d\n", this->work[FHGFIRE_FIRE_MODE]);
        osSyncPrintf("fly_mode    %d\n", bossGnd->flyMode);
        if (this->work[FHGFIRE_FX_TIMER] == 0) {
<<<<<<< HEAD
            Actor_UpdateBgCheckInfo(globalCtx, &this->actor, 50.0f, 50.0f, 100.0f,
                                    UPDBGCHECKINFO_FLAG_0 | UPDBGCHECKINFO_FLAG_1 | UPDBGCHECKINFO_FLAG_2);
            if ((this->actor.bgCheckFlags & 0x19) || killMode) {
=======
            Actor_UpdateBgCheckInfo(globalCtx, &this->actor, 50.0f, 50.0f, 100.0f, 7);
            if ((this->actor.bgCheckFlags & (BGCHECKFLAG_GROUND | BGCHECKFLAG_WALL | BGCHECKFLAG_CEILING)) ||
                killMode) {
>>>>>>> 67f29477
                u8 lightBallColor2 = FHGFLASH_LIGHTBALL_GREEN;
                s16 i4;
                Vec3f sp6C;
                Vec3f sp60 = { 0.0f, -1.0f, 0.0f };

                if (this->work[FHGFIRE_FIRE_MODE] > FHGFIRE_LIGHT_GREEN) {
                    lightBallColor2 = FHGFLASH_LIGHTBALL_LIGHTBLUE;
                }
                for (i4 = 0; i4 < 30; i4++) {
                    sp6C.x = Rand_CenteredFloat(20.0f);
                    sp6C.y = Rand_CenteredFloat(20.0f);
                    sp6C.z = Rand_CenteredFloat(20.0f);
                    sp60.y = -0.1f;
                    EffectSsFhgFlash_SpawnLightBall(globalCtx, &this->actor.world.pos, &sp6C, &sp60,
                                                    (s16)(Rand_ZeroOne() * 50.0f) + 100, lightBallColor2);
                }
                if (killMode == BALL_BURST) {
                    Actor_SpawnAsChild(&globalCtx->actorCtx, &this->actor, globalCtx, ACTOR_EN_FHG_FIRE,
                                       this->actor.world.pos.x, player->actor.world.pos.y + 20.0f,
                                       this->actor.world.pos.z, 0xC8, 0, 0, FHGFIRE_LIGHTNING_BURST);
                }
                bossGnd->flyMode = GND_FLY_NEUTRAL;
                this->work[FHGFIRE_KILL_TIMER] = 30;
                this->actor.draw = NULL;
                if (killMode == BALL_FIZZLE) {
                    Audio_PlayActorSound2(&this->actor, NA_SE_EN_FANTOM_THUNDER_GND);
                }
                return;
            } else {
                Collider_UpdateCylinder(&this->actor, &this->collider);
                osSyncPrintf("BEFORE setAC   %d\n", this->collider.base.shape);
                CollisionCheck_SetAC(globalCtx, &globalCtx->colChkCtx, &this->collider.base);
                osSyncPrintf("AFTER  setAC\n");
            }
        }
        Lights_PointNoGlowSetInfo(&this->lightInfo, (s16)this->actor.world.pos.x, (s16)this->actor.world.pos.y,
                                  (s16)this->actor.world.pos.z, 255, 255, 255, 200);
        if (this->actor.speedXZ > 20.0f) {
            this->actor.speedXZ = 20.0f;
        }
        Audio_PlayActorSound2(&this->actor, NA_SE_EN_FANTOM_FIRE - SFX_FLAG);
        // "Why ah ah ah ah"
        osSyncPrintf("なぜだああああああああ      %d\n", this->work[FHGFIRE_VARIANCE_TIMER]);
    }
}

void EnFhgFire_PhantomWarp(EnFhgFire* this, GlobalContext* globalCtx) {
    EnfHG* horse = (EnfHG*)this->actor.parent;
    f32 scrollDirection;

    this->fwork[FHGFIRE_WARP_TEX_1_X] += 25.0f * this->fwork[FHGFIRE_WARP_TEX_SPEED];
    this->fwork[FHGFIRE_WARP_TEX_1_Y] -= 40.0f * this->fwork[FHGFIRE_WARP_TEX_SPEED];
    this->fwork[FHGFIRE_WARP_TEX_2_X] += 5.0f * this->fwork[FHGFIRE_WARP_TEX_SPEED];
    this->fwork[FHGFIRE_WARP_TEX_2_Y] -= 30.0f * this->fwork[FHGFIRE_WARP_TEX_SPEED];

    if (this->actor.params == FHGFIRE_WARP_DEATH) {
        if (this->work[FHGFIRE_TIMER] > 70) {
            Audio_PlayActorSound2(&this->actor, NA_SE_EV_FANTOM_WARP_L - SFX_FLAG);
            Audio_PlayActorSound2(&this->actor, NA_SE_EV_FANTOM_WARP_L2 - SFX_FLAG);
        }

        if (this->work[FHGFIRE_TIMER] == 70) {
            Audio_PlayActorSound2(&this->actor, NA_SE_EV_FANTOM_WARP_S);
            Audio_PlayActorSound2(&this->actor, NA_SE_EV_FANTOM_WARP_S2);
        }
    }

    if (this->work[FHGFIRE_TIMER] > 50) {
        scrollDirection = 1.0f;
        if (this->actor.params > FHGFIRE_WARP_EMERGE) {
            scrollDirection = -1.0f;
        }
        Math_ApproachF(&this->fwork[FHGFIRE_WARP_TEX_SPEED], scrollDirection, 1.0f, 0.04f);
        Math_ApproachF(&this->fwork[FHGFIRE_WARP_ALPHA], 255.0f, 1.0f, 10.2f);
    } else if (this->work[FHGFIRE_TIMER] <= 25) {
        Math_ApproachZeroF(&this->fwork[FHGFIRE_WARP_TEX_SPEED], 1.0f, 0.04f);
        Math_ApproachZeroF(&this->fwork[FHGFIRE_WARP_ALPHA], 1.0f, 10.2f);
    }

    osSyncPrintf("EFC 1\n");
    if ((this->work[FHGFIRE_TIMER] == 0) || ((this->actor.params == FHGFIRE_WARP_EMERGE) && horse->fhgFireKillWarp)) {
        Actor_Kill(&this->actor);
    }
    osSyncPrintf("EFC 2\n");
}

void EnFhgFire_Update(Actor* thisx, GlobalContext* globalCtx) {
    s32 pad;
    EnFhgFire* this = (EnFhgFire*)thisx;

    this->work[FHGFIRE_VARIANCE_TIMER]++;

    if (this->work[FHGFIRE_TIMER] != 0) {
        this->work[FHGFIRE_TIMER]--;
    }
    if (this->work[FHGFIRE_FX_TIMER] != 0) {
        this->work[FHGFIRE_FX_TIMER]--;
    }

    this->updateFunc(this, globalCtx);
}

static void* sDustTextures[] = {
    gDust1Tex, gDust2Tex, gDust3Tex, gDust4Tex, gDust5Tex, gDust6Tex, gDust7Tex, gDust8Tex,
};

void EnFhgFire_Draw(Actor* thisx, GlobalContext* globalCtx) {
    s32 pad;
    EnFhgFire* this = (EnFhgFire*)thisx;

    OPEN_DISPS(globalCtx->state.gfxCtx, "../z_en_fhg_fire.c", 1723);

    if (this->actor.params == FHGFIRE_LIGHTNING_BURST) {
        func_80093D84(globalCtx->state.gfxCtx);
        gDPSetPrimColor(POLY_XLU_DISP++, 0, 0, 255, 255, 255, (s8)this->fwork[FHGFIRE_ALPHA]);
        gDPSetEnvColor(POLY_XLU_DISP++, 165, 255, 75, 0);
        gDPPipeSync(POLY_XLU_DISP++);
        gSPMatrix(POLY_XLU_DISP++, Matrix_NewMtx(globalCtx->state.gfxCtx, "../z_en_fhg_fire.c", 1745),
                  G_MTX_NOPUSH | G_MTX_LOAD | G_MTX_MODELVIEW);
        gSPDisplayList(POLY_XLU_DISP++, SEGMENTED_TO_VIRTUAL(gPhantomLightningBlastDL));
    } else if ((this->actor.params == FHGFIRE_SPEAR_LIGHT) || (this->actor.params == FHGFIRE_ENERGY_BALL)) {
        osSyncPrintf("yari hikari draw 1\n");
        Matrix_ReplaceRotation(&globalCtx->billboardMtxF);
        func_80093D84(globalCtx->state.gfxCtx);
        gDPSetPrimColor(POLY_XLU_DISP++, 0, 0, 255, 255, 255, (s8)this->fwork[FHGFIRE_ALPHA]);

        if (this->work[FHGFIRE_FIRE_MODE] > FHGFIRE_LIGHT_GREEN) {
            gDPSetEnvColor(POLY_XLU_DISP++, 0, 255, 255, 0);
        } else {
            gDPSetEnvColor(POLY_XLU_DISP++, 165, 255, 75, 0);
        }
        gDPPipeSync(POLY_XLU_DISP++);
        Matrix_RotateZ((this->actor.shape.rot.z / (f32)0x8000) * 3.1416f, MTXMODE_APPLY);
        gSPMatrix(POLY_XLU_DISP++, Matrix_NewMtx(globalCtx->state.gfxCtx, "../z_en_fhg_fire.c", 1801),
                  G_MTX_NOPUSH | G_MTX_LOAD | G_MTX_MODELVIEW);
        gSPDisplayList(POLY_XLU_DISP++, gPhantomEnergyBallDL);
    } else if ((this->actor.params == FHGFIRE_WARP_EMERGE) || (this->actor.params == FHGFIRE_WARP_RETREAT) ||
               (this->actor.params == FHGFIRE_WARP_DEATH)) {
        func_80093D84(globalCtx->state.gfxCtx);
        gDPSetPrimColor(POLY_XLU_DISP++, 0, 0, 0, 0, 0, (u8)this->fwork[FHGFIRE_WARP_ALPHA]);
        gDPSetEnvColor(POLY_XLU_DISP++, 90, 50, 95, (s8)(this->fwork[FHGFIRE_WARP_ALPHA] * 0.5f));
        gDPPipeSync(POLY_XLU_DISP++);
        gSPMatrix(POLY_XLU_DISP++, Matrix_NewMtx(globalCtx->state.gfxCtx, "../z_en_fhg_fire.c", 1833),
                  G_MTX_NOPUSH | G_MTX_LOAD | G_MTX_MODELVIEW);
        gSPSegment(POLY_XLU_DISP++, 0x08,
                   Gfx_TwoTexScroll(globalCtx->state.gfxCtx, 0, (s16)this->fwork[FHGFIRE_WARP_TEX_1_X],
                                    (s16)this->fwork[FHGFIRE_WARP_TEX_1_Y], 0x40, 0x40, 1,
                                    (s16)this->fwork[FHGFIRE_WARP_TEX_2_X], (s16)this->fwork[FHGFIRE_WARP_TEX_2_Y],
                                    0x40, 0x40));
        gSPDisplayList(POLY_XLU_DISP++, gPhantomWarpDL);
    } else {
        osSyncPrintf("FF DRAW 1\n");
        Matrix_Translate(0.0f, -100.0f, 0.0f, MTXMODE_APPLY);
        func_80093D84(globalCtx->state.gfxCtx);
        gDPSetPrimColor(POLY_XLU_DISP++, 0, 0, 255, 255, 255, (s8)this->fwork[FHGFIRE_ALPHA]);
        gDPSetEnvColor(POLY_XLU_DISP++, 0, 255, 30, 0);
        gDPPipeSync(POLY_XLU_DISP++);
        gSPMatrix(POLY_XLU_DISP++, Matrix_NewMtx(globalCtx->state.gfxCtx, "../z_en_fhg_fire.c", 1892),
                  G_MTX_NOPUSH | G_MTX_LOAD | G_MTX_MODELVIEW);
        gSPDisplayList(POLY_XLU_DISP++, gPhantomLightningDL);
        osSyncPrintf("FF DRAW 2\n");
    }

    CLOSE_DISPS(globalCtx->state.gfxCtx, "../z_en_fhg_fire.c", 1900);
}<|MERGE_RESOLUTION|>--- conflicted
+++ resolved
@@ -301,13 +301,8 @@
         CollisionCheck_SetAT(globalCtx, &globalCtx->colChkCtx, &this->collider.base);
     }
 
-<<<<<<< HEAD
     Actor_UpdateBgCheckInfo(globalCtx, &this->actor, 50.0f, 50.0f, 100.0f, UPDBGCHECKINFO_FLAG_0);
-    if (this->actor.bgCheckFlags & 8) {
-=======
-    Actor_UpdateBgCheckInfo(globalCtx, &this->actor, 50.0f, 50.0f, 100.0f, 1);
     if (this->actor.bgCheckFlags & BGCHECKFLAG_WALL) {
->>>>>>> 67f29477
         Actor_Kill(&this->actor);
     }
 }
@@ -592,15 +587,10 @@
         osSyncPrintf("F_FIRE_MODE %d\n", this->work[FHGFIRE_FIRE_MODE]);
         osSyncPrintf("fly_mode    %d\n", bossGnd->flyMode);
         if (this->work[FHGFIRE_FX_TIMER] == 0) {
-<<<<<<< HEAD
             Actor_UpdateBgCheckInfo(globalCtx, &this->actor, 50.0f, 50.0f, 100.0f,
                                     UPDBGCHECKINFO_FLAG_0 | UPDBGCHECKINFO_FLAG_1 | UPDBGCHECKINFO_FLAG_2);
-            if ((this->actor.bgCheckFlags & 0x19) || killMode) {
-=======
-            Actor_UpdateBgCheckInfo(globalCtx, &this->actor, 50.0f, 50.0f, 100.0f, 7);
             if ((this->actor.bgCheckFlags & (BGCHECKFLAG_GROUND | BGCHECKFLAG_WALL | BGCHECKFLAG_CEILING)) ||
                 killMode) {
->>>>>>> 67f29477
                 u8 lightBallColor2 = FHGFLASH_LIGHTBALL_GREEN;
                 s16 i4;
                 Vec3f sp6C;
