/*
 * File: z_en_fhg_fire.c
 * Overlay: ovl_En_Fhg_Fire
 * Description: Phantom Ganon's Lighting Attack
 */

#include "z_en_fhg_fire.h"
#include "objects/object_fhg/object_fhg.h"
#include "objects/gameplay_keep/gameplay_keep.h"
#include "overlays/actors/ovl_Boss_Ganondrof/z_boss_ganondrof.h"
#include "overlays/actors/ovl_En_fHG/z_en_fhg.h"
#include "overlays/effects/ovl_Effect_Ss_Fhg_Flash/z_eff_ss_fhg_flash.h"

#define FLAGS 0x00000030

#define THIS ((EnFhgFire*)thisx)

typedef enum {
    /*  0 */ STRIKE_INIT,
    /* 10 */ STRIKE_BURST = 10,
    /* 11 */ STRIKE_TRAILS
} StrikeMode;

typedef enum {
    /* 0 */ TRAIL_INIT,
    /* 1 */ TRAIL_APPEAR,
    /* 2 */ TRAIL_DISSIPATE
} TrailMode;

typedef enum {
    /* 0 */ BALL_FIZZLE,
    /* 1 */ BALL_BURST,
    /* 2 */ BALL_IMPACT
} BallKillMode;

void EnFhgFire_Init(Actor* thisx, GlobalContext* globalCtx);
void EnFhgFire_Destroy(Actor* thisx, GlobalContext* globalCtx);
void EnFhgFire_Update(Actor* thisx, GlobalContext* globalCtx);
void EnFhgFire_Draw(Actor* thisx, GlobalContext* globalCtx);

void EnFhgFire_LightningStrike(EnFhgFire* this, GlobalContext* globalCtx);
void EnFhgFire_LightningTrail(EnFhgFire* this, GlobalContext* globalCtx);
void EnFhgFire_LightningShock(EnFhgFire* this, GlobalContext* globalCtx);
void EnFhgFire_LightningBurst(EnFhgFire* this, GlobalContext* globalCtx);
void EnFhgFire_SpearLight(EnFhgFire* this, GlobalContext* globalCtx);
void EnFhgFire_EnergyBall(EnFhgFire* this, GlobalContext* globalCtx);
void EnFhgFire_PhantomWarp(EnFhgFire* this, GlobalContext* globalCtx);

const ActorInit En_Fhg_Fire_InitVars = {
    0,
    ACTORCAT_BOSS,
    FLAGS,
    OBJECT_FHG,
    sizeof(EnFhgFire),
    (ActorFunc)EnFhgFire_Init,
    (ActorFunc)EnFhgFire_Destroy,
    (ActorFunc)EnFhgFire_Update,
    (ActorFunc)EnFhgFire_Draw,
};

static ColliderCylinderInit sCylinderInit = {
    {
        COLTYPE_NONE,
        AT_ON | AT_TYPE_ENEMY,
        AC_ON | AC_TYPE_PLAYER,
        OC1_ON | OC1_TYPE_ALL,
        OC2_TYPE_1,
        COLSHAPE_CYLINDER,
    },
    {
        ELEMTYPE_UNK6,
        { 0x00100700, 0x03, 0x20 },
        { 0x0D900700, 0x00, 0x00 },
        TOUCH_ON,
        BUMP_ON,
        OCELEM_ON,
    },
    { 20, 30, 10, { 0, 0, 0 } },
};

void EnFhgFire_SetUpdate(EnFhgFire* this, EnFhgFireUpdateFunc updateFunc) {
    this->updateFunc = updateFunc;
}

void EnFhgFire_Init(Actor* thisx, GlobalContext* globalCtx) {
    s32 pad;
    EnFhgFire* this = THIS;
    Player* player = GET_PLAYER(globalCtx);

    ActorShape_Init(&this->actor.shape, 0.0f, NULL, 0.0f);
    if ((this->actor.params == FHGFIRE_LIGHTNING_SHOCK) || (this->actor.params == FHGFIRE_LIGHTNING_BURST) ||
        (this->actor.params == FHGFIRE_ENERGY_BALL)) {
        Collider_InitCylinder(globalCtx, &this->collider);
        Collider_SetCylinder(globalCtx, &this->collider, &this->actor, &sCylinderInit);
    }
    this->fwork[FHGFIRE_ALPHA] = 200.0f;
    Actor_SetScale(&this->actor, 0.0f);

    if (this->actor.params == FHGFIRE_LIGHTNING_STRIKE) {
        EnFhgFire_SetUpdate(this, EnFhgFire_LightningStrike);
        Audio_PlayActorSound2(&this->actor, NA_SE_EN_FANTOM_THUNDER);
    } else if (this->actor.params >= FHGFIRE_LIGHTNING_TRAIL) {
        EnFhgFire_SetUpdate(this, EnFhgFire_LightningTrail);
        this->actor.shape.rot = this->actor.world.rot;
    }
    if (this->actor.params == FHGFIRE_LIGHTNING_SHOCK) {
        this->actor.draw = NULL;
        EnFhgFire_SetUpdate(this, EnFhgFire_LightningShock);
        this->actor.speedXZ = 30.0f;
        Audio_PlayActorSound2(&this->actor, NA_SE_EN_FANTOM_SPARK);
    } else if (this->actor.params == FHGFIRE_LIGHTNING_BURST) {
        EnFhgFire_SetUpdate(this, EnFhgFire_LightningBurst);
        this->fwork[FHGFIRE_ALPHA] = 255.0f;
        this->work[FHGFIRE_TIMER] = 32;
        this->work[FHGFIRE_FX_TIMER] = 50;
        this->lensFlareTimer = 10;

        this->fwork[FHGFIRE_BURST_SCALE] = this->actor.world.rot.x / 100.0f;
        this->collider.dim.radius = this->actor.world.rot.x * 0.13f;
        this->collider.dim.height = this->actor.world.rot.x * 0.13f;
        this->collider.dim.yShift = 0;
    } else if (this->actor.params == FHGFIRE_SPEAR_LIGHT) {
        osSyncPrintf("yari hikari ct 1\n"); // "light spear"
        EnFhgFire_SetUpdate(this, EnFhgFire_SpearLight);
        osSyncPrintf("yari hikari ct 2\n");
        this->work[FHGFIRE_TIMER] = this->actor.world.rot.x;
        this->work[FHGFIRE_FIRE_MODE] = this->actor.world.rot.y;
    } else if ((this->actor.params == FHGFIRE_WARP_EMERGE) || (this->actor.params == FHGFIRE_WARP_RETREAT) ||
               (this->actor.params == FHGFIRE_WARP_DEATH)) {
        Actor_SetScale(&this->actor, 7.0f);
        EnFhgFire_SetUpdate(this, EnFhgFire_PhantomWarp);
        if (this->actor.params == FHGFIRE_WARP_DEATH) {
            this->work[FHGFIRE_TIMER] = 440;
            this->actor.scale.z = 1.0f;
        } else {
            this->work[FHGFIRE_TIMER] = 76;
            Audio_PlayActorSound2(&this->actor, NA_SE_EV_FANTOM_WARP_S);
            Audio_PlayActorSound2(&this->actor, NA_SE_EV_FANTOM_WARP_S2);
        }
    } else if (this->actor.params == FHGFIRE_ENERGY_BALL) {
        f32 dxL;
        f32 dyL;
        f32 dzL;
        f32 dxzL;

        this->actor.speedXZ = (this->actor.world.rot.x == 0) ? 8.0f : 3.0f;
        EnFhgFire_SetUpdate(this, EnFhgFire_EnergyBall);

        this->work[FHGFIRE_TIMER] = 70;
        this->work[FHGFIRE_FX_TIMER] = 2;

        dxL = player->actor.world.pos.x - this->actor.world.pos.x;
        dyL = player->actor.world.pos.y + 30.0f - this->actor.world.pos.y;
        dzL = player->actor.world.pos.z - this->actor.world.pos.z;
        this->actor.world.rot.y = Math_FAtan2F(dxL, dzL) * (0x8000 / M_PI);
        dxzL = sqrtf(SQ(dxL) + SQ(dzL));
        this->actor.world.rot.x = Math_FAtan2F(dyL, dxzL) * (0x8000 / M_PI);
        this->collider.dim.radius = 40;
        this->collider.dim.height = 50;
        this->collider.dim.yShift = -25;
        this->lightNode = LightContext_InsertLight(globalCtx, &globalCtx->lightCtx, &this->lightInfo);
        Lights_PointNoGlowSetInfo(&this->lightInfo, this->actor.world.pos.x, this->actor.world.pos.y,
                                  this->actor.world.pos.z, 255, 255, 255, 255);
    }
}

void EnFhgFire_Destroy(Actor* thisx, GlobalContext* globalCtx) {
    s32 pad;
    EnFhgFire* this = THIS;

    if ((this->actor.params == FHGFIRE_LIGHTNING_SHOCK) || (this->actor.params == FHGFIRE_LIGHTNING_BURST) ||
        (this->actor.params == FHGFIRE_ENERGY_BALL)) {
        Collider_DestroyCylinder(globalCtx, &this->collider);
    }

    if (this->actor.params == FHGFIRE_ENERGY_BALL) {
        LightContext_RemoveLight(globalCtx, &globalCtx->lightCtx, this->lightNode);
    }
}

void EnFhgFire_LightningStrike(EnFhgFire* this, GlobalContext* globalCtx) {
    Camera* camera = Gameplay_GetCamera(globalCtx, 0);
    s16 i;

    switch (this->work[FHGFIRE_FIRE_MODE]) {
        case STRIKE_INIT:
            this->work[FHGFIRE_FIRE_MODE] = STRIKE_BURST;
            this->work[FHGFIRE_TIMER] = 7;
            break;
        case STRIKE_BURST:
            this->actor.shape.rot.y =
                Camera_GetInputDirYaw(camera) + 0x8000 * (this->work[FHGFIRE_VARIANCE_TIMER] & 0xFF);
            Math_ApproachF(&this->fwork[FHGFIRE_SCALE], 1.0f, 1.0f, 0.2f);

            if (this->work[FHGFIRE_TIMER] == 0) {
                this->work[FHGFIRE_FIRE_MODE] = STRIKE_TRAILS;
                this->actor.shape.rot.z += 0x8000;
                this->work[FHGFIRE_TIMER] = 37;
                this->actor.world.pos.y -= 200.0f;

                Actor_SpawnAsChild(&globalCtx->actorCtx, &this->actor, globalCtx, ACTOR_EN_FHG_FIRE,
                                   this->actor.world.pos.x, this->actor.world.pos.y, this->actor.world.pos.z, 500, 0, 0,
                                   FHGFIRE_LIGHTNING_BURST);
                {
                    Vec3f sp7C;
                    Vec3f sp70 = { 0.0f, -1.0f, 0.0f };

                    for (i = 0; i < 35; i++) {
                        sp7C.x = Rand_CenteredFloat(30.f);
                        sp7C.y = Rand_ZeroFloat(5.0f) + 3.0f;
                        sp7C.z = Rand_CenteredFloat(30.f);
                        sp70.y = -0.2f;
                        EffectSsFhgFlash_SpawnLightBall(globalCtx, &this->actor.world.pos, &sp7C, &sp70,
                                                        (s16)(Rand_ZeroOne() * 100.0f) + 240, FHGFLASH_LIGHTBALL_GREEN);
                    }
                }
                func_80033E88(&this->actor, globalCtx, 4, 10);
            }

            break;
        case STRIKE_TRAILS:
            this->actor.shape.rot.y =
                Camera_GetInputDirYaw(camera) + (this->work[FHGFIRE_VARIANCE_TIMER] & 0xFF) * 0x8000;

            Math_ApproachF(&this->fwork[FHGFIRE_SCALE], 0.0f, 1.0f, 0.2f);
            if (this->work[FHGFIRE_TIMER] == 30) {
                s16 randY = (Rand_ZeroOne() < 0.5f) ? 0x1000 : 0;

                for (i = 0; i < 8; i++) {
                    Actor_SpawnAsChild(&globalCtx->actorCtx, &this->actor, globalCtx, ACTOR_EN_FHG_FIRE,
                                       this->actor.world.pos.x, this->actor.world.pos.y, this->actor.world.pos.z, 0,
                                       (i * 0x2000) + randY, 0x4000, FHGFIRE_LIGHTNING_TRAIL + i);
                }

                for (i = 0; i < 8; i++) {
                    Actor_SpawnAsChild(&globalCtx->actorCtx, &this->actor, globalCtx, ACTOR_EN_FHG_FIRE,
                                       this->actor.world.pos.x, this->actor.world.pos.y, this->actor.world.pos.z, 0,
                                       (i * 0x2000) + randY, 0, FHGFIRE_LIGHTNING_SHOCK);
                }
            }

            if (this->work[FHGFIRE_TIMER] == 0) {
                Actor_Kill(&this->actor);
            }
    }

    Actor_SetScale(&this->actor, this->fwork[FHGFIRE_SCALE]);
}

void EnFhgFire_LightningTrail(EnFhgFire* this, GlobalContext* globalCtx) {
    osSyncPrintf("FF MOVE 1\n");
    this->actor.shape.rot.x += (s16)(Rand_ZeroOne() * 4000.0f) + 0x4000;

    switch (this->work[FHGFIRE_FIRE_MODE]) {
        case TRAIL_INIT:
            this->work[FHGFIRE_FIRE_MODE] = TRAIL_APPEAR;
            this->work[FHGFIRE_TIMER] = (s16)(Rand_ZeroOne() * 7.0f) + 7;
        case TRAIL_APPEAR:
            Math_ApproachF(&this->fwork[FHGFIRE_SCALE], 1.7f, 1.0f, 0.34f);

            if (this->work[FHGFIRE_TIMER] == 0) {
                this->work[FHGFIRE_FIRE_MODE] = TRAIL_DISSIPATE;
                this->work[FHGFIRE_TIMER] = 10;
                this->actor.world.pos.z += Math_SinS(this->actor.shape.rot.y) * -200.0f * this->fwork[FHGFIRE_SCALE];
                this->actor.world.pos.x += Math_CosS(this->actor.shape.rot.y) * 200.0f * this->fwork[FHGFIRE_SCALE];
                this->actor.shape.rot.y += 0x8000;
            }
            break;
        case TRAIL_DISSIPATE:
            Math_ApproachZeroF(&this->fwork[FHGFIRE_SCALE], 1.0f, 0.34f);
            if (this->work[FHGFIRE_TIMER] == 0) {
                Actor_Kill(&this->actor);
            }
            break;
    }

    Actor_SetScale(&this->actor, this->fwork[FHGFIRE_SCALE]);
    if (this->actor.scale.x > 1.0f) {
        this->actor.scale.x = 1.0f;
    }

    osSyncPrintf("FF MOVE 2\n");
}

void EnFhgFire_LightningShock(EnFhgFire* this, GlobalContext* globalCtx) {
    Player* player = GET_PLAYER(globalCtx);
    Vec3f pos;

    if (this->collider.base.atFlags & AT_HIT) {
        this->collider.base.atFlags &= ~AT_HIT;
        Audio_PlayActorSound2(&this->actor, NA_SE_EN_FANTOM_HIT_THUNDER);
    }

    if (Rand_ZeroOne() < 0.5f) {
        pos = this->actor.world.pos;
        pos.y -= 20.0f;
        EffectSsFhgFlash_SpawnShock(globalCtx, &this->actor, &pos, 200, FHGFLASH_SHOCK_NO_ACTOR);
    }

    Actor_MoveForward(&this->actor);
    Collider_UpdateCylinder(&this->actor, &this->collider);
    if (player->invincibilityTimer == 0) {
        CollisionCheck_SetAT(globalCtx, &globalCtx->colChkCtx, &this->collider.base);
    }

    Actor_UpdateBgCheckInfo(globalCtx, &this->actor, 50.0f, 50.0f, 100.0f, 1);
    if (this->actor.bgCheckFlags & 8) {
        Actor_Kill(&this->actor);
    }
}

void EnFhgFire_LightningBurst(EnFhgFire* this, GlobalContext* globalCtx) {
    Player* player = GET_PLAYER(globalCtx);

    globalCtx->envCtx.fillScreen = true;
    this->actor.shape.rot.y += 0x1000;

    if (this->work[FHGFIRE_FX_TIMER] == 49) {
        globalCtx->envCtx.unk_BF = 1;
        globalCtx->envCtx.unk_D6 = 0xFF;
    }
    if (this->work[FHGFIRE_FX_TIMER] == 31) {
        globalCtx->envCtx.unk_BF = 0x00;
        globalCtx->envCtx.unk_D6 = 0x14;
    }
    if (this->work[FHGFIRE_FX_TIMER] >= 48) {
        globalCtx->envCtx.screenFillColor[0] = globalCtx->envCtx.screenFillColor[1] =
            globalCtx->envCtx.screenFillColor[2] = 255;

        if ((this->work[FHGFIRE_TIMER] % 2) != 0) {
            globalCtx->envCtx.screenFillColor[3] = 70;
        } else {
            globalCtx->envCtx.screenFillColor[3] = 0;
        }
    } else {
        globalCtx->envCtx.screenFillColor[3] = 0;
    }

    if (this->work[FHGFIRE_TIMER] <= 20) {
        Math_ApproachZeroF(&this->fwork[FHGFIRE_ALPHA], 1.0f, 45.0f);
        Math_ApproachZeroF(&this->fwork[FHGFIRE_SCALE], 1.0f, 0.5f);
    } else {
        Math_ApproachF(&this->fwork[FHGFIRE_SCALE], this->fwork[FHGFIRE_BURST_SCALE], 0.5f, 3.0f);
    }

    Actor_SetScale(&this->actor, this->fwork[FHGFIRE_SCALE]);
    if (this->fwork[FHGFIRE_BURST_SCALE] > 3.0f) {
        Collider_UpdateCylinder(&this->actor, &this->collider);
        if (player->invincibilityTimer == 0) {
            CollisionCheck_SetAT(globalCtx, &globalCtx->colChkCtx, &this->collider.base);
        }
    }

    if (this->work[FHGFIRE_TIMER] == 0) {
        Actor_Kill(&this->actor);
        globalCtx->envCtx.fillScreen = false;
    }

    if (this->lensFlareTimer != 0) {
        this->lensFlareTimer--;
        this->lensFlareOn = true;
        Math_ApproachF(&this->lensFlareScale, 40.0f, 0.3f, 10.0f);
    } else {
        Math_ApproachZeroF(&this->lensFlareScale, 1.0f, 5.0f);
        if (this->lensFlareScale == 0.0f) {
            this->lensFlareOn = false;
        }
    }

    // Related to scene draw config 30, only used in BossGanon_Update and
    // loaded in z_kankyo
    gCustomLensFlareOn = this->lensFlareOn;
    gCustomLensFlarePos = this->actor.world.pos;
    D_8015FD06 = this->lensFlareScale;
    D_8015FD08 = 10.0f;
    D_8015FD0C = 0;
}

void EnFhgFire_SpearLight(EnFhgFire* this, GlobalContext* globalCtx) {
    BossGanondrof* bossGnd;
    s16 i;

    osSyncPrintf("yari hikari 1\n");
    bossGnd = (BossGanondrof*)this->actor.parent;
    if ((this->work[FHGFIRE_VARIANCE_TIMER] % 2) != 0) {
        Actor_SetScale(&this->actor, 6.0f);
    } else {
        Actor_SetScale(&this->actor, 5.25f);
    }

    this->actor.world.pos = bossGnd->spearTip;
    this->actor.shape.rot.z += (s16)(Rand_ZeroOne() * 0x4E20) + 0x4000;

    osSyncPrintf("yari hikari 2\n");
    if (this->work[FHGFIRE_FIRE_MODE] == FHGFIRE_LIGHT_GREEN) {
        Vec3f ballPos;
        Vec3f ballVel = { 0.0f, 0.0f, 0.0f };
        Vec3f ballAccel = { 0.0f, 0.0f, 0.0f };

        osSyncPrintf("FLASH !!\n");

        for (i = 0; i < 2; i++) {
            ballPos.x = Rand_CenteredFloat(20.0f) + this->actor.world.pos.x;
            ballPos.y = Rand_CenteredFloat(20.0f) + this->actor.world.pos.y;
            ballPos.z = Rand_CenteredFloat(20.0f) + this->actor.world.pos.z;
            ballAccel.y = -0.08f;

            EffectSsFhgFlash_SpawnLightBall(globalCtx, &ballPos, &ballVel, &ballAccel,
                                            (s16)(Rand_ZeroOne() * 80.0f) + 150, FHGFLASH_LIGHTBALL_GREEN);
        }
    }

    if (this->work[FHGFIRE_TIMER] == 0) {
        Actor_Kill(&this->actor);
    }
}

void EnFhgFire_EnergyBall(EnFhgFire* this, GlobalContext* globalCtx) {
    f32 dxL;
    f32 dyL;
    f32 dzL;
    f32 dxzL;
    f32 dxPG;
    f32 dyPG;
    f32 dzPG;
    u8 killMode = BALL_FIZZLE;
    u8 canBottleReflect1;
    Player* player = GET_PLAYER(globalCtx);

    if (this->work[FHGFIRE_KILL_TIMER] != 0) {
        this->work[FHGFIRE_KILL_TIMER]--;
        if (this->work[FHGFIRE_KILL_TIMER] == 0) {
            Actor_Kill(&this->actor);
            return;
        }
    } else {
        s32 canBottleReflect2;
        BossGanondrof* bossGnd = (BossGanondrof*)this->actor.parent;

        dxPG = bossGnd->targetPos.x - this->actor.world.pos.x;
        dyPG = bossGnd->targetPos.y - this->actor.world.pos.y;
        dzPG = bossGnd->targetPos.z - this->actor.world.pos.z;
        dxL = player->actor.world.pos.x - this->actor.world.pos.x;
        dyL = player->actor.world.pos.y + 40.0f - this->actor.world.pos.y;
        dzL = player->actor.world.pos.z - this->actor.world.pos.z;
        func_8002D908(&this->actor);
        func_8002D7EC(&this->actor);
        if (this->work[FHGFIRE_VARIANCE_TIMER] & 1) {
            Actor_SetScale(&this->actor, 6.0f);
        } else {
            Actor_SetScale(&this->actor, 5.25f);
        }
        this->actor.shape.rot.z += (s16)(Rand_ZeroOne() * 0x4E20) + 0x4000;
        {
            u8 lightBallColor1 = FHGFLASH_LIGHTBALL_GREEN;
            s16 i1;
            Vec3f spD4;
            Vec3f spC8 = { 0.0f, 0.0f, 0.0f };
            Vec3f spBC = { 0.0f, 0.0f, 0.0f };

            if (this->work[FHGFIRE_FIRE_MODE] >= FHGFIRE_LIGHT_BLUE) {
                lightBallColor1 = FHGFLASH_LIGHTBALL_LIGHTBLUE;
            }
            for (i1 = 0; i1 < 3; i1++) {
                spD4.x = Rand_CenteredFloat(20.0f) + this->actor.world.pos.x;
                spD4.y = Rand_CenteredFloat(20.0f) + this->actor.world.pos.y;
                spD4.z = Rand_CenteredFloat(20.0f) + this->actor.world.pos.z;
                spBC.y = -0.08f;
                EffectSsFhgFlash_SpawnLightBall(globalCtx, &spD4, &spC8, &spBC, (s16)(Rand_ZeroOne() * 80.0f) + 150,
                                                lightBallColor1);
            }
        }
        switch (this->work[FHGFIRE_FIRE_MODE]) {
            case FHGFIRE_LIGHT_GREEN:
                canBottleReflect1 =
                    ((player->stateFlags1 & 2) &&
                     (ABS((s16)(player->actor.shape.rot.y - (s16)(bossGnd->actor.yawTowardsPlayer + 0x8000))) <
                      0x2000) &&
                     (sqrtf(SQ(dxL) + SQ(dyL) + SQ(dzL)) <= 25.0f))
                        ? true
                        : false;
                if ((this->collider.base.acFlags & AC_HIT) || canBottleReflect1) {
                    ColliderInfo* hurtbox = this->collider.info.acHitInfo;
                    s16 i2;
                    Vec3f spA8;
                    Vec3f sp9C = { 0.0f, -0.5f, 0.0f };
                    s16 angleModX;
                    s16 angleModY;

                    for (i2 = 0; i2 < 30; i2++) {
                        spA8.x = Rand_CenteredFloat(20.0f);
                        spA8.y = Rand_CenteredFloat(20.0f);
                        spA8.z = Rand_CenteredFloat(20.0f);
                        EffectSsFhgFlash_SpawnLightBall(globalCtx, &this->actor.world.pos, &spA8, &sp9C,
                                                        (s16)(Rand_ZeroOne() * 25.0f) + 50, FHGFLASH_LIGHTBALL_GREEN);
                    }
                    canBottleReflect2 = canBottleReflect1;
                    if (!canBottleReflect2 && (hurtbox->toucher.dmgFlags & 0x00100000)) {
                        killMode = BALL_IMPACT;
                        Audio_PlaySoundGeneral(NA_SE_IT_SHIELD_REFLECT_MG, &player->actor.projectedPos, 4, &D_801333E0,
                                               &D_801333E0, &D_801333E8);
                        func_800AA000(this->actor.xyzDistToPlayerSq, 0xFF, 0x14, 0x96);
                    } else {
                        if (bossGnd->flyMode == GND_FLY_NEUTRAL) {
                            angleModX = Rand_CenteredFloat(0x2000);
                            angleModY = Rand_CenteredFloat(0x2000);
                            this->actor.speedXZ = 15.0f;
                        } else {
                            angleModX = 0;
                            angleModY = 0;
                            this->work[FHGFIRE_RETURN_COUNT]++;
                            if ((this->work[FHGFIRE_RETURN_COUNT] > 3) && (Rand_ZeroOne() < 0.5f)) {
                                this->work[FHGFIRE_RETURN_COUNT] = 100;
                            }

                            if (!canBottleReflect2 && (player->swordAnimation >= 24)) {
                                this->actor.speedXZ = 20.0f;
                                this->work[FHGFIRE_RETURN_COUNT] = 4;
                            } else {
                                this->actor.speedXZ += 1.0f;
                            }
                        }
                        this->actor.world.rot.y = (s16)(Math_FAtan2F(dxPG, dzPG) * (0x8000 / M_PI)) + angleModY;
                        this->actor.world.rot.x =
                            (s16)(Math_FAtan2F(dyPG, sqrtf((dxPG * dxPG) + (dzPG * dzPG))) * (0x8000 / M_PI)) +
                            angleModX;
                        this->work[FHGFIRE_FIRE_MODE] = FHGFIRE_LIGHT_BLUE;
                        this->work[FHGFIRE_FX_TIMER] = 2;
                        Audio_PlaySoundGeneral(NA_SE_IT_SWORD_REFLECT_MG, &player->actor.projectedPos, 4, &D_801333E0,
                                               &D_801333E0, &D_801333E8);
                        func_800AA000(this->actor.xyzDistToPlayerSq, 0xB4, 0x14, 0x64);
                    }
                } else if (sqrtf(SQ(dxL) + SQ(dyL) + SQ(dzL)) <= 25.0f) {
                    killMode = BALL_BURST;
                    Audio_PlayActorSound2(&this->actor, NA_SE_EN_FANTOM_HIT_THUNDER);
                    if ((bossGnd->flyMode >= GND_FLY_VOLLEY) && (this->work[FHGFIRE_RETURN_COUNT] >= 2)) {
                        Audio_PlayActorSound2(&this->actor, NA_SE_EN_FANTOM_LAUGH);
                    }
                    func_8002F698(globalCtx, &this->actor, 3.0f, this->actor.world.rot.y, 0.0f, 3, 0x10);
                }
                break;
            case FHGFIRE_LIGHT_BLUE:
                if ((bossGnd->flyMode == GND_FLY_RETURN) && (this->work[FHGFIRE_RETURN_COUNT] < 100)) {
                    this->actor.world.rot.y = Math_FAtan2F(dxPG, dzPG) * (0x8000 / M_PI);
                    if ((sqrtf(SQ(dxPG) + SQ(dzPG)) < (150.0f + (this->actor.speedXZ * 8.0f)))) {
                        this->work[FHGFIRE_FIRE_MODE] = FHGFIRE_LIGHT_REFLECT;
                        bossGnd->returnSuccess = true;
                        this->work[FHGFIRE_TIMER] = 8;
                    }
                } else {
                    if (this->work[FHGFIRE_RETURN_COUNT] >= 100) {
                        if ((sqrtf(SQ(dxPG) + SQ(dyPG) + SQ(dzPG)) < 100.0f)) {
                            bossGnd->returnSuccess = true;
                        }
                        this->actor.world.rot.y = Math_FAtan2F(dxPG, dzPG) * (0x8000 / M_PI);
                        this->actor.world.rot.x = Math_FAtan2F(dyPG, sqrtf(SQ(dxPG) + SQ(dzPG))) * (0x8000 / M_PI);
                    }
                    if ((fabsf(dxPG) < 30.0f) && (fabsf(dzPG) < 30.0f) && (fabsf(dyPG) < 45.0f)) {
                        killMode = BALL_IMPACT;
                        bossGnd->returnCount = this->work[FHGFIRE_RETURN_COUNT] + 1;
                        Audio_PlaySoundGeneral(NA_SE_EN_FANTOM_HIT_THUNDER, &bossGnd->actor.projectedPos, 4,
                                               &D_801333E0, &D_801333E0, &D_801333E8);
                        Audio_PlaySoundGeneral(NA_SE_EN_FANTOM_DAMAGE, &bossGnd->actor.projectedPos, 4, &D_801333E0,
                                               &D_801333E0, &D_801333E8);
                    }
                }
                break;
            case FHGFIRE_LIGHT_REFLECT:
                if (this->work[FHGFIRE_TIMER] == 0) {
                    s16 i3;
                    Vec3f sp88;
                    Vec3f sp7C = { 0.0f, -0.5f, 0.0f };

                    for (i3 = 0; i3 < 30; i3++) {
                        sp88.x = Rand_CenteredFloat(20.0f);
                        sp88.y = Rand_CenteredFloat(20.0f);
                        sp88.z = Rand_CenteredFloat(20.0f);
                        EffectSsFhgFlash_SpawnLightBall(globalCtx, &this->actor.world.pos, &sp88, &sp7C,
                                                        (s16)(Rand_ZeroOne() * 40.0f) + 80, FHGFLASH_LIGHTBALL_GREEN);
                    }
                    this->actor.world.rot.y = Math_FAtan2F(dxL, dzL) * (0x8000 / M_PI);
                    dxzL = sqrtf(SQ(dxL) + SQ(dzL));
                    this->actor.world.rot.x = Math_FAtan2F(dyL, dxzL) * (0x8000 / M_PI);
                    this->work[FHGFIRE_FIRE_MODE] = FHGFIRE_LIGHT_GREEN;
                    Audio_PlayActorSound2(&this->actor, NA_SE_IT_SWORD_REFLECT_MG);
                    this->actor.speedXZ += 2.0f;
                }
                break;
        }

        osSyncPrintf("F_FIRE_MODE %d\n", this->work[FHGFIRE_FIRE_MODE]);
        osSyncPrintf("fly_mode    %d\n", bossGnd->flyMode);
        if (this->work[FHGFIRE_FX_TIMER] == 0) {
            Actor_UpdateBgCheckInfo(globalCtx, &this->actor, 50.0f, 50.0f, 100.0f, 7);
            if ((this->actor.bgCheckFlags & 0x19) || killMode) {
                u8 lightBallColor2 = FHGFLASH_LIGHTBALL_GREEN;
                s16 i4;
                Vec3f sp6C;
                Vec3f sp60 = { 0.0f, -1.0f, 0.0f };

                if (this->work[FHGFIRE_FIRE_MODE] > FHGFIRE_LIGHT_GREEN) {
                    lightBallColor2 = FHGFLASH_LIGHTBALL_LIGHTBLUE;
                }
                for (i4 = 0; i4 < 30; i4++) {
                    sp6C.x = Rand_CenteredFloat(20.0f);
                    sp6C.y = Rand_CenteredFloat(20.0f);
                    sp6C.z = Rand_CenteredFloat(20.0f);
                    sp60.y = -0.1f;
                    EffectSsFhgFlash_SpawnLightBall(globalCtx, &this->actor.world.pos, &sp6C, &sp60,
                                                    (s16)(Rand_ZeroOne() * 50.0f) + 100, lightBallColor2);
                }
                if (killMode == BALL_BURST) {
                    Actor_SpawnAsChild(&globalCtx->actorCtx, &this->actor, globalCtx, ACTOR_EN_FHG_FIRE,
                                       this->actor.world.pos.x, player->actor.world.pos.y + 20.0f,
                                       this->actor.world.pos.z, 0xC8, 0, 0, FHGFIRE_LIGHTNING_BURST);
                }
                bossGnd->flyMode = GND_FLY_NEUTRAL;
                this->work[FHGFIRE_KILL_TIMER] = 30;
                this->actor.draw = NULL;
                if (killMode == BALL_FIZZLE) {
                    Audio_PlayActorSound2(&this->actor, NA_SE_EN_FANTOM_THUNDER_GND);
                }
                return;
            } else {
                Collider_UpdateCylinder(&this->actor, &this->collider);
                osSyncPrintf("BEFORE setAC   %d\n", this->collider.base.shape);
                CollisionCheck_SetAC(globalCtx, &globalCtx->colChkCtx, &this->collider.base);
                osSyncPrintf("AFTER  setAC\n");
            }
        }
        Lights_PointNoGlowSetInfo(&this->lightInfo, (s16)this->actor.world.pos.x, (s16)this->actor.world.pos.y,
                                  (s16)this->actor.world.pos.z, 255, 255, 255, 200);
        if (this->actor.speedXZ > 20.0f) {
            this->actor.speedXZ = 20.0f;
        }
        Audio_PlayActorSound2(&this->actor, NA_SE_EN_FANTOM_FIRE - SFX_FLAG);
        // "Why ah ah ah ah"
        osSyncPrintf("なぜだああああああああ      %d\n", this->work[FHGFIRE_VARIANCE_TIMER]);
    }
}

void EnFhgFire_PhantomWarp(EnFhgFire* this, GlobalContext* globalCtx) {
    EnfHG* horse = (EnfHG*)this->actor.parent;
    f32 scrollDirection;

    this->fwork[FHGFIRE_WARP_TEX_1_X] += 25.0f * this->fwork[FHGFIRE_WARP_TEX_SPEED];
    this->fwork[FHGFIRE_WARP_TEX_1_Y] -= 40.0f * this->fwork[FHGFIRE_WARP_TEX_SPEED];
    this->fwork[FHGFIRE_WARP_TEX_2_X] += 5.0f * this->fwork[FHGFIRE_WARP_TEX_SPEED];
    this->fwork[FHGFIRE_WARP_TEX_2_Y] -= 30.0f * this->fwork[FHGFIRE_WARP_TEX_SPEED];

    if (this->actor.params == FHGFIRE_WARP_DEATH) {
        if (this->work[FHGFIRE_TIMER] > 70) {
            Audio_PlayActorSound2(&this->actor, NA_SE_EV_FANTOM_WARP_L - SFX_FLAG);
            Audio_PlayActorSound2(&this->actor, NA_SE_EV_FANTOM_WARP_L2 - SFX_FLAG);
        }

        if (this->work[FHGFIRE_TIMER] == 70) {
            Audio_PlayActorSound2(&this->actor, NA_SE_EV_FANTOM_WARP_S);
            Audio_PlayActorSound2(&this->actor, NA_SE_EV_FANTOM_WARP_S2);
        }
    }

    if (this->work[FHGFIRE_TIMER] > 50) {
        scrollDirection = 1.0f;
        if (this->actor.params > FHGFIRE_WARP_EMERGE) {
            scrollDirection = -1.0f;
        }
        Math_ApproachF(&this->fwork[FHGFIRE_WARP_TEX_SPEED], scrollDirection, 1.0f, 0.04f);
        Math_ApproachF(&this->fwork[FHGFIRE_WARP_ALPHA], 255.0f, 1.0f, 10.2f);
    } else if (this->work[FHGFIRE_TIMER] <= 25) {
        Math_ApproachZeroF(&this->fwork[FHGFIRE_WARP_TEX_SPEED], 1.0f, 0.04f);
        Math_ApproachZeroF(&this->fwork[FHGFIRE_WARP_ALPHA], 1.0f, 10.2f);
    }

    osSyncPrintf("EFC 1\n");
    if ((this->work[FHGFIRE_TIMER] == 0) || ((this->actor.params == FHGFIRE_WARP_EMERGE) && horse->fhgFireKillWarp)) {
        Actor_Kill(&this->actor);
    }
    osSyncPrintf("EFC 2\n");
}

void EnFhgFire_Update(Actor* thisx, GlobalContext* globalCtx) {
    s32 pad;
    EnFhgFire* this = THIS;

    this->work[FHGFIRE_VARIANCE_TIMER]++;

    if (this->work[FHGFIRE_TIMER] != 0) {
        this->work[FHGFIRE_TIMER]--;
    }
    if (this->work[FHGFIRE_FX_TIMER] != 0) {
        this->work[FHGFIRE_FX_TIMER]--;
    }

    this->updateFunc(this, globalCtx);
}

static void* sDustTextures[] = {
    gDust1Tex, gDust2Tex, gDust3Tex, gDust4Tex, gDust5Tex, gDust6Tex, gDust7Tex, gDust8Tex,
};

void EnFhgFire_Draw(Actor* thisx, GlobalContext* globalCtx) {
    s32 pad;
    EnFhgFire* this = THIS;

    OPEN_DISPS(globalCtx->state.gfxCtx, "../z_en_fhg_fire.c", 1723);

    if (this->actor.params == FHGFIRE_LIGHTNING_BURST) {
        func_80093D84(globalCtx->state.gfxCtx);
        gDPSetPrimColor(POLY_XLU_DISP++, 0, 0, 255, 255, 255, (s8)this->fwork[FHGFIRE_ALPHA]);
        gDPSetEnvColor(POLY_XLU_DISP++, 165, 255, 75, 0);
        gDPPipeSync(POLY_XLU_DISP++);
        gSPMatrix(POLY_XLU_DISP++, Matrix_NewMtx(globalCtx->state.gfxCtx, "../z_en_fhg_fire.c", 1745),
                  G_MTX_NOPUSH | G_MTX_LOAD | G_MTX_MODELVIEW);
        gSPDisplayList(POLY_XLU_DISP++, SEGMENTED_TO_VIRTUAL(gPhantomLightningBlastDL));
    } else if ((this->actor.params == FHGFIRE_SPEAR_LIGHT) || (this->actor.params == FHGFIRE_ENERGY_BALL)) {
        osSyncPrintf("yari hikari draw 1\n");
<<<<<<< HEAD
        Matrix_ReplaceRotation(&globalCtx->mf_11DA0);
=======
        func_800D1FD4(&globalCtx->billboardMtxF);
>>>>>>> 1cf11907
        func_80093D84(globalCtx->state.gfxCtx);
        gDPSetPrimColor(POLY_XLU_DISP++, 0, 0, 255, 255, 255, (s8)this->fwork[FHGFIRE_ALPHA]);

        if (this->work[FHGFIRE_FIRE_MODE] > FHGFIRE_LIGHT_GREEN) {
            gDPSetEnvColor(POLY_XLU_DISP++, 0, 255, 255, 0);
        } else {
            gDPSetEnvColor(POLY_XLU_DISP++, 165, 255, 75, 0);
        }
        gDPPipeSync(POLY_XLU_DISP++);
        Matrix_RotateZ((this->actor.shape.rot.z / (f32)0x8000) * 3.1416f, MTXMODE_APPLY);
        gSPMatrix(POLY_XLU_DISP++, Matrix_NewMtx(globalCtx->state.gfxCtx, "../z_en_fhg_fire.c", 1801),
                  G_MTX_NOPUSH | G_MTX_LOAD | G_MTX_MODELVIEW);
        gSPDisplayList(POLY_XLU_DISP++, gPhantomEnergyBallDL);
    } else if ((this->actor.params == FHGFIRE_WARP_EMERGE) || (this->actor.params == FHGFIRE_WARP_RETREAT) ||
               (this->actor.params == FHGFIRE_WARP_DEATH)) {
        func_80093D84(globalCtx->state.gfxCtx);
        gDPSetPrimColor(POLY_XLU_DISP++, 0, 0, 0, 0, 0, (u8)this->fwork[FHGFIRE_WARP_ALPHA]);
        gDPSetEnvColor(POLY_XLU_DISP++, 90, 50, 95, (s8)(this->fwork[FHGFIRE_WARP_ALPHA] * 0.5f));
        gDPPipeSync(POLY_XLU_DISP++);
        gSPMatrix(POLY_XLU_DISP++, Matrix_NewMtx(globalCtx->state.gfxCtx, "../z_en_fhg_fire.c", 1833),
                  G_MTX_NOPUSH | G_MTX_LOAD | G_MTX_MODELVIEW);
        gSPSegment(POLY_XLU_DISP++, 0x08,
                   Gfx_TwoTexScroll(globalCtx->state.gfxCtx, 0, (s16)this->fwork[FHGFIRE_WARP_TEX_1_X],
                                    (s16)this->fwork[FHGFIRE_WARP_TEX_1_Y], 0x40, 0x40, 1,
                                    (s16)this->fwork[FHGFIRE_WARP_TEX_2_X], (s16)this->fwork[FHGFIRE_WARP_TEX_2_Y],
                                    0x40, 0x40));
        gSPDisplayList(POLY_XLU_DISP++, gPhantomWarpDL);
    } else {
        osSyncPrintf("FF DRAW 1\n");
        Matrix_Translate(0.0f, -100.0f, 0.0f, MTXMODE_APPLY);
        func_80093D84(globalCtx->state.gfxCtx);
        gDPSetPrimColor(POLY_XLU_DISP++, 0, 0, 255, 255, 255, (s8)this->fwork[FHGFIRE_ALPHA]);
        gDPSetEnvColor(POLY_XLU_DISP++, 0, 255, 30, 0);
        gDPPipeSync(POLY_XLU_DISP++);
        gSPMatrix(POLY_XLU_DISP++, Matrix_NewMtx(globalCtx->state.gfxCtx, "../z_en_fhg_fire.c", 1892),
                  G_MTX_NOPUSH | G_MTX_LOAD | G_MTX_MODELVIEW);
        gSPDisplayList(POLY_XLU_DISP++, gPhantomLightningDL);
        osSyncPrintf("FF DRAW 2\n");
    }

    CLOSE_DISPS(globalCtx->state.gfxCtx, "../z_en_fhg_fire.c", 1900);
}<|MERGE_RESOLUTION|>--- conflicted
+++ resolved
@@ -715,11 +715,7 @@
         gSPDisplayList(POLY_XLU_DISP++, SEGMENTED_TO_VIRTUAL(gPhantomLightningBlastDL));
     } else if ((this->actor.params == FHGFIRE_SPEAR_LIGHT) || (this->actor.params == FHGFIRE_ENERGY_BALL)) {
         osSyncPrintf("yari hikari draw 1\n");
-<<<<<<< HEAD
-        Matrix_ReplaceRotation(&globalCtx->mf_11DA0);
-=======
-        func_800D1FD4(&globalCtx->billboardMtxF);
->>>>>>> 1cf11907
+        Matrix_ReplaceRotation(&globalCtx->billboardMtxF);
         func_80093D84(globalCtx->state.gfxCtx);
         gDPSetPrimColor(POLY_XLU_DISP++, 0, 0, 255, 255, 255, (s8)this->fwork[FHGFIRE_ALPHA]);
 
