/*
 * File: z_en_fhg_fire.c
 * Overlay: ovl_En_Fhg_Fire
 * Description: Phantom Ganon's Lighting Attack
 */

#include "z_en_fhg_fire.h"
#include "objects/object_fhg/object_fhg.h"
#include "objects/gameplay_keep/gameplay_keep.h"
#include "overlays/actors/ovl_Boss_Ganondrof/z_boss_ganondrof.h"
#include "overlays/actors/ovl_En_fHG/z_en_fhg.h"
#include "overlays/effects/ovl_Effect_Ss_Fhg_Flash/z_eff_ss_fhg_flash.h"

#define FLAGS 0x00000030

#define THIS ((EnFhgFire*)thisx)

typedef enum {
    /*  0 */ STRIKE_INIT,
    /* 10 */ STRIKE_BURST = 10,
    /* 11 */ STRIKE_TRAILS
} StrikeMode;

typedef enum {
    /* 0 */ TRAIL_INIT,
    /* 1 */ TRAIL_APPEAR,
    /* 2 */ TRAIL_DISSIPATE
} TrailMode;

typedef enum {
    /* 0 */ BALL_FIZZLE,
    /* 1 */ BALL_BURST,
    /* 2 */ BALL_IMPACT
} BallKillMode;

void EnFhgFire_Init(Actor* thisx, GlobalContext* globalCtx);
void EnFhgFire_Destroy(Actor* thisx, GlobalContext* globalCtx);
void EnFhgFire_Update(Actor* thisx, GlobalContext* globalCtx);
void EnFhgFire_Draw(Actor* thisx, GlobalContext* globalCtx);

void EnFhgFire_LightningStrike(EnFhgFire* this, GlobalContext* globalCtx);
void EnFhgFire_LightningTrail(EnFhgFire* this, GlobalContext* globalCtx);
void EnFhgFire_LightningShock(EnFhgFire* this, GlobalContext* globalCtx);
void EnFhgFire_LightningBurst(EnFhgFire* this, GlobalContext* globalCtx);
void EnFhgFire_SpearLight(EnFhgFire* this, GlobalContext* globalCtx);
void EnFhgFire_EnergyBall(EnFhgFire* this, GlobalContext* globalCtx);
void EnFhgFire_PhantomWarp(EnFhgFire* this, GlobalContext* globalCtx);

const ActorInit En_Fhg_Fire_InitVars = {
    0,
    ACTORCAT_BOSS,
    FLAGS,
    OBJECT_FHG,
    sizeof(EnFhgFire),
    (ActorFunc)EnFhgFire_Init,
    (ActorFunc)EnFhgFire_Destroy,
    (ActorFunc)EnFhgFire_Update,
    (ActorFunc)EnFhgFire_Draw,
};

static ColliderCylinderInit sCylinderInit = {
    {
        COLTYPE_NONE,
        AT_ON | AT_TYPE_ENEMY,
        AC_ON | AC_TYPE_PLAYER,
        OC1_ON | OC1_TYPE_ALL,
        OC2_TYPE_1,
        COLSHAPE_CYLINDER,
    },
    {
        ELEMTYPE_UNK6,
        { 0x00100700, 0x03, 0x20 },
        { 0x0D900700, 0x00, 0x00 },
        TOUCH_ON,
        BUMP_ON,
        OCELEM_ON,
    },
    { 20, 30, 10, { 0, 0, 0 } },
};

void EnFhgFire_SetUpdate(EnFhgFire* this, EnFhgFireUpdateFunc updateFunc) {
    this->updateFunc = updateFunc;
}

void EnFhgFire_Init(Actor* thisx, GlobalContext* globalCtx) {
    s32 pad;
    EnFhgFire* this = THIS;
    Player* player = PLAYER;

    ActorShape_Init(&this->actor.shape, 0.0f, NULL, 0.0f);
    if ((this->actor.params == FHGFIRE_LIGHTNING_SHOCK) || (this->actor.params == FHGFIRE_LIGHTNING_BURST) ||
        (this->actor.params == FHGFIRE_ENERGY_BALL)) {
        Collider_InitCylinder(globalCtx, &this->collider);
        Collider_SetCylinder(globalCtx, &this->collider, &this->actor, &sCylinderInit);
    }
    this->fwork[FHGFIRE_ALPHA] = 200.0f;
    Actor_SetScale(&this->actor, 0.0f);

    if (this->actor.params == FHGFIRE_LIGHTNING_STRIKE) {
        EnFhgFire_SetUpdate(this, EnFhgFire_LightningStrike);
        Audio_PlayActorSound2(&this->actor, NA_SE_EN_FANTOM_THUNDER);
    } else if (this->actor.params >= FHGFIRE_LIGHTNING_TRAIL) {
        EnFhgFire_SetUpdate(this, EnFhgFire_LightningTrail);
        this->actor.shape.rot = this->actor.world.rot;
    }
    if (this->actor.params == FHGFIRE_LIGHTNING_SHOCK) {
        this->actor.draw = NULL;
        EnFhgFire_SetUpdate(this, EnFhgFire_LightningShock);
        this->actor.speedXZ = 30.0f;
        Audio_PlayActorSound2(&this->actor, NA_SE_EN_FANTOM_SPARK);
    } else if (this->actor.params == FHGFIRE_LIGHTNING_BURST) {
        EnFhgFire_SetUpdate(this, EnFhgFire_LightningBurst);
        this->fwork[FHGFIRE_ALPHA] = 255.0f;
        this->work[FHGFIRE_TIMER] = 32;
        this->work[FHGFIRE_FX_TIMER] = 50;
        this->lensFlareTimer = 10;

        this->fwork[FHGFIRE_BURST_SCALE] = this->actor.world.rot.x / 100.0f;
        this->collider.dim.radius = this->actor.world.rot.x * 0.13f;
        this->collider.dim.height = this->actor.world.rot.x * 0.13f;
        this->collider.dim.yShift = 0;
    } else if (this->actor.params == FHGFIRE_SPEAR_LIGHT) {
        // "light spear"
        osSyncPrintf("yari hikari ct 1\n");
        EnFhgFire_SetUpdate(this, EnFhgFire_SpearLight);
        osSyncPrintf("yari hikari ct 2\n");
        this->work[FHGFIRE_TIMER] = this->actor.world.rot.x;
        this->work[FHGFIRE_FIRE_MODE] = this->actor.world.rot.y;
    } else if ((this->actor.params == FHGFIRE_WARP_EMERGE) || (this->actor.params == FHGFIRE_WARP_RETREAT) ||
               (this->actor.params == FHGFIRE_WARP_DEATH)) {
        Actor_SetScale(&this->actor, 7.0f);
        EnFhgFire_SetUpdate(this, EnFhgFire_PhantomWarp);
        if (this->actor.params == FHGFIRE_WARP_DEATH) {
            this->work[FHGFIRE_TIMER] = 440;
            this->actor.scale.z = 1.0f;
        } else {
            this->work[FHGFIRE_TIMER] = 76;
            Audio_PlayActorSound2(&this->actor, NA_SE_EV_FANTOM_WARP_S);
            Audio_PlayActorSound2(&this->actor, NA_SE_EV_FANTOM_WARP_S2);
        }
    } else if (this->actor.params == FHGFIRE_ENERGY_BALL) {
        f32 dxL;
        f32 dyL;
        f32 dzL;
        f32 dxzL;

        this->actor.speedXZ = (this->actor.world.rot.x == 0) ? 8.0f : 3.0f;
        EnFhgFire_SetUpdate(this, EnFhgFire_EnergyBall);

        this->work[FHGFIRE_TIMER] = 70;
        this->work[FHGFIRE_FX_TIMER] = 2;

        dxL = player->actor.world.pos.x - this->actor.world.pos.x;
        dyL = player->actor.world.pos.y + 30.0f - this->actor.world.pos.y;
        dzL = player->actor.world.pos.z - this->actor.world.pos.z;
        this->actor.world.rot.y = Math_FAtan2F(dxL, dzL) * (0x8000 / M_PI);
        dxzL = sqrtf(SQ(dxL) + SQ(dzL));
        this->actor.world.rot.x = Math_FAtan2F(dyL, dxzL) * (0x8000 / M_PI);
        this->collider.dim.radius = 40;
        this->collider.dim.height = 50;
        this->collider.dim.yShift = -25;
        this->lightNode = LightContext_InsertLight(globalCtx, &globalCtx->lightCtx, &this->lightInfo);
        Lights_PointNoGlowSetInfo(&this->lightInfo, this->actor.world.pos.x, this->actor.world.pos.y,
                                  this->actor.world.pos.z, 255, 255, 255, 255);
    }
}

void EnFhgFire_Destroy(Actor* thisx, GlobalContext* globalCtx) {
    s32 pad;
    EnFhgFire* this = THIS;

    if ((this->actor.params == FHGFIRE_LIGHTNING_SHOCK) || (this->actor.params == FHGFIRE_LIGHTNING_BURST) ||
        (this->actor.params == FHGFIRE_ENERGY_BALL)) {
        Collider_DestroyCylinder(globalCtx, &this->collider);
    }

    if (this->actor.params == FHGFIRE_ENERGY_BALL) {
        LightContext_RemoveLight(globalCtx, &globalCtx->lightCtx, this->lightNode);
    }
}

void EnFhgFire_LightningStrike(EnFhgFire* this, GlobalContext* globalCtx) {
    Camera* camera = Gameplay_GetCamera(globalCtx, 0);
    s16 i;

    switch (this->work[FHGFIRE_FIRE_MODE]) {
        case STRIKE_INIT:
            this->work[FHGFIRE_FIRE_MODE] = STRIKE_BURST;
            this->work[FHGFIRE_TIMER] = 7;
            break;
        case STRIKE_BURST:
            this->actor.shape.rot.y =
                Camera_GetInputDirYaw(camera) + 0x8000 * (this->work[FHGFIRE_VARIANCE_TIMER] & 0xFF);
            Math_ApproachF(&this->fwork[FHGFIRE_SCALE], 1.0f, 1.0f, 0.2f);

            if (this->work[FHGFIRE_TIMER] == 0) {
                this->work[FHGFIRE_FIRE_MODE] = STRIKE_TRAILS;
                this->actor.shape.rot.z += 0x8000;
                this->work[FHGFIRE_TIMER] = 37;
                this->actor.world.pos.y -= 200.0f;

                Actor_SpawnAsChild(&globalCtx->actorCtx, &this->actor, globalCtx, ACTOR_EN_FHG_FIRE,
                                   this->actor.world.pos.x, this->actor.world.pos.y, this->actor.world.pos.z, 500, 0, 0,
                                   FHGFIRE_LIGHTNING_BURST);
                {
                    Vec3f sp7C;
                    Vec3f sp70 = { 0.0f, -1.0f, 0.0f };

                    for (i = 0; i < 35; i++) {
                        sp7C.x = Rand_CenteredFloat(30.f);
                        sp7C.y = Rand_ZeroFloat(5.0f) + 3.0f;
                        sp7C.z = Rand_CenteredFloat(30.f);
                        sp70.y = -0.2f;
                        EffectSsFhgFlash_SpawnLightBall(globalCtx, &this->actor.world.pos, &sp7C, &sp70,
                                                        (s16)(Rand_ZeroOne() * 100.0f) + 240, FHGFLASH_LIGHTBALL_GREEN);
                    }
                }
                func_80033E88(&this->actor, globalCtx, 4, 10);
            }

            break;
        case STRIKE_TRAILS:
            this->actor.shape.rot.y =
                Camera_GetInputDirYaw(camera) + (this->work[FHGFIRE_VARIANCE_TIMER] & 0xFF) * 0x8000;

            Math_ApproachF(&this->fwork[FHGFIRE_SCALE], 0.0f, 1.0f, 0.2f);
            if (this->work[FHGFIRE_TIMER] == 30) {
                s16 randY = (Rand_ZeroOne() < 0.5f) ? 0x1000 : 0;

                for (i = 0; i < 8; i++) {
                    Actor_SpawnAsChild(&globalCtx->actorCtx, &this->actor, globalCtx, ACTOR_EN_FHG_FIRE,
                                       this->actor.world.pos.x, this->actor.world.pos.y, this->actor.world.pos.z, 0,
                                       (i * 0x2000) + randY, 0x4000, FHGFIRE_LIGHTNING_TRAIL + i);
                }

                for (i = 0; i < 8; i++) {
                    Actor_SpawnAsChild(&globalCtx->actorCtx, &this->actor, globalCtx, ACTOR_EN_FHG_FIRE,
                                       this->actor.world.pos.x, this->actor.world.pos.y, this->actor.world.pos.z, 0,
                                       (i * 0x2000) + randY, 0, FHGFIRE_LIGHTNING_SHOCK);
                }
            }

            if (this->work[FHGFIRE_TIMER] == 0) {
                Actor_Kill(&this->actor);
            }
    }

    Actor_SetScale(&this->actor, this->fwork[FHGFIRE_SCALE]);
}

void EnFhgFire_LightningTrail(EnFhgFire* this, GlobalContext* globalCtx) {
    osSyncPrintf("FF MOVE 1\n");
    this->actor.shape.rot.x += (s16)(Rand_ZeroOne() * 4000.0f) + 0x4000;

    switch (this->work[FHGFIRE_FIRE_MODE]) {
        case TRAIL_INIT:
            this->work[FHGFIRE_FIRE_MODE] = TRAIL_APPEAR;
            this->work[FHGFIRE_TIMER] = (s16)(Rand_ZeroOne() * 7.0f) + 7;
        case TRAIL_APPEAR:
            Math_ApproachF(&this->fwork[FHGFIRE_SCALE], 1.7f, 1.0f, 0.34f);

            if (this->work[FHGFIRE_TIMER] == 0) {
                this->work[FHGFIRE_FIRE_MODE] = TRAIL_DISSIPATE;
                this->work[FHGFIRE_TIMER] = 10;
                this->actor.world.pos.z += Math_SinS(this->actor.shape.rot.y) * -200.0f * this->fwork[FHGFIRE_SCALE];
                this->actor.world.pos.x += Math_CosS(this->actor.shape.rot.y) * 200.0f * this->fwork[FHGFIRE_SCALE];
                this->actor.shape.rot.y += 0x8000;
            }
            break;
        case TRAIL_DISSIPATE:
            Math_ApproachZeroF(&this->fwork[FHGFIRE_SCALE], 1.0f, 0.34f);
            if (this->work[FHGFIRE_TIMER] == 0) {
                Actor_Kill(&this->actor);
            }
            break;
    }

    Actor_SetScale(&this->actor, this->fwork[FHGFIRE_SCALE]);
    if (this->actor.scale.x > 1.0f) {
        this->actor.scale.x = 1.0f;
    }

    osSyncPrintf("FF MOVE 2\n");
}

void EnFhgFire_LightningShock(EnFhgFire* this, GlobalContext* globalCtx) {
    Player* player = PLAYER;
    Vec3f pos;

    if (this->collider.base.atFlags & AT_HIT) {
        this->collider.base.atFlags &= ~AT_HIT;
        Audio_PlayActorSound2(&this->actor, NA_SE_EN_FANTOM_HIT_THUNDER);
    }

    if (Rand_ZeroOne() < 0.5f) {
        pos = this->actor.world.pos;
        pos.y -= 20.0f;
        EffectSsFhgFlash_SpawnShock(globalCtx, &this->actor, &pos, 200, FHGFLASH_SHOCK_NO_ACTOR);
    }

    Actor_MoveForward(&this->actor);
    Collider_UpdateCylinder(&this->actor, &this->collider);
    if (player->invincibilityTimer == 0) {
        CollisionCheck_SetAT(globalCtx, &globalCtx->colChkCtx, &this->collider.base);
    }

    Actor_UpdateBgCheckInfo(globalCtx, &this->actor, 50.0f, 50.0f, 100.0f, 1);
    if (this->actor.bgCheckFlags & 8) {
        Actor_Kill(&this->actor);
    }
}

void EnFhgFire_LightningBurst(EnFhgFire* this, GlobalContext* globalCtx) {
    Player* player = PLAYER;
<<<<<<< HEAD
    s32 temp = 0xFF;
=======
>>>>>>> 6f7312a3

    globalCtx->envCtx.unk_E1 = 0x01;
    this->actor.shape.rot.y += 0x1000;

    if (this->work[FHGFIRE_FX_TIMER] == 49) {
        globalCtx->envCtx.unk_BF = 1;
        globalCtx->envCtx.unk_D6 = 0xFF;
    }
    if (this->work[FHGFIRE_FX_TIMER] == 31) {
        globalCtx->envCtx.unk_BF = 0x00;
        globalCtx->envCtx.unk_D6 = 0x14;
    }
<<<<<<< HEAD
    if (this->unk_150.y >= 0x30) {
        globalCtx->envCtx.unk_E2[2] = temp;
        globalCtx->envCtx.unk_E2[1] = temp;
        globalCtx->envCtx.unk_E2[0] = temp;
=======
    if (this->work[FHGFIRE_FX_TIMER] >= 48) {
        globalCtx->envCtx.unk_E2[0] = globalCtx->envCtx.unk_E2[1] = globalCtx->envCtx.unk_E2[2] = 0xFF;
>>>>>>> 6f7312a3

        if ((this->work[FHGFIRE_TIMER] % 2) != 0) {
            globalCtx->envCtx.unk_E2[3] = 0x46;
        } else {
            globalCtx->envCtx.unk_E2[3] = 0x00;
        }
    } else {
        globalCtx->envCtx.unk_E2[3] = 0x00;
    }

    if (this->work[FHGFIRE_TIMER] <= 20) {
        Math_ApproachZeroF(&this->fwork[FHGFIRE_ALPHA], 1.0f, 45.0f);
        Math_ApproachZeroF(&this->fwork[FHGFIRE_SCALE], 1.0f, 0.5f);
    } else {
        Math_ApproachF(&this->fwork[FHGFIRE_SCALE], this->fwork[FHGFIRE_BURST_SCALE], 0.5f, 3.0f);
    }

    Actor_SetScale(&this->actor, this->fwork[FHGFIRE_SCALE]);
    if (this->fwork[FHGFIRE_BURST_SCALE] > 3.0f) {
        Collider_UpdateCylinder(&this->actor, &this->collider);
        if (player->invincibilityTimer == 0) {
            CollisionCheck_SetAT(globalCtx, &globalCtx->colChkCtx, &this->collider.base);
        }
    }

    if (this->work[FHGFIRE_TIMER] == 0) {
        Actor_Kill(&this->actor);
        globalCtx->envCtx.unk_E1 = 0;
    }

    if (this->lensFlareTimer != 0) {
        this->lensFlareTimer--;
        this->lensFlareOn = true;
        Math_ApproachF(&this->lensFlareScale, 40.0f, 0.3f, 10.0f);
    } else {
        Math_ApproachZeroF(&this->lensFlareScale, 1.0f, 5.0f);
        if (this->lensFlareScale == 0.0f) {
            this->lensFlareOn = false;
        }
    }

    D_8015FCF0 = this->lensFlareOn;
    D_8015FCF8 = this->actor.world.pos;
    D_8015FD06 = this->lensFlareScale;
    D_8015FD08 = 10.0f;
    D_8015FD0C = 0;
}

void EnFhgFire_SpearLight(EnFhgFire* this, GlobalContext* globalCtx) {
    BossGanondrof* bossGnd;
    s16 i;

    osSyncPrintf("yari hikari 1\n");
    bossGnd = (BossGanondrof*)this->actor.parent;
    if ((this->work[FHGFIRE_VARIANCE_TIMER] % 2) != 0) {
        Actor_SetScale(&this->actor, 6.0f);
    } else {
        Actor_SetScale(&this->actor, 5.25f);
    }

    this->actor.world.pos = bossGnd->spearTip;
    this->actor.shape.rot.z += (s16)(Rand_ZeroOne() * 0x4E20) + 0x4000;

    osSyncPrintf("yari hikari 2\n");
    if (this->work[FHGFIRE_FIRE_MODE] == FHGFIRE_LIGHT_GREEN) {
        Vec3f ballPos;
        Vec3f ballVel = { 0.0f, 0.0f, 0.0f };
        Vec3f ballAccel = { 0.0f, 0.0f, 0.0f };

        osSyncPrintf("FLASH !!\n");

        for (i = 0; i < 2; i++) {
            ballPos.x = Rand_CenteredFloat(20.0f) + this->actor.world.pos.x;
            ballPos.y = Rand_CenteredFloat(20.0f) + this->actor.world.pos.y;
            ballPos.z = Rand_CenteredFloat(20.0f) + this->actor.world.pos.z;
            ballAccel.y = -0.08f;

            EffectSsFhgFlash_SpawnLightBall(globalCtx, &ballPos, &ballVel, &ballAccel,
                                            (s16)(Rand_ZeroOne() * 80.0f) + 150, FHGFLASH_LIGHTBALL_GREEN);
        }
    }

    if (this->work[FHGFIRE_TIMER] == 0) {
        Actor_Kill(&this->actor);
    }
}

void EnFhgFire_EnergyBall(EnFhgFire* this, GlobalContext* globalCtx) {
    f32 dxL;
    f32 dyL;
    f32 dzL;
    f32 dxzL;
    f32 dxPG;
    f32 dyPG;
    f32 dzPG;
    u8 killMode = BALL_FIZZLE;
    u8 canBottleReflect1;
    Player* player = PLAYER;

    if (this->work[FHGFIRE_KILL_TIMER] != 0) {
        this->work[FHGFIRE_KILL_TIMER]--;
        if (this->work[FHGFIRE_KILL_TIMER] == 0) {
            Actor_Kill(&this->actor);
            return;
        }
    } else {
        s32 canBottleReflect2;
        BossGanondrof* bossGnd = (BossGanondrof*)this->actor.parent;

        dxPG = bossGnd->targetPos.x - this->actor.world.pos.x;
        dyPG = bossGnd->targetPos.y - this->actor.world.pos.y;
        dzPG = bossGnd->targetPos.z - this->actor.world.pos.z;
        dxL = player->actor.world.pos.x - this->actor.world.pos.x;
        dyL = player->actor.world.pos.y + 40.0f - this->actor.world.pos.y;
        dzL = player->actor.world.pos.z - this->actor.world.pos.z;
        func_8002D908(&this->actor);
        func_8002D7EC(&this->actor);
        if (this->work[FHGFIRE_VARIANCE_TIMER] & 1) {
            Actor_SetScale(&this->actor, 6.0f);
        } else {
            Actor_SetScale(&this->actor, 5.25f);
        }
        this->actor.shape.rot.z += (s16)(Rand_ZeroOne() * 0x4E20) + 0x4000;
        {
            u8 lightBallColor1 = FHGFLASH_LIGHTBALL_GREEN;
            s16 i1;
            Vec3f spD4;
            Vec3f spC8 = { 0.0f, 0.0f, 0.0f };
            Vec3f spBC = { 0.0f, 0.0f, 0.0f };

            if (this->work[FHGFIRE_FIRE_MODE] >= FHGFIRE_LIGHT_BLUE) {
                lightBallColor1 = FHGFLASH_LIGHTBALL_LIGHTBLUE;
            }
            for (i1 = 0; i1 < 3; i1++) {
                spD4.x = Rand_CenteredFloat(20.0f) + this->actor.world.pos.x;
                spD4.y = Rand_CenteredFloat(20.0f) + this->actor.world.pos.y;
                spD4.z = Rand_CenteredFloat(20.0f) + this->actor.world.pos.z;
                spBC.y = -0.08f;
                EffectSsFhgFlash_SpawnLightBall(globalCtx, &spD4, &spC8, &spBC, (s16)(Rand_ZeroOne() * 80.0f) + 150,
                                                lightBallColor1);
            }
        }
        switch (this->work[FHGFIRE_FIRE_MODE]) {
            case FHGFIRE_LIGHT_GREEN:
                canBottleReflect1 =
                    ((player->stateFlags1 & 2) &&
                     (ABS((s16)(player->actor.shape.rot.y - (s16)(bossGnd->actor.yawTowardsPlayer + 0x8000))) <
                      0x2000) &&
                     (sqrtf(SQ(dxL) + SQ(dyL) + SQ(dzL)) <= 25.0f))
                        ? true
                        : false;
                if ((this->collider.base.acFlags & AC_HIT) || canBottleReflect1) {
                    ColliderInfo* hurtbox = this->collider.info.acHitInfo;
                    s16 i2;
                    Vec3f spA8;
                    Vec3f sp9C = { 0.0f, -0.5f, 0.0f };
                    s16 angleModX;
                    s16 angleModY;

                    for (i2 = 0; i2 < 30; i2++) {
                        spA8.x = Rand_CenteredFloat(20.0f);
                        spA8.y = Rand_CenteredFloat(20.0f);
                        spA8.z = Rand_CenteredFloat(20.0f);
                        EffectSsFhgFlash_SpawnLightBall(globalCtx, &this->actor.world.pos, &spA8, &sp9C,
                                                        (s16)(Rand_ZeroOne() * 25.0f) + 50, FHGFLASH_LIGHTBALL_GREEN);
                    }
                    canBottleReflect2 = canBottleReflect1;
                    if (!canBottleReflect2 && (hurtbox->toucher.dmgFlags & 0x00100000)) {
                        killMode = BALL_IMPACT;
                        Audio_PlaySoundGeneral(NA_SE_IT_SHIELD_REFLECT_MG, &player->actor.projectedPos, 4, &D_801333E0,
                                               &D_801333E0, &D_801333E8);
                        func_800AA000(this->actor.xyzDistToPlayerSq, 0xFF, 0x14, 0x96);
                    } else {
                        if (bossGnd->flyMode == GND_FLY_NEUTRAL) {
                            angleModX = Rand_CenteredFloat(0x2000);
                            angleModY = Rand_CenteredFloat(0x2000);
                            this->actor.speedXZ = 15.0f;
                        } else {
                            angleModX = 0;
                            angleModY = 0;
                            this->work[FHGFIRE_RETURN_COUNT]++;
                            if ((this->work[FHGFIRE_RETURN_COUNT] > 3) && (Rand_ZeroOne() < 0.5f)) {
                                this->work[FHGFIRE_RETURN_COUNT] = 100;
                            }

                            if (!canBottleReflect2 && (player->swordAnimation >= 24)) {
                                this->actor.speedXZ = 20.0f;
                                this->work[FHGFIRE_RETURN_COUNT] = 4;
                            } else {
                                this->actor.speedXZ += 1.0f;
                            }
                        }
                        this->actor.world.rot.y = (s16)(Math_FAtan2F(dxPG, dzPG) * (0x8000 / M_PI)) + angleModY;
                        this->actor.world.rot.x =
                            (s16)(Math_FAtan2F(dyPG, sqrtf((dxPG * dxPG) + (dzPG * dzPG))) * (0x8000 / M_PI)) +
                            angleModX;
                        this->work[FHGFIRE_FIRE_MODE] = FHGFIRE_LIGHT_BLUE;
                        this->work[FHGFIRE_FX_TIMER] = 2;
                        Audio_PlaySoundGeneral(NA_SE_IT_SWORD_REFLECT_MG, &player->actor.projectedPos, 4, &D_801333E0,
                                               &D_801333E0, &D_801333E8);
                        func_800AA000(this->actor.xyzDistToPlayerSq, 0xB4, 0x14, 0x64);
                    }
                } else if (sqrtf(SQ(dxL) + SQ(dyL) + SQ(dzL)) <= 25.0f) {
                    killMode = BALL_BURST;
                    Audio_PlayActorSound2(&this->actor, NA_SE_EN_FANTOM_HIT_THUNDER);
                    if ((bossGnd->flyMode >= GND_FLY_VOLLEY) && (this->work[FHGFIRE_RETURN_COUNT] >= 2)) {
                        Audio_PlayActorSound2(&this->actor, NA_SE_EN_FANTOM_LAUGH);
                    }
                    func_8002F698(globalCtx, &this->actor, 3.0f, this->actor.world.rot.y, 0.0f, 3, 0x10);
                }
                break;
            case FHGFIRE_LIGHT_BLUE:
                if ((bossGnd->flyMode == GND_FLY_RETURN) && (this->work[FHGFIRE_RETURN_COUNT] < 100)) {
                    this->actor.world.rot.y = Math_FAtan2F(dxPG, dzPG) * (0x8000 / M_PI);
                    if ((sqrtf(SQ(dxPG) + SQ(dzPG)) < (150.0f + (this->actor.speedXZ * 8.0f)))) {
                        this->work[FHGFIRE_FIRE_MODE] = FHGFIRE_LIGHT_REFLECT;
                        bossGnd->returnSuccess = true;
                        this->work[FHGFIRE_TIMER] = 8;
                    }
                } else {
                    if (this->work[FHGFIRE_RETURN_COUNT] >= 100) {
                        if ((sqrtf(SQ(dxPG) + SQ(dyPG) + SQ(dzPG)) < 100.0f)) {
                            bossGnd->returnSuccess = true;
                        }
                        this->actor.world.rot.y = Math_FAtan2F(dxPG, dzPG) * (0x8000 / M_PI);
                        this->actor.world.rot.x = Math_FAtan2F(dyPG, sqrtf(SQ(dxPG) + SQ(dzPG))) * (0x8000 / M_PI);
                    }
                    if ((fabsf(dxPG) < 30.0f) && (fabsf(dzPG) < 30.0f) && (fabsf(dyPG) < 45.0f)) {
                        killMode = BALL_IMPACT;
                        bossGnd->returnCount = this->work[FHGFIRE_RETURN_COUNT] + 1;
                        Audio_PlaySoundGeneral(NA_SE_EN_FANTOM_HIT_THUNDER, &bossGnd->actor.projectedPos, 4,
                                               &D_801333E0, &D_801333E0, &D_801333E8);
                        Audio_PlaySoundGeneral(NA_SE_EN_FANTOM_DAMAGE, &bossGnd->actor.projectedPos, 4, &D_801333E0,
                                               &D_801333E0, &D_801333E8);
                    }
                }
                break;
            case FHGFIRE_LIGHT_REFLECT:
                if (this->work[FHGFIRE_TIMER] == 0) {
                    s16 i3;
                    Vec3f sp88;
                    Vec3f sp7C = { 0.0f, -0.5f, 0.0f };

                    for (i3 = 0; i3 < 30; i3++) {
                        sp88.x = Rand_CenteredFloat(20.0f);
                        sp88.y = Rand_CenteredFloat(20.0f);
                        sp88.z = Rand_CenteredFloat(20.0f);
                        EffectSsFhgFlash_SpawnLightBall(globalCtx, &this->actor.world.pos, &sp88, &sp7C,
                                                        (s16)(Rand_ZeroOne() * 40.0f) + 80, FHGFLASH_LIGHTBALL_GREEN);
                    }
                    this->actor.world.rot.y = Math_FAtan2F(dxL, dzL) * (0x8000 / M_PI);
                    dxzL = sqrtf(SQ(dxL) + SQ(dzL));
                    this->actor.world.rot.x = Math_FAtan2F(dyL, dxzL) * (0x8000 / M_PI);
                    this->work[FHGFIRE_FIRE_MODE] = FHGFIRE_LIGHT_GREEN;
                    Audio_PlayActorSound2(&this->actor, NA_SE_IT_SWORD_REFLECT_MG);
                    this->actor.speedXZ += 2.0f;
                }
                break;
        }

        osSyncPrintf("F_FIRE_MODE %d\n", this->work[FHGFIRE_FIRE_MODE]);
        osSyncPrintf("fly_mode    %d\n", bossGnd->flyMode);
        if (this->work[FHGFIRE_FX_TIMER] == 0) {
            Actor_UpdateBgCheckInfo(globalCtx, &this->actor, 50.0f, 50.0f, 100.0f, 7);
            if ((this->actor.bgCheckFlags & 0x19) || killMode) {
                u8 lightBallColor2 = FHGFLASH_LIGHTBALL_GREEN;
                s16 i4;
                Vec3f sp6C;
                Vec3f sp60 = { 0.0f, -1.0f, 0.0f };

                if (this->work[FHGFIRE_FIRE_MODE] > FHGFIRE_LIGHT_GREEN) {
                    lightBallColor2 = FHGFLASH_LIGHTBALL_LIGHTBLUE;
                }
                for (i4 = 0; i4 < 30; i4++) {
                    sp6C.x = Rand_CenteredFloat(20.0f);
                    sp6C.y = Rand_CenteredFloat(20.0f);
                    sp6C.z = Rand_CenteredFloat(20.0f);
                    sp60.y = -0.1f;
                    EffectSsFhgFlash_SpawnLightBall(globalCtx, &this->actor.world.pos, &sp6C, &sp60,
                                                    (s16)(Rand_ZeroOne() * 50.0f) + 100, lightBallColor2);
                }
                if (killMode == BALL_BURST) {
                    Actor_SpawnAsChild(&globalCtx->actorCtx, &this->actor, globalCtx, ACTOR_EN_FHG_FIRE,
                                       this->actor.world.pos.x, player->actor.world.pos.y + 20.0f,
                                       this->actor.world.pos.z, 0xC8, 0, 0, FHGFIRE_LIGHTNING_BURST);
                }
                bossGnd->flyMode = GND_FLY_NEUTRAL;
                this->work[FHGFIRE_KILL_TIMER] = 30;
                this->actor.draw = NULL;
                if (killMode == BALL_FIZZLE) {
                    Audio_PlayActorSound2(&this->actor, NA_SE_EN_FANTOM_THUNDER_GND);
                }
                return;
            } else {
                Collider_UpdateCylinder(&this->actor, &this->collider);
                osSyncPrintf("BEFORE setAC   %d\n", this->collider.base.shape);
                CollisionCheck_SetAC(globalCtx, &globalCtx->colChkCtx, &this->collider.base);
                osSyncPrintf("AFTER  setAC\n");
            }
        }
        Lights_PointNoGlowSetInfo(&this->lightInfo, (s16)this->actor.world.pos.x, (s16)this->actor.world.pos.y,
                                  (s16)this->actor.world.pos.z, 255, 255, 255, 200);
        if (this->actor.speedXZ > 20.0f) {
            this->actor.speedXZ = 20.0f;
        }
        Audio_PlayActorSound2(&this->actor, NA_SE_EN_FANTOM_FIRE - SFX_FLAG);
        // Why ah ah ah ah
        osSyncPrintf("なぜだああああああああ      %d\n", this->work[FHGFIRE_VARIANCE_TIMER]);
    }
}

void EnFhgFire_PhantomWarp(EnFhgFire* this, GlobalContext* globalCtx) {
    EnfHG* horse = (EnfHG*)this->actor.parent;
    f32 scrollDirection;

    this->fwork[FHGFIRE_WARP_TEX_1_X] += 25.0f * this->fwork[FHGFIRE_WARP_TEX_SPEED];
    this->fwork[FHGFIRE_WARP_TEX_1_Y] -= 40.0f * this->fwork[FHGFIRE_WARP_TEX_SPEED];
    this->fwork[FHGFIRE_WARP_TEX_2_X] += 5.0f * this->fwork[FHGFIRE_WARP_TEX_SPEED];
    this->fwork[FHGFIRE_WARP_TEX_2_Y] -= 30.0f * this->fwork[FHGFIRE_WARP_TEX_SPEED];

    if (this->actor.params == FHGFIRE_WARP_DEATH) {
        if (this->work[FHGFIRE_TIMER] > 70) {
            Audio_PlayActorSound2(&this->actor, NA_SE_EV_FANTOM_WARP_L - SFX_FLAG);
            Audio_PlayActorSound2(&this->actor, NA_SE_EV_FANTOM_WARP_L2 - SFX_FLAG);
        }

        if (this->work[FHGFIRE_TIMER] == 70) {
            Audio_PlayActorSound2(&this->actor, NA_SE_EV_FANTOM_WARP_S);
            Audio_PlayActorSound2(&this->actor, NA_SE_EV_FANTOM_WARP_S2);
        }
    }

    if (this->work[FHGFIRE_TIMER] > 50) {
        scrollDirection = 1.0f;
        if (this->actor.params > FHGFIRE_WARP_EMERGE) {
            scrollDirection = -1.0f;
        }
        Math_ApproachF(&this->fwork[FHGFIRE_WARP_TEX_SPEED], scrollDirection, 1.0f, 0.04f);
        Math_ApproachF(&this->fwork[FHGFIRE_WARP_ALPHA], 255.0f, 1.0f, 10.2f);
    } else if (this->work[FHGFIRE_TIMER] <= 25) {
        Math_ApproachZeroF(&this->fwork[FHGFIRE_WARP_TEX_SPEED], 1.0f, 0.04f);
        Math_ApproachZeroF(&this->fwork[FHGFIRE_WARP_ALPHA], 1.0f, 10.2f);
    }

    osSyncPrintf("EFC 1\n");
    if ((this->work[FHGFIRE_TIMER] == 0) || ((this->actor.params == FHGFIRE_WARP_EMERGE) && horse->fhgFireKillWarp)) {
        Actor_Kill(&this->actor);
    }
    osSyncPrintf("EFC 2\n");
}

void EnFhgFire_Update(Actor* thisx, GlobalContext* globalCtx) {
    s32 pad;
    EnFhgFire* this = THIS;

    this->work[FHGFIRE_VARIANCE_TIMER]++;

    if (this->work[FHGFIRE_TIMER] != 0) {
        this->work[FHGFIRE_TIMER]--;
    }
    if (this->work[FHGFIRE_FX_TIMER] != 0) {
        this->work[FHGFIRE_FX_TIMER]--;
    }

    this->updateFunc(this, globalCtx);
}

static u64* sDustTextures[] = {
    gDust1Tex, gDust2Tex, gDust3Tex, gDust4Tex, gDust5Tex, gDust6Tex, gDust7Tex, gDust8Tex,
};

void EnFhgFire_Draw(Actor* thisx, GlobalContext* globalCtx) {
    s32 pad;
    EnFhgFire* this = THIS;

    OPEN_DISPS(globalCtx->state.gfxCtx, "../z_en_fhg_fire.c", 1723);

    if (this->actor.params == FHGFIRE_LIGHTNING_BURST) {
        func_80093D84(globalCtx->state.gfxCtx);
        gDPSetPrimColor(POLY_XLU_DISP++, 0, 0, 255, 255, 255, (s8)this->fwork[FHGFIRE_ALPHA]);
        gDPSetEnvColor(POLY_XLU_DISP++, 165, 255, 75, 0);
        gDPPipeSync(POLY_XLU_DISP++);
        gSPMatrix(POLY_XLU_DISP++, Matrix_NewMtx(globalCtx->state.gfxCtx, "../z_en_fhg_fire.c", 1745),
                  G_MTX_NOPUSH | G_MTX_LOAD | G_MTX_MODELVIEW);
        gSPDisplayList(POLY_XLU_DISP++, SEGMENTED_TO_VIRTUAL(gPhantomLightningBlastDL));
    } else if ((this->actor.params == FHGFIRE_SPEAR_LIGHT) || (this->actor.params == FHGFIRE_ENERGY_BALL)) {
        osSyncPrintf("yari hikari draw 1\n");
        func_800D1FD4(&globalCtx->mf_11DA0);
        func_80093D84(globalCtx->state.gfxCtx);
        gDPSetPrimColor(POLY_XLU_DISP++, 0, 0, 255, 255, 255, (s8)this->fwork[FHGFIRE_ALPHA]);

        if (this->work[FHGFIRE_FIRE_MODE] > FHGFIRE_LIGHT_GREEN) {
            gDPSetEnvColor(POLY_XLU_DISP++, 0, 255, 255, 0);
        } else {
            gDPSetEnvColor(POLY_XLU_DISP++, 165, 255, 75, 0);
        }
        gDPPipeSync(POLY_XLU_DISP++);
        Matrix_RotateZ((this->actor.shape.rot.z / (f32)0x8000) * 3.1416f, 1);
        gSPMatrix(POLY_XLU_DISP++, Matrix_NewMtx(globalCtx->state.gfxCtx, "../z_en_fhg_fire.c", 1801),
                  G_MTX_NOPUSH | G_MTX_LOAD | G_MTX_MODELVIEW);
        gSPDisplayList(POLY_XLU_DISP++, gPhantomEnergyBallDL);
    } else if ((this->actor.params == FHGFIRE_WARP_EMERGE) || (this->actor.params == FHGFIRE_WARP_RETREAT) ||
               (this->actor.params == FHGFIRE_WARP_DEATH)) {
        func_80093D84(globalCtx->state.gfxCtx);
        gDPSetPrimColor(POLY_XLU_DISP++, 0, 0, 0, 0, 0, (u8)this->fwork[FHGFIRE_WARP_ALPHA]);
        gDPSetEnvColor(POLY_XLU_DISP++, 90, 50, 95, (s8)(this->fwork[FHGFIRE_WARP_ALPHA] * 0.5f));
        gDPPipeSync(POLY_XLU_DISP++);
        gSPMatrix(POLY_XLU_DISP++, Matrix_NewMtx(globalCtx->state.gfxCtx, "../z_en_fhg_fire.c", 1833),
                  G_MTX_NOPUSH | G_MTX_LOAD | G_MTX_MODELVIEW);
        gSPSegment(POLY_XLU_DISP++, 0x08,
                   Gfx_TwoTexScroll(globalCtx->state.gfxCtx, 0, (s16)this->fwork[FHGFIRE_WARP_TEX_1_X],
                                    (s16)this->fwork[FHGFIRE_WARP_TEX_1_Y], 0x40, 0x40, 1,
                                    (s16)this->fwork[FHGFIRE_WARP_TEX_2_X], (s16)this->fwork[FHGFIRE_WARP_TEX_2_Y],
                                    0x40, 0x40));
        gSPDisplayList(POLY_XLU_DISP++, gPhantomWarpDL);
    } else {
        osSyncPrintf("FF DRAW 1\n");
        Matrix_Translate(0.0f, -100.0f, 0.0f, 1);
        func_80093D84(globalCtx->state.gfxCtx);
        gDPSetPrimColor(POLY_XLU_DISP++, 0, 0, 255, 255, 255, (s8)this->fwork[FHGFIRE_ALPHA]);
        gDPSetEnvColor(POLY_XLU_DISP++, 0, 255, 30, 0);
        gDPPipeSync(POLY_XLU_DISP++);
        gSPMatrix(POLY_XLU_DISP++, Matrix_NewMtx(globalCtx->state.gfxCtx, "../z_en_fhg_fire.c", 1892),
                  G_MTX_NOPUSH | G_MTX_LOAD | G_MTX_MODELVIEW);
        gSPDisplayList(POLY_XLU_DISP++, gPhantomLightningDL);
        osSyncPrintf("FF DRAW 2\n");
    }

    CLOSE_DISPS(globalCtx->state.gfxCtx, "../z_en_fhg_fire.c", 1900);
}<|MERGE_RESOLUTION|>--- conflicted
+++ resolved
@@ -312,10 +312,6 @@
 
 void EnFhgFire_LightningBurst(EnFhgFire* this, GlobalContext* globalCtx) {
     Player* player = PLAYER;
-<<<<<<< HEAD
-    s32 temp = 0xFF;
-=======
->>>>>>> 6f7312a3
 
     globalCtx->envCtx.unk_E1 = 0x01;
     this->actor.shape.rot.y += 0x1000;
@@ -328,15 +324,8 @@
         globalCtx->envCtx.unk_BF = 0x00;
         globalCtx->envCtx.unk_D6 = 0x14;
     }
-<<<<<<< HEAD
-    if (this->unk_150.y >= 0x30) {
-        globalCtx->envCtx.unk_E2[2] = temp;
-        globalCtx->envCtx.unk_E2[1] = temp;
-        globalCtx->envCtx.unk_E2[0] = temp;
-=======
     if (this->work[FHGFIRE_FX_TIMER] >= 48) {
         globalCtx->envCtx.unk_E2[0] = globalCtx->envCtx.unk_E2[1] = globalCtx->envCtx.unk_E2[2] = 0xFF;
->>>>>>> 6f7312a3
 
         if ((this->work[FHGFIRE_TIMER] % 2) != 0) {
             globalCtx->envCtx.unk_E2[3] = 0x46;
