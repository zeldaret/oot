--- conflicted
+++ resolved
@@ -103,22 +103,6 @@
         EnFhgFire_SetUpdate(this, EnFhgFire_LightningTrail);
         this->actor.shape.rot = this->actor.world.rot;
     }
-<<<<<<< HEAD
-
-    if (thisx->params == 0x24) {
-        EnFhgFire_SetupAction(this, func_80A0FD8C);
-        this->unk_160 = 255.0f;
-        this->timer = 0x20;
-        this->effectsTimer = 0x32;
-        this->unk_1FE = 0x0A;
-
-        tempf2 = thisx->posRot.rot.x;
-        this->unk_18C = tempf2 / 100.0f;
-        tempf1 = tempf2 * 0.13f;
-
-        this->collider.dim.radius = tempf1;
-        this->collider.dim.height = tempf1;
-=======
     if (this->actor.params == FHGFIRE_LIGHTNING_SHOCK) {
         this->actor.draw = NULL;
         EnFhgFire_SetUpdate(this, EnFhgFire_LightningShock);
@@ -134,50 +118,12 @@
         this->fwork[FHGFIRE_BURST_SCALE] = this->actor.world.rot.x / 100.0f;
         this->collider.dim.radius = this->actor.world.rot.x * 0.13f;
         this->collider.dim.height = this->actor.world.rot.x * 0.13f;
->>>>>>> e53081df
         this->collider.dim.yShift = 0;
     } else if (this->actor.params == FHGFIRE_SPEAR_LIGHT) {
         // "light spear"
         osSyncPrintf("yari hikari ct 1\n");
         EnFhgFire_SetUpdate(this, EnFhgFire_SpearLight);
         osSyncPrintf("yari hikari ct 2\n");
-<<<<<<< HEAD
-        this->timer = thisx->posRot.rot.x;
-        this->fireMode = thisx->posRot.rot.y;
-        return;
-    }
-
-    switch (thisx->params) {
-        case 0x27:
-        case 0x28:
-        case 0x29:
-            Actor_SetScale(thisx, 7.0f);
-            EnFhgFire_SetupAction(this, func_80A10F18);
-            if (thisx->params == 0x29) {
-                this->timer = 0x01B8;
-                thisx->scale.z = 1.0f;
-            } else {
-                this->timer = 0x4C;
-                Audio_PlayActorSound2(thisx, NA_SE_EV_FANTOM_WARP_S);
-                Audio_PlayActorSound2(thisx, NA_SE_EV_FANTOM_WARP_S2);
-            }
-            return;
-    }
-
-    if (thisx->params == 0x32) {
-        thisx->speedXZ = (thisx->posRot.rot.x == 0) ? 8.0f : 3.0f;
-        EnFhgFire_SetupAction(this, func_80A10220);
-
-        this->timer = 0x46;
-        this->effectsTimer = 0x02;
-
-        tempf1 = player->actor.posRot.pos.x - thisx->posRot.pos.x;
-        tempf2 = player->actor.posRot.pos.y + 30.0f - thisx->posRot.pos.y;
-        tempf3 = player->actor.posRot.pos.z - thisx->posRot.pos.z;
-        thisx->posRot.rot.y = Math_atan2f(tempf1, tempf3) * 10430.378f; // 65536/(2*M_PI)
-        tempf0 = sqrtf(SQ(tempf1) + SQ(tempf3));
-        thisx->posRot.rot.x = Math_atan2f(tempf2, tempf0) * 10430.378f; // 65536/(2*M_PI)
-=======
         this->work[FHGFIRE_TIMER] = this->actor.world.rot.x;
         this->work[FHGFIRE_FIRE_MODE] = this->actor.world.rot.y;
     } else if ((this->actor.params == FHGFIRE_WARP_EMERGE) || (this->actor.params == FHGFIRE_WARP_RETREAT) ||
@@ -210,7 +156,6 @@
         this->actor.world.rot.y = Math_FAtan2F(dxL, dzL) * (0x8000 / M_PI);
         dxzL = sqrtf(SQ(dxL) + SQ(dzL));
         this->actor.world.rot.x = Math_FAtan2F(dyL, dxzL) * (0x8000 / M_PI);
->>>>>>> e53081df
         this->collider.dim.radius = 40;
         this->collider.dim.height = 50;
         this->collider.dim.yShift = -25;
@@ -238,43 +183,21 @@
     Camera* camera = Gameplay_GetCamera(globalCtx, 0);
     s16 i;
 
-<<<<<<< HEAD
-    tmp = &this->unk_156;
-    camera = Gameplay_GetCamera(globalCtx, 0);
-
-    switch (this->fireMode) {
-        case 0x00:
-            this->fireMode = 0x0A;
-            this->timer = 0x07;
-=======
     switch (this->work[FHGFIRE_FIRE_MODE]) {
         case STRIKE_INIT:
             this->work[FHGFIRE_FIRE_MODE] = STRIKE_BURST;
             this->work[FHGFIRE_TIMER] = 7;
->>>>>>> e53081df
             break;
         case STRIKE_BURST:
             this->actor.shape.rot.y =
                 Camera_GetInputDirYaw(camera) + 0x8000 * (this->work[FHGFIRE_VARIANCE_TIMER] & 0xFF);
             Math_ApproachF(&this->fwork[FHGFIRE_SCALE], 1.0f, 1.0f, 0.2f);
 
-<<<<<<< HEAD
-        case 0x0A:
-            this->actor.shape.rot.y = Camera_GetInputDirYaw(camera) + ((*tmp & 0xFF) << 0x0F);
-            Math_SmoothScaleMaxF(&this->scale, 1.0f, 1.0f, 0.2f);
-
-            if (this->timer == 0) {
-                this->fireMode = 0x0B;
-                this->actor.shape.rot.z += 0x8000;
-                this->timer = 0x25;
-                this->actor.posRot.pos.y -= 200.0f;
-=======
             if (this->work[FHGFIRE_TIMER] == 0) {
                 this->work[FHGFIRE_FIRE_MODE] = STRIKE_TRAILS;
                 this->actor.shape.rot.z += 0x8000;
                 this->work[FHGFIRE_TIMER] = 37;
                 this->actor.world.pos.y -= 200.0f;
->>>>>>> e53081df
 
                 Actor_SpawnAsChild(&globalCtx->actorCtx, &this->actor, globalCtx, ACTOR_EN_FHG_FIRE,
                                    this->actor.world.pos.x, this->actor.world.pos.y, this->actor.world.pos.z, 500, 0, 0,
@@ -300,18 +223,9 @@
             this->actor.shape.rot.y =
                 Camera_GetInputDirYaw(camera) + (this->work[FHGFIRE_VARIANCE_TIMER] & 0xFF) * 0x8000;
 
-<<<<<<< HEAD
-        case 0x0B:
-            this->actor.shape.rot.y = Camera_GetInputDirYaw(camera) + ((*tmp & 0xFF) << 0x0F);
-
-            Math_SmoothScaleMaxF(&this->scale, 0.0f, 1.0f, 0.2f);
-            if (this->timer == 0x1E) {
-                randY = (Math_Rand_ZeroOne() < 0.5f) ? 0x1000 : 0;
-=======
             Math_ApproachF(&this->fwork[FHGFIRE_SCALE], 0.0f, 1.0f, 0.2f);
             if (this->work[FHGFIRE_TIMER] == 30) {
                 s16 randY = (Rand_ZeroOne() < 0.5f) ? 0x1000 : 0;
->>>>>>> e53081df
 
                 for (i = 0; i < 8; i++) {
                     Actor_SpawnAsChild(&globalCtx->actorCtx, &this->actor, globalCtx, ACTOR_EN_FHG_FIRE,
@@ -326,11 +240,7 @@
                 }
             }
 
-<<<<<<< HEAD
-            if (this->timer == 0) {
-=======
             if (this->work[FHGFIRE_TIMER] == 0) {
->>>>>>> e53081df
                 Actor_Kill(&this->actor);
             }
     }
@@ -340,28 +250,6 @@
 
 void EnFhgFire_LightningTrail(EnFhgFire* this, GlobalContext* globalCtx) {
     osSyncPrintf("FF MOVE 1\n");
-<<<<<<< HEAD
-    this->actor.shape.rot.x += (s16)(Math_Rand_ZeroOne() * 4000.0f) + 0x4000;
-
-    switch (this->fireMode) {
-        case 0:
-            this->fireMode = 1;
-            this->timer = (s16)(Math_Rand_ZeroOne() * 7.0f) + 0x07;
-        case 1:
-            Math_SmoothScaleMaxF(&this->scale, 1.7f, 1.0f, 0.34f);
-
-            if (this->timer == 0) {
-                this->fireMode = 0x02;
-                this->timer = 0x0A;
-                this->actor.posRot.pos.z += Math_Sins(this->actor.shape.rot.y) * -200.0f * this->scale;
-                this->actor.posRot.pos.x += Math_Coss(this->actor.shape.rot.y) * 200.0f * this->scale;
-                this->actor.shape.rot.y += 0x8000;
-            }
-            break;
-        case 2:
-            Math_SmoothDownscaleMaxF(&this->scale, 1.0f, 0.34f);
-            if (this->timer == 0) {
-=======
     this->actor.shape.rot.x += (s16)(Rand_ZeroOne() * 4000.0f) + 0x4000;
 
     switch (this->work[FHGFIRE_FIRE_MODE]) {
@@ -382,7 +270,6 @@
         case TRAIL_DISSIPATE:
             Math_ApproachZeroF(&this->fwork[FHGFIRE_SCALE], 1.0f, 0.34f);
             if (this->work[FHGFIRE_TIMER] == 0) {
->>>>>>> e53081df
                 Actor_Kill(&this->actor);
             }
             break;
@@ -429,22 +316,6 @@
     globalCtx->envCtx.fillScreen = true;
     this->actor.shape.rot.y += 0x1000;
 
-<<<<<<< HEAD
-    if (this->effectsTimer == 0x31) {
-        globalCtx->envCtx.unk_BF = 1;
-        globalCtx->envCtx.unk_D6 = 0xFF;
-    }
-    if (this->effectsTimer == 0x1F) {
-        globalCtx->envCtx.unk_BF = 0;
-        globalCtx->envCtx.unk_D6 = 0x14;
-    }
-    if (this->effectsTimer >= 0x30) {
-        globalCtx->envCtx.screenFillColor[0] = globalCtx->envCtx.screenFillColor[1] =
-            globalCtx->envCtx.screenFillColor[2] = 255;
-
-        if ((this->timer % 2) != 0) {
-            globalCtx->envCtx.screenFillColor[3] = 70;
-=======
     if (this->work[FHGFIRE_FX_TIMER] == 49) {
         globalCtx->envCtx.unk_BF = 1;
         globalCtx->envCtx.unk_D6 = 0xFF;
@@ -454,11 +325,10 @@
         globalCtx->envCtx.unk_D6 = 0x14;
     }
     if (this->work[FHGFIRE_FX_TIMER] >= 48) {
-        globalCtx->envCtx.unk_E2[0] = globalCtx->envCtx.unk_E2[1] = globalCtx->envCtx.unk_E2[2] = 0xFF;
+        globalCtx->envCtx.screenFillColor[0] = globalCtx->envCtx.screenFillColor[1] = globalCtx->envCtx.screenFillColor[2] = 255;
 
         if ((this->work[FHGFIRE_TIMER] % 2) != 0) {
-            globalCtx->envCtx.unk_E2[3] = 0x46;
->>>>>>> e53081df
+            globalCtx->envCtx.screenFillColor[3] = 70;
         } else {
             globalCtx->envCtx.screenFillColor[3] = 0;
         }
@@ -466,15 +336,9 @@
         globalCtx->envCtx.screenFillColor[3] = 0;
     }
 
-<<<<<<< HEAD
-    if (this->timer < 0x15) {
-        Math_SmoothDownscaleMaxF(&this->unk_160, 1.0f, 45.0f);
-        Math_SmoothDownscaleMaxF(&this->scale, 1.0f, 0.5f);
-=======
     if (this->work[FHGFIRE_TIMER] <= 20) {
         Math_ApproachZeroF(&this->fwork[FHGFIRE_ALPHA], 1.0f, 45.0f);
         Math_ApproachZeroF(&this->fwork[FHGFIRE_SCALE], 1.0f, 0.5f);
->>>>>>> e53081df
     } else {
         Math_ApproachF(&this->fwork[FHGFIRE_SCALE], this->fwork[FHGFIRE_BURST_SCALE], 0.5f, 3.0f);
     }
@@ -487,11 +351,7 @@
         }
     }
 
-<<<<<<< HEAD
-    if (this->timer == 0) {
-=======
     if (this->work[FHGFIRE_TIMER] == 0) {
->>>>>>> e53081df
         Actor_Kill(&this->actor);
         globalCtx->envCtx.fillScreen = false;
     }
@@ -507,17 +367,11 @@
         }
     }
 
-<<<<<<< HEAD
     // Related to scene draw config 30, only used in BossGanon_Update and
     // loaded in z_kankyo
-    gCustomLensFlareOn = this->unk_1FC;
-    gCustomLensFlarePos = this->actor.posRot.pos;
-    D_8015FD06 = this->unk_200;
-=======
-    D_8015FCF0 = this->lensFlareOn;
-    D_8015FCF8 = this->actor.world.pos;
+    gCustomLensFlareOn = this->lensFlareOn;
+    gCustomLensFlarePos = this->actor.world.pos;
     D_8015FD06 = this->lensFlareScale;
->>>>>>> e53081df
     D_8015FD08 = 10.0f;
     D_8015FD0C = 0;
 }
@@ -556,11 +410,7 @@
         }
     }
 
-<<<<<<< HEAD
-    if (this->timer == 0) {
-=======
     if (this->work[FHGFIRE_TIMER] == 0) {
->>>>>>> e53081df
         Actor_Kill(&this->actor);
     }
 }
@@ -798,46 +648,22 @@
     this->fwork[FHGFIRE_WARP_TEX_2_X] += 5.0f * this->fwork[FHGFIRE_WARP_TEX_SPEED];
     this->fwork[FHGFIRE_WARP_TEX_2_Y] -= 30.0f * this->fwork[FHGFIRE_WARP_TEX_SPEED];
 
-<<<<<<< HEAD
-    if (this->actor.params == 0x29) {
-        if (this->timer >= 0x47) {
-=======
     if (this->actor.params == FHGFIRE_WARP_DEATH) {
         if (this->work[FHGFIRE_TIMER] > 70) {
->>>>>>> e53081df
             Audio_PlayActorSound2(&this->actor, NA_SE_EV_FANTOM_WARP_L - SFX_FLAG);
             Audio_PlayActorSound2(&this->actor, NA_SE_EV_FANTOM_WARP_L2 - SFX_FLAG);
         }
 
-<<<<<<< HEAD
-        if (this->timer == 0x46) {
-=======
         if (this->work[FHGFIRE_TIMER] == 70) {
->>>>>>> e53081df
             Audio_PlayActorSound2(&this->actor, NA_SE_EV_FANTOM_WARP_S);
             Audio_PlayActorSound2(&this->actor, NA_SE_EV_FANTOM_WARP_S2);
         }
     }
 
-<<<<<<< HEAD
-    if (this->timer >= 0x33) {
-        phi_f0 = 1.0f;
-        if (this->actor.params >= 0x28) {
-            phi_f0 = -1.0f;
-        }
-
-        Math_SmoothScaleMaxF(&this->unk_184, phi_f0, 1.0f, 0.04f);
-        Math_SmoothScaleMaxF(&this->unk_188, 255.0f, 1.0f, 10.2f);
-    } else {
-        if (this->timer < 0x1A) {
-            Math_SmoothDownscaleMaxF(&this->unk_184, 1.0f, 0.04f);
-            Math_SmoothDownscaleMaxF(&this->unk_188, 1.0f, 10.2f);
-=======
     if (this->work[FHGFIRE_TIMER] > 50) {
         scrollDirection = 1.0f;
         if (this->actor.params > FHGFIRE_WARP_EMERGE) {
             scrollDirection = -1.0f;
->>>>>>> e53081df
         }
         Math_ApproachF(&this->fwork[FHGFIRE_WARP_TEX_SPEED], scrollDirection, 1.0f, 0.04f);
         Math_ApproachF(&this->fwork[FHGFIRE_WARP_ALPHA], 255.0f, 1.0f, 10.2f);
@@ -847,11 +673,7 @@
     }
 
     osSyncPrintf("EFC 1\n");
-<<<<<<< HEAD
-    if ((this->timer == 0) || ((this->actor.params == 0x27) && (horse->unk_14F != 0))) {
-=======
     if ((this->work[FHGFIRE_TIMER] == 0) || ((this->actor.params == FHGFIRE_WARP_EMERGE) && horse->fhgFireKillWarp)) {
->>>>>>> e53081df
         Actor_Kill(&this->actor);
     }
     osSyncPrintf("EFC 2\n");
@@ -863,17 +685,12 @@
 
     this->work[FHGFIRE_VARIANCE_TIMER]++;
 
-<<<<<<< HEAD
-    DECR(this->timer);
-    DECR(this->effectsTimer);
-=======
     if (this->work[FHGFIRE_TIMER] != 0) {
         this->work[FHGFIRE_TIMER]--;
     }
     if (this->work[FHGFIRE_FX_TIMER] != 0) {
         this->work[FHGFIRE_FX_TIMER]--;
     }
->>>>>>> e53081df
 
     this->updateFunc(this, globalCtx);
 }
