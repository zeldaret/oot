/*
 * File: z_en_fhg_fire.c
 * Overlay: ovl_En_Fhg_Fire
 * Description: Phantom Ganon's Lighting Attack
 */

#include "z_en_fhg_fire.h"
<<<<<<< HEAD
#include "../ovl_En_fHG/z_en_fhg.h"
#include "../ovl_Boss_Ganondrof/z_boss_ganondrof.h"
=======
#include "overlays/actors/ovl_En_fHG/z_en_fhg.h"
#include "overlays/effects/ovl_Effect_Ss_Fhg_Flash/z_eff_ss_fhg_flash.h"
>>>>>>> 9bfad1eb

#define FLAGS 0x00000030

#define THIS ((EnFhgFire*)thisx)

void EnFhgFire_Init(Actor* thisx, GlobalContext* globalCtx);
void EnFhgFire_Destroy(Actor* thisx, GlobalContext* globalCtx);
void EnFhgFire_Update(Actor* thisx, GlobalContext* globalCtx);
void EnFhgFire_Draw(Actor* thisx, GlobalContext* globalCtx);

void EnFhgFire_LightningStrike(EnFhgFire* this, GlobalContext* globalCtx);
void EnFhgFire_LightningTrail(EnFhgFire* this, GlobalContext* globalCtx);
void EnFhgFire_TrailHitbox(EnFhgFire* this, GlobalContext* globalCtx);
void EnFhgFire_LightningBurst(EnFhgFire* this, GlobalContext* globalCtx);
void EnFhgFire_SpearSpark(EnFhgFire* this, GlobalContext* globalCtx);
void EnFhgFire_EnergyBall(EnFhgFire* this, GlobalContext* globalCtx);
void EnFhgFire_PhantomWarp(EnFhgFire* this, GlobalContext* globalCtx);

extern Gfx D_0600FAA0[];
extern Gfx D_0600FCF8[];
extern Gfx D_060105E0[];
extern Gfx D_06012160[];

const ActorInit En_Fhg_Fire_InitVars = {
    0,
    ACTORTYPE_BOSS,
    FLAGS,
    OBJECT_FHG,
    sizeof(EnFhgFire),
    (ActorFunc)EnFhgFire_Init,
    (ActorFunc)EnFhgFire_Destroy,
    (ActorFunc)EnFhgFire_Update,
    (ActorFunc)EnFhgFire_Draw,
};

static ColliderCylinderInit sCylinderInit = {
    { COLTYPE_UNK10, 0x11, 0x09, 0x39, 0x10, COLSHAPE_CYLINDER },
    { 0x06, { 0x00100700, 0x03, 0x20 }, { 0x0D900700, 0x00, 0x00 }, 0x01, 0x01, 0x01 },
    { 20, 30, 10, { 0, 0, 0 } },
};

void EnFhgFire_SetUpdate(EnFhgFire* this, EnFhgFireUpdateFunc updateFunc) {
    this->updateFunc = updateFunc;
}

void EnFhgFire_Init(Actor* thisx, GlobalContext* globalCtx) {
    s32 pad;
    EnFhgFire* this = THIS;
    Player* player = PLAYER;
    f32 tempf1;
    f32 tempf2;
    f32 tempf3;
    f32 tempf4;

    ActorShape_Init(&this->actor.shape, 0.0f, NULL, 0.0f);
    if ((this->actor.params == 35) || (this->actor.params == 36) || (this->actor.params == 50)) {
        Collider_InitCylinder(globalCtx, &this->collider);
        Collider_SetCylinder(globalCtx, &this->collider, &this->actor, &sCylinderInit);
    }
    this->unk_160 = 200.0f;
    Actor_SetScale(&this->actor, 0.0f);

    if (this->actor.params == 1) {
        EnFhgFire_SetUpdate(this, EnFhgFire_LightningStrike);
        Audio_PlayActorSound2(&this->actor, NA_SE_EN_FANTOM_THUNDER);
    } else if (this->actor.params >= 100) {
        EnFhgFire_SetUpdate(this, EnFhgFire_LightningTrail);
        this->actor.shape.rot = this->actor.posRot.rot;
    }
    if (this->actor.params == 35) {
        this->actor.draw = NULL;
        EnFhgFire_SetUpdate(this, EnFhgFire_TrailHitbox);
        this->actor.speedXZ = 30.0f;
        Audio_PlayActorSound2(&this->actor, NA_SE_EN_FANTOM_SPARK);
    } else if (this->actor.params == 36) {
        EnFhgFire_SetUpdate(this, EnFhgFire_LightningBurst);
        this->unk_160 = 255.0f;
        this->timer1 = 32;
        this->timer2 = 50;
        this->unk_1FE = 10;

        this->unk_18C = this->actor.posRot.rot.x / 100.0f;
        this->collider.dim.radius = this->actor.posRot.rot.x * 0.13f;
        this->collider.dim.height = this->actor.posRot.rot.x * 0.13f;
        this->collider.dim.yShift = 0;
    } else if (this->actor.params == 38) {
        // "light spear"
        osSyncPrintf("yari hikari ct 1\n");
        EnFhgFire_SetUpdate(this, EnFhgFire_SpearSpark);
        osSyncPrintf("yari hikari ct 2\n");
        this->timer1 = this->actor.posRot.rot.x;
        this->fireMode = this->actor.posRot.rot.y;
    } else if ((this->actor.params == 39) || (this->actor.params == 40) || (this->actor.params == 41)) {
        Actor_SetScale(&this->actor, 7.0f);
        EnFhgFire_SetUpdate(this, EnFhgFire_PhantomWarp);
        if (this->actor.params == 41) {
            this->timer1 = 440;
            this->actor.scale.z = 1.0f;
        } else {
            this->timer1 = 76;
            Audio_PlayActorSound2(&this->actor, NA_SE_EV_FANTOM_WARP_S);
            Audio_PlayActorSound2(&this->actor, NA_SE_EV_FANTOM_WARP_S2);
        }
    } else if (this->actor.params == 50) {
        this->actor.speedXZ = (this->actor.posRot.rot.x == 0) ? 8.0f : 3.0f;
        EnFhgFire_SetUpdate(this, EnFhgFire_EnergyBall);

        this->timer1 = 70;
        this->timer2 = 2;

        tempf1 = player->actor.posRot.pos.x - this->actor.posRot.pos.x;
        tempf2 = player->actor.posRot.pos.y + 30.0f - this->actor.posRot.pos.y;
        tempf3 = player->actor.posRot.pos.z - this->actor.posRot.pos.z;
        this->actor.posRot.rot.y = Math_atan2f(tempf1, tempf3) * (0x8000 / M_PI);
        tempf4 = sqrtf(SQ(tempf1) + SQ(tempf3));
        this->actor.posRot.rot.x = Math_atan2f(tempf2, tempf4) * (0x8000 / M_PI);
        this->collider.dim.radius = 40;
        this->collider.dim.height = 50;
        this->collider.dim.yShift = -25;
        this->lightNode = LightContext_InsertLight(globalCtx, &globalCtx->lightCtx, &this->lightInfo);
<<<<<<< HEAD
        Lights_PointNoGlowSetInfo(&this->lightInfo, this->actor.posRot.pos.x, this->actor.posRot.pos.y,
                                  this->actor.posRot.pos.z, 255, 255, 255, 255);
=======
        Lights_PointNoGlowSetInfo(&this->lightInfo, thisx->posRot.pos.x, thisx->posRot.pos.y, thisx->posRot.pos.z, 255,
                                  255, 255, 0xFF);
>>>>>>> 9bfad1eb
    }
}

void EnFhgFire_Destroy(Actor* thisx, GlobalContext* globalCtx) {
    s32 pad;
    EnFhgFire* this = THIS;

    if ((this->actor.params == 35) || (this->actor.params == 36) || (this->actor.params == 50)) {
        Collider_DestroyCylinder(globalCtx, &this->collider);
    }

    if (this->actor.params == 50) {
        LightContext_RemoveLight(globalCtx, &globalCtx->lightCtx, this->lightNode);
    }
}

<<<<<<< HEAD
void EnFhgFire_LightningStrike(EnFhgFire* this, GlobalContext* globalCtx) {
=======
void func_80A0F6F8(EnFhgFire* this, GlobalContext* globalCtx) {
    Camera* camera;
    s32 pad;
    Vec3f ballVelocity;
    Vec3f ballAccel;
>>>>>>> 9bfad1eb
    s16 i;
    Camera* camera = Gameplay_GetCamera(globalCtx, 0);

    switch (this->fireMode) {
        case 0:
            this->fireMode = 10;
            this->timer1 = 7;
            break;
        case 10:
            this->actor.shape.rot.y = func_8005A948(camera) + 0x8000 * ((*this).unk_156 & 0xFF);
            Math_SmoothScaleMaxF(&this->scale, 1.0f, 1.0f, 0.2f);

            if (this->timer1 == 0) {
                this->fireMode = 11;
                this->actor.shape.rot.z += 0x8000;
                this->timer1 = 37;
                this->actor.posRot.pos.y -= 200.0f;

                Actor_SpawnAsChild(&globalCtx->actorCtx, &this->actor, globalCtx, ACTOR_EN_FHG_FIRE,
                                   this->actor.posRot.pos.x, this->actor.posRot.pos.y, this->actor.posRot.pos.z, 500, 0,
<<<<<<< HEAD
                                   0, 36);
                {
                    Vec3f sp7C;
                    Vec3f sp70 = { 0.0f, -1.0f, 0.0f };

                    for (i = 0; i < 35; i++) {
                        sp7C.x = Math_Rand_CenteredFloat(30.f);
                        sp7C.y = Math_Rand_ZeroFloat(5.0f) + 3.0f;
                        sp7C.z = Math_Rand_CenteredFloat(30.f);
                        sp70.y = -0.2f;
                        EffectSsFhgFlash_Spawn(globalCtx, &this->actor.posRot.pos, &sp7C, &sp70,
                                               (s16)(Math_Rand_ZeroOne() * 100.0f) + 240, 0);
                    }
=======
                                   0, 0x24);

                ballAccel = D_80A117BC;

                for (i = 0; i < 35; i++) {
                    ballVelocity.x = Math_Rand_CenteredFloat(30.f);
                    ballVelocity.y = Math_Rand_ZeroFloat(5.0f) + 3.0f;
                    ballVelocity.z = Math_Rand_CenteredFloat(30.f);
                    ballAccel.y = -0.2f;
                    EffectSsFhgFlash_SpawnLightBall(globalCtx, &this->actor.posRot.pos, &ballVelocity, &ballAccel,
                                                    (s16)(Math_Rand_ZeroOne() * 100.0f) + 240,
                                                    FHGFLASH_LIGHTBALL_GREEN);
>>>>>>> 9bfad1eb
                }
                func_80033E88(&this->actor, globalCtx, 4, 10);
            }

            break;
        case 11:
            this->actor.shape.rot.y = func_8005A948(camera) + ((*this).unk_156 & 0xFF) * 0x8000;

            Math_SmoothScaleMaxF(&this->scale, 0.0f, 1.0f, 0.2f);
            if (this->timer1 == 30) {
                s16 randY = (Math_Rand_ZeroOne() < 0.5f) ? 0x1000 : 0;

                for (i = 0; i < 8; i++) {
                    Actor_SpawnAsChild(&globalCtx->actorCtx, &this->actor, globalCtx, ACTOR_EN_FHG_FIRE,
                                       this->actor.posRot.pos.x, this->actor.posRot.pos.y, this->actor.posRot.pos.z, 0,
                                       (i * 0x2000) + randY, 0x4000, i + 100);
                }

                for (i = 0; i < 8; i++) {
                    Actor_SpawnAsChild(&globalCtx->actorCtx, &this->actor, globalCtx, ACTOR_EN_FHG_FIRE,
                                       this->actor.posRot.pos.x, this->actor.posRot.pos.y, this->actor.posRot.pos.z, 0,
                                       (i * 0x2000) + randY, 0, 35);
                }
            }

            if (this->timer1 == 0) {
                Actor_Kill(&this->actor);
            }
    }

    Actor_SetScale(&this->actor, this->scale);
}

void EnFhgFire_LightningTrail(EnFhgFire* this, GlobalContext* globalCtx) {
    osSyncPrintf("FF MOVE 1\n");
    this->actor.shape.rot.x += (s16)(Math_Rand_ZeroOne() * 4000.0f) + 0x4000;

    switch (this->fireMode) {
        case 0:
            this->fireMode = 1;
            this->timer1 = (s16)(Math_Rand_ZeroOne() * 7.0f) + 7;
        case 1:
            Math_SmoothScaleMaxF(&this->scale, 1.7f, 1.0f, 0.34f);

            if (this->timer1 == 0) {
                this->fireMode = 2;
                this->timer1 = 10;
                this->actor.posRot.pos.z += Math_Sins(this->actor.shape.rot.y) * -200.0f * this->scale;
                this->actor.posRot.pos.x += Math_Coss(this->actor.shape.rot.y) * 200.0f * this->scale;
                this->actor.shape.rot.y += 0x8000;
            }
            break;
        case 2:
            Math_SmoothDownscaleMaxF(&this->scale, 1.0f, 0.34f);
            if (this->timer1 == 0) {
                Actor_Kill(&this->actor);
            }
            break;
    }

    Actor_SetScale(&this->actor, this->scale);
    if (this->actor.scale.x > 1.0f) {
        this->actor.scale.x = 1.0f;
    }

    osSyncPrintf("FF MOVE 2\n");
}

void EnFhgFire_TrailHitbox(EnFhgFire* this, GlobalContext* globalCtx) {
    Player* player = PLAYER;
    Vec3f pos;

    if (this->collider.base.atFlags & 2) {
        this->collider.base.atFlags &= ~2;
        Audio_PlayActorSound2(&this->actor, NA_SE_EN_FANTOM_HIT_THUNDER);
    }

    if (Math_Rand_ZeroOne() < 0.5f) {
        pos = this->actor.posRot.pos;
        pos.y -= 20.0f;
        EffectSsFhgFlash_SpawnShock(globalCtx, &this->actor, &pos, 200, FHGFLASH_SHOCK_NO_ACTOR);
    }

    Actor_MoveForward(&this->actor);
    Collider_CylinderUpdate(&this->actor, &this->collider);
    if (player->invincibilityTimer == 0) {
        CollisionCheck_SetAT(globalCtx, &globalCtx->colChkCtx, &this->collider.base);
    }

    func_8002E4B4(globalCtx, &this->actor, 50.0f, 50.0f, 100.0f, 1);
    if (this->actor.bgCheckFlags & 8) {
        Actor_Kill(&this->actor);
    }
}

void EnFhgFire_LightningBurst(EnFhgFire* this, GlobalContext* globalCtx) {
    Player* player = PLAYER;
    s32 pad;

    globalCtx->envCtx.unk_E1 = 0x01;
    this->actor.shape.rot.y += 0x1000;

    if (this->timer2 == 49) {
        globalCtx->envCtx.unk_BF = 1;
        globalCtx->envCtx.unk_D6 = 0xFF;
    }
    if (this->timer2 == 31) {
        globalCtx->envCtx.unk_BF = 0x00;
        globalCtx->envCtx.unk_D6 = 0x14;
    }
    if (this->timer2 >= 48) {
        globalCtx->envCtx.unk_E2[2] = 0xFF;
        globalCtx->envCtx.unk_E2[1] = 0xFF;
        globalCtx->envCtx.unk_E2[0] = 0xFF;

        if (((this->timer1 & 0xFF) % 2) != 0) {
            globalCtx->envCtx.unk_E2[3] = 0x46;
        } else {
            globalCtx->envCtx.unk_E2[3] = 0x00;
        }
    } else {
        globalCtx->envCtx.unk_E2[3] = 0x00;
    }

    if (this->timer1 <= 20) {
        Math_SmoothDownscaleMaxF(&this->unk_160, 1.0f, 45.0f);
        Math_SmoothDownscaleMaxF(&this->scale, 1.0f, 0.5f);
    } else {
        Math_SmoothScaleMaxF(&this->scale, this->unk_18C, 0.5f, 3.0f);
    }

    Actor_SetScale(&this->actor, this->scale);
    if (this->unk_18C > 3.0f) {
        Collider_CylinderUpdate(&this->actor, &this->collider);
        if (player->invincibilityTimer == 0) {
            CollisionCheck_SetAT(globalCtx, &globalCtx->colChkCtx, &this->collider.base);
        }
    }

    if (this->timer1 == 0) {
        Actor_Kill(&this->actor);
        globalCtx->envCtx.unk_E1 = 0;
    }
    if (this->unk_1FE != 0) {
        this->unk_1FE--;
        this->unk_1FC = 1;
        Math_SmoothScaleMaxF(&this->unk_200, 40.0f, 0.3f, 10.0f);
    } else {
        Math_SmoothDownscaleMaxF(&this->unk_200, 1.0f, 5.0f);
        if (this->unk_200 == 0.0f) {
            this->unk_1FC = 0;
        }
    }

    // Related to scene draw config 30, only used in BossGanon_Update and
    // loaded in z_kankyo
    D_8015FCF0 = this->unk_1FC;
    D_8015FCF8 = this->actor.posRot.pos;
    D_8015FD06 = this->unk_200;
    D_8015FD08 = 10.0f;
    D_8015FD0C = 0;
}

void EnFhgFire_SpearSpark(EnFhgFire* this, GlobalContext* globalCtx) {
    BossGanondrof* bossPG;
    s16 i;

    osSyncPrintf("yari hikari 1\n");
    bossPG = (BossGanondrof*)this->actor.parent;
    if ((this->unk_156 % 2) != 0) {
        Actor_SetScale(&this->actor, 6.0f);
    } else {
        Actor_SetScale(&this->actor, 5.25f);
    }

    this->actor.posRot.pos = bossPG->spearPos;
    this->actor.shape.rot.z += (s16)(Math_Rand_ZeroOne() * 20000.0f) + 0x4000;

    osSyncPrintf("yari hikari 2\n");
    if (this->fireMode == 0) {
<<<<<<< HEAD
        Vec3f sp6C;
        Vec3f sp60 = { 0.0f, 0.0f, 0.0f };
        Vec3f sp54 = { 0.0f, 0.0f, 0.0f };
=======
        Vec3f ballPos;
        Vec3f ballVelocity = D_80A117C8;
        Vec3f ballAccel = D_80A117D4;

>>>>>>> 9bfad1eb
        osSyncPrintf("FLASH !!\n");

        for (i = 0; i < 2; i++) {
            ballPos.x = Math_Rand_CenteredFloat(20.0f) + this->actor.posRot.pos.x;
            ballPos.y = Math_Rand_CenteredFloat(20.0f) + this->actor.posRot.pos.y;
            ballPos.z = Math_Rand_CenteredFloat(20.0f) + this->actor.posRot.pos.z;
            ballAccel.y = -0.08f;

<<<<<<< HEAD
            EffectSsFhgFlash_Spawn(globalCtx, &sp6C, &sp60, &sp54, (s16)(Math_Rand_ZeroOne() * 80.0f) + 150, 0);
=======
            EffectSsFhgFlash_SpawnLightBall(globalCtx, &ballPos, &ballVelocity, &ballAccel,
                                            (s16)(Math_Rand_ZeroOne() * 80.0f) + 150, FHGFLASH_LIGHTBALL_GREEN);
>>>>>>> 9bfad1eb
        }
    }

    if (this->timer1 == 0) {
        Actor_Kill(&this->actor);
    }
}

void EnFhgFire_EnergyBall(EnFhgFire* this, GlobalContext* globalCtx) {
    f32 dxL;
    f32 dyL;
    f32 dzL;
    f32 sp100;
    f32 dxPG;
    f32 dyPG;
    f32 dzPG;
    u8 spF3 = 0;
    u8 spF2;
    Player* player;
    s32 spE8;
    BossGanondrof* bossPG;

    player = PLAYER;
    if (this->unk_15C != 0) {
        this->unk_15C--;
        if (this->unk_15C == 0) {
            Actor_Kill(&this->actor);
            return;
        }
    } else {
        bossPG = (BossGanondrof*)this->actor.parent;
        dxPG = bossPG->unk_20C[0].x - this->actor.posRot.pos.x;
        dyPG = bossPG->unk_20C[0].y - this->actor.posRot.pos.y;
        dzPG = bossPG->unk_20C[0].z - this->actor.posRot.pos.z;
        dxL = player->actor.posRot.pos.x - this->actor.posRot.pos.x;
        dyL = player->actor.posRot.pos.y + 40.0f - this->actor.posRot.pos.y;
        dzL = player->actor.posRot.pos.z - this->actor.posRot.pos.z;
        func_8002D908(&this->actor);
        func_8002D7EC(&this->actor);
        if (this->unk_156 & 1) {
            Actor_SetScale(&this->actor, 6.0f);
        } else {
            Actor_SetScale(&this->actor, 5.25f);
        }
        this->actor.shape.rot.z += (s16)(Math_Rand_ZeroOne() * 0x4E20) + 0x4000;
        {
            u8 spE3 = 0;
            s16 spE0;
            Vec3f spD4;
            Vec3f spC8 = { 0.0f, 0.0f, 0.0f };
            Vec3f spBC = { 0.0f, 0.0f, 0.0f };

            if (this->fireMode > 0) {
                spE3 = 1;
            }
            for (spE0 = 0; spE0 < 3; spE0++) {
                spD4.x = Math_Rand_CenteredFloat(20.0f) + this->actor.posRot.pos.x;
                spD4.y = Math_Rand_CenteredFloat(20.0f) + this->actor.posRot.pos.y;
                spD4.z = Math_Rand_CenteredFloat(20.0f) + this->actor.posRot.pos.z;
                spBC.y = -0.08f;
                EffectSsFhgFlash_Spawn(globalCtx, &spD4, &spC8, &spBC, (s16)(Math_Rand_ZeroOne() * 80.0f) + 0x96, spE3);
            }
        }
        switch (this->fireMode) {
            case 0:
                spF2 =
                    ((player->stateFlags1 & 2) &&
                     (ABS((s16)(player->actor.shape.rot.y - (s16)(bossPG->actor.yawTowardsLink + 0x8000))) < 0x2000) &&
                     (sqrtf(SQ(dxL) + SQ(dyL) + SQ(dzL)) <= 25.0f))
                        ? 1
                        : 0;
                if ((this->collider.base.acFlags & 2) || spF2) {
                    ColliderBody* hurtbox = this->collider.body.acHitItem;
                    s16 spB6;
                    Vec3f spA8;
                    Vec3f sp9C = { 0.0f, -0.5f, 0.0f };
                    s16 sp9A;
                    s16 sp98;

                    for (spB6 = 0; spB6 < 30; spB6++) {
                        spA8.x = Math_Rand_CenteredFloat(20.0f);
                        spA8.y = Math_Rand_CenteredFloat(20.0f);
                        spA8.z = Math_Rand_CenteredFloat(20.0f);
                        EffectSsFhgFlash_Spawn(globalCtx, &this->actor.posRot.pos, &spA8, &sp9C,
                                               (s16)(Math_Rand_ZeroOne() * 25.0f) + 0x32, 0);
                    }
                    spE8 = spF2;
                    if (!spE8 && (hurtbox->toucher.flags & 0x00100000)) {
                        spF3 = 2;
                        Audio_PlaySoundGeneral(0x180C, &player->actor.projectedPos, 4, &D_801333E0, &D_801333E0,
                                               &D_801333E8);
                        func_800AA000(this->actor.xyzDistFromLinkSq, 0xFF, 0x14, 0x96);
                    } else {
                        if (bossPG->actionState == 1) {
                            sp9A = Math_Rand_CenteredFloat(0x2000);
                            sp98 = Math_Rand_CenteredFloat(0x2000);
                            this->actor.speedXZ = 15.0f;
                        } else {
                            sp9A = 0;
                            sp98 = 0;
                            this->unk_15A++;
                            if ((this->unk_15A > 3) && (Math_Rand_ZeroOne() < 0.5f)) {
                                this->unk_15A = 0x64;
                            }

                            if (!spE8 && (player->swordAnimation >= 0x18)) {
                                this->actor.speedXZ = 20.0f;
                                this->unk_15A = 4;
                            } else {
                                this->actor.speedXZ += 1.0f;
                            }
                        }
                        this->actor.posRot.rot.y = (s16)(Math_atan2f(dxPG, dzPG) * 10430.378f) + sp98;
                        this->actor.posRot.rot.x =
                            (s16)(Math_atan2f(dyPG, sqrtf((dxPG * dxPG) + (dzPG * dzPG))) * 10430.378f) + sp9A;
                        this->fireMode = 1;
                        this->timer2 = 2;
                        Audio_PlaySoundGeneral(0x182A, &player->actor.projectedPos, 4, &D_801333E0, &D_801333E0,
                                               &D_801333E8);
                        func_800AA000(this->actor.xyzDistFromLinkSq, 0xB4, 0x14, 0x64);
                    }
                } else if (sqrtf(SQ(dxL) + SQ(dyL) + SQ(dzL)) <= 25.0f) {
                    spF3 = 1;
                    Audio_PlayActorSound2(&this->actor, 0x38A8);
                    if ((bossPG->actionState >= 2) && (this->unk_15A >= 2)) {
                        Audio_PlayActorSound2(&this->actor, 0x38B0);
                    }
                    func_8002F698(globalCtx, &this->actor, 3.0f, this->actor.posRot.rot.y, 0.0f, 3, 0x10);
                }
                break;
            case 1:
                if ((bossPG->actionState == 3) && (this->unk_15A < 100)) {
                    this->actor.posRot.rot.y = Math_atan2f(dxPG, dzPG) * 10430.378f;
                    if ((sqrtf(SQ(dxPG) + SQ(dzPG)) < (150.0f + (this->actor.speedXZ * 8.0f)))) {
                        this->fireMode = 2;
                        bossPG->returnSuccess = 1;
                        this->timer1 = 8;
                    }
                } else {
                    if (this->unk_15A >= 100) {
                        if ((sqrtf(SQ(dxPG) + SQ(dyPG) + SQ(dzPG)) < 100.0f)) {
                            bossPG->returnSuccess = 1;
                        }
                        this->actor.posRot.rot.y = Math_atan2f(dxPG, dzPG) * 10430.378f;
                        this->actor.posRot.rot.x = Math_atan2f(dyPG, sqrtf(SQ(dxPG) + SQ(dzPG))) * 10430.378f;
                    }
                    if ((fabsf(dxPG) < 30.0f) && (fabsf(dzPG) < 30.0f) && (fabsf(dyPG) < 45.0f)) {
                        spF3 = 2;
                        bossPG->volleyCount = this->unk_15A + 1;
                        Audio_PlaySoundGeneral(0x38A8, &bossPG->actor.projectedPos, 4, &D_801333E0, &D_801333E0,
                                               &D_801333E8);
                        Audio_PlaySoundGeneral(0x38AE, &bossPG->actor.projectedPos, 4, &D_801333E0, &D_801333E0,
                                               &D_801333E8);
                    }
                }
                break;
            case 2:
                if (this->timer1 == 0) {
                    s16 sp96;
                    Vec3f sp88;
                    Vec3f sp7C = { 0.0f, -0.5f, 0.0f };

                    for (sp96 = 0; sp96 < 30; sp96++) {
                        sp88.x = Math_Rand_CenteredFloat(20.0f);
                        sp88.y = Math_Rand_CenteredFloat(20.0f);
                        sp88.z = Math_Rand_CenteredFloat(20.0f);
                        EffectSsFhgFlash_Spawn(globalCtx, &this->actor.posRot.pos, &sp88, &sp7C,
                                               (s16)(Math_Rand_ZeroOne() * 40.0f) + 0x50, 0);
                    }
                    this->actor.posRot.rot.y = Math_atan2f(dxL, dzL) * 10430.378f;
                    sp100 = sqrtf(SQ(dxL) + SQ(dzL));
                    this->actor.posRot.rot.x = Math_atan2f(dyL, sp100) * 10430.378f;
                    this->fireMode = 0;
                    Audio_PlayActorSound2(&this->actor, 0x182A);
                    this->actor.speedXZ += 2.0f;
                }
                break;
        }

        osSyncPrintf("F_FIRE_MODE %d\n", this->fireMode);
        osSyncPrintf("fly_mode    %d\n", bossPG->actionState);
        if (this->timer2 == 0) {
            func_8002E4B4(globalCtx, &this->actor, 50.0f, 50.0f, 100.0f, 7);
            if ((this->actor.bgCheckFlags & 0x19) || spF3) {
                u8 sp7B = 0;
                s16 sp78;
                Vec3f sp6C;
                Vec3f sp60 = { 0.0f, -1.0f, 0.0f };

                if (this->fireMode > 0) {
                    sp7B = 1;
                }
                for (sp78 = 0; sp78 < 30; sp78++) {
                    sp6C.x = Math_Rand_CenteredFloat(20.0f);
                    sp6C.y = Math_Rand_CenteredFloat(20.0f);
                    sp6C.z = Math_Rand_CenteredFloat(20.0f);
                    sp60.y = -0.1f;
                    EffectSsFhgFlash_Spawn(globalCtx, &this->actor.posRot.pos, &sp6C, &sp60,
                                           (s16)(Math_Rand_ZeroOne() * 50.0f) + 0x64, sp7B);
                }
                if (spF3 == 1) {
                    Actor_SpawnAsChild(&globalCtx->actorCtx, &this->actor, globalCtx, 0x6D, this->actor.posRot.pos.x,
                                       player->actor.posRot.pos.y + 20.0f, this->actor.posRot.pos.z, 0xC8, 0, 0, 0x24);
                }
                bossPG->actionState = 1;
                this->unk_15C = 0x1E;
                this->actor.draw = NULL;
                if (spF3 == 0) {
                    Audio_PlayActorSound2(&this->actor, 0x38AD);
                }
                return;
            } else {
                Collider_CylinderUpdate(&this->actor, &this->collider);
                osSyncPrintf("BEFORE setAC   %d\n", this->collider.base.shape);
                CollisionCheck_SetAC(globalCtx, &globalCtx->colChkCtx, &this->collider.base);
                osSyncPrintf("AFTER  setAC\n");
            }
        }
        Lights_PointNoGlowSetInfo(&this->lightInfo, (s16)this->actor.posRot.pos.x, (s16)this->actor.posRot.pos.y,
                                  (s16)this->actor.posRot.pos.z, 0xFF, 0xFF, 0xFF, 0xC8);
        if (this->actor.speedXZ > 20.0f) {
            this->actor.speedXZ = 20.0f;
        }
        Audio_PlayActorSound2(&this->actor, 0x30A7);
        osSyncPrintf("なぜだああああああああ      %d\n", this->unk_156);
    }
}

void EnFhgFire_PhantomWarp(EnFhgFire* this, GlobalContext* globalCtx) {
    EnfHG* horse = (EnfHG*)this->actor.parent;
    f32 phi_f0;

    this->unk_174 += 25.0f * this->unk_184;
    this->unk_178 -= 40.0f * this->unk_184;
    this->unk_17C += 5.0f * this->unk_184;
    this->unk_180 -= 30.0f * this->unk_184;

    if (this->actor.params == 41) {
        if (this->timer1 > 70) {
            Audio_PlayActorSound2(&this->actor, NA_SE_EV_FANTOM_WARP_L - SFX_FLAG);
            Audio_PlayActorSound2(&this->actor, NA_SE_EV_FANTOM_WARP_L2 - SFX_FLAG);
        }

        if (this->timer1 == 70) {
            Audio_PlayActorSound2(&this->actor, NA_SE_EV_FANTOM_WARP_S);
            Audio_PlayActorSound2(&this->actor, NA_SE_EV_FANTOM_WARP_S2);
        }
    }

    if (this->timer1 > 50) {
        phi_f0 = 1.0f;
        if (this->actor.params >= 40) {
            phi_f0 = -1.0f;
        }
        Math_SmoothScaleMaxF(&this->unk_184, phi_f0, 1.0f, 0.04f);
        Math_SmoothScaleMaxF(&this->unk_188, 255.0f, 1.0f, 10.2f);
    } else if (this->timer1 <= 25) {
        Math_SmoothDownscaleMaxF(&this->unk_184, 1.0f, 0.04f);
        Math_SmoothDownscaleMaxF(&this->unk_188, 1.0f, 10.2f);
    }

    osSyncPrintf("EFC 1\n");
    if ((this->timer1 == 0) || ((this->actor.params == 39) && horse->fhgFireKillWarp)) {
        Actor_Kill(&this->actor);
    }
    osSyncPrintf("EFC 2\n");
}

void EnFhgFire_Update(Actor* thisx, GlobalContext* globalCtx) {
    EnFhgFire* this = THIS;

    this->unk_156++;

    DECR(this->timer1);
    DECR(this->timer2);

    this->updateFunc(this, globalCtx);
}

static s32 D_80A1181C[] = { 0x04051DB0, 0x040521B0, 0x040525B0, 0x040529B0,
                            0x04052DB0, 0x040531B0, 0x040535B0, 0x040539B0 };

void EnFhgFire_Draw(Actor* thisx, GlobalContext* globalCtx) {
    EnFhgFire* this = THIS;
    s32 pad;

    OPEN_DISPS(globalCtx->state.gfxCtx, "../z_en_fhg_fire.c", 1723);

    if (this->actor.params == 36) {
        func_80093D84(globalCtx->state.gfxCtx);
        gDPSetPrimColor(oGfxCtx->polyXlu.p++, 0, 0, 255, 255, 255, (s8)this->unk_160);
        gDPSetEnvColor(oGfxCtx->polyXlu.p++, 165, 255, 75, 0);
        gDPPipeSync(oGfxCtx->polyXlu.p++);
        gSPMatrix(oGfxCtx->polyXlu.p++, Matrix_NewMtx(globalCtx->state.gfxCtx, "../z_en_fhg_fire.c", 1745),
                  G_MTX_NOPUSH | G_MTX_LOAD | G_MTX_MODELVIEW);
        gSPDisplayList(oGfxCtx->polyXlu.p++, SEGMENTED_TO_VIRTUAL(D_0600FCF8));
    } else if ((this->actor.params == 38) || (this->actor.params == 50)) {
        osSyncPrintf("yari hikari draw 1\n");
        func_800D1FD4(&globalCtx->mf_11DA0);
        func_80093D84(globalCtx->state.gfxCtx);
        gDPSetPrimColor(oGfxCtx->polyXlu.p++, 0, 0, 255, 255, 255, (s8)this->unk_160);

        if (this->fireMode > 0) {
            gDPSetEnvColor(oGfxCtx->polyXlu.p++, 0, 255, 255, 0);
        } else {
            gDPSetEnvColor(oGfxCtx->polyXlu.p++, 165, 255, 75, 0);
        }
        gDPPipeSync(oGfxCtx->polyXlu.p++);
        Matrix_RotateZ((this->actor.shape.rot.z / 32768.0f) * 3.1416f, 1);
        gSPMatrix(oGfxCtx->polyXlu.p++, Matrix_NewMtx(globalCtx->state.gfxCtx, "../z_en_fhg_fire.c", 1801),
                  G_MTX_NOPUSH | G_MTX_LOAD | G_MTX_MODELVIEW);
        gSPDisplayList(oGfxCtx->polyXlu.p++, D_06012160);
    } else if ((this->actor.params == 39) || (this->actor.params == 40) || (this->actor.params == 41)) {
        func_80093D84(globalCtx->state.gfxCtx);
        gDPSetPrimColor(oGfxCtx->polyXlu.p++, 0, 0, 0, 0, 0, (u8)this->unk_188);
        gDPSetEnvColor(oGfxCtx->polyXlu.p++, 90, 50, 95, (s8)(this->unk_188 * 0.5f));
        gDPPipeSync(oGfxCtx->polyXlu.p++);
        gSPMatrix(oGfxCtx->polyXlu.p++, Matrix_NewMtx(globalCtx->state.gfxCtx, "../z_en_fhg_fire.c", 1833),
                  G_MTX_NOPUSH | G_MTX_LOAD | G_MTX_MODELVIEW);
        gSPSegment(oGfxCtx->polyXlu.p++, 0x08,
                   Gfx_TwoTexScroll(globalCtx->state.gfxCtx, 0, (s16)this->unk_174, (s16)this->unk_178, 0x40, 0x40, 1,
                                    (s16)this->unk_17C, (s16)this->unk_180, 0x40, 0x40));
        gSPDisplayList(oGfxCtx->polyXlu.p++, D_0600FAA0);
    } else {
        osSyncPrintf("FF DRAW 1\n");
        Matrix_Translate(0.0f, -100.0f, 0.0f, 1);
        func_80093D84(globalCtx->state.gfxCtx);
        gDPSetPrimColor(oGfxCtx->polyXlu.p++, 0, 0, 255, 255, 255, (s8)this->unk_160);
        gDPSetEnvColor(oGfxCtx->polyXlu.p++, 0, 255, 30, 0);
        gDPPipeSync(oGfxCtx->polyXlu.p++);
        gSPMatrix(oGfxCtx->polyXlu.p++, Matrix_NewMtx(globalCtx->state.gfxCtx, "../z_en_fhg_fire.c", 1892),
                  G_MTX_NOPUSH | G_MTX_LOAD | G_MTX_MODELVIEW);
        gSPDisplayList(oGfxCtx->polyXlu.p++, D_060105E0);
        osSyncPrintf("FF DRAW 2\n");
    }

    CLOSE_DISPS(globalCtx->state.gfxCtx, "../z_en_fhg_fire.c", 1900);
}<|MERGE_RESOLUTION|>--- conflicted
+++ resolved
@@ -5,13 +5,10 @@
  */
 
 #include "z_en_fhg_fire.h"
-<<<<<<< HEAD
-#include "../ovl_En_fHG/z_en_fhg.h"
-#include "../ovl_Boss_Ganondrof/z_boss_ganondrof.h"
-=======
+
+#include "overlays/actors/ovl_Boss_Ganondrof/z_boss_ganondrof.h"
 #include "overlays/actors/ovl_En_fHG/z_en_fhg.h"
 #include "overlays/effects/ovl_Effect_Ss_Fhg_Flash/z_eff_ss_fhg_flash.h"
->>>>>>> 9bfad1eb
 
 #define FLAGS 0x00000030
 
@@ -24,7 +21,7 @@
 
 void EnFhgFire_LightningStrike(EnFhgFire* this, GlobalContext* globalCtx);
 void EnFhgFire_LightningTrail(EnFhgFire* this, GlobalContext* globalCtx);
-void EnFhgFire_TrailHitbox(EnFhgFire* this, GlobalContext* globalCtx);
+void EnFhgFire_LightningShock(EnFhgFire* this, GlobalContext* globalCtx);
 void EnFhgFire_LightningBurst(EnFhgFire* this, GlobalContext* globalCtx);
 void EnFhgFire_SpearSpark(EnFhgFire* this, GlobalContext* globalCtx);
 void EnFhgFire_EnergyBall(EnFhgFire* this, GlobalContext* globalCtx);
@@ -67,26 +64,27 @@
     f32 tempf4;
 
     ActorShape_Init(&this->actor.shape, 0.0f, NULL, 0.0f);
-    if ((this->actor.params == 35) || (this->actor.params == 36) || (this->actor.params == 50)) {
+    if ((this->actor.params == FHG_LIGHTNING_SHOCK) || (this->actor.params == FHG_LIGHTNING_BURST)
+        || (this->actor.params == FHG_ENERGY_BALL)) {
         Collider_InitCylinder(globalCtx, &this->collider);
         Collider_SetCylinder(globalCtx, &this->collider, &this->actor, &sCylinderInit);
     }
     this->unk_160 = 200.0f;
     Actor_SetScale(&this->actor, 0.0f);
 
-    if (this->actor.params == 1) {
+    if (this->actor.params == FHG_LIGHTNING_STRIKE) {
         EnFhgFire_SetUpdate(this, EnFhgFire_LightningStrike);
         Audio_PlayActorSound2(&this->actor, NA_SE_EN_FANTOM_THUNDER);
-    } else if (this->actor.params >= 100) {
+    } else if (this->actor.params >= FHG_LIGHTNING_TRAIL) {
         EnFhgFire_SetUpdate(this, EnFhgFire_LightningTrail);
         this->actor.shape.rot = this->actor.posRot.rot;
     }
-    if (this->actor.params == 35) {
+    if (this->actor.params == FHG_LIGHTNING_SHOCK) {
         this->actor.draw = NULL;
-        EnFhgFire_SetUpdate(this, EnFhgFire_TrailHitbox);
+        EnFhgFire_SetUpdate(this, EnFhgFire_LightningShock);
         this->actor.speedXZ = 30.0f;
         Audio_PlayActorSound2(&this->actor, NA_SE_EN_FANTOM_SPARK);
-    } else if (this->actor.params == 36) {
+    } else if (this->actor.params == FHG_LIGHTNING_BURST) {
         EnFhgFire_SetUpdate(this, EnFhgFire_LightningBurst);
         this->unk_160 = 255.0f;
         this->timer1 = 32;
@@ -97,14 +95,15 @@
         this->collider.dim.radius = this->actor.posRot.rot.x * 0.13f;
         this->collider.dim.height = this->actor.posRot.rot.x * 0.13f;
         this->collider.dim.yShift = 0;
-    } else if (this->actor.params == 38) {
+    } else if (this->actor.params == FHG_SPEAR_SPARK) {
         // "light spear"
         osSyncPrintf("yari hikari ct 1\n");
         EnFhgFire_SetUpdate(this, EnFhgFire_SpearSpark);
         osSyncPrintf("yari hikari ct 2\n");
         this->timer1 = this->actor.posRot.rot.x;
         this->fireMode = this->actor.posRot.rot.y;
-    } else if ((this->actor.params == 39) || (this->actor.params == 40) || (this->actor.params == 41)) {
+    } else if ((this->actor.params == FHG_WARP_EMERGE) || (this->actor.params == FHG_WARP_RETREAT)
+                || (this->actor.params == FHG_WARP_DEATH)) {
         Actor_SetScale(&this->actor, 7.0f);
         EnFhgFire_SetUpdate(this, EnFhgFire_PhantomWarp);
         if (this->actor.params == 41) {
@@ -115,7 +114,7 @@
             Audio_PlayActorSound2(&this->actor, NA_SE_EV_FANTOM_WARP_S);
             Audio_PlayActorSound2(&this->actor, NA_SE_EV_FANTOM_WARP_S2);
         }
-    } else if (this->actor.params == 50) {
+    } else if (this->actor.params == FHG_ENERGY_BALL) {
         this->actor.speedXZ = (this->actor.posRot.rot.x == 0) ? 8.0f : 3.0f;
         EnFhgFire_SetUpdate(this, EnFhgFire_EnergyBall);
 
@@ -132,13 +131,8 @@
         this->collider.dim.height = 50;
         this->collider.dim.yShift = -25;
         this->lightNode = LightContext_InsertLight(globalCtx, &globalCtx->lightCtx, &this->lightInfo);
-<<<<<<< HEAD
         Lights_PointNoGlowSetInfo(&this->lightInfo, this->actor.posRot.pos.x, this->actor.posRot.pos.y,
                                   this->actor.posRot.pos.z, 255, 255, 255, 255);
-=======
-        Lights_PointNoGlowSetInfo(&this->lightInfo, thisx->posRot.pos.x, thisx->posRot.pos.y, thisx->posRot.pos.z, 255,
-                                  255, 255, 0xFF);
->>>>>>> 9bfad1eb
     }
 }
 
@@ -155,15 +149,7 @@
     }
 }
 
-<<<<<<< HEAD
 void EnFhgFire_LightningStrike(EnFhgFire* this, GlobalContext* globalCtx) {
-=======
-void func_80A0F6F8(EnFhgFire* this, GlobalContext* globalCtx) {
-    Camera* camera;
-    s32 pad;
-    Vec3f ballVelocity;
-    Vec3f ballAccel;
->>>>>>> 9bfad1eb
     s16 i;
     Camera* camera = Gameplay_GetCamera(globalCtx, 0);
 
@@ -184,8 +170,7 @@
 
                 Actor_SpawnAsChild(&globalCtx->actorCtx, &this->actor, globalCtx, ACTOR_EN_FHG_FIRE,
                                    this->actor.posRot.pos.x, this->actor.posRot.pos.y, this->actor.posRot.pos.z, 500, 0,
-<<<<<<< HEAD
-                                   0, 36);
+                                   0, FHG_LIGHTNING_BURST);
                 {
                     Vec3f sp7C;
                     Vec3f sp70 = { 0.0f, -1.0f, 0.0f };
@@ -195,23 +180,10 @@
                         sp7C.y = Math_Rand_ZeroFloat(5.0f) + 3.0f;
                         sp7C.z = Math_Rand_CenteredFloat(30.f);
                         sp70.y = -0.2f;
-                        EffectSsFhgFlash_Spawn(globalCtx, &this->actor.posRot.pos, &sp7C, &sp70,
-                                               (s16)(Math_Rand_ZeroOne() * 100.0f) + 240, 0);
+                        EffectSsFhgFlash_SpawnLightBall(globalCtx, &this->actor.posRot.pos, &sp7C, &sp70,
+                                                        (s16)(Math_Rand_ZeroOne() * 100.0f) + 240,
+                                                        FHGFLASH_LIGHTBALL_GREEN);
                     }
-=======
-                                   0, 0x24);
-
-                ballAccel = D_80A117BC;
-
-                for (i = 0; i < 35; i++) {
-                    ballVelocity.x = Math_Rand_CenteredFloat(30.f);
-                    ballVelocity.y = Math_Rand_ZeroFloat(5.0f) + 3.0f;
-                    ballVelocity.z = Math_Rand_CenteredFloat(30.f);
-                    ballAccel.y = -0.2f;
-                    EffectSsFhgFlash_SpawnLightBall(globalCtx, &this->actor.posRot.pos, &ballVelocity, &ballAccel,
-                                                    (s16)(Math_Rand_ZeroOne() * 100.0f) + 240,
-                                                    FHGFLASH_LIGHTBALL_GREEN);
->>>>>>> 9bfad1eb
                 }
                 func_80033E88(&this->actor, globalCtx, 4, 10);
             }
@@ -227,13 +199,13 @@
                 for (i = 0; i < 8; i++) {
                     Actor_SpawnAsChild(&globalCtx->actorCtx, &this->actor, globalCtx, ACTOR_EN_FHG_FIRE,
                                        this->actor.posRot.pos.x, this->actor.posRot.pos.y, this->actor.posRot.pos.z, 0,
-                                       (i * 0x2000) + randY, 0x4000, i + 100);
+                                       (i * 0x2000) + randY, 0x4000, FHG_LIGHTNING_TRAIL + i);
                 }
 
                 for (i = 0; i < 8; i++) {
                     Actor_SpawnAsChild(&globalCtx->actorCtx, &this->actor, globalCtx, ACTOR_EN_FHG_FIRE,
                                        this->actor.posRot.pos.x, this->actor.posRot.pos.y, this->actor.posRot.pos.z, 0,
-                                       (i * 0x2000) + randY, 0, 35);
+                                       (i * 0x2000) + randY, 0, FHG_LIGHTNING_SHOCK);
                 }
             }
 
@@ -280,7 +252,7 @@
     osSyncPrintf("FF MOVE 2\n");
 }
 
-void EnFhgFire_TrailHitbox(EnFhgFire* this, GlobalContext* globalCtx) {
+void EnFhgFire_LightningShock(EnFhgFire* this, GlobalContext* globalCtx) {
     Player* player = PLAYER;
     Vec3f pos;
 
@@ -388,20 +360,14 @@
     }
 
     this->actor.posRot.pos = bossPG->spearPos;
-    this->actor.shape.rot.z += (s16)(Math_Rand_ZeroOne() * 20000.0f) + 0x4000;
+    this->actor.shape.rot.z += (s16)(Math_Rand_ZeroOne() * 0x4E20) + 0x4000;
 
     osSyncPrintf("yari hikari 2\n");
     if (this->fireMode == 0) {
-<<<<<<< HEAD
-        Vec3f sp6C;
-        Vec3f sp60 = { 0.0f, 0.0f, 0.0f };
-        Vec3f sp54 = { 0.0f, 0.0f, 0.0f };
-=======
         Vec3f ballPos;
-        Vec3f ballVelocity = D_80A117C8;
-        Vec3f ballAccel = D_80A117D4;
-
->>>>>>> 9bfad1eb
+        Vec3f ballVel = { 0.0f, 0.0f, 0.0f };
+        Vec3f ballAccel = { 0.0f, 0.0f, 0.0f };
+
         osSyncPrintf("FLASH !!\n");
 
         for (i = 0; i < 2; i++) {
@@ -410,12 +376,8 @@
             ballPos.z = Math_Rand_CenteredFloat(20.0f) + this->actor.posRot.pos.z;
             ballAccel.y = -0.08f;
 
-<<<<<<< HEAD
-            EffectSsFhgFlash_Spawn(globalCtx, &sp6C, &sp60, &sp54, (s16)(Math_Rand_ZeroOne() * 80.0f) + 150, 0);
-=======
-            EffectSsFhgFlash_SpawnLightBall(globalCtx, &ballPos, &ballVelocity, &ballAccel,
+            EffectSsFhgFlash_SpawnLightBall(globalCtx, &ballPos, &ballVel, &ballAccel,
                                             (s16)(Math_Rand_ZeroOne() * 80.0f) + 150, FHGFLASH_LIGHTBALL_GREEN);
->>>>>>> 9bfad1eb
         }
     }
 
@@ -447,9 +409,9 @@
         }
     } else {
         bossPG = (BossGanondrof*)this->actor.parent;
-        dxPG = bossPG->unk_20C[0].x - this->actor.posRot.pos.x;
-        dyPG = bossPG->unk_20C[0].y - this->actor.posRot.pos.y;
-        dzPG = bossPG->unk_20C[0].z - this->actor.posRot.pos.z;
+        dxPG = bossPG->unk_20C.x - this->actor.posRot.pos.x;
+        dyPG = bossPG->unk_20C.y - this->actor.posRot.pos.y;
+        dzPG = bossPG->unk_20C.z - this->actor.posRot.pos.z;
         dxL = player->actor.posRot.pos.x - this->actor.posRot.pos.x;
         dyL = player->actor.posRot.pos.y + 40.0f - this->actor.posRot.pos.y;
         dzL = player->actor.posRot.pos.z - this->actor.posRot.pos.z;
@@ -462,21 +424,22 @@
         }
         this->actor.shape.rot.z += (s16)(Math_Rand_ZeroOne() * 0x4E20) + 0x4000;
         {
-            u8 spE3 = 0;
+            u8 lightBallColor1 = FHGFLASH_LIGHTBALL_GREEN;
             s16 spE0;
             Vec3f spD4;
             Vec3f spC8 = { 0.0f, 0.0f, 0.0f };
             Vec3f spBC = { 0.0f, 0.0f, 0.0f };
 
             if (this->fireMode > 0) {
-                spE3 = 1;
+                lightBallColor1 = FHGFLASH_LIGHTBALL_LIGHTBLUE;
             }
             for (spE0 = 0; spE0 < 3; spE0++) {
                 spD4.x = Math_Rand_CenteredFloat(20.0f) + this->actor.posRot.pos.x;
                 spD4.y = Math_Rand_CenteredFloat(20.0f) + this->actor.posRot.pos.y;
                 spD4.z = Math_Rand_CenteredFloat(20.0f) + this->actor.posRot.pos.z;
                 spBC.y = -0.08f;
-                EffectSsFhgFlash_Spawn(globalCtx, &spD4, &spC8, &spBC, (s16)(Math_Rand_ZeroOne() * 80.0f) + 0x96, spE3);
+                EffectSsFhgFlash_SpawnLightBall(globalCtx, &spD4, &spC8, &spBC,
+                                                (s16)(Math_Rand_ZeroOne() * 80.0f) + 150, lightBallColor1);
             }
         }
         switch (this->fireMode) {
@@ -499,8 +462,9 @@
                         spA8.x = Math_Rand_CenteredFloat(20.0f);
                         spA8.y = Math_Rand_CenteredFloat(20.0f);
                         spA8.z = Math_Rand_CenteredFloat(20.0f);
-                        EffectSsFhgFlash_Spawn(globalCtx, &this->actor.posRot.pos, &spA8, &sp9C,
-                                               (s16)(Math_Rand_ZeroOne() * 25.0f) + 0x32, 0);
+                        EffectSsFhgFlash_SpawnLightBall(globalCtx, &this->actor.posRot.pos, &spA8, &sp9C,
+                                                        (s16)(Math_Rand_ZeroOne() * 25.0f) + 50,
+                                                        FHGFLASH_LIGHTBALL_GREEN);
                     }
                     spE8 = spF2;
                     if (!spE8 && (hurtbox->toucher.flags & 0x00100000)) {
@@ -528,9 +492,9 @@
                                 this->actor.speedXZ += 1.0f;
                             }
                         }
-                        this->actor.posRot.rot.y = (s16)(Math_atan2f(dxPG, dzPG) * 10430.378f) + sp98;
+                        this->actor.posRot.rot.y = (s16)(Math_atan2f(dxPG, dzPG) * (0x8000/M_PI)) + sp98;
                         this->actor.posRot.rot.x =
-                            (s16)(Math_atan2f(dyPG, sqrtf((dxPG * dxPG) + (dzPG * dzPG))) * 10430.378f) + sp9A;
+                            (s16)(Math_atan2f(dyPG, sqrtf((dxPG * dxPG) + (dzPG * dzPG))) * (0x8000/M_PI)) + sp9A;
                         this->fireMode = 1;
                         this->timer2 = 2;
                         Audio_PlaySoundGeneral(0x182A, &player->actor.projectedPos, 4, &D_801333E0, &D_801333E0,
@@ -548,7 +512,7 @@
                 break;
             case 1:
                 if ((bossPG->actionState == 3) && (this->unk_15A < 100)) {
-                    this->actor.posRot.rot.y = Math_atan2f(dxPG, dzPG) * 10430.378f;
+                    this->actor.posRot.rot.y = Math_atan2f(dxPG, dzPG) * (0x8000/M_PI);
                     if ((sqrtf(SQ(dxPG) + SQ(dzPG)) < (150.0f + (this->actor.speedXZ * 8.0f)))) {
                         this->fireMode = 2;
                         bossPG->returnSuccess = 1;
@@ -582,8 +546,9 @@
                         sp88.x = Math_Rand_CenteredFloat(20.0f);
                         sp88.y = Math_Rand_CenteredFloat(20.0f);
                         sp88.z = Math_Rand_CenteredFloat(20.0f);
-                        EffectSsFhgFlash_Spawn(globalCtx, &this->actor.posRot.pos, &sp88, &sp7C,
-                                               (s16)(Math_Rand_ZeroOne() * 40.0f) + 0x50, 0);
+                        EffectSsFhgFlash_SpawnLightBall(globalCtx, &this->actor.posRot.pos, &sp88, &sp7C,
+                                                        (s16)(Math_Rand_ZeroOne() * 40.0f) + 80,
+                                                        FHGFLASH_LIGHTBALL_GREEN);
                     }
                     this->actor.posRot.rot.y = Math_atan2f(dxL, dzL) * 10430.378f;
                     sp100 = sqrtf(SQ(dxL) + SQ(dzL));
@@ -600,21 +565,21 @@
         if (this->timer2 == 0) {
             func_8002E4B4(globalCtx, &this->actor, 50.0f, 50.0f, 100.0f, 7);
             if ((this->actor.bgCheckFlags & 0x19) || spF3) {
-                u8 sp7B = 0;
+                u8 lightBallColor2 = FHGFLASH_LIGHTBALL_GREEN;
                 s16 sp78;
                 Vec3f sp6C;
                 Vec3f sp60 = { 0.0f, -1.0f, 0.0f };
 
                 if (this->fireMode > 0) {
-                    sp7B = 1;
+                    lightBallColor2 = FHGFLASH_LIGHTBALL_LIGHTBLUE;
                 }
                 for (sp78 = 0; sp78 < 30; sp78++) {
                     sp6C.x = Math_Rand_CenteredFloat(20.0f);
                     sp6C.y = Math_Rand_CenteredFloat(20.0f);
                     sp6C.z = Math_Rand_CenteredFloat(20.0f);
                     sp60.y = -0.1f;
-                    EffectSsFhgFlash_Spawn(globalCtx, &this->actor.posRot.pos, &sp6C, &sp60,
-                                           (s16)(Math_Rand_ZeroOne() * 50.0f) + 0x64, sp7B);
+                    EffectSsFhgFlash_SpawnLightBall(globalCtx, &this->actor.posRot.pos, &sp6C, &sp60,
+                                                    (s16)(Math_Rand_ZeroOne() * 50.0f) + 100, lightBallColor2);
                 }
                 if (spF3 == 1) {
                     Actor_SpawnAsChild(&globalCtx->actorCtx, &this->actor, globalCtx, 0x6D, this->actor.posRot.pos.x,
@@ -695,8 +660,9 @@
     this->updateFunc(this, globalCtx);
 }
 
-static s32 D_80A1181C[] = { 0x04051DB0, 0x040521B0, 0x040525B0, 0x040529B0,
-                            0x04052DB0, 0x040531B0, 0x040535B0, 0x040539B0 };
+static s32 D_80A1181C[] = {
+    0x04051DB0, 0x040521B0, 0x040525B0, 0x040529B0, 0x04052DB0, 0x040531B0, 0x040535B0, 0x040539B0,
+};
 
 void EnFhgFire_Draw(Actor* thisx, GlobalContext* globalCtx) {
     EnFhgFire* this = THIS;
@@ -704,7 +670,7 @@
 
     OPEN_DISPS(globalCtx->state.gfxCtx, "../z_en_fhg_fire.c", 1723);
 
-    if (this->actor.params == 36) {
+    if (this->actor.params == FHG_LIGHTNING_BURST) {
         func_80093D84(globalCtx->state.gfxCtx);
         gDPSetPrimColor(oGfxCtx->polyXlu.p++, 0, 0, 255, 255, 255, (s8)this->unk_160);
         gDPSetEnvColor(oGfxCtx->polyXlu.p++, 165, 255, 75, 0);
@@ -712,7 +678,7 @@
         gSPMatrix(oGfxCtx->polyXlu.p++, Matrix_NewMtx(globalCtx->state.gfxCtx, "../z_en_fhg_fire.c", 1745),
                   G_MTX_NOPUSH | G_MTX_LOAD | G_MTX_MODELVIEW);
         gSPDisplayList(oGfxCtx->polyXlu.p++, SEGMENTED_TO_VIRTUAL(D_0600FCF8));
-    } else if ((this->actor.params == 38) || (this->actor.params == 50)) {
+    } else if ((this->actor.params == FHG_SPEAR_SPARK) || (this->actor.params == FHG_ENERGY_BALL)) {
         osSyncPrintf("yari hikari draw 1\n");
         func_800D1FD4(&globalCtx->mf_11DA0);
         func_80093D84(globalCtx->state.gfxCtx);
@@ -728,7 +694,8 @@
         gSPMatrix(oGfxCtx->polyXlu.p++, Matrix_NewMtx(globalCtx->state.gfxCtx, "../z_en_fhg_fire.c", 1801),
                   G_MTX_NOPUSH | G_MTX_LOAD | G_MTX_MODELVIEW);
         gSPDisplayList(oGfxCtx->polyXlu.p++, D_06012160);
-    } else if ((this->actor.params == 39) || (this->actor.params == 40) || (this->actor.params == 41)) {
+    } else if ((this->actor.params == FHG_WARP_EMERGE) || (this->actor.params == FHG_WARP_RETREAT)
+                || (this->actor.params == FHG_WARP_DEATH)) {
         func_80093D84(globalCtx->state.gfxCtx);
         gDPSetPrimColor(oGfxCtx->polyXlu.p++, 0, 0, 0, 0, 0, (u8)this->unk_188);
         gDPSetEnvColor(oGfxCtx->polyXlu.p++, 90, 50, 95, (s8)(this->unk_188 * 0.5f));
