#include "z_bg_jya_cobra.h"
#include "overlays/actors/ovl_Bg_Jya_Bigmirror/z_bg_jya_bigmirror.h"
#include "overlays/actors/ovl_Mir_Ray/z_mir_ray.h"
#include "objects/object_jya_obj/object_jya_obj.h"
#include "vt.h"

#define FLAGS 0x00000010

#define THIS ((BgJyaCobra*)thisx)

void BgJyaCobra_Init(Actor* thisx, GlobalContext* globalCtx);
void BgJyaCobra_Destroy(Actor* thisx, GlobalContext* globalCtx);
void BgJyaCobra_Update(Actor* thisx, GlobalContext* globalCtx);
void BgJyaCobra_Draw(Actor* thisx, GlobalContext* globalCtx);

void func_80896918(BgJyaCobra* this, GlobalContext* globalCtx);
void func_80896950(BgJyaCobra* this, GlobalContext* globalCtx);
void func_808969F8(BgJyaCobra* this, GlobalContext* globalCtx);
void func_80896ABC(BgJyaCobra* this, GlobalContext* globalCtx);

<<<<<<< HEAD
Vtx D_80897270[] = {
    VTX(-800, 0, -800, 0, 2048, 0xFF, 0xFF, 0xFF, 0xFF),
    VTX(800, 0, -800, 2048, 2048, 0xFF, 0xFF, 0xFF, 0xFF),
    VTX(800, 0, 800, 2048, 0, 0xFF, 0xFF, 0xFF, 0xFF),
    VTX(-800, 0, 800, 0, 0, 0xFF, 0xFF, 0xFF, 0xFF),
=======
extern Gfx D_06010790[];
extern Gfx D_06010C20[];
extern UNK_TYPE D_0601167C;
extern Gfx D_060117D0[];

static Vtx sShadowVtx[4] = {
    VTX(-800, 0, -800, 0, 2048, 255, 255, 255, 255),
    VTX(800, 0, -800, 2048, 2048, 255, 255, 255, 255),
    VTX(800, 0, 800, 2048, 0, 255, 255, 255, 255),
    VTX(-800, 0, 800, 0, 0, 255, 255, 255, 255),
>>>>>>> d22b7461
};

static Gfx sShadowDL[] = {
    gsDPPipeSync(),
    gsDPSetCombineLERP(PRIMITIVE, 0, TEXEL0, 0, TEXEL0, 0, PRIMITIVE, 0, 0, 0, 0, COMBINED, 0, 0, 0, COMBINED),
    gsDPSetRenderMode(G_RM_PASS, G_RM_AA_ZB_XLU_DECAL2),
    gsSPClearGeometryMode(G_CULL_BACK | G_FOG | G_LIGHTING | G_TEXTURE_GEN | G_TEXTURE_GEN_LINEAR),
    gsSPVertex(sShadowVtx, 4, 0),
    gsSP2Triangles(0, 1, 2, 0, 0, 2, 3, 0),
    gsSPEndDisplayList(),
};

const ActorInit Bg_Jya_Cobra_InitVars = {
    ACTOR_BG_JYA_COBRA,
    ACTORCAT_PROP,
    FLAGS,
    OBJECT_JYA_OBJ,
    sizeof(BgJyaCobra),
    (ActorFunc)BgJyaCobra_Init,
    (ActorFunc)BgJyaCobra_Destroy,
    (ActorFunc)BgJyaCobra_Update,
    (ActorFunc)BgJyaCobra_Draw,
};

static s16 D_80897308[] = { 0, 0, 0, 0 };

static u8 D_80897310[] = { true, false, true, false };

static s16 D_80897314[] = { -0x4000, 0000, 0x4000, 0000 };

static u8 D_8089731C[11][11] = {
    { 0x00, 0x00, 0x20, 0x80, 0x80, 0x80, 0x80, 0x80, 0x20, 0x00, 0x00 },
    { 0x00, 0x20, 0x80, 0xA0, 0xA3, 0xA3, 0xA3, 0xA0, 0x80, 0x20, 0x00 },
    { 0x20, 0x80, 0xA0, 0xA5, 0xA6, 0xA6, 0xA6, 0xA5, 0xA0, 0x80, 0x20 },
    { 0x80, 0xA0, 0xA5, 0xA6, 0xA6, 0xA6, 0xA6, 0xA6, 0xA5, 0xA0, 0x80 },
    { 0x80, 0xA3, 0xA6, 0xA6, 0xA6, 0xA6, 0xA6, 0xA6, 0xA6, 0xA3, 0x80 },
    { 0x80, 0xA3, 0xA6, 0xA6, 0xA6, 0xA6, 0xA6, 0xA6, 0xA6, 0xA3, 0x80 },
    { 0x80, 0xA3, 0xA6, 0xA6, 0xA6, 0xA6, 0xA6, 0xA6, 0xA6, 0xA3, 0x80 },
    { 0x80, 0xA0, 0xA5, 0xA6, 0xA6, 0xA6, 0xA6, 0xA6, 0xA5, 0xA0, 0x80 },
    { 0x20, 0x80, 0xA0, 0xA5, 0xA6, 0xA6, 0xA6, 0xA5, 0xA0, 0x80, 0x20 },
    { 0x00, 0x20, 0x80, 0xA0, 0xA3, 0xA3, 0xA3, 0xA0, 0x80, 0x20, 0x00 },
    { 0x00, 0x00, 0x20, 0x80, 0x80, 0x80, 0x80, 0x80, 0x20, 0x00, 0x00 },
};

static u8 D_80897398[3][3] = {
    { 0x20, 0x80, 0x20 },
    { 0x80, 0xA0, 0x80 },
    { 0x20, 0x80, 0x20 },
};

static Vec3f D_808973A4[] = {
    { -6.0f, 100.0f, 7.6f },
    { -12.6f, 69.200005f, -10.0f },
    { -9.0f, 43.0f, -1.0f },
    { -3.0f, 15.0f, 8.6f },
    { -8.6f, 15.0f, 13.5f },
    { -6.6f, 26.0f, 11.6f },
    { -12.5f, 43.0f, 8.0f },
    { -17.2f, 70.0f, 0.6f },
    { -8.0f, 100.0f, 7.6f },
    { 6.0f, 100.0f, 7.6f },
    { 12.6f, 69.200005f, -10.0f },
    { 9.0f, 43.0f, -1.0f },
    { 3.0f, 15.0f, 8.6f },
    { 8.6f, 15.0f, 13.5f },
    { 6.6f, 26.0f, 11.6f },
    { 12.5f, 43.0f, 8.0f },
    { 17.2f, 70.0f, 0.6f },
    { 8.0f, 100.0f, 7.6f },
    { 0.0f, 70.0f, -11.3f },
    { 0.0f, 44.600002f, -2.0f },
    { 0.0f, 15.0f, 10.6f },
    { 0.0f, 15.0f, 0.3f },
    { 0.0f, 26.0f, 11.6f },
    { 0.0f, 88.4f, -1.4f },
    { 0.0f, 95.700005f, 14.900001f },
    { 0.0f, 101.4f, 5.0f },
};

static Vec3f D_808974DC[] = {
    { 12.0f, 21.300001f, -2.5f },  { 30.0f, 21.300001f, -2.5f }, { -15.0f, 21.300001f, -2.5f },
    { -30.0f, 21.300001f, -2.5f }, { 12.0f, 21.300001f, -2.5f },
};

static s32 D_80897518[] = { 0x80, 0xA0, 0xA0, 0x80 };

static InitChainEntry sInitChain[] = {
    ICHAIN_VEC3F_DIV1000(scale, 100, ICHAIN_CONTINUE),
    ICHAIN_F32(uncullZoneForward, 1000, ICHAIN_CONTINUE),
    ICHAIN_F32(uncullZoneScale, 800, ICHAIN_CONTINUE),
    ICHAIN_F32(uncullZoneDownward, 1000, ICHAIN_STOP),
};

static Vec3s D_80897538 = { 0, -0x4000, 0 };

static Vec3s D_80897540 = { 0, 0x4000, 0 };

static Vec3f D_80897548[] = {
    { 0.1f, 0.1f, 0.1f },
    { 0.072f, 0.072f, 0.072f },
    { 0.1f, 0.1f, 0.132f },
};

void func_808958F0(Vec3f* dest, Vec3f* src, f32 arg2, f32 arg3) {
    dest->x = (src->z * arg2) + (src->x * arg3);
    dest->y = src->y;
    dest->z = (src->z * arg3) - (src->x * arg2);
}

void BgJyaCobra_InitDynapoly(BgJyaCobra* this, GlobalContext* globalCtx, CollisionHeader* collision,
                             DynaPolyMoveFlag flags) {
    s32 pad;
    CollisionHeader* colHeader = NULL;
    s32 pad2;

    DynaPolyActor_Init(&this->dyna, flags);
    CollisionHeader_GetVirtual(collision, &colHeader);
    this->dyna.bgId = DynaPoly_SetBgActor(globalCtx, &globalCtx->colCtx.dyna, &this->dyna.actor, colHeader);
    if (this->dyna.bgId == BG_ACTOR_MAX) {
        // Warning : move BG Registration Failure
        osSyncPrintf("Warning : move BG 登録失敗(%s %d)(name %d)(arg_data 0x%04x)\n", "../z_bg_jya_cobra.c", 247,
                     this->dyna.actor.id, this->dyna.actor.params);
    }
}

void BgJyaCobra_SpawnRay(BgJyaCobra* this, GlobalContext* globalCtx) {
    Actor_SpawnAsChild(&globalCtx->actorCtx, &this->dyna.actor, globalCtx, ACTOR_MIR_RAY, this->dyna.actor.world.pos.x,
                       this->dyna.actor.world.pos.y + 57.0f, this->dyna.actor.world.pos.z, 0, 0, 0, 6);
    if (this->dyna.actor.child == NULL) {
        osSyncPrintf(VT_FGCOL(RED));
        //Ｅｒｒｏｒ : Mir Ray occurrence failure
        osSyncPrintf("Ｅｒｒｏｒ : Mir Ray 発生失敗 (%s %d)\n", "../z_bg_jya_cobra.c", 270);
        osSyncPrintf(VT_RST);
    }
}

void func_80895A70(BgJyaCobra* this) {
    s32 pad;
    BgJyaBigmirror* mirror = (BgJyaBigmirror*)this->dyna.actor.parent;
    MirRay* mirRay;

    switch (this->dyna.actor.params & 3) {
        case 0:
            mirRay = (MirRay*)this->dyna.actor.child;
            if (mirRay == NULL) {
                return;
            }
            if (this->dyna.actor.child->update == NULL) {
                this->dyna.actor.child = NULL;
                return;
            }
            break;
        case 1:
            mirRay = (MirRay*)mirror->lightBeams[1];
            if (mirRay == NULL) {
                return;
            }
            break;
        case 2:
            mirRay = (MirRay*)mirror->lightBeams[2];
            if (mirRay == NULL) {
                return;
            }
            break;
    }

    if (this->unk_18C <= 0.0f) {
        mirRay->unLit = 1;
    } else {
        Vec3f sp28;

        mirRay->unLit = 0;
        Math_Vec3f_Copy(&mirRay->sourcePt, &this->unk_180);
        Matrix_RotateY(this->dyna.actor.shape.rot.y * (M_PI / 0x8000), MTXMODE_NEW);
        Matrix_RotateX(D_80897308[this->dyna.actor.params & 3] * (M_PI / 0x8000), MTXMODE_APPLY);
        sp28.x = 0.0f;
        sp28.y = 0.0;
        sp28.z = this->unk_190 * 2800.0f;
        Matrix_MultVec3f(&sp28, &mirRay->poolPt);
        Math_Vec3f_Sum(&mirRay->sourcePt, &mirRay->poolPt, &mirRay->poolPt);
    }
}

void func_80895BEC(BgJyaCobra* this, GlobalContext* globalCtx) {
    Player* player = PLAYER;
    s32 pad;
    Vec3f sp2C;

    func_808958F0(&sp2C, &this->unk_174, Math_SinS(this->unk_170), Math_CosS(this->unk_170));
    player->actor.world.pos.x = this->dyna.actor.world.pos.x + sp2C.x;
    player->actor.world.pos.y = this->dyna.actor.world.pos.y + sp2C.y;
    player->actor.world.pos.z = this->dyna.actor.world.pos.z + sp2C.z;
}

void func_80895C74(BgJyaCobra* this, GlobalContext* globalCtx) {
    s16 phi_v0;
    s16 params = this->dyna.actor.params;
    BgJyaBigmirror* mirror = (BgJyaBigmirror*)this->dyna.actor.parent;
    f32 phi_f0;

    if ((params & 3) == 2 && mirror != NULL &&
        (!(mirror->puzzleFlags & BIGMIR_PUZZLE_BOMBIWA_DESTROYED) ||
         !(mirror->puzzleFlags & BIGMIR_PUZZLE_COBRA1_SOLVED))) {
        Math_StepToF(&this->unk_18C, 0.0f, 0.05f);
    } else {
        this->unk_18C = 1.0f;
        if (D_80897310[params & 3]) {
            phi_v0 = this->dyna.actor.shape.rot.y - D_80897314[params & 3];
            phi_v0 = ABS(phi_v0);
            if (phi_v0 < 0x2000 && phi_v0 != -0x8000) {
                this->unk_18C += (phi_v0 - 0x2000) * (3.0f / 0x4000);
                if (this->unk_18C < 0.0f) {
                    this->unk_18C = 0.0f;
                }
            }
        }
    }

    this->unk_180.x = this->dyna.actor.world.pos.x;
    this->unk_180.y = this->dyna.actor.world.pos.y + 57.0f;
    this->unk_180.z = this->dyna.actor.world.pos.z;

    if ((params & 3) == 0) {
        this->unk_190 = 0.1f;
    } else if ((params & 3) == 1) {
        phi_f0 = 0.1f;
        phi_v0 = this->dyna.actor.shape.rot.y - 0x8000;
        if (phi_v0 < 0x500 && phi_v0 > -0x500) {
            phi_f0 = 0.34f;
        } else {
            phi_v0 = this->dyna.actor.shape.rot.y - 0x4000;
            if (phi_v0 < 0x500 && phi_v0 > -0x500 && mirror != NULL &&
                (mirror->puzzleFlags & BIGMIR_PUZZLE_BOMBIWA_DESTROYED)) {
                phi_f0 = 0.34f;
            }
        }
        Math_StepToF(&this->unk_190, phi_f0, 0.04f);
    } else if ((params & 3) == 2) {
        phi_f0 = 0.1f;
        phi_v0 = this->dyna.actor.shape.rot.y - 0x8000;
        if (phi_v0 < 0x500 && phi_v0 > -0x500) {
            phi_f0 = 0.34f;
        } else {
            phi_v0 = this->dyna.actor.shape.rot.y + 0xFFFF4000;
            if (phi_v0 < 0x500 && phi_v0 > -0x500) {
                phi_f0 = 0.34f;
            }
        }
        Math_StepToF(&this->unk_190, phi_f0, 0.04f);
    }
}

#ifdef NON_MATCHING
// Repeatedly calculates temp_z * 0x40 for temp_s2[temp_z] rather than calculating it once when temp_z is assigned.
// Making temp_z volatile or accessing through a pointer variable in if (!(temp_z & ~0x3F)) fix the above issue but are
// obviously wrong.
/*
 * Updates the shadow with light coming from the side of the mirror
 */
void BgJyaCobra_UpdateShadowFromSide(BgJyaCobra* this) {
    Vec3f spD4;
    Vec3f spC8;
    Vec3f spBC;
    u8(*temp_s2)[0x40];
    s32 temp_x;
    s32 temp_z;
    s32 x;
    s32 z;
    s32 i;
    s32 j;
    s32 k;
    s32 l;
    s16 rotY;

    temp_s2 = (u8(*)[0x40])ALIGN16((s32)(&this->shadowTexture));
    Lib_MemSet((u8*)temp_s2, 0x1000, 0);

    Matrix_RotateX((M_PI / 4), MTXMODE_NEW);
    rotY = !(this->dyna.actor.params & 3) ? (this->dyna.actor.shape.rot.y + 0x4000)
                                                   : (this->dyna.actor.shape.rot.y - 0x4000);
    Matrix_RotateY(rotY * (M_PI / 0x8000), MTXMODE_APPLY);
    Matrix_Scale(0.9f, 0.9f, 0.9f, MTXMODE_APPLY);

    for (i = 0; i < 25; i++) {
        Math_Vec3f_Diff(&D_808973A4[i + 1], &D_808973A4[i], &spD4);
        spD4.x *= 1 / 2.0f;
        spD4.y *= 1 / 2.0f;
        spD4.z *= 1 / 2.0f;
        for (j = 0; j < 2; j++) {
            spC8.x = D_808973A4[i].x + (spD4.x * j);
            spC8.y = D_808973A4[i].y + (spD4.y * j);
            spC8.z = D_808973A4[i].z + (spD4.z * j);
            Matrix_MultVec3f(&spC8, &spBC);
            x = (s32)(((spBC.x + 50.0f) * 0.64f) + 0.5f);
            z = (s32)(((88.0f - spBC.z) * 0.64f) + 0.5f);
            for (k = 0; k < 11; k++) {
                temp_z = z - 5 + k;
                if (!(temp_z & ~0x3F)) {
                    for (l = 0; l < 11; l++) {
                        temp_x = (x - 5 + l);
                        if (!(temp_x & ~0x3F)) {
                            temp_s2[temp_z][temp_x] |= D_8089731C[k][l];
                        }
                    }
                }
            }
        }
    }

    for (i = 0; i < 4; i++) {
        Math_Vec3f_Diff(&D_808974DC[i + 1], &D_808974DC[i], &spD4);
        spD4.x *= 1 / 5.0f;
        spD4.y *= 1 / 5.0f;
        spD4.z *= 1 / 5.0f;
        for (j = 0; j < 5; j++) {
            spC8.x = D_808974DC[i].x + (spD4.x * j);
            spC8.y = D_808974DC[i].y + (spD4.y * j);
            spC8.z = D_808974DC[i].z + (spD4.z * j);
            Matrix_MultVec3f(&spC8, &spBC);
            x = (s32)(((spBC.x + 50.0f) * 0.64f) + 0.5f);
            z = (s32)(((88.0f - spBC.z) * 0.64f) + 0.5f);
            for (k = 0; k < 3; k++) {
                temp_z = z - 1 + k;
                if (!(temp_z & ~0x3F)) {
                    for (l = 0; l < 3; l++) {
                        temp_x = x - 1 + l;
                        if (!(temp_x & ~0x3F)) {
                            temp_s2[temp_z][temp_x] |= D_80897398[k][l];
                        }
                    }
                }
            }
        }
    }

    for (i = 0; i < 0x40; i++) {
        temp_s2[0][i] = 0;
        temp_s2[0x3F][i] = 0;
    }

    for (j = 1; j < 0x3F; j++) {
        temp_s2[j][0] = 0;
        temp_s2[j][0x3F] = 0;
    }
}
#else
#pragma GLOBAL_ASM("asm/non_matchings/overlays/actors/ovl_Bg_Jya_Cobra/BgJyaCobra_UpdateShadowFromSide.s")
#endif

/*
 * Updates the shadow with light coming from above the mirror
 */
void BgJyaCobra_UpdateShadowFromTop(BgJyaCobra* this) {
    f32 sp58[0x40];
    s32 i;
    s32 j;
    s32 i_copy;
    s32 counter;
    u8* temp_s0;
    u8* sp40;

    for (i = 0; i < 0x40; i++) {
        sp58[i] = SQ(i - 31.5f);
    }

    sp40 = temp_s0 = (u8*)ALIGN16((u32)(&this->shadowTexture));
    Lib_MemSet(temp_s0, 0x1000, 0);

    for (i = 0; i != 0x40; i++) {
        f32 temp_f12 = sp58[i];

        for (j = 0; j < 0x40; j++, sp40++) {
            f32 temp_f2 = (sp58[j] * 0.5f) + temp_f12;

            if (temp_f2 < 300.0f) {
                *sp40 |= CLAMP_MAX(640 - (s32)(temp_f2 * 2.0f), 166);
            }
        }
    }

    for (i_copy = 0x780, counter = 0; counter < 4; counter++, i_copy += 0x40) {
        i = i_copy;
        for (j = 4; j < 0x3C; j++) {
            if (temp_s0[i_copy + j] < D_80897518[counter]) {
                temp_s0[i_copy + j] = D_80897518[counter];
            }
        }
        temp_s0[i + 0x3C] = 0x20;
        temp_s0[i + 0x3] = 0x20;
    }
}

void BgJyaCobra_Init(Actor* thisx, GlobalContext* globalCtx) {
    BgJyaCobra* this = THIS;

<<<<<<< HEAD
    BgJyaCobra_InitDynapoly(this, globalCtx, &gCobraCol, DPM_UNK);
    Actor_ProcessInitChain(&this->dyna.actor, D_80897528);
=======
    BgJyaCobra_InitDynapoly(this, globalCtx, &D_0601167C, DPM_UNK);
    Actor_ProcessInitChain(&this->dyna.actor, sInitChain);
>>>>>>> d22b7461
    if (!(this->dyna.actor.params & 3) && Flags_GetSwitch(globalCtx, ((s32)this->dyna.actor.params >> 8) & 0x3F)) {
        this->dyna.actor.world.rot.y = this->dyna.actor.home.rot.y = this->dyna.actor.shape.rot.y = 0;
    }

    if (!(this->dyna.actor.params & 3)) {
        BgJyaCobra_SpawnRay(this, globalCtx);
    }

    func_80896918(this, globalCtx);

    if ((this->dyna.actor.params & 3) == 1 || (this->dyna.actor.params & 3) == 2) {
        this->dyna.actor.room = -1;
    }

    if ((this->dyna.actor.params & 3) == 1) {
        BgJyaCobra_UpdateShadowFromTop(this);
    }

    // (jya cobra)
    osSyncPrintf("(jya コブラ)(arg_data 0x%04x)(act %x)(txt %x)(txt16 %x)\n", this->dyna.actor.params, this,
                 &this->shadowTexture, ALIGN16((s32)(&this->shadowTexture)));
}

void BgJyaCobra_Destroy(Actor* thisx, GlobalContext* globalCtx) {
    BgJyaCobra* this = THIS;

    DynaPoly_DeleteBgActor(globalCtx, &globalCtx->colCtx.dyna, this->dyna.bgId);
}

void func_80896918(BgJyaCobra* this, GlobalContext* globalCtx) {
    this->actionFunc = func_80896950;
    this->unk_168 = 0;
    this->dyna.actor.shape.rot.y = this->dyna.actor.world.rot.y =
        (this->unk_16C * 0x2000) + this->dyna.actor.home.rot.y;
}

void func_80896950(BgJyaCobra* this, GlobalContext* globalCtx) {
    Player* player = PLAYER;

    if (this->dyna.unk_150 > 0.001f) {
        this->unk_168++;
        if (this->unk_168 >= 15) {
            func_808969F8(this, globalCtx);
        }
    } else {
        this->unk_168 = 0;
    }

    if (fabsf(this->dyna.unk_150) > 0.001f) {
        this->dyna.unk_150 = 0.0f;
        player->stateFlags2 &= ~0x10;
    }
}

void func_808969F8(BgJyaCobra* this, GlobalContext* globalCtx) {
    Player* player = PLAYER;
    s32 phi_a3;
    s16 temp2;

    this->actionFunc = func_80896ABC;

    temp2 = this->dyna.actor.yawTowardsPlayer - this->dyna.actor.shape.rot.y;
    phi_a3 = (s16)(this->dyna.actor.shape.rot.y - this->dyna.unk_158);
    phi_a3 = ABS(phi_a3);

    if (temp2 > 0) {
        this->unk_16A = (phi_a3 > 0x4000) ? 1 : -1;
    } else {
        this->unk_16A = (phi_a3 > 0x4000) ? -1 : 1;
    }

    this->unk_174.x = player->actor.world.pos.x - this->dyna.actor.world.pos.x;
    this->unk_174.y = player->actor.world.pos.y - this->dyna.actor.world.pos.y;
    this->unk_174.z = player->actor.world.pos.z - this->dyna.actor.world.pos.z;
    this->unk_170 = this->unk_16E = 0;
    this->unk_172 = true;
}

void func_80896ABC(BgJyaCobra* this, GlobalContext* globalCtx) {
    s16 temp_v0;
    Player* player = PLAYER;

    temp_v0 = (s16)((this->unk_16C * 0x2000) + this->dyna.actor.home.rot.y) - this->dyna.actor.world.rot.y;
    if (ABS(temp_v0) < 7424) {
        Math_StepToS(&this->unk_16E, 106, 4);
    } else {
        Math_StepToS(&this->unk_16E, 21, 10);
    }

    if (Math_ScaledStepToS(&this->unk_170, this->unk_16A * 0x2000, this->unk_16E)) {
        this->unk_16C = (this->unk_16C + this->unk_16A) & 7;
        player->stateFlags2 &= ~0x10;
        this->dyna.unk_150 = 0.0f;
        func_80896918(this, globalCtx);
    } else {
        this->dyna.actor.shape.rot.y = this->dyna.actor.world.rot.y =
            (this->unk_16C * 0x2000) + this->dyna.actor.home.rot.y + this->unk_170;
    }

    if (player->stateFlags2 & 0x10) {
        if (this->unk_172) {
            func_80895BEC(this, globalCtx);
        }
    } else if (fabsf(this->dyna.unk_150) < 0.001f) {
        this->unk_172 = false;
    }

    this->dyna.unk_150 = 0.0f;
    func_8002F974(&this->dyna.actor, NA_SE_EV_ROCK_SLIDE - SFX_FLAG);
}

void BgJyaCobra_Update(Actor* thisx, GlobalContext* globalCtx) {
    s32 pad;
    BgJyaCobra* this = THIS;

    this->actionFunc(this, globalCtx);

    func_80895C74(this, globalCtx);
    func_80895A70(this);

    if ((this->dyna.actor.params & 3) == 0 || (this->dyna.actor.params & 3) == 2) {
        BgJyaCobra_UpdateShadowFromSide(this);
    }
}

void func_80896CB4(GlobalContext* globalCtx) {
    OPEN_DISPS(globalCtx->state.gfxCtx, "../z_bg_jya_cobra.c", 864);

    func_80093D84(globalCtx->state.gfxCtx);
    gSPMatrix(POLY_XLU_DISP++, Matrix_NewMtx(globalCtx->state.gfxCtx, "../z_bg_jya_cobra.c", 867),
              G_MTX_NOPUSH | G_MTX_LOAD | G_MTX_MODELVIEW);
    gSPDisplayList(POLY_XLU_DISP++, gCobraDlist2);

    CLOSE_DISPS(globalCtx->state.gfxCtx, "../z_bg_jya_cobra.c", 872);
}

void func_80896D78(BgJyaCobra* this, GlobalContext* globalCtx) {
    s32 pad;
    Vec3s sp44;

    OPEN_DISPS(globalCtx->state.gfxCtx, "../z_bg_jya_cobra.c", 924);
    func_80093D84(globalCtx->state.gfxCtx);

    sp44.x = D_80897308[this->dyna.actor.params & 3] + this->dyna.actor.shape.rot.x;
    sp44.y = this->dyna.actor.shape.rot.y;
    sp44.z = this->dyna.actor.shape.rot.z;
    func_800D1694(this->unk_180.x, this->unk_180.y, this->unk_180.z, &sp44);

    Matrix_Scale(0.1f, 0.1f, this->unk_190, MTXMODE_APPLY);
    gSPMatrix(POLY_XLU_DISP++, Matrix_NewMtx(globalCtx->state.gfxCtx, "../z_bg_jya_cobra.c", 939),
              G_MTX_NOPUSH | G_MTX_LOAD | G_MTX_MODELVIEW);
    gDPSetPrimColor(POLY_XLU_DISP++, 0, 0, 255, 255, 255, (s32)(this->unk_18C * 140.0f));
    gSPDisplayList(POLY_XLU_DISP++, gCobraDlist3);

    CLOSE_DISPS(globalCtx->state.gfxCtx, "../z_bg_jya_cobra.c", 947);
}

void BgJyaCobra_DrawShadow(BgJyaCobra* this, GlobalContext* globalCtx) {
    s32 pad;
    s16 params = this->dyna.actor.params & 3;
    Vec3f sp64;
    Vec3s* phi_a3;

    if (1) {}

    OPEN_DISPS(globalCtx->state.gfxCtx, "../z_bg_jya_cobra.c", 966);

    func_80094044(globalCtx->state.gfxCtx);

    if (params == 0) {
        sp64.x = this->dyna.actor.world.pos.x - 50.0f;
        sp64.y = this->dyna.actor.world.pos.y;
        sp64.z = this->dyna.actor.world.pos.z;
        phi_a3 = &D_80897538;
    } else if (params == 2) {
        sp64.x = this->dyna.actor.world.pos.x + 70.0f;
        sp64.y = this->dyna.actor.world.pos.y;
        sp64.z = this->dyna.actor.world.pos.z;
        phi_a3 = &D_80897540;
    } else { // params == 1
        phi_a3 = &this->dyna.actor.shape.rot;
        Math_Vec3f_Copy(&sp64, &this->dyna.actor.world.pos);
    }

    func_800D1694(sp64.x, sp64.y, sp64.z, phi_a3);

    Matrix_Scale(D_80897548[params].x, D_80897548[params].y, D_80897548[params].z, MTXMODE_APPLY);
    Matrix_Translate(0.0f, 0.0f, 40.0f, MTXMODE_APPLY);

    gDPSetPrimColor(POLY_XLU_DISP++, 0, 0, 0, 0, 0, 120);
    gSPMatrix(POLY_XLU_DISP++, Matrix_NewMtx(globalCtx->state.gfxCtx, "../z_bg_jya_cobra.c", 994),
              G_MTX_NOPUSH | G_MTX_LOAD | G_MTX_MODELVIEW);

    gDPLoadTextureBlock(POLY_XLU_DISP++, ALIGN16((s32)(&this->shadowTexture)), G_IM_FMT_I, G_IM_SIZ_8b, 0x40, 0x40, 0,
                        G_TX_NOMIRROR | G_TX_CLAMP, G_TX_NOMIRROR | G_TX_CLAMP, G_TX_NOMASK, G_TX_NOMASK, G_TX_NOLOD,
                        G_TX_NOLOD);

    gSPDisplayList(POLY_XLU_DISP++, sShadowDL);

    CLOSE_DISPS(globalCtx->state.gfxCtx, "../z_bg_jya_cobra.c", 1006);
}

void BgJyaCobra_Draw(Actor* thisx, GlobalContext* globalCtx) {
    BgJyaCobra* this = THIS;

    func_80896CB4(globalCtx);
    Gfx_DrawDListOpa(globalCtx, gCobraDlist1);

    if (this->unk_18C > 0.0f) {
        func_80896D78(this, globalCtx);
    }

    if ((this->dyna.actor.params & 3) == 2) {
        BgJyaBigmirror* mirror = (BgJyaBigmirror*)this->dyna.actor.parent;

        if (mirror != NULL && (mirror->puzzleFlags & BIGMIR_PUZZLE_BOMBIWA_DESTROYED) &&
            (mirror->puzzleFlags & BIGMIR_PUZZLE_COBRA1_SOLVED)) {
            BgJyaCobra_DrawShadow(this, globalCtx);
        }
    } else {
        BgJyaCobra_DrawShadow(this, globalCtx);
    }
}<|MERGE_RESOLUTION|>--- conflicted
+++ resolved
@@ -18,24 +18,11 @@
 void func_808969F8(BgJyaCobra* this, GlobalContext* globalCtx);
 void func_80896ABC(BgJyaCobra* this, GlobalContext* globalCtx);
 
-<<<<<<< HEAD
-Vtx D_80897270[] = {
-    VTX(-800, 0, -800, 0, 2048, 0xFF, 0xFF, 0xFF, 0xFF),
-    VTX(800, 0, -800, 2048, 2048, 0xFF, 0xFF, 0xFF, 0xFF),
-    VTX(800, 0, 800, 2048, 0, 0xFF, 0xFF, 0xFF, 0xFF),
-    VTX(-800, 0, 800, 0, 0, 0xFF, 0xFF, 0xFF, 0xFF),
-=======
-extern Gfx D_06010790[];
-extern Gfx D_06010C20[];
-extern UNK_TYPE D_0601167C;
-extern Gfx D_060117D0[];
-
 static Vtx sShadowVtx[4] = {
     VTX(-800, 0, -800, 0, 2048, 255, 255, 255, 255),
     VTX(800, 0, -800, 2048, 2048, 255, 255, 255, 255),
     VTX(800, 0, 800, 2048, 0, 255, 255, 255, 255),
     VTX(-800, 0, 800, 0, 0, 255, 255, 255, 255),
->>>>>>> d22b7461
 };
 
 static Gfx sShadowDL[] = {
@@ -431,13 +418,8 @@
 void BgJyaCobra_Init(Actor* thisx, GlobalContext* globalCtx) {
     BgJyaCobra* this = THIS;
 
-<<<<<<< HEAD
     BgJyaCobra_InitDynapoly(this, globalCtx, &gCobraCol, DPM_UNK);
-    Actor_ProcessInitChain(&this->dyna.actor, D_80897528);
-=======
-    BgJyaCobra_InitDynapoly(this, globalCtx, &D_0601167C, DPM_UNK);
     Actor_ProcessInitChain(&this->dyna.actor, sInitChain);
->>>>>>> d22b7461
     if (!(this->dyna.actor.params & 3) && Flags_GetSwitch(globalCtx, ((s32)this->dyna.actor.params >> 8) & 0x3F)) {
         this->dyna.actor.world.rot.y = this->dyna.actor.home.rot.y = this->dyna.actor.shape.rot.y = 0;
     }
