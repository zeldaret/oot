--- conflicted
+++ resolved
@@ -40,18 +40,8 @@
 void BgSpot18Futa_Init(Actor* thisx, GlobalContext* globalCtx) {
     BgSpot18Futa* this = THIS;
     s32 pad;
-    u32 sp1C = 0;
+    CollisionHeader* sp1C = NULL;
 
-<<<<<<< HEAD
-    func_80043480(&this->actor, 0);
-    func_80041880(&DL_SPOT18_FUTA, &sp1C);
-    this->dynaPolyId = func_8003EA74(globalCtx, &globalCtx->colCtx.dyna, &this->actor, sp1C);
-    Actor_ProcessInitChain(&this->actor, initChain);
-}
-
-void BgSpot18Futa_Destroy(BgSpot18Futa* this, GlobalContext* globalCtx) {
-    func_8003ED58(globalCtx, &globalCtx->colCtx.dyna, this->dynaPolyId);
-=======
     DynaPolyInfo_SetActorMove(&this->actor, 0);
     DynaPolyInfo_Alloc(&D_06000368, &sp1C);
     this->dynaPolyId = DynaPolyInfo_RegisterActor(globalCtx, &globalCtx->colCtx.dyna, &this->actor, sp1C);
@@ -62,7 +52,6 @@
     BgSpot18Futa* this = THIS;
 
     DynaPolyInfo_Free(globalCtx, &globalCtx->colCtx.dyna, this->dynaPolyId);
->>>>>>> c5892858
 }
 
 void BgSpot18Futa_Update(Actor* thisx, GlobalContext* globalCtx) {
