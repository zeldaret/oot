--- conflicted
+++ resolved
@@ -420,13 +420,8 @@
     u16 textId = Text_GetFaceReaction(play, PARAMS_GET2(this->actor.params, 0, 7) + 37);
 
     if (textId != 0) {
-<<<<<<< HEAD
         if (PARAMS_GET2(this->actor.params, 0, 7) == ENHY_TYPE_BOJ_5) {
-            player->exchangeItemId = EXCH_ITEM_BLUE_FIRE;
-=======
-        if ((this->actor.params & 0x7F) == ENHY_TYPE_BOJ_5) {
             player->exchangeItemId = EXCH_ITEM_BOTTLE_BLUE_FIRE;
->>>>>>> 8913c4fa
         }
         return textId;
     }
@@ -727,15 +722,9 @@
 void func_80A70834(EnHy* this, PlayState* play) {
     Player* player = GET_PLAYER(play);
 
-<<<<<<< HEAD
     if (PARAMS_GET2(this->actor.params, 0, 7) == ENHY_TYPE_BOJ_5) {
-        if (!Inventory_HasSpecificBottle(ITEM_BLUE_FIRE) && !Inventory_HasSpecificBottle(ITEM_BUG) &&
-            !Inventory_HasSpecificBottle(ITEM_FISH)) {
-=======
-    if ((this->actor.params & 0x7F) == ENHY_TYPE_BOJ_5) {
         if (!Inventory_HasSpecificBottle(ITEM_BOTTLE_BLUE_FIRE) && !Inventory_HasSpecificBottle(ITEM_BOTTLE_BUG) &&
             !Inventory_HasSpecificBottle(ITEM_BOTTLE_FISH)) {
->>>>>>> 8913c4fa
             switch (func_8002F368(play)) {
                 case EXCH_ITEM_BOTTLE_POE:
                 case EXCH_ITEM_BOTTLE_BIG_POE:
@@ -803,22 +792,13 @@
     this->interactInfo.trackPos = player->actor.world.pos;
 
     if (LINK_IS_ADULT) {
-<<<<<<< HEAD
-        this->unk_1E8.unk_14 = sInit1Info[PARAMS_GET2(this->actor.params, 0, 7)].unkValueAdult;
+        this->interactInfo.yOffset = sPlayerTrackingInfo[PARAMS_GET2(this->actor.params, 0, 7)].adultYOffset;
     } else {
-        this->unk_1E8.unk_14 = sInit1Info[PARAMS_GET2(this->actor.params, 0, 7)].unkValueChild;
-    }
-
-    func_80034A14(&this->actor, &this->unk_1E8, sInit1Info[PARAMS_GET2(this->actor.params, 0, 7)].unkPresetIndex, phi_a3);
-=======
-        this->interactInfo.yOffset = sPlayerTrackingInfo[this->actor.params & 0x7F].adultYOffset;
-    } else {
-        this->interactInfo.yOffset = sPlayerTrackingInfo[this->actor.params & 0x7F].childYOffset;
-    }
-
-    Npc_TrackPoint(&this->actor, &this->interactInfo, sPlayerTrackingInfo[this->actor.params & 0x7F].presetIndex,
+        this->interactInfo.yOffset = sPlayerTrackingInfo[PARAMS_GET2(this->actor.params, 0, 7)].childYOffset;
+    }
+
+    Npc_TrackPoint(&this->actor, &this->interactInfo, sPlayerTrackingInfo[PARAMS_GET2(this->actor.params, 0, 7)].presetIndex,
                    trackingMode);
->>>>>>> 8913c4fa
 
     if (Npc_UpdateTalking(play, &this->actor, &this->interactInfo.talkState, this->interactRange, EnHy_GetTextId,
                           EnHy_UpdateTalkState)) {
@@ -828,17 +808,10 @@
 
 s32 EnHy_ShouldSpawn(EnHy* this, PlayState* play) {
     switch (play->sceneId) {
-<<<<<<< HEAD
-        case SCENE_SPOT01:
+        case SCENE_KAKARIKO_VILLAGE:
             if (!(PARAMS_GET2(this->actor.params, 0, 7) == ENHY_TYPE_BOJ_9 || PARAMS_GET2(this->actor.params, 0, 7) == ENHY_TYPE_BOJ_10 ||
                   PARAMS_GET2(this->actor.params, 0, 7) == ENHY_TYPE_BOJ_12 || PARAMS_GET2(this->actor.params, 0, 7) == ENHY_TYPE_AHG_2 ||
                   PARAMS_GET2(this->actor.params, 0, 7) == ENHY_TYPE_BJI_7)) {
-=======
-        case SCENE_KAKARIKO_VILLAGE:
-            if (!((this->actor.params & 0x7F) == ENHY_TYPE_BOJ_9 || (this->actor.params & 0x7F) == ENHY_TYPE_BOJ_10 ||
-                  (this->actor.params & 0x7F) == ENHY_TYPE_BOJ_12 || (this->actor.params & 0x7F) == ENHY_TYPE_AHG_2 ||
-                  (this->actor.params & 0x7F) == ENHY_TYPE_BJI_7)) {
->>>>>>> 8913c4fa
                 return true;
             } else if (!LINK_IS_ADULT) {
                 return true;
@@ -847,13 +820,8 @@
             } else {
                 return true;
             }
-<<<<<<< HEAD
-        case SCENE_LABO:
+        case SCENE_IMPAS_HOUSE:
             if (PARAMS_GET2(this->actor.params, 0, 7) != ENHY_TYPE_BOJ_10) {
-=======
-        case SCENE_IMPAS_HOUSE:
-            if ((this->actor.params & 0x7F) != ENHY_TYPE_BOJ_10) {
->>>>>>> 8913c4fa
                 return true;
             } else if (LINK_IS_CHILD) {
                 return false;
@@ -862,26 +830,16 @@
             } else {
                 return true;
             }
-<<<<<<< HEAD
-        case SCENE_IMPA:
+        case SCENE_DOG_LADY_HOUSE:
             if (PARAMS_GET2(this->actor.params, 0, 7) != ENHY_TYPE_AOB) {
-=======
-        case SCENE_DOG_LADY_HOUSE:
-            if ((this->actor.params & 0x7F) != ENHY_TYPE_AOB) {
->>>>>>> 8913c4fa
                 return true;
             } else if (IS_DAY) {
                 return false;
             } else {
                 return true;
             }
-<<<<<<< HEAD
-        case SCENE_KAKARIKO:
+        case SCENE_KAKARIKO_CENTER_GUEST_HOUSE:
             if (PARAMS_GET2(this->actor.params, 0, 7) == ENHY_TYPE_AOB) {
-=======
-        case SCENE_KAKARIKO_CENTER_GUEST_HOUSE:
-            if ((this->actor.params & 0x7F) == ENHY_TYPE_AOB) {
->>>>>>> 8913c4fa
                 return !LINK_IS_ADULT ? false : true;
             } else if (!(PARAMS_GET2(this->actor.params, 0, 7) == ENHY_TYPE_BOJ_9 ||
                          PARAMS_GET2(this->actor.params, 0, 7) == ENHY_TYPE_AHG_2 ||
@@ -894,15 +852,9 @@
             } else {
                 return true;
             }
-<<<<<<< HEAD
-        case SCENE_MARKET_ALLEY:
-        case SCENE_MARKET_ALLEY_N:
-            if (PARAMS_GET2(this->actor.params, 0, 7) != ENHY_TYPE_BOJ_14) {
-=======
         case SCENE_BACK_ALLEY_DAY:
         case SCENE_BACK_ALLEY_NIGHT:
-            if ((this->actor.params & 0x7F) != ENHY_TYPE_BOJ_14) {
->>>>>>> 8913c4fa
+            if (PARAMS_GET2(this->actor.params, 0, 7) != ENHY_TYPE_BOJ_14) {
                 return true;
             } else if (IS_NIGHT) {
                 return false;
