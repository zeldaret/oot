/*
 * File: z_en_hy.c
 * Overlay: ovl_En_Hy
 * Description: Hylian NPCs
 */

#include "z_en_hy.h"
#include "objects/object_aob/object_aob.h"
#include "objects/object_ahg/object_ahg.h"
#include "objects/object_bob/object_bob.h"
#include "objects/object_boj/object_boj.h"
#include "objects/object_bba/object_bba.h"
#include "objects/object_bji/object_bji.h"
#include "objects/object_cne/object_cne.h"
#include "objects/object_cob/object_cob.h"
#include "objects/object_os_anime/object_os_anime.h"

#define FLAGS 0x00000019

#define THIS ((EnHy*)thisx)

void EnHy_Init(Actor* thisx, GlobalContext* globalCtx);
void EnHy_Destroy(Actor* thisx, GlobalContext* globalCtx);
void EnHy_Update(Actor* thisx, GlobalContext* globalCtx);
void EnHy_Draw(Actor* thisx, GlobalContext* globalCtx);

void EnHy_InitImpl(EnHy* this, GlobalContext* globalCtx);
void func_80A7134C(EnHy* this, GlobalContext* globalCtx);
void func_80A71530(EnHy* this, GlobalContext* globalCtx);
void func_80A711B4(EnHy* this, GlobalContext* globalCtx);
void func_80A712C0(EnHy* this, GlobalContext* globalCtx);
void func_80A710F8(EnHy* this, GlobalContext* globalCtx);
void func_80A7127C(EnHy* this, GlobalContext* globalCtx);
void EnHy_DoNothing(EnHy* this, GlobalContext* globalCtx);
void func_80A714C4(EnHy* this, GlobalContext* globalCtx);

const ActorInit En_Hy_InitVars = {
    ACTOR_EN_HY,
    ACTORCAT_NPC,
    FLAGS,
    OBJECT_GAMEPLAY_KEEP,
    sizeof(EnHy),
    (ActorFunc)EnHy_Init,
    (ActorFunc)EnHy_Destroy,
    (ActorFunc)EnHy_Update,
    (ActorFunc)EnHy_Draw,
};

static ColliderCylinderInit sColCylInit = {
    {
        COLTYPE_NONE,
        AT_NONE,
        AC_NONE,
        OC1_ON | OC1_TYPE_ALL,
        OC2_TYPE_2,
        COLSHAPE_CYLINDER,
    },
    {
        ELEMTYPE_UNK0,
        { 0x00000000, 0x00, 0x00 },
        { 0x00000000, 0x00, 0x00 },
        TOUCH_NONE,
        BUMP_NONE,
        OCELEM_ON,
    },
    { 20, 46, 0, { 0, 0, 0 } },
};

static CollisionCheckInfoInit2 sColChkInfoInit = { 0, 0, 0, 0, MASS_IMMOVABLE };

// NULL-terminated arrays of eye textures
static void* sEyeTexturesAOB[] = { 0x060005C8, 0x06000DC8, 0x060015C8, NULL };
static void* sEyeTexturesAHG7[] = { 0x0600057C, 0x0600067C, 0x0600077C, NULL };
static void* sEyeTexturesBBA[] = { 0x060004C8, NULL };
static void* sEyeTexturesBJI13[] = { 0x060005FC, 0x060009FC, 0x06000DFC, NULL };
static void* sEyeTexturesBOJ2[] = { 0x060005FC, 0x060006FC, 0x060007FC, NULL };
static void* sEyeTexturesBOB[] = { 0x060007C8, 0x06000FC8, 0x060017C8, NULL };

typedef struct {
    /* 0x00 */ s16 objectId;
    /* 0x04 */ Gfx* headDList;
    /* 0x08 */ void** eyeTextures;
} EnHyHeadInfo; // size = 0xC

typedef enum {
    /*  0 */ ENHY_HEAD_AOB,
    /*  1 */ ENHY_HEAD_BOB,
    /*  2 */ ENHY_HEAD_BOJ_2,
    /*  3 */ ENHY_HEAD_BOJ_3,
    /*  4 */ ENHY_HEAD_BOJ_4,
    /*  5 */ ENHY_HEAD_BOJ_5,
    /*  6 */ ENHY_HEAD_BOJ_6,
    /*  7 */ ENHY_HEAD_AHG_7,
    /*  8 */ ENHY_HEAD_AHG_8,
    /*  9 */ ENHY_HEAD_AHG_9,
    /* 10 */ ENHY_HEAD_BBA,
    /* 11 */ ENHY_HEAD_CNE_11,
    /* 12 */ ENHY_HEAD_CNE_12,
    /* 13 */ ENHY_HEAD_BJI_13,
    /* 14 */ ENHY_HEAD_BJI_14,
    /* 15 */ ENHY_HEAD_COB
} EnHyHeadIndex;

static EnHyHeadInfo sHeadInfo[] = {
    /* ENHY_HEAD_AOB */ { OBJECT_AOB, gDogLadyHeadDL, sEyeTexturesAOB },
    /* ENHY_HEAD_BOB */ { OBJECT_BOB, object_bob_DL_003B78, sEyeTexturesBOB },
    /* ENHY_HEAD_BOJ_2 */ { OBJECT_BOJ, 0x060026F0, sEyeTexturesBOJ2 },
    /* ENHY_HEAD_BOJ_3 */ { OBJECT_BOJ, object_boj_DL_0052E0, NULL },
    /* ENHY_HEAD_BOJ_4 */ { OBJECT_BOJ, object_boj_DL_005528, NULL },
    /* ENHY_HEAD_BOJ_5 */ { OBJECT_BOJ, object_boj_DL_005738, NULL },
    /* ENHY_HEAD_BOJ_6 */ { OBJECT_BOJ, object_boj_DL_0059B0, NULL },
    /* ENHY_HEAD_AHG_7 */ { OBJECT_AHG, 0x060030F0, sEyeTexturesAHG7 },
    /* ENHY_HEAD_AHG_8 */ { OBJECT_AHG, object_ahg_DL_005508, NULL },
    /* ENHY_HEAD_AHG_9 */ { OBJECT_AHG, object_ahg_DL_005728, NULL },
    /* ENHY_HEAD_BBA */ { OBJECT_BBA, object_bba_DL_002948, sEyeTexturesBBA },
    /* ENHY_HEAD_CNE_11 */ { OBJECT_CNE, 0x06001300, NULL },
    /* ENHY_HEAD_CNE_12 */ { OBJECT_CNE, object_cne_DL_002860, NULL },
    /* ENHY_HEAD_BJI_13 */ { OBJECT_BJI, 0x06002560, sEyeTexturesBJI13 },
    /* ENHY_HEAD_BJI_14 */ { OBJECT_BJI, object_bji_DL_003F68, NULL },
    /* ENHY_HEAD_COB */ { OBJECT_COB, object_cob_DL_001300, NULL },
};

typedef struct {
    /* 0x00 */ s16 objectId;
    /* 0x04 */ FlexSkeletonHeader* skeleton;
} EnHySkeletonInfo; // size = 0x8

typedef enum {
    /* 0 */ ENHY_SKEL_AOB,
    /* 1 */ ENHY_SKEL_BOB,
    /* 2 */ ENHY_SKEL_BOJ,
    /* 3 */ ENHY_SKEL_AHG,
    /* 4 */ ENHY_SKEL_BBA,
    /* 5 */ ENHY_SKEL_CNE,
    /* 6 */ ENHY_SKEL_BJI,
    /* 7 */ ENHY_SKEL_COB
} EnHySkeletonIndex;

static EnHySkeletonInfo sSkeletonInfo[] = {
    /* ENHY_SKEL_AOB */ { OBJECT_AOB, &gDogLadySkel },
    /* ENHY_SKEL_BOB */ { OBJECT_BOB, &object_bob_Skel_0000F0 },
    /* ENHY_SKEL_BOJ */ { OBJECT_BOJ, 0x060000F0 },
    /* ENHY_SKEL_AHG */ { OBJECT_AHG, 0x060000F0 },
    /* ENHY_SKEL_BBA */ { OBJECT_BBA, &object_bba_Skel_0000F0 },
    /* ENHY_SKEL_CNE */ { OBJECT_CNE, 0x060000F0 },
    /* ENHY_SKEL_BJI */ { OBJECT_BJI, 0x060000F0 },
    /* ENHY_SKEL_COB */ { OBJECT_COB, &object_cob_Skel_0021F8 },
};

typedef enum {
    /*  0 */ ENHY_ANIM_0,
    /*  1 */ ENHY_ANIM_1,
    /*  2 */ ENHY_ANIM_2,
    /*  3 */ ENHY_ANIM_3,
    /*  4 */ ENHY_ANIM_4,
    /*  5 */ ENHY_ANIM_5,
    /*  6 */ ENHY_ANIM_6,
    /*  7 */ ENHY_ANIM_7,
    /*  8 */ ENHY_ANIM_8,
    /*  9 */ ENHY_ANIM_9,
    /* 10 */ ENHY_ANIM_10,
    /* 11 */ ENHY_ANIM_11,
    /* 12 */ ENHY_ANIM_12,
    /* 13 */ ENHY_ANIM_13,
    /* 14 */ ENHY_ANIM_14,
    /* 15 */ ENHY_ANIM_15,
    /* 16 */ ENHY_ANIM_16,
    /* 17 */ ENHY_ANIM_17,
    /* 18 */ ENHY_ANIM_18,
    /* 19 */ ENHY_ANIM_19,
    /* 20 */ ENHY_ANIM_20,
    /* 21 */ ENHY_ANIM_21,
    /* 22 */ ENHY_ANIM_22,
    /* 23 */ ENHY_ANIM_23,
    /* 24 */ ENHY_ANIM_24,
    /* 25 */ ENHY_ANIM_25,
    /* 26 */ ENHY_ANIM_26
} EnHyAnimationIndex;

static struct_80034EC0_Entry sAnimationInfo[] = {
    /* ENHY_ANIM_0 */ { &gObjOsAnim_092C, 1.0f, 0.0f, -1.0f, 0x00, 0.0f },
    /* ENHY_ANIM_1 */ { &gObjOsAnim_0228, 1.0f, 0.0f, -1.0f, 0x00, 0.0f },
    /* ENHY_ANIM_2 */ { &gObjOsAnim_4CF4, 1.0f, 0.0f, -1.0f, 0x00, 0.0f },
    /* ENHY_ANIM_3 */ { &gObjOsAnim_16EC, 1.0f, 0.0f, -1.0f, 0x00, 0.0f },
    /* ENHY_ANIM_4 */ { &gObjOsAnim_265C, 1.0f, 0.0f, -1.0f, 0x00, 0.0f },
    /* ENHY_ANIM_5 */ { &gObjOsAnim_42AC, 1.0f, 0.0f, -1.0f, 0x00, 0.0f },
    /* ENHY_ANIM_6 */ { &gObjOsAnim_28DC, 1.0f, 0.0f, -1.0f, 0x00, 0.0f },
    /* ENHY_ANIM_7 */ { &gObjOsAnim_2160, 1.0f, 0.0f, -1.0f, 0x00, -10.0f },
    /* ENHY_ANIM_8 */ { &gObjOsAnim_265C, 1.0f, 0.0f, -1.0f, 0x00, -10.0f },
    /* ENHY_ANIM_9 */ { &gObjOsAnim_4E90, 1.0f, 0.0f, -1.0f, 0x00, 0.0f },
    /* ENHY_ANIM_10 */ { &gObjOsAnim_1E7C, 1.0f, 0.0f, -1.0f, 0x00, 0.0f },
    /* ENHY_ANIM_11 */ { &gObjOsAnim_0170, 1.0f, 0.0f, -1.0f, 0x00, 0.0f },
    /* ENHY_ANIM_12 */ { &gObjOsAnim_00B4, 1.0f, 0.0f, -1.0f, 0x00, 0.0f },
    /* ENHY_ANIM_13 */ { &gObjOsAnim_3D84, 1.0f, 0.0f, -1.0f, 0x00, 0.0f },
    /* ENHY_ANIM_14 */ { &gObjOsAnim_41F8, 1.0f, 0.0f, -1.0f, 0x00, 0.0f },
    /* ENHY_ANIM_15 */ { &gObjOsAnim_300C, 1.0f, 0.0f, -1.0f, 0x00, 0.0f },
    /* ENHY_ANIM_16 */ { &gObjOsAnim_31B0, 1.0f, 0.0f, -1.0f, 0x00, 0.0f },
    /* ENHY_ANIM_17 */ { &gObjOsAnim_31B0, 1.0f, 0.0f, -1.0f, 0x00, -8.0f },
    /* ENHY_ANIM_18 */ { &gObjOsAnim_2D0C, 1.0f, 0.0f, -1.0f, 0x00, 0.0f },
    /* ENHY_ANIM_19 */ { &gObjOsAnim_2DC0, 1.0f, 0.0f, -1.0f, 0x00, 0.0f },
    /* ENHY_ANIM_20 */ { &gObjOsAnim_4408, 1.0f, 0.0f, -1.0f, 0x00, 0.0f },
    /* ENHY_ANIM_21 */ { &gObjOsAnim_1F18, 1.0f, 0.0f, -1.0f, 0x00, 0.0f },
    /* ENHY_ANIM_22 */ { &gObjOsAnim_4F28, 1.0f, 0.0f, -1.0f, 0x00, 0.0f },
    /* ENHY_ANIM_23 */ { &gObjOsAnim_33B4, 1.0f, 0.0f, -1.0f, 0x00, -8.0f },
    /* ENHY_ANIM_24 */ { &gObjOsAnim_12E8, 1.0f, 0.0f, -1.0f, 0x00, -8.0f },
    /* ENHY_ANIM_25 */ { &gObjOsAnim_0FE4, 1.0f, 0.0f, -1.0f, 0x00, -8.0f },
    /* ENHY_ANIM_26 */ { &gObjOsAnim_0BFC, 1.0f, 0.0f, -1.0f, 0x00, -8.0f },
};

typedef struct {
    /* 0x00 */ u8 headInfoIndex;  // EnHyHeadIndex
    /* 0x01 */ u8 skelInfoIndex2; // EnHySkeletonIndex, see EnHy#objBankIndexSkel2
    /* 0x02 */ Color_RGBA8 envColorSeg8;
    /* 0x06 */ u8 skelInfoIndex1; // EnHySkeletonIndex, see EnHy#objBankIndexSkel1
    /* 0x07 */ Color_RGBA8 envColorSeg9;
    /* 0x0B */ u8 animInfoIndex; // EnHyAnimationIndex
} EnHyModelInfo;                 // size = 0xC

static EnHyModelInfo sModelInfo[] = {
    /* ENHY_TYPE_AOB */
    { ENHY_HEAD_AOB, ENHY_SKEL_AOB, { 255, 255, 255, 255 }, ENHY_SKEL_AOB, { 255, 255, 255, 255 }, ENHY_ANIM_0 },
    /* ENHY_TYPE_COB */
    { ENHY_HEAD_COB, ENHY_SKEL_COB, { 255, 255, 255, 255 }, ENHY_SKEL_COB, { 255, 255, 255, 255 }, ENHY_ANIM_22 },
    /* ENHY_TYPE_AHG_2 */
    { ENHY_HEAD_AHG_7, ENHY_SKEL_AHG, { 255, 255, 255, 255 }, ENHY_SKEL_AHG, { 255, 255, 255, 255 }, ENHY_ANIM_1 },
    /* ENHY_TYPE_BOJ_3 */
    { ENHY_HEAD_BOJ_3, ENHY_SKEL_BOJ, { 255, 255, 255, 0 }, ENHY_SKEL_BOJ, { 55, 55, 255, 0 }, ENHY_ANIM_15 },
    /* ENHY_TYPE_AHG_4 */
    { ENHY_HEAD_AHG_8, ENHY_SKEL_AHG, { 0, 0, 0, 0 }, ENHY_SKEL_AHG, { 255, 0, 0, 0 }, ENHY_ANIM_11 },
    /* ENHY_TYPE_BOJ_5 */
    { ENHY_HEAD_BOJ_4, ENHY_SKEL_BOJ, { 50, 80, 0, 0 }, ENHY_SKEL_BOJ, { 50, 80, 0, 0 }, ENHY_ANIM_16 },
    /* ENHY_TYPE_BBA */
    { ENHY_HEAD_BBA, ENHY_SKEL_BBA, { 255, 255, 255, 255 }, ENHY_SKEL_BBA, { 255, 255, 255, 255 }, ENHY_ANIM_10 },
    /* ENHY_TYPE_BJI_7 */
    { ENHY_HEAD_BJI_13, ENHY_SKEL_BJI, { 0, 50, 160, 0 }, ENHY_SKEL_BJI, { 255, 255, 255, 0 }, ENHY_ANIM_4 },
    /* ENHY_TYPE_CNE_8 */
    { ENHY_HEAD_CNE_11, ENHY_SKEL_CNE, { 160, 180, 255, 0 }, ENHY_SKEL_CNE, { 160, 180, 255, 0 }, ENHY_ANIM_9 },
    /* ENHY_TYPE_BOJ_9 */
    { ENHY_HEAD_BOJ_2, ENHY_SKEL_BOJ, { 220, 0, 80, 0 }, ENHY_SKEL_BOJ, { 255, 255, 255, 0 }, ENHY_ANIM_13 },
    /* ENHY_TYPE_BOJ_10 */
    { ENHY_HEAD_BOJ_2, ENHY_SKEL_BOJ, { 0, 130, 220, 0 }, ENHY_SKEL_BOJ, { 255, 255, 255, 0 }, ENHY_ANIM_14 },
    /* ENHY_TYPE_CNE_11 */
    { ENHY_HEAD_CNE_12, ENHY_SKEL_CNE, { 70, 160, 230, 0 }, ENHY_SKEL_CNE, { 255, 255, 100, 0 }, ENHY_ANIM_20 },
    /* ENHY_TYPE_BOJ_12 */
    { ENHY_HEAD_BOJ_5, ENHY_SKEL_BOJ, { 150, 60, 90, 0 }, ENHY_SKEL_BOJ, { 255, 240, 150, 0 }, ENHY_ANIM_18 },
    /* ENHY_TYPE_AHG_13 */
    { ENHY_HEAD_AHG_9, ENHY_SKEL_AHG, { 200, 180, 255, 0 }, ENHY_SKEL_AHG, { 200, 180, 255, 0 }, ENHY_ANIM_12 },
    /* ENHY_TYPE_BOJ_14 */
    { ENHY_HEAD_BOJ_6, ENHY_SKEL_BOJ, { 140, 255, 110, 0 }, ENHY_SKEL_BOJ, { 255, 255, 255, 0 }, ENHY_ANIM_19 },
    /* ENHY_TYPE_BJI_15 */
    { ENHY_HEAD_BJI_14, ENHY_SKEL_BJI, { 130, 70, 20, 0 }, ENHY_SKEL_BJI, { 130, 180, 255, 0 }, ENHY_ANIM_21 },
    /* ENHY_TYPE_BOJ_16 */
    { ENHY_HEAD_BOJ_2, ENHY_SKEL_BOJ, { 255, 255, 255, 255 }, ENHY_SKEL_BOJ, { 255, 255, 255, 255 }, ENHY_ANIM_5 },
    /* ENHY_TYPE_AHG_17 */
    { ENHY_HEAD_AHG_8, ENHY_SKEL_AHG, { 90, 100, 20, 255 }, ENHY_SKEL_AHG, { 100, 140, 50, 255 }, ENHY_ANIM_11 },
    /* ENHY_TYPE_BOB_18 */
    { ENHY_HEAD_BOB, ENHY_SKEL_BOB, { 255, 255, 255, 255 }, ENHY_SKEL_BOB, { 255, 255, 255, 255 }, ENHY_ANIM_6 },
    /* ENHY_TYPE_BJI_19 */
    { ENHY_HEAD_BJI_14, ENHY_SKEL_BJI, { 160, 0, 100, 0 }, ENHY_SKEL_BJI, { 70, 130, 210, 0 }, ENHY_ANIM_21 },
    /* ENHY_TYPE_AHG_20 */
    { ENHY_HEAD_AHG_9, ENHY_SKEL_AHG, { 160, 230, 0, 0 }, ENHY_SKEL_AHG, { 0, 150, 110, 0 }, ENHY_ANIM_12 },
};

typedef struct {
    /* 0x00 */ Vec3s offset;
    /* 0x06 */ s16 radius;
    /* 0x08 */ s16 height;
} EnHyColliderInfo; // size 0xA

static EnHyColliderInfo sColliderInfo[] = {
    /* ENHY_TYPE_AOB */ { { 0, 0, 4 }, 24, 70 },
    /* ENHY_TYPE_COB */ { { 0, 0, 8 }, 28, 62 },
    /* ENHY_TYPE_AHG_2 */ { { 0, 0, 4 }, 20, 60 },
    /* ENHY_TYPE_BOJ_3 */ { { 0, 0, 2 }, 20, 60 },
    /* ENHY_TYPE_AHG_4 */ { { 0, 0, -2 }, 20, 60 },
    /* ENHY_TYPE_BOJ_5 */ { { 0, 0, 8 }, 24, 40 },
    /* ENHY_TYPE_BBA */ { { 0, 0, 10 }, 26, 40 },
    /* ENHY_TYPE_BJI_7 */ { { 0, 0, 12 }, 26, 58 },
    /* ENHY_TYPE_CNE_8 */ { { 0, 0, 2 }, 18, 68 },
    /* ENHY_TYPE_BOJ_9 */ { { 0, 0, 4 }, 20, 60 },
    /* ENHY_TYPE_BOJ_10 */ { { 0, 0, 4 }, 20, 60 },
    /* ENHY_TYPE_CNE_11 */ { { 0, 0, 6 }, 20, 64 },
    /* ENHY_TYPE_BOJ_12 */ { { 0, 0, 0 }, 18, 60 },
    /* ENHY_TYPE_AHG_13 */ { { 0, 0, 0 }, 16, 60 },
    /* ENHY_TYPE_BOJ_14 */ { { 0, 0, 0 }, 16, 64 },
    /* ENHY_TYPE_BJI_15 */ { { 0, 0, 8 }, 20, 58 },
    /* ENHY_TYPE_BOJ_16 */ { { 4, 0, 0 }, 18, 62 },
    /* ENHY_TYPE_AHG_17 */ { { 4, 0, 0 }, 18, 62 },
    /* ENHY_TYPE_BOB_18 */ { { 0, 0, 8 }, 28, 62 },
    /* ENHY_TYPE_BJI_19 */ { { 0, 0, 0 }, 16, 60 },
    /* ENHY_TYPE_AHG_20 */ { { 0, 0, 8 }, 20, 58 },
};

typedef struct {
    /* 0x00 */ u8 unkPresetIndex;
    /* 0x04 */ f32 unkValueChild;
    /* 0x08 */ f32 unkValueAdult;
} EnHyInit1Info; // size = 0xC

static EnHyInit1Info sInit1Info[] = {
    /* ENHY_TYPE_AOB */ { 0x06, 20.0f, 10.0f },
    /* ENHY_TYPE_COB */ { 0x06, 20.0f, 10.0f },
    /* ENHY_TYPE_AHG_2 */ { 0x07, 40.0f, 20.0f },
    /* ENHY_TYPE_BOJ_3 */ { 0x06, 20.0f, 10.0f },
    /* ENHY_TYPE_AHG_4 */ { 0x07, 40.0f, 20.0f },
    /* ENHY_TYPE_BOJ_5 */ { 0x08, 0.0f, -20.0f },
    /* ENHY_TYPE_BBA */ { 0x09, 20.0f, 0.0f },
    /* ENHY_TYPE_BJI_7 */ { 0x09, 20.0f, 0.0f },
    /* ENHY_TYPE_CNE_8 */ { 0x06, 20.0f, 10.0f },
    /* ENHY_TYPE_BOJ_9 */ { 0x06, 20.0f, 10.0f },
    /* ENHY_TYPE_BOJ_10 */ { 0x06, 20.0f, 10.0f },
    /* ENHY_TYPE_CNE_11 */ { 0x06, 20.0f, 10.0f },
    /* ENHY_TYPE_BOJ_12 */ { 0x00, 0.0f, 0.0f },
    /* ENHY_TYPE_AHG_13 */ { 0x06, 20.0f, 10.0f },
    /* ENHY_TYPE_BOJ_14 */ { 0x06, 20.0f, 10.0f },
    /* ENHY_TYPE_BJI_15 */ { 0x0A, 20.0f, 0.0f },
    /* ENHY_TYPE_BOJ_16 */ { 0x06, 20.0f, 10.0f },
    /* ENHY_TYPE_AHG_17 */ { 0x06, 20.0f, 10.0f },
    /* ENHY_TYPE_BOB_18 */ { 0x06, 20.0f, 10.0f },
    /* ENHY_TYPE_BJI_19 */ { 0x06, 20.0f, 10.0f },
    /* ENHY_TYPE_AHG_20 */ { 0x0A, 20.0f, 0.0f },
};

typedef struct {
    /* 0x00 */ f32 shadowScale;
    /* 0x04 */ Vec3f modelOffset;
    /* 0x10 */ f32 scale;
    /* 0x14 */ s8 targetMode;
    /* 0x18 */ f32 unkRange;
} EnHyInit2Info; // size = 0x1C

static EnHyInit2Info sInit2Info[] = {
    /* ENHY_TYPE_AOB */ { 36.0f, { 0.0f, 0.0f, 600.0f }, 0.01f, 0x06, 30.0f },
    /* ENHY_TYPE_COB */ { 40.0f, { -100.0f, 0.0f, 400.0f }, 0.01f, 0x06, 30.0f },
    /* ENHY_TYPE_AHG_2 */ { 22.0f, { 0.0f, 0.0f, -200.0f }, 0.01f, 0x06, 30.0f },
    /* ENHY_TYPE_BOJ_3 */ { 20.0f, { -100.0f, 0.0f, 0.0f }, 0.01f, 0x06, 30.0f },
    /* ENHY_TYPE_AHG_4 */ { 22.0f, { 0.0f, 0.0f, 0.0f }, 0.01f, 0x06, 30.0f },
    /* ENHY_TYPE_BOJ_5 */ { 21.0f, { 0.0f, 0.0f, 0.0f }, 0.01f, 0x06, 30.0f },
    /* ENHY_TYPE_BBA */ { 25.0f, { -100.0f, 0.0f, 600.0f }, 0.01f, 0x06, 30.0f },
    /* ENHY_TYPE_BJI_7 */ { 28.0f, { -100.0f, 0.0f, 800.0f }, 0.01f, 0x06, 30.0f },
    /* ENHY_TYPE_CNE_8 */ { 17.0f, { 0.0f, 0.0f, 700.0f }, 0.01f, 0x06, 30.0f },
    /* ENHY_TYPE_BOJ_9 */ { 18.0f, { 0.0f, 0.0f, 100.0f }, 0.01f, 0x06, 30.0f },
    /* ENHY_TYPE_BOJ_10 */ { 18.0f, { 0.0f, 0.0f, -200.0f }, 0.01f, 0x06, 30.0f },
    /* ENHY_TYPE_CNE_11 */ { 17.0f, { 0.0f, 0.0f, 700.0f }, 0.01f, 0x06, 30.0f },
    /* ENHY_TYPE_BOJ_12 */ { 21.0f, { 0.0f, 0.0f, -300.0f }, 0.01f, 0x06, 30.0f },
    /* ENHY_TYPE_AHG_13 */ { 20.0f, { 0.0f, 0.0f, -200.0f }, 0.01f, 0x06, 30.0f },
    /* ENHY_TYPE_BOJ_14 */ { 18.0f, { -200.0f, 0.0f, -200.0f }, 0.01f, 0x06, 30.0f },
    /* ENHY_TYPE_BJI_15 */ { 27.0f, { -100.0f, 0.0f, 800.0f }, 0.01f, 0x06, 30.0f },
    /* ENHY_TYPE_BOJ_16 */ { 19.0f, { 400.0f, 0.0f, 0.0f }, 0.01f, 0x04, 30.0f },
    /* ENHY_TYPE_AHG_17 */ { 19.0f, { 400.0f, 0.0f, 0.0f }, 0.01f, 0x06, 30.0f },
    /* ENHY_TYPE_BOB_18 */ { 40.0f, { -100.0f, 0.0f, 400.0f }, 0.01f, 0x06, 30.0f },
    /* ENHY_TYPE_BJI_19 */ { 17.0f, { 0.0f, 0.0f, 700.0f }, 0.01f, 0x06, 30.0f },
    /* ENHY_TYPE_AHG_20 */ { 20.0f, { 0.0f, 0.0f, -200.0f }, 0.01f, 0x06, 30.0f },
};

s32 EnHy_FindSkelAndHeadObjects(EnHy* this, GlobalContext* globalCtx) {
    u8 headInfoIndex = sModelInfo[this->actor.params & 0x7F].headInfoIndex;
    u8 skelInfoIndex2 = sModelInfo[this->actor.params & 0x7F].skelInfoIndex2;
    u8 skelInfoIndex1 = sModelInfo[this->actor.params & 0x7F].skelInfoIndex1;

    this->objBankIndexSkel1 = Object_GetIndex(&globalCtx->objectCtx, sSkeletonInfo[skelInfoIndex1].objectId);
    if (this->objBankIndexSkel1 < 0) {
        return false;
    }

    this->objBankIndexSkel2 = Object_GetIndex(&globalCtx->objectCtx, sSkeletonInfo[skelInfoIndex2].objectId);
    if (this->objBankIndexSkel2 < 0) {
        return false;
    }

    this->objBankIndexHead = Object_GetIndex(&globalCtx->objectCtx, sHeadInfo[headInfoIndex].objectId);
    if (this->objBankIndexHead < 0) {
        return false;
    }

    return true;
}

s32 EnHy_AreSkelAndHeadObjectsLoaded(EnHy* this, GlobalContext* globalCtx) {
    if (!Object_IsLoaded(&globalCtx->objectCtx, this->objBankIndexSkel1)) {
        return false;
    }

    if (!Object_IsLoaded(&globalCtx->objectCtx, this->objBankIndexSkel2)) {
        return false;
    }

    if (!Object_IsLoaded(&globalCtx->objectCtx, this->objBankIndexHead)) {
        return false;
    }

    return true;
}

s32 EnHy_FindOsAnimeObject(EnHy* this, GlobalContext* globalCtx) {
    this->objBankIndexOsAnime = Object_GetIndex(&globalCtx->objectCtx, OBJECT_OS_ANIME);

    if (this->objBankIndexOsAnime < 0) {
        return false;
    }

    return true;
}

s32 EnHy_IsOsAnimeObjectLoaded(EnHy* this, GlobalContext* globalCtx) {
    if (!Object_IsLoaded(&globalCtx->objectCtx, this->objBankIndexOsAnime)) {
        return false;
    }

    return true;
}

void func_80A6F7CC(EnHy* this, GlobalContext* globalCtx, s32 getItemId) {
    this->unkGetItemId = getItemId;
    func_8002F434(&this->actor, globalCtx, getItemId, this->actor.xzDistToPlayer + 1.0f,
                  fabsf(this->actor.yDistToPlayer) + 1.0f);
}

u16 func_80A6F810(GlobalContext* globalCtx, Actor* thisx) {
    Player* player = GET_PLAYER(globalCtx);
    EnHy* this = THIS;
    u16 textId = Text_GetFaceReaction(globalCtx, (this->actor.params & 0x7F) + 37);

    if (textId != 0) {
        if ((this->actor.params & 0x7F) == ENHY_TYPE_BOJ_5) {
            player->exchangeItemId = EXCH_ITEM_BLUE_FIRE;
        }
        return textId;
    }

    switch (this->actor.params & 0x7F) {
        case ENHY_TYPE_AOB:
            if (globalCtx->sceneNum == SCENE_KAKARIKO) {
                return (this->unk_330 & 0x800) ? 0x508D : ((gSaveContext.infTable[12] & 0x800) ? 0x508C : 0x508B);
            } else if (globalCtx->sceneNum == SCENE_MARKET_DAY) {
                return (gSaveContext.eventInf[3] & 1) ? 0x709B : 0x709C;
            } else if (gSaveContext.dogIsLost) {
<<<<<<< HEAD
                s16 dogParam = (gSaveContext.dogParams & 0xF00) >> 8;

                if (dogParam) {
=======
                s16 followingDog = (gSaveContext.dogParams & 0xF00) >> 8;

                if (followingDog != 0) {
>>>>>>> d9c1dffe
                    this->unk_215 = false;
                    return (followingDog == 1) ? 0x709F : 0x709E;
                } else {
                    return 0x709D;
                }
            } else {
                return 0x70A0;
            }
        case ENHY_TYPE_COB:
            if (gSaveContext.eventChkInf[8] & 1) {
                return (gSaveContext.infTable[12] & 2) ? 0x7017 : 0x7045;
            } else {
                return (gSaveContext.infTable[12] & 1) ? 0x7017 : 0x7016;
            }
        case ENHY_TYPE_AHG_2:
            if (globalCtx->sceneNum == SCENE_KAKARIKO) {
                return 0x5086;
            } else if (globalCtx->sceneNum == SCENE_SPOT01) {
                return 0x5085;
            } else if (gSaveContext.eventChkInf[8] & 1) {
                return (gSaveContext.infTable[12] & 8) ? 0x701A : 0x7047;
            } else if (gSaveContext.eventChkInf[1] & 0x10) {
                return 0x701A;
            } else if (gSaveContext.eventChkInf[1] & 1) {
                return 0x701B;
            } else if (gSaveContext.infTable[12] & 4) {
                return 0x701C;
            } else {
                return 0x701A;
            }
        case ENHY_TYPE_BOJ_3:
            return (gSaveContext.eventChkInf[8] & 1) ? ((gSaveContext.infTable[12] & 0x10) ? 0x7001 : 0x70EB) : 0x7001;
        case ENHY_TYPE_AHG_4:
            return (gSaveContext.eventChkInf[8] & 1) ? 0x704B : ((gSaveContext.infTable[12] & 0x20) ? 0x7024 : 0x7023);
        case ENHY_TYPE_BOJ_5:
            player->exchangeItemId = EXCH_ITEM_BLUE_FIRE;
            return 0x700C;
        case ENHY_TYPE_BBA:
            return (gSaveContext.eventChkInf[8] & 1) ? 0x704A : ((gSaveContext.infTable[12] & 0x40) ? 0x7022 : 0x7021);
        case ENHY_TYPE_BJI_7:
            if (globalCtx->sceneNum == SCENE_KAKARIKO) {
                return 0x5088;
            } else if (globalCtx->sceneNum == SCENE_SPOT01) {
                return 0x5087;
            } else {
                return (gSaveContext.eventChkInf[8] & 1) ? 0x704D
                                                         : ((gSaveContext.infTable[12] & 0x80) ? 0x7028 : 0x7027);
            }
        case ENHY_TYPE_CNE_8:
            if (gSaveContext.eventChkInf[8] & 1) {
                return (gSaveContext.infTable[12] & 0x200) ? 0x701E : 0x7048;
            } else {
                return (gSaveContext.infTable[12] & 0x100) ? 0x701E : 0x701D;
            }
        case ENHY_TYPE_BOJ_9:
            if (globalCtx->sceneNum == SCENE_KAKARIKO) {
                return (gSaveContext.eventChkInf[10] & 0x400) ? 0x5082 : 0x5081;
            } else if (globalCtx->sceneNum == SCENE_SPOT01) {
                return CHECK_QUEST_ITEM(QUEST_MEDALLION_SHADOW) ? 0x5080 : 0x507F;
            } else {
                return (gSaveContext.eventChkInf[8] & 1) ? 0x7049
                                                         : ((gSaveContext.infTable[12] & 0x400) ? 0x7020 : 0x701F);
            }
        case ENHY_TYPE_BOJ_10:
            if (globalCtx->sceneNum == SCENE_LABO) {
                return (gSaveContext.eventChkInf[10] & 0x400) ? 0x507E : 0x507D;
            } else if (globalCtx->sceneNum == SCENE_SPOT01) {
                return CHECK_QUEST_ITEM(QUEST_MEDALLION_SHADOW) ? 0x507C : 0x507B;
            } else {
                return (gSaveContext.eventChkInf[8] & 1) ? 0x7046
                                                         : ((gSaveContext.infTable[12] & 0x2000) ? 0x7019 : 0x7018);
            }
        case ENHY_TYPE_CNE_11:
            return (gSaveContext.infTable[8] & 0x800) ? ((gSaveContext.infTable[12] & 0x1000) ? 0x7014 : 0x70A4)
                                                      : 0x7014;
        case ENHY_TYPE_BOJ_12:
            if (globalCtx->sceneNum == SCENE_SPOT01) {
                return !IS_DAY ? 0x5084 : 0x5083;
            } else {
                return (gSaveContext.eventChkInf[8] & 1) ? 0x7044 : 0x7015;
            }
        case ENHY_TYPE_AHG_13:
            return 0x7055;
        case ENHY_TYPE_BOJ_14:
            return 0x7089;
        case ENHY_TYPE_BJI_15:
            return 0x708A;
        case ENHY_TYPE_BOJ_16:
            return 0x700E;
        case ENHY_TYPE_AHG_17:
            if (!LINK_IS_ADULT) {
                if (IS_DAY) {
                    return (gSaveContext.infTable[22] & 1) ? 0x5058 : 0x5057;
                } else {
                    return (gSaveContext.infTable[22] & 2) ? 0x505A : 0x5059;
                }
            } else if (IS_DAY) {
                return (gSaveContext.infTable[22] & 4) ? 0x505C : 0x505B;
            } else {
                return 0x5058;
            }
        case ENHY_TYPE_BOB_18:
            if (!LINK_IS_ADULT) {
                return (gSaveContext.eventChkInf[8] & 1) ? 0x505F : ((gSaveContext.infTable[22] & 8) ? 0x505E : 0x505D);
            } else {
                return (this->unk_330 & 0x800) ? 0x5062 : ((gSaveContext.infTable[22] & 0x10) ? 0x5061 : 0x5060);
            }
        case ENHY_TYPE_BJI_19:
            return 0x7120;
        case ENHY_TYPE_AHG_20:
            return 0x7121;
        default:
            return 0;
    }
}

s16 func_80A70058(GlobalContext* globalCtx, Actor* thisx) {
    EnHy* this = THIS;
    s16 beggarItems[] = { ITEM_BLUE_FIRE, ITEM_FISH, ITEM_BUG, ITEM_FAIRY };
    s16 beggarRewards[] = { 150, 100, 50, 25 };

    switch (Message_GetState(&globalCtx->msgCtx)) {
        case TEXT_STATE_NONE:
        case TEXT_STATE_DONE_HAS_NEXT:
        case TEXT_STATE_CHOICE:
        case TEXT_STATE_DONE:
        case TEXT_STATE_SONG_DEMO_DONE:
        case TEXT_STATE_8:
        case TEXT_STATE_9:
            return 1;
        case TEXT_STATE_DONE_FADING:
            switch (this->actor.textId) {
                case 0x709E:
                case 0x709F:
                    if (!this->unk_215) {
                        Audio_PlaySoundGeneral(this->actor.textId == 0x709F ? NA_SE_SY_CORRECT_CHIME : NA_SE_SY_ERROR,
                                               &D_801333D4, 4, &D_801333E0, &D_801333E0, &D_801333E8);
                        this->unk_215 = true;
                    }
                    break;
                case 0x70F0:
                case 0x70F1:
                case 0x70F2:
                case 0x70F3:
                    if (this->skelAnime.animation != &gObjOsAnim_33B4) {
                        func_80034EC0(&this->skelAnime, sAnimationInfo, ENHY_ANIM_23);
                        Audio_PlayFanfare(NA_BGM_ITEM_GET | 0x900);
                    }
                    break;
            }
            return 1;
        case TEXT_STATE_CLOSING:
            switch (this->actor.textId) {
                case 0x70F0:
                case 0x70F1:
                case 0x70F2:
                case 0x70F3:
                    Rupees_ChangeBy(beggarRewards[this->actor.textId - 0x70F0]);
                    func_80034EC0(&this->skelAnime, sAnimationInfo, ENHY_ANIM_17);
                    Player_UpdateBottleHeld(globalCtx, GET_PLAYER(globalCtx), ITEM_BOTTLE, PLAYER_AP_BOTTLE);
                    break;
                case 0x7016:
                    gSaveContext.infTable[12] |= 1;
                    break;
                case 0x7045:
                    gSaveContext.infTable[12] |= 2;
                    break;
                case 0x701B:
                    gSaveContext.infTable[12] |= 4;
                    break;
                case 0x7047:
                    gSaveContext.infTable[12] |= 8;
                    break;
                case 0x70EB:
                    gSaveContext.infTable[12] |= 0x10;
                    break;
                case 0x7023:
                    gSaveContext.infTable[12] |= 0x20;
                    break;
                case 0x7021:
                    gSaveContext.infTable[12] |= 0x40;
                    break;
                case 0x7027:
                    gSaveContext.infTable[12] |= 0x80;
                    break;
                case 0x701D:
                    gSaveContext.infTable[12] |= 0x100;
                    break;
                case 0x7048:
                    gSaveContext.infTable[12] |= 0x200;
                    break;
                case 0x701F:
                    gSaveContext.infTable[12] |= 0x400;
                    break;
                case 0x7018:
                    gSaveContext.infTable[12] |= 0x2000;
                    break;
                case 0x70A4:
                    gSaveContext.infTable[12] |= 0x1000;
                    break;
                case 0x5057:
                    gSaveContext.infTable[22] |= 1;
                    break;
                case 0x5059:
                    gSaveContext.infTable[22] |= 2;
                    break;
                case 0x505B:
                    gSaveContext.infTable[22] |= 4;
                    break;
                case 0x505D:
                    gSaveContext.infTable[22] |= 8;
                    break;
                case 0x5060:
                    gSaveContext.infTable[22] |= 0x10;
                    break;
                case 0x508B:
                    gSaveContext.infTable[12] |= 0x800;
                    break;
                case 0x709E:
                    gSaveContext.dogParams = 0;
                    break;
                case 0x709F:
                    func_80A6F7CC(this, globalCtx, (gSaveContext.infTable[25] & 2) ? GI_RUPEE_BLUE : GI_HEART_PIECE);
                    this->actionFunc = func_80A714C4;
                    break;
            }
            return 0;
        case TEXT_STATE_EVENT:
            if (!Message_ShouldAdvance(globalCtx)) {
                return 1;
            } else {
                return 2;
            }
    }

    return 1;
}

void EnHy_UpdateEyes(EnHy* this) {
    if (DECR(this->nextEyeIndexTimer) == 0) {
        u8 headInfoIndex = sModelInfo[this->actor.params & 0x7F].headInfoIndex;

        this->curEyeIndex++;
        if ((sHeadInfo[headInfoIndex].eyeTextures != NULL) &&
            (sHeadInfo[headInfoIndex].eyeTextures[this->curEyeIndex] == NULL)) {
            this->nextEyeIndexTimer = Rand_S16Offset(30, 30);
            this->curEyeIndex = 0;
        }
    }
}

void EnHy_InitCollider(EnHy* this) {
    u8 type = this->actor.params & 0x7F;

    this->collider.dim.radius = sColliderInfo[type].radius;
    this->collider.dim.height = sColliderInfo[type].height;
}

void EnHy_InitSetProperties(EnHy* this) {
    u8 type = this->actor.params & 0x7F;

    this->actor.shape.shadowScale = sInit2Info[type].shadowScale;
    Actor_SetScale(&this->actor, sInit2Info[type].scale);
    this->actor.targetMode = sInit2Info[type].targetMode;
    this->modelOffset = sInit2Info[type].modelOffset;
    this->unkRange = sInit2Info[type].unkRange;
    this->unkRange += this->collider.dim.radius;
}

void EnHy_UpdateCollider(EnHy* this, GlobalContext* globalCtx) {
    Vec3s pos;

    pos.x = this->actor.world.pos.x;
    pos.y = this->actor.world.pos.y;
    pos.z = this->actor.world.pos.z;
    pos.x += sColliderInfo[this->actor.params & 0x7F].offset.x;
    pos.y += sColliderInfo[this->actor.params & 0x7F].offset.y;
    pos.z += sColliderInfo[this->actor.params & 0x7F].offset.z;
    this->collider.dim.pos = pos;
    CollisionCheck_SetOC(globalCtx, &globalCtx->colChkCtx, &this->collider.base);
}

void func_80A70834(EnHy* this, GlobalContext* globalCtx) {
    Player* player = GET_PLAYER(globalCtx);

    if ((this->actor.params & 0x7F) == ENHY_TYPE_BOJ_5) {
        if (!Inventory_HasSpecificBottle(ITEM_BLUE_FIRE) && !Inventory_HasSpecificBottle(ITEM_BUG) &&
            !Inventory_HasSpecificBottle(ITEM_FISH)) {
            switch (func_8002F368(globalCtx)) {
                case EXCH_ITEM_POE:
                case EXCH_ITEM_BIG_POE:
                case EXCH_ITEM_LETTER_RUTO:
                    this->actor.textId = 0x70EF;
                    break;
                default:
                    if (Player_GetMask(globalCtx) == PLAYER_MASK_NONE) {
                        this->actor.textId = 0x70ED;
                    }
                    break;
            }
        } else {
            switch (func_8002F368(globalCtx)) {
                case EXCH_ITEM_BLUE_FIRE:
                    this->actor.textId = 0x70F0;
                    break;
                case EXCH_ITEM_FISH:
                    this->actor.textId = 0x70F1;
                    break;
                case EXCH_ITEM_BUG:
                    this->actor.textId = 0x70F2;
                    break;
                default:
                    if (Player_GetMask(globalCtx) == PLAYER_MASK_NONE) {
                        this->actor.textId = 0x700C;
                    }
                    break;
            }
        }

        player->actor.textId = this->actor.textId;
    }
}

void func_80A70978(EnHy* this, GlobalContext* globalCtx) {
    Player* player = GET_PLAYER(globalCtx);
    s16 phi_a3;

    switch (this->actor.params & 0x7F) {
        case ENHY_TYPE_BOJ_3:
        case ENHY_TYPE_BJI_7:
        case ENHY_TYPE_BOJ_9:
        case ENHY_TYPE_BOJ_10:
            phi_a3 = (this->unk_1E8.unk_00 == 0) ? 1 : 2;
            break;
        case ENHY_TYPE_BOJ_12:
            phi_a3 = 1;
            break;
        case ENHY_TYPE_AHG_2:
        case ENHY_TYPE_AHG_17:
            phi_a3 = 4;
            break;
        case ENHY_TYPE_AOB:
        case ENHY_TYPE_BOB_18:
            phi_a3 = (this->unk_1E8.unk_00 == 0) ? 2 : 4;
            break;
        default:
            phi_a3 = 2;
            break;
    }

    this->unk_1E8.unk_18 = player->actor.world.pos;

    if (LINK_IS_ADULT) {
        this->unk_1E8.unk_14 = sInit1Info[this->actor.params & 0x7F].unkValueAdult;
    } else {
        this->unk_1E8.unk_14 = sInit1Info[this->actor.params & 0x7F].unkValueChild;
    }

    func_80034A14(&this->actor, &this->unk_1E8, sInit1Info[this->actor.params & 0x7F].unkPresetIndex, phi_a3);

    if (func_800343CC(globalCtx, &this->actor, &this->unk_1E8.unk_00, this->unkRange, func_80A6F810, func_80A70058)) {
        func_80A70834(this, globalCtx);
    }
}

s32 EnHy_ShouldSpawn(EnHy* this, GlobalContext* globalCtx) {
    switch (globalCtx->sceneNum) {
        case SCENE_SPOT01:
            if (!((this->actor.params & 0x7F) == ENHY_TYPE_BOJ_9 || (this->actor.params & 0x7F) == ENHY_TYPE_BOJ_10 ||
                  (this->actor.params & 0x7F) == ENHY_TYPE_BOJ_12 || (this->actor.params & 0x7F) == ENHY_TYPE_AHG_2 ||
                  (this->actor.params & 0x7F) == ENHY_TYPE_BJI_7)) {
                return true;
            } else if (!LINK_IS_ADULT) {
                return true;
            } else if ((this->actor.params & 0x7F) != ENHY_TYPE_BOJ_12 && IS_NIGHT) {
                return false;
            } else {
                return true;
            }
        case SCENE_LABO:
            if ((this->actor.params & 0x7F) != ENHY_TYPE_BOJ_10) {
                return true;
            } else if (LINK_IS_CHILD) {
                return false;
            } else if ((this->actor.params & 0x7F) == ENHY_TYPE_BOJ_10 && IS_DAY) {
                return false;
            } else {
                return true;
            }
        case SCENE_IMPA:
            if ((this->actor.params & 0x7F) != ENHY_TYPE_AOB) {
                return true;
            } else if (IS_DAY) {
                return false;
            } else {
                return true;
            }
        case SCENE_KAKARIKO:
            if ((this->actor.params & 0x7F) == ENHY_TYPE_AOB) {
                return !LINK_IS_ADULT ? false : true;
            } else if (!((this->actor.params & 0x7F) == ENHY_TYPE_BOJ_9 ||
                         (this->actor.params & 0x7F) == ENHY_TYPE_AHG_2 ||
                         (this->actor.params & 0x7F) == ENHY_TYPE_BJI_7)) {
                return true;
            } else if (IS_DAY) {
                return false;
            } else if (LINK_IS_CHILD) {
                return false;
            } else {
                return true;
            }
        case SCENE_MARKET_ALLEY:
        case SCENE_MARKET_ALLEY_N:
            if ((this->actor.params & 0x7F) != ENHY_TYPE_BOJ_14) {
                return true;
            } else if (IS_NIGHT) {
                return false;
            } else if ((gSaveContext.eventChkInf[8] & 1) && !(gSaveContext.eventChkInf[4] & 0x20)) {
                return false;
            } else {
                return true;
            }
        default:
            switch (this->actor.params & 0x7F) {
                case ENHY_TYPE_BJI_19:
                case ENHY_TYPE_AHG_20:
                    if (LINK_IS_ADULT) {
                        return false;
                    }
            }
            return true;
    }
}

void EnHy_Init(Actor* thisx, GlobalContext* globalCtx) {
    EnHy* this = THIS;

    if ((this->actor.params & 0x7F) >= ENHY_TYPE_MAX || !EnHy_FindOsAnimeObject(this, globalCtx) ||
        !EnHy_FindSkelAndHeadObjects(this, globalCtx)) {
        Actor_Kill(&this->actor);
    }

    if (!EnHy_ShouldSpawn(this, globalCtx)) {
        Actor_Kill(&this->actor);
    }

    this->actionFunc = EnHy_InitImpl;
}

void EnHy_Destroy(Actor* thisx, GlobalContext* globalCtx) {
    EnHy* this = THIS;

    Collider_DestroyCylinder(globalCtx, &this->collider);
}

void EnHy_InitImpl(EnHy* this, GlobalContext* globalCtx) {
    if (EnHy_IsOsAnimeObjectLoaded(this, globalCtx) && EnHy_AreSkelAndHeadObjectsLoaded(this, globalCtx)) {
        this->actor.objBankIndex = this->objBankIndexSkel1;
        gSegments[6] = VIRTUAL_TO_PHYSICAL(globalCtx->objectCtx.status[this->actor.objBankIndex].segment);
        SkelAnime_InitFlex(globalCtx, &this->skelAnime,
                           sSkeletonInfo[sModelInfo[this->actor.params & 0x7F].skelInfoIndex1].skeleton, NULL,
                           this->jointTable, this->morphTable, 16);
        ActorShape_Init(&this->actor.shape, 0.0f, ActorShadow_DrawCircle, 0.0f);
        gSegments[6] = VIRTUAL_TO_PHYSICAL(globalCtx->objectCtx.status[this->objBankIndexOsAnime].segment);
        Collider_InitCylinder(globalCtx, &this->collider);
        Collider_SetCylinder(globalCtx, &this->collider, &this->actor, &sColCylInit);
        EnHy_InitCollider(this);
        CollisionCheck_SetInfo2(&this->actor.colChkInfo, NULL, &sColChkInfoInit);
        func_80034EC0(&this->skelAnime, sAnimationInfo, sModelInfo[this->actor.params & 0x7F].animInfoIndex);

        if ((globalCtx->sceneNum == SCENE_MARKET_ALLEY) || (globalCtx->sceneNum == SCENE_MARKET_DAY)) {
            this->actor.flags &= ~0x10;
            this->actor.uncullZoneScale = 0.0f;
        }

        if (globalCtx->sceneNum == SCENE_KAKARIKO) {
            this->unk_330 = gSaveContext.eventChkInf[6];
        }

        EnHy_InitSetProperties(this);
        this->path = Path_GetByIndex(globalCtx, (this->actor.params & 0x780) >> 7, 15);

        switch (this->actor.params & 0x7F) {
            case ENHY_TYPE_BOJ_3:
                if (this->path != NULL) {
                    this->actor.speedXZ = 3.0f;
                }
                this->actionFunc = func_80A711B4;
                break;
            case ENHY_TYPE_BJI_7:
                this->pathReverse = false;
                this->actionFunc = func_80A712C0;
                break;
            case ENHY_TYPE_AOB:
                if (globalCtx->sceneNum == SCENE_MARKET_DAY) {
                    this->actionFunc = func_80A710F8;
                    break;
                }
                // fall-through
            case ENHY_TYPE_COB:
            case ENHY_TYPE_AHG_2:
            case ENHY_TYPE_AHG_4:
            case ENHY_TYPE_BBA:
            case ENHY_TYPE_CNE_8:
            case ENHY_TYPE_AHG_13:
            case ENHY_TYPE_BOJ_14:
            case ENHY_TYPE_BJI_15:
            case ENHY_TYPE_BOJ_16:
            case ENHY_TYPE_AHG_17:
            case ENHY_TYPE_BOB_18:
            case ENHY_TYPE_BJI_19:
            case ENHY_TYPE_AHG_20:
                this->actionFunc = func_80A7127C;
                break;
            case ENHY_TYPE_BOJ_5:
            case ENHY_TYPE_BOJ_9:
            case ENHY_TYPE_BOJ_10:
            case ENHY_TYPE_CNE_11:
            case ENHY_TYPE_BOJ_12:
                this->actionFunc = EnHy_DoNothing;
                break;
            default:
                Actor_Kill(&this->actor);
                break;
        }
    }
}

void func_80A710F8(EnHy* this, GlobalContext* globalCtx) {
    if (this->unk_1E8.unk_00 != 0) {
        if (this->skelAnime.animation != &gObjOsAnim_0BFC) {
            func_80034EC0(&this->skelAnime, sAnimationInfo, ENHY_ANIM_26);
        }
    } else if (gSaveContext.eventInf[3] & 1) {
        if (this->skelAnime.animation != &gObjOsAnim_0FE4) {
            func_80034EC0(&this->skelAnime, sAnimationInfo, ENHY_ANIM_25);
        }
    } else if (this->skelAnime.animation != &gObjOsAnim_12E8) {
        func_80034EC0(&this->skelAnime, sAnimationInfo, ENHY_ANIM_24);
    }
}

void func_80A711B4(EnHy* this, GlobalContext* globalCtx) {
    s16 yaw;
    f32 distSq;

    distSq = Path_OrientAndGetDistSq(&this->actor, this->path, this->waypoint, &yaw);
    Math_SmoothStepToS(&this->actor.world.rot.y, yaw, 10, 1000, 1);
    this->actor.shape.rot = this->actor.world.rot;

    if ((distSq > 0.0f) && (distSq < 1000.0f)) {
        this->waypoint++;
        if (this->waypoint > (this->path->count - 1)) {
            this->waypoint = 0;
        }
    }
}

void func_80A7127C(EnHy* this, GlobalContext* globalCtx) {
    func_80034F54(globalCtx, this->unk_21C, this->unk_23C, 16);
}

void EnHy_DoNothing(EnHy* this, GlobalContext* globalCtx) {
}

void func_80A712C0(EnHy* this, GlobalContext* globalCtx) {
    if ((this->actor.xzDistToPlayer <= 100.0f) && (this->path != NULL)) {
        func_80034EC0(&this->skelAnime, sAnimationInfo, ENHY_ANIM_7);
        this->actor.speedXZ = 0.4f;
        this->actionFunc = func_80A7134C;
    }

    func_80034F54(globalCtx, this->unk_21C, this->unk_23C, 16);
}

void func_80A7134C(EnHy* this, GlobalContext* globalCtx) {
    s16 yaw;
    f32 distSq;

    if ((this->skelAnime.animation == &gObjOsAnim_2160) && (this->unk_1E8.unk_00 != 0)) {
        func_80034EC0(&this->skelAnime, sAnimationInfo, ENHY_ANIM_8);
    }

    if ((this->skelAnime.animation == &gObjOsAnim_265C) && (this->unk_1E8.unk_00 == 0)) {
        func_80034EC0(&this->skelAnime, sAnimationInfo, ENHY_ANIM_7);
    }

    this->actor.speedXZ = 0.4f;
    distSq = Path_OrientAndGetDistSq(&this->actor, this->path, this->waypoint, &yaw);
    Math_SmoothStepToS(&this->actor.world.rot.y, yaw, 10, 1000, 1);
    this->actor.shape.rot = this->actor.world.rot;

    if (!(distSq <= 0.0f) && !(distSq >= 1000.0f)) {
        if (!this->pathReverse) {
            this->waypoint++;
            if (this->waypoint > (this->path->count - 1)) {
                this->pathReverse = true;
                this->waypoint = this->path->count - 2;
            }
        } else {
            this->waypoint--;
            if (this->waypoint < 0) {
                this->pathReverse = false;
                this->waypoint = 1;
            }
        }
    }
}

void func_80A714C4(EnHy* this, GlobalContext* globalCtx) {
    if (Actor_HasParent(&this->actor, globalCtx)) {
        this->actionFunc = func_80A71530;
    } else {
        func_8002F434(&this->actor, globalCtx, this->unkGetItemId, this->actor.xzDistToPlayer + 1.0f,
                      fabsf(this->actor.yDistToPlayer) + 1.0f);
    }
}

void func_80A71530(EnHy* this, GlobalContext* globalCtx) {
    if ((Message_GetState(&globalCtx->msgCtx) == TEXT_STATE_DONE) && Message_ShouldAdvance(globalCtx)) {
        switch (this->unkGetItemId) {
            case GI_HEART_PIECE:
                gSaveContext.dogParams = 0;
                gSaveContext.dogIsLost = false;
                gSaveContext.infTable[25] |= 2;
                break;
            case GI_RUPEE_BLUE:
                Rupees_ChangeBy(5);
                gSaveContext.dogParams = 0;
                gSaveContext.dogIsLost = false;
                break;
        }

        this->actionFunc = func_80A7127C;
    }
}

void EnHy_Update(Actor* thisx, GlobalContext* globalCtx) {
    EnHy* this = THIS;

    if (this->actionFunc != EnHy_InitImpl) {
        gSegments[6] = VIRTUAL_TO_PHYSICAL(globalCtx->objectCtx.status[this->objBankIndexOsAnime].segment);
        SkelAnime_Update(&this->skelAnime);
        EnHy_UpdateEyes(this);

        if (this->unk_1E8.unk_00 == 0) {
            Actor_MoveForward(&this->actor);
        }

        Actor_UpdateBgCheckInfo(globalCtx, &this->actor, 0.0f, 0.0f, 0.0f, 4);
    }

    this->actionFunc(this, globalCtx);
    func_80A70978(this, globalCtx);
    EnHy_UpdateCollider(this, globalCtx);
}

s32 EnHy_OverrideLimbDraw(GlobalContext* globalCtx, s32 limbIndex, Gfx** dList, Vec3f* pos, Vec3s* rot, void* thisx) {
    EnHy* this = THIS;
    s32 pad;
    Vec3s sp48;
    u8 i;
    UNK_PTR ptr;

    if (1) {}

    OPEN_DISPS(globalCtx->state.gfxCtx, "../z_en_hy.c", 2170);

    if (limbIndex == 15) {
        gSPSegment(POLY_OPA_DISP++, 0x06, globalCtx->objectCtx.status[this->objBankIndexHead].segment);
        gSegments[6] = VIRTUAL_TO_PHYSICAL(globalCtx->objectCtx.status[this->objBankIndexHead].segment);
        i = sModelInfo[this->actor.params & 0x7F].headInfoIndex;
        *dList = sHeadInfo[i].headDList;

        if (sHeadInfo[i].eyeTextures != NULL) {
            ptr = sHeadInfo[i].eyeTextures[this->curEyeIndex];
            gSPSegment(POLY_OPA_DISP++, 0x0A, SEGMENTED_TO_VIRTUAL(ptr));
        }

        gSegments[6] = VIRTUAL_TO_PHYSICAL(globalCtx->objectCtx.status[this->objBankIndexSkel1].segment);
    }

    if (limbIndex == 15) {
        Matrix_Translate(1400.0f, 0.0f, 0.0f, MTXMODE_APPLY);
        sp48 = this->unk_1E8.unk_08;
        Matrix_RotateX((sp48.y / (f32)0x8000) * M_PI, MTXMODE_APPLY);
        Matrix_RotateZ((sp48.x / (f32)0x8000) * M_PI, MTXMODE_APPLY);
        Matrix_Translate(-1400.0f, 0.0f, 0.0f, MTXMODE_APPLY);
    }

    if (limbIndex == 8) {
        sp48 = this->unk_1E8.unk_0E;
        Matrix_RotateX((-sp48.y / (f32)0x8000) * M_PI, MTXMODE_APPLY);
        Matrix_RotateZ((sp48.x / (f32)0x8000) * M_PI, MTXMODE_APPLY);
    }

    if ((limbIndex == 8) || (limbIndex == 9) || (limbIndex == 12)) {
        rot->y += Math_SinS(this->unk_21C[limbIndex]) * 200.0f;
        rot->z += Math_CosS(this->unk_23C[limbIndex]) * 200.0f;
    }

    CLOSE_DISPS(globalCtx->state.gfxCtx, "../z_en_hy.c", 2228);

    return false;
}

void EnHy_PostLimbDraw(GlobalContext* globalCtx, s32 limbIndex, Gfx** dList, Vec3s* rot, void* thisx) {
    EnHy* this = THIS;
    s32 pad;
    Vec3f sp3C = { 400.0f, 0.0f, 0.0f };

    OPEN_DISPS(globalCtx->state.gfxCtx, "../z_en_hy.c", 2255);

    if (limbIndex == 7) {
        gSPSegment(POLY_OPA_DISP++, 0x06, globalCtx->objectCtx.status[this->objBankIndexSkel2].segment);
        gSegments[6] = VIRTUAL_TO_PHYSICAL(globalCtx->objectCtx.status[this->objBankIndexSkel2].segment);
    }

    if ((this->actor.params & 0x7F) == ENHY_TYPE_BOJ_3 && limbIndex == 8) {
        gSPDisplayList(POLY_OPA_DISP++, object_boj_DL_005BC8);
    }

    if (limbIndex == 15) {
        Matrix_MultVec3f(&sp3C, &this->actor.focus.pos);
    }

    CLOSE_DISPS(globalCtx->state.gfxCtx, "../z_en_hy.c", 2281);
}

Gfx* EnHy_SetEnvColor(GraphicsContext* globalCtx, u8 envR, u8 envG, u8 envB, u8 envA) {
    Gfx* dList;

    dList = Graph_Alloc(globalCtx, 2 * sizeof(Gfx));
    gDPSetEnvColor(dList, envR, envG, envB, envA);
    gSPEndDisplayList(dList + 1);

    return dList;
}

void EnHy_Draw(Actor* thisx, GlobalContext* globalCtx) {
    EnHy* this = THIS;
    Color_RGBA8 envColorSeg8;
    Color_RGBA8 envColorSeg9;
    Color_RGBA8 envColorSeg10;

    OPEN_DISPS(globalCtx->state.gfxCtx, "../z_en_hy.c", 2318);

    if (this->actionFunc != EnHy_InitImpl) {
        func_80093D18(globalCtx->state.gfxCtx);
        Matrix_Translate(this->modelOffset.x, this->modelOffset.y, this->modelOffset.z, MTXMODE_APPLY);
        envColorSeg8 = sModelInfo[this->actor.params & 0x7F].envColorSeg8;
        envColorSeg9 = sModelInfo[this->actor.params & 0x7F].envColorSeg9;

        switch (this->actor.params & 0x7F) {
            // ENHY_TYPE_AOB
            // ENHY_TYPE_COB
            case ENHY_TYPE_AHG_2:
            case ENHY_TYPE_BOJ_3:
            case ENHY_TYPE_AHG_4:
            case ENHY_TYPE_BOJ_5:
            // ENHY_TYPE_BBA
            case ENHY_TYPE_BJI_7:
            case ENHY_TYPE_CNE_8:
            case ENHY_TYPE_BOJ_9:
            case ENHY_TYPE_BOJ_10:
            case ENHY_TYPE_CNE_11:
            case ENHY_TYPE_BOJ_12:
            case ENHY_TYPE_AHG_13:
            case ENHY_TYPE_BOJ_14:
            case ENHY_TYPE_BJI_15:
            case ENHY_TYPE_BOJ_16:
            case ENHY_TYPE_AHG_17:
            // ENHY_TYPE_BOB_18
            case ENHY_TYPE_BJI_19:
            case ENHY_TYPE_AHG_20:
                gSPSegment(POLY_OPA_DISP++, 0x08,
                           EnHy_SetEnvColor(globalCtx->state.gfxCtx, envColorSeg8.r, envColorSeg8.g, envColorSeg8.b,
                                            envColorSeg8.a));
                gSPSegment(POLY_OPA_DISP++, 0x09,
                           EnHy_SetEnvColor(globalCtx->state.gfxCtx, envColorSeg9.r, envColorSeg9.g, envColorSeg9.b,
                                            envColorSeg9.a));

                if ((this->actor.params & 0x7F) == ENHY_TYPE_CNE_8 || (this->actor.params & 0x7F) == ENHY_TYPE_CNE_11) {
                    if ((this->actor.params & 0x7F) == ENHY_TYPE_CNE_8) {
                        envColorSeg10 = envColorSeg8;
                    }
                    if ((this->actor.params & 0x7F) == ENHY_TYPE_CNE_11) {
                        envColorSeg10.r = envColorSeg10.g = envColorSeg10.b = 255;
                        envColorSeg10.a = 0;
                    }
                    gSPSegment(POLY_OPA_DISP++, 0x0A,
                               EnHy_SetEnvColor(globalCtx->state.gfxCtx, envColorSeg10.r, envColorSeg10.g,
                                                envColorSeg10.b, envColorSeg10.a));
                }
                break;
        }

        SkelAnime_DrawFlexOpa(globalCtx, this->skelAnime.skeleton, this->skelAnime.jointTable,
                              this->skelAnime.dListCount, EnHy_OverrideLimbDraw, EnHy_PostLimbDraw, &this->actor);
    }

    CLOSE_DISPS(globalCtx->state.gfxCtx, "../z_en_hy.c", 2388);
}<|MERGE_RESOLUTION|>--- conflicted
+++ resolved
@@ -435,15 +435,9 @@
             } else if (globalCtx->sceneNum == SCENE_MARKET_DAY) {
                 return (gSaveContext.eventInf[3] & 1) ? 0x709B : 0x709C;
             } else if (gSaveContext.dogIsLost) {
-<<<<<<< HEAD
-                s16 dogParam = (gSaveContext.dogParams & 0xF00) >> 8;
-
-                if (dogParam) {
-=======
                 s16 followingDog = (gSaveContext.dogParams & 0xF00) >> 8;
 
                 if (followingDog != 0) {
->>>>>>> d9c1dffe
                     this->unk_215 = false;
                     return (followingDog == 1) ? 0x709F : 0x709E;
                 } else {
