/*
 * File: z_en_hy.c
 * Overlay: ovl_En_Hy
 * Description: Hylian NPCs
 */

#include "z_en_hy.h"
#include "assets/objects/object_aob/object_aob.h"
#include "assets/objects/object_ahg/object_ahg.h"
#include "assets/objects/object_bob/object_bob.h"
#include "assets/objects/object_boj/object_boj.h"
#include "assets/objects/object_bba/object_bba.h"
#include "assets/objects/object_bji/object_bji.h"
#include "assets/objects/object_cne/object_cne.h"
#include "assets/objects/object_cob/object_cob.h"
#include "assets/objects/object_os_anime/object_os_anime.h"

#define FLAGS (ACTOR_FLAG_0 | ACTOR_FLAG_3 | ACTOR_FLAG_4)

void EnHy_Init(Actor* thisx, PlayState* play);
void EnHy_Destroy(Actor* thisx, PlayState* play);
void EnHy_Update(Actor* thisx, PlayState* play);
void EnHy_Draw(Actor* thisx, PlayState* play);

void EnHy_WaitForObjects(EnHy* this, PlayState* play);
void EnHy_Pace(EnHy* this, PlayState* play);
void EnHy_FinishGivingDogFoundReward(EnHy* this, PlayState* play);
void EnHy_Walk(EnHy* this, PlayState* play);
void EnHy_SetupPace(EnHy* this, PlayState* play);
void EnHy_WatchDog(EnHy* this, PlayState* play);
void EnHy_Fidget(EnHy* this, PlayState* play);
void EnHy_DoNothing(EnHy* this, PlayState* play);
void EnHy_WaitDogFoundRewardGiven(EnHy* this, PlayState* play);

ActorInit En_Hy_InitVars = {
    /**/ ACTOR_EN_HY,
    /**/ ACTORCAT_NPC,
    /**/ FLAGS,
    /**/ OBJECT_GAMEPLAY_KEEP,
    /**/ sizeof(EnHy),
    /**/ EnHy_Init,
    /**/ EnHy_Destroy,
    /**/ EnHy_Update,
    /**/ EnHy_Draw,
};

static ColliderCylinderInit sColCylInit = {
    {
        COLTYPE_NONE,
        AT_NONE,
        AC_NONE,
        OC1_ON | OC1_TYPE_ALL,
        OC2_TYPE_2,
        COLSHAPE_CYLINDER,
    },
    {
        ELEMTYPE_UNK0,
        { 0x00000000, 0x00, 0x00 },
        { 0x00000000, 0x00, 0x00 },
        TOUCH_NONE,
        BUMP_NONE,
        OCELEM_ON,
    },
    { 20, 46, 0, { 0, 0, 0 } },
};

static CollisionCheckInfoInit2 sColChkInfoInit = { 0, 0, 0, 0, MASS_IMMOVABLE };

// NULL-terminated arrays of eye textures
static void* sHylianWoman1EyeTextures[] = {
    gHylianWoman1EyeOpenTex,
    gHylianWoman1EyeHalfTex,
    gHylianWoman1EyeClosedTex,
    NULL,
};
static void* sHylianMan1EyeTextures[] = {
    gHylianMan1BeardedEyeOpenTex,
    gHylianMan1BeardedEyeHalfTex,
    gHylianMan1BeardedEyeClosedTex,
    NULL,
};
static void* sHylainOldWomanEyeTextures[] = {
    gHylianOldWomanEyeTex,
    NULL,
};
static void* sHylianOldManEyeTextures[] = {
    gHylianOldManEyeOpenTex,
    gHylianOldManEyeHalfTex,
    gHylianOldManEyeClosedTex,
    NULL,
};
static void* sHylianMan2EyeTextures[] = {
    gHylianMan2MustachedEyeOpenTex,
    gHylianMan2MustachedEyeHalfTex,
    gHylianMan2MustachedEyeClosedTex,
    NULL,
};
static void* sHylianWoman2EyeTextures[] = {
    gHylianWoman2EyeOpenTex,
    gHylianWoman2EyeHalfTex,
    gHylianWoman2EyeClosedTex,
    NULL,
};

typedef struct {
    /* 0x0 */ s16 objectId;
    /* 0x4 */ Gfx* headDList;
    /* 0x8 */ void** eyeTextures;
} EnHyHeadInfo; // size = 0xC

typedef enum {
    /*  0 */ ENHY_HEAD_WOMAN_1,
    /*  1 */ ENHY_HEAD_WOMAN_2,
    /*  2 */ ENHY_HEAD_MAN_2_MUSTACHE,
    /*  3 */ ENHY_HEAD_MAN_2_BALD,
    /*  4 */ ENHY_HEAD_MAN_2_LONG_HAIR,
    /*  5 */ ENHY_HEAD_MAN_2_ALT_MUSTACHE,
    /*  6 */ ENHY_HEAD_MAN_2_BEARD,
    /*  7 */ ENHY_HEAD_MAN_1_BEARD,
    /*  8 */ ENHY_HEAD_MAN_1_SHAVED,
    /*  9 */ ENHY_HEAD_MAN_1_BOWL_CUT,
    /* 10 */ ENHY_HEAD_OLD_WOMAN,
    /* 11 */ ENHY_HEAD_YOUNG_WOMAN_BROWN_HAIR,
    /* 12 */ ENHY_HEAD_YOUNG_WOMAN_ORANGE_HAIR,
    /* 13 */ ENHY_HEAD_OLD_MAN,
    /* 14 */ ENHY_HEAD_OLD_MAN_BALD,
    /* 15 */ ENHY_HEAD_WOMAN_3
} EnHyHeadIndex;

static EnHyHeadInfo sHeadInfo[] = {
    /* ENHY_HEAD_WOMAN_1 */ { OBJECT_AOB, gHylianWoman1HeadDL, sHylianWoman1EyeTextures },
    /* ENHY_HEAD_WOMAN_2 */ { OBJECT_BOB, gHylianWoman2HeadDL, sHylianWoman2EyeTextures },
    /* ENHY_HEAD_MAN_2_MUSTACHE */ { OBJECT_BOJ, gHylianMan2MustachedHeadDL, sHylianMan2EyeTextures },
    /* ENHY_HEAD_MAN_2_BALD */ { OBJECT_BOJ, gHylianMan2BaldHeadDL, NULL },
    /* ENHY_HEAD_MAN_2_LONG_HAIR */ { OBJECT_BOJ, gHylianMan2LongHairHeadDL, NULL },
    /* ENHY_HEAD_MAN_2_ALT_MUSTACHE */ { OBJECT_BOJ, gHylianMan2AltMustachedHeadDL, NULL },
    /* ENHY_HEAD_MAN_2_BEARD */ { OBJECT_BOJ, gHylianMan2BeardedHeadDL, NULL },
    /* ENHY_HEAD_MAN_1_BEARD */ { OBJECT_AHG, gHylianMan1BeardedHeadDL, sHylianMan1EyeTextures },
    /* ENHY_HEAD_MAN_1_SHAVED */ { OBJECT_AHG, gHylianMan1ShavedHeadDL, NULL },
    /* ENHY_HEAD_MAN_1_BOWL_CUT */ { OBJECT_AHG, gHylianMan1BowlCutHeadDL, NULL },
    /* ENHY_HEAD_OLD_WOMAN */ { OBJECT_BBA, gHylianOldWomanHeadDL, sHylainOldWomanEyeTextures },
    /* ENHY_HEAD_YOUNG_WOMAN_BROWN_HAIR */ { OBJECT_CNE, gHylianYoungWomanBrownHairHeadDL, NULL },
    /* ENHY_HEAD_YOUNG_WOMAN_ORANGE_HAIR */ { OBJECT_CNE, gHylianYoungWomanOrangeHairHeadDL, NULL },
    /* ENHY_HEAD_OLD_MAN */ { OBJECT_BJI, gHylianOldManHeadDL, sHylianOldManEyeTextures },
    /* ENHY_HEAD_OLD_MAN_BALD */ { OBJECT_BJI, gHylianOldManBaldHeadDL, NULL },
    /* ENHY_HEAD_WOMAN_3 */ { OBJECT_COB, gHylianWoman3HeadDL, NULL },
};

typedef struct {
    /* 0x0 */ s16 objectId;
    /* 0x4 */ FlexSkeletonHeader* skeleton;
} EnHySkeletonInfo; // size = 0x8

typedef enum {
    /* 0 */ ENHY_SKEL_WOMAN_1,
    /* 1 */ ENHY_SKEL_WOMAN_2,
    /* 2 */ ENHY_SKEL_MAN_2,
    /* 3 */ ENHY_SKEL_MAN_1,
    /* 4 */ ENHY_SKEL_OLD_WOMAN,
    /* 5 */ ENHY_SKEL_YOUNG_WOMAN,
    /* 6 */ ENHY_SKEL_OLD_MAN,
    /* 7 */ ENHY_SKEL_WOMAN_3
} EnHySkeletonIndex;

static EnHySkeletonInfo sSkeletonInfo[] = {
    /* ENHY_SKEL_WOMAN_1 */ { OBJECT_AOB, &gHylianWoman1Skel },
    /* ENHY_SKEL_WOMAN_2 */ { OBJECT_BOB, &gHylianWoman2Skel },
    /* ENHY_SKEL_MAN_2 */ { OBJECT_BOJ, &gHylianMan2Skel },
    /* ENHY_SKEL_MAN_1 */ { OBJECT_AHG, &gHylianMan1Skel },
    /* ENHY_SKEL_OLD_WOMAN */ { OBJECT_BBA, &gHylianOldWomanSkel },
    /* ENHY_SKEL_YOUNG_WOMAN */ { OBJECT_CNE, &gHylianYoungWomanSkel },
    /* ENHY_SKEL_OLD_MAN */ { OBJECT_BJI, &gHylianOldManSkel },
    /* ENHY_SKEL_WOMAN_3 */ { OBJECT_COB, &gHylianWoman3Skel },
};

typedef enum {
    /*  0 */ ENHY_ANIM_0,
    /*  1 */ ENHY_ANIM_1,
    /*  2 */ ENHY_ANIM_2,
    /*  3 */ ENHY_ANIM_3,
    /*  4 */ ENHY_ANIM_4,
    /*  5 */ ENHY_ANIM_5,
    /*  6 */ ENHY_ANIM_6,
    /*  7 */ ENHY_ANIM_7,
    /*  8 */ ENHY_ANIM_8,
    /*  9 */ ENHY_ANIM_9,
    /* 10 */ ENHY_ANIM_10,
    /* 11 */ ENHY_ANIM_11,
    /* 12 */ ENHY_ANIM_12,
    /* 13 */ ENHY_ANIM_13,
    /* 14 */ ENHY_ANIM_14,
    /* 15 */ ENHY_ANIM_15,
    /* 16 */ ENHY_ANIM_16,
    /* 17 */ ENHY_ANIM_17,
    /* 18 */ ENHY_ANIM_18,
    /* 19 */ ENHY_ANIM_19,
    /* 20 */ ENHY_ANIM_20,
    /* 21 */ ENHY_ANIM_21,
    /* 22 */ ENHY_ANIM_22,
    /* 23 */ ENHY_ANIM_23,
    /* 24 */ ENHY_ANIM_24,
    /* 25 */ ENHY_ANIM_25,
    /* 26 */ ENHY_ANIM_26
} EnHyAnimationIndex;

static AnimationInfo sAnimationInfo[] = {
    /* ENHY_ANIM_0 */ { &gObjOsAnim_092C, 1.0f, 0.0f, -1.0f, ANIMMODE_LOOP, 0.0f },
    /* ENHY_ANIM_1 */ { &gObjOsAnim_0228, 1.0f, 0.0f, -1.0f, ANIMMODE_LOOP, 0.0f },
    /* ENHY_ANIM_2 */ { &gObjOsAnim_4CF4, 1.0f, 0.0f, -1.0f, ANIMMODE_LOOP, 0.0f },
    /* ENHY_ANIM_3 */ { &gObjOsAnim_16EC, 1.0f, 0.0f, -1.0f, ANIMMODE_LOOP, 0.0f },
    /* ENHY_ANIM_4 */ { &gObjOsAnim_265C, 1.0f, 0.0f, -1.0f, ANIMMODE_LOOP, 0.0f },
    /* ENHY_ANIM_5 */ { &gObjOsAnim_42AC, 1.0f, 0.0f, -1.0f, ANIMMODE_LOOP, 0.0f },
    /* ENHY_ANIM_6 */ { &gObjOsAnim_28DC, 1.0f, 0.0f, -1.0f, ANIMMODE_LOOP, 0.0f },
    /* ENHY_ANIM_7 */ { &gObjOsAnim_2160, 1.0f, 0.0f, -1.0f, ANIMMODE_LOOP, -10.0f },
    /* ENHY_ANIM_8 */ { &gObjOsAnim_265C, 1.0f, 0.0f, -1.0f, ANIMMODE_LOOP, -10.0f },
    /* ENHY_ANIM_9 */ { &gObjOsAnim_4E90, 1.0f, 0.0f, -1.0f, ANIMMODE_LOOP, 0.0f },
    /* ENHY_ANIM_10 */ { &gObjOsAnim_1E7C, 1.0f, 0.0f, -1.0f, ANIMMODE_LOOP, 0.0f },
    /* ENHY_ANIM_11 */ { &gObjOsAnim_0170, 1.0f, 0.0f, -1.0f, ANIMMODE_LOOP, 0.0f },
    /* ENHY_ANIM_12 */ { &gObjOsAnim_00B4, 1.0f, 0.0f, -1.0f, ANIMMODE_LOOP, 0.0f },
    /* ENHY_ANIM_13 */ { &gObjOsAnim_3D84, 1.0f, 0.0f, -1.0f, ANIMMODE_LOOP, 0.0f },
    /* ENHY_ANIM_14 */ { &gObjOsAnim_41F8, 1.0f, 0.0f, -1.0f, ANIMMODE_LOOP, 0.0f },
    /* ENHY_ANIM_15 */ { &gObjOsAnim_300C, 1.0f, 0.0f, -1.0f, ANIMMODE_LOOP, 0.0f },
    /* ENHY_ANIM_16 */ { &gObjOsAnim_31B0, 1.0f, 0.0f, -1.0f, ANIMMODE_LOOP, 0.0f },
    /* ENHY_ANIM_17 */ { &gObjOsAnim_31B0, 1.0f, 0.0f, -1.0f, ANIMMODE_LOOP, -8.0f },
    /* ENHY_ANIM_18 */ { &gObjOsAnim_2D0C, 1.0f, 0.0f, -1.0f, ANIMMODE_LOOP, 0.0f },
    /* ENHY_ANIM_19 */ { &gObjOsAnim_2DC0, 1.0f, 0.0f, -1.0f, ANIMMODE_LOOP, 0.0f },
    /* ENHY_ANIM_20 */ { &gObjOsAnim_4408, 1.0f, 0.0f, -1.0f, ANIMMODE_LOOP, 0.0f },
    /* ENHY_ANIM_21 */ { &gObjOsAnim_1F18, 1.0f, 0.0f, -1.0f, ANIMMODE_LOOP, 0.0f },
    /* ENHY_ANIM_22 */ { &gObjOsAnim_4F28, 1.0f, 0.0f, -1.0f, ANIMMODE_LOOP, 0.0f },
    /* ENHY_ANIM_23 */ { &gObjOsAnim_33B4, 1.0f, 0.0f, -1.0f, ANIMMODE_LOOP, -8.0f },
    /* ENHY_ANIM_24 */ { &gObjOsAnim_12E8, 1.0f, 0.0f, -1.0f, ANIMMODE_LOOP, -8.0f },
    /* ENHY_ANIM_25 */ { &gObjOsAnim_0FE4, 1.0f, 0.0f, -1.0f, ANIMMODE_LOOP, -8.0f },
    /* ENHY_ANIM_26 */ { &gObjOsAnim_0BFC, 1.0f, 0.0f, -1.0f, ANIMMODE_LOOP, -8.0f },
};

typedef struct {
    /* 0x0 */ u8 headInfoIndex;      // EnHyHeadIndex
    /* 0x1 */ u8 upperSkelInfoIndex; // EnHySkeletonIndex, see EnHy.objectSlotUpperSkel
    /* 0x2 */ Color_RGBA8 envColorSeg8;
    /* 0x6 */ u8 lowerSkelInfoIndex; // EnHySkeletonIndex, see EnHy.objectSlotLowerSkel
    /* 0x7 */ Color_RGBA8 envColorSeg9;
    /* 0xB */ u8 animInfoIndex; // EnHyAnimationIndex
} EnHyModelInfo;                // size = 0xC

static EnHyModelInfo sModelInfo[] = {
    /* ENHY_TYPE_DOG_LADY */
    {
        ENHY_HEAD_WOMAN_1,
        ENHY_SKEL_WOMAN_1,
        { 255, 255, 255, 255 },
        ENHY_SKEL_WOMAN_1,
        { 255, 255, 255, 255 },
        ENHY_ANIM_0,
    },
    /* ENHY_TYPE_WOMAN_3 */
    {
        ENHY_HEAD_WOMAN_3,
        ENHY_SKEL_WOMAN_3,
        { 255, 255, 255, 255 },
        ENHY_SKEL_WOMAN_3,
        { 255, 255, 255, 255 },
        ENHY_ANIM_22,
    },
    /* ENHY_TYPE_MAN_1_BEARD */
    {
        ENHY_HEAD_MAN_1_BEARD,
        ENHY_SKEL_MAN_1,
        { 255, 255, 255, 255 },
        ENHY_SKEL_MAN_1,
        { 255, 255, 255, 255 },
        ENHY_ANIM_1,
    },
    /* ENHY_TYPE_MAN_2_BALD */
    {
        ENHY_HEAD_MAN_2_BALD,
        ENHY_SKEL_MAN_2,
        { 255, 255, 255, 0 },
        ENHY_SKEL_MAN_2,
        { 55, 55, 255, 0 },
        ENHY_ANIM_15,
    },
    /* ENHY_TYPE_MAN_1_SHAVED_BLACK_SHIRT */
    {
        ENHY_HEAD_MAN_1_SHAVED,
        ENHY_SKEL_MAN_1,
        { 0, 0, 0, 0 },
        ENHY_SKEL_MAN_1,
        { 255, 0, 0, 0 },
        ENHY_ANIM_11,
    },
    /* ENHY_TYPE_BEGGAR */
    {
        ENHY_HEAD_MAN_2_LONG_HAIR,
        ENHY_SKEL_MAN_2,
        { 50, 80, 0, 0 },
        ENHY_SKEL_MAN_2,
        { 50, 80, 0, 0 },
        ENHY_ANIM_16,
    },
    /* ENHY_TYPE_OLD_WOMAN */
    {
        ENHY_HEAD_OLD_WOMAN,
        ENHY_SKEL_OLD_WOMAN,
        { 255, 255, 255, 255 },
        ENHY_SKEL_OLD_WOMAN,
        { 255, 255, 255, 255 },
        ENHY_ANIM_10,
    },
    /* ENHY_TYPE_OLD_MAN */
    {
        ENHY_HEAD_OLD_MAN,
        ENHY_SKEL_OLD_MAN,
        { 0, 50, 160, 0 },
        ENHY_SKEL_OLD_MAN,
        { 255, 255, 255, 0 },
        ENHY_ANIM_4,
    },
    /* ENHY_TYPE_YOUNG_WOMAN_BROWN_HAIR */
    {
        ENHY_HEAD_YOUNG_WOMAN_BROWN_HAIR,
        ENHY_SKEL_YOUNG_WOMAN,
        { 160, 180, 255, 0 },
        ENHY_SKEL_YOUNG_WOMAN,
        { 160, 180, 255, 0 },
        ENHY_ANIM_9,
    },
    /* ENHY_TYPE_MAN_2_MUSTACHE_RED_SHIRT */
    {
        ENHY_HEAD_MAN_2_MUSTACHE,
        ENHY_SKEL_MAN_2,
        { 220, 0, 80, 0 },
        ENHY_SKEL_MAN_2,
        { 255, 255, 255, 0 },
        ENHY_ANIM_13,
    },
    /* ENHY_TYPE_MAN_2_MUSTACHE_BLUE_SHIRT */
    {
        ENHY_HEAD_MAN_2_MUSTACHE,
        ENHY_SKEL_MAN_2,
        { 0, 130, 220, 0 },
        ENHY_SKEL_MAN_2,
        { 255, 255, 255, 0 },
        ENHY_ANIM_14,
    },
    /* ENHY_TYPE_YOUNG_WOMAN_ORANGE_HAIR */
    {
        ENHY_HEAD_YOUNG_WOMAN_ORANGE_HAIR,
        ENHY_SKEL_YOUNG_WOMAN,
        { 70, 160, 230, 0 },
        ENHY_SKEL_YOUNG_WOMAN,
        { 255, 255, 100, 0 },
        ENHY_ANIM_20,
    },
    /* ENHY_TYPE_MAN_2_ALT_MUSTACHE */
    {
        ENHY_HEAD_MAN_2_ALT_MUSTACHE,
        ENHY_SKEL_MAN_2,
        { 150, 60, 90, 0 },
        ENHY_SKEL_MAN_2,
        { 255, 240, 150, 0 },
        ENHY_ANIM_18,
    },
    /* ENHY_TYPE_MAN_1_BOWL_CUT_PURPLE_SHIRT */
    {
        ENHY_HEAD_MAN_1_BOWL_CUT,
        ENHY_SKEL_MAN_1,
        { 200, 180, 255, 0 },
        ENHY_SKEL_MAN_1,
        { 200, 180, 255, 0 },
        ENHY_ANIM_12,
    },
    /* ENHY_TYPE_MAN_2_BEARD */
    {
        ENHY_HEAD_MAN_2_BEARD,
        ENHY_SKEL_MAN_2,
        { 140, 255, 110, 0 },
        ENHY_SKEL_MAN_2,
        { 255, 255, 255, 0 },
        ENHY_ANIM_19,
    },
    /* ENHY_TYPE_OLD_MAN_BALD_BROWN_ROBE */
    {
        ENHY_HEAD_OLD_MAN_BALD,
        ENHY_SKEL_OLD_MAN,
        { 130, 70, 20, 0 },
        ENHY_SKEL_OLD_MAN,
        { 130, 180, 255, 0 },
        ENHY_ANIM_21,
    },
    /* ENHY_TYPE_MAN_2_MUSTACHE_WHITE_SHIRT */
    {
        ENHY_HEAD_MAN_2_MUSTACHE,
        ENHY_SKEL_MAN_2,
        { 255, 255, 255, 255 },
        ENHY_SKEL_MAN_2,
        { 255, 255, 255, 255 },
        ENHY_ANIM_5,
    },
    /* ENHY_TYPE_MAN_1_SHAVED_GREEN_SHIRT */
    {
        ENHY_HEAD_MAN_1_SHAVED,
        ENHY_SKEL_MAN_1,
        { 90, 100, 20, 255 },
        ENHY_SKEL_MAN_1,
        { 100, 140, 50, 255 },
        ENHY_ANIM_11,
    },
    /* ENHY_TYPE_WOMAN_2 */
    {
        ENHY_HEAD_WOMAN_2,
        ENHY_SKEL_WOMAN_2,
        { 255, 255, 255, 255 },
        ENHY_SKEL_WOMAN_2,
        { 255, 255, 255, 255 },
        ENHY_ANIM_6,
    },
    /* ENHY_TYPE_OLD_MAN_BALD_PURPLE_ROBE */
    {
        ENHY_HEAD_OLD_MAN_BALD,
        ENHY_SKEL_OLD_MAN,
        { 160, 0, 100, 0 },
        ENHY_SKEL_OLD_MAN,
        { 70, 130, 210, 0 },
        ENHY_ANIM_21,
    },
    /* ENHY_TYPE_MAN_1_BOWL_CUT_GREEN_SHIRT */
    {
        ENHY_HEAD_MAN_1_BOWL_CUT,
        ENHY_SKEL_MAN_1,
        { 160, 230, 0, 0 },
        ENHY_SKEL_MAN_1,
        { 0, 150, 110, 0 },
        ENHY_ANIM_12,
    },
};

typedef struct {
    /* 0x0 */ Vec3s offset;
    /* 0x6 */ s16 radius;
    /* 0x8 */ s16 height;
} EnHyColliderInfo; // size 0xA

static EnHyColliderInfo sColliderInfo[] = {
    /* ENHY_TYPE_DOG_LADY */ { { 0, 0, 4 }, 24, 70 },
    /* ENHY_TYPE_WOMAN_3 */ { { 0, 0, 8 }, 28, 62 },
    /* ENHY_TYPE_MAN_1_BEARD */ { { 0, 0, 4 }, 20, 60 },
    /* ENHY_TYPE_MAN_2_BALD */ { { 0, 0, 2 }, 20, 60 },
    /* ENHY_TYPE_MAN_1_SHAVED_BLACK_SHIRT */ { { 0, 0, -2 }, 20, 60 },
    /* ENHY_TYPE_BEGGAR */ { { 0, 0, 8 }, 24, 40 },
    /* ENHY_TYPE_OLD_WOMAN */ { { 0, 0, 10 }, 26, 40 },
    /* ENHY_TYPE_OLD_MAN */ { { 0, 0, 12 }, 26, 58 },
    /* ENHY_TYPE_YOUNG_WOMAN_BROWN_HAIR */ { { 0, 0, 2 }, 18, 68 },
    /* ENHY_TYPE_MAN_2_MUSTACHE_RED_SHIRT */ { { 0, 0, 4 }, 20, 60 },
    /* ENHY_TYPE_MAN_2_MUSTACHE_BLUE_SHIRT */ { { 0, 0, 4 }, 20, 60 },
    /* ENHY_TYPE_YOUNG_WOMAN_ORANGE_HAIR */ { { 0, 0, 6 }, 20, 64 },
    /* ENHY_TYPE_MAN_2_ALT_MUSTACHE */ { { 0, 0, 0 }, 18, 60 },
    /* ENHY_TYPE_MAN_1_BOWL_CUT_PURPLE_SHIRT */ { { 0, 0, 0 }, 16, 60 },
    /* ENHY_TYPE_MAN_2_BEARD */ { { 0, 0, 0 }, 16, 64 },
    /* ENHY_TYPE_OLD_MAN_BALD_BROWN_ROBE */ { { 0, 0, 8 }, 20, 58 },
    /* ENHY_TYPE_MAN_2_MUSTACHE_WHITE_SHIRT */ { { 4, 0, 0 }, 18, 62 },
    /* ENHY_TYPE_MAN_1_SHAVED_GREEN_SHIRT */ { { 4, 0, 0 }, 18, 62 },
    /* ENHY_TYPE_WOMAN_2 */ { { 0, 0, 8 }, 28, 62 },
    /* ENHY_TYPE_OLD_MAN_BALD_PURPLE_ROBE */ { { 0, 0, 0 }, 16, 60 },
    /* ENHY_TYPE_MAN_1_BOWL_CUT_GREEN_SHIRT */ { { 0, 0, 8 }, 20, 58 },
};

typedef struct {
    /* 0x00 */ u8 presetIndex;
    /* 0x04 */ f32 childYOffset;
    /* 0x08 */ f32 adultYOffset;
} EnHyPlayerTrackingInfo; // size = 0xC

static EnHyPlayerTrackingInfo sPlayerTrackingInfo[] = {
    /* ENHY_TYPE_DOG_LADY */ { 6, 20.0f, 10.0f },
    /* ENHY_TYPE_WOMAN_3 */ { 6, 20.0f, 10.0f },
    /* ENHY_TYPE_MAN_1_BEARD */ { 7, 40.0f, 20.0f },
    /* ENHY_TYPE_MAN_2_BALD */ { 6, 20.0f, 10.0f },
    /* ENHY_TYPE_MAN_1_SHAVED_BLACK_SHIRT */ { 7, 40.0f, 20.0f },
    /* ENHY_TYPE_BEGGAR */ { 8, 0.0f, -20.0f },
    /* ENHY_TYPE_OLD_WOMAN */ { 9, 20.0f, 0.0f },
    /* ENHY_TYPE_OLD_MAN */ { 9, 20.0f, 0.0f },
    /* ENHY_TYPE_YOUNG_WOMAN_BROWN_HAIR */ { 6, 20.0f, 10.0f },
    /* ENHY_TYPE_MAN_2_MUSTACHE_RED_SHIRT */ { 6, 20.0f, 10.0f },
    /* ENHY_TYPE_MAN_2_MUSTACHE_BLUE_SHIRT */ { 6, 20.0f, 10.0f },
    /* ENHY_TYPE_YOUNG_WOMAN_ORANGE_HAIR */ { 6, 20.0f, 10.0f },
    /* ENHY_TYPE_MAN_2_ALT_MUSTACHE */ { 0, 0.0f, 0.0f },
    /* ENHY_TYPE_MAN_1_BOWL_CUT_PURPLE_SHIRT */ { 6, 20.0f, 10.0f },
    /* ENHY_TYPE_MAN_2_BEARD */ { 6, 20.0f, 10.0f },
    /* ENHY_TYPE_OLD_MAN_BALD_BROWN_ROBE */ { 10, 20.0f, 0.0f },
    /* ENHY_TYPE_MAN_2_MUSTACHE_WHITE_SHIRT */ { 6, 20.0f, 10.0f },
    /* ENHY_TYPE_MAN_1_SHAVED_GREEN_SHIRT */ { 6, 20.0f, 10.0f },
    /* ENHY_TYPE_WOMAN_2 */ { 6, 20.0f, 10.0f },
    /* ENHY_TYPE_OLD_MAN_BALD_PURPLE_ROBE */ { 6, 20.0f, 10.0f },
    /* ENHY_TYPE_MAN_1_BOWL_CUT_GREEN_SHIRT */ { 10, 20.0f, 0.0f },
};

typedef struct {
    /* 0x00 */ f32 shadowScale;
    /* 0x04 */ Vec3f modelOffset;
    /* 0x10 */ f32 scale;
    /* 0x14 */ s8 targetMode;
    /* 0x18 */ f32 interactRange;
} EnHyInit2Info; // size = 0x1C

static EnHyInit2Info sInit2Info[] = {
    /* ENHY_TYPE_DOG_LADY */ { 36.0f, { 0.0f, 0.0f, 600.0f }, 0.01f, 6, 30.0f },
    /* ENHY_TYPE_WOMAN_3 */ { 40.0f, { -100.0f, 0.0f, 400.0f }, 0.01f, 6, 30.0f },
    /* ENHY_TYPE_MAN_1_BEARD */ { 22.0f, { 0.0f, 0.0f, -200.0f }, 0.01f, 6, 30.0f },
    /* ENHY_TYPE_MAN_2_BALD */ { 20.0f, { -100.0f, 0.0f, 0.0f }, 0.01f, 6, 30.0f },
    /* ENHY_TYPE_MAN_1_SHAVED_BLACK_SHIRT */ { 22.0f, { 0.0f, 0.0f, 0.0f }, 0.01f, 6, 30.0f },
    /* ENHY_TYPE_BEGGAR */ { 21.0f, { 0.0f, 0.0f, 0.0f }, 0.01f, 6, 30.0f },
    /* ENHY_TYPE_OLD_WOMAN */ { 25.0f, { -100.0f, 0.0f, 600.0f }, 0.01f, 6, 30.0f },
    /* ENHY_TYPE_OLD_MAN */ { 28.0f, { -100.0f, 0.0f, 800.0f }, 0.01f, 6, 30.0f },
    /* ENHY_TYPE_YOUNG_WOMAN_BROWN_HAIR */ { 17.0f, { 0.0f, 0.0f, 700.0f }, 0.01f, 6, 30.0f },
    /* ENHY_TYPE_MAN_2_MUSTACHE_RED_SHIRT */ { 18.0f, { 0.0f, 0.0f, 100.0f }, 0.01f, 6, 30.0f },
    /* ENHY_TYPE_MAN_2_MUSTACHE_BLUE_SHIRT */ { 18.0f, { 0.0f, 0.0f, -200.0f }, 0.01f, 6, 30.0f },
    /* ENHY_TYPE_YOUNG_WOMAN_ORANGE_HAIR */ { 17.0f, { 0.0f, 0.0f, 700.0f }, 0.01f, 6, 30.0f },
    /* ENHY_TYPE_MAN_2_ALT_MUSTACHE */ { 21.0f, { 0.0f, 0.0f, -300.0f }, 0.01f, 6, 30.0f },
    /* ENHY_TYPE_MAN_1_BOWL_CUT_PURPLE_SHIRT */ { 20.0f, { 0.0f, 0.0f, -200.0f }, 0.01f, 6, 30.0f },
    /* ENHY_TYPE_MAN_2_BEARD */ { 18.0f, { -200.0f, 0.0f, -200.0f }, 0.01f, 6, 30.0f },
    /* ENHY_TYPE_OLD_MAN_BALD_BROWN_ROBE */ { 27.0f, { -100.0f, 0.0f, 800.0f }, 0.01f, 6, 30.0f },
    /* ENHY_TYPE_MAN_2_MUSTACHE_WHITE_SHIRT */ { 19.0f, { 400.0f, 0.0f, 0.0f }, 0.01f, 4, 30.0f },
    /* ENHY_TYPE_MAN_1_SHAVED_GREEN_SHIRT */ { 19.0f, { 400.0f, 0.0f, 0.0f }, 0.01f, 6, 30.0f },
    /* ENHY_TYPE_WOMAN_2 */ { 40.0f, { -100.0f, 0.0f, 400.0f }, 0.01f, 6, 30.0f },
    /* ENHY_TYPE_OLD_MAN_BALD_PURPLE_ROBE */ { 17.0f, { 0.0f, 0.0f, 700.0f }, 0.01f, 6, 30.0f },
    /* ENHY_TYPE_MAN_1_BOWL_CUT_GREEN_SHIRT */ { 20.0f, { 0.0f, 0.0f, -200.0f }, 0.01f, 6, 30.0f },
};

s32 EnHy_FindSkelAndHeadObjects(EnHy* this, PlayState* play) {
    u8 headInfoIndex = sModelInfo[ENHY_GET_TYPE(&this->actor)].headInfoIndex;
    u8 upperSkelInfoIndex = sModelInfo[ENHY_GET_TYPE(&this->actor)].upperSkelInfoIndex;
    u8 lowerSkelInfoIndex = sModelInfo[ENHY_GET_TYPE(&this->actor)].lowerSkelInfoIndex;

    this->objectSlotLowerSkel = Object_GetSlot(&play->objectCtx, sSkeletonInfo[lowerSkelInfoIndex].objectId);
    if (this->objectSlotLowerSkel < 0) {
        return false;
    }

    this->objectSlotUpperSkel = Object_GetSlot(&play->objectCtx, sSkeletonInfo[upperSkelInfoIndex].objectId);
    if (this->objectSlotUpperSkel < 0) {
        return false;
    }

    this->objectSlotHead = Object_GetSlot(&play->objectCtx, sHeadInfo[headInfoIndex].objectId);
    if (this->objectSlotHead < 0) {
        return false;
    }

    return true;
}

s32 EnHy_AreSkelAndHeadObjectsLoaded(EnHy* this, PlayState* play) {
    if (!Object_IsLoaded(&play->objectCtx, this->objectSlotLowerSkel)) {
        return false;
    }

    if (!Object_IsLoaded(&play->objectCtx, this->objectSlotUpperSkel)) {
        return false;
    }

    if (!Object_IsLoaded(&play->objectCtx, this->objectSlotHead)) {
        return false;
    }

    return true;
}

s32 EnHy_FindOsAnimeObject(EnHy* this, PlayState* play) {
    this->objectSlotOsAnime = Object_GetSlot(&play->objectCtx, OBJECT_OS_ANIME);

    if (this->objectSlotOsAnime < 0) {
        return false;
    }

    return true;
}

s32 EnHy_IsOsAnimeObjectLoaded(EnHy* this, PlayState* play) {
    if (!Object_IsLoaded(&play->objectCtx, this->objectSlotOsAnime)) {
        return false;
    }

    return true;
}

void EnHy_GiveItem(EnHy* this, PlayState* play, s32 getItemId) {
    this->getItemId = getItemId;
    Actor_OfferGetItem(&this->actor, play, getItemId, this->actor.xzDistToPlayer + 1.0f,
                       fabsf(this->actor.yDistToPlayer) + 1.0f);
}

u16 EnHy_GetTextId(PlayState* play, Actor* thisx) {
    Player* player = GET_PLAYER(play);
    EnHy* this = (EnHy*)thisx;
<<<<<<< HEAD
    u16 textId = Text_GetFaceReaction(play, ENHY_GET_TYPE(&this->actor) + 37);
=======
    u16 textId = MaskReaction_GetTextId(play, MASK_REACTION_SET_37 + (this->actor.params & 0x7F));
>>>>>>> f02d012c

    if (textId != 0) {
        if (ENHY_GET_TYPE(&this->actor) == ENHY_TYPE_BEGGAR) {
            player->exchangeItemId = EXCH_ITEM_BOTTLE_BLUE_FIRE;
        }
        return textId;
    }

    switch (ENHY_GET_TYPE(&this->actor)) {
        case ENHY_TYPE_DOG_LADY:
            if (play->sceneId == SCENE_KAKARIKO_CENTER_GUEST_HOUSE) {
                return (this->talonEventChkInf & EVENTCHKINF_TALON_RETURNED_FROM_KAKARIKO_MASK)
                           ? 0x508D
                           : (GET_INFTABLE(INFTABLE_CB) ? 0x508C : 0x508B);
            } else if (play->sceneId == SCENE_MARKET_DAY) {
                return GET_EVENTINF(EVENTINF_30) ? 0x709B : 0x709C;
            } else if (gSaveContext.dogIsLost) {
                s16 followingDog = (gSaveContext.dogParams & 0xF00) >> 8;

                if (followingDog != 0) {
                    this->playedSfx = false;
                    return (followingDog == 1) ? 0x709F : 0x709E;
                } else {
                    return 0x709D;
                }
            } else {
                return 0x70A0;
            }

        case ENHY_TYPE_WOMAN_3:
            if (GET_EVENTCHKINF(EVENTCHKINF_80)) {
                return GET_INFTABLE(INFTABLE_C1) ? 0x7017 : 0x7045;
            } else {
                return GET_INFTABLE(INFTABLE_C0) ? 0x7017 : 0x7016;
            }

        case ENHY_TYPE_MAN_1_BEARD:
            if (play->sceneId == SCENE_KAKARIKO_CENTER_GUEST_HOUSE) {
                return 0x5086;
            } else if (play->sceneId == SCENE_KAKARIKO_VILLAGE) {
                return 0x5085;
            } else if (GET_EVENTCHKINF(EVENTCHKINF_80)) {
                return GET_INFTABLE(INFTABLE_C3) ? 0x701A : 0x7047;
            } else if (GET_EVENTCHKINF(EVENTCHKINF_TALON_RETURNED_FROM_CASTLE)) {
                return 0x701A;
            } else if (GET_EVENTCHKINF(EVENTCHKINF_TALKED_TO_MALON_FIRST_TIME)) {
                return 0x701B;
            } else if (GET_INFTABLE(INFTABLE_C2)) {
                return 0x701C;
            } else {
                return 0x701A;
            }

        case ENHY_TYPE_MAN_2_BALD:
            return GET_EVENTCHKINF(EVENTCHKINF_80) ? (GET_INFTABLE(INFTABLE_C4) ? 0x7001 : 0x70EB) : 0x7001;

        case ENHY_TYPE_MAN_1_SHAVED_BLACK_SHIRT:
            return GET_EVENTCHKINF(EVENTCHKINF_80) ? 0x704B : (GET_INFTABLE(INFTABLE_C5) ? 0x7024 : 0x7023);

        case ENHY_TYPE_BEGGAR:
            player->exchangeItemId = EXCH_ITEM_BOTTLE_BLUE_FIRE;
            return 0x700C;

        case ENHY_TYPE_OLD_WOMAN:
            return GET_EVENTCHKINF(EVENTCHKINF_80) ? 0x704A : (GET_INFTABLE(INFTABLE_C6) ? 0x7022 : 0x7021);

        case ENHY_TYPE_OLD_MAN:
            if (play->sceneId == SCENE_KAKARIKO_CENTER_GUEST_HOUSE) {
                return 0x5088;
            } else if (play->sceneId == SCENE_KAKARIKO_VILLAGE) {
                return 0x5087;
            } else {
                return GET_EVENTCHKINF(EVENTCHKINF_80) ? 0x704D : (GET_INFTABLE(INFTABLE_C7) ? 0x7028 : 0x7027);
            }

        case ENHY_TYPE_YOUNG_WOMAN_BROWN_HAIR:
            if (GET_EVENTCHKINF(EVENTCHKINF_80)) {
                return GET_INFTABLE(INFTABLE_C9) ? 0x701E : 0x7048;
            } else {
                return GET_INFTABLE(INFTABLE_C8) ? 0x701E : 0x701D;
            }

        case ENHY_TYPE_MAN_2_MUSTACHE_RED_SHIRT:
            if (play->sceneId == SCENE_KAKARIKO_CENTER_GUEST_HOUSE) {
                return GET_EVENTCHKINF(EVENTCHKINF_AA) ? 0x5082 : 0x5081;
            } else if (play->sceneId == SCENE_KAKARIKO_VILLAGE) {
                return CHECK_QUEST_ITEM(QUEST_MEDALLION_SHADOW) ? 0x5080 : 0x507F;
            } else {
                return GET_EVENTCHKINF(EVENTCHKINF_80) ? 0x7049 : (GET_INFTABLE(INFTABLE_CA) ? 0x7020 : 0x701F);
            }

        case ENHY_TYPE_MAN_2_MUSTACHE_BLUE_SHIRT:
            if (play->sceneId == SCENE_IMPAS_HOUSE) {
                return GET_EVENTCHKINF(EVENTCHKINF_AA) ? 0x507E : 0x507D;
            } else if (play->sceneId == SCENE_KAKARIKO_VILLAGE) {
                return CHECK_QUEST_ITEM(QUEST_MEDALLION_SHADOW) ? 0x507C : 0x507B;
            } else {
                return GET_EVENTCHKINF(EVENTCHKINF_80) ? 0x7046 : (GET_INFTABLE(INFTABLE_CD) ? 0x7019 : 0x7018);
            }
<<<<<<< HEAD

        case ENHY_TYPE_YOUNG_WOMAN_ORANGE_HAIR:
            return GET_INFTABLE(INFTABLE_8B) ? (GET_INFTABLE(INFTABLE_CC) ? 0x7014 : 0x70A4) : 0x7014;

        case ENHY_TYPE_MAN_2_ALT_MUSTACHE:
=======
        case ENHY_TYPE_CNE_11:
            return GET_INFTABLE(INFTABLE_MALON_SPAWNED_AT_HYRULE_CASTLE) ? (GET_INFTABLE(INFTABLE_CC) ? 0x7014 : 0x70A4)
                                                                         : 0x7014;
        case ENHY_TYPE_BOJ_12:
>>>>>>> f02d012c
            if (play->sceneId == SCENE_KAKARIKO_VILLAGE) {
                return !IS_DAY ? 0x5084 : 0x5083;
            } else {
                return GET_EVENTCHKINF(EVENTCHKINF_80) ? 0x7044 : 0x7015;
            }

        case ENHY_TYPE_MAN_1_BOWL_CUT_PURPLE_SHIRT:
            return 0x7055;

        case ENHY_TYPE_MAN_2_BEARD:
            return 0x7089;

        case ENHY_TYPE_OLD_MAN_BALD_BROWN_ROBE:
            return 0x708A;

        case ENHY_TYPE_MAN_2_MUSTACHE_WHITE_SHIRT:
            return 0x700E;

        case ENHY_TYPE_MAN_1_SHAVED_GREEN_SHIRT:
            if (!LINK_IS_ADULT) {
                if (IS_DAY) {
                    return GET_INFTABLE(INFTABLE_160) ? 0x5058 : 0x5057;
                } else {
                    return GET_INFTABLE(INFTABLE_161) ? 0x505A : 0x5059;
                }
            } else if (IS_DAY) {
                return GET_INFTABLE(INFTABLE_162) ? 0x505C : 0x505B;
            } else {
                return 0x5058;
            }

        case ENHY_TYPE_WOMAN_2:
            if (!LINK_IS_ADULT) {
                return GET_EVENTCHKINF(EVENTCHKINF_80) ? 0x505F : (GET_INFTABLE(INFTABLE_163) ? 0x505E : 0x505D);
            } else {
                return (this->talonEventChkInf & EVENTCHKINF_TALON_RETURNED_FROM_KAKARIKO_MASK)
                           ? 0x5062
                           : (GET_INFTABLE(INFTABLE_164) ? 0x5061 : 0x5060);
            }

        case ENHY_TYPE_OLD_MAN_BALD_PURPLE_ROBE:
            return 0x7120;

        case ENHY_TYPE_MAN_1_BOWL_CUT_GREEN_SHIRT:
            return 0x7121;

        default:
            return 0;
    }
}

s16 EnHy_UpdateTalkState(PlayState* play, Actor* thisx) {
    EnHy* this = (EnHy*)thisx;
    s16 beggarItems[] = { ITEM_BOTTLE_BLUE_FIRE, ITEM_BOTTLE_FISH, ITEM_BOTTLE_BUG, ITEM_BOTTLE_FAIRY };
    s16 beggarRewards[] = { 150, 100, 50, 25 };

    switch (Message_GetState(&play->msgCtx)) {
        case TEXT_STATE_NONE:
        case TEXT_STATE_DONE_HAS_NEXT:
        case TEXT_STATE_CHOICE:
        case TEXT_STATE_DONE:
        case TEXT_STATE_SONG_DEMO_DONE:
        case TEXT_STATE_8:
        case TEXT_STATE_9:
            return NPC_TALK_STATE_TALKING;

        case TEXT_STATE_DONE_FADING:
            switch (this->actor.textId) {
                case 0x709E:
                case 0x709F:
                    if (!this->playedSfx) {
                        Audio_PlaySfxGeneral(this->actor.textId == 0x709F ? NA_SE_SY_CORRECT_CHIME : NA_SE_SY_ERROR,
                                             &gSfxDefaultPos, 4, &gSfxDefaultFreqAndVolScale,
                                             &gSfxDefaultFreqAndVolScale, &gSfxDefaultReverb);
                        this->playedSfx = true;
                    }
                    break;

                case 0x70F0:
                case 0x70F1:
                case 0x70F2:
                case 0x70F3:
                    if (this->skelAnime.animation != &gObjOsAnim_33B4) {
                        Animation_ChangeByInfo(&this->skelAnime, sAnimationInfo, ENHY_ANIM_23);
                        Audio_PlayFanfare(NA_BGM_ITEM_GET | 0x900);
                    }
                    break;
            }
            return NPC_TALK_STATE_TALKING;

        case TEXT_STATE_CLOSING:
            switch (this->actor.textId) {
                case 0x70F0:
                case 0x70F1:
                case 0x70F2:
                case 0x70F3:
                    Rupees_ChangeBy(beggarRewards[this->actor.textId - 0x70F0]);
                    Animation_ChangeByInfo(&this->skelAnime, sAnimationInfo, ENHY_ANIM_17);
                    Player_UpdateBottleHeld(play, GET_PLAYER(play), ITEM_BOTTLE_EMPTY, PLAYER_IA_BOTTLE);
                    break;

                case 0x7016:
                    SET_INFTABLE(INFTABLE_C0);
                    break;

                case 0x7045:
                    SET_INFTABLE(INFTABLE_C1);
                    break;

                case 0x701B:
                    SET_INFTABLE(INFTABLE_C2);
                    break;

                case 0x7047:
                    SET_INFTABLE(INFTABLE_C3);
                    break;

                case 0x70EB:
                    SET_INFTABLE(INFTABLE_C4);
                    break;

                case 0x7023:
                    SET_INFTABLE(INFTABLE_C5);
                    break;

                case 0x7021:
                    SET_INFTABLE(INFTABLE_C6);
                    break;

                case 0x7027:
                    SET_INFTABLE(INFTABLE_C7);
                    break;

                case 0x701D:
                    SET_INFTABLE(INFTABLE_C8);
                    break;

                case 0x7048:
                    SET_INFTABLE(INFTABLE_C9);
                    break;

                case 0x701F:
                    SET_INFTABLE(INFTABLE_CA);
                    break;

                case 0x7018:
                    SET_INFTABLE(INFTABLE_CD);
                    break;

                case 0x70A4:
                    SET_INFTABLE(INFTABLE_CC);
                    break;

                case 0x5057:
                    SET_INFTABLE(INFTABLE_160);
                    break;

                case 0x5059:
                    SET_INFTABLE(INFTABLE_161);
                    break;

                case 0x505B:
                    SET_INFTABLE(INFTABLE_162);
                    break;

                case 0x505D:
                    SET_INFTABLE(INFTABLE_163);
                    break;

                case 0x5060:
                    SET_INFTABLE(INFTABLE_164);
                    break;

                case 0x508B:
                    SET_INFTABLE(INFTABLE_CB);
                    break;

                case 0x709E:
                    gSaveContext.dogParams = 0;
                    break;

                case 0x709F:
                    EnHy_GiveItem(this, play, GET_INFTABLE(INFTABLE_191) ? GI_RUPEE_BLUE : GI_HEART_PIECE);
                    this->actionFunc = EnHy_WaitDogFoundRewardGiven;
                    break;
            }
            return NPC_TALK_STATE_IDLE;

        case TEXT_STATE_EVENT:
            if (!Message_ShouldAdvance(play)) {
                return NPC_TALK_STATE_TALKING;
            } else {
                return NPC_TALK_STATE_ACTION;
            }

        default:
            return NPC_TALK_STATE_TALKING;
    }
}

void EnHy_UpdateEyes(EnHy* this) {
    if (DECR(this->nextEyeIndexTimer) == 0) {
        u8 headInfoIndex = sModelInfo[ENHY_GET_TYPE(&this->actor)].headInfoIndex;

        this->curEyeIndex++;
        if ((sHeadInfo[headInfoIndex].eyeTextures != NULL) &&
            (sHeadInfo[headInfoIndex].eyeTextures[this->curEyeIndex] == NULL)) {
            this->nextEyeIndexTimer = Rand_S16Offset(30, 30);
            this->curEyeIndex = 0;
        }
    }
}

void EnHy_InitCollider(EnHy* this) {
    u8 type = ENHY_GET_TYPE(&this->actor);

    this->collider.dim.radius = sColliderInfo[type].radius;
    this->collider.dim.height = sColliderInfo[type].height;
}

void EnHy_InitSetProperties(EnHy* this) {
    u8 type = ENHY_GET_TYPE(&this->actor);

    this->actor.shape.shadowScale = sInit2Info[type].shadowScale;
    Actor_SetScale(&this->actor, sInit2Info[type].scale);
    this->actor.targetMode = sInit2Info[type].targetMode;
    this->modelOffset = sInit2Info[type].modelOffset;
    this->interactRange = sInit2Info[type].interactRange;
    this->interactRange += this->collider.dim.radius;
}

void EnHy_UpdateCollider(EnHy* this, PlayState* play) {
    Vec3s pos;

    pos.x = this->actor.world.pos.x;
    pos.y = this->actor.world.pos.y;
    pos.z = this->actor.world.pos.z;
    pos.x += sColliderInfo[ENHY_GET_TYPE(&this->actor)].offset.x;
    pos.y += sColliderInfo[ENHY_GET_TYPE(&this->actor)].offset.y;
    pos.z += sColliderInfo[ENHY_GET_TYPE(&this->actor)].offset.z;
    this->collider.dim.pos = pos;
    CollisionCheck_SetOC(play, &play->colChkCtx, &this->collider.base);
}

void EnHy_OfferBuyBottledItem(EnHy* this, PlayState* play) {
    Player* player = GET_PLAYER(play);

    if (ENHY_GET_TYPE(&this->actor) == ENHY_TYPE_BEGGAR) {
        if (!Inventory_HasSpecificBottle(ITEM_BOTTLE_BLUE_FIRE) && !Inventory_HasSpecificBottle(ITEM_BOTTLE_BUG) &&
            !Inventory_HasSpecificBottle(ITEM_BOTTLE_FISH)) {
            switch (func_8002F368(play)) {
                case EXCH_ITEM_BOTTLE_POE:
                case EXCH_ITEM_BOTTLE_BIG_POE:
                case EXCH_ITEM_BOTTLE_RUTOS_LETTER:
                    this->actor.textId = 0x70EF;
                    break;

                default:
                    if (Player_GetMask(play) == PLAYER_MASK_NONE) {
                        this->actor.textId = 0x70ED;
                    }
                    break;
            }
        } else {
            switch (func_8002F368(play)) {
                case EXCH_ITEM_BOTTLE_BLUE_FIRE:
                    this->actor.textId = 0x70F0;
                    break;

                case EXCH_ITEM_BOTTLE_FISH:
                    this->actor.textId = 0x70F1;
                    break;

                case EXCH_ITEM_BOTTLE_BUG:
                    this->actor.textId = 0x70F2;
                    break;

                default:
                    if (Player_GetMask(play) == PLAYER_MASK_NONE) {
                        this->actor.textId = 0x700C;
                    }
                    break;
            }
        }

        player->actor.textId = this->actor.textId;
    }
}

void EnHy_UpdateNPC(EnHy* this, PlayState* play) {
    Player* player = GET_PLAYER(play);
    s16 trackingMode;

    switch (ENHY_GET_TYPE(&this->actor)) {
        case ENHY_TYPE_MAN_2_BALD:
        case ENHY_TYPE_OLD_MAN:
        case ENHY_TYPE_MAN_2_MUSTACHE_RED_SHIRT:
        case ENHY_TYPE_MAN_2_MUSTACHE_BLUE_SHIRT:
            trackingMode =
                (this->interactInfo.talkState == NPC_TALK_STATE_IDLE) ? NPC_TRACKING_NONE : NPC_TRACKING_HEAD_AND_TORSO;
            break;

        case ENHY_TYPE_MAN_2_ALT_MUSTACHE:
            trackingMode = NPC_TRACKING_NONE;
            break;

        case ENHY_TYPE_MAN_1_BEARD:
        case ENHY_TYPE_MAN_1_SHAVED_GREEN_SHIRT:
            trackingMode = NPC_TRACKING_FULL_BODY;
            break;

        case ENHY_TYPE_DOG_LADY:
        case ENHY_TYPE_WOMAN_2:
            trackingMode = (this->interactInfo.talkState == NPC_TALK_STATE_IDLE) ? NPC_TRACKING_HEAD_AND_TORSO
                                                                                 : NPC_TRACKING_FULL_BODY;
            break;

        default:
            trackingMode = NPC_TRACKING_HEAD_AND_TORSO;
            break;
    }

    this->interactInfo.trackPos = player->actor.world.pos;

    if (LINK_IS_ADULT) {
        this->interactInfo.yOffset = sPlayerTrackingInfo[ENHY_GET_TYPE(&this->actor)].adultYOffset;
    } else {
        this->interactInfo.yOffset = sPlayerTrackingInfo[ENHY_GET_TYPE(&this->actor)].childYOffset;
    }

    Npc_TrackPoint(&this->actor, &this->interactInfo, sPlayerTrackingInfo[ENHY_GET_TYPE(&this->actor)].presetIndex,
                   trackingMode);

    if (Npc_UpdateTalking(play, &this->actor, &this->interactInfo.talkState, this->interactRange, EnHy_GetTextId,
                          EnHy_UpdateTalkState)) {
        EnHy_OfferBuyBottledItem(this, play);
    }
}

s32 EnHy_ShouldSpawn(EnHy* this, PlayState* play) {
    switch (play->sceneId) {
        case SCENE_KAKARIKO_VILLAGE:
            if (!(ENHY_GET_TYPE(&this->actor) == ENHY_TYPE_MAN_2_MUSTACHE_RED_SHIRT ||
                  ENHY_GET_TYPE(&this->actor) == ENHY_TYPE_MAN_2_MUSTACHE_BLUE_SHIRT ||
                  ENHY_GET_TYPE(&this->actor) == ENHY_TYPE_MAN_2_ALT_MUSTACHE ||
                  ENHY_GET_TYPE(&this->actor) == ENHY_TYPE_MAN_1_BEARD ||
                  ENHY_GET_TYPE(&this->actor) == ENHY_TYPE_OLD_MAN)) {
                return true;
            } else if (!LINK_IS_ADULT) {
                return true;
            } else if (ENHY_GET_TYPE(&this->actor) != ENHY_TYPE_MAN_2_ALT_MUSTACHE && IS_NIGHT) {
                return false;
            } else {
                return true;
            }

        case SCENE_IMPAS_HOUSE:
            if (ENHY_GET_TYPE(&this->actor) != ENHY_TYPE_MAN_2_MUSTACHE_BLUE_SHIRT) {
                return true;
            } else if (LINK_IS_CHILD) {
                return false;
            } else if (ENHY_GET_TYPE(&this->actor) == ENHY_TYPE_MAN_2_MUSTACHE_BLUE_SHIRT && IS_DAY) {
                return false;
            } else {
                return true;
            }

        case SCENE_DOG_LADY_HOUSE:
            if (ENHY_GET_TYPE(&this->actor) != ENHY_TYPE_DOG_LADY) {
                return true;
            } else if (IS_DAY) {
                return false;
            } else {
                return true;
            }
        case SCENE_KAKARIKO_CENTER_GUEST_HOUSE:
            if (ENHY_GET_TYPE(&this->actor) == ENHY_TYPE_DOG_LADY) {
                return !LINK_IS_ADULT ? false : true;
            } else if (!(ENHY_GET_TYPE(&this->actor) == ENHY_TYPE_MAN_2_MUSTACHE_RED_SHIRT ||
                         ENHY_GET_TYPE(&this->actor) == ENHY_TYPE_MAN_1_BEARD ||
                         ENHY_GET_TYPE(&this->actor) == ENHY_TYPE_OLD_MAN)) {
                return true;
            } else if (IS_DAY) {
                return false;
            } else if (LINK_IS_CHILD) {
                return false;
            } else {
                return true;
            }

        case SCENE_BACK_ALLEY_DAY:
        case SCENE_BACK_ALLEY_NIGHT:
            if (ENHY_GET_TYPE(&this->actor) != ENHY_TYPE_MAN_2_BEARD) {
                return true;
            } else if (IS_NIGHT) {
                return false;
            } else if (GET_EVENTCHKINF(EVENTCHKINF_80) && !GET_EVENTCHKINF(EVENTCHKINF_45)) {
                return false;
            } else {
                return true;
            }

        default:
            switch (ENHY_GET_TYPE(&this->actor)) {
                case ENHY_TYPE_OLD_MAN_BALD_PURPLE_ROBE:
                case ENHY_TYPE_MAN_1_BOWL_CUT_GREEN_SHIRT:
                    if (LINK_IS_ADULT) {
                        return false;
                    }
                    FALLTHROUGH;
                default:
                    return true;
            }
    }
}

void EnHy_Init(Actor* thisx, PlayState* play) {
    EnHy* this = (EnHy*)thisx;

    if ((ENHY_GET_TYPE(&this->actor) >= ENHY_TYPE_MAX) || !EnHy_FindOsAnimeObject(this, play) ||
        !EnHy_FindSkelAndHeadObjects(this, play)) {
        Actor_Kill(&this->actor);
    }

    if (!EnHy_ShouldSpawn(this, play)) {
        Actor_Kill(&this->actor);
    }

    this->actionFunc = EnHy_WaitForObjects;
}

void EnHy_Destroy(Actor* thisx, PlayState* play) {
    EnHy* this = (EnHy*)thisx;

    Collider_DestroyCylinder(play, &this->collider);
}

void EnHy_WaitForObjects(EnHy* this, PlayState* play) {
    if (EnHy_IsOsAnimeObjectLoaded(this, play) && EnHy_AreSkelAndHeadObjectsLoaded(this, play)) {
        this->actor.objectSlot = this->objectSlotLowerSkel;
        gSegments[6] = VIRTUAL_TO_PHYSICAL(play->objectCtx.slots[this->actor.objectSlot].segment);
        SkelAnime_InitFlex(play, &this->skelAnime,
                           sSkeletonInfo[sModelInfo[ENHY_GET_TYPE(&this->actor)].lowerSkelInfoIndex].skeleton, NULL,
                           this->jointTable, this->morphTable, ENHY_LIMB_MAX);
        ActorShape_Init(&this->actor.shape, 0.0f, ActorShadow_DrawCircle, 0.0f);
        gSegments[6] = VIRTUAL_TO_PHYSICAL(play->objectCtx.slots[this->objectSlotOsAnime].segment);
        Collider_InitCylinder(play, &this->collider);
        Collider_SetCylinder(play, &this->collider, &this->actor, &sColCylInit);
        EnHy_InitCollider(this);
        CollisionCheck_SetInfo2(&this->actor.colChkInfo, NULL, &sColChkInfoInit);
        Animation_ChangeByInfo(&this->skelAnime, sAnimationInfo, sModelInfo[ENHY_GET_TYPE(&this->actor)].animInfoIndex);

        if ((play->sceneId == SCENE_BACK_ALLEY_DAY) || (play->sceneId == SCENE_MARKET_DAY)) {
            this->actor.flags &= ~ACTOR_FLAG_4;
            this->actor.uncullZoneScale = 0.0f;
        }

        if (play->sceneId == SCENE_KAKARIKO_CENTER_GUEST_HOUSE) {
            this->talonEventChkInf = gSaveContext.save.info.eventChkInf[EVENTCHKINF_TALON_RETURNED_FROM_KAKARIKO_INDEX];
        }

        EnHy_InitSetProperties(this);
        this->path = Path_GetByIndex(play, ENHY_GET_PATH_INDEX(&this->actor), 15);

        switch (ENHY_GET_TYPE(&this->actor)) {
            case ENHY_TYPE_MAN_2_BALD:
                if (this->path != NULL) {
                    this->actor.speed = 3.0f;
                }
                this->actionFunc = EnHy_Walk;
                break;

            case ENHY_TYPE_OLD_MAN:
                this->pathReverse = false;
                this->actionFunc = EnHy_SetupPace;
                break;

            case ENHY_TYPE_DOG_LADY:
                if (play->sceneId == SCENE_MARKET_DAY) {
                    this->actionFunc = EnHy_WatchDog;
                    break;
                }
                FALLTHROUGH;
            case ENHY_TYPE_WOMAN_3:
            case ENHY_TYPE_MAN_1_BEARD:
            case ENHY_TYPE_MAN_1_SHAVED_BLACK_SHIRT:
            case ENHY_TYPE_OLD_WOMAN:
            case ENHY_TYPE_YOUNG_WOMAN_BROWN_HAIR:
            case ENHY_TYPE_MAN_1_BOWL_CUT_PURPLE_SHIRT:
            case ENHY_TYPE_MAN_2_BEARD:
            case ENHY_TYPE_OLD_MAN_BALD_BROWN_ROBE:
            case ENHY_TYPE_MAN_2_MUSTACHE_WHITE_SHIRT:
            case ENHY_TYPE_MAN_1_SHAVED_GREEN_SHIRT:
            case ENHY_TYPE_WOMAN_2:
            case ENHY_TYPE_OLD_MAN_BALD_PURPLE_ROBE:
            case ENHY_TYPE_MAN_1_BOWL_CUT_GREEN_SHIRT:
                this->actionFunc = EnHy_Fidget;
                break;

            case ENHY_TYPE_BEGGAR:
            case ENHY_TYPE_MAN_2_MUSTACHE_RED_SHIRT:
            case ENHY_TYPE_MAN_2_MUSTACHE_BLUE_SHIRT:
            case ENHY_TYPE_YOUNG_WOMAN_ORANGE_HAIR:
            case ENHY_TYPE_MAN_2_ALT_MUSTACHE:
                this->actionFunc = EnHy_DoNothing;
                break;

            default:
                Actor_Kill(&this->actor);
                break;
        }
    }
}

void EnHy_WatchDog(EnHy* this, PlayState* play) {
    if (this->interactInfo.talkState != NPC_TALK_STATE_IDLE) {
        if (this->skelAnime.animation != &gObjOsAnim_0BFC) {
            Animation_ChangeByInfo(&this->skelAnime, sAnimationInfo, ENHY_ANIM_26);
        }
    } else if (GET_EVENTINF(EVENTINF_30)) {
        if (this->skelAnime.animation != &gObjOsAnim_0FE4) {
            Animation_ChangeByInfo(&this->skelAnime, sAnimationInfo, ENHY_ANIM_25);
        }
    } else if (this->skelAnime.animation != &gObjOsAnim_12E8) {
        Animation_ChangeByInfo(&this->skelAnime, sAnimationInfo, ENHY_ANIM_24);
    }
}

void EnHy_Walk(EnHy* this, PlayState* play) {
    s16 yaw;
    f32 distSq;

    distSq = Path_OrientAndGetDistSq(&this->actor, this->path, this->waypoint, &yaw);
    Math_SmoothStepToS(&this->actor.world.rot.y, yaw, 10, 1000, 1);
    this->actor.shape.rot = this->actor.world.rot;

    if ((distSq > 0.0f) && (distSq < 1000.0f)) {
        this->waypoint++;
        if (this->waypoint > (this->path->count - 1)) {
            this->waypoint = 0;
        }
    }
}

void EnHy_Fidget(EnHy* this, PlayState* play) {
    func_80034F54(play, this->fidgetTableY, this->fidgetTableZ, 16);
}

void EnHy_DoNothing(EnHy* this, PlayState* play) {
}

void EnHy_SetupPace(EnHy* this, PlayState* play) {
    if ((this->actor.xzDistToPlayer <= 100.0f) && (this->path != NULL)) {
        Animation_ChangeByInfo(&this->skelAnime, sAnimationInfo, ENHY_ANIM_7);
        this->actor.speed = 0.4f;
        this->actionFunc = EnHy_Pace;
    }

    func_80034F54(play, this->fidgetTableY, this->fidgetTableZ, 16);
}

void EnHy_Pace(EnHy* this, PlayState* play) {
    s16 yaw;
    f32 distSq;

    if ((this->skelAnime.animation == &gObjOsAnim_2160) && (this->interactInfo.talkState != NPC_TALK_STATE_IDLE)) {
        Animation_ChangeByInfo(&this->skelAnime, sAnimationInfo, ENHY_ANIM_8);
    }

    if ((this->skelAnime.animation == &gObjOsAnim_265C) && (this->interactInfo.talkState == NPC_TALK_STATE_IDLE)) {
        Animation_ChangeByInfo(&this->skelAnime, sAnimationInfo, ENHY_ANIM_7);
    }

    this->actor.speed = 0.4f;
    distSq = Path_OrientAndGetDistSq(&this->actor, this->path, this->waypoint, &yaw);
    Math_SmoothStepToS(&this->actor.world.rot.y, yaw, 10, 1000, 1);
    this->actor.shape.rot = this->actor.world.rot;

    if (!(distSq <= 0.0f) && !(distSq >= 1000.0f)) {
        if (!this->pathReverse) {
            this->waypoint++;
            if (this->waypoint > (this->path->count - 1)) {
                this->pathReverse = true;
                this->waypoint = this->path->count - 2;
            }
        } else {
            this->waypoint--;
            if (this->waypoint < 0) {
                this->pathReverse = false;
                this->waypoint = 1;
            }
        }
    }
}

void EnHy_WaitDogFoundRewardGiven(EnHy* this, PlayState* play) {
    if (Actor_HasParent(&this->actor, play)) {
        this->actionFunc = EnHy_FinishGivingDogFoundReward;
    } else {
        Actor_OfferGetItem(&this->actor, play, this->getItemId, this->actor.xzDistToPlayer + 1.0f,
                           fabsf(this->actor.yDistToPlayer) + 1.0f);
    }
}

void EnHy_FinishGivingDogFoundReward(EnHy* this, PlayState* play) {
    if ((Message_GetState(&play->msgCtx) == TEXT_STATE_DONE) && Message_ShouldAdvance(play)) {
        switch (this->getItemId) {
            case GI_HEART_PIECE:
                gSaveContext.dogParams = 0;
                gSaveContext.dogIsLost = false;
                SET_INFTABLE(INFTABLE_191);
                break;

            case GI_RUPEE_BLUE:
                Rupees_ChangeBy(5);
                gSaveContext.dogParams = 0;
                gSaveContext.dogIsLost = false;
                break;
        }

        this->actionFunc = EnHy_Fidget;
    }
}

void EnHy_Update(Actor* thisx, PlayState* play) {
    EnHy* this = (EnHy*)thisx;

    if (this->actionFunc != EnHy_WaitForObjects) {
        gSegments[6] = VIRTUAL_TO_PHYSICAL(play->objectCtx.slots[this->objectSlotOsAnime].segment);
        SkelAnime_Update(&this->skelAnime);
        EnHy_UpdateEyes(this);

        if (this->interactInfo.talkState == NPC_TALK_STATE_IDLE) {
            Actor_MoveXZGravity(&this->actor);
        }

        Actor_UpdateBgCheckInfo(play, &this->actor, 0.0f, 0.0f, 0.0f, UPDBGCHECKINFO_FLAG_2);
    }

    this->actionFunc(this, play);
    EnHy_UpdateNPC(this, play);
    EnHy_UpdateCollider(this, play);
}

s32 EnHy_OverrideLimbDraw(PlayState* play, s32 limbIndex, Gfx** dList, Vec3f* pos, Vec3s* rot, void* thisx) {
    EnHy* this = (EnHy*)thisx;
    s32 pad;
    Vec3s limbRot;
    u8 headInfoIndex;
    void* eyeTex;

    if (1) {}

    OPEN_DISPS(play->state.gfxCtx, "../z_en_hy.c", 2170);

    if (limbIndex == ENHY_LIMB_HEAD) {
        gSPSegment(POLY_OPA_DISP++, 0x06, play->objectCtx.slots[this->objectSlotHead].segment);
        gSegments[6] = VIRTUAL_TO_PHYSICAL(play->objectCtx.slots[this->objectSlotHead].segment);
        headInfoIndex = sModelInfo[ENHY_GET_TYPE(&this->actor)].headInfoIndex;
        *dList = sHeadInfo[headInfoIndex].headDList;

        if (sHeadInfo[headInfoIndex].eyeTextures != NULL) {
            eyeTex = sHeadInfo[headInfoIndex].eyeTextures[this->curEyeIndex];
            gSPSegment(POLY_OPA_DISP++, 0x0A, SEGMENTED_TO_VIRTUAL(eyeTex));
        }

        gSegments[6] = VIRTUAL_TO_PHYSICAL(play->objectCtx.slots[this->objectSlotLowerSkel].segment);
    }

    if (limbIndex == ENHY_LIMB_HEAD) {
        Matrix_Translate(1400.0f, 0.0f, 0.0f, MTXMODE_APPLY);
        limbRot = this->interactInfo.headRot;
        Matrix_RotateX(BINANG_TO_RAD_ALT(limbRot.y), MTXMODE_APPLY);
        Matrix_RotateZ(BINANG_TO_RAD_ALT(limbRot.x), MTXMODE_APPLY);
        Matrix_Translate(-1400.0f, 0.0f, 0.0f, MTXMODE_APPLY);
    }

    if (limbIndex == ENHY_LIMB_TORSO) {
        limbRot = this->interactInfo.torsoRot;
        Matrix_RotateX(BINANG_TO_RAD_ALT(-limbRot.y), MTXMODE_APPLY);
        Matrix_RotateZ(BINANG_TO_RAD_ALT(limbRot.x), MTXMODE_APPLY);
    }

    if ((limbIndex == ENHY_LIMB_TORSO) || (limbIndex == ENHY_LIMB_LEFT_UPPER_ARM) ||
        (limbIndex == ENHY_LIMB_RIGHT_UPPER_ARM)) {
        rot->y += Math_SinS(this->fidgetTableY[limbIndex]) * 200.0f;
        rot->z += Math_CosS(this->fidgetTableZ[limbIndex]) * 200.0f;
    }

    CLOSE_DISPS(play->state.gfxCtx, "../z_en_hy.c", 2228);

    return false;
}

void EnHy_PostLimbDraw(PlayState* play, s32 limbIndex, Gfx** dList, Vec3s* rot, void* thisx) {
    EnHy* this = (EnHy*)thisx;
    s32 pad;
    Vec3f focusOffset = { 400.0f, 0.0f, 0.0f };

    OPEN_DISPS(play->state.gfxCtx, "../z_en_hy.c", 2255);

    if (limbIndex == ENHY_LIMB_RIGHT_FOOT) {
        gSPSegment(POLY_OPA_DISP++, 0x06, play->objectCtx.slots[this->objectSlotUpperSkel].segment);
        gSegments[6] = VIRTUAL_TO_PHYSICAL(play->objectCtx.slots[this->objectSlotUpperSkel].segment);
    }

    if (ENHY_GET_TYPE(&this->actor) == ENHY_TYPE_MAN_2_BALD && limbIndex == ENHY_LIMB_TORSO) {
        gSPDisplayList(POLY_OPA_DISP++, gHylianMan2BagDL);
    }

    if (limbIndex == ENHY_LIMB_HEAD) {
        Matrix_MultVec3f(&focusOffset, &this->actor.focus.pos);
    }

    CLOSE_DISPS(play->state.gfxCtx, "../z_en_hy.c", 2281);
}

Gfx* EnHy_SetEnvColor(GraphicsContext* gfxCtx, u8 envR, u8 envG, u8 envB, u8 envA) {
    Gfx* gfx = Graph_Alloc(gfxCtx, 2 * sizeof(Gfx));

<<<<<<< HEAD
    gDPSetEnvColor(&gfx[0], envR, envG, envB, envA);
    gSPEndDisplayList(&gfx[1]);
=======
    dList = GRAPH_ALLOC(play, 2 * sizeof(Gfx));
    gDPSetEnvColor(dList, envR, envG, envB, envA);
    gSPEndDisplayList(dList + 1);
>>>>>>> f02d012c

    return gfx;
}

void EnHy_Draw(Actor* thisx, PlayState* play) {
    EnHy* this = (EnHy*)thisx;
    Color_RGBA8 envColorSeg8;
    Color_RGBA8 envColorSeg9;
    Color_RGBA8 envColorSeg10;

    OPEN_DISPS(play->state.gfxCtx, "../z_en_hy.c", 2318);

    if (this->actionFunc != EnHy_WaitForObjects) {
        Gfx_SetupDL_25Opa(play->state.gfxCtx);
        Matrix_Translate(this->modelOffset.x, this->modelOffset.y, this->modelOffset.z, MTXMODE_APPLY);
        envColorSeg8 = sModelInfo[ENHY_GET_TYPE(&this->actor)].envColorSeg8;
        envColorSeg9 = sModelInfo[ENHY_GET_TYPE(&this->actor)].envColorSeg9;

        switch (ENHY_GET_TYPE(&this->actor)) {
            case ENHY_TYPE_MAN_1_BEARD:
            case ENHY_TYPE_MAN_2_BALD:
            case ENHY_TYPE_MAN_1_SHAVED_BLACK_SHIRT:
            case ENHY_TYPE_BEGGAR:
            case ENHY_TYPE_OLD_MAN:
            case ENHY_TYPE_YOUNG_WOMAN_BROWN_HAIR:
            case ENHY_TYPE_MAN_2_MUSTACHE_RED_SHIRT:
            case ENHY_TYPE_MAN_2_MUSTACHE_BLUE_SHIRT:
            case ENHY_TYPE_YOUNG_WOMAN_ORANGE_HAIR:
            case ENHY_TYPE_MAN_2_ALT_MUSTACHE:
            case ENHY_TYPE_MAN_1_BOWL_CUT_PURPLE_SHIRT:
            case ENHY_TYPE_MAN_2_BEARD:
            case ENHY_TYPE_OLD_MAN_BALD_BROWN_ROBE:
            case ENHY_TYPE_MAN_2_MUSTACHE_WHITE_SHIRT:
            case ENHY_TYPE_MAN_1_SHAVED_GREEN_SHIRT:
            case ENHY_TYPE_OLD_MAN_BALD_PURPLE_ROBE:
            case ENHY_TYPE_MAN_1_BOWL_CUT_GREEN_SHIRT:
                gSPSegment(POLY_OPA_DISP++, 0x08,
                           EnHy_SetEnvColor(play->state.gfxCtx, envColorSeg8.r, envColorSeg8.g, envColorSeg8.b,
                                            envColorSeg8.a));
                gSPSegment(POLY_OPA_DISP++, 0x09,
                           EnHy_SetEnvColor(play->state.gfxCtx, envColorSeg9.r, envColorSeg9.g, envColorSeg9.b,
                                            envColorSeg9.a));

                if (ENHY_GET_TYPE(&this->actor) == ENHY_TYPE_YOUNG_WOMAN_BROWN_HAIR ||
                    ENHY_GET_TYPE(&this->actor) == ENHY_TYPE_YOUNG_WOMAN_ORANGE_HAIR) {
                    if (ENHY_GET_TYPE(&this->actor) == ENHY_TYPE_YOUNG_WOMAN_BROWN_HAIR) {
                        envColorSeg10 = envColorSeg8;
                    }
                    if (ENHY_GET_TYPE(&this->actor) == ENHY_TYPE_YOUNG_WOMAN_ORANGE_HAIR) {
                        envColorSeg10.r = envColorSeg10.g = envColorSeg10.b = 255;
                        envColorSeg10.a = 0;
                    }
                    gSPSegment(POLY_OPA_DISP++, 0x0A,
                               EnHy_SetEnvColor(play->state.gfxCtx, envColorSeg10.r, envColorSeg10.g, envColorSeg10.b,
                                                envColorSeg10.a));
                }
                break;

            // ENHY_TYPE_DOG_LADY
            // ENHY_TYPE_WOMAN_3
            // ENHY_TYPE_OLD_WOMAN
            // ENHY_TYPE_WOMAN_2
            default:
                break;
        }

        SkelAnime_DrawFlexOpa(play, this->skelAnime.skeleton, this->skelAnime.jointTable, this->skelAnime.dListCount,
                              EnHy_OverrideLimbDraw, EnHy_PostLimbDraw, &this->actor);
    }

    CLOSE_DISPS(play->state.gfxCtx, "../z_en_hy.c", 2388);
}<|MERGE_RESOLUTION|>--- conflicted
+++ resolved
@@ -592,11 +592,7 @@
 u16 EnHy_GetTextId(PlayState* play, Actor* thisx) {
     Player* player = GET_PLAYER(play);
     EnHy* this = (EnHy*)thisx;
-<<<<<<< HEAD
-    u16 textId = Text_GetFaceReaction(play, ENHY_GET_TYPE(&this->actor) + 37);
-=======
-    u16 textId = MaskReaction_GetTextId(play, MASK_REACTION_SET_37 + (this->actor.params & 0x7F));
->>>>>>> f02d012c
+    u16 textId = MaskReaction_GetTextId(play, ENHY_GET_TYPE(&this->actor) + MASK_REACTION_SET_DOG_LADY);
 
     if (textId != 0) {
         if (ENHY_GET_TYPE(&this->actor) == ENHY_TYPE_BEGGAR) {
@@ -696,18 +692,11 @@
             } else {
                 return GET_EVENTCHKINF(EVENTCHKINF_80) ? 0x7046 : (GET_INFTABLE(INFTABLE_CD) ? 0x7019 : 0x7018);
             }
-<<<<<<< HEAD
 
         case ENHY_TYPE_YOUNG_WOMAN_ORANGE_HAIR:
-            return GET_INFTABLE(INFTABLE_8B) ? (GET_INFTABLE(INFTABLE_CC) ? 0x7014 : 0x70A4) : 0x7014;
+            return GET_INFTABLE(INFTABLE_MALON_SPAWNED_AT_HYRULE_CASTLE) ? (GET_INFTABLE(INFTABLE_CC) ? 0x7014 : 0x70A4) : 0x7014;
 
         case ENHY_TYPE_MAN_2_ALT_MUSTACHE:
-=======
-        case ENHY_TYPE_CNE_11:
-            return GET_INFTABLE(INFTABLE_MALON_SPAWNED_AT_HYRULE_CASTLE) ? (GET_INFTABLE(INFTABLE_CC) ? 0x7014 : 0x70A4)
-                                                                         : 0x7014;
-        case ENHY_TYPE_BOJ_12:
->>>>>>> f02d012c
             if (play->sceneId == SCENE_KAKARIKO_VILLAGE) {
                 return !IS_DAY ? 0x5084 : 0x5083;
             } else {
@@ -1426,16 +1415,10 @@
 }
 
 Gfx* EnHy_SetEnvColor(GraphicsContext* gfxCtx, u8 envR, u8 envG, u8 envB, u8 envA) {
-    Gfx* gfx = Graph_Alloc(gfxCtx, 2 * sizeof(Gfx));
-
-<<<<<<< HEAD
+    Gfx* gfx = GRAPH_ALLOC(gfxCtx, 2 * sizeof(Gfx));
+
     gDPSetEnvColor(&gfx[0], envR, envG, envB, envA);
     gSPEndDisplayList(&gfx[1]);
-=======
-    dList = GRAPH_ALLOC(play, 2 * sizeof(Gfx));
-    gDPSetEnvColor(dList, envR, envG, envB, envA);
-    gSPEndDisplayList(dList + 1);
->>>>>>> f02d012c
 
     return gfx;
 }
