--- conflicted
+++ resolved
@@ -234,23 +234,13 @@
 };
 
 typedef struct {
-<<<<<<< HEAD
     /* 0x0 */ u8 headInfoIndex;      // EnHyHeadIndex
-    /* 0x1 */ u8 upperSkelInfoIndex; // EnHySkeletonIndex, see EnHy.objBankIndexUpperSkel
+    /* 0x1 */ u8 upperSkelInfoIndex; // EnHySkeletonIndex, see EnHy.objectSlotUpperSkel
     /* 0x2 */ Color_RGBA8 envColorSeg8;
-    /* 0x6 */ u8 lowerSkelInfoIndex; // EnHySkeletonIndex, see EnHy.objBankIndexLowerSkel
+    /* 0x6 */ u8 lowerSkelInfoIndex; // EnHySkeletonIndex, see EnHy.objectSlotLowerSkel
     /* 0x7 */ Color_RGBA8 envColorSeg9;
     /* 0xB */ u8 animInfoIndex; // EnHyAnimationIndex
 } EnHyModelInfo;                // size = 0xC
-=======
-    /* 0x00 */ u8 headInfoIndex;  // EnHyHeadIndex
-    /* 0x01 */ u8 skelInfoIndex2; // EnHySkeletonIndex, see EnHy.objectSlotSkel2
-    /* 0x02 */ Color_RGBA8 envColorSeg8;
-    /* 0x06 */ u8 skelInfoIndex1; // EnHySkeletonIndex, see EnHy.objectSlotSkel1
-    /* 0x07 */ Color_RGBA8 envColorSeg9;
-    /* 0x0B */ u8 animInfoIndex; // EnHyAnimationIndex
-} EnHyModelInfo;                 // size = 0xC
->>>>>>> 57ce0cf8
 
 static EnHyModelInfo sModelInfo[] = {
     /* ENHY_TYPE_DOG_LADY */
@@ -541,23 +531,13 @@
     u8 upperSkelInfoIndex = sModelInfo[ENHY_GET_TYPE(&this->actor)].upperSkelInfoIndex;
     u8 lowerSkelInfoIndex = sModelInfo[ENHY_GET_TYPE(&this->actor)].lowerSkelInfoIndex;
 
-<<<<<<< HEAD
-    this->objBankIndexLowerSkel = Object_GetIndex(&play->objectCtx, sSkeletonInfo[lowerSkelInfoIndex].objectId);
-    if (this->objBankIndexLowerSkel < 0) {
+    this->objectSlotLowerSkel = Object_GetSlot(&play->objectCtx, sSkeletonInfo[lowerSkelInfoIndex].objectId);
+    if (this->objectSlotLowerSkel < 0) {
         return false;
     }
 
-    this->objBankIndexUpperSkel = Object_GetIndex(&play->objectCtx, sSkeletonInfo[upperSkelInfoIndex].objectId);
-    if (this->objBankIndexUpperSkel < 0) {
-=======
-    this->objectSlotSkel1 = Object_GetSlot(&play->objectCtx, sSkeletonInfo[skelInfoIndex1].objectId);
-    if (this->objectSlotSkel1 < 0) {
-        return false;
-    }
-
-    this->objectSlotSkel2 = Object_GetSlot(&play->objectCtx, sSkeletonInfo[skelInfoIndex2].objectId);
-    if (this->objectSlotSkel2 < 0) {
->>>>>>> 57ce0cf8
+    this->objectSlotUpperSkel = Object_GetSlot(&play->objectCtx, sSkeletonInfo[upperSkelInfoIndex].objectId);
+    if (this->objectSlotUpperSkel < 0) {
         return false;
     }
 
@@ -570,19 +550,11 @@
 }
 
 s32 EnHy_AreSkelAndHeadObjectsLoaded(EnHy* this, PlayState* play) {
-<<<<<<< HEAD
-    if (!Object_IsLoaded(&play->objectCtx, this->objBankIndexLowerSkel)) {
+    if (!Object_IsLoaded(&play->objectCtx, this->objectSlotLowerSkel)) {
         return false;
     }
 
-    if (!Object_IsLoaded(&play->objectCtx, this->objBankIndexUpperSkel)) {
-=======
-    if (!Object_IsLoaded(&play->objectCtx, this->objectSlotSkel1)) {
-        return false;
-    }
-
-    if (!Object_IsLoaded(&play->objectCtx, this->objectSlotSkel2)) {
->>>>>>> 57ce0cf8
+    if (!Object_IsLoaded(&play->objectCtx, this->objectSlotUpperSkel)) {
         return false;
     }
 
@@ -1164,13 +1136,8 @@
 
 void EnHy_WaitForObjects(EnHy* this, PlayState* play) {
     if (EnHy_IsOsAnimeObjectLoaded(this, play) && EnHy_AreSkelAndHeadObjectsLoaded(this, play)) {
-<<<<<<< HEAD
-        this->actor.objBankIndex = this->objBankIndexLowerSkel;
-        gSegments[6] = VIRTUAL_TO_PHYSICAL(play->objectCtx.status[this->actor.objBankIndex].segment);
-=======
-        this->actor.objectSlot = this->objectSlotSkel1;
+        this->actor.objectSlot = this->objectSlotLowerSkel;
         gSegments[6] = VIRTUAL_TO_PHYSICAL(play->objectCtx.slots[this->actor.objectSlot].segment);
->>>>>>> 57ce0cf8
         SkelAnime_InitFlex(play, &this->skelAnime,
                            sSkeletonInfo[sModelInfo[ENHY_GET_TYPE(&this->actor)].lowerSkelInfoIndex].skeleton, NULL,
                            this->jointTable, this->morphTable, ENHY_LIMB_MAX);
@@ -1357,13 +1324,8 @@
 void EnHy_Update(Actor* thisx, PlayState* play) {
     EnHy* this = (EnHy*)thisx;
 
-<<<<<<< HEAD
     if (this->actionFunc != EnHy_WaitForObjects) {
-        gSegments[6] = VIRTUAL_TO_PHYSICAL(play->objectCtx.status[this->objBankIndexOsAnime].segment);
-=======
-    if (this->actionFunc != EnHy_InitImpl) {
         gSegments[6] = VIRTUAL_TO_PHYSICAL(play->objectCtx.slots[this->objectSlotOsAnime].segment);
->>>>>>> 57ce0cf8
         SkelAnime_Update(&this->skelAnime);
         EnHy_UpdateEyes(this);
 
@@ -1390,30 +1352,18 @@
 
     OPEN_DISPS(play->state.gfxCtx, "../z_en_hy.c", 2170);
 
-<<<<<<< HEAD
     if (limbIndex == ENHY_LIMB_HEAD) {
-        gSPSegment(POLY_OPA_DISP++, 0x06, play->objectCtx.status[this->objBankIndexHead].segment);
-        gSegments[6] = VIRTUAL_TO_PHYSICAL(play->objectCtx.status[this->objBankIndexHead].segment);
+        gSPSegment(POLY_OPA_DISP++, 0x06, play->objectCtx.slots[this->objectSlotHead].segment);
+        gSegments[6] = VIRTUAL_TO_PHYSICAL(play->objectCtx.slots[this->objectSlotHead].segment);
         headInfoIndex = sModelInfo[ENHY_GET_TYPE(&this->actor)].headInfoIndex;
         *dList = sHeadInfo[headInfoIndex].headDList;
-=======
-    if (limbIndex == 15) {
-        gSPSegment(POLY_OPA_DISP++, 0x06, play->objectCtx.slots[this->objectSlotHead].segment);
-        gSegments[6] = VIRTUAL_TO_PHYSICAL(play->objectCtx.slots[this->objectSlotHead].segment);
-        i = sModelInfo[this->actor.params & 0x7F].headInfoIndex;
-        *dList = sHeadInfo[i].headDList;
->>>>>>> 57ce0cf8
 
         if (sHeadInfo[headInfoIndex].eyeTextures != NULL) {
             eyeTex = sHeadInfo[headInfoIndex].eyeTextures[this->curEyeIndex];
             gSPSegment(POLY_OPA_DISP++, 0x0A, SEGMENTED_TO_VIRTUAL(eyeTex));
         }
 
-<<<<<<< HEAD
-        gSegments[6] = VIRTUAL_TO_PHYSICAL(play->objectCtx.status[this->objBankIndexLowerSkel].segment);
-=======
-        gSegments[6] = VIRTUAL_TO_PHYSICAL(play->objectCtx.slots[this->objectSlotSkel1].segment);
->>>>>>> 57ce0cf8
+        gSegments[6] = VIRTUAL_TO_PHYSICAL(play->objectCtx.slots[this->objectSlotLowerSkel].segment);
     }
 
     if (limbIndex == ENHY_LIMB_HEAD) {
@@ -1448,15 +1398,9 @@
 
     OPEN_DISPS(play->state.gfxCtx, "../z_en_hy.c", 2255);
 
-<<<<<<< HEAD
     if (limbIndex == ENHY_LIMB_RIGHT_FOOT) {
-        gSPSegment(POLY_OPA_DISP++, 0x06, play->objectCtx.status[this->objBankIndexUpperSkel].segment);
-        gSegments[6] = VIRTUAL_TO_PHYSICAL(play->objectCtx.status[this->objBankIndexUpperSkel].segment);
-=======
-    if (limbIndex == 7) {
-        gSPSegment(POLY_OPA_DISP++, 0x06, play->objectCtx.slots[this->objectSlotSkel2].segment);
-        gSegments[6] = VIRTUAL_TO_PHYSICAL(play->objectCtx.slots[this->objectSlotSkel2].segment);
->>>>>>> 57ce0cf8
+        gSPSegment(POLY_OPA_DISP++, 0x06, play->objectCtx.slots[this->objectSlotUpperSkel].segment);
+        gSegments[6] = VIRTUAL_TO_PHYSICAL(play->objectCtx.slots[this->objectSlotUpperSkel].segment);
     }
 
     if (ENHY_GET_TYPE(&this->actor) == ENHY_TYPE_MAN_2_BALD && limbIndex == ENHY_LIMB_TORSO) {
