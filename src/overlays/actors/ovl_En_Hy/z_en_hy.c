--- conflicted
+++ resolved
@@ -583,13 +583,8 @@
                 case 0x70F2:
                 case 0x70F3:
                     if (this->skelAnime.animation != &gObjOsAnim_33B4) {
-<<<<<<< HEAD
                         func_80034EC0(&this->skelAnime, sAnimationInfo, 23);
-                        func_800F5C64(0x922);
-=======
-                        func_80034EC0(&this->skelAnime, D_80A72050, 23);
                         func_800F5C64(NA_BGM_ITEM_GET | 0x900);
->>>>>>> 8e57f3bc
                     }
                     break;
             }
