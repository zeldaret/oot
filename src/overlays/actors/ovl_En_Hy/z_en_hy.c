/*
 * File: z_en_hy.c
 * Overlay: ovl_En_Hy
 * Description: Hylian NPCs
 */

#include "z_en_hy.h"
#include "assets/objects/object_aob/object_aob.h"
#include "assets/objects/object_ahg/object_ahg.h"
#include "assets/objects/object_bob/object_bob.h"
#include "assets/objects/object_boj/object_boj.h"
#include "assets/objects/object_bba/object_bba.h"
#include "assets/objects/object_bji/object_bji.h"
#include "assets/objects/object_cne/object_cne.h"
#include "assets/objects/object_cob/object_cob.h"
#include "assets/objects/object_os_anime/object_os_anime.h"

#define FLAGS (ACTOR_FLAG_0 | ACTOR_FLAG_3 | ACTOR_FLAG_4)

void EnHy_Init(Actor* thisx, PlayState* play);
void EnHy_Destroy(Actor* thisx, PlayState* play);
void EnHy_Update(Actor* thisx, PlayState* play);
void EnHy_Draw(Actor* thisx, PlayState* play);

void EnHy_InitImpl(EnHy* this, PlayState* play);
void func_80A7134C(EnHy* this, PlayState* play);
void func_80A71530(EnHy* this, PlayState* play);
void func_80A711B4(EnHy* this, PlayState* play);
void func_80A712C0(EnHy* this, PlayState* play);
void func_80A710F8(EnHy* this, PlayState* play);
void func_80A7127C(EnHy* this, PlayState* play);
void EnHy_DoNothing(EnHy* this, PlayState* play);
void func_80A714C4(EnHy* this, PlayState* play);

const ActorInit En_Hy_InitVars = {
    ACTOR_EN_HY,
    ACTORCAT_NPC,
    FLAGS,
    OBJECT_GAMEPLAY_KEEP,
    sizeof(EnHy),
    (ActorFunc)EnHy_Init,
    (ActorFunc)EnHy_Destroy,
    (ActorFunc)EnHy_Update,
    (ActorFunc)EnHy_Draw,
};

static ColliderCylinderInit sColCylInit = {
    {
        COLTYPE_NONE,
        AT_NONE,
        AC_NONE,
        OC1_ON | OC1_TYPE_ALL,
        OC2_TYPE_2,
        COLSHAPE_CYLINDER,
    },
    {
        ELEMTYPE_UNK0,
        { 0x00000000, 0x00, 0x00 },
        { 0x00000000, 0x00, 0x00 },
        TOUCH_NONE,
        BUMP_NONE,
        OCELEM_ON,
    },
    { 20, 46, 0, { 0, 0, 0 } },
};

static CollisionCheckInfoInit2 sColChkInfoInit = { 0, 0, 0, 0, MASS_IMMOVABLE };

// NULL-terminated arrays of eye textures
static void* sEyeTexturesAOB[] = { gDogLadyEyeOpenTex, gDogLadyEyeHalfTex, gDogLadyEyeClosedTex, NULL };
static void* sEyeTexturesAHG7[] = { object_ahg_Tex_00057C, object_ahg_Tex_00067C, object_ahg_Tex_00077C, NULL };
static void* sEyeTexturesBBA[] = { object_bba_Tex_0004C8, NULL };
static void* sEyeTexturesBJI13[] = { object_bji_Tex_0005FC, object_bji_Tex_0009FC, object_bji_Tex_000DFC, NULL };
static void* sEyeTexturesBOJ2[] = { object_boj_Tex_0005FC, object_boj_Tex_0006FC, object_boj_Tex_0007FC, NULL };
static void* sEyeTexturesBOB[] = { object_bob_Tex_0007C8, object_bob_Tex_000FC8, object_bob_Tex_0017C8, NULL };

typedef struct {
    /* 0x00 */ s16 objectId;
    /* 0x04 */ Gfx* headDList;
    /* 0x08 */ void** eyeTextures;
} EnHyHeadInfo; // size = 0xC

typedef enum {
    /*  0 */ ENHY_HEAD_AOB,
    /*  1 */ ENHY_HEAD_BOB,
    /*  2 */ ENHY_HEAD_BOJ_2,
    /*  3 */ ENHY_HEAD_BOJ_3,
    /*  4 */ ENHY_HEAD_BOJ_4,
    /*  5 */ ENHY_HEAD_BOJ_5,
    /*  6 */ ENHY_HEAD_BOJ_6,
    /*  7 */ ENHY_HEAD_AHG_7,
    /*  8 */ ENHY_HEAD_AHG_8,
    /*  9 */ ENHY_HEAD_AHG_9,
    /* 10 */ ENHY_HEAD_BBA,
    /* 11 */ ENHY_HEAD_CNE_11,
    /* 12 */ ENHY_HEAD_CNE_12,
    /* 13 */ ENHY_HEAD_BJI_13,
    /* 14 */ ENHY_HEAD_BJI_14,
    /* 15 */ ENHY_HEAD_COB
} EnHyHeadIndex;

static EnHyHeadInfo sHeadInfo[] = {
    /* ENHY_HEAD_AOB */ { OBJECT_AOB, gDogLadyHeadDL, sEyeTexturesAOB },
    /* ENHY_HEAD_BOB */ { OBJECT_BOB, object_bob_DL_003B78, sEyeTexturesBOB },
    /* ENHY_HEAD_BOJ_2 */ { OBJECT_BOJ, object_boj_DL_0026F0, sEyeTexturesBOJ2 },
    /* ENHY_HEAD_BOJ_3 */ { OBJECT_BOJ, object_boj_DL_0052E0, NULL },
    /* ENHY_HEAD_BOJ_4 */ { OBJECT_BOJ, object_boj_DL_005528, NULL },
    /* ENHY_HEAD_BOJ_5 */ { OBJECT_BOJ, object_boj_DL_005738, NULL },
    /* ENHY_HEAD_BOJ_6 */ { OBJECT_BOJ, object_boj_DL_0059B0, NULL },
    /* ENHY_HEAD_AHG_7 */ { OBJECT_AHG, object_ahg_DL_0030F0, sEyeTexturesAHG7 },
    /* ENHY_HEAD_AHG_8 */ { OBJECT_AHG, object_ahg_DL_005508, NULL },
    /* ENHY_HEAD_AHG_9 */ { OBJECT_AHG, object_ahg_DL_005728, NULL },
    /* ENHY_HEAD_BBA */ { OBJECT_BBA, object_bba_DL_002948, sEyeTexturesBBA },
    /* ENHY_HEAD_CNE_11 */ { OBJECT_CNE, gCneHeadBrownHairDL, NULL },
    /* ENHY_HEAD_CNE_12 */ { OBJECT_CNE, gCneHeadOrangeHairDL, NULL },
    /* ENHY_HEAD_BJI_13 */ { OBJECT_BJI, object_bji_DL_002560, sEyeTexturesBJI13 },
    /* ENHY_HEAD_BJI_14 */ { OBJECT_BJI, object_bji_DL_003F68, NULL },
    /* ENHY_HEAD_COB */ { OBJECT_COB, object_cob_DL_001300, NULL },
};

typedef struct {
    /* 0x00 */ s16 objectId;
    /* 0x04 */ FlexSkeletonHeader* skeleton;
} EnHySkeletonInfo; // size = 0x8

typedef enum {
    /* 0 */ ENHY_SKEL_AOB,
    /* 1 */ ENHY_SKEL_BOB,
    /* 2 */ ENHY_SKEL_BOJ,
    /* 3 */ ENHY_SKEL_AHG,
    /* 4 */ ENHY_SKEL_BBA,
    /* 5 */ ENHY_SKEL_CNE,
    /* 6 */ ENHY_SKEL_BJI,
    /* 7 */ ENHY_SKEL_COB
} EnHySkeletonIndex;

static EnHySkeletonInfo sSkeletonInfo[] = {
    /* ENHY_SKEL_AOB */ { OBJECT_AOB, &gDogLadySkel },
    /* ENHY_SKEL_BOB */ { OBJECT_BOB, &object_bob_Skel_0000F0 },
    /* ENHY_SKEL_BOJ */ { OBJECT_BOJ, &object_boj_Skel_0000F0 },
    /* ENHY_SKEL_AHG */ { OBJECT_AHG, &object_ahg_Skel_0000F0 },
    /* ENHY_SKEL_BBA */ { OBJECT_BBA, &object_bba_Skel_0000F0 },
    /* ENHY_SKEL_CNE */ { OBJECT_CNE, &gCneSkel },
    /* ENHY_SKEL_BJI */ { OBJECT_BJI, &object_bji_Skel_0000F0 },
    /* ENHY_SKEL_COB */ { OBJECT_COB, &object_cob_Skel_0021F8 },
};

typedef enum {
    /*  0 */ ENHY_ANIM_0,
    /*  1 */ ENHY_ANIM_1,
    /*  2 */ ENHY_ANIM_2,
    /*  3 */ ENHY_ANIM_3,
    /*  4 */ ENHY_ANIM_4,
    /*  5 */ ENHY_ANIM_5,
    /*  6 */ ENHY_ANIM_6,
    /*  7 */ ENHY_ANIM_7,
    /*  8 */ ENHY_ANIM_8,
    /*  9 */ ENHY_ANIM_9,
    /* 10 */ ENHY_ANIM_10,
    /* 11 */ ENHY_ANIM_11,
    /* 12 */ ENHY_ANIM_12,
    /* 13 */ ENHY_ANIM_13,
    /* 14 */ ENHY_ANIM_14,
    /* 15 */ ENHY_ANIM_15,
    /* 16 */ ENHY_ANIM_16,
    /* 17 */ ENHY_ANIM_17,
    /* 18 */ ENHY_ANIM_18,
    /* 19 */ ENHY_ANIM_19,
    /* 20 */ ENHY_ANIM_20,
    /* 21 */ ENHY_ANIM_21,
    /* 22 */ ENHY_ANIM_22,
    /* 23 */ ENHY_ANIM_23,
    /* 24 */ ENHY_ANIM_24,
    /* 25 */ ENHY_ANIM_25,
    /* 26 */ ENHY_ANIM_26
} EnHyAnimationIndex;

static AnimationInfo sAnimationInfo[] = {
    /* ENHY_ANIM_0 */ { &gObjOsAnim_092C, 1.0f, 0.0f, -1.0f, 0x00, 0.0f },
    /* ENHY_ANIM_1 */ { &gObjOsAnim_0228, 1.0f, 0.0f, -1.0f, 0x00, 0.0f },
    /* ENHY_ANIM_2 */ { &gObjOsAnim_4CF4, 1.0f, 0.0f, -1.0f, 0x00, 0.0f },
    /* ENHY_ANIM_3 */ { &gObjOsAnim_16EC, 1.0f, 0.0f, -1.0f, 0x00, 0.0f },
    /* ENHY_ANIM_4 */ { &gObjOsAnim_265C, 1.0f, 0.0f, -1.0f, 0x00, 0.0f },
    /* ENHY_ANIM_5 */ { &gObjOsAnim_42AC, 1.0f, 0.0f, -1.0f, 0x00, 0.0f },
    /* ENHY_ANIM_6 */ { &gObjOsAnim_28DC, 1.0f, 0.0f, -1.0f, 0x00, 0.0f },
    /* ENHY_ANIM_7 */ { &gObjOsAnim_2160, 1.0f, 0.0f, -1.0f, 0x00, -10.0f },
    /* ENHY_ANIM_8 */ { &gObjOsAnim_265C, 1.0f, 0.0f, -1.0f, 0x00, -10.0f },
    /* ENHY_ANIM_9 */ { &gObjOsAnim_4E90, 1.0f, 0.0f, -1.0f, 0x00, 0.0f },
    /* ENHY_ANIM_10 */ { &gObjOsAnim_1E7C, 1.0f, 0.0f, -1.0f, 0x00, 0.0f },
    /* ENHY_ANIM_11 */ { &gObjOsAnim_0170, 1.0f, 0.0f, -1.0f, 0x00, 0.0f },
    /* ENHY_ANIM_12 */ { &gObjOsAnim_00B4, 1.0f, 0.0f, -1.0f, 0x00, 0.0f },
    /* ENHY_ANIM_13 */ { &gObjOsAnim_3D84, 1.0f, 0.0f, -1.0f, 0x00, 0.0f },
    /* ENHY_ANIM_14 */ { &gObjOsAnim_41F8, 1.0f, 0.0f, -1.0f, 0x00, 0.0f },
    /* ENHY_ANIM_15 */ { &gObjOsAnim_300C, 1.0f, 0.0f, -1.0f, 0x00, 0.0f },
    /* ENHY_ANIM_16 */ { &gObjOsAnim_31B0, 1.0f, 0.0f, -1.0f, 0x00, 0.0f },
    /* ENHY_ANIM_17 */ { &gObjOsAnim_31B0, 1.0f, 0.0f, -1.0f, 0x00, -8.0f },
    /* ENHY_ANIM_18 */ { &gObjOsAnim_2D0C, 1.0f, 0.0f, -1.0f, 0x00, 0.0f },
    /* ENHY_ANIM_19 */ { &gObjOsAnim_2DC0, 1.0f, 0.0f, -1.0f, 0x00, 0.0f },
    /* ENHY_ANIM_20 */ { &gObjOsAnim_4408, 1.0f, 0.0f, -1.0f, 0x00, 0.0f },
    /* ENHY_ANIM_21 */ { &gObjOsAnim_1F18, 1.0f, 0.0f, -1.0f, 0x00, 0.0f },
    /* ENHY_ANIM_22 */ { &gObjOsAnim_4F28, 1.0f, 0.0f, -1.0f, 0x00, 0.0f },
    /* ENHY_ANIM_23 */ { &gObjOsAnim_33B4, 1.0f, 0.0f, -1.0f, 0x00, -8.0f },
    /* ENHY_ANIM_24 */ { &gObjOsAnim_12E8, 1.0f, 0.0f, -1.0f, 0x00, -8.0f },
    /* ENHY_ANIM_25 */ { &gObjOsAnim_0FE4, 1.0f, 0.0f, -1.0f, 0x00, -8.0f },
    /* ENHY_ANIM_26 */ { &gObjOsAnim_0BFC, 1.0f, 0.0f, -1.0f, 0x00, -8.0f },
};

typedef struct {
    /* 0x00 */ u8 headInfoIndex;  // EnHyHeadIndex
    /* 0x01 */ u8 skelInfoIndex2; // EnHySkeletonIndex, see EnHy.objBankIndexSkel2
    /* 0x02 */ Color_RGBA8 envColorSeg8;
    /* 0x06 */ u8 skelInfoIndex1; // EnHySkeletonIndex, see EnHy.objBankIndexSkel1
    /* 0x07 */ Color_RGBA8 envColorSeg9;
    /* 0x0B */ u8 animInfoIndex; // EnHyAnimationIndex
} EnHyModelInfo;                 // size = 0xC

static EnHyModelInfo sModelInfo[] = {
    /* ENHY_TYPE_AOB */
    { ENHY_HEAD_AOB, ENHY_SKEL_AOB, { 255, 255, 255, 255 }, ENHY_SKEL_AOB, { 255, 255, 255, 255 }, ENHY_ANIM_0 },
    /* ENHY_TYPE_COB */
    { ENHY_HEAD_COB, ENHY_SKEL_COB, { 255, 255, 255, 255 }, ENHY_SKEL_COB, { 255, 255, 255, 255 }, ENHY_ANIM_22 },
    /* ENHY_TYPE_AHG_2 */
    { ENHY_HEAD_AHG_7, ENHY_SKEL_AHG, { 255, 255, 255, 255 }, ENHY_SKEL_AHG, { 255, 255, 255, 255 }, ENHY_ANIM_1 },
    /* ENHY_TYPE_BOJ_3 */
    { ENHY_HEAD_BOJ_3, ENHY_SKEL_BOJ, { 255, 255, 255, 0 }, ENHY_SKEL_BOJ, { 55, 55, 255, 0 }, ENHY_ANIM_15 },
    /* ENHY_TYPE_AHG_4 */
    { ENHY_HEAD_AHG_8, ENHY_SKEL_AHG, { 0, 0, 0, 0 }, ENHY_SKEL_AHG, { 255, 0, 0, 0 }, ENHY_ANIM_11 },
    /* ENHY_TYPE_BOJ_5 */
    { ENHY_HEAD_BOJ_4, ENHY_SKEL_BOJ, { 50, 80, 0, 0 }, ENHY_SKEL_BOJ, { 50, 80, 0, 0 }, ENHY_ANIM_16 },
    /* ENHY_TYPE_BBA */
    { ENHY_HEAD_BBA, ENHY_SKEL_BBA, { 255, 255, 255, 255 }, ENHY_SKEL_BBA, { 255, 255, 255, 255 }, ENHY_ANIM_10 },
    /* ENHY_TYPE_BJI_7 */
    { ENHY_HEAD_BJI_13, ENHY_SKEL_BJI, { 0, 50, 160, 0 }, ENHY_SKEL_BJI, { 255, 255, 255, 0 }, ENHY_ANIM_4 },
    /* ENHY_TYPE_CNE_8 */
    { ENHY_HEAD_CNE_11, ENHY_SKEL_CNE, { 160, 180, 255, 0 }, ENHY_SKEL_CNE, { 160, 180, 255, 0 }, ENHY_ANIM_9 },
    /* ENHY_TYPE_BOJ_9 */
    { ENHY_HEAD_BOJ_2, ENHY_SKEL_BOJ, { 220, 0, 80, 0 }, ENHY_SKEL_BOJ, { 255, 255, 255, 0 }, ENHY_ANIM_13 },
    /* ENHY_TYPE_BOJ_10 */
    { ENHY_HEAD_BOJ_2, ENHY_SKEL_BOJ, { 0, 130, 220, 0 }, ENHY_SKEL_BOJ, { 255, 255, 255, 0 }, ENHY_ANIM_14 },
    /* ENHY_TYPE_CNE_11 */
    { ENHY_HEAD_CNE_12, ENHY_SKEL_CNE, { 70, 160, 230, 0 }, ENHY_SKEL_CNE, { 255, 255, 100, 0 }, ENHY_ANIM_20 },
    /* ENHY_TYPE_BOJ_12 */
    { ENHY_HEAD_BOJ_5, ENHY_SKEL_BOJ, { 150, 60, 90, 0 }, ENHY_SKEL_BOJ, { 255, 240, 150, 0 }, ENHY_ANIM_18 },
    /* ENHY_TYPE_AHG_13 */
    { ENHY_HEAD_AHG_9, ENHY_SKEL_AHG, { 200, 180, 255, 0 }, ENHY_SKEL_AHG, { 200, 180, 255, 0 }, ENHY_ANIM_12 },
    /* ENHY_TYPE_BOJ_14 */
    { ENHY_HEAD_BOJ_6, ENHY_SKEL_BOJ, { 140, 255, 110, 0 }, ENHY_SKEL_BOJ, { 255, 255, 255, 0 }, ENHY_ANIM_19 },
    /* ENHY_TYPE_BJI_15 */
    { ENHY_HEAD_BJI_14, ENHY_SKEL_BJI, { 130, 70, 20, 0 }, ENHY_SKEL_BJI, { 130, 180, 255, 0 }, ENHY_ANIM_21 },
    /* ENHY_TYPE_BOJ_16 */
    { ENHY_HEAD_BOJ_2, ENHY_SKEL_BOJ, { 255, 255, 255, 255 }, ENHY_SKEL_BOJ, { 255, 255, 255, 255 }, ENHY_ANIM_5 },
    /* ENHY_TYPE_AHG_17 */
    { ENHY_HEAD_AHG_8, ENHY_SKEL_AHG, { 90, 100, 20, 255 }, ENHY_SKEL_AHG, { 100, 140, 50, 255 }, ENHY_ANIM_11 },
    /* ENHY_TYPE_BOB_18 */
    { ENHY_HEAD_BOB, ENHY_SKEL_BOB, { 255, 255, 255, 255 }, ENHY_SKEL_BOB, { 255, 255, 255, 255 }, ENHY_ANIM_6 },
    /* ENHY_TYPE_BJI_19 */
    { ENHY_HEAD_BJI_14, ENHY_SKEL_BJI, { 160, 0, 100, 0 }, ENHY_SKEL_BJI, { 70, 130, 210, 0 }, ENHY_ANIM_21 },
    /* ENHY_TYPE_AHG_20 */
    { ENHY_HEAD_AHG_9, ENHY_SKEL_AHG, { 160, 230, 0, 0 }, ENHY_SKEL_AHG, { 0, 150, 110, 0 }, ENHY_ANIM_12 },
};

typedef struct {
    /* 0x00 */ Vec3s offset;
    /* 0x06 */ s16 radius;
    /* 0x08 */ s16 height;
} EnHyColliderInfo; // size 0xA

static EnHyColliderInfo sColliderInfo[] = {
    /* ENHY_TYPE_AOB */ { { 0, 0, 4 }, 24, 70 },
    /* ENHY_TYPE_COB */ { { 0, 0, 8 }, 28, 62 },
    /* ENHY_TYPE_AHG_2 */ { { 0, 0, 4 }, 20, 60 },
    /* ENHY_TYPE_BOJ_3 */ { { 0, 0, 2 }, 20, 60 },
    /* ENHY_TYPE_AHG_4 */ { { 0, 0, -2 }, 20, 60 },
    /* ENHY_TYPE_BOJ_5 */ { { 0, 0, 8 }, 24, 40 },
    /* ENHY_TYPE_BBA */ { { 0, 0, 10 }, 26, 40 },
    /* ENHY_TYPE_BJI_7 */ { { 0, 0, 12 }, 26, 58 },
    /* ENHY_TYPE_CNE_8 */ { { 0, 0, 2 }, 18, 68 },
    /* ENHY_TYPE_BOJ_9 */ { { 0, 0, 4 }, 20, 60 },
    /* ENHY_TYPE_BOJ_10 */ { { 0, 0, 4 }, 20, 60 },
    /* ENHY_TYPE_CNE_11 */ { { 0, 0, 6 }, 20, 64 },
    /* ENHY_TYPE_BOJ_12 */ { { 0, 0, 0 }, 18, 60 },
    /* ENHY_TYPE_AHG_13 */ { { 0, 0, 0 }, 16, 60 },
    /* ENHY_TYPE_BOJ_14 */ { { 0, 0, 0 }, 16, 64 },
    /* ENHY_TYPE_BJI_15 */ { { 0, 0, 8 }, 20, 58 },
    /* ENHY_TYPE_BOJ_16 */ { { 4, 0, 0 }, 18, 62 },
    /* ENHY_TYPE_AHG_17 */ { { 4, 0, 0 }, 18, 62 },
    /* ENHY_TYPE_BOB_18 */ { { 0, 0, 8 }, 28, 62 },
    /* ENHY_TYPE_BJI_19 */ { { 0, 0, 0 }, 16, 60 },
    /* ENHY_TYPE_AHG_20 */ { { 0, 0, 8 }, 20, 58 },
};

typedef struct {
    /* 0x00 */ u8 unkPresetIndex;
    /* 0x04 */ f32 unkValueChild;
    /* 0x08 */ f32 unkValueAdult;
} EnHyInit1Info; // size = 0xC

static EnHyInit1Info sInit1Info[] = {
    /* ENHY_TYPE_AOB */ { 0x06, 20.0f, 10.0f },
    /* ENHY_TYPE_COB */ { 0x06, 20.0f, 10.0f },
    /* ENHY_TYPE_AHG_2 */ { 0x07, 40.0f, 20.0f },
    /* ENHY_TYPE_BOJ_3 */ { 0x06, 20.0f, 10.0f },
    /* ENHY_TYPE_AHG_4 */ { 0x07, 40.0f, 20.0f },
    /* ENHY_TYPE_BOJ_5 */ { 0x08, 0.0f, -20.0f },
    /* ENHY_TYPE_BBA */ { 0x09, 20.0f, 0.0f },
    /* ENHY_TYPE_BJI_7 */ { 0x09, 20.0f, 0.0f },
    /* ENHY_TYPE_CNE_8 */ { 0x06, 20.0f, 10.0f },
    /* ENHY_TYPE_BOJ_9 */ { 0x06, 20.0f, 10.0f },
    /* ENHY_TYPE_BOJ_10 */ { 0x06, 20.0f, 10.0f },
    /* ENHY_TYPE_CNE_11 */ { 0x06, 20.0f, 10.0f },
    /* ENHY_TYPE_BOJ_12 */ { 0x00, 0.0f, 0.0f },
    /* ENHY_TYPE_AHG_13 */ { 0x06, 20.0f, 10.0f },
    /* ENHY_TYPE_BOJ_14 */ { 0x06, 20.0f, 10.0f },
    /* ENHY_TYPE_BJI_15 */ { 0x0A, 20.0f, 0.0f },
    /* ENHY_TYPE_BOJ_16 */ { 0x06, 20.0f, 10.0f },
    /* ENHY_TYPE_AHG_17 */ { 0x06, 20.0f, 10.0f },
    /* ENHY_TYPE_BOB_18 */ { 0x06, 20.0f, 10.0f },
    /* ENHY_TYPE_BJI_19 */ { 0x06, 20.0f, 10.0f },
    /* ENHY_TYPE_AHG_20 */ { 0x0A, 20.0f, 0.0f },
};

typedef struct {
    /* 0x00 */ f32 shadowScale;
    /* 0x04 */ Vec3f modelOffset;
    /* 0x10 */ f32 scale;
    /* 0x14 */ s8 targetMode;
    /* 0x18 */ f32 unkRange;
} EnHyInit2Info; // size = 0x1C

static EnHyInit2Info sInit2Info[] = {
    /* ENHY_TYPE_AOB */ { 36.0f, { 0.0f, 0.0f, 600.0f }, 0.01f, 0x06, 30.0f },
    /* ENHY_TYPE_COB */ { 40.0f, { -100.0f, 0.0f, 400.0f }, 0.01f, 0x06, 30.0f },
    /* ENHY_TYPE_AHG_2 */ { 22.0f, { 0.0f, 0.0f, -200.0f }, 0.01f, 0x06, 30.0f },
    /* ENHY_TYPE_BOJ_3 */ { 20.0f, { -100.0f, 0.0f, 0.0f }, 0.01f, 0x06, 30.0f },
    /* ENHY_TYPE_AHG_4 */ { 22.0f, { 0.0f, 0.0f, 0.0f }, 0.01f, 0x06, 30.0f },
    /* ENHY_TYPE_BOJ_5 */ { 21.0f, { 0.0f, 0.0f, 0.0f }, 0.01f, 0x06, 30.0f },
    /* ENHY_TYPE_BBA */ { 25.0f, { -100.0f, 0.0f, 600.0f }, 0.01f, 0x06, 30.0f },
    /* ENHY_TYPE_BJI_7 */ { 28.0f, { -100.0f, 0.0f, 800.0f }, 0.01f, 0x06, 30.0f },
    /* ENHY_TYPE_CNE_8 */ { 17.0f, { 0.0f, 0.0f, 700.0f }, 0.01f, 0x06, 30.0f },
    /* ENHY_TYPE_BOJ_9 */ { 18.0f, { 0.0f, 0.0f, 100.0f }, 0.01f, 0x06, 30.0f },
    /* ENHY_TYPE_BOJ_10 */ { 18.0f, { 0.0f, 0.0f, -200.0f }, 0.01f, 0x06, 30.0f },
    /* ENHY_TYPE_CNE_11 */ { 17.0f, { 0.0f, 0.0f, 700.0f }, 0.01f, 0x06, 30.0f },
    /* ENHY_TYPE_BOJ_12 */ { 21.0f, { 0.0f, 0.0f, -300.0f }, 0.01f, 0x06, 30.0f },
    /* ENHY_TYPE_AHG_13 */ { 20.0f, { 0.0f, 0.0f, -200.0f }, 0.01f, 0x06, 30.0f },
    /* ENHY_TYPE_BOJ_14 */ { 18.0f, { -200.0f, 0.0f, -200.0f }, 0.01f, 0x06, 30.0f },
    /* ENHY_TYPE_BJI_15 */ { 27.0f, { -100.0f, 0.0f, 800.0f }, 0.01f, 0x06, 30.0f },
    /* ENHY_TYPE_BOJ_16 */ { 19.0f, { 400.0f, 0.0f, 0.0f }, 0.01f, 0x04, 30.0f },
    /* ENHY_TYPE_AHG_17 */ { 19.0f, { 400.0f, 0.0f, 0.0f }, 0.01f, 0x06, 30.0f },
    /* ENHY_TYPE_BOB_18 */ { 40.0f, { -100.0f, 0.0f, 400.0f }, 0.01f, 0x06, 30.0f },
    /* ENHY_TYPE_BJI_19 */ { 17.0f, { 0.0f, 0.0f, 700.0f }, 0.01f, 0x06, 30.0f },
    /* ENHY_TYPE_AHG_20 */ { 20.0f, { 0.0f, 0.0f, -200.0f }, 0.01f, 0x06, 30.0f },
};

s32 EnHy_FindSkelAndHeadObjects(EnHy* this, PlayState* play) {
    u8 headInfoIndex = sModelInfo[this->actor.params & 0x7F].headInfoIndex;
    u8 skelInfoIndex2 = sModelInfo[this->actor.params & 0x7F].skelInfoIndex2;
    u8 skelInfoIndex1 = sModelInfo[this->actor.params & 0x7F].skelInfoIndex1;

    this->objBankIndexSkel1 = Object_GetIndex(&play->objectCtx, sSkeletonInfo[skelInfoIndex1].objectId);
    if (this->objBankIndexSkel1 < 0) {
        return false;
    }

    this->objBankIndexSkel2 = Object_GetIndex(&play->objectCtx, sSkeletonInfo[skelInfoIndex2].objectId);
    if (this->objBankIndexSkel2 < 0) {
        return false;
    }

    this->objBankIndexHead = Object_GetIndex(&play->objectCtx, sHeadInfo[headInfoIndex].objectId);
    if (this->objBankIndexHead < 0) {
        return false;
    }

    return true;
}

s32 EnHy_AreSkelAndHeadObjectsLoaded(EnHy* this, PlayState* play) {
    if (!Object_IsLoaded(&play->objectCtx, this->objBankIndexSkel1)) {
        return false;
    }

    if (!Object_IsLoaded(&play->objectCtx, this->objBankIndexSkel2)) {
        return false;
    }

    if (!Object_IsLoaded(&play->objectCtx, this->objBankIndexHead)) {
        return false;
    }

    return true;
}

s32 EnHy_FindOsAnimeObject(EnHy* this, PlayState* play) {
    this->objBankIndexOsAnime = Object_GetIndex(&play->objectCtx, OBJECT_OS_ANIME);

    if (this->objBankIndexOsAnime < 0) {
        return false;
    }

    return true;
}

s32 EnHy_IsOsAnimeObjectLoaded(EnHy* this, PlayState* play) {
    if (!Object_IsLoaded(&play->objectCtx, this->objBankIndexOsAnime)) {
        return false;
    }

    return true;
}

void func_80A6F7CC(EnHy* this, PlayState* play, s32 getItemId) {
    this->unkGetItemId = getItemId;
    func_8002F434(&this->actor, play, getItemId, this->actor.xzDistToPlayer + 1.0f,
                  fabsf(this->actor.yDistToPlayer) + 1.0f);
}

u16 func_80A6F810(PlayState* play, Actor* thisx) {
    Player* player = GET_PLAYER(play);
    EnHy* this = (EnHy*)thisx;
    u16 textId = Text_GetFaceReaction(play, (this->actor.params & 0x7F) + 37);

    if (textId != 0) {
        if ((this->actor.params & 0x7F) == ENHY_TYPE_BOJ_5) {
            player->exchangeItemId = EXCH_ITEM_BOTTLE_BLUE_FIRE;
        }
        return textId;
    }

    switch (this->actor.params & 0x7F) {
        case ENHY_TYPE_AOB:
            if (play->sceneId == SCENE_KAKARIKO) {
                return (this->unk_330 & EVENTCHKINF_6B_MASK) ? 0x508D : (GET_INFTABLE(INFTABLE_CB) ? 0x508C : 0x508B);
            } else if (play->sceneId == SCENE_MARKET_DAY) {
                return GET_EVENTINF(EVENTINF_30) ? 0x709B : 0x709C;
            } else if (gSaveContext.dogIsLost) {
                s16 followingDog = (gSaveContext.dogParams & 0xF00) >> 8;

                if (followingDog != 0) {
                    this->unk_215 = false;
                    return (followingDog == 1) ? 0x709F : 0x709E;
                } else {
                    return 0x709D;
                }
            } else {
                return 0x70A0;
            }
        case ENHY_TYPE_COB:
            if (GET_EVENTCHKINF(EVENTCHKINF_80)) {
                return GET_INFTABLE(INFTABLE_C1) ? 0x7017 : 0x7045;
            } else {
                return GET_INFTABLE(INFTABLE_C0) ? 0x7017 : 0x7016;
            }
        case ENHY_TYPE_AHG_2:
            if (play->sceneId == SCENE_KAKARIKO) {
                return 0x5086;
            } else if (play->sceneId == SCENE_SPOT01) {
                return 0x5085;
            } else if (GET_EVENTCHKINF(EVENTCHKINF_80)) {
                return GET_INFTABLE(INFTABLE_C3) ? 0x701A : 0x7047;
            } else if (GET_EVENTCHKINF(EVENTCHKINF_14)) {
                return 0x701A;
            } else if (GET_EVENTCHKINF(EVENTCHKINF_10)) {
                return 0x701B;
            } else if (GET_INFTABLE(INFTABLE_C2)) {
                return 0x701C;
            } else {
                return 0x701A;
            }
        case ENHY_TYPE_BOJ_3:
            return GET_EVENTCHKINF(EVENTCHKINF_80) ? (GET_INFTABLE(INFTABLE_C4) ? 0x7001 : 0x70EB) : 0x7001;
        case ENHY_TYPE_AHG_4:
            return GET_EVENTCHKINF(EVENTCHKINF_80) ? 0x704B : (GET_INFTABLE(INFTABLE_C5) ? 0x7024 : 0x7023);
        case ENHY_TYPE_BOJ_5:
            player->exchangeItemId = EXCH_ITEM_BOTTLE_BLUE_FIRE;
            return 0x700C;
        case ENHY_TYPE_BBA:
            return GET_EVENTCHKINF(EVENTCHKINF_80) ? 0x704A : (GET_INFTABLE(INFTABLE_C6) ? 0x7022 : 0x7021);
        case ENHY_TYPE_BJI_7:
            if (play->sceneId == SCENE_KAKARIKO) {
                return 0x5088;
            } else if (play->sceneId == SCENE_SPOT01) {
                return 0x5087;
            } else {
                return GET_EVENTCHKINF(EVENTCHKINF_80) ? 0x704D : (GET_INFTABLE(INFTABLE_C7) ? 0x7028 : 0x7027);
            }
        case ENHY_TYPE_CNE_8:
            if (GET_EVENTCHKINF(EVENTCHKINF_80)) {
                return GET_INFTABLE(INFTABLE_C9) ? 0x701E : 0x7048;
            } else {
                return GET_INFTABLE(INFTABLE_C8) ? 0x701E : 0x701D;
            }
        case ENHY_TYPE_BOJ_9:
            if (play->sceneId == SCENE_KAKARIKO) {
                return GET_EVENTCHKINF(EVENTCHKINF_AA) ? 0x5082 : 0x5081;
            } else if (play->sceneId == SCENE_SPOT01) {
                return CHECK_QUEST_ITEM(QUEST_MEDALLION_SHADOW) ? 0x5080 : 0x507F;
            } else {
                return GET_EVENTCHKINF(EVENTCHKINF_80) ? 0x7049 : (GET_INFTABLE(INFTABLE_CA) ? 0x7020 : 0x701F);
            }
        case ENHY_TYPE_BOJ_10:
            if (play->sceneId == SCENE_LABO) {
                return GET_EVENTCHKINF(EVENTCHKINF_AA) ? 0x507E : 0x507D;
            } else if (play->sceneId == SCENE_SPOT01) {
                return CHECK_QUEST_ITEM(QUEST_MEDALLION_SHADOW) ? 0x507C : 0x507B;
            } else {
                return GET_EVENTCHKINF(EVENTCHKINF_80) ? 0x7046 : (GET_INFTABLE(INFTABLE_CD) ? 0x7019 : 0x7018);
            }
        case ENHY_TYPE_CNE_11:
            return GET_INFTABLE(INFTABLE_8B) ? (GET_INFTABLE(INFTABLE_CC) ? 0x7014 : 0x70A4) : 0x7014;
        case ENHY_TYPE_BOJ_12:
            if (play->sceneId == SCENE_SPOT01) {
                return !IS_DAY ? 0x5084 : 0x5083;
            } else {
                return GET_EVENTCHKINF(EVENTCHKINF_80) ? 0x7044 : 0x7015;
            }
        case ENHY_TYPE_AHG_13:
            return 0x7055;
        case ENHY_TYPE_BOJ_14:
            return 0x7089;
        case ENHY_TYPE_BJI_15:
            return 0x708A;
        case ENHY_TYPE_BOJ_16:
            return 0x700E;
        case ENHY_TYPE_AHG_17:
            if (!LINK_IS_ADULT) {
                if (IS_DAY) {
                    return GET_INFTABLE(INFTABLE_160) ? 0x5058 : 0x5057;
                } else {
                    return GET_INFTABLE(INFTABLE_161) ? 0x505A : 0x5059;
                }
            } else if (IS_DAY) {
                return GET_INFTABLE(INFTABLE_162) ? 0x505C : 0x505B;
            } else {
                return 0x5058;
            }
        case ENHY_TYPE_BOB_18:
            if (!LINK_IS_ADULT) {
                return GET_EVENTCHKINF(EVENTCHKINF_80) ? 0x505F : (GET_INFTABLE(INFTABLE_163) ? 0x505E : 0x505D);
            } else {
                return (this->unk_330 & EVENTCHKINF_6B_MASK) ? 0x5062 : (GET_INFTABLE(INFTABLE_164) ? 0x5061 : 0x5060);
            }
        case ENHY_TYPE_BJI_19:
            return 0x7120;
        case ENHY_TYPE_AHG_20:
            return 0x7121;
        default:
            return 0;
    }
}

s16 func_80A70058(PlayState* play, Actor* thisx) {
    EnHy* this = (EnHy*)thisx;
    s16 beggarItems[] = { ITEM_BOTTLE_BLUE_FIRE, ITEM_BOTTLE_FISH, ITEM_BOTTLE_BUG, ITEM_BOTTLE_FAIRY };
    s16 beggarRewards[] = { 150, 100, 50, 25 };

    switch (Message_GetState(&play->msgCtx)) {
        case TEXT_STATE_NONE:
        case TEXT_STATE_DONE_HAS_NEXT:
        case TEXT_STATE_CHOICE:
        case TEXT_STATE_DONE:
        case TEXT_STATE_SONG_DEMO_DONE:
        case TEXT_STATE_8:
        case TEXT_STATE_9:
            return 1;
        case TEXT_STATE_DONE_FADING:
            switch (this->actor.textId) {
                case 0x709E:
                case 0x709F:
                    if (!this->unk_215) {
                        Audio_PlaySfxGeneral(this->actor.textId == 0x709F ? NA_SE_SY_CORRECT_CHIME : NA_SE_SY_ERROR,
                                             &gSfxDefaultPos, 4, &gSfxDefaultFreqAndVolScale,
                                             &gSfxDefaultFreqAndVolScale, &gSfxDefaultReverb);
                        this->unk_215 = true;
                    }
                    break;
                case 0x70F0:
                case 0x70F1:
                case 0x70F2:
                case 0x70F3:
                    if (this->skelAnime.animation != &gObjOsAnim_33B4) {
                        Animation_ChangeByInfo(&this->skelAnime, sAnimationInfo, ENHY_ANIM_23);
                        Audio_PlayFanfare(NA_BGM_ITEM_GET | 0x900);
                    }
                    break;
            }
            return 1;
        case TEXT_STATE_CLOSING:
            switch (this->actor.textId) {
                case 0x70F0:
                case 0x70F1:
                case 0x70F2:
                case 0x70F3:
                    Rupees_ChangeBy(beggarRewards[this->actor.textId - 0x70F0]);
                    Animation_ChangeByInfo(&this->skelAnime, sAnimationInfo, ENHY_ANIM_17);
<<<<<<< HEAD
                    Player_UpdateBottleHeld(play, GET_PLAYER(play), ITEM_BOTTLE_EMPTY, PLAYER_AP_BOTTLE);
=======
                    Player_UpdateBottleHeld(play, GET_PLAYER(play), ITEM_BOTTLE, PLAYER_IA_BOTTLE);
>>>>>>> 76803f15
                    break;
                case 0x7016:
                    SET_INFTABLE(INFTABLE_C0);
                    break;
                case 0x7045:
                    SET_INFTABLE(INFTABLE_C1);
                    break;
                case 0x701B:
                    SET_INFTABLE(INFTABLE_C2);
                    break;
                case 0x7047:
                    SET_INFTABLE(INFTABLE_C3);
                    break;
                case 0x70EB:
                    SET_INFTABLE(INFTABLE_C4);
                    break;
                case 0x7023:
                    SET_INFTABLE(INFTABLE_C5);
                    break;
                case 0x7021:
                    SET_INFTABLE(INFTABLE_C6);
                    break;
                case 0x7027:
                    SET_INFTABLE(INFTABLE_C7);
                    break;
                case 0x701D:
                    SET_INFTABLE(INFTABLE_C8);
                    break;
                case 0x7048:
                    SET_INFTABLE(INFTABLE_C9);
                    break;
                case 0x701F:
                    SET_INFTABLE(INFTABLE_CA);
                    break;
                case 0x7018:
                    SET_INFTABLE(INFTABLE_CD);
                    break;
                case 0x70A4:
                    SET_INFTABLE(INFTABLE_CC);
                    break;
                case 0x5057:
                    SET_INFTABLE(INFTABLE_160);
                    break;
                case 0x5059:
                    SET_INFTABLE(INFTABLE_161);
                    break;
                case 0x505B:
                    SET_INFTABLE(INFTABLE_162);
                    break;
                case 0x505D:
                    SET_INFTABLE(INFTABLE_163);
                    break;
                case 0x5060:
                    SET_INFTABLE(INFTABLE_164);
                    break;
                case 0x508B:
                    SET_INFTABLE(INFTABLE_CB);
                    break;
                case 0x709E:
                    gSaveContext.dogParams = 0;
                    break;
                case 0x709F:
                    func_80A6F7CC(this, play, GET_INFTABLE(INFTABLE_191) ? GI_RUPEE_BLUE : GI_HEART_PIECE);
                    this->actionFunc = func_80A714C4;
                    break;
            }
            return 0;
        case TEXT_STATE_EVENT:
            if (!Message_ShouldAdvance(play)) {
                return 1;
            } else {
                return 2;
            }
    }

    return 1;
}

void EnHy_UpdateEyes(EnHy* this) {
    if (DECR(this->nextEyeIndexTimer) == 0) {
        u8 headInfoIndex = sModelInfo[this->actor.params & 0x7F].headInfoIndex;

        this->curEyeIndex++;
        if ((sHeadInfo[headInfoIndex].eyeTextures != NULL) &&
            (sHeadInfo[headInfoIndex].eyeTextures[this->curEyeIndex] == NULL)) {
            this->nextEyeIndexTimer = Rand_S16Offset(30, 30);
            this->curEyeIndex = 0;
        }
    }
}

void EnHy_InitCollider(EnHy* this) {
    u8 type = this->actor.params & 0x7F;

    this->collider.dim.radius = sColliderInfo[type].radius;
    this->collider.dim.height = sColliderInfo[type].height;
}

void EnHy_InitSetProperties(EnHy* this) {
    u8 type = this->actor.params & 0x7F;

    this->actor.shape.shadowScale = sInit2Info[type].shadowScale;
    Actor_SetScale(&this->actor, sInit2Info[type].scale);
    this->actor.targetMode = sInit2Info[type].targetMode;
    this->modelOffset = sInit2Info[type].modelOffset;
    this->unkRange = sInit2Info[type].unkRange;
    this->unkRange += this->collider.dim.radius;
}

void EnHy_UpdateCollider(EnHy* this, PlayState* play) {
    Vec3s pos;

    pos.x = this->actor.world.pos.x;
    pos.y = this->actor.world.pos.y;
    pos.z = this->actor.world.pos.z;
    pos.x += sColliderInfo[this->actor.params & 0x7F].offset.x;
    pos.y += sColliderInfo[this->actor.params & 0x7F].offset.y;
    pos.z += sColliderInfo[this->actor.params & 0x7F].offset.z;
    this->collider.dim.pos = pos;
    CollisionCheck_SetOC(play, &play->colChkCtx, &this->collider.base);
}

void func_80A70834(EnHy* this, PlayState* play) {
    Player* player = GET_PLAYER(play);

    if ((this->actor.params & 0x7F) == ENHY_TYPE_BOJ_5) {
        if (!Inventory_HasSpecificBottle(ITEM_BOTTLE_BLUE_FIRE) && !Inventory_HasSpecificBottle(ITEM_BOTTLE_BUG) &&
            !Inventory_HasSpecificBottle(ITEM_BOTTLE_FISH)) {
            switch (func_8002F368(play)) {
                case EXCH_ITEM_BOTTLE_POE:
                case EXCH_ITEM_BOTTLE_BIG_POE:
                case EXCH_ITEM_BOTTLE_RUTOS_LETTER:
                    this->actor.textId = 0x70EF;
                    break;
                default:
                    if (Player_GetMask(play) == PLAYER_MASK_NONE) {
                        this->actor.textId = 0x70ED;
                    }
                    break;
            }
        } else {
            switch (func_8002F368(play)) {
                case EXCH_ITEM_BOTTLE_BLUE_FIRE:
                    this->actor.textId = 0x70F0;
                    break;
                case EXCH_ITEM_BOTTLE_FISH:
                    this->actor.textId = 0x70F1;
                    break;
                case EXCH_ITEM_BOTTLE_BUG:
                    this->actor.textId = 0x70F2;
                    break;
                default:
                    if (Player_GetMask(play) == PLAYER_MASK_NONE) {
                        this->actor.textId = 0x700C;
                    }
                    break;
            }
        }

        player->actor.textId = this->actor.textId;
    }
}

void func_80A70978(EnHy* this, PlayState* play) {
    Player* player = GET_PLAYER(play);
    s16 phi_a3;

    switch (this->actor.params & 0x7F) {
        case ENHY_TYPE_BOJ_3:
        case ENHY_TYPE_BJI_7:
        case ENHY_TYPE_BOJ_9:
        case ENHY_TYPE_BOJ_10:
            phi_a3 = (this->unk_1E8.unk_00 == 0) ? 1 : 2;
            break;
        case ENHY_TYPE_BOJ_12:
            phi_a3 = 1;
            break;
        case ENHY_TYPE_AHG_2:
        case ENHY_TYPE_AHG_17:
            phi_a3 = 4;
            break;
        case ENHY_TYPE_AOB:
        case ENHY_TYPE_BOB_18:
            phi_a3 = (this->unk_1E8.unk_00 == 0) ? 2 : 4;
            break;
        default:
            phi_a3 = 2;
            break;
    }

    this->unk_1E8.unk_18 = player->actor.world.pos;

    if (LINK_IS_ADULT) {
        this->unk_1E8.unk_14 = sInit1Info[this->actor.params & 0x7F].unkValueAdult;
    } else {
        this->unk_1E8.unk_14 = sInit1Info[this->actor.params & 0x7F].unkValueChild;
    }

    func_80034A14(&this->actor, &this->unk_1E8, sInit1Info[this->actor.params & 0x7F].unkPresetIndex, phi_a3);

    if (func_800343CC(play, &this->actor, &this->unk_1E8.unk_00, this->unkRange, func_80A6F810, func_80A70058)) {
        func_80A70834(this, play);
    }
}

s32 EnHy_ShouldSpawn(EnHy* this, PlayState* play) {
    switch (play->sceneId) {
        case SCENE_SPOT01:
            if (!((this->actor.params & 0x7F) == ENHY_TYPE_BOJ_9 || (this->actor.params & 0x7F) == ENHY_TYPE_BOJ_10 ||
                  (this->actor.params & 0x7F) == ENHY_TYPE_BOJ_12 || (this->actor.params & 0x7F) == ENHY_TYPE_AHG_2 ||
                  (this->actor.params & 0x7F) == ENHY_TYPE_BJI_7)) {
                return true;
            } else if (!LINK_IS_ADULT) {
                return true;
            } else if ((this->actor.params & 0x7F) != ENHY_TYPE_BOJ_12 && IS_NIGHT) {
                return false;
            } else {
                return true;
            }
        case SCENE_LABO:
            if ((this->actor.params & 0x7F) != ENHY_TYPE_BOJ_10) {
                return true;
            } else if (LINK_IS_CHILD) {
                return false;
            } else if ((this->actor.params & 0x7F) == ENHY_TYPE_BOJ_10 && IS_DAY) {
                return false;
            } else {
                return true;
            }
        case SCENE_IMPA:
            if ((this->actor.params & 0x7F) != ENHY_TYPE_AOB) {
                return true;
            } else if (IS_DAY) {
                return false;
            } else {
                return true;
            }
        case SCENE_KAKARIKO:
            if ((this->actor.params & 0x7F) == ENHY_TYPE_AOB) {
                return !LINK_IS_ADULT ? false : true;
            } else if (!((this->actor.params & 0x7F) == ENHY_TYPE_BOJ_9 ||
                         (this->actor.params & 0x7F) == ENHY_TYPE_AHG_2 ||
                         (this->actor.params & 0x7F) == ENHY_TYPE_BJI_7)) {
                return true;
            } else if (IS_DAY) {
                return false;
            } else if (LINK_IS_CHILD) {
                return false;
            } else {
                return true;
            }
        case SCENE_MARKET_ALLEY:
        case SCENE_MARKET_ALLEY_N:
            if ((this->actor.params & 0x7F) != ENHY_TYPE_BOJ_14) {
                return true;
            } else if (IS_NIGHT) {
                return false;
            } else if (GET_EVENTCHKINF(EVENTCHKINF_80) && !GET_EVENTCHKINF(EVENTCHKINF_45)) {
                return false;
            } else {
                return true;
            }
        default:
            switch (this->actor.params & 0x7F) {
                case ENHY_TYPE_BJI_19:
                case ENHY_TYPE_AHG_20:
                    if (LINK_IS_ADULT) {
                        return false;
                    }
            }
            return true;
    }
}

void EnHy_Init(Actor* thisx, PlayState* play) {
    EnHy* this = (EnHy*)thisx;

    if ((this->actor.params & 0x7F) >= ENHY_TYPE_MAX || !EnHy_FindOsAnimeObject(this, play) ||
        !EnHy_FindSkelAndHeadObjects(this, play)) {
        Actor_Kill(&this->actor);
    }

    if (!EnHy_ShouldSpawn(this, play)) {
        Actor_Kill(&this->actor);
    }

    this->actionFunc = EnHy_InitImpl;
}

void EnHy_Destroy(Actor* thisx, PlayState* play) {
    EnHy* this = (EnHy*)thisx;

    Collider_DestroyCylinder(play, &this->collider);
}

void EnHy_InitImpl(EnHy* this, PlayState* play) {
    if (EnHy_IsOsAnimeObjectLoaded(this, play) && EnHy_AreSkelAndHeadObjectsLoaded(this, play)) {
        this->actor.objBankIndex = this->objBankIndexSkel1;
        gSegments[6] = VIRTUAL_TO_PHYSICAL(play->objectCtx.status[this->actor.objBankIndex].segment);
        SkelAnime_InitFlex(play, &this->skelAnime,
                           sSkeletonInfo[sModelInfo[this->actor.params & 0x7F].skelInfoIndex1].skeleton, NULL,
                           this->jointTable, this->morphTable, 16);
        ActorShape_Init(&this->actor.shape, 0.0f, ActorShadow_DrawCircle, 0.0f);
        gSegments[6] = VIRTUAL_TO_PHYSICAL(play->objectCtx.status[this->objBankIndexOsAnime].segment);
        Collider_InitCylinder(play, &this->collider);
        Collider_SetCylinder(play, &this->collider, &this->actor, &sColCylInit);
        EnHy_InitCollider(this);
        CollisionCheck_SetInfo2(&this->actor.colChkInfo, NULL, &sColChkInfoInit);
        Animation_ChangeByInfo(&this->skelAnime, sAnimationInfo, sModelInfo[this->actor.params & 0x7F].animInfoIndex);

        if ((play->sceneId == SCENE_MARKET_ALLEY) || (play->sceneId == SCENE_MARKET_DAY)) {
            this->actor.flags &= ~ACTOR_FLAG_4;
            this->actor.uncullZoneScale = 0.0f;
        }

        if (play->sceneId == SCENE_KAKARIKO) {
            this->unk_330 = gSaveContext.eventChkInf[EVENTCHKINF_6B_INDEX];
        }

        EnHy_InitSetProperties(this);
        this->path = Path_GetByIndex(play, (this->actor.params & 0x780) >> 7, 15);

        switch (this->actor.params & 0x7F) {
            case ENHY_TYPE_BOJ_3:
                if (this->path != NULL) {
                    this->actor.speedXZ = 3.0f;
                }
                this->actionFunc = func_80A711B4;
                break;
            case ENHY_TYPE_BJI_7:
                this->pathReverse = false;
                this->actionFunc = func_80A712C0;
                break;
            case ENHY_TYPE_AOB:
                if (play->sceneId == SCENE_MARKET_DAY) {
                    this->actionFunc = func_80A710F8;
                    break;
                }
                FALLTHROUGH;
            case ENHY_TYPE_COB:
            case ENHY_TYPE_AHG_2:
            case ENHY_TYPE_AHG_4:
            case ENHY_TYPE_BBA:
            case ENHY_TYPE_CNE_8:
            case ENHY_TYPE_AHG_13:
            case ENHY_TYPE_BOJ_14:
            case ENHY_TYPE_BJI_15:
            case ENHY_TYPE_BOJ_16:
            case ENHY_TYPE_AHG_17:
            case ENHY_TYPE_BOB_18:
            case ENHY_TYPE_BJI_19:
            case ENHY_TYPE_AHG_20:
                this->actionFunc = func_80A7127C;
                break;
            case ENHY_TYPE_BOJ_5:
            case ENHY_TYPE_BOJ_9:
            case ENHY_TYPE_BOJ_10:
            case ENHY_TYPE_CNE_11:
            case ENHY_TYPE_BOJ_12:
                this->actionFunc = EnHy_DoNothing;
                break;
            default:
                Actor_Kill(&this->actor);
                break;
        }
    }
}

void func_80A710F8(EnHy* this, PlayState* play) {
    if (this->unk_1E8.unk_00 != 0) {
        if (this->skelAnime.animation != &gObjOsAnim_0BFC) {
            Animation_ChangeByInfo(&this->skelAnime, sAnimationInfo, ENHY_ANIM_26);
        }
    } else if (GET_EVENTINF(EVENTINF_30)) {
        if (this->skelAnime.animation != &gObjOsAnim_0FE4) {
            Animation_ChangeByInfo(&this->skelAnime, sAnimationInfo, ENHY_ANIM_25);
        }
    } else if (this->skelAnime.animation != &gObjOsAnim_12E8) {
        Animation_ChangeByInfo(&this->skelAnime, sAnimationInfo, ENHY_ANIM_24);
    }
}

void func_80A711B4(EnHy* this, PlayState* play) {
    s16 yaw;
    f32 distSq;

    distSq = Path_OrientAndGetDistSq(&this->actor, this->path, this->waypoint, &yaw);
    Math_SmoothStepToS(&this->actor.world.rot.y, yaw, 10, 1000, 1);
    this->actor.shape.rot = this->actor.world.rot;

    if ((distSq > 0.0f) && (distSq < 1000.0f)) {
        this->waypoint++;
        if (this->waypoint > (this->path->count - 1)) {
            this->waypoint = 0;
        }
    }
}

void func_80A7127C(EnHy* this, PlayState* play) {
    func_80034F54(play, this->unk_21C, this->unk_23C, 16);
}

void EnHy_DoNothing(EnHy* this, PlayState* play) {
}

void func_80A712C0(EnHy* this, PlayState* play) {
    if ((this->actor.xzDistToPlayer <= 100.0f) && (this->path != NULL)) {
        Animation_ChangeByInfo(&this->skelAnime, sAnimationInfo, ENHY_ANIM_7);
        this->actor.speedXZ = 0.4f;
        this->actionFunc = func_80A7134C;
    }

    func_80034F54(play, this->unk_21C, this->unk_23C, 16);
}

void func_80A7134C(EnHy* this, PlayState* play) {
    s16 yaw;
    f32 distSq;

    if ((this->skelAnime.animation == &gObjOsAnim_2160) && (this->unk_1E8.unk_00 != 0)) {
        Animation_ChangeByInfo(&this->skelAnime, sAnimationInfo, ENHY_ANIM_8);
    }

    if ((this->skelAnime.animation == &gObjOsAnim_265C) && (this->unk_1E8.unk_00 == 0)) {
        Animation_ChangeByInfo(&this->skelAnime, sAnimationInfo, ENHY_ANIM_7);
    }

    this->actor.speedXZ = 0.4f;
    distSq = Path_OrientAndGetDistSq(&this->actor, this->path, this->waypoint, &yaw);
    Math_SmoothStepToS(&this->actor.world.rot.y, yaw, 10, 1000, 1);
    this->actor.shape.rot = this->actor.world.rot;

    if (!(distSq <= 0.0f) && !(distSq >= 1000.0f)) {
        if (!this->pathReverse) {
            this->waypoint++;
            if (this->waypoint > (this->path->count - 1)) {
                this->pathReverse = true;
                this->waypoint = this->path->count - 2;
            }
        } else {
            this->waypoint--;
            if (this->waypoint < 0) {
                this->pathReverse = false;
                this->waypoint = 1;
            }
        }
    }
}

void func_80A714C4(EnHy* this, PlayState* play) {
    if (Actor_HasParent(&this->actor, play)) {
        this->actionFunc = func_80A71530;
    } else {
        func_8002F434(&this->actor, play, this->unkGetItemId, this->actor.xzDistToPlayer + 1.0f,
                      fabsf(this->actor.yDistToPlayer) + 1.0f);
    }
}

void func_80A71530(EnHy* this, PlayState* play) {
    if ((Message_GetState(&play->msgCtx) == TEXT_STATE_DONE) && Message_ShouldAdvance(play)) {
        switch (this->unkGetItemId) {
            case GI_HEART_PIECE:
                gSaveContext.dogParams = 0;
                gSaveContext.dogIsLost = false;
                SET_INFTABLE(INFTABLE_191);
                break;
            case GI_RUPEE_BLUE:
                Rupees_ChangeBy(5);
                gSaveContext.dogParams = 0;
                gSaveContext.dogIsLost = false;
                break;
        }

        this->actionFunc = func_80A7127C;
    }
}

void EnHy_Update(Actor* thisx, PlayState* play) {
    EnHy* this = (EnHy*)thisx;

    if (this->actionFunc != EnHy_InitImpl) {
        gSegments[6] = VIRTUAL_TO_PHYSICAL(play->objectCtx.status[this->objBankIndexOsAnime].segment);
        SkelAnime_Update(&this->skelAnime);
        EnHy_UpdateEyes(this);

        if (this->unk_1E8.unk_00 == 0) {
            Actor_MoveForward(&this->actor);
        }

        Actor_UpdateBgCheckInfo(play, &this->actor, 0.0f, 0.0f, 0.0f, UPDBGCHECKINFO_FLAG_2);
    }

    this->actionFunc(this, play);
    func_80A70978(this, play);
    EnHy_UpdateCollider(this, play);
}

s32 EnHy_OverrideLimbDraw(PlayState* play, s32 limbIndex, Gfx** dList, Vec3f* pos, Vec3s* rot, void* thisx) {
    EnHy* this = (EnHy*)thisx;
    s32 pad;
    Vec3s sp48;
    u8 i;
    void* ptr;

    if (1) {}

    OPEN_DISPS(play->state.gfxCtx, "../z_en_hy.c", 2170);

    if (limbIndex == 15) {
        gSPSegment(POLY_OPA_DISP++, 0x06, play->objectCtx.status[this->objBankIndexHead].segment);
        gSegments[6] = VIRTUAL_TO_PHYSICAL(play->objectCtx.status[this->objBankIndexHead].segment);
        i = sModelInfo[this->actor.params & 0x7F].headInfoIndex;
        *dList = sHeadInfo[i].headDList;

        if (sHeadInfo[i].eyeTextures != NULL) {
            ptr = sHeadInfo[i].eyeTextures[this->curEyeIndex];
            gSPSegment(POLY_OPA_DISP++, 0x0A, SEGMENTED_TO_VIRTUAL(ptr));
        }

        gSegments[6] = VIRTUAL_TO_PHYSICAL(play->objectCtx.status[this->objBankIndexSkel1].segment);
    }

    if (limbIndex == 15) {
        Matrix_Translate(1400.0f, 0.0f, 0.0f, MTXMODE_APPLY);
        sp48 = this->unk_1E8.unk_08;
        Matrix_RotateX(BINANG_TO_RAD_ALT(sp48.y), MTXMODE_APPLY);
        Matrix_RotateZ(BINANG_TO_RAD_ALT(sp48.x), MTXMODE_APPLY);
        Matrix_Translate(-1400.0f, 0.0f, 0.0f, MTXMODE_APPLY);
    }

    if (limbIndex == 8) {
        sp48 = this->unk_1E8.unk_0E;
        Matrix_RotateX(BINANG_TO_RAD_ALT(-sp48.y), MTXMODE_APPLY);
        Matrix_RotateZ(BINANG_TO_RAD_ALT(sp48.x), MTXMODE_APPLY);
    }

    if ((limbIndex == 8) || (limbIndex == 9) || (limbIndex == 12)) {
        rot->y += Math_SinS(this->unk_21C[limbIndex]) * 200.0f;
        rot->z += Math_CosS(this->unk_23C[limbIndex]) * 200.0f;
    }

    CLOSE_DISPS(play->state.gfxCtx, "../z_en_hy.c", 2228);

    return false;
}

void EnHy_PostLimbDraw(PlayState* play, s32 limbIndex, Gfx** dList, Vec3s* rot, void* thisx) {
    EnHy* this = (EnHy*)thisx;
    s32 pad;
    Vec3f sp3C = { 400.0f, 0.0f, 0.0f };

    OPEN_DISPS(play->state.gfxCtx, "../z_en_hy.c", 2255);

    if (limbIndex == 7) {
        gSPSegment(POLY_OPA_DISP++, 0x06, play->objectCtx.status[this->objBankIndexSkel2].segment);
        gSegments[6] = VIRTUAL_TO_PHYSICAL(play->objectCtx.status[this->objBankIndexSkel2].segment);
    }

    if ((this->actor.params & 0x7F) == ENHY_TYPE_BOJ_3 && limbIndex == 8) {
        gSPDisplayList(POLY_OPA_DISP++, object_boj_DL_005BC8);
    }

    if (limbIndex == 15) {
        Matrix_MultVec3f(&sp3C, &this->actor.focus.pos);
    }

    CLOSE_DISPS(play->state.gfxCtx, "../z_en_hy.c", 2281);
}

Gfx* EnHy_SetEnvColor(GraphicsContext* play, u8 envR, u8 envG, u8 envB, u8 envA) {
    Gfx* dList;

    dList = Graph_Alloc(play, 2 * sizeof(Gfx));
    gDPSetEnvColor(dList, envR, envG, envB, envA);
    gSPEndDisplayList(dList + 1);

    return dList;
}

void EnHy_Draw(Actor* thisx, PlayState* play) {
    EnHy* this = (EnHy*)thisx;
    Color_RGBA8 envColorSeg8;
    Color_RGBA8 envColorSeg9;
    Color_RGBA8 envColorSeg10;

    OPEN_DISPS(play->state.gfxCtx, "../z_en_hy.c", 2318);

    if (this->actionFunc != EnHy_InitImpl) {
        Gfx_SetupDL_25Opa(play->state.gfxCtx);
        Matrix_Translate(this->modelOffset.x, this->modelOffset.y, this->modelOffset.z, MTXMODE_APPLY);
        envColorSeg8 = sModelInfo[this->actor.params & 0x7F].envColorSeg8;
        envColorSeg9 = sModelInfo[this->actor.params & 0x7F].envColorSeg9;

        switch (this->actor.params & 0x7F) {
            // ENHY_TYPE_AOB
            // ENHY_TYPE_COB
            case ENHY_TYPE_AHG_2:
            case ENHY_TYPE_BOJ_3:
            case ENHY_TYPE_AHG_4:
            case ENHY_TYPE_BOJ_5:
            // ENHY_TYPE_BBA
            case ENHY_TYPE_BJI_7:
            case ENHY_TYPE_CNE_8:
            case ENHY_TYPE_BOJ_9:
            case ENHY_TYPE_BOJ_10:
            case ENHY_TYPE_CNE_11:
            case ENHY_TYPE_BOJ_12:
            case ENHY_TYPE_AHG_13:
            case ENHY_TYPE_BOJ_14:
            case ENHY_TYPE_BJI_15:
            case ENHY_TYPE_BOJ_16:
            case ENHY_TYPE_AHG_17:
            // ENHY_TYPE_BOB_18
            case ENHY_TYPE_BJI_19:
            case ENHY_TYPE_AHG_20:
                gSPSegment(POLY_OPA_DISP++, 0x08,
                           EnHy_SetEnvColor(play->state.gfxCtx, envColorSeg8.r, envColorSeg8.g, envColorSeg8.b,
                                            envColorSeg8.a));
                gSPSegment(POLY_OPA_DISP++, 0x09,
                           EnHy_SetEnvColor(play->state.gfxCtx, envColorSeg9.r, envColorSeg9.g, envColorSeg9.b,
                                            envColorSeg9.a));

                if ((this->actor.params & 0x7F) == ENHY_TYPE_CNE_8 || (this->actor.params & 0x7F) == ENHY_TYPE_CNE_11) {
                    if ((this->actor.params & 0x7F) == ENHY_TYPE_CNE_8) {
                        envColorSeg10 = envColorSeg8;
                    }
                    if ((this->actor.params & 0x7F) == ENHY_TYPE_CNE_11) {
                        envColorSeg10.r = envColorSeg10.g = envColorSeg10.b = 255;
                        envColorSeg10.a = 0;
                    }
                    gSPSegment(POLY_OPA_DISP++, 0x0A,
                               EnHy_SetEnvColor(play->state.gfxCtx, envColorSeg10.r, envColorSeg10.g, envColorSeg10.b,
                                                envColorSeg10.a));
                }
                break;
        }

        SkelAnime_DrawFlexOpa(play, this->skelAnime.skeleton, this->skelAnime.jointTable, this->skelAnime.dListCount,
                              EnHy_OverrideLimbDraw, EnHy_PostLimbDraw, &this->actor);
    }

    CLOSE_DISPS(play->state.gfxCtx, "../z_en_hy.c", 2388);
}<|MERGE_RESOLUTION|>--- conflicted
+++ resolved
@@ -592,11 +592,7 @@
                 case 0x70F3:
                     Rupees_ChangeBy(beggarRewards[this->actor.textId - 0x70F0]);
                     Animation_ChangeByInfo(&this->skelAnime, sAnimationInfo, ENHY_ANIM_17);
-<<<<<<< HEAD
-                    Player_UpdateBottleHeld(play, GET_PLAYER(play), ITEM_BOTTLE_EMPTY, PLAYER_AP_BOTTLE);
-=======
-                    Player_UpdateBottleHeld(play, GET_PLAYER(play), ITEM_BOTTLE, PLAYER_IA_BOTTLE);
->>>>>>> 76803f15
+                    Player_UpdateBottleHeld(play, GET_PLAYER(play), ITEM_BOTTLE_EMPTY, PLAYER_IA_BOTTLE);
                     break;
                 case 0x7016:
                     SET_INFTABLE(INFTABLE_C0);
