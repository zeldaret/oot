--- conflicted
+++ resolved
@@ -417,11 +417,7 @@
 u16 EnHy_GetTextId(PlayState* play, Actor* thisx) {
     Player* player = GET_PLAYER(play);
     EnHy* this = (EnHy*)thisx;
-<<<<<<< HEAD
-    u16 textId = Text_GetFaceReaction(play, PARAMS_GET2(this->actor.params, 0, 7) + 37);
-=======
-    u16 textId = MaskReaction_GetTextId(play, MASK_REACTION_SET_37 + (this->actor.params & 0x7F));
->>>>>>> 616d6d4e
+    u16 textId = MaskReaction_GetTextId(play, MASK_REACTION_SET_37 + PARAMS_GET2(this->actor.params, 0, 7));
 
     if (textId != 0) {
         if (PARAMS_GET2(this->actor.params, 0, 7) == ENHY_TYPE_BOJ_5) {
@@ -1118,15 +1114,9 @@
     OPEN_DISPS(play->state.gfxCtx, "../z_en_hy.c", 2170);
 
     if (limbIndex == 15) {
-<<<<<<< HEAD
-        gSPSegment(POLY_OPA_DISP++, 0x06, play->objectCtx.status[this->objBankIndexHead].segment);
-        gSegments[6] = VIRTUAL_TO_PHYSICAL(play->objectCtx.status[this->objBankIndexHead].segment);
-        i = sModelInfo[PARAMS_GET2(this->actor.params, 0, 7)].headInfoIndex;
-=======
         gSPSegment(POLY_OPA_DISP++, 0x06, play->objectCtx.slots[this->objectSlotHead].segment);
         gSegments[6] = VIRTUAL_TO_PHYSICAL(play->objectCtx.slots[this->objectSlotHead].segment);
-        i = sModelInfo[this->actor.params & 0x7F].headInfoIndex;
->>>>>>> 616d6d4e
+        i = sModelInfo[PARAMS_GET2(this->actor.params, 0, 7)].headInfoIndex;
         *dList = sHeadInfo[i].headDList;
 
         if (sHeadInfo[i].eyeTextures != NULL) {
