/*
 * File: z_en_hy.c
 * Overlay: ovl_En_Hy
 * Description: Hylian NPCs
 */

#include "z_en_hy.h"
#include "assets/objects/object_aob/object_aob.h"
#include "assets/objects/object_ahg/object_ahg.h"
#include "assets/objects/object_bob/object_bob.h"
#include "assets/objects/object_boj/object_boj.h"
#include "assets/objects/object_bba/object_bba.h"
#include "assets/objects/object_bji/object_bji.h"
#include "assets/objects/object_cne/object_cne.h"
#include "assets/objects/object_cob/object_cob.h"
#include "assets/objects/object_os_anime/object_os_anime.h"

#define FLAGS (ACTOR_FLAG_0 | ACTOR_FLAG_3 | ACTOR_FLAG_4)

void EnHy_Init(Actor* thisx, PlayState* play);
void EnHy_Destroy(Actor* thisx, PlayState* play);
void EnHy_Update(Actor* thisx, PlayState* play);
void EnHy_Draw(Actor* thisx, PlayState* play);

void EnHy_InitImpl(EnHy* this, PlayState* play);
void func_80A7134C(EnHy* this, PlayState* play);
void func_80A71530(EnHy* this, PlayState* play);
void func_80A711B4(EnHy* this, PlayState* play);
void func_80A712C0(EnHy* this, PlayState* play);
void func_80A710F8(EnHy* this, PlayState* play);
void func_80A7127C(EnHy* this, PlayState* play);
void EnHy_DoNothing(EnHy* this, PlayState* play);
void func_80A714C4(EnHy* this, PlayState* play);

ActorInit En_Hy_InitVars = {
    ACTOR_EN_HY,
    ACTORCAT_NPC,
    FLAGS,
    OBJECT_GAMEPLAY_KEEP,
    sizeof(EnHy),
    (ActorFunc)EnHy_Init,
    (ActorFunc)EnHy_Destroy,
    (ActorFunc)EnHy_Update,
    (ActorFunc)EnHy_Draw,
};

static ColliderCylinderInit sColCylInit = {
    {
        COLTYPE_NONE,
        AT_NONE,
        AC_NONE,
        OC1_ON | OC1_TYPE_ALL,
        OC2_TYPE_2,
        COLSHAPE_CYLINDER,
    },
    {
        ELEMTYPE_UNK0,
        { 0x00000000, 0x00, 0x00 },
        { 0x00000000, 0x00, 0x00 },
        TOUCH_NONE,
        BUMP_NONE,
        OCELEM_ON,
    },
    { 20, 46, 0, { 0, 0, 0 } },
};

static CollisionCheckInfoInit2 sColChkInfoInit = { 0, 0, 0, 0, MASS_IMMOVABLE };

// NULL-terminated arrays of eye textures
static void* sEyeTexturesAOB[] = { gDogLadyEyeOpenTex, gDogLadyEyeHalfTex, gDogLadyEyeClosedTex, NULL };
static void* sEyeTexturesAHG7[] = { object_ahg_Tex_00057C, object_ahg_Tex_00067C, object_ahg_Tex_00077C, NULL };
static void* sEyeTexturesBBA[] = { object_bba_Tex_0004C8, NULL };
static void* sEyeTexturesBJI13[] = { object_bji_Tex_0005FC, object_bji_Tex_0009FC, object_bji_Tex_000DFC, NULL };
static void* sEyeTexturesBOJ2[] = { object_boj_Tex_0005FC, object_boj_Tex_0006FC, object_boj_Tex_0007FC, NULL };
static void* sEyeTexturesBOB[] = { object_bob_Tex_0007C8, object_bob_Tex_000FC8, object_bob_Tex_0017C8, NULL };

typedef struct {
    /* 0x00 */ s16 objectId;
    /* 0x04 */ Gfx* headDList;
    /* 0x08 */ void** eyeTextures;
} EnHyHeadInfo; // size = 0xC

typedef enum {
    /*  0 */ ENHY_HEAD_AOB,
    /*  1 */ ENHY_HEAD_BOB,
    /*  2 */ ENHY_HEAD_BOJ_2,
    /*  3 */ ENHY_HEAD_BOJ_3,
    /*  4 */ ENHY_HEAD_BOJ_4,
    /*  5 */ ENHY_HEAD_BOJ_5,
    /*  6 */ ENHY_HEAD_BOJ_6,
    /*  7 */ ENHY_HEAD_AHG_7,
    /*  8 */ ENHY_HEAD_AHG_8,
    /*  9 */ ENHY_HEAD_AHG_9,
    /* 10 */ ENHY_HEAD_BBA,
    /* 11 */ ENHY_HEAD_CNE_11,
    /* 12 */ ENHY_HEAD_CNE_12,
    /* 13 */ ENHY_HEAD_BJI_13,
    /* 14 */ ENHY_HEAD_BJI_14,
    /* 15 */ ENHY_HEAD_COB
} EnHyHeadIndex;

static EnHyHeadInfo sHeadInfo[] = {
    /* ENHY_HEAD_AOB */ { OBJECT_AOB, gDogLadyHeadDL, sEyeTexturesAOB },
    /* ENHY_HEAD_BOB */ { OBJECT_BOB, object_bob_DL_003B78, sEyeTexturesBOB },
    /* ENHY_HEAD_BOJ_2 */ { OBJECT_BOJ, object_boj_DL_0026F0, sEyeTexturesBOJ2 },
    /* ENHY_HEAD_BOJ_3 */ { OBJECT_BOJ, object_boj_DL_0052E0, NULL },
    /* ENHY_HEAD_BOJ_4 */ { OBJECT_BOJ, object_boj_DL_005528, NULL },
    /* ENHY_HEAD_BOJ_5 */ { OBJECT_BOJ, object_boj_DL_005738, NULL },
    /* ENHY_HEAD_BOJ_6 */ { OBJECT_BOJ, object_boj_DL_0059B0, NULL },
    /* ENHY_HEAD_AHG_7 */ { OBJECT_AHG, object_ahg_DL_0030F0, sEyeTexturesAHG7 },
    /* ENHY_HEAD_AHG_8 */ { OBJECT_AHG, object_ahg_DL_005508, NULL },
    /* ENHY_HEAD_AHG_9 */ { OBJECT_AHG, object_ahg_DL_005728, NULL },
    /* ENHY_HEAD_BBA */ { OBJECT_BBA, object_bba_DL_002948, sEyeTexturesBBA },
    /* ENHY_HEAD_CNE_11 */ { OBJECT_CNE, gCneHeadBrownHairDL, NULL },
    /* ENHY_HEAD_CNE_12 */ { OBJECT_CNE, gCneHeadOrangeHairDL, NULL },
    /* ENHY_HEAD_BJI_13 */ { OBJECT_BJI, object_bji_DL_002560, sEyeTexturesBJI13 },
    /* ENHY_HEAD_BJI_14 */ { OBJECT_BJI, object_bji_DL_003F68, NULL },
    /* ENHY_HEAD_COB */ { OBJECT_COB, object_cob_DL_001300, NULL },
};

typedef struct {
    /* 0x00 */ s16 objectId;
    /* 0x04 */ FlexSkeletonHeader* skeleton;
} EnHySkeletonInfo; // size = 0x8

typedef enum {
    /* 0 */ ENHY_SKEL_AOB,
    /* 1 */ ENHY_SKEL_BOB,
    /* 2 */ ENHY_SKEL_BOJ,
    /* 3 */ ENHY_SKEL_AHG,
    /* 4 */ ENHY_SKEL_BBA,
    /* 5 */ ENHY_SKEL_CNE,
    /* 6 */ ENHY_SKEL_BJI,
    /* 7 */ ENHY_SKEL_COB
} EnHySkeletonIndex;

static EnHySkeletonInfo sSkeletonInfo[] = {
    /* ENHY_SKEL_AOB */ { OBJECT_AOB, &gDogLadySkel },
    /* ENHY_SKEL_BOB */ { OBJECT_BOB, &object_bob_Skel_0000F0 },
    /* ENHY_SKEL_BOJ */ { OBJECT_BOJ, &object_boj_Skel_0000F0 },
    /* ENHY_SKEL_AHG */ { OBJECT_AHG, &object_ahg_Skel_0000F0 },
    /* ENHY_SKEL_BBA */ { OBJECT_BBA, &object_bba_Skel_0000F0 },
    /* ENHY_SKEL_CNE */ { OBJECT_CNE, &gCneSkel },
    /* ENHY_SKEL_BJI */ { OBJECT_BJI, &object_bji_Skel_0000F0 },
    /* ENHY_SKEL_COB */ { OBJECT_COB, &object_cob_Skel_0021F8 },
};

typedef enum {
    /*  0 */ ENHY_ANIM_0,
    /*  1 */ ENHY_ANIM_1,
    /*  2 */ ENHY_ANIM_2,
    /*  3 */ ENHY_ANIM_3,
    /*  4 */ ENHY_ANIM_4,
    /*  5 */ ENHY_ANIM_5,
    /*  6 */ ENHY_ANIM_6,
    /*  7 */ ENHY_ANIM_7,
    /*  8 */ ENHY_ANIM_8,
    /*  9 */ ENHY_ANIM_9,
    /* 10 */ ENHY_ANIM_10,
    /* 11 */ ENHY_ANIM_11,
    /* 12 */ ENHY_ANIM_12,
    /* 13 */ ENHY_ANIM_13,
    /* 14 */ ENHY_ANIM_14,
    /* 15 */ ENHY_ANIM_15,
    /* 16 */ ENHY_ANIM_16,
    /* 17 */ ENHY_ANIM_17,
    /* 18 */ ENHY_ANIM_18,
    /* 19 */ ENHY_ANIM_19,
    /* 20 */ ENHY_ANIM_20,
    /* 21 */ ENHY_ANIM_21,
    /* 22 */ ENHY_ANIM_22,
    /* 23 */ ENHY_ANIM_23,
    /* 24 */ ENHY_ANIM_24,
    /* 25 */ ENHY_ANIM_25,
    /* 26 */ ENHY_ANIM_26
} EnHyAnimationIndex;

static AnimationInfo sAnimationInfo[] = {
    /* ENHY_ANIM_0 */ { &gObjOsAnim_092C, 1.0f, 0.0f, -1.0f, 0x00, 0.0f },
    /* ENHY_ANIM_1 */ { &gObjOsAnim_0228, 1.0f, 0.0f, -1.0f, 0x00, 0.0f },
    /* ENHY_ANIM_2 */ { &gObjOsAnim_4CF4, 1.0f, 0.0f, -1.0f, 0x00, 0.0f },
    /* ENHY_ANIM_3 */ { &gObjOsAnim_16EC, 1.0f, 0.0f, -1.0f, 0x00, 0.0f },
    /* ENHY_ANIM_4 */ { &gObjOsAnim_265C, 1.0f, 0.0f, -1.0f, 0x00, 0.0f },
    /* ENHY_ANIM_5 */ { &gObjOsAnim_42AC, 1.0f, 0.0f, -1.0f, 0x00, 0.0f },
    /* ENHY_ANIM_6 */ { &gObjOsAnim_28DC, 1.0f, 0.0f, -1.0f, 0x00, 0.0f },
    /* ENHY_ANIM_7 */ { &gObjOsAnim_2160, 1.0f, 0.0f, -1.0f, 0x00, -10.0f },
    /* ENHY_ANIM_8 */ { &gObjOsAnim_265C, 1.0f, 0.0f, -1.0f, 0x00, -10.0f },
    /* ENHY_ANIM_9 */ { &gObjOsAnim_4E90, 1.0f, 0.0f, -1.0f, 0x00, 0.0f },
    /* ENHY_ANIM_10 */ { &gObjOsAnim_1E7C, 1.0f, 0.0f, -1.0f, 0x00, 0.0f },
    /* ENHY_ANIM_11 */ { &gObjOsAnim_0170, 1.0f, 0.0f, -1.0f, 0x00, 0.0f },
    /* ENHY_ANIM_12 */ { &gObjOsAnim_00B4, 1.0f, 0.0f, -1.0f, 0x00, 0.0f },
    /* ENHY_ANIM_13 */ { &gObjOsAnim_3D84, 1.0f, 0.0f, -1.0f, 0x00, 0.0f },
    /* ENHY_ANIM_14 */ { &gObjOsAnim_41F8, 1.0f, 0.0f, -1.0f, 0x00, 0.0f },
    /* ENHY_ANIM_15 */ { &gObjOsAnim_300C, 1.0f, 0.0f, -1.0f, 0x00, 0.0f },
    /* ENHY_ANIM_16 */ { &gObjOsAnim_31B0, 1.0f, 0.0f, -1.0f, 0x00, 0.0f },
    /* ENHY_ANIM_17 */ { &gObjOsAnim_31B0, 1.0f, 0.0f, -1.0f, 0x00, -8.0f },
    /* ENHY_ANIM_18 */ { &gObjOsAnim_2D0C, 1.0f, 0.0f, -1.0f, 0x00, 0.0f },
    /* ENHY_ANIM_19 */ { &gObjOsAnim_2DC0, 1.0f, 0.0f, -1.0f, 0x00, 0.0f },
    /* ENHY_ANIM_20 */ { &gObjOsAnim_4408, 1.0f, 0.0f, -1.0f, 0x00, 0.0f },
    /* ENHY_ANIM_21 */ { &gObjOsAnim_1F18, 1.0f, 0.0f, -1.0f, 0x00, 0.0f },
    /* ENHY_ANIM_22 */ { &gObjOsAnim_4F28, 1.0f, 0.0f, -1.0f, 0x00, 0.0f },
    /* ENHY_ANIM_23 */ { &gObjOsAnim_33B4, 1.0f, 0.0f, -1.0f, 0x00, -8.0f },
    /* ENHY_ANIM_24 */ { &gObjOsAnim_12E8, 1.0f, 0.0f, -1.0f, 0x00, -8.0f },
    /* ENHY_ANIM_25 */ { &gObjOsAnim_0FE4, 1.0f, 0.0f, -1.0f, 0x00, -8.0f },
    /* ENHY_ANIM_26 */ { &gObjOsAnim_0BFC, 1.0f, 0.0f, -1.0f, 0x00, -8.0f },
};

typedef struct {
    /* 0x00 */ u8 headInfoIndex;  // EnHyHeadIndex
    /* 0x01 */ u8 skelInfoIndex2; // EnHySkeletonIndex, see EnHy.objBankIndexSkel2
    /* 0x02 */ Color_RGBA8 envColorSeg8;
    /* 0x06 */ u8 skelInfoIndex1; // EnHySkeletonIndex, see EnHy.objBankIndexSkel1
    /* 0x07 */ Color_RGBA8 envColorSeg9;
    /* 0x0B */ u8 animInfoIndex; // EnHyAnimationIndex
} EnHyModelInfo;                 // size = 0xC

static EnHyModelInfo sModelInfo[] = {
    /* ENHY_TYPE_AOB */
    { ENHY_HEAD_AOB, ENHY_SKEL_AOB, { 255, 255, 255, 255 }, ENHY_SKEL_AOB, { 255, 255, 255, 255 }, ENHY_ANIM_0 },
    /* ENHY_TYPE_COB */
    { ENHY_HEAD_COB, ENHY_SKEL_COB, { 255, 255, 255, 255 }, ENHY_SKEL_COB, { 255, 255, 255, 255 }, ENHY_ANIM_22 },
    /* ENHY_TYPE_AHG_2 */
    { ENHY_HEAD_AHG_7, ENHY_SKEL_AHG, { 255, 255, 255, 255 }, ENHY_SKEL_AHG, { 255, 255, 255, 255 }, ENHY_ANIM_1 },
    /* ENHY_TYPE_BOJ_3 */
    { ENHY_HEAD_BOJ_3, ENHY_SKEL_BOJ, { 255, 255, 255, 0 }, ENHY_SKEL_BOJ, { 55, 55, 255, 0 }, ENHY_ANIM_15 },
    /* ENHY_TYPE_AHG_4 */
    { ENHY_HEAD_AHG_8, ENHY_SKEL_AHG, { 0, 0, 0, 0 }, ENHY_SKEL_AHG, { 255, 0, 0, 0 }, ENHY_ANIM_11 },
    /* ENHY_TYPE_BOJ_5 */
    { ENHY_HEAD_BOJ_4, ENHY_SKEL_BOJ, { 50, 80, 0, 0 }, ENHY_SKEL_BOJ, { 50, 80, 0, 0 }, ENHY_ANIM_16 },
    /* ENHY_TYPE_BBA */
    { ENHY_HEAD_BBA, ENHY_SKEL_BBA, { 255, 255, 255, 255 }, ENHY_SKEL_BBA, { 255, 255, 255, 255 }, ENHY_ANIM_10 },
    /* ENHY_TYPE_BJI_7 */
    { ENHY_HEAD_BJI_13, ENHY_SKEL_BJI, { 0, 50, 160, 0 }, ENHY_SKEL_BJI, { 255, 255, 255, 0 }, ENHY_ANIM_4 },
    /* ENHY_TYPE_CNE_8 */
    { ENHY_HEAD_CNE_11, ENHY_SKEL_CNE, { 160, 180, 255, 0 }, ENHY_SKEL_CNE, { 160, 180, 255, 0 }, ENHY_ANIM_9 },
    /* ENHY_TYPE_BOJ_9 */
    { ENHY_HEAD_BOJ_2, ENHY_SKEL_BOJ, { 220, 0, 80, 0 }, ENHY_SKEL_BOJ, { 255, 255, 255, 0 }, ENHY_ANIM_13 },
    /* ENHY_TYPE_BOJ_10 */
    { ENHY_HEAD_BOJ_2, ENHY_SKEL_BOJ, { 0, 130, 220, 0 }, ENHY_SKEL_BOJ, { 255, 255, 255, 0 }, ENHY_ANIM_14 },
    /* ENHY_TYPE_CNE_11 */
    { ENHY_HEAD_CNE_12, ENHY_SKEL_CNE, { 70, 160, 230, 0 }, ENHY_SKEL_CNE, { 255, 255, 100, 0 }, ENHY_ANIM_20 },
    /* ENHY_TYPE_BOJ_12 */
    { ENHY_HEAD_BOJ_5, ENHY_SKEL_BOJ, { 150, 60, 90, 0 }, ENHY_SKEL_BOJ, { 255, 240, 150, 0 }, ENHY_ANIM_18 },
    /* ENHY_TYPE_AHG_13 */
    { ENHY_HEAD_AHG_9, ENHY_SKEL_AHG, { 200, 180, 255, 0 }, ENHY_SKEL_AHG, { 200, 180, 255, 0 }, ENHY_ANIM_12 },
    /* ENHY_TYPE_BOJ_14 */
    { ENHY_HEAD_BOJ_6, ENHY_SKEL_BOJ, { 140, 255, 110, 0 }, ENHY_SKEL_BOJ, { 255, 255, 255, 0 }, ENHY_ANIM_19 },
    /* ENHY_TYPE_BJI_15 */
    { ENHY_HEAD_BJI_14, ENHY_SKEL_BJI, { 130, 70, 20, 0 }, ENHY_SKEL_BJI, { 130, 180, 255, 0 }, ENHY_ANIM_21 },
    /* ENHY_TYPE_BOJ_16 */
    { ENHY_HEAD_BOJ_2, ENHY_SKEL_BOJ, { 255, 255, 255, 255 }, ENHY_SKEL_BOJ, { 255, 255, 255, 255 }, ENHY_ANIM_5 },
    /* ENHY_TYPE_AHG_17 */
    { ENHY_HEAD_AHG_8, ENHY_SKEL_AHG, { 90, 100, 20, 255 }, ENHY_SKEL_AHG, { 100, 140, 50, 255 }, ENHY_ANIM_11 },
    /* ENHY_TYPE_BOB_18 */
    { ENHY_HEAD_BOB, ENHY_SKEL_BOB, { 255, 255, 255, 255 }, ENHY_SKEL_BOB, { 255, 255, 255, 255 }, ENHY_ANIM_6 },
    /* ENHY_TYPE_BJI_19 */
    { ENHY_HEAD_BJI_14, ENHY_SKEL_BJI, { 160, 0, 100, 0 }, ENHY_SKEL_BJI, { 70, 130, 210, 0 }, ENHY_ANIM_21 },
    /* ENHY_TYPE_AHG_20 */
    { ENHY_HEAD_AHG_9, ENHY_SKEL_AHG, { 160, 230, 0, 0 }, ENHY_SKEL_AHG, { 0, 150, 110, 0 }, ENHY_ANIM_12 },
};

typedef struct {
    /* 0x00 */ Vec3s offset;
    /* 0x06 */ s16 radius;
    /* 0x08 */ s16 height;
} EnHyColliderInfo; // size 0xA

static EnHyColliderInfo sColliderInfo[] = {
    /* ENHY_TYPE_AOB */ { { 0, 0, 4 }, 24, 70 },
    /* ENHY_TYPE_COB */ { { 0, 0, 8 }, 28, 62 },
    /* ENHY_TYPE_AHG_2 */ { { 0, 0, 4 }, 20, 60 },
    /* ENHY_TYPE_BOJ_3 */ { { 0, 0, 2 }, 20, 60 },
    /* ENHY_TYPE_AHG_4 */ { { 0, 0, -2 }, 20, 60 },
    /* ENHY_TYPE_BOJ_5 */ { { 0, 0, 8 }, 24, 40 },
    /* ENHY_TYPE_BBA */ { { 0, 0, 10 }, 26, 40 },
    /* ENHY_TYPE_BJI_7 */ { { 0, 0, 12 }, 26, 58 },
    /* ENHY_TYPE_CNE_8 */ { { 0, 0, 2 }, 18, 68 },
    /* ENHY_TYPE_BOJ_9 */ { { 0, 0, 4 }, 20, 60 },
    /* ENHY_TYPE_BOJ_10 */ { { 0, 0, 4 }, 20, 60 },
    /* ENHY_TYPE_CNE_11 */ { { 0, 0, 6 }, 20, 64 },
    /* ENHY_TYPE_BOJ_12 */ { { 0, 0, 0 }, 18, 60 },
    /* ENHY_TYPE_AHG_13 */ { { 0, 0, 0 }, 16, 60 },
    /* ENHY_TYPE_BOJ_14 */ { { 0, 0, 0 }, 16, 64 },
    /* ENHY_TYPE_BJI_15 */ { { 0, 0, 8 }, 20, 58 },
    /* ENHY_TYPE_BOJ_16 */ { { 4, 0, 0 }, 18, 62 },
    /* ENHY_TYPE_AHG_17 */ { { 4, 0, 0 }, 18, 62 },
    /* ENHY_TYPE_BOB_18 */ { { 0, 0, 8 }, 28, 62 },
    /* ENHY_TYPE_BJI_19 */ { { 0, 0, 0 }, 16, 60 },
    /* ENHY_TYPE_AHG_20 */ { { 0, 0, 8 }, 20, 58 },
};

typedef struct {
    /* 0x00 */ u8 unkPresetIndex;
    /* 0x04 */ f32 unkValueChild;
    /* 0x08 */ f32 unkValueAdult;
} EnHyInit1Info; // size = 0xC

static EnHyInit1Info sInit1Info[] = {
    /* ENHY_TYPE_AOB */ { 0x06, 20.0f, 10.0f },
    /* ENHY_TYPE_COB */ { 0x06, 20.0f, 10.0f },
    /* ENHY_TYPE_AHG_2 */ { 0x07, 40.0f, 20.0f },
    /* ENHY_TYPE_BOJ_3 */ { 0x06, 20.0f, 10.0f },
    /* ENHY_TYPE_AHG_4 */ { 0x07, 40.0f, 20.0f },
    /* ENHY_TYPE_BOJ_5 */ { 0x08, 0.0f, -20.0f },
    /* ENHY_TYPE_BBA */ { 0x09, 20.0f, 0.0f },
    /* ENHY_TYPE_BJI_7 */ { 0x09, 20.0f, 0.0f },
    /* ENHY_TYPE_CNE_8 */ { 0x06, 20.0f, 10.0f },
    /* ENHY_TYPE_BOJ_9 */ { 0x06, 20.0f, 10.0f },
    /* ENHY_TYPE_BOJ_10 */ { 0x06, 20.0f, 10.0f },
    /* ENHY_TYPE_CNE_11 */ { 0x06, 20.0f, 10.0f },
    /* ENHY_TYPE_BOJ_12 */ { 0x00, 0.0f, 0.0f },
    /* ENHY_TYPE_AHG_13 */ { 0x06, 20.0f, 10.0f },
    /* ENHY_TYPE_BOJ_14 */ { 0x06, 20.0f, 10.0f },
    /* ENHY_TYPE_BJI_15 */ { 0x0A, 20.0f, 0.0f },
    /* ENHY_TYPE_BOJ_16 */ { 0x06, 20.0f, 10.0f },
    /* ENHY_TYPE_AHG_17 */ { 0x06, 20.0f, 10.0f },
    /* ENHY_TYPE_BOB_18 */ { 0x06, 20.0f, 10.0f },
    /* ENHY_TYPE_BJI_19 */ { 0x06, 20.0f, 10.0f },
    /* ENHY_TYPE_AHG_20 */ { 0x0A, 20.0f, 0.0f },
};

typedef struct {
    /* 0x00 */ f32 shadowScale;
    /* 0x04 */ Vec3f modelOffset;
    /* 0x10 */ f32 scale;
    /* 0x14 */ s8 targetMode;
    /* 0x18 */ f32 unkRange;
} EnHyInit2Info; // size = 0x1C

static EnHyInit2Info sInit2Info[] = {
    /* ENHY_TYPE_AOB */ { 36.0f, { 0.0f, 0.0f, 600.0f }, 0.01f, 0x06, 30.0f },
    /* ENHY_TYPE_COB */ { 40.0f, { -100.0f, 0.0f, 400.0f }, 0.01f, 0x06, 30.0f },
    /* ENHY_TYPE_AHG_2 */ { 22.0f, { 0.0f, 0.0f, -200.0f }, 0.01f, 0x06, 30.0f },
    /* ENHY_TYPE_BOJ_3 */ { 20.0f, { -100.0f, 0.0f, 0.0f }, 0.01f, 0x06, 30.0f },
    /* ENHY_TYPE_AHG_4 */ { 22.0f, { 0.0f, 0.0f, 0.0f }, 0.01f, 0x06, 30.0f },
    /* ENHY_TYPE_BOJ_5 */ { 21.0f, { 0.0f, 0.0f, 0.0f }, 0.01f, 0x06, 30.0f },
    /* ENHY_TYPE_BBA */ { 25.0f, { -100.0f, 0.0f, 600.0f }, 0.01f, 0x06, 30.0f },
    /* ENHY_TYPE_BJI_7 */ { 28.0f, { -100.0f, 0.0f, 800.0f }, 0.01f, 0x06, 30.0f },
    /* ENHY_TYPE_CNE_8 */ { 17.0f, { 0.0f, 0.0f, 700.0f }, 0.01f, 0x06, 30.0f },
    /* ENHY_TYPE_BOJ_9 */ { 18.0f, { 0.0f, 0.0f, 100.0f }, 0.01f, 0x06, 30.0f },
    /* ENHY_TYPE_BOJ_10 */ { 18.0f, { 0.0f, 0.0f, -200.0f }, 0.01f, 0x06, 30.0f },
    /* ENHY_TYPE_CNE_11 */ { 17.0f, { 0.0f, 0.0f, 700.0f }, 0.01f, 0x06, 30.0f },
    /* ENHY_TYPE_BOJ_12 */ { 21.0f, { 0.0f, 0.0f, -300.0f }, 0.01f, 0x06, 30.0f },
    /* ENHY_TYPE_AHG_13 */ { 20.0f, { 0.0f, 0.0f, -200.0f }, 0.01f, 0x06, 30.0f },
    /* ENHY_TYPE_BOJ_14 */ { 18.0f, { -200.0f, 0.0f, -200.0f }, 0.01f, 0x06, 30.0f },
    /* ENHY_TYPE_BJI_15 */ { 27.0f, { -100.0f, 0.0f, 800.0f }, 0.01f, 0x06, 30.0f },
    /* ENHY_TYPE_BOJ_16 */ { 19.0f, { 400.0f, 0.0f, 0.0f }, 0.01f, 0x04, 30.0f },
    /* ENHY_TYPE_AHG_17 */ { 19.0f, { 400.0f, 0.0f, 0.0f }, 0.01f, 0x06, 30.0f },
    /* ENHY_TYPE_BOB_18 */ { 40.0f, { -100.0f, 0.0f, 400.0f }, 0.01f, 0x06, 30.0f },
    /* ENHY_TYPE_BJI_19 */ { 17.0f, { 0.0f, 0.0f, 700.0f }, 0.01f, 0x06, 30.0f },
    /* ENHY_TYPE_AHG_20 */ { 20.0f, { 0.0f, 0.0f, -200.0f }, 0.01f, 0x06, 30.0f },
};

s32 EnHy_FindSkelAndHeadObjects(EnHy* this, PlayState* play) {
    u8 headInfoIndex = sModelInfo[this->actor.params & 0x7F].headInfoIndex;
    u8 skelInfoIndex2 = sModelInfo[this->actor.params & 0x7F].skelInfoIndex2;
    u8 skelInfoIndex1 = sModelInfo[this->actor.params & 0x7F].skelInfoIndex1;

    this->objBankIndexSkel1 = Object_GetIndex(&play->objectCtx, sSkeletonInfo[skelInfoIndex1].objectId);
    if (this->objBankIndexSkel1 < 0) {
        return false;
    }

    this->objBankIndexSkel2 = Object_GetIndex(&play->objectCtx, sSkeletonInfo[skelInfoIndex2].objectId);
    if (this->objBankIndexSkel2 < 0) {
        return false;
    }

    this->objBankIndexHead = Object_GetIndex(&play->objectCtx, sHeadInfo[headInfoIndex].objectId);
    if (this->objBankIndexHead < 0) {
        return false;
    }

    return true;
}

s32 EnHy_AreSkelAndHeadObjectsLoaded(EnHy* this, PlayState* play) {
    if (!Object_IsLoaded(&play->objectCtx, this->objBankIndexSkel1)) {
        return false;
    }

    if (!Object_IsLoaded(&play->objectCtx, this->objBankIndexSkel2)) {
        return false;
    }

    if (!Object_IsLoaded(&play->objectCtx, this->objBankIndexHead)) {
        return false;
    }

    return true;
}

s32 EnHy_FindOsAnimeObject(EnHy* this, PlayState* play) {
    this->objBankIndexOsAnime = Object_GetIndex(&play->objectCtx, OBJECT_OS_ANIME);

    if (this->objBankIndexOsAnime < 0) {
        return false;
    }

    return true;
}

s32 EnHy_IsOsAnimeObjectLoaded(EnHy* this, PlayState* play) {
    if (!Object_IsLoaded(&play->objectCtx, this->objBankIndexOsAnime)) {
        return false;
    }

    return true;
}

void func_80A6F7CC(EnHy* this, PlayState* play, s32 getItemId) {
    this->unkGetItemId = getItemId;
    func_8002F434(&this->actor, play, getItemId, this->actor.xzDistToPlayer + 1.0f,
                  fabsf(this->actor.yDistToPlayer) + 1.0f);
}

u16 func_80A6F810(PlayState* play, Actor* thisx) {
    Player* player = GET_PLAYER(play);
    EnHy* this = (EnHy*)thisx;
    u16 textId = Text_GetFaceReaction(play, (this->actor.params & 0x7F) + 37);

    if (textId != 0) {
        if ((this->actor.params & 0x7F) == ENHY_TYPE_BOJ_5) {
            player->exchangeItemId = EXCH_ITEM_BOTTLE_BLUE_FIRE;
        }
        return textId;
    }

    switch (this->actor.params & 0x7F) {
        case ENHY_TYPE_AOB:
            if (play->sceneId == SCENE_KAKARIKO_CENTER_GUEST_HOUSE) {
                return (this->unk_330 & EVENTCHKINF_TALON_RETURNED_FROM_KAKARIKO_MASK)
                           ? 0x508D
                           : (GET_INFTABLE(INFTABLE_CB) ? 0x508C : 0x508B);
            } else if (play->sceneId == SCENE_MARKET_DAY) {
                return GET_EVENTINF(EVENTINF_30) ? 0x709B : 0x709C;
            } else if (gSaveContext.dogIsLost) {
                s16 followingDog = (gSaveContext.dogParams & 0xF00) >> 8;

                if (followingDog != 0) {
                    this->unk_215 = false;
                    return (followingDog == 1) ? 0x709F : 0x709E;
                } else {
                    return 0x709D;
                }
            } else {
                return 0x70A0;
            }
        case ENHY_TYPE_COB:
            if (GET_EVENTCHKINF(EVENTCHKINF_80)) {
                return GET_INFTABLE(INFTABLE_C1) ? 0x7017 : 0x7045;
            } else {
                return GET_INFTABLE(INFTABLE_C0) ? 0x7017 : 0x7016;
            }
        case ENHY_TYPE_AHG_2:
            if (play->sceneId == SCENE_KAKARIKO_CENTER_GUEST_HOUSE) {
                return 0x5086;
            } else if (play->sceneId == SCENE_KAKARIKO_VILLAGE) {
                return 0x5085;
            } else if (GET_EVENTCHKINF(EVENTCHKINF_80)) {
                return GET_INFTABLE(INFTABLE_C3) ? 0x701A : 0x7047;
            } else if (GET_EVENTCHKINF(EVENTCHKINF_TALON_RETURNED_FROM_CASTLE)) {
                return 0x701A;
            } else if (GET_EVENTCHKINF(EVENTCHKINF_10)) {
                return 0x701B;
            } else if (GET_INFTABLE(INFTABLE_C2)) {
                return 0x701C;
            } else {
                return 0x701A;
            }
        case ENHY_TYPE_BOJ_3:
            return GET_EVENTCHKINF(EVENTCHKINF_80) ? (GET_INFTABLE(INFTABLE_C4) ? 0x7001 : 0x70EB) : 0x7001;
        case ENHY_TYPE_AHG_4:
            return GET_EVENTCHKINF(EVENTCHKINF_80) ? 0x704B : (GET_INFTABLE(INFTABLE_C5) ? 0x7024 : 0x7023);
        case ENHY_TYPE_BOJ_5:
            player->exchangeItemId = EXCH_ITEM_BOTTLE_BLUE_FIRE;
            return 0x700C;
        case ENHY_TYPE_BBA:
            return GET_EVENTCHKINF(EVENTCHKINF_80) ? 0x704A : (GET_INFTABLE(INFTABLE_C6) ? 0x7022 : 0x7021);
        case ENHY_TYPE_BJI_7:
            if (play->sceneId == SCENE_KAKARIKO_CENTER_GUEST_HOUSE) {
                return 0x5088;
            } else if (play->sceneId == SCENE_KAKARIKO_VILLAGE) {
                return 0x5087;
            } else {
                return GET_EVENTCHKINF(EVENTCHKINF_80) ? 0x704D : (GET_INFTABLE(INFTABLE_C7) ? 0x7028 : 0x7027);
            }
        case ENHY_TYPE_CNE_8:
            if (GET_EVENTCHKINF(EVENTCHKINF_80)) {
                return GET_INFTABLE(INFTABLE_C9) ? 0x701E : 0x7048;
            } else {
                return GET_INFTABLE(INFTABLE_C8) ? 0x701E : 0x701D;
            }
        case ENHY_TYPE_BOJ_9:
            if (play->sceneId == SCENE_KAKARIKO_CENTER_GUEST_HOUSE) {
                return GET_EVENTCHKINF(EVENTCHKINF_AA) ? 0x5082 : 0x5081;
            } else if (play->sceneId == SCENE_KAKARIKO_VILLAGE) {
                return CHECK_QUEST_ITEM(QUEST_MEDALLION_SHADOW) ? 0x5080 : 0x507F;
            } else {
                return GET_EVENTCHKINF(EVENTCHKINF_80) ? 0x7049 : (GET_INFTABLE(INFTABLE_CA) ? 0x7020 : 0x701F);
            }
        case ENHY_TYPE_BOJ_10:
            if (play->sceneId == SCENE_IMPAS_HOUSE) {
                return GET_EVENTCHKINF(EVENTCHKINF_AA) ? 0x507E : 0x507D;
            } else if (play->sceneId == SCENE_KAKARIKO_VILLAGE) {
                return CHECK_QUEST_ITEM(QUEST_MEDALLION_SHADOW) ? 0x507C : 0x507B;
            } else {
                return GET_EVENTCHKINF(EVENTCHKINF_80) ? 0x7046 : (GET_INFTABLE(INFTABLE_CD) ? 0x7019 : 0x7018);
            }
        case ENHY_TYPE_CNE_11:
            return GET_INFTABLE(INFTABLE_8B) ? (GET_INFTABLE(INFTABLE_CC) ? 0x7014 : 0x70A4) : 0x7014;
        case ENHY_TYPE_BOJ_12:
            if (play->sceneId == SCENE_KAKARIKO_VILLAGE) {
                return !IS_DAY ? 0x5084 : 0x5083;
            } else {
                return GET_EVENTCHKINF(EVENTCHKINF_80) ? 0x7044 : 0x7015;
            }
        case ENHY_TYPE_AHG_13:
            return 0x7055;
        case ENHY_TYPE_BOJ_14:
            return 0x7089;
        case ENHY_TYPE_BJI_15:
            return 0x708A;
        case ENHY_TYPE_BOJ_16:
            return 0x700E;
        case ENHY_TYPE_AHG_17:
            if (!LINK_IS_ADULT) {
                if (IS_DAY) {
                    return GET_INFTABLE(INFTABLE_160) ? 0x5058 : 0x5057;
                } else {
                    return GET_INFTABLE(INFTABLE_161) ? 0x505A : 0x5059;
                }
            } else if (IS_DAY) {
                return GET_INFTABLE(INFTABLE_162) ? 0x505C : 0x505B;
            } else {
                return 0x5058;
            }
        case ENHY_TYPE_BOB_18:
            if (!LINK_IS_ADULT) {
                return GET_EVENTCHKINF(EVENTCHKINF_80) ? 0x505F : (GET_INFTABLE(INFTABLE_163) ? 0x505E : 0x505D);
            } else {
                return (this->unk_330 & EVENTCHKINF_TALON_RETURNED_FROM_KAKARIKO_MASK)
                           ? 0x5062
                           : (GET_INFTABLE(INFTABLE_164) ? 0x5061 : 0x5060);
            }
        case ENHY_TYPE_BJI_19:
            return 0x7120;
        case ENHY_TYPE_AHG_20:
            return 0x7121;
        default:
            return 0;
    }
}

s16 func_80A70058(PlayState* play, Actor* thisx) {
    EnHy* this = (EnHy*)thisx;
    s16 beggarItems[] = { ITEM_BOTTLE_BLUE_FIRE, ITEM_BOTTLE_FISH, ITEM_BOTTLE_BUG, ITEM_BOTTLE_FAIRY };
    s16 beggarRewards[] = { 150, 100, 50, 25 };

    switch (Message_GetState(&play->msgCtx)) {
        case TEXT_STATE_NONE:
        case TEXT_STATE_DONE_HAS_NEXT:
        case TEXT_STATE_CHOICE:
        case TEXT_STATE_DONE:
        case TEXT_STATE_SONG_DEMO_DONE:
        case TEXT_STATE_8:
        case TEXT_STATE_9:
            return NPC_TALK_STATE_TALKING;
        case TEXT_STATE_DONE_FADING:
            switch (this->actor.textId) {
                case 0x709E:
                case 0x709F:
                    if (!this->unk_215) {
                        Audio_PlaySfxGeneral(this->actor.textId == 0x709F ? NA_SE_SY_CORRECT_CHIME : NA_SE_SY_ERROR,
                                             &gSfxDefaultPos, 4, &gSfxDefaultFreqAndVolScale,
                                             &gSfxDefaultFreqAndVolScale, &gSfxDefaultReverb);
                        this->unk_215 = true;
                    }
                    break;
                case 0x70F0:
                case 0x70F1:
                case 0x70F2:
                case 0x70F3:
                    if (this->skelAnime.animation != &gObjOsAnim_33B4) {
                        Animation_ChangeByInfo(&this->skelAnime, sAnimationInfo, ENHY_ANIM_23);
                        Audio_PlayFanfare(NA_BGM_ITEM_GET | 0x900);
                    }
                    break;
            }
            return NPC_TALK_STATE_TALKING;
        case TEXT_STATE_CLOSING:
            switch (this->actor.textId) {
                case 0x70F0:
                case 0x70F1:
                case 0x70F2:
                case 0x70F3:
                    Rupees_ChangeBy(beggarRewards[this->actor.textId - 0x70F0]);
                    Animation_ChangeByInfo(&this->skelAnime, sAnimationInfo, ENHY_ANIM_17);
                    Player_UpdateBottleHeld(play, GET_PLAYER(play), ITEM_BOTTLE_EMPTY, PLAYER_IA_BOTTLE);
                    break;
                case 0x7016:
                    SET_INFTABLE(INFTABLE_C0);
                    break;
                case 0x7045:
                    SET_INFTABLE(INFTABLE_C1);
                    break;
                case 0x701B:
                    SET_INFTABLE(INFTABLE_C2);
                    break;
                case 0x7047:
                    SET_INFTABLE(INFTABLE_C3);
                    break;
                case 0x70EB:
                    SET_INFTABLE(INFTABLE_C4);
                    break;
                case 0x7023:
                    SET_INFTABLE(INFTABLE_C5);
                    break;
                case 0x7021:
                    SET_INFTABLE(INFTABLE_C6);
                    break;
                case 0x7027:
                    SET_INFTABLE(INFTABLE_C7);
                    break;
                case 0x701D:
                    SET_INFTABLE(INFTABLE_C8);
                    break;
                case 0x7048:
                    SET_INFTABLE(INFTABLE_C9);
                    break;
                case 0x701F:
                    SET_INFTABLE(INFTABLE_CA);
                    break;
                case 0x7018:
                    SET_INFTABLE(INFTABLE_CD);
                    break;
                case 0x70A4:
                    SET_INFTABLE(INFTABLE_CC);
                    break;
                case 0x5057:
                    SET_INFTABLE(INFTABLE_160);
                    break;
                case 0x5059:
                    SET_INFTABLE(INFTABLE_161);
                    break;
                case 0x505B:
                    SET_INFTABLE(INFTABLE_162);
                    break;
                case 0x505D:
                    SET_INFTABLE(INFTABLE_163);
                    break;
                case 0x5060:
                    SET_INFTABLE(INFTABLE_164);
                    break;
                case 0x508B:
                    SET_INFTABLE(INFTABLE_CB);
                    break;
                case 0x709E:
                    gSaveContext.dogParams = 0;
                    break;
                case 0x709F:
                    func_80A6F7CC(this, play, GET_INFTABLE(INFTABLE_191) ? GI_RUPEE_BLUE : GI_HEART_PIECE);
                    this->actionFunc = func_80A714C4;
                    break;
            }
            return NPC_TALK_STATE_IDLE;
        case TEXT_STATE_EVENT:
            if (!Message_ShouldAdvance(play)) {
                return NPC_TALK_STATE_TALKING;
            } else {
                return NPC_TALK_STATE_ACTION;
            }
    }

    return NPC_TALK_STATE_TALKING;
}

void EnHy_UpdateEyes(EnHy* this) {
    if (DECR(this->nextEyeIndexTimer) == 0) {
        u8 headInfoIndex = sModelInfo[this->actor.params & 0x7F].headInfoIndex;

        this->curEyeIndex++;
        if ((sHeadInfo[headInfoIndex].eyeTextures != NULL) &&
            (sHeadInfo[headInfoIndex].eyeTextures[this->curEyeIndex] == NULL)) {
            this->nextEyeIndexTimer = Rand_S16Offset(30, 30);
            this->curEyeIndex = 0;
        }
    }
}

void EnHy_InitCollider(EnHy* this) {
    u8 type = this->actor.params & 0x7F;

    this->collider.dim.radius = sColliderInfo[type].radius;
    this->collider.dim.height = sColliderInfo[type].height;
}

void EnHy_InitSetProperties(EnHy* this) {
    u8 type = this->actor.params & 0x7F;

    this->actor.shape.shadowScale = sInit2Info[type].shadowScale;
    Actor_SetScale(&this->actor, sInit2Info[type].scale);
    this->actor.targetMode = sInit2Info[type].targetMode;
    this->modelOffset = sInit2Info[type].modelOffset;
    this->unkRange = sInit2Info[type].unkRange;
    this->unkRange += this->collider.dim.radius;
}

void EnHy_UpdateCollider(EnHy* this, PlayState* play) {
    Vec3s pos;

    pos.x = this->actor.world.pos.x;
    pos.y = this->actor.world.pos.y;
    pos.z = this->actor.world.pos.z;
    pos.x += sColliderInfo[this->actor.params & 0x7F].offset.x;
    pos.y += sColliderInfo[this->actor.params & 0x7F].offset.y;
    pos.z += sColliderInfo[this->actor.params & 0x7F].offset.z;
    this->collider.dim.pos = pos;
    CollisionCheck_SetOC(play, &play->colChkCtx, &this->collider.base);
}

void func_80A70834(EnHy* this, PlayState* play) {
    Player* player = GET_PLAYER(play);

    if ((this->actor.params & 0x7F) == ENHY_TYPE_BOJ_5) {
        if (!Inventory_HasSpecificBottle(ITEM_BOTTLE_BLUE_FIRE) && !Inventory_HasSpecificBottle(ITEM_BOTTLE_BUG) &&
            !Inventory_HasSpecificBottle(ITEM_BOTTLE_FISH)) {
            switch (func_8002F368(play)) {
                case EXCH_ITEM_BOTTLE_POE:
                case EXCH_ITEM_BOTTLE_BIG_POE:
                case EXCH_ITEM_BOTTLE_RUTOS_LETTER:
                    this->actor.textId = 0x70EF;
                    break;
                default:
                    if (Player_GetMask(play) == PLAYER_MASK_NONE) {
                        this->actor.textId = 0x70ED;
                    }
                    break;
            }
        } else {
            switch (func_8002F368(play)) {
                case EXCH_ITEM_BOTTLE_BLUE_FIRE:
                    this->actor.textId = 0x70F0;
                    break;
                case EXCH_ITEM_BOTTLE_FISH:
                    this->actor.textId = 0x70F1;
                    break;
                case EXCH_ITEM_BOTTLE_BUG:
                    this->actor.textId = 0x70F2;
                    break;
                default:
                    if (Player_GetMask(play) == PLAYER_MASK_NONE) {
                        this->actor.textId = 0x700C;
                    }
                    break;
            }
        }

        player->actor.textId = this->actor.textId;
    }
}

void func_80A70978(EnHy* this, PlayState* play) {
    Player* player = GET_PLAYER(play);
    s16 trackingMode;

    switch (this->actor.params & 0x7F) {
        case ENHY_TYPE_BOJ_3:
        case ENHY_TYPE_BJI_7:
        case ENHY_TYPE_BOJ_9:
        case ENHY_TYPE_BOJ_10:
            trackingMode =
                (this->interactInfo.talkState == NPC_TALK_STATE_IDLE) ? NPC_TRACKING_NONE : NPC_TRACKING_HEAD_AND_TORSO;
            break;
        case ENHY_TYPE_BOJ_12:
            trackingMode = NPC_TRACKING_NONE;
            break;
        case ENHY_TYPE_AHG_2:
        case ENHY_TYPE_AHG_17:
            trackingMode = NPC_TRACKING_FULL_BODY;
            break;
        case ENHY_TYPE_AOB:
        case ENHY_TYPE_BOB_18:
            trackingMode = (this->interactInfo.talkState == NPC_TALK_STATE_IDLE) ? NPC_TRACKING_HEAD_AND_TORSO
                                                                                 : NPC_TRACKING_FULL_BODY;
            break;
        default:
            trackingMode = NPC_TRACKING_HEAD_AND_TORSO;
            break;
    }

    this->interactInfo.trackPos = player->actor.world.pos;

    if (LINK_IS_ADULT) {
        this->interactInfo.yOffset = sInit1Info[this->actor.params & 0x7F].unkValueAdult;
    } else {
        this->interactInfo.yOffset = sInit1Info[this->actor.params & 0x7F].unkValueChild;
    }

    Npc_TrackPoint(&this->actor, &this->interactInfo, sInit1Info[this->actor.params & 0x7F].unkPresetIndex,
                   trackingMode);

    if (Npc_UpdateTalking(play, &this->actor, &this->interactInfo.talkState, this->unkRange, func_80A6F810,
                          func_80A70058)) {
        func_80A70834(this, play);
    }
}

s32 EnHy_ShouldSpawn(EnHy* this, PlayState* play) {
    switch (play->sceneId) {
        case SCENE_KAKARIKO_VILLAGE:
            if (!((this->actor.params & 0x7F) == ENHY_TYPE_BOJ_9 || (this->actor.params & 0x7F) == ENHY_TYPE_BOJ_10 ||
                  (this->actor.params & 0x7F) == ENHY_TYPE_BOJ_12 || (this->actor.params & 0x7F) == ENHY_TYPE_AHG_2 ||
                  (this->actor.params & 0x7F) == ENHY_TYPE_BJI_7)) {
                return true;
            } else if (!LINK_IS_ADULT) {
                return true;
            } else if ((this->actor.params & 0x7F) != ENHY_TYPE_BOJ_12 && IS_NIGHT) {
                return false;
            } else {
                return true;
            }
        case SCENE_IMPAS_HOUSE:
            if ((this->actor.params & 0x7F) != ENHY_TYPE_BOJ_10) {
                return true;
            } else if (LINK_IS_CHILD) {
                return false;
            } else if ((this->actor.params & 0x7F) == ENHY_TYPE_BOJ_10 && IS_DAY) {
                return false;
            } else {
                return true;
            }
        case SCENE_DOG_LADY_HOUSE:
            if ((this->actor.params & 0x7F) != ENHY_TYPE_AOB) {
                return true;
            } else if (IS_DAY) {
                return false;
            } else {
                return true;
            }
        case SCENE_KAKARIKO_CENTER_GUEST_HOUSE:
            if ((this->actor.params & 0x7F) == ENHY_TYPE_AOB) {
                return !LINK_IS_ADULT ? false : true;
            } else if (!((this->actor.params & 0x7F) == ENHY_TYPE_BOJ_9 ||
                         (this->actor.params & 0x7F) == ENHY_TYPE_AHG_2 ||
                         (this->actor.params & 0x7F) == ENHY_TYPE_BJI_7)) {
                return true;
            } else if (IS_DAY) {
                return false;
            } else if (LINK_IS_CHILD) {
                return false;
            } else {
                return true;
            }
        case SCENE_BACK_ALLEY_DAY:
        case SCENE_BACK_ALLEY_NIGHT:
            if ((this->actor.params & 0x7F) != ENHY_TYPE_BOJ_14) {
                return true;
            } else if (IS_NIGHT) {
                return false;
            } else if (GET_EVENTCHKINF(EVENTCHKINF_80) && !GET_EVENTCHKINF(EVENTCHKINF_45)) {
                return false;
            } else {
                return true;
            }
        default:
            switch (this->actor.params & 0x7F) {
                case ENHY_TYPE_BJI_19:
                case ENHY_TYPE_AHG_20:
                    if (LINK_IS_ADULT) {
                        return false;
                    }
            }
            return true;
    }
}

void EnHy_Init(Actor* thisx, PlayState* play) {
    EnHy* this = (EnHy*)thisx;

    if ((this->actor.params & 0x7F) >= ENHY_TYPE_MAX || !EnHy_FindOsAnimeObject(this, play) ||
        !EnHy_FindSkelAndHeadObjects(this, play)) {
        Actor_Kill(&this->actor);
    }

    if (!EnHy_ShouldSpawn(this, play)) {
        Actor_Kill(&this->actor);
    }

    this->actionFunc = EnHy_InitImpl;
}

void EnHy_Destroy(Actor* thisx, PlayState* play) {
    EnHy* this = (EnHy*)thisx;

    Collider_DestroyCylinder(play, &this->collider);
}

void EnHy_InitImpl(EnHy* this, PlayState* play) {
    if (EnHy_IsOsAnimeObjectLoaded(this, play) && EnHy_AreSkelAndHeadObjectsLoaded(this, play)) {
        this->actor.objBankIndex = this->objBankIndexSkel1;
        gSegments[6] = VIRTUAL_TO_PHYSICAL(play->objectCtx.status[this->actor.objBankIndex].segment);
        SkelAnime_InitFlex(play, &this->skelAnime,
                           sSkeletonInfo[sModelInfo[this->actor.params & 0x7F].skelInfoIndex1].skeleton, NULL,
                           this->jointTable, this->morphTable, 16);
        ActorShape_Init(&this->actor.shape, 0.0f, ActorShadow_DrawCircle, 0.0f);
        gSegments[6] = VIRTUAL_TO_PHYSICAL(play->objectCtx.status[this->objBankIndexOsAnime].segment);
        Collider_InitCylinder(play, &this->collider);
        Collider_SetCylinder(play, &this->collider, &this->actor, &sColCylInit);
        EnHy_InitCollider(this);
        CollisionCheck_SetInfo2(&this->actor.colChkInfo, NULL, &sColChkInfoInit);
        Animation_ChangeByInfo(&this->skelAnime, sAnimationInfo, sModelInfo[this->actor.params & 0x7F].animInfoIndex);

        if ((play->sceneId == SCENE_BACK_ALLEY_DAY) || (play->sceneId == SCENE_MARKET_DAY)) {
            this->actor.flags &= ~ACTOR_FLAG_4;
            this->actor.uncullZoneScale = 0.0f;
        }

<<<<<<< HEAD
        if (play->sceneId == SCENE_KAKARIKO) {
            this->unk_330 = gSaveContext.save.info.eventChkInf[EVENTCHKINF_TALON_RETURNED_FROM_KAKARIKO_INDEX];
=======
        if (play->sceneId == SCENE_KAKARIKO_CENTER_GUEST_HOUSE) {
            this->unk_330 = gSaveContext.eventChkInf[EVENTCHKINF_TALON_RETURNED_FROM_KAKARIKO_INDEX];
>>>>>>> 186ecc72
        }

        EnHy_InitSetProperties(this);
        this->path = Path_GetByIndex(play, (this->actor.params & 0x780) >> 7, 15);

        switch (this->actor.params & 0x7F) {
            case ENHY_TYPE_BOJ_3:
                if (this->path != NULL) {
                    this->actor.speedXZ = 3.0f;
                }
                this->actionFunc = func_80A711B4;
                break;
            case ENHY_TYPE_BJI_7:
                this->pathReverse = false;
                this->actionFunc = func_80A712C0;
                break;
            case ENHY_TYPE_AOB:
                if (play->sceneId == SCENE_MARKET_DAY) {
                    this->actionFunc = func_80A710F8;
                    break;
                }
                FALLTHROUGH;
            case ENHY_TYPE_COB:
            case ENHY_TYPE_AHG_2:
            case ENHY_TYPE_AHG_4:
            case ENHY_TYPE_BBA:
            case ENHY_TYPE_CNE_8:
            case ENHY_TYPE_AHG_13:
            case ENHY_TYPE_BOJ_14:
            case ENHY_TYPE_BJI_15:
            case ENHY_TYPE_BOJ_16:
            case ENHY_TYPE_AHG_17:
            case ENHY_TYPE_BOB_18:
            case ENHY_TYPE_BJI_19:
            case ENHY_TYPE_AHG_20:
                this->actionFunc = func_80A7127C;
                break;
            case ENHY_TYPE_BOJ_5:
            case ENHY_TYPE_BOJ_9:
            case ENHY_TYPE_BOJ_10:
            case ENHY_TYPE_CNE_11:
            case ENHY_TYPE_BOJ_12:
                this->actionFunc = EnHy_DoNothing;
                break;
            default:
                Actor_Kill(&this->actor);
                break;
        }
    }
}

void func_80A710F8(EnHy* this, PlayState* play) {
    if (this->interactInfo.talkState != NPC_TALK_STATE_IDLE) {
        if (this->skelAnime.animation != &gObjOsAnim_0BFC) {
            Animation_ChangeByInfo(&this->skelAnime, sAnimationInfo, ENHY_ANIM_26);
        }
    } else if (GET_EVENTINF(EVENTINF_30)) {
        if (this->skelAnime.animation != &gObjOsAnim_0FE4) {
            Animation_ChangeByInfo(&this->skelAnime, sAnimationInfo, ENHY_ANIM_25);
        }
    } else if (this->skelAnime.animation != &gObjOsAnim_12E8) {
        Animation_ChangeByInfo(&this->skelAnime, sAnimationInfo, ENHY_ANIM_24);
    }
}

void func_80A711B4(EnHy* this, PlayState* play) {
    s16 yaw;
    f32 distSq;

    distSq = Path_OrientAndGetDistSq(&this->actor, this->path, this->waypoint, &yaw);
    Math_SmoothStepToS(&this->actor.world.rot.y, yaw, 10, 1000, 1);
    this->actor.shape.rot = this->actor.world.rot;

    if ((distSq > 0.0f) && (distSq < 1000.0f)) {
        this->waypoint++;
        if (this->waypoint > (this->path->count - 1)) {
            this->waypoint = 0;
        }
    }
}

void func_80A7127C(EnHy* this, PlayState* play) {
    func_80034F54(play, this->unk_21C, this->unk_23C, 16);
}

void EnHy_DoNothing(EnHy* this, PlayState* play) {
}

void func_80A712C0(EnHy* this, PlayState* play) {
    if ((this->actor.xzDistToPlayer <= 100.0f) && (this->path != NULL)) {
        Animation_ChangeByInfo(&this->skelAnime, sAnimationInfo, ENHY_ANIM_7);
        this->actor.speedXZ = 0.4f;
        this->actionFunc = func_80A7134C;
    }

    func_80034F54(play, this->unk_21C, this->unk_23C, 16);
}

void func_80A7134C(EnHy* this, PlayState* play) {
    s16 yaw;
    f32 distSq;

    if ((this->skelAnime.animation == &gObjOsAnim_2160) && (this->interactInfo.talkState != NPC_TALK_STATE_IDLE)) {
        Animation_ChangeByInfo(&this->skelAnime, sAnimationInfo, ENHY_ANIM_8);
    }

    if ((this->skelAnime.animation == &gObjOsAnim_265C) && (this->interactInfo.talkState == NPC_TALK_STATE_IDLE)) {
        Animation_ChangeByInfo(&this->skelAnime, sAnimationInfo, ENHY_ANIM_7);
    }

    this->actor.speedXZ = 0.4f;
    distSq = Path_OrientAndGetDistSq(&this->actor, this->path, this->waypoint, &yaw);
    Math_SmoothStepToS(&this->actor.world.rot.y, yaw, 10, 1000, 1);
    this->actor.shape.rot = this->actor.world.rot;

    if (!(distSq <= 0.0f) && !(distSq >= 1000.0f)) {
        if (!this->pathReverse) {
            this->waypoint++;
            if (this->waypoint > (this->path->count - 1)) {
                this->pathReverse = true;
                this->waypoint = this->path->count - 2;
            }
        } else {
            this->waypoint--;
            if (this->waypoint < 0) {
                this->pathReverse = false;
                this->waypoint = 1;
            }
        }
    }
}

void func_80A714C4(EnHy* this, PlayState* play) {
    if (Actor_HasParent(&this->actor, play)) {
        this->actionFunc = func_80A71530;
    } else {
        func_8002F434(&this->actor, play, this->unkGetItemId, this->actor.xzDistToPlayer + 1.0f,
                      fabsf(this->actor.yDistToPlayer) + 1.0f);
    }
}

void func_80A71530(EnHy* this, PlayState* play) {
    if ((Message_GetState(&play->msgCtx) == TEXT_STATE_DONE) && Message_ShouldAdvance(play)) {
        switch (this->unkGetItemId) {
            case GI_HEART_PIECE:
                gSaveContext.dogParams = 0;
                gSaveContext.dogIsLost = false;
                SET_INFTABLE(INFTABLE_191);
                break;
            case GI_RUPEE_BLUE:
                Rupees_ChangeBy(5);
                gSaveContext.dogParams = 0;
                gSaveContext.dogIsLost = false;
                break;
        }

        this->actionFunc = func_80A7127C;
    }
}

void EnHy_Update(Actor* thisx, PlayState* play) {
    EnHy* this = (EnHy*)thisx;

    if (this->actionFunc != EnHy_InitImpl) {
        gSegments[6] = VIRTUAL_TO_PHYSICAL(play->objectCtx.status[this->objBankIndexOsAnime].segment);
        SkelAnime_Update(&this->skelAnime);
        EnHy_UpdateEyes(this);

        if (this->interactInfo.talkState == NPC_TALK_STATE_IDLE) {
            Actor_MoveForward(&this->actor);
        }

        Actor_UpdateBgCheckInfo(play, &this->actor, 0.0f, 0.0f, 0.0f, UPDBGCHECKINFO_FLAG_2);
    }

    this->actionFunc(this, play);
    func_80A70978(this, play);
    EnHy_UpdateCollider(this, play);
}

s32 EnHy_OverrideLimbDraw(PlayState* play, s32 limbIndex, Gfx** dList, Vec3f* pos, Vec3s* rot, void* thisx) {
    EnHy* this = (EnHy*)thisx;
    s32 pad;
    Vec3s sp48;
    u8 i;
    void* ptr;

    if (1) {}

    OPEN_DISPS(play->state.gfxCtx, "../z_en_hy.c", 2170);

    if (limbIndex == 15) {
        gSPSegment(POLY_OPA_DISP++, 0x06, play->objectCtx.status[this->objBankIndexHead].segment);
        gSegments[6] = VIRTUAL_TO_PHYSICAL(play->objectCtx.status[this->objBankIndexHead].segment);
        i = sModelInfo[this->actor.params & 0x7F].headInfoIndex;
        *dList = sHeadInfo[i].headDList;

        if (sHeadInfo[i].eyeTextures != NULL) {
            ptr = sHeadInfo[i].eyeTextures[this->curEyeIndex];
            gSPSegment(POLY_OPA_DISP++, 0x0A, SEGMENTED_TO_VIRTUAL(ptr));
        }

        gSegments[6] = VIRTUAL_TO_PHYSICAL(play->objectCtx.status[this->objBankIndexSkel1].segment);
    }

    if (limbIndex == 15) {
        Matrix_Translate(1400.0f, 0.0f, 0.0f, MTXMODE_APPLY);
        sp48 = this->interactInfo.headRot;
        Matrix_RotateX(BINANG_TO_RAD_ALT(sp48.y), MTXMODE_APPLY);
        Matrix_RotateZ(BINANG_TO_RAD_ALT(sp48.x), MTXMODE_APPLY);
        Matrix_Translate(-1400.0f, 0.0f, 0.0f, MTXMODE_APPLY);
    }

    if (limbIndex == 8) {
        sp48 = this->interactInfo.torsoRot;
        Matrix_RotateX(BINANG_TO_RAD_ALT(-sp48.y), MTXMODE_APPLY);
        Matrix_RotateZ(BINANG_TO_RAD_ALT(sp48.x), MTXMODE_APPLY);
    }

    if ((limbIndex == 8) || (limbIndex == 9) || (limbIndex == 12)) {
        rot->y += Math_SinS(this->unk_21C[limbIndex]) * 200.0f;
        rot->z += Math_CosS(this->unk_23C[limbIndex]) * 200.0f;
    }

    CLOSE_DISPS(play->state.gfxCtx, "../z_en_hy.c", 2228);

    return false;
}

void EnHy_PostLimbDraw(PlayState* play, s32 limbIndex, Gfx** dList, Vec3s* rot, void* thisx) {
    EnHy* this = (EnHy*)thisx;
    s32 pad;
    Vec3f sp3C = { 400.0f, 0.0f, 0.0f };

    OPEN_DISPS(play->state.gfxCtx, "../z_en_hy.c", 2255);

    if (limbIndex == 7) {
        gSPSegment(POLY_OPA_DISP++, 0x06, play->objectCtx.status[this->objBankIndexSkel2].segment);
        gSegments[6] = VIRTUAL_TO_PHYSICAL(play->objectCtx.status[this->objBankIndexSkel2].segment);
    }

    if ((this->actor.params & 0x7F) == ENHY_TYPE_BOJ_3 && limbIndex == 8) {
        gSPDisplayList(POLY_OPA_DISP++, object_boj_DL_005BC8);
    }

    if (limbIndex == 15) {
        Matrix_MultVec3f(&sp3C, &this->actor.focus.pos);
    }

    CLOSE_DISPS(play->state.gfxCtx, "../z_en_hy.c", 2281);
}

Gfx* EnHy_SetEnvColor(GraphicsContext* play, u8 envR, u8 envG, u8 envB, u8 envA) {
    Gfx* dList;

    dList = Graph_Alloc(play, 2 * sizeof(Gfx));
    gDPSetEnvColor(dList, envR, envG, envB, envA);
    gSPEndDisplayList(dList + 1);

    return dList;
}

void EnHy_Draw(Actor* thisx, PlayState* play) {
    EnHy* this = (EnHy*)thisx;
    Color_RGBA8 envColorSeg8;
    Color_RGBA8 envColorSeg9;
    Color_RGBA8 envColorSeg10;

    OPEN_DISPS(play->state.gfxCtx, "../z_en_hy.c", 2318);

    if (this->actionFunc != EnHy_InitImpl) {
        Gfx_SetupDL_25Opa(play->state.gfxCtx);
        Matrix_Translate(this->modelOffset.x, this->modelOffset.y, this->modelOffset.z, MTXMODE_APPLY);
        envColorSeg8 = sModelInfo[this->actor.params & 0x7F].envColorSeg8;
        envColorSeg9 = sModelInfo[this->actor.params & 0x7F].envColorSeg9;

        switch (this->actor.params & 0x7F) {
            // ENHY_TYPE_AOB
            // ENHY_TYPE_COB
            case ENHY_TYPE_AHG_2:
            case ENHY_TYPE_BOJ_3:
            case ENHY_TYPE_AHG_4:
            case ENHY_TYPE_BOJ_5:
            // ENHY_TYPE_BBA
            case ENHY_TYPE_BJI_7:
            case ENHY_TYPE_CNE_8:
            case ENHY_TYPE_BOJ_9:
            case ENHY_TYPE_BOJ_10:
            case ENHY_TYPE_CNE_11:
            case ENHY_TYPE_BOJ_12:
            case ENHY_TYPE_AHG_13:
            case ENHY_TYPE_BOJ_14:
            case ENHY_TYPE_BJI_15:
            case ENHY_TYPE_BOJ_16:
            case ENHY_TYPE_AHG_17:
            // ENHY_TYPE_BOB_18
            case ENHY_TYPE_BJI_19:
            case ENHY_TYPE_AHG_20:
                gSPSegment(POLY_OPA_DISP++, 0x08,
                           EnHy_SetEnvColor(play->state.gfxCtx, envColorSeg8.r, envColorSeg8.g, envColorSeg8.b,
                                            envColorSeg8.a));
                gSPSegment(POLY_OPA_DISP++, 0x09,
                           EnHy_SetEnvColor(play->state.gfxCtx, envColorSeg9.r, envColorSeg9.g, envColorSeg9.b,
                                            envColorSeg9.a));

                if ((this->actor.params & 0x7F) == ENHY_TYPE_CNE_8 || (this->actor.params & 0x7F) == ENHY_TYPE_CNE_11) {
                    if ((this->actor.params & 0x7F) == ENHY_TYPE_CNE_8) {
                        envColorSeg10 = envColorSeg8;
                    }
                    if ((this->actor.params & 0x7F) == ENHY_TYPE_CNE_11) {
                        envColorSeg10.r = envColorSeg10.g = envColorSeg10.b = 255;
                        envColorSeg10.a = 0;
                    }
                    gSPSegment(POLY_OPA_DISP++, 0x0A,
                               EnHy_SetEnvColor(play->state.gfxCtx, envColorSeg10.r, envColorSeg10.g, envColorSeg10.b,
                                                envColorSeg10.a));
                }
                break;
        }

        SkelAnime_DrawFlexOpa(play, this->skelAnime.skeleton, this->skelAnime.jointTable, this->skelAnime.dListCount,
                              EnHy_OverrideLimbDraw, EnHy_PostLimbDraw, &this->actor);
    }

    CLOSE_DISPS(play->state.gfxCtx, "../z_en_hy.c", 2388);
}<|MERGE_RESOLUTION|>--- conflicted
+++ resolved
@@ -916,13 +916,8 @@
             this->actor.uncullZoneScale = 0.0f;
         }
 
-<<<<<<< HEAD
-        if (play->sceneId == SCENE_KAKARIKO) {
+        if (play->sceneId == SCENE_KAKARIKO_CENTER_GUEST_HOUSE) {
             this->unk_330 = gSaveContext.save.info.eventChkInf[EVENTCHKINF_TALON_RETURNED_FROM_KAKARIKO_INDEX];
-=======
-        if (play->sceneId == SCENE_KAKARIKO_CENTER_GUEST_HOUSE) {
-            this->unk_330 = gSaveContext.eventChkInf[EVENTCHKINF_TALON_RETURNED_FROM_KAKARIKO_INDEX];
->>>>>>> 186ecc72
         }
 
         EnHy_InitSetProperties(this);
