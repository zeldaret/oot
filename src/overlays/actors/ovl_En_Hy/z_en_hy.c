/*
 * File: z_en_hy.c
 * Overlay: ovl_En_Hy
 * Description: Hylian NPCs
 */

#include "z_en_hy.h"
#include "assets/objects/object_aob/object_aob.h"
#include "assets/objects/object_ahg/object_ahg.h"
#include "assets/objects/object_bob/object_bob.h"
#include "assets/objects/object_boj/object_boj.h"
#include "assets/objects/object_bba/object_bba.h"
#include "assets/objects/object_bji/object_bji.h"
#include "assets/objects/object_cne/object_cne.h"
#include "assets/objects/object_cob/object_cob.h"
#include "assets/objects/object_os_anime/object_os_anime.h"

#define FLAGS (ACTOR_FLAG_0 | ACTOR_FLAG_3 | ACTOR_FLAG_4)

void EnHy_Init(Actor* thisx, PlayState* play);
void EnHy_Destroy(Actor* thisx, PlayState* play);
void EnHy_Update(Actor* thisx, PlayState* play);
void EnHy_Draw(Actor* thisx, PlayState* play);

void EnHy_WaitForObjects(EnHy* this, PlayState* play);
void EnHy_Pace(EnHy* this, PlayState* play);
void EnHy_FinishGivingDogFoundReward(EnHy* this, PlayState* play);
void EnHy_Walk(EnHy* this, PlayState* play);
void EnHy_SetupPace(EnHy* this, PlayState* play);
void EnHy_WatchDog(EnHy* this, PlayState* play);
void EnHy_Fidget(EnHy* this, PlayState* play);
void EnHy_DoNothing(EnHy* this, PlayState* play);
void EnHy_WaitDogFoundRewardGiven(EnHy* this, PlayState* play);

ActorProfile En_Hy_Profile = {
    /**/ ACTOR_EN_HY,
    /**/ ACTORCAT_NPC,
    /**/ FLAGS,
    /**/ OBJECT_GAMEPLAY_KEEP,
    /**/ sizeof(EnHy),
    /**/ EnHy_Init,
    /**/ EnHy_Destroy,
    /**/ EnHy_Update,
    /**/ EnHy_Draw,
};

static ColliderCylinderInit sColCylInit = {
    {
        COLTYPE_NONE,
        AT_NONE,
        AC_NONE,
        OC1_ON | OC1_TYPE_ALL,
        OC2_TYPE_2,
        COLSHAPE_CYLINDER,
    },
    {
        ELEMTYPE_UNK0,
        { 0x00000000, 0x00, 0x00 },
        { 0x00000000, 0x00, 0x00 },
        ATELEM_NONE,
        ACELEM_NONE,
        OCELEM_ON,
    },
    { 20, 46, 0, { 0, 0, 0 } },
};

static CollisionCheckInfoInit2 sColChkInfoInit = { 0, 0, 0, 0, MASS_IMMOVABLE };

// NULL-terminated arrays of eye textures
static void* sHylianWoman1EyeTextures[] = {
    gHylianWoman1EyeOpenTex,
    gHylianWoman1EyeHalfTex,
    gHylianWoman1EyeClosedTex,
    NULL,
};
static void* sHylianMan1EyeTextures[] = {
    gHylianMan1BeardedEyeOpenTex,
    gHylianMan1BeardedEyeHalfTex,
    gHylianMan1BeardedEyeClosedTex,
    NULL,
};
static void* sHylainOldWomanEyeTextures[] = {
    gHylianOldWomanEyeTex,
    NULL,
};
static void* sHylianOldManEyeTextures[] = {
    gHylianOldManEyeOpenTex,
    gHylianOldManEyeHalfTex,
    gHylianOldManEyeClosedTex,
    NULL,
};
static void* sHylianMan2EyeTextures[] = {
    gHylianMan2MustachedEyeOpenTex,
    gHylianMan2MustachedEyeHalfTex,
    gHylianMan2MustachedEyeClosedTex,
    NULL,
};
static void* sHylianWoman2EyeTextures[] = {
    gHylianWoman2EyeOpenTex,
    gHylianWoman2EyeHalfTex,
    gHylianWoman2EyeClosedTex,
    NULL,
};

<<<<<<< HEAD
typedef struct {
    /* 0x0 */ s16 objectId;
    /* 0x4 */ Gfx* headDList;
    /* 0x8 */ void** eyeTextures;
} EnHyHeadInfo; // size = 0xC

typedef enum {
    /*  0 */ ENHY_HEAD_WOMAN_1,
    /*  1 */ ENHY_HEAD_WOMAN_2,
    /*  2 */ ENHY_HEAD_MAN_2_MUSTACHE,
    /*  3 */ ENHY_HEAD_MAN_2_BALD,
    /*  4 */ ENHY_HEAD_MAN_2_LONG_HAIR,
    /*  5 */ ENHY_HEAD_MAN_2_ALT_MUSTACHE,
    /*  6 */ ENHY_HEAD_MAN_2_BEARD,
    /*  7 */ ENHY_HEAD_MAN_1_BEARD,
    /*  8 */ ENHY_HEAD_MAN_1_SHAVED,
    /*  9 */ ENHY_HEAD_MAN_1_BOWL_CUT,
    /* 10 */ ENHY_HEAD_OLD_WOMAN,
    /* 11 */ ENHY_HEAD_YOUNG_WOMAN_BROWN_HAIR,
    /* 12 */ ENHY_HEAD_YOUNG_WOMAN_ORANGE_HAIR,
    /* 13 */ ENHY_HEAD_OLD_MAN,
    /* 14 */ ENHY_HEAD_OLD_MAN_BALD,
    /* 15 */ ENHY_HEAD_WOMAN_3
=======
typedef struct EnHyHeadInfo {
    /* 0x00 */ s16 objectId;
    /* 0x04 */ Gfx* headDList;
    /* 0x08 */ void** eyeTextures;
} EnHyHeadInfo; // size = 0xC

typedef enum EnHyHeadIndex {
    /*  0 */ ENHY_HEAD_AOB,
    /*  1 */ ENHY_HEAD_BOB,
    /*  2 */ ENHY_HEAD_BOJ_2,
    /*  3 */ ENHY_HEAD_BOJ_3,
    /*  4 */ ENHY_HEAD_BOJ_4,
    /*  5 */ ENHY_HEAD_BOJ_5,
    /*  6 */ ENHY_HEAD_BOJ_6,
    /*  7 */ ENHY_HEAD_AHG_7,
    /*  8 */ ENHY_HEAD_AHG_8,
    /*  9 */ ENHY_HEAD_AHG_9,
    /* 10 */ ENHY_HEAD_BBA,
    /* 11 */ ENHY_HEAD_CNE_11,
    /* 12 */ ENHY_HEAD_CNE_12,
    /* 13 */ ENHY_HEAD_BJI_13,
    /* 14 */ ENHY_HEAD_BJI_14,
    /* 15 */ ENHY_HEAD_COB
>>>>>>> d3b9ba17
} EnHyHeadIndex;

static EnHyHeadInfo sHeadInfo[] = {
    /* ENHY_HEAD_WOMAN_1 */ { OBJECT_AOB, gHylianWoman1HeadDL, sHylianWoman1EyeTextures },
    /* ENHY_HEAD_WOMAN_2 */ { OBJECT_BOB, gHylianWoman2HeadDL, sHylianWoman2EyeTextures },
    /* ENHY_HEAD_MAN_2_MUSTACHE */ { OBJECT_BOJ, gHylianMan2MustachedHeadDL, sHylianMan2EyeTextures },
    /* ENHY_HEAD_MAN_2_BALD */ { OBJECT_BOJ, gHylianMan2BaldHeadDL, NULL },
    /* ENHY_HEAD_MAN_2_LONG_HAIR */ { OBJECT_BOJ, gHylianMan2LongHairHeadDL, NULL },
    /* ENHY_HEAD_MAN_2_ALT_MUSTACHE */ { OBJECT_BOJ, gHylianMan2AltMustachedHeadDL, NULL },
    /* ENHY_HEAD_MAN_2_BEARD */ { OBJECT_BOJ, gHylianMan2BeardedHeadDL, NULL },
    /* ENHY_HEAD_MAN_1_BEARD */ { OBJECT_AHG, gHylianMan1BeardedHeadDL, sHylianMan1EyeTextures },
    /* ENHY_HEAD_MAN_1_SHAVED */ { OBJECT_AHG, gHylianMan1ShavedHeadDL, NULL },
    /* ENHY_HEAD_MAN_1_BOWL_CUT */ { OBJECT_AHG, gHylianMan1BowlCutHeadDL, NULL },
    /* ENHY_HEAD_OLD_WOMAN */ { OBJECT_BBA, gHylianOldWomanHeadDL, sHylainOldWomanEyeTextures },
    /* ENHY_HEAD_YOUNG_WOMAN_BROWN_HAIR */ { OBJECT_CNE, gHylianYoungWomanBrownHairHeadDL, NULL },
    /* ENHY_HEAD_YOUNG_WOMAN_ORANGE_HAIR */ { OBJECT_CNE, gHylianYoungWomanOrangeHairHeadDL, NULL },
    /* ENHY_HEAD_OLD_MAN */ { OBJECT_BJI, gHylianOldManHeadDL, sHylianOldManEyeTextures },
    /* ENHY_HEAD_OLD_MAN_BALD */ { OBJECT_BJI, gHylianOldManBaldHeadDL, NULL },
    /* ENHY_HEAD_WOMAN_3 */ { OBJECT_COB, gHylianWoman3HeadDL, NULL },
};

<<<<<<< HEAD
typedef struct {
    /* 0x0 */ s16 objectId;
    /* 0x4 */ FlexSkeletonHeader* skeleton;
} EnHySkeletonInfo; // size = 0x8

typedef enum {
    /* 0 */ ENHY_SKEL_WOMAN_1,
    /* 1 */ ENHY_SKEL_WOMAN_2,
    /* 2 */ ENHY_SKEL_MAN_2,
    /* 3 */ ENHY_SKEL_MAN_1,
    /* 4 */ ENHY_SKEL_OLD_WOMAN,
    /* 5 */ ENHY_SKEL_YOUNG_WOMAN,
    /* 6 */ ENHY_SKEL_OLD_MAN,
    /* 7 */ ENHY_SKEL_WOMAN_3
=======
typedef struct EnHySkeletonInfo {
    /* 0x00 */ s16 objectId;
    /* 0x04 */ FlexSkeletonHeader* skeleton;
} EnHySkeletonInfo; // size = 0x8

typedef enum EnHySkeletonIndex {
    /* 0 */ ENHY_SKEL_AOB,
    /* 1 */ ENHY_SKEL_BOB,
    /* 2 */ ENHY_SKEL_BOJ,
    /* 3 */ ENHY_SKEL_AHG,
    /* 4 */ ENHY_SKEL_BBA,
    /* 5 */ ENHY_SKEL_CNE,
    /* 6 */ ENHY_SKEL_BJI,
    /* 7 */ ENHY_SKEL_COB
>>>>>>> d3b9ba17
} EnHySkeletonIndex;

static EnHySkeletonInfo sSkeletonInfo[] = {
    /* ENHY_SKEL_WOMAN_1 */ { OBJECT_AOB, &gHylianWoman1Skel },
    /* ENHY_SKEL_WOMAN_2 */ { OBJECT_BOB, &gHylianWoman2Skel },
    /* ENHY_SKEL_MAN_2 */ { OBJECT_BOJ, &gHylianMan2Skel },
    /* ENHY_SKEL_MAN_1 */ { OBJECT_AHG, &gHylianMan1Skel },
    /* ENHY_SKEL_OLD_WOMAN */ { OBJECT_BBA, &gHylianOldWomanSkel },
    /* ENHY_SKEL_YOUNG_WOMAN */ { OBJECT_CNE, &gHylianYoungWomanSkel },
    /* ENHY_SKEL_OLD_MAN */ { OBJECT_BJI, &gHylianOldManSkel },
    /* ENHY_SKEL_WOMAN_3 */ { OBJECT_COB, &gHylianWoman3Skel },
};

typedef enum EnHyAnimationIndex {
    /*  0 */ ENHY_ANIM_0,
    /*  1 */ ENHY_ANIM_1,
    /*  2 */ ENHY_ANIM_2,
    /*  3 */ ENHY_ANIM_3,
    /*  4 */ ENHY_ANIM_4,
    /*  5 */ ENHY_ANIM_5,
    /*  6 */ ENHY_ANIM_6,
    /*  7 */ ENHY_ANIM_7,
    /*  8 */ ENHY_ANIM_8,
    /*  9 */ ENHY_ANIM_9,
    /* 10 */ ENHY_ANIM_10,
    /* 11 */ ENHY_ANIM_11,
    /* 12 */ ENHY_ANIM_12,
    /* 13 */ ENHY_ANIM_13,
    /* 14 */ ENHY_ANIM_14,
    /* 15 */ ENHY_ANIM_15,
    /* 16 */ ENHY_ANIM_16,
    /* 17 */ ENHY_ANIM_17,
    /* 18 */ ENHY_ANIM_18,
    /* 19 */ ENHY_ANIM_19,
    /* 20 */ ENHY_ANIM_20,
    /* 21 */ ENHY_ANIM_21,
    /* 22 */ ENHY_ANIM_22,
    /* 23 */ ENHY_ANIM_23,
    /* 24 */ ENHY_ANIM_24,
    /* 25 */ ENHY_ANIM_25,
    /* 26 */ ENHY_ANIM_26
} EnHyAnimationIndex;

static AnimationInfo sAnimationInfo[] = {
    /* ENHY_ANIM_0 */ { &gObjOsAnim_092C, 1.0f, 0.0f, -1.0f, ANIMMODE_LOOP, 0.0f },
    /* ENHY_ANIM_1 */ { &gObjOsAnim_0228, 1.0f, 0.0f, -1.0f, ANIMMODE_LOOP, 0.0f },
    /* ENHY_ANIM_2 */ { &gObjOsAnim_4CF4, 1.0f, 0.0f, -1.0f, ANIMMODE_LOOP, 0.0f },
    /* ENHY_ANIM_3 */ { &gObjOsAnim_16EC, 1.0f, 0.0f, -1.0f, ANIMMODE_LOOP, 0.0f },
    /* ENHY_ANIM_4 */ { &gObjOsAnim_265C, 1.0f, 0.0f, -1.0f, ANIMMODE_LOOP, 0.0f },
    /* ENHY_ANIM_5 */ { &gObjOsAnim_42AC, 1.0f, 0.0f, -1.0f, ANIMMODE_LOOP, 0.0f },
    /* ENHY_ANIM_6 */ { &gObjOsAnim_28DC, 1.0f, 0.0f, -1.0f, ANIMMODE_LOOP, 0.0f },
    /* ENHY_ANIM_7 */ { &gObjOsAnim_2160, 1.0f, 0.0f, -1.0f, ANIMMODE_LOOP, -10.0f },
    /* ENHY_ANIM_8 */ { &gObjOsAnim_265C, 1.0f, 0.0f, -1.0f, ANIMMODE_LOOP, -10.0f },
    /* ENHY_ANIM_9 */ { &gObjOsAnim_4E90, 1.0f, 0.0f, -1.0f, ANIMMODE_LOOP, 0.0f },
    /* ENHY_ANIM_10 */ { &gObjOsAnim_1E7C, 1.0f, 0.0f, -1.0f, ANIMMODE_LOOP, 0.0f },
    /* ENHY_ANIM_11 */ { &gObjOsAnim_0170, 1.0f, 0.0f, -1.0f, ANIMMODE_LOOP, 0.0f },
    /* ENHY_ANIM_12 */ { &gObjOsAnim_00B4, 1.0f, 0.0f, -1.0f, ANIMMODE_LOOP, 0.0f },
    /* ENHY_ANIM_13 */ { &gObjOsAnim_3D84, 1.0f, 0.0f, -1.0f, ANIMMODE_LOOP, 0.0f },
    /* ENHY_ANIM_14 */ { &gObjOsAnim_41F8, 1.0f, 0.0f, -1.0f, ANIMMODE_LOOP, 0.0f },
    /* ENHY_ANIM_15 */ { &gObjOsAnim_300C, 1.0f, 0.0f, -1.0f, ANIMMODE_LOOP, 0.0f },
    /* ENHY_ANIM_16 */ { &gObjOsAnim_31B0, 1.0f, 0.0f, -1.0f, ANIMMODE_LOOP, 0.0f },
    /* ENHY_ANIM_17 */ { &gObjOsAnim_31B0, 1.0f, 0.0f, -1.0f, ANIMMODE_LOOP, -8.0f },
    /* ENHY_ANIM_18 */ { &gObjOsAnim_2D0C, 1.0f, 0.0f, -1.0f, ANIMMODE_LOOP, 0.0f },
    /* ENHY_ANIM_19 */ { &gObjOsAnim_2DC0, 1.0f, 0.0f, -1.0f, ANIMMODE_LOOP, 0.0f },
    /* ENHY_ANIM_20 */ { &gObjOsAnim_4408, 1.0f, 0.0f, -1.0f, ANIMMODE_LOOP, 0.0f },
    /* ENHY_ANIM_21 */ { &gObjOsAnim_1F18, 1.0f, 0.0f, -1.0f, ANIMMODE_LOOP, 0.0f },
    /* ENHY_ANIM_22 */ { &gObjOsAnim_4F28, 1.0f, 0.0f, -1.0f, ANIMMODE_LOOP, 0.0f },
    /* ENHY_ANIM_23 */ { &gObjOsAnim_33B4, 1.0f, 0.0f, -1.0f, ANIMMODE_LOOP, -8.0f },
    /* ENHY_ANIM_24 */ { &gObjOsAnim_12E8, 1.0f, 0.0f, -1.0f, ANIMMODE_LOOP, -8.0f },
    /* ENHY_ANIM_25 */ { &gObjOsAnim_0FE4, 1.0f, 0.0f, -1.0f, ANIMMODE_LOOP, -8.0f },
    /* ENHY_ANIM_26 */ { &gObjOsAnim_0BFC, 1.0f, 0.0f, -1.0f, ANIMMODE_LOOP, -8.0f },
};

<<<<<<< HEAD
typedef struct {
    /* 0x0 */ u8 headInfoIndex;      // EnHyHeadIndex
    /* 0x1 */ u8 upperSkelInfoIndex; // EnHySkeletonIndex, see EnHy.objectSlotUpperSkel
    /* 0x2 */ Color_RGBA8 envColorSeg8;
    /* 0x6 */ u8 lowerSkelInfoIndex; // EnHySkeletonIndex, see EnHy.objectSlotLowerSkel
    /* 0x7 */ Color_RGBA8 envColorSeg9;
    /* 0xB */ u8 animInfoIndex; // EnHyAnimationIndex
} EnHyModelInfo;                // size = 0xC
=======
typedef struct EnHyModelInfo {
    /* 0x00 */ u8 headInfoIndex;  // EnHyHeadIndex
    /* 0x01 */ u8 skelInfoIndex2; // EnHySkeletonIndex, see EnHy.objectSlotSkel2
    /* 0x02 */ Color_RGBA8 envColorSeg8;
    /* 0x06 */ u8 skelInfoIndex1; // EnHySkeletonIndex, see EnHy.objectSlotSkel1
    /* 0x07 */ Color_RGBA8 envColorSeg9;
    /* 0x0B */ u8 animInfoIndex; // EnHyAnimationIndex
} EnHyModelInfo;                 // size = 0xC
>>>>>>> d3b9ba17

static EnHyModelInfo sModelInfo[] = {
    /* ENHY_TYPE_DOG_LADY */
    {
        ENHY_HEAD_WOMAN_1,
        ENHY_SKEL_WOMAN_1,
        { 255, 255, 255, 255 },
        ENHY_SKEL_WOMAN_1,
        { 255, 255, 255, 255 },
        ENHY_ANIM_0,
    },
    /* ENHY_TYPE_WOMAN_3 */
    {
        ENHY_HEAD_WOMAN_3,
        ENHY_SKEL_WOMAN_3,
        { 255, 255, 255, 255 },
        ENHY_SKEL_WOMAN_3,
        { 255, 255, 255, 255 },
        ENHY_ANIM_22,
    },
    /* ENHY_TYPE_MAN_1_BEARD */
    {
        ENHY_HEAD_MAN_1_BEARD,
        ENHY_SKEL_MAN_1,
        { 255, 255, 255, 255 },
        ENHY_SKEL_MAN_1,
        { 255, 255, 255, 255 },
        ENHY_ANIM_1,
    },
    /* ENHY_TYPE_MAN_2_BALD */
    {
        ENHY_HEAD_MAN_2_BALD,
        ENHY_SKEL_MAN_2,
        { 255, 255, 255, 0 },
        ENHY_SKEL_MAN_2,
        { 55, 55, 255, 0 },
        ENHY_ANIM_15,
    },
    /* ENHY_TYPE_MAN_1_SHAVED_BLACK_SHIRT */
    {
        ENHY_HEAD_MAN_1_SHAVED,
        ENHY_SKEL_MAN_1,
        { 0, 0, 0, 0 },
        ENHY_SKEL_MAN_1,
        { 255, 0, 0, 0 },
        ENHY_ANIM_11,
    },
    /* ENHY_TYPE_BEGGAR */
    {
        ENHY_HEAD_MAN_2_LONG_HAIR,
        ENHY_SKEL_MAN_2,
        { 50, 80, 0, 0 },
        ENHY_SKEL_MAN_2,
        { 50, 80, 0, 0 },
        ENHY_ANIM_16,
    },
    /* ENHY_TYPE_OLD_WOMAN */
    {
        ENHY_HEAD_OLD_WOMAN,
        ENHY_SKEL_OLD_WOMAN,
        { 255, 255, 255, 255 },
        ENHY_SKEL_OLD_WOMAN,
        { 255, 255, 255, 255 },
        ENHY_ANIM_10,
    },
    /* ENHY_TYPE_OLD_MAN */
    {
        ENHY_HEAD_OLD_MAN,
        ENHY_SKEL_OLD_MAN,
        { 0, 50, 160, 0 },
        ENHY_SKEL_OLD_MAN,
        { 255, 255, 255, 0 },
        ENHY_ANIM_4,
    },
    /* ENHY_TYPE_YOUNG_WOMAN_BROWN_HAIR */
    {
        ENHY_HEAD_YOUNG_WOMAN_BROWN_HAIR,
        ENHY_SKEL_YOUNG_WOMAN,
        { 160, 180, 255, 0 },
        ENHY_SKEL_YOUNG_WOMAN,
        { 160, 180, 255, 0 },
        ENHY_ANIM_9,
    },
    /* ENHY_TYPE_MAN_2_MUSTACHE_RED_SHIRT */
    {
        ENHY_HEAD_MAN_2_MUSTACHE,
        ENHY_SKEL_MAN_2,
        { 220, 0, 80, 0 },
        ENHY_SKEL_MAN_2,
        { 255, 255, 255, 0 },
        ENHY_ANIM_13,
    },
    /* ENHY_TYPE_MAN_2_MUSTACHE_BLUE_SHIRT */
    {
        ENHY_HEAD_MAN_2_MUSTACHE,
        ENHY_SKEL_MAN_2,
        { 0, 130, 220, 0 },
        ENHY_SKEL_MAN_2,
        { 255, 255, 255, 0 },
        ENHY_ANIM_14,
    },
    /* ENHY_TYPE_YOUNG_WOMAN_ORANGE_HAIR */
    {
        ENHY_HEAD_YOUNG_WOMAN_ORANGE_HAIR,
        ENHY_SKEL_YOUNG_WOMAN,
        { 70, 160, 230, 0 },
        ENHY_SKEL_YOUNG_WOMAN,
        { 255, 255, 100, 0 },
        ENHY_ANIM_20,
    },
    /* ENHY_TYPE_MAN_2_ALT_MUSTACHE */
    {
        ENHY_HEAD_MAN_2_ALT_MUSTACHE,
        ENHY_SKEL_MAN_2,
        { 150, 60, 90, 0 },
        ENHY_SKEL_MAN_2,
        { 255, 240, 150, 0 },
        ENHY_ANIM_18,
    },
    /* ENHY_TYPE_MAN_1_BOWL_CUT_PURPLE_SHIRT */
    {
        ENHY_HEAD_MAN_1_BOWL_CUT,
        ENHY_SKEL_MAN_1,
        { 200, 180, 255, 0 },
        ENHY_SKEL_MAN_1,
        { 200, 180, 255, 0 },
        ENHY_ANIM_12,
    },
    /* ENHY_TYPE_MAN_2_BEARD */
    {
        ENHY_HEAD_MAN_2_BEARD,
        ENHY_SKEL_MAN_2,
        { 140, 255, 110, 0 },
        ENHY_SKEL_MAN_2,
        { 255, 255, 255, 0 },
        ENHY_ANIM_19,
    },
    /* ENHY_TYPE_OLD_MAN_BALD_BROWN_ROBE */
    {
        ENHY_HEAD_OLD_MAN_BALD,
        ENHY_SKEL_OLD_MAN,
        { 130, 70, 20, 0 },
        ENHY_SKEL_OLD_MAN,
        { 130, 180, 255, 0 },
        ENHY_ANIM_21,
    },
    /* ENHY_TYPE_MAN_2_MUSTACHE_WHITE_SHIRT */
    {
        ENHY_HEAD_MAN_2_MUSTACHE,
        ENHY_SKEL_MAN_2,
        { 255, 255, 255, 255 },
        ENHY_SKEL_MAN_2,
        { 255, 255, 255, 255 },
        ENHY_ANIM_5,
    },
    /* ENHY_TYPE_MAN_1_SHAVED_GREEN_SHIRT */
    {
        ENHY_HEAD_MAN_1_SHAVED,
        ENHY_SKEL_MAN_1,
        { 90, 100, 20, 255 },
        ENHY_SKEL_MAN_1,
        { 100, 140, 50, 255 },
        ENHY_ANIM_11,
    },
    /* ENHY_TYPE_WOMAN_2 */
    {
        ENHY_HEAD_WOMAN_2,
        ENHY_SKEL_WOMAN_2,
        { 255, 255, 255, 255 },
        ENHY_SKEL_WOMAN_2,
        { 255, 255, 255, 255 },
        ENHY_ANIM_6,
    },
    /* ENHY_TYPE_OLD_MAN_BALD_PURPLE_ROBE */
    {
        ENHY_HEAD_OLD_MAN_BALD,
        ENHY_SKEL_OLD_MAN,
        { 160, 0, 100, 0 },
        ENHY_SKEL_OLD_MAN,
        { 70, 130, 210, 0 },
        ENHY_ANIM_21,
    },
    /* ENHY_TYPE_MAN_1_BOWL_CUT_GREEN_SHIRT */
    {
        ENHY_HEAD_MAN_1_BOWL_CUT,
        ENHY_SKEL_MAN_1,
        { 160, 230, 0, 0 },
        ENHY_SKEL_MAN_1,
        { 0, 150, 110, 0 },
        ENHY_ANIM_12,
    },
};

<<<<<<< HEAD
typedef struct {
    /* 0x0 */ Vec3s offset;
    /* 0x6 */ s16 radius;
    /* 0x8 */ s16 height;
=======
typedef struct EnHyColliderInfo {
    /* 0x00 */ Vec3s offset;
    /* 0x06 */ s16 radius;
    /* 0x08 */ s16 height;
>>>>>>> d3b9ba17
} EnHyColliderInfo; // size 0xA

static EnHyColliderInfo sColliderInfo[] = {
    /* ENHY_TYPE_DOG_LADY */ { { 0, 0, 4 }, 24, 70 },
    /* ENHY_TYPE_WOMAN_3 */ { { 0, 0, 8 }, 28, 62 },
    /* ENHY_TYPE_MAN_1_BEARD */ { { 0, 0, 4 }, 20, 60 },
    /* ENHY_TYPE_MAN_2_BALD */ { { 0, 0, 2 }, 20, 60 },
    /* ENHY_TYPE_MAN_1_SHAVED_BLACK_SHIRT */ { { 0, 0, -2 }, 20, 60 },
    /* ENHY_TYPE_BEGGAR */ { { 0, 0, 8 }, 24, 40 },
    /* ENHY_TYPE_OLD_WOMAN */ { { 0, 0, 10 }, 26, 40 },
    /* ENHY_TYPE_OLD_MAN */ { { 0, 0, 12 }, 26, 58 },
    /* ENHY_TYPE_YOUNG_WOMAN_BROWN_HAIR */ { { 0, 0, 2 }, 18, 68 },
    /* ENHY_TYPE_MAN_2_MUSTACHE_RED_SHIRT */ { { 0, 0, 4 }, 20, 60 },
    /* ENHY_TYPE_MAN_2_MUSTACHE_BLUE_SHIRT */ { { 0, 0, 4 }, 20, 60 },
    /* ENHY_TYPE_YOUNG_WOMAN_ORANGE_HAIR */ { { 0, 0, 6 }, 20, 64 },
    /* ENHY_TYPE_MAN_2_ALT_MUSTACHE */ { { 0, 0, 0 }, 18, 60 },
    /* ENHY_TYPE_MAN_1_BOWL_CUT_PURPLE_SHIRT */ { { 0, 0, 0 }, 16, 60 },
    /* ENHY_TYPE_MAN_2_BEARD */ { { 0, 0, 0 }, 16, 64 },
    /* ENHY_TYPE_OLD_MAN_BALD_BROWN_ROBE */ { { 0, 0, 8 }, 20, 58 },
    /* ENHY_TYPE_MAN_2_MUSTACHE_WHITE_SHIRT */ { { 4, 0, 0 }, 18, 62 },
    /* ENHY_TYPE_MAN_1_SHAVED_GREEN_SHIRT */ { { 4, 0, 0 }, 18, 62 },
    /* ENHY_TYPE_WOMAN_2 */ { { 0, 0, 8 }, 28, 62 },
    /* ENHY_TYPE_OLD_MAN_BALD_PURPLE_ROBE */ { { 0, 0, 0 }, 16, 60 },
    /* ENHY_TYPE_MAN_1_BOWL_CUT_GREEN_SHIRT */ { { 0, 0, 8 }, 20, 58 },
};

typedef struct EnHyPlayerTrackingInfo {
    /* 0x00 */ u8 presetIndex;
    /* 0x04 */ f32 childYOffset;
    /* 0x08 */ f32 adultYOffset;
} EnHyPlayerTrackingInfo; // size = 0xC

static EnHyPlayerTrackingInfo sPlayerTrackingInfo[] = {
    /* ENHY_TYPE_DOG_LADY */ { 6, 20.0f, 10.0f },
    /* ENHY_TYPE_WOMAN_3 */ { 6, 20.0f, 10.0f },
    /* ENHY_TYPE_MAN_1_BEARD */ { 7, 40.0f, 20.0f },
    /* ENHY_TYPE_MAN_2_BALD */ { 6, 20.0f, 10.0f },
    /* ENHY_TYPE_MAN_1_SHAVED_BLACK_SHIRT */ { 7, 40.0f, 20.0f },
    /* ENHY_TYPE_BEGGAR */ { 8, 0.0f, -20.0f },
    /* ENHY_TYPE_OLD_WOMAN */ { 9, 20.0f, 0.0f },
    /* ENHY_TYPE_OLD_MAN */ { 9, 20.0f, 0.0f },
    /* ENHY_TYPE_YOUNG_WOMAN_BROWN_HAIR */ { 6, 20.0f, 10.0f },
    /* ENHY_TYPE_MAN_2_MUSTACHE_RED_SHIRT */ { 6, 20.0f, 10.0f },
    /* ENHY_TYPE_MAN_2_MUSTACHE_BLUE_SHIRT */ { 6, 20.0f, 10.0f },
    /* ENHY_TYPE_YOUNG_WOMAN_ORANGE_HAIR */ { 6, 20.0f, 10.0f },
    /* ENHY_TYPE_MAN_2_ALT_MUSTACHE */ { 0, 0.0f, 0.0f },
    /* ENHY_TYPE_MAN_1_BOWL_CUT_PURPLE_SHIRT */ { 6, 20.0f, 10.0f },
    /* ENHY_TYPE_MAN_2_BEARD */ { 6, 20.0f, 10.0f },
    /* ENHY_TYPE_OLD_MAN_BALD_BROWN_ROBE */ { 10, 20.0f, 0.0f },
    /* ENHY_TYPE_MAN_2_MUSTACHE_WHITE_SHIRT */ { 6, 20.0f, 10.0f },
    /* ENHY_TYPE_MAN_1_SHAVED_GREEN_SHIRT */ { 6, 20.0f, 10.0f },
    /* ENHY_TYPE_WOMAN_2 */ { 6, 20.0f, 10.0f },
    /* ENHY_TYPE_OLD_MAN_BALD_PURPLE_ROBE */ { 6, 20.0f, 10.0f },
    /* ENHY_TYPE_MAN_1_BOWL_CUT_GREEN_SHIRT */ { 10, 20.0f, 0.0f },
};

typedef struct EnHyInit2Info {
    /* 0x00 */ f32 shadowScale;
    /* 0x04 */ Vec3f modelOffset;
    /* 0x10 */ f32 scale;
    /* 0x14 */ s8 targetMode;
    /* 0x18 */ f32 interactRange;
} EnHyInit2Info; // size = 0x1C

static EnHyInit2Info sInit2Info[] = {
    /* ENHY_TYPE_DOG_LADY */ { 36.0f, { 0.0f, 0.0f, 600.0f }, 0.01f, 6, 30.0f },
    /* ENHY_TYPE_WOMAN_3 */ { 40.0f, { -100.0f, 0.0f, 400.0f }, 0.01f, 6, 30.0f },
    /* ENHY_TYPE_MAN_1_BEARD */ { 22.0f, { 0.0f, 0.0f, -200.0f }, 0.01f, 6, 30.0f },
    /* ENHY_TYPE_MAN_2_BALD */ { 20.0f, { -100.0f, 0.0f, 0.0f }, 0.01f, 6, 30.0f },
    /* ENHY_TYPE_MAN_1_SHAVED_BLACK_SHIRT */ { 22.0f, { 0.0f, 0.0f, 0.0f }, 0.01f, 6, 30.0f },
    /* ENHY_TYPE_BEGGAR */ { 21.0f, { 0.0f, 0.0f, 0.0f }, 0.01f, 6, 30.0f },
    /* ENHY_TYPE_OLD_WOMAN */ { 25.0f, { -100.0f, 0.0f, 600.0f }, 0.01f, 6, 30.0f },
    /* ENHY_TYPE_OLD_MAN */ { 28.0f, { -100.0f, 0.0f, 800.0f }, 0.01f, 6, 30.0f },
    /* ENHY_TYPE_YOUNG_WOMAN_BROWN_HAIR */ { 17.0f, { 0.0f, 0.0f, 700.0f }, 0.01f, 6, 30.0f },
    /* ENHY_TYPE_MAN_2_MUSTACHE_RED_SHIRT */ { 18.0f, { 0.0f, 0.0f, 100.0f }, 0.01f, 6, 30.0f },
    /* ENHY_TYPE_MAN_2_MUSTACHE_BLUE_SHIRT */ { 18.0f, { 0.0f, 0.0f, -200.0f }, 0.01f, 6, 30.0f },
    /* ENHY_TYPE_YOUNG_WOMAN_ORANGE_HAIR */ { 17.0f, { 0.0f, 0.0f, 700.0f }, 0.01f, 6, 30.0f },
    /* ENHY_TYPE_MAN_2_ALT_MUSTACHE */ { 21.0f, { 0.0f, 0.0f, -300.0f }, 0.01f, 6, 30.0f },
    /* ENHY_TYPE_MAN_1_BOWL_CUT_PURPLE_SHIRT */ { 20.0f, { 0.0f, 0.0f, -200.0f }, 0.01f, 6, 30.0f },
    /* ENHY_TYPE_MAN_2_BEARD */ { 18.0f, { -200.0f, 0.0f, -200.0f }, 0.01f, 6, 30.0f },
    /* ENHY_TYPE_OLD_MAN_BALD_BROWN_ROBE */ { 27.0f, { -100.0f, 0.0f, 800.0f }, 0.01f, 6, 30.0f },
    /* ENHY_TYPE_MAN_2_MUSTACHE_WHITE_SHIRT */ { 19.0f, { 400.0f, 0.0f, 0.0f }, 0.01f, 4, 30.0f },
    /* ENHY_TYPE_MAN_1_SHAVED_GREEN_SHIRT */ { 19.0f, { 400.0f, 0.0f, 0.0f }, 0.01f, 6, 30.0f },
    /* ENHY_TYPE_WOMAN_2 */ { 40.0f, { -100.0f, 0.0f, 400.0f }, 0.01f, 6, 30.0f },
    /* ENHY_TYPE_OLD_MAN_BALD_PURPLE_ROBE */ { 17.0f, { 0.0f, 0.0f, 700.0f }, 0.01f, 6, 30.0f },
    /* ENHY_TYPE_MAN_1_BOWL_CUT_GREEN_SHIRT */ { 20.0f, { 0.0f, 0.0f, -200.0f }, 0.01f, 6, 30.0f },
};

s32 EnHy_FindSkelAndHeadObjects(EnHy* this, PlayState* play) {
<<<<<<< HEAD
    u8 headInfoIndex = sModelInfo[ENHY_GET_TYPE(&this->actor)].headInfoIndex;
    u8 upperSkelInfoIndex = sModelInfo[ENHY_GET_TYPE(&this->actor)].upperSkelInfoIndex;
    u8 lowerSkelInfoIndex = sModelInfo[ENHY_GET_TYPE(&this->actor)].lowerSkelInfoIndex;
=======
    u8 headInfoIndex = sModelInfo[PARAMS_GET_S(this->actor.params, 0, 7)].headInfoIndex;
    u8 skelInfoIndex2 = sModelInfo[PARAMS_GET_S(this->actor.params, 0, 7)].skelInfoIndex2;
    u8 skelInfoIndex1 = sModelInfo[PARAMS_GET_S(this->actor.params, 0, 7)].skelInfoIndex1;
>>>>>>> d3b9ba17

    this->objectSlotLowerSkel = Object_GetSlot(&play->objectCtx, sSkeletonInfo[lowerSkelInfoIndex].objectId);
    if (this->objectSlotLowerSkel < 0) {
        return false;
    }

    this->objectSlotUpperSkel = Object_GetSlot(&play->objectCtx, sSkeletonInfo[upperSkelInfoIndex].objectId);
    if (this->objectSlotUpperSkel < 0) {
        return false;
    }

    this->objectSlotHead = Object_GetSlot(&play->objectCtx, sHeadInfo[headInfoIndex].objectId);
    if (this->objectSlotHead < 0) {
        return false;
    }

    return true;
}

s32 EnHy_AreSkelAndHeadObjectsLoaded(EnHy* this, PlayState* play) {
    if (!Object_IsLoaded(&play->objectCtx, this->objectSlotLowerSkel)) {
        return false;
    }

    if (!Object_IsLoaded(&play->objectCtx, this->objectSlotUpperSkel)) {
        return false;
    }

    if (!Object_IsLoaded(&play->objectCtx, this->objectSlotHead)) {
        return false;
    }

    return true;
}

s32 EnHy_FindOsAnimeObject(EnHy* this, PlayState* play) {
    this->objectSlotOsAnime = Object_GetSlot(&play->objectCtx, OBJECT_OS_ANIME);

    if (this->objectSlotOsAnime < 0) {
        return false;
    }

    return true;
}

s32 EnHy_IsOsAnimeObjectLoaded(EnHy* this, PlayState* play) {
    if (!Object_IsLoaded(&play->objectCtx, this->objectSlotOsAnime)) {
        return false;
    }

    return true;
}

void EnHy_GiveItem(EnHy* this, PlayState* play, s32 getItemId) {
    this->getItemId = getItemId;
    Actor_OfferGetItem(&this->actor, play, getItemId, this->actor.xzDistToPlayer + 1.0f,
                       fabsf(this->actor.yDistToPlayer) + 1.0f);
}

u16 EnHy_GetTextId(PlayState* play, Actor* thisx) {
    Player* player = GET_PLAYER(play);
    EnHy* this = (EnHy*)thisx;
<<<<<<< HEAD
    u16 textId = MaskReaction_GetTextId(play, ENHY_GET_TYPE(&this->actor) + MASK_REACTION_SET_DOG_LADY);

    if (textId != 0) {
        if (ENHY_GET_TYPE(&this->actor) == ENHY_TYPE_BEGGAR) {
=======
    u16 textId = MaskReaction_GetTextId(play, MASK_REACTION_SET_37 + PARAMS_GET_S(this->actor.params, 0, 7));

    if (textId != 0) {
        if (PARAMS_GET_S(this->actor.params, 0, 7) == ENHY_TYPE_BOJ_5) {
>>>>>>> d3b9ba17
            player->exchangeItemId = EXCH_ITEM_BOTTLE_BLUE_FIRE;
        }
        return textId;
    }

<<<<<<< HEAD
    switch (ENHY_GET_TYPE(&this->actor)) {
        case ENHY_TYPE_DOG_LADY:
=======
    switch (PARAMS_GET_S(this->actor.params, 0, 7)) {
        case ENHY_TYPE_AOB:
>>>>>>> d3b9ba17
            if (play->sceneId == SCENE_KAKARIKO_CENTER_GUEST_HOUSE) {
                return (this->talonEventChkInf & EVENTCHKINF_TALON_RETURNED_FROM_KAKARIKO_MASK)
                           ? 0x508D
                           : (GET_INFTABLE(INFTABLE_CB) ? 0x508C : 0x508B);
            } else if (play->sceneId == SCENE_MARKET_DAY) {
                return GET_EVENTINF(EVENTINF_30) ? 0x709B : 0x709C;
            } else if (gSaveContext.dogIsLost) {
                s16 followingDog = (gSaveContext.dogParams & 0xF00) >> 8;

                if (followingDog != 0) {
                    this->playedSfx = false;
                    return (followingDog == 1) ? 0x709F : 0x709E;
                } else {
                    return 0x709D;
                }
            } else {
                return 0x70A0;
            }

        case ENHY_TYPE_WOMAN_3:
            if (GET_EVENTCHKINF(EVENTCHKINF_80)) {
                return GET_INFTABLE(INFTABLE_C1) ? 0x7017 : 0x7045;
            } else {
                return GET_INFTABLE(INFTABLE_C0) ? 0x7017 : 0x7016;
            }

        case ENHY_TYPE_MAN_1_BEARD:
            if (play->sceneId == SCENE_KAKARIKO_CENTER_GUEST_HOUSE) {
                return 0x5086;
            } else if (play->sceneId == SCENE_KAKARIKO_VILLAGE) {
                return 0x5085;
            } else if (GET_EVENTCHKINF(EVENTCHKINF_80)) {
                return GET_INFTABLE(INFTABLE_C3) ? 0x701A : 0x7047;
            } else if (GET_EVENTCHKINF(EVENTCHKINF_TALON_RETURNED_FROM_CASTLE)) {
                return 0x701A;
            } else if (GET_EVENTCHKINF(EVENTCHKINF_TALKED_TO_MALON_FIRST_TIME)) {
                return 0x701B;
            } else if (GET_INFTABLE(INFTABLE_C2)) {
                return 0x701C;
            } else {
                return 0x701A;
            }

        case ENHY_TYPE_MAN_2_BALD:
            return GET_EVENTCHKINF(EVENTCHKINF_80) ? (GET_INFTABLE(INFTABLE_C4) ? 0x7001 : 0x70EB) : 0x7001;

        case ENHY_TYPE_MAN_1_SHAVED_BLACK_SHIRT:
            return GET_EVENTCHKINF(EVENTCHKINF_80) ? 0x704B : (GET_INFTABLE(INFTABLE_C5) ? 0x7024 : 0x7023);

        case ENHY_TYPE_BEGGAR:
            player->exchangeItemId = EXCH_ITEM_BOTTLE_BLUE_FIRE;
            return 0x700C;

        case ENHY_TYPE_OLD_WOMAN:
            return GET_EVENTCHKINF(EVENTCHKINF_80) ? 0x704A : (GET_INFTABLE(INFTABLE_C6) ? 0x7022 : 0x7021);

        case ENHY_TYPE_OLD_MAN:
            if (play->sceneId == SCENE_KAKARIKO_CENTER_GUEST_HOUSE) {
                return 0x5088;
            } else if (play->sceneId == SCENE_KAKARIKO_VILLAGE) {
                return 0x5087;
            } else {
                return GET_EVENTCHKINF(EVENTCHKINF_80) ? 0x704D : (GET_INFTABLE(INFTABLE_C7) ? 0x7028 : 0x7027);
            }

        case ENHY_TYPE_YOUNG_WOMAN_BROWN_HAIR:
            if (GET_EVENTCHKINF(EVENTCHKINF_80)) {
                return GET_INFTABLE(INFTABLE_C9) ? 0x701E : 0x7048;
            } else {
                return GET_INFTABLE(INFTABLE_C8) ? 0x701E : 0x701D;
            }

        case ENHY_TYPE_MAN_2_MUSTACHE_RED_SHIRT:
            if (play->sceneId == SCENE_KAKARIKO_CENTER_GUEST_HOUSE) {
                return GET_EVENTCHKINF(EVENTCHKINF_AA) ? 0x5082 : 0x5081;
            } else if (play->sceneId == SCENE_KAKARIKO_VILLAGE) {
                return CHECK_QUEST_ITEM(QUEST_MEDALLION_SHADOW) ? 0x5080 : 0x507F;
            } else {
                return GET_EVENTCHKINF(EVENTCHKINF_80) ? 0x7049 : (GET_INFTABLE(INFTABLE_CA) ? 0x7020 : 0x701F);
            }

        case ENHY_TYPE_MAN_2_MUSTACHE_BLUE_SHIRT:
            if (play->sceneId == SCENE_IMPAS_HOUSE) {
                return GET_EVENTCHKINF(EVENTCHKINF_AA) ? 0x507E : 0x507D;
            } else if (play->sceneId == SCENE_KAKARIKO_VILLAGE) {
                return CHECK_QUEST_ITEM(QUEST_MEDALLION_SHADOW) ? 0x507C : 0x507B;
            } else {
                return GET_EVENTCHKINF(EVENTCHKINF_80) ? 0x7046 : (GET_INFTABLE(INFTABLE_CD) ? 0x7019 : 0x7018);
            }

        case ENHY_TYPE_YOUNG_WOMAN_ORANGE_HAIR:
            return GET_INFTABLE(INFTABLE_MALON_SPAWNED_AT_HYRULE_CASTLE) ? (GET_INFTABLE(INFTABLE_CC) ? 0x7014 : 0x70A4)
                                                                         : 0x7014;

        case ENHY_TYPE_MAN_2_ALT_MUSTACHE:
            if (play->sceneId == SCENE_KAKARIKO_VILLAGE) {
                return !IS_DAY ? 0x5084 : 0x5083;
            } else {
                return GET_EVENTCHKINF(EVENTCHKINF_80) ? 0x7044 : 0x7015;
            }

        case ENHY_TYPE_MAN_1_BOWL_CUT_PURPLE_SHIRT:
            return 0x7055;

        case ENHY_TYPE_MAN_2_BEARD:
            return 0x7089;

        case ENHY_TYPE_OLD_MAN_BALD_BROWN_ROBE:
            return 0x708A;

        case ENHY_TYPE_MAN_2_MUSTACHE_WHITE_SHIRT:
            return 0x700E;

        case ENHY_TYPE_MAN_1_SHAVED_GREEN_SHIRT:
            if (!LINK_IS_ADULT) {
                if (IS_DAY) {
                    return GET_INFTABLE(INFTABLE_160) ? 0x5058 : 0x5057;
                } else {
                    return GET_INFTABLE(INFTABLE_161) ? 0x505A : 0x5059;
                }
            } else if (IS_DAY) {
                return GET_INFTABLE(INFTABLE_162) ? 0x505C : 0x505B;
            } else {
                return 0x5058;
            }

        case ENHY_TYPE_WOMAN_2:
            if (!LINK_IS_ADULT) {
                return GET_EVENTCHKINF(EVENTCHKINF_80) ? 0x505F : (GET_INFTABLE(INFTABLE_163) ? 0x505E : 0x505D);
            } else {
                return (this->talonEventChkInf & EVENTCHKINF_TALON_RETURNED_FROM_KAKARIKO_MASK)
                           ? 0x5062
                           : (GET_INFTABLE(INFTABLE_164) ? 0x5061 : 0x5060);
            }

        case ENHY_TYPE_OLD_MAN_BALD_PURPLE_ROBE:
            return 0x7120;

        case ENHY_TYPE_MAN_1_BOWL_CUT_GREEN_SHIRT:
            return 0x7121;

        default:
            return 0;
    }
}

s16 EnHy_UpdateTalkState(PlayState* play, Actor* thisx) {
    EnHy* this = (EnHy*)thisx;
    s16 beggarItems[] = { ITEM_BOTTLE_BLUE_FIRE, ITEM_BOTTLE_FISH, ITEM_BOTTLE_BUG, ITEM_BOTTLE_FAIRY };
    s16 beggarRewards[] = { 150, 100, 50, 25 };

    switch (Message_GetState(&play->msgCtx)) {
        case TEXT_STATE_NONE:
        case TEXT_STATE_DONE_HAS_NEXT:
        case TEXT_STATE_CHOICE:
        case TEXT_STATE_DONE:
        case TEXT_STATE_SONG_DEMO_DONE:
        case TEXT_STATE_8:
        case TEXT_STATE_9:
            return NPC_TALK_STATE_TALKING;

        case TEXT_STATE_DONE_FADING:
            switch (this->actor.textId) {
                case 0x709E:
                case 0x709F:
                    if (!this->playedSfx) {
                        Audio_PlaySfxGeneral(this->actor.textId == 0x709F ? NA_SE_SY_CORRECT_CHIME : NA_SE_SY_ERROR,
                                             &gSfxDefaultPos, 4, &gSfxDefaultFreqAndVolScale,
                                             &gSfxDefaultFreqAndVolScale, &gSfxDefaultReverb);
                        this->playedSfx = true;
                    }
                    break;

                case 0x70F0:
                case 0x70F1:
                case 0x70F2:
                case 0x70F3:
                    if (this->skelAnime.animation != &gObjOsAnim_33B4) {
                        Animation_ChangeByInfo(&this->skelAnime, sAnimationInfo, ENHY_ANIM_23);
                        Audio_PlayFanfare(NA_BGM_ITEM_GET | 0x900);
                    }
                    break;
            }
            return NPC_TALK_STATE_TALKING;

        case TEXT_STATE_CLOSING:
            switch (this->actor.textId) {
                case 0x70F0:
                case 0x70F1:
                case 0x70F2:
                case 0x70F3:
                    Rupees_ChangeBy(beggarRewards[this->actor.textId - 0x70F0]);
                    Animation_ChangeByInfo(&this->skelAnime, sAnimationInfo, ENHY_ANIM_17);
                    Player_UpdateBottleHeld(play, GET_PLAYER(play), ITEM_BOTTLE_EMPTY, PLAYER_IA_BOTTLE);
                    break;

                case 0x7016:
                    SET_INFTABLE(INFTABLE_C0);
                    break;

                case 0x7045:
                    SET_INFTABLE(INFTABLE_C1);
                    break;

                case 0x701B:
                    SET_INFTABLE(INFTABLE_C2);
                    break;

                case 0x7047:
                    SET_INFTABLE(INFTABLE_C3);
                    break;

                case 0x70EB:
                    SET_INFTABLE(INFTABLE_C4);
                    break;

                case 0x7023:
                    SET_INFTABLE(INFTABLE_C5);
                    break;

                case 0x7021:
                    SET_INFTABLE(INFTABLE_C6);
                    break;

                case 0x7027:
                    SET_INFTABLE(INFTABLE_C7);
                    break;

                case 0x701D:
                    SET_INFTABLE(INFTABLE_C8);
                    break;

                case 0x7048:
                    SET_INFTABLE(INFTABLE_C9);
                    break;

                case 0x701F:
                    SET_INFTABLE(INFTABLE_CA);
                    break;

                case 0x7018:
                    SET_INFTABLE(INFTABLE_CD);
                    break;

                case 0x70A4:
                    SET_INFTABLE(INFTABLE_CC);
                    break;

                case 0x5057:
                    SET_INFTABLE(INFTABLE_160);
                    break;

                case 0x5059:
                    SET_INFTABLE(INFTABLE_161);
                    break;

                case 0x505B:
                    SET_INFTABLE(INFTABLE_162);
                    break;

                case 0x505D:
                    SET_INFTABLE(INFTABLE_163);
                    break;

                case 0x5060:
                    SET_INFTABLE(INFTABLE_164);
                    break;

                case 0x508B:
                    SET_INFTABLE(INFTABLE_CB);
                    break;

                case 0x709E:
                    gSaveContext.dogParams = 0;
                    break;

                case 0x709F:
                    EnHy_GiveItem(this, play, GET_INFTABLE(INFTABLE_191) ? GI_RUPEE_BLUE : GI_HEART_PIECE);
                    this->actionFunc = EnHy_WaitDogFoundRewardGiven;
                    break;
            }
            return NPC_TALK_STATE_IDLE;

        case TEXT_STATE_EVENT:
            if (!Message_ShouldAdvance(play)) {
                return NPC_TALK_STATE_TALKING;
            } else {
                return NPC_TALK_STATE_ACTION;
            }

        default:
            return NPC_TALK_STATE_TALKING;
    }
}

void EnHy_UpdateEyes(EnHy* this) {
    if (DECR(this->nextEyeIndexTimer) == 0) {
<<<<<<< HEAD
        u8 headInfoIndex = sModelInfo[ENHY_GET_TYPE(&this->actor)].headInfoIndex;
=======
        u8 headInfoIndex = sModelInfo[PARAMS_GET_S(this->actor.params, 0, 7)].headInfoIndex;
>>>>>>> d3b9ba17

        this->curEyeIndex++;
        if ((sHeadInfo[headInfoIndex].eyeTextures != NULL) &&
            (sHeadInfo[headInfoIndex].eyeTextures[this->curEyeIndex] == NULL)) {
            this->nextEyeIndexTimer = Rand_S16Offset(30, 30);
            this->curEyeIndex = 0;
        }
    }
}

void EnHy_InitCollider(EnHy* this) {
<<<<<<< HEAD
    u8 type = ENHY_GET_TYPE(&this->actor);
=======
    u8 type = PARAMS_GET_S(this->actor.params, 0, 7);
>>>>>>> d3b9ba17

    this->collider.dim.radius = sColliderInfo[type].radius;
    this->collider.dim.height = sColliderInfo[type].height;
}

void EnHy_InitSetProperties(EnHy* this) {
<<<<<<< HEAD
    u8 type = ENHY_GET_TYPE(&this->actor);
=======
    u8 type = PARAMS_GET_S(this->actor.params, 0, 7);
>>>>>>> d3b9ba17

    this->actor.shape.shadowScale = sInit2Info[type].shadowScale;
    Actor_SetScale(&this->actor, sInit2Info[type].scale);
    this->actor.targetMode = sInit2Info[type].targetMode;
    this->modelOffset = sInit2Info[type].modelOffset;
    this->interactRange = sInit2Info[type].interactRange;
    this->interactRange += this->collider.dim.radius;
}

void EnHy_UpdateCollider(EnHy* this, PlayState* play) {
    Vec3s pos;

    pos.x = this->actor.world.pos.x;
    pos.y = this->actor.world.pos.y;
    pos.z = this->actor.world.pos.z;
<<<<<<< HEAD
    pos.x += sColliderInfo[ENHY_GET_TYPE(&this->actor)].offset.x;
    pos.y += sColliderInfo[ENHY_GET_TYPE(&this->actor)].offset.y;
    pos.z += sColliderInfo[ENHY_GET_TYPE(&this->actor)].offset.z;
=======
    pos.x += sColliderInfo[PARAMS_GET_S(this->actor.params, 0, 7)].offset.x;
    pos.y += sColliderInfo[PARAMS_GET_S(this->actor.params, 0, 7)].offset.y;
    pos.z += sColliderInfo[PARAMS_GET_S(this->actor.params, 0, 7)].offset.z;
>>>>>>> d3b9ba17
    this->collider.dim.pos = pos;
    CollisionCheck_SetOC(play, &play->colChkCtx, &this->collider.base);
}

void EnHy_OfferBuyBottledItem(EnHy* this, PlayState* play) {
    Player* player = GET_PLAYER(play);

<<<<<<< HEAD
    if (ENHY_GET_TYPE(&this->actor) == ENHY_TYPE_BEGGAR) {
=======
    if (PARAMS_GET_S(this->actor.params, 0, 7) == ENHY_TYPE_BOJ_5) {
>>>>>>> d3b9ba17
        if (!Inventory_HasSpecificBottle(ITEM_BOTTLE_BLUE_FIRE) && !Inventory_HasSpecificBottle(ITEM_BOTTLE_BUG) &&
            !Inventory_HasSpecificBottle(ITEM_BOTTLE_FISH)) {
            switch (func_8002F368(play)) {
                case EXCH_ITEM_BOTTLE_POE:
                case EXCH_ITEM_BOTTLE_BIG_POE:
                case EXCH_ITEM_BOTTLE_RUTOS_LETTER:
                    this->actor.textId = 0x70EF;
                    break;

                default:
                    if (Player_GetMask(play) == PLAYER_MASK_NONE) {
                        this->actor.textId = 0x70ED;
                    }
                    break;
            }
        } else {
            switch (func_8002F368(play)) {
                case EXCH_ITEM_BOTTLE_BLUE_FIRE:
                    this->actor.textId = 0x70F0;
                    break;

                case EXCH_ITEM_BOTTLE_FISH:
                    this->actor.textId = 0x70F1;
                    break;

                case EXCH_ITEM_BOTTLE_BUG:
                    this->actor.textId = 0x70F2;
                    break;

                default:
                    if (Player_GetMask(play) == PLAYER_MASK_NONE) {
                        this->actor.textId = 0x700C;
                    }
                    break;
            }
        }

        player->actor.textId = this->actor.textId;
    }
}

void EnHy_UpdateNPC(EnHy* this, PlayState* play) {
    Player* player = GET_PLAYER(play);
    s16 trackingMode;

<<<<<<< HEAD
    switch (ENHY_GET_TYPE(&this->actor)) {
        case ENHY_TYPE_MAN_2_BALD:
        case ENHY_TYPE_OLD_MAN:
        case ENHY_TYPE_MAN_2_MUSTACHE_RED_SHIRT:
        case ENHY_TYPE_MAN_2_MUSTACHE_BLUE_SHIRT:
=======
    switch (PARAMS_GET_S(this->actor.params, 0, 7)) {
        case ENHY_TYPE_BOJ_3:
        case ENHY_TYPE_BJI_7:
        case ENHY_TYPE_BOJ_9:
        case ENHY_TYPE_BOJ_10:
>>>>>>> d3b9ba17
            trackingMode =
                (this->interactInfo.talkState == NPC_TALK_STATE_IDLE) ? NPC_TRACKING_NONE : NPC_TRACKING_HEAD_AND_TORSO;
            break;

        case ENHY_TYPE_MAN_2_ALT_MUSTACHE:
            trackingMode = NPC_TRACKING_NONE;
            break;

        case ENHY_TYPE_MAN_1_BEARD:
        case ENHY_TYPE_MAN_1_SHAVED_GREEN_SHIRT:
            trackingMode = NPC_TRACKING_FULL_BODY;
            break;

        case ENHY_TYPE_DOG_LADY:
        case ENHY_TYPE_WOMAN_2:
            trackingMode = (this->interactInfo.talkState == NPC_TALK_STATE_IDLE) ? NPC_TRACKING_HEAD_AND_TORSO
                                                                                 : NPC_TRACKING_FULL_BODY;
            break;

        default:
            trackingMode = NPC_TRACKING_HEAD_AND_TORSO;
            break;
    }

    this->interactInfo.trackPos = player->actor.world.pos;

    if (LINK_IS_ADULT) {
<<<<<<< HEAD
        this->interactInfo.yOffset = sPlayerTrackingInfo[ENHY_GET_TYPE(&this->actor)].adultYOffset;
    } else {
        this->interactInfo.yOffset = sPlayerTrackingInfo[ENHY_GET_TYPE(&this->actor)].childYOffset;
    }

    Npc_TrackPoint(&this->actor, &this->interactInfo, sPlayerTrackingInfo[ENHY_GET_TYPE(&this->actor)].presetIndex,
                   trackingMode);
=======
        this->interactInfo.yOffset = sPlayerTrackingInfo[PARAMS_GET_S(this->actor.params, 0, 7)].adultYOffset;
    } else {
        this->interactInfo.yOffset = sPlayerTrackingInfo[PARAMS_GET_S(this->actor.params, 0, 7)].childYOffset;
    }

    Npc_TrackPoint(&this->actor, &this->interactInfo,
                   sPlayerTrackingInfo[PARAMS_GET_S(this->actor.params, 0, 7)].presetIndex, trackingMode);
>>>>>>> d3b9ba17

    if (Npc_UpdateTalking(play, &this->actor, &this->interactInfo.talkState, this->interactRange, EnHy_GetTextId,
                          EnHy_UpdateTalkState)) {
        EnHy_OfferBuyBottledItem(this, play);
    }
}

s32 EnHy_ShouldSpawn(EnHy* this, PlayState* play) {
    switch (play->sceneId) {
        case SCENE_KAKARIKO_VILLAGE:
<<<<<<< HEAD
            if (!(ENHY_GET_TYPE(&this->actor) == ENHY_TYPE_MAN_2_MUSTACHE_RED_SHIRT ||
                  ENHY_GET_TYPE(&this->actor) == ENHY_TYPE_MAN_2_MUSTACHE_BLUE_SHIRT ||
                  ENHY_GET_TYPE(&this->actor) == ENHY_TYPE_MAN_2_ALT_MUSTACHE ||
                  ENHY_GET_TYPE(&this->actor) == ENHY_TYPE_MAN_1_BEARD ||
                  ENHY_GET_TYPE(&this->actor) == ENHY_TYPE_OLD_MAN)) {
                return true;
            } else if (!LINK_IS_ADULT) {
                return true;
            } else if (ENHY_GET_TYPE(&this->actor) != ENHY_TYPE_MAN_2_ALT_MUSTACHE && IS_NIGHT) {
=======
            if (!(PARAMS_GET_S(this->actor.params, 0, 7) == ENHY_TYPE_BOJ_9 ||
                  PARAMS_GET_S(this->actor.params, 0, 7) == ENHY_TYPE_BOJ_10 ||
                  PARAMS_GET_S(this->actor.params, 0, 7) == ENHY_TYPE_BOJ_12 ||
                  PARAMS_GET_S(this->actor.params, 0, 7) == ENHY_TYPE_AHG_2 ||
                  PARAMS_GET_S(this->actor.params, 0, 7) == ENHY_TYPE_BJI_7)) {
                return true;
            } else if (!LINK_IS_ADULT) {
                return true;
            } else if (PARAMS_GET_S(this->actor.params, 0, 7) != ENHY_TYPE_BOJ_12 && IS_NIGHT) {
>>>>>>> d3b9ba17
                return false;
            } else {
                return true;
            }

        case SCENE_IMPAS_HOUSE:
<<<<<<< HEAD
            if (ENHY_GET_TYPE(&this->actor) != ENHY_TYPE_MAN_2_MUSTACHE_BLUE_SHIRT) {
                return true;
            } else if (LINK_IS_CHILD) {
                return false;
            } else if (ENHY_GET_TYPE(&this->actor) == ENHY_TYPE_MAN_2_MUSTACHE_BLUE_SHIRT && IS_DAY) {
=======
            if (PARAMS_GET_S(this->actor.params, 0, 7) != ENHY_TYPE_BOJ_10) {
                return true;
            } else if (LINK_IS_CHILD) {
                return false;
            } else if (PARAMS_GET_S(this->actor.params, 0, 7) == ENHY_TYPE_BOJ_10 && IS_DAY) {
>>>>>>> d3b9ba17
                return false;
            } else {
                return true;
            }

        case SCENE_DOG_LADY_HOUSE:
<<<<<<< HEAD
            if (ENHY_GET_TYPE(&this->actor) != ENHY_TYPE_DOG_LADY) {
=======
            if (PARAMS_GET_S(this->actor.params, 0, 7) != ENHY_TYPE_AOB) {
>>>>>>> d3b9ba17
                return true;
            } else if (IS_DAY) {
                return false;
            } else {
                return true;
            }
        case SCENE_KAKARIKO_CENTER_GUEST_HOUSE:
<<<<<<< HEAD
            if (ENHY_GET_TYPE(&this->actor) == ENHY_TYPE_DOG_LADY) {
                return !LINK_IS_ADULT ? false : true;
            } else if (!(ENHY_GET_TYPE(&this->actor) == ENHY_TYPE_MAN_2_MUSTACHE_RED_SHIRT ||
                         ENHY_GET_TYPE(&this->actor) == ENHY_TYPE_MAN_1_BEARD ||
                         ENHY_GET_TYPE(&this->actor) == ENHY_TYPE_OLD_MAN)) {
=======
            if (PARAMS_GET_S(this->actor.params, 0, 7) == ENHY_TYPE_AOB) {
                return !LINK_IS_ADULT ? false : true;
            } else if (!(PARAMS_GET_S(this->actor.params, 0, 7) == ENHY_TYPE_BOJ_9 ||
                         PARAMS_GET_S(this->actor.params, 0, 7) == ENHY_TYPE_AHG_2 ||
                         PARAMS_GET_S(this->actor.params, 0, 7) == ENHY_TYPE_BJI_7)) {
>>>>>>> d3b9ba17
                return true;
            } else if (IS_DAY) {
                return false;
            } else if (LINK_IS_CHILD) {
                return false;
            } else {
                return true;
            }

        case SCENE_BACK_ALLEY_DAY:
        case SCENE_BACK_ALLEY_NIGHT:
<<<<<<< HEAD
            if (ENHY_GET_TYPE(&this->actor) != ENHY_TYPE_MAN_2_BEARD) {
=======
            if (PARAMS_GET_S(this->actor.params, 0, 7) != ENHY_TYPE_BOJ_14) {
>>>>>>> d3b9ba17
                return true;
            } else if (IS_NIGHT) {
                return false;
            } else if (GET_EVENTCHKINF(EVENTCHKINF_80) && !GET_EVENTCHKINF(EVENTCHKINF_45)) {
                return false;
            } else {
                return true;
            }

        default:
<<<<<<< HEAD
            switch (ENHY_GET_TYPE(&this->actor)) {
                case ENHY_TYPE_OLD_MAN_BALD_PURPLE_ROBE:
                case ENHY_TYPE_MAN_1_BOWL_CUT_GREEN_SHIRT:
=======
            switch (PARAMS_GET_S(this->actor.params, 0, 7)) {
                case ENHY_TYPE_BJI_19:
                case ENHY_TYPE_AHG_20:
>>>>>>> d3b9ba17
                    if (LINK_IS_ADULT) {
                        return false;
                    }
                    FALLTHROUGH;
                default:
                    return true;
            }
    }
}

void EnHy_Init(Actor* thisx, PlayState* play) {
    EnHy* this = (EnHy*)thisx;

<<<<<<< HEAD
    if ((ENHY_GET_TYPE(&this->actor) >= ENHY_TYPE_MAX) || !EnHy_FindOsAnimeObject(this, play) ||
=======
    if (PARAMS_GET_S(this->actor.params, 0, 7) >= ENHY_TYPE_MAX || !EnHy_FindOsAnimeObject(this, play) ||
>>>>>>> d3b9ba17
        !EnHy_FindSkelAndHeadObjects(this, play)) {
        Actor_Kill(&this->actor);
    }

    if (!EnHy_ShouldSpawn(this, play)) {
        Actor_Kill(&this->actor);
    }

    this->actionFunc = EnHy_WaitForObjects;
}

void EnHy_Destroy(Actor* thisx, PlayState* play) {
    EnHy* this = (EnHy*)thisx;

    Collider_DestroyCylinder(play, &this->collider);
}

void EnHy_WaitForObjects(EnHy* this, PlayState* play) {
    if (EnHy_IsOsAnimeObjectLoaded(this, play) && EnHy_AreSkelAndHeadObjectsLoaded(this, play)) {
        this->actor.objectSlot = this->objectSlotLowerSkel;
        gSegments[6] = VIRTUAL_TO_PHYSICAL(play->objectCtx.slots[this->actor.objectSlot].segment);
        SkelAnime_InitFlex(play, &this->skelAnime,
<<<<<<< HEAD
                           sSkeletonInfo[sModelInfo[ENHY_GET_TYPE(&this->actor)].lowerSkelInfoIndex].skeleton, NULL,
                           this->jointTable, this->morphTable, ENHY_LIMB_MAX);
=======
                           sSkeletonInfo[sModelInfo[PARAMS_GET_S(this->actor.params, 0, 7)].skelInfoIndex1].skeleton,
                           NULL, this->jointTable, this->morphTable, 16);
>>>>>>> d3b9ba17
        ActorShape_Init(&this->actor.shape, 0.0f, ActorShadow_DrawCircle, 0.0f);
        gSegments[6] = VIRTUAL_TO_PHYSICAL(play->objectCtx.slots[this->objectSlotOsAnime].segment);
        Collider_InitCylinder(play, &this->collider);
        Collider_SetCylinder(play, &this->collider, &this->actor, &sColCylInit);
        EnHy_InitCollider(this);
        CollisionCheck_SetInfo2(&this->actor.colChkInfo, NULL, &sColChkInfoInit);
<<<<<<< HEAD
        Animation_ChangeByInfo(&this->skelAnime, sAnimationInfo, sModelInfo[ENHY_GET_TYPE(&this->actor)].animInfoIndex);
=======
        Animation_ChangeByInfo(&this->skelAnime, sAnimationInfo,
                               sModelInfo[PARAMS_GET_S(this->actor.params, 0, 7)].animInfoIndex);
>>>>>>> d3b9ba17

        if ((play->sceneId == SCENE_BACK_ALLEY_DAY) || (play->sceneId == SCENE_MARKET_DAY)) {
            this->actor.flags &= ~ACTOR_FLAG_4;
            this->actor.uncullZoneScale = 0.0f;
        }

        if (play->sceneId == SCENE_KAKARIKO_CENTER_GUEST_HOUSE) {
            this->talonEventChkInf = gSaveContext.save.info.eventChkInf[EVENTCHKINF_TALON_RETURNED_FROM_KAKARIKO_INDEX];
        }

        EnHy_InitSetProperties(this);
<<<<<<< HEAD
        this->path = Path_GetByIndex(play, ENHY_GET_PATH_INDEX(&this->actor), 15);

        switch (ENHY_GET_TYPE(&this->actor)) {
            case ENHY_TYPE_MAN_2_BALD:
=======
        this->path = Path_GetByIndex(play, PARAMS_GET_S(this->actor.params, 7, 4), 15);

        switch (PARAMS_GET_S(this->actor.params, 0, 7)) {
            case ENHY_TYPE_BOJ_3:
>>>>>>> d3b9ba17
                if (this->path != NULL) {
                    this->actor.speed = 3.0f;
                }
                this->actionFunc = EnHy_Walk;
                break;

            case ENHY_TYPE_OLD_MAN:
                this->pathReverse = false;
                this->actionFunc = EnHy_SetupPace;
                break;

            case ENHY_TYPE_DOG_LADY:
                if (play->sceneId == SCENE_MARKET_DAY) {
                    this->actionFunc = EnHy_WatchDog;
                    break;
                }
                FALLTHROUGH;
            case ENHY_TYPE_WOMAN_3:
            case ENHY_TYPE_MAN_1_BEARD:
            case ENHY_TYPE_MAN_1_SHAVED_BLACK_SHIRT:
            case ENHY_TYPE_OLD_WOMAN:
            case ENHY_TYPE_YOUNG_WOMAN_BROWN_HAIR:
            case ENHY_TYPE_MAN_1_BOWL_CUT_PURPLE_SHIRT:
            case ENHY_TYPE_MAN_2_BEARD:
            case ENHY_TYPE_OLD_MAN_BALD_BROWN_ROBE:
            case ENHY_TYPE_MAN_2_MUSTACHE_WHITE_SHIRT:
            case ENHY_TYPE_MAN_1_SHAVED_GREEN_SHIRT:
            case ENHY_TYPE_WOMAN_2:
            case ENHY_TYPE_OLD_MAN_BALD_PURPLE_ROBE:
            case ENHY_TYPE_MAN_1_BOWL_CUT_GREEN_SHIRT:
                this->actionFunc = EnHy_Fidget;
                break;

            case ENHY_TYPE_BEGGAR:
            case ENHY_TYPE_MAN_2_MUSTACHE_RED_SHIRT:
            case ENHY_TYPE_MAN_2_MUSTACHE_BLUE_SHIRT:
            case ENHY_TYPE_YOUNG_WOMAN_ORANGE_HAIR:
            case ENHY_TYPE_MAN_2_ALT_MUSTACHE:
                this->actionFunc = EnHy_DoNothing;
                break;

            default:
                Actor_Kill(&this->actor);
                break;
        }
    }
}

void EnHy_WatchDog(EnHy* this, PlayState* play) {
    if (this->interactInfo.talkState != NPC_TALK_STATE_IDLE) {
        if (this->skelAnime.animation != &gObjOsAnim_0BFC) {
            Animation_ChangeByInfo(&this->skelAnime, sAnimationInfo, ENHY_ANIM_26);
        }
    } else if (GET_EVENTINF(EVENTINF_30)) {
        if (this->skelAnime.animation != &gObjOsAnim_0FE4) {
            Animation_ChangeByInfo(&this->skelAnime, sAnimationInfo, ENHY_ANIM_25);
        }
    } else if (this->skelAnime.animation != &gObjOsAnim_12E8) {
        Animation_ChangeByInfo(&this->skelAnime, sAnimationInfo, ENHY_ANIM_24);
    }
}

void EnHy_Walk(EnHy* this, PlayState* play) {
    s16 yaw;
    f32 distSq;

    distSq = Path_OrientAndGetDistSq(&this->actor, this->path, this->waypoint, &yaw);
    Math_SmoothStepToS(&this->actor.world.rot.y, yaw, 10, 1000, 1);
    this->actor.shape.rot = this->actor.world.rot;

    if ((distSq > 0.0f) && (distSq < 1000.0f)) {
        this->waypoint++;
        if (this->waypoint > (this->path->count - 1)) {
            this->waypoint = 0;
        }
    }
}

void EnHy_Fidget(EnHy* this, PlayState* play) {
    func_80034F54(play, this->fidgetTableY, this->fidgetTableZ, 16);
}

void EnHy_DoNothing(EnHy* this, PlayState* play) {
}

void EnHy_SetupPace(EnHy* this, PlayState* play) {
    if ((this->actor.xzDistToPlayer <= 100.0f) && (this->path != NULL)) {
        Animation_ChangeByInfo(&this->skelAnime, sAnimationInfo, ENHY_ANIM_7);
        this->actor.speed = 0.4f;
        this->actionFunc = EnHy_Pace;
    }

    func_80034F54(play, this->fidgetTableY, this->fidgetTableZ, 16);
}

void EnHy_Pace(EnHy* this, PlayState* play) {
    s16 yaw;
    f32 distSq;

    if ((this->skelAnime.animation == &gObjOsAnim_2160) && (this->interactInfo.talkState != NPC_TALK_STATE_IDLE)) {
        Animation_ChangeByInfo(&this->skelAnime, sAnimationInfo, ENHY_ANIM_8);
    }

    if ((this->skelAnime.animation == &gObjOsAnim_265C) && (this->interactInfo.talkState == NPC_TALK_STATE_IDLE)) {
        Animation_ChangeByInfo(&this->skelAnime, sAnimationInfo, ENHY_ANIM_7);
    }

    this->actor.speed = 0.4f;
    distSq = Path_OrientAndGetDistSq(&this->actor, this->path, this->waypoint, &yaw);
    Math_SmoothStepToS(&this->actor.world.rot.y, yaw, 10, 1000, 1);
    this->actor.shape.rot = this->actor.world.rot;

    if (!(distSq <= 0.0f) && !(distSq >= 1000.0f)) {
        if (!this->pathReverse) {
            this->waypoint++;
            if (this->waypoint > (this->path->count - 1)) {
                this->pathReverse = true;
                this->waypoint = this->path->count - 2;
            }
        } else {
            this->waypoint--;
            if (this->waypoint < 0) {
                this->pathReverse = false;
                this->waypoint = 1;
            }
        }
    }
}

void EnHy_WaitDogFoundRewardGiven(EnHy* this, PlayState* play) {
    if (Actor_HasParent(&this->actor, play)) {
        this->actionFunc = EnHy_FinishGivingDogFoundReward;
    } else {
        Actor_OfferGetItem(&this->actor, play, this->getItemId, this->actor.xzDistToPlayer + 1.0f,
                           fabsf(this->actor.yDistToPlayer) + 1.0f);
    }
}

void EnHy_FinishGivingDogFoundReward(EnHy* this, PlayState* play) {
    if ((Message_GetState(&play->msgCtx) == TEXT_STATE_DONE) && Message_ShouldAdvance(play)) {
        switch (this->getItemId) {
            case GI_HEART_PIECE:
                gSaveContext.dogParams = 0;
                gSaveContext.dogIsLost = false;
                SET_INFTABLE(INFTABLE_191);
                break;

            case GI_RUPEE_BLUE:
                Rupees_ChangeBy(5);
                gSaveContext.dogParams = 0;
                gSaveContext.dogIsLost = false;
                break;
        }

        this->actionFunc = EnHy_Fidget;
    }
}

void EnHy_Update(Actor* thisx, PlayState* play) {
    EnHy* this = (EnHy*)thisx;

    if (this->actionFunc != EnHy_WaitForObjects) {
        gSegments[6] = VIRTUAL_TO_PHYSICAL(play->objectCtx.slots[this->objectSlotOsAnime].segment);
        SkelAnime_Update(&this->skelAnime);
        EnHy_UpdateEyes(this);

        if (this->interactInfo.talkState == NPC_TALK_STATE_IDLE) {
            Actor_MoveXZGravity(&this->actor);
        }

        Actor_UpdateBgCheckInfo(play, &this->actor, 0.0f, 0.0f, 0.0f, UPDBGCHECKINFO_FLAG_2);
    }

    this->actionFunc(this, play);
    EnHy_UpdateNPC(this, play);
    EnHy_UpdateCollider(this, play);
}

s32 EnHy_OverrideLimbDraw(PlayState* play, s32 limbIndex, Gfx** dList, Vec3f* pos, Vec3s* rot, void* thisx) {
    EnHy* this = (EnHy*)thisx;
    s32 pad;
    Vec3s limbRot;
    u8 headInfoIndex;
    void* eyeTex;

    OPEN_DISPS(play->state.gfxCtx, "../z_en_hy.c", 2170);

    if (limbIndex == ENHY_LIMB_HEAD) {
        gSPSegment(POLY_OPA_DISP++, 0x06, play->objectCtx.slots[this->objectSlotHead].segment);
        gSegments[6] = VIRTUAL_TO_PHYSICAL(play->objectCtx.slots[this->objectSlotHead].segment);
<<<<<<< HEAD
        headInfoIndex = sModelInfo[ENHY_GET_TYPE(&this->actor)].headInfoIndex;
        *dList = sHeadInfo[headInfoIndex].headDList;
=======
        i = sModelInfo[PARAMS_GET_S(this->actor.params, 0, 7)].headInfoIndex;
        *dList = sHeadInfo[i].headDList;
>>>>>>> d3b9ba17

        if (sHeadInfo[headInfoIndex].eyeTextures != NULL) {
            eyeTex = sHeadInfo[headInfoIndex].eyeTextures[this->curEyeIndex];
            gSPSegment(POLY_OPA_DISP++, 0x0A, SEGMENTED_TO_VIRTUAL(eyeTex));
        }

        gSegments[6] = VIRTUAL_TO_PHYSICAL(play->objectCtx.slots[this->objectSlotLowerSkel].segment);
    }

    if (limbIndex == ENHY_LIMB_HEAD) {
        Matrix_Translate(1400.0f, 0.0f, 0.0f, MTXMODE_APPLY);
        limbRot = this->interactInfo.headRot;
        Matrix_RotateX(BINANG_TO_RAD_ALT(limbRot.y), MTXMODE_APPLY);
        Matrix_RotateZ(BINANG_TO_RAD_ALT(limbRot.x), MTXMODE_APPLY);
        Matrix_Translate(-1400.0f, 0.0f, 0.0f, MTXMODE_APPLY);
    }

    if (limbIndex == ENHY_LIMB_TORSO) {
        limbRot = this->interactInfo.torsoRot;
        Matrix_RotateX(BINANG_TO_RAD_ALT(-limbRot.y), MTXMODE_APPLY);
        Matrix_RotateZ(BINANG_TO_RAD_ALT(limbRot.x), MTXMODE_APPLY);
    }

    if ((limbIndex == ENHY_LIMB_TORSO) || (limbIndex == ENHY_LIMB_LEFT_UPPER_ARM) ||
        (limbIndex == ENHY_LIMB_RIGHT_UPPER_ARM)) {
        rot->y += Math_SinS(this->fidgetTableY[limbIndex]) * 200.0f;
        rot->z += Math_CosS(this->fidgetTableZ[limbIndex]) * 200.0f;
    }

    CLOSE_DISPS(play->state.gfxCtx, "../z_en_hy.c", 2228);

    return false;
}

void EnHy_PostLimbDraw(PlayState* play, s32 limbIndex, Gfx** dList, Vec3s* rot, void* thisx) {
    EnHy* this = (EnHy*)thisx;
    s32 pad;
    Vec3f focusOffset = { 400.0f, 0.0f, 0.0f };

    OPEN_DISPS(play->state.gfxCtx, "../z_en_hy.c", 2255);

    if (limbIndex == ENHY_LIMB_RIGHT_FOOT) {
        gSPSegment(POLY_OPA_DISP++, 0x06, play->objectCtx.slots[this->objectSlotUpperSkel].segment);
        gSegments[6] = VIRTUAL_TO_PHYSICAL(play->objectCtx.slots[this->objectSlotUpperSkel].segment);
    }

<<<<<<< HEAD
    if (ENHY_GET_TYPE(&this->actor) == ENHY_TYPE_MAN_2_BALD && limbIndex == ENHY_LIMB_TORSO) {
        gSPDisplayList(POLY_OPA_DISP++, gHylianMan2BagDL);
=======
    if (PARAMS_GET_S(this->actor.params, 0, 7) == ENHY_TYPE_BOJ_3 && limbIndex == 8) {
        gSPDisplayList(POLY_OPA_DISP++, object_boj_DL_005BC8);
>>>>>>> d3b9ba17
    }

    if (limbIndex == ENHY_LIMB_HEAD) {
        Matrix_MultVec3f(&focusOffset, &this->actor.focus.pos);
    }

    CLOSE_DISPS(play->state.gfxCtx, "../z_en_hy.c", 2281);
}

Gfx* EnHy_SetEnvColor(GraphicsContext* gfxCtx, u8 envR, u8 envG, u8 envB, u8 envA) {
    Gfx* gfx = GRAPH_ALLOC(gfxCtx, 2 * sizeof(Gfx));

    gDPSetEnvColor(&gfx[0], envR, envG, envB, envA);
    gSPEndDisplayList(&gfx[1]);

    return gfx;
}

void EnHy_Draw(Actor* thisx, PlayState* play) {
    EnHy* this = (EnHy*)thisx;
    Color_RGBA8 envColorSeg8;
    Color_RGBA8 envColorSeg9;
    Color_RGBA8 envColorSeg10;

    OPEN_DISPS(play->state.gfxCtx, "../z_en_hy.c", 2318);

    if (this->actionFunc != EnHy_WaitForObjects) {
        Gfx_SetupDL_25Opa(play->state.gfxCtx);
        Matrix_Translate(this->modelOffset.x, this->modelOffset.y, this->modelOffset.z, MTXMODE_APPLY);
<<<<<<< HEAD
        envColorSeg8 = sModelInfo[ENHY_GET_TYPE(&this->actor)].envColorSeg8;
        envColorSeg9 = sModelInfo[ENHY_GET_TYPE(&this->actor)].envColorSeg9;

        switch (ENHY_GET_TYPE(&this->actor)) {
            case ENHY_TYPE_MAN_1_BEARD:
            case ENHY_TYPE_MAN_2_BALD:
            case ENHY_TYPE_MAN_1_SHAVED_BLACK_SHIRT:
            case ENHY_TYPE_BEGGAR:
            case ENHY_TYPE_OLD_MAN:
            case ENHY_TYPE_YOUNG_WOMAN_BROWN_HAIR:
            case ENHY_TYPE_MAN_2_MUSTACHE_RED_SHIRT:
            case ENHY_TYPE_MAN_2_MUSTACHE_BLUE_SHIRT:
            case ENHY_TYPE_YOUNG_WOMAN_ORANGE_HAIR:
            case ENHY_TYPE_MAN_2_ALT_MUSTACHE:
            case ENHY_TYPE_MAN_1_BOWL_CUT_PURPLE_SHIRT:
            case ENHY_TYPE_MAN_2_BEARD:
            case ENHY_TYPE_OLD_MAN_BALD_BROWN_ROBE:
            case ENHY_TYPE_MAN_2_MUSTACHE_WHITE_SHIRT:
            case ENHY_TYPE_MAN_1_SHAVED_GREEN_SHIRT:
            case ENHY_TYPE_OLD_MAN_BALD_PURPLE_ROBE:
            case ENHY_TYPE_MAN_1_BOWL_CUT_GREEN_SHIRT:
=======
        envColorSeg8 = sModelInfo[PARAMS_GET_S(this->actor.params, 0, 7)].envColorSeg8;
        envColorSeg9 = sModelInfo[PARAMS_GET_S(this->actor.params, 0, 7)].envColorSeg9;

        switch (PARAMS_GET_S(this->actor.params, 0, 7)) {
            // ENHY_TYPE_AOB
            // ENHY_TYPE_COB
            case ENHY_TYPE_AHG_2:
            case ENHY_TYPE_BOJ_3:
            case ENHY_TYPE_AHG_4:
            case ENHY_TYPE_BOJ_5:
            // ENHY_TYPE_BBA
            case ENHY_TYPE_BJI_7:
            case ENHY_TYPE_CNE_8:
            case ENHY_TYPE_BOJ_9:
            case ENHY_TYPE_BOJ_10:
            case ENHY_TYPE_CNE_11:
            case ENHY_TYPE_BOJ_12:
            case ENHY_TYPE_AHG_13:
            case ENHY_TYPE_BOJ_14:
            case ENHY_TYPE_BJI_15:
            case ENHY_TYPE_BOJ_16:
            case ENHY_TYPE_AHG_17:
            // ENHY_TYPE_BOB_18
            case ENHY_TYPE_BJI_19:
            case ENHY_TYPE_AHG_20:
>>>>>>> d3b9ba17
                gSPSegment(POLY_OPA_DISP++, 0x08,
                           EnHy_SetEnvColor(play->state.gfxCtx, envColorSeg8.r, envColorSeg8.g, envColorSeg8.b,
                                            envColorSeg8.a));
                gSPSegment(POLY_OPA_DISP++, 0x09,
                           EnHy_SetEnvColor(play->state.gfxCtx, envColorSeg9.r, envColorSeg9.g, envColorSeg9.b,
                                            envColorSeg9.a));

<<<<<<< HEAD
                if (ENHY_GET_TYPE(&this->actor) == ENHY_TYPE_YOUNG_WOMAN_BROWN_HAIR ||
                    ENHY_GET_TYPE(&this->actor) == ENHY_TYPE_YOUNG_WOMAN_ORANGE_HAIR) {
                    if (ENHY_GET_TYPE(&this->actor) == ENHY_TYPE_YOUNG_WOMAN_BROWN_HAIR) {
                        envColorSeg10 = envColorSeg8;
                    }
                    if (ENHY_GET_TYPE(&this->actor) == ENHY_TYPE_YOUNG_WOMAN_ORANGE_HAIR) {
=======
                if (PARAMS_GET_S(this->actor.params, 0, 7) == ENHY_TYPE_CNE_8 ||
                    PARAMS_GET_S(this->actor.params, 0, 7) == ENHY_TYPE_CNE_11) {
                    if (PARAMS_GET_S(this->actor.params, 0, 7) == ENHY_TYPE_CNE_8) {
                        envColorSeg10 = envColorSeg8;
                    }
                    if (PARAMS_GET_S(this->actor.params, 0, 7) == ENHY_TYPE_CNE_11) {
>>>>>>> d3b9ba17
                        envColorSeg10.r = envColorSeg10.g = envColorSeg10.b = 255;
                        envColorSeg10.a = 0;
                    }
                    gSPSegment(POLY_OPA_DISP++, 0x0A,
                               EnHy_SetEnvColor(play->state.gfxCtx, envColorSeg10.r, envColorSeg10.g, envColorSeg10.b,
                                                envColorSeg10.a));
                }
                break;

            // ENHY_TYPE_DOG_LADY
            // ENHY_TYPE_WOMAN_3
            // ENHY_TYPE_OLD_WOMAN
            // ENHY_TYPE_WOMAN_2
            default:
                break;
        }

        SkelAnime_DrawFlexOpa(play, this->skelAnime.skeleton, this->skelAnime.jointTable, this->skelAnime.dListCount,
                              EnHy_OverrideLimbDraw, EnHy_PostLimbDraw, &this->actor);
    }

    CLOSE_DISPS(play->state.gfxCtx, "../z_en_hy.c", 2388);
}<|MERGE_RESOLUTION|>--- conflicted
+++ resolved
@@ -102,8 +102,7 @@
     NULL,
 };
 
-<<<<<<< HEAD
-typedef struct {
+typedef struct  EnHyHeadInfo {
     /* 0x0 */ s16 objectId;
     /* 0x4 */ Gfx* headDList;
     /* 0x8 */ void** eyeTextures;
@@ -126,31 +125,6 @@
     /* 13 */ ENHY_HEAD_OLD_MAN,
     /* 14 */ ENHY_HEAD_OLD_MAN_BALD,
     /* 15 */ ENHY_HEAD_WOMAN_3
-=======
-typedef struct EnHyHeadInfo {
-    /* 0x00 */ s16 objectId;
-    /* 0x04 */ Gfx* headDList;
-    /* 0x08 */ void** eyeTextures;
-} EnHyHeadInfo; // size = 0xC
-
-typedef enum EnHyHeadIndex {
-    /*  0 */ ENHY_HEAD_AOB,
-    /*  1 */ ENHY_HEAD_BOB,
-    /*  2 */ ENHY_HEAD_BOJ_2,
-    /*  3 */ ENHY_HEAD_BOJ_3,
-    /*  4 */ ENHY_HEAD_BOJ_4,
-    /*  5 */ ENHY_HEAD_BOJ_5,
-    /*  6 */ ENHY_HEAD_BOJ_6,
-    /*  7 */ ENHY_HEAD_AHG_7,
-    /*  8 */ ENHY_HEAD_AHG_8,
-    /*  9 */ ENHY_HEAD_AHG_9,
-    /* 10 */ ENHY_HEAD_BBA,
-    /* 11 */ ENHY_HEAD_CNE_11,
-    /* 12 */ ENHY_HEAD_CNE_12,
-    /* 13 */ ENHY_HEAD_BJI_13,
-    /* 14 */ ENHY_HEAD_BJI_14,
-    /* 15 */ ENHY_HEAD_COB
->>>>>>> d3b9ba17
 } EnHyHeadIndex;
 
 static EnHyHeadInfo sHeadInfo[] = {
@@ -172,8 +146,7 @@
     /* ENHY_HEAD_WOMAN_3 */ { OBJECT_COB, gHylianWoman3HeadDL, NULL },
 };
 
-<<<<<<< HEAD
-typedef struct {
+typedef struct EnHySkeletonInfo {
     /* 0x0 */ s16 objectId;
     /* 0x4 */ FlexSkeletonHeader* skeleton;
 } EnHySkeletonInfo; // size = 0x8
@@ -187,22 +160,6 @@
     /* 5 */ ENHY_SKEL_YOUNG_WOMAN,
     /* 6 */ ENHY_SKEL_OLD_MAN,
     /* 7 */ ENHY_SKEL_WOMAN_3
-=======
-typedef struct EnHySkeletonInfo {
-    /* 0x00 */ s16 objectId;
-    /* 0x04 */ FlexSkeletonHeader* skeleton;
-} EnHySkeletonInfo; // size = 0x8
-
-typedef enum EnHySkeletonIndex {
-    /* 0 */ ENHY_SKEL_AOB,
-    /* 1 */ ENHY_SKEL_BOB,
-    /* 2 */ ENHY_SKEL_BOJ,
-    /* 3 */ ENHY_SKEL_AHG,
-    /* 4 */ ENHY_SKEL_BBA,
-    /* 5 */ ENHY_SKEL_CNE,
-    /* 6 */ ENHY_SKEL_BJI,
-    /* 7 */ ENHY_SKEL_COB
->>>>>>> d3b9ba17
 } EnHySkeletonIndex;
 
 static EnHySkeletonInfo sSkeletonInfo[] = {
@@ -276,8 +233,7 @@
     /* ENHY_ANIM_26 */ { &gObjOsAnim_0BFC, 1.0f, 0.0f, -1.0f, ANIMMODE_LOOP, -8.0f },
 };
 
-<<<<<<< HEAD
-typedef struct {
+typedef struct EnHyModelInfo {
     /* 0x0 */ u8 headInfoIndex;      // EnHyHeadIndex
     /* 0x1 */ u8 upperSkelInfoIndex; // EnHySkeletonIndex, see EnHy.objectSlotUpperSkel
     /* 0x2 */ Color_RGBA8 envColorSeg8;
@@ -285,16 +241,6 @@
     /* 0x7 */ Color_RGBA8 envColorSeg9;
     /* 0xB */ u8 animInfoIndex; // EnHyAnimationIndex
 } EnHyModelInfo;                // size = 0xC
-=======
-typedef struct EnHyModelInfo {
-    /* 0x00 */ u8 headInfoIndex;  // EnHyHeadIndex
-    /* 0x01 */ u8 skelInfoIndex2; // EnHySkeletonIndex, see EnHy.objectSlotSkel2
-    /* 0x02 */ Color_RGBA8 envColorSeg8;
-    /* 0x06 */ u8 skelInfoIndex1; // EnHySkeletonIndex, see EnHy.objectSlotSkel1
-    /* 0x07 */ Color_RGBA8 envColorSeg9;
-    /* 0x0B */ u8 animInfoIndex; // EnHyAnimationIndex
-} EnHyModelInfo;                 // size = 0xC
->>>>>>> d3b9ba17
 
 static EnHyModelInfo sModelInfo[] = {
     /* ENHY_TYPE_DOG_LADY */
@@ -488,17 +434,10 @@
     },
 };
 
-<<<<<<< HEAD
-typedef struct {
+typedef struct EnHyColliderInfo {
     /* 0x0 */ Vec3s offset;
     /* 0x6 */ s16 radius;
     /* 0x8 */ s16 height;
-=======
-typedef struct EnHyColliderInfo {
-    /* 0x00 */ Vec3s offset;
-    /* 0x06 */ s16 radius;
-    /* 0x08 */ s16 height;
->>>>>>> d3b9ba17
 } EnHyColliderInfo; // size 0xA
 
 static EnHyColliderInfo sColliderInfo[] = {
@@ -588,15 +527,9 @@
 };
 
 s32 EnHy_FindSkelAndHeadObjects(EnHy* this, PlayState* play) {
-<<<<<<< HEAD
     u8 headInfoIndex = sModelInfo[ENHY_GET_TYPE(&this->actor)].headInfoIndex;
     u8 upperSkelInfoIndex = sModelInfo[ENHY_GET_TYPE(&this->actor)].upperSkelInfoIndex;
     u8 lowerSkelInfoIndex = sModelInfo[ENHY_GET_TYPE(&this->actor)].lowerSkelInfoIndex;
-=======
-    u8 headInfoIndex = sModelInfo[PARAMS_GET_S(this->actor.params, 0, 7)].headInfoIndex;
-    u8 skelInfoIndex2 = sModelInfo[PARAMS_GET_S(this->actor.params, 0, 7)].skelInfoIndex2;
-    u8 skelInfoIndex1 = sModelInfo[PARAMS_GET_S(this->actor.params, 0, 7)].skelInfoIndex1;
->>>>>>> d3b9ba17
 
     this->objectSlotLowerSkel = Object_GetSlot(&play->objectCtx, sSkeletonInfo[lowerSkelInfoIndex].objectId);
     if (this->objectSlotLowerSkel < 0) {
@@ -659,29 +592,17 @@
 u16 EnHy_GetTextId(PlayState* play, Actor* thisx) {
     Player* player = GET_PLAYER(play);
     EnHy* this = (EnHy*)thisx;
-<<<<<<< HEAD
     u16 textId = MaskReaction_GetTextId(play, ENHY_GET_TYPE(&this->actor) + MASK_REACTION_SET_DOG_LADY);
 
     if (textId != 0) {
         if (ENHY_GET_TYPE(&this->actor) == ENHY_TYPE_BEGGAR) {
-=======
-    u16 textId = MaskReaction_GetTextId(play, MASK_REACTION_SET_37 + PARAMS_GET_S(this->actor.params, 0, 7));
-
-    if (textId != 0) {
-        if (PARAMS_GET_S(this->actor.params, 0, 7) == ENHY_TYPE_BOJ_5) {
->>>>>>> d3b9ba17
             player->exchangeItemId = EXCH_ITEM_BOTTLE_BLUE_FIRE;
         }
         return textId;
     }
 
-<<<<<<< HEAD
     switch (ENHY_GET_TYPE(&this->actor)) {
         case ENHY_TYPE_DOG_LADY:
-=======
-    switch (PARAMS_GET_S(this->actor.params, 0, 7)) {
-        case ENHY_TYPE_AOB:
->>>>>>> d3b9ba17
             if (play->sceneId == SCENE_KAKARIKO_CENTER_GUEST_HOUSE) {
                 return (this->talonEventChkInf & EVENTCHKINF_TALON_RETURNED_FROM_KAKARIKO_MASK)
                            ? 0x508D
@@ -979,11 +900,7 @@
 
 void EnHy_UpdateEyes(EnHy* this) {
     if (DECR(this->nextEyeIndexTimer) == 0) {
-<<<<<<< HEAD
         u8 headInfoIndex = sModelInfo[ENHY_GET_TYPE(&this->actor)].headInfoIndex;
-=======
-        u8 headInfoIndex = sModelInfo[PARAMS_GET_S(this->actor.params, 0, 7)].headInfoIndex;
->>>>>>> d3b9ba17
 
         this->curEyeIndex++;
         if ((sHeadInfo[headInfoIndex].eyeTextures != NULL) &&
@@ -995,22 +912,14 @@
 }
 
 void EnHy_InitCollider(EnHy* this) {
-<<<<<<< HEAD
     u8 type = ENHY_GET_TYPE(&this->actor);
-=======
-    u8 type = PARAMS_GET_S(this->actor.params, 0, 7);
->>>>>>> d3b9ba17
 
     this->collider.dim.radius = sColliderInfo[type].radius;
     this->collider.dim.height = sColliderInfo[type].height;
 }
 
 void EnHy_InitSetProperties(EnHy* this) {
-<<<<<<< HEAD
     u8 type = ENHY_GET_TYPE(&this->actor);
-=======
-    u8 type = PARAMS_GET_S(this->actor.params, 0, 7);
->>>>>>> d3b9ba17
 
     this->actor.shape.shadowScale = sInit2Info[type].shadowScale;
     Actor_SetScale(&this->actor, sInit2Info[type].scale);
@@ -1026,15 +935,9 @@
     pos.x = this->actor.world.pos.x;
     pos.y = this->actor.world.pos.y;
     pos.z = this->actor.world.pos.z;
-<<<<<<< HEAD
     pos.x += sColliderInfo[ENHY_GET_TYPE(&this->actor)].offset.x;
     pos.y += sColliderInfo[ENHY_GET_TYPE(&this->actor)].offset.y;
     pos.z += sColliderInfo[ENHY_GET_TYPE(&this->actor)].offset.z;
-=======
-    pos.x += sColliderInfo[PARAMS_GET_S(this->actor.params, 0, 7)].offset.x;
-    pos.y += sColliderInfo[PARAMS_GET_S(this->actor.params, 0, 7)].offset.y;
-    pos.z += sColliderInfo[PARAMS_GET_S(this->actor.params, 0, 7)].offset.z;
->>>>>>> d3b9ba17
     this->collider.dim.pos = pos;
     CollisionCheck_SetOC(play, &play->colChkCtx, &this->collider.base);
 }
@@ -1042,11 +945,7 @@
 void EnHy_OfferBuyBottledItem(EnHy* this, PlayState* play) {
     Player* player = GET_PLAYER(play);
 
-<<<<<<< HEAD
     if (ENHY_GET_TYPE(&this->actor) == ENHY_TYPE_BEGGAR) {
-=======
-    if (PARAMS_GET_S(this->actor.params, 0, 7) == ENHY_TYPE_BOJ_5) {
->>>>>>> d3b9ba17
         if (!Inventory_HasSpecificBottle(ITEM_BOTTLE_BLUE_FIRE) && !Inventory_HasSpecificBottle(ITEM_BOTTLE_BUG) &&
             !Inventory_HasSpecificBottle(ITEM_BOTTLE_FISH)) {
             switch (func_8002F368(play)) {
@@ -1092,19 +991,11 @@
     Player* player = GET_PLAYER(play);
     s16 trackingMode;
 
-<<<<<<< HEAD
     switch (ENHY_GET_TYPE(&this->actor)) {
         case ENHY_TYPE_MAN_2_BALD:
         case ENHY_TYPE_OLD_MAN:
         case ENHY_TYPE_MAN_2_MUSTACHE_RED_SHIRT:
         case ENHY_TYPE_MAN_2_MUSTACHE_BLUE_SHIRT:
-=======
-    switch (PARAMS_GET_S(this->actor.params, 0, 7)) {
-        case ENHY_TYPE_BOJ_3:
-        case ENHY_TYPE_BJI_7:
-        case ENHY_TYPE_BOJ_9:
-        case ENHY_TYPE_BOJ_10:
->>>>>>> d3b9ba17
             trackingMode =
                 (this->interactInfo.talkState == NPC_TALK_STATE_IDLE) ? NPC_TRACKING_NONE : NPC_TRACKING_HEAD_AND_TORSO;
             break;
@@ -1132,7 +1023,6 @@
     this->interactInfo.trackPos = player->actor.world.pos;
 
     if (LINK_IS_ADULT) {
-<<<<<<< HEAD
         this->interactInfo.yOffset = sPlayerTrackingInfo[ENHY_GET_TYPE(&this->actor)].adultYOffset;
     } else {
         this->interactInfo.yOffset = sPlayerTrackingInfo[ENHY_GET_TYPE(&this->actor)].childYOffset;
@@ -1140,15 +1030,6 @@
 
     Npc_TrackPoint(&this->actor, &this->interactInfo, sPlayerTrackingInfo[ENHY_GET_TYPE(&this->actor)].presetIndex,
                    trackingMode);
-=======
-        this->interactInfo.yOffset = sPlayerTrackingInfo[PARAMS_GET_S(this->actor.params, 0, 7)].adultYOffset;
-    } else {
-        this->interactInfo.yOffset = sPlayerTrackingInfo[PARAMS_GET_S(this->actor.params, 0, 7)].childYOffset;
-    }
-
-    Npc_TrackPoint(&this->actor, &this->interactInfo,
-                   sPlayerTrackingInfo[PARAMS_GET_S(this->actor.params, 0, 7)].presetIndex, trackingMode);
->>>>>>> d3b9ba17
 
     if (Npc_UpdateTalking(play, &this->actor, &this->interactInfo.talkState, this->interactRange, EnHy_GetTextId,
                           EnHy_UpdateTalkState)) {
@@ -1159,7 +1040,6 @@
 s32 EnHy_ShouldSpawn(EnHy* this, PlayState* play) {
     switch (play->sceneId) {
         case SCENE_KAKARIKO_VILLAGE:
-<<<<<<< HEAD
             if (!(ENHY_GET_TYPE(&this->actor) == ENHY_TYPE_MAN_2_MUSTACHE_RED_SHIRT ||
                   ENHY_GET_TYPE(&this->actor) == ENHY_TYPE_MAN_2_MUSTACHE_BLUE_SHIRT ||
                   ENHY_GET_TYPE(&this->actor) == ENHY_TYPE_MAN_2_ALT_MUSTACHE ||
@@ -1169,47 +1049,24 @@
             } else if (!LINK_IS_ADULT) {
                 return true;
             } else if (ENHY_GET_TYPE(&this->actor) != ENHY_TYPE_MAN_2_ALT_MUSTACHE && IS_NIGHT) {
-=======
-            if (!(PARAMS_GET_S(this->actor.params, 0, 7) == ENHY_TYPE_BOJ_9 ||
-                  PARAMS_GET_S(this->actor.params, 0, 7) == ENHY_TYPE_BOJ_10 ||
-                  PARAMS_GET_S(this->actor.params, 0, 7) == ENHY_TYPE_BOJ_12 ||
-                  PARAMS_GET_S(this->actor.params, 0, 7) == ENHY_TYPE_AHG_2 ||
-                  PARAMS_GET_S(this->actor.params, 0, 7) == ENHY_TYPE_BJI_7)) {
+                return false;
+            } else {
                 return true;
-            } else if (!LINK_IS_ADULT) {
-                return true;
-            } else if (PARAMS_GET_S(this->actor.params, 0, 7) != ENHY_TYPE_BOJ_12 && IS_NIGHT) {
->>>>>>> d3b9ba17
-                return false;
-            } else {
-                return true;
             }
 
         case SCENE_IMPAS_HOUSE:
-<<<<<<< HEAD
             if (ENHY_GET_TYPE(&this->actor) != ENHY_TYPE_MAN_2_MUSTACHE_BLUE_SHIRT) {
                 return true;
             } else if (LINK_IS_CHILD) {
                 return false;
             } else if (ENHY_GET_TYPE(&this->actor) == ENHY_TYPE_MAN_2_MUSTACHE_BLUE_SHIRT && IS_DAY) {
-=======
-            if (PARAMS_GET_S(this->actor.params, 0, 7) != ENHY_TYPE_BOJ_10) {
+                return false;
+            } else {
                 return true;
-            } else if (LINK_IS_CHILD) {
-                return false;
-            } else if (PARAMS_GET_S(this->actor.params, 0, 7) == ENHY_TYPE_BOJ_10 && IS_DAY) {
->>>>>>> d3b9ba17
-                return false;
-            } else {
-                return true;
             }
 
         case SCENE_DOG_LADY_HOUSE:
-<<<<<<< HEAD
             if (ENHY_GET_TYPE(&this->actor) != ENHY_TYPE_DOG_LADY) {
-=======
-            if (PARAMS_GET_S(this->actor.params, 0, 7) != ENHY_TYPE_AOB) {
->>>>>>> d3b9ba17
                 return true;
             } else if (IS_DAY) {
                 return false;
@@ -1217,19 +1074,11 @@
                 return true;
             }
         case SCENE_KAKARIKO_CENTER_GUEST_HOUSE:
-<<<<<<< HEAD
             if (ENHY_GET_TYPE(&this->actor) == ENHY_TYPE_DOG_LADY) {
                 return !LINK_IS_ADULT ? false : true;
             } else if (!(ENHY_GET_TYPE(&this->actor) == ENHY_TYPE_MAN_2_MUSTACHE_RED_SHIRT ||
                          ENHY_GET_TYPE(&this->actor) == ENHY_TYPE_MAN_1_BEARD ||
                          ENHY_GET_TYPE(&this->actor) == ENHY_TYPE_OLD_MAN)) {
-=======
-            if (PARAMS_GET_S(this->actor.params, 0, 7) == ENHY_TYPE_AOB) {
-                return !LINK_IS_ADULT ? false : true;
-            } else if (!(PARAMS_GET_S(this->actor.params, 0, 7) == ENHY_TYPE_BOJ_9 ||
-                         PARAMS_GET_S(this->actor.params, 0, 7) == ENHY_TYPE_AHG_2 ||
-                         PARAMS_GET_S(this->actor.params, 0, 7) == ENHY_TYPE_BJI_7)) {
->>>>>>> d3b9ba17
                 return true;
             } else if (IS_DAY) {
                 return false;
@@ -1241,11 +1090,7 @@
 
         case SCENE_BACK_ALLEY_DAY:
         case SCENE_BACK_ALLEY_NIGHT:
-<<<<<<< HEAD
             if (ENHY_GET_TYPE(&this->actor) != ENHY_TYPE_MAN_2_BEARD) {
-=======
-            if (PARAMS_GET_S(this->actor.params, 0, 7) != ENHY_TYPE_BOJ_14) {
->>>>>>> d3b9ba17
                 return true;
             } else if (IS_NIGHT) {
                 return false;
@@ -1256,15 +1101,9 @@
             }
 
         default:
-<<<<<<< HEAD
             switch (ENHY_GET_TYPE(&this->actor)) {
                 case ENHY_TYPE_OLD_MAN_BALD_PURPLE_ROBE:
                 case ENHY_TYPE_MAN_1_BOWL_CUT_GREEN_SHIRT:
-=======
-            switch (PARAMS_GET_S(this->actor.params, 0, 7)) {
-                case ENHY_TYPE_BJI_19:
-                case ENHY_TYPE_AHG_20:
->>>>>>> d3b9ba17
                     if (LINK_IS_ADULT) {
                         return false;
                     }
@@ -1278,11 +1117,7 @@
 void EnHy_Init(Actor* thisx, PlayState* play) {
     EnHy* this = (EnHy*)thisx;
 
-<<<<<<< HEAD
     if ((ENHY_GET_TYPE(&this->actor) >= ENHY_TYPE_MAX) || !EnHy_FindOsAnimeObject(this, play) ||
-=======
-    if (PARAMS_GET_S(this->actor.params, 0, 7) >= ENHY_TYPE_MAX || !EnHy_FindOsAnimeObject(this, play) ||
->>>>>>> d3b9ba17
         !EnHy_FindSkelAndHeadObjects(this, play)) {
         Actor_Kill(&this->actor);
     }
@@ -1305,25 +1140,15 @@
         this->actor.objectSlot = this->objectSlotLowerSkel;
         gSegments[6] = VIRTUAL_TO_PHYSICAL(play->objectCtx.slots[this->actor.objectSlot].segment);
         SkelAnime_InitFlex(play, &this->skelAnime,
-<<<<<<< HEAD
                            sSkeletonInfo[sModelInfo[ENHY_GET_TYPE(&this->actor)].lowerSkelInfoIndex].skeleton, NULL,
                            this->jointTable, this->morphTable, ENHY_LIMB_MAX);
-=======
-                           sSkeletonInfo[sModelInfo[PARAMS_GET_S(this->actor.params, 0, 7)].skelInfoIndex1].skeleton,
-                           NULL, this->jointTable, this->morphTable, 16);
->>>>>>> d3b9ba17
         ActorShape_Init(&this->actor.shape, 0.0f, ActorShadow_DrawCircle, 0.0f);
         gSegments[6] = VIRTUAL_TO_PHYSICAL(play->objectCtx.slots[this->objectSlotOsAnime].segment);
         Collider_InitCylinder(play, &this->collider);
         Collider_SetCylinder(play, &this->collider, &this->actor, &sColCylInit);
         EnHy_InitCollider(this);
         CollisionCheck_SetInfo2(&this->actor.colChkInfo, NULL, &sColChkInfoInit);
-<<<<<<< HEAD
         Animation_ChangeByInfo(&this->skelAnime, sAnimationInfo, sModelInfo[ENHY_GET_TYPE(&this->actor)].animInfoIndex);
-=======
-        Animation_ChangeByInfo(&this->skelAnime, sAnimationInfo,
-                               sModelInfo[PARAMS_GET_S(this->actor.params, 0, 7)].animInfoIndex);
->>>>>>> d3b9ba17
 
         if ((play->sceneId == SCENE_BACK_ALLEY_DAY) || (play->sceneId == SCENE_MARKET_DAY)) {
             this->actor.flags &= ~ACTOR_FLAG_4;
@@ -1335,17 +1160,10 @@
         }
 
         EnHy_InitSetProperties(this);
-<<<<<<< HEAD
         this->path = Path_GetByIndex(play, ENHY_GET_PATH_INDEX(&this->actor), 15);
 
         switch (ENHY_GET_TYPE(&this->actor)) {
             case ENHY_TYPE_MAN_2_BALD:
-=======
-        this->path = Path_GetByIndex(play, PARAMS_GET_S(this->actor.params, 7, 4), 15);
-
-        switch (PARAMS_GET_S(this->actor.params, 0, 7)) {
-            case ENHY_TYPE_BOJ_3:
->>>>>>> d3b9ba17
                 if (this->path != NULL) {
                     this->actor.speed = 3.0f;
                 }
@@ -1536,13 +1354,8 @@
     if (limbIndex == ENHY_LIMB_HEAD) {
         gSPSegment(POLY_OPA_DISP++, 0x06, play->objectCtx.slots[this->objectSlotHead].segment);
         gSegments[6] = VIRTUAL_TO_PHYSICAL(play->objectCtx.slots[this->objectSlotHead].segment);
-<<<<<<< HEAD
         headInfoIndex = sModelInfo[ENHY_GET_TYPE(&this->actor)].headInfoIndex;
         *dList = sHeadInfo[headInfoIndex].headDList;
-=======
-        i = sModelInfo[PARAMS_GET_S(this->actor.params, 0, 7)].headInfoIndex;
-        *dList = sHeadInfo[i].headDList;
->>>>>>> d3b9ba17
 
         if (sHeadInfo[headInfoIndex].eyeTextures != NULL) {
             eyeTex = sHeadInfo[headInfoIndex].eyeTextures[this->curEyeIndex];
@@ -1589,13 +1402,8 @@
         gSegments[6] = VIRTUAL_TO_PHYSICAL(play->objectCtx.slots[this->objectSlotUpperSkel].segment);
     }
 
-<<<<<<< HEAD
     if (ENHY_GET_TYPE(&this->actor) == ENHY_TYPE_MAN_2_BALD && limbIndex == ENHY_LIMB_TORSO) {
         gSPDisplayList(POLY_OPA_DISP++, gHylianMan2BagDL);
-=======
-    if (PARAMS_GET_S(this->actor.params, 0, 7) == ENHY_TYPE_BOJ_3 && limbIndex == 8) {
-        gSPDisplayList(POLY_OPA_DISP++, object_boj_DL_005BC8);
->>>>>>> d3b9ba17
     }
 
     if (limbIndex == ENHY_LIMB_HEAD) {
@@ -1625,7 +1433,6 @@
     if (this->actionFunc != EnHy_WaitForObjects) {
         Gfx_SetupDL_25Opa(play->state.gfxCtx);
         Matrix_Translate(this->modelOffset.x, this->modelOffset.y, this->modelOffset.z, MTXMODE_APPLY);
-<<<<<<< HEAD
         envColorSeg8 = sModelInfo[ENHY_GET_TYPE(&this->actor)].envColorSeg8;
         envColorSeg9 = sModelInfo[ENHY_GET_TYPE(&this->actor)].envColorSeg9;
 
@@ -1647,33 +1454,6 @@
             case ENHY_TYPE_MAN_1_SHAVED_GREEN_SHIRT:
             case ENHY_TYPE_OLD_MAN_BALD_PURPLE_ROBE:
             case ENHY_TYPE_MAN_1_BOWL_CUT_GREEN_SHIRT:
-=======
-        envColorSeg8 = sModelInfo[PARAMS_GET_S(this->actor.params, 0, 7)].envColorSeg8;
-        envColorSeg9 = sModelInfo[PARAMS_GET_S(this->actor.params, 0, 7)].envColorSeg9;
-
-        switch (PARAMS_GET_S(this->actor.params, 0, 7)) {
-            // ENHY_TYPE_AOB
-            // ENHY_TYPE_COB
-            case ENHY_TYPE_AHG_2:
-            case ENHY_TYPE_BOJ_3:
-            case ENHY_TYPE_AHG_4:
-            case ENHY_TYPE_BOJ_5:
-            // ENHY_TYPE_BBA
-            case ENHY_TYPE_BJI_7:
-            case ENHY_TYPE_CNE_8:
-            case ENHY_TYPE_BOJ_9:
-            case ENHY_TYPE_BOJ_10:
-            case ENHY_TYPE_CNE_11:
-            case ENHY_TYPE_BOJ_12:
-            case ENHY_TYPE_AHG_13:
-            case ENHY_TYPE_BOJ_14:
-            case ENHY_TYPE_BJI_15:
-            case ENHY_TYPE_BOJ_16:
-            case ENHY_TYPE_AHG_17:
-            // ENHY_TYPE_BOB_18
-            case ENHY_TYPE_BJI_19:
-            case ENHY_TYPE_AHG_20:
->>>>>>> d3b9ba17
                 gSPSegment(POLY_OPA_DISP++, 0x08,
                            EnHy_SetEnvColor(play->state.gfxCtx, envColorSeg8.r, envColorSeg8.g, envColorSeg8.b,
                                             envColorSeg8.a));
@@ -1681,21 +1461,12 @@
                            EnHy_SetEnvColor(play->state.gfxCtx, envColorSeg9.r, envColorSeg9.g, envColorSeg9.b,
                                             envColorSeg9.a));
 
-<<<<<<< HEAD
                 if (ENHY_GET_TYPE(&this->actor) == ENHY_TYPE_YOUNG_WOMAN_BROWN_HAIR ||
                     ENHY_GET_TYPE(&this->actor) == ENHY_TYPE_YOUNG_WOMAN_ORANGE_HAIR) {
                     if (ENHY_GET_TYPE(&this->actor) == ENHY_TYPE_YOUNG_WOMAN_BROWN_HAIR) {
                         envColorSeg10 = envColorSeg8;
                     }
                     if (ENHY_GET_TYPE(&this->actor) == ENHY_TYPE_YOUNG_WOMAN_ORANGE_HAIR) {
-=======
-                if (PARAMS_GET_S(this->actor.params, 0, 7) == ENHY_TYPE_CNE_8 ||
-                    PARAMS_GET_S(this->actor.params, 0, 7) == ENHY_TYPE_CNE_11) {
-                    if (PARAMS_GET_S(this->actor.params, 0, 7) == ENHY_TYPE_CNE_8) {
-                        envColorSeg10 = envColorSeg8;
-                    }
-                    if (PARAMS_GET_S(this->actor.params, 0, 7) == ENHY_TYPE_CNE_11) {
->>>>>>> d3b9ba17
                         envColorSeg10.r = envColorSeg10.g = envColorSeg10.b = 255;
                         envColorSeg10.a = 0;
                     }
