/*
 * File: z_en_hy.c
 * Overlay: ovl_En_Hy
 * Description: Hylian NPCs
 */

#include "z_en_hy.h"
#include "assets/objects/object_aob/object_aob.h"
#include "assets/objects/object_ahg/object_ahg.h"
#include "assets/objects/object_bob/object_bob.h"
#include "assets/objects/object_boj/object_boj.h"
#include "assets/objects/object_bba/object_bba.h"
#include "assets/objects/object_bji/object_bji.h"
#include "assets/objects/object_cne/object_cne.h"
#include "assets/objects/object_cob/object_cob.h"
#include "assets/objects/object_os_anime/object_os_anime.h"

#define FLAGS (ACTOR_FLAG_0 | ACTOR_FLAG_3 | ACTOR_FLAG_4)

void EnHy_Init(Actor* thisx, PlayState* play);
void EnHy_Destroy(Actor* thisx, PlayState* play);
void EnHy_Update(Actor* thisx, PlayState* play);
void EnHy_Draw(Actor* thisx, PlayState* play);

void EnHy_WaitForObjects(EnHy* this, PlayState* play);
void EnHy_Pace(EnHy* this, PlayState* play);
void EnHy_FinishGivingDogFoundReward(EnHy* this, PlayState* play);
void EnHy_Walk(EnHy* this, PlayState* play);
void EnHy_SetupPace(EnHy* this, PlayState* play);
void EnHy_WatchDog(EnHy* this, PlayState* play);
void EnHy_Fidget(EnHy* this, PlayState* play);
void EnHy_DoNothing(EnHy* this, PlayState* play);
void EnHy_WaitDogFoundRewardGiven(EnHy* this, PlayState* play);

ActorInit En_Hy_InitVars = {
    ACTOR_EN_HY,
    ACTORCAT_NPC,
    FLAGS,
    OBJECT_GAMEPLAY_KEEP,
    sizeof(EnHy),
    (ActorFunc)EnHy_Init,
    (ActorFunc)EnHy_Destroy,
    (ActorFunc)EnHy_Update,
    (ActorFunc)EnHy_Draw,
};

static ColliderCylinderInit sColCylInit = {
    {
        COLTYPE_NONE,
        AT_NONE,
        AC_NONE,
        OC1_ON | OC1_TYPE_ALL,
        OC2_TYPE_2,
        COLSHAPE_CYLINDER,
    },
    {
        ELEMTYPE_UNK0,
        { 0x00000000, 0x00, 0x00 },
        { 0x00000000, 0x00, 0x00 },
        TOUCH_NONE,
        BUMP_NONE,
        OCELEM_ON,
    },
    { 20, 46, 0, { 0, 0, 0 } },
};

static CollisionCheckInfoInit2 sColChkInfoInit = { 0, 0, 0, 0, MASS_IMMOVABLE };

// NULL-terminated arrays of eye textures
static void* sHylianWoman1EyeTextures[] = {
    gHylianWoman1EyeOpenTex,
    gHylianWoman1EyeHalfTex,
    gHylianWoman1EyeClosedTex,
    NULL,
};
static void* sHylianMan1EyeTextures[] = {
    gHylianMan1BeardedEyeOpenTex,
    gHylianMan1BeardedEyeHalfTex,
    gHylianMan1BeardedEyeClosedTex,
    NULL,
};
static void* sHylainOldWomanEyeTextures[] = {
    gHylianOldWomanEyeTex,
    NULL,
};
static void* sHylianOldManEyeTextures[] = {
    gHylianOldManEyeOpenTex,
    gHylianOldManEyeHalfTex,
    gHylianOldManEyeClosedTex,
    NULL,
};
static void* sHylianMan2EyeTextures[] = {
    gHylianMan2MustachedEyeOpenTex,
    gHylianMan2MustachedEyeHalfTex,
    gHylianMan2MustachedEyeClosedTex,
    NULL,
};
static void* sHylianWoman2EyeTextures[] = {
    gHylianWoman2EyeOpenTex,
    gHylianWoman2EyeHalfTex,
    gHylianWoman2EyeClosedTex,
    NULL,
};

typedef struct {
    /* 0x0 */ s16 objectId;
    /* 0x4 */ Gfx* headDList;
    /* 0x8 */ void** eyeTextures;
} EnHyHeadInfo; // size = 0xC

typedef enum {
    /*  0 */ ENHY_HEAD_WOMAN_1,
    /*  1 */ ENHY_HEAD_WOMAN_2,
    /*  2 */ ENHY_HEAD_MAN_2_MUSTACHE,
    /*  3 */ ENHY_HEAD_MAN_2_BALD,
    /*  4 */ ENHY_HEAD_MAN_2_LONG_HAIR,
    /*  5 */ ENHY_HEAD_MAN_2_ALT_MUSTACHE,
    /*  6 */ ENHY_HEAD_MAN_2_BEARD,
    /*  7 */ ENHY_HEAD_MAN_1_BEARD,
    /*  8 */ ENHY_HEAD_MAN_1_SHAVED,
    /*  9 */ ENHY_HEAD_MAN_1_BOWL_CUT,
    /* 10 */ ENHY_HEAD_OLD_WOMAN,
    /* 11 */ ENHY_HEAD_YOUNG_WOMAN_BROWN_HAIR,
    /* 12 */ ENHY_HEAD_YOUNG_WOMAN_ORANGE_HAIR,
    /* 13 */ ENHY_HEAD_OLD_MAN,
    /* 14 */ ENHY_HEAD_OLD_MAN_BALD,
    /* 15 */ ENHY_HEAD_WOMAN_3
} EnHyHeadIndex;

static EnHyHeadInfo sHeadInfo[] = {
    /* ENHY_HEAD_WOMAN_1 */ { OBJECT_AOB, gHylianWoman1HeadDL, sHylianWoman1EyeTextures },
    /* ENHY_HEAD_WOMAN_2 */ { OBJECT_BOB, gHylianWoman2HeadDL, sHylianWoman2EyeTextures },
    /* ENHY_HEAD_MAN_2_MUSTACHE */ { OBJECT_BOJ, gHylianMan2MustachedHeadDL, sHylianMan2EyeTextures },
    /* ENHY_HEAD_MAN_2_BALD */ { OBJECT_BOJ, gHylianMan2BaldHeadDL, NULL },
    /* ENHY_HEAD_MAN_2_LONG_HAIR */ { OBJECT_BOJ, gHylianMan2LongHairHeadDL, NULL },
    /* ENHY_HEAD_MAN_2_ALT_MUSTACHE */ { OBJECT_BOJ, gHylianMan2AltMustachedHeadDL, NULL },
    /* ENHY_HEAD_MAN_2_BEARD */ { OBJECT_BOJ, gHylianMan2BeardedHeadDL, NULL },
    /* ENHY_HEAD_MAN_1_BEARD */ { OBJECT_AHG, gHylianMan1BeardedHeadDL, sHylianMan1EyeTextures },
    /* ENHY_HEAD_MAN_1_SHAVED */ { OBJECT_AHG, gHylianMan1ShavedHeadDL, NULL },
    /* ENHY_HEAD_MAN_1_BOWL_CUT */ { OBJECT_AHG, gHylianMan1BowlCutHeadDL, NULL },
    /* ENHY_HEAD_OLD_WOMAN */ { OBJECT_BBA, gHylianOldWomanHeadDL, sHylainOldWomanEyeTextures },
    /* ENHY_HEAD_YOUNG_WOMAN_BROWN_HAIR */ { OBJECT_CNE, gHylianYoungWomanBrownHairHeadDL, NULL },
    /* ENHY_HEAD_YOUNG_WOMAN_ORANGE_HAIR */ { OBJECT_CNE, gHylianYoungWomanOrangeHairHeadDL, NULL },
    /* ENHY_HEAD_OLD_MAN */ { OBJECT_BJI, gHylianOldManHeadDL, sHylianOldManEyeTextures },
    /* ENHY_HEAD_OLD_MAN_BALD */ { OBJECT_BJI, gHylianOldManBaldHeadDL, NULL },
    /* ENHY_HEAD_WOMAN_3 */ { OBJECT_COB, gHylianWoman3HeadDL, NULL },
};

typedef struct {
    /* 0x0 */ s16 objectId;
    /* 0x4 */ FlexSkeletonHeader* skeleton;
} EnHySkeletonInfo; // size = 0x8

typedef enum {
    /* 0 */ ENHY_SKEL_WOMAN_1,
    /* 1 */ ENHY_SKEL_WOMAN_2,
    /* 2 */ ENHY_SKEL_MAN_2,
    /* 3 */ ENHY_SKEL_MAN_1,
    /* 4 */ ENHY_SKEL_OLD_WOMAN,
    /* 5 */ ENHY_SKEL_YOUNG_WOMAN,
    /* 6 */ ENHY_SKEL_OLD_MAN,
    /* 7 */ ENHY_SKEL_WOMAN_3
} EnHySkeletonIndex;

static EnHySkeletonInfo sSkeletonInfo[] = {
    /* ENHY_SKEL_WOMAN_1 */ { OBJECT_AOB, &gHylianWoman1Skel },
    /* ENHY_SKEL_WOMAN_2 */ { OBJECT_BOB, &gHylianWoman2Skel },
    /* ENHY_SKEL_MAN_2 */ { OBJECT_BOJ, &gHylianMan2Skel },
    /* ENHY_SKEL_MAN_1 */ { OBJECT_AHG, &gHylianMan1Skel },
    /* ENHY_SKEL_OLD_WOMAN */ { OBJECT_BBA, &gHylianOldWomanSkel },
    /* ENHY_SKEL_YOUNG_WOMAN */ { OBJECT_CNE, &gHylianYoungWomanSkel },
    /* ENHY_SKEL_OLD_MAN */ { OBJECT_BJI, &gHylianOldManSkel },
    /* ENHY_SKEL_WOMAN_3 */ { OBJECT_COB, &gHylianWoman3Skel },
};

typedef enum {
    /*  0 */ ENHY_ANIM_0,
    /*  1 */ ENHY_ANIM_1,
    /*  2 */ ENHY_ANIM_2,
    /*  3 */ ENHY_ANIM_3,
    /*  4 */ ENHY_ANIM_4,
    /*  5 */ ENHY_ANIM_5,
    /*  6 */ ENHY_ANIM_6,
    /*  7 */ ENHY_ANIM_7,
    /*  8 */ ENHY_ANIM_8,
    /*  9 */ ENHY_ANIM_9,
    /* 10 */ ENHY_ANIM_10,
    /* 11 */ ENHY_ANIM_11,
    /* 12 */ ENHY_ANIM_12,
    /* 13 */ ENHY_ANIM_13,
    /* 14 */ ENHY_ANIM_14,
    /* 15 */ ENHY_ANIM_15,
    /* 16 */ ENHY_ANIM_16,
    /* 17 */ ENHY_ANIM_17,
    /* 18 */ ENHY_ANIM_18,
    /* 19 */ ENHY_ANIM_19,
    /* 20 */ ENHY_ANIM_20,
    /* 21 */ ENHY_ANIM_21,
    /* 22 */ ENHY_ANIM_22,
    /* 23 */ ENHY_ANIM_23,
    /* 24 */ ENHY_ANIM_24,
    /* 25 */ ENHY_ANIM_25,
    /* 26 */ ENHY_ANIM_26
} EnHyAnimationIndex;

static AnimationInfo sAnimationInfo[] = {
    /* ENHY_ANIM_0 */ { &gObjOsAnim_092C, 1.0f, 0.0f, -1.0f, ANIMMODE_LOOP, 0.0f },
    /* ENHY_ANIM_1 */ { &gObjOsAnim_0228, 1.0f, 0.0f, -1.0f, ANIMMODE_LOOP, 0.0f },
    /* ENHY_ANIM_2 */ { &gObjOsAnim_4CF4, 1.0f, 0.0f, -1.0f, ANIMMODE_LOOP, 0.0f },
    /* ENHY_ANIM_3 */ { &gObjOsAnim_16EC, 1.0f, 0.0f, -1.0f, ANIMMODE_LOOP, 0.0f },
    /* ENHY_ANIM_4 */ { &gObjOsAnim_265C, 1.0f, 0.0f, -1.0f, ANIMMODE_LOOP, 0.0f },
    /* ENHY_ANIM_5 */ { &gObjOsAnim_42AC, 1.0f, 0.0f, -1.0f, ANIMMODE_LOOP, 0.0f },
    /* ENHY_ANIM_6 */ { &gObjOsAnim_28DC, 1.0f, 0.0f, -1.0f, ANIMMODE_LOOP, 0.0f },
    /* ENHY_ANIM_7 */ { &gObjOsAnim_2160, 1.0f, 0.0f, -1.0f, ANIMMODE_LOOP, -10.0f },
    /* ENHY_ANIM_8 */ { &gObjOsAnim_265C, 1.0f, 0.0f, -1.0f, ANIMMODE_LOOP, -10.0f },
    /* ENHY_ANIM_9 */ { &gObjOsAnim_4E90, 1.0f, 0.0f, -1.0f, ANIMMODE_LOOP, 0.0f },
    /* ENHY_ANIM_10 */ { &gObjOsAnim_1E7C, 1.0f, 0.0f, -1.0f, ANIMMODE_LOOP, 0.0f },
    /* ENHY_ANIM_11 */ { &gObjOsAnim_0170, 1.0f, 0.0f, -1.0f, ANIMMODE_LOOP, 0.0f },
    /* ENHY_ANIM_12 */ { &gObjOsAnim_00B4, 1.0f, 0.0f, -1.0f, ANIMMODE_LOOP, 0.0f },
    /* ENHY_ANIM_13 */ { &gObjOsAnim_3D84, 1.0f, 0.0f, -1.0f, ANIMMODE_LOOP, 0.0f },
    /* ENHY_ANIM_14 */ { &gObjOsAnim_41F8, 1.0f, 0.0f, -1.0f, ANIMMODE_LOOP, 0.0f },
    /* ENHY_ANIM_15 */ { &gObjOsAnim_300C, 1.0f, 0.0f, -1.0f, ANIMMODE_LOOP, 0.0f },
    /* ENHY_ANIM_16 */ { &gObjOsAnim_31B0, 1.0f, 0.0f, -1.0f, ANIMMODE_LOOP, 0.0f },
    /* ENHY_ANIM_17 */ { &gObjOsAnim_31B0, 1.0f, 0.0f, -1.0f, ANIMMODE_LOOP, -8.0f },
    /* ENHY_ANIM_18 */ { &gObjOsAnim_2D0C, 1.0f, 0.0f, -1.0f, ANIMMODE_LOOP, 0.0f },
    /* ENHY_ANIM_19 */ { &gObjOsAnim_2DC0, 1.0f, 0.0f, -1.0f, ANIMMODE_LOOP, 0.0f },
    /* ENHY_ANIM_20 */ { &gObjOsAnim_4408, 1.0f, 0.0f, -1.0f, ANIMMODE_LOOP, 0.0f },
    /* ENHY_ANIM_21 */ { &gObjOsAnim_1F18, 1.0f, 0.0f, -1.0f, ANIMMODE_LOOP, 0.0f },
    /* ENHY_ANIM_22 */ { &gObjOsAnim_4F28, 1.0f, 0.0f, -1.0f, ANIMMODE_LOOP, 0.0f },
    /* ENHY_ANIM_23 */ { &gObjOsAnim_33B4, 1.0f, 0.0f, -1.0f, ANIMMODE_LOOP, -8.0f },
    /* ENHY_ANIM_24 */ { &gObjOsAnim_12E8, 1.0f, 0.0f, -1.0f, ANIMMODE_LOOP, -8.0f },
    /* ENHY_ANIM_25 */ { &gObjOsAnim_0FE4, 1.0f, 0.0f, -1.0f, ANIMMODE_LOOP, -8.0f },
    /* ENHY_ANIM_26 */ { &gObjOsAnim_0BFC, 1.0f, 0.0f, -1.0f, ANIMMODE_LOOP, -8.0f },
};

typedef struct {
    /* 0x0 */ u8 headInfoIndex;      // EnHyHeadIndex
    /* 0x1 */ u8 upperSkelInfoIndex; // EnHySkeletonIndex, see EnHy.objBankIndexUpperSkel
    /* 0x2 */ Color_RGBA8 envColorSeg8;
    /* 0x6 */ u8 lowerSkelInfoIndex; // EnHySkeletonIndex, see EnHy.objBankIndexLowerSkel
    /* 0x7 */ Color_RGBA8 envColorSeg9;
    /* 0xB */ u8 animInfoIndex; // EnHyAnimationIndex
} EnHyModelInfo;                // size = 0xC

static EnHyModelInfo sModelInfo[] = {
    /* ENHY_TYPE_DOG_LADY */
    {
        ENHY_HEAD_WOMAN_1,
        ENHY_SKEL_WOMAN_1,
        { 255, 255, 255, 255 },
        ENHY_SKEL_WOMAN_1,
        { 255, 255, 255, 255 },
        ENHY_ANIM_0,
    },
    /* ENHY_TYPE_WOMAN_3 */
    {
        ENHY_HEAD_WOMAN_3,
        ENHY_SKEL_WOMAN_3,
        { 255, 255, 255, 255 },
        ENHY_SKEL_WOMAN_3,
        { 255, 255, 255, 255 },
        ENHY_ANIM_22,
    },
    /* ENHY_TYPE_MAN_1_BEARD */
    {
        ENHY_HEAD_MAN_1_BEARD,
        ENHY_SKEL_MAN_1,
        { 255, 255, 255, 255 },
        ENHY_SKEL_MAN_1,
        { 255, 255, 255, 255 },
        ENHY_ANIM_1,
    },
    /* ENHY_TYPE_MAN_2_BALD */
    {
        ENHY_HEAD_MAN_2_BALD,
        ENHY_SKEL_MAN_2,
        { 255, 255, 255, 0 },
        ENHY_SKEL_MAN_2,
        { 55, 55, 255, 0 },
        ENHY_ANIM_15,
    },
    /* ENHY_TYPE_MAN_1_SHAVED_BLACK_SHIRT */
    {
        ENHY_HEAD_MAN_1_SHAVED,
        ENHY_SKEL_MAN_1,
        { 0, 0, 0, 0 },
        ENHY_SKEL_MAN_1,
        { 255, 0, 0, 0 },
        ENHY_ANIM_11,
    },
    /* ENHY_TYPE_BEGGAR */
    {
        ENHY_HEAD_MAN_2_LONG_HAIR,
        ENHY_SKEL_MAN_2,
        { 50, 80, 0, 0 },
        ENHY_SKEL_MAN_2,
        { 50, 80, 0, 0 },
        ENHY_ANIM_16,
    },
    /* ENHY_TYPE_OLD_WOMAN */
    {
        ENHY_HEAD_OLD_WOMAN,
        ENHY_SKEL_OLD_WOMAN,
        { 255, 255, 255, 255 },
        ENHY_SKEL_OLD_WOMAN,
        { 255, 255, 255, 255 },
        ENHY_ANIM_10,
    },
    /* ENHY_TYPE_OLD_MAN */
    {
        ENHY_HEAD_OLD_MAN,
        ENHY_SKEL_OLD_MAN,
        { 0, 50, 160, 0 },
        ENHY_SKEL_OLD_MAN,
        { 255, 255, 255, 0 },
        ENHY_ANIM_4,
    },
    /* ENHY_TYPE_YOUNG_WOMAN_BROWN_HAIR */
    {
        ENHY_HEAD_YOUNG_WOMAN_BROWN_HAIR,
        ENHY_SKEL_YOUNG_WOMAN,
        { 160, 180, 255, 0 },
        ENHY_SKEL_YOUNG_WOMAN,
        { 160, 180, 255, 0 },
        ENHY_ANIM_9,
    },
    /* ENHY_TYPE_MAN_2_MUSTACHE_RED_SHIRT */
    {
        ENHY_HEAD_MAN_2_MUSTACHE,
        ENHY_SKEL_MAN_2,
        { 220, 0, 80, 0 },
        ENHY_SKEL_MAN_2,
        { 255, 255, 255, 0 },
        ENHY_ANIM_13,
    },
    /* ENHY_TYPE_MAN_2_MUSTACHE_BLUE_SHIRT */
    {
        ENHY_HEAD_MAN_2_MUSTACHE,
        ENHY_SKEL_MAN_2,
        { 0, 130, 220, 0 },
        ENHY_SKEL_MAN_2,
        { 255, 255, 255, 0 },
        ENHY_ANIM_14,
    },
    /* ENHY_TYPE_YOUNG_WOMAN_ORANGE_HAIR */
    {
        ENHY_HEAD_YOUNG_WOMAN_ORANGE_HAIR,
        ENHY_SKEL_YOUNG_WOMAN,
        { 70, 160, 230, 0 },
        ENHY_SKEL_YOUNG_WOMAN,
        { 255, 255, 100, 0 },
        ENHY_ANIM_20,
    },
    /* ENHY_TYPE_MAN_2_ALT_MUSTACHE */
    {
        ENHY_HEAD_MAN_2_ALT_MUSTACHE,
        ENHY_SKEL_MAN_2,
        { 150, 60, 90, 0 },
        ENHY_SKEL_MAN_2,
        { 255, 240, 150, 0 },
        ENHY_ANIM_18,
    },
    /* ENHY_TYPE_MAN_1_BOWL_CUT_PURPLE_SHIRT */
    {
        ENHY_HEAD_MAN_1_BOWL_CUT,
        ENHY_SKEL_MAN_1,
        { 200, 180, 255, 0 },
        ENHY_SKEL_MAN_1,
        { 200, 180, 255, 0 },
        ENHY_ANIM_12,
    },
    /* ENHY_TYPE_MAN_2_BEARD */
    {
        ENHY_HEAD_MAN_2_BEARD,
        ENHY_SKEL_MAN_2,
        { 140, 255, 110, 0 },
        ENHY_SKEL_MAN_2,
        { 255, 255, 255, 0 },
        ENHY_ANIM_19,
    },
    /* ENHY_TYPE_OLD_MAN_BALD_BROWN_ROBE */
    {
        ENHY_HEAD_OLD_MAN_BALD,
        ENHY_SKEL_OLD_MAN,
        { 130, 70, 20, 0 },
        ENHY_SKEL_OLD_MAN,
        { 130, 180, 255, 0 },
        ENHY_ANIM_21,
    },
    /* ENHY_TYPE_MAN_2_MUSTACHE_WHITE_SHIRT */
    {
        ENHY_HEAD_MAN_2_MUSTACHE,
        ENHY_SKEL_MAN_2,
        { 255, 255, 255, 255 },
        ENHY_SKEL_MAN_2,
        { 255, 255, 255, 255 },
        ENHY_ANIM_5,
    },
    /* ENHY_TYPE_MAN_1_SHAVED_GREEN_SHIRT */
    {
        ENHY_HEAD_MAN_1_SHAVED,
        ENHY_SKEL_MAN_1,
        { 90, 100, 20, 255 },
        ENHY_SKEL_MAN_1,
        { 100, 140, 50, 255 },
        ENHY_ANIM_11,
    },
    /* ENHY_TYPE_WOMAN_2 */
    {
        ENHY_HEAD_WOMAN_2,
        ENHY_SKEL_WOMAN_2,
        { 255, 255, 255, 255 },
        ENHY_SKEL_WOMAN_2,
        { 255, 255, 255, 255 },
        ENHY_ANIM_6,
    },
    /* ENHY_TYPE_OLD_MAN_BALD_PURPLE_ROBE */
    {
        ENHY_HEAD_OLD_MAN_BALD,
        ENHY_SKEL_OLD_MAN,
        { 160, 0, 100, 0 },
        ENHY_SKEL_OLD_MAN,
        { 70, 130, 210, 0 },
        ENHY_ANIM_21,
    },
    /* ENHY_TYPE_MAN_1_BOWL_CUT_GREEN_SHIRT */
    {
        ENHY_HEAD_MAN_1_BOWL_CUT,
        ENHY_SKEL_MAN_1,
        { 160, 230, 0, 0 },
        ENHY_SKEL_MAN_1,
        { 0, 150, 110, 0 },
        ENHY_ANIM_12,
    },
};

typedef struct {
    /* 0x0 */ Vec3s offset;
    /* 0x6 */ s16 radius;
    /* 0x8 */ s16 height;
} EnHyColliderInfo; // size 0xA

static EnHyColliderInfo sColliderInfo[] = {
    /* ENHY_TYPE_DOG_LADY */ { { 0, 0, 4 }, 24, 70 },
    /* ENHY_TYPE_WOMAN_3 */ { { 0, 0, 8 }, 28, 62 },
    /* ENHY_TYPE_MAN_1_BEARD */ { { 0, 0, 4 }, 20, 60 },
    /* ENHY_TYPE_MAN_2_BALD */ { { 0, 0, 2 }, 20, 60 },
    /* ENHY_TYPE_MAN_1_SHAVED_BLACK_SHIRT */ { { 0, 0, -2 }, 20, 60 },
    /* ENHY_TYPE_BEGGAR */ { { 0, 0, 8 }, 24, 40 },
    /* ENHY_TYPE_OLD_WOMAN */ { { 0, 0, 10 }, 26, 40 },
    /* ENHY_TYPE_OLD_MAN */ { { 0, 0, 12 }, 26, 58 },
    /* ENHY_TYPE_YOUNG_WOMAN_BROWN_HAIR */ { { 0, 0, 2 }, 18, 68 },
    /* ENHY_TYPE_MAN_2_MUSTACHE_RED_SHIRT */ { { 0, 0, 4 }, 20, 60 },
    /* ENHY_TYPE_MAN_2_MUSTACHE_BLUE_SHIRT */ { { 0, 0, 4 }, 20, 60 },
    /* ENHY_TYPE_YOUNG_WOMAN_ORANGE_HAIR */ { { 0, 0, 6 }, 20, 64 },
    /* ENHY_TYPE_MAN_2_ALT_MUSTACHE */ { { 0, 0, 0 }, 18, 60 },
    /* ENHY_TYPE_MAN_1_BOWL_CUT_PURPLE_SHIRT */ { { 0, 0, 0 }, 16, 60 },
    /* ENHY_TYPE_MAN_2_BEARD */ { { 0, 0, 0 }, 16, 64 },
    /* ENHY_TYPE_OLD_MAN_BALD_BROWN_ROBE */ { { 0, 0, 8 }, 20, 58 },
    /* ENHY_TYPE_MAN_2_MUSTACHE_WHITE_SHIRT */ { { 4, 0, 0 }, 18, 62 },
    /* ENHY_TYPE_MAN_1_SHAVED_GREEN_SHIRT */ { { 4, 0, 0 }, 18, 62 },
    /* ENHY_TYPE_WOMAN_2 */ { { 0, 0, 8 }, 28, 62 },
    /* ENHY_TYPE_OLD_MAN_BALD_PURPLE_ROBE */ { { 0, 0, 0 }, 16, 60 },
    /* ENHY_TYPE_MAN_1_BOWL_CUT_GREEN_SHIRT */ { { 0, 0, 8 }, 20, 58 },
};

typedef struct {
    /* 0x00 */ u8 presetIndex;
    /* 0x04 */ f32 childYOffset;
    /* 0x08 */ f32 adultYOffset;
} EnHyPlayerTrackingInfo; // size = 0xC

static EnHyPlayerTrackingInfo sPlayerTrackingInfo[] = {
    /* ENHY_TYPE_DOG_LADY */ { 6, 20.0f, 10.0f },
    /* ENHY_TYPE_WOMAN_3 */ { 6, 20.0f, 10.0f },
    /* ENHY_TYPE_MAN_1_BEARD */ { 7, 40.0f, 20.0f },
    /* ENHY_TYPE_MAN_2_BALD */ { 6, 20.0f, 10.0f },
    /* ENHY_TYPE_MAN_1_SHAVED_BLACK_SHIRT */ { 7, 40.0f, 20.0f },
    /* ENHY_TYPE_BEGGAR */ { 8, 0.0f, -20.0f },
    /* ENHY_TYPE_OLD_WOMAN */ { 9, 20.0f, 0.0f },
    /* ENHY_TYPE_OLD_MAN */ { 9, 20.0f, 0.0f },
    /* ENHY_TYPE_YOUNG_WOMAN_BROWN_HAIR */ { 6, 20.0f, 10.0f },
    /* ENHY_TYPE_MAN_2_MUSTACHE_RED_SHIRT */ { 6, 20.0f, 10.0f },
    /* ENHY_TYPE_MAN_2_MUSTACHE_BLUE_SHIRT */ { 6, 20.0f, 10.0f },
    /* ENHY_TYPE_YOUNG_WOMAN_ORANGE_HAIR */ { 6, 20.0f, 10.0f },
    /* ENHY_TYPE_MAN_2_ALT_MUSTACHE */ { 0, 0.0f, 0.0f },
    /* ENHY_TYPE_MAN_1_BOWL_CUT_PURPLE_SHIRT */ { 6, 20.0f, 10.0f },
    /* ENHY_TYPE_MAN_2_BEARD */ { 6, 20.0f, 10.0f },
    /* ENHY_TYPE_OLD_MAN_BALD_BROWN_ROBE */ { 10, 20.0f, 0.0f },
    /* ENHY_TYPE_MAN_2_MUSTACHE_WHITE_SHIRT */ { 6, 20.0f, 10.0f },
    /* ENHY_TYPE_MAN_1_SHAVED_GREEN_SHIRT */ { 6, 20.0f, 10.0f },
    /* ENHY_TYPE_WOMAN_2 */ { 6, 20.0f, 10.0f },
    /* ENHY_TYPE_OLD_MAN_BALD_PURPLE_ROBE */ { 6, 20.0f, 10.0f },
    /* ENHY_TYPE_MAN_1_BOWL_CUT_GREEN_SHIRT */ { 10, 20.0f, 0.0f },
};

typedef struct {
    /* 0x00 */ f32 shadowScale;
    /* 0x04 */ Vec3f modelOffset;
    /* 0x10 */ f32 scale;
    /* 0x14 */ s8 targetMode;
    /* 0x18 */ f32 interactRange;
} EnHyInit2Info; // size = 0x1C

static EnHyInit2Info sInit2Info[] = {
    /* ENHY_TYPE_DOG_LADY */ { 36.0f, { 0.0f, 0.0f, 600.0f }, 0.01f, 6, 30.0f },
    /* ENHY_TYPE_WOMAN_3 */ { 40.0f, { -100.0f, 0.0f, 400.0f }, 0.01f, 6, 30.0f },
    /* ENHY_TYPE_MAN_1_BEARD */ { 22.0f, { 0.0f, 0.0f, -200.0f }, 0.01f, 6, 30.0f },
    /* ENHY_TYPE_MAN_2_BALD */ { 20.0f, { -100.0f, 0.0f, 0.0f }, 0.01f, 6, 30.0f },
    /* ENHY_TYPE_MAN_1_SHAVED_BLACK_SHIRT */ { 22.0f, { 0.0f, 0.0f, 0.0f }, 0.01f, 6, 30.0f },
    /* ENHY_TYPE_BEGGAR */ { 21.0f, { 0.0f, 0.0f, 0.0f }, 0.01f, 6, 30.0f },
    /* ENHY_TYPE_OLD_WOMAN */ { 25.0f, { -100.0f, 0.0f, 600.0f }, 0.01f, 6, 30.0f },
    /* ENHY_TYPE_OLD_MAN */ { 28.0f, { -100.0f, 0.0f, 800.0f }, 0.01f, 6, 30.0f },
    /* ENHY_TYPE_YOUNG_WOMAN_BROWN_HAIR */ { 17.0f, { 0.0f, 0.0f, 700.0f }, 0.01f, 6, 30.0f },
    /* ENHY_TYPE_MAN_2_MUSTACHE_RED_SHIRT */ { 18.0f, { 0.0f, 0.0f, 100.0f }, 0.01f, 6, 30.0f },
    /* ENHY_TYPE_MAN_2_MUSTACHE_BLUE_SHIRT */ { 18.0f, { 0.0f, 0.0f, -200.0f }, 0.01f, 6, 30.0f },
    /* ENHY_TYPE_YOUNG_WOMAN_ORANGE_HAIR */ { 17.0f, { 0.0f, 0.0f, 700.0f }, 0.01f, 6, 30.0f },
    /* ENHY_TYPE_MAN_2_ALT_MUSTACHE */ { 21.0f, { 0.0f, 0.0f, -300.0f }, 0.01f, 6, 30.0f },
    /* ENHY_TYPE_MAN_1_BOWL_CUT_PURPLE_SHIRT */ { 20.0f, { 0.0f, 0.0f, -200.0f }, 0.01f, 6, 30.0f },
    /* ENHY_TYPE_MAN_2_BEARD */ { 18.0f, { -200.0f, 0.0f, -200.0f }, 0.01f, 6, 30.0f },
    /* ENHY_TYPE_OLD_MAN_BALD_BROWN_ROBE */ { 27.0f, { -100.0f, 0.0f, 800.0f }, 0.01f, 6, 30.0f },
    /* ENHY_TYPE_MAN_2_MUSTACHE_WHITE_SHIRT */ { 19.0f, { 400.0f, 0.0f, 0.0f }, 0.01f, 4, 30.0f },
    /* ENHY_TYPE_MAN_1_SHAVED_GREEN_SHIRT */ { 19.0f, { 400.0f, 0.0f, 0.0f }, 0.01f, 6, 30.0f },
    /* ENHY_TYPE_WOMAN_2 */ { 40.0f, { -100.0f, 0.0f, 400.0f }, 0.01f, 6, 30.0f },
    /* ENHY_TYPE_OLD_MAN_BALD_PURPLE_ROBE */ { 17.0f, { 0.0f, 0.0f, 700.0f }, 0.01f, 6, 30.0f },
    /* ENHY_TYPE_MAN_1_BOWL_CUT_GREEN_SHIRT */ { 20.0f, { 0.0f, 0.0f, -200.0f }, 0.01f, 6, 30.0f },
};

s32 EnHy_FindSkelAndHeadObjects(EnHy* this, PlayState* play) {
    u8 headInfoIndex = sModelInfo[ENHY_GET_TYPE(&this->actor)].headInfoIndex;
    u8 upperSkelInfoIndex = sModelInfo[ENHY_GET_TYPE(&this->actor)].upperSkelInfoIndex;
    u8 lowerSkelInfoIndex = sModelInfo[ENHY_GET_TYPE(&this->actor)].lowerSkelInfoIndex;

    this->objBankIndexLowerSkel = Object_GetIndex(&play->objectCtx, sSkeletonInfo[lowerSkelInfoIndex].objectId);
    if (this->objBankIndexLowerSkel < 0) {
        return false;
    }

    this->objBankIndexUpperSkel = Object_GetIndex(&play->objectCtx, sSkeletonInfo[upperSkelInfoIndex].objectId);
    if (this->objBankIndexUpperSkel < 0) {
        return false;
    }

    this->objBankIndexHead = Object_GetIndex(&play->objectCtx, sHeadInfo[headInfoIndex].objectId);
    if (this->objBankIndexHead < 0) {
        return false;
    }

    return true;
}

s32 EnHy_AreSkelAndHeadObjectsLoaded(EnHy* this, PlayState* play) {
    if (!Object_IsLoaded(&play->objectCtx, this->objBankIndexLowerSkel)) {
        return false;
    }

    if (!Object_IsLoaded(&play->objectCtx, this->objBankIndexUpperSkel)) {
        return false;
    }

    if (!Object_IsLoaded(&play->objectCtx, this->objBankIndexHead)) {
        return false;
    }

    return true;
}

s32 EnHy_FindOsAnimeObject(EnHy* this, PlayState* play) {
    this->objBankIndexOsAnime = Object_GetIndex(&play->objectCtx, OBJECT_OS_ANIME);

    if (this->objBankIndexOsAnime < 0) {
        return false;
    }

    return true;
}

s32 EnHy_IsOsAnimeObjectLoaded(EnHy* this, PlayState* play) {
    if (!Object_IsLoaded(&play->objectCtx, this->objBankIndexOsAnime)) {
        return false;
    }

    return true;
}

void EnHy_GiveItem(EnHy* this, PlayState* play, s32 getItemId) {
    this->getItemId = getItemId;
    Actor_OfferGetItem(&this->actor, play, getItemId, this->actor.xzDistToPlayer + 1.0f,
                       fabsf(this->actor.yDistToPlayer) + 1.0f);
}

u16 EnHy_GetTextId(PlayState* play, Actor* thisx) {
    Player* player = GET_PLAYER(play);
    EnHy* this = (EnHy*)thisx;
    u16 textId = Text_GetFaceReaction(play, ENHY_GET_TYPE(&this->actor) + 37);

    if (textId != 0) {
        if (ENHY_GET_TYPE(&this->actor) == ENHY_TYPE_BEGGAR) {
            player->exchangeItemId = EXCH_ITEM_BOTTLE_BLUE_FIRE;
        }
        return textId;
    }

    switch (ENHY_GET_TYPE(&this->actor)) {
        case ENHY_TYPE_DOG_LADY:
            if (play->sceneId == SCENE_KAKARIKO_CENTER_GUEST_HOUSE) {
                return (this->talonEventChkInf & EVENTCHKINF_TALON_RETURNED_FROM_KAKARIKO_MASK)
                           ? 0x508D
                           : (GET_INFTABLE(INFTABLE_CB) ? 0x508C : 0x508B);
            } else if (play->sceneId == SCENE_MARKET_DAY) {
                return GET_EVENTINF(EVENTINF_30) ? 0x709B : 0x709C;
            } else if (gSaveContext.dogIsLost) {
                s16 followingDog = (gSaveContext.dogParams & 0xF00) >> 8;

                if (followingDog != 0) {
                    this->playedSfx = false;
                    return (followingDog == 1) ? 0x709F : 0x709E;
                } else {
                    return 0x709D;
                }
            } else {
                return 0x70A0;
            }

        case ENHY_TYPE_WOMAN_3:
            if (GET_EVENTCHKINF(EVENTCHKINF_80)) {
                return GET_INFTABLE(INFTABLE_C1) ? 0x7017 : 0x7045;
            } else {
                return GET_INFTABLE(INFTABLE_C0) ? 0x7017 : 0x7016;
            }

        case ENHY_TYPE_MAN_1_BEARD:
            if (play->sceneId == SCENE_KAKARIKO_CENTER_GUEST_HOUSE) {
                return 0x5086;
            } else if (play->sceneId == SCENE_KAKARIKO_VILLAGE) {
                return 0x5085;
            } else if (GET_EVENTCHKINF(EVENTCHKINF_80)) {
                return GET_INFTABLE(INFTABLE_C3) ? 0x701A : 0x7047;
            } else if (GET_EVENTCHKINF(EVENTCHKINF_TALON_RETURNED_FROM_CASTLE)) {
                return 0x701A;
            } else if (GET_EVENTCHKINF(EVENTCHKINF_10)) {
                return 0x701B;
            } else if (GET_INFTABLE(INFTABLE_C2)) {
                return 0x701C;
            } else {
                return 0x701A;
            }

        case ENHY_TYPE_MAN_2_BALD:
            return GET_EVENTCHKINF(EVENTCHKINF_80) ? (GET_INFTABLE(INFTABLE_C4) ? 0x7001 : 0x70EB) : 0x7001;

        case ENHY_TYPE_MAN_1_SHAVED_BLACK_SHIRT:
            return GET_EVENTCHKINF(EVENTCHKINF_80) ? 0x704B : (GET_INFTABLE(INFTABLE_C5) ? 0x7024 : 0x7023);

        case ENHY_TYPE_BEGGAR:
            player->exchangeItemId = EXCH_ITEM_BOTTLE_BLUE_FIRE;
            return 0x700C;

        case ENHY_TYPE_OLD_WOMAN:
            return GET_EVENTCHKINF(EVENTCHKINF_80) ? 0x704A : (GET_INFTABLE(INFTABLE_C6) ? 0x7022 : 0x7021);

        case ENHY_TYPE_OLD_MAN:
            if (play->sceneId == SCENE_KAKARIKO_CENTER_GUEST_HOUSE) {
                return 0x5088;
            } else if (play->sceneId == SCENE_KAKARIKO_VILLAGE) {
                return 0x5087;
            } else {
                return GET_EVENTCHKINF(EVENTCHKINF_80) ? 0x704D : (GET_INFTABLE(INFTABLE_C7) ? 0x7028 : 0x7027);
            }

        case ENHY_TYPE_YOUNG_WOMAN_BROWN_HAIR:
            if (GET_EVENTCHKINF(EVENTCHKINF_80)) {
                return GET_INFTABLE(INFTABLE_C9) ? 0x701E : 0x7048;
            } else {
                return GET_INFTABLE(INFTABLE_C8) ? 0x701E : 0x701D;
            }

        case ENHY_TYPE_MAN_2_MUSTACHE_RED_SHIRT:
            if (play->sceneId == SCENE_KAKARIKO_CENTER_GUEST_HOUSE) {
                return GET_EVENTCHKINF(EVENTCHKINF_AA) ? 0x5082 : 0x5081;
            } else if (play->sceneId == SCENE_KAKARIKO_VILLAGE) {
                return CHECK_QUEST_ITEM(QUEST_MEDALLION_SHADOW) ? 0x5080 : 0x507F;
            } else {
                return GET_EVENTCHKINF(EVENTCHKINF_80) ? 0x7049 : (GET_INFTABLE(INFTABLE_CA) ? 0x7020 : 0x701F);
            }

        case ENHY_TYPE_MAN_2_MUSTACHE_BLUE_SHIRT:
            if (play->sceneId == SCENE_IMPAS_HOUSE) {
                return GET_EVENTCHKINF(EVENTCHKINF_AA) ? 0x507E : 0x507D;
            } else if (play->sceneId == SCENE_KAKARIKO_VILLAGE) {
                return CHECK_QUEST_ITEM(QUEST_MEDALLION_SHADOW) ? 0x507C : 0x507B;
            } else {
                return GET_EVENTCHKINF(EVENTCHKINF_80) ? 0x7046 : (GET_INFTABLE(INFTABLE_CD) ? 0x7019 : 0x7018);
            }

        case ENHY_TYPE_YOUNG_WOMAN_ORANGE_HAIR:
            return GET_INFTABLE(INFTABLE_8B) ? (GET_INFTABLE(INFTABLE_CC) ? 0x7014 : 0x70A4) : 0x7014;

        case ENHY_TYPE_MAN_2_ALT_MUSTACHE:
            if (play->sceneId == SCENE_KAKARIKO_VILLAGE) {
                return !IS_DAY ? 0x5084 : 0x5083;
            } else {
                return GET_EVENTCHKINF(EVENTCHKINF_80) ? 0x7044 : 0x7015;
            }

        case ENHY_TYPE_MAN_1_BOWL_CUT_PURPLE_SHIRT:
            return 0x7055;

        case ENHY_TYPE_MAN_2_BEARD:
            return 0x7089;

        case ENHY_TYPE_OLD_MAN_BALD_BROWN_ROBE:
            return 0x708A;

        case ENHY_TYPE_MAN_2_MUSTACHE_WHITE_SHIRT:
            return 0x700E;

        case ENHY_TYPE_MAN_1_SHAVED_GREEN_SHIRT:
            if (!LINK_IS_ADULT) {
                if (IS_DAY) {
                    return GET_INFTABLE(INFTABLE_160) ? 0x5058 : 0x5057;
                } else {
                    return GET_INFTABLE(INFTABLE_161) ? 0x505A : 0x5059;
                }
            } else if (IS_DAY) {
                return GET_INFTABLE(INFTABLE_162) ? 0x505C : 0x505B;
            } else {
                return 0x5058;
            }

        case ENHY_TYPE_WOMAN_2:
            if (!LINK_IS_ADULT) {
                return GET_EVENTCHKINF(EVENTCHKINF_80) ? 0x505F : (GET_INFTABLE(INFTABLE_163) ? 0x505E : 0x505D);
            } else {
                return (this->talonEventChkInf & EVENTCHKINF_TALON_RETURNED_FROM_KAKARIKO_MASK)
                           ? 0x5062
                           : (GET_INFTABLE(INFTABLE_164) ? 0x5061 : 0x5060);
            }

        case ENHY_TYPE_OLD_MAN_BALD_PURPLE_ROBE:
            return 0x7120;

        case ENHY_TYPE_MAN_1_BOWL_CUT_GREEN_SHIRT:
            return 0x7121;

        default:
            return 0;
    }
}

s16 EnHy_UpdateTalkState(PlayState* play, Actor* thisx) {
    EnHy* this = (EnHy*)thisx;
    s16 beggarItems[] = { ITEM_BOTTLE_BLUE_FIRE, ITEM_BOTTLE_FISH, ITEM_BOTTLE_BUG, ITEM_BOTTLE_FAIRY };
    s16 beggarRewards[] = { 150, 100, 50, 25 };

    switch (Message_GetState(&play->msgCtx)) {
        case TEXT_STATE_NONE:
        case TEXT_STATE_DONE_HAS_NEXT:
        case TEXT_STATE_CHOICE:
        case TEXT_STATE_DONE:
        case TEXT_STATE_SONG_DEMO_DONE:
        case TEXT_STATE_8:
        case TEXT_STATE_9:
            return NPC_TALK_STATE_TALKING;

        case TEXT_STATE_DONE_FADING:
            switch (this->actor.textId) {
                case 0x709E:
                case 0x709F:
                    if (!this->playedSfx) {
                        Audio_PlaySfxGeneral(this->actor.textId == 0x709F ? NA_SE_SY_CORRECT_CHIME : NA_SE_SY_ERROR,
                                             &gSfxDefaultPos, 4, &gSfxDefaultFreqAndVolScale,
                                             &gSfxDefaultFreqAndVolScale, &gSfxDefaultReverb);
                        this->playedSfx = true;
                    }
                    break;

                case 0x70F0:
                case 0x70F1:
                case 0x70F2:
                case 0x70F3:
                    if (this->skelAnime.animation != &gObjOsAnim_33B4) {
                        Animation_ChangeByInfo(&this->skelAnime, sAnimationInfo, ENHY_ANIM_23);
                        Audio_PlayFanfare(NA_BGM_ITEM_GET | 0x900);
                    }
                    break;
            }
            return NPC_TALK_STATE_TALKING;

        case TEXT_STATE_CLOSING:
            switch (this->actor.textId) {
                case 0x70F0:
                case 0x70F1:
                case 0x70F2:
                case 0x70F3:
                    Rupees_ChangeBy(beggarRewards[this->actor.textId - 0x70F0]);
                    Animation_ChangeByInfo(&this->skelAnime, sAnimationInfo, ENHY_ANIM_17);
                    Player_UpdateBottleHeld(play, GET_PLAYER(play), ITEM_BOTTLE_EMPTY, PLAYER_IA_BOTTLE);
                    break;

                case 0x7016:
                    SET_INFTABLE(INFTABLE_C0);
                    break;

                case 0x7045:
                    SET_INFTABLE(INFTABLE_C1);
                    break;

                case 0x701B:
                    SET_INFTABLE(INFTABLE_C2);
                    break;

                case 0x7047:
                    SET_INFTABLE(INFTABLE_C3);
                    break;

                case 0x70EB:
                    SET_INFTABLE(INFTABLE_C4);
                    break;

                case 0x7023:
                    SET_INFTABLE(INFTABLE_C5);
                    break;

                case 0x7021:
                    SET_INFTABLE(INFTABLE_C6);
                    break;

                case 0x7027:
                    SET_INFTABLE(INFTABLE_C7);
                    break;

                case 0x701D:
                    SET_INFTABLE(INFTABLE_C8);
                    break;

                case 0x7048:
                    SET_INFTABLE(INFTABLE_C9);
                    break;

                case 0x701F:
                    SET_INFTABLE(INFTABLE_CA);
                    break;

                case 0x7018:
                    SET_INFTABLE(INFTABLE_CD);
                    break;

                case 0x70A4:
                    SET_INFTABLE(INFTABLE_CC);
                    break;

                case 0x5057:
                    SET_INFTABLE(INFTABLE_160);
                    break;

                case 0x5059:
                    SET_INFTABLE(INFTABLE_161);
                    break;

                case 0x505B:
                    SET_INFTABLE(INFTABLE_162);
                    break;

                case 0x505D:
                    SET_INFTABLE(INFTABLE_163);
                    break;

                case 0x5060:
                    SET_INFTABLE(INFTABLE_164);
                    break;

                case 0x508B:
                    SET_INFTABLE(INFTABLE_CB);
                    break;

                case 0x709E:
                    gSaveContext.dogParams = 0;
                    break;

                case 0x709F:
                    EnHy_GiveItem(this, play, GET_INFTABLE(INFTABLE_191) ? GI_RUPEE_BLUE : GI_HEART_PIECE);
                    this->actionFunc = EnHy_WaitDogFoundRewardGiven;
                    break;
            }
            return NPC_TALK_STATE_IDLE;

        case TEXT_STATE_EVENT:
            if (!Message_ShouldAdvance(play)) {
                return NPC_TALK_STATE_TALKING;
            } else {
                return NPC_TALK_STATE_ACTION;
            }

        default:
            return NPC_TALK_STATE_TALKING;
    }
}

void EnHy_UpdateEyes(EnHy* this) {
    if (DECR(this->nextEyeIndexTimer) == 0) {
        u8 headInfoIndex = sModelInfo[ENHY_GET_TYPE(&this->actor)].headInfoIndex;

        this->curEyeIndex++;
        if ((sHeadInfo[headInfoIndex].eyeTextures != NULL) &&
            (sHeadInfo[headInfoIndex].eyeTextures[this->curEyeIndex] == NULL)) {
            this->nextEyeIndexTimer = Rand_S16Offset(30, 30);
            this->curEyeIndex = 0;
        }
    }
}

void EnHy_InitCollider(EnHy* this) {
    u8 type = ENHY_GET_TYPE(&this->actor);

    this->collider.dim.radius = sColliderInfo[type].radius;
    this->collider.dim.height = sColliderInfo[type].height;
}

void EnHy_InitSetProperties(EnHy* this) {
    u8 type = ENHY_GET_TYPE(&this->actor);

    this->actor.shape.shadowScale = sInit2Info[type].shadowScale;
    Actor_SetScale(&this->actor, sInit2Info[type].scale);
    this->actor.targetMode = sInit2Info[type].targetMode;
    this->modelOffset = sInit2Info[type].modelOffset;
    this->interactRange = sInit2Info[type].interactRange;
    this->interactRange += this->collider.dim.radius;
}

void EnHy_UpdateCollider(EnHy* this, PlayState* play) {
    Vec3s pos;

    pos.x = this->actor.world.pos.x;
    pos.y = this->actor.world.pos.y;
    pos.z = this->actor.world.pos.z;
    pos.x += sColliderInfo[ENHY_GET_TYPE(&this->actor)].offset.x;
    pos.y += sColliderInfo[ENHY_GET_TYPE(&this->actor)].offset.y;
    pos.z += sColliderInfo[ENHY_GET_TYPE(&this->actor)].offset.z;
    this->collider.dim.pos = pos;
    CollisionCheck_SetOC(play, &play->colChkCtx, &this->collider.base);
}

void EnHy_OfferBuyBottledItem(EnHy* this, PlayState* play) {
    Player* player = GET_PLAYER(play);

    if (ENHY_GET_TYPE(&this->actor) == ENHY_TYPE_BEGGAR) {
        if (!Inventory_HasSpecificBottle(ITEM_BOTTLE_BLUE_FIRE) && !Inventory_HasSpecificBottle(ITEM_BOTTLE_BUG) &&
            !Inventory_HasSpecificBottle(ITEM_BOTTLE_FISH)) {
            switch (func_8002F368(play)) {
                case EXCH_ITEM_BOTTLE_POE:
                case EXCH_ITEM_BOTTLE_BIG_POE:
                case EXCH_ITEM_BOTTLE_RUTOS_LETTER:
                    this->actor.textId = 0x70EF;
                    break;

                default:
                    if (Player_GetMask(play) == PLAYER_MASK_NONE) {
                        this->actor.textId = 0x70ED;
                    }
                    break;
            }
        } else {
            switch (func_8002F368(play)) {
                case EXCH_ITEM_BOTTLE_BLUE_FIRE:
                    this->actor.textId = 0x70F0;
                    break;

                case EXCH_ITEM_BOTTLE_FISH:
                    this->actor.textId = 0x70F1;
                    break;

                case EXCH_ITEM_BOTTLE_BUG:
                    this->actor.textId = 0x70F2;
                    break;

                default:
                    if (Player_GetMask(play) == PLAYER_MASK_NONE) {
                        this->actor.textId = 0x700C;
                    }
                    break;
            }
        }

        player->actor.textId = this->actor.textId;
    }
}

void EnHy_UpdateNPC(EnHy* this, PlayState* play) {
    Player* player = GET_PLAYER(play);
    s16 trackingMode;

    switch (ENHY_GET_TYPE(&this->actor)) {
        case ENHY_TYPE_MAN_2_BALD:
        case ENHY_TYPE_OLD_MAN:
        case ENHY_TYPE_MAN_2_MUSTACHE_RED_SHIRT:
        case ENHY_TYPE_MAN_2_MUSTACHE_BLUE_SHIRT:
            trackingMode =
                (this->interactInfo.talkState == NPC_TALK_STATE_IDLE) ? NPC_TRACKING_NONE : NPC_TRACKING_HEAD_AND_TORSO;
            break;

        case ENHY_TYPE_MAN_2_ALT_MUSTACHE:
            trackingMode = NPC_TRACKING_NONE;
            break;

        case ENHY_TYPE_MAN_1_BEARD:
        case ENHY_TYPE_MAN_1_SHAVED_GREEN_SHIRT:
            trackingMode = NPC_TRACKING_FULL_BODY;
            break;

        case ENHY_TYPE_DOG_LADY:
        case ENHY_TYPE_WOMAN_2:
            trackingMode = (this->interactInfo.talkState == NPC_TALK_STATE_IDLE) ? NPC_TRACKING_HEAD_AND_TORSO
                                                                                 : NPC_TRACKING_FULL_BODY;
            break;

        default:
            trackingMode = NPC_TRACKING_HEAD_AND_TORSO;
            break;
    }

    this->interactInfo.trackPos = player->actor.world.pos;

    if (LINK_IS_ADULT) {
        this->interactInfo.yOffset = sPlayerTrackingInfo[ENHY_GET_TYPE(&this->actor)].adultYOffset;
    } else {
        this->interactInfo.yOffset = sPlayerTrackingInfo[ENHY_GET_TYPE(&this->actor)].childYOffset;
    }

    Npc_TrackPoint(&this->actor, &this->interactInfo, sPlayerTrackingInfo[ENHY_GET_TYPE(&this->actor)].presetIndex,
                   trackingMode);

    if (Npc_UpdateTalking(play, &this->actor, &this->interactInfo.talkState, this->interactRange, EnHy_GetTextId,
                          EnHy_UpdateTalkState)) {
        EnHy_OfferBuyBottledItem(this, play);
    }
}

s32 EnHy_ShouldSpawn(EnHy* this, PlayState* play) {
    switch (play->sceneId) {
        case SCENE_KAKARIKO_VILLAGE:
            if (!(ENHY_GET_TYPE(&this->actor) == ENHY_TYPE_MAN_2_MUSTACHE_RED_SHIRT ||
                  ENHY_GET_TYPE(&this->actor) == ENHY_TYPE_MAN_2_MUSTACHE_BLUE_SHIRT ||
                  ENHY_GET_TYPE(&this->actor) == ENHY_TYPE_MAN_2_ALT_MUSTACHE ||
                  ENHY_GET_TYPE(&this->actor) == ENHY_TYPE_MAN_1_BEARD ||
                  ENHY_GET_TYPE(&this->actor) == ENHY_TYPE_OLD_MAN)) {
                return true;
            } else if (!LINK_IS_ADULT) {
                return true;
            } else if (ENHY_GET_TYPE(&this->actor) != ENHY_TYPE_MAN_2_ALT_MUSTACHE && IS_NIGHT) {
                return false;
            } else {
                return true;
            }

        case SCENE_IMPAS_HOUSE:
            if (ENHY_GET_TYPE(&this->actor) != ENHY_TYPE_MAN_2_MUSTACHE_BLUE_SHIRT) {
                return true;
            } else if (LINK_IS_CHILD) {
                return false;
            } else if (ENHY_GET_TYPE(&this->actor) == ENHY_TYPE_MAN_2_MUSTACHE_BLUE_SHIRT && IS_DAY) {
                return false;
            } else {
                return true;
            }

        case SCENE_DOG_LADY_HOUSE:
            if (ENHY_GET_TYPE(&this->actor) != ENHY_TYPE_DOG_LADY) {
                return true;
            } else if (IS_DAY) {
                return false;
            } else {
                return true;
            }
        case SCENE_KAKARIKO_CENTER_GUEST_HOUSE:
            if (ENHY_GET_TYPE(&this->actor) == ENHY_TYPE_DOG_LADY) {
                return !LINK_IS_ADULT ? false : true;
            } else if (!(ENHY_GET_TYPE(&this->actor) == ENHY_TYPE_MAN_2_MUSTACHE_RED_SHIRT ||
                         ENHY_GET_TYPE(&this->actor) == ENHY_TYPE_MAN_1_BEARD ||
                         ENHY_GET_TYPE(&this->actor) == ENHY_TYPE_OLD_MAN)) {
                return true;
            } else if (IS_DAY) {
                return false;
            } else if (LINK_IS_CHILD) {
                return false;
            } else {
                return true;
            }

        case SCENE_BACK_ALLEY_DAY:
        case SCENE_BACK_ALLEY_NIGHT:
            if (ENHY_GET_TYPE(&this->actor) != ENHY_TYPE_MAN_2_BEARD) {
                return true;
            } else if (IS_NIGHT) {
                return false;
            } else if (GET_EVENTCHKINF(EVENTCHKINF_80) && !GET_EVENTCHKINF(EVENTCHKINF_45)) {
                return false;
            } else {
                return true;
            }

        default:
            switch (ENHY_GET_TYPE(&this->actor)) {
                case ENHY_TYPE_OLD_MAN_BALD_PURPLE_ROBE:
                case ENHY_TYPE_MAN_1_BOWL_CUT_GREEN_SHIRT:
                    if (LINK_IS_ADULT) {
                        return false;
                    }
                    FALLTHROUGH;
                default:
                    return true;
            }
    }
}

void EnHy_Init(Actor* thisx, PlayState* play) {
    EnHy* this = (EnHy*)thisx;

    if ((ENHY_GET_TYPE(&this->actor) >= ENHY_TYPE_MAX) || !EnHy_FindOsAnimeObject(this, play) ||
        !EnHy_FindSkelAndHeadObjects(this, play)) {
        Actor_Kill(&this->actor);
    }

    if (!EnHy_ShouldSpawn(this, play)) {
        Actor_Kill(&this->actor);
    }

    this->actionFunc = EnHy_WaitForObjects;
}

void EnHy_Destroy(Actor* thisx, PlayState* play) {
    EnHy* this = (EnHy*)thisx;

    Collider_DestroyCylinder(play, &this->collider);
}

void EnHy_WaitForObjects(EnHy* this, PlayState* play) {
    if (EnHy_IsOsAnimeObjectLoaded(this, play) && EnHy_AreSkelAndHeadObjectsLoaded(this, play)) {
        this->actor.objBankIndex = this->objBankIndexLowerSkel;
        gSegments[6] = VIRTUAL_TO_PHYSICAL(play->objectCtx.status[this->actor.objBankIndex].segment);
        SkelAnime_InitFlex(play, &this->skelAnime,
                           sSkeletonInfo[sModelInfo[ENHY_GET_TYPE(&this->actor)].lowerSkelInfoIndex].skeleton, NULL,
                           this->jointTable, this->morphTable, ENHY_LIMB_MAX);
        ActorShape_Init(&this->actor.shape, 0.0f, ActorShadow_DrawCircle, 0.0f);
        gSegments[6] = VIRTUAL_TO_PHYSICAL(play->objectCtx.status[this->objBankIndexOsAnime].segment);
        Collider_InitCylinder(play, &this->collider);
        Collider_SetCylinder(play, &this->collider, &this->actor, &sColCylInit);
        EnHy_InitCollider(this);
        CollisionCheck_SetInfo2(&this->actor.colChkInfo, NULL, &sColChkInfoInit);
        Animation_ChangeByInfo(&this->skelAnime, sAnimationInfo, sModelInfo[ENHY_GET_TYPE(&this->actor)].animInfoIndex);

        if ((play->sceneId == SCENE_BACK_ALLEY_DAY) || (play->sceneId == SCENE_MARKET_DAY)) {
            this->actor.flags &= ~ACTOR_FLAG_4;
            this->actor.uncullZoneScale = 0.0f;
        }

        if (play->sceneId == SCENE_KAKARIKO_CENTER_GUEST_HOUSE) {
<<<<<<< HEAD
            this->talonEventChkInf = gSaveContext.eventChkInf[EVENTCHKINF_TALON_RETURNED_FROM_KAKARIKO_INDEX];
=======
            this->unk_330 = gSaveContext.save.info.eventChkInf[EVENTCHKINF_TALON_RETURNED_FROM_KAKARIKO_INDEX];
>>>>>>> b8aa2a25
        }

        EnHy_InitSetProperties(this);
        this->path = Path_GetByIndex(play, ENHY_GET_PATH_INDEX(&this->actor), 15);

        switch (ENHY_GET_TYPE(&this->actor)) {
            case ENHY_TYPE_MAN_2_BALD:
                if (this->path != NULL) {
                    this->actor.speed = 3.0f;
                }
                this->actionFunc = EnHy_Walk;
                break;

            case ENHY_TYPE_OLD_MAN:
                this->pathReverse = false;
                this->actionFunc = EnHy_SetupPace;
                break;

            case ENHY_TYPE_DOG_LADY:
                if (play->sceneId == SCENE_MARKET_DAY) {
                    this->actionFunc = EnHy_WatchDog;
                    break;
                }
                FALLTHROUGH;
            case ENHY_TYPE_WOMAN_3:
            case ENHY_TYPE_MAN_1_BEARD:
            case ENHY_TYPE_MAN_1_SHAVED_BLACK_SHIRT:
            case ENHY_TYPE_OLD_WOMAN:
            case ENHY_TYPE_YOUNG_WOMAN_BROWN_HAIR:
            case ENHY_TYPE_MAN_1_BOWL_CUT_PURPLE_SHIRT:
            case ENHY_TYPE_MAN_2_BEARD:
            case ENHY_TYPE_OLD_MAN_BALD_BROWN_ROBE:
            case ENHY_TYPE_MAN_2_MUSTACHE_WHITE_SHIRT:
            case ENHY_TYPE_MAN_1_SHAVED_GREEN_SHIRT:
            case ENHY_TYPE_WOMAN_2:
            case ENHY_TYPE_OLD_MAN_BALD_PURPLE_ROBE:
            case ENHY_TYPE_MAN_1_BOWL_CUT_GREEN_SHIRT:
                this->actionFunc = EnHy_Fidget;
                break;

            case ENHY_TYPE_BEGGAR:
            case ENHY_TYPE_MAN_2_MUSTACHE_RED_SHIRT:
            case ENHY_TYPE_MAN_2_MUSTACHE_BLUE_SHIRT:
            case ENHY_TYPE_YOUNG_WOMAN_ORANGE_HAIR:
            case ENHY_TYPE_MAN_2_ALT_MUSTACHE:
                this->actionFunc = EnHy_DoNothing;
                break;

            default:
                Actor_Kill(&this->actor);
                break;
        }
    }
}

void EnHy_WatchDog(EnHy* this, PlayState* play) {
    if (this->interactInfo.talkState != NPC_TALK_STATE_IDLE) {
        if (this->skelAnime.animation != &gObjOsAnim_0BFC) {
            Animation_ChangeByInfo(&this->skelAnime, sAnimationInfo, ENHY_ANIM_26);
        }
    } else if (GET_EVENTINF(EVENTINF_30)) {
        if (this->skelAnime.animation != &gObjOsAnim_0FE4) {
            Animation_ChangeByInfo(&this->skelAnime, sAnimationInfo, ENHY_ANIM_25);
        }
    } else if (this->skelAnime.animation != &gObjOsAnim_12E8) {
        Animation_ChangeByInfo(&this->skelAnime, sAnimationInfo, ENHY_ANIM_24);
    }
}

void EnHy_Walk(EnHy* this, PlayState* play) {
    s16 yaw;
    f32 distSq;

    distSq = Path_OrientAndGetDistSq(&this->actor, this->path, this->waypoint, &yaw);
    Math_SmoothStepToS(&this->actor.world.rot.y, yaw, 10, 1000, 1);
    this->actor.shape.rot = this->actor.world.rot;

    if ((distSq > 0.0f) && (distSq < 1000.0f)) {
        this->waypoint++;
        if (this->waypoint > (this->path->count - 1)) {
            this->waypoint = 0;
        }
    }
}

void EnHy_Fidget(EnHy* this, PlayState* play) {
    func_80034F54(play, this->fidgetTableY, this->fidgetTableZ, 16);
}

void EnHy_DoNothing(EnHy* this, PlayState* play) {
}

void EnHy_SetupPace(EnHy* this, PlayState* play) {
    if ((this->actor.xzDistToPlayer <= 100.0f) && (this->path != NULL)) {
        Animation_ChangeByInfo(&this->skelAnime, sAnimationInfo, ENHY_ANIM_7);
        this->actor.speed = 0.4f;
        this->actionFunc = EnHy_Pace;
    }

    func_80034F54(play, this->fidgetTableY, this->fidgetTableZ, 16);
}

void EnHy_Pace(EnHy* this, PlayState* play) {
    s16 yaw;
    f32 distSq;

    if ((this->skelAnime.animation == &gObjOsAnim_2160) && (this->interactInfo.talkState != NPC_TALK_STATE_IDLE)) {
        Animation_ChangeByInfo(&this->skelAnime, sAnimationInfo, ENHY_ANIM_8);
    }

    if ((this->skelAnime.animation == &gObjOsAnim_265C) && (this->interactInfo.talkState == NPC_TALK_STATE_IDLE)) {
        Animation_ChangeByInfo(&this->skelAnime, sAnimationInfo, ENHY_ANIM_7);
    }

    this->actor.speed = 0.4f;
    distSq = Path_OrientAndGetDistSq(&this->actor, this->path, this->waypoint, &yaw);
    Math_SmoothStepToS(&this->actor.world.rot.y, yaw, 10, 1000, 1);
    this->actor.shape.rot = this->actor.world.rot;

    if (!(distSq <= 0.0f) && !(distSq >= 1000.0f)) {
        if (!this->pathReverse) {
            this->waypoint++;
            if (this->waypoint > (this->path->count - 1)) {
                this->pathReverse = true;
                this->waypoint = this->path->count - 2;
            }
        } else {
            this->waypoint--;
            if (this->waypoint < 0) {
                this->pathReverse = false;
                this->waypoint = 1;
            }
        }
    }
}

void EnHy_WaitDogFoundRewardGiven(EnHy* this, PlayState* play) {
    if (Actor_HasParent(&this->actor, play)) {
        this->actionFunc = EnHy_FinishGivingDogFoundReward;
    } else {
        Actor_OfferGetItem(&this->actor, play, this->getItemId, this->actor.xzDistToPlayer + 1.0f,
                           fabsf(this->actor.yDistToPlayer) + 1.0f);
    }
}

void EnHy_FinishGivingDogFoundReward(EnHy* this, PlayState* play) {
    if ((Message_GetState(&play->msgCtx) == TEXT_STATE_DONE) && Message_ShouldAdvance(play)) {
        switch (this->getItemId) {
            case GI_HEART_PIECE:
                gSaveContext.dogParams = 0;
                gSaveContext.dogIsLost = false;
                SET_INFTABLE(INFTABLE_191);
                break;

            case GI_RUPEE_BLUE:
                Rupees_ChangeBy(5);
                gSaveContext.dogParams = 0;
                gSaveContext.dogIsLost = false;
                break;
        }

        this->actionFunc = EnHy_Fidget;
    }
}

void EnHy_Update(Actor* thisx, PlayState* play) {
    EnHy* this = (EnHy*)thisx;

    if (this->actionFunc != EnHy_WaitForObjects) {
        gSegments[6] = VIRTUAL_TO_PHYSICAL(play->objectCtx.status[this->objBankIndexOsAnime].segment);
        SkelAnime_Update(&this->skelAnime);
        EnHy_UpdateEyes(this);

        if (this->interactInfo.talkState == NPC_TALK_STATE_IDLE) {
            Actor_MoveXZGravity(&this->actor);
        }

        Actor_UpdateBgCheckInfo(play, &this->actor, 0.0f, 0.0f, 0.0f, UPDBGCHECKINFO_FLAG_2);
    }

    this->actionFunc(this, play);
    EnHy_UpdateNPC(this, play);
    EnHy_UpdateCollider(this, play);
}

s32 EnHy_OverrideLimbDraw(PlayState* play, s32 limbIndex, Gfx** dList, Vec3f* pos, Vec3s* rot, void* thisx) {
    EnHy* this = (EnHy*)thisx;
    s32 pad;
    Vec3s limbRot;
    u8 headInfoIndex;
    void* eyeTex;

    if (1) {}

    OPEN_DISPS(play->state.gfxCtx, "../z_en_hy.c", 2170);

    if (limbIndex == ENHY_LIMB_HEAD) {
        gSPSegment(POLY_OPA_DISP++, 0x06, play->objectCtx.status[this->objBankIndexHead].segment);
        gSegments[6] = VIRTUAL_TO_PHYSICAL(play->objectCtx.status[this->objBankIndexHead].segment);
        headInfoIndex = sModelInfo[ENHY_GET_TYPE(&this->actor)].headInfoIndex;
        *dList = sHeadInfo[headInfoIndex].headDList;

        if (sHeadInfo[headInfoIndex].eyeTextures != NULL) {
            eyeTex = sHeadInfo[headInfoIndex].eyeTextures[this->curEyeIndex];
            gSPSegment(POLY_OPA_DISP++, 0x0A, SEGMENTED_TO_VIRTUAL(eyeTex));
        }

        gSegments[6] = VIRTUAL_TO_PHYSICAL(play->objectCtx.status[this->objBankIndexLowerSkel].segment);
    }

    if (limbIndex == ENHY_LIMB_HEAD) {
        Matrix_Translate(1400.0f, 0.0f, 0.0f, MTXMODE_APPLY);
        limbRot = this->interactInfo.headRot;
        Matrix_RotateX(BINANG_TO_RAD_ALT(limbRot.y), MTXMODE_APPLY);
        Matrix_RotateZ(BINANG_TO_RAD_ALT(limbRot.x), MTXMODE_APPLY);
        Matrix_Translate(-1400.0f, 0.0f, 0.0f, MTXMODE_APPLY);
    }

    if (limbIndex == ENHY_LIMB_TORSO) {
        limbRot = this->interactInfo.torsoRot;
        Matrix_RotateX(BINANG_TO_RAD_ALT(-limbRot.y), MTXMODE_APPLY);
        Matrix_RotateZ(BINANG_TO_RAD_ALT(limbRot.x), MTXMODE_APPLY);
    }

    if ((limbIndex == ENHY_LIMB_TORSO) || (limbIndex == ENHY_LIMB_LEFT_UPPER_ARM) ||
        (limbIndex == ENHY_LIMB_RIGHT_UPPER_ARM)) {
        rot->y += Math_SinS(this->fidgetTableY[limbIndex]) * 200.0f;
        rot->z += Math_CosS(this->fidgetTableZ[limbIndex]) * 200.0f;
    }

    CLOSE_DISPS(play->state.gfxCtx, "../z_en_hy.c", 2228);

    return false;
}

void EnHy_PostLimbDraw(PlayState* play, s32 limbIndex, Gfx** dList, Vec3s* rot, void* thisx) {
    EnHy* this = (EnHy*)thisx;
    s32 pad;
    Vec3f focusOffset = { 400.0f, 0.0f, 0.0f };

    OPEN_DISPS(play->state.gfxCtx, "../z_en_hy.c", 2255);

    if (limbIndex == ENHY_LIMB_RIGHT_FOOT) {
        gSPSegment(POLY_OPA_DISP++, 0x06, play->objectCtx.status[this->objBankIndexUpperSkel].segment);
        gSegments[6] = VIRTUAL_TO_PHYSICAL(play->objectCtx.status[this->objBankIndexUpperSkel].segment);
    }

    if (ENHY_GET_TYPE(&this->actor) == ENHY_TYPE_MAN_2_BALD && limbIndex == ENHY_LIMB_TORSO) {
        gSPDisplayList(POLY_OPA_DISP++, gHylianMan2BagDL);
    }

    if (limbIndex == ENHY_LIMB_HEAD) {
        Matrix_MultVec3f(&focusOffset, &this->actor.focus.pos);
    }

    CLOSE_DISPS(play->state.gfxCtx, "../z_en_hy.c", 2281);
}

Gfx* EnHy_SetEnvColor(GraphicsContext* gfxCtx, u8 envR, u8 envG, u8 envB, u8 envA) {
    Gfx* gfx = Graph_Alloc(gfxCtx, 2 * sizeof(Gfx));

    gDPSetEnvColor(&gfx[0], envR, envG, envB, envA);
    gSPEndDisplayList(&gfx[1]);

    return gfx;
}

void EnHy_Draw(Actor* thisx, PlayState* play) {
    EnHy* this = (EnHy*)thisx;
    Color_RGBA8 envColorSeg8;
    Color_RGBA8 envColorSeg9;
    Color_RGBA8 envColorSeg10;

    OPEN_DISPS(play->state.gfxCtx, "../z_en_hy.c", 2318);

    if (this->actionFunc != EnHy_WaitForObjects) {
        Gfx_SetupDL_25Opa(play->state.gfxCtx);
        Matrix_Translate(this->modelOffset.x, this->modelOffset.y, this->modelOffset.z, MTXMODE_APPLY);
        envColorSeg8 = sModelInfo[ENHY_GET_TYPE(&this->actor)].envColorSeg8;
        envColorSeg9 = sModelInfo[ENHY_GET_TYPE(&this->actor)].envColorSeg9;

        switch (ENHY_GET_TYPE(&this->actor)) {
            // ENHY_TYPE_DOG_LADY
            // ENHY_TYPE_WOMAN_3
            case ENHY_TYPE_MAN_1_BEARD:
            case ENHY_TYPE_MAN_2_BALD:
            case ENHY_TYPE_MAN_1_SHAVED_BLACK_SHIRT:
            case ENHY_TYPE_BEGGAR:
            // ENHY_TYPE_OLD_WOMAN
            case ENHY_TYPE_OLD_MAN:
            case ENHY_TYPE_YOUNG_WOMAN_BROWN_HAIR:
            case ENHY_TYPE_MAN_2_MUSTACHE_RED_SHIRT:
            case ENHY_TYPE_MAN_2_MUSTACHE_BLUE_SHIRT:
            case ENHY_TYPE_YOUNG_WOMAN_ORANGE_HAIR:
            case ENHY_TYPE_MAN_2_ALT_MUSTACHE:
            case ENHY_TYPE_MAN_1_BOWL_CUT_PURPLE_SHIRT:
            case ENHY_TYPE_MAN_2_BEARD:
            case ENHY_TYPE_OLD_MAN_BALD_BROWN_ROBE:
            case ENHY_TYPE_MAN_2_MUSTACHE_WHITE_SHIRT:
            case ENHY_TYPE_MAN_1_SHAVED_GREEN_SHIRT:
            // ENHY_TYPE_WOMAN_2
            case ENHY_TYPE_OLD_MAN_BALD_PURPLE_ROBE:
            case ENHY_TYPE_MAN_1_BOWL_CUT_GREEN_SHIRT:
                gSPSegment(POLY_OPA_DISP++, 0x08,
                           EnHy_SetEnvColor(play->state.gfxCtx, envColorSeg8.r, envColorSeg8.g, envColorSeg8.b,
                                            envColorSeg8.a));
                gSPSegment(POLY_OPA_DISP++, 0x09,
                           EnHy_SetEnvColor(play->state.gfxCtx, envColorSeg9.r, envColorSeg9.g, envColorSeg9.b,
                                            envColorSeg9.a));

                if (ENHY_GET_TYPE(&this->actor) == ENHY_TYPE_YOUNG_WOMAN_BROWN_HAIR ||
                    ENHY_GET_TYPE(&this->actor) == ENHY_TYPE_YOUNG_WOMAN_ORANGE_HAIR) {
                    if (ENHY_GET_TYPE(&this->actor) == ENHY_TYPE_YOUNG_WOMAN_BROWN_HAIR) {
                        envColorSeg10 = envColorSeg8;
                    }
                    if (ENHY_GET_TYPE(&this->actor) == ENHY_TYPE_YOUNG_WOMAN_ORANGE_HAIR) {
                        envColorSeg10.r = envColorSeg10.g = envColorSeg10.b = 255;
                        envColorSeg10.a = 0;
                    }
                    gSPSegment(POLY_OPA_DISP++, 0x0A,
                               EnHy_SetEnvColor(play->state.gfxCtx, envColorSeg10.r, envColorSeg10.g, envColorSeg10.b,
                                                envColorSeg10.a));
                }
                break;

            default:
                break;
        }

        SkelAnime_DrawFlexOpa(play, this->skelAnime.skeleton, this->skelAnime.jointTable, this->skelAnime.dListCount,
                              EnHy_OverrideLimbDraw, EnHy_PostLimbDraw, &this->actor);
    }

    CLOSE_DISPS(play->state.gfxCtx, "../z_en_hy.c", 2388);
}<|MERGE_RESOLUTION|>--- conflicted
+++ resolved
@@ -1155,11 +1155,7 @@
         }
 
         if (play->sceneId == SCENE_KAKARIKO_CENTER_GUEST_HOUSE) {
-<<<<<<< HEAD
-            this->talonEventChkInf = gSaveContext.eventChkInf[EVENTCHKINF_TALON_RETURNED_FROM_KAKARIKO_INDEX];
-=======
-            this->unk_330 = gSaveContext.save.info.eventChkInf[EVENTCHKINF_TALON_RETURNED_FROM_KAKARIKO_INDEX];
->>>>>>> b8aa2a25
+            this->talonEventChkInf = gSaveContext.save.info.eventChkInf[EVENTCHKINF_TALON_RETURNED_FROM_KAKARIKO_INDEX];
         }
 
         EnHy_InitSetProperties(this);
