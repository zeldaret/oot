--- conflicted
+++ resolved
@@ -82,11 +82,7 @@
         Actor_SetScale(&this->actor, thisx->scale.x);
     } else if (this->unk_14C < 55) {
         Actor_SetScale(&this->actor, thisx->scale.x * 0.9f);
-<<<<<<< HEAD
-        Math_SmoothScaleMaxMinF(&this->unk_154, player->unk_908[0].y, 0.5f, 3.0f, 1.0f);
-=======
         Math_SmoothScaleMaxMinF(&this->unk_154, player->bodyPartsPos[0].y, 0.5f, 3.0f, 1.0f);
->>>>>>> c864ce0d
         if (this->unk_14C >= 49) {
             func_80B8772C(globalCtx, (54 - this->unk_14C) * 0.2f);
         }
