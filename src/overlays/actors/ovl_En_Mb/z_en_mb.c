/*
 * File: z_en_mb.c
 * Overlay: ovl_En_Mb
 * Description: Moblins
 */

#include "z_en_mb.h"
#include "objects/object_mb/object_mb.h"

/*
 * This actor can have three behaviors:
 * - "Spear Guard" (variable -1): uses a spear, walks around home point, charges player if too close
 * - "Club" (variable 0): uses a club, stands still and smashes its club on the ground when the player approaches
 * - "Spear Patrol" (variable 0xPP00 PP=pathId): uses a spear, patrols following a path, charges
 */

#define FLAGS 0x00000015

#define THIS ((EnMb*)thisx)

typedef enum {
    /* -1 */ ENMB_TYPE_SPEAR_GUARD = -1,
    /*  0 */ ENMB_TYPE_CLUB,
    /*  1 */ ENMB_TYPE_SPEAR_PATROL
} EnMbType;

#define ENMB_ATTACK_NONE 0
#define ENMB_ATTACK_SPEAR 1
#define ENMB_ATTACK_CLUB_RIGHT 1
#define ENMB_ATTACK_CLUB_MIDDLE 2
#define ENMB_ATTACK_CLUB_LEFT 3

/* Spear and Club moblins use a different skeleton but the limbs are organized the same */
typedef enum {
    /*  1 */ ENMB_LIMB_ROOT = 1,
    /*  3 */ ENMB_LIMB_WAIST = 3,
    /*  6 */ ENMB_LIMB_CHEST = 6,
    /*  7 */ ENMB_LIMB_HEAD,
    /*  9 */ ENMB_LIMB_LSHOULDER = 9,
    /* 11 */ ENMB_LIMB_LFOREARM = 11,
    /* 12 */ ENMB_LIMB_LHAND,
    /* 14 */ ENMB_LIMB_RSHOULDER = 14,
    /* 16 */ ENMB_LIMB_RFOREARM = 16,
    /* 17 */ ENMB_LIMB_RHAND,
    /* 20 */ ENMB_LIMB_LTHIGH = 20,
    /* 21 */ ENMB_LIMB_LSHIN,
    /* 22 */ ENMB_LIMB_LFOOT,
    /* 25 */ ENMB_LIMB_RTHIGH = 25,
    /* 26 */ ENMB_LIMB_RSHIN,
    /* 27 */ ENMB_LIMB_RFOOT
} EnMbLimb;

void EnMb_Init(Actor* thisx, GlobalContext* globalCtx);
void EnMb_Destroy(Actor* thisx, GlobalContext* globalCtx);
void EnMb_Update(Actor* thisx, GlobalContext* globalCtx);
void EnMb_Draw(Actor* thisx, GlobalContext* globalCtx);

const ActorInit En_Mb_InitVars = {
    ACTOR_EN_MB,
    ACTORCAT_ENEMY,
    FLAGS,
    OBJECT_MB,
    sizeof(EnMb),
    (ActorFunc)EnMb_Init,
    (ActorFunc)EnMb_Destroy,
    (ActorFunc)EnMb_Update,
    (ActorFunc)EnMb_Draw,
};

void EnMb_SetupSpearPatrolTurnTowardsWaypoint(EnMb* this, GlobalContext* globalCtx);
void EnMb_SetupClubWaitPlayerNear(EnMb* this);
void EnMb_SpearGuardLookAround(EnMb* this, GlobalContext* globalCtx);
void EnMb_SetupSpearGuardLookAround(EnMb* this);
void EnMb_SetupSpearDamaged(EnMb* this);
void EnMb_SpearGuardWalk(EnMb* this, GlobalContext* globalCtx);
void EnMb_SpearGuardPrepareAndCharge(EnMb* this, GlobalContext* globalCtx);
void EnMb_SpearPatrolPrepareAndCharge(EnMb* this, GlobalContext* globalCtx);
void EnMb_SpearEndChargeQuick(EnMb* this, GlobalContext* globalCtx);
void EnMb_Stunned(EnMb* this, GlobalContext* globalCtx);
void EnMb_ClubDead(EnMb* this, GlobalContext* globalCtx);
void EnMb_ClubDamagedWhileKneeling(EnMb* this, GlobalContext* globalCtx);
void EnMb_ClubWaitPlayerNear(EnMb* this, GlobalContext* globalCtx);
void EnMb_ClubAttack(EnMb* this, GlobalContext* globalCtx);
void EnMb_SpearDead(EnMb* this, GlobalContext* globalCtx);
void EnMb_SpearDamaged(EnMb* this, GlobalContext* globalCtx);
void EnMb_SetupSpearDead(EnMb* this);
void EnMb_SpearPatrolTurnTowardsWaypoint(EnMb* this, GlobalContext* globalCtx);
void EnMb_SpearPatrolWalkTowardsWaypoint(EnMb* this, GlobalContext* globalCtx);
void EnMb_SpearPatrolEndCharge(EnMb* this, GlobalContext* globalCtx);
void EnMb_SpearPatrolImmediateCharge(EnMb* this, GlobalContext* globalCtx);
void EnMb_ClubWaitAfterAttack(EnMb* this, GlobalContext* globalCtx);
void EnMb_ClubDamaged(EnMb* this, GlobalContext* globalCtx);

static ColliderCylinderInit sHitboxInit = {
    {
        COLTYPE_HIT0,
        AT_NONE,
        AC_ON | AC_TYPE_PLAYER,
        OC1_ON | OC1_TYPE_ALL,
        OC2_TYPE_2,
        COLSHAPE_CYLINDER,
    },
    {
        ELEMTYPE_UNK1,
        { 0x00000000, 0x00, 0x00 },
        { 0xFFCFFFFF, 0x00, 0x00 },
        TOUCH_NONE,
        BUMP_ON,
        OCELEM_ON,
    },
    { 20, 70, 0, { 0, 0, 0 } },
};

static ColliderTrisElementInit sFrontShieldingTrisInit[2] = {
    {
        {
            ELEMTYPE_UNK2,
            { 0x00000000, 0x00, 0x00 },
            { 0xFFCFFFFF, 0x00, 0x00 },
            TOUCH_NONE,
            BUMP_ON | BUMP_HOOKABLE | BUMP_NO_AT_INFO,
            OCELEM_NONE,
        },
        { { { -10.0f, 14.0f, 2.0f }, { -10.0f, -6.0f, 2.0f }, { 9.0f, 14.0f, 2.0f } } },
    },
    {
        {
            ELEMTYPE_UNK2,
            { 0x00000000, 0x00, 0x00 },
            { 0xFFCFFFFF, 0x00, 0x00 },
            TOUCH_NONE,
            BUMP_ON | BUMP_HOOKABLE | BUMP_NO_AT_INFO,
            OCELEM_NONE,
        },
        { { { -10.0f, -6.0f, 2.0f }, { 9.0f, -6.0f, 2.0f }, { 9.0f, 14.0f, 2.0f } } },
    },
};

static ColliderTrisInit sFrontShieldingInit = {
    {
        COLTYPE_METAL,
        AT_NONE,
        AC_ON | AC_HARD | AC_TYPE_PLAYER,
        OC1_NONE,
        OC2_NONE,
        COLSHAPE_TRIS,
    },
    2,
    sFrontShieldingTrisInit,
};

static ColliderQuadInit sAttackColliderInit = {
    {
        COLTYPE_NONE,
        AT_ON | AT_TYPE_ENEMY,
        AC_NONE,
        OC1_NONE,
        OC2_NONE,
        COLSHAPE_QUAD,
    },
    {
        ELEMTYPE_UNK0,
        { 0xFFCFFFFF, 0x00, 0x08 },
        { 0x00000000, 0x00, 0x00 },
        TOUCH_ON | TOUCH_SFX_NORMAL,
        BUMP_NONE,
        OCELEM_NONE,
    },
    { { { 0.0f, 0.0f, 0.0f }, { 0.0f, 0.0f, 0.0f }, { 0.0f, 0.0f, 0.0f }, { 0.0f, 0.0f, 0.0f } } },
};

typedef enum {
    /* 0x0 */ ENMB_DMGEFF_IGNORE,
    /* 0x1 */ ENMB_DMGEFF_STUN,
    /* 0x5 */ ENMB_DMGEFF_FREEZE = 0x5,
    /* 0x6 */ ENMB_DMGEFF_STUN_ICE,
    /* 0xF */ ENMB_DMGEFF_DEFAULT = 0xF
} EnMbDamageEffect;

static DamageTable sSpearMoblinDamageTable = {
    /* Deku nut      */ DMG_ENTRY(0, ENMB_DMGEFF_FREEZE),
    /* Deku stick    */ DMG_ENTRY(2, ENMB_DMGEFF_DEFAULT),
    /* Slingshot     */ DMG_ENTRY(1, ENMB_DMGEFF_DEFAULT),
    /* Explosive     */ DMG_ENTRY(2, ENMB_DMGEFF_DEFAULT),
    /* Boomerang     */ DMG_ENTRY(0, ENMB_DMGEFF_STUN),
    /* Normal arrow  */ DMG_ENTRY(2, ENMB_DMGEFF_DEFAULT),
    /* Hammer swing  */ DMG_ENTRY(2, ENMB_DMGEFF_DEFAULT),
    /* Hookshot      */ DMG_ENTRY(2, ENMB_DMGEFF_DEFAULT),
    /* Kokiri sword  */ DMG_ENTRY(1, ENMB_DMGEFF_DEFAULT),
    /* Master sword  */ DMG_ENTRY(2, ENMB_DMGEFF_DEFAULT),
    /* Giant's Knife */ DMG_ENTRY(4, ENMB_DMGEFF_DEFAULT),
    /* Fire arrow    */ DMG_ENTRY(2, ENMB_DMGEFF_DEFAULT),
    /* Ice arrow     */ DMG_ENTRY(4, ENMB_DMGEFF_STUN_ICE),
    /* Light arrow   */ DMG_ENTRY(2, ENMB_DMGEFF_DEFAULT),
    /* Unk arrow 1   */ DMG_ENTRY(4, ENMB_DMGEFF_DEFAULT),
    /* Unk arrow 2   */ DMG_ENTRY(2, ENMB_DMGEFF_DEFAULT),
    /* Unk arrow 3   */ DMG_ENTRY(2, ENMB_DMGEFF_DEFAULT),
    /* Fire magic    */ DMG_ENTRY(0, ENMB_DMGEFF_FREEZE),
    /* Ice magic     */ DMG_ENTRY(3, ENMB_DMGEFF_STUN_ICE),
    /* Light magic   */ DMG_ENTRY(0, ENMB_DMGEFF_FREEZE),
    /* Shield        */ DMG_ENTRY(0, ENMB_DMGEFF_IGNORE),
    /* Mirror Ray    */ DMG_ENTRY(0, ENMB_DMGEFF_IGNORE),
    /* Kokiri spin   */ DMG_ENTRY(1, ENMB_DMGEFF_DEFAULT),
    /* Giant spin    */ DMG_ENTRY(4, ENMB_DMGEFF_DEFAULT),
    /* Master spin   */ DMG_ENTRY(2, ENMB_DMGEFF_DEFAULT),
    /* Kokiri jump   */ DMG_ENTRY(2, ENMB_DMGEFF_DEFAULT),
    /* Giant jump    */ DMG_ENTRY(8, ENMB_DMGEFF_DEFAULT),
    /* Master jump   */ DMG_ENTRY(4, ENMB_DMGEFF_DEFAULT),
    /* Unknown 1     */ DMG_ENTRY(0, ENMB_DMGEFF_FREEZE),
    /* Unblockable   */ DMG_ENTRY(0, ENMB_DMGEFF_IGNORE),
    /* Hammer jump   */ DMG_ENTRY(4, ENMB_DMGEFF_DEFAULT),
    /* Unknown 2     */ DMG_ENTRY(0, ENMB_DMGEFF_IGNORE),
};

static DamageTable sClubMoblinDamageTable = {
    /* Deku nut      */ DMG_ENTRY(0, ENMB_DMGEFF_FREEZE),
    /* Deku stick    */ DMG_ENTRY(2, ENMB_DMGEFF_DEFAULT),
    /* Slingshot     */ DMG_ENTRY(0, ENMB_DMGEFF_IGNORE),
    /* Explosive     */ DMG_ENTRY(2, ENMB_DMGEFF_DEFAULT),
    /* Boomerang     */ DMG_ENTRY(0, ENMB_DMGEFF_IGNORE),
    /* Normal arrow  */ DMG_ENTRY(2, ENMB_DMGEFF_DEFAULT),
    /* Hammer swing  */ DMG_ENTRY(2, ENMB_DMGEFF_DEFAULT),
    /* Hookshot      */ DMG_ENTRY(0, ENMB_DMGEFF_STUN),
    /* Kokiri sword  */ DMG_ENTRY(1, ENMB_DMGEFF_DEFAULT),
    /* Master sword  */ DMG_ENTRY(2, ENMB_DMGEFF_DEFAULT),
    /* Giant's Knife */ DMG_ENTRY(4, ENMB_DMGEFF_DEFAULT),
    /* Fire arrow    */ DMG_ENTRY(2, ENMB_DMGEFF_DEFAULT),
    /* Ice arrow     */ DMG_ENTRY(4, ENMB_DMGEFF_STUN_ICE),
    /* Light arrow   */ DMG_ENTRY(2, ENMB_DMGEFF_DEFAULT),
    /* Unk arrow 1   */ DMG_ENTRY(4, ENMB_DMGEFF_DEFAULT),
    /* Unk arrow 2   */ DMG_ENTRY(2, ENMB_DMGEFF_DEFAULT),
    /* Unk arrow 3   */ DMG_ENTRY(2, ENMB_DMGEFF_DEFAULT),
    /* Fire magic    */ DMG_ENTRY(0, ENMB_DMGEFF_FREEZE),
    /* Ice magic     */ DMG_ENTRY(3, ENMB_DMGEFF_STUN_ICE),
    /* Light magic   */ DMG_ENTRY(0, ENMB_DMGEFF_FREEZE),
    /* Shield        */ DMG_ENTRY(0, ENMB_DMGEFF_IGNORE),
    /* Mirror Ray    */ DMG_ENTRY(0, ENMB_DMGEFF_IGNORE),
    /* Kokiri spin   */ DMG_ENTRY(1, ENMB_DMGEFF_DEFAULT),
    /* Giant spin    */ DMG_ENTRY(4, ENMB_DMGEFF_DEFAULT),
    /* Master spin   */ DMG_ENTRY(2, ENMB_DMGEFF_DEFAULT),
    /* Kokiri jump   */ DMG_ENTRY(2, ENMB_DMGEFF_DEFAULT),
    /* Giant jump    */ DMG_ENTRY(8, ENMB_DMGEFF_DEFAULT),
    /* Master jump   */ DMG_ENTRY(4, ENMB_DMGEFF_DEFAULT),
    /* Unknown 1     */ DMG_ENTRY(0, ENMB_DMGEFF_FREEZE),
    /* Unblockable   */ DMG_ENTRY(0, ENMB_DMGEFF_IGNORE),
    /* Hammer jump   */ DMG_ENTRY(4, ENMB_DMGEFF_DEFAULT),
    /* Unknown 2     */ DMG_ENTRY(0, ENMB_DMGEFF_IGNORE),
};

static InitChainEntry sInitChain[] = {
    ICHAIN_S8(naviEnemyId, 74, ICHAIN_CONTINUE),
    ICHAIN_F32_DIV1000(gravity, -1000, ICHAIN_CONTINUE),
    ICHAIN_F32(targetArrowOffset, 5300, ICHAIN_STOP),
};

void EnMb_SetupAction(EnMb* this, EnMbActionFunc actionFunc) {
    this->actionFunc = actionFunc;
}

void EnMb_Init(Actor* thisx, GlobalContext* globalCtx) {
    EnMb* this = THIS;
    s32 pad;
    Player* player = PLAYER;
    s16 relYawFromPlayer;

    Actor_ProcessInitChain(&this->actor, sInitChain);
    ActorShape_Init(&this->actor.shape, 0.0f, ActorShadow_DrawCircle, 46.0f);
    this->actor.colChkInfo.mass = MASS_IMMOVABLE;
    this->actor.colChkInfo.damageTable = &sSpearMoblinDamageTable;
    Collider_InitCylinder(globalCtx, &this->hitbox);
    Collider_SetCylinder(globalCtx, &this->hitbox, &this->actor, &sHitboxInit);
    Collider_InitTris(globalCtx, &this->frontShielding);
    Collider_SetTris(globalCtx, &this->frontShielding, &this->actor, &sFrontShieldingInit, this->frontShieldingTris);
    Collider_InitQuad(globalCtx, &this->attackCollider);
    Collider_SetQuad(globalCtx, &this->attackCollider, &this->actor, &sAttackColliderInit);

    switch (this->actor.params) {
        case ENMB_TYPE_SPEAR_GUARD:
            SkelAnime_InitFlex(globalCtx, &this->skelAnime, &gEnMbSpearSkel, &gEnMbSpearStandStillAnim,
                               this->jointTable, this->morphTable, 28);
            this->actor.colChkInfo.health = 2;
            this->actor.colChkInfo.mass = MASS_HEAVY;
            this->maxHomeDist = 1000.0f;
            this->playerDetectionRange = 1750.0f;
            EnMb_SetupSpearGuardLookAround(this);
            break;
        case ENMB_TYPE_CLUB:
            SkelAnime_InitFlex(globalCtx, &this->skelAnime, &gEnMbClubSkel, &gEnMbClubStandStillClubDownAnim,
                               this->jointTable, this->morphTable, 28);

            this->actor.colChkInfo.health = 6;
            this->actor.colChkInfo.mass = MASS_IMMOVABLE;
            this->actor.colChkInfo.damageTable = &sClubMoblinDamageTable;
            Actor_SetScale(&this->actor, 0.02f);
            this->hitbox.dim.height = 170;
            this->hitbox.dim.radius = 45;
            this->actor.uncullZoneForward = 4000.0f;
            this->actor.uncullZoneScale = 800.0f;
            this->actor.uncullZoneDownward = 1800.0f;
            this->playerDetectionRange = 710.0f;
            this->attackCollider.info.toucher.dmgFlags = 0x20000000;

            relYawFromPlayer =
                this->actor.world.rot.y - Math_Vec3f_Yaw(&this->actor.world.pos, &player->actor.world.pos);
            if (ABS(relYawFromPlayer) > 0x4000) {
                this->actor.world.rot.y = thisx->world.rot.y + 0x8000;
                this->actor.shape.rot.y = thisx->world.rot.y;
                this->actor.world.pos.z = thisx->world.pos.z + 600.0f;
            }

            ActorShape_Init(&this->actor.shape, 0.0f, ActorShadow_DrawFeet, 90.0f);
            this->actor.flags &= ~1;
            this->actor.naviEnemyId += 1;
            EnMb_SetupClubWaitPlayerNear(this);
            break;
        default: /* Spear Patrol */
            SkelAnime_InitFlex(globalCtx, &this->skelAnime, &gEnMbSpearSkel, &gEnMbSpearStandStillAnim,
                               this->jointTable, this->morphTable, 28);

            Actor_SetScale(&this->actor, 0.014f);
            this->path = (thisx->params & 0xFF00) >> 8;
            this->actor.params = ENMB_TYPE_SPEAR_PATROL;
            this->waypoint = 0;
            this->actor.colChkInfo.health = 1;
            this->actor.colChkInfo.mass = MASS_HEAVY;
            this->maxHomeDist = 350.0f;
            this->playerDetectionRange = 1750.0f;
            this->actor.flags &= ~1;
            EnMb_SetupSpearPatrolTurnTowardsWaypoint(this, globalCtx);
            break;
    }
}

void EnMb_Destroy(Actor* thisx, GlobalContext* globalCtx) {
    EnMb* this = THIS;

    Collider_DestroyTris(globalCtx, &this->frontShielding);
    Collider_DestroyCylinder(globalCtx, &this->hitbox);
    Collider_DestroyQuad(globalCtx, &this->attackCollider);
}

void EnMb_FaceWaypoint(EnMb* this, GlobalContext* globalCtx) {
    s16 yawToWaypoint = Math_Vec3f_Yaw(&this->actor.world.pos, &this->waypointPos);

    this->actor.shape.rot.y = yawToWaypoint;
    this->actor.world.rot.y = yawToWaypoint;
}

void EnMb_NextWaypoint(EnMb* this, GlobalContext* globalCtx) {
    Path* path;
    Vec3s* waypointPos;

    path = &globalCtx->setupPathList[this->path];

    if (this->waypoint == 0) {
        this->direction = 1;
    } else if (this->waypoint == (s8)(path->count - 1)) {
        this->direction = -1;
    }

    this->waypoint += this->direction;
    waypointPos = (Vec3s*)SEGMENTED_TO_VIRTUAL(path->points) + this->waypoint;
    this->waypointPos.x = waypointPos->x;
    this->waypointPos.y = waypointPos->y;
    this->waypointPos.z = waypointPos->z;
}

/**
 * Checks if the player is in a 800*74 units XZ area centered on this actor,
 * the area being directed along its line of sight snapped to a cardinal angle.
 * Note: the longest corridor in Sacred Forest Meadows is 800 units long,
 *       and they all are 100 units wide.
 */
s32 EnMb_IsPlayerInCorridor(EnMb* this, GlobalContext* globalCtx) {
    Player* player = PLAYER;
    f32 xFromPlayer;
    f32 zFromPlayer;
    f32 cos;
    f32 sin;
    f32 xFromPlayerAbs;
    f32 zFromPlayerAbs;
    s16 alignedYaw = 0;

    if ((this->actor.world.rot.y < -0x62A2) || (this->actor.world.rot.y > 0x62A2)) {
        alignedYaw = -0x8000;
    } else if (this->actor.world.rot.y < -0x20E0) {
        alignedYaw = -0x4000;
    } else if (this->actor.world.rot.y > 0x20E0) {
        alignedYaw = 0x4000;
    }

    cos = Math_CosS(alignedYaw);
    sin = Math_SinS(alignedYaw);
    cos = ABS(cos);
    sin = ABS(sin);
    xFromPlayer = this->actor.world.pos.x - player->actor.world.pos.x;
    zFromPlayer = this->actor.world.pos.z - player->actor.world.pos.z;
    xFromPlayerAbs = ABS(xFromPlayer);
    if (xFromPlayerAbs < (cos * 37.0f + sin * 400.0f)) {
        zFromPlayerAbs = ABS(zFromPlayer);
        if (zFromPlayerAbs < (sin * 37.0f + cos * 400.0f)) {
            return true;
        }
    }
    return false;
}

void EnMb_FindWaypointTowardsPlayer(EnMb* this, GlobalContext* globalCtx) {
    Path* path = &globalCtx->setupPathList[this->path];
    s16 yawToWaypoint;
    Vec3f waypointPosF;
    Vec3s* waypointPosS;
    s16 yawPlayerToWaypoint;
    s32 i;
    s32 waypoint;

    for (waypoint = 0, i = path->count - 1; i >= 0; i--, waypoint++) {
        waypointPosS = (Vec3s*)SEGMENTED_TO_VIRTUAL(path->points) + waypoint;
        waypointPosF.x = waypointPosS->x;
        waypointPosF.y = waypointPosS->y;
        waypointPosF.z = waypointPosS->z;
        yawToWaypoint = Math_Vec3f_Yaw(&this->actor.world.pos, &waypointPosF);
        yawPlayerToWaypoint = yawToWaypoint - this->actor.yawTowardsPlayer;
        if (ABS(yawPlayerToWaypoint) <= 0x1770) {
            this->actor.world.rot.y = yawToWaypoint;
            if (waypoint == this->waypoint) {
                this->direction = -this->direction;
            }
            this->waypointPos = waypointPosF;
            this->waypoint = waypoint;
            break;
        }
    }
}

void EnMb_SetupSpearGuardLookAround(EnMb* this) {
    Animation_MorphToLoop(&this->skelAnime, &gEnMbSpearLookLeftAndRightAnim, -4.0f);
    this->actor.speedXZ = 0.0f;
    this->timer1 = Rand_S16Offset(30, 50);
    this->state = ENMB_STATE_IDLE;
    EnMb_SetupAction(this, EnMb_SpearGuardLookAround);
}

void EnMb_SetupClubWaitPlayerNear(EnMb* this) {
    Animation_PlayLoop(&this->skelAnime, &gEnMbClubStandStillClubDownAnim);
    this->actor.speedXZ = 0.0f;
    this->timer1 = Rand_S16Offset(30, 50);
    this->state = ENMB_STATE_IDLE;
    EnMb_SetupAction(this, EnMb_ClubWaitPlayerNear);
}

void EnMb_SetupSpearPatrolTurnTowardsWaypoint(EnMb* this, GlobalContext* globalCtx) {
    Animation_MorphToLoop(&this->skelAnime, &gEnMbSpearLookLeftAndRightAnim, -4.0f);
    this->actor.speedXZ = 0.0f;
    this->timer1 = Rand_S16Offset(40, 80);
    this->state = ENMB_STATE_IDLE;
    EnMb_NextWaypoint(this, globalCtx);
    EnMb_SetupAction(this, EnMb_SpearPatrolTurnTowardsWaypoint);
}

void EnMb_SetupSpearGuardWalk(EnMb* this) {
    Animation_Change(&this->skelAnime, &gEnMbSpearWalkAnim, 0.0f, 0.0f, Animation_GetLastFrame(&gEnMbSpearWalkAnim),
                     ANIMMODE_LOOP, -4.0f);
    this->actor.speedXZ = 0.59999996f;
    this->timer1 = Rand_S16Offset(50, 70);
    this->unk_332 = 1;
    this->state = ENMB_STATE_WALK;
    EnMb_SetupAction(this, EnMb_SpearGuardWalk);
}

void EnMb_SetupSpearPatrolWalkTowardsWaypoint(EnMb* this) {
    f32 frameCount = Animation_GetLastFrame(&gEnMbSpearWalkAnim);

    this->actor.speedXZ = 0.59999996f;
    this->timer1 = Rand_S16Offset(50, 70);
    this->unk_332 = 1;
    this->state = ENMB_STATE_WALK;
    Animation_Change(&this->skelAnime, &gEnMbSpearWalkAnim, 0.0f, 0.0f, frameCount, ANIMMODE_LOOP_INTERP, -4.0f);
    EnMb_SetupAction(this, EnMb_SpearPatrolWalkTowardsWaypoint);
}

void EnMb_SetupSpearPrepareAndCharge(EnMb* this) {
    f32 frameCount = Animation_GetLastFrame(&gEnMbSpearPrepareChargeAnim);

    Animation_MorphToPlayOnce(&this->skelAnime, &gEnMbSpearPrepareChargeAnim, -4.0f);
    this->state = ENMB_STATE_ATTACK;
    this->actor.speedXZ = 0.0f;
    this->timer3 = (s16)frameCount + 6;
    Audio_PlayActorSound2(&this->actor, NA_SE_EN_MORIBLIN_SPEAR_AT);
    if (this->actor.params == ENMB_TYPE_SPEAR_GUARD) {
        EnMb_SetupAction(this, EnMb_SpearGuardPrepareAndCharge);
    } else {
        EnMb_SetupAction(this, EnMb_SpearPatrolPrepareAndCharge);
    }
}

void EnMb_SetupSpearPatrolImmediateCharge(EnMb* this) {
    Animation_PlayLoop(&this->skelAnime, &gEnMbSpearChargeAnim);
    Audio_PlayActorSound2(&this->actor, NA_SE_EN_MORIBLIN_ATTACK);
    this->attack = ENMB_ATTACK_SPEAR;
    this->state = ENMB_STATE_ATTACK;
    this->timer3 = 3;
    this->actor.speedXZ = 10.0f;
    EnMb_SetupAction(this, EnMb_SpearPatrolImmediateCharge);
}

void EnMb_SetupClubAttack(EnMb* this) {
    f32 frames = Animation_GetLastFrame(&gEnMbClubLiftClubAnim);
    s16 relYawFromPlayer;

    this->state = ENMB_STATE_ATTACK;
    Animation_Change(&this->skelAnime, &gEnMbClubLiftClubAnim, 3.0f, 0.0f, frames, ANIMMODE_ONCE_INTERP, 0.0f);
    this->timer3 = 1;
    relYawFromPlayer = this->actor.world.rot.y - this->actor.yawTowardsPlayer;

    if (ABS(relYawFromPlayer) <= 0x258) {
        this->attack = ENMB_ATTACK_CLUB_MIDDLE;
    } else if (relYawFromPlayer >= 0) {
        this->attack = ENMB_ATTACK_CLUB_RIGHT;
    } else {
        this->attack = ENMB_ATTACK_CLUB_LEFT;
    }

    EnMb_SetupAction(this, EnMb_ClubAttack);
}

void EnMb_SetupSpearEndChargeQuick(EnMb* this) {
    Animation_PlayOnce(&this->skelAnime, &gEnMbSpearSlowDownAnim);
    this->state = ENMB_STATE_ATTACK_END;
    this->timer1 = 0;
    this->timer3 = 5;
    Audio_PlayActorSound2(&this->actor, NA_SE_EN_MORIBLIN_SLIDE);
    EnMb_SetupAction(this, EnMb_SpearEndChargeQuick);
}

void EnMb_SetupSpearPatrolEndCharge(EnMb* this) {
    Animation_PlayOnce(&this->skelAnime, &gEnMbSpearSlowDownAnim);
    this->state = ENMB_STATE_ATTACK_END;
    this->actor.bgCheckFlags &= ~1;
    this->timer1 = 0;
    this->timer3 = 50;
    this->actor.speedXZ = -8.0f;
    this->actor.velocity.y = 6.0f;
    Audio_PlayActorSound2(&this->actor, NA_SE_EN_MORIBLIN_SLIDE);
    EnMb_SetupAction(this, EnMb_SpearPatrolEndCharge);
}

void EnMb_SetupClubWaitAfterAttack(EnMb* this) {
    f32 frameCount = Animation_GetLastFrame(&gEnMbClubStandStillClubDownAnim);

    this->state = ENMB_STATE_ATTACK_END;
    Animation_Change(&this->skelAnime, &gEnMbClubStandStillClubDownAnim, 5.0f, 0.0f, frameCount, ANIMMODE_ONCE_INTERP,
                     0.0f);
    EnMb_SetupAction(this, EnMb_ClubWaitAfterAttack);
}

void EnMb_SetupClubDamaged(EnMb* this) {
    Animation_PlayOnce(&this->skelAnime, &gEnMbClubDamagedKneelAnim);
    this->state = ENMB_STATE_CLUB_KNEELING;
    this->timer1 = 0;
    this->timer3 = 20;
    Audio_PlayActorSound2(&this->actor, NA_SE_EN_MORIBLIN_DEAD);
    EnMb_SetupAction(this, EnMb_ClubDamaged);
}

void EnMb_SetupClubDamagedWhileKneeling(EnMb* this) {
    f32 frames = Animation_GetLastFrame(&gEnMbClubBeatenKneelingAnim);

    this->state = ENMB_STATE_CLUB_KNEELING_DAMAGED;
    this->timer1 = 0;
    this->timer3 = 6;
    Animation_Change(&this->skelAnime, &gEnMbClubBeatenKneelingAnim, 1.0f, 4.0f, frames, ANIMMODE_ONCE_INTERP, 0.0f);
    EnMb_SetupAction(this, EnMb_ClubDamagedWhileKneeling);
}

void EnMb_SetupClubDead(EnMb* this) {
    Animation_MorphToPlayOnce(&this->skelAnime, &gEnMbClubFallOnItsBackAnim, -4.0f);
    this->state = ENMB_STATE_CLUB_DEAD;
    this->actor.flags &= ~1;
    this->hitbox.dim.height = 80;
    this->hitbox.dim.radius = 95;
    this->timer1 = 30;
    this->actor.speedXZ = 0.0f;
    Audio_PlayActorSound2(&this->actor, NA_SE_EN_MORIBLIN_DEAD);
    EnMb_SetupAction(this, EnMb_ClubDead);
}

void EnMb_SetupStunned(EnMb* this) {
    this->state = ENMB_STATE_STUNNED;
    this->actor.speedXZ = 0.0f;
    Actor_SetColorFilter(&this->actor, 0, 0x78, 0, 0x50);
    if (this->damageEffect == ENMB_DMGEFF_STUN_ICE) {
        this->iceEffectTimer = 40;
    } else {
        if (this->actor.params != ENMB_TYPE_CLUB) {
            Animation_PlayOnceSetSpeed(&this->skelAnime, &gEnMbSpearDamagedFromFrontAnim, 0.0f);
        }
        Audio_PlayActorSound2(&this->actor, NA_SE_EN_GOMA_JR_FREEZE);
    }
    EnMb_SetupAction(this, EnMb_Stunned);
}

void EnMb_Stunned(EnMb* this, GlobalContext* globalCtx) {
    Player* player = PLAYER;

    if ((player->stateFlags2 & 0x80) && player->actor.parent == &this->actor) {
        player->stateFlags2 &= ~0x80;
        player->actor.parent = NULL;
        player->unk_850 = 200;
        func_8002F71C(globalCtx, &this->actor, 4.0f, this->actor.world.rot.y, 4.0f);
        this->attack = ENMB_ATTACK_NONE;
    }

    if (this->actor.colorFilterTimer == 0) {
        if (this->actor.params == ENMB_TYPE_CLUB) {
            if (this->actor.colChkInfo.health == 0) {
                EnMb_SetupClubDead(this);
            } else if (this->state == ENMB_STATE_CLUB_KNEELING) {
                /* dead code: the setup for this action sets state to something else */
                EnMb_SetupClubDamagedWhileKneeling(this);
            } else {
                EnMb_SetupClubWaitPlayerNear(this);
            }
        } else {
            if (this->actor.colChkInfo.health == 0) {
                EnMb_SetupSpearDead(this);
            } else {
                EnMb_SetupSpearDamaged(this);
            }
        }
    }
}

void EnMb_SpearGuardLookAround(EnMb* this, GlobalContext* globalCtx) {
    s16 timer1;

    SkelAnime_Update(&this->skelAnime);
    if (this->timer1 == 0) {
        timer1 = 0;
    } else {
        this->timer1--;
        timer1 = this->timer1;
    }
    if (timer1 == 0 && Animation_OnFrame(&this->skelAnime, 0.0f)) {
        EnMb_SetupSpearGuardWalk(this);
    }
}

void EnMb_SpearPatrolTurnTowardsWaypoint(EnMb* this, GlobalContext* globalCtx) {
    s16 relYawFromPlayer;

    SkelAnime_Update(&this->skelAnime);

    if (this->timer1 == 0) {
        this->yawToWaypoint = Math_Vec3f_Yaw(&this->actor.world.pos, &this->waypointPos);
        if (Math_SmoothStepToS(&this->actor.shape.rot.y, this->yawToWaypoint, 1, 0x3E8, 0) == 0) {
            this->actor.world.rot.y = this->actor.shape.rot.y;
            EnMb_SetupSpearPatrolWalkTowardsWaypoint(this);
        }
    } else {
        this->timer1--;
        Math_SmoothStepToS(&this->actor.shape.rot.y, this->actor.home.rot.y, 1, 0x3E8, 0);
    }

    if (ABS(this->actor.yDistToPlayer) <= 20.0f && EnMb_IsPlayerInCorridor(this, globalCtx)) {
        relYawFromPlayer = this->actor.shape.rot.y - this->actor.yawTowardsPlayer;
        if (ABS(relYawFromPlayer) <= 0x4000 || (func_8002DDE4(globalCtx) && this->actor.xzDistToPlayer < 160.0f)) {
            EnMb_FindWaypointTowardsPlayer(this, globalCtx);
            Audio_PlayActorSound2(&this->actor, NA_SE_EN_MORIBLIN_VOICE);
            EnMb_SetupSpearPrepareAndCharge(this);
        }
    }
}

/**
 * Slow down and resume walking.
 */
void EnMb_SpearEndChargeQuick(EnMb* this, GlobalContext* globalCtx) {
    s32 pad;

    Math_SmoothStepToF(&this->actor.speedXZ, 0.0f, 0.5f, 1.0f, 0.0f);
    if (this->actor.speedXZ > 1.0f) {
        Actor_SpawnFloorDustRing(globalCtx, &this->actor, &this->actor.world.pos, 5.0f, 3, 4.0f, 100, 15, false);
    }
    if (SkelAnime_Update(&this->skelAnime)) {
        if (this->timer1 == 0) {
            this->timer3--;
            if (this->timer3 == 0) {
                /* Play the charge animation in reverse: let go of the spear and stand normally */
                Animation_Change(&this->skelAnime, &gEnMbSpearPrepareChargeAnim, -1.0f,
                                 Animation_GetLastFrame(&gEnMbSpearPrepareChargeAnim), 0.0f, ANIMMODE_ONCE, 0.0f);
                this->timer1 = 1;
                this->actor.speedXZ = 0.0f;
                Audio_PlayActorSound2(&this->actor, NA_SE_EN_MORIBLIN_SPEAR_NORM);
            }
        } else {
            if (this->actor.params <= ENMB_TYPE_SPEAR_GUARD) {
                EnMb_SetupSpearGuardWalk(this);
                this->timer1 = this->timer2 = this->timer3 = 80;
            } else {
                EnMb_SetupSpearPatrolTurnTowardsWaypoint(this, globalCtx);
            }
        }
    }
}

void EnMb_ClubWaitAfterAttack(EnMb* this, GlobalContext* globalCtx) {
    this->attack = ENMB_ATTACK_NONE;
    if (SkelAnime_Update(&this->skelAnime)) {
        EnMb_SetupClubWaitPlayerNear(this);
    }
}

/**
 * Slow down, charge again if the player is near, or resume walking.
 */
void EnMb_SpearPatrolEndCharge(EnMb* this, GlobalContext* globalCtx) {
    Player* player = PLAYER;
    f32 lastFrame;
    s16 relYawFromPlayer;
    s16 yawPlayerToWaypoint;

    if ((player->stateFlags2 & 0x80) && player->actor.parent == &this->actor) {
        player->stateFlags2 &= ~0x80;
        player->actor.parent = NULL;
        player->unk_850 = 200;
        func_8002F71C(globalCtx, &this->actor, 4.0f, this->actor.world.rot.y, 4.0f);
    }

    if (this->actor.bgCheckFlags & 1) {
        Math_SmoothStepToF(&this->actor.speedXZ, 0.0f, 1.0f, 1.5f, 0.0f);

        if (this->actor.speedXZ > 1.0f) {
            Actor_SpawnFloorDustRing(globalCtx, &this->actor, &this->actor.world.pos, 5.0f, 3, 4.0f, 100, 15, false);
        }

        if (this->timer1 != 0) {
            this->timer3--;
            if (this->timer3 == 0) {
                relYawFromPlayer = this->actor.shape.rot.y - this->actor.yawTowardsPlayer;

                if (ABS(this->actor.yDistToPlayer) <= 20.0f && EnMb_IsPlayerInCorridor(this, globalCtx) &&
                    ABS(relYawFromPlayer) <= 0x4000 && this->actor.xzDistToPlayer <= 200.0f) {
                    EnMb_SetupSpearPrepareAndCharge(this);
                } else {
                    lastFrame = Animation_GetLastFrame(&gEnMbSpearPrepareChargeAnim);
                    /* Play the charge animation in reverse: let go of the spear and stand normally */
                    Animation_Change(&this->skelAnime, &gEnMbSpearPrepareChargeAnim, -1.0f, lastFrame, 0.0f,
                                     ANIMMODE_ONCE, 0.0f);
                    this->actor.speedXZ = 0.0f;
                    Audio_PlayActorSound2(&this->actor, NA_SE_EN_MORIBLIN_SPEAR_NORM);
                }
            } else {
                if (this->actor.xzDistToPlayer <= 160.0f) {
                    this->actor.speedXZ = -5.0f;
                } else {
                    this->actor.speedXZ = 0.0f;
                }
            }
        }

        if (SkelAnime_Update(&this->skelAnime)) {
            if (this->timer1 == 0) {
                lastFrame = Animation_GetLastFrame(&gEnMbSpearChargeAnim);
                Animation_Change(&this->skelAnime, &gEnMbSpearChargeAnim, 0.5f, 0.0f, lastFrame, ANIMMODE_LOOP_INTERP,
                                 0.0f);
                this->timer1 = 1;
            } else {
                yawPlayerToWaypoint =
                    Math_Vec3f_Yaw(&this->actor.world.pos, &this->waypointPos) - this->actor.yawTowardsPlayer;

                if (ABS(yawPlayerToWaypoint) <= 0x4000) {
                    EnMb_SetupSpearPatrolTurnTowardsWaypoint(this, globalCtx);
                } else {
                    EnMb_SetupSpearPatrolWalkTowardsWaypoint(this);
                }
            }
        }
    }
}

/**
 * Prepare charge (animation), then charge until the player isn't in front.
 */
void EnMb_SpearGuardPrepareAndCharge(EnMb* this, GlobalContext* globalCtx) {
    s32 prevFrame;
    s16 relYawTowardsPlayerAbs = this->actor.yawTowardsPlayer - this->actor.shape.rot.y;

    if (relYawTowardsPlayerAbs < 0) {
        relYawTowardsPlayerAbs = -relYawTowardsPlayerAbs;
    }

    prevFrame = this->skelAnime.curFrame;

    if (SkelAnime_Update(&this->skelAnime)) {
        Animation_PlayLoop(&this->skelAnime, &gEnMbSpearChargeAnim);
        Audio_PlayActorSound2(&this->actor, NA_SE_EN_MORIBLIN_ATTACK);
    }

    if (this->timer3 != 0) {
        this->timer3--;
        Math_SmoothStepToS(&this->actor.world.rot.y, this->actor.yawTowardsPlayer, 1, 0xBB8, 0);
    } else {
        this->actor.speedXZ = 10.0f;
        this->attack = ENMB_ATTACK_SPEAR;
        Actor_SpawnFloorDustRing(globalCtx, &this->actor, &this->actor.world.pos, 5.0f, 3, 4.0f, 100, 15, false);
        if (prevFrame != (s32)this->skelAnime.curFrame &&
            ((s32)this->skelAnime.curFrame == 2 || (s32)this->skelAnime.curFrame == 6)) {
            Audio_PlayActorSound2(&this->actor, NA_SE_EN_MORIBLIN_DASH);
        }
    }

    if (relYawTowardsPlayerAbs > 0x1388) {
        this->attack = ENMB_ATTACK_NONE;
        EnMb_SetupSpearEndChargeQuick(this);
    }
}

void EnMb_ClubAttack(EnMb* this, GlobalContext* globalCtx) {
    Player* player = PLAYER;
    s32 pad;
    Vec3f effSpawnPos;
    Vec3f effWhiteShockwaveDynamics = { 0.0f, 0.0f, 0.0f };
    f32 flamesParams[] = { 18.0f, 18.0f, 0.0f };
    s16 flamesUnused[] = { 20, 40, 0 };
    s16 relYawTarget[] = { -0x9C4, 0, 0xDAC };

    Math_SmoothStepToS(&this->actor.shape.rot.y, relYawTarget[this->attack - 1] + this->actor.world.rot.y, 1, 0x2EE, 0);

    if (this->attackCollider.base.atFlags & AT_HIT) {
        this->attackCollider.base.atFlags &= ~AT_HIT;
        if (this->attackCollider.base.at == &player->actor) {
            u8 prevPlayerInvincibilityTimer = player->invincibilityTimer;

            if (player->invincibilityTimer < 0) {
                if (player->invincibilityTimer <= -40) {
                    player->invincibilityTimer = 0;
                } else {
                    player->invincibilityTimer = 0;
                    globalCtx->damagePlayer(globalCtx, -8);
                }
            }

            func_8002F71C(globalCtx, &this->actor, (650.0f - this->actor.xzDistToPlayer) * 0.04f + 4.0f,
                          this->actor.world.rot.y, 8.0f);

            player->invincibilityTimer = prevPlayerInvincibilityTimer;
        }
    }

    if (SkelAnime_Update(&this->skelAnime)) {
        if (this->timer3 != 0) {
            this->timer3--;
            if (this->timer3 == 0) {
                f32 lastAnimFrame = Animation_GetLastFrame(&gEnMbClubStrikeDownAnim);
                Animation_Change(&this->skelAnime, &gEnMbClubStrikeDownAnim, 1.5f, 0.0f, lastAnimFrame,
                                 ANIMMODE_ONCE_INTERP, 0.0f);
            }
        } else {
            effSpawnPos = this->effSpawnPos;
            effSpawnPos.y = this->actor.floorHeight;
            Audio_PlayActorSound2(&this->actor, NA_SE_EN_MONBLIN_HAM_LAND);
            func_800AA000(this->actor.xzDistToPlayer, 0xFF, 0x14, 0x96);
<<<<<<< HEAD
            EffectSsBlast_SpawnWhiteShockwave(globalCtx, &sp74, &sp68, &sp68);
            Actor_SpawnFlyingDust(globalCtx, &sp74, 2.0f, 3, 0x12C, 0xB4, 1);
            Camera_AddQuake(&globalCtx->mainCamera, 2, 0x19, 5);
            func_800358DC(&this->actor, &sp74, &this->actor.world.rot, sp5C, 20, sp54, globalCtx, -1, NULL);
            func_80AA6DA4(this);
=======
            EffectSsBlast_SpawnWhiteShockwave(globalCtx, &effSpawnPos, &effWhiteShockwaveDynamics,
                                              &effWhiteShockwaveDynamics);
            func_80033480(globalCtx, &effSpawnPos, 2.0f, 3, 0x12C, 0xB4, 1);
            Camera_AddQuake(&globalCtx->mainCamera, 2, 0x19, 5);
            func_800358DC(&this->actor, &effSpawnPos, &this->actor.world.rot, flamesParams, 20, flamesUnused, globalCtx,
                          -1, 0);
            EnMb_SetupClubWaitAfterAttack(this);
>>>>>>> a0d2ccee
        }
    } else {
        if (this->timer3 != 0 && this->skelAnime.curFrame == 6.0f) {
            Audio_PlayActorSound2(&this->actor, NA_SE_EN_MONBLIN_HAM_UP);

        } else if (this->timer3 == 0 && this->skelAnime.curFrame == 3.0f) {
            Audio_PlayActorSound2(&this->actor, NA_SE_EN_MONBLIN_HAM_DOWN);
        }
    }
}

/**
 * Prepare charge (animation), then charge to the end of the floor collision.
 */
void EnMb_SpearPatrolPrepareAndCharge(EnMb* this, GlobalContext* globalCtx) {
    Player* player = PLAYER;
    s32 prevFrame;
    s32 hasHitPlayer = false;
    s32 endCharge = !Actor_TestFloorInDirection(&this->actor, globalCtx, 110.0f, this->actor.world.rot.y);

    prevFrame = (s32)this->skelAnime.curFrame;
    if (SkelAnime_Update(&this->skelAnime)) {
        Animation_PlayLoop(&this->skelAnime, &gEnMbSpearChargeAnim);
        Audio_PlayActorSound2(&this->actor, NA_SE_EN_MORIBLIN_ATTACK);
    }

    if (this->timer3 != 0) {
        this->timer3--;
        Math_SmoothStepToS(&this->actor.shape.rot.y, this->actor.world.rot.y, 1, 0x1F40, 0);
        endCharge = false;
    } else {
        this->actor.speedXZ = 10.0f;
        this->attack = ENMB_ATTACK_SPEAR;
        Actor_SpawnFloorDustRing(globalCtx, &this->actor, &this->actor.world.pos, 5.0f, 3, 4.0f, 100, 15, false);
        if (prevFrame != (s32)this->skelAnime.curFrame &&
            ((s32)this->skelAnime.curFrame == 2 || (s32)this->skelAnime.curFrame == 6)) {
            Audio_PlayActorSound2(&this->actor, NA_SE_EN_MORIBLIN_DASH);
        }
    }

    if (this->attackCollider.base.atFlags & AT_HIT) {
        if (this->attackCollider.base.at == &player->actor) {
            if (!endCharge && !(player->stateFlags2 & 0x80)) {
                if (player->invincibilityTimer < 0) {
                    if (player->invincibilityTimer < -39) {
                        player->invincibilityTimer = 0;
                    } else {
                        player->invincibilityTimer = 0;
                        globalCtx->damagePlayer(globalCtx, -8);
                    }
                }
                if (!(this->attackCollider.base.atFlags & AT_BOUNCED)) {
                    Audio_PlayActorSound2(&player->actor, NA_SE_PL_BODY_HIT);
                }
                if (globalCtx->grabPlayer(globalCtx, player)) {
                    player->actor.parent = &this->actor;
                }
            }
            hasHitPlayer = true;
        } else {
            this->attackCollider.base.atFlags &= ~AT_HIT;
        }
    }

    if ((player->stateFlags2 & 0x80) && player->actor.parent == &this->actor) {
        player->actor.world.pos.x = this->actor.world.pos.x + Math_CosS(this->actor.shape.rot.y) * 10.0f +
                                    Math_SinS(this->actor.shape.rot.y) * 89.0f;
        hasHitPlayer = true;
        player->actor.world.pos.z = this->actor.world.pos.z + Math_SinS(this->actor.shape.rot.y) * 10.0f +
                                    Math_CosS(this->actor.shape.rot.y) * 89.0f;
        player->unk_850 = 0;
        player->actor.speedXZ = 0.0f;
        player->actor.velocity.y = 0.0f;
    }

    if (endCharge) {
        if (hasHitPlayer || (player->stateFlags2 & 0x80)) {
            this->attackCollider.base.atFlags &= ~AT_HIT;
            if (player->stateFlags2 & 0x80) {
                player->stateFlags2 &= ~0x80;
                player->actor.parent = NULL;
                player->unk_850 = 200;
                func_8002F71C(globalCtx, &this->actor, 4.0f, this->actor.world.rot.y, 4.0f);
            }
        }
        this->attack = ENMB_ATTACK_NONE;
        this->actor.speedXZ = -10.0f;
        EnMb_SetupSpearPatrolEndCharge(this);
    }
}

/**
 * Charge and follow the path, until hitting the player or, after some time, reaching home.
 */
void EnMb_SpearPatrolImmediateCharge(EnMb* this, GlobalContext* globalCtx) {
    Player* player = PLAYER;
    s32 prevFrame;
    s32 hasHitPlayer = false;
    s32 endCharge = !Actor_TestFloorInDirection(&this->actor, globalCtx, 110.0f, this->actor.world.rot.y);

    prevFrame = (s32)this->skelAnime.curFrame;
    SkelAnime_Update(&this->skelAnime);

    Actor_SpawnFloorDustRing(globalCtx, &this->actor, &this->actor.world.pos, 5.0f, 3, 4.0f, 100, 15, false);
    if (prevFrame != (s32)this->skelAnime.curFrame &&
        ((s32)this->skelAnime.curFrame == 2 || (s32)this->skelAnime.curFrame == 6)) {
        Audio_PlayActorSound2(&this->actor, NA_SE_EN_MORIBLIN_DASH);
    }

    if (this->attackCollider.base.atFlags & AT_HIT) {
        if (this->attackCollider.base.at == &player->actor) {
            if (!endCharge && !(player->stateFlags2 & 0x80)) {
                if (player->invincibilityTimer < 0) {
                    if (player->invincibilityTimer <= -40) {
                        player->invincibilityTimer = 0;
                    } else {
                        player->invincibilityTimer = 0;
                        globalCtx->damagePlayer(globalCtx, -8);
                    }
                }
                if (!(this->attackCollider.base.atFlags & AT_BOUNCED)) {
                    Audio_PlayActorSound2(&player->actor, NA_SE_PL_BODY_HIT);
                }
                if (globalCtx->grabPlayer(globalCtx, player)) {
                    player->actor.parent = &this->actor;
                }
            }
            hasHitPlayer = true;
        } else {
            this->attackCollider.base.atFlags &= ~AT_HIT;
        }
    }

    if ((player->stateFlags2 & 0x80) && player->actor.parent == &this->actor) {
        player->actor.world.pos.x = this->actor.world.pos.x + Math_CosS(this->actor.shape.rot.y) * 10.0f +
                                    Math_SinS(this->actor.shape.rot.y) * 89.0f;
        hasHitPlayer = true;
        player->actor.world.pos.z = this->actor.world.pos.z + Math_SinS(this->actor.shape.rot.y) * 10.0f +
                                    Math_CosS(this->actor.shape.rot.y) * 89.0f;
        player->unk_850 = 0;
        player->actor.speedXZ = 0.0f;
        player->actor.velocity.y = 0.0f;
    }

    if (endCharge) {
        if (hasHitPlayer || (player->stateFlags2 & 0x80)) {
            this->attackCollider.base.atFlags &= ~AT_HIT;
            if (player->stateFlags2 & 0x80) {
                player->stateFlags2 &= ~0x80;
                player->actor.parent = NULL;
                player->unk_850 = 200;
                func_8002F71C(globalCtx, &this->actor, 4.0f, this->actor.world.rot.y, 4.0f);
            }
            this->attack = ENMB_ATTACK_NONE;
            this->actor.speedXZ = -10.0f;
            EnMb_SetupSpearPatrolEndCharge(this);
            this->timer3 = 1;
        } else {
            this->timer3--;
            EnMb_NextWaypoint(this, globalCtx);
        }
    }

    EnMb_FaceWaypoint(this, globalCtx);
    this->actor.shape.rot.y = this->actor.world.rot.y;

    if (this->timer3 == 0 && Math_Vec3f_DistXZ(&this->actor.home.pos, &this->actor.world.pos) < 80.0f) {
        this->attack = ENMB_ATTACK_NONE;
        EnMb_SetupSpearEndChargeQuick(this);
    }
}

void EnMb_ClubDamaged(EnMb* this, GlobalContext* globalCtx) {
    if (SkelAnime_Update(&this->skelAnime)) {
        if (this->timer3 != 0) {
            Animation_PlayOnce(&this->skelAnime, &gEnMbClubStandUpAnim);
            this->timer3 = 0;
            func_800AA000(this->actor.xzDistToPlayer, 0xFF, 0x14, 0x96);
            Camera_AddQuake(&globalCtx->mainCamera, 2, 25, 5);
        } else {
            EnMb_SetupClubWaitPlayerNear(this);
        }
    }
}

void EnMb_ClubDamagedWhileKneeling(EnMb* this, GlobalContext* globalCtx) {
    s32 pad;

    if (SkelAnime_Update(&this->skelAnime)) {
        if (this->timer3 != 0) {
            this->timer3--;
            if (this->timer3 == 0) {
                if (this->timer1 == 0) {
                    Animation_Change(&this->skelAnime, &gEnMbClubStandUpAnim, 3.0f, 0.0f,
                                     Animation_GetLastFrame(&gEnMbClubStandUpAnim), ANIMMODE_ONCE_INTERP, 0.0f);
                    this->timer1 = 1;
                    this->timer3 = 6;
                } else {
                    Animation_Change(&this->skelAnime, &gEnMbClubStandUpAnim, 3.0f, 0.0f,
                                     Animation_GetLastFrame(&gEnMbClubStandUpAnim), ANIMMODE_ONCE_INTERP, 0.0f);
                }
            }
        } else {
            EnMb_SetupClubWaitPlayerNear(this);
        }
    }
}

void EnMb_ClubDead(EnMb* this, GlobalContext* globalCtx) {
    Vec3f effPos;
    Vec3f effPosBase;

    effPos = this->actor.world.pos;
    effPos.x += Math_SinS(this->actor.shape.rot.y) * -70.0f;
    effPos.z += Math_CosS(this->actor.shape.rot.y) * -70.0f;
    Math_SmoothStepToF(&this->actor.speedXZ, 0.0f, 1.0f, 0.5f, 0.0f);
    effPosBase = effPos;

    if (SkelAnime_Update(&this->skelAnime)) {
        if (this->timer1 > 0) {
            Vec3f effZeroVec = { 0.0f, 0.0f, 0.0f };
            s32 i;

            this->timer1--;
            for (i = 4; i >= 0; i--) {
                effPos.x = Rand_CenteredFloat(240.0f) + effPosBase.x;
                effPos.y = Rand_CenteredFloat(15.0f) + (effPosBase.y + 20.0f);
                effPos.z = Rand_CenteredFloat(240.0f) + effPosBase.z;
                EffectSsDeadDb_Spawn(globalCtx, &effPos, &effZeroVec, &effZeroVec, 230, 7, 255, 255, 255, 255, 0, 255,
                                     0, 1, 9, true);
            }
        } else {
            Item_DropCollectibleRandom(globalCtx, &this->actor, &effPos, 0xC0);
            Actor_Kill(&this->actor);
        }
    } else if ((s32)this->skelAnime.curFrame == 15 || (s32)this->skelAnime.curFrame == 22) {
        func_800AA000(this->actor.xzDistToPlayer, 0xFF, 0x14, 0x96);
        Actor_SpawnFloorDustRing(globalCtx, &this->actor, &effPos, 50.0f, 10, 3.0f, 400, 60, false);
        Audio_PlayActorSound2(&this->actor, NA_SE_EN_RIZA_DOWN);
        Camera_AddQuake(&globalCtx->mainCamera, 2, 25, 5);
    }
}

/**
 * Walk around the home point, face and charge the player if close.
 */
void EnMb_SpearGuardWalk(EnMb* this, GlobalContext* globalCtx) {
    s32 prevFrame;
    s32 beforeCurFrame;
    s32 pad1;
    s32 pad2;
    Player* player = PLAYER;
    s16 relYawTowardsPlayer = this->actor.yawTowardsPlayer - this->actor.shape.rot.y;
    s16 yawTowardsHome;
    f32 playSpeedAbs;

    relYawTowardsPlayer = ABS(relYawTowardsPlayer);
    Math_SmoothStepToF(&this->actor.speedXZ, 0.59999996f, 0.1f, 1.0f, 0.0f);
    this->skelAnime.playSpeed = this->actor.speedXZ;
    prevFrame = this->skelAnime.curFrame;
    SkelAnime_Update(&this->skelAnime);

    playSpeedAbs = ABS(this->skelAnime.playSpeed);
    beforeCurFrame = this->skelAnime.curFrame - playSpeedAbs;
    playSpeedAbs = ABS(this->skelAnime.playSpeed);
    if (this->timer3 == 0 &&
        Math_Vec3f_DistXZ(&this->actor.home.pos, &player->actor.world.pos) < this->playerDetectionRange) {
        Math_SmoothStepToS(&this->actor.world.rot.y, this->actor.yawTowardsPlayer, 1, 0x2EE, 0);
        this->actor.flags |= 1;
        if (this->actor.xzDistToPlayer < 500.0f && relYawTowardsPlayer < 0x1388) {
            EnMb_SetupSpearPrepareAndCharge(this);
        }
    } else {
        this->actor.flags &= ~1;
        if (Math_Vec3f_DistXZ(&this->actor.world.pos, &this->actor.home.pos) > this->maxHomeDist || this->timer2 != 0) {
            yawTowardsHome = Math_Vec3f_Yaw(&this->actor.world.pos, &this->actor.home.pos);
            Math_SmoothStepToS(&this->actor.world.rot.y, yawTowardsHome, 1, 0x2EE, 0);
        }
        if (this->timer2 != 0) {
            this->timer2--;
        }
        if (this->timer3 != 0) {
            this->timer3--;
        }
        if (this->timer2 == 0) {
            Audio_PlayActorSound2(&this->actor, NA_SE_EN_MORIBLIN_VOICE);
        }
        this->timer1--;
        if (this->timer1 == 0) {
            if (Rand_ZeroOne() > 0.7f) {
                this->timer1 = Rand_S16Offset(50, 70);
                this->timer2 = Rand_S16Offset(15, 40);
            } else {
                EnMb_SetupSpearGuardLookAround(this);
            }
        }
    }

    if (prevFrame != (s32)this->skelAnime.curFrame) {
        if ((beforeCurFrame <= 1 && prevFrame + (s32)playSpeedAbs >= 1) ||
            (beforeCurFrame <= 20 && prevFrame + (s32)playSpeedAbs >= 20)) {
            Audio_PlayActorSound2(&this->actor, NA_SE_EN_MORIBLIN_WALK);
        }
    }

    this->actor.shape.rot.y = this->actor.world.rot.y;
}

void EnMb_SpearPatrolWalkTowardsWaypoint(EnMb* this, GlobalContext* globalCtx) {
    s32 prevFrame;
    s32 beforeCurFrame;
    s16 relYawTowardsPlayer;
    f32 yDistToPlayerAbs;
    f32 playSpeedABS;

    if (Math_Vec3f_DistXZ(&this->waypointPos, &this->actor.world.pos) <= 8.0f ||
        (Rand_ZeroOne() < 0.1f && Math_Vec3f_DistXZ(&this->actor.home.pos, &this->actor.world.pos) <= 4.0f)) {
        EnMb_SetupSpearPatrolTurnTowardsWaypoint(this, globalCtx);
    } else {
        Math_SmoothStepToF(&this->actor.speedXZ, 0.59999996f, 0.1f, 1.0f, 0.0f);
        this->skelAnime.playSpeed = 2.0f * this->actor.speedXZ;
    }

    this->yawToWaypoint = Math_Vec3f_Yaw(&this->actor.world.pos, &this->waypointPos);
    Math_SmoothStepToS(&this->actor.world.rot.y, this->yawToWaypoint, 1, 0x5DC, 0);

    yDistToPlayerAbs = (this->actor.yDistToPlayer >= 0.0f) ? this->actor.yDistToPlayer : -this->actor.yDistToPlayer;
    if (yDistToPlayerAbs <= 20.0f && EnMb_IsPlayerInCorridor(this, globalCtx)) {
        relYawTowardsPlayer = (this->actor.shape.rot.y - this->actor.yawTowardsPlayer);
        if (ABS(relYawTowardsPlayer) <= 0x4000 || (func_8002DDE4(globalCtx) && this->actor.xzDistToPlayer < 160.0f)) {
            EnMb_FindWaypointTowardsPlayer(this, globalCtx);
            Audio_PlayActorSound2(&this->actor, NA_SE_EN_MORIBLIN_VOICE);
            EnMb_SetupSpearPrepareAndCharge(this);
            return;
        }
    }

    if (this->timer2 != 0) {
        this->timer2--;
    }
    if (this->timer3 != 0) {
        this->timer3--;
    }
    if (this->timer2 == 0) {
        Audio_PlayActorSound2(&this->actor, NA_SE_EN_MORIBLIN_VOICE);
        this->timer2 = Rand_S16Offset(30, 70);
    }

    prevFrame = this->skelAnime.curFrame;
    SkelAnime_Update(&this->skelAnime);
    playSpeedABS = ABS(this->skelAnime.playSpeed);
    beforeCurFrame = this->skelAnime.curFrame - playSpeedABS;
    playSpeedABS = (this->skelAnime.playSpeed >= 0.0f) ? this->skelAnime.playSpeed : -this->skelAnime.playSpeed;
    if (prevFrame != (s32)this->skelAnime.curFrame) {
        if ((beforeCurFrame <= 1 && (s32)playSpeedABS + prevFrame >= 1) ||
            (beforeCurFrame <= 20 && (s32)playSpeedABS + prevFrame >= 20)) {
            Audio_PlayActorSound2(&this->actor, NA_SE_EN_MORIBLIN_WALK);
        }
    }

    this->actor.shape.rot.y = this->actor.world.rot.y;
}

void EnMb_ClubWaitPlayerNear(EnMb* this, GlobalContext* globalCtx) {
    Player* player = PLAYER;
    s32 pad;
    s16 relYawFromPlayer = this->actor.world.rot.y - this->actor.yawTowardsPlayer;

    SkelAnime_Update(&this->skelAnime);
    if (Math_Vec3f_DistXZ(&this->actor.home.pos, &player->actor.world.pos) < this->playerDetectionRange &&
        !(player->stateFlags1 & 0x4000000) && ABS(relYawFromPlayer) < 0x3E80) {
        EnMb_SetupClubAttack(this);
    }
}

void EnMb_SetupSpearDamaged(EnMb* this) {
    s16 relYawTowardsPlayer = this->actor.yawTowardsPlayer - this->actor.shape.rot.y;

    if (ABS(relYawTowardsPlayer) <= 0x4000) {
        Animation_MorphToPlayOnce(&this->skelAnime, &gEnMbSpearDamagedFromFrontAnim, -4.0f);
        this->actor.speedXZ = -8.0f;
    } else {
        Animation_MorphToPlayOnce(&this->skelAnime, &gEnMbSpearDamagedFromBehindAnim, -4.0f);
        this->actor.speedXZ = 8.0f;
    }

    this->timer1 = 30;
    this->state = ENMB_STATE_SPEAR_SPEARPATH_DAMAGED;
    this->actor.shape.rot.y = this->actor.world.rot.y;
    Audio_PlayActorSound2(&this->actor, NA_SE_EN_MORIBLIN_DEAD);
    EnMb_SetupAction(this, EnMb_SpearDamaged);
}

void EnMb_SpearDamaged(EnMb* this, GlobalContext* globalCtx) {
    Math_SmoothStepToF(&this->actor.speedXZ, 0.0f, 1.0f, 0.5f, 0.0f);
    if (SkelAnime_Update(&this->skelAnime)) {
        if (this->actor.params <= ENMB_TYPE_SPEAR_GUARD) {
            EnMb_SetupSpearGuardLookAround(this);
        } else {
            EnMb_SetupSpearPatrolImmediateCharge(this);
        }
    }
}

void EnMb_SetupSpearDead(EnMb* this) {
    s16 relYawTowardsPlayer = this->actor.yawTowardsPlayer - this->actor.shape.rot.y;

    if (ABS(relYawTowardsPlayer) <= 0x4000) {
        Animation_MorphToPlayOnce(&this->skelAnime, &gEnMbSpearFallOnItsBackAnim, -4.0f);
        this->actor.speedXZ = -8.0f;
    } else {
        /* The gEnMbSpearFallFaceDownAnim animation was probably meant to be used here */
        Animation_MorphToPlayOnce(&this->skelAnime, &gEnMbSpearFallOnItsBackAnim, -4.0f);
        this->actor.speedXZ = 8.0f;
    }

    this->actor.world.rot.y = this->actor.shape.rot.y;
    this->timer1 = 30;
    this->state = ENMB_STATE_SPEAR_SPEARPATH_DAMAGED;
    Audio_PlayActorSound2(&this->actor, NA_SE_EN_MORIBLIN_DEAD);
    this->actor.flags &= ~1;
    EnMb_SetupAction(this, EnMb_SpearDead);
}

void EnMb_SpearDead(EnMb* this, GlobalContext* globalCtx) {
    Player* player = PLAYER;

    Math_SmoothStepToF(&this->actor.speedXZ, 0.0f, 1.0f, 0.5f, 0.0f);

    if ((player->stateFlags2 & 0x80) && player->actor.parent == &this->actor) {
        player->stateFlags2 &= ~0x80;
        player->actor.parent = NULL;
        player->unk_850 = 200;
        func_8002F71C(globalCtx, &this->actor, 4.0f, this->actor.world.rot.y, 4.0f);
        this->attack = ENMB_ATTACK_NONE;
    }

    if (SkelAnime_Update(&this->skelAnime)) {
        if (this->timer1 > 0) {
            Vec3f zeroVec = { 0.0f, 0.0f, 0.0f };
            s32 i;
            Vec3f effPos;

            this->actor.shape.shadowScale = 0.0f;
            this->timer1--;
            for (i = 4; i >= 0; i--) {
                effPos.x = Rand_CenteredFloat(110.0f) + this->actor.world.pos.x;
                effPos.y = Rand_CenteredFloat(15.0f) + (this->actor.world.pos.y + 20.0f);
                effPos.z = Rand_CenteredFloat(110.0f) + this->actor.world.pos.z;

                EffectSsDeadDb_Spawn(globalCtx, &effPos, &zeroVec, &zeroVec, 100, 7, 255, 255, 255, 255, 0, 255, 0, 1,
                                     9, true);
            }
        } else {
            Item_DropCollectibleRandom(globalCtx, &this->actor, &this->actor.world.pos, 0xE0);
            Actor_Kill(&this->actor);
        }
    }
}

void EnMb_SpearUpdateAttackCollider(Actor* thisx, GlobalContext* globalCtx) {
    Vec3f quadModel0 = { 1000.0f, 1500.0f, 0.0f };
    Vec3f quadModel1 = { -1000.0f, 1500.0f, 0.0f };
    Vec3f quadModel2 = { 1000.0f, 1500.0f, 4500.0f };
    Vec3f quadModel3 = { -1000.0f, 1500.0f, 4500.0f };
    EnMb* this = THIS;

    if (this->actor.params >= ENMB_TYPE_SPEAR_PATROL) {
        quadModel0.x += 2000.0f;
        quadModel0.z = -4000.0f;
        quadModel1.z = -4000.0f;
        quadModel2.x += 2000.0f;
        quadModel1.x -= 2000.0f;
        quadModel3.x -= 2000.0f;
        quadModel2.z += 4000.0f;
        quadModel3.z += 4000.0f;
    }
    Matrix_MultVec3f(&quadModel0, &this->attackCollider.dim.quad[1]);
    Matrix_MultVec3f(&quadModel1, &this->attackCollider.dim.quad[0]);
    Matrix_MultVec3f(&quadModel2, &this->attackCollider.dim.quad[3]);
    Matrix_MultVec3f(&quadModel3, &this->attackCollider.dim.quad[2]);
    Collider_SetQuadVertices(&this->attackCollider, &this->attackCollider.dim.quad[0],
                             &this->attackCollider.dim.quad[1], &this->attackCollider.dim.quad[2],
                             &this->attackCollider.dim.quad[3]);
}

void EnMb_ClubUpdateAttackCollider(Actor* thisx, GlobalContext* globalCtx) {
    static Vec3f quadModel[] = { { 1000.0f, 0.0f, 0.0f },
                                 { 1000.0f, 0.0f, 0.0f },
                                 { 1000.0f, -8000.0f, -1500.0f },
                                 { 1000.0f, -9000.0f, 2000.0f } };
    EnMb* this = THIS;

    Matrix_MultVec3f(&quadModel[0], &this->attackCollider.dim.quad[1]);
    Matrix_MultVec3f(&quadModel[1], &this->attackCollider.dim.quad[0]);
    Matrix_MultVec3f(&quadModel[2], &this->attackCollider.dim.quad[3]);
    Matrix_MultVec3f(&quadModel[3], &this->attackCollider.dim.quad[2]);
    Collider_SetQuadVertices(&this->attackCollider, &this->attackCollider.dim.quad[0],
                             &this->attackCollider.dim.quad[1], &this->attackCollider.dim.quad[2],
                             &this->attackCollider.dim.quad[3]);
}

void EnMb_CheckColliding(EnMb* this, GlobalContext* globalCtx) {
    Player* player = PLAYER;

    if (this->frontShielding.base.acFlags & AC_HIT) {
        this->frontShielding.base.acFlags &= ~(AC_HIT | AC_BOUNCED);
        this->hitbox.base.acFlags &= ~AC_HIT;
    } else if ((this->hitbox.base.acFlags & AC_HIT) && this->state >= ENMB_STATE_STUNNED) {
        this->hitbox.base.acFlags &= ~AC_HIT;
        if (this->actor.colChkInfo.damageEffect != ENMB_DMGEFF_IGNORE &&
            this->actor.colChkInfo.damageEffect != ENMB_DMGEFF_FREEZE) {
            if ((player->stateFlags2 & 0x80) && player->actor.parent == &this->actor) {
                player->stateFlags2 &= ~0x80;
                player->actor.parent = NULL;
                player->unk_850 = 200;
                func_8002F71C(globalCtx, &this->actor, 6.0f, this->actor.world.rot.y, 6.0f);
            }
            this->damageEffect = this->actor.colChkInfo.damageEffect;
            this->attack = ENMB_ATTACK_NONE;
            Actor_SetDropFlag(&this->actor, &this->hitbox.info, false);
            if (this->actor.colChkInfo.damageEffect == ENMB_DMGEFF_STUN ||
                this->actor.colChkInfo.damageEffect == ENMB_DMGEFF_STUN_ICE) {
                if (this->state != ENMB_STATE_STUNNED) {
                    Actor_ApplyDamage(&this->actor);
                    EnMb_SetupStunned(this);
                }
            } else {
                Actor_ApplyDamage(&this->actor);
                Actor_SetColorFilter(&this->actor, 0x4000, 0xFA, 0, 0xC);
                if (this->actor.params == ENMB_TYPE_CLUB) {
                    if (this->actor.colChkInfo.health == 0) {
                        EnMb_SetupClubDead(this);
                    } else if (this->state != ENMB_STATE_CLUB_KNEELING) {
                        EnMb_SetupClubDamaged(this);
                    }
                } else {
                    if (this->actor.colChkInfo.health == 0) {
                        EnMb_SetupSpearDead(this);
                    } else {
                        EnMb_SetupSpearDamaged(this);
                    }
                }
            }
        }
    }
}

void EnMb_Update(Actor* thisx, GlobalContext* globalCtx) {
    EnMb* this = THIS;
    s32 pad;

    EnMb_CheckColliding(this, globalCtx);
    if (thisx->colChkInfo.damageEffect != ENMB_DMGEFF_FREEZE) {
        this->actionFunc(this, globalCtx);
        Actor_MoveForwardXZ(thisx);
        Actor_UpdateBgCheckInfo(globalCtx, thisx, 40.0f, 40.0f, 70.0f, 0x1D);
        Actor_SetFocus(thisx, thisx->scale.x * 4500.0f);
        Collider_UpdateCylinder(thisx, &this->hitbox);
        if (thisx->colChkInfo.health <= 0) {
            this->hitbox.dim.pos.x += Math_SinS(thisx->shape.rot.y) * (-4400.0f * thisx->scale.y);
            this->hitbox.dim.pos.z += Math_CosS(thisx->shape.rot.y) * (-4400.0f * thisx->scale.y);
        }
        CollisionCheck_SetOC(globalCtx, &globalCtx->colChkCtx, &this->hitbox.base);
        if (this->state >= ENMB_STATE_STUNNED &&
            (thisx->params == ENMB_TYPE_CLUB || this->state != ENMB_STATE_ATTACK)) {
            CollisionCheck_SetAC(globalCtx, &globalCtx->colChkCtx, &this->hitbox.base);
        }
        if (this->state >= ENMB_STATE_IDLE) {
            CollisionCheck_SetAC(globalCtx, &globalCtx->colChkCtx, &this->frontShielding.base);
        }
        if (this->attack > ENMB_ATTACK_NONE) {
            CollisionCheck_SetAT(globalCtx, &globalCtx->colChkCtx, &this->attackCollider.base);
        }
    }
}

void EnMb_PostLimbDraw(GlobalContext* globalCtx, s32 limbIndex, Gfx** dList, Vec3s* rot, void* thisx) {
    static Vec3f unused = { 1100.0f, -700.0f, 0.0f };
    static Vec3f feetPos = { 0.0f, 0.0f, 0.0f };
    static Vec3f effSpawnPosModel = { 0.0f, -8000.0f, 0.0f };
    static Vec3f zeroVec = { 0.0f, 0.0f, 0.0f };
    s32 bodyPart = -1;
    EnMb* this = THIS;
    Vec3f bodyPartPos;

    if (this->actor.params == ENMB_TYPE_CLUB) {
        if (limbIndex == ENMB_LIMB_LHAND) {
            Matrix_MultVec3f(&effSpawnPosModel, &this->effSpawnPos);
            if (this->attack > ENMB_ATTACK_NONE) {
                EnMb_ClubUpdateAttackCollider(&this->actor, globalCtx);
            }
        }
        Actor_SetFeetPos(&this->actor, limbIndex, ENMB_LIMB_LFOOT, &feetPos, ENMB_LIMB_RFOOT, &feetPos);
    }

    if (this->iceEffectTimer != 0) {
        switch (limbIndex) {
            case ENMB_LIMB_HEAD:
                bodyPart = 0;
                break;
            case ENMB_LIMB_LHAND:
                bodyPart = 1;
                break;
            case ENMB_LIMB_RHAND:
                bodyPart = 2;
                break;
            case ENMB_LIMB_LSHOULDER:
                bodyPart = 3;
                break;
            case ENMB_LIMB_RSHOULDER:
                bodyPart = 4;
                break;
            case ENMB_LIMB_CHEST:
                bodyPart = 5;
                break;
            case ENMB_LIMB_LTHIGH:
                bodyPart = 6;
                break;
            case ENMB_LIMB_RTHIGH:
                bodyPart = 7;
                break;
            case ENMB_LIMB_LFOOT:
                bodyPart = 8;
                break;
            case ENMB_LIMB_RFOOT:
                bodyPart = 9;
                break;
        }
        if (bodyPart >= 0) {
            Matrix_MultVec3f(&zeroVec, &bodyPartPos);
            this->bodyPartsPos[bodyPart].x = bodyPartPos.x;
            this->bodyPartsPos[bodyPart].y = bodyPartPos.y;
            this->bodyPartsPos[bodyPart].z = bodyPartPos.z;
        }
    }
}

void EnMb_Draw(Actor* thisx, GlobalContext* globalCtx) {
    static Vec3f frontShieldingTriModel0[] = {
        { 4000.0f, 7000.0f, 3500.0f },
        { 4000.0f, 0.0f, 3500.0f },
        { -4000.0f, 7000.0f, 3500.0f },
    };
    static Vec3f frontShieldingTriModel1[] = {
        { -4000.0f, 7000.0f, 3500.0f },
        { -4000.0f, 0.0f, 3500.0f },
        { 4000.0f, 0.0f, 3500.0f },
    };
    s32 i;
    f32 scale;
    Vec3f frontShieldingTri0[3];
    Vec3f frontShieldingTri1[3];
    s32 bodyPartIdx;
    EnMb* this = THIS;

    func_80093D18(globalCtx->state.gfxCtx);
    SkelAnime_DrawFlexOpa(globalCtx, this->skelAnime.skeleton, this->skelAnime.jointTable, this->skelAnime.dListCount,
                          NULL, EnMb_PostLimbDraw, thisx);

    if (thisx->params != ENMB_TYPE_CLUB) {
        if (this->attack > ENMB_ATTACK_NONE) {
            EnMb_SpearUpdateAttackCollider(thisx, globalCtx);
        }
        for (i = 0; i < 3; i++) {
            Matrix_MultVec3f(&frontShieldingTriModel0[i], &frontShieldingTri0[i]);
            Matrix_MultVec3f(&frontShieldingTriModel1[i], &frontShieldingTri1[i]);
        }
        Collider_SetTrisVertices(&this->frontShielding, 0, &frontShieldingTri0[0], &frontShieldingTri0[1],
                                 &frontShieldingTri0[2]);
        Collider_SetTrisVertices(&this->frontShielding, 1, &frontShieldingTri1[0], &frontShieldingTri1[1],
                                 &frontShieldingTri1[2]);
    }

    if (this->iceEffectTimer != 0) {
        thisx->colorFilterTimer++;
        if (this->iceEffectTimer >= 0) {
            this->iceEffectTimer--;
        }
        if ((this->iceEffectTimer % 4) == 0) {
            scale = 2.5f;
            if (thisx->params == ENMB_TYPE_CLUB) {
                scale = 4.0f;
            }
            bodyPartIdx = this->iceEffectTimer >> 2;
            EffectSsEnIce_SpawnFlyingVec3s(globalCtx, thisx, &this->bodyPartsPos[bodyPartIdx], 150, 150, 150, 250, 235,
                                           245, 255, scale);
        }
    }
}<|MERGE_RESOLUTION|>--- conflicted
+++ resolved
@@ -861,21 +861,13 @@
             effSpawnPos.y = this->actor.floorHeight;
             Audio_PlayActorSound2(&this->actor, NA_SE_EN_MONBLIN_HAM_LAND);
             func_800AA000(this->actor.xzDistToPlayer, 0xFF, 0x14, 0x96);
-<<<<<<< HEAD
-            EffectSsBlast_SpawnWhiteShockwave(globalCtx, &sp74, &sp68, &sp68);
-            Actor_SpawnFlyingDust(globalCtx, &sp74, 2.0f, 3, 0x12C, 0xB4, 1);
-            Camera_AddQuake(&globalCtx->mainCamera, 2, 0x19, 5);
-            func_800358DC(&this->actor, &sp74, &this->actor.world.rot, sp5C, 20, sp54, globalCtx, -1, NULL);
-            func_80AA6DA4(this);
-=======
             EffectSsBlast_SpawnWhiteShockwave(globalCtx, &effSpawnPos, &effWhiteShockwaveDynamics,
                                               &effWhiteShockwaveDynamics);
-            func_80033480(globalCtx, &effSpawnPos, 2.0f, 3, 0x12C, 0xB4, 1);
+            Actor_SpawnFlyingDust(globalCtx, &effSpawnPos, 2.0f, 3, 0x12C, 0xB4, 1);
             Camera_AddQuake(&globalCtx->mainCamera, 2, 0x19, 5);
             func_800358DC(&this->actor, &effSpawnPos, &this->actor.world.rot, flamesParams, 20, flamesUnused, globalCtx,
                           -1, 0);
             EnMb_SetupClubWaitAfterAttack(this);
->>>>>>> a0d2ccee
         }
     } else {
         if (this->timer3 != 0 && this->skelAnime.curFrame == 6.0f) {
