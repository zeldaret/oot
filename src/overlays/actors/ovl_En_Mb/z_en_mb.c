--- conflicted
+++ resolved
@@ -7,9 +7,6 @@
 #include "z_en_mb.h"
 #include "objects/object_mb/object_mb.h"
 
-<<<<<<< HEAD
-#define FLAGS ACTOR_FLAG_0 | ACTOR_FLAG_2 | ACTOR_FLAG_4
-=======
 /*
  * This actor can have three behaviors:
  * - "Spear Guard" (variable -1): uses a spear, walks around home point, charges player if too close
@@ -17,8 +14,7 @@
  * - "Spear Patrol" (variable 0xPP00 PP=pathId): uses a spear, patrols following a path, charges
  */
 
-#define FLAGS 0x00000015
->>>>>>> 1b1487a5
+#define FLAGS ACTOR_FLAG_0 | ACTOR_FLAG_2 | ACTOR_FLAG_4
 
 #define THIS ((EnMb*)thisx)
 
@@ -313,15 +309,9 @@
             }
 
             ActorShape_Init(&this->actor.shape, 0.0f, ActorShadow_DrawFeet, 90.0f);
-<<<<<<< HEAD
             this->actor.flags &= ~ACTOR_FLAG_0;
-            this->actor.naviEnemyId++;
-            func_80AA6898(this);
-=======
-            this->actor.flags &= ~1;
             this->actor.naviEnemyId += 1;
             EnMb_SetupClubWaitPlayerNear(this);
->>>>>>> 1b1487a5
             break;
         default: /* Spear Patrol */
             SkelAnime_InitFlex(globalCtx, &this->skelAnime, &gEnMbSpearSkel, &gEnMbSpearStandStillAnim,
@@ -333,17 +323,10 @@
             this->waypoint = 0;
             this->actor.colChkInfo.health = 1;
             this->actor.colChkInfo.mass = MASS_HEAVY;
-<<<<<<< HEAD
-            this->unk_360 = 350.0f;
-            this->unk_364 = 1750.0f;
-            this->actor.flags &= ~ACTOR_FLAG_0;
-            func_80AA68FC(this, globalCtx);
-=======
             this->maxHomeDist = 350.0f;
             this->playerDetectionRange = 1750.0f;
-            this->actor.flags &= ~1;
+            this->actor.flags &= ~ACTOR_FLAG_0;
             EnMb_SetupSpearPatrolTurnTowardsWaypoint(this, globalCtx);
->>>>>>> 1b1487a5
             break;
     }
 }
@@ -590,23 +573,13 @@
     EnMb_SetupAction(this, EnMb_ClubDamagedWhileKneeling);
 }
 
-<<<<<<< HEAD
-void func_80AA6F04(EnMb* this) {
-    Animation_MorphToPlayOnce(&this->skelAnime, &gEnMbAnim_00BE58, -4.0f);
-    this->unk_320 = 1;
-    this->actor.flags &= ~ACTOR_FLAG_0;
-    this->collider1.dim.height = 80;
-    this->collider1.dim.radius = 95;
-    this->unk_32A = 30;
-=======
 void EnMb_SetupClubDead(EnMb* this) {
     Animation_MorphToPlayOnce(&this->skelAnime, &gEnMbClubFallOnItsBackAnim, -4.0f);
     this->state = ENMB_STATE_CLUB_DEAD;
-    this->actor.flags &= ~1;
+    this->actor.flags &= ~ACTOR_FLAG_0;
     this->hitbox.dim.height = 80;
     this->hitbox.dim.radius = 95;
     this->timer1 = 30;
->>>>>>> 1b1487a5
     this->actor.speedXZ = 0.0f;
     Audio_PlayActorSound2(&this->actor, NA_SE_EN_MORIBLIN_DEAD);
     EnMb_SetupAction(this, EnMb_ClubDead);
@@ -1157,38 +1130,21 @@
     prevFrame = this->skelAnime.curFrame;
     SkelAnime_Update(&this->skelAnime);
 
-<<<<<<< HEAD
-    sp48 = this->skelAnime.curFrame - playSpeedABS;
-    playSpeedABS = ABS(this->skelAnime.playSpeed);
-    if ((this->unk_32E == 0) && (Math_Vec3f_DistXZ(&this->actor.home.pos, &player->actor.world.pos) < this->unk_364)) {
-        Math_SmoothStepToS(&this->actor.world.rot.y, this->actor.yawTowardsPlayer, 1, 750, 0);
-        this->actor.flags |= ACTOR_FLAG_0;
-        if ((this->actor.xzDistToPlayer < 500.0f) && (yawDiff <= 0x1387)) {
-            func_80AA6AC8(this);
-        }
-    } else {
-        this->actor.flags &= ~ACTOR_FLAG_0;
-        if ((this->unk_360 < Math_Vec3f_DistXZ(&this->actor.world.pos, &this->actor.home.pos)) ||
-            (this->soundTimer != 0)) {
-            yaw = Math_Vec3f_Yaw(&this->actor.world.pos, &this->actor.home.pos);
-            Math_SmoothStepToS(&this->actor.world.rot.y, yaw, 1, 750, 0);
-=======
     playSpeedAbs = ABS(this->skelAnime.playSpeed);
     beforeCurFrame = this->skelAnime.curFrame - playSpeedAbs;
     playSpeedAbs = ABS(this->skelAnime.playSpeed);
     if (this->timer3 == 0 &&
         Math_Vec3f_DistXZ(&this->actor.home.pos, &player->actor.world.pos) < this->playerDetectionRange) {
         Math_SmoothStepToS(&this->actor.world.rot.y, this->actor.yawTowardsPlayer, 1, 0x2EE, 0);
-        this->actor.flags |= 1;
+        this->actor.flags |= ACTOR_FLAG_0;
         if (this->actor.xzDistToPlayer < 500.0f && relYawTowardsPlayer < 0x1388) {
             EnMb_SetupSpearPrepareAndCharge(this);
         }
     } else {
-        this->actor.flags &= ~1;
+        this->actor.flags &= ~ACTOR_FLAG_0;
         if (Math_Vec3f_DistXZ(&this->actor.world.pos, &this->actor.home.pos) > this->maxHomeDist || this->timer2 != 0) {
             yawTowardsHome = Math_Vec3f_Yaw(&this->actor.world.pos, &this->actor.home.pos);
             Math_SmoothStepToS(&this->actor.world.rot.y, yawTowardsHome, 1, 0x2EE, 0);
->>>>>>> 1b1487a5
         }
         if (this->timer2 != 0) {
             this->timer2--;
@@ -1332,13 +1288,8 @@
     this->timer1 = 30;
     this->state = ENMB_STATE_SPEAR_SPEARPATH_DAMAGED;
     Audio_PlayActorSound2(&this->actor, NA_SE_EN_MORIBLIN_DEAD);
-<<<<<<< HEAD
     this->actor.flags &= ~ACTOR_FLAG_0;
-    EnMb_SetupAction(this, func_80AA90A0);
-=======
-    this->actor.flags &= ~1;
     EnMb_SetupAction(this, EnMb_SpearDead);
->>>>>>> 1b1487a5
 }
 
 void EnMb_SpearDead(EnMb* this, GlobalContext* globalCtx) {
