--- conflicted
+++ resolved
@@ -942,13 +942,8 @@
             Item_DropCollectibleRandom(globalCtx, &this->actor, &effPosition, 0xC0);
             Actor_Kill(&this->actor);
         }
-<<<<<<< HEAD
-    } else if (((s32)this->skelAnime.animCurrentFrame == 15) || ((s32)this->skelAnime.animCurrentFrame == 22)) {
+    } else if (((s32)this->skelAnime.curFrame == 15) || ((s32)this->skelAnime.curFrame == 22)) {
         func_800AA000(this->actor.xzDistToLink, 0xFF, 0x14, 0x96);
-=======
-    } else if (((s32)this->skelAnime.curFrame == 15) || ((s32)this->skelAnime.curFrame == 22)) {
-        func_800AA000(this->actor.xzDistFromLink, 0xFF, 0x14, 0x96);
->>>>>>> 2dfa1887
         func_80033260(globalCtx, &this->actor, &effPosition, 50.0f, 0xA, 3.0f, 0x190, 0x3C, 0);
         Audio_PlayActorSound2(&this->actor, NA_SE_EN_RIZA_DOWN);
         Camera_AddQuake(&globalCtx->mainCamera, 2, 0x19, 5);
@@ -979,15 +974,8 @@
         (Math_Vec3f_DistXZ(&this->actor.initPosRot.pos, &player->actor.posRot.pos) < this->unk_364)) {
         Math_SmoothStepToS(&this->actor.posRot.rot.y, this->actor.yawTowardsLink, 1, 750, 0);
         this->actor.flags |= 1;
-<<<<<<< HEAD
-        if (this->actor.xzDistToLink < 500.0f) {
-            if (yawDiff < 0x1388) {
-                func_80AA6AC8(this);
-            }
-=======
-        if ((this->actor.xzDistFromLink < 500.0f) && (yawDiff <= 0x1387)) {
+        if ((this->actor.xzDistToLink < 500.0f) && (yawDiff <= 0x1387)) {
             func_80AA6AC8(this);
->>>>>>> 2dfa1887
         }
     } else {
         this->actor.flags &= ~1;
