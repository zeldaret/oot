--- conflicted
+++ resolved
@@ -220,7 +220,7 @@
 static InitChainEntry sInitChain[] = {
     ICHAIN_S8(naviEnemyId, 74, ICHAIN_CONTINUE),
     ICHAIN_F32_DIV1000(gravity, 64536, ICHAIN_CONTINUE),
-    ICHAIN_F32(arrowOffset, 5300, ICHAIN_STOP),
+    ICHAIN_F32(targetArrowOffset, 5300, ICHAIN_STOP),
 };
 
 void EnMb_Init(Actor* thisx, GlobalContext* globalCtx) {
@@ -230,13 +230,8 @@
     s16 yawDiff;
 
     Actor_ProcessInitChain(&this->actor, sInitChain);
-<<<<<<< HEAD
     ActorShape_Init(&this->actor.shape, 0.0f, ActorShadow_DrawCircle, 46.0f);
-    this->actor.colChkInfo.mass = 0xFF;
-=======
-    ActorShape_Init(&this->actor.shape, 0.0f, ActorShadow_DrawFunc_Circle, 46.0f);
     this->actor.colChkInfo.mass = MASS_IMMOVABLE;
->>>>>>> 20206fba
     this->actor.colChkInfo.damageTable = &sDamageTable;
     Collider_InitCylinder(globalCtx, &this->collider1);
     Collider_SetCylinder(globalCtx, &this->collider1, &this->actor, &sCylinderInit);
@@ -268,13 +263,8 @@
             this->actor.uncullZoneScale = 800.0f;
             this->actor.uncullZoneDownward = 1800.0f;
             this->unk_364 = 710.0f;
-<<<<<<< HEAD
-            this->collider2.body.toucher.flags = 0x20000000;
+            this->collider2.info.toucher.dmgFlags = 0x20000000;
             yawDiff = (this->actor.world.rot.y - Math_Vec3f_Yaw(&this->actor.world.pos, &player->actor.world.pos));
-=======
-            this->collider2.info.toucher.dmgFlags = 0x20000000;
-            yawDiff = (this->actor.posRot.rot.y - Math_Vec3f_Yaw(&this->actor.posRot.pos, &player->actor.posRot.pos));
->>>>>>> 20206fba
 
             if (ABS(yawDiff) > 0x4000) {
                 this->actor.world.rot.y = thisx->world.rot.y + 0x8000;
@@ -1384,7 +1374,7 @@
         this->actionFunc(this, globalCtx);
         Actor_MoveForward(thisx);
         func_8002E4B4(globalCtx, thisx, 40.0f, 40.0f, 70.0f, 0x1D);
-        Actor_SetHeight(thisx, thisx->scale.x * 4500.0f);
+        Actor_SetFocusToWorld(thisx, thisx->scale.x * 4500.0f);
         Collider_UpdateCylinder(thisx, &this->collider1);
         if (thisx->colChkInfo.health <= 0) {
             this->collider1.dim.pos.x += (Math_SinS(thisx->shape.rot.y) * (-4400.0f * thisx->scale.y));
