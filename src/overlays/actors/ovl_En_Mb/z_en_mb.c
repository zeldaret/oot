#include "z_en_mb.h"

#define FLAGS 0x00000015

#define THIS ((EnMb*)thisx)

void EnMb_Init(Actor* thisx, GlobalContext* globalCtx);
void EnMb_Destroy(Actor* thisx, GlobalContext* globalCtx);
void EnMb_Update(Actor* thisx, GlobalContext* globalCtx);
void EnMb_Draw(Actor* thisx, GlobalContext* globalCtx);

const ActorInit En_Mb_InitVars = {
    ACTOR_EN_MB,
    ACTORTYPE_ENEMY,
    FLAGS,
    OBJECT_MB,
    sizeof(EnMb),
    (ActorFunc)EnMb_Init,
    (ActorFunc)EnMb_Destroy,
    (ActorFunc)EnMb_Update,
    (ActorFunc)EnMb_Draw,
};

extern FlexSkeletonHeader D_06008F38;
extern FlexSkeletonHeader D_06014190;
extern AnimationHeader D_060028E0;
extern AnimationHeader D_0600EBE4;
extern AnimationHeader D_060041A8;
extern AnimationHeader D_06009FC0;
extern AnimationHeader D_06002C10;
extern AnimationHeader D_06002F10;
extern AnimationHeader D_06009280;
extern AnimationHeader D_06001950;
extern AnimationHeader D_0600BE58;
extern AnimationHeader D_0600D5D4;
extern AnimationHeader D_0600E18C;
extern AnimationHeader D_0600B4BC;
extern AnimationHeader D_0600ABE0;
extern AnimationHeader D_0600095C;
extern AnimationHeader D_060016B4;
extern AnimationHeader D_060041A8;
extern AnimationHeader D_0600C44C;

void func_80AA68FC(EnMb* this, GlobalContext* globalCtx);
void func_80AA6898(EnMb* this);
void func_80AA7134(EnMb* this, GlobalContext* globalCtx);
void func_80AA6830(EnMb* this);
void func_80AA8E88(EnMb* this);
void func_80AA87D8(EnMb* this, GlobalContext* globalCtx);
void func_80AA77D0(EnMb* this, GlobalContext* globalCtx);
void func_80AA7CAC(EnMb* this, GlobalContext* globalCtx);
void func_80AA7310(EnMb* this, GlobalContext* globalCtx);
void func_80AA702C(EnMb* this, GlobalContext* globalCtx);
void func_80AA8514(EnMb* this, GlobalContext* globalCtx);
void func_80AA840C(EnMb* this, GlobalContext* globalCtx);
void func_80AA8DD8(EnMb* this, GlobalContext* globalCtx);
void func_80AA7938(EnMb* this, GlobalContext* globalCtx);
void func_80AA90A0(EnMb* this, GlobalContext* globalCtx);
void func_80AA8F50(EnMb* this, GlobalContext* globalCtx);
void func_80AA8FC8(EnMb* this);
void func_80AA71AC(EnMb* this, GlobalContext* globalCtx);
void func_80AA8AEC(EnMb* this, GlobalContext* globalCtx);
void func_80AA74BC(EnMb* this, GlobalContext* globalCtx);
void func_80AA800C(EnMb* this, GlobalContext* globalCtx);
void func_80AA7478(EnMb* this, GlobalContext* globalCtx);
void func_80AA8378(EnMb* this, GlobalContext* globalCtx);

void EnMb_SetupAction(EnMb* this, EnMbActionFunc actionFunc) {
    this->actionFunc = actionFunc;
}

static ColliderCylinderInit sCylinderInit = {
    { COLTYPE_UNK0, 0x00, 0x09, 0x39, 0x20, COLSHAPE_CYLINDER },
    { 0x01, { 0x00000000, 0x00, 0x00 }, { 0xFFCFFFFF, 0x00, 0x00 }, 0x00, 0x01, 0x01 },
    { 20, 70, 0, { 0, 0, 0 } },
};

static ColliderTrisItemInit sTrisItemsInit[2] = {
    {
        { 0x02, { 0x00000000, 0x00, 0x00 }, { 0xFFCFFFFF, 0x00, 0x00 }, 0x00, 0x0D, 0x00 },
        { { { -10.0f, 14.0f, 2.0f }, { -10.0f, -6.0f, 2.0f }, { 9.0f, 14.0f, 2.0f } } },
    },
    {
        { 0x02, { 0x00000000, 0x00, 0x00 }, { 0xFFCFFFFF, 0x00, 0x00 }, 0x00, 0x0D, 0x00 },
        { { { -10.0f, -6.0f, 2.0f }, { 9.0f, -6.0f, 2.0f }, { 9.0f, 14.0f, 2.0f } } },
    },
};

static ColliderTrisInit sTrisInit = {
    { COLTYPE_METAL_SHIELD, 0x00, 0x0D, 0x00, 0x00, COLSHAPE_TRIS },
    2,
    sTrisItemsInit,
};

static ColliderQuadInit sQuadInit = {
    { COLTYPE_UNK10, 0x11, 0x00, 0x00, 0x00, COLSHAPE_QUAD },
    { 0x00, { 0xFFCFFFFF, 0x00, 0x08 }, { 0x00000000, 0x00, 0x00 }, 0x01, 0x00, 0x00 },
    { { { 0.0f, 0.0f, 0.0f }, { 0.0f, 0.0f, 0.0f }, { 0.0f, 0.0f, 0.0f }, { 0.0f, 0.0f, 0.0f } } },
};

static DamageTable sDamageTable = {
    0x50, 0xF2, 0xF1, 0xF2, 0x10, 0xF2, 0xF2, 0xF2, 0xF1, 0xF2, 0xF4, 0xF2, 0x64, 0xF2, 0xF4, 0xF2,
    0xF2, 0x50, 0x63, 0x50, 0x00, 0x00, 0xF1, 0xF4, 0xF2, 0xF2, 0xF8, 0xF4, 0x50, 0x00, 0xF4, 0x00,
};

static DamageTable sBigMoblinDamageTable = {
    0x50, 0xF2, 0x00, 0xF2, 0x00, 0xF2, 0xF2, 0x10, 0xF1, 0xF2, 0xF4, 0xF2, 0x64, 0xF2, 0xF4, 0xF2,
    0xF2, 0x50, 0x63, 0x50, 0x00, 0x00, 0xF1, 0xF4, 0xF2, 0xF2, 0xF8, 0xF4, 0x50, 0x00, 0xF4, 0x00,
};

static InitChainEntry sInitChain[] = {
    ICHAIN_S8(naviEnemyId, 74, ICHAIN_CONTINUE),
    ICHAIN_F32_DIV1000(gravity, 64536, ICHAIN_CONTINUE),
    ICHAIN_F32(unk_4C, 5300, ICHAIN_STOP),
};

void EnMb_Init(Actor* thisx, GlobalContext* globalCtx) {
    EnMb* this = THIS;
    s32 pad;
    Player* player = PLAYER;
    s16 yawDiff;

    Actor_ProcessInitChain(&this->actor, sInitChain);
    ActorShape_Init(&this->actor.shape, 0.0f, ActorShadow_DrawFunc_Circle, 46.0f);
    this->actor.colChkInfo.mass = 0xFF;
    this->actor.colChkInfo.damageTable = &sDamageTable;
    Collider_InitCylinder(globalCtx, &this->collider1);
    Collider_SetCylinder(globalCtx, &this->collider1, &this->actor, &sCylinderInit);
    Collider_InitTris(globalCtx, &this->collider3);
    Collider_SetTris(globalCtx, &this->collider3, &this->actor, &sTrisInit, this->collider3Items);
    Collider_InitQuad(globalCtx, &this->collider2);
    Collider_SetQuad(globalCtx, &this->collider2, &this->actor, &sQuadInit);

    switch (this->actor.params) {
        case -1:
            SkelAnime_InitFlex(globalCtx, &this->skelAnime, &D_06008F38, &D_060028E0, this->jointTbl, this->morphTbl,
                               28);
            this->actor.colChkInfo.health = 2;
            this->actor.colChkInfo.mass = 0xFE;
            this->unk_360 = 1000.0f;
            this->unk_364 = 1750.0f;
            func_80AA6830(this);
            break;
        case 0:
            SkelAnime_InitFlex(globalCtx, &this->skelAnime, &D_06014190, &D_0600EBE4, this->jointTbl, this->morphTbl,
                               28);
            this->actor.colChkInfo.health = 6;
            this->actor.colChkInfo.mass = 0xFF;
            this->actor.colChkInfo.damageTable = &sBigMoblinDamageTable;
            Actor_SetScale(&this->actor, 0.02f);
            this->collider1.dim.height = 170;
            this->collider1.dim.radius = 45;
            this->actor.uncullZoneForward = 4000.0f;
            this->actor.uncullZoneScale = 800.0f;
            this->actor.uncullZoneDownward = 1800.0f;
            this->unk_364 = 710.0f;
            this->collider2.body.toucher.flags = 0x20000000;
            yawDiff = (this->actor.posRot.rot.y - Math_Vec3f_Yaw(&this->actor.posRot.pos, &player->actor.posRot.pos));

            if (ABS(yawDiff) > 0x4000) {
                this->actor.posRot.rot.y = thisx->posRot.rot.y + 0x8000;
                this->actor.shape.rot.y = thisx->posRot.rot.y;
                this->actor.posRot.pos.z = thisx->posRot.pos.z + 600.0f;
            }
            ActorShape_Init(&this->actor.shape, 0.0f, ActorShadow_DrawFunc_Teardrop, 90.0f);
            this->actor.flags &= ~1;
            this->actor.naviEnemyId++;
            func_80AA6898(this);
            break;
        default:
            SkelAnime_InitFlex(globalCtx, &this->skelAnime, &D_06008F38, &D_060028E0, this->jointTbl, this->morphTbl,
                               28);
            Actor_SetScale(&this->actor, 0.014f);
            this->path = (thisx->params & 0xFF00) >> 8;
            this->actor.params = 1;
            this->waypoint = 0;
            this->actor.colChkInfo.health = 1;
            this->actor.colChkInfo.mass = 0xFE;
            this->unk_360 = 350.0f;
            this->unk_364 = 1750.0f;
            this->actor.flags &= ~1;
            func_80AA68FC(this, globalCtx);
            break;
    }
}

void EnMb_Destroy(Actor* thisx, GlobalContext* globalCtx) {
    EnMb* this = THIS;

    Collider_DestroyTris(globalCtx, &this->collider3);
    Collider_DestroyCylinder(globalCtx, &this->collider1);
    Collider_DestroyQuad(globalCtx, &this->collider2);
}

void func_80AA6408(EnMb* this, GlobalContext* globalCtx) {
    s16 yaw = Math_Vec3f_Yaw(&this->actor.posRot.pos, &this->waypointPos);

    this->actor.shape.rot.y = yaw;
    this->actor.posRot.rot.y = yaw;
}

void func_80AA6444(EnMb* this, GlobalContext* globalCtx) {
    Path* path;
    Vec3s* pathPos;

    path = &globalCtx->setupPathList[this->path];

    if (this->waypoint == 0) {
        this->direction = 1;
    } else if (this->waypoint == (s8)(path->count - 1)) {
        this->direction = -1;
    }

    this->waypoint += this->direction;
    pathPos = &((Vec3s*)SEGMENTED_TO_VIRTUAL(path->points))[this->waypoint];
    this->waypointPos.x = pathPos->x;
    this->waypointPos.y = pathPos->y;
    this->waypointPos.z = pathPos->z;
}

s32 func_80AA652C(EnMb* this, GlobalContext* globalCtx) {
    Player* player;
    f32 xDist;
    f32 zDist;
    f32 cosAngle;
    f32 sinAngle;
    f32 xDistABS;
    f32 zDistABS;
    s16 phi_a2;

    player = PLAYER;
    phi_a2 = 0;
    if ((this->actor.posRot.rot.y < -0x62A2) || (this->actor.posRot.rot.y >= 0x62A3)) {
        phi_a2 = -0x8000;
    } else if (this->actor.posRot.rot.y < -0x20E0) {
        phi_a2 = -0x4000;
    } else {
        if (this->actor.posRot.rot.y >= 0x20E1) {
            phi_a2 = 0x4000;
        }
    }
    cosAngle = Math_CosS(phi_a2);
    sinAngle = Math_SinS(phi_a2);
    cosAngle = ABS(cosAngle);
    sinAngle = ABS(sinAngle);
    xDist = this->actor.posRot.pos.x - player->actor.posRot.pos.x;
    zDist = this->actor.posRot.pos.z - player->actor.posRot.pos.z;
    xDistABS = ABS(xDist);
    if (xDistABS < cosAngle * 37.0f + sinAngle * 400.0f) {
        if (0 <= zDist) {
            zDistABS = zDist;
        } else {
            zDistABS = -zDist;
        }
        if (zDistABS < (sinAngle * 37.0f) + (cosAngle * 400.0f)) {
            return 1;
        }
    }
    return 0;
}

void func_80AA66A0(EnMb* this, GlobalContext* globalCtx) {
    Path* path;
    s16 yawToPoints;
    Vec3f points;
    Vec3s* pointPath;
    s16 yawDiff;
    s32 pathCount;
    s32 pathIndex;
    s32 yawDiffABS;

    path = &globalCtx->setupPathList[this->path];
    for (pathIndex = 0, pathCount = path->count - 1; pathCount >= 0; pathCount--, pathIndex++) {
        pointPath = &((Vec3s*)SEGMENTED_TO_VIRTUAL(path->points))[pathIndex];
        points.x = pointPath->x;
        points.y = pointPath->y;
        points.z = pointPath->z;
        yawToPoints = Math_Vec3f_Yaw(&this->actor.posRot.pos, &points);
        yawDiff = yawToPoints - this->actor.yawTowardsLink;
        yawDiffABS = (yawDiff >= 0) ? yawDiff : -yawDiff;
        if (yawDiffABS <= 0x1770) {
            this->actor.posRot.rot.y = yawToPoints;
            if (pathIndex == this->waypoint) {
                this->direction = -this->direction;
            }
            this->waypointPos = points;
            this->waypoint = pathIndex;
            return;
        }
    }
}

void func_80AA6830(EnMb* this) {
    Animation_MorphToLoop(&this->skelAnime, &D_060041A8, -4.0f);
    this->actor.speedXZ = 0.0f;
    this->unk_32A = Rand_S16Offset(30, 50);
    this->unk_320 = 6;
    EnMb_SetupAction(this, func_80AA7134);
}

void func_80AA6898(EnMb* this) {
    Animation_PlayLoop(&this->skelAnime, &D_0600EBE4);
    this->actor.speedXZ = 0.0f;
    this->unk_32A = Rand_S16Offset(30, 50);
    this->unk_320 = 6;
    EnMb_SetupAction(this, func_80AA8DD8);
}

void func_80AA68FC(EnMb* this, GlobalContext* globalCtx) {
    Animation_MorphToLoop(&this->skelAnime, &D_060041A8, -4.0f);
    this->actor.speedXZ = 0.0f;
    this->unk_32A = Rand_S16Offset(40, 80);
    this->unk_320 = 6;
    func_80AA6444(this, globalCtx);
    EnMb_SetupAction(this, func_80AA71AC);
}

void func_80AA6974(EnMb* this) {
    Animation_Change(&this->skelAnime, &D_06009FC0, 0.0f, 0.0f, Animation_LastFrame(&D_06009FC0), 0, -4.0f);
    this->actor.speedXZ = 0.59999996f;
    this->unk_32A = Rand_S16Offset(50, 70);
    this->unk_332 = 1;
    this->unk_320 = 9;
    EnMb_SetupAction(this, func_80AA87D8);
}

void func_80AA6A18(EnMb* this) {
    f32 frameCount;

    frameCount = Animation_LastFrame(&D_06009FC0);
    this->actor.speedXZ = 0.59999996f;
    this->unk_32A = Rand_S16Offset(50, 70);
    this->unk_332 = 1;
    this->unk_320 = 9;
    Animation_Change(&this->skelAnime, &D_06009FC0, 0.0f, 0.0f, frameCount, 1, -4.0f);
    EnMb_SetupAction(this, func_80AA8AEC);
}

void func_80AA6AC8(EnMb* this) {
    f32 frameCount;

    frameCount = Animation_LastFrame(&D_06002C10);
    Animation_MorphToPlayOnce(&this->skelAnime, &D_06002C10, -4.0f);
    this->unk_320 = 10;
    this->actor.speedXZ = 0.0f;
    this->unk_32E = (s16)frameCount + 6;
    Audio_PlayActorSound2(&this->actor, NA_SE_EN_MORIBLIN_SPEAR_AT);
    if (this->actor.params == -1) {
        EnMb_SetupAction(this, func_80AA77D0);
    } else {
        EnMb_SetupAction(this, func_80AA7CAC);
    }
}

void func_80AA6B80(EnMb* this) {
    Animation_PlayLoop(&this->skelAnime, &D_06002F10);
    Audio_PlayActorSound2(&this->actor, NA_SE_EN_MORIBLIN_ATTACK);
    this->attackParams = 1;
    this->unk_320 = 10;
    this->unk_32E = 3;
    this->actor.speedXZ = 10.0f;
    EnMb_SetupAction(this, func_80AA800C);
}

void func_80AA6BF0(EnMb* this) {
    f32 frames;
    s16 yawDiff;
    s32 yawDiffABS;

    frames = Animation_LastFrame(&D_0600B4BC);
    this->unk_320 = 10;
    Animation_Change(&this->skelAnime, &D_0600B4BC, 3.0f, 0.0f, frames, 3, 0.0f);
    this->unk_32E = 1;
    yawDiff = (this->actor.posRot.rot.y - this->actor.yawTowardsLink);

    if (yawDiff >= 0) {
        yawDiffABS = yawDiff;
    } else {
        yawDiffABS = 0 - yawDiff;
    }

    if (yawDiffABS < 0x259) {
        this->attackParams = 2;
    } else if (yawDiff >= 0) {
        this->attackParams = 1;
    } else {
        this->attackParams = 3;
    }

    EnMb_SetupAction(this, func_80AA7938);
}

void func_80AA6CC0(EnMb* this) {
    Animation_PlayOnce(&this->skelAnime, &D_06009280);
    this->unk_320 = 11;
    this->unk_32A = 0;
    this->unk_32E = 5;
    Audio_PlayActorSound2(&this->actor, NA_SE_EN_MORIBLIN_SLIDE);
    EnMb_SetupAction(this, func_80AA7310);
}

void func_80AA6D20(EnMb* this) {
    Animation_PlayOnce(&this->skelAnime, &D_06009280);
    this->unk_320 = 0xB;
    this->actor.bgCheckFlags &= ~1;
    this->unk_32A = 0;
    this->unk_32E = 50;
    this->actor.speedXZ = -8.0f;
    this->actor.velocity.y = 6.0f;
    Audio_PlayActorSound2(&this->actor, NA_SE_EN_MORIBLIN_SLIDE);
    EnMb_SetupAction(this, func_80AA74BC);
}

void func_80AA6DA4(EnMb* this) {
    f32 frameCount;

    frameCount = Animation_LastFrame(&D_0600EBE4);
    this->unk_320 = 11;
    Animation_Change(&this->skelAnime, &D_0600EBE4, 5.0f, 0.0f, frameCount, 3, 0.0f);
    EnMb_SetupAction(this, func_80AA7478);
}

void func_80AA6E1C(EnMb* this) {
    Animation_PlayOnce(&this->skelAnime, &D_0600C44C);
    this->unk_320 = 3;
    this->unk_32A = 0;
    this->unk_32E = 20;
    Audio_PlayActorSound2(&this->actor, NA_SE_EN_MORIBLIN_DEAD);
    EnMb_SetupAction(this, func_80AA8378);
}

void func_80AA6E7C(EnMb* this) {
    f32 frames;

    frames = Animation_LastFrame(&D_0600D5D4);
    this->unk_320 = 2;
    this->unk_32A = 0;
    this->unk_32E = 6;
    Animation_Change(&this->skelAnime, &D_0600D5D4, 1.0f, 4.0f, frames, 3, 0.0f);
    EnMb_SetupAction(this, func_80AA840C);
}

void func_80AA6F04(EnMb* this) {
    Animation_MorphToPlayOnce(&this->skelAnime, &D_0600BE58, -4.0f);
    this->unk_320 = 1;
    this->actor.flags &= ~1;
    this->collider1.dim.height = 80;
    this->collider1.dim.radius = 95;
    this->unk_32A = 30;
    this->actor.speedXZ = 0.0f;
    Audio_PlayActorSound2(&this->actor, NA_SE_EN_MORIBLIN_DEAD);
    EnMb_SetupAction(this, func_80AA8514);
}

void func_80AA6F8C(EnMb* this) {
    this->unk_320 = 5;
    this->actor.speedXZ = 0.0f;
    func_8003426C(&this->actor, 0, 0x78, 0, 0x50);
    if (this->unk_188 == 6) {
        this->unk_328 = 40;
    } else {
        if (this->actor.params != 0) {
            Animation_PlayOnceSetSpeed(&this->skelAnime, &D_06001950, 0.0f);
        }
        Audio_PlayActorSound2(&this->actor, NA_SE_EN_GOMA_JR_FREEZE);
    }
    EnMb_SetupAction(this, func_80AA702C);
}

void func_80AA702C(EnMb* this, GlobalContext* globalCtx) {
    Player* player = PLAYER;

    if ((player->stateFlags2 & 0x80) && (&this->actor == player->actor.parent)) {
        player->stateFlags2 &= ~0x80;
        player->actor.parent = NULL;
        player->unk_850 = 200;
        func_8002F71C(globalCtx, &this->actor, 4.0f, this->actor.posRot.rot.y, 4.0f);
        this->attackParams = 0;
    }
    if (this->actor.dmgEffectTimer == 0) {
        if (this->actor.params == 0) {
            if (this->actor.colChkInfo.health == 0) {
                func_80AA6F04(this);
            } else if (this->unk_320 == 3) {
                func_80AA6E7C(this);
            } else {
                func_80AA6898(this);
            }
        } else if (this->actor.colChkInfo.health == 0) {
            func_80AA8FC8(this);
        } else {
            func_80AA8E88(this);
        }
    }
}

void func_80AA7134(EnMb* this, GlobalContext* globalCtx) {
    s16 phi_v0;

    SkelAnime_Update(&this->skelAnime);
    if (this->unk_32A == 0) {
        phi_v0 = 0;
    } else {
        this->unk_32A--;
        phi_v0 = this->unk_32A;
    }
    if (phi_v0 == 0) {
        if (Animation_OnFrame(&this->skelAnime, 0.0f) != 0) {
            func_80AA6974(this);
        }
    }
}

void func_80AA71AC(EnMb* this, GlobalContext* globalCtx) {
    f32 yDist;
    s16 yawDiff;
    f32 yDistAbs;
    s32 yawDiffAbs;

    SkelAnime_Update(&this->skelAnime);
    if (this->unk_32A == 0) {
        this->unk_330 = Math_Vec3f_Yaw(&this->actor.posRot.pos, &this->waypointPos);
        if (Math_SmoothStepToS(&this->actor.shape.rot.y, this->unk_330, 1, 0x3E8, 0) == 0) {
            this->actor.posRot.rot.y = this->actor.shape.rot.y;
            func_80AA6A18(this);
        }
    } else {
        this->unk_32A--;
        Math_SmoothStepToS(&this->actor.shape.rot.y, this->actor.initPosRot.rot.y, 1, 0x3E8, 0);
    }
    yDist = this->actor.yDistFromLink;
    yDistAbs = ABS(yDist);
    if ((yDistAbs <= 20.0f) && func_80AA652C(this, globalCtx)) {
        yawDiff = this->actor.shape.rot.y - this->actor.yawTowardsLink;
        yawDiffAbs = ABS(yawDiff);
        if ((yawDiffAbs <= 0x4000) || (func_8002DDE4(globalCtx) != 0) && (this->actor.xzDistFromLink < 160.0f)) {
            func_80AA66A0(this, globalCtx);
            Audio_PlayActorSound2(&this->actor, NA_SE_EN_MORIBLIN_VOICE);
            func_80AA6AC8(this);
        }
    }
}

void func_80AA7310(EnMb* this, GlobalContext* globalCtx) {
    s32 pad;

    Math_SmoothStepToF(&this->actor.speedXZ, 0.0f, 0.5f, 1.0f, 0.0f);
    if (this->actor.speedXZ > 1.0f) {
        func_80033260(globalCtx, &this->actor, &this->actor.posRot.pos, 5.0f, 3, 4.0f, 0x64, 0xF, 0);
    }
    if (SkelAnime_Update(&this->skelAnime) != 0) {
        if (this->unk_32A == 0) {
            this->unk_32E--;
            if (this->unk_32E == 0) {
                Animation_Change(&this->skelAnime, &D_06002C10, -1.0f, Animation_LastFrame(&D_06002C10), 0.0f, 2, 0.0f);
                this->unk_32A = 1;
                this->actor.speedXZ = 0.0f;
                Audio_PlayActorSound2(&this->actor, NA_SE_EN_MORIBLIN_SPEAR_NORM);
            }
        } else {
            if (this->actor.params < 0) {
                func_80AA6974(this);
                this->unk_32A = this->soundTimer = this->unk_32E = 80;
            } else {
                func_80AA68FC(this, globalCtx);
            }
        }
    }
}

void func_80AA7478(EnMb* this, GlobalContext* globalCtx) {
    this->attackParams = 0;
    if (SkelAnime_Update(&this->skelAnime) != 0) {
        func_80AA6898(this);
    }
}

void func_80AA74BC(EnMb* this, GlobalContext* globalCtx) {
    Player* player = PLAYER;
    f32 endFrame;
    s16 yawDiff;

    if ((player->stateFlags2 & 0x80) && (&this->actor == player->actor.parent)) {
        player->stateFlags2 &= ~0x80;
        player->actor.parent = NULL;
        player->unk_850 = 200;
        func_8002F71C(globalCtx, &this->actor, 4.0f, this->actor.posRot.rot.y, 4.0f);
    }
    if (this->actor.bgCheckFlags & 1) {
        Math_SmoothStepToF(&this->actor.speedXZ, 0.0f, 1.0f, 1.5f, 0.0f);
        if (1.0f < this->actor.speedXZ) {
            func_80033260(globalCtx, &this->actor, &this->actor.posRot.pos, 5.0f, 3, 4.0f, 0x64, 0xF, 0);
        }
        if (this->unk_32A != 0) {
            this->unk_32E--;
            if (this->unk_32E == 0) {
                yawDiff = this->actor.shape.rot.y - this->actor.yawTowardsLink;

                if ((ABS(this->actor.yDistFromLink) <= 20.0f) && (func_80AA652C(this, globalCtx) != 0) &&
                    (ABS(yawDiff) <= 0x4000) && (this->actor.xzDistFromLink <= 200.0f)) {
                    func_80AA6AC8(this);
                } else {
                    endFrame = Animation_LastFrame(&D_06002C10);
                    Animation_Change(&this->skelAnime, &D_06002C10, -1.0f, endFrame, 0.0f, 2, 0.0f);
                    this->actor.speedXZ = 0.0f;
                    Audio_PlayActorSound2(&this->actor, NA_SE_EN_MORIBLIN_SPEAR_NORM);
                }

            } else if (this->actor.xzDistFromLink <= 160.0f) {
                this->actor.speedXZ = -5.0f;
            } else {
                this->actor.speedXZ = 0.0f;
            }
        }
        if (SkelAnime_Update(&this->skelAnime) != 0) {
            if (this->unk_32A == 0) {
                endFrame = Animation_LastFrame(&D_06002F10);
                Animation_Change(&this->skelAnime, &D_06002F10, 0.5f, 0.0f, endFrame, 1, 0.0f);
                this->unk_32A = 1;
            } else {
                yawDiff = Math_Vec3f_Yaw(&this->actor.posRot.pos, &this->waypointPos) - this->actor.yawTowardsLink;

                if (ABS(yawDiff) <= 0x4000) {
                    func_80AA68FC(this, globalCtx);
                } else {
                    func_80AA6A18(this);
                }
            }
        }
    }
}

void func_80AA77D0(EnMb* this, GlobalContext* globalCtx) {
    s32 currentFrame;
    s16 yawDiff;

    yawDiff = this->actor.yawTowardsLink - this->actor.shape.rot.y;

    if (yawDiff < 0) {
        yawDiff = -yawDiff;
    }

    currentFrame = this->skelAnime.curFrame;

    if (SkelAnime_Update(&this->skelAnime)) {
        Animation_PlayLoop(&this->skelAnime, &D_06002F10);
        Audio_PlayActorSound2(&this->actor, NA_SE_EN_MORIBLIN_ATTACK);
    }

    if (this->unk_32E != 0) {
        this->unk_32E--;
        Math_SmoothStepToS(&this->actor.posRot.rot.y, this->actor.yawTowardsLink, 1, 3000, 0);
    } else {
        this->actor.speedXZ = 10.0f;
        this->attackParams = 1;
        func_80033260(globalCtx, &this->actor, &this->actor.posRot.pos, 5.0f, 3, 4.0f, 0x64, 0xF, 0);
        if ((currentFrame != (s32)this->skelAnime.curFrame) &&
            (((s32)this->skelAnime.curFrame == 2) || ((s32)this->skelAnime.curFrame == 6))) {
            Audio_PlayActorSound2(&this->actor, NA_SE_EN_MORIBLIN_DASH);
        }
    }

    if (yawDiff > 5000) {
        this->attackParams = 0;
        func_80AA6CC0(this);
    }
}

void func_80AA7938(EnMb* this, GlobalContext* globalCtx) {
    Player* player = PLAYER;
    s32 pad;
    Vec3f sp74;
    Vec3f sp68 = { 0.0f, 0.0f, 0.0f };
    f32 sp5C[] = { 18.0f, 18.0f, 0.0f };
    s16 sp54[] = { 20, 40, 0 };
    s16 sp4C[] = { -2500, 0, 3500 };

    Math_SmoothStepToS(&this->actor.shape.rot.y, sp4C[this->attackParams - 1] + this->actor.posRot.rot.y, 1, 0x2EE,
                            0);

    if (this->collider2.base.atFlags & 2) {
        this->collider2.base.atFlags &= ~2;
        if (this->collider2.base.at == &player->actor) {
            u8 oldInvincibilityTimer = player->invincibilityTimer;

            if (player->invincibilityTimer < 0) {
                if (player->invincibilityTimer < -39) {
                    player->invincibilityTimer = 0;
                } else {
                    player->invincibilityTimer = 0;
                    globalCtx->damagePlayer(globalCtx, -8);
                }
            }

            func_8002F71C(globalCtx, &this->actor, ((650.0f - this->actor.xzDistFromLink) * 0.04f) + 4.0f,
                          this->actor.posRot.rot.y, 8.0f);

            player->invincibilityTimer = oldInvincibilityTimer;
        }
    }
    if (SkelAnime_Update(&this->skelAnime)) {
        if (this->unk_32E != 0) {
            this->unk_32E--;
            if (this->unk_32E == 0) {
                f32 pad1 = Animation_LastFrame(&D_0600ABE0);
                Animation_Change(&this->skelAnime, &D_0600ABE0, 1.5f, 0.0f, pad1, 3, 0.0f);
            }
        } else {
            sp74 = this->effSpawnPos;
            sp74.y = this->actor.groundY;
            Audio_PlayActorSound2(&this->actor, NA_SE_EN_MONBLIN_HAM_LAND);
            func_800AA000(this->actor.xzDistFromLink, 0xFF, 0x14, 0x96);
            EffectSsBlast_SpawnWhiteShockwave(globalCtx, &sp74, &sp68, &sp68);
            func_80033480(globalCtx, &sp74, 2.0f, 3, 0x12C, 0xB4, 1);
            Camera_AddQuake(&globalCtx->mainCamera, 2, 0x19, 5);
            func_800358DC(&this->actor, &sp74, &this->actor.posRot.rot, &sp5C, 20, &sp54, globalCtx, -1, 0);
            func_80AA6DA4(this);
        }
    } else {
        if ((this->unk_32E != 0) && (this->skelAnime.curFrame == 6.0f)) {
            Audio_PlayActorSound2(&this->actor, NA_SE_EN_MONBLIN_HAM_UP);

        } else if ((this->unk_32E == 0) && (this->skelAnime.curFrame == 3.0f)) {
            Audio_PlayActorSound2(&this->actor, NA_SE_EN_MONBLIN_HAM_DOWN);
        }
    }
}

void func_80AA7CAC(EnMb* this, GlobalContext* globalCtx) {
    Player* player;
    s32 currentFrame;
    s32 sp4C;
    s32 sp48;

    player = PLAYER;
    sp4C = 0;
    sp48 = !func_800339B8(&this->actor, globalCtx, 110.0f, this->actor.posRot.rot.y);
    currentFrame = (s32)this->skelAnime.curFrame;
    if (SkelAnime_Update(&this->skelAnime) != 0) {
        Animation_PlayLoop(&this->skelAnime, &D_06002F10);
        Audio_PlayActorSound2(&this->actor, NA_SE_EN_MORIBLIN_ATTACK);
    }
    if (this->unk_32E != 0) {
        this->unk_32E--;
        Math_SmoothStepToS(&this->actor.shape.rot.y, this->actor.posRot.rot.y, 1, 0x1F40, 0);
        sp48 = 0;
    } else {
        this->actor.speedXZ = 10.0f;
        this->attackParams = 1;
        func_80033260(globalCtx, &this->actor, &this->actor.posRot.pos, 5.0f, 3, 4.0f, 0x64, 0xF, 0);
        if (currentFrame != (s32)this->skelAnime.curFrame) {
            if (((s32)this->skelAnime.curFrame == 2 || (s32)this->skelAnime.curFrame == 6)) {
                Audio_PlayActorSound2(&this->actor, NA_SE_EN_MORIBLIN_DASH);
            }
        }
    }
    if (this->collider2.base.atFlags & 2) {
        if (this->collider2.base.at == &player->actor) {
            if ((sp48 == 0) && !(player->stateFlags2 & 0x80)) {
                if (player->invincibilityTimer < 0) {
                    if (player->invincibilityTimer < -39) {
                        player->invincibilityTimer = 0;
                    } else {
                        player->invincibilityTimer = 0;
                        globalCtx->damagePlayer(globalCtx, -8);
                    }
                }
                if (!(this->collider2.base.atFlags & 4)) {
                    Audio_PlayActorSound2(&player->actor, NA_SE_PL_BODY_HIT);
                }
                if (globalCtx->grabPlayer(globalCtx, player) != 0) {
                    player->actor.parent = &this->actor;
                }
            }
            sp4C = 1;
        } else {
            this->collider2.base.atFlags &= ~2;
        }
    }
    if ((player->stateFlags2 & 0x80) && (&this->actor == player->actor.parent)) {
        player->actor.posRot.pos.x = this->actor.posRot.pos.x + (Math_CosS(this->actor.shape.rot.y) * 10.0f) +
                                     (Math_SinS(this->actor.shape.rot.y) * 89.0f);
        sp4C = 1;
        player->actor.posRot.pos.z = this->actor.posRot.pos.z + (Math_SinS(this->actor.shape.rot.y) * 10.0f) +
                                     (Math_CosS(this->actor.shape.rot.y) * 89.0f);
        player->unk_850 = 0;
        player->actor.speedXZ = 0.0f;
        player->actor.velocity.y = 0.0f;
    }
    if (sp48 != 0) {
        if ((sp4C != 0) || (player->stateFlags2 & 0x80)) {
            this->collider2.base.atFlags &= ~2;
            if (player->stateFlags2 & 0x80) {
                player->stateFlags2 &= ~0x80;
                player->actor.parent = NULL;
                player->unk_850 = 200;
                func_8002F71C(globalCtx, &this->actor, 4.0f, this->actor.posRot.rot.y, 4.0f);
            }
        }
        this->attackParams = 0;
        this->actor.speedXZ = -10.0f;
        func_80AA6D20(this);
    }
}

void func_80AA800C(EnMb* this, GlobalContext* globalCtx) {
    Player* player;
    s32 currentFrame;
    s32 sp54;
    s32 sp50;

    player = PLAYER;
    sp54 = 0;
    sp50 = !func_800339B8(&this->actor, globalCtx, 110.0f, this->actor.posRot.rot.y);
    currentFrame = (s32)this->skelAnime.curFrame;
    SkelAnime_Update(&this->skelAnime);
    func_80033260(globalCtx, &this->actor, &this->actor.posRot.pos, 5.0f, 3, 4.0f, 0x64, 0xF, 0);
    if (currentFrame != (s32)this->skelAnime.curFrame) {
        if (((s32)this->skelAnime.curFrame == 2) || ((s32)this->skelAnime.curFrame == 6)) {
            Audio_PlayActorSound2(&this->actor, NA_SE_EN_MORIBLIN_DASH);
        }
    }
    if (this->collider2.base.atFlags & 2) {
        if (this->collider2.base.at == &player->actor) {
            if ((sp50 == 0) && !(player->stateFlags2 & 0x80)) {
                if (player->invincibilityTimer < 0) {
                    if (player->invincibilityTimer < -39) {
                        player->invincibilityTimer = 0;
                    } else {
                        player->invincibilityTimer = 0;
                        globalCtx->damagePlayer(globalCtx, -8);
                    }
                }
                if (!(this->collider2.base.atFlags & 4)) {
                    Audio_PlayActorSound2(&player->actor, NA_SE_PL_BODY_HIT);
                }
                if (globalCtx->grabPlayer(globalCtx, player) != 0) {
                    player->actor.parent = &this->actor;
                }
            }
            sp54 = 1;
        } else {
            this->collider2.base.atFlags &= ~2;
        }
    }
    if ((player->stateFlags2 & 0x80) && (&this->actor == player->actor.parent)) {
        player->actor.posRot.pos.x = this->actor.posRot.pos.x + (Math_CosS(this->actor.shape.rot.y) * 10.0f) +
                                     (Math_SinS(this->actor.shape.rot.y) * 89.0f);
        sp54 = 1;
        player->actor.posRot.pos.z = this->actor.posRot.pos.z + (Math_SinS(this->actor.shape.rot.y) * 10.0f) +
                                     (Math_CosS(this->actor.shape.rot.y) * 89.0f);
        player->unk_850 = 0;
        player->actor.speedXZ = 0.0f;
        player->actor.velocity.y = 0.0f;
    }
    if (sp50 != 0) {
        if ((sp54 != 0) || (player->stateFlags2 & 0x80)) {
            this->collider2.base.atFlags &= ~2;
            if (player->stateFlags2 & 0x80) {
                player->stateFlags2 &= ~0x80;
                player->actor.parent = NULL;
                player->unk_850 = 200;
                func_8002F71C(globalCtx, &this->actor, 4.0f, this->actor.posRot.rot.y, 4.0f);
            }
            this->attackParams = 0;
            this->actor.speedXZ = -10.0f;
            func_80AA6D20(this);
            this->unk_32E = 1;
        } else {
            this->unk_32E--;
            func_80AA6444(this, globalCtx);
        }
    }
    func_80AA6408(this, globalCtx);
    this->actor.shape.rot.y = this->actor.posRot.rot.y;
    if ((this->unk_32E == 0) && Math_Vec3f_DistXZ(&this->actor.initPosRot.pos, &this->actor.posRot.pos) < 80.0f) {
        this->attackParams = 0;
        func_80AA6CC0(this);
    }
}

void func_80AA8378(EnMb* this, GlobalContext* globalCtx) {
    if (SkelAnime_Update(&this->skelAnime)) {
        if (this->unk_32E != 0) {
            Animation_PlayOnce(&this->skelAnime, &D_0600E18C);
            this->unk_32E = 0;
            func_800AA000(this->actor.xzDistFromLink, 0xFF, 0x14, 0x96);
            Camera_AddQuake(&globalCtx->mainCamera, 2, 25, 5);
        } else {
            func_80AA6898(this);
        }
    }
}

void func_80AA840C(EnMb* this, GlobalContext* globalCtx) {
    s32 pad;

    if (SkelAnime_Update(&this->skelAnime)) {
        if (this->unk_32E != 0) {
            this->unk_32E--;
            if (this->unk_32E == 0) {
                if (this->unk_32A == 0) {
                    Animation_Change(&this->skelAnime, &D_0600E18C, 3.0f, 0.0f, Animation_LastFrame(&D_0600E18C), 3,
                                     0.0f);
                    this->unk_32A = 1;
                    this->unk_32E = 6;
                } else {
                    Animation_Change(&this->skelAnime, &D_0600E18C, 3.0f, 0.0f, Animation_LastFrame(&D_0600E18C), 3,
                                     0.0f);
                }
            }
        } else {
            func_80AA6898(this);
        }
    }
}

void func_80AA8514(EnMb* this, GlobalContext* globalCtx) {
    static Vec3f D_80AA9D78 = { 0.0f, 0.0f, 0.0f };
    Vec3f effPosition;
    Vec3f temp;
    Vec3f effZeroVector;
    s32 effectsPerFrame;

    effPosition = this->actor.posRot.pos;
    effPosition.x += Math_SinS(this->actor.shape.rot.y) * -70.0f;
    effPosition.z += Math_CosS(this->actor.shape.rot.y) * -70.0f;
    Math_SmoothStepToF(&this->actor.speedXZ, 0.0f, 1.0f, 0.5f, 0.0f);
    temp = effPosition;
    if (SkelAnime_Update(&this->skelAnime) != 0) {
        if (this->unk_32A > 0) {
            effZeroVector = D_80AA9D78;
            this->unk_32A--;
            for (effectsPerFrame = 4; effectsPerFrame >= 0; effectsPerFrame--) {
                effPosition.x = Rand_CenteredFloat(240.0f) + temp.x;
                effPosition.y = Rand_CenteredFloat(15.0f) + (temp.y + 20.0f);
                effPosition.z = Rand_CenteredFloat(240.0f) + temp.z;
                EffectSsDeadDb_Spawn(globalCtx, &effPosition, &effZeroVector, &effZeroVector, 0xE6, 7, 0xFF, 0xFF, 0xFF,
                                     0xFF, 0, 0xFF, 0, 1, 9, 1);
            }
        } else {
            Item_DropCollectibleRandom(globalCtx, &this->actor, &effPosition, 0xC0);
            Actor_Kill(&this->actor);
        }
    } else if (((s32)this->skelAnime.curFrame == 15) || ((s32)this->skelAnime.curFrame == 22)) {
        func_800AA000(this->actor.xzDistFromLink, 0xFF, 0x14, 0x96);
        func_80033260(globalCtx, &this->actor, &effPosition, 50.0f, 0xA, 3.0f, 0x190, 0x3C, 0);
        Audio_PlayActorSound2(&this->actor, NA_SE_EN_RIZA_DOWN);
        Camera_AddQuake(&globalCtx->mainCamera, 2, 0x19, 5);
    }
}

void func_80AA87D8(EnMb* this, GlobalContext* globalCtx) {
    s32 currentFrame;
    s32 sp48;
    s32 pad2;
    s32 pad;
    Player* player = PLAYER;
    s16 yawDiff;
    s16 yaw;
    f32 playSpeedABS;

    yawDiff = this->actor.yawTowardsLink - this->actor.shape.rot.y;
    yawDiff = ABS(yawDiff);
<<<<<<< HEAD
    Math_SmoothScaleMaxMinF(&this->actor.speedXZ, 0.59999996f, 0.1f, 1.0f, 0.0f);
    this->skelAnime.playSpeed = this->actor.speedXZ;
    currentFrame = this->skelAnime.curFrame;
    SkelAnime_Update(&this->skelAnime);
    playSpeedABS = ABS(this->skelAnime.playSpeed);
=======
    Math_SmoothStepToF(&this->actor.speedXZ, 0.59999996f, 0.1f, 1.0f, 0.0f);
    this->skelAnime.animPlaybackSpeed = this->actor.speedXZ;
    currentFrame = this->skelAnime.animCurrentFrame;
    SkelAnime_FrameUpdateMatrix(&this->skelAnime);
    playbackSpeedABS = ABS(this->skelAnime.animPlaybackSpeed);
>>>>>>> b95643b3

    sp48 = this->skelAnime.curFrame - playSpeedABS;
    playSpeedABS = ABS(this->skelAnime.playSpeed);
    if ((this->unk_32E == 0) &&
        (Math_Vec3f_DistXZ(&this->actor.initPosRot.pos, &player->actor.posRot.pos) < this->unk_364)) {
        Math_SmoothStepToS(&this->actor.posRot.rot.y, this->actor.yawTowardsLink, 1, 750, 0);
        this->actor.flags |= 1;
        if ((this->actor.xzDistFromLink < 500.0f) && (yawDiff <= 0x1387)) {
            func_80AA6AC8(this);
        }
    } else {
        this->actor.flags &= ~1;
        if ((this->unk_360 < Math_Vec3f_DistXZ(&this->actor.posRot.pos, &this->actor.initPosRot.pos)) ||
            (this->soundTimer != 0)) {
<<<<<<< HEAD
            yaw = Math_Vec3f_Yaw(&this->actor.posRot.pos, &this->actor.initPosRot.pos);
            Math_SmoothScaleMaxMinS(&this->actor.posRot.rot.y, yaw, 1, 750, 0);
=======
            yaw = Math_Vec3f_Yaw(&this->actor.posRot.pos, &this->actor.initPosRot);
            Math_SmoothStepToS(&this->actor.posRot.rot.y, yaw, 1, 750, 0);
        } else {
>>>>>>> b95643b3
        }
        if (this->soundTimer != 0) {
            this->soundTimer--;
        }
        if (this->unk_32E != 0) {
            this->unk_32E--;
        }
        if (this->soundTimer == 0) {
            Audio_PlayActorSound2(&this->actor, NA_SE_EN_MORIBLIN_VOICE);
        }
        this->unk_32A--;
        if (this->unk_32A == 0) {
            if (Rand_ZeroOne() > 0.7f) {
                this->unk_32A = Rand_S16Offset(50, 70);
                this->soundTimer = Rand_S16Offset(15, 40);
            } else {
                func_80AA6830(this);
            }
        }
    }

    if (currentFrame != (s32)this->skelAnime.curFrame) {
        if (((sp48 <= 1) && (currentFrame + (s32)playSpeedABS >= 1)) ||
            ((sp48 <= 20) && (currentFrame + (s32)playSpeedABS >= 20))) {
            Audio_PlayActorSound2(&this->actor, NA_SE_EN_MORIBLIN_WALK);
        }
    }
    this->actor.shape.rot.y = this->actor.posRot.rot.y;
}

void func_80AA8AEC(EnMb* this, GlobalContext* globalCtx) {
    s32 currentFrame;
    s32 temp_f6;
    s16 yawDiff;
    f32 yDistAbs;
    s32 yawDiffAbs;
    f32 playSpeedABS;

    if (Math_Vec3f_DistXZ(&this->waypointPos, &this->actor.posRot.pos) <= 8.0f ||
        Rand_ZeroOne() < 0.1f && Math_Vec3f_DistXZ(&this->actor.initPosRot.pos, &this->actor.posRot.pos) <= 4.0f) {
        func_80AA68FC(this, globalCtx);
    } else {
<<<<<<< HEAD
        Math_SmoothScaleMaxMinF(&this->actor.speedXZ, 0.59999996f, 0.1f, 1.0f, 0.0f);
        this->skelAnime.playSpeed = (this->actor.speedXZ + this->actor.speedXZ);
=======
        Math_SmoothStepToF(&this->actor.speedXZ, 0.59999996f, 0.1f, 1.0f, 0.0f);
        this->skelAnime.animPlaybackSpeed = (this->actor.speedXZ + this->actor.speedXZ);
>>>>>>> b95643b3
    }
    this->unk_330 = Math_Vec3f_Yaw(&this->actor.posRot.pos, &this->waypointPos);
    Math_SmoothStepToS(&this->actor.posRot.rot.y, this->unk_330, 1, 0x5DC, 0);
    yDistAbs = (this->actor.yDistFromLink >= 0.0f) ? this->actor.yDistFromLink : -this->actor.yDistFromLink;
    if (yDistAbs <= 20.0f && func_80AA652C(this, globalCtx) != 0) {
        yawDiff = (this->actor.shape.rot.y - this->actor.yawTowardsLink);
        yawDiffAbs = ABS(yawDiff);
        if (yawDiffAbs <= 0x4000 || func_8002DDE4(globalCtx) != 0 && this->actor.xzDistFromLink < 160.0f) {
            func_80AA66A0(this, globalCtx);
            Audio_PlayActorSound2(&this->actor, NA_SE_EN_MORIBLIN_VOICE);
            func_80AA6AC8(this);
            return;
        }
    }
    if (this->soundTimer != 0) {
        this->soundTimer--;
    }
    if (this->unk_32E != 0) {
        this->unk_32E--;
    }
    if (this->soundTimer == 0) {
        Audio_PlayActorSound2(&this->actor, NA_SE_EN_MORIBLIN_VOICE);
        this->soundTimer = Rand_S16Offset(30, 70);
    }
    currentFrame = this->skelAnime.curFrame;
    SkelAnime_Update(&this->skelAnime);
    playSpeedABS = (this->skelAnime.playSpeed >= 0.0f) ? this->skelAnime.playSpeed : -this->skelAnime.playSpeed;
    temp_f6 = this->skelAnime.curFrame - playSpeedABS;
    playSpeedABS = (this->skelAnime.playSpeed >= 0.0f) ? this->skelAnime.playSpeed : -this->skelAnime.playSpeed;
    if (currentFrame != (s32)this->skelAnime.curFrame) {
        if (!(temp_f6 >= 2 || (s32)playSpeedABS + currentFrame <= 0) ||
            temp_f6 <= 20 && (s32)playSpeedABS + currentFrame >= 20) {
            Audio_PlayActorSound2(&this->actor, NA_SE_EN_MORIBLIN_WALK);
        }
    }
    this->actor.shape.rot.y = this->actor.posRot.rot.y;
}

void func_80AA8DD8(EnMb* this, GlobalContext* globalCtx) {
    Player* player = PLAYER;
    s32 pad;
    s16 yawDiff;
    s32 yawDiffAbs;

    yawDiff = (this->actor.posRot.rot.y - this->actor.yawTowardsLink);
    SkelAnime_Update(&this->skelAnime);
    if (Math_Vec3f_DistXZ(&this->actor.initPosRot.pos, &player->actor.posRot.pos) < this->unk_364) {
        if (!(player->stateFlags1 & 0x4000000)) {
            yawDiffAbs = ABS(yawDiff);
            if (yawDiffAbs < 0x3E80) {
                func_80AA6BF0(this);
            }
        }
    }
}

void func_80AA8E88(EnMb* this) {
    s16 yawDiff;
    s32 yawDiffABS;

    yawDiff = this->actor.yawTowardsLink - this->actor.shape.rot.y;
    yawDiffABS = ABS(yawDiff);
    if (yawDiffABS <= 0x4000) {
        Animation_MorphToPlayOnce(&this->skelAnime, &D_06001950, -4.0f);
        this->actor.speedXZ = -8.0f;
    } else {
        Animation_MorphToPlayOnce(&this->skelAnime, &D_0600095C, -4.0f);
        this->actor.speedXZ = 8.0f;
    }
    this->unk_32A = 30;
    this->unk_320 = 0;
    this->actor.shape.rot.y = this->actor.posRot.rot.y;
    Audio_PlayActorSound2(&this->actor, NA_SE_EN_MORIBLIN_DEAD);
    EnMb_SetupAction(this, func_80AA8F50);
}

void func_80AA8F50(EnMb* this, GlobalContext* globalCtx) {
<<<<<<< HEAD
    Math_SmoothScaleMaxMinF(&this->actor.speedXZ, 0.0f, 1.0f, 0.5f, 0.0f);
    if (SkelAnime_Update(&this->skelAnime) != 0) {
=======
    Math_SmoothStepToF(&this->actor.speedXZ, 0.0f, 1.0f, 0.5f, 0.0f);
    if (SkelAnime_FrameUpdateMatrix(&this->skelAnime) != 0) {
>>>>>>> b95643b3
        if (this->actor.params < 0) {
            func_80AA6830(this);
        } else {
            func_80AA6B80(this);
        }
    }
}

void func_80AA8FC8(EnMb* this) {
    s16 yawDiff;
    s32 yawDiffAbs;

    yawDiff = this->actor.yawTowardsLink - this->actor.shape.rot.y;
    yawDiffAbs = ABS(yawDiff);
    if (yawDiffAbs <= 0x4000) {
        Animation_MorphToPlayOnce(&this->skelAnime, &D_060016B4, -4.0f);
        this->actor.speedXZ = -8.0f;
    } else {
        Animation_MorphToPlayOnce(&this->skelAnime, &D_060016B4, -4.0f);
        this->actor.speedXZ = 8.0f;
    }
    this->actor.posRot.rot.y = this->actor.shape.rot.y;
    this->unk_32A = 30;
    this->unk_320 = 0;
    Audio_PlayActorSound2(&this->actor, NA_SE_EN_MORIBLIN_DEAD);
    this->actor.flags &= ~1;
    EnMb_SetupAction(this, func_80AA90A0);
}

void func_80AA90A0(EnMb* this, GlobalContext* globalCtx) {
    Player* player = PLAYER;

    Math_SmoothStepToF(&this->actor.speedXZ, 0.0f, 1.0f, 0.5f, 0.0f);
    if (player->stateFlags2 & 0x80) {
        if (&this->actor == player->actor.parent) {
            player->stateFlags2 &= ~0x80;
            player->actor.parent = NULL;
            player->unk_850 = 200;
            func_8002F71C(globalCtx, &this->actor, 4.0f, this->actor.posRot.rot.y, 4.0f);
            this->attackParams = 0;
        }
    }
    if (SkelAnime_Update(&this->skelAnime) != 0) {
        if (this->unk_32A > 0) {
            Vec3f zeroVec = { 0.0f, 0.0f, 0.0f };
            s32 i;
            Vec3f effPos;

            this->actor.shape.unk_10 = 0.0f;
            this->unk_32A--;
            for (i = 4; i >= 0; i--) {
                effPos.x = Rand_CenteredFloat(110.0f) + this->actor.posRot.pos.x;
                effPos.y = Rand_CenteredFloat(15.0f) + (this->actor.posRot.pos.y + 20.0f);
                effPos.z = Rand_CenteredFloat(110.0f) + this->actor.posRot.pos.z;

                EffectSsDeadDb_Spawn(globalCtx, &effPos, &zeroVec, &zeroVec, 0x64, 7, 0xFF, 0xFF, 0xFF, 0xFF, 0, 0xFF,
                                     0, 1, 9, 1);
            }
        } else {
            Item_DropCollectibleRandom(globalCtx, &this->actor, &this->actor.posRot.pos, 0xE0);
            Actor_Kill(&this->actor);
        }
    }
}

void func_80AA92B8(Actor* thisx, GlobalContext* globalCtx) {
    Vec3f D_80AA9D90 = { 1000.0f, 1500.0f, 0.0f };
    Vec3f D_80AA9D9C = { -1000.0f, 1500.0f, 0.0f };
    Vec3f D_80AA9DA8 = { 1000.0f, 1500.0f, 4500.0f };
    Vec3f D_80AA9DB4 = { -1000.0f, 1500.0f, 4500.0f };
    EnMb* this = THIS;

    if (this->actor.params > 0) {
        D_80AA9D90.x += 2000.0f;
        D_80AA9D90.z = -4000.0f;
        D_80AA9D9C.z = -4000.0f;
        D_80AA9DA8.x += 2000.0f;
        D_80AA9D9C.x -= 2000.0f;
        D_80AA9DB4.x -= 2000.0f;
        D_80AA9DA8.z += 4000.0f;
        D_80AA9DB4.z += 4000.0f;
    }
    Matrix_MultVec3f(&D_80AA9D90, &this->collider2.dim.quad[1]);
    Matrix_MultVec3f(&D_80AA9D9C, &this->collider2.dim.quad[0]);
    Matrix_MultVec3f(&D_80AA9DA8, &this->collider2.dim.quad[3]);
    Matrix_MultVec3f(&D_80AA9DB4, &this->collider2.dim.quad[2]);
    func_80062734(&this->collider2, &this->collider2.dim.quad[0], &this->collider2.dim.quad[1],
                  &this->collider2.dim.quad[2], &this->collider2.dim.quad[3]);
}

void func_80AA9440(Actor* thisx, GlobalContext* globalCtx) {
    static Vec3f D_80AA9DC0 = { 1000.0f, 0.0f, 0.0f };
    static Vec3f D_80AA9DCC = { 1000.0f, 0.0f, 0.0f };
    static Vec3f D_80AA9DD8 = { 1000.0f, -8000.0f, -1500.0f };
    static Vec3f D_80AA9DE4 = { 1000.0f, -9000.0f, 2000.0f };
    EnMb* this = THIS;

    Matrix_MultVec3f(&D_80AA9DC0, &this->collider2.dim.quad[1]);
    Matrix_MultVec3f(&D_80AA9DCC, &this->collider2.dim.quad[0]);
    Matrix_MultVec3f(&D_80AA9DD8, &this->collider2.dim.quad[3]);
    Matrix_MultVec3f(&D_80AA9DE4, &this->collider2.dim.quad[2]);
    func_80062734(&this->collider2, &this->collider2.dim.quad[0], &this->collider2.dim.quad[1],
                  &this->collider2.dim.quad[2], &this->collider2.dim.quad[3]);
}

void func_80AA94D8(EnMb* this, GlobalContext* globalCtx) {
    Player* player = PLAYER;

    if (this->collider3.base.acFlags & 2) {
        this->collider3.base.acFlags &= ~0x82;
        this->collider1.base.acFlags &= ~2;
        return;
    }
    if ((this->collider1.base.acFlags & 2) && (this->unk_320 >= 5)) {
        this->collider1.base.acFlags &= ~2;
        if ((this->actor.colChkInfo.damageEffect != 0) && (this->actor.colChkInfo.damageEffect != 5)) {
            if ((player->stateFlags2 & 0x80) && &this->actor == player->actor.parent) {
                player->stateFlags2 &= ~0x80;
                player->actor.parent = NULL;
                player->unk_850 = 200;
                func_8002F71C(globalCtx, &this->actor, 6.0f, this->actor.posRot.rot.y, 6.0f);
            }
            this->unk_188 = this->actor.colChkInfo.damageEffect;
            this->attackParams = 0;
            func_80035650(&this->actor, &this->collider1.body, 0);
            if ((this->actor.colChkInfo.damageEffect == 1) || (this->actor.colChkInfo.damageEffect == 6)) {
                if (this->unk_320 != 5) {
                    Actor_ApplyDamage(&this->actor);
                    func_80AA6F8C(this);
                    return;
                }
            } else {
                Actor_ApplyDamage(&this->actor);
                func_8003426C(&this->actor, 0x4000, 0xFA, 0, 0xC);
                if (this->actor.params == 0) {
                    if (this->actor.colChkInfo.health == 0) {
                        func_80AA6F04(this);
                    } else if (this->unk_320 != 3) {
                        func_80AA6E1C(this);
                    }
                } else if (this->actor.colChkInfo.health == 0) {
                    func_80AA8FC8(this);
                } else {
                    func_80AA8E88(this);
                }
            }
        }
    }
}

void EnMb_Update(Actor* thisx, GlobalContext* globalCtx) {
    EnMb* this = THIS;
    s32 pad;

    func_80AA94D8(this, globalCtx);
    if (thisx->colChkInfo.damageEffect != 5) {
        this->actionFunc(this, globalCtx);
        Actor_MoveForward(thisx);
        func_8002E4B4(globalCtx, thisx, 40.0f, 40.0f, 70.0f, 0x1D);
        Actor_SetHeight(thisx, thisx->scale.x * 4500.0f);
        Collider_CylinderUpdate(thisx, &this->collider1);
        if (thisx->colChkInfo.health <= 0) {
            this->collider1.dim.pos.x += (Math_SinS(thisx->shape.rot.y) * (-4400.0f * thisx->scale.y));
            this->collider1.dim.pos.z += (Math_CosS(thisx->shape.rot.y) * (-4400.0f * thisx->scale.y));
        }
        CollisionCheck_SetOC(globalCtx, &globalCtx->colChkCtx, &this->collider1.base);
        if (this->unk_320 >= 5) {
            if ((thisx->params == 0) || (this->unk_320 != 10)) {
                CollisionCheck_SetAC(globalCtx, &globalCtx->colChkCtx, &this->collider1.base);
            }
        }
        if (this->unk_320 >= 6) {
            CollisionCheck_SetAC(globalCtx, &globalCtx->colChkCtx, &this->collider3.base);
        }
        if (this->attackParams > 0) {
            CollisionCheck_SetAT(globalCtx, &globalCtx->colChkCtx, &this->collider2.base);
        }
    }
}

void EnMb_PostLimbDraw(GlobalContext* globalCtx, s32 limbIndex, Gfx** dList, Vec3s* rot, void* thisx) {
    static Vec3f D_80AA9DF0 = { 1100.0f, -700.0f, 0.0f };
    static Vec3f D_80AA9DFC = { 0.0f, 0.0f, 0.0f };
    static Vec3f D_80AA9E08 = { 0.0f, -8000.0f, 0.0f };
    static Vec3f D_80AA9E14 = { 0.0f, 0.0f, 0.0f };
    s32 bodyPart;
    EnMb* this = THIS;
    Vec3f sp24;
    s32 sp34;

    bodyPart = -1;
    if (this->actor.params == 0) {
        if (limbIndex == 12) {
            Matrix_MultVec3f(&D_80AA9E08, &this->effSpawnPos);
            if (this->attackParams > 0) {
                func_80AA9440(&this->actor, globalCtx);
            }
        }
        func_8002BDB0(&this->actor, limbIndex, 0x16, &D_80AA9DFC, 0x1B, &D_80AA9DFC);
    }
    if (this->unk_328 != 0) {
        switch (limbIndex) {
            case 7:
                bodyPart = 0;
                break;
            case 12:
                bodyPart = 1;
                break;
            case 17:
                bodyPart = 2;
                break;
            case 9:
                bodyPart = 3;
                break;
            case 14:
                bodyPart = 4;
                break;
            case 6:
                bodyPart = 5;
                break;
            case 20:
                bodyPart = 6;
                break;
            case 25:
                bodyPart = 7;
                break;
            case 22:
                bodyPart = 8;
                break;
            case 27:
                bodyPart = 9;
                break;
        }
        if (bodyPart >= 0) {
            Matrix_MultVec3f(&D_80AA9E14, &sp24);
            this->bodyPartsPos[bodyPart].x = sp24.x;
            this->bodyPartsPos[bodyPart].y = sp24.y;
            this->bodyPartsPos[bodyPart].z = sp24.z;
        }
    }
}

void EnMb_Draw(Actor* thisx, GlobalContext* globalCtx) {
    static Vec3f D_80AA9E20[] = {
        { 4000.0f, 7000.0f, 3500.0f },
        { 4000.0f, 0.0f, 3500.0f },
        { -4000.0f, 7000.0f, 3500.0f },
    };
    static Vec3f D_80AA9E44[] = {
        { -4000.0f, 7000.0f, 3500.0f },
        { -4000.0f, 0.0f, 3500.0f },
        { 4000.0f, 0.0f, 3500.0f },
    };
    s32 i;
    f32 scale;
    Vec3f phi_s2[3];
    Vec3f phi_s0[3];
    s32 tempPosIndex;
    EnMb* this = THIS;

    func_80093D18(globalCtx->state.gfxCtx);
    SkelAnime_DrawFlexOpa(globalCtx, this->skelAnime.skeleton, this->skelAnime.jointTbl, this->skelAnime.dListCount,
                          NULL, EnMb_PostLimbDraw, thisx);
    if (thisx->params != 0) {
        if (this->attackParams > 0) {
            func_80AA92B8(thisx, globalCtx);
        }
        for (i = 0; i < 3; i++) {
            Matrix_MultVec3f(&D_80AA9E20[i], &phi_s2[i]);
            Matrix_MultVec3f(&D_80AA9E44[i], &phi_s0[i]);
        }
        func_800627A0(&this->collider3, 0, &phi_s2[0], &phi_s2[1], &phi_s2[2]);
        func_800627A0(&this->collider3, 1, &phi_s0[0], &phi_s0[1], &phi_s0[2]);
    }
    if (this->unk_328 != 0) {
        thisx->dmgEffectTimer++;
        if (this->unk_328 >= 0) {
            this->unk_328--;
        }
        if ((this->unk_328 & 3) == 0) {
            scale = 2.5f;
            if (thisx->params == 0) {
                scale = 4.0f;
            }
            tempPosIndex = this->unk_328 >> 2;
            EffectSsEnIce_SpawnFlyingVec3s(globalCtx, thisx, &this->bodyPartsPos[tempPosIndex], 0x96, 0x96, 0x96, 0xFA,
                                           0xEB, 0xF5, 0xFF, scale);
        }
    }
}<|MERGE_RESOLUTION|>--- conflicted
+++ resolved
@@ -962,19 +962,11 @@
 
     yawDiff = this->actor.yawTowardsLink - this->actor.shape.rot.y;
     yawDiff = ABS(yawDiff);
-<<<<<<< HEAD
-    Math_SmoothScaleMaxMinF(&this->actor.speedXZ, 0.59999996f, 0.1f, 1.0f, 0.0f);
+    Math_SmoothStepToF(&this->actor.speedXZ, 0.59999996f, 0.1f, 1.0f, 0.0f);
     this->skelAnime.playSpeed = this->actor.speedXZ;
     currentFrame = this->skelAnime.curFrame;
     SkelAnime_Update(&this->skelAnime);
     playSpeedABS = ABS(this->skelAnime.playSpeed);
-=======
-    Math_SmoothStepToF(&this->actor.speedXZ, 0.59999996f, 0.1f, 1.0f, 0.0f);
-    this->skelAnime.animPlaybackSpeed = this->actor.speedXZ;
-    currentFrame = this->skelAnime.animCurrentFrame;
-    SkelAnime_FrameUpdateMatrix(&this->skelAnime);
-    playbackSpeedABS = ABS(this->skelAnime.animPlaybackSpeed);
->>>>>>> b95643b3
 
     sp48 = this->skelAnime.curFrame - playSpeedABS;
     playSpeedABS = ABS(this->skelAnime.playSpeed);
@@ -989,14 +981,8 @@
         this->actor.flags &= ~1;
         if ((this->unk_360 < Math_Vec3f_DistXZ(&this->actor.posRot.pos, &this->actor.initPosRot.pos)) ||
             (this->soundTimer != 0)) {
-<<<<<<< HEAD
             yaw = Math_Vec3f_Yaw(&this->actor.posRot.pos, &this->actor.initPosRot.pos);
-            Math_SmoothScaleMaxMinS(&this->actor.posRot.rot.y, yaw, 1, 750, 0);
-=======
-            yaw = Math_Vec3f_Yaw(&this->actor.posRot.pos, &this->actor.initPosRot);
             Math_SmoothStepToS(&this->actor.posRot.rot.y, yaw, 1, 750, 0);
-        } else {
->>>>>>> b95643b3
         }
         if (this->soundTimer != 0) {
             this->soundTimer--;
@@ -1039,13 +1025,8 @@
         Rand_ZeroOne() < 0.1f && Math_Vec3f_DistXZ(&this->actor.initPosRot.pos, &this->actor.posRot.pos) <= 4.0f) {
         func_80AA68FC(this, globalCtx);
     } else {
-<<<<<<< HEAD
-        Math_SmoothScaleMaxMinF(&this->actor.speedXZ, 0.59999996f, 0.1f, 1.0f, 0.0f);
+        Math_SmoothStepToF(&this->actor.speedXZ, 0.59999996f, 0.1f, 1.0f, 0.0f);
         this->skelAnime.playSpeed = (this->actor.speedXZ + this->actor.speedXZ);
-=======
-        Math_SmoothStepToF(&this->actor.speedXZ, 0.59999996f, 0.1f, 1.0f, 0.0f);
-        this->skelAnime.animPlaybackSpeed = (this->actor.speedXZ + this->actor.speedXZ);
->>>>>>> b95643b3
     }
     this->unk_330 = Math_Vec3f_Yaw(&this->actor.posRot.pos, &this->waypointPos);
     Math_SmoothStepToS(&this->actor.posRot.rot.y, this->unk_330, 1, 0x5DC, 0);
@@ -1123,13 +1104,8 @@
 }
 
 void func_80AA8F50(EnMb* this, GlobalContext* globalCtx) {
-<<<<<<< HEAD
-    Math_SmoothScaleMaxMinF(&this->actor.speedXZ, 0.0f, 1.0f, 0.5f, 0.0f);
+    Math_SmoothStepToF(&this->actor.speedXZ, 0.0f, 1.0f, 0.5f, 0.0f);
     if (SkelAnime_Update(&this->skelAnime) != 0) {
-=======
-    Math_SmoothStepToF(&this->actor.speedXZ, 0.0f, 1.0f, 0.5f, 0.0f);
-    if (SkelAnime_FrameUpdateMatrix(&this->skelAnime) != 0) {
->>>>>>> b95643b3
         if (this->actor.params < 0) {
             func_80AA6830(this);
         } else {
