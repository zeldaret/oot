/*
 * File: z_en_mb.c
 * Overlay: ovl_En_Mb
 * Description: Moblins
 */

#include "z_en_mb.h"
#include "objects/object_mb/object_mb.h"

/*
 * This actor can have three behaviors:
 * - "Spear Guard" (variable -1): uses a spear, walks around home point, charges player if too close
 * - "Club" (variable 0): uses a club, stands still and smashes its club on the ground when the player approaches
 * - "Spear Patrol" (variable 0xPP00 PP=pathId): uses a spear, patrols following a path, charges
 */

#define FLAGS 0x00000015

#define THIS ((EnMb*)thisx)

typedef enum {
    /* -1 */ ENMB_TYPE_SPEAR_GUARD = -1,
    /*  0 */ ENMB_TYPE_CLUB,
    /*  1 */ ENMB_TYPE_SPEAR_PATROL
} EnMbType;

#define ENMB_ATTACK_NONE 0
#define ENMB_ATTACK_SPEAR 1
#define ENMB_ATTACK_CLUB_RIGHT 1
#define ENMB_ATTACK_CLUB_MIDDLE 2
#define ENMB_ATTACK_CLUB_LEFT 3

/* Spear and Club moblins use a different skeleton but the limbs are organized the same */
typedef enum {
    /*  1 */ ENMB_LIMB_ROOT = 1,
    /*  3 */ ENMB_LIMB_WAIST = 3,
    /*  6 */ ENMB_LIMB_CHEST = 6,
    /*  7 */ ENMB_LIMB_HEAD,
    /*  9 */ ENMB_LIMB_LSHOULDER = 9,
    /* 11 */ ENMB_LIMB_LFOREARM = 11,
    /* 12 */ ENMB_LIMB_LHAND,
    /* 14 */ ENMB_LIMB_RSHOULDER = 14,
    /* 16 */ ENMB_LIMB_RFOREARM = 16,
    /* 17 */ ENMB_LIMB_RHAND,
    /* 20 */ ENMB_LIMB_LTHIGH = 20,
    /* 21 */ ENMB_LIMB_LSHIN,
    /* 22 */ ENMB_LIMB_LFOOT,
    /* 25 */ ENMB_LIMB_RTHIGH = 25,
    /* 26 */ ENMB_LIMB_RSHIN,
    /* 27 */ ENMB_LIMB_RFOOT
} EnMbLimb;

void EnMb_Init(Actor* thisx, GlobalContext* globalCtx);
void EnMb_Destroy(Actor* thisx, GlobalContext* globalCtx);
void EnMb_Update(Actor* thisx, GlobalContext* globalCtx);
void EnMb_Draw(Actor* thisx, GlobalContext* globalCtx);

const ActorInit En_Mb_InitVars = {
    ACTOR_EN_MB,
    ACTORCAT_ENEMY,
    FLAGS,
    OBJECT_MB,
    sizeof(EnMb),
    (ActorFunc)EnMb_Init,
    (ActorFunc)EnMb_Destroy,
    (ActorFunc)EnMb_Update,
    (ActorFunc)EnMb_Draw,
};

void EnMb_SetupSpearPatrolTurnTowardsWaypoint(EnMb* this, GlobalContext* globalCtx);
void EnMb_SetupClubWaitPlayerNear(EnMb* this);
void EnMb_SpearGuardLookAround(EnMb* this, GlobalContext* globalCtx);
void EnMb_SetupSpearGuardLookAround(EnMb* this);
void EnMb_SetupSpearDamaged(EnMb* this);
void EnMb_SpearGuardWalk(EnMb* this, GlobalContext* globalCtx);
void EnMb_SpearGuardPrepareAndCharge(EnMb* this, GlobalContext* globalCtx);
void EnMb_SpearPatrolPrepareAndCharge(EnMb* this, GlobalContext* globalCtx);
void EnMb_SpearEndChargeQuick(EnMb* this, GlobalContext* globalCtx);
void EnMb_Stunned(EnMb* this, GlobalContext* globalCtx);
void EnMb_ClubDead(EnMb* this, GlobalContext* globalCtx);
void EnMb_ClubDamagedWhileKneeling(EnMb* this, GlobalContext* globalCtx);
void EnMb_ClubWaitPlayerNear(EnMb* this, GlobalContext* globalCtx);
void EnMb_ClubAttack(EnMb* this, GlobalContext* globalCtx);
void EnMb_SpearDead(EnMb* this, GlobalContext* globalCtx);
void EnMb_SpearDamaged(EnMb* this, GlobalContext* globalCtx);
void EnMb_SetupSpearDead(EnMb* this);
void EnMb_SpearPatrolTurnTowardsWaypoint(EnMb* this, GlobalContext* globalCtx);
void EnMb_SpearPatrolWalkTowardsWaypoint(EnMb* this, GlobalContext* globalCtx);
void EnMb_SpearPatrolEndCharge(EnMb* this, GlobalContext* globalCtx);
void EnMb_SpearPatrolImmediateCharge(EnMb* this, GlobalContext* globalCtx);
void EnMb_ClubWaitAfterAttack(EnMb* this, GlobalContext* globalCtx);
void EnMb_ClubDamaged(EnMb* this, GlobalContext* globalCtx);

static ColliderCylinderInit sHitboxInit = {
    {
        COLTYPE_HIT0,
        AT_NONE,
        AC_ON | AC_TYPE_PLAYER,
        OC1_ON | OC1_TYPE_ALL,
        OC2_TYPE_2,
        COLSHAPE_CYLINDER,
    },
    {
        ELEMTYPE_UNK1,
        { 0x00000000, 0x00, 0x00 },
        { 0xFFCFFFFF, 0x00, 0x00 },
        TOUCH_NONE,
        BUMP_ON,
        OCELEM_ON,
    },
    { 20, 70, 0, { 0, 0, 0 } },
};

static ColliderTrisElementInit sFrontShieldingTrisInit[2] = {
    {
        {
            ELEMTYPE_UNK2,
            { 0x00000000, 0x00, 0x00 },
            { 0xFFCFFFFF, 0x00, 0x00 },
            TOUCH_NONE,
            BUMP_ON | BUMP_HOOKABLE | BUMP_NO_AT_INFO,
            OCELEM_NONE,
        },
        { { { -10.0f, 14.0f, 2.0f }, { -10.0f, -6.0f, 2.0f }, { 9.0f, 14.0f, 2.0f } } },
    },
    {
        {
            ELEMTYPE_UNK2,
            { 0x00000000, 0x00, 0x00 },
            { 0xFFCFFFFF, 0x00, 0x00 },
            TOUCH_NONE,
            BUMP_ON | BUMP_HOOKABLE | BUMP_NO_AT_INFO,
            OCELEM_NONE,
        },
        { { { -10.0f, -6.0f, 2.0f }, { 9.0f, -6.0f, 2.0f }, { 9.0f, 14.0f, 2.0f } } },
    },
};

static ColliderTrisInit sFrontShieldingInit = {
    {
        COLTYPE_METAL,
        AT_NONE,
        AC_ON | AC_HARD | AC_TYPE_PLAYER,
        OC1_NONE,
        OC2_NONE,
        COLSHAPE_TRIS,
    },
    2,
    sFrontShieldingTrisInit,
};

static ColliderQuadInit sAttackColliderInit = {
    {
        COLTYPE_NONE,
        AT_ON | AT_TYPE_ENEMY,
        AC_NONE,
        OC1_NONE,
        OC2_NONE,
        COLSHAPE_QUAD,
    },
    {
        ELEMTYPE_UNK0,
        { 0xFFCFFFFF, 0x00, 0x08 },
        { 0x00000000, 0x00, 0x00 },
        TOUCH_ON | TOUCH_SFX_NORMAL,
        BUMP_NONE,
        OCELEM_NONE,
    },
    { { { 0.0f, 0.0f, 0.0f }, { 0.0f, 0.0f, 0.0f }, { 0.0f, 0.0f, 0.0f }, { 0.0f, 0.0f, 0.0f } } },
};

typedef enum {
    /* 0x0 */ ENMB_DMGEFF_IGNORE,
    /* 0x1 */ ENMB_DMGEFF_STUN,
    /* 0x5 */ ENMB_DMGEFF_FREEZE = 0x5,
    /* 0x6 */ ENMB_DMGEFF_STUN_ICE,
    /* 0xF */ ENMB_DMGEFF_DEFAULT = 0xF
} EnMbDamageEffect;

static DamageTable sSpearMoblinDamageTable = {
    /* Deku nut      */ DMG_ENTRY(0, ENMB_DMGEFF_FREEZE),
    /* Deku stick    */ DMG_ENTRY(2, ENMB_DMGEFF_DEFAULT),
    /* Slingshot     */ DMG_ENTRY(1, ENMB_DMGEFF_DEFAULT),
    /* Explosive     */ DMG_ENTRY(2, ENMB_DMGEFF_DEFAULT),
    /* Boomerang     */ DMG_ENTRY(0, ENMB_DMGEFF_STUN),
    /* Normal arrow  */ DMG_ENTRY(2, ENMB_DMGEFF_DEFAULT),
    /* Hammer swing  */ DMG_ENTRY(2, ENMB_DMGEFF_DEFAULT),
    /* Hookshot      */ DMG_ENTRY(2, ENMB_DMGEFF_DEFAULT),
    /* Kokiri sword  */ DMG_ENTRY(1, ENMB_DMGEFF_DEFAULT),
    /* Master sword  */ DMG_ENTRY(2, ENMB_DMGEFF_DEFAULT),
    /* Giant's Knife */ DMG_ENTRY(4, ENMB_DMGEFF_DEFAULT),
    /* Fire arrow    */ DMG_ENTRY(2, ENMB_DMGEFF_DEFAULT),
    /* Ice arrow     */ DMG_ENTRY(4, ENMB_DMGEFF_STUN_ICE),
    /* Light arrow   */ DMG_ENTRY(2, ENMB_DMGEFF_DEFAULT),
    /* Unk arrow 1   */ DMG_ENTRY(4, ENMB_DMGEFF_DEFAULT),
    /* Unk arrow 2   */ DMG_ENTRY(2, ENMB_DMGEFF_DEFAULT),
    /* Unk arrow 3   */ DMG_ENTRY(2, ENMB_DMGEFF_DEFAULT),
    /* Fire magic    */ DMG_ENTRY(0, ENMB_DMGEFF_FREEZE),
    /* Ice magic     */ DMG_ENTRY(3, ENMB_DMGEFF_STUN_ICE),
    /* Light magic   */ DMG_ENTRY(0, ENMB_DMGEFF_FREEZE),
    /* Shield        */ DMG_ENTRY(0, ENMB_DMGEFF_IGNORE),
    /* Mirror Ray    */ DMG_ENTRY(0, ENMB_DMGEFF_IGNORE),
    /* Kokiri spin   */ DMG_ENTRY(1, ENMB_DMGEFF_DEFAULT),
    /* Giant spin    */ DMG_ENTRY(4, ENMB_DMGEFF_DEFAULT),
    /* Master spin   */ DMG_ENTRY(2, ENMB_DMGEFF_DEFAULT),
    /* Kokiri jump   */ DMG_ENTRY(2, ENMB_DMGEFF_DEFAULT),
    /* Giant jump    */ DMG_ENTRY(8, ENMB_DMGEFF_DEFAULT),
    /* Master jump   */ DMG_ENTRY(4, ENMB_DMGEFF_DEFAULT),
    /* Unknown 1     */ DMG_ENTRY(0, ENMB_DMGEFF_FREEZE),
    /* Unblockable   */ DMG_ENTRY(0, ENMB_DMGEFF_IGNORE),
    /* Hammer jump   */ DMG_ENTRY(4, ENMB_DMGEFF_DEFAULT),
    /* Unknown 2     */ DMG_ENTRY(0, ENMB_DMGEFF_IGNORE),
};

static DamageTable sClubMoblinDamageTable = {
    /* Deku nut      */ DMG_ENTRY(0, ENMB_DMGEFF_FREEZE),
    /* Deku stick    */ DMG_ENTRY(2, ENMB_DMGEFF_DEFAULT),
    /* Slingshot     */ DMG_ENTRY(0, ENMB_DMGEFF_IGNORE),
    /* Explosive     */ DMG_ENTRY(2, ENMB_DMGEFF_DEFAULT),
    /* Boomerang     */ DMG_ENTRY(0, ENMB_DMGEFF_IGNORE),
    /* Normal arrow  */ DMG_ENTRY(2, ENMB_DMGEFF_DEFAULT),
    /* Hammer swing  */ DMG_ENTRY(2, ENMB_DMGEFF_DEFAULT),
    /* Hookshot      */ DMG_ENTRY(0, ENMB_DMGEFF_STUN),
    /* Kokiri sword  */ DMG_ENTRY(1, ENMB_DMGEFF_DEFAULT),
    /* Master sword  */ DMG_ENTRY(2, ENMB_DMGEFF_DEFAULT),
    /* Giant's Knife */ DMG_ENTRY(4, ENMB_DMGEFF_DEFAULT),
    /* Fire arrow    */ DMG_ENTRY(2, ENMB_DMGEFF_DEFAULT),
    /* Ice arrow     */ DMG_ENTRY(4, ENMB_DMGEFF_STUN_ICE),
    /* Light arrow   */ DMG_ENTRY(2, ENMB_DMGEFF_DEFAULT),
    /* Unk arrow 1   */ DMG_ENTRY(4, ENMB_DMGEFF_DEFAULT),
    /* Unk arrow 2   */ DMG_ENTRY(2, ENMB_DMGEFF_DEFAULT),
    /* Unk arrow 3   */ DMG_ENTRY(2, ENMB_DMGEFF_DEFAULT),
    /* Fire magic    */ DMG_ENTRY(0, ENMB_DMGEFF_FREEZE),
    /* Ice magic     */ DMG_ENTRY(3, ENMB_DMGEFF_STUN_ICE),
    /* Light magic   */ DMG_ENTRY(0, ENMB_DMGEFF_FREEZE),
    /* Shield        */ DMG_ENTRY(0, ENMB_DMGEFF_IGNORE),
    /* Mirror Ray    */ DMG_ENTRY(0, ENMB_DMGEFF_IGNORE),
    /* Kokiri spin   */ DMG_ENTRY(1, ENMB_DMGEFF_DEFAULT),
    /* Giant spin    */ DMG_ENTRY(4, ENMB_DMGEFF_DEFAULT),
    /* Master spin   */ DMG_ENTRY(2, ENMB_DMGEFF_DEFAULT),
    /* Kokiri jump   */ DMG_ENTRY(2, ENMB_DMGEFF_DEFAULT),
    /* Giant jump    */ DMG_ENTRY(8, ENMB_DMGEFF_DEFAULT),
    /* Master jump   */ DMG_ENTRY(4, ENMB_DMGEFF_DEFAULT),
    /* Unknown 1     */ DMG_ENTRY(0, ENMB_DMGEFF_FREEZE),
    /* Unblockable   */ DMG_ENTRY(0, ENMB_DMGEFF_IGNORE),
    /* Hammer jump   */ DMG_ENTRY(4, ENMB_DMGEFF_DEFAULT),
    /* Unknown 2     */ DMG_ENTRY(0, ENMB_DMGEFF_IGNORE),
};

static InitChainEntry sInitChain[] = {
<<<<<<< HEAD
    ICHAIN_S8(naviEnemyId, 0x4A, ICHAIN_CONTINUE),
    ICHAIN_F32_DIV1000(gravity, 64536, ICHAIN_CONTINUE),
=======
    ICHAIN_S8(naviEnemyId, 74, ICHAIN_CONTINUE),
    ICHAIN_F32_DIV1000(gravity, -1000, ICHAIN_CONTINUE),
>>>>>>> bb39f7a9
    ICHAIN_F32(targetArrowOffset, 5300, ICHAIN_STOP),
};

void EnMb_SetupAction(EnMb* this, EnMbActionFunc actionFunc) {
    this->actionFunc = actionFunc;
}

void EnMb_Init(Actor* thisx, GlobalContext* globalCtx) {
    EnMb* this = THIS;
    s32 pad;
    Player* player = PLAYER;
    s16 relYawFromPlayer;

    Actor_ProcessInitChain(&this->actor, sInitChain);
    ActorShape_Init(&this->actor.shape, 0.0f, ActorShadow_DrawCircle, 46.0f);
    this->actor.colChkInfo.mass = MASS_IMMOVABLE;
    this->actor.colChkInfo.damageTable = &sSpearMoblinDamageTable;
    Collider_InitCylinder(globalCtx, &this->hitbox);
    Collider_SetCylinder(globalCtx, &this->hitbox, &this->actor, &sHitboxInit);
    Collider_InitTris(globalCtx, &this->frontShielding);
    Collider_SetTris(globalCtx, &this->frontShielding, &this->actor, &sFrontShieldingInit, this->frontShieldingTris);
    Collider_InitQuad(globalCtx, &this->attackCollider);
    Collider_SetQuad(globalCtx, &this->attackCollider, &this->actor, &sAttackColliderInit);

    switch (this->actor.params) {
        case ENMB_TYPE_SPEAR_GUARD:
            SkelAnime_InitFlex(globalCtx, &this->skelAnime, &gEnMbSpearSkel, &gEnMbSpearStandStillAnim,
                               this->jointTable, this->morphTable, 28);
            this->actor.colChkInfo.health = 2;
            this->actor.colChkInfo.mass = MASS_HEAVY;
            this->maxHomeDist = 1000.0f;
            this->playerDetectionRange = 1750.0f;
            EnMb_SetupSpearGuardLookAround(this);
            break;
        case ENMB_TYPE_CLUB:
            SkelAnime_InitFlex(globalCtx, &this->skelAnime, &gEnMbClubSkel, &gEnMbClubStandStillClubDownAnim,
                               this->jointTable, this->morphTable, 28);

            this->actor.colChkInfo.health = 6;
            this->actor.colChkInfo.mass = MASS_IMMOVABLE;
            this->actor.colChkInfo.damageTable = &sClubMoblinDamageTable;
            Actor_SetScale(&this->actor, 0.02f);
            this->hitbox.dim.height = 170;
            this->hitbox.dim.radius = 45;
            this->actor.uncullZoneForward = 4000.0f;
            this->actor.uncullZoneScale = 800.0f;
            this->actor.uncullZoneDownward = 1800.0f;
            this->playerDetectionRange = 710.0f;
            this->attackCollider.info.toucher.dmgFlags = 0x20000000;

            relYawFromPlayer =
                this->actor.world.rot.y - Math_Vec3f_Yaw(&this->actor.world.pos, &player->actor.world.pos);
            if (ABS(relYawFromPlayer) > 0x4000) {
                this->actor.world.rot.y = thisx->world.rot.y + 0x8000;
                this->actor.shape.rot.y = thisx->world.rot.y;
                this->actor.world.pos.z = thisx->world.pos.z + 600.0f;
            }

            ActorShape_Init(&this->actor.shape, 0.0f, ActorShadow_DrawFeet, 90.0f);
            this->actor.flags &= ~1;
            this->actor.naviEnemyId += 1;
            EnMb_SetupClubWaitPlayerNear(this);
            break;
        default: /* Spear Patrol */
            SkelAnime_InitFlex(globalCtx, &this->skelAnime, &gEnMbSpearSkel, &gEnMbSpearStandStillAnim,
                               this->jointTable, this->morphTable, 28);

            Actor_SetScale(&this->actor, 0.014f);
            this->path = (thisx->params & 0xFF00) >> 8;
            this->actor.params = ENMB_TYPE_SPEAR_PATROL;
            this->waypoint = 0;
            this->actor.colChkInfo.health = 1;
            this->actor.colChkInfo.mass = MASS_HEAVY;
            this->maxHomeDist = 350.0f;
            this->playerDetectionRange = 1750.0f;
            this->actor.flags &= ~1;
            EnMb_SetupSpearPatrolTurnTowardsWaypoint(this, globalCtx);
            break;
    }
}

void EnMb_Destroy(Actor* thisx, GlobalContext* globalCtx) {
    EnMb* this = THIS;

    Collider_DestroyTris(globalCtx, &this->frontShielding);
    Collider_DestroyCylinder(globalCtx, &this->hitbox);
    Collider_DestroyQuad(globalCtx, &this->attackCollider);
}

void EnMb_FaceWaypoint(EnMb* this, GlobalContext* globalCtx) {
    s16 yawToWaypoint = Math_Vec3f_Yaw(&this->actor.world.pos, &this->waypointPos);

    this->actor.shape.rot.y = yawToWaypoint;
    this->actor.world.rot.y = yawToWaypoint;
}

void EnMb_NextWaypoint(EnMb* this, GlobalContext* globalCtx) {
    Path* path;
    Vec3s* waypointPos;

    path = &globalCtx->setupPathList[this->path];

    if (this->waypoint == 0) {
        this->direction = 1;
    } else if (this->waypoint == (s8)(path->count - 1)) {
        this->direction = -1;
    }

    this->waypoint += this->direction;
    waypointPos = (Vec3s*)SEGMENTED_TO_VIRTUAL(path->points) + this->waypoint;
    this->waypointPos.x = waypointPos->x;
    this->waypointPos.y = waypointPos->y;
    this->waypointPos.z = waypointPos->z;
}

/**
 * Checks if the player is in a 800*74 units XZ area centered on this actor,
 * the area being directed along its line of sight snapped to a cardinal angle.
 * Note: the longest corridor in Sacred Forest Meadows is 800 units long,
 *       and they all are 100 units wide.
 */
s32 EnMb_IsPlayerInCorridor(EnMb* this, GlobalContext* globalCtx) {
    Player* player = PLAYER;
    f32 xFromPlayer;
    f32 zFromPlayer;
    f32 cos;
    f32 sin;
    f32 xFromPlayerAbs;
    f32 zFromPlayerAbs;
    s16 alignedYaw = 0;

    if ((this->actor.world.rot.y < -0x62A2) || (this->actor.world.rot.y > 0x62A2)) {
        alignedYaw = -0x8000;
    } else if (this->actor.world.rot.y < -0x20E0) {
        alignedYaw = -0x4000;
    } else if (this->actor.world.rot.y > 0x20E0) {
        alignedYaw = 0x4000;
    }

    cos = Math_CosS(alignedYaw);
    sin = Math_SinS(alignedYaw);
    cos = ABS(cos);
    sin = ABS(sin);
    xFromPlayer = this->actor.world.pos.x - player->actor.world.pos.x;
    zFromPlayer = this->actor.world.pos.z - player->actor.world.pos.z;
    xFromPlayerAbs = ABS(xFromPlayer);
    if (xFromPlayerAbs < (cos * 37.0f + sin * 400.0f)) {
        zFromPlayerAbs = ABS(zFromPlayer);
        if (zFromPlayerAbs < (sin * 37.0f + cos * 400.0f)) {
            return true;
        }
    }
    return false;
}

void EnMb_FindWaypointTowardsPlayer(EnMb* this, GlobalContext* globalCtx) {
    Path* path = &globalCtx->setupPathList[this->path];
    s16 yawToWaypoint;
    Vec3f waypointPosF;
    Vec3s* waypointPosS;
    s16 yawPlayerToWaypoint;
    s32 i;
    s32 waypoint;

    for (waypoint = 0, i = path->count - 1; i >= 0; i--, waypoint++) {
        waypointPosS = (Vec3s*)SEGMENTED_TO_VIRTUAL(path->points) + waypoint;
        waypointPosF.x = waypointPosS->x;
        waypointPosF.y = waypointPosS->y;
        waypointPosF.z = waypointPosS->z;
        yawToWaypoint = Math_Vec3f_Yaw(&this->actor.world.pos, &waypointPosF);
        yawPlayerToWaypoint = yawToWaypoint - this->actor.yawTowardsPlayer;
        if (ABS(yawPlayerToWaypoint) <= 0x1770) {
            this->actor.world.rot.y = yawToWaypoint;
            if (waypoint == this->waypoint) {
                this->direction = -this->direction;
            }
            this->waypointPos = waypointPosF;
            this->waypoint = waypoint;
            break;
        }
    }
}

void EnMb_SetupSpearGuardLookAround(EnMb* this) {
    Animation_MorphToLoop(&this->skelAnime, &gEnMbSpearLookLeftAndRightAnim, -4.0f);
    this->actor.speedXZ = 0.0f;
    this->timer1 = Rand_S16Offset(30, 50);
    this->state = ENMB_STATE_IDLE;
    EnMb_SetupAction(this, EnMb_SpearGuardLookAround);
}

void EnMb_SetupClubWaitPlayerNear(EnMb* this) {
    Animation_PlayLoop(&this->skelAnime, &gEnMbClubStandStillClubDownAnim);
    this->actor.speedXZ = 0.0f;
    this->timer1 = Rand_S16Offset(30, 50);
    this->state = ENMB_STATE_IDLE;
    EnMb_SetupAction(this, EnMb_ClubWaitPlayerNear);
}

void EnMb_SetupSpearPatrolTurnTowardsWaypoint(EnMb* this, GlobalContext* globalCtx) {
    Animation_MorphToLoop(&this->skelAnime, &gEnMbSpearLookLeftAndRightAnim, -4.0f);
    this->actor.speedXZ = 0.0f;
    this->timer1 = Rand_S16Offset(40, 80);
    this->state = ENMB_STATE_IDLE;
    EnMb_NextWaypoint(this, globalCtx);
    EnMb_SetupAction(this, EnMb_SpearPatrolTurnTowardsWaypoint);
}

void EnMb_SetupSpearGuardWalk(EnMb* this) {
    Animation_Change(&this->skelAnime, &gEnMbSpearWalkAnim, 0.0f, 0.0f, Animation_GetLastFrame(&gEnMbSpearWalkAnim),
                     ANIMMODE_LOOP, -4.0f);
    this->actor.speedXZ = 0.59999996f;
    this->timer1 = Rand_S16Offset(50, 70);
    this->unk_332 = 1;
    this->state = ENMB_STATE_WALK;
    EnMb_SetupAction(this, EnMb_SpearGuardWalk);
}

void EnMb_SetupSpearPatrolWalkTowardsWaypoint(EnMb* this) {
    f32 frameCount = Animation_GetLastFrame(&gEnMbSpearWalkAnim);

    this->actor.speedXZ = 0.59999996f;
    this->timer1 = Rand_S16Offset(50, 70);
    this->unk_332 = 1;
    this->state = ENMB_STATE_WALK;
    Animation_Change(&this->skelAnime, &gEnMbSpearWalkAnim, 0.0f, 0.0f, frameCount, ANIMMODE_LOOP_INTERP, -4.0f);
    EnMb_SetupAction(this, EnMb_SpearPatrolWalkTowardsWaypoint);
}

void EnMb_SetupSpearPrepareAndCharge(EnMb* this) {
    f32 frameCount = Animation_GetLastFrame(&gEnMbSpearPrepareChargeAnim);

    Animation_MorphToPlayOnce(&this->skelAnime, &gEnMbSpearPrepareChargeAnim, -4.0f);
    this->state = ENMB_STATE_ATTACK;
    this->actor.speedXZ = 0.0f;
    this->timer3 = (s16)frameCount + 6;
    Audio_PlayActorSound2(&this->actor, NA_SE_EN_MORIBLIN_SPEAR_AT);
    if (this->actor.params == ENMB_TYPE_SPEAR_GUARD) {
        EnMb_SetupAction(this, EnMb_SpearGuardPrepareAndCharge);
    } else {
        EnMb_SetupAction(this, EnMb_SpearPatrolPrepareAndCharge);
    }
}

void EnMb_SetupSpearPatrolImmediateCharge(EnMb* this) {
    Animation_PlayLoop(&this->skelAnime, &gEnMbSpearChargeAnim);
    Audio_PlayActorSound2(&this->actor, NA_SE_EN_MORIBLIN_ATTACK);
    this->attack = ENMB_ATTACK_SPEAR;
    this->state = ENMB_STATE_ATTACK;
    this->timer3 = 3;
    this->actor.speedXZ = 10.0f;
    EnMb_SetupAction(this, EnMb_SpearPatrolImmediateCharge);
}

void EnMb_SetupClubAttack(EnMb* this) {
    f32 frames = Animation_GetLastFrame(&gEnMbClubLiftClubAnim);
    s16 relYawFromPlayer;

    this->state = ENMB_STATE_ATTACK;
    Animation_Change(&this->skelAnime, &gEnMbClubLiftClubAnim, 3.0f, 0.0f, frames, ANIMMODE_ONCE_INTERP, 0.0f);
    this->timer3 = 1;
    relYawFromPlayer = this->actor.world.rot.y - this->actor.yawTowardsPlayer;

    if (ABS(relYawFromPlayer) <= 0x258) {
        this->attack = ENMB_ATTACK_CLUB_MIDDLE;
    } else if (relYawFromPlayer >= 0) {
        this->attack = ENMB_ATTACK_CLUB_RIGHT;
    } else {
        this->attack = ENMB_ATTACK_CLUB_LEFT;
    }

    EnMb_SetupAction(this, EnMb_ClubAttack);
}

void EnMb_SetupSpearEndChargeQuick(EnMb* this) {
    Animation_PlayOnce(&this->skelAnime, &gEnMbSpearSlowDownAnim);
    this->state = ENMB_STATE_ATTACK_END;
    this->timer1 = 0;
    this->timer3 = 5;
    Audio_PlayActorSound2(&this->actor, NA_SE_EN_MORIBLIN_SLIDE);
    EnMb_SetupAction(this, EnMb_SpearEndChargeQuick);
}

void EnMb_SetupSpearPatrolEndCharge(EnMb* this) {
    Animation_PlayOnce(&this->skelAnime, &gEnMbSpearSlowDownAnim);
    this->state = ENMB_STATE_ATTACK_END;
    this->actor.bgCheckFlags &= ~1;
    this->timer1 = 0;
    this->timer3 = 50;
    this->actor.speedXZ = -8.0f;
    this->actor.velocity.y = 6.0f;
    Audio_PlayActorSound2(&this->actor, NA_SE_EN_MORIBLIN_SLIDE);
    EnMb_SetupAction(this, EnMb_SpearPatrolEndCharge);
}

void EnMb_SetupClubWaitAfterAttack(EnMb* this) {
    f32 frameCount = Animation_GetLastFrame(&gEnMbClubStandStillClubDownAnim);

    this->state = ENMB_STATE_ATTACK_END;
    Animation_Change(&this->skelAnime, &gEnMbClubStandStillClubDownAnim, 5.0f, 0.0f, frameCount, ANIMMODE_ONCE_INTERP,
                     0.0f);
    EnMb_SetupAction(this, EnMb_ClubWaitAfterAttack);
}

void EnMb_SetupClubDamaged(EnMb* this) {
    Animation_PlayOnce(&this->skelAnime, &gEnMbClubDamagedKneelAnim);
    this->state = ENMB_STATE_CLUB_KNEELING;
    this->timer1 = 0;
    this->timer3 = 20;
    Audio_PlayActorSound2(&this->actor, NA_SE_EN_MORIBLIN_DEAD);
    EnMb_SetupAction(this, EnMb_ClubDamaged);
}

void EnMb_SetupClubDamagedWhileKneeling(EnMb* this) {
    f32 frames = Animation_GetLastFrame(&gEnMbClubBeatenKneelingAnim);

    this->state = ENMB_STATE_CLUB_KNEELING_DAMAGED;
    this->timer1 = 0;
    this->timer3 = 6;
    Animation_Change(&this->skelAnime, &gEnMbClubBeatenKneelingAnim, 1.0f, 4.0f, frames, ANIMMODE_ONCE_INTERP, 0.0f);
    EnMb_SetupAction(this, EnMb_ClubDamagedWhileKneeling);
}

void EnMb_SetupClubDead(EnMb* this) {
    Animation_MorphToPlayOnce(&this->skelAnime, &gEnMbClubFallOnItsBackAnim, -4.0f);
    this->state = ENMB_STATE_CLUB_DEAD;
    this->actor.flags &= ~1;
    this->hitbox.dim.height = 80;
    this->hitbox.dim.radius = 95;
    this->timer1 = 30;
    this->actor.speedXZ = 0.0f;
    Audio_PlayActorSound2(&this->actor, NA_SE_EN_MORIBLIN_DEAD);
    EnMb_SetupAction(this, EnMb_ClubDead);
}

void EnMb_SetupStunned(EnMb* this) {
    this->state = ENMB_STATE_STUNNED;
    this->actor.speedXZ = 0.0f;
    Actor_SetColorFilter(&this->actor, 0, 0x78, 0, 0x50);
    if (this->damageEffect == ENMB_DMGEFF_STUN_ICE) {
        this->iceEffectTimer = 40;
    } else {
        if (this->actor.params != ENMB_TYPE_CLUB) {
            Animation_PlayOnceSetSpeed(&this->skelAnime, &gEnMbSpearDamagedFromFrontAnim, 0.0f);
        }
        Audio_PlayActorSound2(&this->actor, NA_SE_EN_GOMA_JR_FREEZE);
    }
    EnMb_SetupAction(this, EnMb_Stunned);
}

void EnMb_Stunned(EnMb* this, GlobalContext* globalCtx) {
    Player* player = PLAYER;

    if ((player->stateFlags2 & 0x80) && player->actor.parent == &this->actor) {
        player->stateFlags2 &= ~0x80;
        player->actor.parent = NULL;
        player->unk_850 = 200;
        func_8002F71C(globalCtx, &this->actor, 4.0f, this->actor.world.rot.y, 4.0f);
        this->attack = ENMB_ATTACK_NONE;
    }

    if (this->actor.colorFilterTimer == 0) {
        if (this->actor.params == ENMB_TYPE_CLUB) {
            if (this->actor.colChkInfo.health == 0) {
                EnMb_SetupClubDead(this);
            } else if (this->state == ENMB_STATE_CLUB_KNEELING) {
                /* dead code: the setup for this action sets state to something else */
                EnMb_SetupClubDamagedWhileKneeling(this);
            } else {
                EnMb_SetupClubWaitPlayerNear(this);
            }
        } else {
            if (this->actor.colChkInfo.health == 0) {
                EnMb_SetupSpearDead(this);
            } else {
                EnMb_SetupSpearDamaged(this);
            }
        }
    }
}

void EnMb_SpearGuardLookAround(EnMb* this, GlobalContext* globalCtx) {
    s16 timer1;

    SkelAnime_Update(&this->skelAnime);
    if (this->timer1 == 0) {
        timer1 = 0;
    } else {
        this->timer1--;
        timer1 = this->timer1;
    }
    if (timer1 == 0 && Animation_OnFrame(&this->skelAnime, 0.0f)) {
        EnMb_SetupSpearGuardWalk(this);
    }
}

void EnMb_SpearPatrolTurnTowardsWaypoint(EnMb* this, GlobalContext* globalCtx) {
    s16 relYawFromPlayer;

    SkelAnime_Update(&this->skelAnime);

    if (this->timer1 == 0) {
        this->yawToWaypoint = Math_Vec3f_Yaw(&this->actor.world.pos, &this->waypointPos);
        if (Math_SmoothStepToS(&this->actor.shape.rot.y, this->yawToWaypoint, 1, 0x3E8, 0) == 0) {
            this->actor.world.rot.y = this->actor.shape.rot.y;
            EnMb_SetupSpearPatrolWalkTowardsWaypoint(this);
        }
    } else {
        this->timer1--;
        Math_SmoothStepToS(&this->actor.shape.rot.y, this->actor.home.rot.y, 1, 0x3E8, 0);
    }

    if (ABS(this->actor.yDistToPlayer) <= 20.0f && EnMb_IsPlayerInCorridor(this, globalCtx)) {
        relYawFromPlayer = this->actor.shape.rot.y - this->actor.yawTowardsPlayer;
        if (ABS(relYawFromPlayer) <= 0x4000 || (func_8002DDE4(globalCtx) && this->actor.xzDistToPlayer < 160.0f)) {
            EnMb_FindWaypointTowardsPlayer(this, globalCtx);
            Audio_PlayActorSound2(&this->actor, NA_SE_EN_MORIBLIN_VOICE);
            EnMb_SetupSpearPrepareAndCharge(this);
        }
    }
}

/**
 * Slow down and resume walking.
 */
void EnMb_SpearEndChargeQuick(EnMb* this, GlobalContext* globalCtx) {
    s32 pad;

    Math_SmoothStepToF(&this->actor.speedXZ, 0.0f, 0.5f, 1.0f, 0.0f);
    if (this->actor.speedXZ > 1.0f) {
        Actor_SpawnFloorDustRing(globalCtx, &this->actor, &this->actor.world.pos, 5.0f, 3, 4.0f, 100, 15, false);
    }
    if (SkelAnime_Update(&this->skelAnime)) {
        if (this->timer1 == 0) {
            this->timer3--;
            if (this->timer3 == 0) {
                /* Play the charge animation in reverse: let go of the spear and stand normally */
                Animation_Change(&this->skelAnime, &gEnMbSpearPrepareChargeAnim, -1.0f,
                                 Animation_GetLastFrame(&gEnMbSpearPrepareChargeAnim), 0.0f, ANIMMODE_ONCE, 0.0f);
                this->timer1 = 1;
                this->actor.speedXZ = 0.0f;
                Audio_PlayActorSound2(&this->actor, NA_SE_EN_MORIBLIN_SPEAR_NORM);
            }
        } else {
            if (this->actor.params <= ENMB_TYPE_SPEAR_GUARD) {
                EnMb_SetupSpearGuardWalk(this);
                this->timer1 = this->timer2 = this->timer3 = 80;
            } else {
                EnMb_SetupSpearPatrolTurnTowardsWaypoint(this, globalCtx);
            }
        }
    }
}

void EnMb_ClubWaitAfterAttack(EnMb* this, GlobalContext* globalCtx) {
    this->attack = ENMB_ATTACK_NONE;
    if (SkelAnime_Update(&this->skelAnime)) {
        EnMb_SetupClubWaitPlayerNear(this);
    }
}

/**
 * Slow down, charge again if the player is near, or resume walking.
 */
void EnMb_SpearPatrolEndCharge(EnMb* this, GlobalContext* globalCtx) {
    Player* player = PLAYER;
    f32 lastFrame;
    s16 relYawFromPlayer;
    s16 yawPlayerToWaypoint;

    if ((player->stateFlags2 & 0x80) && player->actor.parent == &this->actor) {
        player->stateFlags2 &= ~0x80;
        player->actor.parent = NULL;
        player->unk_850 = 200;
        func_8002F71C(globalCtx, &this->actor, 4.0f, this->actor.world.rot.y, 4.0f);
    }

    if (this->actor.bgCheckFlags & 1) {
        Math_SmoothStepToF(&this->actor.speedXZ, 0.0f, 1.0f, 1.5f, 0.0f);

        if (this->actor.speedXZ > 1.0f) {
            Actor_SpawnFloorDustRing(globalCtx, &this->actor, &this->actor.world.pos, 5.0f, 3, 4.0f, 100, 15, false);
        }

        if (this->timer1 != 0) {
            this->timer3--;
            if (this->timer3 == 0) {
                relYawFromPlayer = this->actor.shape.rot.y - this->actor.yawTowardsPlayer;

                if (ABS(this->actor.yDistToPlayer) <= 20.0f && EnMb_IsPlayerInCorridor(this, globalCtx) &&
                    ABS(relYawFromPlayer) <= 0x4000 && this->actor.xzDistToPlayer <= 200.0f) {
                    EnMb_SetupSpearPrepareAndCharge(this);
                } else {
                    lastFrame = Animation_GetLastFrame(&gEnMbSpearPrepareChargeAnim);
                    /* Play the charge animation in reverse: let go of the spear and stand normally */
                    Animation_Change(&this->skelAnime, &gEnMbSpearPrepareChargeAnim, -1.0f, lastFrame, 0.0f,
                                     ANIMMODE_ONCE, 0.0f);
                    this->actor.speedXZ = 0.0f;
                    Audio_PlayActorSound2(&this->actor, NA_SE_EN_MORIBLIN_SPEAR_NORM);
                }
            } else {
                if (this->actor.xzDistToPlayer <= 160.0f) {
                    this->actor.speedXZ = -5.0f;
                } else {
                    this->actor.speedXZ = 0.0f;
                }
            }
        }

        if (SkelAnime_Update(&this->skelAnime)) {
            if (this->timer1 == 0) {
                lastFrame = Animation_GetLastFrame(&gEnMbSpearChargeAnim);
                Animation_Change(&this->skelAnime, &gEnMbSpearChargeAnim, 0.5f, 0.0f, lastFrame, ANIMMODE_LOOP_INTERP,
                                 0.0f);
                this->timer1 = 1;
            } else {
                yawPlayerToWaypoint =
                    Math_Vec3f_Yaw(&this->actor.world.pos, &this->waypointPos) - this->actor.yawTowardsPlayer;

                if (ABS(yawPlayerToWaypoint) <= 0x4000) {
                    EnMb_SetupSpearPatrolTurnTowardsWaypoint(this, globalCtx);
                } else {
                    EnMb_SetupSpearPatrolWalkTowardsWaypoint(this);
                }
            }
        }
    }
}

/**
 * Prepare charge (animation), then charge until the player isn't in front.
 */
void EnMb_SpearGuardPrepareAndCharge(EnMb* this, GlobalContext* globalCtx) {
    s32 prevFrame;
    s16 relYawTowardsPlayerAbs = this->actor.yawTowardsPlayer - this->actor.shape.rot.y;

    if (relYawTowardsPlayerAbs < 0) {
        relYawTowardsPlayerAbs = -relYawTowardsPlayerAbs;
    }

    prevFrame = this->skelAnime.curFrame;

    if (SkelAnime_Update(&this->skelAnime)) {
        Animation_PlayLoop(&this->skelAnime, &gEnMbSpearChargeAnim);
        Audio_PlayActorSound2(&this->actor, NA_SE_EN_MORIBLIN_ATTACK);
    }

    if (this->timer3 != 0) {
        this->timer3--;
        Math_SmoothStepToS(&this->actor.world.rot.y, this->actor.yawTowardsPlayer, 1, 0xBB8, 0);
    } else {
        this->actor.speedXZ = 10.0f;
        this->attack = ENMB_ATTACK_SPEAR;
        Actor_SpawnFloorDustRing(globalCtx, &this->actor, &this->actor.world.pos, 5.0f, 3, 4.0f, 100, 15, false);
        if (prevFrame != (s32)this->skelAnime.curFrame &&
            ((s32)this->skelAnime.curFrame == 2 || (s32)this->skelAnime.curFrame == 6)) {
            Audio_PlayActorSound2(&this->actor, NA_SE_EN_MORIBLIN_DASH);
        }
    }

    if (relYawTowardsPlayerAbs > 0x1388) {
        this->attack = ENMB_ATTACK_NONE;
        EnMb_SetupSpearEndChargeQuick(this);
    }
}

void EnMb_ClubAttack(EnMb* this, GlobalContext* globalCtx) {
    Player* player = PLAYER;
    s32 pad;
    Vec3f effSpawnPos;
    Vec3f effWhiteShockwaveDynamics = { 0.0f, 0.0f, 0.0f };
    f32 flamesParams[] = { 18.0f, 18.0f, 0.0f };
    s16 flamesUnused[] = { 20, 40, 0 };
    s16 relYawTarget[] = { -0x9C4, 0, 0xDAC };

    Math_SmoothStepToS(&this->actor.shape.rot.y, relYawTarget[this->attack - 1] + this->actor.world.rot.y, 1, 0x2EE, 0);

    if (this->attackCollider.base.atFlags & AT_HIT) {
        this->attackCollider.base.atFlags &= ~AT_HIT;
        if (this->attackCollider.base.at == &player->actor) {
            u8 prevPlayerInvincibilityTimer = player->invincibilityTimer;

            if (player->invincibilityTimer < 0) {
                if (player->invincibilityTimer <= -40) {
                    player->invincibilityTimer = 0;
                } else {
                    player->invincibilityTimer = 0;
                    globalCtx->damagePlayer(globalCtx, -8);
                }
            }

            func_8002F71C(globalCtx, &this->actor, (650.0f - this->actor.xzDistToPlayer) * 0.04f + 4.0f,
                          this->actor.world.rot.y, 8.0f);

            player->invincibilityTimer = prevPlayerInvincibilityTimer;
        }
    }

    if (SkelAnime_Update(&this->skelAnime)) {
        if (this->timer3 != 0) {
            this->timer3--;
            if (this->timer3 == 0) {
                f32 lastAnimFrame = Animation_GetLastFrame(&gEnMbClubStrikeDownAnim);
                Animation_Change(&this->skelAnime, &gEnMbClubStrikeDownAnim, 1.5f, 0.0f, lastAnimFrame,
                                 ANIMMODE_ONCE_INTERP, 0.0f);
            }
        } else {
            effSpawnPos = this->effSpawnPos;
            effSpawnPos.y = this->actor.floorHeight;
            Audio_PlayActorSound2(&this->actor, NA_SE_EN_MONBLIN_HAM_LAND);
            func_800AA000(this->actor.xzDistToPlayer, 0xFF, 0x14, 0x96);
            EffectSsBlast_SpawnWhiteShockwave(globalCtx, &effSpawnPos, &effWhiteShockwaveDynamics,
                                              &effWhiteShockwaveDynamics);
            func_80033480(globalCtx, &effSpawnPos, 2.0f, 3, 0x12C, 0xB4, 1);
            Camera_AddQuake(&globalCtx->mainCamera, 2, 0x19, 5);
            func_800358DC(&this->actor, &effSpawnPos, &this->actor.world.rot, flamesParams, 20, flamesUnused, globalCtx,
                          -1, 0);
            EnMb_SetupClubWaitAfterAttack(this);
        }
    } else {
        if (this->timer3 != 0 && this->skelAnime.curFrame == 6.0f) {
            Audio_PlayActorSound2(&this->actor, NA_SE_EN_MONBLIN_HAM_UP);

        } else if (this->timer3 == 0 && this->skelAnime.curFrame == 3.0f) {
            Audio_PlayActorSound2(&this->actor, NA_SE_EN_MONBLIN_HAM_DOWN);
        }
    }
}

/**
 * Prepare charge (animation), then charge to the end of the floor collision.
 */
void EnMb_SpearPatrolPrepareAndCharge(EnMb* this, GlobalContext* globalCtx) {
    Player* player = PLAYER;
    s32 prevFrame;
    s32 hasHitPlayer = false;
    s32 endCharge = !Actor_TestFloorInDirection(&this->actor, globalCtx, 110.0f, this->actor.world.rot.y);

    prevFrame = (s32)this->skelAnime.curFrame;
    if (SkelAnime_Update(&this->skelAnime)) {
        Animation_PlayLoop(&this->skelAnime, &gEnMbSpearChargeAnim);
        Audio_PlayActorSound2(&this->actor, NA_SE_EN_MORIBLIN_ATTACK);
    }

    if (this->timer3 != 0) {
        this->timer3--;
        Math_SmoothStepToS(&this->actor.shape.rot.y, this->actor.world.rot.y, 1, 0x1F40, 0);
        endCharge = false;
    } else {
        this->actor.speedXZ = 10.0f;
        this->attack = ENMB_ATTACK_SPEAR;
        Actor_SpawnFloorDustRing(globalCtx, &this->actor, &this->actor.world.pos, 5.0f, 3, 4.0f, 100, 15, false);
        if (prevFrame != (s32)this->skelAnime.curFrame &&
            ((s32)this->skelAnime.curFrame == 2 || (s32)this->skelAnime.curFrame == 6)) {
            Audio_PlayActorSound2(&this->actor, NA_SE_EN_MORIBLIN_DASH);
        }
    }

    if (this->attackCollider.base.atFlags & AT_HIT) {
        if (this->attackCollider.base.at == &player->actor) {
            if (!endCharge && !(player->stateFlags2 & 0x80)) {
                if (player->invincibilityTimer < 0) {
                    if (player->invincibilityTimer < -39) {
                        player->invincibilityTimer = 0;
                    } else {
                        player->invincibilityTimer = 0;
                        globalCtx->damagePlayer(globalCtx, -8);
                    }
                }
                if (!(this->attackCollider.base.atFlags & AT_BOUNCED)) {
                    Audio_PlayActorSound2(&player->actor, NA_SE_PL_BODY_HIT);
                }
                if (globalCtx->grabPlayer(globalCtx, player)) {
                    player->actor.parent = &this->actor;
                }
            }
            hasHitPlayer = true;
        } else {
            this->attackCollider.base.atFlags &= ~AT_HIT;
        }
    }

    if ((player->stateFlags2 & 0x80) && player->actor.parent == &this->actor) {
        player->actor.world.pos.x = this->actor.world.pos.x + Math_CosS(this->actor.shape.rot.y) * 10.0f +
                                    Math_SinS(this->actor.shape.rot.y) * 89.0f;
        hasHitPlayer = true;
        player->actor.world.pos.z = this->actor.world.pos.z + Math_SinS(this->actor.shape.rot.y) * 10.0f +
                                    Math_CosS(this->actor.shape.rot.y) * 89.0f;
        player->unk_850 = 0;
        player->actor.speedXZ = 0.0f;
        player->actor.velocity.y = 0.0f;
    }

    if (endCharge) {
        if (hasHitPlayer || (player->stateFlags2 & 0x80)) {
            this->attackCollider.base.atFlags &= ~AT_HIT;
            if (player->stateFlags2 & 0x80) {
                player->stateFlags2 &= ~0x80;
                player->actor.parent = NULL;
                player->unk_850 = 200;
                func_8002F71C(globalCtx, &this->actor, 4.0f, this->actor.world.rot.y, 4.0f);
            }
        }
        this->attack = ENMB_ATTACK_NONE;
        this->actor.speedXZ = -10.0f;
        EnMb_SetupSpearPatrolEndCharge(this);
    }
}

/**
 * Charge and follow the path, until hitting the player or, after some time, reaching home.
 */
void EnMb_SpearPatrolImmediateCharge(EnMb* this, GlobalContext* globalCtx) {
    Player* player = PLAYER;
    s32 prevFrame;
    s32 hasHitPlayer = false;
    s32 endCharge = !Actor_TestFloorInDirection(&this->actor, globalCtx, 110.0f, this->actor.world.rot.y);

    prevFrame = (s32)this->skelAnime.curFrame;
    SkelAnime_Update(&this->skelAnime);

    Actor_SpawnFloorDustRing(globalCtx, &this->actor, &this->actor.world.pos, 5.0f, 3, 4.0f, 100, 15, false);
    if (prevFrame != (s32)this->skelAnime.curFrame &&
        ((s32)this->skelAnime.curFrame == 2 || (s32)this->skelAnime.curFrame == 6)) {
        Audio_PlayActorSound2(&this->actor, NA_SE_EN_MORIBLIN_DASH);
    }

    if (this->attackCollider.base.atFlags & AT_HIT) {
        if (this->attackCollider.base.at == &player->actor) {
            if (!endCharge && !(player->stateFlags2 & 0x80)) {
                if (player->invincibilityTimer < 0) {
                    if (player->invincibilityTimer <= -40) {
                        player->invincibilityTimer = 0;
                    } else {
                        player->invincibilityTimer = 0;
                        globalCtx->damagePlayer(globalCtx, -8);
                    }
                }
                if (!(this->attackCollider.base.atFlags & AT_BOUNCED)) {
                    Audio_PlayActorSound2(&player->actor, NA_SE_PL_BODY_HIT);
                }
                if (globalCtx->grabPlayer(globalCtx, player)) {
                    player->actor.parent = &this->actor;
                }
            }
            hasHitPlayer = true;
        } else {
            this->attackCollider.base.atFlags &= ~AT_HIT;
        }
    }

    if ((player->stateFlags2 & 0x80) && player->actor.parent == &this->actor) {
        player->actor.world.pos.x = this->actor.world.pos.x + Math_CosS(this->actor.shape.rot.y) * 10.0f +
                                    Math_SinS(this->actor.shape.rot.y) * 89.0f;
        hasHitPlayer = true;
        player->actor.world.pos.z = this->actor.world.pos.z + Math_SinS(this->actor.shape.rot.y) * 10.0f +
                                    Math_CosS(this->actor.shape.rot.y) * 89.0f;
        player->unk_850 = 0;
        player->actor.speedXZ = 0.0f;
        player->actor.velocity.y = 0.0f;
    }

    if (endCharge) {
        if (hasHitPlayer || (player->stateFlags2 & 0x80)) {
            this->attackCollider.base.atFlags &= ~AT_HIT;
            if (player->stateFlags2 & 0x80) {
                player->stateFlags2 &= ~0x80;
                player->actor.parent = NULL;
                player->unk_850 = 200;
                func_8002F71C(globalCtx, &this->actor, 4.0f, this->actor.world.rot.y, 4.0f);
            }
            this->attack = ENMB_ATTACK_NONE;
            this->actor.speedXZ = -10.0f;
            EnMb_SetupSpearPatrolEndCharge(this);
            this->timer3 = 1;
        } else {
            this->timer3--;
            EnMb_NextWaypoint(this, globalCtx);
        }
    }

    EnMb_FaceWaypoint(this, globalCtx);
    this->actor.shape.rot.y = this->actor.world.rot.y;

    if (this->timer3 == 0 && Math_Vec3f_DistXZ(&this->actor.home.pos, &this->actor.world.pos) < 80.0f) {
        this->attack = ENMB_ATTACK_NONE;
        EnMb_SetupSpearEndChargeQuick(this);
    }
}

void EnMb_ClubDamaged(EnMb* this, GlobalContext* globalCtx) {
    if (SkelAnime_Update(&this->skelAnime)) {
        if (this->timer3 != 0) {
            Animation_PlayOnce(&this->skelAnime, &gEnMbClubStandUpAnim);
            this->timer3 = 0;
            func_800AA000(this->actor.xzDistToPlayer, 0xFF, 0x14, 0x96);
            Camera_AddQuake(&globalCtx->mainCamera, 2, 25, 5);
        } else {
            EnMb_SetupClubWaitPlayerNear(this);
        }
    }
}

void EnMb_ClubDamagedWhileKneeling(EnMb* this, GlobalContext* globalCtx) {
    s32 pad;

    if (SkelAnime_Update(&this->skelAnime)) {
        if (this->timer3 != 0) {
            this->timer3--;
            if (this->timer3 == 0) {
                if (this->timer1 == 0) {
                    Animation_Change(&this->skelAnime, &gEnMbClubStandUpAnim, 3.0f, 0.0f,
                                     Animation_GetLastFrame(&gEnMbClubStandUpAnim), ANIMMODE_ONCE_INTERP, 0.0f);
                    this->timer1 = 1;
                    this->timer3 = 6;
                } else {
                    Animation_Change(&this->skelAnime, &gEnMbClubStandUpAnim, 3.0f, 0.0f,
                                     Animation_GetLastFrame(&gEnMbClubStandUpAnim), ANIMMODE_ONCE_INTERP, 0.0f);
                }
            }
        } else {
            EnMb_SetupClubWaitPlayerNear(this);
        }
    }
}

void EnMb_ClubDead(EnMb* this, GlobalContext* globalCtx) {
    Vec3f effPos;
    Vec3f effPosBase;

    effPos = this->actor.world.pos;
    effPos.x += Math_SinS(this->actor.shape.rot.y) * -70.0f;
    effPos.z += Math_CosS(this->actor.shape.rot.y) * -70.0f;
    Math_SmoothStepToF(&this->actor.speedXZ, 0.0f, 1.0f, 0.5f, 0.0f);
    effPosBase = effPos;

    if (SkelAnime_Update(&this->skelAnime)) {
        if (this->timer1 > 0) {
            Vec3f effZeroVec = { 0.0f, 0.0f, 0.0f };
            s32 i;

            this->timer1--;
            for (i = 4; i >= 0; i--) {
                effPos.x = Rand_CenteredFloat(240.0f) + effPosBase.x;
                effPos.y = Rand_CenteredFloat(15.0f) + (effPosBase.y + 20.0f);
                effPos.z = Rand_CenteredFloat(240.0f) + effPosBase.z;
                EffectSsDeadDb_Spawn(globalCtx, &effPos, &effZeroVec, &effZeroVec, 230, 7, 255, 255, 255, 255, 0, 255,
                                     0, 1, 9, true);
            }
        } else {
            Item_DropCollectibleRandom(globalCtx, &this->actor, &effPos, 0xC0);
            Actor_Kill(&this->actor);
        }
    } else if ((s32)this->skelAnime.curFrame == 15 || (s32)this->skelAnime.curFrame == 22) {
        func_800AA000(this->actor.xzDistToPlayer, 0xFF, 0x14, 0x96);
        Actor_SpawnFloorDustRing(globalCtx, &this->actor, &effPos, 50.0f, 10, 3.0f, 400, 60, false);
        Audio_PlayActorSound2(&this->actor, NA_SE_EN_RIZA_DOWN);
        Camera_AddQuake(&globalCtx->mainCamera, 2, 25, 5);
    }
}

/**
 * Walk around the home point, face and charge the player if close.
 */
void EnMb_SpearGuardWalk(EnMb* this, GlobalContext* globalCtx) {
    s32 prevFrame;
    s32 beforeCurFrame;
    s32 pad1;
    s32 pad2;
    Player* player = PLAYER;
    s16 relYawTowardsPlayer = this->actor.yawTowardsPlayer - this->actor.shape.rot.y;
    s16 yawTowardsHome;
    f32 playSpeedAbs;

    relYawTowardsPlayer = ABS(relYawTowardsPlayer);
    Math_SmoothStepToF(&this->actor.speedXZ, 0.59999996f, 0.1f, 1.0f, 0.0f);
    this->skelAnime.playSpeed = this->actor.speedXZ;
    prevFrame = this->skelAnime.curFrame;
    SkelAnime_Update(&this->skelAnime);

    playSpeedAbs = ABS(this->skelAnime.playSpeed);
    beforeCurFrame = this->skelAnime.curFrame - playSpeedAbs;
    playSpeedAbs = ABS(this->skelAnime.playSpeed);
    if (this->timer3 == 0 &&
        Math_Vec3f_DistXZ(&this->actor.home.pos, &player->actor.world.pos) < this->playerDetectionRange) {
        Math_SmoothStepToS(&this->actor.world.rot.y, this->actor.yawTowardsPlayer, 1, 0x2EE, 0);
        this->actor.flags |= 1;
        if (this->actor.xzDistToPlayer < 500.0f && relYawTowardsPlayer < 0x1388) {
            EnMb_SetupSpearPrepareAndCharge(this);
        }
    } else {
        this->actor.flags &= ~1;
        if (Math_Vec3f_DistXZ(&this->actor.world.pos, &this->actor.home.pos) > this->maxHomeDist || this->timer2 != 0) {
            yawTowardsHome = Math_Vec3f_Yaw(&this->actor.world.pos, &this->actor.home.pos);
            Math_SmoothStepToS(&this->actor.world.rot.y, yawTowardsHome, 1, 0x2EE, 0);
        }
        if (this->timer2 != 0) {
            this->timer2--;
        }
        if (this->timer3 != 0) {
            this->timer3--;
        }
        if (this->timer2 == 0) {
            Audio_PlayActorSound2(&this->actor, NA_SE_EN_MORIBLIN_VOICE);
        }
        this->timer1--;
        if (this->timer1 == 0) {
            if (Rand_ZeroOne() > 0.7f) {
                this->timer1 = Rand_S16Offset(50, 70);
                this->timer2 = Rand_S16Offset(15, 40);
            } else {
                EnMb_SetupSpearGuardLookAround(this);
            }
        }
    }

    if (prevFrame != (s32)this->skelAnime.curFrame) {
        if ((beforeCurFrame <= 1 && prevFrame + (s32)playSpeedAbs >= 1) ||
            (beforeCurFrame <= 20 && prevFrame + (s32)playSpeedAbs >= 20)) {
            Audio_PlayActorSound2(&this->actor, NA_SE_EN_MORIBLIN_WALK);
        }
    }

    this->actor.shape.rot.y = this->actor.world.rot.y;
}

void EnMb_SpearPatrolWalkTowardsWaypoint(EnMb* this, GlobalContext* globalCtx) {
    s32 prevFrame;
    s32 beforeCurFrame;
    s16 relYawTowardsPlayer;
    f32 yDistToPlayerAbs;
    f32 playSpeedABS;

    if (Math_Vec3f_DistXZ(&this->waypointPos, &this->actor.world.pos) <= 8.0f ||
        (Rand_ZeroOne() < 0.1f && Math_Vec3f_DistXZ(&this->actor.home.pos, &this->actor.world.pos) <= 4.0f)) {
        EnMb_SetupSpearPatrolTurnTowardsWaypoint(this, globalCtx);
    } else {
        Math_SmoothStepToF(&this->actor.speedXZ, 0.59999996f, 0.1f, 1.0f, 0.0f);
        this->skelAnime.playSpeed = 2.0f * this->actor.speedXZ;
    }

    this->yawToWaypoint = Math_Vec3f_Yaw(&this->actor.world.pos, &this->waypointPos);
    Math_SmoothStepToS(&this->actor.world.rot.y, this->yawToWaypoint, 1, 0x5DC, 0);

    yDistToPlayerAbs = (this->actor.yDistToPlayer >= 0.0f) ? this->actor.yDistToPlayer : -this->actor.yDistToPlayer;
    if (yDistToPlayerAbs <= 20.0f && EnMb_IsPlayerInCorridor(this, globalCtx)) {
        relYawTowardsPlayer = (this->actor.shape.rot.y - this->actor.yawTowardsPlayer);
        if (ABS(relYawTowardsPlayer) <= 0x4000 || (func_8002DDE4(globalCtx) && this->actor.xzDistToPlayer < 160.0f)) {
            EnMb_FindWaypointTowardsPlayer(this, globalCtx);
            Audio_PlayActorSound2(&this->actor, NA_SE_EN_MORIBLIN_VOICE);
            EnMb_SetupSpearPrepareAndCharge(this);
            return;
        }
    }

    if (this->timer2 != 0) {
        this->timer2--;
    }
    if (this->timer3 != 0) {
        this->timer3--;
    }
    if (this->timer2 == 0) {
        Audio_PlayActorSound2(&this->actor, NA_SE_EN_MORIBLIN_VOICE);
        this->timer2 = Rand_S16Offset(30, 70);
    }

    prevFrame = this->skelAnime.curFrame;
    SkelAnime_Update(&this->skelAnime);
    playSpeedABS = ABS(this->skelAnime.playSpeed);
    beforeCurFrame = this->skelAnime.curFrame - playSpeedABS;
    playSpeedABS = (this->skelAnime.playSpeed >= 0.0f) ? this->skelAnime.playSpeed : -this->skelAnime.playSpeed;
    if (prevFrame != (s32)this->skelAnime.curFrame) {
        if ((beforeCurFrame <= 1 && (s32)playSpeedABS + prevFrame >= 1) ||
            (beforeCurFrame <= 20 && (s32)playSpeedABS + prevFrame >= 20)) {
            Audio_PlayActorSound2(&this->actor, NA_SE_EN_MORIBLIN_WALK);
        }
    }

    this->actor.shape.rot.y = this->actor.world.rot.y;
}

void EnMb_ClubWaitPlayerNear(EnMb* this, GlobalContext* globalCtx) {
    Player* player = PLAYER;
    s32 pad;
    s16 relYawFromPlayer = this->actor.world.rot.y - this->actor.yawTowardsPlayer;

    SkelAnime_Update(&this->skelAnime);
    if (Math_Vec3f_DistXZ(&this->actor.home.pos, &player->actor.world.pos) < this->playerDetectionRange &&
        !(player->stateFlags1 & 0x4000000) && ABS(relYawFromPlayer) < 0x3E80) {
        EnMb_SetupClubAttack(this);
    }
}

void EnMb_SetupSpearDamaged(EnMb* this) {
    s16 relYawTowardsPlayer = this->actor.yawTowardsPlayer - this->actor.shape.rot.y;

    if (ABS(relYawTowardsPlayer) <= 0x4000) {
        Animation_MorphToPlayOnce(&this->skelAnime, &gEnMbSpearDamagedFromFrontAnim, -4.0f);
        this->actor.speedXZ = -8.0f;
    } else {
        Animation_MorphToPlayOnce(&this->skelAnime, &gEnMbSpearDamagedFromBehindAnim, -4.0f);
        this->actor.speedXZ = 8.0f;
    }

    this->timer1 = 30;
    this->state = ENMB_STATE_SPEAR_SPEARPATH_DAMAGED;
    this->actor.shape.rot.y = this->actor.world.rot.y;
    Audio_PlayActorSound2(&this->actor, NA_SE_EN_MORIBLIN_DEAD);
    EnMb_SetupAction(this, EnMb_SpearDamaged);
}

void EnMb_SpearDamaged(EnMb* this, GlobalContext* globalCtx) {
    Math_SmoothStepToF(&this->actor.speedXZ, 0.0f, 1.0f, 0.5f, 0.0f);
    if (SkelAnime_Update(&this->skelAnime)) {
        if (this->actor.params <= ENMB_TYPE_SPEAR_GUARD) {
            EnMb_SetupSpearGuardLookAround(this);
        } else {
            EnMb_SetupSpearPatrolImmediateCharge(this);
        }
    }
}

void EnMb_SetupSpearDead(EnMb* this) {
    s16 relYawTowardsPlayer = this->actor.yawTowardsPlayer - this->actor.shape.rot.y;

    if (ABS(relYawTowardsPlayer) <= 0x4000) {
        Animation_MorphToPlayOnce(&this->skelAnime, &gEnMbSpearFallOnItsBackAnim, -4.0f);
        this->actor.speedXZ = -8.0f;
    } else {
        /* The gEnMbSpearFallFaceDownAnim animation was probably meant to be used here */
        Animation_MorphToPlayOnce(&this->skelAnime, &gEnMbSpearFallOnItsBackAnim, -4.0f);
        this->actor.speedXZ = 8.0f;
    }

    this->actor.world.rot.y = this->actor.shape.rot.y;
    this->timer1 = 30;
    this->state = ENMB_STATE_SPEAR_SPEARPATH_DAMAGED;
    Audio_PlayActorSound2(&this->actor, NA_SE_EN_MORIBLIN_DEAD);
    this->actor.flags &= ~1;
    EnMb_SetupAction(this, EnMb_SpearDead);
}

void EnMb_SpearDead(EnMb* this, GlobalContext* globalCtx) {
    Player* player = PLAYER;

    Math_SmoothStepToF(&this->actor.speedXZ, 0.0f, 1.0f, 0.5f, 0.0f);

    if ((player->stateFlags2 & 0x80) && player->actor.parent == &this->actor) {
        player->stateFlags2 &= ~0x80;
        player->actor.parent = NULL;
        player->unk_850 = 200;
        func_8002F71C(globalCtx, &this->actor, 4.0f, this->actor.world.rot.y, 4.0f);
        this->attack = ENMB_ATTACK_NONE;
    }

    if (SkelAnime_Update(&this->skelAnime)) {
        if (this->timer1 > 0) {
            Vec3f zeroVec = { 0.0f, 0.0f, 0.0f };
            s32 i;
            Vec3f effPos;

            this->actor.shape.shadowScale = 0.0f;
            this->timer1--;
            for (i = 4; i >= 0; i--) {
                effPos.x = Rand_CenteredFloat(110.0f) + this->actor.world.pos.x;
                effPos.y = Rand_CenteredFloat(15.0f) + (this->actor.world.pos.y + 20.0f);
                effPos.z = Rand_CenteredFloat(110.0f) + this->actor.world.pos.z;

                EffectSsDeadDb_Spawn(globalCtx, &effPos, &zeroVec, &zeroVec, 100, 7, 255, 255, 255, 255, 0, 255, 0, 1,
                                     9, true);
            }
        } else {
            Item_DropCollectibleRandom(globalCtx, &this->actor, &this->actor.world.pos, 0xE0);
            Actor_Kill(&this->actor);
        }
    }
}

void EnMb_SpearUpdateAttackCollider(Actor* thisx, GlobalContext* globalCtx) {
    Vec3f quadModel0 = { 1000.0f, 1500.0f, 0.0f };
    Vec3f quadModel1 = { -1000.0f, 1500.0f, 0.0f };
    Vec3f quadModel2 = { 1000.0f, 1500.0f, 4500.0f };
    Vec3f quadModel3 = { -1000.0f, 1500.0f, 4500.0f };
    EnMb* this = THIS;

    if (this->actor.params >= ENMB_TYPE_SPEAR_PATROL) {
        quadModel0.x += 2000.0f;
        quadModel0.z = -4000.0f;
        quadModel1.z = -4000.0f;
        quadModel2.x += 2000.0f;
        quadModel1.x -= 2000.0f;
        quadModel3.x -= 2000.0f;
        quadModel2.z += 4000.0f;
        quadModel3.z += 4000.0f;
    }
    Matrix_MultVec3f(&quadModel0, &this->attackCollider.dim.quad[1]);
    Matrix_MultVec3f(&quadModel1, &this->attackCollider.dim.quad[0]);
    Matrix_MultVec3f(&quadModel2, &this->attackCollider.dim.quad[3]);
    Matrix_MultVec3f(&quadModel3, &this->attackCollider.dim.quad[2]);
    Collider_SetQuadVertices(&this->attackCollider, &this->attackCollider.dim.quad[0],
                             &this->attackCollider.dim.quad[1], &this->attackCollider.dim.quad[2],
                             &this->attackCollider.dim.quad[3]);
}

void EnMb_ClubUpdateAttackCollider(Actor* thisx, GlobalContext* globalCtx) {
    static Vec3f quadModel[] = { { 1000.0f, 0.0f, 0.0f },
                                 { 1000.0f, 0.0f, 0.0f },
                                 { 1000.0f, -8000.0f, -1500.0f },
                                 { 1000.0f, -9000.0f, 2000.0f } };
    EnMb* this = THIS;

    Matrix_MultVec3f(&quadModel[0], &this->attackCollider.dim.quad[1]);
    Matrix_MultVec3f(&quadModel[1], &this->attackCollider.dim.quad[0]);
    Matrix_MultVec3f(&quadModel[2], &this->attackCollider.dim.quad[3]);
    Matrix_MultVec3f(&quadModel[3], &this->attackCollider.dim.quad[2]);
    Collider_SetQuadVertices(&this->attackCollider, &this->attackCollider.dim.quad[0],
                             &this->attackCollider.dim.quad[1], &this->attackCollider.dim.quad[2],
                             &this->attackCollider.dim.quad[3]);
}

void EnMb_CheckColliding(EnMb* this, GlobalContext* globalCtx) {
    Player* player = PLAYER;

    if (this->frontShielding.base.acFlags & AC_HIT) {
        this->frontShielding.base.acFlags &= ~(AC_HIT | AC_BOUNCED);
        this->hitbox.base.acFlags &= ~AC_HIT;
    } else if ((this->hitbox.base.acFlags & AC_HIT) && this->state >= ENMB_STATE_STUNNED) {
        this->hitbox.base.acFlags &= ~AC_HIT;
        if (this->actor.colChkInfo.damageEffect != ENMB_DMGEFF_IGNORE &&
            this->actor.colChkInfo.damageEffect != ENMB_DMGEFF_FREEZE) {
            if ((player->stateFlags2 & 0x80) && player->actor.parent == &this->actor) {
                player->stateFlags2 &= ~0x80;
                player->actor.parent = NULL;
                player->unk_850 = 200;
                func_8002F71C(globalCtx, &this->actor, 6.0f, this->actor.world.rot.y, 6.0f);
            }
            this->damageEffect = this->actor.colChkInfo.damageEffect;
            this->attack = ENMB_ATTACK_NONE;
            Actor_SetDropFlag(&this->actor, &this->hitbox.info, false);
            if (this->actor.colChkInfo.damageEffect == ENMB_DMGEFF_STUN ||
                this->actor.colChkInfo.damageEffect == ENMB_DMGEFF_STUN_ICE) {
                if (this->state != ENMB_STATE_STUNNED) {
                    Actor_ApplyDamage(&this->actor);
                    EnMb_SetupStunned(this);
                }
            } else {
                Actor_ApplyDamage(&this->actor);
                Actor_SetColorFilter(&this->actor, 0x4000, 0xFA, 0, 0xC);
                if (this->actor.params == ENMB_TYPE_CLUB) {
                    if (this->actor.colChkInfo.health == 0) {
                        EnMb_SetupClubDead(this);
                    } else if (this->state != ENMB_STATE_CLUB_KNEELING) {
                        EnMb_SetupClubDamaged(this);
                    }
                } else {
                    if (this->actor.colChkInfo.health == 0) {
                        EnMb_SetupSpearDead(this);
                    } else {
                        EnMb_SetupSpearDamaged(this);
                    }
                }
            }
        }
    }
}

void EnMb_Update(Actor* thisx, GlobalContext* globalCtx) {
    EnMb* this = THIS;
    s32 pad;

    EnMb_CheckColliding(this, globalCtx);
    if (thisx->colChkInfo.damageEffect != ENMB_DMGEFF_FREEZE) {
        this->actionFunc(this, globalCtx);
        Actor_MoveForward(thisx);
        Actor_UpdateBgCheckInfo(globalCtx, thisx, 40.0f, 40.0f, 70.0f, 0x1D);
        Actor_SetFocus(thisx, thisx->scale.x * 4500.0f);
        Collider_UpdateCylinder(thisx, &this->hitbox);
        if (thisx->colChkInfo.health <= 0) {
            this->hitbox.dim.pos.x += Math_SinS(thisx->shape.rot.y) * (-4400.0f * thisx->scale.y);
            this->hitbox.dim.pos.z += Math_CosS(thisx->shape.rot.y) * (-4400.0f * thisx->scale.y);
        }
        CollisionCheck_SetOC(globalCtx, &globalCtx->colChkCtx, &this->hitbox.base);
        if (this->state >= ENMB_STATE_STUNNED &&
            (thisx->params == ENMB_TYPE_CLUB || this->state != ENMB_STATE_ATTACK)) {
            CollisionCheck_SetAC(globalCtx, &globalCtx->colChkCtx, &this->hitbox.base);
        }
        if (this->state >= ENMB_STATE_IDLE) {
            CollisionCheck_SetAC(globalCtx, &globalCtx->colChkCtx, &this->frontShielding.base);
        }
        if (this->attack > ENMB_ATTACK_NONE) {
            CollisionCheck_SetAT(globalCtx, &globalCtx->colChkCtx, &this->attackCollider.base);
        }
    }
}

void EnMb_PostLimbDraw(GlobalContext* globalCtx, s32 limbIndex, Gfx** dList, Vec3s* rot, void* thisx) {
    static Vec3f unused = { 1100.0f, -700.0f, 0.0f };
    static Vec3f feetPos = { 0.0f, 0.0f, 0.0f };
    static Vec3f effSpawnPosModel = { 0.0f, -8000.0f, 0.0f };
    static Vec3f zeroVec = { 0.0f, 0.0f, 0.0f };
    s32 bodyPart = -1;
    EnMb* this = THIS;
    Vec3f bodyPartPos;

    if (this->actor.params == ENMB_TYPE_CLUB) {
        if (limbIndex == ENMB_LIMB_LHAND) {
            Matrix_MultVec3f(&effSpawnPosModel, &this->effSpawnPos);
            if (this->attack > ENMB_ATTACK_NONE) {
                EnMb_ClubUpdateAttackCollider(&this->actor, globalCtx);
            }
        }
        Actor_SetFeetPos(&this->actor, limbIndex, ENMB_LIMB_LFOOT, &feetPos, ENMB_LIMB_RFOOT, &feetPos);
    }

    if (this->iceEffectTimer != 0) {
        switch (limbIndex) {
            case ENMB_LIMB_HEAD:
                bodyPart = 0;
                break;
            case ENMB_LIMB_LHAND:
                bodyPart = 1;
                break;
            case ENMB_LIMB_RHAND:
                bodyPart = 2;
                break;
            case ENMB_LIMB_LSHOULDER:
                bodyPart = 3;
                break;
            case ENMB_LIMB_RSHOULDER:
                bodyPart = 4;
                break;
            case ENMB_LIMB_CHEST:
                bodyPart = 5;
                break;
            case ENMB_LIMB_LTHIGH:
                bodyPart = 6;
                break;
            case ENMB_LIMB_RTHIGH:
                bodyPart = 7;
                break;
            case ENMB_LIMB_LFOOT:
                bodyPart = 8;
                break;
            case ENMB_LIMB_RFOOT:
                bodyPart = 9;
                break;
        }
        if (bodyPart >= 0) {
            Matrix_MultVec3f(&zeroVec, &bodyPartPos);
            this->bodyPartsPos[bodyPart].x = bodyPartPos.x;
            this->bodyPartsPos[bodyPart].y = bodyPartPos.y;
            this->bodyPartsPos[bodyPart].z = bodyPartPos.z;
        }
    }
}

void EnMb_Draw(Actor* thisx, GlobalContext* globalCtx) {
    static Vec3f frontShieldingTriModel0[] = {
        { 4000.0f, 7000.0f, 3500.0f },
        { 4000.0f, 0.0f, 3500.0f },
        { -4000.0f, 7000.0f, 3500.0f },
    };
    static Vec3f frontShieldingTriModel1[] = {
        { -4000.0f, 7000.0f, 3500.0f },
        { -4000.0f, 0.0f, 3500.0f },
        { 4000.0f, 0.0f, 3500.0f },
    };
    s32 i;
    f32 scale;
    Vec3f frontShieldingTri0[3];
    Vec3f frontShieldingTri1[3];
    s32 bodyPartIdx;
    EnMb* this = THIS;

    func_80093D18(globalCtx->state.gfxCtx);
    SkelAnime_DrawFlexOpa(globalCtx, this->skelAnime.skeleton, this->skelAnime.jointTable, this->skelAnime.dListCount,
                          NULL, EnMb_PostLimbDraw, thisx);

    if (thisx->params != ENMB_TYPE_CLUB) {
        if (this->attack > ENMB_ATTACK_NONE) {
            EnMb_SpearUpdateAttackCollider(thisx, globalCtx);
        }
        for (i = 0; i < 3; i++) {
            Matrix_MultVec3f(&frontShieldingTriModel0[i], &frontShieldingTri0[i]);
            Matrix_MultVec3f(&frontShieldingTriModel1[i], &frontShieldingTri1[i]);
        }
        Collider_SetTrisVertices(&this->frontShielding, 0, &frontShieldingTri0[0], &frontShieldingTri0[1],
                                 &frontShieldingTri0[2]);
        Collider_SetTrisVertices(&this->frontShielding, 1, &frontShieldingTri1[0], &frontShieldingTri1[1],
                                 &frontShieldingTri1[2]);
    }

    if (this->iceEffectTimer != 0) {
        thisx->colorFilterTimer++;
        if (this->iceEffectTimer >= 0) {
            this->iceEffectTimer--;
        }
        if ((this->iceEffectTimer % 4) == 0) {
            scale = 2.5f;
            if (thisx->params == ENMB_TYPE_CLUB) {
                scale = 4.0f;
            }
            bodyPartIdx = this->iceEffectTimer >> 2;
            EffectSsEnIce_SpawnFlyingVec3s(globalCtx, thisx, &this->bodyPartsPos[bodyPartIdx], 150, 150, 150, 250, 235,
                                           245, 255, scale);
        }
    }
}<|MERGE_RESOLUTION|>--- conflicted
+++ resolved
@@ -248,13 +248,8 @@
 };
 
 static InitChainEntry sInitChain[] = {
-<<<<<<< HEAD
     ICHAIN_S8(naviEnemyId, 0x4A, ICHAIN_CONTINUE),
-    ICHAIN_F32_DIV1000(gravity, 64536, ICHAIN_CONTINUE),
-=======
-    ICHAIN_S8(naviEnemyId, 74, ICHAIN_CONTINUE),
     ICHAIN_F32_DIV1000(gravity, -1000, ICHAIN_CONTINUE),
->>>>>>> bb39f7a9
     ICHAIN_F32(targetArrowOffset, 5300, ICHAIN_STOP),
 };
 
