#include "z_en_mb.h"

#define FLAGS 0x00000015

#define THIS ((EnMb*)thisx)

void EnMb_Init(Actor* thisx, GlobalContext* globalCtx);
void EnMb_Destroy(Actor* thisx, GlobalContext* globalCtx);
void EnMb_Update(Actor* thisx, GlobalContext* globalCtx);
void EnMb_Draw(Actor* thisx, GlobalContext* globalCtx);

const ActorInit En_Mb_InitVars = {
    ACTOR_EN_MB,
    ACTORTYPE_ENEMY,
    FLAGS,
    OBJECT_MB,
    sizeof(EnMb),
    (ActorFunc)EnMb_Init,
    (ActorFunc)EnMb_Destroy,
    (ActorFunc)EnMb_Update,
    (ActorFunc)EnMb_Draw,
};
<<<<<<< HEAD

static ColliderCylinderInit D_80AA9C00 = {
    { COLTYPE_HIT0, AT_OFF, AC_ON | AC_PLAYER, OC_ON | OC_ALL, OT_TYPE2, COLSHAPE_CYLINDER },
    { ELEMTYPE_UNK1, { 0x00000000, 0x00, 0x00 }, { 0xFFCFFFFF, 0x00, 0x00 }, TOUCH_OFF, BUMP_ON, OCELEM_ON },
    { 20, 70, 0, { 0, 0, 0 } },
};

static ColliderTrisElementInit D_80AA9C2C[2] = {
    {
        { ELEMTYPE_UNK2,
          { 0x00000000, 0x00, 0x00 },
          { 0xFFCFFFFF, 0x00, 0x00 },
          TOUCH_OFF,
          BUMP_ON |  BUMP_HOOKABLE  | BUMP_NO_AT_INFO,
          OCELEM_OFF },
        { { { -10.0f, 14.0f, 2.0f }, { -10.0f, -6.0f, 2.0f }, { 9.0f, 14.0f, 2.0f } } },
    },
    {
        { ELEMTYPE_UNK2,
          { 0x00000000, 0x00, 0x00 },
          { 0xFFCFFFFF, 0x00, 0x00 },
          TOUCH_OFF,
          BUMP_ON |  BUMP_HOOKABLE  | BUMP_NO_AT_INFO,
          OCELEM_OFF },
        { { { -10.0f, -6.0f, 2.0f }, { 9.0f, -6.0f, 2.0f }, { 9.0f, 14.0f, 2.0f } } },
    },
};

static ColliderTrisInit D_80AA9CA4 = {
    { COLTYPE_METAL, AT_OFF, AC_ON |  AC_HARD  | AC_PLAYER, OC_OFF, OT_NONE, COLSHAPE_TRIS },
    2,
    D_80AA9C2C,
};

static ColliderQuadInit D_80AA9CB4 = {
    { COLTYPE_NONE, AT_ON | AT_ENEMY, AC_OFF, OC_OFF, OT_NONE, COLSHAPE_QUAD },
    { ELEMTYPE_UNK0,
      { 0xFFCFFFFF, 0x00, 0x08 },
      { 0x00000000, 0x00, 0x00 },
      TOUCH_ON | TOUCH_SFX_NORMAL,
      BUMP_OFF,
      OCELEM_OFF },
    { { { 0.0f, 0.0f, 0.0f }, { 0.0f, 0.0f, 0.0f }, { 0.0f, 0.0f, 0.0f }, { 0.0f, 0.0f, 0.0f } } },
};
*/
#pragma GLOBAL_ASM("asm/non_matchings/overlays/actors/ovl_En_Mb/func_80AA6050.s")
=======
>>>>>>> eff219f7

extern FlexSkeletonHeader D_06008F38;
extern FlexSkeletonHeader D_06014190;
extern AnimationHeader D_060028E0;
extern AnimationHeader D_0600EBE4;
extern AnimationHeader D_060041A8;
extern AnimationHeader D_06009FC0;
extern AnimationHeader D_06002C10;
extern AnimationHeader D_06002F10;
extern AnimationHeader D_06009280;
extern AnimationHeader D_06001950;
extern AnimationHeader D_0600BE58;
extern AnimationHeader D_0600D5D4;
extern AnimationHeader D_0600E18C;
extern AnimationHeader D_0600B4BC;
extern AnimationHeader D_0600ABE0;
extern AnimationHeader D_0600095C;
extern AnimationHeader D_060016B4;
extern AnimationHeader D_060041A8;
extern AnimationHeader D_0600C44C;

void func_80AA68FC(EnMb* this, GlobalContext* globalCtx);
void func_80AA6898(EnMb* this);
void func_80AA7134(EnMb* this, GlobalContext* globalCtx);
void func_80AA6830(EnMb* this);
void func_80AA8E88(EnMb* this);
void func_80AA87D8(EnMb* this, GlobalContext* globalCtx);
void func_80AA77D0(EnMb* this, GlobalContext* globalCtx);
void func_80AA7CAC(EnMb* this, GlobalContext* globalCtx);
void func_80AA7310(EnMb* this, GlobalContext* globalCtx);
void func_80AA702C(EnMb* this, GlobalContext* globalCtx);
void func_80AA8514(EnMb* this, GlobalContext* globalCtx);
void func_80AA840C(EnMb* this, GlobalContext* globalCtx);
void func_80AA8DD8(EnMb* this, GlobalContext* globalCtx);
void func_80AA7938(EnMb* this, GlobalContext* globalCtx);
void func_80AA90A0(EnMb* this, GlobalContext* globalCtx);
void func_80AA8F50(EnMb* this, GlobalContext* globalCtx);
void func_80AA8FC8(EnMb* this);
void func_80AA71AC(EnMb* this, GlobalContext* globalCtx);
void func_80AA8AEC(EnMb* this, GlobalContext* globalCtx);
void func_80AA74BC(EnMb* this, GlobalContext* globalCtx);
void func_80AA800C(EnMb* this, GlobalContext* globalCtx);
void func_80AA7478(EnMb* this, GlobalContext* globalCtx);
void func_80AA8378(EnMb* this, GlobalContext* globalCtx);

void EnMb_SetupAction(EnMb* this, EnMbActionFunc actionFunc) {
    this->actionFunc = actionFunc;
}

static ColliderCylinderInit sCylinderInit = {
    { COLTYPE_UNK0, 0x00, 0x09, 0x39, 0x20, COLSHAPE_CYLINDER },
    { 0x01, { 0x00000000, 0x00, 0x00 }, { 0xFFCFFFFF, 0x00, 0x00 }, 0x00, 0x01, 0x01 },
    { 20, 70, 0, { 0, 0, 0 } },
};

static ColliderTrisItemInit sTrisItemsInit[2] = {
    {
        { 0x02, { 0x00000000, 0x00, 0x00 }, { 0xFFCFFFFF, 0x00, 0x00 }, 0x00, 0x0D, 0x00 },
        { { { -10.0f, 14.0f, 2.0f }, { -10.0f, -6.0f, 2.0f }, { 9.0f, 14.0f, 2.0f } } },
    },
    {
        { 0x02, { 0x00000000, 0x00, 0x00 }, { 0xFFCFFFFF, 0x00, 0x00 }, 0x00, 0x0D, 0x00 },
        { { { -10.0f, -6.0f, 2.0f }, { 9.0f, -6.0f, 2.0f }, { 9.0f, 14.0f, 2.0f } } },
    },
};

static ColliderTrisInit sTrisInit = {
    { COLTYPE_METAL_SHIELD, 0x00, 0x0D, 0x00, 0x00, COLSHAPE_TRIS },
    2,
    sTrisItemsInit,
};

static ColliderQuadInit sQuadInit = {
    { COLTYPE_UNK10, 0x11, 0x00, 0x00, 0x00, COLSHAPE_QUAD },
    { 0x00, { 0xFFCFFFFF, 0x00, 0x08 }, { 0x00000000, 0x00, 0x00 }, 0x01, 0x00, 0x00 },
    { { { 0.0f, 0.0f, 0.0f }, { 0.0f, 0.0f, 0.0f }, { 0.0f, 0.0f, 0.0f }, { 0.0f, 0.0f, 0.0f } } },
};

static DamageTable sDamageTable = {
    0x50, 0xF2, 0xF1, 0xF2, 0x10, 0xF2, 0xF2, 0xF2, 0xF1, 0xF2, 0xF4, 0xF2, 0x64, 0xF2, 0xF4, 0xF2,
    0xF2, 0x50, 0x63, 0x50, 0x00, 0x00, 0xF1, 0xF4, 0xF2, 0xF2, 0xF8, 0xF4, 0x50, 0x00, 0xF4, 0x00,
};

static DamageTable sBigMoblinDamageTable = {
    0x50, 0xF2, 0x00, 0xF2, 0x00, 0xF2, 0xF2, 0x10, 0xF1, 0xF2, 0xF4, 0xF2, 0x64, 0xF2, 0xF4, 0xF2,
    0xF2, 0x50, 0x63, 0x50, 0x00, 0x00, 0xF1, 0xF4, 0xF2, 0xF2, 0xF8, 0xF4, 0x50, 0x00, 0xF4, 0x00,
};

static InitChainEntry sInitChain[] = {
    ICHAIN_S8(naviEnemyId, 74, ICHAIN_CONTINUE),
    ICHAIN_F32_DIV1000(gravity, 64536, ICHAIN_CONTINUE),
    ICHAIN_F32(unk_4C, 5300, ICHAIN_STOP),
};

void EnMb_Init(Actor* thisx, GlobalContext* globalCtx) {
    EnMb* this = THIS;
    s32 pad;
    Player* player = PLAYER;
    s16 yawDiff;

    Actor_ProcessInitChain(&this->actor, sInitChain);
    ActorShape_Init(&this->actor.shape, 0.0f, ActorShadow_DrawFunc_Circle, 46.0f);
    this->actor.colChkInfo.mass = 0xFF;
    this->actor.colChkInfo.damageTable = &sDamageTable;
    Collider_InitCylinder(globalCtx, &this->collider1);
    Collider_SetCylinder(globalCtx, &this->collider1, &this->actor, &sCylinderInit);
    Collider_InitTris(globalCtx, &this->collider3);
    Collider_SetTris(globalCtx, &this->collider3, &this->actor, &sTrisInit, this->collider3Items);
    Collider_InitQuad(globalCtx, &this->collider2);
    Collider_SetQuad(globalCtx, &this->collider2, &this->actor, &sQuadInit);

    switch (this->actor.params) {
        case -1:
            SkelAnime_InitFlex(globalCtx, &this->skelAnime, &D_06008F38, &D_060028E0, this->limbDrawTable,
                               this->transitionDrawTable, 28);
            this->actor.colChkInfo.health = 2;
            this->actor.colChkInfo.mass = 0xFE;
            this->unk_360 = 1000.0f;
            this->unk_364 = 1750.0f;
            func_80AA6830(this);
            break;
        case 0:
            SkelAnime_InitFlex(globalCtx, &this->skelAnime, &D_06014190, &D_0600EBE4, this->limbDrawTable,
                               this->transitionDrawTable, 28);
            this->actor.colChkInfo.health = 6;
            this->actor.colChkInfo.mass = 0xFF;
            this->actor.colChkInfo.damageTable = &sBigMoblinDamageTable;
            Actor_SetScale(&this->actor, 0.02f);
            this->collider1.dim.height = 170;
            this->collider1.dim.radius = 45;
            this->actor.uncullZoneForward = 4000.0f;
            this->actor.uncullZoneScale = 800.0f;
            this->actor.uncullZoneDownward = 1800.0f;
            this->unk_364 = 710.0f;
            this->collider2.body.toucher.flags = 0x20000000;
            yawDiff = (this->actor.posRot.rot.y - Math_Vec3f_Yaw(&this->actor.posRot.pos, &player->actor.posRot.pos));

            if (ABS(yawDiff) > 0x4000) {
                this->actor.posRot.rot.y = thisx->posRot.rot.y + 0x8000;
                this->actor.shape.rot.y = thisx->posRot.rot.y;
                this->actor.posRot.pos.z = thisx->posRot.pos.z + 600.0f;
            }
            ActorShape_Init(&this->actor.shape, 0.0f, ActorShadow_DrawFunc_Teardrop, 90.0f);
            this->actor.flags &= ~1;
            this->actor.naviEnemyId++;
            func_80AA6898(this);
            break;
        default:
            SkelAnime_InitFlex(globalCtx, &this->skelAnime, &D_06008F38, &D_060028E0, this->limbDrawTable,
                               this->transitionDrawTable, 28);
            Actor_SetScale(&this->actor, 0.014f);
            this->path = (thisx->params & 0xFF00) >> 8;
            this->actor.params = 1;
            this->waypoint = 0;
            this->actor.colChkInfo.health = 1;
            this->actor.colChkInfo.mass = 0xFE;
            this->unk_360 = 350.0f;
            this->unk_364 = 1750.0f;
            this->actor.flags &= ~1;
            func_80AA68FC(this, globalCtx);
            break;
    }
}

void EnMb_Destroy(Actor* thisx, GlobalContext* globalCtx) {
    EnMb* this = THIS;

    Collider_DestroyTris(globalCtx, &this->collider3);
    Collider_DestroyCylinder(globalCtx, &this->collider1);
    Collider_DestroyQuad(globalCtx, &this->collider2);
}

void func_80AA6408(EnMb* this, GlobalContext* globalCtx) {
    s16 yaw = Math_Vec3f_Yaw(&this->actor.posRot.pos, &this->waypointPos);

    this->actor.shape.rot.y = yaw;
    this->actor.posRot.rot.y = yaw;
}

void func_80AA6444(EnMb* this, GlobalContext* globalCtx) {
    Path* path;
    Vec3s* pathPos;

    path = &globalCtx->setupPathList[this->path];

    if (this->waypoint == 0) {
        this->direction = 1;
    } else if (this->waypoint == (s8)(path->count - 1)) {
        this->direction = -1;
    }

    this->waypoint += this->direction;
    pathPos = &((Vec3s*)SEGMENTED_TO_VIRTUAL(path->points))[this->waypoint];
    this->waypointPos.x = pathPos->x;
    this->waypointPos.y = pathPos->y;
    this->waypointPos.z = pathPos->z;
}

s32 func_80AA652C(EnMb* this, GlobalContext* globalCtx) {
    Player* player;
    f32 xDist;
    f32 zDist;
    f32 cosAngle;
    f32 sinAngle;
    f32 xDistABS;
    f32 zDistABS;
    s16 phi_a2;

    player = PLAYER;
    phi_a2 = 0;
    if ((this->actor.posRot.rot.y < -0x62A2) || (this->actor.posRot.rot.y >= 0x62A3)) {
        phi_a2 = -0x8000;
    } else if (this->actor.posRot.rot.y < -0x20E0) {
        phi_a2 = -0x4000;
    } else {
        if (this->actor.posRot.rot.y >= 0x20E1) {
            phi_a2 = 0x4000;
        }
    }
    cosAngle = Math_Coss(phi_a2);
    sinAngle = Math_Sins(phi_a2);
    cosAngle = ABS(cosAngle);
    sinAngle = ABS(sinAngle);
    xDist = this->actor.posRot.pos.x - player->actor.posRot.pos.x;
    zDist = this->actor.posRot.pos.z - player->actor.posRot.pos.z;
    xDistABS = ABS(xDist);
    if (xDistABS < cosAngle * 37.0f + sinAngle * 400.0f) {
        if (0 <= zDist) {
            zDistABS = zDist;
        } else {
            zDistABS = -zDist;
        }
        if (zDistABS < (sinAngle * 37.0f) + (cosAngle * 400.0f)) {
            return 1;
        }
    }
    return 0;
}

void func_80AA66A0(EnMb* this, GlobalContext* globalCtx) {
    Path* path;
    s16 yawToPoints;
    Vec3f points;
    Vec3s* pointPath;
    s16 yawDiff;
    s32 pathCount;
    s32 pathIndex;
    s32 yawDiffABS;

    path = &globalCtx->setupPathList[this->path];
    for (pathIndex = 0, pathCount = path->count - 1; pathCount >= 0; pathCount--, pathIndex++) {
        pointPath = &((Vec3s*)SEGMENTED_TO_VIRTUAL(path->points))[pathIndex];
        points.x = pointPath->x;
        points.y = pointPath->y;
        points.z = pointPath->z;
        yawToPoints = Math_Vec3f_Yaw(&this->actor.posRot.pos, &points);
        yawDiff = yawToPoints - this->actor.yawTowardsLink;
        yawDiffABS = (yawDiff >= 0) ? yawDiff : -yawDiff;
        if (yawDiffABS <= 0x1770) {
            this->actor.posRot.rot.y = yawToPoints;
            if (pathIndex == this->waypoint) {
                this->direction = -this->direction;
            }
            this->waypointPos = points;
            this->waypoint = pathIndex;
            return;
        }
    }
}

void func_80AA6830(EnMb* this) {
    SkelAnime_ChangeAnimTransitionRepeat(&this->skelAnime, &D_060041A8, -4.0f);
    this->actor.speedXZ = 0.0f;
    this->unk_32A = Math_Rand_S16Offset(30, 50);
    this->unk_320 = 6;
    EnMb_SetupAction(this, func_80AA7134);
}

void func_80AA6898(EnMb* this) {
    SkelAnime_ChangeAnimDefaultRepeat(&this->skelAnime, &D_0600EBE4);
    this->actor.speedXZ = 0.0f;
    this->unk_32A = Math_Rand_S16Offset(30, 50);
    this->unk_320 = 6;
    EnMb_SetupAction(this, func_80AA8DD8);
}

void func_80AA68FC(EnMb* this, GlobalContext* globalCtx) {
    SkelAnime_ChangeAnimTransitionRepeat(&this->skelAnime, &D_060041A8, -4.0f);
    this->actor.speedXZ = 0.0f;
    this->unk_32A = Math_Rand_S16Offset(40, 80);
    this->unk_320 = 6;
    func_80AA6444(this, globalCtx);
    EnMb_SetupAction(this, func_80AA71AC);
}

void func_80AA6974(EnMb* this) {
    SkelAnime_ChangeAnim(&this->skelAnime, &D_06009FC0, 0.0f, 0.0f, SkelAnime_GetFrameCount(&D_06009FC0), 0, -4.0f);
    this->actor.speedXZ = 0.59999996f;
    this->unk_32A = Math_Rand_S16Offset(50, 70);
    this->unk_332 = 1;
    this->unk_320 = 9;
    EnMb_SetupAction(this, func_80AA87D8);
}

void func_80AA6A18(EnMb* this) {
    f32 frameCount;

    frameCount = SkelAnime_GetFrameCount(&D_06009FC0);
    this->actor.speedXZ = 0.59999996f;
    this->unk_32A = Math_Rand_S16Offset(50, 70);
    this->unk_332 = 1;
    this->unk_320 = 9;
    SkelAnime_ChangeAnim(&this->skelAnime, &D_06009FC0, 0.0f, 0.0f, frameCount, 1, -4.0f);
    EnMb_SetupAction(this, func_80AA8AEC);
}

void func_80AA6AC8(EnMb* this) {
    f32 frameCount;

    frameCount = SkelAnime_GetFrameCount(&D_06002C10);
    SkelAnime_ChangeAnimTransitionStop(&this->skelAnime, &D_06002C10, -4.0f);
    this->unk_320 = 10;
    this->actor.speedXZ = 0.0f;
    this->unk_32E = (s16)frameCount + 6;
    Audio_PlayActorSound2(&this->actor, NA_SE_EN_MORIBLIN_SPEAR_AT);
    if (this->actor.params == -1) {
        EnMb_SetupAction(this, func_80AA77D0);
    } else {
        EnMb_SetupAction(this, func_80AA7CAC);
    }
}

void func_80AA6B80(EnMb* this) {
    SkelAnime_ChangeAnimDefaultRepeat(&this->skelAnime, &D_06002F10);
    Audio_PlayActorSound2(&this->actor, NA_SE_EN_MORIBLIN_ATTACK);
    this->attackParams = 1;
    this->unk_320 = 10;
    this->unk_32E = 3;
    this->actor.speedXZ = 10.0f;
    EnMb_SetupAction(this, func_80AA800C);
}

void func_80AA6BF0(EnMb* this) {
    f32 frames;
    s16 yawDiff;
    s32 yawDiffABS;

    frames = SkelAnime_GetFrameCount(&D_0600B4BC);
    this->unk_320 = 10;
    SkelAnime_ChangeAnim(&this->skelAnime, &D_0600B4BC, 3.0f, 0.0f, frames, 3, 0.0f);
    this->unk_32E = 1;
    yawDiff = (this->actor.posRot.rot.y - this->actor.yawTowardsLink);

    if (yawDiff >= 0) {
        yawDiffABS = yawDiff;
    } else {
        yawDiffABS = 0 - yawDiff;
    }

    if (yawDiffABS < 0x259) {
        this->attackParams = 2;
    } else if (yawDiff >= 0) {
        this->attackParams = 1;
    } else {
        this->attackParams = 3;
    }

    EnMb_SetupAction(this, func_80AA7938);
}

void func_80AA6CC0(EnMb* this) {
    SkelAnime_ChangeAnimDefaultStop(&this->skelAnime, &D_06009280);
    this->unk_320 = 11;
    this->unk_32A = 0;
    this->unk_32E = 5;
    Audio_PlayActorSound2(&this->actor, NA_SE_EN_MORIBLIN_SLIDE);
    EnMb_SetupAction(this, func_80AA7310);
}

void func_80AA6D20(EnMb* this) {
    SkelAnime_ChangeAnimDefaultStop(&this->skelAnime, &D_06009280);
    this->unk_320 = 0xB;
    this->actor.bgCheckFlags &= ~1;
    this->unk_32A = 0;
    this->unk_32E = 50;
    this->actor.speedXZ = -8.0f;
    this->actor.velocity.y = 6.0f;
    Audio_PlayActorSound2(&this->actor, NA_SE_EN_MORIBLIN_SLIDE);
    EnMb_SetupAction(this, func_80AA74BC);
}

void func_80AA6DA4(EnMb* this) {
    f32 frameCount;

    frameCount = SkelAnime_GetFrameCount(&D_0600EBE4);
    this->unk_320 = 11;
    SkelAnime_ChangeAnim(&this->skelAnime, &D_0600EBE4, 5.0f, 0.0f, frameCount, 3, 0.0f);
    EnMb_SetupAction(this, func_80AA7478);
}

void func_80AA6E1C(EnMb* this) {
    SkelAnime_ChangeAnimDefaultStop(&this->skelAnime, &D_0600C44C);
    this->unk_320 = 3;
    this->unk_32A = 0;
    this->unk_32E = 20;
    Audio_PlayActorSound2(&this->actor, NA_SE_EN_MORIBLIN_DEAD);
    EnMb_SetupAction(this, func_80AA8378);
}

void func_80AA6E7C(EnMb* this) {
    f32 frames;

    frames = SkelAnime_GetFrameCount(&D_0600D5D4);
    this->unk_320 = 2;
    this->unk_32A = 0;
    this->unk_32E = 6;
    SkelAnime_ChangeAnim(&this->skelAnime, &D_0600D5D4, 1.0f, 4.0f, frames, 3, 0.0f);
    EnMb_SetupAction(this, func_80AA840C);
}

void func_80AA6F04(EnMb* this) {
    SkelAnime_ChangeAnimTransitionStop(&this->skelAnime, &D_0600BE58, -4.0f);
    this->unk_320 = 1;
    this->actor.flags &= ~1;
    this->collider1.dim.height = 80;
    this->collider1.dim.radius = 95;
    this->unk_32A = 30;
    this->actor.speedXZ = 0.0f;
    Audio_PlayActorSound2(&this->actor, NA_SE_EN_MORIBLIN_DEAD);
    EnMb_SetupAction(this, func_80AA8514);
}

void func_80AA6F8C(EnMb* this) {
    this->unk_320 = 5;
    this->actor.speedXZ = 0.0f;
    func_8003426C(&this->actor, 0, 0x78, 0, 0x50);
    if (this->unk_188 == 6) {
        this->unk_328 = 40;
    } else {
        if (this->actor.params != 0) {
            SkelAnime_ChangeAnimPlaybackStop(&this->skelAnime, &D_06001950, 0.0f);
        }
        Audio_PlayActorSound2(&this->actor, NA_SE_EN_GOMA_JR_FREEZE);
    }
    EnMb_SetupAction(this, func_80AA702C);
}

void func_80AA702C(EnMb* this, GlobalContext* globalCtx) {
    Player* player = PLAYER;

    if ((player->stateFlags2 & 0x80) && (&this->actor == player->actor.parent)) {
        player->stateFlags2 &= ~0x80;
        player->actor.parent = NULL;
        player->unk_850 = 200;
        func_8002F71C(globalCtx, &this->actor, 4.0f, this->actor.posRot.rot.y, 4.0f);
        this->attackParams = 0;
    }
    if (this->actor.dmgEffectTimer == 0) {
        if (this->actor.params == 0) {
            if (this->actor.colChkInfo.health == 0) {
                func_80AA6F04(this);
            } else if (this->unk_320 == 3) {
                func_80AA6E7C(this);
            } else {
                func_80AA6898(this);
            }
        } else if (this->actor.colChkInfo.health == 0) {
            func_80AA8FC8(this);
        } else {
            func_80AA8E88(this);
        }
    }
}

void func_80AA7134(EnMb* this, GlobalContext* globalCtx) {
    s16 phi_v0;

    SkelAnime_FrameUpdateMatrix(&this->skelAnime);
    if (this->unk_32A == 0) {
        phi_v0 = 0;
    } else {
        this->unk_32A--;
        phi_v0 = this->unk_32A;
    }
    if (phi_v0 == 0) {
        if (func_800A56C8(&this->skelAnime, 0.0f) != 0) {
            func_80AA6974(this);
        }
    }
}

void func_80AA71AC(EnMb* this, GlobalContext* globalCtx) {
    f32 yDist;
    s16 yawDiff;
    f32 yDistAbs;
    s32 yawDiffAbs;

    SkelAnime_FrameUpdateMatrix(&this->skelAnime);
    if (this->unk_32A == 0) {
        this->unk_330 = Math_Vec3f_Yaw(&this->actor.posRot.pos, &this->waypointPos);
        if (Math_SmoothScaleMaxMinS(&this->actor.shape.rot.y, this->unk_330, 1, 0x3E8, 0) == 0) {
            this->actor.posRot.rot.y = this->actor.shape.rot.y;
            func_80AA6A18(this);
        }
    } else {
        this->unk_32A--;
        Math_SmoothScaleMaxMinS(&this->actor.shape.rot.y, this->actor.initPosRot.rot.y, 1, 0x3E8, 0);
    }
    yDist = this->actor.yDistFromLink;
    yDistAbs = ABS(yDist);
    if ((yDistAbs <= 20.0f) && func_80AA652C(this, globalCtx)) {
        yawDiff = this->actor.shape.rot.y - this->actor.yawTowardsLink;
        yawDiffAbs = ABS(yawDiff);
        if ((yawDiffAbs <= 0x4000) || (func_8002DDE4(globalCtx) != 0) && (this->actor.xzDistFromLink < 160.0f)) {
            func_80AA66A0(this, globalCtx);
            Audio_PlayActorSound2(&this->actor, NA_SE_EN_MORIBLIN_VOICE);
            func_80AA6AC8(this);
        }
    }
}

void func_80AA7310(EnMb* this, GlobalContext* globalCtx) {
    s32 pad;

    Math_SmoothScaleMaxMinF(&this->actor.speedXZ, 0.0f, 0.5f, 1.0f, 0.0f);
    if (this->actor.speedXZ > 1.0f) {
        func_80033260(globalCtx, &this->actor, &this->actor.posRot.pos, 5.0f, 3, 4.0f, 0x64, 0xF, 0);
    }
    if (SkelAnime_FrameUpdateMatrix(&this->skelAnime) != 0) {
        if (this->unk_32A == 0) {
            this->unk_32E--;
            if (this->unk_32E == 0) {
                SkelAnime_ChangeAnim(&this->skelAnime, &D_06002C10, -1.0f, SkelAnime_GetFrameCount(&D_06002C10), 0.0f,
                                     2, 0.0f);
                this->unk_32A = 1;
                this->actor.speedXZ = 0.0f;
                Audio_PlayActorSound2(&this->actor, NA_SE_EN_MORIBLIN_SPEAR_NORM);
            }
        } else {
            if (this->actor.params < 0) {
                func_80AA6974(this);
                this->unk_32A = this->soundTimer = this->unk_32E = 80;
            } else {
                func_80AA68FC(this, globalCtx);
            }
        }
    }
}

void func_80AA7478(EnMb* this, GlobalContext* globalCtx) {
    this->attackParams = 0;
    if (SkelAnime_FrameUpdateMatrix(&this->skelAnime) != 0) {
        func_80AA6898(this);
    }
}

void func_80AA74BC(EnMb* this, GlobalContext* globalCtx) {
    Player* player = PLAYER;
    f32 lastFrame;
    s16 yawDiff;

    if ((player->stateFlags2 & 0x80) && (&this->actor == player->actor.parent)) {
        player->stateFlags2 &= ~0x80;
        player->actor.parent = NULL;
        player->unk_850 = 200;
        func_8002F71C(globalCtx, &this->actor, 4.0f, this->actor.posRot.rot.y, 4.0f);
    }
    if (this->actor.bgCheckFlags & 1) {
        Math_SmoothScaleMaxMinF(&this->actor.speedXZ, 0.0f, 1.0f, 1.5f, 0.0f);
        if (1.0f < this->actor.speedXZ) {
            func_80033260(globalCtx, &this->actor, &this->actor.posRot.pos, 5.0f, 3, 4.0f, 0x64, 0xF, 0);
        }
        if (this->unk_32A != 0) {
            this->unk_32E--;
            if (this->unk_32E == 0) {
                yawDiff = this->actor.shape.rot.y - this->actor.yawTowardsLink;

                if ((ABS(this->actor.yDistFromLink) <= 20.0f) && (func_80AA652C(this, globalCtx) != 0) &&
                    (ABS(yawDiff) <= 0x4000) && (this->actor.xzDistFromLink <= 200.0f)) {
                    func_80AA6AC8(this);
                } else {
                    lastFrame = SkelAnime_GetFrameCount(&D_06002C10);
                    SkelAnime_ChangeAnim(&this->skelAnime, &D_06002C10, -1.0f, lastFrame, 0.0f, 2, 0.0f);
                    this->actor.speedXZ = 0.0f;
                    Audio_PlayActorSound2(&this->actor, NA_SE_EN_MORIBLIN_SPEAR_NORM);
                }

            } else if (this->actor.xzDistFromLink <= 160.0f) {
                this->actor.speedXZ = -5.0f;
            } else {
                this->actor.speedXZ = 0.0f;
            }
        }
        if (SkelAnime_FrameUpdateMatrix(&this->skelAnime) != 0) {
            if (this->unk_32A == 0) {
                lastFrame = SkelAnime_GetFrameCount(&D_06002F10);
                SkelAnime_ChangeAnim(&this->skelAnime, &D_06002F10, 0.5f, 0.0f, lastFrame, 1, 0.0f);
                this->unk_32A = 1;
            } else {
                yawDiff = (Math_Vec3f_Yaw(&this->actor.posRot.pos, &this->waypointPos) - this->actor.yawTowardsLink);

                if (ABS(yawDiff) <= 0x4000) {
                    func_80AA68FC(this, globalCtx);
                } else {
                    func_80AA6A18(this);
                }
            }
        }
    }
}

void func_80AA77D0(EnMb* this, GlobalContext* globalCtx) {
    s32 currentFrame;
    s16 yawDiff;

    yawDiff = this->actor.yawTowardsLink - this->actor.shape.rot.y;

    if (yawDiff < 0) {
        yawDiff = -yawDiff;
    }

    currentFrame = this->skelAnime.animCurrentFrame;

    if (SkelAnime_FrameUpdateMatrix(&this->skelAnime) != 0) {
        SkelAnime_ChangeAnimDefaultRepeat(&this->skelAnime, &D_06002F10);
        Audio_PlayActorSound2(&this->actor, NA_SE_EN_MORIBLIN_ATTACK);
    }

    if (this->unk_32E != 0) {
        this->unk_32E--;
        Math_SmoothScaleMaxMinS(&this->actor.posRot.rot.y, this->actor.yawTowardsLink, 1, 3000, 0);
    } else {
        this->actor.speedXZ = 10.0f;
        this->attackParams = 1;
        func_80033260(globalCtx, &this->actor, &this->actor.posRot.pos, 5.0f, 3, 4.0f, 0x64, 0xF, 0);
        if ((currentFrame != (s32)this->skelAnime.animCurrentFrame) &&
            (((s32)this->skelAnime.animCurrentFrame == 2) || ((s32)this->skelAnime.animCurrentFrame == 6))) {
            Audio_PlayActorSound2(&this->actor, NA_SE_EN_MORIBLIN_DASH);
        }
    }

    if (yawDiff > 5000) {
        this->attackParams = 0;
        func_80AA6CC0(this);
    }
}

void func_80AA7938(EnMb* this, GlobalContext* globalCtx) {
    Player* player = PLAYER;
    s32 pad;
    Vec3f sp74;
    Vec3f sp68 = { 0.0f, 0.0f, 0.0f };
    f32 sp5C[] = { 18.0f, 18.0f, 0.0f };
    s16 sp54[] = { 20, 40, 0 };
    s16 sp4C[] = { -2500, 0, 3500 };

    Math_SmoothScaleMaxMinS(&this->actor.shape.rot.y, sp4C[this->attackParams - 1] + this->actor.posRot.rot.y, 1, 0x2EE,
                            0);

    if (this->collider2.base.atFlags & 2) {
        this->collider2.base.atFlags &= ~2;
        if (this->collider2.base.at == &player->actor) {
            u8 oldInvincibilityTimer = player->invincibilityTimer;

            if (player->invincibilityTimer < 0) {
                if (player->invincibilityTimer < -39) {
                    player->invincibilityTimer = 0;
                } else {
                    player->invincibilityTimer = 0;
                    globalCtx->damagePlayer(globalCtx, -8);
                }
            }

            func_8002F71C(globalCtx, &this->actor, ((650.0f - this->actor.xzDistFromLink) * 0.04f) + 4.0f,
                          this->actor.posRot.rot.y, 8.0f);

            player->invincibilityTimer = oldInvincibilityTimer;
        }
    }
    if (SkelAnime_FrameUpdateMatrix(&this->skelAnime)) {
        if (this->unk_32E != 0) {
            this->unk_32E--;
            if (this->unk_32E == 0) {
                f32 pad1 = SkelAnime_GetFrameCount(&D_0600ABE0);
                SkelAnime_ChangeAnim(&this->skelAnime, &D_0600ABE0, 1.5f, 0.0f, pad1, 3, 0.0f);
            }
        } else {
            sp74 = this->effSpawnPos;
            sp74.y = this->actor.groundY;
            Audio_PlayActorSound2(&this->actor, NA_SE_EN_MONBLIN_HAM_LAND);
            func_800AA000(this->actor.xzDistFromLink, 0xFF, 0x14, 0x96);
            EffectSsBlast_SpawnWhiteShockwave(globalCtx, &sp74, &sp68, &sp68);
            func_80033480(globalCtx, &sp74, 2.0f, 3, 0x12C, 0xB4, 1);
            Camera_AddQuake(&globalCtx->mainCamera, 2, 0x19, 5);
            func_800358DC(&this->actor, &sp74, &this->actor.posRot.rot, &sp5C, 20, &sp54, globalCtx, -1, 0);
            func_80AA6DA4(this);
        }
    } else {
        if ((this->unk_32E != 0) && (this->skelAnime.animCurrentFrame == 6.0f)) {
            Audio_PlayActorSound2(&this->actor, NA_SE_EN_MONBLIN_HAM_UP);

        } else if ((this->unk_32E == 0) && (this->skelAnime.animCurrentFrame == 3.0f)) {
            Audio_PlayActorSound2(&this->actor, NA_SE_EN_MONBLIN_HAM_DOWN);
        }
    }
}

void func_80AA7CAC(EnMb* this, GlobalContext* globalCtx) {
    Player* player;
    s32 currentFrame;
    s32 sp4C;
    s32 sp48;

    player = PLAYER;
    sp4C = 0;
    sp48 = !func_800339B8(&this->actor, globalCtx, 110.0f, this->actor.posRot.rot.y);
    currentFrame = (s32)this->skelAnime.animCurrentFrame;
    if (SkelAnime_FrameUpdateMatrix(&this->skelAnime) != 0) {
        SkelAnime_ChangeAnimDefaultRepeat(&this->skelAnime, &D_06002F10);
        Audio_PlayActorSound2(&this->actor, NA_SE_EN_MORIBLIN_ATTACK);
    }
    if (this->unk_32E != 0) {
        this->unk_32E--;
        Math_SmoothScaleMaxMinS(&this->actor.shape.rot.y, this->actor.posRot.rot.y, 1, 0x1F40, 0);
        sp48 = 0;
    } else {
        this->actor.speedXZ = 10.0f;
        this->attackParams = 1;
        func_80033260(globalCtx, &this->actor, &this->actor.posRot.pos, 5.0f, 3, 4.0f, 0x64, 0xF, 0);
        if (currentFrame != (s32)this->skelAnime.animCurrentFrame) {
            if (((s32)this->skelAnime.animCurrentFrame == 2 || (s32)this->skelAnime.animCurrentFrame == 6)) {
                Audio_PlayActorSound2(&this->actor, NA_SE_EN_MORIBLIN_DASH);
            }
        }
    }
    if (this->collider2.base.atFlags & 2) {
        if (this->collider2.base.at == &player->actor) {
            if ((sp48 == 0) && !(player->stateFlags2 & 0x80)) {
                if (player->invincibilityTimer < 0) {
                    if (player->invincibilityTimer < -39) {
                        player->invincibilityTimer = 0;
                    } else {
                        player->invincibilityTimer = 0;
                        globalCtx->damagePlayer(globalCtx, -8);
                    }
                }
                if (!(this->collider2.base.atFlags & 4)) {
                    Audio_PlayActorSound2(&player->actor, NA_SE_PL_BODY_HIT);
                }
                if (globalCtx->grabPlayer(globalCtx, player) != 0) {
                    player->actor.parent = &this->actor;
                }
            }
            sp4C = 1;
        } else {
            this->collider2.base.atFlags &= ~2;
        }
    }
    if ((player->stateFlags2 & 0x80) && (&this->actor == player->actor.parent)) {
        player->actor.posRot.pos.x = this->actor.posRot.pos.x + (Math_Coss(this->actor.shape.rot.y) * 10.0f) +
                                     (Math_Sins(this->actor.shape.rot.y) * 89.0f);
        sp4C = 1;
        player->actor.posRot.pos.z = this->actor.posRot.pos.z + (Math_Sins(this->actor.shape.rot.y) * 10.0f) +
                                     (Math_Coss(this->actor.shape.rot.y) * 89.0f);
        player->unk_850 = 0;
        player->actor.speedXZ = 0.0f;
        player->actor.velocity.y = 0.0f;
    }
    if (sp48 != 0) {
        if ((sp4C != 0) || (player->stateFlags2 & 0x80)) {
            this->collider2.base.atFlags &= ~2;
            if (player->stateFlags2 & 0x80) {
                player->stateFlags2 &= ~0x80;
                player->actor.parent = NULL;
                player->unk_850 = 200;
                func_8002F71C(globalCtx, &this->actor, 4.0f, this->actor.posRot.rot.y, 4.0f);
            }
        }
        this->attackParams = 0;
        this->actor.speedXZ = -10.0f;
        func_80AA6D20(this);
    }
}

void func_80AA800C(EnMb* this, GlobalContext* globalCtx) {
    Player* player;
    s32 currentFrame;
    s32 sp54;
    s32 sp50;

    player = PLAYER;
    sp54 = 0;
    sp50 = !func_800339B8(&this->actor, globalCtx, 110.0f, this->actor.posRot.rot.y);
    currentFrame = (s32)this->skelAnime.animCurrentFrame;
    SkelAnime_FrameUpdateMatrix(&this->skelAnime);
    func_80033260(globalCtx, &this->actor, &this->actor.posRot.pos, 5.0f, 3, 4.0f, 0x64, 0xF, 0);
    if (currentFrame != (s32)this->skelAnime.animCurrentFrame) {
        if (((s32)this->skelAnime.animCurrentFrame == 2) || ((s32)this->skelAnime.animCurrentFrame == 6)) {
            Audio_PlayActorSound2(&this->actor, NA_SE_EN_MORIBLIN_DASH);
        }
    }
    if (this->collider2.base.atFlags & 2) {
        if (this->collider2.base.at == &player->actor) {
            if ((sp50 == 0) && !(player->stateFlags2 & 0x80)) {
                if (player->invincibilityTimer < 0) {
                    if (player->invincibilityTimer < -39) {
                        player->invincibilityTimer = 0;
                    } else {
                        player->invincibilityTimer = 0;
                        globalCtx->damagePlayer(globalCtx, -8);
                    }
                }
                if (!(this->collider2.base.atFlags & 4)) {
                    Audio_PlayActorSound2(&player->actor, NA_SE_PL_BODY_HIT);
                }
                if (globalCtx->grabPlayer(globalCtx, player) != 0) {
                    player->actor.parent = &this->actor;
                }
            }
            sp54 = 1;
        } else {
            this->collider2.base.atFlags &= ~2;
        }
    }
    if ((player->stateFlags2 & 0x80) && (&this->actor == player->actor.parent)) {
        player->actor.posRot.pos.x = this->actor.posRot.pos.x + (Math_Coss(this->actor.shape.rot.y) * 10.0f) +
                                     (Math_Sins(this->actor.shape.rot.y) * 89.0f);
        sp54 = 1;
        player->actor.posRot.pos.z = this->actor.posRot.pos.z + (Math_Sins(this->actor.shape.rot.y) * 10.0f) +
                                     (Math_Coss(this->actor.shape.rot.y) * 89.0f);
        player->unk_850 = 0;
        player->actor.speedXZ = 0.0f;
        player->actor.velocity.y = 0.0f;
    }
    if (sp50 != 0) {
        if ((sp54 != 0) || (player->stateFlags2 & 0x80)) {
            this->collider2.base.atFlags &= ~2;
            if (player->stateFlags2 & 0x80) {
                player->stateFlags2 &= ~0x80;
                player->actor.parent = NULL;
                player->unk_850 = 200;
                func_8002F71C(globalCtx, &this->actor, 4.0f, this->actor.posRot.rot.y, 4.0f);
            }
            this->attackParams = 0;
            this->actor.speedXZ = -10.0f;
            func_80AA6D20(this);
            this->unk_32E = 1;
        } else {
            this->unk_32E--;
            func_80AA6444(this, globalCtx);
        }
    }
    func_80AA6408(this, globalCtx);
    this->actor.shape.rot.y = this->actor.posRot.rot.y;
    if ((this->unk_32E == 0) && Math_Vec3f_DistXZ(&this->actor.initPosRot.pos, &this->actor.posRot.pos) < 80.0f) {
        this->attackParams = 0;
        func_80AA6CC0(this);
    }
}

void func_80AA8378(EnMb* this, GlobalContext* globalCtx) {
    if (SkelAnime_FrameUpdateMatrix(&this->skelAnime)) {
        if (this->unk_32E != 0) {
            SkelAnime_ChangeAnimDefaultStop(&this->skelAnime, &D_0600E18C);
            this->unk_32E = 0;
            func_800AA000(this->actor.xzDistFromLink, 0xFF, 0x14, 0x96);
            Camera_AddQuake(&globalCtx->mainCamera, 2, 25, 5);
        } else {
            func_80AA6898(this);
        }
    }
}

void func_80AA840C(EnMb* this, GlobalContext* globalCtx) {
    s32 pad;

    if (SkelAnime_FrameUpdateMatrix(&this->skelAnime)) {
        if (this->unk_32E != 0) {
            this->unk_32E--;
            if (this->unk_32E == 0) {
                if (this->unk_32A == 0) {
                    SkelAnime_ChangeAnim(&this->skelAnime, &D_0600E18C, 3.0f, 0.0f,
                                         SkelAnime_GetFrameCount(&D_0600E18C), 3, 0.0f);
                    this->unk_32A = 1;
                    this->unk_32E = 6;
                } else {
                    SkelAnime_ChangeAnim(&this->skelAnime, &D_0600E18C, 3.0f, 0.0f,
                                         SkelAnime_GetFrameCount(&D_0600E18C), 3, 0.0f);
                }
            }
        } else {
            func_80AA6898(this);
        }
    }
}

void func_80AA8514(EnMb* this, GlobalContext* globalCtx) {
    static Vec3f D_80AA9D78 = { 0.0f, 0.0f, 0.0f };
    Vec3f effPosition;
    Vec3f temp;
    Vec3f effZeroVector;
    s32 effectsPerFrame;

    effPosition = this->actor.posRot.pos;
    effPosition.x += Math_Sins(this->actor.shape.rot.y) * -70.0f;
    effPosition.z += Math_Coss(this->actor.shape.rot.y) * -70.0f;
    Math_SmoothScaleMaxMinF(&this->actor.speedXZ, 0.0f, 1.0f, 0.5f, 0.0f);
    temp = effPosition;
    if (SkelAnime_FrameUpdateMatrix(&this->skelAnime) != 0) {
        if (this->unk_32A > 0) {
            effZeroVector = D_80AA9D78;
            this->unk_32A--;
            for (effectsPerFrame = 4; effectsPerFrame >= 0; effectsPerFrame--) {
                effPosition.x = Math_Rand_CenteredFloat(240.0f) + temp.x;
                effPosition.y = Math_Rand_CenteredFloat(15.0f) + (temp.y + 20.0f);
                effPosition.z = Math_Rand_CenteredFloat(240.0f) + temp.z;
                EffectSsDeadDb_Spawn(globalCtx, &effPosition, &effZeroVector, &effZeroVector, 0xE6, 7, 0xFF, 0xFF, 0xFF,
                                     0xFF, 0, 0xFF, 0, 1, 9, 1);
            }
        } else {
            Item_DropCollectibleRandom(globalCtx, &this->actor, &effPosition, 0xC0);
            Actor_Kill(&this->actor);
        }
    } else if (((s32)this->skelAnime.animCurrentFrame == 15) || ((s32)this->skelAnime.animCurrentFrame == 22)) {
        func_800AA000(this->actor.xzDistFromLink, 0xFF, 0x14, 0x96);
        func_80033260(globalCtx, &this->actor, &effPosition, 50.0f, 0xA, 3.0f, 0x190, 0x3C, 0);
        Audio_PlayActorSound2(&this->actor, NA_SE_EN_RIZA_DOWN);
        Camera_AddQuake(&globalCtx->mainCamera, 2, 0x19, 5);
    }
}

void func_80AA87D8(EnMb* this, GlobalContext* globalCtx) {
    s32 currentFrame;
    s32 sp48;
    s32 pad2;
    s32 pad;
    Player* player = PLAYER;
    s16 yawDiff;
    s16 yaw;
    f32 playbackSpeedABS;

    yawDiff = (this->actor.yawTowardsLink - this->actor.shape.rot.y);
    yawDiff = ABS(yawDiff);
    Math_SmoothScaleMaxMinF(&this->actor.speedXZ, 0.59999996f, 0.1f, 1.0f, 0.0f);
    this->skelAnime.animPlaybackSpeed = this->actor.speedXZ;
    currentFrame = this->skelAnime.animCurrentFrame;
    SkelAnime_FrameUpdateMatrix(&this->skelAnime);
    playbackSpeedABS = ABS(this->skelAnime.animPlaybackSpeed);

    sp48 = (this->skelAnime.animCurrentFrame - playbackSpeedABS);
    playbackSpeedABS = ABS(this->skelAnime.animPlaybackSpeed);
    if ((this->unk_32E == 0) &&
        (Math_Vec3f_DistXZ(&this->actor.initPosRot.pos, &player->actor.posRot.pos) < this->unk_364)) {
        Math_SmoothScaleMaxMinS(&this->actor.posRot.rot.y, this->actor.yawTowardsLink, 1, 750, 0);
        this->actor.flags |= 1;
        if (this->actor.xzDistFromLink < 500.0f) {
            if (yawDiff < 0x1388) {
                func_80AA6AC8(this);
            }
        }
    } else {
        this->actor.flags &= ~1;
        if ((this->unk_360 < Math_Vec3f_DistXZ(&this->actor.posRot.pos, &this->actor.initPosRot.pos)) ||
            (this->soundTimer != 0)) {
            yaw = Math_Vec3f_Yaw(&this->actor.posRot.pos, &this->actor.initPosRot);
            Math_SmoothScaleMaxMinS(&this->actor.posRot.rot.y, yaw, 1, 750, 0);
        } else {
        }
        if (this->soundTimer != 0) {
            this->soundTimer--;
        }
        if (this->unk_32E != 0) {
            this->unk_32E--;
        }
        if (this->soundTimer == 0) {
            Audio_PlayActorSound2(&this->actor, NA_SE_EN_MORIBLIN_VOICE);
        }
        this->unk_32A--;
        if (this->unk_32A == 0) {
            if (Math_Rand_ZeroOne() > 0.7f) {
                this->unk_32A = Math_Rand_S16Offset(50, 70);
                this->soundTimer = Math_Rand_S16Offset(15, 40);
            } else {
                func_80AA6830(this);
            }
        }
    }
    if (currentFrame != (s32)this->skelAnime.animCurrentFrame) {
        if (((sp48 <= 1) && ((s32)playbackSpeedABS + currentFrame >= 1)) ||
            ((sp48 <= 20) && (((s32)playbackSpeedABS + currentFrame >= 20)))) {
            Audio_PlayActorSound2(&this->actor, NA_SE_EN_MORIBLIN_WALK);
        }
    }
    this->actor.shape.rot.y = this->actor.posRot.rot.y;
}

void func_80AA8AEC(EnMb* this, GlobalContext* globalCtx) {
    s32 currentFrame;
    s32 temp_f6;
    s16 yawDiff;
    f32 yDistAbs;
    s32 yawDiffAbs;
    f32 playbackSpeedABS;

    if (Math_Vec3f_DistXZ(&this->waypointPos, &this->actor.posRot.pos) <= 8.0f ||
        Math_Rand_ZeroOne() < 0.1f && Math_Vec3f_DistXZ(&this->actor.initPosRot.pos, &this->actor.posRot.pos) <= 4.0f) {
        func_80AA68FC(this, globalCtx);
    } else {
        Math_SmoothScaleMaxMinF(&this->actor.speedXZ, 0.59999996f, 0.1f, 1.0f, 0.0f);
        this->skelAnime.animPlaybackSpeed = (this->actor.speedXZ + this->actor.speedXZ);
    }
    this->unk_330 = Math_Vec3f_Yaw(&this->actor.posRot.pos, &this->waypointPos);
    Math_SmoothScaleMaxMinS(&this->actor.posRot.rot.y, this->unk_330, 1, 0x5DC, 0);
    yDistAbs = (this->actor.yDistFromLink >= 0.0f) ? this->actor.yDistFromLink : -this->actor.yDistFromLink;
    if (yDistAbs <= 20.0f && func_80AA652C(this, globalCtx) != 0) {
        yawDiff = (this->actor.shape.rot.y - this->actor.yawTowardsLink);
        yawDiffAbs = ABS(yawDiff);
        if (yawDiffAbs <= 0x4000 || func_8002DDE4(globalCtx) != 0 && this->actor.xzDistFromLink < 160.0f) {
            func_80AA66A0(this, globalCtx);
            Audio_PlayActorSound2(&this->actor, NA_SE_EN_MORIBLIN_VOICE);
            func_80AA6AC8(this);
            return;
        }
    }
    if (this->soundTimer != 0) {
        this->soundTimer--;
    }
    if (this->unk_32E != 0) {
        this->unk_32E--;
    }
    if (this->soundTimer == 0) {
        Audio_PlayActorSound2(&this->actor, NA_SE_EN_MORIBLIN_VOICE);
        this->soundTimer = Math_Rand_S16Offset(30, 70);
    }
    currentFrame = this->skelAnime.animCurrentFrame;
    SkelAnime_FrameUpdateMatrix(&this->skelAnime);
    playbackSpeedABS = (this->skelAnime.animPlaybackSpeed >= 0.0f) ? this->skelAnime.animPlaybackSpeed
                                                                   : -this->skelAnime.animPlaybackSpeed;
    temp_f6 = this->skelAnime.animCurrentFrame - playbackSpeedABS;
    playbackSpeedABS = (this->skelAnime.animPlaybackSpeed >= 0.0f) ? this->skelAnime.animPlaybackSpeed
                                                                   : -this->skelAnime.animPlaybackSpeed;
    if (currentFrame != (s32)this->skelAnime.animCurrentFrame) {
        if (!(temp_f6 >= 2 || (s32)playbackSpeedABS + currentFrame <= 0) ||
            temp_f6 <= 20 && (s32)playbackSpeedABS + currentFrame >= 20) {
            Audio_PlayActorSound2(&this->actor, NA_SE_EN_MORIBLIN_WALK);
        }
    }
    this->actor.shape.rot.y = this->actor.posRot.rot.y;
}

void func_80AA8DD8(EnMb* this, GlobalContext* globalCtx) {
    Player* player = PLAYER;
    s32 pad;
    s16 yawDiff;
    s32 yawDiffAbs;

    yawDiff = (this->actor.posRot.rot.y - this->actor.yawTowardsLink);
    SkelAnime_FrameUpdateMatrix(&this->skelAnime);
    if (Math_Vec3f_DistXZ(&this->actor.initPosRot.pos, &player->actor.posRot.pos) < this->unk_364) {
        if (!(player->stateFlags1 & 0x4000000)) {
            yawDiffAbs = ABS(yawDiff);
            if (yawDiffAbs < 0x3E80) {
                func_80AA6BF0(this);
            }
        }
    }
}

void func_80AA8E88(EnMb* this) {
    s16 yawDiff;
    s32 yawDiffABS;

    yawDiff = this->actor.yawTowardsLink - this->actor.shape.rot.y;
    yawDiffABS = ABS(yawDiff);
    if (yawDiffABS <= 0x4000) {
        SkelAnime_ChangeAnimTransitionStop(&this->skelAnime, &D_06001950, -4.0f);
        this->actor.speedXZ = -8.0f;
    } else {
        SkelAnime_ChangeAnimTransitionStop(&this->skelAnime, &D_0600095C, -4.0f);
        this->actor.speedXZ = 8.0f;
    }
    this->unk_32A = 30;
    this->unk_320 = 0;
    this->actor.shape.rot.y = this->actor.posRot.rot.y;
    Audio_PlayActorSound2(&this->actor, NA_SE_EN_MORIBLIN_DEAD);
    EnMb_SetupAction(this, func_80AA8F50);
}

void func_80AA8F50(EnMb* this, GlobalContext* globalCtx) {
    Math_SmoothScaleMaxMinF(&this->actor.speedXZ, 0.0f, 1.0f, 0.5f, 0.0f);
    if (SkelAnime_FrameUpdateMatrix(&this->skelAnime) != 0) {
        if (this->actor.params < 0) {
            func_80AA6830(this);
        } else {
            func_80AA6B80(this);
        }
    }
}

void func_80AA8FC8(EnMb* this) {
    s16 yawDiff;
    s32 yawDiffAbs;

    yawDiff = this->actor.yawTowardsLink - this->actor.shape.rot.y;
    yawDiffAbs = ABS(yawDiff);
    if (yawDiffAbs <= 0x4000) {
        SkelAnime_ChangeAnimTransitionStop(&this->skelAnime, &D_060016B4, -4.0f);
        this->actor.speedXZ = -8.0f;
    } else {
        SkelAnime_ChangeAnimTransitionStop(&this->skelAnime, &D_060016B4, -4.0f);
        this->actor.speedXZ = 8.0f;
    }
    this->actor.posRot.rot.y = this->actor.shape.rot.y;
    this->unk_32A = 30;
    this->unk_320 = 0;
    Audio_PlayActorSound2(&this->actor, NA_SE_EN_MORIBLIN_DEAD);
    this->actor.flags &= ~1;
    EnMb_SetupAction(this, func_80AA90A0);
}

void func_80AA90A0(EnMb* this, GlobalContext* globalCtx) {
    Player* player = PLAYER;

    Math_SmoothScaleMaxMinF(&this->actor.speedXZ, 0.0f, 1.0f, 0.5f, 0.0f);
    if (player->stateFlags2 & 0x80) {
        if (&this->actor == player->actor.parent) {
            player->stateFlags2 &= ~0x80;
            player->actor.parent = NULL;
            player->unk_850 = 200;
            func_8002F71C(globalCtx, &this->actor, 4.0f, this->actor.posRot.rot.y, 4.0f);
            this->attackParams = 0;
        }
    }
    if (SkelAnime_FrameUpdateMatrix(&this->skelAnime) != 0) {
        if (this->unk_32A > 0) {
            Vec3f zeroVec = { 0.0f, 0.0f, 0.0f };
            s32 i;
            Vec3f effPos;

            this->actor.shape.unk_10 = 0.0f;
            this->unk_32A--;
            for (i = 4; i >= 0; i--) {
                effPos.x = Math_Rand_CenteredFloat(110.0f) + this->actor.posRot.pos.x;
                effPos.y = Math_Rand_CenteredFloat(15.0f) + (this->actor.posRot.pos.y + 20.0f);
                effPos.z = Math_Rand_CenteredFloat(110.0f) + this->actor.posRot.pos.z;

                EffectSsDeadDb_Spawn(globalCtx, &effPos, &zeroVec, &zeroVec, 0x64, 7, 0xFF, 0xFF, 0xFF, 0xFF, 0, 0xFF,
                                     0, 1, 9, 1);
            }
        } else {
            Item_DropCollectibleRandom(globalCtx, &this->actor, &this->actor.posRot.pos, 0xE0);
            Actor_Kill(&this->actor);
        }
    }
}

void func_80AA92B8(Actor* thisx, GlobalContext* globalCtx) {
    Vec3f D_80AA9D90 = { 1000.0f, 1500.0f, 0.0f };
    Vec3f D_80AA9D9C = { -1000.0f, 1500.0f, 0.0f };
    Vec3f D_80AA9DA8 = { 1000.0f, 1500.0f, 4500.0f };
    Vec3f D_80AA9DB4 = { -1000.0f, 1500.0f, 4500.0f };
    EnMb* this = THIS;

    if (this->actor.params > 0) {
        D_80AA9D90.x += 2000.0f;
        D_80AA9D90.z = -4000.0f;
        D_80AA9D9C.z = -4000.0f;
        D_80AA9DA8.x += 2000.0f;
        D_80AA9D9C.x -= 2000.0f;
        D_80AA9DB4.x -= 2000.0f;
        D_80AA9DA8.z += 4000.0f;
        D_80AA9DB4.z += 4000.0f;
    }
    Matrix_MultVec3f(&D_80AA9D90, &this->collider2.dim.quad[1]);
    Matrix_MultVec3f(&D_80AA9D9C, &this->collider2.dim.quad[0]);
    Matrix_MultVec3f(&D_80AA9DA8, &this->collider2.dim.quad[3]);
    Matrix_MultVec3f(&D_80AA9DB4, &this->collider2.dim.quad[2]);
    func_80062734(&this->collider2, &this->collider2.dim.quad[0], &this->collider2.dim.quad[1],
                  &this->collider2.dim.quad[2], &this->collider2.dim.quad[3]);
}

void func_80AA9440(Actor* thisx, GlobalContext* globalCtx) {
    static Vec3f D_80AA9DC0 = { 1000.0f, 0.0f, 0.0f };
    static Vec3f D_80AA9DCC = { 1000.0f, 0.0f, 0.0f };
    static Vec3f D_80AA9DD8 = { 1000.0f, -8000.0f, -1500.0f };
    static Vec3f D_80AA9DE4 = { 1000.0f, -9000.0f, 2000.0f };
    EnMb* this = THIS;

    Matrix_MultVec3f(&D_80AA9DC0, &this->collider2.dim.quad[1]);
    Matrix_MultVec3f(&D_80AA9DCC, &this->collider2.dim.quad[0]);
    Matrix_MultVec3f(&D_80AA9DD8, &this->collider2.dim.quad[3]);
    Matrix_MultVec3f(&D_80AA9DE4, &this->collider2.dim.quad[2]);
    func_80062734(&this->collider2, &this->collider2.dim.quad[0], &this->collider2.dim.quad[1],
                  &this->collider2.dim.quad[2], &this->collider2.dim.quad[3]);
}

void func_80AA94D8(EnMb* this, GlobalContext* globalCtx) {
    Player* player = PLAYER;

    if (this->collider3.base.acFlags & 2) {
        this->collider3.base.acFlags &= ~0x82;
        this->collider1.base.acFlags &= ~2;
        return;
    }
    if ((this->collider1.base.acFlags & 2) && (this->unk_320 >= 5)) {
        this->collider1.base.acFlags &= ~2;
        if ((this->actor.colChkInfo.damageEffect != 0) && (this->actor.colChkInfo.damageEffect != 5)) {
            if ((player->stateFlags2 & 0x80) && &this->actor == player->actor.parent) {
                player->stateFlags2 &= ~0x80;
                player->actor.parent = NULL;
                player->unk_850 = 200;
                func_8002F71C(globalCtx, &this->actor, 6.0f, this->actor.posRot.rot.y, 6.0f);
            }
            this->unk_188 = this->actor.colChkInfo.damageEffect;
            this->attackParams = 0;
            func_80035650(&this->actor, &this->collider1.body, 0);
            if ((this->actor.colChkInfo.damageEffect == 1) || (this->actor.colChkInfo.damageEffect == 6)) {
                if (this->unk_320 != 5) {
                    Actor_ApplyDamage(&this->actor);
                    func_80AA6F8C(this);
                    return;
                }
            } else {
                Actor_ApplyDamage(&this->actor);
                func_8003426C(&this->actor, 0x4000, 0xFA, 0, 0xC);
                if (this->actor.params == 0) {
                    if (this->actor.colChkInfo.health == 0) {
                        func_80AA6F04(this);
                    } else if (this->unk_320 != 3) {
                        func_80AA6E1C(this);
                    }
                } else if (this->actor.colChkInfo.health == 0) {
                    func_80AA8FC8(this);
                } else {
                    func_80AA8E88(this);
                }
            }
        }
    }
}

void EnMb_Update(Actor* thisx, GlobalContext* globalCtx) {
    EnMb* this = THIS;
    s32 pad;

    func_80AA94D8(this, globalCtx);
    if (thisx->colChkInfo.damageEffect != 5) {
        this->actionFunc(this, globalCtx);
        Actor_MoveForward(thisx);
        func_8002E4B4(globalCtx, thisx, 40.0f, 40.0f, 70.0f, 0x1D);
        Actor_SetHeight(thisx, thisx->scale.x * 4500.0f);
        Collider_CylinderUpdate(thisx, &this->collider1);
        if (thisx->colChkInfo.health <= 0) {
            this->collider1.dim.pos.x += (Math_Sins(thisx->shape.rot.y) * (-4400.0f * thisx->scale.y));
            this->collider1.dim.pos.z += (Math_Coss(thisx->shape.rot.y) * (-4400.0f * thisx->scale.y));
        }
        CollisionCheck_SetOC(globalCtx, &globalCtx->colChkCtx, &this->collider1.base);
        if (this->unk_320 >= 5) {
            if ((thisx->params == 0) || (this->unk_320 != 10)) {
                CollisionCheck_SetAC(globalCtx, &globalCtx->colChkCtx, &this->collider1.base);
            }
        }
        if (this->unk_320 >= 6) {
            CollisionCheck_SetAC(globalCtx, &globalCtx->colChkCtx, &this->collider3.base);
        }
        if (this->attackParams > 0) {
            CollisionCheck_SetAT(globalCtx, &globalCtx->colChkCtx, &this->collider2.base);
        }
    }
}

void EnMb_PostLimbDraw(GlobalContext* globalCtx, s32 limbIndex, Gfx** dList, Vec3s* rot, void* thisx) {
    static Vec3f D_80AA9DF0 = { 1100.0f, -700.0f, 0.0f };
    static Vec3f D_80AA9DFC = { 0.0f, 0.0f, 0.0f };
    static Vec3f D_80AA9E08 = { 0.0f, -8000.0f, 0.0f };
    static Vec3f D_80AA9E14 = { 0.0f, 0.0f, 0.0f };
    s32 bodyPart;
    EnMb* this = THIS;
    Vec3f sp24;
    s32 sp34;

    bodyPart = -1;
    if (this->actor.params == 0) {
        if (limbIndex == 12) {
            Matrix_MultVec3f(&D_80AA9E08, &this->effSpawnPos);
            if (this->attackParams > 0) {
                func_80AA9440(&this->actor, globalCtx);
            }
        }
        func_8002BDB0(&this->actor, limbIndex, 0x16, &D_80AA9DFC, 0x1B, &D_80AA9DFC);
    }
    if (this->unk_328 != 0) {
        switch (limbIndex) {
            case 7:
                bodyPart = 0;
                break;
            case 12:
                bodyPart = 1;
                break;
            case 17:
                bodyPart = 2;
                break;
            case 9:
                bodyPart = 3;
                break;
            case 14:
                bodyPart = 4;
                break;
            case 6:
                bodyPart = 5;
                break;
            case 20:
                bodyPart = 6;
                break;
            case 25:
                bodyPart = 7;
                break;
            case 22:
                bodyPart = 8;
                break;
            case 27:
                bodyPart = 9;
                break;
        }
        if (bodyPart >= 0) {
            Matrix_MultVec3f(&D_80AA9E14, &sp24);
            this->bodyPartsPos[bodyPart].x = sp24.x;
            this->bodyPartsPos[bodyPart].y = sp24.y;
            this->bodyPartsPos[bodyPart].z = sp24.z;
        }
    }
}

void EnMb_Draw(Actor* thisx, GlobalContext* globalCtx) {
    static Vec3f D_80AA9E20[] = {
        { 4000.0f, 7000.0f, 3500.0f },
        { 4000.0f, 0.0f, 3500.0f },
        { -4000.0f, 7000.0f, 3500.0f },
    };
    static Vec3f D_80AA9E44[] = {
        { -4000.0f, 7000.0f, 3500.0f },
        { -4000.0f, 0.0f, 3500.0f },
        { 4000.0f, 0.0f, 3500.0f },
    };
    s32 i;
    f32 scale;
    Vec3f phi_s2[3];
    Vec3f phi_s0[3];
    s32 tempPosIndex;
    EnMb* this = THIS;

    func_80093D18(globalCtx->state.gfxCtx);
    SkelAnime_DrawFlexOpa(globalCtx, this->skelAnime.skeleton, this->skelAnime.limbDrawTbl, this->skelAnime.dListCount,
                          NULL, EnMb_PostLimbDraw, thisx);
    if (thisx->params != 0) {
        if (this->attackParams > 0) {
            func_80AA92B8(thisx, globalCtx);
        }
        for (i = 0; i < 3; i++) {
            Matrix_MultVec3f(&D_80AA9E20[i], &phi_s2[i]);
            Matrix_MultVec3f(&D_80AA9E44[i], &phi_s0[i]);
        }
        func_800627A0(&this->collider3, 0, &phi_s2[0], &phi_s2[1], &phi_s2[2]);
        func_800627A0(&this->collider3, 1, &phi_s0[0], &phi_s0[1], &phi_s0[2]);
    }
    if (this->unk_328 != 0) {
        thisx->dmgEffectTimer++;
        if (this->unk_328 >= 0) {
            this->unk_328--;
        }
        if ((this->unk_328 & 3) == 0) {
            scale = 2.5f;
            if (thisx->params == 0) {
                scale = 4.0f;
            }
            tempPosIndex = this->unk_328 >> 2;
            EffectSsEnIce_SpawnFlyingVec3s(globalCtx, thisx, &this->bodyPartsPos[tempPosIndex], 0x96, 0x96, 0x96, 0xFA,
                                           0xEB, 0xF5, 0xFF, scale);
        }
    }
}<|MERGE_RESOLUTION|>--- conflicted
+++ resolved
@@ -20,55 +20,6 @@
     (ActorFunc)EnMb_Update,
     (ActorFunc)EnMb_Draw,
 };
-<<<<<<< HEAD
-
-static ColliderCylinderInit D_80AA9C00 = {
-    { COLTYPE_HIT0, AT_OFF, AC_ON | AC_PLAYER, OC_ON | OC_ALL, OT_TYPE2, COLSHAPE_CYLINDER },
-    { ELEMTYPE_UNK1, { 0x00000000, 0x00, 0x00 }, { 0xFFCFFFFF, 0x00, 0x00 }, TOUCH_OFF, BUMP_ON, OCELEM_ON },
-    { 20, 70, 0, { 0, 0, 0 } },
-};
-
-static ColliderTrisElementInit D_80AA9C2C[2] = {
-    {
-        { ELEMTYPE_UNK2,
-          { 0x00000000, 0x00, 0x00 },
-          { 0xFFCFFFFF, 0x00, 0x00 },
-          TOUCH_OFF,
-          BUMP_ON |  BUMP_HOOKABLE  | BUMP_NO_AT_INFO,
-          OCELEM_OFF },
-        { { { -10.0f, 14.0f, 2.0f }, { -10.0f, -6.0f, 2.0f }, { 9.0f, 14.0f, 2.0f } } },
-    },
-    {
-        { ELEMTYPE_UNK2,
-          { 0x00000000, 0x00, 0x00 },
-          { 0xFFCFFFFF, 0x00, 0x00 },
-          TOUCH_OFF,
-          BUMP_ON |  BUMP_HOOKABLE  | BUMP_NO_AT_INFO,
-          OCELEM_OFF },
-        { { { -10.0f, -6.0f, 2.0f }, { 9.0f, -6.0f, 2.0f }, { 9.0f, 14.0f, 2.0f } } },
-    },
-};
-
-static ColliderTrisInit D_80AA9CA4 = {
-    { COLTYPE_METAL, AT_OFF, AC_ON |  AC_HARD  | AC_PLAYER, OC_OFF, OT_NONE, COLSHAPE_TRIS },
-    2,
-    D_80AA9C2C,
-};
-
-static ColliderQuadInit D_80AA9CB4 = {
-    { COLTYPE_NONE, AT_ON | AT_ENEMY, AC_OFF, OC_OFF, OT_NONE, COLSHAPE_QUAD },
-    { ELEMTYPE_UNK0,
-      { 0xFFCFFFFF, 0x00, 0x08 },
-      { 0x00000000, 0x00, 0x00 },
-      TOUCH_ON | TOUCH_SFX_NORMAL,
-      BUMP_OFF,
-      OCELEM_OFF },
-    { { { 0.0f, 0.0f, 0.0f }, { 0.0f, 0.0f, 0.0f }, { 0.0f, 0.0f, 0.0f }, { 0.0f, 0.0f, 0.0f } } },
-};
-*/
-#pragma GLOBAL_ASM("asm/non_matchings/overlays/actors/ovl_En_Mb/func_80AA6050.s")
-=======
->>>>>>> eff219f7
 
 extern FlexSkeletonHeader D_06008F38;
 extern FlexSkeletonHeader D_06014190;
@@ -119,31 +70,46 @@
 }
 
 static ColliderCylinderInit sCylinderInit = {
-    { COLTYPE_UNK0, 0x00, 0x09, 0x39, 0x20, COLSHAPE_CYLINDER },
-    { 0x01, { 0x00000000, 0x00, 0x00 }, { 0xFFCFFFFF, 0x00, 0x00 }, 0x00, 0x01, 0x01 },
+    { COLTYPE_HIT0, AT_OFF, AC_ON | AC_PLAYER, OC_ON | OC_ALL, OT_TYPE2, COLSHAPE_CYLINDER },
+    { ELEMTYPE_UNK1, { 0x00000000, 0x00, 0x00 }, { 0xFFCFFFFF, 0x00, 0x00 }, TOUCH_OFF, BUMP_ON, OCELEM_ON },
     { 20, 70, 0, { 0, 0, 0 } },
 };
 
-static ColliderTrisItemInit sTrisItemsInit[2] = {
+static ColliderTrisElementInit sTrisElementsInit[2] = {
     {
-        { 0x02, { 0x00000000, 0x00, 0x00 }, { 0xFFCFFFFF, 0x00, 0x00 }, 0x00, 0x0D, 0x00 },
+        { ELEMTYPE_UNK2,
+          { 0x00000000, 0x00, 0x00 },
+          { 0xFFCFFFFF, 0x00, 0x00 },
+          TOUCH_OFF,
+          BUMP_ON |  BUMP_HOOKABLE  | BUMP_NO_AT_INFO,
+          OCELEM_OFF },
         { { { -10.0f, 14.0f, 2.0f }, { -10.0f, -6.0f, 2.0f }, { 9.0f, 14.0f, 2.0f } } },
     },
     {
-        { 0x02, { 0x00000000, 0x00, 0x00 }, { 0xFFCFFFFF, 0x00, 0x00 }, 0x00, 0x0D, 0x00 },
+        { ELEMTYPE_UNK2,
+          { 0x00000000, 0x00, 0x00 },
+          { 0xFFCFFFFF, 0x00, 0x00 },
+          TOUCH_OFF,
+          BUMP_ON |  BUMP_HOOKABLE  | BUMP_NO_AT_INFO,
+          OCELEM_OFF },
         { { { -10.0f, -6.0f, 2.0f }, { 9.0f, -6.0f, 2.0f }, { 9.0f, 14.0f, 2.0f } } },
     },
 };
 
 static ColliderTrisInit sTrisInit = {
-    { COLTYPE_METAL_SHIELD, 0x00, 0x0D, 0x00, 0x00, COLSHAPE_TRIS },
+    { COLTYPE_METAL, AT_OFF, AC_ON |  AC_HARD  | AC_PLAYER, OC_OFF, OT_NONE, COLSHAPE_TRIS },
     2,
-    sTrisItemsInit,
+    sTrisElementsInit,
 };
 
 static ColliderQuadInit sQuadInit = {
-    { COLTYPE_UNK10, 0x11, 0x00, 0x00, 0x00, COLSHAPE_QUAD },
-    { 0x00, { 0xFFCFFFFF, 0x00, 0x08 }, { 0x00000000, 0x00, 0x00 }, 0x01, 0x00, 0x00 },
+    { COLTYPE_NONE, AT_ON | AT_ENEMY, AC_OFF, OC_OFF, OT_NONE, COLSHAPE_QUAD },
+    { ELEMTYPE_UNK0,
+      { 0xFFCFFFFF, 0x00, 0x08 },
+      { 0x00000000, 0x00, 0x00 },
+      TOUCH_ON | TOUCH_SFX_NORMAL,
+      BUMP_OFF,
+      OCELEM_OFF },
     { { { 0.0f, 0.0f, 0.0f }, { 0.0f, 0.0f, 0.0f }, { 0.0f, 0.0f, 0.0f }, { 0.0f, 0.0f, 0.0f } } },
 };
 
@@ -203,7 +169,7 @@
             this->actor.uncullZoneScale = 800.0f;
             this->actor.uncullZoneDownward = 1800.0f;
             this->unk_364 = 710.0f;
-            this->collider2.body.toucher.flags = 0x20000000;
+            this->collider2.info.toucher.dFlags = 0x20000000;
             yawDiff = (this->actor.posRot.rot.y - Math_Vec3f_Yaw(&this->actor.posRot.pos, &player->actor.posRot.pos));
 
             if (ABS(yawDiff) > 0x4000) {
@@ -1246,7 +1212,7 @@
     Matrix_MultVec3f(&D_80AA9D9C, &this->collider2.dim.quad[0]);
     Matrix_MultVec3f(&D_80AA9DA8, &this->collider2.dim.quad[3]);
     Matrix_MultVec3f(&D_80AA9DB4, &this->collider2.dim.quad[2]);
-    func_80062734(&this->collider2, &this->collider2.dim.quad[0], &this->collider2.dim.quad[1],
+    Collider_SetQuadVertices(&this->collider2, &this->collider2.dim.quad[0], &this->collider2.dim.quad[1],
                   &this->collider2.dim.quad[2], &this->collider2.dim.quad[3]);
 }
 
@@ -1261,7 +1227,7 @@
     Matrix_MultVec3f(&D_80AA9DCC, &this->collider2.dim.quad[0]);
     Matrix_MultVec3f(&D_80AA9DD8, &this->collider2.dim.quad[3]);
     Matrix_MultVec3f(&D_80AA9DE4, &this->collider2.dim.quad[2]);
-    func_80062734(&this->collider2, &this->collider2.dim.quad[0], &this->collider2.dim.quad[1],
+    Collider_SetQuadVertices(&this->collider2, &this->collider2.dim.quad[0], &this->collider2.dim.quad[1],
                   &this->collider2.dim.quad[2], &this->collider2.dim.quad[3]);
 }
 
@@ -1284,7 +1250,7 @@
             }
             this->unk_188 = this->actor.colChkInfo.damageEffect;
             this->attackParams = 0;
-            func_80035650(&this->actor, &this->collider1.body, 0);
+            func_80035650(&this->actor, &this->collider1.info, 0);
             if ((this->actor.colChkInfo.damageEffect == 1) || (this->actor.colChkInfo.damageEffect == 6)) {
                 if (this->unk_320 != 5) {
                     Actor_ApplyDamage(&this->actor);
@@ -1320,7 +1286,7 @@
         Actor_MoveForward(thisx);
         func_8002E4B4(globalCtx, thisx, 40.0f, 40.0f, 70.0f, 0x1D);
         Actor_SetHeight(thisx, thisx->scale.x * 4500.0f);
-        Collider_CylinderUpdate(thisx, &this->collider1);
+        Collider_UpdateCylinder(thisx, &this->collider1);
         if (thisx->colChkInfo.health <= 0) {
             this->collider1.dim.pos.x += (Math_Sins(thisx->shape.rot.y) * (-4400.0f * thisx->scale.y));
             this->collider1.dim.pos.z += (Math_Coss(thisx->shape.rot.y) * (-4400.0f * thisx->scale.y));
@@ -1431,8 +1397,8 @@
             Matrix_MultVec3f(&D_80AA9E20[i], &phi_s2[i]);
             Matrix_MultVec3f(&D_80AA9E44[i], &phi_s0[i]);
         }
-        func_800627A0(&this->collider3, 0, &phi_s2[0], &phi_s2[1], &phi_s2[2]);
-        func_800627A0(&this->collider3, 1, &phi_s0[0], &phi_s0[1], &phi_s0[2]);
+        Collider_SetTrisVertices(&this->collider3, 0, &phi_s2[0], &phi_s2[1], &phi_s2[2]);
+        Collider_SetTrisVertices(&this->collider3, 1, &phi_s0[0], &phi_s0[1], &phi_s0[2]);
     }
     if (this->unk_328 != 0) {
         thisx->dmgEffectTimer++;
