--- conflicted
+++ resolved
@@ -231,11 +231,7 @@
 void BossDodongo_SetupIntroCutscene(BossDodongo* this, GlobalContext* globalCtx) {
     s16 frames = Animation_GetLastFrame(&object_kingdodongo_Anim_00F0D8);
 
-<<<<<<< HEAD
-    Animation_Change(&this->skelAnime, &object_kingdodongo_Anim_00F0D8, 1.0f, 0.0f, frames, 0, -10.0f);
-=======
-    Animation_Change(&this->skelAnime, &D_0600F0D8, 1.0f, 0.0f, frames, ANIMMODE_LOOP, -10.0f);
->>>>>>> 18c84b0b
+    Animation_Change(&this->skelAnime, &object_kingdodongo_Anim_00F0D8, 1.0f, 0.0f, frames, ANIMMODE_LOOP, -10.0f);
     this->actionFunc = BossDodongo_IntroCutscene;
     this->csState = 0;
     this->unk_1BC = 1;
@@ -505,13 +501,8 @@
 
 void BossDodongo_SetupInhale(BossDodongo* this) {
     this->actor.speedXZ = 0.0f;
-<<<<<<< HEAD
-    Animation_Change(&this->skelAnime, &object_kingdodongo_Anim_008EEC, 1.0f, 0.0f,
-                     Animation_GetLastFrame(&object_kingdodongo_Anim_008EEC), 2, -5.0f);
-=======
-    Animation_Change(&this->skelAnime, &D_06008EEC, 1.0f, 0.0f, Animation_GetLastFrame(&D_06008EEC), ANIMMODE_ONCE,
+    Animation_Change(&this->skelAnime, &object_kingdodongo_Anim_008EEC, 1.0f, 0.0f, Animation_GetLastFrame(&object_kingdodongo_Anim_008EEC), ANIMMODE_ONCE,
                      -5.0f);
->>>>>>> 18c84b0b
     this->actionFunc = BossDodongo_Inhale;
     this->unk_1DA = 100;
     this->unk_1AC = 0;
