--- conflicted
+++ resolved
@@ -44,8 +44,6 @@
     (ActorFunc)BossDodongo_Update,
     (ActorFunc)BossDodongo_Draw,
 };
-<<<<<<< HEAD
-=======
 
 static ColliderJntSphElementInit D_808C7100[19] = {
     {
@@ -273,7 +271,6 @@
 };
 */
 #pragma GLOBAL_ASM("asm/non_matchings/overlays/actors/ovl_Boss_Dodongo/func_808C1190.s")
->>>>>>> 80d0b278
 
 #include "z_boss_dodongo_data.c"
 
