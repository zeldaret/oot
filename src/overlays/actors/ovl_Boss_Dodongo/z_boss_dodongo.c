--- conflicted
+++ resolved
@@ -268,13 +268,8 @@
             }
             break;
         case 1:
-<<<<<<< HEAD
             Cutscene_StartManual(play, &play->csCtx);
-            func_8002DF54(play, &this->actor, 1);
-=======
-            func_80064520(play, &play->csCtx);
             func_8002DF54(play, &this->actor, PLAYER_CSMODE_1);
->>>>>>> aa48c66e
             Play_ClearAllSubCameras(play);
             this->subCamId = Play_CreateSubCamera(play);
             Play_ChangeCameraStatus(play, CAM_ID_MAIN, CAM_STAT_WAIT);
@@ -421,13 +416,8 @@
                 mainCam->at = this->subCamAt;
                 func_800C08AC(play, this->subCamId, 0);
                 this->subCamId = SUB_CAM_ID_DONE;
-<<<<<<< HEAD
                 Cutscene_StopManual(play, &play->csCtx);
-                func_8002DF54(play, &this->actor, 7);
-=======
-                func_80064534(play, &play->csCtx);
                 func_8002DF54(play, &this->actor, PLAYER_CSMODE_7);
->>>>>>> aa48c66e
                 BossDodongo_SetupWalk(this);
                 this->unk_1DA = 50;
                 this->unk_1BC = 0;
@@ -1314,13 +1304,8 @@
     switch (this->csState) {
         case 0:
             this->csState = 5;
-<<<<<<< HEAD
             Cutscene_StartManual(play, &play->csCtx);
-            func_8002DF54(play, &this->actor, 1);
-=======
-            func_80064520(play, &play->csCtx);
             func_8002DF54(play, &this->actor, PLAYER_CSMODE_1);
->>>>>>> aa48c66e
             this->subCamId = Play_CreateSubCamera(play);
             Play_ChangeCameraStatus(play, CAM_ID_MAIN, CAM_STAT_UNK3);
             Play_ChangeCameraStatus(play, this->subCamId, CAM_STAT_ACTIVE);
@@ -1629,13 +1614,8 @@
                 this->subCamId = SUB_CAM_ID_DONE;
                 this->csState = 100;
                 Play_ChangeCameraStatus(play, CAM_ID_MAIN, CAM_STAT_ACTIVE);
-<<<<<<< HEAD
                 Cutscene_StopManual(play, &play->csCtx);
-                func_8002DF54(play, &this->actor, 7);
-=======
-                func_80064534(play, &play->csCtx);
                 func_8002DF54(play, &this->actor, PLAYER_CSMODE_7);
->>>>>>> aa48c66e
                 Actor_SpawnAsChild(&play->actorCtx, &this->actor, play, ACTOR_DOOR_WARP1, -890.0f, -1523.76f, -3304.0f,
                                    0, 0, 0, WARP_DUNGEON_CHILD);
                 this->skelAnime.playSpeed = 0.0f;
