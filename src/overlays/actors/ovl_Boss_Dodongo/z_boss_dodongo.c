#include "z_boss_dodongo.h"
#include "assets/objects/object_kingdodongo/object_kingdodongo.h"
#include "overlays/actors/ovl_Door_Warp1/z_door_warp1.h"
#include "assets/scenes/dungeons/ddan_boss/ddan_boss_room_1.h"

#define FLAGS (ACTOR_FLAG_0 | ACTOR_FLAG_2 | ACTOR_FLAG_4 | ACTOR_FLAG_5)

void BossDodongo_Init(Actor* thisx, PlayState* play);
void BossDodongo_Destroy(Actor* thisx, PlayState* play);
void BossDodongo_Update(Actor* thisx, PlayState* play2);
void BossDodongo_Draw(Actor* thisx, PlayState* play);

void BossDodongo_SetupIntroCutscene(BossDodongo* this, PlayState* play);
void BossDodongo_IntroCutscene(BossDodongo* this, PlayState* play);
void BossDodongo_Walk(BossDodongo* this, PlayState* play);
void BossDodongo_Inhale(BossDodongo* this, PlayState* play);
void BossDodongo_BlowFire(BossDodongo* this, PlayState* play);
void BossDodongo_Roll(BossDodongo* this, PlayState* play);
void BossDodongo_SpawnFire(BossDodongo* this, PlayState* play, s16 params);
void BossDodongo_Explode(BossDodongo* this, PlayState* play);
void BossDodongo_LayDown(BossDodongo* this, PlayState* play);
void BossDodongo_Vulnerable(BossDodongo* this, PlayState* play);
void BossDodongo_GetUp(BossDodongo* this, PlayState* play);
void BossDodongo_SetupWalk(BossDodongo* this);
void BossDodongo_DeathCutscene(BossDodongo* this, PlayState* play);
void BossDodongo_SetupDeathCutscene(BossDodongo* this);
void BossDodongo_Damaged(BossDodongo* this, PlayState* play);
void BossDodongo_UpdateDamage(BossDodongo* this, PlayState* play);
void BossDodongo_PlayerPosCheck(BossDodongo* this, PlayState* play);
void BossDodongo_PlayerYawCheck(BossDodongo* this, PlayState* play);
f32 func_808C4F6C(BossDodongo* this, PlayState* play);
f32 func_808C50A8(BossDodongo* this, PlayState* play);
void BossDodongo_DrawEffects(PlayState* play);
void BossDodongo_UpdateEffects(PlayState* play);

ActorInit Boss_Dodongo_InitVars = {
    /**/ ACTOR_EN_DODONGO,
    /**/ ACTORCAT_BOSS,
    /**/ FLAGS,
    /**/ OBJECT_KINGDODONGO,
    /**/ sizeof(BossDodongo),
    /**/ BossDodongo_Init,
    /**/ BossDodongo_Destroy,
    /**/ BossDodongo_Update,
    /**/ BossDodongo_Draw,
};

#include "z_boss_dodongo_data.inc.c"

static InitChainEntry sInitChain[] = {
    ICHAIN_U8(targetMode, 5, ICHAIN_CONTINUE),
    ICHAIN_S8(naviEnemyId, NAVI_ENEMY_KING_DODONGO, ICHAIN_CONTINUE),
    ICHAIN_F32_DIV1000(gravity, -3000.0f, ICHAIN_CONTINUE),
    ICHAIN_F32(targetArrowOffset, 8200.0f, ICHAIN_STOP),
};

void func_808C1190(s16* arg0, u8* arg1, s16 arg2) {
    if (arg1[arg2] != 0) {
        arg0[arg2 / 2] = 0;
    }
}

void func_808C11D0(s16* arg0, u8* arg1, s16 arg2) {
    if (arg1[arg2] != 0) {
        arg0[arg2] = 0;
    }
}

void func_808C1200(s16* arg0, u8* arg1, s16 arg2) {
    if (arg1[arg2] != 0) {
        arg0[arg2] = 0;
    }
}

void func_808C1230(s16* arg0, u8* arg1, s16 arg2) {
    s16 index;

    if (arg1[arg2] != 0) {
        index = ((arg2 & 0xF) + ((arg2 & 0xF0) * 2));
        arg0[index + 16] = 0;
        arg0[index] = 0;
    }
}

void func_808C1278(s16* arg0, u8* arg1, s16 arg2) {
    s16 index;

    if (arg1[arg2] != 0) {
        index = ((arg2 & 0xF) * 2) + ((arg2 & 0xF0) * 2);
        arg0[index + 1] = 0;
        arg0[index] = 0;
    }
}

void func_808C12C4(u8* arg1, s16 arg2) {
    func_808C1190(SEGMENTED_TO_VIRTUAL(object_kingdodongo_Tex_015890), arg1, arg2);
    func_808C1200(SEGMENTED_TO_VIRTUAL(object_kingdodongo_Tex_017210), arg1, arg2);
    func_808C11D0(SEGMENTED_TO_VIRTUAL(object_kingdodongo_Tex_015D90), arg1, arg2);
    func_808C11D0(SEGMENTED_TO_VIRTUAL(object_kingdodongo_Tex_016390), arg1, arg2);
    func_808C11D0(SEGMENTED_TO_VIRTUAL(object_kingdodongo_Tex_016590), arg1, arg2);
    func_808C11D0(SEGMENTED_TO_VIRTUAL(object_kingdodongo_Tex_016790), arg1, arg2);
    func_808C1230(SEGMENTED_TO_VIRTUAL(object_kingdodongo_Tex_015990), arg1, arg2);
    func_808C1230(SEGMENTED_TO_VIRTUAL(object_kingdodongo_Tex_015F90), arg1, arg2);
    func_808C1278(SEGMENTED_TO_VIRTUAL(object_kingdodongo_Tex_016990), arg1, arg2);
    func_808C1278(SEGMENTED_TO_VIRTUAL(object_kingdodongo_Tex_016E10), arg1, arg2);
}

void func_808C1554(u16* arg0, u16* floorTex, s32 arg2, f32 arg3) {
    s32 pad[2];
    s16 i;
    s16 i2;
    u16 sp54[2048];
    s16 temp;

    arg0 = SEGMENTED_TO_VIRTUAL(arg0);
    floorTex = SEGMENTED_TO_VIRTUAL(floorTex);

    for (i = 0; i < 2048; i += 32) {
        temp = sinf((((i / 32) + (s16)((arg2 * 50.0f) / 100.0f)) & 0x1F) * (M_PI / 16)) * arg3;
        for (i2 = 0; i2 < 32; i2++) {
            sp54[i + ((temp + i2) & 0x1F)] = floorTex[i + i2];
        }
    }
    for (i = 0; i < 32; i++) {
        temp = sinf(((i + (s16)((arg2 * 80.0f) / 100.0f)) & 0x1F) * (M_PI / 16)) * arg3;
        temp *= 32;
        for (i2 = 0; i2 < 2048; i2 += 32) {
            s16 temp2 = (temp + i2) & 0x7FF;

            arg0[i + temp2] = sp54[i + i2];
        }
    }
}

void func_808C17C8(PlayState* play, Vec3f* arg1, Vec3f* arg2, Vec3f* arg3, f32 arg4, s16 countLimit) {
    s16 i;
    BossDodongoEffect* eff = (BossDodongoEffect*)play->specialEffects;

    for (i = 0; i < countLimit; i++, eff++) {
        if (eff->unk_24 == 0) {
            eff->unk_24 = 1;
            eff->unk_00 = *arg1;
            eff->unk_0C = *arg2;
            eff->unk_18 = *arg3;
            eff->unk_2C = arg4 / 1000.0f;
            eff->alpha = 255;
            eff->unk_25 = (s16)Rand_ZeroFloat(10.0f);
            break;
        }
    }
}

s32 BossDodongo_AteExplosive(BossDodongo* this, PlayState* play) {
    f32 dx;
    f32 dy;
    f32 dz;
    Actor* currentExplosive = play->actorCtx.actorLists[ACTORCAT_EXPLOSIVE].head;
    Actor* thisx = &this->actor;

    while (currentExplosive != NULL) {
        if (currentExplosive == thisx) {
            currentExplosive = currentExplosive->next;
            continue;
        }

        dx = currentExplosive->world.pos.x - this->mouthPos.x;
        dy = currentExplosive->world.pos.y - this->mouthPos.y;
        dz = currentExplosive->world.pos.z - this->mouthPos.z;

        if ((fabsf(dx) < 40.0f) && (fabsf(dy) < 40.0f) && (fabsf(dz) < 40.0f)) {
            Actor_Kill(currentExplosive);
            return true;
        }

        currentExplosive = currentExplosive->next;
    }

    return false;
}

void BossDodongo_Init(Actor* thisx, PlayState* play) {
    BossDodongo* this = (BossDodongo*)thisx;
    s16 i;

    play->specialEffects = this->effects;
    Actor_ProcessInitChain(&this->actor, sInitChain);
    ActorShape_Init(&this->actor.shape, 9200.0f, ActorShadow_DrawCircle, 250.0f);
    Actor_SetScale(&this->actor, 0.01f);
    SkelAnime_Init(play, &this->skelAnime, &object_kingdodongo_Skel_01B310, &object_kingdodongo_Anim_00F0D8, NULL, NULL,
                   0);
    Animation_PlayLoop(&this->skelAnime, &object_kingdodongo_Anim_00F0D8);
    this->unk_1F8 = 1.0f;
    BossDodongo_SetupIntroCutscene(this, play);
    this->health = 12;
    this->colorFilterMin = 995.0f;
    this->actor.colChkInfo.mass = MASS_IMMOVABLE;
    this->colorFilterMax = 1000.0f;
    this->unk_224 = 2.0f;
    this->unk_228 = 9200.0f;
    Collider_InitJntSph(play, &this->collider);
    Collider_SetJntSph(play, &this->collider, &this->actor, &sJntSphInit, this->items);

    if (Flags_GetClear(play, play->roomCtx.curRoom.num)) { // KD is dead
        u16* temp_s1_3 = SEGMENTED_TO_VIRTUAL(gDodongosCavernBossLavaFloorTex);
        u16* temp_s2 = SEGMENTED_TO_VIRTUAL(sLavaFloorRockTex);
        u32 temp_v0;

        Actor_Kill(&this->actor);
        Actor_SpawnAsChild(&play->actorCtx, &this->actor, play, ACTOR_DOOR_WARP1, -890.0f, -1523.76f, -3304.0f, 0, 0, 0,
                           WARP_DUNGEON_CHILD);
        Actor_Spawn(&play->actorCtx, play, ACTOR_BG_BREAKWALL, -890.0f, -1523.76f, -3304.0f, 0, 0, 0, 0x6000);
        Actor_Spawn(&play->actorCtx, play, ACTOR_ITEM_B_HEART, -690.0f, -1523.76f, -3304.0f, 0, 0, 0, 0);

        for (i = 0; i < 2048; i++) {
            temp_v0 = i;
            temp_s1_3[temp_v0] = temp_s2[temp_v0];
        }
    }

    this->actor.flags &= ~ACTOR_FLAG_0;
}

void BossDodongo_Destroy(Actor* thisx, PlayState* play) {
    BossDodongo* this = (BossDodongo*)thisx;

    SkelAnime_Free(&this->skelAnime, play);
    Collider_DestroyJntSph(play, &this->collider);
}

void BossDodongo_SetupIntroCutscene(BossDodongo* this, PlayState* play) {
    s16 frames = Animation_GetLastFrame(&object_kingdodongo_Anim_00F0D8);

    Animation_Change(&this->skelAnime, &object_kingdodongo_Anim_00F0D8, 1.0f, 0.0f, frames, ANIMMODE_LOOP, -10.0f);
    this->actionFunc = BossDodongo_IntroCutscene;
    this->csState = 0;
    this->unk_1BC = 1;
}

void BossDodongo_IntroCutscene(BossDodongo* this, PlayState* play) {
    f32 phi_f0;
    Camera* mainCam;
    Player* player = GET_PLAYER(play);
    Vec3f subCamEye;
    Vec3f subCamAt;
    Vec3f subCamUp;

    mainCam = Play_GetCamera(play, CAM_ID_MAIN);

    if (this->unk_196 != 0) {
        this->unk_196--;
    }

    if (this->unk_198 != 0) {
        this->unk_198--;
    }

    if (this->unk_19A != 0) {
        this->unk_19A--;
    }

    switch (this->csState) {
        case 0:
            if (player->actor.world.pos.y < -1223.76f) {
                this->csState = 1;
                this->actor.world.pos.x = -1390.0f;
                this->actor.world.pos.z = -3374.0f;
                this->unk_1A0 = 1;
            }
            break;
        case 1:
            Cutscene_StartManual(play, &play->csCtx);
            Player_SetCsActionWithHaltedActors(play, &this->actor, PLAYER_CSACTION_1);
            Play_ClearAllSubCameras(play);
            this->subCamId = Play_CreateSubCamera(play);
            Play_ChangeCameraStatus(play, CAM_ID_MAIN, CAM_STAT_WAIT);
            Play_ChangeCameraStatus(play, this->subCamId, CAM_STAT_ACTIVE);
            this->csState = 2;
            this->unk_196 = 0x3C;
            this->unk_198 = 160;
            player->actor.world.pos.y = -1023.76f;
            this->subCamEye.y = player->actor.world.pos.y - 480.0f + 50.0f;
            FALLTHROUGH;
        case 2:
            if (this->unk_198 >= 131) {
                player->actor.world.pos.x = -890.0f;
                player->actor.world.pos.z = -2804.0f;

                player->actor.speed = 0.0f;
                player->actor.shape.rot.y = player->actor.world.rot.y = 0x3FFF;

                this->subCamEye.x = -890.0f;
                this->subCamEye.z = player->actor.world.pos.z - 100.0f;

                this->subCamAt.x = player->actor.world.pos.x;
                this->subCamAt.y = player->actor.world.pos.y + 20.0f;
                this->subCamAt.z = player->actor.world.pos.z;
            }

            if (this->unk_198 == 110) {
                Player_SetCsActionWithHaltedActors(play, &this->actor, PLAYER_CSACTION_9);
            }

            if (this->unk_198 == 5) {
                Player_SetCsActionWithHaltedActors(play, &this->actor, PLAYER_CSACTION_12);
            }

            if (this->unk_198 < 6) {
                player->actor.shape.rot.y = -0x4001;
            } else {
                player->actor.shape.rot.y = 0x3FFF;
            }

            if (this->unk_198 < 60) {
                this->unk_1BC = 1;
            } else {
                this->unk_1BC = 2;
            }

            BossDodongo_Walk(this, play);

            if (this->unk_196 == 1) {
                SEQCMD_STOP_SEQUENCE(SEQ_PLAYER_BGM_MAIN, 1);
            }

            if (this->unk_196 == 0) {
                Math_SmoothStepToF(&this->subCamEye.x, this->vec.x + 30.0f, 0.2f, this->unk_204 * 20.0f, 0.0f);
                Math_SmoothStepToF(&this->subCamEye.y, this->vec.y, 0.2f, this->unk_204 * 20.0f, 0.0f);
                Math_SmoothStepToF(&this->subCamEye.z, this->vec.z + 10.0f, 0.2f, this->unk_204 * 20.0f, 0.0f);
                Math_SmoothStepToF(&this->unk_204, 1.0f, 1.0f, 0.02f, 0.0f);
            } else {
                this->subCamAt.x = player->actor.world.pos.x;
                this->subCamAt.y = player->actor.world.pos.y + 20.0f;
                this->subCamAt.z = player->actor.world.pos.z;
            }

            if (GET_EVENTCHKINF(EVENTCHKINF_71)) {
                if (this->unk_198 == 100) {
                    this->actor.world.pos.x = -1114.0f;
                    this->actor.world.pos.z = -2804.0f;
                    this->actor.world.rot.y = 0x3FFF;
                    this->unk_1A2 = 0;
                    this->unk_1A0 = 2;
                    this->csState = 4;
                    this->unk_196 = 30;
                    this->unk_198 = 150;
                    this->unk_204 = 0.0f;
                    Animation_Change(&this->skelAnime, &object_kingdodongo_Anim_008EEC, 1.0f, 0.0f,
                                     Animation_GetLastFrame(&object_kingdodongo_Anim_008EEC), ANIMMODE_ONCE, 0.0f);
                    SkelAnime_Update(&this->skelAnime);
                }
            } else if (this->unk_198 == 0) {
                this->csState = 3;
                this->unk_19E = 0x14;
                this->unk_204 = 0.0f;
            }
            break;
        case 3:
            BossDodongo_Walk(this, play);
            Math_SmoothStepToF(&this->unk_20C, sinf(this->unk_19E * 0.05f) * 0.1f, 1.0f, 0.01f, 0.0f);
            Math_SmoothStepToF(&this->subCamEye.x, this->vec.x + 90.0f, 0.2f, this->unk_204 * 20.0f, 0.0f);
            Math_SmoothStepToF(&this->subCamEye.y, this->vec.y + 50.0f, 0.2f, this->unk_204 * 20.0f, 0.0f);
            Math_SmoothStepToF(&this->subCamEye.z, this->vec.z, 0.2f, this->unk_204 * 20.0f, 0.0f);
            Math_SmoothStepToF(&this->subCamAt.y, this->vec.y - 10.0f, 0.2f, this->unk_204 * 20.0f, 0.0f);
            Math_SmoothStepToF(&this->unk_204, 1.0f, 1.0f, 0.02f, 0.0f);
            if (fabsf(player->actor.world.pos.x - this->actor.world.pos.x) < 200.0f) {
                this->csState = 4;
                this->unk_196 = 0x1E;
                this->unk_198 = 0x96;
                this->unk_204 = 0.0f;
                Animation_Change(&this->skelAnime, &object_kingdodongo_Anim_008EEC, 1.0f, 0.0f,
                                 Animation_GetLastFrame(&object_kingdodongo_Anim_008EEC), ANIMMODE_ONCE, -5.0f);
            }
            break;
        case 4:
            Math_SmoothStepToF(&this->unk_20C, 0.0f, 1.0f, 0.01f, 0.0f);

            if (GET_EVENTCHKINF(EVENTCHKINF_71)) {
                phi_f0 = -50.0f;
            } else {
                phi_f0 = 0.0f;
            }

            Math_SmoothStepToF(&this->subCamEye.x, player->actor.world.pos.x + phi_f0 + 70.0f, 0.2f,
                               this->unk_204 * 20.0f, 0.0f);
            Math_SmoothStepToF(&this->subCamEye.y, player->actor.world.pos.y + 10.0f, 0.2f, this->unk_204 * 20.0f,
                               0.0f);
            Math_SmoothStepToF(&this->subCamEye.z, player->actor.world.pos.z - 60.0f, 0.2f, this->unk_204 * 20.0f,
                               0.0f);

            Math_SmoothStepToF(&this->subCamAt.x, this->vec.x, 0.2f, this->unk_204 * 20.0f, 0.0f);
            Math_SmoothStepToF(&this->subCamAt.y, this->vec.y, 0.2f, this->unk_204 * 20.0f, 0.0f);
            Math_SmoothStepToF(&this->subCamAt.z, this->vec.z, 0.2f, this->unk_204 * 20.0f, 0.0f);
            Math_SmoothStepToF(&this->unk_204, 1.0f, 1.0f, 0.02f, 0.0f);

            if (this->unk_196 == 0) {
                SkelAnime_Update(&this->skelAnime);
                Math_SmoothStepToF(&this->unk_208, 0.05f, 1.0f, 0.005f, 0.0f);
            }

            if (this->unk_198 == 0x64) {
                Actor_PlaySfx(&this->actor, NA_SE_EN_DODO_K_OTAKEBI);
            }

            if (this->unk_198 == 0x5A) {
                if (!GET_EVENTCHKINF(EVENTCHKINF_71)) {
                    TitleCard_InitBossName(play, &play->actorCtx.titleCtx,
                                           SEGMENTED_TO_VIRTUAL(gKingDodongoTitleCardTex), 160, 180, 128, 40);
                }
                SEQCMD_PLAY_SEQUENCE(SEQ_PLAYER_BGM_MAIN, 0, 0, NA_BGM_FIRE_BOSS);
            }

            if (this->unk_198 == 0) {
                mainCam->eye = this->subCamEye;
                mainCam->eyeNext = this->subCamEye;
                mainCam->at = this->subCamAt;
                Play_ReturnToMainCam(play, this->subCamId, 0);
                this->subCamId = SUB_CAM_ID_DONE;
                Cutscene_StopManual(play, &play->csCtx);
                Player_SetCsActionWithHaltedActors(play, &this->actor, PLAYER_CSACTION_7);
                BossDodongo_SetupWalk(this);
                this->unk_1DA = 50;
                this->unk_1BC = 0;
                player->actor.shape.rot.y = -0x4002;
                SET_EVENTCHKINF(EVENTCHKINF_71);
            }
            break;
    }

    if (this->subCamId != SUB_CAM_ID_DONE) {
        if (this->unk_1B6 != 0) {
            this->unk_1B6--;
        }

        subCamEye.x = this->subCamEye.x;
        phi_f0 = sinf((this->unk_1B6 * 3.1415f * 90.0f) / 180.0f);
        subCamEye.y = (this->unk_1B6 * phi_f0 * 0.7f) + this->subCamEye.y;
        subCamEye.z = this->subCamEye.z;

        subCamAt.x = this->subCamAt.x;
        phi_f0 = sinf((this->unk_1B6 * 3.1415f * 90.0f) / 180.0f);
        subCamAt.y = (this->unk_1B6 * phi_f0 * 0.7f) + this->subCamAt.y;
        subCamAt.z = this->subCamAt.z;

        subCamUp.x = this->unk_20C;
        subCamUp.y = 1.0f;
        subCamUp.z = this->unk_20C;

        Play_SetCameraAtEyeUp(play, this->subCamId, &subCamAt, &subCamEye, &subCamUp);
    }
}

void BossDodongo_SetupDamaged(BossDodongo* this) {
    if (this->actionFunc != BossDodongo_Damaged) {
        Animation_Change(&this->skelAnime, &object_kingdodongo_Anim_001074, 1.0f, 0.0f,
                         Animation_GetLastFrame(&object_kingdodongo_Anim_001074), ANIMMODE_ONCE, -5.0f);
        this->actionFunc = BossDodongo_Damaged;
    }

    this->unk_1DA = 100;
}

void BossDodongo_SetupExplode(BossDodongo* this) {
    Animation_Change(&this->skelAnime, &object_kingdodongo_Anim_00E848, 1.0f, 0.0f,
                     Animation_GetLastFrame(&object_kingdodongo_Anim_00E848), ANIMMODE_ONCE, -5.0f);
    this->actionFunc = BossDodongo_Explode;
    this->unk_1B0 = 10;
    this->unk_1C0 = 2;
    this->unk_1DA = 35;
    this->unk_1FC = 50.0f;
    this->unk_200 = 300.0f;
}

void BossDodongo_SetupWalk(BossDodongo* this) {
    Animation_Change(&this->skelAnime, &object_kingdodongo_Anim_01D934, 1.0f, 0.0f,
                     Animation_GetLastFrame(&object_kingdodongo_Anim_01D934), ANIMMODE_ONCE, -10.0f);
    this->unk_1AA = 0;
    this->actionFunc = BossDodongo_Walk;
    this->unk_1DA = 0;
    this->actor.flags |= ACTOR_FLAG_0;
    this->unk_1E4 = 0.0f;
}

void BossDodongo_SetupRoll(BossDodongo* this) {
    Animation_Change(&this->skelAnime, &object_kingdodongo_Anim_00DF38, 1.0f, 0.0f, 59.0f, ANIMMODE_ONCE, -5.0f);
    this->actionFunc = BossDodongo_Roll;
    this->numWallCollisions = 0;
    this->unk_1DA = 27;
}

void BossDodongo_SetupBlowFire(BossDodongo* this) {
    this->actor.speed = this->unk_1E4 = 0.0f;
    Animation_Change(&this->skelAnime, &object_kingdodongo_Anim_0061D4, 1.0f, 0.0f,
                     Animation_GetLastFrame(&object_kingdodongo_Anim_0061D4), ANIMMODE_ONCE, 0.0f);
    this->actionFunc = BossDodongo_BlowFire;
    this->unk_1DA = 50;
    this->unk_1AE = 0;
}

void BossDodongo_SetupInhale(BossDodongo* this) {
    this->actor.speed = 0.0f;
    Animation_Change(&this->skelAnime, &object_kingdodongo_Anim_008EEC, 1.0f, 0.0f,
                     Animation_GetLastFrame(&object_kingdodongo_Anim_008EEC), ANIMMODE_ONCE, -5.0f);
    this->actionFunc = BossDodongo_Inhale;
    this->unk_1DA = 100;
    this->unk_1AC = 0;
    this->unk_1E2 = 1;
}

void BossDodongo_Damaged(BossDodongo* this, PlayState* play) {
    SkelAnime_Update(&this->skelAnime);
    Math_SmoothStepToF(&this->unk_1F8, 1.0f, 0.5f, 0.02f, 0.001f);
    Math_SmoothStepToF(&this->unk_208, 0.05f, 1.0f, 0.005f, 0.0f);

    if (Animation_OnFrame(&this->skelAnime, Animation_GetLastFrame(&object_kingdodongo_Anim_001074))) {
        BossDodongo_SetupRoll(this);
    }
}

void BossDodongo_Explode(BossDodongo* this, PlayState* play) {
    static Color_RGBA8 dustPrimColor = { 255, 255, 0, 255 };
    static Color_RGBA8 dustEnvColor = { 255, 10, 0, 255 };
    STACK_PAD(s16);
    Vec3f dustVel;
    Vec3f dustAcell;
    Vec3f dustPos;
    s16 i;

    Math_SmoothStepToF(&this->unk_208, 0.05f, 1.0f, 0.005f, 0.0f);
    SkelAnime_Update(&this->skelAnime);

    if (this->unk_1DA == 0) {
        for (i = 0; i < 30; i++) {
            dustVel.x = Rand_CenteredFloat(20.0f);
            dustVel.y = Rand_CenteredFloat(20.0f);
            dustVel.z = Rand_CenteredFloat(20.0f);

            dustAcell.x = dustVel.x * -0.1f;
            dustAcell.y = dustVel.y * -0.1f;
            dustAcell.z = dustVel.z * -0.1f;

            dustPos.x = this->actor.world.pos.x + (dustVel.x * 3.0f);
            dustPos.y = this->actor.world.pos.y + 90.0f + (dustVel.y * 3.0f);
            dustPos.z = this->actor.world.pos.z + (dustVel.z * 3.0f);

            func_8002836C(play, &dustPos, &dustVel, &dustAcell, &dustPrimColor, &dustEnvColor, 500, 10, 10);
        }

        Animation_Change(&this->skelAnime, &object_kingdodongo_Anim_004E0C, 1.0f, 0.0f,
                         Animation_GetLastFrame(&object_kingdodongo_Anim_004E0C), ANIMMODE_ONCE, -5.0f);
        this->actionFunc = BossDodongo_LayDown;
        Actor_PlaySfx(&this->actor, NA_SE_IT_BOMB_EXPLOSION);
        Actor_PlaySfx(&this->actor, NA_SE_EN_DODO_K_DAMAGE);
        Actor_RequestQuakeAndRumble(&this->actor, play, 4, 10);
        this->health -= 2;

        // make sure not to die from the bomb explosion
        if (this->health <= 0) {
            this->health = 1;
        }
    }
}

void BossDodongo_LayDown(BossDodongo* this, PlayState* play) {
    this->unk_1BE = 10;
    Math_SmoothStepToF(&this->unk_1F8, 1.3f, 1.0f, 0.1f, 0.001f);
    SkelAnime_Update(&this->skelAnime);

    if (Animation_OnFrame(&this->skelAnime, Animation_GetLastFrame(&object_kingdodongo_Anim_004E0C))) {
        Animation_Change(&this->skelAnime, &object_kingdodongo_Anim_0042A8, 1.0f, 0.0f,
                         Animation_GetLastFrame(&object_kingdodongo_Anim_0042A8), ANIMMODE_LOOP, -5.0f);
        this->actionFunc = BossDodongo_Vulnerable;
        this->unk_1DA = 100;
    }
}

void BossDodongo_Vulnerable(BossDodongo* this, PlayState* play) {
    Actor_PlaySfx(&this->actor, NA_SE_EN_DODO_K_DOWN - SFX_FLAG);
    this->unk_1BE = 10;
    Math_SmoothStepToF(&this->unk_1F8, 1.0f, 0.5f, 0.02f, 0.001f);
    Math_SmoothStepToF(&this->unk_208, 0.05f, 1.0f, 0.005f, 0.0f);
    SkelAnime_Update(&this->skelAnime);

    if (this->unk_1DA == 0) {
        Animation_Change(&this->skelAnime, &object_kingdodongo_Anim_009D10, 1.0f, 0.0f,
                         Animation_GetLastFrame(&object_kingdodongo_Anim_009D10), ANIMMODE_ONCE, -5.0f);
        this->actionFunc = BossDodongo_GetUp;
    }
}

void BossDodongo_GetUp(BossDodongo* this, PlayState* play) {
    SkelAnime_Update(&this->skelAnime);

    if (Animation_OnFrame(&this->skelAnime, Animation_GetLastFrame(&object_kingdodongo_Anim_009D10))) {
        BossDodongo_SetupRoll(this);
    }
}

void BossDodongo_BlowFire(BossDodongo* this, PlayState* play) {
    STACK_PAD(s32);
    UNUSED Vec3f zeroVec1 = { 0.0f, 0.0f, 0.0f };
    UNUSED Vec3f zeroVec2 = { 0.0f, 0.0f, 0.0f };

    SkelAnime_Update(&this->skelAnime);

    if (Animation_OnFrame(&this->skelAnime, 12.0f)) {
        Actor_PlaySfx(&this->actor, NA_SE_EN_DODO_K_CRY);
    }

    if (Animation_OnFrame(&this->skelAnime, 17.0f)) {
        this->unk_1C8 = 28;
    }

    if ((this->skelAnime.curFrame > 17.0f) && (this->skelAnime.curFrame < 35.0f)) {
        BossDodongo_SpawnFire(this, play, this->unk_1AE);
        this->unk_1AE++;
        Math_SmoothStepToF(&this->unk_244, 0.0f, 1.0f, 8.0f, 0.0f);
    }

    if (this->unk_1DA == 0) {
        BossDodongo_SetupRoll(this);
    }
}

void BossDodongo_Inhale(BossDodongo* this, PlayState* play) {
    this->unk_1E2 = 1;

    if (this->unk_1AC > 20) {
        Actor_PlaySfx(&this->actor, NA_SE_EN_DODO_K_BREATH - SFX_FLAG);
    }

    Math_SmoothStepToF(&this->unk_208, 0.05f, 1.0f, 0.005f, 0.0f);
    SkelAnime_Update(&this->skelAnime);

    if (this->unk_1DA == 0) {
        BossDodongo_SetupBlowFire(this);
    } else {
        this->unk_1AC++;

        if ((this->unk_1AC > 20) && (this->unk_1AC < 82) && BossDodongo_AteExplosive(this, play)) {
            Actor_PlaySfx(&this->actor, NA_SE_EN_DODO_K_DRINK);
            BossDodongo_SetupExplode(this);
        }
    }
}

static Vec3f sCornerPositions[] = {
    { -1390.0f, 0.0f, -3804.0f },
    { -1390.0f, 0.0f, -2804.0f },
    { -390.0f, 0.0f, -2804.0f },
    { -390.0f, 0.0f, -3804.0f },
};

void BossDodongo_Walk(BossDodongo* this, PlayState* play) {
    Vec3f* sp4C;
    f32 sp48;
    f32 sp44;

    if (this->unk_1AA == 0) {
        if (Animation_OnFrame(&this->skelAnime, 14.0f)) {
            Animation_PlayLoop(&this->skelAnime, &object_kingdodongo_Anim_01CAE0);
            this->unk_1AA = 1;
        }
    } else if (this->unk_1BC != 2) {
        if (((s32)this->skelAnime.curFrame == 1) || ((s32)this->skelAnime.curFrame == 31)) {
            if ((s32)this->skelAnime.curFrame == 1) {
                Actor_SpawnFloorDustRing(play, &this->actor, &this->unk_410, 25.0f, 10, 8.0f, 500, 10, false);
            } else {
                Actor_SpawnFloorDustRing(play, &this->actor, &this->unk_404, 25.0f, 10, 8.0f, 500, 10, false);
            }

            if (this->unk_1BC != 0) {
                Sfx_PlaySfxCentered(NA_SE_EN_DODO_K_WALK);
            } else {
                Actor_PlaySfx(&this->actor, NA_SE_EN_DODO_K_WALK);
            }

            if (this->subCamId == SUB_CAM_ID_DONE) {
                Actor_RequestQuakeAndRumble(&this->actor, play, 4, 10);
            } else {
                this->unk_1B6 = 10;
                Rumble_Override(0.0f, 180, 20, 100);
            }
        }
    }

    SkelAnime_Update(&this->skelAnime);
    sp4C = &sCornerPositions[this->unk_1A0];
    this->unk_1EC = 0.7f;
    Math_SmoothStepToF(&this->unk_1E4, this->unk_1EC * 4.0f, 1.0f, this->unk_1EC * 0.25f, 0.0f);
    Math_SmoothStepToF(&this->actor.world.pos.x, sp4C->x, 0.3f, this->unk_1E4, 0.0f);
    Math_SmoothStepToF(&this->actor.world.pos.z, sp4C->z, 0.3f, this->unk_1E4, 0.0f);
    sp48 = sp4C->x - this->actor.world.pos.x;
    sp44 = sp4C->z - this->actor.world.pos.z;
    Math_SmoothStepToF(&this->unk_1E8, 2000.0f, 1.0f, this->unk_1EC * 80.0f, 0.0f);
    Math_SmoothStepToS(&this->actor.world.rot.y, RAD_TO_BINANG(Math_FAtan2F(sp48, sp44)), 5,
                       (this->unk_1EC * this->unk_1E8), 5);
    Math_SmoothStepToS(&this->unk_1C4, 0, 2, 2000, 0);

    if ((fabsf(sp48) <= 5.0f) && (fabsf(sp44) <= 5.0f)) {
        this->unk_1E8 = 0.0f;
        this->unk_1E4 = 0.0f;
        if (this->unk_1A2 == 0) {
            this->unk_1A0++;
            if (this->unk_1A0 >= 4) {
                this->unk_1A0 = 0;
            }
        } else {
            this->unk_1A0--;
            if (this->unk_1A0 < 0) {
                this->unk_1A0 = 3;
            }
        }
    }

    if ((this->unk_1DA == 0) && (this->unk_1BC == 0)) {
        if ((this->actor.xzDistToPlayer < 500.0f) && (this->unk_1A4 != 0) && !this->playerPosInRange) {
            BossDodongo_SetupInhale(this);
            BossDodongo_SpawnFire(this, play, -1);
        }

        if (!this->playerPosInRange && !this->playerYawInRange) {
            BossDodongo_SetupRoll(this);
        }
    }
}

void BossDodongo_Roll(BossDodongo* this, PlayState* play) {
    Vec3f* sp5C;
    Vec3f sp50;
    f32 sp4C;
    f32 sp48;

    this->actor.flags |= ACTOR_FLAG_24;
    SkelAnime_Update(&this->skelAnime);

    if (this->unk_1DA == 10) {
        this->actor.velocity.y = 15.0f;
        Actor_PlaySfx(&this->actor, NA_SE_EN_DODO_K_CRY);
    }

    if (this->unk_1DA == 1) {
        Actor_PlaySfx(&this->actor, NA_SE_EN_DODO_K_COLI2);
    }

    sp5C = &sCornerPositions[this->unk_1A0];
    this->unk_1EC = 3.0f;

    if (this->unk_1DA == 0) {
        Math_SmoothStepToF(&this->unk_1E4, this->unk_1EC * 5.0f, 1.0f, this->unk_1EC * 0.25f, 0.0f);
        Math_SmoothStepToF(&this->actor.world.pos.x, sp5C->x, 1.0f, this->unk_1E4, 0.0f);
        Math_SmoothStepToF(&this->actor.world.pos.z, sp5C->z, 1.0f, this->unk_1E4, 0.0f);
        this->unk_1C4 += 2000;

        if (this->actor.bgCheckFlags & BGCHECKFLAG_GROUND) {
            this->unk_228 = 7700.0f;
            Actor_PlaySfx(&this->actor, NA_SE_EN_DODO_K_ROLL - SFX_FLAG);

            if ((this->unk_19E & 7) == 0) {
                Camera_RequestQuake(&play->mainCamera, 2, 1, 8);
            }

            if (!(this->unk_19E & 1)) {
                Actor_SpawnFloorDustRing(play, &this->actor, &this->actor.world.pos, 40.0f, 3, 8.0f, 500, 10, false);
            }
        }
    }

    sp4C = sp5C->x - this->actor.world.pos.x;
    sp48 = sp5C->z - this->actor.world.pos.z;
    Math_SmoothStepToF(&this->unk_1E8, 2000.0f, 1.0f, this->unk_1EC * 100.0f, 0.0f);
    Math_SmoothStepToS(&this->actor.world.rot.y, RAD_TO_BINANG(Math_FAtan2F(sp4C, sp48)), 5,
                       this->unk_1EC * this->unk_1E8, 0);

    if (fabsf(sp4C) <= 15.0f && fabsf(sp48) <= 15.0f) {
        this->numWallCollisions++;

        if (this->numWallCollisions >= 2) {
            if (this->unk_1A6 != 0) {
                this->unk_1A2 = 1 - this->unk_1A2;
            }

            this->unk_1E8 = 0.0f;
            this->unk_1E4 = 0.0f;
            BossDodongo_SetupWalk(this);
            this->unk_228 = 9200.0f;
            this->actor.velocity.y = 20.0f;
            Actor_PlaySfx(&this->actor, NA_SE_EN_DODO_K_COLI);
            Camera_RequestQuake(&play->mainCamera, 2, 6, 8);
            sp50.x = this->actor.world.pos.x;
            sp50.y = this->actor.world.pos.y + 60.0f;
            sp50.z = this->actor.world.pos.z;
            func_80033480(play, &sp50, 250.0f, 40, 800, 10, 0);
            Actor_RequestQuakeAndRumble(&this->actor, play, 6, 15);
        } else {
            this->actor.velocity.y = 15.0f;
            Actor_PlaySfx(&this->actor, NA_SE_EN_DODO_K_COLI2);
        }

        if (this->unk_1A2 == 0) {
            this->unk_1A0++;
            if (this->unk_1A0 >= 4) {
                this->unk_1A0 = 0;
            }
        } else {
            this->unk_1A0--;
            if (this->unk_1A0 < 0) {
                this->unk_1A0 = 3;
            }
        }
    }
}

void BossDodongo_Update(Actor* thisx, PlayState* play2) {
    PlayState* play = play2;
    BossDodongo* this = (BossDodongo*)thisx;
    f32 temp_f0;
    s16 i;
    Player* player = GET_PLAYER(play);
    Player* player2 = GET_PLAYER(play);
    STACK_PAD(s32);

    this->unk_1E2 = 0;
    this->unk_19E++;

    if (this->unk_1DA != 0) {
        this->unk_1DA--;
    }

    if (this->unk_1DC != 0) {
        this->unk_1DC--;
    }

    if (this->unk_1DE != 0) {
        this->unk_1DE--;
    }

    if (this->unk_1C0 != 0) {
        this->unk_1C0--;
    }

    if (this->unk_1C8 != 0) {
        this->unk_1C8--;
    }

    temp_f0 = func_808C4F6C(this, play);

    if (temp_f0 > 0.0f) {
        this->unk_1A4 = temp_f0;
    } else {
        this->unk_1A4 = 0;
    }

    temp_f0 = func_808C50A8(this, play);

    if (temp_f0 > 0.0f) {
        this->unk_1A6 = temp_f0;
    } else {
        this->unk_1A6 = 0;
    }

    BossDodongo_PlayerYawCheck(this, play);
    BossDodongo_PlayerPosCheck(this, play);

    this->actionFunc(this, play);

    thisx->shape.rot.y = thisx->world.rot.y;

    Math_SmoothStepToF(&thisx->shape.yOffset, this->unk_228, 1.0f, 100.0f, 0.0f);
    Actor_MoveXZGravity(thisx);
    BossDodongo_UpdateDamage(this, play);
    Actor_UpdateBgCheckInfo(play, thisx, 10.0f, 10.0f, 20.0f, UPDBGCHECKINFO_FLAG_2);
    Math_SmoothStepToF(&this->unk_208, 0, 1, 0.001f, 0.0);
    Math_SmoothStepToF(&this->unk_20C, 0, 1, 0.001f, 0.0);

    if ((this->unk_19E % 128) == 0) {
        for (i = 0; i < 50; i++) {
            this->unk_324[i] = (Rand_ZeroOne() * 0.25f) + 0.5f;
        }
    }

    for (i = 0; i < 50; i++) {
        this->unk_25C[i] += this->unk_324[i];
    }

    if (this->unk_1C8 != 0) {
        if (this->unk_1C8 >= 11) {
            Math_SmoothStepToF(&this->unk_240, (this->unk_1C8 & 1) ? (40.0f) : (60.0f), 1.0f, 50.0f, 0.0f);
        } else {
            Math_SmoothStepToF(&this->unk_240, 0.0f, 1, 10.0f, 0.0);
        }

        if ((play->envCtx.adjLight1Color[2] == 0) && (play->envCtx.adjAmbientColor[2] == 0)) {
            play->envCtx.adjLight1Color[0] = (u8)this->unk_240;
            play->envCtx.adjLight1Color[1] = (u8)(this->unk_240 * 0.1f);
            play->envCtx.adjAmbientColor[0] = (u8)this->unk_240;
            play->envCtx.adjAmbientColor[1] = (u8)(this->unk_240 * 0.1f);
        }
    }

    if (this->unk_1BE != 0) {
        if (this->unk_1BE >= 1000) {
            Math_SmoothStepToF(&this->colorFilterR, 30.0f, 1, 20.0f, 0.0);
            Math_SmoothStepToF(&this->colorFilterG, 10.0f, 1, 20.0f, 0.0);
        } else {
            this->unk_1BE--;
            Math_SmoothStepToF(&this->colorFilterR, 255.0f, 1, 20.0f, 0.0);
            Math_SmoothStepToF(&this->colorFilterG, 0.0f, 1, 20.0f, 0.0);
        }

        Math_SmoothStepToF(&this->colorFilterB, 0.0f, 1, 20.0f, 0.0);
        Math_SmoothStepToF(&this->colorFilterMin, 900.0f, 1, 10.0f, 0.0);
        Math_SmoothStepToF(&this->colorFilterMax, 1099.0f, 1, 10.0f, 0.0);
    } else {
        Math_SmoothStepToF(&this->colorFilterR, play->lightCtx.fogColor[0], 1, 5.0f, 0.0);
        Math_SmoothStepToF(&this->colorFilterG, play->lightCtx.fogColor[1], 1, 5.0f, 0.0);
        Math_SmoothStepToF(&this->colorFilterB, play->lightCtx.fogColor[2], 1, 5.0f, 0.0);
        Math_SmoothStepToF(&this->colorFilterMin, play->lightCtx.fogNear, 1.0, 5.0f, 0.0);
        Math_SmoothStepToF(&this->colorFilterMax, 1000.0f, 1, 5.0f, 0.0);
    }

    if (player->actor.world.pos.y < -1000.0f) {
        s16 phi_s0_3;
        s16 sp90;
        s16 magma2DrawMode;
        s16 magmaScale = 0;

        if (this->unk_224 > 1.9f) {
            phi_s0_3 = 1;
            magma2DrawMode = 0;
            sp90 = 0;
        } else if (this->unk_224 > 1.7f) {
            phi_s0_3 = 3;
            sp90 = 1;
            magma2DrawMode = 0;
        } else if (this->unk_224 > 1.4f) {
            phi_s0_3 = 7;
            sp90 = 3;
            magma2DrawMode = Rand_ZeroOne() * 1.9f;
        } else if (this->unk_224 > 1.1f) {
            phi_s0_3 = 7;
            sp90 = 4095;
            magma2DrawMode = Rand_ZeroOne() * 1.9f;
        } else {
            phi_s0_3 = 1;
            sp90 = -1;
            magma2DrawMode = 1;
            magmaScale = ((s16)(Rand_ZeroOne() * 50)) - 50;
        }

        if (player2->csAction >= PLAYER_CSACTION_10) {
            phi_s0_3 = -1;
        }

        if ((this->unk_19E & phi_s0_3) == 0) {
            static Color_RGBA8 magmaPrimColor[] = { { 255, 255, 0, 255 }, { 0, 0, 0, 150 } };
            static Color_RGBA8 magmaEnvColor[] = { { 255, 0, 0, 255 }, { 0, 0, 0, 0 } };
            Vec3f sp84;
            f32 temp_f12;
            f32 temp_f10;

            temp_f12 = Rand_ZeroOne() * 330.0f;
            temp_f10 = Rand_ZeroOne() * 6.28f;
            sp84.x = (sinf(temp_f10) * temp_f12) + (-890.0f);
            sp84.y = -1523.76f;
            sp84.z = (cosf(temp_f10) * temp_f12) + (-3304.0f);
            EffectSsGMagma2_Spawn(play, &sp84, &magmaPrimColor[magma2DrawMode], &magmaEnvColor[magma2DrawMode],
                                  10 - (magma2DrawMode * 5), magma2DrawMode, magmaScale + 100);
        }

        if ((this->unk_19E & sp90) == 0) {
            Vec3f sp6C = { 0.0f, 0.0f, 0.0f };
            Vec3f sp60 = { 0.0f, 0.0f, 0.0f };
            Vec3f sp54;
            f32 sp50 = Rand_ZeroOne() * 330.0f;
            f32 sp4C = Rand_ZeroOne() * 6.28f;

            sp54.x = sinf(sp4C) * sp50 + (-890.0f);
            sp54.y = -1523.76f;
            sp54.z = cosf(sp4C) * sp50 + (-3304.0f);
            EffectSsGMagma_Spawn(play, &sp54);
            for (i = 0; i < 4; i++) {
                sp60.y = 0.4f;
                sp60.x = Rand_CenteredFloat(0.5f);
                sp60.z = Rand_CenteredFloat(0.5f);
                sp50 = Rand_ZeroOne() * 330.0f;
                sp4C = Rand_ZeroOne() * 6.28f;
                sp54.x = sinf(sp4C) * sp50 + (-890.0f);
                sp54.y = -1513.76f;
                sp54.z = cosf(sp4C) * sp50 + (-3304.0f);
                func_808C17C8(play, &sp54, &sp6C, &sp60, ((s16)Rand_ZeroFloat(2.0f)) + 6, BOSS_DODONGO_EFFECT_COUNT);
            }
        }

        func_808C1554((u16*)gDodongosCavernBossLavaFloorTex, (u16*)sLavaFloorLavaTex, this->unk_19E, this->unk_224);
    }

    if (this->unk_1C6 != 0) {
        u16* ptr1 = SEGMENTED_TO_VIRTUAL(sLavaFloorLavaTex);
        u16* ptr2 = SEGMENTED_TO_VIRTUAL(sLavaFloorRockTex);
        s16 i2;
        s16 new_var;

        for (i2 = 0; i2 < 20; i2++) {
            new_var = this->unk_1C2 & 0x7FF;

            ptr1[new_var] = ptr2[new_var];
            this->unk_1C2 += 37;
        }
        Math_SmoothStepToF(&this->unk_224, 0.0f, 1.0f, 0.01f, 0.0f);
    }

    if (this->unk_1BC == 0) {
        if (this->actionFunc != BossDodongo_DeathCutscene) {
            CollisionCheck_SetAC(play, &play->colChkCtx, &this->collider.base);
        }

        CollisionCheck_SetOC(play, &play->colChkCtx, &this->collider.base);

        if (this->actionFunc == BossDodongo_Roll) {
            CollisionCheck_SetAT(play, &play->colChkCtx, &this->collider.base);
        }
    }

    this->collider.elements[0].dim.scale = (this->actionFunc == BossDodongo_Inhale) ? 0.0f : 1.0f;

    for (i = 6; i < 19; i++) {
        if (i == 12) {
            continue;
        }
        this->collider.elements[i].dim.scale = (this->actionFunc == BossDodongo_Roll) ? 0.0f : 1.0f;
    }

    if (this->unk_244 != 0) {
        MREG(64) = 1;
        MREG(65) = 255;
        MREG(66) = 80;
        MREG(67) = 0;
        MREG(68) = (u8)this->unk_244;
    } else {
        MREG(64) = 0;
    }

    Math_SmoothStepToF(&this->unk_244, 0.0f, 1.0f, 2.0f, 0.0f);
    BossDodongo_UpdateEffects(play);
}

s32 BossDodongo_OverrideLimbDraw(PlayState* play, s32 limbIndex, Gfx** dList, Vec3f* pos, Vec3s* rot, void* thisx) {
    f32 mtxScaleY;
    f32 mtxScaleZ;
    BossDodongo* this = (BossDodongo*)thisx;

    switch (limbIndex) {
        case 6:
        case 7:
        case 8:
            if (this->unk_25C[limbIndex] != 0.0f) {}
            break;

        default:
            break;
    }

    Matrix_TranslateRotateZYX(pos, rot);

    if (*dList != NULL) {
        OPEN_DISPS(play->state.gfxCtx, "../z_boss_dodongo.c", 3787);

        mtxScaleZ = 1.0f;
        mtxScaleY = 1.0f;

        if ((limbIndex == 33) || (limbIndex == 48)) {
            mtxScaleY = mtxScaleZ = this->unk_1F8;
        }

        Matrix_Push();
        Matrix_Scale(1.0f, mtxScaleY, mtxScaleZ, MTXMODE_APPLY);

        if ((limbIndex != 6) && (limbIndex != 7)) {
            Matrix_RotateX(this->unk_25C[limbIndex] * 0.115f, MTXMODE_APPLY);
            Matrix_RotateY(this->unk_25C[limbIndex] * 0.13f, MTXMODE_APPLY);
            Matrix_RotateZ(this->unk_25C[limbIndex] * 0.1f, MTXMODE_APPLY);
            Matrix_Scale(1.0f - this->unk_208, this->unk_208 + 1.0f, 1.0f - this->unk_208, MTXMODE_APPLY);
            Matrix_RotateZ(-(this->unk_25C[limbIndex] * 0.1f), MTXMODE_APPLY);
            Matrix_RotateY(-(this->unk_25C[limbIndex] * 0.13f), MTXMODE_APPLY);
            Matrix_RotateX(-(this->unk_25C[limbIndex] * 0.115f), MTXMODE_APPLY);
        }

        gSPMatrix(POLY_OPA_DISP++, MATRIX_NEW(play->state.gfxCtx, "../z_boss_dodongo.c", 3822),
                  G_MTX_NOPUSH | G_MTX_LOAD | G_MTX_MODELVIEW);
        gSPDisplayList(POLY_OPA_DISP++, *dList);
        Matrix_Pop();

        CLOSE_DISPS(play->state.gfxCtx, "../z_boss_dodongo.c", 3826);
    }
    return true;
}

void BossDodongo_PostLimbDraw(PlayState* play, s32 limbIndex, Gfx** dList, Vec3s* rot, void* thisx) {
    static Vec3f D_808CA450 = { 5000.0f, -2500.0f, 0.0f };
    static Vec3f D_808CA45C = { 0.0f, 0.0f, 0.0f };
    static Vec3f D_808CA468 = { 11500.0f, -3000.0f, 0.0f };
    static Vec3f D_808CA474 = { 5000.0f, -2000.0f, 0.0f };
    static Vec3f D_808CA480 = { 8000.0f, 0.0f, 0.0f };
    static Vec3f D_808CA48C = { 8000.0f, 0.0f, 0.0f };
    BossDodongo* this = (BossDodongo*)thisx;

    if (limbIndex == 6) {
        Matrix_MultVec3f(&D_808CA45C, &this->vec);
        Matrix_MultVec3f(&D_808CA450, &this->actor.focus.pos);
        Matrix_MultVec3f(&D_808CA468, &this->firePos);
        Matrix_MultVec3f(&D_808CA474, &this->mouthPos);
    } else if (limbIndex == 39) {
        Matrix_MultVec3f(&D_808CA480, &this->unk_410);
    } else if (limbIndex == 46) {
        Matrix_MultVec3f(&D_808CA48C, &this->unk_404);
    }
    Collider_UpdateSpheres(limbIndex, &this->collider);
}

void BossDodongo_Draw(Actor* thisx, PlayState* play) {
    BossDodongo* this = (BossDodongo*)thisx;
    STACK_PAD(s32);

    OPEN_DISPS(play->state.gfxCtx, "../z_boss_dodongo.c", 3922);
    Gfx_SetupDL_25Opa(play->state.gfxCtx);

    if ((this->unk_1C0 >= 2) && (this->unk_1C0 & 1)) {
        POLY_OPA_DISP = Gfx_SetFog(POLY_OPA_DISP, 255, 255, 255, 0, 900, 1099);
    } else {
        POLY_OPA_DISP = Gfx_SetFog(POLY_OPA_DISP, (u32)this->colorFilterR, (u32)this->colorFilterG,
                                   (u32)this->colorFilterB, 0, this->colorFilterMin, this->colorFilterMax);
    }

    Matrix_RotateZ(this->unk_23C, MTXMODE_APPLY);
    Matrix_RotateX((this->unk_1C4 / 32768.0f) * 3.14159f, MTXMODE_APPLY);

    SkelAnime_DrawOpa(play, this->skelAnime.skeleton, this->skelAnime.jointTable, BossDodongo_OverrideLimbDraw,
                      BossDodongo_PostLimbDraw, this);

    POLY_OPA_DISP = Play_SetFog(play, POLY_OPA_DISP);

    CLOSE_DISPS(play->state.gfxCtx, "../z_boss_dodongo.c", 3981);

    BossDodongo_DrawEffects(play);
}

f32 func_808C4F6C(BossDodongo* this, PlayState* play) {
    f32 xDiff;
    f32 zDiff;
    f32 sp2C;
    STACK_PAD(s32);
    f32 temp_f2;
    f32 rotation;
    Player* player = GET_PLAYER(play);

    xDiff = player->actor.world.pos.x - this->actor.world.pos.x;
    zDiff = player->actor.world.pos.z - this->actor.world.pos.z;

    rotation = Math_CosS(-this->actor.world.rot.y);
    sp2C = (Math_SinS(-this->actor.world.rot.y) * zDiff) + (rotation * xDiff);
    rotation = Math_SinS(-this->actor.world.rot.y);
    temp_f2 = (Math_CosS(-this->actor.world.rot.y) * zDiff) + (-rotation * xDiff);

    if ((fabsf(sp2C) < 150.0f) && (temp_f2 >= 100.0f) && (temp_f2 <= 2000.0f)) {
        return temp_f2;
    }
    return -1.0f;
}

f32 func_808C50A8(BossDodongo* this, PlayState* play) {
    f32 xDiff;
    f32 zDiff;
    f32 sp2C;
    STACK_PAD(s32);
    f32 temp_f2;
    f32 rotation;
    Player* player = GET_PLAYER(play);

    xDiff = player->actor.world.pos.x - this->actor.world.pos.x;
    zDiff = player->actor.world.pos.z - this->actor.world.pos.z;

    rotation = Math_CosS(-0x8000 - this->actor.world.rot.y);
    sp2C = (Math_SinS(-0x8000 - this->actor.world.rot.y) * zDiff) + (rotation * xDiff);
    rotation = Math_SinS(-0x8000 - this->actor.world.rot.y);
    temp_f2 = (Math_CosS(-0x8000 - this->actor.world.rot.y) * zDiff) + (-rotation * xDiff);

    if ((fabsf(sp2C) < 150.0f) && (100.0f <= temp_f2) && (temp_f2 <= 2000.0f)) {
        return temp_f2;
    }

    return -1.0f;
}

void BossDodongo_PlayerYawCheck(BossDodongo* this, PlayState* play) {
    s16 yawDiff = Actor_WorldYawTowardActor(&this->actor, &GET_PLAYER(play)->actor) - this->actor.world.rot.y;

    if ((yawDiff < 0x38E3) && (-0x38E3 < yawDiff)) {
        this->playerYawInRange = true;
    } else {
        this->playerYawInRange = false;
    }
}

void BossDodongo_PlayerPosCheck(BossDodongo* this, PlayState* play) {
    Vec3f* temp_v1;
    s16 i;

    this->playerPosInRange = false;

    for (i = 0; i < 4; i++) {
        temp_v1 = &sCornerPositions[i];

        if ((fabsf(this->actor.world.pos.x - temp_v1->x) < 200.0f) &&
            (fabsf(this->actor.world.pos.z - temp_v1->z) < 200.0f)) {
            this->playerPosInRange = true;
            break;
        }
    }
}

void BossDodongo_SpawnFire(BossDodongo* this, PlayState* play, s16 params) {
    Actor_SpawnAsChild(&play->actorCtx, &this->actor, play, ACTOR_EN_BDFIRE, this->vec.x, this->vec.y - 20.0f,
                       this->vec.z, 0, this->actor.shape.rot.y, 0, params);
}

void BossDodongo_UpdateDamage(BossDodongo* this, PlayState* play) {
<<<<<<< HEAD
    STACK_PAD(s32);
    ColliderInfo* item;
=======
    s32 pad;
    ColliderElement* acHitElem;
>>>>>>> bf3339a1
    u8 swordDamage;
    s32 damage;
    s16 i;

    if ((this->health <= 0) && (this->actionFunc != BossDodongo_DeathCutscene)) {
        BossDodongo_SetupDeathCutscene(this);
        Enemy_StartFinishingBlow(play, &this->actor);
        return;
    }

    if (this->unk_1C0 == 0) {
        if (this->actionFunc == BossDodongo_Inhale) {
            for (i = 0; i < 19; i++) {
                if (this->collider.elements[i].base.acElemFlags & ACELEM_HIT) {
                    acHitElem = this->collider.elements[i].base.acHitElem;

                    if ((acHitElem->atDmgInfo.dmgFlags & DMG_BOOMERANG) ||
                        (acHitElem->atDmgInfo.dmgFlags & DMG_SLINGSHOT)) {
                        this->collider.elements[i].base.acElemFlags &= ~ACELEM_HIT;
                        this->unk_1C0 = 2;
                        BossDodongo_SetupWalk(this);
                        this->unk_1DA = 0x32;
                        return;
                    }
                }
            }
        }

        if (this->collider.elements[0].base.acElemFlags & ACELEM_HIT) {
            this->collider.elements[0].base.acElemFlags &= ~ACELEM_HIT;
            acHitElem = this->collider.elements[0].base.acHitElem;
            if ((this->actionFunc == BossDodongo_Vulnerable) || (this->actionFunc == BossDodongo_LayDown)) {
                swordDamage = damage = CollisionCheck_GetSwordDamage(acHitElem->atDmgInfo.dmgFlags);

                if (damage != 0) {
                    Actor_PlaySfx(&this->actor, NA_SE_EN_DODO_K_DAMAGE);
                    BossDodongo_SetupDamaged(this);
                    this->unk_1C0 = 5;
                    this->health -= swordDamage;
                }
            }
        }
    }
}

void BossDodongo_SetupDeathCutscene(BossDodongo* this) {
    this->actor.speed = this->unk_1E4 = 0.0f;
    Animation_Change(&this->skelAnime, &object_kingdodongo_Anim_002D0C, 1.0f, 0.0f,
                     Animation_GetLastFrame(&object_kingdodongo_Anim_002D0C), ANIMMODE_ONCE, -5.0f);
    this->actionFunc = BossDodongo_DeathCutscene;
    Actor_PlaySfx(&this->actor, NA_SE_EN_DODO_K_DEAD);
    this->unk_1DA = 0;
    this->csState = 0;
    this->actor.flags &= ~(ACTOR_FLAG_0 | ACTOR_FLAG_2);
    this->unk_1BC = 1;
    SEQCMD_STOP_SEQUENCE(SEQ_PLAYER_BGM_MAIN, 1);
}

void BossDodongo_DeathCutscene(BossDodongo* this, PlayState* play) {
    Vec3f* cornerPos;
    Vec3f sp198;
    Vec3f sp184;
    f32 tempSin;
    f32 tempCos;
    f32 sp178;
    s16 i;
    Vec3f effectPos;
    Camera* mainCam;
    Player* player = GET_PLAYER(play);

    SkelAnime_Update(&this->skelAnime);

    switch (this->csState) {
        case 0:
            this->csState = 5;
            Cutscene_StartManual(play, &play->csCtx);
            Player_SetCsActionWithHaltedActors(play, &this->actor, PLAYER_CSACTION_1);
            this->subCamId = Play_CreateSubCamera(play);
            Play_ChangeCameraStatus(play, CAM_ID_MAIN, CAM_STAT_UNK3);
            Play_ChangeCameraStatus(play, this->subCamId, CAM_STAT_ACTIVE);
            mainCam = Play_GetCamera(play, CAM_ID_MAIN);
            this->subCamEye.x = mainCam->eye.x;
            this->subCamEye.y = mainCam->eye.y;
            this->subCamEye.z = mainCam->eye.z;
            this->subCamAt.x = mainCam->at.x;
            this->subCamAt.y = mainCam->at.y;
            this->subCamAt.z = mainCam->at.z;
            break;
        case 5:
            tempSin = Math_SinS(this->actor.shape.rot.y - 0x1388) * 150.0f;
            tempCos = Math_CosS(this->actor.shape.rot.y - 0x1388) * 150.0f;
            Math_SmoothStepToF(&player->actor.world.pos.x, this->actor.world.pos.x + tempSin, 0.5f, 5.0f, 0.0f);
            Math_SmoothStepToF(&player->actor.world.pos.z, this->actor.world.pos.z + tempCos, 0.5f, 5.0f, 0.0f);
            Math_SmoothStepToF(&this->unk_208, 0.07f, 1.0f, 0.005f, 0.0f);
            tempSin = Math_SinS(this->actor.world.rot.y) * 230.0f;
            tempCos = Math_CosS(this->actor.world.rot.y) * 230.0f;
            Math_SmoothStepToF(&this->subCamEye.x, this->actor.world.pos.x + tempSin, 0.2f, 50.0f, 0.1f);
            Math_SmoothStepToF(&this->subCamEye.y, this->actor.world.pos.y + 20.0f, 0.2f, 50.0f, 0.1f);
            Math_SmoothStepToF(&this->subCamEye.z, this->actor.world.pos.z + tempCos, 0.2f, 50.0f, 0.1f);
            Math_SmoothStepToF(&this->subCamAt.x, this->actor.world.pos.x, 0.2f, 30.0f, 0.1f);
            Math_SmoothStepToF(&this->subCamAt.y, this->actor.focus.pos.y - 70.0f, 0.2f, 30.0f, 0.1f);
            Math_SmoothStepToF(&this->subCamAt.z, this->actor.world.pos.z, 0.2f, 30.0f, 0.1f);
            if (Animation_OnFrame(&this->skelAnime, Animation_GetLastFrame(&object_kingdodongo_Anim_002D0C))) {
                Animation_Change(&this->skelAnime, &object_kingdodongo_Anim_003CF8, 1.0f, 0.0f,
                                 Animation_GetLastFrame(&object_kingdodongo_Anim_003CF8), ANIMMODE_ONCE, -1.0f);
                this->csState = 6;
                Actor_Spawn(&play->actorCtx, play, ACTOR_BG_BREAKWALL, -890.0f, -1523.76f, -3304.0f, 0, 0, 0, 0x6000);
            }
            break;
        case 6:
            Math_SmoothStepToF(&this->subCamAt.x, this->actor.world.pos.x, 0.2f, 30.0f, 0.1f);
            Math_SmoothStepToF(&this->subCamAt.y, (this->actor.world.pos.y - 70.0f) + 130.0f, 0.2f, 20.0f, 0.1f);
            Math_SmoothStepToF(&this->subCamAt.z, this->actor.world.pos.z, 0.2f, 30.0f, 0.1f);

            if (Animation_OnFrame(&this->skelAnime, Animation_GetLastFrame(&object_kingdodongo_Anim_003CF8))) {
                Animation_Change(&this->skelAnime, &object_kingdodongo_Anim_00DF38, 1.0f, 30.0f, 59.0f, ANIMMODE_ONCE,
                                 -1.0f);
                this->csState = 7;
                this->unk_228 = 7700.0f;
                this->unk_204 = 0.0f;
                this->unk_1E4 = 0.0f;
                this->numWallCollisions = 0;
                this->unk_19E = 0;
            }
            break;
        case 7:
            this->unk_1C4 += 0x7D0;
            Math_SmoothStepToF(&this->subCamAt.x, this->actor.world.pos.x, 0.2f, 30.0f, 0.0f);
            Math_SmoothStepToF(&this->subCamAt.y, (this->actor.world.pos.y - 70.0f) + 130.0f, 0.2f, 20.0f, 0.0f);
            Math_SmoothStepToF(&this->subCamAt.z, this->actor.world.pos.z, 0.2f, 30.0f, 0.0f);
            Math_SmoothStepToF(&this->subCamEye.x, -890.0f, 0.1f, this->unk_204 * 5.0f, 0.1f);
            Math_SmoothStepToF(&this->subCamEye.z, -3304.0f, 0.1f, this->unk_204 * 5.0f, 0.1f);
            Math_SmoothStepToF(&this->unk_204, 1.0f, 1.0f, 0.1f, 0.0f);
            if (this->unk_1DA == 1) {
                this->csState = 8;
                this->actor.speed = this->unk_1E4 / 1.5f;
                if (this->unk_1A2 == 0) {
                    this->unk_238 = 250.0f;
                } else {
                    this->unk_238 = -250.0f;
                }
                this->unk_1DA = 1000;
                this->unk_234 = 2000.0f;
            } else {
                cornerPos = &sCornerPositions[this->unk_1A0];
                this->unk_1EC = 3.0f;
                Math_SmoothStepToF(&this->unk_1E4, this->unk_1EC * 5.0f, 1.0f, this->unk_1EC * 0.25f, 0.0f);
                tempSin = cornerPos->x - this->actor.world.pos.x;
                tempCos = cornerPos->z - this->actor.world.pos.z;
                sp178 = sqrtf(SQ(tempSin) + SQ(tempCos)) - 200.0f;
                if ((sqrtf(SQ(tempSin) + SQ(tempCos)) < 200.0f) || (this->unk_1DA != 0)) {
                    sp178 = 0.0f;
                }
                sp178 = CLAMP_MAX(sp178, 70.0f);
                this->unk_23C = (Math_SinS(this->unk_19E * 1000) * -50.0f) / 100.0f;

                sp198.x = Math_SinS(this->unk_19E * 1000) * sp178;
                sp198.y = sp198.z = 0.0f;

                Matrix_RotateY(BINANG_TO_RAD(this->actor.shape.rot.y), MTXMODE_NEW);
                Matrix_MultVec3f(&sp198, &sp184);

                Math_SmoothStepToF(&this->actor.world.pos.x, cornerPos->x + sp184.x, 1.0f, this->unk_1E4, 0.0f);
                Math_SmoothStepToF(&this->actor.world.pos.z, cornerPos->z + sp184.z, 1.0f, this->unk_1E4, 0.0f);
                Actor_PlaySfx(&this->actor, NA_SE_EN_DODO_K_ROLL - SFX_FLAG);
                if ((this->unk_19E & 7) == 0) {
                    Camera_RequestQuake(&play->mainCamera, 2, 1, 8);
                }
                if (!(this->unk_19E & 1)) {
                    Actor_SpawnFloorDustRing(play, &this->actor, &this->actor.world.pos, 40.0f, 3, 8.0f, 500, 10,
                                             false);
                }
                tempSin = cornerPos->x - this->actor.world.pos.x;
                tempCos = cornerPos->z - this->actor.world.pos.z;
                Math_SmoothStepToF(&this->unk_1E8, 1500.0f, 1.0f, this->unk_1EC * 100.0f, 0.0f);
                Math_SmoothStepToS(&this->actor.world.rot.y, RAD_TO_BINANG(Math_FAtan2F(tempSin, tempCos)), 5,
                                   (this->unk_1EC * this->unk_1E8), 0);

                if ((fabsf(tempSin) <= 15.0f) && (fabsf(tempCos) <= 15.0f)) {
                    Vec3f dustPos;

                    this->actor.velocity.y = 15.0f;
                    Actor_PlaySfx(&this->actor, NA_SE_EN_DODO_K_COLI2);
                    if (this->unk_1A2 == 0) {
                        this->unk_1A0++;
                        if (this->unk_1A0 >= 4) {
                            this->unk_1A0 = 0;
                        }
                    } else {
                        this->unk_1A0--;
                        if (this->unk_1A0 < 0) {
                            this->unk_1A0 = 3;
                        }
                    }
                    this->unk_1DA = 0xA;
                    dustPos.x = this->actor.world.pos.x;
                    dustPos.y = this->actor.world.pos.y + 60.0f;
                    dustPos.z = this->actor.world.pos.z;
                    func_80033480(play, &dustPos, 250.0f, 0x28, 0x320, 0xA, 0);
                }
            }
            break;
        case 8:
        case 9:
            if (this->unk_1DA == 884) {
                Animation_Change(&this->skelAnime, &object_kingdodongo_Anim_0042A8, 1.0f, 0.0f,
                                 (f32)Animation_GetLastFrame(&object_kingdodongo_Anim_0042A8), ANIMMODE_LOOP, -20.0f);
                tempSin = this->subCamEye.x - this->actor.world.pos.x;
                tempCos = this->subCamEye.z - this->actor.world.pos.z;
                this->unk_22C = sqrtf(SQ(tempSin) + SQ(tempCos));
                this->unk_230 = Math_FAtan2F(tempSin, tempCos);
                this->unk_1DC = 350;
                this->csState = 9;
            }
            if (this->unk_1DA < 854) {
                for (i = 0; i < 2; i++) {
                    func_808C12C4(D_808C7000, this->unk_1CC);
                    if (this->unk_1CC < 256) {
                        this->unk_1CC++;
                    }
                }
            }
            if (this->unk_1DA < 984) {
                Math_SmoothStepToS(&this->unk_1C4, -0x4000, 0xA, 0x12C, 0);
            }
            if (this->unk_1DA == 904) {
                Actor_PlaySfx(&this->actor, NA_SE_EN_DODO_K_END);
            }
            if (this->unk_1DA < 854) {
                Actor_PlaySfx(&this->actor, NA_SE_EN_DODO_K_LAST - SFX_FLAG);
            }
            if (this->unk_1DA == 960) {
                Actor_PlaySfx(&this->actor, NA_SE_EN_DODO_K_LAVA);
            }
            if (this->unk_1DA < 960) {
                Math_SmoothStepToF(&this->actor.shape.shadowScale, 0.0f, 1.0f, 10.0f, 0.0f);
                if (this->unk_1DA >= 710) {

                    if (this->unk_1DA == 710) {
                        Vec3f sp124[] = {
                            { -440.0f, 0.0f, -3304.0f },
                            { -890.0f, 0.0f, -3754.0f },
                            { -1340.0f, 0.0f, -3304.0f },
                            { -890.0f, 0.0f, -2854.0f },
                        };
                        Vec3f spF4[] = {
                            { -890.0f, 0.0f, -2854.0f },
                            { -440.0f, 0.0f, -3304.0f },
                            { -890.0f, 0.0f, -3754.0f },
                            { -1340.0f, 0.0f, -3304.0f },
                        };
                        Vec3f* phi_v0_2;

                        this->unk_1C6 = 1;
                        if (this->unk_1A2 == 0) {
                            phi_v0_2 = &sp124[this->unk_1A0];
                        } else {
                            phi_v0_2 = &spF4[this->unk_1A0];
                        }
                        player->actor.world.pos.x = phi_v0_2->x;
                        player->actor.world.pos.z = phi_v0_2->z;
                        this->unk_204 = 0.0f;
                    }
                    if (this->unk_1DA >= 885) {
                        Math_SmoothStepToF(&this->unk_228, 200.0, 0.2f, 100.0f, 0.0f);
                    } else {
                        Math_SmoothStepToF(&this->unk_228, -6600.0f, 0.2f, 30.0f, 0.0f);
                    }
                    {
                        static Vec3f dustVel = { 0.0f, 0.0f, 0.0f };
                        static Vec3f dustAcell = { 0.0f, 1.0f, 0.0f };
                        static Color_RGBA8 dustPrimColor = { 255, 255, 100, 255 };
                        static Color_RGBA8 dustEnvColor = { 255, 100, 0, 255 };
                        s16 colorIndex;
                        Color_RGBA8 magmaPrimColor2[] = { { 255, 255, 0, 255 }, { 0, 0, 0, 100 } };
                        Color_RGBA8 magmaEnvColor2[] = { { 255, 0, 0, 255 }, { 0, 0, 0, 0 } };

                        effectPos.x = Rand_CenteredFloat(120.0f) + this->actor.focus.pos.x;
                        effectPos.y = Rand_ZeroFloat(50.0f) + this->actor.world.pos.y;
                        effectPos.z = Rand_CenteredFloat(120.0f) + this->actor.focus.pos.z;
                        func_8002836C(play, &effectPos, &dustVel, &dustAcell, &dustPrimColor, &dustEnvColor, 0x1F4, 0xA,
                                      0xA);
                        effectPos.x = Rand_CenteredFloat(120.0f) + this->actor.focus.pos.x;
                        effectPos.y = -1498.76f;
                        effectPos.z = Rand_CenteredFloat(120.0f) + this->actor.focus.pos.z;
                        colorIndex = (Rand_ZeroOne() * 1.9f);
                        EffectSsGMagma2_Spawn(play, &effectPos, &magmaPrimColor2[colorIndex],
                                              &magmaEnvColor2[colorIndex], 10 - (colorIndex * 5), colorIndex,
                                              (s16)(Rand_ZeroOne() * 100.0f) + 100);
                    }
                }
            } else {
                Actor_PlaySfx(&this->actor, NA_SE_EN_DODO_K_ROLL - SFX_FLAG);
                if (!(this->unk_19E & 1)) {
                    Actor_SpawnFloorDustRing(play, &this->actor, &this->actor.world.pos, 40.0f, 3, 8.0f, 500, 10,
                                             false);
                }
            }
            Math_SmoothStepToF(&this->actor.speed, 0.0f, 0.2f, 0.1f, 0.0f);
            this->actor.world.rot.y += (s16)this->unk_238;
            this->unk_1C4 += (s16)this->unk_234;
            if (this->unk_1DA >= 0x367) {
                if (this->unk_1A2 == 0) {
                    if (this->unk_238 < 450.0f) {
                        this->unk_238 += 10.0f;
                    }
                } else if (-450.0f < this->unk_238) {
                    this->unk_238 -= 10.0f;
                }
            } else {
                Math_SmoothStepToF(&this->unk_238, 0.0f, 0.05f, 40.0f, 0.0f);
            }
            Math_SmoothStepToF(&this->unk_234, 0.0f, 0.2f, 17.0f, 0.0f);
            Math_SmoothStepToF(&this->subCamAt.x, this->actor.world.pos.x, 0.2f, 30.0f, 0.0f);
            Math_SmoothStepToF(&this->subCamAt.y, (this->actor.world.pos.y - 70.0f) + 130.0f, 0.2f, 20.0f, 0.0f);
            Math_SmoothStepToF(&this->subCamAt.z, this->actor.world.pos.z, 0.2f, 30.0f, 0.0f);
            if (this->csState == 9) {
                if (this->unk_1DA < 0x2C6) {
                    Vec3f spAC[] = { { -390.0f, 0.0f, -3304.0f },
                                     { -890.0f, 0.0f, -3804.0f },
                                     { -1390.0f, 0.0f, -3304.0f },
                                     { -890.0f, 0.0f, -2804.0f } };

                    Vec3f sp7C[] = { { -890.0f, 0.0f, -2804.0f },
                                     { -390.0f, 0.0f, -3304.0f },
                                     { -890.0f, 0.0f, -3804.0f },
                                     { -1390.0f, 0.0f, -3304.0f } };
                    Vec3f* sp78;
                    STACK_PAD(s32);

                    if (this->unk_1A2 == 0) {
                        sp78 = &spAC[this->unk_1A0];
                    } else {
                        sp78 = &sp7C[this->unk_1A0];
                    }

                    Math_SmoothStepToF(&this->subCamEye.x, sp78->x, 0.2f, this->unk_204 * 20.0f, 0.0f);
                    Math_SmoothStepToF(&this->subCamEye.y, player->actor.world.pos.y + 30.0f, 0.1f,
                                       this->unk_204 * 20.0f, 0.0f);
                    Math_SmoothStepToF(&this->subCamEye.z, sp78->z, 0.1f, this->unk_204 * 20.0f, 0.0f);
                    Math_SmoothStepToF(&this->unk_204, 1.0f, 1.0f, 0.02f, 0.0f);
                } else {
                    if (this->unk_1A2 == 0) {
                        this->unk_230 += 0.01f;
                    } else {
                        this->unk_230 -= 0.01f;
                    }
                    Math_SmoothStepToF(&this->unk_22C, 220.0f, 0.1f, 5.0f, 0.1f);
                    tempSin = sinf(this->unk_230) * (*this).unk_22C;
                    tempCos = cosf(this->unk_230) * (*this).unk_22C;
                    Math_SmoothStepToF(&this->subCamEye.x, this->actor.world.pos.x + tempSin, 0.2f, 50.0f, 0.0f);
                    Math_SmoothStepToF(&this->subCamEye.y, this->actor.world.pos.y + 20.0f, 0.2f, 50.0f, 0.0f);
                    Math_SmoothStepToF(&this->subCamEye.z, this->actor.world.pos.z + tempCos, 0.2f, 50.0f, 0.0f);
                    Math_SmoothStepToF(&this->unk_23C, 0.0f, 0.2f, 0.01f, 0.0f);
                }
            } else {

                if (this->unk_1A2 == 0) {
                    Math_SmoothStepToF(&this->unk_23C, -0.5f, 0.2f, 0.05f, 0.0f);
                } else {
                    Math_SmoothStepToF(&this->unk_23C, 0.5f, 0.2f, 0.05f, 0.0f);
                }

                Math_SmoothStepToF(&this->subCamEye.x, -890.0f, 0.1f, this->unk_204 * 5.0f, 0.1f);
                Math_SmoothStepToF(&this->subCamEye.z, -3304.0f, 0.1f, this->unk_204 * 5.0f, 0.1f);
                Math_SmoothStepToF(&this->unk_204, 1.0f, 1.0f, 0.05f, 0.0f);
            }

            if (this->unk_1DA == 820) {
                SEQCMD_PLAY_SEQUENCE(SEQ_PLAYER_BGM_MAIN, 0, 0, NA_BGM_BOSS_CLEAR);
                Actor_Spawn(&play->actorCtx, play, ACTOR_ITEM_B_HEART,
                            Math_SinS(this->actor.shape.rot.y) * -50.0f + this->actor.world.pos.x,
                            this->actor.world.pos.y,
                            Math_CosS(this->actor.shape.rot.y) * -50.0f + this->actor.world.pos.z, 0, 0, 0, 0);
            }
            if (this->unk_1DA == 600) {
                mainCam = Play_GetCamera(play, CAM_ID_MAIN);
                mainCam->eye = this->subCamEye;
                mainCam->eyeNext = this->subCamEye;
                mainCam->at = this->subCamAt;
                Play_ReturnToMainCam(play, this->subCamId, 0);
                this->unk_1BC = 0;
                this->subCamId = SUB_CAM_ID_DONE;
                this->csState = 100;
                Play_ChangeCameraStatus(play, CAM_ID_MAIN, CAM_STAT_ACTIVE);
                Cutscene_StopManual(play, &play->csCtx);
                Player_SetCsActionWithHaltedActors(play, &this->actor, PLAYER_CSACTION_7);
                Actor_SpawnAsChild(&play->actorCtx, &this->actor, play, ACTOR_DOOR_WARP1, -890.0f, -1523.76f, -3304.0f,
                                   0, 0, 0, WARP_DUNGEON_CHILD);
                this->skelAnime.playSpeed = 0.0f;
                Flags_SetClear(play, play->roomCtx.curRoom.num);
            }
            FALLTHROUGH;
        case 100:
            if ((this->unk_1DA < 0x2C6) && (Rand_ZeroOne() < 0.5f)) {
                Vec3f sp68;
                Color_RGBA8 D_808CA568 = { 0, 0, 0, 100 };
                Color_RGBA8 D_808CA56C = { 0, 0, 0, 0 };

                sp68.x = Rand_CenteredFloat(60.0f) + this->actor.focus.pos.x;
                sp68.y = (Rand_ZeroOne() * 50.0f) + -1498.76f;
                sp68.z = Rand_CenteredFloat(60.0f) + this->actor.focus.pos.z;
                EffectSsGMagma2_Spawn(play, &sp68, &D_808CA568, &D_808CA56C, 5, 1, (s16)(Rand_ZeroOne() * 50.0f) + 50);
            }
            break;
    }
    if (this->subCamId != SUB_CAM_ID_DONE) {
        Play_SetCameraAtEye(play, this->subCamId, &this->subCamAt, &this->subCamEye);
    }
}

void BossDodongo_UpdateEffects(PlayState* play) {
    BossDodongoEffect* eff = (BossDodongoEffect*)play->specialEffects;
    Color_RGB8 effectColors[] = { { 255, 128, 0 }, { 255, 0, 0 }, { 255, 255, 0 }, { 255, 0, 0 } };
    s16 colorIndex;
    s16 i;

    for (i = 0; i < BOSS_DODONGO_EFFECT_COUNT; i++, eff++) {
        if (eff->unk_24 != 0) {
            eff->unk_00.x += eff->unk_0C.x;
            eff->unk_00.y += eff->unk_0C.y;
            eff->unk_00.z += eff->unk_0C.z;
            eff->unk_25++;
            eff->unk_0C.x += eff->unk_18.x;
            eff->unk_0C.y += eff->unk_18.y;
            eff->unk_0C.z += eff->unk_18.z;
            if (eff->unk_24 == 1) {
                colorIndex = eff->unk_25 % 4;
                eff->color.r = effectColors[colorIndex].r;
                eff->color.g = effectColors[colorIndex].g;
                eff->color.b = effectColors[colorIndex].b;
                eff->alpha -= 20;
                if (eff->alpha <= 0) {
                    eff->alpha = 0;
                    eff->unk_24 = 0;
                }
            }
        }
    }
}

void BossDodongo_DrawEffects(PlayState* play) {
    STACK_PAD(s32);
    s16 i;
    u8 materialFlag = 0;
    BossDodongoEffect* eff;
    GraphicsContext* gfxCtx = play->state.gfxCtx;

    eff = (BossDodongoEffect*)play->specialEffects;

    OPEN_DISPS(gfxCtx, "../z_boss_dodongo.c", 5228);

    Gfx_SetupDL_25Xlu(play->state.gfxCtx);

    for (i = 0; i < BOSS_DODONGO_EFFECT_COUNT; i++, eff++) {
        if (eff->unk_24 == 1) {
            gDPPipeSync(POLY_XLU_DISP++);

            if (materialFlag == 0) {
                gSPDisplayList(POLY_XLU_DISP++, object_kingdodongo_DL_009D50);
                materialFlag++;
            }

            gDPSetPrimColor(POLY_XLU_DISP++, 0, 0, eff->color.r, eff->color.g, eff->color.b, eff->alpha);
            Matrix_Translate(eff->unk_00.x, eff->unk_00.y, eff->unk_00.z, MTXMODE_NEW);
            Matrix_ReplaceRotation(&play->billboardMtxF);
            Matrix_Scale(eff->unk_2C, eff->unk_2C, 1.0f, MTXMODE_APPLY);
            gSPMatrix(POLY_XLU_DISP++, MATRIX_NEW(gfxCtx, "../z_boss_dodongo.c", 5253),
                      G_MTX_NOPUSH | G_MTX_LOAD | G_MTX_MODELVIEW);
            gSPDisplayList(POLY_XLU_DISP++, object_kingdodongo_DL_009DD0);
        }
    }

    CLOSE_DISPS(gfxCtx, "../z_boss_dodongo.c", 5258);
}<|MERGE_RESOLUTION|>--- conflicted
+++ resolved
@@ -106,7 +106,7 @@
 }
 
 void func_808C1554(u16* arg0, u16* floorTex, s32 arg2, f32 arg3) {
-    s32 pad[2];
+    STACK_PADS(s32, 2);
     s16 i;
     s16 i2;
     u16 sp54[2048];
@@ -1224,13 +1224,8 @@
 }
 
 void BossDodongo_UpdateDamage(BossDodongo* this, PlayState* play) {
-<<<<<<< HEAD
     STACK_PAD(s32);
-    ColliderInfo* item;
-=======
-    s32 pad;
     ColliderElement* acHitElem;
->>>>>>> bf3339a1
     u8 swordDamage;
     s32 damage;
     s16 i;
