#include "z_boss_dodongo.h"
#include "objects/object_kingdodongo/object_kingdodongo.h"
#include "scenes/dungeons/ddan_boss/ddan_boss_room_1.h"

#define FLAGS 0x00000035

#define THIS ((BossDodongo*)thisx)

void BossDodongo_Init(Actor* thisx, GlobalContext* globalCtx);
void BossDodongo_Destroy(Actor* thisx, GlobalContext* globalCtx);
void BossDodongo_Update(Actor* thisx, GlobalContext* globalCtx);
void BossDodongo_Draw(Actor* thisx, GlobalContext* globalCtx);

void BossDodongo_SetupIntroCutscene(BossDodongo* this, GlobalContext* globalCtx);
void BossDodongo_IntroCutscene(BossDodongo* this, GlobalContext* globalCtx);
void BossDodongo_Walk(BossDodongo* this, GlobalContext* globalCtx);
void BossDodongo_Inhale(BossDodongo* this, GlobalContext* globalCtx);
void BossDodongo_BlowFire(BossDodongo* this, GlobalContext* globalCtx);
void BossDodongo_Roll(BossDodongo* this, GlobalContext* globalCtx);
void BossDodongo_SpawnFire(BossDodongo* this, GlobalContext* globalCtx, s16 arg2);
void BossDodongo_Explode(BossDodongo* this, GlobalContext* globalCtx);
void BossDodongo_LayDown(BossDodongo* this, GlobalContext* globalCtx);
void BossDodongo_Vulnerable(BossDodongo* this, GlobalContext* globalCtx);
void BossDodongo_GetUp(BossDodongo* this, GlobalContext* globalCtx);
void BossDodongo_SetupWalk(BossDodongo* this);
void BossDodongo_DeathCutscene(BossDodongo* this, GlobalContext* globalCtx);
void BossDodongo_SetupDeathCutscene(BossDodongo* this);
void BossDodongo_Damaged(BossDodongo* this, GlobalContext* globalCtx);
void BossDodongo_UpdateDamage(BossDodongo* this, GlobalContext* globalCtx);
void BossDodongo_PlayerPosCheck(BossDodongo* this, GlobalContext* globalCtx);
void BossDodongo_PlayerYawCheck(BossDodongo* this, GlobalContext* globalCtx);
f32 func_808C4F6C(BossDodongo* this, GlobalContext* globalCtx);
f32 func_808C50A8(BossDodongo* this, GlobalContext* globalCtx);
void BossDodongo_DrawEffects(GlobalContext* globalCtx);
void BossDodongo_UpdateEffects(GlobalContext* globalCtx);

const ActorInit Boss_Dodongo_InitVars = {
    ACTOR_EN_DODONGO,
    ACTORCAT_BOSS,
    FLAGS,
    OBJECT_KINGDODONGO,
    sizeof(BossDodongo),
    (ActorFunc)BossDodongo_Init,
    (ActorFunc)BossDodongo_Destroy,
    (ActorFunc)BossDodongo_Update,
    (ActorFunc)BossDodongo_Draw,
};

#include "z_boss_dodongo_data.c"

static InitChainEntry sInitChain[] = {
    ICHAIN_U8(targetMode, 5, ICHAIN_CONTINUE),
    ICHAIN_S8(naviEnemyId, 0x0C, ICHAIN_CONTINUE),
    ICHAIN_F32_DIV1000(gravity, -3000.0f, ICHAIN_CONTINUE),
    ICHAIN_F32(targetArrowOffset, 8200.0f, ICHAIN_STOP),
};

void func_808C1190(s16* arg0, u8* arg1, s16 arg2) {
    if (arg2[arg1] != 0) {
        arg0[arg2 / 2] = 0;
    }
}

void func_808C11D0(s16* arg0, u8* arg1, s16 arg2) {
    if (arg1[arg2] != 0) {
        arg0[arg2] = 0;
    }
}

void func_808C1200(s16* arg0, u8* arg1, s16 arg2) {
    if (arg1[arg2] != 0) {
        arg0[arg2] = 0;
    }
}

void func_808C1230(s16* arg0, u8* arg1, s16 arg2) {
    s16 index;

    if (arg1[arg2] != 0) {
        index = ((arg2 & 0xF) + ((arg2 & 0xF0) * 2));
        arg0[index + 16] = 0;
        arg0[index] = 0;
    }
}

void func_808C1278(s16* arg0, u8* arg1, s16 arg2) {
    s16 index;

    if (arg1[arg2] != 0) {
        index = ((arg2 & 0xF) * 2) + ((arg2 & 0xF0) * 2);
        arg0[index + 1] = 0;
        arg0[index] = 0;
    }
}

void func_808C12C4(u8* arg1, s16 arg2) {
    func_808C1190(SEGMENTED_TO_VIRTUAL(object_kingdodongo_Tex_015890), arg1, arg2);
    func_808C1200(SEGMENTED_TO_VIRTUAL(object_kingdodongo_Tex_017210), arg1, arg2);
    func_808C11D0(SEGMENTED_TO_VIRTUAL(object_kingdodongo_Tex_015D90), arg1, arg2);
    func_808C11D0(SEGMENTED_TO_VIRTUAL(object_kingdodongo_Tex_016390), arg1, arg2);
    func_808C11D0(SEGMENTED_TO_VIRTUAL(object_kingdodongo_Tex_016590), arg1, arg2);
    func_808C11D0(SEGMENTED_TO_VIRTUAL(object_kingdodongo_Tex_016790), arg1, arg2);
    func_808C1230(SEGMENTED_TO_VIRTUAL(object_kingdodongo_Tex_015990), arg1, arg2);
    func_808C1230(SEGMENTED_TO_VIRTUAL(object_kingdodongo_Tex_015F90), arg1, arg2);
    func_808C1278(SEGMENTED_TO_VIRTUAL(object_kingdodongo_Tex_016990), arg1, arg2);
    func_808C1278(SEGMENTED_TO_VIRTUAL(object_kingdodongo_Tex_016E10), arg1, arg2);
}

void func_808C1554(void* arg0, void* floorTex, s32 arg2, f32 arg3) {
    u16* temp_s3 = SEGMENTED_TO_VIRTUAL(arg0);
    u16* temp_s1 = SEGMENTED_TO_VIRTUAL(floorTex);
    s16 i;
    s16 i2;
    u16 sp54[2048];
    s16 temp;
    s16 temp2;

    for (i = 0; i < 2048; i += 32) {
        temp = sinf((((i / 32) + (s16)((arg2 * 50.0f) / 100.0f)) & 0x1F) * (M_PI / 16)) * arg3;
        for (i2 = 0; i2 < 32; i2++) {
            sp54[i + ((temp + i2) & 0x1F)] = temp_s1[i + i2];
        }
    }
    for (i = 0; i < 32; i++) {
        temp = sinf(((i + (s16)((arg2 * 80.0f) / 100.0f)) & 0x1F) * (M_PI / 16)) * arg3;
        temp *= 32;
        for (i2 = 0; i2 < 2048; i2 += 32) {
            temp2 = (temp + i2) & 0x7FF;
            temp_s3[i + temp2] = sp54[i + i2];
        }
    }
}

void func_808C17C8(GlobalContext* globalCtx, Vec3f* arg1, Vec3f* arg2, Vec3f* arg3, f32 arg4, s16 arg5) {
    s16 i;
    BossDodongoEffect* eff = (BossDodongoEffect*)globalCtx->specialEffects;

    for (i = 0; i < arg5; i++, eff++) {
        if (eff->unk_24 == 0) {
            eff->unk_24 = 1;
            eff->unk_00 = *arg1;
            eff->unk_0C = *arg2;
            eff->unk_18 = *arg3;
            eff->unk_2C = arg4 / 1000.0f;
            eff->alpha = 255;
            eff->unk_25 = (s16)Rand_ZeroFloat(10.0f);
            break;
        }
    }
}

s32 BossDodongo_AteExplosive(BossDodongo* this, GlobalContext* globalCtx) {
    f32 dx;
    f32 dy;
    f32 dz;
    Actor* currentExplosive = globalCtx->actorCtx.actorLists[ACTORCAT_EXPLOSIVE].head;
    Actor* thisx = &this->actor;

    while (currentExplosive != NULL) {
        if (currentExplosive == thisx) {
            currentExplosive = currentExplosive->next;
            continue;
        }

        dx = currentExplosive->world.pos.x - this->mouthPos.x;
        dy = currentExplosive->world.pos.y - this->mouthPos.y;
        dz = currentExplosive->world.pos.z - this->mouthPos.z;

        if ((fabsf(dx) < 40.0f) && (fabsf(dy) < 40.0f) && (fabsf(dz) < 40.0f)) {
            Actor_Kill(currentExplosive);
            return true;
        }

        currentExplosive = currentExplosive->next;
    }

    return false;
}

void BossDodongo_Init(Actor* thisx, GlobalContext* globalCtx) {
    BossDodongo* this = THIS;
    s16 i;
    u16* temp_s1_3;
    u16* temp_s2;
    u32 temp_v0;

    globalCtx->specialEffects = &this->effects;
    Actor_ProcessInitChain(&this->actor, sInitChain);
    ActorShape_Init(&this->actor.shape, 9200.0f, ActorShadow_DrawCircle, 250.0f);
    Actor_SetScale(&this->actor, 0.01f);
    SkelAnime_Init(globalCtx, &this->skelAnime, &object_kingdodongo_Skel_01B310, &object_kingdodongo_Anim_00F0D8, NULL,
                   NULL, 0);
    Animation_PlayLoop(&this->skelAnime, &object_kingdodongo_Anim_00F0D8);
    this->unk_1F8 = 1.0f;
    BossDodongo_SetupIntroCutscene(this, globalCtx);
    this->health = 12;
    this->colorFilterMin = 995.0f;
    this->actor.colChkInfo.mass = MASS_IMMOVABLE;
    this->colorFilterMax = 1000.0f;
    this->unk_224 = 2.0f;
    this->unk_228 = 9200.0f;
    Collider_InitJntSph(globalCtx, &this->collider);
    Collider_SetJntSph(globalCtx, &this->collider, &this->actor, &sJntSphInit, this->items);

    if (Flags_GetClear(globalCtx, globalCtx->roomCtx.curRoom.num)) { // KD is dead
        temp_s1_3 = SEGMENTED_TO_VIRTUAL(gDodongosCavernBossLavaFloorTex);
        temp_s2 = SEGMENTED_TO_VIRTUAL(sLavaFloorRockTex);

        Actor_Kill(&this->actor);
        Actor_SpawnAsChild(&globalCtx->actorCtx, &this->actor, globalCtx, ACTOR_DOOR_WARP1, -890.0f, -1523.76f,
                           -3304.0f, 0, 0, 0, 0);
        Actor_Spawn(&globalCtx->actorCtx, globalCtx, ACTOR_BG_BREAKWALL, -890.0f, -1523.76f, -3304.0f, 0, 0, 0, 0x6000);
        Actor_Spawn(&globalCtx->actorCtx, globalCtx, ACTOR_ITEM_B_HEART, -690.0f, -1523.76f, -3304.0f, 0, 0, 0, 0);

        for (i = 0; i < 2048; i++) {
            temp_v0 = i;
            temp_s1_3[temp_v0] = temp_s2[temp_v0];
        }
    }

    this->actor.flags &= ~1;
}

void BossDodongo_Destroy(Actor* thisx, GlobalContext* globalCtx) {
    BossDodongo* this = THIS;

    SkelAnime_Free(&this->skelAnime, globalCtx);
    Collider_DestroyJntSph(globalCtx, &this->collider);
}

void BossDodongo_SetupIntroCutscene(BossDodongo* this, GlobalContext* globalCtx) {
    s16 frames = Animation_GetLastFrame(&object_kingdodongo_Anim_00F0D8);

    Animation_Change(&this->skelAnime, &object_kingdodongo_Anim_00F0D8, 1.0f, 0.0f, frames, ANIMMODE_LOOP, -10.0f);
    this->actionFunc = BossDodongo_IntroCutscene;
    this->csState = 0;
    this->unk_1BC = 1;
}

void BossDodongo_IntroCutscene(BossDodongo* this, GlobalContext* globalCtx) {
    f32 phi_f0;
    Camera* mainCam;
    Player* player = GET_PLAYER(globalCtx);
    Vec3f subCamEye;
    Vec3f subCamAt;
    Vec3f subCamUp;

    mainCam = Gameplay_GetCamera(globalCtx, CAM_ID_MAIN);

    if (this->unk_196 != 0) {
        this->unk_196--;
    }

    if (this->unk_198 != 0) {
        this->unk_198--;
    }

    if (this->unk_19A != 0) {
        this->unk_19A--;
    }

    switch (this->csState) {
        case 0:
            if (player->actor.world.pos.y < -1223.76f) {
                this->csState = 1;
                this->actor.world.pos.x = -1390.0f;
                this->actor.world.pos.z = -3374.0f;
                this->unk_1A0 = 1;
            }
            break;
        case 1:
            func_80064520(globalCtx, &globalCtx->csCtx);
            func_8002DF54(globalCtx, &this->actor, 1);
            Gameplay_ClearAllSubCameras(globalCtx);
            this->subCamId = Gameplay_CreateSubCamera(globalCtx);
            Gameplay_ChangeCameraStatus(globalCtx, CAM_ID_MAIN, CAM_STATUS_WAIT);
            Gameplay_ChangeCameraStatus(globalCtx, this->subCamId, CAM_STATUS_ACTIVE);
            this->csState = 2;
            this->unk_196 = 0x3C;
            this->unk_198 = 160;
            player->actor.world.pos.y = -1023.76f;
            this->subCamEye.y = player->actor.world.pos.y - 480.0f + 50.0f;
        case 2:
            if (this->unk_198 >= 131) {
                player->actor.world.pos.x = -890.0f;
                player->actor.world.pos.z = -2804.0f;

                player->actor.speedXZ = 0.0f;
                player->actor.shape.rot.y = player->actor.world.rot.y = 0x3FFF;

                this->subCamEye.x = -890.0f;
                this->subCamEye.z = player->actor.world.pos.z - 100.0f;

                this->subCamAt.x = player->actor.world.pos.x;
                this->subCamAt.y = player->actor.world.pos.y + 20.0f;
                this->subCamAt.z = player->actor.world.pos.z;
            }

            if (this->unk_198 == 110) {
                func_8002DF54(globalCtx, &this->actor, 9);
            }

            if (this->unk_198 == 5) {
                func_8002DF54(globalCtx, &this->actor, 12);
            }

            if (this->unk_198 < 6) {
                player->actor.shape.rot.y = -0x4001;
            } else {
                player->actor.shape.rot.y = 0x3FFF;
            }

            if (this->unk_198 < 60) {
                this->unk_1BC = 1;
            } else {
                this->unk_1BC = 2;
            }

            BossDodongo_Walk(this, globalCtx);

            if (this->unk_196 == 1) {
                Audio_QueueSeqCmd(0x100100FF);
            }

            if (this->unk_196 == 0) {
                Math_SmoothStepToF(&this->subCamEye.x, this->vec.x + 30.0f, 0.2f, this->unk_204 * 20.0f, 0.0f);
                Math_SmoothStepToF(&this->subCamEye.y, this->vec.y, 0.2f, this->unk_204 * 20.0f, 0.0f);
                Math_SmoothStepToF(&this->subCamEye.z, this->vec.z + 10.0f, 0.2f, this->unk_204 * 20.0f, 0.0f);
                Math_SmoothStepToF(&this->unk_204, 1.0f, 1.0f, 0.02f, 0.0f);
            } else {
                this->subCamAt.x = player->actor.world.pos.x;
                this->subCamAt.y = player->actor.world.pos.y + 20.0f;
                this->subCamAt.z = player->actor.world.pos.z;
            }

            if (gSaveContext.eventChkInf[7] & 2) {
                if (this->unk_198 == 100) {
                    this->actor.world.pos.x = -1114.0f;
                    this->actor.world.pos.z = -2804.0f;
                    this->actor.world.rot.y = 0x3FFF;
                    this->unk_1A2 = 0;
                    this->unk_1A0 = 2;
                    this->csState = 4;
                    this->unk_196 = 30;
                    this->unk_198 = 150;
                    this->unk_204 = 0.0f;
                    Animation_Change(&this->skelAnime, &object_kingdodongo_Anim_008EEC, 1.0f, 0.0f,
                                     Animation_GetLastFrame(&object_kingdodongo_Anim_008EEC), ANIMMODE_ONCE, 0.0f);
                    SkelAnime_Update(&this->skelAnime);
                }
            } else if (this->unk_198 == 0) {
                this->csState = 3;
                this->unk_19E = 0x14;
                this->unk_204 = 0.0f;
            }
            break;
        case 3:
            BossDodongo_Walk(this, globalCtx);
            Math_SmoothStepToF(&this->unk_20C, sinf(this->unk_19E * 0.05f) * 0.1f, 1.0f, 0.01f, 0.0f);
            Math_SmoothStepToF(&this->subCamEye.x, this->vec.x + 90.0f, 0.2f, this->unk_204 * 20.0f, 0.0f);
            Math_SmoothStepToF(&this->subCamEye.y, this->vec.y + 50.0f, 0.2f, this->unk_204 * 20.0f, 0.0f);
            Math_SmoothStepToF(&this->subCamEye.z, this->vec.z, 0.2f, this->unk_204 * 20.0f, 0.0f);
            Math_SmoothStepToF(&this->subCamAt.y, this->vec.y - 10.0f, 0.2f, this->unk_204 * 20.0f, 0.0f);
            Math_SmoothStepToF(&this->unk_204, 1.0f, 1.0f, 0.02f, 0.0f);
            if (fabsf(player->actor.world.pos.x - this->actor.world.pos.x) < 200.0f) {
                this->csState = 4;
                this->unk_196 = 0x1E;
                this->unk_198 = 0x96;
                this->unk_204 = 0.0f;
                Animation_Change(&this->skelAnime, &object_kingdodongo_Anim_008EEC, 1.0f, 0.0f,
                                 Animation_GetLastFrame(&object_kingdodongo_Anim_008EEC), ANIMMODE_ONCE, -5.0f);
            }
            break;
        case 4:
            Math_SmoothStepToF(&this->unk_20C, 0.0f, 1.0f, 0.01f, 0.0f);

            if (gSaveContext.eventChkInf[7] & 2) {
                phi_f0 = -50.0f;
            } else {
                phi_f0 = 0.0f;
            }

            Math_SmoothStepToF(&this->subCamEye.x, player->actor.world.pos.x + phi_f0 + 70.0f, 0.2f,
                               this->unk_204 * 20.0f, 0.0f);
            Math_SmoothStepToF(&this->subCamEye.y, player->actor.world.pos.y + 10.0f, 0.2f, this->unk_204 * 20.0f,
                               0.0f);
            Math_SmoothStepToF(&this->subCamEye.z, player->actor.world.pos.z - 60.0f, 0.2f, this->unk_204 * 20.0f,
                               0.0f);

            Math_SmoothStepToF(&this->subCamAt.x, this->vec.x, 0.2f, this->unk_204 * 20.0f, 0.0f);
            Math_SmoothStepToF(&this->subCamAt.y, this->vec.y, 0.2f, this->unk_204 * 20.0f, 0.0f);
            Math_SmoothStepToF(&this->subCamAt.z, this->vec.z, 0.2f, this->unk_204 * 20.0f, 0.0f);
            Math_SmoothStepToF(&this->unk_204, 1.0f, 1.0f, 0.02f, 0.0f);

            if (this->unk_196 == 0) {
                SkelAnime_Update(&this->skelAnime);
                Math_SmoothStepToF(&this->unk_208, 0.05f, 1.0f, 0.005f, 0.0f);
            }

            if (this->unk_198 == 0x64) {
                Audio_PlayActorSound2(&this->actor, NA_SE_EN_DODO_K_OTAKEBI);
            }

            if (this->unk_198 == 0x5A) {
                if (!(gSaveContext.eventChkInf[7] & 2)) {
                    TitleCard_InitBossName(globalCtx, &globalCtx->actorCtx.titleCtx,
                                           SEGMENTED_TO_VIRTUAL(&object_kingdodongo_Blob_017410), 0xA0, 0xB4, 0x80,
                                           0x28);
                }
                Audio_QueueSeqCmd(0x6B);
            }

            if (this->unk_198 == 0) {
                mainCam->eye = this->subCamEye;
                mainCam->eyeNext = this->subCamEye;
                mainCam->at = this->subCamAt;
                func_800C08AC(globalCtx, this->subCamId, 0);
                this->subCamId = CAM_ID_MAIN;
                func_80064534(globalCtx, &globalCtx->csCtx);
                func_8002DF54(globalCtx, &this->actor, 7);
                BossDodongo_SetupWalk(this);
                this->unk_1DA = 50;
                this->unk_1BC = 0;
                player->actor.shape.rot.y = -0x4002;
                gSaveContext.eventChkInf[7] |= 2;
            }
            break;
    }

    if (this->subCamId != CAM_ID_MAIN) {
        if (this->unk_1B6 != 0) {
            this->unk_1B6--;
        }

        subCamEye.x = this->subCamEye.x;
        phi_f0 = sinf((this->unk_1B6 * 3.1415f * 90.0f) / 180.0f);
        subCamEye.y = (this->unk_1B6 * phi_f0 * 0.7f) + this->subCamEye.y;
        subCamEye.z = this->subCamEye.z;

        subCamAt.x = this->subCamAt.x;
        phi_f0 = sinf((this->unk_1B6 * 3.1415f * 90.0f) / 180.0f);
        subCamAt.y = (this->unk_1B6 * phi_f0 * 0.7f) + this->subCamAt.y;
        subCamAt.z = this->subCamAt.z;

        subCamUp.x = this->unk_20C;
        subCamUp.y = 1.0f;
        subCamUp.z = this->unk_20C;

        Gameplay_CameraSetAtEyeUp(globalCtx, this->subCamId, &subCamAt, &subCamEye, &subCamUp);
    }
}

void BossDodongo_SetupDamaged(BossDodongo* this) {
    if (this->actionFunc != BossDodongo_Damaged) {
        Animation_Change(&this->skelAnime, &object_kingdodongo_Anim_001074, 1.0f, 0.0f,
                         Animation_GetLastFrame(&object_kingdodongo_Anim_001074), ANIMMODE_ONCE, -5.0f);
        this->actionFunc = BossDodongo_Damaged;
    }

    this->unk_1DA = 100;
}

void BossDodongo_SetupExplode(BossDodongo* this) {
    Animation_Change(&this->skelAnime, &object_kingdodongo_Anim_00E848, 1.0f, 0.0f,
                     Animation_GetLastFrame(&object_kingdodongo_Anim_00E848), ANIMMODE_ONCE, -5.0f);
    this->actionFunc = BossDodongo_Explode;
    this->unk_1B0 = 10;
    this->unk_1C0 = 2;
    this->unk_1DA = 35;
    this->unk_1FC = 50.0f;
    this->unk_200 = 300.0f;
}

void BossDodongo_SetupWalk(BossDodongo* this) {
    Animation_Change(&this->skelAnime, &object_kingdodongo_Anim_01D934, 1.0f, 0.0f,
                     Animation_GetLastFrame(&object_kingdodongo_Anim_01D934), ANIMMODE_ONCE, -10.0f);
    this->unk_1AA = 0;
    this->actionFunc = BossDodongo_Walk;
    this->unk_1DA = 0;
    this->actor.flags |= 1;
    this->unk_1E4 = 0.0f;
}

void BossDodongo_SetupRoll(BossDodongo* this) {
    Animation_Change(&this->skelAnime, &object_kingdodongo_Anim_00DF38, 1.0f, 0.0f, 59.0f, ANIMMODE_ONCE, -5.0f);
    this->actionFunc = BossDodongo_Roll;
    this->numWallCollisions = 0;
    this->unk_1DA = 27;
}

void BossDodongo_SetupBlowFire(BossDodongo* this) {
    this->actor.speedXZ = 0.0f;
    this->unk_1E4 = 0.0f;
    Animation_Change(&this->skelAnime, &object_kingdodongo_Anim_0061D4, 1.0f, 0.0f,
                     Animation_GetLastFrame(&object_kingdodongo_Anim_0061D4), ANIMMODE_ONCE, 0.0f);
    this->actionFunc = BossDodongo_BlowFire;
    this->unk_1DA = 50;
    this->unk_1AE = 0;
}

void BossDodongo_SetupInhale(BossDodongo* this) {
    this->actor.speedXZ = 0.0f;
    Animation_Change(&this->skelAnime, &object_kingdodongo_Anim_008EEC, 1.0f, 0.0f,
                     Animation_GetLastFrame(&object_kingdodongo_Anim_008EEC), ANIMMODE_ONCE, -5.0f);
    this->actionFunc = BossDodongo_Inhale;
    this->unk_1DA = 100;
    this->unk_1AC = 0;
    this->unk_1E2 = 1;
}

void BossDodongo_Damaged(BossDodongo* this, GlobalContext* globalCtx) {
    SkelAnime_Update(&this->skelAnime);
    Math_SmoothStepToF(&this->unk_1F8, 1.0f, 0.5f, 0.02f, 0.001f);
    Math_SmoothStepToF(&this->unk_208, 0.05f, 1.0f, 0.005f, 0.0f);

    if (Animation_OnFrame(&this->skelAnime, Animation_GetLastFrame(&object_kingdodongo_Anim_001074))) {
        BossDodongo_SetupRoll(this);
    }
}

void BossDodongo_Explode(BossDodongo* this, GlobalContext* globalCtx) {
    static Color_RGBA8 dustPrimColor = { 255, 255, 0, 255 };
    static Color_RGBA8 dustEnvColor = { 255, 10, 0, 255 };
    s16 pad;
    Vec3f dustVel;
    Vec3f dustAcell;
    Vec3f dustPos;
    s16 i;

    Math_SmoothStepToF(&this->unk_208, 0.05f, 1.0f, 0.005f, 0.0f);
    SkelAnime_Update(&this->skelAnime);

    if (this->unk_1DA == 0) {
        for (i = 0; i < 30; i++) {
            dustVel.x = Rand_CenteredFloat(20.0f);
            dustVel.y = Rand_CenteredFloat(20.0f);
            dustVel.z = Rand_CenteredFloat(20.0f);

            dustAcell.x = dustVel.x * -0.1f;
            dustAcell.y = dustVel.y * -0.1f;
            dustAcell.z = dustVel.z * -0.1f;

            dustPos.x = this->actor.world.pos.x + (dustVel.x * 3.0f);
            dustPos.y = this->actor.world.pos.y + 90.0f + (dustVel.y * 3.0f);
            dustPos.z = this->actor.world.pos.z + (dustVel.z * 3.0f);

            func_8002836C(globalCtx, &dustPos, &dustVel, &dustAcell, &dustPrimColor, &dustEnvColor, 500, 10, 10);
        }

        Animation_Change(&this->skelAnime, &object_kingdodongo_Anim_004E0C, 1.0f, 0.0f,
                         Animation_GetLastFrame(&object_kingdodongo_Anim_004E0C), ANIMMODE_ONCE, -5.0f);
        this->actionFunc = BossDodongo_LayDown;
        Audio_PlayActorSound2(&this->actor, NA_SE_IT_BOMB_EXPLOSION);
        Audio_PlayActorSound2(&this->actor, NA_SE_EN_DODO_K_DAMAGE);
        func_80033E88(&this->actor, globalCtx, 4, 10);
        this->health -= 2;

        // make sure not to die from the bomb explosion
        if (this->health <= 0) {
            this->health = 1;
        }
    }
}

void BossDodongo_LayDown(BossDodongo* this, GlobalContext* globalCtx) {
    this->unk_1BE = 10;
    Math_SmoothStepToF(&this->unk_1F8, 1.3f, 1.0f, 0.1f, 0.001f);
    SkelAnime_Update(&this->skelAnime);

    if (Animation_OnFrame(&this->skelAnime, Animation_GetLastFrame(&object_kingdodongo_Anim_004E0C))) {
        Animation_Change(&this->skelAnime, &object_kingdodongo_Anim_0042A8, 1.0f, 0.0f,
                         Animation_GetLastFrame(&object_kingdodongo_Anim_0042A8), ANIMMODE_LOOP, -5.0f);
        this->actionFunc = BossDodongo_Vulnerable;
        this->unk_1DA = 100;
    }
}

void BossDodongo_Vulnerable(BossDodongo* this, GlobalContext* globalCtx) {
    Audio_PlayActorSound2(&this->actor, NA_SE_EN_DODO_K_DOWN - SFX_FLAG);
    this->unk_1BE = 10;
    Math_SmoothStepToF(&this->unk_1F8, 1.0f, 0.5f, 0.02f, 0.001f);
    Math_SmoothStepToF(&this->unk_208, 0.05f, 1.0f, 0.005f, 0.0f);
    SkelAnime_Update(&this->skelAnime);

    if (this->unk_1DA == 0) {
        Animation_Change(&this->skelAnime, &object_kingdodongo_Anim_009D10, 1.0f, 0.0f,
                         Animation_GetLastFrame(&object_kingdodongo_Anim_009D10), ANIMMODE_ONCE, -5.0f);
        this->actionFunc = BossDodongo_GetUp;
    }
}

void BossDodongo_GetUp(BossDodongo* this, GlobalContext* globalCtx) {
    SkelAnime_Update(&this->skelAnime);

    if (Animation_OnFrame(&this->skelAnime, Animation_GetLastFrame(&object_kingdodongo_Anim_009D10))) {
        BossDodongo_SetupRoll(this);
    }
}

void BossDodongo_BlowFire(BossDodongo* this, GlobalContext* globalCtx) {
    s32 pad;
    Vec3f unusedZeroVec1 = { 0.0f, 0.0f, 0.0f };
    Vec3f unusedZeroVec2 = { 0.0f, 0.0f, 0.0f };

    SkelAnime_Update(&this->skelAnime);

    if (Animation_OnFrame(&this->skelAnime, 12.0f)) {
        Audio_PlayActorSound2(&this->actor, NA_SE_EN_DODO_K_CRY);
    }

    if (Animation_OnFrame(&this->skelAnime, 17.0f)) {
        this->unk_1C8 = 28;
    }

    if ((this->skelAnime.curFrame > 17.0f) && (this->skelAnime.curFrame < 35.0f)) {
        BossDodongo_SpawnFire(this, globalCtx, this->unk_1AE);
        this->unk_1AE++;
        Math_SmoothStepToF(&this->unk_244, 0.0f, 1.0f, 8.0f, 0.0f);
    }

    if (this->unk_1DA == 0) {
        BossDodongo_SetupRoll(this);
    }
}

void BossDodongo_Inhale(BossDodongo* this, GlobalContext* GlobalContext) {
    this->unk_1E2 = 1;

    if (this->unk_1AC > 20) {
        Audio_PlayActorSound2(&this->actor, NA_SE_EN_DODO_K_BREATH - SFX_FLAG);
    }

    Math_SmoothStepToF(&this->unk_208, 0.05f, 1.0f, 0.005f, 0.0f);
    SkelAnime_Update(&this->skelAnime);

    if (this->unk_1DA == 0) {
        BossDodongo_SetupBlowFire(this);
    } else {
        this->unk_1AC++;

        if ((this->unk_1AC > 20) && (this->unk_1AC < 82) && BossDodongo_AteExplosive(this, GlobalContext)) {
            Audio_PlayActorSound2(&this->actor, NA_SE_EN_DODO_K_DRINK);
            BossDodongo_SetupExplode(this);
        }
    }
}

static Vec3f sCornerPositions[] = {
    { -1390.0f, 0.0f, -3804.0f },
    { -1390.0f, 0.0f, -2804.0f },
    { -390.0f, 0.0f, -2804.0f },
    { -390.0f, 0.0f, -3804.0f },
};

void BossDodongo_Walk(BossDodongo* this, GlobalContext* globalCtx) {
    Vec3f* sp4C;
    f32 sp48;
    f32 sp44;

    if (this->unk_1AA == 0) {
        if (Animation_OnFrame(&this->skelAnime, 14.0f)) {
            Animation_PlayLoop(&this->skelAnime, &object_kingdodongo_Anim_01CAE0);
            this->unk_1AA = 1;
        }
    } else if (this->unk_1BC != 2) {
        if (((s32)this->skelAnime.curFrame == 1) || ((s32)this->skelAnime.curFrame == 31)) {
            if ((s32)this->skelAnime.curFrame == 1) {
                Actor_SpawnFloorDustRing(globalCtx, &this->actor, &this->unk_410, 25.0f, 0xA, 8.0f, 0x1F4, 0xA, 0);
            } else {
                Actor_SpawnFloorDustRing(globalCtx, &this->actor, &this->unk_404, 25.0f, 0xA, 8.0f, 0x1F4, 0xA, 0);
            }

            if (this->unk_1BC != 0) {
                func_80078884(NA_SE_EN_DODO_K_WALK);
            } else {
                Audio_PlayActorSound2(&this->actor, NA_SE_EN_DODO_K_WALK);
            }

            if (this->subCamId == CAM_ID_MAIN) {
                func_80033E88(&this->actor, globalCtx, 4, 10);
            } else {
                this->unk_1B6 = 10;
                func_800A9F6C(0.0f, 180, 20, 100);
            }
        }
    }

    SkelAnime_Update(&this->skelAnime);
    sp4C = &sCornerPositions[this->unk_1A0];
    this->unk_1EC = 0.7f;
    Math_SmoothStepToF(&this->unk_1E4, this->unk_1EC * 4.0f, 1.0f, this->unk_1EC * 0.25f, 0.0f);
    Math_SmoothStepToF(&this->actor.world.pos.x, sp4C->x, 0.3f, this->unk_1E4, 0.0f);
    Math_SmoothStepToF(&this->actor.world.pos.z, sp4C->z, 0.3f, this->unk_1E4, 0.0f);
    sp48 = sp4C->x - this->actor.world.pos.x;
    sp44 = sp4C->z - this->actor.world.pos.z;
    Math_SmoothStepToF(&this->unk_1E8, 2000.0f, 1.0f, this->unk_1EC * 80.0f, 0.0f);
    Math_SmoothStepToS(&this->actor.world.rot.y, Math_FAtan2F(sp48, sp44) * 10430.378f, 5,
                       (this->unk_1EC * this->unk_1E8), 5);
    Math_SmoothStepToS(&this->unk_1C4, 0, 2, 2000, 0);

    if ((fabsf(sp48) <= 5.0f) && (fabsf(sp44) <= 5.0f)) {
        this->unk_1E8 = 0.0f;
        this->unk_1E4 = 0.0f;
        if (this->unk_1A2 == 0) {
            this->unk_1A0++;
            if (this->unk_1A0 >= 4) {
                this->unk_1A0 = 0;
            }
        } else {
            this->unk_1A0--;
            if (this->unk_1A0 < 0) {
                this->unk_1A0 = 3;
            }
        }
    }

    if ((this->unk_1DA == 0) && (this->unk_1BC == 0)) {
        if ((this->actor.xzDistToPlayer < 500.0f) && (this->unk_1A4 != 0) && !this->playerPosInRange) {
            BossDodongo_SetupInhale(this);
            BossDodongo_SpawnFire(this, globalCtx, -1);
        }

        if (!this->playerPosInRange && !this->playerYawInRange) {
            BossDodongo_SetupRoll(this);
        }
    }
}

void BossDodongo_Roll(BossDodongo* this, GlobalContext* globalCtx) {
    Vec3f* sp5C;
    Vec3f sp50;
    f32 sp4C;
    f32 sp48;

    this->actor.flags |= 0x1000000;
    SkelAnime_Update(&this->skelAnime);

    if (this->unk_1DA == 10) {
        this->actor.velocity.y = 15.0f;
        Audio_PlayActorSound2(&this->actor, NA_SE_EN_DODO_K_CRY);
    }

    if (this->unk_1DA == 1) {
        Audio_PlayActorSound2(&this->actor, NA_SE_EN_DODO_K_COLI2);
    }

    sp5C = &sCornerPositions[this->unk_1A0];
    this->unk_1EC = 3.0f;

    if (this->unk_1DA == 0) {
        Math_SmoothStepToF(&this->unk_1E4, this->unk_1EC * 5.0f, 1.0f, this->unk_1EC * 0.25f, 0.0f);
        Math_SmoothStepToF(&this->actor.world.pos.x, sp5C->x, 1.0f, this->unk_1E4, 0.0f);
        Math_SmoothStepToF(&this->actor.world.pos.z, sp5C->z, 1.0f, this->unk_1E4, 0.0f);
        this->unk_1C4 += 2000;

        if (this->actor.bgCheckFlags & 1) {
            this->unk_228 = 7700.0f;
            Audio_PlayActorSound2(&this->actor, NA_SE_EN_DODO_K_ROLL - SFX_FLAG);

            if ((this->unk_19E & 7) == 0) {
                Camera_AddQuake(&globalCtx->mainCamera, 2, 1, 8);
            }

            if (!(this->unk_19E & 1)) {
                Actor_SpawnFloorDustRing(globalCtx, &this->actor, &this->actor.world.pos, 40.0f, 3, 8.0f, 0x1F4, 0xA,
                                         0);
            }
        }
    }

    sp4C = sp5C->x - this->actor.world.pos.x;
    sp48 = sp5C->z - this->actor.world.pos.z;
    Math_SmoothStepToF(&this->unk_1E8, 2000.0f, 1.0f, this->unk_1EC * 100.0f, 0.0f);
    Math_SmoothStepToS(&this->actor.world.rot.y, Math_FAtan2F(sp4C, sp48) * 10430.378f, 5,
                       this->unk_1EC * this->unk_1E8, 0);

    if (fabsf(sp4C) <= 15.0f && fabsf(sp48) <= 15.0f) {
        this->numWallCollisions++;

        if (this->numWallCollisions >= 2) {
            if (this->unk_1A6 != 0) {
                this->unk_1A2 = 1 - this->unk_1A2;
            }

            this->unk_1E8 = 0.0f;
            this->unk_1E4 = 0.0f;
            BossDodongo_SetupWalk(this);
            this->unk_228 = 9200.0f;
            this->actor.velocity.y = 20.0f;
            Audio_PlayActorSound2(&this->actor, NA_SE_EN_DODO_K_COLI);
            Camera_AddQuake(&globalCtx->mainCamera, 2, 6, 8);
            sp50.x = this->actor.world.pos.x;
            sp50.y = this->actor.world.pos.y + 60.0f;
            sp50.z = this->actor.world.pos.z;
            func_80033480(globalCtx, &sp50, 250.0f, 40, 800, 10, 0);
            func_80033E88(&this->actor, globalCtx, 6, 15);
        } else {
            this->actor.velocity.y = 15.0f;
            Audio_PlayActorSound2(&this->actor, NA_SE_EN_DODO_K_COLI2);
        }

        if (this->unk_1A2 == 0) {
            this->unk_1A0++;
            if (this->unk_1A0 >= 4) {
                this->unk_1A0 = 0;
            }
        } else {
            this->unk_1A0--;
            if (this->unk_1A0 < 0) {
                this->unk_1A0 = 3;
            }
        }
    }
}

void BossDodongo_Update(Actor* thisx, GlobalContext* globalCtx2) {
    GlobalContext* globalCtx = globalCtx2;
    BossDodongo* this = THIS;
    f32 temp_f0;
    s16 i;
    Player* player = GET_PLAYER(globalCtx);
    Player* player2 = GET_PLAYER(globalCtx);
    s32 pad;

    this->unk_1E2 = 0;
    this->unk_19E++;

    if (this->unk_1DA != 0) {
        this->unk_1DA--;
    }

    if (this->unk_1DC != 0) {
        this->unk_1DC--;
    }

    if (this->unk_1DE != 0) {
        this->unk_1DE--;
    }

    if (this->unk_1C0 != 0) {
        this->unk_1C0--;
    }

    if (this->unk_1C8 != 0) {
        this->unk_1C8--;
    }

    temp_f0 = func_808C4F6C(this, globalCtx);

    if (temp_f0 > 0.0f) {
        this->unk_1A4 = temp_f0;
    } else {
        this->unk_1A4 = 0;
    }

    temp_f0 = func_808C50A8(this, globalCtx);

    if (temp_f0 > 0.0f) {
        this->unk_1A6 = temp_f0;
    } else {
        this->unk_1A6 = 0;
    }

    BossDodongo_PlayerYawCheck(this, globalCtx);
    BossDodongo_PlayerPosCheck(this, globalCtx);

    this->actionFunc(this, globalCtx);

    thisx->shape.rot.y = thisx->world.rot.y;

    Math_SmoothStepToF(&thisx->shape.yOffset, this->unk_228, 1.0f, 100.0f, 0.0f);
    Actor_MoveForward(thisx);
    BossDodongo_UpdateDamage(this, globalCtx);
    Actor_UpdateBgCheckInfo(globalCtx, thisx, 10.0f, 10.0f, 20.0f, 4);
    Math_SmoothStepToF(&this->unk_208, 0, 1, 0.001f, 0.0);
    Math_SmoothStepToF(&this->unk_20C, 0, 1, 0.001f, 0.0);

    if ((this->unk_19E % 128) == 0) {
        for (i = 0; i < 50; i++) {
            this->unk_324[i] = (Rand_ZeroOne() * 0.25f) + 0.5f;
        }
    }

    for (i = 0; i < 50; i++) {
        this->unk_25C[i] += this->unk_324[i];
    }

    if (this->unk_1C8 != 0) {
        if (this->unk_1C8 >= 11) {
            Math_SmoothStepToF(&this->unk_240, (this->unk_1C8 & 1) ? (40.0f) : (60.0f), 1.0f, 50.0f, 0.0f);
        } else {
            Math_SmoothStepToF(&this->unk_240, 0.0f, 1, 10.0f, 0.0);
        }

        if ((globalCtx->envCtx.unk_8C[1][2] == 0) && (globalCtx->envCtx.unk_8C[0][2] == 0)) {
            globalCtx->envCtx.unk_8C[1][0] = (u8)this->unk_240;
            globalCtx->envCtx.unk_8C[1][1] = (u8)(this->unk_240 * 0.1f);
            globalCtx->envCtx.unk_8C[0][0] = (u8)this->unk_240;
            globalCtx->envCtx.unk_8C[0][1] = (u8)(this->unk_240 * 0.1f);
        }
    }

    if (this->unk_1BE != 0) {
        if (this->unk_1BE >= 1000) {
            Math_SmoothStepToF(&this->colorFilterR, 30.0f, 1, 20.0f, 0.0);
            Math_SmoothStepToF(&this->colorFilterG, 10.0f, 1, 20.0f, 0.0);
        } else {
            this->unk_1BE--;
            Math_SmoothStepToF(&this->colorFilterR, 255.0f, 1, 20.0f, 0.0);
            Math_SmoothStepToF(&this->colorFilterG, 0.0f, 1, 20.0f, 0.0);
        }

        Math_SmoothStepToF(&this->colorFilterB, 0.0f, 1, 20.0f, 0.0);
        Math_SmoothStepToF(&this->colorFilterMin, 900.0f, 1, 10.0f, 0.0);
        Math_SmoothStepToF(&this->colorFilterMax, 1099.0f, 1, 10.0f, 0.0);
    } else {
        Math_SmoothStepToF(&this->colorFilterR, globalCtx->lightCtx.unk_07, 1, 5.0f, 0.0);
        Math_SmoothStepToF(&this->colorFilterG, globalCtx->lightCtx.unk_08, 1.0f, 5.0f, 0.0);
        Math_SmoothStepToF(&this->colorFilterB, globalCtx->lightCtx.unk_09, 1.0f, 5.0f, 0.0);
        Math_SmoothStepToF(&this->colorFilterMin, globalCtx->lightCtx.unk_0A, 1.0, 5.0f, 0.0);
        Math_SmoothStepToF(&this->colorFilterMax, 1000.0f, 1, 5.0f, 0.0);
    }

    if (player->actor.world.pos.y < -1000.0f) {
        s16 phi_s0_3;
        s16 sp90;
        s16 magma2DrawMode;
        s16 magmaScale = 0;

        if (this->unk_224 > 1.9f) {
            phi_s0_3 = 1;
            magma2DrawMode = 0;
            sp90 = 0;
        } else if (this->unk_224 > 1.7f) {
            phi_s0_3 = 3;
            sp90 = 1;
            if (globalCtx) {}
            magma2DrawMode = 0;
        } else if (this->unk_224 > 1.4f) {
            phi_s0_3 = 7;
            sp90 = 3;
            magma2DrawMode = Rand_ZeroOne() * 1.9f;
        } else if (this->unk_224 > 1.1f) {
            phi_s0_3 = 7;
            sp90 = 4095;
            magma2DrawMode = Rand_ZeroOne() * 1.9f;
        } else {
            phi_s0_3 = 1;
            sp90 = -1;
            magma2DrawMode = 1;
            magmaScale = ((s16)(Rand_ZeroOne() * 50)) - 50;
        }

        if (player2->csMode >= 10) {
            phi_s0_3 = -1;
        }

        if ((this->unk_19E & phi_s0_3) == 0) {
            static Color_RGBA8 magmaPrimColor[] = { { 255, 255, 0, 255 }, { 0, 0, 0, 150 } };
            static Color_RGBA8 magmaEnvColor[] = { { 255, 0, 0, 255 }, { 0, 0, 0, 0 } };
            Vec3f sp84;
            f32 temp_f12;
            f32 temp_f10;

            temp_f12 = Rand_ZeroOne() * 330.0f;
            temp_f10 = Rand_ZeroOne() * 6.28f;
            sp84.x = (sinf(temp_f10) * temp_f12) + (-890.0f);
            sp84.y = -1523.76f;
            sp84.z = (cosf(temp_f10) * temp_f12) + (-3304.0f);
            EffectSsGMagma2_Spawn(globalCtx, &sp84, &magmaPrimColor[magma2DrawMode], &magmaEnvColor[magma2DrawMode],
                                  10 - (magma2DrawMode * 5), magma2DrawMode, magmaScale + 100);
        }

        if ((this->unk_19E & sp90) == 0) {
            Vec3f sp6C = { 0.0f, 0.0f, 0.0f };
            Vec3f sp60 = { 0.0f, 0.0f, 0.0f };
            Vec3f sp54;
            f32 sp50 = Rand_ZeroOne() * 330.0f;
            f32 sp4C = Rand_ZeroOne() * 6.28f;

            sp54.x = sinf(sp4C) * sp50 + (-890.0f);
            sp54.y = -1523.76f;
            sp54.z = cosf(sp4C) * sp50 + (-3304.0f);
            EffectSsGMagma_Spawn(globalCtx, &sp54);
            for (i = 0; i < 4; i++) {
                sp60.y = 0.4f;
                sp60.x = Rand_CenteredFloat(0.5f);
                sp60.z = Rand_CenteredFloat(0.5f);
                sp50 = Rand_ZeroOne() * 330.0f;
                sp4C = Rand_ZeroOne() * 6.28f;
                sp54.x = sinf(sp4C) * sp50 + (-890.0f);
                sp54.y = -1513.76f;
                sp54.z = cosf(sp4C) * sp50 + (-3304.0f);
                func_808C17C8(globalCtx, &sp54, &sp6C, &sp60, ((s16)Rand_ZeroFloat(2.0f)) + 6, 0x50);
            }
        }

        func_808C1554(gDodongosCavernBossLavaFloorTex, sLavaFloorLavaTex, this->unk_19E, this->unk_224);
    }

    if (this->unk_1C6 != 0) {
        u16* ptr1 = SEGMENTED_TO_VIRTUAL(sLavaFloorLavaTex);
        u16* ptr2 = SEGMENTED_TO_VIRTUAL(sLavaFloorRockTex);
        s16 i2;

        for (i2 = 0; i2 < 20; i2++) {
            s16 new_var = this->unk_1C2 & 0x7FF;

            ptr1[new_var] = ptr2[new_var];
            this->unk_1C2 += 37;
        }
        Math_SmoothStepToF(&this->unk_224, 0.0f, 1.0f, 0.01f, 0.0f);
    }

    if (this->unk_1BC == 0) {
        if (this->actionFunc != BossDodongo_DeathCutscene) {
            CollisionCheck_SetAC(globalCtx, &globalCtx->colChkCtx, &this->collider.base);
        }

        CollisionCheck_SetOC(globalCtx, &globalCtx->colChkCtx, &this->collider.base);

        if (this->actionFunc == BossDodongo_Roll) {
            CollisionCheck_SetAT(globalCtx, &globalCtx->colChkCtx, &this->collider.base);
        }
    }

    this->collider.elements[0].dim.scale = (this->actionFunc == BossDodongo_Inhale) ? 0.0f : 1.0f;

    for (i = 6; i < 19; i++) {
        if (i != 12) {
            this->collider.elements[i].dim.scale = (this->actionFunc == BossDodongo_Roll) ? 0.0f : 1.0f;
        }
    }

    if (this->unk_244 != 0) {
        MREG(64) = 1;
        MREG(65) = 255;
        MREG(66) = 80;
        MREG(67) = 0;
        MREG(68) = (u8)this->unk_244;
    } else {
        MREG(64) = 0;
    }

    Math_SmoothStepToF(&this->unk_244, 0.0f, 1.0f, 2.0f, 0.0f);
    BossDodongo_UpdateEffects(globalCtx);
}

s32 BossDodongo_OverrideLimbDraw(GlobalContext* globalCtx, s32 limbIndex, Gfx** dList, Vec3f* pos, Vec3s* rot,
                                 void* thisx) {
    f32 mtxScaleY;
    f32 mtxScaleZ;
    BossDodongo* this = THIS;
    // required for matching
    if ((limbIndex == 6) || (limbIndex == 7)) {
        if (this->unk_25C) {}
        goto block_1;
    }
block_1:
    Matrix_JointPosition(pos, rot);

    if (*dList != NULL) {
        OPEN_DISPS(globalCtx->state.gfxCtx, "../z_boss_dodongo.c", 3787);

        mtxScaleZ = 1.0f;
        mtxScaleY = 1.0f;

        if ((limbIndex == 33) || (limbIndex == 48)) {
            mtxScaleY = mtxScaleZ = this->unk_1F8;
        }

        Matrix_Push();
        Matrix_Scale(1.0f, mtxScaleY, mtxScaleZ, MTXMODE_APPLY);

        if ((limbIndex != 6) && (limbIndex != 7)) {
            Matrix_RotateX(this->unk_25C[limbIndex] * 0.115f, MTXMODE_APPLY);
            Matrix_RotateY(this->unk_25C[limbIndex] * 0.13f, MTXMODE_APPLY);
            Matrix_RotateZ(this->unk_25C[limbIndex] * 0.1f, MTXMODE_APPLY);
            Matrix_Scale(1.0f - this->unk_208, this->unk_208 + 1.0f, 1.0f - this->unk_208, MTXMODE_APPLY);
            Matrix_RotateZ(-(this->unk_25C[limbIndex] * 0.1f), MTXMODE_APPLY);
            Matrix_RotateY(-(this->unk_25C[limbIndex] * 0.13f), MTXMODE_APPLY);
            Matrix_RotateX(-(this->unk_25C[limbIndex] * 0.115f), MTXMODE_APPLY);
        }

        gSPMatrix(POLY_OPA_DISP++, Matrix_NewMtx(globalCtx->state.gfxCtx, "../z_boss_dodongo.c", 3822),
                  G_MTX_NOPUSH | G_MTX_LOAD | G_MTX_MODELVIEW);
        gSPDisplayList(POLY_OPA_DISP++, *dList);
        Matrix_Pop();

        CLOSE_DISPS(globalCtx->state.gfxCtx, "../z_boss_dodongo.c", 3826);
    }
    { s32 pad; } // Required to match
    return 1;
}

void BossDodongo_PostLimbDraw(GlobalContext* globalCtx, s32 limbIndex, Gfx** dList, Vec3s* rot, void* thisx) {
    static Vec3f D_808CA450 = { 5000.0f, -2500.0f, 0.0f };
    static Vec3f D_808CA45C = { 0.0f, 0.0f, 0.0f };
    static Vec3f D_808CA468 = { 11500.0f, -3000.0f, 0.0f };
    static Vec3f D_808CA474 = { 5000.0f, -2000.0f, 0.0f };
    static Vec3f D_808CA480 = { 8000.0f, 0.0f, 0.0f };
    static Vec3f D_808CA48C = { 8000.0f, 0.0f, 0.0f };
    BossDodongo* this = THIS;

    if (limbIndex == 6) {
        Matrix_MultVec3f(&D_808CA45C, &this->vec);
        Matrix_MultVec3f(&D_808CA450, &this->actor.focus.pos);
        Matrix_MultVec3f(&D_808CA468, &this->firePos);
        Matrix_MultVec3f(&D_808CA474, &this->mouthPos);
    } else if (limbIndex == 39) {
        Matrix_MultVec3f(&D_808CA480, &this->unk_410);
    } else if (limbIndex == 46) {
        Matrix_MultVec3f(&D_808CA48C, &this->unk_404);
    }
    Collider_UpdateSpheres(limbIndex, &this->collider);
}

void BossDodongo_Draw(Actor* thisx, GlobalContext* globalCtx) {
    BossDodongo* this = THIS;
    s32 pad;

    OPEN_DISPS(globalCtx->state.gfxCtx, "../z_boss_dodongo.c", 3922);
    func_80093D18(globalCtx->state.gfxCtx);

    if ((this->unk_1C0 >= 2) && (this->unk_1C0 & 1)) {
        POLY_OPA_DISP = Gfx_SetFog(POLY_OPA_DISP, 255, 255, 255, 0, 900, 1099);
    } else {
        POLY_OPA_DISP = Gfx_SetFog(POLY_OPA_DISP, (u32)this->colorFilterR, (u32)this->colorFilterG,
                                   (u32)this->colorFilterB, 0, this->colorFilterMin, this->colorFilterMax);
    }

    Matrix_RotateZ(this->unk_23C, MTXMODE_APPLY);
    Matrix_RotateX((this->unk_1C4 / 32768.0f) * 3.14159f, MTXMODE_APPLY);

    SkelAnime_DrawOpa(globalCtx, this->skelAnime.skeleton, this->skelAnime.jointTable, BossDodongo_OverrideLimbDraw,
                      BossDodongo_PostLimbDraw, this);

    POLY_OPA_DISP = func_800BC8A0(globalCtx, POLY_OPA_DISP);

    CLOSE_DISPS(globalCtx->state.gfxCtx, "../z_boss_dodongo.c", 3981);

    BossDodongo_DrawEffects(globalCtx);
}

f32 func_808C4F6C(BossDodongo* this, GlobalContext* globalCtx) {
    f32 xDiff;
    f32 zDiff;
    f32 sp2C;
    s32 pad;
    f32 temp_f2;
    f32 rotation;
    Player* player = GET_PLAYER(globalCtx);

    xDiff = player->actor.world.pos.x - this->actor.world.pos.x;
    zDiff = player->actor.world.pos.z - this->actor.world.pos.z;

    rotation = Math_CosS(-this->actor.world.rot.y);
    sp2C = (Math_SinS(-this->actor.world.rot.y) * zDiff) + (rotation * xDiff);
    rotation = Math_SinS(-this->actor.world.rot.y);
    temp_f2 = (Math_CosS(-this->actor.world.rot.y) * zDiff) + (-rotation * xDiff);

    if ((fabsf(sp2C) < 150.0f) && (temp_f2 >= 100.0f) && (temp_f2 <= 2000.0f)) {
        return temp_f2;
    }
    return -1.0f;
}

f32 func_808C50A8(BossDodongo* this, GlobalContext* globalCtx) {
    f32 xDiff;
    f32 zDiff;
    f32 sp2C;
    s32 pad;
    f32 temp_f2;
    f32 rotation;
    Player* player = GET_PLAYER(globalCtx);

    xDiff = player->actor.world.pos.x - this->actor.world.pos.x;
    zDiff = player->actor.world.pos.z - this->actor.world.pos.z;

    rotation = Math_CosS(-0x8000 - this->actor.world.rot.y);
    sp2C = (Math_SinS(-0x8000 - this->actor.world.rot.y) * zDiff) + (rotation * xDiff);
    rotation = Math_SinS(-0x8000 - this->actor.world.rot.y);
    temp_f2 = (Math_CosS(-0x8000 - this->actor.world.rot.y) * zDiff) + (-rotation * xDiff);

    if ((fabsf(sp2C) < 150.0f) && (100.0f <= temp_f2) && (temp_f2 <= 2000.0f)) {
        return temp_f2;
    }

    return -1.0f;
}

void BossDodongo_PlayerYawCheck(BossDodongo* this, GlobalContext* globalCtx) {
    s16 yawDiff = Actor_WorldYawTowardActor(&this->actor, &GET_PLAYER(globalCtx)->actor) - this->actor.world.rot.y;

    if ((yawDiff < 0x38E3) && (-0x38E3 < yawDiff)) {
        this->playerYawInRange = true;
    } else {
        this->playerYawInRange = false;
    }
}

void BossDodongo_PlayerPosCheck(BossDodongo* this, GlobalContext* globalCtx) {
    Vec3f* temp_v1;
    s16 i;

    this->playerPosInRange = false;

    for (i = 0; i < 4; i++) {
        temp_v1 = &sCornerPositions[i];

        if ((fabsf(this->actor.world.pos.x - temp_v1->x) < 200.0f) &&
            (fabsf(this->actor.world.pos.z - temp_v1->z) < 200.0f)) {
            this->playerPosInRange = true;
            break;
        }
    }
}

void BossDodongo_SpawnFire(BossDodongo* this, GlobalContext* globalCtx, s16 params) {
    Actor_SpawnAsChild(&globalCtx->actorCtx, &this->actor, globalCtx, ACTOR_EN_BDFIRE, this->vec.x, this->vec.y - 20.0f,
                       this->vec.z, 0, this->actor.shape.rot.y, 0, params);
}

void BossDodongo_UpdateDamage(BossDodongo* this, GlobalContext* globalCtx) {
    s32 pad;
    ColliderInfo* item1;
    u8 swordDamage;
    s32 damage;
    ColliderInfo* item2;
    s16 i;

    if ((this->health <= 0) && (this->actionFunc != BossDodongo_DeathCutscene)) {
        BossDodongo_SetupDeathCutscene(this);
        Enemy_StartFinishingBlow(globalCtx, &this->actor);
        return;
    }

    if (this->unk_1C0 == 0) {
        if (this->actionFunc == BossDodongo_Inhale) {
            for (i = 0; i < 19; i++) {
                if (this->collider.elements[i].info.bumperFlags & 2) {
                    item1 = this->collider.elements[i].info.acHitInfo;
                    item2 = item1;

                    if ((item2->toucher.dmgFlags & 0x10) || (item2->toucher.dmgFlags & 4)) {
                        this->collider.elements[i].info.bumperFlags &= ~2;
                        this->unk_1C0 = 2;
                        BossDodongo_SetupWalk(this);
                        this->unk_1DA = 0x32;
                        return;
                    }
                }
            }
        }

        if (this->collider.elements->info.bumperFlags & 2) {
            this->collider.elements->info.bumperFlags &= ~2;
            item1 = this->collider.elements[0].info.acHitInfo;
            if ((this->actionFunc == BossDodongo_Vulnerable) || (this->actionFunc == BossDodongo_LayDown)) {
                swordDamage = damage = CollisionCheck_GetSwordDamage(item1->toucher.dmgFlags);

                if (damage != 0) {
                    Audio_PlayActorSound2(&this->actor, NA_SE_EN_DODO_K_DAMAGE);
                    BossDodongo_SetupDamaged(this);
                    this->unk_1C0 = 5;
                    this->health -= swordDamage;
                }
            }
        }
    }
}

void BossDodongo_SetupDeathCutscene(BossDodongo* this) {
    this->actor.speedXZ = 0.0f;
    this->unk_1E4 = 0.0f;
    Animation_Change(&this->skelAnime, &object_kingdodongo_Anim_002D0C, 1.0f, 0.0f,
                     Animation_GetLastFrame(&object_kingdodongo_Anim_002D0C), ANIMMODE_ONCE, -5.0f);
    this->actionFunc = BossDodongo_DeathCutscene;
    Audio_PlayActorSound2(&this->actor, NA_SE_EN_DODO_K_DEAD);
    this->unk_1DA = 0;
    this->csState = 0;
    this->actor.flags &= ~5;
    this->unk_1BC = 1;
    Audio_QueueSeqCmd(0x100100FF);
}

void BossDodongo_DeathCutscene(BossDodongo* this, GlobalContext* globalCtx) {
    Vec3f* cornerPos;
    Vec3f sp198;
    Vec3f sp184;
    f32 tempSin;
    f32 tempCos;
    f32 sp178;
    s16 i;
    Vec3f effectPos;
    Camera* mainCam;
    Player* player = GET_PLAYER(globalCtx);

    SkelAnime_Update(&this->skelAnime);

    switch (this->csState) {
        case 0:
            this->csState = 5;
            func_80064520(globalCtx, &globalCtx->csCtx);
            func_8002DF54(globalCtx, &this->actor, 1);
            this->subCamId = Gameplay_CreateSubCamera(globalCtx);
            Gameplay_ChangeCameraStatus(globalCtx, CAM_ID_MAIN, CAM_STATUS_UNK3);
            Gameplay_ChangeCameraStatus(globalCtx, this->subCamId, CAM_STATUS_ACTIVE);
            mainCam = Gameplay_GetCamera(globalCtx, CAM_ID_MAIN);
            this->subCamEye.x = mainCam->eye.x;
            this->subCamEye.y = mainCam->eye.y;
            this->subCamEye.z = mainCam->eye.z;
            this->subCamAt.x = mainCam->at.x;
            this->subCamAt.y = mainCam->at.y;
            this->subCamAt.z = mainCam->at.z;
            break;
        case 5:
            tempSin = Math_SinS(this->actor.shape.rot.y - 0x1388) * 150.0f;
            tempCos = Math_CosS(this->actor.shape.rot.y - 0x1388) * 150.0f;
            Math_SmoothStepToF(&player->actor.world.pos.x, this->actor.world.pos.x + tempSin, 0.5f, 5.0f, 0.0f);
            Math_SmoothStepToF(&player->actor.world.pos.z, this->actor.world.pos.z + tempCos, 0.5f, 5.0f, 0.0f);
            Math_SmoothStepToF(&this->unk_208, 0.07f, 1.0f, 0.005f, 0.0f);
            tempSin = Math_SinS(this->actor.world.rot.y) * 230.0f;
            tempCos = Math_CosS(this->actor.world.rot.y) * 230.0f;
<<<<<<< HEAD
            Math_SmoothStepToF(&this->subCamEye.x, this->actor.world.pos.x + tempSin, 0.2f, 50.0f, 0.1f);
            Math_SmoothStepToF(&this->subCamEye.y, this->actor.world.pos.y + 20.0f, 0.2f, 50.0f, 0.1f);
            Math_SmoothStepToF(&this->subCamEye.z, this->actor.world.pos.z + tempCos, 0.2f, 50.0f, 0.1f);
            Math_SmoothStepToF(&this->subCamAt.x, this->actor.world.pos.x, 0.2f, 30.0f, 0.1f);
            Math_SmoothStepToF(&this->subCamAt.y, this->actor.focus.pos.y - 70.0f, 0.2f, 30.0f, 0.1f);
            Math_SmoothStepToF(&this->subCamAt.z, this->actor.world.pos.z, 0.2f, 30.0f, 0.1f);
            if (Animation_OnFrame(&this->skelAnime, Animation_GetLastFrame(&D_06002D0C))) {
                Animation_Change(&this->skelAnime, &D_06003CF8, 1.0f, 0.0f, Animation_GetLastFrame(&D_06003CF8),
                                 ANIMMODE_ONCE, -1.0f);
=======
            Math_SmoothStepToF(&this->cameraEye.x, this->actor.world.pos.x + tempSin, 0.2f, 50.0f, 0.1f);
            Math_SmoothStepToF(&this->cameraEye.y, this->actor.world.pos.y + 20.0f, 0.2f, 50.0f, 0.1f);
            Math_SmoothStepToF(&this->cameraEye.z, this->actor.world.pos.z + tempCos, 0.2f, 50.0f, 0.1f);
            Math_SmoothStepToF(&this->cameraAt.x, this->actor.world.pos.x, 0.2f, 30.0f, 0.1f);
            Math_SmoothStepToF(&this->cameraAt.y, this->actor.focus.pos.y - 70.0f, 0.2f, 30.0f, 0.1f);
            Math_SmoothStepToF(&this->cameraAt.z, this->actor.world.pos.z, 0.2f, 30.0f, 0.1f);
            if (Animation_OnFrame(&this->skelAnime, Animation_GetLastFrame(&object_kingdodongo_Anim_002D0C))) {
                Animation_Change(&this->skelAnime, &object_kingdodongo_Anim_003CF8, 1.0f, 0.0f,
                                 Animation_GetLastFrame(&object_kingdodongo_Anim_003CF8), ANIMMODE_ONCE, -1.0f);
>>>>>>> e53081df
                this->csState = 6;
                Actor_Spawn(&globalCtx->actorCtx, globalCtx, ACTOR_BG_BREAKWALL, -890.0f, -1523.76f, -3304.0f, 0, 0, 0,
                            0x6000);
            }
            break;
        case 6:
            Math_SmoothStepToF(&this->subCamAt.x, this->actor.world.pos.x, 0.2f, 30.0f, 0.1f);
            Math_SmoothStepToF(&this->subCamAt.y, (this->actor.world.pos.y - 70.0f) + 130.0f, 0.2f, 20.0f, 0.1f);
            Math_SmoothStepToF(&this->subCamAt.z, this->actor.world.pos.z, 0.2f, 30.0f, 0.1f);

            if (Animation_OnFrame(&this->skelAnime, Animation_GetLastFrame(&object_kingdodongo_Anim_003CF8))) {
                Animation_Change(&this->skelAnime, &object_kingdodongo_Anim_00DF38, 1.0f, 30.0f, 59.0f, ANIMMODE_ONCE,
                                 -1.0f);
                this->csState = 7;
                this->unk_228 = 7700.0f;
                this->unk_204 = 0.0f;
                this->unk_1E4 = 0.0f;
                this->numWallCollisions = 0;
                this->unk_19E = 0;
            }
            break;
        case 7:
            this->unk_1C4 += 0x7D0;
            Math_SmoothStepToF(&this->subCamAt.x, this->actor.world.pos.x, 0.2f, 30.0f, 0.0f);
            Math_SmoothStepToF(&this->subCamAt.y, (this->actor.world.pos.y - 70.0f) + 130.0f, 0.2f, 20.0f, 0.0f);
            Math_SmoothStepToF(&this->subCamAt.z, this->actor.world.pos.z, 0.2f, 30.0f, 0.0f);
            Math_SmoothStepToF(&this->subCamEye.x, -890.0f, 0.1f, this->unk_204 * 5.0f, 0.1f);
            Math_SmoothStepToF(&this->subCamEye.z, -3304.0f, 0.1f, this->unk_204 * 5.0f, 0.1f);
            Math_SmoothStepToF(&this->unk_204, 1.0f, 1.0f, 0.1f, 0.0f);
            if (this->unk_1DA == 1) {
                this->csState = 8;
                this->actor.speedXZ = this->unk_1E4 / 1.5f;
                if (this->unk_1A2 == 0) {
                    this->unk_238 = 250.0f;
                } else {
                    this->unk_238 = -250.0f;
                }
                this->unk_1DA = 1000;
                this->unk_234 = 2000.0f;
            } else {
                cornerPos = &sCornerPositions[this->unk_1A0];
                this->unk_1EC = 3.0f;
                Math_SmoothStepToF(&this->unk_1E4, this->unk_1EC * 5.0f, 1.0f, this->unk_1EC * 0.25f, 0.0f);
                tempSin = cornerPos->x - this->actor.world.pos.x;
                tempCos = cornerPos->z - this->actor.world.pos.z;
                sp178 = sqrtf(SQ(tempSin) + SQ(tempCos)) - 200.0f;
                if ((sqrtf(SQ(tempSin) + SQ(tempCos)) < 200.0f) || (this->unk_1DA != 0)) {
                    sp178 = 0.0f;
                }
                sp178 = CLAMP_MAX(sp178, 70.0f);
                this->unk_23C = (Math_SinS(this->unk_19E * 1000) * -50.0f) / 100.0f;

                sp198.x = Math_SinS(this->unk_19E * 1000) * sp178;
                sp198.y = sp198.z = 0.0f;

                Matrix_RotateY(this->actor.shape.rot.y * (M_PI / 0x8000), MTXMODE_NEW);
                Matrix_MultVec3f(&sp198, &sp184);

                Math_SmoothStepToF(&this->actor.world.pos.x, cornerPos->x + sp184.x, 1.0f, this->unk_1E4, 0.0f);
                Math_SmoothStepToF(&this->actor.world.pos.z, cornerPos->z + sp184.z, 1.0f, this->unk_1E4, 0.0f);
                Audio_PlayActorSound2(&this->actor, NA_SE_EN_DODO_K_ROLL - SFX_FLAG);
                if ((this->unk_19E & 7) == 0) {
                    Camera_AddQuake(&globalCtx->mainCamera, 2, 1, 8);
                }
                if (!(this->unk_19E & 1)) {
                    Actor_SpawnFloorDustRing(globalCtx, &this->actor, &this->actor.world.pos, 40.0f, 3, 8.0f, 0x1F4,
                                             0xA, 0);
                }
                tempSin = cornerPos->x - this->actor.world.pos.x;
                tempCos = cornerPos->z - this->actor.world.pos.z;
                Math_SmoothStepToF(&this->unk_1E8, 1500.0f, 1.0f, this->unk_1EC * 100.0f, 0.0f);
                Math_SmoothStepToS(&this->actor.world.rot.y, (Math_FAtan2F(tempSin, tempCos) * 10430.378f), 5,
                                   (this->unk_1EC * this->unk_1E8), 0);

                if ((fabsf(tempSin) <= 15.0f) && (fabsf(tempCos) <= 15.0f)) {
                    Vec3f dustPos;

                    this->actor.velocity.y = 15.0f;
                    Audio_PlayActorSound2(&this->actor, NA_SE_EN_DODO_K_COLI2);
                    if (this->unk_1A2 == 0) {
                        this->unk_1A0 = this->unk_1A0 + 1;
                        if (this->unk_1A0 >= 4) {
                            this->unk_1A0 = 0;
                        }
                    } else {
                        this->unk_1A0--;
                        if (this->unk_1A0 < 0) {
                            this->unk_1A0 = 3;
                        }
                    }
                    this->unk_1DA = 0xA;
                    dustPos.x = this->actor.world.pos.x;
                    dustPos.y = this->actor.world.pos.y + 60.0f;
                    dustPos.z = this->actor.world.pos.z;
                    func_80033480(globalCtx, &dustPos, 250.0f, 0x28, 0x320, 0xA, 0);
                }
            }
            break;
        case 8:
        case 9:
            if (this->unk_1DA == 884) {
<<<<<<< HEAD
                Animation_Change(&this->skelAnime, &D_060042A8, 1.0f, 0.0f, (f32)Animation_GetLastFrame(&D_060042A8),
                                 ANIMMODE_LOOP, -20.0f);
                tempSin = this->subCamEye.x - this->actor.world.pos.x;
                tempCos = this->subCamEye.z - this->actor.world.pos.z;
=======
                Animation_Change(&this->skelAnime, &object_kingdodongo_Anim_0042A8, 1.0f, 0.0f,
                                 (f32)Animation_GetLastFrame(&object_kingdodongo_Anim_0042A8), ANIMMODE_LOOP, -20.0f);
                tempSin = this->cameraEye.x - this->actor.world.pos.x;
                tempCos = this->cameraEye.z - this->actor.world.pos.z;
>>>>>>> e53081df
                this->unk_22C = sqrtf(SQ(tempSin) + SQ(tempCos));
                this->unk_230 = Math_FAtan2F(tempSin, tempCos);
                this->unk_1DC = 350;
                this->csState = 9;
            }
            if (this->unk_1DA < 854) {
                for (i = 0; i < 2; i++) {
                    func_808C12C4(D_808C7000, this->unk_1CC);
                    if (this->unk_1CC < 256) {
                        this->unk_1CC++;
                    }
                }
            }
            if (this->unk_1DA < 984) {
                Math_SmoothStepToS(&this->unk_1C4, -0x4000, 0xA, 0x12C, 0);
            }
            if (this->unk_1DA == 904) {
                Audio_PlayActorSound2(&this->actor, NA_SE_EN_DODO_K_END);
            }
            if (this->unk_1DA < 854) {
                Audio_PlayActorSound2(&this->actor, NA_SE_EN_DODO_K_LAST - SFX_FLAG);
            }
            if (this->unk_1DA == 960) {
                Audio_PlayActorSound2(&this->actor, NA_SE_EN_DODO_K_LAVA);
            }
            if (this->unk_1DA < 960) {
                Math_SmoothStepToF(&this->actor.shape.shadowScale, 0.0f, 1.0f, 10.0f, 0.0f);
                if (this->unk_1DA >= 710) {

                    if (this->unk_1DA == 710) {
                        Vec3f sp124[] = {
                            { -440.0f, 0.0f, -3304.0f },
                            { -890.0f, 0.0f, -3754.0f },
                            { -1340.0f, 0.0f, -3304.0f },
                            { -890.0f, 0.0f, -2854.0f },
                        };
                        Vec3f spF4[] = {
                            { -890.0f, 0.0f, -2854.0f },
                            { -440.0f, 0.0f, -3304.0f },
                            { -890.0f, 0.0f, -3754.0f },
                            { -1340.0f, 0.0f, -3304.0f },
                        };
                        Vec3f* phi_v0_2;

                        this->unk_1C6 = 1;
                        if (this->unk_1A2 == 0) {
                            phi_v0_2 = &sp124[this->unk_1A0];
                        } else {
                            phi_v0_2 = &spF4[this->unk_1A0];
                        }
                        player->actor.world.pos.x = phi_v0_2->x;
                        player->actor.world.pos.z = phi_v0_2->z;
                        this->unk_204 = 0.0f;
                    }
                    if (this->unk_1DA >= 885) {
                        Math_SmoothStepToF(&this->unk_228, 200.0, 0.2f, 100.0f, 0.0f);
                    } else {
                        Math_SmoothStepToF(&this->unk_228, -6600.0f, 0.2f, 30.0f, 0.0f);
                    }
                    {
                        static Vec3f dustVel = { 0.0f, 0.0f, 0.0f };
                        static Vec3f dustAcell = { 0.0f, 1.0f, 0.0f };
                        static Color_RGBA8 dustPrimColor = { 255, 255, 100, 255 };
                        static Color_RGBA8 dustEnvColor = { 255, 100, 0, 255 };
                        s16 colorIndex;
                        Color_RGBA8 magmaPrimColor2[] = { { 255, 255, 0, 255 }, { 0, 0, 0, 100 } };
                        Color_RGBA8 magmaEnvColor2[] = { { 255, 0, 0, 255 }, { 0, 0, 0, 0 } };

                        effectPos.x = Rand_CenteredFloat(120.0f) + this->actor.focus.pos.x;
                        effectPos.y = Rand_ZeroFloat(50.0f) + this->actor.world.pos.y;
                        effectPos.z = Rand_CenteredFloat(120.0f) + this->actor.focus.pos.z;
                        func_8002836C(globalCtx, &effectPos, &dustVel, &dustAcell, &dustPrimColor, &dustEnvColor, 0x1F4,
                                      0xA, 0xA);
                        effectPos.x = Rand_CenteredFloat(120.0f) + this->actor.focus.pos.x;
                        effectPos.y = -1498.76f;
                        effectPos.z = Rand_CenteredFloat(120.0f) + this->actor.focus.pos.z;
                        colorIndex = (Rand_ZeroOne() * 1.9f);
                        EffectSsGMagma2_Spawn(globalCtx, &effectPos, &magmaPrimColor2[colorIndex],
                                              &magmaEnvColor2[colorIndex], 10 - (colorIndex * 5), colorIndex,
                                              (s16)(Rand_ZeroOne() * 100.0f) + 100);
                    }
                }
            } else {
                Audio_PlayActorSound2(&this->actor, NA_SE_EN_DODO_K_ROLL - SFX_FLAG);
                if (!(this->unk_19E & 1)) {
                    Actor_SpawnFloorDustRing(globalCtx, &this->actor, &this->actor.world.pos, 40.0f, 3, 8.0f, 0x1F4,
                                             0xA, 0);
                }
            }
            Math_SmoothStepToF(&this->actor.speedXZ, 0.0f, 0.2f, 0.1f, 0.0f);
            this->actor.world.rot.y += (s16)this->unk_238;
            this->unk_1C4 += (s16)this->unk_234;
            if (this->unk_1DA >= 0x367) {
                if (this->unk_1A2 == 0) {
                    if (this->unk_238 < 450.0f) {
                        this->unk_238 += 10.0f;
                    }
                } else if (-450.0f < this->unk_238) {
                    this->unk_238 -= 10.0f;
                }
            } else {
                Math_SmoothStepToF(&this->unk_238, 0.0f, 0.05f, 40.0f, 0.0f);
            }
            Math_SmoothStepToF(&this->unk_234, 0.0f, 0.2f, 17.0f, 0.0f);
            Math_SmoothStepToF(&this->subCamAt.x, this->actor.world.pos.x, 0.2f, 30.0f, 0.0f);
            Math_SmoothStepToF(&this->subCamAt.y, (this->actor.world.pos.y - 70.0f) + 130.0f, 0.2f, 20.0f, 0.0f);
            Math_SmoothStepToF(&this->subCamAt.z, this->actor.world.pos.z, 0.2f, 30.0f, 0.0f);
            if (this->csState == 9) {
                if (this->unk_1DA < 0x2C6) {
                    Vec3f spAC[] = { { -390.0f, 0.0f, -3304.0f },
                                     { -890.0f, 0.0f, -3804.0f },
                                     { -1390.0f, 0.0f, -3304.0f },
                                     { -890.0f, 0.0f, -2804.0f } };

                    Vec3f sp7C[] = { { -890.0f, 0.0f, -2804.0f },
                                     { -390.0f, 0.0f, -3304.0f },
                                     { -890.0f, 0.0f, -3804.0f },
                                     { -1390.0f, 0.0f, -3304.0f } };
                    Vec3f* sp78;
                    s32 pad74;

                    if (this->unk_1A2 == 0) {
                        sp78 = &spAC[this->unk_1A0];
                    } else {
                        sp78 = &sp7C[this->unk_1A0];
                    }

                    Math_SmoothStepToF(&this->subCamEye.x, sp78->x, 0.2f, this->unk_204 * 20.0f, 0.0f);
                    Math_SmoothStepToF(&this->subCamEye.y, player->actor.world.pos.y + 30.0f, 0.1f,
                                       this->unk_204 * 20.0f, 0.0f);
                    Math_SmoothStepToF(&this->subCamEye.z, sp78->z, 0.1f, this->unk_204 * 20.0f, 0.0f);
                    Math_SmoothStepToF(&this->unk_204, 1.0f, 1.0f, 0.02f, 0.0f);
                } else {
                    if (this->unk_1A2 == 0) {
                        this->unk_230 += 0.01f;
                    } else {
                        this->unk_230 -= 0.01f;
                    }
                    Math_SmoothStepToF(&this->unk_22C, 220.0f, 0.1f, 5.0f, 0.1f);
                    tempSin = sinf(this->unk_230) * (*this).unk_22C;
                    tempCos = cosf(this->unk_230) * (*this).unk_22C;
                    Math_SmoothStepToF(&this->subCamEye.x, this->actor.world.pos.x + tempSin, 0.2f, 50.0f, 0.0f);
                    Math_SmoothStepToF(&this->subCamEye.y, this->actor.world.pos.y + 20.0f, 0.2f, 50.0f, 0.0f);
                    Math_SmoothStepToF(&this->subCamEye.z, this->actor.world.pos.z + tempCos, 0.2f, 50.0f, 0.0f);
                    Math_SmoothStepToF(&this->unk_23C, 0.0f, 0.2f, 0.01f, 0.0f);
                }
            } else {

                if (this->unk_1A2 == 0) {
                    Math_SmoothStepToF(&this->unk_23C, -0.5f, 0.2f, 0.05f, 0.0f);
                } else {
                    Math_SmoothStepToF(&this->unk_23C, 0.5f, 0.2f, 0.05f, 0.0f);
                }

                Math_SmoothStepToF(&this->subCamEye.x, -890.0f, 0.1f, this->unk_204 * 5.0f, 0.1f);
                Math_SmoothStepToF(&this->subCamEye.z, -3304.0f, 0.1f, this->unk_204 * 5.0f, 0.1f);
                Math_SmoothStepToF(&this->unk_204, 1.0f, 1.0f, 0.05f, 0.0f);
            }

            if (this->unk_1DA == 820) {
                Audio_QueueSeqCmd(0x21);
                Actor_Spawn(&globalCtx->actorCtx, globalCtx, ACTOR_ITEM_B_HEART,
                            Math_SinS(this->actor.shape.rot.y) * -50.0f + this->actor.world.pos.x,
                            this->actor.world.pos.y,
                            Math_CosS(this->actor.shape.rot.y) * -50.0f + this->actor.world.pos.z, 0, 0, 0, 0);
            }
            if (this->unk_1DA == 600) {
                mainCam = Gameplay_GetCamera(globalCtx, CAM_ID_MAIN);
                mainCam->eye = this->subCamEye;
                mainCam->eyeNext = this->subCamEye;
                mainCam->at = this->subCamAt;
                func_800C08AC(globalCtx, this->subCamId, 0);
                this->unk_1BC = 0;
                this->subCamId = CAM_ID_MAIN;
                this->csState = 100;
                Gameplay_ChangeCameraStatus(globalCtx, CAM_ID_MAIN, CAM_STATUS_ACTIVE);
                func_80064534(globalCtx, &globalCtx->csCtx);
                func_8002DF54(globalCtx, &this->actor, 7);
                Actor_SpawnAsChild(&globalCtx->actorCtx, &this->actor, globalCtx, ACTOR_DOOR_WARP1, -890.0f, -1523.76f,
                                   -3304.0f, 0, 0, 0, 0);
                this->skelAnime.playSpeed = 0.0f;
                Flags_SetClear(globalCtx, globalCtx->roomCtx.curRoom.num);
            }
        case 100:
            if ((this->unk_1DA < 0x2C6) && (Rand_ZeroOne() < 0.5f)) {
                Vec3f sp68;
                Color_RGBA8 D_808CA568 = { 0, 0, 0, 100 };
                Color_RGBA8 D_808CA56C = { 0, 0, 0, 0 };

                sp68.x = Rand_CenteredFloat(60.0f) + this->actor.focus.pos.x;
                sp68.y = (Rand_ZeroOne() * 50.0f) + -1498.76f;
                sp68.z = Rand_CenteredFloat(60.0f) + this->actor.focus.pos.z;
                EffectSsGMagma2_Spawn(globalCtx, &sp68, &D_808CA568, &D_808CA56C, 5, 1,
                                      (s16)(Rand_ZeroOne() * 50.0f) + 50);
            }
            break;
    }
    if (this->subCamId != CAM_ID_MAIN) {
        Gameplay_CameraSetAtEye(globalCtx, this->subCamId, &this->subCamAt, &this->subCamEye);
    }
}

void BossDodongo_UpdateEffects(GlobalContext* globalCtx) {
    BossDodongoEffect* eff = (BossDodongoEffect*)globalCtx->specialEffects;
    Color_RGB8 effectColors[] = { { 255, 128, 0 }, { 255, 0, 0 }, { 255, 255, 0 }, { 255, 0, 0 } };
    s16 colorIndex;
    s16 i;

    for (i = 0; i < 80; i++, eff++) {
        if (eff->unk_24 != 0) {
            eff->unk_00.x += eff->unk_0C.x;
            eff->unk_00.y += eff->unk_0C.y;
            eff->unk_00.z += eff->unk_0C.z;
            eff->unk_25++;
            eff->unk_0C.x += eff->unk_18.x;
            eff->unk_0C.y += eff->unk_18.y;
            eff->unk_0C.z += eff->unk_18.z;
            if (eff->unk_24 == 1) {
                colorIndex = eff->unk_25 % 4;
                eff->color.r = effectColors[colorIndex].r;
                eff->color.g = effectColors[colorIndex].g;
                eff->color.b = effectColors[colorIndex].b;
                eff->alpha -= 20;
                if (eff->alpha <= 0) {
                    eff->alpha = 0;
                    eff->unk_24 = 0;
                }
            }
        }
    }
}

void BossDodongo_DrawEffects(GlobalContext* globalCtx) {
    MtxF* unkMtx;
    s16 i;
    u8 phi_s3 = 0;
    BossDodongoEffect* eff;
    GraphicsContext* gfxCtx = globalCtx->state.gfxCtx;

    eff = (BossDodongoEffect*)globalCtx->specialEffects;

    OPEN_DISPS(gfxCtx, "../z_boss_dodongo.c", 5228);

    func_80093D84(globalCtx->state.gfxCtx);
    unkMtx = &globalCtx->mf_11DA0;

    for (i = 0; i < 80; i++, eff++) {
        if (eff->unk_24 == 1) {
            gDPPipeSync(POLY_XLU_DISP++);

            if (phi_s3 == 0) {
                gSPDisplayList(POLY_XLU_DISP++, object_kingdodongo_DL_009D50);
                phi_s3++;
            }

            gDPSetPrimColor(POLY_XLU_DISP++, 0, 0, eff->color.r, eff->color.g, eff->color.b, eff->alpha);
            Matrix_Translate(eff->unk_00.x, eff->unk_00.y, eff->unk_00.z, MTXMODE_NEW);
            func_800D1FD4(unkMtx);
            Matrix_Scale(eff->unk_2C, eff->unk_2C, 1.0f, MTXMODE_APPLY);
            gSPMatrix(POLY_XLU_DISP++, Matrix_NewMtx(gfxCtx, "../z_boss_dodongo.c", 5253),
                      G_MTX_NOPUSH | G_MTX_LOAD | G_MTX_MODELVIEW);
            gSPDisplayList(POLY_XLU_DISP++, object_kingdodongo_DL_009DD0);
        }
    }

    CLOSE_DISPS(gfxCtx, "../z_boss_dodongo.c", 5258);
}<|MERGE_RESOLUTION|>--- conflicted
+++ resolved
@@ -1322,27 +1322,15 @@
             Math_SmoothStepToF(&this->unk_208, 0.07f, 1.0f, 0.005f, 0.0f);
             tempSin = Math_SinS(this->actor.world.rot.y) * 230.0f;
             tempCos = Math_CosS(this->actor.world.rot.y) * 230.0f;
-<<<<<<< HEAD
             Math_SmoothStepToF(&this->subCamEye.x, this->actor.world.pos.x + tempSin, 0.2f, 50.0f, 0.1f);
             Math_SmoothStepToF(&this->subCamEye.y, this->actor.world.pos.y + 20.0f, 0.2f, 50.0f, 0.1f);
             Math_SmoothStepToF(&this->subCamEye.z, this->actor.world.pos.z + tempCos, 0.2f, 50.0f, 0.1f);
             Math_SmoothStepToF(&this->subCamAt.x, this->actor.world.pos.x, 0.2f, 30.0f, 0.1f);
             Math_SmoothStepToF(&this->subCamAt.y, this->actor.focus.pos.y - 70.0f, 0.2f, 30.0f, 0.1f);
             Math_SmoothStepToF(&this->subCamAt.z, this->actor.world.pos.z, 0.2f, 30.0f, 0.1f);
-            if (Animation_OnFrame(&this->skelAnime, Animation_GetLastFrame(&D_06002D0C))) {
-                Animation_Change(&this->skelAnime, &D_06003CF8, 1.0f, 0.0f, Animation_GetLastFrame(&D_06003CF8),
-                                 ANIMMODE_ONCE, -1.0f);
-=======
-            Math_SmoothStepToF(&this->cameraEye.x, this->actor.world.pos.x + tempSin, 0.2f, 50.0f, 0.1f);
-            Math_SmoothStepToF(&this->cameraEye.y, this->actor.world.pos.y + 20.0f, 0.2f, 50.0f, 0.1f);
-            Math_SmoothStepToF(&this->cameraEye.z, this->actor.world.pos.z + tempCos, 0.2f, 50.0f, 0.1f);
-            Math_SmoothStepToF(&this->cameraAt.x, this->actor.world.pos.x, 0.2f, 30.0f, 0.1f);
-            Math_SmoothStepToF(&this->cameraAt.y, this->actor.focus.pos.y - 70.0f, 0.2f, 30.0f, 0.1f);
-            Math_SmoothStepToF(&this->cameraAt.z, this->actor.world.pos.z, 0.2f, 30.0f, 0.1f);
             if (Animation_OnFrame(&this->skelAnime, Animation_GetLastFrame(&object_kingdodongo_Anim_002D0C))) {
                 Animation_Change(&this->skelAnime, &object_kingdodongo_Anim_003CF8, 1.0f, 0.0f,
                                  Animation_GetLastFrame(&object_kingdodongo_Anim_003CF8), ANIMMODE_ONCE, -1.0f);
->>>>>>> e53081df
                 this->csState = 6;
                 Actor_Spawn(&globalCtx->actorCtx, globalCtx, ACTOR_BG_BREAKWALL, -890.0f, -1523.76f, -3304.0f, 0, 0, 0,
                             0x6000);
@@ -1444,17 +1432,10 @@
         case 8:
         case 9:
             if (this->unk_1DA == 884) {
-<<<<<<< HEAD
-                Animation_Change(&this->skelAnime, &D_060042A8, 1.0f, 0.0f, (f32)Animation_GetLastFrame(&D_060042A8),
-                                 ANIMMODE_LOOP, -20.0f);
+                Animation_Change(&this->skelAnime, &object_kingdodongo_Anim_0042A8, 1.0f, 0.0f,
+                                 (f32)Animation_GetLastFrame(&object_kingdodongo_Anim_0042A8), ANIMMODE_LOOP, -20.0f);
                 tempSin = this->subCamEye.x - this->actor.world.pos.x;
                 tempCos = this->subCamEye.z - this->actor.world.pos.z;
-=======
-                Animation_Change(&this->skelAnime, &object_kingdodongo_Anim_0042A8, 1.0f, 0.0f,
-                                 (f32)Animation_GetLastFrame(&object_kingdodongo_Anim_0042A8), ANIMMODE_LOOP, -20.0f);
-                tempSin = this->cameraEye.x - this->actor.world.pos.x;
-                tempCos = this->cameraEye.z - this->actor.world.pos.z;
->>>>>>> e53081df
                 this->unk_22C = sqrtf(SQ(tempSin) + SQ(tempCos));
                 this->unk_230 = Math_FAtan2F(tempSin, tempCos);
                 this->unk_1DC = 350;
