--- conflicted
+++ resolved
@@ -1093,12 +1093,7 @@
 
         CLOSE_DISPS(play->state.gfxCtx, "../z_boss_dodongo.c", 3826);
     }
-<<<<<<< HEAD
-    { UNUSED s32 pad; } // Required to match
-    return 1;
-=======
     return true;
->>>>>>> 3122143f
 }
 
 void BossDodongo_PostLimbDraw(PlayState* play, s32 limbIndex, Gfx** dList, Vec3s* rot, void* thisx) {
