--- conflicted
+++ resolved
@@ -1225,16 +1225,9 @@
 
 void BossDodongo_UpdateDamage(BossDodongo* this, PlayState* play) {
     s32 pad;
-<<<<<<< HEAD
-    ColliderElement* item1;
+    ColliderElement* item;
     u8 swordDamage;
     s32 damage;
-    ColliderElement* item2;
-=======
-    ColliderInfo* item;
-    u8 swordDamage;
-    s32 damage;
->>>>>>> b8aa2a25
     s16 i;
 
     if ((this->health <= 0) && (this->actionFunc != BossDodongo_DeathCutscene)) {
@@ -1246,20 +1239,11 @@
     if (this->unk_1C0 == 0) {
         if (this->actionFunc == BossDodongo_Inhale) {
             for (i = 0; i < 19; i++) {
-<<<<<<< HEAD
                 if (this->collider.elements[i].base.bumperFlags & BUMP_HIT) {
-                    item1 = this->collider.elements[i].base.acHitElem;
-                    item2 = item1;
-
-                    if ((item2->toucher.dmgFlags & DMG_BOOMERANG) || (item2->toucher.dmgFlags & DMG_SLINGSHOT)) {
+                    item = this->collider.elements[i].base.acHitElem;
+
+                    if ((item->toucher.dmgFlags & DMG_BOOMERANG) || (item->toucher.dmgFlags & DMG_SLINGSHOT)) {
                         this->collider.elements[i].base.bumperFlags &= ~BUMP_HIT;
-=======
-                if (this->collider.elements[i].info.bumperFlags & BUMP_HIT) {
-                    item = this->collider.elements[i].info.acHitInfo;
-
-                    if ((item->toucher.dmgFlags & DMG_BOOMERANG) || (item->toucher.dmgFlags & DMG_SLINGSHOT)) {
-                        this->collider.elements[i].info.bumperFlags &= ~BUMP_HIT;
->>>>>>> b8aa2a25
                         this->unk_1C0 = 2;
                         BossDodongo_SetupWalk(this);
                         this->unk_1DA = 0x32;
@@ -1269,15 +1253,9 @@
             }
         }
 
-<<<<<<< HEAD
         if (this->collider.elements[0].base.bumperFlags & BUMP_HIT) {
             this->collider.elements[0].base.bumperFlags &= ~BUMP_HIT;
-            item1 = this->collider.elements[0].base.acHitElem;
-=======
-        if (this->collider.elements->info.bumperFlags & BUMP_HIT) {
-            this->collider.elements->info.bumperFlags &= ~BUMP_HIT;
-            item = this->collider.elements[0].info.acHitInfo;
->>>>>>> b8aa2a25
+            item = this->collider.elements[0].base.acHitElem;
             if ((this->actionFunc == BossDodongo_Vulnerable) || (this->actionFunc == BossDodongo_LayDown)) {
                 swordDamage = damage = CollisionCheck_GetSwordDamage(item->toucher.dmgFlags);
 
