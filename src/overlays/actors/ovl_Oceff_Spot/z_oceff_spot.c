--- conflicted
+++ resolved
@@ -80,12 +80,7 @@
         this->unk_174 -= 0.05f;
     } else {
         Actor_Kill(&this->actor);
-<<<<<<< HEAD
-        if (gTimeIncrement != 400 && play->msgCtx.unk_E40E == 0 &&
-=======
-        if (gTimeSpeed != 400 && globalCtx->msgCtx.unk_E40E == 0 &&
->>>>>>> 4f0018bf
-            GET_EVENTINF_HORSES_STATE() != EVENTINF_HORSES_STATE_1) {
+        if (gTimeSpeed != 400 && play->msgCtx.unk_E40E == 0 && GET_EVENTINF_HORSES_STATE() != EVENTINF_HORSES_STATE_1) {
             if (play->msgCtx.ocarinaAction != OCARINA_ACTION_CHECK_NOWARP_DONE ||
                 play->msgCtx.ocarinaMode != OCARINA_MODE_08) {
                 gSaveContext.sunsSongState = SUNSSONG_START;
