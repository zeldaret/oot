/*
 * File: z_oceff_spot.c
 * Overlay: ovl_Oceff_Spot
 * Description: Sun's Song Effect
 */

#include "z_oceff_spot.h"
#include "terminal.h"

#define FLAGS (ACTOR_FLAG_UPDATE_CULLING_DISABLED | ACTOR_FLAG_UPDATE_DURING_OCARINA)

void OceffSpot_Init(Actor* thisx, PlayState* play);
void OceffSpot_Destroy(Actor* thisx, PlayState* play);
void OceffSpot_Update(Actor* thisx, PlayState* play);
void OceffSpot_Draw(Actor* thisx, PlayState* play);

void OceffSpot_GrowCylinder(OceffSpot* this, PlayState* play);

ActorProfile Oceff_Spot_Profile = {
    /**/ ACTOR_OCEFF_SPOT,
    /**/ ACTORCAT_ITEMACTION,
    /**/ FLAGS,
    /**/ OBJECT_GAMEPLAY_KEEP,
    /**/ sizeof(OceffSpot),
    /**/ OceffSpot_Init,
    /**/ OceffSpot_Destroy,
    /**/ OceffSpot_Update,
    /**/ OceffSpot_Draw,
};

#include "assets/overlays/ovl_Oceff_Spot/ovl_Oceff_Spot.c"

static InitChainEntry sInitChain[] = {
    ICHAIN_VEC3F_DIV1000(scale, 0, ICHAIN_CONTINUE),
    ICHAIN_F32(cullingVolumeDistance, 1500, ICHAIN_STOP),
};

void OceffSpot_SetupAction(OceffSpot* this, OceffSpotActionFunc actionFunc) {
    this->actionFunc = actionFunc;
}

void OceffSpot_Init(Actor* thisx, PlayState* play) {
    s32 pad;
    OceffSpot* this = (OceffSpot*)thisx;

    Actor_ProcessInitChain(&this->actor, sInitChain);
    OceffSpot_SetupAction(this, OceffSpot_GrowCylinder);

    Lights_PointNoGlowSetInfo(&this->lightInfo1, this->actor.world.pos.x, this->actor.world.pos.y,
                              this->actor.world.pos.z, 0, 0, 0, 0);
    this->lightNode1 = LightContext_InsertLight(play, &play->lightCtx, &this->lightInfo1);

    Lights_PointNoGlowSetInfo(&this->lightInfo2, this->actor.world.pos.x, this->actor.world.pos.y,
                              this->actor.world.pos.z, 0, 0, 0, 0);
    this->lightNode2 = LightContext_InsertLight(play, &play->lightCtx, &this->lightInfo2);
    if (R_SCENE_CAM_TYPE != SCENE_CAM_TYPE_DEFAULT) {
        this->actor.scale.y = 2.4f;
    } else {
        this->actor.scale.y = 0.3f;
    }

    this->unk_174 = 0.0f;
}

void OceffSpot_Destroy(Actor* thisx, PlayState* play) {
    s32 pad;
    OceffSpot* this = (OceffSpot*)thisx;
    Player* player = GET_PLAYER(play);

    LightContext_RemoveLight(play, &play->lightCtx, this->lightNode1);
    LightContext_RemoveLight(play, &play->lightCtx, this->lightNode2);
    Magic_Reset(play);
    if ((gSaveContext.nayrusLoveTimer != 0) && (play->actorCtx.actorLists[ACTORCAT_PLAYER].length != 0)) {
        player->stateFlags3 |= PLAYER_STATE3_RESTORE_NAYRUS_LOVE;
    }
}

void OceffSpot_End(OceffSpot* this, PlayState* play) {
    if (this->unk_174 > 0.0f) {
        this->unk_174 -= 0.05f;
    } else {
        Actor_Kill(&this->actor);
        if (gTimeSpeed != 400 && !play->msgCtx.disableSunsSong &&
<<<<<<< HEAD
            GET_EVENTINF_INGORACE_STATE() != INGORACE_STATE_HORSE_RENTAL_PERIOD) {
=======
            GET_EVENTINF_INGO_RACE_STATE() != INGO_RACE_STATE_HORSE_RENTAL_PERIOD) {
>>>>>>> 970639b3
            if (play->msgCtx.ocarinaAction != OCARINA_ACTION_CHECK_NOWARP_DONE ||
                play->msgCtx.ocarinaMode != OCARINA_MODE_08) {
                gSaveContext.sunsSongState = SUNSSONG_START;
                PRINTF(VT_FGCOL(YELLOW));
                // "Sun's Song Flag"
                PRINTF("z_oceff_spot  太陽の歌フラグ\n");
                PRINTF(VT_RST);
            }
        } else {
            play->msgCtx.ocarinaMode = OCARINA_MODE_04;
            PRINTF(VT_FGCOL(YELLOW));
            // "Ocarina End"
            PRINTF("z_oceff_spot  オカリナ終了\n");
            PRINTF(VT_RST);
        }
    }
}

void OceffSpot_Wait(OceffSpot* this, PlayState* play) {
    if (this->timer > 0) {
        this->timer--;
    } else {
        OceffSpot_SetupAction(this, OceffSpot_End);
    }
}

void OceffSpot_GrowCylinder(OceffSpot* this, PlayState* play) {
    if (this->unk_174 < 1.0f) {
        this->unk_174 += 0.05f;
    } else {
        OceffSpot_SetupAction(this, OceffSpot_Wait);
        this->timer = 60;
    }
}

void OceffSpot_Update(Actor* thisx, PlayState* play) {
    OceffSpot* this = (OceffSpot*)thisx;
    s32 pad;
    Player* player = GET_PLAYER(play);
    f32 temp;

    temp = (1.0f - cosf(this->unk_174 * M_PI)) * 0.5f;
    this->actionFunc(this, play);

    this->actor.scale.z = 0.42f * temp;
    this->actor.scale.x = 0.42f * temp;

    this->actor.world.pos = player->actor.world.pos;
    this->actor.world.pos.y += 5.0f;

    temp = (2.0f - this->unk_174) * this->unk_174;
    Environment_AdjustLights(play, temp * 0.5F, 880.0f, 0.2f, 0.9f);

    Lights_PointNoGlowSetInfo(&this->lightInfo1, (s16)this->actor.world.pos.x, (s16)this->actor.world.pos.y + 55.0f,
                              (s16)this->actor.world.pos.z, (s32)(255.0f * temp), (s32)(255.0f * temp),
                              (s32)(200.0f * temp), (s16)(100.0f * temp));

    Lights_PointNoGlowSetInfo(&this->lightInfo2,
                              (s16)this->actor.world.pos.x + Math_SinS(player->actor.shape.rot.y) * 20.0f,
                              (s16)this->actor.world.pos.y + 20.0f,
                              (s16)this->actor.world.pos.z + Math_CosS(player->actor.shape.rot.y) * 20.0f,
                              (s32)(255.0f * temp), (s32)(255.0f * temp), (s32)(200.0f * temp), (s16)(100.0f * temp));
}

void OceffSpot_Draw(Actor* thisx, PlayState* play) {
    OceffSpot* this = (OceffSpot*)thisx;
    u32 scroll = play->state.frames & 0xFFFF;

    OPEN_DISPS(play->state.gfxCtx, "../z_oceff_spot.c", 466);

    Gfx_SetupDL_25Xlu(play->state.gfxCtx);

    MATRIX_FINALIZE_AND_LOAD(POLY_XLU_DISP++, play->state.gfxCtx, "../z_oceff_spot.c", 469);
    gSPDisplayList(POLY_XLU_DISP++, sCylinderMaterialDL);
    gSPDisplayList(POLY_XLU_DISP++, Gfx_TwoTexScroll(play->state.gfxCtx, G_TX_RENDERTILE, scroll * 2, scroll * (-2), 32,
                                                     32, 1, 0, scroll * (-8), 32, 32));
    gSPDisplayList(POLY_XLU_DISP++, sCylinderModelDL);

    CLOSE_DISPS(play->state.gfxCtx, "../z_oceff_spot.c", 485);
}<|MERGE_RESOLUTION|>--- conflicted
+++ resolved
@@ -81,11 +81,7 @@
     } else {
         Actor_Kill(&this->actor);
         if (gTimeSpeed != 400 && !play->msgCtx.disableSunsSong &&
-<<<<<<< HEAD
-            GET_EVENTINF_INGORACE_STATE() != INGORACE_STATE_HORSE_RENTAL_PERIOD) {
-=======
             GET_EVENTINF_INGO_RACE_STATE() != INGO_RACE_STATE_HORSE_RENTAL_PERIOD) {
->>>>>>> 970639b3
             if (play->msgCtx.ocarinaAction != OCARINA_ACTION_CHECK_NOWARP_DONE ||
                 play->msgCtx.ocarinaMode != OCARINA_MODE_08) {
                 gSaveContext.sunsSongState = SUNSSONG_START;
