/*
 * File: z_oceff_spot.c
 * Overlay: ovl_Oceff_Spot
 * Description: Sun's Song Effect
 */

#include "z_oceff_spot.h"
#include "vt.h"

#define FLAGS (ACTOR_FLAG_4 | ACTOR_FLAG_25)

void OceffSpot_Init(Actor* thisx, PlayState* play);
void OceffSpot_Destroy(Actor* thisx, PlayState* play);
void OceffSpot_Update(Actor* thisx, PlayState* play);
void OceffSpot_Draw(Actor* thisx, PlayState* play);

void OceffSpot_GrowCylinder(OceffSpot* this, PlayState* play);

const ActorInit Oceff_Spot_InitVars = {
    ACTOR_OCEFF_SPOT,
    ACTORCAT_ITEMACTION,
    FLAGS,
    OBJECT_GAMEPLAY_KEEP,
    sizeof(OceffSpot),
    (ActorFunc)OceffSpot_Init,
    (ActorFunc)OceffSpot_Destroy,
    (ActorFunc)OceffSpot_Update,
    (ActorFunc)OceffSpot_Draw,
};

#include "overlays/ovl_Oceff_Spot/ovl_Oceff_Spot.c"

static InitChainEntry sInitChain[] = {
    ICHAIN_VEC3F_DIV1000(scale, 0, ICHAIN_CONTINUE),
    ICHAIN_F32(uncullZoneForward, 1500, ICHAIN_STOP),
};

void OceffSpot_SetupAction(OceffSpot* this, OceffSpotActionFunc actionFunc) {
    this->actionFunc = actionFunc;
}

void OceffSpot_Init(Actor* thisx, PlayState* play) {
    s32 pad;
    OceffSpot* this = (OceffSpot*)thisx;

    Actor_ProcessInitChain(&this->actor, sInitChain);
    OceffSpot_SetupAction(this, OceffSpot_GrowCylinder);

    Lights_PointNoGlowSetInfo(&this->lightInfo1, this->actor.world.pos.x, this->actor.world.pos.y,
                              this->actor.world.pos.z, 0, 0, 0, 0);
    this->lightNode1 = LightContext_InsertLight(play, &play->lightCtx, &this->lightInfo1);

    Lights_PointNoGlowSetInfo(&this->lightInfo2, this->actor.world.pos.x, this->actor.world.pos.y,
                              this->actor.world.pos.z, 0, 0, 0, 0);
    this->lightNode2 = LightContext_InsertLight(play, &play->lightCtx, &this->lightInfo2);
    if (YREG(15)) {
        this->actor.scale.y = 2.4f;
    } else {
        this->actor.scale.y = 0.3f;
    }

    this->unk_174 = 0.0f;
}

void OceffSpot_Destroy(Actor* thisx, PlayState* play) {
    s32 pad;
    OceffSpot* this = (OceffSpot*)thisx;
    Player* player = GET_PLAYER(play);

<<<<<<< HEAD
    LightContext_RemoveLight(globalCtx, &globalCtx->lightCtx, this->lightNode1);
    LightContext_RemoveLight(globalCtx, &globalCtx->lightCtx, this->lightNode2);
    Magic_Reset(globalCtx);
    if ((gSaveContext.nayrusLoveTimer != 0) && (globalCtx->actorCtx.actorLists[ACTORCAT_PLAYER].length != 0)) {
=======
    LightContext_RemoveLight(play, &play->lightCtx, this->lightNode1);
    LightContext_RemoveLight(play, &play->lightCtx, this->lightNode2);
    func_800876C8(play);
    if ((gSaveContext.nayrusLoveTimer != 0) && (play->actorCtx.actorLists[ACTORCAT_PLAYER].length != 0)) {
>>>>>>> 2e6279bc
        player->stateFlags3 |= PLAYER_STATE3_6;
    }
}

void OceffSpot_End(OceffSpot* this, PlayState* play) {
    if (this->unk_174 > 0.0f) {
        this->unk_174 -= 0.05f;
    } else {
        Actor_Kill(&this->actor);
        if (gTimeSpeed != 400 && play->msgCtx.unk_E40E == 0 && GET_EVENTINF_HORSES_STATE() != EVENTINF_HORSES_STATE_1) {
            if (play->msgCtx.ocarinaAction != OCARINA_ACTION_CHECK_NOWARP_DONE ||
                play->msgCtx.ocarinaMode != OCARINA_MODE_08) {
                gSaveContext.sunsSongState = SUNSSONG_START;
                osSyncPrintf(VT_FGCOL(YELLOW));
                // "Sun's Song Flag"
                osSyncPrintf("z_oceff_spot  太陽の歌フラグ\n");
                osSyncPrintf(VT_RST);
            }
        } else {
            play->msgCtx.ocarinaMode = OCARINA_MODE_04;
            osSyncPrintf(VT_FGCOL(YELLOW));
            // "Ocarina End"
            osSyncPrintf("z_oceff_spot  オカリナ終了\n");
            osSyncPrintf(VT_RST);
        }
    }
}

void OceffSpot_Wait(OceffSpot* this, PlayState* play) {
    if (this->timer > 0) {
        this->timer--;
    } else {
        OceffSpot_SetupAction(this, OceffSpot_End);
    }
}

void OceffSpot_GrowCylinder(OceffSpot* this, PlayState* play) {
    if (this->unk_174 < 1.0f) {
        this->unk_174 += 0.05f;
    } else {
        OceffSpot_SetupAction(this, OceffSpot_Wait);
        this->timer = 60;
    }
}

void OceffSpot_Update(Actor* thisx, PlayState* play) {
    OceffSpot* this = (OceffSpot*)thisx;
    s32 pad;
    Player* player = GET_PLAYER(play);
    f32 temp;

    temp = (1.0f - cosf(this->unk_174 * M_PI)) * 0.5f;
    this->actionFunc(this, play);

    this->actor.scale.z = 0.42f * temp;
    this->actor.scale.x = 0.42f * temp;

    this->actor.world.pos = player->actor.world.pos;
    this->actor.world.pos.y += 5.0f;

    temp = (2.0f - this->unk_174) * this->unk_174;
    Environment_AdjustLights(play, temp * 0.5F, 880.0f, 0.2f, 0.9f);

    Lights_PointNoGlowSetInfo(&this->lightInfo1, (s16)this->actor.world.pos.x, (s16)this->actor.world.pos.y + 55.0f,
                              (s16)this->actor.world.pos.z, (s32)(255.0f * temp), (s32)(255.0f * temp),
                              (s32)(200.0f * temp), (s16)(100.0f * temp));

    Lights_PointNoGlowSetInfo(&this->lightInfo2,
                              (s16)this->actor.world.pos.x + Math_SinS(player->actor.shape.rot.y) * 20.0f,
                              (s16)this->actor.world.pos.y + 20.0f,
                              (s16)this->actor.world.pos.z + Math_CosS(player->actor.shape.rot.y) * 20.0f,
                              (s32)(255.0f * temp), (s32)(255.0f * temp), (s32)(200.0f * temp), (s16)(100.0f * temp));
}

void OceffSpot_Draw(Actor* thisx, PlayState* play) {
    OceffSpot* this = (OceffSpot*)thisx;
    u32 scroll = play->state.frames & 0xFFFF;

    OPEN_DISPS(play->state.gfxCtx, "../z_oceff_spot.c", 466);

    func_80093D84(play->state.gfxCtx);

    gSPMatrix(POLY_XLU_DISP++, Matrix_NewMtx(play->state.gfxCtx, "../z_oceff_spot.c", 469),
              G_MTX_NOPUSH | G_MTX_LOAD | G_MTX_MODELVIEW);
    gSPDisplayList(POLY_XLU_DISP++, sCylinderMaterialDL);
    gSPDisplayList(POLY_XLU_DISP++, Gfx_TwoTexScroll(play->state.gfxCtx, 0, scroll * 2, scroll * (-2), 32, 32, 1, 0,
                                                     scroll * (-8), 32, 32));
    gSPDisplayList(POLY_XLU_DISP++, sCylinderModelDL);

    CLOSE_DISPS(play->state.gfxCtx, "../z_oceff_spot.c", 485);
}<|MERGE_RESOLUTION|>--- conflicted
+++ resolved
@@ -67,17 +67,10 @@
     OceffSpot* this = (OceffSpot*)thisx;
     Player* player = GET_PLAYER(play);
 
-<<<<<<< HEAD
-    LightContext_RemoveLight(globalCtx, &globalCtx->lightCtx, this->lightNode1);
-    LightContext_RemoveLight(globalCtx, &globalCtx->lightCtx, this->lightNode2);
-    Magic_Reset(globalCtx);
-    if ((gSaveContext.nayrusLoveTimer != 0) && (globalCtx->actorCtx.actorLists[ACTORCAT_PLAYER].length != 0)) {
-=======
     LightContext_RemoveLight(play, &play->lightCtx, this->lightNode1);
     LightContext_RemoveLight(play, &play->lightCtx, this->lightNode2);
-    func_800876C8(play);
+    Magic_Reset(play);
     if ((gSaveContext.nayrusLoveTimer != 0) && (play->actorCtx.actorLists[ACTORCAT_PLAYER].length != 0)) {
->>>>>>> 2e6279bc
         player->stateFlags3 |= PLAYER_STATE3_6;
     }
 }
