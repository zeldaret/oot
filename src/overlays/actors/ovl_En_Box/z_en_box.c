--- conflicted
+++ resolved
@@ -135,13 +135,8 @@
         animFrameStart = animFrameCount;
     } else if ((this->type == ENBOX_TYPE_SWITCH_FLAG_FALL_BIG || this->type == ENBOX_TYPE_SWITCH_FLAG_FALL_SMALL) &&
                !Flags_GetSwitch(globalCtx2, this->switchFlag)) {
-<<<<<<< HEAD
         func_8003EBF8(globalCtx2, &globalCtx2->colCtx.dyna, this->dyna.bgId);
-        if (Math_Rand_ZeroOne() < 0.5f) {
-=======
-        func_8003EBF8(globalCtx2, &globalCtx2->colCtx.dyna, this->dyna.dynaPolyId);
         if (Rand_ZeroOne() < 0.5f) {
->>>>>>> b95643b3
             this->movementFlags |= ENBOX_MOVE_FALL_ANGLE_SIDE;
         }
         this->unk_1A8 = -12;
