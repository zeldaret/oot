--- conflicted
+++ resolved
@@ -86,14 +86,14 @@
 
 void EnBox_ClipToGround(EnBox* this, GlobalContext* globalCtx) {
     f32 newY;
-    CollisionPoly* a1;
-    void* a2;
+    CollisionPoly* poly;
+    s32* bgId;
     Vec3f pos;
 
     pos = this->dyna.actor.posRot.pos;
     pos.y += 1.0f;
-    newY = BgCheck_EntityRaycastFloor4(&globalCtx->colCtx, &a1, &a2, &this->dyna.actor, &pos);
-    if (newY != -32000.0f) {
+    newY = BgCheck_EntityRaycastFloor4(&globalCtx->colCtx, &poly, &bgId, &this->dyna.actor, &pos);
+    if (newY != BGCHECK_Y_MIN) {
         this->dyna.actor.posRot.pos.y = newY;
     }
 }
@@ -101,26 +101,15 @@
 void EnBox_Init(Actor* thisx, GlobalContext* globalCtx) {
     GlobalContext* globalCtx2 = globalCtx;
     EnBox* this = THIS;
-<<<<<<< HEAD
-    AnimationHeader* animHeader;
+    AnimationHeader* anim;
     CollisionHeader* colHeader;
-=======
-    AnimationHeader* anim;
-    s32 dynaUnk;
->>>>>>> d4e16bba
     f32 animFrameStart;
     f32 animFrameCount;
 
     animFrameStart = 0.0f;
-<<<<<<< HEAD
-    animHeader = D_809CA800[((void)0, gSaveContext.linkAge)];
+    anim = D_809CA800[((void)0, gSaveContext.linkAge)];
     colHeader = NULL;
-    animFrameCount = SkelAnime_GetFrameCount(&animHeader->genericHeader);
-=======
-    anim = D_809CA800[((void)0, gSaveContext.linkAge)];
-    dynaUnk = 0;
     animFrameCount = SkelAnime_GetFrameCount(anim);
->>>>>>> d4e16bba
     Actor_ProcessInitChain(&this->dyna.actor, sInitChain);
 
     DynaPolyActor_Init(&this->dyna, DPM_UNK);
