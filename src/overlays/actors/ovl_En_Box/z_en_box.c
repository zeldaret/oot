#include "z_en_box.h"
#include "overlays/actors/ovl_Demo_Kankyo/z_demo_kankyo.h"
#include "assets/objects/object_box/object_box.h"

#define FLAGS 0

// movement flags

/*
set on init unless treasure flag is set
if clear, chest moves (Actor_MoveXZGravity) (falls, likely)
ends up cleared from SWITCH_FLAG_FALL types when switch flag is set
*/
#define ENBOX_MOVE_IMMOBILE (1 << 0)
/*
set in the logic for SWITCH_FLAG_FALL types
otherwise unused
*/
#define ENBOX_MOVE_UNUSED (1 << 1)
/*
set with 50% chance on init for SWITCH_FLAG_FALL types
only used for SWITCH_FLAG_FALL types
ends up "blinking" (set/clear every frame) once switch flag is set,
if some collision-related condition (?) is met
only used for signum of z rotation
*/
#define ENBOX_MOVE_FALL_ANGLE_SIDE (1 << 2)
/*
when set, gets cleared next EnBox_Update call and clip to the floor
*/
#define ENBOX_MOVE_STICK_TO_GROUND (1 << 4)

typedef enum {
    ENBOX_STATE_0, // waiting for player near / player available / player ? (IDLE)
    ENBOX_STATE_1, // used only temporarily, maybe "player is ready" ?
    ENBOX_STATE_2  // waiting for something message context-related
} EnBoxStateUnk1FB;

void EnBox_Init(Actor* thisx, PlayState* play2);
void EnBox_Destroy(Actor* thisx, PlayState* play);
void EnBox_Update(Actor* thisx, PlayState* play);
void EnBox_Draw(Actor* thisx, PlayState* play);

void EnBox_FallOnSwitchFlag(EnBox* this, PlayState* play);
void func_809C9700(EnBox* this, PlayState* play);
void EnBox_AppearOnSwitchFlag(EnBox* this, PlayState* play);
void EnBox_AppearOnRoomClear(EnBox* this, PlayState* play);
void EnBox_AppearInit(EnBox* this, PlayState* play);
void EnBox_AppearAnimation(EnBox* this, PlayState* play);
void EnBox_WaitOpen(EnBox* this, PlayState* play);
void EnBox_Open(EnBox* this, PlayState* play);

ActorInit En_Box_InitVars = {
    ACTOR_EN_BOX,
    ACTORCAT_CHEST,
    FLAGS,
    OBJECT_BOX,
    sizeof(EnBox),
    (ActorFunc)EnBox_Init,
    (ActorFunc)EnBox_Destroy,
    (ActorFunc)EnBox_Update,
    (ActorFunc)EnBox_Draw,
};

static AnimationHeader* sAnimations[4] = { &gTreasureChestAnim_00024C, &gTreasureChestAnim_000128,
                                           &gTreasureChestAnim_00043C, &gTreasureChestAnim_00043C };

static InitChainEntry sInitChain[] = {
    ICHAIN_U8(targetMode, 0, ICHAIN_STOP),
};

static UNK_TYPE sUnused;

void EnBox_SetupAction(EnBox* this, EnBoxActionFunc actionFunc) {
    this->actionFunc = actionFunc;
}

void EnBox_ClipToGround(EnBox* this, PlayState* play) {
    f32 newY;
    CollisionPoly* poly;
    s32 bgId;
    Vec3f checkPos;

    checkPos = this->dyna.actor.world.pos;
    checkPos.y += 1.0f;
    newY = BgCheck_EntityRaycastDown4(&play->colCtx, &poly, &bgId, &this->dyna.actor, &checkPos);
    if (newY != BGCHECK_Y_MIN) {
        this->dyna.actor.world.pos.y = newY;
    }
}

void EnBox_Init(Actor* thisx, PlayState* play2) {
    PlayState* play = play2;
    EnBox* this = (EnBox*)thisx;
    AnimationHeader* anim;
    CollisionHeader* colHeader;
    f32 animFrameStart;
    f32 endFrame;

    animFrameStart = 0.0f;
    anim = sAnimations[((void)0, gSaveContext.save.linkAge)];
    colHeader = NULL;
    endFrame = Animation_GetLastFrame(anim);
    Actor_ProcessInitChain(&this->dyna.actor, sInitChain);

    DynaPolyActor_Init(&this->dyna, 0);
    CollisionHeader_GetVirtual(&gTreasureChestCol, &colHeader);
    this->dyna.bgId = DynaPoly_SetBgActor(play, &play->colCtx.dyna, &this->dyna.actor, colHeader);
    DynaPoly_DisableCeilingCollision(play, &play->colCtx.dyna, this->dyna.bgId);

    this->movementFlags = 0;
    this->type = PARAMS_GET(thisx->params, 12, 4);
    this->iceSmokeTimer = 0;
    this->unk_1FB = ENBOX_STATE_0;
    this->dyna.actor.gravity = -5.5f;
    this->switchFlag = this->dyna.actor.world.rot.z;
    this->dyna.actor.minVelocityY = -50.0f;

    if (play) {} // helps the compiler store play2 into s1

    if (Flags_GetTreasure(play, PARAMS_GET(this->dyna.actor.params, 0, 5))) {
        this->alpha = 255;
        this->iceSmokeTimer = 100;
        EnBox_SetupAction(this, EnBox_Open);
        this->movementFlags |= ENBOX_MOVE_STICK_TO_GROUND;
        animFrameStart = endFrame;
    } else if ((this->type == ENBOX_TYPE_SWITCH_FLAG_FALL_BIG || this->type == ENBOX_TYPE_SWITCH_FLAG_FALL_SMALL) &&
               !Flags_GetSwitch(play, this->switchFlag)) {
        DynaPoly_DisableCollision(play, &play->colCtx.dyna, this->dyna.bgId);
        if (Rand_ZeroOne() < 0.5f) {
            this->movementFlags |= ENBOX_MOVE_FALL_ANGLE_SIDE;
        }
        this->unk_1A8 = -12;
        EnBox_SetupAction(this, EnBox_FallOnSwitchFlag);
        this->alpha = 0;
        this->movementFlags |= ENBOX_MOVE_IMMOBILE;
        this->dyna.actor.flags |= ACTOR_FLAG_4;
    } else if ((this->type == ENBOX_TYPE_ROOM_CLEAR_BIG || this->type == ENBOX_TYPE_ROOM_CLEAR_SMALL) &&
               !Flags_GetClear(play, this->dyna.actor.room)) {
        EnBox_SetupAction(this, EnBox_AppearOnRoomClear);
        DynaPoly_DisableCollision(play, &play->colCtx.dyna, this->dyna.bgId);
        this->movementFlags |= ENBOX_MOVE_IMMOBILE;
        this->dyna.actor.world.pos.y = this->dyna.actor.home.pos.y - 50.0f;
        this->alpha = 0;
        this->dyna.actor.flags |= ACTOR_FLAG_4;
    } else if (this->type == ENBOX_TYPE_9 || this->type == ENBOX_TYPE_10) {
        EnBox_SetupAction(this, func_809C9700);
        this->dyna.actor.flags |= ACTOR_FLAG_25;
        DynaPoly_DisableCollision(play, &play->colCtx.dyna, this->dyna.bgId);
        this->movementFlags |= ENBOX_MOVE_IMMOBILE;
        this->dyna.actor.world.pos.y = this->dyna.actor.home.pos.y - 50.0f;
        this->alpha = 0;
        this->dyna.actor.flags |= ACTOR_FLAG_4;
    } else if (this->type == ENBOX_TYPE_SWITCH_FLAG_BIG && !Flags_GetSwitch(play, this->switchFlag)) {
        EnBox_SetupAction(this, EnBox_AppearOnSwitchFlag);
        DynaPoly_DisableCollision(play, &play->colCtx.dyna, this->dyna.bgId);
        this->movementFlags |= ENBOX_MOVE_IMMOBILE;
        this->dyna.actor.world.pos.y = this->dyna.actor.home.pos.y - 50.0f;
        this->alpha = 0;
        this->dyna.actor.flags |= ACTOR_FLAG_4;
    } else {
        if (this->type == ENBOX_TYPE_4 || this->type == ENBOX_TYPE_6) {
            this->dyna.actor.flags |= ACTOR_FLAG_7;
        }
        EnBox_SetupAction(this, EnBox_WaitOpen);
        this->movementFlags |= ENBOX_MOVE_IMMOBILE;
        this->movementFlags |= ENBOX_MOVE_STICK_TO_GROUND;
    }

    this->dyna.actor.world.rot.y += 0x8000;
    this->dyna.actor.home.rot.z = this->dyna.actor.world.rot.z = this->dyna.actor.shape.rot.z = 0;

    SkelAnime_Init(play, &this->skelanime, &gTreasureChestSkel, anim, this->jointTable, this->morphTable, 5);
    Animation_Change(&this->skelanime, anim, 1.5f, animFrameStart, endFrame, ANIMMODE_ONCE, 0.0f);

    switch (this->type) {
        case ENBOX_TYPE_SMALL:
        case ENBOX_TYPE_6:
        case ENBOX_TYPE_ROOM_CLEAR_SMALL:
        case ENBOX_TYPE_SWITCH_FLAG_FALL_SMALL:
            Actor_SetScale(&this->dyna.actor, 0.005f);
            Actor_SetFocus(&this->dyna.actor, 20.0f);
            break;
        default:
            Actor_SetScale(&this->dyna.actor, 0.01f);
            Actor_SetFocus(&this->dyna.actor, 40.0f);
    }
}

void EnBox_Destroy(Actor* thisx, PlayState* play) {
    EnBox* this = (EnBox*)thisx;

    DynaPoly_DeleteBgActor(play, &play->colCtx.dyna, this->dyna.bgId);
}

void EnBox_RandomDustKinematic(EnBox* this, Vec3f* pos, Vec3f* velocity, Vec3f* accel) {
    f32 randomRadius = Rand_ZeroOne() * 25.0f;
    s16 randomAngle = Rand_ZeroOne() * 0x10000;

    *pos = this->dyna.actor.world.pos;
    pos->x += Math_SinS(randomAngle) * randomRadius;
    pos->z += Math_CosS(randomAngle) * randomRadius;

    velocity->y = 1.0f;
    velocity->x = Math_SinS(randomAngle);
    velocity->z = Math_CosS(randomAngle);

    accel->x = 0.0f;
    accel->y = 0.0f;
    accel->z = 0.0f;
}

/**
 * Spawns dust randomly around the chest when the chest hits the ground after falling (FALL types)
 */
void EnBox_SpawnDust(EnBox* this, PlayState* play) {
    s32 i;
    Vec3f pos;
    Vec3f velocity;
    Vec3f accel;

    for (i = 0; i < 20; i++) {
        EnBox_RandomDustKinematic(this, &pos, &velocity, &accel);
        func_8002873C(play, &pos, &velocity, &accel, 100, 30, 15);
    }
}

/**
 * Used while the chest is falling (FALL types)
 */
void EnBox_Fall(EnBox* this, PlayState* play) {
    f32 yDiff;

    this->alpha = 255;
    this->movementFlags &= ~ENBOX_MOVE_IMMOBILE;
    if (this->dyna.actor.bgCheckFlags & BGCHECKFLAG_GROUND) {
        this->movementFlags |= ENBOX_MOVE_UNUSED;
        if (this->movementFlags & ENBOX_MOVE_FALL_ANGLE_SIDE) {
            this->movementFlags &= ~ENBOX_MOVE_FALL_ANGLE_SIDE;
        } else {
            this->movementFlags |= ENBOX_MOVE_FALL_ANGLE_SIDE;
        }
        if (this->type == ENBOX_TYPE_SWITCH_FLAG_FALL_BIG) {
            this->dyna.actor.velocity.y = -this->dyna.actor.velocity.y * 0.55f;
        } else {
            this->dyna.actor.velocity.y = -this->dyna.actor.velocity.y * 0.65f;
        }
        if (this->dyna.actor.velocity.y < 5.5f) {
            this->dyna.actor.shape.rot.z = 0;
            this->dyna.actor.world.pos.y = this->dyna.actor.floorHeight;
            EnBox_SetupAction(this, EnBox_WaitOpen);
            OnePointCutscene_EndCutscene(play, this->subCamId);
        }
        Audio_PlaySfxGeneral(NA_SE_EV_COFFIN_CAP_BOUND, &this->dyna.actor.projectedPos, 4, &gSfxDefaultFreqAndVolScale,
                             &gSfxDefaultFreqAndVolScale, &gSfxDefaultReverb);
        EnBox_SpawnDust(this, play);
    }
    yDiff = this->dyna.actor.world.pos.y - this->dyna.actor.floorHeight;
    if (this->movementFlags & ENBOX_MOVE_FALL_ANGLE_SIDE) {
        this->dyna.actor.shape.rot.z = yDiff * 50.0f;
    } else {
        this->dyna.actor.shape.rot.z = -yDiff * 50.0f;
    }
}

void EnBox_FallOnSwitchFlag(EnBox* this, PlayState* play) {
    s32 treasureFlag = PARAMS_GET(this->dyna.actor.params, 0, 5);

    if (treasureFlag >= ENBOX_TREASURE_FLAG_UNK_MIN && treasureFlag < ENBOX_TREASURE_FLAG_UNK_MAX) {
        Actor_SetClosestSecretDistance(&this->dyna.actor, play);
    }

    if (this->unk_1A8 >= 0) {
        EnBox_SetupAction(this, EnBox_Fall);
        this->subCamId = OnePointCutscene_Init(play, 4500, 9999, &this->dyna.actor, CAM_ID_MAIN);
        DynaPoly_EnableCollision(play, &play->colCtx.dyna, this->dyna.bgId);
    } else if (this->unk_1A8 >= -11) {
        this->unk_1A8++;
    } else if (Flags_GetSwitch(play, this->switchFlag)) {
        this->unk_1A8++;
    }
}

// used for types 9, 10
void func_809C9700(EnBox* this, PlayState* play) {
    s32 treasureFlag = PARAMS_GET(this->dyna.actor.params, 0, 5);
    Player* player = GET_PLAYER(play);

    if (treasureFlag >= ENBOX_TREASURE_FLAG_UNK_MIN && treasureFlag < ENBOX_TREASURE_FLAG_UNK_MAX) {
        Actor_SetClosestSecretDistance(&this->dyna.actor, play);
    }

    if (Math3D_Vec3fDistSq(&this->dyna.actor.world.pos, &player->actor.world.pos) > SQ(150.0f)) {
        this->unk_1FB = ENBOX_STATE_0;
    } else {
        if (this->unk_1FB == ENBOX_STATE_0) {
            if (!(player->stateFlags2 & PLAYER_STATE2_24)) {
                player->stateFlags2 |= PLAYER_STATE2_23;
                return;
            }
            this->unk_1FB = ENBOX_STATE_1;
        }

        if (this->unk_1FB == ENBOX_STATE_1) {
            Message_StartOcarina(play, OCARINA_ACTION_FREE_PLAY);
            this->unk_1FB = ENBOX_STATE_2;
        } else if (this->unk_1FB == ENBOX_STATE_2 && play->msgCtx.ocarinaMode == OCARINA_MODE_04) {
            if ((play->msgCtx.lastPlayedSong == OCARINA_SONG_LULLABY && this->type == ENBOX_TYPE_9) ||
                (play->msgCtx.lastPlayedSong == OCARINA_SONG_SUNS && this->type == ENBOX_TYPE_10)) {
                this->dyna.actor.flags &= ~ACTOR_FLAG_25;
                EnBox_SetupAction(this, EnBox_AppearInit);
                OnePointCutscene_Attention(play, &this->dyna.actor);
                this->unk_1A8 = 0;
                this->unk_1FB = ENBOX_STATE_0;
            } else {
                this->unk_1FB = ENBOX_STATE_0;
            }
        }
    }
}

void EnBox_AppearOnSwitchFlag(EnBox* this, PlayState* play) {
    s32 treasureFlag = PARAMS_GET(this->dyna.actor.params, 0, 5);

    if (treasureFlag >= ENBOX_TREASURE_FLAG_UNK_MIN && treasureFlag < ENBOX_TREASURE_FLAG_UNK_MAX) {
        Actor_SetClosestSecretDistance(&this->dyna.actor, play);
    }

    if (Flags_GetSwitch(play, this->switchFlag)) {
        OnePointCutscene_Attention(play, &this->dyna.actor);
        EnBox_SetupAction(this, EnBox_AppearInit);
        this->unk_1A8 = -30;
    }
}

void EnBox_AppearOnRoomClear(EnBox* this, PlayState* play) {
    s32 treasureFlag = PARAMS_GET(this->dyna.actor.params, 0, 5);

    if (treasureFlag >= ENBOX_TREASURE_FLAG_UNK_MIN && treasureFlag < ENBOX_TREASURE_FLAG_UNK_MAX) {
        Actor_SetClosestSecretDistance(&this->dyna.actor, play);
    }

    if (Flags_GetTempClear(play, this->dyna.actor.room) && !Player_InCsMode(play)) {
        Flags_SetClear(play, this->dyna.actor.room);
        EnBox_SetupAction(this, EnBox_AppearInit);
        OnePointCutscene_Attention(play, &this->dyna.actor);
        if (OnePointCutscene_CheckForCategory(play, this->dyna.actor.category)) {
            this->unk_1A8 = 0;
        } else {
            this->unk_1A8 = -30;
        }
    }
}

/**
 * The chest is ready to appear, possibly waiting for camera/cutscene-related stuff to happen
 */
void EnBox_AppearInit(EnBox* this, PlayState* play) {
    if (func_8005B198() == this->dyna.actor.category || this->unk_1A8 != 0) {
        EnBox_SetupAction(this, EnBox_AppearAnimation);
        this->unk_1A8 = 0;
        Actor_Spawn(&play->actorCtx, play, ACTOR_DEMO_KANKYO, this->dyna.actor.home.pos.x, this->dyna.actor.home.pos.y,
                    this->dyna.actor.home.pos.z, 0, 0, 0, DEMOKANKYO_SPARKLES);
        Audio_PlaySfxGeneral(NA_SE_EV_TRE_BOX_APPEAR, &this->dyna.actor.projectedPos, 4, &gSfxDefaultFreqAndVolScale,
                             &gSfxDefaultFreqAndVolScale, &gSfxDefaultReverb);
    }
}

void EnBox_AppearAnimation(EnBox* this, PlayState* play) {
    DynaPoly_EnableCollision(play, &play->colCtx.dyna, this->dyna.bgId);

    if (this->unk_1A8 < 0) {
        this->unk_1A8++;
    } else if (this->unk_1A8 < 40) {
        this->unk_1A8++;
        this->dyna.actor.world.pos.y += 1.25f;
    } else if (this->unk_1A8 < 60) {
        this->alpha += 12;
        this->unk_1A8++;
        this->dyna.actor.world.pos.y = this->dyna.actor.home.pos.y;
    } else {
        EnBox_SetupAction(this, EnBox_WaitOpen);
    }
}

/**
 * Chest is ready to be open
 */
void EnBox_WaitOpen(EnBox* this, PlayState* play) {
    f32 frameCount;
    AnimationHeader* anim;
    s32 linkAge;
    s32 pad;
    Vec3f sp4C;
    Player* player;

    this->alpha = 255;
    this->movementFlags |= ENBOX_MOVE_IMMOBILE;
    if (this->unk_1F4 != 0) { // unk_1F4 is modified by player code
        linkAge = gSaveContext.save.linkAge;
        anim = sAnimations[(this->unk_1F4 < 0 ? 2 : 0) + linkAge];
        frameCount = Animation_GetLastFrame(anim);
        Animation_Change(&this->skelanime, anim, 1.5f, 0, frameCount, ANIMMODE_ONCE, 0.0f);
        EnBox_SetupAction(this, EnBox_Open);
        if (this->unk_1F4 > 0) {
            switch (this->type) {
                case ENBOX_TYPE_SMALL:
                case ENBOX_TYPE_6:
                case ENBOX_TYPE_ROOM_CLEAR_SMALL:
                case ENBOX_TYPE_SWITCH_FLAG_FALL_SMALL:
                    break;
                default:
                    Actor_SpawnAsChild(&play->actorCtx, &this->dyna.actor, play, ACTOR_DEMO_TRE_LGT,
                                       this->dyna.actor.world.pos.x, this->dyna.actor.world.pos.y,
                                       this->dyna.actor.world.pos.z, this->dyna.actor.shape.rot.x,
                                       this->dyna.actor.shape.rot.y, this->dyna.actor.shape.rot.z, 0xFFFF);
                    Audio_PlayFanfare(NA_BGM_OPEN_TRE_BOX | 0x900);
            }
        }
        osSyncPrintf("Actor_Environment_Tbox_On() %d\n", PARAMS_GET(this->dyna.actor.params, 0, 5));
        Flags_SetTreasure(play, PARAMS_GET(this->dyna.actor.params, 0, 5));
    } else {
        player = GET_PLAYER(play);
        func_8002DBD0(&this->dyna.actor, &sp4C, &player->actor.world.pos);
        if (sp4C.z > -50.0f && sp4C.z < 0.0f && fabsf(sp4C.y) < 10.0f && fabsf(sp4C.x) < 20.0f &&
            Player_IsFacingActor(&this->dyna.actor, 0x3000, play)) {
<<<<<<< HEAD
            func_8002F554(&this->dyna.actor, play, -PARAMS_GET(this->dyna.actor.params, 5, 7));
=======
            Actor_OfferGetItemNearby(&this->dyna.actor, play, 0 - (this->dyna.actor.params >> 5 & 0x7F));
>>>>>>> 8913c4fa
        }
        if (Flags_GetTreasure(play, PARAMS_GET(this->dyna.actor.params, 0, 5))) {
            EnBox_SetupAction(this, EnBox_Open);
        }
    }
}

/**
 * Plays an animation to its end, playing sound effects at key points
 */
void EnBox_Open(EnBox* this, PlayState* play) {
    u16 sfxId;

    this->dyna.actor.flags &= ~ACTOR_FLAG_7;

    if (SkelAnime_Update(&this->skelanime)) {
        if (this->unk_1F4 > 0) {
            if (this->unk_1F4 < 120) {
                this->unk_1F4++;
            } else {
                Math_StepToF(&this->unk_1B0, 0.0f, 0.05f);
            }
        } else {
            if (this->unk_1F4 > -120) {
                this->unk_1F4--;
            } else {
                Math_StepToF(&this->unk_1B0, 0.0f, 0.05f);
            }
        }
    } else {
        sfxId = 0;

        if (Animation_OnFrame(&this->skelanime, 30.0f)) {
            sfxId = NA_SE_EV_TBOX_UNLOCK;
        } else if (Animation_OnFrame(&this->skelanime, 90.0f)) {
            sfxId = NA_SE_EV_TBOX_OPEN;
        }

        if (sfxId != 0) {
            Audio_PlaySfxGeneral(sfxId, &this->dyna.actor.projectedPos, 4, &gSfxDefaultFreqAndVolScale,
                                 &gSfxDefaultFreqAndVolScale, &gSfxDefaultReverb);
        }

        if (this->skelanime.jointTable[3].z > 0) {
            this->unk_1B0 = (0x7D00 - this->skelanime.jointTable[3].z) * 0.00006f;
            if (this->unk_1B0 < 0.0f) {
                this->unk_1B0 = 0.0f;
            } else if (this->unk_1B0 > 1.0f) {
                this->unk_1B0 = 1.0f;
            }
        }
    }
}

void EnBox_SpawnIceSmoke(EnBox* this, PlayState* play) {
    Vec3f pos;
    Vec3f vel = { 0.0f, 1.0f, 0.0f };
    Vec3f accel = { 0.0f, 0.0f, 0.0f };
    f32 f0;

    this->iceSmokeTimer++;
    func_8002F974(&this->dyna.actor, NA_SE_EN_MIMICK_BREATH - SFX_FLAG);
    if (Rand_ZeroOne() < 0.3f) {
        f0 = 2.0f * Rand_ZeroOne() - 1.0f;
        pos = this->dyna.actor.world.pos;
        if (this->type == ENBOX_TYPE_SMALL || this->type == ENBOX_TYPE_6 || this->type == ENBOX_TYPE_ROOM_CLEAR_SMALL ||
            this->type == ENBOX_TYPE_SWITCH_FLAG_FALL_SMALL) {
            pos.x += f0 * 10.0f * Math_SinS(this->dyna.actor.world.rot.y + 0x4000);
            pos.z += f0 * 10.0f * Math_CosS(this->dyna.actor.world.rot.y + 0x4000);
            f0 = 2.0f * Rand_ZeroOne() - 1.0f;
            vel.x = f0 * 0.8f * Math_SinS(this->dyna.actor.world.rot.y);
            vel.y = 1.8f;
            vel.z = f0 * 0.8f * Math_CosS(this->dyna.actor.world.rot.y);
        } else {
            pos.x += f0 * 20.0f * Math_SinS(this->dyna.actor.world.rot.y + 0x4000);
            pos.z += f0 * 20.0f * Math_CosS(this->dyna.actor.world.rot.y + 0x4000);
            f0 = 2.0f * Rand_ZeroOne() - 1.0f;
            vel.x = f0 * 1.6f * Math_SinS(this->dyna.actor.world.rot.y);
            vel.y = 1.8f;
            vel.z = f0 * 1.6f * Math_CosS(this->dyna.actor.world.rot.y);
        }
        EffectSsIceSmoke_Spawn(play, &pos, &vel, &accel, 150);
    }
}

void EnBox_Update(Actor* thisx, PlayState* play) {
    EnBox* this = (EnBox*)thisx;

    if (this->movementFlags & ENBOX_MOVE_STICK_TO_GROUND) {
        this->movementFlags &= ~ENBOX_MOVE_STICK_TO_GROUND;
        EnBox_ClipToGround(this, play);
    }

    this->actionFunc(this, play);

    if (!(this->movementFlags & ENBOX_MOVE_IMMOBILE)) {
        Actor_MoveXZGravity(&this->dyna.actor);
        Actor_UpdateBgCheckInfo(play, &this->dyna.actor, 0.0f, 0.0f, 0.0f,
                                UPDBGCHECKINFO_FLAG_2 | UPDBGCHECKINFO_FLAG_3 | UPDBGCHECKINFO_FLAG_4);
    }

    switch (this->type) {
        case ENBOX_TYPE_SMALL:
        case ENBOX_TYPE_6:
        case ENBOX_TYPE_ROOM_CLEAR_SMALL:
        case ENBOX_TYPE_SWITCH_FLAG_FALL_SMALL:
            Actor_SetFocus(&this->dyna.actor, 20.0f);
            break;
        default:
            Actor_SetFocus(&this->dyna.actor, 40.0f);
    }

    if (PARAMS_GET(this->dyna.actor.params, 5, 7) == GI_ICE_TRAP && this->actionFunc == EnBox_Open &&
        this->skelanime.curFrame > 45 && this->iceSmokeTimer < 100) {
        EnBox_SpawnIceSmoke(this, play);
    }
}

void EnBox_PostLimbDraw(PlayState* play, s32 limbIndex, Gfx** dList, Vec3s* rot, void* thisx, Gfx** gfx) {
    EnBox* this = (EnBox*)thisx;
    s32 pad;

    if (limbIndex == 1) {
        gSPMatrix((*gfx)++, Matrix_NewMtx(play->state.gfxCtx, "../z_en_box.c", 1492),
                  G_MTX_NOPUSH | G_MTX_LOAD | G_MTX_MODELVIEW);
        if (this->type != ENBOX_TYPE_DECORATED_BIG) {
            gSPDisplayList((*gfx)++, gTreasureChestChestFrontDL);
        } else {
            gSPDisplayList((*gfx)++, gTreasureChestBossKeyChestFrontDL);
        }
    } else if (limbIndex == 3) {
        gSPMatrix((*gfx)++, Matrix_NewMtx(play->state.gfxCtx, "../z_en_box.c", 1502),
                  G_MTX_NOPUSH | G_MTX_LOAD | G_MTX_MODELVIEW);
        if (this->type != ENBOX_TYPE_DECORATED_BIG) {
            gSPDisplayList((*gfx)++, gTreasureChestChestSideAndLidDL);
        } else {
            gSPDisplayList((*gfx)++, gTreasureChestBossKeyChestSideAndTopDL);
        }
    }
}

Gfx* EnBox_EmptyDList(GraphicsContext* gfxCtx) {
    Gfx* dListHead;
    Gfx* dList;

    dList = Graph_Alloc(gfxCtx, sizeof(Gfx));
    ASSERT(dList != NULL, "gfxp != NULL", "../z_en_box.c", 1528);

    dListHead = dList;
    gSPEndDisplayList(dListHead++);

    return dList;
}

// set render mode with a focus on transparency
Gfx* func_809CA4A0(GraphicsContext* gfxCtx) {
    Gfx* dList;
    Gfx* dListHead;

    dListHead = Graph_Alloc(gfxCtx, 2 * sizeof(Gfx));
    ASSERT(dListHead != NULL, "gfxp != NULL", "../z_en_box.c", 1546);

    dList = dListHead;
    gDPSetRenderMode(dListHead++,
                     AA_EN | Z_CMP | Z_UPD | IM_RD | CLR_ON_CVG | CVG_DST_WRAP | ZMODE_XLU | FORCE_BL |
                         GBL_c1(G_BL_CLR_FOG, G_BL_A_SHADE, G_BL_CLR_IN, G_BL_1MA),
                     AA_EN | Z_CMP | Z_UPD | IM_RD | CLR_ON_CVG | CVG_DST_WRAP | ZMODE_XLU | FORCE_BL |
                         GBL_c2(G_BL_CLR_IN, G_BL_A_IN, G_BL_CLR_MEM, G_BL_1MA));
    gSPEndDisplayList(dListHead++);

    return dList;
}

Gfx* func_809CA518(GraphicsContext* gfxCtx) {
    Gfx* dList;
    Gfx* dListHead;

    dListHead = Graph_Alloc(gfxCtx, 2 * sizeof(Gfx));
    ASSERT(dListHead != NULL, "gfxp != NULL", "../z_en_box.c", 1564);

    dList = dListHead;
    gDPSetRenderMode(dListHead++,
                     AA_EN | Z_CMP | Z_UPD | IM_RD | CVG_DST_CLAMP | ZMODE_OPA | ALPHA_CVG_SEL |
                         GBL_c1(G_BL_CLR_FOG, G_BL_A_SHADE, G_BL_CLR_IN, G_BL_1MA),
                     G_RM_AA_ZB_OPA_SURF2);
    gSPEndDisplayList(dListHead++);

    return dList;
}

void EnBox_Draw(Actor* thisx, PlayState* play) {
    EnBox* this = (EnBox*)thisx;

    OPEN_DISPS(play->state.gfxCtx, "../z_en_box.c", 1581);

    /*
    this->dyna.actor.flags & ACTOR_FLAG_7 is set by Init (if type is 4 or 6)
    and cleared by Open
    */
    if ((this->alpha == 255 && !(this->type == ENBOX_TYPE_4 || this->type == ENBOX_TYPE_6)) ||
        (!CHECK_FLAG_ALL(this->dyna.actor.flags, ACTOR_FLAG_7) &&
         (this->type == ENBOX_TYPE_4 || this->type == ENBOX_TYPE_6))) {
        gDPPipeSync(POLY_OPA_DISP++);
        gDPSetEnvColor(POLY_OPA_DISP++, 0, 0, 0, 255);
        gSPSegment(POLY_OPA_DISP++, 0x08, EnBox_EmptyDList(play->state.gfxCtx));
        Gfx_SetupDL_25Opa(play->state.gfxCtx);
        POLY_OPA_DISP = SkelAnime_Draw(play, this->skelanime.skeleton, this->skelanime.jointTable, NULL,
                                       EnBox_PostLimbDraw, this, POLY_OPA_DISP);
    } else if (this->alpha != 0) {
        gDPPipeSync(POLY_XLU_DISP++);
        Gfx_SetupDL_25Xlu(play->state.gfxCtx);
        gDPSetEnvColor(POLY_XLU_DISP++, 0, 0, 0, this->alpha);
        if (this->type == ENBOX_TYPE_4 || this->type == ENBOX_TYPE_6) {
            gSPSegment(POLY_XLU_DISP++, 0x08, func_809CA518(play->state.gfxCtx));
        } else {
            gSPSegment(POLY_XLU_DISP++, 0x08, func_809CA4A0(play->state.gfxCtx));
        }
        POLY_XLU_DISP = SkelAnime_Draw(play, this->skelanime.skeleton, this->skelanime.jointTable, NULL,
                                       EnBox_PostLimbDraw, this, POLY_XLU_DISP);
    }

    CLOSE_DISPS(play->state.gfxCtx, "../z_en_box.c", 1639);
}<|MERGE_RESOLUTION|>--- conflicted
+++ resolved
@@ -424,11 +424,7 @@
         func_8002DBD0(&this->dyna.actor, &sp4C, &player->actor.world.pos);
         if (sp4C.z > -50.0f && sp4C.z < 0.0f && fabsf(sp4C.y) < 10.0f && fabsf(sp4C.x) < 20.0f &&
             Player_IsFacingActor(&this->dyna.actor, 0x3000, play)) {
-<<<<<<< HEAD
-            func_8002F554(&this->dyna.actor, play, -PARAMS_GET(this->dyna.actor.params, 5, 7));
-=======
-            Actor_OfferGetItemNearby(&this->dyna.actor, play, 0 - (this->dyna.actor.params >> 5 & 0x7F));
->>>>>>> 8913c4fa
+            Actor_OfferGetItemNearby(&this->dyna.actor, play, -PARAMS_GET(this->dyna.actor.params, 5, 7));
         }
         if (Flags_GetTreasure(play, PARAMS_GET(this->dyna.actor.params, 0, 5))) {
             EnBox_SetupAction(this, EnBox_Open);
