--- conflicted
+++ resolved
@@ -360,15 +360,9 @@
         EnBox_SetupAction(this, EnBox_AppearAnimation);
         this->unk_1A8 = 0;
         Actor_Spawn(&play->actorCtx, play, ACTOR_DEMO_KANKYO, this->dyna.actor.home.pos.x, this->dyna.actor.home.pos.y,
-<<<<<<< HEAD
-                    this->dyna.actor.home.pos.z, 0, 0, 0, 0x0011);
+                    this->dyna.actor.home.pos.z, 0, 0, 0, DEMOKANKYO_SPARKLES);
         Audio_PlaySfxGeneral(NA_SE_EV_TRE_BOX_APPEAR, &this->dyna.actor.projectedPos, 4, &gSfxDefaultFreqAndVolScale,
                              &gSfxDefaultFreqAndVolScale, &gSfxDefaultReverb);
-=======
-                    this->dyna.actor.home.pos.z, 0, 0, 0, DEMOKANKYO_SPARKLES);
-        Audio_PlaySoundGeneral(NA_SE_EV_TRE_BOX_APPEAR, &this->dyna.actor.projectedPos, 4, &gSfxDefaultFreqAndVolScale,
-                               &gSfxDefaultFreqAndVolScale, &gSfxDefaultReverb);
->>>>>>> ed0ab877
     }
 }
 
