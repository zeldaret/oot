#include "z_en_box.h"

#define FLAGS 0x00000000

#define THIS ((EnBox*)thisx)

// movement flags

/*
set on init unless treasure flag is set
if clear, chest moves (Actor_MoveForward) (falls, likely)
ends up cleared from SWITCH_FLAG_FALL types when switch flag is set
*/
#define ENBOX_MOVE_IMMOBILE (1 << 0)
/*
set in the logic for SWITCH_FLAG_FALL types
otherwise unused
*/
#define ENBOX_MOVE_UNUSED (1 << 1)
/*
set with 50% chance on init for SWITCH_FLAG_FALL types
only used for SWITCH_FLAG_FALL types
ends up "blinking" (set/clear every frame) once switch flag is set,
if some collision-related condition (?) is met
only used for signum of z rotation
*/
#define ENBOX_MOVE_FALL_ANGLE_SIDE (1 << 2)
/*
when set, gets cleared next EnBox_Update call and clip to the floor
*/
#define ENBOX_MOVE_STICK_TO_GROUND (1 << 4)

typedef enum {
    ENBOX_STATE_0, // waiting for player near / player available / player ? (IDLE)
    ENBOX_STATE_1, // used only temporarily, maybe "player is ready" ?
    ENBOX_STATE_2  // waiting for something message context-related
} EnBoxStateUnk1FB;

void EnBox_Init(Actor* thisx, GlobalContext* globalCtx);
void EnBox_Destroy(Actor* thisx, GlobalContext* globalCtx);
void EnBox_Update(Actor* thisx, GlobalContext* globalCtx);
void EnBox_Draw(Actor* thisx, GlobalContext* globalCtx);

void EnBox_FallOnSwitchFlag(EnBox*, GlobalContext*);
void func_809C9700(EnBox*, GlobalContext*);
void EnBox_AppearOnSwitchFlag(EnBox*, GlobalContext*);
void EnBox_AppearOnRoomClear(EnBox*, GlobalContext*);
void EnBox_AppearInit(EnBox*, GlobalContext*);
void EnBox_AppearAnimation(EnBox*, GlobalContext*);
void EnBox_WaitOpen(EnBox*, GlobalContext*);
void EnBox_Open(EnBox*, GlobalContext*);

extern AnimationHeader D_06000128;
extern AnimationHeader D_0600024C;
extern AnimationHeader D_0600043C;
extern Gfx D_060006F0[]; // regular chest base
extern Gfx D_06000AE8[]; // boss key chest base
extern Gfx D_060010C0[]; // regular chest top
extern Gfx D_06001678[]; // boss key chest top
extern SkeletonHeader D_060047D8;
extern CollisionHeader D_06005FC8;

const ActorInit En_Box_InitVars = {
    ACTOR_EN_BOX,
    ACTORTYPE_CHEST,
    FLAGS,
    OBJECT_BOX,
    sizeof(EnBox),
    (ActorFunc)EnBox_Init,
    (ActorFunc)EnBox_Destroy,
    (ActorFunc)EnBox_Update,
    (ActorFunc)EnBox_Draw,
};

static AnimationHeader* D_809CA800[4] = { &D_0600024C, &D_06000128, &D_0600043C, &D_0600043C };

static InitChainEntry sInitChain[] = {
    ICHAIN_U8(unk_1F, 0, ICHAIN_STOP),
};

static s32 sUnused;

void EnBox_SetupAction(EnBox* this, EnBoxActionFunc actionFunc) {
    this->actionFunc = actionFunc;
}

void EnBox_ClipToGround(EnBox* this, GlobalContext* globalCtx) {
    f32 newY;
    CollisionPoly* poly;
    s32* bgId;
    Vec3f pos;

    pos = this->dyna.actor.posRot.pos;
    pos.y += 1.0f;
    newY = BgCheck_EntityRaycastFloor4(&globalCtx->colCtx, &poly, &bgId, &this->dyna.actor, &pos);
    if (newY != BGCHECK_Y_MIN) {
        this->dyna.actor.posRot.pos.y = newY;
    }
}

void EnBox_Init(Actor* thisx, GlobalContext* globalCtx) {
    GlobalContext* globalCtx2 = globalCtx;
    EnBox* this = THIS;
    AnimationHeader* anim;
    CollisionHeader* colHeader;
    f32 animFrameStart;
    f32 endFrame;

    animFrameStart = 0.0f;
    anim = D_809CA800[((void)0, gSaveContext.linkAge)];
<<<<<<< HEAD
    colHeader = NULL;
    animFrameCount = SkelAnime_GetFrameCount(anim);
=======
    dynaUnk = 0;
    endFrame = Animation_GetLastFrame(anim);
>>>>>>> ba0c6965
    Actor_ProcessInitChain(&this->dyna.actor, sInitChain);

    DynaPolyActor_Init(&this->dyna, DPM_UNK);
    CollisionHeader_GetVirtual(&D_06005FC8, &colHeader);
    this->dyna.bgId = DynaPoly_SetBgActor(globalCtx2, &globalCtx2->colCtx.dyna, &this->dyna.actor, colHeader);
    func_8003ECA8(globalCtx2, &globalCtx2->colCtx.dyna, this->dyna.bgId);

    this->movementFlags = 0;
    this->type = thisx->params >> 12 & 0xF;
    this->iceSmokeTimer = 0;
    this->unk_1FB = ENBOX_STATE_0;
    this->dyna.actor.gravity = -5.5f;
    this->switchFlag = this->dyna.actor.posRot.rot.z;
    this->dyna.actor.minVelocityY = -50.0f;

    if (globalCtx2) {} // helps the compiler store globalCtx2 into s1

    if (Flags_GetTreasure(globalCtx2, this->dyna.actor.params & 0x1F)) {
        this->alpha = 255;
        this->iceSmokeTimer = 100;
        EnBox_SetupAction(this, EnBox_Open);
        this->movementFlags |= ENBOX_MOVE_STICK_TO_GROUND;
        animFrameStart = endFrame;
    } else if ((this->type == ENBOX_TYPE_SWITCH_FLAG_FALL_BIG || this->type == ENBOX_TYPE_SWITCH_FLAG_FALL_SMALL) &&
               !Flags_GetSwitch(globalCtx2, this->switchFlag)) {
        func_8003EBF8(globalCtx2, &globalCtx2->colCtx.dyna, this->dyna.bgId);
        if (Rand_ZeroOne() < 0.5f) {
            this->movementFlags |= ENBOX_MOVE_FALL_ANGLE_SIDE;
        }
        this->unk_1A8 = -12;
        EnBox_SetupAction(this, EnBox_FallOnSwitchFlag);
        this->alpha = 0;
        this->movementFlags |= ENBOX_MOVE_IMMOBILE;
        this->dyna.actor.flags |= 0x10;
    } else if ((this->type == ENBOX_TYPE_ROOM_CLEAR_BIG || this->type == ENBOX_TYPE_ROOM_CLEAR_SMALL) &&
               !Flags_GetClear(globalCtx2, this->dyna.actor.room)) {
        EnBox_SetupAction(this, EnBox_AppearOnRoomClear);
        func_8003EBF8(globalCtx2, &globalCtx2->colCtx.dyna, this->dyna.bgId);
        this->movementFlags |= ENBOX_MOVE_IMMOBILE;
        this->dyna.actor.posRot.pos.y = this->dyna.actor.initPosRot.pos.y - 50.0f;
        this->alpha = 0;
        this->dyna.actor.flags |= 0x10;
    } else if (this->type == ENBOX_TYPE_9 || this->type == ENBOX_TYPE_10) {
        EnBox_SetupAction(this, func_809C9700);
        this->dyna.actor.flags |= 0x2000000;
        func_8003EBF8(globalCtx2, &globalCtx2->colCtx.dyna, this->dyna.bgId);
        this->movementFlags |= ENBOX_MOVE_IMMOBILE;
        this->dyna.actor.posRot.pos.y = this->dyna.actor.initPosRot.pos.y - 50.0f;
        this->alpha = 0;
        this->dyna.actor.flags |= 0x10;
    } else if (this->type == ENBOX_TYPE_SWITCH_FLAG_BIG && !Flags_GetSwitch(globalCtx2, this->switchFlag)) {
        EnBox_SetupAction(this, EnBox_AppearOnSwitchFlag);
        func_8003EBF8(globalCtx2, &globalCtx2->colCtx.dyna, this->dyna.bgId);
        this->movementFlags |= ENBOX_MOVE_IMMOBILE;
        this->dyna.actor.posRot.pos.y = this->dyna.actor.initPosRot.pos.y - 50.0f;
        this->alpha = 0;
        this->dyna.actor.flags |= 0x10;
    } else {
        if (this->type == ENBOX_TYPE_4 || this->type == ENBOX_TYPE_6) {
            this->dyna.actor.flags |= 0x80;
        }
        EnBox_SetupAction(this, EnBox_WaitOpen);
        this->movementFlags |= ENBOX_MOVE_IMMOBILE;
        this->movementFlags |= ENBOX_MOVE_STICK_TO_GROUND;
    }

    this->dyna.actor.posRot.rot.y += 0x8000;
    this->dyna.actor.initPosRot.rot.z = this->dyna.actor.posRot.rot.z = this->dyna.actor.shape.rot.z = 0;

    SkelAnime_Init(globalCtx2, &this->skelanime, &D_060047D8, anim, this->jointTable, this->morphTable, 5);
    Animation_Change(&this->skelanime, anim, 1.5f, animFrameStart, endFrame, 2, 0.0f);

    switch (this->type) {
        case ENBOX_TYPE_SMALL:
        case ENBOX_TYPE_6:
        case ENBOX_TYPE_ROOM_CLEAR_SMALL:
        case ENBOX_TYPE_SWITCH_FLAG_FALL_SMALL:
            Actor_SetScale(&this->dyna.actor, 0.005f);
            Actor_SetHeight(&this->dyna.actor, 20.0f);
            break;
        default:
            Actor_SetScale(&this->dyna.actor, 0.01f);
            Actor_SetHeight(&this->dyna.actor, 40.0f);
    }
}

void EnBox_Destroy(Actor* thisx, GlobalContext* globalCtx) {
    EnBox* this = THIS;

    DynaPoly_DeleteBgActor(globalCtx, &globalCtx->colCtx.dyna, this->dyna.bgId);
}

void EnBox_RandomDustKinematic(EnBox* this, Vec3f* pos, Vec3f* velocity, Vec3f* accel) {
    f32 randomRadius = Rand_ZeroOne() * 25.0f;
    s16 randomAngle = Rand_ZeroOne() * 0x10000;

    *pos = this->dyna.actor.posRot.pos;
    pos->x += Math_SinS(randomAngle) * randomRadius;
    pos->z += Math_CosS(randomAngle) * randomRadius;

    velocity->y = 1.0f;
    velocity->x = Math_SinS(randomAngle);
    velocity->z = Math_CosS(randomAngle);

    accel->x = 0.0f;
    accel->y = 0.0f;
    accel->z = 0.0f;
}

/**
 * Spawns dust randomly around the chest when the chest hits the ground after falling (FALL types)
 */
void EnBox_SpawnDust(EnBox* this, GlobalContext* globalCtx) {
    s32 i;
    Vec3f pos;
    Vec3f velocity;
    Vec3f accel;

    for (i = 0; i < 20; i++) {
        EnBox_RandomDustKinematic(this, &pos, &velocity, &accel);
        func_8002873C(globalCtx, &pos, &velocity, &accel, 100, 30, 15);
    }
}

/**
 * Used while the chest is falling (FALL types)
 */
void EnBox_Fall(EnBox* this, GlobalContext* globalCtx) {
    f32 yDiff;

    this->alpha = 255;
    this->movementFlags &= ~ENBOX_MOVE_IMMOBILE;
    if (this->dyna.actor.bgCheckFlags & 1) {
        this->movementFlags |= ENBOX_MOVE_UNUSED;
        if (this->movementFlags & ENBOX_MOVE_FALL_ANGLE_SIDE) {
            this->movementFlags &= ~ENBOX_MOVE_FALL_ANGLE_SIDE;
        } else {
            this->movementFlags |= ENBOX_MOVE_FALL_ANGLE_SIDE;
        }
        if (this->type == ENBOX_TYPE_SWITCH_FLAG_FALL_BIG) {
            this->dyna.actor.velocity.y = -this->dyna.actor.velocity.y * 0.55f;
        } else {
            this->dyna.actor.velocity.y = -this->dyna.actor.velocity.y * 0.65f;
        }
        if (this->dyna.actor.velocity.y < 5.5f) {
            this->dyna.actor.shape.rot.z = 0;
            this->dyna.actor.posRot.pos.y = this->dyna.actor.groundY;
            EnBox_SetupAction(this, EnBox_WaitOpen);
            func_800803F0(globalCtx, this->unk_1AC);
        }
        Audio_PlaySoundGeneral(NA_SE_EV_COFFIN_CAP_BOUND, &this->dyna.actor.projectedPos, 4, &D_801333E0, &D_801333E0,
                               &D_801333E8);
        EnBox_SpawnDust(this, globalCtx);
    }
    yDiff = this->dyna.actor.posRot.pos.y - this->dyna.actor.groundY;
    if (this->movementFlags & ENBOX_MOVE_FALL_ANGLE_SIDE) {
        this->dyna.actor.shape.rot.z = yDiff * 50.0f;
    } else {
        this->dyna.actor.shape.rot.z = -yDiff * 50.0f;
    }
}

void EnBox_FallOnSwitchFlag(EnBox* this, GlobalContext* globalCtx) {
    s32 treasureFlag = this->dyna.actor.params & 0x1F;

    if (treasureFlag >= ENBOX_TREASURE_FLAG_UNK_MIN && treasureFlag < ENBOX_TREASURE_FLAG_UNK_MAX) {
        func_8002F5F0(&this->dyna.actor, globalCtx);
    }

    if (this->unk_1A8 >= 0) {
        EnBox_SetupAction(this, EnBox_Fall);
        this->unk_1AC = func_800800F8(globalCtx, 4500, 9999, &this->dyna.actor, 0);
        func_8003EC50(globalCtx, &globalCtx->colCtx.dyna, this->dyna.bgId);
    } else if (this->unk_1A8 >= -11) {
        this->unk_1A8++;
    } else if (Flags_GetSwitch(globalCtx, this->switchFlag)) {
        this->unk_1A8++;
    }
}

// used for types 9, 10
void func_809C9700(EnBox* this, GlobalContext* globalCtx) {
    s32 treasureFlag = this->dyna.actor.params & 0x1F;
    Player* player = PLAYER;

    if (treasureFlag >= ENBOX_TREASURE_FLAG_UNK_MIN && treasureFlag < ENBOX_TREASURE_FLAG_UNK_MAX) {
        func_8002F5F0(&this->dyna.actor, globalCtx);
    }

    if (Math3D_Vec3fDistSq(&this->dyna.actor.posRot.pos, &player->actor.posRot.pos) > 22500.0f) {
        this->unk_1FB = ENBOX_STATE_0;
    } else {
        if (this->unk_1FB == ENBOX_STATE_0) {
            if (!(player->stateFlags2 & 0x1000000)) {
                player->stateFlags2 |= 0x800000;
                return;
            }
            this->unk_1FB = ENBOX_STATE_1;
        }

        if (this->unk_1FB == ENBOX_STATE_1) {
            func_8010BD58(globalCtx, 1);
            this->unk_1FB = ENBOX_STATE_2;
        } else if (this->unk_1FB == ENBOX_STATE_2 && globalCtx->msgCtx.unk_E3EE == 4) {
            if ((globalCtx->msgCtx.unk_E3EC == 8 && this->type == ENBOX_TYPE_9) ||
                (globalCtx->msgCtx.unk_E3EC == 9 && this->type == ENBOX_TYPE_10)) {
                this->dyna.actor.flags &= ~0x2000000;
                EnBox_SetupAction(this, EnBox_AppearInit);
                func_80080480(globalCtx, &this->dyna.actor);
                this->unk_1A8 = 0;
                this->unk_1FB = ENBOX_STATE_0;
            } else {
                this->unk_1FB = ENBOX_STATE_0;
            }
        }
    }
}

void EnBox_AppearOnSwitchFlag(EnBox* this, GlobalContext* globalCtx) {
    s32 treasureFlag = this->dyna.actor.params & 0x1F;

    if (treasureFlag >= ENBOX_TREASURE_FLAG_UNK_MIN && treasureFlag < ENBOX_TREASURE_FLAG_UNK_MAX) {
        func_8002F5F0(&this->dyna.actor, globalCtx);
    }

    if (Flags_GetSwitch(globalCtx, this->switchFlag)) {
        func_80080480(globalCtx, &this->dyna.actor);
        EnBox_SetupAction(this, EnBox_AppearInit);
        this->unk_1A8 = -30;
    }
}

void EnBox_AppearOnRoomClear(EnBox* this, GlobalContext* globalCtx) {
    s32 treasureFlag = this->dyna.actor.params & 0x1F;

    if (treasureFlag >= ENBOX_TREASURE_FLAG_UNK_MIN && treasureFlag < ENBOX_TREASURE_FLAG_UNK_MAX) {
        func_8002F5F0(&this->dyna.actor, globalCtx);
    }

    if (Flags_GetTempClear(globalCtx, this->dyna.actor.room) && !Player_InCsMode(globalCtx)) {
        Flags_SetClear(globalCtx, this->dyna.actor.room);
        EnBox_SetupAction(this, EnBox_AppearInit);
        func_80080480(globalCtx, &this->dyna.actor);
        if (func_80080728(globalCtx, this->dyna.actor.type)) {
            this->unk_1A8 = 0;
        } else {
            this->unk_1A8 = -30;
        }
    }
}

/**
 * The chest is ready to appear, possibly waiting for camera/cutscene-related stuff to happen
 */
void EnBox_AppearInit(EnBox* this, GlobalContext* globalCtx) {
    if (func_8005B198() == this->dyna.actor.type || this->unk_1A8 != 0) {
        EnBox_SetupAction(this, EnBox_AppearAnimation);
        this->unk_1A8 = 0;
        Actor_Spawn(&globalCtx->actorCtx, globalCtx, ACTOR_DEMO_KANKYO, this->dyna.actor.initPosRot.pos.x,
                    this->dyna.actor.initPosRot.pos.y, this->dyna.actor.initPosRot.pos.z, 0, 0, 0, 0x0011);
        Audio_PlaySoundGeneral(NA_SE_EV_TRE_BOX_APPEAR, &this->dyna.actor.projectedPos, 4, &D_801333E0, &D_801333E0,
                               &D_801333E8);
    }
}

void EnBox_AppearAnimation(EnBox* this, GlobalContext* globalCtx) {
    func_8003EC50(globalCtx, &globalCtx->colCtx.dyna, this->dyna.bgId);

    if (this->unk_1A8 < 0) {
        this->unk_1A8++;
    } else if (this->unk_1A8 < 40) {
        this->unk_1A8++;
        this->dyna.actor.posRot.pos.y += 1.25f;
    } else if (this->unk_1A8 < 60) {
        this->alpha += 12;
        this->unk_1A8++;
        this->dyna.actor.posRot.pos.y = this->dyna.actor.initPosRot.pos.y;
    } else {
        EnBox_SetupAction(this, EnBox_WaitOpen);
    }
}

/**
 * Chest is ready to be open
 */
void EnBox_WaitOpen(EnBox* this, GlobalContext* globalCtx) {
    f32 frameCount;
    AnimationHeader* anim;
    s32 linkAge;
    s32 pad;
    Vec3f sp4C;
    Player* player;

    this->alpha = 255;
    this->movementFlags |= ENBOX_MOVE_IMMOBILE;
    if (this->unk_1F4 != 0) { // unk_1F4 is modified by player code
        linkAge = gSaveContext.linkAge;
        anim = D_809CA800[(this->unk_1F4 < 0 ? 2 : 0) + linkAge];
        frameCount = Animation_GetLastFrame(anim);
        Animation_Change(&this->skelanime, anim, 1.5f, 0, frameCount, 2, 0.0f);
        EnBox_SetupAction(this, EnBox_Open);
        if (this->unk_1F4 > 0) {
            switch (this->type) {
                case ENBOX_TYPE_SMALL:
                case ENBOX_TYPE_6:
                case ENBOX_TYPE_ROOM_CLEAR_SMALL:
                case ENBOX_TYPE_SWITCH_FLAG_FALL_SMALL:
                    break;
                default:
                    Actor_SpawnAsChild(&globalCtx->actorCtx, &this->dyna.actor, globalCtx, ACTOR_DEMO_TRE_LGT,
                                       this->dyna.actor.posRot.pos.x, this->dyna.actor.posRot.pos.y,
                                       this->dyna.actor.posRot.pos.z, this->dyna.actor.shape.rot.x,
                                       this->dyna.actor.shape.rot.y, this->dyna.actor.shape.rot.z, 0xFFFF);
                    func_800F5C64(0x92B);
            }
        }
        osSyncPrintf("Actor_Environment_Tbox_On() %d\n", this->dyna.actor.params & 0x1F);
        Flags_SetTreasure(globalCtx, this->dyna.actor.params & 0x1F);
    } else {
        player = PLAYER;
        func_8002DBD0(&this->dyna.actor, &sp4C, &player->actor.posRot.pos);
        if (sp4C.z > -50.0f && sp4C.z < 0.0f && fabsf(sp4C.y) < 10.0f && fabsf(sp4C.x) < 20.0f &&
            func_8002DFC8(&this->dyna.actor, 0x3000, globalCtx)) {
            func_8002F554(&this->dyna.actor, globalCtx, 0 - (this->dyna.actor.params >> 5 & 0x7F));
        }
        if (Flags_GetTreasure(globalCtx, this->dyna.actor.params & 0x1F)) {
            EnBox_SetupAction(this, EnBox_Open);
        }
    }
}

/**
 * Plays an animation to its end, playing sounds at key points
 */
void EnBox_Open(EnBox* this, GlobalContext* globalCtx) {
    u16 sfxId;

    this->dyna.actor.flags &= ~0x80;

    if (SkelAnime_Update(&this->skelanime)) {
        if (this->unk_1F4 > 0) {
            if (this->unk_1F4 < 120) {
                this->unk_1F4++;
            } else {
                Math_StepToF(&this->unk_1B0, 0.0f, 0.05f);
            }
        } else {
            if (this->unk_1F4 > -120) {
                this->unk_1F4--;
            } else {
                Math_StepToF(&this->unk_1B0, 0.0f, 0.05f);
            }
        }
    } else {
        sfxId = 0;

        if (Animation_OnFrame(&this->skelanime, 30.0f)) {
            sfxId = NA_SE_EV_TBOX_UNLOCK;
        } else if (Animation_OnFrame(&this->skelanime, 90.0f)) {
            sfxId = NA_SE_EV_TBOX_OPEN;
        }

        if (sfxId != 0) {
            Audio_PlaySoundGeneral(sfxId, &this->dyna.actor.projectedPos, 4, &D_801333E0, &D_801333E0, &D_801333E8);
        }

        if (this->skelanime.jointTable[3].z > 0) {
            this->unk_1B0 = (0x7D00 - this->skelanime.jointTable[3].z) * 0.00006f;
            if (this->unk_1B0 < 0.0f) {
                this->unk_1B0 = 0.0f;
            } else if (this->unk_1B0 > 1.0f) {
                this->unk_1B0 = 1.0f;
            }
        }
    }
}

void EnBox_SpawnIceSmoke(EnBox* this, GlobalContext* globalCtx) {
    Vec3f pos;
    Vec3f vel = { 0.0f, 1.0f, 0.0f };
    Vec3f accel = { 0.0f, 0.0f, 0.0f };
    f32 f0;

    this->iceSmokeTimer++;
    func_8002F974(&this->dyna.actor, NA_SE_EN_MIMICK_BREATH - SFX_FLAG);
    if (Rand_ZeroOne() < 0.3f) {
        f0 = 2.0f * Rand_ZeroOne() - 1.0f;
        pos = this->dyna.actor.posRot.pos;
        if (this->type == ENBOX_TYPE_SMALL || this->type == ENBOX_TYPE_6 || this->type == ENBOX_TYPE_ROOM_CLEAR_SMALL ||
            this->type == ENBOX_TYPE_SWITCH_FLAG_FALL_SMALL) {
            pos.x += f0 * 10.0f * Math_SinS(this->dyna.actor.posRot.rot.y + 0x4000);
            pos.z += f0 * 10.0f * Math_CosS(this->dyna.actor.posRot.rot.y + 0x4000);
            f0 = 2.0f * Rand_ZeroOne() - 1.0f;
            vel.x = f0 * 0.8f * Math_SinS(this->dyna.actor.posRot.rot.y);
            vel.y = 1.8f;
            vel.z = f0 * 0.8f * Math_CosS(this->dyna.actor.posRot.rot.y);
        } else {
            pos.x += f0 * 20.0f * Math_SinS(this->dyna.actor.posRot.rot.y + 0x4000);
            pos.z += f0 * 20.0f * Math_CosS(this->dyna.actor.posRot.rot.y + 0x4000);
            f0 = 2.0f * Rand_ZeroOne() - 1.0f;
            vel.x = f0 * 1.6f * Math_SinS(this->dyna.actor.posRot.rot.y);
            vel.y = 1.8f;
            vel.z = f0 * 1.6f * Math_CosS(this->dyna.actor.posRot.rot.y);
        }
        EffectSsIceSmoke_Spawn(globalCtx, &pos, &vel, &accel, 150);
    }
}

void EnBox_Update(Actor* thisx, GlobalContext* globalCtx) {
    EnBox* this = THIS;

    if (this->movementFlags & ENBOX_MOVE_STICK_TO_GROUND) {
        this->movementFlags &= ~ENBOX_MOVE_STICK_TO_GROUND;
        EnBox_ClipToGround(this, globalCtx);
    }

    this->actionFunc(this, globalCtx);

    if (!(this->movementFlags & ENBOX_MOVE_IMMOBILE)) {
        Actor_MoveForward(&this->dyna.actor);
        func_8002E4B4(globalCtx, &this->dyna.actor, 0.0f, 0.0f, 0.0f, 0x1C);
    }

    switch (this->type) {
        case ENBOX_TYPE_SMALL:
        case ENBOX_TYPE_6:
        case ENBOX_TYPE_ROOM_CLEAR_SMALL:
        case ENBOX_TYPE_SWITCH_FLAG_FALL_SMALL:
            Actor_SetHeight(&this->dyna.actor, 20.0f);
            break;
        default:
            Actor_SetHeight(&this->dyna.actor, 40.0f);
    }

    if ((this->dyna.actor.params >> 5 & 0x7F) == 0x7C && this->actionFunc == EnBox_Open &&
        this->skelanime.curFrame > 45 && this->iceSmokeTimer < 100) {
        EnBox_SpawnIceSmoke(this, globalCtx);
    }
}

void EnBox_PostLimbDraw(GlobalContext* globalCtx, s32 limbIndex, Gfx** dList, Vec3s* rot, void* thisx, Gfx** gfx) {
    EnBox* this = THIS;
    s32 pad;

    if (limbIndex == 1) {
        gSPMatrix((*gfx)++, Matrix_NewMtx(globalCtx->state.gfxCtx, "../z_en_box.c", 1492),
                  G_MTX_NOPUSH | G_MTX_LOAD | G_MTX_MODELVIEW);
        if (this->type != ENBOX_TYPE_DECORATED_BIG) {
            gSPDisplayList((*gfx)++, D_060006F0);
        } else {
            gSPDisplayList((*gfx)++, D_06000AE8);
        }
    } else if (limbIndex == 3) {
        gSPMatrix((*gfx)++, Matrix_NewMtx(globalCtx->state.gfxCtx, "../z_en_box.c", 1502),
                  G_MTX_NOPUSH | G_MTX_LOAD | G_MTX_MODELVIEW);
        if (this->type != ENBOX_TYPE_DECORATED_BIG) {
            gSPDisplayList((*gfx)++, D_060010C0);
        } else {
            gSPDisplayList((*gfx)++, D_06001678);
        }
    }
}

Gfx* EnBox_EmptyDList(GraphicsContext* gfxCtx) {
    Gfx* dListHead;
    Gfx* dList;

    dList = Graph_Alloc(gfxCtx, sizeof(Gfx));
    if (dList == NULL) {
        __assert("gfxp != NULL", "../z_en_box.c", 1528);
    }

    dListHead = dList;
    gSPEndDisplayList(dListHead++);

    return dList;
}

// set render mode with a focus on transparency
Gfx* func_809CA4A0(GraphicsContext* gfxCtx) {
    Gfx* dList;
    Gfx* dListHead;

    dListHead = Graph_Alloc(gfxCtx, 2 * sizeof(Gfx));
    if (dListHead == NULL) {
        __assert("gfxp != NULL", "../z_en_box.c", 1546);
    }

    dList = dListHead;
    gDPSetRenderMode(dListHead++,
                     AA_EN | Z_CMP | Z_UPD | IM_RD | CLR_ON_CVG | CVG_DST_WRAP | ZMODE_XLU | FORCE_BL |
                         GBL_c1(G_BL_CLR_FOG, G_BL_A_SHADE, G_BL_CLR_IN, G_BL_1MA),
                     AA_EN | Z_CMP | Z_UPD | IM_RD | CLR_ON_CVG | CVG_DST_WRAP | ZMODE_XLU | FORCE_BL |
                         GBL_c2(G_BL_CLR_IN, G_BL_A_IN, G_BL_CLR_MEM, G_BL_1MA));
    gSPEndDisplayList(dListHead++);

    return dList;
}

Gfx* func_809CA518(GraphicsContext* gfxCtx) {
    Gfx* dList;
    Gfx* dListHead;

    dListHead = Graph_Alloc(gfxCtx, 2 * sizeof(Gfx));
    if (dListHead == NULL) {
        __assert("gfxp != NULL", "../z_en_box.c", 1564);
    }

    dList = dListHead;
    gDPSetRenderMode(dListHead++,
                     AA_EN | Z_CMP | Z_UPD | IM_RD | CVG_DST_CLAMP | ZMODE_OPA | ALPHA_CVG_SEL |
                         GBL_c1(G_BL_CLR_FOG, G_BL_A_SHADE, G_BL_CLR_IN, G_BL_1MA),
                     G_RM_AA_ZB_OPA_SURF2);
    gSPEndDisplayList(dListHead++);

    return dList;
}

void EnBox_Draw(Actor* thisx, GlobalContext* globalCtx) {
    EnBox* this = THIS;

    OPEN_DISPS(globalCtx->state.gfxCtx, "../z_en_box.c", 1581);

    /*
    this->dyna.actor.flags & 0x80 is set by Init (if type is 4 or 6)
    and cleared by Open
    */
    if ((this->alpha == 255 && !(this->type == ENBOX_TYPE_4 || this->type == ENBOX_TYPE_6)) ||
        ((this->dyna.actor.flags & 0x80) != 0x80 && (this->type == ENBOX_TYPE_4 || this->type == ENBOX_TYPE_6))) {
        gDPPipeSync(POLY_OPA_DISP++);
        gDPSetEnvColor(POLY_OPA_DISP++, 0, 0, 0, 255);
        gSPSegment(POLY_OPA_DISP++, 0x08, EnBox_EmptyDList(globalCtx->state.gfxCtx));
        func_80093D18(globalCtx->state.gfxCtx);
        POLY_OPA_DISP = SkelAnime_Draw(globalCtx, this->skelanime.skeleton, this->skelanime.jointTable, NULL,
                                       EnBox_PostLimbDraw, this, POLY_OPA_DISP);
    } else if (this->alpha != 0) {
        gDPPipeSync(POLY_XLU_DISP++);
        func_80093D84(globalCtx->state.gfxCtx);
        gDPSetEnvColor(POLY_XLU_DISP++, 0, 0, 0, this->alpha);
        if (this->type == ENBOX_TYPE_4 || this->type == ENBOX_TYPE_6) {
            gSPSegment(POLY_XLU_DISP++, 0x08, func_809CA518(globalCtx->state.gfxCtx));
        } else {
            gSPSegment(POLY_XLU_DISP++, 0x08, func_809CA4A0(globalCtx->state.gfxCtx));
        }
        POLY_XLU_DISP = SkelAnime_Draw(globalCtx, this->skelanime.skeleton, this->skelanime.jointTable, NULL,
                                       EnBox_PostLimbDraw, this, POLY_XLU_DISP);
    }

    CLOSE_DISPS(globalCtx->state.gfxCtx, "../z_en_box.c", 1639);
}<|MERGE_RESOLUTION|>--- conflicted
+++ resolved
@@ -108,13 +108,8 @@
 
     animFrameStart = 0.0f;
     anim = D_809CA800[((void)0, gSaveContext.linkAge)];
-<<<<<<< HEAD
     colHeader = NULL;
-    animFrameCount = SkelAnime_GetFrameCount(anim);
-=======
-    dynaUnk = 0;
     endFrame = Animation_GetLastFrame(anim);
->>>>>>> ba0c6965
     Actor_ProcessInitChain(&this->dyna.actor, sInitChain);
 
     DynaPolyActor_Init(&this->dyna, DPM_UNK);
