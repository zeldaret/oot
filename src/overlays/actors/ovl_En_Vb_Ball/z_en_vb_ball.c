--- conflicted
+++ resolved
@@ -39,26 +39,11 @@
     (ActorFunc)EnVbBall_Draw,
 };
 
-<<<<<<< HEAD
-ColliderCylinderInit D_80B2A000 = { { 0x0A, 0x11, 0x09, 0x39, 0x10, 0x01 },
-                                    { 0x06, { 0x00100700, 0x00, 0x20 }, { 0x00100700, 0x00, 0x00 }, 0x01, 0x01, 0x01 },
-                                    { 0x0014, 0x0001E, 0x000A, 0x0000, 0x0000, 0x0000 } };
-
-Vec3f D_80B2A02C = { 0.0f, 0.0f, 0.0f };
-Vec3f D_80B2A038 = { 0.0f, 0.0f, 0.0f };
-Vec3f D_80B2A044 = { 0.0f, 0.0f, 0.0f };
-Vec3f D_80B2A050 = { 0.0f, -1.0f, 0.0f };
-Vec3f D_80B2A05C = { 0.0f, 0.0f, 0.0f };
-Vec3f D_80B2A068 = { 0.0f, 0.0f, 0.0f };
-Vec3f D_80B2A074 = { 0.0f, 0.0f, 0.0f };
-Vec3f D_80B2A080 = { 0.0f, -1.0f, 0.0f };
-=======
 static ColliderCylinderInit sCylinderInit = {
     { 0x0A, 0x11, 0x09, 0x39, 0x10, 0x01 },
     { 0x06, { 0x00100700, 0x00, 0x20 }, { 0x00100700, 0x00, 0x00 }, 0x01, 0x01, 0x01 },
     { 0x0014, 0x0001E, 0x000A, 0x0000, 0x0000, 0x0000 }
 };
->>>>>>> 0b741845
 
 void EnVbBall_Init(Actor* thisx, GlobalContext* globalCtx) {
     EnVbBall* this = THIS;
@@ -76,11 +61,7 @@
         this->actor.gravity = -0.8f;
     } else { // Volvagia's rocks
         Collider_InitCylinder(globalCtx, collider);
-<<<<<<< HEAD
-        Collider_SetCylinder(globalCtx, collider, &this->actor, &D_80B2A000);
-=======
         Collider_SetCylinder(globalCtx, collider, &this->actor, &sCylinderInit);
->>>>>>> 0b741845
         Actor_SetScale(&this->actor, this->actor.posRot.rot.z / 10000.0f);
         this->collider1.dim.radius = this->actor.scale.y * 3000.0f;
         this->collider1.dim.height = this->actor.scale.y * 5000.0f;
@@ -100,14 +81,9 @@
 
 void EnVbBall_SpawnDebris(GlobalContext* globalCtx, BossFdParticle* particle, Vec3f* position, Vec3f* velocity,
                           Vec3f* acceleration, f32 scale) {
-<<<<<<< HEAD
-    s16 i1;
-    for (i1 = 0; i1 < 180; i1++, particle++) {
-=======
     s16 i;
     
     for (i = 0; i < 180; i++, particle++) {
->>>>>>> 0b741845
         if (particle->type == 0) {
             particle->type = 2;
             particle->pos = *position;
@@ -123,14 +99,9 @@
 
 void EnVbBall_SpawnDust(GlobalContext* globalCtx, BossFdParticle* particle, Vec3f* position, Vec3f* velocity,
                         Vec3f* acceleration, f32 scale) {
-<<<<<<< HEAD
-    s16 i1;
-    for (i1 = 0; i1 < 180; i1++, particle++) {
-=======
     s16 i;
     
     for (i = 0; i < 180; i++, particle++) {
->>>>>>> 0b741845
         if (particle->type == 0) {
             particle->type = 3;
             particle->pos = *position;
@@ -145,19 +116,10 @@
 
 void EnVbBall_UpdateBones(EnVbBall* this, GlobalContext* globalCtx) {
     BossFd* bossFd = BOSSFD;
-<<<<<<< HEAD
-    f32 pad[2];
-    f32 angle;
-    s16 i1;
-    Vec3f dustVel;
-    Vec3f dustAcc;
-    Vec3f dustPos;
-=======
     f32 pad2;
     f32 pad1;
     f32 angle;
     s16 i;
->>>>>>> 0b741845
 
     func_8002E4B4(globalCtx, &this->actor, 50.0f, 50.0f, 100.0f, 4);
     if ((this->actor.bgCheckFlags & 1) != 0) {
@@ -169,13 +131,6 @@
             this->actor.velocity.z = cosf(angle) * 10.0f;
             this->actor.velocity.y = this->actor.velocity.y * -0.5f;
             if ((this->actor.params & 1) != 0) {
-<<<<<<< HEAD
-                Audio_PlaySoundGeneral(0x3927, &this->actor.projectedPos, 4, &D_801333E0, &D_801333E0, &D_801333E8);
-            }
-            for (i1 = 0; i1 < 10; i1++) {
-                dustVel = D_80B2A02C;
-                dustAcc = D_80B2A038;
-=======
                 Audio_PlaySoundGeneral(NA_SE_EN_VALVAISA_LAND, &this->actor.projectedPos, 4, &D_801333E0, &D_801333E0,
                                        &D_801333E8);
             }
@@ -183,7 +138,6 @@
                 Vec3f dustVel = { 0.0f, 0.0f, 0.0f };
                 Vec3f dustAcc = { 0.0f, 0.0f, 0.0f };
                 Vec3f dustPos;
->>>>>>> 0b741845
                 dustVel.x = Math_Rand_CenteredFloat(8.0f);
                 dustVel.y = Math_Rand_ZeroFloat(1.0f);
                 dustVel.z = Math_Rand_CenteredFloat(8.0f);
@@ -208,27 +162,10 @@
     f32 pad3;
     f32 pad2;
     s16 spawnNum;
-<<<<<<< HEAD
-    s16 i1;
-    Vec3f spawnOffset;
-    f32 temp_f0;
-    f32 temp_f20;
-    Vec3f debrisVel1;
-    Vec3f debrisAcc1;
-    Vec3f debrisPos1;
-    Vec3f dustVel;
-    Vec3f dustAcc;
-    Vec3f dustPos;
-    Vec3f debrisVel2;
-    Vec3f debrisAcc2;
-    Vec3f debrisPos2;
-    Player* player;
-=======
     s16 i;
     Vec3f spawnOffset;
     f32 temp_f0;
     f32 temp_f20;
->>>>>>> 0b741845
 
     this->unkTimer2++;
     if (this->unkTimer1 != 0) {
@@ -258,11 +195,7 @@
                 } else {
                     spawnNum = 2;
                 }
-<<<<<<< HEAD
-                for (i1 = 0; i1 < spawnNum; i1++) {
-=======
                 for (i = 0; i < spawnNum; i++) {
->>>>>>> 0b741845
                     if (0x64 == this->actor.params) {
                         spawnOffset.x = Math_Rand_CenteredFloat(13.0f);
                         spawnOffset.y = Math_Rand_ZeroFloat(5.0f) + 6.0f;
@@ -272,16 +205,6 @@
                         spawnOffset.y = Math_Rand_ZeroFloat(3.0f) + 4.0f;
                         spawnOffset.z = Math_Rand_CenteredFloat(10.0f);
                     }
-<<<<<<< HEAD
-                    newActor = (EnVbBall*)Actor_SpawnAsChild(
-                        &globalCtx->actorCtx, &this->actor, globalCtx, 0xAD, this->actor.posRot.pos.x + spawnOffset.x,
-                        this->actor.posRot.pos.y + spawnOffset.y, this->actor.posRot.pos.z + spawnOffset.z, 0, 0,
-                        this->actor.posRot.rot.z * 0.5f, this->actor.params + 1);
-                    if (newActor != 0) {
-                        if ((i1 == 0) && (0x64 == this->actor.params)) {
-                            Audio_PlaySoundGeneral(0x38D7, &newActor->actor.projectedPos, 4, &D_801333E0, &D_801333E0,
-                                                   &D_801333E8);
-=======
                     newActor = (EnVbBall*)Actor_SpawnAsChild(&globalCtx->actorCtx, &this->actor, globalCtx,
                                                              ACTOR_EN_VB_BALL, this->actor.posRot.pos.x + spawnOffset.x,
                                                              this->actor.posRot.pos.y + spawnOffset.y,
@@ -291,7 +214,6 @@
                         if ((i == 0) && (0x64 == this->actor.params)) {
                             Audio_PlaySoundGeneral(NA_SE_EN_VALVAISA_ROCK, &newActor->actor.projectedPos, 4,
                                                    &D_801333E0, &D_801333E0, &D_801333E8);
->>>>>>> 0b741845
                         }
                         newActor->actor.parent = &BOSSFD->actor;
                         newActor->actor.velocity = spawnOffset;
@@ -302,16 +224,10 @@
                         newActor->shadowOpacity = 200.0f;
                     }
                 }
-<<<<<<< HEAD
-                for (i1 = 0; i1 < 15; i1++) {
-                    debrisVel1 = D_80B2A044;
-                    debrisAcc1 = D_80B2A050;
-=======
                 for (i = 0; i < 15; i++) {
                     Vec3f debrisVel1 = { 0.0f, 0.0f, 0.0f };
                     Vec3f debrisAcc1 = { 0.0f, -1.0f, 0.0f };
                     Vec3f debrisPos1;
->>>>>>> 0b741845
                     debrisVel1.x = Math_Rand_CenteredFloat(25.0f);
                     debrisVel1.y = Math_Rand_ZeroFloat(5.0f) + 8;
                     debrisVel1.z = Math_Rand_CenteredFloat(25.0f);
@@ -319,20 +235,12 @@
                     debrisPos1.y = Math_Rand_CenteredFloat(10.0f) + this->actor.posRot.pos.y;
                     debrisPos1.z = Math_Rand_CenteredFloat(10.0f) + this->actor.posRot.pos.z;
                     EnVbBall_SpawnDebris(globalCtx, bossFd->particles, &debrisPos1, &debrisVel1, &debrisAcc1,
-<<<<<<< HEAD
-                                         (s16)Math_Rand_ZeroFloat(12.0f) + 0xF);
-                }
-                for (i1 = 0; i1 < 10; i1++) {
-                    dustVel = D_80B2A05C;
-                    dustAcc = D_80B2A068;
-=======
                                          (s16)Math_Rand_ZeroFloat(12.0f) + 15);
                 }
                 for (i = 0; i < 10; i++) {
                     Vec3f dustVel = { 0.0f, 0.0f, 0.0f };
                     Vec3f dustAcc = { 0.0f, 0.0f, 0.0f };
                     Vec3f dustPos;
->>>>>>> 0b741845
                     dustVel.x = Math_Rand_CenteredFloat(8.0f);
                     dustVel.y = Math_Rand_ZeroFloat(1.0f);
                     dustVel.z = Math_Rand_CenteredFloat(8.0f);
@@ -340,25 +248,14 @@
                     dustPos.x = Math_Rand_CenteredFloat(30.0f) + this->actor.posRot.pos.x;
                     dustPos.y = Math_Rand_CenteredFloat(30.0f) + this->actor.posRot.pos.y;
                     dustPos.z = Math_Rand_CenteredFloat(30.0f) + this->actor.posRot.pos.z;
-<<<<<<< HEAD
-
-=======
->>>>>>> 0b741845
                     EnVbBall_SpawnDust(globalCtx, bossFd->particles, &dustPos, &dustVel, &dustAcc,
                                        Math_Rand_ZeroFloat(100.0f) + 350.0f);
                 }
             } else {
-<<<<<<< HEAD
-                for (i1 = 0; i1 < 5; i1++) {
-
-                    debrisVel2 = D_80B2A074;
-                    debrisAcc2 = D_80B2A080;
-=======
                 for (i = 0; i < 5; i++) {
                     Vec3f debrisVel2 = { 0.0f, 0.0f, 0.0f };
                     Vec3f debrisAcc2 = { 0.0f, -1.0f, 0.0f };
                     Vec3f debrisPos2;
->>>>>>> 0b741845
                     debrisVel2.x = Math_Rand_CenteredFloat(10.0f);
                     debrisVel2.y = Math_Rand_ZeroFloat(3.0f) + 3.0f;
                     debrisVel2.z = Math_Rand_CenteredFloat(10.0f);
@@ -367,25 +264,15 @@
                     debrisPos2.z = Math_Rand_CenteredFloat(5.0f) + this->actor.posRot.pos.z;
                     if (globalCtx) {} // Needed for matching.
                     EnVbBall_SpawnDebris(globalCtx, bossFd->particles, &debrisPos2, &debrisVel2, &debrisAcc2,
-<<<<<<< HEAD
-                                         (s16)Math_Rand_ZeroFloat(12.0f) + 0xF);
-=======
                                          (s16)Math_Rand_ZeroFloat(12.0f) + 15);
->>>>>>> 0b741845
                 }
                 Actor_Kill(&this->actor);
             }
         }
         if ((this->collider1.base.atFlags & 2) != 0) {
-<<<<<<< HEAD
-            player = PLAYER;
-            this->collider1.base.atFlags &= ~2;
-            Audio_PlayActorSound2(&player->actor, 0x83E);
-=======
             Player* player = PLAYER;
             this->collider1.base.atFlags &= ~2;
             Audio_PlayActorSound2(&player->actor, NA_SE_PL_BODY_HIT);
->>>>>>> 0b741845
         }
         Collider_CylinderUpdate(&this->actor, &this->collider1);
         CollisionCheck_SetAT(globalCtx, &globalCtx->colChkCtx, &this->collider1.base);
@@ -395,32 +282,6 @@
 void EnVbBall_Draw(Actor* thisx, GlobalContext* globalCtx) {
     EnVbBall* this = THIS;
     f32 pad;
-<<<<<<< HEAD
-    GraphicsContext* gfxCtx = globalCtx->state.gfxCtx;
-    Gfx* dispRefs[4];
-
-    Graph_OpenDisps(dispRefs, globalCtx->state.gfxCtx, "../z_en_vb_ball.c", 0x25C);
-    if (1) {}
-    func_80093D18(globalCtx->state.gfxCtx);
-    gSPMatrix(gfxCtx->polyOpa.p++, Matrix_NewMtx(globalCtx->state.gfxCtx, "../z_en_vb_ball.c", 0x25F),
-              G_MTX_NOPUSH | G_MTX_LOAD | G_MTX_MODELVIEW);
-
-    if (this->actor.params >= 0xC8) {
-        gSPDisplayList(gfxCtx->polyOpa.p++, SEGMENTED_TO_VIRTUAL(D_0600B2F8));
-    } else {
-        gSPDisplayList(gfxCtx->polyOpa.p++, SEGMENTED_TO_VIRTUAL(D_06009F20));
-        func_80094044(globalCtx->state.gfxCtx);
-
-        gDPSetPrimColor(gfxCtx->polyXlu.p++, 0, 0, 0x00, 0x00, 0x00, (s8)this->shadowOpacity);
-        Matrix_Translate(this->actor.posRot.pos.x, 100.0f, this->actor.posRot.pos.z, 0);
-        Matrix_Scale(this->shadowSize, 1.0f, this->shadowSize, 1);
-        gSPMatrix(gfxCtx->polyXlu.p++, Matrix_NewMtx(globalCtx->state.gfxCtx, "../z_en_vb_ball.c", 0x272),
-                  G_MTX_NOPUSH | G_MTX_LOAD | G_MTX_MODELVIEW);
-        gSPDisplayList(gfxCtx->polyXlu.p++, SEGMENTED_TO_VIRTUAL(D_04049210));
-    }
-
-    Graph_CloseDisps(dispRefs, globalCtx->state.gfxCtx, "../z_en_vb_ball.c", 0x278);
-=======
 
     OPEN_DISPS(globalCtx->state.gfxCtx, "../z_en_vb_ball.c", 0x25C);
     if (1) {}
@@ -443,5 +304,4 @@
     }
 
     CLOSE_DISPS(globalCtx->state.gfxCtx, "../z_en_vb_ball.c", 0x278);
->>>>>>> 0b741845
 }