--- conflicted
+++ resolved
@@ -33,10 +33,8 @@
     (ActorFunc)EnVbBall_Update,
     (ActorFunc)EnVbBall_Draw,
 };
-<<<<<<< HEAD
-=======
-
-static ColliderCylinderInit D_80B2A000 = {
+
+static ColliderCylinderInit sCylinderInit = {
     {
         COLTYPE_NONE,
         AT_ON | AT_TYPE_ENEMY,
@@ -54,15 +52,6 @@
         OCELEM_ON,
     },
     { 20, 30, 10, { 0, 0, 0 } },
-};
-*/
-#pragma GLOBAL_ASM("asm/non_matchings/overlays/actors/ovl_En_Vb_Ball/EnVbBall_Init.s")
->>>>>>> 02994f53
-
-static ColliderCylinderInit sCylinderInit = {
-    { 0x0A, 0x11, 0x09, 0x39, 0x10, 0x01 },
-    { 0x06, { 0x00100700, 0x00, 0x20 }, { 0x00100700, 0x00, 0x00 }, 0x01, 0x01, 0x01 },
-    { 0x0014, 0x0001E, 0x000A, 0x0000, 0x0000, 0x0000 }
 };
 
 void EnVbBall_Init(Actor* thisx, GlobalContext* globalCtx) {
@@ -300,12 +289,12 @@
                 Actor_Kill(&this->actor);
             }
         }
-        if (this->collider.base.atFlags & 2) {
+        if (this->collider.base.atFlags & AT_HIT) {
             Player* player = PLAYER;
-            this->collider.base.atFlags &= ~2;
+            this->collider.base.atFlags &= ~AT_HIT;
             Audio_PlayActorSound2(&player->actor, NA_SE_PL_BODY_HIT);
         }
-        Collider_CylinderUpdate(&this->actor, &this->collider);
+        Collider_UpdateCylinder(&this->actor, &this->collider);
         CollisionCheck_SetAT(globalCtx2, &globalCtx2->colChkCtx, &this->collider.base);
     }
 }
