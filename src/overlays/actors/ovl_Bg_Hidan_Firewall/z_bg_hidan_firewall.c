--- conflicted
+++ resolved
@@ -129,11 +129,7 @@
 void BgHidanFirewall_Collide(BgHidanFirewall* this, GlobalContext* globalCtx) {
     s16 phi_a3;
 
-<<<<<<< HEAD
-    if (Actor_YawInRangeWithPlayer(&this->actor, 0x4000) != 0) {
-=======
     if (Actor_IsFacingPlayer(&this->actor, 0x4000)) {
->>>>>>> e632b9a1
         phi_a3 = this->actor.shape.rot.y;
     } else {
         phi_a3 = this->actor.shape.rot.y + 0x8000;
