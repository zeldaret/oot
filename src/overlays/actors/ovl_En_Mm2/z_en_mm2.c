--- conflicted
+++ resolved
@@ -99,14 +99,8 @@
     *currentIndex = index;
 }
 
-<<<<<<< HEAD
 void func_80AAEF70(EnMm2* this, PlayState* play) {
-    if (!CHECK_FLAG_ALL(gSaveContext.eventChkInf[EVENTCHKINF_90_91_92_93_INDEX],
-                        EVENTCHKINF_90_MASK | EVENTCHKINF_91_MASK | EVENTCHKINF_92_MASK | EVENTCHKINF_93_MASK)) {
-=======
-void func_80AAEF70(EnMm2* this, GlobalContext* globalCtx) {
     if (!GET_EVENTCHKINF_CARPENTERS_FREE_ALL()) {
->>>>>>> 4f0018bf
         this->actor.textId = 0x6086;
     } else if (GET_INFTABLE(INFTABLE_17F)) {
         if (GET_EVENTINF(EVENTINF_10)) {
