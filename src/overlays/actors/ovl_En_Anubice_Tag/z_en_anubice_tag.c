/*
 * File: z_en_anubice_tag.c
 * Overlay: ovl_En_Anubice_Tag
 * Description: Spawns and manages the Anubis enemy
 */

#include "z_en_anubice_tag.h"
#include "vt.h"

#define FLAGS 0x00000010

#define THIS ((EnAnubiceTag*)thisx)

void EnAnubiceTag_Init(Actor* thisx, GlobalContext* globalCtx);
void EnAnubiceTag_Destroy(Actor* thisx, GlobalContext* globalCtx);
void EnAnubiceTag_Update(Actor* thisx, GlobalContext* globalCtx);
void EnAnubiceTag_Draw(Actor* thisx, GlobalContext* globalCtx);

void EnAnubiceTag_SpawnAnubis(EnAnubiceTag* this, GlobalContext* globalCtx);
void EnAnubiceTag_ManageAnubis(EnAnubiceTag* this, GlobalContext* globalCtx);

const ActorInit En_Anubice_Tag_InitVars = {
    ACTOR_EN_ANUBICE_TAG,
    ACTORCAT_SWITCH,
    FLAGS,
    OBJECT_GAMEPLAY_KEEP,
    sizeof(EnAnubiceTag),
    (ActorFunc)EnAnubiceTag_Init,
    (ActorFunc)EnAnubiceTag_Destroy,
    (ActorFunc)EnAnubiceTag_Update,
    (ActorFunc)EnAnubiceTag_Draw,
};

void EnAnubiceTag_Init(Actor* thisx, GlobalContext* globalCtx) {
    EnAnubiceTag* this = THIS;

    osSyncPrintf("\n\n");
    // "Anubis control tag generated"
    osSyncPrintf(VT_FGCOL(GREEN) "☆☆☆☆☆ アヌビス制御タグ発生 ☆☆☆☆☆ %d\n" VT_RST, this->actor.params);

    if (this->actor.params < -1) {
        this->actor.params = 0;
    }
    if (this->actor.params != 0) {
        this->triggerRange = this->actor.params * 40.0f;
    }
    this->actionFunc = EnAnubiceTag_SpawnAnubis;
}

void EnAnubiceTag_Destroy(Actor* thisx, GlobalContext* globalCtx) {
}

void EnAnubiceTag_SpawnAnubis(EnAnubiceTag* this, GlobalContext* globalCtx) {
    this->anubis =
        (EnAnubice*)Actor_SpawnAsChild(&globalCtx->actorCtx, &this->actor, globalCtx, ACTOR_EN_ANUBICE, this->actor.world.pos.x,
                           this->actor.world.pos.y, this->actor.world.pos.z, 0, this->actor.yawTowardsPlayer, 0, 0);

    if (this->anubis != NULL) {
        this->actionFunc = EnAnubiceTag_ManageAnubis;
    }
}

void EnAnubiceTag_ManageAnubis(EnAnubiceTag* this, GlobalContext* globalCtx) {
    EnAnubice* anubis;
    Vec3f offset;

    if (this->anubis != NULL) {
        anubis = this->anubis;
        if (anubis->actor.update == NULL) {
            return;
        }
    } else {
        Actor_Kill(&this->actor);
        return;
    }

    if (anubis->deathTimer != 0) {
        Actor_Kill(&this->actor);
        return;
    }

<<<<<<< HEAD
    if (this->actor.xzDistToLink < (200.0f + this->triggerRange)) {
        if (!anubis->isLinkOutOfRange) {
            if (!anubis->isKnockedback) {
                anubis->isMirroringLink = 1;
                offset.x = -Math_SinS(this->actor.yawTowardsLink) * this->actor.xzDistToLink;
                offset.z = -Math_CosS(this->actor.yawTowardsLink) * this->actor.xzDistToLink;
                Math_ApproachF(&anubis->actor.posRot.pos.x, (this->actor.posRot.pos.x + offset.x), 0.3f, 10.0f);
                Math_ApproachF(&anubis->actor.posRot.pos.z, (this->actor.posRot.pos.z + offset.z), 0.3f, 10.0f);
=======
    if (this->actor.xzDistToPlayer < (200.0f + this->triggerRange)) {
        if (anubis->unk_260 == 0) {
            if (anubis->unk_262 == 0) {
                anubis->unk_25E = 1;
                offset.x = -Math_SinS(this->actor.yawTowardsPlayer) * this->actor.xzDistToPlayer;
                offset.z = -Math_CosS(this->actor.yawTowardsPlayer) * this->actor.xzDistToPlayer;
                Math_ApproachF(&anubis->actor.world.pos.x, (this->actor.world.pos.x + offset.x), 0.3f, 10.0f);
                Math_ApproachF(&anubis->actor.world.pos.z, (this->actor.world.pos.z + offset.z), 0.3f, 10.0f);
>>>>>>> 088e8c09
                return;
            }
        }
    } else {
        if (anubis->isMirroringLink) {
            anubis->isLinkOutOfRange = 1;
        }
    }
}

void EnAnubiceTag_Update(Actor* thisx, GlobalContext* globalCtx) {
    EnAnubiceTag* this = THIS;

    this->actionFunc(this, globalCtx);
}

void EnAnubiceTag_Draw(Actor* thisx, GlobalContext* globalCtx) {
    EnAnubiceTag* this = THIS;

    if (BREG(0) != 0) {
        DebugDisplay_AddObject(this->actor.world.pos.x, this->actor.world.pos.y, this->actor.world.pos.z,
                               this->actor.world.rot.x, this->actor.world.rot.y, this->actor.world.rot.z, 1.0f, 1.0f,
                               1.0f, 0xFF, 0, 0, 0xFF, 4, globalCtx->state.gfxCtx);
    }
}<|MERGE_RESOLUTION|>--- conflicted
+++ resolved
@@ -79,25 +79,14 @@
         return;
     }
 
-<<<<<<< HEAD
-    if (this->actor.xzDistToLink < (200.0f + this->triggerRange)) {
+    if (this->actor.xzDistToPlayer < (200.0f + this->triggerRange)) {
         if (!anubis->isLinkOutOfRange) {
             if (!anubis->isKnockedback) {
                 anubis->isMirroringLink = 1;
-                offset.x = -Math_SinS(this->actor.yawTowardsLink) * this->actor.xzDistToLink;
-                offset.z = -Math_CosS(this->actor.yawTowardsLink) * this->actor.xzDistToLink;
-                Math_ApproachF(&anubis->actor.posRot.pos.x, (this->actor.posRot.pos.x + offset.x), 0.3f, 10.0f);
-                Math_ApproachF(&anubis->actor.posRot.pos.z, (this->actor.posRot.pos.z + offset.z), 0.3f, 10.0f);
-=======
-    if (this->actor.xzDistToPlayer < (200.0f + this->triggerRange)) {
-        if (anubis->unk_260 == 0) {
-            if (anubis->unk_262 == 0) {
-                anubis->unk_25E = 1;
                 offset.x = -Math_SinS(this->actor.yawTowardsPlayer) * this->actor.xzDistToPlayer;
                 offset.z = -Math_CosS(this->actor.yawTowardsPlayer) * this->actor.xzDistToPlayer;
                 Math_ApproachF(&anubis->actor.world.pos.x, (this->actor.world.pos.x + offset.x), 0.3f, 10.0f);
                 Math_ApproachF(&anubis->actor.world.pos.z, (this->actor.world.pos.z + offset.z), 0.3f, 10.0f);
->>>>>>> 088e8c09
                 return;
             }
         }
