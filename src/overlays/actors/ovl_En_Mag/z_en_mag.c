--- conflicted
+++ resolved
@@ -18,6 +18,7 @@
 #include "printf.h"
 #include "regs.h"
 #include "sfx.h"
+#include "stack_pad.h"
 #include "translation.h"
 #include "versions.h"
 #include "audio.h"
@@ -207,12 +208,8 @@
 #endif
 
 void EnMag_Update(Actor* thisx, PlayState* play) {
-<<<<<<< HEAD
-    STACK_PADS(s32, 2);
-=======
-    s32 pad;
+    STACK_PAD(s32);
     Input* input = &play->state.input[0];
->>>>>>> ed02a9db
     EnMag* this = (EnMag*)thisx;
 
 #if OOT_VERSION < GC_US || PLATFORM_IQUE
