/*
 * File: z_obj_kibako2.c
 * Overlay: ovl_Obj_Kibako2
 * Description: Large crate
 */

#include "z_obj_kibako2.h"
#include "objects/object_kibako2/object_kibako2.h"
#include "overlays/effects/ovl_Effect_Ss_Kakera/z_eff_ss_kakera.h"

#define FLAGS 0

void ObjKibako2_Init(Actor* thisx, GlobalContext* globalCtx);
void ObjKibako2_Destroy(Actor* thisx, GlobalContext* globalCtx);
void ObjKibako2_Update(Actor* thisx, GlobalContext* globalCtx);
void ObjKibako2_Draw(Actor* thisx, GlobalContext* globalCtx);
void ObjKibako2_Idle(ObjKibako2* this, GlobalContext* globalCtx);
void ObjKibako2_Kill(ObjKibako2* this, GlobalContext* globalCtx);

const ActorInit Obj_Kibako2_InitVars = {
    ACTOR_OBJ_KIBAKO2,
    ACTORCAT_BG,
    FLAGS,
    OBJECT_KIBAKO2,
    sizeof(ObjKibako2),
    (ActorFunc)ObjKibako2_Init,
    (ActorFunc)ObjKibako2_Destroy,
    (ActorFunc)ObjKibako2_Update,
    (ActorFunc)ObjKibako2_Draw,
};

static ColliderCylinderInit sCylinderInit = {
    {
        COLTYPE_NONE,
        AT_NONE,
        AC_ON | AC_TYPE_PLAYER,
        OC1_NONE,
        OC2_TYPE_2,
        COLSHAPE_CYLINDER,
    },
    {
        ELEMTYPE_UNK0,
        { 0x00000000, 0x00, 0x00 },
        { 0x40000040, 0x00, 0x00 },
        TOUCH_NONE,
        BUMP_ON,
        OCELEM_NONE,
    },
    { 31, 48, 0, { 0, 0, 0 } },
};

static InitChainEntry sInitChain[] = {
    ICHAIN_VEC3F_DIV1000(scale, 100, ICHAIN_CONTINUE),
    ICHAIN_F32(uncullZoneForward, 3000, ICHAIN_CONTINUE),
    ICHAIN_F32(uncullZoneScale, 500, ICHAIN_CONTINUE),
    ICHAIN_F32(uncullZoneDownward, 1000, ICHAIN_STOP),
};

void ObjKibako2_InitCollider(Actor* thisx, GlobalContext* globalCtx) {
    ObjKibako2* this = (ObjKibako2*)thisx;

    Collider_InitCylinder(globalCtx, &this->collider);
    Collider_SetCylinder(globalCtx, &this->collider, &this->dyna.actor, &sCylinderInit);
    Collider_UpdateCylinder(&this->dyna.actor, &this->collider);
}

void ObjKibako2_Break(ObjKibako2* this, GlobalContext* globalCtx) {
    s32 pad[2];
    Vec3f* thisPos;
    Vec3f pos;
    Vec3f velocity;
    s16 angle;
    s32 i;

    thisPos = &this->dyna.actor.world.pos;
    for (i = 0, angle = 0; i < 0x10; i++, angle += 0x4E20) {
        f32 sn = Math_SinS(angle);
        f32 cs = Math_CosS(angle);
        f32 temp_rand;
        s32 phi_s0;

        temp_rand = Rand_ZeroOne() * 30.0f;
        pos.x = sn * temp_rand;
        pos.y = (Rand_ZeroOne() * 10.0f) + 2.0f;
        pos.z = cs * temp_rand;
        velocity.x = pos.x * 0.2f;
        velocity.y = (Rand_ZeroOne() * 10.0f) + 2.0f;
        velocity.z = pos.z * 0.2f;
        pos.x += thisPos->x;
        pos.y += thisPos->y;
        pos.z += thisPos->z;
        temp_rand = Rand_ZeroOne();
        if (temp_rand < 0.05f) {
            phi_s0 = 0x60;
        } else if (temp_rand < 0.7f) {
            phi_s0 = 0x40;
        } else {
            phi_s0 = 0x20;
        }
        EffectSsKakera_Spawn(globalCtx, &pos, &velocity, &pos, -200, phi_s0, 28, 2, 0, (Rand_ZeroOne() * 30.0f) + 5.0f,
                             0, 0, 70, KAKERA_COLOR_NONE, OBJECT_KIBAKO2, gLargeCrateFragmentDL);
    }
    func_80033480(globalCtx, thisPos, 90.0f, 6, 100, 160, 1);
}

void ObjKibako2_SpawnCollectible(ObjKibako2* this, GlobalContext* globalCtx) {
    s16 itemDropped;
    s16 collectibleFlagTemp;

    collectibleFlagTemp = this->collectibleFlag;
    itemDropped = this->dyna.actor.home.rot.x;
    if (itemDropped >= 0 && itemDropped < 0x1A) {
        Item_DropCollectible(globalCtx, &this->dyna.actor.world.pos, itemDropped | (collectibleFlagTemp << 8));
    }
}

void ObjKibako2_Init(Actor* thisx, GlobalContext* globalCtx) {
    ObjKibako2* this = (ObjKibako2*)thisx;
    s16 pad;
    CollisionHeader* colHeader = NULL;
    u32 bgId;

    DynaPolyActor_Init(&this->dyna, 0);
    Actor_ProcessInitChain(&this->dyna.actor, sInitChain);
    ObjKibako2_InitCollider(thisx, globalCtx);
    CollisionHeader_GetVirtual(&gLargeCrateCol, &colHeader);
    bgId = DynaPoly_SetBgActor(globalCtx, &globalCtx->colCtx.dyna, &this->dyna.actor, colHeader);
    this->collectibleFlag = this->dyna.actor.home.rot.z & 0x3F;
    this->dyna.bgId = bgId;
    this->actionFunc = ObjKibako2_Idle;
    this->dyna.actor.home.rot.z = this->dyna.actor.world.rot.z = this->dyna.actor.shape.rot.z =
        this->dyna.actor.world.rot.x = this->dyna.actor.shape.rot.x = 0;
    // "Wooden box (stationary)"
    osSyncPrintf("木箱(据置)(arg %04xH)(item %04xH %d)\n", this->dyna.actor.params, this->collectibleFlag,
                 this->dyna.actor.home.rot.x);
}

void ObjKibako2_Destroy(Actor* thisx, GlobalContext* globalCtx) {
    ObjKibako2* this = (ObjKibako2*)thisx;

    Collider_DestroyCylinder(globalCtx, &this->collider);
    DynaPoly_DeleteBgActor(globalCtx, &globalCtx->colCtx.dyna, this->dyna.bgId);
}

void ObjKibako2_Idle(ObjKibako2* this, GlobalContext* globalCtx) {
    if ((this->collider.base.acFlags & AC_HIT) || (this->dyna.actor.home.rot.z != 0) ||
        func_80033684(globalCtx, &this->dyna.actor) != NULL) {
        ObjKibako2_Break(this, globalCtx);
<<<<<<< HEAD
        SoundSource_PlaySfxAtStationaryPosition(globalCtx, &this->dyna.actor.world.pos, 20, NA_SE_EV_WOODBOX_BREAK);
        this->dyna.actor.flags |= 0x10;
=======
        Audio_PlaySoundAtPosition(globalCtx, &this->dyna.actor.world.pos, 20, NA_SE_EV_WOODBOX_BREAK);
        this->dyna.actor.flags |= ACTOR_FLAG_4;
>>>>>>> a9284494
        func_8003EBF8(globalCtx, &globalCtx->colCtx.dyna, this->dyna.bgId);
        this->dyna.actor.draw = NULL;
        this->actionFunc = ObjKibako2_Kill;
    } else if (this->dyna.actor.xzDistToPlayer < 600.0f) {
        CollisionCheck_SetAC(globalCtx, &globalCtx->colChkCtx, &this->collider.base);
    }
}

void ObjKibako2_Kill(ObjKibako2* this, GlobalContext* globalCtx) {
    s16 params = this->dyna.actor.params;

    if ((params & 0x8000) == 0) {
        Actor_Spawn(&globalCtx->actorCtx, globalCtx, ACTOR_EN_SW, this->dyna.actor.world.pos.x,
                    this->dyna.actor.world.pos.y, this->dyna.actor.world.pos.z, 0, this->dyna.actor.shape.rot.y, 0,
                    params | 0x8000);
    }
    ObjKibako2_SpawnCollectible(this, globalCtx);
    Actor_Kill(&this->dyna.actor);
}

void ObjKibako2_Update(Actor* thisx, GlobalContext* globalCtx) {
    ObjKibako2* this = (ObjKibako2*)thisx;

    this->actionFunc(this, globalCtx);
}

void ObjKibako2_Draw(Actor* thisx, GlobalContext* globalCtx) {
    Gfx_DrawDListOpa(globalCtx, gLargeCrateDL);
}<|MERGE_RESOLUTION|>--- conflicted
+++ resolved
@@ -146,13 +146,8 @@
     if ((this->collider.base.acFlags & AC_HIT) || (this->dyna.actor.home.rot.z != 0) ||
         func_80033684(globalCtx, &this->dyna.actor) != NULL) {
         ObjKibako2_Break(this, globalCtx);
-<<<<<<< HEAD
         SoundSource_PlaySfxAtStationaryPosition(globalCtx, &this->dyna.actor.world.pos, 20, NA_SE_EV_WOODBOX_BREAK);
-        this->dyna.actor.flags |= 0x10;
-=======
-        Audio_PlaySoundAtPosition(globalCtx, &this->dyna.actor.world.pos, 20, NA_SE_EV_WOODBOX_BREAK);
         this->dyna.actor.flags |= ACTOR_FLAG_4;
->>>>>>> a9284494
         func_8003EBF8(globalCtx, &globalCtx->colCtx.dyna, this->dyna.bgId);
         this->dyna.actor.draw = NULL;
         this->actionFunc = ObjKibako2_Kill;
