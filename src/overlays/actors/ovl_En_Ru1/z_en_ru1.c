/*
 * File: z_en_ru1.c
 * Overlay: En_Ru1
 * Description: Ruto (child)
 */

#include "z_en_ru1.h"
#include "assets/objects/object_ru1/object_ru1.h"
#include "terminal.h"

#define FLAGS (ACTOR_FLAG_0 | ACTOR_FLAG_4 | ACTOR_FLAG_26)

void EnRu1_Init(Actor* thisx, PlayState* play);
void EnRu1_Destroy(Actor* thisx, PlayState* play);
void EnRu1_Update(Actor* thisx, PlayState* play);
void EnRu1_Draw(Actor* thisx, PlayState* play);

void func_80AEC0B4(EnRu1* this, PlayState* play);
void func_80AEC100(EnRu1* this, PlayState* play);
void func_80AEC130(EnRu1* this, PlayState* play);
void func_80AEC17C(EnRu1* this, PlayState* play);
void func_80AEC1D4(EnRu1* this, PlayState* play);
void func_80AEC244(EnRu1* this, PlayState* play);
void func_80AEC2C0(EnRu1* this, PlayState* play);
void func_80AECA94(EnRu1* this, PlayState* play);
void func_80AECAB4(EnRu1* this, PlayState* play);
void func_80AECAD4(EnRu1* this, PlayState* play);
void func_80AECB18(EnRu1* this, PlayState* play);
void func_80AECB60(EnRu1* this, PlayState* play);
void func_80AECBB8(EnRu1* this, PlayState* play);
void func_80AECC1C(EnRu1* this, PlayState* play);
void func_80AECC84(EnRu1* this, PlayState* play);
void func_80AED304(EnRu1* this, PlayState* play);
void func_80AED324(EnRu1* this, PlayState* play);
void func_80AED344(EnRu1* this, PlayState* play);
void func_80AED374(EnRu1* this, PlayState* play);
void func_80AED3A4(EnRu1* this, PlayState* play);
void func_80AED3E0(EnRu1* this, PlayState* play);
void func_80AED414(EnRu1* this, PlayState* play);
void func_80AEF29C(EnRu1* this, PlayState* play);
void func_80AEF2AC(EnRu1* this, PlayState* play);
void func_80AEF2D0(EnRu1* this, PlayState* play);
void func_80AEF354(EnRu1* this, PlayState* play);
void func_80AEF3A8(EnRu1* this, PlayState* play);
void func_80AEEBD4(EnRu1* this, PlayState* play);
void func_80AEEC5C(EnRu1* this, PlayState* play);
void func_80AEECF0(EnRu1* this, PlayState* play);
void func_80AEED58(EnRu1* this, PlayState* play);
void func_80AEEDCC(EnRu1* this, PlayState* play);
void func_80AEEE34(EnRu1* this, PlayState* play);
void func_80AEEE9C(EnRu1* this, PlayState* play);
void func_80AEEF08(EnRu1* this, PlayState* play);
void func_80AEEF5C(EnRu1* this, PlayState* play);
void func_80AEF9D8(EnRu1* this, PlayState* play);
void func_80AEFA2C(EnRu1* this, PlayState* play);
void func_80AEFAAC(EnRu1* this, PlayState* play);
void func_80AEFB04(EnRu1* this, PlayState* play);
void func_80AEFB68(EnRu1* this, PlayState* play);
void func_80AEFCE8(EnRu1* this, PlayState* play);
void func_80AEFBC8(EnRu1* this, PlayState* play);
void func_80AEFC24(EnRu1* this, PlayState* play);
void func_80AEFECC(EnRu1* this, PlayState* play);
void func_80AEFF40(EnRu1* this, PlayState* play);

void func_80AF0278(EnRu1* this, PlayState* play, s32 limbIndex, Vec3s* rot);

void EnRu1_DrawNothing(EnRu1* this, PlayState* play);
void EnRu1_DrawOpa(EnRu1* this, PlayState* play);
void EnRu1_DrawXlu(EnRu1* this, PlayState* play);

static ColliderCylinderInitType1 sCylinderInit1 = {
    {
        COLTYPE_HIT0,
        AT_NONE,
        AC_NONE,
        OC1_ON | OC1_TYPE_PLAYER,
        COLSHAPE_CYLINDER,
    },
    { 0x00, { 0x00000000, 0x00, 0x00 }, { 0x00000000, 0x00, 0x00 }, 0x00, 0x00, 0x01 },
    { 25, 80, 0, { 0 } },
};

static ColliderCylinderInitType1 sCylinderInit2 = {
    {
        COLTYPE_HIT0,
        AT_ON | AT_TYPE_PLAYER,
        AC_NONE,
        OC1_ON | OC1_TYPE_PLAYER,
        COLSHAPE_CYLINDER,
    },
    { 0x00, { 0x00000101, 0x00, 0x00 }, { 0x00000000, 0x00, 0x00 }, 0x01, 0x00, 0x01 },
    { 20, 30, 0, { 0 } },
};

static void* sEyeTextures[] = {
    gRutoChildEyeOpenTex,     gRutoChildEyeHalfTex,  gRutoChildEyeClosedTex,
    gRutoChildEyeRollLeftTex, gRutoChildEyeHalf2Tex, gRutoChildEyeHalfWithBlushTex,
};

static void* sMouthTextures[] = {
    gRutoChildMouthClosedTex,
    gRutoChildMouthFrownTex,
    gRutoChildMouthOpenTex,
};

static s32 sUnused = 0;

#pragma asmproc recurse
#include "z_en_ru1_cutscene_data.inc.c"

static u32 D_80AF1938 = 0;

static EnRu1ActionFunc sActionFuncs[] = {
    func_80AEC0B4, func_80AEC100, func_80AEC130, func_80AEC17C, func_80AEC1D4, func_80AEC244, func_80AEC2C0,
    func_80AECA94, func_80AECAB4, func_80AECAD4, func_80AECB18, func_80AECB60, func_80AECBB8, func_80AECC1C,
    func_80AECC84, func_80AED304, func_80AED324, func_80AED344, func_80AED374, func_80AED3A4, func_80AED3E0,
    func_80AED414, func_80AEF29C, func_80AEF2AC, func_80AEF2D0, func_80AEF354, func_80AEF3A8, func_80AEEBD4,
    func_80AEEC5C, func_80AEECF0, func_80AEED58, func_80AEEDCC, func_80AEEE34, func_80AEEE9C, func_80AEEF08,
    func_80AEEF5C, func_80AEF9D8, func_80AEFA2C, func_80AEFAAC, func_80AEFB04, func_80AEFB68, func_80AEFCE8,
    func_80AEFBC8, func_80AEFC24, func_80AEFECC, func_80AEFF40,
};

static EnRu1PreLimbDrawFunc sPreLimbDrawFuncs[] = {
    func_80AF0278,
};

static Vec3f sMultVec = { 0.0f, 10.0f, 0.0f };

static EnRu1DrawFunc sDrawFuncs[] = {
    EnRu1_DrawNothing,
    EnRu1_DrawOpa,
    EnRu1_DrawXlu,
};

ActorInit En_Ru1_InitVars = {
    ACTOR_EN_RU1,
    ACTORCAT_NPC,
    FLAGS,
    OBJECT_RU1,
    sizeof(EnRu1),
    (ActorFunc)EnRu1_Init,
    (ActorFunc)EnRu1_Destroy,
    (ActorFunc)EnRu1_Update,
    (ActorFunc)EnRu1_Draw,
};

void func_80AEAC10(EnRu1* this, PlayState* play) {
    s32 pad[5];

    Collider_UpdateCylinder(&this->actor, &this->collider);
    CollisionCheck_SetOC(play, &play->colChkCtx, &this->collider.base);
}

void func_80AEAC54(EnRu1* this, PlayState* play) {
    s32 pad[5];

    Collider_UpdateCylinder(&this->actor, &this->collider2);
    if (this->unk_34C != 0) {
        CollisionCheck_SetOC(play, &play->colChkCtx, &this->collider2.base);
    } else if (this->actor.xzDistToPlayer > 32.0f) {
        this->unk_34C = 1;
    }
}

void func_80AEACDC(EnRu1* this, PlayState* play) {
    s32 pad[5];

    Collider_UpdateCylinder(&this->actor, &this->collider2);
    CollisionCheck_SetAT(play, &play->colChkCtx, &this->collider2.base);
}

void func_80AEAD20(Actor* thisx, PlayState* play) {
    EnRu1* this = (EnRu1*)thisx;

    Collider_InitCylinder(play, &this->collider);
    Collider_SetCylinderType1(play, &this->collider, &this->actor, &sCylinderInit1);

    Collider_InitCylinder(play, &this->collider2);
    Collider_SetCylinderType1(play, &this->collider2, &this->actor, &sCylinderInit2);
}

void EnRu1_DestroyColliders(EnRu1* this, PlayState* play) {
    Collider_DestroyCylinder(play, &this->collider);
    Collider_DestroyCylinder(play, &this->collider2);
}

void func_80AEADD8(EnRu1* this) {
    this->unk_34C = 0;
}

u8 func_80AEADE0(EnRu1* this) {
    u8 params = this->actor.params >> 8;

    return params;
}

u8 func_80AEADF0(EnRu1* this) {
    s16 params = this->actor.params;

    return params;
}

void EnRu1_Destroy(Actor* thisx, PlayState* play) {
    EnRu1* this = (EnRu1*)thisx;

    EnRu1_DestroyColliders(this, play);
}

void EnRu1_UpdateEyes(EnRu1* this) {
    s32 pad[3];
    s16* blinkTimer = &this->blinkTimer;
    s16* eyeIndex = &this->eyeIndex;

    if (DECR(*blinkTimer) == 0) {
        *blinkTimer = Rand_S16Offset(60, 60);
    }

    *eyeIndex = *blinkTimer;
    if (*eyeIndex >= 3) {
        *eyeIndex = 0;
    }
}

void EnRu1_SetEyeIndex(EnRu1* this, s16 eyeIndex) {
    this->eyeIndex = eyeIndex;
}

void EnRu1_SetMouthIndex(EnRu1* this, s16 mouthIndex) {
    this->mouthIndex = mouthIndex;
}

void func_80AEAECC(EnRu1* this, PlayState* play) {
    f32* velocityY = &this->actor.velocity.y;
    f32 velocityYHeld = *velocityY;

    *velocityY = -4.0f;
    Actor_UpdateBgCheckInfo(play, &this->actor, 19.0f, 25.0f, 30.0f,
                            UPDBGCHECKINFO_FLAG_0 | UPDBGCHECKINFO_FLAG_1 | UPDBGCHECKINFO_FLAG_2);
    *velocityY = velocityYHeld;
}

s32 EnRu1_IsCsStateIdle(PlayState* play) {
    if (play->csCtx.state == CS_STATE_IDLE) {
        return true;
    }
    return false;
}

CsCmdActorAction* func_80AEAF58(PlayState* play, s32 npcActionIdx) {
    s32 pad[2];
    CsCmdActorAction* ret = NULL;

    if (!EnRu1_IsCsStateIdle(play)) {
        ret = play->csCtx.npcActions[npcActionIdx];
    }
    return ret;
}

s32 func_80AEAFA0(PlayState* play, u16 action, s32 npcActionIdx) {
    CsCmdActorAction* csCmdNPCAction = func_80AEAF58(play, npcActionIdx);

    if ((csCmdNPCAction != NULL) && (csCmdNPCAction->action == action)) {
        return true;
    }
    return false;
}

s32 func_80AEAFE0(PlayState* play, u16 action, s32 npcActionIdx) {
    CsCmdActorAction* csCmdNPCAction = func_80AEAF58(play, npcActionIdx);

    if ((csCmdNPCAction != NULL) && (csCmdNPCAction->action != action)) {
        return true;
    }
    return false;
}

s32 func_80AEB020(EnRu1* this, PlayState* play) {
    Actor* actorIt = play->actorCtx.actorLists[ACTORCAT_NPC].head;
    EnRu1* someEnRu1;

    while (actorIt != NULL) {
        if (actorIt->id == ACTOR_EN_RU1) {
            someEnRu1 = (EnRu1*)actorIt;
            if (someEnRu1 != this) {
                if ((someEnRu1->action == 31) || (someEnRu1->action == 32) || (someEnRu1->action == 24)) {
                    return true;
                }
            }
        }
        actorIt = actorIt->next;
    }
    return false;
}

BgBdanObjects* EnRu1_FindSwitch(PlayState* play) {
    Actor* actorIt = play->actorCtx.actorLists[ACTORCAT_BG].head;

    while (actorIt != NULL) {
        if (actorIt->id == ACTOR_BG_BDAN_OBJECTS && actorIt->params == 0) {
            return (BgBdanObjects*)actorIt;
        }
        actorIt = actorIt->next;
    }
    // "There is no stand"
    osSyncPrintf(VT_FGCOL(RED) "お立ち台が無い!!!!!!!!!!!!!!!!!!!!!!!!!\n" VT_RST);
    return NULL;
}

void func_80AEB0EC(EnRu1* this, s32 cameraSetting) {
    if (this->unk_28C != NULL) {
        this->unk_28C->cameraSetting = cameraSetting;
    }
}

s32 func_80AEB104(EnRu1* this) {
    if (this->unk_28C != NULL) {
        return this->unk_28C->cameraSetting;
    } else {
        return 0;
    }
}

Actor* func_80AEB124(PlayState* play) {
    Actor* actorIt = play->actorCtx.actorLists[ACTORCAT_BOSS].head;

    while (actorIt != NULL) {
        if ((actorIt->id == ACTOR_DEMO_EFFECT) && ((actorIt->params & 0xFF) == 0x15)) {
            return actorIt;
        }
        actorIt = actorIt->next;
    }
    return NULL;
}

s32 func_80AEB174(PlayState* play) {
    return (Message_GetState(&play->msgCtx) == TEXT_STATE_EVENT) && Message_ShouldAdvance(play);
}

s32 func_80AEB1B4(PlayState* play) {
    return Message_GetState(&play->msgCtx) == TEXT_STATE_CLOSING;
}

void func_80AEB1D8(EnRu1* this) {
    this->action = 36;
    this->drawConfig = 0;
    this->actor.velocity.x = 0.0f;
    this->actor.velocity.y = 0.0f;
    this->actor.velocity.z = 0.0f;
    this->actor.speed = 0.0f;
    this->actor.gravity = 0.0f;
    this->actor.minVelocityY = 0.0f;
    func_80AEB0EC(this, 0);
}

void func_80AEB220(EnRu1* this, PlayState* play) {
    if ((EnRu1_IsCsStateIdle(play)) && (this->actor.params == 0xA)) {
        func_80AEB1D8(this);
    }
}

void func_80AEB264(EnRu1* this, AnimationHeader* animation, u8 arg2, f32 morphFrames, s32 arg4) {
    s32 pad[2];
    AnimationHeader* animHeader = SEGMENTED_TO_VIRTUAL(animation);
    f32 frameCount = Animation_GetLastFrame(animHeader);
    f32 playbackSpeed;
    f32 unk0;
    f32 fc;

    if (arg4 == 0) {
        unk0 = 0.0f;
        fc = frameCount;
        playbackSpeed = 1.0f;
    } else {
        unk0 = frameCount;
        fc = 0.0f;
        playbackSpeed = -1.0f;
    }

    Animation_Change(&this->skelAnime, animHeader, playbackSpeed, unk0, fc, arg2, morphFrames);
}

s32 EnRu1_UpdateSkelAnime(EnRu1* this) {
    // why?
    if (this->action != 32) {
        return SkelAnime_Update(&this->skelAnime);
    } else {
        return SkelAnime_Update(&this->skelAnime);
    }
}

void func_80AEB364(EnRu1* this, PlayState* play) {
    this->skelAnime.moveFlags |= 1;
    AnimationContext_SetMoveActor(play, &this->actor, &this->skelAnime, 1.0f);
}

void func_80AEB3A4(EnRu1* this, PlayState* play) {
    this->skelAnime.moveFlags |= 1;
    func_80AEB364(this, play);
}

void func_80AEB3CC(EnRu1* this) {
    this->skelAnime.moveFlags &= ~0x1;
}

void func_80AEB3DC(EnRu1* this, PlayState* play) {
    func_80AEB264(this, &gRutoChildWaitHandsBehindBackAnim, 0, 0, 0);
    this->action = 0;
    this->drawConfig = 1;
    EnRu1_SetEyeIndex(this, 4);
    EnRu1_SetMouthIndex(this, 0);
}

CsCmdActorAction* func_80AEB438(PlayState* play) {
    return func_80AEAF58(play, 3);
}

s32 func_80AEB458(PlayState* play, u16 action) {
    return func_80AEAFA0(play, action, 3);
}

s32 func_80AEB480(PlayState* play, u16 action) {
    return func_80AEAFE0(play, action, 3);
}

void EnRu1_SpawnRipple(EnRu1* this, PlayState* play, s16 radiusMax, s16 life) {
    Vec3f pos;
    Actor* thisx = &this->actor;

    pos.x = this->actor.world.pos.x;
    pos.y = this->actor.world.pos.y + this->actor.yDistToWater;
    pos.z = this->actor.world.pos.z;
    EffectSsGRipple_Spawn(play, &pos, 100, radiusMax, life);
}

void func_80AEB50C(EnRu1* this, PlayState* play) {
    this->unk_270 += 1.0f;
    if (this->unk_270 >= kREG(3) + 10.0f) {
        EnRu1_SpawnRipple(this, play, kREG(1) + 500, 0);
        this->unk_270 = 0.0f;
    }
}

void func_80AEB59C(EnRu1* this, PlayState* play) {
    EnRu1_SpawnRipple(this, play, kREG(2) + 500, 0);
    EnRu1_SpawnRipple(this, play, kREG(2) + 500, kREG(3) + 10.0f);
    EnRu1_SpawnRipple(this, play, kREG(2) + 500, (kREG(3) + 10.0f) * 2.0f);
}

void EnRu1_SpawnSplash(EnRu1* this, PlayState* play) {
    Vec3f pos;

    pos.x = this->actor.world.pos.x;
    pos.y = this->actor.world.pos.y + this->actor.yDistToWater;
    pos.z = this->actor.world.pos.z;

    EffectSsGSplash_Spawn(play, &pos, NULL, NULL, 1, 0);
}

void func_80AEB6E0(EnRu1* this, PlayState* play) {
    SkelAnime* skelAnime = &this->skelAnime;

    if (skelAnime->baseTransl.y < skelAnime->jointTable[0].y) {
        skelAnime->moveFlags |= 3;
        AnimationContext_SetMoveActor(play, &this->actor, skelAnime, 1.0f);
    }
}

void func_80AEB738(EnRu1* this, PlayState* play) {
    SkelAnime* skelAnime = &this->skelAnime;

    skelAnime->baseTransl = skelAnime->jointTable[0];
    skelAnime->prevTransl = skelAnime->jointTable[0];
    if (skelAnime->baseTransl.y < skelAnime->jointTable[0].y) {
        skelAnime->moveFlags |= 3;
        AnimationContext_SetMoveActor(play, &this->actor, skelAnime, 1.0f);
    }
}

void func_80AEB7D0(EnRu1* this) {
    this->skelAnime.moveFlags &= ~0x3;
}

f32 func_80AEB7E0(CsCmdActorAction* csCmdNPCAction, PlayState* play) {
    s32 csCtxFrames = play->csCtx.frames;

    if ((csCtxFrames < csCmdNPCAction->endFrame) && (csCmdNPCAction->endFrame - csCmdNPCAction->startFrame > 0)) {
        return (Math_CosS(((csCtxFrames - csCmdNPCAction->startFrame) /
                           (f32)(csCmdNPCAction->endFrame - csCmdNPCAction->startFrame)) *
                          32768.0f) *
                -0.5f) +
               0.5f;
    }
    return 1.0f;
}

f32 func_80AEB87C(f32 arg0, s32 arg1, s32 arg2) {
    return (((f32)arg2 - arg1) * arg0) + arg1;
}

void func_80AEB89C(EnRu1* this, PlayState* play) {
    CsCmdActorAction* npcAction = func_80AEB438(play);
    s16 npcActionRotY;

    if (npcAction != NULL) {
        npcActionRotY = npcAction->rot.y;
        this->actor.shape.rot.y = npcActionRotY;
        this->actor.world.rot.y = npcActionRotY;
        this->actor.world.pos.x = npcAction->startPos.x;
        this->actor.world.pos.y = npcAction->startPos.y;
        this->actor.world.pos.z = npcAction->startPos.z;
    }
}

void func_80AEB914(EnRu1* this, PlayState* play) {
    func_80AEB89C(this, play);
}

void func_80AEB934(EnRu1* this, PlayState* play) {
    func_80AEB89C(this, play);
}

void func_80AEB954(EnRu1* this, PlayState* play) {
    func_80AEB6E0(this, play);
}

void func_80AEB974(EnRu1* this, PlayState* play) {
    Vec3f* thisPos;
    f32 sp30;
    CsCmdActorAction* csCmdNPCAction = func_80AEB438(play);
    s32 pad;

    if (csCmdNPCAction != NULL) {
        sp30 = func_80AEB7E0(csCmdNPCAction, play);
        thisPos = &this->actor.world.pos;
        thisPos->x = func_80AEB87C(sp30, csCmdNPCAction->startPos.x, csCmdNPCAction->endPos.x);
        thisPos->y = func_80AEB87C(sp30, csCmdNPCAction->startPos.y, csCmdNPCAction->endPos.y);
        thisPos->z = func_80AEB87C(sp30, csCmdNPCAction->startPos.z, csCmdNPCAction->endPos.z);
    }
}

void func_80AEBA0C(EnRu1* this, PlayState* play) {
    func_80AEB6E0(this, play);
}

void func_80AEBA2C(EnRu1* this, PlayState* play) {
    s32 pad;
    Vec3f* unk_364 = &this->unk_364;
    Vec3f* thisPos;
    f32 temp_ret_2;
    CsCmdActorAction* csCmdNPCAction = func_80AEB438(play);
    s32 pad2;

    if (csCmdNPCAction != NULL) {
        temp_ret_2 = func_80AEB7E0(csCmdNPCAction, play);
        thisPos = &this->actor.world.pos;
        thisPos->x = func_80AEB87C(temp_ret_2, unk_364->x, csCmdNPCAction->endPos.x);
        thisPos->y = func_80AEB87C(temp_ret_2, unk_364->y, csCmdNPCAction->endPos.y);
        thisPos->z = func_80AEB87C(temp_ret_2, unk_364->z, csCmdNPCAction->endPos.z);
    }
}

void func_80AEBAFC(EnRu1* this) {
    if (this->unk_298 == 0) {
        func_80078914(&this->actor.projectedPos, NA_SE_EV_DIVE_INTO_WATER);
        this->unk_298 = 1;
    }
}

void func_80AEBB3C(EnRu1* this) {
    if (Animation_OnFrame(&this->skelAnime, 5.0f)) {
        func_80078914(&this->actor.projectedPos, NA_SE_PL_FACE_UP);
    }
}

void func_80AEBB78(EnRu1* this) {
    SkelAnime* skelAnime = &this->skelAnime;

    if (Animation_OnFrame(skelAnime, 4.0f) || Animation_OnFrame(skelAnime, 13.0f) ||
        Animation_OnFrame(skelAnime, 22.0f) || Animation_OnFrame(skelAnime, 31.0f)) {
        func_80078914(&this->actor.projectedPos, NA_SE_PL_SWIM);
    }
}

void func_80AEBBF4(EnRu1* this) {
    if (Animation_OnFrame(&this->skelAnime, 8.0f)) {
        func_80078914(&this->actor.projectedPos, NA_SE_PL_SUBMERGE);
    }
}

void func_80AEBC30(PlayState* play) {
    Player* player;

    if (play->csCtx.frames == 0xCD) {
        player = GET_PLAYER(play);
        Audio_PlaySfxGeneral(NA_SE_EV_DIVE_INTO_WATER, &player->actor.projectedPos, 4, &gSfxDefaultFreqAndVolScale,
                             &gSfxDefaultFreqAndVolScale, &gSfxDefaultReverb);
    }
}

void func_80AEBC84(EnRu1* this, PlayState* play) {
    if (play->csCtx.frames == 0x82) {
        func_80078914(&this->actor.projectedPos, NA_SE_VO_RT_LAUGH_0);
    }
}

void func_80AEBCB8(EnRu1* this, UNK_TYPE arg1) {
    if (arg1 != 0) {
        Animation_Change(&this->skelAnime, &gRutoChildSwimOnBackAnim, 1.0f, 0,
                         Animation_GetLastFrame(&gRutoChildSwimOnBackAnim), ANIMMODE_LOOP, -8.0f);
    }
}

void func_80AEBD1C(EnRu1* this, PlayState* play) {
    if (func_80AEB480(play, 2)) {
        this->action = 1;
        this->drawConfig = 0;
        func_80AEB914(this, play);
        func_80AEAECC(this, play);
        EnRu1_SpawnSplash(this, play);
        func_80AEB59C(this, play);
    }
}

void func_80AEBD94(EnRu1* this, PlayState* play) {
    s32 pad[2];
    f32 frameCount;

    if (func_80AEB480(play, 3)) {
        frameCount = Animation_GetLastFrame(&gRutoChildAnim_009060);
        func_80AEB934(this, play);
        func_80AEB738(this, play);
        Animation_Change(&this->skelAnime, &gRutoChildAnim_009060, 1.0f, 0.0f, frameCount, ANIMMODE_ONCE, 0.0f);
        this->action = 2;
        this->drawConfig = 1;
    }
}

void func_80AEBE3C(EnRu1* this, PlayState* play, s32 arg2) {
    s32 pad[2];
    f32 frameCount;

    if (arg2 != 0) {
        frameCount = Animation_GetLastFrame(&gRutoChildTreadWaterAnim);
        func_80AEB7D0(this);
        Animation_Change(&this->skelAnime, &gRutoChildTreadWaterAnim, 1.0f, 0, frameCount, ANIMMODE_LOOP, -8.0f);
        this->action = 3;
    } else {
        func_80AEB954(this, play);
    }
}

void func_80AEBEC8(EnRu1* this, PlayState* play) {
    s32 pad[2];
    f32 frameCount;

    if (func_80AEB458(play, 6)) {
        frameCount = Animation_GetLastFrame(&gRutoChildTransitionToSwimOnBackAnim);
        func_80AEB738(this, play);
        Animation_Change(&this->skelAnime, &gRutoChildTransitionToSwimOnBackAnim, 1.0f, 0, frameCount, ANIMMODE_ONCE,
                         -8.0f);
        this->action = 4;
    }
}

void func_80AEBF60(EnRu1* this, PlayState* play) {
    if (func_80AEB480(play, 6)) {
        func_80AEB7D0(this);
        this->action = 5;
        this->unk_364 = this->actor.world.pos;
    } else {
        func_80AEBA0C(this, play);
    }
}

void func_80AEBFD8(EnRu1* this, PlayState* play) {
    CsCmdActorAction* csCmdNPCAction = func_80AEB438(play);
    f32 frameCount;
    u16 csCtxFrames;
    u16 endFrame;

    if (csCmdNPCAction != NULL) {
        csCtxFrames = play->csCtx.frames;
        endFrame = csCmdNPCAction->endFrame;
        if (csCtxFrames >= endFrame - 2) {
            frameCount = Animation_GetLastFrame(&gRutoChildTransitionFromSwimOnBackAnim);
            Animation_Change(&this->skelAnime, &gRutoChildTransitionFromSwimOnBackAnim, 1.0, 0, frameCount,
                             ANIMMODE_ONCE, -8.0f);
            this->action = 6;
        }
    }
}

void func_80AEC070(EnRu1* this, PlayState* play, UNK_TYPE arg2) {
    if ((func_80AEB458(play, 8)) && (arg2 != 0)) {
        Actor_Kill(&this->actor);
    }
}

void func_80AEC0B4(EnRu1* this, PlayState* play) {
    func_80AEB89C(this, play);
    EnRu1_UpdateSkelAnime(this);
    func_80AEBC84(this, play);
    func_80AEBC30(play);
    func_80AEBD1C(this, play);
}

void func_80AEC100(EnRu1* this, PlayState* play) {
    func_80AEBAFC(this);
    func_80AEBD94(this, play);
}

void func_80AEC130(EnRu1* this, PlayState* play) {
    s32 something = EnRu1_UpdateSkelAnime(this);

    func_80AEAECC(this, play);
    func_80AEBB3C(this);
    func_80AEBE3C(this, play, something);
}

void func_80AEC17C(EnRu1* this, PlayState* play) {
    func_80AEB974(this, play);
    func_80AEAECC(this, play);
    EnRu1_UpdateSkelAnime(this);
    func_80AEB50C(this, play);
    func_80AEBEC8(this, play);
}

void func_80AEC1D4(EnRu1* this, PlayState* play) {
    s32 something;

    something = EnRu1_UpdateSkelAnime(this);
    func_80AEAECC(this, play);
    EnRu1_UpdateEyes(this);
    func_80AEB50C(this, play);
    func_80AEBCB8(this, something);
    func_80AEBBF4(this);
    func_80AEBF60(this, play);
}

void func_80AEC244(EnRu1* this, PlayState* play) {
    s32 something;

    something = EnRu1_UpdateSkelAnime(this);
    func_80AEBA2C(this, play);
    func_80AEAECC(this, play);
    EnRu1_UpdateEyes(this);
    func_80AEB50C(this, play);
    func_80AEBCB8(this, something);
    func_80AEBB78(this);
    func_80AEBFD8(this, play);
}

void func_80AEC2C0(EnRu1* this, PlayState* play) {
    s32 something;

    something = EnRu1_UpdateSkelAnime(this);
    func_80AEAECC(this, play);
    EnRu1_UpdateEyes(this);
    func_80AEB50C(this, play);
    func_80AEC070(this, play, something);
}

void func_80AEC320(EnRu1* this, PlayState* play) {
    s8 actorRoom;

    if (!GET_INFTABLE(INFTABLE_141)) {
        func_80AEB264(this, &gRutoChildWait2Anim, 0, 0, 0);
        this->action = 7;
        EnRu1_SetMouthIndex(this, 1);
    } else if (GET_INFTABLE(INFTABLE_147) && !GET_INFTABLE(INFTABLE_140) && !GET_INFTABLE(INFTABLE_145)) {
        if (!func_80AEB020(this, play)) {
            func_80AEB264(this, &gRutoChildWait2Anim, 0, 0, 0);
            actorRoom = this->actor.room;
            this->action = 22;
            this->actor.room = -1;
            this->drawConfig = 0;
            this->roomNum1 = actorRoom;
            this->roomNum3 = actorRoom;
            this->roomNum2 = actorRoom;
        } else {
            Actor_Kill(&this->actor);
        }
    } else {
        Actor_Kill(&this->actor);
    }
}

void func_80AEC40C(EnRu1* this) {
    f32 unk_26C = this->unk_26C;

    if (unk_26C < 8.0f) {
        this->actor.speed = (((kREG(3) * 0.01f) + 2.7f) / 8.0f) * unk_26C;
    } else {
        this->actor.speed = (kREG(3) * 0.01f) + 2.7f;
    }
    this->actor.velocity.y = -1.0f;
    Actor_MoveXZGravity(&this->actor);
}

void func_80AEC4CC(EnRu1* this) {
    this->actor.velocity.y = -1.0f;
    Actor_MoveXZGravity(&this->actor);
}

void func_80AEC4F4(EnRu1* this) {
    f32* speedXZ = &this->actor.speed;
    f32* unk_26C = &this->unk_26C;

    if (this->unk_26C < 8.0f) {
        *unk_26C += 1.0f;
        *speedXZ *= (8.0f - *unk_26C) / 8.0f;
        this->actor.velocity.y = -*unk_26C * (((kREG(4) * 0.01f) + 13.0f) / 8.0f);
    } else {
        *speedXZ = 0.0f;
        this->actor.velocity.y = -((kREG(4) * 0.01f) + 13.0f);
    }
    Actor_MoveXZGravity(&this->actor);
}

s32 func_80AEC5FC(EnRu1* this, PlayState* play) {
    Player* player = GET_PLAYER(play);
    f32 thisPosZ = this->actor.world.pos.z;
    f32 playerPosZ = player->actor.world.pos.z;

    if ((playerPosZ - thisPosZ <= 265.0f) && (player->actor.world.pos.y >= this->actor.world.pos.y)) {
        return true;
    }
    return false;
}

void func_80AEC650(EnRu1* this) {
    s32 pad[2];

    if (this->unk_280 == 0) {
        if (Animation_OnFrame(&this->skelAnime, 2.0f) || Animation_OnFrame(&this->skelAnime, 7.0f)) {
            func_80078914(&this->actor.projectedPos, NA_SE_PL_WALK_GROUND + SURFACE_SFX_OFFSET_JABU);
        }
    }
}

void func_80AEC6B0(EnRu1* this) {
    func_80078914(&this->actor.projectedPos, NA_SE_EV_FALL_DOWN_DIRT);
    func_80078914(&this->actor.projectedPos, NA_SE_VO_RT_FALL);
}

void func_80AEC6E4(EnRu1* this, PlayState* play) {
    if ((func_80AEAFA0(play, 4, 3)) && (this->unk_280 == 0)) {
        Animation_Change(&this->skelAnime, &gRutoChildBringArmsUpAnim, 1.0f, 0,
                         Animation_GetLastFrame(&gRutoChildBringArmsUpAnim), ANIMMODE_ONCE, -8.0f);
        this->unk_280 = 1;
        func_80AEC6B0(this);
    }
}

void func_80AEC780(EnRu1* this, PlayState* play) {
    s32 pad;
    Player* player = GET_PLAYER(play);

    if ((func_80AEC5FC(this, play)) && (!Play_InCsMode(play)) &&
        (!(player->stateFlags1 & (PLAYER_STATE1_13 | PLAYER_STATE1_14 | PLAYER_STATE1_21))) &&
        (player->actor.bgCheckFlags & BGCHECKFLAG_GROUND)) {

        play->csCtx.segment = D_80AF0880;
        gSaveContext.cutsceneTrigger = 1;
        player->linearVelocity = 0.0f;
        this->action = 8;
    }
}

void func_80AEC81C(EnRu1* this, PlayState* play) {
    CsCmdActorAction* csCmdNPCAction;
    s16 newRotY;

    if (func_80AEAFE0(play, 1, 3)) {
        csCmdNPCAction = play->csCtx.npcActions[3];
        this->actor.world.pos.x = csCmdNPCAction->startPos.x;
        this->actor.world.pos.y = csCmdNPCAction->startPos.y;
        this->actor.world.pos.z = csCmdNPCAction->startPos.z;
        newRotY = csCmdNPCAction->rot.y;
        this->actor.shape.rot.y = newRotY;
        this->actor.world.rot.y = newRotY;
        this->action = 9;
        this->drawConfig = 1;
    }
}

void func_80AEC8B8(EnRu1* this, PlayState* play) {
    if (func_80AEAFA0(play, 3, 3)) {
        Animation_Change(&this->skelAnime, &gRutoChildTurnAroundAnim, 1.0f, 0,
                         Animation_GetLastFrame(&gRutoChildTurnAroundAnim), ANIMMODE_ONCE, -8.0f);
        this->action = 10;
    }
}

void func_80AEC93C(EnRu1* this, UNK_TYPE arg1) {
    if (arg1 != 0) {
        Animation_Change(&this->skelAnime, &gRutoChildWalkAnim, 1.0f, 0, Animation_GetLastFrame(&gRutoChildWalkAnim),
                         ANIMMODE_LOOP, -8.0f);
        this->actor.world.rot.y += 0x8000;
        this->action = 0xB;
        this->unk_26C = 0.0f;
    }
}

void func_80AEC9C4(EnRu1* this) {
    this->unk_26C += 1.0f;
    if (this->unk_26C >= 8.0f) {
        this->action = 12;
        this->unk_26C = 0.0f;
        this->actor.velocity.y = -1.0f;
    }
}

void func_80AECA18(EnRu1* this) {
    if (!(this->actor.bgCheckFlags & BGCHECKFLAG_GROUND)) {
        this->action = 13;
        this->unk_26C = 0.0f;
        this->actor.velocity.y = 0.0f;
    }
}

void func_80AECA44(EnRu1* this, PlayState* play) {
    if (func_80AEAFA0(play, 5, 3)) {
        SET_INFTABLE(INFTABLE_141);
        this->action = 14;
    }
}

void func_80AECA94(EnRu1* this, PlayState* play) {
    func_80AEC780(this, play);
}

void func_80AECAB4(EnRu1* this, PlayState* play) {
    func_80AEC81C(this, play);
}

void func_80AECAD4(EnRu1* this, PlayState* play) {
    EnRu1_UpdateSkelAnime(this);
    EnRu1_UpdateEyes(this);
    func_80AEAECC(this, play);
    func_80AEC8B8(this, play);
}

void func_80AECB18(EnRu1* this, PlayState* play) {
    s32 something;

    something = EnRu1_UpdateSkelAnime(this);
    EnRu1_UpdateEyes(this);
    func_80AEAECC(this, play);
    func_80AEC93C(this, something);
}

void func_80AECB60(EnRu1* this, PlayState* play) {
    func_80AEC40C(this);
    EnRu1_UpdateSkelAnime(this);
    EnRu1_UpdateEyes(this);
    func_80AEAECC(this, play);
    func_80AEC650(this);
    func_80AEC9C4(this);
}

void func_80AECBB8(EnRu1* this, PlayState* play) {
    func_80AEC4CC(this);
    func_80AEC6E4(this, play);
    EnRu1_UpdateSkelAnime(this);
    EnRu1_UpdateEyes(this);
    func_80AEAECC(this, play);
    func_80AEC650(this);
    func_80AECA18(this);
}

void func_80AECC1C(EnRu1* this, PlayState* play) {
    func_80AEC4F4(this);
    func_80AEC6E4(this, play);
    EnRu1_UpdateSkelAnime(this);
    EnRu1_UpdateEyes(this);
    func_80AEAECC(this, play);
    func_80AEC650(this);
    func_80AECA44(this, play);
}

void func_80AECC84(EnRu1* this, PlayState* play) {
    if (play->csCtx.state == CS_STATE_IDLE) {
        Actor_Kill(&this->actor);
    }
}

void func_80AECCB0(EnRu1* this, PlayState* play) {
    s32 pad;
    Vec3f* pos;
    s16 yawTowardsPlayer;
    f32 spawnX;
    f32 spawnY;
    f32 spawnZ;
    s32 pad2[2];

    yawTowardsPlayer = this->actor.yawTowardsPlayer;
    pos = &this->actor.world.pos;
    spawnX = ((kREG(1) + 12.0f) * Math_SinS(yawTowardsPlayer)) + pos->x;
    spawnY = pos->y;
    spawnZ = ((kREG(1) + 12.0f) * Math_CosS(yawTowardsPlayer)) + pos->z;
    this->blueWarp = (DoorWarp1*)Actor_SpawnAsChild(&play->actorCtx, &this->actor, play, ACTOR_DOOR_WARP1, spawnX,
                                                    spawnY, spawnZ, 0, yawTowardsPlayer, 0, WARP_BLUE_RUTO);
}

void func_80AECDA0(EnRu1* this, PlayState* play) {
    func_80AEB264(this, &gRutoChildWaitHandsOnHipsAnim, 0, 0, 0);
    this->action = 15;
    this->actor.shape.yOffset = -10000.0f;
    EnRu1_SetEyeIndex(this, 5);
    EnRu1_SetMouthIndex(this, 2);
}

void func_80AECE04(EnRu1* this, PlayState* play) {
    this->actor.shape.yOffset += (250.0f / 3.0f);
}

void func_80AECE20(EnRu1* this, PlayState* play) {
    s32 pad2;
    Player* player = GET_PLAYER(play);
    Vec3f* playerPos = &player->actor.world.pos;
    s16 shapeRotY = player->actor.shape.rot.y;
    s32 pad;
    f32 unk_27C = this->unk_27C;
    Vec3f* pos = &this->actor.world.pos;

    pos->x = (Math_SinS(shapeRotY) * unk_27C) + playerPos->x;
    pos->y = playerPos->y;
    pos->z = (Math_CosS(shapeRotY) * unk_27C) + playerPos->z;
}

void func_80AECEB4(EnRu1* this, PlayState* play) {
    s32 pad;
    Player* player = GET_PLAYER(play);
    Vec3f* player_unk_450 = &player->unk_450;
    Vec3f* pos = &this->actor.world.pos;
    s16 shapeRotY = this->actor.shape.rot.y;

    player_unk_450->x = ((kREG(2) + 30.0f) * Math_SinS(shapeRotY)) + pos->x;
    player_unk_450->z = ((kREG(2) + 30.0f) * Math_CosS(shapeRotY)) + pos->z;
}

s32 func_80AECF6C(EnRu1* this, PlayState* play) {
    s16* shapeRotY;
    Player* player = GET_PLAYER(play);
    Player* otherPlayer;
    s16 temp_f16;
    f32 temp1;
    f32 temp2;
    s32 pad2[5];

    this->unk_26C += 1.0f;
    if ((player->actor.speed == 0.0f) && (this->unk_26C >= 3.0f)) {
        otherPlayer = GET_PLAYER(play);
        player->actor.world.pos.x = otherPlayer->unk_450.x;
        player->actor.world.pos.y = otherPlayer->unk_450.y;
        player->actor.world.pos.z = otherPlayer->unk_450.z;
        shapeRotY = &player->actor.shape.rot.y;
        temp1 = this->actor.world.pos.x - player->actor.world.pos.x;
        temp2 = this->actor.world.pos.z - player->actor.world.pos.z;
        temp_f16 = RAD_TO_BINANG(Math_FAtan2F(temp1, temp2));
        if (*shapeRotY != temp_f16) {
            Math_SmoothStepToS(shapeRotY, temp_f16, 0x14, 0x1838, 0x64);
            player->actor.world.rot.y = *shapeRotY;
        } else {
            return true;
        }
    }
    return false;
}

s32 func_80AED084(EnRu1* this, s32 state) {
    if (this->blueWarp != NULL && this->blueWarp->rutoWarpState == state) {
        return true;
    }
    return false;
}

void func_80AED0B0(EnRu1* this, s32 state) {
    if (this->blueWarp != NULL) {
        this->blueWarp->rutoWarpState = state;
    }
}

void func_80AED0C8(EnRu1* this, PlayState* play) {
    this->action = 16;
}

void func_80AED0D8(EnRu1* this, PlayState* play) {
    this->action = 17;
    this->drawConfig = 1;
    this->actor.world.rot.y = this->actor.yawTowardsPlayer;
    this->actor.shape.rot.y = this->actor.yawTowardsPlayer;
    func_80AECCB0(this, play);
}

void func_80AED110(EnRu1* this) {
    if (this->actor.shape.yOffset >= 0.0f) {
        this->action = 18;
        this->actor.shape.yOffset = 0.0f;
        func_80AED0B0(this, WARP_BLUE_RUTO_STATE_READY);
    }
}

void func_80AED154(EnRu1* this, PlayState* play) {
    if (func_80AED084(this, WARP_BLUE_RUTO_STATE_ENTERED)) {
        this->action = 0x13;
        this->unk_26C = 0.0f;
        func_80AECEB4(this, play);
    }
}

void func_80AED19C(EnRu1* this, s32 cond) {
    if (cond) {
        Animation_Change(&this->skelAnime, &gRutoChildTransitionHandsOnHipToCrossArmsAndLegsAnim, 1.0f, 0,
                         Animation_GetLastFrame(&gRutoChildTransitionHandsOnHipToCrossArmsAndLegsAnim), ANIMMODE_ONCE,
                         -8.0f);
        this->action = 20;
        func_80AED0B0(this, WARP_BLUE_RUTO_STATE_3);
    }
}

void func_80AED218(EnRu1* this, UNK_TYPE arg1) {
    if (func_80AED084(this, WARP_BLUE_RUTO_STATE_TALKING)) {
        if (arg1 != 0) {
            Animation_Change(&this->skelAnime, &gRutoChildWaitSittingAnim, 1.0f, 0,
                             Animation_GetLastFrame(&gRutoChildWaitSittingAnim), ANIMMODE_LOOP, -8.0f);
        }
    } else if (func_80AED084(this, WARP_BLUE_RUTO_STATE_WARPING)) {
        Animation_Change(&this->skelAnime, &gRutoChildWaitInBlueWarpAnim, 1.0f, 0,
                         Animation_GetLastFrame(&gRutoChildWaitInBlueWarpAnim), ANIMMODE_ONCE, -8.0f);
        this->action = 21;
        this->unk_27C = this->actor.xzDistToPlayer;
    }
}

void func_80AED304(EnRu1* this, PlayState* play) {
    func_80AED0C8(this, play);
}

void func_80AED324(EnRu1* this, PlayState* play) {
    func_80AED0D8(this, play);
}

void func_80AED344(EnRu1* this, PlayState* play) {
    func_80AECE04(this, play);
    EnRu1_UpdateSkelAnime(this);
    func_80AED110(this);
}

void func_80AED374(EnRu1* this, PlayState* play) {
    EnRu1_UpdateSkelAnime(this);
    func_80AED154(this, play);
}

void func_80AED3A4(EnRu1* this, PlayState* play) {
    EnRu1_UpdateSkelAnime(this);
    func_80AED19C(this, func_80AECF6C(this, play));
}

void func_80AED3E0(EnRu1* this, PlayState* play) {
    func_80AEAECC(this, play);
    func_80AED218(this, EnRu1_UpdateSkelAnime(this));
}

void func_80AED414(EnRu1* this, PlayState* play) {
    func_80AECE20(this, play);
    func_80AEAECC(this, play);
    EnRu1_UpdateSkelAnime(this);
}

void func_80AED44C(EnRu1* this, PlayState* play) {
    s8 actorRoom;

    if (GET_INFTABLE(INFTABLE_141) && !GET_INFTABLE(INFTABLE_145) && !GET_INFTABLE(INFTABLE_140) &&
        !GET_INFTABLE(INFTABLE_147)) {
        if (!func_80AEB020(this, play)) {
            func_80AEB264(this, &gRutoChildWait2Anim, 0, 0, 0);
            actorRoom = this->actor.room;
            this->action = 22;
            this->actor.room = -1;
            this->roomNum1 = actorRoom;
            this->roomNum3 = actorRoom;
            this->roomNum2 = actorRoom;
        } else {
            Actor_Kill(&this->actor);
        }
    } else {
        Actor_Kill(&this->actor);
    }
}

void func_80AED4FC(EnRu1* this) {
    func_80078914(&this->actor.projectedPos, NA_SE_EV_LAND_DIRT);
}

void func_80AED520(EnRu1* this, PlayState* play) {
    Player* player = GET_PLAYER(play);

    Audio_PlaySfxGeneral(NA_SE_PL_PULL_UP_RUTO, &player->actor.projectedPos, 4, &gSfxDefaultFreqAndVolScale,
                         &gSfxDefaultFreqAndVolScale, &gSfxDefaultReverb);
    func_80078914(&this->actor.projectedPos, NA_SE_VO_RT_LIFT);
}

void func_80AED57C(EnRu1* this) {
    if (this->actor.speed != 0.0f) {
        func_80078914(&this->actor.projectedPos, NA_SE_VO_RT_THROW);
    }
}

void func_80AED5B8(EnRu1* this) {
    func_80078914(&this->actor.projectedPos, NA_SE_VO_RT_CRASH);
}

void func_80AED5DC(EnRu1* this) {
    func_80078914(&this->actor.projectedPos, NA_SE_VO_RT_UNBALLANCE);
}

void func_80AED600(EnRu1* this) {
    func_80078914(&this->actor.projectedPos, NA_SE_VO_RT_DISCOVER);
}

s32 func_80AED624(EnRu1* this, PlayState* play) {
    s8 curRoomNum = play->roomCtx.curRoom.num;

    if (this->roomNum2 != curRoomNum) {
        Actor_Kill(&this->actor);
        return false;
    } else if (((this->roomNum1 != curRoomNum) || (this->roomNum2 != curRoomNum)) &&
               (this->actor.yDistToWater > kREG(16) + 50.0f) && (this->action != 33)) {
        this->action = 33;
        this->drawConfig = 2;
        this->alpha = 0xFF;
        this->unk_2A4 = 0.0f;
    }
    return true;
}

void func_80AED6DC(EnRu1* this, PlayState* play) {
    s8 curRoomNum = play->roomCtx.curRoom.num;

    this->roomNum2 = curRoomNum;
    this->unk_288 = 0.0f;
}

void func_80AED6F8(PlayState* play) {
    s8 curRoomNum;

    if (!GET_INFTABLE(INFTABLE_147)) {
        curRoomNum = play->roomCtx.curRoom.num;
        if (curRoomNum == 2) {
            SET_INFTABLE(INFTABLE_147);
        }
    }
}

void func_80AED738(EnRu1* this, PlayState* play) {
    u32 temp_v0;

    if (func_80AED624(this, play)) {
        this->unk_2A4 += 1.0f;
        if (this->unk_2A4 < 20.0f) {
            temp_v0 = ((20.0f - this->unk_2A4) * 255.0f) / 20.0f;
            this->alpha = temp_v0;
            this->actor.shape.shadowAlpha = temp_v0;
        } else {
            Actor_Kill(&this->actor);
        }
    }
}

void func_80AED83C(EnRu1* this) {
    s32 pad[2];
    Vec3s* headRot;
    Vec3s* torsoRot;

    headRot = &this->interactInfo.headRot;
    Math_SmoothStepToS(&headRot->x, 0, 0x14, 0x1838, 0x64);
    Math_SmoothStepToS(&headRot->y, 0, 0x14, 0x1838, 0x64);
    torsoRot = &this->interactInfo.torsoRot;
    Math_SmoothStepToS(&torsoRot->x, 0, 0x14, 0x1838, 0x64);
    Math_SmoothStepToS(&torsoRot->y, 0, 0x14, 0x1838, 0x64);
}

void func_80AED8DC(EnRu1* this) {
    s32 temp_hi;
    s16* unk_2AC = &this->unk_2AC;
    s16* headRotY = &this->interactInfo.headRot.y;
    s16* unk_29E = &this->unk_29E;
    s32 pad[2];

    if (DECR(*unk_2AC) == 0) {
        *unk_2AC = Rand_S16Offset(0xA, 0x19);
        temp_hi = *unk_2AC % 5;
        if (temp_hi == 0) {
            this->unk_2B0 = 1;
        } else if (temp_hi == 1) {
            this->unk_2B0 = 2;
        } else {
            this->unk_2B0 = 0;
        }
        *unk_29E = 0;
    }

    if (this->unk_2B0 == 0) {
        Math_SmoothStepToS(unk_29E, 0 - *headRotY, 1, 0x190, 0x190);
        Math_SmoothStepToS(headRotY, 0, 3, ABS(*unk_29E), 0x64);
    } else if (this->unk_2B0 == 1) {
        Math_SmoothStepToS(unk_29E, -0x2AAA - *headRotY, 1, 0x190, 0x190);
        Math_SmoothStepToS(headRotY, -0x2AAA, 3, ABS(*unk_29E), 0x64);
    } else {
        Math_SmoothStepToS(unk_29E, 0x2AAA - *headRotY, 1, 0x190, 0x190);
        Math_SmoothStepToS(headRotY, 0x2AAA, 3, ABS(*unk_29E), 0x64);
    }
}

void func_80AEDAE0(EnRu1* this, PlayState* play) {
    DynaPolyActor* dynaPolyActor = DynaPoly_GetActor(&play->colCtx, this->actor.floorBgId);

    if (dynaPolyActor == NULL || dynaPolyActor->actor.id == ACTOR_EN_BOX) {
        this->actor.bgCheckFlags &= ~(BGCHECKFLAG_GROUND | BGCHECKFLAG_WALL | BGCHECKFLAG_CEILING);
    }
}

void func_80AEDB30(EnRu1* this, PlayState* play) {
    DynaPolyActor* dynaPolyActor;
    f32* velocityY;
    f32* speedXZ;
    f32* gravity;
    s16 wallYaw;
    s16 rotY;
    s32 temp_a1_2;
    s32 temp_a0;
    s32 phi_v1;

    if (this->actor.bgCheckFlags & BGCHECKFLAG_GROUND) {
        velocityY = &this->actor.velocity.y;
        dynaPolyActor = DynaPoly_GetActor(&play->colCtx, this->actor.floorBgId);
        if (*velocityY <= 0.0f) {
            speedXZ = &this->actor.speed;
            if (dynaPolyActor != NULL) {
                if (dynaPolyActor->actor.id != ACTOR_EN_BOX) {
                    *speedXZ = 0.0f;
                }
            } else {
                if (*speedXZ >= (kREG(27) * 0.01f) + 3.0f) {
                    *speedXZ *= (kREG(19) * 0.01f) + 0.8f;
                } else {
                    *speedXZ = 0.0f;
                }
            }
            gravity = &this->actor.gravity;
            if (dynaPolyActor != NULL) {
                if (dynaPolyActor->actor.id != ACTOR_EN_BOX) {
                    *velocityY = 0.0f;
                    this->actor.minVelocityY = 0.0f;
                    *gravity = 0.0f;
                } else {
                    *velocityY *= -1.0f;
                }
            } else {
                *velocityY *= -((kREG(20) * 0.01f) + 0.6f);
                if (*velocityY <= -*gravity * ((kREG(20) * 0.01f) + 0.6f)) {
                    *velocityY = 0.0f;
                    this->actor.minVelocityY = 0.0f;
                    *gravity = 0.0f;
                }
            }
            func_80AED4FC(this);
        }
    }
    if (this->actor.bgCheckFlags & BGCHECKFLAG_CEILING) {
        speedXZ = &this->actor.speed;
        velocityY = &this->actor.velocity.y;
        if (*speedXZ >= (kREG(27) * 0.01f) + 3.0f) {
            *speedXZ *= (kREG(19) * 0.01f) + 0.8f;
        } else {
            *speedXZ = 0.0f;
        }
        if (*velocityY >= 0.0f) {
            *velocityY *= -((kREG(20) * 0.01f) + 0.6f);
            func_80AED4FC(this);
        }
    }
    if (this->actor.bgCheckFlags & BGCHECKFLAG_WALL) {
        speedXZ = &this->actor.speed;
        if (*speedXZ != 0.0f) {
            rotY = this->actor.world.rot.y;
            wallYaw = this->actor.wallYaw;
            temp_a0 = (wallYaw * 2) - rotY;
            temp_a1_2 = temp_a0 + 0x8000;
            if ((s16)((temp_a0 - wallYaw) + 0x8000) >= 0) {
                phi_v1 = (s16)(temp_a1_2 - wallYaw);
            } else {
                phi_v1 = -(s16)(temp_a1_2 - wallYaw);
            }
            if (phi_v1 < 0x4001) {
                if (*speedXZ >= (kREG(27) * 0.01f) + 3.0f) {
                    *speedXZ *= (kREG(21) * 0.01f) + 0.6f;
                } else {
                    *speedXZ = 0.0f;
                }
                this->actor.world.rot.y = temp_a1_2;
                func_80AED4FC(this);
                func_80AED5B8(this);
            }
        }
    }
}

void func_80AEDEF4(EnRu1* this, PlayState* play) {
    f32* speedXZ = &this->actor.speed;
    DynaPolyActor* dynaPolyActor = DynaPoly_GetActor(&play->colCtx, this->actor.floorBgId);

    if (dynaPolyActor != NULL && dynaPolyActor->actor.id == ACTOR_EN_BOX) {
        if (*speedXZ != 0.0f) {
            *speedXZ *= 1.1f;
        } else {
            *speedXZ = 1.0f;
        }
    }
    if (*speedXZ >= (kREG(27) * 0.01f) + 3.0f) {
        *speedXZ *= (kREG(22) * 0.01f) + 0.98f;
    } else {
        *speedXZ = 0.0f;
    }
}

void func_80AEDFF4(EnRu1* this, PlayState* play) {
    func_80AEDB30(this, play);
    func_80AEDEF4(this, play);
    Actor_MoveXZGravity(&this->actor);
}

void func_80AEE02C(EnRu1* this) {
    this->actor.velocity.x = 0.0f;
    this->actor.velocity.y = 0.0f;
    this->actor.velocity.z = 0.0f;
    this->actor.speed = 0.0f;
    this->actor.gravity = 0.0f;
    this->actor.minVelocityY = 0.0f;
}

void func_80AEE050(EnRu1* this) {
    s32 pad;
    f32 sp28;
    f32 sp24;
    f32 temp_f10;
    EnRu1* thisx = this; // necessary to match

    if (this->unk_350 == 0) {
        if ((this->actor.minVelocityY == 0.0f) && (this->actor.speed == 0.0f)) {
            this->unk_350 = 1;
            func_80AEE02C(this);
            this->unk_35C = 0;
            this->unk_358 = (this->actor.yDistToWater - 10.0f) * 0.5f;
            this->unk_354 = this->actor.world.pos.y + thisx->unk_358; // thisx only used here
        } else {
            this->actor.gravity = 0.0f;
            this->actor.minVelocityY *= 0.2f;
            this->actor.velocity.y *= 0.2f;
            if (this->actor.minVelocityY >= -0.1f) {
                this->actor.minVelocityY = 0.0f;
                this->actor.velocity.y = 0.0f;
            }
            this->actor.speed *= 0.5f;
            if (this->actor.speed <= 0.1f) {
                this->actor.speed = 0.0f;
            }
<<<<<<< HEAD
            this->actor.velocity.x = Math_SinS(this->actor.world.rot.y) * this->actor.speedXZ;
            this->actor.velocity.z = Math_CosS(this->actor.world.rot.y) * this->actor.speedXZ;
            Actor_UpdatePos(&this->actor);
=======
            this->actor.velocity.x = Math_SinS(this->actor.world.rot.y) * this->actor.speed;
            this->actor.velocity.z = Math_CosS(this->actor.world.rot.y) * this->actor.speed;
            func_8002D7EC(&this->actor);
>>>>>>> 92e03cf7
        }
    } else {
        if (this->unk_350 == 1) {
            if (this->unk_358 <= 1.0f) {
                func_80AEE02C(this);
                this->unk_350 = 2;
                this->unk_360 = 0.0f;
            } else {
                sp28 = this->unk_358;
                sp24 = this->unk_354;
                temp_f10 = Math_CosS(this->unk_35C) * -sp28;
                this->actor.world.pos.y = temp_f10 + sp24;
                this->unk_35C += 0x3E8;
                this->unk_358 *= 0.95f;
            }
        } else {
            this->unk_360 += 1.0f;
            if (this->unk_360 > 0.0f) {
                this->unk_350 = 3;
            }
        }
    }
}

s32 func_80AEE264(EnRu1* this, PlayState* play) {
    if (!Actor_ProcessTalkRequest(&this->actor, play)) {
        this->actor.flags |= ACTOR_FLAG_0 | ACTOR_FLAG_3;
        if (GET_INFTABLE(INFTABLE_143)) {
            this->actor.textId = 0x404E;
            func_8002F2F4(&this->actor, play);
        } else if (GET_INFTABLE(INFTABLE_142)) {
            this->actor.textId = 0x404D;
            func_8002F2F4(&this->actor, play);
        } else {
            this->actor.textId = 0x404C;
            func_8002F2F4(&this->actor, play);
        }
        return false;
    }
    return true;
}

void func_80AEE2F8(EnRu1* this, PlayState* play) {
    DynaPolyActor* dynaPolyActor;
    s32 floorBgId;

    if ((this->actor.bgCheckFlags & BGCHECKFLAG_GROUND) && (this->actor.floorBgId != BGCHECK_SCENE)) {
        floorBgId = this->actor.floorBgId;
        dynaPolyActor = DynaPoly_GetActor(&play->colCtx, floorBgId);
        if ((dynaPolyActor != NULL) && (dynaPolyActor->actor.id == ACTOR_BG_BDAN_SWITCH)) {
            if (((dynaPolyActor->actor.params >> 8) & 0x3F) == 0x38) {
                SET_INFTABLE(INFTABLE_140);
                return;
            }
        }
    }
    CLEAR_INFTABLE(INFTABLE_140);
}

s32 func_80AEE394(EnRu1* this, PlayState* play) {
    s32 pad[2];
    CollisionContext* colCtx;
    DynaPolyActor* dynaPolyActor;
    s32 floorBgId;

    if ((this->actor.bgCheckFlags & BGCHECKFLAG_GROUND) && this->actor.floorBgId != BGCHECK_SCENE) {
        colCtx = &play->colCtx;
        floorBgId = this->actor.floorBgId; // necessary match, can't move this out of this block unfortunately
        dynaPolyActor = DynaPoly_GetActor(colCtx, floorBgId);
        if (dynaPolyActor != NULL && dynaPolyActor->actor.id == ACTOR_BG_BDAN_OBJECTS &&
            dynaPolyActor->actor.params == 0 && !Player_InCsMode(play) && play->msgCtx.msgLength == 0) {
            func_80AEE02C(this);
            play->csCtx.segment = D_80AF10A4;
            gSaveContext.cutsceneTrigger = 1;
            this->action = 36;
            this->drawConfig = 0;
            this->unk_28C = (BgBdanObjects*)dynaPolyActor;
            this->actor.shape.shadowAlpha = 0;
            return true;
        }
    }
    return false;
}

void func_80AEE488(EnRu1* this, PlayState* play) {
    s8 curRoomNum;

    if (Actor_HasParent(&this->actor, play)) {
        curRoomNum = play->roomCtx.curRoom.num;
        this->roomNum3 = curRoomNum;
        this->action = 31;
        func_80AED520(this, play);
    } else if (!func_80AEE394(this, play) && !(this->actor.bgCheckFlags & BGCHECKFLAG_GROUND)) {
        this->actor.minVelocityY = -((kREG(24) * 0.01f) + 6.8f);
        this->actor.gravity = -((kREG(23) * 0.01f) + 1.3f);
        this->action = 28;
    }
}

void func_80AEE568(EnRu1* this, PlayState* play) {
    if (!func_80AEE394(this, play)) {
        if ((this->actor.bgCheckFlags & BGCHECKFLAG_GROUND) && (this->actor.speed == 0.0f) &&
            (this->actor.minVelocityY == 0.0f)) {
            func_80AEE02C(this);
            Actor_OfferCarry(&this->actor, play);
            this->action = 27;
            func_80AEADD8(this);
        } else if (this->actor.yDistToWater > 0.0f) {
            this->action = 29;
            this->unk_350 = 0;
        }
    }
}

void func_80AEE628(EnRu1* this, PlayState* play) {
    s32 pad[2];
    s8 curRoomNum = play->roomCtx.curRoom.num;

    if (EnRu1_IsCsStateIdle(play)) {
        Animation_Change(&this->skelAnime, &gRutoChildSittingAnim, 1.0f, 0,
                         Animation_GetLastFrame(&gRutoChildSittingAnim), ANIMMODE_LOOP, -8.0f);
        SET_INFTABLE(INFTABLE_144);
        this->action = 31;
    }
    this->roomNum3 = curRoomNum;
}

s32 func_80AEE6D0(EnRu1* this, PlayState* play) {
    s32 pad;
    s8 curRoomNum = play->roomCtx.curRoom.num;

    if (!GET_INFTABLE(INFTABLE_144) && (func_80AEB124(play) != NULL)) {
        if (!Player_InCsMode(play)) {
            Animation_Change(&this->skelAnime, &gRutoChildSeesSapphireAnim, 1.0f, 0,
                             Animation_GetLastFrame(&gRutoChildSquirmAnim), ANIMMODE_LOOP, -8.0f);
            func_80AED600(this);
            this->action = 34;
            this->unk_26C = 0.0f;
            play->csCtx.segment = D_80AF1728;
            gSaveContext.cutsceneTrigger = 1;
        }
        this->roomNum3 = curRoomNum;
        return true;
    }
    this->roomNum3 = curRoomNum;
    return false;
}

void func_80AEE7C4(EnRu1* this, PlayState* play) {
    f32 frameCount;
    s32 pad[13];
    Player* player;
    f32* unk_370 = &this->unk_370;

    if (Actor_HasNoParent(&this->actor, play)) {
        frameCount = Animation_GetLastFrame(&gRutoChildSittingAnim);
        Animation_Change(&this->skelAnime, &gRutoChildSittingAnim, 1.0f, 0, frameCount, ANIMMODE_LOOP, -8.0f);
        func_80AED6DC(this, play);
        this->actor.speed *= (kREG(25) * 0.01f) + 1.0f;
        this->actor.velocity.y *= (kREG(26) * 0.01f) + 1.0f;
        this->actor.minVelocityY = -((kREG(24) * 0.01f) + 6.8f);
        this->actor.gravity = -((kREG(23) * 0.01f) + 1.3f);
        func_80AED57C(this);
        this->action = 28;
        *unk_370 = 0.0f;
        return;
    }

    if (func_80AEE6D0(this, play)) {
        *unk_370 = 0.0f;
        return;
    }

    player = GET_PLAYER(play);
    if (player->stateFlags2 & PLAYER_STATE2_28) {
        this->unk_370 += 1.0f;
        if (this->action != 32) {
            if (*unk_370 > 30.0f) {
                if (Rand_S16Offset(0, 3) == 0) {
                    frameCount = Animation_GetLastFrame(&gRutoChildSquirmAnim);
                    Animation_Change(&this->skelAnime, &gRutoChildSquirmAnim, 1.0f, 0, frameCount, ANIMMODE_LOOP,
                                     -8.0f);
                    func_80AED5DC(this);
                    this->action = 32;
                }
                *unk_370 = 0.0f;
            }
        } else {
            if (*unk_370 > 50.0f) {
                frameCount = Animation_GetLastFrame(&gRutoChildSittingAnim);
                Animation_Change(&this->skelAnime, &gRutoChildSittingAnim, 1.0f, 0, frameCount, ANIMMODE_LOOP, -8.0f);
                this->action = 31;
                *unk_370 = 0.0f;
            }
        }
    } else {
        frameCount = Animation_GetLastFrame(&gRutoChildSittingAnim);
        Animation_Change(&this->skelAnime, &gRutoChildSittingAnim, 1.0f, 0, frameCount, ANIMMODE_LOOP, -8.0f);
        *unk_370 = 0.0f;
    }
}

s32 func_80AEEAC8(EnRu1* this, PlayState* play) {
    if (this->actor.bgCheckFlags & BGCHECKFLAG_GROUND) {
        func_80AEE02C(this);
        Actor_OfferCarry(&this->actor, play);
        this->action = 27;
        func_80AEADD8(this);
        return true;
    }
    return false;
}

void func_80AEEB24(EnRu1* this, PlayState* play) {
    if ((func_80AEEAC8(this, play) == 0) && (this->unk_350 == 3)) {
        this->action = 30;
        func_80AEE02C(this);
        this->actor.gravity = -0.1f;
        this->actor.minVelocityY = -((kREG(18) * 0.1f) + 0.7f);
    }
}

void func_80AEEBB4(EnRu1* this, PlayState* play) {
    Actor_OfferCarry(&this->actor, play);
}

void func_80AEEBD4(EnRu1* this, PlayState* play) {
    func_80AED83C(this);
    func_80AEAC54(this, play);
    func_80AEAECC(this, play);
    EnRu1_UpdateSkelAnime(this);
    EnRu1_UpdateEyes(this);
    func_80AEEBB4(this, play);
    func_80AEE488(this, play);
    func_80AED624(this, play);
    func_80AEDAE0(this, play);
}

void func_80AEEC5C(EnRu1* this, PlayState* play) {
    func_80AED83C(this);
    func_80AEACDC(this, play);
    func_80AEAECC(this, play);
    func_80AEE2F8(this, play);
    func_80AEDFF4(this, play);
    EnRu1_UpdateSkelAnime(this);
    EnRu1_UpdateEyes(this);
    func_80AEE568(this, play);
    func_80AED624(this, play);
    func_80AEDAE0(this, play);
}

void func_80AEECF0(EnRu1* this, PlayState* play) {
    func_80AED83C(this);
    func_80AEAECC(this, play);
    func_80AEE050(this);
    EnRu1_UpdateSkelAnime(this);
    EnRu1_UpdateEyes(this);
    func_80AEEB24(this, play);
    func_80AED624(this, play);
}

void func_80AEED58(EnRu1* this, PlayState* play) {
    func_80AED83C(this);
    func_80AEAECC(this, play);
    Actor_MoveXZGravity(&this->actor);
    EnRu1_UpdateSkelAnime(this);
    EnRu1_UpdateEyes(this);
    func_80AEEAC8(this, play);
    func_80AED624(this, play);
    func_80AEDAE0(this, play);
}

void func_80AEEDCC(EnRu1* this, PlayState* play) {
    func_80AED8DC(this);
    EnRu1_UpdateSkelAnime(this);
    func_80AEAECC(this, play);
    func_80AEE2F8(this, play);
    EnRu1_UpdateEyes(this);
    func_80AED6F8(play);
    func_80AEE7C4(this, play);
}

void func_80AEEE34(EnRu1* this, PlayState* play) {
    func_80AED83C(this);
    EnRu1_UpdateSkelAnime(this);
    func_80AEAECC(this, play);
    func_80AEE2F8(this, play);
    EnRu1_UpdateEyes(this);
    func_80AED6F8(play);
    func_80AEE7C4(this, play);
}

void func_80AEEE9C(EnRu1* this, PlayState* play) {
    func_80AED83C(this);
    func_80AEAECC(this, play);
    func_80AEDFF4(this, play);
    EnRu1_UpdateSkelAnime(this);
    EnRu1_UpdateEyes(this);
    func_80AED738(this, play);
    func_80AED624(this, play);
}

void func_80AEEF08(EnRu1* this, PlayState* play) {
    func_80AED83C(this);
    EnRu1_UpdateSkelAnime(this);
    func_80AEAECC(this, play);
    EnRu1_UpdateEyes(this);
    func_80AEE628(this, play);
}

void func_80AEEF5C(EnRu1* this, PlayState* play) {
}

void func_80AEEF68(EnRu1* this, PlayState* play) {
    Player* player = GET_PLAYER(play);
    s16 trackingPreset;

    this->interactInfo.trackPos = player->actor.world.pos;
    this->interactInfo.yOffset = kREG(16) - 3.0f;
    trackingPreset = kREG(17) + 0xC;
    Npc_TrackPoint(&this->actor, &this->interactInfo, trackingPreset, NPC_TRACKING_HEAD_AND_TORSO);
}

void func_80AEEFEC(EnRu1* this, PlayState* play) {
    Player* player = GET_PLAYER(play);
    s16 trackingPreset;

    this->interactInfo.trackPos = player->actor.world.pos;
    this->interactInfo.yOffset = kREG(16) - 3.0f;
    trackingPreset = kREG(17) + 0xC;
    Npc_TrackPoint(&this->actor, &this->interactInfo, trackingPreset, NPC_TRACKING_FULL_BODY);
    this->actor.world.rot.y = this->actor.shape.rot.y;
}

void func_80AEF080(EnRu1* this) {
    if (Animation_OnFrame(&this->skelAnime, 11.0f)) {
        func_80078914(&this->actor.projectedPos, NA_SE_EV_LAND_DIRT);
    }
}

s32 func_80AEF0BC(EnRu1* this, PlayState* play) {
    s32 frameCount;

    if (GET_INFTABLE(INFTABLE_142)) {
        frameCount = Animation_GetLastFrame(&gRutoChildSitAnim);
        Animation_Change(&this->skelAnime, &gRutoChildSitAnim, 1.0f, 0, frameCount, ANIMMODE_ONCE, -8.0f);
        play->msgCtx.msgMode = MSGMODE_PAUSED;
        this->action = 26;
        this->actor.flags &= ~(ACTOR_FLAG_0 | ACTOR_FLAG_3);
        return true;
    }
    return false;
}

void func_80AEF170(EnRu1* this, PlayState* play, s32 cond) {
    if (cond) {
        this->action = 25;
    }
}

void func_80AEF188(EnRu1* this, PlayState* play) {
    if (func_80AEB174(play) && !func_80AEF0BC(this, play)) {
        Message_CloseTextbox(play);
        SET_INFTABLE(INFTABLE_142);
        this->action = 24;
    }
}

void func_80AEF1F0(EnRu1* this, PlayState* play, UNK_TYPE arg2) {
    if (arg2 != 0) {
        Animation_Change(&this->skelAnime, &gRutoChildSittingAnim, 1.0f, 0.0f,
                         Animation_GetLastFrame(&gRutoChildSittingAnim), ANIMMODE_LOOP, 0.0f);
        Message_CloseTextbox(play);
        SET_INFTABLE(INFTABLE_143);
        func_80AED6DC(this, play);
        Actor_OfferCarry(&this->actor, play);
        this->action = 27;
        func_80AEADD8(this);
    }
}

void func_80AEF29C(EnRu1* this, PlayState* play) {
    this->action = 23;
}

void func_80AEF2AC(EnRu1* this, PlayState* play) {
    this->action = 24;
    this->drawConfig = 1;
    this->actor.flags |= ACTOR_FLAG_0 | ACTOR_FLAG_3;
}

void func_80AEF2D0(EnRu1* this, PlayState* play) {
    s32 cond;

    func_80AEEF68(this, play);
    EnRu1_UpdateSkelAnime(this);
    EnRu1_UpdateEyes(this);
    func_80AEAC10(this, play);
    func_80AEAECC(this, play);
    cond = func_80AEE264(this, play);
    func_80AED624(this, play);
    func_80AEF170(this, play, cond);
}

void func_80AEF354(EnRu1* this, PlayState* play) {
    func_80AEEFEC(this, play);
    EnRu1_UpdateSkelAnime(this);
    EnRu1_UpdateEyes(this);
    func_80AEAECC(this, play);
    func_80AEF188(this, play);
}

void func_80AEF3A8(EnRu1* this, PlayState* play) {
    s32 something;

    func_80AED83C(this);
    something = EnRu1_UpdateSkelAnime(this);
    func_80AEF080(this);
    EnRu1_UpdateEyes(this);
    func_80AEAECC(this, play);
    func_80AEF1F0(this, play, something);
}

void func_80AEF40C(EnRu1* this) {
    SkelAnime* skelAnime = &this->skelAnime;

    if (Animation_OnFrame(skelAnime, 2.0f) || Animation_OnFrame(skelAnime, 7.0f) ||
        Animation_OnFrame(skelAnime, 12.0f) || Animation_OnFrame(skelAnime, 18.0f) ||
        Animation_OnFrame(skelAnime, 25.0f) || Animation_OnFrame(skelAnime, 33.0f)) {
        func_80078914(&this->actor.projectedPos, NA_SE_PL_WALK_GROUND + SURFACE_SFX_OFFSET_JABU);
    }
}

void func_80AEF4A8(EnRu1* this, PlayState* play) {
    SfxSource_PlaySfxAtFixedWorldPos(play, &this->actor.projectedPos, 20, NA_SE_VO_RT_FALL);
}

void func_80AEF4E0(EnRu1* this) {
    if (Animation_OnFrame(&this->skelAnime, 5.0f)) {
        func_80078914(&this->actor.projectedPos, NA_SE_VO_RT_LAUGH_0);
    }
}

void func_80AEF51C(EnRu1* this) {
    func_80078914(&this->actor.projectedPos, NA_SE_VO_RT_THROW);
}

void func_80AEF540(EnRu1* this) {
    if (func_80AEB104(this) == 2) {
        EnRu1_SetEyeIndex(this, 3);
        EnRu1_SetMouthIndex(this, 2);
        if (this->skelAnime.mode != 2) {
            func_80AEB264(this, &gRutoChildShutterAnim, 2, -8.0f, 0);
            func_80AEF51C(this);
        }
    }
}

void func_80AEF5B8(EnRu1* this) {
    f32 curFrame;

    if (D_80AF1938 == 0) {
        curFrame = this->skelAnime.curFrame;
        if (curFrame >= 60.0f) {
            EnRu1_SetEyeIndex(this, 3);
            EnRu1_SetMouthIndex(this, 0);
            func_80AED57C(this);
            D_80AF1938 = 1;
        }
    }
}

void func_80AEF624(EnRu1* this, PlayState* play) {
    f32 frameCount;
    CsCmdActorAction* csCmdNPCAction;
    CsCmdActorAction* csCmdNPCAction2;
    s16 newRotTmp;

    if (func_80AEAFE0(play, 1, 3)) {
        frameCount = Animation_GetLastFrame(&gRutoChildWalkToAndHoldUpSapphireAnim);
        // this weird part with the redundant variable is necessary to match for some reason
        csCmdNPCAction2 = play->csCtx.npcActions[3];
        csCmdNPCAction = csCmdNPCAction2;
        this->actor.world.pos.x = csCmdNPCAction->startPos.x;
        this->actor.world.pos.y = csCmdNPCAction->startPos.y;
        this->actor.world.pos.z = csCmdNPCAction->startPos.z;
        newRotTmp = csCmdNPCAction->rot.x;
        this->actor.shape.rot.x = newRotTmp;
        this->actor.world.rot.x = newRotTmp;
        newRotTmp = csCmdNPCAction->rot.y;
        this->actor.shape.rot.y = newRotTmp;
        this->actor.world.rot.y = newRotTmp;
        newRotTmp = csCmdNPCAction->rot.z;
        this->actor.shape.rot.z = newRotTmp;
        this->actor.world.rot.z = newRotTmp;
        Animation_Change(&this->skelAnime, &gRutoChildWalkToAndHoldUpSapphireAnim, 1.0f, 0.0f, frameCount,
                         ANIMMODE_ONCE, 0.0f);
        func_80AEB3A4(this, play);
        this->action = 37;
        this->drawConfig = 1;
        this->actor.shape.shadowAlpha = 0xFF;
    }
}

void func_80AEF728(EnRu1* this, UNK_TYPE arg1) {
    if (arg1 != 0) {
        Animation_Change(&this->skelAnime, &gRutoChildHoldArmsUpAnim, 1.0f, 0.0f,
                         Animation_GetLastFrame(&gRutoChildHoldArmsUpAnim), ANIMMODE_LOOP, 0.0f);
        func_80AEB3CC(this);
        this->action = 38;
    }
}

void func_80AEF79C(EnRu1* this, PlayState* play) {
    if (func_80AEAFE0(play, 2, 3)) {
        Animation_Change(&this->skelAnime, &gRutoChildBringHandsDownAnim, 1.0f, 0,
                         Animation_GetLastFrame(&gRutoChildBringHandsDownAnim), ANIMMODE_ONCE, -8.0f);
        this->action = 39;
    }
}

void func_80AEF820(EnRu1* this, UNK_TYPE arg1) {
    if (arg1 != 0) {
        Animation_Change(&this->skelAnime, &gRutoChildWait2Anim, 1.0f, 0, Animation_GetLastFrame(&gRutoChildWait2Anim),
                         ANIMMODE_LOOP, -8.0f);
        this->action = 40;
    }
}

void func_80AEF890(EnRu1* this, PlayState* play) {
    s32 pad[2];
    s8 curRoomNum;

    if (!IS_CUTSCENE_LAYER && (EnRu1_IsCsStateIdle(play))) {
        curRoomNum = play->roomCtx.curRoom.num;
        SET_INFTABLE(INFTABLE_145);
        Flags_SetSwitch(play, func_80AEADE0(this));
        func_80AEB0EC(this, 1);
        this->action = 42;
        this->actor.room = curRoomNum;
    }
}

void func_80AEF930(EnRu1* this, PlayState* play) {
    if (func_80AEB104(this) == 3) {
        this->actor.flags |= ACTOR_FLAG_0 | ACTOR_FLAG_3;
        this->actor.textId = 0x4048;
        Message_ContinueTextbox(play, this->actor.textId);
        func_80AEF4A8(this, play);
        this->action = 43;
        this->drawConfig = 0;
    }
}

void func_80AEF99C(EnRu1* this, PlayState* play) {
    if (func_80AEB1B4(play) != 0) {
        func_80AEB0EC(this, 4);
        Actor_Kill(&this->actor);
    }
}

void func_80AEF9D8(EnRu1* this, PlayState* play) {
    func_80AED83C(this);
    EnRu1_UpdateSkelAnime(this);
    EnRu1_UpdateEyes(this);
    func_80AEF624(this, play);
    func_80AEB220(this, play);
}

void func_80AEFA2C(EnRu1* this, PlayState* play) {
    s32 something;

    func_80AED83C(this);
    func_80AEB364(this, play);
    func_80AEAECC(this, play);
    something = EnRu1_UpdateSkelAnime(this);
    func_80AEF4E0(this);
    func_80AEF5B8(this);
    func_80AEF40C(this);
    func_80AEF728(this, something);
    func_80AEB220(this, play);
}

void func_80AEFAAC(EnRu1* this, PlayState* play) {
    func_80AED83C(this);
    func_80AEAECC(this, play);
    EnRu1_UpdateSkelAnime(this);
    func_80AEF79C(this, play);
    func_80AEB220(this, play);
}

void func_80AEFB04(EnRu1* this, PlayState* play) {
    s32 something;

    func_80AED83C(this);
    func_80AEAECC(this, play);
    something = EnRu1_UpdateSkelAnime(this);
    EnRu1_UpdateEyes(this);
    func_80AEF820(this, something);
    func_80AEB220(this, play);
}

void func_80AEFB68(EnRu1* this, PlayState* play) {
    func_80AED83C(this);
    func_80AEAECC(this, play);
    EnRu1_UpdateSkelAnime(this);
    EnRu1_UpdateEyes(this);
    func_80AEF890(this, play);
    func_80AEB220(this, play);
}

void func_80AEFBC8(EnRu1* this, PlayState* play) {
    func_80AED83C(this);
    func_80AEAECC(this, play);
    EnRu1_UpdateSkelAnime(this);
    EnRu1_UpdateEyes(this);
    func_80AEF540(this);
    func_80AEF930(this, play);
}

void func_80AEFC24(EnRu1* this, PlayState* play) {
    func_80AED83C(this);
    func_80AEF99C(this, play);
}

void func_80AEFC54(EnRu1* this, PlayState* play) {
    if (GET_INFTABLE(INFTABLE_145) && !GET_INFTABLE(INFTABLE_146)) {
        func_80AEB264(this, &gRutoChildWait2Anim, 0, 0, 0);
        this->action = 41;
        this->unk_28C = EnRu1_FindSwitch(play);
        func_80AEB0EC(this, 1);
        this->actor.flags &= ~(ACTOR_FLAG_0 | ACTOR_FLAG_3);
    } else {
        Actor_Kill(&this->actor);
    }
}

void func_80AEFCE8(EnRu1* this, PlayState* play) {
    this->unk_28C = EnRu1_FindSwitch(play);
    if (this->unk_28C != NULL) {
        this->action = 42;
        this->drawConfig = 1;
        func_80AEB0EC(this, 1);
    }
}

void func_80AEFD38(EnRu1* this, PlayState* play) {
    if (GET_EVENTCHKINF(EVENTCHKINF_37) && LINK_IS_CHILD) {
        func_80AEB264(this, &gRutoChildWait2Anim, 0, 0, 0);
        this->actor.flags &= ~ACTOR_FLAG_4;
        this->action = 44;
        this->drawConfig = 1;
    } else {
        Actor_Kill(&this->actor);
    }
}

s32 func_80AEFDC0(EnRu1* this, PlayState* play) {
    if (!Actor_ProcessTalkRequest(&this->actor, play)) {
        this->actor.flags |= ACTOR_FLAG_0 | ACTOR_FLAG_3;
        this->actor.textId = Text_GetFaceReaction(play, 0x1F);
        if (this->actor.textId == 0) {
            this->actor.textId = 0x402C;
        }
        func_8002F2F4(&this->actor, play);
        return false;
    }
    return true;
}

s32 func_80AEFE38(EnRu1* this, PlayState* play) {
    if (Message_GetState(&play->msgCtx) == TEXT_STATE_CLOSING) {
        this->actor.flags &= ~(ACTOR_FLAG_0 | ACTOR_FLAG_3);
        return true;
    }
    return false;
}

void func_80AEFE84(EnRu1* this, PlayState* play, s32 cond) {
    if (cond) {
        this->action = 45;
    }
}

void func_80AEFE9C(EnRu1* this, PlayState* play) {
    if (func_80AEFE38(this, play)) {
        this->action = 44;
    }
}

void func_80AEFECC(EnRu1* this, PlayState* play) {
    func_80AEEF68(this, play);
    EnRu1_UpdateSkelAnime(this);
    EnRu1_UpdateEyes(this);
    func_80AEAC10(this, play);
    func_80AEAECC(this, play);
    func_80AEFE84(this, play, func_80AEFDC0(this, play));
}

void func_80AEFF40(EnRu1* this, PlayState* play) {
    func_80AEEFEC(this, play);
    EnRu1_UpdateSkelAnime(this);
    EnRu1_UpdateEyes(this);
    func_80AEAECC(this, play);
    func_80AEFE9C(this, play);
}

void func_80AEFF94(EnRu1* this, PlayState* play) {
    s8 actorRoom;

    if (GET_INFTABLE(INFTABLE_141) && GET_INFTABLE(INFTABLE_140) && !GET_INFTABLE(INFTABLE_145) &&
        (!(func_80AEB020(this, play)))) {
        func_80AEB264(this, &gRutoChildWait2Anim, 0, 0, 0);
        actorRoom = this->actor.room;
        this->action = 22;
        this->actor.room = -1;
        this->drawConfig = 0;
        this->roomNum1 = actorRoom;
        this->roomNum3 = actorRoom;
        this->roomNum2 = actorRoom;
        // "Ruto switch set"
        osSyncPrintf("スイッチルトセット!!!!!!!!!!!!!!!!!!!!!!\n");
    } else {
        // "Ruto switch not set"
        osSyncPrintf("スイッチルトセットしない!!!!!!!!!!!!!!!!!!!!!!\n");
        Actor_Kill(&this->actor);
    }
}

void func_80AF0050(EnRu1* this, PlayState* play) {
    func_80AEB264(this, &gRutoChildWait2Anim, 0, 0, 0);
    this->action = 36;
    this->roomNum1 = this->actor.room;
    this->unk_28C = EnRu1_FindSwitch(play);
    this->actor.room = -1;
}

void EnRu1_Update(Actor* thisx, PlayState* play) {
    EnRu1* this = (EnRu1*)thisx;

    if (this->action < 0 || this->action >= ARRAY_COUNT(sActionFuncs) || sActionFuncs[this->action] == NULL) {
        // "Main mode is improper!"
        osSyncPrintf(VT_FGCOL(RED) "メインモードがおかしい!!!!!!!!!!!!!!!!!!!!!!!!!\n" VT_RST);
        return;
    }

    sActionFuncs[this->action](this, play);
}

void EnRu1_Init(Actor* thisx, PlayState* play) {
    s32 pad;
    EnRu1* this = (EnRu1*)thisx;

    ActorShape_Init(&this->actor.shape, 0.0f, ActorShadow_DrawCircle, 30.0f);
    SkelAnime_InitFlex(play, &this->skelAnime, &gRutoChildSkel, NULL, this->jointTable, this->morphTable, 17);
    func_80AEAD20(&this->actor, play);
    switch (func_80AEADF0(this)) {
        case 0:
            func_80AECDA0(this, play);
            break;
        case 1:
            func_80AEB3DC(this, play);
            break;
        case 2:
            func_80AEC320(this, play);
            break;
        case 3:
            func_80AED44C(this, play);
            break;
        case 4:
            func_80AEFC54(this, play);
            break;
        case 5:
            func_80AEFD38(this, play);
            break;
        case 6:
            func_80AEFF94(this, play);
            break;
        case 10:
            func_80AF0050(this, play);
            break;
        default:
            Actor_Kill(&this->actor);
            // "Relevant arge_data = %d unacceptable"
            osSyncPrintf("該当 arge_data = %d 無し\n", func_80AEADF0(this));
            break;
    }
}

void func_80AF0278(EnRu1* this, PlayState* play, s32 limbIndex, Vec3s* rot) {
    Vec3s* torsoRot = &this->interactInfo.torsoRot;
    Vec3s* headRot = &this->interactInfo.headRot;

    switch (limbIndex) {
        case RUTO_CHILD_CHEST:
            rot->x += torsoRot->y;
            rot->y -= torsoRot->x;
            break;
        case RUTO_CHILD_HEAD:
            rot->x += headRot->y;
            rot->z += headRot->x;
            break;
    }
}

s32 EnRu1_OverrideLimbDraw(PlayState* play, s32 limbIndex, Gfx** dList, Vec3f* pos, Vec3s* rot, void* thisx,
                           Gfx** gfx) {
    EnRu1* this = (EnRu1*)thisx;

    if ((this->unk_290 < 0) || (this->unk_290 > 0) || (*sPreLimbDrawFuncs[this->unk_290] == NULL)) {
        // "Neck rotation mode is improper!"
        osSyncPrintf(VT_FGCOL(RED) "首回しモードがおかしい!!!!!!!!!!!!!!!!!!!!!!!!!\n" VT_RST);
    } else {
        sPreLimbDrawFuncs[this->unk_290](this, play, limbIndex, rot);
    }
    return false;
}

void EnRu1_PostLimbDraw(PlayState* play, s32 limbIndex, Gfx** dList, Vec3s* rot, void* thisx, Gfx** gfx) {
    EnRu1* this = (EnRu1*)thisx;
    Vec3f vec1;
    Vec3f vec2;

    if (limbIndex == RUTO_CHILD_HEAD) {
        vec1 = sMultVec;
        Matrix_MultVec3f(&vec1, &vec2);
        this->actor.focus.pos.x = vec2.x;
        this->actor.focus.pos.y = vec2.y;
        this->actor.focus.pos.z = vec2.z;
        this->actor.focus.rot.x = this->actor.world.rot.x;
        this->actor.focus.rot.y = this->actor.world.rot.y;
        this->actor.focus.rot.z = this->actor.world.rot.z;
    }
}

void EnRu1_DrawNothing(EnRu1* this, PlayState* play) {
}

void EnRu1_DrawOpa(EnRu1* this, PlayState* play) {
    s32 pad[2];
    s16 eyeIndex = this->eyeIndex;
    void* eyeTex = sEyeTextures[eyeIndex];
    s16 mouthIndex = this->mouthIndex;
    SkelAnime* skelAnime = &this->skelAnime;
    void* mouthTex = sMouthTextures[mouthIndex];
    s32 pad1;

    OPEN_DISPS(play->state.gfxCtx, "../z_en_ru1.c", 1282);

    Gfx_SetupDL_25Opa(play->state.gfxCtx);

    gSPSegment(POLY_OPA_DISP++, 0x08, SEGMENTED_TO_VIRTUAL(eyeTex));
    gSPSegment(POLY_OPA_DISP++, 0x09, SEGMENTED_TO_VIRTUAL(eyeTex));
    gSPSegment(POLY_OPA_DISP++, 0x09, SEGMENTED_TO_VIRTUAL(mouthTex));
    gDPSetEnvColor(POLY_OPA_DISP++, 0, 0, 0, 255);
    gSPSegment(POLY_OPA_DISP++, 0x0C, &D_80116280[2]);

    POLY_OPA_DISP = SkelAnime_DrawFlex(play, skelAnime->skeleton, skelAnime->jointTable, skelAnime->dListCount,
                                       EnRu1_OverrideLimbDraw, EnRu1_PostLimbDraw, this, POLY_OPA_DISP);

    CLOSE_DISPS(play->state.gfxCtx, "../z_en_ru1.c", 1309);
}

void EnRu1_DrawXlu(EnRu1* this, PlayState* play) {
    s32 pad[2];
    s16 eyeIndex = this->eyeIndex;
    void* eyeTex = sEyeTextures[eyeIndex];
    s16 mouthIndex = this->mouthIndex;
    SkelAnime* skelAnime = &this->skelAnime;
    void* mouthTex = sMouthTextures[mouthIndex];
    s32 pad1;

    OPEN_DISPS(play->state.gfxCtx, "../z_en_ru1.c", 1324);

    Gfx_SetupDL_25Xlu(play->state.gfxCtx);

    gSPSegment(POLY_XLU_DISP++, 0x08, SEGMENTED_TO_VIRTUAL(eyeTex));
    gSPSegment(POLY_XLU_DISP++, 0x09, SEGMENTED_TO_VIRTUAL(eyeTex));
    gSPSegment(POLY_XLU_DISP++, 0x09, SEGMENTED_TO_VIRTUAL(mouthTex));
    gDPSetEnvColor(POLY_XLU_DISP++, 0, 0, 0, this->alpha);
    gSPSegment(POLY_XLU_DISP++, 0x0C, &D_80116280[0]);

    POLY_XLU_DISP = SkelAnime_DrawFlex(play, skelAnime->skeleton, skelAnime->jointTable, skelAnime->dListCount,
                                       EnRu1_OverrideLimbDraw, NULL, this, POLY_XLU_DISP);

    CLOSE_DISPS(play->state.gfxCtx, "../z_en_ru1.c", 1353);
}

void EnRu1_Draw(Actor* thisx, PlayState* play) {
    EnRu1* this = (EnRu1*)thisx;

    if (this->drawConfig < 0 || this->drawConfig >= ARRAY_COUNT(sDrawFuncs) || sDrawFuncs[this->drawConfig] == NULL) {
        // "Draw mode is improper!"
        osSyncPrintf(VT_FGCOL(RED) "描画モードがおかしい!!!!!!!!!!!!!!!!!!!!!!!!!\n" VT_RST);
        return;
    }
    sDrawFuncs[this->drawConfig](this, play);
}<|MERGE_RESOLUTION|>--- conflicted
+++ resolved
@@ -1467,15 +1467,9 @@
             if (this->actor.speed <= 0.1f) {
                 this->actor.speed = 0.0f;
             }
-<<<<<<< HEAD
-            this->actor.velocity.x = Math_SinS(this->actor.world.rot.y) * this->actor.speedXZ;
-            this->actor.velocity.z = Math_CosS(this->actor.world.rot.y) * this->actor.speedXZ;
-            Actor_UpdatePos(&this->actor);
-=======
             this->actor.velocity.x = Math_SinS(this->actor.world.rot.y) * this->actor.speed;
             this->actor.velocity.z = Math_CosS(this->actor.world.rot.y) * this->actor.speed;
-            func_8002D7EC(&this->actor);
->>>>>>> 92e03cf7
+            Actor_UpdatePos(&this->actor);
         }
     } else {
         if (this->unk_350 == 1) {
