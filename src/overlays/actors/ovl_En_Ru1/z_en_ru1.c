/*
 * File: z_en_ru1.c
 * Overlay: En_Ru1
 * Description: Ruto (child)
 */

#include "z_en_ru1.h"
#include "overlays/actors/ovl_Demo_Effect/z_demo_effect.h"

#include "libc64/math64.h"
#include "array_count.h"
#include "gfx.h"
#include "gfx_setupdl.h"
#include "printf.h"
#include "regs.h"
#include "segmented_address.h"
#include "seqcmd.h"
#include "sequence.h"
#include "sfx.h"
#include "sys_matrix.h"
#include "terminal.h"
#include "translation.h"
#include "versions.h"
#include "z_lib.h"
#include "effect.h"
#include "face_reaction.h"
#include "play_state.h"
#include "player.h"
#include "save.h"

#include "assets/objects/object_ru1/object_ru1.h"

#define FLAGS (ACTOR_FLAG_ATTENTION_ENABLED | ACTOR_FLAG_UPDATE_CULLING_DISABLED | ACTOR_FLAG_CAN_PRESS_SWITCHES)

void EnRu1_Init(Actor* thisx, PlayState* play);
void EnRu1_Destroy(Actor* thisx, PlayState* play);
void EnRu1_Update(Actor* thisx, PlayState* play);
void EnRu1_Draw(Actor* thisx, PlayState* play);

<<<<<<< HEAD
void func_80AEC0B4(EnRu1* this, PlayState* play);
void func_80AEC100(EnRu1* this, PlayState* play);
void func_80AEC130(EnRu1* this, PlayState* play);
void func_80AEC17C(EnRu1* this, PlayState* play);
void func_80AEC1D4(EnRu1* this, PlayState* play);
void func_80AEC244(EnRu1* this, PlayState* play);
void func_80AEC2C0(EnRu1* this, PlayState* play);
void EnRu1_FirstEncounter_RangeCheck(EnRu1* this, PlayState* play);
void EnRu1_FirstEncounter_InitPosition(EnRu1* this, PlayState* play);
void EnRu1_FirstEncounter_FacingLink(EnRu1* this, PlayState* play);
void EnRu1_FirstEncounter_TurningAround(EnRu1* this, PlayState* play);
void EnRu1_FirstEncounter_WalkingAwayAccel(EnRu1* this, PlayState* play);
void EnRu1_FirstEncounter_WalkingAwayConstant(EnRu1* this, PlayState* play);
void EnRu1_FirstEncounter_FallingDownHole(EnRu1* this, PlayState* play);
void EnRu1_FirstEncounter_End(EnRu1* this, PlayState* play);
=======
void EnRu1_Fountain_GazingAtLink(EnRu1* this, PlayState* play);
void EnRu1_Fountain_Diving(EnRu1* this, PlayState* play);
void EnRu1_Fountain_Resurfacing(EnRu1* this, PlayState* play);
void EnRu1_Fountain_TreadingWater(EnRu1* this, PlayState* play);
void EnRu1_Fountain_StartingSwimBack(EnRu1* this, PlayState* play);
void EnRu1_Fountain_SwimmingBack(EnRu1* this, PlayState* play);
void EnRu1_Fountain_FinishingSwimBack(EnRu1* this, PlayState* play);
void func_80AECA94(EnRu1* this, PlayState* play);
void func_80AECAB4(EnRu1* this, PlayState* play);
void func_80AECAD4(EnRu1* this, PlayState* play);
void func_80AECB18(EnRu1* this, PlayState* play);
void func_80AECB60(EnRu1* this, PlayState* play);
void func_80AECBB8(EnRu1* this, PlayState* play);
void func_80AECC1C(EnRu1* this, PlayState* play);
void func_80AECC84(EnRu1* this, PlayState* play);
>>>>>>> 80c4f33d
void func_80AED304(EnRu1* this, PlayState* play);
void func_80AED324(EnRu1* this, PlayState* play);
void func_80AED344(EnRu1* this, PlayState* play);
void func_80AED374(EnRu1* this, PlayState* play);
void func_80AED3A4(EnRu1* this, PlayState* play);
void func_80AED3E0(EnRu1* this, PlayState* play);
void func_80AED414(EnRu1* this, PlayState* play);
void func_80AEF29C(EnRu1* this, PlayState* play);
void func_80AEF2AC(EnRu1* this, PlayState* play);
void func_80AEF2D0(EnRu1* this, PlayState* play);
void func_80AEF354(EnRu1* this, PlayState* play);
void func_80AEF3A8(EnRu1* this, PlayState* play);
void func_80AEEBD4(EnRu1* this, PlayState* play);
void func_80AEEC5C(EnRu1* this, PlayState* play);
void func_80AEECF0(EnRu1* this, PlayState* play);
void func_80AEED58(EnRu1* this, PlayState* play);
void func_80AEEDCC(EnRu1* this, PlayState* play);
void func_80AEEE34(EnRu1* this, PlayState* play);
void func_80AEEE9C(EnRu1* this, PlayState* play);
void func_80AEEF08(EnRu1* this, PlayState* play);
void func_80AEEF5C(EnRu1* this, PlayState* play);
void func_80AEF9D8(EnRu1* this, PlayState* play);
void func_80AEFA2C(EnRu1* this, PlayState* play);
void func_80AEFAAC(EnRu1* this, PlayState* play);
void func_80AEFB04(EnRu1* this, PlayState* play);
void func_80AEFB68(EnRu1* this, PlayState* play);
void func_80AEFCE8(EnRu1* this, PlayState* play);
void func_80AEFBC8(EnRu1* this, PlayState* play);
void func_80AEFC24(EnRu1* this, PlayState* play);
void func_80AEFECC(EnRu1* this, PlayState* play);
void func_80AEFF40(EnRu1* this, PlayState* play);

void EnRu1_PreLimbDraw(EnRu1* this, PlayState* play, s32 limbIndex, Vec3s* rot);

void EnRu1_DrawNothing(EnRu1* this, PlayState* play);
void EnRu1_DrawOpa(EnRu1* this, PlayState* play);
void EnRu1_DrawXlu(EnRu1* this, PlayState* play);

static ColliderCylinderInitType1 sStandingCylinderInit = {
    {
        COL_MATERIAL_HIT0,
        AT_NONE,
        AC_NONE,
        OC1_ON | OC1_TYPE_PLAYER,
        COLSHAPE_CYLINDER,
    },
    {
        ELEM_MATERIAL_UNK0,
        { 0x00000000, HIT_SPECIAL_EFFECT_NONE, 0x00 },
        { 0x00000000, HIT_BACKLASH_NONE, 0x00 },
        ATELEM_NONE,
        ACELEM_NONE,
        OCELEM_ON,
    },
    { 25, 80, 0, { 0, 0, 0 } },
};

static ColliderCylinderInitType1 sSittingCylinderInit = {
    {
        COL_MATERIAL_HIT0,
        AT_ON | AT_TYPE_PLAYER,
        AC_NONE,
        OC1_ON | OC1_TYPE_PLAYER,
        COLSHAPE_CYLINDER,
    },
    {
        ELEM_MATERIAL_UNK0,
        { 0x00000101, HIT_SPECIAL_EFFECT_NONE, 0x00 },
        { 0x00000000, HIT_BACKLASH_NONE, 0x00 },
        ATELEM_ON | ATELEM_SFX_NORMAL,
        ACELEM_NONE,
        OCELEM_ON,
    },
    { 20, 30, 0, { 0, 0, 0 } },
};

static void* sEyeTextures[] = {
    gRutoChildEyeOpenTex,     gRutoChildEyeHalfTex,  gRutoChildEyeClosedTex,
    gRutoChildEyeRollLeftTex, gRutoChildEyeHalf2Tex, gRutoChildEyeHalfWithBlushTex,
};

static void* sMouthTextures[] = {
    gRutoChildMouthClosedTex,
    gRutoChildMouthFrownTex,
    gRutoChildMouthOpenTex,
};

static s32 sUnused = 0;

#include "z_en_ru1_cutscene_data.inc.c"

static u32 D_80AF1938 = 0;

static EnRu1ActionFunc sActionFuncs[] = {
<<<<<<< HEAD
    func_80AEC0B4, // ENRU1_ACTION_00
    func_80AEC100, // ENRU1_ACTION_01
    func_80AEC130, // ENRU1_ACTION_02
    func_80AEC17C, // ENRU1_ACTION_03
    func_80AEC1D4, // ENRU1_ACTION_04
    func_80AEC244, // ENRU1_ACTION_05
    func_80AEC2C0, // ENRU1_ACTION_06
    EnRu1_FirstEncounter_RangeCheck,
    EnRu1_FirstEncounter_InitPosition,
    EnRu1_FirstEncounter_FacingLink,
    EnRu1_FirstEncounter_TurningAround,
    EnRu1_FirstEncounter_WalkingAwayAccel,
    EnRu1_FirstEncounter_WalkingAwayConstant,
    EnRu1_FirstEncounter_FallingDownHole,
    EnRu1_FirstEncounter_End,
    func_80AED304, // ENRU1_ACTION_15
    func_80AED324, // ENRU1_ACTION_16
    func_80AED344, // ENRU1_ACTION_17
    func_80AED374, // ENRU1_ACTION_18
    func_80AED3A4, // ENRU1_ACTION_19
    func_80AED3E0, // ENRU1_ACTION_20
    func_80AED414, // ENRU1_ACTION_21
    func_80AEF29C, // ENRU1_ACTION_22
    func_80AEF2AC, // ENRU1_ACTION_23
    func_80AEF2D0, // ENRU1_ACTION_24
    func_80AEF354, // ENRU1_ACTION_25
    func_80AEF3A8, // ENRU1_ACTION_26
    func_80AEEBD4, // ENRU1_ACTION_27
    func_80AEEC5C, // ENRU1_ACTION_28
    func_80AEECF0, // ENRU1_ACTION_29
    func_80AEED58, // ENRU1_ACTION_30
    func_80AEEDCC, // ENRU1_ACTION_31
    func_80AEEE34, // ENRU1_ACTION_32
    func_80AEEE9C, // ENRU1_ACTION_33
    func_80AEEF08, // ENRU1_ACTION_34
    func_80AEEF5C, // ENRU1_ACTION_35
    func_80AEF9D8, // ENRU1_ACTION_36
    func_80AEFA2C, // ENRU1_ACTION_37
    func_80AEFAAC, // ENRU1_ACTION_38
    func_80AEFB04, // ENRU1_ACTION_39
    func_80AEFB68, // ENRU1_ACTION_40
    func_80AEFCE8, // ENRU1_ACTION_41
    func_80AEFBC8, // ENRU1_ACTION_42
    func_80AEFC24, // ENRU1_ACTION_43
    func_80AEFECC, // ENRU1_ACTION_44
    func_80AEFF40, // ENRU1_ACTION_45
=======
    EnRu1_Fountain_GazingAtLink,      // ENRU1_ACTION_FOUNTAIN_GAZING_AT_LINK
    EnRu1_Fountain_Diving,            // ENRU1_ACTION_FOUNTAIN_DIVING
    EnRu1_Fountain_Resurfacing,       // ENRU1_ACTION_FOUNTAIN_RESURFACING
    EnRu1_Fountain_TreadingWater,     // ENRU1_ACTION_FOUNTAIN_TREADING_WATER
    EnRu1_Fountain_StartingSwimBack,  // ENRU1_ACTION_FOUNTAIN_STARTING_SWIM_BACK
    EnRu1_Fountain_SwimmingBack,      // ENRU1_ACTION_FOUNTAIN_SWIMMING_BACK
    EnRu1_Fountain_FinishingSwimBack, // ENRU1_ACTION_FOUNTAIN_FINISHING_SWIM_BACK
    func_80AECA94,                    // ENRU1_ACTION_07
    func_80AECAB4,                    // ENRU1_ACTION_08
    func_80AECAD4,                    // ENRU1_ACTION_09
    func_80AECB18,                    // ENRU1_ACTION_10
    func_80AECB60,                    // ENRU1_ACTION_11
    func_80AECBB8,                    // ENRU1_ACTION_12
    func_80AECC1C,                    // ENRU1_ACTION_13
    func_80AECC84,                    // ENRU1_ACTION_14
    func_80AED304,                    // ENRU1_ACTION_15
    func_80AED324,                    // ENRU1_ACTION_16
    func_80AED344,                    // ENRU1_ACTION_17
    func_80AED374,                    // ENRU1_ACTION_18
    func_80AED3A4,                    // ENRU1_ACTION_19
    func_80AED3E0,                    // ENRU1_ACTION_20
    func_80AED414,                    // ENRU1_ACTION_21
    func_80AEF29C,                    // ENRU1_ACTION_22
    func_80AEF2AC,                    // ENRU1_ACTION_23
    func_80AEF2D0,                    // ENRU1_ACTION_24
    func_80AEF354,                    // ENRU1_ACTION_25
    func_80AEF3A8,                    // ENRU1_ACTION_26
    func_80AEEBD4,                    // ENRU1_ACTION_27
    func_80AEEC5C,                    // ENRU1_ACTION_28
    func_80AEECF0,                    // ENRU1_ACTION_29
    func_80AEED58,                    // ENRU1_ACTION_30
    func_80AEEDCC,                    // ENRU1_ACTION_31
    func_80AEEE34,                    // ENRU1_ACTION_32
    func_80AEEE9C,                    // ENRU1_ACTION_33
    func_80AEEF08,                    // ENRU1_ACTION_34
    func_80AEEF5C,                    // ENRU1_ACTION_35
    func_80AEF9D8,                    // ENRU1_ACTION_36
    func_80AEFA2C,                    // ENRU1_ACTION_37
    func_80AEFAAC,                    // ENRU1_ACTION_38
    func_80AEFB04,                    // ENRU1_ACTION_39
    func_80AEFB68,                    // ENRU1_ACTION_40
    func_80AEFCE8,                    // ENRU1_ACTION_41
    func_80AEFBC8,                    // ENRU1_ACTION_42
    func_80AEFC24,                    // ENRU1_ACTION_43
    func_80AEFECC,                    // ENRU1_ACTION_44
    func_80AEFF40,                    // ENRU1_ACTION_45
>>>>>>> 80c4f33d
};

static EnRu1PreLimbDrawFunc sPreLimbDrawFuncs[] = {
    EnRu1_PreLimbDraw,
};

static Vec3f sMultVec = { 0.0f, 10.0f, 0.0f };

static EnRu1DrawFunc sDrawFuncs[] = {
    EnRu1_DrawNothing,
    EnRu1_DrawOpa,
    EnRu1_DrawXlu,
};

ActorProfile En_Ru1_Profile = {
    /**/ ACTOR_EN_RU1,
    /**/ ACTORCAT_NPC,
    /**/ FLAGS,
    /**/ OBJECT_RU1,
    /**/ sizeof(EnRu1),
    /**/ EnRu1_Init,
    /**/ EnRu1_Destroy,
    /**/ EnRu1_Update,
    /**/ EnRu1_Draw,
};

void EnRu1_UpdateStandingOC(EnRu1* this, PlayState* play) {
    s32 pad[5];

    Collider_UpdateCylinder(&this->actor, &this->standingCollider);
    CollisionCheck_SetOC(play, &play->colChkCtx, &this->standingCollider.base);
}

void EnRu1_UpdateSittingOC(EnRu1* this, PlayState* play) {
    s32 pad[5];

    Collider_UpdateCylinder(&this->actor, &this->sittingCollider);
    if (this->isSittingOCActive) {
        CollisionCheck_SetOC(play, &play->colChkCtx, &this->sittingCollider.base);
    } else if (this->actor.xzDistToPlayer > 32.0f) {
        this->isSittingOCActive = true;
    }
}

void EnRu1_UpdateSittingAT(EnRu1* this, PlayState* play) {
    s32 pad[5];

    Collider_UpdateCylinder(&this->actor, &this->sittingCollider);
    CollisionCheck_SetAT(play, &play->colChkCtx, &this->sittingCollider.base);
}

void EnRu1_InitColliders(Actor* thisx, PlayState* play) {
    EnRu1* this = (EnRu1*)thisx;

    Collider_InitCylinder(play, &this->standingCollider);
    Collider_SetCylinderType1(play, &this->standingCollider, &this->actor, &sStandingCylinderInit);

    Collider_InitCylinder(play, &this->sittingCollider);
    Collider_SetCylinderType1(play, &this->sittingCollider, &this->actor, &sSittingCylinderInit);
}

void EnRu1_DestroyColliders(EnRu1* this, PlayState* play) {
    Collider_DestroyCylinder(play, &this->standingCollider);
    Collider_DestroyCylinder(play, &this->sittingCollider);
}

void EnRu1_DisableSittingOC(EnRu1* this) {
    this->isSittingOCActive = false;
}

u8 EnRu1_GetSwitchFlag(EnRu1* this) {
    u8 switchFlag = ENRU1_SWITCH_FLAG(&this->actor);

    return switchFlag;
}

u8 EnRu1_GetType(EnRu1* this) {
    u8 type = ENRU1_TYPE(&this->actor);

    return type;
}

void EnRu1_Destroy(Actor* thisx, PlayState* play) {
    EnRu1* this = (EnRu1*)thisx;

    EnRu1_DestroyColliders(this, play);
}

void EnRu1_UpdateEyes(EnRu1* this) {
    s32 pad[3];
    s16* blinkTimer = &this->blinkTimer;
    s16* eyes = &this->eyes;

    if (DECR(*blinkTimer) == 0) {
        *blinkTimer = Rand_S16Offset(60, 60);
    }

    *eyes = *blinkTimer;
    if (*eyes >= ENRU1_EYES_UP) {
        *eyes = ENRU1_EYES_OPEN;
    }
}

void EnRu1_SetEyes(EnRu1* this, s16 eyes) {
    this->eyes = eyes;
}

void EnRu1_SetMouth(EnRu1* this, s16 mouth) {
    this->mouth = mouth;
}

void func_80AEAECC(EnRu1* this, PlayState* play) {
    f32* velocityY = &this->actor.velocity.y;
    f32 velocityYHeld = *velocityY;

    *velocityY = -4.0f;
    Actor_UpdateBgCheckInfo(play, &this->actor, 19.0f, 25.0f, 30.0f,
                            UPDBGCHECKINFO_FLAG_0 | UPDBGCHECKINFO_FLAG_1 | UPDBGCHECKINFO_FLAG_2);
    *velocityY = velocityYHeld;
}

s32 EnRu1_IsCsStateIdle(PlayState* play) {
    if (play->csCtx.state == CS_STATE_IDLE) {
        return true;
    }
    return false;
}

CsCmdActorCue* EnRu1_GetCue(PlayState* play, s32 cueChannel) {
    s32 pad[2];
    CsCmdActorCue* cue = NULL;

    if (!EnRu1_IsCsStateIdle(play)) {
        cue = play->csCtx.actorCues[cueChannel];
    }
    return cue;
}

s32 EnRu1_CheckCueMatchingId(PlayState* play, u16 cueId, s32 cueChannel) {
    CsCmdActorCue* cue = EnRu1_GetCue(play, cueChannel);

    if ((cue != NULL) && (cue->id == cueId)) {
        return true;
    }
    return false;
}

s32 EnRu1_CheckCueNotMatchingId(PlayState* play, u16 cueId, s32 cueChannel) {
    CsCmdActorCue* cue = EnRu1_GetCue(play, cueChannel);

    if ((cue != NULL) && (cue->id != cueId)) {
        return true;
    }
    return false;
}

s32 func_80AEB020(EnRu1* this, PlayState* play) {
    Actor* actorIt = play->actorCtx.actorLists[ACTORCAT_NPC].head;
    EnRu1* someEnRu1;

    while (actorIt != NULL) {
        if (actorIt->id == ACTOR_EN_RU1) {
            someEnRu1 = (EnRu1*)actorIt;
            if (someEnRu1 != this) {
                if ((someEnRu1->action == ENRU1_ACTION_31) || (someEnRu1->action == ENRU1_ACTION_32) ||
                    (someEnRu1->action == ENRU1_ACTION_24)) {
                    return true;
                }
            }
        }
        actorIt = actorIt->next;
    }
    return false;
}

BgBdanObjects* EnRu1_FindBigOctoPlatform(PlayState* play) {
    Actor* actorIt = play->actorCtx.actorLists[ACTORCAT_BG].head;

    while (actorIt != NULL) {
        if (actorIt->id == ACTOR_BG_BDAN_OBJECTS && actorIt->params == 0) {
            return (BgBdanObjects*)actorIt;
        }
        actorIt = actorIt->next;
    }
    PRINTF(VT_FGCOL(RED) T("お立ち台が無い!!!!!!!!!!!!!!!!!!!!!!!!!\n", "There is no stand!!!!!!!!!!!!!!!!!!!!!!!!!\n")
               VT_RST);
    return NULL;
}

void EnRu1_SetPlatformCamSetting(EnRu1* this, s32 cameraSetting) {
    if (this->bigOctoPlatform != NULL) {
        this->bigOctoPlatform->cameraSetting = cameraSetting;
    }
}

s32 EnRu1_GetPlatformCamSetting(EnRu1* this) {
    if (this->bigOctoPlatform != NULL) {
        return this->bigOctoPlatform->cameraSetting;
    } else {
        return 0;
    }
}

Actor* func_80AEB124(PlayState* play) {
    Actor* actorIt = play->actorCtx.actorLists[ACTORCAT_BOSS].head;

    while (actorIt != NULL) {
        if ((actorIt->id == ACTOR_DEMO_EFFECT) && (PARAMS_GET_U(actorIt->params, 0, 8) == DEMO_EFFECT_JEWEL_ZORA)) {
            return actorIt;
        }
        actorIt = actorIt->next;
    }
    return NULL;
}

int func_80AEB174(PlayState* play) {
    return (Message_GetState(&play->msgCtx) == TEXT_STATE_EVENT) && Message_ShouldAdvance(play);
}

s32 func_80AEB1B4(PlayState* play) {
    return Message_GetState(&play->msgCtx) == TEXT_STATE_CLOSING;
}

#if DEBUG_FEATURES
void func_80AEB1D8(EnRu1* this) {
    this->action = ENRU1_ACTION_36;
    this->drawConfig = ENRU1_DRAW_NOTHING;
    this->actor.velocity.x = 0.0f;
    this->actor.velocity.y = 0.0f;
    this->actor.velocity.z = 0.0f;
    this->actor.speed = 0.0f;
    this->actor.gravity = 0.0f;
    this->actor.minVelocityY = 0.0f;
    EnRu1_SetPlatformCamSetting(this, 0);
}

void func_80AEB220(EnRu1* this, PlayState* play) {
    if ((EnRu1_IsCsStateIdle(play)) && (this->actor.params == 0xA)) {
        func_80AEB1D8(this);
    }
}
#endif

void EnRu1_AnimationChange(EnRu1* this, AnimationHeader* animation, u8 mode, f32 morphFrames, s32 playReversed) {
    s32 pad[2];
    AnimationHeader* animHeader = SEGMENTED_TO_VIRTUAL(animation);
    f32 frameCount = Animation_GetLastFrame(animHeader);
    f32 playbackSpeed;
    f32 startFrame;
    f32 endFrame;

    if (!playReversed) {
        startFrame = 0.0f;
        endFrame = frameCount;
        playbackSpeed = 1.0f;
    } else {
        startFrame = frameCount;
        endFrame = 0.0f;
        playbackSpeed = -1.0f;
    }

    Animation_Change(&this->skelAnime, animHeader, playbackSpeed, startFrame, endFrame, mode, morphFrames);
}

s32 EnRu1_UpdateSkelAnime(EnRu1* this) {
    // why?
    if (this->action != ENRU1_ACTION_32) {
        return SkelAnime_Update(&this->skelAnime);
    } else {
        return SkelAnime_Update(&this->skelAnime);
    }
}

void func_80AEB364(EnRu1* this, PlayState* play) {
    this->skelAnime.movementFlags |= ANIM_FLAG_UPDATE_XZ;
    AnimTaskQueue_AddActorMovement(play, &this->actor, &this->skelAnime, 1.0f);
}

void func_80AEB3A4(EnRu1* this, PlayState* play) {
    this->skelAnime.movementFlags |= ANIM_FLAG_UPDATE_XZ;
    func_80AEB364(this, play);
}

void func_80AEB3CC(EnRu1* this) {
    this->skelAnime.movementFlags &= ~ANIM_FLAG_UPDATE_XZ;
}

void EnRu1_InitOutsideJabuJabu(EnRu1* this, PlayState* play) {
    EnRu1_AnimationChange(this, &gRutoChildWaitHandsBehindBackAnim, ANIMMODE_LOOP, 0, false);
    this->action = ENRU1_ACTION_FOUNTAIN_GAZING_AT_LINK;
    this->drawConfig = ENRU1_DRAW_OPA;
    EnRu1_SetEyes(this, ENRU1_EYES_GAZING);
    EnRu1_SetMouth(this, ENRU1_MOUTH_SMILING);
}

CsCmdActorCue* EnRu1_GetFountainCue(PlayState* play) {
    return EnRu1_GetCue(play, 3);
}

s32 EnRu1_CheckFountainCueMatchingId(PlayState* play, u16 cueId) {
    return EnRu1_CheckCueMatchingId(play, cueId, 3);
}

s32 EnRu1_CheckFountainCueNotMatchingId(PlayState* play, u16 cueId) {
    return EnRu1_CheckCueNotMatchingId(play, cueId, 3);
}

void EnRu1_SpawnRipple(EnRu1* this, PlayState* play, s16 radiusMax, s16 life) {
    Vec3f pos;
    Actor* thisx = &this->actor;

    pos.x = this->actor.world.pos.x;
    pos.y = this->actor.world.pos.y + this->actor.depthInWater;
    pos.z = this->actor.world.pos.z;
    EffectSsGRipple_Spawn(play, &pos, 100, radiusMax, life);
}

void EnRu1_SpawnRippleTreading(EnRu1* this, PlayState* play) {
    this->treadTimer += 1.0f;
    if (this->treadTimer >= kREG(3) + 10.0f) {
        EnRu1_SpawnRipple(this, play, kREG(1) + 500, 0);
        this->treadTimer = 0.0f;
    }
}

void EnRu1_SpawnThreeRipples(EnRu1* this, PlayState* play) {
    EnRu1_SpawnRipple(this, play, kREG(2) + 500, 0);
    EnRu1_SpawnRipple(this, play, kREG(2) + 500, kREG(3) + 10.0f);
    EnRu1_SpawnRipple(this, play, kREG(2) + 500, (kREG(3) + 10.0f) * 2.0f);
}

void EnRu1_SpawnSplash(EnRu1* this, PlayState* play) {
    Vec3f pos;

    pos.x = this->actor.world.pos.x;
    pos.y = this->actor.world.pos.y + this->actor.depthInWater;
    pos.z = this->actor.world.pos.z;

    EffectSsGSplash_Spawn(play, &pos, NULL, NULL, 1, 0);
}

/**
 * Used twice: once to start resurfacing, and once to start swimming toward Link.
 */
void EnRu1_StartMovingInWater(EnRu1* this, PlayState* play) {
    SkelAnime* skelAnime = &this->skelAnime;

    if (skelAnime->baseTransl.y < skelAnime->jointTable[0].y) {
        skelAnime->movementFlags |= ANIM_FLAG_UPDATE_XZ | ANIM_FLAG_UPDATE_Y;
        AnimTaskQueue_AddActorMovement(play, &this->actor, skelAnime, 1.0f);
    }
}

void EnRu1_MoveInWater(EnRu1* this, PlayState* play) {
    SkelAnime* skelAnime = &this->skelAnime;

    skelAnime->baseTransl = skelAnime->jointTable[0];
    skelAnime->prevTransl = skelAnime->jointTable[0];
    if (skelAnime->baseTransl.y < skelAnime->jointTable[0].y) {
        skelAnime->movementFlags |= ANIM_FLAG_UPDATE_XZ | ANIM_FLAG_UPDATE_Y;
        AnimTaskQueue_AddActorMovement(play, &this->actor, skelAnime, 1.0f);
    }
}

void EnRu1_StopMovingInWater(EnRu1* this) {
    this->skelAnime.movementFlags &= ~(ANIM_FLAG_UPDATE_XZ | ANIM_FLAG_UPDATE_Y);
}

f32 EnRu1_GetSwimLerpFactor(CsCmdActorCue* cue, PlayState* play) {
    s32 csCurFrame = play->csCtx.curFrame;

    if ((csCurFrame < cue->endFrame) && (cue->endFrame - cue->startFrame > 0)) {
        return (Math_CosS(((csCurFrame - cue->startFrame) / (f32)(cue->endFrame - cue->startFrame)) * 32768.0f) *
                -0.5f) +
               0.5f;
    }
    return 1.0f;
}

f32 EnRu1_Lerp(f32 scale, s32 startPos, s32 endPos) {
    return (((f32)endPos - startPos) * scale) + startPos;
}

void EnRu1_InitPositionFromFountainCue(EnRu1* this, PlayState* play) {
    CsCmdActorCue* cue = EnRu1_GetFountainCue(play);

    if (cue != NULL) {
        this->actor.world.rot.y = this->actor.shape.rot.y = cue->rot.y;

        this->actor.world.pos.x = cue->startPos.x;
        this->actor.world.pos.y = cue->startPos.y;
        this->actor.world.pos.z = cue->startPos.z;
    }
}

void EnRu1_InitPositionDivingIntoFountain(EnRu1* this, PlayState* play) {
    EnRu1_InitPositionFromFountainCue(this, play);
}

void EnRu1_InitPositionResurfacing(EnRu1* this, PlayState* play) {
    EnRu1_InitPositionFromFountainCue(this, play);
}

void EnRu1_StartSwimmingTowardLink(EnRu1* this, PlayState* play) {
    EnRu1_StartMovingInWater(this, play);
}

void EnRu1_SwimTowardLink(EnRu1* this, PlayState* play) {
    Vec3f* thisPos;
    f32 swimProximity;
    CsCmdActorCue* cue = EnRu1_GetFountainCue(play);
    s32 pad;

    if (cue != NULL) {
        swimProximity = EnRu1_GetSwimLerpFactor(cue, play);
        thisPos = &this->actor.world.pos;
        thisPos->x = EnRu1_Lerp(swimProximity, cue->startPos.x, cue->endPos.x);
        thisPos->y = EnRu1_Lerp(swimProximity, cue->startPos.y, cue->endPos.y);
        thisPos->z = EnRu1_Lerp(swimProximity, cue->startPos.z, cue->endPos.z);
    }
}

void EnRu1_StartSwimmingAwayFromLink(EnRu1* this, PlayState* play) {
    EnRu1_StartMovingInWater(this, play);
}

void EnRu1_SwimAwayFromLink(EnRu1* this, PlayState* play) {
    s32 pad;
    Vec3f* treadStartPos = &this->treadStartPos;
    Vec3f* thisPos;
    f32 proximity;
    CsCmdActorCue* cue = EnRu1_GetFountainCue(play);
    s32 pad2;

    if (cue != NULL) {
        proximity = EnRu1_GetSwimLerpFactor(cue, play);
        thisPos = &this->actor.world.pos;
        thisPos->x = EnRu1_Lerp(proximity, treadStartPos->x, cue->endPos.x);
        thisPos->y = EnRu1_Lerp(proximity, treadStartPos->y, cue->endPos.y);
        thisPos->z = EnRu1_Lerp(proximity, treadStartPos->z, cue->endPos.z);
    }
}

void EnRu1_PlayDivingEntrySfx(EnRu1* this) {
    if (this->unk_298 == 0) {
        Sfx_PlaySfxAtPos(&this->actor.projectedPos, NA_SE_EV_DIVE_INTO_WATER);
        this->unk_298 = 1;
    }
}

void EnRu1_PlayResurfacingSfx(EnRu1* this) {
    if (Animation_OnFrame(&this->skelAnime, 5.0f)) {
        Sfx_PlaySfxAtPos(&this->actor.projectedPos, NA_SE_PL_FACE_UP);
    }
}

void EnRu1_PlaySwimStrokeSfx(EnRu1* this) {
    SkelAnime* skelAnime = &this->skelAnime;

    if (Animation_OnFrame(skelAnime, 4.0f) || Animation_OnFrame(skelAnime, 13.0f) ||
        Animation_OnFrame(skelAnime, 22.0f) || Animation_OnFrame(skelAnime, 31.0f)) {
        Sfx_PlaySfxAtPos(&this->actor.projectedPos, NA_SE_PL_SWIM);
    }
}

void EnRu1_PlaySubmergeSfx(EnRu1* this) {
    if (Animation_OnFrame(&this->skelAnime, 8.0f)) {
        Sfx_PlaySfxAtPos(&this->actor.projectedPos, NA_SE_PL_SUBMERGE);
    }
}

/**
 * Plays the splashing sound effect when Link falls backwards into the Zora's Fountain waters.
 */
void EnRu1_PlayLinkFallingSfx(PlayState* play) {
    Player* player;

    if (play->csCtx.curFrame == 205) {
        player = GET_PLAYER(play);
        SFX_PLAY_AT_POS(&player->actor.projectedPos, NA_SE_EV_DIVE_INTO_WATER);
    }
}

/**
 * Ruto giggles at Link outside of Jabu-Jabu.
 */
void EnRu1_PlayGiggleSfx(EnRu1* this, PlayState* play) {
    if (play->csCtx.curFrame == 130) {
        Sfx_PlaySfxAtPos(&this->actor.projectedPos, NA_SE_VO_RT_LAUGH_0);
    }
}

void EnRu1_StartBackSwimming(EnRu1* this, s32 isSwimming) {
    if (isSwimming != 0) {
        Animation_Change(&this->skelAnime, &gRutoChildSwimOnBackAnim, 1.0f, 0,
                         Animation_GetLastFrame(&gRutoChildSwimOnBackAnim), ANIMMODE_LOOP, -8.0f);
    }
}

void EnRu1_EnterFountainWater(EnRu1* this, PlayState* play) {
    if (EnRu1_CheckFountainCueNotMatchingId(play, 2)) {
        this->action = ENRU1_ACTION_FOUNTAIN_DIVING;
        this->drawConfig = ENRU1_DRAW_NOTHING;
        EnRu1_InitPositionDivingIntoFountain(this, play);
        func_80AEAECC(this, play);
        EnRu1_SpawnSplash(this, play);
        EnRu1_SpawnThreeRipples(this, play);
    }
}

void EnRu1_Resurface(EnRu1* this, PlayState* play) {
    s32 pad[2];
    f32 frameCount;

    if (EnRu1_CheckFountainCueNotMatchingId(play, 3)) {
        frameCount = Animation_GetLastFrame(&gRutoChildResurfaceAnim);
        EnRu1_InitPositionResurfacing(this, play);
        EnRu1_MoveInWater(this, play);
        Animation_Change(&this->skelAnime, &gRutoChildResurfaceAnim, 1.0f, 0.0f, frameCount, ANIMMODE_ONCE, 0.0f);
        this->action = ENRU1_ACTION_FOUNTAIN_RESURFACING;
        this->drawConfig = ENRU1_DRAW_OPA;
    }
}

void EnRu1_ResurfaceProgress(EnRu1* this, PlayState* play, s32 isResurfaced) {
    s32 pad[2];

    if (isResurfaced != 0) {
        f32 frameCount = Animation_GetLastFrame(&gRutoChildTreadWaterAnim);

        EnRu1_StopMovingInWater(this);
        Animation_Change(&this->skelAnime, &gRutoChildTreadWaterAnim, 1.0f, 0, frameCount, ANIMMODE_LOOP, -8.0f);
        this->action = ENRU1_ACTION_FOUNTAIN_TREADING_WATER;
    } else {
        EnRu1_StartSwimmingTowardLink(this, play);
    }
}

void EnRu1_StopTreading(EnRu1* this, PlayState* play) {
    s32 pad[2];
    f32 frameCount;

    if (EnRu1_CheckFountainCueMatchingId(play, 6)) {
        frameCount = Animation_GetLastFrame(&gRutoChildTransitionToSwimOnBackAnim);
        EnRu1_MoveInWater(this, play);
        Animation_Change(&this->skelAnime, &gRutoChildTransitionToSwimOnBackAnim, 1.0f, 0, frameCount, ANIMMODE_ONCE,
                         -8.0f);
        this->action = ENRU1_ACTION_FOUNTAIN_STARTING_SWIM_BACK;
    }
}

void EnRu1_TransitionToBackSwimming(EnRu1* this, PlayState* play) {
    if (EnRu1_CheckFountainCueNotMatchingId(play, 6)) {
        s32 pad;

        EnRu1_StopMovingInWater(this);
        this->action = ENRU1_ACTION_FOUNTAIN_SWIMMING_BACK;
        this->treadStartPos = this->actor.world.pos;
    } else {
        EnRu1_StartSwimmingAwayFromLink(this, play);
    }
}

void EnRu1_EndSwimBack(EnRu1* this, PlayState* play) {
    CsCmdActorCue* cue = EnRu1_GetFountainCue(play);
    f32 frameCount;
    u16 csCurFrame;
    u16 endFrame;

    if (cue != NULL) {
        csCurFrame = play->csCtx.curFrame;
        endFrame = cue->endFrame;

        if (csCurFrame >= endFrame - 2) {
            frameCount = Animation_GetLastFrame(&gRutoChildTransitionFromSwimOnBackAnim);
            Animation_Change(&this->skelAnime, &gRutoChildTransitionFromSwimOnBackAnim, 1.0, 0, frameCount,
                             ANIMMODE_ONCE, -8.0f);
            this->action = ENRU1_ACTION_FOUNTAIN_FINISHING_SWIM_BACK;
        }
    }
}

void EnRu1_EndGivingSapphire(EnRu1* this, PlayState* play, UNK_TYPE arg2) {
    if ((EnRu1_CheckFountainCueMatchingId(play, 8)) && (arg2 != 0)) {
        Actor_Kill(&this->actor);
    }
}

void EnRu1_Fountain_GazingAtLink(EnRu1* this, PlayState* play) {
    EnRu1_InitPositionFromFountainCue(this, play);
    EnRu1_UpdateSkelAnime(this);
    EnRu1_PlayGiggleSfx(this, play);
    EnRu1_PlayLinkFallingSfx(play);
    EnRu1_EnterFountainWater(this, play);
}

void EnRu1_Fountain_Diving(EnRu1* this, PlayState* play) {
    EnRu1_PlayDivingEntrySfx(this);
    EnRu1_Resurface(this, play);
}

void EnRu1_Fountain_Resurfacing(EnRu1* this, PlayState* play) {
    s32 doneAnim = EnRu1_UpdateSkelAnime(this);

    func_80AEAECC(this, play);
    EnRu1_PlayResurfacingSfx(this);
    EnRu1_ResurfaceProgress(this, play, doneAnim);
}

void EnRu1_Fountain_TreadingWater(EnRu1* this, PlayState* play) {
    EnRu1_SwimTowardLink(this, play);
    func_80AEAECC(this, play);
    EnRu1_UpdateSkelAnime(this);
    EnRu1_SpawnRippleTreading(this, play);
    EnRu1_StopTreading(this, play);
}

void EnRu1_Fountain_StartingSwimBack(EnRu1* this, PlayState* play) {
    s32 doneAnim;

    doneAnim = EnRu1_UpdateSkelAnime(this);
    func_80AEAECC(this, play);
    EnRu1_UpdateEyes(this);
    EnRu1_SpawnRippleTreading(this, play);
    EnRu1_StartBackSwimming(this, doneAnim);
    EnRu1_PlaySubmergeSfx(this);
    EnRu1_TransitionToBackSwimming(this, play);
}

void EnRu1_Fountain_SwimmingBack(EnRu1* this, PlayState* play) {
    s32 doneAnim;

    doneAnim = EnRu1_UpdateSkelAnime(this);
    EnRu1_SwimAwayFromLink(this, play);
    func_80AEAECC(this, play);
    EnRu1_UpdateEyes(this);
    EnRu1_SpawnRippleTreading(this, play);
    EnRu1_StartBackSwimming(this, doneAnim);
    EnRu1_PlaySwimStrokeSfx(this);
    EnRu1_EndSwimBack(this, play);
}

void EnRu1_Fountain_FinishingSwimBack(EnRu1* this, PlayState* play) {
    s32 doneAnim;

    doneAnim = EnRu1_UpdateSkelAnime(this);
    func_80AEAECC(this, play);
    EnRu1_UpdateEyes(this);
    EnRu1_SpawnRippleTreading(this, play);
    EnRu1_EndGivingSapphire(this, play, doneAnim);
}

void EnRu1_InitInJabuJabuHolesRoom(EnRu1* this, PlayState* play) {
    if (!GET_INFTABLE(INFTABLE_MET_RUTO_FIRST_TIME)) {
        EnRu1_AnimationChange(this, &gRutoChildWait2Anim, ANIMMODE_LOOP, 0, false);
        this->action = ENRU1_ACTION_FIRST_ENCOUNTER_RANGE_CHECK;
        EnRu1_SetMouth(this, ENRU1_MOUTH_FROWNING);
    } else if (GET_INFTABLE(INFTABLE_147) && !GET_INFTABLE(INFTABLE_140) && !GET_INFTABLE(INFTABLE_145)) {
        if (!func_80AEB020(this, play)) {
            s8 actorRoom;

            EnRu1_AnimationChange(this, &gRutoChildWait2Anim, ANIMMODE_LOOP, 0, false);
            actorRoom = this->actor.room;
            this->action = ENRU1_ACTION_22;
            this->actor.room = -1;
            this->drawConfig = ENRU1_DRAW_NOTHING;
            this->roomNum1 = actorRoom;
            this->roomNum3 = actorRoom;
            this->roomNum2 = actorRoom;
        } else {
            Actor_Kill(&this->actor);
        }
    } else {
        Actor_Kill(&this->actor);
    }
}

/**
 * Accelerates Ruto forward as she starts to walk away. This lasts for eight frames.
 */
void EnRu1_AccelerateAway(EnRu1* this) {
    f32 walkingFrame = this->walkingFrame;

    if (walkingFrame < 8.0f) {
        this->actor.speed = (((kREG(3) * 0.01f) + 2.7f) / 8.0f) * walkingFrame;
    } else {
        this->actor.speed = (kREG(3) * 0.01f) + 2.7f;
    }
    this->actor.velocity.y = -1.0f;
    Actor_MoveXZGravity(&this->actor);
}

/**
 * Moves Ruto forward at a constant speed walking away from Link.
 */
void EnRu1_MoveForwardConstant(EnRu1* this) {
    this->actor.velocity.y = -1.0f;
    Actor_MoveXZGravity(&this->actor);
}

/**
 * Accelerate's Ruto's actor downward as she falls down the hole.
 */
void EnRu1_AccelerateDownHole(EnRu1* this) {
    f32* speedXZ = &this->actor.speed;
    f32* walkingFrame = &this->walkingFrame;

    if (this->walkingFrame < 8.0f) {
        *walkingFrame += 1.0f;
        *speedXZ *= (8.0f - *walkingFrame) / 8.0f;
        this->actor.velocity.y = -*walkingFrame * (((kREG(4) * 0.01f) + 13.0f) / 8.0f);
    } else {
        *speedXZ = 0.0f;
        this->actor.velocity.y = -((kREG(4) * 0.01f) + 13.0f);
    }
    Actor_MoveXZGravity(&this->actor);
}

s32 EnRu1_IsPlayerInRangeForFirstEncounter(EnRu1* this, PlayState* play) {
    Player* player = GET_PLAYER(play);
    f32 thisPosZ = this->actor.world.pos.z;
    f32 playerPosZ = player->actor.world.pos.z;

    if ((playerPosZ - thisPosZ <= 265.0f) && (player->actor.world.pos.y >= this->actor.world.pos.y)) {
        return true;
    }
    return false;
}

void EnRu1_PlayStepSfx(EnRu1* this) {
    s32 pad[2];

    if (this->isFalling == 0) {
        if (Animation_OnFrame(&this->skelAnime, 2.0f) || Animation_OnFrame(&this->skelAnime, 7.0f)) {
            Sfx_PlaySfxAtPos(&this->actor.projectedPos, NA_SE_PL_WALK_GROUND + SURFACE_SFX_OFFSET_JABU);
        }
    }
}

void EnRu1_PlayFallingSfx(EnRu1* this) {
    Sfx_PlaySfxAtPos(&this->actor.projectedPos, NA_SE_EV_FALL_DOWN_DIRT);
    Sfx_PlaySfxAtPos(&this->actor.projectedPos, NA_SE_VO_RT_FALL);
}

<<<<<<< HEAD
/**
 * Checks if Ruto is standing over the Jabu Jabu hole and initiates her reaction to falling.
 */
void EnRu1_RespondToFalling(EnRu1* this, PlayState* play) {
    if ((func_80AEAFA0(play, 4, 3)) && (this->isFalling == 0)) {
=======
void func_80AEC6E4(EnRu1* this, PlayState* play) {
    if ((EnRu1_CheckCueMatchingId(play, 4, 3)) && (this->unk_280 == 0)) {
>>>>>>> 80c4f33d
        Animation_Change(&this->skelAnime, &gRutoChildBringArmsUpAnim, 1.0f, 0,
                         Animation_GetLastFrame(&gRutoChildBringArmsUpAnim), ANIMMODE_ONCE, -8.0f);
        this->isFalling = 1;
        EnRu1_PlayFallingSfx(this);
    }
}

void EnRu1_CheckStartFirstEncounter(EnRu1* this, PlayState* play) {
    s32 pad;
    Player* player = GET_PLAYER(play);

    if ((EnRu1_IsPlayerInRangeForFirstEncounter(this, play)) && (!Play_InCsMode(play)) &&
        (!(player->stateFlags1 & (PLAYER_STATE1_13 | PLAYER_STATE1_14 | PLAYER_STATE1_21))) &&
        (player->actor.bgCheckFlags & BGCHECKFLAG_GROUND)) {

        play->csCtx.script = gRutoFirstMeetingCs;
        gSaveContext.cutsceneTrigger = 1;
        player->speedXZ = 0.0f;
        this->action = ENRU1_ACTION_FIRST_ENCOUNTER_INIT_POSITION;
    }
}

void EnRu1_SetupPositionForFirstEncounter(EnRu1* this, PlayState* play) {
    CsCmdActorCue* cue;
    s16 newRotY;

    if (EnRu1_CheckCueNotMatchingId(play, 1, 3)) {
        cue = play->csCtx.actorCues[3];
        this->actor.world.pos.x = cue->startPos.x;
        this->actor.world.pos.y = cue->startPos.y;
        this->actor.world.pos.z = cue->startPos.z;
        newRotY = cue->rot.y;
        this->actor.shape.rot.y = newRotY;
        this->actor.world.rot.y = newRotY;
        this->action = ENRU1_ACTION_FIRST_ENCOUNTER_FACING_LINK;
        this->drawConfig = ENRU1_DRAW_OPA;
    }
}

<<<<<<< HEAD
void EnRu1_CheckTurnAround(EnRu1* this, PlayState* play) {
    if (func_80AEAFA0(play, 3, 3)) {
=======
void func_80AEC8B8(EnRu1* this, PlayState* play) {
    if (EnRu1_CheckCueMatchingId(play, 3, 3)) {
>>>>>>> 80c4f33d
        Animation_Change(&this->skelAnime, &gRutoChildTurnAroundAnim, 1.0f, 0,
                         Animation_GetLastFrame(&gRutoChildTurnAroundAnim), ANIMMODE_ONCE, -8.0f);
        this->action = ENRU1_ACTION_FIRST_ENCOUNTER_TURNING_AROUND;
    }
}

void EnRu1_StartWalkingAway(EnRu1* this, s32 doneTurning) {
    if (doneTurning) {
        Animation_Change(&this->skelAnime, &gRutoChildWalkAnim, 1.0f, 0, Animation_GetLastFrame(&gRutoChildWalkAnim),
                         ANIMMODE_LOOP, -8.0f);
        this->actor.world.rot.y += 0x8000;
        this->action = ENRU1_ACTION_FIRST_ENCOUNTER_WALKING_AWAY_ACCEL;
        this->walkingFrame = 0.0f;
    }
}

void EnRu1_AdvanceWalkingAway(EnRu1* this) {
    this->walkingFrame += 1.0f;
    if (this->walkingFrame >= 8.0f) {
        this->action = ENRU1_ACTION_FIRST_ENCOUNTER_WALKING_AWAY_CONSTANT;
        this->walkingFrame = 0.0f;
        this->actor.velocity.y = -1.0f;
    }
}

void EnRu1_CheckStartFalling(EnRu1* this) {
    if (!(this->actor.bgCheckFlags & BGCHECKFLAG_GROUND)) {
        s32 pad;

        this->action = ENRU1_ACTION_FIRST_ENCOUNTER_FALLING_DOWN_HOLE;
        this->walkingFrame = 0.0f;
        this->actor.velocity.y = 0.0f;
    }
}

<<<<<<< HEAD
void EnRu1_FinishFirstEncounter(EnRu1* this, PlayState* play) {
    if (func_80AEAFA0(play, 5, 3)) {
        SET_INFTABLE(INFTABLE_MET_RUTO_FIRST_TIME);
        this->action = ENRU1_ACTION_FIRST_ENCOUNTER_END;
=======
void func_80AECA44(EnRu1* this, PlayState* play) {
    if (EnRu1_CheckCueMatchingId(play, 5, 3)) {
        SET_INFTABLE(INFTABLE_141);
        this->action = ENRU1_ACTION_14;
>>>>>>> 80c4f33d
    }
}

void EnRu1_FirstEncounter_RangeCheck(EnRu1* this, PlayState* play) {
    EnRu1_CheckStartFirstEncounter(this, play);
}

void EnRu1_FirstEncounter_InitPosition(EnRu1* this, PlayState* play) {
    EnRu1_SetupPositionForFirstEncounter(this, play);
}

void EnRu1_FirstEncounter_FacingLink(EnRu1* this, PlayState* play) {
    EnRu1_UpdateSkelAnime(this);
    EnRu1_UpdateEyes(this);
    func_80AEAECC(this, play);
    EnRu1_CheckTurnAround(this, play);
}

void EnRu1_FirstEncounter_TurningAround(EnRu1* this, PlayState* play) {
    s32 doneAnim;

    doneAnim = EnRu1_UpdateSkelAnime(this);
    EnRu1_UpdateEyes(this);
    func_80AEAECC(this, play);
    EnRu1_StartWalkingAway(this, doneAnim);
}

void EnRu1_FirstEncounter_WalkingAwayAccel(EnRu1* this, PlayState* play) {
    EnRu1_AccelerateAway(this);
    EnRu1_UpdateSkelAnime(this);
    EnRu1_UpdateEyes(this);
    func_80AEAECC(this, play);
    EnRu1_PlayStepSfx(this);
    EnRu1_AdvanceWalkingAway(this);
}

void EnRu1_FirstEncounter_WalkingAwayConstant(EnRu1* this, PlayState* play) {
    EnRu1_MoveForwardConstant(this);
    EnRu1_RespondToFalling(this, play);
    EnRu1_UpdateSkelAnime(this);
    EnRu1_UpdateEyes(this);
    func_80AEAECC(this, play);
    EnRu1_PlayStepSfx(this);
    EnRu1_CheckStartFalling(this);
}

void EnRu1_FirstEncounter_FallingDownHole(EnRu1* this, PlayState* play) {
    EnRu1_AccelerateDownHole(this);
    EnRu1_RespondToFalling(this, play);
    EnRu1_UpdateSkelAnime(this);
    EnRu1_UpdateEyes(this);
    func_80AEAECC(this, play);
    EnRu1_PlayStepSfx(this);
    EnRu1_FinishFirstEncounter(this, play);
}

void EnRu1_FirstEncounter_End(EnRu1* this, PlayState* play) {
    if (play->csCtx.state == CS_STATE_IDLE) {
        Actor_Kill(&this->actor);
    }
}

void func_80AECCB0(EnRu1* this, PlayState* play) {
    s32 pad;
    Vec3f* pos;
    s16 yawTowardsPlayer;
    f32 spawnX;
    f32 spawnY;
    f32 spawnZ;
    s32 pad2[2];

    yawTowardsPlayer = this->actor.yawTowardsPlayer;
    pos = &this->actor.world.pos;
    spawnX = ((kREG(1) + 12.0f) * Math_SinS(yawTowardsPlayer)) + pos->x;
    spawnY = pos->y;
    spawnZ = ((kREG(1) + 12.0f) * Math_CosS(yawTowardsPlayer)) + pos->z;
    this->blueWarp = (DoorWarp1*)Actor_SpawnAsChild(&play->actorCtx, &this->actor, play, ACTOR_DOOR_WARP1, spawnX,
                                                    spawnY, spawnZ, 0, yawTowardsPlayer, 0, WARP_BLUE_RUTO);
}

void EnRu1_InitInBossRoom(EnRu1* this, PlayState* play) {
    EnRu1_AnimationChange(this, &gRutoChildWaitHandsOnHipsAnim, ANIMMODE_LOOP, 0, false);
    this->action = ENRU1_ACTION_15;
    this->actor.shape.yOffset = -10000.0f;
    EnRu1_SetEyes(this, ENRU1_EYES_BLUSH);
    EnRu1_SetMouth(this, ENRU1_MOUTH_OPEN);
}

void func_80AECE04(EnRu1* this, PlayState* play) {
    this->actor.shape.yOffset += (250.0f / 3.0f);
}

void func_80AECE20(EnRu1* this, PlayState* play) {
    s32 pad2;
    Player* player = GET_PLAYER(play);
    Vec3f* playerPos = &player->actor.world.pos;
    s16 shapeRotY = player->actor.shape.rot.y;
    s32 pad;
    f32 unk_27C = this->unk_27C;
    Vec3f* pos = &this->actor.world.pos;

    pos->x = (Math_SinS(shapeRotY) * unk_27C) + playerPos->x;
    pos->y = playerPos->y;
    pos->z = (Math_CosS(shapeRotY) * unk_27C) + playerPos->z;
}

void func_80AECEB4(EnRu1* this, PlayState* play) {
    s32 pad;
    Player* player = GET_PLAYER(play);
    Vec3f* player_unk_450 = &player->unk_450;
    Vec3f* pos = &this->actor.world.pos;
    s16 shapeRotY = this->actor.shape.rot.y;

    player_unk_450->x = ((kREG(2) + 30.0f) * Math_SinS(shapeRotY)) + pos->x;
    player_unk_450->z = ((kREG(2) + 30.0f) * Math_CosS(shapeRotY)) + pos->z;
}

s32 func_80AECF6C(EnRu1* this, PlayState* play) {
    s16* shapeRotY;
    Player* player = GET_PLAYER(play);
    Player* otherPlayer;
    s16 temp_f16;
    f32 temp1;
    f32 temp2;
    s32 pad2[5];

    this->walkingFrame += 1.0f;
    if ((player->actor.speed == 0.0f) && (this->walkingFrame >= 3.0f)) {
        otherPlayer = GET_PLAYER(play);
        player->actor.world.pos.x = otherPlayer->unk_450.x;
        player->actor.world.pos.y = otherPlayer->unk_450.y;
        player->actor.world.pos.z = otherPlayer->unk_450.z;
        shapeRotY = &player->actor.shape.rot.y;
        temp1 = this->actor.world.pos.x - player->actor.world.pos.x;
        temp2 = this->actor.world.pos.z - player->actor.world.pos.z;
        temp_f16 = RAD_TO_BINANG(Math_FAtan2F(temp1, temp2));
        if (*shapeRotY != temp_f16) {
            Math_SmoothStepToS(shapeRotY, temp_f16, 0x14, 0x1838, 0x64);
            player->actor.world.rot.y = *shapeRotY;
        } else {
            return true;
        }
    }
    return false;
}

s32 func_80AED084(EnRu1* this, s32 state) {
    if (this->blueWarp != NULL && this->blueWarp->rutoWarpState == state) {
        return true;
    }
    return false;
}

void func_80AED0B0(EnRu1* this, s32 state) {
    if (this->blueWarp != NULL) {
        this->blueWarp->rutoWarpState = state;
    }
}

void func_80AED0C8(EnRu1* this, PlayState* play) {
    this->action = ENRU1_ACTION_16;
}

void func_80AED0D8(EnRu1* this, PlayState* play) {
    this->action = ENRU1_ACTION_17;
    this->drawConfig = ENRU1_DRAW_OPA;
    this->actor.world.rot.y = this->actor.yawTowardsPlayer;
    this->actor.shape.rot.y = this->actor.yawTowardsPlayer;
    func_80AECCB0(this, play);
}

void func_80AED110(EnRu1* this) {
    if (this->actor.shape.yOffset >= 0.0f) {
        this->action = ENRU1_ACTION_18;
        this->actor.shape.yOffset = 0.0f;
        func_80AED0B0(this, WARP_BLUE_RUTO_STATE_READY);
    }
}

void func_80AED154(EnRu1* this, PlayState* play) {
    if (func_80AED084(this, WARP_BLUE_RUTO_STATE_ENTERED)) {
        this->action = ENRU1_ACTION_19;
        this->walkingFrame = 0.0f;
        func_80AECEB4(this, play);
    }
}

void func_80AED19C(EnRu1* this, s32 cond) {
    if (cond) {
        Animation_Change(&this->skelAnime, &gRutoChildTransitionHandsOnHipToCrossArmsAndLegsAnim, 1.0f, 0,
                         Animation_GetLastFrame(&gRutoChildTransitionHandsOnHipToCrossArmsAndLegsAnim), ANIMMODE_ONCE,
                         -8.0f);
        this->action = ENRU1_ACTION_20;
        func_80AED0B0(this, WARP_BLUE_RUTO_STATE_3);
    }
}

void func_80AED218(EnRu1* this, UNK_TYPE arg1) {
    if (func_80AED084(this, WARP_BLUE_RUTO_STATE_TALKING)) {
        if (arg1 != 0) {
            Animation_Change(&this->skelAnime, &gRutoChildWaitSittingAnim, 1.0f, 0,
                             Animation_GetLastFrame(&gRutoChildWaitSittingAnim), ANIMMODE_LOOP, -8.0f);
        }
    } else if (func_80AED084(this, WARP_BLUE_RUTO_STATE_WARPING)) {
        Animation_Change(&this->skelAnime, &gRutoChildWaitInBlueWarpAnim, 1.0f, 0,
                         Animation_GetLastFrame(&gRutoChildWaitInBlueWarpAnim), ANIMMODE_ONCE, -8.0f);
        this->action = ENRU1_ACTION_21;
        this->unk_27C = this->actor.xzDistToPlayer;
    }
}

void func_80AED304(EnRu1* this, PlayState* play) {
    func_80AED0C8(this, play);
}

void func_80AED324(EnRu1* this, PlayState* play) {
    func_80AED0D8(this, play);
}

void func_80AED344(EnRu1* this, PlayState* play) {
    func_80AECE04(this, play);
    EnRu1_UpdateSkelAnime(this);
    func_80AED110(this);
}

void func_80AED374(EnRu1* this, PlayState* play) {
    EnRu1_UpdateSkelAnime(this);
    func_80AED154(this, play);
}

void func_80AED3A4(EnRu1* this, PlayState* play) {
    EnRu1_UpdateSkelAnime(this);
    func_80AED19C(this, func_80AECF6C(this, play));
}

void func_80AED3E0(EnRu1* this, PlayState* play) {
    func_80AEAECC(this, play);
    func_80AED218(this, EnRu1_UpdateSkelAnime(this));
}

void func_80AED414(EnRu1* this, PlayState* play) {
    func_80AECE20(this, play);
    func_80AEAECC(this, play);
    EnRu1_UpdateSkelAnime(this);
}

void EnRu1_InitInJabuJabuBasement(EnRu1* this, PlayState* play) {
    if (GET_INFTABLE(INFTABLE_MET_RUTO_FIRST_TIME) && !GET_INFTABLE(INFTABLE_145) && !GET_INFTABLE(INFTABLE_140) &&
        !GET_INFTABLE(INFTABLE_147)) {
        if (!func_80AEB020(this, play)) {
            s8 actorRoom;

            EnRu1_AnimationChange(this, &gRutoChildWait2Anim, ANIMMODE_LOOP, 0, false);
            actorRoom = this->actor.room;
            this->action = ENRU1_ACTION_22;
            this->actor.room = -1;
            this->roomNum1 = actorRoom;
            this->roomNum3 = actorRoom;
            this->roomNum2 = actorRoom;
        } else {
            Actor_Kill(&this->actor);
        }
    } else {
        Actor_Kill(&this->actor);
    }
}

void func_80AED4FC(EnRu1* this) {
    Sfx_PlaySfxAtPos(&this->actor.projectedPos, NA_SE_EV_LAND_DIRT);
}

void func_80AED520(EnRu1* this, PlayState* play) {
    Player* player = GET_PLAYER(play);

    SFX_PLAY_AT_POS(&player->actor.projectedPos, NA_SE_PL_PULL_UP_RUTO);
    Sfx_PlaySfxAtPos(&this->actor.projectedPos, NA_SE_VO_RT_LIFT);
}

void func_80AED57C(EnRu1* this) {
    if (this->actor.speed != 0.0f) {
        Sfx_PlaySfxAtPos(&this->actor.projectedPos, NA_SE_VO_RT_THROW);
    }
}

void func_80AED5B8(EnRu1* this) {
    Sfx_PlaySfxAtPos(&this->actor.projectedPos, NA_SE_VO_RT_CRASH);
}

void func_80AED5DC(EnRu1* this) {
    Sfx_PlaySfxAtPos(&this->actor.projectedPos, NA_SE_VO_RT_UNBALLANCE);
}

void func_80AED600(EnRu1* this) {
    Sfx_PlaySfxAtPos(&this->actor.projectedPos, NA_SE_VO_RT_DISCOVER);
}

s32 func_80AED624(EnRu1* this, PlayState* play) {
    s8 curRoomNum = play->roomCtx.curRoom.num;

    if (this->roomNum2 != curRoomNum) {
        Actor_Kill(&this->actor);
        return false;
    } else if (((this->roomNum1 != curRoomNum) || (this->roomNum2 != curRoomNum)) &&
               (this->actor.depthInWater > kREG(16) + 50.0f) && (this->action != ENRU1_ACTION_33)) {
        this->action = ENRU1_ACTION_33;
        this->drawConfig = ENRU1_DRAW_XLU;
        this->alpha = 0xFF;
        this->unk_2A4 = 0.0f;
    }
    return true;
}

void func_80AED6DC(EnRu1* this, PlayState* play) {
    s8 curRoomNum = play->roomCtx.curRoom.num;

    this->roomNum2 = curRoomNum;
    this->unk_288 = 0.0f;
}

void func_80AED6F8(PlayState* play) {
    s8 curRoomNum;

    if (!GET_INFTABLE(INFTABLE_147)) {
        curRoomNum = play->roomCtx.curRoom.num;
        if (curRoomNum == 2) {
            SET_INFTABLE(INFTABLE_147);
        }
    }
}

void func_80AED738(EnRu1* this, PlayState* play) {
    if (func_80AED624(this, play)) {
        s32 pad;

        this->unk_2A4 += 1.0f;
        if (this->unk_2A4 < 20.0f) {
            u32 temp_v0 = ((20.0f - this->unk_2A4) * 255.0f) / 20.0f;

            this->alpha = temp_v0;
            this->actor.shape.shadowAlpha = temp_v0;
        } else {
            Actor_Kill(&this->actor);
        }
    }
}

void func_80AED83C(EnRu1* this) {
    s32 pad[2];
    Vec3s* headRot;
    Vec3s* torsoRot;

    headRot = &this->interactInfo.headRot;
    Math_SmoothStepToS(&headRot->x, 0, 0x14, 0x1838, 0x64);
    Math_SmoothStepToS(&headRot->y, 0, 0x14, 0x1838, 0x64);
    torsoRot = &this->interactInfo.torsoRot;
    Math_SmoothStepToS(&torsoRot->x, 0, 0x14, 0x1838, 0x64);
    Math_SmoothStepToS(&torsoRot->y, 0, 0x14, 0x1838, 0x64);
}

void EnRu1_UpdateHeadRotation(EnRu1* this) {
    s32 headRotOffset;
    s16* headRotTimer = &this->headRotTimer;
    s16* headRotY = &this->interactInfo.headRot.y;
    s16* headTurnSpeed = &this->headTurnSpeed;
    s32 pad[2];

    if (DECR(*headRotTimer) == 0) {
        *headRotTimer = Rand_S16Offset(0xA, 0x19);
        headRotOffset = *headRotTimer % 5;
        if (headRotOffset == 0) {
            this->headRotDirection = 1;
        } else if (headRotOffset == 1) {
            this->headRotDirection = 2;
        } else {
            this->headRotDirection = 0;
        }
        *headTurnSpeed = 0;
    }

    if (this->headRotDirection == 0) {
        Math_SmoothStepToS(headTurnSpeed, 0 - *headRotY, 1, 0x190, 0x190);
        Math_SmoothStepToS(headRotY, 0, 3, ABS(*headTurnSpeed), 0x64);
    } else if (this->headRotDirection == 1) {
        Math_SmoothStepToS(headTurnSpeed, -0x2AAA - *headRotY, 1, 0x190, 0x190);
        Math_SmoothStepToS(headRotY, -0x2AAA, 3, ABS(*headTurnSpeed), 0x64);
    } else {
        Math_SmoothStepToS(headTurnSpeed, 0x2AAA - *headRotY, 1, 0x190, 0x190);
        Math_SmoothStepToS(headRotY, 0x2AAA, 3, ABS(*headTurnSpeed), 0x64);
    }
}

void func_80AEDAE0(EnRu1* this, PlayState* play) {
    DynaPolyActor* dynaPolyActor = DynaPoly_GetActor(&play->colCtx, this->actor.floorBgId);

    if (dynaPolyActor == NULL || dynaPolyActor->actor.id == ACTOR_EN_BOX) {
        this->actor.bgCheckFlags &= ~(BGCHECKFLAG_GROUND | BGCHECKFLAG_WALL | BGCHECKFLAG_CEILING);
    }
}

void func_80AEDB30(EnRu1* this, PlayState* play) {
    f32* velocityY;
    f32* speedXZ;
    f32* gravity;

    if (this->actor.bgCheckFlags & BGCHECKFLAG_GROUND) {
        DynaPolyActor* dynaPolyActor;

        velocityY = &this->actor.velocity.y;
        dynaPolyActor = DynaPoly_GetActor(&play->colCtx, this->actor.floorBgId);
        if (*velocityY <= 0.0f) {
            speedXZ = &this->actor.speed;
            if (dynaPolyActor != NULL) {
                if (dynaPolyActor->actor.id != ACTOR_EN_BOX) {
                    *speedXZ = 0.0f;
                }
            } else {
                if (*speedXZ >= (kREG(27) * 0.01f) + 3.0f) {
                    *speedXZ *= (kREG(19) * 0.01f) + 0.8f;
                } else {
                    *speedXZ = 0.0f;
                }
            }
            gravity = &this->actor.gravity;
            if (dynaPolyActor != NULL) {
                if (dynaPolyActor->actor.id != ACTOR_EN_BOX) {
                    *velocityY = 0.0f;
                    this->actor.minVelocityY = 0.0f;
                    *gravity = 0.0f;
                } else {
                    *velocityY *= -1.0f;
                }
            } else {
                *velocityY *= -((kREG(20) * 0.01f) + 0.6f);
                if (*velocityY <= -*gravity * ((kREG(20) * 0.01f) + 0.6f)) {
                    *velocityY = 0.0f;
                    this->actor.minVelocityY = 0.0f;
                    *gravity = 0.0f;
                }
            }
            func_80AED4FC(this);
        }
    }
    if (this->actor.bgCheckFlags & BGCHECKFLAG_CEILING) {
        s32 pad;

        speedXZ = &this->actor.speed;
        velocityY = &this->actor.velocity.y;
        if (*speedXZ >= (kREG(27) * 0.01f) + 3.0f) {
            *speedXZ *= (kREG(19) * 0.01f) + 0.8f;
        } else {
            *speedXZ = 0.0f;
        }
        if (*velocityY >= 0.0f) {
            *velocityY *= -((kREG(20) * 0.01f) + 0.6f);
            func_80AED4FC(this);
        }
    }
    if (this->actor.bgCheckFlags & BGCHECKFLAG_WALL) {
        speedXZ = &this->actor.speed;
        if (*speedXZ != 0.0f) {
            s16 wallYaw;
            s16 rotY;
            s32 temp_a1_2;
            s32 temp_a0;
            s32 phi_v1;

            rotY = this->actor.world.rot.y;
            wallYaw = this->actor.wallYaw;
            temp_a0 = (wallYaw * 2) - rotY;
            temp_a1_2 = temp_a0 + 0x8000;
            if ((s16)((temp_a0 - wallYaw) + 0x8000) >= 0) {
                phi_v1 = (s16)(temp_a1_2 - wallYaw);
            } else {
                phi_v1 = -(s16)(temp_a1_2 - wallYaw);
            }
            if (phi_v1 < 0x4001) {
                if (*speedXZ >= (kREG(27) * 0.01f) + 3.0f) {
                    *speedXZ *= (kREG(21) * 0.01f) + 0.6f;
                } else {
                    *speedXZ = 0.0f;
                }
                this->actor.world.rot.y = temp_a1_2;
                func_80AED4FC(this);
                func_80AED5B8(this);
            }
        }
    }
}

void func_80AEDEF4(EnRu1* this, PlayState* play) {
    f32* speedXZ = &this->actor.speed;
    DynaPolyActor* dynaPolyActor = DynaPoly_GetActor(&play->colCtx, this->actor.floorBgId);

    if (dynaPolyActor != NULL && dynaPolyActor->actor.id == ACTOR_EN_BOX) {
        if (*speedXZ != 0.0f) {
            *speedXZ *= 1.1f;
        } else {
            *speedXZ = 1.0f;
        }
    }
    if (*speedXZ >= (kREG(27) * 0.01f) + 3.0f) {
        *speedXZ *= (kREG(22) * 0.01f) + 0.98f;
    } else {
        *speedXZ = 0.0f;
    }
}

void func_80AEDFF4(EnRu1* this, PlayState* play) {
    func_80AEDB30(this, play);
    func_80AEDEF4(this, play);
    Actor_MoveXZGravity(&this->actor);
}

void func_80AEE02C(EnRu1* this) {
    this->actor.velocity.x = 0.0f;
    this->actor.velocity.y = 0.0f;
    this->actor.velocity.z = 0.0f;
    this->actor.speed = 0.0f;
    this->actor.gravity = 0.0f;
    this->actor.minVelocityY = 0.0f;
}

void EnRu1_UpdateWaterState(EnRu1* this) {
    s32 pad;
    f32 bobMagnitude;
    f32 startY;
    EnRu1* thisx = this; // necessary to match

    if (this->waterState == ENRU1_WATER_OUTSIDE) {
        if ((this->actor.minVelocityY == 0.0f) && (this->actor.speed == 0.0f)) {
            // When Ruto's velocity has been slowed enough by the water, stop her motion
            this->waterState = ENRU1_WATER_IMMERSED;
            func_80AEE02C(this);
            this->bobPhase = 0;
            this->bobDepth = (this->actor.depthInWater - 10.0f) * 0.5f;
            this->sinkingStartPosY = this->actor.world.pos.y + thisx->bobDepth;
        } else {
            // Ruto is touching the water but still in motion, e.g. from being thrown
            this->actor.gravity = 0.0f;
            this->actor.minVelocityY *= 0.2f;
            this->actor.velocity.y *= 0.2f;
            if (this->actor.minVelocityY >= -0.1f) {
                this->actor.minVelocityY = 0.0f;
                this->actor.velocity.y = 0.0f;
            }
            this->actor.speed *= 0.5f;
            if (this->actor.speed <= 0.1f) {
                this->actor.speed = 0.0f;
            }
            this->actor.velocity.x = Math_SinS(this->actor.world.rot.y) * this->actor.speed;
            this->actor.velocity.z = Math_CosS(this->actor.world.rot.y) * this->actor.speed;
            Actor_UpdatePos(&this->actor);
        }
    } else {
        if (this->waterState == ENRU1_WATER_IMMERSED) {
            if (this->bobDepth <= 1.0f) {
                func_80AEE02C(this);
                this->waterState = ENRU1_WATER_BOBBING;
                this->isSinking = 0.0f;
            } else {
                f32 deltaY;

                bobMagnitude = this->bobDepth;
                startY = this->sinkingStartPosY;
                deltaY = Math_CosS(this->bobPhase) * -bobMagnitude;
                this->actor.world.pos.y = deltaY + startY;
                this->bobPhase += 0x3E8;
                this->bobDepth *= 0.95f;
            }
        } else {
            this->isSinking += 1.0f;
            if (this->isSinking > 0.0f) {
                this->waterState = ENRU1_WATER_SINKING;
            }
        }
    }
}

s32 func_80AEE264(EnRu1* this, PlayState* play) {
    if (!Actor_TalkOfferAccepted(&this->actor, play)) {
        this->actor.flags |= ACTOR_FLAG_ATTENTION_ENABLED | ACTOR_FLAG_FRIENDLY;
        if (GET_INFTABLE(INFTABLE_143)) {
            this->actor.textId = 0x404E;
            Actor_OfferTalkNearColChkInfoCylinder(&this->actor, play);
        } else if (GET_INFTABLE(INFTABLE_142)) {
            this->actor.textId = 0x404D;
            Actor_OfferTalkNearColChkInfoCylinder(&this->actor, play);
        } else {
            this->actor.textId = 0x404C;
            Actor_OfferTalkNearColChkInfoCylinder(&this->actor, play);
        }
        return false;
    }
    return true;
}

void func_80AEE2F8(EnRu1* this, PlayState* play) {
    DynaPolyActor* dynaPolyActor;
    s32 floorBgId;

    if ((this->actor.bgCheckFlags & BGCHECKFLAG_GROUND) && (this->actor.floorBgId != BGCHECK_SCENE)) {
        floorBgId = this->actor.floorBgId;
        dynaPolyActor = DynaPoly_GetActor(&play->colCtx, floorBgId);
        if ((dynaPolyActor != NULL) && (dynaPolyActor->actor.id == ACTOR_BG_BDAN_SWITCH)) {
            if (PARAMS_GET_U(dynaPolyActor->actor.params, 8, 6) == 0x38) {
                SET_INFTABLE(INFTABLE_140);
                return;
            }
        }
    }
    CLEAR_INFTABLE(INFTABLE_140);
}

s32 func_80AEE394(EnRu1* this, PlayState* play) {
    s32 pad[2];
    CollisionContext* colCtx;
    DynaPolyActor* dynaPolyActor;
    s32 floorBgId;

    if ((this->actor.bgCheckFlags & BGCHECKFLAG_GROUND) && this->actor.floorBgId != BGCHECK_SCENE) {
        colCtx = &play->colCtx;
        floorBgId = this->actor.floorBgId; // necessary match, can't move this out of this block unfortunately
        dynaPolyActor = DynaPoly_GetActor(colCtx, floorBgId);
        if (dynaPolyActor != NULL && dynaPolyActor->actor.id == ACTOR_BG_BDAN_OBJECTS &&
            dynaPolyActor->actor.params == 0 && !Player_InCsMode(play) && play->msgCtx.msgLength == 0) {
            func_80AEE02C(this);
            play->csCtx.script = gRutoObtainingSapphireCs;
            gSaveContext.cutsceneTrigger = 1;
            this->action = ENRU1_ACTION_36;
            this->drawConfig = ENRU1_DRAW_NOTHING;
            this->bigOctoPlatform = (BgBdanObjects*)dynaPolyActor;
            this->actor.shape.shadowAlpha = 0;
            return true;
        }
    }
    return false;
}

void func_80AEE488(EnRu1* this, PlayState* play) {
    s8 curRoomNum;

    if (Actor_HasParent(&this->actor, play)) {
        curRoomNum = play->roomCtx.curRoom.num;
        this->roomNum3 = curRoomNum;
        this->action = ENRU1_ACTION_31;
        func_80AED520(this, play);
    } else if (!func_80AEE394(this, play) && !(this->actor.bgCheckFlags & BGCHECKFLAG_GROUND)) {
        s32 pad;

        this->actor.minVelocityY = -((kREG(24) * 0.01f) + 6.8f);
        this->actor.gravity = -((kREG(23) * 0.01f) + 1.3f);
        this->action = ENRU1_ACTION_28;
    }
}

void func_80AEE568(EnRu1* this, PlayState* play) {
    if (!func_80AEE394(this, play)) {
        if ((this->actor.bgCheckFlags & BGCHECKFLAG_GROUND) && (this->actor.speed == 0.0f) &&
            (this->actor.minVelocityY == 0.0f)) {
            s32 pad;

            func_80AEE02C(this);
            Actor_OfferCarry(&this->actor, play);
            this->action = ENRU1_ACTION_27;
            EnRu1_DisableSittingOC(this);
            return;
        }

        if (this->actor.depthInWater > 0.0f) {
            this->action = ENRU1_ACTION_29;
            this->waterState = ENRU1_WATER_OUTSIDE;
        }
    }
}

void func_80AEE628(EnRu1* this, PlayState* play) {
    s32 pad[2];
    s8 curRoomNum = play->roomCtx.curRoom.num;

    if (EnRu1_IsCsStateIdle(play)) {
        Animation_Change(&this->skelAnime, &gRutoChildSittingAnim, 1.0f, 0,
                         Animation_GetLastFrame(&gRutoChildSittingAnim), ANIMMODE_LOOP, -8.0f);
        SET_INFTABLE(INFTABLE_144);
        this->action = ENRU1_ACTION_31;
    }
    this->roomNum3 = curRoomNum;
}

s32 func_80AEE6D0(EnRu1* this, PlayState* play) {
    s32 pad;
    s8 curRoomNum = play->roomCtx.curRoom.num;

    if (!GET_INFTABLE(INFTABLE_144) && (func_80AEB124(play) != NULL)) {
        if (!Player_InCsMode(play)) {
            Animation_Change(&this->skelAnime, &gRutoChildSeesSapphireAnim, 1.0f, 0,
                             Animation_GetLastFrame(&gRutoChildSquirmAnim), ANIMMODE_LOOP, -8.0f);
            func_80AED600(this);
            this->action = ENRU1_ACTION_34;
            this->walkingFrame = 0.0f;
            play->csCtx.script = gRutoFoundSapphireCs;
            gSaveContext.cutsceneTrigger = 1;
        }
        this->roomNum3 = curRoomNum;
        return true;
    }
    this->roomNum3 = curRoomNum;
    return false;
}

void EnRu1_UpdateCarriedBehavior(EnRu1* this, PlayState* play) {
    s32 pad[9];
    Player* player;
    f32* carryIdleTimer = &this->carryIdleTimer;

    if (Actor_HasNoParent(&this->actor, play)) {
        f32 frameCount = Animation_GetLastFrame(&gRutoChildSittingAnim);

        Animation_Change(&this->skelAnime, &gRutoChildSittingAnim, 1.0f, 0, frameCount, ANIMMODE_LOOP, -8.0f);
        func_80AED6DC(this, play);
        this->actor.speed *= (kREG(25) * 0.01f) + 1.0f;
        this->actor.velocity.y *= (kREG(26) * 0.01f) + 1.0f;
        this->actor.minVelocityY = -((kREG(24) * 0.01f) + 6.8f);
        this->actor.gravity = -((kREG(23) * 0.01f) + 1.3f);
        func_80AED57C(this);
        this->action = ENRU1_ACTION_28;
        *carryIdleTimer = 0.0f;
    } else if (func_80AEE6D0(this, play)) {
        s32 pad;

        *carryIdleTimer = 0.0f;
    } else {
        player = GET_PLAYER(play);
        if (player->stateFlags2 & PLAYER_STATE2_IDLE_FIDGET) {
            this->carryIdleTimer += 1.0f;
            if (this->action != ENRU1_ACTION_32) {
                if (*carryIdleTimer > 30.0f) {
                    if (Rand_S16Offset(0, 3) == 0) {
                        f32 frameCount = Animation_GetLastFrame(&gRutoChildSquirmAnim);

                        Animation_Change(&this->skelAnime, &gRutoChildSquirmAnim, 1.0f, 0, frameCount, ANIMMODE_LOOP,
                                         -8.0f);
                        func_80AED5DC(this);
                        this->action = ENRU1_ACTION_32;
                    }
                    *carryIdleTimer = 0.0f;
                }
            } else {
                if (*carryIdleTimer > 50.0f) {
                    f32 frameCount = Animation_GetLastFrame(&gRutoChildSittingAnim);

                    Animation_Change(&this->skelAnime, &gRutoChildSittingAnim, 1.0f, 0, frameCount, ANIMMODE_LOOP,
                                     -8.0f);
                    this->action = ENRU1_ACTION_31;
                    *carryIdleTimer = 0.0f;
                }
            }
        } else {
            f32 frameCount = Animation_GetLastFrame(&gRutoChildSittingAnim);

            Animation_Change(&this->skelAnime, &gRutoChildSittingAnim, 1.0f, 0, frameCount, ANIMMODE_LOOP, -8.0f);
            *carryIdleTimer = 0.0f;
        }
    }
}

s32 EnRu1_CheckHitBottomUnderwater(EnRu1* this, PlayState* play) {
    if (this->actor.bgCheckFlags & BGCHECKFLAG_GROUND) {
        s32 pad;

        func_80AEE02C(this);
        Actor_OfferCarry(&this->actor, play);
        this->action = ENRU1_ACTION_27;
        EnRu1_DisableSittingOC(this);
        return true;
    }
    return false;
}

void EnRu1_CheckSinkingState(EnRu1* this, PlayState* play) {
    if ((!EnRu1_CheckHitBottomUnderwater(this, play)) && (this->waterState == ENRU1_WATER_SINKING)) {
        this->action = ENRU1_ACTION_30;
        func_80AEE02C(this);
        this->actor.gravity = -0.1f;
        this->actor.minVelocityY = -((kREG(18) * 0.1f) + 0.7f);
    }
}

void func_80AEEBB4(EnRu1* this, PlayState* play) {
    Actor_OfferCarry(&this->actor, play);
}

void func_80AEEBD4(EnRu1* this, PlayState* play) {
    func_80AED83C(this);
    EnRu1_UpdateSittingOC(this, play);
    func_80AEAECC(this, play);
    EnRu1_UpdateSkelAnime(this);
    EnRu1_UpdateEyes(this);
    func_80AEEBB4(this, play);
    func_80AEE488(this, play);
    func_80AED624(this, play);
    func_80AEDAE0(this, play);
}

void func_80AEEC5C(EnRu1* this, PlayState* play) {
    func_80AED83C(this);
    EnRu1_UpdateSittingAT(this, play);
    func_80AEAECC(this, play);
    func_80AEE2F8(this, play);
    func_80AEDFF4(this, play);
    EnRu1_UpdateSkelAnime(this);
    EnRu1_UpdateEyes(this);
    func_80AEE568(this, play);
    func_80AED624(this, play);
    func_80AEDAE0(this, play);
}

void func_80AEECF0(EnRu1* this, PlayState* play) {
    func_80AED83C(this);
    func_80AEAECC(this, play);
    EnRu1_UpdateWaterState(this);
    EnRu1_UpdateSkelAnime(this);
    EnRu1_UpdateEyes(this);
    EnRu1_CheckSinkingState(this, play);
    func_80AED624(this, play);
}

void func_80AEED58(EnRu1* this, PlayState* play) {
    func_80AED83C(this);
    func_80AEAECC(this, play);
    Actor_MoveXZGravity(&this->actor);
    EnRu1_UpdateSkelAnime(this);
    EnRu1_UpdateEyes(this);
    EnRu1_CheckHitBottomUnderwater(this, play);
    func_80AED624(this, play);
    func_80AEDAE0(this, play);
}

void func_80AEEDCC(EnRu1* this, PlayState* play) {
    EnRu1_UpdateHeadRotation(this);
    EnRu1_UpdateSkelAnime(this);
    func_80AEAECC(this, play);
    func_80AEE2F8(this, play);
    EnRu1_UpdateEyes(this);
    func_80AED6F8(play);
    EnRu1_UpdateCarriedBehavior(this, play);
}

void func_80AEEE34(EnRu1* this, PlayState* play) {
    func_80AED83C(this);
    EnRu1_UpdateSkelAnime(this);
    func_80AEAECC(this, play);
    func_80AEE2F8(this, play);
    EnRu1_UpdateEyes(this);
    func_80AED6F8(play);
    EnRu1_UpdateCarriedBehavior(this, play);
}

void func_80AEEE9C(EnRu1* this, PlayState* play) {
    func_80AED83C(this);
    func_80AEAECC(this, play);
    func_80AEDFF4(this, play);
    EnRu1_UpdateSkelAnime(this);
    EnRu1_UpdateEyes(this);
    func_80AED738(this, play);
    func_80AED624(this, play);
}

void func_80AEEF08(EnRu1* this, PlayState* play) {
    func_80AED83C(this);
    EnRu1_UpdateSkelAnime(this);
    func_80AEAECC(this, play);
    EnRu1_UpdateEyes(this);
    func_80AEE628(this, play);
}

void func_80AEEF5C(EnRu1* this, PlayState* play) {
}

void func_80AEEF68(EnRu1* this, PlayState* play) {
    Player* player = GET_PLAYER(play);
    s16 trackingPreset;

    this->interactInfo.trackPos = player->actor.world.pos;
    this->interactInfo.yOffset = kREG(16) - 3.0f;
    trackingPreset = kREG(17) + 0xC;
    Npc_TrackPoint(&this->actor, &this->interactInfo, trackingPreset, NPC_TRACKING_HEAD_AND_TORSO);
}

void func_80AEEFEC(EnRu1* this, PlayState* play) {
    Player* player = GET_PLAYER(play);
    s16 trackingPreset;

    this->interactInfo.trackPos = player->actor.world.pos;
    this->interactInfo.yOffset = kREG(16) - 3.0f;
    trackingPreset = kREG(17) + 0xC;
    Npc_TrackPoint(&this->actor, &this->interactInfo, trackingPreset, NPC_TRACKING_FULL_BODY);
    this->actor.world.rot.y = this->actor.shape.rot.y;
}

void func_80AEF080(EnRu1* this) {
    if (Animation_OnFrame(&this->skelAnime, 11.0f)) {
        Sfx_PlaySfxAtPos(&this->actor.projectedPos, NA_SE_EV_LAND_DIRT);
    }
}

s32 func_80AEF0BC(EnRu1* this, PlayState* play) {
    if (GET_INFTABLE(INFTABLE_142)) {
        f32 frameCount = Animation_GetLastFrame(&gRutoChildSitAnim);

        Animation_Change(&this->skelAnime, &gRutoChildSitAnim, 1.0f, 0, frameCount, ANIMMODE_ONCE, -8.0f);
        play->msgCtx.msgMode = MSGMODE_PAUSED;
        this->action = ENRU1_ACTION_26;
        this->actor.flags &= ~(ACTOR_FLAG_ATTENTION_ENABLED | ACTOR_FLAG_FRIENDLY);
        return true;
    }
    return false;
}

void func_80AEF170(EnRu1* this, PlayState* play, s32 cond) {
    if (cond) {
        this->action = ENRU1_ACTION_25;
    }
}

void func_80AEF188(EnRu1* this, PlayState* play) {
    if (func_80AEB174(play) && !func_80AEF0BC(this, play)) {
        Message_CloseTextbox(play);
        SET_INFTABLE(INFTABLE_142);
        this->action = ENRU1_ACTION_24;
    }
}

void func_80AEF1F0(EnRu1* this, PlayState* play, UNK_TYPE arg2) {
    if (arg2 != 0) {
        Animation_Change(&this->skelAnime, &gRutoChildSittingAnim, 1.0f, 0.0f,
                         Animation_GetLastFrame(&gRutoChildSittingAnim), ANIMMODE_LOOP, 0.0f);
        Message_CloseTextbox(play);
        SET_INFTABLE(INFTABLE_143);
        func_80AED6DC(this, play);
        Actor_OfferCarry(&this->actor, play);
        this->action = ENRU1_ACTION_27;
        EnRu1_DisableSittingOC(this);
    }
}

void func_80AEF29C(EnRu1* this, PlayState* play) {
    this->action = ENRU1_ACTION_23;
}

void func_80AEF2AC(EnRu1* this, PlayState* play) {
    this->action = ENRU1_ACTION_24;
    this->drawConfig = ENRU1_DRAW_OPA;
    this->actor.flags |= ACTOR_FLAG_ATTENTION_ENABLED | ACTOR_FLAG_FRIENDLY;
}

void func_80AEF2D0(EnRu1* this, PlayState* play) {
    s32 cond;

    func_80AEEF68(this, play);
    EnRu1_UpdateSkelAnime(this);
    EnRu1_UpdateEyes(this);
    EnRu1_UpdateStandingOC(this, play);
    func_80AEAECC(this, play);
    cond = func_80AEE264(this, play);
    func_80AED624(this, play);
    func_80AEF170(this, play, cond);
}

void func_80AEF354(EnRu1* this, PlayState* play) {
    func_80AEEFEC(this, play);
    EnRu1_UpdateSkelAnime(this);
    EnRu1_UpdateEyes(this);
    func_80AEAECC(this, play);
    func_80AEF188(this, play);
}

void func_80AEF3A8(EnRu1* this, PlayState* play) {
    s32 something;

    func_80AED83C(this);
    something = EnRu1_UpdateSkelAnime(this);
    func_80AEF080(this);
    EnRu1_UpdateEyes(this);
    func_80AEAECC(this, play);
    func_80AEF1F0(this, play, something);
}

void func_80AEF40C(EnRu1* this) {
    SkelAnime* skelAnime = &this->skelAnime;

    if (Animation_OnFrame(skelAnime, 2.0f) || Animation_OnFrame(skelAnime, 7.0f) ||
        Animation_OnFrame(skelAnime, 12.0f) || Animation_OnFrame(skelAnime, 18.0f) ||
        Animation_OnFrame(skelAnime, 25.0f) || Animation_OnFrame(skelAnime, 33.0f)) {
        Sfx_PlaySfxAtPos(&this->actor.projectedPos, NA_SE_PL_WALK_GROUND + SURFACE_SFX_OFFSET_JABU);
    }
}

void func_80AEF4A8(EnRu1* this, PlayState* play) {
    SfxSource_PlaySfxAtFixedWorldPos(play, &this->actor.projectedPos, 20, NA_SE_VO_RT_FALL);
}

void func_80AEF4E0(EnRu1* this) {
    if (Animation_OnFrame(&this->skelAnime, 5.0f)) {
        Sfx_PlaySfxAtPos(&this->actor.projectedPos, NA_SE_VO_RT_LAUGH_0);
    }
}

void func_80AEF51C(EnRu1* this) {
    Sfx_PlaySfxAtPos(&this->actor.projectedPos, NA_SE_VO_RT_THROW);
}

void func_80AEF540(EnRu1* this) {
    if (EnRu1_GetPlatformCamSetting(this) == 2) {
        EnRu1_SetEyes(this, ENRU1_EYES_UP);
        EnRu1_SetMouth(this, ENRU1_MOUTH_OPEN);
        if (this->skelAnime.mode != 2) {
            EnRu1_AnimationChange(this, &gRutoChildShutterAnim, ANIMMODE_ONCE, -8.0f, false);
            func_80AEF51C(this);
        }
    }
}

void func_80AEF5B8(EnRu1* this) {
    f32 curFrame;

    if (D_80AF1938 == 0) {
        curFrame = this->skelAnime.curFrame;
        if (curFrame >= 60.0f) {
            EnRu1_SetEyes(this, ENRU1_EYES_UP);
            EnRu1_SetMouth(this, ENRU1_MOUTH_SMILING);
            func_80AED57C(this);
            D_80AF1938 = 1;
        }
    }
}

void func_80AEF624(EnRu1* this, PlayState* play) {
    f32 frameCount;
    CsCmdActorCue* cue;
    CsCmdActorCue* cue2;
    s16 newRotTmp;

    if (EnRu1_CheckCueNotMatchingId(play, 1, 3)) {
        frameCount = Animation_GetLastFrame(&gRutoChildWalkToAndHoldUpSapphireAnim);
        // this weird part with the redundant variable is necessary to match for some reason
        cue2 = play->csCtx.actorCues[3];
        cue = cue2;
        this->actor.world.pos.x = cue->startPos.x;
        this->actor.world.pos.y = cue->startPos.y;
        this->actor.world.pos.z = cue->startPos.z;
        newRotTmp = cue->rot.x;
        this->actor.shape.rot.x = newRotTmp;
        this->actor.world.rot.x = newRotTmp;
        newRotTmp = cue->rot.y;
        this->actor.shape.rot.y = newRotTmp;
        this->actor.world.rot.y = newRotTmp;
        newRotTmp = cue->rot.z;
        this->actor.shape.rot.z = newRotTmp;
        this->actor.world.rot.z = newRotTmp;
        Animation_Change(&this->skelAnime, &gRutoChildWalkToAndHoldUpSapphireAnim, 1.0f, 0.0f, frameCount,
                         ANIMMODE_ONCE, 0.0f);
        func_80AEB3A4(this, play);
        this->action = ENRU1_ACTION_37;
        this->drawConfig = ENRU1_DRAW_OPA;
        this->actor.shape.shadowAlpha = 0xFF;
    }
}

void func_80AEF728(EnRu1* this, UNK_TYPE arg1) {
    if (arg1 != 0) {
        Animation_Change(&this->skelAnime, &gRutoChildHoldArmsUpAnim, 1.0f, 0.0f,
                         Animation_GetLastFrame(&gRutoChildHoldArmsUpAnim), ANIMMODE_LOOP, 0.0f);
        func_80AEB3CC(this);
        this->action = ENRU1_ACTION_38;
    }
}

void func_80AEF79C(EnRu1* this, PlayState* play) {
    if (EnRu1_CheckCueNotMatchingId(play, 2, 3)) {
        Animation_Change(&this->skelAnime, &gRutoChildBringHandsDownAnim, 1.0f, 0,
                         Animation_GetLastFrame(&gRutoChildBringHandsDownAnim), ANIMMODE_ONCE, -8.0f);
        this->action = ENRU1_ACTION_39;
    }
}

void func_80AEF820(EnRu1* this, UNK_TYPE arg1) {
    if (arg1 != 0) {
        Animation_Change(&this->skelAnime, &gRutoChildWait2Anim, 1.0f, 0, Animation_GetLastFrame(&gRutoChildWait2Anim),
                         ANIMMODE_LOOP, -8.0f);
        this->action = ENRU1_ACTION_40;
    }
}

void func_80AEF890(EnRu1* this, PlayState* play) {
    s32 pad[2];
    s8 curRoomNum;

    if (!(DEBUG_FEATURES && IS_CUTSCENE_LAYER) && EnRu1_IsCsStateIdle(play)) {
        curRoomNum = play->roomCtx.curRoom.num;
        SET_INFTABLE(INFTABLE_145);
        Flags_SetSwitch(play, EnRu1_GetSwitchFlag(this));
        EnRu1_SetPlatformCamSetting(this, 1);
        this->action = ENRU1_ACTION_42;
        this->actor.room = curRoomNum;
    }
}

void func_80AEF930(EnRu1* this, PlayState* play) {
    if (EnRu1_GetPlatformCamSetting(this) == 3) {
        this->actor.flags |= ACTOR_FLAG_ATTENTION_ENABLED | ACTOR_FLAG_FRIENDLY;
        this->actor.textId = 0x4048;
#if !OOT_PAL_N64
        Message_ContinueTextbox(play, this->actor.textId);
#else
        Message_StartTextbox(play, this->actor.textId, NULL);
#endif
        func_80AEF4A8(this, play);
        this->action = ENRU1_ACTION_43;
        this->drawConfig = ENRU1_DRAW_NOTHING;
    }
}

void func_80AEF99C(EnRu1* this, PlayState* play) {
    if (func_80AEB1B4(play) != 0) {
        EnRu1_SetPlatformCamSetting(this, 4);
        Actor_Kill(&this->actor);
    }
}

void func_80AEF9D8(EnRu1* this, PlayState* play) {
    func_80AED83C(this);
    EnRu1_UpdateSkelAnime(this);
    EnRu1_UpdateEyes(this);
    func_80AEF624(this, play);
#if DEBUG_FEATURES
    func_80AEB220(this, play);
#endif
}

void func_80AEFA2C(EnRu1* this, PlayState* play) {
    s32 something;

    func_80AED83C(this);
    func_80AEB364(this, play);
    func_80AEAECC(this, play);
    something = EnRu1_UpdateSkelAnime(this);
    func_80AEF4E0(this);
    func_80AEF5B8(this);
    func_80AEF40C(this);
    func_80AEF728(this, something);
#if DEBUG_FEATURES
    func_80AEB220(this, play);
#endif
}

void func_80AEFAAC(EnRu1* this, PlayState* play) {
    func_80AED83C(this);
    func_80AEAECC(this, play);
    EnRu1_UpdateSkelAnime(this);
    func_80AEF79C(this, play);
#if DEBUG_FEATURES
    func_80AEB220(this, play);
#endif
}

void func_80AEFB04(EnRu1* this, PlayState* play) {
    s32 something;

    func_80AED83C(this);
    func_80AEAECC(this, play);
    something = EnRu1_UpdateSkelAnime(this);
    EnRu1_UpdateEyes(this);
    func_80AEF820(this, something);
#if DEBUG_FEATURES
    func_80AEB220(this, play);
#endif
}

void func_80AEFB68(EnRu1* this, PlayState* play) {
    func_80AED83C(this);
    func_80AEAECC(this, play);
    EnRu1_UpdateSkelAnime(this);
    EnRu1_UpdateEyes(this);
    func_80AEF890(this, play);
#if DEBUG_FEATURES
    func_80AEB220(this, play);
#endif
}

void func_80AEFBC8(EnRu1* this, PlayState* play) {
    func_80AED83C(this);
    func_80AEAECC(this, play);
    EnRu1_UpdateSkelAnime(this);
    EnRu1_UpdateEyes(this);
    func_80AEF540(this);
    func_80AEF930(this, play);
}

void func_80AEFC24(EnRu1* this, PlayState* play) {
    func_80AED83C(this);
    func_80AEF99C(this, play);
}

void EnRu1_InitInSapphireRoom(EnRu1* this, PlayState* play) {
    if (GET_INFTABLE(INFTABLE_145) && !GET_INFTABLE(INFTABLE_146)) {
        s32 pad;

        EnRu1_AnimationChange(this, &gRutoChildWait2Anim, ANIMMODE_LOOP, 0, false);
        this->action = ENRU1_ACTION_41;
        this->bigOctoPlatform = EnRu1_FindBigOctoPlatform(play);
        EnRu1_SetPlatformCamSetting(this, 1);
        this->actor.flags &= ~(ACTOR_FLAG_ATTENTION_ENABLED | ACTOR_FLAG_FRIENDLY);
    } else {
        Actor_Kill(&this->actor);
    }
}

void func_80AEFCE8(EnRu1* this, PlayState* play) {
    this->bigOctoPlatform = EnRu1_FindBigOctoPlatform(play);
    if (this->bigOctoPlatform != NULL) {
        this->action = ENRU1_ACTION_42;
        this->drawConfig = ENRU1_DRAW_OPA;
        EnRu1_SetPlatformCamSetting(this, 1);
    }
}

void EnRu1_InitBesideKingZora(EnRu1* this, PlayState* play) {
    if (GET_EVENTCHKINF(EVENTCHKINF_37) && LINK_IS_CHILD) {
        EnRu1_AnimationChange(this, &gRutoChildWait2Anim, ANIMMODE_LOOP, 0, false);
        this->actor.flags &= ~ACTOR_FLAG_UPDATE_CULLING_DISABLED;
        this->action = ENRU1_ACTION_44;
        this->drawConfig = ENRU1_DRAW_OPA;
    } else {
        Actor_Kill(&this->actor);
    }
}

s32 func_80AEFDC0(EnRu1* this, PlayState* play) {
    if (!Actor_TalkOfferAccepted(&this->actor, play)) {
        this->actor.flags |= ACTOR_FLAG_ATTENTION_ENABLED | ACTOR_FLAG_FRIENDLY;
        this->actor.textId = MaskReaction_GetTextId(play, MASK_REACTION_SET_RUTO);
        if (this->actor.textId == 0) {
            this->actor.textId = 0x402C;
        }
        Actor_OfferTalkNearColChkInfoCylinder(&this->actor, play);
        return false;
    }
    return true;
}

s32 func_80AEFE38(EnRu1* this, PlayState* play) {
    if (Message_GetState(&play->msgCtx) == TEXT_STATE_CLOSING) {
        this->actor.flags &= ~(ACTOR_FLAG_ATTENTION_ENABLED | ACTOR_FLAG_FRIENDLY);
        return true;
    }
    return false;
}

void func_80AEFE84(EnRu1* this, PlayState* play, s32 cond) {
    if (cond) {
        this->action = ENRU1_ACTION_45;
    }
}

void func_80AEFE9C(EnRu1* this, PlayState* play) {
    if (func_80AEFE38(this, play)) {
        this->action = ENRU1_ACTION_44;
    }
}

void func_80AEFECC(EnRu1* this, PlayState* play) {
    func_80AEEF68(this, play);
    EnRu1_UpdateSkelAnime(this);
    EnRu1_UpdateEyes(this);
    EnRu1_UpdateStandingOC(this, play);
    func_80AEAECC(this, play);
    func_80AEFE84(this, play, func_80AEFDC0(this, play));
}

void func_80AEFF40(EnRu1* this, PlayState* play) {
    func_80AEEFEC(this, play);
    EnRu1_UpdateSkelAnime(this);
    EnRu1_UpdateEyes(this);
    func_80AEAECC(this, play);
    func_80AEFE9C(this, play);
}

/**
 * Places Ruto beside the door switch outside the room with the map.
 */
void EnRu1_InitBesideDoorSwitch(EnRu1* this, PlayState* play) {
    s8 actorRoom;

    if (GET_INFTABLE(INFTABLE_MET_RUTO_FIRST_TIME) && GET_INFTABLE(INFTABLE_140) && !GET_INFTABLE(INFTABLE_145) &&
        (!(func_80AEB020(this, play)))) {
        EnRu1_AnimationChange(this, &gRutoChildWait2Anim, ANIMMODE_LOOP, 0, false);
        actorRoom = this->actor.room;
        this->action = ENRU1_ACTION_22;
        this->actor.room = -1;
        this->drawConfig = ENRU1_DRAW_NOTHING;
        this->roomNum1 = actorRoom;
        this->roomNum3 = actorRoom;
        this->roomNum2 = actorRoom;
        PRINTF(T("スイッチルトセット!!!!!!!!!!!!!!!!!!!!!!\n", "Ruto switch set!!!!!!!!!!!!!!!!!!!!!!\n"));
    } else {
        PRINTF(T("スイッチルトセットしない!!!!!!!!!!!!!!!!!!!!!!\n", "Ruto switch not set!!!!!!!!!!!!!!!!!!!!!!\n"));
        Actor_Kill(&this->actor);
    }
}

#if DEBUG_FEATURES
void func_80AF0050(EnRu1* this, PlayState* play) {
    EnRu1_AnimationChange(this, &gRutoChildWait2Anim, ANIMMODE_LOOP, 0, false);
    this->action = ENRU1_ACTION_36;
    this->roomNum1 = this->actor.room;
    this->bigOctoPlatform = EnRu1_FindBigOctoPlatform(play);
    this->actor.room = -1;
}
#endif

void EnRu1_Update(Actor* thisx, PlayState* play) {
    EnRu1* this = (EnRu1*)thisx;

    if (this->action < 0 || this->action >= ARRAY_COUNT(sActionFuncs) || sActionFuncs[this->action] == NULL) {
        PRINTF(VT_FGCOL(RED) T("メインモードがおかしい!!!!!!!!!!!!!!!!!!!!!!!!!\n",
                               "The main mode is wrong!!!!!!!!!!!!!!!!!!!!!!!!!\n") VT_RST);
        return;
    }

    sActionFuncs[this->action](this, play);
}

void EnRu1_Init(Actor* thisx, PlayState* play) {
    s32 pad;
    EnRu1* this = (EnRu1*)thisx;

    ActorShape_Init(&this->actor.shape, 0.0f, ActorShadow_DrawCircle, 30.0f);
    SkelAnime_InitFlex(play, &this->skelAnime, &gRutoChildSkel, NULL, this->jointTable, this->morphTable, 17);
    EnRu1_InitColliders(&this->actor, play);
    switch (EnRu1_GetType(this)) {
        case ENRU1_TYPE_BOSS_ROOM:
            EnRu1_InitInBossRoom(this, play);
            break;
        case ENRU1_TYPE_FOUNTAIN:
            EnRu1_InitOutsideJabuJabu(this, play);
            break;
        case ENRU1_TYPE_HOLES_ROOM:
            EnRu1_InitInJabuJabuHolesRoom(this, play);
            break;
        case ENRU1_TYPE_BASEMENT:
            EnRu1_InitInJabuJabuBasement(this, play);
            break;
        case ENRU1_TYPE_SAPPHIRE_ROOM:
            EnRu1_InitInSapphireRoom(this, play);
            break;
        case ENRU1_TYPE_BESIDE_KZ:
            EnRu1_InitBesideKingZora(this, play);
            break;
        case ENRU1_TYPE_BESIDE_DOOR_SWITCH:
            EnRu1_InitBesideDoorSwitch(this, play);
            break;
#if DEBUG_FEATURES
        case ENRU1_TYPE_DEBUG:
            func_80AF0050(this, play);
            break;
#endif
        default:
            Actor_Kill(&this->actor);
            PRINTF(T("該当 arge_data = %d 無し\n", "Relevant arge_data = %d unacceptable\n"), EnRu1_GetType(this));
            break;
    }
}

void EnRu1_PreLimbDraw(EnRu1* this, PlayState* play, s32 limbIndex, Vec3s* rot) {
    Vec3s* torsoRot = &this->interactInfo.torsoRot;
    Vec3s* headRot = &this->interactInfo.headRot;

    switch (limbIndex) {
        case RUTO_CHILD_CHEST:
            rot->x += torsoRot->y;
            rot->y -= torsoRot->x;
            break;
        case RUTO_CHILD_HEAD:
            rot->x += headRot->y;
            rot->z += headRot->x;
            break;
    }
}

s32 EnRu1_OverrideLimbDraw(PlayState* play, s32 limbIndex, Gfx** dList, Vec3f* pos, Vec3s* rot, void* thisx,
                           Gfx** gfx) {
    EnRu1* this = (EnRu1*)thisx;

    if ((this->preLimbDrawIndex < 0) || (this->preLimbDrawIndex > 0) ||
        (*sPreLimbDrawFuncs[this->preLimbDrawIndex] == NULL)) {
        PRINTF(VT_FGCOL(RED) T("首回しモードがおかしい!!!!!!!!!!!!!!!!!!!!!!!!!\n",
                               "Neck rotation mode is improper!!!!!!!!!!!!!!!!!!!!!!!!!\n") VT_RST);
    } else {
        sPreLimbDrawFuncs[this->preLimbDrawIndex](this, play, limbIndex, rot);
    }
    return false;
}

void EnRu1_PostLimbDraw(PlayState* play, s32 limbIndex, Gfx** dList, Vec3s* rot, void* thisx, Gfx** gfx) {
    EnRu1* this = (EnRu1*)thisx;

    if (limbIndex == RUTO_CHILD_HEAD) {
        Vec3f multVec;
        Vec3f focusPos;

        multVec = sMultVec;
        Matrix_MultVec3f(&multVec, &focusPos);
        this->actor.focus.pos.x = focusPos.x;
        this->actor.focus.pos.y = focusPos.y;
        this->actor.focus.pos.z = focusPos.z;
        this->actor.focus.rot.x = this->actor.world.rot.x;
        this->actor.focus.rot.y = this->actor.world.rot.y;
        this->actor.focus.rot.z = this->actor.world.rot.z;
    }
}

void EnRu1_DrawNothing(EnRu1* this, PlayState* play) {
}

void EnRu1_DrawOpa(EnRu1* this, PlayState* play) {
    s32 pad[2];
    s16 eyes = this->eyes;
    void* eyeTex = sEyeTextures[eyes];
    s16 mouth = this->mouth;
    SkelAnime* skelAnime = &this->skelAnime;
    void* mouthTex = sMouthTextures[mouth];
    s32 pad1;

    OPEN_DISPS(play->state.gfxCtx, "../z_en_ru1.c", 1282);

    Gfx_SetupDL_25Opa(play->state.gfxCtx);

    gSPSegment(POLY_OPA_DISP++, 0x08, SEGMENTED_TO_VIRTUAL(eyeTex));
    gSPSegment(POLY_OPA_DISP++, 0x09, SEGMENTED_TO_VIRTUAL(eyeTex));
    gSPSegment(POLY_OPA_DISP++, 0x09, SEGMENTED_TO_VIRTUAL(mouthTex));
    gDPSetEnvColor(POLY_OPA_DISP++, 0, 0, 0, 255);
    gSPSegment(POLY_OPA_DISP++, 0x0C, &D_80116280[2]);

    POLY_OPA_DISP = SkelAnime_DrawFlex(play, skelAnime->skeleton, skelAnime->jointTable, skelAnime->dListCount,
                                       EnRu1_OverrideLimbDraw, EnRu1_PostLimbDraw, this, POLY_OPA_DISP);

    CLOSE_DISPS(play->state.gfxCtx, "../z_en_ru1.c", 1309);
}

void EnRu1_DrawXlu(EnRu1* this, PlayState* play) {
    s32 pad[2];
    s16 eyes = this->eyes;
    void* eyeTex = sEyeTextures[eyes];
    s16 mouth = this->mouth;
    SkelAnime* skelAnime = &this->skelAnime;
    void* mouthTex = sMouthTextures[mouth];
    s32 pad1;

    OPEN_DISPS(play->state.gfxCtx, "../z_en_ru1.c", 1324);

    Gfx_SetupDL_25Xlu(play->state.gfxCtx);

    gSPSegment(POLY_XLU_DISP++, 0x08, SEGMENTED_TO_VIRTUAL(eyeTex));
    gSPSegment(POLY_XLU_DISP++, 0x09, SEGMENTED_TO_VIRTUAL(eyeTex));
    gSPSegment(POLY_XLU_DISP++, 0x09, SEGMENTED_TO_VIRTUAL(mouthTex));
    gDPSetEnvColor(POLY_XLU_DISP++, 0, 0, 0, this->alpha);
    gSPSegment(POLY_XLU_DISP++, 0x0C, &D_80116280[0]);

    POLY_XLU_DISP = SkelAnime_DrawFlex(play, skelAnime->skeleton, skelAnime->jointTable, skelAnime->dListCount,
                                       EnRu1_OverrideLimbDraw, NULL, this, POLY_XLU_DISP);

    CLOSE_DISPS(play->state.gfxCtx, "../z_en_ru1.c", 1353);
}

void EnRu1_Draw(Actor* thisx, PlayState* play) {
    EnRu1* this = (EnRu1*)thisx;

    if (this->drawConfig < 0 || this->drawConfig >= ARRAY_COUNT(sDrawFuncs) || sDrawFuncs[this->drawConfig] == NULL) {
        PRINTF(VT_FGCOL(RED) T("描画モードがおかしい!!!!!!!!!!!!!!!!!!!!!!!!!\n",
                               "The drawing mode is wrong!!!!!!!!!!!!!!!!!!!!!!!!!\n") VT_RST);
        return;
    }
    sDrawFuncs[this->drawConfig](this, play);
}<|MERGE_RESOLUTION|>--- conflicted
+++ resolved
@@ -37,14 +37,13 @@
 void EnRu1_Update(Actor* thisx, PlayState* play);
 void EnRu1_Draw(Actor* thisx, PlayState* play);
 
-<<<<<<< HEAD
-void func_80AEC0B4(EnRu1* this, PlayState* play);
-void func_80AEC100(EnRu1* this, PlayState* play);
-void func_80AEC130(EnRu1* this, PlayState* play);
-void func_80AEC17C(EnRu1* this, PlayState* play);
-void func_80AEC1D4(EnRu1* this, PlayState* play);
-void func_80AEC244(EnRu1* this, PlayState* play);
-void func_80AEC2C0(EnRu1* this, PlayState* play);
+void EnRu1_Fountain_GazingAtLink(EnRu1* this, PlayState* play);
+void EnRu1_Fountain_Diving(EnRu1* this, PlayState* play);
+void EnRu1_Fountain_Resurfacing(EnRu1* this, PlayState* play);
+void EnRu1_Fountain_TreadingWater(EnRu1* this, PlayState* play);
+void EnRu1_Fountain_StartingSwimBack(EnRu1* this, PlayState* play);
+void EnRu1_Fountain_SwimmingBack(EnRu1* this, PlayState* play);
+void EnRu1_Fountain_FinishingSwimBack(EnRu1* this, PlayState* play);
 void EnRu1_FirstEncounter_RangeCheck(EnRu1* this, PlayState* play);
 void EnRu1_FirstEncounter_InitPosition(EnRu1* this, PlayState* play);
 void EnRu1_FirstEncounter_FacingLink(EnRu1* this, PlayState* play);
@@ -53,23 +52,6 @@
 void EnRu1_FirstEncounter_WalkingAwayConstant(EnRu1* this, PlayState* play);
 void EnRu1_FirstEncounter_FallingDownHole(EnRu1* this, PlayState* play);
 void EnRu1_FirstEncounter_End(EnRu1* this, PlayState* play);
-=======
-void EnRu1_Fountain_GazingAtLink(EnRu1* this, PlayState* play);
-void EnRu1_Fountain_Diving(EnRu1* this, PlayState* play);
-void EnRu1_Fountain_Resurfacing(EnRu1* this, PlayState* play);
-void EnRu1_Fountain_TreadingWater(EnRu1* this, PlayState* play);
-void EnRu1_Fountain_StartingSwimBack(EnRu1* this, PlayState* play);
-void EnRu1_Fountain_SwimmingBack(EnRu1* this, PlayState* play);
-void EnRu1_Fountain_FinishingSwimBack(EnRu1* this, PlayState* play);
-void func_80AECA94(EnRu1* this, PlayState* play);
-void func_80AECAB4(EnRu1* this, PlayState* play);
-void func_80AECAD4(EnRu1* this, PlayState* play);
-void func_80AECB18(EnRu1* this, PlayState* play);
-void func_80AECB60(EnRu1* this, PlayState* play);
-void func_80AECBB8(EnRu1* this, PlayState* play);
-void func_80AECC1C(EnRu1* this, PlayState* play);
-void func_80AECC84(EnRu1* this, PlayState* play);
->>>>>>> 80c4f33d
 void func_80AED304(EnRu1* this, PlayState* play);
 void func_80AED324(EnRu1* this, PlayState* play);
 void func_80AED344(EnRu1* this, PlayState* play);
@@ -164,101 +146,52 @@
 static u32 D_80AF1938 = 0;
 
 static EnRu1ActionFunc sActionFuncs[] = {
-<<<<<<< HEAD
-    func_80AEC0B4, // ENRU1_ACTION_00
-    func_80AEC100, // ENRU1_ACTION_01
-    func_80AEC130, // ENRU1_ACTION_02
-    func_80AEC17C, // ENRU1_ACTION_03
-    func_80AEC1D4, // ENRU1_ACTION_04
-    func_80AEC244, // ENRU1_ACTION_05
-    func_80AEC2C0, // ENRU1_ACTION_06
-    EnRu1_FirstEncounter_RangeCheck,
-    EnRu1_FirstEncounter_InitPosition,
-    EnRu1_FirstEncounter_FacingLink,
-    EnRu1_FirstEncounter_TurningAround,
-    EnRu1_FirstEncounter_WalkingAwayAccel,
-    EnRu1_FirstEncounter_WalkingAwayConstant,
-    EnRu1_FirstEncounter_FallingDownHole,
-    EnRu1_FirstEncounter_End,
-    func_80AED304, // ENRU1_ACTION_15
-    func_80AED324, // ENRU1_ACTION_16
-    func_80AED344, // ENRU1_ACTION_17
-    func_80AED374, // ENRU1_ACTION_18
-    func_80AED3A4, // ENRU1_ACTION_19
-    func_80AED3E0, // ENRU1_ACTION_20
-    func_80AED414, // ENRU1_ACTION_21
-    func_80AEF29C, // ENRU1_ACTION_22
-    func_80AEF2AC, // ENRU1_ACTION_23
-    func_80AEF2D0, // ENRU1_ACTION_24
-    func_80AEF354, // ENRU1_ACTION_25
-    func_80AEF3A8, // ENRU1_ACTION_26
-    func_80AEEBD4, // ENRU1_ACTION_27
-    func_80AEEC5C, // ENRU1_ACTION_28
-    func_80AEECF0, // ENRU1_ACTION_29
-    func_80AEED58, // ENRU1_ACTION_30
-    func_80AEEDCC, // ENRU1_ACTION_31
-    func_80AEEE34, // ENRU1_ACTION_32
-    func_80AEEE9C, // ENRU1_ACTION_33
-    func_80AEEF08, // ENRU1_ACTION_34
-    func_80AEEF5C, // ENRU1_ACTION_35
-    func_80AEF9D8, // ENRU1_ACTION_36
-    func_80AEFA2C, // ENRU1_ACTION_37
-    func_80AEFAAC, // ENRU1_ACTION_38
-    func_80AEFB04, // ENRU1_ACTION_39
-    func_80AEFB68, // ENRU1_ACTION_40
-    func_80AEFCE8, // ENRU1_ACTION_41
-    func_80AEFBC8, // ENRU1_ACTION_42
-    func_80AEFC24, // ENRU1_ACTION_43
-    func_80AEFECC, // ENRU1_ACTION_44
-    func_80AEFF40, // ENRU1_ACTION_45
-=======
-    EnRu1_Fountain_GazingAtLink,      // ENRU1_ACTION_FOUNTAIN_GAZING_AT_LINK
-    EnRu1_Fountain_Diving,            // ENRU1_ACTION_FOUNTAIN_DIVING
-    EnRu1_Fountain_Resurfacing,       // ENRU1_ACTION_FOUNTAIN_RESURFACING
-    EnRu1_Fountain_TreadingWater,     // ENRU1_ACTION_FOUNTAIN_TREADING_WATER
-    EnRu1_Fountain_StartingSwimBack,  // ENRU1_ACTION_FOUNTAIN_STARTING_SWIM_BACK
-    EnRu1_Fountain_SwimmingBack,      // ENRU1_ACTION_FOUNTAIN_SWIMMING_BACK
-    EnRu1_Fountain_FinishingSwimBack, // ENRU1_ACTION_FOUNTAIN_FINISHING_SWIM_BACK
-    func_80AECA94,                    // ENRU1_ACTION_07
-    func_80AECAB4,                    // ENRU1_ACTION_08
-    func_80AECAD4,                    // ENRU1_ACTION_09
-    func_80AECB18,                    // ENRU1_ACTION_10
-    func_80AECB60,                    // ENRU1_ACTION_11
-    func_80AECBB8,                    // ENRU1_ACTION_12
-    func_80AECC1C,                    // ENRU1_ACTION_13
-    func_80AECC84,                    // ENRU1_ACTION_14
-    func_80AED304,                    // ENRU1_ACTION_15
-    func_80AED324,                    // ENRU1_ACTION_16
-    func_80AED344,                    // ENRU1_ACTION_17
-    func_80AED374,                    // ENRU1_ACTION_18
-    func_80AED3A4,                    // ENRU1_ACTION_19
-    func_80AED3E0,                    // ENRU1_ACTION_20
-    func_80AED414,                    // ENRU1_ACTION_21
-    func_80AEF29C,                    // ENRU1_ACTION_22
-    func_80AEF2AC,                    // ENRU1_ACTION_23
-    func_80AEF2D0,                    // ENRU1_ACTION_24
-    func_80AEF354,                    // ENRU1_ACTION_25
-    func_80AEF3A8,                    // ENRU1_ACTION_26
-    func_80AEEBD4,                    // ENRU1_ACTION_27
-    func_80AEEC5C,                    // ENRU1_ACTION_28
-    func_80AEECF0,                    // ENRU1_ACTION_29
-    func_80AEED58,                    // ENRU1_ACTION_30
-    func_80AEEDCC,                    // ENRU1_ACTION_31
-    func_80AEEE34,                    // ENRU1_ACTION_32
-    func_80AEEE9C,                    // ENRU1_ACTION_33
-    func_80AEEF08,                    // ENRU1_ACTION_34
-    func_80AEEF5C,                    // ENRU1_ACTION_35
-    func_80AEF9D8,                    // ENRU1_ACTION_36
-    func_80AEFA2C,                    // ENRU1_ACTION_37
-    func_80AEFAAC,                    // ENRU1_ACTION_38
-    func_80AEFB04,                    // ENRU1_ACTION_39
-    func_80AEFB68,                    // ENRU1_ACTION_40
-    func_80AEFCE8,                    // ENRU1_ACTION_41
-    func_80AEFBC8,                    // ENRU1_ACTION_42
-    func_80AEFC24,                    // ENRU1_ACTION_43
-    func_80AEFECC,                    // ENRU1_ACTION_44
-    func_80AEFF40,                    // ENRU1_ACTION_45
->>>>>>> 80c4f33d
+    EnRu1_Fountain_GazingAtLink,              // ENRU1_ACTION_FOUNTAIN_GAZING_AT_LINK
+    EnRu1_Fountain_Diving,                    // ENRU1_ACTION_FOUNTAIN_DIVING
+    EnRu1_Fountain_Resurfacing,               // ENRU1_ACTION_FOUNTAIN_RESURFACING
+    EnRu1_Fountain_TreadingWater,             // ENRU1_ACTION_FOUNTAIN_TREADING_WATER
+    EnRu1_Fountain_StartingSwimBack,          // ENRU1_ACTION_FOUNTAIN_STARTING_SWIM_BACK
+    EnRu1_Fountain_SwimmingBack,              // ENRU1_ACTION_FOUNTAIN_SWIMMING_BACK
+    EnRu1_Fountain_FinishingSwimBack,         // ENRU1_ACTION_FOUNTAIN_FINISHING_SWIM_BACK
+    EnRu1_FirstEncounter_RangeCheck,          // ENRU1_ACTION_FIRST_ENCOUNTER_RANGE_CHECK
+    EnRu1_FirstEncounter_InitPosition,        // ENRU1_ACTION_FIRST_ENCOUNTER_INIT_POSITION
+    EnRu1_FirstEncounter_FacingLink,          // ENRU1_ACTION_FIRST_ENCOUNTER_FACING_LINK
+    EnRu1_FirstEncounter_TurningAround,       // ENRU1_ACTION_FIRST_ENCOUNTER_TURNING_AROUND
+    EnRu1_FirstEncounter_WalkingAwayAccel,    // ENRU1_ACTION_FIRST_ENCOUNTER_WALKING_AWAY_ACCEL
+    EnRu1_FirstEncounter_WalkingAwayConstant, // ENRU1_ACTION_FIRST_ENCOUNTER_WALKING_AWAY_CONSTANT
+    EnRu1_FirstEncounter_FallingDownHole,     // ENRU1_ACTION_FIRST_ENCOUNTER_FALLING_DOWN_HOLE
+    EnRu1_FirstEncounter_End,                 // ENRU1_ACTION_FIRST_ENCOUNTER_END
+    func_80AED304,                            // ENRU1_ACTION_15
+    func_80AED324,                            // ENRU1_ACTION_16
+    func_80AED344,                            // ENRU1_ACTION_17
+    func_80AED374,                            // ENRU1_ACTION_18
+    func_80AED3A4,                            // ENRU1_ACTION_19
+    func_80AED3E0,                            // ENRU1_ACTION_20
+    func_80AED414,                            // ENRU1_ACTION_21
+    func_80AEF29C,                            // ENRU1_ACTION_22
+    func_80AEF2AC,                            // ENRU1_ACTION_23
+    func_80AEF2D0,                            // ENRU1_ACTION_24
+    func_80AEF354,                            // ENRU1_ACTION_25
+    func_80AEF3A8,                            // ENRU1_ACTION_26
+    func_80AEEBD4,                            // ENRU1_ACTION_27
+    func_80AEEC5C,                            // ENRU1_ACTION_28
+    func_80AEECF0,                            // ENRU1_ACTION_29
+    func_80AEED58,                            // ENRU1_ACTION_30
+    func_80AEEDCC,                            // ENRU1_ACTION_31
+    func_80AEEE34,                            // ENRU1_ACTION_32
+    func_80AEEE9C,                            // ENRU1_ACTION_33
+    func_80AEEF08,                            // ENRU1_ACTION_34
+    func_80AEEF5C,                            // ENRU1_ACTION_35
+    func_80AEF9D8,                            // ENRU1_ACTION_36
+    func_80AEFA2C,                            // ENRU1_ACTION_37
+    func_80AEFAAC,                            // ENRU1_ACTION_38
+    func_80AEFB04,                            // ENRU1_ACTION_39
+    func_80AEFB68,                            // ENRU1_ACTION_40
+    func_80AEFCE8,                            // ENRU1_ACTION_41
+    func_80AEFBC8,                            // ENRU1_ACTION_42
+    func_80AEFC24,                            // ENRU1_ACTION_43
+    func_80AEFECC,                            // ENRU1_ACTION_44
+    func_80AEFF40,                            // ENRU1_ACTION_45
 };
 
 static EnRu1PreLimbDrawFunc sPreLimbDrawFuncs[] = {
@@ -1003,16 +936,11 @@
     Sfx_PlaySfxAtPos(&this->actor.projectedPos, NA_SE_VO_RT_FALL);
 }
 
-<<<<<<< HEAD
 /**
  * Checks if Ruto is standing over the Jabu Jabu hole and initiates her reaction to falling.
  */
 void EnRu1_RespondToFalling(EnRu1* this, PlayState* play) {
-    if ((func_80AEAFA0(play, 4, 3)) && (this->isFalling == 0)) {
-=======
-void func_80AEC6E4(EnRu1* this, PlayState* play) {
-    if ((EnRu1_CheckCueMatchingId(play, 4, 3)) && (this->unk_280 == 0)) {
->>>>>>> 80c4f33d
+    if ((EnRu1_CheckCueMatchingId(play, 4, 3)) && (this->isFalling == 0)) {
         Animation_Change(&this->skelAnime, &gRutoChildBringArmsUpAnim, 1.0f, 0,
                          Animation_GetLastFrame(&gRutoChildBringArmsUpAnim), ANIMMODE_ONCE, -8.0f);
         this->isFalling = 1;
@@ -1052,13 +980,8 @@
     }
 }
 
-<<<<<<< HEAD
 void EnRu1_CheckTurnAround(EnRu1* this, PlayState* play) {
-    if (func_80AEAFA0(play, 3, 3)) {
-=======
-void func_80AEC8B8(EnRu1* this, PlayState* play) {
     if (EnRu1_CheckCueMatchingId(play, 3, 3)) {
->>>>>>> 80c4f33d
         Animation_Change(&this->skelAnime, &gRutoChildTurnAroundAnim, 1.0f, 0,
                          Animation_GetLastFrame(&gRutoChildTurnAroundAnim), ANIMMODE_ONCE, -8.0f);
         this->action = ENRU1_ACTION_FIRST_ENCOUNTER_TURNING_AROUND;
@@ -1094,17 +1017,10 @@
     }
 }
 
-<<<<<<< HEAD
 void EnRu1_FinishFirstEncounter(EnRu1* this, PlayState* play) {
-    if (func_80AEAFA0(play, 5, 3)) {
+    if (EnRu1_CheckCueMatchingId(play, 5, 3)) {
         SET_INFTABLE(INFTABLE_MET_RUTO_FIRST_TIME);
         this->action = ENRU1_ACTION_FIRST_ENCOUNTER_END;
-=======
-void func_80AECA44(EnRu1* this, PlayState* play) {
-    if (EnRu1_CheckCueMatchingId(play, 5, 3)) {
-        SET_INFTABLE(INFTABLE_141);
-        this->action = ENRU1_ACTION_14;
->>>>>>> 80c4f33d
     }
 }
 
