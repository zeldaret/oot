/*
 * File: z_en_ru1.c
 * Overlay: En_Ru1
 * Description: Ruto (child)
 */

#include "z_en_ru1.h"
#include "assets/objects/object_ru1/object_ru1.h"
#include "terminal.h"
#include "overlays/actors/ovl_Demo_Effect/z_demo_effect.h"

#define FLAGS (ACTOR_FLAG_0 | ACTOR_FLAG_4 | ACTOR_FLAG_26)

void EnRu1_Init(Actor* thisx, PlayState* play);
void EnRu1_Destroy(Actor* thisx, PlayState* play);
void EnRu1_Update(Actor* thisx, PlayState* play);
void EnRu1_Draw(Actor* thisx, PlayState* play);

void func_80AEC0B4(EnRu1* this, PlayState* play);
void func_80AEC100(EnRu1* this, PlayState* play);
void func_80AEC130(EnRu1* this, PlayState* play);
void func_80AEC17C(EnRu1* this, PlayState* play);
void func_80AEC1D4(EnRu1* this, PlayState* play);
void func_80AEC244(EnRu1* this, PlayState* play);
void func_80AEC2C0(EnRu1* this, PlayState* play);
void func_80AECA94(EnRu1* this, PlayState* play);
void func_80AECAB4(EnRu1* this, PlayState* play);
void func_80AECAD4(EnRu1* this, PlayState* play);
void func_80AECB18(EnRu1* this, PlayState* play);
void func_80AECB60(EnRu1* this, PlayState* play);
void func_80AECBB8(EnRu1* this, PlayState* play);
void func_80AECC1C(EnRu1* this, PlayState* play);
void func_80AECC84(EnRu1* this, PlayState* play);
void func_80AED304(EnRu1* this, PlayState* play);
void func_80AED324(EnRu1* this, PlayState* play);
void func_80AED344(EnRu1* this, PlayState* play);
void func_80AED374(EnRu1* this, PlayState* play);
void func_80AED3A4(EnRu1* this, PlayState* play);
void func_80AED3E0(EnRu1* this, PlayState* play);
void func_80AED414(EnRu1* this, PlayState* play);
void func_80AEF29C(EnRu1* this, PlayState* play);
void func_80AEF2AC(EnRu1* this, PlayState* play);
void func_80AEF2D0(EnRu1* this, PlayState* play);
void func_80AEF354(EnRu1* this, PlayState* play);
void func_80AEF3A8(EnRu1* this, PlayState* play);
void func_80AEEBD4(EnRu1* this, PlayState* play);
void func_80AEEC5C(EnRu1* this, PlayState* play);
void func_80AEECF0(EnRu1* this, PlayState* play);
void func_80AEED58(EnRu1* this, PlayState* play);
void func_80AEEDCC(EnRu1* this, PlayState* play);
void func_80AEEE34(EnRu1* this, PlayState* play);
void func_80AEEE9C(EnRu1* this, PlayState* play);
void func_80AEEF08(EnRu1* this, PlayState* play);
void func_80AEEF5C(EnRu1* this, PlayState* play);
void func_80AEF9D8(EnRu1* this, PlayState* play);
void func_80AEFA2C(EnRu1* this, PlayState* play);
void func_80AEFAAC(EnRu1* this, PlayState* play);
void func_80AEFB04(EnRu1* this, PlayState* play);
void func_80AEFB68(EnRu1* this, PlayState* play);
void func_80AEFCE8(EnRu1* this, PlayState* play);
void func_80AEFBC8(EnRu1* this, PlayState* play);
void func_80AEFC24(EnRu1* this, PlayState* play);
void func_80AEFECC(EnRu1* this, PlayState* play);
void func_80AEFF40(EnRu1* this, PlayState* play);

void func_80AF0278(EnRu1* this, PlayState* play, s32 limbIndex, Vec3s* rot);

void EnRu1_DrawNothing(EnRu1* this, PlayState* play);
void EnRu1_DrawOpa(EnRu1* this, PlayState* play);
void EnRu1_DrawXlu(EnRu1* this, PlayState* play);

static ColliderCylinderInitType1 sCylinderInit1 = {
    {
        COLTYPE_HIT0,
        AT_NONE,
        AC_NONE,
        OC1_ON | OC1_TYPE_PLAYER,
        COLSHAPE_CYLINDER,
    },
    { 0x00, { 0x00000000, 0x00, 0x00 }, { 0x00000000, 0x00, 0x00 }, 0x00, 0x00, 0x01 },
    { 25, 80, 0, { 0 } },
};

static ColliderCylinderInitType1 sCylinderInit2 = {
    {
        COLTYPE_HIT0,
        AT_ON | AT_TYPE_PLAYER,
        AC_NONE,
        OC1_ON | OC1_TYPE_PLAYER,
        COLSHAPE_CYLINDER,
    },
    { 0x00, { 0x00000101, 0x00, 0x00 }, { 0x00000000, 0x00, 0x00 }, 0x01, 0x00, 0x01 },
    { 20, 30, 0, { 0 } },
};

typedef enum {
<<<<<<< HEAD
    /* 0 */ RUTO_CHILD_MOUTH_CLOSED,
    /* 1 */ RUTO_CHILD_MOUTH_FROWN,
    /* 2 */ RUTO_CHILD_MOUTH_OPEN
} RutoMouthState;
=======
    /* 0 */ RUTO_CHILD_EYE_OPEN,
    /* 1 */ RUTO_CHILD_EYE_HALF,
    /* 2 */ RUTO_CHILD_EYE_CLOSED,
    /* 3 */ RUTO_CHILD_EYE_ROLL_LEFT,
    /* 4 */ RUTO_CHILD_EYE_HALF2,
    /* 5 */ RUTO_CHILD_EYE_HALF_WITH_BLUSH
} RutoChildEyeState;
>>>>>>> 45113f5e

static void* sEyeTextures[] = {
    gRutoChildEyeOpenTex,     gRutoChildEyeHalfTex,  gRutoChildEyeClosedTex,
    gRutoChildEyeRollLeftTex, gRutoChildEyeHalf2Tex, gRutoChildEyeHalfWithBlushTex,
};

static void* sMouthTextures[] = {
    gRutoChildMouthClosedTex,
    gRutoChildMouthFrownTex,
    gRutoChildMouthOpenTex,
};

static s32 sUnused = 0;

#include "z_en_ru1_cutscene_data.inc.c"

static u32 D_80AF1938 = 0;

static EnRu1ActionFunc sActionFuncs[] = {
    func_80AEC0B4, func_80AEC100, func_80AEC130, func_80AEC17C, func_80AEC1D4, func_80AEC244, func_80AEC2C0,
    func_80AECA94, func_80AECAB4, func_80AECAD4, func_80AECB18, func_80AECB60, func_80AECBB8, func_80AECC1C,
    func_80AECC84, func_80AED304, func_80AED324, func_80AED344, func_80AED374, func_80AED3A4, func_80AED3E0,
    func_80AED414, func_80AEF29C, func_80AEF2AC, func_80AEF2D0, func_80AEF354, func_80AEF3A8, func_80AEEBD4,
    func_80AEEC5C, func_80AEECF0, func_80AEED58, func_80AEEDCC, func_80AEEE34, func_80AEEE9C, func_80AEEF08,
    func_80AEEF5C, func_80AEF9D8, func_80AEFA2C, func_80AEFAAC, func_80AEFB04, func_80AEFB68, func_80AEFCE8,
    func_80AEFBC8, func_80AEFC24, func_80AEFECC, func_80AEFF40,
};

static EnRu1PreLimbDrawFunc sPreLimbDrawFuncs[] = {
    func_80AF0278,
};

static Vec3f sMultVec = { 0.0f, 10.0f, 0.0f };

static EnRu1DrawFunc sDrawFuncs[] = {
    EnRu1_DrawNothing,
    EnRu1_DrawOpa,
    EnRu1_DrawXlu,
};

ActorInit En_Ru1_InitVars = {
    /**/ ACTOR_EN_RU1,
    /**/ ACTORCAT_NPC,
    /**/ FLAGS,
    /**/ OBJECT_RU1,
    /**/ sizeof(EnRu1),
    /**/ EnRu1_Init,
    /**/ EnRu1_Destroy,
    /**/ EnRu1_Update,
    /**/ EnRu1_Draw,
};

void func_80AEAC10(EnRu1* this, PlayState* play) {
    s32 pad[5];

    Collider_UpdateCylinder(&this->actor, &this->collider);
    CollisionCheck_SetOC(play, &play->colChkCtx, &this->collider.base);
}

void func_80AEAC54(EnRu1* this, PlayState* play) {
    s32 pad[5];

    Collider_UpdateCylinder(&this->actor, &this->collider2);
    if (this->unk_34C != 0) {
        CollisionCheck_SetOC(play, &play->colChkCtx, &this->collider2.base);
    } else if (this->actor.xzDistToPlayer > 32.0f) {
        this->unk_34C = 1;
    }
}

void func_80AEACDC(EnRu1* this, PlayState* play) {
    s32 pad[5];

    Collider_UpdateCylinder(&this->actor, &this->collider2);
    CollisionCheck_SetAT(play, &play->colChkCtx, &this->collider2.base);
}

void func_80AEAD20(Actor* thisx, PlayState* play) {
    EnRu1* this = (EnRu1*)thisx;

    Collider_InitCylinder(play, &this->collider);
    Collider_SetCylinderType1(play, &this->collider, &this->actor, &sCylinderInit1);

    Collider_InitCylinder(play, &this->collider2);
    Collider_SetCylinderType1(play, &this->collider2, &this->actor, &sCylinderInit2);
}

void EnRu1_DestroyColliders(EnRu1* this, PlayState* play) {
    Collider_DestroyCylinder(play, &this->collider);
    Collider_DestroyCylinder(play, &this->collider2);
}

void func_80AEADD8(EnRu1* this) {
    this->unk_34C = 0;
}

u8 func_80AEADE0(EnRu1* this) {
    u8 params = this->actor.params >> 8;

    return params;
}

u8 func_80AEADF0(EnRu1* this) {
    s16 params = this->actor.params;

    return params;
}

void EnRu1_Destroy(Actor* thisx, PlayState* play) {
    EnRu1* this = (EnRu1*)thisx;

    EnRu1_DestroyColliders(this, play);
}

void EnRu1_UpdateEyes(EnRu1* this) {
    s32 pad[3];
    s16* blinkTimer = &this->blinkTimer;
    s16* eyeIndex = &this->eyeIndex;

    if (DECR(*blinkTimer) == 0) {
        *blinkTimer = Rand_S16Offset(60, 60);
    }

    *eyeIndex = *blinkTimer;
    if (*eyeIndex >= RUTO_CHILD_EYE_ROLL_LEFT) { //check if we've moved beyond 'blink' indices
        *eyeIndex = RUTO_CHILD_EYE_OPEN;
    }
}

void EnRu1_SetEyeIndex(EnRu1* this, s16 eyeIndex) {
    this->eyeIndex = eyeIndex;
}

void EnRu1_SetMouthIndex(EnRu1* this, s16 mouthIndex) {
    this->mouthIndex = mouthIndex;
}

void func_80AEAECC(EnRu1* this, PlayState* play) {
    f32* velocityY = &this->actor.velocity.y;
    f32 velocityYHeld = *velocityY;

    *velocityY = -4.0f;
    Actor_UpdateBgCheckInfo(play, &this->actor, 19.0f, 25.0f, 30.0f,
                            UPDBGCHECKINFO_FLAG_0 | UPDBGCHECKINFO_FLAG_1 | UPDBGCHECKINFO_FLAG_2);
    *velocityY = velocityYHeld;
}

s32 EnRu1_IsCsStateIdle(PlayState* play) {
    if (play->csCtx.state == CS_STATE_IDLE) {
        return true;
    }
    return false;
}

CsCmdActorCue* EnRu1_GetCue(PlayState* play, s32 cueChannel) {
    s32 pad[2];
    CsCmdActorCue* cue = NULL;

    if (!EnRu1_IsCsStateIdle(play)) {
        cue = play->csCtx.actorCues[cueChannel];
    }
    return cue;
}

s32 func_80AEAFA0(PlayState* play, u16 cueId, s32 cueChannel) {
    CsCmdActorCue* cue = EnRu1_GetCue(play, cueChannel);

    if ((cue != NULL) && (cue->id == cueId)) {
        return true;
    }
    return false;
}

s32 func_80AEAFE0(PlayState* play, u16 cueId, s32 cueChannel) {
    CsCmdActorCue* cue = EnRu1_GetCue(play, cueChannel);

    if ((cue != NULL) && (cue->id != cueId)) {
        return true;
    }
    return false;
}

s32 func_80AEB020(EnRu1* this, PlayState* play) {
    Actor* actorIt = play->actorCtx.actorLists[ACTORCAT_NPC].head;
    EnRu1* someEnRu1;

    while (actorIt != NULL) {
        if (actorIt->id == ACTOR_EN_RU1) {
            someEnRu1 = (EnRu1*)actorIt;
            if (someEnRu1 != this) {
                if ((someEnRu1->action == 31) || (someEnRu1->action == 32) || (someEnRu1->action == 24)) {
                    return true;
                }
            }
        }
        actorIt = actorIt->next;
    }
    return false;
}

BgBdanObjects* EnRu1_FindSwitch(PlayState* play) {
    Actor* actorIt = play->actorCtx.actorLists[ACTORCAT_BG].head;

    while (actorIt != NULL) {
        if (actorIt->id == ACTOR_BG_BDAN_OBJECTS && actorIt->params == 0) {
            return (BgBdanObjects*)actorIt;
        }
        actorIt = actorIt->next;
    }
    // "There is no stand"
    PRINTF(VT_FGCOL(RED) "お立ち台が無い!!!!!!!!!!!!!!!!!!!!!!!!!\n" VT_RST);
    return NULL;
}

void func_80AEB0EC(EnRu1* this, s32 cameraSetting) {
    if (this->unk_28C != NULL) {
        this->unk_28C->cameraSetting = cameraSetting;
    }
}

s32 func_80AEB104(EnRu1* this) {
    if (this->unk_28C != NULL) {
        return this->unk_28C->cameraSetting;
    } else {
        return 0;
    }
}

Actor* func_80AEB124(PlayState* play) {
    Actor* actorIt = play->actorCtx.actorLists[ACTORCAT_BOSS].head;

    while (actorIt != NULL) {
        if ((actorIt->id == ACTOR_DEMO_EFFECT) && ((actorIt->params & 0xFF) == DEMO_EFFECT_JEWEL_ZORA)) {
            return actorIt;
        }
        actorIt = actorIt->next;
    }
    return NULL;
}

int func_80AEB174(PlayState* play) {
    return (Message_GetState(&play->msgCtx) == TEXT_STATE_EVENT) && Message_ShouldAdvance(play);
}

s32 func_80AEB1B4(PlayState* play) {
    return Message_GetState(&play->msgCtx) == TEXT_STATE_CLOSING;
}

#if OOT_DEBUG
void func_80AEB1D8(EnRu1* this) {
    this->action = 36;
    this->drawConfig = 0;
    this->actor.velocity.x = 0.0f;
    this->actor.velocity.y = 0.0f;
    this->actor.velocity.z = 0.0f;
    this->actor.speed = 0.0f;
    this->actor.gravity = 0.0f;
    this->actor.minVelocityY = 0.0f;
    func_80AEB0EC(this, 0);
}

void func_80AEB220(EnRu1* this, PlayState* play) {
    if ((EnRu1_IsCsStateIdle(play)) && (this->actor.params == 0xA)) {
        func_80AEB1D8(this);
    }
}
#endif

void func_80AEB264(EnRu1* this, AnimationHeader* animation, u8 arg2, f32 morphFrames, s32 arg4) {
    s32 pad[2];
    AnimationHeader* animHeader = SEGMENTED_TO_VIRTUAL(animation);
    f32 frameCount = Animation_GetLastFrame(animHeader);
    f32 playbackSpeed;
    f32 unk0;
    f32 fc;

    if (arg4 == 0) {
        unk0 = 0.0f;
        fc = frameCount;
        playbackSpeed = 1.0f;
    } else {
        unk0 = frameCount;
        fc = 0.0f;
        playbackSpeed = -1.0f;
    }

    Animation_Change(&this->skelAnime, animHeader, playbackSpeed, unk0, fc, arg2, morphFrames);
}

s32 EnRu1_UpdateSkelAnime(EnRu1* this) {
    // why?
    if (this->action != 32) {
        return SkelAnime_Update(&this->skelAnime);
    } else {
        return SkelAnime_Update(&this->skelAnime);
    }
}

void func_80AEB364(EnRu1* this, PlayState* play) {
    this->skelAnime.moveFlags |= ANIM_FLAG_UPDATE_XZ;
    AnimTaskQueue_AddActorMove(play, &this->actor, &this->skelAnime, 1.0f);
}

void func_80AEB3A4(EnRu1* this, PlayState* play) {
    this->skelAnime.moveFlags |= ANIM_FLAG_UPDATE_XZ;
    func_80AEB364(this, play);
}

void func_80AEB3CC(EnRu1* this) {
    this->skelAnime.moveFlags &= ~ANIM_FLAG_UPDATE_XZ;
}

void func_80AEB3DC(EnRu1* this, PlayState* play) {
    func_80AEB264(this, &gRutoChildWaitHandsBehindBackAnim, 0, 0, 0);
    this->action = 0;
    this->drawConfig = 1;
<<<<<<< HEAD
    EnRu1_SetEyeIndex(this, 4);
    EnRu1_SetMouthIndex(this, RUTO_CHILD_MOUTH_CLOSED);
=======
    EnRu1_SetEyeIndex(this, RUTO_CHILD_EYE_HALF2);
    EnRu1_SetMouthIndex(this, 0);
>>>>>>> 45113f5e
}

CsCmdActorCue* EnRu1_GetCueChannel3(PlayState* play) {
    return EnRu1_GetCue(play, 3);
}

s32 func_80AEB458(PlayState* play, u16 cueId) {
    return func_80AEAFA0(play, cueId, 3);
}

s32 func_80AEB480(PlayState* play, u16 cueId) {
    return func_80AEAFE0(play, cueId, 3);
}

void EnRu1_SpawnRipple(EnRu1* this, PlayState* play, s16 radiusMax, s16 life) {
    Vec3f pos;
    Actor* thisx = &this->actor;

    pos.x = this->actor.world.pos.x;
    pos.y = this->actor.world.pos.y + this->actor.depthInWater;
    pos.z = this->actor.world.pos.z;
    EffectSsGRipple_Spawn(play, &pos, 100, radiusMax, life);
}

void func_80AEB50C(EnRu1* this, PlayState* play) {
    this->unk_270 += 1.0f;
    if (this->unk_270 >= kREG(3) + 10.0f) {
        EnRu1_SpawnRipple(this, play, kREG(1) + 500, 0);
        this->unk_270 = 0.0f;
    }
}

void func_80AEB59C(EnRu1* this, PlayState* play) {
    EnRu1_SpawnRipple(this, play, kREG(2) + 500, 0);
    EnRu1_SpawnRipple(this, play, kREG(2) + 500, kREG(3) + 10.0f);
    EnRu1_SpawnRipple(this, play, kREG(2) + 500, (kREG(3) + 10.0f) * 2.0f);
}

void EnRu1_SpawnSplash(EnRu1* this, PlayState* play) {
    Vec3f pos;

    pos.x = this->actor.world.pos.x;
    pos.y = this->actor.world.pos.y + this->actor.depthInWater;
    pos.z = this->actor.world.pos.z;

    EffectSsGSplash_Spawn(play, &pos, NULL, NULL, 1, 0);
}

void func_80AEB6E0(EnRu1* this, PlayState* play) {
    SkelAnime* skelAnime = &this->skelAnime;

    if (skelAnime->baseTransl.y < skelAnime->jointTable[0].y) {
        skelAnime->moveFlags |= ANIM_FLAG_UPDATE_XZ | ANIM_FLAG_UPDATE_Y;
        AnimTaskQueue_AddActorMove(play, &this->actor, skelAnime, 1.0f);
    }
}

void func_80AEB738(EnRu1* this, PlayState* play) {
    SkelAnime* skelAnime = &this->skelAnime;

    skelAnime->baseTransl = skelAnime->jointTable[0];
    skelAnime->prevTransl = skelAnime->jointTable[0];
    if (skelAnime->baseTransl.y < skelAnime->jointTable[0].y) {
        skelAnime->moveFlags |= ANIM_FLAG_UPDATE_XZ | ANIM_FLAG_UPDATE_Y;
        AnimTaskQueue_AddActorMove(play, &this->actor, skelAnime, 1.0f);
    }
}

void func_80AEB7D0(EnRu1* this) {
    this->skelAnime.moveFlags &= ~(ANIM_FLAG_UPDATE_XZ | ANIM_FLAG_UPDATE_Y);
}

f32 func_80AEB7E0(CsCmdActorCue* cue, PlayState* play) {
    s32 csCurFrame = play->csCtx.curFrame;

    if ((csCurFrame < cue->endFrame) && (cue->endFrame - cue->startFrame > 0)) {
        return (Math_CosS(((csCurFrame - cue->startFrame) / (f32)(cue->endFrame - cue->startFrame)) * 32768.0f) *
                -0.5f) +
               0.5f;
    }
    return 1.0f;
}

f32 func_80AEB87C(f32 arg0, s32 arg1, s32 arg2) {
    return (((f32)arg2 - arg1) * arg0) + arg1;
}

void func_80AEB89C(EnRu1* this, PlayState* play) {
    CsCmdActorCue* cue = EnRu1_GetCueChannel3(play);

    if (cue != NULL) {
        this->actor.world.rot.y = this->actor.shape.rot.y = cue->rot.y;

        this->actor.world.pos.x = cue->startPos.x;
        this->actor.world.pos.y = cue->startPos.y;
        this->actor.world.pos.z = cue->startPos.z;
    }
}

void func_80AEB914(EnRu1* this, PlayState* play) {
    func_80AEB89C(this, play);
}

void func_80AEB934(EnRu1* this, PlayState* play) {
    func_80AEB89C(this, play);
}

void func_80AEB954(EnRu1* this, PlayState* play) {
    func_80AEB6E0(this, play);
}

void func_80AEB974(EnRu1* this, PlayState* play) {
    Vec3f* thisPos;
    f32 sp30;
    CsCmdActorCue* cue = EnRu1_GetCueChannel3(play);
    s32 pad;

    if (cue != NULL) {
        sp30 = func_80AEB7E0(cue, play);
        thisPos = &this->actor.world.pos;
        thisPos->x = func_80AEB87C(sp30, cue->startPos.x, cue->endPos.x);
        thisPos->y = func_80AEB87C(sp30, cue->startPos.y, cue->endPos.y);
        thisPos->z = func_80AEB87C(sp30, cue->startPos.z, cue->endPos.z);
    }
}

void func_80AEBA0C(EnRu1* this, PlayState* play) {
    func_80AEB6E0(this, play);
}

void func_80AEBA2C(EnRu1* this, PlayState* play) {
    s32 pad;
    Vec3f* unk_364 = &this->unk_364;
    Vec3f* thisPos;
    f32 temp_ret_2;
    CsCmdActorCue* cue = EnRu1_GetCueChannel3(play);
    s32 pad2;

    if (cue != NULL) {
        temp_ret_2 = func_80AEB7E0(cue, play);
        thisPos = &this->actor.world.pos;
        thisPos->x = func_80AEB87C(temp_ret_2, unk_364->x, cue->endPos.x);
        thisPos->y = func_80AEB87C(temp_ret_2, unk_364->y, cue->endPos.y);
        thisPos->z = func_80AEB87C(temp_ret_2, unk_364->z, cue->endPos.z);
    }
}

void func_80AEBAFC(EnRu1* this) {
    if (this->unk_298 == 0) {
        Sfx_PlaySfxAtPos(&this->actor.projectedPos, NA_SE_EV_DIVE_INTO_WATER);
        this->unk_298 = 1;
    }
}

void func_80AEBB3C(EnRu1* this) {
    if (Animation_OnFrame(&this->skelAnime, 5.0f)) {
        Sfx_PlaySfxAtPos(&this->actor.projectedPos, NA_SE_PL_FACE_UP);
    }
}

void func_80AEBB78(EnRu1* this) {
    SkelAnime* skelAnime = &this->skelAnime;

    if (Animation_OnFrame(skelAnime, 4.0f) || Animation_OnFrame(skelAnime, 13.0f) ||
        Animation_OnFrame(skelAnime, 22.0f) || Animation_OnFrame(skelAnime, 31.0f)) {
        Sfx_PlaySfxAtPos(&this->actor.projectedPos, NA_SE_PL_SWIM);
    }
}

void func_80AEBBF4(EnRu1* this) {
    if (Animation_OnFrame(&this->skelAnime, 8.0f)) {
        Sfx_PlaySfxAtPos(&this->actor.projectedPos, NA_SE_PL_SUBMERGE);
    }
}

void func_80AEBC30(PlayState* play) {
    Player* player;

    if (play->csCtx.curFrame == 205) {
        player = GET_PLAYER(play);
        Audio_PlaySfxGeneral(NA_SE_EV_DIVE_INTO_WATER, &player->actor.projectedPos, 4, &gSfxDefaultFreqAndVolScale,
                             &gSfxDefaultFreqAndVolScale, &gSfxDefaultReverb);
    }
}

void func_80AEBC84(EnRu1* this, PlayState* play) {
    if (play->csCtx.curFrame == 130) {
        Sfx_PlaySfxAtPos(&this->actor.projectedPos, NA_SE_VO_RT_LAUGH_0);
    }
}

void func_80AEBCB8(EnRu1* this, UNK_TYPE arg1) {
    if (arg1 != 0) {
        Animation_Change(&this->skelAnime, &gRutoChildSwimOnBackAnim, 1.0f, 0,
                         Animation_GetLastFrame(&gRutoChildSwimOnBackAnim), ANIMMODE_LOOP, -8.0f);
    }
}

void func_80AEBD1C(EnRu1* this, PlayState* play) {
    if (func_80AEB480(play, 2)) {
        this->action = 1;
        this->drawConfig = 0;
        func_80AEB914(this, play);
        func_80AEAECC(this, play);
        EnRu1_SpawnSplash(this, play);
        func_80AEB59C(this, play);
    }
}

void func_80AEBD94(EnRu1* this, PlayState* play) {
    s32 pad[2];
    f32 frameCount;

    if (func_80AEB480(play, 3)) {
        frameCount = Animation_GetLastFrame(&gRutoChildAnim_009060);
        func_80AEB934(this, play);
        func_80AEB738(this, play);
        Animation_Change(&this->skelAnime, &gRutoChildAnim_009060, 1.0f, 0.0f, frameCount, ANIMMODE_ONCE, 0.0f);
        this->action = 2;
        this->drawConfig = 1;
    }
}

void func_80AEBE3C(EnRu1* this, PlayState* play, s32 arg2) {
    s32 pad[2];

    if (arg2 != 0) {
        f32 frameCount = Animation_GetLastFrame(&gRutoChildTreadWaterAnim);

        func_80AEB7D0(this);
        Animation_Change(&this->skelAnime, &gRutoChildTreadWaterAnim, 1.0f, 0, frameCount, ANIMMODE_LOOP, -8.0f);
        this->action = 3;
    } else {
        func_80AEB954(this, play);
    }
}

void func_80AEBEC8(EnRu1* this, PlayState* play) {
    s32 pad[2];
    f32 frameCount;

    if (func_80AEB458(play, 6)) {
        frameCount = Animation_GetLastFrame(&gRutoChildTransitionToSwimOnBackAnim);
        func_80AEB738(this, play);
        Animation_Change(&this->skelAnime, &gRutoChildTransitionToSwimOnBackAnim, 1.0f, 0, frameCount, ANIMMODE_ONCE,
                         -8.0f);
        this->action = 4;
    }
}

void func_80AEBF60(EnRu1* this, PlayState* play) {
    if (func_80AEB480(play, 6)) {
        s32 pad;

        func_80AEB7D0(this);
        this->action = 5;
        this->unk_364 = this->actor.world.pos;
    } else {
        func_80AEBA0C(this, play);
    }
}

void func_80AEBFD8(EnRu1* this, PlayState* play) {
    CsCmdActorCue* cue = EnRu1_GetCueChannel3(play);
    f32 frameCount;
    u16 csCurFrame;
    u16 endFrame;

    if (cue != NULL) {
        csCurFrame = play->csCtx.curFrame;
        endFrame = cue->endFrame;

        if (csCurFrame >= endFrame - 2) {
            frameCount = Animation_GetLastFrame(&gRutoChildTransitionFromSwimOnBackAnim);
            Animation_Change(&this->skelAnime, &gRutoChildTransitionFromSwimOnBackAnim, 1.0, 0, frameCount,
                             ANIMMODE_ONCE, -8.0f);
            this->action = 6;
        }
    }
}

void func_80AEC070(EnRu1* this, PlayState* play, UNK_TYPE arg2) {
    if ((func_80AEB458(play, 8)) && (arg2 != 0)) {
        Actor_Kill(&this->actor);
    }
}

void func_80AEC0B4(EnRu1* this, PlayState* play) {
    func_80AEB89C(this, play);
    EnRu1_UpdateSkelAnime(this);
    func_80AEBC84(this, play);
    func_80AEBC30(play);
    func_80AEBD1C(this, play);
}

void func_80AEC100(EnRu1* this, PlayState* play) {
    func_80AEBAFC(this);
    func_80AEBD94(this, play);
}

void func_80AEC130(EnRu1* this, PlayState* play) {
    s32 something = EnRu1_UpdateSkelAnime(this);

    func_80AEAECC(this, play);
    func_80AEBB3C(this);
    func_80AEBE3C(this, play, something);
}

void func_80AEC17C(EnRu1* this, PlayState* play) {
    func_80AEB974(this, play);
    func_80AEAECC(this, play);
    EnRu1_UpdateSkelAnime(this);
    func_80AEB50C(this, play);
    func_80AEBEC8(this, play);
}

void func_80AEC1D4(EnRu1* this, PlayState* play) {
    s32 something;

    something = EnRu1_UpdateSkelAnime(this);
    func_80AEAECC(this, play);
    EnRu1_UpdateEyes(this);
    func_80AEB50C(this, play);
    func_80AEBCB8(this, something);
    func_80AEBBF4(this);
    func_80AEBF60(this, play);
}

void func_80AEC244(EnRu1* this, PlayState* play) {
    s32 something;

    something = EnRu1_UpdateSkelAnime(this);
    func_80AEBA2C(this, play);
    func_80AEAECC(this, play);
    EnRu1_UpdateEyes(this);
    func_80AEB50C(this, play);
    func_80AEBCB8(this, something);
    func_80AEBB78(this);
    func_80AEBFD8(this, play);
}

void func_80AEC2C0(EnRu1* this, PlayState* play) {
    s32 something;

    something = EnRu1_UpdateSkelAnime(this);
    func_80AEAECC(this, play);
    EnRu1_UpdateEyes(this);
    func_80AEB50C(this, play);
    func_80AEC070(this, play, something);
}

void func_80AEC320(EnRu1* this, PlayState* play) {
    if (!GET_INFTABLE(INFTABLE_141)) {
        func_80AEB264(this, &gRutoChildWait2Anim, 0, 0, 0);
        this->action = 7;
        EnRu1_SetMouthIndex(this, RUTO_CHILD_MOUTH_FROWN);
    } else if (GET_INFTABLE(INFTABLE_147) && !GET_INFTABLE(INFTABLE_140) && !GET_INFTABLE(INFTABLE_145)) {
        if (!func_80AEB020(this, play)) {
            s8 actorRoom;

            func_80AEB264(this, &gRutoChildWait2Anim, 0, 0, 0);
            actorRoom = this->actor.room;
            this->action = 22;
            this->actor.room = -1;
            this->drawConfig = 0;
            this->roomNum1 = actorRoom;
            this->roomNum3 = actorRoom;
            this->roomNum2 = actorRoom;
        } else {
            Actor_Kill(&this->actor);
        }
    } else {
        Actor_Kill(&this->actor);
    }
}

void func_80AEC40C(EnRu1* this) {
    f32 unk_26C = this->unk_26C;

    if (unk_26C < 8.0f) {
        this->actor.speed = (((kREG(3) * 0.01f) + 2.7f) / 8.0f) * unk_26C;
    } else {
        this->actor.speed = (kREG(3) * 0.01f) + 2.7f;
    }
    this->actor.velocity.y = -1.0f;
    Actor_MoveXZGravity(&this->actor);
}

void func_80AEC4CC(EnRu1* this) {
    this->actor.velocity.y = -1.0f;
    Actor_MoveXZGravity(&this->actor);
}

void func_80AEC4F4(EnRu1* this) {
    f32* speedXZ = &this->actor.speed;
    f32* unk_26C = &this->unk_26C;

    if (this->unk_26C < 8.0f) {
        *unk_26C += 1.0f;
        *speedXZ *= (8.0f - *unk_26C) / 8.0f;
        this->actor.velocity.y = -*unk_26C * (((kREG(4) * 0.01f) + 13.0f) / 8.0f);
    } else {
        *speedXZ = 0.0f;
        this->actor.velocity.y = -((kREG(4) * 0.01f) + 13.0f);
    }
    Actor_MoveXZGravity(&this->actor);
}

s32 func_80AEC5FC(EnRu1* this, PlayState* play) {
    Player* player = GET_PLAYER(play);
    f32 thisPosZ = this->actor.world.pos.z;
    f32 playerPosZ = player->actor.world.pos.z;

    if ((playerPosZ - thisPosZ <= 265.0f) && (player->actor.world.pos.y >= this->actor.world.pos.y)) {
        return true;
    }
    return false;
}

void func_80AEC650(EnRu1* this) {
    s32 pad[2];

    if (this->unk_280 == 0) {
        if (Animation_OnFrame(&this->skelAnime, 2.0f) || Animation_OnFrame(&this->skelAnime, 7.0f)) {
            Sfx_PlaySfxAtPos(&this->actor.projectedPos, NA_SE_PL_WALK_GROUND + SURFACE_SFX_OFFSET_JABU);
        }
    }
}

void func_80AEC6B0(EnRu1* this) {
    Sfx_PlaySfxAtPos(&this->actor.projectedPos, NA_SE_EV_FALL_DOWN_DIRT);
    Sfx_PlaySfxAtPos(&this->actor.projectedPos, NA_SE_VO_RT_FALL);
}

void func_80AEC6E4(EnRu1* this, PlayState* play) {
    if ((func_80AEAFA0(play, 4, 3)) && (this->unk_280 == 0)) {
        Animation_Change(&this->skelAnime, &gRutoChildBringArmsUpAnim, 1.0f, 0,
                         Animation_GetLastFrame(&gRutoChildBringArmsUpAnim), ANIMMODE_ONCE, -8.0f);
        this->unk_280 = 1;
        func_80AEC6B0(this);
    }
}

void func_80AEC780(EnRu1* this, PlayState* play) {
    s32 pad;
    Player* player = GET_PLAYER(play);

    if ((func_80AEC5FC(this, play)) && (!Play_InCsMode(play)) &&
        (!(player->stateFlags1 & (PLAYER_STATE1_13 | PLAYER_STATE1_14 | PLAYER_STATE1_21))) &&
        (player->actor.bgCheckFlags & BGCHECKFLAG_GROUND)) {

        play->csCtx.script = D_80AF0880;
        gSaveContext.cutsceneTrigger = 1;
        player->speedXZ = 0.0f;
        this->action = 8;
    }
}

void func_80AEC81C(EnRu1* this, PlayState* play) {
    CsCmdActorCue* cue;
    s16 newRotY;

    if (func_80AEAFE0(play, 1, 3)) {
        cue = play->csCtx.actorCues[3];
        this->actor.world.pos.x = cue->startPos.x;
        this->actor.world.pos.y = cue->startPos.y;
        this->actor.world.pos.z = cue->startPos.z;
        newRotY = cue->rot.y;
        this->actor.shape.rot.y = newRotY;
        this->actor.world.rot.y = newRotY;
        this->action = 9;
        this->drawConfig = 1;
    }
}

void func_80AEC8B8(EnRu1* this, PlayState* play) {
    if (func_80AEAFA0(play, 3, 3)) {
        Animation_Change(&this->skelAnime, &gRutoChildTurnAroundAnim, 1.0f, 0,
                         Animation_GetLastFrame(&gRutoChildTurnAroundAnim), ANIMMODE_ONCE, -8.0f);
        this->action = 10;
    }
}

void func_80AEC93C(EnRu1* this, UNK_TYPE arg1) {
    if (arg1 != 0) {
        Animation_Change(&this->skelAnime, &gRutoChildWalkAnim, 1.0f, 0, Animation_GetLastFrame(&gRutoChildWalkAnim),
                         ANIMMODE_LOOP, -8.0f);
        this->actor.world.rot.y += 0x8000;
        this->action = 0xB;
        this->unk_26C = 0.0f;
    }
}

void func_80AEC9C4(EnRu1* this) {
    this->unk_26C += 1.0f;
    if (this->unk_26C >= 8.0f) {
        this->action = 12;
        this->unk_26C = 0.0f;
        this->actor.velocity.y = -1.0f;
    }
}

void func_80AECA18(EnRu1* this) {
    if (!(this->actor.bgCheckFlags & BGCHECKFLAG_GROUND)) {
        s32 pad;

        this->action = 13;
        this->unk_26C = 0.0f;
        this->actor.velocity.y = 0.0f;
    }
}

void func_80AECA44(EnRu1* this, PlayState* play) {
    if (func_80AEAFA0(play, 5, 3)) {
        SET_INFTABLE(INFTABLE_141);
        this->action = 14;
    }
}

void func_80AECA94(EnRu1* this, PlayState* play) {
    func_80AEC780(this, play);
}

void func_80AECAB4(EnRu1* this, PlayState* play) {
    func_80AEC81C(this, play);
}

void func_80AECAD4(EnRu1* this, PlayState* play) {
    EnRu1_UpdateSkelAnime(this);
    EnRu1_UpdateEyes(this);
    func_80AEAECC(this, play);
    func_80AEC8B8(this, play);
}

void func_80AECB18(EnRu1* this, PlayState* play) {
    s32 something;

    something = EnRu1_UpdateSkelAnime(this);
    EnRu1_UpdateEyes(this);
    func_80AEAECC(this, play);
    func_80AEC93C(this, something);
}

void func_80AECB60(EnRu1* this, PlayState* play) {
    func_80AEC40C(this);
    EnRu1_UpdateSkelAnime(this);
    EnRu1_UpdateEyes(this);
    func_80AEAECC(this, play);
    func_80AEC650(this);
    func_80AEC9C4(this);
}

void func_80AECBB8(EnRu1* this, PlayState* play) {
    func_80AEC4CC(this);
    func_80AEC6E4(this, play);
    EnRu1_UpdateSkelAnime(this);
    EnRu1_UpdateEyes(this);
    func_80AEAECC(this, play);
    func_80AEC650(this);
    func_80AECA18(this);
}

void func_80AECC1C(EnRu1* this, PlayState* play) {
    func_80AEC4F4(this);
    func_80AEC6E4(this, play);
    EnRu1_UpdateSkelAnime(this);
    EnRu1_UpdateEyes(this);
    func_80AEAECC(this, play);
    func_80AEC650(this);
    func_80AECA44(this, play);
}

void func_80AECC84(EnRu1* this, PlayState* play) {
    if (play->csCtx.state == CS_STATE_IDLE) {
        Actor_Kill(&this->actor);
    }
}

void func_80AECCB0(EnRu1* this, PlayState* play) {
    s32 pad;
    Vec3f* pos;
    s16 yawTowardsPlayer;
    f32 spawnX;
    f32 spawnY;
    f32 spawnZ;
    s32 pad2[2];

    yawTowardsPlayer = this->actor.yawTowardsPlayer;
    pos = &this->actor.world.pos;
    spawnX = ((kREG(1) + 12.0f) * Math_SinS(yawTowardsPlayer)) + pos->x;
    spawnY = pos->y;
    spawnZ = ((kREG(1) + 12.0f) * Math_CosS(yawTowardsPlayer)) + pos->z;
    this->blueWarp = (DoorWarp1*)Actor_SpawnAsChild(&play->actorCtx, &this->actor, play, ACTOR_DOOR_WARP1, spawnX,
                                                    spawnY, spawnZ, 0, yawTowardsPlayer, 0, WARP_BLUE_RUTO);
}

void func_80AECDA0(EnRu1* this, PlayState* play) {
    func_80AEB264(this, &gRutoChildWaitHandsOnHipsAnim, 0, 0, 0);
    this->action = 15;
    this->actor.shape.yOffset = -10000.0f;
<<<<<<< HEAD
    EnRu1_SetEyeIndex(this, 5);
    EnRu1_SetMouthIndex(this, RUTO_CHILD_MOUTH_OPEN);
=======
    EnRu1_SetEyeIndex(this, RUTO_CHILD_EYE_HALF_WITH_BLUSH);
    EnRu1_SetMouthIndex(this, 2);
>>>>>>> 45113f5e
}

void func_80AECE04(EnRu1* this, PlayState* play) {
    this->actor.shape.yOffset += (250.0f / 3.0f);
}

void func_80AECE20(EnRu1* this, PlayState* play) {
    s32 pad2;
    Player* player = GET_PLAYER(play);
    Vec3f* playerPos = &player->actor.world.pos;
    s16 shapeRotY = player->actor.shape.rot.y;
    s32 pad;
    f32 unk_27C = this->unk_27C;
    Vec3f* pos = &this->actor.world.pos;

    pos->x = (Math_SinS(shapeRotY) * unk_27C) + playerPos->x;
    pos->y = playerPos->y;
    pos->z = (Math_CosS(shapeRotY) * unk_27C) + playerPos->z;
}

void func_80AECEB4(EnRu1* this, PlayState* play) {
    s32 pad;
    Player* player = GET_PLAYER(play);
    Vec3f* player_unk_450 = &player->unk_450;
    Vec3f* pos = &this->actor.world.pos;
    s16 shapeRotY = this->actor.shape.rot.y;

    player_unk_450->x = ((kREG(2) + 30.0f) * Math_SinS(shapeRotY)) + pos->x;
    player_unk_450->z = ((kREG(2) + 30.0f) * Math_CosS(shapeRotY)) + pos->z;
}

s32 func_80AECF6C(EnRu1* this, PlayState* play) {
    s16* shapeRotY;
    Player* player = GET_PLAYER(play);
    Player* otherPlayer;
    s16 temp_f16;
    f32 temp1;
    f32 temp2;
    s32 pad2[5];

    this->unk_26C += 1.0f;
    if ((player->actor.speed == 0.0f) && (this->unk_26C >= 3.0f)) {
        otherPlayer = GET_PLAYER(play);
        player->actor.world.pos.x = otherPlayer->unk_450.x;
        player->actor.world.pos.y = otherPlayer->unk_450.y;
        player->actor.world.pos.z = otherPlayer->unk_450.z;
        shapeRotY = &player->actor.shape.rot.y;
        temp1 = this->actor.world.pos.x - player->actor.world.pos.x;
        temp2 = this->actor.world.pos.z - player->actor.world.pos.z;
        temp_f16 = RAD_TO_BINANG(Math_FAtan2F(temp1, temp2));
        if (*shapeRotY != temp_f16) {
            Math_SmoothStepToS(shapeRotY, temp_f16, 0x14, 0x1838, 0x64);
            player->actor.world.rot.y = *shapeRotY;
        } else {
            return true;
        }
    }
    return false;
}

s32 func_80AED084(EnRu1* this, s32 state) {
    if (this->blueWarp != NULL && this->blueWarp->rutoWarpState == state) {
        return true;
    }
    return false;
}

void func_80AED0B0(EnRu1* this, s32 state) {
    if (this->blueWarp != NULL) {
        this->blueWarp->rutoWarpState = state;
    }
}

void func_80AED0C8(EnRu1* this, PlayState* play) {
    this->action = 16;
}

void func_80AED0D8(EnRu1* this, PlayState* play) {
    this->action = 17;
    this->drawConfig = 1;
    this->actor.world.rot.y = this->actor.yawTowardsPlayer;
    this->actor.shape.rot.y = this->actor.yawTowardsPlayer;
    func_80AECCB0(this, play);
}

void func_80AED110(EnRu1* this) {
    if (this->actor.shape.yOffset >= 0.0f) {
        this->action = 18;
        this->actor.shape.yOffset = 0.0f;
        func_80AED0B0(this, WARP_BLUE_RUTO_STATE_READY);
    }
}

void func_80AED154(EnRu1* this, PlayState* play) {
    if (func_80AED084(this, WARP_BLUE_RUTO_STATE_ENTERED)) {
        this->action = 0x13;
        this->unk_26C = 0.0f;
        func_80AECEB4(this, play);
    }
}

void func_80AED19C(EnRu1* this, s32 cond) {
    if (cond) {
        Animation_Change(&this->skelAnime, &gRutoChildTransitionHandsOnHipToCrossArmsAndLegsAnim, 1.0f, 0,
                         Animation_GetLastFrame(&gRutoChildTransitionHandsOnHipToCrossArmsAndLegsAnim), ANIMMODE_ONCE,
                         -8.0f);
        this->action = 20;
        func_80AED0B0(this, WARP_BLUE_RUTO_STATE_3);
    }
}

void func_80AED218(EnRu1* this, UNK_TYPE arg1) {
    if (func_80AED084(this, WARP_BLUE_RUTO_STATE_TALKING)) {
        if (arg1 != 0) {
            Animation_Change(&this->skelAnime, &gRutoChildWaitSittingAnim, 1.0f, 0,
                             Animation_GetLastFrame(&gRutoChildWaitSittingAnim), ANIMMODE_LOOP, -8.0f);
        }
    } else if (func_80AED084(this, WARP_BLUE_RUTO_STATE_WARPING)) {
        Animation_Change(&this->skelAnime, &gRutoChildWaitInBlueWarpAnim, 1.0f, 0,
                         Animation_GetLastFrame(&gRutoChildWaitInBlueWarpAnim), ANIMMODE_ONCE, -8.0f);
        this->action = 21;
        this->unk_27C = this->actor.xzDistToPlayer;
    }
}

void func_80AED304(EnRu1* this, PlayState* play) {
    func_80AED0C8(this, play);
}

void func_80AED324(EnRu1* this, PlayState* play) {
    func_80AED0D8(this, play);
}

void func_80AED344(EnRu1* this, PlayState* play) {
    func_80AECE04(this, play);
    EnRu1_UpdateSkelAnime(this);
    func_80AED110(this);
}

void func_80AED374(EnRu1* this, PlayState* play) {
    EnRu1_UpdateSkelAnime(this);
    func_80AED154(this, play);
}

void func_80AED3A4(EnRu1* this, PlayState* play) {
    EnRu1_UpdateSkelAnime(this);
    func_80AED19C(this, func_80AECF6C(this, play));
}

void func_80AED3E0(EnRu1* this, PlayState* play) {
    func_80AEAECC(this, play);
    func_80AED218(this, EnRu1_UpdateSkelAnime(this));
}

void func_80AED414(EnRu1* this, PlayState* play) {
    func_80AECE20(this, play);
    func_80AEAECC(this, play);
    EnRu1_UpdateSkelAnime(this);
}

void func_80AED44C(EnRu1* this, PlayState* play) {
    if (GET_INFTABLE(INFTABLE_141) && !GET_INFTABLE(INFTABLE_145) && !GET_INFTABLE(INFTABLE_140) &&
        !GET_INFTABLE(INFTABLE_147)) {
        if (!func_80AEB020(this, play)) {
            s8 actorRoom;

            func_80AEB264(this, &gRutoChildWait2Anim, 0, 0, 0);
            actorRoom = this->actor.room;
            this->action = 22;
            this->actor.room = -1;
            this->roomNum1 = actorRoom;
            this->roomNum3 = actorRoom;
            this->roomNum2 = actorRoom;
        } else {
            Actor_Kill(&this->actor);
        }
    } else {
        Actor_Kill(&this->actor);
    }
}

void func_80AED4FC(EnRu1* this) {
    Sfx_PlaySfxAtPos(&this->actor.projectedPos, NA_SE_EV_LAND_DIRT);
}

void func_80AED520(EnRu1* this, PlayState* play) {
    Player* player = GET_PLAYER(play);

    Audio_PlaySfxGeneral(NA_SE_PL_PULL_UP_RUTO, &player->actor.projectedPos, 4, &gSfxDefaultFreqAndVolScale,
                         &gSfxDefaultFreqAndVolScale, &gSfxDefaultReverb);
    Sfx_PlaySfxAtPos(&this->actor.projectedPos, NA_SE_VO_RT_LIFT);
}

void func_80AED57C(EnRu1* this) {
    if (this->actor.speed != 0.0f) {
        Sfx_PlaySfxAtPos(&this->actor.projectedPos, NA_SE_VO_RT_THROW);
    }
}

void func_80AED5B8(EnRu1* this) {
    Sfx_PlaySfxAtPos(&this->actor.projectedPos, NA_SE_VO_RT_CRASH);
}

void func_80AED5DC(EnRu1* this) {
    Sfx_PlaySfxAtPos(&this->actor.projectedPos, NA_SE_VO_RT_UNBALLANCE);
}

void func_80AED600(EnRu1* this) {
    Sfx_PlaySfxAtPos(&this->actor.projectedPos, NA_SE_VO_RT_DISCOVER);
}

s32 func_80AED624(EnRu1* this, PlayState* play) {
    s8 curRoomNum = play->roomCtx.curRoom.num;

    if (this->roomNum2 != curRoomNum) {
        Actor_Kill(&this->actor);
        return false;
    } else if (((this->roomNum1 != curRoomNum) || (this->roomNum2 != curRoomNum)) &&
               (this->actor.depthInWater > kREG(16) + 50.0f) && (this->action != 33)) {
        this->action = 33;
        this->drawConfig = 2;
        this->alpha = 0xFF;
        this->unk_2A4 = 0.0f;
    }
    return true;
}

void func_80AED6DC(EnRu1* this, PlayState* play) {
    s8 curRoomNum = play->roomCtx.curRoom.num;

    this->roomNum2 = curRoomNum;
    this->unk_288 = 0.0f;
}

void func_80AED6F8(PlayState* play) {
    s8 curRoomNum;

    if (!GET_INFTABLE(INFTABLE_147)) {
        curRoomNum = play->roomCtx.curRoom.num;
        if (curRoomNum == 2) {
            SET_INFTABLE(INFTABLE_147);
        }
    }
}

void func_80AED738(EnRu1* this, PlayState* play) {
    if (func_80AED624(this, play)) {
        s32 pad;

        this->unk_2A4 += 1.0f;
        if (this->unk_2A4 < 20.0f) {
            u32 temp_v0 = ((20.0f - this->unk_2A4) * 255.0f) / 20.0f;

            this->alpha = temp_v0;
            this->actor.shape.shadowAlpha = temp_v0;
        } else {
            Actor_Kill(&this->actor);
        }
    }
}

void func_80AED83C(EnRu1* this) {
    s32 pad[2];
    Vec3s* headRot;
    Vec3s* torsoRot;

    headRot = &this->interactInfo.headRot;
    Math_SmoothStepToS(&headRot->x, 0, 0x14, 0x1838, 0x64);
    Math_SmoothStepToS(&headRot->y, 0, 0x14, 0x1838, 0x64);
    torsoRot = &this->interactInfo.torsoRot;
    Math_SmoothStepToS(&torsoRot->x, 0, 0x14, 0x1838, 0x64);
    Math_SmoothStepToS(&torsoRot->y, 0, 0x14, 0x1838, 0x64);
}

void func_80AED8DC(EnRu1* this) {
    s32 temp_hi;
    s16* unk_2AC = &this->unk_2AC;
    s16* headRotY = &this->interactInfo.headRot.y;
    s16* unk_29E = &this->unk_29E;
    s32 pad[2];

    if (DECR(*unk_2AC) == 0) {
        *unk_2AC = Rand_S16Offset(0xA, 0x19);
        temp_hi = *unk_2AC % 5;
        if (temp_hi == 0) {
            this->unk_2B0 = 1;
        } else if (temp_hi == 1) {
            this->unk_2B0 = 2;
        } else {
            this->unk_2B0 = 0;
        }
        *unk_29E = 0;
    }

    if (this->unk_2B0 == 0) {
        Math_SmoothStepToS(unk_29E, 0 - *headRotY, 1, 0x190, 0x190);
        Math_SmoothStepToS(headRotY, 0, 3, ABS(*unk_29E), 0x64);
    } else if (this->unk_2B0 == 1) {
        Math_SmoothStepToS(unk_29E, -0x2AAA - *headRotY, 1, 0x190, 0x190);
        Math_SmoothStepToS(headRotY, -0x2AAA, 3, ABS(*unk_29E), 0x64);
    } else {
        Math_SmoothStepToS(unk_29E, 0x2AAA - *headRotY, 1, 0x190, 0x190);
        Math_SmoothStepToS(headRotY, 0x2AAA, 3, ABS(*unk_29E), 0x64);
    }
}

void func_80AEDAE0(EnRu1* this, PlayState* play) {
    DynaPolyActor* dynaPolyActor = DynaPoly_GetActor(&play->colCtx, this->actor.floorBgId);

    if (dynaPolyActor == NULL || dynaPolyActor->actor.id == ACTOR_EN_BOX) {
        this->actor.bgCheckFlags &= ~(BGCHECKFLAG_GROUND | BGCHECKFLAG_WALL | BGCHECKFLAG_CEILING);
    }
}

void func_80AEDB30(EnRu1* this, PlayState* play) {
    f32* velocityY;
    f32* speedXZ;
    f32* gravity;

    if (this->actor.bgCheckFlags & BGCHECKFLAG_GROUND) {
        DynaPolyActor* dynaPolyActor;

        velocityY = &this->actor.velocity.y;
        dynaPolyActor = DynaPoly_GetActor(&play->colCtx, this->actor.floorBgId);
        if (*velocityY <= 0.0f) {
            speedXZ = &this->actor.speed;
            if (dynaPolyActor != NULL) {
                if (dynaPolyActor->actor.id != ACTOR_EN_BOX) {
                    *speedXZ = 0.0f;
                }
            } else {
                if (*speedXZ >= (kREG(27) * 0.01f) + 3.0f) {
                    *speedXZ *= (kREG(19) * 0.01f) + 0.8f;
                } else {
                    *speedXZ = 0.0f;
                }
            }
            gravity = &this->actor.gravity;
            if (dynaPolyActor != NULL) {
                if (dynaPolyActor->actor.id != ACTOR_EN_BOX) {
                    *velocityY = 0.0f;
                    this->actor.minVelocityY = 0.0f;
                    *gravity = 0.0f;
                } else {
                    *velocityY *= -1.0f;
                }
            } else {
                *velocityY *= -((kREG(20) * 0.01f) + 0.6f);
                if (*velocityY <= -*gravity * ((kREG(20) * 0.01f) + 0.6f)) {
                    *velocityY = 0.0f;
                    this->actor.minVelocityY = 0.0f;
                    *gravity = 0.0f;
                }
            }
            func_80AED4FC(this);
        }
    }
    if (this->actor.bgCheckFlags & BGCHECKFLAG_CEILING) {
        s32 pad;

        speedXZ = &this->actor.speed;
        velocityY = &this->actor.velocity.y;
        if (*speedXZ >= (kREG(27) * 0.01f) + 3.0f) {
            *speedXZ *= (kREG(19) * 0.01f) + 0.8f;
        } else {
            *speedXZ = 0.0f;
        }
        if (*velocityY >= 0.0f) {
            *velocityY *= -((kREG(20) * 0.01f) + 0.6f);
            func_80AED4FC(this);
        }
    }
    if (this->actor.bgCheckFlags & BGCHECKFLAG_WALL) {
        speedXZ = &this->actor.speed;
        if (*speedXZ != 0.0f) {
            s16 wallYaw;
            s16 rotY;
            s32 temp_a1_2;
            s32 temp_a0;
            s32 phi_v1;

            rotY = this->actor.world.rot.y;
            wallYaw = this->actor.wallYaw;
            temp_a0 = (wallYaw * 2) - rotY;
            temp_a1_2 = temp_a0 + 0x8000;
            if ((s16)((temp_a0 - wallYaw) + 0x8000) >= 0) {
                phi_v1 = (s16)(temp_a1_2 - wallYaw);
            } else {
                phi_v1 = -(s16)(temp_a1_2 - wallYaw);
            }
            if (phi_v1 < 0x4001) {
                if (*speedXZ >= (kREG(27) * 0.01f) + 3.0f) {
                    *speedXZ *= (kREG(21) * 0.01f) + 0.6f;
                } else {
                    *speedXZ = 0.0f;
                }
                this->actor.world.rot.y = temp_a1_2;
                func_80AED4FC(this);
                func_80AED5B8(this);
            }
        }
    }
}

void func_80AEDEF4(EnRu1* this, PlayState* play) {
    f32* speedXZ = &this->actor.speed;
    DynaPolyActor* dynaPolyActor = DynaPoly_GetActor(&play->colCtx, this->actor.floorBgId);

    if (dynaPolyActor != NULL && dynaPolyActor->actor.id == ACTOR_EN_BOX) {
        if (*speedXZ != 0.0f) {
            *speedXZ *= 1.1f;
        } else {
            *speedXZ = 1.0f;
        }
    }
    if (*speedXZ >= (kREG(27) * 0.01f) + 3.0f) {
        *speedXZ *= (kREG(22) * 0.01f) + 0.98f;
    } else {
        *speedXZ = 0.0f;
    }
}

void func_80AEDFF4(EnRu1* this, PlayState* play) {
    func_80AEDB30(this, play);
    func_80AEDEF4(this, play);
    Actor_MoveXZGravity(&this->actor);
}

void func_80AEE02C(EnRu1* this) {
    this->actor.velocity.x = 0.0f;
    this->actor.velocity.y = 0.0f;
    this->actor.velocity.z = 0.0f;
    this->actor.speed = 0.0f;
    this->actor.gravity = 0.0f;
    this->actor.minVelocityY = 0.0f;
}

void func_80AEE050(EnRu1* this) {
    s32 pad;
    f32 sp28;
    f32 sp24;
    EnRu1* thisx = this; // necessary to match

    if (this->unk_350 == 0) {
        if ((this->actor.minVelocityY == 0.0f) && (this->actor.speed == 0.0f)) {
            this->unk_350 = 1;
            func_80AEE02C(this);
            this->unk_35C = 0;
            this->unk_358 = (this->actor.depthInWater - 10.0f) * 0.5f;
            this->unk_354 = this->actor.world.pos.y + thisx->unk_358; // thisx only used here
        } else {
            this->actor.gravity = 0.0f;
            this->actor.minVelocityY *= 0.2f;
            this->actor.velocity.y *= 0.2f;
            if (this->actor.minVelocityY >= -0.1f) {
                this->actor.minVelocityY = 0.0f;
                this->actor.velocity.y = 0.0f;
            }
            this->actor.speed *= 0.5f;
            if (this->actor.speed <= 0.1f) {
                this->actor.speed = 0.0f;
            }
            this->actor.velocity.x = Math_SinS(this->actor.world.rot.y) * this->actor.speed;
            this->actor.velocity.z = Math_CosS(this->actor.world.rot.y) * this->actor.speed;
            Actor_UpdatePos(&this->actor);
        }
    } else {
        if (this->unk_350 == 1) {
            if (this->unk_358 <= 1.0f) {
                func_80AEE02C(this);
                this->unk_350 = 2;
                this->unk_360 = 0.0f;
            } else {
                f32 temp_f10;

                sp28 = this->unk_358;
                sp24 = this->unk_354;
                temp_f10 = Math_CosS(this->unk_35C) * -sp28;
                this->actor.world.pos.y = temp_f10 + sp24;
                this->unk_35C += 0x3E8;
                this->unk_358 *= 0.95f;
            }
        } else {
            this->unk_360 += 1.0f;
            if (this->unk_360 > 0.0f) {
                this->unk_350 = 3;
            }
        }
    }
}

s32 func_80AEE264(EnRu1* this, PlayState* play) {
    if (!Actor_TalkOfferAccepted(&this->actor, play)) {
        this->actor.flags |= ACTOR_FLAG_0 | ACTOR_FLAG_3;
        if (GET_INFTABLE(INFTABLE_143)) {
            this->actor.textId = 0x404E;
            Actor_OfferTalkNearColChkInfoCylinder(&this->actor, play);
        } else if (GET_INFTABLE(INFTABLE_142)) {
            this->actor.textId = 0x404D;
            Actor_OfferTalkNearColChkInfoCylinder(&this->actor, play);
        } else {
            this->actor.textId = 0x404C;
            Actor_OfferTalkNearColChkInfoCylinder(&this->actor, play);
        }
        return false;
    }
    return true;
}

void func_80AEE2F8(EnRu1* this, PlayState* play) {
    DynaPolyActor* dynaPolyActor;
    s32 floorBgId;

    if ((this->actor.bgCheckFlags & BGCHECKFLAG_GROUND) && (this->actor.floorBgId != BGCHECK_SCENE)) {
        floorBgId = this->actor.floorBgId;
        dynaPolyActor = DynaPoly_GetActor(&play->colCtx, floorBgId);
        if ((dynaPolyActor != NULL) && (dynaPolyActor->actor.id == ACTOR_BG_BDAN_SWITCH)) {
            if (((dynaPolyActor->actor.params >> 8) & 0x3F) == 0x38) {
                SET_INFTABLE(INFTABLE_140);
                return;
            }
        }
    }
    CLEAR_INFTABLE(INFTABLE_140);
}

s32 func_80AEE394(EnRu1* this, PlayState* play) {
    s32 pad[2];
    CollisionContext* colCtx;
    DynaPolyActor* dynaPolyActor;
    s32 floorBgId;

    if ((this->actor.bgCheckFlags & BGCHECKFLAG_GROUND) && this->actor.floorBgId != BGCHECK_SCENE) {
        colCtx = &play->colCtx;
        floorBgId = this->actor.floorBgId; // necessary match, can't move this out of this block unfortunately
        dynaPolyActor = DynaPoly_GetActor(colCtx, floorBgId);
        if (dynaPolyActor != NULL && dynaPolyActor->actor.id == ACTOR_BG_BDAN_OBJECTS &&
            dynaPolyActor->actor.params == 0 && !Player_InCsMode(play) && play->msgCtx.msgLength == 0) {
            func_80AEE02C(this);
            play->csCtx.script = D_80AF10A4;
            gSaveContext.cutsceneTrigger = 1;
            this->action = 36;
            this->drawConfig = 0;
            this->unk_28C = (BgBdanObjects*)dynaPolyActor;
            this->actor.shape.shadowAlpha = 0;
            return true;
        }
    }
    return false;
}

void func_80AEE488(EnRu1* this, PlayState* play) {
    s8 curRoomNum;

    if (Actor_HasParent(&this->actor, play)) {
        curRoomNum = play->roomCtx.curRoom.num;
        this->roomNum3 = curRoomNum;
        this->action = 31;
        func_80AED520(this, play);
    } else if (!func_80AEE394(this, play) && !(this->actor.bgCheckFlags & BGCHECKFLAG_GROUND)) {
        s32 pad;

        this->actor.minVelocityY = -((kREG(24) * 0.01f) + 6.8f);
        this->actor.gravity = -((kREG(23) * 0.01f) + 1.3f);
        this->action = 28;
    }
}

void func_80AEE568(EnRu1* this, PlayState* play) {
    if (!func_80AEE394(this, play)) {
        if ((this->actor.bgCheckFlags & BGCHECKFLAG_GROUND) && (this->actor.speed == 0.0f) &&
            (this->actor.minVelocityY == 0.0f)) {
            s32 pad;

            func_80AEE02C(this);
            Actor_OfferCarry(&this->actor, play);
            this->action = 27;
            func_80AEADD8(this);
            return;
        }

        if (this->actor.depthInWater > 0.0f) {
            this->action = 29;
            this->unk_350 = 0;
        }
    }
}

void func_80AEE628(EnRu1* this, PlayState* play) {
    s32 pad[2];
    s8 curRoomNum = play->roomCtx.curRoom.num;

    if (EnRu1_IsCsStateIdle(play)) {
        Animation_Change(&this->skelAnime, &gRutoChildSittingAnim, 1.0f, 0,
                         Animation_GetLastFrame(&gRutoChildSittingAnim), ANIMMODE_LOOP, -8.0f);
        SET_INFTABLE(INFTABLE_144);
        this->action = 31;
    }
    this->roomNum3 = curRoomNum;
}

s32 func_80AEE6D0(EnRu1* this, PlayState* play) {
    s32 pad;
    s8 curRoomNum = play->roomCtx.curRoom.num;

    if (!GET_INFTABLE(INFTABLE_144) && (func_80AEB124(play) != NULL)) {
        if (!Player_InCsMode(play)) {
            Animation_Change(&this->skelAnime, &gRutoChildSeesSapphireAnim, 1.0f, 0,
                             Animation_GetLastFrame(&gRutoChildSquirmAnim), ANIMMODE_LOOP, -8.0f);
            func_80AED600(this);
            this->action = 34;
            this->unk_26C = 0.0f;
            play->csCtx.script = D_80AF1728;
            gSaveContext.cutsceneTrigger = 1;
        }
        this->roomNum3 = curRoomNum;
        return true;
    }
    this->roomNum3 = curRoomNum;
    return false;
}

void func_80AEE7C4(EnRu1* this, PlayState* play) {
    s32 pad[9];
    Player* player;
    f32* unk_370 = &this->unk_370;

    if (Actor_HasNoParent(&this->actor, play)) {
        f32 frameCount = Animation_GetLastFrame(&gRutoChildSittingAnim);

        Animation_Change(&this->skelAnime, &gRutoChildSittingAnim, 1.0f, 0, frameCount, ANIMMODE_LOOP, -8.0f);
        func_80AED6DC(this, play);
        this->actor.speed *= (kREG(25) * 0.01f) + 1.0f;
        this->actor.velocity.y *= (kREG(26) * 0.01f) + 1.0f;
        this->actor.minVelocityY = -((kREG(24) * 0.01f) + 6.8f);
        this->actor.gravity = -((kREG(23) * 0.01f) + 1.3f);
        func_80AED57C(this);
        this->action = 28;
        *unk_370 = 0.0f;
    } else if (func_80AEE6D0(this, play)) {
        s32 pad;

        *unk_370 = 0.0f;
    } else {
        player = GET_PLAYER(play);
        if (player->stateFlags2 & PLAYER_STATE2_28) {
            this->unk_370 += 1.0f;
            if (this->action != 32) {
                if (*unk_370 > 30.0f) {
                    if (Rand_S16Offset(0, 3) == 0) {
                        f32 frameCount = Animation_GetLastFrame(&gRutoChildSquirmAnim);

                        Animation_Change(&this->skelAnime, &gRutoChildSquirmAnim, 1.0f, 0, frameCount, ANIMMODE_LOOP,
                                         -8.0f);
                        func_80AED5DC(this);
                        this->action = 32;
                    }
                    *unk_370 = 0.0f;
                }
            } else {
                if (*unk_370 > 50.0f) {
                    f32 frameCount = Animation_GetLastFrame(&gRutoChildSittingAnim);

                    Animation_Change(&this->skelAnime, &gRutoChildSittingAnim, 1.0f, 0, frameCount, ANIMMODE_LOOP,
                                     -8.0f);
                    this->action = 31;
                    *unk_370 = 0.0f;
                }
            }
        } else {
            f32 frameCount = Animation_GetLastFrame(&gRutoChildSittingAnim);

            Animation_Change(&this->skelAnime, &gRutoChildSittingAnim, 1.0f, 0, frameCount, ANIMMODE_LOOP, -8.0f);
            *unk_370 = 0.0f;
        }
    }
}

s32 func_80AEEAC8(EnRu1* this, PlayState* play) {
    if (this->actor.bgCheckFlags & BGCHECKFLAG_GROUND) {
        s32 pad;

        func_80AEE02C(this);
        Actor_OfferCarry(&this->actor, play);
        this->action = 27;
        func_80AEADD8(this);
        return true;
    }
    return false;
}

void func_80AEEB24(EnRu1* this, PlayState* play) {
    if ((func_80AEEAC8(this, play) == 0) && (this->unk_350 == 3)) {
        this->action = 30;
        func_80AEE02C(this);
        this->actor.gravity = -0.1f;
        this->actor.minVelocityY = -((kREG(18) * 0.1f) + 0.7f);
    }
}

void func_80AEEBB4(EnRu1* this, PlayState* play) {
    Actor_OfferCarry(&this->actor, play);
}

void func_80AEEBD4(EnRu1* this, PlayState* play) {
    func_80AED83C(this);
    func_80AEAC54(this, play);
    func_80AEAECC(this, play);
    EnRu1_UpdateSkelAnime(this);
    EnRu1_UpdateEyes(this);
    func_80AEEBB4(this, play);
    func_80AEE488(this, play);
    func_80AED624(this, play);
    func_80AEDAE0(this, play);
}

void func_80AEEC5C(EnRu1* this, PlayState* play) {
    func_80AED83C(this);
    func_80AEACDC(this, play);
    func_80AEAECC(this, play);
    func_80AEE2F8(this, play);
    func_80AEDFF4(this, play);
    EnRu1_UpdateSkelAnime(this);
    EnRu1_UpdateEyes(this);
    func_80AEE568(this, play);
    func_80AED624(this, play);
    func_80AEDAE0(this, play);
}

void func_80AEECF0(EnRu1* this, PlayState* play) {
    func_80AED83C(this);
    func_80AEAECC(this, play);
    func_80AEE050(this);
    EnRu1_UpdateSkelAnime(this);
    EnRu1_UpdateEyes(this);
    func_80AEEB24(this, play);
    func_80AED624(this, play);
}

void func_80AEED58(EnRu1* this, PlayState* play) {
    func_80AED83C(this);
    func_80AEAECC(this, play);
    Actor_MoveXZGravity(&this->actor);
    EnRu1_UpdateSkelAnime(this);
    EnRu1_UpdateEyes(this);
    func_80AEEAC8(this, play);
    func_80AED624(this, play);
    func_80AEDAE0(this, play);
}

void func_80AEEDCC(EnRu1* this, PlayState* play) {
    func_80AED8DC(this);
    EnRu1_UpdateSkelAnime(this);
    func_80AEAECC(this, play);
    func_80AEE2F8(this, play);
    EnRu1_UpdateEyes(this);
    func_80AED6F8(play);
    func_80AEE7C4(this, play);
}

void func_80AEEE34(EnRu1* this, PlayState* play) {
    func_80AED83C(this);
    EnRu1_UpdateSkelAnime(this);
    func_80AEAECC(this, play);
    func_80AEE2F8(this, play);
    EnRu1_UpdateEyes(this);
    func_80AED6F8(play);
    func_80AEE7C4(this, play);
}

void func_80AEEE9C(EnRu1* this, PlayState* play) {
    func_80AED83C(this);
    func_80AEAECC(this, play);
    func_80AEDFF4(this, play);
    EnRu1_UpdateSkelAnime(this);
    EnRu1_UpdateEyes(this);
    func_80AED738(this, play);
    func_80AED624(this, play);
}

void func_80AEEF08(EnRu1* this, PlayState* play) {
    func_80AED83C(this);
    EnRu1_UpdateSkelAnime(this);
    func_80AEAECC(this, play);
    EnRu1_UpdateEyes(this);
    func_80AEE628(this, play);
}

void func_80AEEF5C(EnRu1* this, PlayState* play) {
}

void func_80AEEF68(EnRu1* this, PlayState* play) {
    Player* player = GET_PLAYER(play);
    s16 trackingPreset;

    this->interactInfo.trackPos = player->actor.world.pos;
    this->interactInfo.yOffset = kREG(16) - 3.0f;
    trackingPreset = kREG(17) + 0xC;
    Npc_TrackPoint(&this->actor, &this->interactInfo, trackingPreset, NPC_TRACKING_HEAD_AND_TORSO);
}

void func_80AEEFEC(EnRu1* this, PlayState* play) {
    Player* player = GET_PLAYER(play);
    s16 trackingPreset;

    this->interactInfo.trackPos = player->actor.world.pos;
    this->interactInfo.yOffset = kREG(16) - 3.0f;
    trackingPreset = kREG(17) + 0xC;
    Npc_TrackPoint(&this->actor, &this->interactInfo, trackingPreset, NPC_TRACKING_FULL_BODY);
    this->actor.world.rot.y = this->actor.shape.rot.y;
}

void func_80AEF080(EnRu1* this) {
    if (Animation_OnFrame(&this->skelAnime, 11.0f)) {
        Sfx_PlaySfxAtPos(&this->actor.projectedPos, NA_SE_EV_LAND_DIRT);
    }
}

s32 func_80AEF0BC(EnRu1* this, PlayState* play) {
    if (GET_INFTABLE(INFTABLE_142)) {
        f32 frameCount = Animation_GetLastFrame(&gRutoChildSitAnim);

        Animation_Change(&this->skelAnime, &gRutoChildSitAnim, 1.0f, 0, frameCount, ANIMMODE_ONCE, -8.0f);
        play->msgCtx.msgMode = MSGMODE_PAUSED;
        this->action = 26;
        this->actor.flags &= ~(ACTOR_FLAG_0 | ACTOR_FLAG_3);
        return true;
    }
    return false;
}

void func_80AEF170(EnRu1* this, PlayState* play, s32 cond) {
    if (cond) {
        this->action = 25;
    }
}

void func_80AEF188(EnRu1* this, PlayState* play) {
    if (func_80AEB174(play) && !func_80AEF0BC(this, play)) {
        Message_CloseTextbox(play);
        SET_INFTABLE(INFTABLE_142);
        this->action = 24;
    }
}

void func_80AEF1F0(EnRu1* this, PlayState* play, UNK_TYPE arg2) {
    if (arg2 != 0) {
        Animation_Change(&this->skelAnime, &gRutoChildSittingAnim, 1.0f, 0.0f,
                         Animation_GetLastFrame(&gRutoChildSittingAnim), ANIMMODE_LOOP, 0.0f);
        Message_CloseTextbox(play);
        SET_INFTABLE(INFTABLE_143);
        func_80AED6DC(this, play);
        Actor_OfferCarry(&this->actor, play);
        this->action = 27;
        func_80AEADD8(this);
    }
}

void func_80AEF29C(EnRu1* this, PlayState* play) {
    this->action = 23;
}

void func_80AEF2AC(EnRu1* this, PlayState* play) {
    this->action = 24;
    this->drawConfig = 1;
    this->actor.flags |= ACTOR_FLAG_0 | ACTOR_FLAG_3;
}

void func_80AEF2D0(EnRu1* this, PlayState* play) {
    s32 cond;

    func_80AEEF68(this, play);
    EnRu1_UpdateSkelAnime(this);
    EnRu1_UpdateEyes(this);
    func_80AEAC10(this, play);
    func_80AEAECC(this, play);
    cond = func_80AEE264(this, play);
    func_80AED624(this, play);
    func_80AEF170(this, play, cond);
}

void func_80AEF354(EnRu1* this, PlayState* play) {
    func_80AEEFEC(this, play);
    EnRu1_UpdateSkelAnime(this);
    EnRu1_UpdateEyes(this);
    func_80AEAECC(this, play);
    func_80AEF188(this, play);
}

void func_80AEF3A8(EnRu1* this, PlayState* play) {
    s32 something;

    func_80AED83C(this);
    something = EnRu1_UpdateSkelAnime(this);
    func_80AEF080(this);
    EnRu1_UpdateEyes(this);
    func_80AEAECC(this, play);
    func_80AEF1F0(this, play, something);
}

void func_80AEF40C(EnRu1* this) {
    SkelAnime* skelAnime = &this->skelAnime;

    if (Animation_OnFrame(skelAnime, 2.0f) || Animation_OnFrame(skelAnime, 7.0f) ||
        Animation_OnFrame(skelAnime, 12.0f) || Animation_OnFrame(skelAnime, 18.0f) ||
        Animation_OnFrame(skelAnime, 25.0f) || Animation_OnFrame(skelAnime, 33.0f)) {
        Sfx_PlaySfxAtPos(&this->actor.projectedPos, NA_SE_PL_WALK_GROUND + SURFACE_SFX_OFFSET_JABU);
    }
}

void func_80AEF4A8(EnRu1* this, PlayState* play) {
    SfxSource_PlaySfxAtFixedWorldPos(play, &this->actor.projectedPos, 20, NA_SE_VO_RT_FALL);
}

void func_80AEF4E0(EnRu1* this) {
    if (Animation_OnFrame(&this->skelAnime, 5.0f)) {
        Sfx_PlaySfxAtPos(&this->actor.projectedPos, NA_SE_VO_RT_LAUGH_0);
    }
}

void func_80AEF51C(EnRu1* this) {
    Sfx_PlaySfxAtPos(&this->actor.projectedPos, NA_SE_VO_RT_THROW);
}

void func_80AEF540(EnRu1* this) {
    if (func_80AEB104(this) == 2) {
<<<<<<< HEAD
        EnRu1_SetEyeIndex(this, 3);
        EnRu1_SetMouthIndex(this, RUTO_CHILD_MOUTH_OPEN);
=======
        EnRu1_SetEyeIndex(this, RUTO_CHILD_EYE_ROLL_LEFT);
        EnRu1_SetMouthIndex(this, 2);
>>>>>>> 45113f5e
        if (this->skelAnime.mode != 2) {
            func_80AEB264(this, &gRutoChildShutterAnim, 2, -8.0f, 0);
            func_80AEF51C(this);
        }
    }
}

void func_80AEF5B8(EnRu1* this) {
    f32 curFrame;

    if (D_80AF1938 == 0) {
        curFrame = this->skelAnime.curFrame;
        if (curFrame >= 60.0f) {
<<<<<<< HEAD
            EnRu1_SetEyeIndex(this, 3);
            EnRu1_SetMouthIndex(this, RUTO_CHILD_MOUTH_CLOSED);
=======
            EnRu1_SetEyeIndex(this, RUTO_CHILD_EYE_ROLL_LEFT);
            EnRu1_SetMouthIndex(this, 0);
>>>>>>> 45113f5e
            func_80AED57C(this);
            D_80AF1938 = 1;
        }
    }
}

void func_80AEF624(EnRu1* this, PlayState* play) {
    f32 frameCount;
    CsCmdActorCue* cue;
    CsCmdActorCue* cue2;
    s16 newRotTmp;

    if (func_80AEAFE0(play, 1, 3)) {
        frameCount = Animation_GetLastFrame(&gRutoChildWalkToAndHoldUpSapphireAnim);
        // this weird part with the redundant variable is necessary to match for some reason
        cue2 = play->csCtx.actorCues[3];
        cue = cue2;
        this->actor.world.pos.x = cue->startPos.x;
        this->actor.world.pos.y = cue->startPos.y;
        this->actor.world.pos.z = cue->startPos.z;
        newRotTmp = cue->rot.x;
        this->actor.shape.rot.x = newRotTmp;
        this->actor.world.rot.x = newRotTmp;
        newRotTmp = cue->rot.y;
        this->actor.shape.rot.y = newRotTmp;
        this->actor.world.rot.y = newRotTmp;
        newRotTmp = cue->rot.z;
        this->actor.shape.rot.z = newRotTmp;
        this->actor.world.rot.z = newRotTmp;
        Animation_Change(&this->skelAnime, &gRutoChildWalkToAndHoldUpSapphireAnim, 1.0f, 0.0f, frameCount,
                         ANIMMODE_ONCE, 0.0f);
        func_80AEB3A4(this, play);
        this->action = 37;
        this->drawConfig = 1;
        this->actor.shape.shadowAlpha = 0xFF;
    }
}

void func_80AEF728(EnRu1* this, UNK_TYPE arg1) {
    if (arg1 != 0) {
        Animation_Change(&this->skelAnime, &gRutoChildHoldArmsUpAnim, 1.0f, 0.0f,
                         Animation_GetLastFrame(&gRutoChildHoldArmsUpAnim), ANIMMODE_LOOP, 0.0f);
        func_80AEB3CC(this);
        this->action = 38;
    }
}

void func_80AEF79C(EnRu1* this, PlayState* play) {
    if (func_80AEAFE0(play, 2, 3)) {
        Animation_Change(&this->skelAnime, &gRutoChildBringHandsDownAnim, 1.0f, 0,
                         Animation_GetLastFrame(&gRutoChildBringHandsDownAnim), ANIMMODE_ONCE, -8.0f);
        this->action = 39;
    }
}

void func_80AEF820(EnRu1* this, UNK_TYPE arg1) {
    if (arg1 != 0) {
        Animation_Change(&this->skelAnime, &gRutoChildWait2Anim, 1.0f, 0, Animation_GetLastFrame(&gRutoChildWait2Anim),
                         ANIMMODE_LOOP, -8.0f);
        this->action = 40;
    }
}

void func_80AEF890(EnRu1* this, PlayState* play) {
    s32 pad[2];
    s8 curRoomNum;

    if (!(OOT_DEBUG && IS_CUTSCENE_LAYER) && EnRu1_IsCsStateIdle(play)) {
        curRoomNum = play->roomCtx.curRoom.num;
        SET_INFTABLE(INFTABLE_145);
        Flags_SetSwitch(play, func_80AEADE0(this));
        func_80AEB0EC(this, 1);
        this->action = 42;
        this->actor.room = curRoomNum;
    }
}

void func_80AEF930(EnRu1* this, PlayState* play) {
    if (func_80AEB104(this) == 3) {
        this->actor.flags |= ACTOR_FLAG_0 | ACTOR_FLAG_3;
        this->actor.textId = 0x4048;
        Message_ContinueTextbox(play, this->actor.textId);
        func_80AEF4A8(this, play);
        this->action = 43;
        this->drawConfig = 0;
    }
}

void func_80AEF99C(EnRu1* this, PlayState* play) {
    if (func_80AEB1B4(play) != 0) {
        func_80AEB0EC(this, 4);
        Actor_Kill(&this->actor);
    }
}

void func_80AEF9D8(EnRu1* this, PlayState* play) {
    func_80AED83C(this);
    EnRu1_UpdateSkelAnime(this);
    EnRu1_UpdateEyes(this);
    func_80AEF624(this, play);
#if OOT_DEBUG
    func_80AEB220(this, play);
#endif
}

void func_80AEFA2C(EnRu1* this, PlayState* play) {
    s32 something;

    func_80AED83C(this);
    func_80AEB364(this, play);
    func_80AEAECC(this, play);
    something = EnRu1_UpdateSkelAnime(this);
    func_80AEF4E0(this);
    func_80AEF5B8(this);
    func_80AEF40C(this);
    func_80AEF728(this, something);
#if OOT_DEBUG
    func_80AEB220(this, play);
#endif
}

void func_80AEFAAC(EnRu1* this, PlayState* play) {
    func_80AED83C(this);
    func_80AEAECC(this, play);
    EnRu1_UpdateSkelAnime(this);
    func_80AEF79C(this, play);
#if OOT_DEBUG
    func_80AEB220(this, play);
#endif
}

void func_80AEFB04(EnRu1* this, PlayState* play) {
    s32 something;

    func_80AED83C(this);
    func_80AEAECC(this, play);
    something = EnRu1_UpdateSkelAnime(this);
    EnRu1_UpdateEyes(this);
    func_80AEF820(this, something);
#if OOT_DEBUG
    func_80AEB220(this, play);
#endif
}

void func_80AEFB68(EnRu1* this, PlayState* play) {
    func_80AED83C(this);
    func_80AEAECC(this, play);
    EnRu1_UpdateSkelAnime(this);
    EnRu1_UpdateEyes(this);
    func_80AEF890(this, play);
#if OOT_DEBUG
    func_80AEB220(this, play);
#endif
}

void func_80AEFBC8(EnRu1* this, PlayState* play) {
    func_80AED83C(this);
    func_80AEAECC(this, play);
    EnRu1_UpdateSkelAnime(this);
    EnRu1_UpdateEyes(this);
    func_80AEF540(this);
    func_80AEF930(this, play);
}

void func_80AEFC24(EnRu1* this, PlayState* play) {
    func_80AED83C(this);
    func_80AEF99C(this, play);
}

void func_80AEFC54(EnRu1* this, PlayState* play) {
    if (GET_INFTABLE(INFTABLE_145) && !GET_INFTABLE(INFTABLE_146)) {
        s32 pad;

        func_80AEB264(this, &gRutoChildWait2Anim, 0, 0, 0);
        this->action = 41;
        this->unk_28C = EnRu1_FindSwitch(play);
        func_80AEB0EC(this, 1);
        this->actor.flags &= ~(ACTOR_FLAG_0 | ACTOR_FLAG_3);
    } else {
        Actor_Kill(&this->actor);
    }
}

void func_80AEFCE8(EnRu1* this, PlayState* play) {
    this->unk_28C = EnRu1_FindSwitch(play);
    if (this->unk_28C != NULL) {
        this->action = 42;
        this->drawConfig = 1;
        func_80AEB0EC(this, 1);
    }
}

void func_80AEFD38(EnRu1* this, PlayState* play) {
    if (GET_EVENTCHKINF(EVENTCHKINF_37) && LINK_IS_CHILD) {
        func_80AEB264(this, &gRutoChildWait2Anim, 0, 0, 0);
        this->actor.flags &= ~ACTOR_FLAG_4;
        this->action = 44;
        this->drawConfig = 1;
    } else {
        Actor_Kill(&this->actor);
    }
}

s32 func_80AEFDC0(EnRu1* this, PlayState* play) {
    if (!Actor_TalkOfferAccepted(&this->actor, play)) {
        this->actor.flags |= ACTOR_FLAG_0 | ACTOR_FLAG_3;
        this->actor.textId = MaskReaction_GetTextId(play, MASK_REACTION_SET_RUTO);
        if (this->actor.textId == 0) {
            this->actor.textId = 0x402C;
        }
        Actor_OfferTalkNearColChkInfoCylinder(&this->actor, play);
        return false;
    }
    return true;
}

s32 func_80AEFE38(EnRu1* this, PlayState* play) {
    if (Message_GetState(&play->msgCtx) == TEXT_STATE_CLOSING) {
        this->actor.flags &= ~(ACTOR_FLAG_0 | ACTOR_FLAG_3);
        return true;
    }
    return false;
}

void func_80AEFE84(EnRu1* this, PlayState* play, s32 cond) {
    if (cond) {
        this->action = 45;
    }
}

void func_80AEFE9C(EnRu1* this, PlayState* play) {
    if (func_80AEFE38(this, play)) {
        this->action = 44;
    }
}

void func_80AEFECC(EnRu1* this, PlayState* play) {
    func_80AEEF68(this, play);
    EnRu1_UpdateSkelAnime(this);
    EnRu1_UpdateEyes(this);
    func_80AEAC10(this, play);
    func_80AEAECC(this, play);
    func_80AEFE84(this, play, func_80AEFDC0(this, play));
}

void func_80AEFF40(EnRu1* this, PlayState* play) {
    func_80AEEFEC(this, play);
    EnRu1_UpdateSkelAnime(this);
    EnRu1_UpdateEyes(this);
    func_80AEAECC(this, play);
    func_80AEFE9C(this, play);
}

void func_80AEFF94(EnRu1* this, PlayState* play) {
    s8 actorRoom;

    if (GET_INFTABLE(INFTABLE_141) && GET_INFTABLE(INFTABLE_140) && !GET_INFTABLE(INFTABLE_145) &&
        (!(func_80AEB020(this, play)))) {
        func_80AEB264(this, &gRutoChildWait2Anim, 0, 0, 0);
        actorRoom = this->actor.room;
        this->action = 22;
        this->actor.room = -1;
        this->drawConfig = 0;
        this->roomNum1 = actorRoom;
        this->roomNum3 = actorRoom;
        this->roomNum2 = actorRoom;
        // "Ruto switch set"
        PRINTF("スイッチルトセット!!!!!!!!!!!!!!!!!!!!!!\n");
    } else {
        // "Ruto switch not set"
        PRINTF("スイッチルトセットしない!!!!!!!!!!!!!!!!!!!!!!\n");
        Actor_Kill(&this->actor);
    }
}

#if OOT_DEBUG
void func_80AF0050(EnRu1* this, PlayState* play) {
    func_80AEB264(this, &gRutoChildWait2Anim, 0, 0, 0);
    this->action = 36;
    this->roomNum1 = this->actor.room;
    this->unk_28C = EnRu1_FindSwitch(play);
    this->actor.room = -1;
}
#endif

void EnRu1_Update(Actor* thisx, PlayState* play) {
    EnRu1* this = (EnRu1*)thisx;

    if (this->action < 0 || this->action >= ARRAY_COUNT(sActionFuncs) || sActionFuncs[this->action] == NULL) {
        // "Main mode is improper!"
        PRINTF(VT_FGCOL(RED) "メインモードがおかしい!!!!!!!!!!!!!!!!!!!!!!!!!\n" VT_RST);
        return;
    }

    sActionFuncs[this->action](this, play);
}

void EnRu1_Init(Actor* thisx, PlayState* play) {
    s32 pad;
    EnRu1* this = (EnRu1*)thisx;

    ActorShape_Init(&this->actor.shape, 0.0f, ActorShadow_DrawCircle, 30.0f);
    SkelAnime_InitFlex(play, &this->skelAnime, &gRutoChildSkel, NULL, this->jointTable, this->morphTable, 17);
    func_80AEAD20(&this->actor, play);
    switch (func_80AEADF0(this)) {
        case 0:
            func_80AECDA0(this, play);
            break;
        case 1:
            func_80AEB3DC(this, play);
            break;
        case 2:
            func_80AEC320(this, play);
            break;
        case 3:
            func_80AED44C(this, play);
            break;
        case 4:
            func_80AEFC54(this, play);
            break;
        case 5:
            func_80AEFD38(this, play);
            break;
        case 6:
            func_80AEFF94(this, play);
            break;
#if OOT_DEBUG
        case 10:
            func_80AF0050(this, play);
            break;
#endif
        default:
            Actor_Kill(&this->actor);
            // "Relevant arge_data = %d unacceptable"
            PRINTF("該当 arge_data = %d 無し\n", func_80AEADF0(this));
            break;
    }
}

void func_80AF0278(EnRu1* this, PlayState* play, s32 limbIndex, Vec3s* rot) {
    Vec3s* torsoRot = &this->interactInfo.torsoRot;
    Vec3s* headRot = &this->interactInfo.headRot;

    switch (limbIndex) {
        case RUTO_CHILD_CHEST:
            rot->x += torsoRot->y;
            rot->y -= torsoRot->x;
            break;
        case RUTO_CHILD_HEAD:
            rot->x += headRot->y;
            rot->z += headRot->x;
            break;
    }
}

s32 EnRu1_OverrideLimbDraw(PlayState* play, s32 limbIndex, Gfx** dList, Vec3f* pos, Vec3s* rot, void* thisx,
                           Gfx** gfx) {
    EnRu1* this = (EnRu1*)thisx;

    if ((this->unk_290 < 0) || (this->unk_290 > 0) || (*sPreLimbDrawFuncs[this->unk_290] == NULL)) {
        // "Neck rotation mode is improper!"
        PRINTF(VT_FGCOL(RED) "首回しモードがおかしい!!!!!!!!!!!!!!!!!!!!!!!!!\n" VT_RST);
    } else {
        sPreLimbDrawFuncs[this->unk_290](this, play, limbIndex, rot);
    }
    return false;
}

void EnRu1_PostLimbDraw(PlayState* play, s32 limbIndex, Gfx** dList, Vec3s* rot, void* thisx, Gfx** gfx) {
    EnRu1* this = (EnRu1*)thisx;

    if (limbIndex == RUTO_CHILD_HEAD) {
        Vec3f vec1;
        Vec3f vec2;

        vec1 = sMultVec;
        Matrix_MultVec3f(&vec1, &vec2);
        this->actor.focus.pos.x = vec2.x;
        this->actor.focus.pos.y = vec2.y;
        this->actor.focus.pos.z = vec2.z;
        this->actor.focus.rot.x = this->actor.world.rot.x;
        this->actor.focus.rot.y = this->actor.world.rot.y;
        this->actor.focus.rot.z = this->actor.world.rot.z;
    }
}

void EnRu1_DrawNothing(EnRu1* this, PlayState* play) {
}

void EnRu1_DrawOpa(EnRu1* this, PlayState* play) {
    s32 pad[2];
    s16 eyeIndex = this->eyeIndex;
    void* eyeTex = sEyeTextures[eyeIndex];
    s16 mouthIndex = this->mouthIndex;
    SkelAnime* skelAnime = &this->skelAnime;
    void* mouthTex = sMouthTextures[mouthIndex];
    s32 pad1;

    OPEN_DISPS(play->state.gfxCtx, "../z_en_ru1.c", 1282);

    Gfx_SetupDL_25Opa(play->state.gfxCtx);

    gSPSegment(POLY_OPA_DISP++, 0x08, SEGMENTED_TO_VIRTUAL(eyeTex));
    gSPSegment(POLY_OPA_DISP++, 0x09, SEGMENTED_TO_VIRTUAL(eyeTex));
    gSPSegment(POLY_OPA_DISP++, 0x09, SEGMENTED_TO_VIRTUAL(mouthTex));
    gDPSetEnvColor(POLY_OPA_DISP++, 0, 0, 0, 255);
    gSPSegment(POLY_OPA_DISP++, 0x0C, &D_80116280[2]);

    POLY_OPA_DISP = SkelAnime_DrawFlex(play, skelAnime->skeleton, skelAnime->jointTable, skelAnime->dListCount,
                                       EnRu1_OverrideLimbDraw, EnRu1_PostLimbDraw, this, POLY_OPA_DISP);

    CLOSE_DISPS(play->state.gfxCtx, "../z_en_ru1.c", 1309);
}

void EnRu1_DrawXlu(EnRu1* this, PlayState* play) {
    s32 pad[2];
    s16 eyeIndex = this->eyeIndex;
    void* eyeTex = sEyeTextures[eyeIndex];
    s16 mouthIndex = this->mouthIndex;
    SkelAnime* skelAnime = &this->skelAnime;
    void* mouthTex = sMouthTextures[mouthIndex];
    s32 pad1;

    OPEN_DISPS(play->state.gfxCtx, "../z_en_ru1.c", 1324);

    Gfx_SetupDL_25Xlu(play->state.gfxCtx);

    gSPSegment(POLY_XLU_DISP++, 0x08, SEGMENTED_TO_VIRTUAL(eyeTex));
    gSPSegment(POLY_XLU_DISP++, 0x09, SEGMENTED_TO_VIRTUAL(eyeTex));
    gSPSegment(POLY_XLU_DISP++, 0x09, SEGMENTED_TO_VIRTUAL(mouthTex));
    gDPSetEnvColor(POLY_XLU_DISP++, 0, 0, 0, this->alpha);
    gSPSegment(POLY_XLU_DISP++, 0x0C, &D_80116280[0]);

    POLY_XLU_DISP = SkelAnime_DrawFlex(play, skelAnime->skeleton, skelAnime->jointTable, skelAnime->dListCount,
                                       EnRu1_OverrideLimbDraw, NULL, this, POLY_XLU_DISP);

    CLOSE_DISPS(play->state.gfxCtx, "../z_en_ru1.c", 1353);
}

void EnRu1_Draw(Actor* thisx, PlayState* play) {
    EnRu1* this = (EnRu1*)thisx;

    if (this->drawConfig < 0 || this->drawConfig >= ARRAY_COUNT(sDrawFuncs) || sDrawFuncs[this->drawConfig] == NULL) {
        // "Draw mode is improper!"
        PRINTF(VT_FGCOL(RED) "描画モードがおかしい!!!!!!!!!!!!!!!!!!!!!!!!!\n" VT_RST);
        return;
    }
    sDrawFuncs[this->drawConfig](this, play);
}<|MERGE_RESOLUTION|>--- conflicted
+++ resolved
@@ -94,20 +94,19 @@
 };
 
 typedef enum {
-<<<<<<< HEAD
     /* 0 */ RUTO_CHILD_MOUTH_CLOSED,
     /* 1 */ RUTO_CHILD_MOUTH_FROWN,
     /* 2 */ RUTO_CHILD_MOUTH_OPEN
-} RutoMouthState;
-=======
+} ChildRutoMouth;
+
+typedef enum {
     /* 0 */ RUTO_CHILD_EYE_OPEN,
     /* 1 */ RUTO_CHILD_EYE_HALF,
     /* 2 */ RUTO_CHILD_EYE_CLOSED,
     /* 3 */ RUTO_CHILD_EYE_ROLL_LEFT,
     /* 4 */ RUTO_CHILD_EYE_HALF2,
     /* 5 */ RUTO_CHILD_EYE_HALF_WITH_BLUSH
-} RutoChildEyeState;
->>>>>>> 45113f5e
+} ChildRutoEyes;
 
 static void* sEyeTextures[] = {
     gRutoChildEyeOpenTex,     gRutoChildEyeHalfTex,  gRutoChildEyeClosedTex,
@@ -424,13 +423,8 @@
     func_80AEB264(this, &gRutoChildWaitHandsBehindBackAnim, 0, 0, 0);
     this->action = 0;
     this->drawConfig = 1;
-<<<<<<< HEAD
-    EnRu1_SetEyeIndex(this, 4);
+    EnRu1_SetEyeIndex(this, RUTO_CHILD_EYE_HALF2);
     EnRu1_SetMouthIndex(this, RUTO_CHILD_MOUTH_CLOSED);
-=======
-    EnRu1_SetEyeIndex(this, RUTO_CHILD_EYE_HALF2);
-    EnRu1_SetMouthIndex(this, 0);
->>>>>>> 45113f5e
 }
 
 CsCmdActorCue* EnRu1_GetCueChannel3(PlayState* play) {
@@ -1031,13 +1025,8 @@
     func_80AEB264(this, &gRutoChildWaitHandsOnHipsAnim, 0, 0, 0);
     this->action = 15;
     this->actor.shape.yOffset = -10000.0f;
-<<<<<<< HEAD
-    EnRu1_SetEyeIndex(this, 5);
+    EnRu1_SetEyeIndex(this, RUTO_CHILD_EYE_HALF_WITH_BLUSH);
     EnRu1_SetMouthIndex(this, RUTO_CHILD_MOUTH_OPEN);
-=======
-    EnRu1_SetEyeIndex(this, RUTO_CHILD_EYE_HALF_WITH_BLUSH);
-    EnRu1_SetMouthIndex(this, 2);
->>>>>>> 45113f5e
 }
 
 void func_80AECE04(EnRu1* this, PlayState* play) {
@@ -1964,13 +1953,8 @@
 
 void func_80AEF540(EnRu1* this) {
     if (func_80AEB104(this) == 2) {
-<<<<<<< HEAD
-        EnRu1_SetEyeIndex(this, 3);
+        EnRu1_SetEyeIndex(this, RUTO_CHILD_EYE_ROLL_LEFT);
         EnRu1_SetMouthIndex(this, RUTO_CHILD_MOUTH_OPEN);
-=======
-        EnRu1_SetEyeIndex(this, RUTO_CHILD_EYE_ROLL_LEFT);
-        EnRu1_SetMouthIndex(this, 2);
->>>>>>> 45113f5e
         if (this->skelAnime.mode != 2) {
             func_80AEB264(this, &gRutoChildShutterAnim, 2, -8.0f, 0);
             func_80AEF51C(this);
@@ -1984,13 +1968,8 @@
     if (D_80AF1938 == 0) {
         curFrame = this->skelAnime.curFrame;
         if (curFrame >= 60.0f) {
-<<<<<<< HEAD
-            EnRu1_SetEyeIndex(this, 3);
+            EnRu1_SetEyeIndex(this, RUTO_CHILD_EYE_ROLL_LEFT);
             EnRu1_SetMouthIndex(this, RUTO_CHILD_MOUTH_CLOSED);
-=======
-            EnRu1_SetEyeIndex(this, RUTO_CHILD_EYE_ROLL_LEFT);
-            EnRu1_SetMouthIndex(this, 0);
->>>>>>> 45113f5e
             func_80AED57C(this);
             D_80AF1938 = 1;
         }
