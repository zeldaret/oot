/*
 * File: z_en_ru1.c
 * Overlay: En_Ru1
 * Description: Ruto (child)
 */

#include "z_en_ru1.h"
#include "overlays/actors/ovl_Demo_Effect/z_demo_effect.h"

#include "libc64/math64.h"
#include "array_count.h"
#include "gfx.h"
#include "gfx_setupdl.h"
#include "printf.h"
#include "regs.h"
#include "segmented_address.h"
#include "seqcmd.h"
#include "sequence.h"
#include "sfx.h"
#include "sys_matrix.h"
#include "terminal.h"
#include "translation.h"
#include "versions.h"
#include "z_lib.h"
#include "effect.h"
#include "face_reaction.h"
#include "play_state.h"
#include "player.h"
#include "save.h"

#include "assets/objects/object_ru1/object_ru1.h"

#define FLAGS (ACTOR_FLAG_ATTENTION_ENABLED | ACTOR_FLAG_UPDATE_CULLING_DISABLED | ACTOR_FLAG_CAN_PRESS_SWITCHES)

void EnRu1_Init(Actor* thisx, PlayState* play);
void EnRu1_Destroy(Actor* thisx, PlayState* play);
void EnRu1_Update(Actor* thisx, PlayState* play);
void EnRu1_Draw(Actor* thisx, PlayState* play);

void func_80AEC0B4(EnRu1* this, PlayState* play);
void func_80AEC100(EnRu1* this, PlayState* play);
void func_80AEC130(EnRu1* this, PlayState* play);
void func_80AEC17C(EnRu1* this, PlayState* play);
void func_80AEC1D4(EnRu1* this, PlayState* play);
void func_80AEC244(EnRu1* this, PlayState* play);
void func_80AEC2C0(EnRu1* this, PlayState* play);
void func_80AECA94(EnRu1* this, PlayState* play);
void func_80AECAB4(EnRu1* this, PlayState* play);
void func_80AECAD4(EnRu1* this, PlayState* play);
void func_80AECB18(EnRu1* this, PlayState* play);
void func_80AECB60(EnRu1* this, PlayState* play);
void func_80AECBB8(EnRu1* this, PlayState* play);
void func_80AECC1C(EnRu1* this, PlayState* play);
void func_80AECC84(EnRu1* this, PlayState* play);
void func_80AED304(EnRu1* this, PlayState* play);
void func_80AED324(EnRu1* this, PlayState* play);
void func_80AED344(EnRu1* this, PlayState* play);
void func_80AED374(EnRu1* this, PlayState* play);
void func_80AED3A4(EnRu1* this, PlayState* play);
void func_80AED3E0(EnRu1* this, PlayState* play);
void func_80AED414(EnRu1* this, PlayState* play);
void func_80AEF29C(EnRu1* this, PlayState* play);
void func_80AEF2AC(EnRu1* this, PlayState* play);
void func_80AEF2D0(EnRu1* this, PlayState* play);
void func_80AEF354(EnRu1* this, PlayState* play);
void func_80AEF3A8(EnRu1* this, PlayState* play);
void func_80AEEBD4(EnRu1* this, PlayState* play);
void func_80AEEC5C(EnRu1* this, PlayState* play);
void func_80AEECF0(EnRu1* this, PlayState* play);
void func_80AEED58(EnRu1* this, PlayState* play);
void func_80AEEDCC(EnRu1* this, PlayState* play);
void func_80AEEE34(EnRu1* this, PlayState* play);
void func_80AEEE9C(EnRu1* this, PlayState* play);
void func_80AEEF08(EnRu1* this, PlayState* play);
void func_80AEEF5C(EnRu1* this, PlayState* play);
void func_80AEF9D8(EnRu1* this, PlayState* play);
void func_80AEFA2C(EnRu1* this, PlayState* play);
void func_80AEFAAC(EnRu1* this, PlayState* play);
void func_80AEFB04(EnRu1* this, PlayState* play);
void func_80AEFB68(EnRu1* this, PlayState* play);
void func_80AEFCE8(EnRu1* this, PlayState* play);
void func_80AEFBC8(EnRu1* this, PlayState* play);
void func_80AEFC24(EnRu1* this, PlayState* play);
void func_80AEFECC(EnRu1* this, PlayState* play);
void func_80AEFF40(EnRu1* this, PlayState* play);

void func_80AF0278(EnRu1* this, PlayState* play, s32 limbIndex, Vec3s* rot);

void EnRu1_DrawNothing(EnRu1* this, PlayState* play);
void EnRu1_DrawOpa(EnRu1* this, PlayState* play);
void EnRu1_DrawXlu(EnRu1* this, PlayState* play);

static ColliderCylinderInitType1 sStandingCylinderInit = {
    {
        COL_MATERIAL_HIT0,
        AT_NONE,
        AC_NONE,
        OC1_ON | OC1_TYPE_PLAYER,
        COLSHAPE_CYLINDER,
    },
    { 0x00, { 0x00000000, 0x00, 0x00 }, { 0x00000000, 0x00, 0x00 }, 0x00, 0x00, 0x01 },
    { 25, 80, 0, { 0 } },
};

static ColliderCylinderInitType1 sSittingCylinderInit = {
    {
        COL_MATERIAL_HIT0,
        AT_ON | AT_TYPE_PLAYER,
        AC_NONE,
        OC1_ON | OC1_TYPE_PLAYER,
        COLSHAPE_CYLINDER,
    },
    { 0x00, { 0x00000101, 0x00, 0x00 }, { 0x00000000, 0x00, 0x00 }, 0x01, 0x00, 0x01 },
    { 20, 30, 0, { 0 } },
};

static void* sEyeTextures[] = {
    gRutoChildEyeOpenTex,     gRutoChildEyeHalfTex,  gRutoChildEyeClosedTex,
    gRutoChildEyeRollLeftTex, gRutoChildEyeHalf2Tex, gRutoChildEyeHalfWithBlushTex,
};

static void* sMouthTextures[] = {
    gRutoChildMouthClosedTex,
    gRutoChildMouthFrownTex,
    gRutoChildMouthOpenTex,
};

static s32 sUnused = 0;

#include "z_en_ru1_cutscene_data.inc.c"

static u32 D_80AF1938 = 0;

static EnRu1ActionFunc sActionFuncs[] = {
    func_80AEC0B4, func_80AEC100, func_80AEC130, func_80AEC17C, func_80AEC1D4, func_80AEC244, func_80AEC2C0,
    func_80AECA94, func_80AECAB4, func_80AECAD4, func_80AECB18, func_80AECB60, func_80AECBB8, func_80AECC1C,
    func_80AECC84, func_80AED304, func_80AED324, func_80AED344, func_80AED374, func_80AED3A4, func_80AED3E0,
    func_80AED414, func_80AEF29C, func_80AEF2AC, func_80AEF2D0, func_80AEF354, func_80AEF3A8, func_80AEEBD4,
    func_80AEEC5C, func_80AEECF0, func_80AEED58, func_80AEEDCC, func_80AEEE34, func_80AEEE9C, func_80AEEF08,
    func_80AEEF5C, func_80AEF9D8, func_80AEFA2C, func_80AEFAAC, func_80AEFB04, func_80AEFB68, func_80AEFCE8,
    func_80AEFBC8, func_80AEFC24, func_80AEFECC, func_80AEFF40,
};

static EnRu1PreLimbDrawFunc sPreLimbDrawFuncs[] = {
    func_80AF0278,
};

static Vec3f sMultVec = { 0.0f, 10.0f, 0.0f };

static EnRu1DrawFunc sDrawFuncs[] = {
    EnRu1_DrawNothing,
    EnRu1_DrawOpa,
    EnRu1_DrawXlu,
};

ActorProfile En_Ru1_Profile = {
    /**/ ACTOR_EN_RU1,
    /**/ ACTORCAT_NPC,
    /**/ FLAGS,
    /**/ OBJECT_RU1,
    /**/ sizeof(EnRu1),
    /**/ EnRu1_Init,
    /**/ EnRu1_Destroy,
    /**/ EnRu1_Update,
    /**/ EnRu1_Draw,
};

void EnRu1_UpdateStandingOC(EnRu1* this, PlayState* play) {
    s32 pad[5];

    Collider_UpdateCylinder(&this->actor, &this->standingCollider);
    CollisionCheck_SetOC(play, &play->colChkCtx, &this->standingCollider.base);
}

void EnRu1_UpdateSittingOC(EnRu1* this, PlayState* play) {
    s32 pad[5];

    Collider_UpdateCylinder(&this->actor, &this->sittingCollider);
    if (this->isSittingOCActive) {
        CollisionCheck_SetOC(play, &play->colChkCtx, &this->sittingCollider.base);
    } else if (this->actor.xzDistToPlayer > 32.0f) {
        this->isSittingOCActive = true;
    }
}

void EnRu1_UpdateSittingAT(EnRu1* this, PlayState* play) {
    s32 pad[5];

    Collider_UpdateCylinder(&this->actor, &this->sittingCollider);
    CollisionCheck_SetAT(play, &play->colChkCtx, &this->sittingCollider.base);
}

void EnRu1_InitColliders(Actor* thisx, PlayState* play) {
    EnRu1* this = (EnRu1*)thisx;

    Collider_InitCylinder(play, &this->standingCollider);
    Collider_SetCylinderType1(play, &this->standingCollider, &this->actor, &sStandingCylinderInit);

    Collider_InitCylinder(play, &this->sittingCollider);
    Collider_SetCylinderType1(play, &this->sittingCollider, &this->actor, &sSittingCylinderInit);
}

void EnRu1_DestroyColliders(EnRu1* this, PlayState* play) {
    Collider_DestroyCylinder(play, &this->standingCollider);
    Collider_DestroyCylinder(play, &this->sittingCollider);
}

void EnRu1_DisableSittingOC(EnRu1* this) {
    this->isSittingOCActive = false;
}

u8 EnRu1_GetSwitchFlag(EnRu1* this) {
    u8 switchFlag = ENRU1_SWITCH_FLAG(&this->actor);

    return switchFlag;
}

u8 EnRu1_GetType(EnRu1* this) {
    u8 type = ENRU1_TYPE(&this->actor);

    return type;
}

void EnRu1_Destroy(Actor* thisx, PlayState* play) {
    EnRu1* this = (EnRu1*)thisx;

    EnRu1_DestroyColliders(this, play);
}

void EnRu1_UpdateEyes(EnRu1* this) {
    s32 pad[3];
    s16* blinkTimer = &this->blinkTimer;
    s16* eyeIndex = &this->eyeIndex;

    if (DECR(*blinkTimer) == 0) {
        *blinkTimer = Rand_S16Offset(60, 60);
    }

    *eyeIndex = *blinkTimer;
    if (*eyeIndex >= 3) {
        *eyeIndex = 0;
    }
}

void EnRu1_SetEyeIndex(EnRu1* this, s16 eyeIndex) {
    this->eyeIndex = eyeIndex;
}

void EnRu1_SetMouthIndex(EnRu1* this, s16 mouthIndex) {
    this->mouthIndex = mouthIndex;
}

void func_80AEAECC(EnRu1* this, PlayState* play) {
    f32* velocityY = &this->actor.velocity.y;
    f32 velocityYHeld = *velocityY;

    *velocityY = -4.0f;
    Actor_UpdateBgCheckInfo(play, &this->actor, 19.0f, 25.0f, 30.0f,
                            UPDBGCHECKINFO_FLAG_0 | UPDBGCHECKINFO_FLAG_1 | UPDBGCHECKINFO_FLAG_2);
    *velocityY = velocityYHeld;
}

s32 EnRu1_IsCsStateIdle(PlayState* play) {
    if (play->csCtx.state == CS_STATE_IDLE) {
        return true;
    }
    return false;
}

CsCmdActorCue* EnRu1_GetCue(PlayState* play, s32 cueChannel) {
    s32 pad[2];
    CsCmdActorCue* cue = NULL;

    if (!EnRu1_IsCsStateIdle(play)) {
        cue = play->csCtx.actorCues[cueChannel];
    }
    return cue;
}

s32 func_80AEAFA0(PlayState* play, u16 cueId, s32 cueChannel) {
    CsCmdActorCue* cue = EnRu1_GetCue(play, cueChannel);

    if ((cue != NULL) && (cue->id == cueId)) {
        return true;
    }
    return false;
}

s32 func_80AEAFE0(PlayState* play, u16 cueId, s32 cueChannel) {
    CsCmdActorCue* cue = EnRu1_GetCue(play, cueChannel);

    if ((cue != NULL) && (cue->id != cueId)) {
        return true;
    }
    return false;
}

s32 func_80AEB020(EnRu1* this, PlayState* play) {
    Actor* actorIt = play->actorCtx.actorLists[ACTORCAT_NPC].head;
    EnRu1* someEnRu1;

    while (actorIt != NULL) {
        if (actorIt->id == ACTOR_EN_RU1) {
            someEnRu1 = (EnRu1*)actorIt;
            if (someEnRu1 != this) {
                if ((someEnRu1->action == 31) || (someEnRu1->action == 32) || (someEnRu1->action == 24)) {
                    return true;
                }
            }
        }
        actorIt = actorIt->next;
    }
    return false;
}

BgBdanObjects* EnRu1_FindBigOctoPlatform(PlayState* play) {
    Actor* actorIt = play->actorCtx.actorLists[ACTORCAT_BG].head;

    while (actorIt != NULL) {
        if (actorIt->id == ACTOR_BG_BDAN_OBJECTS && actorIt->params == 0) {
            return (BgBdanObjects*)actorIt;
        }
        actorIt = actorIt->next;
    }
    PRINTF(VT_FGCOL(RED) T("お立ち台が無い!!!!!!!!!!!!!!!!!!!!!!!!!\n", "There is no stand!!!!!!!!!!!!!!!!!!!!!!!!!\n")
               VT_RST);
    return NULL;
}

void EnRu1_SetPlatformCamSetting(EnRu1* this, s32 cameraSetting) {
    if (this->bigOctoPlatform != NULL) {
        this->bigOctoPlatform->cameraSetting = cameraSetting;
    }
}

s32 EnRu1_GetPlatformCamSetting(EnRu1* this) {
    if (this->bigOctoPlatform != NULL) {
        return this->bigOctoPlatform->cameraSetting;
    } else {
        return 0;
    }
}

Actor* func_80AEB124(PlayState* play) {
    Actor* actorIt = play->actorCtx.actorLists[ACTORCAT_BOSS].head;

    while (actorIt != NULL) {
        if ((actorIt->id == ACTOR_DEMO_EFFECT) && (PARAMS_GET_U(actorIt->params, 0, 8) == DEMO_EFFECT_JEWEL_ZORA)) {
            return actorIt;
        }
        actorIt = actorIt->next;
    }
    return NULL;
}

int func_80AEB174(PlayState* play) {
    return (Message_GetState(&play->msgCtx) == TEXT_STATE_EVENT) && Message_ShouldAdvance(play);
}

s32 func_80AEB1B4(PlayState* play) {
    return Message_GetState(&play->msgCtx) == TEXT_STATE_CLOSING;
}

#if DEBUG_FEATURES
void func_80AEB1D8(EnRu1* this) {
    this->action = 36;
    this->drawConfig = 0;
    this->actor.velocity.x = 0.0f;
    this->actor.velocity.y = 0.0f;
    this->actor.velocity.z = 0.0f;
    this->actor.speed = 0.0f;
    this->actor.gravity = 0.0f;
    this->actor.minVelocityY = 0.0f;
    EnRu1_SetPlatformCamSetting(this, 0);
}

void func_80AEB220(EnRu1* this, PlayState* play) {
    if ((EnRu1_IsCsStateIdle(play)) && (this->actor.params == 0xA)) {
        func_80AEB1D8(this);
    }
}
#endif

void EnRu1_AnimationChange(EnRu1* this, AnimationHeader* animation, u8 mode, f32 morphFrames, s32 playReversed) {
    s32 pad[2];
    AnimationHeader* animHeader = SEGMENTED_TO_VIRTUAL(animation);
    f32 frameCount = Animation_GetLastFrame(animHeader);
    f32 playbackSpeed;
    f32 startFrame;
    f32 endFrame;

    if (!playReversed) {
        startFrame = 0.0f;
        endFrame = frameCount;
        playbackSpeed = 1.0f;
    } else {
        startFrame = frameCount;
        endFrame = 0.0f;
        playbackSpeed = -1.0f;
    }

    Animation_Change(&this->skelAnime, animHeader, playbackSpeed, startFrame, endFrame, mode, morphFrames);
}

s32 EnRu1_UpdateSkelAnime(EnRu1* this) {
    // why?
    if (this->action != 32) {
        return SkelAnime_Update(&this->skelAnime);
    } else {
        return SkelAnime_Update(&this->skelAnime);
    }
}

void func_80AEB364(EnRu1* this, PlayState* play) {
    this->skelAnime.movementFlags |= ANIM_FLAG_UPDATE_XZ;
    AnimTaskQueue_AddActorMovement(play, &this->actor, &this->skelAnime, 1.0f);
}

void func_80AEB3A4(EnRu1* this, PlayState* play) {
    this->skelAnime.movementFlags |= ANIM_FLAG_UPDATE_XZ;
    func_80AEB364(this, play);
}

void func_80AEB3CC(EnRu1* this) {
    this->skelAnime.movementFlags &= ~ANIM_FLAG_UPDATE_XZ;
}

void EnRu1_InitOutsideJabuJabu(EnRu1* this, PlayState* play) {
    EnRu1_AnimationChange(this, &gRutoChildWaitHandsBehindBackAnim, ANIMMODE_LOOP, 0, false);
    this->action = 0;
    this->drawConfig = 1;
    EnRu1_SetEyeIndex(this, 4);
    EnRu1_SetMouthIndex(this, 0);
}

CsCmdActorCue* EnRu1_GetCueChannel3(PlayState* play) {
    return EnRu1_GetCue(play, 3);
}

s32 func_80AEB458(PlayState* play, u16 cueId) {
    return func_80AEAFA0(play, cueId, 3);
}

s32 func_80AEB480(PlayState* play, u16 cueId) {
    return func_80AEAFE0(play, cueId, 3);
}

void EnRu1_SpawnRipple(EnRu1* this, PlayState* play, s16 radiusMax, s16 life) {
    Vec3f pos;
    Actor* thisx = &this->actor;

    pos.x = this->actor.world.pos.x;
    pos.y = this->actor.world.pos.y + this->actor.depthInWater;
    pos.z = this->actor.world.pos.z;
    EffectSsGRipple_Spawn(play, &pos, 100, radiusMax, life);
}

void func_80AEB50C(EnRu1* this, PlayState* play) {
    this->unk_270 += 1.0f;
    if (this->unk_270 >= kREG(3) + 10.0f) {
        EnRu1_SpawnRipple(this, play, kREG(1) + 500, 0);
        this->unk_270 = 0.0f;
    }
}

void func_80AEB59C(EnRu1* this, PlayState* play) {
    EnRu1_SpawnRipple(this, play, kREG(2) + 500, 0);
    EnRu1_SpawnRipple(this, play, kREG(2) + 500, kREG(3) + 10.0f);
    EnRu1_SpawnRipple(this, play, kREG(2) + 500, (kREG(3) + 10.0f) * 2.0f);
}

void EnRu1_SpawnSplash(EnRu1* this, PlayState* play) {
    Vec3f pos;

    pos.x = this->actor.world.pos.x;
    pos.y = this->actor.world.pos.y + this->actor.depthInWater;
    pos.z = this->actor.world.pos.z;

    EffectSsGSplash_Spawn(play, &pos, NULL, NULL, 1, 0);
}

void func_80AEB6E0(EnRu1* this, PlayState* play) {
    SkelAnime* skelAnime = &this->skelAnime;

    if (skelAnime->baseTransl.y < skelAnime->jointTable[0].y) {
        skelAnime->movementFlags |= ANIM_FLAG_UPDATE_XZ | ANIM_FLAG_UPDATE_Y;
        AnimTaskQueue_AddActorMovement(play, &this->actor, skelAnime, 1.0f);
    }
}

void func_80AEB738(EnRu1* this, PlayState* play) {
    SkelAnime* skelAnime = &this->skelAnime;

    skelAnime->baseTransl = skelAnime->jointTable[0];
    skelAnime->prevTransl = skelAnime->jointTable[0];
    if (skelAnime->baseTransl.y < skelAnime->jointTable[0].y) {
        skelAnime->movementFlags |= ANIM_FLAG_UPDATE_XZ | ANIM_FLAG_UPDATE_Y;
        AnimTaskQueue_AddActorMovement(play, &this->actor, skelAnime, 1.0f);
    }
}

void func_80AEB7D0(EnRu1* this) {
    this->skelAnime.movementFlags &= ~(ANIM_FLAG_UPDATE_XZ | ANIM_FLAG_UPDATE_Y);
}

f32 func_80AEB7E0(CsCmdActorCue* cue, PlayState* play) {
    s32 csCurFrame = play->csCtx.curFrame;

    if ((csCurFrame < cue->endFrame) && (cue->endFrame - cue->startFrame > 0)) {
        return (Math_CosS(((csCurFrame - cue->startFrame) / (f32)(cue->endFrame - cue->startFrame)) * 32768.0f) *
                -0.5f) +
               0.5f;
    }
    return 1.0f;
}

f32 func_80AEB87C(f32 arg0, s32 arg1, s32 arg2) {
    return (((f32)arg2 - arg1) * arg0) + arg1;
}

void func_80AEB89C(EnRu1* this, PlayState* play) {
    CsCmdActorCue* cue = EnRu1_GetCueChannel3(play);

    if (cue != NULL) {
        this->actor.world.rot.y = this->actor.shape.rot.y = cue->rot.y;

        this->actor.world.pos.x = cue->startPos.x;
        this->actor.world.pos.y = cue->startPos.y;
        this->actor.world.pos.z = cue->startPos.z;
    }
}

void func_80AEB914(EnRu1* this, PlayState* play) {
    func_80AEB89C(this, play);
}

void func_80AEB934(EnRu1* this, PlayState* play) {
    func_80AEB89C(this, play);
}

void func_80AEB954(EnRu1* this, PlayState* play) {
    func_80AEB6E0(this, play);
}

void func_80AEB974(EnRu1* this, PlayState* play) {
    Vec3f* thisPos;
    f32 sp30;
    CsCmdActorCue* cue = EnRu1_GetCueChannel3(play);
    s32 pad;

    if (cue != NULL) {
        sp30 = func_80AEB7E0(cue, play);
        thisPos = &this->actor.world.pos;
        thisPos->x = func_80AEB87C(sp30, cue->startPos.x, cue->endPos.x);
        thisPos->y = func_80AEB87C(sp30, cue->startPos.y, cue->endPos.y);
        thisPos->z = func_80AEB87C(sp30, cue->startPos.z, cue->endPos.z);
    }
}

void func_80AEBA0C(EnRu1* this, PlayState* play) {
    func_80AEB6E0(this, play);
}

void func_80AEBA2C(EnRu1* this, PlayState* play) {
    s32 pad;
    Vec3f* unk_364 = &this->unk_364;
    Vec3f* thisPos;
    f32 temp_ret_2;
    CsCmdActorCue* cue = EnRu1_GetCueChannel3(play);
    s32 pad2;

    if (cue != NULL) {
        temp_ret_2 = func_80AEB7E0(cue, play);
        thisPos = &this->actor.world.pos;
        thisPos->x = func_80AEB87C(temp_ret_2, unk_364->x, cue->endPos.x);
        thisPos->y = func_80AEB87C(temp_ret_2, unk_364->y, cue->endPos.y);
        thisPos->z = func_80AEB87C(temp_ret_2, unk_364->z, cue->endPos.z);
    }
}

void func_80AEBAFC(EnRu1* this) {
    if (this->unk_298 == 0) {
        Sfx_PlaySfxAtPos(&this->actor.projectedPos, NA_SE_EV_DIVE_INTO_WATER);
        this->unk_298 = 1;
    }
}

void func_80AEBB3C(EnRu1* this) {
    if (Animation_OnFrame(&this->skelAnime, 5.0f)) {
        Sfx_PlaySfxAtPos(&this->actor.projectedPos, NA_SE_PL_FACE_UP);
    }
}

void func_80AEBB78(EnRu1* this) {
    SkelAnime* skelAnime = &this->skelAnime;

    if (Animation_OnFrame(skelAnime, 4.0f) || Animation_OnFrame(skelAnime, 13.0f) ||
        Animation_OnFrame(skelAnime, 22.0f) || Animation_OnFrame(skelAnime, 31.0f)) {
        Sfx_PlaySfxAtPos(&this->actor.projectedPos, NA_SE_PL_SWIM);
    }
}

void func_80AEBBF4(EnRu1* this) {
    if (Animation_OnFrame(&this->skelAnime, 8.0f)) {
        Sfx_PlaySfxAtPos(&this->actor.projectedPos, NA_SE_PL_SUBMERGE);
    }
}

void func_80AEBC30(PlayState* play) {
    Player* player;

    if (play->csCtx.curFrame == 205) {
        player = GET_PLAYER(play);
        Audio_PlaySfxGeneral(NA_SE_EV_DIVE_INTO_WATER, &player->actor.projectedPos, 4, &gSfxDefaultFreqAndVolScale,
                             &gSfxDefaultFreqAndVolScale, &gSfxDefaultReverb);
    }
}

void func_80AEBC84(EnRu1* this, PlayState* play) {
    if (play->csCtx.curFrame == 130) {
        Sfx_PlaySfxAtPos(&this->actor.projectedPos, NA_SE_VO_RT_LAUGH_0);
    }
}

void func_80AEBCB8(EnRu1* this, UNK_TYPE arg1) {
    if (arg1 != 0) {
        Animation_Change(&this->skelAnime, &gRutoChildSwimOnBackAnim, 1.0f, 0,
                         Animation_GetLastFrame(&gRutoChildSwimOnBackAnim), ANIMMODE_LOOP, -8.0f);
    }
}

void func_80AEBD1C(EnRu1* this, PlayState* play) {
    if (func_80AEB480(play, 2)) {
        this->action = 1;
        this->drawConfig = 0;
        func_80AEB914(this, play);
        func_80AEAECC(this, play);
        EnRu1_SpawnSplash(this, play);
        func_80AEB59C(this, play);
    }
}

void func_80AEBD94(EnRu1* this, PlayState* play) {
    s32 pad[2];
    f32 frameCount;

    if (func_80AEB480(play, 3)) {
        frameCount = Animation_GetLastFrame(&gRutoChildResurfaceAnim);
        func_80AEB934(this, play);
        func_80AEB738(this, play);
        Animation_Change(&this->skelAnime, &gRutoChildResurfaceAnim, 1.0f, 0.0f, frameCount, ANIMMODE_ONCE, 0.0f);
        this->action = 2;
        this->drawConfig = 1;
    }
}

void func_80AEBE3C(EnRu1* this, PlayState* play, s32 arg2) {
    s32 pad[2];

    if (arg2 != 0) {
        f32 frameCount = Animation_GetLastFrame(&gRutoChildTreadWaterAnim);

        func_80AEB7D0(this);
        Animation_Change(&this->skelAnime, &gRutoChildTreadWaterAnim, 1.0f, 0, frameCount, ANIMMODE_LOOP, -8.0f);
        this->action = 3;
    } else {
        func_80AEB954(this, play);
    }
}

void func_80AEBEC8(EnRu1* this, PlayState* play) {
    s32 pad[2];
    f32 frameCount;

    if (func_80AEB458(play, 6)) {
        frameCount = Animation_GetLastFrame(&gRutoChildTransitionToSwimOnBackAnim);
        func_80AEB738(this, play);
        Animation_Change(&this->skelAnime, &gRutoChildTransitionToSwimOnBackAnim, 1.0f, 0, frameCount, ANIMMODE_ONCE,
                         -8.0f);
        this->action = 4;
    }
}

void func_80AEBF60(EnRu1* this, PlayState* play) {
    if (func_80AEB480(play, 6)) {
        s32 pad;

        func_80AEB7D0(this);
        this->action = 5;
        this->unk_364 = this->actor.world.pos;
    } else {
        func_80AEBA0C(this, play);
    }
}

void func_80AEBFD8(EnRu1* this, PlayState* play) {
    CsCmdActorCue* cue = EnRu1_GetCueChannel3(play);
    f32 frameCount;
    u16 csCurFrame;
    u16 endFrame;

    if (cue != NULL) {
        csCurFrame = play->csCtx.curFrame;
        endFrame = cue->endFrame;

        if (csCurFrame >= endFrame - 2) {
            frameCount = Animation_GetLastFrame(&gRutoChildTransitionFromSwimOnBackAnim);
            Animation_Change(&this->skelAnime, &gRutoChildTransitionFromSwimOnBackAnim, 1.0, 0, frameCount,
                             ANIMMODE_ONCE, -8.0f);
            this->action = 6;
        }
    }
}

void func_80AEC070(EnRu1* this, PlayState* play, UNK_TYPE arg2) {
    if ((func_80AEB458(play, 8)) && (arg2 != 0)) {
        Actor_Kill(&this->actor);
    }
}

void func_80AEC0B4(EnRu1* this, PlayState* play) {
    func_80AEB89C(this, play);
    EnRu1_UpdateSkelAnime(this);
    func_80AEBC84(this, play);
    func_80AEBC30(play);
    func_80AEBD1C(this, play);
}

void func_80AEC100(EnRu1* this, PlayState* play) {
    func_80AEBAFC(this);
    func_80AEBD94(this, play);
}

void func_80AEC130(EnRu1* this, PlayState* play) {
    s32 something = EnRu1_UpdateSkelAnime(this);

    func_80AEAECC(this, play);
    func_80AEBB3C(this);
    func_80AEBE3C(this, play, something);
}

void func_80AEC17C(EnRu1* this, PlayState* play) {
    func_80AEB974(this, play);
    func_80AEAECC(this, play);
    EnRu1_UpdateSkelAnime(this);
    func_80AEB50C(this, play);
    func_80AEBEC8(this, play);
}

void func_80AEC1D4(EnRu1* this, PlayState* play) {
    s32 something;

    something = EnRu1_UpdateSkelAnime(this);
    func_80AEAECC(this, play);
    EnRu1_UpdateEyes(this);
    func_80AEB50C(this, play);
    func_80AEBCB8(this, something);
    func_80AEBBF4(this);
    func_80AEBF60(this, play);
}

void func_80AEC244(EnRu1* this, PlayState* play) {
    s32 something;

    something = EnRu1_UpdateSkelAnime(this);
    func_80AEBA2C(this, play);
    func_80AEAECC(this, play);
    EnRu1_UpdateEyes(this);
    func_80AEB50C(this, play);
    func_80AEBCB8(this, something);
    func_80AEBB78(this);
    func_80AEBFD8(this, play);
}

void func_80AEC2C0(EnRu1* this, PlayState* play) {
    s32 something;

    something = EnRu1_UpdateSkelAnime(this);
    func_80AEAECC(this, play);
    EnRu1_UpdateEyes(this);
    func_80AEB50C(this, play);
    func_80AEC070(this, play, something);
}

void EnRu1_InitInJabuJabuHolesRoom(EnRu1* this, PlayState* play) {
    if (!GET_INFTABLE(INFTABLE_141)) {
        EnRu1_AnimationChange(this, &gRutoChildWait2Anim, ANIMMODE_LOOP, 0, false);
        this->action = 7;
        EnRu1_SetMouthIndex(this, 1);
    } else if (GET_INFTABLE(INFTABLE_147) && !GET_INFTABLE(INFTABLE_140) && !GET_INFTABLE(INFTABLE_145)) {
        if (!func_80AEB020(this, play)) {
            s8 actorRoom;

            EnRu1_AnimationChange(this, &gRutoChildWait2Anim, ANIMMODE_LOOP, 0, false);
            actorRoom = this->actor.room;
            this->action = 22;
            this->actor.room = -1;
            this->drawConfig = 0;
            this->roomNum1 = actorRoom;
            this->roomNum3 = actorRoom;
            this->roomNum2 = actorRoom;
        } else {
            Actor_Kill(&this->actor);
        }
    } else {
        Actor_Kill(&this->actor);
    }
}

void func_80AEC40C(EnRu1* this) {
    f32 unk_26C = this->unk_26C;

    if (unk_26C < 8.0f) {
        this->actor.speed = (((kREG(3) * 0.01f) + 2.7f) / 8.0f) * unk_26C;
    } else {
        this->actor.speed = (kREG(3) * 0.01f) + 2.7f;
    }
    this->actor.velocity.y = -1.0f;
    Actor_MoveXZGravity(&this->actor);
}

void func_80AEC4CC(EnRu1* this) {
    this->actor.velocity.y = -1.0f;
    Actor_MoveXZGravity(&this->actor);
}

void func_80AEC4F4(EnRu1* this) {
    f32* speedXZ = &this->actor.speed;
    f32* unk_26C = &this->unk_26C;

    if (this->unk_26C < 8.0f) {
        *unk_26C += 1.0f;
        *speedXZ *= (8.0f - *unk_26C) / 8.0f;
        this->actor.velocity.y = -*unk_26C * (((kREG(4) * 0.01f) + 13.0f) / 8.0f);
    } else {
        *speedXZ = 0.0f;
        this->actor.velocity.y = -((kREG(4) * 0.01f) + 13.0f);
    }
    Actor_MoveXZGravity(&this->actor);
}

s32 func_80AEC5FC(EnRu1* this, PlayState* play) {
    Player* player = GET_PLAYER(play);
    f32 thisPosZ = this->actor.world.pos.z;
    f32 playerPosZ = player->actor.world.pos.z;

    if ((playerPosZ - thisPosZ <= 265.0f) && (player->actor.world.pos.y >= this->actor.world.pos.y)) {
        return true;
    }
    return false;
}

void func_80AEC650(EnRu1* this) {
    s32 pad[2];

    if (this->unk_280 == 0) {
        if (Animation_OnFrame(&this->skelAnime, 2.0f) || Animation_OnFrame(&this->skelAnime, 7.0f)) {
            Sfx_PlaySfxAtPos(&this->actor.projectedPos, NA_SE_PL_WALK_GROUND + SURFACE_SFX_OFFSET_JABU);
        }
    }
}

void func_80AEC6B0(EnRu1* this) {
    Sfx_PlaySfxAtPos(&this->actor.projectedPos, NA_SE_EV_FALL_DOWN_DIRT);
    Sfx_PlaySfxAtPos(&this->actor.projectedPos, NA_SE_VO_RT_FALL);
}

void func_80AEC6E4(EnRu1* this, PlayState* play) {
    if ((func_80AEAFA0(play, 4, 3)) && (this->unk_280 == 0)) {
        Animation_Change(&this->skelAnime, &gRutoChildBringArmsUpAnim, 1.0f, 0,
                         Animation_GetLastFrame(&gRutoChildBringArmsUpAnim), ANIMMODE_ONCE, -8.0f);
        this->unk_280 = 1;
        func_80AEC6B0(this);
    }
}

void func_80AEC780(EnRu1* this, PlayState* play) {
    s32 pad;
    Player* player = GET_PLAYER(play);

    if ((func_80AEC5FC(this, play)) && (!Play_InCsMode(play)) &&
        (!(player->stateFlags1 & (PLAYER_STATE1_13 | PLAYER_STATE1_14 | PLAYER_STATE1_21))) &&
        (player->actor.bgCheckFlags & BGCHECKFLAG_GROUND)) {

        play->csCtx.script = gRutoFirstMeetingCs;
        gSaveContext.cutsceneTrigger = 1;
        player->speedXZ = 0.0f;
        this->action = 8;
    }
}

void func_80AEC81C(EnRu1* this, PlayState* play) {
    CsCmdActorCue* cue;
    s16 newRotY;

    if (func_80AEAFE0(play, 1, 3)) {
        cue = play->csCtx.actorCues[3];
        this->actor.world.pos.x = cue->startPos.x;
        this->actor.world.pos.y = cue->startPos.y;
        this->actor.world.pos.z = cue->startPos.z;
        newRotY = cue->rot.y;
        this->actor.shape.rot.y = newRotY;
        this->actor.world.rot.y = newRotY;
        this->action = 9;
        this->drawConfig = 1;
    }
}

void func_80AEC8B8(EnRu1* this, PlayState* play) {
    if (func_80AEAFA0(play, 3, 3)) {
        Animation_Change(&this->skelAnime, &gRutoChildTurnAroundAnim, 1.0f, 0,
                         Animation_GetLastFrame(&gRutoChildTurnAroundAnim), ANIMMODE_ONCE, -8.0f);
        this->action = 10;
    }
}

void func_80AEC93C(EnRu1* this, UNK_TYPE arg1) {
    if (arg1 != 0) {
        Animation_Change(&this->skelAnime, &gRutoChildWalkAnim, 1.0f, 0, Animation_GetLastFrame(&gRutoChildWalkAnim),
                         ANIMMODE_LOOP, -8.0f);
        this->actor.world.rot.y += 0x8000;
        this->action = 0xB;
        this->unk_26C = 0.0f;
    }
}

void func_80AEC9C4(EnRu1* this) {
    this->unk_26C += 1.0f;
    if (this->unk_26C >= 8.0f) {
        this->action = 12;
        this->unk_26C = 0.0f;
        this->actor.velocity.y = -1.0f;
    }
}

void func_80AECA18(EnRu1* this) {
    if (!(this->actor.bgCheckFlags & BGCHECKFLAG_GROUND)) {
        s32 pad;

        this->action = 13;
        this->unk_26C = 0.0f;
        this->actor.velocity.y = 0.0f;
    }
}

void func_80AECA44(EnRu1* this, PlayState* play) {
    if (func_80AEAFA0(play, 5, 3)) {
        SET_INFTABLE(INFTABLE_141);
        this->action = 14;
    }
}

void func_80AECA94(EnRu1* this, PlayState* play) {
    func_80AEC780(this, play);
}

void func_80AECAB4(EnRu1* this, PlayState* play) {
    func_80AEC81C(this, play);
}

void func_80AECAD4(EnRu1* this, PlayState* play) {
    EnRu1_UpdateSkelAnime(this);
    EnRu1_UpdateEyes(this);
    func_80AEAECC(this, play);
    func_80AEC8B8(this, play);
}

void func_80AECB18(EnRu1* this, PlayState* play) {
    s32 something;

    something = EnRu1_UpdateSkelAnime(this);
    EnRu1_UpdateEyes(this);
    func_80AEAECC(this, play);
    func_80AEC93C(this, something);
}

void func_80AECB60(EnRu1* this, PlayState* play) {
    func_80AEC40C(this);
    EnRu1_UpdateSkelAnime(this);
    EnRu1_UpdateEyes(this);
    func_80AEAECC(this, play);
    func_80AEC650(this);
    func_80AEC9C4(this);
}

void func_80AECBB8(EnRu1* this, PlayState* play) {
    func_80AEC4CC(this);
    func_80AEC6E4(this, play);
    EnRu1_UpdateSkelAnime(this);
    EnRu1_UpdateEyes(this);
    func_80AEAECC(this, play);
    func_80AEC650(this);
    func_80AECA18(this);
}

void func_80AECC1C(EnRu1* this, PlayState* play) {
    func_80AEC4F4(this);
    func_80AEC6E4(this, play);
    EnRu1_UpdateSkelAnime(this);
    EnRu1_UpdateEyes(this);
    func_80AEAECC(this, play);
    func_80AEC650(this);
    func_80AECA44(this, play);
}

void func_80AECC84(EnRu1* this, PlayState* play) {
    if (play->csCtx.state == CS_STATE_IDLE) {
        Actor_Kill(&this->actor);
    }
}

void func_80AECCB0(EnRu1* this, PlayState* play) {
    s32 pad;
    Vec3f* pos;
    s16 yawTowardsPlayer;
    f32 spawnX;
    f32 spawnY;
    f32 spawnZ;
    s32 pad2[2];

    yawTowardsPlayer = this->actor.yawTowardsPlayer;
    pos = &this->actor.world.pos;
    spawnX = ((kREG(1) + 12.0f) * Math_SinS(yawTowardsPlayer)) + pos->x;
    spawnY = pos->y;
    spawnZ = ((kREG(1) + 12.0f) * Math_CosS(yawTowardsPlayer)) + pos->z;
    this->blueWarp = (DoorWarp1*)Actor_SpawnAsChild(&play->actorCtx, &this->actor, play, ACTOR_DOOR_WARP1, spawnX,
                                                    spawnY, spawnZ, 0, yawTowardsPlayer, 0, WARP_BLUE_RUTO);
}

void EnRu1_InitInBossRoom(EnRu1* this, PlayState* play) {
    EnRu1_AnimationChange(this, &gRutoChildWaitHandsOnHipsAnim, ANIMMODE_LOOP, 0, false);
    this->action = 15;
    this->actor.shape.yOffset = -10000.0f;
    EnRu1_SetEyeIndex(this, 5);
    EnRu1_SetMouthIndex(this, 2);
}

void func_80AECE04(EnRu1* this, PlayState* play) {
    this->actor.shape.yOffset += (250.0f / 3.0f);
}

void func_80AECE20(EnRu1* this, PlayState* play) {
    s32 pad2;
    Player* player = GET_PLAYER(play);
    Vec3f* playerPos = &player->actor.world.pos;
    s16 shapeRotY = player->actor.shape.rot.y;
    s32 pad;
    f32 unk_27C = this->unk_27C;
    Vec3f* pos = &this->actor.world.pos;

    pos->x = (Math_SinS(shapeRotY) * unk_27C) + playerPos->x;
    pos->y = playerPos->y;
    pos->z = (Math_CosS(shapeRotY) * unk_27C) + playerPos->z;
}

void func_80AECEB4(EnRu1* this, PlayState* play) {
    s32 pad;
    Player* player = GET_PLAYER(play);
    Vec3f* player_unk_450 = &player->unk_450;
    Vec3f* pos = &this->actor.world.pos;
    s16 shapeRotY = this->actor.shape.rot.y;

    player_unk_450->x = ((kREG(2) + 30.0f) * Math_SinS(shapeRotY)) + pos->x;
    player_unk_450->z = ((kREG(2) + 30.0f) * Math_CosS(shapeRotY)) + pos->z;
}

s32 func_80AECF6C(EnRu1* this, PlayState* play) {
    s16* shapeRotY;
    Player* player = GET_PLAYER(play);
    Player* otherPlayer;
    s16 temp_f16;
    f32 temp1;
    f32 temp2;
    s32 pad2[5];

    this->unk_26C += 1.0f;
    if ((player->actor.speed == 0.0f) && (this->unk_26C >= 3.0f)) {
        otherPlayer = GET_PLAYER(play);
        player->actor.world.pos.x = otherPlayer->unk_450.x;
        player->actor.world.pos.y = otherPlayer->unk_450.y;
        player->actor.world.pos.z = otherPlayer->unk_450.z;
        shapeRotY = &player->actor.shape.rot.y;
        temp1 = this->actor.world.pos.x - player->actor.world.pos.x;
        temp2 = this->actor.world.pos.z - player->actor.world.pos.z;
        temp_f16 = RAD_TO_BINANG(Math_FAtan2F(temp1, temp2));
        if (*shapeRotY != temp_f16) {
            Math_SmoothStepToS(shapeRotY, temp_f16, 0x14, 0x1838, 0x64);
            player->actor.world.rot.y = *shapeRotY;
        } else {
            return true;
        }
    }
    return false;
}

s32 func_80AED084(EnRu1* this, s32 state) {
    if (this->blueWarp != NULL && this->blueWarp->rutoWarpState == state) {
        return true;
    }
    return false;
}

void func_80AED0B0(EnRu1* this, s32 state) {
    if (this->blueWarp != NULL) {
        this->blueWarp->rutoWarpState = state;
    }
}

void func_80AED0C8(EnRu1* this, PlayState* play) {
    this->action = 16;
}

void func_80AED0D8(EnRu1* this, PlayState* play) {
    this->action = 17;
    this->drawConfig = 1;
    this->actor.world.rot.y = this->actor.yawTowardsPlayer;
    this->actor.shape.rot.y = this->actor.yawTowardsPlayer;
    func_80AECCB0(this, play);
}

void func_80AED110(EnRu1* this) {
    if (this->actor.shape.yOffset >= 0.0f) {
        this->action = 18;
        this->actor.shape.yOffset = 0.0f;
        func_80AED0B0(this, WARP_BLUE_RUTO_STATE_READY);
    }
}

void func_80AED154(EnRu1* this, PlayState* play) {
    if (func_80AED084(this, WARP_BLUE_RUTO_STATE_ENTERED)) {
        this->action = 0x13;
        this->unk_26C = 0.0f;
        func_80AECEB4(this, play);
    }
}

void func_80AED19C(EnRu1* this, s32 cond) {
    if (cond) {
        Animation_Change(&this->skelAnime, &gRutoChildTransitionHandsOnHipToCrossArmsAndLegsAnim, 1.0f, 0,
                         Animation_GetLastFrame(&gRutoChildTransitionHandsOnHipToCrossArmsAndLegsAnim), ANIMMODE_ONCE,
                         -8.0f);
        this->action = 20;
        func_80AED0B0(this, WARP_BLUE_RUTO_STATE_3);
    }
}

void func_80AED218(EnRu1* this, UNK_TYPE arg1) {
    if (func_80AED084(this, WARP_BLUE_RUTO_STATE_TALKING)) {
        if (arg1 != 0) {
            Animation_Change(&this->skelAnime, &gRutoChildWaitSittingAnim, 1.0f, 0,
                             Animation_GetLastFrame(&gRutoChildWaitSittingAnim), ANIMMODE_LOOP, -8.0f);
        }
    } else if (func_80AED084(this, WARP_BLUE_RUTO_STATE_WARPING)) {
        Animation_Change(&this->skelAnime, &gRutoChildWaitInBlueWarpAnim, 1.0f, 0,
                         Animation_GetLastFrame(&gRutoChildWaitInBlueWarpAnim), ANIMMODE_ONCE, -8.0f);
        this->action = 21;
        this->unk_27C = this->actor.xzDistToPlayer;
    }
}

void func_80AED304(EnRu1* this, PlayState* play) {
    func_80AED0C8(this, play);
}

void func_80AED324(EnRu1* this, PlayState* play) {
    func_80AED0D8(this, play);
}

void func_80AED344(EnRu1* this, PlayState* play) {
    func_80AECE04(this, play);
    EnRu1_UpdateSkelAnime(this);
    func_80AED110(this);
}

void func_80AED374(EnRu1* this, PlayState* play) {
    EnRu1_UpdateSkelAnime(this);
    func_80AED154(this, play);
}

void func_80AED3A4(EnRu1* this, PlayState* play) {
    EnRu1_UpdateSkelAnime(this);
    func_80AED19C(this, func_80AECF6C(this, play));
}

void func_80AED3E0(EnRu1* this, PlayState* play) {
    func_80AEAECC(this, play);
    func_80AED218(this, EnRu1_UpdateSkelAnime(this));
}

void func_80AED414(EnRu1* this, PlayState* play) {
    func_80AECE20(this, play);
    func_80AEAECC(this, play);
    EnRu1_UpdateSkelAnime(this);
}

void EnRu1_InitInJabuJabuBasement(EnRu1* this, PlayState* play) {
    if (GET_INFTABLE(INFTABLE_141) && !GET_INFTABLE(INFTABLE_145) && !GET_INFTABLE(INFTABLE_140) &&
        !GET_INFTABLE(INFTABLE_147)) {
        if (!func_80AEB020(this, play)) {
            s8 actorRoom;

            EnRu1_AnimationChange(this, &gRutoChildWait2Anim, ANIMMODE_LOOP, 0, false);
            actorRoom = this->actor.room;
            this->action = 22;
            this->actor.room = -1;
            this->roomNum1 = actorRoom;
            this->roomNum3 = actorRoom;
            this->roomNum2 = actorRoom;
        } else {
            Actor_Kill(&this->actor);
        }
    } else {
        Actor_Kill(&this->actor);
    }
}

void func_80AED4FC(EnRu1* this) {
    Sfx_PlaySfxAtPos(&this->actor.projectedPos, NA_SE_EV_LAND_DIRT);
}

void func_80AED520(EnRu1* this, PlayState* play) {
    Player* player = GET_PLAYER(play);

    Audio_PlaySfxGeneral(NA_SE_PL_PULL_UP_RUTO, &player->actor.projectedPos, 4, &gSfxDefaultFreqAndVolScale,
                         &gSfxDefaultFreqAndVolScale, &gSfxDefaultReverb);
    Sfx_PlaySfxAtPos(&this->actor.projectedPos, NA_SE_VO_RT_LIFT);
}

void func_80AED57C(EnRu1* this) {
    if (this->actor.speed != 0.0f) {
        Sfx_PlaySfxAtPos(&this->actor.projectedPos, NA_SE_VO_RT_THROW);
    }
}

void func_80AED5B8(EnRu1* this) {
    Sfx_PlaySfxAtPos(&this->actor.projectedPos, NA_SE_VO_RT_CRASH);
}

void func_80AED5DC(EnRu1* this) {
    Sfx_PlaySfxAtPos(&this->actor.projectedPos, NA_SE_VO_RT_UNBALLANCE);
}

void func_80AED600(EnRu1* this) {
    Sfx_PlaySfxAtPos(&this->actor.projectedPos, NA_SE_VO_RT_DISCOVER);
}

s32 func_80AED624(EnRu1* this, PlayState* play) {
    s8 curRoomNum = play->roomCtx.curRoom.num;

    if (this->roomNum2 != curRoomNum) {
        Actor_Kill(&this->actor);
        return false;
    } else if (((this->roomNum1 != curRoomNum) || (this->roomNum2 != curRoomNum)) &&
               (this->actor.depthInWater > kREG(16) + 50.0f) && (this->action != 33)) {
        this->action = 33;
        this->drawConfig = 2;
        this->alpha = 0xFF;
        this->unk_2A4 = 0.0f;
    }
    return true;
}

void func_80AED6DC(EnRu1* this, PlayState* play) {
    s8 curRoomNum = play->roomCtx.curRoom.num;

    this->roomNum2 = curRoomNum;
    this->unk_288 = 0.0f;
}

void func_80AED6F8(PlayState* play) {
    s8 curRoomNum;

    if (!GET_INFTABLE(INFTABLE_147)) {
        curRoomNum = play->roomCtx.curRoom.num;
        if (curRoomNum == 2) {
            SET_INFTABLE(INFTABLE_147);
        }
    }
}

void func_80AED738(EnRu1* this, PlayState* play) {
    if (func_80AED624(this, play)) {
        s32 pad;

        this->unk_2A4 += 1.0f;
        if (this->unk_2A4 < 20.0f) {
            u32 temp_v0 = ((20.0f - this->unk_2A4) * 255.0f) / 20.0f;

            this->alpha = temp_v0;
            this->actor.shape.shadowAlpha = temp_v0;
        } else {
            Actor_Kill(&this->actor);
        }
    }
}

void func_80AED83C(EnRu1* this) {
    s32 pad[2];
    Vec3s* headRot;
    Vec3s* torsoRot;

    headRot = &this->interactInfo.headRot;
    Math_SmoothStepToS(&headRot->x, 0, 0x14, 0x1838, 0x64);
    Math_SmoothStepToS(&headRot->y, 0, 0x14, 0x1838, 0x64);
    torsoRot = &this->interactInfo.torsoRot;
    Math_SmoothStepToS(&torsoRot->x, 0, 0x14, 0x1838, 0x64);
    Math_SmoothStepToS(&torsoRot->y, 0, 0x14, 0x1838, 0x64);
}

void EnRu1_UpdateHeadRotation(EnRu1* this) {
    s32 headRotOffset;
    s16* headRotTimer = &this->headRotTimer;
    s16* headRotY = &this->interactInfo.headRot.y;
    s16* headTurnSpeed = &this->headTurnSpeed;
    s32 pad[2];

    if (DECR(*headRotTimer) == 0) {
        *headRotTimer = Rand_S16Offset(0xA, 0x19);
        headRotOffset = *headRotTimer % 5;
        if (headRotOffset == 0) {
            this->headRotDirection = 1;
        } else if (headRotOffset == 1) {
            this->headRotDirection = 2;
        } else {
            this->headRotDirection = 0;
        }
        *headTurnSpeed = 0;
    }

    if (this->headRotDirection == 0) {
        Math_SmoothStepToS(headTurnSpeed, 0 - *headRotY, 1, 0x190, 0x190);
        Math_SmoothStepToS(headRotY, 0, 3, ABS(*headTurnSpeed), 0x64);
    } else if (this->headRotDirection == 1) {
        Math_SmoothStepToS(headTurnSpeed, -0x2AAA - *headRotY, 1, 0x190, 0x190);
        Math_SmoothStepToS(headRotY, -0x2AAA, 3, ABS(*headTurnSpeed), 0x64);
    } else {
        Math_SmoothStepToS(headTurnSpeed, 0x2AAA - *headRotY, 1, 0x190, 0x190);
        Math_SmoothStepToS(headRotY, 0x2AAA, 3, ABS(*headTurnSpeed), 0x64);
    }
}

void func_80AEDAE0(EnRu1* this, PlayState* play) {
    DynaPolyActor* dynaPolyActor = DynaPoly_GetActor(&play->colCtx, this->actor.floorBgId);

    if (dynaPolyActor == NULL || dynaPolyActor->actor.id == ACTOR_EN_BOX) {
        this->actor.bgCheckFlags &= ~(BGCHECKFLAG_GROUND | BGCHECKFLAG_WALL | BGCHECKFLAG_CEILING);
    }
}

void func_80AEDB30(EnRu1* this, PlayState* play) {
    f32* velocityY;
    f32* speedXZ;
    f32* gravity;

    if (this->actor.bgCheckFlags & BGCHECKFLAG_GROUND) {
        DynaPolyActor* dynaPolyActor;

        velocityY = &this->actor.velocity.y;
        dynaPolyActor = DynaPoly_GetActor(&play->colCtx, this->actor.floorBgId);
        if (*velocityY <= 0.0f) {
            speedXZ = &this->actor.speed;
            if (dynaPolyActor != NULL) {
                if (dynaPolyActor->actor.id != ACTOR_EN_BOX) {
                    *speedXZ = 0.0f;
                }
            } else {
                if (*speedXZ >= (kREG(27) * 0.01f) + 3.0f) {
                    *speedXZ *= (kREG(19) * 0.01f) + 0.8f;
                } else {
                    *speedXZ = 0.0f;
                }
            }
            gravity = &this->actor.gravity;
            if (dynaPolyActor != NULL) {
                if (dynaPolyActor->actor.id != ACTOR_EN_BOX) {
                    *velocityY = 0.0f;
                    this->actor.minVelocityY = 0.0f;
                    *gravity = 0.0f;
                } else {
                    *velocityY *= -1.0f;
                }
            } else {
                *velocityY *= -((kREG(20) * 0.01f) + 0.6f);
                if (*velocityY <= -*gravity * ((kREG(20) * 0.01f) + 0.6f)) {
                    *velocityY = 0.0f;
                    this->actor.minVelocityY = 0.0f;
                    *gravity = 0.0f;
                }
            }
            func_80AED4FC(this);
        }
    }
    if (this->actor.bgCheckFlags & BGCHECKFLAG_CEILING) {
        s32 pad;

        speedXZ = &this->actor.speed;
        velocityY = &this->actor.velocity.y;
        if (*speedXZ >= (kREG(27) * 0.01f) + 3.0f) {
            *speedXZ *= (kREG(19) * 0.01f) + 0.8f;
        } else {
            *speedXZ = 0.0f;
        }
        if (*velocityY >= 0.0f) {
            *velocityY *= -((kREG(20) * 0.01f) + 0.6f);
            func_80AED4FC(this);
        }
    }
    if (this->actor.bgCheckFlags & BGCHECKFLAG_WALL) {
        speedXZ = &this->actor.speed;
        if (*speedXZ != 0.0f) {
            s16 wallYaw;
            s16 rotY;
            s32 temp_a1_2;
            s32 temp_a0;
            s32 phi_v1;

            rotY = this->actor.world.rot.y;
            wallYaw = this->actor.wallYaw;
            temp_a0 = (wallYaw * 2) - rotY;
            temp_a1_2 = temp_a0 + 0x8000;
            if ((s16)((temp_a0 - wallYaw) + 0x8000) >= 0) {
                phi_v1 = (s16)(temp_a1_2 - wallYaw);
            } else {
                phi_v1 = -(s16)(temp_a1_2 - wallYaw);
            }
            if (phi_v1 < 0x4001) {
                if (*speedXZ >= (kREG(27) * 0.01f) + 3.0f) {
                    *speedXZ *= (kREG(21) * 0.01f) + 0.6f;
                } else {
                    *speedXZ = 0.0f;
                }
                this->actor.world.rot.y = temp_a1_2;
                func_80AED4FC(this);
                func_80AED5B8(this);
            }
        }
    }
}

void func_80AEDEF4(EnRu1* this, PlayState* play) {
    f32* speedXZ = &this->actor.speed;
    DynaPolyActor* dynaPolyActor = DynaPoly_GetActor(&play->colCtx, this->actor.floorBgId);

    if (dynaPolyActor != NULL && dynaPolyActor->actor.id == ACTOR_EN_BOX) {
        if (*speedXZ != 0.0f) {
            *speedXZ *= 1.1f;
        } else {
            *speedXZ = 1.0f;
        }
    }
    if (*speedXZ >= (kREG(27) * 0.01f) + 3.0f) {
        *speedXZ *= (kREG(22) * 0.01f) + 0.98f;
    } else {
        *speedXZ = 0.0f;
    }
}

void func_80AEDFF4(EnRu1* this, PlayState* play) {
    func_80AEDB30(this, play);
    func_80AEDEF4(this, play);
    Actor_MoveXZGravity(&this->actor);
}

void func_80AEE02C(EnRu1* this) {
    this->actor.velocity.x = 0.0f;
    this->actor.velocity.y = 0.0f;
    this->actor.velocity.z = 0.0f;
    this->actor.speed = 0.0f;
    this->actor.gravity = 0.0f;
    this->actor.minVelocityY = 0.0f;
}

void func_80AEE050(EnRu1* this) {
    s32 pad;
    f32 sp28;
    f32 sp24;
    EnRu1* thisx = this; // necessary to match

    if (this->unk_350 == 0) {
        if ((this->actor.minVelocityY == 0.0f) && (this->actor.speed == 0.0f)) {
            this->unk_350 = 1;
            func_80AEE02C(this);
            this->unk_35C = 0;
            this->unk_358 = (this->actor.depthInWater - 10.0f) * 0.5f;
            this->unk_354 = this->actor.world.pos.y + thisx->unk_358; // thisx only used here
        } else {
            this->actor.gravity = 0.0f;
            this->actor.minVelocityY *= 0.2f;
            this->actor.velocity.y *= 0.2f;
            if (this->actor.minVelocityY >= -0.1f) {
                this->actor.minVelocityY = 0.0f;
                this->actor.velocity.y = 0.0f;
            }
            this->actor.speed *= 0.5f;
            if (this->actor.speed <= 0.1f) {
                this->actor.speed = 0.0f;
            }
            this->actor.velocity.x = Math_SinS(this->actor.world.rot.y) * this->actor.speed;
            this->actor.velocity.z = Math_CosS(this->actor.world.rot.y) * this->actor.speed;
            Actor_UpdatePos(&this->actor);
        }
    } else {
        if (this->unk_350 == 1) {
            if (this->unk_358 <= 1.0f) {
                func_80AEE02C(this);
                this->unk_350 = 2;
                this->unk_360 = 0.0f;
            } else {
                f32 temp_f10;

                sp28 = this->unk_358;
                sp24 = this->unk_354;
                temp_f10 = Math_CosS(this->unk_35C) * -sp28;
                this->actor.world.pos.y = temp_f10 + sp24;
                this->unk_35C += 0x3E8;
                this->unk_358 *= 0.95f;
            }
        } else {
            this->unk_360 += 1.0f;
            if (this->unk_360 > 0.0f) {
                this->unk_350 = 3;
            }
        }
    }
}

s32 func_80AEE264(EnRu1* this, PlayState* play) {
    if (!Actor_TalkOfferAccepted(&this->actor, play)) {
        this->actor.flags |= ACTOR_FLAG_ATTENTION_ENABLED | ACTOR_FLAG_FRIENDLY;
        if (GET_INFTABLE(INFTABLE_143)) {
            this->actor.textId = 0x404E;
            Actor_OfferTalkNearColChkInfoCylinder(&this->actor, play);
        } else if (GET_INFTABLE(INFTABLE_142)) {
            this->actor.textId = 0x404D;
            Actor_OfferTalkNearColChkInfoCylinder(&this->actor, play);
        } else {
            this->actor.textId = 0x404C;
            Actor_OfferTalkNearColChkInfoCylinder(&this->actor, play);
        }
        return false;
    }
    return true;
}

void func_80AEE2F8(EnRu1* this, PlayState* play) {
    DynaPolyActor* dynaPolyActor;
    s32 floorBgId;

    if ((this->actor.bgCheckFlags & BGCHECKFLAG_GROUND) && (this->actor.floorBgId != BGCHECK_SCENE)) {
        floorBgId = this->actor.floorBgId;
        dynaPolyActor = DynaPoly_GetActor(&play->colCtx, floorBgId);
        if ((dynaPolyActor != NULL) && (dynaPolyActor->actor.id == ACTOR_BG_BDAN_SWITCH)) {
            if (PARAMS_GET_U(dynaPolyActor->actor.params, 8, 6) == 0x38) {
                SET_INFTABLE(INFTABLE_140);
                return;
            }
        }
    }
    CLEAR_INFTABLE(INFTABLE_140);
}

s32 func_80AEE394(EnRu1* this, PlayState* play) {
    s32 pad[2];
    CollisionContext* colCtx;
    DynaPolyActor* dynaPolyActor;
    s32 floorBgId;

    if ((this->actor.bgCheckFlags & BGCHECKFLAG_GROUND) && this->actor.floorBgId != BGCHECK_SCENE) {
        colCtx = &play->colCtx;
        floorBgId = this->actor.floorBgId; // necessary match, can't move this out of this block unfortunately
        dynaPolyActor = DynaPoly_GetActor(colCtx, floorBgId);
        if (dynaPolyActor != NULL && dynaPolyActor->actor.id == ACTOR_BG_BDAN_OBJECTS &&
            dynaPolyActor->actor.params == 0 && !Player_InCsMode(play) && play->msgCtx.msgLength == 0) {
            func_80AEE02C(this);
            play->csCtx.script = gRutoObtainingSapphireCs;
            gSaveContext.cutsceneTrigger = 1;
            this->action = 36;
            this->drawConfig = 0;
            this->bigOctoPlatform = (BgBdanObjects*)dynaPolyActor;
            this->actor.shape.shadowAlpha = 0;
            return true;
        }
    }
    return false;
}

void func_80AEE488(EnRu1* this, PlayState* play) {
    s8 curRoomNum;

    if (Actor_HasParent(&this->actor, play)) {
        curRoomNum = play->roomCtx.curRoom.num;
        this->roomNum3 = curRoomNum;
        this->action = 31;
        func_80AED520(this, play);
    } else if (!func_80AEE394(this, play) && !(this->actor.bgCheckFlags & BGCHECKFLAG_GROUND)) {
        s32 pad;

        this->actor.minVelocityY = -((kREG(24) * 0.01f) + 6.8f);
        this->actor.gravity = -((kREG(23) * 0.01f) + 1.3f);
        this->action = 28;
    }
}

void func_80AEE568(EnRu1* this, PlayState* play) {
    if (!func_80AEE394(this, play)) {
        if ((this->actor.bgCheckFlags & BGCHECKFLAG_GROUND) && (this->actor.speed == 0.0f) &&
            (this->actor.minVelocityY == 0.0f)) {
            s32 pad;

            func_80AEE02C(this);
            Actor_OfferCarry(&this->actor, play);
            this->action = 27;
            EnRu1_DisableSittingOC(this);
            return;
        }

        if (this->actor.depthInWater > 0.0f) {
            this->action = 29;
            this->unk_350 = 0;
        }
    }
}

void func_80AEE628(EnRu1* this, PlayState* play) {
    s32 pad[2];
    s8 curRoomNum = play->roomCtx.curRoom.num;

    if (EnRu1_IsCsStateIdle(play)) {
        Animation_Change(&this->skelAnime, &gRutoChildSittingAnim, 1.0f, 0,
                         Animation_GetLastFrame(&gRutoChildSittingAnim), ANIMMODE_LOOP, -8.0f);
        SET_INFTABLE(INFTABLE_144);
        this->action = 31;
    }
    this->roomNum3 = curRoomNum;
}

s32 func_80AEE6D0(EnRu1* this, PlayState* play) {
    s32 pad;
    s8 curRoomNum = play->roomCtx.curRoom.num;

    if (!GET_INFTABLE(INFTABLE_144) && (func_80AEB124(play) != NULL)) {
        if (!Player_InCsMode(play)) {
            Animation_Change(&this->skelAnime, &gRutoChildSeesSapphireAnim, 1.0f, 0,
                             Animation_GetLastFrame(&gRutoChildSquirmAnim), ANIMMODE_LOOP, -8.0f);
            func_80AED600(this);
            this->action = 34;
            this->unk_26C = 0.0f;
            play->csCtx.script = gRutoFoundSapphireCs;
            gSaveContext.cutsceneTrigger = 1;
        }
        this->roomNum3 = curRoomNum;
        return true;
    }
    this->roomNum3 = curRoomNum;
    return false;
}

void EnRu1_UpdateCarriedBehavior(EnRu1* this, PlayState* play) {
    s32 pad[9];
    Player* player;
    f32* carryIdleTimer = &this->carryIdleTimer;

    if (Actor_HasNoParent(&this->actor, play)) {
        f32 frameCount = Animation_GetLastFrame(&gRutoChildSittingAnim);

        Animation_Change(&this->skelAnime, &gRutoChildSittingAnim, 1.0f, 0, frameCount, ANIMMODE_LOOP, -8.0f);
        func_80AED6DC(this, play);
        this->actor.speed *= (kREG(25) * 0.01f) + 1.0f;
        this->actor.velocity.y *= (kREG(26) * 0.01f) + 1.0f;
        this->actor.minVelocityY = -((kREG(24) * 0.01f) + 6.8f);
        this->actor.gravity = -((kREG(23) * 0.01f) + 1.3f);
        func_80AED57C(this);
        this->action = 28;
        *carryIdleTimer = 0.0f;
    } else if (func_80AEE6D0(this, play)) {
        s32 pad;

        *carryIdleTimer = 0.0f;
    } else {
        player = GET_PLAYER(play);
        if (player->stateFlags2 & PLAYER_STATE2_IDLE_FIDGET) {
            this->carryIdleTimer += 1.0f;
            if (this->action != 32) {
                if (*carryIdleTimer > 30.0f) {
                    if (Rand_S16Offset(0, 3) == 0) {
                        f32 frameCount = Animation_GetLastFrame(&gRutoChildSquirmAnim);

                        Animation_Change(&this->skelAnime, &gRutoChildSquirmAnim, 1.0f, 0, frameCount, ANIMMODE_LOOP,
                                         -8.0f);
                        func_80AED5DC(this);
                        this->action = 32;
                    }
                    *carryIdleTimer = 0.0f;
                }
            } else {
                if (*carryIdleTimer > 50.0f) {
                    f32 frameCount = Animation_GetLastFrame(&gRutoChildSittingAnim);

                    Animation_Change(&this->skelAnime, &gRutoChildSittingAnim, 1.0f, 0, frameCount, ANIMMODE_LOOP,
                                     -8.0f);
                    this->action = 31;
                    *carryIdleTimer = 0.0f;
                }
            }
        } else {
            f32 frameCount = Animation_GetLastFrame(&gRutoChildSittingAnim);

            Animation_Change(&this->skelAnime, &gRutoChildSittingAnim, 1.0f, 0, frameCount, ANIMMODE_LOOP, -8.0f);
            *carryIdleTimer = 0.0f;
        }
    }
}

s32 func_80AEEAC8(EnRu1* this, PlayState* play) {
    if (this->actor.bgCheckFlags & BGCHECKFLAG_GROUND) {
        s32 pad;

        func_80AEE02C(this);
        Actor_OfferCarry(&this->actor, play);
        this->action = 27;
        EnRu1_DisableSittingOC(this);
        return true;
    }
    return false;
}

void func_80AEEB24(EnRu1* this, PlayState* play) {
    if ((func_80AEEAC8(this, play) == 0) && (this->unk_350 == 3)) {
        this->action = 30;
        func_80AEE02C(this);
        this->actor.gravity = -0.1f;
        this->actor.minVelocityY = -((kREG(18) * 0.1f) + 0.7f);
    }
}

void func_80AEEBB4(EnRu1* this, PlayState* play) {
    Actor_OfferCarry(&this->actor, play);
}

void func_80AEEBD4(EnRu1* this, PlayState* play) {
    func_80AED83C(this);
    EnRu1_UpdateSittingOC(this, play);
    func_80AEAECC(this, play);
    EnRu1_UpdateSkelAnime(this);
    EnRu1_UpdateEyes(this);
    func_80AEEBB4(this, play);
    func_80AEE488(this, play);
    func_80AED624(this, play);
    func_80AEDAE0(this, play);
}

void func_80AEEC5C(EnRu1* this, PlayState* play) {
    func_80AED83C(this);
    EnRu1_UpdateSittingAT(this, play);
    func_80AEAECC(this, play);
    func_80AEE2F8(this, play);
    func_80AEDFF4(this, play);
    EnRu1_UpdateSkelAnime(this);
    EnRu1_UpdateEyes(this);
    func_80AEE568(this, play);
    func_80AED624(this, play);
    func_80AEDAE0(this, play);
}

void func_80AEECF0(EnRu1* this, PlayState* play) {
    func_80AED83C(this);
    func_80AEAECC(this, play);
    func_80AEE050(this);
    EnRu1_UpdateSkelAnime(this);
    EnRu1_UpdateEyes(this);
    func_80AEEB24(this, play);
    func_80AED624(this, play);
}

void func_80AEED58(EnRu1* this, PlayState* play) {
    func_80AED83C(this);
    func_80AEAECC(this, play);
    Actor_MoveXZGravity(&this->actor);
    EnRu1_UpdateSkelAnime(this);
    EnRu1_UpdateEyes(this);
    func_80AEEAC8(this, play);
    func_80AED624(this, play);
    func_80AEDAE0(this, play);
}

void func_80AEEDCC(EnRu1* this, PlayState* play) {
    EnRu1_UpdateHeadRotation(this);
    EnRu1_UpdateSkelAnime(this);
    func_80AEAECC(this, play);
    func_80AEE2F8(this, play);
    EnRu1_UpdateEyes(this);
    func_80AED6F8(play);
    EnRu1_UpdateCarriedBehavior(this, play);
}

void func_80AEEE34(EnRu1* this, PlayState* play) {
    func_80AED83C(this);
    EnRu1_UpdateSkelAnime(this);
    func_80AEAECC(this, play);
    func_80AEE2F8(this, play);
    EnRu1_UpdateEyes(this);
    func_80AED6F8(play);
    EnRu1_UpdateCarriedBehavior(this, play);
}

void func_80AEEE9C(EnRu1* this, PlayState* play) {
    func_80AED83C(this);
    func_80AEAECC(this, play);
    func_80AEDFF4(this, play);
    EnRu1_UpdateSkelAnime(this);
    EnRu1_UpdateEyes(this);
    func_80AED738(this, play);
    func_80AED624(this, play);
}

void func_80AEEF08(EnRu1* this, PlayState* play) {
    func_80AED83C(this);
    EnRu1_UpdateSkelAnime(this);
    func_80AEAECC(this, play);
    EnRu1_UpdateEyes(this);
    func_80AEE628(this, play);
}

void func_80AEEF5C(EnRu1* this, PlayState* play) {
}

void func_80AEEF68(EnRu1* this, PlayState* play) {
    Player* player = GET_PLAYER(play);
    s16 trackingPreset;

    this->interactInfo.trackPos = player->actor.world.pos;
    this->interactInfo.yOffset = kREG(16) - 3.0f;
    trackingPreset = kREG(17) + 0xC;
    Npc_TrackPoint(&this->actor, &this->interactInfo, trackingPreset, NPC_TRACKING_HEAD_AND_TORSO);
}

void func_80AEEFEC(EnRu1* this, PlayState* play) {
    Player* player = GET_PLAYER(play);
    s16 trackingPreset;

    this->interactInfo.trackPos = player->actor.world.pos;
    this->interactInfo.yOffset = kREG(16) - 3.0f;
    trackingPreset = kREG(17) + 0xC;
    Npc_TrackPoint(&this->actor, &this->interactInfo, trackingPreset, NPC_TRACKING_FULL_BODY);
    this->actor.world.rot.y = this->actor.shape.rot.y;
}

void func_80AEF080(EnRu1* this) {
    if (Animation_OnFrame(&this->skelAnime, 11.0f)) {
        Sfx_PlaySfxAtPos(&this->actor.projectedPos, NA_SE_EV_LAND_DIRT);
    }
}

s32 func_80AEF0BC(EnRu1* this, PlayState* play) {
    if (GET_INFTABLE(INFTABLE_142)) {
        f32 frameCount = Animation_GetLastFrame(&gRutoChildSitAnim);

        Animation_Change(&this->skelAnime, &gRutoChildSitAnim, 1.0f, 0, frameCount, ANIMMODE_ONCE, -8.0f);
        play->msgCtx.msgMode = MSGMODE_PAUSED;
        this->action = 26;
        this->actor.flags &= ~(ACTOR_FLAG_ATTENTION_ENABLED | ACTOR_FLAG_FRIENDLY);
        return true;
    }
    return false;
}

void func_80AEF170(EnRu1* this, PlayState* play, s32 cond) {
    if (cond) {
        this->action = 25;
    }
}

void func_80AEF188(EnRu1* this, PlayState* play) {
    if (func_80AEB174(play) && !func_80AEF0BC(this, play)) {
        Message_CloseTextbox(play);
        SET_INFTABLE(INFTABLE_142);
        this->action = 24;
    }
}

void func_80AEF1F0(EnRu1* this, PlayState* play, UNK_TYPE arg2) {
    if (arg2 != 0) {
        Animation_Change(&this->skelAnime, &gRutoChildSittingAnim, 1.0f, 0.0f,
                         Animation_GetLastFrame(&gRutoChildSittingAnim), ANIMMODE_LOOP, 0.0f);
        Message_CloseTextbox(play);
        SET_INFTABLE(INFTABLE_143);
        func_80AED6DC(this, play);
        Actor_OfferCarry(&this->actor, play);
        this->action = 27;
        EnRu1_DisableSittingOC(this);
    }
}

void func_80AEF29C(EnRu1* this, PlayState* play) {
    this->action = 23;
}

void func_80AEF2AC(EnRu1* this, PlayState* play) {
    this->action = 24;
    this->drawConfig = 1;
    this->actor.flags |= ACTOR_FLAG_ATTENTION_ENABLED | ACTOR_FLAG_FRIENDLY;
}

void func_80AEF2D0(EnRu1* this, PlayState* play) {
    s32 cond;

    func_80AEEF68(this, play);
    EnRu1_UpdateSkelAnime(this);
    EnRu1_UpdateEyes(this);
    EnRu1_UpdateStandingOC(this, play);
    func_80AEAECC(this, play);
    cond = func_80AEE264(this, play);
    func_80AED624(this, play);
    func_80AEF170(this, play, cond);
}

void func_80AEF354(EnRu1* this, PlayState* play) {
    func_80AEEFEC(this, play);
    EnRu1_UpdateSkelAnime(this);
    EnRu1_UpdateEyes(this);
    func_80AEAECC(this, play);
    func_80AEF188(this, play);
}

void func_80AEF3A8(EnRu1* this, PlayState* play) {
    s32 something;

    func_80AED83C(this);
    something = EnRu1_UpdateSkelAnime(this);
    func_80AEF080(this);
    EnRu1_UpdateEyes(this);
    func_80AEAECC(this, play);
    func_80AEF1F0(this, play, something);
}

void func_80AEF40C(EnRu1* this) {
    SkelAnime* skelAnime = &this->skelAnime;

    if (Animation_OnFrame(skelAnime, 2.0f) || Animation_OnFrame(skelAnime, 7.0f) ||
        Animation_OnFrame(skelAnime, 12.0f) || Animation_OnFrame(skelAnime, 18.0f) ||
        Animation_OnFrame(skelAnime, 25.0f) || Animation_OnFrame(skelAnime, 33.0f)) {
        Sfx_PlaySfxAtPos(&this->actor.projectedPos, NA_SE_PL_WALK_GROUND + SURFACE_SFX_OFFSET_JABU);
    }
}

void func_80AEF4A8(EnRu1* this, PlayState* play) {
    SfxSource_PlaySfxAtFixedWorldPos(play, &this->actor.projectedPos, 20, NA_SE_VO_RT_FALL);
}

void func_80AEF4E0(EnRu1* this) {
    if (Animation_OnFrame(&this->skelAnime, 5.0f)) {
        Sfx_PlaySfxAtPos(&this->actor.projectedPos, NA_SE_VO_RT_LAUGH_0);
    }
}

void func_80AEF51C(EnRu1* this) {
    Sfx_PlaySfxAtPos(&this->actor.projectedPos, NA_SE_VO_RT_THROW);
}

void func_80AEF540(EnRu1* this) {
    if (EnRu1_GetPlatformCamSetting(this) == 2) {
        EnRu1_SetEyeIndex(this, 3);
        EnRu1_SetMouthIndex(this, 2);
        if (this->skelAnime.mode != 2) {
            EnRu1_AnimationChange(this, &gRutoChildShutterAnim, ANIMMODE_ONCE, -8.0f, false);
            func_80AEF51C(this);
        }
    }
}

void func_80AEF5B8(EnRu1* this) {
    f32 curFrame;

    if (D_80AF1938 == 0) {
        curFrame = this->skelAnime.curFrame;
        if (curFrame >= 60.0f) {
            EnRu1_SetEyeIndex(this, 3);
            EnRu1_SetMouthIndex(this, 0);
            func_80AED57C(this);
            D_80AF1938 = 1;
        }
    }
}

void func_80AEF624(EnRu1* this, PlayState* play) {
    f32 frameCount;
    CsCmdActorCue* cue;
    CsCmdActorCue* cue2;
    s16 newRotTmp;

    if (func_80AEAFE0(play, 1, 3)) {
        frameCount = Animation_GetLastFrame(&gRutoChildWalkToAndHoldUpSapphireAnim);
        // this weird part with the redundant variable is necessary to match for some reason
        cue2 = play->csCtx.actorCues[3];
        cue = cue2;
        this->actor.world.pos.x = cue->startPos.x;
        this->actor.world.pos.y = cue->startPos.y;
        this->actor.world.pos.z = cue->startPos.z;
        newRotTmp = cue->rot.x;
        this->actor.shape.rot.x = newRotTmp;
        this->actor.world.rot.x = newRotTmp;
        newRotTmp = cue->rot.y;
        this->actor.shape.rot.y = newRotTmp;
        this->actor.world.rot.y = newRotTmp;
        newRotTmp = cue->rot.z;
        this->actor.shape.rot.z = newRotTmp;
        this->actor.world.rot.z = newRotTmp;
        Animation_Change(&this->skelAnime, &gRutoChildWalkToAndHoldUpSapphireAnim, 1.0f, 0.0f, frameCount,
                         ANIMMODE_ONCE, 0.0f);
        func_80AEB3A4(this, play);
        this->action = 37;
        this->drawConfig = 1;
        this->actor.shape.shadowAlpha = 0xFF;
    }
}

void func_80AEF728(EnRu1* this, UNK_TYPE arg1) {
    if (arg1 != 0) {
        Animation_Change(&this->skelAnime, &gRutoChildHoldArmsUpAnim, 1.0f, 0.0f,
                         Animation_GetLastFrame(&gRutoChildHoldArmsUpAnim), ANIMMODE_LOOP, 0.0f);
        func_80AEB3CC(this);
        this->action = 38;
    }
}

void func_80AEF79C(EnRu1* this, PlayState* play) {
    if (func_80AEAFE0(play, 2, 3)) {
        Animation_Change(&this->skelAnime, &gRutoChildBringHandsDownAnim, 1.0f, 0,
                         Animation_GetLastFrame(&gRutoChildBringHandsDownAnim), ANIMMODE_ONCE, -8.0f);
        this->action = 39;
    }
}

void func_80AEF820(EnRu1* this, UNK_TYPE arg1) {
    if (arg1 != 0) {
        Animation_Change(&this->skelAnime, &gRutoChildWait2Anim, 1.0f, 0, Animation_GetLastFrame(&gRutoChildWait2Anim),
                         ANIMMODE_LOOP, -8.0f);
        this->action = 40;
    }
}

void func_80AEF890(EnRu1* this, PlayState* play) {
    s32 pad[2];
    s8 curRoomNum;

    if (!(DEBUG_FEATURES && IS_CUTSCENE_LAYER) && EnRu1_IsCsStateIdle(play)) {
        curRoomNum = play->roomCtx.curRoom.num;
        SET_INFTABLE(INFTABLE_145);
        Flags_SetSwitch(play, EnRu1_GetSwitchFlag(this));
        EnRu1_SetPlatformCamSetting(this, 1);
        this->action = 42;
        this->actor.room = curRoomNum;
    }
}

void func_80AEF930(EnRu1* this, PlayState* play) {
    if (EnRu1_GetPlatformCamSetting(this) == 3) {
        this->actor.flags |= ACTOR_FLAG_ATTENTION_ENABLED | ACTOR_FLAG_FRIENDLY;
        this->actor.textId = 0x4048;
#if !OOT_PAL_N64
        Message_ContinueTextbox(play, this->actor.textId);
#else
        Message_StartTextbox(play, this->actor.textId, NULL);
#endif
        func_80AEF4A8(this, play);
        this->action = 43;
        this->drawConfig = 0;
    }
}

void func_80AEF99C(EnRu1* this, PlayState* play) {
    if (func_80AEB1B4(play) != 0) {
        EnRu1_SetPlatformCamSetting(this, 4);
        Actor_Kill(&this->actor);
    }
}

void func_80AEF9D8(EnRu1* this, PlayState* play) {
    func_80AED83C(this);
    EnRu1_UpdateSkelAnime(this);
    EnRu1_UpdateEyes(this);
    func_80AEF624(this, play);
#if DEBUG_FEATURES
    func_80AEB220(this, play);
#endif
}

void func_80AEFA2C(EnRu1* this, PlayState* play) {
    s32 something;

    func_80AED83C(this);
    func_80AEB364(this, play);
    func_80AEAECC(this, play);
    something = EnRu1_UpdateSkelAnime(this);
    func_80AEF4E0(this);
    func_80AEF5B8(this);
    func_80AEF40C(this);
    func_80AEF728(this, something);
#if DEBUG_FEATURES
    func_80AEB220(this, play);
#endif
}

void func_80AEFAAC(EnRu1* this, PlayState* play) {
    func_80AED83C(this);
    func_80AEAECC(this, play);
    EnRu1_UpdateSkelAnime(this);
    func_80AEF79C(this, play);
#if DEBUG_FEATURES
    func_80AEB220(this, play);
#endif
}

void func_80AEFB04(EnRu1* this, PlayState* play) {
    s32 something;

    func_80AED83C(this);
    func_80AEAECC(this, play);
    something = EnRu1_UpdateSkelAnime(this);
    EnRu1_UpdateEyes(this);
    func_80AEF820(this, something);
#if DEBUG_FEATURES
    func_80AEB220(this, play);
#endif
}

void func_80AEFB68(EnRu1* this, PlayState* play) {
    func_80AED83C(this);
    func_80AEAECC(this, play);
    EnRu1_UpdateSkelAnime(this);
    EnRu1_UpdateEyes(this);
    func_80AEF890(this, play);
#if DEBUG_FEATURES
    func_80AEB220(this, play);
#endif
}

void func_80AEFBC8(EnRu1* this, PlayState* play) {
    func_80AED83C(this);
    func_80AEAECC(this, play);
    EnRu1_UpdateSkelAnime(this);
    EnRu1_UpdateEyes(this);
    func_80AEF540(this);
    func_80AEF930(this, play);
}

void func_80AEFC24(EnRu1* this, PlayState* play) {
    func_80AED83C(this);
    func_80AEF99C(this, play);
}

void EnRu1_InitInSapphireRoom(EnRu1* this, PlayState* play) {
    if (GET_INFTABLE(INFTABLE_145) && !GET_INFTABLE(INFTABLE_146)) {
        s32 pad;

        EnRu1_AnimationChange(this, &gRutoChildWait2Anim, ANIMMODE_LOOP, 0, false);
        this->action = 41;
        this->bigOctoPlatform = EnRu1_FindBigOctoPlatform(play);
        EnRu1_SetPlatformCamSetting(this, 1);
        this->actor.flags &= ~(ACTOR_FLAG_ATTENTION_ENABLED | ACTOR_FLAG_FRIENDLY);
    } else {
        Actor_Kill(&this->actor);
    }
}

void func_80AEFCE8(EnRu1* this, PlayState* play) {
    this->bigOctoPlatform = EnRu1_FindBigOctoPlatform(play);
    if (this->bigOctoPlatform != NULL) {
        this->action = 42;
        this->drawConfig = 1;
        EnRu1_SetPlatformCamSetting(this, 1);
    }
}

void EnRu1_InitBesideKingZora(EnRu1* this, PlayState* play) {
    if (GET_EVENTCHKINF(EVENTCHKINF_37) && LINK_IS_CHILD) {
        EnRu1_AnimationChange(this, &gRutoChildWait2Anim, ANIMMODE_LOOP, 0, false);
        this->actor.flags &= ~ACTOR_FLAG_UPDATE_CULLING_DISABLED;
        this->action = 44;
        this->drawConfig = 1;
    } else {
        Actor_Kill(&this->actor);
    }
}

s32 func_80AEFDC0(EnRu1* this, PlayState* play) {
    if (!Actor_TalkOfferAccepted(&this->actor, play)) {
        this->actor.flags |= ACTOR_FLAG_ATTENTION_ENABLED | ACTOR_FLAG_FRIENDLY;
        this->actor.textId = MaskReaction_GetTextId(play, MASK_REACTION_SET_RUTO);
        if (this->actor.textId == 0) {
            this->actor.textId = 0x402C;
        }
        Actor_OfferTalkNearColChkInfoCylinder(&this->actor, play);
        return false;
    }
    return true;
}

s32 func_80AEFE38(EnRu1* this, PlayState* play) {
    if (Message_GetState(&play->msgCtx) == TEXT_STATE_CLOSING) {
        this->actor.flags &= ~(ACTOR_FLAG_ATTENTION_ENABLED | ACTOR_FLAG_FRIENDLY);
        return true;
    }
    return false;
}

void func_80AEFE84(EnRu1* this, PlayState* play, s32 cond) {
    if (cond) {
        this->action = 45;
    }
}

void func_80AEFE9C(EnRu1* this, PlayState* play) {
    if (func_80AEFE38(this, play)) {
        this->action = 44;
    }
}

void func_80AEFECC(EnRu1* this, PlayState* play) {
    func_80AEEF68(this, play);
    EnRu1_UpdateSkelAnime(this);
    EnRu1_UpdateEyes(this);
    EnRu1_UpdateStandingOC(this, play);
    func_80AEAECC(this, play);
    func_80AEFE84(this, play, func_80AEFDC0(this, play));
}

void func_80AEFF40(EnRu1* this, PlayState* play) {
    func_80AEEFEC(this, play);
    EnRu1_UpdateSkelAnime(this);
    EnRu1_UpdateEyes(this);
    func_80AEAECC(this, play);
    func_80AEFE9C(this, play);
}

/**
 * Places Ruto beside the door switch outside the room with the map.
 */
void EnRu1_InitBesideDoorSwitch(EnRu1* this, PlayState* play) {
    s8 actorRoom;

    if (GET_INFTABLE(INFTABLE_141) && GET_INFTABLE(INFTABLE_140) && !GET_INFTABLE(INFTABLE_145) &&
        (!(func_80AEB020(this, play)))) {
        EnRu1_AnimationChange(this, &gRutoChildWait2Anim, ANIMMODE_LOOP, 0, false);
        actorRoom = this->actor.room;
        this->action = 22;
        this->actor.room = -1;
        this->drawConfig = 0;
        this->roomNum1 = actorRoom;
        this->roomNum3 = actorRoom;
        this->roomNum2 = actorRoom;
        PRINTF(T("スイッチルトセット!!!!!!!!!!!!!!!!!!!!!!\n", "Ruto switch set!!!!!!!!!!!!!!!!!!!!!!\n"));
    } else {
        PRINTF(T("スイッチルトセットしない!!!!!!!!!!!!!!!!!!!!!!\n", "Ruto switch not set!!!!!!!!!!!!!!!!!!!!!!\n"));
        Actor_Kill(&this->actor);
    }
}

#if DEBUG_FEATURES
void func_80AF0050(EnRu1* this, PlayState* play) {
    EnRu1_AnimationChange(this, &gRutoChildWait2Anim, ANIMMODE_LOOP, 0, false);
    this->action = 36;
    this->roomNum1 = this->actor.room;
    this->bigOctoPlatform = EnRu1_FindBigOctoPlatform(play);
    this->actor.room = -1;
}
#endif

void EnRu1_Update(Actor* thisx, PlayState* play) {
    EnRu1* this = (EnRu1*)thisx;

    if (this->action < 0 || this->action >= ARRAY_COUNT(sActionFuncs) || sActionFuncs[this->action] == NULL) {
        PRINTF(VT_FGCOL(RED) T("メインモードがおかしい!!!!!!!!!!!!!!!!!!!!!!!!!\n",
                               "The main mode is wrong!!!!!!!!!!!!!!!!!!!!!!!!!\n") VT_RST);
        return;
    }

    sActionFuncs[this->action](this, play);
}

void EnRu1_Init(Actor* thisx, PlayState* play) {
    s32 pad;
    EnRu1* this = (EnRu1*)thisx;

    ActorShape_Init(&this->actor.shape, 0.0f, ActorShadow_DrawCircle, 30.0f);
    SkelAnime_InitFlex(play, &this->skelAnime, &gRutoChildSkel, NULL, this->jointTable, this->morphTable, 17);
<<<<<<< HEAD
    EnRu1_InitColliders(&this->actor, play);
    switch (func_80AEADF0(this)) {
        case 0:
=======
    func_80AEAD20(&this->actor, play);
    switch (EnRu1_GetType(this)) {
        case ENRU1_TYPE_BOSS_ROOM:
>>>>>>> 61284297
            EnRu1_InitInBossRoom(this, play);
            break;
        case ENRU1_TYPE_FOUNTAIN:
            EnRu1_InitOutsideJabuJabu(this, play);
            break;
        case ENRU1_TYPE_HOLES_ROOM:
            EnRu1_InitInJabuJabuHolesRoom(this, play);
            break;
        case ENRU1_TYPE_BASEMENT:
            EnRu1_InitInJabuJabuBasement(this, play);
            break;
        case ENRU1_TYPE_SAPPHIRE_ROOM:
            EnRu1_InitInSapphireRoom(this, play);
            break;
        case ENRU1_TYPE_BESIDE_KZ:
            EnRu1_InitBesideKingZora(this, play);
            break;
        case ENRU1_TYPE_BESIDE_DOOR_SWITCH:
            EnRu1_InitBesideDoorSwitch(this, play);
            break;
#if DEBUG_FEATURES
        case ENRU1_TYPE_DEBUG:
            func_80AF0050(this, play);
            break;
#endif
        default:
            Actor_Kill(&this->actor);
            PRINTF(T("該当 arge_data = %d 無し\n", "Relevant arge_data = %d unacceptable\n"), EnRu1_GetType(this));
            break;
    }
}

void func_80AF0278(EnRu1* this, PlayState* play, s32 limbIndex, Vec3s* rot) {
    Vec3s* torsoRot = &this->interactInfo.torsoRot;
    Vec3s* headRot = &this->interactInfo.headRot;

    switch (limbIndex) {
        case RUTO_CHILD_CHEST:
            rot->x += torsoRot->y;
            rot->y -= torsoRot->x;
            break;
        case RUTO_CHILD_HEAD:
            rot->x += headRot->y;
            rot->z += headRot->x;
            break;
    }
}

s32 EnRu1_OverrideLimbDraw(PlayState* play, s32 limbIndex, Gfx** dList, Vec3f* pos, Vec3s* rot, void* thisx,
                           Gfx** gfx) {
    EnRu1* this = (EnRu1*)thisx;

    if ((this->unk_290 < 0) || (this->unk_290 > 0) || (*sPreLimbDrawFuncs[this->unk_290] == NULL)) {
        PRINTF(VT_FGCOL(RED) T("首回しモードがおかしい!!!!!!!!!!!!!!!!!!!!!!!!!\n",
                               "Neck rotation mode is improper!!!!!!!!!!!!!!!!!!!!!!!!!\n") VT_RST);
    } else {
        sPreLimbDrawFuncs[this->unk_290](this, play, limbIndex, rot);
    }
    return false;
}

void EnRu1_PostLimbDraw(PlayState* play, s32 limbIndex, Gfx** dList, Vec3s* rot, void* thisx, Gfx** gfx) {
    EnRu1* this = (EnRu1*)thisx;

    if (limbIndex == RUTO_CHILD_HEAD) {
        Vec3f vec1;
        Vec3f vec2;

        vec1 = sMultVec;
        Matrix_MultVec3f(&vec1, &vec2);
        this->actor.focus.pos.x = vec2.x;
        this->actor.focus.pos.y = vec2.y;
        this->actor.focus.pos.z = vec2.z;
        this->actor.focus.rot.x = this->actor.world.rot.x;
        this->actor.focus.rot.y = this->actor.world.rot.y;
        this->actor.focus.rot.z = this->actor.world.rot.z;
    }
}

void EnRu1_DrawNothing(EnRu1* this, PlayState* play) {
}

void EnRu1_DrawOpa(EnRu1* this, PlayState* play) {
    s32 pad[2];
    s16 eyeIndex = this->eyeIndex;
    void* eyeTex = sEyeTextures[eyeIndex];
    s16 mouthIndex = this->mouthIndex;
    SkelAnime* skelAnime = &this->skelAnime;
    void* mouthTex = sMouthTextures[mouthIndex];
    s32 pad1;

    OPEN_DISPS(play->state.gfxCtx, "../z_en_ru1.c", 1282);

    Gfx_SetupDL_25Opa(play->state.gfxCtx);

    gSPSegment(POLY_OPA_DISP++, 0x08, SEGMENTED_TO_VIRTUAL(eyeTex));
    gSPSegment(POLY_OPA_DISP++, 0x09, SEGMENTED_TO_VIRTUAL(eyeTex));
    gSPSegment(POLY_OPA_DISP++, 0x09, SEGMENTED_TO_VIRTUAL(mouthTex));
    gDPSetEnvColor(POLY_OPA_DISP++, 0, 0, 0, 255);
    gSPSegment(POLY_OPA_DISP++, 0x0C, &D_80116280[2]);

    POLY_OPA_DISP = SkelAnime_DrawFlex(play, skelAnime->skeleton, skelAnime->jointTable, skelAnime->dListCount,
                                       EnRu1_OverrideLimbDraw, EnRu1_PostLimbDraw, this, POLY_OPA_DISP);

    CLOSE_DISPS(play->state.gfxCtx, "../z_en_ru1.c", 1309);
}

void EnRu1_DrawXlu(EnRu1* this, PlayState* play) {
    s32 pad[2];
    s16 eyeIndex = this->eyeIndex;
    void* eyeTex = sEyeTextures[eyeIndex];
    s16 mouthIndex = this->mouthIndex;
    SkelAnime* skelAnime = &this->skelAnime;
    void* mouthTex = sMouthTextures[mouthIndex];
    s32 pad1;

    OPEN_DISPS(play->state.gfxCtx, "../z_en_ru1.c", 1324);

    Gfx_SetupDL_25Xlu(play->state.gfxCtx);

    gSPSegment(POLY_XLU_DISP++, 0x08, SEGMENTED_TO_VIRTUAL(eyeTex));
    gSPSegment(POLY_XLU_DISP++, 0x09, SEGMENTED_TO_VIRTUAL(eyeTex));
    gSPSegment(POLY_XLU_DISP++, 0x09, SEGMENTED_TO_VIRTUAL(mouthTex));
    gDPSetEnvColor(POLY_XLU_DISP++, 0, 0, 0, this->alpha);
    gSPSegment(POLY_XLU_DISP++, 0x0C, &D_80116280[0]);

    POLY_XLU_DISP = SkelAnime_DrawFlex(play, skelAnime->skeleton, skelAnime->jointTable, skelAnime->dListCount,
                                       EnRu1_OverrideLimbDraw, NULL, this, POLY_XLU_DISP);

    CLOSE_DISPS(play->state.gfxCtx, "../z_en_ru1.c", 1353);
}

void EnRu1_Draw(Actor* thisx, PlayState* play) {
    EnRu1* this = (EnRu1*)thisx;

    if (this->drawConfig < 0 || this->drawConfig >= ARRAY_COUNT(sDrawFuncs) || sDrawFuncs[this->drawConfig] == NULL) {
        PRINTF(VT_FGCOL(RED) T("描画モードがおかしい!!!!!!!!!!!!!!!!!!!!!!!!!\n",
                               "The drawing mode is wrong!!!!!!!!!!!!!!!!!!!!!!!!!\n") VT_RST);
        return;
    }
    sDrawFuncs[this->drawConfig](this, play);
}<|MERGE_RESOLUTION|>--- conflicted
+++ resolved
@@ -2284,15 +2284,9 @@
 
     ActorShape_Init(&this->actor.shape, 0.0f, ActorShadow_DrawCircle, 30.0f);
     SkelAnime_InitFlex(play, &this->skelAnime, &gRutoChildSkel, NULL, this->jointTable, this->morphTable, 17);
-<<<<<<< HEAD
     EnRu1_InitColliders(&this->actor, play);
-    switch (func_80AEADF0(this)) {
-        case 0:
-=======
-    func_80AEAD20(&this->actor, play);
     switch (EnRu1_GetType(this)) {
         case ENRU1_TYPE_BOSS_ROOM:
->>>>>>> 61284297
             EnRu1_InitInBossRoom(this, play);
             break;
         case ENRU1_TYPE_FOUNTAIN:
