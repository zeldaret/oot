/*
 * File: z_en_ru1.c
 * Overlay: En_Ru1
 * Description: Ruto (child)
 */

#include "z_en_ru1.h"
#include "objects/object_ru1/object_ru1.h"
#include "vt.h"

#define FLAGS 0x04000011

#define THIS ((EnRu1*)thisx)

void EnRu1_Init(Actor* thisx, GlobalContext* globalCtx);
void EnRu1_Destroy(Actor* thisx, GlobalContext* globalCtx);
void EnRu1_Update(Actor* thisx, GlobalContext* globalCtx);
void EnRu1_Draw(Actor* thisx, GlobalContext* globalCtx);

void func_80AEC0B4(EnRu1* this, GlobalContext* globalCtx);
void func_80AEC100(EnRu1* this, GlobalContext* globalCtx);
void func_80AEC130(EnRu1* this, GlobalContext* globalCtx);
void func_80AEC17C(EnRu1* this, GlobalContext* globalCtx);
void func_80AEC1D4(EnRu1* this, GlobalContext* globalCtx);
void func_80AEC244(EnRu1* this, GlobalContext* globalCtx);
void func_80AEC2C0(EnRu1* this, GlobalContext* globalCtx);
void func_80AECA94(EnRu1* this, GlobalContext* globalCtx);
void func_80AECAB4(EnRu1* this, GlobalContext* globalCtx);
void func_80AECAD4(EnRu1* this, GlobalContext* globalCtx);
void func_80AECB18(EnRu1* this, GlobalContext* globalCtx);
void func_80AECB60(EnRu1* this, GlobalContext* globalCtx);
void func_80AECBB8(EnRu1* this, GlobalContext* globalCtx);
void func_80AECC1C(EnRu1* this, GlobalContext* globalCtx);
void func_80AECC84(EnRu1* this, GlobalContext* globalCtx);
void func_80AED304(EnRu1* this, GlobalContext* globalCtx);
void func_80AED324(EnRu1* this, GlobalContext* globalCtx);
void func_80AED344(EnRu1* this, GlobalContext* globalCtx);
void func_80AED374(EnRu1* this, GlobalContext* globalCtx);
void func_80AED3A4(EnRu1* this, GlobalContext* globalCtx);
void func_80AED3E0(EnRu1* this, GlobalContext* globalCtx);
void func_80AED414(EnRu1* this, GlobalContext* globalCtx);
void func_80AEF29C(EnRu1* this, GlobalContext* globalCtx);
void func_80AEF2AC(EnRu1* this, GlobalContext* globalCtx);
void func_80AEF2D0(EnRu1* this, GlobalContext* globalCtx);
void func_80AEF354(EnRu1* this, GlobalContext* globalCtx);
void func_80AEF3A8(EnRu1* this, GlobalContext* globalCtx);
void func_80AEEBD4(EnRu1* this, GlobalContext* globalCtx);
void func_80AEEC5C(EnRu1* this, GlobalContext* globalCtx);
void func_80AEECF0(EnRu1* this, GlobalContext* globalCtx);
void func_80AEED58(EnRu1* this, GlobalContext* globalCtx);
void func_80AEEDCC(EnRu1* this, GlobalContext* globalCtx);
void func_80AEEE34(EnRu1* this, GlobalContext* globalCtx);
void func_80AEEE9C(EnRu1* this, GlobalContext* globalCtx);
void func_80AEEF08(EnRu1* this, GlobalContext* globalCtx);
void func_80AEEF5C(EnRu1* this, GlobalContext* globalCtx);
void func_80AEF9D8(EnRu1* this, GlobalContext* globalCtx);
void func_80AEFA2C(EnRu1* this, GlobalContext* globalCtx);
void func_80AEFAAC(EnRu1* this, GlobalContext* globalCtx);
void func_80AEFB04(EnRu1* this, GlobalContext* globalCtx);
void func_80AEFB68(EnRu1* this, GlobalContext* globalCtx);
void func_80AEFCE8(EnRu1* this, GlobalContext* globalCtx);
void func_80AEFBC8(EnRu1* this, GlobalContext* globalCtx);
void func_80AEFC24(EnRu1* this, GlobalContext* globalCtx);
void func_80AEFECC(EnRu1* this, GlobalContext* globalCtx);
void func_80AEFF40(EnRu1* this, GlobalContext* globalCtx);

void func_80AF0278(EnRu1* this, GlobalContext* globalCtx, s32 limbIndex, Vec3s* rot);

void EnRu1_DrawNothing(EnRu1* this, GlobalContext* globalCtx);
void EnRu1_DrawOpa(EnRu1* this, GlobalContext* globalCtx);
void EnRu1_DrawXlu(EnRu1* this, GlobalContext* globalCtx);

static ColliderCylinderInitType1 sCylinderInit1 = {
    {
        COLTYPE_HIT0,
        AT_NONE,
        AC_NONE,
        OC1_ON | OC1_TYPE_PLAYER,
        COLSHAPE_CYLINDER,
    },
    { 0x00, { 0x00000000, 0x00, 0x00 }, { 0x00000000, 0x00, 0x00 }, 0x00, 0x00, 0x01 },
    { 25, 80, 0, { 0 } },
};

static ColliderCylinderInitType1 sCylinderInit2 = {
    {
        COLTYPE_HIT0,
        AT_ON | AT_TYPE_PLAYER,
        AC_NONE,
        OC1_ON | OC1_TYPE_PLAYER,
        COLSHAPE_CYLINDER,
    },
    { 0x00, { 0x00000101, 0x00, 0x00 }, { 0x00000000, 0x00, 0x00 }, 0x01, 0x00, 0x01 },
    { 20, 30, 0, { 0 } },
};

static void* sEyeTextures[] = {
    gRutoChildEyeOpenTex,     gRutoChildEyeHalfTex,  gRutoChildEyeClosedTex,
    gRutoChildEyeRollLeftTex, gRutoChildEyeHalf2Tex, gRutoChildEyeHalfWithBlushTex,
};

static void* sMouthTextures[] = {
    gRutoChildMouthClosedTex,
    gRutoChildMouthFrownTex,
    gRutoChildMouthOpenTex,
};

static s32 sUnused = 0;

#include "z_en_ru1_cutscene_data.c" EARLY

static u32 D_80AF1938 = 0;

static EnRu1ActionFunc sActionFuncs[] = {
    func_80AEC0B4, func_80AEC100, func_80AEC130, func_80AEC17C, func_80AEC1D4, func_80AEC244, func_80AEC2C0,
    func_80AECA94, func_80AECAB4, func_80AECAD4, func_80AECB18, func_80AECB60, func_80AECBB8, func_80AECC1C,
    func_80AECC84, func_80AED304, func_80AED324, func_80AED344, func_80AED374, func_80AED3A4, func_80AED3E0,
    func_80AED414, func_80AEF29C, func_80AEF2AC, func_80AEF2D0, func_80AEF354, func_80AEF3A8, func_80AEEBD4,
    func_80AEEC5C, func_80AEECF0, func_80AEED58, func_80AEEDCC, func_80AEEE34, func_80AEEE9C, func_80AEEF08,
    func_80AEEF5C, func_80AEF9D8, func_80AEFA2C, func_80AEFAAC, func_80AEFB04, func_80AEFB68, func_80AEFCE8,
    func_80AEFBC8, func_80AEFC24, func_80AEFECC, func_80AEFF40,
};

static EnRu1PreLimbDrawFunc sPreLimbDrawFuncs[] = {
    func_80AF0278,
};

static Vec3f sMultVec = { 0.0f, 10.0f, 0.0f };

static EnRu1DrawFunc sDrawFuncs[] = {
    EnRu1_DrawNothing,
    EnRu1_DrawOpa,
    EnRu1_DrawXlu,
};

const ActorInit En_Ru1_InitVars = {
    ACTOR_EN_RU1,
    ACTORCAT_NPC,
    FLAGS,
    OBJECT_RU1,
    sizeof(EnRu1),
    (ActorFunc)EnRu1_Init,
    (ActorFunc)EnRu1_Destroy,
    (ActorFunc)EnRu1_Update,
    (ActorFunc)EnRu1_Draw,
};

void func_80AEAC10(EnRu1* this, GlobalContext* globalCtx) {
    s32 pad[5];

    Collider_UpdateCylinder(&this->actor, &this->collider);
    CollisionCheck_SetOC(globalCtx, &globalCtx->colChkCtx, &this->collider.base);
}

void func_80AEAC54(EnRu1* this, GlobalContext* globalCtx) {
    s32 pad[5];

    Collider_UpdateCylinder(&this->actor, &this->collider2);
    if (this->unk_34C != 0) {
        CollisionCheck_SetOC(globalCtx, &globalCtx->colChkCtx, &this->collider2.base);
    } else if (this->actor.xzDistToPlayer > 32.0f) {
        this->unk_34C = 1;
    }
}

void func_80AEACDC(EnRu1* this, GlobalContext* globalCtx) {
    s32 pad[5];

    Collider_UpdateCylinder(&this->actor, &this->collider2);
    CollisionCheck_SetAT(globalCtx, &globalCtx->colChkCtx, &this->collider2.base);
}

void func_80AEAD20(Actor* thisx, GlobalContext* globalCtx) {
    EnRu1* this = THIS;

    Collider_InitCylinder(globalCtx, &this->collider);
    Collider_SetCylinderType1(globalCtx, &this->collider, &this->actor, &sCylinderInit1);

    Collider_InitCylinder(globalCtx, &this->collider2);
    Collider_SetCylinderType1(globalCtx, &this->collider2, &this->actor, &sCylinderInit2);
}

void EnRu1_DestroyColliders(EnRu1* this, GlobalContext* globalCtx) {
    Collider_DestroyCylinder(globalCtx, &this->collider);
    Collider_DestroyCylinder(globalCtx, &this->collider2);
}

void func_80AEADD8(EnRu1* this) {
    this->unk_34C = 0;
}

u8 func_80AEADE0(EnRu1* this) {
    u8 params = this->actor.params >> 8;

    return params;
}

u8 func_80AEADF0(EnRu1* this) {
    s16 params = this->actor.params;

    return params;
}

void EnRu1_Destroy(Actor* thisx, GlobalContext* globalCtx) {
    EnRu1* this = THIS;

    EnRu1_DestroyColliders(this, globalCtx);
}

void EnRu1_UpdateEyes(EnRu1* this) {
    s32 pad[3];
    s16* blinkTimer = &this->blinkTimer;
    s16* eyeIndex = &this->eyeIndex;

    if (DECR(*blinkTimer) == 0) {
        *blinkTimer = Rand_S16Offset(60, 60);
    }

    *eyeIndex = *blinkTimer;
    if (*eyeIndex >= 3) {
        *eyeIndex = 0;
    }
}

void EnRu1_SetEyeIndex(EnRu1* this, s16 eyeIndex) {
    this->eyeIndex = eyeIndex;
}

void EnRu1_SetMouthIndex(EnRu1* this, s16 mouthIndex) {
    this->mouthIndex = mouthIndex;
}

void func_80AEAECC(EnRu1* this, GlobalContext* globalCtx) {
    f32* velocityY = &this->actor.velocity.y;
    f32 velocityYHeld = *velocityY;

    *velocityY = -4.0f;
    Actor_UpdateBgCheckInfo(globalCtx, &this->actor, 19.0f, 25.0f, 30.0f, 7);
    *velocityY = velocityYHeld;
}

s32 EnRu1_IsCsStateIdle(GlobalContext* globalCtx) {
    if (globalCtx->csCtx.state == CS_STATE_IDLE) {
        return 1;
    }
    return 0;
}

CsCmdActorAction* func_80AEAF58(GlobalContext* globalCtx, s32 npcActionIdx) {
    s32 pad[2];
    CsCmdActorAction* ret = NULL;

    if (!EnRu1_IsCsStateIdle(globalCtx)) {
        ret = globalCtx->csCtx.npcActions[npcActionIdx];
    }
    return ret;
}

s32 func_80AEAFA0(GlobalContext* globalCtx, u16 action, s32 npcActionIdx) {
    CsCmdActorAction* csCmdNPCAction = func_80AEAF58(globalCtx, npcActionIdx);

    if ((csCmdNPCAction != NULL) && (csCmdNPCAction->action == action)) {
        return 1;
    }
    return 0;
}

s32 func_80AEAFE0(GlobalContext* globalCtx, u16 action, s32 npcActionIdx) {
    CsCmdActorAction* csCmdNPCAction = func_80AEAF58(globalCtx, npcActionIdx);

    if ((csCmdNPCAction != NULL) && (csCmdNPCAction->action != action)) {
        return 1;
    }
    return 0;
}

s32 func_80AEB020(EnRu1* this, GlobalContext* globalCtx) {
    Actor* actorIt = globalCtx->actorCtx.actorLists[ACTORCAT_NPC].head;
    EnRu1* someEnRu1;

    while (actorIt != NULL) {
        if (actorIt->id == ACTOR_EN_RU1) {
            someEnRu1 = (EnRu1*)actorIt;
            if (someEnRu1 != this) {
                if ((someEnRu1->action == 31) || (someEnRu1->action == 32) || (someEnRu1->action == 24)) {
                    return 1;
                }
            }
        }
        actorIt = actorIt->next;
    }
    return 0;
}

BgBdanObjects* EnRu1_FindSwitch(GlobalContext* globalCtx) {
    Actor* actorIt = globalCtx->actorCtx.actorLists[ACTORCAT_BG].head;

    while (actorIt != NULL) {
        if (actorIt->id == ACTOR_BG_BDAN_OBJECTS && actorIt->params == 0) {
            return (BgBdanObjects*)actorIt;
        }
        actorIt = actorIt->next;
    }
    // There is no stand
    osSyncPrintf(VT_FGCOL(RED) "お立ち台が無い!!!!!!!!!!!!!!!!!!!!!!!!!\n" VT_RST);
    return NULL;
}

void func_80AEB0EC(EnRu1* this, s32 cameraSetting) {
    if (this->unk_28C != NULL) {
        this->unk_28C->cameraSetting = cameraSetting;
    }
}

s32 func_80AEB104(EnRu1* this) {
    if (this->unk_28C != NULL) {
        return this->unk_28C->cameraSetting;
    } else {
        return 0;
    }
}

Actor* func_80AEB124(GlobalContext* globalCtx) {
    Actor* actorIt = globalCtx->actorCtx.actorLists[ACTORCAT_BOSS].head;

    while (actorIt != NULL) {
        if ((actorIt->id == ACTOR_DEMO_EFFECT) && ((actorIt->params & 0xFF) == 0x15)) {
            return actorIt;
        }
        actorIt = actorIt->next;
    }
    return NULL;
}

s32 func_80AEB174(GlobalContext* globalCtx) {
    return (func_8010BDBC(&globalCtx->msgCtx) == 5) && (func_80106BC8(globalCtx));
}

s32 func_80AEB1B4(GlobalContext* globalCtx) {
    return func_8010BDBC(&globalCtx->msgCtx) == 2;
}

void func_80AEB1D8(EnRu1* this) {
    this->action = 36;
    this->drawConfig = 0;
    this->actor.velocity.x = 0.0f;
    this->actor.velocity.y = 0.0f;
    this->actor.velocity.z = 0.0f;
    this->actor.speedXZ = 0.0f;
    this->actor.gravity = 0.0f;
    this->actor.minVelocityY = 0.0f;
    func_80AEB0EC(this, 0);
}

void func_80AEB220(EnRu1* this, GlobalContext* globalCtx) {
    if ((EnRu1_IsCsStateIdle(globalCtx)) && (this->actor.params == 0xA)) {
        func_80AEB1D8(this);
    }
}

void func_80AEB264(EnRu1* this, AnimationHeader* animation, u8 arg2, f32 transitionRate, s32 arg4) {
    s32 pad[2];
    AnimationHeader* animHeader = SEGMENTED_TO_VIRTUAL(animation);
    f32 frameCount = Animation_GetLastFrame(animHeader);
    f32 playbackSpeed;
    f32 unk0;
    f32 fc;

    if (arg4 == 0) {
        unk0 = 0.0f;
        fc = frameCount;
        playbackSpeed = 1.0f;
    } else {
        unk0 = frameCount;
        fc = 0.0f;
        playbackSpeed = -1.0f;
    }

    Animation_Change(&this->skelAnime, animHeader, playbackSpeed, unk0, fc, arg2, transitionRate);
}

s32 EnRu1_FrameUpdateMatrix(EnRu1* this) {
    // why?
    if (this->action != 32) {
        return SkelAnime_Update(&this->skelAnime);
    } else {
        return SkelAnime_Update(&this->skelAnime);
    }
}

void func_80AEB364(EnRu1* this, GlobalContext* globalCtx) {
    this->skelAnime.moveFlags |= 1;
    AnimationContext_SetMoveActor(globalCtx, &this->actor, &this->skelAnime, 1.0f);
}

void func_80AEB3A4(EnRu1* this, GlobalContext* globalCtx) {
    this->skelAnime.moveFlags |= 1;
    func_80AEB364(this, globalCtx);
}

void func_80AEB3CC(EnRu1* this) {
    this->skelAnime.moveFlags &= ~0x1;
}

void func_80AEB3DC(EnRu1* this, GlobalContext* globalCtx) {
    func_80AEB264(this, &gRutoChildWaitHandsBehindBackAnim, 0, 0, 0);
    this->action = 0;
    this->drawConfig = 1;
    EnRu1_SetEyeIndex(this, 4);
    EnRu1_SetMouthIndex(this, 0);
}

CsCmdActorAction* func_80AEB438(GlobalContext* globalCtx) {
    return func_80AEAF58(globalCtx, 3);
}

s32 func_80AEB458(GlobalContext* globalCtx, u16 action) {
    return func_80AEAFA0(globalCtx, action, 3);
}

s32 func_80AEB480(GlobalContext* globalCtx, u16 action) {
    return func_80AEAFE0(globalCtx, action, 3);
}

void EnRu1_SpawnRipple(EnRu1* this, GlobalContext* globalCtx, s16 radiusMax, s16 life) {
    Vec3f pos;
    Actor* thisx = &this->actor;

    pos.x = this->actor.world.pos.x;
    pos.y = this->actor.world.pos.y + this->actor.yDistToWater;
    pos.z = this->actor.world.pos.z;
    EffectSsGRipple_Spawn(globalCtx, &pos, 100, radiusMax, life);
}

void func_80AEB50C(EnRu1* this, GlobalContext* globalCtx) {
    this->unk_270 += 1.0f;
    if (this->unk_270 >= kREG(3) + 10.0f) {
        EnRu1_SpawnRipple(this, globalCtx, kREG(1) + 500, 0);
        this->unk_270 = 0.0f;
    }
}

void func_80AEB59C(EnRu1* this, GlobalContext* globalCtx) {
    EnRu1_SpawnRipple(this, globalCtx, kREG(2) + 500, 0);
    EnRu1_SpawnRipple(this, globalCtx, kREG(2) + 500, kREG(3) + 10.0f);
    EnRu1_SpawnRipple(this, globalCtx, kREG(2) + 500, (kREG(3) + 10.0f) * 2.0f);
}

void EnRu1_SpawnSplash(EnRu1* this, GlobalContext* globalCtx) {
    Vec3f pos;

    pos.x = this->actor.world.pos.x;
    pos.y = this->actor.world.pos.y + this->actor.yDistToWater;
    pos.z = this->actor.world.pos.z;

    EffectSsGSplash_Spawn(globalCtx, &pos, 0, 0, 1, 0);
}

void func_80AEB6E0(EnRu1* this, GlobalContext* globalCtx) {
    SkelAnime* skelAnime = &this->skelAnime;

    if (skelAnime->baseTransl.y < skelAnime->jointTable[0].y) {
        skelAnime->moveFlags |= 3;
        AnimationContext_SetMoveActor(globalCtx, &this->actor, skelAnime, 1.0f);
    }
}

void func_80AEB738(EnRu1* this, GlobalContext* globalCtx) {
    SkelAnime* skelAnime = &this->skelAnime;

    skelAnime->baseTransl = skelAnime->jointTable[0];
    skelAnime->prevTransl = skelAnime->jointTable[0];
    if (skelAnime->baseTransl.y < skelAnime->jointTable[0].y) {
        skelAnime->moveFlags |= 3;
        AnimationContext_SetMoveActor(globalCtx, &this->actor, skelAnime, 1.0f);
    }
}

void func_80AEB7D0(EnRu1* this) {
    this->skelAnime.moveFlags &= ~0x3;
}

f32 func_80AEB7E0(CsCmdActorAction* csCmdNPCAction, GlobalContext* globalCtx) {
    s32 csCtxFrames = globalCtx->csCtx.frames;
    if ((csCtxFrames < csCmdNPCAction->endFrame) && (csCmdNPCAction->endFrame - csCmdNPCAction->startFrame > 0)) {
        return (Math_CosS(((csCtxFrames - csCmdNPCAction->startFrame) /
                           (f32)(csCmdNPCAction->endFrame - csCmdNPCAction->startFrame)) *
                          32768.0f) *
                -0.5f) +
               0.5f;
    }
    return 1.0f;
}

f32 func_80AEB87C(f32 arg0, s32 arg1, s32 arg2) {
    return (((f32)arg2 - arg1) * arg0) + arg1;
}

void func_80AEB89C(EnRu1* this, GlobalContext* globalCtx) {
    CsCmdActorAction* npcAction = func_80AEB438(globalCtx);
    s16 npcActionRotY;

    if (npcAction != NULL) {
        npcActionRotY = npcAction->rot.y;
        this->actor.shape.rot.y = npcActionRotY;
        this->actor.world.rot.y = npcActionRotY;
        this->actor.world.pos.x = npcAction->startPos.x;
        this->actor.world.pos.y = npcAction->startPos.y;
        this->actor.world.pos.z = npcAction->startPos.z;
    }
}

void func_80AEB914(EnRu1* this, GlobalContext* globalCtx) {
    func_80AEB89C(this, globalCtx);
}

void func_80AEB934(EnRu1* this, GlobalContext* globalCtx) {
    func_80AEB89C(this, globalCtx);
}

void func_80AEB954(EnRu1* this, GlobalContext* globalCtx) {
    func_80AEB6E0(this, globalCtx);
}

void func_80AEB974(EnRu1* this, GlobalContext* globalCtx) {
    Vec3f* thisPos;
    f32 sp30;
    CsCmdActorAction* csCmdNPCAction = func_80AEB438(globalCtx);
    s32 pad;

    if (csCmdNPCAction != NULL) {
        sp30 = func_80AEB7E0(csCmdNPCAction, globalCtx);
        thisPos = &this->actor.world.pos;
        thisPos->x = func_80AEB87C(sp30, csCmdNPCAction->startPos.x, csCmdNPCAction->endPos.x);
        thisPos->y = func_80AEB87C(sp30, csCmdNPCAction->startPos.y, csCmdNPCAction->endPos.y);
        thisPos->z = func_80AEB87C(sp30, csCmdNPCAction->startPos.z, csCmdNPCAction->endPos.z);
    }
}

void func_80AEBA0C(EnRu1* this, GlobalContext* globalCtx) {
    func_80AEB6E0(this, globalCtx);
}

void func_80AEBA2C(EnRu1* this, GlobalContext* globalCtx) {
    s32 pad;
    Vec3f* unk_364 = &this->unk_364;
    Vec3f* thisPos;
    f32 temp_ret_2;
    CsCmdActorAction* csCmdNPCAction = func_80AEB438(globalCtx);
    s32 pad2;
    if (csCmdNPCAction != NULL) {
        temp_ret_2 = func_80AEB7E0(csCmdNPCAction, globalCtx);
        thisPos = &this->actor.world.pos;
        thisPos->x = func_80AEB87C(temp_ret_2, unk_364->x, csCmdNPCAction->endPos.x);
        thisPos->y = func_80AEB87C(temp_ret_2, unk_364->y, csCmdNPCAction->endPos.y);
        thisPos->z = func_80AEB87C(temp_ret_2, unk_364->z, csCmdNPCAction->endPos.z);
    }
}

void func_80AEBAFC(EnRu1* this) {
    if (this->unk_298 == 0) {
        func_80078914(&this->actor.projectedPos, NA_SE_EV_DIVE_INTO_WATER);
        this->unk_298 = 1;
    }
}

void func_80AEBB3C(EnRu1* this) {
    if (Animation_OnFrame(&this->skelAnime, 5.0f)) {
        func_80078914(&this->actor.projectedPos, NA_SE_PL_FACE_UP);
    }
}

void func_80AEBB78(EnRu1* this) {
    SkelAnime* skelAnime = &this->skelAnime;

    if ((((Animation_OnFrame(skelAnime, 4.0f)) || (Animation_OnFrame(skelAnime, 13.0f))) ||
         (Animation_OnFrame(skelAnime, 22.0f))) ||
        (Animation_OnFrame(skelAnime, 31.0f))) {
        func_80078914(&this->actor.projectedPos, NA_SE_PL_SWIM);
    }
}

void func_80AEBBF4(EnRu1* this) {
    if (Animation_OnFrame(&this->skelAnime, 8.0f)) {
        func_80078914(&this->actor.projectedPos, NA_SE_PL_SUBMERGE);
    }
}

void func_80AEBC30(GlobalContext* globalCtx) {
    Player* player;

    if (globalCtx->csCtx.frames == 0xCD) {
        player = PLAYER;
        Audio_PlaySoundGeneral(NA_SE_EV_DIVE_INTO_WATER, &player->actor.projectedPos, 4, &D_801333E0, &D_801333E0,
                               &D_801333E8);
    }
}

void func_80AEBC84(EnRu1* this, GlobalContext* globalCtx) {
    if (globalCtx->csCtx.frames == 0x82) {
        func_80078914(&this->actor.projectedPos, NA_SE_VO_RT_LAUGH_0);
    }
}

void func_80AEBCB8(EnRu1* this, UNK_TYPE arg1) {
    if (arg1 != 0) {
        Animation_Change(&this->skelAnime, &gRutoChildSwimOnBackAnim, 1.0f, 0,
                         Animation_GetLastFrame(&gRutoChildSwimOnBackAnim), ANIMMODE_LOOP, -8.0f);
    }
}

void func_80AEBD1C(EnRu1* this, GlobalContext* globalCtx) {
    if (func_80AEB480(globalCtx, 2)) {
        this->action = 1;
        this->drawConfig = 0;
        func_80AEB914(this, globalCtx);
        func_80AEAECC(this, globalCtx);
        EnRu1_SpawnSplash(this, globalCtx);
        func_80AEB59C(this, globalCtx);
    }
}

void func_80AEBD94(EnRu1* this, GlobalContext* globalCtx) {
    s32 pad[2];
    f32 frameCount;

    if (func_80AEB480(globalCtx, 3)) {
        frameCount = Animation_GetLastFrame(&gRutoChildAnim_009060);
        func_80AEB934(this, globalCtx);
        func_80AEB738(this, globalCtx);
        Animation_Change(&this->skelAnime, &gRutoChildAnim_009060, 1.0f, 0.0f, frameCount, ANIMMODE_ONCE, 0.0f);
        this->action = 2;
        this->drawConfig = 1;
    }
}

void func_80AEBE3C(EnRu1* this, GlobalContext* globalCtx, s32 arg2) {
    s32 pad[2];
    f32 frameCount;

    if (arg2 != 0) {
        frameCount = Animation_GetLastFrame(&gRutoChildTreadWaterAnim);
        func_80AEB7D0(this);
        Animation_Change(&this->skelAnime, &gRutoChildTreadWaterAnim, 1.0f, 0, frameCount, ANIMMODE_LOOP, -8.0f);
        this->action = 3;
    } else {
        func_80AEB954(this, globalCtx);
    }
}

void func_80AEBEC8(EnRu1* this, GlobalContext* globalCtx) {
    s32 pad[2];
    f32 frameCount;

    if (func_80AEB458(globalCtx, 6)) {
        frameCount = Animation_GetLastFrame(&gRutoChildTransitionToSwimOnBackAnim);
        func_80AEB738(this, globalCtx);
        Animation_Change(&this->skelAnime, &gRutoChildTransitionToSwimOnBackAnim, 1.0f, 0, frameCount, ANIMMODE_ONCE,
                         -8.0f);
        this->action = 4;
    }
}

void func_80AEBF60(EnRu1* this, GlobalContext* globalCtx) {
    if (func_80AEB480(globalCtx, 6)) {
        func_80AEB7D0(this);
        this->action = 5;
        this->unk_364 = this->actor.world.pos;
        return;
    } else {
        func_80AEBA0C(this, globalCtx);
    }
}

void func_80AEBFD8(EnRu1* this, GlobalContext* globalCtx) {
    CsCmdActorAction* csCmdNPCAction = func_80AEB438(globalCtx);
    f32 frameCount;
    u16 csCtxFrames;
    u16 endFrame;

    if (csCmdNPCAction != NULL) {
        csCtxFrames = globalCtx->csCtx.frames;
        endFrame = csCmdNPCAction->endFrame;
        if (csCtxFrames >= endFrame - 2) {
            frameCount = Animation_GetLastFrame(&gRutoChildTransitionFromSwimOnBackAnim);
            Animation_Change(&this->skelAnime, &gRutoChildTransitionFromSwimOnBackAnim, 1.0, 0, frameCount,
                             ANIMMODE_ONCE, -8.0f);
            this->action = 6;
        }
    }
}

void func_80AEC070(EnRu1* this, GlobalContext* globalCtx, UNK_TYPE arg2) {
    if ((func_80AEB458(globalCtx, 8)) && (arg2 != 0)) {
        Actor_Kill(&this->actor);
    }
}

void func_80AEC0B4(EnRu1* this, GlobalContext* globalCtx) {
    func_80AEB89C(this, globalCtx);
    EnRu1_FrameUpdateMatrix(this);
    func_80AEBC84(this, globalCtx);
    func_80AEBC30(globalCtx);
    func_80AEBD1C(this, globalCtx);
}

void func_80AEC100(EnRu1* this, GlobalContext* globalCtx) {
    func_80AEBAFC(this);
    func_80AEBD94(this, globalCtx);
}

void func_80AEC130(EnRu1* this, GlobalContext* globalCtx) {
    s32 something = EnRu1_FrameUpdateMatrix(this);

    func_80AEAECC(this, globalCtx);
    func_80AEBB3C(this);
    func_80AEBE3C(this, globalCtx, something);
}

void func_80AEC17C(EnRu1* this, GlobalContext* globalCtx) {
    func_80AEB974(this, globalCtx);
    func_80AEAECC(this, globalCtx);
    EnRu1_FrameUpdateMatrix(this);
    func_80AEB50C(this, globalCtx);
    func_80AEBEC8(this, globalCtx);
}

void func_80AEC1D4(EnRu1* this, GlobalContext* globalCtx) {
    s32 something;

    something = EnRu1_FrameUpdateMatrix(this);
    func_80AEAECC(this, globalCtx);
    EnRu1_UpdateEyes(this);
    func_80AEB50C(this, globalCtx);
    func_80AEBCB8(this, something);
    func_80AEBBF4(this);
    func_80AEBF60(this, globalCtx);
}

void func_80AEC244(EnRu1* this, GlobalContext* globalCtx) {
    s32 something;

    something = EnRu1_FrameUpdateMatrix(this);
    func_80AEBA2C(this, globalCtx);
    func_80AEAECC(this, globalCtx);
    EnRu1_UpdateEyes(this);
    func_80AEB50C(this, globalCtx);
    func_80AEBCB8(this, something);
    func_80AEBB78(this);
    func_80AEBFD8(this, globalCtx);
}

void func_80AEC2C0(EnRu1* this, GlobalContext* globalCtx) {
    s32 something;

    something = EnRu1_FrameUpdateMatrix(this);
    func_80AEAECC(this, globalCtx);
    EnRu1_UpdateEyes(this);
    func_80AEB50C(this, globalCtx);
    func_80AEC070(this, globalCtx, something);
}

void func_80AEC320(EnRu1* this, GlobalContext* globalCtx) {
    s8 actorRoom;

    if (!(gSaveContext.infTable[20] & 2)) {
        func_80AEB264(this, &gRutoChildWait2Anim, 0, 0, 0);
        this->action = 7;
        EnRu1_SetMouthIndex(this, 1);
        return;
    }
    if ((gSaveContext.infTable[20] & 0x80) && (!(gSaveContext.infTable[20] & 1)) &&
        (!(gSaveContext.infTable[20] & 0x20))) {
        if (!func_80AEB020(this, globalCtx)) {
            func_80AEB264(this, &gRutoChildWait2Anim, 0, 0, 0);
            actorRoom = this->actor.room;
            this->action = 22;
            this->actor.room = -1;
            this->drawConfig = 0;
            this->roomNum1 = actorRoom;
            this->roomNum3 = actorRoom;
            this->roomNum2 = actorRoom;
        } else {
            Actor_Kill(&this->actor);
        }
    } else {
        Actor_Kill(&this->actor);
    }
}

void func_80AEC40C(EnRu1* this) {
    f32 unk_26C = this->unk_26C;

    if (unk_26C < 8.0f) {
        this->actor.speedXZ = (((kREG(3) * 0.01f) + 2.7f) / 8.0f) * unk_26C;
    } else {
        this->actor.speedXZ = (kREG(3) * 0.01f) + 2.7f;
    }
    this->actor.velocity.y = -1.0f;
    Actor_MoveForward(&this->actor);
}

void func_80AEC4CC(EnRu1* this) {
    this->actor.velocity.y = -1.0f;
    Actor_MoveForward(&this->actor);
}

void func_80AEC4F4(EnRu1* this) {
    f32* speedXZ = &this->actor.speedXZ;
    f32* unk_26C = &this->unk_26C;

    if (this->unk_26C < 8.0f) {
        *unk_26C += 1.0f;
        *speedXZ *= (8.0f - *unk_26C) / 8.0f;
        this->actor.velocity.y = -*unk_26C * (((kREG(4) * 0.01f) + 13.0f) / 8.0f);
    } else {
        *speedXZ = 0.0f;
        this->actor.velocity.y = -((kREG(4) * 0.01f) + 13.0f);
    }
    Actor_MoveForward(&this->actor);
}

s32 func_80AEC5FC(EnRu1* this, GlobalContext* globalCtx) {
    Player* player = PLAYER;
    f32 thisPosZ = this->actor.world.pos.z;
    f32 playerPosZ = player->actor.world.pos.z;

    if ((playerPosZ - thisPosZ <= 265.0f) && (player->actor.world.pos.y >= this->actor.world.pos.y)) {
        return 1;
    }
    return 0;
}

void func_80AEC650(EnRu1* this) {
    s32 pad[2];
    if (this->unk_280 == 0) {
        if ((Animation_OnFrame(&this->skelAnime, 2.0f)) || (Animation_OnFrame(&this->skelAnime, 7.0f))) {
            func_80078914(&this->actor.projectedPos, NA_SE_PL_WALK_DIRT);
        }
    }
}

void func_80AEC6B0(EnRu1* this) {
    func_80078914(&this->actor.projectedPos, NA_SE_EV_FALL_DOWN_DIRT);
    func_80078914(&this->actor.projectedPos, NA_SE_VO_RT_FALL);
}

void func_80AEC6E4(EnRu1* this, GlobalContext* globalCtx) {
    if ((func_80AEAFA0(globalCtx, 4, 3)) && (this->unk_280 == 0)) {
        Animation_Change(&this->skelAnime, &gRutoChildBringArmsUpAnim, 1.0f, 0,
                         Animation_GetLastFrame(&gRutoChildBringArmsUpAnim), ANIMMODE_ONCE, -8.0f);
        this->unk_280 = 1;
        func_80AEC6B0(this);
    }
}

void func_80AEC780(EnRu1* this, GlobalContext* globalCtx) {
    s32 pad;
    Player* player = PLAYER;

    if ((func_80AEC5FC(this, globalCtx)) && (!Gameplay_InCsMode(globalCtx)) && (!(player->stateFlags1 & 0x206000)) &&
        (player->actor.bgCheckFlags & 1)) {

        globalCtx->csCtx.segment = &D_80AF0880;
        gSaveContext.cutsceneTrigger = 1;
        player->linearVelocity = 0.0f;
        this->action = 8;
    }
}

void func_80AEC81C(EnRu1* this, GlobalContext* globalCtx) {
    CsCmdActorAction* csCmdNPCAction;
    s16 newRotY;

    if (func_80AEAFE0(globalCtx, 1, 3)) {
        csCmdNPCAction = globalCtx->csCtx.npcActions[3];
        this->actor.world.pos.x = csCmdNPCAction->startPos.x;
        this->actor.world.pos.y = csCmdNPCAction->startPos.y;
        this->actor.world.pos.z = csCmdNPCAction->startPos.z;
        newRotY = csCmdNPCAction->rot.y;
        this->actor.shape.rot.y = newRotY;
        this->actor.world.rot.y = newRotY;
        this->action = 9;
        this->drawConfig = 1;
    }
}

void func_80AEC8B8(EnRu1* this, GlobalContext* globalCtx) {
    if (func_80AEAFA0(globalCtx, 3, 3)) {
        Animation_Change(&this->skelAnime, &gRutoChildTurnAroundAnim, 1.0f, 0,
                         Animation_GetLastFrame(&gRutoChildTurnAroundAnim), ANIMMODE_ONCE, -8.0f);
        this->action = 10;
    }
}

void func_80AEC93C(EnRu1* this, UNK_TYPE arg1) {
    if (arg1 != 0) {
        Animation_Change(&this->skelAnime, &gRutoChildWalkAnim, 1.0f, 0, Animation_GetLastFrame(&gRutoChildWalkAnim),
                         ANIMMODE_LOOP, -8.0f);
        this->actor.world.rot.y += 0x8000;
        this->action = 0xB;
        this->unk_26C = 0.0f;
    }
}

void func_80AEC9C4(EnRu1* this) {
    this->unk_26C += 1.0f;
    if (this->unk_26C >= 8.0f) {
        this->action = 12;
        this->unk_26C = 0.0f;
        this->actor.velocity.y = -1.0f;
    }
}

void func_80AECA18(EnRu1* this) {
    if (!(this->actor.bgCheckFlags & 1)) {
        this->action = 13;
        this->unk_26C = 0.0f;
        this->actor.velocity.y = 0.0f;
    }
}

void func_80AECA44(EnRu1* this, GlobalContext* globalCtx) {
    if (func_80AEAFA0(globalCtx, 5, 3)) {
        gSaveContext.infTable[20] |= 2;
        this->action = 14;
    }
}

void func_80AECA94(EnRu1* this, GlobalContext* globalCtx) {
    func_80AEC780(this, globalCtx);
}

void func_80AECAB4(EnRu1* this, GlobalContext* globalCtx) {
    func_80AEC81C(this, globalCtx);
}

void func_80AECAD4(EnRu1* this, GlobalContext* globalCtx) {
    EnRu1_FrameUpdateMatrix(this);
    EnRu1_UpdateEyes(this);
    func_80AEAECC(this, globalCtx);
    func_80AEC8B8(this, globalCtx);
}

void func_80AECB18(EnRu1* this, GlobalContext* globalCtx) {
    s32 something;

    something = EnRu1_FrameUpdateMatrix(this);
    EnRu1_UpdateEyes(this);
    func_80AEAECC(this, globalCtx);
    func_80AEC93C(this, something);
}

void func_80AECB60(EnRu1* this, GlobalContext* globalCtx) {
    func_80AEC40C(this);
    EnRu1_FrameUpdateMatrix(this);
    EnRu1_UpdateEyes(this);
    func_80AEAECC(this, globalCtx);
    func_80AEC650(this);
    func_80AEC9C4(this);
}

void func_80AECBB8(EnRu1* this, GlobalContext* globalCtx) {
    func_80AEC4CC(this);
    func_80AEC6E4(this, globalCtx);
    EnRu1_FrameUpdateMatrix(this);
    EnRu1_UpdateEyes(this);
    func_80AEAECC(this, globalCtx);
    func_80AEC650(this);
    func_80AECA18(this);
}

void func_80AECC1C(EnRu1* this, GlobalContext* globalCtx) {
    func_80AEC4F4(this);
    func_80AEC6E4(this, globalCtx);
    EnRu1_FrameUpdateMatrix(this);
    EnRu1_UpdateEyes(this);
    func_80AEAECC(this, globalCtx);
    func_80AEC650(this);
    func_80AECA44(this, globalCtx);
}

void func_80AECC84(EnRu1* this, GlobalContext* globalCtx) {
    if (globalCtx->csCtx.state == CS_STATE_IDLE) {
        Actor_Kill(&this->actor);
    }
}

void func_80AECCB0(EnRu1* this, GlobalContext* globalCtx) {
    s32 pad;
    Vec3f* pos;
    s16 yawTowardsPlayer;
    f32 spawnX;
    f32 spawnY;
    f32 spawnZ;
    s32 pad2[2];

    yawTowardsPlayer = this->actor.yawTowardsPlayer;
    pos = &this->actor.world.pos;
    spawnX = ((kREG(1) + 12.0f) * Math_SinS(yawTowardsPlayer)) + pos->x;
    spawnY = pos->y;
    spawnZ = ((kREG(1) + 12.0f) * Math_CosS(yawTowardsPlayer)) + pos->z;
    this->blueWarp = (DoorWarp1*)Actor_SpawnAsChild(&globalCtx->actorCtx, &this->actor, globalCtx, ACTOR_DOOR_WARP1,
                                                    spawnX, spawnY, spawnZ, 0, yawTowardsPlayer, 0, 5);
}

void func_80AECDA0(EnRu1* this, GlobalContext* globalCtx) {
    func_80AEB264(this, &gRutoChildWaitHandsOnHipsAnim, 0, 0, 0);
    this->action = 15;
    this->actor.shape.yOffset = -10000.0f;
    EnRu1_SetEyeIndex(this, 5);
    EnRu1_SetMouthIndex(this, 2);
}

void func_80AECE04(EnRu1* this, GlobalContext* globalCtx) {
    this->actor.shape.yOffset += (250.0f / 3.0f);
}

void func_80AECE20(EnRu1* this, GlobalContext* globalCtx) {
    s32 pad2;
    Player* player = PLAYER;
    Vec3f* playerPos = &player->actor.world.pos;
    s16 shapeRotY = player->actor.shape.rot.y;
    s32 pad;
    f32 unk_27C = this->unk_27C;
    Vec3f* pos = &this->actor.world.pos;

    pos->x = (Math_SinS(shapeRotY) * unk_27C) + playerPos->x;
    pos->y = playerPos->y;
    pos->z = (Math_CosS(shapeRotY) * unk_27C) + playerPos->z;
}

void func_80AECEB4(EnRu1* this, GlobalContext* globalCtx) {
    s32 pad;
    Player* player = PLAYER;
    Vec3f* player_unk_450 = &player->unk_450;
    Vec3f* pos = &this->actor.world.pos;
    s16 shapeRotY = this->actor.shape.rot.y;

    player_unk_450->x = ((kREG(2) + 30.0f) * Math_SinS(shapeRotY)) + pos->x;
    player_unk_450->z = ((kREG(2) + 30.0f) * Math_CosS(shapeRotY)) + pos->z;
}

s32 func_80AECF6C(EnRu1* this, GlobalContext* globalCtx) {
    s16* shapeRotY;
    Player* player = PLAYER;
    Player* otherPlayer;
    s16 temp_f16;
    f32 temp1;
    f32 temp2;
    s32 pad2[5];

    this->unk_26C += 1.0f;
    if ((player->actor.speedXZ == 0.0f) && (this->unk_26C >= 3.0f)) {
        otherPlayer = PLAYER;
        player->actor.world.pos.x = otherPlayer->unk_450.x;
        player->actor.world.pos.y = otherPlayer->unk_450.y;
        player->actor.world.pos.z = otherPlayer->unk_450.z;
        shapeRotY = &player->actor.shape.rot.y;
        temp1 = this->actor.world.pos.x - player->actor.world.pos.x;
        temp2 = this->actor.world.pos.z - player->actor.world.pos.z;
        temp_f16 = Math_FAtan2F(temp1, temp2) * (0x8000 / M_PI);
        if (*shapeRotY != temp_f16) {
            Math_SmoothStepToS(shapeRotY, temp_f16, 0x14, 0x1838, 0x64);
            player->actor.world.rot.y = *shapeRotY;
        } else {
            return 1;
        }
    }
    return 0;
}

s32 func_80AED084(EnRu1* this, UNK_TYPE arg1) {
    if (this->blueWarp != NULL && this->blueWarp->unk_1EC == arg1) {
        return 1;
    }
    return 0;
}

void func_80AED0B0(EnRu1* this, UNK_TYPE arg1) {
    if (this->blueWarp != NULL) {
        this->blueWarp->unk_1EC = arg1;
    }
}

void func_80AED0C8(EnRu1* this, GlobalContext* globalCtx) {
    this->action = 16;
}

void func_80AED0D8(EnRu1* this, GlobalContext* globalCtx) {
    this->action = 17;
    this->drawConfig = 1;
    this->actor.world.rot.y = this->actor.yawTowardsPlayer;
    this->actor.shape.rot.y = this->actor.yawTowardsPlayer;
    func_80AECCB0(this, globalCtx);
}

void func_80AED110(EnRu1* this) {
    if (this->actor.shape.yOffset >= 0.0f) {
        this->action = 18;
        this->actor.shape.yOffset = 0.0f;
        func_80AED0B0(this, 1);
    }
}

void func_80AED154(EnRu1* this, GlobalContext* globalCtx) {
    if (func_80AED084(this, 2)) {
        this->action = 0x13;
        this->unk_26C = 0.0f;
        func_80AECEB4(this, globalCtx);
    }
}

void func_80AED19C(EnRu1* this, s32 cond) {
    if (cond) {
        Animation_Change(&this->skelAnime, &gRutoChildTransitionHandsOnHipToCrossArmsAndLegsAnim, 1.0f, 0,
                         Animation_GetLastFrame(&gRutoChildTransitionHandsOnHipToCrossArmsAndLegsAnim), ANIMMODE_ONCE,
                         -8.0f);
        this->action = 20;
        func_80AED0B0(this, 3);
    }
}

void func_80AED218(EnRu1* this, UNK_TYPE arg1) {
    if (func_80AED084(this, 4)) {
        if (arg1 != 0) {
            Animation_Change(&this->skelAnime, &gRutoChildWaitSittingAnim, 1.0f, 0,
                             Animation_GetLastFrame(&gRutoChildWaitSittingAnim), ANIMMODE_LOOP, -8.0f);
        }
    } else if (func_80AED084(this, 5)) {
        Animation_Change(&this->skelAnime, &gRutoChildWaitInBlueWarpAnim, 1.0f, 0,
                         Animation_GetLastFrame(&gRutoChildWaitInBlueWarpAnim), ANIMMODE_ONCE, -8.0f);
        this->action = 21;
        this->unk_27C = this->actor.xzDistToPlayer;
    }
}

void func_80AED304(EnRu1* this, GlobalContext* globalCtx) {
    func_80AED0C8(this, globalCtx);
}

void func_80AED324(EnRu1* this, GlobalContext* globalCtx) {
    func_80AED0D8(this, globalCtx);
}

void func_80AED344(EnRu1* this, GlobalContext* globalCtx) {
    func_80AECE04(this, globalCtx);
    EnRu1_FrameUpdateMatrix(this);
    func_80AED110(this);
}

void func_80AED374(EnRu1* this, GlobalContext* globalCtx) {
    EnRu1_FrameUpdateMatrix(this);
    func_80AED154(this, globalCtx);
}

void func_80AED3A4(EnRu1* this, GlobalContext* globalCtx) {
    EnRu1_FrameUpdateMatrix(this);
    func_80AED19C(this, func_80AECF6C(this, globalCtx));
}

void func_80AED3E0(EnRu1* this, GlobalContext* globalCtx) {
    func_80AEAECC(this, globalCtx);
    func_80AED218(this, EnRu1_FrameUpdateMatrix(this));
}

void func_80AED414(EnRu1* this, GlobalContext* globalCtx) {
    func_80AECE20(this, globalCtx);
    func_80AEAECC(this, globalCtx);
    EnRu1_FrameUpdateMatrix(this);
}

void func_80AED44C(EnRu1* this, GlobalContext* globalCtx) {
    s8 actorRoom;

    if ((gSaveContext.infTable[20] & 2) && (!(gSaveContext.infTable[20] & 0x20)) &&
        (!(gSaveContext.infTable[20] & 1)) && (!(gSaveContext.infTable[20] & 0x80))) {
        if (!func_80AEB020(this, globalCtx)) {
            func_80AEB264(this, &gRutoChildWait2Anim, 0, 0, 0);
            actorRoom = this->actor.room;
            this->action = 22;
            this->actor.room = -1;
            this->roomNum1 = actorRoom;
            this->roomNum3 = actorRoom;
            this->roomNum2 = actorRoom;
        } else {
            Actor_Kill(&this->actor);
        }
    } else {
        Actor_Kill(&this->actor);
    }
}

void func_80AED4FC(EnRu1* this) {
    func_80078914(&this->actor.projectedPos, NA_SE_EV_LAND_DIRT);
}

void func_80AED520(EnRu1* this, GlobalContext* globalCtx) {
    Player* player = PLAYER;

    Audio_PlaySoundGeneral(NA_SE_PL_PULL_UP_RUTO, &player->actor.projectedPos, 4, &D_801333E0, &D_801333E0,
                           &D_801333E8);
    func_80078914(&this->actor.projectedPos, NA_SE_VO_RT_LIFT);
}

void func_80AED57C(EnRu1* this) {
    if (this->actor.speedXZ != 0.0f) {
        func_80078914(&this->actor.projectedPos, NA_SE_VO_RT_THROW);
    }
}

void func_80AED5B8(EnRu1* this) {
    func_80078914(&this->actor.projectedPos, NA_SE_VO_RT_CRASH);
}

void func_80AED5DC(EnRu1* this) {
    func_80078914(&this->actor.projectedPos, NA_SE_VO_RT_UNBALLANCE);
}

void func_80AED600(EnRu1* this) {
    func_80078914(&this->actor.projectedPos, NA_SE_VO_RT_DISCOVER);
}

s32 func_80AED624(EnRu1* this, GlobalContext* globalCtx) {
    s8 curRoomNum = globalCtx->roomCtx.curRoom.num;

    if (this->roomNum2 != curRoomNum) {
        Actor_Kill(&this->actor);
        return 0;
    } else if (((this->roomNum1 != curRoomNum) || (this->roomNum2 != curRoomNum)) &&
               (this->actor.yDistToWater > kREG(16) + 50.0f) && (this->action != 33)) {
        this->action = 33;
        this->drawConfig = 2;
        this->alpha = 0xFF;
        this->unk_2A4 = 0.0f;
    }
    return 1;
}

void func_80AED6DC(EnRu1* this, GlobalContext* globalCtx) {
    s8 curRoomNum = globalCtx->roomCtx.curRoom.num;

    this->roomNum2 = curRoomNum;
    this->unk_288 = 0.0f;
}

void func_80AED6F8(GlobalContext* globalCtx) {
    s8 curRoomNum;

    if ((!(gSaveContext.infTable[20] & 0x80))) {
        curRoomNum = globalCtx->roomCtx.curRoom.num;
        if (curRoomNum == 2) {
            gSaveContext.infTable[20] |= 0x80;
        }
    }
}

void func_80AED738(EnRu1* this, GlobalContext* globalCtx) {
    u32 temp_v0;

    if (func_80AED624(this, globalCtx)) {
        this->unk_2A4 += 1.0f;
        if (this->unk_2A4 < 20.0f) {
            temp_v0 = ((20.0f - this->unk_2A4) * 255.0f) / 20.0f;
            this->alpha = temp_v0;
            this->actor.shape.shadowAlpha = temp_v0;
        } else {
            Actor_Kill(&this->actor);
        }
    }
}

void func_80AED83C(EnRu1* this) {
    s32 pad2[2];
    Vec3s* tempPtr;
    Vec3s* tempPtr2;

    tempPtr = &this->unk_374.unk_08;
    Math_SmoothStepToS(&tempPtr->x, 0, 0x14, 0x1838, 0x64);
    Math_SmoothStepToS(&tempPtr->y, 0, 0x14, 0x1838, 0x64);
    tempPtr2 = &this->unk_374.unk_0E;
    Math_SmoothStepToS(&tempPtr2->x, 0, 0x14, 0x1838, 0x64);
    Math_SmoothStepToS(&tempPtr2->y, 0, 0x14, 0x1838, 0x64);
}

void func_80AED8DC(EnRu1* this) {
    s32 temp_hi;
    s16* unk_2AC = &this->unk_2AC;
    s16* someY = &this->unk_374.unk_08.y;
    s16* unk_29E = &this->unk_29E;
    s32 pad[2];

    if (DECR(*unk_2AC) == 0) {
        *unk_2AC = Rand_S16Offset(0xA, 0x19);
        temp_hi = *unk_2AC % 5;
        if (temp_hi == 0) {
            this->unk_2B0 = 1;
        } else if (temp_hi == 1) {
            this->unk_2B0 = 2;
        } else {
            this->unk_2B0 = 0;
        }
        *unk_29E = 0;
    }

    if (this->unk_2B0 == 0) {
        Math_SmoothStepToS(unk_29E, 0 - *someY, 1, 0x190, 0x190);
        Math_SmoothStepToS(someY, 0, 3, ABS(*unk_29E), 0x64);
    } else if (this->unk_2B0 == 1) {
        Math_SmoothStepToS(unk_29E, -0x2AAA - *someY, 1, 0x190, 0x190);
        Math_SmoothStepToS(someY, -0x2AAA, 3, ABS(*unk_29E), 0x64);
    } else {
        Math_SmoothStepToS(unk_29E, 0x2AAA - *someY, 1, 0x190, 0x190);
        Math_SmoothStepToS(someY, 0x2AAA, 3, ABS(*unk_29E), 0x64);
    }
}

void func_80AEDAE0(EnRu1* this, GlobalContext* globalCtx) {
    DynaPolyActor* dynaPolyActor = DynaPoly_GetActor(&globalCtx->colCtx, this->actor.floorBgId);

    if (dynaPolyActor == NULL || dynaPolyActor->actor.id == ACTOR_EN_BOX) {
        this->actor.bgCheckFlags &= ~0x19;
    }
}

void func_80AEDB30(EnRu1* this, GlobalContext* globalCtx) {
    DynaPolyActor* dynaPolyActor;
    f32* velocityY;
    f32* speedXZ;
    f32* gravity;
    s16 wallYaw;
    s16 rotY;
    s32 temp_a1_2;
    s32 temp_a0;
    s32 phi_v1;

    if (this->actor.bgCheckFlags & 1) {
        velocityY = &this->actor.velocity.y;
        dynaPolyActor = DynaPoly_GetActor(&globalCtx->colCtx, this->actor.floorBgId);
        if (*velocityY <= 0.0f) {
            speedXZ = &this->actor.speedXZ;
            if (dynaPolyActor != NULL) {
                if (dynaPolyActor->actor.id != ACTOR_EN_BOX) {
                    *speedXZ = 0.0f;
                }
            } else {
                if (*speedXZ >= (kREG(27) * 0.01f) + 3.0f) {
                    *speedXZ *= (kREG(19) * 0.01f) + 0.8f;
                } else {
                    *speedXZ = 0.0f;
                }
            }
            gravity = &this->actor.gravity;
            if (dynaPolyActor != NULL) {
                if (dynaPolyActor->actor.id != ACTOR_EN_BOX) {
                    *velocityY = 0.0f;
                    this->actor.minVelocityY = 0.0f;
                    *gravity = 0.0f;
                } else {
                    *velocityY *= -1.0f;
                }
            } else {
                *velocityY *= -((kREG(20) * 0.01f) + 0.6f);
                if (*velocityY <= -*gravity * ((kREG(20) * 0.01f) + 0.6f)) {
                    *velocityY = 0.0f;
                    this->actor.minVelocityY = 0.0f;
                    *gravity = 0.0f;
                }
            }
            func_80AED4FC(this);
        }
    }
    if (this->actor.bgCheckFlags & 0x10) {
        speedXZ = &this->actor.speedXZ;
        velocityY = &this->actor.velocity.y;
        if (*speedXZ >= (kREG(27) * 0.01f) + 3.0f) {
            *speedXZ *= (kREG(19) * 0.01f) + 0.8f;
        } else {
            *speedXZ = 0.0f;
        }
        if (*velocityY >= 0.0f) {
            *velocityY *= -((kREG(20) * 0.01f) + 0.6f);
            func_80AED4FC(this);
        }
    }
    if (this->actor.bgCheckFlags & 8) {
        speedXZ = &this->actor.speedXZ;
        if (*speedXZ != 0.0f) {
            rotY = this->actor.world.rot.y;
            wallYaw = this->actor.wallYaw;
            temp_a0 = (wallYaw * 2) - rotY;
            temp_a1_2 = temp_a0 + 0x8000;
            if ((s16)((temp_a0 - wallYaw) + 0x8000) >= 0) {
                phi_v1 = (s16)(temp_a1_2 - wallYaw);
            } else {
                phi_v1 = -(s16)(temp_a1_2 - wallYaw);
            }
            if (phi_v1 < 0x4001) {
                if (*speedXZ >= (kREG(27) * 0.01f) + 3.0f) {
                    *speedXZ *= (kREG(21) * 0.01f) + 0.6f;
                } else {
                    *speedXZ = 0.0f;
                }
                this->actor.world.rot.y = temp_a1_2;
                func_80AED4FC(this);
                func_80AED5B8(this);
            }
        }
    }
}

void func_80AEDEF4(EnRu1* this, GlobalContext* globalCtx) {
    f32* speedXZ = &this->actor.speedXZ;
    DynaPolyActor* dynaPolyActor = DynaPoly_GetActor(&globalCtx->colCtx, this->actor.floorBgId);

    if (dynaPolyActor != NULL && dynaPolyActor->actor.id == ACTOR_EN_BOX) {
        if (*speedXZ != 0.0f) {
            *speedXZ *= 1.1f;
        } else {
            *speedXZ = 1.0f;
        }
    }
    if (*speedXZ >= (kREG(27) * 0.01f) + 3.0f) {
        *speedXZ *= (kREG(22) * 0.01f) + 0.98f;
    } else {
        *speedXZ = 0.0f;
    }
}

void func_80AEDFF4(EnRu1* this, GlobalContext* globalCtx) {
    func_80AEDB30(this, globalCtx);
    func_80AEDEF4(this, globalCtx);
    Actor_MoveForward(&this->actor);
}

void func_80AEE02C(EnRu1* this) {
    this->actor.velocity.x = 0.0f;
    this->actor.velocity.y = 0.0f;
    this->actor.velocity.z = 0.0f;
    this->actor.speedXZ = 0.0f;
    this->actor.gravity = 0.0f;
    this->actor.minVelocityY = 0.0f;
}

void func_80AEE050(EnRu1* this) {
    s32 pad;
    f32 sp28;
    f32 sp24;
    f32 temp_f10;
    EnRu1* thisx = this; // necessary to match

    if (this->unk_350 == 0) {
        if ((this->actor.minVelocityY == 0.0f) && (this->actor.speedXZ == 0.0f)) {
            this->unk_350 = 1;
            func_80AEE02C(this);
            this->unk_35C = 0;
            this->unk_358 = (this->actor.yDistToWater - 10.0f) * 0.5f;
            this->unk_354 = this->actor.world.pos.y + thisx->unk_358; // thisx only used here
        } else {
            this->actor.gravity = 0.0f;
            this->actor.minVelocityY *= 0.2f;
            this->actor.velocity.y *= 0.2f;
            if (this->actor.minVelocityY >= -0.1f) {
                this->actor.minVelocityY = 0.0f;
                this->actor.velocity.y = 0.0f;
            }
            this->actor.speedXZ *= 0.5f;
            if (this->actor.speedXZ <= 0.1f) {
                this->actor.speedXZ = 0.0f;
            }
            this->actor.velocity.x = Math_SinS(this->actor.world.rot.y) * this->actor.speedXZ;
            this->actor.velocity.z = Math_CosS(this->actor.world.rot.y) * this->actor.speedXZ;
            func_8002D7EC(&this->actor);
        }
    } else {
        if (this->unk_350 == 1) {
            if (this->unk_358 <= 1.0f) {
                func_80AEE02C(this);
                this->unk_350 = 2;
                this->unk_360 = 0.0f;
            } else {
                sp28 = this->unk_358;
                sp24 = this->unk_354;
                temp_f10 = Math_CosS(this->unk_35C) * -sp28;
                this->actor.world.pos.y = temp_f10 + sp24;
                this->unk_35C += 0x3E8;
                this->unk_358 *= 0.95f;
            }
        } else {
            this->unk_360 += 1.0f;
            if (this->unk_360 > 0.0f) {
                this->unk_350 = 3;
            }
        }
    }
}

s32 func_80AEE264(EnRu1* this, GlobalContext* globalCtx) {
    if (!func_8002F194(&this->actor, globalCtx)) {
        this->actor.flags |= 9;
        if ((gSaveContext.infTable[20] & 8)) {
            this->actor.textId = 0x404E;
            func_8002F2F4(&this->actor, globalCtx);
        } else if (gSaveContext.infTable[20] & 4) {
            this->actor.textId = 0x404D;
            func_8002F2F4(&this->actor, globalCtx);
        } else {
            this->actor.textId = 0x404C;
            func_8002F2F4(&this->actor, globalCtx);
        }
        return 0;
    }
    return 1;
}

void func_80AEE2F8(EnRu1* this, GlobalContext* globalCtx) {
    DynaPolyActor* dynaPolyActor;
    s32 floorBgId;
    if ((this->actor.bgCheckFlags & 1) && (this->actor.floorBgId != BGCHECK_SCENE)) {
        floorBgId = this->actor.floorBgId;
        dynaPolyActor = DynaPoly_GetActor(&globalCtx->colCtx, floorBgId);
        if ((dynaPolyActor != NULL) && (dynaPolyActor->actor.id == ACTOR_BG_BDAN_SWITCH)) {
            if (((dynaPolyActor->actor.params >> 8) & 0x3F) == 0x38) {
                gSaveContext.infTable[20] |= 1;
                return;
            }
        }
    }
    gSaveContext.infTable[20] &= ~0x1;
}

s32 func_80AEE394(EnRu1* this, GlobalContext* globalCtx) {
    s32 pad[2];
    CollisionContext* colCtx;
    DynaPolyActor* dynaPolyActor;
    s32 floorBgId;

    if ((this->actor.bgCheckFlags & 1) && this->actor.floorBgId != BGCHECK_SCENE) {
        colCtx = &globalCtx->colCtx;
        floorBgId = this->actor.floorBgId; // necessary match, can't move this out of this block unfortunately
        dynaPolyActor = DynaPoly_GetActor(colCtx, floorBgId);
        if (dynaPolyActor != NULL && dynaPolyActor->actor.id == ACTOR_BG_BDAN_OBJECTS &&
            dynaPolyActor->actor.params == 0 && !Player_InCsMode(globalCtx) && globalCtx->msgCtx.unk_E300 == 0) {
            func_80AEE02C(this);
            globalCtx->csCtx.segment = &D_80AF10A4;
            gSaveContext.cutsceneTrigger = 1;
            this->action = 36;
            this->drawConfig = 0;
            this->unk_28C = (BgBdanObjects*)dynaPolyActor;
            this->actor.shape.shadowAlpha = 0;
            return 1;
        }
    }
    return 0;
}

void func_80AEE488(EnRu1* this, GlobalContext* globalCtx) {
    s8 curRoomNum;

    if (Actor_HasParent(&this->actor, globalCtx)) {
        curRoomNum = globalCtx->roomCtx.curRoom.num;
        this->roomNum3 = curRoomNum;
        this->action = 31;
        func_80AED520(this, globalCtx);
    } else if ((!func_80AEE394(this, globalCtx)) && (!(this->actor.bgCheckFlags & 1))) {
        this->actor.minVelocityY = -((kREG(24) * 0.01f) + 6.8f);
        this->actor.gravity = -((kREG(23) * 0.01f) + 1.3f);
        this->action = 28;
    }
}

void func_80AEE568(EnRu1* this, GlobalContext* globalCtx) {
    if (!func_80AEE394(this, globalCtx)) {
        if ((this->actor.bgCheckFlags & 1) && (this->actor.speedXZ == 0.0f) && (this->actor.minVelocityY == 0.0f)) {
            func_80AEE02C(this);
            func_8002F580(&this->actor, globalCtx);
            this->action = 27;
            func_80AEADD8(this);
        } else if (this->actor.yDistToWater > 0.0f) {
            this->action = 29;
            this->unk_350 = 0;
        }
    }
}

void func_80AEE628(EnRu1* this, GlobalContext* globalCtx) {
    s32 pad[2];
    s8 curRoomNum = globalCtx->roomCtx.curRoom.num;

    if (EnRu1_IsCsStateIdle(globalCtx)) {
        Animation_Change(&this->skelAnime, &gRutoChildSittingAnim, 1.0f, 0,
                         Animation_GetLastFrame(&gRutoChildSittingAnim), ANIMMODE_LOOP, -8.0f);
        gSaveContext.infTable[20] |= 0x10;
        this->action = 31;
    }
    this->roomNum3 = curRoomNum;
}

s32 func_80AEE6D0(EnRu1* this, GlobalContext* globalCtx) {
    s32 pad;
    s8 curRoomNum = globalCtx->roomCtx.curRoom.num;

    if ((!(gSaveContext.infTable[20] & 0x10)) && (func_80AEB124(globalCtx) != 0)) {
        if (!Player_InCsMode(globalCtx)) {
            Animation_Change(&this->skelAnime, &gRutoChildSeesSapphireAnim, 1.0f, 0,
                             Animation_GetLastFrame(&gRutoChildSquirmAnim), ANIMMODE_LOOP, -8.0f);
            func_80AED600(this);
            this->action = 34;
            this->unk_26C = 0.0f;
            globalCtx->csCtx.segment = &D_80AF1728;
            gSaveContext.cutsceneTrigger = 1;
        }
        this->roomNum3 = curRoomNum;
        return 1;
    }
    this->roomNum3 = curRoomNum;
    return 0;
}

void func_80AEE7C4(EnRu1* this, GlobalContext* globalCtx) {
    f32 frameCount;
    s32 pad[13];
    Player* player;
    f32* unk_370 = &this->unk_370;

    if (Actor_HasNoParent(&this->actor, globalCtx)) {
        frameCount = Animation_GetLastFrame(&gRutoChildSittingAnim);
        Animation_Change(&this->skelAnime, &gRutoChildSittingAnim, 1.0f, 0, frameCount, ANIMMODE_LOOP, -8.0f);
        func_80AED6DC(this, globalCtx);
        this->actor.speedXZ *= (kREG(25) * 0.01f) + 1.0f;
        this->actor.velocity.y *= (kREG(26) * 0.01f) + 1.0f;
        this->actor.minVelocityY = -((kREG(24) * 0.01f) + 6.8f);
        this->actor.gravity = -((kREG(23) * 0.01f) + 1.3f);
        func_80AED57C(this);
        this->action = 28;
        *unk_370 = 0.0f;
        return;
    }

    if (func_80AEE6D0(this, globalCtx)) {
        *unk_370 = 0.0f;
        return;
    }

    player = PLAYER;
    if (player->stateFlags2 & 0x10000000) {
        this->unk_370 += 1.0f;
        if (this->action != 32) {
            if (*unk_370 > 30.0f) {
                if (Rand_S16Offset(0, 3) == 0) {
                    frameCount = Animation_GetLastFrame(&gRutoChildSquirmAnim);
                    Animation_Change(&this->skelAnime, &gRutoChildSquirmAnim, 1.0f, 0, frameCount, ANIMMODE_LOOP,
                                     -8.0f);
                    func_80AED5DC(this);
                    this->action = 32;
                }
                *unk_370 = 0.0f;
            }
        } else {
            if (*unk_370 > 50.0f) {
                frameCount = Animation_GetLastFrame(&gRutoChildSittingAnim);
                Animation_Change(&this->skelAnime, &gRutoChildSittingAnim, 1.0f, 0, frameCount, ANIMMODE_LOOP, -8.0f);
                this->action = 31;
                *unk_370 = 0.0f;
            }
        }
    } else {
        frameCount = Animation_GetLastFrame(&gRutoChildSittingAnim);
        Animation_Change(&this->skelAnime, &gRutoChildSittingAnim, 1.0f, 0, frameCount, ANIMMODE_LOOP, -8.0f);
        *unk_370 = 0.0f;
    }
}

s32 func_80AEEAC8(EnRu1* this, GlobalContext* globalCtx) {
    if (this->actor.bgCheckFlags & 1) {
        func_80AEE02C(this);
        func_8002F580(&this->actor, globalCtx);
        this->action = 27;
        func_80AEADD8(this);
        return 1;
    }
    return 0;
}

void func_80AEEB24(EnRu1* this, GlobalContext* globalCtx) {
    if ((func_80AEEAC8(this, globalCtx) == 0) && (this->unk_350 == 3)) {
        this->action = 30;
        func_80AEE02C(this);
        this->actor.gravity = -0.1f;
        this->actor.minVelocityY = -((kREG(18) * 0.1f) + 0.7f);
    }
}

void func_80AEEBB4(EnRu1* this, GlobalContext* globalCtx) {
    func_8002F580(&this->actor, globalCtx);
}

void func_80AEEBD4(EnRu1* this, GlobalContext* globalCtx) {
    func_80AED83C(this);
    func_80AEAC54(this, globalCtx);
    func_80AEAECC(this, globalCtx);
    EnRu1_FrameUpdateMatrix(this);
    EnRu1_UpdateEyes(this);
    func_80AEEBB4(this, globalCtx);
    func_80AEE488(this, globalCtx);
    func_80AED624(this, globalCtx);
    func_80AEDAE0(this, globalCtx);
}

void func_80AEEC5C(EnRu1* this, GlobalContext* globalCtx) {
    func_80AED83C(this);
    func_80AEACDC(this, globalCtx);
    func_80AEAECC(this, globalCtx);
    func_80AEE2F8(this, globalCtx);
    func_80AEDFF4(this, globalCtx);
    EnRu1_FrameUpdateMatrix(this);
    EnRu1_UpdateEyes(this);
    func_80AEE568(this, globalCtx);
    func_80AED624(this, globalCtx);
    func_80AEDAE0(this, globalCtx);
}

void func_80AEECF0(EnRu1* this, GlobalContext* globalCtx) {
    func_80AED83C(this);
    func_80AEAECC(this, globalCtx);
    func_80AEE050(this);
    EnRu1_FrameUpdateMatrix(this);
    EnRu1_UpdateEyes(this);
    func_80AEEB24(this, globalCtx);
    func_80AED624(this, globalCtx);
}

void func_80AEED58(EnRu1* this, GlobalContext* globalCtx) {
    func_80AED83C(this);
    func_80AEAECC(this, globalCtx);
    Actor_MoveForward(&this->actor);
    EnRu1_FrameUpdateMatrix(this);
    EnRu1_UpdateEyes(this);
    func_80AEEAC8(this, globalCtx);
    func_80AED624(this, globalCtx);
    func_80AEDAE0(this, globalCtx);
}

void func_80AEEDCC(EnRu1* this, GlobalContext* globalCtx) {
    func_80AED8DC(this);
    EnRu1_FrameUpdateMatrix(this);
    func_80AEAECC(this, globalCtx);
    func_80AEE2F8(this, globalCtx);
    EnRu1_UpdateEyes(this);
    func_80AED6F8(globalCtx);
    func_80AEE7C4(this, globalCtx);
}

void func_80AEEE34(EnRu1* this, GlobalContext* globalCtx) {
    func_80AED83C(this);
    EnRu1_FrameUpdateMatrix(this);
    func_80AEAECC(this, globalCtx);
    func_80AEE2F8(this, globalCtx);
    EnRu1_UpdateEyes(this);
    func_80AED6F8(globalCtx);
    func_80AEE7C4(this, globalCtx);
}

void func_80AEEE9C(EnRu1* this, GlobalContext* globalCtx) {
    func_80AED83C(this);
    func_80AEAECC(this, globalCtx);
    func_80AEDFF4(this, globalCtx);
    EnRu1_FrameUpdateMatrix(this);
    EnRu1_UpdateEyes(this);
    func_80AED738(this, globalCtx);
    func_80AED624(this, globalCtx);
}

void func_80AEEF08(EnRu1* this, GlobalContext* globalCtx) {
    func_80AED83C(this);
    EnRu1_FrameUpdateMatrix(this);
    func_80AEAECC(this, globalCtx);
    EnRu1_UpdateEyes(this);
    func_80AEE628(this, globalCtx);
}

void func_80AEEF5C(EnRu1* this, GlobalContext* globalCtx) {
}

void func_80AEEF68(EnRu1* this, GlobalContext* globalCtx) {
    Player* player = PLAYER;
    s16 something;

    this->unk_374.unk_18 = player->actor.world.pos;
    this->unk_374.unk_14 = kREG(16) - 3.0f;
    something = kREG(17) + 0xC;
    func_80034A14(&this->actor, &this->unk_374, something, 2);
}

void func_80AEEFEC(EnRu1* this, GlobalContext* globalCtx) {
    Player* player = PLAYER;
    s16 something;

    this->unk_374.unk_18 = player->actor.world.pos;
    this->unk_374.unk_14 = kREG(16) - 3.0f;
    something = kREG(17) + 0xC;
    func_80034A14(&this->actor, &this->unk_374, something, 4);
    this->actor.world.rot.y = this->actor.shape.rot.y;
}

void func_80AEF080(EnRu1* this) {
    if (Animation_OnFrame(&this->skelAnime, 11.0f)) {
        func_80078914(&this->actor.projectedPos, NA_SE_EV_LAND_DIRT);
    }
}

s32 func_80AEF0BC(EnRu1* this, GlobalContext* globalCtx) {
    s32 frameCount;

    if (gSaveContext.infTable[20] & 4) {
        frameCount = Animation_GetLastFrame(&gRutoChildSitAnim);
        Animation_Change(&this->skelAnime, &gRutoChildSitAnim, 1.0f, 0, frameCount, ANIMMODE_ONCE, -8.0f);
        globalCtx->msgCtx.msgMode = 0x37;
        this->action = 26;
        this->actor.flags &= ~0x9;
        return 1;
    }
    return 0;
}

void func_80AEF170(EnRu1* this, GlobalContext* globalCtx, s32 cond) {
    if (cond) {
        this->action = 25;
    }
}

void func_80AEF188(EnRu1* this, GlobalContext* globalCtx) {
    if (func_80AEB174(globalCtx) && !func_80AEF0BC(this, globalCtx)) {
        func_80106CCC(globalCtx);
        gSaveContext.infTable[20] |= 4;
        this->action = 24;
    }
}

void func_80AEF1F0(EnRu1* this, GlobalContext* globalCtx, UNK_TYPE arg2) {
    if (arg2 != 0) {
        Animation_Change(&this->skelAnime, &gRutoChildSittingAnim, 1.0f, 0.0f,
                         Animation_GetLastFrame(&gRutoChildSittingAnim), ANIMMODE_LOOP, 0.0f);
        func_80106CCC(globalCtx);
        gSaveContext.infTable[20] |= 8;
        func_80AED6DC(this, globalCtx);
        func_8002F580(&this->actor, globalCtx);
        this->action = 27;
        func_80AEADD8(this);
    }
}

void func_80AEF29C(EnRu1* this, GlobalContext* globalCtx) {
    this->action = 23;
}

void func_80AEF2AC(EnRu1* this, GlobalContext* globalCtx) {
    this->action = 24;
    this->drawConfig = 1;
    this->actor.flags |= 9;
}

void func_80AEF2D0(EnRu1* this, GlobalContext* globalCtx) {
    s32 cond;

    func_80AEEF68(this, globalCtx);
    EnRu1_FrameUpdateMatrix(this);
    EnRu1_UpdateEyes(this);
    func_80AEAC10(this, globalCtx);
    func_80AEAECC(this, globalCtx);
    cond = func_80AEE264(this, globalCtx);
    func_80AED624(this, globalCtx);
    func_80AEF170(this, globalCtx, cond);
}

void func_80AEF354(EnRu1* this, GlobalContext* globalCtx) {
    func_80AEEFEC(this, globalCtx);
    EnRu1_FrameUpdateMatrix(this);
    EnRu1_UpdateEyes(this);
    func_80AEAECC(this, globalCtx);
    func_80AEF188(this, globalCtx);
}

void func_80AEF3A8(EnRu1* this, GlobalContext* globalCtx) {
    s32 something;

    func_80AED83C(this);
    something = EnRu1_FrameUpdateMatrix(this);
    func_80AEF080(this);
    EnRu1_UpdateEyes(this);
    func_80AEAECC(this, globalCtx);
    func_80AEF1F0(this, globalCtx, something);
}

void func_80AEF40C(EnRu1* this) {
    SkelAnime* skelAnime = &this->skelAnime;

    if ((Animation_OnFrame(skelAnime, 2.0f)) || (Animation_OnFrame(skelAnime, 7.0f)) ||
        (Animation_OnFrame(skelAnime, 12.0f)) || (Animation_OnFrame(skelAnime, 18.0f)) ||
        (Animation_OnFrame(skelAnime, 25.0f)) || (Animation_OnFrame(skelAnime, 33.0f))) {
        func_80078914(&this->actor.projectedPos, NA_SE_PL_WALK_DIRT);
    }
}

void func_80AEF4A8(EnRu1* this, GlobalContext* globalCtx) {
    Audio_PlaySoundAtPosition(globalCtx, &this->actor.projectedPos, 20, NA_SE_VO_RT_FALL);
}

void func_80AEF4E0(EnRu1* this) {
    if (Animation_OnFrame(&this->skelAnime, 5.0f)) {
        func_80078914(&this->actor.projectedPos, NA_SE_VO_RT_LAUGH_0);
    }
}

void func_80AEF51C(EnRu1* this) {
    func_80078914(&this->actor.projectedPos, NA_SE_VO_RT_THROW);
}

void func_80AEF540(EnRu1* this) {
    if (func_80AEB104(this) == 2) {
        EnRu1_SetEyeIndex(this, 3);
        EnRu1_SetMouthIndex(this, 2);
        if (this->skelAnime.mode != 2) {
            func_80AEB264(this, &gRutoChildShutterAnim, 2, -8.0f, 0);
            func_80AEF51C(this);
        }
    }
}

void func_80AEF5B8(EnRu1* this) {
    f32 curFrame;

    if (D_80AF1938 == 0) {
        curFrame = this->skelAnime.curFrame;
        if (curFrame >= 60.0f) {
            EnRu1_SetEyeIndex(this, 3);
            EnRu1_SetMouthIndex(this, 0);
            func_80AED57C(this);
            D_80AF1938 = 1;
        }
    }
}

void func_80AEF624(EnRu1* this, GlobalContext* globalCtx) {
    f32 frameCount;
    CsCmdActorAction* csCmdNPCAction;
    CsCmdActorAction* csCmdNPCAction2;
    s16 newRotTmp;

    if (func_80AEAFE0(globalCtx, 1, 3)) {
        frameCount = Animation_GetLastFrame(&gRutoChildWalkToAndHoldUpSapphireAnim);
        // this weird part with the redundant variable is necessary to match for some reason
        csCmdNPCAction2 = globalCtx->csCtx.npcActions[3];
        csCmdNPCAction = csCmdNPCAction2;
        this->actor.world.pos.x = csCmdNPCAction->startPos.x;
        this->actor.world.pos.y = csCmdNPCAction->startPos.y;
        this->actor.world.pos.z = csCmdNPCAction->startPos.z;
        newRotTmp = csCmdNPCAction->rot.x;
        this->actor.shape.rot.x = newRotTmp;
        this->actor.world.rot.x = newRotTmp;
        newRotTmp = csCmdNPCAction->rot.y;
        this->actor.shape.rot.y = newRotTmp;
        this->actor.world.rot.y = newRotTmp;
        newRotTmp = csCmdNPCAction->rot.z;
        this->actor.shape.rot.z = newRotTmp;
        this->actor.world.rot.z = newRotTmp;
        Animation_Change(&this->skelAnime, &gRutoChildWalkToAndHoldUpSapphireAnim, 1.0f, 0.0f, frameCount,
                         ANIMMODE_ONCE, 0.0f);
        func_80AEB3A4(this, globalCtx);
        this->action = 37;
        this->drawConfig = 1;
        this->actor.shape.shadowAlpha = 0xFF;
    }
}

void func_80AEF728(EnRu1* this, UNK_TYPE arg1) {
    if (arg1 != 0) {
        Animation_Change(&this->skelAnime, &gRutoChildHoldArmsUpAnim, 1.0f, 0.0f,
                         Animation_GetLastFrame(&gRutoChildHoldArmsUpAnim), ANIMMODE_LOOP, 0.0f);
        func_80AEB3CC(this);
        this->action = 38;
    }
}

void func_80AEF79C(EnRu1* this, GlobalContext* globalCtx) {
    if (func_80AEAFE0(globalCtx, 2, 3)) {
        Animation_Change(&this->skelAnime, &gRutoChildBringHandsDownAnim, 1.0f, 0,
                         Animation_GetLastFrame(&gRutoChildBringHandsDownAnim), ANIMMODE_ONCE, -8.0f);
        this->action = 39;
    }
}

void func_80AEF820(EnRu1* this, UNK_TYPE arg1) {
    if (arg1 != 0) {
        Animation_Change(&this->skelAnime, &gRutoChildWait2Anim, 1.0f, 0, Animation_GetLastFrame(&gRutoChildWait2Anim),
                         ANIMMODE_LOOP, -8.0f);
        this->action = 40;
    }
}

void func_80AEF890(EnRu1* this, GlobalContext* globalCtx) {
    s32 pad[2];
    s8 curRoomNum;

    if ((gSaveContext.sceneSetupIndex < 4) && (EnRu1_IsCsStateIdle(globalCtx))) {
        curRoomNum = globalCtx->roomCtx.curRoom.num;
        gSaveContext.infTable[20] |= 0x20;
        Flags_SetSwitch(globalCtx, func_80AEADE0(this));
        func_80AEB0EC(this, 1);
        this->action = 42;
        this->actor.room = curRoomNum;
    }
}

void func_80AEF930(EnRu1* this, GlobalContext* globalCtx) {
    if (func_80AEB104(this) == 3) {
        this->actor.flags |= 9;
        this->actor.textId = 0x4048;
        func_8010B720(globalCtx, this->actor.textId);
        func_80AEF4A8(this, globalCtx);
        this->action = 43;
        this->drawConfig = 0;
    }
}

void func_80AEF99C(EnRu1* this, GlobalContext* globalCtx) {
    if (func_80AEB1B4(globalCtx) != 0) {
        func_80AEB0EC(this, 4);
        Actor_Kill(&this->actor);
    }
}

void func_80AEF9D8(EnRu1* this, GlobalContext* globalCtx) {
    func_80AED83C(this);
    EnRu1_FrameUpdateMatrix(this);
    EnRu1_UpdateEyes(this);
    func_80AEF624(this, globalCtx);
    func_80AEB220(this, globalCtx);
}

void func_80AEFA2C(EnRu1* this, GlobalContext* globalCtx) {
    s32 something;

    func_80AED83C(this);
    func_80AEB364(this, globalCtx);
    func_80AEAECC(this, globalCtx);
    something = EnRu1_FrameUpdateMatrix(this);
    func_80AEF4E0(this);
    func_80AEF5B8(this);
    func_80AEF40C(this);
    func_80AEF728(this, something);
    func_80AEB220(this, globalCtx);
}

void func_80AEFAAC(EnRu1* this, GlobalContext* globalCtx) {
    func_80AED83C(this);
    func_80AEAECC(this, globalCtx);
    EnRu1_FrameUpdateMatrix(this);
    func_80AEF79C(this, globalCtx);
    func_80AEB220(this, globalCtx);
}

void func_80AEFB04(EnRu1* this, GlobalContext* globalCtx) {
    s32 something;

    func_80AED83C(this);
    func_80AEAECC(this, globalCtx);
    something = EnRu1_FrameUpdateMatrix(this);
    EnRu1_UpdateEyes(this);
    func_80AEF820(this, something);
    func_80AEB220(this, globalCtx);
}

void func_80AEFB68(EnRu1* this, GlobalContext* globalCtx) {
    func_80AED83C(this);
    func_80AEAECC(this, globalCtx);
    EnRu1_FrameUpdateMatrix(this);
    EnRu1_UpdateEyes(this);
    func_80AEF890(this, globalCtx);
    func_80AEB220(this, globalCtx);
}

void func_80AEFBC8(EnRu1* this, GlobalContext* globalCtx) {
    func_80AED83C(this);
    func_80AEAECC(this, globalCtx);
    EnRu1_FrameUpdateMatrix(this);
    EnRu1_UpdateEyes(this);
    func_80AEF540(this);
    func_80AEF930(this, globalCtx);
}

void func_80AEFC24(EnRu1* this, GlobalContext* globalCtx) {
    func_80AED83C(this);
    func_80AEF99C(this, globalCtx);
}

void func_80AEFC54(EnRu1* this, GlobalContext* globalCtx) {
    if ((gSaveContext.infTable[20] & 0x20) && (!(gSaveContext.infTable[20] & 0x40))) {
        func_80AEB264(this, &gRutoChildWait2Anim, 0, 0, 0);
        this->action = 41;
        this->unk_28C = EnRu1_FindSwitch(globalCtx);
        func_80AEB0EC(this, 1);
        this->actor.flags &= ~0x9;
    } else {
        Actor_Kill(&this->actor);
    }
}

void func_80AEFCE8(EnRu1* this, GlobalContext* globalCtx) {
    this->unk_28C = EnRu1_FindSwitch(globalCtx);
    if (this->unk_28C != NULL) {
        this->action = 42;
        this->drawConfig = 1;
        func_80AEB0EC(this, 1);
    }
}

void func_80AEFD38(EnRu1* this, GlobalContext* globalCtx) {
<<<<<<< HEAD
    if ((gSaveContext.eventChkInf[3] & 0x80) && (LINK_IS_NOT_ADULT)) {
        func_80AEB264(this, &D_060097B8, 0, 0, 0);
=======
    if ((gSaveContext.eventChkInf[3] & 0x80) && (gSaveContext.linkAge == 1)) {
        func_80AEB264(this, &gRutoChildWait2Anim, 0, 0, 0);
>>>>>>> 7984c1c5
        this->actor.flags &= ~0x10;
        this->action = 44;
        this->drawConfig = 1;
    } else {
        Actor_Kill(&this->actor);
    }
}

s32 func_80AEFDC0(EnRu1* this, GlobalContext* globalCtx) {
    if (!func_8002F194(&this->actor, globalCtx)) {
        this->actor.flags |= 9;
        this->actor.textId = Text_GetFaceReaction(globalCtx, 0x1F);
        if (this->actor.textId == 0) {
            this->actor.textId = 0x402C;
        }
        func_8002F2F4(&this->actor, globalCtx);
        return 0;
    }
    return 1;
}

s32 func_80AEFE38(EnRu1* this, GlobalContext* globalCtx) {
    if (func_8010BDBC(&globalCtx->msgCtx) == 2) {
        this->actor.flags &= ~0x9;
        return 1;
    }
    return 0;
}

void func_80AEFE84(EnRu1* this, GlobalContext* globalCtx, s32 cond) {
    if (cond) {
        this->action = 45;
    }
}

void func_80AEFE9C(EnRu1* this, GlobalContext* globalCtx) {
    if (func_80AEFE38(this, globalCtx)) {
        this->action = 44;
    }
}

void func_80AEFECC(EnRu1* this, GlobalContext* globalCtx) {
    func_80AEEF68(this, globalCtx);
    EnRu1_FrameUpdateMatrix(this);
    EnRu1_UpdateEyes(this);
    func_80AEAC10(this, globalCtx);
    func_80AEAECC(this, globalCtx);
    func_80AEFE84(this, globalCtx, func_80AEFDC0(this, globalCtx));
}

void func_80AEFF40(EnRu1* this, GlobalContext* globalCtx) {
    func_80AEEFEC(this, globalCtx);
    EnRu1_FrameUpdateMatrix(this);
    EnRu1_UpdateEyes(this);
    func_80AEAECC(this, globalCtx);
    func_80AEFE9C(this, globalCtx);
}

void func_80AEFF94(EnRu1* this, GlobalContext* globalCtx) {
    s8 actorRoom;

    if ((gSaveContext.infTable[20] & 2) && (gSaveContext.infTable[20] & 1) && (!(gSaveContext.infTable[20] & 0x20)) &&
        (!(func_80AEB020(this, globalCtx)))) {
        func_80AEB264(this, &gRutoChildWait2Anim, 0, 0, 0);
        actorRoom = this->actor.room;
        this->action = 22;
        this->actor.room = -1;
        this->drawConfig = 0;
        this->roomNum1 = actorRoom;
        this->roomNum3 = actorRoom;
        this->roomNum2 = actorRoom;
        // Ruto switch set
        osSyncPrintf("スイッチルトセット!!!!!!!!!!!!!!!!!!!!!!\n");
    } else {
        // Ruto switch not set
        osSyncPrintf("スイッチルトセットしない!!!!!!!!!!!!!!!!!!!!!!\n");
        Actor_Kill(&this->actor);
    }
}

void func_80AF0050(EnRu1* this, GlobalContext* globalCtx) {
    func_80AEB264(this, &gRutoChildWait2Anim, 0, 0, 0);
    this->action = 36;
    this->roomNum1 = this->actor.room;
    this->unk_28C = EnRu1_FindSwitch(globalCtx);
    this->actor.room = -1;
}

void EnRu1_Update(Actor* thisx, GlobalContext* globalCtx) {
    EnRu1* this = THIS;

    if (this->action < 0 || this->action >= ARRAY_COUNT(sActionFuncs) || sActionFuncs[this->action] == NULL) {
        // Main mode is improper!
        osSyncPrintf(VT_FGCOL(RED) "メインモードがおかしい!!!!!!!!!!!!!!!!!!!!!!!!!\n" VT_RST);
        return;
    }

    sActionFuncs[this->action](this, globalCtx);
}

void EnRu1_Init(Actor* thisx, GlobalContext* globalCtx) {
    s32 pad;
    EnRu1* this = THIS;

    ActorShape_Init(&this->actor.shape, 0.0f, ActorShadow_DrawCircle, 30.0f);
    SkelAnime_InitFlex(globalCtx, &this->skelAnime, &gRutoChildSkel, NULL, this->jointTable, this->morphTable, 17);
    func_80AEAD20(&this->actor, globalCtx);
    switch (func_80AEADF0(this)) {
        case 0:
            func_80AECDA0(this, globalCtx);
            break;
        case 1:
            func_80AEB3DC(this, globalCtx);
            break;
        case 2:
            func_80AEC320(this, globalCtx);
            break;
        case 3:
            func_80AED44C(this, globalCtx);
            break;
        case 4:
            func_80AEFC54(this, globalCtx);
            break;
        case 5:
            func_80AEFD38(this, globalCtx);
            break;
        case 6:
            func_80AEFF94(this, globalCtx);
            break;
        case 10:
            func_80AF0050(this, globalCtx);
            break;
        default:
            Actor_Kill(&this->actor);
            // Relevant arge_data = %d unacceptable
            osSyncPrintf("該当 arge_data = %d 無し\n", func_80AEADF0(this));
            break;
    }
}

void func_80AF0278(EnRu1* this, GlobalContext* globalCtx, s32 limbIndex, Vec3s* rot) {
    Vec3s* vec1 = &this->unk_374.unk_0E;
    Vec3s* vec2 = &this->unk_374.unk_08;

    switch (limbIndex) {
        case RUTO_CHILD_LEFT_UPPER_ARM:
            rot->x += vec1->y;
            rot->y -= vec1->x;
            break;
        case RUTO_CHILD_TORSO:
            rot->x += vec2->y;
            rot->z += vec2->x;
            break;
    }
}

s32 EnRu1_OverrideLimbDraw(GlobalContext* globalCtx, s32 limbIndex, Gfx** dList, Vec3f* pos, Vec3s* rot, void* thisx,
                           Gfx** gfx) {
    EnRu1* this = THIS;

    if ((this->unk_290 < 0) || (this->unk_290 > 0) || (*sPreLimbDrawFuncs[this->unk_290] == NULL)) {
        // Neck rotation mode is improper!
        osSyncPrintf(VT_FGCOL(RED) "首回しモードがおかしい!!!!!!!!!!!!!!!!!!!!!!!!!\n" VT_RST);
    } else {
        sPreLimbDrawFuncs[this->unk_290](this, globalCtx, limbIndex, rot);
    }
    return false;
}

void EnRu1_PostLimbDraw(GlobalContext* globalCtx, s32 limbIndex, Gfx** dList, Vec3s* rot, void* thisx, Gfx** gfx) {
    EnRu1* this = THIS;
    Vec3f vec1;
    Vec3f vec2;

    if (limbIndex == RUTO_CHILD_TORSO) {
        vec1 = sMultVec;
        Matrix_MultVec3f(&vec1, &vec2);
        this->actor.focus.pos.x = vec2.x;
        this->actor.focus.pos.y = vec2.y;
        this->actor.focus.pos.z = vec2.z;
        this->actor.focus.rot.x = this->actor.world.rot.x;
        this->actor.focus.rot.y = this->actor.world.rot.y;
        this->actor.focus.rot.z = this->actor.world.rot.z;
    }
}

void EnRu1_DrawNothing(EnRu1* this, GlobalContext* globalCtx) {
}

void EnRu1_DrawOpa(EnRu1* this, GlobalContext* globalCtx) {
    s32 pad[2];
    s16 eyeIndex = this->eyeIndex;
    void* eyeTex = sEyeTextures[eyeIndex];
    s16 mouthIndex = this->mouthIndex;
    SkelAnime* skelAnime = &this->skelAnime;
    void* mouthTex = sMouthTextures[mouthIndex];
    s32 pad1;

    OPEN_DISPS(globalCtx->state.gfxCtx, "../z_en_ru1.c", 1282);

    func_80093D18(globalCtx->state.gfxCtx);

    gSPSegment(POLY_OPA_DISP++, 0x08, SEGMENTED_TO_VIRTUAL(eyeTex));
    gSPSegment(POLY_OPA_DISP++, 0x09, SEGMENTED_TO_VIRTUAL(eyeTex));
    gSPSegment(POLY_OPA_DISP++, 0x09, SEGMENTED_TO_VIRTUAL(mouthTex));
    gDPSetEnvColor(POLY_OPA_DISP++, 0, 0, 0, 255);
    gSPSegment(POLY_OPA_DISP++, 0x0C, &D_80116280[2]);

    POLY_OPA_DISP = SkelAnime_DrawFlex(globalCtx, skelAnime->skeleton, skelAnime->jointTable, skelAnime->dListCount,
                                       EnRu1_OverrideLimbDraw, EnRu1_PostLimbDraw, this, POLY_OPA_DISP);

    CLOSE_DISPS(globalCtx->state.gfxCtx, "../z_en_ru1.c", 1309);
}

void EnRu1_DrawXlu(EnRu1* this, GlobalContext* globalCtx) {
    s32 pad[2];
    s16 eyeIndex = this->eyeIndex;
    void* eyeTex = sEyeTextures[eyeIndex];
    s16 mouthIndex = this->mouthIndex;
    SkelAnime* skelAnime = &this->skelAnime;
    void* mouthTex = sMouthTextures[mouthIndex];
    s32 pad1;

    OPEN_DISPS(globalCtx->state.gfxCtx, "../z_en_ru1.c", 1324);

    func_80093D84(globalCtx->state.gfxCtx);

    gSPSegment(POLY_XLU_DISP++, 0x08, SEGMENTED_TO_VIRTUAL(eyeTex));
    gSPSegment(POLY_XLU_DISP++, 0x09, SEGMENTED_TO_VIRTUAL(eyeTex));
    gSPSegment(POLY_XLU_DISP++, 0x09, SEGMENTED_TO_VIRTUAL(mouthTex));
    gDPSetEnvColor(POLY_XLU_DISP++, 0, 0, 0, this->alpha);
    gSPSegment(POLY_XLU_DISP++, 0x0C, &D_80116280[0]);

    POLY_XLU_DISP = SkelAnime_DrawFlex(globalCtx, skelAnime->skeleton, skelAnime->jointTable, skelAnime->dListCount,
                                       EnRu1_OverrideLimbDraw, NULL, this, POLY_XLU_DISP);

    CLOSE_DISPS(globalCtx->state.gfxCtx, "../z_en_ru1.c", 1353);
}

void EnRu1_Draw(Actor* thisx, GlobalContext* globalCtx) {
    EnRu1* this = THIS;

    if (this->drawConfig < 0 || this->drawConfig >= ARRAY_COUNT(sDrawFuncs) || sDrawFuncs[this->drawConfig] == 0) {
        // Draw mode is improper!
        osSyncPrintf(VT_FGCOL(RED) "描画モードがおかしい!!!!!!!!!!!!!!!!!!!!!!!!!\n" VT_RST);
        return;
    }
    sDrawFuncs[this->drawConfig](this, globalCtx);
}<|MERGE_RESOLUTION|>--- conflicted
+++ resolved
@@ -2116,13 +2116,8 @@
 }
 
 void func_80AEFD38(EnRu1* this, GlobalContext* globalCtx) {
-<<<<<<< HEAD
     if ((gSaveContext.eventChkInf[3] & 0x80) && (LINK_IS_NOT_ADULT)) {
         func_80AEB264(this, &D_060097B8, 0, 0, 0);
-=======
-    if ((gSaveContext.eventChkInf[3] & 0x80) && (gSaveContext.linkAge == 1)) {
-        func_80AEB264(this, &gRutoChildWait2Anim, 0, 0, 0);
->>>>>>> 7984c1c5
         this->actor.flags &= ~0x10;
         this->action = 44;
         this->drawConfig = 1;
