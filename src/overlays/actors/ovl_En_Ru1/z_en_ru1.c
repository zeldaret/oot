/*
 * File: z_en_ru1.c
 * Overlay: En_Ru1
 * Description: Ruto (child)
 */

#include "z_en_ru1.h"
#include "assets/objects/object_ru1/object_ru1.h"
#include "terminal.h"
#include "overlays/actors/ovl_Demo_Effect/z_demo_effect.h"

#define FLAGS (ACTOR_FLAG_0 | ACTOR_FLAG_4 | ACTOR_FLAG_26)

void EnRu1_Init(Actor* thisx, PlayState* play);
void EnRu1_Destroy(Actor* thisx, PlayState* play);
void EnRu1_Update(Actor* thisx, PlayState* play);
void EnRu1_Draw(Actor* thisx, PlayState* play);

void func_80AEC0B4(EnRu1* this, PlayState* play);
void func_80AEC100(EnRu1* this, PlayState* play);
void func_80AEC130(EnRu1* this, PlayState* play);
void func_80AEC17C(EnRu1* this, PlayState* play);
void func_80AEC1D4(EnRu1* this, PlayState* play);
void func_80AEC244(EnRu1* this, PlayState* play);
void func_80AEC2C0(EnRu1* this, PlayState* play);
void func_80AECA94(EnRu1* this, PlayState* play);
void func_80AECAB4(EnRu1* this, PlayState* play);
void func_80AECAD4(EnRu1* this, PlayState* play);
void func_80AECB18(EnRu1* this, PlayState* play);
void func_80AECB60(EnRu1* this, PlayState* play);
void func_80AECBB8(EnRu1* this, PlayState* play);
void func_80AECC1C(EnRu1* this, PlayState* play);
void func_80AECC84(EnRu1* this, PlayState* play);
void func_80AED304(EnRu1* this, PlayState* play);
void func_80AED324(EnRu1* this, PlayState* play);
void func_80AED344(EnRu1* this, PlayState* play);
void func_80AED374(EnRu1* this, PlayState* play);
void func_80AED3A4(EnRu1* this, PlayState* play);
void func_80AED3E0(EnRu1* this, PlayState* play);
void func_80AED414(EnRu1* this, PlayState* play);
void func_80AEF29C(EnRu1* this, PlayState* play);
void func_80AEF2AC(EnRu1* this, PlayState* play);
void func_80AEF2D0(EnRu1* this, PlayState* play);
void func_80AEF354(EnRu1* this, PlayState* play);
void func_80AEF3A8(EnRu1* this, PlayState* play);
void func_80AEEBD4(EnRu1* this, PlayState* play);
void func_80AEEC5C(EnRu1* this, PlayState* play);
void func_80AEECF0(EnRu1* this, PlayState* play);
void func_80AEED58(EnRu1* this, PlayState* play);
void func_80AEEDCC(EnRu1* this, PlayState* play);
void func_80AEEE34(EnRu1* this, PlayState* play);
void func_80AEEE9C(EnRu1* this, PlayState* play);
void func_80AEEF08(EnRu1* this, PlayState* play);
void func_80AEEF5C(EnRu1* this, PlayState* play);
void func_80AEF9D8(EnRu1* this, PlayState* play);
void func_80AEFA2C(EnRu1* this, PlayState* play);
void func_80AEFAAC(EnRu1* this, PlayState* play);
void func_80AEFB04(EnRu1* this, PlayState* play);
void func_80AEFB68(EnRu1* this, PlayState* play);
void func_80AEFCE8(EnRu1* this, PlayState* play);
void func_80AEFBC8(EnRu1* this, PlayState* play);
void func_80AEFC24(EnRu1* this, PlayState* play);
void func_80AEFECC(EnRu1* this, PlayState* play);
void func_80AEFF40(EnRu1* this, PlayState* play);

void func_80AF0278(EnRu1* this, PlayState* play, s32 limbIndex, Vec3s* rot);

void EnRu1_DrawNothing(EnRu1* this, PlayState* play);
void EnRu1_DrawOpa(EnRu1* this, PlayState* play);
void EnRu1_DrawXlu(EnRu1* this, PlayState* play);

static ColliderCylinderInitType1 sCylinderInit1 = {
    {
        COLTYPE_HIT0,
        AT_NONE,
        AC_NONE,
        OC1_ON | OC1_TYPE_PLAYER,
        COLSHAPE_CYLINDER,
    },
    { 0x00, { 0x00000000, 0x00, 0x00 }, { 0x00000000, 0x00, 0x00 }, 0x00, 0x00, 0x01 },
    { 25, 80, 0, { 0 } },
};

static ColliderCylinderInitType1 sCylinderInit2 = {
    {
        COLTYPE_HIT0,
        AT_ON | AT_TYPE_PLAYER,
        AC_NONE,
        OC1_ON | OC1_TYPE_PLAYER,
        COLSHAPE_CYLINDER,
    },
    { 0x00, { 0x00000101, 0x00, 0x00 }, { 0x00000000, 0x00, 0x00 }, 0x01, 0x00, 0x01 },
    { 20, 30, 0, { 0 } },
};

static void* sEyeTextures[] = {
    gRutoChildEyeOpenTex,     gRutoChildEyeHalfTex,  gRutoChildEyeClosedTex,
    gRutoChildEyeRollLeftTex, gRutoChildEyeHalf2Tex, gRutoChildEyeHalfWithBlushTex,
};

static void* sMouthTextures[] = {
    gRutoChildMouthClosedTex,
    gRutoChildMouthFrownTex,
    gRutoChildMouthOpenTex,
};

UNUSED static s32 sUnused = 0;

#include "z_en_ru1_cutscene_data.inc.c"

static u32 D_80AF1938 = 0;

static EnRu1ActionFunc sActionFuncs[] = {
    func_80AEC0B4, func_80AEC100, func_80AEC130, func_80AEC17C, func_80AEC1D4, func_80AEC244, func_80AEC2C0,
    func_80AECA94, func_80AECAB4, func_80AECAD4, func_80AECB18, func_80AECB60, func_80AECBB8, func_80AECC1C,
    func_80AECC84, func_80AED304, func_80AED324, func_80AED344, func_80AED374, func_80AED3A4, func_80AED3E0,
    func_80AED414, func_80AEF29C, func_80AEF2AC, func_80AEF2D0, func_80AEF354, func_80AEF3A8, func_80AEEBD4,
    func_80AEEC5C, func_80AEECF0, func_80AEED58, func_80AEEDCC, func_80AEEE34, func_80AEEE9C, func_80AEEF08,
    func_80AEEF5C, func_80AEF9D8, func_80AEFA2C, func_80AEFAAC, func_80AEFB04, func_80AEFB68, func_80AEFCE8,
    func_80AEFBC8, func_80AEFC24, func_80AEFECC, func_80AEFF40,
};

static EnRu1PreLimbDrawFunc sPreLimbDrawFuncs[] = {
    func_80AF0278,
};

static Vec3f sMultVec = { 0.0f, 10.0f, 0.0f };

static EnRu1DrawFunc sDrawFuncs[] = {
    EnRu1_DrawNothing,
    EnRu1_DrawOpa,
    EnRu1_DrawXlu,
};

ActorInit En_Ru1_InitVars = {
    /**/ ACTOR_EN_RU1,
    /**/ ACTORCAT_NPC,
    /**/ FLAGS,
    /**/ OBJECT_RU1,
    /**/ sizeof(EnRu1),
    /**/ EnRu1_Init,
    /**/ EnRu1_Destroy,
    /**/ EnRu1_Update,
    /**/ EnRu1_Draw,
};

void func_80AEAC10(EnRu1* this, PlayState* play) {
    STACK_PADS(s32, 5);

    Collider_UpdateCylinder(&this->actor, &this->collider);
    CollisionCheck_SetOC(play, &play->colChkCtx, &this->collider.base);
}

void func_80AEAC54(EnRu1* this, PlayState* play) {
    STACK_PADS(s32, 5);

    Collider_UpdateCylinder(&this->actor, &this->collider2);
    if (this->unk_34C != 0) {
        CollisionCheck_SetOC(play, &play->colChkCtx, &this->collider2.base);
    } else if (this->actor.xzDistToPlayer > 32.0f) {
        this->unk_34C = 1;
    }
}

void func_80AEACDC(EnRu1* this, PlayState* play) {
    STACK_PADS(s32, 5);

    Collider_UpdateCylinder(&this->actor, &this->collider2);
    CollisionCheck_SetAT(play, &play->colChkCtx, &this->collider2.base);
}

void func_80AEAD20(Actor* thisx, PlayState* play) {
    EnRu1* this = (EnRu1*)thisx;

    Collider_InitCylinder(play, &this->collider);
    Collider_SetCylinderType1(play, &this->collider, &this->actor, &sCylinderInit1);

    Collider_InitCylinder(play, &this->collider2);
    Collider_SetCylinderType1(play, &this->collider2, &this->actor, &sCylinderInit2);
}

void EnRu1_DestroyColliders(EnRu1* this, PlayState* play) {
    Collider_DestroyCylinder(play, &this->collider);
    Collider_DestroyCylinder(play, &this->collider2);
}

void func_80AEADD8(EnRu1* this) {
    this->unk_34C = 0;
}

u8 func_80AEADE0(EnRu1* this) {
    u8 params = this->actor.params >> 8;

    return params;
}

u8 func_80AEADF0(EnRu1* this) {
    s16 params = this->actor.params;

    return params;
}

void EnRu1_Destroy(Actor* thisx, PlayState* play) {
    EnRu1* this = (EnRu1*)thisx;

    EnRu1_DestroyColliders(this, play);
}

void EnRu1_UpdateEyes(EnRu1* this) {
    STACK_PADS(s32, 3);
    s16* blinkTimer = &this->blinkTimer;
    s16* eyeIndex = &this->eyeIndex;

    if (DECR(*blinkTimer) == 0) {
        *blinkTimer = Rand_S16Offset(60, 60);
    }

    *eyeIndex = *blinkTimer;
    if (*eyeIndex >= 3) {
        *eyeIndex = 0;
    }
}

void EnRu1_SetEyeIndex(EnRu1* this, s16 eyeIndex) {
    this->eyeIndex = eyeIndex;
}

void EnRu1_SetMouthIndex(EnRu1* this, s16 mouthIndex) {
    this->mouthIndex = mouthIndex;
}

void func_80AEAECC(EnRu1* this, PlayState* play) {
    f32* velocityY = &this->actor.velocity.y;
    f32 velocityYHeld = *velocityY;

    *velocityY = -4.0f;
    Actor_UpdateBgCheckInfo(play, &this->actor, 19.0f, 25.0f, 30.0f,
                            UPDBGCHECKINFO_FLAG_0 | UPDBGCHECKINFO_FLAG_1 | UPDBGCHECKINFO_FLAG_2);
    *velocityY = velocityYHeld;
}

s32 EnRu1_IsCsStateIdle(PlayState* play) {
    if (play->csCtx.state == CS_STATE_IDLE) {
        return true;
    }
    return false;
}

CsCmdActorCue* EnRu1_GetCue(PlayState* play, s32 cueChannel) {
    STACK_PADS(s32, 2);
    CsCmdActorCue* cue = NULL;

    if (!EnRu1_IsCsStateIdle(play)) {
        cue = play->csCtx.actorCues[cueChannel];
    }
    return cue;
}

s32 func_80AEAFA0(PlayState* play, u16 cueId, s32 cueChannel) {
    CsCmdActorCue* cue = EnRu1_GetCue(play, cueChannel);

    if ((cue != NULL) && (cue->id == cueId)) {
        return true;
    }
    return false;
}

s32 func_80AEAFE0(PlayState* play, u16 cueId, s32 cueChannel) {
    CsCmdActorCue* cue = EnRu1_GetCue(play, cueChannel);

    if ((cue != NULL) && (cue->id != cueId)) {
        return true;
    }
    return false;
}

s32 func_80AEB020(EnRu1* this, PlayState* play) {
    Actor* actorIt = play->actorCtx.actorLists[ACTORCAT_NPC].head;
    EnRu1* someEnRu1;

    while (actorIt != NULL) {
        if (actorIt->id == ACTOR_EN_RU1) {
            someEnRu1 = (EnRu1*)actorIt;
            if (someEnRu1 != this) {
                if ((someEnRu1->action == 31) || (someEnRu1->action == 32) || (someEnRu1->action == 24)) {
                    return true;
                }
            }
        }
        actorIt = actorIt->next;
    }
    return false;
}

BgBdanObjects* EnRu1_FindSwitch(PlayState* play) {
    Actor* actorIt = play->actorCtx.actorLists[ACTORCAT_BG].head;

    while (actorIt != NULL) {
        if (actorIt->id == ACTOR_BG_BDAN_OBJECTS && actorIt->params == 0) {
            return (BgBdanObjects*)actorIt;
        }
        actorIt = actorIt->next;
    }
    // "There is no stand"
    PRINTF(VT_FGCOL(RED) "お立ち台が無い!!!!!!!!!!!!!!!!!!!!!!!!!\n" VT_RST);
    return NULL;
}

void func_80AEB0EC(EnRu1* this, s32 cameraSetting) {
    if (this->unk_28C != NULL) {
        this->unk_28C->cameraSetting = cameraSetting;
    }
}

s32 func_80AEB104(EnRu1* this) {
    if (this->unk_28C != NULL) {
        return this->unk_28C->cameraSetting;
    } else {
        return 0;
    }
}

Actor* func_80AEB124(PlayState* play) {
    Actor* actorIt = play->actorCtx.actorLists[ACTORCAT_BOSS].head;

    while (actorIt != NULL) {
        if ((actorIt->id == ACTOR_DEMO_EFFECT) && ((actorIt->params & 0xFF) == DEMO_EFFECT_JEWEL_ZORA)) {
            return actorIt;
        }
        actorIt = actorIt->next;
    }
    return NULL;
}

int func_80AEB174(PlayState* play) {
    return (Message_GetState(&play->msgCtx) == TEXT_STATE_EVENT) && Message_ShouldAdvance(play);
}

s32 func_80AEB1B4(PlayState* play) {
    return Message_GetState(&play->msgCtx) == TEXT_STATE_CLOSING;
}

#if OOT_DEBUG
void func_80AEB1D8(EnRu1* this) {
    this->action = 36;
    this->drawConfig = 0;
    this->actor.velocity.x = 0.0f;
    this->actor.velocity.y = 0.0f;
    this->actor.velocity.z = 0.0f;
    this->actor.speed = 0.0f;
    this->actor.gravity = 0.0f;
    this->actor.minVelocityY = 0.0f;
    func_80AEB0EC(this, 0);
}

void func_80AEB220(EnRu1* this, PlayState* play) {
    if ((EnRu1_IsCsStateIdle(play)) && (this->actor.params == 0xA)) {
        func_80AEB1D8(this);
    }
}
#endif

void func_80AEB264(EnRu1* this, AnimationHeader* animation, u8 arg2, f32 morphFrames, s32 arg4) {
    STACK_PADS(s32, 2);
    AnimationHeader* animHeader = SEGMENTED_TO_VIRTUAL(animation);
    f32 frameCount = Animation_GetLastFrame(animHeader);
    f32 playbackSpeed;
    f32 unk0;
    f32 fc;

    if (arg4 == 0) {
        unk0 = 0.0f;
        fc = frameCount;
        playbackSpeed = 1.0f;
    } else {
        unk0 = frameCount;
        fc = 0.0f;
        playbackSpeed = -1.0f;
    }

    Animation_Change(&this->skelAnime, animHeader, playbackSpeed, unk0, fc, arg2, morphFrames);
}

s32 EnRu1_UpdateSkelAnime(EnRu1* this) {
    // why?
    if (this->action != 32) {
        return SkelAnime_Update(&this->skelAnime);
    } else {
        return SkelAnime_Update(&this->skelAnime);
    }
}

void func_80AEB364(EnRu1* this, PlayState* play) {
    this->skelAnime.moveFlags |= ANIM_FLAG_UPDATE_XZ;
    AnimTaskQueue_AddActorMove(play, &this->actor, &this->skelAnime, 1.0f);
}

void func_80AEB3A4(EnRu1* this, PlayState* play) {
    this->skelAnime.moveFlags |= ANIM_FLAG_UPDATE_XZ;
    func_80AEB364(this, play);
}

void func_80AEB3CC(EnRu1* this) {
    this->skelAnime.moveFlags &= ~ANIM_FLAG_UPDATE_XZ;
}

void func_80AEB3DC(EnRu1* this, PlayState* play) {
    func_80AEB264(this, &gRutoChildWaitHandsBehindBackAnim, 0, 0, 0);
    this->action = 0;
    this->drawConfig = 1;
    EnRu1_SetEyeIndex(this, 4);
    EnRu1_SetMouthIndex(this, 0);
}

CsCmdActorCue* EnRu1_GetCueChannel3(PlayState* play) {
    return EnRu1_GetCue(play, 3);
}

s32 func_80AEB458(PlayState* play, u16 cueId) {
    return func_80AEAFA0(play, cueId, 3);
}

s32 func_80AEB480(PlayState* play, u16 cueId) {
    return func_80AEAFE0(play, cueId, 3);
}

void EnRu1_SpawnRipple(EnRu1* this, PlayState* play, s16 radiusMax, s16 life) {
    Vec3f pos;

    pos.x = this->actor.world.pos.x;
    pos.y = this->actor.world.pos.y + this->actor.depthInWater;
    pos.z = this->actor.world.pos.z;
    EffectSsGRipple_Spawn(play, &pos, 100, radiusMax, life);
}

void func_80AEB50C(EnRu1* this, PlayState* play) {
    this->unk_270 += 1.0f;
    if (this->unk_270 >= kREG(3) + 10.0f) {
        EnRu1_SpawnRipple(this, play, kREG(1) + 500, 0);
        this->unk_270 = 0.0f;
    }
}

void func_80AEB59C(EnRu1* this, PlayState* play) {
    EnRu1_SpawnRipple(this, play, kREG(2) + 500, 0);
    EnRu1_SpawnRipple(this, play, kREG(2) + 500, kREG(3) + 10.0f);
    EnRu1_SpawnRipple(this, play, kREG(2) + 500, (kREG(3) + 10.0f) * 2.0f);
}

void EnRu1_SpawnSplash(EnRu1* this, PlayState* play) {
    Vec3f pos;

    pos.x = this->actor.world.pos.x;
    pos.y = this->actor.world.pos.y + this->actor.depthInWater;
    pos.z = this->actor.world.pos.z;

    EffectSsGSplash_Spawn(play, &pos, NULL, NULL, 1, 0);
}

void func_80AEB6E0(EnRu1* this, PlayState* play) {
    SkelAnime* skelAnime = &this->skelAnime;

    if (skelAnime->baseTransl.y < skelAnime->jointTable[0].y) {
        skelAnime->moveFlags |= ANIM_FLAG_UPDATE_XZ | ANIM_FLAG_UPDATE_Y;
        AnimTaskQueue_AddActorMove(play, &this->actor, skelAnime, 1.0f);
    }
}

void func_80AEB738(EnRu1* this, PlayState* play) {
    SkelAnime* skelAnime = &this->skelAnime;

    skelAnime->baseTransl = skelAnime->jointTable[0];
    skelAnime->prevTransl = skelAnime->jointTable[0];
    if (skelAnime->baseTransl.y < skelAnime->jointTable[0].y) {
        skelAnime->moveFlags |= ANIM_FLAG_UPDATE_XZ | ANIM_FLAG_UPDATE_Y;
        AnimTaskQueue_AddActorMove(play, &this->actor, skelAnime, 1.0f);
    }
}

void func_80AEB7D0(EnRu1* this) {
    this->skelAnime.moveFlags &= ~(ANIM_FLAG_UPDATE_XZ | ANIM_FLAG_UPDATE_Y);
}

f32 func_80AEB7E0(CsCmdActorCue* cue, PlayState* play) {
    s32 csCurFrame = play->csCtx.curFrame;

    if ((csCurFrame < cue->endFrame) && (cue->endFrame - cue->startFrame > 0)) {
        return (Math_CosS(((csCurFrame - cue->startFrame) / (f32)(cue->endFrame - cue->startFrame)) * 32768.0f) *
                -0.5f) +
               0.5f;
    }
    return 1.0f;
}

f32 func_80AEB87C(f32 arg0, s32 arg1, s32 arg2) {
    return (((f32)arg2 - arg1) * arg0) + arg1;
}

void func_80AEB89C(EnRu1* this, PlayState* play) {
    CsCmdActorCue* cue = EnRu1_GetCueChannel3(play);

    if (cue != NULL) {
        this->actor.world.rot.y = this->actor.shape.rot.y = cue->rot.y;

        this->actor.world.pos.x = cue->startPos.x;
        this->actor.world.pos.y = cue->startPos.y;
        this->actor.world.pos.z = cue->startPos.z;
    }
}

void func_80AEB914(EnRu1* this, PlayState* play) {
    func_80AEB89C(this, play);
}

void func_80AEB934(EnRu1* this, PlayState* play) {
    func_80AEB89C(this, play);
}

void func_80AEB954(EnRu1* this, PlayState* play) {
    func_80AEB6E0(this, play);
}

void func_80AEB974(EnRu1* this, PlayState* play) {
    Vec3f* thisPos;
    f32 sp30;
    CsCmdActorCue* cue = EnRu1_GetCueChannel3(play);
    STACK_PAD(s32);

    if (cue != NULL) {
        sp30 = func_80AEB7E0(cue, play);
        thisPos = &this->actor.world.pos;
        thisPos->x = func_80AEB87C(sp30, cue->startPos.x, cue->endPos.x);
        thisPos->y = func_80AEB87C(sp30, cue->startPos.y, cue->endPos.y);
        thisPos->z = func_80AEB87C(sp30, cue->startPos.z, cue->endPos.z);
    }
}

void func_80AEBA0C(EnRu1* this, PlayState* play) {
    func_80AEB6E0(this, play);
}

void func_80AEBA2C(EnRu1* this, PlayState* play) {
    STACK_PAD(s32);
    Vec3f* unk_364 = &this->unk_364;
    Vec3f* thisPos;
    f32 temp_ret_2;
    CsCmdActorCue* cue = EnRu1_GetCueChannel3(play);
    STACK_PAD(s32);

    if (cue != NULL) {
        temp_ret_2 = func_80AEB7E0(cue, play);
        thisPos = &this->actor.world.pos;
        thisPos->x = func_80AEB87C(temp_ret_2, unk_364->x, cue->endPos.x);
        thisPos->y = func_80AEB87C(temp_ret_2, unk_364->y, cue->endPos.y);
        thisPos->z = func_80AEB87C(temp_ret_2, unk_364->z, cue->endPos.z);
    }
}

void func_80AEBAFC(EnRu1* this) {
    if (this->unk_298 == 0) {
        Sfx_PlaySfxAtPos(&this->actor.projectedPos, NA_SE_EV_DIVE_INTO_WATER);
        this->unk_298 = 1;
    }
}

void func_80AEBB3C(EnRu1* this) {
    if (Animation_OnFrame(&this->skelAnime, 5.0f)) {
        Sfx_PlaySfxAtPos(&this->actor.projectedPos, NA_SE_PL_FACE_UP);
    }
}

void func_80AEBB78(EnRu1* this) {
    SkelAnime* skelAnime = &this->skelAnime;

    if (Animation_OnFrame(skelAnime, 4.0f) || Animation_OnFrame(skelAnime, 13.0f) ||
        Animation_OnFrame(skelAnime, 22.0f) || Animation_OnFrame(skelAnime, 31.0f)) {
        Sfx_PlaySfxAtPos(&this->actor.projectedPos, NA_SE_PL_SWIM);
    }
}

void func_80AEBBF4(EnRu1* this) {
    if (Animation_OnFrame(&this->skelAnime, 8.0f)) {
        Sfx_PlaySfxAtPos(&this->actor.projectedPos, NA_SE_PL_SUBMERGE);
    }
}

void func_80AEBC30(PlayState* play) {
    Player* player;

    if (play->csCtx.curFrame == 205) {
        player = GET_PLAYER(play);
        Audio_PlaySfxGeneral(NA_SE_EV_DIVE_INTO_WATER, &player->actor.projectedPos, 4, &gSfxDefaultFreqAndVolScale,
                             &gSfxDefaultFreqAndVolScale, &gSfxDefaultReverb);
    }
}

void func_80AEBC84(EnRu1* this, PlayState* play) {
    if (play->csCtx.curFrame == 130) {
        Sfx_PlaySfxAtPos(&this->actor.projectedPos, NA_SE_VO_RT_LAUGH_0);
    }
}

void func_80AEBCB8(EnRu1* this, UNK_TYPE arg1) {
    if (arg1 != 0) {
        Animation_Change(&this->skelAnime, &gRutoChildSwimOnBackAnim, 1.0f, 0,
                         Animation_GetLastFrame(&gRutoChildSwimOnBackAnim), ANIMMODE_LOOP, -8.0f);
    }
}

void func_80AEBD1C(EnRu1* this, PlayState* play) {
    if (func_80AEB480(play, 2)) {
        this->action = 1;
        this->drawConfig = 0;
        func_80AEB914(this, play);
        func_80AEAECC(this, play);
        EnRu1_SpawnSplash(this, play);
        func_80AEB59C(this, play);
    }
}

void func_80AEBD94(EnRu1* this, PlayState* play) {
    STACK_PADS(s32, 2);
    f32 frameCount;

    if (func_80AEB480(play, 3)) {
        frameCount = Animation_GetLastFrame(&gRutoChildAnim_009060);
        func_80AEB934(this, play);
        func_80AEB738(this, play);
        Animation_Change(&this->skelAnime, &gRutoChildAnim_009060, 1.0f, 0.0f, frameCount, ANIMMODE_ONCE, 0.0f);
        this->action = 2;
        this->drawConfig = 1;
    }
}

void func_80AEBE3C(EnRu1* this, PlayState* play, s32 arg2) {
<<<<<<< HEAD
    STACK_PADS(s32, 2);
    f32 frameCount;
=======
    s32 pad[2];
>>>>>>> bf3339a1

    if (arg2 != 0) {
        f32 frameCount = Animation_GetLastFrame(&gRutoChildTreadWaterAnim);

        func_80AEB7D0(this);
        Animation_Change(&this->skelAnime, &gRutoChildTreadWaterAnim, 1.0f, 0, frameCount, ANIMMODE_LOOP, -8.0f);
        this->action = 3;
    } else {
        func_80AEB954(this, play);
    }
}

void func_80AEBEC8(EnRu1* this, PlayState* play) {
    STACK_PADS(s32, 2);
    f32 frameCount;

    if (func_80AEB458(play, 6)) {
        frameCount = Animation_GetLastFrame(&gRutoChildTransitionToSwimOnBackAnim);
        func_80AEB738(this, play);
        Animation_Change(&this->skelAnime, &gRutoChildTransitionToSwimOnBackAnim, 1.0f, 0, frameCount, ANIMMODE_ONCE,
                         -8.0f);
        this->action = 4;
    }
}

void func_80AEBF60(EnRu1* this, PlayState* play) {
    if (func_80AEB480(play, 6)) {
        s32 pad;

        func_80AEB7D0(this);
        this->action = 5;
        this->unk_364 = this->actor.world.pos;
    } else {
        func_80AEBA0C(this, play);
    }
}

void func_80AEBFD8(EnRu1* this, PlayState* play) {
    CsCmdActorCue* cue = EnRu1_GetCueChannel3(play);
    f32 frameCount;
    u16 csCurFrame;
    u16 endFrame;

    if (cue != NULL) {
        csCurFrame = play->csCtx.curFrame;
        endFrame = cue->endFrame;

        if (csCurFrame >= endFrame - 2) {
            frameCount = Animation_GetLastFrame(&gRutoChildTransitionFromSwimOnBackAnim);
            Animation_Change(&this->skelAnime, &gRutoChildTransitionFromSwimOnBackAnim, 1.0, 0, frameCount,
                             ANIMMODE_ONCE, -8.0f);
            this->action = 6;
        }
    }
}

void func_80AEC070(EnRu1* this, PlayState* play, UNK_TYPE arg2) {
    if ((func_80AEB458(play, 8)) && (arg2 != 0)) {
        Actor_Kill(&this->actor);
    }
}

void func_80AEC0B4(EnRu1* this, PlayState* play) {
    func_80AEB89C(this, play);
    EnRu1_UpdateSkelAnime(this);
    func_80AEBC84(this, play);
    func_80AEBC30(play);
    func_80AEBD1C(this, play);
}

void func_80AEC100(EnRu1* this, PlayState* play) {
    func_80AEBAFC(this);
    func_80AEBD94(this, play);
}

void func_80AEC130(EnRu1* this, PlayState* play) {
    s32 something = EnRu1_UpdateSkelAnime(this);

    func_80AEAECC(this, play);
    func_80AEBB3C(this);
    func_80AEBE3C(this, play, something);
}

void func_80AEC17C(EnRu1* this, PlayState* play) {
    func_80AEB974(this, play);
    func_80AEAECC(this, play);
    EnRu1_UpdateSkelAnime(this);
    func_80AEB50C(this, play);
    func_80AEBEC8(this, play);
}

void func_80AEC1D4(EnRu1* this, PlayState* play) {
    s32 something;

    something = EnRu1_UpdateSkelAnime(this);
    func_80AEAECC(this, play);
    EnRu1_UpdateEyes(this);
    func_80AEB50C(this, play);
    func_80AEBCB8(this, something);
    func_80AEBBF4(this);
    func_80AEBF60(this, play);
}

void func_80AEC244(EnRu1* this, PlayState* play) {
    s32 something;

    something = EnRu1_UpdateSkelAnime(this);
    func_80AEBA2C(this, play);
    func_80AEAECC(this, play);
    EnRu1_UpdateEyes(this);
    func_80AEB50C(this, play);
    func_80AEBCB8(this, something);
    func_80AEBB78(this);
    func_80AEBFD8(this, play);
}

void func_80AEC2C0(EnRu1* this, PlayState* play) {
    s32 something;

    something = EnRu1_UpdateSkelAnime(this);
    func_80AEAECC(this, play);
    EnRu1_UpdateEyes(this);
    func_80AEB50C(this, play);
    func_80AEC070(this, play, something);
}

void func_80AEC320(EnRu1* this, PlayState* play) {
    if (!GET_INFTABLE(INFTABLE_141)) {
        func_80AEB264(this, &gRutoChildWait2Anim, 0, 0, 0);
        this->action = 7;
        EnRu1_SetMouthIndex(this, 1);
    } else if (GET_INFTABLE(INFTABLE_147) && !GET_INFTABLE(INFTABLE_140) && !GET_INFTABLE(INFTABLE_145)) {
        if (!func_80AEB020(this, play)) {
            s8 actorRoom;

            func_80AEB264(this, &gRutoChildWait2Anim, 0, 0, 0);
            actorRoom = this->actor.room;
            this->action = 22;
            this->actor.room = -1;
            this->drawConfig = 0;
            this->roomNum1 = actorRoom;
            this->roomNum3 = actorRoom;
            this->roomNum2 = actorRoom;
        } else {
            Actor_Kill(&this->actor);
        }
    } else {
        Actor_Kill(&this->actor);
    }
}

void func_80AEC40C(EnRu1* this) {
    f32 unk_26C = this->unk_26C;

    if (unk_26C < 8.0f) {
        this->actor.speed = (((kREG(3) * 0.01f) + 2.7f) / 8.0f) * unk_26C;
    } else {
        this->actor.speed = (kREG(3) * 0.01f) + 2.7f;
    }
    this->actor.velocity.y = -1.0f;
    Actor_MoveXZGravity(&this->actor);
}

void func_80AEC4CC(EnRu1* this) {
    this->actor.velocity.y = -1.0f;
    Actor_MoveXZGravity(&this->actor);
}

void func_80AEC4F4(EnRu1* this) {
    f32* speedXZ = &this->actor.speed;
    f32* unk_26C = &this->unk_26C;

    if (this->unk_26C < 8.0f) {
        *unk_26C += 1.0f;
        *speedXZ *= (8.0f - *unk_26C) / 8.0f;
        this->actor.velocity.y = -*unk_26C * (((kREG(4) * 0.01f) + 13.0f) / 8.0f);
    } else {
        *speedXZ = 0.0f;
        this->actor.velocity.y = -((kREG(4) * 0.01f) + 13.0f);
    }
    Actor_MoveXZGravity(&this->actor);
}

s32 func_80AEC5FC(EnRu1* this, PlayState* play) {
    Player* player = GET_PLAYER(play);
    f32 thisPosZ = this->actor.world.pos.z;
    f32 playerPosZ = player->actor.world.pos.z;

    if ((playerPosZ - thisPosZ <= 265.0f) && (player->actor.world.pos.y >= this->actor.world.pos.y)) {
        return true;
    }
    return false;
}

void func_80AEC650(EnRu1* this) {
    STACK_PADS(s32, 2);

    if (this->unk_280 == 0) {
        if (Animation_OnFrame(&this->skelAnime, 2.0f) || Animation_OnFrame(&this->skelAnime, 7.0f)) {
            Sfx_PlaySfxAtPos(&this->actor.projectedPos, NA_SE_PL_WALK_GROUND + SURFACE_SFX_OFFSET_JABU);
        }
    }
}

void func_80AEC6B0(EnRu1* this) {
    Sfx_PlaySfxAtPos(&this->actor.projectedPos, NA_SE_EV_FALL_DOWN_DIRT);
    Sfx_PlaySfxAtPos(&this->actor.projectedPos, NA_SE_VO_RT_FALL);
}

void func_80AEC6E4(EnRu1* this, PlayState* play) {
    if ((func_80AEAFA0(play, 4, 3)) && (this->unk_280 == 0)) {
        Animation_Change(&this->skelAnime, &gRutoChildBringArmsUpAnim, 1.0f, 0,
                         Animation_GetLastFrame(&gRutoChildBringArmsUpAnim), ANIMMODE_ONCE, -8.0f);
        this->unk_280 = 1;
        func_80AEC6B0(this);
    }
}

void func_80AEC780(EnRu1* this, PlayState* play) {
    STACK_PAD(s32);
    Player* player = GET_PLAYER(play);

    if ((func_80AEC5FC(this, play)) && (!Play_InCsMode(play)) &&
        (!(player->stateFlags1 & (PLAYER_STATE1_13 | PLAYER_STATE1_14 | PLAYER_STATE1_21))) &&
        (player->actor.bgCheckFlags & BGCHECKFLAG_GROUND)) {

        play->csCtx.script = D_80AF0880;
        gSaveContext.cutsceneTrigger = 1;
        player->speedXZ = 0.0f;
        this->action = 8;
    }
}

void func_80AEC81C(EnRu1* this, PlayState* play) {
    CsCmdActorCue* cue;
    s16 newRotY;

    if (func_80AEAFE0(play, 1, 3)) {
        cue = play->csCtx.actorCues[3];
        this->actor.world.pos.x = cue->startPos.x;
        this->actor.world.pos.y = cue->startPos.y;
        this->actor.world.pos.z = cue->startPos.z;
        newRotY = cue->rot.y;
        this->actor.shape.rot.y = newRotY;
        this->actor.world.rot.y = newRotY;
        this->action = 9;
        this->drawConfig = 1;
    }
}

void func_80AEC8B8(EnRu1* this, PlayState* play) {
    if (func_80AEAFA0(play, 3, 3)) {
        Animation_Change(&this->skelAnime, &gRutoChildTurnAroundAnim, 1.0f, 0,
                         Animation_GetLastFrame(&gRutoChildTurnAroundAnim), ANIMMODE_ONCE, -8.0f);
        this->action = 10;
    }
}

void func_80AEC93C(EnRu1* this, UNK_TYPE arg1) {
    if (arg1 != 0) {
        Animation_Change(&this->skelAnime, &gRutoChildWalkAnim, 1.0f, 0, Animation_GetLastFrame(&gRutoChildWalkAnim),
                         ANIMMODE_LOOP, -8.0f);
        this->actor.world.rot.y += 0x8000;
        this->action = 0xB;
        this->unk_26C = 0.0f;
    }
}

void func_80AEC9C4(EnRu1* this) {
    this->unk_26C += 1.0f;
    if (this->unk_26C >= 8.0f) {
        this->action = 12;
        this->unk_26C = 0.0f;
        this->actor.velocity.y = -1.0f;
    }
}

void func_80AECA18(EnRu1* this) {
    if (!(this->actor.bgCheckFlags & BGCHECKFLAG_GROUND)) {
        s32 pad;

        this->action = 13;
        this->unk_26C = 0.0f;
        this->actor.velocity.y = 0.0f;
    }
}

void func_80AECA44(EnRu1* this, PlayState* play) {
    if (func_80AEAFA0(play, 5, 3)) {
        SET_INFTABLE(INFTABLE_141);
        this->action = 14;
    }
}

void func_80AECA94(EnRu1* this, PlayState* play) {
    func_80AEC780(this, play);
}

void func_80AECAB4(EnRu1* this, PlayState* play) {
    func_80AEC81C(this, play);
}

void func_80AECAD4(EnRu1* this, PlayState* play) {
    EnRu1_UpdateSkelAnime(this);
    EnRu1_UpdateEyes(this);
    func_80AEAECC(this, play);
    func_80AEC8B8(this, play);
}

void func_80AECB18(EnRu1* this, PlayState* play) {
    s32 something;

    something = EnRu1_UpdateSkelAnime(this);
    EnRu1_UpdateEyes(this);
    func_80AEAECC(this, play);
    func_80AEC93C(this, something);
}

void func_80AECB60(EnRu1* this, PlayState* play) {
    func_80AEC40C(this);
    EnRu1_UpdateSkelAnime(this);
    EnRu1_UpdateEyes(this);
    func_80AEAECC(this, play);
    func_80AEC650(this);
    func_80AEC9C4(this);
}

void func_80AECBB8(EnRu1* this, PlayState* play) {
    func_80AEC4CC(this);
    func_80AEC6E4(this, play);
    EnRu1_UpdateSkelAnime(this);
    EnRu1_UpdateEyes(this);
    func_80AEAECC(this, play);
    func_80AEC650(this);
    func_80AECA18(this);
}

void func_80AECC1C(EnRu1* this, PlayState* play) {
    func_80AEC4F4(this);
    func_80AEC6E4(this, play);
    EnRu1_UpdateSkelAnime(this);
    EnRu1_UpdateEyes(this);
    func_80AEAECC(this, play);
    func_80AEC650(this);
    func_80AECA44(this, play);
}

void func_80AECC84(EnRu1* this, PlayState* play) {
    if (play->csCtx.state == CS_STATE_IDLE) {
        Actor_Kill(&this->actor);
    }
}

void func_80AECCB0(EnRu1* this, PlayState* play) {
    STACK_PAD(s32);
    Vec3f* pos;
    s16 yawTowardsPlayer;
    f32 spawnX;
    f32 spawnY;
    f32 spawnZ;
    STACK_PADS(s32, 2);

    yawTowardsPlayer = this->actor.yawTowardsPlayer;
    pos = &this->actor.world.pos;
    spawnX = ((kREG(1) + 12.0f) * Math_SinS(yawTowardsPlayer)) + pos->x;
    spawnY = pos->y;
    spawnZ = ((kREG(1) + 12.0f) * Math_CosS(yawTowardsPlayer)) + pos->z;
    this->blueWarp = (DoorWarp1*)Actor_SpawnAsChild(&play->actorCtx, &this->actor, play, ACTOR_DOOR_WARP1, spawnX,
                                                    spawnY, spawnZ, 0, yawTowardsPlayer, 0, WARP_BLUE_RUTO);
}

void func_80AECDA0(EnRu1* this, PlayState* play) {
    func_80AEB264(this, &gRutoChildWaitHandsOnHipsAnim, 0, 0, 0);
    this->action = 15;
    this->actor.shape.yOffset = -10000.0f;
    EnRu1_SetEyeIndex(this, 5);
    EnRu1_SetMouthIndex(this, 2);
}

void func_80AECE04(EnRu1* this, PlayState* play) {
    this->actor.shape.yOffset += (250.0f / 3.0f);
}

void func_80AECE20(EnRu1* this, PlayState* play) {
    STACK_PAD(s32);
    Player* player = GET_PLAYER(play);
    Vec3f* playerPos = &player->actor.world.pos;
    s16 shapeRotY = player->actor.shape.rot.y;
    STACK_PAD(s32);
    f32 unk_27C = this->unk_27C;
    Vec3f* pos = &this->actor.world.pos;

    pos->x = (Math_SinS(shapeRotY) * unk_27C) + playerPos->x;
    pos->y = playerPos->y;
    pos->z = (Math_CosS(shapeRotY) * unk_27C) + playerPos->z;
}

void func_80AECEB4(EnRu1* this, PlayState* play) {
    STACK_PAD(s32);
    Player* player = GET_PLAYER(play);
    Vec3f* player_unk_450 = &player->unk_450;
    Vec3f* pos = &this->actor.world.pos;
    s16 shapeRotY = this->actor.shape.rot.y;

    player_unk_450->x = ((kREG(2) + 30.0f) * Math_SinS(shapeRotY)) + pos->x;
    player_unk_450->z = ((kREG(2) + 30.0f) * Math_CosS(shapeRotY)) + pos->z;
}

s32 func_80AECF6C(EnRu1* this, PlayState* play) {
    s16* shapeRotY;
    Player* player = GET_PLAYER(play);
    Player* otherPlayer;
    s16 temp_f16;
    f32 temp1;
    f32 temp2;
    STACK_PADS(s32, 5);

    this->unk_26C += 1.0f;
    if ((player->actor.speed == 0.0f) && (this->unk_26C >= 3.0f)) {
        otherPlayer = GET_PLAYER(play);
        player->actor.world.pos.x = otherPlayer->unk_450.x;
        player->actor.world.pos.y = otherPlayer->unk_450.y;
        player->actor.world.pos.z = otherPlayer->unk_450.z;
        shapeRotY = &player->actor.shape.rot.y;
        temp1 = this->actor.world.pos.x - player->actor.world.pos.x;
        temp2 = this->actor.world.pos.z - player->actor.world.pos.z;
        temp_f16 = RAD_TO_BINANG(Math_FAtan2F(temp1, temp2));
        if (*shapeRotY != temp_f16) {
            Math_SmoothStepToS(shapeRotY, temp_f16, 0x14, 0x1838, 0x64);
            player->actor.world.rot.y = *shapeRotY;
        } else {
            return true;
        }
    }
    return false;
}

s32 func_80AED084(EnRu1* this, s32 state) {
    if (this->blueWarp != NULL && this->blueWarp->rutoWarpState == state) {
        return true;
    }
    return false;
}

void func_80AED0B0(EnRu1* this, s32 state) {
    if (this->blueWarp != NULL) {
        this->blueWarp->rutoWarpState = state;
    }
}

void func_80AED0C8(EnRu1* this, PlayState* play) {
    this->action = 16;
}

void func_80AED0D8(EnRu1* this, PlayState* play) {
    this->action = 17;
    this->drawConfig = 1;
    this->actor.world.rot.y = this->actor.yawTowardsPlayer;
    this->actor.shape.rot.y = this->actor.yawTowardsPlayer;
    func_80AECCB0(this, play);
}

void func_80AED110(EnRu1* this) {
    if (this->actor.shape.yOffset >= 0.0f) {
        this->action = 18;
        this->actor.shape.yOffset = 0.0f;
        func_80AED0B0(this, WARP_BLUE_RUTO_STATE_READY);
    }
}

void func_80AED154(EnRu1* this, PlayState* play) {
    if (func_80AED084(this, WARP_BLUE_RUTO_STATE_ENTERED)) {
        this->action = 0x13;
        this->unk_26C = 0.0f;
        func_80AECEB4(this, play);
    }
}

void func_80AED19C(EnRu1* this, s32 cond) {
    if (cond) {
        Animation_Change(&this->skelAnime, &gRutoChildTransitionHandsOnHipToCrossArmsAndLegsAnim, 1.0f, 0,
                         Animation_GetLastFrame(&gRutoChildTransitionHandsOnHipToCrossArmsAndLegsAnim), ANIMMODE_ONCE,
                         -8.0f);
        this->action = 20;
        func_80AED0B0(this, WARP_BLUE_RUTO_STATE_3);
    }
}

void func_80AED218(EnRu1* this, UNK_TYPE arg1) {
    if (func_80AED084(this, WARP_BLUE_RUTO_STATE_TALKING)) {
        if (arg1 != 0) {
            Animation_Change(&this->skelAnime, &gRutoChildWaitSittingAnim, 1.0f, 0,
                             Animation_GetLastFrame(&gRutoChildWaitSittingAnim), ANIMMODE_LOOP, -8.0f);
        }
    } else if (func_80AED084(this, WARP_BLUE_RUTO_STATE_WARPING)) {
        Animation_Change(&this->skelAnime, &gRutoChildWaitInBlueWarpAnim, 1.0f, 0,
                         Animation_GetLastFrame(&gRutoChildWaitInBlueWarpAnim), ANIMMODE_ONCE, -8.0f);
        this->action = 21;
        this->unk_27C = this->actor.xzDistToPlayer;
    }
}

void func_80AED304(EnRu1* this, PlayState* play) {
    func_80AED0C8(this, play);
}

void func_80AED324(EnRu1* this, PlayState* play) {
    func_80AED0D8(this, play);
}

void func_80AED344(EnRu1* this, PlayState* play) {
    func_80AECE04(this, play);
    EnRu1_UpdateSkelAnime(this);
    func_80AED110(this);
}

void func_80AED374(EnRu1* this, PlayState* play) {
    EnRu1_UpdateSkelAnime(this);
    func_80AED154(this, play);
}

void func_80AED3A4(EnRu1* this, PlayState* play) {
    EnRu1_UpdateSkelAnime(this);
    func_80AED19C(this, func_80AECF6C(this, play));
}

void func_80AED3E0(EnRu1* this, PlayState* play) {
    func_80AEAECC(this, play);
    func_80AED218(this, EnRu1_UpdateSkelAnime(this));
}

void func_80AED414(EnRu1* this, PlayState* play) {
    func_80AECE20(this, play);
    func_80AEAECC(this, play);
    EnRu1_UpdateSkelAnime(this);
}

void func_80AED44C(EnRu1* this, PlayState* play) {
    if (GET_INFTABLE(INFTABLE_141) && !GET_INFTABLE(INFTABLE_145) && !GET_INFTABLE(INFTABLE_140) &&
        !GET_INFTABLE(INFTABLE_147)) {
        if (!func_80AEB020(this, play)) {
            s8 actorRoom;

            func_80AEB264(this, &gRutoChildWait2Anim, 0, 0, 0);
            actorRoom = this->actor.room;
            this->action = 22;
            this->actor.room = -1;
            this->roomNum1 = actorRoom;
            this->roomNum3 = actorRoom;
            this->roomNum2 = actorRoom;
        } else {
            Actor_Kill(&this->actor);
        }
    } else {
        Actor_Kill(&this->actor);
    }
}

void func_80AED4FC(EnRu1* this) {
    Sfx_PlaySfxAtPos(&this->actor.projectedPos, NA_SE_EV_LAND_DIRT);
}

void func_80AED520(EnRu1* this, PlayState* play) {
    Player* player = GET_PLAYER(play);

    Audio_PlaySfxGeneral(NA_SE_PL_PULL_UP_RUTO, &player->actor.projectedPos, 4, &gSfxDefaultFreqAndVolScale,
                         &gSfxDefaultFreqAndVolScale, &gSfxDefaultReverb);
    Sfx_PlaySfxAtPos(&this->actor.projectedPos, NA_SE_VO_RT_LIFT);
}

void func_80AED57C(EnRu1* this) {
    if (this->actor.speed != 0.0f) {
        Sfx_PlaySfxAtPos(&this->actor.projectedPos, NA_SE_VO_RT_THROW);
    }
}

void func_80AED5B8(EnRu1* this) {
    Sfx_PlaySfxAtPos(&this->actor.projectedPos, NA_SE_VO_RT_CRASH);
}

void func_80AED5DC(EnRu1* this) {
    Sfx_PlaySfxAtPos(&this->actor.projectedPos, NA_SE_VO_RT_UNBALLANCE);
}

void func_80AED600(EnRu1* this) {
    Sfx_PlaySfxAtPos(&this->actor.projectedPos, NA_SE_VO_RT_DISCOVER);
}

s32 func_80AED624(EnRu1* this, PlayState* play) {
    s8 curRoomNum = play->roomCtx.curRoom.num;

    if (this->roomNum2 != curRoomNum) {
        Actor_Kill(&this->actor);
        return false;
    } else if (((this->roomNum1 != curRoomNum) || (this->roomNum2 != curRoomNum)) &&
               (this->actor.depthInWater > kREG(16) + 50.0f) && (this->action != 33)) {
        this->action = 33;
        this->drawConfig = 2;
        this->alpha = 0xFF;
        this->unk_2A4 = 0.0f;
    }
    return true;
}

void func_80AED6DC(EnRu1* this, PlayState* play) {
    s8 curRoomNum = play->roomCtx.curRoom.num;

    this->roomNum2 = curRoomNum;
    this->unk_288 = 0.0f;
}

void func_80AED6F8(PlayState* play) {
    s8 curRoomNum;

    if (!GET_INFTABLE(INFTABLE_147)) {
        curRoomNum = play->roomCtx.curRoom.num;
        if (curRoomNum == 2) {
            SET_INFTABLE(INFTABLE_147);
        }
    }
}

void func_80AED738(EnRu1* this, PlayState* play) {
    if (func_80AED624(this, play)) {
        s32 pad;

        this->unk_2A4 += 1.0f;
        if (this->unk_2A4 < 20.0f) {
            u32 temp_v0 = ((20.0f - this->unk_2A4) * 255.0f) / 20.0f;

            this->alpha = temp_v0;
            this->actor.shape.shadowAlpha = temp_v0;
        } else {
            Actor_Kill(&this->actor);
        }
    }
}

void func_80AED83C(EnRu1* this) {
    STACK_PADS(s32, 2);
    Vec3s* headRot;
    Vec3s* torsoRot;

    headRot = &this->interactInfo.headRot;
    Math_SmoothStepToS(&headRot->x, 0, 0x14, 0x1838, 0x64);
    Math_SmoothStepToS(&headRot->y, 0, 0x14, 0x1838, 0x64);
    torsoRot = &this->interactInfo.torsoRot;
    Math_SmoothStepToS(&torsoRot->x, 0, 0x14, 0x1838, 0x64);
    Math_SmoothStepToS(&torsoRot->y, 0, 0x14, 0x1838, 0x64);
}

void func_80AED8DC(EnRu1* this) {
    s32 temp_hi;
    s16* unk_2AC = &this->unk_2AC;
    s16* headRotY = &this->interactInfo.headRot.y;
    s16* unk_29E = &this->unk_29E;
    STACK_PADS(s32, 2);

    if (DECR(*unk_2AC) == 0) {
        *unk_2AC = Rand_S16Offset(0xA, 0x19);
        temp_hi = *unk_2AC % 5;
        if (temp_hi == 0) {
            this->unk_2B0 = 1;
        } else if (temp_hi == 1) {
            this->unk_2B0 = 2;
        } else {
            this->unk_2B0 = 0;
        }
        *unk_29E = 0;
    }

    if (this->unk_2B0 == 0) {
        Math_SmoothStepToS(unk_29E, 0 - *headRotY, 1, 0x190, 0x190);
        Math_SmoothStepToS(headRotY, 0, 3, ABS(*unk_29E), 0x64);
    } else if (this->unk_2B0 == 1) {
        Math_SmoothStepToS(unk_29E, -0x2AAA - *headRotY, 1, 0x190, 0x190);
        Math_SmoothStepToS(headRotY, -0x2AAA, 3, ABS(*unk_29E), 0x64);
    } else {
        Math_SmoothStepToS(unk_29E, 0x2AAA - *headRotY, 1, 0x190, 0x190);
        Math_SmoothStepToS(headRotY, 0x2AAA, 3, ABS(*unk_29E), 0x64);
    }
}

void func_80AEDAE0(EnRu1* this, PlayState* play) {
    DynaPolyActor* dynaPolyActor = DynaPoly_GetActor(&play->colCtx, this->actor.floorBgId);

    if (dynaPolyActor == NULL || dynaPolyActor->actor.id == ACTOR_EN_BOX) {
        this->actor.bgCheckFlags &= ~(BGCHECKFLAG_GROUND | BGCHECKFLAG_WALL | BGCHECKFLAG_CEILING);
    }
}

void func_80AEDB30(EnRu1* this, PlayState* play) {
    f32* velocityY;
    f32* speedXZ;
    f32* gravity;

    if (this->actor.bgCheckFlags & BGCHECKFLAG_GROUND) {
        DynaPolyActor* dynaPolyActor;

        velocityY = &this->actor.velocity.y;
        dynaPolyActor = DynaPoly_GetActor(&play->colCtx, this->actor.floorBgId);
        if (*velocityY <= 0.0f) {
            speedXZ = &this->actor.speed;
            if (dynaPolyActor != NULL) {
                if (dynaPolyActor->actor.id != ACTOR_EN_BOX) {
                    *speedXZ = 0.0f;
                }
            } else {
                if (*speedXZ >= (kREG(27) * 0.01f) + 3.0f) {
                    *speedXZ *= (kREG(19) * 0.01f) + 0.8f;
                } else {
                    *speedXZ = 0.0f;
                }
            }
            gravity = &this->actor.gravity;
            if (dynaPolyActor != NULL) {
                if (dynaPolyActor->actor.id != ACTOR_EN_BOX) {
                    *velocityY = 0.0f;
                    this->actor.minVelocityY = 0.0f;
                    *gravity = 0.0f;
                } else {
                    *velocityY *= -1.0f;
                }
            } else {
                *velocityY *= -((kREG(20) * 0.01f) + 0.6f);
                if (*velocityY <= -*gravity * ((kREG(20) * 0.01f) + 0.6f)) {
                    *velocityY = 0.0f;
                    this->actor.minVelocityY = 0.0f;
                    *gravity = 0.0f;
                }
            }
            func_80AED4FC(this);
        }
    }
    if (this->actor.bgCheckFlags & BGCHECKFLAG_CEILING) {
        s32 pad;

        speedXZ = &this->actor.speed;
        velocityY = &this->actor.velocity.y;
        if (*speedXZ >= (kREG(27) * 0.01f) + 3.0f) {
            *speedXZ *= (kREG(19) * 0.01f) + 0.8f;
        } else {
            *speedXZ = 0.0f;
        }
        if (*velocityY >= 0.0f) {
            *velocityY *= -((kREG(20) * 0.01f) + 0.6f);
            func_80AED4FC(this);
        }
    }
    if (this->actor.bgCheckFlags & BGCHECKFLAG_WALL) {
        speedXZ = &this->actor.speed;
        if (*speedXZ != 0.0f) {
            s16 wallYaw;
            s16 rotY;
            s32 temp_a1_2;
            s32 temp_a0;
            s32 phi_v1;

            rotY = this->actor.world.rot.y;
            wallYaw = this->actor.wallYaw;
            temp_a0 = (wallYaw * 2) - rotY;
            temp_a1_2 = temp_a0 + 0x8000;
            if ((s16)((temp_a0 - wallYaw) + 0x8000) >= 0) {
                phi_v1 = (s16)(temp_a1_2 - wallYaw);
            } else {
                phi_v1 = -(s16)(temp_a1_2 - wallYaw);
            }
            if (phi_v1 < 0x4001) {
                if (*speedXZ >= (kREG(27) * 0.01f) + 3.0f) {
                    *speedXZ *= (kREG(21) * 0.01f) + 0.6f;
                } else {
                    *speedXZ = 0.0f;
                }
                this->actor.world.rot.y = temp_a1_2;
                func_80AED4FC(this);
                func_80AED5B8(this);
            }
        }
    }
}

void func_80AEDEF4(EnRu1* this, PlayState* play) {
    f32* speedXZ = &this->actor.speed;
    DynaPolyActor* dynaPolyActor = DynaPoly_GetActor(&play->colCtx, this->actor.floorBgId);

    if (dynaPolyActor != NULL && dynaPolyActor->actor.id == ACTOR_EN_BOX) {
        if (*speedXZ != 0.0f) {
            *speedXZ *= 1.1f;
        } else {
            *speedXZ = 1.0f;
        }
    }
    if (*speedXZ >= (kREG(27) * 0.01f) + 3.0f) {
        *speedXZ *= (kREG(22) * 0.01f) + 0.98f;
    } else {
        *speedXZ = 0.0f;
    }
}

void func_80AEDFF4(EnRu1* this, PlayState* play) {
    func_80AEDB30(this, play);
    func_80AEDEF4(this, play);
    Actor_MoveXZGravity(&this->actor);
}

void func_80AEE02C(EnRu1* this) {
    this->actor.velocity.x = 0.0f;
    this->actor.velocity.y = 0.0f;
    this->actor.velocity.z = 0.0f;
    this->actor.speed = 0.0f;
    this->actor.gravity = 0.0f;
    this->actor.minVelocityY = 0.0f;
}

void func_80AEE050(EnRu1* this) {
    STACK_PAD(s32);
    f32 sp28;
    f32 sp24;
    EnRu1* thisx = this; // necessary to match

    if (this->unk_350 == 0) {
        if ((this->actor.minVelocityY == 0.0f) && (this->actor.speed == 0.0f)) {
            this->unk_350 = 1;
            func_80AEE02C(this);
            this->unk_35C = 0;
            this->unk_358 = (this->actor.depthInWater - 10.0f) * 0.5f;
            this->unk_354 = this->actor.world.pos.y + thisx->unk_358; // thisx only used here
        } else {
            this->actor.gravity = 0.0f;
            this->actor.minVelocityY *= 0.2f;
            this->actor.velocity.y *= 0.2f;
            if (this->actor.minVelocityY >= -0.1f) {
                this->actor.minVelocityY = 0.0f;
                this->actor.velocity.y = 0.0f;
            }
            this->actor.speed *= 0.5f;
            if (this->actor.speed <= 0.1f) {
                this->actor.speed = 0.0f;
            }
            this->actor.velocity.x = Math_SinS(this->actor.world.rot.y) * this->actor.speed;
            this->actor.velocity.z = Math_CosS(this->actor.world.rot.y) * this->actor.speed;
            Actor_UpdatePos(&this->actor);
        }
    } else {
        if (this->unk_350 == 1) {
            if (this->unk_358 <= 1.0f) {
                func_80AEE02C(this);
                this->unk_350 = 2;
                this->unk_360 = 0.0f;
            } else {
                f32 temp_f10;

                sp28 = this->unk_358;
                sp24 = this->unk_354;
                temp_f10 = Math_CosS(this->unk_35C) * -sp28;
                this->actor.world.pos.y = temp_f10 + sp24;
                this->unk_35C += 0x3E8;
                this->unk_358 *= 0.95f;
            }
        } else {
            this->unk_360 += 1.0f;
            if (this->unk_360 > 0.0f) {
                this->unk_350 = 3;
            }
        }
    }
}

s32 func_80AEE264(EnRu1* this, PlayState* play) {
    if (!Actor_TalkOfferAccepted(&this->actor, play)) {
        this->actor.flags |= ACTOR_FLAG_0 | ACTOR_FLAG_3;
        if (GET_INFTABLE(INFTABLE_143)) {
            this->actor.textId = 0x404E;
            Actor_OfferTalkNearColChkInfoCylinder(&this->actor, play);
        } else if (GET_INFTABLE(INFTABLE_142)) {
            this->actor.textId = 0x404D;
            Actor_OfferTalkNearColChkInfoCylinder(&this->actor, play);
        } else {
            this->actor.textId = 0x404C;
            Actor_OfferTalkNearColChkInfoCylinder(&this->actor, play);
        }
        return false;
    }
    return true;
}

void func_80AEE2F8(EnRu1* this, PlayState* play) {
    DynaPolyActor* dynaPolyActor;
    s32 floorBgId;

    if ((this->actor.bgCheckFlags & BGCHECKFLAG_GROUND) && (this->actor.floorBgId != BGCHECK_SCENE)) {
        floorBgId = this->actor.floorBgId;
        dynaPolyActor = DynaPoly_GetActor(&play->colCtx, floorBgId);
        if ((dynaPolyActor != NULL) && (dynaPolyActor->actor.id == ACTOR_BG_BDAN_SWITCH)) {
            if (((dynaPolyActor->actor.params >> 8) & 0x3F) == 0x38) {
                SET_INFTABLE(INFTABLE_140);
                return;
            }
        }
    }
    CLEAR_INFTABLE(INFTABLE_140);
}

s32 func_80AEE394(EnRu1* this, PlayState* play) {
    STACK_PADS(s32, 2);
    CollisionContext* colCtx;
    DynaPolyActor* dynaPolyActor;
    s32 floorBgId;

    if ((this->actor.bgCheckFlags & BGCHECKFLAG_GROUND) && this->actor.floorBgId != BGCHECK_SCENE) {
        colCtx = &play->colCtx;
        floorBgId = this->actor.floorBgId; // necessary match, can't move this out of this block unfortunately
        dynaPolyActor = DynaPoly_GetActor(colCtx, floorBgId);
        if (dynaPolyActor != NULL && dynaPolyActor->actor.id == ACTOR_BG_BDAN_OBJECTS &&
            dynaPolyActor->actor.params == 0 && !Player_InCsMode(play) && play->msgCtx.msgLength == 0) {
            func_80AEE02C(this);
            play->csCtx.script = D_80AF10A4;
            gSaveContext.cutsceneTrigger = 1;
            this->action = 36;
            this->drawConfig = 0;
            this->unk_28C = (BgBdanObjects*)dynaPolyActor;
            this->actor.shape.shadowAlpha = 0;
            return true;
        }
    }
    return false;
}

void func_80AEE488(EnRu1* this, PlayState* play) {
    s8 curRoomNum;

    if (Actor_HasParent(&this->actor, play)) {
        curRoomNum = play->roomCtx.curRoom.num;
        this->roomNum3 = curRoomNum;
        this->action = 31;
        func_80AED520(this, play);
    } else if (!func_80AEE394(this, play) && !(this->actor.bgCheckFlags & BGCHECKFLAG_GROUND)) {
        s32 pad;

        this->actor.minVelocityY = -((kREG(24) * 0.01f) + 6.8f);
        this->actor.gravity = -((kREG(23) * 0.01f) + 1.3f);
        this->action = 28;
    }
}

void func_80AEE568(EnRu1* this, PlayState* play) {
    if (!func_80AEE394(this, play)) {
        if ((this->actor.bgCheckFlags & BGCHECKFLAG_GROUND) && (this->actor.speed == 0.0f) &&
            (this->actor.minVelocityY == 0.0f)) {
            s32 pad;

            func_80AEE02C(this);
            Actor_OfferCarry(&this->actor, play);
            this->action = 27;
            func_80AEADD8(this);
            return;
        }

        if (this->actor.depthInWater > 0.0f) {
            this->action = 29;
            this->unk_350 = 0;
        }
    }
}

void func_80AEE628(EnRu1* this, PlayState* play) {
    STACK_PADS(s32, 2);
    s8 curRoomNum = play->roomCtx.curRoom.num;

    if (EnRu1_IsCsStateIdle(play)) {
        Animation_Change(&this->skelAnime, &gRutoChildSittingAnim, 1.0f, 0,
                         Animation_GetLastFrame(&gRutoChildSittingAnim), ANIMMODE_LOOP, -8.0f);
        SET_INFTABLE(INFTABLE_144);
        this->action = 31;
    }
    this->roomNum3 = curRoomNum;
}

s32 func_80AEE6D0(EnRu1* this, PlayState* play) {
    STACK_PAD(s32);
    s8 curRoomNum = play->roomCtx.curRoom.num;

    if (!GET_INFTABLE(INFTABLE_144) && (func_80AEB124(play) != NULL)) {
        if (!Player_InCsMode(play)) {
            Animation_Change(&this->skelAnime, &gRutoChildSeesSapphireAnim, 1.0f, 0,
                             Animation_GetLastFrame(&gRutoChildSquirmAnim), ANIMMODE_LOOP, -8.0f);
            func_80AED600(this);
            this->action = 34;
            this->unk_26C = 0.0f;
            play->csCtx.script = D_80AF1728;
            gSaveContext.cutsceneTrigger = 1;
        }
        this->roomNum3 = curRoomNum;
        return true;
    }
    this->roomNum3 = curRoomNum;
    return false;
}

void func_80AEE7C4(EnRu1* this, PlayState* play) {
<<<<<<< HEAD
    f32 frameCount;
    STACK_PADS(s32, 13);
=======
    s32 pad[9];
>>>>>>> bf3339a1
    Player* player;
    f32* unk_370 = &this->unk_370;

    if (Actor_HasNoParent(&this->actor, play)) {
        f32 frameCount = Animation_GetLastFrame(&gRutoChildSittingAnim);

        Animation_Change(&this->skelAnime, &gRutoChildSittingAnim, 1.0f, 0, frameCount, ANIMMODE_LOOP, -8.0f);
        func_80AED6DC(this, play);
        this->actor.speed *= (kREG(25) * 0.01f) + 1.0f;
        this->actor.velocity.y *= (kREG(26) * 0.01f) + 1.0f;
        this->actor.minVelocityY = -((kREG(24) * 0.01f) + 6.8f);
        this->actor.gravity = -((kREG(23) * 0.01f) + 1.3f);
        func_80AED57C(this);
        this->action = 28;
        *unk_370 = 0.0f;
    } else if (func_80AEE6D0(this, play)) {
        s32 pad;

        *unk_370 = 0.0f;
    } else {
        player = GET_PLAYER(play);
        if (player->stateFlags2 & PLAYER_STATE2_28) {
            this->unk_370 += 1.0f;
            if (this->action != 32) {
                if (*unk_370 > 30.0f) {
                    if (Rand_S16Offset(0, 3) == 0) {
                        f32 frameCount = Animation_GetLastFrame(&gRutoChildSquirmAnim);

                        Animation_Change(&this->skelAnime, &gRutoChildSquirmAnim, 1.0f, 0, frameCount, ANIMMODE_LOOP,
                                         -8.0f);
                        func_80AED5DC(this);
                        this->action = 32;
                    }
                    *unk_370 = 0.0f;
                }
            } else {
                if (*unk_370 > 50.0f) {
                    f32 frameCount = Animation_GetLastFrame(&gRutoChildSittingAnim);

                    Animation_Change(&this->skelAnime, &gRutoChildSittingAnim, 1.0f, 0, frameCount, ANIMMODE_LOOP,
                                     -8.0f);
                    this->action = 31;
                    *unk_370 = 0.0f;
                }
            }
        } else {
            f32 frameCount = Animation_GetLastFrame(&gRutoChildSittingAnim);

            Animation_Change(&this->skelAnime, &gRutoChildSittingAnim, 1.0f, 0, frameCount, ANIMMODE_LOOP, -8.0f);
            *unk_370 = 0.0f;
        }
    }
}

s32 func_80AEEAC8(EnRu1* this, PlayState* play) {
    if (this->actor.bgCheckFlags & BGCHECKFLAG_GROUND) {
        s32 pad;

        func_80AEE02C(this);
        Actor_OfferCarry(&this->actor, play);
        this->action = 27;
        func_80AEADD8(this);
        return true;
    }
    return false;
}

void func_80AEEB24(EnRu1* this, PlayState* play) {
    if ((func_80AEEAC8(this, play) == 0) && (this->unk_350 == 3)) {
        this->action = 30;
        func_80AEE02C(this);
        this->actor.gravity = -0.1f;
        this->actor.minVelocityY = -((kREG(18) * 0.1f) + 0.7f);
    }
}

void func_80AEEBB4(EnRu1* this, PlayState* play) {
    Actor_OfferCarry(&this->actor, play);
}

void func_80AEEBD4(EnRu1* this, PlayState* play) {
    func_80AED83C(this);
    func_80AEAC54(this, play);
    func_80AEAECC(this, play);
    EnRu1_UpdateSkelAnime(this);
    EnRu1_UpdateEyes(this);
    func_80AEEBB4(this, play);
    func_80AEE488(this, play);
    func_80AED624(this, play);
    func_80AEDAE0(this, play);
}

void func_80AEEC5C(EnRu1* this, PlayState* play) {
    func_80AED83C(this);
    func_80AEACDC(this, play);
    func_80AEAECC(this, play);
    func_80AEE2F8(this, play);
    func_80AEDFF4(this, play);
    EnRu1_UpdateSkelAnime(this);
    EnRu1_UpdateEyes(this);
    func_80AEE568(this, play);
    func_80AED624(this, play);
    func_80AEDAE0(this, play);
}

void func_80AEECF0(EnRu1* this, PlayState* play) {
    func_80AED83C(this);
    func_80AEAECC(this, play);
    func_80AEE050(this);
    EnRu1_UpdateSkelAnime(this);
    EnRu1_UpdateEyes(this);
    func_80AEEB24(this, play);
    func_80AED624(this, play);
}

void func_80AEED58(EnRu1* this, PlayState* play) {
    func_80AED83C(this);
    func_80AEAECC(this, play);
    Actor_MoveXZGravity(&this->actor);
    EnRu1_UpdateSkelAnime(this);
    EnRu1_UpdateEyes(this);
    func_80AEEAC8(this, play);
    func_80AED624(this, play);
    func_80AEDAE0(this, play);
}

void func_80AEEDCC(EnRu1* this, PlayState* play) {
    func_80AED8DC(this);
    EnRu1_UpdateSkelAnime(this);
    func_80AEAECC(this, play);
    func_80AEE2F8(this, play);
    EnRu1_UpdateEyes(this);
    func_80AED6F8(play);
    func_80AEE7C4(this, play);
}

void func_80AEEE34(EnRu1* this, PlayState* play) {
    func_80AED83C(this);
    EnRu1_UpdateSkelAnime(this);
    func_80AEAECC(this, play);
    func_80AEE2F8(this, play);
    EnRu1_UpdateEyes(this);
    func_80AED6F8(play);
    func_80AEE7C4(this, play);
}

void func_80AEEE9C(EnRu1* this, PlayState* play) {
    func_80AED83C(this);
    func_80AEAECC(this, play);
    func_80AEDFF4(this, play);
    EnRu1_UpdateSkelAnime(this);
    EnRu1_UpdateEyes(this);
    func_80AED738(this, play);
    func_80AED624(this, play);
}

void func_80AEEF08(EnRu1* this, PlayState* play) {
    func_80AED83C(this);
    EnRu1_UpdateSkelAnime(this);
    func_80AEAECC(this, play);
    EnRu1_UpdateEyes(this);
    func_80AEE628(this, play);
}

void func_80AEEF5C(EnRu1* this, PlayState* play) {
}

void func_80AEEF68(EnRu1* this, PlayState* play) {
    Player* player = GET_PLAYER(play);
    s16 trackingPreset;

    this->interactInfo.trackPos = player->actor.world.pos;
    this->interactInfo.yOffset = kREG(16) - 3.0f;
    trackingPreset = kREG(17) + 0xC;
    Npc_TrackPoint(&this->actor, &this->interactInfo, trackingPreset, NPC_TRACKING_HEAD_AND_TORSO);
}

void func_80AEEFEC(EnRu1* this, PlayState* play) {
    Player* player = GET_PLAYER(play);
    s16 trackingPreset;

    this->interactInfo.trackPos = player->actor.world.pos;
    this->interactInfo.yOffset = kREG(16) - 3.0f;
    trackingPreset = kREG(17) + 0xC;
    Npc_TrackPoint(&this->actor, &this->interactInfo, trackingPreset, NPC_TRACKING_FULL_BODY);
    this->actor.world.rot.y = this->actor.shape.rot.y;
}

void func_80AEF080(EnRu1* this) {
    if (Animation_OnFrame(&this->skelAnime, 11.0f)) {
        Sfx_PlaySfxAtPos(&this->actor.projectedPos, NA_SE_EV_LAND_DIRT);
    }
}

s32 func_80AEF0BC(EnRu1* this, PlayState* play) {
    if (GET_INFTABLE(INFTABLE_142)) {
        f32 frameCount = Animation_GetLastFrame(&gRutoChildSitAnim);

        Animation_Change(&this->skelAnime, &gRutoChildSitAnim, 1.0f, 0, frameCount, ANIMMODE_ONCE, -8.0f);
        play->msgCtx.msgMode = MSGMODE_PAUSED;
        this->action = 26;
        this->actor.flags &= ~(ACTOR_FLAG_0 | ACTOR_FLAG_3);
        return true;
    }
    return false;
}

void func_80AEF170(EnRu1* this, PlayState* play, s32 cond) {
    if (cond) {
        this->action = 25;
    }
}

void func_80AEF188(EnRu1* this, PlayState* play) {
    if (func_80AEB174(play) && !func_80AEF0BC(this, play)) {
        Message_CloseTextbox(play);
        SET_INFTABLE(INFTABLE_142);
        this->action = 24;
    }
}

void func_80AEF1F0(EnRu1* this, PlayState* play, UNK_TYPE arg2) {
    if (arg2 != 0) {
        Animation_Change(&this->skelAnime, &gRutoChildSittingAnim, 1.0f, 0.0f,
                         Animation_GetLastFrame(&gRutoChildSittingAnim), ANIMMODE_LOOP, 0.0f);
        Message_CloseTextbox(play);
        SET_INFTABLE(INFTABLE_143);
        func_80AED6DC(this, play);
        Actor_OfferCarry(&this->actor, play);
        this->action = 27;
        func_80AEADD8(this);
    }
}

void func_80AEF29C(EnRu1* this, PlayState* play) {
    this->action = 23;
}

void func_80AEF2AC(EnRu1* this, PlayState* play) {
    this->action = 24;
    this->drawConfig = 1;
    this->actor.flags |= ACTOR_FLAG_0 | ACTOR_FLAG_3;
}

void func_80AEF2D0(EnRu1* this, PlayState* play) {
    s32 cond;

    func_80AEEF68(this, play);
    EnRu1_UpdateSkelAnime(this);
    EnRu1_UpdateEyes(this);
    func_80AEAC10(this, play);
    func_80AEAECC(this, play);
    cond = func_80AEE264(this, play);
    func_80AED624(this, play);
    func_80AEF170(this, play, cond);
}

void func_80AEF354(EnRu1* this, PlayState* play) {
    func_80AEEFEC(this, play);
    EnRu1_UpdateSkelAnime(this);
    EnRu1_UpdateEyes(this);
    func_80AEAECC(this, play);
    func_80AEF188(this, play);
}

void func_80AEF3A8(EnRu1* this, PlayState* play) {
    s32 something;

    func_80AED83C(this);
    something = EnRu1_UpdateSkelAnime(this);
    func_80AEF080(this);
    EnRu1_UpdateEyes(this);
    func_80AEAECC(this, play);
    func_80AEF1F0(this, play, something);
}

void func_80AEF40C(EnRu1* this) {
    SkelAnime* skelAnime = &this->skelAnime;

    if (Animation_OnFrame(skelAnime, 2.0f) || Animation_OnFrame(skelAnime, 7.0f) ||
        Animation_OnFrame(skelAnime, 12.0f) || Animation_OnFrame(skelAnime, 18.0f) ||
        Animation_OnFrame(skelAnime, 25.0f) || Animation_OnFrame(skelAnime, 33.0f)) {
        Sfx_PlaySfxAtPos(&this->actor.projectedPos, NA_SE_PL_WALK_GROUND + SURFACE_SFX_OFFSET_JABU);
    }
}

void func_80AEF4A8(EnRu1* this, PlayState* play) {
    SfxSource_PlaySfxAtFixedWorldPos(play, &this->actor.projectedPos, 20, NA_SE_VO_RT_FALL);
}

void func_80AEF4E0(EnRu1* this) {
    if (Animation_OnFrame(&this->skelAnime, 5.0f)) {
        Sfx_PlaySfxAtPos(&this->actor.projectedPos, NA_SE_VO_RT_LAUGH_0);
    }
}

void func_80AEF51C(EnRu1* this) {
    Sfx_PlaySfxAtPos(&this->actor.projectedPos, NA_SE_VO_RT_THROW);
}

void func_80AEF540(EnRu1* this) {
    if (func_80AEB104(this) == 2) {
        EnRu1_SetEyeIndex(this, 3);
        EnRu1_SetMouthIndex(this, 2);
        if (this->skelAnime.mode != 2) {
            func_80AEB264(this, &gRutoChildShutterAnim, 2, -8.0f, 0);
            func_80AEF51C(this);
        }
    }
}

void func_80AEF5B8(EnRu1* this) {
    f32 curFrame;

    if (D_80AF1938 == 0) {
        curFrame = this->skelAnime.curFrame;
        if (curFrame >= 60.0f) {
            EnRu1_SetEyeIndex(this, 3);
            EnRu1_SetMouthIndex(this, 0);
            func_80AED57C(this);
            D_80AF1938 = 1;
        }
    }
}

void func_80AEF624(EnRu1* this, PlayState* play) {
    f32 frameCount;
    CsCmdActorCue* cue;
    CsCmdActorCue* cue2;
    s16 newRotTmp;

    if (func_80AEAFE0(play, 1, 3)) {
        frameCount = Animation_GetLastFrame(&gRutoChildWalkToAndHoldUpSapphireAnim);
        // this weird part with the redundant variable is necessary to match for some reason
        cue2 = play->csCtx.actorCues[3];
        cue = cue2;
        this->actor.world.pos.x = cue->startPos.x;
        this->actor.world.pos.y = cue->startPos.y;
        this->actor.world.pos.z = cue->startPos.z;
        newRotTmp = cue->rot.x;
        this->actor.shape.rot.x = newRotTmp;
        this->actor.world.rot.x = newRotTmp;
        newRotTmp = cue->rot.y;
        this->actor.shape.rot.y = newRotTmp;
        this->actor.world.rot.y = newRotTmp;
        newRotTmp = cue->rot.z;
        this->actor.shape.rot.z = newRotTmp;
        this->actor.world.rot.z = newRotTmp;
        Animation_Change(&this->skelAnime, &gRutoChildWalkToAndHoldUpSapphireAnim, 1.0f, 0.0f, frameCount,
                         ANIMMODE_ONCE, 0.0f);
        func_80AEB3A4(this, play);
        this->action = 37;
        this->drawConfig = 1;
        this->actor.shape.shadowAlpha = 0xFF;
    }
}

void func_80AEF728(EnRu1* this, UNK_TYPE arg1) {
    if (arg1 != 0) {
        Animation_Change(&this->skelAnime, &gRutoChildHoldArmsUpAnim, 1.0f, 0.0f,
                         Animation_GetLastFrame(&gRutoChildHoldArmsUpAnim), ANIMMODE_LOOP, 0.0f);
        func_80AEB3CC(this);
        this->action = 38;
    }
}

void func_80AEF79C(EnRu1* this, PlayState* play) {
    if (func_80AEAFE0(play, 2, 3)) {
        Animation_Change(&this->skelAnime, &gRutoChildBringHandsDownAnim, 1.0f, 0,
                         Animation_GetLastFrame(&gRutoChildBringHandsDownAnim), ANIMMODE_ONCE, -8.0f);
        this->action = 39;
    }
}

void func_80AEF820(EnRu1* this, UNK_TYPE arg1) {
    if (arg1 != 0) {
        Animation_Change(&this->skelAnime, &gRutoChildWait2Anim, 1.0f, 0, Animation_GetLastFrame(&gRutoChildWait2Anim),
                         ANIMMODE_LOOP, -8.0f);
        this->action = 40;
    }
}

void func_80AEF890(EnRu1* this, PlayState* play) {
    STACK_PADS(s32, 2);
    s8 curRoomNum;

    if (!(OOT_DEBUG && IS_CUTSCENE_LAYER) && EnRu1_IsCsStateIdle(play)) {
        curRoomNum = play->roomCtx.curRoom.num;
        SET_INFTABLE(INFTABLE_145);
        Flags_SetSwitch(play, func_80AEADE0(this));
        func_80AEB0EC(this, 1);
        this->action = 42;
        this->actor.room = curRoomNum;
    }
}

void func_80AEF930(EnRu1* this, PlayState* play) {
    if (func_80AEB104(this) == 3) {
        this->actor.flags |= ACTOR_FLAG_0 | ACTOR_FLAG_3;
        this->actor.textId = 0x4048;
        Message_ContinueTextbox(play, this->actor.textId);
        func_80AEF4A8(this, play);
        this->action = 43;
        this->drawConfig = 0;
    }
}

void func_80AEF99C(EnRu1* this, PlayState* play) {
    if (func_80AEB1B4(play) != 0) {
        func_80AEB0EC(this, 4);
        Actor_Kill(&this->actor);
    }
}

void func_80AEF9D8(EnRu1* this, PlayState* play) {
    func_80AED83C(this);
    EnRu1_UpdateSkelAnime(this);
    EnRu1_UpdateEyes(this);
    func_80AEF624(this, play);
#if OOT_DEBUG
    func_80AEB220(this, play);
#endif
}

void func_80AEFA2C(EnRu1* this, PlayState* play) {
    s32 something;

    func_80AED83C(this);
    func_80AEB364(this, play);
    func_80AEAECC(this, play);
    something = EnRu1_UpdateSkelAnime(this);
    func_80AEF4E0(this);
    func_80AEF5B8(this);
    func_80AEF40C(this);
    func_80AEF728(this, something);
#if OOT_DEBUG
    func_80AEB220(this, play);
#endif
}

void func_80AEFAAC(EnRu1* this, PlayState* play) {
    func_80AED83C(this);
    func_80AEAECC(this, play);
    EnRu1_UpdateSkelAnime(this);
    func_80AEF79C(this, play);
#if OOT_DEBUG
    func_80AEB220(this, play);
#endif
}

void func_80AEFB04(EnRu1* this, PlayState* play) {
    s32 something;

    func_80AED83C(this);
    func_80AEAECC(this, play);
    something = EnRu1_UpdateSkelAnime(this);
    EnRu1_UpdateEyes(this);
    func_80AEF820(this, something);
#if OOT_DEBUG
    func_80AEB220(this, play);
#endif
}

void func_80AEFB68(EnRu1* this, PlayState* play) {
    func_80AED83C(this);
    func_80AEAECC(this, play);
    EnRu1_UpdateSkelAnime(this);
    EnRu1_UpdateEyes(this);
    func_80AEF890(this, play);
#if OOT_DEBUG
    func_80AEB220(this, play);
#endif
}

void func_80AEFBC8(EnRu1* this, PlayState* play) {
    func_80AED83C(this);
    func_80AEAECC(this, play);
    EnRu1_UpdateSkelAnime(this);
    EnRu1_UpdateEyes(this);
    func_80AEF540(this);
    func_80AEF930(this, play);
}

void func_80AEFC24(EnRu1* this, PlayState* play) {
    func_80AED83C(this);
    func_80AEF99C(this, play);
}

void func_80AEFC54(EnRu1* this, PlayState* play) {
    if (GET_INFTABLE(INFTABLE_145) && !GET_INFTABLE(INFTABLE_146)) {
        s32 pad;

        func_80AEB264(this, &gRutoChildWait2Anim, 0, 0, 0);
        this->action = 41;
        this->unk_28C = EnRu1_FindSwitch(play);
        func_80AEB0EC(this, 1);
        this->actor.flags &= ~(ACTOR_FLAG_0 | ACTOR_FLAG_3);
    } else {
        Actor_Kill(&this->actor);
    }
}

void func_80AEFCE8(EnRu1* this, PlayState* play) {
    this->unk_28C = EnRu1_FindSwitch(play);
    if (this->unk_28C != NULL) {
        this->action = 42;
        this->drawConfig = 1;
        func_80AEB0EC(this, 1);
    }
}

void func_80AEFD38(EnRu1* this, PlayState* play) {
    if (GET_EVENTCHKINF(EVENTCHKINF_37) && LINK_IS_CHILD) {
        func_80AEB264(this, &gRutoChildWait2Anim, 0, 0, 0);
        this->actor.flags &= ~ACTOR_FLAG_4;
        this->action = 44;
        this->drawConfig = 1;
    } else {
        Actor_Kill(&this->actor);
    }
}

s32 func_80AEFDC0(EnRu1* this, PlayState* play) {
    if (!Actor_TalkOfferAccepted(&this->actor, play)) {
        this->actor.flags |= ACTOR_FLAG_0 | ACTOR_FLAG_3;
        this->actor.textId = MaskReaction_GetTextId(play, MASK_REACTION_SET_RUTO);
        if (this->actor.textId == 0) {
            this->actor.textId = 0x402C;
        }
        Actor_OfferTalkNearColChkInfoCylinder(&this->actor, play);
        return false;
    }
    return true;
}

s32 func_80AEFE38(EnRu1* this, PlayState* play) {
    if (Message_GetState(&play->msgCtx) == TEXT_STATE_CLOSING) {
        this->actor.flags &= ~(ACTOR_FLAG_0 | ACTOR_FLAG_3);
        return true;
    }
    return false;
}

void func_80AEFE84(EnRu1* this, PlayState* play, s32 cond) {
    if (cond) {
        this->action = 45;
    }
}

void func_80AEFE9C(EnRu1* this, PlayState* play) {
    if (func_80AEFE38(this, play)) {
        this->action = 44;
    }
}

void func_80AEFECC(EnRu1* this, PlayState* play) {
    func_80AEEF68(this, play);
    EnRu1_UpdateSkelAnime(this);
    EnRu1_UpdateEyes(this);
    func_80AEAC10(this, play);
    func_80AEAECC(this, play);
    func_80AEFE84(this, play, func_80AEFDC0(this, play));
}

void func_80AEFF40(EnRu1* this, PlayState* play) {
    func_80AEEFEC(this, play);
    EnRu1_UpdateSkelAnime(this);
    EnRu1_UpdateEyes(this);
    func_80AEAECC(this, play);
    func_80AEFE9C(this, play);
}

void func_80AEFF94(EnRu1* this, PlayState* play) {
    s8 actorRoom;

    if (GET_INFTABLE(INFTABLE_141) && GET_INFTABLE(INFTABLE_140) && !GET_INFTABLE(INFTABLE_145) &&
        (!(func_80AEB020(this, play)))) {
        func_80AEB264(this, &gRutoChildWait2Anim, 0, 0, 0);
        actorRoom = this->actor.room;
        this->action = 22;
        this->actor.room = -1;
        this->drawConfig = 0;
        this->roomNum1 = actorRoom;
        this->roomNum3 = actorRoom;
        this->roomNum2 = actorRoom;
        // "Ruto switch set"
        PRINTF("スイッチルトセット!!!!!!!!!!!!!!!!!!!!!!\n");
    } else {
        // "Ruto switch not set"
        PRINTF("スイッチルトセットしない!!!!!!!!!!!!!!!!!!!!!!\n");
        Actor_Kill(&this->actor);
    }
}

#if OOT_DEBUG
void func_80AF0050(EnRu1* this, PlayState* play) {
    func_80AEB264(this, &gRutoChildWait2Anim, 0, 0, 0);
    this->action = 36;
    this->roomNum1 = this->actor.room;
    this->unk_28C = EnRu1_FindSwitch(play);
    this->actor.room = -1;
}
#endif

void EnRu1_Update(Actor* thisx, PlayState* play) {
    EnRu1* this = (EnRu1*)thisx;

    if (this->action < 0 || this->action >= ARRAY_COUNT(sActionFuncs) || sActionFuncs[this->action] == NULL) {
        // "Main mode is improper!"
        PRINTF(VT_FGCOL(RED) "メインモードがおかしい!!!!!!!!!!!!!!!!!!!!!!!!!\n" VT_RST);
        return;
    }

    sActionFuncs[this->action](this, play);
}

void EnRu1_Init(Actor* thisx, PlayState* play) {
    STACK_PAD(s32);
    EnRu1* this = (EnRu1*)thisx;

    ActorShape_Init(&this->actor.shape, 0.0f, ActorShadow_DrawCircle, 30.0f);
    SkelAnime_InitFlex(play, &this->skelAnime, &gRutoChildSkel, NULL, this->jointTable, this->morphTable, 17);
    func_80AEAD20(&this->actor, play);
    switch (func_80AEADF0(this)) {
        case 0:
            func_80AECDA0(this, play);
            break;
        case 1:
            func_80AEB3DC(this, play);
            break;
        case 2:
            func_80AEC320(this, play);
            break;
        case 3:
            func_80AED44C(this, play);
            break;
        case 4:
            func_80AEFC54(this, play);
            break;
        case 5:
            func_80AEFD38(this, play);
            break;
        case 6:
            func_80AEFF94(this, play);
            break;
#if OOT_DEBUG
        case 10:
            func_80AF0050(this, play);
            break;
#endif
        default:
            Actor_Kill(&this->actor);
            // "Relevant arge_data = %d unacceptable"
            PRINTF("該当 arge_data = %d 無し\n", func_80AEADF0(this));
            break;
    }
}

void func_80AF0278(EnRu1* this, PlayState* play, s32 limbIndex, Vec3s* rot) {
    Vec3s* torsoRot = &this->interactInfo.torsoRot;
    Vec3s* headRot = &this->interactInfo.headRot;

    switch (limbIndex) {
        case RUTO_CHILD_CHEST:
            rot->x += torsoRot->y;
            rot->y -= torsoRot->x;
            break;
        case RUTO_CHILD_HEAD:
            rot->x += headRot->y;
            rot->z += headRot->x;
            break;
    }
}

s32 EnRu1_OverrideLimbDraw(PlayState* play, s32 limbIndex, Gfx** dList, Vec3f* pos, Vec3s* rot, void* thisx,
                           Gfx** gfx) {
    EnRu1* this = (EnRu1*)thisx;

    if ((this->unk_290 < 0) || (this->unk_290 > 0) || (*sPreLimbDrawFuncs[this->unk_290] == NULL)) {
        // "Neck rotation mode is improper!"
        PRINTF(VT_FGCOL(RED) "首回しモードがおかしい!!!!!!!!!!!!!!!!!!!!!!!!!\n" VT_RST);
    } else {
        sPreLimbDrawFuncs[this->unk_290](this, play, limbIndex, rot);
    }
    return false;
}

void EnRu1_PostLimbDraw(PlayState* play, s32 limbIndex, Gfx** dList, Vec3s* rot, void* thisx, Gfx** gfx) {
    EnRu1* this = (EnRu1*)thisx;

    if (limbIndex == RUTO_CHILD_HEAD) {
        Vec3f vec1;
        Vec3f vec2;

        vec1 = sMultVec;
        Matrix_MultVec3f(&vec1, &vec2);
        this->actor.focus.pos.x = vec2.x;
        this->actor.focus.pos.y = vec2.y;
        this->actor.focus.pos.z = vec2.z;
        this->actor.focus.rot.x = this->actor.world.rot.x;
        this->actor.focus.rot.y = this->actor.world.rot.y;
        this->actor.focus.rot.z = this->actor.world.rot.z;
    }
}

void EnRu1_DrawNothing(EnRu1* this, PlayState* play) {
}

void EnRu1_DrawOpa(EnRu1* this, PlayState* play) {
    STACK_PADS(s32, 2);
    s16 eyeIndex = this->eyeIndex;
    void* eyeTex = sEyeTextures[eyeIndex];
    s16 mouthIndex = this->mouthIndex;
    SkelAnime* skelAnime = &this->skelAnime;
    void* mouthTex = sMouthTextures[mouthIndex];
    STACK_PAD(s32);

    OPEN_DISPS(play->state.gfxCtx, "../z_en_ru1.c", 1282);

    Gfx_SetupDL_25Opa(play->state.gfxCtx);

    gSPSegment(POLY_OPA_DISP++, 0x08, SEGMENTED_TO_VIRTUAL(eyeTex));
    gSPSegment(POLY_OPA_DISP++, 0x09, SEGMENTED_TO_VIRTUAL(eyeTex));
    gSPSegment(POLY_OPA_DISP++, 0x09, SEGMENTED_TO_VIRTUAL(mouthTex));
    gDPSetEnvColor(POLY_OPA_DISP++, 0, 0, 0, 255);
    gSPSegment(POLY_OPA_DISP++, 0x0C, &D_80116280[2]);

    POLY_OPA_DISP = SkelAnime_DrawFlex(play, skelAnime->skeleton, skelAnime->jointTable, skelAnime->dListCount,
                                       EnRu1_OverrideLimbDraw, EnRu1_PostLimbDraw, this, POLY_OPA_DISP);

    CLOSE_DISPS(play->state.gfxCtx, "../z_en_ru1.c", 1309);
}

void EnRu1_DrawXlu(EnRu1* this, PlayState* play) {
    STACK_PADS(s32, 2);
    s16 eyeIndex = this->eyeIndex;
    void* eyeTex = sEyeTextures[eyeIndex];
    s16 mouthIndex = this->mouthIndex;
    SkelAnime* skelAnime = &this->skelAnime;
    void* mouthTex = sMouthTextures[mouthIndex];
    STACK_PAD(s32);

    OPEN_DISPS(play->state.gfxCtx, "../z_en_ru1.c", 1324);

    Gfx_SetupDL_25Xlu(play->state.gfxCtx);

    gSPSegment(POLY_XLU_DISP++, 0x08, SEGMENTED_TO_VIRTUAL(eyeTex));
    gSPSegment(POLY_XLU_DISP++, 0x09, SEGMENTED_TO_VIRTUAL(eyeTex));
    gSPSegment(POLY_XLU_DISP++, 0x09, SEGMENTED_TO_VIRTUAL(mouthTex));
    gDPSetEnvColor(POLY_XLU_DISP++, 0, 0, 0, this->alpha);
    gSPSegment(POLY_XLU_DISP++, 0x0C, &D_80116280[0]);

    POLY_XLU_DISP = SkelAnime_DrawFlex(play, skelAnime->skeleton, skelAnime->jointTable, skelAnime->dListCount,
                                       EnRu1_OverrideLimbDraw, NULL, this, POLY_XLU_DISP);

    CLOSE_DISPS(play->state.gfxCtx, "../z_en_ru1.c", 1353);
}

void EnRu1_Draw(Actor* thisx, PlayState* play) {
    EnRu1* this = (EnRu1*)thisx;

    if (this->drawConfig < 0 || this->drawConfig >= ARRAY_COUNT(sDrawFuncs) || sDrawFuncs[this->drawConfig] == NULL) {
        // "Draw mode is improper!"
        PRINTF(VT_FGCOL(RED) "描画モードがおかしい!!!!!!!!!!!!!!!!!!!!!!!!!\n" VT_RST);
        return;
    }
    sDrawFuncs[this->drawConfig](this, play);
}<|MERGE_RESOLUTION|>--- conflicted
+++ resolved
@@ -633,12 +633,7 @@
 }
 
 void func_80AEBE3C(EnRu1* this, PlayState* play, s32 arg2) {
-<<<<<<< HEAD
     STACK_PADS(s32, 2);
-    f32 frameCount;
-=======
-    s32 pad[2];
->>>>>>> bf3339a1
 
     if (arg2 != 0) {
         f32 frameCount = Animation_GetLastFrame(&gRutoChildTreadWaterAnim);
@@ -666,7 +661,7 @@
 
 void func_80AEBF60(EnRu1* this, PlayState* play) {
     if (func_80AEB480(play, 6)) {
-        s32 pad;
+        STACK_PAD(s32);
 
         func_80AEB7D0(this);
         this->action = 5;
@@ -918,7 +913,7 @@
 
 void func_80AECA18(EnRu1* this) {
     if (!(this->actor.bgCheckFlags & BGCHECKFLAG_GROUND)) {
-        s32 pad;
+        STACK_PAD(s32);
 
         this->action = 13;
         this->unk_26C = 0.0f;
@@ -1263,7 +1258,7 @@
 
 void func_80AED738(EnRu1* this, PlayState* play) {
     if (func_80AED624(this, play)) {
-        s32 pad;
+        STACK_PAD(s32);
 
         this->unk_2A4 += 1.0f;
         if (this->unk_2A4 < 20.0f) {
@@ -1374,7 +1369,7 @@
         }
     }
     if (this->actor.bgCheckFlags & BGCHECKFLAG_CEILING) {
-        s32 pad;
+        STACK_PAD(s32);
 
         speedXZ = &this->actor.speed;
         velocityY = &this->actor.velocity.y;
@@ -1576,7 +1571,7 @@
         this->action = 31;
         func_80AED520(this, play);
     } else if (!func_80AEE394(this, play) && !(this->actor.bgCheckFlags & BGCHECKFLAG_GROUND)) {
-        s32 pad;
+        STACK_PAD(s32);
 
         this->actor.minVelocityY = -((kREG(24) * 0.01f) + 6.8f);
         this->actor.gravity = -((kREG(23) * 0.01f) + 1.3f);
@@ -1588,7 +1583,7 @@
     if (!func_80AEE394(this, play)) {
         if ((this->actor.bgCheckFlags & BGCHECKFLAG_GROUND) && (this->actor.speed == 0.0f) &&
             (this->actor.minVelocityY == 0.0f)) {
-            s32 pad;
+            STACK_PAD(s32);
 
             func_80AEE02C(this);
             Actor_OfferCarry(&this->actor, play);
@@ -1639,12 +1634,7 @@
 }
 
 void func_80AEE7C4(EnRu1* this, PlayState* play) {
-<<<<<<< HEAD
-    f32 frameCount;
-    STACK_PADS(s32, 13);
-=======
-    s32 pad[9];
->>>>>>> bf3339a1
+    STACK_PADS(s32, 9);
     Player* player;
     f32* unk_370 = &this->unk_370;
 
@@ -1661,7 +1651,7 @@
         this->action = 28;
         *unk_370 = 0.0f;
     } else if (func_80AEE6D0(this, play)) {
-        s32 pad;
+        STACK_PAD(s32);
 
         *unk_370 = 0.0f;
     } else {
@@ -1701,7 +1691,7 @@
 
 s32 func_80AEEAC8(EnRu1* this, PlayState* play) {
     if (this->actor.bgCheckFlags & BGCHECKFLAG_GROUND) {
-        s32 pad;
+        STACK_PAD(s32);
 
         func_80AEE02C(this);
         Actor_OfferCarry(&this->actor, play);
@@ -2135,7 +2125,7 @@
 
 void func_80AEFC54(EnRu1* this, PlayState* play) {
     if (GET_INFTABLE(INFTABLE_145) && !GET_INFTABLE(INFTABLE_146)) {
-        s32 pad;
+        STACK_PAD(s32);
 
         func_80AEB264(this, &gRutoChildWait2Anim, 0, 0, 0);
         this->action = 41;
