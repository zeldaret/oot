/*
 * File: z_en_ru1.c
 * Overlay: En_Ru1
 * Description: Ruto (child)
 */

#include "z_en_ru1.h"
#include "overlays/actors/ovl_Demo_Effect/z_demo_effect.h"

#include "libc64/math64.h"
#include "array_count.h"
#include "gfx.h"
#include "gfx_setupdl.h"
#include "printf.h"
#include "regs.h"
#include "segmented_address.h"
#include "seqcmd.h"
#include "sequence.h"
#include "sfx.h"
#include "sys_matrix.h"
#include "terminal.h"
#include "translation.h"
#include "versions.h"
#include "z_lib.h"
#include "effect.h"
#include "face_reaction.h"
#include "play_state.h"
#include "player.h"
#include "save.h"

#include "assets/objects/object_ru1/object_ru1.h"

#define FLAGS (ACTOR_FLAG_ATTENTION_ENABLED | ACTOR_FLAG_UPDATE_CULLING_DISABLED | ACTOR_FLAG_CAN_PRESS_SWITCHES)

void EnRu1_Init(Actor* thisx, PlayState* play);
void EnRu1_Destroy(Actor* thisx, PlayState* play);
void EnRu1_Update(Actor* thisx, PlayState* play);
void EnRu1_Draw(Actor* thisx, PlayState* play);

void func_80AEC0B4(EnRu1* this, PlayState* play);
void func_80AEC100(EnRu1* this, PlayState* play);
void func_80AEC130(EnRu1* this, PlayState* play);
void func_80AEC17C(EnRu1* this, PlayState* play);
void func_80AEC1D4(EnRu1* this, PlayState* play);
void func_80AEC244(EnRu1* this, PlayState* play);
void func_80AEC2C0(EnRu1* this, PlayState* play);
void func_80AECA94(EnRu1* this, PlayState* play);
void func_80AECAB4(EnRu1* this, PlayState* play);
void func_80AECAD4(EnRu1* this, PlayState* play);
void func_80AECB18(EnRu1* this, PlayState* play);
void func_80AECB60(EnRu1* this, PlayState* play);
void func_80AECBB8(EnRu1* this, PlayState* play);
void func_80AECC1C(EnRu1* this, PlayState* play);
void func_80AECC84(EnRu1* this, PlayState* play);
void func_80AED304(EnRu1* this, PlayState* play);
void func_80AED324(EnRu1* this, PlayState* play);
void func_80AED344(EnRu1* this, PlayState* play);
void func_80AED374(EnRu1* this, PlayState* play);
void func_80AED3A4(EnRu1* this, PlayState* play);
void func_80AED3E0(EnRu1* this, PlayState* play);
void func_80AED414(EnRu1* this, PlayState* play);
void func_80AEF29C(EnRu1* this, PlayState* play);
void func_80AEF2AC(EnRu1* this, PlayState* play);
void func_80AEF2D0(EnRu1* this, PlayState* play);
void func_80AEF354(EnRu1* this, PlayState* play);
void func_80AEF3A8(EnRu1* this, PlayState* play);
void func_80AEEBD4(EnRu1* this, PlayState* play);
void func_80AEEC5C(EnRu1* this, PlayState* play);
void func_80AEECF0(EnRu1* this, PlayState* play);
void func_80AEED58(EnRu1* this, PlayState* play);
void func_80AEEDCC(EnRu1* this, PlayState* play);
void func_80AEEE34(EnRu1* this, PlayState* play);
void func_80AEEE9C(EnRu1* this, PlayState* play);
void func_80AEEF08(EnRu1* this, PlayState* play);
void func_80AEEF5C(EnRu1* this, PlayState* play);
void func_80AEF9D8(EnRu1* this, PlayState* play);
void func_80AEFA2C(EnRu1* this, PlayState* play);
void func_80AEFAAC(EnRu1* this, PlayState* play);
void func_80AEFB04(EnRu1* this, PlayState* play);
void func_80AEFB68(EnRu1* this, PlayState* play);
void func_80AEFCE8(EnRu1* this, PlayState* play);
void func_80AEFBC8(EnRu1* this, PlayState* play);
void func_80AEFC24(EnRu1* this, PlayState* play);
void func_80AEFECC(EnRu1* this, PlayState* play);
void func_80AEFF40(EnRu1* this, PlayState* play);

void func_80AF0278(EnRu1* this, PlayState* play, s32 limbIndex, Vec3s* rot);

void EnRu1_DrawNothing(EnRu1* this, PlayState* play);
void EnRu1_DrawOpa(EnRu1* this, PlayState* play);
void EnRu1_DrawXlu(EnRu1* this, PlayState* play);

<<<<<<< HEAD
static ColliderCylinderInitType1 sStandingCylinderInit = {
=======
typedef enum EnRu1WaterState {
    /* 0 */ ENRU1_WATER_OUTSIDE,
    /* 1 */ ENRU1_WATER_IMMERSED,
    /* 2 */ ENRU1_WATER_BOBBING,
    /* 3 */ ENRU1_WATER_SINKING,
} EnRu1WaterState;

static ColliderCylinderInitType1 sCylinderInit1 = {
>>>>>>> d1ac2561
    {
        COL_MATERIAL_HIT0,
        AT_NONE,
        AC_NONE,
        OC1_ON | OC1_TYPE_PLAYER,
        COLSHAPE_CYLINDER,
    },
    { 0x00, { 0x00000000, 0x00, 0x00 }, { 0x00000000, 0x00, 0x00 }, 0x00, 0x00, 0x01 },
    { 25, 80, 0, { 0 } },
};

static ColliderCylinderInitType1 sSittingCylinderInit = {
    {
        COL_MATERIAL_HIT0,
        AT_ON | AT_TYPE_PLAYER,
        AC_NONE,
        OC1_ON | OC1_TYPE_PLAYER,
        COLSHAPE_CYLINDER,
    },
    { 0x00, { 0x00000101, 0x00, 0x00 }, { 0x00000000, 0x00, 0x00 }, 0x01, 0x00, 0x01 },
    { 20, 30, 0, { 0 } },
};

static void* sEyeTextures[] = {
    gRutoChildEyeOpenTex,     gRutoChildEyeHalfTex,  gRutoChildEyeClosedTex,
    gRutoChildEyeRollLeftTex, gRutoChildEyeHalf2Tex, gRutoChildEyeHalfWithBlushTex,
};

static void* sMouthTextures[] = {
    gRutoChildMouthClosedTex,
    gRutoChildMouthFrownTex,
    gRutoChildMouthOpenTex,
};

static s32 sUnused = 0;

#include "z_en_ru1_cutscene_data.inc.c"

static u32 D_80AF1938 = 0;

static EnRu1ActionFunc sActionFuncs[] = {
    func_80AEC0B4, func_80AEC100, func_80AEC130, func_80AEC17C, func_80AEC1D4, func_80AEC244, func_80AEC2C0,
    func_80AECA94, func_80AECAB4, func_80AECAD4, func_80AECB18, func_80AECB60, func_80AECBB8, func_80AECC1C,
    func_80AECC84, func_80AED304, func_80AED324, func_80AED344, func_80AED374, func_80AED3A4, func_80AED3E0,
    func_80AED414, func_80AEF29C, func_80AEF2AC, func_80AEF2D0, func_80AEF354, func_80AEF3A8, func_80AEEBD4,
    func_80AEEC5C, func_80AEECF0, func_80AEED58, func_80AEEDCC, func_80AEEE34, func_80AEEE9C, func_80AEEF08,
    func_80AEEF5C, func_80AEF9D8, func_80AEFA2C, func_80AEFAAC, func_80AEFB04, func_80AEFB68, func_80AEFCE8,
    func_80AEFBC8, func_80AEFC24, func_80AEFECC, func_80AEFF40,
};

static EnRu1PreLimbDrawFunc sPreLimbDrawFuncs[] = {
    func_80AF0278,
};

static Vec3f sMultVec = { 0.0f, 10.0f, 0.0f };

static EnRu1DrawFunc sDrawFuncs[] = {
    EnRu1_DrawNothing,
    EnRu1_DrawOpa,
    EnRu1_DrawXlu,
};

ActorProfile En_Ru1_Profile = {
    /**/ ACTOR_EN_RU1,
    /**/ ACTORCAT_NPC,
    /**/ FLAGS,
    /**/ OBJECT_RU1,
    /**/ sizeof(EnRu1),
    /**/ EnRu1_Init,
    /**/ EnRu1_Destroy,
    /**/ EnRu1_Update,
    /**/ EnRu1_Draw,
};

void EnRu1_UpdateStandingOC(EnRu1* this, PlayState* play) {
    s32 pad[5];

    Collider_UpdateCylinder(&this->actor, &this->standingCollider);
    CollisionCheck_SetOC(play, &play->colChkCtx, &this->standingCollider.base);
}

void EnRu1_UpdateSittingOC(EnRu1* this, PlayState* play) {
    s32 pad[5];

    Collider_UpdateCylinder(&this->actor, &this->sittingCollider);
    if (this->isSittingOCActive) {
        CollisionCheck_SetOC(play, &play->colChkCtx, &this->sittingCollider.base);
    } else if (this->actor.xzDistToPlayer > 32.0f) {
        this->isSittingOCActive = true;
    }
}

void EnRu1_UpdateSittingAT(EnRu1* this, PlayState* play) {
    s32 pad[5];

    Collider_UpdateCylinder(&this->actor, &this->sittingCollider);
    CollisionCheck_SetAT(play, &play->colChkCtx, &this->sittingCollider.base);
}

void EnRu1_InitColliders(Actor* thisx, PlayState* play) {
    EnRu1* this = (EnRu1*)thisx;

    Collider_InitCylinder(play, &this->standingCollider);
    Collider_SetCylinderType1(play, &this->standingCollider, &this->actor, &sStandingCylinderInit);

    Collider_InitCylinder(play, &this->sittingCollider);
    Collider_SetCylinderType1(play, &this->sittingCollider, &this->actor, &sSittingCylinderInit);
}

void EnRu1_DestroyColliders(EnRu1* this, PlayState* play) {
    Collider_DestroyCylinder(play, &this->standingCollider);
    Collider_DestroyCylinder(play, &this->sittingCollider);
}

void EnRu1_DisableSittingOC(EnRu1* this) {
    this->isSittingOCActive = false;
}

u8 EnRu1_GetSwitchFlag(EnRu1* this) {
    u8 switchFlag = ENRU1_SWITCH_FLAG(&this->actor);

    return switchFlag;
}

u8 EnRu1_GetType(EnRu1* this) {
    u8 type = ENRU1_TYPE(&this->actor);

    return type;
}

void EnRu1_Destroy(Actor* thisx, PlayState* play) {
    EnRu1* this = (EnRu1*)thisx;

    EnRu1_DestroyColliders(this, play);
}

void EnRu1_UpdateEyes(EnRu1* this) {
    s32 pad[3];
    s16* blinkTimer = &this->blinkTimer;
    s16* eyeIndex = &this->eyeIndex;

    if (DECR(*blinkTimer) == 0) {
        *blinkTimer = Rand_S16Offset(60, 60);
    }

    *eyeIndex = *blinkTimer;
    if (*eyeIndex >= 3) {
        *eyeIndex = 0;
    }
}

void EnRu1_SetEyeIndex(EnRu1* this, s16 eyeIndex) {
    this->eyeIndex = eyeIndex;
}

void EnRu1_SetMouthIndex(EnRu1* this, s16 mouthIndex) {
    this->mouthIndex = mouthIndex;
}

void func_80AEAECC(EnRu1* this, PlayState* play) {
    f32* velocityY = &this->actor.velocity.y;
    f32 velocityYHeld = *velocityY;

    *velocityY = -4.0f;
    Actor_UpdateBgCheckInfo(play, &this->actor, 19.0f, 25.0f, 30.0f,
                            UPDBGCHECKINFO_FLAG_0 | UPDBGCHECKINFO_FLAG_1 | UPDBGCHECKINFO_FLAG_2);
    *velocityY = velocityYHeld;
}

s32 EnRu1_IsCsStateIdle(PlayState* play) {
    if (play->csCtx.state == CS_STATE_IDLE) {
        return true;
    }
    return false;
}

CsCmdActorCue* EnRu1_GetCue(PlayState* play, s32 cueChannel) {
    s32 pad[2];
    CsCmdActorCue* cue = NULL;

    if (!EnRu1_IsCsStateIdle(play)) {
        cue = play->csCtx.actorCues[cueChannel];
    }
    return cue;
}

s32 func_80AEAFA0(PlayState* play, u16 cueId, s32 cueChannel) {
    CsCmdActorCue* cue = EnRu1_GetCue(play, cueChannel);

    if ((cue != NULL) && (cue->id == cueId)) {
        return true;
    }
    return false;
}

s32 func_80AEAFE0(PlayState* play, u16 cueId, s32 cueChannel) {
    CsCmdActorCue* cue = EnRu1_GetCue(play, cueChannel);

    if ((cue != NULL) && (cue->id != cueId)) {
        return true;
    }
    return false;
}

s32 func_80AEB020(EnRu1* this, PlayState* play) {
    Actor* actorIt = play->actorCtx.actorLists[ACTORCAT_NPC].head;
    EnRu1* someEnRu1;

    while (actorIt != NULL) {
        if (actorIt->id == ACTOR_EN_RU1) {
            someEnRu1 = (EnRu1*)actorIt;
            if (someEnRu1 != this) {
                if ((someEnRu1->action == 31) || (someEnRu1->action == 32) || (someEnRu1->action == 24)) {
                    return true;
                }
            }
        }
        actorIt = actorIt->next;
    }
    return false;
}

BgBdanObjects* EnRu1_FindBigOctoPlatform(PlayState* play) {
    Actor* actorIt = play->actorCtx.actorLists[ACTORCAT_BG].head;

    while (actorIt != NULL) {
        if (actorIt->id == ACTOR_BG_BDAN_OBJECTS && actorIt->params == 0) {
            return (BgBdanObjects*)actorIt;
        }
        actorIt = actorIt->next;
    }
    PRINTF(VT_FGCOL(RED) T("お立ち台が無い!!!!!!!!!!!!!!!!!!!!!!!!!\n", "There is no stand!!!!!!!!!!!!!!!!!!!!!!!!!\n")
               VT_RST);
    return NULL;
}

void EnRu1_SetPlatformCamSetting(EnRu1* this, s32 cameraSetting) {
    if (this->bigOctoPlatform != NULL) {
        this->bigOctoPlatform->cameraSetting = cameraSetting;
    }
}

s32 EnRu1_GetPlatformCamSetting(EnRu1* this) {
    if (this->bigOctoPlatform != NULL) {
        return this->bigOctoPlatform->cameraSetting;
    } else {
        return 0;
    }
}

Actor* func_80AEB124(PlayState* play) {
    Actor* actorIt = play->actorCtx.actorLists[ACTORCAT_BOSS].head;

    while (actorIt != NULL) {
        if ((actorIt->id == ACTOR_DEMO_EFFECT) && (PARAMS_GET_U(actorIt->params, 0, 8) == DEMO_EFFECT_JEWEL_ZORA)) {
            return actorIt;
        }
        actorIt = actorIt->next;
    }
    return NULL;
}

int func_80AEB174(PlayState* play) {
    return (Message_GetState(&play->msgCtx) == TEXT_STATE_EVENT) && Message_ShouldAdvance(play);
}

s32 func_80AEB1B4(PlayState* play) {
    return Message_GetState(&play->msgCtx) == TEXT_STATE_CLOSING;
}

#if DEBUG_FEATURES
void func_80AEB1D8(EnRu1* this) {
    this->action = 36;
    this->drawConfig = 0;
    this->actor.velocity.x = 0.0f;
    this->actor.velocity.y = 0.0f;
    this->actor.velocity.z = 0.0f;
    this->actor.speed = 0.0f;
    this->actor.gravity = 0.0f;
    this->actor.minVelocityY = 0.0f;
    EnRu1_SetPlatformCamSetting(this, 0);
}

void func_80AEB220(EnRu1* this, PlayState* play) {
    if ((EnRu1_IsCsStateIdle(play)) && (this->actor.params == 0xA)) {
        func_80AEB1D8(this);
    }
}
#endif

void EnRu1_AnimationChange(EnRu1* this, AnimationHeader* animation, u8 mode, f32 morphFrames, s32 playReversed) {
    s32 pad[2];
    AnimationHeader* animHeader = SEGMENTED_TO_VIRTUAL(animation);
    f32 frameCount = Animation_GetLastFrame(animHeader);
    f32 playbackSpeed;
    f32 startFrame;
    f32 endFrame;

    if (!playReversed) {
        startFrame = 0.0f;
        endFrame = frameCount;
        playbackSpeed = 1.0f;
    } else {
        startFrame = frameCount;
        endFrame = 0.0f;
        playbackSpeed = -1.0f;
    }

    Animation_Change(&this->skelAnime, animHeader, playbackSpeed, startFrame, endFrame, mode, morphFrames);
}

s32 EnRu1_UpdateSkelAnime(EnRu1* this) {
    // why?
    if (this->action != 32) {
        return SkelAnime_Update(&this->skelAnime);
    } else {
        return SkelAnime_Update(&this->skelAnime);
    }
}

void func_80AEB364(EnRu1* this, PlayState* play) {
    this->skelAnime.movementFlags |= ANIM_FLAG_UPDATE_XZ;
    AnimTaskQueue_AddActorMovement(play, &this->actor, &this->skelAnime, 1.0f);
}

void func_80AEB3A4(EnRu1* this, PlayState* play) {
    this->skelAnime.movementFlags |= ANIM_FLAG_UPDATE_XZ;
    func_80AEB364(this, play);
}

void func_80AEB3CC(EnRu1* this) {
    this->skelAnime.movementFlags &= ~ANIM_FLAG_UPDATE_XZ;
}

void EnRu1_InitOutsideJabuJabu(EnRu1* this, PlayState* play) {
    EnRu1_AnimationChange(this, &gRutoChildWaitHandsBehindBackAnim, ANIMMODE_LOOP, 0, false);
    this->action = 0;
    this->drawConfig = 1;
    EnRu1_SetEyeIndex(this, 4);
    EnRu1_SetMouthIndex(this, 0);
}

CsCmdActorCue* EnRu1_GetCueChannel3(PlayState* play) {
    return EnRu1_GetCue(play, 3);
}

s32 func_80AEB458(PlayState* play, u16 cueId) {
    return func_80AEAFA0(play, cueId, 3);
}

s32 func_80AEB480(PlayState* play, u16 cueId) {
    return func_80AEAFE0(play, cueId, 3);
}

void EnRu1_SpawnRipple(EnRu1* this, PlayState* play, s16 radiusMax, s16 life) {
    Vec3f pos;
    Actor* thisx = &this->actor;

    pos.x = this->actor.world.pos.x;
    pos.y = this->actor.world.pos.y + this->actor.depthInWater;
    pos.z = this->actor.world.pos.z;
    EffectSsGRipple_Spawn(play, &pos, 100, radiusMax, life);
}

void func_80AEB50C(EnRu1* this, PlayState* play) {
    this->unk_270 += 1.0f;
    if (this->unk_270 >= kREG(3) + 10.0f) {
        EnRu1_SpawnRipple(this, play, kREG(1) + 500, 0);
        this->unk_270 = 0.0f;
    }
}

void func_80AEB59C(EnRu1* this, PlayState* play) {
    EnRu1_SpawnRipple(this, play, kREG(2) + 500, 0);
    EnRu1_SpawnRipple(this, play, kREG(2) + 500, kREG(3) + 10.0f);
    EnRu1_SpawnRipple(this, play, kREG(2) + 500, (kREG(3) + 10.0f) * 2.0f);
}

void EnRu1_SpawnSplash(EnRu1* this, PlayState* play) {
    Vec3f pos;

    pos.x = this->actor.world.pos.x;
    pos.y = this->actor.world.pos.y + this->actor.depthInWater;
    pos.z = this->actor.world.pos.z;

    EffectSsGSplash_Spawn(play, &pos, NULL, NULL, 1, 0);
}

void func_80AEB6E0(EnRu1* this, PlayState* play) {
    SkelAnime* skelAnime = &this->skelAnime;

    if (skelAnime->baseTransl.y < skelAnime->jointTable[0].y) {
        skelAnime->movementFlags |= ANIM_FLAG_UPDATE_XZ | ANIM_FLAG_UPDATE_Y;
        AnimTaskQueue_AddActorMovement(play, &this->actor, skelAnime, 1.0f);
    }
}

void func_80AEB738(EnRu1* this, PlayState* play) {
    SkelAnime* skelAnime = &this->skelAnime;

    skelAnime->baseTransl = skelAnime->jointTable[0];
    skelAnime->prevTransl = skelAnime->jointTable[0];
    if (skelAnime->baseTransl.y < skelAnime->jointTable[0].y) {
        skelAnime->movementFlags |= ANIM_FLAG_UPDATE_XZ | ANIM_FLAG_UPDATE_Y;
        AnimTaskQueue_AddActorMovement(play, &this->actor, skelAnime, 1.0f);
    }
}

void func_80AEB7D0(EnRu1* this) {
    this->skelAnime.movementFlags &= ~(ANIM_FLAG_UPDATE_XZ | ANIM_FLAG_UPDATE_Y);
}

f32 func_80AEB7E0(CsCmdActorCue* cue, PlayState* play) {
    s32 csCurFrame = play->csCtx.curFrame;

    if ((csCurFrame < cue->endFrame) && (cue->endFrame - cue->startFrame > 0)) {
        return (Math_CosS(((csCurFrame - cue->startFrame) / (f32)(cue->endFrame - cue->startFrame)) * 32768.0f) *
                -0.5f) +
               0.5f;
    }
    return 1.0f;
}

f32 func_80AEB87C(f32 arg0, s32 arg1, s32 arg2) {
    return (((f32)arg2 - arg1) * arg0) + arg1;
}

void func_80AEB89C(EnRu1* this, PlayState* play) {
    CsCmdActorCue* cue = EnRu1_GetCueChannel3(play);

    if (cue != NULL) {
        this->actor.world.rot.y = this->actor.shape.rot.y = cue->rot.y;

        this->actor.world.pos.x = cue->startPos.x;
        this->actor.world.pos.y = cue->startPos.y;
        this->actor.world.pos.z = cue->startPos.z;
    }
}

void func_80AEB914(EnRu1* this, PlayState* play) {
    func_80AEB89C(this, play);
}

void func_80AEB934(EnRu1* this, PlayState* play) {
    func_80AEB89C(this, play);
}

void func_80AEB954(EnRu1* this, PlayState* play) {
    func_80AEB6E0(this, play);
}

void func_80AEB974(EnRu1* this, PlayState* play) {
    Vec3f* thisPos;
    f32 sp30;
    CsCmdActorCue* cue = EnRu1_GetCueChannel3(play);
    s32 pad;

    if (cue != NULL) {
        sp30 = func_80AEB7E0(cue, play);
        thisPos = &this->actor.world.pos;
        thisPos->x = func_80AEB87C(sp30, cue->startPos.x, cue->endPos.x);
        thisPos->y = func_80AEB87C(sp30, cue->startPos.y, cue->endPos.y);
        thisPos->z = func_80AEB87C(sp30, cue->startPos.z, cue->endPos.z);
    }
}

void func_80AEBA0C(EnRu1* this, PlayState* play) {
    func_80AEB6E0(this, play);
}

void func_80AEBA2C(EnRu1* this, PlayState* play) {
    s32 pad;
    Vec3f* unk_364 = &this->unk_364;
    Vec3f* thisPos;
    f32 temp_ret_2;
    CsCmdActorCue* cue = EnRu1_GetCueChannel3(play);
    s32 pad2;

    if (cue != NULL) {
        temp_ret_2 = func_80AEB7E0(cue, play);
        thisPos = &this->actor.world.pos;
        thisPos->x = func_80AEB87C(temp_ret_2, unk_364->x, cue->endPos.x);
        thisPos->y = func_80AEB87C(temp_ret_2, unk_364->y, cue->endPos.y);
        thisPos->z = func_80AEB87C(temp_ret_2, unk_364->z, cue->endPos.z);
    }
}

void func_80AEBAFC(EnRu1* this) {
    if (this->unk_298 == 0) {
        Sfx_PlaySfxAtPos(&this->actor.projectedPos, NA_SE_EV_DIVE_INTO_WATER);
        this->unk_298 = 1;
    }
}

void func_80AEBB3C(EnRu1* this) {
    if (Animation_OnFrame(&this->skelAnime, 5.0f)) {
        Sfx_PlaySfxAtPos(&this->actor.projectedPos, NA_SE_PL_FACE_UP);
    }
}

void func_80AEBB78(EnRu1* this) {
    SkelAnime* skelAnime = &this->skelAnime;

    if (Animation_OnFrame(skelAnime, 4.0f) || Animation_OnFrame(skelAnime, 13.0f) ||
        Animation_OnFrame(skelAnime, 22.0f) || Animation_OnFrame(skelAnime, 31.0f)) {
        Sfx_PlaySfxAtPos(&this->actor.projectedPos, NA_SE_PL_SWIM);
    }
}

void func_80AEBBF4(EnRu1* this) {
    if (Animation_OnFrame(&this->skelAnime, 8.0f)) {
        Sfx_PlaySfxAtPos(&this->actor.projectedPos, NA_SE_PL_SUBMERGE);
    }
}

void func_80AEBC30(PlayState* play) {
    Player* player;

    if (play->csCtx.curFrame == 205) {
        player = GET_PLAYER(play);
        Audio_PlaySfxGeneral(NA_SE_EV_DIVE_INTO_WATER, &player->actor.projectedPos, 4, &gSfxDefaultFreqAndVolScale,
                             &gSfxDefaultFreqAndVolScale, &gSfxDefaultReverb);
    }
}

void func_80AEBC84(EnRu1* this, PlayState* play) {
    if (play->csCtx.curFrame == 130) {
        Sfx_PlaySfxAtPos(&this->actor.projectedPos, NA_SE_VO_RT_LAUGH_0);
    }
}

void func_80AEBCB8(EnRu1* this, UNK_TYPE arg1) {
    if (arg1 != 0) {
        Animation_Change(&this->skelAnime, &gRutoChildSwimOnBackAnim, 1.0f, 0,
                         Animation_GetLastFrame(&gRutoChildSwimOnBackAnim), ANIMMODE_LOOP, -8.0f);
    }
}

void func_80AEBD1C(EnRu1* this, PlayState* play) {
    if (func_80AEB480(play, 2)) {
        this->action = 1;
        this->drawConfig = 0;
        func_80AEB914(this, play);
        func_80AEAECC(this, play);
        EnRu1_SpawnSplash(this, play);
        func_80AEB59C(this, play);
    }
}

void func_80AEBD94(EnRu1* this, PlayState* play) {
    s32 pad[2];
    f32 frameCount;

    if (func_80AEB480(play, 3)) {
        frameCount = Animation_GetLastFrame(&gRutoChildResurfaceAnim);
        func_80AEB934(this, play);
        func_80AEB738(this, play);
        Animation_Change(&this->skelAnime, &gRutoChildResurfaceAnim, 1.0f, 0.0f, frameCount, ANIMMODE_ONCE, 0.0f);
        this->action = 2;
        this->drawConfig = 1;
    }
}

void func_80AEBE3C(EnRu1* this, PlayState* play, s32 arg2) {
    s32 pad[2];

    if (arg2 != 0) {
        f32 frameCount = Animation_GetLastFrame(&gRutoChildTreadWaterAnim);

        func_80AEB7D0(this);
        Animation_Change(&this->skelAnime, &gRutoChildTreadWaterAnim, 1.0f, 0, frameCount, ANIMMODE_LOOP, -8.0f);
        this->action = 3;
    } else {
        func_80AEB954(this, play);
    }
}

void func_80AEBEC8(EnRu1* this, PlayState* play) {
    s32 pad[2];
    f32 frameCount;

    if (func_80AEB458(play, 6)) {
        frameCount = Animation_GetLastFrame(&gRutoChildTransitionToSwimOnBackAnim);
        func_80AEB738(this, play);
        Animation_Change(&this->skelAnime, &gRutoChildTransitionToSwimOnBackAnim, 1.0f, 0, frameCount, ANIMMODE_ONCE,
                         -8.0f);
        this->action = 4;
    }
}

void func_80AEBF60(EnRu1* this, PlayState* play) {
    if (func_80AEB480(play, 6)) {
        s32 pad;

        func_80AEB7D0(this);
        this->action = 5;
        this->unk_364 = this->actor.world.pos;
    } else {
        func_80AEBA0C(this, play);
    }
}

void func_80AEBFD8(EnRu1* this, PlayState* play) {
    CsCmdActorCue* cue = EnRu1_GetCueChannel3(play);
    f32 frameCount;
    u16 csCurFrame;
    u16 endFrame;

    if (cue != NULL) {
        csCurFrame = play->csCtx.curFrame;
        endFrame = cue->endFrame;

        if (csCurFrame >= endFrame - 2) {
            frameCount = Animation_GetLastFrame(&gRutoChildTransitionFromSwimOnBackAnim);
            Animation_Change(&this->skelAnime, &gRutoChildTransitionFromSwimOnBackAnim, 1.0, 0, frameCount,
                             ANIMMODE_ONCE, -8.0f);
            this->action = 6;
        }
    }
}

void func_80AEC070(EnRu1* this, PlayState* play, UNK_TYPE arg2) {
    if ((func_80AEB458(play, 8)) && (arg2 != 0)) {
        Actor_Kill(&this->actor);
    }
}

void func_80AEC0B4(EnRu1* this, PlayState* play) {
    func_80AEB89C(this, play);
    EnRu1_UpdateSkelAnime(this);
    func_80AEBC84(this, play);
    func_80AEBC30(play);
    func_80AEBD1C(this, play);
}

void func_80AEC100(EnRu1* this, PlayState* play) {
    func_80AEBAFC(this);
    func_80AEBD94(this, play);
}

void func_80AEC130(EnRu1* this, PlayState* play) {
    s32 something = EnRu1_UpdateSkelAnime(this);

    func_80AEAECC(this, play);
    func_80AEBB3C(this);
    func_80AEBE3C(this, play, something);
}

void func_80AEC17C(EnRu1* this, PlayState* play) {
    func_80AEB974(this, play);
    func_80AEAECC(this, play);
    EnRu1_UpdateSkelAnime(this);
    func_80AEB50C(this, play);
    func_80AEBEC8(this, play);
}

void func_80AEC1D4(EnRu1* this, PlayState* play) {
    s32 something;

    something = EnRu1_UpdateSkelAnime(this);
    func_80AEAECC(this, play);
    EnRu1_UpdateEyes(this);
    func_80AEB50C(this, play);
    func_80AEBCB8(this, something);
    func_80AEBBF4(this);
    func_80AEBF60(this, play);
}

void func_80AEC244(EnRu1* this, PlayState* play) {
    s32 something;

    something = EnRu1_UpdateSkelAnime(this);
    func_80AEBA2C(this, play);
    func_80AEAECC(this, play);
    EnRu1_UpdateEyes(this);
    func_80AEB50C(this, play);
    func_80AEBCB8(this, something);
    func_80AEBB78(this);
    func_80AEBFD8(this, play);
}

void func_80AEC2C0(EnRu1* this, PlayState* play) {
    s32 something;

    something = EnRu1_UpdateSkelAnime(this);
    func_80AEAECC(this, play);
    EnRu1_UpdateEyes(this);
    func_80AEB50C(this, play);
    func_80AEC070(this, play, something);
}

void EnRu1_InitInJabuJabuHolesRoom(EnRu1* this, PlayState* play) {
    if (!GET_INFTABLE(INFTABLE_141)) {
        EnRu1_AnimationChange(this, &gRutoChildWait2Anim, ANIMMODE_LOOP, 0, false);
        this->action = 7;
        EnRu1_SetMouthIndex(this, 1);
    } else if (GET_INFTABLE(INFTABLE_147) && !GET_INFTABLE(INFTABLE_140) && !GET_INFTABLE(INFTABLE_145)) {
        if (!func_80AEB020(this, play)) {
            s8 actorRoom;

            EnRu1_AnimationChange(this, &gRutoChildWait2Anim, ANIMMODE_LOOP, 0, false);
            actorRoom = this->actor.room;
            this->action = 22;
            this->actor.room = -1;
            this->drawConfig = 0;
            this->roomNum1 = actorRoom;
            this->roomNum3 = actorRoom;
            this->roomNum2 = actorRoom;
        } else {
            Actor_Kill(&this->actor);
        }
    } else {
        Actor_Kill(&this->actor);
    }
}

void func_80AEC40C(EnRu1* this) {
    f32 unk_26C = this->unk_26C;

    if (unk_26C < 8.0f) {
        this->actor.speed = (((kREG(3) * 0.01f) + 2.7f) / 8.0f) * unk_26C;
    } else {
        this->actor.speed = (kREG(3) * 0.01f) + 2.7f;
    }
    this->actor.velocity.y = -1.0f;
    Actor_MoveXZGravity(&this->actor);
}

void func_80AEC4CC(EnRu1* this) {
    this->actor.velocity.y = -1.0f;
    Actor_MoveXZGravity(&this->actor);
}

void func_80AEC4F4(EnRu1* this) {
    f32* speedXZ = &this->actor.speed;
    f32* unk_26C = &this->unk_26C;

    if (this->unk_26C < 8.0f) {
        *unk_26C += 1.0f;
        *speedXZ *= (8.0f - *unk_26C) / 8.0f;
        this->actor.velocity.y = -*unk_26C * (((kREG(4) * 0.01f) + 13.0f) / 8.0f);
    } else {
        *speedXZ = 0.0f;
        this->actor.velocity.y = -((kREG(4) * 0.01f) + 13.0f);
    }
    Actor_MoveXZGravity(&this->actor);
}

s32 func_80AEC5FC(EnRu1* this, PlayState* play) {
    Player* player = GET_PLAYER(play);
    f32 thisPosZ = this->actor.world.pos.z;
    f32 playerPosZ = player->actor.world.pos.z;

    if ((playerPosZ - thisPosZ <= 265.0f) && (player->actor.world.pos.y >= this->actor.world.pos.y)) {
        return true;
    }
    return false;
}

void func_80AEC650(EnRu1* this) {
    s32 pad[2];

    if (this->unk_280 == 0) {
        if (Animation_OnFrame(&this->skelAnime, 2.0f) || Animation_OnFrame(&this->skelAnime, 7.0f)) {
            Sfx_PlaySfxAtPos(&this->actor.projectedPos, NA_SE_PL_WALK_GROUND + SURFACE_SFX_OFFSET_JABU);
        }
    }
}

void func_80AEC6B0(EnRu1* this) {
    Sfx_PlaySfxAtPos(&this->actor.projectedPos, NA_SE_EV_FALL_DOWN_DIRT);
    Sfx_PlaySfxAtPos(&this->actor.projectedPos, NA_SE_VO_RT_FALL);
}

void func_80AEC6E4(EnRu1* this, PlayState* play) {
    if ((func_80AEAFA0(play, 4, 3)) && (this->unk_280 == 0)) {
        Animation_Change(&this->skelAnime, &gRutoChildBringArmsUpAnim, 1.0f, 0,
                         Animation_GetLastFrame(&gRutoChildBringArmsUpAnim), ANIMMODE_ONCE, -8.0f);
        this->unk_280 = 1;
        func_80AEC6B0(this);
    }
}

void func_80AEC780(EnRu1* this, PlayState* play) {
    s32 pad;
    Player* player = GET_PLAYER(play);

    if ((func_80AEC5FC(this, play)) && (!Play_InCsMode(play)) &&
        (!(player->stateFlags1 & (PLAYER_STATE1_13 | PLAYER_STATE1_14 | PLAYER_STATE1_21))) &&
        (player->actor.bgCheckFlags & BGCHECKFLAG_GROUND)) {

        play->csCtx.script = gRutoFirstMeetingCs;
        gSaveContext.cutsceneTrigger = 1;
        player->speedXZ = 0.0f;
        this->action = 8;
    }
}

void func_80AEC81C(EnRu1* this, PlayState* play) {
    CsCmdActorCue* cue;
    s16 newRotY;

    if (func_80AEAFE0(play, 1, 3)) {
        cue = play->csCtx.actorCues[3];
        this->actor.world.pos.x = cue->startPos.x;
        this->actor.world.pos.y = cue->startPos.y;
        this->actor.world.pos.z = cue->startPos.z;
        newRotY = cue->rot.y;
        this->actor.shape.rot.y = newRotY;
        this->actor.world.rot.y = newRotY;
        this->action = 9;
        this->drawConfig = 1;
    }
}

void func_80AEC8B8(EnRu1* this, PlayState* play) {
    if (func_80AEAFA0(play, 3, 3)) {
        Animation_Change(&this->skelAnime, &gRutoChildTurnAroundAnim, 1.0f, 0,
                         Animation_GetLastFrame(&gRutoChildTurnAroundAnim), ANIMMODE_ONCE, -8.0f);
        this->action = 10;
    }
}

void func_80AEC93C(EnRu1* this, UNK_TYPE arg1) {
    if (arg1 != 0) {
        Animation_Change(&this->skelAnime, &gRutoChildWalkAnim, 1.0f, 0, Animation_GetLastFrame(&gRutoChildWalkAnim),
                         ANIMMODE_LOOP, -8.0f);
        this->actor.world.rot.y += 0x8000;
        this->action = 0xB;
        this->unk_26C = 0.0f;
    }
}

void func_80AEC9C4(EnRu1* this) {
    this->unk_26C += 1.0f;
    if (this->unk_26C >= 8.0f) {
        this->action = 12;
        this->unk_26C = 0.0f;
        this->actor.velocity.y = -1.0f;
    }
}

void func_80AECA18(EnRu1* this) {
    if (!(this->actor.bgCheckFlags & BGCHECKFLAG_GROUND)) {
        s32 pad;

        this->action = 13;
        this->unk_26C = 0.0f;
        this->actor.velocity.y = 0.0f;
    }
}

void func_80AECA44(EnRu1* this, PlayState* play) {
    if (func_80AEAFA0(play, 5, 3)) {
        SET_INFTABLE(INFTABLE_141);
        this->action = 14;
    }
}

void func_80AECA94(EnRu1* this, PlayState* play) {
    func_80AEC780(this, play);
}

void func_80AECAB4(EnRu1* this, PlayState* play) {
    func_80AEC81C(this, play);
}

void func_80AECAD4(EnRu1* this, PlayState* play) {
    EnRu1_UpdateSkelAnime(this);
    EnRu1_UpdateEyes(this);
    func_80AEAECC(this, play);
    func_80AEC8B8(this, play);
}

void func_80AECB18(EnRu1* this, PlayState* play) {
    s32 something;

    something = EnRu1_UpdateSkelAnime(this);
    EnRu1_UpdateEyes(this);
    func_80AEAECC(this, play);
    func_80AEC93C(this, something);
}

void func_80AECB60(EnRu1* this, PlayState* play) {
    func_80AEC40C(this);
    EnRu1_UpdateSkelAnime(this);
    EnRu1_UpdateEyes(this);
    func_80AEAECC(this, play);
    func_80AEC650(this);
    func_80AEC9C4(this);
}

void func_80AECBB8(EnRu1* this, PlayState* play) {
    func_80AEC4CC(this);
    func_80AEC6E4(this, play);
    EnRu1_UpdateSkelAnime(this);
    EnRu1_UpdateEyes(this);
    func_80AEAECC(this, play);
    func_80AEC650(this);
    func_80AECA18(this);
}

void func_80AECC1C(EnRu1* this, PlayState* play) {
    func_80AEC4F4(this);
    func_80AEC6E4(this, play);
    EnRu1_UpdateSkelAnime(this);
    EnRu1_UpdateEyes(this);
    func_80AEAECC(this, play);
    func_80AEC650(this);
    func_80AECA44(this, play);
}

void func_80AECC84(EnRu1* this, PlayState* play) {
    if (play->csCtx.state == CS_STATE_IDLE) {
        Actor_Kill(&this->actor);
    }
}

void func_80AECCB0(EnRu1* this, PlayState* play) {
    s32 pad;
    Vec3f* pos;
    s16 yawTowardsPlayer;
    f32 spawnX;
    f32 spawnY;
    f32 spawnZ;
    s32 pad2[2];

    yawTowardsPlayer = this->actor.yawTowardsPlayer;
    pos = &this->actor.world.pos;
    spawnX = ((kREG(1) + 12.0f) * Math_SinS(yawTowardsPlayer)) + pos->x;
    spawnY = pos->y;
    spawnZ = ((kREG(1) + 12.0f) * Math_CosS(yawTowardsPlayer)) + pos->z;
    this->blueWarp = (DoorWarp1*)Actor_SpawnAsChild(&play->actorCtx, &this->actor, play, ACTOR_DOOR_WARP1, spawnX,
                                                    spawnY, spawnZ, 0, yawTowardsPlayer, 0, WARP_BLUE_RUTO);
}

void EnRu1_InitInBossRoom(EnRu1* this, PlayState* play) {
    EnRu1_AnimationChange(this, &gRutoChildWaitHandsOnHipsAnim, ANIMMODE_LOOP, 0, false);
    this->action = 15;
    this->actor.shape.yOffset = -10000.0f;
    EnRu1_SetEyeIndex(this, 5);
    EnRu1_SetMouthIndex(this, 2);
}

void func_80AECE04(EnRu1* this, PlayState* play) {
    this->actor.shape.yOffset += (250.0f / 3.0f);
}

void func_80AECE20(EnRu1* this, PlayState* play) {
    s32 pad2;
    Player* player = GET_PLAYER(play);
    Vec3f* playerPos = &player->actor.world.pos;
    s16 shapeRotY = player->actor.shape.rot.y;
    s32 pad;
    f32 unk_27C = this->unk_27C;
    Vec3f* pos = &this->actor.world.pos;

    pos->x = (Math_SinS(shapeRotY) * unk_27C) + playerPos->x;
    pos->y = playerPos->y;
    pos->z = (Math_CosS(shapeRotY) * unk_27C) + playerPos->z;
}

void func_80AECEB4(EnRu1* this, PlayState* play) {
    s32 pad;
    Player* player = GET_PLAYER(play);
    Vec3f* player_unk_450 = &player->unk_450;
    Vec3f* pos = &this->actor.world.pos;
    s16 shapeRotY = this->actor.shape.rot.y;

    player_unk_450->x = ((kREG(2) + 30.0f) * Math_SinS(shapeRotY)) + pos->x;
    player_unk_450->z = ((kREG(2) + 30.0f) * Math_CosS(shapeRotY)) + pos->z;
}

s32 func_80AECF6C(EnRu1* this, PlayState* play) {
    s16* shapeRotY;
    Player* player = GET_PLAYER(play);
    Player* otherPlayer;
    s16 temp_f16;
    f32 temp1;
    f32 temp2;
    s32 pad2[5];

    this->unk_26C += 1.0f;
    if ((player->actor.speed == 0.0f) && (this->unk_26C >= 3.0f)) {
        otherPlayer = GET_PLAYER(play);
        player->actor.world.pos.x = otherPlayer->unk_450.x;
        player->actor.world.pos.y = otherPlayer->unk_450.y;
        player->actor.world.pos.z = otherPlayer->unk_450.z;
        shapeRotY = &player->actor.shape.rot.y;
        temp1 = this->actor.world.pos.x - player->actor.world.pos.x;
        temp2 = this->actor.world.pos.z - player->actor.world.pos.z;
        temp_f16 = RAD_TO_BINANG(Math_FAtan2F(temp1, temp2));
        if (*shapeRotY != temp_f16) {
            Math_SmoothStepToS(shapeRotY, temp_f16, 0x14, 0x1838, 0x64);
            player->actor.world.rot.y = *shapeRotY;
        } else {
            return true;
        }
    }
    return false;
}

s32 func_80AED084(EnRu1* this, s32 state) {
    if (this->blueWarp != NULL && this->blueWarp->rutoWarpState == state) {
        return true;
    }
    return false;
}

void func_80AED0B0(EnRu1* this, s32 state) {
    if (this->blueWarp != NULL) {
        this->blueWarp->rutoWarpState = state;
    }
}

void func_80AED0C8(EnRu1* this, PlayState* play) {
    this->action = 16;
}

void func_80AED0D8(EnRu1* this, PlayState* play) {
    this->action = 17;
    this->drawConfig = 1;
    this->actor.world.rot.y = this->actor.yawTowardsPlayer;
    this->actor.shape.rot.y = this->actor.yawTowardsPlayer;
    func_80AECCB0(this, play);
}

void func_80AED110(EnRu1* this) {
    if (this->actor.shape.yOffset >= 0.0f) {
        this->action = 18;
        this->actor.shape.yOffset = 0.0f;
        func_80AED0B0(this, WARP_BLUE_RUTO_STATE_READY);
    }
}

void func_80AED154(EnRu1* this, PlayState* play) {
    if (func_80AED084(this, WARP_BLUE_RUTO_STATE_ENTERED)) {
        this->action = 0x13;
        this->unk_26C = 0.0f;
        func_80AECEB4(this, play);
    }
}

void func_80AED19C(EnRu1* this, s32 cond) {
    if (cond) {
        Animation_Change(&this->skelAnime, &gRutoChildTransitionHandsOnHipToCrossArmsAndLegsAnim, 1.0f, 0,
                         Animation_GetLastFrame(&gRutoChildTransitionHandsOnHipToCrossArmsAndLegsAnim), ANIMMODE_ONCE,
                         -8.0f);
        this->action = 20;
        func_80AED0B0(this, WARP_BLUE_RUTO_STATE_3);
    }
}

void func_80AED218(EnRu1* this, UNK_TYPE arg1) {
    if (func_80AED084(this, WARP_BLUE_RUTO_STATE_TALKING)) {
        if (arg1 != 0) {
            Animation_Change(&this->skelAnime, &gRutoChildWaitSittingAnim, 1.0f, 0,
                             Animation_GetLastFrame(&gRutoChildWaitSittingAnim), ANIMMODE_LOOP, -8.0f);
        }
    } else if (func_80AED084(this, WARP_BLUE_RUTO_STATE_WARPING)) {
        Animation_Change(&this->skelAnime, &gRutoChildWaitInBlueWarpAnim, 1.0f, 0,
                         Animation_GetLastFrame(&gRutoChildWaitInBlueWarpAnim), ANIMMODE_ONCE, -8.0f);
        this->action = 21;
        this->unk_27C = this->actor.xzDistToPlayer;
    }
}

void func_80AED304(EnRu1* this, PlayState* play) {
    func_80AED0C8(this, play);
}

void func_80AED324(EnRu1* this, PlayState* play) {
    func_80AED0D8(this, play);
}

void func_80AED344(EnRu1* this, PlayState* play) {
    func_80AECE04(this, play);
    EnRu1_UpdateSkelAnime(this);
    func_80AED110(this);
}

void func_80AED374(EnRu1* this, PlayState* play) {
    EnRu1_UpdateSkelAnime(this);
    func_80AED154(this, play);
}

void func_80AED3A4(EnRu1* this, PlayState* play) {
    EnRu1_UpdateSkelAnime(this);
    func_80AED19C(this, func_80AECF6C(this, play));
}

void func_80AED3E0(EnRu1* this, PlayState* play) {
    func_80AEAECC(this, play);
    func_80AED218(this, EnRu1_UpdateSkelAnime(this));
}

void func_80AED414(EnRu1* this, PlayState* play) {
    func_80AECE20(this, play);
    func_80AEAECC(this, play);
    EnRu1_UpdateSkelAnime(this);
}

void EnRu1_InitInJabuJabuBasement(EnRu1* this, PlayState* play) {
    if (GET_INFTABLE(INFTABLE_141) && !GET_INFTABLE(INFTABLE_145) && !GET_INFTABLE(INFTABLE_140) &&
        !GET_INFTABLE(INFTABLE_147)) {
        if (!func_80AEB020(this, play)) {
            s8 actorRoom;

            EnRu1_AnimationChange(this, &gRutoChildWait2Anim, ANIMMODE_LOOP, 0, false);
            actorRoom = this->actor.room;
            this->action = 22;
            this->actor.room = -1;
            this->roomNum1 = actorRoom;
            this->roomNum3 = actorRoom;
            this->roomNum2 = actorRoom;
        } else {
            Actor_Kill(&this->actor);
        }
    } else {
        Actor_Kill(&this->actor);
    }
}

void func_80AED4FC(EnRu1* this) {
    Sfx_PlaySfxAtPos(&this->actor.projectedPos, NA_SE_EV_LAND_DIRT);
}

void func_80AED520(EnRu1* this, PlayState* play) {
    Player* player = GET_PLAYER(play);

    Audio_PlaySfxGeneral(NA_SE_PL_PULL_UP_RUTO, &player->actor.projectedPos, 4, &gSfxDefaultFreqAndVolScale,
                         &gSfxDefaultFreqAndVolScale, &gSfxDefaultReverb);
    Sfx_PlaySfxAtPos(&this->actor.projectedPos, NA_SE_VO_RT_LIFT);
}

void func_80AED57C(EnRu1* this) {
    if (this->actor.speed != 0.0f) {
        Sfx_PlaySfxAtPos(&this->actor.projectedPos, NA_SE_VO_RT_THROW);
    }
}

void func_80AED5B8(EnRu1* this) {
    Sfx_PlaySfxAtPos(&this->actor.projectedPos, NA_SE_VO_RT_CRASH);
}

void func_80AED5DC(EnRu1* this) {
    Sfx_PlaySfxAtPos(&this->actor.projectedPos, NA_SE_VO_RT_UNBALLANCE);
}

void func_80AED600(EnRu1* this) {
    Sfx_PlaySfxAtPos(&this->actor.projectedPos, NA_SE_VO_RT_DISCOVER);
}

s32 func_80AED624(EnRu1* this, PlayState* play) {
    s8 curRoomNum = play->roomCtx.curRoom.num;

    if (this->roomNum2 != curRoomNum) {
        Actor_Kill(&this->actor);
        return false;
    } else if (((this->roomNum1 != curRoomNum) || (this->roomNum2 != curRoomNum)) &&
               (this->actor.depthInWater > kREG(16) + 50.0f) && (this->action != 33)) {
        this->action = 33;
        this->drawConfig = 2;
        this->alpha = 0xFF;
        this->unk_2A4 = 0.0f;
    }
    return true;
}

void func_80AED6DC(EnRu1* this, PlayState* play) {
    s8 curRoomNum = play->roomCtx.curRoom.num;

    this->roomNum2 = curRoomNum;
    this->unk_288 = 0.0f;
}

void func_80AED6F8(PlayState* play) {
    s8 curRoomNum;

    if (!GET_INFTABLE(INFTABLE_147)) {
        curRoomNum = play->roomCtx.curRoom.num;
        if (curRoomNum == 2) {
            SET_INFTABLE(INFTABLE_147);
        }
    }
}

void func_80AED738(EnRu1* this, PlayState* play) {
    if (func_80AED624(this, play)) {
        s32 pad;

        this->unk_2A4 += 1.0f;
        if (this->unk_2A4 < 20.0f) {
            u32 temp_v0 = ((20.0f - this->unk_2A4) * 255.0f) / 20.0f;

            this->alpha = temp_v0;
            this->actor.shape.shadowAlpha = temp_v0;
        } else {
            Actor_Kill(&this->actor);
        }
    }
}

void func_80AED83C(EnRu1* this) {
    s32 pad[2];
    Vec3s* headRot;
    Vec3s* torsoRot;

    headRot = &this->interactInfo.headRot;
    Math_SmoothStepToS(&headRot->x, 0, 0x14, 0x1838, 0x64);
    Math_SmoothStepToS(&headRot->y, 0, 0x14, 0x1838, 0x64);
    torsoRot = &this->interactInfo.torsoRot;
    Math_SmoothStepToS(&torsoRot->x, 0, 0x14, 0x1838, 0x64);
    Math_SmoothStepToS(&torsoRot->y, 0, 0x14, 0x1838, 0x64);
}

void EnRu1_UpdateHeadRotation(EnRu1* this) {
    s32 headRotOffset;
    s16* headRotTimer = &this->headRotTimer;
    s16* headRotY = &this->interactInfo.headRot.y;
    s16* headTurnSpeed = &this->headTurnSpeed;
    s32 pad[2];

    if (DECR(*headRotTimer) == 0) {
        *headRotTimer = Rand_S16Offset(0xA, 0x19);
        headRotOffset = *headRotTimer % 5;
        if (headRotOffset == 0) {
            this->headRotDirection = 1;
        } else if (headRotOffset == 1) {
            this->headRotDirection = 2;
        } else {
            this->headRotDirection = 0;
        }
        *headTurnSpeed = 0;
    }

    if (this->headRotDirection == 0) {
        Math_SmoothStepToS(headTurnSpeed, 0 - *headRotY, 1, 0x190, 0x190);
        Math_SmoothStepToS(headRotY, 0, 3, ABS(*headTurnSpeed), 0x64);
    } else if (this->headRotDirection == 1) {
        Math_SmoothStepToS(headTurnSpeed, -0x2AAA - *headRotY, 1, 0x190, 0x190);
        Math_SmoothStepToS(headRotY, -0x2AAA, 3, ABS(*headTurnSpeed), 0x64);
    } else {
        Math_SmoothStepToS(headTurnSpeed, 0x2AAA - *headRotY, 1, 0x190, 0x190);
        Math_SmoothStepToS(headRotY, 0x2AAA, 3, ABS(*headTurnSpeed), 0x64);
    }
}

void func_80AEDAE0(EnRu1* this, PlayState* play) {
    DynaPolyActor* dynaPolyActor = DynaPoly_GetActor(&play->colCtx, this->actor.floorBgId);

    if (dynaPolyActor == NULL || dynaPolyActor->actor.id == ACTOR_EN_BOX) {
        this->actor.bgCheckFlags &= ~(BGCHECKFLAG_GROUND | BGCHECKFLAG_WALL | BGCHECKFLAG_CEILING);
    }
}

void func_80AEDB30(EnRu1* this, PlayState* play) {
    f32* velocityY;
    f32* speedXZ;
    f32* gravity;

    if (this->actor.bgCheckFlags & BGCHECKFLAG_GROUND) {
        DynaPolyActor* dynaPolyActor;

        velocityY = &this->actor.velocity.y;
        dynaPolyActor = DynaPoly_GetActor(&play->colCtx, this->actor.floorBgId);
        if (*velocityY <= 0.0f) {
            speedXZ = &this->actor.speed;
            if (dynaPolyActor != NULL) {
                if (dynaPolyActor->actor.id != ACTOR_EN_BOX) {
                    *speedXZ = 0.0f;
                }
            } else {
                if (*speedXZ >= (kREG(27) * 0.01f) + 3.0f) {
                    *speedXZ *= (kREG(19) * 0.01f) + 0.8f;
                } else {
                    *speedXZ = 0.0f;
                }
            }
            gravity = &this->actor.gravity;
            if (dynaPolyActor != NULL) {
                if (dynaPolyActor->actor.id != ACTOR_EN_BOX) {
                    *velocityY = 0.0f;
                    this->actor.minVelocityY = 0.0f;
                    *gravity = 0.0f;
                } else {
                    *velocityY *= -1.0f;
                }
            } else {
                *velocityY *= -((kREG(20) * 0.01f) + 0.6f);
                if (*velocityY <= -*gravity * ((kREG(20) * 0.01f) + 0.6f)) {
                    *velocityY = 0.0f;
                    this->actor.minVelocityY = 0.0f;
                    *gravity = 0.0f;
                }
            }
            func_80AED4FC(this);
        }
    }
    if (this->actor.bgCheckFlags & BGCHECKFLAG_CEILING) {
        s32 pad;

        speedXZ = &this->actor.speed;
        velocityY = &this->actor.velocity.y;
        if (*speedXZ >= (kREG(27) * 0.01f) + 3.0f) {
            *speedXZ *= (kREG(19) * 0.01f) + 0.8f;
        } else {
            *speedXZ = 0.0f;
        }
        if (*velocityY >= 0.0f) {
            *velocityY *= -((kREG(20) * 0.01f) + 0.6f);
            func_80AED4FC(this);
        }
    }
    if (this->actor.bgCheckFlags & BGCHECKFLAG_WALL) {
        speedXZ = &this->actor.speed;
        if (*speedXZ != 0.0f) {
            s16 wallYaw;
            s16 rotY;
            s32 temp_a1_2;
            s32 temp_a0;
            s32 phi_v1;

            rotY = this->actor.world.rot.y;
            wallYaw = this->actor.wallYaw;
            temp_a0 = (wallYaw * 2) - rotY;
            temp_a1_2 = temp_a0 + 0x8000;
            if ((s16)((temp_a0 - wallYaw) + 0x8000) >= 0) {
                phi_v1 = (s16)(temp_a1_2 - wallYaw);
            } else {
                phi_v1 = -(s16)(temp_a1_2 - wallYaw);
            }
            if (phi_v1 < 0x4001) {
                if (*speedXZ >= (kREG(27) * 0.01f) + 3.0f) {
                    *speedXZ *= (kREG(21) * 0.01f) + 0.6f;
                } else {
                    *speedXZ = 0.0f;
                }
                this->actor.world.rot.y = temp_a1_2;
                func_80AED4FC(this);
                func_80AED5B8(this);
            }
        }
    }
}

void func_80AEDEF4(EnRu1* this, PlayState* play) {
    f32* speedXZ = &this->actor.speed;
    DynaPolyActor* dynaPolyActor = DynaPoly_GetActor(&play->colCtx, this->actor.floorBgId);

    if (dynaPolyActor != NULL && dynaPolyActor->actor.id == ACTOR_EN_BOX) {
        if (*speedXZ != 0.0f) {
            *speedXZ *= 1.1f;
        } else {
            *speedXZ = 1.0f;
        }
    }
    if (*speedXZ >= (kREG(27) * 0.01f) + 3.0f) {
        *speedXZ *= (kREG(22) * 0.01f) + 0.98f;
    } else {
        *speedXZ = 0.0f;
    }
}

void func_80AEDFF4(EnRu1* this, PlayState* play) {
    func_80AEDB30(this, play);
    func_80AEDEF4(this, play);
    Actor_MoveXZGravity(&this->actor);
}

void func_80AEE02C(EnRu1* this) {
    this->actor.velocity.x = 0.0f;
    this->actor.velocity.y = 0.0f;
    this->actor.velocity.z = 0.0f;
    this->actor.speed = 0.0f;
    this->actor.gravity = 0.0f;
    this->actor.minVelocityY = 0.0f;
}

void EnRu1_UpdateWaterState(EnRu1* this) {
    s32 pad;
    f32 bobMagnitude;
    f32 startY;
    EnRu1* thisx = this; // necessary to match

    if (this->waterState == ENRU1_WATER_OUTSIDE) {
        if ((this->actor.minVelocityY == 0.0f) && (this->actor.speed == 0.0f)) {
            // When Ruto's velocity has been slowed enough by the water, stop her motion
            this->waterState = ENRU1_WATER_IMMERSED;
            func_80AEE02C(this);
            this->bobPhase = 0;
            this->bobDepth = (this->actor.depthInWater - 10.0f) * 0.5f;
            this->sinkingStartPosY = this->actor.world.pos.y + thisx->bobDepth;
        } else {
            // Ruto is touching the water but still in motion, e.g. from being thrown
            this->actor.gravity = 0.0f;
            this->actor.minVelocityY *= 0.2f;
            this->actor.velocity.y *= 0.2f;
            if (this->actor.minVelocityY >= -0.1f) {
                this->actor.minVelocityY = 0.0f;
                this->actor.velocity.y = 0.0f;
            }
            this->actor.speed *= 0.5f;
            if (this->actor.speed <= 0.1f) {
                this->actor.speed = 0.0f;
            }
            this->actor.velocity.x = Math_SinS(this->actor.world.rot.y) * this->actor.speed;
            this->actor.velocity.z = Math_CosS(this->actor.world.rot.y) * this->actor.speed;
            Actor_UpdatePos(&this->actor);
        }
    } else {
        if (this->waterState == ENRU1_WATER_IMMERSED) {
            if (this->bobDepth <= 1.0f) {
                func_80AEE02C(this);
                this->waterState = ENRU1_WATER_BOBBING;
                this->isSinking = 0.0f;
            } else {
                f32 deltaY;

                bobMagnitude = this->bobDepth;
                startY = this->sinkingStartPosY;
                deltaY = Math_CosS(this->bobPhase) * -bobMagnitude;
                this->actor.world.pos.y = deltaY + startY;
                this->bobPhase += 0x3E8;
                this->bobDepth *= 0.95f;
            }
        } else {
            this->isSinking += 1.0f;
            if (this->isSinking > 0.0f) {
                this->waterState = ENRU1_WATER_SINKING;
            }
        }
    }
}

s32 func_80AEE264(EnRu1* this, PlayState* play) {
    if (!Actor_TalkOfferAccepted(&this->actor, play)) {
        this->actor.flags |= ACTOR_FLAG_ATTENTION_ENABLED | ACTOR_FLAG_FRIENDLY;
        if (GET_INFTABLE(INFTABLE_143)) {
            this->actor.textId = 0x404E;
            Actor_OfferTalkNearColChkInfoCylinder(&this->actor, play);
        } else if (GET_INFTABLE(INFTABLE_142)) {
            this->actor.textId = 0x404D;
            Actor_OfferTalkNearColChkInfoCylinder(&this->actor, play);
        } else {
            this->actor.textId = 0x404C;
            Actor_OfferTalkNearColChkInfoCylinder(&this->actor, play);
        }
        return false;
    }
    return true;
}

void func_80AEE2F8(EnRu1* this, PlayState* play) {
    DynaPolyActor* dynaPolyActor;
    s32 floorBgId;

    if ((this->actor.bgCheckFlags & BGCHECKFLAG_GROUND) && (this->actor.floorBgId != BGCHECK_SCENE)) {
        floorBgId = this->actor.floorBgId;
        dynaPolyActor = DynaPoly_GetActor(&play->colCtx, floorBgId);
        if ((dynaPolyActor != NULL) && (dynaPolyActor->actor.id == ACTOR_BG_BDAN_SWITCH)) {
            if (PARAMS_GET_U(dynaPolyActor->actor.params, 8, 6) == 0x38) {
                SET_INFTABLE(INFTABLE_140);
                return;
            }
        }
    }
    CLEAR_INFTABLE(INFTABLE_140);
}

s32 func_80AEE394(EnRu1* this, PlayState* play) {
    s32 pad[2];
    CollisionContext* colCtx;
    DynaPolyActor* dynaPolyActor;
    s32 floorBgId;

    if ((this->actor.bgCheckFlags & BGCHECKFLAG_GROUND) && this->actor.floorBgId != BGCHECK_SCENE) {
        colCtx = &play->colCtx;
        floorBgId = this->actor.floorBgId; // necessary match, can't move this out of this block unfortunately
        dynaPolyActor = DynaPoly_GetActor(colCtx, floorBgId);
        if (dynaPolyActor != NULL && dynaPolyActor->actor.id == ACTOR_BG_BDAN_OBJECTS &&
            dynaPolyActor->actor.params == 0 && !Player_InCsMode(play) && play->msgCtx.msgLength == 0) {
            func_80AEE02C(this);
            play->csCtx.script = gRutoObtainingSapphireCs;
            gSaveContext.cutsceneTrigger = 1;
            this->action = 36;
            this->drawConfig = 0;
            this->bigOctoPlatform = (BgBdanObjects*)dynaPolyActor;
            this->actor.shape.shadowAlpha = 0;
            return true;
        }
    }
    return false;
}

void func_80AEE488(EnRu1* this, PlayState* play) {
    s8 curRoomNum;

    if (Actor_HasParent(&this->actor, play)) {
        curRoomNum = play->roomCtx.curRoom.num;
        this->roomNum3 = curRoomNum;
        this->action = 31;
        func_80AED520(this, play);
    } else if (!func_80AEE394(this, play) && !(this->actor.bgCheckFlags & BGCHECKFLAG_GROUND)) {
        s32 pad;

        this->actor.minVelocityY = -((kREG(24) * 0.01f) + 6.8f);
        this->actor.gravity = -((kREG(23) * 0.01f) + 1.3f);
        this->action = 28;
    }
}

void func_80AEE568(EnRu1* this, PlayState* play) {
    if (!func_80AEE394(this, play)) {
        if ((this->actor.bgCheckFlags & BGCHECKFLAG_GROUND) && (this->actor.speed == 0.0f) &&
            (this->actor.minVelocityY == 0.0f)) {
            s32 pad;

            func_80AEE02C(this);
            Actor_OfferCarry(&this->actor, play);
            this->action = 27;
            EnRu1_DisableSittingOC(this);
            return;
        }

        if (this->actor.depthInWater > 0.0f) {
            this->action = 29;
            this->waterState = ENRU1_WATER_OUTSIDE;
        }
    }
}

void func_80AEE628(EnRu1* this, PlayState* play) {
    s32 pad[2];
    s8 curRoomNum = play->roomCtx.curRoom.num;

    if (EnRu1_IsCsStateIdle(play)) {
        Animation_Change(&this->skelAnime, &gRutoChildSittingAnim, 1.0f, 0,
                         Animation_GetLastFrame(&gRutoChildSittingAnim), ANIMMODE_LOOP, -8.0f);
        SET_INFTABLE(INFTABLE_144);
        this->action = 31;
    }
    this->roomNum3 = curRoomNum;
}

s32 func_80AEE6D0(EnRu1* this, PlayState* play) {
    s32 pad;
    s8 curRoomNum = play->roomCtx.curRoom.num;

    if (!GET_INFTABLE(INFTABLE_144) && (func_80AEB124(play) != NULL)) {
        if (!Player_InCsMode(play)) {
            Animation_Change(&this->skelAnime, &gRutoChildSeesSapphireAnim, 1.0f, 0,
                             Animation_GetLastFrame(&gRutoChildSquirmAnim), ANIMMODE_LOOP, -8.0f);
            func_80AED600(this);
            this->action = 34;
            this->unk_26C = 0.0f;
            play->csCtx.script = gRutoFoundSapphireCs;
            gSaveContext.cutsceneTrigger = 1;
        }
        this->roomNum3 = curRoomNum;
        return true;
    }
    this->roomNum3 = curRoomNum;
    return false;
}

void EnRu1_UpdateCarriedBehavior(EnRu1* this, PlayState* play) {
    s32 pad[9];
    Player* player;
    f32* carryIdleTimer = &this->carryIdleTimer;

    if (Actor_HasNoParent(&this->actor, play)) {
        f32 frameCount = Animation_GetLastFrame(&gRutoChildSittingAnim);

        Animation_Change(&this->skelAnime, &gRutoChildSittingAnim, 1.0f, 0, frameCount, ANIMMODE_LOOP, -8.0f);
        func_80AED6DC(this, play);
        this->actor.speed *= (kREG(25) * 0.01f) + 1.0f;
        this->actor.velocity.y *= (kREG(26) * 0.01f) + 1.0f;
        this->actor.minVelocityY = -((kREG(24) * 0.01f) + 6.8f);
        this->actor.gravity = -((kREG(23) * 0.01f) + 1.3f);
        func_80AED57C(this);
        this->action = 28;
        *carryIdleTimer = 0.0f;
    } else if (func_80AEE6D0(this, play)) {
        s32 pad;

        *carryIdleTimer = 0.0f;
    } else {
        player = GET_PLAYER(play);
        if (player->stateFlags2 & PLAYER_STATE2_IDLE_FIDGET) {
            this->carryIdleTimer += 1.0f;
            if (this->action != 32) {
                if (*carryIdleTimer > 30.0f) {
                    if (Rand_S16Offset(0, 3) == 0) {
                        f32 frameCount = Animation_GetLastFrame(&gRutoChildSquirmAnim);

                        Animation_Change(&this->skelAnime, &gRutoChildSquirmAnim, 1.0f, 0, frameCount, ANIMMODE_LOOP,
                                         -8.0f);
                        func_80AED5DC(this);
                        this->action = 32;
                    }
                    *carryIdleTimer = 0.0f;
                }
            } else {
                if (*carryIdleTimer > 50.0f) {
                    f32 frameCount = Animation_GetLastFrame(&gRutoChildSittingAnim);

                    Animation_Change(&this->skelAnime, &gRutoChildSittingAnim, 1.0f, 0, frameCount, ANIMMODE_LOOP,
                                     -8.0f);
                    this->action = 31;
                    *carryIdleTimer = 0.0f;
                }
            }
        } else {
            f32 frameCount = Animation_GetLastFrame(&gRutoChildSittingAnim);

            Animation_Change(&this->skelAnime, &gRutoChildSittingAnim, 1.0f, 0, frameCount, ANIMMODE_LOOP, -8.0f);
            *carryIdleTimer = 0.0f;
        }
    }
}

s32 EnRu1_CheckHitBottomUnderwater(EnRu1* this, PlayState* play) {
    if (this->actor.bgCheckFlags & BGCHECKFLAG_GROUND) {
        s32 pad;

        func_80AEE02C(this);
        Actor_OfferCarry(&this->actor, play);
        this->action = 27;
        EnRu1_DisableSittingOC(this);
        return true;
    }
    return false;
}

void EnRu1_CheckSinkingState(EnRu1* this, PlayState* play) {
    if ((EnRu1_CheckHitBottomUnderwater(this, play) == 0) && (this->waterState == ENRU1_WATER_SINKING)) {
        this->action = 30;
        func_80AEE02C(this);
        this->actor.gravity = -0.1f;
        this->actor.minVelocityY = -((kREG(18) * 0.1f) + 0.7f);
    }
}

void func_80AEEBB4(EnRu1* this, PlayState* play) {
    Actor_OfferCarry(&this->actor, play);
}

void func_80AEEBD4(EnRu1* this, PlayState* play) {
    func_80AED83C(this);
    EnRu1_UpdateSittingOC(this, play);
    func_80AEAECC(this, play);
    EnRu1_UpdateSkelAnime(this);
    EnRu1_UpdateEyes(this);
    func_80AEEBB4(this, play);
    func_80AEE488(this, play);
    func_80AED624(this, play);
    func_80AEDAE0(this, play);
}

void func_80AEEC5C(EnRu1* this, PlayState* play) {
    func_80AED83C(this);
    EnRu1_UpdateSittingAT(this, play);
    func_80AEAECC(this, play);
    func_80AEE2F8(this, play);
    func_80AEDFF4(this, play);
    EnRu1_UpdateSkelAnime(this);
    EnRu1_UpdateEyes(this);
    func_80AEE568(this, play);
    func_80AED624(this, play);
    func_80AEDAE0(this, play);
}

void func_80AEECF0(EnRu1* this, PlayState* play) {
    func_80AED83C(this);
    func_80AEAECC(this, play);
    EnRu1_UpdateWaterState(this);
    EnRu1_UpdateSkelAnime(this);
    EnRu1_UpdateEyes(this);
    EnRu1_CheckSinkingState(this, play);
    func_80AED624(this, play);
}

void func_80AEED58(EnRu1* this, PlayState* play) {
    func_80AED83C(this);
    func_80AEAECC(this, play);
    Actor_MoveXZGravity(&this->actor);
    EnRu1_UpdateSkelAnime(this);
    EnRu1_UpdateEyes(this);
    EnRu1_CheckHitBottomUnderwater(this, play);
    func_80AED624(this, play);
    func_80AEDAE0(this, play);
}

void func_80AEEDCC(EnRu1* this, PlayState* play) {
    EnRu1_UpdateHeadRotation(this);
    EnRu1_UpdateSkelAnime(this);
    func_80AEAECC(this, play);
    func_80AEE2F8(this, play);
    EnRu1_UpdateEyes(this);
    func_80AED6F8(play);
    EnRu1_UpdateCarriedBehavior(this, play);
}

void func_80AEEE34(EnRu1* this, PlayState* play) {
    func_80AED83C(this);
    EnRu1_UpdateSkelAnime(this);
    func_80AEAECC(this, play);
    func_80AEE2F8(this, play);
    EnRu1_UpdateEyes(this);
    func_80AED6F8(play);
    EnRu1_UpdateCarriedBehavior(this, play);
}

void func_80AEEE9C(EnRu1* this, PlayState* play) {
    func_80AED83C(this);
    func_80AEAECC(this, play);
    func_80AEDFF4(this, play);
    EnRu1_UpdateSkelAnime(this);
    EnRu1_UpdateEyes(this);
    func_80AED738(this, play);
    func_80AED624(this, play);
}

void func_80AEEF08(EnRu1* this, PlayState* play) {
    func_80AED83C(this);
    EnRu1_UpdateSkelAnime(this);
    func_80AEAECC(this, play);
    EnRu1_UpdateEyes(this);
    func_80AEE628(this, play);
}

void func_80AEEF5C(EnRu1* this, PlayState* play) {
}

void func_80AEEF68(EnRu1* this, PlayState* play) {
    Player* player = GET_PLAYER(play);
    s16 trackingPreset;

    this->interactInfo.trackPos = player->actor.world.pos;
    this->interactInfo.yOffset = kREG(16) - 3.0f;
    trackingPreset = kREG(17) + 0xC;
    Npc_TrackPoint(&this->actor, &this->interactInfo, trackingPreset, NPC_TRACKING_HEAD_AND_TORSO);
}

void func_80AEEFEC(EnRu1* this, PlayState* play) {
    Player* player = GET_PLAYER(play);
    s16 trackingPreset;

    this->interactInfo.trackPos = player->actor.world.pos;
    this->interactInfo.yOffset = kREG(16) - 3.0f;
    trackingPreset = kREG(17) + 0xC;
    Npc_TrackPoint(&this->actor, &this->interactInfo, trackingPreset, NPC_TRACKING_FULL_BODY);
    this->actor.world.rot.y = this->actor.shape.rot.y;
}

void func_80AEF080(EnRu1* this) {
    if (Animation_OnFrame(&this->skelAnime, 11.0f)) {
        Sfx_PlaySfxAtPos(&this->actor.projectedPos, NA_SE_EV_LAND_DIRT);
    }
}

s32 func_80AEF0BC(EnRu1* this, PlayState* play) {
    if (GET_INFTABLE(INFTABLE_142)) {
        f32 frameCount = Animation_GetLastFrame(&gRutoChildSitAnim);

        Animation_Change(&this->skelAnime, &gRutoChildSitAnim, 1.0f, 0, frameCount, ANIMMODE_ONCE, -8.0f);
        play->msgCtx.msgMode = MSGMODE_PAUSED;
        this->action = 26;
        this->actor.flags &= ~(ACTOR_FLAG_ATTENTION_ENABLED | ACTOR_FLAG_FRIENDLY);
        return true;
    }
    return false;
}

void func_80AEF170(EnRu1* this, PlayState* play, s32 cond) {
    if (cond) {
        this->action = 25;
    }
}

void func_80AEF188(EnRu1* this, PlayState* play) {
    if (func_80AEB174(play) && !func_80AEF0BC(this, play)) {
        Message_CloseTextbox(play);
        SET_INFTABLE(INFTABLE_142);
        this->action = 24;
    }
}

void func_80AEF1F0(EnRu1* this, PlayState* play, UNK_TYPE arg2) {
    if (arg2 != 0) {
        Animation_Change(&this->skelAnime, &gRutoChildSittingAnim, 1.0f, 0.0f,
                         Animation_GetLastFrame(&gRutoChildSittingAnim), ANIMMODE_LOOP, 0.0f);
        Message_CloseTextbox(play);
        SET_INFTABLE(INFTABLE_143);
        func_80AED6DC(this, play);
        Actor_OfferCarry(&this->actor, play);
        this->action = 27;
        EnRu1_DisableSittingOC(this);
    }
}

void func_80AEF29C(EnRu1* this, PlayState* play) {
    this->action = 23;
}

void func_80AEF2AC(EnRu1* this, PlayState* play) {
    this->action = 24;
    this->drawConfig = 1;
    this->actor.flags |= ACTOR_FLAG_ATTENTION_ENABLED | ACTOR_FLAG_FRIENDLY;
}

void func_80AEF2D0(EnRu1* this, PlayState* play) {
    s32 cond;

    func_80AEEF68(this, play);
    EnRu1_UpdateSkelAnime(this);
    EnRu1_UpdateEyes(this);
    EnRu1_UpdateStandingOC(this, play);
    func_80AEAECC(this, play);
    cond = func_80AEE264(this, play);
    func_80AED624(this, play);
    func_80AEF170(this, play, cond);
}

void func_80AEF354(EnRu1* this, PlayState* play) {
    func_80AEEFEC(this, play);
    EnRu1_UpdateSkelAnime(this);
    EnRu1_UpdateEyes(this);
    func_80AEAECC(this, play);
    func_80AEF188(this, play);
}

void func_80AEF3A8(EnRu1* this, PlayState* play) {
    s32 something;

    func_80AED83C(this);
    something = EnRu1_UpdateSkelAnime(this);
    func_80AEF080(this);
    EnRu1_UpdateEyes(this);
    func_80AEAECC(this, play);
    func_80AEF1F0(this, play, something);
}

void func_80AEF40C(EnRu1* this) {
    SkelAnime* skelAnime = &this->skelAnime;

    if (Animation_OnFrame(skelAnime, 2.0f) || Animation_OnFrame(skelAnime, 7.0f) ||
        Animation_OnFrame(skelAnime, 12.0f) || Animation_OnFrame(skelAnime, 18.0f) ||
        Animation_OnFrame(skelAnime, 25.0f) || Animation_OnFrame(skelAnime, 33.0f)) {
        Sfx_PlaySfxAtPos(&this->actor.projectedPos, NA_SE_PL_WALK_GROUND + SURFACE_SFX_OFFSET_JABU);
    }
}

void func_80AEF4A8(EnRu1* this, PlayState* play) {
    SfxSource_PlaySfxAtFixedWorldPos(play, &this->actor.projectedPos, 20, NA_SE_VO_RT_FALL);
}

void func_80AEF4E0(EnRu1* this) {
    if (Animation_OnFrame(&this->skelAnime, 5.0f)) {
        Sfx_PlaySfxAtPos(&this->actor.projectedPos, NA_SE_VO_RT_LAUGH_0);
    }
}

void func_80AEF51C(EnRu1* this) {
    Sfx_PlaySfxAtPos(&this->actor.projectedPos, NA_SE_VO_RT_THROW);
}

void func_80AEF540(EnRu1* this) {
    if (EnRu1_GetPlatformCamSetting(this) == 2) {
        EnRu1_SetEyeIndex(this, 3);
        EnRu1_SetMouthIndex(this, 2);
        if (this->skelAnime.mode != 2) {
            EnRu1_AnimationChange(this, &gRutoChildShutterAnim, ANIMMODE_ONCE, -8.0f, false);
            func_80AEF51C(this);
        }
    }
}

void func_80AEF5B8(EnRu1* this) {
    f32 curFrame;

    if (D_80AF1938 == 0) {
        curFrame = this->skelAnime.curFrame;
        if (curFrame >= 60.0f) {
            EnRu1_SetEyeIndex(this, 3);
            EnRu1_SetMouthIndex(this, 0);
            func_80AED57C(this);
            D_80AF1938 = 1;
        }
    }
}

void func_80AEF624(EnRu1* this, PlayState* play) {
    f32 frameCount;
    CsCmdActorCue* cue;
    CsCmdActorCue* cue2;
    s16 newRotTmp;

    if (func_80AEAFE0(play, 1, 3)) {
        frameCount = Animation_GetLastFrame(&gRutoChildWalkToAndHoldUpSapphireAnim);
        // this weird part with the redundant variable is necessary to match for some reason
        cue2 = play->csCtx.actorCues[3];
        cue = cue2;
        this->actor.world.pos.x = cue->startPos.x;
        this->actor.world.pos.y = cue->startPos.y;
        this->actor.world.pos.z = cue->startPos.z;
        newRotTmp = cue->rot.x;
        this->actor.shape.rot.x = newRotTmp;
        this->actor.world.rot.x = newRotTmp;
        newRotTmp = cue->rot.y;
        this->actor.shape.rot.y = newRotTmp;
        this->actor.world.rot.y = newRotTmp;
        newRotTmp = cue->rot.z;
        this->actor.shape.rot.z = newRotTmp;
        this->actor.world.rot.z = newRotTmp;
        Animation_Change(&this->skelAnime, &gRutoChildWalkToAndHoldUpSapphireAnim, 1.0f, 0.0f, frameCount,
                         ANIMMODE_ONCE, 0.0f);
        func_80AEB3A4(this, play);
        this->action = 37;
        this->drawConfig = 1;
        this->actor.shape.shadowAlpha = 0xFF;
    }
}

void func_80AEF728(EnRu1* this, UNK_TYPE arg1) {
    if (arg1 != 0) {
        Animation_Change(&this->skelAnime, &gRutoChildHoldArmsUpAnim, 1.0f, 0.0f,
                         Animation_GetLastFrame(&gRutoChildHoldArmsUpAnim), ANIMMODE_LOOP, 0.0f);
        func_80AEB3CC(this);
        this->action = 38;
    }
}

void func_80AEF79C(EnRu1* this, PlayState* play) {
    if (func_80AEAFE0(play, 2, 3)) {
        Animation_Change(&this->skelAnime, &gRutoChildBringHandsDownAnim, 1.0f, 0,
                         Animation_GetLastFrame(&gRutoChildBringHandsDownAnim), ANIMMODE_ONCE, -8.0f);
        this->action = 39;
    }
}

void func_80AEF820(EnRu1* this, UNK_TYPE arg1) {
    if (arg1 != 0) {
        Animation_Change(&this->skelAnime, &gRutoChildWait2Anim, 1.0f, 0, Animation_GetLastFrame(&gRutoChildWait2Anim),
                         ANIMMODE_LOOP, -8.0f);
        this->action = 40;
    }
}

void func_80AEF890(EnRu1* this, PlayState* play) {
    s32 pad[2];
    s8 curRoomNum;

    if (!(DEBUG_FEATURES && IS_CUTSCENE_LAYER) && EnRu1_IsCsStateIdle(play)) {
        curRoomNum = play->roomCtx.curRoom.num;
        SET_INFTABLE(INFTABLE_145);
        Flags_SetSwitch(play, EnRu1_GetSwitchFlag(this));
        EnRu1_SetPlatformCamSetting(this, 1);
        this->action = 42;
        this->actor.room = curRoomNum;
    }
}

void func_80AEF930(EnRu1* this, PlayState* play) {
    if (EnRu1_GetPlatformCamSetting(this) == 3) {
        this->actor.flags |= ACTOR_FLAG_ATTENTION_ENABLED | ACTOR_FLAG_FRIENDLY;
        this->actor.textId = 0x4048;
#if !OOT_PAL_N64
        Message_ContinueTextbox(play, this->actor.textId);
#else
        Message_StartTextbox(play, this->actor.textId, NULL);
#endif
        func_80AEF4A8(this, play);
        this->action = 43;
        this->drawConfig = 0;
    }
}

void func_80AEF99C(EnRu1* this, PlayState* play) {
    if (func_80AEB1B4(play) != 0) {
        EnRu1_SetPlatformCamSetting(this, 4);
        Actor_Kill(&this->actor);
    }
}

void func_80AEF9D8(EnRu1* this, PlayState* play) {
    func_80AED83C(this);
    EnRu1_UpdateSkelAnime(this);
    EnRu1_UpdateEyes(this);
    func_80AEF624(this, play);
#if DEBUG_FEATURES
    func_80AEB220(this, play);
#endif
}

void func_80AEFA2C(EnRu1* this, PlayState* play) {
    s32 something;

    func_80AED83C(this);
    func_80AEB364(this, play);
    func_80AEAECC(this, play);
    something = EnRu1_UpdateSkelAnime(this);
    func_80AEF4E0(this);
    func_80AEF5B8(this);
    func_80AEF40C(this);
    func_80AEF728(this, something);
#if DEBUG_FEATURES
    func_80AEB220(this, play);
#endif
}

void func_80AEFAAC(EnRu1* this, PlayState* play) {
    func_80AED83C(this);
    func_80AEAECC(this, play);
    EnRu1_UpdateSkelAnime(this);
    func_80AEF79C(this, play);
#if DEBUG_FEATURES
    func_80AEB220(this, play);
#endif
}

void func_80AEFB04(EnRu1* this, PlayState* play) {
    s32 something;

    func_80AED83C(this);
    func_80AEAECC(this, play);
    something = EnRu1_UpdateSkelAnime(this);
    EnRu1_UpdateEyes(this);
    func_80AEF820(this, something);
#if DEBUG_FEATURES
    func_80AEB220(this, play);
#endif
}

void func_80AEFB68(EnRu1* this, PlayState* play) {
    func_80AED83C(this);
    func_80AEAECC(this, play);
    EnRu1_UpdateSkelAnime(this);
    EnRu1_UpdateEyes(this);
    func_80AEF890(this, play);
#if DEBUG_FEATURES
    func_80AEB220(this, play);
#endif
}

void func_80AEFBC8(EnRu1* this, PlayState* play) {
    func_80AED83C(this);
    func_80AEAECC(this, play);
    EnRu1_UpdateSkelAnime(this);
    EnRu1_UpdateEyes(this);
    func_80AEF540(this);
    func_80AEF930(this, play);
}

void func_80AEFC24(EnRu1* this, PlayState* play) {
    func_80AED83C(this);
    func_80AEF99C(this, play);
}

void EnRu1_InitInSapphireRoom(EnRu1* this, PlayState* play) {
    if (GET_INFTABLE(INFTABLE_145) && !GET_INFTABLE(INFTABLE_146)) {
        s32 pad;

        EnRu1_AnimationChange(this, &gRutoChildWait2Anim, ANIMMODE_LOOP, 0, false);
        this->action = 41;
        this->bigOctoPlatform = EnRu1_FindBigOctoPlatform(play);
        EnRu1_SetPlatformCamSetting(this, 1);
        this->actor.flags &= ~(ACTOR_FLAG_ATTENTION_ENABLED | ACTOR_FLAG_FRIENDLY);
    } else {
        Actor_Kill(&this->actor);
    }
}

void func_80AEFCE8(EnRu1* this, PlayState* play) {
    this->bigOctoPlatform = EnRu1_FindBigOctoPlatform(play);
    if (this->bigOctoPlatform != NULL) {
        this->action = 42;
        this->drawConfig = 1;
        EnRu1_SetPlatformCamSetting(this, 1);
    }
}

void EnRu1_InitBesideKingZora(EnRu1* this, PlayState* play) {
    if (GET_EVENTCHKINF(EVENTCHKINF_37) && LINK_IS_CHILD) {
        EnRu1_AnimationChange(this, &gRutoChildWait2Anim, ANIMMODE_LOOP, 0, false);
        this->actor.flags &= ~ACTOR_FLAG_UPDATE_CULLING_DISABLED;
        this->action = 44;
        this->drawConfig = 1;
    } else {
        Actor_Kill(&this->actor);
    }
}

s32 func_80AEFDC0(EnRu1* this, PlayState* play) {
    if (!Actor_TalkOfferAccepted(&this->actor, play)) {
        this->actor.flags |= ACTOR_FLAG_ATTENTION_ENABLED | ACTOR_FLAG_FRIENDLY;
        this->actor.textId = MaskReaction_GetTextId(play, MASK_REACTION_SET_RUTO);
        if (this->actor.textId == 0) {
            this->actor.textId = 0x402C;
        }
        Actor_OfferTalkNearColChkInfoCylinder(&this->actor, play);
        return false;
    }
    return true;
}

s32 func_80AEFE38(EnRu1* this, PlayState* play) {
    if (Message_GetState(&play->msgCtx) == TEXT_STATE_CLOSING) {
        this->actor.flags &= ~(ACTOR_FLAG_ATTENTION_ENABLED | ACTOR_FLAG_FRIENDLY);
        return true;
    }
    return false;
}

void func_80AEFE84(EnRu1* this, PlayState* play, s32 cond) {
    if (cond) {
        this->action = 45;
    }
}

void func_80AEFE9C(EnRu1* this, PlayState* play) {
    if (func_80AEFE38(this, play)) {
        this->action = 44;
    }
}

void func_80AEFECC(EnRu1* this, PlayState* play) {
    func_80AEEF68(this, play);
    EnRu1_UpdateSkelAnime(this);
    EnRu1_UpdateEyes(this);
    EnRu1_UpdateStandingOC(this, play);
    func_80AEAECC(this, play);
    func_80AEFE84(this, play, func_80AEFDC0(this, play));
}

void func_80AEFF40(EnRu1* this, PlayState* play) {
    func_80AEEFEC(this, play);
    EnRu1_UpdateSkelAnime(this);
    EnRu1_UpdateEyes(this);
    func_80AEAECC(this, play);
    func_80AEFE9C(this, play);
}

/**
 * Places Ruto beside the door switch outside the room with the map.
 */
void EnRu1_InitBesideDoorSwitch(EnRu1* this, PlayState* play) {
    s8 actorRoom;

    if (GET_INFTABLE(INFTABLE_141) && GET_INFTABLE(INFTABLE_140) && !GET_INFTABLE(INFTABLE_145) &&
        (!(func_80AEB020(this, play)))) {
        EnRu1_AnimationChange(this, &gRutoChildWait2Anim, ANIMMODE_LOOP, 0, false);
        actorRoom = this->actor.room;
        this->action = 22;
        this->actor.room = -1;
        this->drawConfig = 0;
        this->roomNum1 = actorRoom;
        this->roomNum3 = actorRoom;
        this->roomNum2 = actorRoom;
        PRINTF(T("スイッチルトセット!!!!!!!!!!!!!!!!!!!!!!\n", "Ruto switch set!!!!!!!!!!!!!!!!!!!!!!\n"));
    } else {
        PRINTF(T("スイッチルトセットしない!!!!!!!!!!!!!!!!!!!!!!\n", "Ruto switch not set!!!!!!!!!!!!!!!!!!!!!!\n"));
        Actor_Kill(&this->actor);
    }
}

#if DEBUG_FEATURES
void func_80AF0050(EnRu1* this, PlayState* play) {
    EnRu1_AnimationChange(this, &gRutoChildWait2Anim, ANIMMODE_LOOP, 0, false);
    this->action = 36;
    this->roomNum1 = this->actor.room;
    this->bigOctoPlatform = EnRu1_FindBigOctoPlatform(play);
    this->actor.room = -1;
}
#endif

void EnRu1_Update(Actor* thisx, PlayState* play) {
    EnRu1* this = (EnRu1*)thisx;

    if (this->action < 0 || this->action >= ARRAY_COUNT(sActionFuncs) || sActionFuncs[this->action] == NULL) {
        PRINTF(VT_FGCOL(RED) T("メインモードがおかしい!!!!!!!!!!!!!!!!!!!!!!!!!\n",
                               "The main mode is wrong!!!!!!!!!!!!!!!!!!!!!!!!!\n") VT_RST);
        return;
    }

    sActionFuncs[this->action](this, play);
}

void EnRu1_Init(Actor* thisx, PlayState* play) {
    s32 pad;
    EnRu1* this = (EnRu1*)thisx;

    ActorShape_Init(&this->actor.shape, 0.0f, ActorShadow_DrawCircle, 30.0f);
    SkelAnime_InitFlex(play, &this->skelAnime, &gRutoChildSkel, NULL, this->jointTable, this->morphTable, 17);
    EnRu1_InitColliders(&this->actor, play);
    switch (EnRu1_GetType(this)) {
        case ENRU1_TYPE_BOSS_ROOM:
            EnRu1_InitInBossRoom(this, play);
            break;
        case ENRU1_TYPE_FOUNTAIN:
            EnRu1_InitOutsideJabuJabu(this, play);
            break;
        case ENRU1_TYPE_HOLES_ROOM:
            EnRu1_InitInJabuJabuHolesRoom(this, play);
            break;
        case ENRU1_TYPE_BASEMENT:
            EnRu1_InitInJabuJabuBasement(this, play);
            break;
        case ENRU1_TYPE_SAPPHIRE_ROOM:
            EnRu1_InitInSapphireRoom(this, play);
            break;
        case ENRU1_TYPE_BESIDE_KZ:
            EnRu1_InitBesideKingZora(this, play);
            break;
        case ENRU1_TYPE_BESIDE_DOOR_SWITCH:
            EnRu1_InitBesideDoorSwitch(this, play);
            break;
#if DEBUG_FEATURES
        case ENRU1_TYPE_DEBUG:
            func_80AF0050(this, play);
            break;
#endif
        default:
            Actor_Kill(&this->actor);
            PRINTF(T("該当 arge_data = %d 無し\n", "Relevant arge_data = %d unacceptable\n"), EnRu1_GetType(this));
            break;
    }
}

void func_80AF0278(EnRu1* this, PlayState* play, s32 limbIndex, Vec3s* rot) {
    Vec3s* torsoRot = &this->interactInfo.torsoRot;
    Vec3s* headRot = &this->interactInfo.headRot;

    switch (limbIndex) {
        case RUTO_CHILD_CHEST:
            rot->x += torsoRot->y;
            rot->y -= torsoRot->x;
            break;
        case RUTO_CHILD_HEAD:
            rot->x += headRot->y;
            rot->z += headRot->x;
            break;
    }
}

s32 EnRu1_OverrideLimbDraw(PlayState* play, s32 limbIndex, Gfx** dList, Vec3f* pos, Vec3s* rot, void* thisx,
                           Gfx** gfx) {
    EnRu1* this = (EnRu1*)thisx;

    if ((this->unk_290 < 0) || (this->unk_290 > 0) || (*sPreLimbDrawFuncs[this->unk_290] == NULL)) {
        PRINTF(VT_FGCOL(RED) T("首回しモードがおかしい!!!!!!!!!!!!!!!!!!!!!!!!!\n",
                               "Neck rotation mode is improper!!!!!!!!!!!!!!!!!!!!!!!!!\n") VT_RST);
    } else {
        sPreLimbDrawFuncs[this->unk_290](this, play, limbIndex, rot);
    }
    return false;
}

void EnRu1_PostLimbDraw(PlayState* play, s32 limbIndex, Gfx** dList, Vec3s* rot, void* thisx, Gfx** gfx) {
    EnRu1* this = (EnRu1*)thisx;

    if (limbIndex == RUTO_CHILD_HEAD) {
        Vec3f vec1;
        Vec3f vec2;

        vec1 = sMultVec;
        Matrix_MultVec3f(&vec1, &vec2);
        this->actor.focus.pos.x = vec2.x;
        this->actor.focus.pos.y = vec2.y;
        this->actor.focus.pos.z = vec2.z;
        this->actor.focus.rot.x = this->actor.world.rot.x;
        this->actor.focus.rot.y = this->actor.world.rot.y;
        this->actor.focus.rot.z = this->actor.world.rot.z;
    }
}

void EnRu1_DrawNothing(EnRu1* this, PlayState* play) {
}

void EnRu1_DrawOpa(EnRu1* this, PlayState* play) {
    s32 pad[2];
    s16 eyeIndex = this->eyeIndex;
    void* eyeTex = sEyeTextures[eyeIndex];
    s16 mouthIndex = this->mouthIndex;
    SkelAnime* skelAnime = &this->skelAnime;
    void* mouthTex = sMouthTextures[mouthIndex];
    s32 pad1;

    OPEN_DISPS(play->state.gfxCtx, "../z_en_ru1.c", 1282);

    Gfx_SetupDL_25Opa(play->state.gfxCtx);

    gSPSegment(POLY_OPA_DISP++, 0x08, SEGMENTED_TO_VIRTUAL(eyeTex));
    gSPSegment(POLY_OPA_DISP++, 0x09, SEGMENTED_TO_VIRTUAL(eyeTex));
    gSPSegment(POLY_OPA_DISP++, 0x09, SEGMENTED_TO_VIRTUAL(mouthTex));
    gDPSetEnvColor(POLY_OPA_DISP++, 0, 0, 0, 255);
    gSPSegment(POLY_OPA_DISP++, 0x0C, &D_80116280[2]);

    POLY_OPA_DISP = SkelAnime_DrawFlex(play, skelAnime->skeleton, skelAnime->jointTable, skelAnime->dListCount,
                                       EnRu1_OverrideLimbDraw, EnRu1_PostLimbDraw, this, POLY_OPA_DISP);

    CLOSE_DISPS(play->state.gfxCtx, "../z_en_ru1.c", 1309);
}

void EnRu1_DrawXlu(EnRu1* this, PlayState* play) {
    s32 pad[2];
    s16 eyeIndex = this->eyeIndex;
    void* eyeTex = sEyeTextures[eyeIndex];
    s16 mouthIndex = this->mouthIndex;
    SkelAnime* skelAnime = &this->skelAnime;
    void* mouthTex = sMouthTextures[mouthIndex];
    s32 pad1;

    OPEN_DISPS(play->state.gfxCtx, "../z_en_ru1.c", 1324);

    Gfx_SetupDL_25Xlu(play->state.gfxCtx);

    gSPSegment(POLY_XLU_DISP++, 0x08, SEGMENTED_TO_VIRTUAL(eyeTex));
    gSPSegment(POLY_XLU_DISP++, 0x09, SEGMENTED_TO_VIRTUAL(eyeTex));
    gSPSegment(POLY_XLU_DISP++, 0x09, SEGMENTED_TO_VIRTUAL(mouthTex));
    gDPSetEnvColor(POLY_XLU_DISP++, 0, 0, 0, this->alpha);
    gSPSegment(POLY_XLU_DISP++, 0x0C, &D_80116280[0]);

    POLY_XLU_DISP = SkelAnime_DrawFlex(play, skelAnime->skeleton, skelAnime->jointTable, skelAnime->dListCount,
                                       EnRu1_OverrideLimbDraw, NULL, this, POLY_XLU_DISP);

    CLOSE_DISPS(play->state.gfxCtx, "../z_en_ru1.c", 1353);
}

void EnRu1_Draw(Actor* thisx, PlayState* play) {
    EnRu1* this = (EnRu1*)thisx;

    if (this->drawConfig < 0 || this->drawConfig >= ARRAY_COUNT(sDrawFuncs) || sDrawFuncs[this->drawConfig] == NULL) {
        PRINTF(VT_FGCOL(RED) T("描画モードがおかしい!!!!!!!!!!!!!!!!!!!!!!!!!\n",
                               "The drawing mode is wrong!!!!!!!!!!!!!!!!!!!!!!!!!\n") VT_RST);
        return;
    }
    sDrawFuncs[this->drawConfig](this, play);
}<|MERGE_RESOLUTION|>--- conflicted
+++ resolved
@@ -90,9 +90,6 @@
 void EnRu1_DrawOpa(EnRu1* this, PlayState* play);
 void EnRu1_DrawXlu(EnRu1* this, PlayState* play);
 
-<<<<<<< HEAD
-static ColliderCylinderInitType1 sStandingCylinderInit = {
-=======
 typedef enum EnRu1WaterState {
     /* 0 */ ENRU1_WATER_OUTSIDE,
     /* 1 */ ENRU1_WATER_IMMERSED,
@@ -100,8 +97,7 @@
     /* 3 */ ENRU1_WATER_SINKING,
 } EnRu1WaterState;
 
-static ColliderCylinderInitType1 sCylinderInit1 = {
->>>>>>> d1ac2561
+static ColliderCylinderInitType1 sStandingCylinderInit = {
     {
         COL_MATERIAL_HIT0,
         AT_NONE,
