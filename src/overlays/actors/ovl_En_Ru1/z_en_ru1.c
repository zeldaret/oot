--- conflicted
+++ resolved
@@ -153,16 +153,6 @@
     EnRu1_Fountain_StartingSwimBack,   // ENRU1_ACTION_FOUNTAIN_STARTING_SWIM_BACK
     EnRu1_Fountain_SwimmingBack,       // ENRU1_ACTION_FOUNTAIN_SWIMMING_BACK
     EnRu1_Fountain_FinishingSwimBack,  // ENRU1_ACTION_FOUNTAIN_FINISHING_SWIM_BACK
-<<<<<<< HEAD
-    func_80AECA94,                     // ENRU1_ACTION_07
-    func_80AECAB4,                     // ENRU1_ACTION_08
-    func_80AECAD4,                     // ENRU1_ACTION_09
-    func_80AECB18,                     // ENRU1_ACTION_10
-    func_80AECB60,                     // ENRU1_ACTION_11
-    func_80AECBB8,                     // ENRU1_ACTION_12
-    func_80AECC1C,                     // ENRU1_ACTION_13
-    func_80AECC84,                     // ENRU1_ACTION_14
-=======
     EnRu1_Meeting_RangeCheck,          // ENRU1_ACTION_MEETING_RANGE_CHECK
     EnRu1_Meeting_InitPosition,        // ENRU1_ACTION_MEETING_INIT_POSITION
     EnRu1_Meeting_FacingLink,          // ENRU1_ACTION_MEETING_FACING_LINK
@@ -171,7 +161,6 @@
     EnRu1_Meeting_WalkingAwayConstant, // ENRU1_ACTION_MEETING_WALKING_AWAY_CONSTANT
     EnRu1_Meeting_FallingDownHole,     // ENRU1_ACTION_MEETING_FALLING_DOWN_HOLE
     EnRu1_Meeting_End,                 // ENRU1_ACTION_MEETING_END
->>>>>>> fd7e88af
     func_80AED304,                     // ENRU1_ACTION_15
     func_80AED324,                     // ENRU1_ACTION_16
     func_80AED344,                     // ENRU1_ACTION_17
@@ -184,7 +173,6 @@
     func_80AEF2D0,                     // ENRU1_ACTION_24
     func_80AEF354,                     // ENRU1_ACTION_25
     func_80AEF3A8,                     // ENRU1_ACTION_26
-<<<<<<< HEAD
     EnRu1_Sitting_Idle,                // ENRU1_ACTION_SITTING_IDLE
     EnRu1_Sitting_Released,            // ENRU1_ACTION_SITTING_RELEASED
     EnRu1_Sitting_EnteringWater,       // ENRU1_ACTION_SITTING_ENTERING_WATER
@@ -194,17 +182,6 @@
     EnRu1_Sitting_DisappearingInWater, // ENRU1_ACTION_SITTING_DISAPPEARING
     EnRu1_Sitting_SeesSapphire,        // ENRU1_ACTION_SITTING_SEES_SAPPHIRE
     EnRu1_Action_Unused,               // ENRU1_ACTION_UNUSED
-=======
-    func_80AEEBD4,                     // ENRU1_ACTION_27
-    func_80AEEC5C,                     // ENRU1_ACTION_28
-    func_80AEECF0,                     // ENRU1_ACTION_29
-    func_80AEED58,                     // ENRU1_ACTION_30
-    func_80AEEDCC,                     // ENRU1_ACTION_31
-    func_80AEEE34,                     // ENRU1_ACTION_32
-    func_80AEEE9C,                     // ENRU1_ACTION_33
-    func_80AEEF08,                     // ENRU1_ACTION_34
-    func_80AEEF5C,                     // ENRU1_ACTION_35
->>>>>>> fd7e88af
     func_80AEF9D8,                     // ENRU1_ACTION_36
     func_80AEFA2C,                     // ENRU1_ACTION_37
     func_80AEFAAC,                     // ENRU1_ACTION_38
@@ -1064,13 +1041,8 @@
 void EnRu1_Meeting_FacingLink(EnRu1* this, PlayState* play) {
     EnRu1_UpdateSkelAnime(this);
     EnRu1_UpdateEyes(this);
-<<<<<<< HEAD
-    EnRu1_UpdateBgCheckInfo(this, play);
-    func_80AEC8B8(this, play);
-=======
-    func_80AEAECC(this, play);
+    EnRu1_UpdateBgCheckInfo(this, play);
     EnRu1_CheckTurnAround(this, play);
->>>>>>> fd7e88af
 }
 
 void EnRu1_Meeting_TurningAround(EnRu1* this, PlayState* play) {
@@ -1078,28 +1050,17 @@
 
     doneAnim = EnRu1_UpdateSkelAnime(this);
     EnRu1_UpdateEyes(this);
-<<<<<<< HEAD
-    EnRu1_UpdateBgCheckInfo(this, play);
-    func_80AEC93C(this, something);
-=======
-    func_80AEAECC(this, play);
+    EnRu1_UpdateBgCheckInfo(this, play);
     EnRu1_StartWalkingAway(this, doneAnim);
->>>>>>> fd7e88af
 }
 
 void EnRu1_Meeting_WalkingAwayAccel(EnRu1* this, PlayState* play) {
     EnRu1_AccelerateAway(this);
     EnRu1_UpdateSkelAnime(this);
     EnRu1_UpdateEyes(this);
-<<<<<<< HEAD
-    EnRu1_UpdateBgCheckInfo(this, play);
-    func_80AEC650(this);
-    func_80AEC9C4(this);
-=======
-    func_80AEAECC(this, play);
+    EnRu1_UpdateBgCheckInfo(this, play);
     EnRu1_PlayStepSfx(this);
     EnRu1_AdvanceWalkingAway(this);
->>>>>>> fd7e88af
 }
 
 void EnRu1_Meeting_WalkingAwayConstant(EnRu1* this, PlayState* play) {
@@ -1107,15 +1068,9 @@
     EnRu1_RespondToFalling(this, play);
     EnRu1_UpdateSkelAnime(this);
     EnRu1_UpdateEyes(this);
-<<<<<<< HEAD
-    EnRu1_UpdateBgCheckInfo(this, play);
-    func_80AEC650(this);
-    func_80AECA18(this);
-=======
-    func_80AEAECC(this, play);
+    EnRu1_UpdateBgCheckInfo(this, play);
     EnRu1_PlayStepSfx(this);
     EnRu1_CheckStartFalling(this);
->>>>>>> fd7e88af
 }
 
 void EnRu1_Meeting_FallingDownHole(EnRu1* this, PlayState* play) {
@@ -1123,15 +1078,9 @@
     EnRu1_RespondToFalling(this, play);
     EnRu1_UpdateSkelAnime(this);
     EnRu1_UpdateEyes(this);
-<<<<<<< HEAD
-    EnRu1_UpdateBgCheckInfo(this, play);
-    func_80AEC650(this);
-    func_80AECA44(this, play);
-=======
-    func_80AEAECC(this, play);
+    EnRu1_UpdateBgCheckInfo(this, play);
     EnRu1_PlayStepSfx(this);
     EnRu1_FinishFirstEncounter(this, play);
->>>>>>> fd7e88af
 }
 
 void EnRu1_Meeting_End(EnRu1* this, PlayState* play) {
@@ -1325,15 +1274,9 @@
 }
 
 void EnRu1_InitInJabuJabuBasement(EnRu1* this, PlayState* play) {
-<<<<<<< HEAD
-    if (GET_INFTABLE(INFTABLE_141) && !GET_INFTABLE(INFTABLE_145) && !GET_INFTABLE(INFTABLE_PLACED_RUTO_ON_SWITCH) &&
-        !GET_INFTABLE(INFTABLE_BROUGHT_RUTO_BACK_TO_HOLES_ROOM)) {
+    if (GET_INFTABLE(INFTABLE_MET_RUTO_FIRST_TIME) && !GET_INFTABLE(INFTABLE_145) &&
+        !GET_INFTABLE(INFTABLE_PLACED_RUTO_ON_SWITCH) && !GET_INFTABLE(INFTABLE_BROUGHT_RUTO_BACK_TO_HOLES_ROOM)) {
         if (!EnRu1_IsAssistingLink(this, play)) {
-=======
-    if (GET_INFTABLE(INFTABLE_MET_RUTO_FIRST_TIME) && !GET_INFTABLE(INFTABLE_145) && !GET_INFTABLE(INFTABLE_140) &&
-        !GET_INFTABLE(INFTABLE_147)) {
-        if (!func_80AEB020(this, play)) {
->>>>>>> fd7e88af
             s8 actorRoom;
 
             EnRu1_AnimationChange(this, &gRutoChildWait2Anim, ANIMMODE_LOOP, 0, false);
@@ -1784,13 +1727,8 @@
             Animation_Change(&this->skelAnime, &gRutoChildSeesSapphireAnim, 1.0f, 0,
                              Animation_GetLastFrame(&gRutoChildSquirmAnim), ANIMMODE_LOOP, -8.0f);
             func_80AED600(this);
-<<<<<<< HEAD
             this->action = ENRU1_ACTION_SITTING_SEES_SAPPHIRE;
-            this->unk_26C = 0.0f;
-=======
-            this->action = ENRU1_ACTION_34;
             this->walkingFrame = 0.0f;
->>>>>>> fd7e88af
             play->csCtx.script = gRutoFoundSapphireCs;
             gSaveContext.cutsceneTrigger = 1;
         }
@@ -2385,13 +2323,8 @@
 void EnRu1_InitBesideDoorSwitch(EnRu1* this, PlayState* play) {
     s8 actorRoom;
 
-<<<<<<< HEAD
-    if (GET_INFTABLE(INFTABLE_141) && GET_INFTABLE(INFTABLE_PLACED_RUTO_ON_SWITCH) && !GET_INFTABLE(INFTABLE_145) &&
-        (!(EnRu1_IsAssistingLink(this, play)))) {
-=======
-    if (GET_INFTABLE(INFTABLE_MET_RUTO_FIRST_TIME) && GET_INFTABLE(INFTABLE_140) && !GET_INFTABLE(INFTABLE_145) &&
-        (!(func_80AEB020(this, play)))) {
->>>>>>> fd7e88af
+    if (GET_INFTABLE(INFTABLE_MET_RUTO_FIRST_TIME) && GET_INFTABLE(INFTABLE_PLACED_RUTO_ON_SWITCH) &&
+        !GET_INFTABLE(INFTABLE_145) && (!(EnRu1_IsAssistingLink(this, play)))) {
         EnRu1_AnimationChange(this, &gRutoChildWait2Anim, ANIMMODE_LOOP, 0, false);
         actorRoom = this->actor.room;
         this->action = ENRU1_ACTION_22;
