/*
 * File: z_en_ru1.c
 * Overlay: En_Ru1
 * Description:
 */

#include "z_en_ru1.h"
#include "vt.h"

#define FLAGS 0x04000011

#define THIS ((EnRu1*)thisx)

void EnRu1_Init(Actor* thisx, GlobalContext* globalCtx);
void EnRu1_Destroy(Actor* thisx, GlobalContext* globalCtx);
void EnRu1_Update(Actor* thisx, GlobalContext* globalCtx);
void EnRu1_Draw(Actor* thisx, GlobalContext* globalCtx);

void func_80AEC0B4(EnRu1* this, GlobalContext* globalCtx);
void func_80AEC100(EnRu1* this, GlobalContext* globalCtx);
void func_80AEC130(EnRu1* this, GlobalContext* globalCtx);
void func_80AEC17C(EnRu1* this, GlobalContext* globalCtx);
void func_80AEC1D4(EnRu1* this, GlobalContext* globalCtx);
void func_80AEC244(EnRu1* this, GlobalContext* globalCtx);
void func_80AEC2C0(EnRu1* this, GlobalContext* globalCtx);
void func_80AECA94(EnRu1* this, GlobalContext* globalCtx);
void func_80AECAB4(EnRu1* this, GlobalContext* globalCtx);
void func_80AECAD4(EnRu1* this, GlobalContext* globalCtx);
void func_80AECB18(EnRu1* this, GlobalContext* globalCtx);
void func_80AECB60(EnRu1* this, GlobalContext* globalCtx);
void func_80AECBB8(EnRu1* this, GlobalContext* globalCtx);
void func_80AECC1C(EnRu1* this, GlobalContext* globalCtx);
void func_80AECC84(EnRu1* this, GlobalContext* globalCtx);
void func_80AED304(EnRu1* this, GlobalContext* globalCtx);
void func_80AED324(EnRu1* this, GlobalContext* globalCtx);
void func_80AED344(EnRu1* this, GlobalContext* globalCtx);
void func_80AED374(EnRu1* this, GlobalContext* globalCtx);
void func_80AED3A4(EnRu1* this, GlobalContext* globalCtx);
void func_80AED3E0(EnRu1* this, GlobalContext* globalCtx);
void func_80AED414(EnRu1* this, GlobalContext* globalCtx);
void func_80AEF29C(EnRu1* this, GlobalContext* globalCtx);
void func_80AEF2AC(EnRu1* this, GlobalContext* globalCtx);
void func_80AEF2D0(EnRu1* this, GlobalContext* globalCtx);
void func_80AEF354(EnRu1* this, GlobalContext* globalCtx);
void func_80AEF3A8(EnRu1* this, GlobalContext* globalCtx);
void func_80AEEBD4(EnRu1* this, GlobalContext* globalCtx);
void func_80AEEC5C(EnRu1* this, GlobalContext* globalCtx);
void func_80AEECF0(EnRu1* this, GlobalContext* globalCtx);
void func_80AEED58(EnRu1* this, GlobalContext* globalCtx);
void func_80AEEDCC(EnRu1* this, GlobalContext* globalCtx);
void func_80AEEE34(EnRu1* this, GlobalContext* globalCtx);
void func_80AEEE9C(EnRu1* this, GlobalContext* globalCtx);
void func_80AEEF08(EnRu1* this, GlobalContext* globalCtx);
void func_80AEEF5C(EnRu1* this, GlobalContext* globalCtx);
void func_80AEF9D8(EnRu1* this, GlobalContext* globalCtx);
void func_80AEFA2C(EnRu1* this, GlobalContext* globalCtx);
void func_80AEFAAC(EnRu1* this, GlobalContext* globalCtx);
void func_80AEFB04(EnRu1* this, GlobalContext* globalCtx);
void func_80AEFB68(EnRu1* this, GlobalContext* globalCtx);
void func_80AEFCE8(EnRu1* this, GlobalContext* globalCtx);
void func_80AEFBC8(EnRu1* this, GlobalContext* globalCtx);
void func_80AEFC24(EnRu1* this, GlobalContext* globalCtx);
void func_80AEFECC(EnRu1* this, GlobalContext* globalCtx);
void func_80AEFF40(EnRu1* this, GlobalContext* globalCtx);

void func_80AF0278(EnRu1* this, GlobalContext* globalCtx, s32 limbIndex, Vec3s* rot);

void func_80AF03F4(EnRu1* this, GlobalContext* globalCtx);
void func_80AF0400(EnRu1* this, GlobalContext* globalCtx);
void func_80AF05D4(EnRu1* this, GlobalContext* globalCtx);

static ColliderCylinderInit_Set3 sCylinderInit1 = {
    { COLTYPE_UNK0, 0x00, 0x00, 0x09, COLSHAPE_CYLINDER },
    { 0x00, { 0x00000000, 0x00, 0x00 }, { 0x00000000, 0x00, 0x00 }, 0x00, 0x00, 0x01 },
    { 25, 80, 0, { 0 } },
};

static ColliderCylinderInit_Set3 sCylinderInit2 = {
    { COLTYPE_UNK0, 0x09, 0x00, 0x09, COLSHAPE_CYLINDER },
    { 0x00, { 0x00000101, 0x00, 0x00 }, { 0x00000000, 0x00, 0x00 }, 0x01, 0x00, 0x01 },
    { 20, 30, 0, { 0 } },
};

static UNK_PTR D_80AF0858[] = {
    0x0600E3B8, 0x0600F238, 0x0600F638, 0x0600FE38, 0x06010238, 0x06010A38,
};

static UNK_PTR D_80AF0870[] = {
    0x0600E838,
    0x0600FA38,
    0x06010638,
};

static s32 sUnused = 0;

#include "z_en_ru1_cutscene_data.c" EARLY

static u32 D_80AF1938 = 0;

static EnRu1ActionFunc sActionFuncs[] = {
    func_80AEC0B4, func_80AEC100, func_80AEC130, func_80AEC17C, func_80AEC1D4, func_80AEC244, func_80AEC2C0,
    func_80AECA94, func_80AECAB4, func_80AECAD4, func_80AECB18, func_80AECB60, func_80AECBB8, func_80AECC1C,
    func_80AECC84, func_80AED304, func_80AED324, func_80AED344, func_80AED374, func_80AED3A4, func_80AED3E0,
    func_80AED414, func_80AEF29C, func_80AEF2AC, func_80AEF2D0, func_80AEF354, func_80AEF3A8, func_80AEEBD4,
    func_80AEEC5C, func_80AEECF0, func_80AEED58, func_80AEEDCC, func_80AEEE34, func_80AEEE9C, func_80AEEF08,
    func_80AEEF5C, func_80AEF9D8, func_80AEFA2C, func_80AEFAAC, func_80AEFB04, func_80AEFB68, func_80AEFCE8,
    func_80AEFBC8, func_80AEFC24, func_80AEFECC, func_80AEFF40,
};

static EnRu1PreLimbDrawFunc sPreLimbDrawFuncs[] = {
    func_80AF0278,
};

static Vec3f sMultVec = { 0.0f, 10.0f, 0.0f };

static EnRu1DrawFunc sDrawFuncs[] = {
    func_80AF03F4,
    func_80AF0400,
    func_80AF05D4,
};

const ActorInit En_Ru1_InitVars = {
    ACTOR_EN_RU1,
    ACTORTYPE_NPC,
    FLAGS,
    OBJECT_RU1,
    sizeof(EnRu1),
    (ActorFunc)EnRu1_Init,
    (ActorFunc)EnRu1_Destroy,
    (ActorFunc)EnRu1_Update,
    (ActorFunc)EnRu1_Draw,
};

extern AnimationHeader D_06000690;
extern AnimationHeader D_06000E54;
extern AnimationHeader D_06001488;
extern AnimationHeader D_06002058;
extern AnimationHeader D_06002990;
extern AnimationHeader D_06002EC0;
extern AnimationHeader D_06003608;
extern AnimationHeader D_06003784;
extern AnimationHeader D_06004074;
extern AnimationHeader D_06004350;
extern AnimationHeader D_06004648;
extern AnimationHeader D_06004BF0;
extern AnimationHeader D_060063F4;
extern AnimationHeader D_06006B9C;
extern AnimationHeader D_06007534;
extern AnimationHeader D_060078E4;
extern AnimationHeader D_06008100;
extern AnimationHeader D_06008AA8;
extern AnimationHeader D_06009060;
extern AnimationHeader D_060097B8;
extern FlexSkeletonHeader D_06012700;
extern AnimationHeader D_06012E94;
extern AnimationHeader D_06013A64;

void func_80AEAC10(EnRu1* this, GlobalContext* globalCtx) {
    s32 pad[4];
    ColliderCylinder* collider = &this->collider;

    Collider_CylinderUpdate(&this->actor, collider);
    CollisionCheck_SetOC(globalCtx, &globalCtx->colChkCtx, collider);
}

void func_80AEAC54(EnRu1* this, GlobalContext* globalCtx) {
    Actor* thisx = &this->actor;
    ColliderCylinder* collider2 = &this->collider2;
    s32 pad[3];

    Collider_CylinderUpdate(thisx, collider2);
    if (this->unk_34C != 0) {
        CollisionCheck_SetOC(globalCtx, &globalCtx->colChkCtx, collider2);
    } else if (thisx->xzDistFromLink > 32.0f) {
        this->unk_34C = 1;
    }
}

void func_80AEACDC(EnRu1* this, GlobalContext* globalCtx) {
    s32 pad[4];
    ColliderCylinder* collider2 = &this->collider2;

    Collider_CylinderUpdate(&this->actor, collider2);
    CollisionCheck_SetAT(globalCtx, &globalCtx->colChkCtx, collider2);
}

void func_80AEAD20(EnRu1* this, GlobalContext* globalCtx) {
    Actor* thisx = &this->actor;

    Collider_InitCylinder(globalCtx, &this->collider);
    if (!thisx) {} // necessary to match
    Collider_SetCylinder_Set3(globalCtx, &this->collider, thisx, &sCylinderInit1);

    Collider_InitCylinder(globalCtx, &this->collider2);
    Collider_SetCylinder_Set3(globalCtx, &this->collider2, thisx, &sCylinderInit2);
}

void func_80AEAD98(EnRu1* this, GlobalContext* globalCtx) {
    Collider_DestroyCylinder(globalCtx, &this->collider);
    Collider_DestroyCylinder(globalCtx, &this->collider2);
}

void func_80AEADD8(EnRu1* this) {
    this->unk_34C = 0;
}

u8 func_80AEADE0(EnRu1* this) {
    u8 params = this->actor.params >> 8;

    return params;
}

u8 func_80AEADF0(EnRu1* this) {
    s16 params = this->actor.params;

    return params;
}

void EnRu1_Destroy(Actor* thisx, GlobalContext* globalCtx) {
    EnRu1* this = THIS;

    func_80AEAD98(this, globalCtx);
}

void func_80AEAE1C(EnRu1* this) {
    s32 pad[3];
    s16* unk_25E = &this->unk_25E;
    s16* unk_25C = &this->unk_25C;

    if (DECR(*unk_25E) == 0) {
        *unk_25E = Math_Rand_S16Offset(0x3C, 0x3C);
    }

    *unk_25C = *unk_25E;
    if (*unk_25C >= 3) {
        *unk_25C = 0;
    }
}

void func_80AEAEA4(EnRu1* this, s16 arg1) {
    this->unk_25C = arg1;
}

void func_80AEAEB8(EnRu1* this, s16 arg1) {
    this->unk_260 = arg1;
}

void func_80AEAECC(EnRu1* this, GlobalContext* globalCtx) {
    f32* velocityY = &this->actor.velocity.y;
    f32 velocityYHeld = *velocityY;

    *velocityY = -4.0f;
    func_8002E4B4(globalCtx, &this->actor, 19.0f, 25.0f, 30.0f, 7);
    *velocityY = velocityYHeld;
}

s32 func_80AEAF38(GlobalContext* globalCtx) {
    if (globalCtx->csCtx.state == 0) {
        return 1;
    }
    return 0;
}

CsCmdActorAction* func_80AEAF58(GlobalContext* globalCtx, s32 npcActionIdx) {
    s32 pad[2];
    CsCmdActorAction* ret = NULL;

    if (!func_80AEAF38(globalCtx)) {
        ret = globalCtx->csCtx.npcActions[npcActionIdx];
    }
    return ret;
}

s32 func_80AEAFA0(GlobalContext* globalCtx, u16 action, s32 npcActionIdx) {
    CsCmdActorAction* csCmdNPCAction = func_80AEAF58(globalCtx, npcActionIdx);

    if ((csCmdNPCAction != NULL) && (csCmdNPCAction->action == action)) {
        return 1;
    }
    return 0;
}

s32 func_80AEAFE0(GlobalContext* globalCtx, u16 action, s32 npcActionIdx) {
    CsCmdActorAction* csCmdNPCAction = func_80AEAF58(globalCtx, npcActionIdx);

    if ((csCmdNPCAction != NULL) && (csCmdNPCAction->action != action)) {
        return 1;
    }
    return 0;
}

s32 func_80AEB020(EnRu1* this, GlobalContext* globalCtx) {
    Actor* actorIt = globalCtx->actorCtx.actorList[ACTORTYPE_NPC].first;
    EnRu1* someEnRu1;

    while (actorIt != NULL) {
        if (actorIt->id == ACTOR_EN_RU1) {
            someEnRu1 = actorIt;
            if (someEnRu1 != this) {
                if ((someEnRu1->action == 31) || (someEnRu1->action == 32) || (someEnRu1->action == 24)) {
                    return 1;
                }
            }
        }
        actorIt = actorIt->next;
    }
    return 0;
}

DynaPolyActor* func_80AEB088(GlobalContext* globalCtx) {
    Actor* actorIt = globalCtx->actorCtx.actorList[ACTORTYPE_BG].first;

    while (actorIt != NULL) {
        if (actorIt->id == ACTOR_BG_BDAN_OBJECTS && actorIt->params == 0) {
            return actorIt;
        }
        actorIt = actorIt->next;
    }
    osSyncPrintf(VT_FGCOL(RED) "お立ち台が無い!!!!!!!!!!!!!!!!!!!!!!!!!\n" VT_RST);
    return NULL;
}

void func_80AEB0EC(EnRu1* this, s32 cameraSetting) {
    if (this->unk_28C != NULL) {
        this->unk_28C->cameraSetting = cameraSetting;
    }
}

s32 func_80AEB104(EnRu1* this) {
    if (this->unk_28C != NULL) {
        return this->unk_28C->cameraSetting;
    } else {
        return 0;
    }
}

Actor* func_80AEB124(GlobalContext* globalCtx) {
    Actor* actorIt = globalCtx->actorCtx.actorList[ACTORTYPE_BOSS].first;

    while (actorIt != NULL) {
        if ((actorIt->id == ACTOR_DEMO_EFFECT) && ((actorIt->params & 0xFF) == 0x15)) {
            return actorIt;
        }
        actorIt = actorIt->next;
    }
    return NULL;
}

s32 func_80AEB174(GlobalContext* globalCtx) {
    return (func_8010BDBC(&globalCtx->msgCtx) == 5) && (func_80106BC8(globalCtx));
}

s32 func_80AEB1B4(GlobalContext* globalCtx) {
    return func_8010BDBC(&globalCtx->msgCtx) == 2;
}

void func_80AEB1D8(EnRu1* this) {
    Actor* thisx = &this->actor;

    this->action = 36;
    this->drawConfig = 0;
    thisx->velocity.x = 0.0f;
    thisx->velocity.y = 0.0f;
    thisx->velocity.z = 0.0f;
    thisx->speedXZ = 0.0f;
    thisx->gravity = 0.0f;
    thisx->minVelocityY = 0.0f;
    func_80AEB0EC(this, 0);
}

void func_80AEB220(EnRu1* this, GlobalContext* globalCtx) {
    if ((func_80AEAF38(globalCtx)) && (this->actor.params == 0xA)) {
        func_80AEB1D8(this);
    }
}

void func_80AEB264(EnRu1* this, AnimationHeader* animation, u8 arg2, f32 transitionRate, s32 arg4) {
    s32 pad[2];
    AnimationHeader* animHeader = SEGMENTED_TO_VIRTUAL(animation);
    f32 frameCount = Animation_LastFrame(animHeader);
    f32 playbackSpeed;
    f32 unk0;
    f32 fc;

    if (arg4 == 0) {
        unk0 = 0.0f;
        fc = frameCount;
        playbackSpeed = 1.0f;
    } else {
        unk0 = frameCount;
        fc = 0.0f;
        playbackSpeed = -1.0f;
    }

    Animation_Change(&this->skelAnime, animHeader, playbackSpeed, unk0, fc, arg2, transitionRate);
}

s32 EnRu1_FrameUpdateMatrix(EnRu1* this) {
    // why?
    if (this->action != 32) {
        return SkelAnime_Update(&this->skelAnime);
    } else {
        return SkelAnime_Update(&this->skelAnime);
    }
}

void func_80AEB364(EnRu1* this, GlobalContext* globalCtx) {
    this->skelAnime.flags |= 1;
    AnimationContext_SetMoveActor(globalCtx, &this->actor, &this->skelAnime, 1.0f);
}

void func_80AEB3A4(EnRu1* this, GlobalContext* globalCtx) {
    this->skelAnime.flags |= 1;
    func_80AEB364(this, globalCtx);
}

void func_80AEB3CC(EnRu1* this) {
    this->skelAnime.flags &= ~0x1;
}

void func_80AEB3DC(EnRu1* this, GlobalContext* globalCtx) {
    func_80AEB264(this, &D_06000690, 0, 0, 0);
    this->action = 0;
    this->drawConfig = 1;
    func_80AEAEA4(this, 4);
    func_80AEAEB8(this, 0);
}

CsCmdActorAction* func_80AEB438(GlobalContext* globalCtx) {
    return func_80AEAF58(globalCtx, 3);
}

s32 func_80AEB458(GlobalContext* globalCtx, u16 action) {
    return func_80AEAFA0(globalCtx, action, 3);
}

s32 func_80AEB480(GlobalContext* globalCtx, u16 action) {
    return func_80AEAFE0(globalCtx, action, 3);
}

void EnRu1_SpawnRipple(EnRu1* this, GlobalContext* globalCtx, s16 radiusMax, s16 life) {
    Vec3f pos;
    Actor* thisx = &this->actor;

    pos.x = thisx->posRot.pos.x;
    pos.y = thisx->posRot.pos.y + thisx->waterY;
    pos.z = thisx->posRot.pos.z;
    EffectSsGRipple_Spawn(globalCtx, &pos, 100, radiusMax, life);
}

void func_80AEB50C(EnRu1* this, GlobalContext* globalCtx) {
    this->unk_270 += 1.0f;
    if (this->unk_270 >= kREG(3) + 10.0f) {
        EnRu1_SpawnRipple(this, globalCtx, kREG(1) + 500, 0);
        this->unk_270 = 0.0f;
    }
}

void func_80AEB59C(EnRu1* this, GlobalContext* globalCtx) {
    EnRu1_SpawnRipple(this, globalCtx, kREG(2) + 500, 0);
    EnRu1_SpawnRipple(this, globalCtx, kREG(2) + 500, kREG(3) + 10.0f);
    EnRu1_SpawnRipple(this, globalCtx, kREG(2) + 500, (kREG(3) + 10.0f) * 2.0f);
}

void func_80AEB680(EnRu1* this, GlobalContext* globalCtx) {
    Vec3f pos;
    Actor* thisx = &this->actor;

    pos.x = thisx->posRot.pos.x;
    pos.y = thisx->posRot.pos.y + thisx->waterY;
    pos.z = thisx->posRot.pos.z;

    EffectSsGSplash_Spawn(globalCtx, &pos, 0, 0, 1, 0);
}

void func_80AEB6E0(EnRu1* this, GlobalContext* globalCtx) {
    SkelAnime* skelAnime = &this->skelAnime;

    if (skelAnime->baseTrans.y < skelAnime->jointTbl[0].y) {
        skelAnime->flags |= 3;
        AnimationContext_SetMoveActor(globalCtx, &this->actor, skelAnime, 1.0f);
    }
}

void func_80AEB738(EnRu1* this, GlobalContext* globalCtx) {
    SkelAnime* skelAnime = &this->skelAnime;

    skelAnime->baseTrans = *skelAnime->jointTbl;
    skelAnime->prevTrans = *skelAnime->jointTbl;
    if (skelAnime->baseTrans.y < skelAnime->jointTbl[0].y) {
        skelAnime->flags |= 3;
        AnimationContext_SetMoveActor(globalCtx, &this->actor, skelAnime, 1.0f);
    }
}

void func_80AEB7D0(EnRu1* this) {
    this->skelAnime.flags &= ~0x3;
}

f32 func_80AEB7E0(CsCmdActorAction* csCmdNPCAction, GlobalContext* globalCtx) {
    s32 csCtxFrames = globalCtx->csCtx.frames;
    if ((csCtxFrames < csCmdNPCAction->endFrame) && (csCmdNPCAction->endFrame - csCmdNPCAction->startFrame > 0)) {
        return (Math_Coss(((csCtxFrames - csCmdNPCAction->startFrame) /
                           (f32)(csCmdNPCAction->endFrame - csCmdNPCAction->startFrame)) *
                          32768.0f) *
                -0.5f) +
               0.5f;
    }
    return 1.0f;
}

f32 func_80AEB87C(f32 arg0, s32 arg1, s32 arg2) {
    return (((f32)arg2 - arg1) * arg0) + arg1;
}

void func_80AEB89C(EnRu1* this, GlobalContext* globalCtx) {
    Actor* thisx = &this->actor;
    CsCmdActorAction* npcAction = func_80AEB438(globalCtx);
    s16 npcActionRotY;

    if (npcAction != NULL) {
        npcActionRotY = npcAction->rot.y;
        thisx->shape.rot.y = npcActionRotY;
        thisx->posRot.rot.y = npcActionRotY;
        thisx->posRot.pos.x = npcAction->startPos.x;
        thisx->posRot.pos.y = npcAction->startPos.y;
        thisx->posRot.pos.z = npcAction->startPos.z;
    }
}

void func_80AEB914(EnRu1* this, GlobalContext* globalCtx) {
    func_80AEB89C(this, globalCtx);
}

void func_80AEB934(EnRu1* this, GlobalContext* globalCtx) {
    func_80AEB89C(this, globalCtx);
}

void func_80AEB954(EnRu1* this, GlobalContext* globalCtx) {
    func_80AEB6E0(this, globalCtx);
}

void func_80AEB974(EnRu1* this, GlobalContext* globalCtx) {
    Vec3f* thisPos;
    f32 sp30;
    CsCmdActorAction* csCmdNPCAction = func_80AEB438(globalCtx);
    Actor* thisx = &this->actor;

    if (csCmdNPCAction != NULL) {
        sp30 = func_80AEB7E0(csCmdNPCAction, globalCtx);
        thisPos = &thisx->posRot.pos;
        thisPos->x = func_80AEB87C(sp30, csCmdNPCAction->startPos.x, csCmdNPCAction->endPos.x);
        thisPos->y = func_80AEB87C(sp30, csCmdNPCAction->startPos.y, csCmdNPCAction->endPos.y);
        thisPos->z = func_80AEB87C(sp30, csCmdNPCAction->startPos.z, csCmdNPCAction->endPos.z);
    }
}

void func_80AEBA0C(EnRu1* this, GlobalContext* globalCtx) {
    func_80AEB6E0(this, globalCtx);
}

void func_80AEBA2C(EnRu1* this, GlobalContext* globalCtx) {
    s32 pad;
    Vec3f* unk_364 = &this->unk_364;
    Vec3f* thisPos;
    f32 temp_ret_2;
    CsCmdActorAction* csCmdNPCAction = func_80AEB438(globalCtx);
    Actor* thisx = &this->actor;

    if (csCmdNPCAction != NULL) {
        temp_ret_2 = func_80AEB7E0(csCmdNPCAction, globalCtx);
        thisPos = &thisx->posRot.pos;
        thisPos->x = func_80AEB87C(temp_ret_2, unk_364->x, csCmdNPCAction->endPos.x);
        thisPos->y = func_80AEB87C(temp_ret_2, unk_364->y, csCmdNPCAction->endPos.y);
        thisPos->z = func_80AEB87C(temp_ret_2, unk_364->z, csCmdNPCAction->endPos.z);
    }
}

void func_80AEBAFC(EnRu1* this) {
    if (this->unk_298 == 0) {
        func_80078914(&this->actor.projectedPos, NA_SE_EV_DIVE_INTO_WATER);
        this->unk_298 = 1;
    }
}

void func_80AEBB3C(EnRu1* this) {
<<<<<<< HEAD
    if (Animation_OnFrame(&this->skelAnime, 5.0f)) {
        func_80078914(&this->actor.projectedPos, 0x863);
=======
    if (func_800A56C8(&this->skelAnime, 5.0f)) {
        func_80078914(&this->actor.projectedPos, NA_SE_PL_FACE_UP);
>>>>>>> 3062045a
    }
}

void func_80AEBB78(EnRu1* this) {
    SkelAnime* skelAnime = &this->skelAnime;

<<<<<<< HEAD
    if ((((Animation_OnFrame(skelAnime, 4.0f)) || (Animation_OnFrame(skelAnime, 13.0f))) ||
         (Animation_OnFrame(skelAnime, 22.0f))) ||
        (Animation_OnFrame(skelAnime, 31.0f))) {
        func_80078914(&this->actor.projectedPos, 0x839);
=======
    if ((((func_800A56C8(skelAnime, 4.0f)) || (func_800A56C8(skelAnime, 13.0f))) ||
         (func_800A56C8(skelAnime, 22.0f))) ||
        (func_800A56C8(skelAnime, 31.0f))) {
        func_80078914(&this->actor.projectedPos, NA_SE_PL_SWIM);
>>>>>>> 3062045a
    }
}

void func_80AEBBF4(EnRu1* this) {
<<<<<<< HEAD
    if (Animation_OnFrame(&this->skelAnime, 8.0f)) {
        func_80078914(&this->actor.projectedPos, 0x873);
=======
    if (func_800A56C8(&this->skelAnime, 8.0f)) {
        func_80078914(&this->actor.projectedPos, NA_SE_PL_SUBMERGE);
>>>>>>> 3062045a
    }
}

void func_80AEBC30(GlobalContext* globalCtx) {
    Player* player;

    if (globalCtx->csCtx.frames == 0xCD) {
        player = PLAYER;
        Audio_PlaySoundGeneral(NA_SE_EV_DIVE_INTO_WATER, &player->actor.projectedPos, 4, &D_801333E0, &D_801333E0,
                               &D_801333E8);
    }
}

void func_80AEBC84(EnRu1* this, GlobalContext* globalCtx) {
    if (globalCtx->csCtx.frames == 0x82) {
        func_80078914(&this->actor.projectedPos, NA_SE_VO_RT_LAUGH_0);
    }
}

void func_80AEBCB8(EnRu1* this, UNK_TYPE arg1) {
    if (arg1 != 0) {
        Animation_Change(&this->skelAnime, &D_06012E94, 1.0f, 0, Animation_LastFrame(&D_06012E94), 0, -8.0f);
    }
}

void func_80AEBD1C(EnRu1* this, GlobalContext* globalCtx) {
    if (func_80AEB480(globalCtx, 2)) {
        this->action = 1;
        this->drawConfig = 0;
        func_80AEB914(this, globalCtx);
        func_80AEAECC(this, globalCtx);
        func_80AEB680(this, globalCtx);
        func_80AEB59C(this, globalCtx);
    }
}

void func_80AEBD94(EnRu1* this, GlobalContext* globalCtx) {
    s32 pad[2];
    f32 frameCount;

    if (func_80AEB480(globalCtx, 3)) {
        frameCount = Animation_LastFrame(&D_06009060);
        func_80AEB934(this, globalCtx);
        func_80AEB738(this, globalCtx);
        Animation_Change(&this->skelAnime, &D_06009060, 1.0f, 0.0f, frameCount, 2, 0.0f);
        this->action = 2;
        this->drawConfig = 1;
    }
}

void func_80AEBE3C(EnRu1* this, GlobalContext* globalCtx, s32 arg2) {
    s32 pad[2];
    f32 frameCount;

    if (arg2 != 0) {
        frameCount = Animation_LastFrame(&D_06013A64);
        func_80AEB7D0(this);
        Animation_Change(&this->skelAnime, &D_06013A64, 1.0f, 0, frameCount, 0, -8.0f);
        this->action = 3;
    } else {
        func_80AEB954(this, globalCtx);
    }
}

void func_80AEBEC8(EnRu1* this, GlobalContext* globalCtx) {
    s32 pad[2];
    f32 frameCount;

    if (func_80AEB458(globalCtx, 6)) {
        frameCount = Animation_LastFrame(&D_06008AA8);
        func_80AEB738(this, globalCtx);
        Animation_Change(&this->skelAnime, &D_06008AA8, 1.0f, 0, frameCount, 2, -8.0f);
        this->action = 4;
    }
}

void func_80AEBF60(EnRu1* this, GlobalContext* globalCtx) {
    if (func_80AEB480(globalCtx, 6)) {
        func_80AEB7D0(this);
        this->action = 5;
        this->unk_364 = this->actor.posRot.pos;
        return;
    } else {
        func_80AEBA0C(this, globalCtx);
    }
}

void func_80AEBFD8(EnRu1* this, GlobalContext* globalCtx) {
    CsCmdActorAction* csCmdNPCAction = func_80AEB438(globalCtx);
    f32 frameCount;
    u16 csCtxFrames;
    u16 endFrame;

    if (csCmdNPCAction != NULL) {
        csCtxFrames = globalCtx->csCtx.frames;
        endFrame = csCmdNPCAction->endFrame;
        if (csCtxFrames >= endFrame - 2) {
            frameCount = Animation_LastFrame(&D_06008100);
            Animation_Change(&this->skelAnime, &D_06008100, 1.0, 0, frameCount, 2, -8.0f);
            this->action = 6;
        }
    }
}

void func_80AEC070(EnRu1* this, GlobalContext* globalCtx, UNK_TYPE arg2) {
    if ((func_80AEB458(globalCtx, 8)) && (arg2 != 0)) {
        Actor_Kill(&this->actor);
    }
}

void func_80AEC0B4(EnRu1* this, GlobalContext* globalCtx) {
    func_80AEB89C(this, globalCtx);
    EnRu1_FrameUpdateMatrix(this);
    func_80AEBC84(this, globalCtx);
    func_80AEBC30(globalCtx);
    func_80AEBD1C(this, globalCtx);
}

void func_80AEC100(EnRu1* this, GlobalContext* globalCtx) {
    func_80AEBAFC(this);
    func_80AEBD94(this, globalCtx);
}

void func_80AEC130(EnRu1* this, GlobalContext* globalCtx) {
    s32 something = EnRu1_FrameUpdateMatrix(this);

    func_80AEAECC(this, globalCtx);
    func_80AEBB3C(this);
    func_80AEBE3C(this, globalCtx, something);
}

void func_80AEC17C(EnRu1* this, GlobalContext* globalCtx) {
    func_80AEB974(this, globalCtx);
    func_80AEAECC(this, globalCtx);
    EnRu1_FrameUpdateMatrix(this);
    func_80AEB50C(this, globalCtx);
    func_80AEBEC8(this, globalCtx);
}

void func_80AEC1D4(EnRu1* this, GlobalContext* globalCtx) {
    s32 something;

    something = EnRu1_FrameUpdateMatrix(this);
    func_80AEAECC(this, globalCtx);
    func_80AEAE1C(this);
    func_80AEB50C(this, globalCtx);
    func_80AEBCB8(this, something);
    func_80AEBBF4(this);
    func_80AEBF60(this, globalCtx);
}

void func_80AEC244(EnRu1* this, GlobalContext* globalCtx) {
    s32 something;

    something = EnRu1_FrameUpdateMatrix(this);
    func_80AEBA2C(this, globalCtx);
    func_80AEAECC(this, globalCtx);
    func_80AEAE1C(this);
    func_80AEB50C(this, globalCtx);
    func_80AEBCB8(this, something);
    func_80AEBB78(this);
    func_80AEBFD8(this, globalCtx);
}

void func_80AEC2C0(EnRu1* this, GlobalContext* globalCtx) {
    s32 something;

    something = EnRu1_FrameUpdateMatrix(this);
    func_80AEAECC(this, globalCtx);
    func_80AEAE1C(this);
    func_80AEB50C(this, globalCtx);
    func_80AEC070(this, globalCtx, something);
}

void func_80AEC320(EnRu1* this, GlobalContext* globalCtx) {
    Actor* thisx = &this->actor;
    s8 actorRoom;

    if (!(gSaveContext.infTable[20] & 2)) {
        func_80AEB264(this, &D_060097B8, 0, 0, 0);
        this->action = 7;
        func_80AEAEB8(this, 1);
        return;
    }
    if ((gSaveContext.infTable[20] & 0x80) && (!(gSaveContext.infTable[20] & 1)) &&
        (!(gSaveContext.infTable[20] & 0x20))) {
        if (!func_80AEB020(this, globalCtx)) {
            func_80AEB264(this, &D_060097B8, 0, 0, 0);
            actorRoom = thisx->room;
            this->action = 22;
            thisx->room = -1;
            this->drawConfig = 0;
            this->roomNum1 = actorRoom;
            this->roomNum3 = actorRoom;
            this->roomNum2 = actorRoom;
        } else {
            Actor_Kill(thisx);
        }
    } else {
        Actor_Kill(thisx);
    }
}

void func_80AEC40C(EnRu1* this) {
    Actor* thisx = &this->actor;
    f32 unk_26C = this->unk_26C;

    if (unk_26C < 8.0f) {
        thisx->speedXZ = (((kREG(3) * 0.01f) + 2.7f) * 0.125f) * unk_26C;
    } else {
        thisx->speedXZ = (kREG(3) * 0.01f) + 2.7f;
    }
    thisx->velocity.y = -1.0f;
    Actor_MoveForward(thisx);
}

void func_80AEC4CC(EnRu1* this) {
    Actor* thisx = &this->actor;
    thisx->velocity.y = -1.0f;
    Actor_MoveForward(thisx);
}

void func_80AEC4F4(EnRu1* this) {
    Actor* thisx = &this->actor;
    f32* speedXZ = &thisx->speedXZ;
    f32* unk_26C = &this->unk_26C;

    if (this->unk_26C < 8.0f) {
        *unk_26C += 1.0f;
        *speedXZ *= (8.0f - *unk_26C) * 0.125f;
        thisx->velocity.y = -*unk_26C * (((kREG(4) * 0.01f) + 13.0f) * 0.125f);
    } else {
        *speedXZ = 0.0f;
        thisx->velocity.y = -((kREG(4) * 0.01f) + 13.0f);
    }
    Actor_MoveForward(thisx);
}

s32 func_80AEC5FC(EnRu1* this, GlobalContext* globalCtx) {
    Player* player = PLAYER;
    Actor* thisx = &this->actor;
    f32 thisPosZ = thisx->posRot.pos.z;
    f32 playerPosZ = player->actor.posRot.pos.z;

    if ((playerPosZ - thisPosZ <= 265.0f) && (player->actor.posRot.pos.y >= thisx->posRot.pos.y)) {
        return 1;
    }
    return 0;
}

void func_80AEC650(EnRu1* this) {
    s32 pad[2];
    if (this->unk_280 == 0) {
<<<<<<< HEAD
        if ((Animation_OnFrame(&this->skelAnime, 2.0f)) || (Animation_OnFrame(&this->skelAnime, 7.0f))) {
            func_80078914(&this->actor.projectedPos, 0x803);
=======
        if ((func_800A56C8(&this->skelAnime, 2.0f)) || (func_800A56C8(&this->skelAnime, 7.0f))) {
            func_80078914(&this->actor.projectedPos, NA_SE_PL_WALK_DIRT);
>>>>>>> 3062045a
        }
    }
}

void func_80AEC6B0(EnRu1* this) {
    func_80078914(&this->actor.projectedPos, NA_SE_EV_FALL_DOWN_DIRT);
    func_80078914(&this->actor.projectedPos, NA_SE_VO_RT_FALL);
}

void func_80AEC6E4(EnRu1* this, GlobalContext* globalCtx) {
    if ((func_80AEAFA0(globalCtx, 4, 3)) && (this->unk_280 == 0)) {
        Animation_Change(&this->skelAnime, &D_06003784, 1.0f, 0, Animation_LastFrame(&D_06003784), 2, -8.0f);
        this->unk_280 = 1;
        func_80AEC6B0(this);
    }
}

void func_80AEC780(EnRu1* this, GlobalContext* globalCtx) {
    s32 pad;
    Player* player = PLAYER;

    if ((func_80AEC5FC(this, globalCtx)) && (!Gameplay_InCsMode(globalCtx)) && (!(player->stateFlags1 & 0x206000)) &&
        (player->actor.bgCheckFlags & 1)) {

        globalCtx->csCtx.segment = &D_80AF0880;
        gSaveContext.cutsceneTrigger = 1;
        player->linearVelocity = 0.0f;
        this->action = 8;
    }
}

void func_80AEC81C(EnRu1* this, GlobalContext* globalCtx) {
    Actor* thisx = &this->actor;
    CsCmdActorAction* csCmdNPCAction;
    s16 newRotY;

    if (func_80AEAFE0(globalCtx, 1, 3)) {
        csCmdNPCAction = globalCtx->csCtx.npcActions[3];
        thisx->posRot.pos.x = csCmdNPCAction->startPos.x;
        thisx->posRot.pos.y = csCmdNPCAction->startPos.y;
        thisx->posRot.pos.z = csCmdNPCAction->startPos.z;
        newRotY = csCmdNPCAction->rot.y;
        thisx->shape.rot.y = newRotY;
        thisx->posRot.rot.y = newRotY;
        this->action = 9;
        this->drawConfig = 1;
    }
}

void func_80AEC8B8(EnRu1* this, GlobalContext* globalCtx) {
    if (func_80AEAFA0(globalCtx, 3, 3)) {
        Animation_Change(&this->skelAnime, &D_06004074, 1.0f, 0, Animation_LastFrame(&D_06004074), 2, -8.0f);
        this->action = 10;
    }
}

void func_80AEC93C(EnRu1* this, UNK_TYPE arg1) {
    if (arg1 != 0) {
        Animation_Change(&this->skelAnime, &D_060078E4, 1.0f, 0, Animation_LastFrame(&D_060078E4), 0, -8.0f);
        this->actor.posRot.rot.y += 0x8000;
        this->action = 0xB;
        this->unk_26C = 0.0f;
    }
}

void func_80AEC9C4(EnRu1* this) {
    this->unk_26C += 1.0f;
    if (this->unk_26C >= 8.0f) {
        this->action = 12;
        this->unk_26C = 0.0f;
        this->actor.velocity.y = -1.0f;
    }
}

void func_80AECA18(EnRu1* this) {
    Actor* thisx = &this->actor;
    if (!(thisx->bgCheckFlags & 1)) {
        this->action = 13;
        this->unk_26C = 0.0f;
        thisx->velocity.y = 0.0f;
    }
}

void func_80AECA44(EnRu1* this, GlobalContext* globalCtx) {
    if (func_80AEAFA0(globalCtx, 5, 3)) {
        gSaveContext.infTable[20] |= 2;
        this->action = 14;
    }
}

void func_80AECA94(EnRu1* this, GlobalContext* globalCtx) {
    func_80AEC780(this, globalCtx);
}

void func_80AECAB4(EnRu1* this, GlobalContext* globalCtx) {
    func_80AEC81C(this, globalCtx);
}

void func_80AECAD4(EnRu1* this, GlobalContext* globalCtx) {
    EnRu1_FrameUpdateMatrix(this);
    func_80AEAE1C(this);
    func_80AEAECC(this, globalCtx);
    func_80AEC8B8(this, globalCtx);
}

void func_80AECB18(EnRu1* this, GlobalContext* globalCtx) {
    s32 something;

    something = EnRu1_FrameUpdateMatrix(this);
    func_80AEAE1C(this);
    func_80AEAECC(this, globalCtx);
    func_80AEC93C(this, something);
}

void func_80AECB60(EnRu1* this, GlobalContext* globalCtx) {
    func_80AEC40C(this);
    EnRu1_FrameUpdateMatrix(this);
    func_80AEAE1C(this);
    func_80AEAECC(this, globalCtx);
    func_80AEC650(this);
    func_80AEC9C4(this);
}

void func_80AECBB8(EnRu1* this, GlobalContext* globalCtx) {
    func_80AEC4CC(this);
    func_80AEC6E4(this, globalCtx);
    EnRu1_FrameUpdateMatrix(this);
    func_80AEAE1C(this);
    func_80AEAECC(this, globalCtx);
    func_80AEC650(this);
    func_80AECA18(this);
}

void func_80AECC1C(EnRu1* this, GlobalContext* globalCtx) {
    func_80AEC4F4(this);
    func_80AEC6E4(this, globalCtx);
    EnRu1_FrameUpdateMatrix(this);
    func_80AEAE1C(this);
    func_80AEAECC(this, globalCtx);
    func_80AEC650(this);
    func_80AECA44(this, globalCtx);
}

void func_80AECC84(EnRu1* this, GlobalContext* globalCtx) {
    if (globalCtx->csCtx.state == 0) {
        Actor_Kill(&this->actor);
    }
}

void func_80AECCB0(EnRu1* this, GlobalContext* globalCtx) {
    Actor* thisx = &this->actor;
    Vec3f* pos;
    s16 yawTowardsLink;
    f32 spawnX;
    f32 spawnY;
    f32 spawnZ;
    s32 pad[2];

    yawTowardsLink = thisx->yawTowardsLink;
    pos = &thisx->posRot.pos;
    spawnX = ((kREG(1) + 12.0f) * Math_Sins(yawTowardsLink)) + pos->x;
    spawnY = pos->y;
    spawnZ = ((kREG(1) + 12.0f) * Math_Coss(yawTowardsLink)) + pos->z;
    this->unk_278 = Actor_SpawnAsChild(&globalCtx->actorCtx, this, globalCtx, ACTOR_DOOR_WARP1, spawnX, spawnY, spawnZ,
                                       0, yawTowardsLink, 0, 5);
}

void func_80AECDA0(EnRu1* this, GlobalContext* globalCtx) {
    func_80AEB264(this, &D_06000E54, 0, 0, 0);
    this->action = 15;
    this->actor.shape.unk_08 = -10000.0f;
    func_80AEAEA4(this, 5);
    func_80AEAEB8(this, 2);
}

void func_80AECE04(EnRu1* this, GlobalContext* globalCtx) {
    this->actor.shape.unk_08 += (250.0f / 3.0f);
}

void func_80AECE20(EnRu1* this, GlobalContext* globalCtx) {
    Actor* thisx = &this->actor;
    Player* player = PLAYER;
    Vec3f* playerPos = &player->actor.posRot.pos;
    s16 shapeRotY = player->actor.shape.rot.y;
    s32 pad;
    f32 unk_27C = this->unk_27C;
    Vec3f* pos = &thisx->posRot.pos;

    pos->x = (Math_Sins(shapeRotY) * unk_27C) + playerPos->x;
    pos->y = playerPos->y;
    pos->z = (Math_Coss(shapeRotY) * unk_27C) + playerPos->z;
}

void func_80AECEB4(EnRu1* this, GlobalContext* globalCtx) {
    Actor* thisx = &this->actor;
    Player* player = PLAYER;
    Vec3f* player_unk_450 = &player->unk_450;
    Vec3f* pos = &thisx->posRot.pos;
    s16 shapeRotY = thisx->shape.rot.y;

    player_unk_450->x = ((kREG(2) + 30.0f) * Math_Sins(shapeRotY)) + pos->x;
    player_unk_450->z = ((kREG(2) + 30.0f) * Math_Coss(shapeRotY)) + pos->z;
}

s32 func_80AECF6C(EnRu1* this, GlobalContext* globalCtx) {
    s16* shapeRotY;
    Player* player = PLAYER;
    Player* otherPlayer;
    s16 temp_f16;
    f32 temp1;
    f32 temp2;
    s32 pad2[5];

    this->unk_26C += 1.0f;
    if ((player->actor.speedXZ == 0.0f) && (this->unk_26C >= 3.0f)) {
        otherPlayer = PLAYER;
        player->actor.posRot.pos.x = otherPlayer->unk_450.x;
        player->actor.posRot.pos.y = otherPlayer->unk_450.y;
        player->actor.posRot.pos.z = otherPlayer->unk_450.z;
        shapeRotY = &player->actor.shape.rot.y;
        temp1 = this->actor.posRot.pos.x - player->actor.posRot.pos.x;
        temp2 = this->actor.posRot.pos.z - player->actor.posRot.pos.z;
        temp_f16 = Math_atan2f(temp1, temp2) * 10430.3779296875f;
        if (*shapeRotY != temp_f16) {
            Math_SmoothScaleMaxMinS(shapeRotY, temp_f16, 0x14, 0x1838, 0x64);
            player->actor.posRot.rot.y = *shapeRotY;
        } else {
            return 1;
        }
    }
    return 0;
}

s32 func_80AED084(EnRu1* this, UNK_TYPE arg1) {
    if (this->unk_278 != NULL && this->unk_278->unk_1EC == arg1) {
        return 1;
    }
    return 0;
}

void func_80AED0B0(EnRu1* this, UNK_TYPE arg1) {
    if (this->unk_278 != NULL) {
        this->unk_278->unk_1EC = arg1;
    }
}

void func_80AED0C8(EnRu1* this, GlobalContext* globalCtx) {
    this->action = 16;
}

void func_80AED0D8(EnRu1* this, GlobalContext* globalCtx) {
    this->action = 17;
    this->drawConfig = 1;
    this->actor.posRot.rot.y = this->actor.yawTowardsLink;
    this->actor.shape.rot.y = this->actor.yawTowardsLink;
    func_80AECCB0(this, globalCtx);
}

void func_80AED110(EnRu1* this) {
    Actor* thisx = &this->actor;
    if (thisx->shape.unk_08 >= 0.0f) {
        this->action = 18;
        thisx->shape.unk_08 = 0.0f;
        func_80AED0B0(this, 1);
    }
}

void func_80AED154(EnRu1* this, GlobalContext* globalCtx) {
    if (func_80AED084(this, 2)) {
        this->action = 0x13;
        this->unk_26C = 0.0f;
        func_80AECEB4(this, globalCtx);
    }
}

void func_80AED19C(EnRu1* this, s32 cond) {
    if (cond) {
        Animation_Change(&this->skelAnime, &D_06001488, 1.0f, 0, Animation_LastFrame(&D_06001488), 2, -8.0f);
        this->action = 20;
        func_80AED0B0(this, 3);
    }
}

void func_80AED218(EnRu1* this, UNK_TYPE arg1) {
    if (func_80AED084(this, 4)) {
        if (arg1 != 0) {
            Animation_Change(&this->skelAnime, &D_06002058, 1.0f, 0, Animation_LastFrame(&D_06002058), 0, -8.0f);
        }
    } else if (func_80AED084(this, 5)) {
        Animation_Change(&this->skelAnime, &D_06002990, 1.0f, 0, Animation_LastFrame(&D_06002990), 2, -8.0f);
        this->action = 21;
        this->unk_27C = this->actor.xzDistFromLink;
    }
}

void func_80AED304(EnRu1* this, GlobalContext* globalCtx) {
    func_80AED0C8(this, globalCtx);
}

void func_80AED324(EnRu1* this, GlobalContext* globalCtx) {
    func_80AED0D8(this, globalCtx);
}

void func_80AED344(EnRu1* this, GlobalContext* globalCtx) {
    func_80AECE04(this, globalCtx);
    EnRu1_FrameUpdateMatrix(this);
    func_80AED110(this);
}

void func_80AED374(EnRu1* this, GlobalContext* globalCtx) {
    EnRu1_FrameUpdateMatrix(this);
    func_80AED154(this, globalCtx);
}

void func_80AED3A4(EnRu1* this, GlobalContext* globalCtx) {
    EnRu1_FrameUpdateMatrix(this);
    func_80AED19C(this, func_80AECF6C(this, globalCtx));
}

void func_80AED3E0(EnRu1* this, GlobalContext* globalCtx) {
    func_80AEAECC(this, globalCtx);
    func_80AED218(this, EnRu1_FrameUpdateMatrix(this));
}

void func_80AED414(EnRu1* this, GlobalContext* globalCtx) {
    func_80AECE20(this, globalCtx);
    func_80AEAECC(this, globalCtx);
    EnRu1_FrameUpdateMatrix(this);
}

void func_80AED44C(EnRu1* this, GlobalContext* globalCtx) {
    Actor* thisx = &this->actor;
    s8 actorRoom;

    if ((gSaveContext.infTable[20] & 2) && (!(gSaveContext.infTable[20] & 0x20)) &&
        (!(gSaveContext.infTable[20] & 1)) && (!(gSaveContext.infTable[20] & 0x80))) {
        if (!func_80AEB020(this, globalCtx)) {
            func_80AEB264(this, &D_060097B8, 0, 0, 0);
            actorRoom = thisx->room;
            this->action = 22;
            thisx->room = -1;
            this->roomNum1 = actorRoom;
            this->roomNum3 = actorRoom;
            this->roomNum2 = actorRoom;
        } else {
            Actor_Kill(thisx);
        }
    } else {
        Actor_Kill(thisx);
    }
}

void func_80AED4FC(EnRu1* this) {
    func_80078914(&this->actor.projectedPos, NA_SE_EV_LAND_DIRT);
}

void func_80AED520(EnRu1* this, GlobalContext* globalCtx) {
    Player* player = PLAYER;

    Audio_PlaySoundGeneral(NA_SE_PL_PULL_UP_RUTO, &player->actor.projectedPos, 4, &D_801333E0, &D_801333E0,
                           &D_801333E8);
    func_80078914(&this->actor.projectedPos, NA_SE_VO_RT_LIFT);
}

void func_80AED57C(EnRu1* this) {
    if (this->actor.speedXZ != 0.0f) {
        func_80078914(&this->actor.projectedPos, NA_SE_VO_RT_THROW);
    }
}

void func_80AED5B8(EnRu1* this) {
    func_80078914(&this->actor.projectedPos, NA_SE_VO_RT_CRASH);
}

void func_80AED5DC(EnRu1* this) {
    func_80078914(&this->actor.projectedPos, NA_SE_VO_RT_UNBALLANCE);
}

void func_80AED600(EnRu1* this) {
    func_80078914(&this->actor.projectedPos, NA_SE_VO_RT_DISCOVER);
}

s32 func_80AED624(EnRu1* this, GlobalContext* globalCtx) {
    Actor* thisx = &this->actor;
    s8 curRoomNum = globalCtx->roomCtx.curRoom.num;

    if (this->roomNum2 != curRoomNum) {
        Actor_Kill(thisx);
        return 0;
    } else if (((this->roomNum1 != curRoomNum) || (this->roomNum2 != curRoomNum)) &&
               (thisx->waterY > kREG(16) + 50.0f) && (this->action != 33)) {
        this->action = 33;
        this->drawConfig = 2;
        this->unk_2A8 = 0xFF;
        this->unk_2A4 = 0.0f;
    }
    return 1;
}

void func_80AED6DC(EnRu1* this, GlobalContext* globalCtx) {
    s8 curRoomNum = globalCtx->roomCtx.curRoom.num;

    this->roomNum2 = curRoomNum;
    this->unk_288 = 0.0f;
}

void func_80AED6F8(GlobalContext* globalCtx) {
    s8 curRoomNum;

    if ((!(gSaveContext.infTable[20] & 0x80))) {
        curRoomNum = globalCtx->roomCtx.curRoom.num;
        if (curRoomNum == 2) {
            gSaveContext.infTable[20] |= 0x80;
        }
    }
}

void func_80AED738(EnRu1* this, GlobalContext* globalCtx) {
    u32 temp_v0;

    if (func_80AED624(this, globalCtx)) {
        this->unk_2A4 += 1.0f;
        if (this->unk_2A4 < 20.0f) {
            temp_v0 = ((20.0f - this->unk_2A4) * 255.0f) / 20.0f;
            this->unk_2A8 = temp_v0;
            this->actor.shape.unk_14 = temp_v0;
        } else {
            Actor_Kill(this);
        }
    }
}

void func_80AED83C(EnRu1* this) {
    s32 pad2[2];
    Vec3s* tempPtr;
    Vec3s* tempPtr2;

    tempPtr = &this->unk_374.unk_08;
    Math_SmoothScaleMaxMinS(&tempPtr->x, 0, 0x14, 0x1838, 0x64);
    Math_SmoothScaleMaxMinS(&tempPtr->y, 0, 0x14, 0x1838, 0x64);
    tempPtr2 = &this->unk_374.unk_0E;
    Math_SmoothScaleMaxMinS(&tempPtr2->x, 0, 0x14, 0x1838, 0x64);
    Math_SmoothScaleMaxMinS(&tempPtr2->y, 0, 0x14, 0x1838, 0x64);
}

void func_80AED8DC(EnRu1* this) {
    s32 temp_hi;
    s16* unk_2AC = &this->unk_2AC;
    s16* someY = &this->unk_374.unk_08.y;
    s16* unk_29E = &this->unk_29E;
    s32 pad[2];

    if (DECR(*unk_2AC) == 0) {
        *unk_2AC = Math_Rand_S16Offset(0xA, 0x19);
        temp_hi = *unk_2AC % 5;
        if (temp_hi == 0) {
            this->unk_2B0 = 1;
        } else if (temp_hi == 1) {
            this->unk_2B0 = 2;
        } else {
            this->unk_2B0 = 0;
        }
        *unk_29E = 0;
    }

    if (this->unk_2B0 == 0) {
        Math_SmoothScaleMaxMinS(unk_29E, 0 - *someY, 1, 0x190, 0x190);
        Math_SmoothScaleMaxMinS(someY, 0, 3, ABS(*unk_29E), 0x64);
    } else if (this->unk_2B0 == 1) {
        Math_SmoothScaleMaxMinS(unk_29E, -0x2AAA - *someY, 1, 0x190, 0x190);
        Math_SmoothScaleMaxMinS(someY, -0x2AAA, 3, ABS(*unk_29E), 0x64);
    } else {
        Math_SmoothScaleMaxMinS(unk_29E, 0x2AAA - *someY, 1, 0x190, 0x190);
        Math_SmoothScaleMaxMinS(someY, 0x2AAA, 3, ABS(*unk_29E), 0x64);
    }
}

void func_80AEDAE0(EnRu1* this, GlobalContext* globalCtx) {
    Actor* thisx = &this->actor;
    DynaPolyActor* dyna = DynaPolyInfo_GetActor(&globalCtx->colCtx, thisx->floorPolySource);

    if ((dyna == NULL) || (dyna->actor.id == ACTOR_EN_BOX)) {
        thisx->bgCheckFlags &= ~0x19;
    }
}

void func_80AEDB30(EnRu1* this, GlobalContext* globalCtx) {
    DynaPolyActor* temp_dyna;
    f32* velocityY;
    f32* speedXZ;
    f32* gravity;
    s16 wallPolyRot;
    s16 rotY;
    s32 temp_a1_2;
    s32 temp_a0;
    s32 phi_v1;

    if (this->actor.bgCheckFlags & 1) {
        velocityY = &this->actor.velocity.y;
        temp_dyna = DynaPolyInfo_GetActor(&globalCtx->colCtx, this->actor.floorPolySource);
        if (*velocityY <= 0.0f) {
            speedXZ = &this->actor.speedXZ;
            if (temp_dyna != NULL) {
                if (temp_dyna->actor.id != ACTOR_EN_BOX) {
                    *speedXZ = 0.0f;
                }
            } else {
                if (*speedXZ >= (kREG(27) * 0.01f) + 3.0f) {
                    *speedXZ *= (kREG(19) * 0.01f) + 0.8f;
                } else {
                    *speedXZ = 0.0f;
                }
            }
            gravity = &this->actor.gravity;
            if (temp_dyna != NULL) {
                if (temp_dyna->actor.id != ACTOR_EN_BOX) {
                    *velocityY = 0.0f;
                    this->actor.minVelocityY = 0.0f;
                    *gravity = 0.0f;
                } else {
                    *velocityY *= -1.0f;
                }
            } else {
                *velocityY *= -((kREG(20) * 0.01f) + 0.6f);
                if (*velocityY <= -*gravity * ((kREG(20) * 0.01f) + 0.6f)) {
                    *velocityY = 0.0f;
                    this->actor.minVelocityY = 0.0f;
                    *gravity = 0.0f;
                }
            }
            func_80AED4FC(this);
        }
    }
    if (this->actor.bgCheckFlags & 0x10) {
        speedXZ = &this->actor.speedXZ;
        velocityY = &this->actor.velocity.y;
        if (*speedXZ >= (kREG(27) * 0.01f) + 3.0f) {
            *speedXZ *= (kREG(19) * 0.01f) + 0.8f;
        } else {
            *speedXZ = 0.0f;
        }
        if (*velocityY >= 0.0f) {
            *velocityY *= -((kREG(20) * 0.01f) + 0.6f);
            func_80AED4FC(this);
        }
    }
    if (this->actor.bgCheckFlags & 8) {
        speedXZ = &this->actor.speedXZ;
        if (*speedXZ != 0.0f) {
            rotY = this->actor.posRot.rot.y;
            wallPolyRot = this->actor.wallPolyRot;
            temp_a0 = (wallPolyRot * 2) - rotY;
            temp_a1_2 = temp_a0 + 0x8000;
            if ((s16)((temp_a0 - wallPolyRot) + 0x8000) >= 0) {
                phi_v1 = (s16)(temp_a1_2 - wallPolyRot);
            } else {
                phi_v1 = -(s16)(temp_a1_2 - wallPolyRot);
            }
            if (phi_v1 < 0x4001) {
                if (*speedXZ >= (kREG(27) * 0.01f) + 3.0f) {
                    *speedXZ *= (kREG(21) * 0.01f) + 0.6f;
                } else {
                    *speedXZ = 0.0f;
                }
                this->actor.posRot.rot.y = temp_a1_2;
                func_80AED4FC(this);
                func_80AED5B8(this);
            }
        }
    }
}

void func_80AEDEF4(EnRu1* this, GlobalContext* globalCtx) {
    f32* speedXZ = &this->actor.speedXZ;
    DynaPolyActor* dyna = DynaPolyInfo_GetActor(&globalCtx->colCtx, this->actor.floorPolySource);

    if ((dyna != NULL) && (dyna->actor.id == ACTOR_EN_BOX)) {
        if (*speedXZ != 0.0f) {
            *speedXZ *= 1.1f;
        } else {
            *speedXZ = 1.0f;
        }
    }
    if (*speedXZ >= (kREG(27) * 0.01f) + 3.0f) {
        *speedXZ *= (kREG(22) * 0.01f) + 0.98f;
    } else {
        *speedXZ = 0.0f;
    }
}

void func_80AEDFF4(EnRu1* this, GlobalContext* globalCtx) {
    func_80AEDB30(this, globalCtx);
    func_80AEDEF4(this, globalCtx);
    Actor_MoveForward(&this->actor);
}

void func_80AEE02C(EnRu1* this) {
    Actor* thisx = &this->actor;

    thisx->velocity.x = 0.0f;
    thisx->velocity.y = 0.0f;
    thisx->velocity.z = 0.0f;
    thisx->speedXZ = 0.0f;
    thisx->gravity = 0.0f;
    thisx->minVelocityY = 0.0f;
}

void func_80AEE050(EnRu1* this) {
    s32 pad;
    f32 sp28;
    f32 sp24;
    f32 temp_f10;
    EnRu1* thisx = this; // necessary to match

    if (this->unk_350 == 0) {
        if ((this->actor.minVelocityY == 0.0f) && (this->actor.speedXZ == 0.0f)) {
            this->unk_350 = 1;
            func_80AEE02C(this);
            this->unk_35C = 0;
            this->unk_358 = (this->actor.waterY - 10.0f) * 0.5f;
            this->unk_354 = this->actor.posRot.pos.y + thisx->unk_358; // thisx only used here
        } else {
            this->actor.gravity = 0.0f;
            this->actor.minVelocityY *= 0.2f;
            this->actor.velocity.y *= 0.2f;
            if (this->actor.minVelocityY >= -0.1f) {
                this->actor.minVelocityY = 0.0f;
                this->actor.velocity.y = 0.0f;
            }
            this->actor.speedXZ *= 0.5f;
            if (this->actor.speedXZ <= 0.1f) {
                this->actor.speedXZ = 0.0f;
            }
            this->actor.velocity.x = Math_Sins(this->actor.posRot.rot.y) * this->actor.speedXZ;
            this->actor.velocity.z = Math_Coss(this->actor.posRot.rot.y) * this->actor.speedXZ;
            func_8002D7EC(this);
        }
    } else {
        if (this->unk_350 == 1) {
            if (this->unk_358 <= 1.0f) {
                func_80AEE02C(this);
                this->unk_350 = 2;
                this->unk_360 = 0.0f;
            } else {
                sp28 = this->unk_358;
                sp24 = this->unk_354;
                temp_f10 = Math_Coss(this->unk_35C) * -sp28;
                this->actor.posRot.pos.y = temp_f10 + sp24;
                this->unk_35C += 0x3E8;
                this->unk_358 *= 0.95f;
            }
        } else {
            this->unk_360 += 1.0f;
            if (this->unk_360 > 0.0f) {
                this->unk_350 = 3;
            }
        }
    }
}

s32 func_80AEE264(EnRu1* this, GlobalContext* globalCtx) {
    Actor* thisx = &this->actor;

    if (!func_8002F194(thisx, globalCtx)) {
        thisx->flags |= 9;
        if ((gSaveContext.infTable[20] & 8)) {
            thisx->textId = 0x404E;
            func_8002F2F4(thisx, globalCtx);
        } else if (gSaveContext.infTable[20] & 4) {
            thisx->textId = 0x404D;
            func_8002F2F4(thisx, globalCtx);
        } else {
            thisx->textId = 0x404C;
            func_8002F2F4(thisx, globalCtx);
        }
        return 0;
    }
    return 1;
}

void func_80AEE2F8(EnRu1* this, GlobalContext* globalCtx) {
    DynaPolyActor* dyna;
    u32 floorPolySource;

    if ((this->actor.bgCheckFlags & 1) && (this->actor.floorPolySource != 0x32)) {
        floorPolySource = this->actor.floorPolySource;
        dyna = DynaPolyInfo_GetActor(&globalCtx->colCtx, floorPolySource);
        if ((dyna != NULL) && (dyna->actor.id == ACTOR_BG_BDAN_SWITCH)) {
            if ((((dyna->actor.params) >> 8) & 0x3F) == 0x38) {
                gSaveContext.infTable[20] |= 1;
                return;
            }
        }
    }
    gSaveContext.infTable[20] &= ~0x1;
}

s32 func_80AEE394(EnRu1* this, GlobalContext* globalCtx) {
    s32 pad[2];
    CollisionContext* colCtx;
    DynaPolyActor* dynaActor;
    s32 floorPolySource;

    if ((this->actor.bgCheckFlags & 1) && (this->actor.floorPolySource != 0x32)) {
        colCtx = &globalCtx->colCtx;
        floorPolySource =
            this->actor.floorPolySource; // necessary match, can't move this out of this block unfortunately
        dynaActor = DynaPolyInfo_GetActor(colCtx, floorPolySource);
        if ((dynaActor != NULL) && (dynaActor->actor.id == ACTOR_BG_BDAN_OBJECTS) && (dynaActor->actor.params == 0) &&
            (!Player_InCsMode(globalCtx)) && (globalCtx->msgCtx.unk_E300 == 0)) {
            func_80AEE02C(this);
            globalCtx->csCtx.segment = &D_80AF10A4;
            gSaveContext.cutsceneTrigger = 1;
            this->action = 36;
            this->drawConfig = 0;
            this->unk_28C = dynaActor;
            this->actor.shape.unk_14 = 0;
            return 1;
        }
    }
    return 0;
}

void func_80AEE488(EnRu1* this, GlobalContext* globalCtx) {
    Actor* thisx = &this->actor;
    s8 curRoomNum;

    if (Actor_HasParent(thisx, globalCtx)) {
        curRoomNum = globalCtx->roomCtx.curRoom.num;
        this->roomNum3 = curRoomNum;
        this->action = 31;
        func_80AED520(this, globalCtx);
    } else if ((!func_80AEE394(this, globalCtx)) && (!(thisx->bgCheckFlags & 1))) {
        thisx->minVelocityY = -((kREG(24) * 0.01f) + 6.8f);
        thisx->gravity = -((kREG(23) * 0.01f) + 1.3f);
        this->action = 28;
    }
}

void func_80AEE568(EnRu1* this, GlobalContext* globalCtx) {
    Actor* thisx = &this->actor;

    if (!func_80AEE394(this, globalCtx)) {
        if ((thisx->bgCheckFlags & 1) && (thisx->speedXZ == 0.0f) && (thisx->minVelocityY == 0.0f)) {
            func_80AEE02C(this);
            func_8002F580(this, globalCtx);
            this->action = 27;
            func_80AEADD8(this);
        } else if (thisx->waterY > 0.0f) {
            this->action = 29;
            this->unk_350 = 0;
        }
    }
}

void func_80AEE628(EnRu1* this, GlobalContext* globalCtx) {
    s32 pad[2];
    s8 curRoomNum = globalCtx->roomCtx.curRoom.num;

    if (func_80AEAF38(globalCtx)) {
        Animation_Change(&this->skelAnime, &D_06006B9C, 1.0f, 0, Animation_LastFrame(&D_06006B9C), 0, -8.0f);
        gSaveContext.infTable[20] |= 0x10;
        this->action = 31;
    }
    this->roomNum3 = curRoomNum;
}

s32 func_80AEE6D0(EnRu1* this, GlobalContext* globalCtx) {
    s32 pad;
    s8 curRoomNum = globalCtx->roomCtx.curRoom.num;

    if ((!(gSaveContext.infTable[20] & 0x10)) && (func_80AEB124(globalCtx) != 0)) {
        if (!Player_InCsMode(globalCtx)) {
            Animation_Change(&this->skelAnime, &D_06004648, 1.0f, 0, Animation_LastFrame(&D_06004350), 0, -8.0f);
            func_80AED600(this);
            this->action = 34;
            this->unk_26C = 0.0f;
            globalCtx->csCtx.segment = &D_80AF1728;
            gSaveContext.cutsceneTrigger = 1;
        }
        this->roomNum3 = curRoomNum;
        return 1;
    }
    this->roomNum3 = curRoomNum;
    return 0;
}

void func_80AEE7C4(EnRu1* this, GlobalContext* globalCtx) {
    f32 frameCount;
    s32 pad[13];
    Player* player;
    f32* unk_370 = &this->unk_370;

    if (Actor_HasNoParent(this, globalCtx)) {
        frameCount = Animation_LastFrame(&D_06006B9C);
        Animation_Change(&this->skelAnime, &D_06006B9C, 1.0f, 0, frameCount, 0, -8.0f);
        func_80AED6DC(this, globalCtx);
        this->actor.speedXZ *= (kREG(25) * 0.01f) + 1.0f;
        this->actor.velocity.y *= (kREG(26) * 0.01f) + 1.0f;
        this->actor.minVelocityY = -((kREG(24) * 0.01f) + 6.8f);
        this->actor.gravity = -((kREG(23) * 0.01f) + 1.3f);
        func_80AED57C(this);
        this->action = 28;
        *unk_370 = 0.0f;
        return;
    }

    if (func_80AEE6D0(this, globalCtx)) {
        *unk_370 = 0.0f;
        return;
    }

    player = PLAYER;
    if (player->stateFlags2 & 0x10000000) {
        this->unk_370 += 1.0f;
        if (this->action != 32) {
            if (*unk_370 > 30.0f) {
                if (Math_Rand_S16Offset(0, 3) == 0) {
                    frameCount = Animation_LastFrame(&D_06004350);
                    Animation_Change(&this->skelAnime, &D_06004350, 1.0f, 0, frameCount, 0, -8.0f);
                    func_80AED5DC(this);
                    this->action = 32;
                }
                *unk_370 = 0.0f;
            }
        } else {
            if (*unk_370 > 50.0f) {
                frameCount = Animation_LastFrame(&D_06006B9C);
                Animation_Change(&this->skelAnime, &D_06006B9C, 1.0f, 0, frameCount, 0, -8.0f);
                this->action = 31;
                *unk_370 = 0.0f;
            }
        }
    } else {
        frameCount = Animation_LastFrame(&D_06006B9C);
        Animation_Change(&this->skelAnime, &D_06006B9C, 1.0f, 0, frameCount, 0, -8.0f);
        *unk_370 = 0.0f;
    }
}

s32 func_80AEEAC8(EnRu1* this, GlobalContext* globalCtx) {
    if (this->actor.bgCheckFlags & 1) {
        func_80AEE02C(this);
        func_8002F580(this, globalCtx);
        this->action = 27;
        func_80AEADD8(this);
        return 1;
    }
    return 0;
}

void func_80AEEB24(EnRu1* this, GlobalContext* globalCtx) {
    Actor* thisx = &this->actor;

    if ((func_80AEEAC8(this, globalCtx) == 0) && (this->unk_350 == 3)) {
        this->action = 30;
        func_80AEE02C(this);
        thisx->gravity = -0.1f;
        thisx->minVelocityY = -((kREG(18) * 0.1f) + 0.7f);
    }
}

void func_80AEEBB4(EnRu1* this, GlobalContext* globalCtx) {
    func_8002F580(this, globalCtx);
}

void func_80AEEBD4(EnRu1* this, GlobalContext* globalCtx) {
    func_80AED83C(this);
    func_80AEAC54(this, globalCtx);
    func_80AEAECC(this, globalCtx);
    EnRu1_FrameUpdateMatrix(this);
    func_80AEAE1C(this);
    func_80AEEBB4(this, globalCtx);
    func_80AEE488(this, globalCtx);
    func_80AED624(this, globalCtx);
    func_80AEDAE0(this, globalCtx);
}

void func_80AEEC5C(EnRu1* this, GlobalContext* globalCtx) {
    func_80AED83C(this);
    func_80AEACDC(this, globalCtx);
    func_80AEAECC(this, globalCtx);
    func_80AEE2F8(this, globalCtx);
    func_80AEDFF4(this, globalCtx);
    EnRu1_FrameUpdateMatrix(this);
    func_80AEAE1C(this);
    func_80AEE568(this, globalCtx);
    func_80AED624(this, globalCtx);
    func_80AEDAE0(this, globalCtx);
}

void func_80AEECF0(EnRu1* this, GlobalContext* globalCtx) {
    func_80AED83C(this);
    func_80AEAECC(this, globalCtx);
    func_80AEE050(this);
    EnRu1_FrameUpdateMatrix(this);
    func_80AEAE1C(this);
    func_80AEEB24(this, globalCtx);
    func_80AED624(this, globalCtx);
}

void func_80AEED58(EnRu1* this, GlobalContext* globalCtx) {
    func_80AED83C(this);
    func_80AEAECC(this, globalCtx);
    Actor_MoveForward(&this->actor);
    EnRu1_FrameUpdateMatrix(this);
    func_80AEAE1C(this);
    func_80AEEAC8(this, globalCtx);
    func_80AED624(this, globalCtx);
    func_80AEDAE0(this, globalCtx);
}

void func_80AEEDCC(EnRu1* this, GlobalContext* globalCtx) {
    func_80AED8DC(this);
    EnRu1_FrameUpdateMatrix(this);
    func_80AEAECC(this, globalCtx);
    func_80AEE2F8(this, globalCtx);
    func_80AEAE1C(this);
    func_80AED6F8(globalCtx);
    func_80AEE7C4(this, globalCtx);
}

void func_80AEEE34(EnRu1* this, GlobalContext* globalCtx) {
    func_80AED83C(this);
    EnRu1_FrameUpdateMatrix(this);
    func_80AEAECC(this, globalCtx);
    func_80AEE2F8(this, globalCtx);
    func_80AEAE1C(this);
    func_80AED6F8(globalCtx);
    func_80AEE7C4(this, globalCtx);
}

void func_80AEEE9C(EnRu1* this, GlobalContext* globalCtx) {
    func_80AED83C(this);
    func_80AEAECC(this, globalCtx);
    func_80AEDFF4(this, globalCtx);
    EnRu1_FrameUpdateMatrix(this);
    func_80AEAE1C(this);
    func_80AED738(this, globalCtx);
    func_80AED624(this, globalCtx);
}

void func_80AEEF08(EnRu1* this, GlobalContext* globalCtx) {
    func_80AED83C(this);
    EnRu1_FrameUpdateMatrix(this);
    func_80AEAECC(this, globalCtx);
    func_80AEAE1C(this);
    func_80AEE628(this, globalCtx);
}

void func_80AEEF5C(EnRu1* this, GlobalContext* globalCtx) {
}

void func_80AEEF68(EnRu1* this, GlobalContext* globalCtx) {
    Player* player = PLAYER;
    s16 something;

    this->unk_374.unk_18 = player->actor.posRot.pos;
    this->unk_374.unk_14 = kREG(16) - 3.0f;
    something = kREG(17) + 0xC;
    func_80034A14(&this->actor, &this->unk_374, something, 2);
}

void func_80AEEFEC(EnRu1* this, GlobalContext* globalCtx) {
    Player* player = PLAYER;
    s16 something;

    this->unk_374.unk_18 = player->actor.posRot.pos;
    this->unk_374.unk_14 = kREG(16) - 3.0f;
    something = kREG(17) + 0xC;
    func_80034A14(&this->actor, &this->unk_374, something, 4);
    this->actor.posRot.rot.y = this->actor.shape.rot.y;
}

void func_80AEF080(EnRu1* this) {
    if (Animation_OnFrame(&this->skelAnime, 11.0f)) {
        func_80078914(&this->actor.projectedPos, NA_SE_EV_LAND_DIRT);
    }
}

s32 func_80AEF0BC(EnRu1* this, GlobalContext* globalCtx) {
    s32 frameCount;

    if (gSaveContext.infTable[20] & 4) {
        frameCount = Animation_LastFrame(&D_06007534);
        Animation_Change(&this->skelAnime, &D_06007534, 1.0f, 0, frameCount, 2, -8.0f);
        globalCtx->msgCtx.msgMode = 0x37;
        this->action = 26;
        this->actor.flags &= ~0x9;
        return 1;
    }
    return 0;
}

void func_80AEF170(EnRu1* this, GlobalContext* globalCtx, s32 cond) {
    if (cond) {
        this->action = 25;
    }
}

void func_80AEF188(EnRu1* this, GlobalContext* globalCtx) {
    if (func_80AEB174(globalCtx) && !func_80AEF0BC(this, globalCtx)) {
        func_80106CCC(globalCtx);
        gSaveContext.infTable[20] |= 4;
        this->action = 24;
    }
}

void func_80AEF1F0(EnRu1* this, GlobalContext* globalCtx, UNK_TYPE arg2) {
    if (arg2 != 0) {
        Animation_Change(&this->skelAnime, &D_06006B9C, 1.0f, 0.0f, Animation_LastFrame(&D_06006B9C), 0, 0.0f);
        func_80106CCC(globalCtx);
        gSaveContext.infTable[20] |= 8;
        func_80AED6DC(this, globalCtx);
        func_8002F580(this, globalCtx);
        this->action = 27;
        func_80AEADD8(this);
    }
}

void func_80AEF29C(EnRu1* this, GlobalContext* globalCtx) {
    this->action = 23;
}

void func_80AEF2AC(EnRu1* this, GlobalContext* globalCtx) {
    this->action = 24;
    this->drawConfig = 1;
    this->actor.flags |= 9;
}

void func_80AEF2D0(EnRu1* this, GlobalContext* globalCtx) {
    s32 cond;

    func_80AEEF68(this, globalCtx);
    EnRu1_FrameUpdateMatrix(this);
    func_80AEAE1C(this);
    func_80AEAC10(this, globalCtx);
    func_80AEAECC(this, globalCtx);
    cond = func_80AEE264(this, globalCtx);
    func_80AED624(this, globalCtx);
    func_80AEF170(this, globalCtx, cond);
}

void func_80AEF354(EnRu1* this, GlobalContext* globalCtx) {
    func_80AEEFEC(this, globalCtx);
    EnRu1_FrameUpdateMatrix(this);
    func_80AEAE1C(this);
    func_80AEAECC(this, globalCtx);
    func_80AEF188(this, globalCtx);
}

void func_80AEF3A8(EnRu1* this, GlobalContext* globalCtx) {
    s32 something;

    func_80AED83C(this);
    something = EnRu1_FrameUpdateMatrix(this);
    func_80AEF080(this);
    func_80AEAE1C(this);
    func_80AEAECC(this, globalCtx);
    func_80AEF1F0(this, globalCtx, something);
}

void func_80AEF40C(EnRu1* this) {
    SkelAnime* skelAnime = &this->skelAnime;

<<<<<<< HEAD
    if ((Animation_OnFrame(skelAnime, 2.0f)) || (Animation_OnFrame(skelAnime, 7.0f)) ||
        (Animation_OnFrame(skelAnime, 12.0f)) || (Animation_OnFrame(skelAnime, 18.0f)) ||
        (Animation_OnFrame(skelAnime, 25.0f)) || (Animation_OnFrame(skelAnime, 33.0f))) {
        func_80078914(&this->actor.projectedPos, 0x803);
=======
    if ((func_800A56C8(skelAnime, 2.0f)) || (func_800A56C8(skelAnime, 7.0f)) || (func_800A56C8(skelAnime, 12.0f)) ||
        (func_800A56C8(skelAnime, 18.0f)) || (func_800A56C8(skelAnime, 25.0f)) || (func_800A56C8(skelAnime, 33.0f))) {
        func_80078914(&this->actor.projectedPos, NA_SE_PL_WALK_DIRT);
>>>>>>> 3062045a
    }
}

void func_80AEF4A8(EnRu1* this, GlobalContext* globalCtx) {
    Audio_PlaySoundAtPosition(globalCtx, &this->actor.projectedPos, 20, NA_SE_VO_RT_FALL);
}

void func_80AEF4E0(EnRu1* this) {
    if (Animation_OnFrame(&this->skelAnime, 5.0f)) {
        func_80078914(&this->actor.projectedPos, NA_SE_VO_RT_LAUGH_0);
    }
}

void func_80AEF51C(EnRu1* this) {
    func_80078914(&this->actor.projectedPos, NA_SE_VO_RT_THROW);
}

void func_80AEF540(EnRu1* this) {
    if (func_80AEB104(this) == 2) {
        func_80AEAEA4(this, 3);
        func_80AEAEB8(this, 2);
        if (this->skelAnime.mode != 2) {
            func_80AEB264(this, &D_06004BF0, 2, -8.0f, 0);
            func_80AEF51C(this);
        }
    }
}

void func_80AEF5B8(EnRu1* this) {
    f32 curFrame;

    if (D_80AF1938 == 0) {
        curFrame = this->skelAnime.curFrame;
        if (curFrame >= 60.0f) {
            func_80AEAEA4(this, 3);
            func_80AEAEB8(this, 0);
            func_80AED57C(this);
            D_80AF1938 = 1;
        }
    }
}

void func_80AEF624(EnRu1* this, GlobalContext* globalCtx) {
    Actor* thisx = &this->actor;
    f32 frameCount;
    CsCmdActorAction* csCmdNPCAction;
    CsCmdActorAction* csCmdNPCAction2;
    s16 newRotTmp;

    if (func_80AEAFE0(globalCtx, 1, 3)) {
        frameCount = Animation_LastFrame(&D_060063F4);
        // this weird part with the redundant variable is necessary to match for some reason
        csCmdNPCAction2 = globalCtx->csCtx.npcActions[3];
        csCmdNPCAction = csCmdNPCAction2;
        thisx->posRot.pos.x = csCmdNPCAction->startPos.x;
        thisx->posRot.pos.y = csCmdNPCAction->startPos.y;
        thisx->posRot.pos.z = csCmdNPCAction->startPos.z;
        newRotTmp = csCmdNPCAction->rot.x;
        thisx->shape.rot.x = newRotTmp;
        thisx->posRot.rot.x = newRotTmp;
        newRotTmp = csCmdNPCAction->rot.y;
        thisx->shape.rot.y = newRotTmp;
        thisx->posRot.rot.y = newRotTmp;
        newRotTmp = csCmdNPCAction->rot.z;
        thisx->shape.rot.z = newRotTmp;
        thisx->posRot.rot.z = newRotTmp;
        Animation_Change(&this->skelAnime, &D_060063F4, 1.0f, 0.0f, frameCount, 2, 0.0f);
        func_80AEB3A4(this, globalCtx);
        this->action = 37;
        this->drawConfig = 1;
        thisx->shape.unk_14 = 0xFF;
    }
}

void func_80AEF728(EnRu1* this, UNK_TYPE arg1) {
    if (arg1 != 0) {
        Animation_Change(&this->skelAnime, &D_06003608, 1.0f, 0.0f, Animation_LastFrame(&D_06003608), 0, 0.0f);
        func_80AEB3CC(this);
        this->action = 38;
    }
}

void func_80AEF79C(EnRu1* this, GlobalContext* globalCtx) {
    if (func_80AEAFE0(globalCtx, 2, 3)) {
        Animation_Change(&this->skelAnime, &D_06002EC0, 1.0f, 0, Animation_LastFrame(&D_06002EC0), 2, -8.0f);
        this->action = 39;
    }
}

void func_80AEF820(EnRu1* this, UNK_TYPE arg1) {
    if (arg1 != 0) {
        Animation_Change(&this->skelAnime, &D_060097B8, 1.0f, 0, Animation_LastFrame(&D_060097B8), 0, -8.0f);
        this->action = 40;
    }
}

void func_80AEF890(EnRu1* this, GlobalContext* globalCtx) {
    s32 pad[2];
    s8 curRoomNum;

    if ((gSaveContext.sceneSetupIndex < 4) && (func_80AEAF38(globalCtx))) {
        curRoomNum = globalCtx->roomCtx.curRoom.num;
        gSaveContext.infTable[20] |= 0x20;
        Flags_SetSwitch(globalCtx, func_80AEADE0(this));
        func_80AEB0EC(this, 1);
        this->action = 42;
        this->actor.room = curRoomNum;
    }
}

void func_80AEF930(EnRu1* this, GlobalContext* globalCtx) {
    Actor* thisx = &this->actor;

    if (func_80AEB104(this) == 3) {
        thisx->flags |= 9;
        thisx->textId = 0x4048;
        func_8010B720(globalCtx, thisx->textId);
        func_80AEF4A8(this, globalCtx);
        this->action = 43;
        this->drawConfig = 0;
    }
}

void func_80AEF99C(EnRu1* this, GlobalContext* globalCtx) {
    if (func_80AEB1B4(globalCtx) != 0) {
        func_80AEB0EC(this, 4);
        Actor_Kill(&this->actor);
    }
}

void func_80AEF9D8(EnRu1* this, GlobalContext* globalCtx) {
    func_80AED83C(this);
    EnRu1_FrameUpdateMatrix(this);
    func_80AEAE1C(this);
    func_80AEF624(this, globalCtx);
    func_80AEB220(this, globalCtx);
}

void func_80AEFA2C(EnRu1* this, GlobalContext* globalCtx) {
    s32 something;

    func_80AED83C(this);
    func_80AEB364(this, globalCtx);
    func_80AEAECC(this, globalCtx);
    something = EnRu1_FrameUpdateMatrix(this);
    func_80AEF4E0(this);
    func_80AEF5B8(this);
    func_80AEF40C(this);
    func_80AEF728(this, something);
    func_80AEB220(this, globalCtx);
}

void func_80AEFAAC(EnRu1* this, GlobalContext* globalCtx) {
    func_80AED83C(this);
    func_80AEAECC(this, globalCtx);
    EnRu1_FrameUpdateMatrix(this);
    func_80AEF79C(this, globalCtx);
    func_80AEB220(this, globalCtx);
}

void func_80AEFB04(EnRu1* this, GlobalContext* globalCtx) {
    s32 something;

    func_80AED83C(this);
    func_80AEAECC(this, globalCtx);
    something = EnRu1_FrameUpdateMatrix(this);
    func_80AEAE1C(this);
    func_80AEF820(this, something);
    func_80AEB220(this, globalCtx);
}

void func_80AEFB68(EnRu1* this, GlobalContext* globalCtx) {
    func_80AED83C(this);
    func_80AEAECC(this, globalCtx);
    EnRu1_FrameUpdateMatrix(this);
    func_80AEAE1C(this);
    func_80AEF890(this, globalCtx);
    func_80AEB220(this, globalCtx);
}

void func_80AEFBC8(EnRu1* this, GlobalContext* globalCtx) {
    func_80AED83C(this);
    func_80AEAECC(this, globalCtx);
    EnRu1_FrameUpdateMatrix(this);
    func_80AEAE1C(this);
    func_80AEF540(this);
    func_80AEF930(this, globalCtx);
}

void func_80AEFC24(EnRu1* this, GlobalContext* globalCtx) {
    func_80AED83C(this);
    func_80AEF99C(this, globalCtx);
}

void func_80AEFC54(EnRu1* this, GlobalContext* globalCtx) {
    Actor* thisx = &this->actor;

    if ((gSaveContext.infTable[20] & 0x20) && (!(gSaveContext.infTable[20] & 0x40))) {
        func_80AEB264(this, &D_060097B8, 0, 0, 0);
        this->action = 41;
        this->unk_28C = func_80AEB088(globalCtx);
        func_80AEB0EC(this, 1);
        thisx->flags &= ~0x9;
    } else {
        Actor_Kill(thisx);
    }
}

void func_80AEFCE8(EnRu1* this, GlobalContext* globalCtx) {
    this->unk_28C = func_80AEB088(globalCtx);
    if (this->unk_28C != NULL) {
        this->action = 42;
        this->drawConfig = 1;
        func_80AEB0EC(this, 1);
    }
}

void func_80AEFD38(EnRu1* this, GlobalContext* globalCtx) {
    Actor* thisx = &this->actor;

    if ((gSaveContext.eventChkInf[3] & 0x80) && (gSaveContext.linkAge == 1)) {
        func_80AEB264(this, &D_060097B8, 0, 0, 0);
        thisx->flags &= ~0x10;
        this->action = 44;
        this->drawConfig = 1;
    } else {
        Actor_Kill(thisx);
    }
}

s32 func_80AEFDC0(EnRu1* this, GlobalContext* globalCtx) {
    Actor* thisx = &this->actor;

    if (!func_8002F194(thisx, globalCtx)) {
        thisx->flags |= 9;
        thisx->textId = Text_GetFaceReaction(globalCtx, 0x1F);
        if (thisx->textId == 0) {
            thisx->textId = 0x402C;
        }
        func_8002F2F4(thisx, globalCtx);
        return 0;
    }
    return 1;
}

s32 func_80AEFE38(EnRu1* this, GlobalContext* globalCtx) {
    if (func_8010BDBC(&globalCtx->msgCtx) == 2) {
        this->actor.flags &= ~0x9;
        return 1;
    }
    return 0;
}

void func_80AEFE84(EnRu1* this, GlobalContext* globalCtx, s32 cond) {
    if (cond) {
        this->action = 45;
    }
}

void func_80AEFE9C(EnRu1* this, GlobalContext* globalCtx) {
    if (func_80AEFE38(this, globalCtx)) {
        this->action = 44;
    }
}

void func_80AEFECC(EnRu1* this, GlobalContext* globalCtx) {
    func_80AEEF68(this, globalCtx);
    EnRu1_FrameUpdateMatrix(this);
    func_80AEAE1C(this);
    func_80AEAC10(this, globalCtx);
    func_80AEAECC(this, globalCtx);
    func_80AEFE84(this, globalCtx, func_80AEFDC0(this, globalCtx));
}

void func_80AEFF40(EnRu1* this, GlobalContext* globalCtx) {
    func_80AEEFEC(this, globalCtx);
    EnRu1_FrameUpdateMatrix(this);
    func_80AEAE1C(this);
    func_80AEAECC(this, globalCtx);
    func_80AEFE9C(this, globalCtx);
}

void func_80AEFF94(EnRu1* this, GlobalContext* globalCtx) {
    Actor* thisx = &this->actor;
    s8 actorRoom;

    if ((gSaveContext.infTable[20] & 2) && (gSaveContext.infTable[20] & 1) && (!(gSaveContext.infTable[20] & 0x20)) &&
        (!(func_80AEB020(this, globalCtx)))) {
        func_80AEB264(this, &D_060097B8, 0, 0, 0);
        actorRoom = thisx->room;
        this->action = 22;
        thisx->room = -1;
        this->drawConfig = 0;
        this->roomNum1 = actorRoom;
        this->roomNum3 = actorRoom;
        this->roomNum2 = actorRoom;
        osSyncPrintf("スイッチルトセット!!!!!!!!!!!!!!!!!!!!!!\n");
    } else {
        osSyncPrintf("スイッチルトセットしない!!!!!!!!!!!!!!!!!!!!!!\n");
        Actor_Kill(thisx);
    }
}

void func_80AF0050(EnRu1* this, GlobalContext* globalCtx) {
    func_80AEB264(this, &D_060097B8, 0, 0, 0);
    this->action = 36;
    this->roomNum1 = this->actor.room;
    this->unk_28C = func_80AEB088(globalCtx);
    this->actor.room = -1;
}

void EnRu1_Update(Actor* thisx, GlobalContext* globalCtx) {
    EnRu1* this = THIS;

    if (this->action < 0 || this->action >= 46 || sActionFuncs[this->action] == NULL) {
        osSyncPrintf(VT_FGCOL(RED) "メインモードがおかしい!!!!!!!!!!!!!!!!!!!!!!!!!\n" VT_RST);
        return;
    }
    sActionFuncs[this->action](this, globalCtx);
}

void EnRu1_Init(Actor* thisx, GlobalContext* globalCtx) {
    EnRu1* this = THIS;
    s32 pad;

    ActorShape_Init(&thisx->shape, 0.0f, ActorShadow_DrawFunc_Circle, 30.0f);
    SkelAnime_InitFlex(globalCtx, &this->skelAnime, &D_06012700, NULL, this->jointTbl, this->morphTbl, 17);
    func_80AEAD20(this, globalCtx);
    switch (func_80AEADF0(this)) {
        case 0:
            func_80AECDA0(this, globalCtx);
            break;
        case 1:
            func_80AEB3DC(this, globalCtx);
            break;
        case 2:
            func_80AEC320(this, globalCtx);
            break;
        case 3:
            func_80AED44C(this, globalCtx);
            break;
        case 4:
            func_80AEFC54(this, globalCtx);
            break;
        case 5:
            func_80AEFD38(this, globalCtx);
            break;
        case 6:
            func_80AEFF94(this, globalCtx);
            break;
        case 10:
            func_80AF0050(this, globalCtx);
            break;
        default:
            Actor_Kill(thisx);
            osSyncPrintf("該当 arge_data = %d 無し\n", func_80AEADF0(this));
            break;
    }
}

void func_80AF0278(EnRu1* this, GlobalContext* globalCtx, s32 limbIndex, Vec3s* rot) {
    Vec3s* vec1 = &this->unk_374.unk_0E;
    Vec3s* vec2 = &this->unk_374.unk_08;

    switch (limbIndex) {
        case 8:
            rot->x += vec1->y;
            rot->y -= vec1->x;
            break;
        case 15:
            rot->x += vec2->y;
            rot->z += vec2->x;
            break;
    }
}

s32 EnRu1_OverrideLimbDraw(GlobalContext* globalCtx, s32 limbIndex, Gfx** dList, Vec3f* pos, Vec3s* rot, void* thisx,
                           Gfx** gfx) {
    EnRu1* this = THIS;

    if ((this->unk_290 < 0) || (this->unk_290 > 0) || (*sPreLimbDrawFuncs[this->unk_290] == NULL)) {
        osSyncPrintf(VT_FGCOL(RED) "首回しモードがおかしい!!!!!!!!!!!!!!!!!!!!!!!!!\n" VT_RST);
    } else {
        sPreLimbDrawFuncs[this->unk_290](this, globalCtx, limbIndex, rot);
    }
    return 0;
}

void EnRu1_PostLimbDraw(GlobalContext* globalCtx, s32 limbIndex, Gfx** dList, Vec3s* rot, void* thisx, Gfx** gfx) {
    EnRu1* this = THIS;
    Vec3f vec1;
    Vec3f vec2;

    if (limbIndex == 15) {
        vec1 = sMultVec;
        Matrix_MultVec3f(&vec1, &vec2);
        this->actor.posRot2.pos.x = vec2.x;
        this->actor.posRot2.pos.y = vec2.y;
        this->actor.posRot2.pos.z = vec2.z;
        this->actor.posRot2.rot.x = this->actor.posRot.rot.x;
        this->actor.posRot2.rot.y = this->actor.posRot.rot.y;
        this->actor.posRot2.rot.z = this->actor.posRot.rot.z;
    }
}

void func_80AF03F4(EnRu1* this, GlobalContext* globalCtx) {
}

void func_80AF0400(EnRu1* this, GlobalContext* globalCtx) {
    s32 pad[2];
    s16 temp = this->unk_25C;
    s32 addr1 = D_80AF0858[temp];
    s16 temp2 = this->unk_260;
    SkelAnime* skelAnime = &this->skelAnime;
    s32 addr2 = D_80AF0870[temp2];
    s32 pad1;

    OPEN_DISPS(globalCtx->state.gfxCtx, "../z_en_ru1.c", 1282);

    func_80093D18(globalCtx->state.gfxCtx);

    gSPSegment(POLY_OPA_DISP++, 0x08, SEGMENTED_TO_VIRTUAL(addr1));
    gSPSegment(POLY_OPA_DISP++, 0x09, SEGMENTED_TO_VIRTUAL(addr1));
    gSPSegment(POLY_OPA_DISP++, 0x09, SEGMENTED_TO_VIRTUAL(addr2));
    gDPSetEnvColor(POLY_OPA_DISP++, 0, 0, 0, 255);
    gSPSegment(POLY_OPA_DISP++, 0x0C, &D_80116280[2]);

    POLY_OPA_DISP = SkelAnime_DrawFlex(globalCtx, skelAnime->skeleton, skelAnime->jointTbl, skelAnime->dListCount,
                                       EnRu1_OverrideLimbDraw, EnRu1_PostLimbDraw, this, POLY_OPA_DISP);

    CLOSE_DISPS(globalCtx->state.gfxCtx, "../z_en_ru1.c", 1309);
}

void func_80AF05D4(EnRu1* this, GlobalContext* globalCtx) {
    s32 pad[2];
    s16 temp = this->unk_25C;
    s32 addr1 = D_80AF0858[temp];
    s16 temp2 = this->unk_260;
    SkelAnime* skelAnime = &this->skelAnime;
    s32 addr2 = D_80AF0870[temp2];
    s32 pad1;

    OPEN_DISPS(globalCtx->state.gfxCtx, "../z_en_ru1.c", 1324);

    func_80093D84(globalCtx->state.gfxCtx);

    gSPSegment(POLY_XLU_DISP++, 0x08, SEGMENTED_TO_VIRTUAL(addr1));
    gSPSegment(POLY_XLU_DISP++, 0x09, SEGMENTED_TO_VIRTUAL(addr1));
    gSPSegment(POLY_XLU_DISP++, 0x09, SEGMENTED_TO_VIRTUAL(addr2));
    gDPSetEnvColor(POLY_XLU_DISP++, 0, 0, 0, this->unk_2A8);
    gSPSegment(POLY_XLU_DISP++, 0x0C, &D_80116280[0]);

    POLY_XLU_DISP = SkelAnime_DrawFlex(globalCtx, skelAnime->skeleton, skelAnime->jointTbl, skelAnime->dListCount,
                                       EnRu1_OverrideLimbDraw, NULL, this, POLY_XLU_DISP);

    CLOSE_DISPS(globalCtx->state.gfxCtx, "../z_en_ru1.c", 1353);
}

void EnRu1_Draw(Actor* thisx, GlobalContext* globalCtx) {
    EnRu1* this = THIS;

    if (this->drawConfig < 0 || this->drawConfig >= 3 || sDrawFuncs[this->drawConfig] == 0) {
        osSyncPrintf(VT_FGCOL(RED) "描画モードがおかしい!!!!!!!!!!!!!!!!!!!!!!!!!\n" VT_RST);
        return;
    }
    sDrawFuncs[this->drawConfig](this, globalCtx);
}<|MERGE_RESOLUTION|>--- conflicted
+++ resolved
@@ -584,41 +584,24 @@
 }
 
 void func_80AEBB3C(EnRu1* this) {
-<<<<<<< HEAD
     if (Animation_OnFrame(&this->skelAnime, 5.0f)) {
-        func_80078914(&this->actor.projectedPos, 0x863);
-=======
-    if (func_800A56C8(&this->skelAnime, 5.0f)) {
         func_80078914(&this->actor.projectedPos, NA_SE_PL_FACE_UP);
->>>>>>> 3062045a
     }
 }
 
 void func_80AEBB78(EnRu1* this) {
     SkelAnime* skelAnime = &this->skelAnime;
 
-<<<<<<< HEAD
     if ((((Animation_OnFrame(skelAnime, 4.0f)) || (Animation_OnFrame(skelAnime, 13.0f))) ||
          (Animation_OnFrame(skelAnime, 22.0f))) ||
         (Animation_OnFrame(skelAnime, 31.0f))) {
-        func_80078914(&this->actor.projectedPos, 0x839);
-=======
-    if ((((func_800A56C8(skelAnime, 4.0f)) || (func_800A56C8(skelAnime, 13.0f))) ||
-         (func_800A56C8(skelAnime, 22.0f))) ||
-        (func_800A56C8(skelAnime, 31.0f))) {
         func_80078914(&this->actor.projectedPos, NA_SE_PL_SWIM);
->>>>>>> 3062045a
     }
 }
 
 void func_80AEBBF4(EnRu1* this) {
-<<<<<<< HEAD
     if (Animation_OnFrame(&this->skelAnime, 8.0f)) {
-        func_80078914(&this->actor.projectedPos, 0x873);
-=======
-    if (func_800A56C8(&this->skelAnime, 8.0f)) {
         func_80078914(&this->actor.projectedPos, NA_SE_PL_SUBMERGE);
->>>>>>> 3062045a
     }
 }
 
@@ -872,13 +855,8 @@
 void func_80AEC650(EnRu1* this) {
     s32 pad[2];
     if (this->unk_280 == 0) {
-<<<<<<< HEAD
         if ((Animation_OnFrame(&this->skelAnime, 2.0f)) || (Animation_OnFrame(&this->skelAnime, 7.0f))) {
-            func_80078914(&this->actor.projectedPos, 0x803);
-=======
-        if ((func_800A56C8(&this->skelAnime, 2.0f)) || (func_800A56C8(&this->skelAnime, 7.0f))) {
             func_80078914(&this->actor.projectedPos, NA_SE_PL_WALK_DIRT);
->>>>>>> 3062045a
         }
     }
 }
@@ -1306,7 +1284,7 @@
             this->unk_2A8 = temp_v0;
             this->actor.shape.unk_14 = temp_v0;
         } else {
-            Actor_Kill(this);
+            Actor_Kill(&this->actor);
         }
     }
 }
@@ -1944,16 +1922,10 @@
 void func_80AEF40C(EnRu1* this) {
     SkelAnime* skelAnime = &this->skelAnime;
 
-<<<<<<< HEAD
     if ((Animation_OnFrame(skelAnime, 2.0f)) || (Animation_OnFrame(skelAnime, 7.0f)) ||
         (Animation_OnFrame(skelAnime, 12.0f)) || (Animation_OnFrame(skelAnime, 18.0f)) ||
         (Animation_OnFrame(skelAnime, 25.0f)) || (Animation_OnFrame(skelAnime, 33.0f))) {
-        func_80078914(&this->actor.projectedPos, 0x803);
-=======
-    if ((func_800A56C8(skelAnime, 2.0f)) || (func_800A56C8(skelAnime, 7.0f)) || (func_800A56C8(skelAnime, 12.0f)) ||
-        (func_800A56C8(skelAnime, 18.0f)) || (func_800A56C8(skelAnime, 25.0f)) || (func_800A56C8(skelAnime, 33.0f))) {
         func_80078914(&this->actor.projectedPos, NA_SE_PL_WALK_DIRT);
->>>>>>> 3062045a
     }
 }
 
@@ -2339,7 +2311,7 @@
     } else {
         sPreLimbDrawFuncs[this->unk_290](this, globalCtx, limbIndex, rot);
     }
-    return 0;
+    return false;
 }
 
 void EnRu1_PostLimbDraw(GlobalContext* globalCtx, s32 limbIndex, Gfx** dList, Vec3s* rot, void* thisx, Gfx** gfx) {
