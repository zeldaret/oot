--- conflicted
+++ resolved
@@ -1813,15 +1813,9 @@
     s32 frameCount;
 
     if (gSaveContext.infTable[20] & 4) {
-<<<<<<< HEAD
-        frameCount = Animation_GetLastFrame(&D_06007534);
-        Animation_Change(&this->skelAnime, &D_06007534, 1.0f, 0, frameCount, ANIMMODE_ONCE, -8.0f);
-        globalCtx->msgCtx.msgMode = MSGMODE_UNK_37;
-=======
         frameCount = Animation_GetLastFrame(&gRutoChildSitAnim);
         Animation_Change(&this->skelAnime, &gRutoChildSitAnim, 1.0f, 0, frameCount, ANIMMODE_ONCE, -8.0f);
-        globalCtx->msgCtx.msgMode = 0x37;
->>>>>>> 4b97acff
+        globalCtx->msgCtx.msgMode = MSGMODE_UNK_37;
         this->action = 26;
         this->actor.flags &= ~0x9;
         return 1;
