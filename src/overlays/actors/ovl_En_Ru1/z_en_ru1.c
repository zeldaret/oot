/*
 * File: z_en_ru1.c
 * Overlay: En_Ru1
 * Description: Ruto (child)
 */

#include "z_en_ru1.h"
#include "assets/objects/object_ru1/object_ru1.h"
#include "terminal.h"
#include "overlays/actors/ovl_Demo_Effect/z_demo_effect.h"

#define FLAGS (ACTOR_FLAG_0 | ACTOR_FLAG_4 | ACTOR_FLAG_26)

void EnRu1_Init(Actor* thisx, PlayState* play);
void EnRu1_Destroy(Actor* thisx, PlayState* play);
void EnRu1_Update(Actor* thisx, PlayState* play);
void EnRu1_Draw(Actor* thisx, PlayState* play);

void func_80AEC0B4(EnRu1* this, PlayState* play);
void func_80AEC100(EnRu1* this, PlayState* play);
void func_80AEC130(EnRu1* this, PlayState* play);
void func_80AEC17C(EnRu1* this, PlayState* play);
void func_80AEC1D4(EnRu1* this, PlayState* play);
void func_80AEC244(EnRu1* this, PlayState* play);
void func_80AEC2C0(EnRu1* this, PlayState* play);
void func_80AECA94(EnRu1* this, PlayState* play);
void func_80AECAB4(EnRu1* this, PlayState* play);
void func_80AECAD4(EnRu1* this, PlayState* play);
void func_80AECB18(EnRu1* this, PlayState* play);
void func_80AECB60(EnRu1* this, PlayState* play);
void func_80AECBB8(EnRu1* this, PlayState* play);
void func_80AECC1C(EnRu1* this, PlayState* play);
void func_80AECC84(EnRu1* this, PlayState* play);
void func_80AED304(EnRu1* this, PlayState* play);
void func_80AED324(EnRu1* this, PlayState* play);
void func_80AED344(EnRu1* this, PlayState* play);
void func_80AED374(EnRu1* this, PlayState* play);
void func_80AED3A4(EnRu1* this, PlayState* play);
void func_80AED3E0(EnRu1* this, PlayState* play);
void func_80AED414(EnRu1* this, PlayState* play);
void func_80AEF29C(EnRu1* this, PlayState* play);
void func_80AEF2AC(EnRu1* this, PlayState* play);
void func_80AEF2D0(EnRu1* this, PlayState* play);
void func_80AEF354(EnRu1* this, PlayState* play);
void func_80AEF3A8(EnRu1* this, PlayState* play);
void func_80AEEBD4(EnRu1* this, PlayState* play);
void func_80AEEC5C(EnRu1* this, PlayState* play);
void func_80AEECF0(EnRu1* this, PlayState* play);
void func_80AEED58(EnRu1* this, PlayState* play);
void func_80AEEDCC(EnRu1* this, PlayState* play);
void func_80AEEE34(EnRu1* this, PlayState* play);
void func_80AEEE9C(EnRu1* this, PlayState* play);
void func_80AEEF08(EnRu1* this, PlayState* play);
void func_80AEEF5C(EnRu1* this, PlayState* play);
void func_80AEF9D8(EnRu1* this, PlayState* play);
void func_80AEFA2C(EnRu1* this, PlayState* play);
void func_80AEFAAC(EnRu1* this, PlayState* play);
void func_80AEFB04(EnRu1* this, PlayState* play);
void func_80AEFB68(EnRu1* this, PlayState* play);
void func_80AEFCE8(EnRu1* this, PlayState* play);
void func_80AEFBC8(EnRu1* this, PlayState* play);
void func_80AEFC24(EnRu1* this, PlayState* play);
void func_80AEFECC(EnRu1* this, PlayState* play);
void func_80AEFF40(EnRu1* this, PlayState* play);

void func_80AF0278(EnRu1* this, PlayState* play, s32 limbIndex, Vec3s* rot);

void EnRu1_DrawNothing(EnRu1* this, PlayState* play);
void EnRu1_DrawOpa(EnRu1* this, PlayState* play);
void EnRu1_DrawXlu(EnRu1* this, PlayState* play);

static ColliderCylinderInitType1 sCylinderInit1 = {
    {
        COLTYPE_HIT0,
        AT_NONE,
        AC_NONE,
        OC1_ON | OC1_TYPE_PLAYER,
        COLSHAPE_CYLINDER,
    },
    { 0x00, { 0x00000000, 0x00, 0x00 }, { 0x00000000, 0x00, 0x00 }, 0x00, 0x00, 0x01 },
    { 25, 80, 0, { 0 } },
};

static ColliderCylinderInitType1 sCylinderInit2 = {
    {
        COLTYPE_HIT0,
        AT_ON | AT_TYPE_PLAYER,
        AC_NONE,
        OC1_ON | OC1_TYPE_PLAYER,
        COLSHAPE_CYLINDER,
    },
    { 0x00, { 0x00000101, 0x00, 0x00 }, { 0x00000000, 0x00, 0x00 }, 0x01, 0x00, 0x01 },
    { 20, 30, 0, { 0 } },
};

static void* sEyeTextures[] = {
    gRutoChildEyeOpenTex,     gRutoChildEyeHalfTex,  gRutoChildEyeClosedTex,
    gRutoChildEyeRollLeftTex, gRutoChildEyeHalf2Tex, gRutoChildEyeHalfWithBlushTex,
};

static void* sMouthTextures[] = {
    gRutoChildMouthClosedTex,
    gRutoChildMouthFrownTex,
    gRutoChildMouthOpenTex,
};

static s32 sUnused = 0;

#pragma asmproc recurse
#include "z_en_ru1_cutscene_data.inc.c"

static u32 D_80AF1938 = 0;

static EnRu1ActionFunc sActionFuncs[] = {
    func_80AEC0B4, func_80AEC100, func_80AEC130, func_80AEC17C, func_80AEC1D4, func_80AEC244, func_80AEC2C0,
    func_80AECA94, func_80AECAB4, func_80AECAD4, func_80AECB18, func_80AECB60, func_80AECBB8, func_80AECC1C,
    func_80AECC84, func_80AED304, func_80AED324, func_80AED344, func_80AED374, func_80AED3A4, func_80AED3E0,
    func_80AED414, func_80AEF29C, func_80AEF2AC, func_80AEF2D0, func_80AEF354, func_80AEF3A8, func_80AEEBD4,
    func_80AEEC5C, func_80AEECF0, func_80AEED58, func_80AEEDCC, func_80AEEE34, func_80AEEE9C, func_80AEEF08,
    func_80AEEF5C, func_80AEF9D8, func_80AEFA2C, func_80AEFAAC, func_80AEFB04, func_80AEFB68, func_80AEFCE8,
    func_80AEFBC8, func_80AEFC24, func_80AEFECC, func_80AEFF40,
};

static EnRu1PreLimbDrawFunc sPreLimbDrawFuncs[] = {
    func_80AF0278,
};

static Vec3f sMultVec = { 0.0f, 10.0f, 0.0f };

static EnRu1DrawFunc sDrawFuncs[] = {
    EnRu1_DrawNothing,
    EnRu1_DrawOpa,
    EnRu1_DrawXlu,
};

ActorInit En_Ru1_InitVars = {
    ACTOR_EN_RU1,
    ACTORCAT_NPC,
    FLAGS,
    OBJECT_RU1,
    sizeof(EnRu1),
    (ActorFunc)EnRu1_Init,
    (ActorFunc)EnRu1_Destroy,
    (ActorFunc)EnRu1_Update,
    (ActorFunc)EnRu1_Draw,
};

void func_80AEAC10(EnRu1* this, PlayState* play) {
    s32 pad[5];

    Collider_UpdateCylinder(&this->actor, &this->collider);
    CollisionCheck_SetOC(play, &play->colChkCtx, &this->collider.base);
}

void func_80AEAC54(EnRu1* this, PlayState* play) {
    s32 pad[5];

    Collider_UpdateCylinder(&this->actor, &this->collider2);
    if (this->unk_34C != 0) {
        CollisionCheck_SetOC(play, &play->colChkCtx, &this->collider2.base);
    } else if (this->actor.xzDistToPlayer > 32.0f) {
        this->unk_34C = 1;
    }
}

void func_80AEACDC(EnRu1* this, PlayState* play) {
    s32 pad[5];

    Collider_UpdateCylinder(&this->actor, &this->collider2);
    CollisionCheck_SetAT(play, &play->colChkCtx, &this->collider2.base);
}

void func_80AEAD20(Actor* thisx, PlayState* play) {
    EnRu1* this = (EnRu1*)thisx;

    Collider_InitCylinder(play, &this->collider);
    Collider_SetCylinderType1(play, &this->collider, &this->actor, &sCylinderInit1);

    Collider_InitCylinder(play, &this->collider2);
    Collider_SetCylinderType1(play, &this->collider2, &this->actor, &sCylinderInit2);
}

void EnRu1_DestroyColliders(EnRu1* this, PlayState* play) {
    Collider_DestroyCylinder(play, &this->collider);
    Collider_DestroyCylinder(play, &this->collider2);
}

void func_80AEADD8(EnRu1* this) {
    this->unk_34C = 0;
}

u8 func_80AEADE0(EnRu1* this) {
    u8 params = this->actor.params >> 8;

    return params;
}

u8 func_80AEADF0(EnRu1* this) {
    s16 params = this->actor.params;

    return params;
}

void EnRu1_Destroy(Actor* thisx, PlayState* play) {
    EnRu1* this = (EnRu1*)thisx;

    EnRu1_DestroyColliders(this, play);
}

void EnRu1_UpdateEyes(EnRu1* this) {
    s32 pad[3];
    s16* blinkTimer = &this->blinkTimer;
    s16* eyeIndex = &this->eyeIndex;

    if (DECR(*blinkTimer) == 0) {
        *blinkTimer = Rand_S16Offset(60, 60);
    }

    *eyeIndex = *blinkTimer;
    if (*eyeIndex >= 3) {
        *eyeIndex = 0;
    }
}

void EnRu1_SetEyeIndex(EnRu1* this, s16 eyeIndex) {
    this->eyeIndex = eyeIndex;
}

void EnRu1_SetMouthIndex(EnRu1* this, s16 mouthIndex) {
    this->mouthIndex = mouthIndex;
}

void func_80AEAECC(EnRu1* this, PlayState* play) {
    f32* velocityY = &this->actor.velocity.y;
    f32 velocityYHeld = *velocityY;

    *velocityY = -4.0f;
    Actor_UpdateBgCheckInfo(play, &this->actor, 19.0f, 25.0f, 30.0f,
                            UPDBGCHECKINFO_FLAG_0 | UPDBGCHECKINFO_FLAG_1 | UPDBGCHECKINFO_FLAG_2);
    *velocityY = velocityYHeld;
}

s32 EnRu1_IsCsStateIdle(PlayState* play) {
    if (play->csCtx.state == CS_STATE_IDLE) {
        return true;
    }
    return false;
}

CsCmdActorCue* EnRu1_GetCue(PlayState* play, s32 cueChannel) {
    s32 pad[2];
    CsCmdActorCue* cue = NULL;

    if (!EnRu1_IsCsStateIdle(play)) {
        cue = play->csCtx.actorCues[cueChannel];
    }
    return cue;
}

s32 func_80AEAFA0(PlayState* play, u16 cueId, s32 cueChannel) {
    CsCmdActorCue* cue = EnRu1_GetCue(play, cueChannel);

    if ((cue != NULL) && (cue->id == cueId)) {
        return true;
    }
    return false;
}

s32 func_80AEAFE0(PlayState* play, u16 cueId, s32 cueChannel) {
    CsCmdActorCue* cue = EnRu1_GetCue(play, cueChannel);

    if ((cue != NULL) && (cue->id != cueId)) {
        return true;
    }
    return false;
}

s32 func_80AEB020(EnRu1* this, PlayState* play) {
    Actor* actorIt = play->actorCtx.actorLists[ACTORCAT_NPC].head;
    EnRu1* someEnRu1;

    while (actorIt != NULL) {
        if (actorIt->id == ACTOR_EN_RU1) {
            someEnRu1 = (EnRu1*)actorIt;
            if (someEnRu1 != this) {
                if ((someEnRu1->action == 31) || (someEnRu1->action == 32) || (someEnRu1->action == 24)) {
                    return true;
                }
            }
        }
        actorIt = actorIt->next;
    }
    return false;
}

BgBdanObjects* EnRu1_FindSwitch(PlayState* play) {
    Actor* actorIt = play->actorCtx.actorLists[ACTORCAT_BG].head;

    while (actorIt != NULL) {
        if (actorIt->id == ACTOR_BG_BDAN_OBJECTS && actorIt->params == 0) {
            return (BgBdanObjects*)actorIt;
        }
        actorIt = actorIt->next;
    }
    // "There is no stand"
    osSyncPrintf(VT_FGCOL(RED) "お立ち台が無い!!!!!!!!!!!!!!!!!!!!!!!!!\n" VT_RST);
    return NULL;
}

void func_80AEB0EC(EnRu1* this, s32 cameraSetting) {
    if (this->unk_28C != NULL) {
        this->unk_28C->cameraSetting = cameraSetting;
    }
}

s32 func_80AEB104(EnRu1* this) {
    if (this->unk_28C != NULL) {
        return this->unk_28C->cameraSetting;
    } else {
        return 0;
    }
}

Actor* func_80AEB124(PlayState* play) {
    Actor* actorIt = play->actorCtx.actorLists[ACTORCAT_BOSS].head;

    while (actorIt != NULL) {
        if ((actorIt->id == ACTOR_DEMO_EFFECT) && ((actorIt->params & 0xFF) == DEMO_EFFECT_JEWEL_ZORA)) {
            return actorIt;
        }
        actorIt = actorIt->next;
    }
    return NULL;
}

s32 func_80AEB174(PlayState* play) {
    return (Message_GetState(&play->msgCtx) == TEXT_STATE_EVENT) && Message_ShouldAdvance(play);
}

s32 func_80AEB1B4(PlayState* play) {
    return Message_GetState(&play->msgCtx) == TEXT_STATE_CLOSING;
}

void func_80AEB1D8(EnRu1* this) {
    this->action = 36;
    this->drawConfig = 0;
    this->actor.velocity.x = 0.0f;
    this->actor.velocity.y = 0.0f;
    this->actor.velocity.z = 0.0f;
    this->actor.speed = 0.0f;
    this->actor.gravity = 0.0f;
    this->actor.minVelocityY = 0.0f;
    func_80AEB0EC(this, 0);
}

void func_80AEB220(EnRu1* this, PlayState* play) {
    if ((EnRu1_IsCsStateIdle(play)) && (this->actor.params == 0xA)) {
        func_80AEB1D8(this);
    }
}

void func_80AEB264(EnRu1* this, AnimationHeader* animation, u8 arg2, f32 morphFrames, s32 arg4) {
    s32 pad[2];
    AnimationHeader* animHeader = SEGMENTED_TO_VIRTUAL(animation);
    f32 frameCount = Animation_GetLastFrame(animHeader);
    f32 playbackSpeed;
    f32 unk0;
    f32 fc;

    if (arg4 == 0) {
        unk0 = 0.0f;
        fc = frameCount;
        playbackSpeed = 1.0f;
    } else {
        unk0 = frameCount;
        fc = 0.0f;
        playbackSpeed = -1.0f;
    }

    Animation_Change(&this->skelAnime, animHeader, playbackSpeed, unk0, fc, arg2, morphFrames);
}

s32 EnRu1_UpdateSkelAnime(EnRu1* this) {
    // why?
    if (this->action != 32) {
        return SkelAnime_Update(&this->skelAnime);
    } else {
        return SkelAnime_Update(&this->skelAnime);
    }
}

void func_80AEB364(EnRu1* this, PlayState* play) {
    this->skelAnime.moveFlags |= 1;
    AnimationContext_SetMoveActor(play, &this->actor, &this->skelAnime, 1.0f);
}

void func_80AEB3A4(EnRu1* this, PlayState* play) {
    this->skelAnime.moveFlags |= 1;
    func_80AEB364(this, play);
}

void func_80AEB3CC(EnRu1* this) {
    this->skelAnime.moveFlags &= ~0x1;
}

void func_80AEB3DC(EnRu1* this, PlayState* play) {
    func_80AEB264(this, &gRutoChildWaitHandsBehindBackAnim, 0, 0, 0);
    this->action = 0;
    this->drawConfig = 1;
    EnRu1_SetEyeIndex(this, 4);
    EnRu1_SetMouthIndex(this, 0);
}

CsCmdActorCue* EnRu1_GetCueChannel3(PlayState* play) {
    return EnRu1_GetCue(play, 3);
}

s32 func_80AEB458(PlayState* play, u16 cueId) {
    return func_80AEAFA0(play, cueId, 3);
}

s32 func_80AEB480(PlayState* play, u16 cueId) {
    return func_80AEAFE0(play, cueId, 3);
}

void EnRu1_SpawnRipple(EnRu1* this, PlayState* play, s16 radiusMax, s16 life) {
    Vec3f pos;
    Actor* thisx = &this->actor;

    pos.x = this->actor.world.pos.x;
    pos.y = this->actor.world.pos.y + this->actor.yDistToWater;
    pos.z = this->actor.world.pos.z;
    EffectSsGRipple_Spawn(play, &pos, 100, radiusMax, life);
}

void func_80AEB50C(EnRu1* this, PlayState* play) {
    this->unk_270 += 1.0f;
    if (this->unk_270 >= kREG(3) + 10.0f) {
        EnRu1_SpawnRipple(this, play, kREG(1) + 500, 0);
        this->unk_270 = 0.0f;
    }
}

void func_80AEB59C(EnRu1* this, PlayState* play) {
    EnRu1_SpawnRipple(this, play, kREG(2) + 500, 0);
    EnRu1_SpawnRipple(this, play, kREG(2) + 500, kREG(3) + 10.0f);
    EnRu1_SpawnRipple(this, play, kREG(2) + 500, (kREG(3) + 10.0f) * 2.0f);
}

void EnRu1_SpawnSplash(EnRu1* this, PlayState* play) {
    Vec3f pos;

    pos.x = this->actor.world.pos.x;
    pos.y = this->actor.world.pos.y + this->actor.yDistToWater;
    pos.z = this->actor.world.pos.z;

    EffectSsGSplash_Spawn(play, &pos, NULL, NULL, 1, 0);
}

void func_80AEB6E0(EnRu1* this, PlayState* play) {
    SkelAnime* skelAnime = &this->skelAnime;

    if (skelAnime->baseTransl.y < skelAnime->jointTable[0].y) {
        skelAnime->moveFlags |= 3;
        AnimationContext_SetMoveActor(play, &this->actor, skelAnime, 1.0f);
    }
}

void func_80AEB738(EnRu1* this, PlayState* play) {
    SkelAnime* skelAnime = &this->skelAnime;

    skelAnime->baseTransl = skelAnime->jointTable[0];
    skelAnime->prevTransl = skelAnime->jointTable[0];
    if (skelAnime->baseTransl.y < skelAnime->jointTable[0].y) {
        skelAnime->moveFlags |= 3;
        AnimationContext_SetMoveActor(play, &this->actor, skelAnime, 1.0f);
    }
}

void func_80AEB7D0(EnRu1* this) {
    this->skelAnime.moveFlags &= ~0x3;
}

f32 func_80AEB7E0(CsCmdActorCue* cue, PlayState* play) {
    s32 csCurFrame = play->csCtx.curFrame;

    if ((csCurFrame < cue->endFrame) && (cue->endFrame - cue->startFrame > 0)) {
        return (Math_CosS(((csCurFrame - cue->startFrame) / (f32)(cue->endFrame - cue->startFrame)) * 32768.0f) *
                -0.5f) +
               0.5f;
    }
    return 1.0f;
}

f32 func_80AEB87C(f32 arg0, s32 arg1, s32 arg2) {
    return (((f32)arg2 - arg1) * arg0) + arg1;
}

void func_80AEB89C(EnRu1* this, PlayState* play) {
    CsCmdActorCue* cue = EnRu1_GetCueChannel3(play);

    if (cue != NULL) {
        this->actor.world.rot.y = this->actor.shape.rot.y = cue->rot.y;

        this->actor.world.pos.x = cue->startPos.x;
        this->actor.world.pos.y = cue->startPos.y;
        this->actor.world.pos.z = cue->startPos.z;
    }
}

void func_80AEB914(EnRu1* this, PlayState* play) {
    func_80AEB89C(this, play);
}

void func_80AEB934(EnRu1* this, PlayState* play) {
    func_80AEB89C(this, play);
}

void func_80AEB954(EnRu1* this, PlayState* play) {
    func_80AEB6E0(this, play);
}

void func_80AEB974(EnRu1* this, PlayState* play) {
    Vec3f* thisPos;
    f32 sp30;
    CsCmdActorCue* cue = EnRu1_GetCueChannel3(play);
    s32 pad;

    if (cue != NULL) {
        sp30 = func_80AEB7E0(cue, play);
        thisPos = &this->actor.world.pos;
        thisPos->x = func_80AEB87C(sp30, cue->startPos.x, cue->endPos.x);
        thisPos->y = func_80AEB87C(sp30, cue->startPos.y, cue->endPos.y);
        thisPos->z = func_80AEB87C(sp30, cue->startPos.z, cue->endPos.z);
    }
}

void func_80AEBA0C(EnRu1* this, PlayState* play) {
    func_80AEB6E0(this, play);
}

void func_80AEBA2C(EnRu1* this, PlayState* play) {
    s32 pad;
    Vec3f* unk_364 = &this->unk_364;
    Vec3f* thisPos;
    f32 temp_ret_2;
    CsCmdActorCue* cue = EnRu1_GetCueChannel3(play);
    s32 pad2;

    if (cue != NULL) {
        temp_ret_2 = func_80AEB7E0(cue, play);
        thisPos = &this->actor.world.pos;
        thisPos->x = func_80AEB87C(temp_ret_2, unk_364->x, cue->endPos.x);
        thisPos->y = func_80AEB87C(temp_ret_2, unk_364->y, cue->endPos.y);
        thisPos->z = func_80AEB87C(temp_ret_2, unk_364->z, cue->endPos.z);
    }
}

void func_80AEBAFC(EnRu1* this) {
    if (this->unk_298 == 0) {
        Sfx_PlaySfxAtPos(&this->actor.projectedPos, NA_SE_EV_DIVE_INTO_WATER);
        this->unk_298 = 1;
    }
}

void func_80AEBB3C(EnRu1* this) {
    if (Animation_OnFrame(&this->skelAnime, 5.0f)) {
        Sfx_PlaySfxAtPos(&this->actor.projectedPos, NA_SE_PL_FACE_UP);
    }
}

void func_80AEBB78(EnRu1* this) {
    SkelAnime* skelAnime = &this->skelAnime;

    if (Animation_OnFrame(skelAnime, 4.0f) || Animation_OnFrame(skelAnime, 13.0f) ||
        Animation_OnFrame(skelAnime, 22.0f) || Animation_OnFrame(skelAnime, 31.0f)) {
        Sfx_PlaySfxAtPos(&this->actor.projectedPos, NA_SE_PL_SWIM);
    }
}

void func_80AEBBF4(EnRu1* this) {
    if (Animation_OnFrame(&this->skelAnime, 8.0f)) {
        Sfx_PlaySfxAtPos(&this->actor.projectedPos, NA_SE_PL_SUBMERGE);
    }
}

void func_80AEBC30(PlayState* play) {
    Player* player;

    if (play->csCtx.curFrame == 205) {
        player = GET_PLAYER(play);
        Audio_PlaySfxGeneral(NA_SE_EV_DIVE_INTO_WATER, &player->actor.projectedPos, 4, &gSfxDefaultFreqAndVolScale,
                             &gSfxDefaultFreqAndVolScale, &gSfxDefaultReverb);
    }
}

void func_80AEBC84(EnRu1* this, PlayState* play) {
<<<<<<< HEAD
    if (play->csCtx.curFrame == 0x82) {
        Sfx_PlaySfxAtPos(&this->actor.projectedPos, NA_SE_VO_RT_LAUGH_0);
=======
    if (play->csCtx.curFrame == 130) {
        func_80078914(&this->actor.projectedPos, NA_SE_VO_RT_LAUGH_0);
>>>>>>> 18d609c1
    }
}

void func_80AEBCB8(EnRu1* this, UNK_TYPE arg1) {
    if (arg1 != 0) {
        Animation_Change(&this->skelAnime, &gRutoChildSwimOnBackAnim, 1.0f, 0,
                         Animation_GetLastFrame(&gRutoChildSwimOnBackAnim), ANIMMODE_LOOP, -8.0f);
    }
}

void func_80AEBD1C(EnRu1* this, PlayState* play) {
    if (func_80AEB480(play, 2)) {
        this->action = 1;
        this->drawConfig = 0;
        func_80AEB914(this, play);
        func_80AEAECC(this, play);
        EnRu1_SpawnSplash(this, play);
        func_80AEB59C(this, play);
    }
}

void func_80AEBD94(EnRu1* this, PlayState* play) {
    s32 pad[2];
    f32 frameCount;

    if (func_80AEB480(play, 3)) {
        frameCount = Animation_GetLastFrame(&gRutoChildAnim_009060);
        func_80AEB934(this, play);
        func_80AEB738(this, play);
        Animation_Change(&this->skelAnime, &gRutoChildAnim_009060, 1.0f, 0.0f, frameCount, ANIMMODE_ONCE, 0.0f);
        this->action = 2;
        this->drawConfig = 1;
    }
}

void func_80AEBE3C(EnRu1* this, PlayState* play, s32 arg2) {
    s32 pad[2];
    f32 frameCount;

    if (arg2 != 0) {
        frameCount = Animation_GetLastFrame(&gRutoChildTreadWaterAnim);
        func_80AEB7D0(this);
        Animation_Change(&this->skelAnime, &gRutoChildTreadWaterAnim, 1.0f, 0, frameCount, ANIMMODE_LOOP, -8.0f);
        this->action = 3;
    } else {
        func_80AEB954(this, play);
    }
}

void func_80AEBEC8(EnRu1* this, PlayState* play) {
    s32 pad[2];
    f32 frameCount;

    if (func_80AEB458(play, 6)) {
        frameCount = Animation_GetLastFrame(&gRutoChildTransitionToSwimOnBackAnim);
        func_80AEB738(this, play);
        Animation_Change(&this->skelAnime, &gRutoChildTransitionToSwimOnBackAnim, 1.0f, 0, frameCount, ANIMMODE_ONCE,
                         -8.0f);
        this->action = 4;
    }
}

void func_80AEBF60(EnRu1* this, PlayState* play) {
    if (func_80AEB480(play, 6)) {
        func_80AEB7D0(this);
        this->action = 5;
        this->unk_364 = this->actor.world.pos;
    } else {
        func_80AEBA0C(this, play);
    }
}

void func_80AEBFD8(EnRu1* this, PlayState* play) {
    CsCmdActorCue* cue = EnRu1_GetCueChannel3(play);
    f32 frameCount;
    u16 csCurFrame;
    u16 endFrame;

    if (cue != NULL) {
        csCurFrame = play->csCtx.curFrame;
        endFrame = cue->endFrame;

        if (csCurFrame >= endFrame - 2) {
            frameCount = Animation_GetLastFrame(&gRutoChildTransitionFromSwimOnBackAnim);
            Animation_Change(&this->skelAnime, &gRutoChildTransitionFromSwimOnBackAnim, 1.0, 0, frameCount,
                             ANIMMODE_ONCE, -8.0f);
            this->action = 6;
        }
    }
}

void func_80AEC070(EnRu1* this, PlayState* play, UNK_TYPE arg2) {
    if ((func_80AEB458(play, 8)) && (arg2 != 0)) {
        Actor_Kill(&this->actor);
    }
}

void func_80AEC0B4(EnRu1* this, PlayState* play) {
    func_80AEB89C(this, play);
    EnRu1_UpdateSkelAnime(this);
    func_80AEBC84(this, play);
    func_80AEBC30(play);
    func_80AEBD1C(this, play);
}

void func_80AEC100(EnRu1* this, PlayState* play) {
    func_80AEBAFC(this);
    func_80AEBD94(this, play);
}

void func_80AEC130(EnRu1* this, PlayState* play) {
    s32 something = EnRu1_UpdateSkelAnime(this);

    func_80AEAECC(this, play);
    func_80AEBB3C(this);
    func_80AEBE3C(this, play, something);
}

void func_80AEC17C(EnRu1* this, PlayState* play) {
    func_80AEB974(this, play);
    func_80AEAECC(this, play);
    EnRu1_UpdateSkelAnime(this);
    func_80AEB50C(this, play);
    func_80AEBEC8(this, play);
}

void func_80AEC1D4(EnRu1* this, PlayState* play) {
    s32 something;

    something = EnRu1_UpdateSkelAnime(this);
    func_80AEAECC(this, play);
    EnRu1_UpdateEyes(this);
    func_80AEB50C(this, play);
    func_80AEBCB8(this, something);
    func_80AEBBF4(this);
    func_80AEBF60(this, play);
}

void func_80AEC244(EnRu1* this, PlayState* play) {
    s32 something;

    something = EnRu1_UpdateSkelAnime(this);
    func_80AEBA2C(this, play);
    func_80AEAECC(this, play);
    EnRu1_UpdateEyes(this);
    func_80AEB50C(this, play);
    func_80AEBCB8(this, something);
    func_80AEBB78(this);
    func_80AEBFD8(this, play);
}

void func_80AEC2C0(EnRu1* this, PlayState* play) {
    s32 something;

    something = EnRu1_UpdateSkelAnime(this);
    func_80AEAECC(this, play);
    EnRu1_UpdateEyes(this);
    func_80AEB50C(this, play);
    func_80AEC070(this, play, something);
}

void func_80AEC320(EnRu1* this, PlayState* play) {
    s8 actorRoom;

    if (!GET_INFTABLE(INFTABLE_141)) {
        func_80AEB264(this, &gRutoChildWait2Anim, 0, 0, 0);
        this->action = 7;
        EnRu1_SetMouthIndex(this, 1);
    } else if (GET_INFTABLE(INFTABLE_147) && !GET_INFTABLE(INFTABLE_140) && !GET_INFTABLE(INFTABLE_145)) {
        if (!func_80AEB020(this, play)) {
            func_80AEB264(this, &gRutoChildWait2Anim, 0, 0, 0);
            actorRoom = this->actor.room;
            this->action = 22;
            this->actor.room = -1;
            this->drawConfig = 0;
            this->roomNum1 = actorRoom;
            this->roomNum3 = actorRoom;
            this->roomNum2 = actorRoom;
        } else {
            Actor_Kill(&this->actor);
        }
    } else {
        Actor_Kill(&this->actor);
    }
}

void func_80AEC40C(EnRu1* this) {
    f32 unk_26C = this->unk_26C;

    if (unk_26C < 8.0f) {
        this->actor.speed = (((kREG(3) * 0.01f) + 2.7f) / 8.0f) * unk_26C;
    } else {
        this->actor.speed = (kREG(3) * 0.01f) + 2.7f;
    }
    this->actor.velocity.y = -1.0f;
    Actor_MoveXZGravity(&this->actor);
}

void func_80AEC4CC(EnRu1* this) {
    this->actor.velocity.y = -1.0f;
    Actor_MoveXZGravity(&this->actor);
}

void func_80AEC4F4(EnRu1* this) {
    f32* speedXZ = &this->actor.speed;
    f32* unk_26C = &this->unk_26C;

    if (this->unk_26C < 8.0f) {
        *unk_26C += 1.0f;
        *speedXZ *= (8.0f - *unk_26C) / 8.0f;
        this->actor.velocity.y = -*unk_26C * (((kREG(4) * 0.01f) + 13.0f) / 8.0f);
    } else {
        *speedXZ = 0.0f;
        this->actor.velocity.y = -((kREG(4) * 0.01f) + 13.0f);
    }
    Actor_MoveXZGravity(&this->actor);
}

s32 func_80AEC5FC(EnRu1* this, PlayState* play) {
    Player* player = GET_PLAYER(play);
    f32 thisPosZ = this->actor.world.pos.z;
    f32 playerPosZ = player->actor.world.pos.z;

    if ((playerPosZ - thisPosZ <= 265.0f) && (player->actor.world.pos.y >= this->actor.world.pos.y)) {
        return true;
    }
    return false;
}

void func_80AEC650(EnRu1* this) {
    s32 pad[2];

    if (this->unk_280 == 0) {
        if (Animation_OnFrame(&this->skelAnime, 2.0f) || Animation_OnFrame(&this->skelAnime, 7.0f)) {
            Sfx_PlaySfxAtPos(&this->actor.projectedPos, NA_SE_PL_WALK_GROUND + SURFACE_SFX_OFFSET_JABU);
        }
    }
}

void func_80AEC6B0(EnRu1* this) {
    Sfx_PlaySfxAtPos(&this->actor.projectedPos, NA_SE_EV_FALL_DOWN_DIRT);
    Sfx_PlaySfxAtPos(&this->actor.projectedPos, NA_SE_VO_RT_FALL);
}

void func_80AEC6E4(EnRu1* this, PlayState* play) {
    if ((func_80AEAFA0(play, 4, 3)) && (this->unk_280 == 0)) {
        Animation_Change(&this->skelAnime, &gRutoChildBringArmsUpAnim, 1.0f, 0,
                         Animation_GetLastFrame(&gRutoChildBringArmsUpAnim), ANIMMODE_ONCE, -8.0f);
        this->unk_280 = 1;
        func_80AEC6B0(this);
    }
}

void func_80AEC780(EnRu1* this, PlayState* play) {
    s32 pad;
    Player* player = GET_PLAYER(play);

    if ((func_80AEC5FC(this, play)) && (!Play_InCsMode(play)) &&
        (!(player->stateFlags1 & (PLAYER_STATE1_13 | PLAYER_STATE1_14 | PLAYER_STATE1_21))) &&
        (player->actor.bgCheckFlags & BGCHECKFLAG_GROUND)) {

        play->csCtx.script = D_80AF0880;
        gSaveContext.cutsceneTrigger = 1;
        player->speedXZ = 0.0f;
        this->action = 8;
    }
}

void func_80AEC81C(EnRu1* this, PlayState* play) {
    CsCmdActorCue* cue;
    s16 newRotY;

    if (func_80AEAFE0(play, 1, 3)) {
        cue = play->csCtx.actorCues[3];
        this->actor.world.pos.x = cue->startPos.x;
        this->actor.world.pos.y = cue->startPos.y;
        this->actor.world.pos.z = cue->startPos.z;
        newRotY = cue->rot.y;
        this->actor.shape.rot.y = newRotY;
        this->actor.world.rot.y = newRotY;
        this->action = 9;
        this->drawConfig = 1;
    }
}

void func_80AEC8B8(EnRu1* this, PlayState* play) {
    if (func_80AEAFA0(play, 3, 3)) {
        Animation_Change(&this->skelAnime, &gRutoChildTurnAroundAnim, 1.0f, 0,
                         Animation_GetLastFrame(&gRutoChildTurnAroundAnim), ANIMMODE_ONCE, -8.0f);
        this->action = 10;
    }
}

void func_80AEC93C(EnRu1* this, UNK_TYPE arg1) {
    if (arg1 != 0) {
        Animation_Change(&this->skelAnime, &gRutoChildWalkAnim, 1.0f, 0, Animation_GetLastFrame(&gRutoChildWalkAnim),
                         ANIMMODE_LOOP, -8.0f);
        this->actor.world.rot.y += 0x8000;
        this->action = 0xB;
        this->unk_26C = 0.0f;
    }
}

void func_80AEC9C4(EnRu1* this) {
    this->unk_26C += 1.0f;
    if (this->unk_26C >= 8.0f) {
        this->action = 12;
        this->unk_26C = 0.0f;
        this->actor.velocity.y = -1.0f;
    }
}

void func_80AECA18(EnRu1* this) {
    if (!(this->actor.bgCheckFlags & BGCHECKFLAG_GROUND)) {
        this->action = 13;
        this->unk_26C = 0.0f;
        this->actor.velocity.y = 0.0f;
    }
}

void func_80AECA44(EnRu1* this, PlayState* play) {
    if (func_80AEAFA0(play, 5, 3)) {
        SET_INFTABLE(INFTABLE_141);
        this->action = 14;
    }
}

void func_80AECA94(EnRu1* this, PlayState* play) {
    func_80AEC780(this, play);
}

void func_80AECAB4(EnRu1* this, PlayState* play) {
    func_80AEC81C(this, play);
}

void func_80AECAD4(EnRu1* this, PlayState* play) {
    EnRu1_UpdateSkelAnime(this);
    EnRu1_UpdateEyes(this);
    func_80AEAECC(this, play);
    func_80AEC8B8(this, play);
}

void func_80AECB18(EnRu1* this, PlayState* play) {
    s32 something;

    something = EnRu1_UpdateSkelAnime(this);
    EnRu1_UpdateEyes(this);
    func_80AEAECC(this, play);
    func_80AEC93C(this, something);
}

void func_80AECB60(EnRu1* this, PlayState* play) {
    func_80AEC40C(this);
    EnRu1_UpdateSkelAnime(this);
    EnRu1_UpdateEyes(this);
    func_80AEAECC(this, play);
    func_80AEC650(this);
    func_80AEC9C4(this);
}

void func_80AECBB8(EnRu1* this, PlayState* play) {
    func_80AEC4CC(this);
    func_80AEC6E4(this, play);
    EnRu1_UpdateSkelAnime(this);
    EnRu1_UpdateEyes(this);
    func_80AEAECC(this, play);
    func_80AEC650(this);
    func_80AECA18(this);
}

void func_80AECC1C(EnRu1* this, PlayState* play) {
    func_80AEC4F4(this);
    func_80AEC6E4(this, play);
    EnRu1_UpdateSkelAnime(this);
    EnRu1_UpdateEyes(this);
    func_80AEAECC(this, play);
    func_80AEC650(this);
    func_80AECA44(this, play);
}

void func_80AECC84(EnRu1* this, PlayState* play) {
    if (play->csCtx.state == CS_STATE_IDLE) {
        Actor_Kill(&this->actor);
    }
}

void func_80AECCB0(EnRu1* this, PlayState* play) {
    s32 pad;
    Vec3f* pos;
    s16 yawTowardsPlayer;
    f32 spawnX;
    f32 spawnY;
    f32 spawnZ;
    s32 pad2[2];

    yawTowardsPlayer = this->actor.yawTowardsPlayer;
    pos = &this->actor.world.pos;
    spawnX = ((kREG(1) + 12.0f) * Math_SinS(yawTowardsPlayer)) + pos->x;
    spawnY = pos->y;
    spawnZ = ((kREG(1) + 12.0f) * Math_CosS(yawTowardsPlayer)) + pos->z;
    this->blueWarp = (DoorWarp1*)Actor_SpawnAsChild(&play->actorCtx, &this->actor, play, ACTOR_DOOR_WARP1, spawnX,
                                                    spawnY, spawnZ, 0, yawTowardsPlayer, 0, WARP_BLUE_RUTO);
}

void func_80AECDA0(EnRu1* this, PlayState* play) {
    func_80AEB264(this, &gRutoChildWaitHandsOnHipsAnim, 0, 0, 0);
    this->action = 15;
    this->actor.shape.yOffset = -10000.0f;
    EnRu1_SetEyeIndex(this, 5);
    EnRu1_SetMouthIndex(this, 2);
}

void func_80AECE04(EnRu1* this, PlayState* play) {
    this->actor.shape.yOffset += (250.0f / 3.0f);
}

void func_80AECE20(EnRu1* this, PlayState* play) {
    s32 pad2;
    Player* player = GET_PLAYER(play);
    Vec3f* playerPos = &player->actor.world.pos;
    s16 shapeRotY = player->actor.shape.rot.y;
    s32 pad;
    f32 unk_27C = this->unk_27C;
    Vec3f* pos = &this->actor.world.pos;

    pos->x = (Math_SinS(shapeRotY) * unk_27C) + playerPos->x;
    pos->y = playerPos->y;
    pos->z = (Math_CosS(shapeRotY) * unk_27C) + playerPos->z;
}

void func_80AECEB4(EnRu1* this, PlayState* play) {
    s32 pad;
    Player* player = GET_PLAYER(play);
    Vec3f* player_unk_450 = &player->unk_450;
    Vec3f* pos = &this->actor.world.pos;
    s16 shapeRotY = this->actor.shape.rot.y;

    player_unk_450->x = ((kREG(2) + 30.0f) * Math_SinS(shapeRotY)) + pos->x;
    player_unk_450->z = ((kREG(2) + 30.0f) * Math_CosS(shapeRotY)) + pos->z;
}

s32 func_80AECF6C(EnRu1* this, PlayState* play) {
    s16* shapeRotY;
    Player* player = GET_PLAYER(play);
    Player* otherPlayer;
    s16 temp_f16;
    f32 temp1;
    f32 temp2;
    s32 pad2[5];

    this->unk_26C += 1.0f;
    if ((player->actor.speed == 0.0f) && (this->unk_26C >= 3.0f)) {
        otherPlayer = GET_PLAYER(play);
        player->actor.world.pos.x = otherPlayer->unk_450.x;
        player->actor.world.pos.y = otherPlayer->unk_450.y;
        player->actor.world.pos.z = otherPlayer->unk_450.z;
        shapeRotY = &player->actor.shape.rot.y;
        temp1 = this->actor.world.pos.x - player->actor.world.pos.x;
        temp2 = this->actor.world.pos.z - player->actor.world.pos.z;
        temp_f16 = RAD_TO_BINANG(Math_FAtan2F(temp1, temp2));
        if (*shapeRotY != temp_f16) {
            Math_SmoothStepToS(shapeRotY, temp_f16, 0x14, 0x1838, 0x64);
            player->actor.world.rot.y = *shapeRotY;
        } else {
            return true;
        }
    }
    return false;
}

s32 func_80AED084(EnRu1* this, s32 state) {
    if (this->blueWarp != NULL && this->blueWarp->rutoWarpState == state) {
        return true;
    }
    return false;
}

void func_80AED0B0(EnRu1* this, s32 state) {
    if (this->blueWarp != NULL) {
        this->blueWarp->rutoWarpState = state;
    }
}

void func_80AED0C8(EnRu1* this, PlayState* play) {
    this->action = 16;
}

void func_80AED0D8(EnRu1* this, PlayState* play) {
    this->action = 17;
    this->drawConfig = 1;
    this->actor.world.rot.y = this->actor.yawTowardsPlayer;
    this->actor.shape.rot.y = this->actor.yawTowardsPlayer;
    func_80AECCB0(this, play);
}

void func_80AED110(EnRu1* this) {
    if (this->actor.shape.yOffset >= 0.0f) {
        this->action = 18;
        this->actor.shape.yOffset = 0.0f;
        func_80AED0B0(this, WARP_BLUE_RUTO_STATE_READY);
    }
}

void func_80AED154(EnRu1* this, PlayState* play) {
    if (func_80AED084(this, WARP_BLUE_RUTO_STATE_ENTERED)) {
        this->action = 0x13;
        this->unk_26C = 0.0f;
        func_80AECEB4(this, play);
    }
}

void func_80AED19C(EnRu1* this, s32 cond) {
    if (cond) {
        Animation_Change(&this->skelAnime, &gRutoChildTransitionHandsOnHipToCrossArmsAndLegsAnim, 1.0f, 0,
                         Animation_GetLastFrame(&gRutoChildTransitionHandsOnHipToCrossArmsAndLegsAnim), ANIMMODE_ONCE,
                         -8.0f);
        this->action = 20;
        func_80AED0B0(this, WARP_BLUE_RUTO_STATE_3);
    }
}

void func_80AED218(EnRu1* this, UNK_TYPE arg1) {
    if (func_80AED084(this, WARP_BLUE_RUTO_STATE_TALKING)) {
        if (arg1 != 0) {
            Animation_Change(&this->skelAnime, &gRutoChildWaitSittingAnim, 1.0f, 0,
                             Animation_GetLastFrame(&gRutoChildWaitSittingAnim), ANIMMODE_LOOP, -8.0f);
        }
    } else if (func_80AED084(this, WARP_BLUE_RUTO_STATE_WARPING)) {
        Animation_Change(&this->skelAnime, &gRutoChildWaitInBlueWarpAnim, 1.0f, 0,
                         Animation_GetLastFrame(&gRutoChildWaitInBlueWarpAnim), ANIMMODE_ONCE, -8.0f);
        this->action = 21;
        this->unk_27C = this->actor.xzDistToPlayer;
    }
}

void func_80AED304(EnRu1* this, PlayState* play) {
    func_80AED0C8(this, play);
}

void func_80AED324(EnRu1* this, PlayState* play) {
    func_80AED0D8(this, play);
}

void func_80AED344(EnRu1* this, PlayState* play) {
    func_80AECE04(this, play);
    EnRu1_UpdateSkelAnime(this);
    func_80AED110(this);
}

void func_80AED374(EnRu1* this, PlayState* play) {
    EnRu1_UpdateSkelAnime(this);
    func_80AED154(this, play);
}

void func_80AED3A4(EnRu1* this, PlayState* play) {
    EnRu1_UpdateSkelAnime(this);
    func_80AED19C(this, func_80AECF6C(this, play));
}

void func_80AED3E0(EnRu1* this, PlayState* play) {
    func_80AEAECC(this, play);
    func_80AED218(this, EnRu1_UpdateSkelAnime(this));
}

void func_80AED414(EnRu1* this, PlayState* play) {
    func_80AECE20(this, play);
    func_80AEAECC(this, play);
    EnRu1_UpdateSkelAnime(this);
}

void func_80AED44C(EnRu1* this, PlayState* play) {
    s8 actorRoom;

    if (GET_INFTABLE(INFTABLE_141) && !GET_INFTABLE(INFTABLE_145) && !GET_INFTABLE(INFTABLE_140) &&
        !GET_INFTABLE(INFTABLE_147)) {
        if (!func_80AEB020(this, play)) {
            func_80AEB264(this, &gRutoChildWait2Anim, 0, 0, 0);
            actorRoom = this->actor.room;
            this->action = 22;
            this->actor.room = -1;
            this->roomNum1 = actorRoom;
            this->roomNum3 = actorRoom;
            this->roomNum2 = actorRoom;
        } else {
            Actor_Kill(&this->actor);
        }
    } else {
        Actor_Kill(&this->actor);
    }
}

void func_80AED4FC(EnRu1* this) {
    Sfx_PlaySfxAtPos(&this->actor.projectedPos, NA_SE_EV_LAND_DIRT);
}

void func_80AED520(EnRu1* this, PlayState* play) {
    Player* player = GET_PLAYER(play);

    Audio_PlaySfxGeneral(NA_SE_PL_PULL_UP_RUTO, &player->actor.projectedPos, 4, &gSfxDefaultFreqAndVolScale,
                         &gSfxDefaultFreqAndVolScale, &gSfxDefaultReverb);
    Sfx_PlaySfxAtPos(&this->actor.projectedPos, NA_SE_VO_RT_LIFT);
}

void func_80AED57C(EnRu1* this) {
    if (this->actor.speed != 0.0f) {
        Sfx_PlaySfxAtPos(&this->actor.projectedPos, NA_SE_VO_RT_THROW);
    }
}

void func_80AED5B8(EnRu1* this) {
    Sfx_PlaySfxAtPos(&this->actor.projectedPos, NA_SE_VO_RT_CRASH);
}

void func_80AED5DC(EnRu1* this) {
    Sfx_PlaySfxAtPos(&this->actor.projectedPos, NA_SE_VO_RT_UNBALLANCE);
}

void func_80AED600(EnRu1* this) {
    Sfx_PlaySfxAtPos(&this->actor.projectedPos, NA_SE_VO_RT_DISCOVER);
}

s32 func_80AED624(EnRu1* this, PlayState* play) {
    s8 curRoomNum = play->roomCtx.curRoom.num;

    if (this->roomNum2 != curRoomNum) {
        Actor_Kill(&this->actor);
        return false;
    } else if (((this->roomNum1 != curRoomNum) || (this->roomNum2 != curRoomNum)) &&
               (this->actor.yDistToWater > kREG(16) + 50.0f) && (this->action != 33)) {
        this->action = 33;
        this->drawConfig = 2;
        this->alpha = 0xFF;
        this->unk_2A4 = 0.0f;
    }
    return true;
}

void func_80AED6DC(EnRu1* this, PlayState* play) {
    s8 curRoomNum = play->roomCtx.curRoom.num;

    this->roomNum2 = curRoomNum;
    this->unk_288 = 0.0f;
}

void func_80AED6F8(PlayState* play) {
    s8 curRoomNum;

    if (!GET_INFTABLE(INFTABLE_147)) {
        curRoomNum = play->roomCtx.curRoom.num;
        if (curRoomNum == 2) {
            SET_INFTABLE(INFTABLE_147);
        }
    }
}

void func_80AED738(EnRu1* this, PlayState* play) {
    u32 temp_v0;

    if (func_80AED624(this, play)) {
        this->unk_2A4 += 1.0f;
        if (this->unk_2A4 < 20.0f) {
            temp_v0 = ((20.0f - this->unk_2A4) * 255.0f) / 20.0f;
            this->alpha = temp_v0;
            this->actor.shape.shadowAlpha = temp_v0;
        } else {
            Actor_Kill(&this->actor);
        }
    }
}

void func_80AED83C(EnRu1* this) {
    s32 pad[2];
    Vec3s* headRot;
    Vec3s* torsoRot;

    headRot = &this->interactInfo.headRot;
    Math_SmoothStepToS(&headRot->x, 0, 0x14, 0x1838, 0x64);
    Math_SmoothStepToS(&headRot->y, 0, 0x14, 0x1838, 0x64);
    torsoRot = &this->interactInfo.torsoRot;
    Math_SmoothStepToS(&torsoRot->x, 0, 0x14, 0x1838, 0x64);
    Math_SmoothStepToS(&torsoRot->y, 0, 0x14, 0x1838, 0x64);
}

void func_80AED8DC(EnRu1* this) {
    s32 temp_hi;
    s16* unk_2AC = &this->unk_2AC;
    s16* headRotY = &this->interactInfo.headRot.y;
    s16* unk_29E = &this->unk_29E;
    s32 pad[2];

    if (DECR(*unk_2AC) == 0) {
        *unk_2AC = Rand_S16Offset(0xA, 0x19);
        temp_hi = *unk_2AC % 5;
        if (temp_hi == 0) {
            this->unk_2B0 = 1;
        } else if (temp_hi == 1) {
            this->unk_2B0 = 2;
        } else {
            this->unk_2B0 = 0;
        }
        *unk_29E = 0;
    }

    if (this->unk_2B0 == 0) {
        Math_SmoothStepToS(unk_29E, 0 - *headRotY, 1, 0x190, 0x190);
        Math_SmoothStepToS(headRotY, 0, 3, ABS(*unk_29E), 0x64);
    } else if (this->unk_2B0 == 1) {
        Math_SmoothStepToS(unk_29E, -0x2AAA - *headRotY, 1, 0x190, 0x190);
        Math_SmoothStepToS(headRotY, -0x2AAA, 3, ABS(*unk_29E), 0x64);
    } else {
        Math_SmoothStepToS(unk_29E, 0x2AAA - *headRotY, 1, 0x190, 0x190);
        Math_SmoothStepToS(headRotY, 0x2AAA, 3, ABS(*unk_29E), 0x64);
    }
}

void func_80AEDAE0(EnRu1* this, PlayState* play) {
    DynaPolyActor* dynaPolyActor = DynaPoly_GetActor(&play->colCtx, this->actor.floorBgId);

    if (dynaPolyActor == NULL || dynaPolyActor->actor.id == ACTOR_EN_BOX) {
        this->actor.bgCheckFlags &= ~(BGCHECKFLAG_GROUND | BGCHECKFLAG_WALL | BGCHECKFLAG_CEILING);
    }
}

void func_80AEDB30(EnRu1* this, PlayState* play) {
    DynaPolyActor* dynaPolyActor;
    f32* velocityY;
    f32* speedXZ;
    f32* gravity;
    s16 wallYaw;
    s16 rotY;
    s32 temp_a1_2;
    s32 temp_a0;
    s32 phi_v1;

    if (this->actor.bgCheckFlags & BGCHECKFLAG_GROUND) {
        velocityY = &this->actor.velocity.y;
        dynaPolyActor = DynaPoly_GetActor(&play->colCtx, this->actor.floorBgId);
        if (*velocityY <= 0.0f) {
            speedXZ = &this->actor.speed;
            if (dynaPolyActor != NULL) {
                if (dynaPolyActor->actor.id != ACTOR_EN_BOX) {
                    *speedXZ = 0.0f;
                }
            } else {
                if (*speedXZ >= (kREG(27) * 0.01f) + 3.0f) {
                    *speedXZ *= (kREG(19) * 0.01f) + 0.8f;
                } else {
                    *speedXZ = 0.0f;
                }
            }
            gravity = &this->actor.gravity;
            if (dynaPolyActor != NULL) {
                if (dynaPolyActor->actor.id != ACTOR_EN_BOX) {
                    *velocityY = 0.0f;
                    this->actor.minVelocityY = 0.0f;
                    *gravity = 0.0f;
                } else {
                    *velocityY *= -1.0f;
                }
            } else {
                *velocityY *= -((kREG(20) * 0.01f) + 0.6f);
                if (*velocityY <= -*gravity * ((kREG(20) * 0.01f) + 0.6f)) {
                    *velocityY = 0.0f;
                    this->actor.minVelocityY = 0.0f;
                    *gravity = 0.0f;
                }
            }
            func_80AED4FC(this);
        }
    }
    if (this->actor.bgCheckFlags & BGCHECKFLAG_CEILING) {
        speedXZ = &this->actor.speed;
        velocityY = &this->actor.velocity.y;
        if (*speedXZ >= (kREG(27) * 0.01f) + 3.0f) {
            *speedXZ *= (kREG(19) * 0.01f) + 0.8f;
        } else {
            *speedXZ = 0.0f;
        }
        if (*velocityY >= 0.0f) {
            *velocityY *= -((kREG(20) * 0.01f) + 0.6f);
            func_80AED4FC(this);
        }
    }
    if (this->actor.bgCheckFlags & BGCHECKFLAG_WALL) {
        speedXZ = &this->actor.speed;
        if (*speedXZ != 0.0f) {
            rotY = this->actor.world.rot.y;
            wallYaw = this->actor.wallYaw;
            temp_a0 = (wallYaw * 2) - rotY;
            temp_a1_2 = temp_a0 + 0x8000;
            if ((s16)((temp_a0 - wallYaw) + 0x8000) >= 0) {
                phi_v1 = (s16)(temp_a1_2 - wallYaw);
            } else {
                phi_v1 = -(s16)(temp_a1_2 - wallYaw);
            }
            if (phi_v1 < 0x4001) {
                if (*speedXZ >= (kREG(27) * 0.01f) + 3.0f) {
                    *speedXZ *= (kREG(21) * 0.01f) + 0.6f;
                } else {
                    *speedXZ = 0.0f;
                }
                this->actor.world.rot.y = temp_a1_2;
                func_80AED4FC(this);
                func_80AED5B8(this);
            }
        }
    }
}

void func_80AEDEF4(EnRu1* this, PlayState* play) {
    f32* speedXZ = &this->actor.speed;
    DynaPolyActor* dynaPolyActor = DynaPoly_GetActor(&play->colCtx, this->actor.floorBgId);

    if (dynaPolyActor != NULL && dynaPolyActor->actor.id == ACTOR_EN_BOX) {
        if (*speedXZ != 0.0f) {
            *speedXZ *= 1.1f;
        } else {
            *speedXZ = 1.0f;
        }
    }
    if (*speedXZ >= (kREG(27) * 0.01f) + 3.0f) {
        *speedXZ *= (kREG(22) * 0.01f) + 0.98f;
    } else {
        *speedXZ = 0.0f;
    }
}

void func_80AEDFF4(EnRu1* this, PlayState* play) {
    func_80AEDB30(this, play);
    func_80AEDEF4(this, play);
    Actor_MoveXZGravity(&this->actor);
}

void func_80AEE02C(EnRu1* this) {
    this->actor.velocity.x = 0.0f;
    this->actor.velocity.y = 0.0f;
    this->actor.velocity.z = 0.0f;
    this->actor.speed = 0.0f;
    this->actor.gravity = 0.0f;
    this->actor.minVelocityY = 0.0f;
}

void func_80AEE050(EnRu1* this) {
    s32 pad;
    f32 sp28;
    f32 sp24;
    f32 temp_f10;
    EnRu1* thisx = this; // necessary to match

    if (this->unk_350 == 0) {
        if ((this->actor.minVelocityY == 0.0f) && (this->actor.speed == 0.0f)) {
            this->unk_350 = 1;
            func_80AEE02C(this);
            this->unk_35C = 0;
            this->unk_358 = (this->actor.yDistToWater - 10.0f) * 0.5f;
            this->unk_354 = this->actor.world.pos.y + thisx->unk_358; // thisx only used here
        } else {
            this->actor.gravity = 0.0f;
            this->actor.minVelocityY *= 0.2f;
            this->actor.velocity.y *= 0.2f;
            if (this->actor.minVelocityY >= -0.1f) {
                this->actor.minVelocityY = 0.0f;
                this->actor.velocity.y = 0.0f;
            }
            this->actor.speed *= 0.5f;
            if (this->actor.speed <= 0.1f) {
                this->actor.speed = 0.0f;
            }
            this->actor.velocity.x = Math_SinS(this->actor.world.rot.y) * this->actor.speed;
            this->actor.velocity.z = Math_CosS(this->actor.world.rot.y) * this->actor.speed;
            Actor_UpdatePos(&this->actor);
        }
    } else {
        if (this->unk_350 == 1) {
            if (this->unk_358 <= 1.0f) {
                func_80AEE02C(this);
                this->unk_350 = 2;
                this->unk_360 = 0.0f;
            } else {
                sp28 = this->unk_358;
                sp24 = this->unk_354;
                temp_f10 = Math_CosS(this->unk_35C) * -sp28;
                this->actor.world.pos.y = temp_f10 + sp24;
                this->unk_35C += 0x3E8;
                this->unk_358 *= 0.95f;
            }
        } else {
            this->unk_360 += 1.0f;
            if (this->unk_360 > 0.0f) {
                this->unk_350 = 3;
            }
        }
    }
}

s32 func_80AEE264(EnRu1* this, PlayState* play) {
    if (!Actor_ProcessTalkRequest(&this->actor, play)) {
        this->actor.flags |= ACTOR_FLAG_0 | ACTOR_FLAG_3;
        if (GET_INFTABLE(INFTABLE_143)) {
            this->actor.textId = 0x404E;
            func_8002F2F4(&this->actor, play);
        } else if (GET_INFTABLE(INFTABLE_142)) {
            this->actor.textId = 0x404D;
            func_8002F2F4(&this->actor, play);
        } else {
            this->actor.textId = 0x404C;
            func_8002F2F4(&this->actor, play);
        }
        return false;
    }
    return true;
}

void func_80AEE2F8(EnRu1* this, PlayState* play) {
    DynaPolyActor* dynaPolyActor;
    s32 floorBgId;

    if ((this->actor.bgCheckFlags & BGCHECKFLAG_GROUND) && (this->actor.floorBgId != BGCHECK_SCENE)) {
        floorBgId = this->actor.floorBgId;
        dynaPolyActor = DynaPoly_GetActor(&play->colCtx, floorBgId);
        if ((dynaPolyActor != NULL) && (dynaPolyActor->actor.id == ACTOR_BG_BDAN_SWITCH)) {
            if (((dynaPolyActor->actor.params >> 8) & 0x3F) == 0x38) {
                SET_INFTABLE(INFTABLE_140);
                return;
            }
        }
    }
    CLEAR_INFTABLE(INFTABLE_140);
}

s32 func_80AEE394(EnRu1* this, PlayState* play) {
    s32 pad[2];
    CollisionContext* colCtx;
    DynaPolyActor* dynaPolyActor;
    s32 floorBgId;

    if ((this->actor.bgCheckFlags & BGCHECKFLAG_GROUND) && this->actor.floorBgId != BGCHECK_SCENE) {
        colCtx = &play->colCtx;
        floorBgId = this->actor.floorBgId; // necessary match, can't move this out of this block unfortunately
        dynaPolyActor = DynaPoly_GetActor(colCtx, floorBgId);
        if (dynaPolyActor != NULL && dynaPolyActor->actor.id == ACTOR_BG_BDAN_OBJECTS &&
            dynaPolyActor->actor.params == 0 && !Player_InCsMode(play) && play->msgCtx.msgLength == 0) {
            func_80AEE02C(this);
            play->csCtx.script = D_80AF10A4;
            gSaveContext.cutsceneTrigger = 1;
            this->action = 36;
            this->drawConfig = 0;
            this->unk_28C = (BgBdanObjects*)dynaPolyActor;
            this->actor.shape.shadowAlpha = 0;
            return true;
        }
    }
    return false;
}

void func_80AEE488(EnRu1* this, PlayState* play) {
    s8 curRoomNum;

    if (Actor_HasParent(&this->actor, play)) {
        curRoomNum = play->roomCtx.curRoom.num;
        this->roomNum3 = curRoomNum;
        this->action = 31;
        func_80AED520(this, play);
    } else if (!func_80AEE394(this, play) && !(this->actor.bgCheckFlags & BGCHECKFLAG_GROUND)) {
        this->actor.minVelocityY = -((kREG(24) * 0.01f) + 6.8f);
        this->actor.gravity = -((kREG(23) * 0.01f) + 1.3f);
        this->action = 28;
    }
}

void func_80AEE568(EnRu1* this, PlayState* play) {
    if (!func_80AEE394(this, play)) {
        if ((this->actor.bgCheckFlags & BGCHECKFLAG_GROUND) && (this->actor.speed == 0.0f) &&
            (this->actor.minVelocityY == 0.0f)) {
            func_80AEE02C(this);
            Actor_OfferCarry(&this->actor, play);
            this->action = 27;
            func_80AEADD8(this);
        } else if (this->actor.yDistToWater > 0.0f) {
            this->action = 29;
            this->unk_350 = 0;
        }
    }
}

void func_80AEE628(EnRu1* this, PlayState* play) {
    s32 pad[2];
    s8 curRoomNum = play->roomCtx.curRoom.num;

    if (EnRu1_IsCsStateIdle(play)) {
        Animation_Change(&this->skelAnime, &gRutoChildSittingAnim, 1.0f, 0,
                         Animation_GetLastFrame(&gRutoChildSittingAnim), ANIMMODE_LOOP, -8.0f);
        SET_INFTABLE(INFTABLE_144);
        this->action = 31;
    }
    this->roomNum3 = curRoomNum;
}

s32 func_80AEE6D0(EnRu1* this, PlayState* play) {
    s32 pad;
    s8 curRoomNum = play->roomCtx.curRoom.num;

    if (!GET_INFTABLE(INFTABLE_144) && (func_80AEB124(play) != NULL)) {
        if (!Player_InCsMode(play)) {
            Animation_Change(&this->skelAnime, &gRutoChildSeesSapphireAnim, 1.0f, 0,
                             Animation_GetLastFrame(&gRutoChildSquirmAnim), ANIMMODE_LOOP, -8.0f);
            func_80AED600(this);
            this->action = 34;
            this->unk_26C = 0.0f;
            play->csCtx.script = D_80AF1728;
            gSaveContext.cutsceneTrigger = 1;
        }
        this->roomNum3 = curRoomNum;
        return true;
    }
    this->roomNum3 = curRoomNum;
    return false;
}

void func_80AEE7C4(EnRu1* this, PlayState* play) {
    f32 frameCount;
    s32 pad[13];
    Player* player;
    f32* unk_370 = &this->unk_370;

    if (Actor_HasNoParent(&this->actor, play)) {
        frameCount = Animation_GetLastFrame(&gRutoChildSittingAnim);
        Animation_Change(&this->skelAnime, &gRutoChildSittingAnim, 1.0f, 0, frameCount, ANIMMODE_LOOP, -8.0f);
        func_80AED6DC(this, play);
        this->actor.speed *= (kREG(25) * 0.01f) + 1.0f;
        this->actor.velocity.y *= (kREG(26) * 0.01f) + 1.0f;
        this->actor.minVelocityY = -((kREG(24) * 0.01f) + 6.8f);
        this->actor.gravity = -((kREG(23) * 0.01f) + 1.3f);
        func_80AED57C(this);
        this->action = 28;
        *unk_370 = 0.0f;
        return;
    }

    if (func_80AEE6D0(this, play)) {
        *unk_370 = 0.0f;
        return;
    }

    player = GET_PLAYER(play);
    if (player->stateFlags2 & PLAYER_STATE2_28) {
        this->unk_370 += 1.0f;
        if (this->action != 32) {
            if (*unk_370 > 30.0f) {
                if (Rand_S16Offset(0, 3) == 0) {
                    frameCount = Animation_GetLastFrame(&gRutoChildSquirmAnim);
                    Animation_Change(&this->skelAnime, &gRutoChildSquirmAnim, 1.0f, 0, frameCount, ANIMMODE_LOOP,
                                     -8.0f);
                    func_80AED5DC(this);
                    this->action = 32;
                }
                *unk_370 = 0.0f;
            }
        } else {
            if (*unk_370 > 50.0f) {
                frameCount = Animation_GetLastFrame(&gRutoChildSittingAnim);
                Animation_Change(&this->skelAnime, &gRutoChildSittingAnim, 1.0f, 0, frameCount, ANIMMODE_LOOP, -8.0f);
                this->action = 31;
                *unk_370 = 0.0f;
            }
        }
    } else {
        frameCount = Animation_GetLastFrame(&gRutoChildSittingAnim);
        Animation_Change(&this->skelAnime, &gRutoChildSittingAnim, 1.0f, 0, frameCount, ANIMMODE_LOOP, -8.0f);
        *unk_370 = 0.0f;
    }
}

s32 func_80AEEAC8(EnRu1* this, PlayState* play) {
    if (this->actor.bgCheckFlags & BGCHECKFLAG_GROUND) {
        func_80AEE02C(this);
        Actor_OfferCarry(&this->actor, play);
        this->action = 27;
        func_80AEADD8(this);
        return true;
    }
    return false;
}

void func_80AEEB24(EnRu1* this, PlayState* play) {
    if ((func_80AEEAC8(this, play) == 0) && (this->unk_350 == 3)) {
        this->action = 30;
        func_80AEE02C(this);
        this->actor.gravity = -0.1f;
        this->actor.minVelocityY = -((kREG(18) * 0.1f) + 0.7f);
    }
}

void func_80AEEBB4(EnRu1* this, PlayState* play) {
    Actor_OfferCarry(&this->actor, play);
}

void func_80AEEBD4(EnRu1* this, PlayState* play) {
    func_80AED83C(this);
    func_80AEAC54(this, play);
    func_80AEAECC(this, play);
    EnRu1_UpdateSkelAnime(this);
    EnRu1_UpdateEyes(this);
    func_80AEEBB4(this, play);
    func_80AEE488(this, play);
    func_80AED624(this, play);
    func_80AEDAE0(this, play);
}

void func_80AEEC5C(EnRu1* this, PlayState* play) {
    func_80AED83C(this);
    func_80AEACDC(this, play);
    func_80AEAECC(this, play);
    func_80AEE2F8(this, play);
    func_80AEDFF4(this, play);
    EnRu1_UpdateSkelAnime(this);
    EnRu1_UpdateEyes(this);
    func_80AEE568(this, play);
    func_80AED624(this, play);
    func_80AEDAE0(this, play);
}

void func_80AEECF0(EnRu1* this, PlayState* play) {
    func_80AED83C(this);
    func_80AEAECC(this, play);
    func_80AEE050(this);
    EnRu1_UpdateSkelAnime(this);
    EnRu1_UpdateEyes(this);
    func_80AEEB24(this, play);
    func_80AED624(this, play);
}

void func_80AEED58(EnRu1* this, PlayState* play) {
    func_80AED83C(this);
    func_80AEAECC(this, play);
    Actor_MoveXZGravity(&this->actor);
    EnRu1_UpdateSkelAnime(this);
    EnRu1_UpdateEyes(this);
    func_80AEEAC8(this, play);
    func_80AED624(this, play);
    func_80AEDAE0(this, play);
}

void func_80AEEDCC(EnRu1* this, PlayState* play) {
    func_80AED8DC(this);
    EnRu1_UpdateSkelAnime(this);
    func_80AEAECC(this, play);
    func_80AEE2F8(this, play);
    EnRu1_UpdateEyes(this);
    func_80AED6F8(play);
    func_80AEE7C4(this, play);
}

void func_80AEEE34(EnRu1* this, PlayState* play) {
    func_80AED83C(this);
    EnRu1_UpdateSkelAnime(this);
    func_80AEAECC(this, play);
    func_80AEE2F8(this, play);
    EnRu1_UpdateEyes(this);
    func_80AED6F8(play);
    func_80AEE7C4(this, play);
}

void func_80AEEE9C(EnRu1* this, PlayState* play) {
    func_80AED83C(this);
    func_80AEAECC(this, play);
    func_80AEDFF4(this, play);
    EnRu1_UpdateSkelAnime(this);
    EnRu1_UpdateEyes(this);
    func_80AED738(this, play);
    func_80AED624(this, play);
}

void func_80AEEF08(EnRu1* this, PlayState* play) {
    func_80AED83C(this);
    EnRu1_UpdateSkelAnime(this);
    func_80AEAECC(this, play);
    EnRu1_UpdateEyes(this);
    func_80AEE628(this, play);
}

void func_80AEEF5C(EnRu1* this, PlayState* play) {
}

void func_80AEEF68(EnRu1* this, PlayState* play) {
    Player* player = GET_PLAYER(play);
    s16 trackingPreset;

    this->interactInfo.trackPos = player->actor.world.pos;
    this->interactInfo.yOffset = kREG(16) - 3.0f;
    trackingPreset = kREG(17) + 0xC;
    Npc_TrackPoint(&this->actor, &this->interactInfo, trackingPreset, NPC_TRACKING_HEAD_AND_TORSO);
}

void func_80AEEFEC(EnRu1* this, PlayState* play) {
    Player* player = GET_PLAYER(play);
    s16 trackingPreset;

    this->interactInfo.trackPos = player->actor.world.pos;
    this->interactInfo.yOffset = kREG(16) - 3.0f;
    trackingPreset = kREG(17) + 0xC;
    Npc_TrackPoint(&this->actor, &this->interactInfo, trackingPreset, NPC_TRACKING_FULL_BODY);
    this->actor.world.rot.y = this->actor.shape.rot.y;
}

void func_80AEF080(EnRu1* this) {
    if (Animation_OnFrame(&this->skelAnime, 11.0f)) {
        Sfx_PlaySfxAtPos(&this->actor.projectedPos, NA_SE_EV_LAND_DIRT);
    }
}

s32 func_80AEF0BC(EnRu1* this, PlayState* play) {
    s32 frameCount;

    if (GET_INFTABLE(INFTABLE_142)) {
        frameCount = Animation_GetLastFrame(&gRutoChildSitAnim);
        Animation_Change(&this->skelAnime, &gRutoChildSitAnim, 1.0f, 0, frameCount, ANIMMODE_ONCE, -8.0f);
        play->msgCtx.msgMode = MSGMODE_PAUSED;
        this->action = 26;
        this->actor.flags &= ~(ACTOR_FLAG_0 | ACTOR_FLAG_3);
        return true;
    }
    return false;
}

void func_80AEF170(EnRu1* this, PlayState* play, s32 cond) {
    if (cond) {
        this->action = 25;
    }
}

void func_80AEF188(EnRu1* this, PlayState* play) {
    if (func_80AEB174(play) && !func_80AEF0BC(this, play)) {
        Message_CloseTextbox(play);
        SET_INFTABLE(INFTABLE_142);
        this->action = 24;
    }
}

void func_80AEF1F0(EnRu1* this, PlayState* play, UNK_TYPE arg2) {
    if (arg2 != 0) {
        Animation_Change(&this->skelAnime, &gRutoChildSittingAnim, 1.0f, 0.0f,
                         Animation_GetLastFrame(&gRutoChildSittingAnim), ANIMMODE_LOOP, 0.0f);
        Message_CloseTextbox(play);
        SET_INFTABLE(INFTABLE_143);
        func_80AED6DC(this, play);
        Actor_OfferCarry(&this->actor, play);
        this->action = 27;
        func_80AEADD8(this);
    }
}

void func_80AEF29C(EnRu1* this, PlayState* play) {
    this->action = 23;
}

void func_80AEF2AC(EnRu1* this, PlayState* play) {
    this->action = 24;
    this->drawConfig = 1;
    this->actor.flags |= ACTOR_FLAG_0 | ACTOR_FLAG_3;
}

void func_80AEF2D0(EnRu1* this, PlayState* play) {
    s32 cond;

    func_80AEEF68(this, play);
    EnRu1_UpdateSkelAnime(this);
    EnRu1_UpdateEyes(this);
    func_80AEAC10(this, play);
    func_80AEAECC(this, play);
    cond = func_80AEE264(this, play);
    func_80AED624(this, play);
    func_80AEF170(this, play, cond);
}

void func_80AEF354(EnRu1* this, PlayState* play) {
    func_80AEEFEC(this, play);
    EnRu1_UpdateSkelAnime(this);
    EnRu1_UpdateEyes(this);
    func_80AEAECC(this, play);
    func_80AEF188(this, play);
}

void func_80AEF3A8(EnRu1* this, PlayState* play) {
    s32 something;

    func_80AED83C(this);
    something = EnRu1_UpdateSkelAnime(this);
    func_80AEF080(this);
    EnRu1_UpdateEyes(this);
    func_80AEAECC(this, play);
    func_80AEF1F0(this, play, something);
}

void func_80AEF40C(EnRu1* this) {
    SkelAnime* skelAnime = &this->skelAnime;

    if (Animation_OnFrame(skelAnime, 2.0f) || Animation_OnFrame(skelAnime, 7.0f) ||
        Animation_OnFrame(skelAnime, 12.0f) || Animation_OnFrame(skelAnime, 18.0f) ||
        Animation_OnFrame(skelAnime, 25.0f) || Animation_OnFrame(skelAnime, 33.0f)) {
        Sfx_PlaySfxAtPos(&this->actor.projectedPos, NA_SE_PL_WALK_GROUND + SURFACE_SFX_OFFSET_JABU);
    }
}

void func_80AEF4A8(EnRu1* this, PlayState* play) {
    SfxSource_PlaySfxAtFixedWorldPos(play, &this->actor.projectedPos, 20, NA_SE_VO_RT_FALL);
}

void func_80AEF4E0(EnRu1* this) {
    if (Animation_OnFrame(&this->skelAnime, 5.0f)) {
        Sfx_PlaySfxAtPos(&this->actor.projectedPos, NA_SE_VO_RT_LAUGH_0);
    }
}

void func_80AEF51C(EnRu1* this) {
    Sfx_PlaySfxAtPos(&this->actor.projectedPos, NA_SE_VO_RT_THROW);
}

void func_80AEF540(EnRu1* this) {
    if (func_80AEB104(this) == 2) {
        EnRu1_SetEyeIndex(this, 3);
        EnRu1_SetMouthIndex(this, 2);
        if (this->skelAnime.mode != 2) {
            func_80AEB264(this, &gRutoChildShutterAnim, 2, -8.0f, 0);
            func_80AEF51C(this);
        }
    }
}

void func_80AEF5B8(EnRu1* this) {
    f32 curFrame;

    if (D_80AF1938 == 0) {
        curFrame = this->skelAnime.curFrame;
        if (curFrame >= 60.0f) {
            EnRu1_SetEyeIndex(this, 3);
            EnRu1_SetMouthIndex(this, 0);
            func_80AED57C(this);
            D_80AF1938 = 1;
        }
    }
}

void func_80AEF624(EnRu1* this, PlayState* play) {
    f32 frameCount;
    CsCmdActorCue* cue;
    CsCmdActorCue* cue2;
    s16 newRotTmp;

    if (func_80AEAFE0(play, 1, 3)) {
        frameCount = Animation_GetLastFrame(&gRutoChildWalkToAndHoldUpSapphireAnim);
        // this weird part with the redundant variable is necessary to match for some reason
        cue2 = play->csCtx.actorCues[3];
        cue = cue2;
        this->actor.world.pos.x = cue->startPos.x;
        this->actor.world.pos.y = cue->startPos.y;
        this->actor.world.pos.z = cue->startPos.z;
        newRotTmp = cue->rot.x;
        this->actor.shape.rot.x = newRotTmp;
        this->actor.world.rot.x = newRotTmp;
        newRotTmp = cue->rot.y;
        this->actor.shape.rot.y = newRotTmp;
        this->actor.world.rot.y = newRotTmp;
        newRotTmp = cue->rot.z;
        this->actor.shape.rot.z = newRotTmp;
        this->actor.world.rot.z = newRotTmp;
        Animation_Change(&this->skelAnime, &gRutoChildWalkToAndHoldUpSapphireAnim, 1.0f, 0.0f, frameCount,
                         ANIMMODE_ONCE, 0.0f);
        func_80AEB3A4(this, play);
        this->action = 37;
        this->drawConfig = 1;
        this->actor.shape.shadowAlpha = 0xFF;
    }
}

void func_80AEF728(EnRu1* this, UNK_TYPE arg1) {
    if (arg1 != 0) {
        Animation_Change(&this->skelAnime, &gRutoChildHoldArmsUpAnim, 1.0f, 0.0f,
                         Animation_GetLastFrame(&gRutoChildHoldArmsUpAnim), ANIMMODE_LOOP, 0.0f);
        func_80AEB3CC(this);
        this->action = 38;
    }
}

void func_80AEF79C(EnRu1* this, PlayState* play) {
    if (func_80AEAFE0(play, 2, 3)) {
        Animation_Change(&this->skelAnime, &gRutoChildBringHandsDownAnim, 1.0f, 0,
                         Animation_GetLastFrame(&gRutoChildBringHandsDownAnim), ANIMMODE_ONCE, -8.0f);
        this->action = 39;
    }
}

void func_80AEF820(EnRu1* this, UNK_TYPE arg1) {
    if (arg1 != 0) {
        Animation_Change(&this->skelAnime, &gRutoChildWait2Anim, 1.0f, 0, Animation_GetLastFrame(&gRutoChildWait2Anim),
                         ANIMMODE_LOOP, -8.0f);
        this->action = 40;
    }
}

void func_80AEF890(EnRu1* this, PlayState* play) {
    s32 pad[2];
    s8 curRoomNum;

    if (!IS_CUTSCENE_LAYER && (EnRu1_IsCsStateIdle(play))) {
        curRoomNum = play->roomCtx.curRoom.num;
        SET_INFTABLE(INFTABLE_145);
        Flags_SetSwitch(play, func_80AEADE0(this));
        func_80AEB0EC(this, 1);
        this->action = 42;
        this->actor.room = curRoomNum;
    }
}

void func_80AEF930(EnRu1* this, PlayState* play) {
    if (func_80AEB104(this) == 3) {
        this->actor.flags |= ACTOR_FLAG_0 | ACTOR_FLAG_3;
        this->actor.textId = 0x4048;
        Message_ContinueTextbox(play, this->actor.textId);
        func_80AEF4A8(this, play);
        this->action = 43;
        this->drawConfig = 0;
    }
}

void func_80AEF99C(EnRu1* this, PlayState* play) {
    if (func_80AEB1B4(play) != 0) {
        func_80AEB0EC(this, 4);
        Actor_Kill(&this->actor);
    }
}

void func_80AEF9D8(EnRu1* this, PlayState* play) {
    func_80AED83C(this);
    EnRu1_UpdateSkelAnime(this);
    EnRu1_UpdateEyes(this);
    func_80AEF624(this, play);
    func_80AEB220(this, play);
}

void func_80AEFA2C(EnRu1* this, PlayState* play) {
    s32 something;

    func_80AED83C(this);
    func_80AEB364(this, play);
    func_80AEAECC(this, play);
    something = EnRu1_UpdateSkelAnime(this);
    func_80AEF4E0(this);
    func_80AEF5B8(this);
    func_80AEF40C(this);
    func_80AEF728(this, something);
    func_80AEB220(this, play);
}

void func_80AEFAAC(EnRu1* this, PlayState* play) {
    func_80AED83C(this);
    func_80AEAECC(this, play);
    EnRu1_UpdateSkelAnime(this);
    func_80AEF79C(this, play);
    func_80AEB220(this, play);
}

void func_80AEFB04(EnRu1* this, PlayState* play) {
    s32 something;

    func_80AED83C(this);
    func_80AEAECC(this, play);
    something = EnRu1_UpdateSkelAnime(this);
    EnRu1_UpdateEyes(this);
    func_80AEF820(this, something);
    func_80AEB220(this, play);
}

void func_80AEFB68(EnRu1* this, PlayState* play) {
    func_80AED83C(this);
    func_80AEAECC(this, play);
    EnRu1_UpdateSkelAnime(this);
    EnRu1_UpdateEyes(this);
    func_80AEF890(this, play);
    func_80AEB220(this, play);
}

void func_80AEFBC8(EnRu1* this, PlayState* play) {
    func_80AED83C(this);
    func_80AEAECC(this, play);
    EnRu1_UpdateSkelAnime(this);
    EnRu1_UpdateEyes(this);
    func_80AEF540(this);
    func_80AEF930(this, play);
}

void func_80AEFC24(EnRu1* this, PlayState* play) {
    func_80AED83C(this);
    func_80AEF99C(this, play);
}

void func_80AEFC54(EnRu1* this, PlayState* play) {
    if (GET_INFTABLE(INFTABLE_145) && !GET_INFTABLE(INFTABLE_146)) {
        func_80AEB264(this, &gRutoChildWait2Anim, 0, 0, 0);
        this->action = 41;
        this->unk_28C = EnRu1_FindSwitch(play);
        func_80AEB0EC(this, 1);
        this->actor.flags &= ~(ACTOR_FLAG_0 | ACTOR_FLAG_3);
    } else {
        Actor_Kill(&this->actor);
    }
}

void func_80AEFCE8(EnRu1* this, PlayState* play) {
    this->unk_28C = EnRu1_FindSwitch(play);
    if (this->unk_28C != NULL) {
        this->action = 42;
        this->drawConfig = 1;
        func_80AEB0EC(this, 1);
    }
}

void func_80AEFD38(EnRu1* this, PlayState* play) {
    if (GET_EVENTCHKINF(EVENTCHKINF_37) && LINK_IS_CHILD) {
        func_80AEB264(this, &gRutoChildWait2Anim, 0, 0, 0);
        this->actor.flags &= ~ACTOR_FLAG_4;
        this->action = 44;
        this->drawConfig = 1;
    } else {
        Actor_Kill(&this->actor);
    }
}

s32 func_80AEFDC0(EnRu1* this, PlayState* play) {
    if (!Actor_ProcessTalkRequest(&this->actor, play)) {
        this->actor.flags |= ACTOR_FLAG_0 | ACTOR_FLAG_3;
        this->actor.textId = Text_GetFaceReaction(play, 0x1F);
        if (this->actor.textId == 0) {
            this->actor.textId = 0x402C;
        }
        func_8002F2F4(&this->actor, play);
        return false;
    }
    return true;
}

s32 func_80AEFE38(EnRu1* this, PlayState* play) {
    if (Message_GetState(&play->msgCtx) == TEXT_STATE_CLOSING) {
        this->actor.flags &= ~(ACTOR_FLAG_0 | ACTOR_FLAG_3);
        return true;
    }
    return false;
}

void func_80AEFE84(EnRu1* this, PlayState* play, s32 cond) {
    if (cond) {
        this->action = 45;
    }
}

void func_80AEFE9C(EnRu1* this, PlayState* play) {
    if (func_80AEFE38(this, play)) {
        this->action = 44;
    }
}

void func_80AEFECC(EnRu1* this, PlayState* play) {
    func_80AEEF68(this, play);
    EnRu1_UpdateSkelAnime(this);
    EnRu1_UpdateEyes(this);
    func_80AEAC10(this, play);
    func_80AEAECC(this, play);
    func_80AEFE84(this, play, func_80AEFDC0(this, play));
}

void func_80AEFF40(EnRu1* this, PlayState* play) {
    func_80AEEFEC(this, play);
    EnRu1_UpdateSkelAnime(this);
    EnRu1_UpdateEyes(this);
    func_80AEAECC(this, play);
    func_80AEFE9C(this, play);
}

void func_80AEFF94(EnRu1* this, PlayState* play) {
    s8 actorRoom;

    if (GET_INFTABLE(INFTABLE_141) && GET_INFTABLE(INFTABLE_140) && !GET_INFTABLE(INFTABLE_145) &&
        (!(func_80AEB020(this, play)))) {
        func_80AEB264(this, &gRutoChildWait2Anim, 0, 0, 0);
        actorRoom = this->actor.room;
        this->action = 22;
        this->actor.room = -1;
        this->drawConfig = 0;
        this->roomNum1 = actorRoom;
        this->roomNum3 = actorRoom;
        this->roomNum2 = actorRoom;
        // "Ruto switch set"
        osSyncPrintf("スイッチルトセット!!!!!!!!!!!!!!!!!!!!!!\n");
    } else {
        // "Ruto switch not set"
        osSyncPrintf("スイッチルトセットしない!!!!!!!!!!!!!!!!!!!!!!\n");
        Actor_Kill(&this->actor);
    }
}

void func_80AF0050(EnRu1* this, PlayState* play) {
    func_80AEB264(this, &gRutoChildWait2Anim, 0, 0, 0);
    this->action = 36;
    this->roomNum1 = this->actor.room;
    this->unk_28C = EnRu1_FindSwitch(play);
    this->actor.room = -1;
}

void EnRu1_Update(Actor* thisx, PlayState* play) {
    EnRu1* this = (EnRu1*)thisx;

    if (this->action < 0 || this->action >= ARRAY_COUNT(sActionFuncs) || sActionFuncs[this->action] == NULL) {
        // "Main mode is improper!"
        osSyncPrintf(VT_FGCOL(RED) "メインモードがおかしい!!!!!!!!!!!!!!!!!!!!!!!!!\n" VT_RST);
        return;
    }

    sActionFuncs[this->action](this, play);
}

void EnRu1_Init(Actor* thisx, PlayState* play) {
    s32 pad;
    EnRu1* this = (EnRu1*)thisx;

    ActorShape_Init(&this->actor.shape, 0.0f, ActorShadow_DrawCircle, 30.0f);
    SkelAnime_InitFlex(play, &this->skelAnime, &gRutoChildSkel, NULL, this->jointTable, this->morphTable, 17);
    func_80AEAD20(&this->actor, play);
    switch (func_80AEADF0(this)) {
        case 0:
            func_80AECDA0(this, play);
            break;
        case 1:
            func_80AEB3DC(this, play);
            break;
        case 2:
            func_80AEC320(this, play);
            break;
        case 3:
            func_80AED44C(this, play);
            break;
        case 4:
            func_80AEFC54(this, play);
            break;
        case 5:
            func_80AEFD38(this, play);
            break;
        case 6:
            func_80AEFF94(this, play);
            break;
        case 10:
            func_80AF0050(this, play);
            break;
        default:
            Actor_Kill(&this->actor);
            // "Relevant arge_data = %d unacceptable"
            osSyncPrintf("該当 arge_data = %d 無し\n", func_80AEADF0(this));
            break;
    }
}

void func_80AF0278(EnRu1* this, PlayState* play, s32 limbIndex, Vec3s* rot) {
    Vec3s* torsoRot = &this->interactInfo.torsoRot;
    Vec3s* headRot = &this->interactInfo.headRot;

    switch (limbIndex) {
        case RUTO_CHILD_CHEST:
            rot->x += torsoRot->y;
            rot->y -= torsoRot->x;
            break;
        case RUTO_CHILD_HEAD:
            rot->x += headRot->y;
            rot->z += headRot->x;
            break;
    }
}

s32 EnRu1_OverrideLimbDraw(PlayState* play, s32 limbIndex, Gfx** dList, Vec3f* pos, Vec3s* rot, void* thisx,
                           Gfx** gfx) {
    EnRu1* this = (EnRu1*)thisx;

    if ((this->unk_290 < 0) || (this->unk_290 > 0) || (*sPreLimbDrawFuncs[this->unk_290] == NULL)) {
        // "Neck rotation mode is improper!"
        osSyncPrintf(VT_FGCOL(RED) "首回しモードがおかしい!!!!!!!!!!!!!!!!!!!!!!!!!\n" VT_RST);
    } else {
        sPreLimbDrawFuncs[this->unk_290](this, play, limbIndex, rot);
    }
    return false;
}

void EnRu1_PostLimbDraw(PlayState* play, s32 limbIndex, Gfx** dList, Vec3s* rot, void* thisx, Gfx** gfx) {
    EnRu1* this = (EnRu1*)thisx;
    Vec3f vec1;
    Vec3f vec2;

    if (limbIndex == RUTO_CHILD_HEAD) {
        vec1 = sMultVec;
        Matrix_MultVec3f(&vec1, &vec2);
        this->actor.focus.pos.x = vec2.x;
        this->actor.focus.pos.y = vec2.y;
        this->actor.focus.pos.z = vec2.z;
        this->actor.focus.rot.x = this->actor.world.rot.x;
        this->actor.focus.rot.y = this->actor.world.rot.y;
        this->actor.focus.rot.z = this->actor.world.rot.z;
    }
}

void EnRu1_DrawNothing(EnRu1* this, PlayState* play) {
}

void EnRu1_DrawOpa(EnRu1* this, PlayState* play) {
    s32 pad[2];
    s16 eyeIndex = this->eyeIndex;
    void* eyeTex = sEyeTextures[eyeIndex];
    s16 mouthIndex = this->mouthIndex;
    SkelAnime* skelAnime = &this->skelAnime;
    void* mouthTex = sMouthTextures[mouthIndex];
    s32 pad1;

    OPEN_DISPS(play->state.gfxCtx, "../z_en_ru1.c", 1282);

    Gfx_SetupDL_25Opa(play->state.gfxCtx);

    gSPSegment(POLY_OPA_DISP++, 0x08, SEGMENTED_TO_VIRTUAL(eyeTex));
    gSPSegment(POLY_OPA_DISP++, 0x09, SEGMENTED_TO_VIRTUAL(eyeTex));
    gSPSegment(POLY_OPA_DISP++, 0x09, SEGMENTED_TO_VIRTUAL(mouthTex));
    gDPSetEnvColor(POLY_OPA_DISP++, 0, 0, 0, 255);
    gSPSegment(POLY_OPA_DISP++, 0x0C, &D_80116280[2]);

    POLY_OPA_DISP = SkelAnime_DrawFlex(play, skelAnime->skeleton, skelAnime->jointTable, skelAnime->dListCount,
                                       EnRu1_OverrideLimbDraw, EnRu1_PostLimbDraw, this, POLY_OPA_DISP);

    CLOSE_DISPS(play->state.gfxCtx, "../z_en_ru1.c", 1309);
}

void EnRu1_DrawXlu(EnRu1* this, PlayState* play) {
    s32 pad[2];
    s16 eyeIndex = this->eyeIndex;
    void* eyeTex = sEyeTextures[eyeIndex];
    s16 mouthIndex = this->mouthIndex;
    SkelAnime* skelAnime = &this->skelAnime;
    void* mouthTex = sMouthTextures[mouthIndex];
    s32 pad1;

    OPEN_DISPS(play->state.gfxCtx, "../z_en_ru1.c", 1324);

    Gfx_SetupDL_25Xlu(play->state.gfxCtx);

    gSPSegment(POLY_XLU_DISP++, 0x08, SEGMENTED_TO_VIRTUAL(eyeTex));
    gSPSegment(POLY_XLU_DISP++, 0x09, SEGMENTED_TO_VIRTUAL(eyeTex));
    gSPSegment(POLY_XLU_DISP++, 0x09, SEGMENTED_TO_VIRTUAL(mouthTex));
    gDPSetEnvColor(POLY_XLU_DISP++, 0, 0, 0, this->alpha);
    gSPSegment(POLY_XLU_DISP++, 0x0C, &D_80116280[0]);

    POLY_XLU_DISP = SkelAnime_DrawFlex(play, skelAnime->skeleton, skelAnime->jointTable, skelAnime->dListCount,
                                       EnRu1_OverrideLimbDraw, NULL, this, POLY_XLU_DISP);

    CLOSE_DISPS(play->state.gfxCtx, "../z_en_ru1.c", 1353);
}

void EnRu1_Draw(Actor* thisx, PlayState* play) {
    EnRu1* this = (EnRu1*)thisx;

    if (this->drawConfig < 0 || this->drawConfig >= ARRAY_COUNT(sDrawFuncs) || sDrawFuncs[this->drawConfig] == NULL) {
        // "Draw mode is improper!"
        osSyncPrintf(VT_FGCOL(RED) "描画モードがおかしい!!!!!!!!!!!!!!!!!!!!!!!!!\n" VT_RST);
        return;
    }
    sDrawFuncs[this->drawConfig](this, play);
}<|MERGE_RESOLUTION|>--- conflicted
+++ resolved
@@ -595,13 +595,8 @@
 }
 
 void func_80AEBC84(EnRu1* this, PlayState* play) {
-<<<<<<< HEAD
-    if (play->csCtx.curFrame == 0x82) {
+    if (play->csCtx.curFrame == 130) {
         Sfx_PlaySfxAtPos(&this->actor.projectedPos, NA_SE_VO_RT_LAUGH_0);
-=======
-    if (play->csCtx.curFrame == 130) {
-        func_80078914(&this->actor.projectedPos, NA_SE_VO_RT_LAUGH_0);
->>>>>>> 18d609c1
     }
 }
 
