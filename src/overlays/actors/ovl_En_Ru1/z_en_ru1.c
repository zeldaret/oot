--- conflicted
+++ resolved
@@ -444,11 +444,7 @@
     Actor* thisx = &this->actor;
 
     sp24.x = thisx->posRot.pos.x;
-<<<<<<< HEAD
-    sp24.y = thisx->posRot.pos.y + thisx->bgChkInfo.unk_84;
-=======
-    sp24.y = thisx->posRot.pos.y + thisx->waterY;
->>>>>>> c5892858
+    sp24.y = thisx->posRot.pos.y + thisx->bgChkInfo.waterY;
     sp24.z = thisx->posRot.pos.z;
     func_80029444(globalCtx, &sp24, 100, arg2, arg3);
 }
@@ -475,11 +471,7 @@
     Actor* thisx = &this->actor;
 
     pos.x = thisx->posRot.pos.x;
-<<<<<<< HEAD
-    pos.y = thisx->posRot.pos.y + thisx->bgChkInfo.unk_84;
-=======
-    pos.y = thisx->posRot.pos.y + thisx->waterY;
->>>>>>> c5892858
+    pos.y = thisx->posRot.pos.y + thisx->bgChkInfo.waterY;
     pos.z = thisx->posRot.pos.z;
 
     func_8002949C(globalCtx, &pos, 0, 0, 1, 0);
@@ -1266,11 +1258,7 @@
         Actor_Kill(thisx);
         return 0;
     } else if (((this->roomNum1 != curRoomNum) || (this->roomNum2 != curRoomNum)) &&
-<<<<<<< HEAD
-               (thisx->bgChkInfo.unk_84 > kREG(16) + 50.0f) && (this->action != 33)) {
-=======
-               (thisx->waterY > kREG(16) + 50.0f) && (this->action != 33)) {
->>>>>>> c5892858
+               (thisx->bgChkInfo.waterY > kREG(16) + 50.0f) && (this->action != 33)) {
         this->action = 33;
         this->drawConfig = 2;
         this->unk_2A8 = 0xFF;
@@ -1430,11 +1418,7 @@
         speedXZ = &this->actor.speedXZ;
         if (*speedXZ != 0.0f) {
             rotY = this->actor.posRot.rot.y;
-<<<<<<< HEAD
             wallPolyRot = this->actor.bgChkInfo.wallPolyRot;
-=======
-            wallPolyRot = this->actor.wallPolyRot;
->>>>>>> c5892858
             temp_a0 = (wallPolyRot * 2) - rotY;
             temp_a1_2 = temp_a0 + 0x8000;
             if ((s16)((temp_a0 - wallPolyRot) + 0x8000) >= 0) {
@@ -1503,11 +1487,7 @@
             this->unk_350 = 1;
             func_80AEE02C(this);
             this->unk_35C = 0;
-<<<<<<< HEAD
-            this->unk_358 = (this->actor.bgChkInfo.unk_84 - 10.0f) * 0.5f;
-=======
-            this->unk_358 = (this->actor.waterY - 10.0f) * 0.5f;
->>>>>>> c5892858
+            this->unk_358 = (this->actor.bgChkInfo.waterY - 10.0f) * 0.5f;
             this->unk_354 = this->actor.posRot.pos.y + thisx->unk_358; // thisx only used here
         } else {
             this->actor.gravity = 0.0f;
@@ -1571,16 +1551,9 @@
 void func_80AEE2F8(EnRu1* this, GlobalContext* globalCtx) {
     DynaPolyActor* dyna;
     u32 floorPolySource;
-<<<<<<< HEAD
     if ((this->actor.bgCheckFlags & 1) && (this->actor.bgChkInfo.floorPolySource != BGCHECK_SCENE)) {
         floorPolySource = this->actor.bgChkInfo.floorPolySource;
-        dyna = func_8003EB84(&globalCtx->colCtx, floorPolySource);
-=======
-
-    if ((this->actor.bgCheckFlags & 1) && (this->actor.floorPolySource != 0x32)) {
-        floorPolySource = this->actor.floorPolySource;
         dyna = DynaPolyInfo_GetActor(&globalCtx->colCtx, floorPolySource);
->>>>>>> c5892858
         if ((dyna != NULL) && (dyna->actor.id == ACTOR_BG_BDAN_SWITCH)) {
             if ((((dyna->actor.params) >> 8) & 0x3F) == 0x38) {
                 gSaveContext.infTable[20] |= 1;
@@ -1642,11 +1615,7 @@
             func_8002F580(this, globalCtx);
             this->action = 27;
             func_80AEADD8(this);
-<<<<<<< HEAD
-        } else if (thisx->bgChkInfo.unk_84 > 0.0f) {
-=======
-        } else if (thisx->waterY > 0.0f) {
->>>>>>> c5892858
+        } else if (thisx->bgChkInfo.waterY > 0.0f) {
             this->action = 29;
             this->unk_350 = 0;
         }
