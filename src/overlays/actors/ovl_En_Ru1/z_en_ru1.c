--- conflicted
+++ resolved
@@ -1975,13 +1975,8 @@
         EnRu1_SetEyeIndex(this, 3);
         EnRu1_SetMouthIndex(this, 2);
         if (this->skelAnime.mode != 2) {
-<<<<<<< HEAD
-            func_80AEB264(this, &gRutoChildShutterAnim, 2, -8.0f, 0);
+            EnRu1_AnimationChange(this, &gRutoChildShutterAnim, ANIMMODE_ONCE, -8.0f, false);
             EnRu1_PlayStartledSfx(this);
-=======
-            EnRu1_AnimationChange(this, &gRutoChildShutterAnim, ANIMMODE_ONCE, -8.0f, false);
-            func_80AEF51C(this);
->>>>>>> 892bddbc
         }
     }
 }
