/*
 * File: z_en_ru1.c
 * Overlay: En_Ru1
 * Description:
 */

#include "z_en_ru1.h"
#include "vt.h"

#define FLAGS 0x04000011

#define THIS ((EnRu1*)thisx)

void EnRu1_Init(Actor* thisx, GlobalContext* globalCtx);
void EnRu1_Destroy(Actor* thisx, GlobalContext* globalCtx);
void EnRu1_Update(Actor* thisx, GlobalContext* globalCtx);
void EnRu1_Draw(Actor* thisx, GlobalContext* globalCtx);

void func_80AEC0B4(EnRu1* this, GlobalContext* globalCtx);
void func_80AEC100(EnRu1* this, GlobalContext* globalCtx);
void func_80AEC130(EnRu1* this, GlobalContext* globalCtx);
void func_80AEC17C(EnRu1* this, GlobalContext* globalCtx);
void func_80AEC1D4(EnRu1* this, GlobalContext* globalCtx);
void func_80AEC244(EnRu1* this, GlobalContext* globalCtx);
void func_80AEC2C0(EnRu1* this, GlobalContext* globalCtx);
void func_80AECA94(EnRu1* this, GlobalContext* globalCtx);
void func_80AECAB4(EnRu1* this, GlobalContext* globalCtx);
void func_80AECAD4(EnRu1* this, GlobalContext* globalCtx);
void func_80AECB18(EnRu1* this, GlobalContext* globalCtx);
void func_80AECB60(EnRu1* this, GlobalContext* globalCtx);
void func_80AECBB8(EnRu1* this, GlobalContext* globalCtx);
void func_80AECC1C(EnRu1* this, GlobalContext* globalCtx);
void func_80AECC84(EnRu1* this, GlobalContext* globalCtx);
void func_80AED304(EnRu1* this, GlobalContext* globalCtx);
void func_80AED324(EnRu1* this, GlobalContext* globalCtx);
void func_80AED344(EnRu1* this, GlobalContext* globalCtx);
void func_80AED374(EnRu1* this, GlobalContext* globalCtx);
void func_80AED3A4(EnRu1* this, GlobalContext* globalCtx);
void func_80AED3E0(EnRu1* this, GlobalContext* globalCtx);
void func_80AED414(EnRu1* this, GlobalContext* globalCtx);
void func_80AEF29C(EnRu1* this, GlobalContext* globalCtx);
void func_80AEF2AC(EnRu1* this, GlobalContext* globalCtx);
void func_80AEF2D0(EnRu1* this, GlobalContext* globalCtx);
void func_80AEF354(EnRu1* this, GlobalContext* globalCtx);
void func_80AEF3A8(EnRu1* this, GlobalContext* globalCtx);
void func_80AEEBD4(EnRu1* this, GlobalContext* globalCtx);
void func_80AEEC5C(EnRu1* this, GlobalContext* globalCtx);
void func_80AEECF0(EnRu1* this, GlobalContext* globalCtx);
void func_80AEED58(EnRu1* this, GlobalContext* globalCtx);
void func_80AEEDCC(EnRu1* this, GlobalContext* globalCtx);
void func_80AEEE34(EnRu1* this, GlobalContext* globalCtx);
void func_80AEEE9C(EnRu1* this, GlobalContext* globalCtx);
void func_80AEEF08(EnRu1* this, GlobalContext* globalCtx);
void func_80AEEF5C(EnRu1* this, GlobalContext* globalCtx);
void func_80AEF9D8(EnRu1* this, GlobalContext* globalCtx);
void func_80AEFA2C(EnRu1* this, GlobalContext* globalCtx);
void func_80AEFAAC(EnRu1* this, GlobalContext* globalCtx);
void func_80AEFB04(EnRu1* this, GlobalContext* globalCtx);
void func_80AEFB68(EnRu1* this, GlobalContext* globalCtx);
void func_80AEFCE8(EnRu1* this, GlobalContext* globalCtx);
void func_80AEFBC8(EnRu1* this, GlobalContext* globalCtx);
void func_80AEFC24(EnRu1* this, GlobalContext* globalCtx);
void func_80AEFECC(EnRu1* this, GlobalContext* globalCtx);
void func_80AEFF40(EnRu1* this, GlobalContext* globalCtx);

void func_80AF0278(EnRu1* this, GlobalContext* globalCtx, s32 limbIndex, Vec3s* rot);

void func_80AF03F4(EnRu1* this, GlobalContext* globalCtx);
void func_80AF0400(EnRu1* this, GlobalContext* globalCtx);
void func_80AF05D4(EnRu1* this, GlobalContext* globalCtx);

static ColliderCylinderInit_Set3 sCylinderInit1 = {
    { COLTYPE_UNK0, 0x00, 0x00, 0x09, COLSHAPE_CYLINDER },
    { 0x00, { 0x00000000, 0x00, 0x00 }, { 0x00000000, 0x00, 0x00 }, 0x00, 0x00, 0x01 },
    { 25, 80, 0, { 0 } },
};

static ColliderCylinderInit_Set3 sCylinderInit2 = {
    { COLTYPE_UNK0, 0x09, 0x00, 0x09, COLSHAPE_CYLINDER },
    { 0x00, { 0x00000101, 0x00, 0x00 }, { 0x00000000, 0x00, 0x00 }, 0x01, 0x00, 0x01 },
    { 20, 30, 0, { 0 } },
};

static UNK_PTR D_80AF0858[] = {
    0x0600E3B8, 0x0600F238, 0x0600F638, 0x0600FE38, 0x06010238, 0x06010A38,
};

static UNK_PTR D_80AF0870[] = {
    0x0600E838,
    0x0600FA38,
    0x06010638,
};

static s32 sUnused = 0;

#include "z_en_ru1_cutscene_data.c" EARLY

static u32 D_80AF1938 = 0;

static EnRu1ActionFunc sActionFuncs[] = {
    func_80AEC0B4, func_80AEC100, func_80AEC130, func_80AEC17C, func_80AEC1D4, func_80AEC244, func_80AEC2C0,
    func_80AECA94, func_80AECAB4, func_80AECAD4, func_80AECB18, func_80AECB60, func_80AECBB8, func_80AECC1C,
    func_80AECC84, func_80AED304, func_80AED324, func_80AED344, func_80AED374, func_80AED3A4, func_80AED3E0,
    func_80AED414, func_80AEF29C, func_80AEF2AC, func_80AEF2D0, func_80AEF354, func_80AEF3A8, func_80AEEBD4,
    func_80AEEC5C, func_80AEECF0, func_80AEED58, func_80AEEDCC, func_80AEEE34, func_80AEEE9C, func_80AEEF08,
    func_80AEEF5C, func_80AEF9D8, func_80AEFA2C, func_80AEFAAC, func_80AEFB04, func_80AEFB68, func_80AEFCE8,
    func_80AEFBC8, func_80AEFC24, func_80AEFECC, func_80AEFF40,
};

static EnRu1PreLimbDrawFunc sPreLimbDrawFuncs[] = {
    func_80AF0278,
};

static Vec3f sMultVec = { 0.0f, 10.0f, 0.0f };

static EnRu1DrawFunc sDrawFuncs[] = {
    func_80AF03F4,
    func_80AF0400,
    func_80AF05D4,
};

const ActorInit En_Ru1_InitVars = {
    ACTOR_EN_RU1,
    ACTORTYPE_NPC,
    FLAGS,
    OBJECT_RU1,
    sizeof(EnRu1),
    (ActorFunc)EnRu1_Init,
    (ActorFunc)EnRu1_Destroy,
    (ActorFunc)EnRu1_Update,
    (ActorFunc)EnRu1_Draw,
};

extern AnimationHeader D_06000690;
extern AnimationHeader D_06000E54;
extern AnimationHeader D_06001488;
extern AnimationHeader D_06002058;
extern AnimationHeader D_06002990;
extern AnimationHeader D_06002EC0;
extern AnimationHeader D_06003608;
extern AnimationHeader D_06003784;
extern AnimationHeader D_06004074;
extern AnimationHeader D_06004350;
extern AnimationHeader D_06004648;
extern AnimationHeader D_06004BF0;
extern AnimationHeader D_060063F4;
extern AnimationHeader D_06006B9C;
extern AnimationHeader D_06007534;
extern AnimationHeader D_060078E4;
extern AnimationHeader D_06008100;
extern AnimationHeader D_06008AA8;
extern AnimationHeader D_06009060;
extern AnimationHeader D_060097B8;
extern FlexSkeletonHeader D_06012700;
extern AnimationHeader D_06012E94;
extern AnimationHeader D_06013A64;

void func_80AEAC10(EnRu1* this, GlobalContext* globalCtx) {
    s32 pad[4];
    ColliderCylinder* collider = &this->collider;

    Collider_CylinderUpdate(&this->actor, collider);
    CollisionCheck_SetOC(globalCtx, &globalCtx->colChkCtx, collider);
}

void func_80AEAC54(EnRu1* this, GlobalContext* globalCtx) {
    Actor* thisx = &this->actor;
    ColliderCylinder* collider2 = &this->collider2;
    s32 pad[3];

    Collider_CylinderUpdate(thisx, collider2);
    if (this->unk_34C != 0) {
        CollisionCheck_SetOC(globalCtx, &globalCtx->colChkCtx, collider2);
    } else if (thisx->xzDistFromLink > 32.0f) {
        this->unk_34C = 1;
    }
}

void func_80AEACDC(EnRu1* this, GlobalContext* globalCtx) {
    s32 pad[4];
    ColliderCylinder* collider2 = &this->collider2;

    Collider_CylinderUpdate(&this->actor, collider2);
    CollisionCheck_SetAT(globalCtx, &globalCtx->colChkCtx, collider2);
}

void func_80AEAD20(EnRu1* this, GlobalContext* globalCtx) {
    Actor* thisx = &this->actor;

    Collider_InitCylinder(globalCtx, &this->collider);
    if (!thisx) {} // necessary to match
    Collider_SetCylinder_Set3(globalCtx, &this->collider, thisx, &sCylinderInit1);

    Collider_InitCylinder(globalCtx, &this->collider2);
    Collider_SetCylinder_Set3(globalCtx, &this->collider2, thisx, &sCylinderInit2);
}

void func_80AEAD98(EnRu1* this, GlobalContext* globalCtx) {
    Collider_DestroyCylinder(globalCtx, &this->collider);
    Collider_DestroyCylinder(globalCtx, &this->collider2);
}

void func_80AEADD8(EnRu1* this) {
    this->unk_34C = 0;
}

u8 func_80AEADE0(EnRu1* this) {
    u8 params = this->actor.params >> 8;

    return params;
}

u8 func_80AEADF0(EnRu1* this) {
    s16 params = this->actor.params;

    return params;
}

void EnRu1_Destroy(Actor* thisx, GlobalContext* globalCtx) {
    EnRu1* this = THIS;

    func_80AEAD98(this, globalCtx);
}

void func_80AEAE1C(EnRu1* this) {
    s32 pad[3];
    s16* unk_25E = &this->unk_25E;
    s16* unk_25C = &this->unk_25C;

    if (DECR(*unk_25E) == 0) {
        *unk_25E = Rand_S16Offset(0x3C, 0x3C);
    }

    *unk_25C = *unk_25E;
    if (*unk_25C >= 3) {
        *unk_25C = 0;
    }
}

void func_80AEAEA4(EnRu1* this, s16 arg1) {
    this->unk_25C = arg1;
}

void func_80AEAEB8(EnRu1* this, s16 arg1) {
    this->unk_260 = arg1;
}

void func_80AEAECC(EnRu1* this, GlobalContext* globalCtx) {
    f32* velocityY = &this->actor.velocity.y;
    f32 velocityYHeld = *velocityY;

    *velocityY = -4.0f;
    func_8002E4B4(globalCtx, &this->actor, 19.0f, 25.0f, 30.0f, 7);
    *velocityY = velocityYHeld;
}

s32 func_80AEAF38(GlobalContext* globalCtx) {
    if (globalCtx->csCtx.state == 0) {
        return 1;
    }
    return 0;
}

CsCmdActorAction* func_80AEAF58(GlobalContext* globalCtx, s32 npcActionIdx) {
    s32 pad[2];
    CsCmdActorAction* ret = NULL;

    if (!func_80AEAF38(globalCtx)) {
        ret = globalCtx->csCtx.npcActions[npcActionIdx];
    }
    return ret;
}

s32 func_80AEAFA0(GlobalContext* globalCtx, u16 action, s32 npcActionIdx) {
    CsCmdActorAction* csCmdNPCAction = func_80AEAF58(globalCtx, npcActionIdx);

    if ((csCmdNPCAction != NULL) && (csCmdNPCAction->action == action)) {
        return 1;
    }
    return 0;
}

s32 func_80AEAFE0(GlobalContext* globalCtx, u16 action, s32 npcActionIdx) {
    CsCmdActorAction* csCmdNPCAction = func_80AEAF58(globalCtx, npcActionIdx);

    if ((csCmdNPCAction != NULL) && (csCmdNPCAction->action != action)) {
        return 1;
    }
    return 0;
}

s32 func_80AEB020(EnRu1* this, GlobalContext* globalCtx) {
    Actor* actorIt = globalCtx->actorCtx.actorList[ACTORTYPE_NPC].first;
    EnRu1* someEnRu1;

    while (actorIt != NULL) {
        if (actorIt->id == ACTOR_EN_RU1) {
            someEnRu1 = actorIt;
            if (someEnRu1 != this) {
                if ((someEnRu1->action == 31) || (someEnRu1->action == 32) || (someEnRu1->action == 24)) {
                    return 1;
                }
            }
        }
        actorIt = actorIt->next;
    }
    return 0;
}

DynaPolyActor* func_80AEB088(GlobalContext* globalCtx) {
    Actor* actorIt = globalCtx->actorCtx.actorList[ACTORTYPE_BG].first;

    while (actorIt != NULL) {
        if (actorIt->id == ACTOR_BG_BDAN_OBJECTS && actorIt->params == 0) {
            return actorIt;
        }
        actorIt = actorIt->next;
    }
    osSyncPrintf(VT_FGCOL(RED) "お立ち台が無い!!!!!!!!!!!!!!!!!!!!!!!!!\n" VT_RST);
    return NULL;
}

void func_80AEB0EC(EnRu1* this, s32 cameraSetting) {
    if (this->unk_28C != NULL) {
        this->unk_28C->cameraSetting = cameraSetting;
    }
}

s32 func_80AEB104(EnRu1* this) {
    if (this->unk_28C != NULL) {
        return this->unk_28C->cameraSetting;
    } else {
        return 0;
    }
}

Actor* func_80AEB124(GlobalContext* globalCtx) {
    Actor* actorIt = globalCtx->actorCtx.actorList[ACTORTYPE_BOSS].first;

    while (actorIt != NULL) {
        if ((actorIt->id == ACTOR_DEMO_EFFECT) && ((actorIt->params & 0xFF) == 0x15)) {
            return actorIt;
        }
        actorIt = actorIt->next;
    }
    return NULL;
}

s32 func_80AEB174(GlobalContext* globalCtx) {
    return (func_8010BDBC(&globalCtx->msgCtx) == 5) && (func_80106BC8(globalCtx));
}

s32 func_80AEB1B4(GlobalContext* globalCtx) {
    return func_8010BDBC(&globalCtx->msgCtx) == 2;
}

void func_80AEB1D8(EnRu1* this) {
    Actor* thisx = &this->actor;

    this->action = 36;
    this->drawConfig = 0;
    thisx->velocity.x = 0.0f;
    thisx->velocity.y = 0.0f;
    thisx->velocity.z = 0.0f;
    thisx->speedXZ = 0.0f;
    thisx->gravity = 0.0f;
    thisx->minVelocityY = 0.0f;
    func_80AEB0EC(this, 0);
}

void func_80AEB220(EnRu1* this, GlobalContext* globalCtx) {
    if ((func_80AEAF38(globalCtx)) && (this->actor.params == 0xA)) {
        func_80AEB1D8(this);
    }
}

void func_80AEB264(EnRu1* this, AnimationHeader* animation, u8 arg2, f32 transitionRate, s32 arg4) {
    s32 pad[2];
    AnimationHeader* animHeader = SEGMENTED_TO_VIRTUAL(animation);
    f32 frameCount = Animation_LastFrame(animHeader);
    f32 playbackSpeed;
    f32 unk0;
    f32 fc;

    if (arg4 == 0) {
        unk0 = 0.0f;
        fc = frameCount;
        playbackSpeed = 1.0f;
    } else {
        unk0 = frameCount;
        fc = 0.0f;
        playbackSpeed = -1.0f;
    }

    Animation_Change(&this->skelAnime, animHeader, playbackSpeed, unk0, fc, arg2, transitionRate);
}

s32 EnRu1_FrameUpdateMatrix(EnRu1* this) {
    // why?
    if (this->action != 32) {
        return SkelAnime_Update(&this->skelAnime);
    } else {
        return SkelAnime_Update(&this->skelAnime);
    }
}

void func_80AEB364(EnRu1* this, GlobalContext* globalCtx) {
    this->skelAnime.flags |= 1;
    AnimationContext_SetMoveActor(globalCtx, &this->actor, &this->skelAnime, 1.0f);
}

void func_80AEB3A4(EnRu1* this, GlobalContext* globalCtx) {
    this->skelAnime.flags |= 1;
    func_80AEB364(this, globalCtx);
}

void func_80AEB3CC(EnRu1* this) {
    this->skelAnime.flags &= ~0x1;
}

void func_80AEB3DC(EnRu1* this, GlobalContext* globalCtx) {
    func_80AEB264(this, &D_06000690, 0, 0, 0);
    this->action = 0;
    this->drawConfig = 1;
    func_80AEAEA4(this, 4);
    func_80AEAEB8(this, 0);
}

CsCmdActorAction* func_80AEB438(GlobalContext* globalCtx) {
    return func_80AEAF58(globalCtx, 3);
}

s32 func_80AEB458(GlobalContext* globalCtx, u16 action) {
    return func_80AEAFA0(globalCtx, action, 3);
}

s32 func_80AEB480(GlobalContext* globalCtx, u16 action) {
    return func_80AEAFE0(globalCtx, action, 3);
}

void EnRu1_SpawnRipple(EnRu1* this, GlobalContext* globalCtx, s16 radiusMax, s16 life) {
    Vec3f pos;
    Actor* thisx = &this->actor;

    pos.x = thisx->posRot.pos.x;
    pos.y = thisx->posRot.pos.y + thisx->waterY;
    pos.z = thisx->posRot.pos.z;
    EffectSsGRipple_Spawn(globalCtx, &pos, 100, radiusMax, life);
}

void func_80AEB50C(EnRu1* this, GlobalContext* globalCtx) {
    this->unk_270 += 1.0f;
    if (this->unk_270 >= kREG(3) + 10.0f) {
        EnRu1_SpawnRipple(this, globalCtx, kREG(1) + 500, 0);
        this->unk_270 = 0.0f;
    }
}

void func_80AEB59C(EnRu1* this, GlobalContext* globalCtx) {
    EnRu1_SpawnRipple(this, globalCtx, kREG(2) + 500, 0);
    EnRu1_SpawnRipple(this, globalCtx, kREG(2) + 500, kREG(3) + 10.0f);
    EnRu1_SpawnRipple(this, globalCtx, kREG(2) + 500, (kREG(3) + 10.0f) * 2.0f);
}

void func_80AEB680(EnRu1* this, GlobalContext* globalCtx) {
    Vec3f pos;
    Actor* thisx = &this->actor;

    pos.x = thisx->posRot.pos.x;
    pos.y = thisx->posRot.pos.y + thisx->waterY;
    pos.z = thisx->posRot.pos.z;

    EffectSsGSplash_Spawn(globalCtx, &pos, 0, 0, 1, 0);
}

void func_80AEB6E0(EnRu1* this, GlobalContext* globalCtx) {
    SkelAnime* skelAnime = &this->skelAnime;

    if (skelAnime->baseTrans.y < skelAnime->jointTbl[0].y) {
        skelAnime->flags |= 3;
        AnimationContext_SetMoveActor(globalCtx, &this->actor, skelAnime, 1.0f);
    }
}

void func_80AEB738(EnRu1* this, GlobalContext* globalCtx) {
    SkelAnime* skelAnime = &this->skelAnime;

    skelAnime->baseTrans = *skelAnime->jointTbl;
    skelAnime->prevTrans = *skelAnime->jointTbl;
    if (skelAnime->baseTrans.y < skelAnime->jointTbl[0].y) {
        skelAnime->flags |= 3;
        AnimationContext_SetMoveActor(globalCtx, &this->actor, skelAnime, 1.0f);
    }
}

void func_80AEB7D0(EnRu1* this) {
    this->skelAnime.flags &= ~0x3;
}

f32 func_80AEB7E0(CsCmdActorAction* csCmdNPCAction, GlobalContext* globalCtx) {
    s32 csCtxFrames = globalCtx->csCtx.frames;
    if ((csCtxFrames < csCmdNPCAction->endFrame) && (csCmdNPCAction->endFrame - csCmdNPCAction->startFrame > 0)) {
        return (Math_CosS(((csCtxFrames - csCmdNPCAction->startFrame) /
                           (f32)(csCmdNPCAction->endFrame - csCmdNPCAction->startFrame)) *
                          32768.0f) *
                -0.5f) +
               0.5f;
    }
    return 1.0f;
}

f32 func_80AEB87C(f32 arg0, s32 arg1, s32 arg2) {
    return (((f32)arg2 - arg1) * arg0) + arg1;
}

void func_80AEB89C(EnRu1* this, GlobalContext* globalCtx) {
    Actor* thisx = &this->actor;
    CsCmdActorAction* npcAction = func_80AEB438(globalCtx);
    s16 npcActionRotY;

    if (npcAction != NULL) {
        npcActionRotY = npcAction->rot.y;
        thisx->shape.rot.y = npcActionRotY;
        thisx->posRot.rot.y = npcActionRotY;
        thisx->posRot.pos.x = npcAction->startPos.x;
        thisx->posRot.pos.y = npcAction->startPos.y;
        thisx->posRot.pos.z = npcAction->startPos.z;
    }
}

void func_80AEB914(EnRu1* this, GlobalContext* globalCtx) {
    func_80AEB89C(this, globalCtx);
}

void func_80AEB934(EnRu1* this, GlobalContext* globalCtx) {
    func_80AEB89C(this, globalCtx);
}

void func_80AEB954(EnRu1* this, GlobalContext* globalCtx) {
    func_80AEB6E0(this, globalCtx);
}

void func_80AEB974(EnRu1* this, GlobalContext* globalCtx) {
    Vec3f* thisPos;
    f32 sp30;
    CsCmdActorAction* csCmdNPCAction = func_80AEB438(globalCtx);
    Actor* thisx = &this->actor;

    if (csCmdNPCAction != NULL) {
        sp30 = func_80AEB7E0(csCmdNPCAction, globalCtx);
        thisPos = &thisx->posRot.pos;
        thisPos->x = func_80AEB87C(sp30, csCmdNPCAction->startPos.x, csCmdNPCAction->endPos.x);
        thisPos->y = func_80AEB87C(sp30, csCmdNPCAction->startPos.y, csCmdNPCAction->endPos.y);
        thisPos->z = func_80AEB87C(sp30, csCmdNPCAction->startPos.z, csCmdNPCAction->endPos.z);
    }
}

void func_80AEBA0C(EnRu1* this, GlobalContext* globalCtx) {
    func_80AEB6E0(this, globalCtx);
}

void func_80AEBA2C(EnRu1* this, GlobalContext* globalCtx) {
    s32 pad;
    Vec3f* unk_364 = &this->unk_364;
    Vec3f* thisPos;
    f32 temp_ret_2;
    CsCmdActorAction* csCmdNPCAction = func_80AEB438(globalCtx);
    Actor* thisx = &this->actor;

    if (csCmdNPCAction != NULL) {
        temp_ret_2 = func_80AEB7E0(csCmdNPCAction, globalCtx);
        thisPos = &thisx->posRot.pos;
        thisPos->x = func_80AEB87C(temp_ret_2, unk_364->x, csCmdNPCAction->endPos.x);
        thisPos->y = func_80AEB87C(temp_ret_2, unk_364->y, csCmdNPCAction->endPos.y);
        thisPos->z = func_80AEB87C(temp_ret_2, unk_364->z, csCmdNPCAction->endPos.z);
    }
}

void func_80AEBAFC(EnRu1* this) {
    if (this->unk_298 == 0) {
        func_80078914(&this->actor.projectedPos, NA_SE_EV_DIVE_INTO_WATER);
        this->unk_298 = 1;
    }
}

void func_80AEBB3C(EnRu1* this) {
    if (Animation_OnFrame(&this->skelAnime, 5.0f)) {
        func_80078914(&this->actor.projectedPos, NA_SE_PL_FACE_UP);
    }
}

void func_80AEBB78(EnRu1* this) {
    SkelAnime* skelAnime = &this->skelAnime;

    if ((((Animation_OnFrame(skelAnime, 4.0f)) || (Animation_OnFrame(skelAnime, 13.0f))) ||
         (Animation_OnFrame(skelAnime, 22.0f))) ||
        (Animation_OnFrame(skelAnime, 31.0f))) {
        func_80078914(&this->actor.projectedPos, NA_SE_PL_SWIM);
    }
}

void func_80AEBBF4(EnRu1* this) {
    if (Animation_OnFrame(&this->skelAnime, 8.0f)) {
        func_80078914(&this->actor.projectedPos, NA_SE_PL_SUBMERGE);
    }
}

void func_80AEBC30(GlobalContext* globalCtx) {
    Player* player;

    if (globalCtx->csCtx.frames == 0xCD) {
        player = PLAYER;
        Audio_PlaySoundGeneral(NA_SE_EV_DIVE_INTO_WATER, &player->actor.projectedPos, 4, &D_801333E0, &D_801333E0,
                               &D_801333E8);
    }
}

void func_80AEBC84(EnRu1* this, GlobalContext* globalCtx) {
    if (globalCtx->csCtx.frames == 0x82) {
        func_80078914(&this->actor.projectedPos, NA_SE_VO_RT_LAUGH_0);
    }
}

void func_80AEBCB8(EnRu1* this, UNK_TYPE arg1) {
    if (arg1 != 0) {
        Animation_Change(&this->skelAnime, &D_06012E94, 1.0f, 0, Animation_LastFrame(&D_06012E94), 0, -8.0f);
    }
}

void func_80AEBD1C(EnRu1* this, GlobalContext* globalCtx) {
    if (func_80AEB480(globalCtx, 2)) {
        this->action = 1;
        this->drawConfig = 0;
        func_80AEB914(this, globalCtx);
        func_80AEAECC(this, globalCtx);
        func_80AEB680(this, globalCtx);
        func_80AEB59C(this, globalCtx);
    }
}

void func_80AEBD94(EnRu1* this, GlobalContext* globalCtx) {
    s32 pad[2];
    f32 frameCount;

    if (func_80AEB480(globalCtx, 3)) {
        frameCount = Animation_LastFrame(&D_06009060);
        func_80AEB934(this, globalCtx);
        func_80AEB738(this, globalCtx);
        Animation_Change(&this->skelAnime, &D_06009060, 1.0f, 0.0f, frameCount, 2, 0.0f);
        this->action = 2;
        this->drawConfig = 1;
    }
}

void func_80AEBE3C(EnRu1* this, GlobalContext* globalCtx, s32 arg2) {
    s32 pad[2];
    f32 frameCount;

    if (arg2 != 0) {
        frameCount = Animation_LastFrame(&D_06013A64);
        func_80AEB7D0(this);
        Animation_Change(&this->skelAnime, &D_06013A64, 1.0f, 0, frameCount, 0, -8.0f);
        this->action = 3;
    } else {
        func_80AEB954(this, globalCtx);
    }
}

void func_80AEBEC8(EnRu1* this, GlobalContext* globalCtx) {
    s32 pad[2];
    f32 frameCount;

    if (func_80AEB458(globalCtx, 6)) {
        frameCount = Animation_LastFrame(&D_06008AA8);
        func_80AEB738(this, globalCtx);
        Animation_Change(&this->skelAnime, &D_06008AA8, 1.0f, 0, frameCount, 2, -8.0f);
        this->action = 4;
    }
}

void func_80AEBF60(EnRu1* this, GlobalContext* globalCtx) {
    if (func_80AEB480(globalCtx, 6)) {
        func_80AEB7D0(this);
        this->action = 5;
        this->unk_364 = this->actor.posRot.pos;
        return;
    } else {
        func_80AEBA0C(this, globalCtx);
    }
}

void func_80AEBFD8(EnRu1* this, GlobalContext* globalCtx) {
    CsCmdActorAction* csCmdNPCAction = func_80AEB438(globalCtx);
    f32 frameCount;
    u16 csCtxFrames;
    u16 endFrame;

    if (csCmdNPCAction != NULL) {
        csCtxFrames = globalCtx->csCtx.frames;
        endFrame = csCmdNPCAction->endFrame;
        if (csCtxFrames >= endFrame - 2) {
            frameCount = Animation_LastFrame(&D_06008100);
            Animation_Change(&this->skelAnime, &D_06008100, 1.0, 0, frameCount, 2, -8.0f);
            this->action = 6;
        }
    }
}

void func_80AEC070(EnRu1* this, GlobalContext* globalCtx, UNK_TYPE arg2) {
    if ((func_80AEB458(globalCtx, 8)) && (arg2 != 0)) {
        Actor_Kill(&this->actor);
    }
}

void func_80AEC0B4(EnRu1* this, GlobalContext* globalCtx) {
    func_80AEB89C(this, globalCtx);
    EnRu1_FrameUpdateMatrix(this);
    func_80AEBC84(this, globalCtx);
    func_80AEBC30(globalCtx);
    func_80AEBD1C(this, globalCtx);
}

void func_80AEC100(EnRu1* this, GlobalContext* globalCtx) {
    func_80AEBAFC(this);
    func_80AEBD94(this, globalCtx);
}

void func_80AEC130(EnRu1* this, GlobalContext* globalCtx) {
    s32 something = EnRu1_FrameUpdateMatrix(this);

    func_80AEAECC(this, globalCtx);
    func_80AEBB3C(this);
    func_80AEBE3C(this, globalCtx, something);
}

void func_80AEC17C(EnRu1* this, GlobalContext* globalCtx) {
    func_80AEB974(this, globalCtx);
    func_80AEAECC(this, globalCtx);
    EnRu1_FrameUpdateMatrix(this);
    func_80AEB50C(this, globalCtx);
    func_80AEBEC8(this, globalCtx);
}

void func_80AEC1D4(EnRu1* this, GlobalContext* globalCtx) {
    s32 something;

    something = EnRu1_FrameUpdateMatrix(this);
    func_80AEAECC(this, globalCtx);
    func_80AEAE1C(this);
    func_80AEB50C(this, globalCtx);
    func_80AEBCB8(this, something);
    func_80AEBBF4(this);
    func_80AEBF60(this, globalCtx);
}

void func_80AEC244(EnRu1* this, GlobalContext* globalCtx) {
    s32 something;

    something = EnRu1_FrameUpdateMatrix(this);
    func_80AEBA2C(this, globalCtx);
    func_80AEAECC(this, globalCtx);
    func_80AEAE1C(this);
    func_80AEB50C(this, globalCtx);
    func_80AEBCB8(this, something);
    func_80AEBB78(this);
    func_80AEBFD8(this, globalCtx);
}

void func_80AEC2C0(EnRu1* this, GlobalContext* globalCtx) {
    s32 something;

    something = EnRu1_FrameUpdateMatrix(this);
    func_80AEAECC(this, globalCtx);
    func_80AEAE1C(this);
    func_80AEB50C(this, globalCtx);
    func_80AEC070(this, globalCtx, something);
}

void func_80AEC320(EnRu1* this, GlobalContext* globalCtx) {
    Actor* thisx = &this->actor;
    s8 actorRoom;

    if (!(gSaveContext.infTable[20] & 2)) {
        func_80AEB264(this, &D_060097B8, 0, 0, 0);
        this->action = 7;
        func_80AEAEB8(this, 1);
        return;
    }
    if ((gSaveContext.infTable[20] & 0x80) && (!(gSaveContext.infTable[20] & 1)) &&
        (!(gSaveContext.infTable[20] & 0x20))) {
        if (!func_80AEB020(this, globalCtx)) {
            func_80AEB264(this, &D_060097B8, 0, 0, 0);
            actorRoom = thisx->room;
            this->action = 22;
            thisx->room = -1;
            this->drawConfig = 0;
            this->roomNum1 = actorRoom;
            this->roomNum3 = actorRoom;
            this->roomNum2 = actorRoom;
        } else {
            Actor_Kill(thisx);
        }
    } else {
        Actor_Kill(thisx);
    }
}

void func_80AEC40C(EnRu1* this) {
    Actor* thisx = &this->actor;
    f32 unk_26C = this->unk_26C;

    if (unk_26C < 8.0f) {
        thisx->speedXZ = (((kREG(3) * 0.01f) + 2.7f) * 0.125f) * unk_26C;
    } else {
        thisx->speedXZ = (kREG(3) * 0.01f) + 2.7f;
    }
    thisx->velocity.y = -1.0f;
    Actor_MoveForward(thisx);
}

void func_80AEC4CC(EnRu1* this) {
    Actor* thisx = &this->actor;
    thisx->velocity.y = -1.0f;
    Actor_MoveForward(thisx);
}

void func_80AEC4F4(EnRu1* this) {
    Actor* thisx = &this->actor;
    f32* speedXZ = &thisx->speedXZ;
    f32* unk_26C = &this->unk_26C;

    if (this->unk_26C < 8.0f) {
        *unk_26C += 1.0f;
        *speedXZ *= (8.0f - *unk_26C) * 0.125f;
        thisx->velocity.y = -*unk_26C * (((kREG(4) * 0.01f) + 13.0f) * 0.125f);
    } else {
        *speedXZ = 0.0f;
        thisx->velocity.y = -((kREG(4) * 0.01f) + 13.0f);
    }
    Actor_MoveForward(thisx);
}

s32 func_80AEC5FC(EnRu1* this, GlobalContext* globalCtx) {
    Player* player = PLAYER;
    Actor* thisx = &this->actor;
    f32 thisPosZ = thisx->posRot.pos.z;
    f32 playerPosZ = player->actor.posRot.pos.z;

    if ((playerPosZ - thisPosZ <= 265.0f) && (player->actor.posRot.pos.y >= thisx->posRot.pos.y)) {
        return 1;
    }
    return 0;
}

void func_80AEC650(EnRu1* this) {
    s32 pad[2];
    if (this->unk_280 == 0) {
        if ((Animation_OnFrame(&this->skelAnime, 2.0f)) || (Animation_OnFrame(&this->skelAnime, 7.0f))) {
            func_80078914(&this->actor.projectedPos, NA_SE_PL_WALK_DIRT);
        }
    }
}

void func_80AEC6B0(EnRu1* this) {
    func_80078914(&this->actor.projectedPos, NA_SE_EV_FALL_DOWN_DIRT);
    func_80078914(&this->actor.projectedPos, NA_SE_VO_RT_FALL);
}

void func_80AEC6E4(EnRu1* this, GlobalContext* globalCtx) {
    if ((func_80AEAFA0(globalCtx, 4, 3)) && (this->unk_280 == 0)) {
        Animation_Change(&this->skelAnime, &D_06003784, 1.0f, 0, Animation_LastFrame(&D_06003784), 2, -8.0f);
        this->unk_280 = 1;
        func_80AEC6B0(this);
    }
}

void func_80AEC780(EnRu1* this, GlobalContext* globalCtx) {
    s32 pad;
    Player* player = PLAYER;

    if ((func_80AEC5FC(this, globalCtx)) && (!Gameplay_InCsMode(globalCtx)) && (!(player->stateFlags1 & 0x206000)) &&
        (player->actor.bgCheckFlags & 1)) {

        globalCtx->csCtx.segment = &D_80AF0880;
        gSaveContext.cutsceneTrigger = 1;
        player->linearVelocity = 0.0f;
        this->action = 8;
    }
}

void func_80AEC81C(EnRu1* this, GlobalContext* globalCtx) {
    Actor* thisx = &this->actor;
    CsCmdActorAction* csCmdNPCAction;
    s16 newRotY;

    if (func_80AEAFE0(globalCtx, 1, 3)) {
        csCmdNPCAction = globalCtx->csCtx.npcActions[3];
        thisx->posRot.pos.x = csCmdNPCAction->startPos.x;
        thisx->posRot.pos.y = csCmdNPCAction->startPos.y;
        thisx->posRot.pos.z = csCmdNPCAction->startPos.z;
        newRotY = csCmdNPCAction->rot.y;
        thisx->shape.rot.y = newRotY;
        thisx->posRot.rot.y = newRotY;
        this->action = 9;
        this->drawConfig = 1;
    }
}

void func_80AEC8B8(EnRu1* this, GlobalContext* globalCtx) {
    if (func_80AEAFA0(globalCtx, 3, 3)) {
        Animation_Change(&this->skelAnime, &D_06004074, 1.0f, 0, Animation_LastFrame(&D_06004074), 2, -8.0f);
        this->action = 10;
    }
}

void func_80AEC93C(EnRu1* this, UNK_TYPE arg1) {
    if (arg1 != 0) {
        Animation_Change(&this->skelAnime, &D_060078E4, 1.0f, 0, Animation_LastFrame(&D_060078E4), 0, -8.0f);
        this->actor.posRot.rot.y += 0x8000;
        this->action = 0xB;
        this->unk_26C = 0.0f;
    }
}

void func_80AEC9C4(EnRu1* this) {
    this->unk_26C += 1.0f;
    if (this->unk_26C >= 8.0f) {
        this->action = 12;
        this->unk_26C = 0.0f;
        this->actor.velocity.y = -1.0f;
    }
}

void func_80AECA18(EnRu1* this) {
    Actor* thisx = &this->actor;
    if (!(thisx->bgCheckFlags & 1)) {
        this->action = 13;
        this->unk_26C = 0.0f;
        thisx->velocity.y = 0.0f;
    }
}

void func_80AECA44(EnRu1* this, GlobalContext* globalCtx) {
    if (func_80AEAFA0(globalCtx, 5, 3)) {
        gSaveContext.infTable[20] |= 2;
        this->action = 14;
    }
}

void func_80AECA94(EnRu1* this, GlobalContext* globalCtx) {
    func_80AEC780(this, globalCtx);
}

void func_80AECAB4(EnRu1* this, GlobalContext* globalCtx) {
    func_80AEC81C(this, globalCtx);
}

void func_80AECAD4(EnRu1* this, GlobalContext* globalCtx) {
    EnRu1_FrameUpdateMatrix(this);
    func_80AEAE1C(this);
    func_80AEAECC(this, globalCtx);
    func_80AEC8B8(this, globalCtx);
}

void func_80AECB18(EnRu1* this, GlobalContext* globalCtx) {
    s32 something;

    something = EnRu1_FrameUpdateMatrix(this);
    func_80AEAE1C(this);
    func_80AEAECC(this, globalCtx);
    func_80AEC93C(this, something);
}

void func_80AECB60(EnRu1* this, GlobalContext* globalCtx) {
    func_80AEC40C(this);
    EnRu1_FrameUpdateMatrix(this);
    func_80AEAE1C(this);
    func_80AEAECC(this, globalCtx);
    func_80AEC650(this);
    func_80AEC9C4(this);
}

void func_80AECBB8(EnRu1* this, GlobalContext* globalCtx) {
    func_80AEC4CC(this);
    func_80AEC6E4(this, globalCtx);
    EnRu1_FrameUpdateMatrix(this);
    func_80AEAE1C(this);
    func_80AEAECC(this, globalCtx);
    func_80AEC650(this);
    func_80AECA18(this);
}

void func_80AECC1C(EnRu1* this, GlobalContext* globalCtx) {
    func_80AEC4F4(this);
    func_80AEC6E4(this, globalCtx);
    EnRu1_FrameUpdateMatrix(this);
    func_80AEAE1C(this);
    func_80AEAECC(this, globalCtx);
    func_80AEC650(this);
    func_80AECA44(this, globalCtx);
}

void func_80AECC84(EnRu1* this, GlobalContext* globalCtx) {
    if (globalCtx->csCtx.state == 0) {
        Actor_Kill(&this->actor);
    }
}

void func_80AECCB0(EnRu1* this, GlobalContext* globalCtx) {
    Actor* thisx = &this->actor;
    Vec3f* pos;
    s16 yawTowardsLink;
    f32 spawnX;
    f32 spawnY;
    f32 spawnZ;
    s32 pad[2];

    yawTowardsLink = thisx->yawTowardsLink;
    pos = &thisx->posRot.pos;
    spawnX = ((kREG(1) + 12.0f) * Math_SinS(yawTowardsLink)) + pos->x;
    spawnY = pos->y;
    spawnZ = ((kREG(1) + 12.0f) * Math_CosS(yawTowardsLink)) + pos->z;
    this->unk_278 = Actor_SpawnAsChild(&globalCtx->actorCtx, this, globalCtx, ACTOR_DOOR_WARP1, spawnX, spawnY, spawnZ,
                                       0, yawTowardsLink, 0, 5);
}

void func_80AECDA0(EnRu1* this, GlobalContext* globalCtx) {
    func_80AEB264(this, &D_06000E54, 0, 0, 0);
    this->action = 15;
    this->actor.shape.unk_08 = -10000.0f;
    func_80AEAEA4(this, 5);
    func_80AEAEB8(this, 2);
}

void func_80AECE04(EnRu1* this, GlobalContext* globalCtx) {
    this->actor.shape.unk_08 += (250.0f / 3.0f);
}

void func_80AECE20(EnRu1* this, GlobalContext* globalCtx) {
    Actor* thisx = &this->actor;
    Player* player = PLAYER;
    Vec3f* playerPos = &player->actor.posRot.pos;
    s16 shapeRotY = player->actor.shape.rot.y;
    s32 pad;
    f32 unk_27C = this->unk_27C;
    Vec3f* pos = &thisx->posRot.pos;

    pos->x = (Math_SinS(shapeRotY) * unk_27C) + playerPos->x;
    pos->y = playerPos->y;
    pos->z = (Math_CosS(shapeRotY) * unk_27C) + playerPos->z;
}

void func_80AECEB4(EnRu1* this, GlobalContext* globalCtx) {
    Actor* thisx = &this->actor;
    Player* player = PLAYER;
    Vec3f* player_unk_450 = &player->unk_450;
    Vec3f* pos = &thisx->posRot.pos;
    s16 shapeRotY = thisx->shape.rot.y;

    player_unk_450->x = ((kREG(2) + 30.0f) * Math_SinS(shapeRotY)) + pos->x;
    player_unk_450->z = ((kREG(2) + 30.0f) * Math_CosS(shapeRotY)) + pos->z;
}

s32 func_80AECF6C(EnRu1* this, GlobalContext* globalCtx) {
    s16* shapeRotY;
    Player* player = PLAYER;
    Player* otherPlayer;
    s16 temp_f16;
    f32 temp1;
    f32 temp2;
    s32 pad2[5];

    this->unk_26C += 1.0f;
    if ((player->actor.speedXZ == 0.0f) && (this->unk_26C >= 3.0f)) {
        otherPlayer = PLAYER;
        player->actor.posRot.pos.x = otherPlayer->unk_450.x;
        player->actor.posRot.pos.y = otherPlayer->unk_450.y;
        player->actor.posRot.pos.z = otherPlayer->unk_450.z;
        shapeRotY = &player->actor.shape.rot.y;
        temp1 = this->actor.posRot.pos.x - player->actor.posRot.pos.x;
        temp2 = this->actor.posRot.pos.z - player->actor.posRot.pos.z;
        temp_f16 = Math_FAtan2F(temp1, temp2) * 10430.3779296875f;
        if (*shapeRotY != temp_f16) {
            Math_SmoothStepToS(shapeRotY, temp_f16, 0x14, 0x1838, 0x64);
            player->actor.posRot.rot.y = *shapeRotY;
        } else {
            return 1;
        }
    }
    return 0;
}

s32 func_80AED084(EnRu1* this, UNK_TYPE arg1) {
    if (this->unk_278 != NULL && this->unk_278->unk_1EC == arg1) {
        return 1;
    }
    return 0;
}

void func_80AED0B0(EnRu1* this, UNK_TYPE arg1) {
    if (this->unk_278 != NULL) {
        this->unk_278->unk_1EC = arg1;
    }
}

void func_80AED0C8(EnRu1* this, GlobalContext* globalCtx) {
    this->action = 16;
}

void func_80AED0D8(EnRu1* this, GlobalContext* globalCtx) {
    this->action = 17;
    this->drawConfig = 1;
    this->actor.posRot.rot.y = this->actor.yawTowardsLink;
    this->actor.shape.rot.y = this->actor.yawTowardsLink;
    func_80AECCB0(this, globalCtx);
}

void func_80AED110(EnRu1* this) {
    Actor* thisx = &this->actor;
    if (thisx->shape.unk_08 >= 0.0f) {
        this->action = 18;
        thisx->shape.unk_08 = 0.0f;
        func_80AED0B0(this, 1);
    }
}

void func_80AED154(EnRu1* this, GlobalContext* globalCtx) {
    if (func_80AED084(this, 2)) {
        this->action = 0x13;
        this->unk_26C = 0.0f;
        func_80AECEB4(this, globalCtx);
    }
}

void func_80AED19C(EnRu1* this, s32 cond) {
    if (cond) {
        Animation_Change(&this->skelAnime, &D_06001488, 1.0f, 0, Animation_LastFrame(&D_06001488), 2, -8.0f);
        this->action = 20;
        func_80AED0B0(this, 3);
    }
}

void func_80AED218(EnRu1* this, UNK_TYPE arg1) {
    if (func_80AED084(this, 4)) {
        if (arg1 != 0) {
            Animation_Change(&this->skelAnime, &D_06002058, 1.0f, 0, Animation_LastFrame(&D_06002058), 0, -8.0f);
        }
    } else if (func_80AED084(this, 5)) {
        Animation_Change(&this->skelAnime, &D_06002990, 1.0f, 0, Animation_LastFrame(&D_06002990), 2, -8.0f);
        this->action = 21;
        this->unk_27C = this->actor.xzDistFromLink;
    }
}

void func_80AED304(EnRu1* this, GlobalContext* globalCtx) {
    func_80AED0C8(this, globalCtx);
}

void func_80AED324(EnRu1* this, GlobalContext* globalCtx) {
    func_80AED0D8(this, globalCtx);
}

void func_80AED344(EnRu1* this, GlobalContext* globalCtx) {
    func_80AECE04(this, globalCtx);
    EnRu1_FrameUpdateMatrix(this);
    func_80AED110(this);
}

void func_80AED374(EnRu1* this, GlobalContext* globalCtx) {
    EnRu1_FrameUpdateMatrix(this);
    func_80AED154(this, globalCtx);
}

void func_80AED3A4(EnRu1* this, GlobalContext* globalCtx) {
    EnRu1_FrameUpdateMatrix(this);
    func_80AED19C(this, func_80AECF6C(this, globalCtx));
}

void func_80AED3E0(EnRu1* this, GlobalContext* globalCtx) {
    func_80AEAECC(this, globalCtx);
    func_80AED218(this, EnRu1_FrameUpdateMatrix(this));
}

void func_80AED414(EnRu1* this, GlobalContext* globalCtx) {
    func_80AECE20(this, globalCtx);
    func_80AEAECC(this, globalCtx);
    EnRu1_FrameUpdateMatrix(this);
}

void func_80AED44C(EnRu1* this, GlobalContext* globalCtx) {
    Actor* thisx = &this->actor;
    s8 actorRoom;

    if ((gSaveContext.infTable[20] & 2) && (!(gSaveContext.infTable[20] & 0x20)) &&
        (!(gSaveContext.infTable[20] & 1)) && (!(gSaveContext.infTable[20] & 0x80))) {
        if (!func_80AEB020(this, globalCtx)) {
            func_80AEB264(this, &D_060097B8, 0, 0, 0);
            actorRoom = thisx->room;
            this->action = 22;
            thisx->room = -1;
            this->roomNum1 = actorRoom;
            this->roomNum3 = actorRoom;
            this->roomNum2 = actorRoom;
        } else {
            Actor_Kill(thisx);
        }
    } else {
        Actor_Kill(thisx);
    }
}

void func_80AED4FC(EnRu1* this) {
    func_80078914(&this->actor.projectedPos, NA_SE_EV_LAND_DIRT);
}

void func_80AED520(EnRu1* this, GlobalContext* globalCtx) {
    Player* player = PLAYER;

    Audio_PlaySoundGeneral(NA_SE_PL_PULL_UP_RUTO, &player->actor.projectedPos, 4, &D_801333E0, &D_801333E0,
                           &D_801333E8);
    func_80078914(&this->actor.projectedPos, NA_SE_VO_RT_LIFT);
}

void func_80AED57C(EnRu1* this) {
    if (this->actor.speedXZ != 0.0f) {
        func_80078914(&this->actor.projectedPos, NA_SE_VO_RT_THROW);
    }
}

void func_80AED5B8(EnRu1* this) {
    func_80078914(&this->actor.projectedPos, NA_SE_VO_RT_CRASH);
}

void func_80AED5DC(EnRu1* this) {
    func_80078914(&this->actor.projectedPos, NA_SE_VO_RT_UNBALLANCE);
}

void func_80AED600(EnRu1* this) {
    func_80078914(&this->actor.projectedPos, NA_SE_VO_RT_DISCOVER);
}

s32 func_80AED624(EnRu1* this, GlobalContext* globalCtx) {
    Actor* thisx = &this->actor;
    s8 curRoomNum = globalCtx->roomCtx.curRoom.num;

    if (this->roomNum2 != curRoomNum) {
        Actor_Kill(thisx);
        return 0;
    } else if (((this->roomNum1 != curRoomNum) || (this->roomNum2 != curRoomNum)) &&
               (thisx->waterY > kREG(16) + 50.0f) && (this->action != 33)) {
        this->action = 33;
        this->drawConfig = 2;
        this->unk_2A8 = 0xFF;
        this->unk_2A4 = 0.0f;
    }
    return 1;
}

void func_80AED6DC(EnRu1* this, GlobalContext* globalCtx) {
    s8 curRoomNum = globalCtx->roomCtx.curRoom.num;

    this->roomNum2 = curRoomNum;
    this->unk_288 = 0.0f;
}

void func_80AED6F8(GlobalContext* globalCtx) {
    s8 curRoomNum;

    if ((!(gSaveContext.infTable[20] & 0x80))) {
        curRoomNum = globalCtx->roomCtx.curRoom.num;
        if (curRoomNum == 2) {
            gSaveContext.infTable[20] |= 0x80;
        }
    }
}

void func_80AED738(EnRu1* this, GlobalContext* globalCtx) {
    u32 temp_v0;

    if (func_80AED624(this, globalCtx)) {
        this->unk_2A4 += 1.0f;
        if (this->unk_2A4 < 20.0f) {
            temp_v0 = ((20.0f - this->unk_2A4) * 255.0f) / 20.0f;
            this->unk_2A8 = temp_v0;
            this->actor.shape.unk_14 = temp_v0;
        } else {
            Actor_Kill(&this->actor);
        }
    }
}

void func_80AED83C(EnRu1* this) {
    s32 pad2[2];
    Vec3s* tempPtr;
    Vec3s* tempPtr2;

    tempPtr = &this->unk_374.unk_08;
    Math_SmoothStepToS(&tempPtr->x, 0, 0x14, 0x1838, 0x64);
    Math_SmoothStepToS(&tempPtr->y, 0, 0x14, 0x1838, 0x64);
    tempPtr2 = &this->unk_374.unk_0E;
    Math_SmoothStepToS(&tempPtr2->x, 0, 0x14, 0x1838, 0x64);
    Math_SmoothStepToS(&tempPtr2->y, 0, 0x14, 0x1838, 0x64);
}

void func_80AED8DC(EnRu1* this) {
    s32 temp_hi;
    s16* unk_2AC = &this->unk_2AC;
    s16* someY = &this->unk_374.unk_08.y;
    s16* unk_29E = &this->unk_29E;
    s32 pad[2];

    if (DECR(*unk_2AC) == 0) {
        *unk_2AC = Rand_S16Offset(0xA, 0x19);
        temp_hi = *unk_2AC % 5;
        if (temp_hi == 0) {
            this->unk_2B0 = 1;
        } else if (temp_hi == 1) {
            this->unk_2B0 = 2;
        } else {
            this->unk_2B0 = 0;
        }
        *unk_29E = 0;
    }

    if (this->unk_2B0 == 0) {
        Math_SmoothStepToS(unk_29E, 0 - *someY, 1, 0x190, 0x190);
        Math_SmoothStepToS(someY, 0, 3, ABS(*unk_29E), 0x64);
    } else if (this->unk_2B0 == 1) {
        Math_SmoothStepToS(unk_29E, -0x2AAA - *someY, 1, 0x190, 0x190);
        Math_SmoothStepToS(someY, -0x2AAA, 3, ABS(*unk_29E), 0x64);
    } else {
        Math_SmoothStepToS(unk_29E, 0x2AAA - *someY, 1, 0x190, 0x190);
        Math_SmoothStepToS(someY, 0x2AAA, 3, ABS(*unk_29E), 0x64);
    }
}

void func_80AEDAE0(EnRu1* this, GlobalContext* globalCtx) {
    Actor* thisx = &this->actor;
    DynaPolyActor* dyna = DynaPolyInfo_GetActor(&globalCtx->colCtx, thisx->floorPolySource);

    if ((dyna == NULL) || (dyna->actor.id == ACTOR_EN_BOX)) {
        thisx->bgCheckFlags &= ~0x19;
    }
}

void func_80AEDB30(EnRu1* this, GlobalContext* globalCtx) {
    DynaPolyActor* temp_dyna;
    f32* velocityY;
    f32* speedXZ;
    f32* gravity;
    s16 wallPolyRot;
    s16 rotY;
    s32 temp_a1_2;
    s32 temp_a0;
    s32 phi_v1;

    if (this->actor.bgCheckFlags & 1) {
        velocityY = &this->actor.velocity.y;
        temp_dyna = DynaPolyInfo_GetActor(&globalCtx->colCtx, this->actor.floorPolySource);
        if (*velocityY <= 0.0f) {
            speedXZ = &this->actor.speedXZ;
            if (temp_dyna != NULL) {
                if (temp_dyna->actor.id != ACTOR_EN_BOX) {
                    *speedXZ = 0.0f;
                }
            } else {
                if (*speedXZ >= (kREG(27) * 0.01f) + 3.0f) {
                    *speedXZ *= (kREG(19) * 0.01f) + 0.8f;
                } else {
                    *speedXZ = 0.0f;
                }
            }
            gravity = &this->actor.gravity;
            if (temp_dyna != NULL) {
                if (temp_dyna->actor.id != ACTOR_EN_BOX) {
                    *velocityY = 0.0f;
                    this->actor.minVelocityY = 0.0f;
                    *gravity = 0.0f;
                } else {
                    *velocityY *= -1.0f;
                }
            } else {
                *velocityY *= -((kREG(20) * 0.01f) + 0.6f);
                if (*velocityY <= -*gravity * ((kREG(20) * 0.01f) + 0.6f)) {
                    *velocityY = 0.0f;
                    this->actor.minVelocityY = 0.0f;
                    *gravity = 0.0f;
                }
            }
            func_80AED4FC(this);
        }
    }
    if (this->actor.bgCheckFlags & 0x10) {
        speedXZ = &this->actor.speedXZ;
        velocityY = &this->actor.velocity.y;
        if (*speedXZ >= (kREG(27) * 0.01f) + 3.0f) {
            *speedXZ *= (kREG(19) * 0.01f) + 0.8f;
        } else {
            *speedXZ = 0.0f;
        }
        if (*velocityY >= 0.0f) {
            *velocityY *= -((kREG(20) * 0.01f) + 0.6f);
            func_80AED4FC(this);
        }
    }
    if (this->actor.bgCheckFlags & 8) {
        speedXZ = &this->actor.speedXZ;
        if (*speedXZ != 0.0f) {
            rotY = this->actor.posRot.rot.y;
            wallPolyRot = this->actor.wallPolyRot;
            temp_a0 = (wallPolyRot * 2) - rotY;
            temp_a1_2 = temp_a0 + 0x8000;
            if ((s16)((temp_a0 - wallPolyRot) + 0x8000) >= 0) {
                phi_v1 = (s16)(temp_a1_2 - wallPolyRot);
            } else {
                phi_v1 = -(s16)(temp_a1_2 - wallPolyRot);
            }
            if (phi_v1 < 0x4001) {
                if (*speedXZ >= (kREG(27) * 0.01f) + 3.0f) {
                    *speedXZ *= (kREG(21) * 0.01f) + 0.6f;
                } else {
                    *speedXZ = 0.0f;
                }
                this->actor.posRot.rot.y = temp_a1_2;
                func_80AED4FC(this);
                func_80AED5B8(this);
            }
        }
    }
}

void func_80AEDEF4(EnRu1* this, GlobalContext* globalCtx) {
    f32* speedXZ = &this->actor.speedXZ;
    DynaPolyActor* dyna = DynaPolyInfo_GetActor(&globalCtx->colCtx, this->actor.floorPolySource);

    if ((dyna != NULL) && (dyna->actor.id == ACTOR_EN_BOX)) {
        if (*speedXZ != 0.0f) {
            *speedXZ *= 1.1f;
        } else {
            *speedXZ = 1.0f;
        }
    }
    if (*speedXZ >= (kREG(27) * 0.01f) + 3.0f) {
        *speedXZ *= (kREG(22) * 0.01f) + 0.98f;
    } else {
        *speedXZ = 0.0f;
    }
}

void func_80AEDFF4(EnRu1* this, GlobalContext* globalCtx) {
    func_80AEDB30(this, globalCtx);
    func_80AEDEF4(this, globalCtx);
    Actor_MoveForward(&this->actor);
}

void func_80AEE02C(EnRu1* this) {
    Actor* thisx = &this->actor;

    thisx->velocity.x = 0.0f;
    thisx->velocity.y = 0.0f;
    thisx->velocity.z = 0.0f;
    thisx->speedXZ = 0.0f;
    thisx->gravity = 0.0f;
    thisx->minVelocityY = 0.0f;
}

void func_80AEE050(EnRu1* this) {
    s32 pad;
    f32 sp28;
    f32 sp24;
    f32 temp_f10;
    EnRu1* thisx = this; // necessary to match

    if (this->unk_350 == 0) {
        if ((this->actor.minVelocityY == 0.0f) && (this->actor.speedXZ == 0.0f)) {
            this->unk_350 = 1;
            func_80AEE02C(this);
            this->unk_35C = 0;
            this->unk_358 = (this->actor.waterY - 10.0f) * 0.5f;
            this->unk_354 = this->actor.posRot.pos.y + thisx->unk_358; // thisx only used here
        } else {
            this->actor.gravity = 0.0f;
            this->actor.minVelocityY *= 0.2f;
            this->actor.velocity.y *= 0.2f;
            if (this->actor.minVelocityY >= -0.1f) {
                this->actor.minVelocityY = 0.0f;
                this->actor.velocity.y = 0.0f;
            }
            this->actor.speedXZ *= 0.5f;
            if (this->actor.speedXZ <= 0.1f) {
                this->actor.speedXZ = 0.0f;
            }
            this->actor.velocity.x = Math_SinS(this->actor.posRot.rot.y) * this->actor.speedXZ;
            this->actor.velocity.z = Math_CosS(this->actor.posRot.rot.y) * this->actor.speedXZ;
            func_8002D7EC(this);
        }
    } else {
        if (this->unk_350 == 1) {
            if (this->unk_358 <= 1.0f) {
                func_80AEE02C(this);
                this->unk_350 = 2;
                this->unk_360 = 0.0f;
            } else {
                sp28 = this->unk_358;
                sp24 = this->unk_354;
                temp_f10 = Math_CosS(this->unk_35C) * -sp28;
                this->actor.posRot.pos.y = temp_f10 + sp24;
                this->unk_35C += 0x3E8;
                this->unk_358 *= 0.95f;
            }
        } else {
            this->unk_360 += 1.0f;
            if (this->unk_360 > 0.0f) {
                this->unk_350 = 3;
            }
        }
    }
}

s32 func_80AEE264(EnRu1* this, GlobalContext* globalCtx) {
    Actor* thisx = &this->actor;

    if (!func_8002F194(thisx, globalCtx)) {
        thisx->flags |= 9;
        if ((gSaveContext.infTable[20] & 8)) {
            thisx->textId = 0x404E;
            func_8002F2F4(thisx, globalCtx);
        } else if (gSaveContext.infTable[20] & 4) {
            thisx->textId = 0x404D;
            func_8002F2F4(thisx, globalCtx);
        } else {
            thisx->textId = 0x404C;
            func_8002F2F4(thisx, globalCtx);
        }
        return 0;
    }
    return 1;
}

void func_80AEE2F8(EnRu1* this, GlobalContext* globalCtx) {
    DynaPolyActor* dyna;
    u32 floorPolySource;

    if ((this->actor.bgCheckFlags & 1) && (this->actor.floorPolySource != 0x32)) {
        floorPolySource = this->actor.floorPolySource;
        dyna = DynaPolyInfo_GetActor(&globalCtx->colCtx, floorPolySource);
        if ((dyna != NULL) && (dyna->actor.id == ACTOR_BG_BDAN_SWITCH)) {
            if ((((dyna->actor.params) >> 8) & 0x3F) == 0x38) {
                gSaveContext.infTable[20] |= 1;
                return;
            }
        }
    }
    gSaveContext.infTable[20] &= ~0x1;
}

s32 func_80AEE394(EnRu1* this, GlobalContext* globalCtx) {
    s32 pad[2];
    CollisionContext* colCtx;
    DynaPolyActor* dynaActor;
    s32 floorPolySource;

    if ((this->actor.bgCheckFlags & 1) && (this->actor.floorPolySource != 0x32)) {
        colCtx = &globalCtx->colCtx;
        floorPolySource =
            this->actor.floorPolySource; // necessary match, can't move this out of this block unfortunately
        dynaActor = DynaPolyInfo_GetActor(colCtx, floorPolySource);
        if ((dynaActor != NULL) && (dynaActor->actor.id == ACTOR_BG_BDAN_OBJECTS) && (dynaActor->actor.params == 0) &&
            (!Player_InCsMode(globalCtx)) && (globalCtx->msgCtx.unk_E300 == 0)) {
            func_80AEE02C(this);
            globalCtx->csCtx.segment = &D_80AF10A4;
            gSaveContext.cutsceneTrigger = 1;
            this->action = 36;
            this->drawConfig = 0;
            this->unk_28C = dynaActor;
            this->actor.shape.unk_14 = 0;
            return 1;
        }
    }
    return 0;
}

void func_80AEE488(EnRu1* this, GlobalContext* globalCtx) {
    Actor* thisx = &this->actor;
    s8 curRoomNum;

    if (Actor_HasParent(thisx, globalCtx)) {
        curRoomNum = globalCtx->roomCtx.curRoom.num;
        this->roomNum3 = curRoomNum;
        this->action = 31;
        func_80AED520(this, globalCtx);
    } else if ((!func_80AEE394(this, globalCtx)) && (!(thisx->bgCheckFlags & 1))) {
        thisx->minVelocityY = -((kREG(24) * 0.01f) + 6.8f);
        thisx->gravity = -((kREG(23) * 0.01f) + 1.3f);
        this->action = 28;
    }
}

void func_80AEE568(EnRu1* this, GlobalContext* globalCtx) {
    Actor* thisx = &this->actor;

    if (!func_80AEE394(this, globalCtx)) {
        if ((thisx->bgCheckFlags & 1) && (thisx->speedXZ == 0.0f) && (thisx->minVelocityY == 0.0f)) {
            func_80AEE02C(this);
            func_8002F580(this, globalCtx);
            this->action = 27;
            func_80AEADD8(this);
        } else if (thisx->waterY > 0.0f) {
            this->action = 29;
            this->unk_350 = 0;
        }
    }
}

void func_80AEE628(EnRu1* this, GlobalContext* globalCtx) {
    s32 pad[2];
    s8 curRoomNum = globalCtx->roomCtx.curRoom.num;

    if (func_80AEAF38(globalCtx)) {
        Animation_Change(&this->skelAnime, &D_06006B9C, 1.0f, 0, Animation_LastFrame(&D_06006B9C), 0, -8.0f);
        gSaveContext.infTable[20] |= 0x10;
        this->action = 31;
    }
    this->roomNum3 = curRoomNum;
}

s32 func_80AEE6D0(EnRu1* this, GlobalContext* globalCtx) {
    s32 pad;
    s8 curRoomNum = globalCtx->roomCtx.curRoom.num;

    if ((!(gSaveContext.infTable[20] & 0x10)) && (func_80AEB124(globalCtx) != 0)) {
        if (!Player_InCsMode(globalCtx)) {
            Animation_Change(&this->skelAnime, &D_06004648, 1.0f, 0, Animation_LastFrame(&D_06004350), 0, -8.0f);
            func_80AED600(this);
            this->action = 34;
            this->unk_26C = 0.0f;
            globalCtx->csCtx.segment = &D_80AF1728;
            gSaveContext.cutsceneTrigger = 1;
        }
        this->roomNum3 = curRoomNum;
        return 1;
    }
    this->roomNum3 = curRoomNum;
    return 0;
}

void func_80AEE7C4(EnRu1* this, GlobalContext* globalCtx) {
    f32 frameCount;
    s32 pad[13];
    Player* player;
    f32* unk_370 = &this->unk_370;

    if (Actor_HasNoParent(this, globalCtx)) {
        frameCount = Animation_LastFrame(&D_06006B9C);
        Animation_Change(&this->skelAnime, &D_06006B9C, 1.0f, 0, frameCount, 0, -8.0f);
        func_80AED6DC(this, globalCtx);
        this->actor.speedXZ *= (kREG(25) * 0.01f) + 1.0f;
        this->actor.velocity.y *= (kREG(26) * 0.01f) + 1.0f;
        this->actor.minVelocityY = -((kREG(24) * 0.01f) + 6.8f);
        this->actor.gravity = -((kREG(23) * 0.01f) + 1.3f);
        func_80AED57C(this);
        this->action = 28;
        *unk_370 = 0.0f;
        return;
    }

    if (func_80AEE6D0(this, globalCtx)) {
        *unk_370 = 0.0f;
        return;
    }

    player = PLAYER;
    if (player->stateFlags2 & 0x10000000) {
        this->unk_370 += 1.0f;
        if (this->action != 32) {
            if (*unk_370 > 30.0f) {
<<<<<<< HEAD
                if (Math_Rand_S16Offset(0, 3) == 0) {
                    frameCount = Animation_LastFrame(&D_06004350);
                    Animation_Change(&this->skelAnime, &D_06004350, 1.0f, 0, frameCount, 0, -8.0f);
=======
                if (Rand_S16Offset(0, 3) == 0) {
                    frameCount = SkelAnime_GetFrameCount(&D_06004350);
                    SkelAnime_ChangeAnim(&this->skelAnime, &D_06004350, 1.0f, 0, frameCount, 0, -8.0f);
>>>>>>> b95643b3
                    func_80AED5DC(this);
                    this->action = 32;
                }
                *unk_370 = 0.0f;
            }
        } else {
            if (*unk_370 > 50.0f) {
                frameCount = Animation_LastFrame(&D_06006B9C);
                Animation_Change(&this->skelAnime, &D_06006B9C, 1.0f, 0, frameCount, 0, -8.0f);
                this->action = 31;
                *unk_370 = 0.0f;
            }
        }
    } else {
        frameCount = Animation_LastFrame(&D_06006B9C);
        Animation_Change(&this->skelAnime, &D_06006B9C, 1.0f, 0, frameCount, 0, -8.0f);
        *unk_370 = 0.0f;
    }
}

s32 func_80AEEAC8(EnRu1* this, GlobalContext* globalCtx) {
    if (this->actor.bgCheckFlags & 1) {
        func_80AEE02C(this);
        func_8002F580(this, globalCtx);
        this->action = 27;
        func_80AEADD8(this);
        return 1;
    }
    return 0;
}

void func_80AEEB24(EnRu1* this, GlobalContext* globalCtx) {
    Actor* thisx = &this->actor;

    if ((func_80AEEAC8(this, globalCtx) == 0) && (this->unk_350 == 3)) {
        this->action = 30;
        func_80AEE02C(this);
        thisx->gravity = -0.1f;
        thisx->minVelocityY = -((kREG(18) * 0.1f) + 0.7f);
    }
}

void func_80AEEBB4(EnRu1* this, GlobalContext* globalCtx) {
    func_8002F580(this, globalCtx);
}

void func_80AEEBD4(EnRu1* this, GlobalContext* globalCtx) {
    func_80AED83C(this);
    func_80AEAC54(this, globalCtx);
    func_80AEAECC(this, globalCtx);
    EnRu1_FrameUpdateMatrix(this);
    func_80AEAE1C(this);
    func_80AEEBB4(this, globalCtx);
    func_80AEE488(this, globalCtx);
    func_80AED624(this, globalCtx);
    func_80AEDAE0(this, globalCtx);
}

void func_80AEEC5C(EnRu1* this, GlobalContext* globalCtx) {
    func_80AED83C(this);
    func_80AEACDC(this, globalCtx);
    func_80AEAECC(this, globalCtx);
    func_80AEE2F8(this, globalCtx);
    func_80AEDFF4(this, globalCtx);
    EnRu1_FrameUpdateMatrix(this);
    func_80AEAE1C(this);
    func_80AEE568(this, globalCtx);
    func_80AED624(this, globalCtx);
    func_80AEDAE0(this, globalCtx);
}

void func_80AEECF0(EnRu1* this, GlobalContext* globalCtx) {
    func_80AED83C(this);
    func_80AEAECC(this, globalCtx);
    func_80AEE050(this);
    EnRu1_FrameUpdateMatrix(this);
    func_80AEAE1C(this);
    func_80AEEB24(this, globalCtx);
    func_80AED624(this, globalCtx);
}

void func_80AEED58(EnRu1* this, GlobalContext* globalCtx) {
    func_80AED83C(this);
    func_80AEAECC(this, globalCtx);
    Actor_MoveForward(&this->actor);
    EnRu1_FrameUpdateMatrix(this);
    func_80AEAE1C(this);
    func_80AEEAC8(this, globalCtx);
    func_80AED624(this, globalCtx);
    func_80AEDAE0(this, globalCtx);
}

void func_80AEEDCC(EnRu1* this, GlobalContext* globalCtx) {
    func_80AED8DC(this);
    EnRu1_FrameUpdateMatrix(this);
    func_80AEAECC(this, globalCtx);
    func_80AEE2F8(this, globalCtx);
    func_80AEAE1C(this);
    func_80AED6F8(globalCtx);
    func_80AEE7C4(this, globalCtx);
}

void func_80AEEE34(EnRu1* this, GlobalContext* globalCtx) {
    func_80AED83C(this);
    EnRu1_FrameUpdateMatrix(this);
    func_80AEAECC(this, globalCtx);
    func_80AEE2F8(this, globalCtx);
    func_80AEAE1C(this);
    func_80AED6F8(globalCtx);
    func_80AEE7C4(this, globalCtx);
}

void func_80AEEE9C(EnRu1* this, GlobalContext* globalCtx) {
    func_80AED83C(this);
    func_80AEAECC(this, globalCtx);
    func_80AEDFF4(this, globalCtx);
    EnRu1_FrameUpdateMatrix(this);
    func_80AEAE1C(this);
    func_80AED738(this, globalCtx);
    func_80AED624(this, globalCtx);
}

void func_80AEEF08(EnRu1* this, GlobalContext* globalCtx) {
    func_80AED83C(this);
    EnRu1_FrameUpdateMatrix(this);
    func_80AEAECC(this, globalCtx);
    func_80AEAE1C(this);
    func_80AEE628(this, globalCtx);
}

void func_80AEEF5C(EnRu1* this, GlobalContext* globalCtx) {
}

void func_80AEEF68(EnRu1* this, GlobalContext* globalCtx) {
    Player* player = PLAYER;
    s16 something;

    this->unk_374.unk_18 = player->actor.posRot.pos;
    this->unk_374.unk_14 = kREG(16) - 3.0f;
    something = kREG(17) + 0xC;
    func_80034A14(&this->actor, &this->unk_374, something, 2);
}

void func_80AEEFEC(EnRu1* this, GlobalContext* globalCtx) {
    Player* player = PLAYER;
    s16 something;

    this->unk_374.unk_18 = player->actor.posRot.pos;
    this->unk_374.unk_14 = kREG(16) - 3.0f;
    something = kREG(17) + 0xC;
    func_80034A14(&this->actor, &this->unk_374, something, 4);
    this->actor.posRot.rot.y = this->actor.shape.rot.y;
}

void func_80AEF080(EnRu1* this) {
    if (Animation_OnFrame(&this->skelAnime, 11.0f)) {
        func_80078914(&this->actor.projectedPos, NA_SE_EV_LAND_DIRT);
    }
}

s32 func_80AEF0BC(EnRu1* this, GlobalContext* globalCtx) {
    s32 frameCount;

    if (gSaveContext.infTable[20] & 4) {
        frameCount = Animation_LastFrame(&D_06007534);
        Animation_Change(&this->skelAnime, &D_06007534, 1.0f, 0, frameCount, 2, -8.0f);
        globalCtx->msgCtx.msgMode = 0x37;
        this->action = 26;
        this->actor.flags &= ~0x9;
        return 1;
    }
    return 0;
}

void func_80AEF170(EnRu1* this, GlobalContext* globalCtx, s32 cond) {
    if (cond) {
        this->action = 25;
    }
}

void func_80AEF188(EnRu1* this, GlobalContext* globalCtx) {
    if (func_80AEB174(globalCtx) && !func_80AEF0BC(this, globalCtx)) {
        func_80106CCC(globalCtx);
        gSaveContext.infTable[20] |= 4;
        this->action = 24;
    }
}

void func_80AEF1F0(EnRu1* this, GlobalContext* globalCtx, UNK_TYPE arg2) {
    if (arg2 != 0) {
        Animation_Change(&this->skelAnime, &D_06006B9C, 1.0f, 0.0f, Animation_LastFrame(&D_06006B9C), 0, 0.0f);
        func_80106CCC(globalCtx);
        gSaveContext.infTable[20] |= 8;
        func_80AED6DC(this, globalCtx);
        func_8002F580(this, globalCtx);
        this->action = 27;
        func_80AEADD8(this);
    }
}

void func_80AEF29C(EnRu1* this, GlobalContext* globalCtx) {
    this->action = 23;
}

void func_80AEF2AC(EnRu1* this, GlobalContext* globalCtx) {
    this->action = 24;
    this->drawConfig = 1;
    this->actor.flags |= 9;
}

void func_80AEF2D0(EnRu1* this, GlobalContext* globalCtx) {
    s32 cond;

    func_80AEEF68(this, globalCtx);
    EnRu1_FrameUpdateMatrix(this);
    func_80AEAE1C(this);
    func_80AEAC10(this, globalCtx);
    func_80AEAECC(this, globalCtx);
    cond = func_80AEE264(this, globalCtx);
    func_80AED624(this, globalCtx);
    func_80AEF170(this, globalCtx, cond);
}

void func_80AEF354(EnRu1* this, GlobalContext* globalCtx) {
    func_80AEEFEC(this, globalCtx);
    EnRu1_FrameUpdateMatrix(this);
    func_80AEAE1C(this);
    func_80AEAECC(this, globalCtx);
    func_80AEF188(this, globalCtx);
}

void func_80AEF3A8(EnRu1* this, GlobalContext* globalCtx) {
    s32 something;

    func_80AED83C(this);
    something = EnRu1_FrameUpdateMatrix(this);
    func_80AEF080(this);
    func_80AEAE1C(this);
    func_80AEAECC(this, globalCtx);
    func_80AEF1F0(this, globalCtx, something);
}

void func_80AEF40C(EnRu1* this) {
    SkelAnime* skelAnime = &this->skelAnime;

    if ((Animation_OnFrame(skelAnime, 2.0f)) || (Animation_OnFrame(skelAnime, 7.0f)) ||
        (Animation_OnFrame(skelAnime, 12.0f)) || (Animation_OnFrame(skelAnime, 18.0f)) ||
        (Animation_OnFrame(skelAnime, 25.0f)) || (Animation_OnFrame(skelAnime, 33.0f))) {
        func_80078914(&this->actor.projectedPos, NA_SE_PL_WALK_DIRT);
    }
}

void func_80AEF4A8(EnRu1* this, GlobalContext* globalCtx) {
    Audio_PlaySoundAtPosition(globalCtx, &this->actor.projectedPos, 20, NA_SE_VO_RT_FALL);
}

void func_80AEF4E0(EnRu1* this) {
    if (Animation_OnFrame(&this->skelAnime, 5.0f)) {
        func_80078914(&this->actor.projectedPos, NA_SE_VO_RT_LAUGH_0);
    }
}

void func_80AEF51C(EnRu1* this) {
    func_80078914(&this->actor.projectedPos, NA_SE_VO_RT_THROW);
}

void func_80AEF540(EnRu1* this) {
    if (func_80AEB104(this) == 2) {
        func_80AEAEA4(this, 3);
        func_80AEAEB8(this, 2);
        if (this->skelAnime.mode != 2) {
            func_80AEB264(this, &D_06004BF0, 2, -8.0f, 0);
            func_80AEF51C(this);
        }
    }
}

void func_80AEF5B8(EnRu1* this) {
    f32 curFrame;

    if (D_80AF1938 == 0) {
        curFrame = this->skelAnime.curFrame;
        if (curFrame >= 60.0f) {
            func_80AEAEA4(this, 3);
            func_80AEAEB8(this, 0);
            func_80AED57C(this);
            D_80AF1938 = 1;
        }
    }
}

void func_80AEF624(EnRu1* this, GlobalContext* globalCtx) {
    Actor* thisx = &this->actor;
    f32 frameCount;
    CsCmdActorAction* csCmdNPCAction;
    CsCmdActorAction* csCmdNPCAction2;
    s16 newRotTmp;

    if (func_80AEAFE0(globalCtx, 1, 3)) {
        frameCount = Animation_LastFrame(&D_060063F4);
        // this weird part with the redundant variable is necessary to match for some reason
        csCmdNPCAction2 = globalCtx->csCtx.npcActions[3];
        csCmdNPCAction = csCmdNPCAction2;
        thisx->posRot.pos.x = csCmdNPCAction->startPos.x;
        thisx->posRot.pos.y = csCmdNPCAction->startPos.y;
        thisx->posRot.pos.z = csCmdNPCAction->startPos.z;
        newRotTmp = csCmdNPCAction->rot.x;
        thisx->shape.rot.x = newRotTmp;
        thisx->posRot.rot.x = newRotTmp;
        newRotTmp = csCmdNPCAction->rot.y;
        thisx->shape.rot.y = newRotTmp;
        thisx->posRot.rot.y = newRotTmp;
        newRotTmp = csCmdNPCAction->rot.z;
        thisx->shape.rot.z = newRotTmp;
        thisx->posRot.rot.z = newRotTmp;
        Animation_Change(&this->skelAnime, &D_060063F4, 1.0f, 0.0f, frameCount, 2, 0.0f);
        func_80AEB3A4(this, globalCtx);
        this->action = 37;
        this->drawConfig = 1;
        thisx->shape.unk_14 = 0xFF;
    }
}

void func_80AEF728(EnRu1* this, UNK_TYPE arg1) {
    if (arg1 != 0) {
        Animation_Change(&this->skelAnime, &D_06003608, 1.0f, 0.0f, Animation_LastFrame(&D_06003608), 0, 0.0f);
        func_80AEB3CC(this);
        this->action = 38;
    }
}

void func_80AEF79C(EnRu1* this, GlobalContext* globalCtx) {
    if (func_80AEAFE0(globalCtx, 2, 3)) {
        Animation_Change(&this->skelAnime, &D_06002EC0, 1.0f, 0, Animation_LastFrame(&D_06002EC0), 2, -8.0f);
        this->action = 39;
    }
}

void func_80AEF820(EnRu1* this, UNK_TYPE arg1) {
    if (arg1 != 0) {
        Animation_Change(&this->skelAnime, &D_060097B8, 1.0f, 0, Animation_LastFrame(&D_060097B8), 0, -8.0f);
        this->action = 40;
    }
}

void func_80AEF890(EnRu1* this, GlobalContext* globalCtx) {
    s32 pad[2];
    s8 curRoomNum;

    if ((gSaveContext.sceneSetupIndex < 4) && (func_80AEAF38(globalCtx))) {
        curRoomNum = globalCtx->roomCtx.curRoom.num;
        gSaveContext.infTable[20] |= 0x20;
        Flags_SetSwitch(globalCtx, func_80AEADE0(this));
        func_80AEB0EC(this, 1);
        this->action = 42;
        this->actor.room = curRoomNum;
    }
}

void func_80AEF930(EnRu1* this, GlobalContext* globalCtx) {
    Actor* thisx = &this->actor;

    if (func_80AEB104(this) == 3) {
        thisx->flags |= 9;
        thisx->textId = 0x4048;
        func_8010B720(globalCtx, thisx->textId);
        func_80AEF4A8(this, globalCtx);
        this->action = 43;
        this->drawConfig = 0;
    }
}

void func_80AEF99C(EnRu1* this, GlobalContext* globalCtx) {
    if (func_80AEB1B4(globalCtx) != 0) {
        func_80AEB0EC(this, 4);
        Actor_Kill(&this->actor);
    }
}

void func_80AEF9D8(EnRu1* this, GlobalContext* globalCtx) {
    func_80AED83C(this);
    EnRu1_FrameUpdateMatrix(this);
    func_80AEAE1C(this);
    func_80AEF624(this, globalCtx);
    func_80AEB220(this, globalCtx);
}

void func_80AEFA2C(EnRu1* this, GlobalContext* globalCtx) {
    s32 something;

    func_80AED83C(this);
    func_80AEB364(this, globalCtx);
    func_80AEAECC(this, globalCtx);
    something = EnRu1_FrameUpdateMatrix(this);
    func_80AEF4E0(this);
    func_80AEF5B8(this);
    func_80AEF40C(this);
    func_80AEF728(this, something);
    func_80AEB220(this, globalCtx);
}

void func_80AEFAAC(EnRu1* this, GlobalContext* globalCtx) {
    func_80AED83C(this);
    func_80AEAECC(this, globalCtx);
    EnRu1_FrameUpdateMatrix(this);
    func_80AEF79C(this, globalCtx);
    func_80AEB220(this, globalCtx);
}

void func_80AEFB04(EnRu1* this, GlobalContext* globalCtx) {
    s32 something;

    func_80AED83C(this);
    func_80AEAECC(this, globalCtx);
    something = EnRu1_FrameUpdateMatrix(this);
    func_80AEAE1C(this);
    func_80AEF820(this, something);
    func_80AEB220(this, globalCtx);
}

void func_80AEFB68(EnRu1* this, GlobalContext* globalCtx) {
    func_80AED83C(this);
    func_80AEAECC(this, globalCtx);
    EnRu1_FrameUpdateMatrix(this);
    func_80AEAE1C(this);
    func_80AEF890(this, globalCtx);
    func_80AEB220(this, globalCtx);
}

void func_80AEFBC8(EnRu1* this, GlobalContext* globalCtx) {
    func_80AED83C(this);
    func_80AEAECC(this, globalCtx);
    EnRu1_FrameUpdateMatrix(this);
    func_80AEAE1C(this);
    func_80AEF540(this);
    func_80AEF930(this, globalCtx);
}

void func_80AEFC24(EnRu1* this, GlobalContext* globalCtx) {
    func_80AED83C(this);
    func_80AEF99C(this, globalCtx);
}

void func_80AEFC54(EnRu1* this, GlobalContext* globalCtx) {
    Actor* thisx = &this->actor;

    if ((gSaveContext.infTable[20] & 0x20) && (!(gSaveContext.infTable[20] & 0x40))) {
        func_80AEB264(this, &D_060097B8, 0, 0, 0);
        this->action = 41;
        this->unk_28C = func_80AEB088(globalCtx);
        func_80AEB0EC(this, 1);
        thisx->flags &= ~0x9;
    } else {
        Actor_Kill(thisx);
    }
}

void func_80AEFCE8(EnRu1* this, GlobalContext* globalCtx) {
    this->unk_28C = func_80AEB088(globalCtx);
    if (this->unk_28C != NULL) {
        this->action = 42;
        this->drawConfig = 1;
        func_80AEB0EC(this, 1);
    }
}

void func_80AEFD38(EnRu1* this, GlobalContext* globalCtx) {
    Actor* thisx = &this->actor;

    if ((gSaveContext.eventChkInf[3] & 0x80) && (gSaveContext.linkAge == 1)) {
        func_80AEB264(this, &D_060097B8, 0, 0, 0);
        thisx->flags &= ~0x10;
        this->action = 44;
        this->drawConfig = 1;
    } else {
        Actor_Kill(thisx);
    }
}

s32 func_80AEFDC0(EnRu1* this, GlobalContext* globalCtx) {
    Actor* thisx = &this->actor;

    if (!func_8002F194(thisx, globalCtx)) {
        thisx->flags |= 9;
        thisx->textId = Text_GetFaceReaction(globalCtx, 0x1F);
        if (thisx->textId == 0) {
            thisx->textId = 0x402C;
        }
        func_8002F2F4(thisx, globalCtx);
        return 0;
    }
    return 1;
}

s32 func_80AEFE38(EnRu1* this, GlobalContext* globalCtx) {
    if (func_8010BDBC(&globalCtx->msgCtx) == 2) {
        this->actor.flags &= ~0x9;
        return 1;
    }
    return 0;
}

void func_80AEFE84(EnRu1* this, GlobalContext* globalCtx, s32 cond) {
    if (cond) {
        this->action = 45;
    }
}

void func_80AEFE9C(EnRu1* this, GlobalContext* globalCtx) {
    if (func_80AEFE38(this, globalCtx)) {
        this->action = 44;
    }
}

void func_80AEFECC(EnRu1* this, GlobalContext* globalCtx) {
    func_80AEEF68(this, globalCtx);
    EnRu1_FrameUpdateMatrix(this);
    func_80AEAE1C(this);
    func_80AEAC10(this, globalCtx);
    func_80AEAECC(this, globalCtx);
    func_80AEFE84(this, globalCtx, func_80AEFDC0(this, globalCtx));
}

void func_80AEFF40(EnRu1* this, GlobalContext* globalCtx) {
    func_80AEEFEC(this, globalCtx);
    EnRu1_FrameUpdateMatrix(this);
    func_80AEAE1C(this);
    func_80AEAECC(this, globalCtx);
    func_80AEFE9C(this, globalCtx);
}

void func_80AEFF94(EnRu1* this, GlobalContext* globalCtx) {
    Actor* thisx = &this->actor;
    s8 actorRoom;

    if ((gSaveContext.infTable[20] & 2) && (gSaveContext.infTable[20] & 1) && (!(gSaveContext.infTable[20] & 0x20)) &&
        (!(func_80AEB020(this, globalCtx)))) {
        func_80AEB264(this, &D_060097B8, 0, 0, 0);
        actorRoom = thisx->room;
        this->action = 22;
        thisx->room = -1;
        this->drawConfig = 0;
        this->roomNum1 = actorRoom;
        this->roomNum3 = actorRoom;
        this->roomNum2 = actorRoom;
        osSyncPrintf("スイッチルトセット!!!!!!!!!!!!!!!!!!!!!!\n");
    } else {
        osSyncPrintf("スイッチルトセットしない!!!!!!!!!!!!!!!!!!!!!!\n");
        Actor_Kill(thisx);
    }
}

void func_80AF0050(EnRu1* this, GlobalContext* globalCtx) {
    func_80AEB264(this, &D_060097B8, 0, 0, 0);
    this->action = 36;
    this->roomNum1 = this->actor.room;
    this->unk_28C = func_80AEB088(globalCtx);
    this->actor.room = -1;
}

void EnRu1_Update(Actor* thisx, GlobalContext* globalCtx) {
    EnRu1* this = THIS;

    if (this->action < 0 || this->action >= 46 || sActionFuncs[this->action] == NULL) {
        osSyncPrintf(VT_FGCOL(RED) "メインモードがおかしい!!!!!!!!!!!!!!!!!!!!!!!!!\n" VT_RST);
        return;
    }
    sActionFuncs[this->action](this, globalCtx);
}

void EnRu1_Init(Actor* thisx, GlobalContext* globalCtx) {
    EnRu1* this = THIS;
    s32 pad;

    ActorShape_Init(&thisx->shape, 0.0f, ActorShadow_DrawFunc_Circle, 30.0f);
    SkelAnime_InitFlex(globalCtx, &this->skelAnime, &D_06012700, NULL, this->jointTbl, this->morphTbl, 17);
    func_80AEAD20(this, globalCtx);
    switch (func_80AEADF0(this)) {
        case 0:
            func_80AECDA0(this, globalCtx);
            break;
        case 1:
            func_80AEB3DC(this, globalCtx);
            break;
        case 2:
            func_80AEC320(this, globalCtx);
            break;
        case 3:
            func_80AED44C(this, globalCtx);
            break;
        case 4:
            func_80AEFC54(this, globalCtx);
            break;
        case 5:
            func_80AEFD38(this, globalCtx);
            break;
        case 6:
            func_80AEFF94(this, globalCtx);
            break;
        case 10:
            func_80AF0050(this, globalCtx);
            break;
        default:
            Actor_Kill(thisx);
            osSyncPrintf("該当 arge_data = %d 無し\n", func_80AEADF0(this));
            break;
    }
}

void func_80AF0278(EnRu1* this, GlobalContext* globalCtx, s32 limbIndex, Vec3s* rot) {
    Vec3s* vec1 = &this->unk_374.unk_0E;
    Vec3s* vec2 = &this->unk_374.unk_08;

    switch (limbIndex) {
        case 8:
            rot->x += vec1->y;
            rot->y -= vec1->x;
            break;
        case 15:
            rot->x += vec2->y;
            rot->z += vec2->x;
            break;
    }
}

s32 EnRu1_OverrideLimbDraw(GlobalContext* globalCtx, s32 limbIndex, Gfx** dList, Vec3f* pos, Vec3s* rot, void* thisx,
                           Gfx** gfx) {
    EnRu1* this = THIS;

    if ((this->unk_290 < 0) || (this->unk_290 > 0) || (*sPreLimbDrawFuncs[this->unk_290] == NULL)) {
        osSyncPrintf(VT_FGCOL(RED) "首回しモードがおかしい!!!!!!!!!!!!!!!!!!!!!!!!!\n" VT_RST);
    } else {
        sPreLimbDrawFuncs[this->unk_290](this, globalCtx, limbIndex, rot);
    }
    return false;
}

void EnRu1_PostLimbDraw(GlobalContext* globalCtx, s32 limbIndex, Gfx** dList, Vec3s* rot, void* thisx, Gfx** gfx) {
    EnRu1* this = THIS;
    Vec3f vec1;
    Vec3f vec2;

    if (limbIndex == 15) {
        vec1 = sMultVec;
        Matrix_MultVec3f(&vec1, &vec2);
        this->actor.posRot2.pos.x = vec2.x;
        this->actor.posRot2.pos.y = vec2.y;
        this->actor.posRot2.pos.z = vec2.z;
        this->actor.posRot2.rot.x = this->actor.posRot.rot.x;
        this->actor.posRot2.rot.y = this->actor.posRot.rot.y;
        this->actor.posRot2.rot.z = this->actor.posRot.rot.z;
    }
}

void func_80AF03F4(EnRu1* this, GlobalContext* globalCtx) {
}

void func_80AF0400(EnRu1* this, GlobalContext* globalCtx) {
    s32 pad[2];
    s16 temp = this->unk_25C;
    s32 addr1 = D_80AF0858[temp];
    s16 temp2 = this->unk_260;
    SkelAnime* skelAnime = &this->skelAnime;
    s32 addr2 = D_80AF0870[temp2];
    s32 pad1;

    OPEN_DISPS(globalCtx->state.gfxCtx, "../z_en_ru1.c", 1282);

    func_80093D18(globalCtx->state.gfxCtx);

    gSPSegment(POLY_OPA_DISP++, 0x08, SEGMENTED_TO_VIRTUAL(addr1));
    gSPSegment(POLY_OPA_DISP++, 0x09, SEGMENTED_TO_VIRTUAL(addr1));
    gSPSegment(POLY_OPA_DISP++, 0x09, SEGMENTED_TO_VIRTUAL(addr2));
    gDPSetEnvColor(POLY_OPA_DISP++, 0, 0, 0, 255);
    gSPSegment(POLY_OPA_DISP++, 0x0C, &D_80116280[2]);

    POLY_OPA_DISP = SkelAnime_DrawFlex(globalCtx, skelAnime->skeleton, skelAnime->jointTbl, skelAnime->dListCount,
                                       EnRu1_OverrideLimbDraw, EnRu1_PostLimbDraw, this, POLY_OPA_DISP);

    CLOSE_DISPS(globalCtx->state.gfxCtx, "../z_en_ru1.c", 1309);
}

void func_80AF05D4(EnRu1* this, GlobalContext* globalCtx) {
    s32 pad[2];
    s16 temp = this->unk_25C;
    s32 addr1 = D_80AF0858[temp];
    s16 temp2 = this->unk_260;
    SkelAnime* skelAnime = &this->skelAnime;
    s32 addr2 = D_80AF0870[temp2];
    s32 pad1;

    OPEN_DISPS(globalCtx->state.gfxCtx, "../z_en_ru1.c", 1324);

    func_80093D84(globalCtx->state.gfxCtx);

    gSPSegment(POLY_XLU_DISP++, 0x08, SEGMENTED_TO_VIRTUAL(addr1));
    gSPSegment(POLY_XLU_DISP++, 0x09, SEGMENTED_TO_VIRTUAL(addr1));
    gSPSegment(POLY_XLU_DISP++, 0x09, SEGMENTED_TO_VIRTUAL(addr2));
    gDPSetEnvColor(POLY_XLU_DISP++, 0, 0, 0, this->unk_2A8);
    gSPSegment(POLY_XLU_DISP++, 0x0C, &D_80116280[0]);

    POLY_XLU_DISP = SkelAnime_DrawFlex(globalCtx, skelAnime->skeleton, skelAnime->jointTbl, skelAnime->dListCount,
                                       EnRu1_OverrideLimbDraw, NULL, this, POLY_XLU_DISP);

    CLOSE_DISPS(globalCtx->state.gfxCtx, "../z_en_ru1.c", 1353);
}

void EnRu1_Draw(Actor* thisx, GlobalContext* globalCtx) {
    EnRu1* this = THIS;

    if (this->drawConfig < 0 || this->drawConfig >= 3 || sDrawFuncs[this->drawConfig] == 0) {
        osSyncPrintf(VT_FGCOL(RED) "描画モードがおかしい!!!!!!!!!!!!!!!!!!!!!!!!!\n" VT_RST);
        return;
    }
    sDrawFuncs[this->drawConfig](this, globalCtx);
}<|MERGE_RESOLUTION|>--- conflicted
+++ resolved
@@ -1674,15 +1674,9 @@
         this->unk_370 += 1.0f;
         if (this->action != 32) {
             if (*unk_370 > 30.0f) {
-<<<<<<< HEAD
-                if (Math_Rand_S16Offset(0, 3) == 0) {
+                if (Rand_S16Offset(0, 3) == 0) {
                     frameCount = Animation_LastFrame(&D_06004350);
                     Animation_Change(&this->skelAnime, &D_06004350, 1.0f, 0, frameCount, 0, -8.0f);
-=======
-                if (Rand_S16Offset(0, 3) == 0) {
-                    frameCount = SkelAnime_GetFrameCount(&D_06004350);
-                    SkelAnime_ChangeAnim(&this->skelAnime, &D_06004350, 1.0f, 0, frameCount, 0, -8.0f);
->>>>>>> b95643b3
                     func_80AED5DC(this);
                     this->action = 32;
                 }
