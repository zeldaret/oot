/*
 * File: z_en_ru1.c
 * Overlay: En_Ru1
 * Description: Ruto (child)
 */

#include "z_en_ru1.h"
#include "objects/object_ru1/object_ru1.h"
#include "vt.h"

#define FLAGS ACTOR_FLAG_0 | ACTOR_FLAG_4 | ACTOR_FLAG_26

#define THIS ((EnRu1*)thisx)

void EnRu1_Init(Actor* thisx, GlobalContext* globalCtx);
void EnRu1_Destroy(Actor* thisx, GlobalContext* globalCtx);
void EnRu1_Update(Actor* thisx, GlobalContext* globalCtx);
void EnRu1_Draw(Actor* thisx, GlobalContext* globalCtx);

void func_80AEC0B4(EnRu1* this, GlobalContext* globalCtx);
void func_80AEC100(EnRu1* this, GlobalContext* globalCtx);
void func_80AEC130(EnRu1* this, GlobalContext* globalCtx);
void func_80AEC17C(EnRu1* this, GlobalContext* globalCtx);
void func_80AEC1D4(EnRu1* this, GlobalContext* globalCtx);
void func_80AEC244(EnRu1* this, GlobalContext* globalCtx);
void func_80AEC2C0(EnRu1* this, GlobalContext* globalCtx);
void func_80AECA94(EnRu1* this, GlobalContext* globalCtx);
void func_80AECAB4(EnRu1* this, GlobalContext* globalCtx);
void func_80AECAD4(EnRu1* this, GlobalContext* globalCtx);
void func_80AECB18(EnRu1* this, GlobalContext* globalCtx);
void func_80AECB60(EnRu1* this, GlobalContext* globalCtx);
void func_80AECBB8(EnRu1* this, GlobalContext* globalCtx);
void func_80AECC1C(EnRu1* this, GlobalContext* globalCtx);
void func_80AECC84(EnRu1* this, GlobalContext* globalCtx);
void func_80AED304(EnRu1* this, GlobalContext* globalCtx);
void func_80AED324(EnRu1* this, GlobalContext* globalCtx);
void func_80AED344(EnRu1* this, GlobalContext* globalCtx);
void func_80AED374(EnRu1* this, GlobalContext* globalCtx);
void func_80AED3A4(EnRu1* this, GlobalContext* globalCtx);
void func_80AED3E0(EnRu1* this, GlobalContext* globalCtx);
void func_80AED414(EnRu1* this, GlobalContext* globalCtx);
void func_80AEF29C(EnRu1* this, GlobalContext* globalCtx);
void func_80AEF2AC(EnRu1* this, GlobalContext* globalCtx);
void func_80AEF2D0(EnRu1* this, GlobalContext* globalCtx);
void func_80AEF354(EnRu1* this, GlobalContext* globalCtx);
void func_80AEF3A8(EnRu1* this, GlobalContext* globalCtx);
void func_80AEEBD4(EnRu1* this, GlobalContext* globalCtx);
void func_80AEEC5C(EnRu1* this, GlobalContext* globalCtx);
void func_80AEECF0(EnRu1* this, GlobalContext* globalCtx);
void func_80AEED58(EnRu1* this, GlobalContext* globalCtx);
void func_80AEEDCC(EnRu1* this, GlobalContext* globalCtx);
void func_80AEEE34(EnRu1* this, GlobalContext* globalCtx);
void func_80AEEE9C(EnRu1* this, GlobalContext* globalCtx);
void func_80AEEF08(EnRu1* this, GlobalContext* globalCtx);
void func_80AEEF5C(EnRu1* this, GlobalContext* globalCtx);
void func_80AEF9D8(EnRu1* this, GlobalContext* globalCtx);
void func_80AEFA2C(EnRu1* this, GlobalContext* globalCtx);
void func_80AEFAAC(EnRu1* this, GlobalContext* globalCtx);
void func_80AEFB04(EnRu1* this, GlobalContext* globalCtx);
void func_80AEFB68(EnRu1* this, GlobalContext* globalCtx);
void func_80AEFCE8(EnRu1* this, GlobalContext* globalCtx);
void func_80AEFBC8(EnRu1* this, GlobalContext* globalCtx);
void func_80AEFC24(EnRu1* this, GlobalContext* globalCtx);
void func_80AEFECC(EnRu1* this, GlobalContext* globalCtx);
void func_80AEFF40(EnRu1* this, GlobalContext* globalCtx);

void func_80AF0278(EnRu1* this, GlobalContext* globalCtx, s32 limbIndex, Vec3s* rot);

void EnRu1_DrawNothing(EnRu1* this, GlobalContext* globalCtx);
void EnRu1_DrawOpa(EnRu1* this, GlobalContext* globalCtx);
void EnRu1_DrawXlu(EnRu1* this, GlobalContext* globalCtx);

static ColliderCylinderInitType1 sCylinderInit1 = {
    {
        COLTYPE_HIT0,
        AT_NONE,
        AC_NONE,
        OC1_ON | OC1_TYPE_PLAYER,
        COLSHAPE_CYLINDER,
    },
    { 0x00, { 0x00000000, 0x00, 0x00 }, { 0x00000000, 0x00, 0x00 }, 0x00, 0x00, 0x01 },
    { 25, 80, 0, { 0 } },
};

static ColliderCylinderInitType1 sCylinderInit2 = {
    {
        COLTYPE_HIT0,
        AT_ON | AT_TYPE_PLAYER,
        AC_NONE,
        OC1_ON | OC1_TYPE_PLAYER,
        COLSHAPE_CYLINDER,
    },
    { 0x00, { 0x00000101, 0x00, 0x00 }, { 0x00000000, 0x00, 0x00 }, 0x01, 0x00, 0x01 },
    { 20, 30, 0, { 0 } },
};

static void* sEyeTextures[] = {
    gRutoChildEyeOpenTex,     gRutoChildEyeHalfTex,  gRutoChildEyeClosedTex,
    gRutoChildEyeRollLeftTex, gRutoChildEyeHalf2Tex, gRutoChildEyeHalfWithBlushTex,
};

static void* sMouthTextures[] = {
    gRutoChildMouthClosedTex,
    gRutoChildMouthFrownTex,
    gRutoChildMouthOpenTex,
};

static s32 sUnused = 0;

#include "z_en_ru1_cutscene_data.c" EARLY

static u32 D_80AF1938 = 0;

static EnRu1ActionFunc sActionFuncs[] = {
    func_80AEC0B4, func_80AEC100, func_80AEC130, func_80AEC17C, func_80AEC1D4, func_80AEC244, func_80AEC2C0,
    func_80AECA94, func_80AECAB4, func_80AECAD4, func_80AECB18, func_80AECB60, func_80AECBB8, func_80AECC1C,
    func_80AECC84, func_80AED304, func_80AED324, func_80AED344, func_80AED374, func_80AED3A4, func_80AED3E0,
    func_80AED414, func_80AEF29C, func_80AEF2AC, func_80AEF2D0, func_80AEF354, func_80AEF3A8, func_80AEEBD4,
    func_80AEEC5C, func_80AEECF0, func_80AEED58, func_80AEEDCC, func_80AEEE34, func_80AEEE9C, func_80AEEF08,
    func_80AEEF5C, func_80AEF9D8, func_80AEFA2C, func_80AEFAAC, func_80AEFB04, func_80AEFB68, func_80AEFCE8,
    func_80AEFBC8, func_80AEFC24, func_80AEFECC, func_80AEFF40,
};

static EnRu1PreLimbDrawFunc sPreLimbDrawFuncs[] = {
    func_80AF0278,
};

static Vec3f sMultVec = { 0.0f, 10.0f, 0.0f };

static EnRu1DrawFunc sDrawFuncs[] = {
    EnRu1_DrawNothing,
    EnRu1_DrawOpa,
    EnRu1_DrawXlu,
};

const ActorInit En_Ru1_InitVars = {
    ACTOR_EN_RU1,
    ACTORCAT_NPC,
    FLAGS,
    OBJECT_RU1,
    sizeof(EnRu1),
    (ActorFunc)EnRu1_Init,
    (ActorFunc)EnRu1_Destroy,
    (ActorFunc)EnRu1_Update,
    (ActorFunc)EnRu1_Draw,
};

void func_80AEAC10(EnRu1* this, GlobalContext* globalCtx) {
    s32 pad[5];

    Collider_UpdateCylinder(&this->actor, &this->collider);
    CollisionCheck_SetOC(globalCtx, &globalCtx->colChkCtx, &this->collider.base);
}

void func_80AEAC54(EnRu1* this, GlobalContext* globalCtx) {
    s32 pad[5];

    Collider_UpdateCylinder(&this->actor, &this->collider2);
    if (this->unk_34C != 0) {
        CollisionCheck_SetOC(globalCtx, &globalCtx->colChkCtx, &this->collider2.base);
    } else if (this->actor.xzDistToPlayer > 32.0f) {
        this->unk_34C = 1;
    }
}

void func_80AEACDC(EnRu1* this, GlobalContext* globalCtx) {
    s32 pad[5];

    Collider_UpdateCylinder(&this->actor, &this->collider2);
    CollisionCheck_SetAT(globalCtx, &globalCtx->colChkCtx, &this->collider2.base);
}

void func_80AEAD20(Actor* thisx, GlobalContext* globalCtx) {
    EnRu1* this = THIS;

    Collider_InitCylinder(globalCtx, &this->collider);
    Collider_SetCylinderType1(globalCtx, &this->collider, &this->actor, &sCylinderInit1);

    Collider_InitCylinder(globalCtx, &this->collider2);
    Collider_SetCylinderType1(globalCtx, &this->collider2, &this->actor, &sCylinderInit2);
}

void EnRu1_DestroyColliders(EnRu1* this, GlobalContext* globalCtx) {
    Collider_DestroyCylinder(globalCtx, &this->collider);
    Collider_DestroyCylinder(globalCtx, &this->collider2);
}

void func_80AEADD8(EnRu1* this) {
    this->unk_34C = 0;
}

u8 func_80AEADE0(EnRu1* this) {
    u8 params = this->actor.params >> 8;

    return params;
}

u8 func_80AEADF0(EnRu1* this) {
    s16 params = this->actor.params;

    return params;
}

void EnRu1_Destroy(Actor* thisx, GlobalContext* globalCtx) {
    EnRu1* this = THIS;

    EnRu1_DestroyColliders(this, globalCtx);
}

void EnRu1_UpdateEyes(EnRu1* this) {
    s32 pad[3];
    s16* blinkTimer = &this->blinkTimer;
    s16* eyeIndex = &this->eyeIndex;

    if (DECR(*blinkTimer) == 0) {
        *blinkTimer = Rand_S16Offset(60, 60);
    }

    *eyeIndex = *blinkTimer;
    if (*eyeIndex >= 3) {
        *eyeIndex = 0;
    }
}

void EnRu1_SetEyeIndex(EnRu1* this, s16 eyeIndex) {
    this->eyeIndex = eyeIndex;
}

void EnRu1_SetMouthIndex(EnRu1* this, s16 mouthIndex) {
    this->mouthIndex = mouthIndex;
}

void func_80AEAECC(EnRu1* this, GlobalContext* globalCtx) {
    f32* velocityY = &this->actor.velocity.y;
    f32 velocityYHeld = *velocityY;

    *velocityY = -4.0f;
    Actor_UpdateBgCheckInfo(globalCtx, &this->actor, 19.0f, 25.0f, 30.0f, 7);
    *velocityY = velocityYHeld;
}

s32 EnRu1_IsCsStateIdle(GlobalContext* globalCtx) {
    if (globalCtx->csCtx.state == CS_STATE_IDLE) {
        return true;
    }
    return false;
}

CsCmdActorAction* func_80AEAF58(GlobalContext* globalCtx, s32 npcActionIdx) {
    s32 pad[2];
    CsCmdActorAction* ret = NULL;

    if (!EnRu1_IsCsStateIdle(globalCtx)) {
        ret = globalCtx->csCtx.npcActions[npcActionIdx];
    }
    return ret;
}

s32 func_80AEAFA0(GlobalContext* globalCtx, u16 action, s32 npcActionIdx) {
    CsCmdActorAction* csCmdNPCAction = func_80AEAF58(globalCtx, npcActionIdx);

    if ((csCmdNPCAction != NULL) && (csCmdNPCAction->action == action)) {
        return true;
    }
    return false;
}

s32 func_80AEAFE0(GlobalContext* globalCtx, u16 action, s32 npcActionIdx) {
    CsCmdActorAction* csCmdNPCAction = func_80AEAF58(globalCtx, npcActionIdx);

    if ((csCmdNPCAction != NULL) && (csCmdNPCAction->action != action)) {
        return true;
    }
    return false;
}

s32 func_80AEB020(EnRu1* this, GlobalContext* globalCtx) {
    Actor* actorIt = globalCtx->actorCtx.actorLists[ACTORCAT_NPC].head;
    EnRu1* someEnRu1;

    while (actorIt != NULL) {
        if (actorIt->id == ACTOR_EN_RU1) {
            someEnRu1 = (EnRu1*)actorIt;
            if (someEnRu1 != this) {
                if ((someEnRu1->action == 31) || (someEnRu1->action == 32) || (someEnRu1->action == 24)) {
                    return true;
                }
            }
        }
        actorIt = actorIt->next;
    }
    return false;
}

BgBdanObjects* EnRu1_FindSwitch(GlobalContext* globalCtx) {
    Actor* actorIt = globalCtx->actorCtx.actorLists[ACTORCAT_BG].head;

    while (actorIt != NULL) {
        if (actorIt->id == ACTOR_BG_BDAN_OBJECTS && actorIt->params == 0) {
            return (BgBdanObjects*)actorIt;
        }
        actorIt = actorIt->next;
    }
    // "There is no stand"
    osSyncPrintf(VT_FGCOL(RED) "お立ち台が無い!!!!!!!!!!!!!!!!!!!!!!!!!\n" VT_RST);
    return NULL;
}

void func_80AEB0EC(EnRu1* this, s32 cameraSetting) {
    if (this->unk_28C != NULL) {
        this->unk_28C->cameraSetting = cameraSetting;
    }
}

s32 func_80AEB104(EnRu1* this) {
    if (this->unk_28C != NULL) {
        return this->unk_28C->cameraSetting;
    } else {
        return 0;
    }
}

Actor* func_80AEB124(GlobalContext* globalCtx) {
    Actor* actorIt = globalCtx->actorCtx.actorLists[ACTORCAT_BOSS].head;

    while (actorIt != NULL) {
        if ((actorIt->id == ACTOR_DEMO_EFFECT) && ((actorIt->params & 0xFF) == 0x15)) {
            return actorIt;
        }
        actorIt = actorIt->next;
    }
    return NULL;
}

s32 func_80AEB174(GlobalContext* globalCtx) {
    return (Message_GetState(&globalCtx->msgCtx) == TEXT_STATE_EVENT) && Message_ShouldAdvance(globalCtx);
}

s32 func_80AEB1B4(GlobalContext* globalCtx) {
    return Message_GetState(&globalCtx->msgCtx) == TEXT_STATE_CLOSING;
}

void func_80AEB1D8(EnRu1* this) {
    this->action = 36;
    this->drawConfig = 0;
    this->actor.velocity.x = 0.0f;
    this->actor.velocity.y = 0.0f;
    this->actor.velocity.z = 0.0f;
    this->actor.speedXZ = 0.0f;
    this->actor.gravity = 0.0f;
    this->actor.minVelocityY = 0.0f;
    func_80AEB0EC(this, 0);
}

void func_80AEB220(EnRu1* this, GlobalContext* globalCtx) {
    if ((EnRu1_IsCsStateIdle(globalCtx)) && (this->actor.params == 0xA)) {
        func_80AEB1D8(this);
    }
}

void func_80AEB264(EnRu1* this, AnimationHeader* animation, u8 arg2, f32 transitionRate, s32 arg4) {
    s32 pad[2];
    AnimationHeader* animHeader = SEGMENTED_TO_VIRTUAL(animation);
    f32 frameCount = Animation_GetLastFrame(animHeader);
    f32 playbackSpeed;
    f32 unk0;
    f32 fc;

    if (arg4 == 0) {
        unk0 = 0.0f;
        fc = frameCount;
        playbackSpeed = 1.0f;
    } else {
        unk0 = frameCount;
        fc = 0.0f;
        playbackSpeed = -1.0f;
    }

    Animation_Change(&this->skelAnime, animHeader, playbackSpeed, unk0, fc, arg2, transitionRate);
}

s32 EnRu1_UpdateSkelAnime(EnRu1* this) {
    // why?
    if (this->action != 32) {
        return SkelAnime_Update(&this->skelAnime);
    } else {
        return SkelAnime_Update(&this->skelAnime);
    }
}

void func_80AEB364(EnRu1* this, GlobalContext* globalCtx) {
    this->skelAnime.moveFlags |= 1;
    AnimationContext_SetMoveActor(globalCtx, &this->actor, &this->skelAnime, 1.0f);
}

void func_80AEB3A4(EnRu1* this, GlobalContext* globalCtx) {
    this->skelAnime.moveFlags |= 1;
    func_80AEB364(this, globalCtx);
}

void func_80AEB3CC(EnRu1* this) {
    this->skelAnime.moveFlags &= ~0x1;
}

void func_80AEB3DC(EnRu1* this, GlobalContext* globalCtx) {
    func_80AEB264(this, &gRutoChildWaitHandsBehindBackAnim, 0, 0, 0);
    this->action = 0;
    this->drawConfig = 1;
    EnRu1_SetEyeIndex(this, 4);
    EnRu1_SetMouthIndex(this, 0);
}

CsCmdActorAction* func_80AEB438(GlobalContext* globalCtx) {
    return func_80AEAF58(globalCtx, 3);
}

s32 func_80AEB458(GlobalContext* globalCtx, u16 action) {
    return func_80AEAFA0(globalCtx, action, 3);
}

s32 func_80AEB480(GlobalContext* globalCtx, u16 action) {
    return func_80AEAFE0(globalCtx, action, 3);
}

void EnRu1_SpawnRipple(EnRu1* this, GlobalContext* globalCtx, s16 radiusMax, s16 life) {
    Vec3f pos;
    Actor* thisx = &this->actor;

    pos.x = this->actor.world.pos.x;
    pos.y = this->actor.world.pos.y + this->actor.yDistToWater;
    pos.z = this->actor.world.pos.z;
    EffectSsGRipple_Spawn(globalCtx, &pos, 100, radiusMax, life);
}

void func_80AEB50C(EnRu1* this, GlobalContext* globalCtx) {
    this->unk_270 += 1.0f;
    if (this->unk_270 >= kREG(3) + 10.0f) {
        EnRu1_SpawnRipple(this, globalCtx, kREG(1) + 500, 0);
        this->unk_270 = 0.0f;
    }
}

void func_80AEB59C(EnRu1* this, GlobalContext* globalCtx) {
    EnRu1_SpawnRipple(this, globalCtx, kREG(2) + 500, 0);
    EnRu1_SpawnRipple(this, globalCtx, kREG(2) + 500, kREG(3) + 10.0f);
    EnRu1_SpawnRipple(this, globalCtx, kREG(2) + 500, (kREG(3) + 10.0f) * 2.0f);
}

void EnRu1_SpawnSplash(EnRu1* this, GlobalContext* globalCtx) {
    Vec3f pos;

    pos.x = this->actor.world.pos.x;
    pos.y = this->actor.world.pos.y + this->actor.yDistToWater;
    pos.z = this->actor.world.pos.z;

    EffectSsGSplash_Spawn(globalCtx, &pos, 0, 0, 1, 0);
}

void func_80AEB6E0(EnRu1* this, GlobalContext* globalCtx) {
    SkelAnime* skelAnime = &this->skelAnime;

    if (skelAnime->baseTransl.y < skelAnime->jointTable[0].y) {
        skelAnime->moveFlags |= 3;
        AnimationContext_SetMoveActor(globalCtx, &this->actor, skelAnime, 1.0f);
    }
}

void func_80AEB738(EnRu1* this, GlobalContext* globalCtx) {
    SkelAnime* skelAnime = &this->skelAnime;

    skelAnime->baseTransl = skelAnime->jointTable[0];
    skelAnime->prevTransl = skelAnime->jointTable[0];
    if (skelAnime->baseTransl.y < skelAnime->jointTable[0].y) {
        skelAnime->moveFlags |= 3;
        AnimationContext_SetMoveActor(globalCtx, &this->actor, skelAnime, 1.0f);
    }
}

void func_80AEB7D0(EnRu1* this) {
    this->skelAnime.moveFlags &= ~0x3;
}

f32 func_80AEB7E0(CsCmdActorAction* csCmdNPCAction, GlobalContext* globalCtx) {
    s32 csCtxFrames = globalCtx->csCtx.frames;
    if ((csCtxFrames < csCmdNPCAction->endFrame) && (csCmdNPCAction->endFrame - csCmdNPCAction->startFrame > 0)) {
        return (Math_CosS(((csCtxFrames - csCmdNPCAction->startFrame) /
                           (f32)(csCmdNPCAction->endFrame - csCmdNPCAction->startFrame)) *
                          32768.0f) *
                -0.5f) +
               0.5f;
    }
    return 1.0f;
}

f32 func_80AEB87C(f32 arg0, s32 arg1, s32 arg2) {
    return (((f32)arg2 - arg1) * arg0) + arg1;
}

void func_80AEB89C(EnRu1* this, GlobalContext* globalCtx) {
    CsCmdActorAction* npcAction = func_80AEB438(globalCtx);
    s16 npcActionRotY;

    if (npcAction != NULL) {
        npcActionRotY = npcAction->rot.y;
        this->actor.shape.rot.y = npcActionRotY;
        this->actor.world.rot.y = npcActionRotY;
        this->actor.world.pos.x = npcAction->startPos.x;
        this->actor.world.pos.y = npcAction->startPos.y;
        this->actor.world.pos.z = npcAction->startPos.z;
    }
}

void func_80AEB914(EnRu1* this, GlobalContext* globalCtx) {
    func_80AEB89C(this, globalCtx);
}

void func_80AEB934(EnRu1* this, GlobalContext* globalCtx) {
    func_80AEB89C(this, globalCtx);
}

void func_80AEB954(EnRu1* this, GlobalContext* globalCtx) {
    func_80AEB6E0(this, globalCtx);
}

void func_80AEB974(EnRu1* this, GlobalContext* globalCtx) {
    Vec3f* thisPos;
    f32 sp30;
    CsCmdActorAction* csCmdNPCAction = func_80AEB438(globalCtx);
    s32 pad;

    if (csCmdNPCAction != NULL) {
        sp30 = func_80AEB7E0(csCmdNPCAction, globalCtx);
        thisPos = &this->actor.world.pos;
        thisPos->x = func_80AEB87C(sp30, csCmdNPCAction->startPos.x, csCmdNPCAction->endPos.x);
        thisPos->y = func_80AEB87C(sp30, csCmdNPCAction->startPos.y, csCmdNPCAction->endPos.y);
        thisPos->z = func_80AEB87C(sp30, csCmdNPCAction->startPos.z, csCmdNPCAction->endPos.z);
    }
}

void func_80AEBA0C(EnRu1* this, GlobalContext* globalCtx) {
    func_80AEB6E0(this, globalCtx);
}

void func_80AEBA2C(EnRu1* this, GlobalContext* globalCtx) {
    s32 pad;
    Vec3f* unk_364 = &this->unk_364;
    Vec3f* thisPos;
    f32 temp_ret_2;
    CsCmdActorAction* csCmdNPCAction = func_80AEB438(globalCtx);
    s32 pad2;
    if (csCmdNPCAction != NULL) {
        temp_ret_2 = func_80AEB7E0(csCmdNPCAction, globalCtx);
        thisPos = &this->actor.world.pos;
        thisPos->x = func_80AEB87C(temp_ret_2, unk_364->x, csCmdNPCAction->endPos.x);
        thisPos->y = func_80AEB87C(temp_ret_2, unk_364->y, csCmdNPCAction->endPos.y);
        thisPos->z = func_80AEB87C(temp_ret_2, unk_364->z, csCmdNPCAction->endPos.z);
    }
}

void func_80AEBAFC(EnRu1* this) {
    if (this->unk_298 == 0) {
        func_80078914(&this->actor.projectedPos, NA_SE_EV_DIVE_INTO_WATER);
        this->unk_298 = 1;
    }
}

void func_80AEBB3C(EnRu1* this) {
    if (Animation_OnFrame(&this->skelAnime, 5.0f)) {
        func_80078914(&this->actor.projectedPos, NA_SE_PL_FACE_UP);
    }
}

void func_80AEBB78(EnRu1* this) {
    SkelAnime* skelAnime = &this->skelAnime;

    if (Animation_OnFrame(skelAnime, 4.0f) || Animation_OnFrame(skelAnime, 13.0f) ||
        Animation_OnFrame(skelAnime, 22.0f) || Animation_OnFrame(skelAnime, 31.0f)) {
        func_80078914(&this->actor.projectedPos, NA_SE_PL_SWIM);
    }
}

void func_80AEBBF4(EnRu1* this) {
    if (Animation_OnFrame(&this->skelAnime, 8.0f)) {
        func_80078914(&this->actor.projectedPos, NA_SE_PL_SUBMERGE);
    }
}

void func_80AEBC30(GlobalContext* globalCtx) {
    Player* player;

    if (globalCtx->csCtx.frames == 0xCD) {
        player = GET_PLAYER(globalCtx);
        Audio_PlaySoundGeneral(NA_SE_EV_DIVE_INTO_WATER, &player->actor.projectedPos, 4, &D_801333E0, &D_801333E0,
                               &D_801333E8);
    }
}

void func_80AEBC84(EnRu1* this, GlobalContext* globalCtx) {
    if (globalCtx->csCtx.frames == 0x82) {
        func_80078914(&this->actor.projectedPos, NA_SE_VO_RT_LAUGH_0);
    }
}

void func_80AEBCB8(EnRu1* this, UNK_TYPE arg1) {
    if (arg1 != 0) {
        Animation_Change(&this->skelAnime, &gRutoChildSwimOnBackAnim, 1.0f, 0,
                         Animation_GetLastFrame(&gRutoChildSwimOnBackAnim), ANIMMODE_LOOP, -8.0f);
    }
}

void func_80AEBD1C(EnRu1* this, GlobalContext* globalCtx) {
    if (func_80AEB480(globalCtx, 2)) {
        this->action = 1;
        this->drawConfig = 0;
        func_80AEB914(this, globalCtx);
        func_80AEAECC(this, globalCtx);
        EnRu1_SpawnSplash(this, globalCtx);
        func_80AEB59C(this, globalCtx);
    }
}

void func_80AEBD94(EnRu1* this, GlobalContext* globalCtx) {
    s32 pad[2];
    f32 frameCount;

    if (func_80AEB480(globalCtx, 3)) {
        frameCount = Animation_GetLastFrame(&gRutoChildAnim_009060);
        func_80AEB934(this, globalCtx);
        func_80AEB738(this, globalCtx);
        Animation_Change(&this->skelAnime, &gRutoChildAnim_009060, 1.0f, 0.0f, frameCount, ANIMMODE_ONCE, 0.0f);
        this->action = 2;
        this->drawConfig = 1;
    }
}

void func_80AEBE3C(EnRu1* this, GlobalContext* globalCtx, s32 arg2) {
    s32 pad[2];
    f32 frameCount;

    if (arg2 != 0) {
        frameCount = Animation_GetLastFrame(&gRutoChildTreadWaterAnim);
        func_80AEB7D0(this);
        Animation_Change(&this->skelAnime, &gRutoChildTreadWaterAnim, 1.0f, 0, frameCount, ANIMMODE_LOOP, -8.0f);
        this->action = 3;
    } else {
        func_80AEB954(this, globalCtx);
    }
}

void func_80AEBEC8(EnRu1* this, GlobalContext* globalCtx) {
    s32 pad[2];
    f32 frameCount;

    if (func_80AEB458(globalCtx, 6)) {
        frameCount = Animation_GetLastFrame(&gRutoChildTransitionToSwimOnBackAnim);
        func_80AEB738(this, globalCtx);
        Animation_Change(&this->skelAnime, &gRutoChildTransitionToSwimOnBackAnim, 1.0f, 0, frameCount, ANIMMODE_ONCE,
                         -8.0f);
        this->action = 4;
    }
}

void func_80AEBF60(EnRu1* this, GlobalContext* globalCtx) {
    if (func_80AEB480(globalCtx, 6)) {
        func_80AEB7D0(this);
        this->action = 5;
        this->unk_364 = this->actor.world.pos;
    } else {
        func_80AEBA0C(this, globalCtx);
    }
}

void func_80AEBFD8(EnRu1* this, GlobalContext* globalCtx) {
    CsCmdActorAction* csCmdNPCAction = func_80AEB438(globalCtx);
    f32 frameCount;
    u16 csCtxFrames;
    u16 endFrame;

    if (csCmdNPCAction != NULL) {
        csCtxFrames = globalCtx->csCtx.frames;
        endFrame = csCmdNPCAction->endFrame;
        if (csCtxFrames >= endFrame - 2) {
            frameCount = Animation_GetLastFrame(&gRutoChildTransitionFromSwimOnBackAnim);
            Animation_Change(&this->skelAnime, &gRutoChildTransitionFromSwimOnBackAnim, 1.0, 0, frameCount,
                             ANIMMODE_ONCE, -8.0f);
            this->action = 6;
        }
    }
}

void func_80AEC070(EnRu1* this, GlobalContext* globalCtx, UNK_TYPE arg2) {
    if ((func_80AEB458(globalCtx, 8)) && (arg2 != 0)) {
        Actor_Kill(&this->actor);
    }
}

void func_80AEC0B4(EnRu1* this, GlobalContext* globalCtx) {
    func_80AEB89C(this, globalCtx);
    EnRu1_UpdateSkelAnime(this);
    func_80AEBC84(this, globalCtx);
    func_80AEBC30(globalCtx);
    func_80AEBD1C(this, globalCtx);
}

void func_80AEC100(EnRu1* this, GlobalContext* globalCtx) {
    func_80AEBAFC(this);
    func_80AEBD94(this, globalCtx);
}

void func_80AEC130(EnRu1* this, GlobalContext* globalCtx) {
    s32 something = EnRu1_UpdateSkelAnime(this);

    func_80AEAECC(this, globalCtx);
    func_80AEBB3C(this);
    func_80AEBE3C(this, globalCtx, something);
}

void func_80AEC17C(EnRu1* this, GlobalContext* globalCtx) {
    func_80AEB974(this, globalCtx);
    func_80AEAECC(this, globalCtx);
    EnRu1_UpdateSkelAnime(this);
    func_80AEB50C(this, globalCtx);
    func_80AEBEC8(this, globalCtx);
}

void func_80AEC1D4(EnRu1* this, GlobalContext* globalCtx) {
    s32 something;

    something = EnRu1_UpdateSkelAnime(this);
    func_80AEAECC(this, globalCtx);
    EnRu1_UpdateEyes(this);
    func_80AEB50C(this, globalCtx);
    func_80AEBCB8(this, something);
    func_80AEBBF4(this);
    func_80AEBF60(this, globalCtx);
}

void func_80AEC244(EnRu1* this, GlobalContext* globalCtx) {
    s32 something;

    something = EnRu1_UpdateSkelAnime(this);
    func_80AEBA2C(this, globalCtx);
    func_80AEAECC(this, globalCtx);
    EnRu1_UpdateEyes(this);
    func_80AEB50C(this, globalCtx);
    func_80AEBCB8(this, something);
    func_80AEBB78(this);
    func_80AEBFD8(this, globalCtx);
}

void func_80AEC2C0(EnRu1* this, GlobalContext* globalCtx) {
    s32 something;

    something = EnRu1_UpdateSkelAnime(this);
    func_80AEAECC(this, globalCtx);
    EnRu1_UpdateEyes(this);
    func_80AEB50C(this, globalCtx);
    func_80AEC070(this, globalCtx, something);
}

void func_80AEC320(EnRu1* this, GlobalContext* globalCtx) {
    s8 actorRoom;

    if (!(gSaveContext.infTable[20] & 2)) {
        func_80AEB264(this, &gRutoChildWait2Anim, 0, 0, 0);
        this->action = 7;
        EnRu1_SetMouthIndex(this, 1);
    } else if ((gSaveContext.infTable[20] & 0x80) && !(gSaveContext.infTable[20] & 1) &&
               !(gSaveContext.infTable[20] & 0x20)) {
        if (!func_80AEB020(this, globalCtx)) {
            func_80AEB264(this, &gRutoChildWait2Anim, 0, 0, 0);
            actorRoom = this->actor.room;
            this->action = 22;
            this->actor.room = -1;
            this->drawConfig = 0;
            this->roomNum1 = actorRoom;
            this->roomNum3 = actorRoom;
            this->roomNum2 = actorRoom;
        } else {
            Actor_Kill(&this->actor);
        }
    } else {
        Actor_Kill(&this->actor);
    }
}

void func_80AEC40C(EnRu1* this) {
    f32 unk_26C = this->unk_26C;

    if (unk_26C < 8.0f) {
        this->actor.speedXZ = (((kREG(3) * 0.01f) + 2.7f) / 8.0f) * unk_26C;
    } else {
        this->actor.speedXZ = (kREG(3) * 0.01f) + 2.7f;
    }
    this->actor.velocity.y = -1.0f;
    Actor_MoveForward(&this->actor);
}

void func_80AEC4CC(EnRu1* this) {
    this->actor.velocity.y = -1.0f;
    Actor_MoveForward(&this->actor);
}

void func_80AEC4F4(EnRu1* this) {
    f32* speedXZ = &this->actor.speedXZ;
    f32* unk_26C = &this->unk_26C;

    if (this->unk_26C < 8.0f) {
        *unk_26C += 1.0f;
        *speedXZ *= (8.0f - *unk_26C) / 8.0f;
        this->actor.velocity.y = -*unk_26C * (((kREG(4) * 0.01f) + 13.0f) / 8.0f);
    } else {
        *speedXZ = 0.0f;
        this->actor.velocity.y = -((kREG(4) * 0.01f) + 13.0f);
    }
    Actor_MoveForward(&this->actor);
}

s32 func_80AEC5FC(EnRu1* this, GlobalContext* globalCtx) {
    Player* player = GET_PLAYER(globalCtx);
    f32 thisPosZ = this->actor.world.pos.z;
    f32 playerPosZ = player->actor.world.pos.z;

    if ((playerPosZ - thisPosZ <= 265.0f) && (player->actor.world.pos.y >= this->actor.world.pos.y)) {
        return true;
    }
    return false;
}

void func_80AEC650(EnRu1* this) {
    s32 pad[2];

    if (this->unk_280 == 0) {
        if (Animation_OnFrame(&this->skelAnime, 2.0f) || Animation_OnFrame(&this->skelAnime, 7.0f)) {
            func_80078914(&this->actor.projectedPos, NA_SE_PL_WALK_DIRT);
        }
    }
}

void func_80AEC6B0(EnRu1* this) {
    func_80078914(&this->actor.projectedPos, NA_SE_EV_FALL_DOWN_DIRT);
    func_80078914(&this->actor.projectedPos, NA_SE_VO_RT_FALL);
}

void func_80AEC6E4(EnRu1* this, GlobalContext* globalCtx) {
    if ((func_80AEAFA0(globalCtx, 4, 3)) && (this->unk_280 == 0)) {
        Animation_Change(&this->skelAnime, &gRutoChildBringArmsUpAnim, 1.0f, 0,
                         Animation_GetLastFrame(&gRutoChildBringArmsUpAnim), ANIMMODE_ONCE, -8.0f);
        this->unk_280 = 1;
        func_80AEC6B0(this);
    }
}

void func_80AEC780(EnRu1* this, GlobalContext* globalCtx) {
    s32 pad;
    Player* player = GET_PLAYER(globalCtx);

    if ((func_80AEC5FC(this, globalCtx)) && (!Gameplay_InCsMode(globalCtx)) && (!(player->stateFlags1 & 0x206000)) &&
        (player->actor.bgCheckFlags & 1)) {

        globalCtx->csCtx.segment = &D_80AF0880;
        gSaveContext.cutsceneTrigger = 1;
        player->linearVelocity = 0.0f;
        this->action = 8;
    }
}

void func_80AEC81C(EnRu1* this, GlobalContext* globalCtx) {
    CsCmdActorAction* csCmdNPCAction;
    s16 newRotY;

    if (func_80AEAFE0(globalCtx, 1, 3)) {
        csCmdNPCAction = globalCtx->csCtx.npcActions[3];
        this->actor.world.pos.x = csCmdNPCAction->startPos.x;
        this->actor.world.pos.y = csCmdNPCAction->startPos.y;
        this->actor.world.pos.z = csCmdNPCAction->startPos.z;
        newRotY = csCmdNPCAction->rot.y;
        this->actor.shape.rot.y = newRotY;
        this->actor.world.rot.y = newRotY;
        this->action = 9;
        this->drawConfig = 1;
    }
}

void func_80AEC8B8(EnRu1* this, GlobalContext* globalCtx) {
    if (func_80AEAFA0(globalCtx, 3, 3)) {
        Animation_Change(&this->skelAnime, &gRutoChildTurnAroundAnim, 1.0f, 0,
                         Animation_GetLastFrame(&gRutoChildTurnAroundAnim), ANIMMODE_ONCE, -8.0f);
        this->action = 10;
    }
}

void func_80AEC93C(EnRu1* this, UNK_TYPE arg1) {
    if (arg1 != 0) {
        Animation_Change(&this->skelAnime, &gRutoChildWalkAnim, 1.0f, 0, Animation_GetLastFrame(&gRutoChildWalkAnim),
                         ANIMMODE_LOOP, -8.0f);
        this->actor.world.rot.y += 0x8000;
        this->action = 0xB;
        this->unk_26C = 0.0f;
    }
}

void func_80AEC9C4(EnRu1* this) {
    this->unk_26C += 1.0f;
    if (this->unk_26C >= 8.0f) {
        this->action = 12;
        this->unk_26C = 0.0f;
        this->actor.velocity.y = -1.0f;
    }
}

void func_80AECA18(EnRu1* this) {
    if (!(this->actor.bgCheckFlags & 1)) {
        this->action = 13;
        this->unk_26C = 0.0f;
        this->actor.velocity.y = 0.0f;
    }
}

void func_80AECA44(EnRu1* this, GlobalContext* globalCtx) {
    if (func_80AEAFA0(globalCtx, 5, 3)) {
        gSaveContext.infTable[20] |= 2;
        this->action = 14;
    }
}

void func_80AECA94(EnRu1* this, GlobalContext* globalCtx) {
    func_80AEC780(this, globalCtx);
}

void func_80AECAB4(EnRu1* this, GlobalContext* globalCtx) {
    func_80AEC81C(this, globalCtx);
}

void func_80AECAD4(EnRu1* this, GlobalContext* globalCtx) {
    EnRu1_UpdateSkelAnime(this);
    EnRu1_UpdateEyes(this);
    func_80AEAECC(this, globalCtx);
    func_80AEC8B8(this, globalCtx);
}

void func_80AECB18(EnRu1* this, GlobalContext* globalCtx) {
    s32 something;

    something = EnRu1_UpdateSkelAnime(this);
    EnRu1_UpdateEyes(this);
    func_80AEAECC(this, globalCtx);
    func_80AEC93C(this, something);
}

void func_80AECB60(EnRu1* this, GlobalContext* globalCtx) {
    func_80AEC40C(this);
    EnRu1_UpdateSkelAnime(this);
    EnRu1_UpdateEyes(this);
    func_80AEAECC(this, globalCtx);
    func_80AEC650(this);
    func_80AEC9C4(this);
}

void func_80AECBB8(EnRu1* this, GlobalContext* globalCtx) {
    func_80AEC4CC(this);
    func_80AEC6E4(this, globalCtx);
    EnRu1_UpdateSkelAnime(this);
    EnRu1_UpdateEyes(this);
    func_80AEAECC(this, globalCtx);
    func_80AEC650(this);
    func_80AECA18(this);
}

void func_80AECC1C(EnRu1* this, GlobalContext* globalCtx) {
    func_80AEC4F4(this);
    func_80AEC6E4(this, globalCtx);
    EnRu1_UpdateSkelAnime(this);
    EnRu1_UpdateEyes(this);
    func_80AEAECC(this, globalCtx);
    func_80AEC650(this);
    func_80AECA44(this, globalCtx);
}

void func_80AECC84(EnRu1* this, GlobalContext* globalCtx) {
    if (globalCtx->csCtx.state == CS_STATE_IDLE) {
        Actor_Kill(&this->actor);
    }
}

void func_80AECCB0(EnRu1* this, GlobalContext* globalCtx) {
    s32 pad;
    Vec3f* pos;
    s16 yawTowardsPlayer;
    f32 spawnX;
    f32 spawnY;
    f32 spawnZ;
    s32 pad2[2];

    yawTowardsPlayer = this->actor.yawTowardsPlayer;
    pos = &this->actor.world.pos;
    spawnX = ((kREG(1) + 12.0f) * Math_SinS(yawTowardsPlayer)) + pos->x;
    spawnY = pos->y;
    spawnZ = ((kREG(1) + 12.0f) * Math_CosS(yawTowardsPlayer)) + pos->z;
    this->blueWarp = (DoorWarp1*)Actor_SpawnAsChild(&globalCtx->actorCtx, &this->actor, globalCtx, ACTOR_DOOR_WARP1,
                                                    spawnX, spawnY, spawnZ, 0, yawTowardsPlayer, 0, WARP_BLUE_RUTO);
}

void func_80AECDA0(EnRu1* this, GlobalContext* globalCtx) {
    func_80AEB264(this, &gRutoChildWaitHandsOnHipsAnim, 0, 0, 0);
    this->action = 15;
    this->actor.shape.yOffset = -10000.0f;
    EnRu1_SetEyeIndex(this, 5);
    EnRu1_SetMouthIndex(this, 2);
}

void func_80AECE04(EnRu1* this, GlobalContext* globalCtx) {
    this->actor.shape.yOffset += (250.0f / 3.0f);
}

void func_80AECE20(EnRu1* this, GlobalContext* globalCtx) {
    s32 pad2;
    Player* player = GET_PLAYER(globalCtx);
    Vec3f* playerPos = &player->actor.world.pos;
    s16 shapeRotY = player->actor.shape.rot.y;
    s32 pad;
    f32 unk_27C = this->unk_27C;
    Vec3f* pos = &this->actor.world.pos;

    pos->x = (Math_SinS(shapeRotY) * unk_27C) + playerPos->x;
    pos->y = playerPos->y;
    pos->z = (Math_CosS(shapeRotY) * unk_27C) + playerPos->z;
}

void func_80AECEB4(EnRu1* this, GlobalContext* globalCtx) {
    s32 pad;
    Player* player = GET_PLAYER(globalCtx);
    Vec3f* player_unk_450 = &player->unk_450;
    Vec3f* pos = &this->actor.world.pos;
    s16 shapeRotY = this->actor.shape.rot.y;

    player_unk_450->x = ((kREG(2) + 30.0f) * Math_SinS(shapeRotY)) + pos->x;
    player_unk_450->z = ((kREG(2) + 30.0f) * Math_CosS(shapeRotY)) + pos->z;
}

s32 func_80AECF6C(EnRu1* this, GlobalContext* globalCtx) {
    s16* shapeRotY;
    Player* player = GET_PLAYER(globalCtx);
    Player* otherPlayer;
    s16 temp_f16;
    f32 temp1;
    f32 temp2;
    s32 pad2[5];

    this->unk_26C += 1.0f;
    if ((player->actor.speedXZ == 0.0f) && (this->unk_26C >= 3.0f)) {
        otherPlayer = GET_PLAYER(globalCtx);
        player->actor.world.pos.x = otherPlayer->unk_450.x;
        player->actor.world.pos.y = otherPlayer->unk_450.y;
        player->actor.world.pos.z = otherPlayer->unk_450.z;
        shapeRotY = &player->actor.shape.rot.y;
        temp1 = this->actor.world.pos.x - player->actor.world.pos.x;
        temp2 = this->actor.world.pos.z - player->actor.world.pos.z;
        temp_f16 = Math_FAtan2F(temp1, temp2) * (0x8000 / M_PI);
        if (*shapeRotY != temp_f16) {
            Math_SmoothStepToS(shapeRotY, temp_f16, 0x14, 0x1838, 0x64);
            player->actor.world.rot.y = *shapeRotY;
        } else {
            return true;
        }
    }
    return false;
}

s32 func_80AED084(EnRu1* this, s32 state) {
    if (this->blueWarp != NULL && this->blueWarp->rutoWarpState == state) {
        return true;
    }
    return false;
}

void func_80AED0B0(EnRu1* this, s32 state) {
    if (this->blueWarp != NULL) {
        this->blueWarp->rutoWarpState = state;
    }
}

void func_80AED0C8(EnRu1* this, GlobalContext* globalCtx) {
    this->action = 16;
}

void func_80AED0D8(EnRu1* this, GlobalContext* globalCtx) {
    this->action = 17;
    this->drawConfig = 1;
    this->actor.world.rot.y = this->actor.yawTowardsPlayer;
    this->actor.shape.rot.y = this->actor.yawTowardsPlayer;
    func_80AECCB0(this, globalCtx);
}

void func_80AED110(EnRu1* this) {
    if (this->actor.shape.yOffset >= 0.0f) {
        this->action = 18;
        this->actor.shape.yOffset = 0.0f;
        func_80AED0B0(this, WARP_BLUE_RUTO_STATE_READY);
    }
}

void func_80AED154(EnRu1* this, GlobalContext* globalCtx) {
    if (func_80AED084(this, WARP_BLUE_RUTO_STATE_ENTERED)) {
        this->action = 0x13;
        this->unk_26C = 0.0f;
        func_80AECEB4(this, globalCtx);
    }
}

void func_80AED19C(EnRu1* this, s32 cond) {
    if (cond) {
        Animation_Change(&this->skelAnime, &gRutoChildTransitionHandsOnHipToCrossArmsAndLegsAnim, 1.0f, 0,
                         Animation_GetLastFrame(&gRutoChildTransitionHandsOnHipToCrossArmsAndLegsAnim), ANIMMODE_ONCE,
                         -8.0f);
        this->action = 20;
        func_80AED0B0(this, WARP_BLUE_RUTO_STATE_3);
    }
}

void func_80AED218(EnRu1* this, UNK_TYPE arg1) {
    if (func_80AED084(this, WARP_BLUE_RUTO_STATE_TALKING)) {
        if (arg1 != 0) {
            Animation_Change(&this->skelAnime, &gRutoChildWaitSittingAnim, 1.0f, 0,
                             Animation_GetLastFrame(&gRutoChildWaitSittingAnim), ANIMMODE_LOOP, -8.0f);
        }
    } else if (func_80AED084(this, WARP_BLUE_RUTO_STATE_WARPING)) {
        Animation_Change(&this->skelAnime, &gRutoChildWaitInBlueWarpAnim, 1.0f, 0,
                         Animation_GetLastFrame(&gRutoChildWaitInBlueWarpAnim), ANIMMODE_ONCE, -8.0f);
        this->action = 21;
        this->unk_27C = this->actor.xzDistToPlayer;
    }
}

void func_80AED304(EnRu1* this, GlobalContext* globalCtx) {
    func_80AED0C8(this, globalCtx);
}

void func_80AED324(EnRu1* this, GlobalContext* globalCtx) {
    func_80AED0D8(this, globalCtx);
}

void func_80AED344(EnRu1* this, GlobalContext* globalCtx) {
    func_80AECE04(this, globalCtx);
    EnRu1_UpdateSkelAnime(this);
    func_80AED110(this);
}

void func_80AED374(EnRu1* this, GlobalContext* globalCtx) {
    EnRu1_UpdateSkelAnime(this);
    func_80AED154(this, globalCtx);
}

void func_80AED3A4(EnRu1* this, GlobalContext* globalCtx) {
    EnRu1_UpdateSkelAnime(this);
    func_80AED19C(this, func_80AECF6C(this, globalCtx));
}

void func_80AED3E0(EnRu1* this, GlobalContext* globalCtx) {
    func_80AEAECC(this, globalCtx);
    func_80AED218(this, EnRu1_UpdateSkelAnime(this));
}

void func_80AED414(EnRu1* this, GlobalContext* globalCtx) {
    func_80AECE20(this, globalCtx);
    func_80AEAECC(this, globalCtx);
    EnRu1_UpdateSkelAnime(this);
}

void func_80AED44C(EnRu1* this, GlobalContext* globalCtx) {
    s8 actorRoom;

    if ((gSaveContext.infTable[20] & 2) && !(gSaveContext.infTable[20] & 0x20) && !(gSaveContext.infTable[20] & 1) &&
        !(gSaveContext.infTable[20] & 0x80)) {
        if (!func_80AEB020(this, globalCtx)) {
            func_80AEB264(this, &gRutoChildWait2Anim, 0, 0, 0);
            actorRoom = this->actor.room;
            this->action = 22;
            this->actor.room = -1;
            this->roomNum1 = actorRoom;
            this->roomNum3 = actorRoom;
            this->roomNum2 = actorRoom;
        } else {
            Actor_Kill(&this->actor);
        }
    } else {
        Actor_Kill(&this->actor);
    }
}

void func_80AED4FC(EnRu1* this) {
    func_80078914(&this->actor.projectedPos, NA_SE_EV_LAND_DIRT);
}

void func_80AED520(EnRu1* this, GlobalContext* globalCtx) {
    Player* player = GET_PLAYER(globalCtx);

    Audio_PlaySoundGeneral(NA_SE_PL_PULL_UP_RUTO, &player->actor.projectedPos, 4, &D_801333E0, &D_801333E0,
                           &D_801333E8);
    func_80078914(&this->actor.projectedPos, NA_SE_VO_RT_LIFT);
}

void func_80AED57C(EnRu1* this) {
    if (this->actor.speedXZ != 0.0f) {
        func_80078914(&this->actor.projectedPos, NA_SE_VO_RT_THROW);
    }
}

void func_80AED5B8(EnRu1* this) {
    func_80078914(&this->actor.projectedPos, NA_SE_VO_RT_CRASH);
}

void func_80AED5DC(EnRu1* this) {
    func_80078914(&this->actor.projectedPos, NA_SE_VO_RT_UNBALLANCE);
}

void func_80AED600(EnRu1* this) {
    func_80078914(&this->actor.projectedPos, NA_SE_VO_RT_DISCOVER);
}

s32 func_80AED624(EnRu1* this, GlobalContext* globalCtx) {
    s8 curRoomNum = globalCtx->roomCtx.curRoom.num;

    if (this->roomNum2 != curRoomNum) {
        Actor_Kill(&this->actor);
        return false;
    } else if (((this->roomNum1 != curRoomNum) || (this->roomNum2 != curRoomNum)) &&
               (this->actor.yDistToWater > kREG(16) + 50.0f) && (this->action != 33)) {
        this->action = 33;
        this->drawConfig = 2;
        this->alpha = 0xFF;
        this->unk_2A4 = 0.0f;
    }
    return true;
}

void func_80AED6DC(EnRu1* this, GlobalContext* globalCtx) {
    s8 curRoomNum = globalCtx->roomCtx.curRoom.num;

    this->roomNum2 = curRoomNum;
    this->unk_288 = 0.0f;
}

void func_80AED6F8(GlobalContext* globalCtx) {
    s8 curRoomNum;

    if ((!(gSaveContext.infTable[20] & 0x80))) {
        curRoomNum = globalCtx->roomCtx.curRoom.num;
        if (curRoomNum == 2) {
            gSaveContext.infTable[20] |= 0x80;
        }
    }
}

void func_80AED738(EnRu1* this, GlobalContext* globalCtx) {
    u32 temp_v0;

    if (func_80AED624(this, globalCtx)) {
        this->unk_2A4 += 1.0f;
        if (this->unk_2A4 < 20.0f) {
            temp_v0 = ((20.0f - this->unk_2A4) * 255.0f) / 20.0f;
            this->alpha = temp_v0;
            this->actor.shape.shadowAlpha = temp_v0;
        } else {
            Actor_Kill(&this->actor);
        }
    }
}

void func_80AED83C(EnRu1* this) {
    s32 pad[2];
    Vec3s* tempPtr;
    Vec3s* tempPtr2;

    tempPtr = &this->unk_374.unk_08;
    Math_SmoothStepToS(&tempPtr->x, 0, 0x14, 0x1838, 0x64);
    Math_SmoothStepToS(&tempPtr->y, 0, 0x14, 0x1838, 0x64);
    tempPtr2 = &this->unk_374.unk_0E;
    Math_SmoothStepToS(&tempPtr2->x, 0, 0x14, 0x1838, 0x64);
    Math_SmoothStepToS(&tempPtr2->y, 0, 0x14, 0x1838, 0x64);
}

void func_80AED8DC(EnRu1* this) {
    s32 temp_hi;
    s16* unk_2AC = &this->unk_2AC;
    s16* someY = &this->unk_374.unk_08.y;
    s16* unk_29E = &this->unk_29E;
    s32 pad[2];

    if (DECR(*unk_2AC) == 0) {
        *unk_2AC = Rand_S16Offset(0xA, 0x19);
        temp_hi = *unk_2AC % 5;
        if (temp_hi == 0) {
            this->unk_2B0 = 1;
        } else if (temp_hi == 1) {
            this->unk_2B0 = 2;
        } else {
            this->unk_2B0 = 0;
        }
        *unk_29E = 0;
    }

    if (this->unk_2B0 == 0) {
        Math_SmoothStepToS(unk_29E, 0 - *someY, 1, 0x190, 0x190);
        Math_SmoothStepToS(someY, 0, 3, ABS(*unk_29E), 0x64);
    } else if (this->unk_2B0 == 1) {
        Math_SmoothStepToS(unk_29E, -0x2AAA - *someY, 1, 0x190, 0x190);
        Math_SmoothStepToS(someY, -0x2AAA, 3, ABS(*unk_29E), 0x64);
    } else {
        Math_SmoothStepToS(unk_29E, 0x2AAA - *someY, 1, 0x190, 0x190);
        Math_SmoothStepToS(someY, 0x2AAA, 3, ABS(*unk_29E), 0x64);
    }
}

void func_80AEDAE0(EnRu1* this, GlobalContext* globalCtx) {
    DynaPolyActor* dynaPolyActor = DynaPoly_GetActor(&globalCtx->colCtx, this->actor.floorBgId);

    if (dynaPolyActor == NULL || dynaPolyActor->actor.id == ACTOR_EN_BOX) {
        this->actor.bgCheckFlags &= ~0x19;
    }
}

void func_80AEDB30(EnRu1* this, GlobalContext* globalCtx) {
    DynaPolyActor* dynaPolyActor;
    f32* velocityY;
    f32* speedXZ;
    f32* gravity;
    s16 wallYaw;
    s16 rotY;
    s32 temp_a1_2;
    s32 temp_a0;
    s32 phi_v1;

    if (this->actor.bgCheckFlags & 1) {
        velocityY = &this->actor.velocity.y;
        dynaPolyActor = DynaPoly_GetActor(&globalCtx->colCtx, this->actor.floorBgId);
        if (*velocityY <= 0.0f) {
            speedXZ = &this->actor.speedXZ;
            if (dynaPolyActor != NULL) {
                if (dynaPolyActor->actor.id != ACTOR_EN_BOX) {
                    *speedXZ = 0.0f;
                }
            } else {
                if (*speedXZ >= (kREG(27) * 0.01f) + 3.0f) {
                    *speedXZ *= (kREG(19) * 0.01f) + 0.8f;
                } else {
                    *speedXZ = 0.0f;
                }
            }
            gravity = &this->actor.gravity;
            if (dynaPolyActor != NULL) {
                if (dynaPolyActor->actor.id != ACTOR_EN_BOX) {
                    *velocityY = 0.0f;
                    this->actor.minVelocityY = 0.0f;
                    *gravity = 0.0f;
                } else {
                    *velocityY *= -1.0f;
                }
            } else {
                *velocityY *= -((kREG(20) * 0.01f) + 0.6f);
                if (*velocityY <= -*gravity * ((kREG(20) * 0.01f) + 0.6f)) {
                    *velocityY = 0.0f;
                    this->actor.minVelocityY = 0.0f;
                    *gravity = 0.0f;
                }
            }
            func_80AED4FC(this);
        }
    }
    if (this->actor.bgCheckFlags & 0x10) {
        speedXZ = &this->actor.speedXZ;
        velocityY = &this->actor.velocity.y;
        if (*speedXZ >= (kREG(27) * 0.01f) + 3.0f) {
            *speedXZ *= (kREG(19) * 0.01f) + 0.8f;
        } else {
            *speedXZ = 0.0f;
        }
        if (*velocityY >= 0.0f) {
            *velocityY *= -((kREG(20) * 0.01f) + 0.6f);
            func_80AED4FC(this);
        }
    }
    if (this->actor.bgCheckFlags & 8) {
        speedXZ = &this->actor.speedXZ;
        if (*speedXZ != 0.0f) {
            rotY = this->actor.world.rot.y;
            wallYaw = this->actor.wallYaw;
            temp_a0 = (wallYaw * 2) - rotY;
            temp_a1_2 = temp_a0 + 0x8000;
            if ((s16)((temp_a0 - wallYaw) + 0x8000) >= 0) {
                phi_v1 = (s16)(temp_a1_2 - wallYaw);
            } else {
                phi_v1 = -(s16)(temp_a1_2 - wallYaw);
            }
            if (phi_v1 < 0x4001) {
                if (*speedXZ >= (kREG(27) * 0.01f) + 3.0f) {
                    *speedXZ *= (kREG(21) * 0.01f) + 0.6f;
                } else {
                    *speedXZ = 0.0f;
                }
                this->actor.world.rot.y = temp_a1_2;
                func_80AED4FC(this);
                func_80AED5B8(this);
            }
        }
    }
}

void func_80AEDEF4(EnRu1* this, GlobalContext* globalCtx) {
    f32* speedXZ = &this->actor.speedXZ;
    DynaPolyActor* dynaPolyActor = DynaPoly_GetActor(&globalCtx->colCtx, this->actor.floorBgId);

    if (dynaPolyActor != NULL && dynaPolyActor->actor.id == ACTOR_EN_BOX) {
        if (*speedXZ != 0.0f) {
            *speedXZ *= 1.1f;
        } else {
            *speedXZ = 1.0f;
        }
    }
    if (*speedXZ >= (kREG(27) * 0.01f) + 3.0f) {
        *speedXZ *= (kREG(22) * 0.01f) + 0.98f;
    } else {
        *speedXZ = 0.0f;
    }
}

void func_80AEDFF4(EnRu1* this, GlobalContext* globalCtx) {
    func_80AEDB30(this, globalCtx);
    func_80AEDEF4(this, globalCtx);
    Actor_MoveForward(&this->actor);
}

void func_80AEE02C(EnRu1* this) {
    this->actor.velocity.x = 0.0f;
    this->actor.velocity.y = 0.0f;
    this->actor.velocity.z = 0.0f;
    this->actor.speedXZ = 0.0f;
    this->actor.gravity = 0.0f;
    this->actor.minVelocityY = 0.0f;
}

void func_80AEE050(EnRu1* this) {
    s32 pad;
    f32 sp28;
    f32 sp24;
    f32 temp_f10;
    EnRu1* thisx = this; // necessary to match

    if (this->unk_350 == 0) {
        if ((this->actor.minVelocityY == 0.0f) && (this->actor.speedXZ == 0.0f)) {
            this->unk_350 = 1;
            func_80AEE02C(this);
            this->unk_35C = 0;
            this->unk_358 = (this->actor.yDistToWater - 10.0f) * 0.5f;
            this->unk_354 = this->actor.world.pos.y + thisx->unk_358; // thisx only used here
        } else {
            this->actor.gravity = 0.0f;
            this->actor.minVelocityY *= 0.2f;
            this->actor.velocity.y *= 0.2f;
            if (this->actor.minVelocityY >= -0.1f) {
                this->actor.minVelocityY = 0.0f;
                this->actor.velocity.y = 0.0f;
            }
            this->actor.speedXZ *= 0.5f;
            if (this->actor.speedXZ <= 0.1f) {
                this->actor.speedXZ = 0.0f;
            }
            this->actor.velocity.x = Math_SinS(this->actor.world.rot.y) * this->actor.speedXZ;
            this->actor.velocity.z = Math_CosS(this->actor.world.rot.y) * this->actor.speedXZ;
            func_8002D7EC(&this->actor);
        }
    } else {
        if (this->unk_350 == 1) {
            if (this->unk_358 <= 1.0f) {
                func_80AEE02C(this);
                this->unk_350 = 2;
                this->unk_360 = 0.0f;
            } else {
                sp28 = this->unk_358;
                sp24 = this->unk_354;
                temp_f10 = Math_CosS(this->unk_35C) * -sp28;
                this->actor.world.pos.y = temp_f10 + sp24;
                this->unk_35C += 0x3E8;
                this->unk_358 *= 0.95f;
            }
        } else {
            this->unk_360 += 1.0f;
            if (this->unk_360 > 0.0f) {
                this->unk_350 = 3;
            }
        }
    }
}

s32 func_80AEE264(EnRu1* this, GlobalContext* globalCtx) {
<<<<<<< HEAD
    if (!func_8002F194(&this->actor, globalCtx)) {
        this->actor.flags |= ACTOR_FLAG_0 | ACTOR_FLAG_3;
=======
    if (!Actor_ProcessTalkRequest(&this->actor, globalCtx)) {
        this->actor.flags |= 9;
>>>>>>> d9c1dffe
        if ((gSaveContext.infTable[20] & 8)) {
            this->actor.textId = 0x404E;
            func_8002F2F4(&this->actor, globalCtx);
        } else if (gSaveContext.infTable[20] & 4) {
            this->actor.textId = 0x404D;
            func_8002F2F4(&this->actor, globalCtx);
        } else {
            this->actor.textId = 0x404C;
            func_8002F2F4(&this->actor, globalCtx);
        }
        return false;
    }
    return true;
}

void func_80AEE2F8(EnRu1* this, GlobalContext* globalCtx) {
    DynaPolyActor* dynaPolyActor;
    s32 floorBgId;
    if ((this->actor.bgCheckFlags & 1) && (this->actor.floorBgId != BGCHECK_SCENE)) {
        floorBgId = this->actor.floorBgId;
        dynaPolyActor = DynaPoly_GetActor(&globalCtx->colCtx, floorBgId);
        if ((dynaPolyActor != NULL) && (dynaPolyActor->actor.id == ACTOR_BG_BDAN_SWITCH)) {
            if (((dynaPolyActor->actor.params >> 8) & 0x3F) == 0x38) {
                gSaveContext.infTable[20] |= 1;
                return;
            }
        }
    }
    gSaveContext.infTable[20] &= ~0x1;
}

s32 func_80AEE394(EnRu1* this, GlobalContext* globalCtx) {
    s32 pad[2];
    CollisionContext* colCtx;
    DynaPolyActor* dynaPolyActor;
    s32 floorBgId;

    if ((this->actor.bgCheckFlags & 1) && this->actor.floorBgId != BGCHECK_SCENE) {
        colCtx = &globalCtx->colCtx;
        floorBgId = this->actor.floorBgId; // necessary match, can't move this out of this block unfortunately
        dynaPolyActor = DynaPoly_GetActor(colCtx, floorBgId);
        if (dynaPolyActor != NULL && dynaPolyActor->actor.id == ACTOR_BG_BDAN_OBJECTS &&
            dynaPolyActor->actor.params == 0 && !Player_InCsMode(globalCtx) && globalCtx->msgCtx.msgLength == 0) {
            func_80AEE02C(this);
            globalCtx->csCtx.segment = &D_80AF10A4;
            gSaveContext.cutsceneTrigger = 1;
            this->action = 36;
            this->drawConfig = 0;
            this->unk_28C = (BgBdanObjects*)dynaPolyActor;
            this->actor.shape.shadowAlpha = 0;
            return true;
        }
    }
    return false;
}

void func_80AEE488(EnRu1* this, GlobalContext* globalCtx) {
    s8 curRoomNum;

    if (Actor_HasParent(&this->actor, globalCtx)) {
        curRoomNum = globalCtx->roomCtx.curRoom.num;
        this->roomNum3 = curRoomNum;
        this->action = 31;
        func_80AED520(this, globalCtx);
    } else if ((!func_80AEE394(this, globalCtx)) && (!(this->actor.bgCheckFlags & 1))) {
        this->actor.minVelocityY = -((kREG(24) * 0.01f) + 6.8f);
        this->actor.gravity = -((kREG(23) * 0.01f) + 1.3f);
        this->action = 28;
    }
}

void func_80AEE568(EnRu1* this, GlobalContext* globalCtx) {
    if (!func_80AEE394(this, globalCtx)) {
        if ((this->actor.bgCheckFlags & 1) && (this->actor.speedXZ == 0.0f) && (this->actor.minVelocityY == 0.0f)) {
            func_80AEE02C(this);
            func_8002F580(&this->actor, globalCtx);
            this->action = 27;
            func_80AEADD8(this);
        } else if (this->actor.yDistToWater > 0.0f) {
            this->action = 29;
            this->unk_350 = 0;
        }
    }
}

void func_80AEE628(EnRu1* this, GlobalContext* globalCtx) {
    s32 pad[2];
    s8 curRoomNum = globalCtx->roomCtx.curRoom.num;

    if (EnRu1_IsCsStateIdle(globalCtx)) {
        Animation_Change(&this->skelAnime, &gRutoChildSittingAnim, 1.0f, 0,
                         Animation_GetLastFrame(&gRutoChildSittingAnim), ANIMMODE_LOOP, -8.0f);
        gSaveContext.infTable[20] |= 0x10;
        this->action = 31;
    }
    this->roomNum3 = curRoomNum;
}

s32 func_80AEE6D0(EnRu1* this, GlobalContext* globalCtx) {
    s32 pad;
    s8 curRoomNum = globalCtx->roomCtx.curRoom.num;

    if (!(gSaveContext.infTable[20] & 0x10) && (func_80AEB124(globalCtx) != 0)) {
        if (!Player_InCsMode(globalCtx)) {
            Animation_Change(&this->skelAnime, &gRutoChildSeesSapphireAnim, 1.0f, 0,
                             Animation_GetLastFrame(&gRutoChildSquirmAnim), ANIMMODE_LOOP, -8.0f);
            func_80AED600(this);
            this->action = 34;
            this->unk_26C = 0.0f;
            globalCtx->csCtx.segment = &D_80AF1728;
            gSaveContext.cutsceneTrigger = 1;
        }
        this->roomNum3 = curRoomNum;
        return true;
    }
    this->roomNum3 = curRoomNum;
    return false;
}

void func_80AEE7C4(EnRu1* this, GlobalContext* globalCtx) {
    f32 frameCount;
    s32 pad[13];
    Player* player;
    f32* unk_370 = &this->unk_370;

    if (Actor_HasNoParent(&this->actor, globalCtx)) {
        frameCount = Animation_GetLastFrame(&gRutoChildSittingAnim);
        Animation_Change(&this->skelAnime, &gRutoChildSittingAnim, 1.0f, 0, frameCount, ANIMMODE_LOOP, -8.0f);
        func_80AED6DC(this, globalCtx);
        this->actor.speedXZ *= (kREG(25) * 0.01f) + 1.0f;
        this->actor.velocity.y *= (kREG(26) * 0.01f) + 1.0f;
        this->actor.minVelocityY = -((kREG(24) * 0.01f) + 6.8f);
        this->actor.gravity = -((kREG(23) * 0.01f) + 1.3f);
        func_80AED57C(this);
        this->action = 28;
        *unk_370 = 0.0f;
        return;
    }

    if (func_80AEE6D0(this, globalCtx)) {
        *unk_370 = 0.0f;
        return;
    }

    player = GET_PLAYER(globalCtx);
    if (player->stateFlags2 & 0x10000000) {
        this->unk_370 += 1.0f;
        if (this->action != 32) {
            if (*unk_370 > 30.0f) {
                if (Rand_S16Offset(0, 3) == 0) {
                    frameCount = Animation_GetLastFrame(&gRutoChildSquirmAnim);
                    Animation_Change(&this->skelAnime, &gRutoChildSquirmAnim, 1.0f, 0, frameCount, ANIMMODE_LOOP,
                                     -8.0f);
                    func_80AED5DC(this);
                    this->action = 32;
                }
                *unk_370 = 0.0f;
            }
        } else {
            if (*unk_370 > 50.0f) {
                frameCount = Animation_GetLastFrame(&gRutoChildSittingAnim);
                Animation_Change(&this->skelAnime, &gRutoChildSittingAnim, 1.0f, 0, frameCount, ANIMMODE_LOOP, -8.0f);
                this->action = 31;
                *unk_370 = 0.0f;
            }
        }
    } else {
        frameCount = Animation_GetLastFrame(&gRutoChildSittingAnim);
        Animation_Change(&this->skelAnime, &gRutoChildSittingAnim, 1.0f, 0, frameCount, ANIMMODE_LOOP, -8.0f);
        *unk_370 = 0.0f;
    }
}

s32 func_80AEEAC8(EnRu1* this, GlobalContext* globalCtx) {
    if (this->actor.bgCheckFlags & 1) {
        func_80AEE02C(this);
        func_8002F580(&this->actor, globalCtx);
        this->action = 27;
        func_80AEADD8(this);
        return true;
    }
    return false;
}

void func_80AEEB24(EnRu1* this, GlobalContext* globalCtx) {
    if ((func_80AEEAC8(this, globalCtx) == 0) && (this->unk_350 == 3)) {
        this->action = 30;
        func_80AEE02C(this);
        this->actor.gravity = -0.1f;
        this->actor.minVelocityY = -((kREG(18) * 0.1f) + 0.7f);
    }
}

void func_80AEEBB4(EnRu1* this, GlobalContext* globalCtx) {
    func_8002F580(&this->actor, globalCtx);
}

void func_80AEEBD4(EnRu1* this, GlobalContext* globalCtx) {
    func_80AED83C(this);
    func_80AEAC54(this, globalCtx);
    func_80AEAECC(this, globalCtx);
    EnRu1_UpdateSkelAnime(this);
    EnRu1_UpdateEyes(this);
    func_80AEEBB4(this, globalCtx);
    func_80AEE488(this, globalCtx);
    func_80AED624(this, globalCtx);
    func_80AEDAE0(this, globalCtx);
}

void func_80AEEC5C(EnRu1* this, GlobalContext* globalCtx) {
    func_80AED83C(this);
    func_80AEACDC(this, globalCtx);
    func_80AEAECC(this, globalCtx);
    func_80AEE2F8(this, globalCtx);
    func_80AEDFF4(this, globalCtx);
    EnRu1_UpdateSkelAnime(this);
    EnRu1_UpdateEyes(this);
    func_80AEE568(this, globalCtx);
    func_80AED624(this, globalCtx);
    func_80AEDAE0(this, globalCtx);
}

void func_80AEECF0(EnRu1* this, GlobalContext* globalCtx) {
    func_80AED83C(this);
    func_80AEAECC(this, globalCtx);
    func_80AEE050(this);
    EnRu1_UpdateSkelAnime(this);
    EnRu1_UpdateEyes(this);
    func_80AEEB24(this, globalCtx);
    func_80AED624(this, globalCtx);
}

void func_80AEED58(EnRu1* this, GlobalContext* globalCtx) {
    func_80AED83C(this);
    func_80AEAECC(this, globalCtx);
    Actor_MoveForward(&this->actor);
    EnRu1_UpdateSkelAnime(this);
    EnRu1_UpdateEyes(this);
    func_80AEEAC8(this, globalCtx);
    func_80AED624(this, globalCtx);
    func_80AEDAE0(this, globalCtx);
}

void func_80AEEDCC(EnRu1* this, GlobalContext* globalCtx) {
    func_80AED8DC(this);
    EnRu1_UpdateSkelAnime(this);
    func_80AEAECC(this, globalCtx);
    func_80AEE2F8(this, globalCtx);
    EnRu1_UpdateEyes(this);
    func_80AED6F8(globalCtx);
    func_80AEE7C4(this, globalCtx);
}

void func_80AEEE34(EnRu1* this, GlobalContext* globalCtx) {
    func_80AED83C(this);
    EnRu1_UpdateSkelAnime(this);
    func_80AEAECC(this, globalCtx);
    func_80AEE2F8(this, globalCtx);
    EnRu1_UpdateEyes(this);
    func_80AED6F8(globalCtx);
    func_80AEE7C4(this, globalCtx);
}

void func_80AEEE9C(EnRu1* this, GlobalContext* globalCtx) {
    func_80AED83C(this);
    func_80AEAECC(this, globalCtx);
    func_80AEDFF4(this, globalCtx);
    EnRu1_UpdateSkelAnime(this);
    EnRu1_UpdateEyes(this);
    func_80AED738(this, globalCtx);
    func_80AED624(this, globalCtx);
}

void func_80AEEF08(EnRu1* this, GlobalContext* globalCtx) {
    func_80AED83C(this);
    EnRu1_UpdateSkelAnime(this);
    func_80AEAECC(this, globalCtx);
    EnRu1_UpdateEyes(this);
    func_80AEE628(this, globalCtx);
}

void func_80AEEF5C(EnRu1* this, GlobalContext* globalCtx) {
}

void func_80AEEF68(EnRu1* this, GlobalContext* globalCtx) {
    Player* player = GET_PLAYER(globalCtx);
    s16 something;

    this->unk_374.unk_18 = player->actor.world.pos;
    this->unk_374.unk_14 = kREG(16) - 3.0f;
    something = kREG(17) + 0xC;
    func_80034A14(&this->actor, &this->unk_374, something, 2);
}

void func_80AEEFEC(EnRu1* this, GlobalContext* globalCtx) {
    Player* player = GET_PLAYER(globalCtx);
    s16 something;

    this->unk_374.unk_18 = player->actor.world.pos;
    this->unk_374.unk_14 = kREG(16) - 3.0f;
    something = kREG(17) + 0xC;
    func_80034A14(&this->actor, &this->unk_374, something, 4);
    this->actor.world.rot.y = this->actor.shape.rot.y;
}

void func_80AEF080(EnRu1* this) {
    if (Animation_OnFrame(&this->skelAnime, 11.0f)) {
        func_80078914(&this->actor.projectedPos, NA_SE_EV_LAND_DIRT);
    }
}

s32 func_80AEF0BC(EnRu1* this, GlobalContext* globalCtx) {
    s32 frameCount;

    if (gSaveContext.infTable[20] & 4) {
        frameCount = Animation_GetLastFrame(&gRutoChildSitAnim);
        Animation_Change(&this->skelAnime, &gRutoChildSitAnim, 1.0f, 0, frameCount, ANIMMODE_ONCE, -8.0f);
        globalCtx->msgCtx.msgMode = MSGMODE_PAUSED;
        this->action = 26;
        this->actor.flags &= ~(ACTOR_FLAG_0 | ACTOR_FLAG_3);
        return true;
    }
    return false;
}

void func_80AEF170(EnRu1* this, GlobalContext* globalCtx, s32 cond) {
    if (cond) {
        this->action = 25;
    }
}

void func_80AEF188(EnRu1* this, GlobalContext* globalCtx) {
    if (func_80AEB174(globalCtx) && !func_80AEF0BC(this, globalCtx)) {
        Message_CloseTextbox(globalCtx);
        gSaveContext.infTable[20] |= 4;
        this->action = 24;
    }
}

void func_80AEF1F0(EnRu1* this, GlobalContext* globalCtx, UNK_TYPE arg2) {
    if (arg2 != 0) {
        Animation_Change(&this->skelAnime, &gRutoChildSittingAnim, 1.0f, 0.0f,
                         Animation_GetLastFrame(&gRutoChildSittingAnim), ANIMMODE_LOOP, 0.0f);
        Message_CloseTextbox(globalCtx);
        gSaveContext.infTable[20] |= 8;
        func_80AED6DC(this, globalCtx);
        func_8002F580(&this->actor, globalCtx);
        this->action = 27;
        func_80AEADD8(this);
    }
}

void func_80AEF29C(EnRu1* this, GlobalContext* globalCtx) {
    this->action = 23;
}

void func_80AEF2AC(EnRu1* this, GlobalContext* globalCtx) {
    this->action = 24;
    this->drawConfig = 1;
    this->actor.flags |= ACTOR_FLAG_0 | ACTOR_FLAG_3;
}

void func_80AEF2D0(EnRu1* this, GlobalContext* globalCtx) {
    s32 cond;

    func_80AEEF68(this, globalCtx);
    EnRu1_UpdateSkelAnime(this);
    EnRu1_UpdateEyes(this);
    func_80AEAC10(this, globalCtx);
    func_80AEAECC(this, globalCtx);
    cond = func_80AEE264(this, globalCtx);
    func_80AED624(this, globalCtx);
    func_80AEF170(this, globalCtx, cond);
}

void func_80AEF354(EnRu1* this, GlobalContext* globalCtx) {
    func_80AEEFEC(this, globalCtx);
    EnRu1_UpdateSkelAnime(this);
    EnRu1_UpdateEyes(this);
    func_80AEAECC(this, globalCtx);
    func_80AEF188(this, globalCtx);
}

void func_80AEF3A8(EnRu1* this, GlobalContext* globalCtx) {
    s32 something;

    func_80AED83C(this);
    something = EnRu1_UpdateSkelAnime(this);
    func_80AEF080(this);
    EnRu1_UpdateEyes(this);
    func_80AEAECC(this, globalCtx);
    func_80AEF1F0(this, globalCtx, something);
}

void func_80AEF40C(EnRu1* this) {
    SkelAnime* skelAnime = &this->skelAnime;

    if (Animation_OnFrame(skelAnime, 2.0f) || Animation_OnFrame(skelAnime, 7.0f) ||
        Animation_OnFrame(skelAnime, 12.0f) || Animation_OnFrame(skelAnime, 18.0f) ||
        Animation_OnFrame(skelAnime, 25.0f) || Animation_OnFrame(skelAnime, 33.0f)) {
        func_80078914(&this->actor.projectedPos, NA_SE_PL_WALK_DIRT);
    }
}

void func_80AEF4A8(EnRu1* this, GlobalContext* globalCtx) {
    Audio_PlaySoundAtPosition(globalCtx, &this->actor.projectedPos, 20, NA_SE_VO_RT_FALL);
}

void func_80AEF4E0(EnRu1* this) {
    if (Animation_OnFrame(&this->skelAnime, 5.0f)) {
        func_80078914(&this->actor.projectedPos, NA_SE_VO_RT_LAUGH_0);
    }
}

void func_80AEF51C(EnRu1* this) {
    func_80078914(&this->actor.projectedPos, NA_SE_VO_RT_THROW);
}

void func_80AEF540(EnRu1* this) {
    if (func_80AEB104(this) == 2) {
        EnRu1_SetEyeIndex(this, 3);
        EnRu1_SetMouthIndex(this, 2);
        if (this->skelAnime.mode != 2) {
            func_80AEB264(this, &gRutoChildShutterAnim, 2, -8.0f, 0);
            func_80AEF51C(this);
        }
    }
}

void func_80AEF5B8(EnRu1* this) {
    f32 curFrame;

    if (D_80AF1938 == 0) {
        curFrame = this->skelAnime.curFrame;
        if (curFrame >= 60.0f) {
            EnRu1_SetEyeIndex(this, 3);
            EnRu1_SetMouthIndex(this, 0);
            func_80AED57C(this);
            D_80AF1938 = 1;
        }
    }
}

void func_80AEF624(EnRu1* this, GlobalContext* globalCtx) {
    f32 frameCount;
    CsCmdActorAction* csCmdNPCAction;
    CsCmdActorAction* csCmdNPCAction2;
    s16 newRotTmp;

    if (func_80AEAFE0(globalCtx, 1, 3)) {
        frameCount = Animation_GetLastFrame(&gRutoChildWalkToAndHoldUpSapphireAnim);
        // this weird part with the redundant variable is necessary to match for some reason
        csCmdNPCAction2 = globalCtx->csCtx.npcActions[3];
        csCmdNPCAction = csCmdNPCAction2;
        this->actor.world.pos.x = csCmdNPCAction->startPos.x;
        this->actor.world.pos.y = csCmdNPCAction->startPos.y;
        this->actor.world.pos.z = csCmdNPCAction->startPos.z;
        newRotTmp = csCmdNPCAction->rot.x;
        this->actor.shape.rot.x = newRotTmp;
        this->actor.world.rot.x = newRotTmp;
        newRotTmp = csCmdNPCAction->rot.y;
        this->actor.shape.rot.y = newRotTmp;
        this->actor.world.rot.y = newRotTmp;
        newRotTmp = csCmdNPCAction->rot.z;
        this->actor.shape.rot.z = newRotTmp;
        this->actor.world.rot.z = newRotTmp;
        Animation_Change(&this->skelAnime, &gRutoChildWalkToAndHoldUpSapphireAnim, 1.0f, 0.0f, frameCount,
                         ANIMMODE_ONCE, 0.0f);
        func_80AEB3A4(this, globalCtx);
        this->action = 37;
        this->drawConfig = 1;
        this->actor.shape.shadowAlpha = 0xFF;
    }
}

void func_80AEF728(EnRu1* this, UNK_TYPE arg1) {
    if (arg1 != 0) {
        Animation_Change(&this->skelAnime, &gRutoChildHoldArmsUpAnim, 1.0f, 0.0f,
                         Animation_GetLastFrame(&gRutoChildHoldArmsUpAnim), ANIMMODE_LOOP, 0.0f);
        func_80AEB3CC(this);
        this->action = 38;
    }
}

void func_80AEF79C(EnRu1* this, GlobalContext* globalCtx) {
    if (func_80AEAFE0(globalCtx, 2, 3)) {
        Animation_Change(&this->skelAnime, &gRutoChildBringHandsDownAnim, 1.0f, 0,
                         Animation_GetLastFrame(&gRutoChildBringHandsDownAnim), ANIMMODE_ONCE, -8.0f);
        this->action = 39;
    }
}

void func_80AEF820(EnRu1* this, UNK_TYPE arg1) {
    if (arg1 != 0) {
        Animation_Change(&this->skelAnime, &gRutoChildWait2Anim, 1.0f, 0, Animation_GetLastFrame(&gRutoChildWait2Anim),
                         ANIMMODE_LOOP, -8.0f);
        this->action = 40;
    }
}

void func_80AEF890(EnRu1* this, GlobalContext* globalCtx) {
    s32 pad[2];
    s8 curRoomNum;

    if ((gSaveContext.sceneSetupIndex < 4) && (EnRu1_IsCsStateIdle(globalCtx))) {
        curRoomNum = globalCtx->roomCtx.curRoom.num;
        gSaveContext.infTable[20] |= 0x20;
        Flags_SetSwitch(globalCtx, func_80AEADE0(this));
        func_80AEB0EC(this, 1);
        this->action = 42;
        this->actor.room = curRoomNum;
    }
}

void func_80AEF930(EnRu1* this, GlobalContext* globalCtx) {
    if (func_80AEB104(this) == 3) {
        this->actor.flags |= ACTOR_FLAG_0 | ACTOR_FLAG_3;
        this->actor.textId = 0x4048;
        Message_ContinueTextbox(globalCtx, this->actor.textId);
        func_80AEF4A8(this, globalCtx);
        this->action = 43;
        this->drawConfig = 0;
    }
}

void func_80AEF99C(EnRu1* this, GlobalContext* globalCtx) {
    if (func_80AEB1B4(globalCtx) != 0) {
        func_80AEB0EC(this, 4);
        Actor_Kill(&this->actor);
    }
}

void func_80AEF9D8(EnRu1* this, GlobalContext* globalCtx) {
    func_80AED83C(this);
    EnRu1_UpdateSkelAnime(this);
    EnRu1_UpdateEyes(this);
    func_80AEF624(this, globalCtx);
    func_80AEB220(this, globalCtx);
}

void func_80AEFA2C(EnRu1* this, GlobalContext* globalCtx) {
    s32 something;

    func_80AED83C(this);
    func_80AEB364(this, globalCtx);
    func_80AEAECC(this, globalCtx);
    something = EnRu1_UpdateSkelAnime(this);
    func_80AEF4E0(this);
    func_80AEF5B8(this);
    func_80AEF40C(this);
    func_80AEF728(this, something);
    func_80AEB220(this, globalCtx);
}

void func_80AEFAAC(EnRu1* this, GlobalContext* globalCtx) {
    func_80AED83C(this);
    func_80AEAECC(this, globalCtx);
    EnRu1_UpdateSkelAnime(this);
    func_80AEF79C(this, globalCtx);
    func_80AEB220(this, globalCtx);
}

void func_80AEFB04(EnRu1* this, GlobalContext* globalCtx) {
    s32 something;

    func_80AED83C(this);
    func_80AEAECC(this, globalCtx);
    something = EnRu1_UpdateSkelAnime(this);
    EnRu1_UpdateEyes(this);
    func_80AEF820(this, something);
    func_80AEB220(this, globalCtx);
}

void func_80AEFB68(EnRu1* this, GlobalContext* globalCtx) {
    func_80AED83C(this);
    func_80AEAECC(this, globalCtx);
    EnRu1_UpdateSkelAnime(this);
    EnRu1_UpdateEyes(this);
    func_80AEF890(this, globalCtx);
    func_80AEB220(this, globalCtx);
}

void func_80AEFBC8(EnRu1* this, GlobalContext* globalCtx) {
    func_80AED83C(this);
    func_80AEAECC(this, globalCtx);
    EnRu1_UpdateSkelAnime(this);
    EnRu1_UpdateEyes(this);
    func_80AEF540(this);
    func_80AEF930(this, globalCtx);
}

void func_80AEFC24(EnRu1* this, GlobalContext* globalCtx) {
    func_80AED83C(this);
    func_80AEF99C(this, globalCtx);
}

void func_80AEFC54(EnRu1* this, GlobalContext* globalCtx) {
    if ((gSaveContext.infTable[20] & 0x20) && !(gSaveContext.infTable[20] & 0x40)) {
        func_80AEB264(this, &gRutoChildWait2Anim, 0, 0, 0);
        this->action = 41;
        this->unk_28C = EnRu1_FindSwitch(globalCtx);
        func_80AEB0EC(this, 1);
        this->actor.flags &= ~(ACTOR_FLAG_0 | ACTOR_FLAG_3);
    } else {
        Actor_Kill(&this->actor);
    }
}

void func_80AEFCE8(EnRu1* this, GlobalContext* globalCtx) {
    this->unk_28C = EnRu1_FindSwitch(globalCtx);
    if (this->unk_28C != NULL) {
        this->action = 42;
        this->drawConfig = 1;
        func_80AEB0EC(this, 1);
    }
}

void func_80AEFD38(EnRu1* this, GlobalContext* globalCtx) {
    if ((gSaveContext.eventChkInf[3] & 0x80) && LINK_IS_CHILD) {
        func_80AEB264(this, &gRutoChildWait2Anim, 0, 0, 0);
        this->actor.flags &= ~ACTOR_FLAG_4;
        this->action = 44;
        this->drawConfig = 1;
    } else {
        Actor_Kill(&this->actor);
    }
}

s32 func_80AEFDC0(EnRu1* this, GlobalContext* globalCtx) {
<<<<<<< HEAD
    if (!func_8002F194(&this->actor, globalCtx)) {
        this->actor.flags |= ACTOR_FLAG_0 | ACTOR_FLAG_3;
=======
    if (!Actor_ProcessTalkRequest(&this->actor, globalCtx)) {
        this->actor.flags |= 9;
>>>>>>> d9c1dffe
        this->actor.textId = Text_GetFaceReaction(globalCtx, 0x1F);
        if (this->actor.textId == 0) {
            this->actor.textId = 0x402C;
        }
        func_8002F2F4(&this->actor, globalCtx);
        return false;
    }
    return true;
}

s32 func_80AEFE38(EnRu1* this, GlobalContext* globalCtx) {
<<<<<<< HEAD
    if (func_8010BDBC(&globalCtx->msgCtx) == 2) {
        this->actor.flags &= ~(ACTOR_FLAG_0 | ACTOR_FLAG_3);
=======
    if (Message_GetState(&globalCtx->msgCtx) == TEXT_STATE_CLOSING) {
        this->actor.flags &= ~0x9;
>>>>>>> d9c1dffe
        return true;
    }
    return false;
}

void func_80AEFE84(EnRu1* this, GlobalContext* globalCtx, s32 cond) {
    if (cond) {
        this->action = 45;
    }
}

void func_80AEFE9C(EnRu1* this, GlobalContext* globalCtx) {
    if (func_80AEFE38(this, globalCtx)) {
        this->action = 44;
    }
}

void func_80AEFECC(EnRu1* this, GlobalContext* globalCtx) {
    func_80AEEF68(this, globalCtx);
    EnRu1_UpdateSkelAnime(this);
    EnRu1_UpdateEyes(this);
    func_80AEAC10(this, globalCtx);
    func_80AEAECC(this, globalCtx);
    func_80AEFE84(this, globalCtx, func_80AEFDC0(this, globalCtx));
}

void func_80AEFF40(EnRu1* this, GlobalContext* globalCtx) {
    func_80AEEFEC(this, globalCtx);
    EnRu1_UpdateSkelAnime(this);
    EnRu1_UpdateEyes(this);
    func_80AEAECC(this, globalCtx);
    func_80AEFE9C(this, globalCtx);
}

void func_80AEFF94(EnRu1* this, GlobalContext* globalCtx) {
    s8 actorRoom;

    if ((gSaveContext.infTable[20] & 2) && (gSaveContext.infTable[20] & 1) && !(gSaveContext.infTable[20] & 0x20) &&
        (!(func_80AEB020(this, globalCtx)))) {
        func_80AEB264(this, &gRutoChildWait2Anim, 0, 0, 0);
        actorRoom = this->actor.room;
        this->action = 22;
        this->actor.room = -1;
        this->drawConfig = 0;
        this->roomNum1 = actorRoom;
        this->roomNum3 = actorRoom;
        this->roomNum2 = actorRoom;
        // "Ruto switch set"
        osSyncPrintf("スイッチルトセット!!!!!!!!!!!!!!!!!!!!!!\n");
    } else {
        // "Ruto switch not set"
        osSyncPrintf("スイッチルトセットしない!!!!!!!!!!!!!!!!!!!!!!\n");
        Actor_Kill(&this->actor);
    }
}

void func_80AF0050(EnRu1* this, GlobalContext* globalCtx) {
    func_80AEB264(this, &gRutoChildWait2Anim, 0, 0, 0);
    this->action = 36;
    this->roomNum1 = this->actor.room;
    this->unk_28C = EnRu1_FindSwitch(globalCtx);
    this->actor.room = -1;
}

void EnRu1_Update(Actor* thisx, GlobalContext* globalCtx) {
    EnRu1* this = THIS;

    if (this->action < 0 || this->action >= ARRAY_COUNT(sActionFuncs) || sActionFuncs[this->action] == NULL) {
        // "Main mode is improper!"
        osSyncPrintf(VT_FGCOL(RED) "メインモードがおかしい!!!!!!!!!!!!!!!!!!!!!!!!!\n" VT_RST);
        return;
    }

    sActionFuncs[this->action](this, globalCtx);
}

void EnRu1_Init(Actor* thisx, GlobalContext* globalCtx) {
    s32 pad;
    EnRu1* this = THIS;

    ActorShape_Init(&this->actor.shape, 0.0f, ActorShadow_DrawCircle, 30.0f);
    SkelAnime_InitFlex(globalCtx, &this->skelAnime, &gRutoChildSkel, NULL, this->jointTable, this->morphTable, 17);
    func_80AEAD20(&this->actor, globalCtx);
    switch (func_80AEADF0(this)) {
        case 0:
            func_80AECDA0(this, globalCtx);
            break;
        case 1:
            func_80AEB3DC(this, globalCtx);
            break;
        case 2:
            func_80AEC320(this, globalCtx);
            break;
        case 3:
            func_80AED44C(this, globalCtx);
            break;
        case 4:
            func_80AEFC54(this, globalCtx);
            break;
        case 5:
            func_80AEFD38(this, globalCtx);
            break;
        case 6:
            func_80AEFF94(this, globalCtx);
            break;
        case 10:
            func_80AF0050(this, globalCtx);
            break;
        default:
            Actor_Kill(&this->actor);
            // "Relevant arge_data = %d unacceptable"
            osSyncPrintf("該当 arge_data = %d 無し\n", func_80AEADF0(this));
            break;
    }
}

void func_80AF0278(EnRu1* this, GlobalContext* globalCtx, s32 limbIndex, Vec3s* rot) {
    Vec3s* vec1 = &this->unk_374.unk_0E;
    Vec3s* vec2 = &this->unk_374.unk_08;

    switch (limbIndex) {
        case RUTO_CHILD_LEFT_UPPER_ARM:
            rot->x += vec1->y;
            rot->y -= vec1->x;
            break;
        case RUTO_CHILD_TORSO:
            rot->x += vec2->y;
            rot->z += vec2->x;
            break;
    }
}

s32 EnRu1_OverrideLimbDraw(GlobalContext* globalCtx, s32 limbIndex, Gfx** dList, Vec3f* pos, Vec3s* rot, void* thisx,
                           Gfx** gfx) {
    EnRu1* this = THIS;

    if ((this->unk_290 < 0) || (this->unk_290 > 0) || (*sPreLimbDrawFuncs[this->unk_290] == NULL)) {
        // "Neck rotation mode is improper!"
        osSyncPrintf(VT_FGCOL(RED) "首回しモードがおかしい!!!!!!!!!!!!!!!!!!!!!!!!!\n" VT_RST);
    } else {
        sPreLimbDrawFuncs[this->unk_290](this, globalCtx, limbIndex, rot);
    }
    return false;
}

void EnRu1_PostLimbDraw(GlobalContext* globalCtx, s32 limbIndex, Gfx** dList, Vec3s* rot, void* thisx, Gfx** gfx) {
    EnRu1* this = THIS;
    Vec3f vec1;
    Vec3f vec2;

    if (limbIndex == RUTO_CHILD_TORSO) {
        vec1 = sMultVec;
        Matrix_MultVec3f(&vec1, &vec2);
        this->actor.focus.pos.x = vec2.x;
        this->actor.focus.pos.y = vec2.y;
        this->actor.focus.pos.z = vec2.z;
        this->actor.focus.rot.x = this->actor.world.rot.x;
        this->actor.focus.rot.y = this->actor.world.rot.y;
        this->actor.focus.rot.z = this->actor.world.rot.z;
    }
}

void EnRu1_DrawNothing(EnRu1* this, GlobalContext* globalCtx) {
}

void EnRu1_DrawOpa(EnRu1* this, GlobalContext* globalCtx) {
    s32 pad[2];
    s16 eyeIndex = this->eyeIndex;
    void* eyeTex = sEyeTextures[eyeIndex];
    s16 mouthIndex = this->mouthIndex;
    SkelAnime* skelAnime = &this->skelAnime;
    void* mouthTex = sMouthTextures[mouthIndex];
    s32 pad1;

    OPEN_DISPS(globalCtx->state.gfxCtx, "../z_en_ru1.c", 1282);

    func_80093D18(globalCtx->state.gfxCtx);

    gSPSegment(POLY_OPA_DISP++, 0x08, SEGMENTED_TO_VIRTUAL(eyeTex));
    gSPSegment(POLY_OPA_DISP++, 0x09, SEGMENTED_TO_VIRTUAL(eyeTex));
    gSPSegment(POLY_OPA_DISP++, 0x09, SEGMENTED_TO_VIRTUAL(mouthTex));
    gDPSetEnvColor(POLY_OPA_DISP++, 0, 0, 0, 255);
    gSPSegment(POLY_OPA_DISP++, 0x0C, &D_80116280[2]);

    POLY_OPA_DISP = SkelAnime_DrawFlex(globalCtx, skelAnime->skeleton, skelAnime->jointTable, skelAnime->dListCount,
                                       EnRu1_OverrideLimbDraw, EnRu1_PostLimbDraw, this, POLY_OPA_DISP);

    CLOSE_DISPS(globalCtx->state.gfxCtx, "../z_en_ru1.c", 1309);
}

void EnRu1_DrawXlu(EnRu1* this, GlobalContext* globalCtx) {
    s32 pad[2];
    s16 eyeIndex = this->eyeIndex;
    void* eyeTex = sEyeTextures[eyeIndex];
    s16 mouthIndex = this->mouthIndex;
    SkelAnime* skelAnime = &this->skelAnime;
    void* mouthTex = sMouthTextures[mouthIndex];
    s32 pad1;

    OPEN_DISPS(globalCtx->state.gfxCtx, "../z_en_ru1.c", 1324);

    func_80093D84(globalCtx->state.gfxCtx);

    gSPSegment(POLY_XLU_DISP++, 0x08, SEGMENTED_TO_VIRTUAL(eyeTex));
    gSPSegment(POLY_XLU_DISP++, 0x09, SEGMENTED_TO_VIRTUAL(eyeTex));
    gSPSegment(POLY_XLU_DISP++, 0x09, SEGMENTED_TO_VIRTUAL(mouthTex));
    gDPSetEnvColor(POLY_XLU_DISP++, 0, 0, 0, this->alpha);
    gSPSegment(POLY_XLU_DISP++, 0x0C, &D_80116280[0]);

    POLY_XLU_DISP = SkelAnime_DrawFlex(globalCtx, skelAnime->skeleton, skelAnime->jointTable, skelAnime->dListCount,
                                       EnRu1_OverrideLimbDraw, NULL, this, POLY_XLU_DISP);

    CLOSE_DISPS(globalCtx->state.gfxCtx, "../z_en_ru1.c", 1353);
}

void EnRu1_Draw(Actor* thisx, GlobalContext* globalCtx) {
    EnRu1* this = THIS;

    if (this->drawConfig < 0 || this->drawConfig >= ARRAY_COUNT(sDrawFuncs) || sDrawFuncs[this->drawConfig] == 0) {
        // "Draw mode is improper!"
        osSyncPrintf(VT_FGCOL(RED) "描画モードがおかしい!!!!!!!!!!!!!!!!!!!!!!!!!\n" VT_RST);
        return;
    }
    sDrawFuncs[this->drawConfig](this, globalCtx);
}<|MERGE_RESOLUTION|>--- conflicted
+++ resolved
@@ -1493,13 +1493,8 @@
 }
 
 s32 func_80AEE264(EnRu1* this, GlobalContext* globalCtx) {
-<<<<<<< HEAD
-    if (!func_8002F194(&this->actor, globalCtx)) {
+    if (!Actor_ProcessTalkRequest(&this->actor, globalCtx)) {
         this->actor.flags |= ACTOR_FLAG_0 | ACTOR_FLAG_3;
-=======
-    if (!Actor_ProcessTalkRequest(&this->actor, globalCtx)) {
-        this->actor.flags |= 9;
->>>>>>> d9c1dffe
         if ((gSaveContext.infTable[20] & 8)) {
             this->actor.textId = 0x404E;
             func_8002F2F4(&this->actor, globalCtx);
@@ -2129,13 +2124,8 @@
 }
 
 s32 func_80AEFDC0(EnRu1* this, GlobalContext* globalCtx) {
-<<<<<<< HEAD
-    if (!func_8002F194(&this->actor, globalCtx)) {
+    if (!Actor_ProcessTalkRequest(&this->actor, globalCtx)) {
         this->actor.flags |= ACTOR_FLAG_0 | ACTOR_FLAG_3;
-=======
-    if (!Actor_ProcessTalkRequest(&this->actor, globalCtx)) {
-        this->actor.flags |= 9;
->>>>>>> d9c1dffe
         this->actor.textId = Text_GetFaceReaction(globalCtx, 0x1F);
         if (this->actor.textId == 0) {
             this->actor.textId = 0x402C;
@@ -2147,13 +2137,8 @@
 }
 
 s32 func_80AEFE38(EnRu1* this, GlobalContext* globalCtx) {
-<<<<<<< HEAD
-    if (func_8010BDBC(&globalCtx->msgCtx) == 2) {
+    if (Message_GetState(&globalCtx->msgCtx) == TEXT_STATE_CLOSING) {
         this->actor.flags &= ~(ACTOR_FLAG_0 | ACTOR_FLAG_3);
-=======
-    if (Message_GetState(&globalCtx->msgCtx) == TEXT_STATE_CLOSING) {
-        this->actor.flags &= ~0x9;
->>>>>>> d9c1dffe
         return true;
     }
     return false;
