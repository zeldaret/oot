/*
 * File: z_en_ru1.c
 * Overlay: En_Ru1
 * Description: Ruto (child)
 */

#include "z_en_ru1.h"
#include "overlays/actors/ovl_Demo_Effect/z_demo_effect.h"

#include "libc64/math64.h"
#include "array_count.h"
#include "gfx.h"
#include "gfx_setupdl.h"
#include "printf.h"
#include "regs.h"
#include "segmented_address.h"
#include "seqcmd.h"
#include "sequence.h"
#include "sfx.h"
#include "sys_matrix.h"
#include "terminal.h"
#include "translation.h"
#include "versions.h"
#include "z_lib.h"
#include "effect.h"
#include "face_reaction.h"
#include "play_state.h"
#include "player.h"
#include "save.h"

#include "assets/objects/object_ru1/object_ru1.h"

#define FLAGS (ACTOR_FLAG_ATTENTION_ENABLED | ACTOR_FLAG_UPDATE_CULLING_DISABLED | ACTOR_FLAG_CAN_PRESS_SWITCHES)

void EnRu1_Init(Actor* thisx, PlayState* play);
void EnRu1_Destroy(Actor* thisx, PlayState* play);
void EnRu1_Update(Actor* thisx, PlayState* play);
void EnRu1_Draw(Actor* thisx, PlayState* play);

void func_80AEC0B4(EnRu1* this, PlayState* play);
void func_80AEC100(EnRu1* this, PlayState* play);
void func_80AEC130(EnRu1* this, PlayState* play);
void func_80AEC17C(EnRu1* this, PlayState* play);
void func_80AEC1D4(EnRu1* this, PlayState* play);
void func_80AEC244(EnRu1* this, PlayState* play);
void func_80AEC2C0(EnRu1* this, PlayState* play);
void func_80AECA94(EnRu1* this, PlayState* play);
void func_80AECAB4(EnRu1* this, PlayState* play);
void func_80AECAD4(EnRu1* this, PlayState* play);
void func_80AECB18(EnRu1* this, PlayState* play);
void func_80AECB60(EnRu1* this, PlayState* play);
void func_80AECBB8(EnRu1* this, PlayState* play);
void func_80AECC1C(EnRu1* this, PlayState* play);
void func_80AECC84(EnRu1* this, PlayState* play);
void EnRu1_PreSpawnInBossRoom(EnRu1* this, PlayState* play);
void EnRu1_SpawnInBossRoom(EnRu1* this, PlayState* play);
void EnRu1_RiseThroughBlueWarp(EnRu1* this, PlayState* play);
void EnRu1_WaitInsideBlueWarp(EnRu1* this, PlayState* play);
void EnRu1_LinkWalksToPointInBlueWarp(EnRu1* this, PlayState* play);
void EnRu1_WhatTookYouSoLong(EnRu1* this, PlayState* play);
void EnRu1_WarpingOut(EnRu1* this, PlayState* play);
void func_80AEF29C(EnRu1* this, PlayState* play);
void func_80AEF2AC(EnRu1* this, PlayState* play);
void func_80AEF2D0(EnRu1* this, PlayState* play);
void func_80AEF354(EnRu1* this, PlayState* play);
void func_80AEF3A8(EnRu1* this, PlayState* play);
void func_80AEEBD4(EnRu1* this, PlayState* play);
void func_80AEEC5C(EnRu1* this, PlayState* play);
void func_80AEECF0(EnRu1* this, PlayState* play);
void func_80AEED58(EnRu1* this, PlayState* play);
void func_80AEEDCC(EnRu1* this, PlayState* play);
void func_80AEEE34(EnRu1* this, PlayState* play);
void func_80AEEE9C(EnRu1* this, PlayState* play);
void func_80AEEF08(EnRu1* this, PlayState* play);
void func_80AEEF5C(EnRu1* this, PlayState* play);
void func_80AEF9D8(EnRu1* this, PlayState* play);
void func_80AEFA2C(EnRu1* this, PlayState* play);
void func_80AEFAAC(EnRu1* this, PlayState* play);
void func_80AEFB04(EnRu1* this, PlayState* play);
void func_80AEFB68(EnRu1* this, PlayState* play);
void func_80AEFCE8(EnRu1* this, PlayState* play);
void func_80AEFBC8(EnRu1* this, PlayState* play);
void func_80AEFC24(EnRu1* this, PlayState* play);
void func_80AEFECC(EnRu1* this, PlayState* play);
void func_80AEFF40(EnRu1* this, PlayState* play);

void EnRu1_PreLimbDraw(EnRu1* this, PlayState* play, s32 limbIndex, Vec3s* rot);

void EnRu1_DrawNothing(EnRu1* this, PlayState* play);
void EnRu1_DrawOpa(EnRu1* this, PlayState* play);
void EnRu1_DrawXlu(EnRu1* this, PlayState* play);

static ColliderCylinderInitType1 sStandingCylinderInit = {
    {
        COL_MATERIAL_HIT0,
        AT_NONE,
        AC_NONE,
        OC1_ON | OC1_TYPE_PLAYER,
        COLSHAPE_CYLINDER,
    },
    { 0x00, { 0x00000000, 0x00, 0x00 }, { 0x00000000, 0x00, 0x00 }, 0x00, 0x00, 0x01 },
    { 25, 80, 0, { 0 } },
};

static ColliderCylinderInitType1 sSittingCylinderInit = {
    {
        COL_MATERIAL_HIT0,
        AT_ON | AT_TYPE_PLAYER,
        AC_NONE,
        OC1_ON | OC1_TYPE_PLAYER,
        COLSHAPE_CYLINDER,
    },
    { 0x00, { 0x00000101, 0x00, 0x00 }, { 0x00000000, 0x00, 0x00 }, 0x01, 0x00, 0x01 },
    { 20, 30, 0, { 0 } },
};

static void* sEyeTextures[] = {
    gRutoChildEyeOpenTex,     gRutoChildEyeHalfTex,  gRutoChildEyeClosedTex,
    gRutoChildEyeRollLeftTex, gRutoChildEyeHalf2Tex, gRutoChildEyeHalfWithBlushTex,
};

static void* sMouthTextures[] = {
    gRutoChildMouthClosedTex,
    gRutoChildMouthFrownTex,
    gRutoChildMouthOpenTex,
};

static s32 sUnused = 0;

#include "z_en_ru1_cutscene_data.inc.c"

static u32 D_80AF1938 = 0;

static EnRu1ActionFunc sActionFuncs[] = {
<<<<<<< HEAD
    func_80AEC0B4,
    func_80AEC100,
    func_80AEC130,
    func_80AEC17C,
    func_80AEC1D4,
    func_80AEC244,
    func_80AEC2C0,
    func_80AECA94,
    func_80AECAB4,
    func_80AECAD4,
    func_80AECB18,
    func_80AECB60,
    func_80AECBB8,
    func_80AECC1C,
    func_80AECC84,
    EnRu1_PreSpawnInBossRoom,
    EnRu1_SpawnInBossRoom,
    EnRu1_RiseThroughBlueWarp,
    EnRu1_WaitInsideBlueWarp,
    EnRu1_LinkWalksToPointInBlueWarp,
    EnRu1_WhatTookYouSoLong,
    EnRu1_WarpingOut,
    func_80AEF29C,
    func_80AEF2AC,
    func_80AEF2D0,
    func_80AEF354,
    func_80AEF3A8,
    func_80AEEBD4,
    func_80AEEC5C,
    func_80AEECF0,
    func_80AEED58,
    func_80AEEDCC,
    func_80AEEE34,
    func_80AEEE9C,
    func_80AEEF08,
    func_80AEEF5C,
    func_80AEF9D8,
    func_80AEFA2C,
    func_80AEFAAC,
    func_80AEFB04,
    func_80AEFB68,
    func_80AEFCE8,
    func_80AEFBC8,
    func_80AEFC24,
    func_80AEFECC,
    func_80AEFF40,
=======
    func_80AEC0B4, // ENRU1_ACTION_00
    func_80AEC100, // ENRU1_ACTION_01
    func_80AEC130, // ENRU1_ACTION_02
    func_80AEC17C, // ENRU1_ACTION_03
    func_80AEC1D4, // ENRU1_ACTION_04
    func_80AEC244, // ENRU1_ACTION_05
    func_80AEC2C0, // ENRU1_ACTION_06
    func_80AECA94, // ENRU1_ACTION_07
    func_80AECAB4, // ENRU1_ACTION_08
    func_80AECAD4, // ENRU1_ACTION_09
    func_80AECB18, // ENRU1_ACTION_10
    func_80AECB60, // ENRU1_ACTION_11
    func_80AECBB8, // ENRU1_ACTION_12
    func_80AECC1C, // ENRU1_ACTION_13
    func_80AECC84, // ENRU1_ACTION_14
    func_80AED304, // ENRU1_ACTION_15
    func_80AED324, // ENRU1_ACTION_16
    func_80AED344, // ENRU1_ACTION_17
    func_80AED374, // ENRU1_ACTION_18
    func_80AED3A4, // ENRU1_ACTION_19
    func_80AED3E0, // ENRU1_ACTION_20
    func_80AED414, // ENRU1_ACTION_21
    func_80AEF29C, // ENRU1_ACTION_22
    func_80AEF2AC, // ENRU1_ACTION_23
    func_80AEF2D0, // ENRU1_ACTION_24
    func_80AEF354, // ENRU1_ACTION_25
    func_80AEF3A8, // ENRU1_ACTION_26
    func_80AEEBD4, // ENRU1_ACTION_27
    func_80AEEC5C, // ENRU1_ACTION_28
    func_80AEECF0, // ENRU1_ACTION_29
    func_80AEED58, // ENRU1_ACTION_30
    func_80AEEDCC, // ENRU1_ACTION_31
    func_80AEEE34, // ENRU1_ACTION_32
    func_80AEEE9C, // ENRU1_ACTION_33
    func_80AEEF08, // ENRU1_ACTION_34
    func_80AEEF5C, // ENRU1_ACTION_35
    func_80AEF9D8, // ENRU1_ACTION_36
    func_80AEFA2C, // ENRU1_ACTION_37
    func_80AEFAAC, // ENRU1_ACTION_38
    func_80AEFB04, // ENRU1_ACTION_39
    func_80AEFB68, // ENRU1_ACTION_40
    func_80AEFCE8, // ENRU1_ACTION_41
    func_80AEFBC8, // ENRU1_ACTION_42
    func_80AEFC24, // ENRU1_ACTION_43
    func_80AEFECC, // ENRU1_ACTION_44
    func_80AEFF40, // ENRU1_ACTION_45
>>>>>>> f213f6ba
};

static EnRu1PreLimbDrawFunc sPreLimbDrawFuncs[] = {
    EnRu1_PreLimbDraw,
};

static Vec3f sMultVec = { 0.0f, 10.0f, 0.0f };

static EnRu1DrawFunc sDrawFuncs[] = {
    EnRu1_DrawNothing,
    EnRu1_DrawOpa,
    EnRu1_DrawXlu,
};

ActorProfile En_Ru1_Profile = {
    /**/ ACTOR_EN_RU1,
    /**/ ACTORCAT_NPC,
    /**/ FLAGS,
    /**/ OBJECT_RU1,
    /**/ sizeof(EnRu1),
    /**/ EnRu1_Init,
    /**/ EnRu1_Destroy,
    /**/ EnRu1_Update,
    /**/ EnRu1_Draw,
};

void EnRu1_UpdateStandingOC(EnRu1* this, PlayState* play) {
    s32 pad[5];

    Collider_UpdateCylinder(&this->actor, &this->standingCollider);
    CollisionCheck_SetOC(play, &play->colChkCtx, &this->standingCollider.base);
}

void EnRu1_UpdateSittingOC(EnRu1* this, PlayState* play) {
    s32 pad[5];

    Collider_UpdateCylinder(&this->actor, &this->sittingCollider);
    if (this->isSittingOCActive) {
        CollisionCheck_SetOC(play, &play->colChkCtx, &this->sittingCollider.base);
    } else if (this->actor.xzDistToPlayer > 32.0f) {
        this->isSittingOCActive = true;
    }
}

void EnRu1_UpdateSittingAT(EnRu1* this, PlayState* play) {
    s32 pad[5];

    Collider_UpdateCylinder(&this->actor, &this->sittingCollider);
    CollisionCheck_SetAT(play, &play->colChkCtx, &this->sittingCollider.base);
}

void EnRu1_InitColliders(Actor* thisx, PlayState* play) {
    EnRu1* this = (EnRu1*)thisx;

    Collider_InitCylinder(play, &this->standingCollider);
    Collider_SetCylinderType1(play, &this->standingCollider, &this->actor, &sStandingCylinderInit);

    Collider_InitCylinder(play, &this->sittingCollider);
    Collider_SetCylinderType1(play, &this->sittingCollider, &this->actor, &sSittingCylinderInit);
}

void EnRu1_DestroyColliders(EnRu1* this, PlayState* play) {
    Collider_DestroyCylinder(play, &this->standingCollider);
    Collider_DestroyCylinder(play, &this->sittingCollider);
}

void EnRu1_DisableSittingOC(EnRu1* this) {
    this->isSittingOCActive = false;
}

u8 EnRu1_GetSwitchFlag(EnRu1* this) {
    u8 switchFlag = ENRU1_SWITCH_FLAG(&this->actor);

    return switchFlag;
}

u8 EnRu1_GetType(EnRu1* this) {
    u8 type = ENRU1_TYPE(&this->actor);

    return type;
}

void EnRu1_Destroy(Actor* thisx, PlayState* play) {
    EnRu1* this = (EnRu1*)thisx;

    EnRu1_DestroyColliders(this, play);
}

void EnRu1_UpdateEyes(EnRu1* this) {
    s32 pad[3];
    s16* blinkTimer = &this->blinkTimer;
    s16* eyes = &this->eyes;

    if (DECR(*blinkTimer) == 0) {
        *blinkTimer = Rand_S16Offset(60, 60);
    }

    *eyes = *blinkTimer;
    if (*eyes >= ENRU1_EYES_UP) {
        *eyes = ENRU1_EYES_OPEN;
    }
}

void EnRu1_SetEyes(EnRu1* this, s16 eyes) {
    this->eyes = eyes;
}

void EnRu1_SetMouth(EnRu1* this, s16 mouth) {
    this->mouth = mouth;
}

void func_80AEAECC(EnRu1* this, PlayState* play) {
    f32* velocityY = &this->actor.velocity.y;
    f32 velocityYHeld = *velocityY;

    *velocityY = -4.0f;
    Actor_UpdateBgCheckInfo(play, &this->actor, 19.0f, 25.0f, 30.0f,
                            UPDBGCHECKINFO_FLAG_0 | UPDBGCHECKINFO_FLAG_1 | UPDBGCHECKINFO_FLAG_2);
    *velocityY = velocityYHeld;
}

s32 EnRu1_IsCsStateIdle(PlayState* play) {
    if (play->csCtx.state == CS_STATE_IDLE) {
        return true;
    }
    return false;
}

CsCmdActorCue* EnRu1_GetCue(PlayState* play, s32 cueChannel) {
    s32 pad[2];
    CsCmdActorCue* cue = NULL;

    if (!EnRu1_IsCsStateIdle(play)) {
        cue = play->csCtx.actorCues[cueChannel];
    }
    return cue;
}

s32 func_80AEAFA0(PlayState* play, u16 cueId, s32 cueChannel) {
    CsCmdActorCue* cue = EnRu1_GetCue(play, cueChannel);

    if ((cue != NULL) && (cue->id == cueId)) {
        return true;
    }
    return false;
}

s32 func_80AEAFE0(PlayState* play, u16 cueId, s32 cueChannel) {
    CsCmdActorCue* cue = EnRu1_GetCue(play, cueChannel);

    if ((cue != NULL) && (cue->id != cueId)) {
        return true;
    }
    return false;
}

s32 func_80AEB020(EnRu1* this, PlayState* play) {
    Actor* actorIt = play->actorCtx.actorLists[ACTORCAT_NPC].head;
    EnRu1* someEnRu1;

    while (actorIt != NULL) {
        if (actorIt->id == ACTOR_EN_RU1) {
            someEnRu1 = (EnRu1*)actorIt;
            if (someEnRu1 != this) {
                if ((someEnRu1->action == ENRU1_ACTION_31) || (someEnRu1->action == ENRU1_ACTION_32) ||
                    (someEnRu1->action == ENRU1_ACTION_24)) {
                    return true;
                }
            }
        }
        actorIt = actorIt->next;
    }
    return false;
}

BgBdanObjects* EnRu1_FindBigOctoPlatform(PlayState* play) {
    Actor* actorIt = play->actorCtx.actorLists[ACTORCAT_BG].head;

    while (actorIt != NULL) {
        if (actorIt->id == ACTOR_BG_BDAN_OBJECTS && actorIt->params == 0) {
            return (BgBdanObjects*)actorIt;
        }
        actorIt = actorIt->next;
    }
    PRINTF(VT_FGCOL(RED) T("お立ち台が無い!!!!!!!!!!!!!!!!!!!!!!!!!\n", "There is no stand!!!!!!!!!!!!!!!!!!!!!!!!!\n")
               VT_RST);
    return NULL;
}

void EnRu1_SetPlatformCamSetting(EnRu1* this, s32 cameraSetting) {
    if (this->bigOctoPlatform != NULL) {
        this->bigOctoPlatform->cameraSetting = cameraSetting;
    }
}

s32 EnRu1_GetPlatformCamSetting(EnRu1* this) {
    if (this->bigOctoPlatform != NULL) {
        return this->bigOctoPlatform->cameraSetting;
    } else {
        return 0;
    }
}

Actor* func_80AEB124(PlayState* play) {
    Actor* actorIt = play->actorCtx.actorLists[ACTORCAT_BOSS].head;

    while (actorIt != NULL) {
        if ((actorIt->id == ACTOR_DEMO_EFFECT) && (PARAMS_GET_U(actorIt->params, 0, 8) == DEMO_EFFECT_JEWEL_ZORA)) {
            return actorIt;
        }
        actorIt = actorIt->next;
    }
    return NULL;
}

int func_80AEB174(PlayState* play) {
    return (Message_GetState(&play->msgCtx) == TEXT_STATE_EVENT) && Message_ShouldAdvance(play);
}

s32 func_80AEB1B4(PlayState* play) {
    return Message_GetState(&play->msgCtx) == TEXT_STATE_CLOSING;
}

#if DEBUG_FEATURES
void func_80AEB1D8(EnRu1* this) {
    this->action = ENRU1_ACTION_36;
    this->drawConfig = ENRU1_DRAW_NOTHING;
    this->actor.velocity.x = 0.0f;
    this->actor.velocity.y = 0.0f;
    this->actor.velocity.z = 0.0f;
    this->actor.speed = 0.0f;
    this->actor.gravity = 0.0f;
    this->actor.minVelocityY = 0.0f;
    EnRu1_SetPlatformCamSetting(this, 0);
}

void func_80AEB220(EnRu1* this, PlayState* play) {
    if ((EnRu1_IsCsStateIdle(play)) && (this->actor.params == 0xA)) {
        func_80AEB1D8(this);
    }
}
#endif

void EnRu1_AnimationChange(EnRu1* this, AnimationHeader* animation, u8 mode, f32 morphFrames, s32 playReversed) {
    s32 pad[2];
    AnimationHeader* animHeader = SEGMENTED_TO_VIRTUAL(animation);
    f32 frameCount = Animation_GetLastFrame(animHeader);
    f32 playbackSpeed;
    f32 startFrame;
    f32 endFrame;

    if (!playReversed) {
        startFrame = 0.0f;
        endFrame = frameCount;
        playbackSpeed = 1.0f;
    } else {
        startFrame = frameCount;
        endFrame = 0.0f;
        playbackSpeed = -1.0f;
    }

    Animation_Change(&this->skelAnime, animHeader, playbackSpeed, startFrame, endFrame, mode, morphFrames);
}

s32 EnRu1_UpdateSkelAnime(EnRu1* this) {
    // why?
    if (this->action != ENRU1_ACTION_32) {
        return SkelAnime_Update(&this->skelAnime);
    } else {
        return SkelAnime_Update(&this->skelAnime);
    }
}

void func_80AEB364(EnRu1* this, PlayState* play) {
    this->skelAnime.movementFlags |= ANIM_FLAG_UPDATE_XZ;
    AnimTaskQueue_AddActorMovement(play, &this->actor, &this->skelAnime, 1.0f);
}

void func_80AEB3A4(EnRu1* this, PlayState* play) {
    this->skelAnime.movementFlags |= ANIM_FLAG_UPDATE_XZ;
    func_80AEB364(this, play);
}

void func_80AEB3CC(EnRu1* this) {
    this->skelAnime.movementFlags &= ~ANIM_FLAG_UPDATE_XZ;
}

void EnRu1_InitOutsideJabuJabu(EnRu1* this, PlayState* play) {
    EnRu1_AnimationChange(this, &gRutoChildWaitHandsBehindBackAnim, ANIMMODE_LOOP, 0, false);
    this->action = ENRU1_ACTION_00;
    this->drawConfig = ENRU1_DRAW_OPA;
    EnRu1_SetEyes(this, ENRU1_EYES_GAZING);
    EnRu1_SetMouth(this, ENRU1_MOUTH_SMILING);
}

CsCmdActorCue* EnRu1_GetCueChannel3(PlayState* play) {
    return EnRu1_GetCue(play, 3);
}

s32 func_80AEB458(PlayState* play, u16 cueId) {
    return func_80AEAFA0(play, cueId, 3);
}

s32 func_80AEB480(PlayState* play, u16 cueId) {
    return func_80AEAFE0(play, cueId, 3);
}

void EnRu1_SpawnRipple(EnRu1* this, PlayState* play, s16 radiusMax, s16 life) {
    Vec3f pos;
    Actor* thisx = &this->actor;

    pos.x = this->actor.world.pos.x;
    pos.y = this->actor.world.pos.y + this->actor.depthInWater;
    pos.z = this->actor.world.pos.z;
    EffectSsGRipple_Spawn(play, &pos, 100, radiusMax, life);
}

void func_80AEB50C(EnRu1* this, PlayState* play) {
    this->unk_270 += 1.0f;
    if (this->unk_270 >= kREG(3) + 10.0f) {
        EnRu1_SpawnRipple(this, play, kREG(1) + 500, 0);
        this->unk_270 = 0.0f;
    }
}

void func_80AEB59C(EnRu1* this, PlayState* play) {
    EnRu1_SpawnRipple(this, play, kREG(2) + 500, 0);
    EnRu1_SpawnRipple(this, play, kREG(2) + 500, kREG(3) + 10.0f);
    EnRu1_SpawnRipple(this, play, kREG(2) + 500, (kREG(3) + 10.0f) * 2.0f);
}

void EnRu1_SpawnSplash(EnRu1* this, PlayState* play) {
    Vec3f pos;

    pos.x = this->actor.world.pos.x;
    pos.y = this->actor.world.pos.y + this->actor.depthInWater;
    pos.z = this->actor.world.pos.z;

    EffectSsGSplash_Spawn(play, &pos, NULL, NULL, 1, 0);
}

void func_80AEB6E0(EnRu1* this, PlayState* play) {
    SkelAnime* skelAnime = &this->skelAnime;

    if (skelAnime->baseTransl.y < skelAnime->jointTable[0].y) {
        skelAnime->movementFlags |= ANIM_FLAG_UPDATE_XZ | ANIM_FLAG_UPDATE_Y;
        AnimTaskQueue_AddActorMovement(play, &this->actor, skelAnime, 1.0f);
    }
}

void func_80AEB738(EnRu1* this, PlayState* play) {
    SkelAnime* skelAnime = &this->skelAnime;

    skelAnime->baseTransl = skelAnime->jointTable[0];
    skelAnime->prevTransl = skelAnime->jointTable[0];
    if (skelAnime->baseTransl.y < skelAnime->jointTable[0].y) {
        skelAnime->movementFlags |= ANIM_FLAG_UPDATE_XZ | ANIM_FLAG_UPDATE_Y;
        AnimTaskQueue_AddActorMovement(play, &this->actor, skelAnime, 1.0f);
    }
}

void func_80AEB7D0(EnRu1* this) {
    this->skelAnime.movementFlags &= ~(ANIM_FLAG_UPDATE_XZ | ANIM_FLAG_UPDATE_Y);
}

f32 func_80AEB7E0(CsCmdActorCue* cue, PlayState* play) {
    s32 csCurFrame = play->csCtx.curFrame;

    if ((csCurFrame < cue->endFrame) && (cue->endFrame - cue->startFrame > 0)) {
        return (Math_CosS(((csCurFrame - cue->startFrame) / (f32)(cue->endFrame - cue->startFrame)) * 32768.0f) *
                -0.5f) +
               0.5f;
    }
    return 1.0f;
}

f32 func_80AEB87C(f32 arg0, s32 arg1, s32 arg2) {
    return (((f32)arg2 - arg1) * arg0) + arg1;
}

void func_80AEB89C(EnRu1* this, PlayState* play) {
    CsCmdActorCue* cue = EnRu1_GetCueChannel3(play);

    if (cue != NULL) {
        this->actor.world.rot.y = this->actor.shape.rot.y = cue->rot.y;

        this->actor.world.pos.x = cue->startPos.x;
        this->actor.world.pos.y = cue->startPos.y;
        this->actor.world.pos.z = cue->startPos.z;
    }
}

void func_80AEB914(EnRu1* this, PlayState* play) {
    func_80AEB89C(this, play);
}

void func_80AEB934(EnRu1* this, PlayState* play) {
    func_80AEB89C(this, play);
}

void func_80AEB954(EnRu1* this, PlayState* play) {
    func_80AEB6E0(this, play);
}

void func_80AEB974(EnRu1* this, PlayState* play) {
    Vec3f* thisPos;
    f32 sp30;
    CsCmdActorCue* cue = EnRu1_GetCueChannel3(play);
    s32 pad;

    if (cue != NULL) {
        sp30 = func_80AEB7E0(cue, play);
        thisPos = &this->actor.world.pos;
        thisPos->x = func_80AEB87C(sp30, cue->startPos.x, cue->endPos.x);
        thisPos->y = func_80AEB87C(sp30, cue->startPos.y, cue->endPos.y);
        thisPos->z = func_80AEB87C(sp30, cue->startPos.z, cue->endPos.z);
    }
}

void func_80AEBA0C(EnRu1* this, PlayState* play) {
    func_80AEB6E0(this, play);
}

void func_80AEBA2C(EnRu1* this, PlayState* play) {
    s32 pad;
    Vec3f* unk_364 = &this->unk_364;
    Vec3f* thisPos;
    f32 temp_ret_2;
    CsCmdActorCue* cue = EnRu1_GetCueChannel3(play);
    s32 pad2;

    if (cue != NULL) {
        temp_ret_2 = func_80AEB7E0(cue, play);
        thisPos = &this->actor.world.pos;
        thisPos->x = func_80AEB87C(temp_ret_2, unk_364->x, cue->endPos.x);
        thisPos->y = func_80AEB87C(temp_ret_2, unk_364->y, cue->endPos.y);
        thisPos->z = func_80AEB87C(temp_ret_2, unk_364->z, cue->endPos.z);
    }
}

void func_80AEBAFC(EnRu1* this) {
    if (this->unk_298 == 0) {
        Sfx_PlaySfxAtPos(&this->actor.projectedPos, NA_SE_EV_DIVE_INTO_WATER);
        this->unk_298 = 1;
    }
}

void func_80AEBB3C(EnRu1* this) {
    if (Animation_OnFrame(&this->skelAnime, 5.0f)) {
        Sfx_PlaySfxAtPos(&this->actor.projectedPos, NA_SE_PL_FACE_UP);
    }
}

void func_80AEBB78(EnRu1* this) {
    SkelAnime* skelAnime = &this->skelAnime;

    if (Animation_OnFrame(skelAnime, 4.0f) || Animation_OnFrame(skelAnime, 13.0f) ||
        Animation_OnFrame(skelAnime, 22.0f) || Animation_OnFrame(skelAnime, 31.0f)) {
        Sfx_PlaySfxAtPos(&this->actor.projectedPos, NA_SE_PL_SWIM);
    }
}

void func_80AEBBF4(EnRu1* this) {
    if (Animation_OnFrame(&this->skelAnime, 8.0f)) {
        Sfx_PlaySfxAtPos(&this->actor.projectedPos, NA_SE_PL_SUBMERGE);
    }
}

void func_80AEBC30(PlayState* play) {
    Player* player;

    if (play->csCtx.curFrame == 205) {
        player = GET_PLAYER(play);
        Audio_PlaySfxGeneral(NA_SE_EV_DIVE_INTO_WATER, &player->actor.projectedPos, 4, &gSfxDefaultFreqAndVolScale,
                             &gSfxDefaultFreqAndVolScale, &gSfxDefaultReverb);
    }
}

void func_80AEBC84(EnRu1* this, PlayState* play) {
    if (play->csCtx.curFrame == 130) {
        Sfx_PlaySfxAtPos(&this->actor.projectedPos, NA_SE_VO_RT_LAUGH_0);
    }
}

void func_80AEBCB8(EnRu1* this, UNK_TYPE arg1) {
    if (arg1 != 0) {
        Animation_Change(&this->skelAnime, &gRutoChildSwimOnBackAnim, 1.0f, 0,
                         Animation_GetLastFrame(&gRutoChildSwimOnBackAnim), ANIMMODE_LOOP, -8.0f);
    }
}

void func_80AEBD1C(EnRu1* this, PlayState* play) {
    if (func_80AEB480(play, 2)) {
        this->action = ENRU1_ACTION_01;
        this->drawConfig = ENRU1_DRAW_NOTHING;
        func_80AEB914(this, play);
        func_80AEAECC(this, play);
        EnRu1_SpawnSplash(this, play);
        func_80AEB59C(this, play);
    }
}

void func_80AEBD94(EnRu1* this, PlayState* play) {
    s32 pad[2];
    f32 frameCount;

    if (func_80AEB480(play, 3)) {
        frameCount = Animation_GetLastFrame(&gRutoChildResurfaceAnim);
        func_80AEB934(this, play);
        func_80AEB738(this, play);
        Animation_Change(&this->skelAnime, &gRutoChildResurfaceAnim, 1.0f, 0.0f, frameCount, ANIMMODE_ONCE, 0.0f);
        this->action = ENRU1_ACTION_02;
        this->drawConfig = ENRU1_DRAW_OPA;
    }
}

void func_80AEBE3C(EnRu1* this, PlayState* play, s32 arg2) {
    s32 pad[2];

    if (arg2 != 0) {
        f32 frameCount = Animation_GetLastFrame(&gRutoChildTreadWaterAnim);

        func_80AEB7D0(this);
        Animation_Change(&this->skelAnime, &gRutoChildTreadWaterAnim, 1.0f, 0, frameCount, ANIMMODE_LOOP, -8.0f);
        this->action = ENRU1_ACTION_03;
    } else {
        func_80AEB954(this, play);
    }
}

void func_80AEBEC8(EnRu1* this, PlayState* play) {
    s32 pad[2];
    f32 frameCount;

    if (func_80AEB458(play, 6)) {
        frameCount = Animation_GetLastFrame(&gRutoChildTransitionToSwimOnBackAnim);
        func_80AEB738(this, play);
        Animation_Change(&this->skelAnime, &gRutoChildTransitionToSwimOnBackAnim, 1.0f, 0, frameCount, ANIMMODE_ONCE,
                         -8.0f);
        this->action = ENRU1_ACTION_04;
    }
}

void func_80AEBF60(EnRu1* this, PlayState* play) {
    if (func_80AEB480(play, 6)) {
        s32 pad;

        func_80AEB7D0(this);
        this->action = ENRU1_ACTION_05;
        this->unk_364 = this->actor.world.pos;
    } else {
        func_80AEBA0C(this, play);
    }
}

void func_80AEBFD8(EnRu1* this, PlayState* play) {
    CsCmdActorCue* cue = EnRu1_GetCueChannel3(play);
    f32 frameCount;
    u16 csCurFrame;
    u16 endFrame;

    if (cue != NULL) {
        csCurFrame = play->csCtx.curFrame;
        endFrame = cue->endFrame;

        if (csCurFrame >= endFrame - 2) {
            frameCount = Animation_GetLastFrame(&gRutoChildTransitionFromSwimOnBackAnim);
            Animation_Change(&this->skelAnime, &gRutoChildTransitionFromSwimOnBackAnim, 1.0, 0, frameCount,
                             ANIMMODE_ONCE, -8.0f);
            this->action = ENRU1_ACTION_06;
        }
    }
}

void func_80AEC070(EnRu1* this, PlayState* play, UNK_TYPE arg2) {
    if ((func_80AEB458(play, 8)) && (arg2 != 0)) {
        Actor_Kill(&this->actor);
    }
}

void func_80AEC0B4(EnRu1* this, PlayState* play) {
    func_80AEB89C(this, play);
    EnRu1_UpdateSkelAnime(this);
    func_80AEBC84(this, play);
    func_80AEBC30(play);
    func_80AEBD1C(this, play);
}

void func_80AEC100(EnRu1* this, PlayState* play) {
    func_80AEBAFC(this);
    func_80AEBD94(this, play);
}

void func_80AEC130(EnRu1* this, PlayState* play) {
    s32 something = EnRu1_UpdateSkelAnime(this);

    func_80AEAECC(this, play);
    func_80AEBB3C(this);
    func_80AEBE3C(this, play, something);
}

void func_80AEC17C(EnRu1* this, PlayState* play) {
    func_80AEB974(this, play);
    func_80AEAECC(this, play);
    EnRu1_UpdateSkelAnime(this);
    func_80AEB50C(this, play);
    func_80AEBEC8(this, play);
}

void func_80AEC1D4(EnRu1* this, PlayState* play) {
    s32 something;

    something = EnRu1_UpdateSkelAnime(this);
    func_80AEAECC(this, play);
    EnRu1_UpdateEyes(this);
    func_80AEB50C(this, play);
    func_80AEBCB8(this, something);
    func_80AEBBF4(this);
    func_80AEBF60(this, play);
}

void func_80AEC244(EnRu1* this, PlayState* play) {
    s32 something;

    something = EnRu1_UpdateSkelAnime(this);
    func_80AEBA2C(this, play);
    func_80AEAECC(this, play);
    EnRu1_UpdateEyes(this);
    func_80AEB50C(this, play);
    func_80AEBCB8(this, something);
    func_80AEBB78(this);
    func_80AEBFD8(this, play);
}

void func_80AEC2C0(EnRu1* this, PlayState* play) {
    s32 something;

    something = EnRu1_UpdateSkelAnime(this);
    func_80AEAECC(this, play);
    EnRu1_UpdateEyes(this);
    func_80AEB50C(this, play);
    func_80AEC070(this, play, something);
}

void EnRu1_InitInJabuJabuHolesRoom(EnRu1* this, PlayState* play) {
    if (!GET_INFTABLE(INFTABLE_141)) {
        EnRu1_AnimationChange(this, &gRutoChildWait2Anim, ANIMMODE_LOOP, 0, false);
        this->action = ENRU1_ACTION_07;
        EnRu1_SetMouth(this, ENRU1_MOUTH_FROWNING);
    } else if (GET_INFTABLE(INFTABLE_147) && !GET_INFTABLE(INFTABLE_140) && !GET_INFTABLE(INFTABLE_145)) {
        if (!func_80AEB020(this, play)) {
            s8 actorRoom;

            EnRu1_AnimationChange(this, &gRutoChildWait2Anim, ANIMMODE_LOOP, 0, false);
            actorRoom = this->actor.room;
            this->action = ENRU1_ACTION_22;
            this->actor.room = -1;
            this->drawConfig = ENRU1_DRAW_NOTHING;
            this->roomNum1 = actorRoom;
            this->roomNum3 = actorRoom;
            this->roomNum2 = actorRoom;
        } else {
            Actor_Kill(&this->actor);
        }
    } else {
        Actor_Kill(&this->actor);
    }
}

void func_80AEC40C(EnRu1* this) {
    f32 walkingFrame = this->walkingFrame;

    if (walkingFrame < 8.0f) {
        this->actor.speed = (((kREG(3) * 0.01f) + 2.7f) / 8.0f) * walkingFrame;
    } else {
        this->actor.speed = (kREG(3) * 0.01f) + 2.7f;
    }
    this->actor.velocity.y = -1.0f;
    Actor_MoveXZGravity(&this->actor);
}

void func_80AEC4CC(EnRu1* this) {
    this->actor.velocity.y = -1.0f;
    Actor_MoveXZGravity(&this->actor);
}

void func_80AEC4F4(EnRu1* this) {
    f32* speedXZ = &this->actor.speed;
    f32* walkingFrame = &this->walkingFrame;

    if (this->walkingFrame < 8.0f) {
        *walkingFrame += 1.0f;
        *speedXZ *= (8.0f - *walkingFrame) / 8.0f;
        this->actor.velocity.y = -*walkingFrame * (((kREG(4) * 0.01f) + 13.0f) / 8.0f);
    } else {
        *speedXZ = 0.0f;
        this->actor.velocity.y = -((kREG(4) * 0.01f) + 13.0f);
    }
    Actor_MoveXZGravity(&this->actor);
}

s32 func_80AEC5FC(EnRu1* this, PlayState* play) {
    Player* player = GET_PLAYER(play);
    f32 thisPosZ = this->actor.world.pos.z;
    f32 playerPosZ = player->actor.world.pos.z;

    if ((playerPosZ - thisPosZ <= 265.0f) && (player->actor.world.pos.y >= this->actor.world.pos.y)) {
        return true;
    }
    return false;
}

void func_80AEC650(EnRu1* this) {
    s32 pad[2];

    if (this->unk_280 == 0) {
        if (Animation_OnFrame(&this->skelAnime, 2.0f) || Animation_OnFrame(&this->skelAnime, 7.0f)) {
            Sfx_PlaySfxAtPos(&this->actor.projectedPos, NA_SE_PL_WALK_GROUND + SURFACE_SFX_OFFSET_JABU);
        }
    }
}

void func_80AEC6B0(EnRu1* this) {
    Sfx_PlaySfxAtPos(&this->actor.projectedPos, NA_SE_EV_FALL_DOWN_DIRT);
    Sfx_PlaySfxAtPos(&this->actor.projectedPos, NA_SE_VO_RT_FALL);
}

void func_80AEC6E4(EnRu1* this, PlayState* play) {
    if ((func_80AEAFA0(play, 4, 3)) && (this->unk_280 == 0)) {
        Animation_Change(&this->skelAnime, &gRutoChildBringArmsUpAnim, 1.0f, 0,
                         Animation_GetLastFrame(&gRutoChildBringArmsUpAnim), ANIMMODE_ONCE, -8.0f);
        this->unk_280 = 1;
        func_80AEC6B0(this);
    }
}

void func_80AEC780(EnRu1* this, PlayState* play) {
    s32 pad;
    Player* player = GET_PLAYER(play);

    if ((func_80AEC5FC(this, play)) && (!Play_InCsMode(play)) &&
        (!(player->stateFlags1 & (PLAYER_STATE1_13 | PLAYER_STATE1_14 | PLAYER_STATE1_21))) &&
        (player->actor.bgCheckFlags & BGCHECKFLAG_GROUND)) {

        play->csCtx.script = gRutoFirstMeetingCs;
        gSaveContext.cutsceneTrigger = 1;
        player->speedXZ = 0.0f;
        this->action = ENRU1_ACTION_08;
    }
}

void func_80AEC81C(EnRu1* this, PlayState* play) {
    CsCmdActorCue* cue;
    s16 newRotY;

    if (func_80AEAFE0(play, 1, 3)) {
        cue = play->csCtx.actorCues[3];
        this->actor.world.pos.x = cue->startPos.x;
        this->actor.world.pos.y = cue->startPos.y;
        this->actor.world.pos.z = cue->startPos.z;
        newRotY = cue->rot.y;
        this->actor.shape.rot.y = newRotY;
        this->actor.world.rot.y = newRotY;
        this->action = ENRU1_ACTION_09;
        this->drawConfig = ENRU1_DRAW_OPA;
    }
}

void func_80AEC8B8(EnRu1* this, PlayState* play) {
    if (func_80AEAFA0(play, 3, 3)) {
        Animation_Change(&this->skelAnime, &gRutoChildTurnAroundAnim, 1.0f, 0,
                         Animation_GetLastFrame(&gRutoChildTurnAroundAnim), ANIMMODE_ONCE, -8.0f);
        this->action = ENRU1_ACTION_10;
    }
}

void func_80AEC93C(EnRu1* this, UNK_TYPE arg1) {
    if (arg1 != 0) {
        Animation_Change(&this->skelAnime, &gRutoChildWalkAnim, 1.0f, 0, Animation_GetLastFrame(&gRutoChildWalkAnim),
                         ANIMMODE_LOOP, -8.0f);
        this->actor.world.rot.y += 0x8000;
<<<<<<< HEAD
        this->action = 0xB;
        this->walkingFrame = 0.0f;
=======
        this->action = ENRU1_ACTION_11;
        this->unk_26C = 0.0f;
>>>>>>> f213f6ba
    }
}

void func_80AEC9C4(EnRu1* this) {
<<<<<<< HEAD
    this->walkingFrame += 1.0f;
    if (this->walkingFrame >= 8.0f) {
        this->action = 12;
        this->walkingFrame = 0.0f;
=======
    this->unk_26C += 1.0f;
    if (this->unk_26C >= 8.0f) {
        this->action = ENRU1_ACTION_12;
        this->unk_26C = 0.0f;
>>>>>>> f213f6ba
        this->actor.velocity.y = -1.0f;
    }
}

void func_80AECA18(EnRu1* this) {
    if (!(this->actor.bgCheckFlags & BGCHECKFLAG_GROUND)) {
        s32 pad;

<<<<<<< HEAD
        this->action = 13;
        this->walkingFrame = 0.0f;
=======
        this->action = ENRU1_ACTION_13;
        this->unk_26C = 0.0f;
>>>>>>> f213f6ba
        this->actor.velocity.y = 0.0f;
    }
}

void func_80AECA44(EnRu1* this, PlayState* play) {
    if (func_80AEAFA0(play, 5, 3)) {
        SET_INFTABLE(INFTABLE_141);
        this->action = ENRU1_ACTION_14;
    }
}

void func_80AECA94(EnRu1* this, PlayState* play) {
    func_80AEC780(this, play);
}

void func_80AECAB4(EnRu1* this, PlayState* play) {
    func_80AEC81C(this, play);
}

void func_80AECAD4(EnRu1* this, PlayState* play) {
    EnRu1_UpdateSkelAnime(this);
    EnRu1_UpdateEyes(this);
    func_80AEAECC(this, play);
    func_80AEC8B8(this, play);
}

void func_80AECB18(EnRu1* this, PlayState* play) {
    s32 something;

    something = EnRu1_UpdateSkelAnime(this);
    EnRu1_UpdateEyes(this);
    func_80AEAECC(this, play);
    func_80AEC93C(this, something);
}

void func_80AECB60(EnRu1* this, PlayState* play) {
    func_80AEC40C(this);
    EnRu1_UpdateSkelAnime(this);
    EnRu1_UpdateEyes(this);
    func_80AEAECC(this, play);
    func_80AEC650(this);
    func_80AEC9C4(this);
}

void func_80AECBB8(EnRu1* this, PlayState* play) {
    func_80AEC4CC(this);
    func_80AEC6E4(this, play);
    EnRu1_UpdateSkelAnime(this);
    EnRu1_UpdateEyes(this);
    func_80AEAECC(this, play);
    func_80AEC650(this);
    func_80AECA18(this);
}

void func_80AECC1C(EnRu1* this, PlayState* play) {
    func_80AEC4F4(this);
    func_80AEC6E4(this, play);
    EnRu1_UpdateSkelAnime(this);
    EnRu1_UpdateEyes(this);
    func_80AEAECC(this, play);
    func_80AEC650(this);
    func_80AECA44(this, play);
}

void func_80AECC84(EnRu1* this, PlayState* play) {
    if (play->csCtx.state == CS_STATE_IDLE) {
        Actor_Kill(&this->actor);
    }
}

void EnRu1_SpawnBlueWarp(EnRu1* this, PlayState* play) {
    s32 pad;
    Vec3f* pos;
    s16 yawTowardsPlayer;
    f32 spawnX;
    f32 spawnY;
    f32 spawnZ;
    s32 pad2[2];

    yawTowardsPlayer = this->actor.yawTowardsPlayer;
    pos = &this->actor.world.pos;
    spawnX = ((kREG(1) + 12.0f) * Math_SinS(yawTowardsPlayer)) + pos->x;
    spawnY = pos->y;
    spawnZ = ((kREG(1) + 12.0f) * Math_CosS(yawTowardsPlayer)) + pos->z;
    this->blueWarp = (DoorWarp1*)Actor_SpawnAsChild(&play->actorCtx, &this->actor, play, ACTOR_DOOR_WARP1, spawnX,
                                                    spawnY, spawnZ, 0, yawTowardsPlayer, 0, WARP_BLUE_RUTO);
}

void EnRu1_InitInBossRoom(EnRu1* this, PlayState* play) {
    EnRu1_AnimationChange(this, &gRutoChildWaitHandsOnHipsAnim, ANIMMODE_LOOP, 0, false);
    this->action = ENRU1_ACTION_15;
    this->actor.shape.yOffset = -10000.0f;
    EnRu1_SetEyes(this, ENRU1_EYES_BLUSH);
    EnRu1_SetMouth(this, ENRU1_MOUTH_OPEN);
}

/**
 * Ruto rises up through the floor within the field of the blue warp.
 */
void EnRu1_Rise(EnRu1* this, PlayState* play) {
    this->actor.shape.yOffset += (250.0f / 3.0f);
}

/**
 * Ruto rises up in sync with Link as they warp out together.
 */
void EnRu1_RiseWithLink(EnRu1* this, PlayState* play) {
    s32 pad2;
    Player* player = GET_PLAYER(play);
    Vec3f* playerPos = &player->actor.world.pos;
    s16 shapeRotY = player->actor.shape.rot.y;
    s32 pad;
    f32 xzDistToPlayer = this->xzDistToPlayerInBlueWarp;
    Vec3f* pos = &this->actor.world.pos;

    pos->x = (Math_SinS(shapeRotY) * xzDistToPlayer) + playerPos->x;
    pos->y = playerPos->y;
    pos->z = (Math_CosS(shapeRotY) * xzDistToPlayer) + playerPos->z;
}

void EnRu1_SetPlayerMarkInBlueWarp(EnRu1* this, PlayState* play) {
    s32 pad;
    Player* player = GET_PLAYER(play);
    Vec3f* player_unk_450 = &player->unk_450;
    Vec3f* pos = &this->actor.world.pos;
    s16 shapeRotY = this->actor.shape.rot.y;

    player_unk_450->x = ((kREG(2) + 30.0f) * Math_SinS(shapeRotY)) + pos->x;
    player_unk_450->z = ((kREG(2) + 30.0f) * Math_CosS(shapeRotY)) + pos->z;
}

/**
 * Checks if Link is in position inside the blue warp, facing Ruto.
 * This is the condition for when Ruto starts chiding him.
 */
s32 EnRu1_IsLinkInBlueWarp(EnRu1* this, PlayState* play) {
    s16* shapeRotY;
    Player* player = GET_PLAYER(play);
    Player* otherPlayer;
    s16 targetRotY;
    f32 dx;
    f32 dz;
    s32 pad2[5];

    this->walkingFrame += 1.0f;
    if ((player->actor.speed == 0.0f) && (this->walkingFrame >= 3.0f)) {
        otherPlayer = GET_PLAYER(play);
        player->actor.world.pos.x = otherPlayer->unk_450.x;
        player->actor.world.pos.y = otherPlayer->unk_450.y;
        player->actor.world.pos.z = otherPlayer->unk_450.z;
        shapeRotY = &player->actor.shape.rot.y;
        dx = this->actor.world.pos.x - player->actor.world.pos.x;
        dz = this->actor.world.pos.z - player->actor.world.pos.z;
        targetRotY = RAD_TO_BINANG(Math_FAtan2F(dx, dz));
        if (*shapeRotY != targetRotY) {
            Math_SmoothStepToS(shapeRotY, targetRotY, 0x14, 0x1838, 0x64);
            player->actor.world.rot.y = *shapeRotY;
        } else {
            return true;
        }
    }
    return false;
}

s32 EnRu1_CheckBlueWarpState(EnRu1* this, s32 state) {
    if (this->blueWarp != NULL && this->blueWarp->rutoWarpState == state) {
        return true;
    }
    return false;
}

void EnRu1_SetBlueWarpState(EnRu1* this, s32 state) {
    if (this->blueWarp != NULL) {
        this->blueWarp->rutoWarpState = state;
    }
}

<<<<<<< HEAD
void EnRu1_TriggerSpawnInBossRoom(EnRu1* this, PlayState* play) {
    this->action = 16;
}

void EnRu1_SetupRiseThroughBlueWarp(EnRu1* this, PlayState* play) {
    this->action = 17;
    this->drawConfig = 1;
=======
void func_80AED0C8(EnRu1* this, PlayState* play) {
    this->action = ENRU1_ACTION_16;
}

void func_80AED0D8(EnRu1* this, PlayState* play) {
    this->action = ENRU1_ACTION_17;
    this->drawConfig = ENRU1_DRAW_OPA;
>>>>>>> f213f6ba
    this->actor.world.rot.y = this->actor.yawTowardsPlayer;
    this->actor.shape.rot.y = this->actor.yawTowardsPlayer;
    EnRu1_SpawnBlueWarp(this, play);
}

void EnRu1_EndRise(EnRu1* this) {
    if (this->actor.shape.yOffset >= 0.0f) {
        this->action = ENRU1_ACTION_18;
        this->actor.shape.yOffset = 0.0f;
        EnRu1_SetBlueWarpState(this, WARP_BLUE_RUTO_STATE_READY);
    }
}

<<<<<<< HEAD
void EnRu1_CheckLinkEnteredBlueWarp(EnRu1* this, PlayState* play) {
    if (EnRu1_CheckBlueWarpState(this, WARP_BLUE_RUTO_STATE_ENTERED)) {
        this->action = 0x13;
        this->walkingFrame = 0.0f;
        EnRu1_SetPlayerMarkInBlueWarp(this, play);
=======
void func_80AED154(EnRu1* this, PlayState* play) {
    if (func_80AED084(this, WARP_BLUE_RUTO_STATE_ENTERED)) {
        this->action = ENRU1_ACTION_19;
        this->unk_26C = 0.0f;
        func_80AECEB4(this, play);
>>>>>>> f213f6ba
    }
}

void EnRu1_StartCrossingArmsAndLegs(EnRu1* this, s32 shouldStart) {
    if (shouldStart) {
        Animation_Change(&this->skelAnime, &gRutoChildTransitionHandsOnHipToCrossArmsAndLegsAnim, 1.0f, 0,
                         Animation_GetLastFrame(&gRutoChildTransitionHandsOnHipToCrossArmsAndLegsAnim), ANIMMODE_ONCE,
                         -8.0f);
<<<<<<< HEAD
        this->action = 20;
        EnRu1_SetBlueWarpState(this, WARP_BLUE_RUTO_STATE_3);
=======
        this->action = ENRU1_ACTION_20;
        func_80AED0B0(this, WARP_BLUE_RUTO_STATE_3);
>>>>>>> f213f6ba
    }
}

void EnRu1_AdvanceAngryAnimation(EnRu1* this, s32 isTalking) {
    if (EnRu1_CheckBlueWarpState(this, WARP_BLUE_RUTO_STATE_TALKING)) {
        if (isTalking) {
            Animation_Change(&this->skelAnime, &gRutoChildWaitSittingAnim, 1.0f, 0,
                             Animation_GetLastFrame(&gRutoChildWaitSittingAnim), ANIMMODE_LOOP, -8.0f);
        }
    } else if (EnRu1_CheckBlueWarpState(this, WARP_BLUE_RUTO_STATE_WARPING)) {
        Animation_Change(&this->skelAnime, &gRutoChildWaitInBlueWarpAnim, 1.0f, 0,
                         Animation_GetLastFrame(&gRutoChildWaitInBlueWarpAnim), ANIMMODE_ONCE, -8.0f);
<<<<<<< HEAD
        this->action = 21;
        this->xzDistToPlayerInBlueWarp = this->actor.xzDistToPlayer;
=======
        this->action = ENRU1_ACTION_21;
        this->unk_27C = this->actor.xzDistToPlayer;
>>>>>>> f213f6ba
    }
}

void EnRu1_PreSpawnInBossRoom(EnRu1* this, PlayState* play) {
    EnRu1_TriggerSpawnInBossRoom(this, play);
}

void EnRu1_SpawnInBossRoom(EnRu1* this, PlayState* play) {
    EnRu1_SetupRiseThroughBlueWarp(this, play);
}

void EnRu1_RiseThroughBlueWarp(EnRu1* this, PlayState* play) {
    EnRu1_Rise(this, play);
    EnRu1_UpdateSkelAnime(this);
    EnRu1_EndRise(this);
}

void EnRu1_WaitInsideBlueWarp(EnRu1* this, PlayState* play) {
    EnRu1_UpdateSkelAnime(this);
    EnRu1_CheckLinkEnteredBlueWarp(this, play);
}

void EnRu1_LinkWalksToPointInBlueWarp(EnRu1* this, PlayState* play) {
    EnRu1_UpdateSkelAnime(this);
    EnRu1_StartCrossingArmsAndLegs(this, EnRu1_IsLinkInBlueWarp(this, play));
}

void EnRu1_WhatTookYouSoLong(EnRu1* this, PlayState* play) {
    func_80AEAECC(this, play);
    EnRu1_AdvanceAngryAnimation(this, EnRu1_UpdateSkelAnime(this));
}

void EnRu1_WarpingOut(EnRu1* this, PlayState* play) {
    EnRu1_RiseWithLink(this, play);
    func_80AEAECC(this, play);
    EnRu1_UpdateSkelAnime(this);
}

void EnRu1_InitInJabuJabuBasement(EnRu1* this, PlayState* play) {
    if (GET_INFTABLE(INFTABLE_141) && !GET_INFTABLE(INFTABLE_145) && !GET_INFTABLE(INFTABLE_140) &&
        !GET_INFTABLE(INFTABLE_147)) {
        if (!func_80AEB020(this, play)) {
            s8 actorRoom;

            EnRu1_AnimationChange(this, &gRutoChildWait2Anim, ANIMMODE_LOOP, 0, false);
            actorRoom = this->actor.room;
            this->action = ENRU1_ACTION_22;
            this->actor.room = -1;
            this->roomNum1 = actorRoom;
            this->roomNum3 = actorRoom;
            this->roomNum2 = actorRoom;
        } else {
            Actor_Kill(&this->actor);
        }
    } else {
        Actor_Kill(&this->actor);
    }
}

void func_80AED4FC(EnRu1* this) {
    Sfx_PlaySfxAtPos(&this->actor.projectedPos, NA_SE_EV_LAND_DIRT);
}

void func_80AED520(EnRu1* this, PlayState* play) {
    Player* player = GET_PLAYER(play);

    Audio_PlaySfxGeneral(NA_SE_PL_PULL_UP_RUTO, &player->actor.projectedPos, 4, &gSfxDefaultFreqAndVolScale,
                         &gSfxDefaultFreqAndVolScale, &gSfxDefaultReverb);
    Sfx_PlaySfxAtPos(&this->actor.projectedPos, NA_SE_VO_RT_LIFT);
}

void func_80AED57C(EnRu1* this) {
    if (this->actor.speed != 0.0f) {
        Sfx_PlaySfxAtPos(&this->actor.projectedPos, NA_SE_VO_RT_THROW);
    }
}

void func_80AED5B8(EnRu1* this) {
    Sfx_PlaySfxAtPos(&this->actor.projectedPos, NA_SE_VO_RT_CRASH);
}

void func_80AED5DC(EnRu1* this) {
    Sfx_PlaySfxAtPos(&this->actor.projectedPos, NA_SE_VO_RT_UNBALLANCE);
}

void func_80AED600(EnRu1* this) {
    Sfx_PlaySfxAtPos(&this->actor.projectedPos, NA_SE_VO_RT_DISCOVER);
}

s32 func_80AED624(EnRu1* this, PlayState* play) {
    s8 curRoomNum = play->roomCtx.curRoom.num;

    if (this->roomNum2 != curRoomNum) {
        Actor_Kill(&this->actor);
        return false;
    } else if (((this->roomNum1 != curRoomNum) || (this->roomNum2 != curRoomNum)) &&
               (this->actor.depthInWater > kREG(16) + 50.0f) && (this->action != ENRU1_ACTION_33)) {
        this->action = ENRU1_ACTION_33;
        this->drawConfig = ENRU1_DRAW_XLU;
        this->alpha = 0xFF;
        this->unk_2A4 = 0.0f;
    }
    return true;
}

void func_80AED6DC(EnRu1* this, PlayState* play) {
    s8 curRoomNum = play->roomCtx.curRoom.num;

    this->roomNum2 = curRoomNum;
    this->unk_288 = 0.0f;
}

void func_80AED6F8(PlayState* play) {
    s8 curRoomNum;

    if (!GET_INFTABLE(INFTABLE_147)) {
        curRoomNum = play->roomCtx.curRoom.num;
        if (curRoomNum == 2) {
            SET_INFTABLE(INFTABLE_147);
        }
    }
}

void func_80AED738(EnRu1* this, PlayState* play) {
    if (func_80AED624(this, play)) {
        s32 pad;

        this->unk_2A4 += 1.0f;
        if (this->unk_2A4 < 20.0f) {
            u32 temp_v0 = ((20.0f - this->unk_2A4) * 255.0f) / 20.0f;

            this->alpha = temp_v0;
            this->actor.shape.shadowAlpha = temp_v0;
        } else {
            Actor_Kill(&this->actor);
        }
    }
}

void func_80AED83C(EnRu1* this) {
    s32 pad[2];
    Vec3s* headRot;
    Vec3s* torsoRot;

    headRot = &this->interactInfo.headRot;
    Math_SmoothStepToS(&headRot->x, 0, 0x14, 0x1838, 0x64);
    Math_SmoothStepToS(&headRot->y, 0, 0x14, 0x1838, 0x64);
    torsoRot = &this->interactInfo.torsoRot;
    Math_SmoothStepToS(&torsoRot->x, 0, 0x14, 0x1838, 0x64);
    Math_SmoothStepToS(&torsoRot->y, 0, 0x14, 0x1838, 0x64);
}

void EnRu1_UpdateHeadRotation(EnRu1* this) {
    s32 headRotOffset;
    s16* headRotTimer = &this->headRotTimer;
    s16* headRotY = &this->interactInfo.headRot.y;
    s16* headTurnSpeed = &this->headTurnSpeed;
    s32 pad[2];

    if (DECR(*headRotTimer) == 0) {
        *headRotTimer = Rand_S16Offset(0xA, 0x19);
        headRotOffset = *headRotTimer % 5;
        if (headRotOffset == 0) {
            this->headRotDirection = 1;
        } else if (headRotOffset == 1) {
            this->headRotDirection = 2;
        } else {
            this->headRotDirection = 0;
        }
        *headTurnSpeed = 0;
    }

    if (this->headRotDirection == 0) {
        Math_SmoothStepToS(headTurnSpeed, 0 - *headRotY, 1, 0x190, 0x190);
        Math_SmoothStepToS(headRotY, 0, 3, ABS(*headTurnSpeed), 0x64);
    } else if (this->headRotDirection == 1) {
        Math_SmoothStepToS(headTurnSpeed, -0x2AAA - *headRotY, 1, 0x190, 0x190);
        Math_SmoothStepToS(headRotY, -0x2AAA, 3, ABS(*headTurnSpeed), 0x64);
    } else {
        Math_SmoothStepToS(headTurnSpeed, 0x2AAA - *headRotY, 1, 0x190, 0x190);
        Math_SmoothStepToS(headRotY, 0x2AAA, 3, ABS(*headTurnSpeed), 0x64);
    }
}

void func_80AEDAE0(EnRu1* this, PlayState* play) {
    DynaPolyActor* dynaPolyActor = DynaPoly_GetActor(&play->colCtx, this->actor.floorBgId);

    if (dynaPolyActor == NULL || dynaPolyActor->actor.id == ACTOR_EN_BOX) {
        this->actor.bgCheckFlags &= ~(BGCHECKFLAG_GROUND | BGCHECKFLAG_WALL | BGCHECKFLAG_CEILING);
    }
}

void func_80AEDB30(EnRu1* this, PlayState* play) {
    f32* velocityY;
    f32* speedXZ;
    f32* gravity;

    if (this->actor.bgCheckFlags & BGCHECKFLAG_GROUND) {
        DynaPolyActor* dynaPolyActor;

        velocityY = &this->actor.velocity.y;
        dynaPolyActor = DynaPoly_GetActor(&play->colCtx, this->actor.floorBgId);
        if (*velocityY <= 0.0f) {
            speedXZ = &this->actor.speed;
            if (dynaPolyActor != NULL) {
                if (dynaPolyActor->actor.id != ACTOR_EN_BOX) {
                    *speedXZ = 0.0f;
                }
            } else {
                if (*speedXZ >= (kREG(27) * 0.01f) + 3.0f) {
                    *speedXZ *= (kREG(19) * 0.01f) + 0.8f;
                } else {
                    *speedXZ = 0.0f;
                }
            }
            gravity = &this->actor.gravity;
            if (dynaPolyActor != NULL) {
                if (dynaPolyActor->actor.id != ACTOR_EN_BOX) {
                    *velocityY = 0.0f;
                    this->actor.minVelocityY = 0.0f;
                    *gravity = 0.0f;
                } else {
                    *velocityY *= -1.0f;
                }
            } else {
                *velocityY *= -((kREG(20) * 0.01f) + 0.6f);
                if (*velocityY <= -*gravity * ((kREG(20) * 0.01f) + 0.6f)) {
                    *velocityY = 0.0f;
                    this->actor.minVelocityY = 0.0f;
                    *gravity = 0.0f;
                }
            }
            func_80AED4FC(this);
        }
    }
    if (this->actor.bgCheckFlags & BGCHECKFLAG_CEILING) {
        s32 pad;

        speedXZ = &this->actor.speed;
        velocityY = &this->actor.velocity.y;
        if (*speedXZ >= (kREG(27) * 0.01f) + 3.0f) {
            *speedXZ *= (kREG(19) * 0.01f) + 0.8f;
        } else {
            *speedXZ = 0.0f;
        }
        if (*velocityY >= 0.0f) {
            *velocityY *= -((kREG(20) * 0.01f) + 0.6f);
            func_80AED4FC(this);
        }
    }
    if (this->actor.bgCheckFlags & BGCHECKFLAG_WALL) {
        speedXZ = &this->actor.speed;
        if (*speedXZ != 0.0f) {
            s16 wallYaw;
            s16 rotY;
            s32 temp_a1_2;
            s32 temp_a0;
            s32 phi_v1;

            rotY = this->actor.world.rot.y;
            wallYaw = this->actor.wallYaw;
            temp_a0 = (wallYaw * 2) - rotY;
            temp_a1_2 = temp_a0 + 0x8000;
            if ((s16)((temp_a0 - wallYaw) + 0x8000) >= 0) {
                phi_v1 = (s16)(temp_a1_2 - wallYaw);
            } else {
                phi_v1 = -(s16)(temp_a1_2 - wallYaw);
            }
            if (phi_v1 < 0x4001) {
                if (*speedXZ >= (kREG(27) * 0.01f) + 3.0f) {
                    *speedXZ *= (kREG(21) * 0.01f) + 0.6f;
                } else {
                    *speedXZ = 0.0f;
                }
                this->actor.world.rot.y = temp_a1_2;
                func_80AED4FC(this);
                func_80AED5B8(this);
            }
        }
    }
}

void func_80AEDEF4(EnRu1* this, PlayState* play) {
    f32* speedXZ = &this->actor.speed;
    DynaPolyActor* dynaPolyActor = DynaPoly_GetActor(&play->colCtx, this->actor.floorBgId);

    if (dynaPolyActor != NULL && dynaPolyActor->actor.id == ACTOR_EN_BOX) {
        if (*speedXZ != 0.0f) {
            *speedXZ *= 1.1f;
        } else {
            *speedXZ = 1.0f;
        }
    }
    if (*speedXZ >= (kREG(27) * 0.01f) + 3.0f) {
        *speedXZ *= (kREG(22) * 0.01f) + 0.98f;
    } else {
        *speedXZ = 0.0f;
    }
}

void func_80AEDFF4(EnRu1* this, PlayState* play) {
    func_80AEDB30(this, play);
    func_80AEDEF4(this, play);
    Actor_MoveXZGravity(&this->actor);
}

void func_80AEE02C(EnRu1* this) {
    this->actor.velocity.x = 0.0f;
    this->actor.velocity.y = 0.0f;
    this->actor.velocity.z = 0.0f;
    this->actor.speed = 0.0f;
    this->actor.gravity = 0.0f;
    this->actor.minVelocityY = 0.0f;
}

void EnRu1_UpdateWaterState(EnRu1* this) {
    s32 pad;
    f32 bobMagnitude;
    f32 startY;
    EnRu1* thisx = this; // necessary to match

    if (this->waterState == ENRU1_WATER_OUTSIDE) {
        if ((this->actor.minVelocityY == 0.0f) && (this->actor.speed == 0.0f)) {
            // When Ruto's velocity has been slowed enough by the water, stop her motion
            this->waterState = ENRU1_WATER_IMMERSED;
            func_80AEE02C(this);
            this->bobPhase = 0;
            this->bobDepth = (this->actor.depthInWater - 10.0f) * 0.5f;
            this->sinkingStartPosY = this->actor.world.pos.y + thisx->bobDepth;
        } else {
            // Ruto is touching the water but still in motion, e.g. from being thrown
            this->actor.gravity = 0.0f;
            this->actor.minVelocityY *= 0.2f;
            this->actor.velocity.y *= 0.2f;
            if (this->actor.minVelocityY >= -0.1f) {
                this->actor.minVelocityY = 0.0f;
                this->actor.velocity.y = 0.0f;
            }
            this->actor.speed *= 0.5f;
            if (this->actor.speed <= 0.1f) {
                this->actor.speed = 0.0f;
            }
            this->actor.velocity.x = Math_SinS(this->actor.world.rot.y) * this->actor.speed;
            this->actor.velocity.z = Math_CosS(this->actor.world.rot.y) * this->actor.speed;
            Actor_UpdatePos(&this->actor);
        }
    } else {
        if (this->waterState == ENRU1_WATER_IMMERSED) {
            if (this->bobDepth <= 1.0f) {
                func_80AEE02C(this);
                this->waterState = ENRU1_WATER_BOBBING;
                this->isSinking = 0.0f;
            } else {
                f32 deltaY;

                bobMagnitude = this->bobDepth;
                startY = this->sinkingStartPosY;
                deltaY = Math_CosS(this->bobPhase) * -bobMagnitude;
                this->actor.world.pos.y = deltaY + startY;
                this->bobPhase += 0x3E8;
                this->bobDepth *= 0.95f;
            }
        } else {
            this->isSinking += 1.0f;
            if (this->isSinking > 0.0f) {
                this->waterState = ENRU1_WATER_SINKING;
            }
        }
    }
}

s32 func_80AEE264(EnRu1* this, PlayState* play) {
    if (!Actor_TalkOfferAccepted(&this->actor, play)) {
        this->actor.flags |= ACTOR_FLAG_ATTENTION_ENABLED | ACTOR_FLAG_FRIENDLY;
        if (GET_INFTABLE(INFTABLE_143)) {
            this->actor.textId = 0x404E;
            Actor_OfferTalkNearColChkInfoCylinder(&this->actor, play);
        } else if (GET_INFTABLE(INFTABLE_142)) {
            this->actor.textId = 0x404D;
            Actor_OfferTalkNearColChkInfoCylinder(&this->actor, play);
        } else {
            this->actor.textId = 0x404C;
            Actor_OfferTalkNearColChkInfoCylinder(&this->actor, play);
        }
        return false;
    }
    return true;
}

void func_80AEE2F8(EnRu1* this, PlayState* play) {
    DynaPolyActor* dynaPolyActor;
    s32 floorBgId;

    if ((this->actor.bgCheckFlags & BGCHECKFLAG_GROUND) && (this->actor.floorBgId != BGCHECK_SCENE)) {
        floorBgId = this->actor.floorBgId;
        dynaPolyActor = DynaPoly_GetActor(&play->colCtx, floorBgId);
        if ((dynaPolyActor != NULL) && (dynaPolyActor->actor.id == ACTOR_BG_BDAN_SWITCH)) {
            if (PARAMS_GET_U(dynaPolyActor->actor.params, 8, 6) == 0x38) {
                SET_INFTABLE(INFTABLE_140);
                return;
            }
        }
    }
    CLEAR_INFTABLE(INFTABLE_140);
}

s32 func_80AEE394(EnRu1* this, PlayState* play) {
    s32 pad[2];
    CollisionContext* colCtx;
    DynaPolyActor* dynaPolyActor;
    s32 floorBgId;

    if ((this->actor.bgCheckFlags & BGCHECKFLAG_GROUND) && this->actor.floorBgId != BGCHECK_SCENE) {
        colCtx = &play->colCtx;
        floorBgId = this->actor.floorBgId; // necessary match, can't move this out of this block unfortunately
        dynaPolyActor = DynaPoly_GetActor(colCtx, floorBgId);
        if (dynaPolyActor != NULL && dynaPolyActor->actor.id == ACTOR_BG_BDAN_OBJECTS &&
            dynaPolyActor->actor.params == 0 && !Player_InCsMode(play) && play->msgCtx.msgLength == 0) {
            func_80AEE02C(this);
            play->csCtx.script = gRutoObtainingSapphireCs;
            gSaveContext.cutsceneTrigger = 1;
            this->action = ENRU1_ACTION_36;
            this->drawConfig = ENRU1_DRAW_NOTHING;
            this->bigOctoPlatform = (BgBdanObjects*)dynaPolyActor;
            this->actor.shape.shadowAlpha = 0;
            return true;
        }
    }
    return false;
}

void func_80AEE488(EnRu1* this, PlayState* play) {
    s8 curRoomNum;

    if (Actor_HasParent(&this->actor, play)) {
        curRoomNum = play->roomCtx.curRoom.num;
        this->roomNum3 = curRoomNum;
        this->action = ENRU1_ACTION_31;
        func_80AED520(this, play);
    } else if (!func_80AEE394(this, play) && !(this->actor.bgCheckFlags & BGCHECKFLAG_GROUND)) {
        s32 pad;

        this->actor.minVelocityY = -((kREG(24) * 0.01f) + 6.8f);
        this->actor.gravity = -((kREG(23) * 0.01f) + 1.3f);
        this->action = ENRU1_ACTION_28;
    }
}

void func_80AEE568(EnRu1* this, PlayState* play) {
    if (!func_80AEE394(this, play)) {
        if ((this->actor.bgCheckFlags & BGCHECKFLAG_GROUND) && (this->actor.speed == 0.0f) &&
            (this->actor.minVelocityY == 0.0f)) {
            s32 pad;

            func_80AEE02C(this);
            Actor_OfferCarry(&this->actor, play);
            this->action = ENRU1_ACTION_27;
            EnRu1_DisableSittingOC(this);
            return;
        }

        if (this->actor.depthInWater > 0.0f) {
            this->action = ENRU1_ACTION_29;
            this->waterState = ENRU1_WATER_OUTSIDE;
        }
    }
}

void func_80AEE628(EnRu1* this, PlayState* play) {
    s32 pad[2];
    s8 curRoomNum = play->roomCtx.curRoom.num;

    if (EnRu1_IsCsStateIdle(play)) {
        Animation_Change(&this->skelAnime, &gRutoChildSittingAnim, 1.0f, 0,
                         Animation_GetLastFrame(&gRutoChildSittingAnim), ANIMMODE_LOOP, -8.0f);
        SET_INFTABLE(INFTABLE_144);
        this->action = ENRU1_ACTION_31;
    }
    this->roomNum3 = curRoomNum;
}

s32 func_80AEE6D0(EnRu1* this, PlayState* play) {
    s32 pad;
    s8 curRoomNum = play->roomCtx.curRoom.num;

    if (!GET_INFTABLE(INFTABLE_144) && (func_80AEB124(play) != NULL)) {
        if (!Player_InCsMode(play)) {
            Animation_Change(&this->skelAnime, &gRutoChildSeesSapphireAnim, 1.0f, 0,
                             Animation_GetLastFrame(&gRutoChildSquirmAnim), ANIMMODE_LOOP, -8.0f);
            func_80AED600(this);
<<<<<<< HEAD
            this->action = 34;
            this->walkingFrame = 0.0f;
=======
            this->action = ENRU1_ACTION_34;
            this->unk_26C = 0.0f;
>>>>>>> f213f6ba
            play->csCtx.script = gRutoFoundSapphireCs;
            gSaveContext.cutsceneTrigger = 1;
        }
        this->roomNum3 = curRoomNum;
        return true;
    }
    this->roomNum3 = curRoomNum;
    return false;
}

void EnRu1_UpdateCarriedBehavior(EnRu1* this, PlayState* play) {
    s32 pad[9];
    Player* player;
    f32* carryIdleTimer = &this->carryIdleTimer;

    if (Actor_HasNoParent(&this->actor, play)) {
        f32 frameCount = Animation_GetLastFrame(&gRutoChildSittingAnim);

        Animation_Change(&this->skelAnime, &gRutoChildSittingAnim, 1.0f, 0, frameCount, ANIMMODE_LOOP, -8.0f);
        func_80AED6DC(this, play);
        this->actor.speed *= (kREG(25) * 0.01f) + 1.0f;
        this->actor.velocity.y *= (kREG(26) * 0.01f) + 1.0f;
        this->actor.minVelocityY = -((kREG(24) * 0.01f) + 6.8f);
        this->actor.gravity = -((kREG(23) * 0.01f) + 1.3f);
        func_80AED57C(this);
        this->action = ENRU1_ACTION_28;
        *carryIdleTimer = 0.0f;
    } else if (func_80AEE6D0(this, play)) {
        s32 pad;

        *carryIdleTimer = 0.0f;
    } else {
        player = GET_PLAYER(play);
        if (player->stateFlags2 & PLAYER_STATE2_IDLE_FIDGET) {
            this->carryIdleTimer += 1.0f;
            if (this->action != ENRU1_ACTION_32) {
                if (*carryIdleTimer > 30.0f) {
                    if (Rand_S16Offset(0, 3) == 0) {
                        f32 frameCount = Animation_GetLastFrame(&gRutoChildSquirmAnim);

                        Animation_Change(&this->skelAnime, &gRutoChildSquirmAnim, 1.0f, 0, frameCount, ANIMMODE_LOOP,
                                         -8.0f);
                        func_80AED5DC(this);
                        this->action = ENRU1_ACTION_32;
                    }
                    *carryIdleTimer = 0.0f;
                }
            } else {
                if (*carryIdleTimer > 50.0f) {
                    f32 frameCount = Animation_GetLastFrame(&gRutoChildSittingAnim);

                    Animation_Change(&this->skelAnime, &gRutoChildSittingAnim, 1.0f, 0, frameCount, ANIMMODE_LOOP,
                                     -8.0f);
                    this->action = ENRU1_ACTION_31;
                    *carryIdleTimer = 0.0f;
                }
            }
        } else {
            f32 frameCount = Animation_GetLastFrame(&gRutoChildSittingAnim);

            Animation_Change(&this->skelAnime, &gRutoChildSittingAnim, 1.0f, 0, frameCount, ANIMMODE_LOOP, -8.0f);
            *carryIdleTimer = 0.0f;
        }
    }
}

s32 EnRu1_CheckHitBottomUnderwater(EnRu1* this, PlayState* play) {
    if (this->actor.bgCheckFlags & BGCHECKFLAG_GROUND) {
        s32 pad;

        func_80AEE02C(this);
        Actor_OfferCarry(&this->actor, play);
        this->action = ENRU1_ACTION_27;
        EnRu1_DisableSittingOC(this);
        return true;
    }
    return false;
}

void EnRu1_CheckSinkingState(EnRu1* this, PlayState* play) {
    if ((!EnRu1_CheckHitBottomUnderwater(this, play)) && (this->waterState == ENRU1_WATER_SINKING)) {
        this->action = ENRU1_ACTION_30;
        func_80AEE02C(this);
        this->actor.gravity = -0.1f;
        this->actor.minVelocityY = -((kREG(18) * 0.1f) + 0.7f);
    }
}

void func_80AEEBB4(EnRu1* this, PlayState* play) {
    Actor_OfferCarry(&this->actor, play);
}

void func_80AEEBD4(EnRu1* this, PlayState* play) {
    func_80AED83C(this);
    EnRu1_UpdateSittingOC(this, play);
    func_80AEAECC(this, play);
    EnRu1_UpdateSkelAnime(this);
    EnRu1_UpdateEyes(this);
    func_80AEEBB4(this, play);
    func_80AEE488(this, play);
    func_80AED624(this, play);
    func_80AEDAE0(this, play);
}

void func_80AEEC5C(EnRu1* this, PlayState* play) {
    func_80AED83C(this);
    EnRu1_UpdateSittingAT(this, play);
    func_80AEAECC(this, play);
    func_80AEE2F8(this, play);
    func_80AEDFF4(this, play);
    EnRu1_UpdateSkelAnime(this);
    EnRu1_UpdateEyes(this);
    func_80AEE568(this, play);
    func_80AED624(this, play);
    func_80AEDAE0(this, play);
}

void func_80AEECF0(EnRu1* this, PlayState* play) {
    func_80AED83C(this);
    func_80AEAECC(this, play);
    EnRu1_UpdateWaterState(this);
    EnRu1_UpdateSkelAnime(this);
    EnRu1_UpdateEyes(this);
    EnRu1_CheckSinkingState(this, play);
    func_80AED624(this, play);
}

void func_80AEED58(EnRu1* this, PlayState* play) {
    func_80AED83C(this);
    func_80AEAECC(this, play);
    Actor_MoveXZGravity(&this->actor);
    EnRu1_UpdateSkelAnime(this);
    EnRu1_UpdateEyes(this);
    EnRu1_CheckHitBottomUnderwater(this, play);
    func_80AED624(this, play);
    func_80AEDAE0(this, play);
}

void func_80AEEDCC(EnRu1* this, PlayState* play) {
    EnRu1_UpdateHeadRotation(this);
    EnRu1_UpdateSkelAnime(this);
    func_80AEAECC(this, play);
    func_80AEE2F8(this, play);
    EnRu1_UpdateEyes(this);
    func_80AED6F8(play);
    EnRu1_UpdateCarriedBehavior(this, play);
}

void func_80AEEE34(EnRu1* this, PlayState* play) {
    func_80AED83C(this);
    EnRu1_UpdateSkelAnime(this);
    func_80AEAECC(this, play);
    func_80AEE2F8(this, play);
    EnRu1_UpdateEyes(this);
    func_80AED6F8(play);
    EnRu1_UpdateCarriedBehavior(this, play);
}

void func_80AEEE9C(EnRu1* this, PlayState* play) {
    func_80AED83C(this);
    func_80AEAECC(this, play);
    func_80AEDFF4(this, play);
    EnRu1_UpdateSkelAnime(this);
    EnRu1_UpdateEyes(this);
    func_80AED738(this, play);
    func_80AED624(this, play);
}

void func_80AEEF08(EnRu1* this, PlayState* play) {
    func_80AED83C(this);
    EnRu1_UpdateSkelAnime(this);
    func_80AEAECC(this, play);
    EnRu1_UpdateEyes(this);
    func_80AEE628(this, play);
}

void func_80AEEF5C(EnRu1* this, PlayState* play) {
}

void func_80AEEF68(EnRu1* this, PlayState* play) {
    Player* player = GET_PLAYER(play);
    s16 trackingPreset;

    this->interactInfo.trackPos = player->actor.world.pos;
    this->interactInfo.yOffset = kREG(16) - 3.0f;
    trackingPreset = kREG(17) + 0xC;
    Npc_TrackPoint(&this->actor, &this->interactInfo, trackingPreset, NPC_TRACKING_HEAD_AND_TORSO);
}

void func_80AEEFEC(EnRu1* this, PlayState* play) {
    Player* player = GET_PLAYER(play);
    s16 trackingPreset;

    this->interactInfo.trackPos = player->actor.world.pos;
    this->interactInfo.yOffset = kREG(16) - 3.0f;
    trackingPreset = kREG(17) + 0xC;
    Npc_TrackPoint(&this->actor, &this->interactInfo, trackingPreset, NPC_TRACKING_FULL_BODY);
    this->actor.world.rot.y = this->actor.shape.rot.y;
}

void func_80AEF080(EnRu1* this) {
    if (Animation_OnFrame(&this->skelAnime, 11.0f)) {
        Sfx_PlaySfxAtPos(&this->actor.projectedPos, NA_SE_EV_LAND_DIRT);
    }
}

s32 func_80AEF0BC(EnRu1* this, PlayState* play) {
    if (GET_INFTABLE(INFTABLE_142)) {
        f32 frameCount = Animation_GetLastFrame(&gRutoChildSitAnim);

        Animation_Change(&this->skelAnime, &gRutoChildSitAnim, 1.0f, 0, frameCount, ANIMMODE_ONCE, -8.0f);
        play->msgCtx.msgMode = MSGMODE_PAUSED;
        this->action = ENRU1_ACTION_26;
        this->actor.flags &= ~(ACTOR_FLAG_ATTENTION_ENABLED | ACTOR_FLAG_FRIENDLY);
        return true;
    }
    return false;
}

void func_80AEF170(EnRu1* this, PlayState* play, s32 cond) {
    if (cond) {
        this->action = ENRU1_ACTION_25;
    }
}

void func_80AEF188(EnRu1* this, PlayState* play) {
    if (func_80AEB174(play) && !func_80AEF0BC(this, play)) {
        Message_CloseTextbox(play);
        SET_INFTABLE(INFTABLE_142);
        this->action = ENRU1_ACTION_24;
    }
}

void func_80AEF1F0(EnRu1* this, PlayState* play, UNK_TYPE arg2) {
    if (arg2 != 0) {
        Animation_Change(&this->skelAnime, &gRutoChildSittingAnim, 1.0f, 0.0f,
                         Animation_GetLastFrame(&gRutoChildSittingAnim), ANIMMODE_LOOP, 0.0f);
        Message_CloseTextbox(play);
        SET_INFTABLE(INFTABLE_143);
        func_80AED6DC(this, play);
        Actor_OfferCarry(&this->actor, play);
        this->action = ENRU1_ACTION_27;
        EnRu1_DisableSittingOC(this);
    }
}

void func_80AEF29C(EnRu1* this, PlayState* play) {
    this->action = ENRU1_ACTION_23;
}

void func_80AEF2AC(EnRu1* this, PlayState* play) {
    this->action = ENRU1_ACTION_24;
    this->drawConfig = ENRU1_DRAW_OPA;
    this->actor.flags |= ACTOR_FLAG_ATTENTION_ENABLED | ACTOR_FLAG_FRIENDLY;
}

void func_80AEF2D0(EnRu1* this, PlayState* play) {
    s32 cond;

    func_80AEEF68(this, play);
    EnRu1_UpdateSkelAnime(this);
    EnRu1_UpdateEyes(this);
    EnRu1_UpdateStandingOC(this, play);
    func_80AEAECC(this, play);
    cond = func_80AEE264(this, play);
    func_80AED624(this, play);
    func_80AEF170(this, play, cond);
}

void func_80AEF354(EnRu1* this, PlayState* play) {
    func_80AEEFEC(this, play);
    EnRu1_UpdateSkelAnime(this);
    EnRu1_UpdateEyes(this);
    func_80AEAECC(this, play);
    func_80AEF188(this, play);
}

void func_80AEF3A8(EnRu1* this, PlayState* play) {
    s32 something;

    func_80AED83C(this);
    something = EnRu1_UpdateSkelAnime(this);
    func_80AEF080(this);
    EnRu1_UpdateEyes(this);
    func_80AEAECC(this, play);
    func_80AEF1F0(this, play, something);
}

void func_80AEF40C(EnRu1* this) {
    SkelAnime* skelAnime = &this->skelAnime;

    if (Animation_OnFrame(skelAnime, 2.0f) || Animation_OnFrame(skelAnime, 7.0f) ||
        Animation_OnFrame(skelAnime, 12.0f) || Animation_OnFrame(skelAnime, 18.0f) ||
        Animation_OnFrame(skelAnime, 25.0f) || Animation_OnFrame(skelAnime, 33.0f)) {
        Sfx_PlaySfxAtPos(&this->actor.projectedPos, NA_SE_PL_WALK_GROUND + SURFACE_SFX_OFFSET_JABU);
    }
}

void func_80AEF4A8(EnRu1* this, PlayState* play) {
    SfxSource_PlaySfxAtFixedWorldPos(play, &this->actor.projectedPos, 20, NA_SE_VO_RT_FALL);
}

void func_80AEF4E0(EnRu1* this) {
    if (Animation_OnFrame(&this->skelAnime, 5.0f)) {
        Sfx_PlaySfxAtPos(&this->actor.projectedPos, NA_SE_VO_RT_LAUGH_0);
    }
}

void func_80AEF51C(EnRu1* this) {
    Sfx_PlaySfxAtPos(&this->actor.projectedPos, NA_SE_VO_RT_THROW);
}

void func_80AEF540(EnRu1* this) {
    if (EnRu1_GetPlatformCamSetting(this) == 2) {
        EnRu1_SetEyes(this, ENRU1_EYES_UP);
        EnRu1_SetMouth(this, ENRU1_MOUTH_OPEN);
        if (this->skelAnime.mode != 2) {
            EnRu1_AnimationChange(this, &gRutoChildShutterAnim, ANIMMODE_ONCE, -8.0f, false);
            func_80AEF51C(this);
        }
    }
}

void func_80AEF5B8(EnRu1* this) {
    f32 curFrame;

    if (D_80AF1938 == 0) {
        curFrame = this->skelAnime.curFrame;
        if (curFrame >= 60.0f) {
            EnRu1_SetEyes(this, ENRU1_EYES_UP);
            EnRu1_SetMouth(this, ENRU1_MOUTH_SMILING);
            func_80AED57C(this);
            D_80AF1938 = 1;
        }
    }
}

void func_80AEF624(EnRu1* this, PlayState* play) {
    f32 frameCount;
    CsCmdActorCue* cue;
    CsCmdActorCue* cue2;
    s16 newRotTmp;

    if (func_80AEAFE0(play, 1, 3)) {
        frameCount = Animation_GetLastFrame(&gRutoChildWalkToAndHoldUpSapphireAnim);
        // this weird part with the redundant variable is necessary to match for some reason
        cue2 = play->csCtx.actorCues[3];
        cue = cue2;
        this->actor.world.pos.x = cue->startPos.x;
        this->actor.world.pos.y = cue->startPos.y;
        this->actor.world.pos.z = cue->startPos.z;
        newRotTmp = cue->rot.x;
        this->actor.shape.rot.x = newRotTmp;
        this->actor.world.rot.x = newRotTmp;
        newRotTmp = cue->rot.y;
        this->actor.shape.rot.y = newRotTmp;
        this->actor.world.rot.y = newRotTmp;
        newRotTmp = cue->rot.z;
        this->actor.shape.rot.z = newRotTmp;
        this->actor.world.rot.z = newRotTmp;
        Animation_Change(&this->skelAnime, &gRutoChildWalkToAndHoldUpSapphireAnim, 1.0f, 0.0f, frameCount,
                         ANIMMODE_ONCE, 0.0f);
        func_80AEB3A4(this, play);
        this->action = ENRU1_ACTION_37;
        this->drawConfig = ENRU1_DRAW_OPA;
        this->actor.shape.shadowAlpha = 0xFF;
    }
}

void func_80AEF728(EnRu1* this, UNK_TYPE arg1) {
    if (arg1 != 0) {
        Animation_Change(&this->skelAnime, &gRutoChildHoldArmsUpAnim, 1.0f, 0.0f,
                         Animation_GetLastFrame(&gRutoChildHoldArmsUpAnim), ANIMMODE_LOOP, 0.0f);
        func_80AEB3CC(this);
        this->action = ENRU1_ACTION_38;
    }
}

void func_80AEF79C(EnRu1* this, PlayState* play) {
    if (func_80AEAFE0(play, 2, 3)) {
        Animation_Change(&this->skelAnime, &gRutoChildBringHandsDownAnim, 1.0f, 0,
                         Animation_GetLastFrame(&gRutoChildBringHandsDownAnim), ANIMMODE_ONCE, -8.0f);
        this->action = ENRU1_ACTION_39;
    }
}

void func_80AEF820(EnRu1* this, UNK_TYPE arg1) {
    if (arg1 != 0) {
        Animation_Change(&this->skelAnime, &gRutoChildWait2Anim, 1.0f, 0, Animation_GetLastFrame(&gRutoChildWait2Anim),
                         ANIMMODE_LOOP, -8.0f);
        this->action = ENRU1_ACTION_40;
    }
}

void func_80AEF890(EnRu1* this, PlayState* play) {
    s32 pad[2];
    s8 curRoomNum;

    if (!(DEBUG_FEATURES && IS_CUTSCENE_LAYER) && EnRu1_IsCsStateIdle(play)) {
        curRoomNum = play->roomCtx.curRoom.num;
        SET_INFTABLE(INFTABLE_145);
        Flags_SetSwitch(play, EnRu1_GetSwitchFlag(this));
        EnRu1_SetPlatformCamSetting(this, 1);
        this->action = ENRU1_ACTION_42;
        this->actor.room = curRoomNum;
    }
}

void func_80AEF930(EnRu1* this, PlayState* play) {
    if (EnRu1_GetPlatformCamSetting(this) == 3) {
        this->actor.flags |= ACTOR_FLAG_ATTENTION_ENABLED | ACTOR_FLAG_FRIENDLY;
        this->actor.textId = 0x4048;
#if !OOT_PAL_N64
        Message_ContinueTextbox(play, this->actor.textId);
#else
        Message_StartTextbox(play, this->actor.textId, NULL);
#endif
        func_80AEF4A8(this, play);
        this->action = ENRU1_ACTION_43;
        this->drawConfig = ENRU1_DRAW_NOTHING;
    }
}

void func_80AEF99C(EnRu1* this, PlayState* play) {
    if (func_80AEB1B4(play) != 0) {
        EnRu1_SetPlatformCamSetting(this, 4);
        Actor_Kill(&this->actor);
    }
}

void func_80AEF9D8(EnRu1* this, PlayState* play) {
    func_80AED83C(this);
    EnRu1_UpdateSkelAnime(this);
    EnRu1_UpdateEyes(this);
    func_80AEF624(this, play);
#if DEBUG_FEATURES
    func_80AEB220(this, play);
#endif
}

void func_80AEFA2C(EnRu1* this, PlayState* play) {
    s32 something;

    func_80AED83C(this);
    func_80AEB364(this, play);
    func_80AEAECC(this, play);
    something = EnRu1_UpdateSkelAnime(this);
    func_80AEF4E0(this);
    func_80AEF5B8(this);
    func_80AEF40C(this);
    func_80AEF728(this, something);
#if DEBUG_FEATURES
    func_80AEB220(this, play);
#endif
}

void func_80AEFAAC(EnRu1* this, PlayState* play) {
    func_80AED83C(this);
    func_80AEAECC(this, play);
    EnRu1_UpdateSkelAnime(this);
    func_80AEF79C(this, play);
#if DEBUG_FEATURES
    func_80AEB220(this, play);
#endif
}

void func_80AEFB04(EnRu1* this, PlayState* play) {
    s32 something;

    func_80AED83C(this);
    func_80AEAECC(this, play);
    something = EnRu1_UpdateSkelAnime(this);
    EnRu1_UpdateEyes(this);
    func_80AEF820(this, something);
#if DEBUG_FEATURES
    func_80AEB220(this, play);
#endif
}

void func_80AEFB68(EnRu1* this, PlayState* play) {
    func_80AED83C(this);
    func_80AEAECC(this, play);
    EnRu1_UpdateSkelAnime(this);
    EnRu1_UpdateEyes(this);
    func_80AEF890(this, play);
#if DEBUG_FEATURES
    func_80AEB220(this, play);
#endif
}

void func_80AEFBC8(EnRu1* this, PlayState* play) {
    func_80AED83C(this);
    func_80AEAECC(this, play);
    EnRu1_UpdateSkelAnime(this);
    EnRu1_UpdateEyes(this);
    func_80AEF540(this);
    func_80AEF930(this, play);
}

void func_80AEFC24(EnRu1* this, PlayState* play) {
    func_80AED83C(this);
    func_80AEF99C(this, play);
}

void EnRu1_InitInSapphireRoom(EnRu1* this, PlayState* play) {
    if (GET_INFTABLE(INFTABLE_145) && !GET_INFTABLE(INFTABLE_146)) {
        s32 pad;

        EnRu1_AnimationChange(this, &gRutoChildWait2Anim, ANIMMODE_LOOP, 0, false);
        this->action = ENRU1_ACTION_41;
        this->bigOctoPlatform = EnRu1_FindBigOctoPlatform(play);
        EnRu1_SetPlatformCamSetting(this, 1);
        this->actor.flags &= ~(ACTOR_FLAG_ATTENTION_ENABLED | ACTOR_FLAG_FRIENDLY);
    } else {
        Actor_Kill(&this->actor);
    }
}

void func_80AEFCE8(EnRu1* this, PlayState* play) {
    this->bigOctoPlatform = EnRu1_FindBigOctoPlatform(play);
    if (this->bigOctoPlatform != NULL) {
        this->action = ENRU1_ACTION_42;
        this->drawConfig = ENRU1_DRAW_OPA;
        EnRu1_SetPlatformCamSetting(this, 1);
    }
}

void EnRu1_InitBesideKingZora(EnRu1* this, PlayState* play) {
    if (GET_EVENTCHKINF(EVENTCHKINF_37) && LINK_IS_CHILD) {
        EnRu1_AnimationChange(this, &gRutoChildWait2Anim, ANIMMODE_LOOP, 0, false);
        this->actor.flags &= ~ACTOR_FLAG_UPDATE_CULLING_DISABLED;
        this->action = ENRU1_ACTION_44;
        this->drawConfig = ENRU1_DRAW_OPA;
    } else {
        Actor_Kill(&this->actor);
    }
}

s32 func_80AEFDC0(EnRu1* this, PlayState* play) {
    if (!Actor_TalkOfferAccepted(&this->actor, play)) {
        this->actor.flags |= ACTOR_FLAG_ATTENTION_ENABLED | ACTOR_FLAG_FRIENDLY;
        this->actor.textId = MaskReaction_GetTextId(play, MASK_REACTION_SET_RUTO);
        if (this->actor.textId == 0) {
            this->actor.textId = 0x402C;
        }
        Actor_OfferTalkNearColChkInfoCylinder(&this->actor, play);
        return false;
    }
    return true;
}

s32 func_80AEFE38(EnRu1* this, PlayState* play) {
    if (Message_GetState(&play->msgCtx) == TEXT_STATE_CLOSING) {
        this->actor.flags &= ~(ACTOR_FLAG_ATTENTION_ENABLED | ACTOR_FLAG_FRIENDLY);
        return true;
    }
    return false;
}

void func_80AEFE84(EnRu1* this, PlayState* play, s32 cond) {
    if (cond) {
        this->action = ENRU1_ACTION_45;
    }
}

void func_80AEFE9C(EnRu1* this, PlayState* play) {
    if (func_80AEFE38(this, play)) {
        this->action = ENRU1_ACTION_44;
    }
}

void func_80AEFECC(EnRu1* this, PlayState* play) {
    func_80AEEF68(this, play);
    EnRu1_UpdateSkelAnime(this);
    EnRu1_UpdateEyes(this);
    EnRu1_UpdateStandingOC(this, play);
    func_80AEAECC(this, play);
    func_80AEFE84(this, play, func_80AEFDC0(this, play));
}

void func_80AEFF40(EnRu1* this, PlayState* play) {
    func_80AEEFEC(this, play);
    EnRu1_UpdateSkelAnime(this);
    EnRu1_UpdateEyes(this);
    func_80AEAECC(this, play);
    func_80AEFE9C(this, play);
}

/**
 * Places Ruto beside the door switch outside the room with the map.
 */
void EnRu1_InitBesideDoorSwitch(EnRu1* this, PlayState* play) {
    s8 actorRoom;

    if (GET_INFTABLE(INFTABLE_141) && GET_INFTABLE(INFTABLE_140) && !GET_INFTABLE(INFTABLE_145) &&
        (!(func_80AEB020(this, play)))) {
        EnRu1_AnimationChange(this, &gRutoChildWait2Anim, ANIMMODE_LOOP, 0, false);
        actorRoom = this->actor.room;
        this->action = ENRU1_ACTION_22;
        this->actor.room = -1;
        this->drawConfig = ENRU1_DRAW_NOTHING;
        this->roomNum1 = actorRoom;
        this->roomNum3 = actorRoom;
        this->roomNum2 = actorRoom;
        PRINTF(T("スイッチルトセット!!!!!!!!!!!!!!!!!!!!!!\n", "Ruto switch set!!!!!!!!!!!!!!!!!!!!!!\n"));
    } else {
        PRINTF(T("スイッチルトセットしない!!!!!!!!!!!!!!!!!!!!!!\n", "Ruto switch not set!!!!!!!!!!!!!!!!!!!!!!\n"));
        Actor_Kill(&this->actor);
    }
}

#if DEBUG_FEATURES
void func_80AF0050(EnRu1* this, PlayState* play) {
    EnRu1_AnimationChange(this, &gRutoChildWait2Anim, ANIMMODE_LOOP, 0, false);
    this->action = ENRU1_ACTION_36;
    this->roomNum1 = this->actor.room;
    this->bigOctoPlatform = EnRu1_FindBigOctoPlatform(play);
    this->actor.room = -1;
}
#endif

void EnRu1_Update(Actor* thisx, PlayState* play) {
    EnRu1* this = (EnRu1*)thisx;

    if (this->action < 0 || this->action >= ARRAY_COUNT(sActionFuncs) || sActionFuncs[this->action] == NULL) {
        PRINTF(VT_FGCOL(RED) T("メインモードがおかしい!!!!!!!!!!!!!!!!!!!!!!!!!\n",
                               "The main mode is wrong!!!!!!!!!!!!!!!!!!!!!!!!!\n") VT_RST);
        return;
    }

    sActionFuncs[this->action](this, play);
}

void EnRu1_Init(Actor* thisx, PlayState* play) {
    s32 pad;
    EnRu1* this = (EnRu1*)thisx;

    ActorShape_Init(&this->actor.shape, 0.0f, ActorShadow_DrawCircle, 30.0f);
    SkelAnime_InitFlex(play, &this->skelAnime, &gRutoChildSkel, NULL, this->jointTable, this->morphTable, 17);
    EnRu1_InitColliders(&this->actor, play);
    switch (EnRu1_GetType(this)) {
        case ENRU1_TYPE_BOSS_ROOM:
            EnRu1_InitInBossRoom(this, play);
            break;
        case ENRU1_TYPE_FOUNTAIN:
            EnRu1_InitOutsideJabuJabu(this, play);
            break;
        case ENRU1_TYPE_HOLES_ROOM:
            EnRu1_InitInJabuJabuHolesRoom(this, play);
            break;
        case ENRU1_TYPE_BASEMENT:
            EnRu1_InitInJabuJabuBasement(this, play);
            break;
        case ENRU1_TYPE_SAPPHIRE_ROOM:
            EnRu1_InitInSapphireRoom(this, play);
            break;
        case ENRU1_TYPE_BESIDE_KZ:
            EnRu1_InitBesideKingZora(this, play);
            break;
        case ENRU1_TYPE_BESIDE_DOOR_SWITCH:
            EnRu1_InitBesideDoorSwitch(this, play);
            break;
#if DEBUG_FEATURES
        case ENRU1_TYPE_DEBUG:
            func_80AF0050(this, play);
            break;
#endif
        default:
            Actor_Kill(&this->actor);
            PRINTF(T("該当 arge_data = %d 無し\n", "Relevant arge_data = %d unacceptable\n"), EnRu1_GetType(this));
            break;
    }
}

void EnRu1_PreLimbDraw(EnRu1* this, PlayState* play, s32 limbIndex, Vec3s* rot) {
    Vec3s* torsoRot = &this->interactInfo.torsoRot;
    Vec3s* headRot = &this->interactInfo.headRot;

    switch (limbIndex) {
        case RUTO_CHILD_CHEST:
            rot->x += torsoRot->y;
            rot->y -= torsoRot->x;
            break;
        case RUTO_CHILD_HEAD:
            rot->x += headRot->y;
            rot->z += headRot->x;
            break;
    }
}

s32 EnRu1_OverrideLimbDraw(PlayState* play, s32 limbIndex, Gfx** dList, Vec3f* pos, Vec3s* rot, void* thisx,
                           Gfx** gfx) {
    EnRu1* this = (EnRu1*)thisx;

    if ((this->preLimbDrawIndex < 0) || (this->preLimbDrawIndex > 0) ||
        (*sPreLimbDrawFuncs[this->preLimbDrawIndex] == NULL)) {
        PRINTF(VT_FGCOL(RED) T("首回しモードがおかしい!!!!!!!!!!!!!!!!!!!!!!!!!\n",
                               "Neck rotation mode is improper!!!!!!!!!!!!!!!!!!!!!!!!!\n") VT_RST);
    } else {
        sPreLimbDrawFuncs[this->preLimbDrawIndex](this, play, limbIndex, rot);
    }
    return false;
}

void EnRu1_PostLimbDraw(PlayState* play, s32 limbIndex, Gfx** dList, Vec3s* rot, void* thisx, Gfx** gfx) {
    EnRu1* this = (EnRu1*)thisx;

    if (limbIndex == RUTO_CHILD_HEAD) {
        Vec3f multVec;
        Vec3f focusPos;

        multVec = sMultVec;
        Matrix_MultVec3f(&multVec, &focusPos);
        this->actor.focus.pos.x = focusPos.x;
        this->actor.focus.pos.y = focusPos.y;
        this->actor.focus.pos.z = focusPos.z;
        this->actor.focus.rot.x = this->actor.world.rot.x;
        this->actor.focus.rot.y = this->actor.world.rot.y;
        this->actor.focus.rot.z = this->actor.world.rot.z;
    }
}

void EnRu1_DrawNothing(EnRu1* this, PlayState* play) {
}

void EnRu1_DrawOpa(EnRu1* this, PlayState* play) {
    s32 pad[2];
    s16 eyes = this->eyes;
    void* eyeTex = sEyeTextures[eyes];
    s16 mouth = this->mouth;
    SkelAnime* skelAnime = &this->skelAnime;
    void* mouthTex = sMouthTextures[mouth];
    s32 pad1;

    OPEN_DISPS(play->state.gfxCtx, "../z_en_ru1.c", 1282);

    Gfx_SetupDL_25Opa(play->state.gfxCtx);

    gSPSegment(POLY_OPA_DISP++, 0x08, SEGMENTED_TO_VIRTUAL(eyeTex));
    gSPSegment(POLY_OPA_DISP++, 0x09, SEGMENTED_TO_VIRTUAL(eyeTex));
    gSPSegment(POLY_OPA_DISP++, 0x09, SEGMENTED_TO_VIRTUAL(mouthTex));
    gDPSetEnvColor(POLY_OPA_DISP++, 0, 0, 0, 255);
    gSPSegment(POLY_OPA_DISP++, 0x0C, &D_80116280[2]);

    POLY_OPA_DISP = SkelAnime_DrawFlex(play, skelAnime->skeleton, skelAnime->jointTable, skelAnime->dListCount,
                                       EnRu1_OverrideLimbDraw, EnRu1_PostLimbDraw, this, POLY_OPA_DISP);

    CLOSE_DISPS(play->state.gfxCtx, "../z_en_ru1.c", 1309);
}

void EnRu1_DrawXlu(EnRu1* this, PlayState* play) {
    s32 pad[2];
    s16 eyes = this->eyes;
    void* eyeTex = sEyeTextures[eyes];
    s16 mouth = this->mouth;
    SkelAnime* skelAnime = &this->skelAnime;
    void* mouthTex = sMouthTextures[mouth];
    s32 pad1;

    OPEN_DISPS(play->state.gfxCtx, "../z_en_ru1.c", 1324);

    Gfx_SetupDL_25Xlu(play->state.gfxCtx);

    gSPSegment(POLY_XLU_DISP++, 0x08, SEGMENTED_TO_VIRTUAL(eyeTex));
    gSPSegment(POLY_XLU_DISP++, 0x09, SEGMENTED_TO_VIRTUAL(eyeTex));
    gSPSegment(POLY_XLU_DISP++, 0x09, SEGMENTED_TO_VIRTUAL(mouthTex));
    gDPSetEnvColor(POLY_XLU_DISP++, 0, 0, 0, this->alpha);
    gSPSegment(POLY_XLU_DISP++, 0x0C, &D_80116280[0]);

    POLY_XLU_DISP = SkelAnime_DrawFlex(play, skelAnime->skeleton, skelAnime->jointTable, skelAnime->dListCount,
                                       EnRu1_OverrideLimbDraw, NULL, this, POLY_XLU_DISP);

    CLOSE_DISPS(play->state.gfxCtx, "../z_en_ru1.c", 1353);
}

void EnRu1_Draw(Actor* thisx, PlayState* play) {
    EnRu1* this = (EnRu1*)thisx;

    if (this->drawConfig < 0 || this->drawConfig >= ARRAY_COUNT(sDrawFuncs) || sDrawFuncs[this->drawConfig] == NULL) {
        PRINTF(VT_FGCOL(RED) T("描画モードがおかしい!!!!!!!!!!!!!!!!!!!!!!!!!\n",
                               "The drawing mode is wrong!!!!!!!!!!!!!!!!!!!!!!!!!\n") VT_RST);
        return;
    }
    sDrawFuncs[this->drawConfig](this, play);
}<|MERGE_RESOLUTION|>--- conflicted
+++ resolved
@@ -132,54 +132,6 @@
 static u32 D_80AF1938 = 0;
 
 static EnRu1ActionFunc sActionFuncs[] = {
-<<<<<<< HEAD
-    func_80AEC0B4,
-    func_80AEC100,
-    func_80AEC130,
-    func_80AEC17C,
-    func_80AEC1D4,
-    func_80AEC244,
-    func_80AEC2C0,
-    func_80AECA94,
-    func_80AECAB4,
-    func_80AECAD4,
-    func_80AECB18,
-    func_80AECB60,
-    func_80AECBB8,
-    func_80AECC1C,
-    func_80AECC84,
-    EnRu1_PreSpawnInBossRoom,
-    EnRu1_SpawnInBossRoom,
-    EnRu1_RiseThroughBlueWarp,
-    EnRu1_WaitInsideBlueWarp,
-    EnRu1_LinkWalksToPointInBlueWarp,
-    EnRu1_WhatTookYouSoLong,
-    EnRu1_WarpingOut,
-    func_80AEF29C,
-    func_80AEF2AC,
-    func_80AEF2D0,
-    func_80AEF354,
-    func_80AEF3A8,
-    func_80AEEBD4,
-    func_80AEEC5C,
-    func_80AEECF0,
-    func_80AEED58,
-    func_80AEEDCC,
-    func_80AEEE34,
-    func_80AEEE9C,
-    func_80AEEF08,
-    func_80AEEF5C,
-    func_80AEF9D8,
-    func_80AEFA2C,
-    func_80AEFAAC,
-    func_80AEFB04,
-    func_80AEFB68,
-    func_80AEFCE8,
-    func_80AEFBC8,
-    func_80AEFC24,
-    func_80AEFECC,
-    func_80AEFF40,
-=======
     func_80AEC0B4, // ENRU1_ACTION_00
     func_80AEC100, // ENRU1_ACTION_01
     func_80AEC130, // ENRU1_ACTION_02
@@ -195,13 +147,13 @@
     func_80AECBB8, // ENRU1_ACTION_12
     func_80AECC1C, // ENRU1_ACTION_13
     func_80AECC84, // ENRU1_ACTION_14
-    func_80AED304, // ENRU1_ACTION_15
-    func_80AED324, // ENRU1_ACTION_16
-    func_80AED344, // ENRU1_ACTION_17
-    func_80AED374, // ENRU1_ACTION_18
-    func_80AED3A4, // ENRU1_ACTION_19
-    func_80AED3E0, // ENRU1_ACTION_20
-    func_80AED414, // ENRU1_ACTION_21
+    EnRu1_PreSpawnInBossRoom,
+    EnRu1_SpawnInBossRoom,
+    EnRu1_RiseThroughBlueWarp,
+    EnRu1_WaitInsideBlueWarp,
+    EnRu1_LinkWalksToPointInBlueWarp,
+    EnRu1_WhatTookYouSoLong,
+    EnRu1_WarpingOut,
     func_80AEF29C, // ENRU1_ACTION_22
     func_80AEF2AC, // ENRU1_ACTION_23
     func_80AEF2D0, // ENRU1_ACTION_24
@@ -226,7 +178,6 @@
     func_80AEFC24, // ENRU1_ACTION_43
     func_80AEFECC, // ENRU1_ACTION_44
     func_80AEFF40, // ENRU1_ACTION_45
->>>>>>> f213f6ba
 };
 
 static EnRu1PreLimbDrawFunc sPreLimbDrawFuncs[] = {
@@ -1008,28 +959,16 @@
         Animation_Change(&this->skelAnime, &gRutoChildWalkAnim, 1.0f, 0, Animation_GetLastFrame(&gRutoChildWalkAnim),
                          ANIMMODE_LOOP, -8.0f);
         this->actor.world.rot.y += 0x8000;
-<<<<<<< HEAD
-        this->action = 0xB;
+        this->action = ENRU1_ACTION_11;
         this->walkingFrame = 0.0f;
-=======
-        this->action = ENRU1_ACTION_11;
-        this->unk_26C = 0.0f;
->>>>>>> f213f6ba
     }
 }
 
 void func_80AEC9C4(EnRu1* this) {
-<<<<<<< HEAD
     this->walkingFrame += 1.0f;
     if (this->walkingFrame >= 8.0f) {
-        this->action = 12;
+        this->action = ENRU1_ACTION_12;
         this->walkingFrame = 0.0f;
-=======
-    this->unk_26C += 1.0f;
-    if (this->unk_26C >= 8.0f) {
-        this->action = ENRU1_ACTION_12;
-        this->unk_26C = 0.0f;
->>>>>>> f213f6ba
         this->actor.velocity.y = -1.0f;
     }
 }
@@ -1038,13 +977,8 @@
     if (!(this->actor.bgCheckFlags & BGCHECKFLAG_GROUND)) {
         s32 pad;
 
-<<<<<<< HEAD
-        this->action = 13;
+        this->action = ENRU1_ACTION_13;
         this->walkingFrame = 0.0f;
-=======
-        this->action = ENRU1_ACTION_13;
-        this->unk_26C = 0.0f;
->>>>>>> f213f6ba
         this->actor.velocity.y = 0.0f;
     }
 }
@@ -1222,23 +1156,13 @@
     }
 }
 
-<<<<<<< HEAD
 void EnRu1_TriggerSpawnInBossRoom(EnRu1* this, PlayState* play) {
-    this->action = 16;
+    this->action = ENRU1_ACTION_16;
 }
 
 void EnRu1_SetupRiseThroughBlueWarp(EnRu1* this, PlayState* play) {
-    this->action = 17;
-    this->drawConfig = 1;
-=======
-void func_80AED0C8(EnRu1* this, PlayState* play) {
-    this->action = ENRU1_ACTION_16;
-}
-
-void func_80AED0D8(EnRu1* this, PlayState* play) {
     this->action = ENRU1_ACTION_17;
     this->drawConfig = ENRU1_DRAW_OPA;
->>>>>>> f213f6ba
     this->actor.world.rot.y = this->actor.yawTowardsPlayer;
     this->actor.shape.rot.y = this->actor.yawTowardsPlayer;
     EnRu1_SpawnBlueWarp(this, play);
@@ -1252,19 +1176,11 @@
     }
 }
 
-<<<<<<< HEAD
 void EnRu1_CheckLinkEnteredBlueWarp(EnRu1* this, PlayState* play) {
     if (EnRu1_CheckBlueWarpState(this, WARP_BLUE_RUTO_STATE_ENTERED)) {
-        this->action = 0x13;
+        this->action = ENRU1_ACTION_19;
         this->walkingFrame = 0.0f;
         EnRu1_SetPlayerMarkInBlueWarp(this, play);
-=======
-void func_80AED154(EnRu1* this, PlayState* play) {
-    if (func_80AED084(this, WARP_BLUE_RUTO_STATE_ENTERED)) {
-        this->action = ENRU1_ACTION_19;
-        this->unk_26C = 0.0f;
-        func_80AECEB4(this, play);
->>>>>>> f213f6ba
     }
 }
 
@@ -1273,13 +1189,8 @@
         Animation_Change(&this->skelAnime, &gRutoChildTransitionHandsOnHipToCrossArmsAndLegsAnim, 1.0f, 0,
                          Animation_GetLastFrame(&gRutoChildTransitionHandsOnHipToCrossArmsAndLegsAnim), ANIMMODE_ONCE,
                          -8.0f);
-<<<<<<< HEAD
-        this->action = 20;
+        this->action = ENRU1_ACTION_20;
         EnRu1_SetBlueWarpState(this, WARP_BLUE_RUTO_STATE_3);
-=======
-        this->action = ENRU1_ACTION_20;
-        func_80AED0B0(this, WARP_BLUE_RUTO_STATE_3);
->>>>>>> f213f6ba
     }
 }
 
@@ -1292,13 +1203,8 @@
     } else if (EnRu1_CheckBlueWarpState(this, WARP_BLUE_RUTO_STATE_WARPING)) {
         Animation_Change(&this->skelAnime, &gRutoChildWaitInBlueWarpAnim, 1.0f, 0,
                          Animation_GetLastFrame(&gRutoChildWaitInBlueWarpAnim), ANIMMODE_ONCE, -8.0f);
-<<<<<<< HEAD
-        this->action = 21;
+        this->action = ENRU1_ACTION_21;
         this->xzDistToPlayerInBlueWarp = this->actor.xzDistToPlayer;
-=======
-        this->action = ENRU1_ACTION_21;
-        this->unk_27C = this->actor.xzDistToPlayer;
->>>>>>> f213f6ba
     }
 }
 
@@ -1789,13 +1695,8 @@
             Animation_Change(&this->skelAnime, &gRutoChildSeesSapphireAnim, 1.0f, 0,
                              Animation_GetLastFrame(&gRutoChildSquirmAnim), ANIMMODE_LOOP, -8.0f);
             func_80AED600(this);
-<<<<<<< HEAD
-            this->action = 34;
+            this->action = ENRU1_ACTION_34;
             this->walkingFrame = 0.0f;
-=======
-            this->action = ENRU1_ACTION_34;
-            this->unk_26C = 0.0f;
->>>>>>> f213f6ba
             play->csCtx.script = gRutoFoundSapphireCs;
             gSaveContext.cutsceneTrigger = 1;
         }
