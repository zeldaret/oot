#ifndef Z_EN_RU1_H
#define Z_EN_RU1_H

#include "ultra64.h"
#include "actor.h"

#include "overlays/actors/ovl_Bg_Bdan_Objects/z_bg_bdan_objects.h"
#include "overlays/actors/ovl_Door_Warp1/z_door_warp1.h"

#define ENRU1_SWITCH_FLAG(thisx) PARAMS_GET_U((thisx)->params, 8, 8)
#define ENRU1_TYPE(thisx) PARAMS_GET_U((thisx)->params, 0, 8)

struct EnRu1;

typedef void (*EnRu1ActionFunc)(struct EnRu1*, struct PlayState*);
typedef void (*EnRu1DrawFunc)(struct EnRu1*, struct PlayState*);
typedef void (*EnRu1PreLimbDrawFunc)(struct EnRu1*, struct PlayState*, s32, Vec3s*);

typedef struct EnRu1 {
    /* 0x0000 */ Actor actor;
    /* 0x014C */ SkelAnime skelAnime;
    /* 0x0190 */ Vec3s jointTable[17];
    /* 0x01F6 */ Vec3s morphTable[17];
    /* 0x025C */ s16 eyeIndex;
    /* 0x025E */ s16 blinkTimer;
    /* 0x0260 */ s16 mouthIndex;
    /* 0x0264 */ s32 action;
    /* 0x0268 */ s32 drawConfig;
    /* 0x026C */ f32 unk_26C;
    /* 0x0270 */ f32 unk_270;
    /* 0x0274 */ char unk_274[0x4];
    /* 0x0278 */ DoorWarp1* blueWarp;
    /* 0x027C */ f32 unk_27C;
    /* 0x0280 */ s32 unk_280;
    /* 0x0284 */ s8 roomNum1;
    /* 0x0285 */ s8 roomNum2;
    /* 0x0286 */ s8 roomNum3;
    /* 0x0288 */ f32 unk_288;
    /* 0x028C */ BgBdanObjects* bigOctoPlatform;
    /* 0x0290 */ s32 unk_290;
    /* 0x0294 */ char unk_294[0x4];
    /* 0x0298 */ s32 unk_298;
    /* 0x029C */ char unk_29C[0x2];
    /* 0x029E */ s16 headTurnSpeed;
    /* 0x02A0 */ char unk_2A0[0x4];
    /* 0x02A4 */ f32 unk_2A4;
    /* 0x02A8 */ s32 alpha;
    /* 0x02AC */ s16 headRotTimer;
    /* 0x02B0 */ s32 headRotDirection;
<<<<<<< HEAD
    /* 0x02B4 */ ColliderCylinder standingCollider;
    /* 0x0300 */ ColliderCylinder sittingCollider;
    /* 0x034C */ s32 isSittingOCActive;
    /* 0x0350 */ s32 unk_350;
    /* 0x0354 */ f32 unk_354;
    /* 0x0358 */ f32 unk_358;
    /* 0x035C */ s16 unk_35C;
    /* 0x0360 */ f32 unk_360;
=======
    /* 0x02B4 */ ColliderCylinder collider;
    /* 0x0300 */ ColliderCylinder collider2;
    /* 0x034C */ s32 unk_34C;
    /* 0x0350 */ s32 waterState;
    /* 0x0354 */ f32 sinkingStartPosY;
    /* 0x0358 */ f32 bobDepth;
    /* 0x035C */ s16 bobPhase;
    /* 0x0360 */ f32 isSinking;
>>>>>>> d1ac2561
    /* 0x0364 */ Vec3f unk_364;
    /* 0x0370 */ f32 carryIdleTimer;
    /* 0x0374 */ NpcInteractInfo interactInfo;
} EnRu1; // size = 0x039C

typedef enum EnRu1Type {
    /*  0 */ ENRU1_TYPE_BOSS_ROOM,
    /*  1 */ ENRU1_TYPE_FOUNTAIN,
    /*  2 */ ENRU1_TYPE_HOLES_ROOM,
    /*  3 */ ENRU1_TYPE_BASEMENT,
    /*  4 */ ENRU1_TYPE_SAPPHIRE_ROOM,
    /*  5 */ ENRU1_TYPE_BESIDE_KZ,
    /*  6 */ ENRU1_TYPE_BESIDE_DOOR_SWITCH,
#if DEBUG_FEATURES
    /* 10 */ ENRU1_TYPE_DEBUG = 10,
#endif
} EnRu1Type;

typedef enum RutoLimb {
    /*  0 */ RUTO_CHILD_NONE,
    /*  1 */ RUTO_CHILD_ROOT,
    /*  2 */ RUTO_CHILD_LEFT_THIGH,
    /*  3 */ RUTO_CHILD_LEFT_SHIN,
    /*  4 */ RUTO_CHILD_LEFT_FOOT,
    /*  5 */ RUTO_CHILD_RIGHT_THIGH,
    /*  6 */ RUTO_CHILD_RIGHT_SHIN,
    /*  7 */ RUTO_CHILD_RIGHT_FOOT,
    /*  8 */ RUTO_CHILD_CHEST,
    /*  9 */ RUTO_CHILD_LEFT_UPPER_ARM,
    /* 10 */ RUTO_CHILD_LEFT_FIN,
    /* 11 */ RUTO_CHILD_LEFT_HAND,
    /* 12 */ RUTO_CHILD_RIGHT_UPPER_ARM,
    /* 13 */ RUTO_CHILD_RIGHT_FIN,
    /* 14 */ RUTO_CHILD_RIGHT_HAND,
    /* 15 */ RUTO_CHILD_HEAD,
    /* 16 */ RUTO_CHILD_TORSO
} RutoLimb;

#endif<|MERGE_RESOLUTION|>--- conflicted
+++ resolved
@@ -47,25 +47,14 @@
     /* 0x02A8 */ s32 alpha;
     /* 0x02AC */ s16 headRotTimer;
     /* 0x02B0 */ s32 headRotDirection;
-<<<<<<< HEAD
     /* 0x02B4 */ ColliderCylinder standingCollider;
     /* 0x0300 */ ColliderCylinder sittingCollider;
     /* 0x034C */ s32 isSittingOCActive;
-    /* 0x0350 */ s32 unk_350;
-    /* 0x0354 */ f32 unk_354;
-    /* 0x0358 */ f32 unk_358;
-    /* 0x035C */ s16 unk_35C;
-    /* 0x0360 */ f32 unk_360;
-=======
-    /* 0x02B4 */ ColliderCylinder collider;
-    /* 0x0300 */ ColliderCylinder collider2;
-    /* 0x034C */ s32 unk_34C;
     /* 0x0350 */ s32 waterState;
     /* 0x0354 */ f32 sinkingStartPosY;
     /* 0x0358 */ f32 bobDepth;
     /* 0x035C */ s16 bobPhase;
     /* 0x0360 */ f32 isSinking;
->>>>>>> d1ac2561
     /* 0x0364 */ Vec3f unk_364;
     /* 0x0370 */ f32 carryIdleTimer;
     /* 0x0374 */ NpcInteractInfo interactInfo;
