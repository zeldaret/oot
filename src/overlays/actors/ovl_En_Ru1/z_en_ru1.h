#ifndef Z_EN_RU1_H
#define Z_EN_RU1_H

#include "ultra64.h"
#include "actor.h"

#include "overlays/actors/ovl_Bg_Bdan_Objects/z_bg_bdan_objects.h"
#include "overlays/actors/ovl_Door_Warp1/z_door_warp1.h"

#define ENRU1_SWITCH_FLAG(thisx) PARAMS_GET_U((thisx)->params, 8, 8)
#define ENRU1_TYPE(thisx) PARAMS_GET_U((thisx)->params, 0, 8)

struct EnRu1;

typedef void (*EnRu1ActionFunc)(struct EnRu1*, struct PlayState*);
typedef void (*EnRu1DrawFunc)(struct EnRu1*, struct PlayState*);
typedef void (*EnRu1PreLimbDrawFunc)(struct EnRu1*, struct PlayState*, s32, Vec3s*);

typedef struct EnRu1 {
    /* 0x0000 */ Actor actor;
    /* 0x014C */ SkelAnime skelAnime;
    /* 0x0190 */ Vec3s jointTable[17];
    /* 0x01F6 */ Vec3s morphTable[17];
    /* 0x025C */ s16 eyes;
    /* 0x025E */ s16 blinkTimer;
    /* 0x0260 */ s16 mouth;
    /* 0x0264 */ s32 action;
    /* 0x0268 */ s32 drawConfig;
<<<<<<< HEAD
    /* 0x026C */ f32 walkingFrame;
    /* 0x0270 */ f32 unk_270;
=======
    /* 0x026C */ f32 unk_26C;
    /* 0x0270 */ f32 treadTimer;
>>>>>>> 80c4f33d
    /* 0x0274 */ char unk_274[0x4];
    /* 0x0278 */ DoorWarp1* blueWarp;
    /* 0x027C */ f32 unk_27C;
    /* 0x0280 */ s32 isFalling;
    /* 0x0284 */ s8 roomNum1;
    /* 0x0285 */ s8 roomNum2;
    /* 0x0286 */ s8 roomNum3;
    /* 0x0288 */ f32 unk_288;
    /* 0x028C */ BgBdanObjects* bigOctoPlatform;
    /* 0x0290 */ s32 preLimbDrawIndex;
    /* 0x0294 */ char unk_294[0x4];
    /* 0x0298 */ s32 unk_298;
    /* 0x029C */ char unk_29C[0x2];
    /* 0x029E */ s16 headTurnSpeed;
    /* 0x02A0 */ char unk_2A0[0x4];
    /* 0x02A4 */ f32 unk_2A4;
    /* 0x02A8 */ s32 alpha;
    /* 0x02AC */ s16 headRotTimer;
    /* 0x02B0 */ s32 headRotDirection;
    /* 0x02B4 */ ColliderCylinder standingCollider;
    /* 0x0300 */ ColliderCylinder sittingCollider;
    /* 0x034C */ s32 isSittingOCActive;
    /* 0x0350 */ s32 waterState;
    /* 0x0354 */ f32 sinkingStartPosY;
    /* 0x0358 */ f32 bobDepth;
    /* 0x035C */ s16 bobPhase;
    /* 0x0360 */ f32 isSinking;
    /* 0x0364 */ Vec3f treadStartPos;
    /* 0x0370 */ f32 carryIdleTimer;
    /* 0x0374 */ NpcInteractInfo interactInfo;
} EnRu1; // size = 0x039C

typedef enum EnRu1Action {
<<<<<<< HEAD
    /*  0 */ ENRU1_ACTION_00,
    /*  1 */ ENRU1_ACTION_01,
    /*  2 */ ENRU1_ACTION_02,
    /*  3 */ ENRU1_ACTION_03,
    /*  4 */ ENRU1_ACTION_04,
    /*  5 */ ENRU1_ACTION_05,
    /*  6 */ ENRU1_ACTION_06,
    /*  7 */ ENRU1_ACTION_FIRST_ENCOUNTER_RANGE_CHECK,
    /*  8 */ ENRU1_ACTION_FIRST_ENCOUNTER_INIT_POSITION,
    /*  9 */ ENRU1_ACTION_FIRST_ENCOUNTER_FACING_LINK,
    /* 10 */ ENRU1_ACTION_FIRST_ENCOUNTER_TURNING_AROUND,
    /* 11 */ ENRU1_ACTION_FIRST_ENCOUNTER_WALKING_AWAY_ACCEL,
    /* 12 */ ENRU1_ACTION_FIRST_ENCOUNTER_WALKING_AWAY_CONSTANT,
    /* 13 */ ENRU1_ACTION_FIRST_ENCOUNTER_FALLING_DOWN_HOLE,
    /* 14 */ ENRU1_ACTION_FIRST_ENCOUNTER_END,
=======
    /*  0 */ ENRU1_ACTION_FOUNTAIN_GAZING_AT_LINK,
    /*  1 */ ENRU1_ACTION_FOUNTAIN_DIVING,
    /*  2 */ ENRU1_ACTION_FOUNTAIN_RESURFACING,
    /*  3 */ ENRU1_ACTION_FOUNTAIN_TREADING_WATER,
    /*  4 */ ENRU1_ACTION_FOUNTAIN_STARTING_SWIM_BACK,
    /*  5 */ ENRU1_ACTION_FOUNTAIN_SWIMMING_BACK,
    /*  6 */ ENRU1_ACTION_FOUNTAIN_FINISHING_SWIM_BACK,
    /*  7 */ ENRU1_ACTION_07,
    /*  8 */ ENRU1_ACTION_08,
    /*  9 */ ENRU1_ACTION_09,
    /* 10 */ ENRU1_ACTION_10,
    /* 11 */ ENRU1_ACTION_11,
    /* 12 */ ENRU1_ACTION_12,
    /* 13 */ ENRU1_ACTION_13,
    /* 14 */ ENRU1_ACTION_14,
>>>>>>> 80c4f33d
    /* 15 */ ENRU1_ACTION_15,
    /* 16 */ ENRU1_ACTION_16,
    /* 17 */ ENRU1_ACTION_17,
    /* 18 */ ENRU1_ACTION_18,
    /* 19 */ ENRU1_ACTION_19,
    /* 20 */ ENRU1_ACTION_20,
    /* 21 */ ENRU1_ACTION_21,
    /* 22 */ ENRU1_ACTION_22,
    /* 23 */ ENRU1_ACTION_23,
    /* 24 */ ENRU1_ACTION_24,
    /* 25 */ ENRU1_ACTION_25,
    /* 26 */ ENRU1_ACTION_26,
    /* 27 */ ENRU1_ACTION_27,
    /* 28 */ ENRU1_ACTION_28,
    /* 29 */ ENRU1_ACTION_29,
    /* 30 */ ENRU1_ACTION_30,
    /* 31 */ ENRU1_ACTION_31,
    /* 32 */ ENRU1_ACTION_32,
    /* 33 */ ENRU1_ACTION_33,
    /* 34 */ ENRU1_ACTION_34,
    /* 35 */ ENRU1_ACTION_35,
    /* 36 */ ENRU1_ACTION_36,
    /* 37 */ ENRU1_ACTION_37,
    /* 38 */ ENRU1_ACTION_38,
    /* 39 */ ENRU1_ACTION_39,
    /* 40 */ ENRU1_ACTION_40,
    /* 41 */ ENRU1_ACTION_41,
    /* 42 */ ENRU1_ACTION_42,
    /* 43 */ ENRU1_ACTION_43,
    /* 44 */ ENRU1_ACTION_44,
    /* 45 */ ENRU1_ACTION_45
} EnRu1Action;

typedef enum EnRu1DrawConfig {
    /* 0 */ ENRU1_DRAW_NOTHING,
    /* 1 */ ENRU1_DRAW_OPA,
    /* 2 */ ENRU1_DRAW_XLU
} EnRu1DrawConfig;

typedef enum EnRu1Type {
    /*  0 */ ENRU1_TYPE_BOSS_ROOM,
    /*  1 */ ENRU1_TYPE_FOUNTAIN,
    /*  2 */ ENRU1_TYPE_HOLES_ROOM,
    /*  3 */ ENRU1_TYPE_BASEMENT,
    /*  4 */ ENRU1_TYPE_SAPPHIRE_ROOM,
    /*  5 */ ENRU1_TYPE_BESIDE_KZ,
    /*  6 */ ENRU1_TYPE_BESIDE_DOOR_SWITCH,
#if DEBUG_FEATURES
    /* 10 */ ENRU1_TYPE_DEBUG = 10,
#endif
} EnRu1Type;

typedef enum EnRu1Eyes {
    /* 0 */ ENRU1_EYES_OPEN,
    /* 1 */ ENRU1_EYES_HALF_BLINK,
    /* 2 */ ENRU1_EYES_CLOSED,
    /* 3 */ ENRU1_EYES_UP,
    /* 4 */ ENRU1_EYES_GAZING,
    /* 5 */ ENRU1_EYES_BLUSH
} EnRu1Eyes;

typedef enum EnRu1Mouth {
    /* 0 */ ENRU1_MOUTH_SMILING,
    /* 1 */ ENRU1_MOUTH_FROWNING,
    /* 2 */ ENRU1_MOUTH_OPEN
} EnRu1Mouth;

typedef enum EnRu1WaterState {
    /* 0 */ ENRU1_WATER_OUTSIDE,
    /* 1 */ ENRU1_WATER_IMMERSED,
    /* 2 */ ENRU1_WATER_BOBBING,
    /* 3 */ ENRU1_WATER_SINKING
} EnRu1WaterState;

typedef enum RutoLimb {
    /*  0 */ RUTO_CHILD_NONE,
    /*  1 */ RUTO_CHILD_ROOT,
    /*  2 */ RUTO_CHILD_LEFT_THIGH,
    /*  3 */ RUTO_CHILD_LEFT_SHIN,
    /*  4 */ RUTO_CHILD_LEFT_FOOT,
    /*  5 */ RUTO_CHILD_RIGHT_THIGH,
    /*  6 */ RUTO_CHILD_RIGHT_SHIN,
    /*  7 */ RUTO_CHILD_RIGHT_FOOT,
    /*  8 */ RUTO_CHILD_CHEST,
    /*  9 */ RUTO_CHILD_LEFT_UPPER_ARM,
    /* 10 */ RUTO_CHILD_LEFT_FIN,
    /* 11 */ RUTO_CHILD_LEFT_HAND,
    /* 12 */ RUTO_CHILD_RIGHT_UPPER_ARM,
    /* 13 */ RUTO_CHILD_RIGHT_FIN,
    /* 14 */ RUTO_CHILD_RIGHT_HAND,
    /* 15 */ RUTO_CHILD_HEAD,
    /* 16 */ RUTO_CHILD_TORSO
} RutoLimb;

#endif<|MERGE_RESOLUTION|>--- conflicted
+++ resolved
@@ -26,13 +26,8 @@
     /* 0x0260 */ s16 mouth;
     /* 0x0264 */ s32 action;
     /* 0x0268 */ s32 drawConfig;
-<<<<<<< HEAD
     /* 0x026C */ f32 walkingFrame;
-    /* 0x0270 */ f32 unk_270;
-=======
-    /* 0x026C */ f32 unk_26C;
     /* 0x0270 */ f32 treadTimer;
->>>>>>> 80c4f33d
     /* 0x0274 */ char unk_274[0x4];
     /* 0x0278 */ DoorWarp1* blueWarp;
     /* 0x027C */ f32 unk_27C;
@@ -66,14 +61,13 @@
 } EnRu1; // size = 0x039C
 
 typedef enum EnRu1Action {
-<<<<<<< HEAD
-    /*  0 */ ENRU1_ACTION_00,
-    /*  1 */ ENRU1_ACTION_01,
-    /*  2 */ ENRU1_ACTION_02,
-    /*  3 */ ENRU1_ACTION_03,
-    /*  4 */ ENRU1_ACTION_04,
-    /*  5 */ ENRU1_ACTION_05,
-    /*  6 */ ENRU1_ACTION_06,
+    /*  0 */ ENRU1_ACTION_FOUNTAIN_GAZING_AT_LINK,
+    /*  1 */ ENRU1_ACTION_FOUNTAIN_DIVING,
+    /*  2 */ ENRU1_ACTION_FOUNTAIN_RESURFACING,
+    /*  3 */ ENRU1_ACTION_FOUNTAIN_TREADING_WATER,
+    /*  4 */ ENRU1_ACTION_FOUNTAIN_STARTING_SWIM_BACK,
+    /*  5 */ ENRU1_ACTION_FOUNTAIN_SWIMMING_BACK,
+    /*  6 */ ENRU1_ACTION_FOUNTAIN_FINISHING_SWIM_BACK,
     /*  7 */ ENRU1_ACTION_FIRST_ENCOUNTER_RANGE_CHECK,
     /*  8 */ ENRU1_ACTION_FIRST_ENCOUNTER_INIT_POSITION,
     /*  9 */ ENRU1_ACTION_FIRST_ENCOUNTER_FACING_LINK,
@@ -82,23 +76,6 @@
     /* 12 */ ENRU1_ACTION_FIRST_ENCOUNTER_WALKING_AWAY_CONSTANT,
     /* 13 */ ENRU1_ACTION_FIRST_ENCOUNTER_FALLING_DOWN_HOLE,
     /* 14 */ ENRU1_ACTION_FIRST_ENCOUNTER_END,
-=======
-    /*  0 */ ENRU1_ACTION_FOUNTAIN_GAZING_AT_LINK,
-    /*  1 */ ENRU1_ACTION_FOUNTAIN_DIVING,
-    /*  2 */ ENRU1_ACTION_FOUNTAIN_RESURFACING,
-    /*  3 */ ENRU1_ACTION_FOUNTAIN_TREADING_WATER,
-    /*  4 */ ENRU1_ACTION_FOUNTAIN_STARTING_SWIM_BACK,
-    /*  5 */ ENRU1_ACTION_FOUNTAIN_SWIMMING_BACK,
-    /*  6 */ ENRU1_ACTION_FOUNTAIN_FINISHING_SWIM_BACK,
-    /*  7 */ ENRU1_ACTION_07,
-    /*  8 */ ENRU1_ACTION_08,
-    /*  9 */ ENRU1_ACTION_09,
-    /* 10 */ ENRU1_ACTION_10,
-    /* 11 */ ENRU1_ACTION_11,
-    /* 12 */ ENRU1_ACTION_12,
-    /* 13 */ ENRU1_ACTION_13,
-    /* 14 */ ENRU1_ACTION_14,
->>>>>>> 80c4f33d
     /* 15 */ ENRU1_ACTION_15,
     /* 16 */ ENRU1_ACTION_16,
     /* 17 */ ENRU1_ACTION_17,
