--- conflicted
+++ resolved
@@ -42,19 +42,11 @@
     /* 0x02A0 */ char unk_2A0[0x4];
     /* 0x02A4 */ f32 unk_2A4;
     /* 0x02A8 */ s32 alpha;
-<<<<<<< HEAD
-    /* 0x02AC */ s16 unk_2AC;
-    /* 0x02B0 */ s32 unk_2B0;
+    /* 0x02AC */ s16 headRotTimer;
+    /* 0x02B0 */ s32 headRotDirection;
     /* 0x02B4 */ ColliderCylinder standingCollider;
     /* 0x0300 */ ColliderCylinder sittingCollider;
     /* 0x034C */ s32 isSittingOCActive;
-=======
-    /* 0x02AC */ s16 headRotTimer;
-    /* 0x02B0 */ s32 headRotDirection;
-    /* 0x02B4 */ ColliderCylinder collider;
-    /* 0x0300 */ ColliderCylinder collider2;
-    /* 0x034C */ s32 unk_34C;
->>>>>>> c903555e
     /* 0x0350 */ s32 unk_350;
     /* 0x0354 */ f32 unk_354;
     /* 0x0358 */ f32 unk_358;
