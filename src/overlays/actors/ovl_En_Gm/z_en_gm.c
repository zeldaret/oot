--- conflicted
+++ resolved
@@ -41,21 +41,10 @@
     (ActorFunc)EnGm_Update,
     NULL,
 };
-<<<<<<< HEAD
 
 static ColliderCylinderInit_Set3 sCylinderInit = {
     { COLTYPE_NONE, AT_OFF, AC_OFF, OC_ON | OC_ALL, COLSHAPE_CYLINDER },
     { ELEMTYPE_UNK0, { 0x00000000, 0x00, 0x00 }, { 0x00000000, 0x00, 0x00 }, TOUCH_OFF, BUMP_OFF, OCELEM_ON },
-    { 100, 120, 0, { 0, 0, 0 } },
-};
-*/
-#pragma GLOBAL_ASM("asm/non_matchings/overlays/actors/ovl_En_Gm/EnGm_Init.s")
-=======
->>>>>>> eff219f7
-
-static ColliderCylinderInit_Set3 sCylinderInit = {
-    { COLTYPE_UNK10, 0x00, 0x00, 0x39, COLSHAPE_CYLINDER },
-    { 0x00, { 0x00000000, 0x00, 0x00 }, { 0x00000000, 0x00, 0x00 }, 0x00, 0x00, 0x01 },
     { 100, 120, 0, { 0, 0, 0 } },
 };
 
@@ -178,7 +167,7 @@
         this->actionFunc = func_80A3DC44;
     } else if (func_8002F194(&this->actor, globalCtx)) {
         this->actionFunc = func_80A3DBF4;
-    } else if ((this->collider.base.maskA & 2) || (SQ(dx) + SQ(dz)) < SQ(100.0f)) {
+    } else if ((this->collider.base.ocFlags & 2) || (SQ(dx) + SQ(dz)) < SQ(100.0f)) {
         this->collider.base.acFlags &= ~2;
         func_8002F2CC(&this->actor, globalCtx, 415.0f);
     }
@@ -218,7 +207,7 @@
 
         this->actionFunc = EnGm_ProcessChoiceIndex;
     }
-    if ((this->collider.base.maskA & 2) || (SQ(dx) + SQ(dz)) < SQ(100.0f)) {
+    if ((this->collider.base.ocFlags & 2) || (SQ(dx) + SQ(dz)) < SQ(100.0f)) {
         this->collider.base.acFlags &= ~2;
         func_8002F2CC(&this->actor, globalCtx, 415.0f);
     }
