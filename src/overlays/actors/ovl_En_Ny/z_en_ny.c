--- conflicted
+++ resolved
@@ -334,11 +334,7 @@
                 this->actor.shape.shadowAlpha = 0;
                 this->actor.flags &= ~1;
                 this->unk_1D0 = sp3F;
-<<<<<<< HEAD
-                Actor_PlayDeathFx(globalCtx, &this->actor);
-=======
                 Enemy_StartFinishingBlow(globalCtx, &this->actor);
->>>>>>> e632b9a1
                 return 1;
             }
             EffectSsHitMark_SpawnFixedScale(globalCtx, 0, &effectPos);
