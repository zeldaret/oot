/*
 * File: z_obj_kibako.c
 * Overlay: ovl_Obj_Kibako
 * Description: Small wooden box
 */

#include "z_obj_kibako.h"
#include "overlays/effects/ovl_Effect_Ss_Kakera/z_eff_ss_kakera.h"

#define FLAGS 0x04000010

#define THIS ((ObjKibako*)thisx)

void ObjKibako_Init(Actor* thisx, GlobalContext* globalCtx);
void ObjKibako_Destroy(Actor* thisx, GlobalContext* globalCtx);
void ObjKibako_Update(Actor* thisx, GlobalContext* globalCtx);
void ObjKibako_Draw(Actor* thisx, GlobalContext* globalCtx);

void ObjKibako_SetupIdle(ObjKibako* this);
void ObjKibako_Idle(ObjKibako* this, GlobalContext* globalCtx);
void ObjKibako_SetupHeld(ObjKibako* this);
void ObjKibako_Held(ObjKibako* this, GlobalContext* globalCtx);
void ObjKibako_SetupThrown(ObjKibako* this);
void ObjKibako_Thrown(ObjKibako* this, GlobalContext* globalCtx);

extern Gfx D_05005290[];
extern Gfx D_05005380[];

const ActorInit Obj_Kibako_InitVars = {
    ACTOR_OBJ_KIBAKO,
    ACTORTYPE_PROP,
    FLAGS,
    OBJECT_GAMEPLAY_DANGEON_KEEP,
    sizeof(ObjKibako),
    (ActorFunc)ObjKibako_Init,
    (ActorFunc)ObjKibako_Destroy,
    (ActorFunc)ObjKibako_Update,
    (ActorFunc)ObjKibako_Draw,
};

static ColliderCylinderInit sCylinderInit = {
    {
        COLTYPE_NONE,
        AT_ON | AT_PLAYER,
        AC_ON | AC_PLAYER,
        OC_ON | OC_ALL,
        OT_TYPE2,
        COLSHAPE_CYLINDER,
    },
    {
        ELEMTYPE_UNK0,
        { 0x00000002, 0x00, 0x01 },
        { 0x4FC00748, 0x00, 0x00 },
        TOUCH_ON | TOUCH_SFX_NORMAL,
        BUMP_ON,
        OCELEM_ON,
    },
    { 12, 27, 0, { 0, 0, 0 } },
};

static CollisionCheckInfoInit sCCInfoInit = { 0, 12, 60, MASS_HEAVY };

static InitChainEntry sInitChain[] = {
    ICHAIN_VEC3F_DIV1000(scale, 100, ICHAIN_CONTINUE),
    ICHAIN_F32(uncullZoneForward, 1000, ICHAIN_CONTINUE),
    ICHAIN_F32(uncullZoneScale, 60, ICHAIN_CONTINUE),
    ICHAIN_F32(uncullZoneDownward, 1000, ICHAIN_STOP),
};

void ObjKibako_SpawnCollectible(ObjKibako* this, GlobalContext* globalCtx) {
    s16 collectible;

    collectible = this->actor.params & 0x1F;
    if ((collectible >= 0) && (collectible <= 0x19)) {
        Item_DropCollectible(globalCtx, &this->actor.posRot.pos,
                             collectible | (((this->actor.params >> 8) & 0x3F) << 8));
    }
}

void ObjKibako_ApplyGravity(ObjKibako* this) {
    this->actor.velocity.y += this->actor.gravity;
    if (this->actor.velocity.y < this->actor.minVelocityY) {
        this->actor.velocity.y = this->actor.minVelocityY;
    }
}

void ObjKibako_InitCollider(Actor* thisx, GlobalContext* globalCtx) {
    ObjKibako* this = THIS;

    Collider_InitCylinder(globalCtx, &this->collider);
    Collider_SetCylinder(globalCtx, &this->collider, &this->actor, &sCylinderInit);
    Collider_UpdateCylinder(&this->actor, &this->collider);
}

void ObjKibako_Init(Actor* thisx, GlobalContext* globalCtx) {
    s32 pad;
    ObjKibako* this = THIS;

    Actor_ProcessInitChain(&this->actor, sInitChain);
    this->actor.gravity = -1.2f;
    this->actor.minVelocityY = -13.0f;
    ObjKibako_InitCollider(&this->actor, globalCtx);
    CollisionCheck_SetInfo(&this->actor.colChkInfo, NULL, &sCCInfoInit);
    ObjKibako_SetupIdle(this);
    // wooden box
    osSyncPrintf("(dungeon keep 木箱)(arg_data 0x%04x)\n", this->actor.params);
}

void ObjKibako_Destroy(Actor* thisx, GlobalContext* globalCtx2) {
    GlobalContext* globalCtx = globalCtx2;
    ObjKibako* this = THIS;

    Collider_DestroyCylinder(globalCtx, &this->collider);
}

void ObjKibako_AirBreak(ObjKibako* this, GlobalContext* globalCtx) {
    s16 angle;
    s32 i;
    Vec3f* breakPos = &this->actor.posRot.pos;
    Vec3f pos;
    Vec3f velocity;

    for (i = 0, angle = 0; i < 12; i++, angle += 0x4E20) {
        f32 sn = Math_SinS(angle);
        f32 cs = Math_CosS(angle);
        f32 temp_rand;
        s16 phi_s0;

        pos.x = sn * 16.0f;
        pos.y = (Rand_ZeroOne() * 5.0f) + 2.0f;
        pos.z = cs * 16.0f;
        velocity.x = pos.x * 0.2f;
        velocity.y = (Rand_ZeroOne() * 6.0f) + 2.0f;
        velocity.z = pos.z * 0.2f;
        pos.x += breakPos->x;
        pos.y += breakPos->y;
        pos.z += breakPos->z;
        temp_rand = Rand_ZeroOne();
        if (temp_rand < 0.1f) {
            phi_s0 = 0x60;
        } else if (temp_rand < 0.7f) {
            phi_s0 = 0x40;
        } else {
            phi_s0 = 0x20;
        }
        EffectSsKakera_Spawn(globalCtx, &pos, &velocity, breakPos, -200, phi_s0, 10, 10, 0,
                             (Rand_ZeroOne() * 30.0f) + 10.0f, 0, 32, 60, KAKERA_COLOR_NONE,
                             OBJECT_GAMEPLAY_DANGEON_KEEP, D_05005380);
    }
    func_80033480(globalCtx, &this->actor.posRot.pos, 40.0f, 3, 50, 140, 1);
}

void ObjKibako_WaterBreak(ObjKibako* this, GlobalContext* globalCtx) {
    s16 angle;
    s32 i;
    Vec3f* breakPos = &this->actor.posRot.pos;
    Vec3f pos;
    Vec3f velocity;

    pos = *breakPos;
    pos.y += this->actor.yDistToWater;
    EffectSsGSplash_Spawn(globalCtx, &pos, NULL, NULL, 0, 500);

    for (i = 0, angle = 0; i < 12; i++, angle += 0x4E20) {
        f32 sn = Math_SinS(angle);
        f32 cs = Math_CosS(angle);
        f32 temp_rand;
        s16 phi_s0;

        pos.x = sn * 16.0f;
        pos.y = (Rand_ZeroOne() * 5.0f) + 2.0f;
        pos.z = cs * 16.0f;
        velocity.x = pos.x * 0.18f;
        velocity.y = (Rand_ZeroOne() * 4.0f) + 2.0f;
        velocity.z = pos.z * 0.18f;
        pos.x += breakPos->x;
        pos.y += breakPos->y;
        pos.z += breakPos->z;
        temp_rand = Rand_ZeroOne();
        phi_s0 = (temp_rand < 0.2f) ? 0x40 : 0x20;
        EffectSsKakera_Spawn(globalCtx, &pos, &velocity, breakPos, -180, phi_s0, 30, 30, 0,
                             (Rand_ZeroOne() * 30.0f) + 10.0f, 0, 32, 70, KAKERA_COLOR_NONE,
                             OBJECT_GAMEPLAY_DANGEON_KEEP, D_05005380);
    }
}

void ObjKibako_SetupIdle(ObjKibako* this) {
    this->actionFunc = ObjKibako_Idle;
    this->actor.colChkInfo.mass = 0xFE;
}

void ObjKibako_Idle(ObjKibako* this, GlobalContext* globalCtx) {
    s32 pad;

    if (Actor_HasParent(&this->actor, globalCtx)) {
        ObjKibako_SetupHeld(this);
    } else if ((this->actor.bgCheckFlags & 0x20) && (this->actor.yDistToWater > 19.0f)) {
        ObjKibako_WaterBreak(this, globalCtx);
        Audio_PlaySoundAtPosition(globalCtx, &this->actor.posRot.pos, 20, NA_SE_EV_WOODBOX_BREAK);
        ObjKibako_SpawnCollectible(this, globalCtx);
        Actor_Kill(&this->actor);
    } else if (this->collider.base.acFlags & AC_HIT) {
        ObjKibako_AirBreak(this, globalCtx);
        Audio_PlaySoundAtPosition(globalCtx, &this->actor.posRot.pos, 20, NA_SE_EV_WOODBOX_BREAK);
        ObjKibako_SpawnCollectible(this, globalCtx);
        Actor_Kill(&this->actor);
    } else {
        Actor_MoveForward(&this->actor);
        func_8002E4B4(globalCtx, &this->actor, 19.0f, 20.0f, 0.0f, 5);
<<<<<<< HEAD
        if (!(this->collider.base.ocFlags & OC_PLAYER) && (this->actor.xzDistFromLink > 28.0f)) {
            this->collider.base.ocFlags |= OC_PLAYER;
        }
        if (this->actor.xzDistFromLink < 600.0f) {
            Collider_UpdateCylinder(&this->actor, &this->collider);
            CollisionCheck_SetAC(globalCtx, &globalCtx->colChkCtx, &this->collider.base);
            if (this->actor.xzDistFromLink < 180.0f) {
                CollisionCheck_SetOC(globalCtx, &globalCtx->colChkCtx, &this->collider.base);
=======
        if (!(this->collider.base.maskA & 8) && (this->actor.xzDistToLink > 28.0f)) {
            this->collider.base.maskA |= 8;
        }
        if (this->actor.xzDistToLink < 600.0f) {
            ColliderCylinder* collider = &this->collider;

            Collider_CylinderUpdate(&this->actor, collider);
            CollisionCheck_SetAC(globalCtx, &globalCtx->colChkCtx, &collider->base);
            if (this->actor.xzDistToLink < 180.0f) {
                CollisionCheck_SetOC(globalCtx, &globalCtx->colChkCtx, &collider->base);
>>>>>>> 1ff2f0f8
            }
        }
        if (this->actor.xzDistToLink < 100.0f) {
            func_8002F580(&this->actor, globalCtx);
        }
    }
}

void ObjKibako_SetupHeld(ObjKibako* this) {
    this->actionFunc = ObjKibako_Held;
    this->actor.room = -1;
    func_8002F7DC(&this->actor, NA_SE_PL_PULL_UP_WOODBOX);
}

void ObjKibako_Held(ObjKibako* this, GlobalContext* globalCtx) {
    if (Actor_HasNoParent(&this->actor, globalCtx)) {
        this->actor.room = globalCtx->roomCtx.curRoom.num;
        if (fabsf(this->actor.speedXZ) < 0.1f) {
            Audio_PlayActorSound2(&this->actor, NA_SE_EV_PUT_DOWN_WOODBOX);
            ObjKibako_SetupIdle(this);
            this->collider.base.ocFlags &= ~OC_PLAYER;
        } else {
            ObjKibako_SetupThrown(this);
            ObjKibako_ApplyGravity(this);
            func_8002D7EC(&this->actor);
        }
        func_8002E4B4(globalCtx, &this->actor, 19.0f, 20.0f, 0.0f, 5);
    }
}

void ObjKibako_SetupThrown(ObjKibako* this) {
    this->actor.velocity.x = Math_SinS(this->actor.posRot.rot.y) * this->actor.speedXZ;
    this->actor.velocity.z = Math_CosS(this->actor.posRot.rot.y) * this->actor.speedXZ;
    this->actor.colChkInfo.mass = 240;
    this->actionFunc = ObjKibako_Thrown;
}

void ObjKibako_Thrown(ObjKibako* this, GlobalContext* globalCtx) {
    s32 pad;
    s32 pad2;

    if ((this->actor.bgCheckFlags & 0xB) || (this->collider.base.atFlags & AT_HIT)) {
        ObjKibako_AirBreak(this, globalCtx);
        Audio_PlaySoundAtPosition(globalCtx, &this->actor.posRot.pos, 20, NA_SE_EV_WOODBOX_BREAK);
        ObjKibako_SpawnCollectible(this, globalCtx);
        Actor_Kill(&this->actor);
    } else if (this->actor.bgCheckFlags & 0x40) {
        ObjKibako_WaterBreak(this, globalCtx);
        Audio_PlaySoundAtPosition(globalCtx, &this->actor.posRot.pos, 20, NA_SE_EV_WOODBOX_BREAK);
        ObjKibako_SpawnCollectible(this, globalCtx);
        Actor_Kill(&this->actor);
    } else {
        ObjKibako_ApplyGravity(this);
        func_8002D7EC(&this->actor);
        func_8002E4B4(globalCtx, &this->actor, 19.0f, 20.0f, 0.0f, 5);
        Collider_UpdateCylinder(&this->actor, &this->collider);
        CollisionCheck_SetOC(globalCtx, &globalCtx->colChkCtx, &this->collider.base);
        CollisionCheck_SetAT(globalCtx, &globalCtx->colChkCtx, &this->collider.base);
    }
}

void ObjKibako_Update(Actor* thisx, GlobalContext* globalCtx) {
    s32 pad;
    ObjKibako* this = THIS;

    this->actionFunc(this, globalCtx);
}

void ObjKibako_Draw(Actor* thisx, GlobalContext* globalCtx) {
    s32 pad;
    ObjKibako* this = THIS;

    Gfx_DrawDListOpa(globalCtx, D_05005290);
}<|MERGE_RESOLUTION|>--- conflicted
+++ resolved
@@ -207,27 +207,14 @@
     } else {
         Actor_MoveForward(&this->actor);
         func_8002E4B4(globalCtx, &this->actor, 19.0f, 20.0f, 0.0f, 5);
-<<<<<<< HEAD
-        if (!(this->collider.base.ocFlags & OC_PLAYER) && (this->actor.xzDistFromLink > 28.0f)) {
+        if (!(this->collider.base.ocFlags & OC_PLAYER) && (this->actor.xzDistToLink > 28.0f)) {
             this->collider.base.ocFlags |= OC_PLAYER;
         }
-        if (this->actor.xzDistFromLink < 600.0f) {
+        if (this->actor.xzDistToLink < 600.0f) {
             Collider_UpdateCylinder(&this->actor, &this->collider);
             CollisionCheck_SetAC(globalCtx, &globalCtx->colChkCtx, &this->collider.base);
-            if (this->actor.xzDistFromLink < 180.0f) {
+            if (this->actor.xzDistToLink < 180.0f) {
                 CollisionCheck_SetOC(globalCtx, &globalCtx->colChkCtx, &this->collider.base);
-=======
-        if (!(this->collider.base.maskA & 8) && (this->actor.xzDistToLink > 28.0f)) {
-            this->collider.base.maskA |= 8;
-        }
-        if (this->actor.xzDistToLink < 600.0f) {
-            ColliderCylinder* collider = &this->collider;
-
-            Collider_CylinderUpdate(&this->actor, collider);
-            CollisionCheck_SetAC(globalCtx, &globalCtx->colChkCtx, &collider->base);
-            if (this->actor.xzDistToLink < 180.0f) {
-                CollisionCheck_SetOC(globalCtx, &globalCtx->colChkCtx, &collider->base);
->>>>>>> 1ff2f0f8
             }
         }
         if (this->actor.xzDistToLink < 100.0f) {
