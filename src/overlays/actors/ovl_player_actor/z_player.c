/*
 * File: z_player.c
 * Overlay: ovl_player_actor
 * Description: Link
 */

#include "ultra64.h"
#include "global.h"

#include "overlays/actors/ovl_Bg_Heavy_Block/z_bg_heavy_block.h"
#include "overlays/actors/ovl_Demo_Kankyo/z_demo_kankyo.h"
#include "overlays/actors/ovl_Door_Shutter/z_door_shutter.h"
#include "overlays/actors/ovl_En_Boom/z_en_boom.h"
#include "overlays/actors/ovl_En_Arrow/z_en_arrow.h"
#include "overlays/actors/ovl_En_Box/z_en_box.h"
#include "overlays/actors/ovl_En_Door/z_en_door.h"
#include "overlays/actors/ovl_En_Elf/z_en_elf.h"
#include "overlays/actors/ovl_En_Fish/z_en_fish.h"
#include "overlays/actors/ovl_En_Horse/z_en_horse.h"
#include "overlays/actors/ovl_En_Insect/z_en_insect.h"
#include "overlays/effects/ovl_Effect_Ss_Fhg_Flash/z_eff_ss_fhg_flash.h"
#include "assets/objects/gameplay_keep/gameplay_keep.h"
#include "assets/objects/object_link_child/object_link_child.h"

typedef struct {
    /* 0x00 */ u8 itemId;
    /* 0x01 */ u8 field; // various bit-packed data
    /* 0x02 */ s8 gi;    // defines the draw id and chest opening animation
    /* 0x03 */ u8 textId;
    /* 0x04 */ u16 objectId;
} GetItemEntry; // size = 0x06

#define GET_ITEM(itemId, objectId, drawId, textId, field, chestAnim) \
    { itemId, field, (chestAnim != CHEST_ANIM_SHORT ? 1 : -1) * (drawId + 1), textId, objectId }

#define CHEST_ANIM_SHORT 0
#define CHEST_ANIM_LONG 1

#define GET_ITEM_NONE \
    { ITEM_NONE, 0, 0, 0, OBJECT_INVALID }

typedef struct {
    /* 0x00 */ u8 itemId;
    /* 0x02 */ s16 actorId;
} ExplosiveInfo; // size = 0x04

typedef struct {
    /* 0x00 */ s16 actorId;
    /* 0x02 */ u8 itemId;
    /* 0x03 */ u8 actionParam;
    /* 0x04 */ u8 textId;
} BottleCatchInfo; // size = 0x06

typedef struct {
    /* 0x00 */ s16 actorId;
    /* 0x02 */ s16 actorParams;
} BottleDropInfo; // size = 0x04

typedef struct {
    /* 0x00 */ s8 damage;
    /* 0x01 */ u8 unk_01;
    /* 0x02 */ u8 unk_02;
    /* 0x03 */ u8 unk_03;
    /* 0x04 */ u16 sfxId;
} FallImpactInfo; // size = 0x06

typedef struct {
    /* 0x00 */ Vec3f pos;
    /* 0x0C */ s16 yaw;
} SpecialRespawnInfo; // size = 0x10

typedef struct {
    /* 0x00 */ u16 sfxId;
    /* 0x02 */ s16 field;
} struct_80832924; // size = 0x04

typedef struct {
    /* 0x00 */ u16 unk_00;
    /* 0x02 */ s16 unk_02;
} struct_808551A4; // size = 0x04

typedef struct {
    /* 0x00 */ LinkAnimationHeader* anim;
    /* 0x04 */ u8 unk_04;
} struct_808540F4; // size = 0x08

typedef struct {
    /* 0x00 */ LinkAnimationHeader* unk_00;
    /* 0x04 */ LinkAnimationHeader* unk_04;
    /* 0x08 */ u8 unk_08;
    /* 0x09 */ u8 unk_09;
} struct_80854554; // size = 0x0C

typedef struct {
    /* 0x00 */ LinkAnimationHeader* unk_00;
    /* 0x04 */ LinkAnimationHeader* unk_04;
    /* 0x08 */ LinkAnimationHeader* unk_08;
    /* 0x0C */ u8 unk_0C;
    /* 0x0D */ u8 unk_0D;
} struct_80854190; // size = 0x10

typedef struct {
    /* 0x00 */ LinkAnimationHeader* anim;
    /* 0x04 */ f32 unk_04;
    /* 0x04 */ f32 unk_08;
} struct_80854578; // size = 0x0C

typedef struct {
    /* 0x00 */ s8 type;
    /* 0x04 */ union {
        void* ptr;
        void (*func)(PlayState*, Player*, CsCmdActorAction*);
    };
} struct_80854B18; // size = 0x08

typedef struct {
    /* 0x00 */ s16 unk_00;
    /* 0x02 */ s16 unk_02;
    /* 0x04 */ s16 unk_04;
    /* 0x06 */ s16 unk_06;
    /* 0x08 */ s16 unk_08;
} struct_80858AC8; // size = 0x0A

void func_80833770(PlayState* play, Player* this);
void func_80833790(PlayState* play, Player* this);
void func_8083379C(PlayState* play, Player* this);
void func_8083377C(PlayState* play, Player* this);
void func_808337D4(PlayState* play, Player* this);
void func_80833910(PlayState* play, Player* this);
void func_80833984(PlayState* play, Player* this);
void func_8083399C(PlayState* play, Player* this, s8 actionParam);
s32 func_8083485C(Player* this, PlayState* play);
s32 func_808349DC(Player* this, PlayState* play);
s32 func_80834A2C(Player* this, PlayState* play);
s32 func_80834B5C(Player* this, PlayState* play);
s32 func_80834C74(Player* this, PlayState* play);
s32 func_8083501C(Player* this, PlayState* play);
s32 func_808351D4(Player* this, PlayState* play);
s32 func_808353D8(Player* this, PlayState* play);
s32 func_80835588(Player* this, PlayState* play);
s32 func_808356E8(Player* this, PlayState* play);
s32 func_80835800(Player* this, PlayState* play);
s32 func_80835884(Player* this, PlayState* play);
s32 func_808358F0(Player* this, PlayState* play);
s32 func_808359FC(Player* this, PlayState* play);
s32 func_80835B60(Player* this, PlayState* play);
s32 func_80835C08(Player* this, PlayState* play);
void func_80835F44(PlayState* play, Player* this, s32 item);
void func_80839F90(Player* this, PlayState* play);
s32 func_80838A14(Player* this, PlayState* play);
s32 func_80839800(Player* this, PlayState* play);
s32 func_8083B040(Player* this, PlayState* play);
s32 func_8083B998(Player* this, PlayState* play);
s32 func_8083B644(Player* this, PlayState* play);
s32 func_8083BDBC(Player* this, PlayState* play);
s32 func_8083C1DC(Player* this, PlayState* play);
s32 func_8083C2B0(Player* this, PlayState* play);
s32 func_8083C544(Player* this, PlayState* play);
s32 func_8083C61C(PlayState* play, Player* this);
void func_8083CA20(PlayState* play, Player* this);
void func_8083CA54(PlayState* play, Player* this);
void func_8083CA9C(PlayState* play, Player* this);
s32 func_8083E0FC(Player* this, PlayState* play);
s32 func_8083E5A8(Player* this, PlayState* play);
s32 func_8083EB44(Player* this, PlayState* play);
s32 func_8083F7BC(Player* this, PlayState* play);
void func_80840450(Player* this, PlayState* play);
void func_808407CC(Player* this, PlayState* play);
void func_80840BC8(Player* this, PlayState* play);
void func_80840DE4(Player* this, PlayState* play);
void func_808414F8(Player* this, PlayState* play);
void func_8084170C(Player* this, PlayState* play);
void func_808417FC(Player* this, PlayState* play);
void func_8084193C(Player* this, PlayState* play);
void func_80841BA8(Player* this, PlayState* play);
void func_80842180(Player* this, PlayState* play);
void func_8084227C(Player* this, PlayState* play);
void func_8084279C(Player* this, PlayState* play);
void func_808423EC(Player* this, PlayState* play);
void func_8084251C(Player* this, PlayState* play);
void func_80843188(Player* this, PlayState* play);
void func_808435C4(Player* this, PlayState* play);
void func_8084370C(Player* this, PlayState* play);
void func_8084377C(Player* this, PlayState* play);
void func_80843954(Player* this, PlayState* play);
void func_80843A38(Player* this, PlayState* play);
void func_80843CEC(Player* this, PlayState* play);
void func_8084411C(Player* this, PlayState* play);
void func_80844708(Player* this, PlayState* play);
void func_80844A44(Player* this, PlayState* play);
void func_80844AF4(Player* this, PlayState* play);
void func_80844E68(Player* this, PlayState* play);
void func_80845000(Player* this, PlayState* play);
void func_80845308(Player* this, PlayState* play);
void func_80845668(Player* this, PlayState* play);
void func_808458D0(Player* this, PlayState* play);
void func_80845CA4(Player* this, PlayState* play);
void func_80845EF8(Player* this, PlayState* play);
void func_80846050(Player* this, PlayState* play);
void func_80846120(Player* this, PlayState* play);
void func_80846260(Player* this, PlayState* play);
void func_80846358(Player* this, PlayState* play);
void func_80846408(Player* this, PlayState* play);
void func_808464B0(Player* this, PlayState* play);
void func_80846578(Player* this, PlayState* play);
void func_80846648(PlayState* play, Player* this);
void func_80846660(PlayState* play, Player* this);
void func_808467D4(PlayState* play, Player* this);
void func_808468A8(PlayState* play, Player* this);
void func_808468E8(PlayState* play, Player* this);
void func_80846978(PlayState* play, Player* this);
void func_808469BC(PlayState* play, Player* this);
void func_80846A68(PlayState* play, Player* this);
void func_8084B1D8(Player* this, PlayState* play);
void func_8084B530(Player* this, PlayState* play);
void func_8084B78C(Player* this, PlayState* play);
void func_8084B898(Player* this, PlayState* play);
void func_8084B9E4(Player* this, PlayState* play);
void func_8084BBE4(Player* this, PlayState* play);
void func_8084BDFC(Player* this, PlayState* play);
void func_8084BF1C(Player* this, PlayState* play);
void Player_UpdateCommon(Player* this, PlayState* play, Input* input);
void func_8084C5F8(Player* this, PlayState* play);
void func_8084C760(Player* this, PlayState* play);
void func_8084C81C(Player* this, PlayState* play);
void func_8084CC98(Player* this, PlayState* play);
void func_8084D3E4(Player* this, PlayState* play);
void func_8084D610(Player* this, PlayState* play);
void func_8084D7C4(Player* this, PlayState* play);
void func_8084D84C(Player* this, PlayState* play);
void func_8084DAB4(Player* this, PlayState* play);
void func_8084DC48(Player* this, PlayState* play);
void func_8084E1EC(Player* this, PlayState* play);
void func_8084E30C(Player* this, PlayState* play);
void func_8084E368(Player* this, PlayState* play);
void func_8084E3C4(Player* this, PlayState* play);
void func_8084E604(Player* this, PlayState* play);
void func_8084E6D4(Player* this, PlayState* play);
void func_8084E9AC(Player* this, PlayState* play);
void func_8084EAC0(Player* this, PlayState* play);
void func_8084ECA4(Player* this, PlayState* play);
void func_8084EED8(Player* this, PlayState* play);
void func_8084EFC0(Player* this, PlayState* play);
void func_8084F104(Player* this, PlayState* play);
void func_8084F390(Player* this, PlayState* play);
void func_8084F608(Player* this, PlayState* play);
void func_8084F698(Player* this, PlayState* play);
void func_8084F710(Player* this, PlayState* play);
void func_8084F88C(Player* this, PlayState* play);
void func_8084F9A0(Player* this, PlayState* play);
void func_8084F9C0(Player* this, PlayState* play);
void func_8084FA54(Player* this, PlayState* play);
void func_8084FB10(Player* this, PlayState* play);
void func_8084FBF4(Player* this, PlayState* play);
s32 func_8084FCAC(Player* this, PlayState* play);
void func_8084FF7C(Player* this);
void func_8085002C(Player* this);
s32 func_80850224(Player* this, PlayState* play);
void func_808502D0(Player* this, PlayState* play);
void func_808505DC(Player* this, PlayState* play);
void func_8085063C(Player* this, PlayState* play);
void func_8085076C(Player* this, PlayState* play);
void func_808507F4(Player* this, PlayState* play);
void func_80850AEC(Player* this, PlayState* play);
void func_80850C68(Player* this, PlayState* play);
void func_80850E84(Player* this, PlayState* play);
void func_80851008(PlayState* play, Player* this, void* anim);
void func_80851030(PlayState* play, Player* this, void* anim);
void func_80851050(PlayState* play, Player* this, void* anim);
void func_80851094(PlayState* play, Player* this, void* anim);
void func_808510B4(PlayState* play, Player* this, void* anim);
void func_808510D4(PlayState* play, Player* this, void* anim);
void func_808510F4(PlayState* play, Player* this, void* anim);
void func_80851114(PlayState* play, Player* this, void* anim);
void func_80851134(PlayState* play, Player* this, void* anim);
void func_80851154(PlayState* play, Player* this, void* anim);
void func_80851174(PlayState* play, Player* this, void* anim);
void func_80851194(PlayState* play, Player* this, void* anim);
void func_808511B4(PlayState* play, Player* this, void* anim);
void func_808511D4(PlayState* play, Player* this, void* anim);
void func_808511FC(PlayState* play, Player* this, void* anim);
void func_80851248(PlayState* play, Player* this, void* anim);
void func_80851294(PlayState* play, Player* this, void* anim);
void func_808512E0(PlayState* play, Player* this, void* arg2);
void func_80851368(PlayState* play, Player* this, CsCmdActorAction* arg2);
void func_808513BC(PlayState* play, Player* this, CsCmdActorAction* arg2);
void func_808514C0(PlayState* play, Player* this, CsCmdActorAction* arg2);
void func_8085157C(PlayState* play, Player* this, CsCmdActorAction* arg2);
void func_808515A4(PlayState* play, Player* this, CsCmdActorAction* arg2);
void func_80851688(PlayState* play, Player* this, CsCmdActorAction* arg2);
void func_80851750(PlayState* play, Player* this, CsCmdActorAction* arg2);
void func_80851788(PlayState* play, Player* this, CsCmdActorAction* arg2);
void func_80851828(PlayState* play, Player* this, CsCmdActorAction* arg2);
void func_808518DC(PlayState* play, Player* this, CsCmdActorAction* arg2);
void func_8085190C(PlayState* play, Player* this, CsCmdActorAction* arg2);
void func_80851998(PlayState* play, Player* this, CsCmdActorAction* arg2);
void func_808519C0(PlayState* play, Player* this, CsCmdActorAction* arg2);
void func_808519EC(PlayState* play, Player* this, CsCmdActorAction* arg2);
void func_80851A50(PlayState* play, Player* this, CsCmdActorAction* arg2);
void func_80851B90(PlayState* play, Player* this, CsCmdActorAction* arg2);
void func_80851BE8(PlayState* play, Player* this, CsCmdActorAction* arg2);
void func_80851CA4(PlayState* play, Player* this, CsCmdActorAction* arg2);
void func_80851D2C(PlayState* play, Player* this, CsCmdActorAction* arg2);
void func_80851D80(PlayState* play, Player* this, CsCmdActorAction* arg2);
void func_80851DEC(PlayState* play, Player* this, CsCmdActorAction* arg2);
void func_80851E28(PlayState* play, Player* this, CsCmdActorAction* arg2);
void func_80851E64(PlayState* play, Player* this, CsCmdActorAction* arg2);
void func_80851E90(PlayState* play, Player* this, CsCmdActorAction* arg2);
void func_80851ECC(PlayState* play, Player* this, CsCmdActorAction* arg2);
void func_80851F84(PlayState* play, Player* this, CsCmdActorAction* arg2);
void func_80851FB0(PlayState* play, Player* this, CsCmdActorAction* arg2);
void func_80852048(PlayState* play, Player* this, CsCmdActorAction* arg2);
void func_80852080(PlayState* play, Player* this, CsCmdActorAction* arg2);
void func_80852174(PlayState* play, Player* this, CsCmdActorAction* arg2);
void func_808521B8(PlayState* play, Player* this, CsCmdActorAction* arg2);
void func_808521F4(PlayState* play, Player* this, CsCmdActorAction* arg2);
void func_80852234(PlayState* play, Player* this, CsCmdActorAction* arg2);
void func_8085225C(PlayState* play, Player* this, CsCmdActorAction* arg2);
void func_80852280(PlayState* play, Player* this, CsCmdActorAction* arg2);
void func_80852358(PlayState* play, Player* this, CsCmdActorAction* arg2);
void func_80852388(PlayState* play, Player* this, CsCmdActorAction* arg2);
void func_80852298(PlayState* play, Player* this, CsCmdActorAction* arg2);
void func_80852328(PlayState* play, Player* this, CsCmdActorAction* arg2);
void func_80852480(PlayState* play, Player* this, CsCmdActorAction* arg2);
void func_80852450(PlayState* play, Player* this, CsCmdActorAction* arg2);
void func_808524B0(PlayState* play, Player* this, CsCmdActorAction* arg2);
void func_808524D0(PlayState* play, Player* this, CsCmdActorAction* arg2);
void func_80852514(PlayState* play, Player* this, CsCmdActorAction* arg2);
void func_80852544(PlayState* play, Player* this, CsCmdActorAction* arg2);
void func_80852554(PlayState* play, Player* this, CsCmdActorAction* arg2);
void func_80852564(PlayState* play, Player* this, CsCmdActorAction* arg2);
void func_808525C0(PlayState* play, Player* this, CsCmdActorAction* arg2);
void func_80852608(PlayState* play, Player* this, CsCmdActorAction* arg2);
void func_80852648(PlayState* play, Player* this, CsCmdActorAction* arg2);
void func_808526EC(PlayState* play, Player* this, CsCmdActorAction* arg2);
void func_8085283C(PlayState* play, Player* this, CsCmdActorAction* arg2);
void func_808528C8(PlayState* play, Player* this, CsCmdActorAction* arg2);
void func_80852944(PlayState* play, Player* this, CsCmdActorAction* arg2);
void func_808529D0(PlayState* play, Player* this, CsCmdActorAction* arg2);
void func_80852C50(PlayState* play, Player* this, CsCmdActorAction* arg2);
void func_80852E14(Player* this, PlayState* play);
s32 Player_IsDroppingFish(PlayState* play);
s32 Player_StartFishing(PlayState* play);
s32 func_80852F38(PlayState* play, Player* this);
s32 func_80852FFC(PlayState* play, Actor* actor, s32 csMode);
void func_80853080(Player* this, PlayState* play);
s32 Player_InflictDamage(PlayState* play, s32 damage);
void func_80853148(PlayState* play, Actor* actor);

// .bss part 1
static s32 D_80858AA0;
static s32 D_80858AA4;
static Vec3f D_80858AA8;
static Input* sControlInput;

// .data

static u8 D_80853410[] = { 0, 0, 0, 0, 0, 0, 0, 0, 0, 0, 1, 1, 1, 1, 1, 1, 1, 1, 1, 1, 1, 1 };

static PlayerAgeProperties sAgeProperties[] = {
    {
        56.0f,
        90.0f,
        1.0f,
        111.0f,
        70.0f,
        79.4f,
        59.0f,
        41.0f,
        19.0f,
        36.0f,
        44.8f,
        56.0f,
        68.0f,
        70.0f,
        18.0f,
        15.0f,
        70.0f,
        { 9, 4671, 359 },
        {
            { 8, 4694, 380 },
            { 9, 6122, 359 },
            { 8, 4694, 380 },
            { 9, 6122, 359 },
        },
        {
            { 9, 6122, 359 },
            { 9, 7693, 380 },
            { 9, 6122, 359 },
            { 9, 7693, 380 },
        },
        {
            { 8, 4694, 380 },
            { 9, 6122, 359 },
        },
        {
            { -1592, 4694, 380 },
            { -1591, 6122, 359 },
        },
        0,
        0x80,
        &gPlayerAnim_002718,
        &gPlayerAnim_002720,
        &gPlayerAnim_002838,
        &gPlayerAnim_002E70,
        &gPlayerAnim_002E78,
        { &gPlayerAnim_002E80, &gPlayerAnim_002E88, &gPlayerAnim_002D90, &gPlayerAnim_002D98 },
        { &gPlayerAnim_002D70, &gPlayerAnim_002D78 },
        { &gPlayerAnim_002E50, &gPlayerAnim_002E58 },
        { &gPlayerAnim_002E68, &gPlayerAnim_002E60 },
    },
    {
        40.0f,
        60.0f,
        11.0f / 17.0f,
        71.0f,
        50.0f,
        47.0f,
        39.0f,
        27.0f,
        19.0f,
        22.0f,
        29.6f,
        32.0f,
        48.0f,
        70.0f * (11.0f / 17.0f),
        14.0f,
        12.0f,
        55.0f,
        { -24, 3565, 876 },
        {
            { -24, 3474, 862 },
            { -24, 4977, 937 },
            { 8, 4694, 380 },
            { 9, 6122, 359 },
        },
        {
            { -24, 4977, 937 },
            { -24, 6495, 937 },
            { 9, 6122, 359 },
            { 9, 7693, 380 },
        },
        {
            { 8, 4694, 380 },
            { 9, 6122, 359 },
        },
        {
            { -1592, 4694, 380 },
            { -1591, 6122, 359 },
        },
        0x20,
        0,
        &gPlayerAnim_002318,
        &gPlayerAnim_002360,
        &gPlayerAnim_0023A8,
        &gPlayerAnim_0023E0,
        &gPlayerAnim_0023E8,
        { &gPlayerAnim_0023F0, &gPlayerAnim_0023F8, &gPlayerAnim_002D90, &gPlayerAnim_002D98 },
        { &gPlayerAnim_002D70, &gPlayerAnim_002D78 },
        { &gPlayerAnim_0023C0, &gPlayerAnim_0023C8 },
        { &gPlayerAnim_0023D8, &gPlayerAnim_0023D0 },
    },
};

static u32 D_808535D0 = false;
static f32 D_808535D4 = 0.0f;
static s16 D_808535D8 = 0;
static s16 D_808535DC = 0;
static s32 D_808535E0 = 0;
static s32 D_808535E4 = FLOOR_TYPE_0;
static f32 D_808535E8 = 1.0f;
static f32 D_808535EC = 1.0f;
static u32 D_808535F0 = 0;
static u32 sConveyorSpeedIndex = CONVEYOR_SPEED_DISABLED;
static s16 sIsFloorConveyor = false;
static s16 sConveyorYaw = 0;
static f32 D_80853600 = 0.0f;
static s32 D_80853604 = FLOOR_PROPERTY_0;
static s32 D_80853608 = 0;
static s32 D_8085360C = 0;
static s16 D_80853610 = 0;
static s32 D_80853614 = 0;
static s32 D_80853618 = 0;

static u16 D_8085361C[] = {
    NA_SE_VO_LI_SWEAT,
    NA_SE_VO_LI_SNEEZE,
    NA_SE_VO_LI_RELAX,
    NA_SE_VO_LI_FALL_L,
};

static GetItemEntry sGetItemTable[] = {
    GET_ITEM(ITEM_BOMBS_5, OBJECT_GI_BOMB_1, GID_BOMB, 0x32, 0x59, CHEST_ANIM_SHORT),
    GET_ITEM(ITEM_NUTS_5, OBJECT_GI_NUTS, GID_NUTS, 0x34, 0x0C, CHEST_ANIM_SHORT),
    GET_ITEM(ITEM_BOMBCHU, OBJECT_GI_BOMB_2, GID_BOMBCHU, 0x33, 0x80, CHEST_ANIM_SHORT),
    GET_ITEM(ITEM_BOW, OBJECT_GI_BOW, GID_BOW, 0x31, 0x80, CHEST_ANIM_LONG),
    GET_ITEM(ITEM_SLINGSHOT, OBJECT_GI_PACHINKO, GID_SLINGSHOT, 0x30, 0x80, CHEST_ANIM_LONG),
    GET_ITEM(ITEM_BOOMERANG, OBJECT_GI_BOOMERANG, GID_BOOMERANG, 0x35, 0x80, CHEST_ANIM_LONG),
    GET_ITEM(ITEM_STICK, OBJECT_GI_STICK, GID_STICK, 0x37, 0x0D, CHEST_ANIM_SHORT),
    GET_ITEM(ITEM_HOOKSHOT, OBJECT_GI_HOOKSHOT, GID_HOOKSHOT, 0x36, 0x80, CHEST_ANIM_LONG),
    GET_ITEM(ITEM_LONGSHOT, OBJECT_GI_HOOKSHOT, GID_LONGSHOT, 0x4F, 0x80, CHEST_ANIM_LONG),
    GET_ITEM(ITEM_LENS, OBJECT_GI_GLASSES, GID_LENS, 0x39, 0x80, CHEST_ANIM_LONG),
    GET_ITEM(ITEM_LETTER_ZELDA, OBJECT_GI_LETTER, GID_LETTER_ZELDA, 0x69, 0x80, CHEST_ANIM_LONG),
    GET_ITEM(ITEM_OCARINA_TIME, OBJECT_GI_OCARINA, GID_OCARINA_TIME, 0x3A, 0x80, CHEST_ANIM_LONG),
    GET_ITEM(ITEM_HAMMER, OBJECT_GI_HAMMER, GID_HAMMER, 0x38, 0x80, CHEST_ANIM_LONG),
    GET_ITEM(ITEM_COJIRO, OBJECT_GI_NIWATORI, GID_COJIRO, 0x02, 0x80, CHEST_ANIM_LONG),
    GET_ITEM(ITEM_BOTTLE, OBJECT_GI_BOTTLE, GID_BOTTLE, 0x42, 0x80, CHEST_ANIM_LONG),
    GET_ITEM(ITEM_POTION_RED, OBJECT_GI_LIQUID, GID_POTION_RED, 0x43, 0x80, CHEST_ANIM_LONG),
    GET_ITEM(ITEM_POTION_GREEN, OBJECT_GI_LIQUID, GID_POTION_GREEN, 0x44, 0x80, CHEST_ANIM_LONG),
    GET_ITEM(ITEM_POTION_BLUE, OBJECT_GI_LIQUID, GID_POTION_BLUE, 0x45, 0x80, CHEST_ANIM_LONG),
    GET_ITEM(ITEM_FAIRY, OBJECT_GI_BOTTLE, GID_BOTTLE, 0x46, 0x80, CHEST_ANIM_LONG),
    GET_ITEM(ITEM_MILK_BOTTLE, OBJECT_GI_MILK, GID_MILK, 0x98, 0x80, CHEST_ANIM_LONG),
    GET_ITEM(ITEM_LETTER_RUTO, OBJECT_GI_BOTTLE_LETTER, GID_LETTER_RUTO, 0x99, 0x80, CHEST_ANIM_LONG),
    GET_ITEM(ITEM_BEAN, OBJECT_GI_BEAN, GID_BEAN, 0x48, 0x80, CHEST_ANIM_SHORT),
    GET_ITEM(ITEM_MASK_SKULL, OBJECT_GI_SKJ_MASK, GID_MASK_SKULL, 0x10, 0x80, CHEST_ANIM_LONG),
    GET_ITEM(ITEM_MASK_SPOOKY, OBJECT_GI_REDEAD_MASK, GID_MASK_SPOOKY, 0x11, 0x80, CHEST_ANIM_LONG),
    GET_ITEM(ITEM_CHICKEN, OBJECT_GI_NIWATORI, GID_CHICKEN, 0x48, 0x80, CHEST_ANIM_LONG),
    GET_ITEM(ITEM_MASK_KEATON, OBJECT_GI_KI_TAN_MASK, GID_MASK_KEATON, 0x12, 0x80, CHEST_ANIM_LONG),
    GET_ITEM(ITEM_MASK_BUNNY, OBJECT_GI_RABIT_MASK, GID_MASK_BUNNY, 0x13, 0x80, CHEST_ANIM_LONG),
    GET_ITEM(ITEM_MASK_TRUTH, OBJECT_GI_TRUTH_MASK, GID_MASK_TRUTH, 0x17, 0x80, CHEST_ANIM_LONG),
    GET_ITEM(ITEM_POCKET_EGG, OBJECT_GI_EGG, GID_EGG, 0x01, 0x80, CHEST_ANIM_LONG),
    GET_ITEM(ITEM_POCKET_CUCCO, OBJECT_GI_NIWATORI, GID_CHICKEN, 0x48, 0x80, CHEST_ANIM_LONG),
    GET_ITEM(ITEM_ODD_MUSHROOM, OBJECT_GI_MUSHROOM, GID_ODD_MUSHROOM, 0x03, 0x80, CHEST_ANIM_LONG),
    GET_ITEM(ITEM_ODD_POTION, OBJECT_GI_POWDER, GID_ODD_POTION, 0x04, 0x80, CHEST_ANIM_LONG),
    GET_ITEM(ITEM_SAW, OBJECT_GI_SAW, GID_SAW, 0x05, 0x80, CHEST_ANIM_LONG),
    GET_ITEM(ITEM_SWORD_BROKEN, OBJECT_GI_BROKENSWORD, GID_SWORD_BROKEN, 0x08, 0x80, CHEST_ANIM_LONG),
    GET_ITEM(ITEM_PRESCRIPTION, OBJECT_GI_PRESCRIPTION, GID_PRESCRIPTION, 0x09, 0x80, CHEST_ANIM_LONG),
    GET_ITEM(ITEM_FROG, OBJECT_GI_FROG, GID_FROG, 0x0D, 0x80, CHEST_ANIM_LONG),
    GET_ITEM(ITEM_EYEDROPS, OBJECT_GI_EYE_LOTION, GID_EYEDROPS, 0x0E, 0x80, CHEST_ANIM_LONG),
    GET_ITEM(ITEM_CLAIM_CHECK, OBJECT_GI_TICKETSTONE, GID_CLAIM_CHECK, 0x0A, 0x80, CHEST_ANIM_LONG),
    GET_ITEM(ITEM_SWORD_KOKIRI, OBJECT_GI_SWORD_1, GID_SWORD_KOKIRI, 0xA4, 0x80, CHEST_ANIM_LONG),
    GET_ITEM(ITEM_SWORD_BGS, OBJECT_GI_LONGSWORD, GID_SWORD_BGS, 0x4B, 0x80, CHEST_ANIM_LONG),
    GET_ITEM(ITEM_SHIELD_DEKU, OBJECT_GI_SHIELD_1, GID_SHIELD_DEKU, 0x4C, 0xA0, CHEST_ANIM_SHORT),
    GET_ITEM(ITEM_SHIELD_HYLIAN, OBJECT_GI_SHIELD_2, GID_SHIELD_HYLIAN, 0x4D, 0xA0, CHEST_ANIM_SHORT),
    GET_ITEM(ITEM_SHIELD_MIRROR, OBJECT_GI_SHIELD_3, GID_SHIELD_MIRROR, 0x4E, 0x80, CHEST_ANIM_LONG),
    GET_ITEM(ITEM_TUNIC_GORON, OBJECT_GI_CLOTHES, GID_TUNIC_GORON, 0x50, 0xA0, CHEST_ANIM_LONG),
    GET_ITEM(ITEM_TUNIC_ZORA, OBJECT_GI_CLOTHES, GID_TUNIC_ZORA, 0x51, 0xA0, CHEST_ANIM_LONG),
    GET_ITEM(ITEM_BOOTS_IRON, OBJECT_GI_BOOTS_2, GID_BOOTS_IRON, 0x53, 0x80, CHEST_ANIM_LONG),
    GET_ITEM(ITEM_BOOTS_HOVER, OBJECT_GI_HOVERBOOTS, GID_BOOTS_HOVER, 0x54, 0x80, CHEST_ANIM_LONG),
    GET_ITEM(ITEM_QUIVER_40, OBJECT_GI_ARROWCASE, GID_QUIVER_40, 0x56, 0x80, CHEST_ANIM_LONG),
    GET_ITEM(ITEM_QUIVER_50, OBJECT_GI_ARROWCASE, GID_QUIVER_50, 0x57, 0x80, CHEST_ANIM_LONG),
    GET_ITEM(ITEM_BOMB_BAG_20, OBJECT_GI_BOMBPOUCH, GID_BOMB_BAG_20, 0x58, 0x80, CHEST_ANIM_LONG),
    GET_ITEM(ITEM_BOMB_BAG_30, OBJECT_GI_BOMBPOUCH, GID_BOMB_BAG_30, 0x59, 0x80, CHEST_ANIM_LONG),
    GET_ITEM(ITEM_BOMB_BAG_40, OBJECT_GI_BOMBPOUCH, GID_BOMB_BAG_40, 0x5A, 0x80, CHEST_ANIM_LONG),
    GET_ITEM(ITEM_GAUNTLETS_SILVER, OBJECT_GI_GLOVES, GID_GAUNTLETS_SILVER, 0x5B, 0x80, CHEST_ANIM_LONG),
    GET_ITEM(ITEM_GAUNTLETS_GOLD, OBJECT_GI_GLOVES, GID_GAUNTLETS_GOLD, 0x5C, 0x80, CHEST_ANIM_LONG),
    GET_ITEM(ITEM_SCALE_SILVER, OBJECT_GI_SCALE, GID_SCALE_SILVER, 0xCD, 0x80, CHEST_ANIM_LONG),
    GET_ITEM(ITEM_SCALE_GOLDEN, OBJECT_GI_SCALE, GID_SCALE_GOLDEN, 0xCE, 0x80, CHEST_ANIM_LONG),
    GET_ITEM(ITEM_STONE_OF_AGONY, OBJECT_GI_MAP, GID_STONE_OF_AGONY, 0x68, 0x80, CHEST_ANIM_LONG),
    GET_ITEM(ITEM_GERUDO_CARD, OBJECT_GI_GERUDO, GID_GERUDO_CARD, 0x7B, 0x80, CHEST_ANIM_LONG),
    GET_ITEM(ITEM_OCARINA_FAIRY, OBJECT_GI_OCARINA_0, GID_OCARINA_FAIRY, 0x3A, 0x80, CHEST_ANIM_LONG),
    GET_ITEM(ITEM_SEEDS, OBJECT_GI_SEED, GID_SEEDS, 0xDC, 0x50, CHEST_ANIM_SHORT),
    GET_ITEM(ITEM_HEART_CONTAINER, OBJECT_GI_HEARTS, GID_HEART_CONTAINER, 0xC6, 0x80, CHEST_ANIM_LONG),
    GET_ITEM(ITEM_HEART_PIECE_2, OBJECT_GI_HEARTS, GID_HEART_PIECE, 0xC2, 0x80, CHEST_ANIM_LONG),
    GET_ITEM(ITEM_KEY_BOSS, OBJECT_GI_BOSSKEY, GID_KEY_BOSS, 0xC7, 0x80, CHEST_ANIM_LONG),
    GET_ITEM(ITEM_COMPASS, OBJECT_GI_COMPASS, GID_COMPASS, 0x67, 0x80, CHEST_ANIM_LONG),
    GET_ITEM(ITEM_DUNGEON_MAP, OBJECT_GI_MAP, GID_DUNGEON_MAP, 0x66, 0x80, CHEST_ANIM_LONG),
    GET_ITEM(ITEM_KEY_SMALL, OBJECT_GI_KEY, GID_KEY_SMALL, 0x60, 0x80, CHEST_ANIM_SHORT),
    GET_ITEM(ITEM_MAGIC_SMALL, OBJECT_GI_MAGICPOT, GID_MAGIC_SMALL, 0x52, 0x6F, CHEST_ANIM_SHORT),
    GET_ITEM(ITEM_MAGIC_LARGE, OBJECT_GI_MAGICPOT, GID_MAGIC_LARGE, 0x52, 0x6E, CHEST_ANIM_SHORT),
    GET_ITEM(ITEM_WALLET_ADULT, OBJECT_GI_PURSE, GID_WALLET_ADULT, 0x5E, 0x80, CHEST_ANIM_LONG),
    GET_ITEM(ITEM_WALLET_GIANT, OBJECT_GI_PURSE, GID_WALLET_GIANT, 0x5F, 0x80, CHEST_ANIM_LONG),
    GET_ITEM(ITEM_WEIRD_EGG, OBJECT_GI_EGG, GID_EGG, 0x9A, 0x80, CHEST_ANIM_LONG),
    GET_ITEM(ITEM_RECOVERY_HEART, OBJECT_GI_HEART, GID_RECOVERY_HEART, 0x55, 0x80, CHEST_ANIM_LONG),
    GET_ITEM(ITEM_ARROWS_SMALL, OBJECT_GI_ARROW, GID_ARROWS_SMALL, 0xE6, 0x48, CHEST_ANIM_SHORT),
    GET_ITEM(ITEM_ARROWS_MEDIUM, OBJECT_GI_ARROW, GID_ARROWS_MEDIUM, 0xE6, 0x49, CHEST_ANIM_SHORT),
    GET_ITEM(ITEM_ARROWS_LARGE, OBJECT_GI_ARROW, GID_ARROWS_LARGE, 0xE6, 0x4A, CHEST_ANIM_SHORT),
    GET_ITEM(ITEM_RUPEE_GREEN, OBJECT_GI_RUPY, GID_RUPEE_GREEN, 0x6F, 0x00, CHEST_ANIM_SHORT),
    GET_ITEM(ITEM_RUPEE_BLUE, OBJECT_GI_RUPY, GID_RUPEE_BLUE, 0xCC, 0x01, CHEST_ANIM_SHORT),
    GET_ITEM(ITEM_RUPEE_RED, OBJECT_GI_RUPY, GID_RUPEE_RED, 0xF0, 0x02, CHEST_ANIM_SHORT),
    GET_ITEM(ITEM_HEART_CONTAINER, OBJECT_GI_HEARTS, GID_HEART_CONTAINER, 0xC6, 0x80, CHEST_ANIM_LONG),
    GET_ITEM(ITEM_MILK, OBJECT_GI_MILK, GID_MILK, 0x98, 0x80, CHEST_ANIM_LONG),
    GET_ITEM(ITEM_MASK_GORON, OBJECT_GI_GOLONMASK, GID_MASK_GORON, 0x14, 0x80, CHEST_ANIM_LONG),
    GET_ITEM(ITEM_MASK_ZORA, OBJECT_GI_ZORAMASK, GID_MASK_ZORA, 0x15, 0x80, CHEST_ANIM_LONG),
    GET_ITEM(ITEM_MASK_GERUDO, OBJECT_GI_GERUDOMASK, GID_MASK_GERUDO, 0x16, 0x80, CHEST_ANIM_LONG),
    GET_ITEM(ITEM_BRACELET, OBJECT_GI_BRACELET, GID_BRACELET, 0x79, 0x80, CHEST_ANIM_LONG),
    GET_ITEM(ITEM_RUPEE_PURPLE, OBJECT_GI_RUPY, GID_RUPEE_PURPLE, 0xF1, 0x14, CHEST_ANIM_SHORT),
    GET_ITEM(ITEM_RUPEE_GOLD, OBJECT_GI_RUPY, GID_RUPEE_GOLD, 0xF2, 0x13, CHEST_ANIM_SHORT),
    GET_ITEM(ITEM_SWORD_BGS, OBJECT_GI_LONGSWORD, GID_SWORD_BGS, 0x0C, 0x80, CHEST_ANIM_LONG),
    GET_ITEM(ITEM_ARROW_FIRE, OBJECT_GI_M_ARROW, GID_ARROW_FIRE, 0x70, 0x80, CHEST_ANIM_LONG),
    GET_ITEM(ITEM_ARROW_ICE, OBJECT_GI_M_ARROW, GID_ARROW_ICE, 0x71, 0x80, CHEST_ANIM_LONG),
    GET_ITEM(ITEM_ARROW_LIGHT, OBJECT_GI_M_ARROW, GID_ARROW_LIGHT, 0x72, 0x80, CHEST_ANIM_LONG),
    GET_ITEM(ITEM_SKULL_TOKEN, OBJECT_GI_SUTARU, GID_SKULL_TOKEN, 0xB4, 0x80, CHEST_ANIM_SHORT),
    GET_ITEM(ITEM_DINS_FIRE, OBJECT_GI_GODDESS, GID_DINS_FIRE, 0xAD, 0x80, CHEST_ANIM_LONG),
    GET_ITEM(ITEM_FARORES_WIND, OBJECT_GI_GODDESS, GID_FARORES_WIND, 0xAE, 0x80, CHEST_ANIM_LONG),
    GET_ITEM(ITEM_NAYRUS_LOVE, OBJECT_GI_GODDESS, GID_NAYRUS_LOVE, 0xAF, 0x80, CHEST_ANIM_LONG),
    GET_ITEM(ITEM_BULLET_BAG_30, OBJECT_GI_DEKUPOUCH, GID_BULLET_BAG, 0x07, 0x80, CHEST_ANIM_LONG),
    GET_ITEM(ITEM_BULLET_BAG_40, OBJECT_GI_DEKUPOUCH, GID_BULLET_BAG, 0x07, 0x80, CHEST_ANIM_LONG),
    GET_ITEM(ITEM_STICKS_5, OBJECT_GI_STICK, GID_STICK, 0x37, 0x0D, CHEST_ANIM_SHORT),
    GET_ITEM(ITEM_STICKS_10, OBJECT_GI_STICK, GID_STICK, 0x37, 0x0D, CHEST_ANIM_SHORT),
    GET_ITEM(ITEM_NUTS_5, OBJECT_GI_NUTS, GID_NUTS, 0x34, 0x0C, CHEST_ANIM_SHORT),
    GET_ITEM(ITEM_NUTS_10, OBJECT_GI_NUTS, GID_NUTS, 0x34, 0x0C, CHEST_ANIM_SHORT),
    GET_ITEM(ITEM_BOMB, OBJECT_GI_BOMB_1, GID_BOMB, 0x32, 0x59, CHEST_ANIM_SHORT),
    GET_ITEM(ITEM_BOMBS_10, OBJECT_GI_BOMB_1, GID_BOMB, 0x32, 0x59, CHEST_ANIM_SHORT),
    GET_ITEM(ITEM_BOMBS_20, OBJECT_GI_BOMB_1, GID_BOMB, 0x32, 0x59, CHEST_ANIM_SHORT),
    GET_ITEM(ITEM_BOMBS_30, OBJECT_GI_BOMB_1, GID_BOMB, 0x32, 0x59, CHEST_ANIM_SHORT),
    GET_ITEM(ITEM_SEEDS_30, OBJECT_GI_SEED, GID_SEEDS, 0xDC, 0x50, CHEST_ANIM_SHORT),
    GET_ITEM(ITEM_BOMBCHUS_5, OBJECT_GI_BOMB_2, GID_BOMBCHU, 0x33, 0x80, CHEST_ANIM_SHORT),
    GET_ITEM(ITEM_BOMBCHUS_20, OBJECT_GI_BOMB_2, GID_BOMBCHU, 0x33, 0x80, CHEST_ANIM_SHORT),
    GET_ITEM(ITEM_FISH, OBJECT_GI_FISH, GID_FISH, 0x47, 0x80, CHEST_ANIM_LONG),
    GET_ITEM(ITEM_BUG, OBJECT_GI_INSECT, GID_BUG, 0x7A, 0x80, CHEST_ANIM_LONG),
    GET_ITEM(ITEM_BLUE_FIRE, OBJECT_GI_FIRE, GID_BLUE_FIRE, 0x5D, 0x80, CHEST_ANIM_LONG),
    GET_ITEM(ITEM_POE, OBJECT_GI_GHOST, GID_POE, 0x97, 0x80, CHEST_ANIM_LONG),
    GET_ITEM(ITEM_BIG_POE, OBJECT_GI_GHOST, GID_BIG_POE, 0xF9, 0x80, CHEST_ANIM_LONG),
    GET_ITEM(ITEM_KEY_SMALL, OBJECT_GI_KEY, GID_KEY_SMALL, 0xF3, 0x80, CHEST_ANIM_SHORT),
    GET_ITEM(ITEM_RUPEE_GREEN, OBJECT_GI_RUPY, GID_RUPEE_GREEN, 0xF4, 0x00, CHEST_ANIM_SHORT),
    GET_ITEM(ITEM_RUPEE_BLUE, OBJECT_GI_RUPY, GID_RUPEE_BLUE, 0xF5, 0x01, CHEST_ANIM_SHORT),
    GET_ITEM(ITEM_RUPEE_RED, OBJECT_GI_RUPY, GID_RUPEE_RED, 0xF6, 0x02, CHEST_ANIM_SHORT),
    GET_ITEM(ITEM_RUPEE_PURPLE, OBJECT_GI_RUPY, GID_RUPEE_PURPLE, 0xF7, 0x14, CHEST_ANIM_SHORT),
    GET_ITEM(ITEM_HEART_PIECE_2, OBJECT_GI_HEARTS, GID_HEART_PIECE, 0xFA, 0x80, CHEST_ANIM_LONG),
    GET_ITEM(ITEM_STICK_UPGRADE_20, OBJECT_GI_STICK, GID_STICK, 0x90, 0x80, CHEST_ANIM_SHORT),
    GET_ITEM(ITEM_STICK_UPGRADE_30, OBJECT_GI_STICK, GID_STICK, 0x91, 0x80, CHEST_ANIM_SHORT),
    GET_ITEM(ITEM_NUT_UPGRADE_30, OBJECT_GI_NUTS, GID_NUTS, 0xA7, 0x80, CHEST_ANIM_SHORT),
    GET_ITEM(ITEM_NUT_UPGRADE_40, OBJECT_GI_NUTS, GID_NUTS, 0xA8, 0x80, CHEST_ANIM_SHORT),
    GET_ITEM(ITEM_BULLET_BAG_50, OBJECT_GI_DEKUPOUCH, GID_BULLET_BAG_50, 0x6C, 0x80, CHEST_ANIM_LONG),
    GET_ITEM_NONE,
    GET_ITEM_NONE,
};

#define GET_PLAYER_ANIM(group, type) D_80853914[group * PLAYER_ANIMTYPE_MAX + type]

static LinkAnimationHeader* D_80853914[PLAYER_ANIMGROUP_MAX * PLAYER_ANIMTYPE_MAX] = {
    /* PLAYER_ANIMGROUP_0 */
    &gPlayerAnim_003240,
    &gPlayerAnim_003238,
    &gPlayerAnim_003238,
    &gPlayerAnim_002BE0,
    &gPlayerAnim_003240,
    &gPlayerAnim_003240,
    /* PLAYER_ANIMGROUP_1 */
    &gPlayerAnim_003290,
    &gPlayerAnim_003268,
    &gPlayerAnim_003268,
    &gPlayerAnim_002BF8,
    &gPlayerAnim_003290,
    &gPlayerAnim_003290,
    /* PLAYER_ANIMGROUP_2 */
    &gPlayerAnim_003140,
    &gPlayerAnim_002B38,
    &gPlayerAnim_003138,
    &gPlayerAnim_002B40,
    &gPlayerAnim_003140,
    &gPlayerAnim_003140,
    /* PLAYER_ANIMGROUP_3 */
    &gPlayerAnim_002E98,
    &gPlayerAnim_0029E8,
    &gPlayerAnim_002E98,
    &gPlayerAnim_0029F0,
    &gPlayerAnim_002E98,
    &gPlayerAnim_002E98,
    /* PLAYER_ANIMGROUP_4 */
    &gPlayerAnim_002FB0,
    &gPlayerAnim_002FA8,
    &gPlayerAnim_002FB0,
    &gPlayerAnim_002A40,
    &gPlayerAnim_002FB0,
    &gPlayerAnim_002FB0,
    /* PLAYER_ANIMGROUP_5 */
    &gPlayerAnim_003220,
    &gPlayerAnim_002590,
    &gPlayerAnim_002590,
    &gPlayerAnim_002BC0,
    &gPlayerAnim_003220,
    &gPlayerAnim_003220,
    /* PLAYER_ANIMGROUP_6 */
    &gPlayerAnim_003230,
    &gPlayerAnim_0025D0,
    &gPlayerAnim_0025D0,
    &gPlayerAnim_002BD0,
    &gPlayerAnim_003230,
    &gPlayerAnim_003230,
    /* PLAYER_ANIMGROUP_7 */
    &gPlayerAnim_002BB0,
    &gPlayerAnim_0031F8,
    &gPlayerAnim_0031F8,
    &gPlayerAnim_002BB0,
    &gPlayerAnim_002BB0,
    &gPlayerAnim_002BB0,
    /* PLAYER_ANIMGROUP_8 */
    &gPlayerAnim_003088,
    &gPlayerAnim_002A70,
    &gPlayerAnim_002A70,
    &gPlayerAnim_003088,
    &gPlayerAnim_003088,
    &gPlayerAnim_003088,
    /* PLAYER_ANIMGROUP_9 */
    &gPlayerAnim_002750,
    &gPlayerAnim_002748,
    &gPlayerAnim_002748,
    &gPlayerAnim_002750,
    &gPlayerAnim_002750,
    &gPlayerAnim_002750,
    /* PLAYER_ANIMGROUP_10 */
    &gPlayerAnim_002330,
    &gPlayerAnim_002330,
    &gPlayerAnim_002330,
    &gPlayerAnim_002330,
    &gPlayerAnim_002330,
    &gPlayerAnim_002330,
    /* PLAYER_ANIMGROUP_11 */
    &gPlayerAnim_002760,
    &gPlayerAnim_002758,
    &gPlayerAnim_002758,
    &gPlayerAnim_002760,
    &gPlayerAnim_002760,
    &gPlayerAnim_002760,
    /* PLAYER_ANIMGROUP_12 */
    &gPlayerAnim_002338,
    &gPlayerAnim_002338,
    &gPlayerAnim_002338,
    &gPlayerAnim_002338,
    &gPlayerAnim_002338,
    &gPlayerAnim_002338,
    /* PLAYER_ANIMGROUP_13 */
    &gPlayerAnim_002E08,
    &gPlayerAnim_002E00,
    &gPlayerAnim_002E00,
    &gPlayerAnim_002E08,
    &gPlayerAnim_002E08,
    &gPlayerAnim_002E08,
    /* PLAYER_ANIMGROUP_14 */
    &gPlayerAnim_003028,
    &gPlayerAnim_003020,
    &gPlayerAnim_003020,
    &gPlayerAnim_003028,
    &gPlayerAnim_003028,
    &gPlayerAnim_003028,
    /* PLAYER_ANIMGROUP_15 */
    &gPlayerAnim_003170,
    &gPlayerAnim_003168,
    &gPlayerAnim_003168,
    &gPlayerAnim_003170,
    &gPlayerAnim_003170,
    &gPlayerAnim_003170,
    /* PLAYER_ANIMGROUP_16 */
    &gPlayerAnim_003038,
    &gPlayerAnim_003030,
    &gPlayerAnim_003030,
    &gPlayerAnim_002A68,
    &gPlayerAnim_003038,
    &gPlayerAnim_003038,
    /* PLAYER_ANIMGROUP_17 */
    &gPlayerAnim_002FC0,
    &gPlayerAnim_002FB8,
    &gPlayerAnim_002FB8,
    &gPlayerAnim_002FC8,
    &gPlayerAnim_002FC0,
    &gPlayerAnim_002FC0,
    /* PLAYER_ANIMGROUP_18 */
    &gPlayerAnim_003278,
    &gPlayerAnim_003270,
    &gPlayerAnim_003270,
    &gPlayerAnim_002BE8,
    &gPlayerAnim_003278,
    &gPlayerAnim_003278,
    /* PLAYER_ANIMGROUP_19 */
    &gPlayerAnim_003288,
    &gPlayerAnim_003280,
    &gPlayerAnim_003280,
    &gPlayerAnim_002BF0,
    &gPlayerAnim_003288,
    &gPlayerAnim_003288,
    /* PLAYER_ANIMGROUP_20 */
    &gPlayerAnim_002EB8,
    &gPlayerAnim_002EA0,
    &gPlayerAnim_002EA0,
    &gPlayerAnim_002EB8,
    &gPlayerAnim_0026C8,
    &gPlayerAnim_002EB8,
    /* PLAYER_ANIMGROUP_21 */
    &gPlayerAnim_002ED8,
    &gPlayerAnim_002ED0,
    &gPlayerAnim_002ED0,
    &gPlayerAnim_002ED8,
    &gPlayerAnim_0026D0,
    &gPlayerAnim_002ED8,
    /* PLAYER_ANIMGROUP_22 */
    &gPlayerAnim_002EB0,
    &gPlayerAnim_002EA8,
    &gPlayerAnim_002EA8,
    &gPlayerAnim_002EB0,
    &gPlayerAnim_002EB0,
    &gPlayerAnim_002EB0,
    /* PLAYER_ANIMGROUP_23 */
    &gPlayerAnim_003190,
    &gPlayerAnim_003188,
    &gPlayerAnim_003188,
    &gPlayerAnim_002B68,
    &gPlayerAnim_003190,
    &gPlayerAnim_003190,
    /* PLAYER_ANIMGROUP_24 */
    &gPlayerAnim_003178,
    &gPlayerAnim_002568,
    &gPlayerAnim_002568,
    &gPlayerAnim_002B58,
    &gPlayerAnim_003178,
    &gPlayerAnim_003178,
    /* PLAYER_ANIMGROUP_25 */
    &gPlayerAnim_003180,
    &gPlayerAnim_002570,
    &gPlayerAnim_002570,
    &gPlayerAnim_002B60,
    &gPlayerAnim_003180,
    &gPlayerAnim_003180,
    /* PLAYER_ANIMGROUP_26 */
    &gPlayerAnim_002D60,
    &gPlayerAnim_002D58,
    &gPlayerAnim_002D58,
    &gPlayerAnim_002D60,
    &gPlayerAnim_002D60,
    &gPlayerAnim_002D60,
    /* PLAYER_ANIMGROUP_27 */
    &gPlayerAnim_002BB8,
    &gPlayerAnim_003218,
    &gPlayerAnim_003218,
    &gPlayerAnim_002BB8,
    &gPlayerAnim_002BB8,
    &gPlayerAnim_002BB8,
    /* PLAYER_ANIMGROUP_28 */
    &gPlayerAnim_002BC8,
    &gPlayerAnim_003228,
    &gPlayerAnim_003228,
    &gPlayerAnim_002BC8,
    &gPlayerAnim_002BC8,
    &gPlayerAnim_002BC8,
    /* PLAYER_ANIMGROUP_29 */
    &gPlayerAnim_0031C8,
    &gPlayerAnim_0031C0,
    &gPlayerAnim_0031C0,
    &gPlayerAnim_0031C8,
    &gPlayerAnim_0031C8,
    &gPlayerAnim_0031C8,
    /* PLAYER_ANIMGROUP_30 */
    &gPlayerAnim_003118,
    &gPlayerAnim_003110,
    &gPlayerAnim_003110,
    &gPlayerAnim_003118,
    &gPlayerAnim_003118,
    &gPlayerAnim_003118,
    /* PLAYER_ANIMGROUP_31 */
    &gPlayerAnim_002DE8,
    &gPlayerAnim_002DE8,
    &gPlayerAnim_002DE8,
    &gPlayerAnim_002DE8,
    &gPlayerAnim_002DE8,
    &gPlayerAnim_002DE8,
    /* PLAYER_ANIMGROUP_32 */
    &gPlayerAnim_002E30,
    &gPlayerAnim_002E18,
    &gPlayerAnim_002E18,
    &gPlayerAnim_002E30,
    &gPlayerAnim_002E30,
    &gPlayerAnim_002E30,
    /* PLAYER_ANIMGROUP_33 */
    &gPlayerAnim_002E40,
    &gPlayerAnim_002E38,
    &gPlayerAnim_002E38,
    &gPlayerAnim_002E40,
    &gPlayerAnim_002E40,
    &gPlayerAnim_002E40,
    /* PLAYER_ANIMGROUP_34 */
    &gPlayerAnim_002E28,
    &gPlayerAnim_002E20,
    &gPlayerAnim_002E20,
    &gPlayerAnim_002E28,
    &gPlayerAnim_002E28,
    &gPlayerAnim_002E28,
    /* PLAYER_ANIMGROUP_35 */
    &gPlayerAnim_0030C8,
    &gPlayerAnim_0030C0,
    &gPlayerAnim_0030C0,
    &gPlayerAnim_0030C8,
    &gPlayerAnim_0030C8,
    &gPlayerAnim_0030C8,
    /* PLAYER_ANIMGROUP_36 */
    &gPlayerAnim_0030D8,
    &gPlayerAnim_0030D0,
    &gPlayerAnim_0030D0,
    &gPlayerAnim_0030D8,
    &gPlayerAnim_0030D8,
    &gPlayerAnim_0030D8,
    /* PLAYER_ANIMGROUP_37 */
    &gPlayerAnim_0030B8,
    &gPlayerAnim_0030B0,
    &gPlayerAnim_0030B0,
    &gPlayerAnim_0030B8,
    &gPlayerAnim_0030B8,
    &gPlayerAnim_0030B8,
    /* PLAYER_ANIMGROUP_38 */
    &gPlayerAnim_002F20,
    &gPlayerAnim_002F18,
    &gPlayerAnim_002F18,
    &gPlayerAnim_002F20,
    &gPlayerAnim_002F20,
    &gPlayerAnim_002F20,
    /* PLAYER_ANIMGROUP_39 */
    &gPlayerAnim_002FF0,
    &gPlayerAnim_002FE8,
    &gPlayerAnim_002FE8,
    &gPlayerAnim_002FF0,
    &gPlayerAnim_002FF0,
    &gPlayerAnim_002FF0,
    /* PLAYER_ANIMGROUP_40 */
    &gPlayerAnim_003010,
    &gPlayerAnim_003008,
    &gPlayerAnim_003008,
    &gPlayerAnim_003010,
    &gPlayerAnim_003010,
    &gPlayerAnim_003010,
    /* PLAYER_ANIMGROUP_41 */
    &gPlayerAnim_003000,
    &gPlayerAnim_002FF8,
    &gPlayerAnim_002FF8,
    &gPlayerAnim_003000,
    &gPlayerAnim_003000,
    &gPlayerAnim_003000,
    /* PLAYER_ANIMGROUP_42 */
    &gPlayerAnim_002EF0,
    &gPlayerAnim_002EE8,
    &gPlayerAnim_002EE8,
    &gPlayerAnim_002EF8,
    &gPlayerAnim_002EF0,
    &gPlayerAnim_002EF0,
    /* PLAYER_ANIMGROUP_43 */
    &gPlayerAnim_0031E0,
    &gPlayerAnim_0031D8,
    &gPlayerAnim_0031D8,
    &gPlayerAnim_0031E8,
    &gPlayerAnim_0031E0,
    &gPlayerAnim_0031E0,
    /* PLAYER_ANIMGROUP_44 */
    &gPlayerAnim_003468,
    &gPlayerAnim_003438,
    &gPlayerAnim_003438,
    &gPlayerAnim_003468,
    &gPlayerAnim_003468,
    &gPlayerAnim_003468,
};

static LinkAnimationHeader* D_80853D4C[][3] = {
    { &gPlayerAnim_002A28, &gPlayerAnim_002A38, &gPlayerAnim_002A30 },
    { &gPlayerAnim_002950, &gPlayerAnim_002960, &gPlayerAnim_002958 },
    { &gPlayerAnim_0029D0, &gPlayerAnim_0029E0, &gPlayerAnim_0029D8 },
    { &gPlayerAnim_002988, &gPlayerAnim_002998, &gPlayerAnim_002990 },
};

static LinkAnimationHeader* D_80853D7C[][2] = {
    { &gPlayerAnim_003248, &gPlayerAnim_003200 }, { &gPlayerAnim_003258, &gPlayerAnim_003210 },
    { &gPlayerAnim_003250, &gPlayerAnim_003208 }, { &gPlayerAnim_003250, &gPlayerAnim_003208 },
    { &gPlayerAnim_003430, &gPlayerAnim_0033F0 }, { &gPlayerAnim_003430, &gPlayerAnim_0033F0 },
    { &gPlayerAnim_003430, &gPlayerAnim_0033F0 }, { &gPlayerAnim_0033F8, &gPlayerAnim_0033D0 },
    { &gPlayerAnim_003400, &gPlayerAnim_0033D8 }, { &gPlayerAnim_003420, &gPlayerAnim_003420 },
    { &gPlayerAnim_003408, &gPlayerAnim_0033E0 }, { &gPlayerAnim_003410, &gPlayerAnim_0033E8 },
    { &gPlayerAnim_003418, &gPlayerAnim_003418 }, { &gPlayerAnim_003428, &gPlayerAnim_003428 }
};

static struct_80832924 D_80853DEC[] = {
    { NA_SE_VO_LI_SNEEZE, -0x2008 },
};

static struct_80832924 D_80853DF0[] = {
    { NA_SE_VO_LI_SWEAT, -0x2012 },
};

static struct_80832924 D_80853DF4[] = {
    { NA_SE_VO_LI_BREATH_REST, -0x200D },
};

static struct_80832924 D_80853DF8[] = {
    { NA_SE_VO_LI_BREATH_REST, -0x200A },
};

static struct_80832924 D_80853DFC[] = {
    { NA_SE_PL_CALM_HIT, 0x82C }, { NA_SE_PL_CALM_HIT, 0x830 },  { NA_SE_PL_CALM_HIT, 0x834 },
    { NA_SE_PL_CALM_HIT, 0x838 }, { NA_SE_PL_CALM_HIT, -0x83C },
};

static struct_80832924 D_80853E10[] = {
    { 0, 0x4019 }, { 0, 0x401E }, { 0, 0x402C }, { 0, 0x4030 }, { 0, 0x4034 }, { 0, -0x4038 },
};

static struct_80832924 D_80853E28[] = {
    { NA_SE_IT_SHIELD_POSTURE, 0x810 },
    { NA_SE_IT_SHIELD_POSTURE, 0x814 },
    { NA_SE_IT_SHIELD_POSTURE, -0x846 },
};

static struct_80832924 D_80853E34[] = {
    { NA_SE_IT_HAMMER_SWING, 0x80A },
    { NA_SE_VO_LI_AUTO_JUMP, 0x200A },
    { NA_SE_IT_SWORD_SWING, 0x816 },
    { NA_SE_VO_LI_SWORD_N, -0x2016 },
};

static struct_80832924 D_80853E44[] = {
    { NA_SE_IT_SWORD_SWING, 0x827 },
    { NA_SE_VO_LI_SWORD_N, -0x2027 },
};

static struct_80832924 D_80853E4C[] = {
    { NA_SE_VO_LI_RELAX, -0x2014 },
};

static struct_80832924* D_80853E50[] = {
    D_80853DEC, D_80853DF0, D_80853DF4, D_80853DF8, D_80853DFC, D_80853E10,
    D_80853E28, D_80853E34, D_80853E44, D_80853E4C, NULL,
};

static u8 D_80853E7C[] = {
    0, 0, 1, 1, 2, 2, 2, 2, 10, 10, 10, 10, 10, 10, 3, 3, 4, 4, 8, 8, 5, 5, 6, 6, 7, 7, 9, 9, 0,
};

// Used to map item IDs to action params
static s8 sItemActionParams[] = {
    PLAYER_AP_STICK,
    PLAYER_AP_NUT,
    PLAYER_AP_BOMB,
    PLAYER_AP_BOW,
    PLAYER_AP_BOW_FIRE,
    PLAYER_AP_DINS_FIRE,
    PLAYER_AP_SLINGSHOT,
    PLAYER_AP_OCARINA_FAIRY,
    PLAYER_AP_OCARINA_TIME,
    PLAYER_AP_BOMBCHU,
    PLAYER_AP_HOOKSHOT,
    PLAYER_AP_LONGSHOT,
    PLAYER_AP_BOW_ICE,
    PLAYER_AP_FARORES_WIND,
    PLAYER_AP_BOOMERANG,
    PLAYER_AP_LENS,
    PLAYER_AP_BEAN,
    PLAYER_AP_HAMMER,
    PLAYER_AP_BOW_LIGHT,
    PLAYER_AP_NAYRUS_LOVE,
    PLAYER_AP_BOTTLE,
    PLAYER_AP_BOTTLE_POTION_RED,
    PLAYER_AP_BOTTLE_POTION_GREEN,
    PLAYER_AP_BOTTLE_POTION_BLUE,
    PLAYER_AP_BOTTLE_FAIRY,
    PLAYER_AP_BOTTLE_FISH,
    PLAYER_AP_BOTTLE_MILK,
    PLAYER_AP_BOTTLE_LETTER,
    PLAYER_AP_BOTTLE_FIRE,
    PLAYER_AP_BOTTLE_BUG,
    PLAYER_AP_BOTTLE_BIG_POE,
    PLAYER_AP_BOTTLE_MILK_HALF,
    PLAYER_AP_BOTTLE_POE,
    PLAYER_AP_WEIRD_EGG,
    PLAYER_AP_CHICKEN,
    PLAYER_AP_LETTER_ZELDA,
    PLAYER_AP_MASK_KEATON,
    PLAYER_AP_MASK_SKULL,
    PLAYER_AP_MASK_SPOOKY,
    PLAYER_AP_MASK_BUNNY,
    PLAYER_AP_MASK_GORON,
    PLAYER_AP_MASK_ZORA,
    PLAYER_AP_MASK_GERUDO,
    PLAYER_AP_MASK_TRUTH,
    PLAYER_AP_SWORD_MASTER,
    PLAYER_AP_POCKET_EGG,
    PLAYER_AP_POCKET_CUCCO,
    PLAYER_AP_COJIRO,
    PLAYER_AP_ODD_MUSHROOM,
    PLAYER_AP_ODD_POTION,
    PLAYER_AP_SAW,
    PLAYER_AP_SWORD_BROKEN,
    PLAYER_AP_PRESCRIPTION,
    PLAYER_AP_FROG,
    PLAYER_AP_EYEDROPS,
    PLAYER_AP_CLAIM_CHECK,
    PLAYER_AP_BOW_FIRE,
    PLAYER_AP_BOW_ICE,
    PLAYER_AP_BOW_LIGHT,
    PLAYER_AP_SWORD_KOKIRI,
    PLAYER_AP_SWORD_MASTER,
    PLAYER_AP_SWORD_BGS,
};

static s32 (*D_80853EDC[])(Player* this, PlayState* play) = {
    func_8083485C, func_8083485C, func_8083485C, func_808349DC, func_808349DC, func_808349DC, func_8083485C,
    func_8083485C, func_8083501C, func_8083501C, func_8083501C, func_8083501C, func_8083501C, func_8083501C,
    func_8083501C, func_8083501C, func_8083501C, func_8083501C, func_808356E8, func_808356E8, func_80835800,
    func_8083485C, func_8083485C, func_8083485C, func_8083485C, func_8083485C, func_8083485C, func_8083485C,
    func_8083485C, func_8083485C, func_8083485C, func_8083485C, func_8083485C, func_8083485C, func_8083485C,
    func_8083485C, func_8083485C, func_8083485C, func_8083485C, func_8083485C, func_8083485C, func_8083485C,
    func_8083485C, func_8083485C, func_8083485C, func_8083485C, func_8083485C, func_8083485C, func_8083485C,
    func_8083485C, func_8083485C, func_8083485C, func_8083485C, func_8083485C, func_8083485C, func_8083485C,
    func_8083485C, func_8083485C, func_8083485C, func_8083485C, func_8083485C, func_8083485C, func_8083485C,
    func_8083485C, func_8083485C, func_8083485C, func_8083485C,
};

static void (*D_80853FE8[])(PlayState* play, Player* this) = {
    func_80833770, func_80833770, func_80833770, func_80833770, func_80833770, func_80833770, func_8083377C,
    func_80833790, func_8083379C, func_8083379C, func_8083379C, func_8083379C, func_8083379C, func_8083379C,
    func_8083379C, func_8083379C, func_80833910, func_80833910, func_808337D4, func_808337D4, func_80833984,
    func_80833770, func_80833770, func_80833770, func_80833770, func_80833770, func_80833770, func_80833770,
    func_80833770, func_80833770, func_80833770, func_80833770, func_80833770, func_80833770, func_80833770,
    func_80833770, func_80833770, func_80833770, func_80833770, func_80833770, func_80833770, func_80833770,
    func_80833770, func_80833770, func_80833770, func_80833770, func_80833770, func_80833770, func_80833770,
    func_80833770, func_80833770, func_80833770, func_80833770, func_80833770, func_80833770, func_80833770,
    func_80833770, func_80833770, func_80833770, func_80833770, func_80833770, func_80833770, func_80833770,
    func_80833770, func_80833770, func_80833770, func_80833770,
};

typedef enum {
    /*  0 */ PLAYER_D_808540F4_0,
    /*  1 */ PLAYER_D_808540F4_1,
    /*  2 */ PLAYER_D_808540F4_2,
    /*  3 */ PLAYER_D_808540F4_3,
    /*  4 */ PLAYER_D_808540F4_4,
    /*  5 */ PLAYER_D_808540F4_5,
    /*  6 */ PLAYER_D_808540F4_6,
    /*  7 */ PLAYER_D_808540F4_7,
    /*  8 */ PLAYER_D_808540F4_8,
    /*  9 */ PLAYER_D_808540F4_9,
    /* 10 */ PLAYER_D_808540F4_10,
    /* 11 */ PLAYER_D_808540F4_11,
    /* 12 */ PLAYER_D_808540F4_12,
    /* 13 */ PLAYER_D_808540F4_13,
    /* 14 */ PLAYER_D_808540F4_MAX
} PlayerD_808540F4Index;

static struct_808540F4 D_808540F4[PLAYER_D_808540F4_MAX] = {
    /* PLAYER_D_808540F4_0 */ { &gPlayerAnim_002F50, 12 },
    /* PLAYER_D_808540F4_1 */ { &gPlayerAnim_003080, 6 },
    /* PLAYER_D_808540F4_2 */ { &gPlayerAnim_002C68, 8 },
    /* PLAYER_D_808540F4_3 */ { &gPlayerAnim_003090, 8 },
    /* PLAYER_D_808540F4_4 */ { &gPlayerAnim_002A20, 8 },
    /* PLAYER_D_808540F4_5 */ { &gPlayerAnim_002F30, 10 },
    /* PLAYER_D_808540F4_6 */ { &gPlayerAnim_002C58, 7 },
    /* PLAYER_D_808540F4_7 */ { &gPlayerAnim_002C60, 11 },
    /* PLAYER_D_808540F4_8 */ { &gPlayerAnim_002F50, 12 },
    /* PLAYER_D_808540F4_9 */ { &gPlayerAnim_003078, 4 },
    /* PLAYER_D_808540F4_10 */ { &gPlayerAnim_003058, 4 },
    /* PLAYER_D_808540F4_11 */ { &gPlayerAnim_002F38, 4 },
    /* PLAYER_D_808540F4_12 */ { &gPlayerAnim_0024E0, 5 },
    /* PLAYER_D_808540F4_13 */ { &gPlayerAnim_002F48, 13 },
};

static s8 D_80854164[PLAYER_ANIMTYPE_MAX][PLAYER_ANIMTYPE_MAX] = {
    { PLAYER_D_808540F4_8, -PLAYER_D_808540F4_5, -PLAYER_D_808540F4_3, -PLAYER_D_808540F4_6, PLAYER_D_808540F4_8,
      PLAYER_D_808540F4_11 },
    { PLAYER_D_808540F4_5, PLAYER_D_808540F4_0, -PLAYER_D_808540F4_1, PLAYER_D_808540F4_4, PLAYER_D_808540F4_5,
      PLAYER_D_808540F4_9 },
    { PLAYER_D_808540F4_3, PLAYER_D_808540F4_1, PLAYER_D_808540F4_0, PLAYER_D_808540F4_2, PLAYER_D_808540F4_3,
      PLAYER_D_808540F4_9 },
    { PLAYER_D_808540F4_6, -PLAYER_D_808540F4_4, -PLAYER_D_808540F4_2, PLAYER_D_808540F4_7, PLAYER_D_808540F4_6,
      PLAYER_D_808540F4_10 },
    { PLAYER_D_808540F4_8, -PLAYER_D_808540F4_5, -PLAYER_D_808540F4_3, -PLAYER_D_808540F4_6, PLAYER_D_808540F4_8,
      PLAYER_D_808540F4_11 },
    { PLAYER_D_808540F4_8, -PLAYER_D_808540F4_5, -PLAYER_D_808540F4_3, -PLAYER_D_808540F4_6, PLAYER_D_808540F4_8,
      PLAYER_D_808540F4_11 },
};

static ExplosiveInfo sExplosiveInfos[] = {
    { ITEM_BOMB, ACTOR_EN_BOM },
    { ITEM_BOMBCHU, ACTOR_EN_BOM_CHU },
};

static struct_80854190 D_80854190[PLAYER_MWA_MAX] = {
    /* PLAYER_MWA_FORWARD_SLASH_1H */
    { &gPlayerAnim_002A80, &gPlayerAnim_002A90, &gPlayerAnim_002A88, 1, 4 },
    /* PLAYER_MWA_FORWARD_SLASH_2H */
    { &gPlayerAnim_0028C0, &gPlayerAnim_0028C8, &gPlayerAnim_002498, 1, 4 },
    /* PLAYER_MWA_FORWARD_COMBO_1H */
    { &gPlayerAnim_002A98, &gPlayerAnim_002AA0, &gPlayerAnim_002540, 0, 5 },
    /* PLAYER_MWA_FORWARD_COMBO_2H */
    { &gPlayerAnim_0028D0, &gPlayerAnim_0028D8, &gPlayerAnim_0024A0, 1, 7 },
    /* PLAYER_MWA_RIGHT_SLASH_1H */
    { &gPlayerAnim_002968, &gPlayerAnim_002970, &gPlayerAnim_0024C0, 1, 4 },
    /* PLAYER_MWA_RIGHT_SLASH_2H */
    { &gPlayerAnim_002880, &gPlayerAnim_002888, &gPlayerAnim_002478, 0, 5 },
    /* PLAYER_MWA_RIGHT_COMBO_1H */
    { &gPlayerAnim_002978, &gPlayerAnim_002980, &gPlayerAnim_0024C8, 2, 8 },
    /* PLAYER_MWA_RIGHT_COMBO_2H */
    { &gPlayerAnim_002890, &gPlayerAnim_002898, &gPlayerAnim_002480, 3, 8 },
    /* PLAYER_MWA_LEFT_SLASH_1H */
    { &gPlayerAnim_0029A0, &gPlayerAnim_0029A8, &gPlayerAnim_0024D0, 0, 4 },
    /* PLAYER_MWA_LEFT_SLASH_2H */
    { &gPlayerAnim_0028A0, &gPlayerAnim_0028A8, &gPlayerAnim_002488, 0, 5 },
    /* PLAYER_MWA_LEFT_COMBO_1H */
    { &gPlayerAnim_0029B0, &gPlayerAnim_0029B8, &gPlayerAnim_0024D8, 0, 6 },
    /* PLAYER_MWA_LEFT_COMBO_2H */
    { &gPlayerAnim_0028B0, &gPlayerAnim_0028B8, &gPlayerAnim_002490, 1, 5 },
    /* PLAYER_MWA_STAB_1H */
    { &gPlayerAnim_002AA8, &gPlayerAnim_002AB0, &gPlayerAnim_002548, 0, 3 },
    /* PLAYER_MWA_STAB_2H */
    { &gPlayerAnim_0028E0, &gPlayerAnim_0028E8, &gPlayerAnim_0024A8, 0, 3 },
    /* PLAYER_MWA_STAB_COMBO_1H */
    { &gPlayerAnim_002AB8, &gPlayerAnim_002AC0, &gPlayerAnim_002550, 1, 9 },
    /* PLAYER_MWA_STAB_COMBO_2H */
    { &gPlayerAnim_0028F0, &gPlayerAnim_0028F8, &gPlayerAnim_0024B0, 1, 8 },
    /* PLAYER_MWA_FLIPSLASH_START */
    { &gPlayerAnim_002A60, &gPlayerAnim_002A50, &gPlayerAnim_002A50, 1, 10 },
    /* PLAYER_MWA_JUMPSLASH_START */
    { &gPlayerAnim_002900, &gPlayerAnim_002910, &gPlayerAnim_002910, 1, 11 },
    /* PLAYER_MWA_FLIPSLASH_FINISH */
    { &gPlayerAnim_002A50, &gPlayerAnim_002A58, &gPlayerAnim_002A58, 1, 2 },
    /* PLAYER_MWA_JUMPSLASH_FINISH */
    { &gPlayerAnim_002910, &gPlayerAnim_002908, &gPlayerAnim_002908, 1, 2 },
    /* PLAYER_MWA_BACKSLASH_RIGHT */
    { &gPlayerAnim_002B80, &gPlayerAnim_002B88, &gPlayerAnim_002B88, 1, 5 },
    /* PLAYER_MWA_BACKSLASH_LEFT */
    { &gPlayerAnim_002B70, &gPlayerAnim_002B78, &gPlayerAnim_002B78, 1, 4 },
    /* PLAYER_MWA_HAMMER_FORWARD */
    { &gPlayerAnim_002C40, &gPlayerAnim_002C50, &gPlayerAnim_002C48, 3, 10 },
    /* PLAYER_MWA_HAMMER_SIDE */
    { &gPlayerAnim_002C70, &gPlayerAnim_002C80, &gPlayerAnim_002C78, 2, 11 },
    /* PLAYER_MWA_SPIN_ATTACK_1H */
    { &gPlayerAnim_002B28, &gPlayerAnim_002B30, &gPlayerAnim_002560, 0, 12 },
    /* PLAYER_MWA_SPIN_ATTACK_2H */
    { &gPlayerAnim_002940, &gPlayerAnim_002948, &gPlayerAnim_0024B8, 0, 15 },
    /* PLAYER_MWA_BIG_SPIN_1H */
    { &gPlayerAnim_0029C0, &gPlayerAnim_0029C8, &gPlayerAnim_002560, 0, 16 },
    /* PLAYER_MWA_BIG_SPIN_2H */
    { &gPlayerAnim_0029C0, &gPlayerAnim_0029C8, &gPlayerAnim_0024B8, 0, 16 },
};

static LinkAnimationHeader* D_80854350[] = {
    &gPlayerAnim_002AE8,
    &gPlayerAnim_002920,
};

static LinkAnimationHeader* D_80854358[] = {
    &gPlayerAnim_002AE0,
    &gPlayerAnim_002920,
};

static LinkAnimationHeader* D_80854360[] = {
    &gPlayerAnim_002AF0,
    &gPlayerAnim_002928,
};

static LinkAnimationHeader* D_80854368[] = {
    &gPlayerAnim_002AF8,
    &gPlayerAnim_002930,
};

static LinkAnimationHeader* D_80854370[] = {
    &gPlayerAnim_002B00,
    &gPlayerAnim_002938,
};

static LinkAnimationHeader* D_80854378[] = {
    &gPlayerAnim_002AD8,
    &gPlayerAnim_002918,
};

static u8 D_80854380[2] = { PLAYER_MWA_SPIN_ATTACK_1H, PLAYER_MWA_SPIN_ATTACK_2H };
static u8 D_80854384[2] = { PLAYER_MWA_BIG_SPIN_1H, PLAYER_MWA_BIG_SPIN_2H };

static u16 D_80854388[] = { BTN_B, BTN_CLEFT, BTN_CDOWN, BTN_CRIGHT };

static u8 sMagicSpellCosts[] = { 12, 24, 24, 12, 24, 12 };

static u16 D_80854398[] = { NA_SE_IT_BOW_DRAW, NA_SE_IT_SLING_DRAW, NA_SE_IT_HOOKSHOT_READY };

static u8 sMagicArrowCosts[] = { 4, 4, 8 };

static LinkAnimationHeader* D_808543A4[] = {
    &gPlayerAnim_0025C0,
    &gPlayerAnim_0025C8,
};

static LinkAnimationHeader* D_808543AC[] = {
    &gPlayerAnim_002580,
    &gPlayerAnim_002588,
};

static LinkAnimationHeader* D_808543B4[] = {
    &gPlayerAnim_002510,
    &gPlayerAnim_002518,
};

static LinkAnimationHeader* D_808543BC[] = {
    &gPlayerAnim_002510,
    &gPlayerAnim_002520,
};

static LinkAnimationHeader* D_808543C4[] = {
    &gPlayerAnim_002EC0,
    &gPlayerAnim_002A08,
};

static LinkAnimationHeader* D_808543CC[] = {
    &gPlayerAnim_0026F0,
    &gPlayerAnim_002CC8,
};

static LinkAnimationHeader* D_808543D4[] = {
    &gPlayerAnim_0026C0,
    &gPlayerAnim_002CC0,
};

// return type can't be void due to regalloc in func_8084FCAC
BAD_RETURN(s32) func_80832210(Player* this) {
    this->actor.speedXZ = 0.0f;
    this->linearVelocity = 0.0f;
}

// return type can't be void due to regalloc in func_8083F72C
BAD_RETURN(s32) func_80832224(Player* this) {
    func_80832210(this);
    this->unk_6AD = 0;
}

s32 func_8083224C(PlayState* play) {
    Player* this = GET_PLAYER(play);

    return CHECK_FLAG_ALL(this->actor.flags, ACTOR_FLAG_8);
}

void func_80832264(PlayState* play, Player* this, LinkAnimationHeader* anim) {
    LinkAnimation_PlayOnce(play, &this->skelAnime, anim);
}

void func_80832284(PlayState* play, Player* this, LinkAnimationHeader* anim) {
    LinkAnimation_PlayLoop(play, &this->skelAnime, anim);
}

void func_808322A4(PlayState* play, Player* this, LinkAnimationHeader* anim) {
    LinkAnimation_PlayLoopSetSpeed(play, &this->skelAnime, anim, 2.0f / 3.0f);
}

void func_808322D0(PlayState* play, Player* this, LinkAnimationHeader* anim) {
    LinkAnimation_PlayOnceSetSpeed(play, &this->skelAnime, anim, 2.0f / 3.0f);
}

void func_808322FC(Player* this) {
    this->actor.shape.rot.y += this->skelAnime.jointTable[1].y;
    this->skelAnime.jointTable[1].y = 0;
}

void func_80832318(Player* this) {
    this->stateFlags2 &= ~PLAYER_STATE2_17;
    this->meleeWeaponState = 0;
    this->meleeWeaponInfo[0].active = this->meleeWeaponInfo[1].active = this->meleeWeaponInfo[2].active = 0;
}

void func_80832340(PlayState* play, Player* this) {
    Camera* subCam;

    if (this->subCamId != CAM_ID_NONE) {
        subCam = play->cameraPtrs[this->subCamId];
        if ((subCam != NULL) && (subCam->csId == 1100)) {
            OnePointCutscene_EndCutscene(play, this->subCamId);
            this->subCamId = CAM_ID_NONE;
        }
    }

    this->stateFlags2 &= ~(PLAYER_STATE2_10 | PLAYER_STATE2_11);
}

void func_808323B4(PlayState* play, Player* this) {
    Actor* heldActor = this->heldActor;

    if ((heldActor != NULL) && !Player_HoldsHookshot(this)) {
        this->actor.child = NULL;
        this->heldActor = NULL;
        this->interactRangeActor = NULL;
        heldActor->parent = NULL;
        this->stateFlags1 &= ~PLAYER_STATE1_11;
    }

    if (Player_GetExplosiveHeld(this) >= 0) {
        func_8083399C(play, this, PLAYER_AP_NONE);
        this->heldItemId = ITEM_NONE_FE;
    }
}

void func_80832440(PlayState* play, Player* this) {
    if ((this->stateFlags1 & PLAYER_STATE1_11) && (this->heldActor == NULL)) {
        if (this->interactRangeActor != NULL) {
            if (this->getItemId == GI_NONE) {
                this->stateFlags1 &= ~PLAYER_STATE1_11;
                this->interactRangeActor = NULL;
            }
        } else {
            this->stateFlags1 &= ~PLAYER_STATE1_11;
        }
    }

    func_80832318(this);
    this->unk_6AD = 0;

    func_80832340(play, this);
    func_8005B1A4(Play_GetCamera(play, CAM_ID_MAIN));

    this->stateFlags1 &= ~(PLAYER_STATE1_13 | PLAYER_STATE1_14 | PLAYER_STATE1_20 | PLAYER_STATE1_21);
    this->stateFlags2 &= ~(PLAYER_STATE2_4 | PLAYER_STATE2_7 | PLAYER_STATE2_18);

    this->actor.shape.rot.x = 0;
    this->actor.shape.yOffset = 0.0f;

    this->unk_845 = this->unk_844 = 0;
}

s32 func_80832528(PlayState* play, Player* this) {
    if (this->heldItemActionParam >= PLAYER_AP_FISHING_POLE) {
        func_80835F44(play, this, ITEM_NONE);
        return 1;
    } else {
        return 0;
    }
}

void func_80832564(PlayState* play, Player* this) {
    func_80832440(play, this);
    func_808323B4(play, this);
}

s32 func_80832594(Player* this, s32 arg1, s32 arg2) {
    s16 temp = this->unk_A80 - D_808535D8;

    this->unk_850 += arg1 + (s16)(ABS(temp) * fabsf(D_808535D4) * 2.5415802156203426e-06f);

    if (CHECK_BTN_ANY(sControlInput->press.button, BTN_A | BTN_B)) {
        this->unk_850 += 5;
    }

    return this->unk_850 > arg2;
}

void func_80832630(PlayState* play) {
    if (play->actorCtx.freezeFlashTimer == 0) {
        play->actorCtx.freezeFlashTimer = 1;
    }
}

void func_8083264C(Player* this, s32 arg1, s32 arg2, s32 arg3, s32 arg4) {
    if (this->actor.category == ACTORCAT_PLAYER) {
        func_800AA000(arg4, arg1, arg2, arg3);
    }
}

void func_80832698(Player* this, u16 sfxId) {
    if (this->actor.category == ACTORCAT_PLAYER) {
        func_8002F7DC(&this->actor, sfxId + this->ageProperties->unk_92);
    } else {
        func_800F4190(&this->actor.projectedPos, sfxId);
    }
}

void func_808326F0(Player* this) {
    u16* entry = &D_8085361C[0];
    s32 i;

    for (i = 0; i < 4; i++) {
        Audio_StopSfxById((u16)(*entry + this->ageProperties->unk_92));
        entry++;
    }
}

u16 func_8083275C(Player* this, u16 sfxId) {
    return sfxId + this->unk_89E;
}

void func_80832770(Player* this, u16 sfxId) {
    func_8002F7DC(&this->actor, func_8083275C(this, sfxId));
}

u16 func_808327A4(Player* this, u16 sfxId) {
    return sfxId + this->unk_89E + this->ageProperties->unk_94;
}

void func_808327C4(Player* this, u16 sfxId) {
    func_8002F7DC(&this->actor, func_808327A4(this, sfxId));
}

void func_808327F8(Player* this, f32 arg1) {
    s32 sfxId;

    if (this->currentBoots == PLAYER_BOOTS_IRON) {
        sfxId = NA_SE_PL_WALK_HEAVYBOOTS;
    } else {
        sfxId = func_808327A4(this, NA_SE_PL_WALK_GROUND);
    }

    func_800F4010(&this->actor.projectedPos, sfxId, arg1);
}

void func_80832854(Player* this) {
    s32 sfxId;

    if (this->currentBoots == PLAYER_BOOTS_IRON) {
        sfxId = NA_SE_PL_JUMP_HEAVYBOOTS;
    } else {
        sfxId = func_808327A4(this, NA_SE_PL_JUMP);
    }

    func_8002F7DC(&this->actor, sfxId);
}

void func_808328A0(Player* this) {
    s32 sfxId;

    if (this->currentBoots == PLAYER_BOOTS_IRON) {
        sfxId = NA_SE_PL_LAND_HEAVYBOOTS;
    } else {
        sfxId = func_808327A4(this, NA_SE_PL_LAND);
    }

    func_8002F7DC(&this->actor, sfxId);
}

void func_808328EC(Player* this, u16 sfxId) {
    func_8002F7DC(&this->actor, sfxId);
    this->stateFlags2 |= PLAYER_STATE2_3;
}

void func_80832924(Player* this, struct_80832924* entry) {
    s32 data;
    s32 flags;
    u32 cont;
    s32 pad;

    do {
        data = ABS(entry->field);
        flags = data & 0x7800;
        if (LinkAnimation_OnFrame(&this->skelAnime, fabsf(data & 0x7FF))) {
            if (flags == 0x800) {
                func_8002F7DC(&this->actor, entry->sfxId);
            } else if (flags == 0x1000) {
                func_80832770(this, entry->sfxId);
            } else if (flags == 0x1800) {
                func_808327C4(this, entry->sfxId);
            } else if (flags == 0x2000) {
                func_80832698(this, entry->sfxId);
            } else if (flags == 0x2800) {
                func_808328A0(this);
            } else if (flags == 0x3000) {
                func_808327F8(this, 6.0f);
            } else if (flags == 0x3800) {
                func_80832854(this);
            } else if (flags == 0x4000) {
                func_808327F8(this, 0.0f);
            } else if (flags == 0x4800) {
                func_800F4010(&this->actor.projectedPos, this->ageProperties->unk_94 + NA_SE_PL_WALK_LADDER, 0.0f);
            }
        }
        cont = (entry->field >= 0);
        entry++;
    } while (cont);
}

void func_80832B0C(PlayState* play, Player* this, LinkAnimationHeader* anim) {
    LinkAnimation_Change(play, &this->skelAnime, anim, 1.0f, 0.0f, Animation_GetLastFrame(anim), ANIMMODE_ONCE, -6.0f);
}

void func_80832B78(PlayState* play, Player* this, LinkAnimationHeader* anim) {
    LinkAnimation_Change(play, &this->skelAnime, anim, 2.0f / 3.0f, 0.0f, Animation_GetLastFrame(anim), ANIMMODE_ONCE,
                         -6.0f);
}

void func_80832BE8(PlayState* play, Player* this, LinkAnimationHeader* anim) {
    LinkAnimation_Change(play, &this->skelAnime, anim, 1.0f, 0.0f, 0.0f, ANIMMODE_LOOP, -6.0f);
}

void func_80832C2C(PlayState* play, Player* this, LinkAnimationHeader* anim) {
    LinkAnimation_Change(play, &this->skelAnime, anim, 1.0f, 0.0f, 0.0f, ANIMMODE_ONCE, 0.0f);
}

void func_80832C6C(PlayState* play, Player* this, LinkAnimationHeader* anim) {
    LinkAnimation_Change(play, &this->skelAnime, anim, 1.0f, 0.0f, 0.0f, ANIMMODE_LOOP, -16.0f);
}

s32 func_80832CB0(PlayState* play, Player* this, LinkAnimationHeader* anim) {
    if (LinkAnimation_Update(play, &this->skelAnime)) {
        func_80832284(play, this, anim);
        return 1;
    } else {
        return 0;
    }
}

void func_80832CFC(Player* this) {
    this->skelAnime.prevTransl = this->skelAnime.baseTransl;
    this->skelAnime.prevRot = this->actor.shape.rot.y;
}

void func_80832D20(Player* this) {
    func_80832CFC(this);
    this->skelAnime.prevTransl.x *= this->ageProperties->unk_08;
    this->skelAnime.prevTransl.y *= this->ageProperties->unk_08;
    this->skelAnime.prevTransl.z *= this->ageProperties->unk_08;
}

void func_80832DB0(Player* this) {
    this->skelAnime.jointTable[1].y = 0;
}

void func_80832DBC(Player* this) {
    if (this->skelAnime.moveFlags != 0) {
        func_808322FC(this);
        this->skelAnime.jointTable[0].x = this->skelAnime.baseTransl.x;
        this->skelAnime.jointTable[0].z = this->skelAnime.baseTransl.z;
        if (this->skelAnime.moveFlags & 8) {
            if (this->skelAnime.moveFlags & 2) {
                this->skelAnime.jointTable[0].y = this->skelAnime.prevTransl.y;
            }
        } else {
            this->skelAnime.jointTable[0].y = this->skelAnime.baseTransl.y;
        }
        func_80832CFC(this);
        this->skelAnime.moveFlags = 0;
    }
}

void func_80832E48(Player* this, s32 flags) {
    Vec3f pos;

    this->skelAnime.moveFlags = flags;
    this->skelAnime.prevTransl = this->skelAnime.baseTransl;
    SkelAnime_UpdateTranslation(&this->skelAnime, &pos, this->actor.shape.rot.y);

    if (flags & 1) {
        if (!LINK_IS_ADULT) {
            pos.x *= 0.64f;
            pos.z *= 0.64f;
        }
        this->actor.world.pos.x += pos.x * this->actor.scale.x;
        this->actor.world.pos.z += pos.z * this->actor.scale.z;
    }

    if (flags & 2) {
        if (!(flags & 4)) {
            pos.y *= this->ageProperties->unk_08;
        }
        this->actor.world.pos.y += pos.y * this->actor.scale.y;
    }

    func_808322FC(this);
}

void func_80832F54(PlayState* play, Player* this, s32 flags) {
    if (flags & 0x200) {
        func_80832D20(this);
    } else if ((flags & 0x100) || (this->skelAnime.moveFlags != 0)) {
        func_80832CFC(this);
    } else {
        this->skelAnime.prevTransl = this->skelAnime.jointTable[0];
        this->skelAnime.prevRot = this->actor.shape.rot.y;
    }

    this->skelAnime.moveFlags = flags;
    func_80832210(this);
    AnimationContext_DisableQueue(play);
}

void func_80832FFC(PlayState* play, Player* this, LinkAnimationHeader* anim, s32 flags, f32 playbackSpeed) {
    LinkAnimation_PlayOnceSetSpeed(play, &this->skelAnime, anim, playbackSpeed);
    func_80832F54(play, this, flags);
}

void func_8083303C(PlayState* play, Player* this, LinkAnimationHeader* anim, s32 flags) {
    func_80832FFC(play, this, anim, flags, 1.0f);
}

void func_80833064(PlayState* play, Player* this, LinkAnimationHeader* anim, s32 flags) {
    func_80832FFC(play, this, anim, flags, 2.0f / 3.0f);
}

void func_8083308C(PlayState* play, Player* this, LinkAnimationHeader* anim) {
    func_80833064(play, this, anim, 0x1C);
}

void func_808330AC(PlayState* play, Player* this, LinkAnimationHeader* anim, s32 flags, f32 playbackSpeed) {
    LinkAnimation_PlayLoopSetSpeed(play, &this->skelAnime, anim, playbackSpeed);
    func_80832F54(play, this, flags);
}

void func_808330EC(PlayState* play, Player* this, LinkAnimationHeader* anim, s32 flags) {
    func_808330AC(play, this, anim, flags, 1.0f);
}

void func_80833114(PlayState* play, Player* this, LinkAnimationHeader* anim, s32 flags) {
    func_808330AC(play, this, anim, flags, 2.0f / 3.0f);
}

void func_8083313C(PlayState* play, Player* this, LinkAnimationHeader* anim) {
    func_80833114(play, this, anim, 0x1C);
}

void func_8083315C(PlayState* play, Player* this) {
    s8 phi_v1;
    s8 phi_v0;

    this->unk_A7C = D_808535D4;
    this->unk_A80 = D_808535D8;

    func_80077D10(&D_808535D4, &D_808535D8, sControlInput);

    D_808535DC = Camera_GetInputDirYaw(GET_ACTIVE_CAM(play)) + D_808535D8;

    this->unk_846 = (this->unk_846 + 1) % 4;

    if (D_808535D4 < 55.0f) {
        phi_v0 = -1;
        phi_v1 = -1;
    } else {
        phi_v1 = (u16)(D_808535D8 + 0x2000) >> 9;
        phi_v0 = (u16)((s16)(D_808535DC - this->actor.shape.rot.y) + 0x2000) >> 14;
    }

    this->unk_847[this->unk_846] = phi_v1;
    this->unk_84B[this->unk_846] = phi_v0;
}

void func_8083328C(PlayState* play, Player* this, LinkAnimationHeader* linkAnim) {
    LinkAnimation_PlayOnceSetSpeed(play, &this->skelAnime, linkAnim, D_808535E8);
}

s32 func_808332B8(Player* this) {
    return (this->stateFlags1 & PLAYER_STATE1_27) && (this->currentBoots != PLAYER_BOOTS_IRON);
}

s32 func_808332E4(Player* this) {
    return (this->stateFlags1 & PLAYER_STATE1_24);
}

void func_808332F4(Player* this, PlayState* play) {
    GetItemEntry* giEntry = &sGetItemTable[this->getItemId - 1];

    this->unk_862 = ABS(giEntry->gi);
}

static LinkAnimationHeader* func_80833338(Player* this) {
    return GET_PLAYER_ANIM(PLAYER_ANIMGROUP_0, this->modelAnimType);
}

s32 func_80833350(Player* this) {
    LinkAnimationHeader** entry;
    s32 i;

    if (func_80833338(this) != this->skelAnime.animation) {
        for (i = 0, entry = &D_80853D7C[0][0]; i < 28; i++, entry++) {
            if (this->skelAnime.animation == *entry) {
                return i + 1;
            }
        }
        return 0;
    }

    return -1;
}

void func_808333FC(Player* this, s32 arg1) {
    if (D_80853E7C[arg1] != 0) {
        func_80832924(this, D_80853E50[D_80853E7C[arg1] - 1]);
    }
}

LinkAnimationHeader* func_80833438(Player* this) {
    if (this->unk_890 != 0) {
        return GET_PLAYER_ANIM(PLAYER_ANIMGROUP_3, this->modelAnimType);
    } else if (!(this->stateFlags1 & (PLAYER_STATE1_27 | PLAYER_STATE1_29)) &&
               (this->currentBoots == PLAYER_BOOTS_IRON)) {
        return GET_PLAYER_ANIM(PLAYER_ANIMGROUP_4, this->modelAnimType);
    } else {
        return GET_PLAYER_ANIM(PLAYER_ANIMGROUP_2, this->modelAnimType);
    }
}

s32 func_808334B4(Player* this) {
    return func_808332E4(this) && (this->unk_834 != 0);
}

LinkAnimationHeader* func_808334E4(Player* this) {
    if (func_808334B4(this)) {
        return &gPlayerAnim_002638;
    } else {
        return GET_PLAYER_ANIM(PLAYER_ANIMGROUP_6, this->modelAnimType);
    }
}

LinkAnimationHeader* func_80833528(Player* this) {
    if (func_808334B4(this)) {
        return &gPlayerAnim_002630;
    } else {
        return GET_PLAYER_ANIM(PLAYER_ANIMGROUP_5, this->modelAnimType);
    }
}

LinkAnimationHeader* func_8083356C(Player* this) {
    if (func_8002DD78(this)) {
        return &gPlayerAnim_0026E8;
    } else {
        return GET_PLAYER_ANIM(PLAYER_ANIMGROUP_23, this->modelAnimType);
    }
}

LinkAnimationHeader* func_808335B0(Player* this) {
    if (func_808334B4(this)) {
        return &gPlayerAnim_002620;
    } else {
        return GET_PLAYER_ANIM(PLAYER_ANIMGROUP_25, this->modelAnimType);
    }
}

LinkAnimationHeader* func_808335F4(Player* this) {
    if (func_808334B4(this)) {
        return &gPlayerAnim_002618;
    } else {
        return GET_PLAYER_ANIM(PLAYER_ANIMGROUP_24, this->modelAnimType);
    }
}

void func_80833638(Player* this, PlayerFunc82C arg1) {
    this->func_82C = arg1;
    this->unk_836 = 0;
    this->unk_830 = 0.0f;
    func_808326F0(this);
}

void func_80833664(PlayState* play, Player* this, s8 actionParam) {
    LinkAnimationHeader* current = this->skelAnime.animation;
    LinkAnimationHeader** iter = D_80853914 + this->modelAnimType;
    u32 i;

    this->stateFlags1 &= ~(PLAYER_STATE1_3 | PLAYER_STATE1_24);

    for (i = 0; i < PLAYER_ANIMGROUP_MAX; i++) {
        if (current == *iter) {
            break;
        }
        iter += PLAYER_ANIMTYPE_MAX;
    }

    func_8083399C(play, this, actionParam);

    if (i < PLAYER_ANIMGROUP_MAX) {
        this->skelAnime.animation = GET_PLAYER_ANIM(i, this->modelAnimType);
    }
}

s8 Player_ItemToActionParam(s32 item) {
    if (item >= ITEM_NONE_FE) {
        return PLAYER_AP_NONE;
    } else if (item == ITEM_LAST_USED) {
        return PLAYER_AP_LAST_USED;
    } else if (item == ITEM_FISHING_POLE) {
        return PLAYER_AP_FISHING_POLE;
    } else {
        return sItemActionParams[item];
    }
}

void func_80833770(PlayState* play, Player* this) {
}

void func_8083377C(PlayState* play, Player* this) {
    this->unk_85C = 1.0f;
}

void func_80833790(PlayState* play, Player* this) {
}

void func_8083379C(PlayState* play, Player* this) {
    this->stateFlags1 |= PLAYER_STATE1_3;

    if (this->heldItemActionParam != PLAYER_AP_SLINGSHOT) {
        this->unk_860 = -1;
    } else {
        this->unk_860 = -2;
    }
}

void func_808337D4(PlayState* play, Player* this) {
    s32 explosiveType;
    ExplosiveInfo* explosiveInfo;
    Actor* spawnedActor;

    if (this->stateFlags1 & PLAYER_STATE1_11) {
        func_80832528(play, this);
        return;
    }

    explosiveType = Player_GetExplosiveHeld(this);
    explosiveInfo = &sExplosiveInfos[explosiveType];

    spawnedActor =
        Actor_SpawnAsChild(&play->actorCtx, &this->actor, play, explosiveInfo->actorId, this->actor.world.pos.x,
                           this->actor.world.pos.y, this->actor.world.pos.z, 0, this->actor.shape.rot.y, 0, 0);
    if (spawnedActor != NULL) {
        if ((explosiveType != 0) && (play->bombchuBowlingStatus != 0)) {
            play->bombchuBowlingStatus--;
            if (play->bombchuBowlingStatus == 0) {
                play->bombchuBowlingStatus = -1;
            }
        } else {
            Inventory_ChangeAmmo(explosiveInfo->itemId, -1);
        }

        this->interactRangeActor = spawnedActor;
        this->heldActor = spawnedActor;
        this->getItemId = GI_NONE;
        this->unk_3BC.y = spawnedActor->shape.rot.y - this->actor.shape.rot.y;
        this->stateFlags1 |= PLAYER_STATE1_11;
    }
}

void func_80833910(PlayState* play, Player* this) {
    this->stateFlags1 |= PLAYER_STATE1_3;
    this->unk_860 = -3;

    this->heldActor =
        Actor_SpawnAsChild(&play->actorCtx, &this->actor, play, ACTOR_ARMS_HOOK, this->actor.world.pos.x,
                           this->actor.world.pos.y, this->actor.world.pos.z, 0, this->actor.shape.rot.y, 0, 0);
}

void func_80833984(PlayState* play, Player* this) {
    this->stateFlags1 |= PLAYER_STATE1_24;
}

void func_8083399C(PlayState* play, Player* this, s8 actionParam) {
    this->unk_860 = 0;
    this->unk_85C = 0.0f;
    this->unk_858 = 0.0f;

    this->heldItemActionParam = this->itemActionParam = actionParam;
    this->modelGroup = this->nextModelGroup;

    this->stateFlags1 &= ~(PLAYER_STATE1_3 | PLAYER_STATE1_24);

    D_80853FE8[actionParam](play, this);

    Player_SetModelGroup(this, this->modelGroup);
}

void func_80833A20(Player* this, s32 newMeleeWeaponState) {
    u16 itemSfx;
    u16 voiceSfx;

    if (this->meleeWeaponState == 0) {
        if ((this->heldItemActionParam == PLAYER_AP_SWORD_BGS) && (gSaveContext.swordHealth > 0.0f)) {
            itemSfx = NA_SE_IT_HAMMER_SWING;
        } else {
            itemSfx = NA_SE_IT_SWORD_SWING;
        }

        voiceSfx = NA_SE_VO_LI_SWORD_N;
        if (this->heldItemActionParam == PLAYER_AP_HAMMER) {
            itemSfx = NA_SE_IT_HAMMER_SWING;
        } else if (this->meleeWeaponAnimation >= PLAYER_MWA_SPIN_ATTACK_1H) {
            itemSfx = 0;
            voiceSfx = NA_SE_VO_LI_SWORD_L;
        } else if (this->unk_845 >= 3) {
            itemSfx = NA_SE_IT_SWORD_SWING_HARD;
            voiceSfx = NA_SE_VO_LI_SWORD_L;
        }

        if (itemSfx != 0) {
            func_808328EC(this, itemSfx);
        }

        if (!((this->meleeWeaponAnimation >= PLAYER_MWA_FLIPSLASH_START) &&
              (this->meleeWeaponAnimation <= PLAYER_MWA_JUMPSLASH_FINISH))) {
            func_80832698(this, voiceSfx);
        }
    }

    this->meleeWeaponState = newMeleeWeaponState;
}

s32 func_80833B2C(Player* this) {
    if (this->stateFlags1 & (PLAYER_STATE1_16 | PLAYER_STATE1_17 | PLAYER_STATE1_30)) {
        return 1;
    } else {
        return 0;
    }
}

s32 func_80833B54(Player* this) {
    if ((this->unk_664 != NULL) && CHECK_FLAG_ALL(this->unk_664->flags, ACTOR_FLAG_0 | ACTOR_FLAG_2)) {
        this->stateFlags1 |= PLAYER_STATE1_4;
        return 1;
    }

    if (this->stateFlags1 & PLAYER_STATE1_4) {
        this->stateFlags1 &= ~PLAYER_STATE1_4;
        if (this->linearVelocity == 0.0f) {
            this->currentYaw = this->actor.shape.rot.y;
        }
    }

    return 0;
}

s32 func_80833BCC(Player* this) {
    return func_8008E9C4(this) || func_80833B2C(this);
}

s32 func_80833C04(Player* this) {
    return func_80833B54(this) || func_80833B2C(this);
}

void func_80833C3C(Player* this) {
    this->unk_870 = this->unk_874 = 0.0f;
}

s32 func_80833C50(Player* this, s32 item) {
    if ((item < ITEM_NONE_FE) && (Player_ItemToActionParam(item) == this->itemActionParam)) {
        return 1;
    } else {
        return 0;
    }
}

s32 func_80833C98(s32 item1, s32 actionParam) {
    if ((item1 < ITEM_NONE_FE) && (Player_ItemToActionParam(item1) == actionParam)) {
        return 1;
    } else {
        return 0;
    }
}

s32 func_80833CDC(PlayState* play, s32 index) {
    if (index >= 4) {
        return ITEM_NONE;
    } else if (play->bombchuBowlingStatus != 0) {
        return (play->bombchuBowlingStatus > 0) ? ITEM_BOMBCHU : ITEM_NONE;
    } else if (index == 0) {
        return B_BTN_ITEM;
    } else if (index == 1) {
        return C_BTN_ITEM(0);
    } else if (index == 2) {
        return C_BTN_ITEM(1);
    } else {
        return C_BTN_ITEM(2);
    }
}

void func_80833DF8(Player* this, PlayState* play) {
    s32 maskActionParam;
    s32 item;
    s32 i;

    if (this->currentMask != PLAYER_MASK_NONE) {
        maskActionParam = this->currentMask - 1 + PLAYER_AP_MASK_KEATON;
        if (!func_80833C98(C_BTN_ITEM(0), maskActionParam) && !func_80833C98(C_BTN_ITEM(1), maskActionParam) &&
            !func_80833C98(C_BTN_ITEM(2), maskActionParam)) {
            this->currentMask = PLAYER_MASK_NONE;
        }
    }

    if (!(this->stateFlags1 & (PLAYER_STATE1_11 | PLAYER_STATE1_29)) && !func_8008F128(this)) {
        if (this->itemActionParam >= PLAYER_AP_FISHING_POLE) {
            if (!func_80833C50(this, B_BTN_ITEM) && !func_80833C50(this, C_BTN_ITEM(0)) &&
                !func_80833C50(this, C_BTN_ITEM(1)) && !func_80833C50(this, C_BTN_ITEM(2))) {
                func_80835F44(play, this, ITEM_NONE);
                return;
            }
        }

        for (i = 0; i < ARRAY_COUNT(D_80854388); i++) {
            if (CHECK_BTN_ALL(sControlInput->press.button, D_80854388[i])) {
                break;
            }
        }

        item = func_80833CDC(play, i);
        if (item >= ITEM_NONE_FE) {
            for (i = 0; i < ARRAY_COUNT(D_80854388); i++) {
                if (CHECK_BTN_ALL(sControlInput->cur.button, D_80854388[i])) {
                    break;
                }
            }

            item = func_80833CDC(play, i);
            if ((item < ITEM_NONE_FE) && (Player_ItemToActionParam(item) == this->heldItemActionParam)) {
                D_80853618 = true;
            }
        } else {
            this->heldItemButton = i;
            func_80835F44(play, this, item);
        }
    }
}

void func_808340DC(Player* this, PlayState* play) {
    LinkAnimationHeader* anim;
    f32 phi_f2;
    f32 phi_f12;
    f32 phi_f14;
    f32 phi_f0;
    s32 sp38;
    s8 sp37;
    s32 nextAnimType;

    sp37 = Player_ItemToActionParam(this->heldItemId);
    func_80833638(this, func_80834A2C);

    nextAnimType = gPlayerModelTypes[this->nextModelGroup][PLAYER_MODELGROUPENTRY_ANIM];
    sp38 = D_80854164[gPlayerModelTypes[this->modelGroup][PLAYER_MODELGROUPENTRY_ANIM]][nextAnimType];
    if ((sp37 == PLAYER_AP_BOTTLE) || (sp37 == PLAYER_AP_BOOMERANG) ||
        ((sp37 == PLAYER_AP_NONE) &&
         ((this->heldItemActionParam == PLAYER_AP_BOTTLE) || (this->heldItemActionParam == PLAYER_AP_BOOMERANG)))) {
        sp38 = (sp37 == PLAYER_AP_NONE) ? -PLAYER_D_808540F4_13 : PLAYER_D_808540F4_13;
    }

    this->unk_15A = ABS(sp38);

    anim = D_808540F4[this->unk_15A].anim;
    if ((anim == &gPlayerAnim_002F30) && (this->currentShield == PLAYER_SHIELD_NONE)) {
        anim = &gPlayerAnim_002F40;
    }

    phi_f2 = Animation_GetLastFrame(anim);
    phi_f14 = phi_f2;

    if (sp38 >= 0) {
        phi_f0 = 1.2f;
        phi_f12 = 0.0f;
    } else {
        phi_f14 = 0.0f;
        phi_f0 = -1.2f;
        phi_f12 = phi_f2;
    }

    if (sp37 != PLAYER_AP_NONE) {
        phi_f0 *= 2.0f;
    }

    LinkAnimation_Change(play, &this->skelAnime2, anim, phi_f0, phi_f12, phi_f14, ANIMMODE_ONCE, 0.0f);

    this->stateFlags1 &= ~PLAYER_STATE1_8;
}

void func_80834298(Player* this, PlayState* play) {
    if ((this->actor.category == ACTORCAT_PLAYER) && !(this->stateFlags1 & PLAYER_STATE1_8) &&
        ((this->heldItemActionParam == this->itemActionParam) || (this->stateFlags1 & PLAYER_STATE1_22)) &&
        (gSaveContext.health != 0) && (play->csCtx.state == CS_STATE_IDLE) && (this->csMode == 0) &&
        (play->shootingGalleryStatus == 0) && (play->activeCamId == CAM_ID_MAIN) &&
        (play->transitionTrigger != TRANS_TRIGGER_START) && (gSaveContext.timer1State != 10)) {
        func_80833DF8(this, play);
    }

    if (this->stateFlags1 & PLAYER_STATE1_8) {
        func_808340DC(this, play);
    }
}

s32 func_80834380(PlayState* play, Player* this, s32* itemPtr, s32* typePtr) {
    if (LINK_IS_ADULT) {
        *itemPtr = ITEM_BOW;
        if (this->stateFlags1 & PLAYER_STATE1_23) {
            *typePtr = ARROW_NORMAL_HORSE;
        } else {
            *typePtr = ARROW_NORMAL + (this->heldItemActionParam - PLAYER_AP_BOW);
        }
    } else {
        *itemPtr = ITEM_SLINGSHOT;
        *typePtr = ARROW_SEED;
    }

    if (gSaveContext.minigameState == 1) {
        return play->interfaceCtx.hbaAmmo;
    } else if (play->shootingGalleryStatus != 0) {
        return play->shootingGalleryStatus;
    } else {
        return AMMO(*itemPtr);
    }
}

s32 func_8083442C(Player* this, PlayState* play) {
    s32 item;
    s32 arrowType;
    s32 magicArrowType;

    if ((this->heldItemActionParam >= PLAYER_AP_BOW_FIRE) && (this->heldItemActionParam <= PLAYER_AP_BOW_0E) &&
        (gSaveContext.magicState != MAGIC_STATE_IDLE)) {
        func_80078884(NA_SE_SY_ERROR);
    } else {
        func_80833638(this, func_808351D4);

        this->stateFlags1 |= PLAYER_STATE1_9;
        this->unk_834 = 14;

        if (this->unk_860 >= 0) {
            func_8002F7DC(&this->actor, D_80854398[ABS(this->unk_860) - 1]);

            if (!Player_HoldsHookshot(this) && (func_80834380(play, this, &item, &arrowType) > 0)) {
                magicArrowType = arrowType - ARROW_FIRE;

                if (this->unk_860 >= 0) {
                    if ((magicArrowType >= 0) && (magicArrowType <= 2) &&
                        !Magic_RequestChange(play, sMagicArrowCosts[magicArrowType], MAGIC_CONSUME_NOW)) {
                        arrowType = ARROW_NORMAL;
                    }

                    this->heldActor = Actor_SpawnAsChild(
                        &play->actorCtx, &this->actor, play, ACTOR_EN_ARROW, this->actor.world.pos.x,
                        this->actor.world.pos.y, this->actor.world.pos.z, 0, this->actor.shape.rot.y, 0, arrowType);
                }
            }
        }

        return 1;
    }

    return 0;
}

void func_80834594(PlayState* play, Player* this) {
    if (this->heldItemActionParam != PLAYER_AP_NONE) {
        if (func_8008F2BC(this, this->heldItemActionParam) >= 0) {
            func_808328EC(this, NA_SE_IT_SWORD_PUTAWAY);
        } else {
            func_808328EC(this, NA_SE_PL_CHANGE_ARMS);
        }
    }

    func_80835F44(play, this, this->heldItemId);

    if (func_8008F2BC(this, this->heldItemActionParam) >= 0) {
        func_808328EC(this, NA_SE_IT_SWORD_PICKOUT);
    } else if (this->heldItemActionParam != PLAYER_AP_NONE) {
        func_808328EC(this, NA_SE_PL_CHANGE_ARMS);
    }
}

void func_80834644(PlayState* play, Player* this) {
    if (func_80834A2C == this->func_82C) {
        func_80834594(play, this);
    }

    func_80833638(this, D_80853EDC[this->heldItemActionParam]);
    this->unk_834 = 0;
    this->unk_6AC = 0;
    func_808323B4(play, this);
    this->stateFlags1 &= ~PLAYER_STATE1_8;
}

LinkAnimationHeader* func_808346C4(PlayState* play, Player* this) {
    func_80833638(this, func_80834B5C);
    func_808323B4(play, this);

    if (this->unk_870 < 0.5f) {
        return D_808543A4[Player_HoldsTwoHandedWeapon(this)];
    } else {
        return D_808543AC[Player_HoldsTwoHandedWeapon(this)];
    }
}

s32 func_80834758(PlayState* play, Player* this) {
    LinkAnimationHeader* anim;
    f32 frame;

    if (!(this->stateFlags1 & (PLAYER_STATE1_22 | PLAYER_STATE1_23 | PLAYER_STATE1_29)) &&
        (play->shootingGalleryStatus == 0) && (this->heldItemActionParam == this->itemActionParam) &&
        (this->currentShield != PLAYER_SHIELD_NONE) && !Player_IsChildWithHylianShield(this) && func_80833BCC(this) &&
        CHECK_BTN_ALL(sControlInput->cur.button, BTN_R)) {

        anim = func_808346C4(play, this);
        frame = Animation_GetLastFrame(anim);
        LinkAnimation_Change(play, &this->skelAnime2, anim, 1.0f, frame, frame, ANIMMODE_ONCE, 0.0f);
        func_8002F7DC(&this->actor, NA_SE_IT_SHIELD_POSTURE);

        return 1;
    } else {
        return 0;
    }
}

s32 func_8083485C(Player* this, PlayState* play) {
    if (func_80834758(play, this)) {
        return 1;
    } else {
        return 0;
    }
}

void func_80834894(Player* this) {
    func_80833638(this, func_80834C74);

    if (this->itemActionParam < 0) {
        func_8008EC70(this);
    }

    Animation_Reverse(&this->skelAnime2);
    func_8002F7DC(&this->actor, NA_SE_IT_SHIELD_REMOVE);
}

void func_808348EC(PlayState* play, Player* this) {
    struct_808540F4* ptr = &D_808540F4[this->unk_15A];
    f32 temp;

    temp = ptr->unk_04;
    temp = (this->skelAnime2.playSpeed < 0.0f) ? temp - 1.0f : temp;

    if (LinkAnimation_OnFrame(&this->skelAnime2, temp)) {
        func_80834594(play, this);
    }

    func_80833B54(this);
}

s32 func_8083499C(Player* this, PlayState* play) {
    if (this->stateFlags1 & PLAYER_STATE1_8) {
        func_808340DC(this, play);
    } else {
        return 0;
    }

    return 1;
}

s32 func_808349DC(Player* this, PlayState* play) {
    if (func_80834758(play, this) || func_8083499C(this, play)) {
        return 1;
    } else {
        return 0;
    }
}

s32 func_80834A2C(Player* this, PlayState* play) {
    if (LinkAnimation_Update(play, &this->skelAnime2) ||
        ((Player_ItemToActionParam(this->heldItemId) == this->heldItemActionParam) &&
         (D_80853614 =
              (D_80853614 || ((this->modelAnimType != PLAYER_ANIMTYPE_3) && (play->shootingGalleryStatus == 0)))))) {
        func_80833638(this, D_80853EDC[this->heldItemActionParam]);
        this->unk_834 = 0;
        this->unk_6AC = 0;
        D_80853618 = D_80853614;
        return this->func_82C(this, play);
    }

    if (func_80833350(this) != 0) {
        func_808348EC(play, this);
        func_80832264(play, this, func_80833338(this));
        this->unk_6AC = 0;
    } else {
        func_808348EC(play, this);
    }

    return 1;
}

s32 func_80834B5C(Player* this, PlayState* play) {
    LinkAnimation_Update(play, &this->skelAnime2);

    if (!CHECK_BTN_ALL(sControlInput->cur.button, BTN_R)) {
        func_80834894(this);
        return 1;
    } else {
        this->stateFlags1 |= PLAYER_STATE1_22;
        Player_SetModelsForHoldingShield(this);
        return 1;
    }
}

s32 func_80834BD4(Player* this, PlayState* play) {
    LinkAnimationHeader* anim;
    f32 frame;

    if (LinkAnimation_Update(play, &this->skelAnime2)) {
        anim = func_808346C4(play, this);
        frame = Animation_GetLastFrame(anim);
        LinkAnimation_Change(play, &this->skelAnime2, anim, 1.0f, frame, frame, ANIMMODE_ONCE, 0.0f);
    }

    this->stateFlags1 |= PLAYER_STATE1_22;
    Player_SetModelsForHoldingShield(this);

    return 1;
}

s32 func_80834C74(Player* this, PlayState* play) {
    D_80853614 = D_80853618;

    if (D_80853614 || LinkAnimation_Update(play, &this->skelAnime2)) {
        func_80833638(this, D_80853EDC[this->heldItemActionParam]);
        LinkAnimation_PlayLoop(play, &this->skelAnime2, GET_PLAYER_ANIM(PLAYER_ANIMGROUP_0, this->modelAnimType));
        this->unk_6AC = 0;
        this->func_82C(this, play);
        return 0;
    }

    return 1;
}

s32 func_80834D2C(Player* this, PlayState* play) {
    LinkAnimationHeader* anim;

    if (this->heldItemActionParam != PLAYER_AP_BOOMERANG) {
        if (!func_8083442C(this, play)) {
            return 0;
        }

        if (!Player_HoldsHookshot(this)) {
            anim = &gPlayerAnim_0026A0;
        } else {
            anim = &gPlayerAnim_002CA0;
        }
        LinkAnimation_PlayOnce(play, &this->skelAnime2, anim);
    } else {
        func_80833638(this, func_80835884);
        this->unk_834 = 10;
        LinkAnimation_PlayOnce(play, &this->skelAnime2, &gPlayerAnim_002628);
    }

    if (this->stateFlags1 & PLAYER_STATE1_23) {
        func_80832284(play, this, &gPlayerAnim_003380);
    } else if ((this->actor.bgCheckFlags & BGCHECKFLAG_GROUND) && !func_80833B54(this)) {
        func_80832284(play, this, GET_PLAYER_ANIM(PLAYER_ANIMGROUP_0, this->modelAnimType));
    }

    return 1;
}

s32 func_80834E44(PlayState* play) {
    return (play->shootingGalleryStatus > 0) && CHECK_BTN_ALL(sControlInput->press.button, BTN_B);
}

s32 func_80834E7C(PlayState* play) {
    return (play->shootingGalleryStatus != 0) &&
           ((play->shootingGalleryStatus < 0) ||
            CHECK_BTN_ANY(sControlInput->cur.button, BTN_A | BTN_B | BTN_CUP | BTN_CLEFT | BTN_CRIGHT | BTN_CDOWN));
}

s32 func_80834EB8(Player* this, PlayState* play) {
    if ((this->unk_6AD == 0) || (this->unk_6AD == 2)) {
        if (func_80833BCC(this) || (Camera_CheckValidMode(Play_GetCamera(play, CAM_ID_MAIN), CAM_MODE_BOWARROW) == 0)) {
            return 1;
        }
        this->unk_6AD = 2;
    }

    return 0;
}

s32 func_80834F2C(Player* this, PlayState* play) {
    if ((this->doorType == PLAYER_DOORTYPE_NONE) && !(this->stateFlags1 & PLAYER_STATE1_25)) {
        if (D_80853614 || func_80834E44(play)) {
            if (func_80834D2C(this, play)) {
                return func_80834EB8(this, play);
            }
        }
    }

    return 0;
}

s32 func_80834FBC(Player* this) {
    if (this->actor.child != NULL) {
        if (this->heldActor == NULL) {
            this->heldActor = this->actor.child;
            func_8083264C(this, 255, 10, 250, 0);
            func_8002F7DC(&this->actor, NA_SE_IT_HOOKSHOT_RECEIVE);
        }

        return 1;
    }

    return 0;
}

s32 func_8083501C(Player* this, PlayState* play) {
    if (this->unk_860 >= 0) {
        this->unk_860 = -this->unk_860;
    }

    if ((!Player_HoldsHookshot(this) || func_80834FBC(this)) && !func_80834758(play, this) &&
        !func_80834F2C(this, play)) {
        return 0;
    }

    return 1;
}

s32 func_808350A4(PlayState* play, Player* this) {
    s32 item;
    s32 arrowType;

    if (this->heldActor != NULL) {
        if (!Player_HoldsHookshot(this)) {
            func_80834380(play, this, &item, &arrowType);

            if (gSaveContext.minigameState == 1) {
                play->interfaceCtx.hbaAmmo--;
            } else if (play->shootingGalleryStatus != 0) {
                play->shootingGalleryStatus--;
            } else {
                Inventory_ChangeAmmo(item, -1);
            }

            if (play->shootingGalleryStatus == 1) {
                play->shootingGalleryStatus = -10;
            }

            func_8083264C(this, 150, 10, 150, 0);
        } else {
            func_8083264C(this, 255, 20, 150, 0);
        }

        this->unk_A73 = 4;
        this->heldActor->parent = NULL;
        this->actor.child = NULL;
        this->heldActor = NULL;

        return 1;
    }

    return 0;
}

static u16 D_808543DC[] = { NA_SE_IT_BOW_FLICK, NA_SE_IT_SLING_FLICK };

s32 func_808351D4(Player* this, PlayState* play) {
    s32 sp2C;

    if (!Player_HoldsHookshot(this)) {
        sp2C = 0;
    } else {
        sp2C = 1;
    }

    Math_ScaledStepToS(&this->unk_6C0, 1200, 400);
    this->unk_6AE |= 0x100;

    if ((this->unk_836 == 0) && (func_80833350(this) == 0) && (this->skelAnime.animation == &gPlayerAnim_0026E8)) {
        LinkAnimation_PlayOnce(play, &this->skelAnime2, D_808543CC[sp2C]);
        this->unk_836 = -1;
    } else if (LinkAnimation_Update(play, &this->skelAnime2)) {
        LinkAnimation_PlayLoop(play, &this->skelAnime2, D_808543D4[sp2C]);
        this->unk_836 = 1;
    } else if (this->unk_836 == 1) {
        this->unk_836 = 2;
    }

    if (this->unk_834 > 10) {
        this->unk_834--;
    }

    func_80834EB8(this, play);

    if ((this->unk_836 > 0) && ((this->unk_860 < 0) || (!D_80853618 && !func_80834E7C(play)))) {
        func_80833638(this, func_808353D8);
        if (this->unk_860 >= 0) {
            if (sp2C == 0) {
                if (!func_808350A4(play, this)) {
                    func_8002F7DC(&this->actor, D_808543DC[ABS(this->unk_860) - 1]);
                }
            } else if (this->actor.bgCheckFlags & BGCHECKFLAG_GROUND) {
                func_808350A4(play, this);
            }
        }
        this->unk_834 = 10;
        func_80832210(this);
    } else {
        this->stateFlags1 |= PLAYER_STATE1_9;
    }

    return 1;
}

s32 func_808353D8(Player* this, PlayState* play) {
    LinkAnimation_Update(play, &this->skelAnime2);

    if (Player_HoldsHookshot(this) && !func_80834FBC(this)) {
        return 1;
    }

    if (!func_80834758(play, this) && (D_80853614 || ((this->unk_860 < 0) && D_80853618) || func_80834E44(play))) {
        this->unk_860 = ABS(this->unk_860);

        if (func_8083442C(this, play)) {
            if (Player_HoldsHookshot(this)) {
                this->unk_836 = 1;
            } else {
                LinkAnimation_PlayOnce(play, &this->skelAnime2, &gPlayerAnim_0026B8);
            }
        }
    } else {
        if (this->unk_834 != 0) {
            this->unk_834--;
        }

        if (func_80833BCC(this) || (this->unk_6AD != 0) || (this->stateFlags1 & PLAYER_STATE1_20)) {
            if (this->unk_834 == 0) {
                this->unk_834++;
            }
            return 1;
        }

        if (Player_HoldsHookshot(this)) {
            func_80833638(this, func_8083501C);
        } else {
            func_80833638(this, func_80835588);
            LinkAnimation_PlayOnce(play, &this->skelAnime2, &gPlayerAnim_0026B0);
        }

        this->unk_834 = 0;
    }

    return 1;
}

s32 func_80835588(Player* this, PlayState* play) {
    if (!(this->actor.bgCheckFlags & BGCHECKFLAG_GROUND) || LinkAnimation_Update(play, &this->skelAnime2)) {
        func_80833638(this, func_8083501C);
    }

    return 1;
}

void func_808355DC(Player* this) {
    this->stateFlags1 |= PLAYER_STATE1_17;

    if (!(this->skelAnime.moveFlags & 0x80) && (this->actor.bgCheckFlags & BGCHECKFLAG_PLAYER_WALL_INTERACT) &&
        (D_80853608 < 0x2000)) {
        this->currentYaw = this->actor.shape.rot.y = this->actor.wallYaw + 0x8000;
    }

    this->targetYaw = this->actor.shape.rot.y;
}

s32 func_80835644(PlayState* play, Player* this, Actor* arg2) {
    if (arg2 == NULL) {
        func_80832564(play, this);
        func_80839F90(this, play);
        return 1;
    }

    return 0;
}

void func_80835688(Player* this, PlayState* play) {
    if (!func_80835644(play, this, this->heldActor)) {
        func_80833638(this, func_808356E8);
        LinkAnimation_PlayLoop(play, &this->skelAnime2, &gPlayerAnim_002E10);
    }
}

s32 func_808356E8(Player* this, PlayState* play) {
    Actor* heldActor = this->heldActor;

    if (heldActor == NULL) {
        func_80834644(play, this);
    }

    if (func_80834758(play, this)) {
        return 1;
    }

    if (this->stateFlags1 & PLAYER_STATE1_11) {
        if (LinkAnimation_Update(play, &this->skelAnime2)) {
            LinkAnimation_PlayLoop(play, &this->skelAnime2, &gPlayerAnim_002E10);
        }

        if ((heldActor->id == ACTOR_EN_NIW) && (this->actor.velocity.y <= 0.0f)) {
            this->actor.minVelocityY = -2.0f;
            this->actor.gravity = -0.5f;
            this->fallStartHeight = this->actor.world.pos.y;
        }

        return 1;
    }

    return func_8083485C(this, play);
}

void func_808357E8(Player* this, Gfx** dLists) {
    this->leftHandDLists = dLists + gSaveContext.linkAge;
}

s32 func_80835800(Player* this, PlayState* play) {
    if (func_80834758(play, this)) {
        return 1;
    }

    if (this->stateFlags1 & PLAYER_STATE1_25) {
        func_80833638(this, func_80835B60);
    } else if (func_80834F2C(this, play)) {
        return 1;
    }

    return 0;
}

s32 func_80835884(Player* this, PlayState* play) {
    if (LinkAnimation_Update(play, &this->skelAnime2)) {
        func_80833638(this, func_808358F0);
        LinkAnimation_PlayLoop(play, &this->skelAnime2, &gPlayerAnim_002638);
    }

    func_80834EB8(this, play);

    return 1;
}

s32 func_808358F0(Player* this, PlayState* play) {
    LinkAnimationHeader* animSeg = this->skelAnime.animation;

    if ((func_808334E4(this) == animSeg) || (func_80833528(this) == animSeg) || (func_808335B0(this) == animSeg) ||
        (func_808335F4(this) == animSeg)) {
        AnimationContext_SetCopyAll(play, this->skelAnime.limbCount, this->skelAnime2.jointTable,
                                    this->skelAnime.jointTable);
    } else {
        LinkAnimation_Update(play, &this->skelAnime2);
    }

    func_80834EB8(this, play);

    if (!D_80853618) {
        func_80833638(this, func_808359FC);
        LinkAnimation_PlayOnce(play, &this->skelAnime2,
                               (this->unk_870 < 0.5f) ? &gPlayerAnim_002608 : &gPlayerAnim_002600);
    }

    return 1;
}

s32 func_808359FC(Player* this, PlayState* play) {
    if (LinkAnimation_Update(play, &this->skelAnime2)) {
        func_80833638(this, func_80835B60);
        this->unk_834 = 0;
    } else if (LinkAnimation_OnFrame(&this->skelAnime2, 6.0f)) {
        f32 posX = (Math_SinS(this->actor.shape.rot.y) * 10.0f) + this->actor.world.pos.x;
        f32 posZ = (Math_CosS(this->actor.shape.rot.y) * 10.0f) + this->actor.world.pos.z;
        s32 yaw = (this->unk_664 != NULL) ? this->actor.shape.rot.y + 14000 : this->actor.shape.rot.y;
        EnBoom* boomerang =
            (EnBoom*)Actor_Spawn(&play->actorCtx, play, ACTOR_EN_BOOM, posX, this->actor.world.pos.y + 30.0f, posZ,
                                 this->actor.focus.rot.x, yaw, 0, 0);

        this->boomerangActor = &boomerang->actor;
        if (boomerang != NULL) {
            boomerang->moveTo = this->unk_664;
            boomerang->returnTimer = 20;
            this->stateFlags1 |= PLAYER_STATE1_25;
            if (!func_8008E9C4(this)) {
                func_808355DC(this);
            }
            this->unk_A73 = 4;
            func_8002F7DC(&this->actor, NA_SE_IT_BOOMERANG_THROW);
            func_80832698(this, NA_SE_VO_LI_SWORD_N);
        }
    }

    return 1;
}

s32 func_80835B60(Player* this, PlayState* play) {
    if (func_80834758(play, this)) {
        return 1;
    }

    if (!(this->stateFlags1 & PLAYER_STATE1_25)) {
        func_80833638(this, func_80835C08);
        LinkAnimation_PlayOnce(play, &this->skelAnime2, &gPlayerAnim_0025F8);
        func_808357E8(this, gPlayerLeftHandBoomerangDLs);
        func_8002F7DC(&this->actor, NA_SE_PL_CATCH_BOOMERANG);
        func_80832698(this, NA_SE_VO_LI_SWORD_N);
        return 1;
    }

    return 0;
}

s32 func_80835C08(Player* this, PlayState* play) {
    if (!func_80835800(this, play) && LinkAnimation_Update(play, &this->skelAnime2)) {
        func_80833638(this, func_80835800);
    }

    return 1;
}

s32 func_80835C58(PlayState* play, Player* this, PlayerFunc674 func, s32 flags) {
    if (func == this->func_674) {
        return 0;
    }

    if (func_8084E3C4 == this->func_674) {
        AudioOcarina_SetInstrument(OCARINA_INSTRUMENT_OFF);
        this->stateFlags2 &= ~(PLAYER_STATE2_24 | PLAYER_STATE2_25);
    } else if (func_808507F4 == this->func_674) {
        func_80832340(play, this);
    }

    this->func_674 = func;

    if ((this->itemActionParam != this->heldItemActionParam) &&
        (!(flags & 1) || !(this->stateFlags1 & PLAYER_STATE1_22))) {
        func_8008EC70(this);
    }

    if (!(flags & 1) && !(this->stateFlags1 & PLAYER_STATE1_11)) {
        func_80834644(play, this);
        this->stateFlags1 &= ~PLAYER_STATE1_22;
    }

    func_80832DBC(this);
    this->stateFlags1 &= ~(PLAYER_STATE1_2 | PLAYER_STATE1_6 | PLAYER_STATE1_26 | PLAYER_STATE1_28 | PLAYER_STATE1_29 |
                           PLAYER_STATE1_31);
    this->stateFlags2 &= ~(PLAYER_STATE2_19 | PLAYER_STATE2_27 | PLAYER_STATE2_28);
    this->stateFlags3 &= ~(PLAYER_STATE3_1 | PLAYER_STATE3_3 | PLAYER_STATE3_7);
    this->unk_84F = 0;
    this->unk_850 = 0;
    this->unk_6AC = 0;
    func_808326F0(this);

    return 1;
}

void func_80835DAC(PlayState* play, Player* this, PlayerFunc674 func, s32 flags) {
    s32 temp;

    temp = this->skelAnime.moveFlags;
    this->skelAnime.moveFlags = 0;
    func_80835C58(play, this, func, flags);
    this->skelAnime.moveFlags = temp;
}

void func_80835DE4(PlayState* play, Player* this, PlayerFunc674 func, s32 flags) {
    s32 temp;

    if (this->itemActionParam >= 0) {
        temp = this->itemActionParam;
        this->itemActionParam = this->heldItemActionParam;
        func_80835C58(play, this, func, flags);
        this->itemActionParam = temp;
        Player_SetModels(this, Player_ActionToModelGroup(this, this->itemActionParam));
    }
}

void func_80835E44(PlayState* play, s16 camSetting) {
    if (!Play_CamIsNotFixed(play)) {
        if (camSetting == CAM_SET_SCENE_TRANSITION) {
            Interface_ChangeAlpha(2);
        }
    } else {
        Camera_ChangeSetting(Play_GetCamera(play, CAM_ID_MAIN), camSetting);
    }
}

void func_80835EA4(PlayState* play, s32 arg1) {
    func_80835E44(play, CAM_SET_TURN_AROUND);
    Camera_SetCameraData(Play_GetCamera(play, CAM_ID_MAIN), 4, 0, 0, arg1, 0, 0);
}

void func_80835EFC(Player* this) {
    if (Player_HoldsHookshot(this)) {
        Actor* heldActor = this->heldActor;

        if (heldActor != NULL) {
            Actor_Kill(heldActor);
            this->actor.child = NULL;
            this->heldActor = NULL;
        }
    }
}

void func_80835F44(PlayState* play, Player* this, s32 item) {
    s8 actionParam;
    s32 temp;
    s32 nextAnimType;

    actionParam = Player_ItemToActionParam(item);

    if (((this->heldItemActionParam == this->itemActionParam) &&
         (!(this->stateFlags1 & PLAYER_STATE1_22) || (Player_ActionToMeleeWeapon(actionParam) != 0) ||
          (actionParam == PLAYER_AP_NONE))) ||
        ((this->itemActionParam < 0) &&
         ((Player_ActionToMeleeWeapon(actionParam) != 0) || (actionParam == PLAYER_AP_NONE)))) {

        if ((actionParam == PLAYER_AP_NONE) || !(this->stateFlags1 & PLAYER_STATE1_27) ||
            ((this->actor.bgCheckFlags & BGCHECKFLAG_GROUND) &&
             ((actionParam == PLAYER_AP_HOOKSHOT) || (actionParam == PLAYER_AP_LONGSHOT)))) {

            if ((play->bombchuBowlingStatus == 0) &&
                (((actionParam == PLAYER_AP_STICK) && (AMMO(ITEM_STICK) == 0)) ||
                 ((actionParam == PLAYER_AP_BEAN) && (AMMO(ITEM_BEAN) == 0)) ||
                 (temp = Player_ActionToExplosive(this, actionParam),
                  ((temp >= 0) && ((AMMO(sExplosiveInfos[temp].itemId) == 0) ||
                                   (play->actorCtx.actorLists[ACTORCAT_EXPLOSIVE].length >= 3)))))) {
                func_80078884(NA_SE_SY_ERROR);
            } else if (actionParam == PLAYER_AP_LENS) {
                if (Magic_RequestChange(play, 0, MAGIC_CONSUME_LENS)) {
                    if (play->actorCtx.lensActive) {
                        Actor_DisableLens(play);
                    } else {
                        play->actorCtx.lensActive = true;
                    }

                    func_80078884((play->actorCtx.lensActive) ? NA_SE_SY_GLASSMODE_ON : NA_SE_SY_GLASSMODE_OFF);
                } else {
                    func_80078884(NA_SE_SY_ERROR);
                }
            } else if (actionParam == PLAYER_AP_NUT) {
                if (AMMO(ITEM_NUT) != 0) {
                    func_8083C61C(play, this);
                } else {
                    func_80078884(NA_SE_SY_ERROR);
                }
            } else if ((temp = Player_ActionToMagicSpell(this, actionParam)) >= 0) {
                if (((actionParam == PLAYER_AP_FARORES_WIND) && (gSaveContext.respawn[RESPAWN_MODE_TOP].data > 0)) ||
                    ((gSaveContext.magicCapacity != 0) && (gSaveContext.magicState == MAGIC_STATE_IDLE) &&
                     (gSaveContext.magic >= sMagicSpellCosts[temp]))) {
                    this->itemActionParam = actionParam;
                    this->unk_6AD = 4;
                } else {
                    func_80078884(NA_SE_SY_ERROR);
                }
            } else if (actionParam >= PLAYER_AP_MASK_KEATON) {
                if (this->currentMask != PLAYER_MASK_NONE) {
                    this->currentMask = PLAYER_MASK_NONE;
                } else {
                    this->currentMask = actionParam - PLAYER_AP_MASK_KEATON + 1;
                }

                func_808328EC(this, NA_SE_PL_CHANGE_ARMS);
            } else if (((actionParam >= PLAYER_AP_OCARINA_FAIRY) && (actionParam <= PLAYER_AP_OCARINA_TIME)) ||
                       (actionParam >= PLAYER_AP_BOTTLE_FISH)) {
                if (!func_8008E9C4(this) ||
                    ((actionParam >= PLAYER_AP_BOTTLE_POTION_RED) && (actionParam <= PLAYER_AP_BOTTLE_FAIRY))) {
                    TitleCard_Clear(play, &play->actorCtx.titleCtx);
                    this->unk_6AD = 4;
                    this->itemActionParam = actionParam;
                }
            } else if ((actionParam != this->heldItemActionParam) ||
                       ((this->heldActor == 0) && (Player_ActionToExplosive(this, actionParam) >= 0))) {
                this->nextModelGroup = Player_ActionToModelGroup(this, actionParam);
                nextAnimType = gPlayerModelTypes[this->nextModelGroup][PLAYER_MODELGROUPENTRY_ANIM];

                if ((this->heldItemActionParam >= 0) && (Player_ActionToMagicSpell(this, actionParam) < 0) &&
                    (item != this->heldItemId) &&
                    (D_80854164[gPlayerModelTypes[this->modelGroup][PLAYER_MODELGROUPENTRY_ANIM]][nextAnimType] !=
                     PLAYER_D_808540F4_0)) {
                    this->heldItemId = item;
                    this->stateFlags1 |= PLAYER_STATE1_8;
                } else {
                    func_80835EFC(this);
                    func_808323B4(play, this);
                    func_80833664(play, this, actionParam);
                }
            } else {
                D_80853614 = D_80853618 = true;
            }
        }
    }
}

void func_80836448(PlayState* play, Player* this, LinkAnimationHeader* anim) {
    s32 cond = func_808332B8(this);

    func_80832564(play, this);

    func_80835C58(play, this, cond ? func_8084E368 : func_80843CEC, 0);

    this->stateFlags1 |= PLAYER_STATE1_7;

    func_80832264(play, this, anim);
    if (anim == &gPlayerAnim_002878) {
        this->skelAnime.endFrame = 84.0f;
    }

    func_80832224(this);
    func_80832698(this, NA_SE_VO_LI_DOWN);

    if (this->actor.category == ACTORCAT_PLAYER) {
        func_800F47BC();

        if (Inventory_ConsumeFairy(play)) {
            play->gameOverCtx.state = GAMEOVER_REVIVE_START;
            this->unk_84F = 1;
        } else {
            play->gameOverCtx.state = GAMEOVER_DEATH_START;
            func_800F6AB0(0);
            Audio_PlayFanfare(NA_BGM_GAME_OVER);
            gSaveContext.seqId = (u8)NA_BGM_DISABLED;
            gSaveContext.natureAmbienceId = NATURE_ID_DISABLED;
        }

        OnePointCutscene_Init(play, 9806, cond ? 120 : 60, &this->actor, CAM_ID_MAIN);
        Letterbox_SetSizeTarget(32);
    }
}

s32 func_808365C8(Player* this) {
    return (!(func_808458D0 == this->func_674) ||
            ((this->stateFlags1 & PLAYER_STATE1_8) &&
             ((this->heldItemId == ITEM_LAST_USED) || (this->heldItemId == ITEM_NONE)))) &&
           (!(func_80834A2C == this->func_82C) ||
            (Player_ItemToActionParam(this->heldItemId) == this->heldItemActionParam));
}

s32 func_80836670(Player* this, PlayState* play) {
    if (!(this->stateFlags1 & PLAYER_STATE1_23) && (this->actor.parent != NULL) && Player_HoldsHookshot(this)) {
        func_80835C58(play, this, func_80850AEC, 1);
        this->stateFlags3 |= PLAYER_STATE3_7;
        func_80832264(play, this, &gPlayerAnim_002C90);
        func_80832F54(play, this, 0x9B);
        func_80832224(this);
        this->currentYaw = this->actor.shape.rot.y;
        this->actor.bgCheckFlags &= ~BGCHECKFLAG_GROUND;
        this->hoverBootsTimer = 0;
        this->unk_6AE |= 0x43;
        func_80832698(this, NA_SE_VO_LI_LASH);
        return 1;
    }

    if (func_808365C8(this)) {
        func_80834298(this, play);
        if (func_8084E604 == this->func_674) {
            return 1;
        }
    }

    if (!this->func_82C(this, play)) {
        return 0;
    }

    if (this->unk_830 != 0.0f) {
        if ((func_80833350(this) == 0) || (this->linearVelocity != 0.0f)) {
            AnimationContext_SetCopyFalse(play, this->skelAnime.limbCount, this->skelAnime2.jointTable,
                                          this->skelAnime.jointTable, D_80853410);
        }
        Math_StepToF(&this->unk_830, 0.0f, 0.25f);
        AnimationContext_SetInterp(play, this->skelAnime.limbCount, this->skelAnime.jointTable,
                                   this->skelAnime2.jointTable, 1.0f - this->unk_830);
    } else if ((func_80833350(this) == 0) || (this->linearVelocity != 0.0f)) {
        AnimationContext_SetCopyTrue(play, this->skelAnime.limbCount, this->skelAnime.jointTable,
                                     this->skelAnime2.jointTable, D_80853410);
    } else {
        AnimationContext_SetCopyAll(play, this->skelAnime.limbCount, this->skelAnime.jointTable,
                                    this->skelAnime2.jointTable);
    }

    return 1;
}

s32 func_80836898(PlayState* play, Player* this, PlayerFuncA74 func) {
    this->func_A74 = func;
    func_80835C58(play, this, func_808458D0, 0);
    this->stateFlags2 |= PLAYER_STATE2_6;
    return func_80832528(play, this);
}

void func_808368EC(Player* this, PlayState* play) {
    s16 previousYaw = this->actor.shape.rot.y;

    if (!(this->stateFlags2 & (PLAYER_STATE2_5 | PLAYER_STATE2_6))) {
        if ((this->unk_664 != NULL) &&
            ((play->actorCtx.targetCtx.unk_4B != 0) || (this->actor.category != ACTORCAT_PLAYER))) {
            Math_ScaledStepToS(&this->actor.shape.rot.y,
                               Math_Vec3f_Yaw(&this->actor.world.pos, &this->unk_664->focus.pos), 4000);
        } else if ((this->stateFlags1 & PLAYER_STATE1_17) &&
                   !(this->stateFlags2 & (PLAYER_STATE2_5 | PLAYER_STATE2_6))) {
            Math_ScaledStepToS(&this->actor.shape.rot.y, this->targetYaw, 4000);
        }
    } else if (!(this->stateFlags2 & PLAYER_STATE2_6)) {
        Math_ScaledStepToS(&this->actor.shape.rot.y, this->currentYaw, 2000);
    }

    this->unk_87C = this->actor.shape.rot.y - previousYaw;
}

s32 func_808369C8(s16* pValue, s16 arg1, s16 arg2, s16 arg3, s16 arg4, s16 arg5) {
    s16 temp1;
    s16 temp2;
    s16 temp3;

    temp1 = temp2 = arg4 - *pValue;
    temp2 = CLAMP(temp2, -arg5, arg5);
    *pValue += (s16)(temp1 - temp2);

    Math_ScaledStepToS(pValue, arg1, arg2);

    temp3 = *pValue;
    if (*pValue < -arg3) {
        *pValue = -arg3;
    } else if (*pValue > arg3) {
        *pValue = arg3;
    }
    return temp3 - *pValue;
}

s32 func_80836AB8(Player* this, s32 arg1) {
    s16 sp36;
    s16 var;

    var = this->actor.shape.rot.y;
    if (arg1 != 0) {
        var = this->actor.focus.rot.y;
        this->unk_6BC = this->actor.focus.rot.x;
        this->unk_6AE |= 0x41;
    } else {
        func_808369C8(&this->unk_6BC,
                      func_808369C8(&this->unk_6B6, this->actor.focus.rot.x, 600, 10000, this->actor.focus.rot.x, 0),
                      200, 4000, this->unk_6B6, 10000);
        sp36 = this->actor.focus.rot.y - var;
        func_808369C8(&sp36, 0, 200, 24000, this->unk_6BE, 8000);
        var = this->actor.focus.rot.y - sp36;
        func_808369C8(&this->unk_6B8, sp36 - this->unk_6BE, 200, 8000, sp36, 8000);
        func_808369C8(&this->unk_6BE, sp36, 200, 8000, this->unk_6B8, 8000);
        this->unk_6AE |= 0xD9;
    }

    return var;
}

void func_80836BEC(Player* this, PlayState* play) {
    s32 sp1C = 0;
    s32 zTrigPressed = CHECK_BTN_ALL(sControlInput->cur.button, BTN_Z);
    Actor* actorToTarget;
    s32 pad;
    s32 holdTarget;
    s32 cond;

    if (!zTrigPressed) {
        this->stateFlags1 &= ~PLAYER_STATE1_30;
    }

    if ((play->csCtx.state != CS_STATE_IDLE) || (this->csMode != 0) ||
        (this->stateFlags1 & (PLAYER_STATE1_7 | PLAYER_STATE1_29)) || (this->stateFlags3 & PLAYER_STATE3_7)) {
        this->unk_66C = 0;
    } else if (zTrigPressed || (this->stateFlags2 & PLAYER_STATE2_13) || (this->unk_684 != NULL)) {
        if (this->unk_66C <= 5) {
            this->unk_66C = 5;
        } else {
            this->unk_66C--;
        }
    } else if (this->stateFlags1 & PLAYER_STATE1_17) {
        this->unk_66C = 0;
    } else if (this->unk_66C != 0) {
        this->unk_66C--;
    }

    if (this->unk_66C >= 6) {
        sp1C = 1;
    }

    cond = func_8083224C(play);
    if (cond || (this->unk_66C != 0) || (this->stateFlags1 & (PLAYER_STATE1_12 | PLAYER_STATE1_25))) {
        if (!cond) {
            if (!(this->stateFlags1 & PLAYER_STATE1_25) &&
                ((this->heldItemActionParam != PLAYER_AP_FISHING_POLE) || (this->unk_860 == 0)) &&
                CHECK_BTN_ALL(sControlInput->press.button, BTN_Z)) {

                if (this->actor.category == ACTORCAT_PLAYER) {
                    actorToTarget = play->actorCtx.targetCtx.arrowPointedActor;
                } else {
                    actorToTarget = &GET_PLAYER(play)->actor;
                }

                holdTarget = (gSaveContext.zTargetSetting != 0) || (this->actor.category != ACTORCAT_PLAYER);
                this->stateFlags1 |= PLAYER_STATE1_15;

                if ((actorToTarget != NULL) && !(actorToTarget->flags & ACTOR_FLAG_27)) {
                    if ((actorToTarget == this->unk_664) && (this->actor.category == ACTORCAT_PLAYER)) {
                        actorToTarget = play->actorCtx.targetCtx.unk_94;
                    }

                    if (actorToTarget != this->unk_664) {
                        if (!holdTarget) {
                            this->stateFlags2 |= PLAYER_STATE2_13;
                        }
                        this->unk_664 = actorToTarget;
                        this->unk_66C = 15;
                        this->stateFlags2 &= ~(PLAYER_STATE2_1 | PLAYER_STATE2_21);
                    } else {
                        if (!holdTarget) {
                            func_8008EDF0(this);
                        }
                    }

                    this->stateFlags1 &= ~PLAYER_STATE1_30;
                } else {
                    if (!(this->stateFlags1 & (PLAYER_STATE1_17 | PLAYER_STATE1_30))) {
                        func_808355DC(this);
                    }
                }
            }

            if (this->unk_664 != NULL) {
                if ((this->actor.category == ACTORCAT_PLAYER) && (this->unk_664 != this->unk_684) &&
                    func_8002F0C8(this->unk_664, this, sp1C)) {
                    func_8008EDF0(this);
                    this->stateFlags1 |= PLAYER_STATE1_30;
                } else if (this->unk_664 != NULL) {
                    this->unk_664->targetPriority = 40;
                }
            } else if (this->unk_684 != NULL) {
                this->unk_664 = this->unk_684;
            }
        }

        if (this->unk_664 != NULL) {
            this->stateFlags1 &= ~(PLAYER_STATE1_16 | PLAYER_STATE1_17);
            if ((this->stateFlags1 & PLAYER_STATE1_11) ||
                !CHECK_FLAG_ALL(this->unk_664->flags, ACTOR_FLAG_0 | ACTOR_FLAG_2)) {
                this->stateFlags1 |= PLAYER_STATE1_16;
            }
        } else {
            if (this->stateFlags1 & PLAYER_STATE1_17) {
                this->stateFlags2 &= ~PLAYER_STATE2_13;
            } else {
                func_8008EE08(this);
            }
        }
    } else {
        func_8008EE08(this);
    }
}

s32 func_80836FAC(PlayState* play, Player* this, f32* arg2, s16* arg3, f32 arg4) {
    f32 temp_f2;
    f32 temp_f0;
    f32 temp_f14;
    f32 temp_f12;

    if ((this->unk_6AD != 0) || (play->transitionTrigger == TRANS_TRIGGER_START) ||
        (this->stateFlags1 & PLAYER_STATE1_0)) {
        *arg2 = 0.0f;
        *arg3 = this->actor.shape.rot.y;
    } else {
        *arg2 = D_808535D4;
        *arg3 = D_808535D8;

        if (arg4 != 0.0f) {
            *arg2 -= 20.0f;
            if (*arg2 < 0.0f) {
                *arg2 = 0.0f;
            } else {
                temp_f2 = 1.0f - Math_CosS(*arg2 * 450.0f);
                *arg2 = ((temp_f2 * temp_f2) * 30.0f) + 7.0f;
            }
        } else {
            *arg2 *= 0.8f;
        }

        if (D_808535D4 != 0.0f) {
            temp_f0 = Math_SinS(this->unk_898);
            temp_f12 = this->unk_880;
            temp_f14 = CLAMP(temp_f0, 0.0f, 0.6f);

            if (this->unk_6C4 != 0.0f) {
                temp_f12 = temp_f12 - (this->unk_6C4 * 0.008f);
                if (temp_f12 < 2.0f) {
                    temp_f12 = 2.0f;
                }
            }

            *arg2 = (*arg2 * 0.14f) - (8.0f * temp_f14 * temp_f14);
            *arg2 = CLAMP(*arg2, 0.0f, temp_f12);

            return 1;
        }
    }

    return 0;
}

s32 func_8083721C(Player* this) {
    return Math_StepToF(&this->linearVelocity, 0.0f, REG(43) / 100.0f);
}

s32 func_80837268(Player* this, f32* arg1, s16* arg2, f32 arg3, PlayState* play) {
    if (!func_80836FAC(play, this, arg1, arg2, arg3)) {
        *arg2 = this->actor.shape.rot.y;

        if (this->unk_664 != NULL) {
            if ((play->actorCtx.targetCtx.unk_4B != 0) && !(this->stateFlags2 & PLAYER_STATE2_6)) {
                *arg2 = Math_Vec3f_Yaw(&this->actor.world.pos, &this->unk_664->focus.pos);
                return 0;
            }
        } else if (func_80833B2C(this)) {
            *arg2 = this->targetYaw;
        }

        return 0;
    } else {
        *arg2 += Camera_GetInputDirYaw(GET_ACTIVE_CAM(play));
        return 1;
    }
}

static s8 D_808543E0[] = { 13, 2, 4, 9, 10, 11, 8, -7 };
static s8 D_808543E8[] = { 13, 1, 2, 5, 3, 4, 9, 10, 11, 7, 8, -6 };
static s8 D_808543F4[] = { 13, 1, 2, 3, 4, 9, 10, 11, 8, 7, -6 };
static s8 D_80854400[] = { 13, 2, 4, 9, 10, 11, 8, -7 };
static s8 D_80854408[] = { 13, 2, 4, 9, 10, 11, 12, 8, -7 };
static s8 D_80854414[] = { -7 };
static s8 D_80854418[] = { 0, 11, 1, 2, 3, 5, 4, 9, 8, 7, -6 };
static s8 D_80854424[] = { 0, 11, 1, 2, 3, 12, 5, 4, 9, 8, 7, -6 };
static s8 D_80854430[] = { 13, 1, 2, 3, 12, 5, 4, 9, 10, 11, 8, 7, -6 };
static s8 D_80854440[] = { 10, 8, -7 };
static s8 D_80854444[] = { 0, 12, 5, -4 };

static s32 (*D_80854448[])(Player* this, PlayState* play) = {
    func_8083B998, func_80839800, func_8083E5A8, func_8083E0FC, func_8083B644, func_8083F7BC, func_8083C1DC,
    func_80850224, func_8083C544, func_8083EB44, func_8083BDBC, func_8083C2B0, func_80838A14, func_8083B040,
};

s32 func_80837348(PlayState* play, Player* this, s8* arg2, s32 arg3) {
    s32 i;

    if (!(this->stateFlags1 & (PLAYER_STATE1_0 | PLAYER_STATE1_7 | PLAYER_STATE1_29))) {
        if (arg3 != 0) {
            D_808535E0 = func_80836670(this, play);
            if (func_8084E604 == this->func_674) {
                return 1;
            }
        }

        if (func_8008F128(this)) {
            this->unk_6AE |= 0x41;
            return 1;
        }

        if (!(this->stateFlags1 & PLAYER_STATE1_8) && (func_80834A2C != this->func_82C)) {
            while (*arg2 >= 0) {
                if (D_80854448[*arg2](this, play)) {
                    return 1;
                }
                arg2++;
            }

            if (D_80854448[-(*arg2)](this, play)) {
                return 1;
            }
        }
    }

    return 0;
}

s32 func_808374A0(PlayState* play, Player* this, SkelAnime* skelAnime, f32 arg3) {
    f32 sp24;
    s16 sp22;

    if ((skelAnime->endFrame - arg3) <= skelAnime->curFrame) {
        if (func_80837348(play, this, D_80854418, 1)) {
            return 0;
        }

        if (func_80837268(this, &sp24, &sp22, 0.018f, play)) {
            return 1;
        }
    }

    return -1;
}

void func_80837530(PlayState* play, Player* this, s32 arg2) {
    if (arg2 != 0) {
        this->unk_858 = 0.0f;
    } else {
        this->unk_858 = 0.5f;
    }

    this->stateFlags1 |= PLAYER_STATE1_12;

    if (this->actor.category == ACTORCAT_PLAYER) {
        Actor_Spawn(&play->actorCtx, play, ACTOR_EN_M_THUNDER, this->bodyPartsPos[PLAYER_BODYPART_WAIST].x,
                    this->bodyPartsPos[PLAYER_BODYPART_WAIST].y, this->bodyPartsPos[PLAYER_BODYPART_WAIST].z, 0, 0, 0,
                    Player_GetMeleeWeaponHeld(this) | arg2);
    }
}

s32 func_808375D8(Player* this) {
    s8 sp3C[4];
    s8* iter;
    s8* iter2;
    s8 temp1;
    s8 temp2;
    s32 i;

    if ((this->heldItemActionParam == PLAYER_AP_STICK) || Player_HoldsBrokenKnife(this)) {
        return 0;
    }

    iter = &this->unk_847[0];
    iter2 = &sp3C[0];
    for (i = 0; i < 4; i++, iter++, iter2++) {
        if ((*iter2 = *iter) < 0) {
            return 0;
        }
        *iter2 *= 2;
    }

    temp1 = sp3C[0] - sp3C[1];
    if (ABS(temp1) < 10) {
        return 0;
    }

    iter2 = &sp3C[1];
    for (i = 1; i < 3; i++, iter2++) {
        temp2 = *iter2 - *(iter2 + 1);
        if ((ABS(temp2) < 10) || (temp2 * temp1 < 0)) {
            return 0;
        }
    }

    return 1;
}

void func_80837704(PlayState* play, Player* this) {
    LinkAnimationHeader* anim;

    if ((this->meleeWeaponAnimation >= PLAYER_MWA_RIGHT_SLASH_1H) &&
        (this->meleeWeaponAnimation <= PLAYER_MWA_RIGHT_COMBO_2H)) {
        anim = D_80854358[Player_HoldsTwoHandedWeapon(this)];
    } else {
        anim = D_80854350[Player_HoldsTwoHandedWeapon(this)];
    }

    func_80832318(this);
    LinkAnimation_Change(play, &this->skelAnime, anim, 1.0f, 8.0f, Animation_GetLastFrame(anim), ANIMMODE_ONCE, -9.0f);
    func_80837530(play, this, 0x200);
}

void func_808377DC(PlayState* play, Player* this) {
    func_80835C58(play, this, func_80844E68, 1);
    func_80837704(play, this);
}

static s8 D_80854480[] = {
    PLAYER_MWA_STAB_1H,
    PLAYER_MWA_RIGHT_SLASH_1H,
    PLAYER_MWA_RIGHT_SLASH_1H,
    PLAYER_MWA_LEFT_SLASH_1H,
};
static s8 D_80854484[] = {
    PLAYER_MWA_HAMMER_FORWARD,
    PLAYER_MWA_HAMMER_SIDE,
    PLAYER_MWA_HAMMER_FORWARD,
    PLAYER_MWA_HAMMER_SIDE,
};

s32 func_80837818(Player* this) {
    s32 sp1C = this->unk_84B[this->unk_846];
    s32 sp18;

    if (this->heldItemActionParam == PLAYER_AP_HAMMER) {
        if (sp1C < 0) {
            sp1C = 0;
        }
        sp18 = D_80854484[sp1C];
        this->unk_845 = 0;
    } else {
        if (func_808375D8(this)) {
            sp18 = PLAYER_MWA_SPIN_ATTACK_1H;
        } else {
            if (sp1C < 0) {
                if (func_80833BCC(this)) {
                    sp18 = PLAYER_MWA_FORWARD_SLASH_1H;
                } else {
                    sp18 = PLAYER_MWA_RIGHT_SLASH_1H;
                }
            } else {
                sp18 = D_80854480[sp1C];
                if (sp18 == PLAYER_MWA_STAB_1H) {
                    this->stateFlags2 |= PLAYER_STATE2_30;
                    if (!func_80833BCC(this)) {
                        sp18 = PLAYER_MWA_FORWARD_SLASH_1H;
                    }
                }
            }
            if (this->heldItemActionParam == PLAYER_AP_STICK) {
                sp18 = PLAYER_MWA_FORWARD_SLASH_1H;
            }
        }
        if (Player_HoldsTwoHandedWeapon(this)) {
            sp18++;
        }
    }

    return sp18;
}

void func_80837918(Player* this, s32 quadIndex, u32 dmgFlags) {
    this->meleeWeaponQuads[quadIndex].info.toucher.dmgFlags = dmgFlags;

    if (dmgFlags == DMG_DEKU_STICK) {
        this->meleeWeaponQuads[quadIndex].info.toucherFlags = TOUCH_ON | TOUCH_NEAREST | TOUCH_SFX_WOOD;
    } else {
        this->meleeWeaponQuads[quadIndex].info.toucherFlags = TOUCH_ON | TOUCH_NEAREST;
    }
}

static u32 D_80854488[][2] = {
    { DMG_SLASH_MASTER, DMG_JUMP_MASTER }, { DMG_SLASH_KOKIRI, DMG_JUMP_KOKIRI }, { DMG_SLASH_GIANT, DMG_JUMP_GIANT },
    { DMG_DEKU_STICK, DMG_JUMP_MASTER },   { DMG_HAMMER_SWING, DMG_HAMMER_JUMP },
};

void func_80837948(PlayState* play, Player* this, s32 arg2) {
    s32 pad;
    u32 dmgFlags;
    s32 temp;

    func_80835C58(play, this, func_808502D0, 0);
    this->unk_844 = 8;
    if (!((arg2 >= PLAYER_MWA_FLIPSLASH_FINISH) && (arg2 <= PLAYER_MWA_JUMPSLASH_FINISH))) {
        func_80832318(this);
    }

    if ((arg2 != this->meleeWeaponAnimation) || !(this->unk_845 < 3)) {
        this->unk_845 = 0;
    }

    this->unk_845++;
    if (this->unk_845 >= 3) {
        arg2 += 2;
    }

    this->meleeWeaponAnimation = arg2;

    func_808322D0(play, this, D_80854190[arg2].unk_00);
    if ((arg2 != PLAYER_MWA_FLIPSLASH_START) && (arg2 != PLAYER_MWA_JUMPSLASH_START)) {
        func_80832F54(play, this, 0x209);
    }

    this->currentYaw = this->actor.shape.rot.y;

    if (Player_HoldsBrokenKnife(this)) {
        temp = 1;
    } else {
        temp = Player_GetMeleeWeaponHeld(this) - 1;
    }

    if ((arg2 >= PLAYER_MWA_FLIPSLASH_START) && (arg2 <= PLAYER_MWA_JUMPSLASH_FINISH)) {
        dmgFlags = D_80854488[temp][1];
    } else {
        dmgFlags = D_80854488[temp][0];
    }

    func_80837918(this, 0, dmgFlags);
    func_80837918(this, 1, dmgFlags);
}

void func_80837AE0(Player* this, s32 timer) {
    if (this->invincibilityTimer >= 0) {
        this->invincibilityTimer = timer;
        this->unk_88F = 0;
    }
}

void func_80837AFC(Player* this, s32 timer) {
    if (this->invincibilityTimer > timer) {
        this->invincibilityTimer = timer;
    }
    this->unk_88F = 0;
}

s32 func_80837B18(PlayState* play, Player* this, s32 damage) {
    if ((this->invincibilityTimer != 0) || (this->actor.category != ACTORCAT_PLAYER)) {
        return 1;
    }

    return Health_ChangeBy(play, damage);
}

void func_80837B60(Player* this) {
    this->skelAnime.prevTransl = this->skelAnime.jointTable[0];
    func_80832E48(this, 3);
}

void func_80837B9C(Player* this, PlayState* play) {
    func_80835C58(play, this, func_8084411C, 0);
    func_80832284(play, this, &gPlayerAnim_003040);
    this->unk_850 = 1;
    if (this->unk_6AD != 3) {
        this->unk_6AD = 0;
    }
}

static LinkAnimationHeader* D_808544B0[] = {
    &gPlayerAnim_002F80, &gPlayerAnim_002F78, &gPlayerAnim_002DE0, &gPlayerAnim_002DD8,
    &gPlayerAnim_002F70, &gPlayerAnim_002528, &gPlayerAnim_002DC8, &gPlayerAnim_0024F0,
};

void func_80837C0C(PlayState* play, Player* this, s32 arg2, f32 arg3, f32 arg4, s16 arg5, s32 arg6) {
    LinkAnimationHeader* sp2C = NULL;
    LinkAnimationHeader** sp28;

    if (this->stateFlags1 & PLAYER_STATE1_13) {
        func_80837B60(this);
    }

    this->unk_890 = 0;

    func_8002F7DC(&this->actor, NA_SE_PL_DAMAGE);

    if (!func_80837B18(play, this, 0 - this->actor.colChkInfo.damage)) {
        this->stateFlags2 &= ~PLAYER_STATE2_7;
        if (!(this->actor.bgCheckFlags & BGCHECKFLAG_GROUND) && !(this->stateFlags1 & PLAYER_STATE1_27)) {
            func_80837B9C(this, play);
        }
        return;
    }

    func_80837AE0(this, arg6);

    if (arg2 == 3) {
        func_80835C58(play, this, func_8084FB10, 0);

        sp2C = &gPlayerAnim_002FD0;

        func_80832224(this);
        func_8083264C(this, 255, 10, 40, 0);

        func_8002F7DC(&this->actor, NA_SE_PL_FREEZE_S);
        func_80832698(this, NA_SE_VO_LI_FREEZE);
    } else if (arg2 == 4) {
        func_80835C58(play, this, func_8084FBF4, 0);

        func_8083264C(this, 255, 80, 150, 0);

        func_808322A4(play, this, &gPlayerAnim_002F00);
        func_80832224(this);

        this->unk_850 = 20;
    } else {
        arg5 -= this->actor.shape.rot.y;
        if (this->stateFlags1 & PLAYER_STATE1_27) {
            func_80835C58(play, this, func_8084E30C, 0);
            func_8083264C(this, 180, 20, 50, 0);

            this->linearVelocity = 4.0f;
            this->actor.velocity.y = 0.0f;

            sp2C = &gPlayerAnim_003320;

            func_80832698(this, NA_SE_VO_LI_DAMAGE_S);
        } else if ((arg2 == 1) || (arg2 == 2) || !(this->actor.bgCheckFlags & BGCHECKFLAG_GROUND) ||
                   (this->stateFlags1 & (PLAYER_STATE1_13 | PLAYER_STATE1_14 | PLAYER_STATE1_21))) {
            func_80835C58(play, this, func_8084377C, 0);

            this->stateFlags3 |= PLAYER_STATE3_1;

            func_8083264C(this, 255, 20, 150, 0);
            func_80832224(this);

            if (arg2 == 2) {
                this->unk_850 = 4;

                this->actor.speedXZ = 3.0f;
                this->linearVelocity = 3.0f;
                this->actor.velocity.y = 6.0f;

                func_80832C2C(play, this, GET_PLAYER_ANIM(PLAYER_ANIMGROUP_3, this->modelAnimType));
                func_80832698(this, NA_SE_VO_LI_DAMAGE_S);
            } else {
                this->actor.speedXZ = arg3;
                this->linearVelocity = arg3;
                this->actor.velocity.y = arg4;

                if (ABS(arg5) > 0x4000) {
                    sp2C = &gPlayerAnim_002F58;
                } else {
                    sp2C = &gPlayerAnim_002DB0;
                }

                if ((this->actor.category != ACTORCAT_PLAYER) && (this->actor.colChkInfo.health == 0)) {
                    func_80832698(this, NA_SE_VO_BL_DOWN);
                } else {
                    func_80832698(this, NA_SE_VO_LI_FALL_L);
                }
            }

            this->hoverBootsTimer = 0;
            this->actor.bgCheckFlags &= ~BGCHECKFLAG_GROUND;
        } else {
            if ((this->linearVelocity > 4.0f) && !func_8008E9C4(this)) {
                this->unk_890 = 20;
                func_8083264C(this, 120, 20, 10, 0);
                func_80832698(this, NA_SE_VO_LI_DAMAGE_S);
                return;
            }

            sp28 = D_808544B0;

            func_80835C58(play, this, func_8084370C, 0);
            func_80833C3C(this);

            if (this->actor.colChkInfo.damage < 5) {
                func_8083264C(this, 120, 20, 10, 0);
            } else {
                func_8083264C(this, 180, 20, 100, 0);
                this->linearVelocity = 23.0f;
                sp28 += 4;
            }

            if (ABS(arg5) <= 0x4000) {
                sp28 += 2;
            }

            if (func_8008E9C4(this)) {
                sp28 += 1;
            }

            sp2C = *sp28;

            func_80832698(this, NA_SE_VO_LI_DAMAGE_S);
        }

        this->actor.shape.rot.y += arg5;
        this->currentYaw = this->actor.shape.rot.y;
        this->actor.world.rot.y = this->actor.shape.rot.y;
        if (ABS(arg5) > 0x4000) {
            this->actor.shape.rot.y += 0x8000;
        }
    }

    func_80832564(play, this);

    this->stateFlags1 |= PLAYER_STATE1_26;

    if (sp2C != NULL) {
        func_808322D0(play, this, sp2C);
    }
}

s32 func_80838144(s32 arg0) {
    s32 temp = arg0 - FLOOR_TYPE_2;

    if ((temp >= 0) && (temp <= (FLOOR_TYPE_3 - FLOOR_TYPE_2))) {
        return temp;
    } else {
        return -1;
    }
}

s32 func_8083816C(s32 arg0) {
    return (arg0 == FLOOR_TYPE_4) || (arg0 == FLOOR_TYPE_7) || (arg0 == FLOOR_TYPE_12);
}

void func_8083819C(Player* this, PlayState* play) {
    if (this->currentShield == PLAYER_SHIELD_DEKU) {
        Actor_Spawn(&play->actorCtx, play, ACTOR_ITEM_SHIELD, this->actor.world.pos.x, this->actor.world.pos.y,
                    this->actor.world.pos.z, 0, 0, 0, 1);
        Inventory_DeleteEquipment(play, EQUIP_TYPE_SHIELD);
        Message_StartTextbox(play, 0x305F, NULL);
    }
}

void func_8083821C(Player* this) {
    s32 i;

    // clang-format off
    for (i = 0; i < PLAYER_BODYPART_MAX; i++) { this->flameTimers[i] = Rand_S16Offset(0, 200); }
    // clang-format on

    this->isBurning = true;
}

void func_80838280(Player* this) {
    if (this->actor.colChkInfo.acHitEffect == 1) {
        func_8083821C(this);
    }
    func_80832698(this, NA_SE_VO_LI_FALL_L);
}

void func_808382BC(Player* this) {
    if ((this->invincibilityTimer >= 0) && (this->invincibilityTimer < 20)) {
        this->invincibilityTimer = 20;
    }
}

s32 func_808382DC(Player* this, PlayState* play) {
    s32 pad;
    s32 sp68 = false;
    s32 sp64;

    if (this->unk_A86 != 0) {
        if (!Player_InBlockingCsMode(play, this)) {
            Player_InflictDamage(play, -16);
            this->unk_A86 = 0;
        }
    } else {
        sp68 = ((Player_GetHeight(this) - 8.0f) < (this->unk_6C4 * this->actor.scale.y));

        if (sp68 || (this->actor.bgCheckFlags & BGCHECKFLAG_CRUSHED) || (D_808535E4 == FLOOR_TYPE_9) ||
            (this->stateFlags2 & PLAYER_STATE2_31)) {
            func_80832698(this, NA_SE_VO_LI_DAMAGE_S);

            if (sp68) {
                Play_TriggerRespawn(play);
                Scene_SetTransitionForNextEntrance(play);
            } else {
                // Special case for getting crushed in Forest Temple's Checkboard Ceiling Hall or Shadow Temple's
                // Falling Spike Trap Room, to respawn the player in a specific place
                if (((play->sceneId == SCENE_BMORI1) && (play->roomCtx.curRoom.num == 15)) ||
                    ((play->sceneId == SCENE_HAKADAN) && (play->roomCtx.curRoom.num == 10))) {
                    static SpecialRespawnInfo checkboardCeilingRespawn = { { 1992.0f, 403.0f, -3432.0f }, 0 };
                    static SpecialRespawnInfo fallingSpikeTrapRespawn = { { 1200.0f, -1343.0f, 3850.0f }, 0 };
                    SpecialRespawnInfo* respawnInfo;

                    if (play->sceneId == SCENE_BMORI1) {
                        respawnInfo = &checkboardCeilingRespawn;
                    } else {
                        respawnInfo = &fallingSpikeTrapRespawn;
                    }

                    Play_SetupRespawnPoint(play, RESPAWN_MODE_DOWN, 0xDFF);
                    gSaveContext.respawn[RESPAWN_MODE_DOWN].pos = respawnInfo->pos;
                    gSaveContext.respawn[RESPAWN_MODE_DOWN].yaw = respawnInfo->yaw;
                }

                Play_TriggerVoidOut(play);
            }

            func_80832698(this, NA_SE_VO_LI_TAKEN_AWAY);
            play->unk_11DE9 = true;
            func_80078884(NA_SE_OC_ABYSS);
        } else if ((this->unk_8A1 != 0) && ((this->unk_8A1 >= 2) || (this->invincibilityTimer == 0))) {
            u8 sp5C[] = { 2, 1, 1 };

            func_80838280(this);

            if (this->unk_8A1 == 3) {
                this->shockTimer = 40;
            }

            this->actor.colChkInfo.damage += this->unk_8A0;
            func_80837C0C(play, this, sp5C[this->unk_8A1 - 1], this->unk_8A4, this->unk_8A8, this->unk_8A2, 20);
        } else {
            sp64 = (this->shieldQuad.base.acFlags & AC_BOUNCED) != 0;

            //! @bug The second set of conditions here seems intended as a way for Link to "block" hits by rolling.
            // However, `Collider.atFlags` is a byte so the flag check at the end is incorrect and cannot work.
            // Additionally, `Collider.atHit` can never be set while already colliding as AC, so it's also bugged.
            // This behavior was later fixed in MM, most likely by removing both the `atHit` and `atFlags` checks.
            if (sp64 || ((this->invincibilityTimer < 0) && (this->cylinder.base.acFlags & AC_HIT) &&
                         (this->cylinder.info.atHit != NULL) && (this->cylinder.info.atHit->atFlags & 0x20000000))) {

                func_8083264C(this, 180, 20, 100, 0);

                if (!Player_IsChildWithHylianShield(this)) {
                    if (this->invincibilityTimer >= 0) {
                        LinkAnimationHeader* anim;
                        s32 sp54 = func_80843188 == this->func_674;

                        if (!func_808332B8(this)) {
                            func_80835C58(play, this, func_808435C4, 0);
                        }

                        if (!(this->unk_84F = sp54)) {
                            func_80833638(this, func_80834BD4);

                            if (this->unk_870 < 0.5f) {
                                anim = D_808543BC[Player_HoldsTwoHandedWeapon(this)];
                            } else {
                                anim = D_808543B4[Player_HoldsTwoHandedWeapon(this)];
                            }
                            LinkAnimation_PlayOnce(play, &this->skelAnime2, anim);
                        } else {
                            func_80832264(play, this, D_808543C4[Player_HoldsTwoHandedWeapon(this)]);
                        }
                    }

                    if (!(this->stateFlags1 & (PLAYER_STATE1_13 | PLAYER_STATE1_14 | PLAYER_STATE1_21))) {
                        this->linearVelocity = -18.0f;
                        this->currentYaw = this->actor.shape.rot.y;
                    }
                }

                if (sp64 && (this->shieldQuad.info.acHitInfo->toucher.effect == 1)) {
                    func_8083819C(this, play);
                }

                return 0;
            }

            if ((this->unk_A87 != 0) || (this->invincibilityTimer > 0) || (this->stateFlags1 & PLAYER_STATE1_26) ||
                (this->csMode != 0) || (this->meleeWeaponQuads[0].base.atFlags & AT_HIT) ||
                (this->meleeWeaponQuads[1].base.atFlags & AT_HIT)) {
                return 0;
            }

            if (this->cylinder.base.acFlags & AC_HIT) {
                Actor* ac = this->cylinder.base.ac;
                s32 sp4C;

                if (ac->flags & ACTOR_FLAG_24) {
                    func_8002F7DC(&this->actor, NA_SE_PL_BODY_HIT);
                }

                if (this->stateFlags1 & PLAYER_STATE1_27) {
                    sp4C = 0;
                } else if (this->actor.colChkInfo.acHitEffect == 2) {
                    sp4C = 3;
                } else if (this->actor.colChkInfo.acHitEffect == 3) {
                    sp4C = 4;
                } else if (this->actor.colChkInfo.acHitEffect == 4) {
                    sp4C = 1;
                } else {
                    func_80838280(this);
                    sp4C = 0;
                }

                func_80837C0C(play, this, sp4C, 4.0f, 5.0f, Actor_WorldYawTowardActor(ac, &this->actor), 20);
            } else if (this->invincibilityTimer != 0) {
                return 0;
            } else {
                static u8 D_808544F4[] = { 120, 60 };
                s32 sp48 = func_80838144(D_808535E4);

                if (((this->actor.wallPoly != NULL) &&
                     func_80042108(&play->colCtx, this->actor.wallPoly, this->actor.wallBgId)) ||
                    ((sp48 >= 0) && func_80042108(&play->colCtx, this->actor.floorPoly, this->actor.floorBgId) &&
                     (this->unk_A79 >= D_808544F4[sp48])) ||
                    ((sp48 >= 0) &&
                     ((this->currentTunic != PLAYER_TUNIC_GORON) || (this->unk_A79 >= D_808544F4[sp48])))) {
                    this->unk_A79 = 0;
                    this->actor.colChkInfo.damage = 4;
                    func_80837C0C(play, this, 0, 4.0f, 5.0f, this->actor.shape.rot.y, 20);
                } else {
                    return 0;
                }
            }
        }
    }

    return 1;
}

void func_80838940(Player* this, LinkAnimationHeader* anim, f32 arg2, PlayState* play, u16 sfxId) {
    func_80835C58(play, this, func_8084411C, 1);

    if (anim != NULL) {
        func_808322D0(play, this, anim);
    }

    this->actor.velocity.y = arg2 * D_808535E8;
    this->hoverBootsTimer = 0;
    this->actor.bgCheckFlags &= ~BGCHECKFLAG_GROUND;

    func_80832854(this);
    func_80832698(this, sfxId);

    this->stateFlags1 |= PLAYER_STATE1_18;
}

void func_808389E8(Player* this, LinkAnimationHeader* anim, f32 arg2, PlayState* play) {
    func_80838940(this, anim, arg2, play, NA_SE_VO_LI_SWORD_N);
}

s32 func_80838A14(Player* this, PlayState* play) {
    s32 sp3C;
    LinkAnimationHeader* sp38;
    f32 sp34;
    f32 temp;
    f32 wallPolyNormalX;
    f32 wallPolyNormalZ;
    f32 sp24;

    if (!(this->stateFlags1 & PLAYER_STATE1_11) && (this->unk_88C >= 2) &&
        (!(this->stateFlags1 & PLAYER_STATE1_27) || (this->ageProperties->unk_14 > this->wallHeight))) {
        sp3C = 0;

        if (func_808332B8(this)) {
            if (this->actor.yDistToWater < 50.0f) {
                if ((this->unk_88C < 2) || (this->wallHeight > this->ageProperties->unk_10)) {
                    return 0;
                }
            } else if ((this->currentBoots != PLAYER_BOOTS_IRON) || (this->unk_88C > 2)) {
                return 0;
            }
        } else if (!(this->actor.bgCheckFlags & BGCHECKFLAG_GROUND) ||
                   ((this->ageProperties->unk_14 <= this->wallHeight) && (this->stateFlags1 & PLAYER_STATE1_27))) {
            return 0;
        }

        if ((this->actor.wallBgId != BGCHECK_SCENE) && (D_808535F0 & WALL_FLAG_6)) {
            if (this->unk_88D >= 6) {
                this->stateFlags2 |= PLAYER_STATE2_2;
                if (CHECK_BTN_ALL(sControlInput->press.button, BTN_A)) {
                    sp3C = 1;
                }
            }
        } else if ((this->unk_88D >= 6) || CHECK_BTN_ALL(sControlInput->press.button, BTN_A)) {
            sp3C = 1;
        }

        if (sp3C != 0) {
            func_80835C58(play, this, func_80845668, 0);

            this->stateFlags1 |= PLAYER_STATE1_18;

            sp34 = this->wallHeight;

            if (this->ageProperties->unk_14 <= sp34) {
                sp38 = &gPlayerAnim_002D48;
                this->linearVelocity = 1.0f;
            } else {
                wallPolyNormalX = COLPOLY_GET_NORMAL(this->actor.wallPoly->normal.x);
                wallPolyNormalZ = COLPOLY_GET_NORMAL(this->actor.wallPoly->normal.z);
                sp24 = this->wallDistance + 0.5f;

                this->stateFlags1 |= PLAYER_STATE1_14;

                if (func_808332B8(this)) {
                    sp38 = &gPlayerAnim_0032E8;
                    sp34 -= (60.0f * this->ageProperties->unk_08);
                    this->stateFlags1 &= ~PLAYER_STATE1_27;
                } else if (this->ageProperties->unk_18 <= sp34) {
                    sp38 = &gPlayerAnim_002D40;
                    sp34 -= (59.0f * this->ageProperties->unk_08);
                } else {
                    sp38 = &gPlayerAnim_002D38;
                    sp34 -= (41.0f * this->ageProperties->unk_08);
                }

                this->actor.shape.yOffset -= sp34 * 100.0f;

                this->actor.world.pos.x -= sp24 * wallPolyNormalX;
                this->actor.world.pos.y += this->wallHeight;
                this->actor.world.pos.z -= sp24 * wallPolyNormalZ;

                func_80832224(this);
            }

            this->actor.bgCheckFlags |= BGCHECKFLAG_GROUND;

            LinkAnimation_PlayOnceSetSpeed(play, &this->skelAnime, sp38, 1.3f);
            AnimationContext_DisableQueue(play);

            this->actor.shape.rot.y = this->currentYaw = this->actor.wallYaw + 0x8000;

            return 1;
        }
    } else if ((this->actor.bgCheckFlags & BGCHECKFLAG_GROUND) && (this->unk_88C == 1) && (this->unk_88D >= 3)) {
        temp = (this->wallHeight * 0.08f) + 5.5f;
        func_808389E8(this, &gPlayerAnim_002FE0, temp, play);
        this->linearVelocity = 2.5f;

        return 1;
    }

    return 0;
}

void func_80838E70(PlayState* play, Player* this, f32 arg2, s16 arg3) {
    func_80835C58(play, this, func_80845CA4, 0);
    func_80832440(play, this);

    this->unk_84F = 1;
    this->unk_850 = 1;

    this->unk_450.x = (Math_SinS(arg3) * arg2) + this->actor.world.pos.x;
    this->unk_450.z = (Math_CosS(arg3) * arg2) + this->actor.world.pos.z;

    func_80832264(play, this, func_80833338(this));
}

void func_80838F18(PlayState* play, Player* this) {
    func_80835C58(play, this, func_8084D610, 0);
    func_80832C6C(play, this, &gPlayerAnim_003328);
}

void func_80838F5C(PlayState* play, Player* this) {
    func_80835C58(play, this, func_8084F88C, 0);

    this->stateFlags1 |= PLAYER_STATE1_29 | PLAYER_STATE1_31;

    Camera_ChangeSetting(Play_GetCamera(play, CAM_ID_MAIN), CAM_SET_FREE0);
}

s32 func_80838FB8(PlayState* play, Player* this) {
    if ((play->transitionTrigger == TRANS_TRIGGER_OFF) && (this->stateFlags1 & PLAYER_STATE1_31)) {
        func_80838F5C(play, this);
        func_80832284(play, this, &gPlayerAnim_003040);
        func_80832698(this, NA_SE_VO_LI_FALL_S);
        func_800788CC(NA_SE_OC_SECRET_WARP_IN);
        return 1;
    }

    return 0;
}

/**
 * The actual entrances each "return entrance" value can map to.
 * This is used by scenes that are shared between locations, like child/adult Shooting Gallery or Great Fairy Fountains.
 *
 * This 1D array is split into groups of entrances.
 * The start of each group is indexed by `sReturnEntranceGroupIndices` values.
 * The resulting groups are then indexed by the spawn value.
 *
 * The spawn value (`PlayState.curSpawn`) is set to a different value depending on the entrance used to enter the
 * scene, which allows these dynamic "return entrances" to link back to the previous scene.
 *
 * Note: grottos and normal fairy fountains use `ENTR_RETURN_GROTTO`
 */
s16 sReturnEntranceGroupData[] = {
    // ENTR_RETURN_DAIYOUSEI_IZUMI
    /*  0 */ ENTR_SPOT16_4, // DMT from Magic Fairy Fountain
    /*  1 */ ENTR_SPOT17_3, // DMC from Double Defense Fairy Fountain
    /*  2 */ ENTR_SPOT15_2, // Hyrule Castle from Dins Fire Fairy Fountain

    // ENTR_RETURN_2
    /*  3 */ ENTR_SPOT01_9,     // Kakariko from Potion Shop
    /*  4 */ ENTR_MARKET_DAY_5, // Market (child day) from Potion Shop

    // ENTR_RETURN_SHOP1
    /*  5 */ ENTR_SPOT01_3,     // Kakariko from Bazaar
    /*  6 */ ENTR_MARKET_DAY_6, // Market (child day) from Bazaar

    // ENTR_RETURN_4
    /*  7 */ ENTR_SPOT01_11,      // Kakariko from House of Skulltulas
    /*  8 */ ENTR_MARKET_ALLEY_2, // Back Alley (day) from Bombchu Shop

    // ENTR_RETURN_SYATEKIJYOU
    /*  9 */ ENTR_SPOT01_10,    // Kakariko from Shooting Gallery
    /* 10 */ ENTR_MARKET_DAY_8, // Market (child day) from Shooting Gallery

    // ENTR_RETURN_YOUSEI_IZUMI_YOKO
    /* 11 */ ENTR_SPOT08_5, // Zoras Fountain from Farores Wind Fairy Fountain
    /* 12 */ ENTR_SPOT15_2, // Hyrule Castle from Dins Fire Fairy Fountain
    /* 13 */ ENTR_SPOT11_7, // Desert Colossus from Nayrus Love Fairy Fountain
};

/**
 * The values are indices into `sReturnEntranceGroupData` marking the start of each group
 */
u8 sReturnEntranceGroupIndices[] = {
    11, // ENTR_RETURN_YOUSEI_IZUMI_YOKO
    9,  // ENTR_RETURN_SYATEKIJYOU
    3,  // ENTR_RETURN_2
    5,  // ENTR_RETURN_SHOP1
    7,  // ENTR_RETURN_4
    0,  // ENTR_RETURN_DAIYOUSEI_IZUMI
};

s32 func_80839034(PlayState* play, Player* this, CollisionPoly* poly, u32 bgId) {
    s32 exitIndex;
    s32 temp;
    s32 sp34;
    f32 linearVel;
    s32 yaw;

    if (this->actor.category == ACTORCAT_PLAYER) {
        exitIndex = 0;

        if (!(this->stateFlags1 & PLAYER_STATE1_7) && (play->transitionTrigger == TRANS_TRIGGER_OFF) &&
            (this->csMode == 0) && !(this->stateFlags1 & PLAYER_STATE1_0) &&
            (((poly != NULL) && (exitIndex = SurfaceType_GetExitIndex(&play->colCtx, poly, bgId), exitIndex != 0)) ||
             (func_8083816C(D_808535E4) && (this->unk_A7A == FLOOR_PROPERTY_12)))) {

            sp34 = this->unk_A84 - (s32)this->actor.world.pos.y;

            if (!(this->stateFlags1 & (PLAYER_STATE1_23 | PLAYER_STATE1_27 | PLAYER_STATE1_29)) &&
                !(this->actor.bgCheckFlags & BGCHECKFLAG_GROUND) && (sp34 < 100) && (D_80853600 > 100.0f)) {
                return 0;
            }

            if (exitIndex == 0) {
                Play_TriggerVoidOut(play);
                Scene_SetTransitionForNextEntrance(play);
            } else {
                play->nextEntranceIndex = play->setupExitList[exitIndex - 1];

                if (play->nextEntranceIndex == ENTR_RETURN_GROTTO) {
                    gSaveContext.respawnFlag = 2;
                    play->nextEntranceIndex = gSaveContext.respawn[RESPAWN_MODE_RETURN].entranceIndex;
                    play->transitionType = TRANS_TYPE_FADE_WHITE;
                    gSaveContext.nextTransitionType = TRANS_TYPE_FADE_WHITE;
                } else if (play->nextEntranceIndex >= ENTR_RETURN_YOUSEI_IZUMI_YOKO) {
                    play->nextEntranceIndex =
                        sReturnEntranceGroupData[sReturnEntranceGroupIndices[play->nextEntranceIndex -
                                                                             ENTR_RETURN_YOUSEI_IZUMI_YOKO] +
                                                 play->curSpawn];
                    Scene_SetTransitionForNextEntrance(play);
                } else {
                    if (SurfaceType_GetFloorEffect(&play->colCtx, poly, bgId) == FLOOR_EFFECT_2) {
                        gSaveContext.respawn[RESPAWN_MODE_DOWN].entranceIndex = play->nextEntranceIndex;
                        Play_TriggerVoidOut(play);
                        gSaveContext.respawnFlag = -2;
                    }

                    gSaveContext.retainWeatherMode = true;
                    Scene_SetTransitionForNextEntrance(play);
                }

                play->transitionTrigger = TRANS_TRIGGER_START;
            }

            if (!(this->stateFlags1 & (PLAYER_STATE1_23 | PLAYER_STATE1_29)) &&
                !(this->stateFlags2 & PLAYER_STATE2_18) && !func_808332B8(this) &&
                (temp = SurfaceType_GetFloorType(&play->colCtx, poly, bgId), (temp != FLOOR_TYPE_10)) &&
                ((sp34 < 100) || (this->actor.bgCheckFlags & BGCHECKFLAG_GROUND))) {

                if (temp == FLOOR_TYPE_11) {
                    func_800788CC(NA_SE_OC_SECRET_HOLE_OUT);
                    func_800F6964(5);
                    gSaveContext.seqId = (u8)NA_BGM_DISABLED;
                    gSaveContext.natureAmbienceId = NATURE_ID_DISABLED;
                } else {
                    linearVel = this->linearVelocity;

                    if (linearVel < 0.0f) {
                        this->actor.world.rot.y += 0x8000;
                        linearVel = -linearVel;
                    }

                    if (linearVel > R_RUN_SPEED_LIMIT / 100.0f) {
                        gSaveContext.entranceSpeed = R_RUN_SPEED_LIMIT / 100.0f;
                    } else {
                        gSaveContext.entranceSpeed = linearVel;
                    }

                    if (sConveyorSpeedIndex != CONVEYOR_SPEED_DISABLED) {
                        yaw = sConveyorYaw;
                    } else {
                        yaw = this->actor.world.rot.y;
                    }
                    func_80838E70(play, this, 400.0f, yaw);
                }
            } else {
                if (!(this->actor.bgCheckFlags & BGCHECKFLAG_GROUND)) {
                    func_80832210(this);
                }
            }

            this->stateFlags1 |= PLAYER_STATE1_0 | PLAYER_STATE1_29;

            func_80835E44(play, CAM_SET_SCENE_TRANSITION);

            return 1;
        } else {
            if (play->transitionTrigger == TRANS_TRIGGER_OFF) {

                if ((this->actor.world.pos.y < -4000.0f) ||
                    (((this->unk_A7A == FLOOR_PROPERTY_5) || (this->unk_A7A == FLOOR_PROPERTY_12)) &&
                     ((D_80853600 < 100.0f) || (this->fallDistance > 400.0f) ||
                      ((play->sceneId != SCENE_HAKADAN) && (this->fallDistance > 200.0f)))) ||
                    ((play->sceneId == SCENE_GANON_FINAL) && (this->fallDistance > 320.0f))) {

                    if (this->actor.bgCheckFlags & BGCHECKFLAG_GROUND) {
                        if (this->unk_A7A == FLOOR_PROPERTY_5) {
                            Play_TriggerRespawn(play);
                        } else {
                            Play_TriggerVoidOut(play);
                        }
                        play->transitionType = TRANS_TYPE_FADE_BLACK_FAST;
                        func_80078884(NA_SE_OC_ABYSS);
                    } else {
                        func_80838F5C(play, this);
                        this->unk_850 = 9999;
                        if (this->unk_A7A == FLOOR_PROPERTY_5) {
                            this->unk_84F = -1;
                        } else {
                            this->unk_84F = 1;
                        }
                    }
                }

                this->unk_A84 = this->actor.world.pos.y;
            }
        }
    }

    return 0;
}

void func_808395DC(Player* this, Vec3f* arg1, Vec3f* arg2, Vec3f* arg3) {
    f32 cos = Math_CosS(this->actor.shape.rot.y);
    f32 sin = Math_SinS(this->actor.shape.rot.y);

    arg3->x = arg1->x + ((arg2->x * cos) + (arg2->z * sin));
    arg3->y = arg1->y + arg2->y;
    arg3->z = arg1->z + ((arg2->z * cos) - (arg2->x * sin));
}

Actor* Player_SpawnFairy(PlayState* play, Player* this, Vec3f* arg2, Vec3f* arg3, s32 type) {
    Vec3f pos;

    func_808395DC(this, arg2, arg3, &pos);

    return Actor_Spawn(&play->actorCtx, play, ACTOR_EN_ELF, pos.x, pos.y, pos.z, 0, 0, 0, type);
}

f32 func_808396F4(PlayState* play, Player* this, Vec3f* arg2, Vec3f* arg3, CollisionPoly** arg4, s32* arg5) {
    func_808395DC(this, &this->actor.world.pos, arg2, arg3);

    return BgCheck_EntityRaycastFloor3(&play->colCtx, arg4, arg5, arg3);
}

f32 func_8083973C(PlayState* play, Player* this, Vec3f* arg2, Vec3f* arg3) {
    CollisionPoly* sp24;
    s32 sp20;

    return func_808396F4(play, this, arg2, arg3, &sp24, &sp20);
}

s32 func_80839768(PlayState* play, Player* this, Vec3f* arg2, CollisionPoly** arg3, s32* arg4, Vec3f* arg5) {
    Vec3f sp44;
    Vec3f sp38;

    sp44.x = this->actor.world.pos.x;
    sp44.y = this->actor.world.pos.y + arg2->y;
    sp44.z = this->actor.world.pos.z;

    func_808395DC(this, &this->actor.world.pos, arg2, &sp38);

    return BgCheck_EntityLineTest1(&play->colCtx, &sp44, &sp38, arg5, arg3, true, false, false, true, arg4);
}

s32 func_80839800(Player* this, PlayState* play) {
    DoorShutter* doorShutter;
    DoorActorBase* door;
    s32 doorDirection;
    f32 sp78;
    f32 sp74;
    Actor* doorActor;
    f32 sp6C;
    s32 pad3;
    s32 frontRoom;
    Actor* attachedActor;
    LinkAnimationHeader* sp5C;
    CollisionPoly* sp58;
    Vec3f sp4C;

    if ((this->doorType != PLAYER_DOORTYPE_NONE) &&
        (!(this->stateFlags1 & PLAYER_STATE1_11) ||
         ((this->heldActor != NULL) && (this->heldActor->id == ACTOR_EN_RU1)))) {
        if (CHECK_BTN_ALL(sControlInput->press.button, BTN_A) || (func_8084F9A0 == this->func_674)) {
            doorActor = this->doorActor;

            if (this->doorType <= PLAYER_DOORTYPE_AJAR) {
                doorActor->textId = 0xD0;
                func_80853148(play, doorActor);
                return 0;
            }

            doorDirection = this->doorDirection;
            sp78 = Math_CosS(doorActor->shape.rot.y);
            sp74 = Math_SinS(doorActor->shape.rot.y);

            if (this->doorType == PLAYER_DOORTYPE_SLIDING) {
                doorShutter = (DoorShutter*)doorActor;

                this->currentYaw = doorShutter->dyna.actor.home.rot.y;
                if (doorDirection > 0) {
                    this->currentYaw -= 0x8000;
                }
                this->actor.shape.rot.y = this->currentYaw;

                if (this->linearVelocity <= 0.0f) {
                    this->linearVelocity = 0.1f;
                }

                func_80838E70(play, this, 50.0f, this->actor.shape.rot.y);

                this->unk_84F = 0;
                this->unk_447 = this->doorType;
                this->stateFlags1 |= PLAYER_STATE1_29;

                this->unk_450.x = this->actor.world.pos.x + ((doorDirection * 20.0f) * sp74);
                this->unk_450.z = this->actor.world.pos.z + ((doorDirection * 20.0f) * sp78);
                this->unk_45C.x = this->actor.world.pos.x + ((doorDirection * -120.0f) * sp74);
                this->unk_45C.z = this->actor.world.pos.z + ((doorDirection * -120.0f) * sp78);

                doorShutter->unk_164 = 1;
                func_80832224(this);

                if (this->doorTimer != 0) {
                    this->unk_850 = 0;
                    func_80832B0C(play, this, func_80833338(this));
                    this->skelAnime.endFrame = 0.0f;
                } else {
                    this->linearVelocity = 0.1f;
                }

                if (doorShutter->dyna.actor.category == ACTORCAT_DOOR) {
<<<<<<< HEAD
                    this->doorBgCamIndex = play->transiActorCtx.list[PARAMS_GET_NOMASK((u16)doorShutter->dyna.actor.params, 10)]
                                               .sides[(doorDirection > 0) ? 0 : 1]
                                               .bgCamIndex;
=======
                    this->doorBgCamIndex =
                        play->transiActorCtx.list[GET_TRANSITION_ACTOR_INDEX(&doorShutter->dyna.actor)]
                            .sides[(doorDirection > 0) ? 0 : 1]
                            .bgCamIndex;
>>>>>>> fec5cd84

                    Actor_DisableLens(play);
                }
            } else {
                // The door actor can be either EnDoor or DoorKiller.
                door = (DoorActorBase*)doorActor;

                door->openAnim = (doorDirection < 0.0f)
                                     ? (LINK_IS_ADULT ? DOOR_OPEN_ANIM_ADULT_L : DOOR_OPEN_ANIM_CHILD_L)
                                     : (LINK_IS_ADULT ? DOOR_OPEN_ANIM_ADULT_R : DOOR_OPEN_ANIM_CHILD_R);

                if (door->openAnim == DOOR_OPEN_ANIM_ADULT_L) {
                    sp5C = GET_PLAYER_ANIM(PLAYER_ANIMGROUP_9, this->modelAnimType);
                } else if (door->openAnim == DOOR_OPEN_ANIM_CHILD_L) {
                    sp5C = GET_PLAYER_ANIM(PLAYER_ANIMGROUP_10, this->modelAnimType);
                } else if (door->openAnim == DOOR_OPEN_ANIM_ADULT_R) {
                    sp5C = GET_PLAYER_ANIM(PLAYER_ANIMGROUP_11, this->modelAnimType);
                } else {
                    sp5C = GET_PLAYER_ANIM(PLAYER_ANIMGROUP_12, this->modelAnimType);
                }

                func_80835C58(play, this, func_80845EF8, 0);
                func_80832528(play, this);

                if (doorDirection < 0) {
                    this->actor.shape.rot.y = doorActor->shape.rot.y;
                } else {
                    this->actor.shape.rot.y = doorActor->shape.rot.y - 0x8000;
                }

                this->currentYaw = this->actor.shape.rot.y;

                sp6C = (doorDirection * 22.0f);
                this->actor.world.pos.x = doorActor->world.pos.x + sp6C * sp74;
                this->actor.world.pos.z = doorActor->world.pos.z + sp6C * sp78;

                func_8083328C(play, this, sp5C);

                if (this->doorTimer != 0) {
                    this->skelAnime.endFrame = 0.0f;
                }

                func_80832224(this);
                func_80832F54(play, this, 0x28F);

                // If this door is the second half of a double door (spawned as child)
                if (doorActor->parent != NULL) {
                    doorDirection = -doorDirection;
                }

                door->playerIsOpening = true;

                // If the door actor is not DoorKiller
                if (this->doorType != PLAYER_DOORTYPE_FAKE) {
                    // The door actor is EnDoor

                    this->stateFlags1 |= PLAYER_STATE1_29;
                    Actor_DisableLens(play);

<<<<<<< HEAD
                    if (PARAMS_GET(doorActor->params, 7, 3) == 3) {
=======
                    if (ENDOOR_GET_TYPE(doorActor) == DOOR_SCENEEXIT) {
>>>>>>> fec5cd84
                        sp4C.x = doorActor->world.pos.x - (sp6C * sp74);
                        sp4C.y = doorActor->world.pos.y + 10.0f;
                        sp4C.z = doorActor->world.pos.z - (sp6C * sp78);

                        BgCheck_EntityRaycastFloor1(&play->colCtx, &sp58, &sp4C);

                        if (func_80839034(play, this, sp58, BGCHECK_SCENE)) {
                            gSaveContext.entranceSpeed = 2.0f;
                            gSaveContext.entranceSound = NA_SE_OC_DOOR_OPEN;
                        }
                    } else {
                        Camera_ChangeDoorCam(Play_GetCamera(play, CAM_ID_MAIN), doorActor,
<<<<<<< HEAD
                                             play->transiActorCtx.list[PARAMS_GET_NOMASK((u16)doorActor->params, 10)]
=======
                                             play->transiActorCtx.list[GET_TRANSITION_ACTOR_INDEX(doorActor)]
>>>>>>> fec5cd84
                                                 .sides[(doorDirection > 0) ? 0 : 1]
                                                 .bgCamIndex,
                                             0, 38.0f * D_808535EC, 26.0f * D_808535EC, 10.0f * D_808535EC);
                    }
                }
            }

            if ((this->doorType != PLAYER_DOORTYPE_FAKE) && (doorActor->category == ACTORCAT_DOOR)) {
<<<<<<< HEAD
                frontRoom =
                    play->transiActorCtx.list[PARAMS_GET_NOMASK((u16)doorActor->params, 10)].sides[(doorDirection > 0) ? 0 : 1].room;
=======
                frontRoom = play->transiActorCtx.list[GET_TRANSITION_ACTOR_INDEX(doorActor)]
                                .sides[(doorDirection > 0) ? 0 : 1]
                                .room;
>>>>>>> fec5cd84

                if ((frontRoom >= 0) && (frontRoom != play->roomCtx.curRoom.num)) {
                    func_8009728C(play, &play->roomCtx, frontRoom);
                }
            }

            doorActor->room = play->roomCtx.curRoom.num;

            if (((attachedActor = doorActor->child) != NULL) || ((attachedActor = doorActor->parent) != NULL)) {
                attachedActor->room = play->roomCtx.curRoom.num;
            }

            return 1;
        }
    }

    return 0;
}

void func_80839E88(Player* this, PlayState* play) {
    LinkAnimationHeader* anim;

    func_80835C58(play, this, func_80840450, 1);

    if (this->unk_870 < 0.5f) {
        anim = func_808334E4(this);
        this->unk_870 = 0.0f;
    } else {
        anim = func_80833528(this);
        this->unk_870 = 1.0f;
    }

    this->unk_874 = this->unk_870;
    func_80832284(play, this, anim);
    this->currentYaw = this->actor.shape.rot.y;
}

void func_80839F30(Player* this, PlayState* play) {
    func_80835C58(play, this, func_808407CC, 1);
    func_80832B0C(play, this, func_80833338(this));
    this->currentYaw = this->actor.shape.rot.y;
}

void func_80839F90(Player* this, PlayState* play) {
    if (func_8008E9C4(this)) {
        func_80839E88(this, play);
    } else if (func_80833B2C(this)) {
        func_80839F30(this, play);
    } else {
        func_80853080(this, play);
    }
}

void func_80839FFC(Player* this, PlayState* play) {
    PlayerFunc674 func;

    if (func_8008E9C4(this)) {
        func = func_80840450;
    } else if (func_80833B2C(this)) {
        func = func_808407CC;
    } else {
        func = func_80840BC8;
    }

    func_80835C58(play, this, func, 1);
}

void func_8083A060(Player* this, PlayState* play) {
    func_80839FFC(this, play);
    if (func_8008E9C4(this)) {
        this->unk_850 = 1;
    }
}

void func_8083A098(Player* this, LinkAnimationHeader* anim, PlayState* play) {
    func_8083A060(this, play);
    func_8083328C(play, this, anim);
}

s32 func_8083A0D4(Player* this) {
    return (this->interactRangeActor != NULL) && (this->heldActor == NULL);
}

void func_8083A0F4(PlayState* play, Player* this) {
    if (func_8083A0D4(this)) {
        Actor* interactRangeActor = this->interactRangeActor;
        s32 interactActorId = interactRangeActor->id;

        if (interactActorId == ACTOR_BG_TOKI_SWD) {
            this->interactRangeActor->parent = &this->actor;
            func_80835C58(play, this, func_8084F608, 0);
            this->stateFlags1 |= PLAYER_STATE1_29;
        } else {
            LinkAnimationHeader* anim;

            if (interactActorId == ACTOR_BG_HEAVY_BLOCK) {
                func_80835C58(play, this, func_80846120, 0);
                this->stateFlags1 |= PLAYER_STATE1_29;
                anim = &gPlayerAnim_002F98;
            } else if ((interactActorId == ACTOR_EN_ISHI) && (PARAMS_GET(interactRangeActor->params, 0, 4) == 1)) {
                func_80835C58(play, this, func_80846260, 0);
                anim = &gPlayerAnim_0032B0;
            } else if (((interactActorId == ACTOR_EN_BOMBF) || (interactActorId == ACTOR_EN_KUSA)) &&
                       (Player_GetStrength() <= PLAYER_STR_NONE)) {
                func_80835C58(play, this, func_80846408, 0);
                this->actor.world.pos.x =
                    (Math_SinS(interactRangeActor->yawTowardsPlayer) * 20.0f) + interactRangeActor->world.pos.x;
                this->actor.world.pos.z =
                    (Math_CosS(interactRangeActor->yawTowardsPlayer) * 20.0f) + interactRangeActor->world.pos.z;
                this->currentYaw = this->actor.shape.rot.y = interactRangeActor->yawTowardsPlayer + 0x8000;
                anim = &gPlayerAnim_003060;
            } else {
                func_80835C58(play, this, func_80846050, 0);
                anim = GET_PLAYER_ANIM(PLAYER_ANIMGROUP_13, this->modelAnimType);
            }

            func_80832264(play, this, anim);
        }
    } else {
        func_80839F90(this, play);
        this->stateFlags1 &= ~PLAYER_STATE1_11;
    }
}

void func_8083A2F8(PlayState* play, Player* this) {
    func_80835DAC(play, this, func_8084B530, 0);

    this->stateFlags1 |= PLAYER_STATE1_6 | PLAYER_STATE1_29;

    if (this->actor.textId != 0) {
        Message_StartTextbox(play, this->actor.textId, this->targetActor);
        this->unk_664 = this->targetActor;
    }
}

void func_8083A360(PlayState* play, Player* this) {
    func_80835DAC(play, this, func_8084CC98, 0);
}

void func_8083A388(PlayState* play, Player* this) {
    func_80835C58(play, this, func_8084B78C, 0);
}

void func_8083A3B0(PlayState* play, Player* this) {
    s32 sp1C = this->unk_850;
    s32 sp18 = this->unk_84F;

    func_80835DAC(play, this, func_8084BF1C, 0);
    this->actor.velocity.y = 0.0f;

    this->unk_850 = sp1C;
    this->unk_84F = sp18;
}

void func_8083A40C(PlayState* play, Player* this) {
    func_80835DAC(play, this, func_8084C760, 0);
}

void func_8083A434(PlayState* play, Player* this) {
    func_80835DAC(play, this, func_8084E6D4, 0);

    this->stateFlags1 |= PLAYER_STATE1_10 | PLAYER_STATE1_29;

    if (this->getItemId == GI_HEART_CONTAINER_2) {
        this->unk_850 = 20;
    } else if (this->getItemId >= 0) {
        this->unk_850 = 1;
    } else {
        this->getItemId = -this->getItemId;
    }
}

s32 func_8083A4A8(Player* this, PlayState* play) {
    s16 yawDiff;
    LinkAnimationHeader* anim;
    f32 temp;

    yawDiff = this->currentYaw - this->actor.shape.rot.y;

    if ((ABS(yawDiff) < 0x1000) && (this->linearVelocity > 4.0f)) {
        anim = &gPlayerAnim_003148;
    } else {
        anim = &gPlayerAnim_002FE0;
    }

    if (this->linearVelocity > (IREG(66) / 100.0f)) {
        temp = IREG(67) / 100.0f;
    } else {
        temp = (IREG(68) / 100.0f) + ((IREG(69) * this->linearVelocity) / 1000.0f);
    }

    func_80838940(this, anim, temp, play, NA_SE_VO_LI_AUTO_JUMP);
    this->unk_850 = 1;

    return 1;
}

void func_8083A5C4(PlayState* play, Player* this, CollisionPoly* arg2, f32 arg3, LinkAnimationHeader* arg4) {
    f32 nx = COLPOLY_GET_NORMAL(arg2->normal.x);
    f32 nz = COLPOLY_GET_NORMAL(arg2->normal.z);

    func_80835C58(play, this, func_8084BBE4, 0);
    func_80832564(play, this);
    func_80832264(play, this, arg4);

    this->actor.world.pos.x -= (arg3 + 1.0f) * nx;
    this->actor.world.pos.z -= (arg3 + 1.0f) * nz;
    this->actor.shape.rot.y = this->currentYaw = Math_Atan2S(nz, nx);

    func_80832224(this);
    func_80832CFC(this);
}

s32 func_8083A6AC(Player* this, PlayState* play) {
    CollisionPoly* sp84;
    s32 sp80;
    Vec3f sp74;
    Vec3f sp68;
    f32 temp1;

    if ((this->actor.yDistToWater < -80.0f) && (ABS(this->unk_898) < 2730) && (ABS(this->unk_89A) < 2730)) {
        sp74.x = this->actor.prevPos.x - this->actor.world.pos.x;
        sp74.z = this->actor.prevPos.z - this->actor.world.pos.z;

        temp1 = sqrtf(SQ(sp74.x) + SQ(sp74.z));
        if (temp1 != 0.0f) {
            temp1 = 5.0f / temp1;
        } else {
            temp1 = 0.0f;
        }

        sp74.x = this->actor.prevPos.x + (sp74.x * temp1);
        sp74.y = this->actor.world.pos.y;
        sp74.z = this->actor.prevPos.z + (sp74.z * temp1);

        if (BgCheck_EntityLineTest1(&play->colCtx, &this->actor.world.pos, &sp74, &sp68, &sp84, true, false, false,
                                    true, &sp80) &&
            (ABS(sp84->normal.y) < 600)) {
            f32 nx = COLPOLY_GET_NORMAL(sp84->normal.x);
            f32 ny = COLPOLY_GET_NORMAL(sp84->normal.y);
            f32 nz = COLPOLY_GET_NORMAL(sp84->normal.z);
            f32 sp54;
            s32 sp50;

            sp54 = Math3D_UDistPlaneToPos(nx, ny, nz, sp84->dist, &this->actor.world.pos);

            sp50 = D_80853604 == FLOOR_PROPERTY_6;
            if (!sp50 && (SurfaceType_GetWallFlags(&play->colCtx, sp84, sp80) & WALL_FLAG_3)) {
                sp50 = 1;
            }

            func_8083A5C4(play, this, sp84, sp54, sp50 ? &gPlayerAnim_002D88 : &gPlayerAnim_002F10);

            if (sp50) {
                func_80836898(play, this, func_8083A3B0);

                this->currentYaw += 0x8000;
                this->actor.shape.rot.y = this->currentYaw;

                this->stateFlags1 |= PLAYER_STATE1_21;
                func_80832F54(play, this, 0x9F);

                this->unk_850 = -1;
                this->unk_84F = sp50;
            } else {
                this->stateFlags1 |= PLAYER_STATE1_13;
                this->stateFlags1 &= ~PLAYER_STATE1_17;
            }

            func_8002F7DC(&this->actor, NA_SE_PL_SLIPDOWN);
            func_80832698(this, NA_SE_VO_LI_HANG);
            return 1;
        }
    }

    return 0;
}

void func_8083A9B8(Player* this, LinkAnimationHeader* anim, PlayState* play) {
    func_80835C58(play, this, func_8084BDFC, 0);
    LinkAnimation_PlayOnceSetSpeed(play, &this->skelAnime, anim, 1.3f);
}

static Vec3f D_8085451C = { 0.0f, 0.0f, 100.0f };

void func_8083AA10(Player* this, PlayState* play) {
    s32 sp5C;
    CollisionPoly* sp58;
    s32 sp54;
    WaterBox* sp50;
    Vec3f sp44;
    f32 sp40;
    f32 sp3C;

    this->fallDistance = this->fallStartHeight - (s32)this->actor.world.pos.y;

    if (!(this->stateFlags1 & (PLAYER_STATE1_27 | PLAYER_STATE1_29)) &&
        !(this->actor.bgCheckFlags & BGCHECKFLAG_GROUND)) {
        if (!func_80838FB8(play, this)) {
            if (D_80853604 == FLOOR_PROPERTY_8) {
                this->actor.world.pos.x = this->actor.prevPos.x;
                this->actor.world.pos.z = this->actor.prevPos.z;
                return;
            }

            if (!(this->stateFlags3 & PLAYER_STATE3_1) && !(this->skelAnime.moveFlags & 0x80) &&
                (func_8084411C != this->func_674) && (func_80844A44 != this->func_674)) {

                if ((D_80853604 == FLOOR_PROPERTY_7) || (this->meleeWeaponState != 0)) {
                    Math_Vec3f_Copy(&this->actor.world.pos, &this->actor.prevPos);
                    func_80832210(this);
                    return;
                }

                if (this->hoverBootsTimer != 0) {
                    this->actor.velocity.y = 1.0f;
                    D_80853604 = FLOOR_PROPERTY_9;
                    return;
                }

                sp5C = (s16)(this->currentYaw - this->actor.shape.rot.y);

                func_80835C58(play, this, func_8084411C, 1);
                func_80832440(play, this);

                this->unk_89E = this->unk_A82;

                if ((this->actor.bgCheckFlags & BGCHECKFLAG_GROUND_LEAVE) && !(this->stateFlags1 & PLAYER_STATE1_27) &&
                    (D_80853604 != FLOOR_PROPERTY_6) && (D_80853604 != FLOOR_PROPERTY_9) && (D_80853600 > 20.0f) &&
                    (this->meleeWeaponState == 0) && (ABS(sp5C) < 0x2000) && (this->linearVelocity > 3.0f)) {

                    if ((D_80853604 == FLOOR_PROPERTY_11) && !(this->stateFlags1 & PLAYER_STATE1_11)) {

                        sp40 = func_808396F4(play, this, &D_8085451C, &sp44, &sp58, &sp54);
                        sp3C = this->actor.world.pos.y;

                        if (WaterBox_GetSurface1(play, &play->colCtx, sp44.x, sp44.z, &sp3C, &sp50) &&
                            ((sp3C - sp40) > 50.0f)) {
                            func_808389E8(this, &gPlayerAnim_003158, 6.0f, play);
                            func_80835C58(play, this, func_80844A44, 0);
                            return;
                        }
                    }

                    func_8083A4A8(this, play);
                    return;
                }

                if ((D_80853604 == FLOOR_PROPERTY_9) || (D_80853600 <= this->ageProperties->unk_34) ||
                    !func_8083A6AC(this, play)) {
                    func_80832284(play, this, &gPlayerAnim_003040);
                    return;
                }
            }
        }
    } else {
        this->fallStartHeight = this->actor.world.pos.y;
    }
}

s32 func_8083AD4C(PlayState* play, Player* this) {
    s32 cameraMode;

    if (this->unk_6AD == 2) {
        if (func_8002DD6C(this)) {
            if (LINK_IS_ADULT) {
                cameraMode = CAM_MODE_BOWARROW;
            } else {
                cameraMode = CAM_MODE_SLINGSHOT;
            }
        } else {
            cameraMode = CAM_MODE_BOOMERANG;
        }
    } else {
        cameraMode = CAM_MODE_FIRSTPERSON;
    }

    return Camera_ChangeMode(Play_GetCamera(play, CAM_ID_MAIN), cameraMode);
}

s32 func_8083ADD4(PlayState* play, Player* this) {
    if (this->unk_6AD == 3) {
        func_80835C58(play, this, func_80852E14, 0);
        if (this->doorBgCamIndex != 0) {
            this->stateFlags1 |= PLAYER_STATE1_29;
        }
        func_80832318(this);
        return 1;
    } else {
        return 0;
    }
}

void func_8083AE40(Player* this, s16 objectId) {
    s32 pad;
    u32 size;

    if (objectId != OBJECT_INVALID) {
        this->giObjectLoading = true;
        osCreateMesgQueue(&this->giObjectLoadQueue, &this->giObjectLoadMsg, 1);

        size = gObjectTable[objectId].vromEnd - gObjectTable[objectId].vromStart;

        LOG_HEX("size", size, "../z_player.c", 9090);
        ASSERT(size <= 1024 * 8, "size <= 1024 * 8", "../z_player.c", 9091);

        DmaMgr_SendRequest2(&this->giObjectDmaRequest, this->giObjectSegment, gObjectTable[objectId].vromStart, size, 0,
                            &this->giObjectLoadQueue, NULL, "../z_player.c", 9099);
    }
}

void func_8083AF44(PlayState* play, Player* this, s32 magicSpell) {
    func_80835DE4(play, this, func_808507F4, 0);

    this->unk_84F = magicSpell - 3;
    Magic_RequestChange(play, sMagicSpellCosts[magicSpell], MAGIC_CONSUME_WAIT_PREVIEW);

    LinkAnimation_PlayOnceSetSpeed(play, &this->skelAnime, &gPlayerAnim_002D28, 0.83f);

    if (magicSpell == 5) {
        this->subCamId = OnePointCutscene_Init(play, 1100, -101, NULL, CAM_ID_MAIN);
    } else {
        func_80835EA4(play, 10);
    }
}

void func_8083B010(Player* this) {
    this->actor.focus.rot.x = this->actor.focus.rot.z = this->unk_6B6 = this->unk_6B8 = this->unk_6BA = this->unk_6BC =
        this->unk_6BE = this->unk_6C0 = 0;

    this->actor.focus.rot.y = this->actor.shape.rot.y;
}

static u8 D_80854528[] = {
    GI_LETTER_ZELDA, GI_WEIRD_EGG,    GI_CHICKEN,     GI_BEAN,        GI_POCKET_EGG,   GI_POCKET_CUCCO,
    GI_COJIRO,       GI_ODD_MUSHROOM, GI_ODD_POTION,  GI_SAW,         GI_SWORD_BROKEN, GI_PRESCRIPTION,
    GI_FROG,         GI_EYEDROPS,     GI_CLAIM_CHECK, GI_MASK_SKULL,  GI_MASK_SPOOKY,  GI_MASK_KEATON,
    GI_MASK_BUNNY,   GI_MASK_TRUTH,   GI_MASK_GORON,  GI_MASK_ZORA,   GI_MASK_GERUDO,  GI_LETTER_RUTO,
    GI_LETTER_RUTO,  GI_LETTER_RUTO,  GI_LETTER_RUTO, GI_LETTER_RUTO, GI_LETTER_RUTO,
};

static LinkAnimationHeader* D_80854548[] = {
    &gPlayerAnim_002F88,
    &gPlayerAnim_002690,
    &gPlayerAnim_003198,
};

s32 func_8083B040(Player* this, PlayState* play) {
    s32 sp2C;
    s32 sp28;
    GetItemEntry* giEntry;
    Actor* targetActor;

    if ((this->unk_6AD != 0) && (func_808332B8(this) || (this->actor.bgCheckFlags & BGCHECKFLAG_GROUND) ||
                                 (this->stateFlags1 & PLAYER_STATE1_23))) {

        if (!func_8083ADD4(play, this)) {
            if (this->unk_6AD == 4) {
                sp2C = Player_ActionToMagicSpell(this, this->itemActionParam);
                if (sp2C >= 0) {
                    if ((sp2C != 3) || (gSaveContext.respawn[RESPAWN_MODE_TOP].data <= 0)) {
                        func_8083AF44(play, this, sp2C);
                    } else {
                        func_80835C58(play, this, func_8085063C, 1);
                        this->stateFlags1 |= PLAYER_STATE1_28 | PLAYER_STATE1_29;
                        func_80832264(play, this, func_80833338(this));
                        func_80835EA4(play, 4);
                    }

                    func_80832224(this);
                    return 1;
                }

                sp2C = this->itemActionParam - PLAYER_AP_LETTER_ZELDA;
                if ((sp2C >= 0) ||
                    (sp28 = Player_ActionToBottle(this, this->itemActionParam) - 1,
                     ((sp28 >= 0) && (sp28 < 6) &&
                      ((this->itemActionParam > PLAYER_AP_BOTTLE_POE) ||
                       ((this->targetActor != NULL) &&
                        (((this->itemActionParam == PLAYER_AP_BOTTLE_POE) && (this->exchangeItemId == EXCH_ITEM_POE)) ||
                         (this->exchangeItemId == EXCH_ITEM_BLUE_FIRE))))))) {

                    if ((play->actorCtx.titleCtx.delayTimer == 0) && (play->actorCtx.titleCtx.alpha == 0)) {
                        func_80835DE4(play, this, func_8084F104, 0);

                        if (sp2C >= 0) {
                            giEntry = &sGetItemTable[D_80854528[sp2C] - 1];
                            func_8083AE40(this, giEntry->objectId);
                        }

                        this->stateFlags1 |= PLAYER_STATE1_6 | PLAYER_STATE1_28 | PLAYER_STATE1_29;

                        if (sp2C >= 0) {
                            sp2C = sp2C + 1;
                        } else {
                            sp2C = sp28 + 0x18;
                        }

                        targetActor = this->targetActor;

                        if ((targetActor != NULL) &&
                            ((this->exchangeItemId == sp2C) || (this->exchangeItemId == EXCH_ITEM_BLUE_FIRE) ||
                             ((this->exchangeItemId == EXCH_ITEM_POE) &&
                              (this->itemActionParam == PLAYER_AP_BOTTLE_BIG_POE)) ||
                             ((this->exchangeItemId == EXCH_ITEM_BEAN) &&
                              (this->itemActionParam == PLAYER_AP_BOTTLE_BUG))) &&
                            ((this->exchangeItemId != EXCH_ITEM_BEAN) || (this->itemActionParam == PLAYER_AP_BEAN))) {
                            if (this->exchangeItemId == EXCH_ITEM_BEAN) {
                                Inventory_ChangeAmmo(ITEM_BEAN, -1);
                                func_80835DE4(play, this, func_8084279C, 0);
                                this->stateFlags1 |= PLAYER_STATE1_29;
                                this->unk_850 = 0x50;
                                this->unk_84F = -1;
                            }
                            targetActor->flags |= ACTOR_FLAG_8;
                            this->unk_664 = this->targetActor;
                        } else if (sp2C == EXCH_ITEM_LETTER_RUTO) {
                            this->unk_84F = 1;
                            this->actor.textId = 0x4005;
                            func_80835EA4(play, 1);
                        } else {
                            this->unk_84F = 2;
                            this->actor.textId = 0xCF;
                            func_80835EA4(play, 4);
                        }

                        this->actor.flags |= ACTOR_FLAG_8;
                        this->exchangeItemId = sp2C;

                        if (this->unk_84F < 0) {
                            func_80832B0C(play, this, GET_PLAYER_ANIM(PLAYER_ANIMGROUP_32, this->modelAnimType));
                        } else {
                            func_80832264(play, this, D_80854548[this->unk_84F]);
                        }

                        func_80832224(this);
                    }
                    return 1;
                }

                sp2C = Player_ActionToBottle(this, this->itemActionParam);
                if (sp2C >= 0) {
                    if (sp2C == 0xC) {
                        func_80835DE4(play, this, func_8084EED8, 0);
                        func_808322D0(play, this, &gPlayerAnim_002650);
                        func_80835EA4(play, 3);
                    } else if ((sp2C > 0) && (sp2C < 4)) {
                        func_80835DE4(play, this, func_8084EFC0, 0);
                        func_808322D0(play, this, &gPlayerAnim_002688);
                        func_80835EA4(play, (sp2C == 1) ? 1 : 5);
                    } else {
                        func_80835DE4(play, this, func_8084EAC0, 0);
                        func_80832B78(play, this, &gPlayerAnim_002668);
                        func_80835EA4(play, 2);
                    }
                } else {
                    func_80835DE4(play, this, func_8084E3C4, 0);
                    func_808322D0(play, this, &gPlayerAnim_0030A0);
                    this->stateFlags2 |= PLAYER_STATE2_27;
                    func_80835EA4(play, (this->unk_6A8 != NULL) ? 0x5B : 0x5A);
                    if (this->unk_6A8 != NULL) {
                        this->stateFlags2 |= PLAYER_STATE2_25;
                        Camera_SetParam(Play_GetCamera(play, CAM_ID_MAIN), 8, this->unk_6A8);
                    }
                }
            } else if (func_8083AD4C(play, this)) {
                if (!(this->stateFlags1 & PLAYER_STATE1_23)) {
                    func_80835C58(play, this, func_8084B1D8, 1);
                    this->unk_850 = 13;
                    func_8083B010(this);
                }
                this->stateFlags1 |= PLAYER_STATE1_20;
                func_80078884(NA_SE_SY_CAMERA_ZOOM_UP);
                func_80832210(this);
                return 1;
            } else {
                this->unk_6AD = 0;
                func_80078884(NA_SE_SY_ERROR);
                return 0;
            }

            this->stateFlags1 |= PLAYER_STATE1_28 | PLAYER_STATE1_29;
        }

        func_80832224(this);
        return 1;
    }

    return 0;
}

s32 func_8083B644(Player* this, PlayState* play) {
    Actor* sp34 = this->targetActor;
    Actor* sp30 = this->unk_664;
    Actor* sp2C = NULL;
    s32 sp28 = 0;
    s32 sp24;

    sp24 = (sp30 != NULL) &&
           (CHECK_FLAG_ALL(sp30->flags, ACTOR_FLAG_0 | ACTOR_FLAG_18) || (sp30->naviEnemyId != NAVI_ENEMY_NONE));

    if (sp24 || (this->naviTextId != 0)) {
        sp28 = (this->naviTextId < 0) && ((ABS(this->naviTextId) & 0xFF00) != 0x200);
        if (sp28 || !sp24) {
            sp2C = this->naviActor;
            if (sp28) {
                sp30 = NULL;
                sp34 = NULL;
            }
        } else {
            sp2C = sp30;
        }
    }

    if ((sp34 != NULL) || (sp2C != NULL)) {
        if ((sp30 == NULL) || (sp30 == sp34) || (sp30 == sp2C)) {
            if (!(this->stateFlags1 & PLAYER_STATE1_11) ||
                ((this->heldActor != NULL) && (sp28 || (sp34 == this->heldActor) || (sp2C == this->heldActor) ||
                                               ((sp34 != NULL) && (sp34->flags & ACTOR_FLAG_16))))) {
                if ((this->actor.bgCheckFlags & BGCHECKFLAG_GROUND) || (this->stateFlags1 & PLAYER_STATE1_23) ||
                    (func_808332B8(this) && !(this->stateFlags2 & PLAYER_STATE2_10))) {

                    if (sp34 != NULL) {
                        this->stateFlags2 |= PLAYER_STATE2_1;
                        if (CHECK_BTN_ALL(sControlInput->press.button, BTN_A) || (sp34->flags & ACTOR_FLAG_16)) {
                            sp2C = NULL;
                        } else if (sp2C == NULL) {
                            return 0;
                        }
                    }

                    if (sp2C != NULL) {
                        if (!sp28) {
                            this->stateFlags2 |= PLAYER_STATE2_21;
                        }

                        if (!CHECK_BTN_ALL(sControlInput->press.button, BTN_CUP) && !sp28) {
                            return 0;
                        }

                        sp34 = sp2C;
                        this->targetActor = NULL;

                        if (sp28 || !sp24) {
                            if (this->naviTextId >= 0) {
                                sp2C->textId = this->naviTextId;
                            } else {
                                sp2C->textId = -this->naviTextId;
                            }
                        } else {
                            if (sp2C->naviEnemyId != NAVI_ENEMY_NONE) {
                                sp2C->textId = sp2C->naviEnemyId + 0x600;
                            }
                        }
                    }

                    this->currentMask = D_80858AA4;
                    func_80853148(play, sp34);
                    return 1;
                }
            }
        }
    }

    return 0;
}

s32 func_8083B8F4(Player* this, PlayState* play) {
    if (!(this->stateFlags1 & (PLAYER_STATE1_11 | PLAYER_STATE1_23)) &&
        Camera_CheckValidMode(Play_GetCamera(play, CAM_ID_MAIN), CAM_MODE_FIRSTPERSON)) {
        if ((this->actor.bgCheckFlags & BGCHECKFLAG_GROUND) ||
            (func_808332B8(this) && (this->actor.yDistToWater < this->ageProperties->unk_2C))) {
            this->unk_6AD = 1;
            return 1;
        }
    }

    return 0;
}

s32 func_8083B998(Player* this, PlayState* play) {
    if (this->unk_6AD != 0) {
        func_8083B040(this, play);
        return 1;
    }

    if ((this->unk_664 != NULL) && (CHECK_FLAG_ALL(this->unk_664->flags, ACTOR_FLAG_0 | ACTOR_FLAG_18) ||
                                    (this->unk_664->naviEnemyId != NAVI_ENEMY_NONE))) {
        this->stateFlags2 |= PLAYER_STATE2_21;
    } else if ((this->naviTextId == 0) && !func_8008E9C4(this) && CHECK_BTN_ALL(sControlInput->press.button, BTN_CUP) &&
               (R_SCENE_CAM_TYPE != SCENE_CAM_TYPE_FIXED_SHOP_VIEWPOINT) &&
               (R_SCENE_CAM_TYPE != SCENE_CAM_TYPE_FIXED_TOGGLE_VIEWPOINT) && !func_8083B8F4(this, play)) {
        func_80078884(NA_SE_SY_ERROR);
    }

    return 0;
}

void func_8083BA90(PlayState* play, Player* this, s32 arg2, f32 xzVelocity, f32 yVelocity) {
    func_80837948(play, this, arg2);
    func_80835C58(play, this, func_80844AF4, 0);

    this->stateFlags3 |= PLAYER_STATE3_1;

    this->currentYaw = this->actor.shape.rot.y;
    this->linearVelocity = xzVelocity;
    this->actor.velocity.y = yVelocity;

    this->actor.bgCheckFlags &= ~BGCHECKFLAG_GROUND;
    this->hoverBootsTimer = 0;

    func_80832854(this);
    func_80832698(this, NA_SE_VO_LI_SWORD_L);
}

s32 func_8083BB20(Player* this) {
    if (!(this->stateFlags1 & PLAYER_STATE1_22) && (Player_GetMeleeWeaponHeld(this) != 0)) {
        if (D_80853614 ||
            ((this->actor.category != ACTORCAT_PLAYER) && CHECK_BTN_ALL(sControlInput->press.button, BTN_B))) {
            return 1;
        }
    }

    return 0;
}

s32 func_8083BBA0(Player* this, PlayState* play) {
    if (func_8083BB20(this) && (D_808535E4 != FLOOR_TYPE_7)) {
        func_8083BA90(play, this, PLAYER_MWA_JUMPSLASH_START, 3.0f, 4.5f);
        return 1;
    }

    return 0;
}

void func_8083BC04(Player* this, PlayState* play) {
    func_80835C58(play, this, func_80844708, 0);
    LinkAnimation_PlayOnceSetSpeed(play, &this->skelAnime, GET_PLAYER_ANIM(PLAYER_ANIMGROUP_16, this->modelAnimType),
                                   1.25f * D_808535E8);
}

s32 func_8083BC7C(Player* this, PlayState* play) {
    if ((this->unk_84B[this->unk_846] == 0) && (D_808535E4 != FLOOR_TYPE_7)) {
        func_8083BC04(this, play);
        return 1;
    }

    return 0;
}

void func_8083BCD0(Player* this, PlayState* play, s32 arg2) {
    func_80838940(this, D_80853D4C[arg2][0], !(arg2 & 1) ? 5.8f : 3.5f, play, NA_SE_VO_LI_SWORD_N);

    if (arg2) {}

    this->unk_850 = 1;
    this->unk_84F = arg2;

    this->currentYaw = this->actor.shape.rot.y + (arg2 << 0xE);
    this->linearVelocity = !(arg2 & 1) ? 6.0f : 8.5f;

    this->stateFlags2 |= PLAYER_STATE2_19;

    func_8002F7DC(&this->actor, ((arg2 << 0xE) == 0x8000) ? NA_SE_PL_ROLL : NA_SE_PL_SKIP);
}

s32 func_8083BDBC(Player* this, PlayState* play) {
    s32 sp2C;

    if (CHECK_BTN_ALL(sControlInput->press.button, BTN_A) &&
        (play->roomCtx.curRoom.behaviorType1 != ROOM_BEHAVIOR_TYPE1_2) && (D_808535E4 != FLOOR_TYPE_7) &&
        (SurfaceType_GetFloorEffect(&play->colCtx, this->actor.floorPoly, this->actor.floorBgId) != FLOOR_EFFECT_1)) {
        sp2C = this->unk_84B[this->unk_846];

        if (sp2C <= 0) {
            if (func_80833BCC(this)) {
                if (this->actor.category != ACTORCAT_PLAYER) {
                    if (sp2C < 0) {
                        func_808389E8(this, &gPlayerAnim_002FE0, REG(69) / 100.0f, play);
                    } else {
                        func_8083BC04(this, play);
                    }
                } else {
                    if ((Player_GetMeleeWeaponHeld(this) != 0) && func_808365C8(this)) {
                        func_8083BA90(play, this, PLAYER_MWA_JUMPSLASH_START, 5.0f, 5.0f);
                    } else {
                        func_8083BC04(this, play);
                    }
                }
                return 1;
            }
        } else {
            func_8083BCD0(this, play, sp2C);
            return 1;
        }
    }

    return 0;
}

void func_8083BF50(Player* this, PlayState* play) {
    LinkAnimationHeader* anim;
    f32 sp30;

    sp30 = this->unk_868 - 3.0f;
    if (sp30 < 0.0f) {
        sp30 += 29.0f;
    }

    if (sp30 < 14.0f) {
        anim = GET_PLAYER_ANIM(PLAYER_ANIMGROUP_18, this->modelAnimType);
        sp30 = 11.0f - sp30;
        if (sp30 < 0.0f) {
            sp30 = 1.375f * -sp30;
        }
        sp30 /= 11.0f;
    } else {
        anim = GET_PLAYER_ANIM(PLAYER_ANIMGROUP_19, this->modelAnimType);
        sp30 = 26.0f - sp30;
        if (sp30 < 0.0f) {
            sp30 = 2 * -sp30;
        }
        sp30 /= 12.0f;
    }

    LinkAnimation_Change(play, &this->skelAnime, anim, 1.0f, 0.0f, Animation_GetLastFrame(anim), ANIMMODE_ONCE,
                         4.0f * sp30);
    this->currentYaw = this->actor.shape.rot.y;
}

void func_8083C0B8(Player* this, PlayState* play) {
    func_80839FFC(this, play);
    func_8083BF50(this, play);
}

void func_8083C0E8(Player* this, PlayState* play) {
    func_80835C58(play, this, func_80840BC8, 1);
    func_80832264(play, this, func_80833338(this));
    this->currentYaw = this->actor.shape.rot.y;
}

void func_8083C148(Player* this, PlayState* play) {
    if (!(this->stateFlags3 & PLAYER_STATE3_7)) {
        func_8083B010(this);
        if (this->stateFlags1 & PLAYER_STATE1_27) {
            func_80838F18(play, this);
        } else {
            func_80839F90(this, play);
        }
        if (this->unk_6AD < 4) {
            this->unk_6AD = 0;
        }
    }

    this->stateFlags1 &= ~(PLAYER_STATE1_13 | PLAYER_STATE1_14 | PLAYER_STATE1_20);
}

s32 func_8083C1DC(Player* this, PlayState* play) {
    if (!func_80833B54(this) && (D_808535E0 == 0) && !(this->stateFlags1 & PLAYER_STATE1_23) &&
        CHECK_BTN_ALL(sControlInput->press.button, BTN_A)) {
        if (func_8083BC7C(this, play)) {
            return 1;
        }
        if ((this->unk_837 == 0) && (this->heldItemActionParam >= PLAYER_AP_SWORD_MASTER)) {
            func_80835F44(play, this, ITEM_NONE);
        } else {
            this->stateFlags2 ^= PLAYER_STATE2_20;
        }
    }

    return 0;
}

s32 func_8083C2B0(Player* this, PlayState* play) {
    LinkAnimationHeader* anim;
    f32 frame;

    if ((play->shootingGalleryStatus == 0) && (this->currentShield != PLAYER_SHIELD_NONE) &&
        CHECK_BTN_ALL(sControlInput->cur.button, BTN_R) &&
        (Player_IsChildWithHylianShield(this) || (!func_80833B2C(this) && (this->unk_664 == NULL)))) {

        func_80832318(this);
        func_808323B4(play, this);

        if (func_80835C58(play, this, func_80843188, 0)) {
            this->stateFlags1 |= PLAYER_STATE1_22;

            if (!Player_IsChildWithHylianShield(this)) {
                Player_SetModelsForHoldingShield(this);
                anim = GET_PLAYER_ANIM(PLAYER_ANIMGROUP_20, this->modelAnimType);
            } else {
                anim = &gPlayerAnim_002400;
            }

            if (anim != this->skelAnime.animation) {
                if (func_8008E9C4(this)) {
                    this->unk_86C = 1.0f;
                } else {
                    this->unk_86C = 0.0f;
                    func_80833C3C(this);
                }
                this->unk_6BC = this->unk_6BE = this->unk_6C0 = 0;
            }

            frame = Animation_GetLastFrame(anim);
            LinkAnimation_Change(play, &this->skelAnime, anim, 1.0f, frame, frame, ANIMMODE_ONCE, 0.0f);

            if (Player_IsChildWithHylianShield(this)) {
                func_80832F54(play, this, 4);
            }

            func_8002F7DC(&this->actor, NA_SE_IT_SHIELD_POSTURE);
        }

        return 1;
    }

    return 0;
}

s32 func_8083C484(Player* this, f32* arg1, s16* arg2) {
    s16 yaw = this->currentYaw - *arg2;

    if (ABS(yaw) > 0x6000) {
        if (func_8083721C(this)) {
            *arg1 = 0.0f;
            *arg2 = this->currentYaw;
        } else {
            return 1;
        }
    }

    return 0;
}

void func_8083C50C(Player* this) {
    if ((this->unk_844 > 0) && !CHECK_BTN_ALL(sControlInput->cur.button, BTN_B)) {
        this->unk_844 = -this->unk_844;
    }
}

s32 func_8083C544(Player* this, PlayState* play) {
    if (CHECK_BTN_ALL(sControlInput->cur.button, BTN_B)) {
        if (!(this->stateFlags1 & PLAYER_STATE1_22) && (Player_GetMeleeWeaponHeld(this) != 0) && (this->unk_844 == 1) &&
            (this->heldItemActionParam != PLAYER_AP_STICK)) {
            if ((this->heldItemActionParam != PLAYER_AP_SWORD_BGS) || (gSaveContext.swordHealth > 0.0f)) {
                func_808377DC(play, this);
                return 1;
            }
        }
    } else {
        func_8083C50C(this);
    }

    return 0;
}

s32 func_8083C61C(PlayState* play, Player* this) {
    if ((play->roomCtx.curRoom.behaviorType1 != ROOM_BEHAVIOR_TYPE1_2) &&
        (this->actor.bgCheckFlags & BGCHECKFLAG_GROUND) && (AMMO(ITEM_NUT) != 0)) {
        func_80835C58(play, this, func_8084E604, 0);
        func_80832264(play, this, &gPlayerAnim_003048);
        this->unk_6AD = 0;
        return 1;
    }

    return 0;
}

static struct_80854554 D_80854554[] = {
    { &gPlayerAnim_002648, &gPlayerAnim_002640, 2, 3 },
    { &gPlayerAnim_002680, &gPlayerAnim_002678, 5, 3 },
};

s32 func_8083C6B8(PlayState* play, Player* this) {
    Vec3f sp24;

    if (D_80853614) {
        if (Player_GetBottleHeld(this) >= 0) {
            func_80835C58(play, this, func_8084ECA4, 0);

            if (this->actor.yDistToWater > 12.0f) {
                this->unk_850 = 1;
            }

            func_808322D0(play, this, D_80854554[this->unk_850].unk_00);

            func_8002F7DC(&this->actor, NA_SE_IT_SWORD_SWING);
            func_80832698(this, NA_SE_VO_LI_AUTO_JUMP);
            return 1;
        }

        if (this->heldItemActionParam == PLAYER_AP_FISHING_POLE) {
            sp24 = this->actor.world.pos;
            sp24.y += 50.0f;

            if (!(this->actor.bgCheckFlags & BGCHECKFLAG_GROUND) || (this->actor.world.pos.z > 1300.0f) ||
                BgCheck_SphVsFirstPoly(&play->colCtx, &sp24, 20.0f)) {
                func_80078884(NA_SE_SY_ERROR);
                return 0;
            }

            func_80835C58(play, this, func_80850C68, 0);
            this->unk_860 = 1;
            func_80832210(this);
            func_80832264(play, this, &gPlayerAnim_002C30);
            return 1;
        } else {
            return 0;
        }
    }

    return 0;
}

void func_8083C858(Player* this, PlayState* play) {
    PlayerFunc674 func;

    if (func_80833BCC(this)) {
        func = func_8084227C;
    } else {
        func = func_80842180;
    }

    func_80835C58(play, this, func, 1);
    func_80832BE8(play, this, GET_PLAYER_ANIM(PLAYER_ANIMGROUP_2, this->modelAnimType));

    this->unk_89C = 0;
    this->unk_864 = this->unk_868 = 0.0f;
}

void func_8083C8DC(Player* this, PlayState* play, s16 arg2) {
    this->actor.shape.rot.y = this->currentYaw = arg2;
    func_8083C858(this, play);
}

s32 func_8083C910(PlayState* play, Player* this, f32 arg2) {
    WaterBox* sp2C;
    f32 sp28;

    sp28 = this->actor.world.pos.y;
    if (WaterBox_GetSurface1(play, &play->colCtx, this->actor.world.pos.x, this->actor.world.pos.z, &sp28, &sp2C) !=
        0) {
        sp28 -= this->actor.world.pos.y;
        if (this->ageProperties->unk_24 <= sp28) {
            func_80835C58(play, this, func_8084D7C4, 0);
            func_80832C6C(play, this, &gPlayerAnim_0032F0);
            this->stateFlags1 |= PLAYER_STATE1_27 | PLAYER_STATE1_29;
            this->unk_850 = 20;
            this->linearVelocity = 2.0f;
            Player_SetBootData(play, this);
            return 0;
        }
    }

    func_80838E70(play, this, arg2, this->actor.shape.rot.y);
    this->stateFlags1 |= PLAYER_STATE1_29;
    return 1;
}

void func_8083CA20(PlayState* play, Player* this) {
    if (func_8083C910(play, this, 180.0f)) {
        this->unk_850 = -20;
    }
}

void func_8083CA54(PlayState* play, Player* this) {
    this->linearVelocity = 2.0f;
    gSaveContext.entranceSpeed = 2.0f;
    if (func_8083C910(play, this, 120.0f)) {
        this->unk_850 = -15;
    }
}

void func_8083CA9C(PlayState* play, Player* this) {
    if (gSaveContext.entranceSpeed < 0.1f) {
        gSaveContext.entranceSpeed = 0.1f;
    }

    this->linearVelocity = gSaveContext.entranceSpeed;

    if (func_8083C910(play, this, 800.0f)) {
        this->unk_850 = -80 / this->linearVelocity;
        if (this->unk_850 < -20) {
            this->unk_850 = -20;
        }
    }
}

void func_8083CB2C(Player* this, s16 yaw, PlayState* play) {
    func_80835C58(play, this, func_808414F8, 1);
    LinkAnimation_CopyJointToMorph(play, &this->skelAnime);
    this->unk_864 = this->unk_868 = 0.0f;
    this->currentYaw = yaw;
}

void func_8083CB94(Player* this, PlayState* play) {
    func_80835C58(play, this, func_80840DE4, 1);
    func_80832BE8(play, this, GET_PLAYER_ANIM(PLAYER_ANIMGROUP_1, this->modelAnimType));
}

void func_8083CBF0(Player* this, s16 yaw, PlayState* play) {
    func_80835C58(play, this, func_808423EC, 1);
    LinkAnimation_Change(play, &this->skelAnime, &gPlayerAnim_0024F8, 2.2f, 0.0f,
                         Animation_GetLastFrame(&gPlayerAnim_0024F8), ANIMMODE_ONCE, -6.0f);
    this->linearVelocity = 8.0f;
    this->currentYaw = yaw;
}

void func_8083CC9C(Player* this, PlayState* play) {
    func_80835C58(play, this, func_8084193C, 1);
    func_80832BE8(play, this, GET_PLAYER_ANIM(PLAYER_ANIMGROUP_25, this->modelAnimType));
    this->unk_868 = 0.0f;
}

void func_8083CD00(Player* this, PlayState* play) {
    func_80835C58(play, this, func_8084251C, 1);
    LinkAnimation_PlayOnceSetSpeed(play, &this->skelAnime, &gPlayerAnim_0024E8, 2.0f);
}

void func_8083CD54(PlayState* play, Player* this, s16 yaw) {
    this->currentYaw = yaw;
    func_80835C58(play, this, func_80841BA8, 1);
    this->unk_87E = 1200;
    this->unk_87E *= D_808535E8;
    LinkAnimation_Change(play, &this->skelAnime, GET_PLAYER_ANIM(PLAYER_ANIMGROUP_26, this->modelAnimType), 1.0f, 0.0f,
                         0.0f, ANIMMODE_LOOP, -6.0f);
}

void func_8083CE0C(Player* this, PlayState* play) {
    LinkAnimationHeader* anim;

    func_80835C58(play, this, func_80840BC8, 1);

    if (this->unk_870 < 0.5f) {
        anim = GET_PLAYER_ANIM(PLAYER_ANIMGROUP_28, this->modelAnimType);
    } else {
        anim = GET_PLAYER_ANIM(PLAYER_ANIMGROUP_27, this->modelAnimType);
    }
    func_80832264(play, this, anim);

    this->currentYaw = this->actor.shape.rot.y;
}

void func_8083CEAC(Player* this, PlayState* play) {
    func_80835C58(play, this, func_80840450, 1);
    func_80832B0C(play, this, GET_PLAYER_ANIM(PLAYER_ANIMGROUP_7, this->modelAnimType));
    this->unk_850 = 1;
}

void func_8083CF10(Player* this, PlayState* play) {
    if (this->linearVelocity != 0.0f) {
        func_8083C858(this, play);
    } else {
        func_8083CE0C(this, play);
    }
}

void func_8083CF5C(Player* this, PlayState* play) {
    if (this->linearVelocity != 0.0f) {
        func_8083C858(this, play);
    } else {
        func_80839F90(this, play);
    }
}

s32 func_8083CFA8(PlayState* play, Player* this, f32 arg2, s32 splashScale) {
    f32 sp3C = fabsf(arg2);
    WaterBox* sp38;
    f32 sp34;
    Vec3f splashPos;
    s32 splashType;

    if (sp3C > 2.0f) {
        splashPos.x = this->bodyPartsPos[PLAYER_BODYPART_WAIST].x;
        splashPos.z = this->bodyPartsPos[PLAYER_BODYPART_WAIST].z;
        sp34 = this->actor.world.pos.y;
        if (WaterBox_GetSurface1(play, &play->colCtx, splashPos.x, splashPos.z, &sp34, &sp38)) {
            if ((sp34 - this->actor.world.pos.y) < 100.0f) {
                splashType = (sp3C <= 10.0f) ? 0 : 1;
                splashPos.y = sp34;
                EffectSsGSplash_Spawn(play, &splashPos, NULL, NULL, splashType, splashScale);
                return 1;
            }
        }
    }

    return 0;
}

void func_8083D0A8(PlayState* play, Player* this, f32 arg2) {
    this->stateFlags1 |= PLAYER_STATE1_18;
    this->stateFlags1 &= ~PLAYER_STATE1_27;

    func_80832340(play, this);
    if (func_8083CFA8(play, this, arg2, 500)) {
        func_8002F7DC(&this->actor, NA_SE_EV_JUMP_OUT_WATER);
    }

    Player_SetBootData(play, this);
}

s32 func_8083D12C(PlayState* play, Player* this, Input* arg2) {
    if (!(this->stateFlags1 & PLAYER_STATE1_10) && !(this->stateFlags2 & PLAYER_STATE2_10)) {
        if ((arg2 == NULL) || (CHECK_BTN_ALL(arg2->press.button, BTN_A) && (ABS(this->unk_6C2) < 12000) &&
                               (this->currentBoots != PLAYER_BOOTS_IRON))) {

            func_80835C58(play, this, func_8084DC48, 0);
            func_80832264(play, this, &gPlayerAnim_003308);

            this->unk_6C2 = 0;
            this->stateFlags2 |= PLAYER_STATE2_10;
            this->actor.velocity.y = 0.0f;

            if (arg2 != NULL) {
                this->stateFlags2 |= PLAYER_STATE2_11;
                func_8002F7DC(&this->actor, NA_SE_PL_DIVE_BUBBLE);
            }

            return 1;
        }
    }

    if ((this->stateFlags1 & PLAYER_STATE1_10) || (this->stateFlags2 & PLAYER_STATE2_10)) {
        if (this->actor.velocity.y > 0.0f) {
            if (this->actor.yDistToWater < this->ageProperties->unk_30) {

                this->stateFlags2 &= ~PLAYER_STATE2_10;

                if (arg2 != NULL) {
                    func_80835C58(play, this, func_8084E1EC, 1);

                    if (this->stateFlags1 & PLAYER_STATE1_10) {
                        this->stateFlags1 |= PLAYER_STATE1_10 | PLAYER_STATE1_11 | PLAYER_STATE1_29;
                    }

                    this->unk_850 = 2;
                }

                func_80832340(play, this);
                func_80832B0C(play, this,
                              (this->stateFlags1 & PLAYER_STATE1_11) ? &gPlayerAnim_003318 : &gPlayerAnim_003300);

                if (func_8083CFA8(play, this, this->actor.velocity.y, 500)) {
                    func_8002F7DC(&this->actor, NA_SE_PL_FACE_UP);
                }

                return 1;
            }
        }
    }

    return 0;
}

void func_8083D330(PlayState* play, Player* this) {
    func_80832284(play, this, &gPlayerAnim_0032F0);
    this->unk_6C2 = 16000;
    this->unk_850 = 1;
}

void func_8083D36C(PlayState* play, Player* this) {
    if ((this->currentBoots != PLAYER_BOOTS_IRON) || !(this->actor.bgCheckFlags & BGCHECKFLAG_GROUND)) {
        func_80832564(play, this);

        if ((this->currentBoots != PLAYER_BOOTS_IRON) && (this->stateFlags2 & PLAYER_STATE2_10)) {
            this->stateFlags2 &= ~PLAYER_STATE2_10;
            func_8083D12C(play, this, 0);
            this->unk_84F = 1;
        } else if (func_80844A44 == this->func_674) {
            func_80835C58(play, this, func_8084DC48, 0);
            func_8083D330(play, this);
        } else {
            func_80835C58(play, this, func_8084D610, 1);
            func_80832B0C(play, this,
                          (this->actor.bgCheckFlags & BGCHECKFLAG_GROUND) ? &gPlayerAnim_003330 : &gPlayerAnim_0032E0);
        }
    }

    if (!(this->stateFlags1 & PLAYER_STATE1_27) || (this->actor.yDistToWater < this->ageProperties->unk_2C)) {
        if (func_8083CFA8(play, this, this->actor.velocity.y, 500)) {
            func_8002F7DC(&this->actor, NA_SE_EV_DIVE_INTO_WATER);

            if (this->fallDistance > 800.0f) {
                func_80832698(this, NA_SE_VO_LI_CLIMB_END);
            }
        }
    }

    this->stateFlags1 |= PLAYER_STATE1_27;
    this->stateFlags2 |= PLAYER_STATE2_10;
    this->stateFlags1 &= ~(PLAYER_STATE1_18 | PLAYER_STATE1_19);
    this->unk_854 = 0.0f;

    Player_SetBootData(play, this);
}

void func_8083D53C(PlayState* play, Player* this) {
    if (this->actor.yDistToWater < this->ageProperties->unk_2C) {
        Audio_SetBaseFilter(0);
        this->unk_840 = 0;
    } else {
        Audio_SetBaseFilter(0x20);
        if (this->unk_840 < 300) {
            this->unk_840++;
        }
    }

    if ((func_80845668 != this->func_674) && (func_8084BDFC != this->func_674)) {
        if (this->ageProperties->unk_2C < this->actor.yDistToWater) {
            if (!(this->stateFlags1 & PLAYER_STATE1_27) ||
                (!((this->currentBoots == PLAYER_BOOTS_IRON) && (this->actor.bgCheckFlags & BGCHECKFLAG_GROUND)) &&
                 (func_8084E30C != this->func_674) && (func_8084E368 != this->func_674) &&
                 (func_8084D610 != this->func_674) && (func_8084D84C != this->func_674) &&
                 (func_8084DAB4 != this->func_674) && (func_8084DC48 != this->func_674) &&
                 (func_8084E1EC != this->func_674) && (func_8084D7C4 != this->func_674))) {
                func_8083D36C(play, this);
                return;
            }
        } else if ((this->stateFlags1 & PLAYER_STATE1_27) && (this->actor.yDistToWater < this->ageProperties->unk_24)) {
            if ((this->skelAnime.moveFlags == 0) && (this->currentBoots != PLAYER_BOOTS_IRON)) {
                func_8083CD54(play, this, this->actor.shape.rot.y);
            }
            func_8083D0A8(play, this, this->actor.velocity.y);
        }
    }
}

void func_8083D6EC(PlayState* play, Player* this) {
    Vec3f ripplePos;
    f32 temp1;
    f32 temp2;
    f32 temp3;
    f32 temp4;

    this->actor.minVelocityY = -20.0f;
    this->actor.gravity = REG(68) / 100.0f;

    if (func_8083816C(D_808535E4)) {
        temp1 = fabsf(this->linearVelocity) * 20.0f;
        temp3 = 0.0f;

        if (D_808535E4 == FLOOR_TYPE_4) {
            if (this->unk_6C4 > 1300.0f) {
                temp2 = this->unk_6C4;
            } else {
                temp2 = 1300.0f;
            }
            if (this->currentBoots == PLAYER_BOOTS_HOVER) {
                temp1 += temp1;
            } else if (this->currentBoots == PLAYER_BOOTS_IRON) {
                temp1 *= 0.3f;
            }
        } else {
            temp2 = 20000.0f;
            if (this->currentBoots != PLAYER_BOOTS_HOVER) {
                temp1 += temp1;
            } else if ((D_808535E4 == FLOOR_TYPE_7) || (this->currentBoots == PLAYER_BOOTS_IRON)) {
                temp1 = 0;
            }
        }

        if (this->currentBoots != PLAYER_BOOTS_HOVER) {
            temp3 = (temp2 - this->unk_6C4) * 0.02f;
            temp3 = CLAMP(temp3, 0.0f, 300.0f);
            if (this->currentBoots == PLAYER_BOOTS_IRON) {
                temp3 += temp3;
            }
        }

        this->unk_6C4 += temp3 - temp1;
        this->unk_6C4 = CLAMP(this->unk_6C4, 0.0f, temp2);

        this->actor.gravity -= this->unk_6C4 * 0.004f;
    } else {
        this->unk_6C4 = 0.0f;
    }

    if (this->actor.bgCheckFlags & BGCHECKFLAG_WATER) {
        if (this->actor.yDistToWater < 50.0f) {
            temp4 = fabsf(this->bodyPartsPos[PLAYER_BODYPART_WAIST].x - this->unk_A88.x) +
                    fabsf(this->bodyPartsPos[PLAYER_BODYPART_WAIST].y - this->unk_A88.y) +
                    fabsf(this->bodyPartsPos[PLAYER_BODYPART_WAIST].z - this->unk_A88.z);
            if (temp4 > 4.0f) {
                temp4 = 4.0f;
            }
            this->unk_854 += temp4;

            if (this->unk_854 > 15.0f) {
                this->unk_854 = 0.0f;

                ripplePos.x = (Rand_ZeroOne() * 10.0f) + this->actor.world.pos.x;
                ripplePos.y = this->actor.world.pos.y + this->actor.yDistToWater;
                ripplePos.z = (Rand_ZeroOne() * 10.0f) + this->actor.world.pos.z;
                EffectSsGRipple_Spawn(play, &ripplePos, 100, 500, 0);

                if ((this->linearVelocity > 4.0f) && !func_808332B8(this) &&
                    ((this->actor.world.pos.y + this->actor.yDistToWater) <
                     this->bodyPartsPos[PLAYER_BODYPART_WAIST].y)) {
                    func_8083CFA8(play, this, 20.0f,
                                  (fabsf(this->linearVelocity) * 50.0f) + (this->actor.yDistToWater * 5.0f));
                }
            }
        }

        if (this->actor.yDistToWater > 40.0f) {
            s32 numBubbles = 0;
            s32 i;

            if ((this->actor.velocity.y > -1.0f) || (this->actor.bgCheckFlags & BGCHECKFLAG_GROUND)) {
                if (Rand_ZeroOne() < 0.2f) {
                    numBubbles = 1;
                }
            } else {
                numBubbles = this->actor.velocity.y * -2.0f;
            }

            for (i = 0; i < numBubbles; i++) {
                EffectSsBubble_Spawn(play, &this->actor.world.pos, 20.0f, 10.0f, 20.0f, 0.13f);
            }
        }
    }
}

s32 func_8083DB98(Player* this, s32 arg1) {
    Actor* unk_664 = this->unk_664;
    Vec3f sp30;
    s16 sp2E;
    s16 sp2C;

    sp30.x = this->actor.world.pos.x;
    sp30.y = this->bodyPartsPos[PLAYER_BODYPART_HEAD].y + 3.0f;
    sp30.z = this->actor.world.pos.z;
    sp2E = Math_Vec3f_Pitch(&sp30, &unk_664->focus.pos);
    sp2C = Math_Vec3f_Yaw(&sp30, &unk_664->focus.pos);
    Math_SmoothStepToS(&this->actor.focus.rot.y, sp2C, 4, 10000, 0);
    Math_SmoothStepToS(&this->actor.focus.rot.x, sp2E, 4, 10000, 0);
    this->unk_6AE |= 2;

    return func_80836AB8(this, arg1);
}

static Vec3f D_8085456C = { 0.0f, 100.0f, 40.0f };

void func_8083DC54(Player* this, PlayState* play) {
    s16 sp46;
    s16 temp2;
    f32 temp1;
    Vec3f sp34;

    if (this->unk_664 != NULL) {
        if (func_8002DD78(this) || func_808334B4(this)) {
            func_8083DB98(this, 1);
        } else {
            func_8083DB98(this, 0);
        }
        return;
    }

    if (D_808535E4 == FLOOR_TYPE_11) {
        Math_SmoothStepToS(&this->actor.focus.rot.x, -20000, 10, 4000, 800);
    } else {
        sp46 = 0;
        temp1 = func_8083973C(play, this, &D_8085456C, &sp34);
        if (temp1 > BGCHECK_Y_MIN) {
            temp2 = Math_Atan2S(40.0f, this->actor.world.pos.y - temp1);
            sp46 = CLAMP(temp2, -4000, 4000);
        }
        this->actor.focus.rot.y = this->actor.shape.rot.y;
        Math_SmoothStepToS(&this->actor.focus.rot.x, sp46, 14, 4000, 30);
    }

    func_80836AB8(this, func_8002DD78(this) || func_808334B4(this));
}

void func_8083DDC8(Player* this, PlayState* play) {
    s16 temp1;
    s16 temp2;

    if (!func_8002DD78(this) && !func_808334B4(this) && (this->linearVelocity > 5.0f)) {
        temp1 = this->linearVelocity * 200.0f;
        temp2 = (s16)(this->currentYaw - this->actor.shape.rot.y) * this->linearVelocity * 0.1f;
        temp1 = CLAMP(temp1, -4000, 4000);
        temp2 = CLAMP(-temp2, -4000, 4000);
        Math_ScaledStepToS(&this->unk_6BC, temp1, 900);
        this->unk_6B6 = -(f32)this->unk_6BC * 0.5f;
        Math_ScaledStepToS(&this->unk_6BA, temp2, 300);
        Math_ScaledStepToS(&this->unk_6C0, temp2, 200);
        this->unk_6AE |= 0x168;
    } else {
        func_8083DC54(this, play);
    }
}

void func_8083DF68(Player* this, f32 arg1, s16 arg2) {
    Math_AsymStepToF(&this->linearVelocity, arg1, REG(19) / 100.0f, 1.5f);
    Math_ScaledStepToS(&this->currentYaw, arg2, REG(27));
}

void func_8083DFE0(Player* this, f32* arg1, s16* arg2) {
    s16 yawDiff = this->currentYaw - *arg2;

    if (this->meleeWeaponState == 0) {
        this->linearVelocity = CLAMP(this->linearVelocity, -(R_RUN_SPEED_LIMIT / 100.0f), (R_RUN_SPEED_LIMIT / 100.0f));
    }

    if (ABS(yawDiff) > 0x6000) {
        if (Math_StepToF(&this->linearVelocity, 0.0f, 1.0f)) {
            this->currentYaw = *arg2;
        }
    } else {
        Math_AsymStepToF(&this->linearVelocity, *arg1, 0.05f, 0.1f);
        Math_ScaledStepToS(&this->currentYaw, *arg2, 200);
    }
}

static struct_80854578 D_80854578[] = {
    { &gPlayerAnim_003398, 35.17f, 6.6099997f },
    { &gPlayerAnim_0033A8, -34.16f, 7.91f },
};

s32 func_8083E0FC(Player* this, PlayState* play) {
    EnHorse* rideActor = (EnHorse*)this->rideActor;
    f32 unk_04;
    f32 unk_08;
    f32 sp38;
    f32 sp34;
    s32 temp;

    if ((rideActor != NULL) && CHECK_BTN_ALL(sControlInput->press.button, BTN_A)) {
        sp38 = Math_CosS(rideActor->actor.shape.rot.y);
        sp34 = Math_SinS(rideActor->actor.shape.rot.y);

        func_80836898(play, this, func_8083A360);

        this->stateFlags1 |= PLAYER_STATE1_23;
        this->actor.bgCheckFlags &= ~BGCHECKFLAG_WATER;

        if (this->mountSide < 0) {
            temp = 0;
        } else {
            temp = 1;
        }

        unk_04 = D_80854578[temp].unk_04;
        unk_08 = D_80854578[temp].unk_08;
        this->actor.world.pos.x =
            rideActor->actor.world.pos.x + rideActor->riderPos.x + ((unk_04 * sp38) + (unk_08 * sp34));
        this->actor.world.pos.z =
            rideActor->actor.world.pos.z + rideActor->riderPos.z + ((unk_08 * sp38) - (unk_04 * sp34));

        this->unk_878 = rideActor->actor.world.pos.y - this->actor.world.pos.y;
        this->currentYaw = this->actor.shape.rot.y = rideActor->actor.shape.rot.y;

        Actor_MountHorse(play, this, &rideActor->actor);
        func_80832264(play, this, D_80854578[temp].anim);
        func_80832F54(play, this, 0x9B);
        this->actor.parent = this->rideActor;
        func_80832224(this);
        Actor_DisableLens(play);
        return 1;
    }

    return 0;
}

void Player_GetSlopeDirection(CollisionPoly* floorPoly, Vec3f* slopeNormal, s16* downwardSlopeYaw) {
    slopeNormal->x = COLPOLY_GET_NORMAL(floorPoly->normal.x);
    slopeNormal->y = COLPOLY_GET_NORMAL(floorPoly->normal.y);
    slopeNormal->z = COLPOLY_GET_NORMAL(floorPoly->normal.z);

    *downwardSlopeYaw = Math_Atan2S(slopeNormal->z, slopeNormal->x);
}

static LinkAnimationHeader* D_80854590[] = {
    &gPlayerAnim_002EE0,
    &gPlayerAnim_0031D0,
};

s32 func_8083E318(PlayState* play, Player* this, CollisionPoly* floorPoly) {
    s32 pad;
    s16 playerVelYaw;
    Vec3f slopeNormal;
    s16 downwardSlopeYaw;
    f32 slopeSlowdownSpeed;
    f32 slopeSlowdownSpeedStep;
    s16 velYawToDownwardSlope;

    if (!Player_InBlockingCsMode(play, this) && (func_8084F390 != this->func_674) &&
        (SurfaceType_GetFloorEffect(&play->colCtx, floorPoly, this->actor.floorBgId) == FLOOR_EFFECT_1)) {

        // Get direction of movement relative to the downward direction of the slope
        playerVelYaw = Math_Atan2S(this->actor.velocity.z, this->actor.velocity.x);
        Player_GetSlopeDirection(floorPoly, &slopeNormal, &downwardSlopeYaw);
        velYawToDownwardSlope = downwardSlopeYaw - playerVelYaw;

        if (ABS(velYawToDownwardSlope) > 0x3E80) { // 87.9 degrees
            // moving parallel or upwards on the slope, player does not slip but does slow down
            slopeSlowdownSpeed = (1.0f - slopeNormal.y) * 40.0f;
            slopeSlowdownSpeedStep = SQ(slopeSlowdownSpeed) * 0.015f;
            if (slopeSlowdownSpeedStep < 1.2f) {
                slopeSlowdownSpeedStep = 1.2f;
            }

            // slows down speed as player is climbing a slope
            this->pushedYaw = downwardSlopeYaw;
            Math_StepToF(&this->pushedSpeed, slopeSlowdownSpeed, slopeSlowdownSpeedStep);
        } else {
            // moving downward on the slope, causing player to slip
            func_80835C58(play, this, func_8084F390, 0);
            func_80832564(play, this);
            if (D_80853610 >= 0) {
                this->unk_84F = 1;
            }
            func_80832BE8(play, this, D_80854590[this->unk_84F]);
            this->linearVelocity = sqrtf(SQ(this->actor.velocity.x) + SQ(this->actor.velocity.z));
            this->currentYaw = playerVelYaw;
            return true;
        }
    }

    return false;
}

// unknown data (unused)
static s32 D_80854598[] = {
    0xFFDB0871, 0xF8310000, 0x00940470, 0xF3980000, 0xFFB504A9, 0x0C9F0000, 0x08010402,
};

void func_8083E4C4(PlayState* play, Player* this, GetItemEntry* giEntry) {
    s32 dropType = giEntry->field & 0x1F;

    if (!(giEntry->field & 0x80)) {
        Item_DropCollectible(play, &this->actor.world.pos, dropType | 0x8000);
        if ((dropType != ITEM00_BOMBS_A) && (dropType != ITEM00_ARROWS_SMALL) && (dropType != ITEM00_ARROWS_MEDIUM) &&
            (dropType != ITEM00_ARROWS_LARGE) && (dropType != ITEM00_RUPEE_GREEN) && (dropType != ITEM00_RUPEE_BLUE) &&
            (dropType != ITEM00_RUPEE_RED) && (dropType != ITEM00_RUPEE_PURPLE) && (dropType != ITEM00_RUPEE_ORANGE)) {
            Item_Give(play, giEntry->itemId);
        }
    } else {
        Item_Give(play, giEntry->itemId);
    }

    func_80078884((this->getItemId < 0) ? NA_SE_SY_GET_BOXITEM : NA_SE_SY_GET_ITEM);
}

s32 func_8083E5A8(Player* this, PlayState* play) {
    Actor* interactedActor;

    if (iREG(67) ||
        (((interactedActor = this->interactRangeActor) != NULL) && TitleCard_Clear(play, &play->actorCtx.titleCtx))) {
        if (iREG(67) || (this->getItemId > GI_NONE)) {
            if (iREG(67)) {
                this->getItemId = iREG(68);
            }

            if (this->getItemId < GI_MAX) {
                GetItemEntry* giEntry = &sGetItemTable[this->getItemId - 1];

                if ((interactedActor != &this->actor) && !iREG(67)) {
                    interactedActor->parent = &this->actor;
                }

                iREG(67) = false;

                if ((Item_CheckObtainability(giEntry->itemId) == ITEM_NONE) || (play->sceneId == SCENE_BOWLING)) {
                    func_808323B4(play, this);
                    func_8083AE40(this, giEntry->objectId);

                    if (!(this->stateFlags2 & PLAYER_STATE2_10) || (this->currentBoots == PLAYER_BOOTS_IRON)) {
                        func_80836898(play, this, func_8083A434);
                        func_808322D0(play, this, &gPlayerAnim_002788);
                        func_80835EA4(play, 9);
                    }

                    this->stateFlags1 |= PLAYER_STATE1_10 | PLAYER_STATE1_11 | PLAYER_STATE1_29;
                    func_80832224(this);
                    return 1;
                }

                func_8083E4C4(play, this, giEntry);
                this->getItemId = GI_NONE;
            }
        } else if (CHECK_BTN_ALL(sControlInput->press.button, BTN_A) && !(this->stateFlags1 & PLAYER_STATE1_11) &&
                   !(this->stateFlags2 & PLAYER_STATE2_10)) {
            if (this->getItemId != GI_NONE) {
                GetItemEntry* giEntry = &sGetItemTable[-this->getItemId - 1];
                EnBox* chest = (EnBox*)interactedActor;

                if (giEntry->itemId != ITEM_NONE) {
                    if (((Item_CheckObtainability(giEntry->itemId) == ITEM_NONE) && (giEntry->field & 0x40)) ||
                        ((Item_CheckObtainability(giEntry->itemId) != ITEM_NONE) && (giEntry->field & 0x20))) {
                        this->getItemId = -GI_RUPEE_BLUE;
                        giEntry = &sGetItemTable[GI_RUPEE_BLUE - 1];
                    }
                }

                func_80836898(play, this, func_8083A434);
                this->stateFlags1 |= PLAYER_STATE1_10 | PLAYER_STATE1_11 | PLAYER_STATE1_29;
                func_8083AE40(this, giEntry->objectId);
                this->actor.world.pos.x =
                    chest->dyna.actor.world.pos.x - (Math_SinS(chest->dyna.actor.shape.rot.y) * 29.4343f);
                this->actor.world.pos.z =
                    chest->dyna.actor.world.pos.z - (Math_CosS(chest->dyna.actor.shape.rot.y) * 29.4343f);
                this->currentYaw = this->actor.shape.rot.y = chest->dyna.actor.shape.rot.y;
                func_80832224(this);

                if ((giEntry->itemId != ITEM_NONE) && (giEntry->gi >= 0) &&
                    (Item_CheckObtainability(giEntry->itemId) == ITEM_NONE)) {
                    func_808322D0(play, this, this->ageProperties->unk_98);
                    func_80832F54(play, this, 0x28F);
                    chest->unk_1F4 = 1;
                    Camera_ChangeSetting(Play_GetCamera(play, CAM_ID_MAIN), CAM_SET_SLOW_CHEST_CS);
                } else {
                    func_80832264(play, this, &gPlayerAnim_002DF8);
                    chest->unk_1F4 = -1;
                }

                return 1;
            }

            if ((this->heldActor == NULL) || Player_HoldsHookshot(this)) {
                if ((interactedActor->id == ACTOR_BG_TOKI_SWD) && LINK_IS_ADULT) {
                    s32 sp24 = this->itemActionParam;

                    this->itemActionParam = PLAYER_AP_NONE;
                    this->modelAnimType = PLAYER_ANIMTYPE_0;
                    this->heldItemActionParam = this->itemActionParam;
                    func_80836898(play, this, func_8083A0F4);

                    if (sp24 == PLAYER_AP_SWORD_MASTER) {
                        this->nextModelGroup = Player_ActionToModelGroup(this, PLAYER_AP_LAST_USED);
                        func_8083399C(play, this, PLAYER_AP_LAST_USED);
                    } else {
                        func_80835F44(play, this, ITEM_LAST_USED);
                    }
                } else {
                    s32 strength = Player_GetStrength();

                    if ((interactedActor->id == ACTOR_EN_ISHI) && (PARAMS_GET(interactedActor->params, 0, 4) == 1) &&
                        (strength < PLAYER_STR_SILVER_G)) {
                        return 0;
                    }

                    func_80836898(play, this, func_8083A0F4);
                }

                func_80832224(this);
                this->stateFlags1 |= PLAYER_STATE1_11;
                return 1;
            }
        }
    }

    return 0;
}

void func_8083EA94(Player* this, PlayState* play) {
    func_80835C58(play, this, func_80846578, 1);
    func_80832264(play, this, GET_PLAYER_ANIM(PLAYER_ANIMGROUP_29, this->modelAnimType));
}

s32 func_8083EAF0(Player* this, Actor* actor) {
    if ((actor != NULL) && !(actor->flags & ACTOR_FLAG_23) &&
        ((this->linearVelocity < 1.1f) || (actor->id == ACTOR_EN_BOM_CHU))) {
        return 0;
    }

    return 1;
}

s32 func_8083EB44(Player* this, PlayState* play) {
    if ((this->stateFlags1 & PLAYER_STATE1_11) && (this->heldActor != NULL) &&
        CHECK_BTN_ANY(sControlInput->press.button, BTN_A | BTN_B | BTN_CLEFT | BTN_CRIGHT | BTN_CDOWN)) {
        if (!func_80835644(play, this, this->heldActor)) {
            if (!func_8083EAF0(this, this->heldActor)) {
                func_80835C58(play, this, func_808464B0, 1);
                func_80832264(play, this, GET_PLAYER_ANIM(PLAYER_ANIMGROUP_30, this->modelAnimType));
            } else {
                func_8083EA94(this, play);
            }
        }
        return 1;
    }

    return 0;
}

s32 func_8083EC18(Player* this, PlayState* play, u32 arg2) {
    if (this->wallHeight >= 79.0f) {
        if (!(this->stateFlags1 & PLAYER_STATE1_27) || (this->currentBoots == PLAYER_BOOTS_IRON) ||
            (this->actor.yDistToWater < this->ageProperties->unk_2C)) {
            s32 sp8C = (arg2 & WALL_FLAG_3) ? 2 : 0;

            if ((sp8C != 0) || (arg2 & WALL_FLAG_1) ||
                SurfaceType_CheckWallFlag2(&play->colCtx, this->actor.wallPoly, this->actor.wallBgId)) {
                f32 phi_f20;
                CollisionPoly* wallPoly = this->actor.wallPoly;
                f32 sp80;
                f32 sp7C;
                f32 phi_f12;
                f32 phi_f14;

                phi_f20 = phi_f12 = 0.0f;

                if (sp8C != 0) {
                    sp80 = this->actor.world.pos.x;
                    sp7C = this->actor.world.pos.z;
                } else {
                    Vec3f sp50[3];
                    s32 i;
                    f32 sp48;
                    Vec3f* sp44 = &sp50[0];
                    s32 pad;

                    CollisionPoly_GetVerticesByBgId(wallPoly, this->actor.wallBgId, &play->colCtx, sp50);

                    sp80 = phi_f12 = sp44->x;
                    sp7C = phi_f14 = sp44->z;
                    phi_f20 = sp44->y;
                    for (i = 1; i < 3; i++) {
                        sp44++;
                        if (sp80 > sp44->x) {
                            sp80 = sp44->x;
                        } else if (phi_f12 < sp44->x) {
                            phi_f12 = sp44->x;
                        }

                        if (sp7C > sp44->z) {
                            sp7C = sp44->z;
                        } else if (phi_f14 < sp44->z) {
                            phi_f14 = sp44->z;
                        }

                        if (phi_f20 > sp44->y) {
                            phi_f20 = sp44->y;
                        }
                    }

                    sp80 = (sp80 + phi_f12) * 0.5f;
                    sp7C = (sp7C + phi_f14) * 0.5f;

                    phi_f12 = ((this->actor.world.pos.x - sp80) * COLPOLY_GET_NORMAL(wallPoly->normal.z)) -
                              ((this->actor.world.pos.z - sp7C) * COLPOLY_GET_NORMAL(wallPoly->normal.x));
                    sp48 = this->actor.world.pos.y - phi_f20;

                    phi_f20 = ((f32)(s32)((sp48 / 15.000000223517418) + 0.5) * 15.000000223517418) - sp48;
                    phi_f12 = fabsf(phi_f12);
                }

                if (phi_f12 < 8.0f) {
                    f32 wallPolyNormalX = COLPOLY_GET_NORMAL(wallPoly->normal.x);
                    f32 wallPolyNormalZ = COLPOLY_GET_NORMAL(wallPoly->normal.z);
                    f32 sp34 = this->wallDistance;
                    LinkAnimationHeader* sp30;

                    func_80836898(play, this, func_8083A3B0);
                    this->stateFlags1 |= PLAYER_STATE1_21;
                    this->stateFlags1 &= ~PLAYER_STATE1_27;

                    if ((sp8C != 0) || (arg2 & WALL_FLAG_1)) {
                        if ((this->unk_84F = sp8C) != 0) {
                            if (this->actor.bgCheckFlags & BGCHECKFLAG_GROUND) {
                                sp30 = &gPlayerAnim_002D80;
                            } else {
                                sp30 = &gPlayerAnim_002D68;
                            }
                            sp34 = (this->ageProperties->unk_38 - 1.0f) - sp34;
                        } else {
                            sp30 = this->ageProperties->unk_A4;
                            sp34 = sp34 - 1.0f;
                        }
                        this->unk_850 = -2;
                        this->actor.world.pos.y += phi_f20;
                        this->actor.shape.rot.y = this->currentYaw = this->actor.wallYaw + 0x8000;
                    } else {
                        sp30 = this->ageProperties->unk_A8;
                        this->unk_850 = -4;
                        this->actor.shape.rot.y = this->currentYaw = this->actor.wallYaw;
                    }

                    this->actor.world.pos.x = (sp34 * wallPolyNormalX) + sp80;
                    this->actor.world.pos.z = (sp34 * wallPolyNormalZ) + sp7C;
                    func_80832224(this);
                    Math_Vec3f_Copy(&this->actor.prevPos, &this->actor.world.pos);
                    func_80832264(play, this, sp30);
                    func_80832F54(play, this, 0x9F);

                    return 1;
                }
            }
        }
    }

    return 0;
}

void func_8083F070(Player* this, LinkAnimationHeader* anim, PlayState* play) {
    func_80835DAC(play, this, func_8084C5F8, 0);
    LinkAnimation_PlayOnceSetSpeed(play, &this->skelAnime, anim, (4.0f / 3.0f));
}

s32 func_8083F0C8(Player* this, PlayState* play, u32 arg2) {
    CollisionPoly* wallPoly;
    Vec3f sp50[3];
    f32 sp4C;
    f32 phi_f2;
    f32 sp44;
    f32 phi_f12;
    s32 i;

    if (!LINK_IS_ADULT && !(this->stateFlags1 & PLAYER_STATE1_27) && (arg2 & (WALL_FLAG_4 | WALL_FLAG_5))) {
        wallPoly = this->actor.wallPoly;
        CollisionPoly_GetVerticesByBgId(wallPoly, this->actor.wallBgId, &play->colCtx, sp50);

        sp4C = phi_f2 = sp50[0].x;
        sp44 = phi_f12 = sp50[0].z;
        for (i = 1; i < 3; i++) {
            if (sp4C > sp50[i].x) {
                sp4C = sp50[i].x;
            } else if (phi_f2 < sp50[i].x) {
                phi_f2 = sp50[i].x;
            }

            if (sp44 > sp50[i].z) {
                sp44 = sp50[i].z;
            } else if (phi_f12 < sp50[i].z) {
                phi_f12 = sp50[i].z;
            }
        }

        sp4C = (sp4C + phi_f2) * 0.5f;
        sp44 = (sp44 + phi_f12) * 0.5f;

        phi_f2 = ((this->actor.world.pos.x - sp4C) * COLPOLY_GET_NORMAL(wallPoly->normal.z)) -
                 ((this->actor.world.pos.z - sp44) * COLPOLY_GET_NORMAL(wallPoly->normal.x));

        if (fabsf(phi_f2) < 8.0f) {
            this->stateFlags2 |= PLAYER_STATE2_16;

            if (CHECK_BTN_ALL(sControlInput->press.button, BTN_A)) {
                f32 wallPolyNormalX = COLPOLY_GET_NORMAL(wallPoly->normal.x);
                f32 wallPolyNormalZ = COLPOLY_GET_NORMAL(wallPoly->normal.z);
                f32 sp30 = this->wallDistance;

                func_80836898(play, this, func_8083A40C);
                this->stateFlags2 |= PLAYER_STATE2_18;
                this->actor.shape.rot.y = this->currentYaw = this->actor.wallYaw + 0x8000;
                this->actor.world.pos.x = sp4C + (sp30 * wallPolyNormalX);
                this->actor.world.pos.z = sp44 + (sp30 * wallPolyNormalZ);
                func_80832224(this);
                this->actor.prevPos = this->actor.world.pos;
                func_80832264(play, this, &gPlayerAnim_002708);
                func_80832F54(play, this, 0x9D);

                return 1;
            }
        }
    }

    return 0;
}

s32 func_8083F360(PlayState* play, Player* this, f32 arg1, f32 arg2, f32 arg3, f32 arg4) {
    CollisionPoly* wallPoly;
    s32 sp78;
    Vec3f sp6C;
    Vec3f sp60;
    Vec3f sp54;
    f32 yawCos;
    f32 yawSin;
    s32 temp;
    f32 wallPolyNormalX;
    f32 wallPolyNormalZ;

    yawCos = Math_CosS(this->actor.shape.rot.y);
    yawSin = Math_SinS(this->actor.shape.rot.y);

    sp6C.x = this->actor.world.pos.x + (arg4 * yawSin);
    sp6C.z = this->actor.world.pos.z + (arg4 * yawCos);
    sp60.x = this->actor.world.pos.x + (arg3 * yawSin);
    sp60.z = this->actor.world.pos.z + (arg3 * yawCos);
    sp60.y = sp6C.y = this->actor.world.pos.y + arg1;

    if (BgCheck_EntityLineTest1(&play->colCtx, &sp6C, &sp60, &sp54, &this->actor.wallPoly, true, false, false, true,
                                &sp78)) {
        wallPoly = this->actor.wallPoly;

        this->actor.bgCheckFlags |= BGCHECKFLAG_PLAYER_WALL_INTERACT;
        this->actor.wallBgId = sp78;

        D_808535F0 = SurfaceType_GetWallFlags(&play->colCtx, wallPoly, sp78);

        wallPolyNormalX = COLPOLY_GET_NORMAL(wallPoly->normal.x);
        wallPolyNormalZ = COLPOLY_GET_NORMAL(wallPoly->normal.z);
        temp = Math_Atan2S(-wallPolyNormalZ, -wallPolyNormalX);
        Math_ScaledStepToS(&this->actor.shape.rot.y, temp, 800);

        this->currentYaw = this->actor.shape.rot.y;
        this->actor.world.pos.x = sp54.x - (Math_SinS(this->actor.shape.rot.y) * arg2);
        this->actor.world.pos.z = sp54.z - (Math_CosS(this->actor.shape.rot.y) * arg2);

        return 1;
    }

    this->actor.bgCheckFlags &= ~BGCHECKFLAG_PLAYER_WALL_INTERACT;

    return 0;
}

s32 func_8083F524(PlayState* play, Player* this) {
    return func_8083F360(play, this, 26.0f, this->ageProperties->unk_38 + 5.0f, 30.0f, 0.0f);
}

s32 func_8083F570(Player* this, PlayState* play) {
    s16 temp;

    if ((this->linearVelocity != 0.0f) && (this->actor.bgCheckFlags & BGCHECKFLAG_WALL) &&
        (D_808535F0 & (WALL_FLAG_4 | WALL_FLAG_5))) {

        temp = this->actor.shape.rot.y - this->actor.wallYaw;
        if (this->linearVelocity < 0.0f) {
            temp += 0x8000;
        }

        if (ABS(temp) > 0x4000) {
            func_80835C58(play, this, func_8084C81C, 0);

            if (this->linearVelocity > 0.0f) {
                this->actor.shape.rot.y = this->actor.wallYaw + 0x8000;
                func_80832264(play, this, &gPlayerAnim_002700);
                func_80832F54(play, this, 0x9D);
                OnePointCutscene_Init(play, 9601, 999, NULL, CAM_ID_MAIN);
            } else {
                this->actor.shape.rot.y = this->actor.wallYaw;
                LinkAnimation_Change(play, &this->skelAnime, &gPlayerAnim_002708, -1.0f,
                                     Animation_GetLastFrame(&gPlayerAnim_002708), 0.0f, ANIMMODE_ONCE, 0.0f);
                func_80832F54(play, this, 0x9D);
                OnePointCutscene_Init(play, 9602, 999, NULL, CAM_ID_MAIN);
            }

            this->currentYaw = this->actor.shape.rot.y;
            func_80832210(this);

            return 1;
        }
    }

    return 0;
}

void func_8083F72C(Player* this, LinkAnimationHeader* anim, PlayState* play) {
    if (!func_80836898(play, this, func_8083A388)) {
        func_80835C58(play, this, func_8084B78C, 0);
    }

    func_80832264(play, this, anim);
    func_80832224(this);

    this->actor.shape.rot.y = this->currentYaw = this->actor.wallYaw + 0x8000;
}

s32 func_8083F7BC(Player* this, PlayState* play) {
    DynaPolyActor* wallPolyActor;

    if (!(this->stateFlags1 & PLAYER_STATE1_11) && (this->actor.bgCheckFlags & BGCHECKFLAG_PLAYER_WALL_INTERACT) &&
        (D_80853608 < 0x3000)) {

        if (((this->linearVelocity > 0.0f) && func_8083EC18(this, play, D_808535F0)) ||
            func_8083F0C8(this, play, D_808535F0)) {
            return 1;
        }

        if (!func_808332B8(this) && ((this->linearVelocity == 0.0f) || !(this->stateFlags2 & PLAYER_STATE2_2)) &&
            (D_808535F0 & WALL_FLAG_6) && (this->actor.bgCheckFlags & BGCHECKFLAG_GROUND) &&
            (this->wallHeight >= 39.0f)) {

            this->stateFlags2 |= PLAYER_STATE2_0;

            if (CHECK_BTN_ALL(sControlInput->cur.button, BTN_A)) {

                if ((this->actor.wallBgId != BGCHECK_SCENE) &&
                    ((wallPolyActor = DynaPoly_GetActor(&play->colCtx, this->actor.wallBgId)) != NULL)) {

                    if (wallPolyActor->actor.id == ACTOR_BG_HEAVY_BLOCK) {
                        if (Player_GetStrength() < PLAYER_STR_GOLD_G) {
                            return 0;
                        }

                        func_80836898(play, this, func_8083A0F4);
                        this->stateFlags1 |= PLAYER_STATE1_11;
                        this->interactRangeActor = &wallPolyActor->actor;
                        this->getItemId = GI_NONE;
                        this->currentYaw = this->actor.wallYaw + 0x8000;
                        func_80832224(this);

                        return 1;
                    }

                    this->unk_3C4 = &wallPolyActor->actor;
                } else {
                    this->unk_3C4 = NULL;
                }

                func_8083F72C(this, &gPlayerAnim_0030F8, play);

                return 1;
            }
        }
    }

    return 0;
}

s32 func_8083F9D0(PlayState* play, Player* this) {
    if ((this->actor.bgCheckFlags & BGCHECKFLAG_PLAYER_WALL_INTERACT) &&
        ((this->stateFlags2 & PLAYER_STATE2_4) || CHECK_BTN_ALL(sControlInput->cur.button, BTN_A))) {
        DynaPolyActor* wallPolyActor = NULL;

        if (this->actor.wallBgId != BGCHECK_SCENE) {
            wallPolyActor = DynaPoly_GetActor(&play->colCtx, this->actor.wallBgId);
        }

        if (&wallPolyActor->actor == this->unk_3C4) {
            if (this->stateFlags2 & PLAYER_STATE2_4) {
                return 1;
            } else {
                return 0;
            }
        }
    }

    func_80839FFC(this, play);
    func_80832264(play, this, &gPlayerAnim_003100);
    this->stateFlags2 &= ~PLAYER_STATE2_4;
    return 1;
}

void func_8083FAB8(Player* this, PlayState* play) {
    func_80835C58(play, this, func_8084B898, 0);
    this->stateFlags2 |= PLAYER_STATE2_4;
    func_80832264(play, this, &gPlayerAnim_0030F0);
}

void func_8083FB14(Player* this, PlayState* play) {
    func_80835C58(play, this, func_8084B9E4, 0);
    this->stateFlags2 |= PLAYER_STATE2_4;
    func_80832264(play, this, GET_PLAYER_ANIM(PLAYER_ANIMGROUP_35, this->modelAnimType));
}

void func_8083FB7C(Player* this, PlayState* play) {
    this->stateFlags1 &= ~(PLAYER_STATE1_21 | PLAYER_STATE1_27);
    func_80837B9C(this, play);
    this->linearVelocity = -0.4f;
}

s32 func_8083FBC0(Player* this, PlayState* play) {
    if (!CHECK_BTN_ALL(sControlInput->press.button, BTN_A) &&
        (this->actor.bgCheckFlags & BGCHECKFLAG_PLAYER_WALL_INTERACT) &&
        ((D_808535F0 & WALL_FLAG_3) || (D_808535F0 & WALL_FLAG_1) ||
         SurfaceType_CheckWallFlag2(&play->colCtx, this->actor.wallPoly, this->actor.wallBgId))) {
        return 0;
    }

    func_8083FB7C(this, play);
    func_80832698(this, NA_SE_VO_LI_AUTO_JUMP);
    return 1;
}

s32 func_8083FC68(Player* this, f32 arg1, s16 arg2) {
    f32 sp1C = (s16)(arg2 - this->actor.shape.rot.y);
    f32 temp;

    if (this->unk_664 != NULL) {
        func_8083DB98(this, func_8002DD78(this) || func_808334B4(this));
    }

    temp = fabsf(sp1C) / 32768.0f;

    if (arg1 > (((temp * temp) * 50.0f) + 6.0f)) {
        return 1;
    } else if (arg1 > (((1.0f - temp) * 10.0f) + 6.8f)) {
        return -1;
    }

    return 0;
}

s32 func_8083FD78(Player* this, f32* arg1, s16* arg2, PlayState* play) {
    s16 sp2E = *arg2 - this->targetYaw;
    u16 sp2C = ABS(sp2E);

    if ((func_8002DD78(this) || func_808334B4(this)) && (this->unk_664 == NULL)) {
        *arg1 *= Math_SinS(sp2C);

        if (*arg1 != 0.0f) {
            *arg2 = (((sp2E >= 0) ? 1 : -1) << 0xE) + this->actor.shape.rot.y;
        } else {
            *arg2 = this->actor.shape.rot.y;
        }

        if (this->unk_664 != NULL) {
            func_8083DB98(this, 1);
        } else {
            Math_SmoothStepToS(&this->actor.focus.rot.x, sControlInput->rel.stick_y * 240.0f, 14, 4000, 30);
            func_80836AB8(this, 1);
        }
    } else {
        if (this->unk_664 != NULL) {
            return func_8083FC68(this, *arg1, *arg2);
        } else {
            func_8083DC54(this, play);
            if ((*arg1 != 0.0f) && (sp2C < 6000)) {
                return 1;
            } else if (*arg1 > Math_SinS((0x4000 - (sp2C >> 1))) * 200.0f) {
                return -1;
            }
        }
    }

    return 0;
}

s32 func_8083FFB8(Player* this, f32* arg1, s16* arg2) {
    s16 temp1 = *arg2 - this->actor.shape.rot.y;
    u16 temp2 = ABS(temp1);
    f32 temp3 = Math_CosS(temp2);

    *arg1 *= temp3;

    if (*arg1 != 0.0f) {
        if (temp3 > 0) {
            return 1;
        } else {
            return -1;
        }
    }

    return 0;
}

s32 func_80840058(Player* this, f32* arg1, s16* arg2, PlayState* play) {
    func_8083DC54(this, play);

    if ((*arg1 != 0.0f) || (ABS(this->unk_87C) > 400)) {
        s16 temp1 = *arg2 - Camera_GetInputDirYaw(GET_ACTIVE_CAM(play));
        u16 temp2 = (ABS(temp1) - 0x2000) & 0xFFFF;

        if ((temp2 < 0x4000) || (this->unk_87C != 0)) {
            return -1;
        } else {
            return 1;
        }
    }

    return 0;
}

void func_80840138(Player* this, f32 arg1, s16 arg2) {
    s16 temp = arg2 - this->actor.shape.rot.y;

    if (arg1 > 0.0f) {
        if (temp < 0) {
            this->unk_874 = 0.0f;
        } else {
            this->unk_874 = 1.0f;
        }
    }

    Math_StepToF(&this->unk_870, this->unk_874, 0.3f);
}

void func_808401B0(PlayState* play, Player* this) {
    LinkAnimation_BlendToJoint(play, &this->skelAnime, func_808334E4(this), this->unk_868, func_80833528(this),
                               this->unk_868, this->unk_870, this->blendTable);
}

s32 func_8084021C(f32 arg0, f32 arg1, f32 arg2, f32 arg3) {
    f32 temp;

    if ((arg3 == 0.0f) && (arg1 > 0.0f)) {
        arg3 = arg2;
    }

    temp = (arg0 + arg1) - arg3;

    if (((temp * arg1) >= 0.0f) && (((temp - arg1) * arg1) < 0.0f)) {
        return 1;
    }

    return 0;
}

void func_8084029C(Player* this, f32 arg1) {
    f32 updateScale = R_UPDATE_RATE * 0.5f;

    arg1 *= updateScale;
    if (arg1 < -7.25) {
        arg1 = -7.25;
    } else if (arg1 > 7.25f) {
        arg1 = 7.25f;
    }

    if (1) {}

    if ((this->currentBoots == PLAYER_BOOTS_HOVER) && !(this->actor.bgCheckFlags & BGCHECKFLAG_GROUND) &&
        (this->hoverBootsTimer != 0)) {
        func_8002F8F0(&this->actor, NA_SE_PL_HOBBERBOOTS_LV - SFX_FLAG);
    } else if (func_8084021C(this->unk_868, arg1, 29.0f, 10.0f) || func_8084021C(this->unk_868, arg1, 29.0f, 24.0f)) {
        func_808327F8(this, this->linearVelocity);
        if (this->linearVelocity > 4.0f) {
            this->stateFlags2 |= PLAYER_STATE2_3;
        }
    }

    this->unk_868 += arg1;

    if (this->unk_868 < 0.0f) {
        this->unk_868 += 29.0f;
    } else if (this->unk_868 >= 29.0f) {
        this->unk_868 -= 29.0f;
    }
}

void func_80840450(Player* this, PlayState* play) {
    f32 sp44;
    s16 sp42;
    s32 temp1;
    u32 temp2;
    s16 temp3;
    s32 temp4;

    if (this->stateFlags3 & PLAYER_STATE3_3) {
        if (Player_GetMeleeWeaponHeld(this) != 0) {
            this->stateFlags2 |= PLAYER_STATE2_5 | PLAYER_STATE2_6;
        } else {
            this->stateFlags3 &= ~PLAYER_STATE3_3;
        }
    }

    if (this->unk_850 != 0) {
        if (LinkAnimation_Update(play, &this->skelAnime)) {
            func_80832DBC(this);
            func_80832284(play, this, func_808334E4(this));
            this->unk_850 = 0;
            this->stateFlags3 &= ~PLAYER_STATE3_3;
        }
        func_80833C3C(this);
    } else {
        func_808401B0(play, this);
    }

    func_8083721C(this);

    if (!func_80837348(play, this, D_808543E0, 1)) {
        if (!func_80833B54(this) && (!func_80833B2C(this) || (func_80834B5C != this->func_82C))) {
            func_8083CF10(this, play);
            return;
        }

        func_80837268(this, &sp44, &sp42, 0.0f, play);

        temp1 = func_8083FC68(this, sp44, sp42);

        if (temp1 > 0) {
            func_8083C8DC(this, play, sp42);
            return;
        }

        if (temp1 < 0) {
            func_8083CBF0(this, sp42, play);
            return;
        }

        if (sp44 > 4.0f) {
            func_8083CC9C(this, play);
            return;
        }

        func_8084029C(this, (this->linearVelocity * 0.3f) + 1.0f);
        func_80840138(this, sp44, sp42);

        temp2 = this->unk_868;
        if ((temp2 < 6) || ((temp2 - 0xE) < 6)) {
            Math_StepToF(&this->linearVelocity, 0.0f, 1.5f);
            return;
        }

        temp3 = sp42 - this->currentYaw;
        temp4 = ABS(temp3);

        if (temp4 > 0x4000) {
            if (Math_StepToF(&this->linearVelocity, 0.0f, 1.5f)) {
                this->currentYaw = sp42;
            }
            return;
        }

        Math_AsymStepToF(&this->linearVelocity, sp44 * 0.3f, 2.0f, 1.5f);

        if (!(this->stateFlags3 & PLAYER_STATE3_3)) {
            Math_ScaledStepToS(&this->currentYaw, sp42, temp4 * 0.1f);
        }
    }
}

void func_808407CC(Player* this, PlayState* play) {
    f32 sp3C;
    s16 sp3A;
    s32 temp1;
    s16 temp2;
    s32 temp3;

    if (LinkAnimation_Update(play, &this->skelAnime)) {
        func_80832DBC(this);
        func_80832264(play, this, func_80833338(this));
    }

    func_8083721C(this);

    if (!func_80837348(play, this, D_808543E8, 1)) {
        if (func_80833B54(this)) {
            func_8083CEAC(this, play);
            return;
        }

        if (!func_80833B2C(this)) {
            func_80835DAC(play, this, func_80840BC8, 1);
            this->currentYaw = this->actor.shape.rot.y;
            return;
        }

        if (func_80834B5C == this->func_82C) {
            func_8083CEAC(this, play);
            return;
        }

        func_80837268(this, &sp3C, &sp3A, 0.0f, play);

        temp1 = func_8083FD78(this, &sp3C, &sp3A, play);

        if (temp1 > 0) {
            func_8083C8DC(this, play, sp3A);
            return;
        }

        if (temp1 < 0) {
            func_8083CB2C(this, sp3A, play);
            return;
        }

        if (sp3C > 4.9f) {
            func_8083CC9C(this, play);
            func_80833C3C(this);
            return;
        }
        if (sp3C != 0.0f) {
            func_8083CB94(this, play);
            return;
        }

        temp2 = sp3A - this->actor.shape.rot.y;
        temp3 = ABS(temp2);

        if (temp3 > 800) {
            func_8083CD54(play, this, sp3A);
        }
    }
}

void func_808409CC(PlayState* play, Player* this) {
    LinkAnimationHeader* anim;
    LinkAnimationHeader** animPtr;
    s32 heathIsCritical;
    s32 sp38;
    s32 sp34;

    if ((this->unk_664 != NULL) ||
        (!(heathIsCritical = Health_IsCritical()) && ((this->unk_6AC = (this->unk_6AC + 1) & 1) != 0))) {
        this->stateFlags2 &= ~PLAYER_STATE2_28;
        anim = func_80833338(this);
    } else {
        this->stateFlags2 |= PLAYER_STATE2_28;
        if (this->stateFlags1 & PLAYER_STATE1_11) {
            anim = func_80833338(this);
        } else {
            sp38 = play->roomCtx.curRoom.behaviorType2;
            if (heathIsCritical) {
                if (this->unk_6AC >= 0) {
                    sp38 = 7;
                    this->unk_6AC = -1;
                } else {
                    sp38 = 8;
                }
            } else {
                sp34 = Rand_ZeroOne() * 5.0f;
                if (sp34 < 4) {
                    if (((sp34 != 0) && (sp34 != 3)) || ((this->rightHandType == PLAYER_MODELTYPE_RH_SHIELD) &&
                                                         ((sp34 == 3) || (Player_GetMeleeWeaponHeld(this) != 0)))) {
                        if ((sp34 == 0) && Player_HoldsTwoHandedWeapon(this)) {
                            sp34 = 4;
                        }
                        sp38 = sp34 + 9;
                    }
                }
            }
            animPtr = &D_80853D7C[sp38][0];
            if (this->modelAnimType != PLAYER_ANIMTYPE_1) {
                animPtr = &D_80853D7C[sp38][1];
            }
            anim = *animPtr;
        }
    }

    LinkAnimation_Change(play, &this->skelAnime, anim, (2.0f / 3.0f) * D_808535E8, 0.0f, Animation_GetLastFrame(anim),
                         ANIMMODE_ONCE, -6.0f);
}

void func_80840BC8(Player* this, PlayState* play) {
    s32 sp44;
    s32 sp40;
    f32 sp3C;
    s16 sp3A;
    s16 temp;

    sp44 = func_80833350(this);
    sp40 = LinkAnimation_Update(play, &this->skelAnime);

    if (sp44 > 0) {
        func_808333FC(this, sp44 - 1);
    }

    if (sp40 != 0) {
        if (this->unk_850 != 0) {
            if (DECR(this->unk_850) == 0) {
                this->skelAnime.endFrame = this->skelAnime.animLength - 1.0f;
            }
            this->skelAnime.jointTable[0].y = (this->skelAnime.jointTable[0].y + ((this->unk_850 & 1) * 0x50)) - 0x28;
        } else {
            func_80832DBC(this);
            func_808409CC(play, this);
        }
    }

    func_8083721C(this);

    if (this->unk_850 == 0) {
        if (!func_80837348(play, this, D_80854418, 1)) {
            if (func_80833B54(this)) {
                func_8083CEAC(this, play);
                return;
            }

            if (func_80833B2C(this)) {
                func_80839F30(this, play);
                return;
            }

            func_80837268(this, &sp3C, &sp3A, 0.018f, play);

            if (sp3C != 0.0f) {
                func_8083C8DC(this, play, sp3A);
                return;
            }

            temp = sp3A - this->actor.shape.rot.y;
            if (ABS(temp) > 800) {
                func_8083CD54(play, this, sp3A);
                return;
            }

            Math_ScaledStepToS(&this->actor.shape.rot.y, sp3A, 1200);
            this->currentYaw = this->actor.shape.rot.y;
            if (func_80833338(this) == this->skelAnime.animation) {
                func_8083DC54(this, play);
            }
        }
    }
}

void func_80840DE4(Player* this, PlayState* play) {
    f32 frames;
    f32 coeff;
    f32 sp44;
    s16 sp42;
    s32 temp1;
    s16 temp2;
    s32 temp3;
    s32 direction;

    this->skelAnime.mode = 0;
    LinkAnimation_SetUpdateFunction(&this->skelAnime);

    this->skelAnime.animation = func_8083356C(this);

    if (this->skelAnime.animation == &gPlayerAnim_0026E8) {
        frames = 24.0f;
        coeff = -(MREG(95) / 100.0f);
    } else {
        frames = 29.0f;
        coeff = MREG(95) / 100.0f;
    }

    this->skelAnime.animLength = frames;
    this->skelAnime.endFrame = frames - 1.0f;

    if ((s16)(this->currentYaw - this->actor.shape.rot.y) >= 0) {
        direction = 1;
    } else {
        direction = -1;
    }

    this->skelAnime.playSpeed = direction * (this->linearVelocity * coeff);

    LinkAnimation_Update(play, &this->skelAnime);

    if (LinkAnimation_OnFrame(&this->skelAnime, 0.0f) || LinkAnimation_OnFrame(&this->skelAnime, frames * 0.5f)) {
        func_808327F8(this, this->linearVelocity);
    }

    if (!func_80837348(play, this, D_808543F4, 1)) {
        if (func_80833B54(this)) {
            func_8083CEAC(this, play);
            return;
        }

        if (!func_80833B2C(this)) {
            func_80853080(this, play);
            return;
        }

        func_80837268(this, &sp44, &sp42, 0.0f, play);
        temp1 = func_8083FD78(this, &sp44, &sp42, play);

        if (temp1 > 0) {
            func_8083C8DC(this, play, sp42);
            return;
        }

        if (temp1 < 0) {
            func_8083CB2C(this, sp42, play);
            return;
        }

        if (sp44 > 4.9f) {
            func_8083CC9C(this, play);
            func_80833C3C(this);
            return;
        }

        if ((sp44 == 0.0f) && (this->linearVelocity == 0.0f)) {
            func_80839F30(this, play);
            return;
        }

        temp2 = sp42 - this->currentYaw;
        temp3 = ABS(temp2);

        if (temp3 > 0x4000) {
            if (Math_StepToF(&this->linearVelocity, 0.0f, 1.5f)) {
                this->currentYaw = sp42;
            }
            return;
        }

        Math_AsymStepToF(&this->linearVelocity, sp44 * 0.4f, 1.5f, 1.5f);
        Math_ScaledStepToS(&this->currentYaw, sp42, temp3 * 0.1f);
    }
}

void func_80841138(Player* this, PlayState* play) {
    f32 temp1;
    f32 temp2;

    if (this->unk_864 < 1.0f) {
        temp1 = R_UPDATE_RATE * 0.5f;
        func_8084029C(this, REG(35) / 1000.0f);
        LinkAnimation_LoadToJoint(play, &this->skelAnime, GET_PLAYER_ANIM(PLAYER_ANIMGROUP_31, this->modelAnimType),
                                  this->unk_868);
        this->unk_864 += 1 * temp1;
        if (this->unk_864 >= 1.0f) {
            this->unk_864 = 1.0f;
        }
        temp1 = this->unk_864;
    } else {
        temp2 = this->linearVelocity - (REG(48) / 100.0f);
        if (temp2 < 0.0f) {
            temp1 = 1.0f;
            func_8084029C(this, (REG(35) / 1000.0f) + ((REG(36) / 1000.0f) * this->linearVelocity));
            LinkAnimation_LoadToJoint(play, &this->skelAnime, GET_PLAYER_ANIM(PLAYER_ANIMGROUP_31, this->modelAnimType),
                                      this->unk_868);
        } else {
            temp1 = (REG(37) / 1000.0f) * temp2;
            if (temp1 < 1.0f) {
                func_8084029C(this, (REG(35) / 1000.0f) + ((REG(36) / 1000.0f) * this->linearVelocity));
            } else {
                temp1 = 1.0f;
                func_8084029C(this, 1.2f + ((REG(38) / 1000.0f) * temp2));
            }
            LinkAnimation_LoadToMorph(play, &this->skelAnime, GET_PLAYER_ANIM(PLAYER_ANIMGROUP_31, this->modelAnimType),
                                      this->unk_868);
            LinkAnimation_LoadToJoint(play, &this->skelAnime, &gPlayerAnim_002DD0, this->unk_868 * (16.0f / 29.0f));
        }
    }

    if (temp1 < 1.0f) {
        LinkAnimation_InterpJointMorph(play, &this->skelAnime, 1.0f - temp1);
    }
}

void func_8084140C(Player* this, PlayState* play) {
    func_80835C58(play, this, func_8084170C, 1);
    func_80832B0C(play, this, &gPlayerAnim_002DA0);
}

s32 func_80841458(Player* this, f32* arg1, s16* arg2, PlayState* play) {
    if (this->linearVelocity > 6.0f) {
        func_8084140C(this, play);
        return 1;
    }

    if (*arg1 != 0.0f) {
        if (func_8083721C(this)) {
            *arg1 = 0.0f;
            *arg2 = this->currentYaw;
        } else {
            return 1;
        }
    }

    return 0;
}

void func_808414F8(Player* this, PlayState* play) {
    f32 sp34;
    s16 sp32;
    s32 sp2C;
    s16 sp2A;

    func_80841138(this, play);

    if (!func_80837348(play, this, D_80854400, 1)) {
        if (!func_80833C04(this)) {
            func_8083C8DC(this, play, this->currentYaw);
            return;
        }

        func_80837268(this, &sp34, &sp32, 0.0f, play);
        sp2C = func_8083FD78(this, &sp34, &sp32, play);

        if (sp2C >= 0) {
            if (!func_80841458(this, &sp34, &sp32, play)) {
                if (sp2C != 0) {
                    func_8083C858(this, play);
                } else if (sp34 > 4.9f) {
                    func_8083CC9C(this, play);
                } else {
                    func_8083CB94(this, play);
                }
            }
        } else {
            sp2A = sp32 - this->currentYaw;

            Math_AsymStepToF(&this->linearVelocity, sp34 * 1.5f, 1.5f, 2.0f);
            Math_ScaledStepToS(&this->currentYaw, sp32, sp2A * 0.1f);

            if ((sp34 == 0.0f) && (this->linearVelocity == 0.0f)) {
                func_80839F30(this, play);
            }
        }
    }
}

void func_808416C0(Player* this, PlayState* play) {
    func_80835C58(play, this, func_808417FC, 1);
    func_80832264(play, this, &gPlayerAnim_002DA8);
}

void func_8084170C(Player* this, PlayState* play) {
    s32 sp34;
    f32 sp30;
    s16 sp2E;

    sp34 = LinkAnimation_Update(play, &this->skelAnime);
    func_8083721C(this);

    if (!func_80837348(play, this, D_80854400, 1)) {
        func_80837268(this, &sp30, &sp2E, 0.0f, play);

        if (this->linearVelocity == 0.0f) {
            this->currentYaw = this->actor.shape.rot.y;

            if (func_8083FD78(this, &sp30, &sp2E, play) > 0) {
                func_8083C858(this, play);
            } else if ((sp30 != 0.0f) || (sp34 != 0)) {
                func_808416C0(this, play);
            }
        }
    }
}

void func_808417FC(Player* this, PlayState* play) {
    s32 sp1C;

    sp1C = LinkAnimation_Update(play, &this->skelAnime);

    if (!func_80837348(play, this, D_80854400, 1)) {
        if (sp1C != 0) {
            func_80839F30(this, play);
        }
    }
}

void func_80841860(PlayState* play, Player* this) {
    f32 frame;
    LinkAnimationHeader* sp38 = GET_PLAYER_ANIM(PLAYER_ANIMGROUP_24, this->modelAnimType);
    LinkAnimationHeader* sp34 = GET_PLAYER_ANIM(PLAYER_ANIMGROUP_25, this->modelAnimType);

    this->skelAnime.animation = sp38;

    func_8084029C(this, (REG(30) / 1000.0f) + ((REG(32) / 1000.0f) * this->linearVelocity));

    frame = this->unk_868 * (16.0f / 29.0f);
    LinkAnimation_BlendToJoint(play, &this->skelAnime, sp34, frame, sp38, frame, this->unk_870, this->blendTable);
}

void func_8084193C(Player* this, PlayState* play) {
    f32 sp3C;
    s16 sp3A;
    s32 temp1;
    s16 temp2;
    s32 temp3;

    func_80841860(play, this);

    if (!func_80837348(play, this, D_80854408, 1)) {
        if (!func_80833C04(this)) {
            func_8083C858(this, play);
            return;
        }

        func_80837268(this, &sp3C, &sp3A, 0.0f, play);

        if (func_80833B2C(this)) {
            temp1 = func_8083FD78(this, &sp3C, &sp3A, play);
        } else {
            temp1 = func_8083FC68(this, sp3C, sp3A);
        }

        if (temp1 > 0) {
            func_8083C858(this, play);
            return;
        }

        if (temp1 < 0) {
            if (func_80833B2C(this)) {
                func_8083CB2C(this, sp3A, play);
            } else {
                func_8083CBF0(this, sp3A, play);
            }
            return;
        }

        if ((this->linearVelocity < 3.6f) && (sp3C < 4.0f)) {
            if (!func_8008E9C4(this) && func_80833B2C(this)) {
                func_8083CB94(this, play);
            } else {
                func_80839F90(this, play);
            }
            return;
        }

        func_80840138(this, sp3C, sp3A);

        temp2 = sp3A - this->currentYaw;
        temp3 = ABS(temp2);

        if (temp3 > 0x4000) {
            if (Math_StepToF(&this->linearVelocity, 0.0f, 3.0f) != 0) {
                this->currentYaw = sp3A;
            }
            return;
        }

        sp3C *= 0.9f;
        Math_AsymStepToF(&this->linearVelocity, sp3C, 2.0f, 3.0f);
        Math_ScaledStepToS(&this->currentYaw, sp3A, temp3 * 0.1f);
    }
}

void func_80841BA8(Player* this, PlayState* play) {
    f32 sp34;
    s16 sp32;

    LinkAnimation_Update(play, &this->skelAnime);

    if (Player_HoldsTwoHandedWeapon(this)) {
        AnimationContext_SetLoadFrame(play, func_80833338(this), 0, this->skelAnime.limbCount,
                                      this->skelAnime.morphTable);
        AnimationContext_SetCopyTrue(play, this->skelAnime.limbCount, this->skelAnime.jointTable,
                                     this->skelAnime.morphTable, D_80853410);
    }

    func_80837268(this, &sp34, &sp32, 0.018f, play);

    if (!func_80837348(play, this, D_80854414, 1)) {
        if (sp34 != 0.0f) {
            this->actor.shape.rot.y = sp32;
            func_8083C858(this, play);
        } else if (Math_ScaledStepToS(&this->actor.shape.rot.y, sp32, this->unk_87E)) {
            func_8083C0E8(this, play);
        }

        this->currentYaw = this->actor.shape.rot.y;
    }
}

void func_80841CC4(Player* this, s32 arg1, PlayState* play) {
    LinkAnimationHeader* anim;
    s16 target;
    f32 rate;

    if (ABS(D_80853610) < 3640) {
        target = 0;
    } else {
        target = CLAMP(D_80853610, -10922, 10922);
    }

    Math_ScaledStepToS(&this->unk_89C, target, 400);

    if ((this->modelAnimType == PLAYER_ANIMTYPE_3) || ((this->unk_89C == 0) && (this->unk_6C4 <= 0.0f))) {
        if (arg1 == 0) {
            LinkAnimation_LoadToJoint(play, &this->skelAnime, GET_PLAYER_ANIM(PLAYER_ANIMGROUP_1, this->modelAnimType),
                                      this->unk_868);
        } else {
            LinkAnimation_LoadToMorph(play, &this->skelAnime, GET_PLAYER_ANIM(PLAYER_ANIMGROUP_1, this->modelAnimType),
                                      this->unk_868);
        }
        return;
    }

    if (this->unk_89C != 0) {
        rate = this->unk_89C / 10922.0f;
    } else {
        rate = this->unk_6C4 * 0.0006f;
    }

    rate *= fabsf(this->linearVelocity) * 0.5f;

    if (rate > 1.0f) {
        rate = 1.0f;
    }

    if (rate < 0.0f) {
        anim = &gPlayerAnim_002E48;
        rate = -rate;
    } else {
        anim = &gPlayerAnim_002E90;
    }

    if (arg1 == 0) {
        LinkAnimation_BlendToJoint(play, &this->skelAnime, GET_PLAYER_ANIM(PLAYER_ANIMGROUP_1, this->modelAnimType),
                                   this->unk_868, anim, this->unk_868, rate, this->blendTable);
    } else {
        LinkAnimation_BlendToMorph(play, &this->skelAnime, GET_PLAYER_ANIM(PLAYER_ANIMGROUP_1, this->modelAnimType),
                                   this->unk_868, anim, this->unk_868, rate, this->blendTable);
    }
}

void func_80841EE4(Player* this, PlayState* play) {
    f32 temp1;
    f32 temp2;

    if (this->unk_864 < 1.0f) {
        temp1 = R_UPDATE_RATE * 0.5f;

        func_8084029C(this, REG(35) / 1000.0f);
        LinkAnimation_LoadToJoint(play, &this->skelAnime, GET_PLAYER_ANIM(PLAYER_ANIMGROUP_1, this->modelAnimType),
                                  this->unk_868);

        this->unk_864 += 1 * temp1;
        if (this->unk_864 >= 1.0f) {
            this->unk_864 = 1.0f;
        }

        temp1 = this->unk_864;
    } else {
        temp2 = this->linearVelocity - (REG(48) / 100.0f);

        if (temp2 < 0.0f) {
            temp1 = 1.0f;
            func_8084029C(this, (REG(35) / 1000.0f) + ((REG(36) / 1000.0f) * this->linearVelocity));

            func_80841CC4(this, 0, play);
        } else {
            temp1 = (REG(37) / 1000.0f) * temp2;
            if (temp1 < 1.0f) {
                func_8084029C(this, (REG(35) / 1000.0f) + ((REG(36) / 1000.0f) * this->linearVelocity));
            } else {
                temp1 = 1.0f;
                func_8084029C(this, 1.2f + ((REG(38) / 1000.0f) * temp2));
            }

            func_80841CC4(this, 1, play);

            LinkAnimation_LoadToJoint(play, &this->skelAnime, func_80833438(this), this->unk_868 * (20.0f / 29.0f));
        }
    }

    if (temp1 < 1.0f) {
        LinkAnimation_InterpJointMorph(play, &this->skelAnime, 1.0f - temp1);
    }
}

void func_80842180(Player* this, PlayState* play) {
    f32 sp2C;
    s16 sp2A;

    this->stateFlags2 |= PLAYER_STATE2_5;
    func_80841EE4(this, play);

    if (!func_80837348(play, this, D_80854424, 1)) {
        if (func_80833C04(this)) {
            func_8083C858(this, play);
            return;
        }

        func_80837268(this, &sp2C, &sp2A, 0.018f, play);

        if (!func_8083C484(this, &sp2C, &sp2A)) {
            func_8083DF68(this, sp2C, sp2A);
            func_8083DDC8(this, play);

            if ((this->linearVelocity == 0.0f) && (sp2C == 0.0f)) {
                func_8083C0B8(this, play);
            }
        }
    }
}

void func_8084227C(Player* this, PlayState* play) {
    f32 sp2C;
    s16 sp2A;

    this->stateFlags2 |= PLAYER_STATE2_5;
    func_80841EE4(this, play);

    if (!func_80837348(play, this, D_80854430, 1)) {
        if (!func_80833C04(this)) {
            func_8083C858(this, play);
            return;
        }

        func_80837268(this, &sp2C, &sp2A, 0.0f, play);

        if (!func_8083C484(this, &sp2C, &sp2A)) {
            if ((func_80833B2C(this) && (sp2C != 0.0f) && (func_8083FD78(this, &sp2C, &sp2A, play) <= 0)) ||
                (!func_80833B2C(this) && (func_8083FC68(this, sp2C, sp2A) <= 0))) {
                func_80839F90(this, play);
                return;
            }

            func_8083DF68(this, sp2C, sp2A);
            func_8083DDC8(this, play);

            if ((this->linearVelocity == 0) && (sp2C == 0)) {
                func_80839F90(this, play);
            }
        }
    }
}

void func_808423EC(Player* this, PlayState* play) {
    s32 sp34;
    f32 sp30;
    s16 sp2E;

    sp34 = LinkAnimation_Update(play, &this->skelAnime);

    if (!func_80837348(play, this, D_80854408, 1)) {
        if (!func_80833C04(this)) {
            func_8083C858(this, play);
            return;
        }

        func_80837268(this, &sp30, &sp2E, 0.0f, play);

        if ((this->skelAnime.morphWeight == 0.0f) && (this->skelAnime.curFrame > 5.0f)) {
            func_8083721C(this);

            if ((this->skelAnime.curFrame > 10.0f) && (func_8083FC68(this, sp30, sp2E) < 0)) {
                func_8083CBF0(this, sp2E, play);
                return;
            }

            if (sp34 != 0) {
                func_8083CD00(this, play);
            }
        }
    }
}

void func_8084251C(Player* this, PlayState* play) {
    s32 sp34;
    f32 sp30;
    s16 sp2E;

    sp34 = LinkAnimation_Update(play, &this->skelAnime);

    func_8083721C(this);

    if (!func_80837348(play, this, D_80854440, 1)) {
        func_80837268(this, &sp30, &sp2E, 0.0f, play);

        if (this->linearVelocity == 0.0f) {
            this->currentYaw = this->actor.shape.rot.y;

            if (func_8083FC68(this, sp30, sp2E) > 0) {
                func_8083C858(this, play);
                return;
            }

            if ((sp30 != 0.0f) || (sp34 != 0)) {
                func_80839F90(this, play);
            }
        }
    }
}

void func_8084260C(Vec3f* src, Vec3f* dest, f32 arg2, f32 arg3, f32 arg4) {
    dest->x = (Rand_ZeroOne() * arg3) + src->x;
    dest->y = (Rand_ZeroOne() * arg4) + (src->y + arg2);
    dest->z = (Rand_ZeroOne() * arg3) + src->z;
}

static Vec3f D_808545B4 = { 0.0f, 0.0f, 0.0f };
static Vec3f D_808545C0 = { 0.0f, 0.0f, 0.0f };

s32 func_8084269C(PlayState* play, Player* this) {
    Vec3f sp2C;

    if ((this->unk_89E == SURFACE_SFX_TYPE_0) || (this->unk_89E == SURFACE_SFX_TYPE_1)) {
        func_8084260C(&this->actor.shape.feetPos[FOOT_LEFT], &sp2C,
                      this->actor.floorHeight - this->actor.shape.feetPos[FOOT_LEFT].y, 7.0f, 5.0f);
        func_800286CC(play, &sp2C, &D_808545B4, &D_808545C0, 50, 30);
        func_8084260C(&this->actor.shape.feetPos[FOOT_RIGHT], &sp2C,
                      this->actor.floorHeight - this->actor.shape.feetPos[FOOT_RIGHT].y, 7.0f, 5.0f);
        func_800286CC(play, &this->actor.shape.feetPos[FOOT_RIGHT], &D_808545B4, &D_808545C0, 50, 30);
        return 1;
    }

    return 0;
}

void func_8084279C(Player* this, PlayState* play) {
    func_80832CB0(play, this, GET_PLAYER_ANIM(PLAYER_ANIMGROUP_33, this->modelAnimType));

    if (DECR(this->unk_850) == 0) {
        if (!func_8083B040(this, play)) {
            func_8083A098(this, GET_PLAYER_ANIM(PLAYER_ANIMGROUP_34, this->modelAnimType), play);
        }

        this->actor.flags &= ~ACTOR_FLAG_8;
        func_8005B1A4(Play_GetCamera(play, CAM_ID_MAIN));
    }
}

s32 func_8084285C(Player* this, f32 arg1, f32 arg2, f32 arg3) {
    if ((arg1 <= this->skelAnime.curFrame) && (this->skelAnime.curFrame <= arg3)) {
        func_80833A20(this, (arg2 <= this->skelAnime.curFrame) ? 1 : -1);
        return 1;
    }

    func_80832318(this);
    return 0;
}

s32 func_808428D8(Player* this, PlayState* play) {
    if (!Player_IsChildWithHylianShield(this) && (Player_GetMeleeWeaponHeld(this) != 0) && D_80853614) {
        func_80832264(play, this, &gPlayerAnim_002EC8);
        this->unk_84F = 1;
        this->meleeWeaponAnimation = PLAYER_MWA_STAB_1H;
        this->currentYaw = this->actor.shape.rot.y + this->unk_6BE;
        return 1;
    }

    return 0;
}

s32 func_80842964(Player* this, PlayState* play) {
    return func_8083B040(this, play) || func_8083B644(this, play) || func_8083E5A8(this, play);
}

void func_808429B4(PlayState* play, s32 speed, s32 y, s32 countdown) {
    s32 quakeIdx = Quake_Add(Play_GetCamera(play, CAM_ID_MAIN), 3);

    Quake_SetSpeed(quakeIdx, speed);
    Quake_SetQuakeValues(quakeIdx, y, 0, 0, 0);
    Quake_SetCountdown(quakeIdx, countdown);
}

void func_80842A28(PlayState* play, Player* this) {
    func_808429B4(play, 27767, 7, 20);
    play->actorCtx.unk_02 = 4;
    func_8083264C(this, 255, 20, 150, 0);
    func_8002F7DC(&this->actor, NA_SE_IT_HAMMER_HIT);
}

void func_80842A88(PlayState* play, Player* this) {
    Inventory_ChangeAmmo(ITEM_STICK, -1);
    func_80835F44(play, this, ITEM_NONE);
}

s32 func_80842AC4(PlayState* play, Player* this) {
    if ((this->heldItemActionParam == PLAYER_AP_STICK) && (this->unk_85C > 0.5f)) {
        if (AMMO(ITEM_STICK) != 0) {
            EffectSsStick_Spawn(play, &this->bodyPartsPos[PLAYER_BODYPART_R_HAND], this->actor.shape.rot.y + 0x8000);
            this->unk_85C = 0.5f;
            func_80842A88(play, this);
            func_8002F7DC(&this->actor, NA_SE_IT_WOODSTICK_BROKEN);
        }

        return 1;
    }

    return 0;
}

s32 func_80842B7C(PlayState* play, Player* this) {
    if (this->heldItemActionParam == PLAYER_AP_SWORD_BGS) {
        if (!gSaveContext.bgsFlag && (gSaveContext.swordHealth > 0.0f)) {
            if ((gSaveContext.swordHealth -= 1.0f) <= 0.0f) {
                EffectSsStick_Spawn(play, &this->bodyPartsPos[PLAYER_BODYPART_R_HAND],
                                    this->actor.shape.rot.y + 0x8000);
                func_800849EC(play);
                func_8002F7DC(&this->actor, NA_SE_IT_MAJIN_SWORD_BROKEN);
            }
        }

        return 1;
    }

    return 0;
}

void func_80842CF0(PlayState* play, Player* this) {
    func_80842AC4(play, this);
    func_80842B7C(play, this);
}

static LinkAnimationHeader* D_808545CC[] = {
    &gPlayerAnim_002B10,
    &gPlayerAnim_002B20,
    &gPlayerAnim_002B08,
    &gPlayerAnim_002B18,
};

void func_80842D20(PlayState* play, Player* this) {
    s32 pad;
    s32 sp28;

    if (func_80843188 != this->func_674) {
        func_80832440(play, this);
        func_80835C58(play, this, func_808505DC, 0);

        if (func_8008E9C4(this)) {
            sp28 = 2;
        } else {
            sp28 = 0;
        }

        func_808322D0(play, this, D_808545CC[Player_HoldsTwoHandedWeapon(this) + sp28]);
    }

    func_8083264C(this, 180, 20, 100, 0);
    this->linearVelocity = -18.0f;
    func_80842CF0(play, this);
}

s32 func_80842DF4(PlayState* play, Player* this) {
    f32 phi_f2;
    CollisionPoly* sp78;
    s32 sp74;
    Vec3f sp68;
    Vec3f sp5C;
    Vec3f sp50;
    s32 temp1;
    s32 sp48;

    if (this->meleeWeaponState > 0) {
        if (this->meleeWeaponAnimation < PLAYER_MWA_SPIN_ATTACK_1H) {
            if (!(this->meleeWeaponQuads[0].base.atFlags & AT_BOUNCED) &&
                !(this->meleeWeaponQuads[1].base.atFlags & AT_BOUNCED)) {
                if (this->skelAnime.curFrame >= 2.0f) {

                    phi_f2 = Math_Vec3f_DistXYZAndStoreDiff(&this->meleeWeaponInfo[0].tip,
                                                            &this->meleeWeaponInfo[0].base, &sp50);
                    if (phi_f2 != 0.0f) {
                        phi_f2 = (phi_f2 + 10.0f) / phi_f2;
                    }

                    sp68.x = this->meleeWeaponInfo[0].tip.x + (sp50.x * phi_f2);
                    sp68.y = this->meleeWeaponInfo[0].tip.y + (sp50.y * phi_f2);
                    sp68.z = this->meleeWeaponInfo[0].tip.z + (sp50.z * phi_f2);

                    if (BgCheck_EntityLineTest1(&play->colCtx, &sp68, &this->meleeWeaponInfo[0].tip, &sp5C, &sp78, true,
                                                false, false, true, &sp74) &&
                        !SurfaceType_IsIgnoredByEntities(&play->colCtx, sp78, sp74) &&
                        (SurfaceType_GetFloorType(&play->colCtx, sp78, sp74) != FLOOR_TYPE_6) &&
                        (func_8002F9EC(play, &this->actor, sp78, sp74, &sp5C) == 0)) {

                        if (this->heldItemActionParam == PLAYER_AP_HAMMER) {
                            func_80832630(play);
                            func_80842A28(play, this);
                            func_80842D20(play, this);
                            return 1;
                        }

                        if (this->linearVelocity >= 0.0f) {
                            sp48 = SurfaceType_GetSfxType(&play->colCtx, sp78, sp74);

                            if (sp48 == SURFACE_SFX_TYPE_10) {
                                CollisionCheck_SpawnShieldParticlesWood(play, &sp5C, &this->actor.projectedPos);
                            } else {
                                CollisionCheck_SpawnShieldParticles(play, &sp5C);
                                if (sp48 == SURFACE_SFX_TYPE_11) {
                                    func_8002F7DC(&this->actor, NA_SE_IT_WALL_HIT_SOFT);
                                } else {
                                    func_8002F7DC(&this->actor, NA_SE_IT_WALL_HIT_HARD);
                                }
                            }

                            func_80842CF0(play, this);
                            this->linearVelocity = -14.0f;
                            func_8083264C(this, 180, 20, 100, 0);
                        }
                    }
                }
            } else {
                func_80842D20(play, this);
                func_80832630(play);
                return 1;
            }
        }

        temp1 = (this->meleeWeaponQuads[0].base.atFlags & AT_HIT) || (this->meleeWeaponQuads[1].base.atFlags & AT_HIT);

        if (temp1) {
            if (this->meleeWeaponAnimation < PLAYER_MWA_SPIN_ATTACK_1H) {
                Actor* at = this->meleeWeaponQuads[temp1 ? 1 : 0].base.at;

                if ((at != NULL) && (at->id != ACTOR_EN_KANBAN)) {
                    func_80832630(play);
                }
            }

            if ((func_80842AC4(play, this) == 0) && (this->heldItemActionParam != PLAYER_AP_HAMMER)) {
                func_80842B7C(play, this);

                if (this->actor.colChkInfo.atHitEffect == 1) {
                    this->actor.colChkInfo.damage = 8;
                    func_80837C0C(play, this, 4, 0.0f, 0.0f, this->actor.shape.rot.y, 20);
                    return 1;
                }
            }
        }
    }

    return 0;
}

void func_80843188(Player* this, PlayState* play) {
    f32 sp54;
    f32 sp50;
    s16 sp4E;
    s16 sp4C;
    s16 sp4A;
    s16 sp48;
    s16 sp46;
    f32 sp40;

    if (LinkAnimation_Update(play, &this->skelAnime)) {
        if (!Player_IsChildWithHylianShield(this)) {
            func_80832284(play, this, GET_PLAYER_ANIM(PLAYER_ANIMGROUP_21, this->modelAnimType));
        }
        this->unk_850 = 1;
        this->unk_84F = 0;
    }

    if (!Player_IsChildWithHylianShield(this)) {
        this->stateFlags1 |= PLAYER_STATE1_22;
        func_80836670(this, play);
        this->stateFlags1 &= ~PLAYER_STATE1_22;
    }

    func_8083721C(this);

    if (this->unk_850 != 0) {
        sp54 = sControlInput->rel.stick_y * 100;
        sp50 = sControlInput->rel.stick_x * -120;
        sp4E = this->actor.shape.rot.y - Camera_GetInputDirYaw(GET_ACTIVE_CAM(play));

        sp40 = Math_CosS(sp4E);
        sp4C = (Math_SinS(sp4E) * sp50) + (sp54 * sp40);
        sp40 = Math_CosS(sp4E);
        sp4A = (sp50 * sp40) - (Math_SinS(sp4E) * sp54);

        if (sp4C > 3500) {
            sp4C = 3500;
        }

        sp48 = ABS(sp4C - this->actor.focus.rot.x) * 0.25f;
        if (sp48 < 100) {
            sp48 = 100;
        }

        sp46 = ABS(sp4A - this->unk_6BE) * 0.25f;
        if (sp46 < 50) {
            sp46 = 50;
        }

        Math_ScaledStepToS(&this->actor.focus.rot.x, sp4C, sp48);
        this->unk_6BC = this->actor.focus.rot.x;
        Math_ScaledStepToS(&this->unk_6BE, sp4A, sp46);

        if (this->unk_84F != 0) {
            if (!func_80842DF4(play, this)) {
                if (this->skelAnime.curFrame < 2.0f) {
                    func_80833A20(this, 1);
                }
            } else {
                this->unk_850 = 1;
                this->unk_84F = 0;
            }
        } else if (!func_80842964(this, play)) {
            if (func_8083C2B0(this, play)) {
                func_808428D8(this, play);
            } else {
                this->stateFlags1 &= ~PLAYER_STATE1_22;
                func_80832318(this);

                if (Player_IsChildWithHylianShield(this)) {
                    func_8083A060(this, play);
                    LinkAnimation_Change(play, &this->skelAnime, &gPlayerAnim_002400, 1.0f,
                                         Animation_GetLastFrame(&gPlayerAnim_002400), 0.0f, ANIMMODE_ONCE, 0.0f);
                    func_80832F54(play, this, 4);
                } else {
                    if (this->itemActionParam < 0) {
                        func_8008EC70(this);
                    }
                    func_8083A098(this, GET_PLAYER_ANIM(PLAYER_ANIMGROUP_22, this->modelAnimType), play);
                }

                func_8002F7DC(&this->actor, NA_SE_IT_SHIELD_REMOVE);
                return;
            }
        } else {
            return;
        }
    }

    this->stateFlags1 |= PLAYER_STATE1_22;
    Player_SetModelsForHoldingShield(this);

    this->unk_6AE |= 0xC1;
}

void func_808435C4(Player* this, PlayState* play) {
    s32 temp;
    LinkAnimationHeader* anim;
    f32 frames;

    func_8083721C(this);

    if (this->unk_84F == 0) {
        D_808535E0 = func_80836670(this, play);
        if ((func_80834B5C == this->func_82C) || (func_808374A0(play, this, &this->skelAnime2, 4.0f) > 0)) {
            func_80835C58(play, this, func_80840450, 1);
        }
    } else {
        temp = func_808374A0(play, this, &this->skelAnime, 4.0f);
        if ((temp != 0) && ((temp > 0) || LinkAnimation_Update(play, &this->skelAnime))) {
            func_80835C58(play, this, func_80843188, 1);
            this->stateFlags1 |= PLAYER_STATE1_22;
            Player_SetModelsForHoldingShield(this);
            anim = GET_PLAYER_ANIM(PLAYER_ANIMGROUP_20, this->modelAnimType);
            frames = Animation_GetLastFrame(anim);
            LinkAnimation_Change(play, &this->skelAnime, anim, 1.0f, frames, frames, ANIMMODE_ONCE, 0.0f);
        }
    }
}

void func_8084370C(Player* this, PlayState* play) {
    s32 sp1C;

    func_8083721C(this);

    sp1C = func_808374A0(play, this, &this->skelAnime, 16.0f);
    if ((sp1C != 0) && (LinkAnimation_Update(play, &this->skelAnime) || (sp1C > 0))) {
        func_80839F90(this, play);
    }
}

void func_8084377C(Player* this, PlayState* play) {
    this->stateFlags2 |= PLAYER_STATE2_5 | PLAYER_STATE2_6;

    func_808382BC(this);

    if (!(this->stateFlags1 & PLAYER_STATE1_29) && (this->unk_850 == 0) && (this->unk_8A1 != 0)) {
        s16 temp = this->actor.shape.rot.y - this->unk_8A2;

        this->currentYaw = this->actor.shape.rot.y = this->unk_8A2;
        this->linearVelocity = this->unk_8A4;

        if (ABS(temp) > 0x4000) {
            this->actor.shape.rot.y = this->unk_8A2 + 0x8000;
        }

        if (this->actor.velocity.y < 0.0f) {
            this->actor.gravity = 0.0f;
            this->actor.velocity.y = 0.0f;
        }
    }

    if (LinkAnimation_Update(play, &this->skelAnime) && (this->actor.bgCheckFlags & BGCHECKFLAG_GROUND)) {
        if (this->unk_850 != 0) {
            this->unk_850--;
            if (this->unk_850 == 0) {
                func_80853080(this, play);
            }
        } else if ((this->stateFlags1 & PLAYER_STATE1_29) ||
                   (!(this->cylinder.base.acFlags & AC_HIT) && (this->unk_8A1 == 0))) {
            if (this->stateFlags1 & PLAYER_STATE1_29) {
                this->unk_850++;
            } else {
                func_80835C58(play, this, func_80843954, 0);
                this->stateFlags1 |= PLAYER_STATE1_26;
            }

            func_80832264(play, this,
                          (this->currentYaw != this->actor.shape.rot.y) ? &gPlayerAnim_002F60 : &gPlayerAnim_002DB8);
            func_80832698(this, NA_SE_VO_LI_FREEZE);
        }
    }

    if (this->actor.bgCheckFlags & BGCHECKFLAG_GROUND_TOUCH) {
        func_80832770(this, NA_SE_PL_BOUND);
    }
}

void func_80843954(Player* this, PlayState* play) {
    this->stateFlags2 |= PLAYER_STATE2_5 | PLAYER_STATE2_6;
    func_808382BC(this);

    func_8083721C(this);

    if (LinkAnimation_Update(play, &this->skelAnime) && (this->linearVelocity == 0.0f)) {
        if (this->stateFlags1 & PLAYER_STATE1_29) {
            this->unk_850++;
        } else {
            func_80835C58(play, this, func_80843A38, 0);
            this->stateFlags1 |= PLAYER_STATE1_26;
        }

        func_808322D0(play, this,
                      (this->currentYaw != this->actor.shape.rot.y) ? &gPlayerAnim_002F68 : &gPlayerAnim_002DC0);
        this->currentYaw = this->actor.shape.rot.y;
    }
}

static struct_80832924 D_808545DC[] = {
    { 0, 0x4014 },
    { 0, -0x401E },
};

void func_80843A38(Player* this, PlayState* play) {
    s32 sp24;

    this->stateFlags2 |= PLAYER_STATE2_5;
    func_808382BC(this);

    if (this->stateFlags1 & PLAYER_STATE1_29) {
        LinkAnimation_Update(play, &this->skelAnime);
    } else {
        sp24 = func_808374A0(play, this, &this->skelAnime, 16.0f);
        if ((sp24 != 0) && (LinkAnimation_Update(play, &this->skelAnime) || (sp24 > 0))) {
            func_80839F90(this, play);
        }
    }

    func_80832924(this, D_808545DC);
}

static Vec3f D_808545E4 = { 0.0f, 0.0f, 5.0f };

void func_80843AE8(PlayState* play, Player* this) {
    if (this->unk_850 != 0) {
        if (this->unk_850 > 0) {
            this->unk_850--;
            if (this->unk_850 == 0) {
                if (this->stateFlags1 & PLAYER_STATE1_27) {
                    LinkAnimation_Change(play, &this->skelAnime, &gPlayerAnim_003328, 1.0f, 0.0f,
                                         Animation_GetLastFrame(&gPlayerAnim_003328), ANIMMODE_ONCE, -16.0f);
                } else {
                    LinkAnimation_Change(play, &this->skelAnime, &gPlayerAnim_002878, 1.0f, 99.0f,
                                         Animation_GetLastFrame(&gPlayerAnim_002878), ANIMMODE_ONCE, 0.0f);
                }
                gSaveContext.healthAccumulator = 0x140;
                this->unk_850 = -1;
            }
        } else if (gSaveContext.healthAccumulator == 0) {
            this->stateFlags1 &= ~PLAYER_STATE1_7;
            if (this->stateFlags1 & PLAYER_STATE1_27) {
                func_80838F18(play, this);
            } else {
                func_80853080(this, play);
            }
            this->unk_A87 = 20;
            func_80837AFC(this, -20);
            func_800F47FC();
        }
    } else if (this->unk_84F != 0) {
        this->unk_850 = 60;
        Player_SpawnFairy(play, this, &this->actor.world.pos, &D_808545E4, FAIRY_REVIVE_DEATH);
        func_8002F7DC(&this->actor, NA_SE_EV_FIATY_HEAL - SFX_FLAG);
        OnePointCutscene_Init(play, 9908, 125, &this->actor, CAM_ID_MAIN);
    } else if (play->gameOverCtx.state == GAMEOVER_DEATH_WAIT_GROUND) {
        play->gameOverCtx.state = GAMEOVER_DEATH_DELAY_MENU;
    }
}

static struct_80832924 D_808545F0[] = {
    { NA_SE_PL_BOUND, 0x103C },
    { 0, 0x408C },
    { 0, 0x40A4 },
    { 0, -0x40AA },
};

void func_80843CEC(Player* this, PlayState* play) {
    if (this->currentTunic != PLAYER_TUNIC_GORON) {
        if ((play->roomCtx.curRoom.behaviorType2 == ROOM_BEHAVIOR_TYPE2_3) || (D_808535E4 == FLOOR_TYPE_9) ||
            ((func_80838144(D_808535E4) >= 0) &&
             !func_80042108(&play->colCtx, this->actor.floorPoly, this->actor.floorBgId))) {
            func_8083821C(this);
        }
    }

    func_8083721C(this);

    if (LinkAnimation_Update(play, &this->skelAnime)) {
        if (this->actor.category == ACTORCAT_PLAYER) {
            func_80843AE8(play, this);
        }
        return;
    }

    if (this->skelAnime.animation == &gPlayerAnim_002878) {
        func_80832924(this, D_808545F0);
    } else if (this->skelAnime.animation == &gPlayerAnim_002F08) {
        if (LinkAnimation_OnFrame(&this->skelAnime, 88.0f)) {
            func_80832770(this, NA_SE_PL_BOUND);
        }
    }
}

void func_80843E14(Player* this, u16 sfxId) {
    func_80832698(this, sfxId);

    if ((this->heldActor != NULL) && (this->heldActor->id == ACTOR_EN_RU1)) {
        Audio_PlayActorSfx2(this->heldActor, NA_SE_VO_RT_FALL);
    }
}

static FallImpactInfo D_80854600[] = {
    { -8, 180, 40, 100, NA_SE_VO_LI_LAND_DAMAGE_S },
    { -16, 255, 140, 150, NA_SE_VO_LI_LAND_DAMAGE_S },
};

s32 func_80843E64(PlayState* play, Player* this) {
    s32 sp34;

    if ((D_808535E4 == FLOOR_TYPE_6) || (D_808535E4 == FLOOR_TYPE_9)) {
        sp34 = 0;
    } else {
        sp34 = this->fallDistance;
    }

    Math_StepToF(&this->linearVelocity, 0.0f, 1.0f);

    this->stateFlags1 &= ~(PLAYER_STATE1_18 | PLAYER_STATE1_19);

    if (sp34 >= 400) {
        s32 impactIndex;
        FallImpactInfo* impactInfo;

        if (this->fallDistance < 800) {
            impactIndex = 0;
        } else {
            impactIndex = 1;
        }

        impactInfo = &D_80854600[impactIndex];

        if (Player_InflictDamage(play, impactInfo->damage)) {
            return -1;
        }

        func_80837AE0(this, 40);
        func_808429B4(play, 32967, 2, 30);
        func_8083264C(this, impactInfo->unk_01, impactInfo->unk_02, impactInfo->unk_03, 0);
        func_8002F7DC(&this->actor, NA_SE_PL_BODY_HIT);
        func_80832698(this, impactInfo->sfxId);

        return impactIndex + 1;
    }

    if (sp34 > 200) {
        sp34 *= 2;

        if (sp34 > 255) {
            sp34 = 255;
        }

        func_8083264C(this, (u8)sp34, (u8)(sp34 * 0.1f), (u8)sp34, 0);

        if (D_808535E4 == FLOOR_TYPE_6) {
            func_80832698(this, NA_SE_VO_LI_CLIMB_END);
        }
    }

    func_808328A0(this);

    return 0;
}

void func_8084409C(PlayState* play, Player* this, f32 speedXZ, f32 velocityY) {
    Actor* heldActor = this->heldActor;

    if (!func_80835644(play, this, heldActor)) {
        heldActor->world.rot.y = this->actor.shape.rot.y;
        heldActor->speedXZ = speedXZ;
        heldActor->velocity.y = velocityY;
        func_80834644(play, this);
        func_8002F7DC(&this->actor, NA_SE_PL_THROW);
        func_80832698(this, NA_SE_VO_LI_SWORD_N);
    }
}

void func_8084411C(Player* this, PlayState* play) {
    f32 sp4C;
    s16 sp4A;

    if (gSaveContext.respawn[RESPAWN_MODE_TOP].data > 40) {
        this->actor.gravity = 0.0f;
    } else if (func_8008E9C4(this)) {
        this->actor.gravity = -1.2f;
    }

    func_80837268(this, &sp4C, &sp4A, 0.0f, play);

    if (!(this->actor.bgCheckFlags & BGCHECKFLAG_GROUND)) {
        if (this->stateFlags1 & PLAYER_STATE1_11) {
            Actor* heldActor = this->heldActor;

            if (!func_80835644(play, this, heldActor) && (heldActor->id == ACTOR_EN_NIW) &&
                CHECK_BTN_ANY(sControlInput->press.button, BTN_A | BTN_B | BTN_CLEFT | BTN_CRIGHT | BTN_CDOWN)) {
                func_8084409C(play, this, this->linearVelocity + 2.0f, this->actor.velocity.y + 2.0f);
            }
        }

        LinkAnimation_Update(play, &this->skelAnime);

        if (!(this->stateFlags2 & PLAYER_STATE2_19)) {
            func_8083DFE0(this, &sp4C, &sp4A);
        }

        func_80836670(this, play);

        if (((this->stateFlags2 & PLAYER_STATE2_19) && (this->unk_84F == 2)) || !func_8083BBA0(this, play)) {
            if (this->actor.velocity.y < 0.0f) {
                if (this->unk_850 >= 0) {
                    if ((this->actor.bgCheckFlags & BGCHECKFLAG_WALL) || (this->unk_850 == 0) ||
                        (this->fallDistance > 0)) {
                        if ((D_80853600 > 800.0f) || (this->stateFlags1 & PLAYER_STATE1_2)) {
                            func_80843E14(this, NA_SE_VO_LI_FALL_S);
                            this->stateFlags1 &= ~PLAYER_STATE1_2;
                        }

                        LinkAnimation_Change(play, &this->skelAnime, &gPlayerAnim_003020, 1.0f, 0.0f, 0.0f,
                                             ANIMMODE_ONCE, 8.0f);
                        this->unk_850 = -1;
                    }
                } else {
                    if ((this->unk_850 == -1) && (this->fallDistance > 120.0f) && (D_80853600 > 280.0f)) {
                        this->unk_850 = -2;
                        func_80843E14(this, NA_SE_VO_LI_FALL_L);
                    }

                    if ((this->actor.bgCheckFlags & BGCHECKFLAG_PLAYER_WALL_INTERACT) &&
                        !(this->stateFlags2 & PLAYER_STATE2_19) &&
                        !(this->stateFlags1 & (PLAYER_STATE1_11 | PLAYER_STATE1_27)) && (this->linearVelocity > 0.0f)) {
                        if ((this->wallHeight >= 150.0f) && (this->unk_84B[this->unk_846] == 0)) {
                            func_8083EC18(this, play, D_808535F0);
                        } else if ((this->unk_88C >= 2) && (this->wallHeight < 150.0f) &&
                                   (((this->actor.world.pos.y - this->actor.floorHeight) + this->wallHeight) >
                                    (70.0f * this->ageProperties->unk_08))) {
                            AnimationContext_DisableQueue(play);
                            if (this->stateFlags1 & PLAYER_STATE1_2) {
                                func_80832698(this, NA_SE_VO_LI_HOOKSHOT_HANG);
                            } else {
                                func_80832698(this, NA_SE_VO_LI_HANG);
                            }
                            this->actor.world.pos.y += this->wallHeight;
                            func_8083A5C4(play, this, this->actor.wallPoly, this->wallDistance,
                                          GET_PLAYER_ANIM(PLAYER_ANIMGROUP_39, this->modelAnimType));
                            this->actor.shape.rot.y = this->currentYaw += 0x8000;
                            this->stateFlags1 |= PLAYER_STATE1_13;
                        }
                    }
                }
            }
        }
    } else {
        LinkAnimationHeader* anim = GET_PLAYER_ANIM(PLAYER_ANIMGROUP_14, this->modelAnimType);
        s32 sp3C;

        if (this->stateFlags2 & PLAYER_STATE2_19) {
            if (func_8008E9C4(this)) {
                anim = D_80853D4C[this->unk_84F][2];
            } else {
                anim = D_80853D4C[this->unk_84F][1];
            }
        } else if (this->skelAnime.animation == &gPlayerAnim_003148) {
            anim = &gPlayerAnim_003150;
        } else if (func_8008E9C4(this)) {
            anim = &gPlayerAnim_002538;
            func_80833C3C(this);
        } else if (this->fallDistance <= 80) {
            anim = GET_PLAYER_ANIM(PLAYER_ANIMGROUP_15, this->modelAnimType);
        } else if ((this->fallDistance < 800) && (this->unk_84B[this->unk_846] == 0) &&
                   !(this->stateFlags1 & PLAYER_STATE1_11)) {
            func_8083BC04(this, play);
            return;
        }

        sp3C = func_80843E64(play, this);

        if (sp3C > 0) {
            func_8083A098(this, GET_PLAYER_ANIM(PLAYER_ANIMGROUP_14, this->modelAnimType), play);
            this->skelAnime.endFrame = 8.0f;
            if (sp3C == 1) {
                this->unk_850 = 10;
            } else {
                this->unk_850 = 20;
            }
        } else if (sp3C == 0) {
            func_8083A098(this, anim, play);
        }
    }
}

static struct_80832924 D_8085460C[] = {
    { NA_SE_VO_LI_SWORD_N, 0x2001 },
    { NA_SE_PL_WALK_GROUND, 0x1806 },
    { NA_SE_PL_ROLL, 0x806 },
    { 0, -0x2812 },
};

void func_80844708(Player* this, PlayState* play) {
    Actor* cylinderOc;
    s32 temp;
    s32 sp44;
    DynaPolyActor* wallPolyActor;
    s32 pad;
    f32 sp38;
    s16 sp36;

    this->stateFlags2 |= PLAYER_STATE2_5;

    cylinderOc = NULL;
    sp44 = LinkAnimation_Update(play, &this->skelAnime);

    if (LinkAnimation_OnFrame(&this->skelAnime, 8.0f)) {
        func_80837AFC(this, -10);
    }

    if (func_80842964(this, play) == 0) {
        if (this->unk_850 != 0) {
            Math_StepToF(&this->linearVelocity, 0.0f, 2.0f);

            temp = func_808374A0(play, this, &this->skelAnime, 5.0f);
            if ((temp != 0) && ((temp > 0) || sp44)) {
                func_8083A060(this, play);
            }
        } else {
            if (this->linearVelocity >= 7.0f) {
                if (((this->actor.bgCheckFlags & BGCHECKFLAG_PLAYER_WALL_INTERACT) && (D_8085360C < 0x2000)) ||
                    ((this->cylinder.base.ocFlags1 & OC1_HIT) &&
                     (cylinderOc = this->cylinder.base.oc,
                      ((cylinderOc->id == ACTOR_EN_WOOD02) &&
                       (ABS((s16)(this->actor.world.rot.y - cylinderOc->yawTowardsPlayer)) > 0x6000))))) {

                    if (cylinderOc != NULL) {
                        cylinderOc->home.rot.y = 1;
                    } else if (this->actor.wallBgId != BGCHECK_SCENE) {
                        wallPolyActor = DynaPoly_GetActor(&play->colCtx, this->actor.wallBgId);
                        if ((wallPolyActor != NULL) && (wallPolyActor->actor.id == ACTOR_OBJ_KIBAKO2)) {
                            wallPolyActor->actor.home.rot.z = 1;
                        }
                    }

                    func_80832264(play, this, GET_PLAYER_ANIM(PLAYER_ANIMGROUP_17, this->modelAnimType));
                    this->linearVelocity = -this->linearVelocity;
                    func_808429B4(play, 33267, 3, 12);
                    func_8083264C(this, 255, 20, 150, 0);
                    func_8002F7DC(&this->actor, NA_SE_PL_BODY_HIT);
                    func_80832698(this, NA_SE_VO_LI_CLIMB_END);
                    this->unk_850 = 1;
                    return;
                }
            }

            if ((this->skelAnime.curFrame < 15.0f) || !func_80850224(this, play)) {
                if (this->skelAnime.curFrame >= 20.0f) {
                    func_8083A060(this, play);
                    return;
                }

                func_80837268(this, &sp38, &sp36, 0.018f, play);

                sp38 *= 1.5f;
                if ((sp38 < 3.0f) || (this->unk_84B[this->unk_846] != 0)) {
                    sp38 = 3.0f;
                }

                func_8083DF68(this, sp38, this->actor.shape.rot.y);

                if (func_8084269C(play, this)) {
                    func_8002F8F0(&this->actor, NA_SE_PL_ROLL_DUST - SFX_FLAG);
                }

                func_80832924(this, D_8085460C);
            }
        }
    }
}

void func_80844A44(Player* this, PlayState* play) {
    this->stateFlags2 |= PLAYER_STATE2_5;

    if (LinkAnimation_Update(play, &this->skelAnime)) {
        func_80832284(play, this, &gPlayerAnim_003160);
    }

    Math_StepToF(&this->linearVelocity, 0.0f, 0.05f);

    if (this->actor.bgCheckFlags & BGCHECKFLAG_GROUND) {
        this->actor.colChkInfo.damage = 0x10;
        func_80837C0C(play, this, 1, 4.0f, 5.0f, this->actor.shape.rot.y, 20);
    }
}

void func_80844AF4(Player* this, PlayState* play) {
    f32 sp2C;
    s16 sp2A;

    this->stateFlags2 |= PLAYER_STATE2_5;

    this->actor.gravity = -1.2f;
    LinkAnimation_Update(play, &this->skelAnime);

    if (!func_80842DF4(play, this)) {
        func_8084285C(this, 6.0f, 7.0f, 99.0f);

        if (!(this->actor.bgCheckFlags & BGCHECKFLAG_GROUND)) {
            func_80837268(this, &sp2C, &sp2A, 0.0f, play);
            func_8083DFE0(this, &sp2C, &this->currentYaw);
            return;
        }

        if (func_80843E64(play, this) >= 0) {
            this->meleeWeaponAnimation += 2;
            func_80837948(play, this, this->meleeWeaponAnimation);
            this->unk_845 = 3;
            func_808328A0(this);
        }
    }
}

s32 func_80844BE4(Player* this, PlayState* play) {
    s32 temp;

    if (func_8083ADD4(play, this)) {
        this->stateFlags2 |= PLAYER_STATE2_17;
    } else {
        if (!CHECK_BTN_ALL(sControlInput->cur.button, BTN_B)) {
            if ((this->unk_858 >= 0.85f) || func_808375D8(this)) {
                temp = D_80854384[Player_HoldsTwoHandedWeapon(this)];
            } else {
                temp = D_80854380[Player_HoldsTwoHandedWeapon(this)];
            }

            func_80837948(play, this, temp);
            func_80837AFC(this, -8);

            this->stateFlags2 |= PLAYER_STATE2_17;
            if (this->unk_84B[this->unk_846] == 0) {
                this->stateFlags2 |= PLAYER_STATE2_30;
            }
        } else {
            return 0;
        }
    }

    return 1;
}

void func_80844CF8(Player* this, PlayState* play) {
    func_80835C58(play, this, func_80845000, 1);
}

void func_80844D30(Player* this, PlayState* play) {
    func_80835C58(play, this, func_80845308, 1);
}

void func_80844D68(Player* this, PlayState* play) {
    func_80839FFC(this, play);
    func_80832318(this);
    func_80832B0C(play, this, D_80854368[Player_HoldsTwoHandedWeapon(this)]);
    this->currentYaw = this->actor.shape.rot.y;
}

void func_80844DC8(Player* this, PlayState* play) {
    func_80835C58(play, this, func_80844E68, 1);
    this->unk_868 = 0.0f;
    func_80832284(play, this, D_80854360[Player_HoldsTwoHandedWeapon(this)]);
    this->unk_850 = 1;
}

void func_80844E3C(Player* this) {
    Math_StepToF(&this->unk_858, 1.0f, 0.02f);
}

void func_80844E68(Player* this, PlayState* play) {
    f32 sp34;
    s16 sp32;
    s32 temp;

    this->stateFlags1 |= PLAYER_STATE1_12;

    if (LinkAnimation_Update(play, &this->skelAnime)) {
        func_80832DBC(this);
        func_808355DC(this);
        this->stateFlags1 &= ~PLAYER_STATE1_17;
        func_80832284(play, this, D_80854360[Player_HoldsTwoHandedWeapon(this)]);
        this->unk_850 = -1;
    }

    func_8083721C(this);

    if (!func_80842964(this, play) && (this->unk_850 != 0)) {
        func_80844E3C(this);

        if (this->unk_850 < 0) {
            if (this->unk_858 >= 0.1f) {
                this->unk_845 = 0;
                this->unk_850 = 1;
            } else if (!CHECK_BTN_ALL(sControlInput->cur.button, BTN_B)) {
                func_80844D68(this, play);
            }
        } else if (!func_80844BE4(this, play)) {
            func_80837268(this, &sp34, &sp32, 0.0f, play);

            temp = func_80840058(this, &sp34, &sp32, play);
            if (temp > 0) {
                func_80844CF8(this, play);
            } else if (temp < 0) {
                func_80844D30(this, play);
            }
        }
    }
}

void func_80845000(Player* this, PlayState* play) {
    s16 temp1;
    s32 temp2;
    f32 sp5C;
    f32 sp58;
    f32 sp54;
    s16 sp52;
    s32 temp4;
    s16 temp5;
    s32 sp44;

    temp1 = this->currentYaw - this->actor.shape.rot.y;
    temp2 = ABS(temp1);

    sp5C = fabsf(this->linearVelocity);
    sp58 = sp5C * 1.5f;

    this->stateFlags1 |= PLAYER_STATE1_12;

    if (sp58 < 1.5f) {
        sp58 = 1.5f;
    }

    sp58 = ((temp2 < 0x4000) ? -1.0f : 1.0f) * sp58;

    func_8084029C(this, sp58);

    sp58 = CLAMP(sp5C * 0.5f, 0.5f, 1.0f);

    LinkAnimation_BlendToJoint(play, &this->skelAnime, D_80854360[Player_HoldsTwoHandedWeapon(this)], 0.0f,
                               D_80854370[Player_HoldsTwoHandedWeapon(this)], this->unk_868 * (21.0f / 29.0f), sp58,
                               this->blendTable);

    if (!func_80842964(this, play) && !func_80844BE4(this, play)) {
        func_80844E3C(this);
        func_80837268(this, &sp54, &sp52, 0.0f, play);

        temp4 = func_80840058(this, &sp54, &sp52, play);

        if (temp4 < 0) {
            func_80844D30(this, play);
            return;
        }

        if (temp4 == 0) {
            sp54 = 0.0f;
            sp52 = this->currentYaw;
        }

        temp5 = sp52 - this->currentYaw;
        sp44 = ABS(temp5);

        if (sp44 > 0x4000) {
            if (Math_StepToF(&this->linearVelocity, 0.0f, 1.0f)) {
                this->currentYaw = sp52;
            }
            return;
        }

        Math_AsymStepToF(&this->linearVelocity, sp54 * 0.2f, 1.0f, 0.5f);
        Math_ScaledStepToS(&this->currentYaw, sp52, sp44 * 0.1f);

        if ((sp54 == 0.0f) && (this->linearVelocity == 0.0f)) {
            func_80844DC8(this, play);
        }
    }
}

void func_80845308(Player* this, PlayState* play) {
    f32 sp5C;
    f32 sp58;
    f32 sp54;
    s16 sp52;
    s32 temp4;
    s16 temp5;
    s32 sp44;

    sp5C = fabsf(this->linearVelocity);

    this->stateFlags1 |= PLAYER_STATE1_12;

    if (sp5C == 0.0f) {
        sp5C = ABS(this->unk_87C) * 0.0015f;
        if (sp5C < 400.0f) {
            sp5C = 0.0f;
        }
        func_8084029C(this, ((this->unk_87C >= 0) ? 1 : -1) * sp5C);
    } else {
        sp58 = sp5C * 1.5f;
        if (sp58 < 1.5f) {
            sp58 = 1.5f;
        }
        func_8084029C(this, sp58);
    }

    sp58 = CLAMP(sp5C * 0.5f, 0.5f, 1.0f);

    LinkAnimation_BlendToJoint(play, &this->skelAnime, D_80854360[Player_HoldsTwoHandedWeapon(this)], 0.0f,
                               D_80854378[Player_HoldsTwoHandedWeapon(this)], this->unk_868 * (21.0f / 29.0f), sp58,
                               this->blendTable);

    if (!func_80842964(this, play) && !func_80844BE4(this, play)) {
        func_80844E3C(this);
        func_80837268(this, &sp54, &sp52, 0.0f, play);

        temp4 = func_80840058(this, &sp54, &sp52, play);

        if (temp4 > 0) {
            func_80844CF8(this, play);
            return;
        }

        if (temp4 == 0) {
            sp54 = 0.0f;
            sp52 = this->currentYaw;
        }

        temp5 = sp52 - this->currentYaw;
        sp44 = ABS(temp5);

        if (sp44 > 0x4000) {
            if (Math_StepToF(&this->linearVelocity, 0.0f, 1.0f)) {
                this->currentYaw = sp52;
            }
            return;
        }

        Math_AsymStepToF(&this->linearVelocity, sp54 * 0.2f, 1.0f, 0.5f);
        Math_ScaledStepToS(&this->currentYaw, sp52, sp44 * 0.1f);

        if ((sp54 == 0.0f) && (this->linearVelocity == 0.0f) && (sp5C == 0.0f)) {
            func_80844DC8(this, play);
        }
    }
}

void func_80845668(Player* this, PlayState* play) {
    s32 sp3C;
    f32 temp1;
    s32 temp2;
    f32 temp3;

    this->stateFlags2 |= PLAYER_STATE2_5;
    sp3C = LinkAnimation_Update(play, &this->skelAnime);

    if (this->skelAnime.animation == &gPlayerAnim_002D48) {
        this->linearVelocity = 1.0f;

        if (LinkAnimation_OnFrame(&this->skelAnime, 8.0f)) {
            temp1 = this->wallHeight;

            if (temp1 > this->ageProperties->unk_0C) {
                temp1 = this->ageProperties->unk_0C;
            }

            if (this->stateFlags1 & PLAYER_STATE1_27) {
                temp1 *= 0.085f;
            } else {
                temp1 *= 0.072f;
            }

            if (!LINK_IS_ADULT) {
                temp1 += 1.0f;
            }

            func_80838940(this, NULL, temp1, play, NA_SE_VO_LI_AUTO_JUMP);
            this->unk_850 = -1;
            return;
        }
    } else {
        temp2 = func_808374A0(play, this, &this->skelAnime, 4.0f);

        if (temp2 == 0) {
            this->stateFlags1 &= ~(PLAYER_STATE1_14 | PLAYER_STATE1_18);
            return;
        }

        if ((sp3C != 0) || (temp2 > 0)) {
            func_8083C0E8(this, play);
            this->stateFlags1 &= ~(PLAYER_STATE1_14 | PLAYER_STATE1_18);
            return;
        }

        temp3 = 0.0f;

        if (this->skelAnime.animation == &gPlayerAnim_0032E8) {
            if (LinkAnimation_OnFrame(&this->skelAnime, 30.0f)) {
                func_8083D0A8(play, this, 10.0f);
            }
            temp3 = 50.0f;
        } else if (this->skelAnime.animation == &gPlayerAnim_002D40) {
            temp3 = 30.0f;
        } else if (this->skelAnime.animation == &gPlayerAnim_002D38) {
            temp3 = 16.0f;
        }

        if (LinkAnimation_OnFrame(&this->skelAnime, temp3)) {
            func_808328A0(this);
            func_80832698(this, NA_SE_VO_LI_CLIMB_END);
        }

        if ((this->skelAnime.animation == &gPlayerAnim_002D38) || (this->skelAnime.curFrame > 5.0f)) {
            if (this->unk_850 == 0) {
                func_80832854(this);
                this->unk_850 = 1;
            }
            Math_StepToF(&this->actor.shape.yOffset, 0.0f, 150.0f);
        }
    }
}

void func_808458D0(Player* this, PlayState* play) {
    this->stateFlags2 |= PLAYER_STATE2_5 | PLAYER_STATE2_6;
    LinkAnimation_Update(play, &this->skelAnime);

    if (((this->stateFlags1 & PLAYER_STATE1_11) && (this->heldActor != NULL) && (this->getItemId == GI_NONE)) ||
        !func_80836670(this, play)) {
        this->func_A74(play, this);
    }
}

s32 func_80845964(PlayState* play, Player* this, CsCmdActorAction* arg2, f32 arg3, s16 arg4, s32 arg5) {
    if ((arg5 != 0) && (this->linearVelocity == 0.0f)) {
        return LinkAnimation_Update(play, &this->skelAnime);
    }

    if (arg5 != 2) {
        f32 sp34 = R_UPDATE_RATE * 0.5f;
        f32 selfDistX = arg2->endPos.x - this->actor.world.pos.x;
        f32 selfDistZ = arg2->endPos.z - this->actor.world.pos.z;
        f32 sp28 = sqrtf(SQ(selfDistX) + SQ(selfDistZ)) / sp34;
        s32 sp24 = (arg2->endFrame - play->csCtx.frames) + 1;

        arg4 = Math_Atan2S(selfDistZ, selfDistX);

        if (arg5 == 1) {
            f32 distX = arg2->endPos.x - arg2->startPos.x;
            f32 distZ = arg2->endPos.z - arg2->startPos.z;
            s32 temp = (((sqrtf(SQ(distX) + SQ(distZ)) / sp34) / (arg2->endFrame - arg2->startFrame)) / 1.5f) * 4.0f;

            if (temp >= sp24) {
                arg4 = this->actor.shape.rot.y;
                arg3 = 0.0f;
            } else {
                arg3 = sp28 / ((sp24 - temp) + 1);
            }
        } else {
            arg3 = sp28 / sp24;
        }
    }

    this->stateFlags2 |= PLAYER_STATE2_5;
    func_80841EE4(this, play);
    func_8083DF68(this, arg3, arg4);

    if ((arg3 == 0.0f) && (this->linearVelocity == 0.0f)) {
        func_8083BF50(this, play);
    }

    return 0;
}

s32 func_80845BA0(PlayState* play, Player* this, f32* arg2, s32 arg3) {
    f32 dx = this->unk_450.x - this->actor.world.pos.x;
    f32 dz = this->unk_450.z - this->actor.world.pos.z;
    s32 sp2C = sqrtf(SQ(dx) + SQ(dz));
    s16 yaw = Math_Vec3f_Yaw(&this->actor.world.pos, &this->unk_450);

    if (sp2C < arg3) {
        *arg2 = 0.0f;
        yaw = this->actor.shape.rot.y;
    }

    if (func_80845964(play, this, NULL, *arg2, yaw, 2)) {
        return 0;
    }

    return sp2C;
}

s32 func_80845C68(PlayState* play, s32 arg1) {
    if (arg1 == 0) {
        Play_SetupRespawnPoint(play, RESPAWN_MODE_DOWN, 0xDFF);
    }
    gSaveContext.respawn[RESPAWN_MODE_DOWN].data = 0;
    return arg1;
}

void func_80845CA4(Player* this, PlayState* play) {
    f32 sp3C;
    s32 temp;
    f32 sp34;
    s32 sp30;
    s32 pad;

    if (!func_8083B040(this, play)) {
        if (this->unk_850 == 0) {
            LinkAnimation_Update(play, &this->skelAnime);

            if (DECR(this->doorTimer) == 0) {
                this->linearVelocity = 0.1f;
                this->unk_850 = 1;
            }
        } else if (this->unk_84F == 0) {
            sp3C = 5.0f * D_808535E8;

            if (func_80845BA0(play, this, &sp3C, -1) < 30) {
                this->unk_84F = 1;
                this->stateFlags1 |= PLAYER_STATE1_29;

                this->unk_450.x = this->unk_45C.x;
                this->unk_450.z = this->unk_45C.z;
            }
        } else {
            sp34 = 5.0f;
            sp30 = 20;

            if (this->stateFlags1 & PLAYER_STATE1_0) {
                sp34 = gSaveContext.entranceSpeed;

                if (sConveyorSpeedIndex != CONVEYOR_SPEED_DISABLED) {
                    this->unk_450.x = (Math_SinS(sConveyorYaw) * 400.0f) + this->actor.world.pos.x;
                    this->unk_450.z = (Math_CosS(sConveyorYaw) * 400.0f) + this->actor.world.pos.z;
                }
            } else if (this->unk_850 < 0) {
                this->unk_850++;

                sp34 = gSaveContext.entranceSpeed;
                sp30 = -1;
            }

            temp = func_80845BA0(play, this, &sp34, sp30);

            if ((this->unk_850 == 0) || ((temp == 0) && (this->linearVelocity == 0.0f) &&
                                         (Play_GetCamera(play, CAM_ID_MAIN)->unk_14C & 0x10))) {

                func_8005B1A4(Play_GetCamera(play, CAM_ID_MAIN));
                func_80845C68(play, gSaveContext.respawn[RESPAWN_MODE_DOWN].data);

                if (!func_8083B644(this, play)) {
                    func_8083CF5C(this, play);
                }
            }
        }
    }

    if (this->stateFlags1 & PLAYER_STATE1_11) {
        func_80836670(this, play);
    }
}

void func_80845EF8(Player* this, PlayState* play) {
    s32 sp2C;

    this->stateFlags2 |= PLAYER_STATE2_5;
    sp2C = LinkAnimation_Update(play, &this->skelAnime);

    func_80836670(this, play);

    if (sp2C) {
        if (this->unk_850 == 0) {
            if (DECR(this->doorTimer) == 0) {
                this->unk_850 = 1;
                this->skelAnime.endFrame = this->skelAnime.animLength - 1.0f;
            }
        } else {
            func_8083C0E8(this, play);
            if (play->roomCtx.prevRoom.num >= 0) {
                func_80097534(play, &play->roomCtx);
            }
            func_8005B1A4(Play_GetCamera(play, CAM_ID_MAIN));
            Play_SetupRespawnPoint(play, RESPAWN_MODE_DOWN, 0xDFF);
        }
        return;
    }

    if (!(this->stateFlags1 & PLAYER_STATE1_29) && LinkAnimation_OnFrame(&this->skelAnime, 15.0f)) {
        play->func_11D54(this, play);
    }
}

void func_80846050(Player* this, PlayState* play) {
    func_8083721C(this);

    if (LinkAnimation_Update(play, &this->skelAnime)) {
        func_80839F90(this, play);
        func_80835688(this, play);
        return;
    }

    if (LinkAnimation_OnFrame(&this->skelAnime, 4.0f)) {
        Actor* interactRangeActor = this->interactRangeActor;

        if (!func_80835644(play, this, interactRangeActor)) {
            this->heldActor = interactRangeActor;
            this->actor.child = interactRangeActor;
            interactRangeActor->parent = &this->actor;
            interactRangeActor->bgCheckFlags &=
                ~(BGCHECKFLAG_GROUND | BGCHECKFLAG_GROUND_TOUCH | BGCHECKFLAG_GROUND_LEAVE | BGCHECKFLAG_WALL |
                  BGCHECKFLAG_CEILING | BGCHECKFLAG_WATER | BGCHECKFLAG_WATER_TOUCH | BGCHECKFLAG_GROUND_STRICT);
            this->unk_3BC.y = interactRangeActor->shape.rot.y - this->actor.shape.rot.y;
        }
        return;
    }

    Math_ScaledStepToS(&this->unk_3BC.y, 0, 4000);
}

static struct_80832924 D_8085461C[] = {
    { NA_SE_VO_LI_SWORD_L, 0x2031 },
    { NA_SE_VO_LI_SWORD_N, -0x20E6 },
};

void func_80846120(Player* this, PlayState* play) {
    if (LinkAnimation_Update(play, &this->skelAnime) && (this->unk_850++ > 20)) {
        if (!func_8083B040(this, play)) {
            func_8083A098(this, &gPlayerAnim_002FA0, play);
        }
        return;
    }

    if (LinkAnimation_OnFrame(&this->skelAnime, 41.0f)) {
        BgHeavyBlock* heavyBlock = (BgHeavyBlock*)this->interactRangeActor;

        this->heldActor = &heavyBlock->dyna.actor;
        this->actor.child = &heavyBlock->dyna.actor;
        heavyBlock->dyna.actor.parent = &this->actor;
        func_8002DBD0(&heavyBlock->dyna.actor, &heavyBlock->unk_164, &this->leftHandPos);
        return;
    }

    if (LinkAnimation_OnFrame(&this->skelAnime, 229.0f)) {
        Actor* heldActor = this->heldActor;

        heldActor->speedXZ = Math_SinS(heldActor->shape.rot.x) * 40.0f;
        heldActor->velocity.y = Math_CosS(heldActor->shape.rot.x) * 40.0f;
        heldActor->gravity = -2.0f;
        heldActor->minVelocityY = -30.0f;
        func_808323B4(play, this);
        return;
    }

    func_80832924(this, D_8085461C);
}

void func_80846260(Player* this, PlayState* play) {
    func_8083721C(this);

    if (LinkAnimation_Update(play, &this->skelAnime)) {
        func_80832284(play, this, &gPlayerAnim_0032C0);
        this->unk_850 = 1;
        return;
    }

    if (this->unk_850 == 0) {
        if (LinkAnimation_OnFrame(&this->skelAnime, 27.0f)) {
            Actor* interactRangeActor = this->interactRangeActor;

            this->heldActor = interactRangeActor;
            this->actor.child = interactRangeActor;
            interactRangeActor->parent = &this->actor;
            return;
        }

        if (LinkAnimation_OnFrame(&this->skelAnime, 25.0f)) {
            func_80832698(this, NA_SE_VO_LI_SWORD_L);
            return;
        }

    } else if (CHECK_BTN_ANY(sControlInput->press.button, BTN_A | BTN_B | BTN_CLEFT | BTN_CRIGHT | BTN_CDOWN)) {
        func_80835C58(play, this, func_80846358, 1);
        func_80832264(play, this, &gPlayerAnim_0032B8);
    }
}

void func_80846358(Player* this, PlayState* play) {
    if (LinkAnimation_Update(play, &this->skelAnime)) {
        func_80839F90(this, play);
        return;
    }

    if (LinkAnimation_OnFrame(&this->skelAnime, 6.0f)) {
        Actor* heldActor = this->heldActor;

        heldActor->world.rot.y = this->actor.shape.rot.y;
        heldActor->speedXZ = 10.0f;
        heldActor->velocity.y = 20.0f;
        func_80834644(play, this);
        func_8002F7DC(&this->actor, NA_SE_PL_THROW);
        func_80832698(this, NA_SE_VO_LI_SWORD_N);
    }
}

void func_80846408(Player* this, PlayState* play) {
    if (LinkAnimation_Update(play, &this->skelAnime)) {
        func_80832284(play, this, &gPlayerAnim_003070);
        this->unk_850 = 15;
        return;
    }

    if (this->unk_850 != 0) {
        this->unk_850--;
        if (this->unk_850 == 0) {
            func_8083A098(this, &gPlayerAnim_003068, play);
            this->stateFlags1 &= ~PLAYER_STATE1_11;
            func_80832698(this, NA_SE_VO_LI_DAMAGE_S);
        }
    }
}

void func_808464B0(Player* this, PlayState* play) {
    func_8083721C(this);

    if (LinkAnimation_Update(play, &this->skelAnime)) {
        func_80839F90(this, play);
        return;
    }

    if (LinkAnimation_OnFrame(&this->skelAnime, 4.0f)) {
        Actor* heldActor = this->heldActor;

        if (!func_80835644(play, this, heldActor)) {
            heldActor->velocity.y = 0.0f;
            heldActor->speedXZ = 0.0f;
            func_80834644(play, this);
            if (heldActor->id == ACTOR_EN_BOM_CHU) {
                func_8083B8F4(this, play);
            }
        }
    }
}

void func_80846578(Player* this, PlayState* play) {
    f32 sp34;
    s16 sp32;

    func_8083721C(this);

    if (LinkAnimation_Update(play, &this->skelAnime) ||
        ((this->skelAnime.curFrame >= 8.0f) && func_80837268(this, &sp34, &sp32, 0.018f, play))) {
        func_80839F90(this, play);
        return;
    }

    if (LinkAnimation_OnFrame(&this->skelAnime, 3.0f)) {
        func_8084409C(play, this, this->linearVelocity + 8.0f, 12.0f);
    }
}

static ColliderCylinderInit D_80854624 = {
    {
        COLTYPE_HIT5,
        AT_NONE,
        AC_ON | AC_TYPE_ENEMY,
        OC1_ON | OC1_TYPE_ALL,
        OC2_TYPE_PLAYER,
        COLSHAPE_CYLINDER,
    },
    {
        ELEMTYPE_UNK1,
        { 0x00000000, 0x00, 0x00 },
        { 0xFFCFFFFF, 0x00, 0x00 },
        TOUCH_NONE,
        BUMP_ON,
        OCELEM_ON,
    },
    { 12, 60, 0, { 0, 0, 0 } },
};

static ColliderQuadInit D_80854650 = {
    {
        COLTYPE_NONE,
        AT_ON | AT_TYPE_PLAYER,
        AC_NONE,
        OC1_NONE,
        OC2_TYPE_PLAYER,
        COLSHAPE_QUAD,
    },
    {
        ELEMTYPE_UNK2,
        { 0x00000100, 0x00, 0x01 },
        { 0xFFCFFFFF, 0x00, 0x00 },
        TOUCH_ON | TOUCH_SFX_NORMAL,
        BUMP_NONE,
        OCELEM_NONE,
    },
    { { { 0.0f, 0.0f, 0.0f }, { 0.0f, 0.0f, 0.0f }, { 0.0f, 0.0f, 0.0f }, { 0.0f, 0.0f, 0.0f } } },
};

static ColliderQuadInit D_808546A0 = {
    {
        COLTYPE_METAL,
        AT_ON | AT_TYPE_PLAYER,
        AC_ON | AC_HARD | AC_TYPE_ENEMY,
        OC1_NONE,
        OC2_TYPE_PLAYER,
        COLSHAPE_QUAD,
    },
    {
        ELEMTYPE_UNK2,
        { 0x00100000, 0x00, 0x00 },
        { 0xDFCFFFFF, 0x00, 0x00 },
        TOUCH_ON | TOUCH_SFX_NORMAL,
        BUMP_ON,
        OCELEM_NONE,
    },
    { { { 0.0f, 0.0f, 0.0f }, { 0.0f, 0.0f, 0.0f }, { 0.0f, 0.0f, 0.0f }, { 0.0f, 0.0f, 0.0f } } },
};

void func_8084663C(Actor* thisx, PlayState* play) {
}

void func_80846648(PlayState* play, Player* this) {
    this->actor.update = func_8084663C;
    this->actor.draw = NULL;
}

void func_80846660(PlayState* play, Player* this) {
    func_80835C58(play, this, func_8084F710, 0);
    if ((play->sceneId == SCENE_SPOT06) && IS_CUTSCENE_LAYER) {
        this->unk_84F = 1;
    }
    this->stateFlags1 |= PLAYER_STATE1_29;
    LinkAnimation_Change(play, &this->skelAnime, &gPlayerAnim_003298, 2.0f / 3.0f, 0.0f, 24.0f, ANIMMODE_ONCE, 0.0f);
    this->actor.world.pos.y += 800.0f;
}

static u8 D_808546F0[] = { ITEM_SWORD_MASTER, ITEM_SWORD_KOKIRI };

void func_80846720(PlayState* play, Player* this, s32 arg2) {
    s32 item = D_808546F0[(void)0, gSaveContext.linkAge];
    s32 actionParam = sItemActionParams[item];

    func_80835EFC(this);
    func_808323B4(play, this);

    this->heldItemId = item;
    this->nextModelGroup = Player_ActionToModelGroup(this, actionParam);

    func_8083399C(play, this, actionParam);
    func_80834644(play, this);

    if (arg2 != 0) {
        func_8002F7DC(&this->actor, NA_SE_IT_SWORD_PICKOUT);
    }
}

static Vec3f D_808546F4 = { -1.0f, 69.0f, 20.0f };

void func_808467D4(PlayState* play, Player* this) {
    func_80835C58(play, this, func_8084E9AC, 0);
    this->stateFlags1 |= PLAYER_STATE1_29;
    Math_Vec3f_Copy(&this->actor.world.pos, &D_808546F4);
    this->currentYaw = this->actor.shape.rot.y = -0x8000;
    LinkAnimation_Change(play, &this->skelAnime, this->ageProperties->unk_A0, 2.0f / 3.0f, 0.0f, 0.0f, ANIMMODE_ONCE,
                         0.0f);
    func_80832F54(play, this, 0x28F);
    if (LINK_IS_ADULT) {
        func_80846720(play, this, 0);
    }
    this->unk_850 = 20;
}

void func_808468A8(PlayState* play, Player* this) {
    func_80835C58(play, this, func_8084F9A0, 0);
    func_80832F54(play, this, 0x9B);
}

void func_808468E8(PlayState* play, Player* this) {
    func_808389E8(this, &gPlayerAnim_002FE0, 12.0f, play);
    func_80835C58(play, this, func_8084F9C0, 0);
    this->stateFlags1 |= PLAYER_STATE1_29;
    this->fallStartHeight = this->actor.world.pos.y;
    OnePointCutscene_Init(play, 5110, 40, &this->actor, CAM_ID_MAIN);
}

void func_80846978(PlayState* play, Player* this) {
    func_80837C0C(play, this, 1, 2.0f, 2.0f, this->actor.shape.rot.y + 0x8000, 0);
}

void func_808469BC(PlayState* play, Player* this) {
    func_80835C58(play, this, func_8084F698, 0);
    this->actor.draw = NULL;
    this->stateFlags1 |= PLAYER_STATE1_29;
}

static s16 D_80854700[] = { ACTOR_MAGIC_WIND, ACTOR_MAGIC_DARK, ACTOR_MAGIC_FIRE };

Actor* func_80846A00(PlayState* play, Player* this, s32 arg2) {
    return Actor_Spawn(&play->actorCtx, play, D_80854700[arg2], this->actor.world.pos.x, this->actor.world.pos.y,
                       this->actor.world.pos.z, 0, 0, 0, 0);
}

void func_80846A68(PlayState* play, Player* this) {
    this->actor.draw = NULL;
    func_80835C58(play, this, func_8085076C, 0);
    this->stateFlags1 |= PLAYER_STATE1_29;
}

static InitChainEntry sInitChain[] = {
    ICHAIN_F32(targetArrowOffset, 500, ICHAIN_STOP),
};

static EffectBlureInit2 D_8085470C = {
    0, 8, 0, { 255, 255, 255, 255 }, { 255, 255, 255, 64 }, { 255, 255, 255, 0 }, { 255, 255, 255, 0 }, 4,
    0, 2, 0, { 0, 0, 0, 0 },         { 0, 0, 0, 0 },
};

static Vec3s D_80854730 = { -57, 3377, 0 };

void Player_InitCommon(Player* this, PlayState* play, FlexSkeletonHeader* skelHeader) {
    this->ageProperties = &sAgeProperties[gSaveContext.linkAge];
    Actor_ProcessInitChain(&this->actor, sInitChain);
    this->meleeWeaponEffectIndex = TOTAL_EFFECT_COUNT;
    this->currentYaw = this->actor.world.rot.y;
    func_80834644(play, this);

    SkelAnime_InitLink(play, &this->skelAnime, skelHeader, GET_PLAYER_ANIM(PLAYER_ANIMGROUP_0, this->modelAnimType), 9,
                       this->jointTable, this->morphTable, PLAYER_LIMB_MAX);
    this->skelAnime.baseTransl = D_80854730;
    SkelAnime_InitLink(play, &this->skelAnime2, skelHeader, func_80833338(this), 9, this->jointTable2,
                       this->morphTable2, PLAYER_LIMB_MAX);
    this->skelAnime2.baseTransl = D_80854730;

    Effect_Add(play, &this->meleeWeaponEffectIndex, EFFECT_BLURE2, 0, 0, &D_8085470C);
    ActorShape_Init(&this->actor.shape, 0.0f, ActorShadow_DrawFeet, this->ageProperties->unk_04);
    this->subCamId = CAM_ID_NONE;

    Collider_InitCylinder(play, &this->cylinder);
    Collider_SetCylinder(play, &this->cylinder, &this->actor, &D_80854624);
    Collider_InitQuad(play, &this->meleeWeaponQuads[0]);
    Collider_SetQuad(play, &this->meleeWeaponQuads[0], &this->actor, &D_80854650);
    Collider_InitQuad(play, &this->meleeWeaponQuads[1]);
    Collider_SetQuad(play, &this->meleeWeaponQuads[1], &this->actor, &D_80854650);
    Collider_InitQuad(play, &this->shieldQuad);
    Collider_SetQuad(play, &this->shieldQuad, &this->actor, &D_808546A0);
}

static void (*D_80854738[])(PlayState* play, Player* this) = {
    func_80846648, func_808467D4, func_80846660, func_808468A8, func_808468E8, func_808469BC,
    func_80846A68, func_80846978, func_8083CA54, func_8083CA54, func_8083CA54, func_8083CA54,
    func_8083CA54, func_8083CA20, func_8083CA54, func_8083CA9C,
};

static Vec3f D_80854778 = { 0.0f, 50.0f, 0.0f };

void Player_Init(Actor* thisx, PlayState* play2) {
    Player* this = (Player*)thisx;
    PlayState* play = play2;
    SceneTableEntry* scene = play->loadedScene;
    u32 titleFileSize;
    s32 initMode;
    s32 respawnFlag;
    s32 respawnMode;

    play->shootingGalleryStatus = play->bombchuBowlingStatus = 0;

    play->playerInit = Player_InitCommon;
    play->playerUpdate = Player_UpdateCommon;
    play->isPlayerDroppingFish = Player_IsDroppingFish;
    play->startPlayerFishing = Player_StartFishing;
    play->grabPlayer = func_80852F38;
    play->startPlayerCutscene = func_80852FFC;
    play->func_11D54 = func_80853080;
    play->damagePlayer = Player_InflictDamage;
    play->talkWithPlayer = func_80853148;

    thisx->room = -1;
    this->ageProperties = &sAgeProperties[gSaveContext.linkAge];
    this->itemActionParam = this->heldItemActionParam = -1;
    this->heldItemId = ITEM_NONE;

    func_80835F44(play, this, ITEM_NONE);
    Player_SetEquipmentData(play, this);
    this->prevBoots = this->currentBoots;
    Player_InitCommon(this, play, gPlayerSkelHeaders[((void)0, gSaveContext.linkAge)]);
    this->giObjectSegment = (void*)(((uintptr_t)ZeldaArena_MallocDebug(0x3008, "../z_player.c", 17175) + 8) & ~0xF);

    respawnFlag = gSaveContext.respawnFlag;

    if (respawnFlag != 0) {
        if (respawnFlag == -3) {
            thisx->params = gSaveContext.respawn[RESPAWN_MODE_RETURN].playerParams;
        } else {
            if ((respawnFlag == 1) || (respawnFlag == -1)) {
                this->unk_A86 = -2;
            }

            if (respawnFlag < 0) {
                respawnMode = RESPAWN_MODE_DOWN;
            } else {
                respawnMode = respawnFlag - 1;
                Math_Vec3f_Copy(&thisx->world.pos, &gSaveContext.respawn[respawnMode].pos);
                Math_Vec3f_Copy(&thisx->home.pos, &thisx->world.pos);
                Math_Vec3f_Copy(&thisx->prevPos, &thisx->world.pos);
                this->fallStartHeight = thisx->world.pos.y;
                this->currentYaw = thisx->shape.rot.y = gSaveContext.respawn[respawnMode].yaw;
                thisx->params = gSaveContext.respawn[respawnMode].playerParams;
            }

            play->actorCtx.flags.tempSwch = gSaveContext.respawn[respawnMode].tempSwchFlags & 0xFFFFFF;
            play->actorCtx.flags.tempCollect = gSaveContext.respawn[respawnMode].tempCollectFlags;
        }
    }

    if ((respawnFlag == 0) || (respawnFlag < -1)) {
        titleFileSize = scene->titleFile.vromEnd - scene->titleFile.vromStart;
        if ((titleFileSize != 0) && gSaveContext.showTitleCard) {
            if (!IS_CUTSCENE_LAYER &&
                (gEntranceTable[((void)0, gSaveContext.entranceIndex) + ((void)0, gSaveContext.sceneLayer)].field &
                 ENTRANCE_INFO_DISPLAY_TITLE_CARD_FLAG) &&
                ((play->sceneId != SCENE_DDAN) || GET_EVENTCHKINF(EVENTCHKINF_B0)) &&
                ((play->sceneId != SCENE_NIGHT_SHOP) || GET_EVENTCHKINF(EVENTCHKINF_25))) {
                TitleCard_InitPlaceName(play, &play->actorCtx.titleCtx, this->giObjectSegment, 160, 120, 144, 24, 20);
            }
        }
        gSaveContext.showTitleCard = true;
    }

    if (func_80845C68(play, (respawnFlag == 2) ? 1 : 0) == 0) {
        gSaveContext.respawn[RESPAWN_MODE_DOWN].playerParams = PARAMS_GET2(thisx->params, 0, 8) | 0xD00;
    }

    gSaveContext.respawn[RESPAWN_MODE_DOWN].data = 1;

    if (play->sceneId <= SCENE_GANONTIKA_SONOGO) {
        gSaveContext.infTable[INFTABLE_1AX_INDEX] |= gBitFlags[play->sceneId];
    }

    initMode = PARAMS_GET2(thisx->params, 8, 4);
    if ((initMode == 5) || (initMode == 6)) {
        if (gSaveContext.cutsceneIndex >= 0xFFF0) {
            initMode = 13;
        }
    }

    D_80854738[initMode](play, this);

    if (initMode != 0) {
        if ((gSaveContext.gameMode == GAMEMODE_NORMAL) || (gSaveContext.gameMode == GAMEMODE_END_CREDITS)) {
            this->naviActor = Player_SpawnFairy(play, this, &thisx->world.pos, &D_80854778, FAIRY_NAVI);
            if (gSaveContext.dogParams != 0) {
                gSaveContext.dogParams |= 0x8000;
            }
        }
    }

    if (gSaveContext.nayrusLoveTimer != 0) {
        gSaveContext.magicState = MAGIC_STATE_METER_FLASH_1;
        func_80846A00(play, this, 1);
        this->stateFlags3 &= ~PLAYER_STATE3_RESTORE_NAYRUS_LOVE;
    }

    if (gSaveContext.entranceSound != 0) {
        Audio_PlayActorSfx2(&this->actor, ((void)0, gSaveContext.entranceSound));
        gSaveContext.entranceSound = 0;
    }

    Map_SavePlayerInitialInfo(play);
    MREG(64) = 0;
}

void func_808471F4(s16* pValue) {
    s16 step;

    step = (ABS(*pValue) * 100.0f) / 1000.0f;
    step = CLAMP(step, 400, 4000);

    Math_ScaledStepToS(pValue, 0, step);
}

void func_80847298(Player* this) {
    s16 sp26;

    if (!(this->unk_6AE & 2)) {
        sp26 = this->actor.focus.rot.y - this->actor.shape.rot.y;
        func_808471F4(&sp26);
        this->actor.focus.rot.y = this->actor.shape.rot.y + sp26;
    }

    if (!(this->unk_6AE & 1)) {
        func_808471F4(&this->actor.focus.rot.x);
    }

    if (!(this->unk_6AE & 8)) {
        func_808471F4(&this->unk_6B6);
    }

    if (!(this->unk_6AE & 0x40)) {
        func_808471F4(&this->unk_6BC);
    }

    if (!(this->unk_6AE & 4)) {
        func_808471F4(&this->actor.focus.rot.z);
    }

    if (!(this->unk_6AE & 0x10)) {
        func_808471F4(&this->unk_6B8);
    }

    if (!(this->unk_6AE & 0x20)) {
        func_808471F4(&this->unk_6BA);
    }

    if (!(this->unk_6AE & 0x80)) {
        if (this->unk_6B0 != 0) {
            func_808471F4(&this->unk_6B0);
        } else {
            func_808471F4(&this->unk_6BE);
        }
    }

    if (!(this->unk_6AE & 0x100)) {
        func_808471F4(&this->unk_6C0);
    }

    this->unk_6AE = 0;
}

static f32 D_80854784[] = { 120.0f, 240.0f, 360.0f };

static u8 sDiveDoActions[] = { DO_ACTION_1, DO_ACTION_2, DO_ACTION_3, DO_ACTION_4,
                               DO_ACTION_5, DO_ACTION_6, DO_ACTION_7, DO_ACTION_8 };

void func_808473D4(PlayState* play, Player* this) {
    if ((Message_GetState(&play->msgCtx) == TEXT_STATE_NONE) && (this->actor.category == ACTORCAT_PLAYER)) {
        Actor* heldActor = this->heldActor;
        Actor* interactRangeActor = this->interactRangeActor;
        s32 sp24;
        s32 sp20 = this->unk_84B[this->unk_846];
        s32 sp1C = func_808332B8(this);
        s32 doAction = DO_ACTION_NONE;

        if (!Player_InBlockingCsMode(play, this)) {
            if (this->stateFlags1 & PLAYER_STATE1_20) {
                doAction = DO_ACTION_RETURN;
            } else if ((this->heldItemActionParam == PLAYER_AP_FISHING_POLE) && (this->unk_860 != 0)) {
                if (this->unk_860 == 2) {
                    doAction = DO_ACTION_REEL;
                }
            } else if ((func_8084E3C4 != this->func_674) && !(this->stateFlags2 & PLAYER_STATE2_18)) {
                if ((this->doorType != PLAYER_DOORTYPE_NONE) &&
                    (!(this->stateFlags1 & PLAYER_STATE1_11) ||
                     ((heldActor != NULL) && (heldActor->id == ACTOR_EN_RU1)))) {
                    doAction = DO_ACTION_OPEN;
                } else if ((!(this->stateFlags1 & PLAYER_STATE1_11) || (heldActor == NULL)) &&
                           (interactRangeActor != NULL) &&
                           ((!sp1C && (this->getItemId == GI_NONE)) ||
                            ((this->getItemId < 0) && !(this->stateFlags1 & PLAYER_STATE1_27)))) {
                    if (this->getItemId < 0) {
                        doAction = DO_ACTION_OPEN;
                    } else if ((interactRangeActor->id == ACTOR_BG_TOKI_SWD) && LINK_IS_ADULT) {
                        doAction = DO_ACTION_DROP;
                    } else {
                        doAction = DO_ACTION_GRAB;
                    }
                } else if (!sp1C && (this->stateFlags2 & PLAYER_STATE2_0)) {
                    doAction = DO_ACTION_GRAB;
                } else if ((this->stateFlags2 & PLAYER_STATE2_2) ||
                           (!(this->stateFlags1 & PLAYER_STATE1_23) && (this->rideActor != NULL))) {
                    doAction = DO_ACTION_CLIMB;
                } else if ((this->stateFlags1 & PLAYER_STATE1_23) && !EN_HORSE_CHECK_4((EnHorse*)this->rideActor) &&
                           (func_8084D3E4 != this->func_674)) {
                    if ((this->stateFlags2 & PLAYER_STATE2_1) && (this->targetActor != NULL)) {
                        if (this->targetActor->category == ACTORCAT_NPC) {
                            doAction = DO_ACTION_SPEAK;
                        } else {
                            doAction = DO_ACTION_CHECK;
                        }
                    } else if (!func_8002DD78(this) && !(this->stateFlags1 & PLAYER_STATE1_20)) {
                        doAction = DO_ACTION_FASTER;
                    }
                } else if ((this->stateFlags2 & PLAYER_STATE2_1) && (this->targetActor != NULL)) {
                    if (this->targetActor->category == ACTORCAT_NPC) {
                        doAction = DO_ACTION_SPEAK;
                    } else {
                        doAction = DO_ACTION_CHECK;
                    }
                } else if ((this->stateFlags1 & (PLAYER_STATE1_13 | PLAYER_STATE1_21)) ||
                           ((this->stateFlags1 & PLAYER_STATE1_23) && (this->stateFlags2 & PLAYER_STATE2_22))) {
                    doAction = DO_ACTION_DOWN;
                } else if (this->stateFlags2 & PLAYER_STATE2_16) {
                    doAction = DO_ACTION_ENTER;
                } else if ((this->stateFlags1 & PLAYER_STATE1_11) && (this->getItemId == GI_NONE) &&
                           (heldActor != NULL)) {
                    if ((this->actor.bgCheckFlags & BGCHECKFLAG_GROUND) || (heldActor->id == ACTOR_EN_NIW)) {
                        if (func_8083EAF0(this, heldActor) == 0) {
                            doAction = DO_ACTION_DROP;
                        } else {
                            doAction = DO_ACTION_THROW;
                        }
                    }
                } else if (!(this->stateFlags1 & PLAYER_STATE1_27) && func_8083A0D4(this) &&
                           (this->getItemId < GI_MAX)) {
                    doAction = DO_ACTION_GRAB;
                } else if (this->stateFlags2 & PLAYER_STATE2_11) {
                    sp24 = (D_80854784[CUR_UPG_VALUE(UPG_SCALE)] - this->actor.yDistToWater) / 40.0f;
                    sp24 = CLAMP(sp24, 0, 7);
                    doAction = sDiveDoActions[sp24];
                } else if (sp1C && !(this->stateFlags2 & PLAYER_STATE2_10)) {
                    doAction = DO_ACTION_DIVE;
                } else if (!sp1C && (!(this->stateFlags1 & PLAYER_STATE1_22) || func_80833BCC(this) ||
                                     !Player_IsChildWithHylianShield(this))) {
                    if ((!(this->stateFlags1 & PLAYER_STATE1_14) && (sp20 <= 0) &&
                         (func_8008E9C4(this) ||
                          ((D_808535E4 != FLOOR_TYPE_7) &&
                           (func_80833B2C(this) || ((play->roomCtx.curRoom.behaviorType1 != ROOM_BEHAVIOR_TYPE1_2) &&
                                                    !(this->stateFlags1 & PLAYER_STATE1_22) && (sp20 == 0))))))) {
                        doAction = DO_ACTION_ATTACK;
                    } else if ((play->roomCtx.curRoom.behaviorType1 != ROOM_BEHAVIOR_TYPE1_2) && func_80833BCC(this) &&
                               (sp20 > 0)) {
                        doAction = DO_ACTION_JUMP;
                    } else if ((this->heldItemActionParam >= PLAYER_AP_SWORD_MASTER) ||
                               ((this->stateFlags2 & PLAYER_STATE2_20) &&
                                (play->actorCtx.targetCtx.arrowPointedActor == NULL))) {
                        doAction = DO_ACTION_PUTAWAY;
                    }
                }
            }
        }

        if (doAction != DO_ACTION_PUTAWAY) {
            this->unk_837 = 20;
        } else if (this->unk_837 != 0) {
            doAction = DO_ACTION_NONE;
            this->unk_837--;
        }

        Interface_SetDoAction(play, doAction);

        if (this->stateFlags2 & PLAYER_STATE2_21) {
            if (this->unk_664 != NULL) {
                Interface_SetNaviCall(play, 0x1E);
            } else {
                Interface_SetNaviCall(play, 0x1D);
            }
            Interface_SetNaviCall(play, 0x1E);
        } else {
            Interface_SetNaviCall(play, 0x1F);
        }
    }
}

s32 func_80847A78(Player* this) {
    s32 cond;

    if ((this->currentBoots == PLAYER_BOOTS_HOVER) && (this->hoverBootsTimer != 0)) {
        this->hoverBootsTimer--;
    } else {
        this->hoverBootsTimer = 0;
    }

    cond = (this->currentBoots == PLAYER_BOOTS_HOVER) &&
           ((this->actor.yDistToWater >= 0.0f) || (func_80838144(D_808535E4) >= 0) || func_8083816C(D_808535E4));

    if (cond && (this->actor.bgCheckFlags & BGCHECKFLAG_GROUND) && (this->hoverBootsTimer != 0)) {
        this->actor.bgCheckFlags &= ~BGCHECKFLAG_GROUND;
    }

    if (this->actor.bgCheckFlags & BGCHECKFLAG_GROUND) {
        if (!cond) {
            this->hoverBootsTimer = 19;
        }
        return false;
    }

    D_808535E4 = FLOOR_TYPE_0;
    this->unk_898 = this->unk_89A = D_80853610 = 0;

    return true;
}

static Vec3f D_80854798 = { 0.0f, 18.0f, 0.0f };

void func_80847BA0(PlayState* play, Player* this) {
    u8 spC7 = 0;
    CollisionPoly* floorPoly;
    Vec3f spB4;
    f32 spB0;
    f32 spAC;
    f32 spA8;
    u32 spA4;

    D_80853604 = this->unk_A7A;

    if (this->stateFlags2 & PLAYER_STATE2_18) {
        spB0 = 10.0f;
        spAC = 15.0f;
        spA8 = 30.0f;
    } else {
        spB0 = this->ageProperties->unk_38;
        spAC = 26.0f;
        spA8 = this->ageProperties->unk_00;
    }

    if (this->stateFlags1 & (PLAYER_STATE1_29 | PLAYER_STATE1_31)) {
        if (this->stateFlags1 & PLAYER_STATE1_31) {
            this->actor.bgCheckFlags &= ~BGCHECKFLAG_GROUND;
            spA4 = UPDBGCHECKINFO_FLAG_3 | UPDBGCHECKINFO_FLAG_4 | UPDBGCHECKINFO_FLAG_5;
        } else if ((this->stateFlags1 & PLAYER_STATE1_0) && ((this->unk_A84 - (s32)this->actor.world.pos.y) >= 100)) {
            spA4 = UPDBGCHECKINFO_FLAG_0 | UPDBGCHECKINFO_FLAG_3 | UPDBGCHECKINFO_FLAG_4 | UPDBGCHECKINFO_FLAG_5;
        } else if (!(this->stateFlags1 & PLAYER_STATE1_0) &&
                   ((func_80845EF8 == this->func_674) || (func_80845CA4 == this->func_674))) {
            this->actor.bgCheckFlags &= ~(BGCHECKFLAG_WALL | BGCHECKFLAG_PLAYER_WALL_INTERACT);
            spA4 = UPDBGCHECKINFO_FLAG_2 | UPDBGCHECKINFO_FLAG_3 | UPDBGCHECKINFO_FLAG_4 | UPDBGCHECKINFO_FLAG_5;
        } else {
            spA4 = UPDBGCHECKINFO_FLAG_0 | UPDBGCHECKINFO_FLAG_1 | UPDBGCHECKINFO_FLAG_2 | UPDBGCHECKINFO_FLAG_3 |
                   UPDBGCHECKINFO_FLAG_4 | UPDBGCHECKINFO_FLAG_5;
        }
    } else {
        spA4 = UPDBGCHECKINFO_FLAG_0 | UPDBGCHECKINFO_FLAG_1 | UPDBGCHECKINFO_FLAG_2 | UPDBGCHECKINFO_FLAG_3 |
               UPDBGCHECKINFO_FLAG_4 | UPDBGCHECKINFO_FLAG_5;
    }

    if (this->stateFlags3 & PLAYER_STATE3_0) {
        spA4 &= ~(UPDBGCHECKINFO_FLAG_1 | UPDBGCHECKINFO_FLAG_2);
    }

    if (spA4 & UPDBGCHECKINFO_FLAG_2) {
        this->stateFlags3 |= PLAYER_STATE3_4;
    }

    Math_Vec3f_Copy(&spB4, &this->actor.world.pos);
    Actor_UpdateBgCheckInfo(play, &this->actor, spAC, spB0, spA8, spA4);

    if (this->actor.bgCheckFlags & BGCHECKFLAG_CEILING) {
        this->actor.velocity.y = 0.0f;
    }

    D_80853600 = this->actor.world.pos.y - this->actor.floorHeight;
    sConveyorSpeedIndex = CONVEYOR_SPEED_DISABLED;

    floorPoly = this->actor.floorPoly;

    if (floorPoly != NULL) {
        this->unk_A7A = SurfaceType_GetFloorProperty(&play->colCtx, floorPoly, this->actor.floorBgId);
        this->unk_A82 = this->unk_89E;

        if (this->actor.bgCheckFlags & BGCHECKFLAG_WATER) {
            if (this->actor.yDistToWater < 20.0f) {
                this->unk_89E = SURFACE_SFX_TYPE_4;
            } else {
                this->unk_89E = SURFACE_SFX_TYPE_5;
            }
        } else {
            if (this->stateFlags2 & PLAYER_STATE2_9) {
                this->unk_89E = SURFACE_SFX_TYPE_1;
            } else {
                // unk_89E is a sfxType, but SurfaceType_GetSfxId returns a sfxId?
                this->unk_89E = SurfaceType_GetSfxId(&play->colCtx, floorPoly, this->actor.floorBgId);
            }
        }

        if (this->actor.category == ACTORCAT_PLAYER) {
            Audio_SetCodeReverb(SurfaceType_GetEcho(&play->colCtx, floorPoly, this->actor.floorBgId));

            if (this->actor.floorBgId == BGCHECK_SCENE) {
                Environment_ChangeLightSetting(
                    play, SurfaceType_GetLightSetting(&play->colCtx, floorPoly, this->actor.floorBgId));
            } else {
                DynaPoly_SetPlayerAbove(&play->colCtx, this->actor.floorBgId);
            }
        }

        // This block extracts the conveyor properties from the floor poly
        sConveyorSpeedIndex = SurfaceType_GetConveyorSpeed(&play->colCtx, floorPoly, this->actor.floorBgId);
        if (sConveyorSpeedIndex != CONVEYOR_SPEED_DISABLED) {
            sIsFloorConveyor = SurfaceType_IsFloorConveyor(&play->colCtx, floorPoly, this->actor.floorBgId);
            if ((!sIsFloorConveyor && (this->actor.yDistToWater > 20.0f) &&
                 (this->currentBoots != PLAYER_BOOTS_IRON)) ||
                (sIsFloorConveyor && (this->actor.bgCheckFlags & BGCHECKFLAG_GROUND))) {
                sConveyorYaw = CONVEYOR_DIRECTION_TO_BINANG(
                    SurfaceType_GetConveyorDirection(&play->colCtx, floorPoly, this->actor.floorBgId));
            } else {
                sConveyorSpeedIndex = CONVEYOR_SPEED_DISABLED;
            }
        }
    }

    func_80839034(play, this, floorPoly, this->actor.floorBgId);

    this->actor.bgCheckFlags &= ~BGCHECKFLAG_PLAYER_WALL_INTERACT;

    if (this->actor.bgCheckFlags & BGCHECKFLAG_WALL) {
        CollisionPoly* spA0;
        s32 sp9C;
        s16 sp9A;
        s32 pad;

        D_80854798.y = 18.0f;
        D_80854798.z = this->ageProperties->unk_38 + 10.0f;

        if (!(this->stateFlags2 & PLAYER_STATE2_18) &&
            func_80839768(play, this, &D_80854798, &spA0, &sp9C, &D_80858AA8)) {
            this->actor.bgCheckFlags |= BGCHECKFLAG_PLAYER_WALL_INTERACT;
            if (this->actor.wallPoly != spA0) {
                this->actor.wallPoly = spA0;
                this->actor.wallBgId = sp9C;
                this->actor.wallYaw = Math_Atan2S(spA0->normal.z, spA0->normal.x);
            }
        }

        sp9A = this->actor.shape.rot.y - (s16)(this->actor.wallYaw + 0x8000);

        D_808535F0 = SurfaceType_GetWallFlags(&play->colCtx, this->actor.wallPoly, this->actor.wallBgId);

        D_80853608 = ABS(sp9A);

        sp9A = this->currentYaw - (s16)(this->actor.wallYaw + 0x8000);

        D_8085360C = ABS(sp9A);

        spB0 = D_8085360C * 0.00008f;
        if (!(this->actor.bgCheckFlags & BGCHECKFLAG_GROUND) || spB0 >= 1.0f) {
            this->unk_880 = R_RUN_SPEED_LIMIT / 100.0f;
        } else {
            spAC = (R_RUN_SPEED_LIMIT / 100.0f * spB0);
            this->unk_880 = spAC;
            if (spAC < 0.1f) {
                this->unk_880 = 0.1f;
            }
        }

        if ((this->actor.bgCheckFlags & BGCHECKFLAG_PLAYER_WALL_INTERACT) && (D_80853608 < 0x3000)) {
            CollisionPoly* wallPoly = this->actor.wallPoly;

            if (ABS(wallPoly->normal.y) < 600) {
                f32 wallPolyNormalX = COLPOLY_GET_NORMAL(wallPoly->normal.x);
                f32 wallPolyNormalY = COLPOLY_GET_NORMAL(wallPoly->normal.y);
                f32 wallPolyNormalZ = COLPOLY_GET_NORMAL(wallPoly->normal.z);
                f32 wallHeight;
                CollisionPoly* sp7C;
                CollisionPoly* sp78;
                s32 sp74;
                Vec3f sp68;
                f32 sp64;
                f32 sp60;
                s32 temp3;

                this->wallDistance = Math3D_UDistPlaneToPos(wallPolyNormalX, wallPolyNormalY, wallPolyNormalZ,
                                                            wallPoly->dist, &this->actor.world.pos);

                spB0 = this->wallDistance + 10.0f;
                sp68.x = this->actor.world.pos.x - (spB0 * wallPolyNormalX);
                sp68.z = this->actor.world.pos.z - (spB0 * wallPolyNormalZ);
                sp68.y = this->actor.world.pos.y + this->ageProperties->unk_0C;

                sp64 = BgCheck_EntityRaycastFloor1(&play->colCtx, &sp7C, &sp68);
                wallHeight = sp64 - this->actor.world.pos.y;
                this->wallHeight = wallHeight;

                if ((this->wallHeight < 18.0f) ||
                    BgCheck_EntityCheckCeiling(&play->colCtx, &sp60, &this->actor.world.pos,
                                               (sp64 - this->actor.world.pos.y) + 20.0f, &sp78, &sp74, &this->actor)) {
                    this->wallHeight = 399.96002f;
                } else {
                    D_80854798.y = (sp64 + 5.0f) - this->actor.world.pos.y;

                    if (func_80839768(play, this, &D_80854798, &sp78, &sp74, &D_80858AA8) &&
                        (temp3 = this->actor.wallYaw - Math_Atan2S(sp78->normal.z, sp78->normal.x),
                         ABS(temp3) < 0x4000) &&
                        !SurfaceType_CheckWallFlag1(&play->colCtx, sp78, sp74)) {
                        this->wallHeight = 399.96002f;
                    } else if (SurfaceType_CheckWallFlag0(&play->colCtx, wallPoly, this->actor.wallBgId) == 0) {
                        if (this->ageProperties->unk_1C <= this->wallHeight) {
                            if (ABS(sp7C->normal.y) > 28000) {
                                if (this->ageProperties->unk_14 <= this->wallHeight) {
                                    spC7 = 4;
                                } else if (this->ageProperties->unk_18 <= this->wallHeight) {
                                    spC7 = 3;
                                } else {
                                    spC7 = 2;
                                }
                            }
                        } else {
                            spC7 = 1;
                        }
                    }
                }
            }
        }
    } else {
        this->unk_880 = R_RUN_SPEED_LIMIT / 100.0f;
        this->unk_88D = 0;
        this->wallHeight = 0.0f;
    }

    if (spC7 == this->unk_88C) {
        if ((this->linearVelocity != 0.0f) && (this->unk_88D < 100)) {
            this->unk_88D++;
        }
    } else {
        this->unk_88C = spC7;
        this->unk_88D = 0;
    }

    if (this->actor.bgCheckFlags & BGCHECKFLAG_GROUND) {
        D_808535E4 = SurfaceType_GetFloorType(&play->colCtx, floorPoly, this->actor.floorBgId);

        if (!func_80847A78(this)) {
            f32 floorPolyNormalX;
            f32 invFloorPolyNormalY;
            f32 floorPolyNormalZ;
            f32 sp4C;
            s32 pad2;
            f32 sp44;
            s32 pad3;

            if (this->actor.floorBgId != BGCHECK_SCENE) {
                DynaPoly_SetPlayerOnTop(&play->colCtx, this->actor.floorBgId);
            }

            floorPolyNormalX = COLPOLY_GET_NORMAL(floorPoly->normal.x);
            invFloorPolyNormalY = 1.0f / COLPOLY_GET_NORMAL(floorPoly->normal.y);
            floorPolyNormalZ = COLPOLY_GET_NORMAL(floorPoly->normal.z);

            sp4C = Math_SinS(this->currentYaw);
            sp44 = Math_CosS(this->currentYaw);

            this->unk_898 =
                Math_Atan2S(1.0f, (-(floorPolyNormalX * sp4C) - (floorPolyNormalZ * sp44)) * invFloorPolyNormalY);
            this->unk_89A =
                Math_Atan2S(1.0f, (-(floorPolyNormalX * sp44) - (floorPolyNormalZ * sp4C)) * invFloorPolyNormalY);

            sp4C = Math_SinS(this->actor.shape.rot.y);
            sp44 = Math_CosS(this->actor.shape.rot.y);

            D_80853610 =
                Math_Atan2S(1.0f, (-(floorPolyNormalX * sp4C) - (floorPolyNormalZ * sp44)) * invFloorPolyNormalY);

            func_8083E318(play, this, floorPoly);
        }
    } else {
        func_80847A78(this);
    }

    if (this->unk_A7B == D_808535E4) {
        this->unk_A79++;
    } else {
        this->unk_A7B = D_808535E4;
        this->unk_A79 = 0;
    }
}

void Player_UpdateCamAndSeqModes(PlayState* play, Player* this) {
    u8 seqMode;
    s32 pad;
    Actor* unk_664;
    s32 camMode;

    if (this->actor.category == ACTORCAT_PLAYER) {
        seqMode = SEQ_MODE_DEFAULT;

        if (this->csMode != 0) {
            Camera_ChangeMode(Play_GetCamera(play, CAM_ID_MAIN), CAM_MODE_NORMAL);
        } else if (!(this->stateFlags1 & PLAYER_STATE1_20)) {
            if ((this->actor.parent != NULL) && (this->stateFlags3 & PLAYER_STATE3_7)) {
                camMode = CAM_MODE_HOOKSHOT;
                Camera_SetParam(Play_GetCamera(play, CAM_ID_MAIN), 8, this->actor.parent);
            } else if (func_8084377C == this->func_674) {
                camMode = CAM_MODE_STILL;
            } else if (this->stateFlags2 & PLAYER_STATE2_8) {
                camMode = CAM_MODE_PUSHPULL;
            } else if ((unk_664 = this->unk_664) != NULL) {
                if (CHECK_FLAG_ALL(this->actor.flags, ACTOR_FLAG_8)) {
                    camMode = CAM_MODE_TALK;
                } else if (this->stateFlags1 & PLAYER_STATE1_16) {
                    if (this->stateFlags1 & PLAYER_STATE1_25) {
                        camMode = CAM_MODE_FOLLOWBOOMERANG;
                    } else {
                        camMode = CAM_MODE_FOLLOWTARGET;
                    }
                } else {
                    camMode = CAM_MODE_BATTLE;
                }
                Camera_SetParam(Play_GetCamera(play, CAM_ID_MAIN), 8, unk_664);
            } else if (this->stateFlags1 & PLAYER_STATE1_12) {
                camMode = CAM_MODE_CHARGE;
            } else if (this->stateFlags1 & PLAYER_STATE1_25) {
                camMode = CAM_MODE_FOLLOWBOOMERANG;
                Camera_SetParam(Play_GetCamera(play, CAM_ID_MAIN), 8, this->boomerangActor);
            } else if (this->stateFlags1 & (PLAYER_STATE1_13 | PLAYER_STATE1_14)) {
                if (func_80833B2C(this)) {
                    camMode = CAM_MODE_HANGZ;
                } else {
                    camMode = CAM_MODE_HANG;
                }
            } else if (this->stateFlags1 & (PLAYER_STATE1_17 | PLAYER_STATE1_30)) {
                if (func_8002DD78(this) || func_808334B4(this)) {
                    camMode = CAM_MODE_BOWARROWZ;
                } else if (this->stateFlags1 & PLAYER_STATE1_21) {
                    camMode = CAM_MODE_CLIMBZ;
                } else {
                    camMode = CAM_MODE_TARGET;
                }
            } else if (this->stateFlags1 & (PLAYER_STATE1_18 | PLAYER_STATE1_21)) {
                if ((func_80845668 == this->func_674) || (this->stateFlags1 & PLAYER_STATE1_21)) {
                    camMode = CAM_MODE_CLIMB;
                } else {
                    camMode = CAM_MODE_JUMP;
                }
            } else if (this->stateFlags1 & PLAYER_STATE1_19) {
                camMode = CAM_MODE_FREEFALL;
            } else if ((this->meleeWeaponState != 0) && (this->meleeWeaponAnimation >= PLAYER_MWA_FORWARD_SLASH_1H) &&
                       (this->meleeWeaponAnimation < PLAYER_MWA_SPIN_ATTACK_1H)) {
                camMode = CAM_MODE_STILL;
            } else {
                camMode = CAM_MODE_NORMAL;
                if ((this->linearVelocity == 0.0f) &&
                    (!(this->stateFlags1 & PLAYER_STATE1_23) || (this->rideActor->speedXZ == 0.0f))) {
                    // not moving
                    seqMode = SEQ_MODE_STILL;
                }
            }

            Camera_ChangeMode(Play_GetCamera(play, CAM_ID_MAIN), camMode);
        } else {
            // First person mode
            seqMode = SEQ_MODE_STILL;
        }

        if (play->actorCtx.targetCtx.bgmEnemy != NULL) {
            seqMode = SEQ_MODE_ENEMY;
            Audio_SetBgmEnemyVolume(sqrtf(play->actorCtx.targetCtx.bgmEnemy->xyzDistToPlayerSq));
        }

        if (play->sceneId != SCENE_TURIBORI) {
            Audio_SetSequenceMode(seqMode);
        }
    }
}

static Vec3f D_808547A4 = { 0.0f, 0.5f, 0.0f };
static Vec3f D_808547B0 = { 0.0f, 0.5f, 0.0f };

static Color_RGBA8 D_808547BC = { 255, 255, 100, 255 };
static Color_RGBA8 D_808547C0 = { 255, 50, 0, 0 };

void func_80848A04(PlayState* play, Player* this) {
    f32 temp;

    if (this->unk_85C == 0.0f) {
        func_80835F44(play, this, 0xFF);
        return;
    }

    temp = 1.0f;
    if (DECR(this->unk_860) == 0) {
        Inventory_ChangeAmmo(ITEM_STICK, -1);
        this->unk_860 = 1;
        temp = 0.0f;
        this->unk_85C = temp;
    } else if (this->unk_860 > 200) {
        temp = (210 - this->unk_860) / 10.0f;
    } else if (this->unk_860 < 20) {
        temp = this->unk_860 / 20.0f;
        this->unk_85C = temp;
    }

    func_8002836C(play, &this->meleeWeaponInfo[0].tip, &D_808547A4, &D_808547B0, &D_808547BC, &D_808547C0,
                  temp * 200.0f, 0, 8);
}

void func_80848B44(PlayState* play, Player* this) {
    Vec3f shockPos;
    Vec3f* randBodyPart;
    s32 shockScale;

    this->shockTimer--;
    this->unk_892 += this->shockTimer;

    if (this->unk_892 > 20) {
        shockScale = this->shockTimer * 2;
        this->unk_892 -= 20;

        if (shockScale > 40) {
            shockScale = 40;
        }

        randBodyPart = this->bodyPartsPos + (s32)Rand_ZeroFloat(PLAYER_BODYPART_MAX - 0.1f);
        shockPos.x = (Rand_CenteredFloat(5.0f) + randBodyPart->x) - this->actor.world.pos.x;
        shockPos.y = (Rand_CenteredFloat(5.0f) + randBodyPart->y) - this->actor.world.pos.y;
        shockPos.z = (Rand_CenteredFloat(5.0f) + randBodyPart->z) - this->actor.world.pos.z;

        EffectSsFhgFlash_SpawnShock(play, &this->actor, &shockPos, shockScale, FHGFLASH_SHOCK_PLAYER);
        func_8002F8F0(&this->actor, NA_SE_PL_SPARK - SFX_FLAG);
    }
}

void func_80848C74(PlayState* play, Player* this) {
    s32 spawnedFlame;
    u8* timerPtr;
    s32 timerStep;
    f32 flameScale;
    f32 flameIntensity;
    s32 dmgCooldown;
    s32 i;
    s32 sp58;
    s32 sp54;

    if (this->currentTunic == PLAYER_TUNIC_GORON) {
        sp54 = 20;
    } else {
        sp54 = (s32)(this->linearVelocity * 0.4f) + 1;
    }

    spawnedFlame = false;
    timerPtr = this->flameTimers;

    if (this->stateFlags2 & PLAYER_STATE2_3) {
        sp58 = 100;
    } else {
        sp58 = 0;
    }

    func_8083819C(this, play);

    for (i = 0; i < PLAYER_BODYPART_MAX; i++, timerPtr++) {
        timerStep = sp58 + sp54;

        if (*timerPtr <= timerStep) {
            *timerPtr = 0;
        } else {
            spawnedFlame = true;
            *timerPtr -= timerStep;

            if (*timerPtr > 20.0f) {
                flameIntensity = (*timerPtr - 20.0f) * 0.01f;
                flameScale = CLAMP(flameIntensity, 0.19999999f, 0.2f);
            } else {
                flameScale = *timerPtr * 0.01f;
            }

            flameIntensity = (*timerPtr - 25.0f) * 0.02f;
            flameIntensity = CLAMP(flameIntensity, 0.0f, 1.0f);
            EffectSsFireTail_SpawnFlameOnPlayer(play, flameScale, i, flameIntensity);
        }
    }

    if (spawnedFlame) {
        func_8002F7DC(&this->actor, NA_SE_EV_TORCH - SFX_FLAG);

        if (play->sceneId == SCENE_JYASINBOSS) {
            dmgCooldown = 0;
        } else {
            dmgCooldown = 7;
        }

        if ((dmgCooldown & play->gameplayFrames) == 0) {
            Player_InflictDamage(play, -1);
        }
    } else {
        this->isBurning = false;
    }
}

void func_80848EF8(Player* this) {
    if (CHECK_QUEST_ITEM(QUEST_STONE_OF_AGONY)) {
        f32 temp = 200000.0f - (this->unk_6A4 * 5.0f);

        if (temp < 0.0f) {
            temp = 0.0f;
        }

        this->unk_6A0 += temp;
        if (this->unk_6A0 > 4000000.0f) {
            this->unk_6A0 = 0.0f;
            func_8083264C(this, 120, 20, 10, 0);
        }
    }
}

static s8 D_808547C4[] = {
    0,  3,  3,  5,   4,   8,   9,   13, 14, 15, 16, 17, 18, -22, 23, 24, 25,  26, 27,  28,  29, 31, 32, 33, 34, -35,
    30, 36, 38, -39, -40, -41, 42,  43, 45, 46, 0,  0,  0,  67,  48, 47, -50, 51, -52, -53, 54, 55, 56, 57, 58, 59,
    60, 61, 62, 63,  64,  -65, -66, 68, 11, 69, 70, 71, 8,  8,   72, 73, 78,  79, 80,  89,  90, 91, 92, 77, 19, 94,
};

static Vec3f D_80854814 = { 0.0f, 0.0f, 200.0f };

static f32 sWaterConveyorSpeeds[CONVEYOR_SPEED_MAX - 1] = {
    2.0f, // CONVEYOR_SPEED_SLOW
    4.0f, // CONVEYOR_SPEED_MEDIUM
    7.0f, // CONVEYOR_SPEED_FAST
};
static f32 sFloorConveyorSpeeds[CONVEYOR_SPEED_MAX - 1] = {
    0.5f, // CONVEYOR_SPEED_SLOW
    1.0f, // CONVEYOR_SPEED_MEDIUM
    3.0f, // CONVEYOR_SPEED_FAST
};

void Player_UpdateCommon(Player* this, PlayState* play, Input* input) {
    s32 pad;

    sControlInput = input;

    if (this->unk_A86 < 0) {
        this->unk_A86++;
        if (this->unk_A86 == 0) {
            this->unk_A86 = 1;
            func_80078884(NA_SE_OC_REVENGE);
        }
    }

    Math_Vec3f_Copy(&this->actor.prevPos, &this->actor.home.pos);

    if (this->unk_A73 != 0) {
        this->unk_A73--;
    }

    if (this->unk_88E != 0) {
        this->unk_88E--;
    }

    if (this->unk_A87 != 0) {
        this->unk_A87--;
    }

    if (this->invincibilityTimer < 0) {
        this->invincibilityTimer++;
    } else if (this->invincibilityTimer > 0) {
        this->invincibilityTimer--;
    }

    if (this->unk_890 != 0) {
        this->unk_890--;
    }

    func_808473D4(play, this);
    func_80836BEC(this, play);

    if ((this->heldItemActionParam == PLAYER_AP_STICK) && (this->unk_860 != 0)) {
        func_80848A04(play, this);
    } else if ((this->heldItemActionParam == PLAYER_AP_FISHING_POLE) && (this->unk_860 < 0)) {
        this->unk_860++;
    }

    if (this->shockTimer != 0) {
        func_80848B44(play, this);
    }

    if (this->isBurning) {
        func_80848C74(play, this);
    }

    if ((this->stateFlags3 & PLAYER_STATE3_RESTORE_NAYRUS_LOVE) && (gSaveContext.nayrusLoveTimer != 0) &&
        (gSaveContext.magicState == MAGIC_STATE_IDLE)) {
        gSaveContext.magicState = MAGIC_STATE_METER_FLASH_1;
        func_80846A00(play, this, 1);
        this->stateFlags3 &= ~PLAYER_STATE3_RESTORE_NAYRUS_LOVE;
    }

    if (this->stateFlags2 & PLAYER_STATE2_15) {
        if (!(this->actor.bgCheckFlags & BGCHECKFLAG_GROUND)) {
            func_80832210(this);
            Actor_MoveForward(&this->actor);
        }

        func_80847BA0(play, this);
    } else {
        f32 temp_f0;
        f32 phi_f12;

        if (this->currentBoots != this->prevBoots) {
            if (this->currentBoots == PLAYER_BOOTS_IRON) {
                if (this->stateFlags1 & PLAYER_STATE1_27) {
                    func_80832340(play, this);
                    if (this->ageProperties->unk_2C < this->actor.yDistToWater) {
                        this->stateFlags2 |= PLAYER_STATE2_10;
                    }
                }
            } else {
                if (this->stateFlags1 & PLAYER_STATE1_27) {
                    if ((this->prevBoots == PLAYER_BOOTS_IRON) || (this->actor.bgCheckFlags & BGCHECKFLAG_GROUND)) {
                        func_8083D36C(play, this);
                        this->stateFlags2 &= ~PLAYER_STATE2_10;
                    }
                }
            }

            this->prevBoots = this->currentBoots;
        }

        if ((this->actor.parent == NULL) && (this->stateFlags1 & PLAYER_STATE1_23)) {
            this->actor.parent = this->rideActor;
            func_8083A360(play, this);
            this->stateFlags1 |= PLAYER_STATE1_23;
            func_80832264(play, this, &gPlayerAnim_0033B8);
            func_80832F54(play, this, 0x9B);
            this->unk_850 = 99;
        }

        if (this->unk_844 == 0) {
            this->unk_845 = 0;
        } else if (this->unk_844 < 0) {
            this->unk_844++;
        } else {
            this->unk_844--;
        }

        Math_ScaledStepToS(&this->unk_6C2, 0, 400);
        func_80032CB4(this->unk_3A8, 20, 80, 6);

        this->actor.shape.face = this->unk_3A8[0] + ((play->gameplayFrames & 32) ? 0 : 3);

        if (this->currentMask == PLAYER_MASK_BUNNY) {
            func_8085002C(this);
        }

        if (func_8002DD6C(this) != 0) {
            func_8084FF7C(this);
        }

        if (!(this->skelAnime.moveFlags & 0x80)) {
            if (((this->actor.bgCheckFlags & BGCHECKFLAG_GROUND) && (D_808535E4 == FLOOR_TYPE_5) &&
                 (this->currentBoots != PLAYER_BOOTS_IRON)) ||
                ((this->currentBoots == PLAYER_BOOTS_HOVER) &&
                 !(this->stateFlags1 & (PLAYER_STATE1_27 | PLAYER_STATE1_29)))) {
                f32 sp70 = this->linearVelocity;
                s16 sp6E = this->currentYaw;
                s16 yawDiff = this->actor.world.rot.y - sp6E;
                s32 pad;

                if ((ABS(yawDiff) > 0x6000) && (this->actor.speedXZ != 0.0f)) {
                    sp70 = 0.0f;
                    sp6E += 0x8000;
                }

                if (Math_StepToF(&this->actor.speedXZ, sp70, 0.35f) && (sp70 == 0.0f)) {
                    this->actor.world.rot.y = this->currentYaw;
                }

                if (this->linearVelocity != 0.0f) {
                    s32 phi_v0;

                    phi_v0 = (fabsf(this->linearVelocity) * 700.0f) - (fabsf(this->actor.speedXZ) * 100.0f);
                    phi_v0 = CLAMP(phi_v0, 0, 1350);

                    Math_ScaledStepToS(&this->actor.world.rot.y, sp6E, phi_v0);
                }

                if ((this->linearVelocity == 0.0f) && (this->actor.speedXZ != 0.0f)) {
                    func_800F4138(&this->actor.projectedPos, 0xD0, this->actor.speedXZ);
                }
            } else {
                this->actor.speedXZ = this->linearVelocity;
                this->actor.world.rot.y = this->currentYaw;
            }

            func_8002D868(&this->actor);

            if ((this->pushedSpeed != 0.0f) && !Player_InCsMode(play) &&
                !(this->stateFlags1 & (PLAYER_STATE1_13 | PLAYER_STATE1_14 | PLAYER_STATE1_21)) &&
                (func_80845668 != this->func_674) && (func_808507F4 != this->func_674)) {
                this->actor.velocity.x += this->pushedSpeed * Math_SinS(this->pushedYaw);
                this->actor.velocity.z += this->pushedSpeed * Math_CosS(this->pushedYaw);
            }

            func_8002D7EC(&this->actor);
            func_80847BA0(play, this);
        } else {
            D_808535E4 = FLOOR_TYPE_0;
            this->unk_A7A = FLOOR_PROPERTY_0;

            if (!(this->stateFlags1 & PLAYER_STATE1_0) && (this->stateFlags1 & PLAYER_STATE1_23)) {
                EnHorse* rideActor = (EnHorse*)this->rideActor;
                CollisionPoly* sp5C;
                s32 sp58;
                Vec3f sp4C;

                if (!(rideActor->actor.bgCheckFlags & BGCHECKFLAG_GROUND)) {
                    func_808396F4(play, this, &D_80854814, &sp4C, &sp5C, &sp58);
                } else {
                    sp5C = rideActor->actor.floorPoly;
                    sp58 = rideActor->actor.floorBgId;
                }

                if ((sp5C != NULL) && func_80839034(play, this, sp5C, sp58)) {
                    if (DREG(25) != 0) {
                        DREG(25) = 0;
                    } else {
                        AREG(6) = 1;
                    }
                }
            }

            sConveyorSpeedIndex = CONVEYOR_SPEED_DISABLED;
            this->pushedSpeed = 0.0f;
        }

        // This block applies the bg conveyor to pushedSpeed
        if ((sConveyorSpeedIndex != CONVEYOR_SPEED_DISABLED) && (this->currentBoots != PLAYER_BOOTS_IRON)) {
            f32 conveyorSpeed;

            // converts 1-index to 0-index
            sConveyorSpeedIndex--;

            if (!sIsFloorConveyor) {
                conveyorSpeed = sWaterConveyorSpeeds[sConveyorSpeedIndex];

                if (!(this->stateFlags1 & PLAYER_STATE1_27)) {
                    conveyorSpeed *= 0.25f;
                }
            } else {
                conveyorSpeed = sFloorConveyorSpeeds[sConveyorSpeedIndex];
            }

            Math_StepToF(&this->pushedSpeed, conveyorSpeed, conveyorSpeed * 0.1f);

            Math_ScaledStepToS(&this->pushedYaw, sConveyorYaw,
                               ((this->stateFlags1 & PLAYER_STATE1_27) ? 400.0f : 800.0f) * conveyorSpeed);
        } else if (this->pushedSpeed != 0.0f) {
            Math_StepToF(&this->pushedSpeed, 0.0f, (this->stateFlags1 & PLAYER_STATE1_27) ? 0.5f : 1.0f);
        }

        if (!Player_InBlockingCsMode(play, this) && !(this->stateFlags2 & PLAYER_STATE2_18)) {
            func_8083D53C(play, this);

            if ((this->actor.category == ACTORCAT_PLAYER) && (gSaveContext.health == 0)) {
                if (this->stateFlags1 & (PLAYER_STATE1_13 | PLAYER_STATE1_14 | PLAYER_STATE1_21)) {
                    func_80832440(play, this);
                    func_80837B9C(this, play);
                } else if ((this->actor.bgCheckFlags & BGCHECKFLAG_GROUND) || (this->stateFlags1 & PLAYER_STATE1_27)) {
                    func_80836448(play, this,
                                  func_808332B8(this)       ? &gPlayerAnim_003310
                                  : (this->shockTimer != 0) ? &gPlayerAnim_002F08
                                                            : &gPlayerAnim_002878);
                }
            } else {
                if ((this->actor.parent == NULL) && ((play->transitionTrigger == TRANS_TRIGGER_START) ||
                                                     (this->unk_A87 != 0) || !func_808382DC(this, play))) {
                    func_8083AA10(this, play);
                } else {
                    this->fallStartHeight = this->actor.world.pos.y;
                }
                func_80848EF8(this);
            }
        }

        if ((play->csCtx.state != CS_STATE_IDLE) && (this->csMode != 6) && !(this->stateFlags1 & PLAYER_STATE1_23) &&
            !(this->stateFlags2 & PLAYER_STATE2_7) && (this->actor.category == ACTORCAT_PLAYER)) {
            CsCmdActorAction* linkActionCsCmd = play->csCtx.linkAction;

            if ((linkActionCsCmd != NULL) && (D_808547C4[linkActionCsCmd->action] != 0)) {
                func_8002DF54(play, NULL, 6);
                func_80832210(this);
            } else if ((this->csMode == 0) && !(this->stateFlags2 & PLAYER_STATE2_10) &&
                       (play->csCtx.state != CS_STATE_UNSKIPPABLE_INIT)) {
                func_8002DF54(play, NULL, 0x31);
                func_80832210(this);
            }
        }

        if (this->csMode != 0) {
            if ((this->csMode != 7) ||
                !(this->stateFlags1 & (PLAYER_STATE1_13 | PLAYER_STATE1_14 | PLAYER_STATE1_21 | PLAYER_STATE1_26))) {
                this->unk_6AD = 3;
            } else if (func_80852E14 != this->func_674) {
                func_80852944(play, this, NULL);
            }
        } else {
            this->prevCsMode = 0;
        }

        func_8083D6EC(play, this);

        if ((this->unk_664 == NULL) && (this->naviTextId == 0)) {
            this->stateFlags2 &= ~(PLAYER_STATE2_1 | PLAYER_STATE2_21);
        }

        this->stateFlags1 &= ~(PLAYER_STATE1_SWINGING_BOTTLE | PLAYER_STATE1_9 | PLAYER_STATE1_12 | PLAYER_STATE1_22);
        this->stateFlags2 &= ~(PLAYER_STATE2_0 | PLAYER_STATE2_2 | PLAYER_STATE2_3 | PLAYER_STATE2_5 | PLAYER_STATE2_6 |
                               PLAYER_STATE2_8 | PLAYER_STATE2_9 | PLAYER_STATE2_12 | PLAYER_STATE2_14 |
                               PLAYER_STATE2_16 | PLAYER_STATE2_22 | PLAYER_STATE2_26);
        this->stateFlags3 &= ~PLAYER_STATE3_4;

        func_80847298(this);
        func_8083315C(play, this);

        if (this->stateFlags1 & PLAYER_STATE1_27) {
            D_808535E8 = 0.5f;
        } else {
            D_808535E8 = 1.0f;
        }

        D_808535EC = 1.0f / D_808535E8;
        D_80853614 = D_80853618 = 0;
        D_80858AA4 = this->currentMask;

        if (!(this->stateFlags3 & PLAYER_STATE3_2)) {
            this->func_674(this, play);
        }

        Player_UpdateCamAndSeqModes(play, this);

        if (this->skelAnime.moveFlags & 8) {
            AnimationContext_SetMoveActor(play, &this->actor, &this->skelAnime,
                                          (this->skelAnime.moveFlags & 4) ? 1.0f : this->ageProperties->unk_08);
        }

        func_808368EC(this, play);

        if (CHECK_FLAG_ALL(this->actor.flags, ACTOR_FLAG_8)) {
            this->targetActorDistance = 0.0f;
        } else {
            this->targetActor = NULL;
            this->targetActorDistance = FLT_MAX;
            this->exchangeItemId = EXCH_ITEM_NONE;
        }

        if (!(this->stateFlags1 & PLAYER_STATE1_11)) {
            this->interactRangeActor = NULL;
            this->getItemDirection = 0x6000;
        }

        if (this->actor.parent == NULL) {
            this->rideActor = NULL;
        }

        this->naviTextId = 0;

        if (!(this->stateFlags2 & PLAYER_STATE2_25)) {
            this->unk_6A8 = NULL;
        }

        this->stateFlags2 &= ~PLAYER_STATE2_23;
        this->unk_6A4 = FLT_MAX;

        temp_f0 = this->actor.world.pos.y - this->actor.prevPos.y;

        this->doorType = PLAYER_DOORTYPE_NONE;
        this->unk_8A1 = 0;
        this->unk_684 = NULL;

        phi_f12 =
            ((this->bodyPartsPos[PLAYER_BODYPART_L_FOOT].y + this->bodyPartsPos[PLAYER_BODYPART_R_FOOT].y) * 0.5f) +
            temp_f0;
        temp_f0 += this->bodyPartsPos[PLAYER_BODYPART_HEAD].y + 10.0f;

        this->cylinder.dim.height = temp_f0 - phi_f12;

        if (this->cylinder.dim.height < 0) {
            phi_f12 = temp_f0;
            this->cylinder.dim.height = -this->cylinder.dim.height;
        }

        this->cylinder.dim.yShift = phi_f12 - this->actor.world.pos.y;

        if (this->stateFlags1 & PLAYER_STATE1_22) {
            this->cylinder.dim.height = this->cylinder.dim.height * 0.8f;
        }

        Collider_UpdateCylinder(&this->actor, &this->cylinder);

        if (!(this->stateFlags2 & PLAYER_STATE2_14)) {
            if (!(this->stateFlags1 & (PLAYER_STATE1_7 | PLAYER_STATE1_13 | PLAYER_STATE1_14 | PLAYER_STATE1_23))) {
                CollisionCheck_SetOC(play, &play->colChkCtx, &this->cylinder.base);
            }

            if (!(this->stateFlags1 & (PLAYER_STATE1_7 | PLAYER_STATE1_26)) && (this->invincibilityTimer <= 0)) {
                CollisionCheck_SetAC(play, &play->colChkCtx, &this->cylinder.base);

                if (this->invincibilityTimer < 0) {
                    CollisionCheck_SetAT(play, &play->colChkCtx, &this->cylinder.base);
                }
            }
        }

        AnimationContext_SetNextQueue(play);
    }

    Math_Vec3f_Copy(&this->actor.home.pos, &this->actor.world.pos);
    Math_Vec3f_Copy(&this->unk_A88, &this->bodyPartsPos[PLAYER_BODYPART_WAIST]);

    if (this->stateFlags1 & (PLAYER_STATE1_7 | PLAYER_STATE1_28 | PLAYER_STATE1_29)) {
        this->actor.colChkInfo.mass = MASS_IMMOVABLE;
    } else {
        this->actor.colChkInfo.mass = 50;
    }

    this->stateFlags3 &= ~PLAYER_STATE3_2;

    Collider_ResetCylinderAC(play, &this->cylinder.base);

    Collider_ResetQuadAT(play, &this->meleeWeaponQuads[0].base);
    Collider_ResetQuadAT(play, &this->meleeWeaponQuads[1].base);

    Collider_ResetQuadAC(play, &this->shieldQuad.base);
    Collider_ResetQuadAT(play, &this->shieldQuad.base);
}

static Vec3f D_80854838 = { 0.0f, 0.0f, -30.0f };

void Player_Update(Actor* thisx, PlayState* play) {
    static Vec3f sDogSpawnPos;
    Player* this = (Player*)thisx;
    s32 dogParams;
    s32 pad;
    Input sp44;
    Actor* dog;

    if (func_8084FCAC(this, play)) {
        if (gSaveContext.dogParams < 0) {
            if (Object_GetIndex(&play->objectCtx, OBJECT_DOG) < 0) {
                gSaveContext.dogParams = 0;
            } else {
                gSaveContext.dogParams &= 0x7FFF;
                func_808395DC(this, &this->actor.world.pos, &D_80854838, &sDogSpawnPos);
                dogParams = gSaveContext.dogParams;

                dog = Actor_Spawn(&play->actorCtx, play, ACTOR_EN_DOG, sDogSpawnPos.x, sDogSpawnPos.y, sDogSpawnPos.z,
                                  0, this->actor.shape.rot.y, 0, dogParams | 0x8000);
                if (dog != NULL) {
                    dog->room = 0;
                }
            }
        }

        if ((this->interactRangeActor != NULL) && (this->interactRangeActor->update == NULL)) {
            this->interactRangeActor = NULL;
        }

        if ((this->heldActor != NULL) && (this->heldActor->update == NULL)) {
            func_808323B4(play, this);
        }

        if (this->stateFlags1 & (PLAYER_STATE1_5 | PLAYER_STATE1_29)) {
            bzero(&sp44, sizeof(sp44));
        } else {
            sp44 = play->state.input[0];
            if (this->unk_88E != 0) {
                sp44.cur.button &= ~(BTN_A | BTN_B | BTN_CUP);
                sp44.press.button &= ~(BTN_A | BTN_B | BTN_CUP);
            }
        }

        Player_UpdateCommon(this, play, &sp44);
    }

    MREG(52) = this->actor.world.pos.x;
    MREG(53) = this->actor.world.pos.y;
    MREG(54) = this->actor.world.pos.z;
    MREG(55) = this->actor.world.rot.y;
}

static struct_80858AC8 D_80858AC8;
static Vec3s D_80858AD8[25];

static Gfx* sMaskDlists[PLAYER_MASK_MAX - 1] = {
    gLinkChildKeatonMaskDL, gLinkChildSkullMaskDL, gLinkChildSpookyMaskDL, gLinkChildBunnyHoodDL,
    gLinkChildGoronMaskDL,  gLinkChildZoraMaskDL,  gLinkChildGerudoMaskDL, gLinkChildMaskOfTruthDL,
};

static Vec3s D_80854864 = { 0, 0, 0 };

void Player_DrawGameplay(PlayState* play, Player* this, s32 lod, Gfx* cullDList, OverrideLimbDrawOpa overrideLimbDraw) {
    static s32 D_8085486C = 255;

    OPEN_DISPS(play->state.gfxCtx, "../z_player.c", 19228);

    gSPSegment(POLY_OPA_DISP++, 0x0C, cullDList);
    gSPSegment(POLY_XLU_DISP++, 0x0C, cullDList);

    Player_DrawImpl(play, this->skelAnime.skeleton, this->skelAnime.jointTable, this->skelAnime.dListCount, lod,
                    this->currentTunic, this->currentBoots, this->actor.shape.face, overrideLimbDraw,
                    Player_PostLimbDrawGameplay, this);

    if ((overrideLimbDraw == Player_OverrideLimbDrawGameplayDefault) && (this->currentMask != PLAYER_MASK_NONE)) {
        Mtx* sp70 = Graph_Alloc(play->state.gfxCtx, 2 * sizeof(Mtx));

        if (this->currentMask == PLAYER_MASK_BUNNY) {
            Vec3s sp68;

            gSPSegment(POLY_OPA_DISP++, 0x0B, sp70);

            sp68.x = D_80858AC8.unk_02 + 0x3E2;
            sp68.y = D_80858AC8.unk_04 + 0xDBE;
            sp68.z = D_80858AC8.unk_00 - 0x348A;
            Matrix_SetTranslateRotateYXZ(97.0f, -1203.0f, -240.0f, &sp68);
            Matrix_ToMtx(sp70++, "../z_player.c", 19273);

            sp68.x = D_80858AC8.unk_02 - 0x3E2;
            sp68.y = -0xDBE - D_80858AC8.unk_04;
            sp68.z = D_80858AC8.unk_00 - 0x348A;
            Matrix_SetTranslateRotateYXZ(97.0f, -1203.0f, 240.0f, &sp68);
            Matrix_ToMtx(sp70, "../z_player.c", 19279);
        }

        gSPDisplayList(POLY_OPA_DISP++, sMaskDlists[this->currentMask - 1]);
    }

    if ((this->currentBoots == PLAYER_BOOTS_HOVER) && !(this->actor.bgCheckFlags & BGCHECKFLAG_GROUND) &&
        !(this->stateFlags1 & PLAYER_STATE1_23) && (this->hoverBootsTimer != 0)) {
        s32 sp5C;
        s32 hoverBootsTimer = this->hoverBootsTimer;

        if (this->hoverBootsTimer < 19) {
            if (hoverBootsTimer >= 15) {
                D_8085486C = (19 - hoverBootsTimer) * 51.0f;
            } else if (hoverBootsTimer < 19) {
                sp5C = hoverBootsTimer;

                if (sp5C > 9) {
                    sp5C = 9;
                }

                D_8085486C = (-sp5C * 4) + 36;
                D_8085486C = D_8085486C * D_8085486C;
                D_8085486C = (s32)((Math_CosS(D_8085486C) * 100.0f) + 100.0f) + 55.0f;
                D_8085486C = D_8085486C * (sp5C * (1.0f / 9.0f));
            }

            Matrix_SetTranslateRotateYXZ(this->actor.world.pos.x, this->actor.world.pos.y + 2.0f,
                                         this->actor.world.pos.z, &D_80854864);
            Matrix_Scale(4.0f, 4.0f, 4.0f, MTXMODE_APPLY);

            gSPMatrix(POLY_XLU_DISP++, Matrix_NewMtx(play->state.gfxCtx, "../z_player.c", 19317),
                      G_MTX_NOPUSH | G_MTX_LOAD | G_MTX_MODELVIEW);
            gSPSegment(POLY_XLU_DISP++, 0x08,
                       Gfx_TwoTexScroll(play->state.gfxCtx, G_TX_RENDERTILE, 0, 0, 16, 32, 1, 0,
                                        (play->gameplayFrames * -15) % 128, 16, 32));
            gDPSetPrimColor(POLY_XLU_DISP++, 0x80, 0x80, 255, 255, 255, D_8085486C);
            gDPSetEnvColor(POLY_XLU_DISP++, 120, 90, 30, 128);
            gSPDisplayList(POLY_XLU_DISP++, gHoverBootsCircleDL);
        }
    }

    CLOSE_DISPS(play->state.gfxCtx, "../z_player.c", 19328);
}

void Player_Draw(Actor* thisx, PlayState* play2) {
    PlayState* play = play2;
    Player* this = (Player*)thisx;

    OPEN_DISPS(play->state.gfxCtx, "../z_player.c", 19346);

    if (!(this->stateFlags2 & PLAYER_STATE2_29)) {
        OverrideLimbDrawOpa overrideLimbDraw = Player_OverrideLimbDrawGameplayDefault;
        s32 lod;
        s32 pad;

        if ((this->csMode != 0) || (func_8008E9C4(this) && 0) || (this->actor.projectedPos.z < 160.0f)) {
            lod = 0;
        } else {
            lod = 1;
        }

        func_80093C80(play);
        Gfx_SetupDL_25Xlu(play->state.gfxCtx);

        if (this->invincibilityTimer > 0) {
            this->unk_88F += CLAMP(50 - this->invincibilityTimer, 8, 40);
            POLY_OPA_DISP =
                Gfx_SetFog2(POLY_OPA_DISP, 255, 0, 0, 0, 0, 4000 - (s32)(Math_CosS(this->unk_88F * 256) * 2000.0f));
        }

        func_8002EBCC(&this->actor, play, 0);
        func_8002ED80(&this->actor, play, 0);

        if (this->unk_6AD != 0) {
            Vec3f projectedHeadPos;

            SkinMatrix_Vec3fMtxFMultXYZ(&play->viewProjectionMtxF, &this->actor.focus.pos, &projectedHeadPos);
            if (projectedHeadPos.z < -4.0f) {
                overrideLimbDraw = Player_OverrideLimbDrawGameplayFirstPerson;
            }
        } else if (this->stateFlags2 & PLAYER_STATE2_18) {
            if (this->actor.projectedPos.z < 0.0f) {
                overrideLimbDraw = Player_OverrideLimbDrawGameplay_80090440;
            }
        }

        if (this->stateFlags2 & PLAYER_STATE2_26) {
            f32 sp78 = BINANG_TO_RAD_ALT2((u16)(play->gameplayFrames * 600));
            f32 sp74 = BINANG_TO_RAD_ALT2((u16)(play->gameplayFrames * 1000));

            Matrix_Push();
            this->actor.scale.y = -this->actor.scale.y;
            Matrix_SetTranslateRotateYXZ(
                this->actor.world.pos.x,
                (this->actor.floorHeight + (this->actor.floorHeight - this->actor.world.pos.y)) +
                    (this->actor.shape.yOffset * this->actor.scale.y),
                this->actor.world.pos.z, &this->actor.shape.rot);
            Matrix_Scale(this->actor.scale.x, this->actor.scale.y, this->actor.scale.z, MTXMODE_APPLY);
            Matrix_RotateX(sp78, MTXMODE_APPLY);
            Matrix_RotateY(sp74, MTXMODE_APPLY);
            Matrix_Scale(1.1f, 0.95f, 1.05f, MTXMODE_APPLY);
            Matrix_RotateY(-sp74, MTXMODE_APPLY);
            Matrix_RotateX(-sp78, MTXMODE_APPLY);
            Player_DrawGameplay(play, this, lod, gCullFrontDList, overrideLimbDraw);
            this->actor.scale.y = -this->actor.scale.y;
            Matrix_Pop();
        }

        gSPClearGeometryMode(POLY_OPA_DISP++, G_CULL_BOTH);
        gSPClearGeometryMode(POLY_XLU_DISP++, G_CULL_BOTH);

        Player_DrawGameplay(play, this, lod, gCullBackDList, overrideLimbDraw);

        if (this->invincibilityTimer > 0) {
            POLY_OPA_DISP = Play_SetFog(play, POLY_OPA_DISP);
        }

        if (this->stateFlags2 & PLAYER_STATE2_14) {
            f32 scale = (this->unk_84F >> 1) * 22.0f;

            gSPSegment(POLY_XLU_DISP++, 0x08,
                       Gfx_TwoTexScroll(play->state.gfxCtx, G_TX_RENDERTILE, 0, (0 - play->gameplayFrames) % 128, 32,
                                        32, 1, 0, (play->gameplayFrames * -2) % 128, 32, 32));

            Matrix_Scale(scale, scale, scale, MTXMODE_APPLY);
            gSPMatrix(POLY_XLU_DISP++, Matrix_NewMtx(play->state.gfxCtx, "../z_player.c", 19459),
                      G_MTX_NOPUSH | G_MTX_LOAD | G_MTX_MODELVIEW);
            gDPSetEnvColor(POLY_XLU_DISP++, 0, 50, 100, 255);
            gSPDisplayList(POLY_XLU_DISP++, gEffIceFragment3DL);
        }

        if (this->unk_862 > 0) {
            Player_DrawGetItem(play, this);
        }
    }

    CLOSE_DISPS(play->state.gfxCtx, "../z_player.c", 19473);
}

void Player_Destroy(Actor* thisx, PlayState* play) {
    Player* this = (Player*)thisx;

    Effect_Delete(play, this->meleeWeaponEffectIndex);

    Collider_DestroyCylinder(play, &this->cylinder);
    Collider_DestroyQuad(play, &this->meleeWeaponQuads[0]);
    Collider_DestroyQuad(play, &this->meleeWeaponQuads[1]);
    Collider_DestroyQuad(play, &this->shieldQuad);

    Magic_Reset(play);

    gSaveContext.linkAge = play->linkAgeOnLoad;
}

s16 func_8084ABD8(PlayState* play, Player* this, s32 arg2, s16 arg3) {
    s32 temp1;
    s16 temp2;
    s16 temp3;

    if (!func_8002DD78(this) && !func_808334B4(this) && (arg2 == 0)) {
        temp2 = sControlInput->rel.stick_y * 240.0f;
        Math_SmoothStepToS(&this->actor.focus.rot.x, temp2, 14, 4000, 30);

        temp2 = sControlInput->rel.stick_x * -16.0f;
        temp2 = CLAMP(temp2, -3000, 3000);
        this->actor.focus.rot.y += temp2;
    } else {
        temp1 = (this->stateFlags1 & PLAYER_STATE1_23) ? 3500 : 14000;
        temp3 = ((sControlInput->rel.stick_y >= 0) ? 1 : -1) *
                (s32)((1.0f - Math_CosS(sControlInput->rel.stick_y * 200)) * 1500.0f);
        this->actor.focus.rot.x += temp3;
        this->actor.focus.rot.x = CLAMP(this->actor.focus.rot.x, -temp1, temp1);

        temp1 = 19114;
        temp2 = this->actor.focus.rot.y - this->actor.shape.rot.y;
        temp3 = ((sControlInput->rel.stick_x >= 0) ? 1 : -1) *
                (s32)((1.0f - Math_CosS(sControlInput->rel.stick_x * 200)) * -1500.0f);
        temp2 += temp3;
        this->actor.focus.rot.y = CLAMP(temp2, -temp1, temp1) + this->actor.shape.rot.y;
    }

    this->unk_6AE |= 2;
    return func_80836AB8(this, (play->shootingGalleryStatus != 0) || func_8002DD78(this) || func_808334B4(this)) - arg3;
}

void func_8084AEEC(Player* this, f32* arg1, f32 arg2, s16 arg3) {
    f32 temp1;
    f32 temp2;

    temp1 = this->skelAnime.curFrame - 10.0f;

    temp2 = (R_RUN_SPEED_LIMIT / 100.0f) * 0.8f;
    if (*arg1 > temp2) {
        *arg1 = temp2;
    }

    if ((0.0f < temp1) && (temp1 < 10.0f)) {
        temp1 *= 6.0f;
    } else {
        temp1 = 0.0f;
        arg2 = 0.0f;
    }

    Math_AsymStepToF(arg1, arg2 * 0.8f, temp1, (fabsf(*arg1) * 0.02f) + 0.05f);
    Math_ScaledStepToS(&this->currentYaw, arg3, 1600);
}

void func_8084B000(Player* this) {
    f32 phi_f18;
    f32 phi_f16;
    f32 phi_f14;
    f32 yDistToWater;

    phi_f14 = -5.0f;

    phi_f16 = this->ageProperties->unk_28;
    if (this->actor.velocity.y < 0.0f) {
        phi_f16 += 1.0f;
    }

    if (this->actor.yDistToWater < phi_f16) {
        if (this->actor.velocity.y <= 0.0f) {
            phi_f16 = 0.0f;
        } else {
            phi_f16 = this->actor.velocity.y * 0.5f;
        }
        phi_f18 = -0.1f - phi_f16;
    } else {
        if (!(this->stateFlags1 & PLAYER_STATE1_7) && (this->currentBoots == PLAYER_BOOTS_IRON) &&
            (this->actor.velocity.y >= -3.0f)) {
            phi_f18 = -0.2f;
        } else {
            phi_f14 = 2.0f;
            if (this->actor.velocity.y >= 0.0f) {
                phi_f16 = 0.0f;
            } else {
                phi_f16 = this->actor.velocity.y * -0.3f;
            }
            phi_f18 = phi_f16 + 0.1f;
        }

        yDistToWater = this->actor.yDistToWater;
        if (yDistToWater > 100.0f) {
            this->stateFlags2 |= PLAYER_STATE2_10;
        }
    }

    this->actor.velocity.y += phi_f18;

    if (((this->actor.velocity.y - phi_f14) * phi_f18) > 0) {
        this->actor.velocity.y = phi_f14;
    }

    this->actor.gravity = 0.0f;
}

void func_8084B158(PlayState* play, Player* this, Input* input, f32 arg3) {
    f32 temp;

    if ((input != NULL) && CHECK_BTN_ANY(input->press.button, BTN_A | BTN_B)) {
        temp = 1.0f;
    } else {
        temp = 0.5f;
    }

    temp *= arg3;

    if (temp < 1.0f) {
        temp = 1.0f;
    }

    this->skelAnime.playSpeed = temp;
    LinkAnimation_Update(play, &this->skelAnime);
}

void func_8084B1D8(Player* this, PlayState* play) {
    if (this->stateFlags1 & PLAYER_STATE1_27) {
        func_8084B000(this);
        func_8084AEEC(this, &this->linearVelocity, 0, this->actor.shape.rot.y);
    } else {
        func_8083721C(this);
    }

    if ((this->unk_6AD == 2) && (func_8002DD6C(this) || func_808332E4(this))) {
        func_80836670(this, play);
    }

    if ((this->csMode != 0) || (this->unk_6AD == 0) || (this->unk_6AD >= 4) || func_80833B54(this) ||
        (this->unk_664 != NULL) || !func_8083AD4C(play, this) ||
        (((this->unk_6AD == 2) && (CHECK_BTN_ANY(sControlInput->press.button, BTN_A | BTN_B | BTN_R) ||
                                   func_80833B2C(this) || (!func_8002DD78(this) && !func_808334B4(this)))) ||
         ((this->unk_6AD == 1) &&
          CHECK_BTN_ANY(sControlInput->press.button,
                        BTN_A | BTN_B | BTN_R | BTN_CUP | BTN_CLEFT | BTN_CRIGHT | BTN_CDOWN)))) {
        func_8083C148(this, play);
        func_80078884(NA_SE_SY_CAMERA_ZOOM_UP);
    } else if ((DECR(this->unk_850) == 0) || (this->unk_6AD != 2)) {
        if (func_8008F128(this)) {
            this->unk_6AE |= 0x43;
        } else {
            this->actor.shape.rot.y = func_8084ABD8(play, this, 0, 0);
        }
    }

    this->currentYaw = this->actor.shape.rot.y;
}

s32 func_8084B3CC(PlayState* play, Player* this) {
    if (play->shootingGalleryStatus != 0) {
        func_80832564(play, this);
        func_80835C58(play, this, func_8084FA54, 0);

        if (!func_8002DD6C(this) || Player_HoldsHookshot(this)) {
            func_80835F44(play, this, 3);
        }

        this->stateFlags1 |= PLAYER_STATE1_20;
        func_80832264(play, this, func_80833338(this));
        func_80832210(this);
        func_8083B010(this);
        return 1;
    }

    return 0;
}

void func_8084B498(Player* this) {
    this->itemActionParam =
        (INV_CONTENT(ITEM_OCARINA_FAIRY) == ITEM_OCARINA_FAIRY) ? PLAYER_AP_OCARINA_FAIRY : PLAYER_AP_OCARINA_TIME;
}

s32 func_8084B4D4(PlayState* play, Player* this) {
    if (this->stateFlags3 & PLAYER_STATE3_5) {
        this->stateFlags3 &= ~PLAYER_STATE3_5;
        func_8084B498(this);
        this->unk_6AD = 4;
        func_8083B040(this, play);
        return 1;
    }

    return 0;
}

void func_8084B530(Player* this, PlayState* play) {
    this->stateFlags2 |= PLAYER_STATE2_5;
    func_80836670(this, play);

    if (Message_GetState(&play->msgCtx) == TEXT_STATE_CLOSING) {
        this->actor.flags &= ~ACTOR_FLAG_8;

        if (!CHECK_FLAG_ALL(this->targetActor->flags, ACTOR_FLAG_0 | ACTOR_FLAG_2)) {
            this->stateFlags2 &= ~PLAYER_STATE2_13;
        }

        func_8005B1A4(Play_GetCamera(play, CAM_ID_MAIN));

        if (!func_8084B4D4(play, this) && !func_8084B3CC(play, this) && !func_8083ADD4(play, this)) {
            if ((this->targetActor != this->interactRangeActor) || !func_8083E5A8(this, play)) {
                if (this->stateFlags1 & PLAYER_STATE1_23) {
                    s32 sp24 = this->unk_850;
                    func_8083A360(play, this);
                    this->unk_850 = sp24;
                } else if (func_808332B8(this)) {
                    func_80838F18(play, this);
                } else {
                    func_80853080(this, play);
                }
            }
        }

        this->unk_88E = 10;
        return;
    }

    if (this->stateFlags1 & PLAYER_STATE1_23) {
        func_8084CC98(this, play);
    } else if (func_808332B8(this)) {
        func_8084D610(this, play);
    } else if (!func_8008E9C4(this) && LinkAnimation_Update(play, &this->skelAnime)) {
        if (this->skelAnime.moveFlags != 0) {
            func_80832DBC(this);
            if ((this->targetActor->category == ACTORCAT_NPC) &&
                (this->heldItemActionParam != PLAYER_AP_FISHING_POLE)) {
                func_808322D0(play, this, &gPlayerAnim_0031A0);
            } else {
                func_80832284(play, this, func_80833338(this));
            }
        } else {
            func_808322A4(play, this, &gPlayerAnim_0031A8);
        }
    }

    if (this->unk_664 != NULL) {
        this->currentYaw = this->actor.shape.rot.y = func_8083DB98(this, 0);
    }
}

void func_8084B78C(Player* this, PlayState* play) {
    f32 sp34;
    s16 sp32;
    s32 temp;

    this->stateFlags2 |= PLAYER_STATE2_0 | PLAYER_STATE2_6 | PLAYER_STATE2_8;
    func_8083F524(play, this);

    if (LinkAnimation_Update(play, &this->skelAnime)) {
        if (!func_8083F9D0(play, this)) {
            func_80837268(this, &sp34, &sp32, 0.0f, play);
            temp = func_8083FFB8(this, &sp34, &sp32);
            if (temp > 0) {
                func_8083FAB8(this, play);
            } else if (temp < 0) {
                func_8083FB14(this, play);
            }
        }
    }
}

void func_8084B840(PlayState* play, Player* this, f32 arg2) {
    if (this->actor.wallBgId != BGCHECK_SCENE) {
        DynaPolyActor* dynaPolyActor = DynaPoly_GetActor(&play->colCtx, this->actor.wallBgId);

        if (dynaPolyActor != NULL) {
            func_8002DFA4(dynaPolyActor, arg2, this->actor.world.rot.y);
        }
    }
}

static struct_80832924 D_80854870[] = {
    { NA_SE_PL_SLIP, 0x1003 },
    { NA_SE_PL_SLIP, -0x1015 },
};

void func_8084B898(Player* this, PlayState* play) {
    f32 sp34;
    s16 sp32;
    s32 temp;

    this->stateFlags2 |= PLAYER_STATE2_0 | PLAYER_STATE2_6 | PLAYER_STATE2_8;

    if (func_80832CB0(play, this, &gPlayerAnim_003108)) {
        this->unk_850 = 1;
    } else if (this->unk_850 == 0) {
        if (LinkAnimation_OnFrame(&this->skelAnime, 11.0f)) {
            func_80832698(this, NA_SE_VO_LI_PUSH);
        }
    }

    func_80832924(this, D_80854870);
    func_8083F524(play, this);

    if (!func_8083F9D0(play, this)) {
        func_80837268(this, &sp34, &sp32, 0.0f, play);
        temp = func_8083FFB8(this, &sp34, &sp32);
        if (temp < 0) {
            func_8083FB14(this, play);
        } else if (temp == 0) {
            func_8083F72C(this, &gPlayerAnim_0030E0, play);
        } else {
            this->stateFlags2 |= PLAYER_STATE2_4;
        }
    }

    if (this->stateFlags2 & PLAYER_STATE2_4) {
        func_8084B840(play, this, 2.0f);
        this->linearVelocity = 2.0f;
    }
}

static struct_80832924 D_80854878[] = {
    { NA_SE_PL_SLIP, 0x1004 },
    { NA_SE_PL_SLIP, -0x1018 },
};

static Vec3f D_80854880 = { 0.0f, 26.0f, -40.0f };

void func_8084B9E4(Player* this, PlayState* play) {
    LinkAnimationHeader* anim;
    f32 sp70;
    s16 sp6E;
    s32 temp1;
    Vec3f sp5C;
    f32 temp2;
    CollisionPoly* sp54;
    s32 sp50;
    Vec3f sp44;
    Vec3f sp38;

    anim = GET_PLAYER_ANIM(PLAYER_ANIMGROUP_36, this->modelAnimType);
    this->stateFlags2 |= PLAYER_STATE2_0 | PLAYER_STATE2_6 | PLAYER_STATE2_8;

    if (func_80832CB0(play, this, anim)) {
        this->unk_850 = 1;
    } else {
        if (this->unk_850 == 0) {
            if (LinkAnimation_OnFrame(&this->skelAnime, 11.0f)) {
                func_80832698(this, NA_SE_VO_LI_PUSH);
            }
        } else {
            func_80832924(this, D_80854878);
        }
    }

    func_8083F524(play, this);

    if (!func_8083F9D0(play, this)) {
        func_80837268(this, &sp70, &sp6E, 0.0f, play);
        temp1 = func_8083FFB8(this, &sp70, &sp6E);
        if (temp1 > 0) {
            func_8083FAB8(this, play);
        } else if (temp1 == 0) {
            func_8083F72C(this, GET_PLAYER_ANIM(PLAYER_ANIMGROUP_37, this->modelAnimType), play);
        } else {
            this->stateFlags2 |= PLAYER_STATE2_4;
        }
    }

    if (this->stateFlags2 & PLAYER_STATE2_4) {
        temp2 = func_8083973C(play, this, &D_80854880, &sp5C) - this->actor.world.pos.y;
        if (fabsf(temp2) < 20.0f) {
            sp44.x = this->actor.world.pos.x;
            sp44.z = this->actor.world.pos.z;
            sp44.y = sp5C.y;
            if (!BgCheck_EntityLineTest1(&play->colCtx, &sp44, &sp5C, &sp38, &sp54, true, false, false, true, &sp50)) {
                func_8084B840(play, this, -2.0f);
                return;
            }
        }
        this->stateFlags2 &= ~PLAYER_STATE2_4;
    }
}

void func_8084BBE4(Player* this, PlayState* play) {
    f32 sp3C;
    s16 sp3A;
    LinkAnimationHeader* anim;
    f32 temp;

    this->stateFlags2 |= PLAYER_STATE2_6;

    if (LinkAnimation_Update(play, &this->skelAnime)) {
        // clang-format off
        anim = (this->unk_84F > 0) ? &gPlayerAnim_002F28 : GET_PLAYER_ANIM(PLAYER_ANIMGROUP_40, this->modelAnimType); func_80832284(play, this, anim);
        // clang-format on
    } else if (this->unk_84F == 0) {
        if (this->skelAnime.animation == &gPlayerAnim_002F10) {
            temp = 11.0f;
        } else {
            temp = 1.0f;
        }

        if (LinkAnimation_OnFrame(&this->skelAnime, temp)) {
            func_80832770(this, NA_SE_PL_WALK_GROUND);
            if (this->skelAnime.animation == &gPlayerAnim_002F10) {
                this->unk_84F = 1;
            } else {
                this->unk_84F = -1;
            }
        }
    }

    Math_ScaledStepToS(&this->actor.shape.rot.y, this->currentYaw, 0x800);

    if (this->unk_84F != 0) {
        func_80837268(this, &sp3C, &sp3A, 0.0f, play);
        if (this->unk_847[this->unk_846] >= 0) {
            if (this->unk_84F > 0) {
                anim = GET_PLAYER_ANIM(PLAYER_ANIMGROUP_38, this->modelAnimType);
            } else {
                anim = GET_PLAYER_ANIM(PLAYER_ANIMGROUP_41, this->modelAnimType);
            }
            func_8083A9B8(this, anim, play);
            return;
        }

        if (CHECK_BTN_ALL(sControlInput->cur.button, BTN_A) || (this->actor.shape.feetFloorFlag != 0)) {
            func_80837B60(this);
            if (this->unk_84F < 0) {
                this->linearVelocity = -0.8f;
            } else {
                this->linearVelocity = 0.8f;
            }
            func_80837B9C(this, play);
            this->stateFlags1 &= ~(PLAYER_STATE1_13 | PLAYER_STATE1_14);
        }
    }
}

void func_8084BDFC(Player* this, PlayState* play) {
    this->stateFlags2 |= PLAYER_STATE2_6;

    if (LinkAnimation_Update(play, &this->skelAnime)) {
        func_80832E48(this, 1);
        func_8083C0E8(this, play);
        return;
    }

    if (LinkAnimation_OnFrame(&this->skelAnime, this->skelAnime.endFrame - 6.0f)) {
        func_808328A0(this);
    } else if (LinkAnimation_OnFrame(&this->skelAnime, this->skelAnime.endFrame - 34.0f)) {
        this->stateFlags1 &= ~(PLAYER_STATE1_13 | PLAYER_STATE1_14);
        func_8002F7DC(&this->actor, NA_SE_PL_CLIMB_CLIFF);
        func_80832698(this, NA_SE_VO_LI_CLIMB_END);
    }
}

void func_8084BEE4(Player* this) {
    func_8002F7DC(&this->actor, (this->unk_84F != 0) ? NA_SE_PL_WALK_WALL : NA_SE_PL_WALK_LADDER);
}

void func_8084BF1C(Player* this, PlayState* play) {
    static Vec3f D_8085488C = { 0.0f, 0.0f, 26.0f };
    s32 sp84;
    s32 sp80;
    f32 phi_f0;
    f32 phi_f2;
    Vec3f sp6C;
    s32 sp68;
    Vec3f sp5C;
    f32 temp_f0;
    LinkAnimationHeader* anim1;
    LinkAnimationHeader* anim2;

    sp84 = sControlInput->rel.stick_y;
    sp80 = sControlInput->rel.stick_x;

    this->fallStartHeight = this->actor.world.pos.y;
    this->stateFlags2 |= PLAYER_STATE2_6;

    if ((this->unk_84F != 0) && (ABS(sp84) < ABS(sp80))) {
        phi_f0 = ABS(sp80) * 0.0325f;
        sp84 = 0;
    } else {
        phi_f0 = ABS(sp84) * 0.05f;
        sp80 = 0;
    }

    if (phi_f0 < 1.0f) {
        phi_f0 = 1.0f;
    } else if (phi_f0 > 3.35f) {
        phi_f0 = 3.35f;
    }

    if (this->skelAnime.playSpeed >= 0.0f) {
        phi_f2 = 1.0f;
    } else {
        phi_f2 = -1.0f;
    }

    this->skelAnime.playSpeed = phi_f2 * phi_f0;

    if (this->unk_850 >= 0) {
        if ((this->actor.wallPoly != NULL) && (this->actor.wallBgId != BGCHECK_SCENE)) {
            DynaPolyActor* wallPolyActor = DynaPoly_GetActor(&play->colCtx, this->actor.wallBgId);
            if (wallPolyActor != NULL) {
                Math_Vec3f_Diff(&wallPolyActor->actor.world.pos, &wallPolyActor->actor.prevPos, &sp6C);
                Math_Vec3f_Sum(&this->actor.world.pos, &sp6C, &this->actor.world.pos);
            }
        }

        Actor_UpdateBgCheckInfo(play, &this->actor, 26.0f, 6.0f, this->ageProperties->unk_00,
                                UPDBGCHECKINFO_FLAG_0 | UPDBGCHECKINFO_FLAG_1 | UPDBGCHECKINFO_FLAG_2);
        func_8083F360(play, this, 26.0f, this->ageProperties->unk_3C, 50.0f, -20.0f);
    }

    if ((this->unk_850 < 0) || !func_8083FBC0(this, play)) {
        if (LinkAnimation_Update(play, &this->skelAnime) != 0) {
            if (this->unk_850 < 0) {
                this->unk_850 = ABS(this->unk_850) & 1;
                return;
            }

            if (sp84 != 0) {
                sp68 = this->unk_84F + this->unk_850;

                if (sp84 > 0) {
                    D_8085488C.y = this->ageProperties->unk_40;
                    temp_f0 = func_8083973C(play, this, &D_8085488C, &sp5C);

                    if (this->actor.world.pos.y < temp_f0) {
                        if (this->unk_84F != 0) {
                            this->actor.world.pos.y = temp_f0;
                            this->stateFlags1 &= ~PLAYER_STATE1_21;
                            func_8083A5C4(play, this, this->actor.wallPoly, this->ageProperties->unk_3C,
                                          &gPlayerAnim_003000);
                            this->currentYaw += 0x8000;
                            this->actor.shape.rot.y = this->currentYaw;
                            func_8083A9B8(this, &gPlayerAnim_003000, play);
                            this->stateFlags1 |= PLAYER_STATE1_14;
                        } else {
                            func_8083F070(this, this->ageProperties->unk_CC[this->unk_850], play);
                        }
                    } else {
                        this->skelAnime.prevTransl = this->ageProperties->unk_4A[sp68];
                        func_80832264(play, this, this->ageProperties->unk_AC[sp68]);
                    }
                } else {
                    if ((this->actor.world.pos.y - this->actor.floorHeight) < 15.0f) {
                        if (this->unk_84F != 0) {
                            func_8083FB7C(this, play);
                        } else {
                            if (this->unk_850 != 0) {
                                this->skelAnime.prevTransl = this->ageProperties->unk_44;
                            }
                            func_8083F070(this, this->ageProperties->unk_C4[this->unk_850], play);
                            this->unk_850 = 1;
                        }
                    } else {
                        sp68 ^= 1;
                        this->skelAnime.prevTransl = this->ageProperties->unk_62[sp68];
                        anim1 = this->ageProperties->unk_AC[sp68];
                        LinkAnimation_Change(play, &this->skelAnime, anim1, -1.0f, Animation_GetLastFrame(anim1), 0.0f,
                                             ANIMMODE_ONCE, 0.0f);
                    }
                }
                this->unk_850 ^= 1;
            } else {
                if ((this->unk_84F != 0) && (sp80 != 0)) {
                    anim2 = this->ageProperties->unk_BC[this->unk_850];

                    if (sp80 > 0) {
                        this->skelAnime.prevTransl = this->ageProperties->unk_7A[this->unk_850];
                        func_80832264(play, this, anim2);
                    } else {
                        this->skelAnime.prevTransl = this->ageProperties->unk_86[this->unk_850];
                        LinkAnimation_Change(play, &this->skelAnime, anim2, -1.0f, Animation_GetLastFrame(anim2), 0.0f,
                                             ANIMMODE_ONCE, 0.0f);
                    }
                } else {
                    this->stateFlags2 |= PLAYER_STATE2_12;
                }
            }

            return;
        }
    }

    if (this->unk_850 < 0) {
        if (((this->unk_850 == -2) &&
             (LinkAnimation_OnFrame(&this->skelAnime, 14.0f) || LinkAnimation_OnFrame(&this->skelAnime, 29.0f))) ||
            ((this->unk_850 == -4) &&
             (LinkAnimation_OnFrame(&this->skelAnime, 22.0f) || LinkAnimation_OnFrame(&this->skelAnime, 35.0f) ||
              LinkAnimation_OnFrame(&this->skelAnime, 49.0f) || LinkAnimation_OnFrame(&this->skelAnime, 55.0f)))) {
            func_8084BEE4(this);
        }
        return;
    }

    if (LinkAnimation_OnFrame(&this->skelAnime, (this->skelAnime.playSpeed > 0.0f) ? 20.0f : 0.0f)) {
        func_8084BEE4(this);
    }
}

static f32 D_80854898[] = { 10.0f, 20.0f };
static f32 D_808548A0[] = { 40.0f, 50.0f };

static struct_80832924 D_808548A8[] = {
    { NA_SE_PL_WALK_LADDER, 0x80A },
    { NA_SE_PL_WALK_LADDER, 0x814 },
    { NA_SE_PL_WALK_LADDER, -0x81E },
};

void func_8084C5F8(Player* this, PlayState* play) {
    s32 temp;
    f32* sp38;
    CollisionPoly* sp34;
    s32 sp30;
    Vec3f sp24;

    this->stateFlags2 |= PLAYER_STATE2_6;

    temp = func_808374A0(play, this, &this->skelAnime, 4.0f);

    if (temp == 0) {
        this->stateFlags1 &= ~PLAYER_STATE1_21;
        return;
    }

    if ((temp > 0) || LinkAnimation_Update(play, &this->skelAnime)) {
        func_8083C0E8(this, play);
        this->stateFlags1 &= ~PLAYER_STATE1_21;
        return;
    }

    sp38 = D_80854898;

    if (this->unk_850 != 0) {
        func_80832924(this, D_808548A8);
        sp38 = D_808548A0;
    }

    if (LinkAnimation_OnFrame(&this->skelAnime, sp38[0]) || LinkAnimation_OnFrame(&this->skelAnime, sp38[1])) {
        sp24.x = this->actor.world.pos.x;
        sp24.y = this->actor.world.pos.y + 20.0f;
        sp24.z = this->actor.world.pos.z;
        if (BgCheck_EntityRaycastFloor3(&play->colCtx, &sp34, &sp30, &sp24) != 0.0f) {
            this->unk_89E = SurfaceType_GetSfxType(&play->colCtx, sp34, sp30);
            func_808328A0(this);
        }
    }
}

static struct_80832924 D_808548B4[] = {
    { 0, 0x3028 }, { 0, 0x3030 }, { 0, 0x3038 }, { 0, 0x3040 },  { 0, 0x3048 },
    { 0, 0x3050 }, { 0, 0x3058 }, { 0, 0x3060 }, { 0, -0x3068 },
};

void func_8084C760(Player* this, PlayState* play) {
    this->stateFlags2 |= PLAYER_STATE2_6;

    if (LinkAnimation_Update(play, &this->skelAnime)) {
        if (!(this->stateFlags1 & PLAYER_STATE1_0)) {
            if (this->skelAnime.moveFlags != 0) {
                this->skelAnime.moveFlags = 0;
                return;
            }

            if (!func_8083F570(this, play)) {
                this->linearVelocity = sControlInput->rel.stick_y * 0.03f;
            }
        }
        return;
    }

    func_80832924(this, D_808548B4);
}

static struct_80832924 D_808548D8[] = {
    { 0, 0x300A }, { 0, 0x3012 }, { 0, 0x301A }, { 0, 0x3022 },  { 0, 0x3034 },
    { 0, 0x303C }, { 0, 0x3044 }, { 0, 0x304C }, { 0, -0x3054 },
};

void func_8084C81C(Player* this, PlayState* play) {
    this->stateFlags2 |= PLAYER_STATE2_6;

    if (LinkAnimation_Update(play, &this->skelAnime)) {
        func_8083C0E8(this, play);
        this->stateFlags2 &= ~PLAYER_STATE2_18;
        return;
    }

    func_80832924(this, D_808548D8);
}

static Vec3f D_808548FC[] = {
    { 40.0f, 0.0f, 0.0f },
    { -40.0f, 0.0f, 0.0f },
};

static Vec3f D_80854914[] = {
    { 60.0f, 20.0f, 0.0f },
    { -60.0f, 20.0f, 0.0f },
};

static Vec3f D_8085492C[] = {
    { 60.0f, -20.0f, 0.0f },
    { -60.0f, -20.0f, 0.0f },
};

s32 func_8084C89C(PlayState* play, Player* this, s32 arg2, f32* arg3) {
    EnHorse* rideActor = (EnHorse*)this->rideActor;
    f32 sp50;
    f32 sp4C;
    Vec3f sp40;
    Vec3f sp34;
    CollisionPoly* sp30;
    s32 sp2C;

    sp50 = rideActor->actor.world.pos.y + 20.0f;
    sp4C = rideActor->actor.world.pos.y - 20.0f;

    *arg3 = func_8083973C(play, this, &D_808548FC[arg2], &sp40);

    return (sp4C < *arg3) && (*arg3 < sp50) && !func_80839768(play, this, &D_80854914[arg2], &sp30, &sp2C, &sp34) &&
           !func_80839768(play, this, &D_8085492C[arg2], &sp30, &sp2C, &sp34);
}

s32 func_8084C9BC(Player* this, PlayState* play) {
    EnHorse* rideActor = (EnHorse*)this->rideActor;
    s32 sp38;
    f32 sp34;

    if (this->unk_850 < 0) {
        this->unk_850 = 99;
    } else {
        sp38 = (this->mountSide < 0) ? 0 : 1;
        if (!func_8084C89C(play, this, sp38, &sp34)) {
            sp38 ^= 1;
            if (!func_8084C89C(play, this, sp38, &sp34)) {
                return 0;
            } else {
                this->mountSide = -this->mountSide;
            }
        }

        if ((play->csCtx.state == CS_STATE_IDLE) && (play->transitionMode == TRANS_MODE_OFF) &&
            (EN_HORSE_CHECK_1(rideActor) || EN_HORSE_CHECK_4(rideActor))) {
            this->stateFlags2 |= PLAYER_STATE2_22;

            if (EN_HORSE_CHECK_1(rideActor) ||
                (EN_HORSE_CHECK_4(rideActor) && CHECK_BTN_ALL(sControlInput->press.button, BTN_A))) {
                rideActor->actor.child = NULL;
                func_80835DAC(play, this, func_8084D3E4, 0);
                this->unk_878 = sp34 - rideActor->actor.world.pos.y;
                func_80832264(play, this, (this->mountSide < 0) ? &gPlayerAnim_003390 : &gPlayerAnim_0033A0);
                return 1;
            }
        }
    }

    return 0;
}

void func_8084CBF4(Player* this, f32 arg1, f32 arg2) {
    f32 temp;
    f32 dir;

    if ((this->unk_878 != 0.0f) && (arg2 <= this->skelAnime.curFrame)) {
        if (arg1 < fabsf(this->unk_878)) {
            if (this->unk_878 >= 0.0f) {
                dir = 1;
            } else {
                dir = -1;
            }
            temp = dir * arg1;
        } else {
            temp = this->unk_878;
        }
        this->actor.world.pos.y += temp;
        this->unk_878 -= temp;
    }
}

static LinkAnimationHeader* D_80854944[] = {
    &gPlayerAnim_003370,
    &gPlayerAnim_003368,
    &gPlayerAnim_003380,
    &gPlayerAnim_003358,
    &gPlayerAnim_003338,
    &gPlayerAnim_003348,
    &gPlayerAnim_003350,
    NULL,
    NULL,
};

static LinkAnimationHeader* D_80854968[] = {
    &gPlayerAnim_003388,
    &gPlayerAnim_003388,
    &gPlayerAnim_003388,
    &gPlayerAnim_003360,
    &gPlayerAnim_003340,
    &gPlayerAnim_003340,
    &gPlayerAnim_003340,
    NULL,
    NULL,
};

static LinkAnimationHeader* D_8085498C[] = {
    &gPlayerAnim_0033C8,
    &gPlayerAnim_0033B8,
    &gPlayerAnim_0033C0,
};

static u8 D_80854998[2][2] = {
    { 32, 58 },
    { 25, 42 },
};

static Vec3s D_8085499C = { -69, 7146, -266 };

static struct_80832924 D_808549A4[] = {
    { NA_SE_PL_CALM_HIT, 0x830 }, { NA_SE_PL_CALM_HIT, 0x83A },  { NA_SE_PL_CALM_HIT, 0x844 },
    { NA_SE_PL_CALM_PAT, 0x85C }, { NA_SE_PL_CALM_PAT, 0x86E },  { NA_SE_PL_CALM_PAT, 0x87E },
    { NA_SE_PL_CALM_PAT, 0x884 }, { NA_SE_PL_CALM_PAT, -0x888 },
};

void func_8084CC98(Player* this, PlayState* play) {
    EnHorse* rideActor = (EnHorse*)this->rideActor;
    u8* arr;

    this->stateFlags2 |= PLAYER_STATE2_6;

    func_8084CBF4(this, 1.0f, 10.0f);

    if (this->unk_850 == 0) {
        if (LinkAnimation_Update(play, &this->skelAnime)) {
            this->skelAnime.animation = &gPlayerAnim_0033B8;
            this->unk_850 = 99;
            return;
        }

        arr = D_80854998[(this->mountSide < 0) ? 0 : 1];

        if (LinkAnimation_OnFrame(&this->skelAnime, arr[0])) {
            func_8002F7DC(&this->actor, NA_SE_PL_CLIMB_CLIFF);
            return;
        }

        if (LinkAnimation_OnFrame(&this->skelAnime, arr[1])) {
            func_8002DE74(play, this);
            func_8002F7DC(&this->actor, NA_SE_PL_SIT_ON_HORSE);
            return;
        }

        return;
    }

    func_8002DE74(play, this);
    this->skelAnime.prevTransl = D_8085499C;

    if ((rideActor->animationIdx != this->unk_850) && ((rideActor->animationIdx >= 2) || (this->unk_850 >= 2))) {
        if ((this->unk_850 = rideActor->animationIdx) < 2) {
            f32 rand = Rand_ZeroOne();
            s32 temp = 0;

            this->unk_850 = 1;

            if (rand < 0.1f) {
                temp = 2;
            } else if (rand < 0.2f) {
                temp = 1;
            }
            func_80832264(play, this, D_8085498C[temp]);
        } else {
            this->skelAnime.animation = D_80854944[this->unk_850 - 2];
            Animation_SetMorph(play, &this->skelAnime, 8.0f);
            if (this->unk_850 < 4) {
                func_80834644(play, this);
                this->unk_84F = 0;
            }
        }
    }

    if (this->unk_850 == 1) {
        if ((D_808535E0 != 0) || func_8083224C(play)) {
            func_80832264(play, this, &gPlayerAnim_0033C8);
        } else if (LinkAnimation_Update(play, &this->skelAnime)) {
            this->unk_850 = 99;
        } else if (this->skelAnime.animation == &gPlayerAnim_0033B8) {
            func_80832924(this, D_808549A4);
        }
    } else {
        this->skelAnime.curFrame = rideActor->curFrame;
        LinkAnimation_AnimateFrame(play, &this->skelAnime);
    }

    AnimationContext_SetCopyAll(play, this->skelAnime.limbCount, this->skelAnime.morphTable,
                                this->skelAnime.jointTable);

    if ((play->csCtx.state != CS_STATE_IDLE) || (this->csMode != 0)) {
        if (this->csMode == 7) {
            this->csMode = 0;
        }
        this->unk_6AD = 0;
        this->unk_84F = 0;
    } else if ((this->unk_850 < 2) || (this->unk_850 >= 4)) {
        D_808535E0 = func_80836670(this, play);
        if (D_808535E0 != 0) {
            this->unk_84F = 0;
        }
    }

    this->actor.world.pos.x = rideActor->actor.world.pos.x + rideActor->riderPos.x;
    this->actor.world.pos.y = (rideActor->actor.world.pos.y + rideActor->riderPos.y) - 27.0f;
    this->actor.world.pos.z = rideActor->actor.world.pos.z + rideActor->riderPos.z;

    this->currentYaw = this->actor.shape.rot.y = rideActor->actor.shape.rot.y;

    if ((this->csMode != 0) ||
        (!func_8083224C(play) && ((rideActor->actor.speedXZ != 0.0f) || !func_8083B644(this, play)) &&
         !func_8083C1DC(this, play))) {
        if (D_808535E0 == 0) {
            if (this->unk_84F != 0) {
                if (LinkAnimation_Update(play, &this->skelAnime2)) {
                    rideActor->stateFlags &= ~ENHORSE_FLAG_8;
                    this->unk_84F = 0;
                }

                if (this->skelAnime2.animation == &gPlayerAnim_0033B0) {
                    if (LinkAnimation_OnFrame(&this->skelAnime2, 23.0f)) {
                        func_8002F7DC(&this->actor, NA_SE_IT_LASH);
                        func_80832698(this, NA_SE_VO_LI_LASH);
                    }

                    AnimationContext_SetCopyAll(play, this->skelAnime.limbCount, this->skelAnime.jointTable,
                                                this->skelAnime2.jointTable);
                } else {
                    if (LinkAnimation_OnFrame(&this->skelAnime2, 10.0f)) {
                        func_8002F7DC(&this->actor, NA_SE_IT_LASH);
                        func_80832698(this, NA_SE_VO_LI_LASH);
                    }

                    AnimationContext_SetCopyTrue(play, this->skelAnime.limbCount, this->skelAnime.jointTable,
                                                 this->skelAnime2.jointTable, D_80853410);
                }
            } else {
                LinkAnimationHeader* anim = NULL;

                if (EN_HORSE_CHECK_3(rideActor)) {
                    anim = &gPlayerAnim_0033B0;
                } else if (EN_HORSE_CHECK_2(rideActor)) {
                    if ((this->unk_850 >= 2) && (this->unk_850 != 99)) {
                        anim = D_80854968[this->unk_850 - 2];
                    }
                }

                if (anim != NULL) {
                    LinkAnimation_PlayOnce(play, &this->skelAnime2, anim);
                    this->unk_84F = 1;
                }
            }
        }

        if (this->stateFlags1 & PLAYER_STATE1_20) {
            if (!func_8083AD4C(play, this) || CHECK_BTN_ANY(sControlInput->press.button, BTN_A) ||
                func_80833BCC(this)) {
                this->unk_6AD = 0;
                this->stateFlags1 &= ~PLAYER_STATE1_20;
            } else {
                this->unk_6BE = func_8084ABD8(play, this, 1, -5000) - this->actor.shape.rot.y;
                this->unk_6BE += 5000;
                this->unk_6B0 = -5000;
            }
            return;
        }

        if ((this->csMode != 0) || (!func_8084C9BC(this, play) && !func_8083B040(this, play))) {
            if (this->unk_664 != NULL) {
                if (func_8002DD78(this) != 0) {
                    this->unk_6BE = func_8083DB98(this, 1) - this->actor.shape.rot.y;
                    this->unk_6BE = CLAMP(this->unk_6BE, -0x4AAA, 0x4AAA);
                    this->actor.focus.rot.y = this->actor.shape.rot.y + this->unk_6BE;
                    this->unk_6BE += 5000;
                    this->unk_6AE |= 0x80;
                } else {
                    func_8083DB98(this, 0);
                }
            } else {
                if (func_8002DD78(this) != 0) {
                    this->unk_6BE = func_8084ABD8(play, this, 1, -5000) - this->actor.shape.rot.y;
                    this->unk_6BE += 5000;
                    this->unk_6B0 = -5000;
                }
            }
        }
    }
}

static struct_80832924 D_808549C4[] = {
    { 0, 0x2800 },
    { NA_SE_PL_GET_OFF_HORSE, 0x80A },
    { NA_SE_PL_SLIPDOWN, -0x819 },
};

void func_8084D3E4(Player* this, PlayState* play) {
    this->stateFlags2 |= PLAYER_STATE2_6;
    func_8084CBF4(this, 1.0f, 10.0f);

    if (LinkAnimation_Update(play, &this->skelAnime)) {
        EnHorse* rideActor = (EnHorse*)this->rideActor;

        func_8083C0E8(this, play);
        this->stateFlags1 &= ~PLAYER_STATE1_23;
        this->actor.parent = NULL;
        AREG(6) = 0;

        if (Flags_GetEventChkInf(EVENTCHKINF_18) || (DREG(1) != 0)) {
            gSaveContext.horseData.pos.x = rideActor->actor.world.pos.x;
            gSaveContext.horseData.pos.y = rideActor->actor.world.pos.y;
            gSaveContext.horseData.pos.z = rideActor->actor.world.pos.z;
            gSaveContext.horseData.angle = rideActor->actor.shape.rot.y;
        }
    } else {
        Camera_ChangeSetting(Play_GetCamera(play, CAM_ID_MAIN), CAM_SET_NORMAL0);

        if (this->mountSide < 0) {
            D_808549C4[0].field = 0x2828;
        } else {
            D_808549C4[0].field = 0x281D;
        }
        func_80832924(this, D_808549C4);
    }
}

static struct_80832924 D_808549D0[] = {
    { NA_SE_PL_SWIM, -0x800 },
};

void func_8084D530(Player* this, f32* arg1, f32 arg2, s16 arg3) {
    func_8084AEEC(this, arg1, arg2, arg3);
    func_80832924(this, D_808549D0);
}

void func_8084D574(PlayState* play, Player* this, s16 arg2) {
    func_80835C58(play, this, func_8084D84C, 0);
    this->actor.shape.rot.y = this->currentYaw = arg2;
    func_80832C6C(play, this, &gPlayerAnim_0032F0);
}

void func_8084D5CC(PlayState* play, Player* this) {
    func_80835C58(play, this, func_8084DAB4, 0);
    func_80832C6C(play, this, &gPlayerAnim_0032F0);
}

void func_8084D610(Player* this, PlayState* play) {
    f32 sp34;
    s16 sp32;

    func_80832CB0(play, this, &gPlayerAnim_003328);
    func_8084B000(this);

    if (!func_8083224C(play) && !func_80837348(play, this, D_80854444, 1) &&
        !func_8083D12C(play, this, sControlInput)) {
        if (this->unk_6AD != 1) {
            this->unk_6AD = 0;
        }

        if (this->currentBoots == PLAYER_BOOTS_IRON) {
            sp34 = 0.0f;
            sp32 = this->actor.shape.rot.y;

            if (this->actor.bgCheckFlags & BGCHECKFLAG_GROUND) {
                func_8083A098(this, GET_PLAYER_ANIM(PLAYER_ANIMGROUP_15, this->modelAnimType), play);
                func_808328A0(this);
            }
        } else {
            func_80837268(this, &sp34, &sp32, 0.0f, play);

            if (sp34 != 0.0f) {
                s16 temp = this->actor.shape.rot.y - sp32;

                if ((ABS(temp) > 0x6000) && !Math_StepToF(&this->linearVelocity, 0.0f, 1.0f)) {
                    return;
                }

                if (func_80833C04(this)) {
                    func_8084D5CC(play, this);
                } else {
                    func_8084D574(play, this, sp32);
                }
            }
        }

        func_8084AEEC(this, &this->linearVelocity, sp34, sp32);
    }
}

void func_8084D7C4(Player* this, PlayState* play) {
    if (!func_8083B040(this, play)) {
        this->stateFlags2 |= PLAYER_STATE2_5;

        func_8084B158(play, this, NULL, this->linearVelocity);
        func_8084B000(this);

        if (DECR(this->unk_850) == 0) {
            func_80838F18(play, this);
        }
    }
}

void func_8084D84C(Player* this, PlayState* play) {
    f32 sp34;
    s16 sp32;
    s16 temp;

    this->stateFlags2 |= PLAYER_STATE2_5;

    func_8084B158(play, this, sControlInput, this->linearVelocity);
    func_8084B000(this);

    if (!func_80837348(play, this, D_80854444, 1) && !func_8083D12C(play, this, sControlInput)) {
        func_80837268(this, &sp34, &sp32, 0.0f, play);

        temp = this->actor.shape.rot.y - sp32;
        if ((sp34 == 0.0f) || (ABS(temp) > 0x6000) || (this->currentBoots == PLAYER_BOOTS_IRON)) {
            func_80838F18(play, this);
        } else if (func_80833C04(this)) {
            func_8084D5CC(play, this);
        }

        func_8084D530(this, &this->linearVelocity, sp34, sp32);
    }
}

s32 func_8084D980(PlayState* play, Player* this, f32* arg2, s16* arg3) {
    LinkAnimationHeader* anim;
    s16 temp1;
    s32 temp2;

    temp1 = this->currentYaw - *arg3;

    if (ABS(temp1) > 0x6000) {
        anim = &gPlayerAnim_003328;

        if (Math_StepToF(&this->linearVelocity, 0.0f, 1.0f)) {
            this->currentYaw = *arg3;
        } else {
            *arg2 = 0.0f;
            *arg3 = this->currentYaw;
        }
    } else {
        temp2 = func_8083FD78(this, arg2, arg3, play);

        if (temp2 > 0) {
            anim = &gPlayerAnim_0032F0;
        } else if (temp2 < 0) {
            anim = &gPlayerAnim_0032D8;
        } else if ((temp1 = this->actor.shape.rot.y - *arg3) > 0) {
            anim = &gPlayerAnim_0032D0;
        } else {
            anim = &gPlayerAnim_0032C8;
        }
    }

    if (anim != this->skelAnime.animation) {
        func_80832C6C(play, this, anim);
        return 1;
    }

    return 0;
}

void func_8084DAB4(Player* this, PlayState* play) {
    f32 sp2C;
    s16 sp2A;

    func_8084B158(play, this, sControlInput, this->linearVelocity);
    func_8084B000(this);

    if (!func_80837348(play, this, D_80854444, 1) && !func_8083D12C(play, this, sControlInput)) {
        func_80837268(this, &sp2C, &sp2A, 0.0f, play);

        if (sp2C == 0.0f) {
            func_80838F18(play, this);
        } else if (!func_80833C04(this)) {
            func_8084D574(play, this, sp2A);
        } else {
            func_8084D980(play, this, &sp2C, &sp2A);
        }

        func_8084D530(this, &this->linearVelocity, sp2C, sp2A);
    }
}

void func_8084DBC4(PlayState* play, Player* this, f32 arg2) {
    f32 sp2C;
    s16 sp2A;

    func_80837268(this, &sp2C, &sp2A, 0.0f, play);
    func_8084AEEC(this, &this->linearVelocity, sp2C * 0.5f, sp2A);
    func_8084AEEC(this, &this->actor.velocity.y, arg2, this->currentYaw);
}

void func_8084DC48(Player* this, PlayState* play) {
    f32 sp2C;

    this->stateFlags2 |= PLAYER_STATE2_5;
    this->actor.gravity = 0.0f;
    func_80836670(this, play);

    if (!func_8083B040(this, play)) {
        if (this->currentBoots == PLAYER_BOOTS_IRON) {
            func_80838F18(play, this);
            return;
        }

        if (this->unk_84F == 0) {
            if (this->unk_850 == 0) {
                if (LinkAnimation_Update(play, &this->skelAnime) ||
                    ((this->skelAnime.curFrame >= 22.0f) && !CHECK_BTN_ALL(sControlInput->cur.button, BTN_A))) {
                    func_8083D330(play, this);
                } else if (LinkAnimation_OnFrame(&this->skelAnime, 20.0f) != 0) {
                    this->actor.velocity.y = -2.0f;
                }

                func_8083721C(this);
                return;
            }

            func_8084B158(play, this, sControlInput, this->actor.velocity.y);
            this->unk_6C2 = 16000;

            if (CHECK_BTN_ALL(sControlInput->cur.button, BTN_A) && !func_8083E5A8(this, play) &&
                !(this->actor.bgCheckFlags & BGCHECKFLAG_GROUND) &&
                (this->actor.yDistToWater < D_80854784[CUR_UPG_VALUE(UPG_SCALE)])) {
                func_8084DBC4(play, this, -2.0f);
            } else {
                this->unk_84F++;
                func_80832C6C(play, this, &gPlayerAnim_003328);
            }
        } else if (this->unk_84F == 1) {
            LinkAnimation_Update(play, &this->skelAnime);
            func_8084B000(this);

            if (this->unk_6C2 < 10000) {
                this->unk_84F++;
                this->unk_850 = this->actor.yDistToWater;
                func_80832C6C(play, this, &gPlayerAnim_0032F0);
            }
        } else if (!func_8083D12C(play, this, sControlInput)) {
            sp2C = (this->unk_850 * 0.018f) + 4.0f;

            if (this->stateFlags1 & PLAYER_STATE1_11) {
                sControlInput = NULL;
            }

            func_8084B158(play, this, sControlInput, fabsf(this->actor.velocity.y));
            Math_ScaledStepToS(&this->unk_6C2, -10000, 800);

            if (sp2C > 8.0f) {
                sp2C = 8.0f;
            }

            func_8084DBC4(play, this, sp2C);
        }
    }
}

void func_8084DF6C(PlayState* play, Player* this) {
    this->unk_862 = 0;
    this->stateFlags1 &= ~(PLAYER_STATE1_10 | PLAYER_STATE1_11);
    this->getItemId = GI_NONE;
    func_8005B1A4(Play_GetCamera(play, CAM_ID_MAIN));
}

void func_8084DFAC(PlayState* play, Player* this) {
    func_8084DF6C(play, this);
    func_808322FC(this);
    func_8083C0E8(this, play);
    this->currentYaw = this->actor.shape.rot.y;
}

s32 func_8084DFF4(PlayState* play, Player* this) {
    GetItemEntry* giEntry;
    s32 temp1;
    s32 temp2;

    if (this->getItemId == GI_NONE) {
        return 1;
    }

    if (this->unk_84F == 0) {
        giEntry = &sGetItemTable[this->getItemId - 1];
        this->unk_84F = 1;

        Message_StartTextbox(play, giEntry->textId, &this->actor);
        Item_Give(play, giEntry->itemId);

        if (((this->getItemId >= GI_RUPEE_GREEN) && (this->getItemId <= GI_RUPEE_RED)) ||
            ((this->getItemId >= GI_RUPEE_PURPLE) && (this->getItemId <= GI_RUPEE_GOLD)) ||
            ((this->getItemId >= GI_RUPEE_GREEN_LOSE) && (this->getItemId <= GI_RUPEE_PURPLE_LOSE)) ||
            (this->getItemId == GI_RECOVERY_HEART)) {
            Audio_PlaySfxGeneral(NA_SE_SY_GET_BOXITEM, &gSfxDefaultPos, 4, &gSfxDefaultFreqAndVolScale,
                                 &gSfxDefaultFreqAndVolScale, &gSfxDefaultReverb);
        } else {
            if ((this->getItemId == GI_HEART_CONTAINER_2) || (this->getItemId == GI_HEART_CONTAINER) ||
                ((this->getItemId == GI_HEART_PIECE) &&
                 ((gSaveContext.inventory.questItems & 0xF0000000) == (4 << QUEST_HEART_PIECE_COUNT)))) {
                temp1 = NA_BGM_HEART_GET | 0x900;
            } else {
                temp1 = temp2 = (this->getItemId == GI_HEART_PIECE) ? NA_BGM_SMALL_ITEM_GET : NA_BGM_ITEM_GET | 0x900;
            }
            Audio_PlayFanfare(temp1);
        }
    } else {
        if (Message_GetState(&play->msgCtx) == TEXT_STATE_CLOSING) {
            if (this->getItemId == GI_GAUNTLETS_SILVER) {
                play->nextEntranceIndex = ENTR_SPOT11_0;
                play->transitionTrigger = TRANS_TRIGGER_START;
                gSaveContext.nextCutsceneIndex = 0xFFF1;
                play->transitionType = TRANS_TYPE_SANDSTORM_END;
                this->stateFlags1 &= ~PLAYER_STATE1_29;
                func_80852FFC(play, NULL, 8);
            }
            this->getItemId = GI_NONE;
        }
    }

    return 0;
}

void func_8084E1EC(Player* this, PlayState* play) {
    this->stateFlags2 |= PLAYER_STATE2_5;

    if (LinkAnimation_Update(play, &this->skelAnime)) {
        if (!(this->stateFlags1 & PLAYER_STATE1_10) || func_8084DFF4(play, this)) {
            func_8084DF6C(play, this);
            func_80838F18(play, this);
            func_80832340(play, this);
        }
    } else {
        if ((this->stateFlags1 & PLAYER_STATE1_10) && LinkAnimation_OnFrame(&this->skelAnime, 10.0f)) {
            func_808332F4(this, play);
            func_80832340(play, this);
            func_80835EA4(play, 8);
        } else if (LinkAnimation_OnFrame(&this->skelAnime, 5.0f)) {
            func_80832698(this, NA_SE_VO_LI_BREATH_DRINK);
        }
    }

    func_8084B000(this);
    func_8084AEEC(this, &this->linearVelocity, 0.0f, this->actor.shape.rot.y);
}

void func_8084E30C(Player* this, PlayState* play) {
    func_8084B000(this);

    if (LinkAnimation_Update(play, &this->skelAnime)) {
        func_80838F18(play, this);
    }

    func_8084AEEC(this, &this->linearVelocity, 0.0f, this->actor.shape.rot.y);
}

void func_8084E368(Player* this, PlayState* play) {
    func_8084B000(this);

    if (LinkAnimation_Update(play, &this->skelAnime)) {
        func_80843AE8(play, this);
    }

    func_8084AEEC(this, &this->linearVelocity, 0.0f, this->actor.shape.rot.y);
}

static s16 sWarpSongEntrances[] = {
    ENTR_SPOT05_2, ENTR_SPOT17_4, ENTR_SPOT06_8, ENTR_SPOT11_5, ENTR_SPOT02_7, ENTR_TOKINOMA_7,
};

void func_8084E3C4(Player* this, PlayState* play) {
    if (LinkAnimation_Update(play, &this->skelAnime)) {
        func_808322A4(play, this, &gPlayerAnim_0030A8);
        this->unk_850 = 1;
        if (this->stateFlags2 & (PLAYER_STATE2_23 | PLAYER_STATE2_25)) {
            this->stateFlags2 |= PLAYER_STATE2_24;
        } else {
            func_8010BD58(play, OCARINA_ACTION_FREE_PLAY);
        }
        return;
    }

    if (this->unk_850 == 0) {
        return;
    }

    if (play->msgCtx.ocarinaMode == OCARINA_MODE_04) {
        func_8005B1A4(Play_GetCamera(play, CAM_ID_MAIN));

        if ((this->targetActor != NULL) && (this->targetActor == this->unk_6A8)) {
            func_80853148(play, this->targetActor);
        } else if (this->naviTextId < 0) {
            this->targetActor = this->naviActor;
            this->naviActor->textId = -this->naviTextId;
            func_80853148(play, this->targetActor);
        } else if (!func_8083B040(this, play)) {
            func_8083A098(this, &gPlayerAnim_003098, play);
        }

        this->stateFlags2 &= ~(PLAYER_STATE2_23 | PLAYER_STATE2_24 | PLAYER_STATE2_25);
        this->unk_6A8 = NULL;
    } else if (play->msgCtx.ocarinaMode == OCARINA_MODE_02) {
        gSaveContext.respawn[RESPAWN_MODE_RETURN].entranceIndex = sWarpSongEntrances[play->msgCtx.lastPlayedSong];
        gSaveContext.respawn[RESPAWN_MODE_RETURN].playerParams = 0x5FF;
        gSaveContext.respawn[RESPAWN_MODE_RETURN].data = play->msgCtx.lastPlayedSong;

        this->csMode = 0;
        this->stateFlags1 &= ~PLAYER_STATE1_29;

        func_80852FFC(play, NULL, 8);
        play->mainCamera.unk_14C &= ~8;

        this->stateFlags1 |= PLAYER_STATE1_28 | PLAYER_STATE1_29;
        this->stateFlags2 |= PLAYER_STATE2_27;

        if (Actor_Spawn(&play->actorCtx, play, ACTOR_DEMO_KANKYO, 0.0f, 0.0f, 0.0f, 0, 0, 0, DEMOKANKYO_WARP_OUT) ==
            NULL) {
            Environment_WarpSongLeave(play);
        }

        gSaveContext.seqId = (u8)NA_BGM_DISABLED;
        gSaveContext.natureAmbienceId = NATURE_ID_DISABLED;
    }
}

void func_8084E604(Player* this, PlayState* play) {
    if (LinkAnimation_Update(play, &this->skelAnime)) {
        func_8083A098(this, &gPlayerAnim_003050, play);
    } else if (LinkAnimation_OnFrame(&this->skelAnime, 3.0f)) {
        Inventory_ChangeAmmo(ITEM_NUT, -1);
        Actor_Spawn(&play->actorCtx, play, ACTOR_EN_ARROW, this->bodyPartsPos[PLAYER_BODYPART_R_HAND].x,
                    this->bodyPartsPos[PLAYER_BODYPART_R_HAND].y, this->bodyPartsPos[PLAYER_BODYPART_R_HAND].z, 4000,
                    this->actor.shape.rot.y, 0, ARROW_NUT);
        func_80832698(this, NA_SE_VO_LI_SWORD_N);
    }

    func_8083721C(this);
}

static struct_80832924 D_808549E0[] = {
    { 0, 0x3857 },
    { NA_SE_VO_LI_CLIMB_END, 0x2057 },
    { NA_SE_VO_LI_AUTO_JUMP, 0x2045 },
    { 0, -0x287B },
};

void func_8084E6D4(Player* this, PlayState* play) {
    s32 cond;

    if (LinkAnimation_Update(play, &this->skelAnime)) {
        if (this->unk_850 != 0) {
            if (this->unk_850 >= 2) {
                this->unk_850--;
            }

            if (func_8084DFF4(play, this) && (this->unk_850 == 1)) {
                cond = ((this->targetActor != NULL) && (this->exchangeItemId < 0)) ||
                       (this->stateFlags3 & PLAYER_STATE3_5);

                if (cond || (gSaveContext.healthAccumulator == 0)) {
                    if (cond) {
                        func_8084DF6C(play, this);
                        this->exchangeItemId = EXCH_ITEM_NONE;

                        if (func_8084B4D4(play, this) == 0) {
                            func_80853148(play, this->targetActor);
                        }
                    } else {
                        func_8084DFAC(play, this);
                    }
                }
            }
        } else {
            func_80832DBC(this);

            if (this->getItemId == GI_ICE_TRAP) {
                this->stateFlags1 &= ~(PLAYER_STATE1_10 | PLAYER_STATE1_11);

                if (this->getItemId != GI_ICE_TRAP) {
                    Actor_Spawn(&play->actorCtx, play, ACTOR_EN_CLEAR_TAG, this->actor.world.pos.x,
                                this->actor.world.pos.y + 100.0f, this->actor.world.pos.z, 0, 0, 0, 0);
                    func_8083C0E8(this, play);
                } else {
                    this->actor.colChkInfo.damage = 0;
                    func_80837C0C(play, this, 3, 0.0f, 0.0f, 0, 20);
                }
                return;
            }

            if (this->skelAnime.animation == &gPlayerAnim_002DF8) {
                func_808322D0(play, this, &gPlayerAnim_002788);
            } else {
                func_808322D0(play, this, &gPlayerAnim_002780);
            }

            this->unk_850 = 2;
            func_80835EA4(play, 9);
        }
    } else {
        if (this->unk_850 == 0) {
            if (!LINK_IS_ADULT) {
                func_80832924(this, D_808549E0);
            }
            return;
        }

        if (this->skelAnime.animation == &gPlayerAnim_002788) {
            Math_ScaledStepToS(&this->actor.shape.rot.y, Camera_GetCamDirYaw(GET_ACTIVE_CAM(play)) + 0x8000, 4000);
        }

        if (LinkAnimation_OnFrame(&this->skelAnime, 21.0f)) {
            func_808332F4(this, play);
        }
    }
}

static struct_80832924 D_808549F0[] = {
    { NA_SE_IT_MASTER_SWORD_SWING, -0x83C },
};

void func_8084E988(Player* this) {
    func_80832924(this, D_808549F0);
}

static struct_80832924 D_808549F4[] = {
    { NA_SE_VO_LI_AUTO_JUMP, 0x2005 },
    { 0, -0x280F },
};

void func_8084E9AC(Player* this, PlayState* play) {
    if (LinkAnimation_Update(play, &this->skelAnime)) {
        if (this->unk_84F == 0) {
            if (DECR(this->unk_850) == 0) {
                this->unk_84F = 1;
                this->skelAnime.endFrame = this->skelAnime.animLength - 1.0f;
            }
        } else {
            func_8083C0E8(this, play);
        }
    } else {
        if (LINK_IS_ADULT && LinkAnimation_OnFrame(&this->skelAnime, 158.0f)) {
            func_80832698(this, NA_SE_VO_LI_SWORD_N);
            return;
        }

        if (!LINK_IS_ADULT) {
            func_80832924(this, D_808549F4);
        } else {
            func_8084E988(this);
        }
    }
}

static u8 D_808549FC[] = {
    0x01, 0x03, 0x02, 0x04, 0x04,
};

void func_8084EAC0(Player* this, PlayState* play) {
    if (LinkAnimation_Update(play, &this->skelAnime)) {
        if (this->unk_850 == 0) {
            if (this->itemActionParam == PLAYER_AP_BOTTLE_POE) {
                s32 rand = Rand_S16Offset(-1, 3);

                if (rand == 0) {
                    rand = 3;
                }

                if ((rand < 0) && (gSaveContext.health <= 0x10)) {
                    rand = 3;
                }

                if (rand < 0) {
                    Health_ChangeBy(play, -0x10);
                } else {
                    gSaveContext.healthAccumulator = rand * 0x10;
                }
            } else {
                s32 sp28 = D_808549FC[this->itemActionParam - PLAYER_AP_BOTTLE_POTION_RED];

                if (sp28 & 1) {
                    gSaveContext.healthAccumulator = 0x140;
                }

                if (sp28 & 2) {
                    Magic_Fill(play);
                }

                if (sp28 & 4) {
                    gSaveContext.healthAccumulator = 0x50;
                }
            }

            func_808322A4(play, this, &gPlayerAnim_002670);
            this->unk_850 = 1;
            return;
        }

        func_8083C0E8(this, play);
        func_8005B1A4(Play_GetCamera(play, CAM_ID_MAIN));
    } else if (this->unk_850 == 1) {
        if ((gSaveContext.healthAccumulator == 0) && (gSaveContext.magicState != MAGIC_STATE_FILL)) {
            func_80832B78(play, this, &gPlayerAnim_002660);
            this->unk_850 = 2;
            Player_UpdateBottleHeld(play, this, ITEM_BOTTLE, PLAYER_AP_BOTTLE);
        }
        func_80832698(this, NA_SE_VO_LI_DRINK - SFX_FLAG);
    } else if ((this->unk_850 == 2) && LinkAnimation_OnFrame(&this->skelAnime, 29.0f)) {
        func_80832698(this, NA_SE_VO_LI_BREATH_DRINK);
    }
}

static BottleCatchInfo sBottleCatchInfos[] = {
    { ACTOR_EN_ELF, ITEM_FAIRY, PLAYER_AP_BOTTLE_FAIRY, 0x46 },
    { ACTOR_EN_FISH, ITEM_FISH, PLAYER_AP_BOTTLE_FISH, 0x47 },
    { ACTOR_EN_ICE_HONO, ITEM_BLUE_FIRE, PLAYER_AP_BOTTLE_FIRE, 0x5D },
    { ACTOR_EN_INSECT, ITEM_BUG, PLAYER_AP_BOTTLE_BUG, 0x7A },
};

void func_8084ECA4(Player* this, PlayState* play) {
    struct_80854554* sp24;
    BottleCatchInfo* catchInfo;
    s32 temp;
    s32 i;

    sp24 = &D_80854554[this->unk_850];
    func_8083721C(this);

    if (LinkAnimation_Update(play, &this->skelAnime)) {
        if (this->unk_84F != 0) {
            if (this->unk_850 == 0) {
                Message_StartTextbox(play, sBottleCatchInfos[this->unk_84F - 1].textId, &this->actor);
                Audio_PlayFanfare(NA_BGM_ITEM_GET | 0x900);
                this->unk_850 = 1;
            } else if (Message_GetState(&play->msgCtx) == TEXT_STATE_CLOSING) {
                this->unk_84F = 0;
                func_8005B1A4(Play_GetCamera(play, CAM_ID_MAIN));
            }
        } else {
            func_8083C0E8(this, play);
        }
    } else {
        if (this->unk_84F == 0) {
            temp = this->skelAnime.curFrame - sp24->unk_08;

            if (temp >= 0) {
                if (sp24->unk_09 >= temp) {
                    if (this->unk_850 != 0) {
                        if (temp == 0) {
                            func_8002F7DC(&this->actor, NA_SE_IT_SCOOP_UP_WATER);
                        }
                    }

                    if (this->interactRangeActor != NULL) {
                        catchInfo = &sBottleCatchInfos[0];
                        for (i = 0; i < ARRAY_COUNT(sBottleCatchInfos); i++, catchInfo++) {
                            if (this->interactRangeActor->id == catchInfo->actorId) {
                                break;
                            }
                        }

                        if (i < ARRAY_COUNT(sBottleCatchInfos)) {
                            this->unk_84F = i + 1;
                            this->unk_850 = 0;
                            this->stateFlags1 |= PLAYER_STATE1_28 | PLAYER_STATE1_29;
                            this->interactRangeActor->parent = &this->actor;
                            Player_UpdateBottleHeld(play, this, catchInfo->itemId, ABS(catchInfo->actionParam));
                            func_808322D0(play, this, sp24->unk_04);
                            func_80835EA4(play, 4);
                        }
                    }
                }
            }
        }
    }

    //! @bug If the animation is changed at any point above (such as by func_8083C0E8() or func_808322D0()), it will
    //! change the curFrame to 0. This causes this flag to be set for one frame, at a time when it does not look like
    //! Player is swinging the bottle.
    if (this->skelAnime.curFrame <= 7.0f) {
        this->stateFlags1 |= PLAYER_STATE1_SWINGING_BOTTLE;
    }
}

static Vec3f D_80854A1C = { 0.0f, 0.0f, 5.0f };

void func_8084EED8(Player* this, PlayState* play) {
    if (LinkAnimation_Update(play, &this->skelAnime)) {
        func_8083C0E8(this, play);
        func_8005B1A4(Play_GetCamera(play, CAM_ID_MAIN));
        return;
    }

    if (LinkAnimation_OnFrame(&this->skelAnime, 37.0f)) {
        Player_SpawnFairy(play, this, &this->leftHandPos, &D_80854A1C, FAIRY_REVIVE_BOTTLE);
        Player_UpdateBottleHeld(play, this, ITEM_BOTTLE, PLAYER_AP_BOTTLE);
        func_8002F7DC(&this->actor, NA_SE_EV_BOTTLE_CAP_OPEN);
        func_8002F7DC(&this->actor, NA_SE_EV_FIATY_HEAL - SFX_FLAG);
    } else if (LinkAnimation_OnFrame(&this->skelAnime, 47.0f)) {
        gSaveContext.healthAccumulator = 0x140;
    }
}

static BottleDropInfo D_80854A28[] = {
    { ACTOR_EN_FISH, FISH_DROPPED },
    { ACTOR_EN_ICE_HONO, 0 },
    { ACTOR_EN_INSECT, INSECT_TYPE_FIRST_DROPPED },
};

static struct_80832924 D_80854A34[] = {
    { NA_SE_VO_LI_AUTO_JUMP, 0x2026 },
    { NA_SE_EV_BOTTLE_CAP_OPEN, -0x828 },
};

void func_8084EFC0(Player* this, PlayState* play) {
    func_8083721C(this);

    if (LinkAnimation_Update(play, &this->skelAnime)) {
        func_8083C0E8(this, play);
        func_8005B1A4(Play_GetCamera(play, CAM_ID_MAIN));
        return;
    }

    if (LinkAnimation_OnFrame(&this->skelAnime, 76.0f)) {
        BottleDropInfo* dropInfo = &D_80854A28[this->itemActionParam - PLAYER_AP_BOTTLE_FISH];

        Actor_Spawn(&play->actorCtx, play, dropInfo->actorId,
                    (Math_SinS(this->actor.shape.rot.y) * 5.0f) + this->leftHandPos.x, this->leftHandPos.y,
                    (Math_CosS(this->actor.shape.rot.y) * 5.0f) + this->leftHandPos.z, 0x4000, this->actor.shape.rot.y,
                    0, dropInfo->actorParams);

        Player_UpdateBottleHeld(play, this, ITEM_BOTTLE, PLAYER_AP_BOTTLE);
        return;
    }

    func_80832924(this, D_80854A34);
}

static struct_80832924 D_80854A3C[] = {
    { NA_SE_PL_PUT_OUT_ITEM, -0x81E },
};

void func_8084F104(Player* this, PlayState* play) {
    this->stateFlags2 |= PLAYER_STATE2_5;

    if (LinkAnimation_Update(play, &this->skelAnime)) {
        if (this->unk_850 < 0) {
            func_8083C0E8(this, play);
        } else if (this->exchangeItemId == EXCH_ITEM_NONE) {
            Actor* targetActor = this->targetActor;

            this->unk_862 = 0;
            if (targetActor->textId != 0xFFFF) {
                this->actor.flags |= ACTOR_FLAG_8;
            }

            func_80853148(play, targetActor);
        } else {
            GetItemEntry* giEntry = &sGetItemTable[D_80854528[this->exchangeItemId - 1] - 1];

            if (this->itemActionParam >= PLAYER_AP_LETTER_ZELDA) {
                if (giEntry->gi >= 0) {
                    this->unk_862 = giEntry->gi;
                } else {
                    this->unk_862 = -giEntry->gi;
                }
            }

            if (this->unk_850 == 0) {
                Message_StartTextbox(play, this->actor.textId, &this->actor);

                if ((this->itemActionParam == PLAYER_AP_CHICKEN) || (this->itemActionParam == PLAYER_AP_POCKET_CUCCO)) {
                    func_8002F7DC(&this->actor, NA_SE_EV_CHICKEN_CRY_M);
                }

                this->unk_850 = 1;
            } else if (Message_GetState(&play->msgCtx) == TEXT_STATE_CLOSING) {
                this->actor.flags &= ~ACTOR_FLAG_8;
                this->unk_862 = 0;

                if (this->unk_84F == 1) {
                    func_80832264(play, this, &gPlayerAnim_002698);
                    this->unk_850 = -1;
                } else {
                    func_8083C0E8(this, play);
                }

                func_8005B1A4(Play_GetCamera(play, CAM_ID_MAIN));
            }
        }
    } else if (this->unk_850 >= 0) {
        func_80832924(this, D_80854A3C);
    }

    if ((this->unk_84F == 0) && (this->unk_664 != NULL)) {
        this->currentYaw = this->actor.shape.rot.y = func_8083DB98(this, 0);
    }
}

void func_8084F308(Player* this, PlayState* play) {
    this->stateFlags2 |= PLAYER_STATE2_5 | PLAYER_STATE2_6;

    if (LinkAnimation_Update(play, &this->skelAnime)) {
        func_80832284(play, this, &gPlayerAnim_003128);
    }

    if (func_80832594(this, 0, 100)) {
        func_80839F90(this, play);
        this->stateFlags2 &= ~PLAYER_STATE2_7;
    }
}

void func_8084F390(Player* this, PlayState* play) {
    CollisionPoly* floorPoly;
    f32 sp50;
    f32 sp4C;
    f32 sp48;
    s16 downwardSlopeYaw;
    s16 sp44;
    Vec3f slopeNormal;

    this->stateFlags2 |= PLAYER_STATE2_5 | PLAYER_STATE2_6;
    LinkAnimation_Update(play, &this->skelAnime);
    func_8084269C(play, this);
    func_800F4138(&this->actor.projectedPos, NA_SE_PL_SLIP_LEVEL - SFX_FLAG, this->actor.speedXZ);

    if (func_8083B040(this, play) == 0) {
        floorPoly = this->actor.floorPoly;

        if (floorPoly == NULL) {
            func_80837B9C(this, play);
            return;
        }

        Player_GetSlopeDirection(floorPoly, &slopeNormal, &downwardSlopeYaw);

        sp44 = downwardSlopeYaw;
        if (this->unk_84F != 0) {
            sp44 = downwardSlopeYaw + 0x8000;
        }

        if (this->linearVelocity < 0) {
            downwardSlopeYaw += 0x8000;
        }

        sp50 = (1.0f - slopeNormal.y) * 40.0f;
        sp50 = CLAMP(sp50, 0, 10.0f);
        sp4C = (sp50 * sp50) * 0.015f;
        sp48 = slopeNormal.y * 0.01f;

        if (SurfaceType_GetFloorEffect(&play->colCtx, floorPoly, this->actor.floorBgId) != FLOOR_EFFECT_1) {
            sp50 = 0;
            sp48 = slopeNormal.y * 10.0f;
        }

        if (sp4C < 1.0f) {
            sp4C = 1.0f;
        }

        if (Math_AsymStepToF(&this->linearVelocity, sp50, sp4C, sp48) && (sp50 == 0)) {
            LinkAnimationHeader* anim;

            if (this->unk_84F == 0) {
                anim = GET_PLAYER_ANIM(PLAYER_ANIMGROUP_42, this->modelAnimType);
            } else {
                anim = GET_PLAYER_ANIM(PLAYER_ANIMGROUP_43, this->modelAnimType);
            }
            func_8083A098(this, anim, play);
        }

        Math_SmoothStepToS(&this->currentYaw, downwardSlopeYaw, 10, 4000, 800);
        Math_ScaledStepToS(&this->actor.shape.rot.y, sp44, 2000);
    }
}

void func_8084F608(Player* this, PlayState* play) {
    if ((DECR(this->unk_850) == 0) && func_8083ADD4(play, this)) {
        func_80852280(play, this, NULL);
        func_80835C58(play, this, func_80852E14, 0);
        func_80852E14(this, play);
    }
}

void func_8084F698(Player* this, PlayState* play) {
    func_80835C58(play, this, func_8084F608, 0);
    this->unk_850 = 40;
    Actor_Spawn(&play->actorCtx, play, ACTOR_DEMO_KANKYO, 0.0f, 0.0f, 0.0f, 0, 0, 0, DEMOKANKYO_WARP_IN);
}

void func_8084F710(Player* this, PlayState* play) {
    s32 pad;

    if ((this->unk_84F != 0) && (play->csCtx.frames < 0x131)) {
        this->actor.gravity = 0.0f;
        this->actor.velocity.y = 0.0f;
    } else if (D_80853600 < 150.0f) {
        if (LinkAnimation_Update(play, &this->skelAnime)) {
            if (this->unk_850 == 0) {
                if (this->actor.bgCheckFlags & BGCHECKFLAG_GROUND) {
                    this->skelAnime.endFrame = this->skelAnime.animLength - 1.0f;
                    func_808328A0(this);
                    this->unk_850 = 1;
                }
            } else {
                if ((play->sceneId == SCENE_SPOT04) && func_8083ADD4(play, this)) {
                    return;
                }
                func_80853080(this, play);
            }
        }
        Math_SmoothStepToF(&this->actor.velocity.y, 2.0f, 0.3f, 8.0f, 0.5f);
    }

    if ((play->sceneId == SCENE_KENJYANOMA) && func_8083ADD4(play, this)) {
        return;
    }

    if ((play->csCtx.state != CS_STATE_IDLE) && (play->csCtx.linkAction != NULL)) {
        f32 sp28 = this->actor.world.pos.y;
        func_808529D0(play, this, play->csCtx.linkAction);
        this->actor.world.pos.y = sp28;
    }
}

void func_8084F88C(Player* this, PlayState* play) {
    LinkAnimation_Update(play, &this->skelAnime);

    if ((this->unk_850++ > 8) && (play->transitionTrigger == TRANS_TRIGGER_OFF)) {

        if (this->unk_84F != 0) {
            if (play->sceneId == SCENE_ICE_DOUKUTO) {
                Play_TriggerRespawn(play);
                play->nextEntranceIndex = ENTR_ICE_DOUKUTO_0;
            } else if (this->unk_84F < 0) {
                Play_TriggerRespawn(play);
            } else {
                Play_TriggerVoidOut(play);
            }

            play->transitionType = TRANS_TYPE_FADE_BLACK_FAST;
            func_80078884(NA_SE_OC_ABYSS);
        } else {
            play->transitionType = TRANS_TYPE_FADE_BLACK;
            gSaveContext.nextTransitionType = TRANS_TYPE_FADE_BLACK;
            gSaveContext.seqId = (u8)NA_BGM_DISABLED;
            gSaveContext.natureAmbienceId = 0xFF;
        }

        play->transitionTrigger = TRANS_TRIGGER_START;
    }
}

void func_8084F9A0(Player* this, PlayState* play) {
    func_80839800(this, play);
}

void func_8084F9C0(Player* this, PlayState* play) {
    this->actor.gravity = -1.0f;

    LinkAnimation_Update(play, &this->skelAnime);

    if (this->actor.velocity.y < 0.0f) {
        func_80837B9C(this, play);
    } else if (this->actor.velocity.y < 6.0f) {
        Math_StepToF(&this->linearVelocity, 3.0f, 0.5f);
    }
}

void func_8084FA54(Player* this, PlayState* play) {
    this->unk_6AD = 2;

    func_8083AD4C(play, this);
    LinkAnimation_Update(play, &this->skelAnime);
    func_80836670(this, play);

    this->unk_6BE = func_8084ABD8(play, this, 1, 0) - this->actor.shape.rot.y;
    this->unk_6AE |= 0x80;

    if (play->shootingGalleryStatus < 0) {
        play->shootingGalleryStatus++;
        if (play->shootingGalleryStatus == 0) {
            func_8083C148(this, play);
        }
    }
}

void func_8084FB10(Player* this, PlayState* play) {
    if (this->unk_84F >= 0) {
        if (this->unk_84F < 6) {
            this->unk_84F++;
        }

        if (func_80832594(this, 1, 100)) {
            this->unk_84F = -1;
            EffectSsIcePiece_SpawnBurst(play, &this->actor.world.pos, this->actor.scale.x);
            func_8002F7DC(&this->actor, NA_SE_PL_ICE_BROKEN);
        } else {
            this->stateFlags2 |= PLAYER_STATE2_14;
        }

        if ((play->gameplayFrames % 4) == 0) {
            Player_InflictDamage(play, -1);
        }
    } else {
        if (LinkAnimation_Update(play, &this->skelAnime)) {
            func_80839F90(this, play);
            func_80837AFC(this, -20);
        }
    }
}

void func_8084FBF4(Player* this, PlayState* play) {
    LinkAnimation_Update(play, &this->skelAnime);
    func_808382BC(this);

    if (((this->unk_850 % 25) != 0) || func_80837B18(play, this, -1)) {
        if (DECR(this->unk_850) == 0) {
            func_80839F90(this, play);
        }
    }

    this->shockTimer = 40;
    func_8002F8F0(&this->actor, NA_SE_VO_LI_TAKEN_AWAY - SFX_FLAG + this->ageProperties->unk_92);
}

s32 func_8084FCAC(Player* this, PlayState* play) {
    sControlInput = &play->state.input[0];

    if ((CHECK_BTN_ALL(sControlInput->cur.button, BTN_A | BTN_L | BTN_R) &&
         CHECK_BTN_ALL(sControlInput->press.button, BTN_B)) ||
        (CHECK_BTN_ALL(sControlInput->cur.button, BTN_L) && CHECK_BTN_ALL(sControlInput->press.button, BTN_DRIGHT))) {

        D_808535D0 ^= 1;

        if (D_808535D0) {
            Camera_ChangeMode(Play_GetCamera(play, CAM_ID_MAIN), CAM_MODE_BOWARROWZ);
        }
    }

    if (D_808535D0) {
        f32 speed;

        if (CHECK_BTN_ALL(sControlInput->cur.button, BTN_R)) {
            speed = 100.0f;
        } else {
            speed = 20.0f;
        }

        func_8006375C(3, 2, "DEBUG MODE");

        if (!CHECK_BTN_ALL(sControlInput->cur.button, BTN_L)) {
            if (CHECK_BTN_ALL(sControlInput->cur.button, BTN_B)) {
                this->actor.world.pos.y += speed;
            } else if (CHECK_BTN_ALL(sControlInput->cur.button, BTN_A)) {
                this->actor.world.pos.y -= speed;
            }

            if (CHECK_BTN_ANY(sControlInput->cur.button, BTN_DUP | BTN_DLEFT | BTN_DDOWN | BTN_DRIGHT)) {
                s16 angle;
                s16 temp;

                angle = temp = Camera_GetInputDirYaw(GET_ACTIVE_CAM(play));

                if (CHECK_BTN_ALL(sControlInput->cur.button, BTN_DDOWN)) {
                    angle = temp + 0x8000;
                } else if (CHECK_BTN_ALL(sControlInput->cur.button, BTN_DLEFT)) {
                    angle = temp + 0x4000;
                } else if (CHECK_BTN_ALL(sControlInput->cur.button, BTN_DRIGHT)) {
                    angle = temp - 0x4000;
                }

                this->actor.world.pos.x += speed * Math_SinS(angle);
                this->actor.world.pos.z += speed * Math_CosS(angle);
            }
        }

        func_80832210(this);

        this->actor.gravity = 0.0f;
        this->actor.velocity.z = 0.0f;
        this->actor.velocity.y = 0.0f;
        this->actor.velocity.x = 0.0f;

        if (CHECK_BTN_ALL(sControlInput->cur.button, BTN_L) && CHECK_BTN_ALL(sControlInput->press.button, BTN_DLEFT)) {
            Flags_SetTempClear(play, play->roomCtx.curRoom.num);
        }

        Math_Vec3f_Copy(&this->actor.home.pos, &this->actor.world.pos);

        return 0;
    }

    return 1;
}

void func_8084FF7C(Player* this) {
    this->unk_858 += this->unk_85C;
    this->unk_85C -= this->unk_858 * 5.0f;
    this->unk_85C *= 0.3f;

    if (ABS(this->unk_85C) < 0.00001f) {
        this->unk_85C = 0.0f;
        if (ABS(this->unk_858) < 0.00001f) {
            this->unk_858 = 0.0f;
        }
    }
}

void func_8085002C(Player* this) {
    s32 pad;
    s16 sp2A;
    s16 sp28;
    s16 sp26;

    D_80858AC8.unk_06 -= D_80858AC8.unk_06 >> 3;
    D_80858AC8.unk_08 -= D_80858AC8.unk_08 >> 3;
    D_80858AC8.unk_06 += -D_80858AC8.unk_00 >> 2;
    D_80858AC8.unk_08 += -D_80858AC8.unk_02 >> 2;

    sp26 = this->actor.world.rot.y - this->actor.shape.rot.y;

    sp28 = (s32)(this->actor.speedXZ * -200.0f * Math_CosS(sp26) * (Rand_CenteredFloat(2.0f) + 10.0f)) & 0xFFFF;
    sp2A = (s32)(this->actor.speedXZ * 100.0f * Math_SinS(sp26) * (Rand_CenteredFloat(2.0f) + 10.0f)) & 0xFFFF;

    D_80858AC8.unk_06 += sp28 >> 2;
    D_80858AC8.unk_08 += sp2A >> 2;

    if (D_80858AC8.unk_06 > 6000) {
        D_80858AC8.unk_06 = 6000;
    } else if (D_80858AC8.unk_06 < -6000) {
        D_80858AC8.unk_06 = -6000;
    }

    if (D_80858AC8.unk_08 > 6000) {
        D_80858AC8.unk_08 = 6000;
    } else if (D_80858AC8.unk_08 < -6000) {
        D_80858AC8.unk_08 = -6000;
    }

    D_80858AC8.unk_00 += D_80858AC8.unk_06;
    D_80858AC8.unk_02 += D_80858AC8.unk_08;

    if (D_80858AC8.unk_00 < 0) {
        D_80858AC8.unk_04 = D_80858AC8.unk_00 >> 1;
    } else {
        D_80858AC8.unk_04 = 0;
    }
}

s32 func_80850224(Player* this, PlayState* play) {
    if (func_8083C6B8(play, this) == 0) {
        if (func_8083BB20(this) != 0) {
            s32 sp24 = func_80837818(this);

            func_80837948(play, this, sp24);

            if (sp24 >= PLAYER_MWA_SPIN_ATTACK_1H) {
                this->stateFlags2 |= PLAYER_STATE2_17;
                func_80837530(play, this, 0);
                return 1;
            }
        } else {
            return 0;
        }
    }

    return 1;
}

static Vec3f D_80854A40 = { 0.0f, 40.0f, 45.0f };

void func_808502D0(Player* this, PlayState* play) {
    struct_80854190* sp44 = &D_80854190[this->meleeWeaponAnimation];

    this->stateFlags2 |= PLAYER_STATE2_5;

    if (!func_80842DF4(play, this)) {
        func_8084285C(this, 0.0f, sp44->unk_0C, sp44->unk_0D);

        if ((this->stateFlags2 & PLAYER_STATE2_30) && (this->heldItemActionParam != PLAYER_AP_HAMMER) &&
            LinkAnimation_OnFrame(&this->skelAnime, 0.0f)) {
            this->linearVelocity = 15.0f;
            this->stateFlags2 &= ~PLAYER_STATE2_30;
        }

        if (this->linearVelocity > 12.0f) {
            func_8084269C(play, this);
        }

        Math_StepToF(&this->linearVelocity, 0.0f, 5.0f);
        func_8083C50C(this);

        if (LinkAnimation_Update(play, &this->skelAnime)) {
            if (!func_80850224(this, play)) {
                u8 sp43 = this->skelAnime.moveFlags;
                LinkAnimationHeader* sp3C;

                if (func_8008E9C4(this)) {
                    sp3C = sp44->unk_08;
                } else {
                    sp3C = sp44->unk_04;
                }

                func_80832318(this);
                this->skelAnime.moveFlags = 0;

                if ((sp3C == &gPlayerAnim_002908) && (this->modelAnimType != PLAYER_ANIMTYPE_3)) {
                    sp3C = &gPlayerAnim_002AC8;
                }

                func_8083A098(this, sp3C, play);

                this->skelAnime.moveFlags = sp43;
                this->stateFlags3 |= PLAYER_STATE3_3;
            }
        } else if (this->heldItemActionParam == PLAYER_AP_HAMMER) {
            if ((this->meleeWeaponAnimation == PLAYER_MWA_HAMMER_FORWARD) ||
                (this->meleeWeaponAnimation == PLAYER_MWA_JUMPSLASH_FINISH)) {
                static Vec3f zeroVec = { 0.0f, 0.0f, 0.0f };
                Vec3f shockwavePos;
                f32 sp2C;

                shockwavePos.y = func_8083973C(play, this, &D_80854A40, &shockwavePos);
                sp2C = this->actor.world.pos.y - shockwavePos.y;

                Math_ScaledStepToS(&this->actor.focus.rot.x, Math_Atan2S(45.0f, sp2C), 800);
                func_80836AB8(this, 1);

                if ((((this->meleeWeaponAnimation == PLAYER_MWA_HAMMER_FORWARD) &&
                      LinkAnimation_OnFrame(&this->skelAnime, 7.0f)) ||
                     ((this->meleeWeaponAnimation == PLAYER_MWA_JUMPSLASH_FINISH) &&
                      LinkAnimation_OnFrame(&this->skelAnime, 2.0f))) &&
                    (sp2C > -40.0f) && (sp2C < 40.0f)) {
                    func_80842A28(play, this);
                    EffectSsBlast_SpawnWhiteShockwave(play, &shockwavePos, &zeroVec, &zeroVec);
                }
            }
        }
    }
}

void func_808505DC(Player* this, PlayState* play) {
    LinkAnimation_Update(play, &this->skelAnime);
    func_8083721C(this);

    if (this->skelAnime.curFrame >= 6.0f) {
        func_80839FFC(this, play);
    }
}

void func_8085063C(Player* this, PlayState* play) {
    this->stateFlags2 |= PLAYER_STATE2_5;

    LinkAnimation_Update(play, &this->skelAnime);
    func_80836670(this, play);

    if (this->unk_850 == 0) {
        Message_StartTextbox(play, 0x3B, &this->actor);
        this->unk_850 = 1;
        return;
    }

    if (Message_GetState(&play->msgCtx) == TEXT_STATE_CLOSING) {
        s32 respawnData = gSaveContext.respawn[RESPAWN_MODE_TOP].data;

        if (play->msgCtx.choiceIndex == 0) {
            gSaveContext.respawnFlag = 3;
            play->transitionTrigger = TRANS_TRIGGER_START;
            play->nextEntranceIndex = gSaveContext.respawn[RESPAWN_MODE_TOP].entranceIndex;
            play->transitionType = TRANS_TYPE_FADE_WHITE_FAST;
            func_80088AF0(play);
            return;
        }

        if (play->msgCtx.choiceIndex == 1) {
            gSaveContext.respawn[RESPAWN_MODE_TOP].data = -respawnData;
            gSaveContext.fw.set = 0;
            func_80078914(&gSaveContext.respawn[RESPAWN_MODE_TOP].pos, NA_SE_PL_MAGIC_WIND_VANISH);
        }

        func_80853080(this, play);
        func_8005B1A4(Play_GetCamera(play, CAM_ID_MAIN));
    }
}

void func_8085076C(Player* this, PlayState* play) {
    s32 respawnData = gSaveContext.respawn[RESPAWN_MODE_TOP].data;

    if (this->unk_850 > 20) {
        this->actor.draw = Player_Draw;
        this->actor.world.pos.y += 60.0f;
        func_80837B9C(this, play);
        return;
    }

    if (this->unk_850++ == 20) {
        gSaveContext.respawn[RESPAWN_MODE_TOP].data = respawnData + 1;
        func_80078914(&gSaveContext.respawn[RESPAWN_MODE_TOP].pos, NA_SE_PL_MAGIC_WIND_WARP);
    }
}

static LinkAnimationHeader* D_80854A58[] = {
    &gPlayerAnim_002CF8,
    &gPlayerAnim_002CE0,
    &gPlayerAnim_002D10,
};

static LinkAnimationHeader* D_80854A64[] = {
    &gPlayerAnim_002D00,
    &gPlayerAnim_002CE8,
    &gPlayerAnim_002D18,
};

static LinkAnimationHeader* D_80854A70[] = {
    &gPlayerAnim_002D08,
    &gPlayerAnim_002CF0,
    &gPlayerAnim_002D20,
};

static u8 D_80854A7C[] = { 70, 10, 10 };

static struct_80832924 D_80854A80[] = {
    { NA_SE_PL_SKIP, 0x814 },
    { NA_SE_VO_LI_SWORD_N, 0x2014 },
    { 0, -0x301A },
};

static struct_80832924 D_80854A8C[][2] = {
    {
        { 0, 0x4014 },
        { NA_SE_VO_LI_MAGIC_FROL, -0x201E },
    },
    {
        { 0, 0x4014 },
        { NA_SE_VO_LI_MAGIC_NALE, -0x202C },
    },
    {
        { NA_SE_VO_LI_MAGIC_ATTACK, 0x2014 },
        { NA_SE_IT_SWORD_SWING_HARD, -0x814 },
    },
};

void func_808507F4(Player* this, PlayState* play) {
    if (LinkAnimation_Update(play, &this->skelAnime)) {
        if (this->unk_84F < 0) {
            if ((this->itemActionParam == PLAYER_AP_NAYRUS_LOVE) || (gSaveContext.magicState == MAGIC_STATE_IDLE)) {
                func_80839FFC(this, play);
                func_8005B1A4(Play_GetCamera(play, CAM_ID_MAIN));
            }
        } else {
            if (this->unk_850 == 0) {
                LinkAnimation_PlayOnceSetSpeed(play, &this->skelAnime, D_80854A58[this->unk_84F], 0.83f);

                if (func_80846A00(play, this, this->unk_84F) != NULL) {
                    this->stateFlags1 |= PLAYER_STATE1_28 | PLAYER_STATE1_29;
                    if ((this->unk_84F != 0) || (gSaveContext.respawn[RESPAWN_MODE_TOP].data <= 0)) {
                        gSaveContext.magicState = MAGIC_STATE_CONSUME_SETUP;
                    }
                } else {
                    Magic_Reset(play);
                }
            } else {
                LinkAnimation_PlayLoopSetSpeed(play, &this->skelAnime, D_80854A64[this->unk_84F], 0.83f);

                if (this->unk_84F == 0) {
                    this->unk_850 = -10;
                }
            }

            this->unk_850++;
        }
    } else {
        if (this->unk_850 < 0) {
            this->unk_850++;

            if (this->unk_850 == 0) {
                gSaveContext.respawn[RESPAWN_MODE_TOP].data = 1;
                Play_SetupRespawnPoint(play, RESPAWN_MODE_TOP, 0x6FF);
                gSaveContext.fw.set = 1;
                gSaveContext.fw.pos.x = gSaveContext.respawn[RESPAWN_MODE_DOWN].pos.x;
                gSaveContext.fw.pos.y = gSaveContext.respawn[RESPAWN_MODE_DOWN].pos.y;
                gSaveContext.fw.pos.z = gSaveContext.respawn[RESPAWN_MODE_DOWN].pos.z;
                gSaveContext.fw.yaw = gSaveContext.respawn[RESPAWN_MODE_DOWN].yaw;
                gSaveContext.fw.playerParams = 0x6FF;
                gSaveContext.fw.entranceIndex = gSaveContext.respawn[RESPAWN_MODE_DOWN].entranceIndex;
                gSaveContext.fw.roomIndex = gSaveContext.respawn[RESPAWN_MODE_DOWN].roomIndex;
                gSaveContext.fw.tempSwchFlags = gSaveContext.respawn[RESPAWN_MODE_DOWN].tempSwchFlags;
                gSaveContext.fw.tempCollectFlags = gSaveContext.respawn[RESPAWN_MODE_DOWN].tempCollectFlags;
                this->unk_850 = 2;
            }
        } else if (this->unk_84F >= 0) {
            if (this->unk_850 == 0) {
                func_80832924(this, D_80854A80);
            } else if (this->unk_850 == 1) {
                func_80832924(this, D_80854A8C[this->unk_84F]);
                if ((this->unk_84F == 2) && LinkAnimation_OnFrame(&this->skelAnime, 30.0f)) {
                    this->stateFlags1 &= ~(PLAYER_STATE1_28 | PLAYER_STATE1_29);
                }
            } else if (D_80854A7C[this->unk_84F] < this->unk_850++) {
                LinkAnimation_PlayOnceSetSpeed(play, &this->skelAnime, D_80854A70[this->unk_84F], 0.83f);
                this->currentYaw = this->actor.shape.rot.y;
                this->unk_84F = -1;
            }
        }
    }

    func_8083721C(this);
}

void func_80850AEC(Player* this, PlayState* play) {
    f32 temp;

    this->stateFlags2 |= PLAYER_STATE2_5;

    if (LinkAnimation_Update(play, &this->skelAnime)) {
        func_80832284(play, this, &gPlayerAnim_002C98);
    }

    Math_Vec3f_Sum(&this->actor.world.pos, &this->actor.velocity, &this->actor.world.pos);

    if (func_80834FBC(this)) {
        Math_Vec3f_Copy(&this->actor.prevPos, &this->actor.world.pos);
        func_80847BA0(play, this);

        temp = this->actor.world.pos.y - this->actor.floorHeight;
        if (temp > 20.0f) {
            temp = 20.0f;
        }

        this->actor.world.rot.x = this->actor.shape.rot.x = 0;
        this->actor.world.pos.y -= temp;
        this->linearVelocity = 1.0f;
        this->actor.velocity.y = 0.0f;
        func_80837B9C(this, play);
        this->stateFlags2 &= ~PLAYER_STATE2_10;
        this->actor.bgCheckFlags |= BGCHECKFLAG_GROUND;
        this->stateFlags1 |= PLAYER_STATE1_2;
        return;
    }

    if ((this->skelAnime.animation != &gPlayerAnim_002C90) || (4.0f <= this->skelAnime.curFrame)) {
        this->actor.gravity = 0.0f;
        Math_ScaledStepToS(&this->actor.shape.rot.x, this->actor.world.rot.x, 0x800);
        func_8083264C(this, 100, 2, 100, 0);
    }
}

void func_80850C68(Player* this, PlayState* play) {
    if ((this->unk_850 != 0) && ((this->unk_858 != 0.0f) || (this->unk_85C != 0.0f))) {
        f32 updateScale = R_UPDATE_RATE * 0.5f;

        this->skelAnime.curFrame += this->skelAnime.playSpeed * updateScale;
        if (this->skelAnime.curFrame >= this->skelAnime.animLength) {
            this->skelAnime.curFrame -= this->skelAnime.animLength;
        }

        LinkAnimation_BlendToJoint(play, &this->skelAnime, &gPlayerAnim_002C38, this->skelAnime.curFrame,
                                   (this->unk_858 < 0.0f) ? &gPlayerAnim_002C18 : &gPlayerAnim_002C20, 5.0f,
                                   fabsf(this->unk_858), this->blendTable);
        LinkAnimation_BlendToMorph(play, &this->skelAnime, &gPlayerAnim_002C38, this->skelAnime.curFrame,
                                   (this->unk_85C < 0.0f) ? &gPlayerAnim_002C28 : &gPlayerAnim_002C10, 5.0f,
                                   fabsf(this->unk_85C), D_80858AD8);
        LinkAnimation_InterpJointMorph(play, &this->skelAnime, 0.5f);
    } else if (LinkAnimation_Update(play, &this->skelAnime)) {
        this->unk_860 = 2;
        func_80832284(play, this, &gPlayerAnim_002C38);
        this->unk_850 = 1;
    }

    func_8083721C(this);

    if (this->unk_860 == 0) {
        func_80853080(this, play);
    } else if (this->unk_860 == 3) {
        func_80835C58(play, this, func_80850E84, 0);
        func_80832B0C(play, this, &gPlayerAnim_002C00);
    }
}

void func_80850E84(Player* this, PlayState* play) {
    if (LinkAnimation_Update(play, &this->skelAnime) && (this->unk_860 == 0)) {
        func_8083A098(this, &gPlayerAnim_002C08, play);
    }
}

static void (*D_80854AA4[])(PlayState*, Player*, void*) = {
    NULL,          func_80851008, func_80851030, func_80851094, func_808510B4, func_808510D4, func_808510F4,
    func_80851114, func_80851134, func_80851154, func_80851174, func_808511D4, func_808511FC, func_80851294,
    func_80851050, func_80851194, func_808511B4, func_80851248, func_808512E0,
};

static struct_80832924 D_80854AF0[] = {
    { 0, 0x2822 },
    { NA_SE_PL_CALM_HIT, 0x82D },
    { NA_SE_PL_CALM_HIT, 0x833 },
    { NA_SE_PL_CALM_HIT, -0x840 },
};

static struct_80832924 D_80854B00[] = {
    { NA_SE_VO_LI_SURPRISE, 0x2003 }, { 0, 0x300F }, { 0, 0x3018 }, { 0, 0x301E }, { NA_SE_VO_LI_FALL_L, -0x201F },
};

static struct_80832924 D_80854B14[] = {
    { 0, -0x300A },
};

static struct_80854B18 D_80854B18[] = {
    { 0, NULL },
    { -1, func_808515A4 },
    { 2, &gPlayerAnim_002790 },
    { 0, NULL },
    { 0, NULL },
    { 3, &gPlayerAnim_002740 },
    { 0, NULL },
    { 0, NULL },
    { -1, func_808515A4 },
    { 2, &gPlayerAnim_002778 },
    { -1, func_80851788 },
    { 3, &gPlayerAnim_002860 },
    { -1, func_808518DC },
    { 7, &gPlayerAnim_002348 },
    { 5, &gPlayerAnim_002350 },
    { 5, &gPlayerAnim_002358 },
    { 5, &gPlayerAnim_0023B0 },
    { 7, &gPlayerAnim_0023B8 },
    { -1, func_808519EC },
    { 2, &gPlayerAnim_002728 },
    { 2, &gPlayerAnim_002738 },
    { 0, NULL },
    { -1, func_80851B90 },
    { 3, &gPlayerAnim_0027A8 },
    { 9, &gPlayerAnim_002DB0 },
    { 2, &gPlayerAnim_002DC0 },
    { -1, func_80851D2C },
    { 2, &gPlayerAnim_003098 },
    { 3, &gPlayerAnim_002780 },
    { -1, func_808515A4 },
    { 2, &gPlayerAnim_003088 },
    { 0, NULL },
    { 0, NULL },
    { 5, &gPlayerAnim_002320 },
    { -1, func_80851368 },
    { -1, func_80851E64 },
    { 5, &gPlayerAnim_002328 },
    { 16, &gPlayerAnim_002F90 },
    { -1, func_80851F84 },
    { -1, func_80851E90 },
    { 6, &gPlayerAnim_002410 },
    { 6, &gPlayerAnim_002418 },
    { -1, func_80852080 },
    { 5, &gPlayerAnim_002390 },
    { -1, func_808521F4 },
    { -1, func_8085225C },
    { -1, func_80852280 },
    { 5, &gPlayerAnim_0023A0 },
    { 5, &gPlayerAnim_002368 },
    { -1, func_808515A4 },
    { 5, &gPlayerAnim_002370 },
    { 5, &gPlayerAnim_0027B0 },
    { 5, &gPlayerAnim_0027B8 },
    { 5, &gPlayerAnim_0027C0 },
    { 3, &gPlayerAnim_002768 },
    { 3, &gPlayerAnim_0027D8 },
    { 4, &gPlayerAnim_0027E0 },
    { 3, &gPlayerAnim_002380 },
    { 3, &gPlayerAnim_002828 },
    { 6, &gPlayerAnim_002470 },
    { 6, &gPlayerAnim_0032A8 },
    { 14, &gPlayerAnim_0032A0 },
    { 3, &gPlayerAnim_0032A0 },
    { 5, &gPlayerAnim_002AE8 },
    { 16, &gPlayerAnim_002450 },
    { 15, &gPlayerAnim_002460 },
    { 15, &gPlayerAnim_002458 },
    { 3, &gPlayerAnim_002440 },
    { 3, &gPlayerAnim_002438 },
    { 3, &gPlayerAnim_002C88 },
    { 6, &gPlayerAnim_003450 },
    { 6, &gPlayerAnim_003448 },
    { 6, &gPlayerAnim_003460 },
    { 6, &gPlayerAnim_003440 },
    { 3, &gPlayerAnim_002798 },
    { 3, &gPlayerAnim_002818 },
    { 4, &gPlayerAnim_002848 },
    { 3, &gPlayerAnim_002850 },
    { 3, &gPlayerAnim_0034E0 },
    { 3, &gPlayerAnim_0034D8 },
    { 6, &gPlayerAnim_0034C8 },
    { 3, &gPlayerAnim_003470 },
    { 3, &gPlayerAnim_003478 },
    { 3, &gPlayerAnim_0034C0 },
    { 3, &gPlayerAnim_003480 },
    { 3, &gPlayerAnim_003490 },
    { 3, &gPlayerAnim_003488 },
    { 3, &gPlayerAnim_003498 },
    { 3, &gPlayerAnim_0034B0 },
    { -1, func_808524B0 },
    { 3, &gPlayerAnim_003420 },
    { -1, func_80852544 },
    { -1, func_80852564 },
    { 3, &gPlayerAnim_003250 },
    { -1, func_80852608 },
    { 3, &gPlayerAnim_002810 },
    { 3, &gPlayerAnim_002838 },
    { 3, &gPlayerAnim_002CD0 },
    { 3, &gPlayerAnim_002CD8 },
    { 3, &gPlayerAnim_002868 },
    { 3, &gPlayerAnim_0027E8 },
    { 3, &gPlayerAnim_0027F8 },
    { 3, &gPlayerAnim_002800 },
};

static struct_80854B18 D_80854E50[] = {
    { 0, NULL },
    { -1, func_808514C0 },
    { -1, func_8085157C },
    { -1, func_80851998 },
    { -1, func_808519C0 },
    { 11, NULL },
    { -1, func_80852C50 },
    { -1, func_80852944 },
    { -1, func_80851688 },
    { -1, func_80851750 },
    { -1, func_80851828 },
    { -1, func_808521B8 },
    { -1, func_8085190C },
    { 11, NULL },
    { 11, NULL },
    { 11, NULL },
    { 18, D_80854AF0 },
    { 11, NULL },
    { -1, func_80851A50 },
    { 12, &gPlayerAnim_002730 },
    { 11, NULL },
    { 0, NULL },
    { -1, func_80851BE8 },
    { 11, NULL },
    { -1, func_80851CA4 },
    { 11, NULL },
    { 17, &gPlayerAnim_0030A8 },
    { 11, NULL },
    { 11, NULL },
    { 11, NULL },
    { -1, func_80851D80 },
    { -1, func_80851DEC },
    { -1, func_80851E28 },
    { 18, D_80854B00 },
    { -1, func_808513BC },
    { 11, NULL },
    { 11, NULL },
    { 11, NULL },
    { 11, NULL },
    { -1, func_80851ECC },
    { -1, func_80851FB0 },
    { -1, func_80852048 },
    { -1, func_80852174 },
    { 13, &gPlayerAnim_002398 },
    { -1, func_80852234 },
    { 0, NULL },
    { 0, NULL },
    { 11, NULL },
    { -1, func_80852450 },
    { -1, func_80851688 },
    { -1, func_80852298 },
    { 13, &gPlayerAnim_0027D0 },
    { -1, func_80852480 },
    { 13, &gPlayerAnim_0027C8 },
    { -1, func_80852328 },
    { 11, NULL },
    { 11, NULL },
    { 12, &gPlayerAnim_002388 },
    { -1, func_80852358 },
    { 11, NULL },
    { 18, D_80854B14 },
    { 11, NULL },
    { 11, NULL },
    { 11, NULL },
    { 11, NULL },
    { -1, func_80852388 },
    { 17, &gPlayerAnim_002450 },
    { 12, &gPlayerAnim_002448 },
    { 12, &gPlayerAnim_002450 },
    { 11, NULL },
    { -1, func_808526EC },
    { 17, &gPlayerAnim_003468 },
    { -1, func_808526EC },
    { 17, &gPlayerAnim_003468 },
    { 12, &gPlayerAnim_0027A0 },
    { 12, &gPlayerAnim_002820 },
    { 11, NULL },
    { 12, &gPlayerAnim_002858 },
    { 12, &gPlayerAnim_0034D0 },
    { 13, &gPlayerAnim_0034F0 },
    { 12, &gPlayerAnim_0034E8 },
    { 12, &gPlayerAnim_0034A8 },
    { 11, NULL },
    { 11, NULL },
    { 11, NULL },
    { 11, NULL },
    { -1, func_80852648 },
    { 11, NULL },
    { 12, &gPlayerAnim_0034A0 },
    { -1, func_808524D0 },
    { -1, func_80852514 },
    { -1, func_80852554 },
    { -1, func_808525C0 },
    { 11, NULL },
    { 11, NULL },
    { 11, NULL },
    { -1, func_8085283C },
    { -1, func_808528C8 },
    { -1, func_808528C8 },
    { 12, &gPlayerAnim_002870 },
    { 12, &gPlayerAnim_0027F0 },
    { 12, &gPlayerAnim_002808 },
    { 12, &gPlayerAnim_002450 },
};

void func_80850ED8(PlayState* play, Player* this, LinkAnimationHeader* anim) {
    func_80832DB0(this);
    func_80832B0C(play, this, anim);
    func_80832210(this);
}

void func_80850F1C(PlayState* play, Player* this, LinkAnimationHeader* anim) {
    func_80832DB0(this);
    LinkAnimation_Change(play, &this->skelAnime, anim, (2.0f / 3.0f), 0.0f, Animation_GetLastFrame(anim), ANIMMODE_ONCE,
                         -8.0f);
    func_80832210(this);
}

void func_80850F9C(PlayState* play, Player* this, LinkAnimationHeader* anim) {
    func_80832DB0(this);
    LinkAnimation_Change(play, &this->skelAnime, anim, (2.0f / 3.0f), 0.0f, 0.0f, ANIMMODE_LOOP, -8.0f);
    func_80832210(this);
}

void func_80851008(PlayState* play, Player* this, void* anim) {
    func_80832210(this);
}

void func_80851030(PlayState* play, Player* this, void* anim) {
    func_80850ED8(play, this, anim);
}

void func_80851050(PlayState* play, Player* this, void* anim) {
    func_80832DB0(this);
    func_80832C2C(play, this, anim);
    func_80832210(this);
}

void func_80851094(PlayState* play, Player* this, void* anim) {
    func_80850F1C(play, this, anim);
}

void func_808510B4(PlayState* play, Player* this, void* anim) {
    func_80850F9C(play, this, anim);
}

void func_808510D4(PlayState* play, Player* this, void* anim) {
    func_8083308C(play, this, anim);
}

void func_808510F4(PlayState* play, Player* this, void* anim) {
    func_8083303C(play, this, anim, 0x9C);
}

void func_80851114(PlayState* play, Player* this, void* anim) {
    func_8083313C(play, this, anim);
}

void func_80851134(PlayState* play, Player* this, void* anim) {
    func_808330EC(play, this, anim, 0x9C);
}

void func_80851154(PlayState* play, Player* this, void* anim) {
    func_80832264(play, this, anim);
}

void func_80851174(PlayState* play, Player* this, void* anim) {
    func_80832284(play, this, anim);
}

void func_80851194(PlayState* play, Player* this, void* anim) {
    func_808322D0(play, this, anim);
}

void func_808511B4(PlayState* play, Player* this, void* anim) {
    func_808322A4(play, this, anim);
}

void func_808511D4(PlayState* play, Player* this, void* anim) {
    LinkAnimation_Update(play, &this->skelAnime);
}

void func_808511FC(PlayState* play, Player* this, void* anim) {
    if (LinkAnimation_Update(play, &this->skelAnime)) {
        func_80850F9C(play, this, anim);
        this->unk_850 = 1;
    }
}

void func_80851248(PlayState* play, Player* this, void* anim) {
    if (LinkAnimation_Update(play, &this->skelAnime)) {
        func_80832DBC(this);
        func_808322A4(play, this, anim);
    }
}

void func_80851294(PlayState* play, Player* this, void* anim) {
    if (LinkAnimation_Update(play, &this->skelAnime)) {
        func_8083313C(play, this, anim);
        this->unk_850 = 1;
    }
}

void func_808512E0(PlayState* play, Player* this, void* arg2) {
    LinkAnimation_Update(play, &this->skelAnime);
    func_80832924(this, arg2);
}

void func_80851314(Player* this) {
    if ((this->unk_448 == NULL) || (this->unk_448->update == NULL)) {
        this->unk_448 = NULL;
    }

    this->unk_664 = this->unk_448;

    if (this->unk_664 != NULL) {
        this->actor.shape.rot.y = func_8083DB98(this, 0);
    }
}

void func_80851368(PlayState* play, Player* this, CsCmdActorAction* arg2) {
    this->stateFlags1 |= PLAYER_STATE1_27;
    this->stateFlags2 |= PLAYER_STATE2_10;
    this->stateFlags1 &= ~(PLAYER_STATE1_18 | PLAYER_STATE1_19);

    func_80832284(play, this, &gPlayerAnim_0032F0);
}

void func_808513BC(PlayState* play, Player* this, CsCmdActorAction* arg2) {
    this->actor.gravity = 0.0f;

    if (this->unk_84F == 0) {
        if (func_8083D12C(play, this, NULL)) {
            this->unk_84F = 1;
        } else {
            func_8084B158(play, this, NULL, fabsf(this->actor.velocity.y));
            Math_ScaledStepToS(&this->unk_6C2, -10000, 800);
            func_8084AEEC(this, &this->actor.velocity.y, 4.0f, this->currentYaw);
        }
        return;
    }

    if (LinkAnimation_Update(play, &this->skelAnime)) {
        if (this->unk_84F == 1) {
            func_80832C6C(play, this, &gPlayerAnim_003328);
        } else {
            func_80832284(play, this, &gPlayerAnim_003328);
        }
    }

    func_8084B000(this);
    func_8084AEEC(this, &this->linearVelocity, 0.0f, this->actor.shape.rot.y);
}

void func_808514C0(PlayState* play, Player* this, CsCmdActorAction* arg2) {
    func_80851314(this);

    if (func_808332B8(this)) {
        func_808513BC(play, this, 0);
        return;
    }

    LinkAnimation_Update(play, &this->skelAnime);

    if (func_8008F128(this) || (this->stateFlags1 & PLAYER_STATE1_11)) {
        func_80836670(this, play);
        return;
    }

    if ((this->interactRangeActor != NULL) && (this->interactRangeActor->textId == 0xFFFF)) {
        func_8083E5A8(this, play);
    }
}

void func_8085157C(PlayState* play, Player* this, CsCmdActorAction* arg2) {
    LinkAnimation_Update(play, &this->skelAnime);
}

void func_808515A4(PlayState* play, Player* this, CsCmdActorAction* arg2) {
    LinkAnimationHeader* anim;

    if (func_808332B8(this)) {
        func_80851368(play, this, 0);
        return;
    }

    anim = GET_PLAYER_ANIM(PLAYER_ANIMGROUP_44, this->modelAnimType);

    if ((this->unk_446 == 6) || (this->unk_446 == 0x2E)) {
        func_80832264(play, this, anim);
    } else {
        func_80832DB0(this);
        LinkAnimation_Change(play, &this->skelAnime, anim, (2.0f / 3.0f), 0.0f, Animation_GetLastFrame(anim),
                             ANIMMODE_LOOP, -4.0f);
    }

    func_80832210(this);
}

void func_80851688(PlayState* play, Player* this, CsCmdActorAction* arg2) {
    if (func_8084B3CC(play, this) == 0) {
        if ((this->csMode == 0x31) && (play->csCtx.state == CS_STATE_IDLE)) {
            func_8002DF54(play, NULL, 7);
            return;
        }

        if (func_808332B8(this) != 0) {
            func_808513BC(play, this, 0);
            return;
        }

        LinkAnimation_Update(play, &this->skelAnime);

        if (func_8008F128(this) || (this->stateFlags1 & PLAYER_STATE1_11)) {
            func_80836670(this, play);
        }
    }
}

static struct_80832924 D_80855188[] = {
    { 0, 0x302A },
    { 0, -0x3030 },
};

void func_80851750(PlayState* play, Player* this, CsCmdActorAction* arg2) {
    LinkAnimation_Update(play, &this->skelAnime);
    func_80832924(this, D_80855188);
}

void func_80851788(PlayState* play, Player* this, CsCmdActorAction* arg2) {
    this->stateFlags1 &= ~PLAYER_STATE1_25;

    this->currentYaw = this->actor.shape.rot.y = this->actor.world.rot.y =
        Math_Vec3f_Yaw(&this->actor.world.pos, &this->unk_450);

    if (this->linearVelocity <= 0.0f) {
        this->linearVelocity = 0.1f;
    } else if (this->linearVelocity > 2.5f) {
        this->linearVelocity = 2.5f;
    }
}

void func_80851828(PlayState* play, Player* this, CsCmdActorAction* arg2) {
    f32 sp1C = 2.5f;

    func_80845BA0(play, this, &sp1C, 10);

    if (play->sceneId == SCENE_BDAN_BOSS) {
        if (this->unk_850 == 0) {
            if (Message_GetState(&play->msgCtx) == TEXT_STATE_NONE) {
                return;
            }
        } else {
            if (Message_GetState(&play->msgCtx) != TEXT_STATE_NONE) {
                return;
            }
        }
    }

    this->unk_850++;
    if (this->unk_850 > 20) {
        this->csMode = 0xB;
    }
}

void func_808518DC(PlayState* play, Player* this, CsCmdActorAction* arg2) {
    func_8083CEAC(this, play);
}

void func_8085190C(PlayState* play, Player* this, CsCmdActorAction* arg2) {
    func_80851314(this);

    if (this->unk_850 != 0) {
        if (LinkAnimation_Update(play, &this->skelAnime)) {
            func_80832284(play, this, func_808334E4(this));
            this->unk_850 = 0;
        }

        func_80833C3C(this);
    } else {
        func_808401B0(play, this);
    }
}

void func_80851998(PlayState* play, Player* this, CsCmdActorAction* arg2) {
    func_80845964(play, this, arg2, 0.0f, 0, 0);
}

void func_808519C0(PlayState* play, Player* this, CsCmdActorAction* arg2) {
    func_80845964(play, this, arg2, 0.0f, 0, 1);
}

// unused
static LinkAnimationHeader* D_80855190[] = {
    &gPlayerAnim_002720,
    &gPlayerAnim_002360,
};

static Vec3f D_80855198 = { -1.0f, 70.0f, 20.0f };

void func_808519EC(PlayState* play, Player* this, CsCmdActorAction* arg2) {
    Math_Vec3f_Copy(&this->actor.world.pos, &D_80855198);
    this->actor.shape.rot.y = -0x8000;
    func_808322D0(play, this, this->ageProperties->unk_9C);
    func_80832F54(play, this, 0x28F);
}

static struct_808551A4 D_808551A4[] = {
    { NA_SE_IT_SWORD_PUTAWAY_STN, 0 },
    { NA_SE_IT_SWORD_STICK_STN, NA_SE_VO_LI_SWORD_N },
};

static struct_80832924 D_808551AC[] = {
    { 0, 0x401D },
    { 0, -0x4027 },
};

void func_80851A50(PlayState* play, Player* this, CsCmdActorAction* arg2) {
    struct_808551A4* sp2C;
    Gfx** dLists;

    LinkAnimation_Update(play, &this->skelAnime);

    if ((LINK_IS_ADULT && LinkAnimation_OnFrame(&this->skelAnime, 70.0f)) ||
        (!LINK_IS_ADULT && LinkAnimation_OnFrame(&this->skelAnime, 87.0f))) {
        sp2C = &D_808551A4[gSaveContext.linkAge];
        this->interactRangeActor->parent = &this->actor;

        if (!LINK_IS_ADULT) {
            dLists = gPlayerLeftHandBgsDLs;
        } else {
            dLists = gPlayerLeftHandClosedDLs;
        }
        this->leftHandDLists = dLists + gSaveContext.linkAge;

        func_8002F7DC(&this->actor, sp2C->unk_00);
        if (!LINK_IS_ADULT) {
            func_80832698(this, sp2C->unk_02);
        }
    } else if (LINK_IS_ADULT) {
        if (LinkAnimation_OnFrame(&this->skelAnime, 66.0f)) {
            func_80832698(this, NA_SE_VO_LI_SWORD_L);
        }
    } else {
        func_80832924(this, D_808551AC);
    }
}

void func_80851B90(PlayState* play, Player* this, CsCmdActorAction* arg2) {
    LinkAnimation_Change(play, &this->skelAnime, &gPlayerAnim_002860, -(2.0f / 3.0f), 12.0f, 12.0f, ANIMMODE_ONCE,
                         0.0f);
}

static struct_80832924 D_808551B4[] = {
    { 0, -0x281E },
};

void func_80851BE8(PlayState* play, Player* this, CsCmdActorAction* arg2) {
    LinkAnimation_Update(play, &this->skelAnime);

    this->unk_850++;

    if (this->unk_850 >= 180) {
        if (this->unk_850 == 180) {
            LinkAnimation_Change(play, &this->skelAnime, &gPlayerAnim_003298, (2.0f / 3.0f), 10.0f,
                                 Animation_GetLastFrame(&gPlayerAnim_003298), ANIMMODE_ONCE, -8.0f);
        }
        func_80832924(this, D_808551B4);
    }
}

void func_80851CA4(PlayState* play, Player* this, CsCmdActorAction* arg2) {
    if (LinkAnimation_Update(play, &this->skelAnime) && (this->unk_850 == 0) &&
        (this->actor.bgCheckFlags & BGCHECKFLAG_GROUND)) {
        func_80832264(play, this, &gPlayerAnim_002DB8);
        this->unk_850 = 1;
    }

    if (this->unk_850 != 0) {
        func_8083721C(this);
    }
}

void func_80851D2C(PlayState* play, Player* this, CsCmdActorAction* arg2) {
    func_80850F1C(play, this, &gPlayerAnim_0030A0);
    func_8084B498(this);
    Player_SetModels(this, Player_ActionToModelGroup(this, this->itemActionParam));
}

static struct_80832924 D_808551B8[] = {
    { NA_SE_IT_SWORD_PICKOUT, -0x80C },
};

void func_80851D80(PlayState* play, Player* this, CsCmdActorAction* arg2) {
    LinkAnimation_Update(play, &this->skelAnime);

    if (LinkAnimation_OnFrame(&this->skelAnime, 6.0f)) {
        func_80846720(play, this, 0);
    } else {
        func_80832924(this, D_808551B8);
    }
}

void func_80851DEC(PlayState* play, Player* this, CsCmdActorAction* arg2) {
    LinkAnimation_Update(play, &this->skelAnime);
    Math_StepToS(&this->actor.shape.face, 0, 1);
}

void func_80851E28(PlayState* play, Player* this, CsCmdActorAction* arg2) {
    LinkAnimation_Update(play, &this->skelAnime);
    Math_StepToS(&this->actor.shape.face, 2, 1);
}

void func_80851E64(PlayState* play, Player* this, CsCmdActorAction* arg2) {
    func_80833064(play, this, &gPlayerAnim_003318, 0x98);
}

void func_80851E90(PlayState* play, Player* this, CsCmdActorAction* arg2) {
    func_8083303C(play, this, &gPlayerAnim_002408, 0x9C);
    func_80832698(this, NA_SE_VO_LI_GROAN);
}

void func_80851ECC(PlayState* play, Player* this, CsCmdActorAction* arg2) {
    if (LinkAnimation_Update(play, &this->skelAnime)) {
        func_808330EC(play, this, &gPlayerAnim_002428, 0x9C);
    }
}

void func_80851F14(PlayState* play, Player* this, LinkAnimationHeader* anim, struct_80832924* arg3) {
    if (LinkAnimation_Update(play, &this->skelAnime)) {
        func_808322A4(play, this, anim);
        this->unk_850 = 1;
    } else if (this->unk_850 == 0) {
        func_80832924(this, arg3);
    }
}

void func_80851F84(PlayState* play, Player* this, CsCmdActorAction* arg2) {
    this->actor.shape.shadowDraw = NULL;
    func_80851134(play, this, &gPlayerAnim_002420);
}

static struct_80832924 D_808551BC[] = {
    { NA_SE_VO_LI_RELAX, 0x2023 },
    { NA_SE_PL_SLIPDOWN, 0x8EC },
    { NA_SE_PL_SLIPDOWN, -0x900 },
};

void func_80851FB0(PlayState* play, Player* this, CsCmdActorAction* arg2) {
    if (LinkAnimation_Update(play, &this->skelAnime)) {
        func_808330EC(play, this, &gPlayerAnim_002430, 0x9C);
        this->unk_850 = 1;
    } else if (this->unk_850 == 0) {
        func_80832924(this, D_808551BC);
        if (LinkAnimation_OnFrame(&this->skelAnime, 240.0f)) {
            this->actor.shape.shadowDraw = ActorShadow_DrawFeet;
        }
    }
}

static struct_80832924 D_808551C8[] = {
    { NA_SE_PL_LAND_LADDER, 0x843 },
    { 0, 0x4854 },
    { 0, 0x485A },
    { 0, -0x4860 },
};

void func_80852048(PlayState* play, Player* this, CsCmdActorAction* arg2) {
    LinkAnimation_Update(play, &this->skelAnime);
    func_80832924(this, D_808551C8);
}

void func_80852080(PlayState* play, Player* this, CsCmdActorAction* arg2) {
    func_80833064(play, this, &gPlayerAnim_002340, 0x9D);
    func_80832698(this, NA_SE_VO_LI_FALL_L);
}

void func_808520BC(PlayState* play, Player* this, CsCmdActorAction* arg2) {
    f32 startX = arg2->startPos.x;
    f32 startY = arg2->startPos.y;
    f32 startZ = arg2->startPos.z;
    f32 distX = (arg2->endPos.x - startX);
    f32 distY = (arg2->endPos.y - startY);
    f32 distZ = (arg2->endPos.z - startZ);
    f32 sp4 = (f32)(play->csCtx.frames - arg2->startFrame) / (f32)(arg2->endFrame - arg2->startFrame);

    this->actor.world.pos.x = distX * sp4 + startX;
    this->actor.world.pos.y = distY * sp4 + startY;
    this->actor.world.pos.z = distZ * sp4 + startZ;
}

static struct_80832924 D_808551D8[] = {
    { NA_SE_PL_BOUND, 0x1014 },
    { NA_SE_PL_BOUND, -0x101E },
};

void func_80852174(PlayState* play, Player* this, CsCmdActorAction* arg2) {
    func_808520BC(play, this, arg2);
    LinkAnimation_Update(play, &this->skelAnime);
    func_80832924(this, D_808551D8);
}

void func_808521B8(PlayState* play, Player* this, CsCmdActorAction* arg2) {
    if (arg2 != NULL) {
        func_808520BC(play, this, arg2);
    }
    LinkAnimation_Update(play, &this->skelAnime);
}

void func_808521F4(PlayState* play, Player* this, CsCmdActorAction* arg2) {
    func_80832B0C(play, this, GET_PLAYER_ANIM(PLAYER_ANIMGROUP_44, this->modelAnimType));
    func_80832210(this);
}

void func_80852234(PlayState* play, Player* this, CsCmdActorAction* arg2) {
    LinkAnimation_Update(play, &this->skelAnime);
}

void func_8085225C(PlayState* play, Player* this, CsCmdActorAction* arg2) {
    func_80832F54(play, this, 0x98);
}

void func_80852280(PlayState* play, Player* this, CsCmdActorAction* arg2) {
    this->actor.draw = Player_Draw;
}

void func_80852298(PlayState* play, Player* this, CsCmdActorAction* arg2) {
    if (LinkAnimation_Update(play, &this->skelAnime)) {
        func_8083313C(play, this, &gPlayerAnim_002378);
        this->unk_850 = 1;
    } else if (this->unk_850 == 0) {
        if (LinkAnimation_OnFrame(&this->skelAnime, 10.0f)) {
            func_80846720(play, this, 1);
        }
    }
}

static struct_80832924 D_808551E0[] = {
    { 0, 0x300A },
    { 0, -0x3018 },
};

void func_80852328(PlayState* play, Player* this, CsCmdActorAction* arg2) {
    func_80851F14(play, this, &gPlayerAnim_002770, D_808551E0);
}

static struct_80832924 D_808551E8[] = {
    { 0, 0x400F },
    { 0, -0x4023 },
};

void func_80852358(PlayState* play, Player* this, CsCmdActorAction* arg2) {
    func_80851F14(play, this, &gPlayerAnim_002830, D_808551E8);
}

void func_80852388(PlayState* play, Player* this, CsCmdActorAction* arg2) {
    if (LinkAnimation_Update(play, &this->skelAnime)) {
        func_808322A4(play, this, &gPlayerAnim_002468);
        this->unk_850 = 1;
    }

    if ((this->unk_850 != 0) && (play->csCtx.frames >= 900)) {
        this->rightHandType = PLAYER_MODELTYPE_LH_OPEN;
    } else {
        this->rightHandType = PLAYER_MODELTYPE_RH_FF;
    }
}

void func_80852414(PlayState* play, Player* this, LinkAnimationHeader* anim, struct_80832924* arg3) {
    func_80851294(play, this, anim);
    if (this->unk_850 == 0) {
        func_80832924(this, arg3);
    }
}

static struct_80832924 D_808551F0[] = {
    { 0, 0x300F },
    { 0, -0x3021 },
};

void func_80852450(PlayState* play, Player* this, CsCmdActorAction* arg2) {
    func_80852414(play, this, &gPlayerAnim_002378, D_808551F0);
}

static struct_80832924 D_808551F8[] = {
    { NA_SE_PL_KNOCK, -0x84E },
};

void func_80852480(PlayState* play, Player* this, CsCmdActorAction* arg2) {
    func_80852414(play, this, &gPlayerAnim_0027D0, D_808551F8);
}

void func_808524B0(PlayState* play, Player* this, CsCmdActorAction* arg2) {
    func_80837704(play, this);
}

void func_808524D0(PlayState* play, Player* this, CsCmdActorAction* arg2) {
    sControlInput->press.button |= BTN_B;

    func_80844E68(this, play);
}

void func_80852514(PlayState* play, Player* this, CsCmdActorAction* arg2) {
    func_80844E68(this, play);
}

void func_80852544(PlayState* play, Player* this, CsCmdActorAction* arg2) {
}

void func_80852554(PlayState* play, Player* this, CsCmdActorAction* arg2) {
}

void func_80852564(PlayState* play, Player* this, CsCmdActorAction* arg2) {
    this->stateFlags3 |= PLAYER_STATE3_1;
    this->linearVelocity = 2.0f;
    this->actor.velocity.y = -1.0f;

    func_80832264(play, this, &gPlayerAnim_002DB0);
    func_80832698(this, NA_SE_VO_LI_FALL_L);
}

static void (*D_808551FC[])(Player* this, PlayState* play) = {
    func_8084377C,
    func_80843954,
    func_80843A38,
};

void func_808525C0(PlayState* play, Player* this, CsCmdActorAction* arg2) {
    D_808551FC[this->unk_850](this, play);
}

void func_80852608(PlayState* play, Player* this, CsCmdActorAction* arg2) {
    func_80846720(play, this, 0);
    func_808322D0(play, this, &gPlayerAnim_002838);
}

void func_80852648(PlayState* play, Player* this, CsCmdActorAction* arg2) {
    LinkAnimation_Update(play, &this->skelAnime);

    if (LinkAnimation_OnFrame(&this->skelAnime, 10.0f)) {
        this->heldItemActionParam = this->itemActionParam = PLAYER_AP_NONE;
        this->heldItemId = ITEM_NONE;
        this->modelGroup = this->nextModelGroup = Player_ActionToModelGroup(this, PLAYER_AP_NONE);
        this->leftHandDLists = gPlayerLeftHandOpenDLs;
        Inventory_ChangeEquipment(EQUIP_TYPE_SWORD, EQUIP_VALUE_SWORD_MASTER);
        gSaveContext.equips.buttonItems[0] = ITEM_SWORD_MASTER;
        Inventory_DeleteEquipment(play, EQUIP_TYPE_SWORD);
    }
}

static LinkAnimationHeader* D_80855208[] = {
    &gPlayerAnim_0034B8,
    &gPlayerAnim_003458,
};

static Vec3s D_80855210[2][2] = {
    { { -200, 700, 100 }, { 800, 600, 800 } },
    { { -200, 500, 0 }, { 600, 400, 600 } },
};

void func_808526EC(PlayState* play, Player* this, CsCmdActorAction* arg2) {
    static Vec3f zeroVec = { 0.0f, 0.0f, 0.0f };
    static Color_RGBA8 primColor = { 255, 255, 255, 0 };
    static Color_RGBA8 envColor = { 0, 128, 128, 0 };
    s32 linkAge = gSaveContext.linkAge;
    Vec3f sparklePos;
    Vec3f sp34;
    Vec3s* ptr;

    func_80851294(play, this, D_80855208[linkAge]);

    if (this->rightHandType != PLAYER_MODELTYPE_RH_FF) {
        this->rightHandType = PLAYER_MODELTYPE_RH_FF;
        return;
    }

    ptr = D_80855210[gSaveContext.linkAge];

    sp34.x = ptr[0].x + Rand_CenteredFloat(ptr[1].x);
    sp34.y = ptr[0].y + Rand_CenteredFloat(ptr[1].y);
    sp34.z = ptr[0].z + Rand_CenteredFloat(ptr[1].z);

    SkinMatrix_Vec3fMtxFMultXYZ(&this->shieldMf, &sp34, &sparklePos);

    EffectSsKiraKira_SpawnDispersed(play, &sparklePos, &zeroVec, &zeroVec, &primColor, &envColor, 600, -10);
}

void func_8085283C(PlayState* play, Player* this, CsCmdActorAction* arg2) {
    if (LinkAnimation_Update(play, &this->skelAnime)) {
        func_80852944(play, this, arg2);
    } else if (this->unk_850 == 0) {
        Item_Give(play, ITEM_SWORD_MASTER);
        func_80846720(play, this, 0);
    } else {
        func_8084E988(this);
    }
}

void func_808528C8(PlayState* play, Player* this, CsCmdActorAction* arg2) {
    if (LinkAnimation_Update(play, &this->skelAnime)) {
        func_8084285C(this, 0.0f, 99.0f, this->skelAnime.endFrame - 8.0f);
    }

    if (this->heldItemActionParam != PLAYER_AP_SWORD_MASTER) {
        func_80846720(play, this, 1);
    }
}

void func_80852944(PlayState* play, Player* this, CsCmdActorAction* arg2) {
    if (func_808332B8(this)) {
        func_80838F18(play, this);
        func_80832340(play, this);
    } else {
        func_8083C148(this, play);
        if (!func_8083B644(this, play)) {
            func_8083E5A8(this, play);
        }
    }

    this->csMode = 0;
    this->unk_6AD = 0;
}

void func_808529D0(PlayState* play, Player* this, CsCmdActorAction* arg2) {
    this->actor.world.pos.x = arg2->startPos.x;
    this->actor.world.pos.y = arg2->startPos.y;
    if ((play->sceneId == SCENE_SPOT04) && !LINK_IS_ADULT) {
        this->actor.world.pos.y -= 1.0f;
    }
    this->actor.world.pos.z = arg2->startPos.z;
    this->currentYaw = this->actor.shape.rot.y = arg2->rot.y;
}

void func_80852A54(PlayState* play, Player* this, CsCmdActorAction* arg2) {
    f32 dx = arg2->startPos.x - (s32)this->actor.world.pos.x;
    f32 dy = arg2->startPos.y - (s32)this->actor.world.pos.y;
    f32 dz = arg2->startPos.z - (s32)this->actor.world.pos.z;
    f32 dist = sqrtf(SQ(dx) + SQ(dy) + SQ(dz));
    s16 yawDiff = arg2->rot.y - this->actor.shape.rot.y;

    if ((this->linearVelocity == 0.0f) && ((dist > 50.0f) || (ABS(yawDiff) > 0x4000))) {
        func_808529D0(play, this, arg2);
    }

    this->skelAnime.moveFlags = 0;
    func_80832DB0(this);
}

void func_80852B4C(PlayState* play, Player* this, CsCmdActorAction* arg2, struct_80854B18* arg3) {
    if (arg3->type > 0) {
        D_80854AA4[arg3->type](play, this, arg3->ptr);
    } else if (arg3->type < 0) {
        arg3->func(play, this, arg2);
    }

    if ((D_80858AA0 & 4) && !(this->skelAnime.moveFlags & 4)) {
        this->skelAnime.morphTable[0].y /= this->ageProperties->unk_08;
        D_80858AA0 = 0;
    }
}

void func_80852C0C(PlayState* play, Player* this, s32 csMode) {
    if ((csMode != 1) && (csMode != 8) && (csMode != 0x31) && (csMode != 7)) {
        func_808323B4(play, this);
    }
}

void func_80852C50(PlayState* play, Player* this, CsCmdActorAction* arg2) {
    CsCmdActorAction* linkCsAction = play->csCtx.linkAction;
    s32 pad;
    s32 sp24;

    if (play->csCtx.state == CS_STATE_UNSKIPPABLE_INIT) {
        func_8002DF54(play, NULL, 7);
        this->unk_446 = 0;
        func_80832210(this);
        return;
    }

    if (linkCsAction == NULL) {
        this->actor.flags &= ~ACTOR_FLAG_6;
        return;
    }

    if (this->unk_446 != linkCsAction->action) {
        sp24 = D_808547C4[linkCsAction->action];
        if (sp24 >= 0) {
            if ((sp24 == 3) || (sp24 == 4)) {
                func_80852A54(play, this, linkCsAction);
            } else {
                func_808529D0(play, this, linkCsAction);
            }
        }

        D_80858AA0 = this->skelAnime.moveFlags;

        func_80832DBC(this);
        osSyncPrintf("TOOL MODE=%d\n", sp24);
        func_80852C0C(play, this, ABS(sp24));
        func_80852B4C(play, this, linkCsAction, &D_80854B18[ABS(sp24)]);

        this->unk_850 = 0;
        this->unk_84F = 0;
        this->unk_446 = linkCsAction->action;
    }

    sp24 = D_808547C4[this->unk_446];
    func_80852B4C(play, this, linkCsAction, &D_80854E50[ABS(sp24)]);
}

void func_80852E14(Player* this, PlayState* play) {
    if (this->csMode != this->prevCsMode) {
        D_80858AA0 = this->skelAnime.moveFlags;

        func_80832DBC(this);
        this->prevCsMode = this->csMode;
        osSyncPrintf("DEMO MODE=%d\n", this->csMode);
        func_80852C0C(play, this, this->csMode);
        func_80852B4C(play, this, NULL, &D_80854B18[this->csMode]);
    }

    func_80852B4C(play, this, NULL, &D_80854E50[this->csMode]);
}

s32 Player_IsDroppingFish(PlayState* play) {
    Player* this = GET_PLAYER(play);

    return (func_8084EFC0 == this->func_674) && (this->itemActionParam == PLAYER_AP_BOTTLE_FISH);
}

s32 Player_StartFishing(PlayState* play) {
    Player* this = GET_PLAYER(play);

    func_80832564(play, this);
    func_80835F44(play, this, ITEM_FISHING_POLE);
    return 1;
}

s32 func_80852F38(PlayState* play, Player* this) {
    if (!Player_InBlockingCsMode(play, this) && (this->invincibilityTimer >= 0) && !func_8008F128(this) &&
        !(this->stateFlags3 & PLAYER_STATE3_7)) {
        func_80832564(play, this);
        func_80835C58(play, this, func_8084F308, 0);
        func_80832264(play, this, &gPlayerAnim_003120);
        this->stateFlags2 |= PLAYER_STATE2_7;
        func_80832224(this);
        func_80832698(this, NA_SE_VO_LI_HELD);
        return true;
    }

    return false;
}

// Sets up player cutscene
s32 func_80852FFC(PlayState* play, Actor* actor, s32 csMode) {
    Player* this = GET_PLAYER(play);

    if (!Player_InBlockingCsMode(play, this)) {
        func_80832564(play, this);
        func_80835C58(play, this, func_80852E14, 0);
        this->csMode = csMode;
        this->unk_448 = actor;
        func_80832224(this);
        return 1;
    }

    return 0;
}

void func_80853080(Player* this, PlayState* play) {
    func_80835C58(play, this, func_80840BC8, 1);
    func_80832B0C(play, this, func_80833338(this));
    this->currentYaw = this->actor.shape.rot.y;
}

s32 Player_InflictDamage(PlayState* play, s32 damage) {
    Player* this = GET_PLAYER(play);

    if (!Player_InBlockingCsMode(play, this) && !func_80837B18(play, this, damage)) {
        this->stateFlags2 &= ~PLAYER_STATE2_7;
        return 1;
    }

    return 0;
}

// Start talking with the given actor
void func_80853148(PlayState* play, Actor* actor) {
    Player* this = GET_PLAYER(play);
    s32 pad;

    if ((this->targetActor != NULL) || (actor == this->naviActor) ||
        CHECK_FLAG_ALL(actor->flags, ACTOR_FLAG_0 | ACTOR_FLAG_18)) {
        actor->flags |= ACTOR_FLAG_8;
    }

    this->targetActor = actor;
    this->exchangeItemId = EXCH_ITEM_NONE;

    if (actor->textId == 0xFFFF) {
        func_8002DF54(play, actor, 1);
        actor->flags |= ACTOR_FLAG_8;
        func_80832528(play, this);
    } else {
        if (this->actor.flags & ACTOR_FLAG_8) {
            this->actor.textId = 0;
        } else {
            this->actor.flags |= ACTOR_FLAG_8;
            this->actor.textId = actor->textId;
        }

        if (this->stateFlags1 & PLAYER_STATE1_23) {
            s32 sp24 = this->unk_850;

            func_80832528(play, this);
            func_8083A2F8(play, this);

            this->unk_850 = sp24;
        } else {
            if (func_808332B8(this)) {
                func_80836898(play, this, func_8083A2F8);
                func_80832C6C(play, this, &gPlayerAnim_003328);
            } else if ((actor->category != ACTORCAT_NPC) || (this->heldItemActionParam == PLAYER_AP_FISHING_POLE)) {
                func_8083A2F8(play, this);

                if (!func_8008E9C4(this)) {
                    if ((actor != this->naviActor) && (actor->xzDistToPlayer < 40.0f)) {
                        func_808322D0(play, this, &gPlayerAnim_002DF0);
                    } else {
                        func_80832284(play, this, func_80833338(this));
                    }
                }
            } else {
                func_80836898(play, this, func_8083A2F8);
                func_808322D0(play, this, (actor->xzDistToPlayer < 40.0f) ? &gPlayerAnim_002DF0 : &gPlayerAnim_0031A0);
            }

            if (this->skelAnime.animation == &gPlayerAnim_002DF0) {
                func_80832F54(play, this, 0x19);
            }

            func_80832224(this);
        }

        this->stateFlags1 |= PLAYER_STATE1_6 | PLAYER_STATE1_29;
    }

    if ((this->naviActor == this->targetActor) && ((this->targetActor->textId & 0xFF00) != 0x200)) {
        this->naviActor->flags |= ACTOR_FLAG_8;
        func_80835EA4(play, 0xB);
    }
}<|MERGE_RESOLUTION|>--- conflicted
+++ resolved
@@ -4364,16 +4364,10 @@
                 }
 
                 if (doorShutter->dyna.actor.category == ACTORCAT_DOOR) {
-<<<<<<< HEAD
-                    this->doorBgCamIndex = play->transiActorCtx.list[PARAMS_GET_NOMASK((u16)doorShutter->dyna.actor.params, 10)]
-                                               .sides[(doorDirection > 0) ? 0 : 1]
-                                               .bgCamIndex;
-=======
                     this->doorBgCamIndex =
                         play->transiActorCtx.list[GET_TRANSITION_ACTOR_INDEX(&doorShutter->dyna.actor)]
                             .sides[(doorDirection > 0) ? 0 : 1]
                             .bgCamIndex;
->>>>>>> fec5cd84
 
                     Actor_DisableLens(play);
                 }
@@ -4433,11 +4427,7 @@
                     this->stateFlags1 |= PLAYER_STATE1_29;
                     Actor_DisableLens(play);
 
-<<<<<<< HEAD
-                    if (PARAMS_GET(doorActor->params, 7, 3) == 3) {
-=======
                     if (ENDOOR_GET_TYPE(doorActor) == DOOR_SCENEEXIT) {
->>>>>>> fec5cd84
                         sp4C.x = doorActor->world.pos.x - (sp6C * sp74);
                         sp4C.y = doorActor->world.pos.y + 10.0f;
                         sp4C.z = doorActor->world.pos.z - (sp6C * sp78);
@@ -4450,11 +4440,7 @@
                         }
                     } else {
                         Camera_ChangeDoorCam(Play_GetCamera(play, CAM_ID_MAIN), doorActor,
-<<<<<<< HEAD
-                                             play->transiActorCtx.list[PARAMS_GET_NOMASK((u16)doorActor->params, 10)]
-=======
                                              play->transiActorCtx.list[GET_TRANSITION_ACTOR_INDEX(doorActor)]
->>>>>>> fec5cd84
                                                  .sides[(doorDirection > 0) ? 0 : 1]
                                                  .bgCamIndex,
                                              0, 38.0f * D_808535EC, 26.0f * D_808535EC, 10.0f * D_808535EC);
@@ -4463,14 +4449,9 @@
             }
 
             if ((this->doorType != PLAYER_DOORTYPE_FAKE) && (doorActor->category == ACTORCAT_DOOR)) {
-<<<<<<< HEAD
-                frontRoom =
-                    play->transiActorCtx.list[PARAMS_GET_NOMASK((u16)doorActor->params, 10)].sides[(doorDirection > 0) ? 0 : 1].room;
-=======
                 frontRoom = play->transiActorCtx.list[GET_TRANSITION_ACTOR_INDEX(doorActor)]
                                 .sides[(doorDirection > 0) ? 0 : 1]
                                 .room;
->>>>>>> fec5cd84
 
                 if ((frontRoom >= 0) && (frontRoom != play->roomCtx.curRoom.num)) {
                     func_8009728C(play, &play->roomCtx, frontRoom);
