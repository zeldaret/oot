/*
 * File: z_player.c
 * Overlay: ovl_player_actor
 * Description: Link
 */

#include "ultra64.h"
#include "global.h"

#include "overlays/actors/ovl_Bg_Heavy_Block/z_bg_heavy_block.h"
#include "overlays/actors/ovl_Door_Shutter/z_door_shutter.h"
#include "overlays/actors/ovl_En_Boom/z_en_boom.h"
#include "overlays/actors/ovl_En_Arrow/z_en_arrow.h"
#include "overlays/actors/ovl_En_Box/z_en_box.h"
#include "overlays/actors/ovl_En_Door/z_en_door.h"
#include "overlays/actors/ovl_En_Elf/z_en_elf.h"
#include "overlays/actors/ovl_En_Fish/z_en_fish.h"
#include "overlays/actors/ovl_En_Horse/z_en_horse.h"
#include "overlays/effects/ovl_Effect_Ss_Fhg_Flash/z_eff_ss_fhg_flash.h"
#include "objects/gameplay_keep/gameplay_keep.h"
#include "objects/object_link_child/object_link_child.h"

typedef struct {
    /* 0x00 */ u8 itemId;
    /* 0x01 */ u8 field; // various bit-packed data
    /* 0x02 */ s8 gi;    // defines the draw id and chest opening animation
    /* 0x03 */ u8 textId;
    /* 0x04 */ u16 objectId;
} GetItemEntry; // size = 0x06

#define GET_ITEM(itemId, objectId, drawId, textId, field, chestAnim) \
    { itemId, field, (chestAnim != CHEST_ANIM_SHORT ? 1 : -1) * (drawId + 1), textId, objectId }

#define CHEST_ANIM_SHORT 0
#define CHEST_ANIM_LONG 1

#define GET_ITEM_NONE \
    { ITEM_NONE, 0, 0, 0, OBJECT_INVALID }

typedef enum {
    /* 0x00 */ KNOB_ANIM_ADULT_L,
    /* 0x01 */ KNOB_ANIM_CHILD_L,
    /* 0x02 */ KNOB_ANIM_ADULT_R,
    /* 0x03 */ KNOB_ANIM_CHILD_R
} KnobDoorAnim;

typedef struct {
    /* 0x00 */ u8 itemId;
    /* 0x02 */ s16 actorId;
} ExplosiveInfo; // size = 0x04

typedef struct {
    /* 0x00 */ s16 actorId;
    /* 0x02 */ u8 itemId;
    /* 0x03 */ u8 actionParam;
    /* 0x04 */ u8 textId;
} BottleCatchInfo; // size = 0x06

typedef struct {
    /* 0x00 */ s16 actorId;
    /* 0x02 */ s16 actorParams;
} BottleDropInfo; // size = 0x04

typedef struct {
    /* 0x00 */ s8 damage;
    /* 0x01 */ u8 unk_01;
    /* 0x02 */ u8 unk_02;
    /* 0x03 */ u8 unk_03;
    /* 0x04 */ u16 sfxId;
} FallImpactInfo; // size = 0x06

typedef struct {
    /* 0x00 */ Vec3f pos;
    /* 0x0C */ s16 yaw;
} SpecialRespawnInfo; // size = 0x10

typedef struct {
    /* 0x00 */ u16 sfxId;
    /* 0x02 */ s16 field;
} struct_80832924; // size = 0x04

typedef struct {
    /* 0x00 */ u16 unk_00;
    /* 0x02 */ s16 unk_02;
} struct_808551A4; // size = 0x04

typedef struct {
    /* 0x00 */ LinkAnimationHeader* anim;
    /* 0x04 */ u8 unk_04;
} struct_808540F4; // size = 0x08

typedef struct {
    /* 0x00 */ LinkAnimationHeader* unk_00;
    /* 0x04 */ LinkAnimationHeader* unk_04;
    /* 0x08 */ u8 unk_08;
    /* 0x09 */ u8 unk_09;
} struct_80854554; // size = 0x0C

typedef struct {
    /* 0x00 */ LinkAnimationHeader* unk_00;
    /* 0x04 */ LinkAnimationHeader* unk_04;
    /* 0x08 */ LinkAnimationHeader* unk_08;
    /* 0x0C */ u8 unk_0C;
    /* 0x0D */ u8 unk_0D;
} struct_80854190; // size = 0x10

typedef struct {
    /* 0x00 */ LinkAnimationHeader* anim;
    /* 0x04 */ f32 unk_04;
    /* 0x04 */ f32 unk_08;
} struct_80854578; // size = 0x0C

typedef struct {
    /* 0x00 */ s8 type;
    /* 0x04 */ union {
        void* ptr;
        void (*func)(GlobalContext*, Player*, CsCmdActorAction*);
    };
} struct_80854B18; // size = 0x08

typedef struct {
    /* 0x00 */ s16 unk_00;
    /* 0x02 */ s16 unk_02;
    /* 0x04 */ s16 unk_04;
    /* 0x06 */ s16 unk_06;
    /* 0x08 */ s16 unk_08;
} struct_80858AC8; // size = 0x0A

void func_80833770(GlobalContext* globalCtx, Player* this);
void func_80833790(GlobalContext* globalCtx, Player* this);
void func_8083379C(GlobalContext* globalCtx, Player* this);
void func_8083377C(GlobalContext* globalCtx, Player* this);
void func_808337D4(GlobalContext* globalCtx, Player* this);
void func_80833910(GlobalContext* globalCtx, Player* this);
void func_80833984(GlobalContext* globalCtx, Player* this);
void func_8083399C(GlobalContext* globalCtx, Player* this, s8 actionParam);
s32 func_8083485C(Player* this, GlobalContext* globalCtx);
s32 func_808349DC(Player* this, GlobalContext* globalCtx);
s32 func_80834A2C(Player* this, GlobalContext* globalCtx);
s32 func_80834B5C(Player* this, GlobalContext* globalCtx);
s32 func_80834C74(Player* this, GlobalContext* globalCtx);
s32 func_8083501C(Player* this, GlobalContext* globalCtx);
s32 func_808351D4(Player* this, GlobalContext* globalCtx);
s32 func_808353D8(Player* this, GlobalContext* globalCtx);
s32 func_80835588(Player* this, GlobalContext* globalCtx);
s32 func_808356E8(Player* this, GlobalContext* globalCtx);
s32 func_80835800(Player* this, GlobalContext* globalCtx);
s32 func_80835884(Player* this, GlobalContext* globalCtx);
s32 func_808358F0(Player* this, GlobalContext* globalCtx);
s32 func_808359FC(Player* this, GlobalContext* globalCtx);
s32 func_80835B60(Player* this, GlobalContext* globalCtx);
s32 func_80835C08(Player* this, GlobalContext* globalCtx);
void func_80835F44(GlobalContext* globalCtx, Player* this, s32 item);
void func_80839F90(Player* this, GlobalContext* globalCtx);
s32 func_80838A14(Player* this, GlobalContext* globalCtx);
s32 func_80839800(Player* this, GlobalContext* globalCtx);
s32 func_8083B040(Player* this, GlobalContext* globalCtx);
s32 func_8083B998(Player* this, GlobalContext* globalCtx);
s32 func_8083B644(Player* this, GlobalContext* globalCtx);
s32 func_8083BDBC(Player* this, GlobalContext* globalCtx);
s32 func_8083C1DC(Player* this, GlobalContext* globalCtx);
s32 func_8083C2B0(Player* this, GlobalContext* globalCtx);
s32 func_8083C544(Player* this, GlobalContext* globalCtx);
s32 func_8083C61C(GlobalContext* globalCtx, Player* this);
void func_8083CA20(GlobalContext* globalCtx, Player* this);
void func_8083CA54(GlobalContext* globalCtx, Player* this);
void func_8083CA9C(GlobalContext* globalCtx, Player* this);
s32 func_8083E0FC(Player* this, GlobalContext* globalCtx);
s32 func_8083E5A8(Player* this, GlobalContext* globalCtx);
s32 func_8083EB44(Player* this, GlobalContext* globalCtx);
s32 func_8083F7BC(Player* this, GlobalContext* globalCtx);
void func_80840450(Player* this, GlobalContext* globalCtx);
void func_808407CC(Player* this, GlobalContext* globalCtx);
void func_80840BC8(Player* this, GlobalContext* globalCtx);
void func_80840DE4(Player* this, GlobalContext* globalCtx);
void func_808414F8(Player* this, GlobalContext* globalCtx);
void func_8084170C(Player* this, GlobalContext* globalCtx);
void func_808417FC(Player* this, GlobalContext* globalCtx);
void func_8084193C(Player* this, GlobalContext* globalCtx);
void func_80841BA8(Player* this, GlobalContext* globalCtx);
void func_80842180(Player* this, GlobalContext* globalCtx);
void func_8084227C(Player* this, GlobalContext* globalCtx);
void func_8084279C(Player* this, GlobalContext* globalCtx);
void func_808423EC(Player* this, GlobalContext* globalCtx);
void func_8084251C(Player* this, GlobalContext* globalCtx);
void func_80843188(Player* this, GlobalContext* globalCtx);
void func_808435C4(Player* this, GlobalContext* globalCtx);
void func_8084370C(Player* this, GlobalContext* globalCtx);
void func_8084377C(Player* this, GlobalContext* globalCtx);
void func_80843954(Player* this, GlobalContext* globalCtx);
void func_80843A38(Player* this, GlobalContext* globalCtx);
void func_80843CEC(Player* this, GlobalContext* globalCtx);
void func_8084411C(Player* this, GlobalContext* globalCtx);
void func_80844708(Player* this, GlobalContext* globalCtx);
void func_80844A44(Player* this, GlobalContext* globalCtx);
void func_80844AF4(Player* this, GlobalContext* globalCtx);
void func_80844E68(Player* this, GlobalContext* globalCtx);
void func_80845000(Player* this, GlobalContext* globalCtx);
void func_80845308(Player* this, GlobalContext* globalCtx);
void func_80845668(Player* this, GlobalContext* globalCtx);
void func_808458D0(Player* this, GlobalContext* globalCtx);
void func_80845CA4(Player* this, GlobalContext* globalCtx);
void func_80845EF8(Player* this, GlobalContext* globalCtx);
void func_80846050(Player* this, GlobalContext* globalCtx);
void func_80846120(Player* this, GlobalContext* globalCtx);
void func_80846260(Player* this, GlobalContext* globalCtx);
void func_80846358(Player* this, GlobalContext* globalCtx);
void func_80846408(Player* this, GlobalContext* globalCtx);
void func_808464B0(Player* this, GlobalContext* globalCtx);
void func_80846578(Player* this, GlobalContext* globalCtx);
void func_80846648(GlobalContext* globalCtx, Player* this);
void func_80846660(GlobalContext* globalCtx, Player* this);
void func_808467D4(GlobalContext* globalCtx, Player* this);
void func_808468A8(GlobalContext* globalCtx, Player* this);
void func_808468E8(GlobalContext* globalCtx, Player* this);
void func_80846978(GlobalContext* globalCtx, Player* this);
void func_808469BC(GlobalContext* globalCtx, Player* this);
void func_80846A68(GlobalContext* globalCtx, Player* this);
void func_8084B1D8(Player* this, GlobalContext* globalCtx);
void func_8084B530(Player* this, GlobalContext* globalCtx);
void func_8084B78C(Player* this, GlobalContext* globalCtx);
void func_8084B898(Player* this, GlobalContext* globalCtx);
void func_8084B9E4(Player* this, GlobalContext* globalCtx);
void func_8084BBE4(Player* this, GlobalContext* globalCtx);
void func_8084BDFC(Player* this, GlobalContext* globalCtx);
void func_8084BF1C(Player* this, GlobalContext* globalCtx);
void Player_UpdateCommon(Player* this, GlobalContext* globalCtx, Input* input);
void func_8084C5F8(Player* this, GlobalContext* globalCtx);
void func_8084C760(Player* this, GlobalContext* globalCtx);
void func_8084C81C(Player* this, GlobalContext* globalCtx);
void func_8084CC98(Player* this, GlobalContext* globalCtx);
void func_8084D3E4(Player* this, GlobalContext* globalCtx);
void func_8084D610(Player* this, GlobalContext* globalCtx);
void func_8084D7C4(Player* this, GlobalContext* globalCtx);
void func_8084D84C(Player* this, GlobalContext* globalCtx);
void func_8084DAB4(Player* this, GlobalContext* globalCtx);
void func_8084DC48(Player* this, GlobalContext* globalCtx);
void func_8084E1EC(Player* this, GlobalContext* globalCtx);
void func_8084E30C(Player* this, GlobalContext* globalCtx);
void func_8084E368(Player* this, GlobalContext* globalCtx);
void func_8084E3C4(Player* this, GlobalContext* globalCtx);
void func_8084E604(Player* this, GlobalContext* globalCtx);
void func_8084E6D4(Player* this, GlobalContext* globalCtx);
void func_8084E9AC(Player* this, GlobalContext* globalCtx);
void func_8084EAC0(Player* this, GlobalContext* globalCtx);
void func_8084ECA4(Player* this, GlobalContext* globalCtx);
void func_8084EED8(Player* this, GlobalContext* globalCtx);
void func_8084EFC0(Player* this, GlobalContext* globalCtx);
void func_8084F104(Player* this, GlobalContext* globalCtx);
void func_8084F390(Player* this, GlobalContext* globalCtx);
void func_8084F608(Player* this, GlobalContext* globalCtx);
void func_8084F698(Player* this, GlobalContext* globalCtx);
void func_8084F710(Player* this, GlobalContext* globalCtx);
void func_8084F88C(Player* this, GlobalContext* globalCtx);
void func_8084F9A0(Player* this, GlobalContext* globalCtx);
void func_8084F9C0(Player* this, GlobalContext* globalCtx);
void func_8084FA54(Player* this, GlobalContext* globalCtx);
void func_8084FB10(Player* this, GlobalContext* globalCtx);
void func_8084FBF4(Player* this, GlobalContext* globalCtx);
s32 func_8084FCAC(Player* this, GlobalContext* globalCtx);
void func_8084FF7C(Player* this);
void func_8085002C(Player* this);
s32 func_80850224(Player* this, GlobalContext* globalCtx);
void func_808502D0(Player* this, GlobalContext* globalCtx);
void func_808505DC(Player* this, GlobalContext* globalCtx);
void func_8085063C(Player* this, GlobalContext* globalCtx);
void func_8085076C(Player* this, GlobalContext* globalCtx);
void func_808507F4(Player* this, GlobalContext* globalCtx);
void func_80850AEC(Player* this, GlobalContext* globalCtx);
void func_80850C68(Player* this, GlobalContext* globalCtx);
void func_80850E84(Player* this, GlobalContext* globalCtx);
void func_80851008(GlobalContext* globalCtx, Player* this, void* anim);
void func_80851030(GlobalContext* globalCtx, Player* this, void* anim);
void func_80851050(GlobalContext* globalCtx, Player* this, void* anim);
void func_80851094(GlobalContext* globalCtx, Player* this, void* anim);
void func_808510B4(GlobalContext* globalCtx, Player* this, void* anim);
void func_808510D4(GlobalContext* globalCtx, Player* this, void* anim);
void func_808510F4(GlobalContext* globalCtx, Player* this, void* anim);
void func_80851114(GlobalContext* globalCtx, Player* this, void* anim);
void func_80851134(GlobalContext* globalCtx, Player* this, void* anim);
void func_80851154(GlobalContext* globalCtx, Player* this, void* anim);
void func_80851174(GlobalContext* globalCtx, Player* this, void* anim);
void func_80851194(GlobalContext* globalCtx, Player* this, void* anim);
void func_808511B4(GlobalContext* globalCtx, Player* this, void* anim);
void func_808511D4(GlobalContext* globalCtx, Player* this, void* anim);
void func_808511FC(GlobalContext* globalCtx, Player* this, void* anim);
void func_80851248(GlobalContext* globalCtx, Player* this, void* anim);
void func_80851294(GlobalContext* globalCtx, Player* this, void* anim);
void func_808512E0(GlobalContext* globalCtx, Player* this, void* arg2);
void func_80851368(GlobalContext* globalCtx, Player* this, CsCmdActorAction* arg2);
void func_808513BC(GlobalContext* globalCtx, Player* this, CsCmdActorAction* arg2);
void func_808514C0(GlobalContext* globalCtx, Player* this, CsCmdActorAction* arg2);
void func_8085157C(GlobalContext* globalCtx, Player* this, CsCmdActorAction* arg2);
void func_808515A4(GlobalContext* globalCtx, Player* this, CsCmdActorAction* arg2);
void func_80851688(GlobalContext* globalCtx, Player* this, CsCmdActorAction* arg2);
void func_80851750(GlobalContext* globalCtx, Player* this, CsCmdActorAction* arg2);
void func_80851788(GlobalContext* globalCtx, Player* this, CsCmdActorAction* arg2);
void func_80851828(GlobalContext* globalCtx, Player* this, CsCmdActorAction* arg2);
void func_808518DC(GlobalContext* globalCtx, Player* this, CsCmdActorAction* arg2);
void func_8085190C(GlobalContext* globalCtx, Player* this, CsCmdActorAction* arg2);
void func_80851998(GlobalContext* globalCtx, Player* this, CsCmdActorAction* arg2);
void func_808519C0(GlobalContext* globalCtx, Player* this, CsCmdActorAction* arg2);
void func_808519EC(GlobalContext* globalCtx, Player* this, CsCmdActorAction* arg2);
void func_80851A50(GlobalContext* globalCtx, Player* this, CsCmdActorAction* arg2);
void func_80851B90(GlobalContext* globalCtx, Player* this, CsCmdActorAction* arg2);
void func_80851BE8(GlobalContext* globalCtx, Player* this, CsCmdActorAction* arg2);
void func_80851CA4(GlobalContext* globalCtx, Player* this, CsCmdActorAction* arg2);
void func_80851D2C(GlobalContext* globalCtx, Player* this, CsCmdActorAction* arg2);
void func_80851D80(GlobalContext* globalCtx, Player* this, CsCmdActorAction* arg2);
void func_80851DEC(GlobalContext* globalCtx, Player* this, CsCmdActorAction* arg2);
void func_80851E28(GlobalContext* globalCtx, Player* this, CsCmdActorAction* arg2);
void func_80851E64(GlobalContext* globalCtx, Player* this, CsCmdActorAction* arg2);
void func_80851E90(GlobalContext* globalCtx, Player* this, CsCmdActorAction* arg2);
void func_80851ECC(GlobalContext* globalCtx, Player* this, CsCmdActorAction* arg2);
void func_80851F84(GlobalContext* globalCtx, Player* this, CsCmdActorAction* arg2);
void func_80851FB0(GlobalContext* globalCtx, Player* this, CsCmdActorAction* arg2);
void func_80852048(GlobalContext* globalCtx, Player* this, CsCmdActorAction* arg2);
void func_80852080(GlobalContext* globalCtx, Player* this, CsCmdActorAction* arg2);
void func_80852174(GlobalContext* globalCtx, Player* this, CsCmdActorAction* arg2);
void func_808521B8(GlobalContext* globalCtx, Player* this, CsCmdActorAction* arg2);
void func_808521F4(GlobalContext* globalCtx, Player* this, CsCmdActorAction* arg2);
void func_80852234(GlobalContext* globalCtx, Player* this, CsCmdActorAction* arg2);
void func_8085225C(GlobalContext* globalCtx, Player* this, CsCmdActorAction* arg2);
void func_80852280(GlobalContext* globalCtx, Player* this, CsCmdActorAction* arg2);
void func_80852358(GlobalContext* globalCtx, Player* this, CsCmdActorAction* arg2);
void func_80852388(GlobalContext* globalCtx, Player* this, CsCmdActorAction* arg2);
void func_80852298(GlobalContext* globalCtx, Player* this, CsCmdActorAction* arg2);
void func_80852328(GlobalContext* globalCtx, Player* this, CsCmdActorAction* arg2);
void func_80852480(GlobalContext* globalCtx, Player* this, CsCmdActorAction* arg2);
void func_80852450(GlobalContext* globalCtx, Player* this, CsCmdActorAction* arg2);
void func_808524B0(GlobalContext* globalCtx, Player* this, CsCmdActorAction* arg2);
void func_808524D0(GlobalContext* globalCtx, Player* this, CsCmdActorAction* arg2);
void func_80852514(GlobalContext* globalCtx, Player* this, CsCmdActorAction* arg2);
void func_80852544(GlobalContext* globalCtx, Player* this, CsCmdActorAction* arg2);
void func_80852554(GlobalContext* globalCtx, Player* this, CsCmdActorAction* arg2);
void func_80852564(GlobalContext* globalCtx, Player* this, CsCmdActorAction* arg2);
void func_808525C0(GlobalContext* globalCtx, Player* this, CsCmdActorAction* arg2);
void func_80852608(GlobalContext* globalCtx, Player* this, CsCmdActorAction* arg2);
void func_80852648(GlobalContext* globalCtx, Player* this, CsCmdActorAction* arg2);
void func_808526EC(GlobalContext* globalCtx, Player* this, CsCmdActorAction* arg2);
void func_8085283C(GlobalContext* globalCtx, Player* this, CsCmdActorAction* arg2);
void func_808528C8(GlobalContext* globalCtx, Player* this, CsCmdActorAction* arg2);
void func_80852944(GlobalContext* globalCtx, Player* this, CsCmdActorAction* arg2);
void func_808529D0(GlobalContext* globalCtx, Player* this, CsCmdActorAction* arg2);
void func_80852C50(GlobalContext* globalCtx, Player* this, CsCmdActorAction* arg2);
void func_80852E14(Player* this, GlobalContext* globalCtx);
s32 Player_IsDroppingFish(GlobalContext* globalCtx);
s32 Player_StartFishing(GlobalContext* globalCtx);
s32 func_80852F38(GlobalContext* globalCtx, Player* this);
s32 func_80852FFC(GlobalContext* globalCtx, Actor* actor, s32 csMode);
void func_80853080(Player* this, GlobalContext* globalCtx);
s32 Player_InflictDamage(GlobalContext* globalCtx, s32 damage);
void func_80853148(GlobalContext* globalCtx, Actor* actor);

// .bss part 1
static s32 D_80858AA0;
static s32 D_80858AA4;
static Vec3f D_80858AA8;
static Input* sControlInput;

// .data

static u8 D_80853410[] = { 0, 0, 0, 0, 0, 0, 0, 0, 0, 0, 1, 1, 1, 1, 1, 1, 1, 1, 1, 1, 1, 1 };

static PlayerAgeProperties sAgeProperties[] = {
    {
        56.0f,
        90.0f,
        1.0f,
        111.0f,
        70.0f,
        79.4f,
        59.0f,
        41.0f,
        19.0f,
        36.0f,
        44.8f,
        56.0f,
        68.0f,
        70.0f,
        18.0f,
        15.0f,
        70.0f,
        { 9, 4671, 359 },
        {
            { 8, 4694, 380 },
            { 9, 6122, 359 },
            { 8, 4694, 380 },
            { 9, 6122, 359 },
        },
        {
            { 9, 6122, 359 },
            { 9, 7693, 380 },
            { 9, 6122, 359 },
            { 9, 7693, 380 },
        },
        {
            { 8, 4694, 380 },
            { 9, 6122, 359 },
        },
        {
            { -1592, 4694, 380 },
            { -1591, 6122, 359 },
        },
        0,
        0x80,
        &gPlayerAnim_002718,
        &gPlayerAnim_002720,
        &gPlayerAnim_002838,
        &gPlayerAnim_002E70,
        &gPlayerAnim_002E78,
        { &gPlayerAnim_002E80, &gPlayerAnim_002E88, &gPlayerAnim_002D90, &gPlayerAnim_002D98 },
        { &gPlayerAnim_002D70, &gPlayerAnim_002D78 },
        { &gPlayerAnim_002E50, &gPlayerAnim_002E58 },
        { &gPlayerAnim_002E68, &gPlayerAnim_002E60 },
    },
    {
        40.0f,
        60.0f,
        11.0f / 17.0f,
        71.0f,
        50.0f,
        47.0f,
        39.0f,
        27.0f,
        19.0f,
        22.0f,
        29.6f,
        32.0f,
        48.0f,
        70.0f * (11.0f / 17.0f),
        14.0f,
        12.0f,
        55.0f,
        { -24, 3565, 876 },
        {
            { -24, 3474, 862 },
            { -24, 4977, 937 },
            { 8, 4694, 380 },
            { 9, 6122, 359 },
        },
        {
            { -24, 4977, 937 },
            { -24, 6495, 937 },
            { 9, 6122, 359 },
            { 9, 7693, 380 },
        },
        {
            { 8, 4694, 380 },
            { 9, 6122, 359 },
        },
        {
            { -1592, 4694, 380 },
            { -1591, 6122, 359 },
        },
        0x20,
        0,
        &gPlayerAnim_002318,
        &gPlayerAnim_002360,
        &gPlayerAnim_0023A8,
        &gPlayerAnim_0023E0,
        &gPlayerAnim_0023E8,
        { &gPlayerAnim_0023F0, &gPlayerAnim_0023F8, &gPlayerAnim_002D90, &gPlayerAnim_002D98 },
        { &gPlayerAnim_002D70, &gPlayerAnim_002D78 },
        { &gPlayerAnim_0023C0, &gPlayerAnim_0023C8 },
        { &gPlayerAnim_0023D8, &gPlayerAnim_0023D0 },
    },
};

static u32 D_808535D0 = false;
static f32 D_808535D4 = 0.0f;
static s16 D_808535D8 = 0;
static s16 D_808535DC = 0;
static s32 D_808535E0 = 0;
static s32 D_808535E4 = 0;
static f32 D_808535E8 = 1.0f;
static f32 D_808535EC = 1.0f;
static u32 D_808535F0 = 0;
static u32 D_808535F4 = 0;
static s16 D_808535F8 = 0;
static s16 D_808535FC = 0;
static f32 D_80853600 = 0.0f;
static s32 D_80853604 = 0;
static s32 D_80853608 = 0;
static s32 D_8085360C = 0;
static s16 D_80853610 = 0;
static s32 D_80853614 = 0;
static s32 D_80853618 = 0;

static u16 D_8085361C[] = {
    NA_SE_VO_LI_SWEAT,
    NA_SE_VO_LI_SNEEZE,
    NA_SE_VO_LI_RELAX,
    NA_SE_VO_LI_FALL_L,
};

static GetItemEntry sGetItemTable[] = {
    GET_ITEM(ITEM_BOMBS_5, OBJECT_GI_BOMB_1, GID_BOMB, 0x32, 0x59, CHEST_ANIM_SHORT),
    GET_ITEM(ITEM_NUTS_5, OBJECT_GI_NUTS, GID_NUTS, 0x34, 0x0C, CHEST_ANIM_SHORT),
    GET_ITEM(ITEM_BOMBCHU, OBJECT_GI_BOMB_2, GID_BOMBCHU, 0x33, 0x80, CHEST_ANIM_SHORT),
    GET_ITEM(ITEM_BOW, OBJECT_GI_BOW, GID_BOW, 0x31, 0x80, CHEST_ANIM_LONG),
    GET_ITEM(ITEM_SLINGSHOT, OBJECT_GI_PACHINKO, GID_SLINGSHOT, 0x30, 0x80, CHEST_ANIM_LONG),
    GET_ITEM(ITEM_BOOMERANG, OBJECT_GI_BOOMERANG, GID_BOOMERANG, 0x35, 0x80, CHEST_ANIM_LONG),
    GET_ITEM(ITEM_STICK, OBJECT_GI_STICK, GID_STICK, 0x37, 0x0D, CHEST_ANIM_SHORT),
    GET_ITEM(ITEM_HOOKSHOT, OBJECT_GI_HOOKSHOT, GID_HOOKSHOT, 0x36, 0x80, CHEST_ANIM_LONG),
    GET_ITEM(ITEM_LONGSHOT, OBJECT_GI_HOOKSHOT, GID_LONGSHOT, 0x4F, 0x80, CHEST_ANIM_LONG),
    GET_ITEM(ITEM_LENS, OBJECT_GI_GLASSES, GID_LENS, 0x39, 0x80, CHEST_ANIM_LONG),
    GET_ITEM(ITEM_LETTER_ZELDA, OBJECT_GI_LETTER, GID_LETTER_ZELDA, 0x69, 0x80, CHEST_ANIM_LONG),
    GET_ITEM(ITEM_OCARINA_TIME, OBJECT_GI_OCARINA, GID_OCARINA_TIME, 0x3A, 0x80, CHEST_ANIM_LONG),
    GET_ITEM(ITEM_HAMMER, OBJECT_GI_HAMMER, GID_HAMMER, 0x38, 0x80, CHEST_ANIM_LONG),
    GET_ITEM(ITEM_COJIRO, OBJECT_GI_NIWATORI, GID_COJIRO, 0x02, 0x80, CHEST_ANIM_LONG),
    GET_ITEM(ITEM_BOTTLE, OBJECT_GI_BOTTLE, GID_BOTTLE, 0x42, 0x80, CHEST_ANIM_LONG),
    GET_ITEM(ITEM_POTION_RED, OBJECT_GI_LIQUID, GID_POTION_RED, 0x43, 0x80, CHEST_ANIM_LONG),
    GET_ITEM(ITEM_POTION_GREEN, OBJECT_GI_LIQUID, GID_POTION_GREEN, 0x44, 0x80, CHEST_ANIM_LONG),
    GET_ITEM(ITEM_POTION_BLUE, OBJECT_GI_LIQUID, GID_POTION_BLUE, 0x45, 0x80, CHEST_ANIM_LONG),
    GET_ITEM(ITEM_FAIRY, OBJECT_GI_BOTTLE, GID_BOTTLE, 0x46, 0x80, CHEST_ANIM_LONG),
    GET_ITEM(ITEM_MILK_BOTTLE, OBJECT_GI_MILK, GID_MILK, 0x98, 0x80, CHEST_ANIM_LONG),
    GET_ITEM(ITEM_LETTER_RUTO, OBJECT_GI_BOTTLE_LETTER, GID_LETTER_RUTO, 0x99, 0x80, CHEST_ANIM_LONG),
    GET_ITEM(ITEM_BEAN, OBJECT_GI_BEAN, GID_BEAN, 0x48, 0x80, CHEST_ANIM_SHORT),
    GET_ITEM(ITEM_MASK_SKULL, OBJECT_GI_SKJ_MASK, GID_MASK_SKULL, 0x10, 0x80, CHEST_ANIM_LONG),
    GET_ITEM(ITEM_MASK_SPOOKY, OBJECT_GI_REDEAD_MASK, GID_MASK_SPOOKY, 0x11, 0x80, CHEST_ANIM_LONG),
    GET_ITEM(ITEM_CHICKEN, OBJECT_GI_NIWATORI, GID_CHICKEN, 0x48, 0x80, CHEST_ANIM_LONG),
    GET_ITEM(ITEM_MASK_KEATON, OBJECT_GI_KI_TAN_MASK, GID_MASK_KEATON, 0x12, 0x80, CHEST_ANIM_LONG),
    GET_ITEM(ITEM_MASK_BUNNY, OBJECT_GI_RABIT_MASK, GID_MASK_BUNNY, 0x13, 0x80, CHEST_ANIM_LONG),
    GET_ITEM(ITEM_MASK_TRUTH, OBJECT_GI_TRUTH_MASK, GID_MASK_TRUTH, 0x17, 0x80, CHEST_ANIM_LONG),
    GET_ITEM(ITEM_POCKET_EGG, OBJECT_GI_EGG, GID_EGG, 0x01, 0x80, CHEST_ANIM_LONG),
    GET_ITEM(ITEM_POCKET_CUCCO, OBJECT_GI_NIWATORI, GID_CHICKEN, 0x48, 0x80, CHEST_ANIM_LONG),
    GET_ITEM(ITEM_ODD_MUSHROOM, OBJECT_GI_MUSHROOM, GID_ODD_MUSHROOM, 0x03, 0x80, CHEST_ANIM_LONG),
    GET_ITEM(ITEM_ODD_POTION, OBJECT_GI_POWDER, GID_ODD_POTION, 0x04, 0x80, CHEST_ANIM_LONG),
    GET_ITEM(ITEM_SAW, OBJECT_GI_SAW, GID_SAW, 0x05, 0x80, CHEST_ANIM_LONG),
    GET_ITEM(ITEM_SWORD_BROKEN, OBJECT_GI_BROKENSWORD, GID_SWORD_BROKEN, 0x08, 0x80, CHEST_ANIM_LONG),
    GET_ITEM(ITEM_PRESCRIPTION, OBJECT_GI_PRESCRIPTION, GID_PRESCRIPTION, 0x09, 0x80, CHEST_ANIM_LONG),
    GET_ITEM(ITEM_FROG, OBJECT_GI_FROG, GID_FROG, 0x0D, 0x80, CHEST_ANIM_LONG),
    GET_ITEM(ITEM_EYEDROPS, OBJECT_GI_EYE_LOTION, GID_EYEDROPS, 0x0E, 0x80, CHEST_ANIM_LONG),
    GET_ITEM(ITEM_CLAIM_CHECK, OBJECT_GI_TICKETSTONE, GID_CLAIM_CHECK, 0x0A, 0x80, CHEST_ANIM_LONG),
    GET_ITEM(ITEM_SWORD_KOKIRI, OBJECT_GI_SWORD_1, GID_SWORD_KOKIRI, 0xA4, 0x80, CHEST_ANIM_LONG),
    GET_ITEM(ITEM_SWORD_BGS, OBJECT_GI_LONGSWORD, GID_SWORD_BGS, 0x4B, 0x80, CHEST_ANIM_LONG),
    GET_ITEM(ITEM_SHIELD_DEKU, OBJECT_GI_SHIELD_1, GID_SHIELD_DEKU, 0x4C, 0xA0, CHEST_ANIM_SHORT),
    GET_ITEM(ITEM_SHIELD_HYLIAN, OBJECT_GI_SHIELD_2, GID_SHIELD_HYLIAN, 0x4D, 0xA0, CHEST_ANIM_SHORT),
    GET_ITEM(ITEM_SHIELD_MIRROR, OBJECT_GI_SHIELD_3, GID_SHIELD_MIRROR, 0x4E, 0x80, CHEST_ANIM_LONG),
    GET_ITEM(ITEM_TUNIC_GORON, OBJECT_GI_CLOTHES, GID_TUNIC_GORON, 0x50, 0xA0, CHEST_ANIM_LONG),
    GET_ITEM(ITEM_TUNIC_ZORA, OBJECT_GI_CLOTHES, GID_TUNIC_ZORA, 0x51, 0xA0, CHEST_ANIM_LONG),
    GET_ITEM(ITEM_BOOTS_IRON, OBJECT_GI_BOOTS_2, GID_BOOTS_IRON, 0x53, 0x80, CHEST_ANIM_LONG),
    GET_ITEM(ITEM_BOOTS_HOVER, OBJECT_GI_HOVERBOOTS, GID_BOOTS_HOVER, 0x54, 0x80, CHEST_ANIM_LONG),
    GET_ITEM(ITEM_QUIVER_40, OBJECT_GI_ARROWCASE, GID_QUIVER_40, 0x56, 0x80, CHEST_ANIM_LONG),
    GET_ITEM(ITEM_QUIVER_50, OBJECT_GI_ARROWCASE, GID_QUIVER_50, 0x57, 0x80, CHEST_ANIM_LONG),
    GET_ITEM(ITEM_BOMB_BAG_20, OBJECT_GI_BOMBPOUCH, GID_BOMB_BAG_20, 0x58, 0x80, CHEST_ANIM_LONG),
    GET_ITEM(ITEM_BOMB_BAG_30, OBJECT_GI_BOMBPOUCH, GID_BOMB_BAG_30, 0x59, 0x80, CHEST_ANIM_LONG),
    GET_ITEM(ITEM_BOMB_BAG_40, OBJECT_GI_BOMBPOUCH, GID_BOMB_BAG_40, 0x5A, 0x80, CHEST_ANIM_LONG),
    GET_ITEM(ITEM_GAUNTLETS_SILVER, OBJECT_GI_GLOVES, GID_GAUNTLETS_SILVER, 0x5B, 0x80, CHEST_ANIM_LONG),
    GET_ITEM(ITEM_GAUNTLETS_GOLD, OBJECT_GI_GLOVES, GID_GAUNTLETS_GOLD, 0x5C, 0x80, CHEST_ANIM_LONG),
    GET_ITEM(ITEM_SCALE_SILVER, OBJECT_GI_SCALE, GID_SCALE_SILVER, 0xCD, 0x80, CHEST_ANIM_LONG),
    GET_ITEM(ITEM_SCALE_GOLDEN, OBJECT_GI_SCALE, GID_SCALE_GOLDEN, 0xCE, 0x80, CHEST_ANIM_LONG),
    GET_ITEM(ITEM_STONE_OF_AGONY, OBJECT_GI_MAP, GID_STONE_OF_AGONY, 0x68, 0x80, CHEST_ANIM_LONG),
    GET_ITEM(ITEM_GERUDO_CARD, OBJECT_GI_GERUDO, GID_GERUDO_CARD, 0x7B, 0x80, CHEST_ANIM_LONG),
    GET_ITEM(ITEM_OCARINA_FAIRY, OBJECT_GI_OCARINA_0, GID_OCARINA_FAIRY, 0x3A, 0x80, CHEST_ANIM_LONG),
    GET_ITEM(ITEM_SEEDS, OBJECT_GI_SEED, GID_SEEDS, 0xDC, 0x50, CHEST_ANIM_SHORT),
    GET_ITEM(ITEM_HEART_CONTAINER, OBJECT_GI_HEARTS, GID_HEART_CONTAINER, 0xC6, 0x80, CHEST_ANIM_LONG),
    GET_ITEM(ITEM_HEART_PIECE_2, OBJECT_GI_HEARTS, GID_HEART_PIECE, 0xC2, 0x80, CHEST_ANIM_LONG),
    GET_ITEM(ITEM_KEY_BOSS, OBJECT_GI_BOSSKEY, GID_KEY_BOSS, 0xC7, 0x80, CHEST_ANIM_LONG),
    GET_ITEM(ITEM_COMPASS, OBJECT_GI_COMPASS, GID_COMPASS, 0x67, 0x80, CHEST_ANIM_LONG),
    GET_ITEM(ITEM_DUNGEON_MAP, OBJECT_GI_MAP, GID_DUNGEON_MAP, 0x66, 0x80, CHEST_ANIM_LONG),
    GET_ITEM(ITEM_KEY_SMALL, OBJECT_GI_KEY, GID_KEY_SMALL, 0x60, 0x80, CHEST_ANIM_SHORT),
    GET_ITEM(ITEM_MAGIC_SMALL, OBJECT_GI_MAGICPOT, GID_MAGIC_SMALL, 0x52, 0x6F, CHEST_ANIM_SHORT),
    GET_ITEM(ITEM_MAGIC_LARGE, OBJECT_GI_MAGICPOT, GID_MAGIC_LARGE, 0x52, 0x6E, CHEST_ANIM_SHORT),
    GET_ITEM(ITEM_WALLET_ADULT, OBJECT_GI_PURSE, GID_WALLET_ADULT, 0x5E, 0x80, CHEST_ANIM_LONG),
    GET_ITEM(ITEM_WALLET_GIANT, OBJECT_GI_PURSE, GID_WALLET_GIANT, 0x5F, 0x80, CHEST_ANIM_LONG),
    GET_ITEM(ITEM_WEIRD_EGG, OBJECT_GI_EGG, GID_EGG, 0x9A, 0x80, CHEST_ANIM_LONG),
    GET_ITEM(ITEM_HEART, OBJECT_GI_HEART, GID_HEART, 0x55, 0x80, CHEST_ANIM_LONG),
    GET_ITEM(ITEM_ARROWS_SMALL, OBJECT_GI_ARROW, GID_ARROWS_SMALL, 0xE6, 0x48, CHEST_ANIM_SHORT),
    GET_ITEM(ITEM_ARROWS_MEDIUM, OBJECT_GI_ARROW, GID_ARROWS_MEDIUM, 0xE6, 0x49, CHEST_ANIM_SHORT),
    GET_ITEM(ITEM_ARROWS_LARGE, OBJECT_GI_ARROW, GID_ARROWS_LARGE, 0xE6, 0x4A, CHEST_ANIM_SHORT),
    GET_ITEM(ITEM_RUPEE_GREEN, OBJECT_GI_RUPY, GID_RUPEE_GREEN, 0x6F, 0x00, CHEST_ANIM_SHORT),
    GET_ITEM(ITEM_RUPEE_BLUE, OBJECT_GI_RUPY, GID_RUPEE_BLUE, 0xCC, 0x01, CHEST_ANIM_SHORT),
    GET_ITEM(ITEM_RUPEE_RED, OBJECT_GI_RUPY, GID_RUPEE_RED, 0xF0, 0x02, CHEST_ANIM_SHORT),
    GET_ITEM(ITEM_HEART_CONTAINER, OBJECT_GI_HEARTS, GID_HEART_CONTAINER, 0xC6, 0x80, CHEST_ANIM_LONG),
    GET_ITEM(ITEM_MILK, OBJECT_GI_MILK, GID_MILK, 0x98, 0x80, CHEST_ANIM_LONG),
    GET_ITEM(ITEM_MASK_GORON, OBJECT_GI_GOLONMASK, GID_MASK_GORON, 0x14, 0x80, CHEST_ANIM_LONG),
    GET_ITEM(ITEM_MASK_ZORA, OBJECT_GI_ZORAMASK, GID_MASK_ZORA, 0x15, 0x80, CHEST_ANIM_LONG),
    GET_ITEM(ITEM_MASK_GERUDO, OBJECT_GI_GERUDOMASK, GID_MASK_GERUDO, 0x16, 0x80, CHEST_ANIM_LONG),
    GET_ITEM(ITEM_BRACELET, OBJECT_GI_BRACELET, GID_BRACELET, 0x79, 0x80, CHEST_ANIM_LONG),
    GET_ITEM(ITEM_RUPEE_PURPLE, OBJECT_GI_RUPY, GID_RUPEE_PURPLE, 0xF1, 0x14, CHEST_ANIM_SHORT),
    GET_ITEM(ITEM_RUPEE_GOLD, OBJECT_GI_RUPY, GID_RUPEE_GOLD, 0xF2, 0x13, CHEST_ANIM_SHORT),
    GET_ITEM(ITEM_SWORD_BGS, OBJECT_GI_LONGSWORD, GID_SWORD_BGS, 0x0C, 0x80, CHEST_ANIM_LONG),
    GET_ITEM(ITEM_ARROW_FIRE, OBJECT_GI_M_ARROW, GID_ARROW_FIRE, 0x70, 0x80, CHEST_ANIM_LONG),
    GET_ITEM(ITEM_ARROW_ICE, OBJECT_GI_M_ARROW, GID_ARROW_ICE, 0x71, 0x80, CHEST_ANIM_LONG),
    GET_ITEM(ITEM_ARROW_LIGHT, OBJECT_GI_M_ARROW, GID_ARROW_LIGHT, 0x72, 0x80, CHEST_ANIM_LONG),
    GET_ITEM(ITEM_SKULL_TOKEN, OBJECT_GI_SUTARU, GID_SKULL_TOKEN, 0xB4, 0x80, CHEST_ANIM_SHORT),
    GET_ITEM(ITEM_DINS_FIRE, OBJECT_GI_GODDESS, GID_DINS_FIRE, 0xAD, 0x80, CHEST_ANIM_LONG),
    GET_ITEM(ITEM_FARORES_WIND, OBJECT_GI_GODDESS, GID_FARORES_WIND, 0xAE, 0x80, CHEST_ANIM_LONG),
    GET_ITEM(ITEM_NAYRUS_LOVE, OBJECT_GI_GODDESS, GID_NAYRUS_LOVE, 0xAF, 0x80, CHEST_ANIM_LONG),
    GET_ITEM(ITEM_BULLET_BAG_30, OBJECT_GI_DEKUPOUCH, GID_BULLET_BAG, 0x07, 0x80, CHEST_ANIM_LONG),
    GET_ITEM(ITEM_BULLET_BAG_40, OBJECT_GI_DEKUPOUCH, GID_BULLET_BAG, 0x07, 0x80, CHEST_ANIM_LONG),
    GET_ITEM(ITEM_STICKS_5, OBJECT_GI_STICK, GID_STICK, 0x37, 0x0D, CHEST_ANIM_SHORT),
    GET_ITEM(ITEM_STICKS_10, OBJECT_GI_STICK, GID_STICK, 0x37, 0x0D, CHEST_ANIM_SHORT),
    GET_ITEM(ITEM_NUTS_5, OBJECT_GI_NUTS, GID_NUTS, 0x34, 0x0C, CHEST_ANIM_SHORT),
    GET_ITEM(ITEM_NUTS_10, OBJECT_GI_NUTS, GID_NUTS, 0x34, 0x0C, CHEST_ANIM_SHORT),
    GET_ITEM(ITEM_BOMB, OBJECT_GI_BOMB_1, GID_BOMB, 0x32, 0x59, CHEST_ANIM_SHORT),
    GET_ITEM(ITEM_BOMBS_10, OBJECT_GI_BOMB_1, GID_BOMB, 0x32, 0x59, CHEST_ANIM_SHORT),
    GET_ITEM(ITEM_BOMBS_20, OBJECT_GI_BOMB_1, GID_BOMB, 0x32, 0x59, CHEST_ANIM_SHORT),
    GET_ITEM(ITEM_BOMBS_30, OBJECT_GI_BOMB_1, GID_BOMB, 0x32, 0x59, CHEST_ANIM_SHORT),
    GET_ITEM(ITEM_SEEDS_30, OBJECT_GI_SEED, GID_SEEDS, 0xDC, 0x50, CHEST_ANIM_SHORT),
    GET_ITEM(ITEM_BOMBCHUS_5, OBJECT_GI_BOMB_2, GID_BOMBCHU, 0x33, 0x80, CHEST_ANIM_SHORT),
    GET_ITEM(ITEM_BOMBCHUS_20, OBJECT_GI_BOMB_2, GID_BOMBCHU, 0x33, 0x80, CHEST_ANIM_SHORT),
    GET_ITEM(ITEM_FISH, OBJECT_GI_FISH, GID_FISH, 0x47, 0x80, CHEST_ANIM_LONG),
    GET_ITEM(ITEM_BUG, OBJECT_GI_INSECT, GID_BUG, 0x7A, 0x80, CHEST_ANIM_LONG),
    GET_ITEM(ITEM_BLUE_FIRE, OBJECT_GI_FIRE, GID_BLUE_FIRE, 0x5D, 0x80, CHEST_ANIM_LONG),
    GET_ITEM(ITEM_POE, OBJECT_GI_GHOST, GID_POE, 0x97, 0x80, CHEST_ANIM_LONG),
    GET_ITEM(ITEM_BIG_POE, OBJECT_GI_GHOST, GID_BIG_POE, 0xF9, 0x80, CHEST_ANIM_LONG),
    GET_ITEM(ITEM_KEY_SMALL, OBJECT_GI_KEY, GID_KEY_SMALL, 0xF3, 0x80, CHEST_ANIM_SHORT),
    GET_ITEM(ITEM_RUPEE_GREEN, OBJECT_GI_RUPY, GID_RUPEE_GREEN, 0xF4, 0x00, CHEST_ANIM_SHORT),
    GET_ITEM(ITEM_RUPEE_BLUE, OBJECT_GI_RUPY, GID_RUPEE_BLUE, 0xF5, 0x01, CHEST_ANIM_SHORT),
    GET_ITEM(ITEM_RUPEE_RED, OBJECT_GI_RUPY, GID_RUPEE_RED, 0xF6, 0x02, CHEST_ANIM_SHORT),
    GET_ITEM(ITEM_RUPEE_PURPLE, OBJECT_GI_RUPY, GID_RUPEE_PURPLE, 0xF7, 0x14, CHEST_ANIM_SHORT),
    GET_ITEM(ITEM_HEART_PIECE_2, OBJECT_GI_HEARTS, GID_HEART_PIECE, 0xFA, 0x80, CHEST_ANIM_LONG),
    GET_ITEM(ITEM_STICK_UPGRADE_20, OBJECT_GI_STICK, GID_STICK, 0x90, 0x80, CHEST_ANIM_SHORT),
    GET_ITEM(ITEM_STICK_UPGRADE_30, OBJECT_GI_STICK, GID_STICK, 0x91, 0x80, CHEST_ANIM_SHORT),
    GET_ITEM(ITEM_NUT_UPGRADE_30, OBJECT_GI_NUTS, GID_NUTS, 0xA7, 0x80, CHEST_ANIM_SHORT),
    GET_ITEM(ITEM_NUT_UPGRADE_40, OBJECT_GI_NUTS, GID_NUTS, 0xA8, 0x80, CHEST_ANIM_SHORT),
    GET_ITEM(ITEM_BULLET_BAG_50, OBJECT_GI_DEKUPOUCH, GID_BULLET_BAG_50, 0x6C, 0x80, CHEST_ANIM_LONG),
    GET_ITEM_NONE,
    GET_ITEM_NONE,
};

static LinkAnimationHeader* D_80853914[PLAYER_ANIMGROUP_MAX][PLAYER_ANIMTYPE_MAX] = {
    /* PLAYER_ANIMGROUP_0 */
    { &gPlayerAnim_003240, &gPlayerAnim_003238, &gPlayerAnim_003238, &gPlayerAnim_002BE0, &gPlayerAnim_003240,
      &gPlayerAnim_003240 },
    /* PLAYER_ANIMGROUP_1 */
    { &gPlayerAnim_003290, &gPlayerAnim_003268, &gPlayerAnim_003268, &gPlayerAnim_002BF8, &gPlayerAnim_003290,
      &gPlayerAnim_003290 },
    /* PLAYER_ANIMGROUP_2 */
    { &gPlayerAnim_003140, &gPlayerAnim_002B38, &gPlayerAnim_003138, &gPlayerAnim_002B40, &gPlayerAnim_003140,
      &gPlayerAnim_003140 },
    /* PLAYER_ANIMGROUP_3 */
    { &gPlayerAnim_002E98, &gPlayerAnim_0029E8, &gPlayerAnim_002E98, &gPlayerAnim_0029F0, &gPlayerAnim_002E98,
      &gPlayerAnim_002E98 },
    /* PLAYER_ANIMGROUP_4 */
    { &gPlayerAnim_002FB0, &gPlayerAnim_002FA8, &gPlayerAnim_002FB0, &gPlayerAnim_002A40, &gPlayerAnim_002FB0,
      &gPlayerAnim_002FB0 },
    /* PLAYER_ANIMGROUP_5 */
    { &gPlayerAnim_003220, &gPlayerAnim_002590, &gPlayerAnim_002590, &gPlayerAnim_002BC0, &gPlayerAnim_003220,
      &gPlayerAnim_003220 },
    /* PLAYER_ANIMGROUP_6 */
    { &gPlayerAnim_003230, &gPlayerAnim_0025D0, &gPlayerAnim_0025D0, &gPlayerAnim_002BD0, &gPlayerAnim_003230,
      &gPlayerAnim_003230 },
    /* PLAYER_ANIMGROUP_7 */
    { &gPlayerAnim_002BB0, &gPlayerAnim_0031F8, &gPlayerAnim_0031F8, &gPlayerAnim_002BB0, &gPlayerAnim_002BB0,
      &gPlayerAnim_002BB0 },
    /* PLAYER_ANIMGROUP_8 */
    { &gPlayerAnim_003088, &gPlayerAnim_002A70, &gPlayerAnim_002A70, &gPlayerAnim_003088, &gPlayerAnim_003088,
      &gPlayerAnim_003088 },
    /* PLAYER_ANIMGROUP_9 */
    { &gPlayerAnim_002750, &gPlayerAnim_002748, &gPlayerAnim_002748, &gPlayerAnim_002750, &gPlayerAnim_002750,
      &gPlayerAnim_002750 },
    /* PLAYER_ANIMGROUP_10 */
    { &gPlayerAnim_002330, &gPlayerAnim_002330, &gPlayerAnim_002330, &gPlayerAnim_002330, &gPlayerAnim_002330,
      &gPlayerAnim_002330 },
    /* PLAYER_ANIMGROUP_11 */
    { &gPlayerAnim_002760, &gPlayerAnim_002758, &gPlayerAnim_002758, &gPlayerAnim_002760, &gPlayerAnim_002760,
      &gPlayerAnim_002760 },
    /* PLAYER_ANIMGROUP_12 */
    { &gPlayerAnim_002338, &gPlayerAnim_002338, &gPlayerAnim_002338, &gPlayerAnim_002338, &gPlayerAnim_002338,
      &gPlayerAnim_002338 },
    /* PLAYER_ANIMGROUP_13 */
    { &gPlayerAnim_002E08, &gPlayerAnim_002E00, &gPlayerAnim_002E00, &gPlayerAnim_002E08, &gPlayerAnim_002E08,
      &gPlayerAnim_002E08 },
    /* PLAYER_ANIMGROUP_14 */
    { &gPlayerAnim_003028, &gPlayerAnim_003020, &gPlayerAnim_003020, &gPlayerAnim_003028, &gPlayerAnim_003028,
      &gPlayerAnim_003028 },
    /* PLAYER_ANIMGROUP_15 */
    { &gPlayerAnim_003170, &gPlayerAnim_003168, &gPlayerAnim_003168, &gPlayerAnim_003170, &gPlayerAnim_003170,
      &gPlayerAnim_003170 },
    /* PLAYER_ANIMGROUP_16 */
    { &gPlayerAnim_003038, &gPlayerAnim_003030, &gPlayerAnim_003030, &gPlayerAnim_002A68, &gPlayerAnim_003038,
      &gPlayerAnim_003038 },
    /* PLAYER_ANIMGROUP_17 */
    { &gPlayerAnim_002FC0, &gPlayerAnim_002FB8, &gPlayerAnim_002FB8, &gPlayerAnim_002FC8, &gPlayerAnim_002FC0,
      &gPlayerAnim_002FC0 },
    /* PLAYER_ANIMGROUP_18 */
    { &gPlayerAnim_003278, &gPlayerAnim_003270, &gPlayerAnim_003270, &gPlayerAnim_002BE8, &gPlayerAnim_003278,
      &gPlayerAnim_003278 },
    /* PLAYER_ANIMGROUP_19 */
    { &gPlayerAnim_003288, &gPlayerAnim_003280, &gPlayerAnim_003280, &gPlayerAnim_002BF0, &gPlayerAnim_003288,
      &gPlayerAnim_003288 },
    /* PLAYER_ANIMGROUP_20 */
    { &gPlayerAnim_002EB8, &gPlayerAnim_002EA0, &gPlayerAnim_002EA0, &gPlayerAnim_002EB8, &gPlayerAnim_0026C8,
      &gPlayerAnim_002EB8 },
    /* PLAYER_ANIMGROUP_21 */
    { &gPlayerAnim_002ED8, &gPlayerAnim_002ED0, &gPlayerAnim_002ED0, &gPlayerAnim_002ED8, &gPlayerAnim_0026D0,
      &gPlayerAnim_002ED8 },
    /* PLAYER_ANIMGROUP_22 */
    { &gPlayerAnim_002EB0, &gPlayerAnim_002EA8, &gPlayerAnim_002EA8, &gPlayerAnim_002EB0, &gPlayerAnim_002EB0,
      &gPlayerAnim_002EB0 },
    /* PLAYER_ANIMGROUP_23 */
    { &gPlayerAnim_003190, &gPlayerAnim_003188, &gPlayerAnim_003188, &gPlayerAnim_002B68, &gPlayerAnim_003190,
      &gPlayerAnim_003190 },
    /* PLAYER_ANIMGROUP_24 */
    { &gPlayerAnim_003178, &gPlayerAnim_002568, &gPlayerAnim_002568, &gPlayerAnim_002B58, &gPlayerAnim_003178,
      &gPlayerAnim_003178 },
    /* PLAYER_ANIMGROUP_25 */
    { &gPlayerAnim_003180, &gPlayerAnim_002570, &gPlayerAnim_002570, &gPlayerAnim_002B60, &gPlayerAnim_003180,
      &gPlayerAnim_003180 },
    /* PLAYER_ANIMGROUP_26 */
    { &gPlayerAnim_002D60, &gPlayerAnim_002D58, &gPlayerAnim_002D58, &gPlayerAnim_002D60, &gPlayerAnim_002D60,
      &gPlayerAnim_002D60 },
    /* PLAYER_ANIMGROUP_27 */
    { &gPlayerAnim_002BB8, &gPlayerAnim_003218, &gPlayerAnim_003218, &gPlayerAnim_002BB8, &gPlayerAnim_002BB8,
      &gPlayerAnim_002BB8 },
    /* PLAYER_ANIMGROUP_28 */
    { &gPlayerAnim_002BC8, &gPlayerAnim_003228, &gPlayerAnim_003228, &gPlayerAnim_002BC8, &gPlayerAnim_002BC8,
      &gPlayerAnim_002BC8 },
    /* PLAYER_ANIMGROUP_29 */
    { &gPlayerAnim_0031C8, &gPlayerAnim_0031C0, &gPlayerAnim_0031C0, &gPlayerAnim_0031C8, &gPlayerAnim_0031C8,
      &gPlayerAnim_0031C8 },
    /* PLAYER_ANIMGROUP_30 */
    { &gPlayerAnim_003118, &gPlayerAnim_003110, &gPlayerAnim_003110, &gPlayerAnim_003118, &gPlayerAnim_003118,
      &gPlayerAnim_003118 },
    /* PLAYER_ANIMGROUP_31 */
    { &gPlayerAnim_002DE8, &gPlayerAnim_002DE8, &gPlayerAnim_002DE8, &gPlayerAnim_002DE8, &gPlayerAnim_002DE8,
      &gPlayerAnim_002DE8 },
    /* PLAYER_ANIMGROUP_32 */
    { &gPlayerAnim_002E30, &gPlayerAnim_002E18, &gPlayerAnim_002E18, &gPlayerAnim_002E30, &gPlayerAnim_002E30,
      &gPlayerAnim_002E30 },
    /* PLAYER_ANIMGROUP_33 */
    { &gPlayerAnim_002E40, &gPlayerAnim_002E38, &gPlayerAnim_002E38, &gPlayerAnim_002E40, &gPlayerAnim_002E40,
      &gPlayerAnim_002E40 },
    /* PLAYER_ANIMGROUP_34 */
    { &gPlayerAnim_002E28, &gPlayerAnim_002E20, &gPlayerAnim_002E20, &gPlayerAnim_002E28, &gPlayerAnim_002E28,
      &gPlayerAnim_002E28 },
    /* PLAYER_ANIMGROUP_35 */
    { &gPlayerAnim_0030C8, &gPlayerAnim_0030C0, &gPlayerAnim_0030C0, &gPlayerAnim_0030C8, &gPlayerAnim_0030C8,
      &gPlayerAnim_0030C8 },
    /* PLAYER_ANIMGROUP_36 */
    { &gPlayerAnim_0030D8, &gPlayerAnim_0030D0, &gPlayerAnim_0030D0, &gPlayerAnim_0030D8, &gPlayerAnim_0030D8,
      &gPlayerAnim_0030D8 },
    /* PLAYER_ANIMGROUP_37 */
    { &gPlayerAnim_0030B8, &gPlayerAnim_0030B0, &gPlayerAnim_0030B0, &gPlayerAnim_0030B8, &gPlayerAnim_0030B8,
      &gPlayerAnim_0030B8 },
    /* PLAYER_ANIMGROUP_38 */
    { &gPlayerAnim_002F20, &gPlayerAnim_002F18, &gPlayerAnim_002F18, &gPlayerAnim_002F20, &gPlayerAnim_002F20,
      &gPlayerAnim_002F20 },
    /* PLAYER_ANIMGROUP_39 */
    { &gPlayerAnim_002FF0, &gPlayerAnim_002FE8, &gPlayerAnim_002FE8, &gPlayerAnim_002FF0, &gPlayerAnim_002FF0,
      &gPlayerAnim_002FF0 },
    /* PLAYER_ANIMGROUP_40 */
    { &gPlayerAnim_003010, &gPlayerAnim_003008, &gPlayerAnim_003008, &gPlayerAnim_003010, &gPlayerAnim_003010,
      &gPlayerAnim_003010 },
    /* PLAYER_ANIMGROUP_41 */
    { &gPlayerAnim_003000, &gPlayerAnim_002FF8, &gPlayerAnim_002FF8, &gPlayerAnim_003000, &gPlayerAnim_003000,
      &gPlayerAnim_003000 },
    /* PLAYER_ANIMGROUP_42 */
    { &gPlayerAnim_002EF0, &gPlayerAnim_002EE8, &gPlayerAnim_002EE8, &gPlayerAnim_002EF8, &gPlayerAnim_002EF0,
      &gPlayerAnim_002EF0 },
    /* PLAYER_ANIMGROUP_43 */
    { &gPlayerAnim_0031E0, &gPlayerAnim_0031D8, &gPlayerAnim_0031D8, &gPlayerAnim_0031E8, &gPlayerAnim_0031E0,
      &gPlayerAnim_0031E0 },
    /* PLAYER_ANIMGROUP_44 */
    { &gPlayerAnim_003468, &gPlayerAnim_003438, &gPlayerAnim_003438, &gPlayerAnim_003468, &gPlayerAnim_003468,
      &gPlayerAnim_003468 },
};

static LinkAnimationHeader* D_80853D4C[][3] = {
    { &gPlayerAnim_002A28, &gPlayerAnim_002A38, &gPlayerAnim_002A30 },
    { &gPlayerAnim_002950, &gPlayerAnim_002960, &gPlayerAnim_002958 },
    { &gPlayerAnim_0029D0, &gPlayerAnim_0029E0, &gPlayerAnim_0029D8 },
    { &gPlayerAnim_002988, &gPlayerAnim_002998, &gPlayerAnim_002990 },
};

static LinkAnimationHeader* D_80853D7C[][2] = {
    { &gPlayerAnim_003248, &gPlayerAnim_003200 }, { &gPlayerAnim_003258, &gPlayerAnim_003210 },
    { &gPlayerAnim_003250, &gPlayerAnim_003208 }, { &gPlayerAnim_003250, &gPlayerAnim_003208 },
    { &gPlayerAnim_003430, &gPlayerAnim_0033F0 }, { &gPlayerAnim_003430, &gPlayerAnim_0033F0 },
    { &gPlayerAnim_003430, &gPlayerAnim_0033F0 }, { &gPlayerAnim_0033F8, &gPlayerAnim_0033D0 },
    { &gPlayerAnim_003400, &gPlayerAnim_0033D8 }, { &gPlayerAnim_003420, &gPlayerAnim_003420 },
    { &gPlayerAnim_003408, &gPlayerAnim_0033E0 }, { &gPlayerAnim_003410, &gPlayerAnim_0033E8 },
    { &gPlayerAnim_003418, &gPlayerAnim_003418 }, { &gPlayerAnim_003428, &gPlayerAnim_003428 }
};

static struct_80832924 D_80853DEC[] = {
    { NA_SE_VO_LI_SNEEZE, -0x2008 },
};

static struct_80832924 D_80853DF0[] = {
    { NA_SE_VO_LI_SWEAT, -0x2012 },
};

static struct_80832924 D_80853DF4[] = {
    { NA_SE_VO_LI_BREATH_REST, -0x200D },
};

static struct_80832924 D_80853DF8[] = {
    { NA_SE_VO_LI_BREATH_REST, -0x200A },
};

static struct_80832924 D_80853DFC[] = {
    { NA_SE_PL_CALM_HIT, 0x82C }, { NA_SE_PL_CALM_HIT, 0x830 },  { NA_SE_PL_CALM_HIT, 0x834 },
    { NA_SE_PL_CALM_HIT, 0x838 }, { NA_SE_PL_CALM_HIT, -0x83C },
};

static struct_80832924 D_80853E10[] = {
    { 0, 0x4019 }, { 0, 0x401E }, { 0, 0x402C }, { 0, 0x4030 }, { 0, 0x4034 }, { 0, -0x4038 },
};

static struct_80832924 D_80853E28[] = {
    { NA_SE_IT_SHIELD_POSTURE, 0x810 },
    { NA_SE_IT_SHIELD_POSTURE, 0x814 },
    { NA_SE_IT_SHIELD_POSTURE, -0x846 },
};

static struct_80832924 D_80853E34[] = {
    { NA_SE_IT_HAMMER_SWING, 0x80A },
    { NA_SE_VO_LI_AUTO_JUMP, 0x200A },
    { NA_SE_IT_SWORD_SWING, 0x816 },
    { NA_SE_VO_LI_SWORD_N, -0x2016 },
};

static struct_80832924 D_80853E44[] = {
    { NA_SE_IT_SWORD_SWING, 0x827 },
    { NA_SE_VO_LI_SWORD_N, -0x2027 },
};

static struct_80832924 D_80853E4C[] = {
    { NA_SE_VO_LI_RELAX, -0x2014 },
};

static struct_80832924* D_80853E50[] = {
    D_80853DEC, D_80853DF0, D_80853DF4, D_80853DF8, D_80853DFC, D_80853E10,
    D_80853E28, D_80853E34, D_80853E44, D_80853E4C, NULL,
};

static u8 D_80853E7C[] = {
    0, 0, 1, 1, 2, 2, 2, 2, 10, 10, 10, 10, 10, 10, 3, 3, 4, 4, 8, 8, 5, 5, 6, 6, 7, 7, 9, 9, 0,
};

// Used to map item IDs to action params
static s8 sItemActionParams[] = {
    PLAYER_AP_STICK,
    PLAYER_AP_NUT,
    PLAYER_AP_BOMB,
    PLAYER_AP_BOW,
    PLAYER_AP_BOW_FIRE,
    PLAYER_AP_DINS_FIRE,
    PLAYER_AP_SLINGSHOT,
    PLAYER_AP_OCARINA_FAIRY,
    PLAYER_AP_OCARINA_TIME,
    PLAYER_AP_BOMBCHU,
    PLAYER_AP_HOOKSHOT,
    PLAYER_AP_LONGSHOT,
    PLAYER_AP_BOW_ICE,
    PLAYER_AP_FARORES_WIND,
    PLAYER_AP_BOOMERANG,
    PLAYER_AP_LENS,
    PLAYER_AP_BEAN,
    PLAYER_AP_HAMMER,
    PLAYER_AP_BOW_LIGHT,
    PLAYER_AP_NAYRUS_LOVE,
    PLAYER_AP_BOTTLE,
    PLAYER_AP_BOTTLE_POTION_RED,
    PLAYER_AP_BOTTLE_POTION_GREEN,
    PLAYER_AP_BOTTLE_POTION_BLUE,
    PLAYER_AP_BOTTLE_FAIRY,
    PLAYER_AP_BOTTLE_FISH,
    PLAYER_AP_BOTTLE_MILK,
    PLAYER_AP_BOTTLE_LETTER,
    PLAYER_AP_BOTTLE_FIRE,
    PLAYER_AP_BOTTLE_BUG,
    PLAYER_AP_BOTTLE_BIG_POE,
    PLAYER_AP_BOTTLE_MILK_HALF,
    PLAYER_AP_BOTTLE_POE,
    PLAYER_AP_WEIRD_EGG,
    PLAYER_AP_CHICKEN,
    PLAYER_AP_LETTER_ZELDA,
    PLAYER_AP_MASK_KEATON,
    PLAYER_AP_MASK_SKULL,
    PLAYER_AP_MASK_SPOOKY,
    PLAYER_AP_MASK_BUNNY,
    PLAYER_AP_MASK_GORON,
    PLAYER_AP_MASK_ZORA,
    PLAYER_AP_MASK_GERUDO,
    PLAYER_AP_MASK_TRUTH,
    PLAYER_AP_SWORD_MASTER,
    PLAYER_AP_POCKET_EGG,
    PLAYER_AP_POCKET_CUCCO,
    PLAYER_AP_COJIRO,
    PLAYER_AP_ODD_MUSHROOM,
    PLAYER_AP_ODD_POTION,
    PLAYER_AP_SAW,
    PLAYER_AP_SWORD_BROKEN,
    PLAYER_AP_PRESCRIPTION,
    PLAYER_AP_FROG,
    PLAYER_AP_EYEDROPS,
    PLAYER_AP_CLAIM_CHECK,
    PLAYER_AP_BOW_FIRE,
    PLAYER_AP_BOW_ICE,
    PLAYER_AP_BOW_LIGHT,
    PLAYER_AP_SWORD_KOKIRI,
    PLAYER_AP_SWORD_MASTER,
    PLAYER_AP_SWORD_BGS,
};

static s32 (*D_80853EDC[])(Player* this, GlobalContext* globalCtx) = {
    func_8083485C, func_8083485C, func_8083485C, func_808349DC, func_808349DC, func_808349DC, func_8083485C,
    func_8083485C, func_8083501C, func_8083501C, func_8083501C, func_8083501C, func_8083501C, func_8083501C,
    func_8083501C, func_8083501C, func_8083501C, func_8083501C, func_808356E8, func_808356E8, func_80835800,
    func_8083485C, func_8083485C, func_8083485C, func_8083485C, func_8083485C, func_8083485C, func_8083485C,
    func_8083485C, func_8083485C, func_8083485C, func_8083485C, func_8083485C, func_8083485C, func_8083485C,
    func_8083485C, func_8083485C, func_8083485C, func_8083485C, func_8083485C, func_8083485C, func_8083485C,
    func_8083485C, func_8083485C, func_8083485C, func_8083485C, func_8083485C, func_8083485C, func_8083485C,
    func_8083485C, func_8083485C, func_8083485C, func_8083485C, func_8083485C, func_8083485C, func_8083485C,
    func_8083485C, func_8083485C, func_8083485C, func_8083485C, func_8083485C, func_8083485C, func_8083485C,
    func_8083485C, func_8083485C, func_8083485C, func_8083485C,
};

static void (*D_80853FE8[])(GlobalContext* globalCtx, Player* this) = {
    func_80833770, func_80833770, func_80833770, func_80833770, func_80833770, func_80833770, func_8083377C,
    func_80833790, func_8083379C, func_8083379C, func_8083379C, func_8083379C, func_8083379C, func_8083379C,
    func_8083379C, func_8083379C, func_80833910, func_80833910, func_808337D4, func_808337D4, func_80833984,
    func_80833770, func_80833770, func_80833770, func_80833770, func_80833770, func_80833770, func_80833770,
    func_80833770, func_80833770, func_80833770, func_80833770, func_80833770, func_80833770, func_80833770,
    func_80833770, func_80833770, func_80833770, func_80833770, func_80833770, func_80833770, func_80833770,
    func_80833770, func_80833770, func_80833770, func_80833770, func_80833770, func_80833770, func_80833770,
    func_80833770, func_80833770, func_80833770, func_80833770, func_80833770, func_80833770, func_80833770,
    func_80833770, func_80833770, func_80833770, func_80833770, func_80833770, func_80833770, func_80833770,
    func_80833770, func_80833770, func_80833770, func_80833770,
};

typedef enum {
    /*  0 */ PLAYER_D_808540F4_0,
    /*  1 */ PLAYER_D_808540F4_1,
    /*  2 */ PLAYER_D_808540F4_2,
    /*  3 */ PLAYER_D_808540F4_3,
    /*  4 */ PLAYER_D_808540F4_4,
    /*  5 */ PLAYER_D_808540F4_5,
    /*  6 */ PLAYER_D_808540F4_6,
    /*  7 */ PLAYER_D_808540F4_7,
    /*  8 */ PLAYER_D_808540F4_8,
    /*  9 */ PLAYER_D_808540F4_9,
    /* 10 */ PLAYER_D_808540F4_10,
    /* 11 */ PLAYER_D_808540F4_11,
    /* 12 */ PLAYER_D_808540F4_12,
    /* 13 */ PLAYER_D_808540F4_13,
    /* 14 */ PLAYER_D_808540F4_MAX
} PlayerD_808540F4Index;

static struct_808540F4 D_808540F4[PLAYER_D_808540F4_MAX] = {
    /* PLAYER_D_808540F4_0 */ { &gPlayerAnim_002F50, 12 },
    /* PLAYER_D_808540F4_1 */ { &gPlayerAnim_003080, 6 },
    /* PLAYER_D_808540F4_2 */ { &gPlayerAnim_002C68, 8 },
    /* PLAYER_D_808540F4_3 */ { &gPlayerAnim_003090, 8 },
    /* PLAYER_D_808540F4_4 */ { &gPlayerAnim_002A20, 8 },
    /* PLAYER_D_808540F4_5 */ { &gPlayerAnim_002F30, 10 },
    /* PLAYER_D_808540F4_6 */ { &gPlayerAnim_002C58, 7 },
    /* PLAYER_D_808540F4_7 */ { &gPlayerAnim_002C60, 11 },
    /* PLAYER_D_808540F4_8 */ { &gPlayerAnim_002F50, 12 },
    /* PLAYER_D_808540F4_9 */ { &gPlayerAnim_003078, 4 },
    /* PLAYER_D_808540F4_10 */ { &gPlayerAnim_003058, 4 },
    /* PLAYER_D_808540F4_11 */ { &gPlayerAnim_002F38, 4 },
    /* PLAYER_D_808540F4_12 */ { &gPlayerAnim_0024E0, 5 },
    /* PLAYER_D_808540F4_13 */ { &gPlayerAnim_002F48, 13 },
};

static s8 D_80854164[PLAYER_ANIMTYPE_MAX][PLAYER_ANIMTYPE_MAX] = {
    { PLAYER_D_808540F4_8, -PLAYER_D_808540F4_5, -PLAYER_D_808540F4_3, -PLAYER_D_808540F4_6, PLAYER_D_808540F4_8,
      PLAYER_D_808540F4_11 },
    { PLAYER_D_808540F4_5, PLAYER_D_808540F4_0, -PLAYER_D_808540F4_1, PLAYER_D_808540F4_4, PLAYER_D_808540F4_5,
      PLAYER_D_808540F4_9 },
    { PLAYER_D_808540F4_3, PLAYER_D_808540F4_1, PLAYER_D_808540F4_0, PLAYER_D_808540F4_2, PLAYER_D_808540F4_3,
      PLAYER_D_808540F4_9 },
    { PLAYER_D_808540F4_6, -PLAYER_D_808540F4_4, -PLAYER_D_808540F4_2, PLAYER_D_808540F4_7, PLAYER_D_808540F4_6,
      PLAYER_D_808540F4_10 },
    { PLAYER_D_808540F4_8, -PLAYER_D_808540F4_5, -PLAYER_D_808540F4_3, -PLAYER_D_808540F4_6, PLAYER_D_808540F4_8,
      PLAYER_D_808540F4_11 },
    { PLAYER_D_808540F4_8, -PLAYER_D_808540F4_5, -PLAYER_D_808540F4_3, -PLAYER_D_808540F4_6, PLAYER_D_808540F4_8,
      PLAYER_D_808540F4_11 },
};

static ExplosiveInfo sExplosiveInfos[] = {
    { ITEM_BOMB, ACTOR_EN_BOM },
    { ITEM_BOMBCHU, ACTOR_EN_BOM_CHU },
};

static struct_80854190 D_80854190[] = {
    { &gPlayerAnim_002A80, &gPlayerAnim_002A90, &gPlayerAnim_002A88, 1, 4 },
    { &gPlayerAnim_0028C0, &gPlayerAnim_0028C8, &gPlayerAnim_002498, 1, 4 },
    { &gPlayerAnim_002A98, &gPlayerAnim_002AA0, &gPlayerAnim_002540, 0, 5 },
    { &gPlayerAnim_0028D0, &gPlayerAnim_0028D8, &gPlayerAnim_0024A0, 1, 7 },
    { &gPlayerAnim_002968, &gPlayerAnim_002970, &gPlayerAnim_0024C0, 1, 4 },
    { &gPlayerAnim_002880, &gPlayerAnim_002888, &gPlayerAnim_002478, 0, 5 },
    { &gPlayerAnim_002978, &gPlayerAnim_002980, &gPlayerAnim_0024C8, 2, 8 },
    { &gPlayerAnim_002890, &gPlayerAnim_002898, &gPlayerAnim_002480, 3, 8 },
    { &gPlayerAnim_0029A0, &gPlayerAnim_0029A8, &gPlayerAnim_0024D0, 0, 4 },
    { &gPlayerAnim_0028A0, &gPlayerAnim_0028A8, &gPlayerAnim_002488, 0, 5 },
    { &gPlayerAnim_0029B0, &gPlayerAnim_0029B8, &gPlayerAnim_0024D8, 0, 6 },
    { &gPlayerAnim_0028B0, &gPlayerAnim_0028B8, &gPlayerAnim_002490, 1, 5 },
    { &gPlayerAnim_002AA8, &gPlayerAnim_002AB0, &gPlayerAnim_002548, 0, 3 },
    { &gPlayerAnim_0028E0, &gPlayerAnim_0028E8, &gPlayerAnim_0024A8, 0, 3 },
    { &gPlayerAnim_002AB8, &gPlayerAnim_002AC0, &gPlayerAnim_002550, 1, 9 },
    { &gPlayerAnim_0028F0, &gPlayerAnim_0028F8, &gPlayerAnim_0024B0, 1, 8 },
    { &gPlayerAnim_002A60, &gPlayerAnim_002A50, &gPlayerAnim_002A50, 1, 10 },
    { &gPlayerAnim_002900, &gPlayerAnim_002910, &gPlayerAnim_002910, 1, 11 },
    { &gPlayerAnim_002A50, &gPlayerAnim_002A58, &gPlayerAnim_002A58, 1, 2 },
    { &gPlayerAnim_002910, &gPlayerAnim_002908, &gPlayerAnim_002908, 1, 2 },
    { &gPlayerAnim_002B80, &gPlayerAnim_002B88, &gPlayerAnim_002B88, 1, 5 },
    { &gPlayerAnim_002B70, &gPlayerAnim_002B78, &gPlayerAnim_002B78, 1, 4 },
    { &gPlayerAnim_002C40, &gPlayerAnim_002C50, &gPlayerAnim_002C48, 3, 10 },
    { &gPlayerAnim_002C70, &gPlayerAnim_002C80, &gPlayerAnim_002C78, 2, 11 },
    { &gPlayerAnim_002B28, &gPlayerAnim_002B30, &gPlayerAnim_002560, 0, 12 },
    { &gPlayerAnim_002940, &gPlayerAnim_002948, &gPlayerAnim_0024B8, 0, 15 },
    { &gPlayerAnim_0029C0, &gPlayerAnim_0029C8, &gPlayerAnim_002560, 0, 16 },
    { &gPlayerAnim_0029C0, &gPlayerAnim_0029C8, &gPlayerAnim_0024B8, 0, 16 },
};

static LinkAnimationHeader* D_80854350[] = {
    &gPlayerAnim_002AE8,
    &gPlayerAnim_002920,
};

static LinkAnimationHeader* D_80854358[] = {
    &gPlayerAnim_002AE0,
    &gPlayerAnim_002920,
};

static LinkAnimationHeader* D_80854360[] = {
    &gPlayerAnim_002AF0,
    &gPlayerAnim_002928,
};

static LinkAnimationHeader* D_80854368[] = {
    &gPlayerAnim_002AF8,
    &gPlayerAnim_002930,
};

static LinkAnimationHeader* D_80854370[] = {
    &gPlayerAnim_002B00,
    &gPlayerAnim_002938,
};

static LinkAnimationHeader* D_80854378[] = {
    &gPlayerAnim_002AD8,
    &gPlayerAnim_002918,
};

static u8 D_80854380[2] = { 0x18, 0x19 };
static u8 D_80854384[2] = { 0x1A, 0x1B };

static u16 D_80854388[] = { BTN_B, BTN_CLEFT, BTN_CDOWN, BTN_CRIGHT };

static u8 sMagicSpellCosts[] = { 12, 24, 24, 12, 24, 12 };

static u16 D_80854398[] = { NA_SE_IT_BOW_DRAW, NA_SE_IT_SLING_DRAW, NA_SE_IT_HOOKSHOT_READY };

static u8 sMagicArrowCosts[] = { 4, 4, 8 };

static LinkAnimationHeader* D_808543A4[] = {
    &gPlayerAnim_0025C0,
    &gPlayerAnim_0025C8,
};

static LinkAnimationHeader* D_808543AC[] = {
    &gPlayerAnim_002580,
    &gPlayerAnim_002588,
};

static LinkAnimationHeader* D_808543B4[] = {
    &gPlayerAnim_002510,
    &gPlayerAnim_002518,
};

static LinkAnimationHeader* D_808543BC[] = {
    &gPlayerAnim_002510,
    &gPlayerAnim_002520,
};

static LinkAnimationHeader* D_808543C4[] = {
    &gPlayerAnim_002EC0,
    &gPlayerAnim_002A08,
};

static LinkAnimationHeader* D_808543CC[] = {
    &gPlayerAnim_0026F0,
    &gPlayerAnim_002CC8,
};

static LinkAnimationHeader* D_808543D4[] = {
    &gPlayerAnim_0026C0,
    &gPlayerAnim_002CC0,
};

// return type can't be void due to regalloc in func_8084FCAC
s32 func_80832210(Player* this) {
    this->actor.speedXZ = 0.0f;
    this->linearVelocity = 0.0f;
}

// return type can't be void due to regalloc in func_8083F72C
s32 func_80832224(Player* this) {
    func_80832210(this);
    this->unk_6AD = 0;
}

s32 func_8083224C(GlobalContext* globalCtx) {
    Player* this = GET_PLAYER(globalCtx);

    return CHECK_FLAG_ALL(this->actor.flags, ACTOR_FLAG_8);
}

void func_80832264(GlobalContext* globalCtx, Player* this, LinkAnimationHeader* anim) {
    LinkAnimation_PlayOnce(globalCtx, &this->skelAnime, anim);
}

void func_80832284(GlobalContext* globalCtx, Player* this, LinkAnimationHeader* anim) {
    LinkAnimation_PlayLoop(globalCtx, &this->skelAnime, anim);
}

void func_808322A4(GlobalContext* globalCtx, Player* this, LinkAnimationHeader* anim) {
    LinkAnimation_PlayLoopSetSpeed(globalCtx, &this->skelAnime, anim, 2.0f / 3.0f);
}

void func_808322D0(GlobalContext* globalCtx, Player* this, LinkAnimationHeader* anim) {
    LinkAnimation_PlayOnceSetSpeed(globalCtx, &this->skelAnime, anim, 2.0f / 3.0f);
}

void func_808322FC(Player* this) {
    this->actor.shape.rot.y += this->skelAnime.jointTable[1].y;
    this->skelAnime.jointTable[1].y = 0;
}

void func_80832318(Player* this) {
    this->stateFlags2 &= ~PLAYER_STATE2_17;
    this->swordState = 0;
    this->swordInfo[0].active = this->swordInfo[1].active = this->swordInfo[2].active = 0;
}

void func_80832340(GlobalContext* globalCtx, Player* this) {
    Camera* camera;

    if (this->unk_46C != SUBCAM_NONE) {
        camera = globalCtx->cameraPtrs[this->unk_46C];
        if ((camera != NULL) && (camera->csId == 1100)) {
            OnePointCutscene_EndCutscene(globalCtx, this->unk_46C);
            this->unk_46C = SUBCAM_NONE;
        }
    }

    this->stateFlags2 &= ~(PLAYER_STATE2_10 | PLAYER_STATE2_11);
}

void func_808323B4(GlobalContext* globalCtx, Player* this) {
    Actor* heldActor = this->heldActor;

    if ((heldActor != NULL) && !Player_HoldsHookshot(this)) {
        this->actor.child = NULL;
        this->heldActor = NULL;
        this->interactRangeActor = NULL;
        heldActor->parent = NULL;
        this->stateFlags1 &= ~PLAYER_STATE1_11;
    }

    if (Player_GetExplosiveHeld(this) >= 0) {
        func_8083399C(globalCtx, this, PLAYER_AP_NONE);
        this->heldItemId = ITEM_NONE_FE;
    }
}

void func_80832440(GlobalContext* globalCtx, Player* this) {
    if ((this->stateFlags1 & PLAYER_STATE1_11) && (this->heldActor == NULL)) {
        if (this->interactRangeActor != NULL) {
            if (this->getItemId == GI_NONE) {
                this->stateFlags1 &= ~PLAYER_STATE1_11;
                this->interactRangeActor = NULL;
            }
        } else {
            this->stateFlags1 &= ~PLAYER_STATE1_11;
        }
    }

    func_80832318(this);
    this->unk_6AD = 0;

    func_80832340(globalCtx, this);
    func_8005B1A4(Gameplay_GetCamera(globalCtx, 0));

    this->stateFlags1 &= ~(PLAYER_STATE1_13 | PLAYER_STATE1_14 | PLAYER_STATE1_20 | PLAYER_STATE1_21);
    this->stateFlags2 &= ~(PLAYER_STATE2_4 | PLAYER_STATE2_7 | PLAYER_STATE2_18);

    this->actor.shape.rot.x = 0;
    this->actor.shape.yOffset = 0.0f;

    this->unk_845 = this->unk_844 = 0;
}

s32 func_80832528(GlobalContext* globalCtx, Player* this) {
    if (this->heldItemActionParam >= PLAYER_AP_FISHING_POLE) {
        func_80835F44(globalCtx, this, ITEM_NONE);
        return 1;
    } else {
        return 0;
    }
}

void func_80832564(GlobalContext* globalCtx, Player* this) {
    func_80832440(globalCtx, this);
    func_808323B4(globalCtx, this);
}

s32 func_80832594(Player* this, s32 arg1, s32 arg2) {
    s16 temp = this->unk_A80 - D_808535D8;

    this->unk_850 += arg1 + (s16)(ABS(temp) * fabsf(D_808535D4) * 2.5415802156203426e-06f);

    if (CHECK_BTN_ANY(sControlInput->press.button, BTN_A | BTN_B)) {
        this->unk_850 += 5;
    }

    return this->unk_850 > arg2;
}

void func_80832630(GlobalContext* globalCtx) {
    if (globalCtx->actorCtx.freezeFlashTimer == 0) {
        globalCtx->actorCtx.freezeFlashTimer = 1;
    }
}

void func_8083264C(Player* this, s32 arg1, s32 arg2, s32 arg3, s32 arg4) {
    if (this->actor.category == ACTORCAT_PLAYER) {
        func_800AA000(arg4, arg1, arg2, arg3);
    }
}

void func_80832698(Player* this, u16 sfxId) {
    if (this->actor.category == ACTORCAT_PLAYER) {
        func_8002F7DC(&this->actor, sfxId + this->ageProperties->unk_92);
    } else {
        func_800F4190(&this->actor.projectedPos, sfxId);
    }
}

void func_808326F0(Player* this) {
    u16* entry = &D_8085361C[0];
    s32 i;

    for (i = 0; i < 4; i++) {
        Audio_StopSfxById((u16)(*entry + this->ageProperties->unk_92));
        entry++;
    }
}

u16 func_8083275C(Player* this, u16 sfxId) {
    return sfxId + this->unk_89E;
}

void func_80832770(Player* this, u16 sfxId) {
    func_8002F7DC(&this->actor, func_8083275C(this, sfxId));
}

u16 func_808327A4(Player* this, u16 sfxId) {
    return sfxId + this->unk_89E + this->ageProperties->unk_94;
}

void func_808327C4(Player* this, u16 sfxId) {
    func_8002F7DC(&this->actor, func_808327A4(this, sfxId));
}

void func_808327F8(Player* this, f32 arg1) {
    s32 sfxId;

    if (this->currentBoots == PLAYER_BOOTS_IRON) {
        sfxId = NA_SE_PL_WALK_HEAVYBOOTS;
    } else {
        sfxId = func_808327A4(this, NA_SE_PL_WALK_GROUND);
    }

    func_800F4010(&this->actor.projectedPos, sfxId, arg1);
}

void func_80832854(Player* this) {
    s32 sfxId;

    if (this->currentBoots == PLAYER_BOOTS_IRON) {
        sfxId = NA_SE_PL_JUMP_HEAVYBOOTS;
    } else {
        sfxId = func_808327A4(this, NA_SE_PL_JUMP);
    }

    func_8002F7DC(&this->actor, sfxId);
}

void func_808328A0(Player* this) {
    s32 sfxId;

    if (this->currentBoots == PLAYER_BOOTS_IRON) {
        sfxId = NA_SE_PL_LAND_HEAVYBOOTS;
    } else {
        sfxId = func_808327A4(this, NA_SE_PL_LAND);
    }

    func_8002F7DC(&this->actor, sfxId);
}

void func_808328EC(Player* this, u16 sfxId) {
    func_8002F7DC(&this->actor, sfxId);
    this->stateFlags2 |= PLAYER_STATE2_3;
}

void func_80832924(Player* this, struct_80832924* entry) {
    s32 data;
    s32 flags;
    u32 cont;
    s32 pad;

    do {
        data = ABS(entry->field);
        flags = data & 0x7800;
        if (LinkAnimation_OnFrame(&this->skelAnime, fabsf(data & 0x7FF))) {
            if (flags == 0x800) {
                func_8002F7DC(&this->actor, entry->sfxId);
            } else if (flags == 0x1000) {
                func_80832770(this, entry->sfxId);
            } else if (flags == 0x1800) {
                func_808327C4(this, entry->sfxId);
            } else if (flags == 0x2000) {
                func_80832698(this, entry->sfxId);
            } else if (flags == 0x2800) {
                func_808328A0(this);
            } else if (flags == 0x3000) {
                func_808327F8(this, 6.0f);
            } else if (flags == 0x3800) {
                func_80832854(this);
            } else if (flags == 0x4000) {
                func_808327F8(this, 0.0f);
            } else if (flags == 0x4800) {
                func_800F4010(&this->actor.projectedPos, this->ageProperties->unk_94 + NA_SE_PL_WALK_LADDER, 0.0f);
            }
        }
        cont = (entry->field >= 0);
        entry++;
    } while (cont);
}

void func_80832B0C(GlobalContext* globalCtx, Player* this, LinkAnimationHeader* anim) {
    LinkAnimation_Change(globalCtx, &this->skelAnime, anim, 1.0f, 0.0f, Animation_GetLastFrame(anim), ANIMMODE_ONCE,
                         -6.0f);
}

void func_80832B78(GlobalContext* globalCtx, Player* this, LinkAnimationHeader* anim) {
    LinkAnimation_Change(globalCtx, &this->skelAnime, anim, 2.0f / 3.0f, 0.0f, Animation_GetLastFrame(anim),
                         ANIMMODE_ONCE, -6.0f);
}

void func_80832BE8(GlobalContext* globalCtx, Player* this, LinkAnimationHeader* anim) {
    LinkAnimation_Change(globalCtx, &this->skelAnime, anim, 1.0f, 0.0f, 0.0f, ANIMMODE_LOOP, -6.0f);
}

void func_80832C2C(GlobalContext* globalCtx, Player* this, LinkAnimationHeader* anim) {
    LinkAnimation_Change(globalCtx, &this->skelAnime, anim, 1.0f, 0.0f, 0.0f, ANIMMODE_ONCE, 0.0f);
}

void func_80832C6C(GlobalContext* globalCtx, Player* this, LinkAnimationHeader* anim) {
    LinkAnimation_Change(globalCtx, &this->skelAnime, anim, 1.0f, 0.0f, 0.0f, ANIMMODE_LOOP, -16.0f);
}

s32 func_80832CB0(GlobalContext* globalCtx, Player* this, LinkAnimationHeader* anim) {
    if (LinkAnimation_Update(globalCtx, &this->skelAnime)) {
        func_80832284(globalCtx, this, anim);
        return 1;
    } else {
        return 0;
    }
}

void func_80832CFC(Player* this) {
    this->skelAnime.prevTransl = this->skelAnime.baseTransl;
    this->skelAnime.prevRot = this->actor.shape.rot.y;
}

void func_80832D20(Player* this) {
    func_80832CFC(this);
    this->skelAnime.prevTransl.x *= this->ageProperties->unk_08;
    this->skelAnime.prevTransl.y *= this->ageProperties->unk_08;
    this->skelAnime.prevTransl.z *= this->ageProperties->unk_08;
}

void func_80832DB0(Player* this) {
    this->skelAnime.jointTable[1].y = 0;
}

void func_80832DBC(Player* this) {
    if (this->skelAnime.moveFlags != 0) {
        func_808322FC(this);
        this->skelAnime.jointTable[0].x = this->skelAnime.baseTransl.x;
        this->skelAnime.jointTable[0].z = this->skelAnime.baseTransl.z;
        if (this->skelAnime.moveFlags & 8) {
            if (this->skelAnime.moveFlags & 2) {
                this->skelAnime.jointTable[0].y = this->skelAnime.prevTransl.y;
            }
        } else {
            this->skelAnime.jointTable[0].y = this->skelAnime.baseTransl.y;
        }
        func_80832CFC(this);
        this->skelAnime.moveFlags = 0;
    }
}

void func_80832E48(Player* this, s32 flags) {
    Vec3f pos;

    this->skelAnime.moveFlags = flags;
    this->skelAnime.prevTransl = this->skelAnime.baseTransl;
    SkelAnime_UpdateTranslation(&this->skelAnime, &pos, this->actor.shape.rot.y);

    if (flags & 1) {
        if (!LINK_IS_ADULT) {
            pos.x *= 0.64f;
            pos.z *= 0.64f;
        }
        this->actor.world.pos.x += pos.x * this->actor.scale.x;
        this->actor.world.pos.z += pos.z * this->actor.scale.z;
    }

    if (flags & 2) {
        if (!(flags & 4)) {
            pos.y *= this->ageProperties->unk_08;
        }
        this->actor.world.pos.y += pos.y * this->actor.scale.y;
    }

    func_808322FC(this);
}

void func_80832F54(GlobalContext* globalCtx, Player* this, s32 flags) {
    if (flags & 0x200) {
        func_80832D20(this);
    } else if ((flags & 0x100) || (this->skelAnime.moveFlags != 0)) {
        func_80832CFC(this);
    } else {
        this->skelAnime.prevTransl = this->skelAnime.jointTable[0];
        this->skelAnime.prevRot = this->actor.shape.rot.y;
    }

    this->skelAnime.moveFlags = flags;
    func_80832210(this);
    AnimationContext_DisableQueue(globalCtx);
}

void func_80832FFC(GlobalContext* globalCtx, Player* this, LinkAnimationHeader* anim, s32 flags, f32 playbackSpeed) {
    LinkAnimation_PlayOnceSetSpeed(globalCtx, &this->skelAnime, anim, playbackSpeed);
    func_80832F54(globalCtx, this, flags);
}

void func_8083303C(GlobalContext* globalCtx, Player* this, LinkAnimationHeader* anim, s32 flags) {
    func_80832FFC(globalCtx, this, anim, flags, 1.0f);
}

void func_80833064(GlobalContext* globalCtx, Player* this, LinkAnimationHeader* anim, s32 flags) {
    func_80832FFC(globalCtx, this, anim, flags, 2.0f / 3.0f);
}

void func_8083308C(GlobalContext* globalCtx, Player* this, LinkAnimationHeader* anim) {
    func_80833064(globalCtx, this, anim, 0x1C);
}

void func_808330AC(GlobalContext* globalCtx, Player* this, LinkAnimationHeader* anim, s32 flags, f32 playbackSpeed) {
    LinkAnimation_PlayLoopSetSpeed(globalCtx, &this->skelAnime, anim, playbackSpeed);
    func_80832F54(globalCtx, this, flags);
}

void func_808330EC(GlobalContext* globalCtx, Player* this, LinkAnimationHeader* anim, s32 flags) {
    func_808330AC(globalCtx, this, anim, flags, 1.0f);
}

void func_80833114(GlobalContext* globalCtx, Player* this, LinkAnimationHeader* anim, s32 flags) {
    func_808330AC(globalCtx, this, anim, flags, 2.0f / 3.0f);
}

void func_8083313C(GlobalContext* globalCtx, Player* this, LinkAnimationHeader* anim) {
    func_80833114(globalCtx, this, anim, 0x1C);
}

void func_8083315C(GlobalContext* globalCtx, Player* this) {
    s8 phi_v1;
    s8 phi_v0;

    this->unk_A7C = D_808535D4;
    this->unk_A80 = D_808535D8;

    func_80077D10(&D_808535D4, &D_808535D8, sControlInput);

    D_808535DC = Camera_GetInputDirYaw(GET_ACTIVE_CAM(globalCtx)) + D_808535D8;

    this->unk_846 = (this->unk_846 + 1) % 4;

    if (D_808535D4 < 55.0f) {
        phi_v0 = -1;
        phi_v1 = -1;
    } else {
        phi_v1 = (u16)(D_808535D8 + 0x2000) >> 9;
        phi_v0 = (u16)((s16)(D_808535DC - this->actor.shape.rot.y) + 0x2000) >> 14;
    }

    this->unk_847[this->unk_846] = phi_v1;
    this->unk_84B[this->unk_846] = phi_v0;
}

void func_8083328C(GlobalContext* globalCtx, Player* this, LinkAnimationHeader* linkAnim) {
    LinkAnimation_PlayOnceSetSpeed(globalCtx, &this->skelAnime, linkAnim, D_808535E8);
}

s32 func_808332B8(Player* this) {
    return (this->stateFlags1 & PLAYER_STATE1_27) && (this->currentBoots != PLAYER_BOOTS_IRON);
}

s32 func_808332E4(Player* this) {
    return (this->stateFlags1 & PLAYER_STATE1_24);
}

void func_808332F4(Player* this, GlobalContext* globalCtx) {
    GetItemEntry* giEntry = &sGetItemTable[this->getItemId - 1];

    this->unk_862 = ABS(giEntry->gi);
}

static LinkAnimationHeader* func_80833338(Player* this) {
    return D_80853914[PLAYER_ANIMGROUP_0][this->modelAnimType];
}

s32 func_80833350(Player* this) {
    LinkAnimationHeader** entry;
    s32 i;

    if (func_80833338(this) != this->skelAnime.animation) {
        for (i = 0, entry = &D_80853D7C[0][0]; i < 28; i++, entry++) {
            if (this->skelAnime.animation == *entry) {
                return i + 1;
            }
        }
        return 0;
    }

    return -1;
}

void func_808333FC(Player* this, s32 arg1) {
    if (D_80853E7C[arg1] != 0) {
        func_80832924(this, D_80853E50[D_80853E7C[arg1] - 1]);
    }
}

LinkAnimationHeader* func_80833438(Player* this) {
    if (this->unk_890 != 0) {
        return D_80853914[PLAYER_ANIMGROUP_3][this->modelAnimType];
    } else if (!(this->stateFlags1 & (PLAYER_STATE1_27 | PLAYER_STATE1_29)) &&
               (this->currentBoots == PLAYER_BOOTS_IRON)) {
        return D_80853914[PLAYER_ANIMGROUP_4][this->modelAnimType];
    } else {
        return D_80853914[PLAYER_ANIMGROUP_2][this->modelAnimType];
    }
}

s32 func_808334B4(Player* this) {
    return func_808332E4(this) && (this->unk_834 != 0);
}

LinkAnimationHeader* func_808334E4(Player* this) {
    if (func_808334B4(this)) {
        return &gPlayerAnim_002638;
    } else {
        return D_80853914[PLAYER_ANIMGROUP_6][this->modelAnimType];
    }
}

LinkAnimationHeader* func_80833528(Player* this) {
    if (func_808334B4(this)) {
        return &gPlayerAnim_002630;
    } else {
        return D_80853914[PLAYER_ANIMGROUP_5][this->modelAnimType];
    }
}

LinkAnimationHeader* func_8083356C(Player* this) {
    if (func_8002DD78(this)) {
        return &gPlayerAnim_0026E8;
    } else {
        return D_80853914[PLAYER_ANIMGROUP_23][this->modelAnimType];
    }
}

LinkAnimationHeader* func_808335B0(Player* this) {
    if (func_808334B4(this)) {
        return &gPlayerAnim_002620;
    } else {
        return D_80853914[PLAYER_ANIMGROUP_25][this->modelAnimType];
    }
}

LinkAnimationHeader* func_808335F4(Player* this) {
    if (func_808334B4(this)) {
        return &gPlayerAnim_002618;
    } else {
        return D_80853914[PLAYER_ANIMGROUP_24][this->modelAnimType];
    }
}

void func_80833638(Player* this, PlayerFunc82C arg1) {
    this->func_82C = arg1;
    this->unk_836 = 0;
    this->unk_830 = 0.0f;
    func_808326F0(this);
}

void func_80833664(GlobalContext* globalCtx, Player* this, s8 actionParam) {
    LinkAnimationHeader* current = this->skelAnime.animation;
    LinkAnimationHeader** iter = &D_80853914[0][this->modelAnimType];
    u32 i;

    this->stateFlags1 &= ~(PLAYER_STATE1_3 | PLAYER_STATE1_24);

    for (i = 0; i < ARRAY_COUNT(D_80853914); i++) {
        if (current == *iter) {
            break;
        }
        iter += ARRAY_COUNT(D_80853914[0]);
    }

    func_8083399C(globalCtx, this, actionParam);

    if (i < ARRAY_COUNT(D_80853914)) {
        // fake match? could D_80853914 be a 1D array?
        this->skelAnime.animation = D_80853914[0][i * ARRAY_COUNT(D_80853914[0]) + this->modelAnimType];
    }
}

s8 Player_ItemToActionParam(s32 item) {
    if (item >= ITEM_NONE_FE) {
        return PLAYER_AP_NONE;
    } else if (item == ITEM_LAST_USED) {
        return PLAYER_AP_LAST_USED;
    } else if (item == ITEM_FISHING_POLE) {
        return PLAYER_AP_FISHING_POLE;
    } else {
        return sItemActionParams[item];
    }
}

void func_80833770(GlobalContext* globalCtx, Player* this) {
}

void func_8083377C(GlobalContext* globalCtx, Player* this) {
    this->unk_85C = 1.0f;
}

void func_80833790(GlobalContext* globalCtx, Player* this) {
}

void func_8083379C(GlobalContext* globalCtx, Player* this) {
    this->stateFlags1 |= PLAYER_STATE1_3;

    if (this->heldItemActionParam != PLAYER_AP_SLINGSHOT) {
        this->unk_860 = -1;
    } else {
        this->unk_860 = -2;
    }
}

void func_808337D4(GlobalContext* globalCtx, Player* this) {
    s32 explosiveType;
    ExplosiveInfo* explosiveInfo;
    Actor* spawnedActor;

    if (this->stateFlags1 & PLAYER_STATE1_11) {
        func_80832528(globalCtx, this);
        return;
    }

    explosiveType = Player_GetExplosiveHeld(this);
    explosiveInfo = &sExplosiveInfos[explosiveType];

    spawnedActor = Actor_SpawnAsChild(&globalCtx->actorCtx, &this->actor, globalCtx, explosiveInfo->actorId,
                                      this->actor.world.pos.x, this->actor.world.pos.y, this->actor.world.pos.z, 0,
                                      this->actor.shape.rot.y, 0, 0);
    if (spawnedActor != NULL) {
        if ((explosiveType != 0) && (globalCtx->bombchuBowlingStatus != 0)) {
            globalCtx->bombchuBowlingStatus--;
            if (globalCtx->bombchuBowlingStatus == 0) {
                globalCtx->bombchuBowlingStatus = -1;
            }
        } else {
            Inventory_ChangeAmmo(explosiveInfo->itemId, -1);
        }

        this->interactRangeActor = spawnedActor;
        this->heldActor = spawnedActor;
        this->getItemId = GI_NONE;
        this->unk_3BC.y = spawnedActor->shape.rot.y - this->actor.shape.rot.y;
        this->stateFlags1 |= PLAYER_STATE1_11;
    }
}

void func_80833910(GlobalContext* globalCtx, Player* this) {
    this->stateFlags1 |= PLAYER_STATE1_3;
    this->unk_860 = -3;

    this->heldActor =
        Actor_SpawnAsChild(&globalCtx->actorCtx, &this->actor, globalCtx, ACTOR_ARMS_HOOK, this->actor.world.pos.x,
                           this->actor.world.pos.y, this->actor.world.pos.z, 0, this->actor.shape.rot.y, 0, 0);
}

void func_80833984(GlobalContext* globalCtx, Player* this) {
    this->stateFlags1 |= PLAYER_STATE1_24;
}

void func_8083399C(GlobalContext* globalCtx, Player* this, s8 actionParam) {
    this->unk_860 = 0;
    this->unk_85C = 0.0f;
    this->unk_858 = 0.0f;

    this->heldItemActionParam = this->itemActionParam = actionParam;
    this->modelGroup = this->nextModelGroup;

    this->stateFlags1 &= ~(PLAYER_STATE1_3 | PLAYER_STATE1_24);

    D_80853FE8[actionParam](globalCtx, this);

    Player_SetModelGroup(this, this->modelGroup);
}

void func_80833A20(Player* this, s32 newSwordState) {
    u16 itemSfx;
    u16 voiceSfx;

    if (this->swordState == 0) {
        if ((this->heldItemActionParam == PLAYER_AP_SWORD_BGS) && (gSaveContext.swordHealth > 0.0f)) {
            itemSfx = NA_SE_IT_HAMMER_SWING;
        } else {
            itemSfx = NA_SE_IT_SWORD_SWING;
        }

        voiceSfx = NA_SE_VO_LI_SWORD_N;
        if (this->heldItemActionParam == PLAYER_AP_HAMMER) {
            itemSfx = NA_SE_IT_HAMMER_SWING;
        } else if (this->swordAnimation >= 0x18) {
            itemSfx = 0;
            voiceSfx = NA_SE_VO_LI_SWORD_L;
        } else if (this->unk_845 >= 3) {
            itemSfx = NA_SE_IT_SWORD_SWING_HARD;
            voiceSfx = NA_SE_VO_LI_SWORD_L;
        }

        if (itemSfx != 0) {
            func_808328EC(this, itemSfx);
        }

        if ((this->swordAnimation < 0x10) || (this->swordAnimation >= 0x14)) {
            func_80832698(this, voiceSfx);
        }
    }

    this->swordState = newSwordState;
}

s32 func_80833B2C(Player* this) {
    if (this->stateFlags1 & (PLAYER_STATE1_16 | PLAYER_STATE1_17 | PLAYER_STATE1_30)) {
        return 1;
    } else {
        return 0;
    }
}

s32 func_80833B54(Player* this) {
    if ((this->unk_664 != NULL) && CHECK_FLAG_ALL(this->unk_664->flags, ACTOR_FLAG_0 | ACTOR_FLAG_2)) {
        this->stateFlags1 |= PLAYER_STATE1_4;
        return 1;
    }

    if (this->stateFlags1 & PLAYER_STATE1_4) {
        this->stateFlags1 &= ~PLAYER_STATE1_4;
        if (this->linearVelocity == 0.0f) {
            this->currentYaw = this->actor.shape.rot.y;
        }
    }

    return 0;
}

s32 func_80833BCC(Player* this) {
    return func_8008E9C4(this) || func_80833B2C(this);
}

s32 func_80833C04(Player* this) {
    return func_80833B54(this) || func_80833B2C(this);
}

void func_80833C3C(Player* this) {
    this->unk_870 = this->unk_874 = 0.0f;
}

s32 func_80833C50(Player* this, s32 item) {
    if ((item < ITEM_NONE_FE) && (Player_ItemToActionParam(item) == this->itemActionParam)) {
        return 1;
    } else {
        return 0;
    }
}

s32 func_80833C98(s32 item1, s32 actionParam) {
    if ((item1 < ITEM_NONE_FE) && (Player_ItemToActionParam(item1) == actionParam)) {
        return 1;
    } else {
        return 0;
    }
}

s32 func_80833CDC(GlobalContext* globalCtx, s32 index) {
    if (index >= 4) {
        return ITEM_NONE;
    } else if (globalCtx->bombchuBowlingStatus != 0) {
        return (globalCtx->bombchuBowlingStatus > 0) ? ITEM_BOMBCHU : ITEM_NONE;
    } else if (index == 0) {
        return B_BTN_ITEM;
    } else if (index == 1) {
        return C_BTN_ITEM(0);
    } else if (index == 2) {
        return C_BTN_ITEM(1);
    } else {
        return C_BTN_ITEM(2);
    }
}

void func_80833DF8(Player* this, GlobalContext* globalCtx) {
    s32 maskActionParam;
    s32 item;
    s32 i;

    if (this->currentMask != PLAYER_MASK_NONE) {
        maskActionParam = this->currentMask - 1 + PLAYER_AP_MASK_KEATON;
        if (!func_80833C98(C_BTN_ITEM(0), maskActionParam) && !func_80833C98(C_BTN_ITEM(1), maskActionParam) &&
            !func_80833C98(C_BTN_ITEM(2), maskActionParam)) {
            this->currentMask = PLAYER_MASK_NONE;
        }
    }

    if (!(this->stateFlags1 & (PLAYER_STATE1_11 | PLAYER_STATE1_29)) && !func_8008F128(this)) {
        if (this->itemActionParam >= PLAYER_AP_FISHING_POLE) {
            if (!func_80833C50(this, B_BTN_ITEM) && !func_80833C50(this, C_BTN_ITEM(0)) &&
                !func_80833C50(this, C_BTN_ITEM(1)) && !func_80833C50(this, C_BTN_ITEM(2))) {
                func_80835F44(globalCtx, this, ITEM_NONE);
                return;
            }
        }

        for (i = 0; i < ARRAY_COUNT(D_80854388); i++) {
            if (CHECK_BTN_ALL(sControlInput->press.button, D_80854388[i])) {
                break;
            }
        }

        item = func_80833CDC(globalCtx, i);
        if (item >= ITEM_NONE_FE) {
            for (i = 0; i < ARRAY_COUNT(D_80854388); i++) {
                if (CHECK_BTN_ALL(sControlInput->cur.button, D_80854388[i])) {
                    break;
                }
            }

            item = func_80833CDC(globalCtx, i);
            if ((item < ITEM_NONE_FE) && (Player_ItemToActionParam(item) == this->heldItemActionParam)) {
                D_80853618 = true;
            }
        } else {
            this->heldItemButton = i;
            func_80835F44(globalCtx, this, item);
        }
    }
}

void func_808340DC(Player* this, GlobalContext* globalCtx) {
    LinkAnimationHeader* anim;
    f32 phi_f2;
    f32 phi_f12;
    f32 phi_f14;
    f32 phi_f0;
    s32 sp38;
    s8 sp37;
    s32 nextAnimType;

    sp37 = Player_ItemToActionParam(this->heldItemId);
    func_80833638(this, func_80834A2C);

    nextAnimType = gPlayerModelTypes[this->nextModelGroup][PLAYER_MODELGROUPENTRY_ANIM];
    sp38 = D_80854164[gPlayerModelTypes[this->modelGroup][PLAYER_MODELGROUPENTRY_ANIM]][nextAnimType];
    if ((sp37 == PLAYER_AP_BOTTLE) || (sp37 == PLAYER_AP_BOOMERANG) ||
        ((sp37 == PLAYER_AP_NONE) &&
         ((this->heldItemActionParam == PLAYER_AP_BOTTLE) || (this->heldItemActionParam == PLAYER_AP_BOOMERANG)))) {
        sp38 = (sp37 == PLAYER_AP_NONE) ? -PLAYER_D_808540F4_13 : PLAYER_D_808540F4_13;
    }

    this->unk_15A = ABS(sp38);

    anim = D_808540F4[this->unk_15A].anim;
    if ((anim == &gPlayerAnim_002F30) && (this->currentShield == PLAYER_SHIELD_NONE)) {
        anim = &gPlayerAnim_002F40;
    }

    phi_f2 = Animation_GetLastFrame(anim);
    phi_f14 = phi_f2;

    if (sp38 >= 0) {
        phi_f0 = 1.2f;
        phi_f12 = 0.0f;
    } else {
        phi_f14 = 0.0f;
        phi_f0 = -1.2f;
        phi_f12 = phi_f2;
    }

    if (sp37 != PLAYER_AP_NONE) {
        phi_f0 *= 2.0f;
    }

    LinkAnimation_Change(globalCtx, &this->skelAnime2, anim, phi_f0, phi_f12, phi_f14, ANIMMODE_ONCE, 0.0f);

    this->stateFlags1 &= ~PLAYER_STATE1_8;
}

void func_80834298(Player* this, GlobalContext* globalCtx) {
    if ((this->actor.category == ACTORCAT_PLAYER) && !(this->stateFlags1 & PLAYER_STATE1_8) &&
        ((this->heldItemActionParam == this->itemActionParam) || (this->stateFlags1 & PLAYER_STATE1_22)) &&
        (gSaveContext.health != 0) && (globalCtx->csCtx.state == CS_STATE_IDLE) && (this->csMode == 0) &&
        (globalCtx->shootingGalleryStatus == 0) && (globalCtx->activeCamera == MAIN_CAM) &&
        (globalCtx->sceneLoadFlag != 0x14) && (gSaveContext.timer1State != 10)) {
        func_80833DF8(this, globalCtx);
    }

    if (this->stateFlags1 & PLAYER_STATE1_8) {
        func_808340DC(this, globalCtx);
    }
}

s32 func_80834380(GlobalContext* globalCtx, Player* this, s32* itemPtr, s32* typePtr) {
    if (LINK_IS_ADULT) {
        *itemPtr = ITEM_BOW;
        if (this->stateFlags1 & PLAYER_STATE1_23) {
            *typePtr = ARROW_NORMAL_HORSE;
        } else {
            *typePtr = this->heldItemActionParam - 6;
        }
    } else {
        *itemPtr = ITEM_SLINGSHOT;
        *typePtr = ARROW_SEED;
    }

    if (gSaveContext.minigameState == 1) {
        return globalCtx->interfaceCtx.hbaAmmo;
    } else if (globalCtx->shootingGalleryStatus != 0) {
        return globalCtx->shootingGalleryStatus;
    } else {
        return AMMO(*itemPtr);
    }
}

s32 func_8083442C(Player* this, GlobalContext* globalCtx) {
    s32 item;
    s32 arrowType;
    s32 magicArrowType;

    if ((this->heldItemActionParam >= PLAYER_AP_BOW_FIRE) && (this->heldItemActionParam <= PLAYER_AP_BOW_0E) &&
        (gSaveContext.unk_13F0 != 0)) {
        func_80078884(NA_SE_SY_ERROR);
    } else {
        func_80833638(this, func_808351D4);

        this->stateFlags1 |= PLAYER_STATE1_9;
        this->unk_834 = 14;

        if (this->unk_860 >= 0) {
            func_8002F7DC(&this->actor, D_80854398[ABS(this->unk_860) - 1]);

            if (!Player_HoldsHookshot(this) && (func_80834380(globalCtx, this, &item, &arrowType) > 0)) {
                magicArrowType = arrowType - ARROW_FIRE;

                if (this->unk_860 >= 0) {
                    if ((magicArrowType >= 0) && (magicArrowType <= 2) &&
                        !func_80087708(globalCtx, sMagicArrowCosts[magicArrowType], 0)) {
                        arrowType = ARROW_NORMAL;
                    }

                    this->heldActor = Actor_SpawnAsChild(
                        &globalCtx->actorCtx, &this->actor, globalCtx, ACTOR_EN_ARROW, this->actor.world.pos.x,
                        this->actor.world.pos.y, this->actor.world.pos.z, 0, this->actor.shape.rot.y, 0, arrowType);
                }
            }
        }

        return 1;
    }

    return 0;
}

void func_80834594(GlobalContext* globalCtx, Player* this) {
    if (this->heldItemActionParam != PLAYER_AP_NONE) {
        if (func_8008F2BC(this, this->heldItemActionParam) >= 0) {
            func_808328EC(this, NA_SE_IT_SWORD_PUTAWAY);
        } else {
            func_808328EC(this, NA_SE_PL_CHANGE_ARMS);
        }
    }

    func_80835F44(globalCtx, this, this->heldItemId);

    if (func_8008F2BC(this, this->heldItemActionParam) >= 0) {
        func_808328EC(this, NA_SE_IT_SWORD_PICKOUT);
    } else if (this->heldItemActionParam != PLAYER_AP_NONE) {
        func_808328EC(this, NA_SE_PL_CHANGE_ARMS);
    }
}

void func_80834644(GlobalContext* globalCtx, Player* this) {
    if (func_80834A2C == this->func_82C) {
        func_80834594(globalCtx, this);
    }

    func_80833638(this, D_80853EDC[this->heldItemActionParam]);
    this->unk_834 = 0;
    this->unk_6AC = 0;
    func_808323B4(globalCtx, this);
    this->stateFlags1 &= ~PLAYER_STATE1_8;
}

LinkAnimationHeader* func_808346C4(GlobalContext* globalCtx, Player* this) {
    func_80833638(this, func_80834B5C);
    func_808323B4(globalCtx, this);

    if (this->unk_870 < 0.5f) {
        return D_808543A4[Player_HoldsTwoHandedWeapon(this)];
    } else {
        return D_808543AC[Player_HoldsTwoHandedWeapon(this)];
    }
}

s32 func_80834758(GlobalContext* globalCtx, Player* this) {
    LinkAnimationHeader* anim;
    f32 frame;

    if (!(this->stateFlags1 & (PLAYER_STATE1_22 | PLAYER_STATE1_23 | PLAYER_STATE1_29)) &&
        (globalCtx->shootingGalleryStatus == 0) && (this->heldItemActionParam == this->itemActionParam) &&
        (this->currentShield != PLAYER_SHIELD_NONE) && !Player_IsChildWithHylianShield(this) && func_80833BCC(this) &&
        CHECK_BTN_ALL(sControlInput->cur.button, BTN_R)) {

        anim = func_808346C4(globalCtx, this);
        frame = Animation_GetLastFrame(anim);
        LinkAnimation_Change(globalCtx, &this->skelAnime2, anim, 1.0f, frame, frame, ANIMMODE_ONCE, 0.0f);
        func_8002F7DC(&this->actor, NA_SE_IT_SHIELD_POSTURE);

        return 1;
    } else {
        return 0;
    }
}

s32 func_8083485C(Player* this, GlobalContext* globalCtx) {
    if (func_80834758(globalCtx, this)) {
        return 1;
    } else {
        return 0;
    }
}

void func_80834894(Player* this) {
    func_80833638(this, func_80834C74);

    if (this->itemActionParam < 0) {
        func_8008EC70(this);
    }

    Animation_Reverse(&this->skelAnime2);
    func_8002F7DC(&this->actor, NA_SE_IT_SHIELD_REMOVE);
}

void func_808348EC(GlobalContext* globalCtx, Player* this) {
    struct_808540F4* ptr = &D_808540F4[this->unk_15A];
    f32 temp;

    temp = ptr->unk_04;
    temp = (this->skelAnime2.playSpeed < 0.0f) ? temp - 1.0f : temp;

    if (LinkAnimation_OnFrame(&this->skelAnime2, temp)) {
        func_80834594(globalCtx, this);
    }

    func_80833B54(this);
}

s32 func_8083499C(Player* this, GlobalContext* globalCtx) {
    if (this->stateFlags1 & PLAYER_STATE1_8) {
        func_808340DC(this, globalCtx);
    } else {
        return 0;
    }

    return 1;
}

s32 func_808349DC(Player* this, GlobalContext* globalCtx) {
    if (func_80834758(globalCtx, this) || func_8083499C(this, globalCtx)) {
        return 1;
    } else {
        return 0;
    }
}

s32 func_80834A2C(Player* this, GlobalContext* globalCtx) {
    if (LinkAnimation_Update(globalCtx, &this->skelAnime2) ||
        ((Player_ItemToActionParam(this->heldItemId) == this->heldItemActionParam) &&
         (D_80853614 = (D_80853614 ||
                        ((this->modelAnimType != PLAYER_ANIMTYPE_3) && (globalCtx->shootingGalleryStatus == 0)))))) {
        func_80833638(this, D_80853EDC[this->heldItemActionParam]);
        this->unk_834 = 0;
        this->unk_6AC = 0;
        D_80853618 = D_80853614;
        return this->func_82C(this, globalCtx);
    }

    if (func_80833350(this) != 0) {
        func_808348EC(globalCtx, this);
        func_80832264(globalCtx, this, func_80833338(this));
        this->unk_6AC = 0;
    } else {
        func_808348EC(globalCtx, this);
    }

    return 1;
}

s32 func_80834B5C(Player* this, GlobalContext* globalCtx) {
    LinkAnimation_Update(globalCtx, &this->skelAnime2);

    if (!CHECK_BTN_ALL(sControlInput->cur.button, BTN_R)) {
        func_80834894(this);
        return 1;
    } else {
        this->stateFlags1 |= PLAYER_STATE1_22;
        Player_SetModelsForHoldingShield(this);
        return 1;
    }
}

s32 func_80834BD4(Player* this, GlobalContext* globalCtx) {
    LinkAnimationHeader* anim;
    f32 frame;

    if (LinkAnimation_Update(globalCtx, &this->skelAnime2)) {
        anim = func_808346C4(globalCtx, this);
        frame = Animation_GetLastFrame(anim);
        LinkAnimation_Change(globalCtx, &this->skelAnime2, anim, 1.0f, frame, frame, ANIMMODE_ONCE, 0.0f);
    }

    this->stateFlags1 |= PLAYER_STATE1_22;
    Player_SetModelsForHoldingShield(this);

    return 1;
}

s32 func_80834C74(Player* this, GlobalContext* globalCtx) {
    D_80853614 = D_80853618;

    if (D_80853614 || LinkAnimation_Update(globalCtx, &this->skelAnime2)) {
        func_80833638(this, D_80853EDC[this->heldItemActionParam]);
        LinkAnimation_PlayLoop(globalCtx, &this->skelAnime2, D_80853914[PLAYER_ANIMGROUP_0][this->modelAnimType]);
        this->unk_6AC = 0;
        this->func_82C(this, globalCtx);
        return 0;
    }

    return 1;
}

s32 func_80834D2C(Player* this, GlobalContext* globalCtx) {
    LinkAnimationHeader* anim;

    if (this->heldItemActionParam != PLAYER_AP_BOOMERANG) {
        if (!func_8083442C(this, globalCtx)) {
            return 0;
        }

        if (!Player_HoldsHookshot(this)) {
            anim = &gPlayerAnim_0026A0;
        } else {
            anim = &gPlayerAnim_002CA0;
        }
        LinkAnimation_PlayOnce(globalCtx, &this->skelAnime2, anim);
    } else {
        func_80833638(this, func_80835884);
        this->unk_834 = 10;
        LinkAnimation_PlayOnce(globalCtx, &this->skelAnime2, &gPlayerAnim_002628);
    }

    if (this->stateFlags1 & PLAYER_STATE1_23) {
        func_80832284(globalCtx, this, &gPlayerAnim_003380);
<<<<<<< HEAD
    } else if ((this->actor.bgCheckFlags & 1) && !func_80833B54(this)) {
        func_80832284(globalCtx, this, D_80853914[PLAYER_ANIMGROUP_0][this->modelAnimType]);
=======
    } else if ((this->actor.bgCheckFlags & BGCHECKFLAG_GROUND) && !func_80833B54(this)) {
        func_80832284(globalCtx, this, D_80853914[this->modelAnimType]);
>>>>>>> 67f29477
    }

    return 1;
}

s32 func_80834E44(GlobalContext* globalCtx) {
    return (globalCtx->shootingGalleryStatus > 0) && CHECK_BTN_ALL(sControlInput->press.button, BTN_B);
}

s32 func_80834E7C(GlobalContext* globalCtx) {
    return (globalCtx->shootingGalleryStatus != 0) &&
           ((globalCtx->shootingGalleryStatus < 0) ||
            CHECK_BTN_ANY(sControlInput->cur.button, BTN_A | BTN_B | BTN_CUP | BTN_CLEFT | BTN_CRIGHT | BTN_CDOWN));
}

s32 func_80834EB8(Player* this, GlobalContext* globalCtx) {
    if ((this->unk_6AD == 0) || (this->unk_6AD == 2)) {
        if (func_80833BCC(this) || (Camera_CheckValidMode(Gameplay_GetCamera(globalCtx, 0), 7) == 0)) {
            return 1;
        }
        this->unk_6AD = 2;
    }

    return 0;
}

s32 func_80834F2C(Player* this, GlobalContext* globalCtx) {
    if ((this->doorType == PLAYER_DOORTYPE_NONE) && !(this->stateFlags1 & PLAYER_STATE1_25)) {
        if (D_80853614 || func_80834E44(globalCtx)) {
            if (func_80834D2C(this, globalCtx)) {
                return func_80834EB8(this, globalCtx);
            }
        }
    }

    return 0;
}

s32 func_80834FBC(Player* this) {
    if (this->actor.child != NULL) {
        if (this->heldActor == NULL) {
            this->heldActor = this->actor.child;
            func_8083264C(this, 255, 10, 250, 0);
            func_8002F7DC(&this->actor, NA_SE_IT_HOOKSHOT_RECEIVE);
        }

        return 1;
    }

    return 0;
}

s32 func_8083501C(Player* this, GlobalContext* globalCtx) {
    if (this->unk_860 >= 0) {
        this->unk_860 = -this->unk_860;
    }

    if ((!Player_HoldsHookshot(this) || func_80834FBC(this)) && !func_80834758(globalCtx, this) &&
        !func_80834F2C(this, globalCtx)) {
        return 0;
    }

    return 1;
}

s32 func_808350A4(GlobalContext* globalCtx, Player* this) {
    s32 item;
    s32 arrowType;

    if (this->heldActor != NULL) {
        if (!Player_HoldsHookshot(this)) {
            func_80834380(globalCtx, this, &item, &arrowType);

            if (gSaveContext.minigameState == 1) {
                globalCtx->interfaceCtx.hbaAmmo--;
            } else if (globalCtx->shootingGalleryStatus != 0) {
                globalCtx->shootingGalleryStatus--;
            } else {
                Inventory_ChangeAmmo(item, -1);
            }

            if (globalCtx->shootingGalleryStatus == 1) {
                globalCtx->shootingGalleryStatus = -10;
            }

            func_8083264C(this, 150, 10, 150, 0);
        } else {
            func_8083264C(this, 255, 20, 150, 0);
        }

        this->unk_A73 = 4;
        this->heldActor->parent = NULL;
        this->actor.child = NULL;
        this->heldActor = NULL;

        return 1;
    }

    return 0;
}

static u16 D_808543DC[] = { NA_SE_IT_BOW_FLICK, NA_SE_IT_SLING_FLICK };

s32 func_808351D4(Player* this, GlobalContext* globalCtx) {
    s32 sp2C;

    if (!Player_HoldsHookshot(this)) {
        sp2C = 0;
    } else {
        sp2C = 1;
    }

    Math_ScaledStepToS(&this->unk_6C0, 1200, 400);
    this->unk_6AE |= 0x100;

    if ((this->unk_836 == 0) && (func_80833350(this) == 0) && (this->skelAnime.animation == &gPlayerAnim_0026E8)) {
        LinkAnimation_PlayOnce(globalCtx, &this->skelAnime2, D_808543CC[sp2C]);
        this->unk_836 = -1;
    } else if (LinkAnimation_Update(globalCtx, &this->skelAnime2)) {
        LinkAnimation_PlayLoop(globalCtx, &this->skelAnime2, D_808543D4[sp2C]);
        this->unk_836 = 1;
    } else if (this->unk_836 == 1) {
        this->unk_836 = 2;
    }

    if (this->unk_834 > 10) {
        this->unk_834--;
    }

    func_80834EB8(this, globalCtx);

    if ((this->unk_836 > 0) && ((this->unk_860 < 0) || (!D_80853618 && !func_80834E7C(globalCtx)))) {
        func_80833638(this, func_808353D8);
        if (this->unk_860 >= 0) {
            if (sp2C == 0) {
                if (!func_808350A4(globalCtx, this)) {
                    func_8002F7DC(&this->actor, D_808543DC[ABS(this->unk_860) - 1]);
                }
            } else if (this->actor.bgCheckFlags & BGCHECKFLAG_GROUND) {
                func_808350A4(globalCtx, this);
            }
        }
        this->unk_834 = 10;
        func_80832210(this);
    } else {
        this->stateFlags1 |= PLAYER_STATE1_9;
    }

    return 1;
}

s32 func_808353D8(Player* this, GlobalContext* globalCtx) {
    LinkAnimation_Update(globalCtx, &this->skelAnime2);

    if (Player_HoldsHookshot(this) && !func_80834FBC(this)) {
        return 1;
    }

    if (!func_80834758(globalCtx, this) &&
        (D_80853614 || ((this->unk_860 < 0) && D_80853618) || func_80834E44(globalCtx))) {
        this->unk_860 = ABS(this->unk_860);

        if (func_8083442C(this, globalCtx)) {
            if (Player_HoldsHookshot(this)) {
                this->unk_836 = 1;
            } else {
                LinkAnimation_PlayOnce(globalCtx, &this->skelAnime2, &gPlayerAnim_0026B8);
            }
        }
    } else {
        if (this->unk_834 != 0) {
            this->unk_834--;
        }

        if (func_80833BCC(this) || (this->unk_6AD != 0) || (this->stateFlags1 & PLAYER_STATE1_20)) {
            if (this->unk_834 == 0) {
                this->unk_834++;
            }
            return 1;
        }

        if (Player_HoldsHookshot(this)) {
            func_80833638(this, func_8083501C);
        } else {
            func_80833638(this, func_80835588);
            LinkAnimation_PlayOnce(globalCtx, &this->skelAnime2, &gPlayerAnim_0026B0);
        }

        this->unk_834 = 0;
    }

    return 1;
}

s32 func_80835588(Player* this, GlobalContext* globalCtx) {
    if (!(this->actor.bgCheckFlags & BGCHECKFLAG_GROUND) || LinkAnimation_Update(globalCtx, &this->skelAnime2)) {
        func_80833638(this, func_8083501C);
    }

    return 1;
}

void func_808355DC(Player* this) {
    this->stateFlags1 |= PLAYER_STATE1_17;

    if (!(this->skelAnime.moveFlags & 0x80) && (this->actor.bgCheckFlags & BGCHECKFLAG_PLAYER_WALL_INTERACT) &&
        (D_80853608 < 0x2000)) {
        this->currentYaw = this->actor.shape.rot.y = this->actor.wallYaw + 0x8000;
    }

    this->targetYaw = this->actor.shape.rot.y;
}

s32 func_80835644(GlobalContext* globalCtx, Player* this, Actor* arg2) {
    if (arg2 == NULL) {
        func_80832564(globalCtx, this);
        func_80839F90(this, globalCtx);
        return 1;
    }

    return 0;
}

void func_80835688(Player* this, GlobalContext* globalCtx) {
    if (!func_80835644(globalCtx, this, this->heldActor)) {
        func_80833638(this, func_808356E8);
        LinkAnimation_PlayLoop(globalCtx, &this->skelAnime2, &gPlayerAnim_002E10);
    }
}

s32 func_808356E8(Player* this, GlobalContext* globalCtx) {
    Actor* heldActor = this->heldActor;

    if (heldActor == NULL) {
        func_80834644(globalCtx, this);
    }

    if (func_80834758(globalCtx, this)) {
        return 1;
    }

    if (this->stateFlags1 & PLAYER_STATE1_11) {
        if (LinkAnimation_Update(globalCtx, &this->skelAnime2)) {
            LinkAnimation_PlayLoop(globalCtx, &this->skelAnime2, &gPlayerAnim_002E10);
        }

        if ((heldActor->id == ACTOR_EN_NIW) && (this->actor.velocity.y <= 0.0f)) {
            this->actor.minVelocityY = -2.0f;
            this->actor.gravity = -0.5f;
            this->fallStartHeight = this->actor.world.pos.y;
        }

        return 1;
    }

    return func_8083485C(this, globalCtx);
}

void func_808357E8(Player* this, Gfx** dLists) {
    this->leftHandDLists = &dLists[gSaveContext.linkAge];
}

s32 func_80835800(Player* this, GlobalContext* globalCtx) {
    if (func_80834758(globalCtx, this)) {
        return 1;
    }

    if (this->stateFlags1 & PLAYER_STATE1_25) {
        func_80833638(this, func_80835B60);
    } else if (func_80834F2C(this, globalCtx)) {
        return 1;
    }

    return 0;
}

s32 func_80835884(Player* this, GlobalContext* globalCtx) {
    if (LinkAnimation_Update(globalCtx, &this->skelAnime2)) {
        func_80833638(this, func_808358F0);
        LinkAnimation_PlayLoop(globalCtx, &this->skelAnime2, &gPlayerAnim_002638);
    }

    func_80834EB8(this, globalCtx);

    return 1;
}

s32 func_808358F0(Player* this, GlobalContext* globalCtx) {
    LinkAnimationHeader* animSeg = this->skelAnime.animation;

    if ((func_808334E4(this) == animSeg) || (func_80833528(this) == animSeg) || (func_808335B0(this) == animSeg) ||
        (func_808335F4(this) == animSeg)) {
        AnimationContext_SetCopyAll(globalCtx, this->skelAnime.limbCount, this->skelAnime2.jointTable,
                                    this->skelAnime.jointTable);
    } else {
        LinkAnimation_Update(globalCtx, &this->skelAnime2);
    }

    func_80834EB8(this, globalCtx);

    if (!D_80853618) {
        func_80833638(this, func_808359FC);
        LinkAnimation_PlayOnce(globalCtx, &this->skelAnime2,
                               (this->unk_870 < 0.5f) ? &gPlayerAnim_002608 : &gPlayerAnim_002600);
    }

    return 1;
}

s32 func_808359FC(Player* this, GlobalContext* globalCtx) {
    if (LinkAnimation_Update(globalCtx, &this->skelAnime2)) {
        func_80833638(this, func_80835B60);
        this->unk_834 = 0;
    } else if (LinkAnimation_OnFrame(&this->skelAnime2, 6.0f)) {
        f32 posX = (Math_SinS(this->actor.shape.rot.y) * 10.0f) + this->actor.world.pos.x;
        f32 posZ = (Math_CosS(this->actor.shape.rot.y) * 10.0f) + this->actor.world.pos.z;
        s32 yaw = (this->unk_664 != NULL) ? this->actor.shape.rot.y + 14000 : this->actor.shape.rot.y;
        EnBoom* boomerang =
            (EnBoom*)Actor_Spawn(&globalCtx->actorCtx, globalCtx, ACTOR_EN_BOOM, posX, this->actor.world.pos.y + 30.0f,
                                 posZ, this->actor.focus.rot.x, yaw, 0, 0);

        this->boomerangActor = &boomerang->actor;
        if (boomerang != NULL) {
            boomerang->moveTo = this->unk_664;
            boomerang->returnTimer = 20;
            this->stateFlags1 |= PLAYER_STATE1_25;
            if (!func_8008E9C4(this)) {
                func_808355DC(this);
            }
            this->unk_A73 = 4;
            func_8002F7DC(&this->actor, NA_SE_IT_BOOMERANG_THROW);
            func_80832698(this, NA_SE_VO_LI_SWORD_N);
        }
    }

    return 1;
}

s32 func_80835B60(Player* this, GlobalContext* globalCtx) {
    if (func_80834758(globalCtx, this)) {
        return 1;
    }

    if (!(this->stateFlags1 & PLAYER_STATE1_25)) {
        func_80833638(this, func_80835C08);
        LinkAnimation_PlayOnce(globalCtx, &this->skelAnime2, &gPlayerAnim_0025F8);
        func_808357E8(this, D_80125EF8);
        func_8002F7DC(&this->actor, NA_SE_PL_CATCH_BOOMERANG);
        func_80832698(this, NA_SE_VO_LI_SWORD_N);
        return 1;
    }

    return 0;
}

s32 func_80835C08(Player* this, GlobalContext* globalCtx) {
    if (!func_80835800(this, globalCtx) && LinkAnimation_Update(globalCtx, &this->skelAnime2)) {
        func_80833638(this, func_80835800);
    }

    return 1;
}

s32 func_80835C58(GlobalContext* globalCtx, Player* this, PlayerFunc674 func, s32 flags) {
    if (func == this->func_674) {
        return 0;
    }

    if (func_8084E3C4 == this->func_674) {
        Audio_OcaSetInstrument(0);
        this->stateFlags2 &= ~(PLAYER_STATE2_24 | PLAYER_STATE2_25);
    } else if (func_808507F4 == this->func_674) {
        func_80832340(globalCtx, this);
    }

    this->func_674 = func;

    if ((this->itemActionParam != this->heldItemActionParam) &&
        (!(flags & 1) || !(this->stateFlags1 & PLAYER_STATE1_22))) {
        func_8008EC70(this);
    }

    if (!(flags & 1) && (!(this->stateFlags1 & PLAYER_STATE1_11))) {
        func_80834644(globalCtx, this);
        this->stateFlags1 &= ~PLAYER_STATE1_22;
    }

    func_80832DBC(this);
    this->stateFlags1 &= ~(PLAYER_STATE1_2 | PLAYER_STATE1_6 | PLAYER_STATE1_26 | PLAYER_STATE1_28 | PLAYER_STATE1_29 |
                           PLAYER_STATE1_31);
    this->stateFlags2 &= ~(PLAYER_STATE2_19 | PLAYER_STATE2_27 | PLAYER_STATE2_28);
    this->stateFlags3 &= ~(PLAYER_STATE3_1 | PLAYER_STATE3_3 | PLAYER_STATE3_7);
    this->unk_84F = 0;
    this->unk_850 = 0;
    this->unk_6AC = 0;
    func_808326F0(this);

    return 1;
}

void func_80835DAC(GlobalContext* globalCtx, Player* this, PlayerFunc674 func, s32 flags) {
    s32 temp;

    temp = this->skelAnime.moveFlags;
    this->skelAnime.moveFlags = 0;
    func_80835C58(globalCtx, this, func, flags);
    this->skelAnime.moveFlags = temp;
}

void func_80835DE4(GlobalContext* globalCtx, Player* this, PlayerFunc674 func, s32 flags) {
    s32 temp;

    if (this->itemActionParam >= 0) {
        temp = this->itemActionParam;
        this->itemActionParam = this->heldItemActionParam;
        func_80835C58(globalCtx, this, func, flags);
        this->itemActionParam = temp;
        Player_SetModels(this, Player_ActionToModelGroup(this, this->itemActionParam));
    }
}

void func_80835E44(GlobalContext* globalCtx, s16 camSetting) {
    if (!func_800C0CB8(globalCtx)) {
        if (camSetting == CAM_SET_SCENE_TRANSITION) {
            Interface_ChangeAlpha(2);
        }
    } else {
        Camera_ChangeSetting(Gameplay_GetCamera(globalCtx, 0), camSetting);
    }
}

void func_80835EA4(GlobalContext* globalCtx, s32 arg1) {
    func_80835E44(globalCtx, CAM_SET_TURN_AROUND);
    Camera_SetCameraData(Gameplay_GetCamera(globalCtx, 0), 4, 0, 0, arg1, 0, 0);
}

void func_80835EFC(Player* this) {
    if (Player_HoldsHookshot(this)) {
        Actor* heldActor = this->heldActor;

        if (heldActor != NULL) {
            Actor_Kill(heldActor);
            this->actor.child = NULL;
            this->heldActor = NULL;
        }
    }
}

void func_80835F44(GlobalContext* globalCtx, Player* this, s32 item) {
    s8 actionParam;
    s32 temp;
    s32 nextAnimType;

    actionParam = Player_ItemToActionParam(item);

    if (((this->heldItemActionParam == this->itemActionParam) &&
         (!(this->stateFlags1 & PLAYER_STATE1_22) || (Player_ActionToSword(actionParam) != 0) ||
          (actionParam == PLAYER_AP_NONE))) ||
        ((this->itemActionParam < 0) &&
         ((Player_ActionToSword(actionParam) != 0) || (actionParam == PLAYER_AP_NONE)))) {

        if ((actionParam == PLAYER_AP_NONE) || !(this->stateFlags1 & PLAYER_STATE1_27) ||
            ((this->actor.bgCheckFlags & BGCHECKFLAG_GROUND) &&
             ((actionParam == PLAYER_AP_HOOKSHOT) || (actionParam == PLAYER_AP_LONGSHOT)))) {

            if ((globalCtx->bombchuBowlingStatus == 0) &&
                (((actionParam == PLAYER_AP_STICK) && (AMMO(ITEM_STICK) == 0)) ||
                 ((actionParam == PLAYER_AP_BEAN) && (AMMO(ITEM_BEAN) == 0)) ||
                 (temp = Player_ActionToExplosive(this, actionParam),
                  ((temp >= 0) && ((AMMO(sExplosiveInfos[temp].itemId) == 0) ||
                                   (globalCtx->actorCtx.actorLists[ACTORCAT_EXPLOSIVE].length >= 3)))))) {
                func_80078884(NA_SE_SY_ERROR);
                return;
            }

            if (actionParam == PLAYER_AP_LENS) {
                if (func_80087708(globalCtx, 0, 3)) {
                    if (globalCtx->actorCtx.lensActive) {
                        Actor_DisableLens(globalCtx);
                    } else {
                        globalCtx->actorCtx.lensActive = true;
                    }
                    func_80078884((globalCtx->actorCtx.lensActive) ? NA_SE_SY_GLASSMODE_ON : NA_SE_SY_GLASSMODE_OFF);
                } else {
                    func_80078884(NA_SE_SY_ERROR);
                }
                return;
            }

            if (actionParam == PLAYER_AP_NUT) {
                if (AMMO(ITEM_NUT) != 0) {
                    func_8083C61C(globalCtx, this);
                } else {
                    func_80078884(NA_SE_SY_ERROR);
                }
                return;
            }

            temp = Player_ActionToMagicSpell(this, actionParam);
            if (temp >= 0) {
                if (((actionParam == PLAYER_AP_FARORES_WIND) && (gSaveContext.respawn[RESPAWN_MODE_TOP].data > 0)) ||
                    ((gSaveContext.unk_13F4 != 0) && (gSaveContext.unk_13F0 == 0) &&
                     (gSaveContext.magic >= sMagicSpellCosts[temp]))) {
                    this->itemActionParam = actionParam;
                    this->unk_6AD = 4;
                } else {
                    func_80078884(NA_SE_SY_ERROR);
                }
                return;
            }

            if (actionParam >= PLAYER_AP_MASK_KEATON) {
                if (this->currentMask != PLAYER_MASK_NONE) {
                    this->currentMask = PLAYER_MASK_NONE;
                } else {
                    this->currentMask = actionParam - PLAYER_AP_MASK_KEATON + 1;
                }
                func_808328EC(this, NA_SE_PL_CHANGE_ARMS);
                return;
            }

            if (((actionParam >= PLAYER_AP_OCARINA_FAIRY) && (actionParam <= PLAYER_AP_OCARINA_TIME)) ||
                (actionParam >= PLAYER_AP_BOTTLE_FISH)) {
                if (!func_8008E9C4(this) ||
                    ((actionParam >= PLAYER_AP_BOTTLE_POTION_RED) && (actionParam <= PLAYER_AP_BOTTLE_FAIRY))) {
                    TitleCard_Clear(globalCtx, &globalCtx->actorCtx.titleCtx);
                    this->unk_6AD = 4;
                    this->itemActionParam = actionParam;
                }
                return;
            }

            if ((actionParam != this->heldItemActionParam) ||
                ((this->heldActor == 0) && (Player_ActionToExplosive(this, actionParam) >= 0))) {
                this->nextModelGroup = Player_ActionToModelGroup(this, actionParam);
                nextAnimType = gPlayerModelTypes[this->nextModelGroup][PLAYER_MODELGROUPENTRY_ANIM];
                if ((this->heldItemActionParam >= 0) && (Player_ActionToMagicSpell(this, actionParam) < 0) &&
                    (item != this->heldItemId) &&
                    (D_80854164[gPlayerModelTypes[this->modelGroup][PLAYER_MODELGROUPENTRY_ANIM]][nextAnimType] !=
                     PLAYER_D_808540F4_0)) {
                    this->heldItemId = item;
                    this->stateFlags1 |= PLAYER_STATE1_8;
                } else {
                    func_80835EFC(this);
                    func_808323B4(globalCtx, this);
                    func_80833664(globalCtx, this, actionParam);
                }
                return;
            }

            D_80853614 = D_80853618 = true;
        }
    }
}

void func_80836448(GlobalContext* globalCtx, Player* this, LinkAnimationHeader* anim) {
    s32 cond = func_808332B8(this);

    func_80832564(globalCtx, this);

    func_80835C58(globalCtx, this, cond ? func_8084E368 : func_80843CEC, 0);

    this->stateFlags1 |= PLAYER_STATE1_7;

    func_80832264(globalCtx, this, anim);
    if (anim == &gPlayerAnim_002878) {
        this->skelAnime.endFrame = 84.0f;
    }

    func_80832224(this);
    func_80832698(this, NA_SE_VO_LI_DOWN);

    if (this->actor.category == ACTORCAT_PLAYER) {
        func_800F47BC();

        if (Inventory_ConsumeFairy(globalCtx)) {
            globalCtx->gameOverCtx.state = GAMEOVER_REVIVE_START;
            this->unk_84F = 1;
        } else {
            globalCtx->gameOverCtx.state = GAMEOVER_DEATH_START;
            func_800F6AB0(0);
            Audio_PlayFanfare(NA_BGM_GAME_OVER);
            gSaveContext.seqId = (u8)NA_BGM_DISABLED;
            gSaveContext.natureAmbienceId = NATURE_ID_DISABLED;
        }

        OnePointCutscene_Init(globalCtx, 9806, cond ? 120 : 60, &this->actor, MAIN_CAM);
        ShrinkWindow_SetVal(0x20);
    }
}

s32 func_808365C8(Player* this) {
    return (!(func_808458D0 == this->func_674) ||
            ((this->stateFlags1 & PLAYER_STATE1_8) &&
             ((this->heldItemId == ITEM_LAST_USED) || (this->heldItemId == ITEM_NONE)))) &&
           (!(func_80834A2C == this->func_82C) ||
            (Player_ItemToActionParam(this->heldItemId) == this->heldItemActionParam));
}

s32 func_80836670(Player* this, GlobalContext* globalCtx) {
    if (!(this->stateFlags1 & PLAYER_STATE1_23) && (this->actor.parent != NULL) && Player_HoldsHookshot(this)) {
        func_80835C58(globalCtx, this, func_80850AEC, 1);
        this->stateFlags3 |= PLAYER_STATE3_7;
        func_80832264(globalCtx, this, &gPlayerAnim_002C90);
        func_80832F54(globalCtx, this, 0x9B);
        func_80832224(this);
        this->currentYaw = this->actor.shape.rot.y;
        this->actor.bgCheckFlags &= ~BGCHECKFLAG_GROUND;
        this->hoverBootsTimer = 0;
        this->unk_6AE |= 0x43;
        func_80832698(this, NA_SE_VO_LI_LASH);
        return 1;
    }

    if (func_808365C8(this)) {
        func_80834298(this, globalCtx);
        if (func_8084E604 == this->func_674) {
            return 1;
        }
    }

    if (!this->func_82C(this, globalCtx)) {
        return 0;
    }

    if (this->unk_830 != 0.0f) {
        if ((func_80833350(this) == 0) || (this->linearVelocity != 0.0f)) {
            AnimationContext_SetCopyFalse(globalCtx, this->skelAnime.limbCount, this->skelAnime2.jointTable,
                                          this->skelAnime.jointTable, D_80853410);
        }
        Math_StepToF(&this->unk_830, 0.0f, 0.25f);
        AnimationContext_SetInterp(globalCtx, this->skelAnime.limbCount, this->skelAnime.jointTable,
                                   this->skelAnime2.jointTable, 1.0f - this->unk_830);
    } else if ((func_80833350(this) == 0) || (this->linearVelocity != 0.0f)) {
        AnimationContext_SetCopyTrue(globalCtx, this->skelAnime.limbCount, this->skelAnime.jointTable,
                                     this->skelAnime2.jointTable, D_80853410);
    } else {
        AnimationContext_SetCopyAll(globalCtx, this->skelAnime.limbCount, this->skelAnime.jointTable,
                                    this->skelAnime2.jointTable);
    }

    return 1;
}

s32 func_80836898(GlobalContext* globalCtx, Player* this, PlayerFuncA74 func) {
    this->func_A74 = func;
    func_80835C58(globalCtx, this, func_808458D0, 0);
    this->stateFlags2 |= PLAYER_STATE2_6;
    return func_80832528(globalCtx, this);
}

void func_808368EC(Player* this, GlobalContext* globalCtx) {
    s16 previousYaw = this->actor.shape.rot.y;

    if (!(this->stateFlags2 & (PLAYER_STATE2_5 | PLAYER_STATE2_6))) {
        if ((this->unk_664 != NULL) &&
            ((globalCtx->actorCtx.targetCtx.unk_4B != 0) || (this->actor.category != ACTORCAT_PLAYER))) {
            Math_ScaledStepToS(&this->actor.shape.rot.y,
                               Math_Vec3f_Yaw(&this->actor.world.pos, &this->unk_664->focus.pos), 4000);
        } else if ((this->stateFlags1 & PLAYER_STATE1_17) &&
                   !(this->stateFlags2 & (PLAYER_STATE2_5 | PLAYER_STATE2_6))) {
            Math_ScaledStepToS(&this->actor.shape.rot.y, this->targetYaw, 4000);
        }
    } else if (!(this->stateFlags2 & PLAYER_STATE2_6)) {
        Math_ScaledStepToS(&this->actor.shape.rot.y, this->currentYaw, 2000);
    }

    this->unk_87C = this->actor.shape.rot.y - previousYaw;
}

s32 func_808369C8(s16* pValue, s16 arg1, s16 arg2, s16 arg3, s16 arg4, s16 arg5) {
    s16 temp1;
    s16 temp2;
    s16 temp3;

    temp1 = temp2 = arg4 - *pValue;
    temp2 = CLAMP(temp2, -arg5, arg5);
    *pValue += (s16)(temp1 - temp2);

    Math_ScaledStepToS(pValue, arg1, arg2);

    temp3 = *pValue;
    if (*pValue < -arg3) {
        *pValue = -arg3;
    } else if (*pValue > arg3) {
        *pValue = arg3;
    }
    return temp3 - *pValue;
}

s32 func_80836AB8(Player* this, s32 arg1) {
    s16 sp36;
    s16 var;

    var = this->actor.shape.rot.y;
    if (arg1 != 0) {
        var = this->actor.focus.rot.y;
        this->unk_6BC = this->actor.focus.rot.x;
        this->unk_6AE |= 0x41;
    } else {
        func_808369C8(&this->unk_6BC,
                      func_808369C8(&this->unk_6B6, this->actor.focus.rot.x, 600, 10000, this->actor.focus.rot.x, 0),
                      200, 4000, this->unk_6B6, 10000);
        sp36 = this->actor.focus.rot.y - var;
        func_808369C8(&sp36, 0, 200, 24000, this->unk_6BE, 8000);
        var = this->actor.focus.rot.y - sp36;
        func_808369C8(&this->unk_6B8, sp36 - this->unk_6BE, 200, 8000, sp36, 8000);
        func_808369C8(&this->unk_6BE, sp36, 200, 8000, this->unk_6B8, 8000);
        this->unk_6AE |= 0xD9;
    }

    return var;
}

void func_80836BEC(Player* this, GlobalContext* globalCtx) {
    s32 sp1C = 0;
    s32 zTrigPressed = CHECK_BTN_ALL(sControlInput->cur.button, BTN_Z);
    Actor* actorToTarget;
    s32 pad;
    s32 holdTarget;
    s32 cond;

    if (!zTrigPressed) {
        this->stateFlags1 &= ~PLAYER_STATE1_30;
    }

    if ((globalCtx->csCtx.state != CS_STATE_IDLE) || (this->csMode != 0) ||
        (this->stateFlags1 & (PLAYER_STATE1_7 | PLAYER_STATE1_29)) || (this->stateFlags3 & PLAYER_STATE3_7)) {
        this->unk_66C = 0;
    } else if (zTrigPressed || (this->stateFlags2 & PLAYER_STATE2_13) || (this->unk_684 != NULL)) {
        if (this->unk_66C <= 5) {
            this->unk_66C = 5;
        } else {
            this->unk_66C--;
        }
    } else if (this->stateFlags1 & PLAYER_STATE1_17) {
        this->unk_66C = 0;
    } else if (this->unk_66C != 0) {
        this->unk_66C--;
    }

    if (this->unk_66C >= 6) {
        sp1C = 1;
    }

    cond = func_8083224C(globalCtx);
    if (cond || (this->unk_66C != 0) || (this->stateFlags1 & (PLAYER_STATE1_12 | PLAYER_STATE1_25))) {
        if (!cond) {
            if (!(this->stateFlags1 & PLAYER_STATE1_25) &&
                ((this->heldItemActionParam != PLAYER_AP_FISHING_POLE) || (this->unk_860 == 0)) &&
                CHECK_BTN_ALL(sControlInput->press.button, BTN_Z)) {

                if (this->actor.category == ACTORCAT_PLAYER) {
                    actorToTarget = globalCtx->actorCtx.targetCtx.arrowPointedActor;
                } else {
                    actorToTarget = &GET_PLAYER(globalCtx)->actor;
                }

                holdTarget = (gSaveContext.zTargetSetting != 0) || (this->actor.category != ACTORCAT_PLAYER);
                this->stateFlags1 |= PLAYER_STATE1_15;

                if ((actorToTarget != NULL) && !(actorToTarget->flags & ACTOR_FLAG_27)) {
                    if ((actorToTarget == this->unk_664) && (this->actor.category == ACTORCAT_PLAYER)) {
                        actorToTarget = globalCtx->actorCtx.targetCtx.unk_94;
                    }

                    if (actorToTarget != this->unk_664) {
                        if (!holdTarget) {
                            this->stateFlags2 |= PLAYER_STATE2_13;
                        }
                        this->unk_664 = actorToTarget;
                        this->unk_66C = 15;
                        this->stateFlags2 &= ~(PLAYER_STATE2_1 | PLAYER_STATE2_21);
                    } else {
                        if (!holdTarget) {
                            func_8008EDF0(this);
                        }
                    }

                    this->stateFlags1 &= ~PLAYER_STATE1_30;
                } else {
                    if (!(this->stateFlags1 & (PLAYER_STATE1_17 | PLAYER_STATE1_30))) {
                        func_808355DC(this);
                    }
                }
            }

            if (this->unk_664 != NULL) {
                if ((this->actor.category == ACTORCAT_PLAYER) && (this->unk_664 != this->unk_684) &&
                    func_8002F0C8(this->unk_664, this, sp1C)) {
                    func_8008EDF0(this);
                    this->stateFlags1 |= PLAYER_STATE1_30;
                } else if (this->unk_664 != NULL) {
                    this->unk_664->targetPriority = 40;
                }
            } else if (this->unk_684 != NULL) {
                this->unk_664 = this->unk_684;
            }
        }

        if (this->unk_664 != NULL) {
            this->stateFlags1 &= ~(PLAYER_STATE1_16 | PLAYER_STATE1_17);
            if ((this->stateFlags1 & PLAYER_STATE1_11) ||
                !CHECK_FLAG_ALL(this->unk_664->flags, ACTOR_FLAG_0 | ACTOR_FLAG_2)) {
                this->stateFlags1 |= PLAYER_STATE1_16;
            }
        } else {
            if (this->stateFlags1 & PLAYER_STATE1_17) {
                this->stateFlags2 &= ~PLAYER_STATE2_13;
            } else {
                func_8008EE08(this);
            }
        }
    } else {
        func_8008EE08(this);
    }
}

s32 func_80836FAC(GlobalContext* globalCtx, Player* this, f32* arg2, s16* arg3, f32 arg4) {
    f32 temp_f2;
    f32 temp_f0;
    f32 temp_f14;
    f32 temp_f12;

    if ((this->unk_6AD != 0) || (globalCtx->sceneLoadFlag == 0x14) || (this->stateFlags1 & PLAYER_STATE1_0)) {
        *arg2 = 0.0f;
        *arg3 = this->actor.shape.rot.y;
    } else {
        *arg2 = D_808535D4;
        *arg3 = D_808535D8;

        if (arg4 != 0.0f) {
            *arg2 -= 20.0f;
            if (*arg2 < 0.0f) {
                *arg2 = 0.0f;
            } else {
                temp_f2 = 1.0f - Math_CosS(*arg2 * 450.0f);
                *arg2 = ((temp_f2 * temp_f2) * 30.0f) + 7.0f;
            }
        } else {
            *arg2 *= 0.8f;
        }

        if (D_808535D4 != 0.0f) {
            temp_f0 = Math_SinS(this->unk_898);
            temp_f12 = this->unk_880;
            temp_f14 = CLAMP(temp_f0, 0.0f, 0.6f);

            if (this->unk_6C4 != 0.0f) {
                temp_f12 = temp_f12 - (this->unk_6C4 * 0.008f);
                if (temp_f12 < 2.0f) {
                    temp_f12 = 2.0f;
                }
            }

            *arg2 = (*arg2 * 0.14f) - (8.0f * temp_f14 * temp_f14);
            *arg2 = CLAMP(*arg2, 0.0f, temp_f12);

            return 1;
        }
    }

    return 0;
}

s32 func_8083721C(Player* this) {
    return Math_StepToF(&this->linearVelocity, 0.0f, REG(43) / 100.0f);
}

s32 func_80837268(Player* this, f32* arg1, s16* arg2, f32 arg3, GlobalContext* globalCtx) {
    if (!func_80836FAC(globalCtx, this, arg1, arg2, arg3)) {
        *arg2 = this->actor.shape.rot.y;

        if (this->unk_664 != NULL) {
            if ((globalCtx->actorCtx.targetCtx.unk_4B != 0) && !(this->stateFlags2 & PLAYER_STATE2_6)) {
                *arg2 = Math_Vec3f_Yaw(&this->actor.world.pos, &this->unk_664->focus.pos);
                return 0;
            }
        } else if (func_80833B2C(this)) {
            *arg2 = this->targetYaw;
        }

        return 0;
    } else {
        *arg2 += Camera_GetInputDirYaw(GET_ACTIVE_CAM(globalCtx));
        return 1;
    }
}

static s8 D_808543E0[] = { 13, 2, 4, 9, 10, 11, 8, -7 };
static s8 D_808543E8[] = { 13, 1, 2, 5, 3, 4, 9, 10, 11, 7, 8, -6 };
static s8 D_808543F4[] = { 13, 1, 2, 3, 4, 9, 10, 11, 8, 7, -6 };
static s8 D_80854400[] = { 13, 2, 4, 9, 10, 11, 8, -7 };
static s8 D_80854408[] = { 13, 2, 4, 9, 10, 11, 12, 8, -7 };
static s8 D_80854414[] = { -7 };
static s8 D_80854418[] = { 0, 11, 1, 2, 3, 5, 4, 9, 8, 7, -6 };
static s8 D_80854424[] = { 0, 11, 1, 2, 3, 12, 5, 4, 9, 8, 7, -6 };
static s8 D_80854430[] = { 13, 1, 2, 3, 12, 5, 4, 9, 10, 11, 8, 7, -6 };
static s8 D_80854440[] = { 10, 8, -7 };
static s8 D_80854444[] = { 0, 12, 5, -4 };

static s32 (*D_80854448[])(Player* this, GlobalContext* globalCtx) = {
    func_8083B998, func_80839800, func_8083E5A8, func_8083E0FC, func_8083B644, func_8083F7BC, func_8083C1DC,
    func_80850224, func_8083C544, func_8083EB44, func_8083BDBC, func_8083C2B0, func_80838A14, func_8083B040,
};

s32 func_80837348(GlobalContext* globalCtx, Player* this, s8* arg2, s32 arg3) {
    s32 i;

    if (!(this->stateFlags1 & (PLAYER_STATE1_0 | PLAYER_STATE1_7 | PLAYER_STATE1_29))) {
        if (arg3 != 0) {
            D_808535E0 = func_80836670(this, globalCtx);
            if (func_8084E604 == this->func_674) {
                return 1;
            }
        }

        if (func_8008F128(this)) {
            this->unk_6AE |= 0x41;
            return 1;
        }

        if (!(this->stateFlags1 & PLAYER_STATE1_8) && (func_80834A2C != this->func_82C)) {
            while (*arg2 >= 0) {
                if (D_80854448[*arg2](this, globalCtx)) {
                    return 1;
                }
                arg2++;
            }

            if (D_80854448[-(*arg2)](this, globalCtx)) {
                return 1;
            }
        }
    }

    return 0;
}

s32 func_808374A0(GlobalContext* globalCtx, Player* this, SkelAnime* skelAnime, f32 arg3) {
    f32 sp24;
    s16 sp22;

    if ((skelAnime->endFrame - arg3) <= skelAnime->curFrame) {
        if (func_80837348(globalCtx, this, D_80854418, 1)) {
            return 0;
        }

        if (func_80837268(this, &sp24, &sp22, 0.018f, globalCtx)) {
            return 1;
        }
    }

    return -1;
}

void func_80837530(GlobalContext* globalCtx, Player* this, s32 arg2) {
    if (arg2 != 0) {
        this->unk_858 = 0.0f;
    } else {
        this->unk_858 = 0.5f;
    }

    this->stateFlags1 |= PLAYER_STATE1_12;

    if (this->actor.category == ACTORCAT_PLAYER) {
        Actor_Spawn(&globalCtx->actorCtx, globalCtx, ACTOR_EN_M_THUNDER, this->bodyPartsPos[0].x,
                    this->bodyPartsPos[0].y, this->bodyPartsPos[0].z, 0, 0, 0, Player_GetSwordHeld(this) | arg2);
    }
}

s32 func_808375D8(Player* this) {
    s8 sp3C[4];
    s8* iter;
    s8* iter2;
    s8 temp1;
    s8 temp2;
    s32 i;

    if ((this->heldItemActionParam == PLAYER_AP_STICK) || Player_HoldsBrokenKnife(this)) {
        return 0;
    }

    iter = &this->unk_847[0];
    iter2 = &sp3C[0];
    for (i = 0; i < 4; i++, iter++, iter2++) {
        if ((*iter2 = *iter) < 0) {
            return 0;
        }
        *iter2 *= 2;
    }

    temp1 = sp3C[0] - sp3C[1];
    if (ABS(temp1) < 10) {
        return 0;
    }

    iter2 = &sp3C[1];
    for (i = 1; i < 3; i++, iter2++) {
        temp2 = *iter2 - *(iter2 + 1);
        if ((ABS(temp2) < 10) || (temp2 * temp1 < 0)) {
            return 0;
        }
    }

    return 1;
}

void func_80837704(GlobalContext* globalCtx, Player* this) {
    LinkAnimationHeader* anim;

    if ((this->swordAnimation >= 4) && (this->swordAnimation < 8)) {
        anim = D_80854358[Player_HoldsTwoHandedWeapon(this)];
    } else {
        anim = D_80854350[Player_HoldsTwoHandedWeapon(this)];
    }

    func_80832318(this);
    LinkAnimation_Change(globalCtx, &this->skelAnime, anim, 1.0f, 8.0f, Animation_GetLastFrame(anim), ANIMMODE_ONCE,
                         -9.0f);
    func_80837530(globalCtx, this, 0x200);
}

void func_808377DC(GlobalContext* globalCtx, Player* this) {
    func_80835C58(globalCtx, this, func_80844E68, 1);
    func_80837704(globalCtx, this);
}

static s8 D_80854480[] = { 12, 4, 4, 8 };
static s8 D_80854484[] = { 22, 23, 22, 23 };

s32 func_80837818(Player* this) {
    s32 sp1C = this->unk_84B[this->unk_846];
    s32 sp18;

    if (this->heldItemActionParam == PLAYER_AP_HAMMER) {
        if (sp1C < 0) {
            sp1C = 0;
        }
        sp18 = D_80854484[sp1C];
        this->unk_845 = 0;
    } else {
        if (func_808375D8(this)) {
            sp18 = 24;
        } else {
            if (sp1C < 0) {
                if (func_80833BCC(this)) {
                    sp18 = 0;
                } else {
                    sp18 = 4;
                }
            } else {
                sp18 = D_80854480[sp1C];
                if (sp18 == 12) {
                    this->stateFlags2 |= PLAYER_STATE2_30;
                    if (!func_80833BCC(this)) {
                        sp18 = 0;
                    }
                }
            }
            if (this->heldItemActionParam == PLAYER_AP_STICK) {
                sp18 = 0;
            }
        }
        if (Player_HoldsTwoHandedWeapon(this)) {
            sp18++;
        }
    }

    return sp18;
}

void func_80837918(Player* this, s32 quadIndex, u32 flags) {
    this->swordQuads[quadIndex].info.toucher.dmgFlags = flags;

    if (flags == 2) {
        this->swordQuads[quadIndex].info.toucherFlags = TOUCH_ON | TOUCH_NEAREST | TOUCH_SFX_WOOD;
    } else {
        this->swordQuads[quadIndex].info.toucherFlags = TOUCH_ON | TOUCH_NEAREST;
    }
}

static u32 D_80854488[][2] = {
    { 0x00000200, 0x08000000 }, { 0x00000100, 0x02000000 }, { 0x00000400, 0x04000000 },
    { 0x00000002, 0x08000000 }, { 0x00000040, 0x40000000 },
};

void func_80837948(GlobalContext* globalCtx, Player* this, s32 arg2) {
    s32 pad;
    u32 flags;
    s32 temp;

    func_80835C58(globalCtx, this, func_808502D0, 0);
    this->unk_844 = 8;
    if ((arg2 < 18) || (arg2 >= 20)) {
        func_80832318(this);
    }

    if ((arg2 != this->swordAnimation) || !(this->unk_845 < 3)) {
        this->unk_845 = 0;
    }

    this->unk_845++;
    if (this->unk_845 >= 3) {
        arg2 += 2;
    }

    this->swordAnimation = arg2;

    func_808322D0(globalCtx, this, D_80854190[arg2].unk_00);
    if ((arg2 != 16) && (arg2 != 17)) {
        func_80832F54(globalCtx, this, 0x209);
    }

    this->currentYaw = this->actor.shape.rot.y;

    if (Player_HoldsBrokenKnife(this)) {
        temp = 1;
    } else {
        temp = Player_GetSwordHeld(this) - 1;
    }

    if ((arg2 >= 16) && (arg2 < 20)) {
        flags = D_80854488[temp][1];
    } else {
        flags = D_80854488[temp][0];
    }

    func_80837918(this, 0, flags);
    func_80837918(this, 1, flags);
}

void func_80837AE0(Player* this, s32 timer) {
    if (this->invincibilityTimer >= 0) {
        this->invincibilityTimer = timer;
        this->unk_88F = 0;
    }
}

void func_80837AFC(Player* this, s32 timer) {
    if (this->invincibilityTimer > timer) {
        this->invincibilityTimer = timer;
    }
    this->unk_88F = 0;
}

s32 func_80837B18(GlobalContext* globalCtx, Player* this, s32 damage) {
    if ((this->invincibilityTimer != 0) || (this->actor.category != ACTORCAT_PLAYER)) {
        return 1;
    }

    return Health_ChangeBy(globalCtx, damage);
}

void func_80837B60(Player* this) {
    this->skelAnime.prevTransl = this->skelAnime.jointTable[0];
    func_80832E48(this, 3);
}

void func_80837B9C(Player* this, GlobalContext* globalCtx) {
    func_80835C58(globalCtx, this, func_8084411C, 0);
    func_80832284(globalCtx, this, &gPlayerAnim_003040);
    this->unk_850 = 1;
    if (this->unk_6AD != 3) {
        this->unk_6AD = 0;
    }
}

static LinkAnimationHeader* D_808544B0[] = {
    &gPlayerAnim_002F80, &gPlayerAnim_002F78, &gPlayerAnim_002DE0, &gPlayerAnim_002DD8,
    &gPlayerAnim_002F70, &gPlayerAnim_002528, &gPlayerAnim_002DC8, &gPlayerAnim_0024F0,
};

void func_80837C0C(GlobalContext* globalCtx, Player* this, s32 arg2, f32 arg3, f32 arg4, s16 arg5, s32 arg6) {
    LinkAnimationHeader* sp2C = NULL;
    LinkAnimationHeader** sp28;

    if (this->stateFlags1 & PLAYER_STATE1_13) {
        func_80837B60(this);
    }

    this->unk_890 = 0;

    func_8002F7DC(&this->actor, NA_SE_PL_DAMAGE);

    if (!func_80837B18(globalCtx, this, 0 - this->actor.colChkInfo.damage)) {
        this->stateFlags2 &= ~PLAYER_STATE2_7;
        if (!(this->actor.bgCheckFlags & BGCHECKFLAG_GROUND) && !(this->stateFlags1 & PLAYER_STATE1_27)) {
            func_80837B9C(this, globalCtx);
        }
        return;
    }

    func_80837AE0(this, arg6);

    if (arg2 == 3) {
        func_80835C58(globalCtx, this, func_8084FB10, 0);

        sp2C = &gPlayerAnim_002FD0;

        func_80832224(this);
        func_8083264C(this, 255, 10, 40, 0);

        func_8002F7DC(&this->actor, NA_SE_PL_FREEZE_S);
        func_80832698(this, NA_SE_VO_LI_FREEZE);
    } else if (arg2 == 4) {
        func_80835C58(globalCtx, this, func_8084FBF4, 0);

        func_8083264C(this, 255, 80, 150, 0);

        func_808322A4(globalCtx, this, &gPlayerAnim_002F00);
        func_80832224(this);

        this->unk_850 = 20;
    } else {
        arg5 -= this->actor.shape.rot.y;
        if (this->stateFlags1 & PLAYER_STATE1_27) {
            func_80835C58(globalCtx, this, func_8084E30C, 0);
            func_8083264C(this, 180, 20, 50, 0);

            this->linearVelocity = 4.0f;
            this->actor.velocity.y = 0.0f;

            sp2C = &gPlayerAnim_003320;

            func_80832698(this, NA_SE_VO_LI_DAMAGE_S);
        } else if ((arg2 == 1) || (arg2 == 2) || !(this->actor.bgCheckFlags & BGCHECKFLAG_GROUND) ||
                   (this->stateFlags1 & (PLAYER_STATE1_13 | PLAYER_STATE1_14 | PLAYER_STATE1_21))) {
            func_80835C58(globalCtx, this, func_8084377C, 0);

            this->stateFlags3 |= PLAYER_STATE3_1;

            func_8083264C(this, 255, 20, 150, 0);
            func_80832224(this);

            if (arg2 == 2) {
                this->unk_850 = 4;

                this->actor.speedXZ = 3.0f;
                this->linearVelocity = 3.0f;
                this->actor.velocity.y = 6.0f;

                func_80832C2C(globalCtx, this, D_80853914[PLAYER_ANIMGROUP_3][this->modelAnimType]);
                func_80832698(this, NA_SE_VO_LI_DAMAGE_S);
            } else {
                this->actor.speedXZ = arg3;
                this->linearVelocity = arg3;
                this->actor.velocity.y = arg4;

                if (ABS(arg5) > 0x4000) {
                    sp2C = &gPlayerAnim_002F58;
                } else {
                    sp2C = &gPlayerAnim_002DB0;
                }

                if ((this->actor.category != ACTORCAT_PLAYER) && (this->actor.colChkInfo.health == 0)) {
                    func_80832698(this, NA_SE_VO_BL_DOWN);
                } else {
                    func_80832698(this, NA_SE_VO_LI_FALL_L);
                }
            }

            this->hoverBootsTimer = 0;
            this->actor.bgCheckFlags &= ~BGCHECKFLAG_GROUND;
        } else {
            if ((this->linearVelocity > 4.0f) && !func_8008E9C4(this)) {
                this->unk_890 = 20;
                func_8083264C(this, 120, 20, 10, 0);
                func_80832698(this, NA_SE_VO_LI_DAMAGE_S);
                return;
            }

            sp28 = D_808544B0;

            func_80835C58(globalCtx, this, func_8084370C, 0);
            func_80833C3C(this);

            if (this->actor.colChkInfo.damage < 5) {
                func_8083264C(this, 120, 20, 10, 0);
            } else {
                func_8083264C(this, 180, 20, 100, 0);
                this->linearVelocity = 23.0f;
                sp28 += 4;
            }

            if (ABS(arg5) <= 0x4000) {
                sp28 += 2;
            }

            if (func_8008E9C4(this)) {
                sp28 += 1;
            }

            sp2C = *sp28;

            func_80832698(this, NA_SE_VO_LI_DAMAGE_S);
        }

        this->actor.shape.rot.y += arg5;
        this->currentYaw = this->actor.shape.rot.y;
        this->actor.world.rot.y = this->actor.shape.rot.y;
        if (ABS(arg5) > 0x4000) {
            this->actor.shape.rot.y += 0x8000;
        }
    }

    func_80832564(globalCtx, this);

    this->stateFlags1 |= PLAYER_STATE1_26;

    if (sp2C != NULL) {
        func_808322D0(globalCtx, this, sp2C);
    }
}

s32 func_80838144(s32 arg0) {
    s32 temp = arg0 - 2;

    if ((temp >= 0) && (temp < 2)) {
        return temp;
    } else {
        return -1;
    }
}

s32 func_8083816C(s32 arg0) {
    return (arg0 == 4) || (arg0 == 7) || (arg0 == 12);
}

void func_8083819C(Player* this, GlobalContext* globalCtx) {
    if (this->currentShield == PLAYER_SHIELD_DEKU) {
        Actor_Spawn(&globalCtx->actorCtx, globalCtx, ACTOR_ITEM_SHIELD, this->actor.world.pos.x,
                    this->actor.world.pos.y, this->actor.world.pos.z, 0, 0, 0, 1);
        Inventory_DeleteEquipment(globalCtx, EQUIP_SHIELD);
        Message_StartTextbox(globalCtx, 0x305F, NULL);
    }
}

void func_8083821C(Player* this) {
    s32 i;

    // clang-format off
    for (i = 0; i < 18; i++) { this->flameTimers[i] = Rand_S16Offset(0, 200); }
    // clang-format on

    this->isBurning = true;
}

void func_80838280(Player* this) {
    if (this->actor.colChkInfo.acHitEffect == 1) {
        func_8083821C(this);
    }
    func_80832698(this, NA_SE_VO_LI_FALL_L);
}

void func_808382BC(Player* this) {
    if ((this->invincibilityTimer >= 0) && (this->invincibilityTimer < 20)) {
        this->invincibilityTimer = 20;
    }
}

s32 func_808382DC(Player* this, GlobalContext* globalCtx) {
    s32 pad;
    s32 sp68 = false;
    s32 sp64;

    if (this->unk_A86 != 0) {
        if (!Player_InBlockingCsMode(globalCtx, this)) {
            Player_InflictDamage(globalCtx, -16);
            this->unk_A86 = 0;
        }
    } else {
        sp68 = ((Player_GetHeight(this) - 8.0f) < (this->unk_6C4 * this->actor.scale.y));

        if (sp68 || (this->actor.bgCheckFlags & BGCHECKFLAG_CRUSHED) || (D_808535E4 == 9) ||
            (this->stateFlags2 & PLAYER_STATE2_31)) {
            func_80832698(this, NA_SE_VO_LI_DAMAGE_S);

            if (sp68) {
                Gameplay_TriggerRespawn(globalCtx);
                func_800994A0(globalCtx);
            } else {
                // Special case for getting crushed in Forest Temple's Checkboard Ceiling Hall or Shadow Temple's
                // Falling Spike Trap Room, to respawn the player in a specific place
                if (((globalCtx->sceneNum == SCENE_BMORI1) && (globalCtx->roomCtx.curRoom.num == 15)) ||
                    ((globalCtx->sceneNum == SCENE_HAKADAN) && (globalCtx->roomCtx.curRoom.num == 10))) {
                    static SpecialRespawnInfo checkboardCeilingRespawn = { { 1992.0f, 403.0f, -3432.0f }, 0 };
                    static SpecialRespawnInfo fallingSpikeTrapRespawn = { { 1200.0f, -1343.0f, 3850.0f }, 0 };
                    SpecialRespawnInfo* respawnInfo;

                    if (globalCtx->sceneNum == SCENE_BMORI1) {
                        respawnInfo = &checkboardCeilingRespawn;
                    } else {
                        respawnInfo = &fallingSpikeTrapRespawn;
                    }

                    Gameplay_SetupRespawnPoint(globalCtx, RESPAWN_MODE_DOWN, 0xDFF);
                    gSaveContext.respawn[RESPAWN_MODE_DOWN].pos = respawnInfo->pos;
                    gSaveContext.respawn[RESPAWN_MODE_DOWN].yaw = respawnInfo->yaw;
                }

                Gameplay_TriggerVoidOut(globalCtx);
            }

            func_80832698(this, NA_SE_VO_LI_TAKEN_AWAY);
            globalCtx->unk_11DE9 = 1;
            func_80078884(NA_SE_OC_ABYSS);
        } else if ((this->unk_8A1 != 0) && ((this->unk_8A1 >= 2) || (this->invincibilityTimer == 0))) {
            u8 sp5C[] = { 2, 1, 1 };

            func_80838280(this);

            if (this->unk_8A1 == 3) {
                this->shockTimer = 40;
            }

            this->actor.colChkInfo.damage += this->unk_8A0;
            func_80837C0C(globalCtx, this, sp5C[this->unk_8A1 - 1], this->unk_8A4, this->unk_8A8, this->unk_8A2, 20);
        } else {
            sp64 = (this->shieldQuad.base.acFlags & AC_BOUNCED) != 0;

            //! @bug The second set of conditions here seems intended as a way for Link to "block" hits by rolling.
            // However, `Collider.atFlags` is a byte so the flag check at the end is incorrect and cannot work.
            // Additionally, `Collider.atHit` can never be set while already colliding as AC, so it's also bugged.
            // This behavior was later fixed in MM, most likely by removing both the `atHit` and `atFlags` checks.
            if (sp64 || ((this->invincibilityTimer < 0) && (this->cylinder.base.acFlags & AC_HIT) &&
                         (this->cylinder.info.atHit != NULL) && (this->cylinder.info.atHit->atFlags & 0x20000000))) {

                func_8083264C(this, 180, 20, 100, 0);

                if (!Player_IsChildWithHylianShield(this)) {
                    if (this->invincibilityTimer >= 0) {
                        LinkAnimationHeader* anim;
                        s32 sp54 = func_80843188 == this->func_674;

                        if (!func_808332B8(this)) {
                            func_80835C58(globalCtx, this, func_808435C4, 0);
                        }

                        if (!(this->unk_84F = sp54)) {
                            func_80833638(this, func_80834BD4);

                            if (this->unk_870 < 0.5f) {
                                anim = D_808543BC[Player_HoldsTwoHandedWeapon(this)];
                            } else {
                                anim = D_808543B4[Player_HoldsTwoHandedWeapon(this)];
                            }
                            LinkAnimation_PlayOnce(globalCtx, &this->skelAnime2, anim);
                        } else {
                            func_80832264(globalCtx, this, D_808543C4[Player_HoldsTwoHandedWeapon(this)]);
                        }
                    }

                    if (!(this->stateFlags1 & (PLAYER_STATE1_13 | PLAYER_STATE1_14 | PLAYER_STATE1_21))) {
                        this->linearVelocity = -18.0f;
                        this->currentYaw = this->actor.shape.rot.y;
                    }
                }

                if (sp64 && (this->shieldQuad.info.acHitInfo->toucher.effect == 1)) {
                    func_8083819C(this, globalCtx);
                }

                return 0;
            }

            if ((this->unk_A87 != 0) || (this->invincibilityTimer > 0) || (this->stateFlags1 & PLAYER_STATE1_26) ||
                (this->csMode != 0) || (this->swordQuads[0].base.atFlags & AT_HIT) ||
                (this->swordQuads[1].base.atFlags & AT_HIT)) {
                return 0;
            }

            if (this->cylinder.base.acFlags & AC_HIT) {
                Actor* ac = this->cylinder.base.ac;
                s32 sp4C;

                if (ac->flags & ACTOR_FLAG_24) {
                    func_8002F7DC(&this->actor, NA_SE_PL_BODY_HIT);
                }

                if (this->stateFlags1 & PLAYER_STATE1_27) {
                    sp4C = 0;
                } else if (this->actor.colChkInfo.acHitEffect == 2) {
                    sp4C = 3;
                } else if (this->actor.colChkInfo.acHitEffect == 3) {
                    sp4C = 4;
                } else if (this->actor.colChkInfo.acHitEffect == 4) {
                    sp4C = 1;
                } else {
                    func_80838280(this);
                    sp4C = 0;
                }

                func_80837C0C(globalCtx, this, sp4C, 4.0f, 5.0f, Actor_WorldYawTowardActor(ac, &this->actor), 20);
            } else if (this->invincibilityTimer != 0) {
                return 0;
            } else {
                static u8 D_808544F4[] = { 120, 60 };
                s32 sp48 = func_80838144(D_808535E4);

                if (((this->actor.wallPoly != NULL) &&
                     SurfaceType_IsWallDamage(&globalCtx->colCtx, this->actor.wallPoly, this->actor.wallBgId)) ||
                    ((sp48 >= 0) &&
                     SurfaceType_IsWallDamage(&globalCtx->colCtx, this->actor.floorPoly, this->actor.floorBgId) &&
                     (this->unk_A79 >= D_808544F4[sp48])) ||
                    ((sp48 >= 0) &&
                     ((this->currentTunic != PLAYER_TUNIC_GORON) || (this->unk_A79 >= D_808544F4[sp48])))) {
                    this->unk_A79 = 0;
                    this->actor.colChkInfo.damage = 4;
                    func_80837C0C(globalCtx, this, 0, 4.0f, 5.0f, this->actor.shape.rot.y, 20);
                } else {
                    return 0;
                }
            }
        }
    }

    return 1;
}

void func_80838940(Player* this, LinkAnimationHeader* anim, f32 arg2, GlobalContext* globalCtx, u16 sfxId) {
    func_80835C58(globalCtx, this, func_8084411C, 1);

    if (anim != NULL) {
        func_808322D0(globalCtx, this, anim);
    }

    this->actor.velocity.y = arg2 * D_808535E8;
    this->hoverBootsTimer = 0;
    this->actor.bgCheckFlags &= ~BGCHECKFLAG_GROUND;

    func_80832854(this);
    func_80832698(this, sfxId);

    this->stateFlags1 |= PLAYER_STATE1_18;
}

void func_808389E8(Player* this, LinkAnimationHeader* anim, f32 arg2, GlobalContext* globalCtx) {
    func_80838940(this, anim, arg2, globalCtx, NA_SE_VO_LI_SWORD_N);
}

s32 func_80838A14(Player* this, GlobalContext* globalCtx) {
    s32 sp3C;
    LinkAnimationHeader* sp38;
    f32 sp34;
    f32 temp;
    f32 sp2C;
    f32 sp28;
    f32 sp24;

    if (!(this->stateFlags1 & PLAYER_STATE1_11) && (this->unk_88C >= 2) &&
        (!(this->stateFlags1 & PLAYER_STATE1_27) || (this->ageProperties->unk_14 > this->wallHeight))) {
        sp3C = 0;

        if (func_808332B8(this)) {
            if (this->actor.yDistToWater < 50.0f) {
                if ((this->unk_88C < 2) || (this->wallHeight > this->ageProperties->unk_10)) {
                    return 0;
                }
            } else if ((this->currentBoots != PLAYER_BOOTS_IRON) || (this->unk_88C > 2)) {
                return 0;
            }
        } else if (!(this->actor.bgCheckFlags & BGCHECKFLAG_GROUND) ||
                   ((this->ageProperties->unk_14 <= this->wallHeight) && (this->stateFlags1 & PLAYER_STATE1_27))) {
            return 0;
        }

        if ((this->actor.wallBgId != BGCHECK_SCENE) && (D_808535F0 & 0x40)) {
            if (this->unk_88D >= 6) {
                this->stateFlags2 |= PLAYER_STATE2_2;
                if (CHECK_BTN_ALL(sControlInput->press.button, BTN_A)) {
                    sp3C = 1;
                }
            }
        } else if ((this->unk_88D >= 6) || CHECK_BTN_ALL(sControlInput->press.button, BTN_A)) {
            sp3C = 1;
        }

        if (sp3C != 0) {
            func_80835C58(globalCtx, this, func_80845668, 0);

            this->stateFlags1 |= PLAYER_STATE1_18;

            sp34 = this->wallHeight;

            if (this->ageProperties->unk_14 <= sp34) {
                sp38 = &gPlayerAnim_002D48;
                this->linearVelocity = 1.0f;
            } else {
                sp2C = COLPOLY_GET_NORMAL(this->actor.wallPoly->normal.x);
                sp28 = COLPOLY_GET_NORMAL(this->actor.wallPoly->normal.z);
                sp24 = this->wallDistance + 0.5f;

                this->stateFlags1 |= PLAYER_STATE1_14;

                if (func_808332B8(this)) {
                    sp38 = &gPlayerAnim_0032E8;
                    sp34 -= (60.0f * this->ageProperties->unk_08);
                    this->stateFlags1 &= ~PLAYER_STATE1_27;
                } else if (this->ageProperties->unk_18 <= sp34) {
                    sp38 = &gPlayerAnim_002D40;
                    sp34 -= (59.0f * this->ageProperties->unk_08);
                } else {
                    sp38 = &gPlayerAnim_002D38;
                    sp34 -= (41.0f * this->ageProperties->unk_08);
                }

                this->actor.shape.yOffset -= sp34 * 100.0f;

                this->actor.world.pos.x -= sp24 * sp2C;
                this->actor.world.pos.y += this->wallHeight;
                this->actor.world.pos.z -= sp24 * sp28;

                func_80832224(this);
            }

            this->actor.bgCheckFlags |= BGCHECKFLAG_GROUND;

            LinkAnimation_PlayOnceSetSpeed(globalCtx, &this->skelAnime, sp38, 1.3f);
            AnimationContext_DisableQueue(globalCtx);

            this->actor.shape.rot.y = this->currentYaw = this->actor.wallYaw + 0x8000;

            return 1;
        }
    } else if ((this->actor.bgCheckFlags & BGCHECKFLAG_GROUND) && (this->unk_88C == 1) && (this->unk_88D >= 3)) {
        temp = (this->wallHeight * 0.08f) + 5.5f;
        func_808389E8(this, &gPlayerAnim_002FE0, temp, globalCtx);
        this->linearVelocity = 2.5f;

        return 1;
    }

    return 0;
}

void func_80838E70(GlobalContext* globalCtx, Player* this, f32 arg2, s16 arg3) {
    func_80835C58(globalCtx, this, func_80845CA4, 0);
    func_80832440(globalCtx, this);

    this->unk_84F = 1;
    this->unk_850 = 1;

    this->unk_450.x = (Math_SinS(arg3) * arg2) + this->actor.world.pos.x;
    this->unk_450.z = (Math_CosS(arg3) * arg2) + this->actor.world.pos.z;

    func_80832264(globalCtx, this, func_80833338(this));
}

void func_80838F18(GlobalContext* globalCtx, Player* this) {
    func_80835C58(globalCtx, this, func_8084D610, 0);
    func_80832C6C(globalCtx, this, &gPlayerAnim_003328);
}

void func_80838F5C(GlobalContext* globalCtx, Player* this) {
    func_80835C58(globalCtx, this, func_8084F88C, 0);

    this->stateFlags1 |= PLAYER_STATE1_29 | PLAYER_STATE1_31;

    Camera_ChangeSetting(Gameplay_GetCamera(globalCtx, 0), CAM_SET_FREE0);
}

s32 func_80838FB8(GlobalContext* globalCtx, Player* this) {
    if ((globalCtx->sceneLoadFlag == 0) && (this->stateFlags1 & PLAYER_STATE1_31)) {
        func_80838F5C(globalCtx, this);
        func_80832284(globalCtx, this, &gPlayerAnim_003040);
        func_80832698(this, NA_SE_VO_LI_FALL_S);
        func_800788CC(NA_SE_OC_SECRET_WARP_IN);
        return 1;
    }

    return 0;
}

s16 D_808544F8[] = {
    0x045B, // DMT from Magic Fairy Fountain
    0x0482, // DMC from Double Defense Fairy Fountain
    0x0340, // Hyrule Castle from Dins Fire Fairy Fountain
    0x044B, // Kakariko from Potion Shop
    0x02A2, // Market (child day) from Potion Shop
    0x0201, // Kakariko from Bazaar
    0x03B8, // Market (child day) from Bazaar
    0x04EE, // Kakariko from House of Skulltulas
    0x03C0, // Back Alley (day) from Bombchu Shop
    0x0463, // Kakariko from Shooting Gallery
    0x01CD, // Market (child day) from Shooting Gallery
    0x0394, // Zoras Fountain from Farores Wind Fairy Fountain
    0x0340, // Hyrule Castle from Dins Fire Fairy Fountain
    0x057C, // Desert Colossus from Nayrus Love Fairy Fountain
};

u8 D_80854514[] = { 11, 9, 3, 5, 7, 0 };

s32 func_80839034(GlobalContext* globalCtx, Player* this, CollisionPoly* poly, u32 bgId) {
    s32 sp3C;
    s32 temp;
    s32 sp34;
    f32 linearVel;
    s32 yaw;

    if (this->actor.category == ACTORCAT_PLAYER) {
        sp3C = 0;

        if (!(this->stateFlags1 & PLAYER_STATE1_7) && (globalCtx->sceneLoadFlag == 0) && (this->csMode == 0) &&
            !(this->stateFlags1 & PLAYER_STATE1_0) &&
            (((poly != NULL) && (sp3C = SurfaceType_GetSceneExitIndex(&globalCtx->colCtx, poly, bgId), sp3C != 0)) ||
             (func_8083816C(D_808535E4) && (this->unk_A7A == 12)))) {

            sp34 = this->unk_A84 - (s32)this->actor.world.pos.y;

            if (!(this->stateFlags1 & (PLAYER_STATE1_23 | PLAYER_STATE1_27 | PLAYER_STATE1_29)) &&
                !(this->actor.bgCheckFlags & BGCHECKFLAG_GROUND) && (sp34 < 100) && (D_80853600 > 100.0f)) {
                return 0;
            }

            if (sp3C == 0) {
                Gameplay_TriggerVoidOut(globalCtx);
                func_800994A0(globalCtx);
            } else {
                globalCtx->nextEntranceIndex = globalCtx->setupExitList[sp3C - 1];
                if (globalCtx->nextEntranceIndex == 0x7FFF) {
                    gSaveContext.respawnFlag = 2;
                    globalCtx->nextEntranceIndex = gSaveContext.respawn[RESPAWN_MODE_RETURN].entranceIndex;
                    globalCtx->fadeTransition = 3;
                    gSaveContext.nextTransition = 3;
                } else if (globalCtx->nextEntranceIndex >= 0x7FF9) {
                    globalCtx->nextEntranceIndex =
                        D_808544F8[D_80854514[globalCtx->nextEntranceIndex - 0x7FF9] + globalCtx->curSpawn];
                    func_800994A0(globalCtx);
                } else {
                    if (SurfaceType_GetSlope(&globalCtx->colCtx, poly, bgId) == 2) {
                        gSaveContext.respawn[RESPAWN_MODE_DOWN].entranceIndex = globalCtx->nextEntranceIndex;
                        Gameplay_TriggerVoidOut(globalCtx);
                        gSaveContext.respawnFlag = -2;
                    }
                    gSaveContext.unk_13C3 = 1;
                    func_800994A0(globalCtx);
                }
                globalCtx->sceneLoadFlag = 0x14;
            }

            if (!(this->stateFlags1 & (PLAYER_STATE1_23 | PLAYER_STATE1_29)) &&
                !(this->stateFlags2 & PLAYER_STATE2_18) && !func_808332B8(this) &&
                (temp = func_80041D4C(&globalCtx->colCtx, poly, bgId), (temp != 10)) &&
                ((sp34 < 100) || (this->actor.bgCheckFlags & BGCHECKFLAG_GROUND))) {

                if (temp == 11) {
                    func_800788CC(NA_SE_OC_SECRET_HOLE_OUT);
                    func_800F6964(5);
                    gSaveContext.seqId = (u8)NA_BGM_DISABLED;
                    gSaveContext.natureAmbienceId = NATURE_ID_DISABLED;
                } else {
                    linearVel = this->linearVelocity;

                    if (linearVel < 0.0f) {
                        this->actor.world.rot.y += 0x8000;
                        linearVel = -linearVel;
                    }

                    if (linearVel > R_RUN_SPEED_LIMIT / 100.0f) {
                        gSaveContext.entranceSpeed = R_RUN_SPEED_LIMIT / 100.0f;
                    } else {
                        gSaveContext.entranceSpeed = linearVel;
                    }

                    if (D_808535F4 != 0) {
                        yaw = D_808535FC;
                    } else {
                        yaw = this->actor.world.rot.y;
                    }
                    func_80838E70(globalCtx, this, 400.0f, yaw);
                }
            } else {
                if (!(this->actor.bgCheckFlags & BGCHECKFLAG_GROUND)) {
                    func_80832210(this);
                }
            }

            this->stateFlags1 |= PLAYER_STATE1_0 | PLAYER_STATE1_29;

            func_80835E44(globalCtx, 0x2F);

            return 1;
        } else {
            if (globalCtx->sceneLoadFlag == 0) {

                if ((this->actor.world.pos.y < -4000.0f) ||
                    (((this->unk_A7A == 5) || (this->unk_A7A == 12)) &&
                     ((D_80853600 < 100.0f) || (this->fallDistance > 400.0f) ||
                      ((globalCtx->sceneNum != SCENE_HAKADAN) && (this->fallDistance > 200.0f)))) ||
                    ((globalCtx->sceneNum == SCENE_GANON_FINAL) && (this->fallDistance > 320.0f))) {

                    if (this->actor.bgCheckFlags & BGCHECKFLAG_GROUND) {
                        if (this->unk_A7A == 5) {
                            Gameplay_TriggerRespawn(globalCtx);
                        } else {
                            Gameplay_TriggerVoidOut(globalCtx);
                        }
                        globalCtx->fadeTransition = 4;
                        func_80078884(NA_SE_OC_ABYSS);
                    } else {
                        func_80838F5C(globalCtx, this);
                        this->unk_850 = 9999;
                        if (this->unk_A7A == 5) {
                            this->unk_84F = -1;
                        } else {
                            this->unk_84F = 1;
                        }
                    }
                }

                this->unk_A84 = this->actor.world.pos.y;
            }
        }
    }

    return 0;
}

void func_808395DC(Player* this, Vec3f* arg1, Vec3f* arg2, Vec3f* arg3) {
    f32 cos = Math_CosS(this->actor.shape.rot.y);
    f32 sin = Math_SinS(this->actor.shape.rot.y);

    arg3->x = arg1->x + ((arg2->x * cos) + (arg2->z * sin));
    arg3->y = arg1->y + arg2->y;
    arg3->z = arg1->z + ((arg2->z * cos) - (arg2->x * sin));
}

Actor* Player_SpawnFairy(GlobalContext* globalCtx, Player* this, Vec3f* arg2, Vec3f* arg3, s32 type) {
    Vec3f pos;

    func_808395DC(this, arg2, arg3, &pos);

    return Actor_Spawn(&globalCtx->actorCtx, globalCtx, ACTOR_EN_ELF, pos.x, pos.y, pos.z, 0, 0, 0, type);
}

f32 func_808396F4(GlobalContext* globalCtx, Player* this, Vec3f* arg2, Vec3f* arg3, CollisionPoly** arg4, s32* arg5) {
    func_808395DC(this, &this->actor.world.pos, arg2, arg3);

    return BgCheck_EntityRaycastFloor3(&globalCtx->colCtx, arg4, arg5, arg3);
}

f32 func_8083973C(GlobalContext* globalCtx, Player* this, Vec3f* arg2, Vec3f* arg3) {
    CollisionPoly* sp24;
    s32 sp20;

    return func_808396F4(globalCtx, this, arg2, arg3, &sp24, &sp20);
}

s32 func_80839768(GlobalContext* globalCtx, Player* this, Vec3f* arg2, CollisionPoly** arg3, s32* arg4, Vec3f* arg5) {
    Vec3f sp44;
    Vec3f sp38;

    sp44.x = this->actor.world.pos.x;
    sp44.y = this->actor.world.pos.y + arg2->y;
    sp44.z = this->actor.world.pos.z;

    func_808395DC(this, &this->actor.world.pos, arg2, &sp38);

    return BgCheck_EntityLineTest1(&globalCtx->colCtx, &sp44, &sp38, arg5, arg3, true, false, false, true, arg4);
}

s32 func_80839800(Player* this, GlobalContext* globalCtx) {
    DoorShutter* doorShutter;
    EnDoor* door; // Can also be DoorKiller*
    s32 doorDirection;
    f32 sp78;
    f32 sp74;
    Actor* doorActor;
    f32 sp6C;
    s32 pad3;
    s32 frontRoom;
    Actor* attachedActor;
    LinkAnimationHeader* sp5C;
    CollisionPoly* sp58;
    Vec3f sp4C;

    if ((this->doorType != PLAYER_DOORTYPE_NONE) &&
        (!(this->stateFlags1 & PLAYER_STATE1_11) ||
         ((this->heldActor != NULL) && (this->heldActor->id == ACTOR_EN_RU1)))) {
        if (CHECK_BTN_ALL(sControlInput->press.button, BTN_A) || (func_8084F9A0 == this->func_674)) {
            doorActor = this->doorActor;

            if (this->doorType <= PLAYER_DOORTYPE_AJAR) {
                doorActor->textId = 0xD0;
                func_80853148(globalCtx, doorActor);
                return 0;
            }

            doorDirection = this->doorDirection;
            sp78 = Math_CosS(doorActor->shape.rot.y);
            sp74 = Math_SinS(doorActor->shape.rot.y);

            if (this->doorType == PLAYER_DOORTYPE_SLIDING) {
                doorShutter = (DoorShutter*)doorActor;

                this->currentYaw = doorShutter->dyna.actor.home.rot.y;
                if (doorDirection > 0) {
                    this->currentYaw -= 0x8000;
                }
                this->actor.shape.rot.y = this->currentYaw;

                if (this->linearVelocity <= 0.0f) {
                    this->linearVelocity = 0.1f;
                }

                func_80838E70(globalCtx, this, 50.0f, this->actor.shape.rot.y);

                this->unk_84F = 0;
                this->unk_447 = this->doorType;
                this->stateFlags1 |= PLAYER_STATE1_29;

                this->unk_450.x = this->actor.world.pos.x + ((doorDirection * 20.0f) * sp74);
                this->unk_450.z = this->actor.world.pos.z + ((doorDirection * 20.0f) * sp78);
                this->unk_45C.x = this->actor.world.pos.x + ((doorDirection * -120.0f) * sp74);
                this->unk_45C.z = this->actor.world.pos.z + ((doorDirection * -120.0f) * sp78);

                doorShutter->unk_164 = 1;
                func_80832224(this);

                if (this->doorTimer != 0) {
                    this->unk_850 = 0;
                    func_80832B0C(globalCtx, this, func_80833338(this));
                    this->skelAnime.endFrame = 0.0f;
                } else {
                    this->linearVelocity = 0.1f;
                }

                if (doorShutter->dyna.actor.category == ACTORCAT_DOOR) {
                    this->unk_46A = globalCtx->transiActorCtx.list[(u16)doorShutter->dyna.actor.params >> 10]
                                        .sides[(doorDirection > 0) ? 0 : 1]
                                        .effects;

                    Actor_DisableLens(globalCtx);
                }
            } else {
                // This actor can be either EnDoor or DoorKiller.
                // Don't try to access any struct vars other than `animStyle` and `playerIsOpening`! These two variables
                // are common across the two actors' structs however most other variables are not!
                door = (EnDoor*)doorActor;

                door->animStyle = (doorDirection < 0.0f) ? (LINK_IS_ADULT ? KNOB_ANIM_ADULT_L : KNOB_ANIM_CHILD_L)
                                                         : (LINK_IS_ADULT ? KNOB_ANIM_ADULT_R : KNOB_ANIM_CHILD_R);

                if (door->animStyle == KNOB_ANIM_ADULT_L) {
                    sp5C = D_80853914[PLAYER_ANIMGROUP_9][this->modelAnimType];
                } else if (door->animStyle == KNOB_ANIM_CHILD_L) {
                    sp5C = D_80853914[PLAYER_ANIMGROUP_10][this->modelAnimType];
                } else if (door->animStyle == KNOB_ANIM_ADULT_R) {
                    sp5C = D_80853914[PLAYER_ANIMGROUP_11][this->modelAnimType];
                } else {
                    sp5C = D_80853914[PLAYER_ANIMGROUP_12][this->modelAnimType];
                }

                func_80835C58(globalCtx, this, func_80845EF8, 0);
                func_80832528(globalCtx, this);

                if (doorDirection < 0) {
                    this->actor.shape.rot.y = doorActor->shape.rot.y;
                } else {
                    this->actor.shape.rot.y = doorActor->shape.rot.y - 0x8000;
                }

                this->currentYaw = this->actor.shape.rot.y;

                sp6C = (doorDirection * 22.0f);
                this->actor.world.pos.x = doorActor->world.pos.x + sp6C * sp74;
                this->actor.world.pos.z = doorActor->world.pos.z + sp6C * sp78;

                func_8083328C(globalCtx, this, sp5C);

                if (this->doorTimer != 0) {
                    this->skelAnime.endFrame = 0.0f;
                }

                func_80832224(this);
                func_80832F54(globalCtx, this, 0x28F);

                if (doorActor->parent != NULL) {
                    doorDirection = -doorDirection;
                }

                door->playerIsOpening = 1;

                if (this->doorType != PLAYER_DOORTYPE_FAKE) {
                    this->stateFlags1 |= PLAYER_STATE1_29;
                    Actor_DisableLens(globalCtx);

                    if (((doorActor->params >> 7) & 7) == 3) {
                        sp4C.x = doorActor->world.pos.x - (sp6C * sp74);
                        sp4C.y = doorActor->world.pos.y + 10.0f;
                        sp4C.z = doorActor->world.pos.z - (sp6C * sp78);

                        BgCheck_EntityRaycastFloor1(&globalCtx->colCtx, &sp58, &sp4C);

                        if (func_80839034(globalCtx, this, sp58, BGCHECK_SCENE)) {
                            gSaveContext.entranceSpeed = 2.0f;
                            gSaveContext.entranceSound = NA_SE_OC_DOOR_OPEN;
                        }
                    } else {
                        Camera_ChangeDoorCam(Gameplay_GetCamera(globalCtx, 0), doorActor,
                                             globalCtx->transiActorCtx.list[(u16)doorActor->params >> 10]
                                                 .sides[(doorDirection > 0) ? 0 : 1]
                                                 .effects,
                                             0, 38.0f * D_808535EC, 26.0f * D_808535EC, 10.0f * D_808535EC);
                    }
                }
            }

            if ((this->doorType != PLAYER_DOORTYPE_FAKE) && (doorActor->category == ACTORCAT_DOOR)) {
                frontRoom = globalCtx->transiActorCtx.list[(u16)doorActor->params >> 10]
                                .sides[(doorDirection > 0) ? 0 : 1]
                                .room;

                if ((frontRoom >= 0) && (frontRoom != globalCtx->roomCtx.curRoom.num)) {
                    func_8009728C(globalCtx, &globalCtx->roomCtx, frontRoom);
                }
            }

            doorActor->room = globalCtx->roomCtx.curRoom.num;

            if (((attachedActor = doorActor->child) != NULL) || ((attachedActor = doorActor->parent) != NULL)) {
                attachedActor->room = globalCtx->roomCtx.curRoom.num;
            }

            return 1;
        }
    }

    return 0;
}

void func_80839E88(Player* this, GlobalContext* globalCtx) {
    LinkAnimationHeader* anim;

    func_80835C58(globalCtx, this, func_80840450, 1);

    if (this->unk_870 < 0.5f) {
        anim = func_808334E4(this);
        this->unk_870 = 0.0f;
    } else {
        anim = func_80833528(this);
        this->unk_870 = 1.0f;
    }

    this->unk_874 = this->unk_870;
    func_80832284(globalCtx, this, anim);
    this->currentYaw = this->actor.shape.rot.y;
}

void func_80839F30(Player* this, GlobalContext* globalCtx) {
    func_80835C58(globalCtx, this, func_808407CC, 1);
    func_80832B0C(globalCtx, this, func_80833338(this));
    this->currentYaw = this->actor.shape.rot.y;
}

void func_80839F90(Player* this, GlobalContext* globalCtx) {
    if (func_8008E9C4(this)) {
        func_80839E88(this, globalCtx);
    } else if (func_80833B2C(this)) {
        func_80839F30(this, globalCtx);
    } else {
        func_80853080(this, globalCtx);
    }
}

void func_80839FFC(Player* this, GlobalContext* globalCtx) {
    PlayerFunc674 func;

    if (func_8008E9C4(this)) {
        func = func_80840450;
    } else if (func_80833B2C(this)) {
        func = func_808407CC;
    } else {
        func = func_80840BC8;
    }

    func_80835C58(globalCtx, this, func, 1);
}

void func_8083A060(Player* this, GlobalContext* globalCtx) {
    func_80839FFC(this, globalCtx);
    if (func_8008E9C4(this)) {
        this->unk_850 = 1;
    }
}

void func_8083A098(Player* this, LinkAnimationHeader* anim, GlobalContext* globalCtx) {
    func_8083A060(this, globalCtx);
    func_8083328C(globalCtx, this, anim);
}

s32 func_8083A0D4(Player* this) {
    return (this->interactRangeActor != NULL) && (this->heldActor == NULL);
}

void func_8083A0F4(GlobalContext* globalCtx, Player* this) {
    if (func_8083A0D4(this)) {
        Actor* interactRangeActor = this->interactRangeActor;
        s32 interactActorId = interactRangeActor->id;

        if (interactActorId == ACTOR_BG_TOKI_SWD) {
            this->interactRangeActor->parent = &this->actor;
            func_80835C58(globalCtx, this, func_8084F608, 0);
            this->stateFlags1 |= PLAYER_STATE1_29;
        } else {
            LinkAnimationHeader* anim;

            if (interactActorId == ACTOR_BG_HEAVY_BLOCK) {
                func_80835C58(globalCtx, this, func_80846120, 0);
                this->stateFlags1 |= PLAYER_STATE1_29;
                anim = &gPlayerAnim_002F98;
            } else if ((interactActorId == ACTOR_EN_ISHI) && ((interactRangeActor->params & 0xF) == 1)) {
                func_80835C58(globalCtx, this, func_80846260, 0);
                anim = &gPlayerAnim_0032B0;
            } else if (((interactActorId == ACTOR_EN_BOMBF) || (interactActorId == ACTOR_EN_KUSA)) &&
                       (Player_GetStrength() <= PLAYER_STR_NONE)) {
                func_80835C58(globalCtx, this, func_80846408, 0);
                this->actor.world.pos.x =
                    (Math_SinS(interactRangeActor->yawTowardsPlayer) * 20.0f) + interactRangeActor->world.pos.x;
                this->actor.world.pos.z =
                    (Math_CosS(interactRangeActor->yawTowardsPlayer) * 20.0f) + interactRangeActor->world.pos.z;
                this->currentYaw = this->actor.shape.rot.y = interactRangeActor->yawTowardsPlayer + 0x8000;
                anim = &gPlayerAnim_003060;
            } else {
                func_80835C58(globalCtx, this, func_80846050, 0);
                anim = D_80853914[PLAYER_ANIMGROUP_13][this->modelAnimType];
            }

            func_80832264(globalCtx, this, anim);
        }
    } else {
        func_80839F90(this, globalCtx);
        this->stateFlags1 &= ~PLAYER_STATE1_11;
    }
}

void func_8083A2F8(GlobalContext* globalCtx, Player* this) {
    func_80835DAC(globalCtx, this, func_8084B530, 0);

    this->stateFlags1 |= PLAYER_STATE1_6 | PLAYER_STATE1_29;

    if (this->actor.textId != 0) {
        Message_StartTextbox(globalCtx, this->actor.textId, this->targetActor);
        this->unk_664 = this->targetActor;
    }
}

void func_8083A360(GlobalContext* globalCtx, Player* this) {
    func_80835DAC(globalCtx, this, func_8084CC98, 0);
}

void func_8083A388(GlobalContext* globalCtx, Player* this) {
    func_80835C58(globalCtx, this, func_8084B78C, 0);
}

void func_8083A3B0(GlobalContext* globalCtx, Player* this) {
    s32 sp1C = this->unk_850;
    s32 sp18 = this->unk_84F;

    func_80835DAC(globalCtx, this, func_8084BF1C, 0);
    this->actor.velocity.y = 0.0f;

    this->unk_850 = sp1C;
    this->unk_84F = sp18;
}

void func_8083A40C(GlobalContext* globalCtx, Player* this) {
    func_80835DAC(globalCtx, this, func_8084C760, 0);
}

void func_8083A434(GlobalContext* globalCtx, Player* this) {
    func_80835DAC(globalCtx, this, func_8084E6D4, 0);

    this->stateFlags1 |= PLAYER_STATE1_10 | PLAYER_STATE1_29;

    if (this->getItemId == GI_HEART_CONTAINER_2) {
        this->unk_850 = 20;
    } else if (this->getItemId >= 0) {
        this->unk_850 = 1;
    } else {
        this->getItemId = -this->getItemId;
    }
}

s32 func_8083A4A8(Player* this, GlobalContext* globalCtx) {
    s16 yawDiff;
    LinkAnimationHeader* anim;
    f32 temp;

    yawDiff = this->currentYaw - this->actor.shape.rot.y;

    if ((ABS(yawDiff) < 0x1000) && (this->linearVelocity > 4.0f)) {
        anim = &gPlayerAnim_003148;
    } else {
        anim = &gPlayerAnim_002FE0;
    }

    if (this->linearVelocity > (IREG(66) / 100.0f)) {
        temp = IREG(67) / 100.0f;
    } else {
        temp = (IREG(68) / 100.0f) + ((IREG(69) * this->linearVelocity) / 1000.0f);
    }

    func_80838940(this, anim, temp, globalCtx, NA_SE_VO_LI_AUTO_JUMP);
    this->unk_850 = 1;

    return 1;
}

void func_8083A5C4(GlobalContext* globalCtx, Player* this, CollisionPoly* arg2, f32 arg3, LinkAnimationHeader* arg4) {
    f32 sp24 = COLPOLY_GET_NORMAL(arg2->normal.x);
    f32 sp20 = COLPOLY_GET_NORMAL(arg2->normal.z);

    func_80835C58(globalCtx, this, func_8084BBE4, 0);
    func_80832564(globalCtx, this);
    func_80832264(globalCtx, this, arg4);

    this->actor.world.pos.x -= (arg3 + 1.0f) * sp24;
    this->actor.world.pos.z -= (arg3 + 1.0f) * sp20;
    this->actor.shape.rot.y = this->currentYaw = Math_Atan2S(sp20, sp24);

    func_80832224(this);
    func_80832CFC(this);
}

s32 func_8083A6AC(Player* this, GlobalContext* globalCtx) {
    CollisionPoly* sp84;
    s32 sp80;
    Vec3f sp74;
    Vec3f sp68;
    f32 temp1;

    if ((this->actor.yDistToWater < -80.0f) && (ABS(this->unk_898) < 2730) && (ABS(this->unk_89A) < 2730)) {
        sp74.x = this->actor.prevPos.x - this->actor.world.pos.x;
        sp74.z = this->actor.prevPos.z - this->actor.world.pos.z;

        temp1 = sqrtf(SQ(sp74.x) + SQ(sp74.z));
        if (temp1 != 0.0f) {
            temp1 = 5.0f / temp1;
        } else {
            temp1 = 0.0f;
        }

        sp74.x = this->actor.prevPos.x + (sp74.x * temp1);
        sp74.y = this->actor.world.pos.y;
        sp74.z = this->actor.prevPos.z + (sp74.z * temp1);

        if (BgCheck_EntityLineTest1(&globalCtx->colCtx, &this->actor.world.pos, &sp74, &sp68, &sp84, true, false, false,
                                    true, &sp80) &&
            (ABS(sp84->normal.y) < 600)) {
            f32 nx = COLPOLY_GET_NORMAL(sp84->normal.x);
            f32 ny = COLPOLY_GET_NORMAL(sp84->normal.y);
            f32 nz = COLPOLY_GET_NORMAL(sp84->normal.z);
            f32 sp54;
            s32 sp50;

            sp54 = Math3D_UDistPlaneToPos(nx, ny, nz, sp84->dist, &this->actor.world.pos);

            sp50 = D_80853604 == 6;
            if (!sp50 && (func_80041DB8(&globalCtx->colCtx, sp84, sp80) & 8)) {
                sp50 = 1;
            }

            func_8083A5C4(globalCtx, this, sp84, sp54, sp50 ? &gPlayerAnim_002D88 : &gPlayerAnim_002F10);

            if (sp50) {
                func_80836898(globalCtx, this, func_8083A3B0);

                this->currentYaw += 0x8000;
                this->actor.shape.rot.y = this->currentYaw;

                this->stateFlags1 |= PLAYER_STATE1_21;
                func_80832F54(globalCtx, this, 0x9F);

                this->unk_850 = -1;
                this->unk_84F = sp50;
            } else {
                this->stateFlags1 |= PLAYER_STATE1_13;
                this->stateFlags1 &= ~PLAYER_STATE1_17;
            }

            func_8002F7DC(&this->actor, NA_SE_PL_SLIPDOWN);
            func_80832698(this, NA_SE_VO_LI_HANG);
            return 1;
        }
    }

    return 0;
}

void func_8083A9B8(Player* this, LinkAnimationHeader* anim, GlobalContext* globalCtx) {
    func_80835C58(globalCtx, this, func_8084BDFC, 0);
    LinkAnimation_PlayOnceSetSpeed(globalCtx, &this->skelAnime, anim, 1.3f);
}

static Vec3f D_8085451C = { 0.0f, 0.0f, 100.0f };

void func_8083AA10(Player* this, GlobalContext* globalCtx) {
    s32 sp5C;
    CollisionPoly* sp58;
    s32 sp54;
    WaterBox* sp50;
    Vec3f sp44;
    f32 sp40;
    f32 sp3C;

    this->fallDistance = this->fallStartHeight - (s32)this->actor.world.pos.y;

    if (!(this->stateFlags1 & (PLAYER_STATE1_27 | PLAYER_STATE1_29)) &&
        !(this->actor.bgCheckFlags & BGCHECKFLAG_GROUND)) {
        if (!func_80838FB8(globalCtx, this)) {
            if (D_80853604 == 8) {
                this->actor.world.pos.x = this->actor.prevPos.x;
                this->actor.world.pos.z = this->actor.prevPos.z;
                return;
            }

            if (!(this->stateFlags3 & PLAYER_STATE3_1) && !(this->skelAnime.moveFlags & 0x80) &&
                (func_8084411C != this->func_674) && (func_80844A44 != this->func_674)) {

                if ((D_80853604 == 7) || (this->swordState != 0)) {
                    Math_Vec3f_Copy(&this->actor.world.pos, &this->actor.prevPos);
                    func_80832210(this);
                    return;
                }

                if (this->hoverBootsTimer != 0) {
                    this->actor.velocity.y = 1.0f;
                    D_80853604 = 9;
                    return;
                }

                sp5C = (s16)(this->currentYaw - this->actor.shape.rot.y);

                func_80835C58(globalCtx, this, func_8084411C, 1);
                func_80832440(globalCtx, this);

                this->unk_89E = this->unk_A82;

                if ((this->actor.bgCheckFlags & BGCHECKFLAG_GROUND_LEAVE) && !(this->stateFlags1 & PLAYER_STATE1_27) &&
                    (D_80853604 != 6) && (D_80853604 != 9) && (D_80853600 > 20.0f) && (this->swordState == 0) &&
                    (ABS(sp5C) < 0x2000) && (this->linearVelocity > 3.0f)) {

                    if ((D_80853604 == 11) && !(this->stateFlags1 & PLAYER_STATE1_11)) {

                        sp40 = func_808396F4(globalCtx, this, &D_8085451C, &sp44, &sp58, &sp54);
                        sp3C = this->actor.world.pos.y;

                        if (WaterBox_GetSurface1(globalCtx, &globalCtx->colCtx, sp44.x, sp44.z, &sp3C, &sp50) &&
                            ((sp3C - sp40) > 50.0f)) {
                            func_808389E8(this, &gPlayerAnim_003158, 6.0f, globalCtx);
                            func_80835C58(globalCtx, this, func_80844A44, 0);
                            return;
                        }
                    }

                    func_8083A4A8(this, globalCtx);
                    return;
                }

                if ((D_80853604 == 9) || (D_80853600 <= this->ageProperties->unk_34) ||
                    !func_8083A6AC(this, globalCtx)) {
                    func_80832284(globalCtx, this, &gPlayerAnim_003040);
                    return;
                }
            }
        }
    } else {
        this->fallStartHeight = this->actor.world.pos.y;
    }
}

s32 func_8083AD4C(GlobalContext* globalCtx, Player* this) {
    s32 cameraMode;

    if (this->unk_6AD == 2) {
        if (func_8002DD6C(this)) {
            if (LINK_IS_ADULT) {
                cameraMode = CAM_MODE_BOWARROW;
            } else {
                cameraMode = CAM_MODE_SLINGSHOT;
            }
        } else {
            cameraMode = CAM_MODE_BOOMERANG;
        }
    } else {
        cameraMode = CAM_MODE_FIRSTPERSON;
    }

    return Camera_ChangeMode(Gameplay_GetCamera(globalCtx, 0), cameraMode);
}

s32 func_8083ADD4(GlobalContext* globalCtx, Player* this) {
    if (this->unk_6AD == 3) {
        func_80835C58(globalCtx, this, func_80852E14, 0);
        if (this->unk_46A != 0) {
            this->stateFlags1 |= PLAYER_STATE1_29;
        }
        func_80832318(this);
        return 1;
    } else {
        return 0;
    }
}

void func_8083AE40(Player* this, s16 objectId) {
    s32 pad;
    u32 size;

    if (objectId != OBJECT_INVALID) {
        this->giObjectLoading = true;
        osCreateMesgQueue(&this->giObjectLoadQueue, &this->giObjectLoadMsg, 1);

        size = gObjectTable[objectId].vromEnd - gObjectTable[objectId].vromStart;

        LOG_HEX("size", size, "../z_player.c", 9090);
        ASSERT(size <= 1024 * 8, "size <= 1024 * 8", "../z_player.c", 9091);

        DmaMgr_SendRequest2(&this->giObjectDmaRequest, (u32)this->giObjectSegment, gObjectTable[objectId].vromStart,
                            size, 0, &this->giObjectLoadQueue, NULL, "../z_player.c", 9099);
    }
}

void func_8083AF44(GlobalContext* globalCtx, Player* this, s32 magicSpell) {
    func_80835DE4(globalCtx, this, func_808507F4, 0);

    this->unk_84F = magicSpell - 3;
    func_80087708(globalCtx, sMagicSpellCosts[magicSpell], 4);

    LinkAnimation_PlayOnceSetSpeed(globalCtx, &this->skelAnime, &gPlayerAnim_002D28, 0.83f);

    if (magicSpell == 5) {
        this->unk_46C = OnePointCutscene_Init(globalCtx, 1100, -101, NULL, MAIN_CAM);
    } else {
        func_80835EA4(globalCtx, 10);
    }
}

void func_8083B010(Player* this) {
    this->actor.focus.rot.x = this->actor.focus.rot.z = this->unk_6B6 = this->unk_6B8 = this->unk_6BA = this->unk_6BC =
        this->unk_6BE = this->unk_6C0 = 0;

    this->actor.focus.rot.y = this->actor.shape.rot.y;
}

static u8 D_80854528[] = {
    GI_LETTER_ZELDA, GI_WEIRD_EGG,    GI_CHICKEN,     GI_BEAN,        GI_POCKET_EGG,   GI_POCKET_CUCCO,
    GI_COJIRO,       GI_ODD_MUSHROOM, GI_ODD_POTION,  GI_SAW,         GI_SWORD_BROKEN, GI_PRESCRIPTION,
    GI_FROG,         GI_EYEDROPS,     GI_CLAIM_CHECK, GI_MASK_SKULL,  GI_MASK_SPOOKY,  GI_MASK_KEATON,
    GI_MASK_BUNNY,   GI_MASK_TRUTH,   GI_MASK_GORON,  GI_MASK_ZORA,   GI_MASK_GERUDO,  GI_LETTER_RUTO,
    GI_LETTER_RUTO,  GI_LETTER_RUTO,  GI_LETTER_RUTO, GI_LETTER_RUTO, GI_LETTER_RUTO,
};

static LinkAnimationHeader* D_80854548[] = {
    &gPlayerAnim_002F88,
    &gPlayerAnim_002690,
    &gPlayerAnim_003198,
};

s32 func_8083B040(Player* this, GlobalContext* globalCtx) {
    s32 sp2C;
    s32 sp28;
    GetItemEntry* giEntry;
    Actor* targetActor;

    if ((this->unk_6AD != 0) && (func_808332B8(this) || (this->actor.bgCheckFlags & BGCHECKFLAG_GROUND) ||
                                 (this->stateFlags1 & PLAYER_STATE1_23))) {

        if (!func_8083ADD4(globalCtx, this)) {
            if (this->unk_6AD == 4) {
                sp2C = Player_ActionToMagicSpell(this, this->itemActionParam);
                if (sp2C >= 0) {
                    if ((sp2C != 3) || (gSaveContext.respawn[RESPAWN_MODE_TOP].data <= 0)) {
                        func_8083AF44(globalCtx, this, sp2C);
                    } else {
                        func_80835C58(globalCtx, this, func_8085063C, 1);
                        this->stateFlags1 |= PLAYER_STATE1_28 | PLAYER_STATE1_29;
                        func_80832264(globalCtx, this, func_80833338(this));
                        func_80835EA4(globalCtx, 4);
                    }

                    func_80832224(this);
                    return 1;
                }

                sp2C = this->itemActionParam - PLAYER_AP_LETTER_ZELDA;
                if ((sp2C >= 0) ||
                    (sp28 = Player_ActionToBottle(this, this->itemActionParam) - 1,
                     ((sp28 >= 0) && (sp28 < 6) &&
                      ((this->itemActionParam > PLAYER_AP_BOTTLE_POE) ||
                       ((this->targetActor != NULL) &&
                        (((this->itemActionParam == PLAYER_AP_BOTTLE_POE) && (this->exchangeItemId == EXCH_ITEM_POE)) ||
                         (this->exchangeItemId == EXCH_ITEM_BLUE_FIRE))))))) {

                    if ((globalCtx->actorCtx.titleCtx.delayTimer == 0) && (globalCtx->actorCtx.titleCtx.alpha == 0)) {
                        func_80835DE4(globalCtx, this, func_8084F104, 0);

                        if (sp2C >= 0) {
                            giEntry = &sGetItemTable[D_80854528[sp2C] - 1];
                            func_8083AE40(this, giEntry->objectId);
                        }

                        this->stateFlags1 |= PLAYER_STATE1_6 | PLAYER_STATE1_28 | PLAYER_STATE1_29;

                        if (sp2C >= 0) {
                            sp2C = sp2C + 1;
                        } else {
                            sp2C = sp28 + 0x18;
                        }

                        targetActor = this->targetActor;

                        if ((targetActor != NULL) &&
                            ((this->exchangeItemId == sp2C) || (this->exchangeItemId == EXCH_ITEM_BLUE_FIRE) ||
                             ((this->exchangeItemId == EXCH_ITEM_POE) &&
                              (this->itemActionParam == PLAYER_AP_BOTTLE_BIG_POE)) ||
                             ((this->exchangeItemId == EXCH_ITEM_BEAN) &&
                              (this->itemActionParam == PLAYER_AP_BOTTLE_BUG))) &&
                            ((this->exchangeItemId != EXCH_ITEM_BEAN) || (this->itemActionParam == PLAYER_AP_BEAN))) {
                            if (this->exchangeItemId == EXCH_ITEM_BEAN) {
                                Inventory_ChangeAmmo(ITEM_BEAN, -1);
                                func_80835DE4(globalCtx, this, func_8084279C, 0);
                                this->stateFlags1 |= PLAYER_STATE1_29;
                                this->unk_850 = 0x50;
                                this->unk_84F = -1;
                            }
                            targetActor->flags |= ACTOR_FLAG_8;
                            this->unk_664 = this->targetActor;
                        } else if (sp2C == EXCH_ITEM_LETTER_RUTO) {
                            this->unk_84F = 1;
                            this->actor.textId = 0x4005;
                            func_80835EA4(globalCtx, 1);
                        } else {
                            this->unk_84F = 2;
                            this->actor.textId = 0xCF;
                            func_80835EA4(globalCtx, 4);
                        }

                        this->actor.flags |= ACTOR_FLAG_8;
                        this->exchangeItemId = sp2C;

                        if (this->unk_84F < 0) {
                            func_80832B0C(globalCtx, this, D_80853914[PLAYER_ANIMGROUP_32][this->modelAnimType]);
                        } else {
                            func_80832264(globalCtx, this, D_80854548[this->unk_84F]);
                        }

                        func_80832224(this);
                    }
                    return 1;
                }

                sp2C = Player_ActionToBottle(this, this->itemActionParam);
                if (sp2C >= 0) {
                    if (sp2C == 0xC) {
                        func_80835DE4(globalCtx, this, func_8084EED8, 0);
                        func_808322D0(globalCtx, this, &gPlayerAnim_002650);
                        func_80835EA4(globalCtx, 3);
                    } else if ((sp2C > 0) && (sp2C < 4)) {
                        func_80835DE4(globalCtx, this, func_8084EFC0, 0);
                        func_808322D0(globalCtx, this, &gPlayerAnim_002688);
                        func_80835EA4(globalCtx, (sp2C == 1) ? 1 : 5);
                    } else {
                        func_80835DE4(globalCtx, this, func_8084EAC0, 0);
                        func_80832B78(globalCtx, this, &gPlayerAnim_002668);
                        func_80835EA4(globalCtx, 2);
                    }
                } else {
                    func_80835DE4(globalCtx, this, func_8084E3C4, 0);
                    func_808322D0(globalCtx, this, &gPlayerAnim_0030A0);
                    this->stateFlags2 |= PLAYER_STATE2_27;
                    func_80835EA4(globalCtx, (this->unk_6A8 != NULL) ? 0x5B : 0x5A);
                    if (this->unk_6A8 != NULL) {
                        this->stateFlags2 |= PLAYER_STATE2_25;
                        Camera_SetParam(Gameplay_GetCamera(globalCtx, 0), 8, this->unk_6A8);
                    }
                }
            } else if (func_8083AD4C(globalCtx, this)) {
                if (!(this->stateFlags1 & PLAYER_STATE1_23)) {
                    func_80835C58(globalCtx, this, func_8084B1D8, 1);
                    this->unk_850 = 13;
                    func_8083B010(this);
                }
                this->stateFlags1 |= PLAYER_STATE1_20;
                func_80078884(NA_SE_SY_CAMERA_ZOOM_UP);
                func_80832210(this);
                return 1;
            } else {
                this->unk_6AD = 0;
                func_80078884(NA_SE_SY_ERROR);
                return 0;
            }

            this->stateFlags1 |= PLAYER_STATE1_28 | PLAYER_STATE1_29;
        }

        func_80832224(this);
        return 1;
    }

    return 0;
}

s32 func_8083B644(Player* this, GlobalContext* globalCtx) {
    Actor* sp34 = this->targetActor;
    Actor* sp30 = this->unk_664;
    Actor* sp2C = NULL;
    s32 sp28 = 0;
    s32 sp24;

    sp24 = (sp30 != NULL) && (CHECK_FLAG_ALL(sp30->flags, ACTOR_FLAG_0 | ACTOR_FLAG_18) || (sp30->naviEnemyId != 0xFF));

    if (sp24 || (this->naviTextId != 0)) {
        sp28 = (this->naviTextId < 0) && ((ABS(this->naviTextId) & 0xFF00) != 0x200);
        if (sp28 || !sp24) {
            sp2C = this->naviActor;
            if (sp28) {
                sp30 = NULL;
                sp34 = NULL;
            }
        } else {
            sp2C = sp30;
        }
    }

    if ((sp34 != NULL) || (sp2C != NULL)) {
        if ((sp30 == NULL) || (sp30 == sp34) || (sp30 == sp2C)) {
            if (!(this->stateFlags1 & PLAYER_STATE1_11) ||
                ((this->heldActor != NULL) && (sp28 || (sp34 == this->heldActor) || (sp2C == this->heldActor) ||
                                               ((sp34 != NULL) && (sp34->flags & ACTOR_FLAG_16))))) {
                if ((this->actor.bgCheckFlags & BGCHECKFLAG_GROUND) || (this->stateFlags1 & PLAYER_STATE1_23) ||
                    (func_808332B8(this) && !(this->stateFlags2 & PLAYER_STATE2_10))) {

                    if (sp34 != NULL) {
                        this->stateFlags2 |= PLAYER_STATE2_1;
                        if (CHECK_BTN_ALL(sControlInput->press.button, BTN_A) || (sp34->flags & ACTOR_FLAG_16)) {
                            sp2C = NULL;
                        } else if (sp2C == NULL) {
                            return 0;
                        }
                    }

                    if (sp2C != NULL) {
                        if (!sp28) {
                            this->stateFlags2 |= PLAYER_STATE2_21;
                        }

                        if (!CHECK_BTN_ALL(sControlInput->press.button, BTN_CUP) && !sp28) {
                            return 0;
                        }

                        sp34 = sp2C;
                        this->targetActor = NULL;

                        if (sp28 || !sp24) {
                            if (this->naviTextId >= 0) {
                                sp2C->textId = this->naviTextId;
                            } else {
                                sp2C->textId = -this->naviTextId;
                            }
                        } else {
                            if (sp2C->naviEnemyId != 0xFF) {
                                sp2C->textId = sp2C->naviEnemyId + 0x600;
                            }
                        }
                    }

                    this->currentMask = D_80858AA4;
                    func_80853148(globalCtx, sp34);
                    return 1;
                }
            }
        }
    }

    return 0;
}

s32 func_8083B8F4(Player* this, GlobalContext* globalCtx) {
    if (!(this->stateFlags1 & (PLAYER_STATE1_11 | PLAYER_STATE1_23)) &&
        Camera_CheckValidMode(Gameplay_GetCamera(globalCtx, 0), 6)) {
        if ((this->actor.bgCheckFlags & BGCHECKFLAG_GROUND) ||
            (func_808332B8(this) && (this->actor.yDistToWater < this->ageProperties->unk_2C))) {
            this->unk_6AD = 1;
            return 1;
        }
    }

    return 0;
}

s32 func_8083B998(Player* this, GlobalContext* globalCtx) {
    if (this->unk_6AD != 0) {
        func_8083B040(this, globalCtx);
        return 1;
    }

    if ((this->unk_664 != NULL) &&
        (CHECK_FLAG_ALL(this->unk_664->flags, ACTOR_FLAG_0 | ACTOR_FLAG_18) || (this->unk_664->naviEnemyId != 0xFF))) {
        this->stateFlags2 |= PLAYER_STATE2_21;
    } else if ((this->naviTextId == 0) && !func_8008E9C4(this) && CHECK_BTN_ALL(sControlInput->press.button, BTN_CUP) &&
               (YREG(15) != 0x10) && (YREG(15) != 0x20) && !func_8083B8F4(this, globalCtx)) {
        func_80078884(NA_SE_SY_ERROR);
    }

    return 0;
}

void func_8083BA90(GlobalContext* globalCtx, Player* this, s32 arg2, f32 xzVelocity, f32 yVelocity) {
    func_80837948(globalCtx, this, arg2);
    func_80835C58(globalCtx, this, func_80844AF4, 0);

    this->stateFlags3 |= PLAYER_STATE3_1;

    this->currentYaw = this->actor.shape.rot.y;
    this->linearVelocity = xzVelocity;
    this->actor.velocity.y = yVelocity;

    this->actor.bgCheckFlags &= ~BGCHECKFLAG_GROUND;
    this->hoverBootsTimer = 0;

    func_80832854(this);
    func_80832698(this, NA_SE_VO_LI_SWORD_L);
}

s32 func_8083BB20(Player* this) {
    if (!(this->stateFlags1 & PLAYER_STATE1_22) && (Player_GetSwordHeld(this) != 0)) {
        if (D_80853614 ||
            ((this->actor.category != ACTORCAT_PLAYER) && CHECK_BTN_ALL(sControlInput->press.button, BTN_B))) {
            return 1;
        }
    }

    return 0;
}

s32 func_8083BBA0(Player* this, GlobalContext* globalCtx) {
    if (func_8083BB20(this) && (D_808535E4 != 7)) {
        func_8083BA90(globalCtx, this, 17, 3.0f, 4.5f);
        return 1;
    }

    return 0;
}

void func_8083BC04(Player* this, GlobalContext* globalCtx) {
    func_80835C58(globalCtx, this, func_80844708, 0);
    LinkAnimation_PlayOnceSetSpeed(globalCtx, &this->skelAnime, D_80853914[PLAYER_ANIMGROUP_16][this->modelAnimType],
                                   1.25f * D_808535E8);
}

s32 func_8083BC7C(Player* this, GlobalContext* globalCtx) {
    if ((this->unk_84B[this->unk_846] == 0) && (D_808535E4 != 7)) {
        func_8083BC04(this, globalCtx);
        return 1;
    }

    return 0;
}

void func_8083BCD0(Player* this, GlobalContext* globalCtx, s32 arg2) {
    func_80838940(this, D_80853D4C[arg2][0], !(arg2 & 1) ? 5.8f : 3.5f, globalCtx, NA_SE_VO_LI_SWORD_N);

    if (arg2) {}

    this->unk_850 = 1;
    this->unk_84F = arg2;

    this->currentYaw = this->actor.shape.rot.y + (arg2 << 0xE);
    this->linearVelocity = !(arg2 & 1) ? 6.0f : 8.5f;

    this->stateFlags2 |= PLAYER_STATE2_19;

    func_8002F7DC(&this->actor, ((arg2 << 0xE) == 0x8000) ? NA_SE_PL_ROLL : NA_SE_PL_SKIP);
}

s32 func_8083BDBC(Player* this, GlobalContext* globalCtx) {
    s32 sp2C;

    if (CHECK_BTN_ALL(sControlInput->press.button, BTN_A) && (globalCtx->roomCtx.curRoom.unk_03 != 2) &&
        (D_808535E4 != 7) &&
        (SurfaceType_GetSlope(&globalCtx->colCtx, this->actor.floorPoly, this->actor.floorBgId) != 1)) {
        sp2C = this->unk_84B[this->unk_846];

        if (sp2C <= 0) {
            if (func_80833BCC(this)) {
                if (this->actor.category != ACTORCAT_PLAYER) {
                    if (sp2C < 0) {
                        func_808389E8(this, &gPlayerAnim_002FE0, REG(69) / 100.0f, globalCtx);
                    } else {
                        func_8083BC04(this, globalCtx);
                    }
                } else {
                    if (Player_GetSwordHeld(this) && func_808365C8(this)) {
                        func_8083BA90(globalCtx, this, 17, 5.0f, 5.0f);
                    } else {
                        func_8083BC04(this, globalCtx);
                    }
                }
                return 1;
            }
        } else {
            func_8083BCD0(this, globalCtx, sp2C);
            return 1;
        }
    }

    return 0;
}

void func_8083BF50(Player* this, GlobalContext* globalCtx) {
    LinkAnimationHeader* anim;
    f32 sp30;

    sp30 = this->unk_868 - 3.0f;
    if (sp30 < 0.0f) {
        sp30 += 29.0f;
    }

    if (sp30 < 14.0f) {
        anim = D_80853914[PLAYER_ANIMGROUP_18][this->modelAnimType];
        sp30 = 11.0f - sp30;
        if (sp30 < 0.0f) {
            sp30 = 1.375f * -sp30;
        }
        sp30 /= 11.0f;
    } else {
        anim = D_80853914[PLAYER_ANIMGROUP_19][this->modelAnimType];
        sp30 = 26.0f - sp30;
        if (sp30 < 0.0f) {
            sp30 = 2 * -sp30;
        }
        sp30 /= 12.0f;
    }

    LinkAnimation_Change(globalCtx, &this->skelAnime, anim, 1.0f, 0.0f, Animation_GetLastFrame(anim), ANIMMODE_ONCE,
                         4.0f * sp30);
    this->currentYaw = this->actor.shape.rot.y;
}

void func_8083C0B8(Player* this, GlobalContext* globalCtx) {
    func_80839FFC(this, globalCtx);
    func_8083BF50(this, globalCtx);
}

void func_8083C0E8(Player* this, GlobalContext* globalCtx) {
    func_80835C58(globalCtx, this, func_80840BC8, 1);
    func_80832264(globalCtx, this, func_80833338(this));
    this->currentYaw = this->actor.shape.rot.y;
}

void func_8083C148(Player* this, GlobalContext* globalCtx) {
    if (!(this->stateFlags3 & PLAYER_STATE3_7)) {
        func_8083B010(this);
        if (this->stateFlags1 & PLAYER_STATE1_27) {
            func_80838F18(globalCtx, this);
        } else {
            func_80839F90(this, globalCtx);
        }
        if (this->unk_6AD < 4) {
            this->unk_6AD = 0;
        }
    }

    this->stateFlags1 &= ~(PLAYER_STATE1_13 | PLAYER_STATE1_14 | PLAYER_STATE1_20);
}

s32 func_8083C1DC(Player* this, GlobalContext* globalCtx) {
    if (!func_80833B54(this) && (D_808535E0 == 0) && !(this->stateFlags1 & PLAYER_STATE1_23) &&
        CHECK_BTN_ALL(sControlInput->press.button, BTN_A)) {
        if (func_8083BC7C(this, globalCtx)) {
            return 1;
        }
        if ((this->unk_837 == 0) && (this->heldItemActionParam >= PLAYER_AP_SWORD_MASTER)) {
            func_80835F44(globalCtx, this, ITEM_NONE);
        } else {
            this->stateFlags2 ^= PLAYER_STATE2_20;
        }
    }

    return 0;
}

s32 func_8083C2B0(Player* this, GlobalContext* globalCtx) {
    LinkAnimationHeader* anim;
    f32 frame;

    if ((globalCtx->shootingGalleryStatus == 0) && (this->currentShield != PLAYER_SHIELD_NONE) &&
        CHECK_BTN_ALL(sControlInput->cur.button, BTN_R) &&
        (Player_IsChildWithHylianShield(this) || (!func_80833B2C(this) && (this->unk_664 == NULL)))) {

        func_80832318(this);
        func_808323B4(globalCtx, this);

        if (func_80835C58(globalCtx, this, func_80843188, 0)) {
            this->stateFlags1 |= PLAYER_STATE1_22;

            if (!Player_IsChildWithHylianShield(this)) {
                Player_SetModelsForHoldingShield(this);
                anim = D_80853914[PLAYER_ANIMGROUP_20][this->modelAnimType];
            } else {
                anim = &gPlayerAnim_002400;
            }

            if (anim != this->skelAnime.animation) {
                if (func_8008E9C4(this)) {
                    this->unk_86C = 1.0f;
                } else {
                    this->unk_86C = 0.0f;
                    func_80833C3C(this);
                }
                this->unk_6BC = this->unk_6BE = this->unk_6C0 = 0;
            }

            frame = Animation_GetLastFrame(anim);
            LinkAnimation_Change(globalCtx, &this->skelAnime, anim, 1.0f, frame, frame, ANIMMODE_ONCE, 0.0f);

            if (Player_IsChildWithHylianShield(this)) {
                func_80832F54(globalCtx, this, 4);
            }

            func_8002F7DC(&this->actor, NA_SE_IT_SHIELD_POSTURE);
        }

        return 1;
    }

    return 0;
}

s32 func_8083C484(Player* this, f32* arg1, s16* arg2) {
    s16 yaw = this->currentYaw - *arg2;

    if (ABS(yaw) > 0x6000) {
        if (func_8083721C(this)) {
            *arg1 = 0.0f;
            *arg2 = this->currentYaw;
        } else {
            return 1;
        }
    }

    return 0;
}

void func_8083C50C(Player* this) {
    if ((this->unk_844 > 0) && !CHECK_BTN_ALL(sControlInput->cur.button, BTN_B)) {
        this->unk_844 = -this->unk_844;
    }
}

s32 func_8083C544(Player* this, GlobalContext* globalCtx) {
    if (CHECK_BTN_ALL(sControlInput->cur.button, BTN_B)) {
        if (!(this->stateFlags1 & PLAYER_STATE1_22) && (Player_GetSwordHeld(this) != 0) && (this->unk_844 == 1) &&
            (this->heldItemActionParam != PLAYER_AP_STICK)) {
            if ((this->heldItemActionParam != PLAYER_AP_SWORD_BGS) || (gSaveContext.swordHealth > 0.0f)) {
                func_808377DC(globalCtx, this);
                return 1;
            }
        }
    } else {
        func_8083C50C(this);
    }

    return 0;
}

s32 func_8083C61C(GlobalContext* globalCtx, Player* this) {
    if ((globalCtx->roomCtx.curRoom.unk_03 != 2) && (this->actor.bgCheckFlags & BGCHECKFLAG_GROUND) &&
        (AMMO(ITEM_NUT) != 0)) {
        func_80835C58(globalCtx, this, func_8084E604, 0);
        func_80832264(globalCtx, this, &gPlayerAnim_003048);
        this->unk_6AD = 0;
        return 1;
    }

    return 0;
}

static struct_80854554 D_80854554[] = {
    { &gPlayerAnim_002648, &gPlayerAnim_002640, 2, 3 },
    { &gPlayerAnim_002680, &gPlayerAnim_002678, 5, 3 },
};

s32 func_8083C6B8(GlobalContext* globalCtx, Player* this) {
    Vec3f sp24;

    if (D_80853614) {
        if (Player_GetBottleHeld(this) >= 0) {
            func_80835C58(globalCtx, this, func_8084ECA4, 0);

            if (this->actor.yDistToWater > 12.0f) {
                this->unk_850 = 1;
            }

            func_808322D0(globalCtx, this, D_80854554[this->unk_850].unk_00);

            func_8002F7DC(&this->actor, NA_SE_IT_SWORD_SWING);
            func_80832698(this, NA_SE_VO_LI_AUTO_JUMP);
            return 1;
        }

        if (this->heldItemActionParam == PLAYER_AP_FISHING_POLE) {
            sp24 = this->actor.world.pos;
            sp24.y += 50.0f;

            if (!(this->actor.bgCheckFlags & BGCHECKFLAG_GROUND) || (this->actor.world.pos.z > 1300.0f) ||
                BgCheck_SphVsFirstPoly(&globalCtx->colCtx, &sp24, 20.0f)) {
                func_80078884(NA_SE_SY_ERROR);
                return 0;
            }

            func_80835C58(globalCtx, this, func_80850C68, 0);
            this->unk_860 = 1;
            func_80832210(this);
            func_80832264(globalCtx, this, &gPlayerAnim_002C30);
            return 1;
        } else {
            return 0;
        }
    }

    return 0;
}

void func_8083C858(Player* this, GlobalContext* globalCtx) {
    PlayerFunc674 func;

    if (func_80833BCC(this)) {
        func = func_8084227C;
    } else {
        func = func_80842180;
    }

    func_80835C58(globalCtx, this, func, 1);
    func_80832BE8(globalCtx, this, D_80853914[PLAYER_ANIMGROUP_2][this->modelAnimType]);

    this->unk_89C = 0;
    this->unk_864 = this->unk_868 = 0.0f;
}

void func_8083C8DC(Player* this, GlobalContext* globalCtx, s16 arg2) {
    this->actor.shape.rot.y = this->currentYaw = arg2;
    func_8083C858(this, globalCtx);
}

s32 func_8083C910(GlobalContext* globalCtx, Player* this, f32 arg2) {
    WaterBox* sp2C;
    f32 sp28;

    sp28 = this->actor.world.pos.y;
    if (WaterBox_GetSurface1(globalCtx, &globalCtx->colCtx, this->actor.world.pos.x, this->actor.world.pos.z, &sp28,
                             &sp2C) != 0) {
        sp28 -= this->actor.world.pos.y;
        if (this->ageProperties->unk_24 <= sp28) {
            func_80835C58(globalCtx, this, func_8084D7C4, 0);
            func_80832C6C(globalCtx, this, &gPlayerAnim_0032F0);
            this->stateFlags1 |= PLAYER_STATE1_27 | PLAYER_STATE1_29;
            this->unk_850 = 20;
            this->linearVelocity = 2.0f;
            Player_SetBootData(globalCtx, this);
            return 0;
        }
    }

    func_80838E70(globalCtx, this, arg2, this->actor.shape.rot.y);
    this->stateFlags1 |= PLAYER_STATE1_29;
    return 1;
}

void func_8083CA20(GlobalContext* globalCtx, Player* this) {
    if (func_8083C910(globalCtx, this, 180.0f)) {
        this->unk_850 = -20;
    }
}

void func_8083CA54(GlobalContext* globalCtx, Player* this) {
    this->linearVelocity = 2.0f;
    gSaveContext.entranceSpeed = 2.0f;
    if (func_8083C910(globalCtx, this, 120.0f)) {
        this->unk_850 = -15;
    }
}

void func_8083CA9C(GlobalContext* globalCtx, Player* this) {
    if (gSaveContext.entranceSpeed < 0.1f) {
        gSaveContext.entranceSpeed = 0.1f;
    }

    this->linearVelocity = gSaveContext.entranceSpeed;

    if (func_8083C910(globalCtx, this, 800.0f)) {
        this->unk_850 = -80 / this->linearVelocity;
        if (this->unk_850 < -20) {
            this->unk_850 = -20;
        }
    }
}

void func_8083CB2C(Player* this, s16 yaw, GlobalContext* globalCtx) {
    func_80835C58(globalCtx, this, func_808414F8, 1);
    LinkAnimation_CopyJointToMorph(globalCtx, &this->skelAnime);
    this->unk_864 = this->unk_868 = 0.0f;
    this->currentYaw = yaw;
}

void func_8083CB94(Player* this, GlobalContext* globalCtx) {
    func_80835C58(globalCtx, this, func_80840DE4, 1);
    func_80832BE8(globalCtx, this, D_80853914[PLAYER_ANIMGROUP_1][this->modelAnimType]);
}

void func_8083CBF0(Player* this, s16 yaw, GlobalContext* globalCtx) {
    func_80835C58(globalCtx, this, func_808423EC, 1);
    LinkAnimation_Change(globalCtx, &this->skelAnime, &gPlayerAnim_0024F8, 2.2f, 0.0f,
                         Animation_GetLastFrame(&gPlayerAnim_0024F8), ANIMMODE_ONCE, -6.0f);
    this->linearVelocity = 8.0f;
    this->currentYaw = yaw;
}

void func_8083CC9C(Player* this, GlobalContext* globalCtx) {
    func_80835C58(globalCtx, this, func_8084193C, 1);
    func_80832BE8(globalCtx, this, D_80853914[PLAYER_ANIMGROUP_25][this->modelAnimType]);
    this->unk_868 = 0.0f;
}

void func_8083CD00(Player* this, GlobalContext* globalCtx) {
    func_80835C58(globalCtx, this, func_8084251C, 1);
    LinkAnimation_PlayOnceSetSpeed(globalCtx, &this->skelAnime, &gPlayerAnim_0024E8, 2.0f);
}

void func_8083CD54(GlobalContext* globalCtx, Player* this, s16 yaw) {
    this->currentYaw = yaw;
    func_80835C58(globalCtx, this, func_80841BA8, 1);
    this->unk_87E = 1200;
    this->unk_87E *= D_808535E8;
    LinkAnimation_Change(globalCtx, &this->skelAnime, D_80853914[PLAYER_ANIMGROUP_26][this->modelAnimType], 1.0f, 0.0f,
                         0.0f, ANIMMODE_LOOP, -6.0f);
}

void func_8083CE0C(Player* this, GlobalContext* globalCtx) {
    LinkAnimationHeader* anim;

    func_80835C58(globalCtx, this, func_80840BC8, 1);

    if (this->unk_870 < 0.5f) {
        anim = D_80853914[PLAYER_ANIMGROUP_28][this->modelAnimType];
    } else {
        anim = D_80853914[PLAYER_ANIMGROUP_27][this->modelAnimType];
    }
    func_80832264(globalCtx, this, anim);

    this->currentYaw = this->actor.shape.rot.y;
}

void func_8083CEAC(Player* this, GlobalContext* globalCtx) {
    func_80835C58(globalCtx, this, func_80840450, 1);
    func_80832B0C(globalCtx, this, D_80853914[PLAYER_ANIMGROUP_7][this->modelAnimType]);
    this->unk_850 = 1;
}

void func_8083CF10(Player* this, GlobalContext* globalCtx) {
    if (this->linearVelocity != 0.0f) {
        func_8083C858(this, globalCtx);
    } else {
        func_8083CE0C(this, globalCtx);
    }
}

void func_8083CF5C(Player* this, GlobalContext* globalCtx) {
    if (this->linearVelocity != 0.0f) {
        func_8083C858(this, globalCtx);
    } else {
        func_80839F90(this, globalCtx);
    }
}

s32 func_8083CFA8(GlobalContext* globalCtx, Player* this, f32 arg2, s32 splashScale) {
    f32 sp3C = fabsf(arg2);
    WaterBox* sp38;
    f32 sp34;
    Vec3f splashPos;
    s32 splashType;

    if (sp3C > 2.0f) {
        splashPos.x = this->bodyPartsPos[0].x;
        splashPos.z = this->bodyPartsPos[0].z;
        sp34 = this->actor.world.pos.y;
        if (WaterBox_GetSurface1(globalCtx, &globalCtx->colCtx, splashPos.x, splashPos.z, &sp34, &sp38)) {
            if ((sp34 - this->actor.world.pos.y) < 100.0f) {
                splashType = (sp3C <= 10.0f) ? 0 : 1;
                splashPos.y = sp34;
                EffectSsGSplash_Spawn(globalCtx, &splashPos, NULL, NULL, splashType, splashScale);
                return 1;
            }
        }
    }

    return 0;
}

void func_8083D0A8(GlobalContext* globalCtx, Player* this, f32 arg2) {
    this->stateFlags1 |= PLAYER_STATE1_18;
    this->stateFlags1 &= ~PLAYER_STATE1_27;

    func_80832340(globalCtx, this);
    if (func_8083CFA8(globalCtx, this, arg2, 500)) {
        func_8002F7DC(&this->actor, NA_SE_EV_JUMP_OUT_WATER);
    }

    Player_SetBootData(globalCtx, this);
}

s32 func_8083D12C(GlobalContext* globalCtx, Player* this, Input* arg2) {
    if (!(this->stateFlags1 & PLAYER_STATE1_10) && !(this->stateFlags2 & PLAYER_STATE2_10)) {
        if ((arg2 == NULL) || (CHECK_BTN_ALL(arg2->press.button, BTN_A) && (ABS(this->unk_6C2) < 12000) &&
                               (this->currentBoots != PLAYER_BOOTS_IRON))) {

            func_80835C58(globalCtx, this, func_8084DC48, 0);
            func_80832264(globalCtx, this, &gPlayerAnim_003308);

            this->unk_6C2 = 0;
            this->stateFlags2 |= PLAYER_STATE2_10;
            this->actor.velocity.y = 0.0f;

            if (arg2 != NULL) {
                this->stateFlags2 |= PLAYER_STATE2_11;
                func_8002F7DC(&this->actor, NA_SE_PL_DIVE_BUBBLE);
            }

            return 1;
        }
    }

    if ((this->stateFlags1 & PLAYER_STATE1_10) || (this->stateFlags2 & PLAYER_STATE2_10)) {
        if (this->actor.velocity.y > 0.0f) {
            if (this->actor.yDistToWater < this->ageProperties->unk_30) {

                this->stateFlags2 &= ~PLAYER_STATE2_10;

                if (arg2 != NULL) {
                    func_80835C58(globalCtx, this, func_8084E1EC, 1);

                    if (this->stateFlags1 & PLAYER_STATE1_10) {
                        this->stateFlags1 |= PLAYER_STATE1_10 | PLAYER_STATE1_11 | PLAYER_STATE1_29;
                    }

                    this->unk_850 = 2;
                }

                func_80832340(globalCtx, this);
                func_80832B0C(globalCtx, this,
                              (this->stateFlags1 & PLAYER_STATE1_11) ? &gPlayerAnim_003318 : &gPlayerAnim_003300);

                if (func_8083CFA8(globalCtx, this, this->actor.velocity.y, 500)) {
                    func_8002F7DC(&this->actor, NA_SE_PL_FACE_UP);
                }

                return 1;
            }
        }
    }

    return 0;
}

void func_8083D330(GlobalContext* globalCtx, Player* this) {
    func_80832284(globalCtx, this, &gPlayerAnim_0032F0);
    this->unk_6C2 = 16000;
    this->unk_850 = 1;
}

void func_8083D36C(GlobalContext* globalCtx, Player* this) {
    if ((this->currentBoots != PLAYER_BOOTS_IRON) || !(this->actor.bgCheckFlags & BGCHECKFLAG_GROUND)) {
        func_80832564(globalCtx, this);

        if ((this->currentBoots != PLAYER_BOOTS_IRON) && (this->stateFlags2 & PLAYER_STATE2_10)) {
            this->stateFlags2 &= ~PLAYER_STATE2_10;
            func_8083D12C(globalCtx, this, 0);
            this->unk_84F = 1;
        } else if (func_80844A44 == this->func_674) {
            func_80835C58(globalCtx, this, func_8084DC48, 0);
            func_8083D330(globalCtx, this);
        } else {
            func_80835C58(globalCtx, this, func_8084D610, 1);
            func_80832B0C(globalCtx, this,
                          (this->actor.bgCheckFlags & BGCHECKFLAG_GROUND) ? &gPlayerAnim_003330 : &gPlayerAnim_0032E0);
        }
    }

    if (!(this->stateFlags1 & PLAYER_STATE1_27) || (this->actor.yDistToWater < this->ageProperties->unk_2C)) {
        if (func_8083CFA8(globalCtx, this, this->actor.velocity.y, 500)) {
            func_8002F7DC(&this->actor, NA_SE_EV_DIVE_INTO_WATER);

            if (this->fallDistance > 800.0f) {
                func_80832698(this, NA_SE_VO_LI_CLIMB_END);
            }
        }
    }

    this->stateFlags1 |= PLAYER_STATE1_27;
    this->stateFlags2 |= PLAYER_STATE2_10;
    this->stateFlags1 &= ~(PLAYER_STATE1_18 | PLAYER_STATE1_19);
    this->unk_854 = 0.0f;

    Player_SetBootData(globalCtx, this);
}

void func_8083D53C(GlobalContext* globalCtx, Player* this) {
    if (this->actor.yDistToWater < this->ageProperties->unk_2C) {
        Audio_SetBaseFilter(0);
        this->unk_840 = 0;
    } else {
        Audio_SetBaseFilter(0x20);
        if (this->unk_840 < 300) {
            this->unk_840++;
        }
    }

    if ((func_80845668 != this->func_674) && (func_8084BDFC != this->func_674)) {
        if (this->ageProperties->unk_2C < this->actor.yDistToWater) {
            if (!(this->stateFlags1 & PLAYER_STATE1_27) ||
                (!((this->currentBoots == PLAYER_BOOTS_IRON) && (this->actor.bgCheckFlags & BGCHECKFLAG_GROUND)) &&
                 (func_8084E30C != this->func_674) && (func_8084E368 != this->func_674) &&
                 (func_8084D610 != this->func_674) && (func_8084D84C != this->func_674) &&
                 (func_8084DAB4 != this->func_674) && (func_8084DC48 != this->func_674) &&
                 (func_8084E1EC != this->func_674) && (func_8084D7C4 != this->func_674))) {
                func_8083D36C(globalCtx, this);
                return;
            }
        } else if ((this->stateFlags1 & PLAYER_STATE1_27) && (this->actor.yDistToWater < this->ageProperties->unk_24)) {
            if ((this->skelAnime.moveFlags == 0) && (this->currentBoots != PLAYER_BOOTS_IRON)) {
                func_8083CD54(globalCtx, this, this->actor.shape.rot.y);
            }
            func_8083D0A8(globalCtx, this, this->actor.velocity.y);
        }
    }
}

void func_8083D6EC(GlobalContext* globalCtx, Player* this) {
    Vec3f ripplePos;
    f32 temp1;
    f32 temp2;
    f32 temp3;
    f32 temp4;

    this->actor.minVelocityY = -20.0f;
    this->actor.gravity = REG(68) / 100.0f;

    if (func_8083816C(D_808535E4)) {
        temp1 = fabsf(this->linearVelocity) * 20.0f;
        temp3 = 0.0f;

        if (D_808535E4 == 4) {
            if (this->unk_6C4 > 1300.0f) {
                temp2 = this->unk_6C4;
            } else {
                temp2 = 1300.0f;
            }
            if (this->currentBoots == PLAYER_BOOTS_HOVER) {
                temp1 += temp1;
            } else if (this->currentBoots == PLAYER_BOOTS_IRON) {
                temp1 *= 0.3f;
            }
        } else {
            temp2 = 20000.0f;
            if (this->currentBoots != PLAYER_BOOTS_HOVER) {
                temp1 += temp1;
            } else if ((D_808535E4 == 7) || (this->currentBoots == PLAYER_BOOTS_IRON)) {
                temp1 = 0;
            }
        }

        if (this->currentBoots != PLAYER_BOOTS_HOVER) {
            temp3 = (temp2 - this->unk_6C4) * 0.02f;
            temp3 = CLAMP(temp3, 0.0f, 300.0f);
            if (this->currentBoots == PLAYER_BOOTS_IRON) {
                temp3 += temp3;
            }
        }

        this->unk_6C4 += temp3 - temp1;
        this->unk_6C4 = CLAMP(this->unk_6C4, 0.0f, temp2);

        this->actor.gravity -= this->unk_6C4 * 0.004f;
    } else {
        this->unk_6C4 = 0.0f;
    }

    if (this->actor.bgCheckFlags & BGCHECKFLAG_WATER) {
        if (this->actor.yDistToWater < 50.0f) {
            temp4 = fabsf(this->bodyPartsPos[0].x - this->unk_A88.x) +
                    fabsf(this->bodyPartsPos[0].y - this->unk_A88.y) + fabsf(this->bodyPartsPos[0].z - this->unk_A88.z);
            if (temp4 > 4.0f) {
                temp4 = 4.0f;
            }
            this->unk_854 += temp4;

            if (this->unk_854 > 15.0f) {
                this->unk_854 = 0.0f;

                ripplePos.x = (Rand_ZeroOne() * 10.0f) + this->actor.world.pos.x;
                ripplePos.y = this->actor.world.pos.y + this->actor.yDistToWater;
                ripplePos.z = (Rand_ZeroOne() * 10.0f) + this->actor.world.pos.z;
                EffectSsGRipple_Spawn(globalCtx, &ripplePos, 100, 500, 0);

                if ((this->linearVelocity > 4.0f) && !func_808332B8(this) &&
                    ((this->actor.world.pos.y + this->actor.yDistToWater) < this->bodyPartsPos[0].y)) {
                    func_8083CFA8(globalCtx, this, 20.0f,
                                  (fabsf(this->linearVelocity) * 50.0f) + (this->actor.yDistToWater * 5.0f));
                }
            }
        }

        if (this->actor.yDistToWater > 40.0f) {
            s32 numBubbles = 0;
            s32 i;

            if ((this->actor.velocity.y > -1.0f) || (this->actor.bgCheckFlags & BGCHECKFLAG_GROUND)) {
                if (Rand_ZeroOne() < 0.2f) {
                    numBubbles = 1;
                }
            } else {
                numBubbles = this->actor.velocity.y * -2.0f;
            }

            for (i = 0; i < numBubbles; i++) {
                EffectSsBubble_Spawn(globalCtx, &this->actor.world.pos, 20.0f, 10.0f, 20.0f, 0.13f);
            }
        }
    }
}

s32 func_8083DB98(Player* this, s32 arg1) {
    Actor* unk_664 = this->unk_664;
    Vec3f sp30;
    s16 sp2E;
    s16 sp2C;

    sp30.x = this->actor.world.pos.x;
    sp30.y = this->bodyPartsPos[7].y + 3.0f;
    sp30.z = this->actor.world.pos.z;
    sp2E = Math_Vec3f_Pitch(&sp30, &unk_664->focus.pos);
    sp2C = Math_Vec3f_Yaw(&sp30, &unk_664->focus.pos);
    Math_SmoothStepToS(&this->actor.focus.rot.y, sp2C, 4, 10000, 0);
    Math_SmoothStepToS(&this->actor.focus.rot.x, sp2E, 4, 10000, 0);
    this->unk_6AE |= 2;

    return func_80836AB8(this, arg1);
}

static Vec3f D_8085456C = { 0.0f, 100.0f, 40.0f };

void func_8083DC54(Player* this, GlobalContext* globalCtx) {
    s16 sp46;
    s16 temp2;
    f32 temp1;
    Vec3f sp34;

    if (this->unk_664 != NULL) {
        if (func_8002DD78(this) || func_808334B4(this)) {
            func_8083DB98(this, 1);
        } else {
            func_8083DB98(this, 0);
        }
        return;
    }

    if (D_808535E4 == 11) {
        Math_SmoothStepToS(&this->actor.focus.rot.x, -20000, 10, 4000, 800);
    } else {
        sp46 = 0;
        temp1 = func_8083973C(globalCtx, this, &D_8085456C, &sp34);
        if (temp1 > BGCHECK_Y_MIN) {
            temp2 = Math_Atan2S(40.0f, this->actor.world.pos.y - temp1);
            sp46 = CLAMP(temp2, -4000, 4000);
        }
        this->actor.focus.rot.y = this->actor.shape.rot.y;
        Math_SmoothStepToS(&this->actor.focus.rot.x, sp46, 14, 4000, 30);
    }

    func_80836AB8(this, func_8002DD78(this) || func_808334B4(this));
}

void func_8083DDC8(Player* this, GlobalContext* globalCtx) {
    s16 temp1;
    s16 temp2;

    if (!func_8002DD78(this) && !func_808334B4(this) && (this->linearVelocity > 5.0f)) {
        temp1 = this->linearVelocity * 200.0f;
        temp2 = (s16)(this->currentYaw - this->actor.shape.rot.y) * this->linearVelocity * 0.1f;
        temp1 = CLAMP(temp1, -4000, 4000);
        temp2 = CLAMP(-temp2, -4000, 4000);
        Math_ScaledStepToS(&this->unk_6BC, temp1, 900);
        this->unk_6B6 = -(f32)this->unk_6BC * 0.5f;
        Math_ScaledStepToS(&this->unk_6BA, temp2, 300);
        Math_ScaledStepToS(&this->unk_6C0, temp2, 200);
        this->unk_6AE |= 0x168;
    } else {
        func_8083DC54(this, globalCtx);
    }
}

void func_8083DF68(Player* this, f32 arg1, s16 arg2) {
    Math_AsymStepToF(&this->linearVelocity, arg1, REG(19) / 100.0f, 1.5f);
    Math_ScaledStepToS(&this->currentYaw, arg2, REG(27));
}

void func_8083DFE0(Player* this, f32* arg1, s16* arg2) {
    s16 yawDiff = this->currentYaw - *arg2;

    if (this->swordState == 0) {
        this->linearVelocity = CLAMP(this->linearVelocity, -(R_RUN_SPEED_LIMIT / 100.0f), (R_RUN_SPEED_LIMIT / 100.0f));
    }

    if (ABS(yawDiff) > 0x6000) {
        if (Math_StepToF(&this->linearVelocity, 0.0f, 1.0f)) {
            this->currentYaw = *arg2;
        }
    } else {
        Math_AsymStepToF(&this->linearVelocity, *arg1, 0.05f, 0.1f);
        Math_ScaledStepToS(&this->currentYaw, *arg2, 200);
    }
}

static struct_80854578 D_80854578[] = {
    { &gPlayerAnim_003398, 35.17f, 6.6099997f },
    { &gPlayerAnim_0033A8, -34.16f, 7.91f },
};

s32 func_8083E0FC(Player* this, GlobalContext* globalCtx) {
    EnHorse* rideActor = (EnHorse*)this->rideActor;
    f32 unk_04;
    f32 unk_08;
    f32 sp38;
    f32 sp34;
    s32 temp;

    if ((rideActor != NULL) && CHECK_BTN_ALL(sControlInput->press.button, BTN_A)) {
        sp38 = Math_CosS(rideActor->actor.shape.rot.y);
        sp34 = Math_SinS(rideActor->actor.shape.rot.y);

        func_80836898(globalCtx, this, func_8083A360);

        this->stateFlags1 |= PLAYER_STATE1_23;
        this->actor.bgCheckFlags &= ~BGCHECKFLAG_WATER;

        if (this->mountSide < 0) {
            temp = 0;
        } else {
            temp = 1;
        }

        unk_04 = D_80854578[temp].unk_04;
        unk_08 = D_80854578[temp].unk_08;
        this->actor.world.pos.x =
            rideActor->actor.world.pos.x + rideActor->riderPos.x + ((unk_04 * sp38) + (unk_08 * sp34));
        this->actor.world.pos.z =
            rideActor->actor.world.pos.z + rideActor->riderPos.z + ((unk_08 * sp38) - (unk_04 * sp34));

        this->unk_878 = rideActor->actor.world.pos.y - this->actor.world.pos.y;
        this->currentYaw = this->actor.shape.rot.y = rideActor->actor.shape.rot.y;

        Actor_MountHorse(globalCtx, this, &rideActor->actor);
        func_80832264(globalCtx, this, D_80854578[temp].anim);
        func_80832F54(globalCtx, this, 0x9B);
        this->actor.parent = this->rideActor;
        func_80832224(this);
        Actor_DisableLens(globalCtx);
        return 1;
    }

    return 0;
}

void func_8083E298(CollisionPoly* arg0, Vec3f* arg1, s16* arg2) {
    arg1->x = COLPOLY_GET_NORMAL(arg0->normal.x);
    arg1->y = COLPOLY_GET_NORMAL(arg0->normal.y);
    arg1->z = COLPOLY_GET_NORMAL(arg0->normal.z);

    *arg2 = Math_Atan2S(arg1->z, arg1->x);
}

static LinkAnimationHeader* D_80854590[] = {
    &gPlayerAnim_002EE0,
    &gPlayerAnim_0031D0,
};

s32 func_8083E318(GlobalContext* globalCtx, Player* this, CollisionPoly* arg2) {
    s32 pad;
    s16 sp4A;
    Vec3f sp3C;
    s16 sp3A;
    f32 temp1;
    f32 temp2;
    s16 temp3;

    if (!Player_InBlockingCsMode(globalCtx, this) && (func_8084F390 != this->func_674) &&
        (SurfaceType_GetSlope(&globalCtx->colCtx, arg2, this->actor.floorBgId) == 1)) {
        sp4A = Math_Atan2S(this->actor.velocity.z, this->actor.velocity.x);
        func_8083E298(arg2, &sp3C, &sp3A);
        temp3 = sp3A - sp4A;

        if (ABS(temp3) > 16000) {
            temp1 = (1.0f - sp3C.y) * 40.0f;
            temp2 = (temp1 * temp1) * 0.015f;
            if (temp2 < 1.2f) {
                temp2 = 1.2f;
            }
            this->windDirection = sp3A;
            Math_StepToF(&this->windSpeed, temp1, temp2);
        } else {
            func_80835C58(globalCtx, this, func_8084F390, 0);
            func_80832564(globalCtx, this);
            if (D_80853610 >= 0) {
                this->unk_84F = 1;
            }
            func_80832BE8(globalCtx, this, D_80854590[this->unk_84F]);
            this->linearVelocity = sqrtf(SQ(this->actor.velocity.x) + SQ(this->actor.velocity.z));
            this->currentYaw = sp4A;
            return 1;
        }
    }

    return 0;
}

// unknown data (unused)
static s32 D_80854598[] = {
    0xFFDB0871, 0xF8310000, 0x00940470, 0xF3980000, 0xFFB504A9, 0x0C9F0000, 0x08010402,
};

void func_8083E4C4(GlobalContext* globalCtx, Player* this, GetItemEntry* giEntry) {
    s32 sp1C = giEntry->field & 0x1F;

    if (!(giEntry->field & 0x80)) {
        Item_DropCollectible(globalCtx, &this->actor.world.pos, sp1C | 0x8000);
        if ((sp1C != 4) && (sp1C != 8) && (sp1C != 9) && (sp1C != 0xA) && (sp1C != 0) && (sp1C != 1) && (sp1C != 2) &&
            (sp1C != 0x14) && (sp1C != 0x13)) {
            Item_Give(globalCtx, giEntry->itemId);
        }
    } else {
        Item_Give(globalCtx, giEntry->itemId);
    }

    func_80078884((this->getItemId < 0) ? NA_SE_SY_GET_BOXITEM : NA_SE_SY_GET_ITEM);
}

s32 func_8083E5A8(Player* this, GlobalContext* globalCtx) {
    Actor* interactedActor;

    if (iREG(67) || (((interactedActor = this->interactRangeActor) != NULL) &&
                     TitleCard_Clear(globalCtx, &globalCtx->actorCtx.titleCtx))) {
        if (iREG(67) || (this->getItemId > GI_NONE)) {
            if (iREG(67)) {
                this->getItemId = iREG(68);
            }

            if (this->getItemId < GI_MAX) {
                GetItemEntry* giEntry = &sGetItemTable[this->getItemId - 1];

                if ((interactedActor != &this->actor) && !iREG(67)) {
                    interactedActor->parent = &this->actor;
                }

                iREG(67) = false;

                if ((Item_CheckObtainability(giEntry->itemId) == ITEM_NONE) || (globalCtx->sceneNum == SCENE_BOWLING)) {
                    func_808323B4(globalCtx, this);
                    func_8083AE40(this, giEntry->objectId);

                    if (!(this->stateFlags2 & PLAYER_STATE2_10) || (this->currentBoots == PLAYER_BOOTS_IRON)) {
                        func_80836898(globalCtx, this, func_8083A434);
                        func_808322D0(globalCtx, this, &gPlayerAnim_002788);
                        func_80835EA4(globalCtx, 9);
                    }

                    this->stateFlags1 |= PLAYER_STATE1_10 | PLAYER_STATE1_11 | PLAYER_STATE1_29;
                    func_80832224(this);
                    return 1;
                }

                func_8083E4C4(globalCtx, this, giEntry);
                this->getItemId = GI_NONE;
            }
        } else if (CHECK_BTN_ALL(sControlInput->press.button, BTN_A) && !(this->stateFlags1 & PLAYER_STATE1_11) &&
                   !(this->stateFlags2 & PLAYER_STATE2_10)) {
            if (this->getItemId != GI_NONE) {
                GetItemEntry* giEntry = &sGetItemTable[-this->getItemId - 1];
                EnBox* chest = (EnBox*)interactedActor;

                if (giEntry->itemId != ITEM_NONE) {
                    if (((Item_CheckObtainability(giEntry->itemId) == ITEM_NONE) && (giEntry->field & 0x40)) ||
                        ((Item_CheckObtainability(giEntry->itemId) != ITEM_NONE) && (giEntry->field & 0x20))) {
                        this->getItemId = -GI_RUPEE_BLUE;
                        giEntry = &sGetItemTable[GI_RUPEE_BLUE - 1];
                    }
                }

                func_80836898(globalCtx, this, func_8083A434);
                this->stateFlags1 |= PLAYER_STATE1_10 | PLAYER_STATE1_11 | PLAYER_STATE1_29;
                func_8083AE40(this, giEntry->objectId);
                this->actor.world.pos.x =
                    chest->dyna.actor.world.pos.x - (Math_SinS(chest->dyna.actor.shape.rot.y) * 29.4343f);
                this->actor.world.pos.z =
                    chest->dyna.actor.world.pos.z - (Math_CosS(chest->dyna.actor.shape.rot.y) * 29.4343f);
                this->currentYaw = this->actor.shape.rot.y = chest->dyna.actor.shape.rot.y;
                func_80832224(this);

                if ((giEntry->itemId != ITEM_NONE) && (giEntry->gi >= 0) &&
                    (Item_CheckObtainability(giEntry->itemId) == ITEM_NONE)) {
                    func_808322D0(globalCtx, this, this->ageProperties->unk_98);
                    func_80832F54(globalCtx, this, 0x28F);
                    chest->unk_1F4 = 1;
                    Camera_ChangeSetting(Gameplay_GetCamera(globalCtx, 0), CAM_SET_SLOW_CHEST_CS);
                } else {
                    func_80832264(globalCtx, this, &gPlayerAnim_002DF8);
                    chest->unk_1F4 = -1;
                }

                return 1;
            }

            if ((this->heldActor == NULL) || Player_HoldsHookshot(this)) {
                if ((interactedActor->id == ACTOR_BG_TOKI_SWD) && LINK_IS_ADULT) {
                    s32 sp24 = this->itemActionParam;

                    this->itemActionParam = PLAYER_AP_NONE;
                    this->modelAnimType = PLAYER_ANIMTYPE_0;
                    this->heldItemActionParam = this->itemActionParam;
                    func_80836898(globalCtx, this, func_8083A0F4);

                    if (sp24 == PLAYER_AP_SWORD_MASTER) {
                        this->nextModelGroup = Player_ActionToModelGroup(this, PLAYER_AP_LAST_USED);
                        func_8083399C(globalCtx, this, PLAYER_AP_LAST_USED);
                    } else {
                        func_80835F44(globalCtx, this, ITEM_LAST_USED);
                    }
                } else {
                    s32 strength = Player_GetStrength();

                    if ((interactedActor->id == ACTOR_EN_ISHI) && ((interactedActor->params & 0xF) == 1) &&
                        (strength < PLAYER_STR_SILVER_G)) {
                        return 0;
                    }

                    func_80836898(globalCtx, this, func_8083A0F4);
                }

                func_80832224(this);
                this->stateFlags1 |= PLAYER_STATE1_11;
                return 1;
            }
        }
    }

    return 0;
}

void func_8083EA94(Player* this, GlobalContext* globalCtx) {
    func_80835C58(globalCtx, this, func_80846578, 1);
    func_80832264(globalCtx, this, D_80853914[PLAYER_ANIMGROUP_29][this->modelAnimType]);
}

s32 func_8083EAF0(Player* this, Actor* actor) {
    if ((actor != NULL) && !(actor->flags & ACTOR_FLAG_23) &&
        ((this->linearVelocity < 1.1f) || (actor->id == ACTOR_EN_BOM_CHU))) {
        return 0;
    }

    return 1;
}

s32 func_8083EB44(Player* this, GlobalContext* globalCtx) {
    if ((this->stateFlags1 & PLAYER_STATE1_11) && (this->heldActor != NULL) &&
        CHECK_BTN_ANY(sControlInput->press.button, BTN_A | BTN_B | BTN_CLEFT | BTN_CRIGHT | BTN_CDOWN)) {
        if (!func_80835644(globalCtx, this, this->heldActor)) {
            if (!func_8083EAF0(this, this->heldActor)) {
                func_80835C58(globalCtx, this, func_808464B0, 1);
                func_80832264(globalCtx, this, D_80853914[PLAYER_ANIMGROUP_30][this->modelAnimType]);
            } else {
                func_8083EA94(this, globalCtx);
            }
        }
        return 1;
    }

    return 0;
}

s32 func_8083EC18(Player* this, GlobalContext* globalCtx, u32 arg2) {
    if (this->wallHeight >= 79.0f) {
        if (!(this->stateFlags1 & PLAYER_STATE1_27) || (this->currentBoots == PLAYER_BOOTS_IRON) ||
            (this->actor.yDistToWater < this->ageProperties->unk_2C)) {
            s32 sp8C = (arg2 & 8) ? 2 : 0;

            if ((sp8C != 0) || (arg2 & 2) ||
                func_80041E4C(&globalCtx->colCtx, this->actor.wallPoly, this->actor.wallBgId)) {
                f32 phi_f20;
                CollisionPoly* sp84 = this->actor.wallPoly;
                f32 sp80;
                f32 sp7C;
                f32 phi_f12;
                f32 phi_f14;

                phi_f20 = phi_f12 = 0.0f;

                if (sp8C != 0) {
                    sp80 = this->actor.world.pos.x;
                    sp7C = this->actor.world.pos.z;
                } else {
                    Vec3f sp50[3];
                    s32 i;
                    f32 sp48;
                    Vec3f* sp44 = &sp50[0];
                    s32 pad;

                    CollisionPoly_GetVerticesByBgId(sp84, this->actor.wallBgId, &globalCtx->colCtx, sp50);

                    sp80 = phi_f12 = sp44->x;
                    sp7C = phi_f14 = sp44->z;
                    phi_f20 = sp44->y;
                    for (i = 1; i < 3; i++) {
                        sp44++;
                        if (sp80 > sp44->x) {
                            sp80 = sp44->x;
                        } else if (phi_f12 < sp44->x) {
                            phi_f12 = sp44->x;
                        }

                        if (sp7C > sp44->z) {
                            sp7C = sp44->z;
                        } else if (phi_f14 < sp44->z) {
                            phi_f14 = sp44->z;
                        }

                        if (phi_f20 > sp44->y) {
                            phi_f20 = sp44->y;
                        }
                    }

                    sp80 = (sp80 + phi_f12) * 0.5f;
                    sp7C = (sp7C + phi_f14) * 0.5f;

                    phi_f12 = ((this->actor.world.pos.x - sp80) * COLPOLY_GET_NORMAL(sp84->normal.z)) -
                              ((this->actor.world.pos.z - sp7C) * COLPOLY_GET_NORMAL(sp84->normal.x));
                    sp48 = this->actor.world.pos.y - phi_f20;

                    phi_f20 = ((f32)(s32)((sp48 / 15.000000223517418) + 0.5) * 15.000000223517418) - sp48;
                    phi_f12 = fabsf(phi_f12);
                }

                if (phi_f12 < 8.0f) {
                    f32 sp3C = COLPOLY_GET_NORMAL(sp84->normal.x);
                    f32 sp38 = COLPOLY_GET_NORMAL(sp84->normal.z);
                    f32 sp34 = this->wallDistance;
                    LinkAnimationHeader* sp30;

                    func_80836898(globalCtx, this, func_8083A3B0);
                    this->stateFlags1 |= PLAYER_STATE1_21;
                    this->stateFlags1 &= ~PLAYER_STATE1_27;

                    if ((sp8C != 0) || (arg2 & 2)) {
                        if ((this->unk_84F = sp8C) != 0) {
                            if (this->actor.bgCheckFlags & BGCHECKFLAG_GROUND) {
                                sp30 = &gPlayerAnim_002D80;
                            } else {
                                sp30 = &gPlayerAnim_002D68;
                            }
                            sp34 = (this->ageProperties->unk_38 - 1.0f) - sp34;
                        } else {
                            sp30 = this->ageProperties->unk_A4;
                            sp34 = sp34 - 1.0f;
                        }
                        this->unk_850 = -2;
                        this->actor.world.pos.y += phi_f20;
                        this->actor.shape.rot.y = this->currentYaw = this->actor.wallYaw + 0x8000;
                    } else {
                        sp30 = this->ageProperties->unk_A8;
                        this->unk_850 = -4;
                        this->actor.shape.rot.y = this->currentYaw = this->actor.wallYaw;
                    }

                    this->actor.world.pos.x = (sp34 * sp3C) + sp80;
                    this->actor.world.pos.z = (sp34 * sp38) + sp7C;
                    func_80832224(this);
                    Math_Vec3f_Copy(&this->actor.prevPos, &this->actor.world.pos);
                    func_80832264(globalCtx, this, sp30);
                    func_80832F54(globalCtx, this, 0x9F);

                    return 1;
                }
            }
        }
    }

    return 0;
}

void func_8083F070(Player* this, LinkAnimationHeader* anim, GlobalContext* globalCtx) {
    func_80835DAC(globalCtx, this, func_8084C5F8, 0);
    LinkAnimation_PlayOnceSetSpeed(globalCtx, &this->skelAnime, anim, (4.0f / 3.0f));
}

s32 func_8083F0C8(Player* this, GlobalContext* globalCtx, u32 arg2) {
    CollisionPoly* wallPoly;
    Vec3f sp50[3];
    f32 sp4C;
    f32 phi_f2;
    f32 sp44;
    f32 phi_f12;
    s32 i;

    if (!LINK_IS_ADULT && !(this->stateFlags1 & PLAYER_STATE1_27) && (arg2 & 0x30)) {
        wallPoly = this->actor.wallPoly;
        CollisionPoly_GetVerticesByBgId(wallPoly, this->actor.wallBgId, &globalCtx->colCtx, sp50);

        sp4C = phi_f2 = sp50[0].x;
        sp44 = phi_f12 = sp50[0].z;
        for (i = 1; i < 3; i++) {
            if (sp4C > sp50[i].x) {
                sp4C = sp50[i].x;
            } else if (phi_f2 < sp50[i].x) {
                phi_f2 = sp50[i].x;
            }

            if (sp44 > sp50[i].z) {
                sp44 = sp50[i].z;
            } else if (phi_f12 < sp50[i].z) {
                phi_f12 = sp50[i].z;
            }
        }

        sp4C = (sp4C + phi_f2) * 0.5f;
        sp44 = (sp44 + phi_f12) * 0.5f;

        phi_f2 = ((this->actor.world.pos.x - sp4C) * COLPOLY_GET_NORMAL(wallPoly->normal.z)) -
                 ((this->actor.world.pos.z - sp44) * COLPOLY_GET_NORMAL(wallPoly->normal.x));

        if (fabsf(phi_f2) < 8.0f) {
            this->stateFlags2 |= PLAYER_STATE2_16;

            if (CHECK_BTN_ALL(sControlInput->press.button, BTN_A)) {
                f32 sp38 = COLPOLY_GET_NORMAL(wallPoly->normal.x);
                f32 sp34 = COLPOLY_GET_NORMAL(wallPoly->normal.z);
                f32 sp30 = this->wallDistance;

                func_80836898(globalCtx, this, func_8083A40C);
                this->stateFlags2 |= PLAYER_STATE2_18;
                this->actor.shape.rot.y = this->currentYaw = this->actor.wallYaw + 0x8000;
                this->actor.world.pos.x = sp4C + (sp30 * sp38);
                this->actor.world.pos.z = sp44 + (sp30 * sp34);
                func_80832224(this);
                this->actor.prevPos = this->actor.world.pos;
                func_80832264(globalCtx, this, &gPlayerAnim_002708);
                func_80832F54(globalCtx, this, 0x9D);

                return 1;
            }
        }
    }

    return 0;
}

s32 func_8083F360(GlobalContext* globalCtx, Player* this, f32 arg1, f32 arg2, f32 arg3, f32 arg4) {
    CollisionPoly* wallPoly;
    s32 sp78;
    Vec3f sp6C;
    Vec3f sp60;
    Vec3f sp54;
    f32 yawCos;
    f32 yawSin;
    s32 temp;
    f32 temp1;
    f32 temp2;

    yawCos = Math_CosS(this->actor.shape.rot.y);
    yawSin = Math_SinS(this->actor.shape.rot.y);

    sp6C.x = this->actor.world.pos.x + (arg4 * yawSin);
    sp6C.z = this->actor.world.pos.z + (arg4 * yawCos);
    sp60.x = this->actor.world.pos.x + (arg3 * yawSin);
    sp60.z = this->actor.world.pos.z + (arg3 * yawCos);
    sp60.y = sp6C.y = this->actor.world.pos.y + arg1;

    if (BgCheck_EntityLineTest1(&globalCtx->colCtx, &sp6C, &sp60, &sp54, &this->actor.wallPoly, true, false, false,
                                true, &sp78)) {
        wallPoly = this->actor.wallPoly;

        this->actor.bgCheckFlags |= BGCHECKFLAG_PLAYER_WALL_INTERACT;
        this->actor.wallBgId = sp78;

        D_808535F0 = func_80041DB8(&globalCtx->colCtx, wallPoly, sp78);

        temp1 = COLPOLY_GET_NORMAL(wallPoly->normal.x);
        temp2 = COLPOLY_GET_NORMAL(wallPoly->normal.z);
        temp = Math_Atan2S(-temp2, -temp1);
        Math_ScaledStepToS(&this->actor.shape.rot.y, temp, 800);

        this->currentYaw = this->actor.shape.rot.y;
        this->actor.world.pos.x = sp54.x - (Math_SinS(this->actor.shape.rot.y) * arg2);
        this->actor.world.pos.z = sp54.z - (Math_CosS(this->actor.shape.rot.y) * arg2);

        return 1;
    }

    this->actor.bgCheckFlags &= ~BGCHECKFLAG_PLAYER_WALL_INTERACT;

    return 0;
}

s32 func_8083F524(GlobalContext* globalCtx, Player* this) {
    return func_8083F360(globalCtx, this, 26.0f, this->ageProperties->unk_38 + 5.0f, 30.0f, 0.0f);
}

s32 func_8083F570(Player* this, GlobalContext* globalCtx) {
    s16 temp;

    if ((this->linearVelocity != 0.0f) && (this->actor.bgCheckFlags & BGCHECKFLAG_WALL) && (D_808535F0 & 0x30)) {

        temp = this->actor.shape.rot.y - this->actor.wallYaw;
        if (this->linearVelocity < 0.0f) {
            temp += 0x8000;
        }

        if (ABS(temp) > 0x4000) {
            func_80835C58(globalCtx, this, func_8084C81C, 0);

            if (this->linearVelocity > 0.0f) {
                this->actor.shape.rot.y = this->actor.wallYaw + 0x8000;
                func_80832264(globalCtx, this, &gPlayerAnim_002700);
                func_80832F54(globalCtx, this, 0x9D);
                OnePointCutscene_Init(globalCtx, 9601, 999, NULL, MAIN_CAM);
            } else {
                this->actor.shape.rot.y = this->actor.wallYaw;
                LinkAnimation_Change(globalCtx, &this->skelAnime, &gPlayerAnim_002708, -1.0f,
                                     Animation_GetLastFrame(&gPlayerAnim_002708), 0.0f, ANIMMODE_ONCE, 0.0f);
                func_80832F54(globalCtx, this, 0x9D);
                OnePointCutscene_Init(globalCtx, 9602, 999, NULL, MAIN_CAM);
            }

            this->currentYaw = this->actor.shape.rot.y;
            func_80832210(this);

            return 1;
        }
    }

    return 0;
}

void func_8083F72C(Player* this, LinkAnimationHeader* anim, GlobalContext* globalCtx) {
    if (!func_80836898(globalCtx, this, func_8083A388)) {
        func_80835C58(globalCtx, this, func_8084B78C, 0);
    }

    func_80832264(globalCtx, this, anim);
    func_80832224(this);

    this->actor.shape.rot.y = this->currentYaw = this->actor.wallYaw + 0x8000;
}

s32 func_8083F7BC(Player* this, GlobalContext* globalCtx) {
    DynaPolyActor* wallPolyActor;

    if (!(this->stateFlags1 & PLAYER_STATE1_11) && (this->actor.bgCheckFlags & BGCHECKFLAG_PLAYER_WALL_INTERACT) &&
        (D_80853608 < 0x3000)) {

        if (((this->linearVelocity > 0.0f) && func_8083EC18(this, globalCtx, D_808535F0)) ||
            func_8083F0C8(this, globalCtx, D_808535F0)) {
            return 1;
        }

        if (!func_808332B8(this) && ((this->linearVelocity == 0.0f) || !(this->stateFlags2 & PLAYER_STATE2_2)) &&
            (D_808535F0 & 0x40) && (this->actor.bgCheckFlags & BGCHECKFLAG_GROUND) && (this->wallHeight >= 39.0f)) {

            this->stateFlags2 |= PLAYER_STATE2_0;

            if (CHECK_BTN_ALL(sControlInput->cur.button, BTN_A)) {

                if ((this->actor.wallBgId != BGCHECK_SCENE) &&
                    ((wallPolyActor = DynaPoly_GetActor(&globalCtx->colCtx, this->actor.wallBgId)) != NULL)) {

                    if (wallPolyActor->actor.id == ACTOR_BG_HEAVY_BLOCK) {
                        if (Player_GetStrength() < PLAYER_STR_GOLD_G) {
                            return 0;
                        }

                        func_80836898(globalCtx, this, func_8083A0F4);
                        this->stateFlags1 |= PLAYER_STATE1_11;
                        this->interactRangeActor = &wallPolyActor->actor;
                        this->getItemId = GI_NONE;
                        this->currentYaw = this->actor.wallYaw + 0x8000;
                        func_80832224(this);

                        return 1;
                    }

                    this->unk_3C4 = &wallPolyActor->actor;
                } else {
                    this->unk_3C4 = NULL;
                }

                func_8083F72C(this, &gPlayerAnim_0030F8, globalCtx);

                return 1;
            }
        }
    }

    return 0;
}

s32 func_8083F9D0(GlobalContext* globalCtx, Player* this) {
    if ((this->actor.bgCheckFlags & BGCHECKFLAG_PLAYER_WALL_INTERACT) &&
        ((this->stateFlags2 & PLAYER_STATE2_4) || CHECK_BTN_ALL(sControlInput->cur.button, BTN_A))) {
        DynaPolyActor* wallPolyActor = NULL;

        if (this->actor.wallBgId != BGCHECK_SCENE) {
            wallPolyActor = DynaPoly_GetActor(&globalCtx->colCtx, this->actor.wallBgId);
        }

        if (&wallPolyActor->actor == this->unk_3C4) {
            if (this->stateFlags2 & PLAYER_STATE2_4) {
                return 1;
            } else {
                return 0;
            }
        }
    }

    func_80839FFC(this, globalCtx);
    func_80832264(globalCtx, this, &gPlayerAnim_003100);
    this->stateFlags2 &= ~PLAYER_STATE2_4;
    return 1;
}

void func_8083FAB8(Player* this, GlobalContext* globalCtx) {
    func_80835C58(globalCtx, this, func_8084B898, 0);
    this->stateFlags2 |= PLAYER_STATE2_4;
    func_80832264(globalCtx, this, &gPlayerAnim_0030F0);
}

void func_8083FB14(Player* this, GlobalContext* globalCtx) {
    func_80835C58(globalCtx, this, func_8084B9E4, 0);
    this->stateFlags2 |= PLAYER_STATE2_4;
    func_80832264(globalCtx, this, D_80853914[PLAYER_ANIMGROUP_35][this->modelAnimType]);
}

void func_8083FB7C(Player* this, GlobalContext* globalCtx) {
    this->stateFlags1 &= ~(PLAYER_STATE1_21 | PLAYER_STATE1_27);
    func_80837B9C(this, globalCtx);
    this->linearVelocity = -0.4f;
}

s32 func_8083FBC0(Player* this, GlobalContext* globalCtx) {
    if (!CHECK_BTN_ALL(sControlInput->press.button, BTN_A) &&
        (this->actor.bgCheckFlags & BGCHECKFLAG_PLAYER_WALL_INTERACT) &&
        ((D_808535F0 & 8) || (D_808535F0 & 2) ||
         func_80041E4C(&globalCtx->colCtx, this->actor.wallPoly, this->actor.wallBgId))) {
        return 0;
    }

    func_8083FB7C(this, globalCtx);
    func_80832698(this, NA_SE_VO_LI_AUTO_JUMP);
    return 1;
}

s32 func_8083FC68(Player* this, f32 arg1, s16 arg2) {
    f32 sp1C = (s16)(arg2 - this->actor.shape.rot.y);
    f32 temp;

    if (this->unk_664 != NULL) {
        func_8083DB98(this, func_8002DD78(this) || func_808334B4(this));
    }

    temp = fabsf(sp1C) / 32768.0f;

    if (arg1 > (((temp * temp) * 50.0f) + 6.0f)) {
        return 1;
    } else if (arg1 > (((1.0f - temp) * 10.0f) + 6.8f)) {
        return -1;
    }

    return 0;
}

s32 func_8083FD78(Player* this, f32* arg1, s16* arg2, GlobalContext* globalCtx) {
    s16 sp2E = *arg2 - this->targetYaw;
    u16 sp2C = ABS(sp2E);

    if ((func_8002DD78(this) || func_808334B4(this)) && (this->unk_664 == NULL)) {
        *arg1 *= Math_SinS(sp2C);

        if (*arg1 != 0.0f) {
            *arg2 = (((sp2E >= 0) ? 1 : -1) << 0xE) + this->actor.shape.rot.y;
        } else {
            *arg2 = this->actor.shape.rot.y;
        }

        if (this->unk_664 != NULL) {
            func_8083DB98(this, 1);
        } else {
            Math_SmoothStepToS(&this->actor.focus.rot.x, sControlInput->rel.stick_y * 240.0f, 14, 4000, 30);
            func_80836AB8(this, 1);
        }
    } else {
        if (this->unk_664 != NULL) {
            return func_8083FC68(this, *arg1, *arg2);
        } else {
            func_8083DC54(this, globalCtx);
            if ((*arg1 != 0.0f) && (sp2C < 6000)) {
                return 1;
            } else if (*arg1 > Math_SinS((0x4000 - (sp2C >> 1))) * 200.0f) {
                return -1;
            }
        }
    }

    return 0;
}

s32 func_8083FFB8(Player* this, f32* arg1, s16* arg2) {
    s16 temp1 = *arg2 - this->actor.shape.rot.y;
    u16 temp2 = ABS(temp1);
    f32 temp3 = Math_CosS(temp2);

    *arg1 *= temp3;

    if (*arg1 != 0.0f) {
        if (temp3 > 0) {
            return 1;
        } else {
            return -1;
        }
    }

    return 0;
}

s32 func_80840058(Player* this, f32* arg1, s16* arg2, GlobalContext* globalCtx) {
    func_8083DC54(this, globalCtx);

    if ((*arg1 != 0.0f) || (ABS(this->unk_87C) > 400)) {
        s16 temp1 = *arg2 - Camera_GetInputDirYaw(GET_ACTIVE_CAM(globalCtx));
        u16 temp2 = (ABS(temp1) - 0x2000) & 0xFFFF;

        if ((temp2 < 0x4000) || (this->unk_87C != 0)) {
            return -1;
        } else {
            return 1;
        }
    }

    return 0;
}

void func_80840138(Player* this, f32 arg1, s16 arg2) {
    s16 temp = arg2 - this->actor.shape.rot.y;

    if (arg1 > 0.0f) {
        if (temp < 0) {
            this->unk_874 = 0.0f;
        } else {
            this->unk_874 = 1.0f;
        }
    }

    Math_StepToF(&this->unk_870, this->unk_874, 0.3f);
}

void func_808401B0(GlobalContext* globalCtx, Player* this) {
    LinkAnimation_BlendToJoint(globalCtx, &this->skelAnime, func_808334E4(this), this->unk_868, func_80833528(this),
                               this->unk_868, this->unk_870, this->blendTable);
}

s32 func_8084021C(f32 arg0, f32 arg1, f32 arg2, f32 arg3) {
    f32 temp;

    if ((arg3 == 0.0f) && (arg1 > 0.0f)) {
        arg3 = arg2;
    }

    temp = (arg0 + arg1) - arg3;

    if (((temp * arg1) >= 0.0f) && (((temp - arg1) * arg1) < 0.0f)) {
        return 1;
    }

    return 0;
}

void func_8084029C(Player* this, f32 arg1) {
    f32 updateScale = R_UPDATE_RATE * 0.5f;

    arg1 *= updateScale;
    if (arg1 < -7.25) {
        arg1 = -7.25;
    } else if (arg1 > 7.25f) {
        arg1 = 7.25f;
    }

    if (1) {}

    if ((this->currentBoots == PLAYER_BOOTS_HOVER) && !(this->actor.bgCheckFlags & BGCHECKFLAG_GROUND) &&
        (this->hoverBootsTimer != 0)) {
        func_8002F8F0(&this->actor, NA_SE_PL_HOBBERBOOTS_LV - SFX_FLAG);
    } else if (func_8084021C(this->unk_868, arg1, 29.0f, 10.0f) || func_8084021C(this->unk_868, arg1, 29.0f, 24.0f)) {
        func_808327F8(this, this->linearVelocity);
        if (this->linearVelocity > 4.0f) {
            this->stateFlags2 |= PLAYER_STATE2_3;
        }
    }

    this->unk_868 += arg1;

    if (this->unk_868 < 0.0f) {
        this->unk_868 += 29.0f;
    } else if (this->unk_868 >= 29.0f) {
        this->unk_868 -= 29.0f;
    }
}

void func_80840450(Player* this, GlobalContext* globalCtx) {
    f32 sp44;
    s16 sp42;
    s32 temp1;
    u32 temp2;
    s16 temp3;
    s32 temp4;

    if (this->stateFlags3 & PLAYER_STATE3_3) {
        if (Player_GetSwordHeld(this)) {
            this->stateFlags2 |= PLAYER_STATE2_5 | PLAYER_STATE2_6;
        } else {
            this->stateFlags3 &= ~PLAYER_STATE3_3;
        }
    }

    if (this->unk_850 != 0) {
        if (LinkAnimation_Update(globalCtx, &this->skelAnime)) {
            func_80832DBC(this);
            func_80832284(globalCtx, this, func_808334E4(this));
            this->unk_850 = 0;
            this->stateFlags3 &= ~PLAYER_STATE3_3;
        }
        func_80833C3C(this);
    } else {
        func_808401B0(globalCtx, this);
    }

    func_8083721C(this);

    if (!func_80837348(globalCtx, this, D_808543E0, 1)) {
        if (!func_80833B54(this) && (!func_80833B2C(this) || (func_80834B5C != this->func_82C))) {
            func_8083CF10(this, globalCtx);
            return;
        }

        func_80837268(this, &sp44, &sp42, 0.0f, globalCtx);

        temp1 = func_8083FC68(this, sp44, sp42);

        if (temp1 > 0) {
            func_8083C8DC(this, globalCtx, sp42);
            return;
        }

        if (temp1 < 0) {
            func_8083CBF0(this, sp42, globalCtx);
            return;
        }

        if (sp44 > 4.0f) {
            func_8083CC9C(this, globalCtx);
            return;
        }

        func_8084029C(this, (this->linearVelocity * 0.3f) + 1.0f);
        func_80840138(this, sp44, sp42);

        temp2 = this->unk_868;
        if ((temp2 < 6) || ((temp2 - 0xE) < 6)) {
            Math_StepToF(&this->linearVelocity, 0.0f, 1.5f);
            return;
        }

        temp3 = sp42 - this->currentYaw;
        temp4 = ABS(temp3);

        if (temp4 > 0x4000) {
            if (Math_StepToF(&this->linearVelocity, 0.0f, 1.5f)) {
                this->currentYaw = sp42;
            }
            return;
        }

        Math_AsymStepToF(&this->linearVelocity, sp44 * 0.3f, 2.0f, 1.5f);

        if (!(this->stateFlags3 & PLAYER_STATE3_3)) {
            Math_ScaledStepToS(&this->currentYaw, sp42, temp4 * 0.1f);
        }
    }
}

void func_808407CC(Player* this, GlobalContext* globalCtx) {
    f32 sp3C;
    s16 sp3A;
    s32 temp1;
    s16 temp2;
    s32 temp3;

    if (LinkAnimation_Update(globalCtx, &this->skelAnime)) {
        func_80832DBC(this);
        func_80832264(globalCtx, this, func_80833338(this));
    }

    func_8083721C(this);

    if (!func_80837348(globalCtx, this, D_808543E8, 1)) {
        if (func_80833B54(this)) {
            func_8083CEAC(this, globalCtx);
            return;
        }

        if (!func_80833B2C(this)) {
            func_80835DAC(globalCtx, this, func_80840BC8, 1);
            this->currentYaw = this->actor.shape.rot.y;
            return;
        }

        if (func_80834B5C == this->func_82C) {
            func_8083CEAC(this, globalCtx);
            return;
        }

        func_80837268(this, &sp3C, &sp3A, 0.0f, globalCtx);

        temp1 = func_8083FD78(this, &sp3C, &sp3A, globalCtx);

        if (temp1 > 0) {
            func_8083C8DC(this, globalCtx, sp3A);
            return;
        }

        if (temp1 < 0) {
            func_8083CB2C(this, sp3A, globalCtx);
            return;
        }

        if (sp3C > 4.9f) {
            func_8083CC9C(this, globalCtx);
            func_80833C3C(this);
            return;
        }
        if (sp3C != 0.0f) {
            func_8083CB94(this, globalCtx);
            return;
        }

        temp2 = sp3A - this->actor.shape.rot.y;
        temp3 = ABS(temp2);

        if (temp3 > 800) {
            func_8083CD54(globalCtx, this, sp3A);
        }
    }
}

void func_808409CC(GlobalContext* globalCtx, Player* this) {
    LinkAnimationHeader* anim;
    LinkAnimationHeader** animPtr;
    s32 heathIsCritical;
    s32 sp38;
    s32 sp34;

    if ((this->unk_664 != NULL) ||
        (!(heathIsCritical = HealthMeter_IsCritical()) && ((this->unk_6AC = (this->unk_6AC + 1) & 1) != 0))) {
        this->stateFlags2 &= ~PLAYER_STATE2_28;
        anim = func_80833338(this);
    } else {
        this->stateFlags2 |= PLAYER_STATE2_28;
        if (this->stateFlags1 & PLAYER_STATE1_11) {
            anim = func_80833338(this);
        } else {
            sp38 = globalCtx->roomCtx.curRoom.unk_02;
            if (heathIsCritical) {
                if (this->unk_6AC >= 0) {
                    sp38 = 7;
                    this->unk_6AC = -1;
                } else {
                    sp38 = 8;
                }
            } else {
                sp34 = Rand_ZeroOne() * 5.0f;
                if (sp34 < 4) {
                    if (((sp34 != 0) && (sp34 != 3)) || ((this->rightHandType == PLAYER_MODELTYPE_RH_SHIELD) &&
                                                         ((sp34 == 3) || Player_GetSwordHeld(this)))) {
                        if ((sp34 == 0) && Player_HoldsTwoHandedWeapon(this)) {
                            sp34 = 4;
                        }
                        sp38 = sp34 + 9;
                    }
                }
            }
            animPtr = &D_80853D7C[sp38][0];
            if (this->modelAnimType != PLAYER_ANIMTYPE_1) {
                animPtr = &D_80853D7C[sp38][1];
            }
            anim = *animPtr;
        }
    }

    LinkAnimation_Change(globalCtx, &this->skelAnime, anim, (2.0f / 3.0f) * D_808535E8, 0.0f,
                         Animation_GetLastFrame(anim), ANIMMODE_ONCE, -6.0f);
}

void func_80840BC8(Player* this, GlobalContext* globalCtx) {
    s32 sp44;
    s32 sp40;
    f32 sp3C;
    s16 sp3A;
    s16 temp;

    sp44 = func_80833350(this);
    sp40 = LinkAnimation_Update(globalCtx, &this->skelAnime);

    if (sp44 > 0) {
        func_808333FC(this, sp44 - 1);
    }

    if (sp40 != 0) {
        if (this->unk_850 != 0) {
            if (DECR(this->unk_850) == 0) {
                this->skelAnime.endFrame = this->skelAnime.animLength - 1.0f;
            }
            this->skelAnime.jointTable[0].y = (this->skelAnime.jointTable[0].y + ((this->unk_850 & 1) * 0x50)) - 0x28;
        } else {
            func_80832DBC(this);
            func_808409CC(globalCtx, this);
        }
    }

    func_8083721C(this);

    if (this->unk_850 == 0) {
        if (!func_80837348(globalCtx, this, D_80854418, 1)) {
            if (func_80833B54(this)) {
                func_8083CEAC(this, globalCtx);
                return;
            }

            if (func_80833B2C(this)) {
                func_80839F30(this, globalCtx);
                return;
            }

            func_80837268(this, &sp3C, &sp3A, 0.018f, globalCtx);

            if (sp3C != 0.0f) {
                func_8083C8DC(this, globalCtx, sp3A);
                return;
            }

            temp = sp3A - this->actor.shape.rot.y;
            if (ABS(temp) > 800) {
                func_8083CD54(globalCtx, this, sp3A);
                return;
            }

            Math_ScaledStepToS(&this->actor.shape.rot.y, sp3A, 1200);
            this->currentYaw = this->actor.shape.rot.y;
            if (func_80833338(this) == this->skelAnime.animation) {
                func_8083DC54(this, globalCtx);
            }
        }
    }
}

void func_80840DE4(Player* this, GlobalContext* globalCtx) {
    f32 frames;
    f32 coeff;
    f32 sp44;
    s16 sp42;
    s32 temp1;
    s16 temp2;
    s32 temp3;
    s32 direction;

    this->skelAnime.mode = 0;
    LinkAnimation_SetUpdateFunction(&this->skelAnime);

    this->skelAnime.animation = func_8083356C(this);

    if (this->skelAnime.animation == &gPlayerAnim_0026E8) {
        frames = 24.0f;
        coeff = -(MREG(95) / 100.0f);
    } else {
        frames = 29.0f;
        coeff = MREG(95) / 100.0f;
    }

    this->skelAnime.animLength = frames;
    this->skelAnime.endFrame = frames - 1.0f;

    if ((s16)(this->currentYaw - this->actor.shape.rot.y) >= 0) {
        direction = 1;
    } else {
        direction = -1;
    }

    this->skelAnime.playSpeed = direction * (this->linearVelocity * coeff);

    LinkAnimation_Update(globalCtx, &this->skelAnime);

    if (LinkAnimation_OnFrame(&this->skelAnime, 0.0f) || LinkAnimation_OnFrame(&this->skelAnime, frames * 0.5f)) {
        func_808327F8(this, this->linearVelocity);
    }

    if (!func_80837348(globalCtx, this, D_808543F4, 1)) {
        if (func_80833B54(this)) {
            func_8083CEAC(this, globalCtx);
            return;
        }

        if (!func_80833B2C(this)) {
            func_80853080(this, globalCtx);
            return;
        }

        func_80837268(this, &sp44, &sp42, 0.0f, globalCtx);
        temp1 = func_8083FD78(this, &sp44, &sp42, globalCtx);

        if (temp1 > 0) {
            func_8083C8DC(this, globalCtx, sp42);
            return;
        }

        if (temp1 < 0) {
            func_8083CB2C(this, sp42, globalCtx);
            return;
        }

        if (sp44 > 4.9f) {
            func_8083CC9C(this, globalCtx);
            func_80833C3C(this);
            return;
        }

        if ((sp44 == 0.0f) && (this->linearVelocity == 0.0f)) {
            func_80839F30(this, globalCtx);
            return;
        }

        temp2 = sp42 - this->currentYaw;
        temp3 = ABS(temp2);

        if (temp3 > 0x4000) {
            if (Math_StepToF(&this->linearVelocity, 0.0f, 1.5f)) {
                this->currentYaw = sp42;
            }
            return;
        }

        Math_AsymStepToF(&this->linearVelocity, sp44 * 0.4f, 1.5f, 1.5f);
        Math_ScaledStepToS(&this->currentYaw, sp42, temp3 * 0.1f);
    }
}

void func_80841138(Player* this, GlobalContext* globalCtx) {
    f32 temp1;
    f32 temp2;

    if (this->unk_864 < 1.0f) {
        temp1 = R_UPDATE_RATE * 0.5f;
        func_8084029C(this, REG(35) / 1000.0f);
        LinkAnimation_LoadToJoint(globalCtx, &this->skelAnime, D_80853914[PLAYER_ANIMGROUP_31][this->modelAnimType],
                                  this->unk_868);
        this->unk_864 += 1 * temp1;
        if (this->unk_864 >= 1.0f) {
            this->unk_864 = 1.0f;
        }
        temp1 = this->unk_864;
    } else {
        temp2 = this->linearVelocity - (REG(48) / 100.0f);
        if (temp2 < 0.0f) {
            temp1 = 1.0f;
            func_8084029C(this, (REG(35) / 1000.0f) + ((REG(36) / 1000.0f) * this->linearVelocity));
            LinkAnimation_LoadToJoint(globalCtx, &this->skelAnime, D_80853914[PLAYER_ANIMGROUP_31][this->modelAnimType],
                                      this->unk_868);
        } else {
            temp1 = (REG(37) / 1000.0f) * temp2;
            if (temp1 < 1.0f) {
                func_8084029C(this, (REG(35) / 1000.0f) + ((REG(36) / 1000.0f) * this->linearVelocity));
            } else {
                temp1 = 1.0f;
                func_8084029C(this, 1.2f + ((REG(38) / 1000.0f) * temp2));
            }
            LinkAnimation_LoadToMorph(globalCtx, &this->skelAnime, D_80853914[PLAYER_ANIMGROUP_31][this->modelAnimType],
                                      this->unk_868);
            LinkAnimation_LoadToJoint(globalCtx, &this->skelAnime, &gPlayerAnim_002DD0,
                                      this->unk_868 * (16.0f / 29.0f));
        }
    }

    if (temp1 < 1.0f) {
        LinkAnimation_InterpJointMorph(globalCtx, &this->skelAnime, 1.0f - temp1);
    }
}

void func_8084140C(Player* this, GlobalContext* globalCtx) {
    func_80835C58(globalCtx, this, func_8084170C, 1);
    func_80832B0C(globalCtx, this, &gPlayerAnim_002DA0);
}

s32 func_80841458(Player* this, f32* arg1, s16* arg2, GlobalContext* globalCtx) {
    if (this->linearVelocity > 6.0f) {
        func_8084140C(this, globalCtx);
        return 1;
    }

    if (*arg1 != 0.0f) {
        if (func_8083721C(this)) {
            *arg1 = 0.0f;
            *arg2 = this->currentYaw;
        } else {
            return 1;
        }
    }

    return 0;
}

void func_808414F8(Player* this, GlobalContext* globalCtx) {
    f32 sp34;
    s16 sp32;
    s32 sp2C;
    s16 sp2A;

    func_80841138(this, globalCtx);

    if (!func_80837348(globalCtx, this, D_80854400, 1)) {
        if (!func_80833C04(this)) {
            func_8083C8DC(this, globalCtx, this->currentYaw);
            return;
        }

        func_80837268(this, &sp34, &sp32, 0.0f, globalCtx);
        sp2C = func_8083FD78(this, &sp34, &sp32, globalCtx);

        if (sp2C >= 0) {
            if (!func_80841458(this, &sp34, &sp32, globalCtx)) {
                if (sp2C != 0) {
                    func_8083C858(this, globalCtx);
                } else if (sp34 > 4.9f) {
                    func_8083CC9C(this, globalCtx);
                } else {
                    func_8083CB94(this, globalCtx);
                }
            }
        } else {
            sp2A = sp32 - this->currentYaw;

            Math_AsymStepToF(&this->linearVelocity, sp34 * 1.5f, 1.5f, 2.0f);
            Math_ScaledStepToS(&this->currentYaw, sp32, sp2A * 0.1f);

            if ((sp34 == 0.0f) && (this->linearVelocity == 0.0f)) {
                func_80839F30(this, globalCtx);
            }
        }
    }
}

void func_808416C0(Player* this, GlobalContext* globalCtx) {
    func_80835C58(globalCtx, this, func_808417FC, 1);
    func_80832264(globalCtx, this, &gPlayerAnim_002DA8);
}

void func_8084170C(Player* this, GlobalContext* globalCtx) {
    s32 sp34;
    f32 sp30;
    s16 sp2E;

    sp34 = LinkAnimation_Update(globalCtx, &this->skelAnime);
    func_8083721C(this);

    if (!func_80837348(globalCtx, this, D_80854400, 1)) {
        func_80837268(this, &sp30, &sp2E, 0.0f, globalCtx);

        if (this->linearVelocity == 0.0f) {
            this->currentYaw = this->actor.shape.rot.y;

            if (func_8083FD78(this, &sp30, &sp2E, globalCtx) > 0) {
                func_8083C858(this, globalCtx);
            } else if ((sp30 != 0.0f) || (sp34 != 0)) {
                func_808416C0(this, globalCtx);
            }
        }
    }
}

void func_808417FC(Player* this, GlobalContext* globalCtx) {
    s32 sp1C;

    sp1C = LinkAnimation_Update(globalCtx, &this->skelAnime);

    if (!func_80837348(globalCtx, this, D_80854400, 1)) {
        if (sp1C != 0) {
            func_80839F30(this, globalCtx);
        }
    }
}

void func_80841860(GlobalContext* globalCtx, Player* this) {
    f32 frame;
    // fake match? see func_80833664
    LinkAnimationHeader* sp38 = D_80853914[0][this->modelAnimType + PLAYER_ANIMGROUP_24 * ARRAY_COUNT(D_80853914[0])];
    LinkAnimationHeader* sp34 = D_80853914[0][this->modelAnimType + PLAYER_ANIMGROUP_25 * ARRAY_COUNT(D_80853914[0])];

    this->skelAnime.animation = sp38;

    func_8084029C(this, (REG(30) / 1000.0f) + ((REG(32) / 1000.0f) * this->linearVelocity));

    frame = this->unk_868 * (16.0f / 29.0f);
    LinkAnimation_BlendToJoint(globalCtx, &this->skelAnime, sp34, frame, sp38, frame, this->unk_870, this->blendTable);
}

void func_8084193C(Player* this, GlobalContext* globalCtx) {
    f32 sp3C;
    s16 sp3A;
    s32 temp1;
    s16 temp2;
    s32 temp3;

    func_80841860(globalCtx, this);

    if (!func_80837348(globalCtx, this, D_80854408, 1)) {
        if (!func_80833C04(this)) {
            func_8083C858(this, globalCtx);
            return;
        }

        func_80837268(this, &sp3C, &sp3A, 0.0f, globalCtx);

        if (func_80833B2C(this)) {
            temp1 = func_8083FD78(this, &sp3C, &sp3A, globalCtx);
        } else {
            temp1 = func_8083FC68(this, sp3C, sp3A);
        }

        if (temp1 > 0) {
            func_8083C858(this, globalCtx);
            return;
        }

        if (temp1 < 0) {
            if (func_80833B2C(this)) {
                func_8083CB2C(this, sp3A, globalCtx);
            } else {
                func_8083CBF0(this, sp3A, globalCtx);
            }
            return;
        }

        if ((this->linearVelocity < 3.6f) && (sp3C < 4.0f)) {
            if (!func_8008E9C4(this) && func_80833B2C(this)) {
                func_8083CB94(this, globalCtx);
            } else {
                func_80839F90(this, globalCtx);
            }
            return;
        }

        func_80840138(this, sp3C, sp3A);

        temp2 = sp3A - this->currentYaw;
        temp3 = ABS(temp2);

        if (temp3 > 0x4000) {
            if (Math_StepToF(&this->linearVelocity, 0.0f, 3.0f) != 0) {
                this->currentYaw = sp3A;
            }
            return;
        }

        sp3C *= 0.9f;
        Math_AsymStepToF(&this->linearVelocity, sp3C, 2.0f, 3.0f);
        Math_ScaledStepToS(&this->currentYaw, sp3A, temp3 * 0.1f);
    }
}

void func_80841BA8(Player* this, GlobalContext* globalCtx) {
    f32 sp34;
    s16 sp32;

    LinkAnimation_Update(globalCtx, &this->skelAnime);

    if (Player_HoldsTwoHandedWeapon(this)) {
        AnimationContext_SetLoadFrame(globalCtx, func_80833338(this), 0, this->skelAnime.limbCount,
                                      this->skelAnime.morphTable);
        AnimationContext_SetCopyTrue(globalCtx, this->skelAnime.limbCount, this->skelAnime.jointTable,
                                     this->skelAnime.morphTable, D_80853410);
    }

    func_80837268(this, &sp34, &sp32, 0.018f, globalCtx);

    if (!func_80837348(globalCtx, this, D_80854414, 1)) {
        if (sp34 != 0.0f) {
            this->actor.shape.rot.y = sp32;
            func_8083C858(this, globalCtx);
        } else if (Math_ScaledStepToS(&this->actor.shape.rot.y, sp32, this->unk_87E)) {
            func_8083C0E8(this, globalCtx);
        }

        this->currentYaw = this->actor.shape.rot.y;
    }
}

void func_80841CC4(Player* this, s32 arg1, GlobalContext* globalCtx) {
    LinkAnimationHeader* anim;
    s16 target;
    f32 rate;

    if (ABS(D_80853610) < 3640) {
        target = 0;
    } else {
        target = CLAMP(D_80853610, -10922, 10922);
    }

    Math_ScaledStepToS(&this->unk_89C, target, 400);

    if ((this->modelAnimType == PLAYER_ANIMTYPE_3) || ((this->unk_89C == 0) && (this->unk_6C4 <= 0.0f))) {
        if (arg1 == 0) {
            LinkAnimation_LoadToJoint(globalCtx, &this->skelAnime, D_80853914[PLAYER_ANIMGROUP_1][this->modelAnimType],
                                      this->unk_868);
        } else {
            LinkAnimation_LoadToMorph(globalCtx, &this->skelAnime, D_80853914[PLAYER_ANIMGROUP_1][this->modelAnimType],
                                      this->unk_868);
        }
        return;
    }

    if (this->unk_89C != 0) {
        rate = this->unk_89C / 10922.0f;
    } else {
        rate = this->unk_6C4 * 0.0006f;
    }

    rate *= fabsf(this->linearVelocity) * 0.5f;

    if (rate > 1.0f) {
        rate = 1.0f;
    }

    if (rate < 0.0f) {
        anim = &gPlayerAnim_002E48;
        rate = -rate;
    } else {
        anim = &gPlayerAnim_002E90;
    }

    if (arg1 == 0) {
        LinkAnimation_BlendToJoint(globalCtx, &this->skelAnime, D_80853914[PLAYER_ANIMGROUP_1][this->modelAnimType],
                                   this->unk_868, anim, this->unk_868, rate, this->blendTable);
    } else {
        LinkAnimation_BlendToMorph(globalCtx, &this->skelAnime, D_80853914[PLAYER_ANIMGROUP_1][this->modelAnimType],
                                   this->unk_868, anim, this->unk_868, rate, this->blendTable);
    }
}

void func_80841EE4(Player* this, GlobalContext* globalCtx) {
    f32 temp1;
    f32 temp2;

    if (this->unk_864 < 1.0f) {
        temp1 = R_UPDATE_RATE * 0.5f;

        func_8084029C(this, REG(35) / 1000.0f);
        LinkAnimation_LoadToJoint(globalCtx, &this->skelAnime, D_80853914[PLAYER_ANIMGROUP_1][this->modelAnimType],
                                  this->unk_868);

        this->unk_864 += 1 * temp1;
        if (this->unk_864 >= 1.0f) {
            this->unk_864 = 1.0f;
        }

        temp1 = this->unk_864;
    } else {
        temp2 = this->linearVelocity - (REG(48) / 100.0f);

        if (temp2 < 0.0f) {
            temp1 = 1.0f;
            func_8084029C(this, (REG(35) / 1000.0f) + ((REG(36) / 1000.0f) * this->linearVelocity));

            func_80841CC4(this, 0, globalCtx);
        } else {
            temp1 = (REG(37) / 1000.0f) * temp2;
            if (temp1 < 1.0f) {
                func_8084029C(this, (REG(35) / 1000.0f) + ((REG(36) / 1000.0f) * this->linearVelocity));
            } else {
                temp1 = 1.0f;
                func_8084029C(this, 1.2f + ((REG(38) / 1000.0f) * temp2));
            }

            func_80841CC4(this, 1, globalCtx);

            LinkAnimation_LoadToJoint(globalCtx, &this->skelAnime, func_80833438(this),
                                      this->unk_868 * (20.0f / 29.0f));
        }
    }

    if (temp1 < 1.0f) {
        LinkAnimation_InterpJointMorph(globalCtx, &this->skelAnime, 1.0f - temp1);
    }
}

void func_80842180(Player* this, GlobalContext* globalCtx) {
    f32 sp2C;
    s16 sp2A;

    this->stateFlags2 |= PLAYER_STATE2_5;
    func_80841EE4(this, globalCtx);

    if (!func_80837348(globalCtx, this, D_80854424, 1)) {
        if (func_80833C04(this)) {
            func_8083C858(this, globalCtx);
            return;
        }

        func_80837268(this, &sp2C, &sp2A, 0.018f, globalCtx);

        if (!func_8083C484(this, &sp2C, &sp2A)) {
            func_8083DF68(this, sp2C, sp2A);
            func_8083DDC8(this, globalCtx);

            if ((this->linearVelocity == 0.0f) && (sp2C == 0.0f)) {
                func_8083C0B8(this, globalCtx);
            }
        }
    }
}

void func_8084227C(Player* this, GlobalContext* globalCtx) {
    f32 sp2C;
    s16 sp2A;

    this->stateFlags2 |= PLAYER_STATE2_5;
    func_80841EE4(this, globalCtx);

    if (!func_80837348(globalCtx, this, D_80854430, 1)) {
        if (!func_80833C04(this)) {
            func_8083C858(this, globalCtx);
            return;
        }

        func_80837268(this, &sp2C, &sp2A, 0.0f, globalCtx);

        if (!func_8083C484(this, &sp2C, &sp2A)) {
            if ((func_80833B2C(this) && (sp2C != 0.0f) && (func_8083FD78(this, &sp2C, &sp2A, globalCtx) <= 0)) ||
                (!func_80833B2C(this) && (func_8083FC68(this, sp2C, sp2A) <= 0))) {
                func_80839F90(this, globalCtx);
                return;
            }

            func_8083DF68(this, sp2C, sp2A);
            func_8083DDC8(this, globalCtx);

            if ((this->linearVelocity == 0) && (sp2C == 0)) {
                func_80839F90(this, globalCtx);
            }
        }
    }
}

void func_808423EC(Player* this, GlobalContext* globalCtx) {
    s32 sp34;
    f32 sp30;
    s16 sp2E;

    sp34 = LinkAnimation_Update(globalCtx, &this->skelAnime);

    if (!func_80837348(globalCtx, this, D_80854408, 1)) {
        if (!func_80833C04(this)) {
            func_8083C858(this, globalCtx);
            return;
        }

        func_80837268(this, &sp30, &sp2E, 0.0f, globalCtx);

        if ((this->skelAnime.morphWeight == 0.0f) && (this->skelAnime.curFrame > 5.0f)) {
            func_8083721C(this);

            if ((this->skelAnime.curFrame > 10.0f) && (func_8083FC68(this, sp30, sp2E) < 0)) {
                func_8083CBF0(this, sp2E, globalCtx);
                return;
            }

            if (sp34 != 0) {
                func_8083CD00(this, globalCtx);
            }
        }
    }
}

void func_8084251C(Player* this, GlobalContext* globalCtx) {
    s32 sp34;
    f32 sp30;
    s16 sp2E;

    sp34 = LinkAnimation_Update(globalCtx, &this->skelAnime);

    func_8083721C(this);

    if (!func_80837348(globalCtx, this, D_80854440, 1)) {
        func_80837268(this, &sp30, &sp2E, 0.0f, globalCtx);

        if (this->linearVelocity == 0.0f) {
            this->currentYaw = this->actor.shape.rot.y;

            if (func_8083FC68(this, sp30, sp2E) > 0) {
                func_8083C858(this, globalCtx);
                return;
            }

            if ((sp30 != 0.0f) || (sp34 != 0)) {
                func_80839F90(this, globalCtx);
            }
        }
    }
}

void func_8084260C(Vec3f* src, Vec3f* dest, f32 arg2, f32 arg3, f32 arg4) {
    dest->x = (Rand_ZeroOne() * arg3) + src->x;
    dest->y = (Rand_ZeroOne() * arg4) + (src->y + arg2);
    dest->z = (Rand_ZeroOne() * arg3) + src->z;
}

static Vec3f D_808545B4 = { 0.0f, 0.0f, 0.0f };
static Vec3f D_808545C0 = { 0.0f, 0.0f, 0.0f };

s32 func_8084269C(GlobalContext* globalCtx, Player* this) {
    Vec3f sp2C;

    if ((this->unk_89E == 0) || (this->unk_89E == 1)) {
        func_8084260C(&this->actor.shape.feetPos[FOOT_LEFT], &sp2C,
                      this->actor.floorHeight - this->actor.shape.feetPos[FOOT_LEFT].y, 7.0f, 5.0f);
        func_800286CC(globalCtx, &sp2C, &D_808545B4, &D_808545C0, 50, 30);
        func_8084260C(&this->actor.shape.feetPos[FOOT_RIGHT], &sp2C,
                      this->actor.floorHeight - this->actor.shape.feetPos[FOOT_RIGHT].y, 7.0f, 5.0f);
        func_800286CC(globalCtx, &this->actor.shape.feetPos[FOOT_RIGHT], &D_808545B4, &D_808545C0, 50, 30);
        return 1;
    }

    return 0;
}

void func_8084279C(Player* this, GlobalContext* globalCtx) {
    func_80832CB0(globalCtx, this, D_80853914[PLAYER_ANIMGROUP_33][this->modelAnimType]);

    if (DECR(this->unk_850) == 0) {
        if (!func_8083B040(this, globalCtx)) {
            func_8083A098(this, D_80853914[PLAYER_ANIMGROUP_34][this->modelAnimType], globalCtx);
        }

        this->actor.flags &= ~ACTOR_FLAG_8;
        func_8005B1A4(Gameplay_GetCamera(globalCtx, 0));
    }
}

s32 func_8084285C(Player* this, f32 arg1, f32 arg2, f32 arg3) {
    if ((arg1 <= this->skelAnime.curFrame) && (this->skelAnime.curFrame <= arg3)) {
        func_80833A20(this, (arg2 <= this->skelAnime.curFrame) ? 1 : -1);
        return 1;
    }

    func_80832318(this);
    return 0;
}

s32 func_808428D8(Player* this, GlobalContext* globalCtx) {
    if (!Player_IsChildWithHylianShield(this) && Player_GetSwordHeld(this) && D_80853614) {
        func_80832264(globalCtx, this, &gPlayerAnim_002EC8);
        this->unk_84F = 1;
        this->swordAnimation = 0xC;
        this->currentYaw = this->actor.shape.rot.y + this->unk_6BE;
        return 1;
    }

    return 0;
}

s32 func_80842964(Player* this, GlobalContext* globalCtx) {
    return func_8083B040(this, globalCtx) || func_8083B644(this, globalCtx) || func_8083E5A8(this, globalCtx);
}

void func_808429B4(GlobalContext* globalCtx, s32 speed, s32 y, s32 countdown) {
    s32 quakeIdx = Quake_Add(Gameplay_GetCamera(globalCtx, 0), 3);

    Quake_SetSpeed(quakeIdx, speed);
    Quake_SetQuakeValues(quakeIdx, y, 0, 0, 0);
    Quake_SetCountdown(quakeIdx, countdown);
}

void func_80842A28(GlobalContext* globalCtx, Player* this) {
    func_808429B4(globalCtx, 27767, 7, 20);
    globalCtx->actorCtx.unk_02 = 4;
    func_8083264C(this, 255, 20, 150, 0);
    func_8002F7DC(&this->actor, NA_SE_IT_HAMMER_HIT);
}

void func_80842A88(GlobalContext* globalCtx, Player* this) {
    Inventory_ChangeAmmo(ITEM_STICK, -1);
    func_80835F44(globalCtx, this, ITEM_NONE);
}

s32 func_80842AC4(GlobalContext* globalCtx, Player* this) {
    if ((this->heldItemActionParam == PLAYER_AP_STICK) && (this->unk_85C > 0.5f)) {
        if (AMMO(ITEM_STICK) != 0) {
            EffectSsStick_Spawn(globalCtx, &this->bodyPartsPos[15], this->actor.shape.rot.y + 0x8000);
            this->unk_85C = 0.5f;
            func_80842A88(globalCtx, this);
            func_8002F7DC(&this->actor, NA_SE_IT_WOODSTICK_BROKEN);
        }

        return 1;
    }

    return 0;
}

s32 func_80842B7C(GlobalContext* globalCtx, Player* this) {
    if (this->heldItemActionParam == PLAYER_AP_SWORD_BGS) {
        if (!gSaveContext.bgsFlag && (gSaveContext.swordHealth > 0.0f)) {
            if ((gSaveContext.swordHealth -= 1.0f) <= 0.0f) {
                EffectSsStick_Spawn(globalCtx, &this->bodyPartsPos[15], this->actor.shape.rot.y + 0x8000);
                func_800849EC(globalCtx);
                func_8002F7DC(&this->actor, NA_SE_IT_MAJIN_SWORD_BROKEN);
            }
        }

        return 1;
    }

    return 0;
}

void func_80842CF0(GlobalContext* globalCtx, Player* this) {
    func_80842AC4(globalCtx, this);
    func_80842B7C(globalCtx, this);
}

static LinkAnimationHeader* D_808545CC[] = {
    &gPlayerAnim_002B10,
    &gPlayerAnim_002B20,
    &gPlayerAnim_002B08,
    &gPlayerAnim_002B18,
};

void func_80842D20(GlobalContext* globalCtx, Player* this) {
    s32 pad;
    s32 sp28;

    if (func_80843188 != this->func_674) {
        func_80832440(globalCtx, this);
        func_80835C58(globalCtx, this, func_808505DC, 0);

        if (func_8008E9C4(this)) {
            sp28 = 2;
        } else {
            sp28 = 0;
        }

        func_808322D0(globalCtx, this, D_808545CC[Player_HoldsTwoHandedWeapon(this) + sp28]);
    }

    func_8083264C(this, 180, 20, 100, 0);
    this->linearVelocity = -18.0f;
    func_80842CF0(globalCtx, this);
}

s32 func_80842DF4(GlobalContext* globalCtx, Player* this) {
    f32 phi_f2;
    CollisionPoly* sp78;
    s32 sp74;
    Vec3f sp68;
    Vec3f sp5C;
    Vec3f sp50;
    s32 temp1;
    s32 sp48;

    if (this->swordState > 0) {
        if (this->swordAnimation < 0x18) {
            if (!(this->swordQuads[0].base.atFlags & AT_BOUNCED) && !(this->swordQuads[1].base.atFlags & AT_BOUNCED)) {
                if (this->skelAnime.curFrame >= 2.0f) {

                    phi_f2 = Math_Vec3f_DistXYZAndStoreDiff(&this->swordInfo[0].tip, &this->swordInfo[0].base, &sp50);
                    if (phi_f2 != 0.0f) {
                        phi_f2 = (phi_f2 + 10.0f) / phi_f2;
                    }

                    sp68.x = this->swordInfo[0].tip.x + (sp50.x * phi_f2);
                    sp68.y = this->swordInfo[0].tip.y + (sp50.y * phi_f2);
                    sp68.z = this->swordInfo[0].tip.z + (sp50.z * phi_f2);

                    if (BgCheck_EntityLineTest1(&globalCtx->colCtx, &sp68, &this->swordInfo[0].tip, &sp5C, &sp78, true,
                                                false, false, true, &sp74) &&
                        !SurfaceType_IsIgnoredByEntities(&globalCtx->colCtx, sp78, sp74) &&
                        (func_80041D4C(&globalCtx->colCtx, sp78, sp74) != 6) &&
                        (func_8002F9EC(globalCtx, &this->actor, sp78, sp74, &sp5C) == 0)) {

                        if (this->heldItemActionParam == PLAYER_AP_HAMMER) {
                            func_80832630(globalCtx);
                            func_80842A28(globalCtx, this);
                            func_80842D20(globalCtx, this);
                            return 1;
                        }

                        if (this->linearVelocity >= 0.0f) {
                            sp48 = func_80041F10(&globalCtx->colCtx, sp78, sp74);

                            if (sp48 == 0xA) {
                                CollisionCheck_SpawnShieldParticlesWood(globalCtx, &sp5C, &this->actor.projectedPos);
                            } else {
                                CollisionCheck_SpawnShieldParticles(globalCtx, &sp5C);
                                if (sp48 == 0xB) {
                                    func_8002F7DC(&this->actor, NA_SE_IT_WALL_HIT_SOFT);
                                } else {
                                    func_8002F7DC(&this->actor, NA_SE_IT_WALL_HIT_HARD);
                                }
                            }

                            func_80842CF0(globalCtx, this);
                            this->linearVelocity = -14.0f;
                            func_8083264C(this, 180, 20, 100, 0);
                        }
                    }
                }
            } else {
                func_80842D20(globalCtx, this);
                func_80832630(globalCtx);
                return 1;
            }
        }

        temp1 = (this->swordQuads[0].base.atFlags & AT_HIT) || (this->swordQuads[1].base.atFlags & AT_HIT);

        if (temp1) {
            if (this->swordAnimation < 0x18) {
                Actor* at = this->swordQuads[temp1 ? 1 : 0].base.at;

                if ((at != NULL) && (at->id != ACTOR_EN_KANBAN)) {
                    func_80832630(globalCtx);
                }
            }

            if ((func_80842AC4(globalCtx, this) == 0) && (this->heldItemActionParam != PLAYER_AP_HAMMER)) {
                func_80842B7C(globalCtx, this);

                if (this->actor.colChkInfo.atHitEffect == 1) {
                    this->actor.colChkInfo.damage = 8;
                    func_80837C0C(globalCtx, this, 4, 0.0f, 0.0f, this->actor.shape.rot.y, 20);
                    return 1;
                }
            }
        }
    }

    return 0;
}

void func_80843188(Player* this, GlobalContext* globalCtx) {
    f32 sp54;
    f32 sp50;
    s16 sp4E;
    s16 sp4C;
    s16 sp4A;
    s16 sp48;
    s16 sp46;
    f32 sp40;

    if (LinkAnimation_Update(globalCtx, &this->skelAnime)) {
        if (!Player_IsChildWithHylianShield(this)) {
            func_80832284(globalCtx, this, D_80853914[PLAYER_ANIMGROUP_21][this->modelAnimType]);
        }
        this->unk_850 = 1;
        this->unk_84F = 0;
    }

    if (!Player_IsChildWithHylianShield(this)) {
        this->stateFlags1 |= PLAYER_STATE1_22;
        func_80836670(this, globalCtx);
        this->stateFlags1 &= ~PLAYER_STATE1_22;
    }

    func_8083721C(this);

    if (this->unk_850 != 0) {
        sp54 = sControlInput->rel.stick_y * 100;
        sp50 = sControlInput->rel.stick_x * -120;
        sp4E = this->actor.shape.rot.y - Camera_GetInputDirYaw(GET_ACTIVE_CAM(globalCtx));

        sp40 = Math_CosS(sp4E);
        sp4C = (Math_SinS(sp4E) * sp50) + (sp54 * sp40);
        sp40 = Math_CosS(sp4E);
        sp4A = (sp50 * sp40) - (Math_SinS(sp4E) * sp54);

        if (sp4C > 3500) {
            sp4C = 3500;
        }

        sp48 = ABS(sp4C - this->actor.focus.rot.x) * 0.25f;
        if (sp48 < 100) {
            sp48 = 100;
        }

        sp46 = ABS(sp4A - this->unk_6BE) * 0.25f;
        if (sp46 < 50) {
            sp46 = 50;
        }

        Math_ScaledStepToS(&this->actor.focus.rot.x, sp4C, sp48);
        this->unk_6BC = this->actor.focus.rot.x;
        Math_ScaledStepToS(&this->unk_6BE, sp4A, sp46);

        if (this->unk_84F != 0) {
            if (!func_80842DF4(globalCtx, this)) {
                if (this->skelAnime.curFrame < 2.0f) {
                    func_80833A20(this, 1);
                }
            } else {
                this->unk_850 = 1;
                this->unk_84F = 0;
            }
        } else if (!func_80842964(this, globalCtx)) {
            if (func_8083C2B0(this, globalCtx)) {
                func_808428D8(this, globalCtx);
            } else {
                this->stateFlags1 &= ~PLAYER_STATE1_22;
                func_80832318(this);

                if (Player_IsChildWithHylianShield(this)) {
                    func_8083A060(this, globalCtx);
                    LinkAnimation_Change(globalCtx, &this->skelAnime, &gPlayerAnim_002400, 1.0f,
                                         Animation_GetLastFrame(&gPlayerAnim_002400), 0.0f, ANIMMODE_ONCE, 0.0f);
                    func_80832F54(globalCtx, this, 4);
                } else {
                    if (this->itemActionParam < 0) {
                        func_8008EC70(this);
                    }
                    func_8083A098(this, D_80853914[PLAYER_ANIMGROUP_22][this->modelAnimType], globalCtx);
                }

                func_8002F7DC(&this->actor, NA_SE_IT_SHIELD_REMOVE);
                return;
            }
        } else {
            return;
        }
    }

    this->stateFlags1 |= PLAYER_STATE1_22;
    Player_SetModelsForHoldingShield(this);

    this->unk_6AE |= 0xC1;
}

void func_808435C4(Player* this, GlobalContext* globalCtx) {
    s32 temp;
    LinkAnimationHeader* anim;
    f32 frames;

    func_8083721C(this);

    if (this->unk_84F == 0) {
        D_808535E0 = func_80836670(this, globalCtx);
        if ((func_80834B5C == this->func_82C) || (func_808374A0(globalCtx, this, &this->skelAnime2, 4.0f) > 0)) {
            func_80835C58(globalCtx, this, func_80840450, 1);
        }
    } else {
        temp = func_808374A0(globalCtx, this, &this->skelAnime, 4.0f);
        if ((temp != 0) && ((temp > 0) || LinkAnimation_Update(globalCtx, &this->skelAnime))) {
            func_80835C58(globalCtx, this, func_80843188, 1);
            this->stateFlags1 |= PLAYER_STATE1_22;
            Player_SetModelsForHoldingShield(this);
            anim = D_80853914[PLAYER_ANIMGROUP_20][this->modelAnimType];
            frames = Animation_GetLastFrame(anim);
            LinkAnimation_Change(globalCtx, &this->skelAnime, anim, 1.0f, frames, frames, ANIMMODE_ONCE, 0.0f);
        }
    }
}

void func_8084370C(Player* this, GlobalContext* globalCtx) {
    s32 sp1C;

    func_8083721C(this);

    sp1C = func_808374A0(globalCtx, this, &this->skelAnime, 16.0f);
    if ((sp1C != 0) && (LinkAnimation_Update(globalCtx, &this->skelAnime) || (sp1C > 0))) {
        func_80839F90(this, globalCtx);
    }
}

void func_8084377C(Player* this, GlobalContext* globalCtx) {
    this->stateFlags2 |= PLAYER_STATE2_5 | PLAYER_STATE2_6;

    func_808382BC(this);

    if (!(this->stateFlags1 & PLAYER_STATE1_29) && (this->unk_850 == 0) && (this->unk_8A1 != 0)) {
        s16 temp = this->actor.shape.rot.y - this->unk_8A2;

        this->currentYaw = this->actor.shape.rot.y = this->unk_8A2;
        this->linearVelocity = this->unk_8A4;

        if (ABS(temp) > 0x4000) {
            this->actor.shape.rot.y = this->unk_8A2 + 0x8000;
        }

        if (this->actor.velocity.y < 0.0f) {
            this->actor.gravity = 0.0f;
            this->actor.velocity.y = 0.0f;
        }
    }

    if (LinkAnimation_Update(globalCtx, &this->skelAnime) && (this->actor.bgCheckFlags & BGCHECKFLAG_GROUND)) {
        if (this->unk_850 != 0) {
            this->unk_850--;
            if (this->unk_850 == 0) {
                func_80853080(this, globalCtx);
            }
        } else if ((this->stateFlags1 & PLAYER_STATE1_29) ||
                   (!(this->cylinder.base.acFlags & AC_HIT) && (this->unk_8A1 == 0))) {
            if (this->stateFlags1 & PLAYER_STATE1_29) {
                this->unk_850++;
            } else {
                func_80835C58(globalCtx, this, func_80843954, 0);
                this->stateFlags1 |= PLAYER_STATE1_26;
            }

            func_80832264(globalCtx, this,
                          (this->currentYaw != this->actor.shape.rot.y) ? &gPlayerAnim_002F60 : &gPlayerAnim_002DB8);
            func_80832698(this, NA_SE_VO_LI_FREEZE);
        }
    }

    if (this->actor.bgCheckFlags & BGCHECKFLAG_GROUND_TOUCH) {
        func_80832770(this, NA_SE_PL_BOUND);
    }
}

void func_80843954(Player* this, GlobalContext* globalCtx) {
    this->stateFlags2 |= PLAYER_STATE2_5 | PLAYER_STATE2_6;
    func_808382BC(this);

    func_8083721C(this);

    if (LinkAnimation_Update(globalCtx, &this->skelAnime) && (this->linearVelocity == 0.0f)) {
        if (this->stateFlags1 & PLAYER_STATE1_29) {
            this->unk_850++;
        } else {
            func_80835C58(globalCtx, this, func_80843A38, 0);
            this->stateFlags1 |= PLAYER_STATE1_26;
        }

        func_808322D0(globalCtx, this,
                      (this->currentYaw != this->actor.shape.rot.y) ? &gPlayerAnim_002F68 : &gPlayerAnim_002DC0);
        this->currentYaw = this->actor.shape.rot.y;
    }
}

static struct_80832924 D_808545DC[] = {
    { 0, 0x4014 },
    { 0, -0x401E },
};

void func_80843A38(Player* this, GlobalContext* globalCtx) {
    s32 sp24;

    this->stateFlags2 |= PLAYER_STATE2_5;
    func_808382BC(this);

    if (this->stateFlags1 & PLAYER_STATE1_29) {
        LinkAnimation_Update(globalCtx, &this->skelAnime);
    } else {
        sp24 = func_808374A0(globalCtx, this, &this->skelAnime, 16.0f);
        if ((sp24 != 0) && (LinkAnimation_Update(globalCtx, &this->skelAnime) || (sp24 > 0))) {
            func_80839F90(this, globalCtx);
        }
    }

    func_80832924(this, D_808545DC);
}

static Vec3f D_808545E4 = { 0.0f, 0.0f, 5.0f };

void func_80843AE8(GlobalContext* globalCtx, Player* this) {
    if (this->unk_850 != 0) {
        if (this->unk_850 > 0) {
            this->unk_850--;
            if (this->unk_850 == 0) {
                if (this->stateFlags1 & PLAYER_STATE1_27) {
                    LinkAnimation_Change(globalCtx, &this->skelAnime, &gPlayerAnim_003328, 1.0f, 0.0f,
                                         Animation_GetLastFrame(&gPlayerAnim_003328), ANIMMODE_ONCE, -16.0f);
                } else {
                    LinkAnimation_Change(globalCtx, &this->skelAnime, &gPlayerAnim_002878, 1.0f, 99.0f,
                                         Animation_GetLastFrame(&gPlayerAnim_002878), ANIMMODE_ONCE, 0.0f);
                }
                gSaveContext.healthAccumulator = 0x140;
                this->unk_850 = -1;
            }
        } else if (gSaveContext.healthAccumulator == 0) {
            this->stateFlags1 &= ~PLAYER_STATE1_7;
            if (this->stateFlags1 & PLAYER_STATE1_27) {
                func_80838F18(globalCtx, this);
            } else {
                func_80853080(this, globalCtx);
            }
            this->unk_A87 = 20;
            func_80837AFC(this, -20);
            func_800F47FC();
        }
    } else if (this->unk_84F != 0) {
        this->unk_850 = 60;
        Player_SpawnFairy(globalCtx, this, &this->actor.world.pos, &D_808545E4, FAIRY_REVIVE_DEATH);
        func_8002F7DC(&this->actor, NA_SE_EV_FIATY_HEAL - SFX_FLAG);
        OnePointCutscene_Init(globalCtx, 9908, 125, &this->actor, MAIN_CAM);
    } else if (globalCtx->gameOverCtx.state == GAMEOVER_DEATH_WAIT_GROUND) {
        globalCtx->gameOverCtx.state = GAMEOVER_DEATH_DELAY_MENU;
    }
}

static struct_80832924 D_808545F0[] = {
    { NA_SE_PL_BOUND, 0x103C },
    { 0, 0x408C },
    { 0, 0x40A4 },
    { 0, -0x40AA },
};

void func_80843CEC(Player* this, GlobalContext* globalCtx) {
    if (this->currentTunic != PLAYER_TUNIC_GORON) {
        if ((globalCtx->roomCtx.curRoom.unk_02 == 3) || (D_808535E4 == 9) ||
            ((func_80838144(D_808535E4) >= 0) &&
             !SurfaceType_IsWallDamage(&globalCtx->colCtx, this->actor.floorPoly, this->actor.floorBgId))) {
            func_8083821C(this);
        }
    }

    func_8083721C(this);

    if (LinkAnimation_Update(globalCtx, &this->skelAnime)) {
        if (this->actor.category == ACTORCAT_PLAYER) {
            func_80843AE8(globalCtx, this);
        }
        return;
    }

    if (this->skelAnime.animation == &gPlayerAnim_002878) {
        func_80832924(this, D_808545F0);
    } else if (this->skelAnime.animation == &gPlayerAnim_002F08) {
        if (LinkAnimation_OnFrame(&this->skelAnime, 88.0f)) {
            func_80832770(this, NA_SE_PL_BOUND);
        }
    }
}

void func_80843E14(Player* this, u16 sfxId) {
    func_80832698(this, sfxId);

    if ((this->heldActor != NULL) && (this->heldActor->id == ACTOR_EN_RU1)) {
        Audio_PlayActorSound2(this->heldActor, NA_SE_VO_RT_FALL);
    }
}

static FallImpactInfo D_80854600[] = {
    { -8, 180, 40, 100, NA_SE_VO_LI_LAND_DAMAGE_S },
    { -16, 255, 140, 150, NA_SE_VO_LI_LAND_DAMAGE_S },
};

s32 func_80843E64(GlobalContext* globalCtx, Player* this) {
    s32 sp34;

    if ((D_808535E4 == 6) || (D_808535E4 == 9)) {
        sp34 = 0;
    } else {
        sp34 = this->fallDistance;
    }

    Math_StepToF(&this->linearVelocity, 0.0f, 1.0f);

    this->stateFlags1 &= ~(PLAYER_STATE1_18 | PLAYER_STATE1_19);

    if (sp34 >= 400) {
        s32 impactIndex;
        FallImpactInfo* impactInfo;

        if (this->fallDistance < 800) {
            impactIndex = 0;
        } else {
            impactIndex = 1;
        }

        impactInfo = &D_80854600[impactIndex];

        if (Player_InflictDamage(globalCtx, impactInfo->damage)) {
            return -1;
        }

        func_80837AE0(this, 40);
        func_808429B4(globalCtx, 32967, 2, 30);
        func_8083264C(this, impactInfo->unk_01, impactInfo->unk_02, impactInfo->unk_03, 0);
        func_8002F7DC(&this->actor, NA_SE_PL_BODY_HIT);
        func_80832698(this, impactInfo->sfxId);

        return impactIndex + 1;
    }

    if (sp34 > 200) {
        sp34 *= 2;

        if (sp34 > 255) {
            sp34 = 255;
        }

        func_8083264C(this, (u8)sp34, (u8)(sp34 * 0.1f), (u8)sp34, 0);

        if (D_808535E4 == 6) {
            func_80832698(this, NA_SE_VO_LI_CLIMB_END);
        }
    }

    func_808328A0(this);

    return 0;
}

void func_8084409C(GlobalContext* globalCtx, Player* this, f32 speedXZ, f32 velocityY) {
    Actor* heldActor = this->heldActor;

    if (!func_80835644(globalCtx, this, heldActor)) {
        heldActor->world.rot.y = this->actor.shape.rot.y;
        heldActor->speedXZ = speedXZ;
        heldActor->velocity.y = velocityY;
        func_80834644(globalCtx, this);
        func_8002F7DC(&this->actor, NA_SE_PL_THROW);
        func_80832698(this, NA_SE_VO_LI_SWORD_N);
    }
}

void func_8084411C(Player* this, GlobalContext* globalCtx) {
    f32 sp4C;
    s16 sp4A;

    if (gSaveContext.respawn[RESPAWN_MODE_TOP].data > 40) {
        this->actor.gravity = 0.0f;
    } else if (func_8008E9C4(this)) {
        this->actor.gravity = -1.2f;
    }

    func_80837268(this, &sp4C, &sp4A, 0.0f, globalCtx);

    if (!(this->actor.bgCheckFlags & BGCHECKFLAG_GROUND)) {
        if (this->stateFlags1 & PLAYER_STATE1_11) {
            Actor* heldActor = this->heldActor;

            if (!func_80835644(globalCtx, this, heldActor) && (heldActor->id == ACTOR_EN_NIW) &&
                CHECK_BTN_ANY(sControlInput->press.button, BTN_A | BTN_B | BTN_CLEFT | BTN_CRIGHT | BTN_CDOWN)) {
                func_8084409C(globalCtx, this, this->linearVelocity + 2.0f, this->actor.velocity.y + 2.0f);
            }
        }

        LinkAnimation_Update(globalCtx, &this->skelAnime);

        if (!(this->stateFlags2 & PLAYER_STATE2_19)) {
            func_8083DFE0(this, &sp4C, &sp4A);
        }

        func_80836670(this, globalCtx);

        if (((this->stateFlags2 & PLAYER_STATE2_19) && (this->unk_84F == 2)) || !func_8083BBA0(this, globalCtx)) {
            if (this->actor.velocity.y < 0.0f) {
                if (this->unk_850 >= 0) {
                    if ((this->actor.bgCheckFlags & BGCHECKFLAG_WALL) || (this->unk_850 == 0) ||
                        (this->fallDistance > 0)) {
                        if ((D_80853600 > 800.0f) || (this->stateFlags1 & PLAYER_STATE1_2)) {
                            func_80843E14(this, NA_SE_VO_LI_FALL_S);
                            this->stateFlags1 &= ~PLAYER_STATE1_2;
                        }

                        LinkAnimation_Change(globalCtx, &this->skelAnime, &gPlayerAnim_003020, 1.0f, 0.0f, 0.0f,
                                             ANIMMODE_ONCE, 8.0f);
                        this->unk_850 = -1;
                    }
                } else {
                    if ((this->unk_850 == -1) && (this->fallDistance > 120.0f) && (D_80853600 > 280.0f)) {
                        this->unk_850 = -2;
                        func_80843E14(this, NA_SE_VO_LI_FALL_L);
                    }

                    if ((this->actor.bgCheckFlags & BGCHECKFLAG_PLAYER_WALL_INTERACT) &&
                        !(this->stateFlags2 & PLAYER_STATE2_19) &&
                        !(this->stateFlags1 & (PLAYER_STATE1_11 | PLAYER_STATE1_27)) && (this->linearVelocity > 0.0f)) {
                        if ((this->wallHeight >= 150.0f) && (this->unk_84B[this->unk_846] == 0)) {
                            func_8083EC18(this, globalCtx, D_808535F0);
                        } else if ((this->unk_88C >= 2) && (this->wallHeight < 150.0f) &&
                                   (((this->actor.world.pos.y - this->actor.floorHeight) + this->wallHeight) >
                                    (70.0f * this->ageProperties->unk_08))) {
                            AnimationContext_DisableQueue(globalCtx);
                            if (this->stateFlags1 & PLAYER_STATE1_2) {
                                func_80832698(this, NA_SE_VO_LI_HOOKSHOT_HANG);
                            } else {
                                func_80832698(this, NA_SE_VO_LI_HANG);
                            }
                            this->actor.world.pos.y += this->wallHeight;
                            func_8083A5C4(globalCtx, this, this->actor.wallPoly, this->wallDistance,
                                          D_80853914[PLAYER_ANIMGROUP_39][this->modelAnimType]);
                            this->actor.shape.rot.y = this->currentYaw += 0x8000;
                            this->stateFlags1 |= PLAYER_STATE1_13;
                        }
                    }
                }
            }
        }
    } else {
        LinkAnimationHeader* anim = D_80853914[PLAYER_ANIMGROUP_14][this->modelAnimType];
        s32 sp3C;

        if (this->stateFlags2 & PLAYER_STATE2_19) {
            if (func_8008E9C4(this)) {
                anim = D_80853D4C[this->unk_84F][2];
            } else {
                anim = D_80853D4C[this->unk_84F][1];
            }
        } else if (this->skelAnime.animation == &gPlayerAnim_003148) {
            anim = &gPlayerAnim_003150;
        } else if (func_8008E9C4(this)) {
            anim = &gPlayerAnim_002538;
            func_80833C3C(this);
        } else if (this->fallDistance <= 80) {
            anim = D_80853914[PLAYER_ANIMGROUP_15][this->modelAnimType];
        } else if ((this->fallDistance < 800) && (this->unk_84B[this->unk_846] == 0) &&
                   !(this->stateFlags1 & PLAYER_STATE1_11)) {
            func_8083BC04(this, globalCtx);
            return;
        }

        sp3C = func_80843E64(globalCtx, this);

        if (sp3C > 0) {
            func_8083A098(this, D_80853914[PLAYER_ANIMGROUP_14][this->modelAnimType], globalCtx);
            this->skelAnime.endFrame = 8.0f;
            if (sp3C == 1) {
                this->unk_850 = 10;
            } else {
                this->unk_850 = 20;
            }
        } else if (sp3C == 0) {
            func_8083A098(this, anim, globalCtx);
        }
    }
}

static struct_80832924 D_8085460C[] = {
    { NA_SE_VO_LI_SWORD_N, 0x2001 },
    { NA_SE_PL_WALK_GROUND, 0x1806 },
    { NA_SE_PL_ROLL, 0x806 },
    { 0, -0x2812 },
};

void func_80844708(Player* this, GlobalContext* globalCtx) {
    Actor* cylinderOc;
    s32 temp;
    s32 sp44;
    DynaPolyActor* wallPolyActor;
    s32 pad;
    f32 sp38;
    s16 sp36;

    this->stateFlags2 |= PLAYER_STATE2_5;

    cylinderOc = NULL;
    sp44 = LinkAnimation_Update(globalCtx, &this->skelAnime);

    if (LinkAnimation_OnFrame(&this->skelAnime, 8.0f)) {
        func_80837AFC(this, -10);
    }

    if (func_80842964(this, globalCtx) == 0) {
        if (this->unk_850 != 0) {
            Math_StepToF(&this->linearVelocity, 0.0f, 2.0f);

            temp = func_808374A0(globalCtx, this, &this->skelAnime, 5.0f);
            if ((temp != 0) && ((temp > 0) || sp44)) {
                func_8083A060(this, globalCtx);
            }
        } else {
            if (this->linearVelocity >= 7.0f) {
                if (((this->actor.bgCheckFlags & BGCHECKFLAG_PLAYER_WALL_INTERACT) && (D_8085360C < 0x2000)) ||
                    ((this->cylinder.base.ocFlags1 & OC1_HIT) &&
                     (cylinderOc = this->cylinder.base.oc,
                      ((cylinderOc->id == ACTOR_EN_WOOD02) &&
                       (ABS((s16)(this->actor.world.rot.y - cylinderOc->yawTowardsPlayer)) > 0x6000))))) {

                    if (cylinderOc != NULL) {
                        cylinderOc->home.rot.y = 1;
                    } else if (this->actor.wallBgId != BGCHECK_SCENE) {
                        wallPolyActor = DynaPoly_GetActor(&globalCtx->colCtx, this->actor.wallBgId);
                        if ((wallPolyActor != NULL) && (wallPolyActor->actor.id == ACTOR_OBJ_KIBAKO2)) {
                            wallPolyActor->actor.home.rot.z = 1;
                        }
                    }

                    func_80832264(globalCtx, this, D_80853914[PLAYER_ANIMGROUP_17][this->modelAnimType]);
                    this->linearVelocity = -this->linearVelocity;
                    func_808429B4(globalCtx, 33267, 3, 12);
                    func_8083264C(this, 255, 20, 150, 0);
                    func_8002F7DC(&this->actor, NA_SE_PL_BODY_HIT);
                    func_80832698(this, NA_SE_VO_LI_CLIMB_END);
                    this->unk_850 = 1;
                    return;
                }
            }

            if ((this->skelAnime.curFrame < 15.0f) || !func_80850224(this, globalCtx)) {
                if (this->skelAnime.curFrame >= 20.0f) {
                    func_8083A060(this, globalCtx);
                    return;
                }

                func_80837268(this, &sp38, &sp36, 0.018f, globalCtx);

                sp38 *= 1.5f;
                if ((sp38 < 3.0f) || (this->unk_84B[this->unk_846] != 0)) {
                    sp38 = 3.0f;
                }

                func_8083DF68(this, sp38, this->actor.shape.rot.y);

                if (func_8084269C(globalCtx, this)) {
                    func_8002F8F0(&this->actor, NA_SE_PL_ROLL_DUST - SFX_FLAG);
                }

                func_80832924(this, D_8085460C);
            }
        }
    }
}

void func_80844A44(Player* this, GlobalContext* globalCtx) {
    this->stateFlags2 |= PLAYER_STATE2_5;

    if (LinkAnimation_Update(globalCtx, &this->skelAnime)) {
        func_80832284(globalCtx, this, &gPlayerAnim_003160);
    }

    Math_StepToF(&this->linearVelocity, 0.0f, 0.05f);

    if (this->actor.bgCheckFlags & BGCHECKFLAG_GROUND) {
        this->actor.colChkInfo.damage = 0x10;
        func_80837C0C(globalCtx, this, 1, 4.0f, 5.0f, this->actor.shape.rot.y, 20);
    }
}

void func_80844AF4(Player* this, GlobalContext* globalCtx) {
    f32 sp2C;
    s16 sp2A;

    this->stateFlags2 |= PLAYER_STATE2_5;

    this->actor.gravity = -1.2f;
    LinkAnimation_Update(globalCtx, &this->skelAnime);

    if (!func_80842DF4(globalCtx, this)) {
        func_8084285C(this, 6.0f, 7.0f, 99.0f);

        if (!(this->actor.bgCheckFlags & BGCHECKFLAG_GROUND)) {
            func_80837268(this, &sp2C, &sp2A, 0.0f, globalCtx);
            func_8083DFE0(this, &sp2C, &this->currentYaw);
            return;
        }

        if (func_80843E64(globalCtx, this) >= 0) {
            this->swordAnimation += 2;
            func_80837948(globalCtx, this, this->swordAnimation);
            this->unk_845 = 3;
            func_808328A0(this);
        }
    }
}

s32 func_80844BE4(Player* this, GlobalContext* globalCtx) {
    s32 temp;

    if (func_8083ADD4(globalCtx, this)) {
        this->stateFlags2 |= PLAYER_STATE2_17;
    } else {
        if (!CHECK_BTN_ALL(sControlInput->cur.button, BTN_B)) {
            if ((this->unk_858 >= 0.85f) || func_808375D8(this)) {
                temp = D_80854384[Player_HoldsTwoHandedWeapon(this)];
            } else {
                temp = D_80854380[Player_HoldsTwoHandedWeapon(this)];
            }

            func_80837948(globalCtx, this, temp);
            func_80837AFC(this, -8);

            this->stateFlags2 |= PLAYER_STATE2_17;
            if (this->unk_84B[this->unk_846] == 0) {
                this->stateFlags2 |= PLAYER_STATE2_30;
            }
        } else {
            return 0;
        }
    }

    return 1;
}

void func_80844CF8(Player* this, GlobalContext* globalCtx) {
    func_80835C58(globalCtx, this, func_80845000, 1);
}

void func_80844D30(Player* this, GlobalContext* globalCtx) {
    func_80835C58(globalCtx, this, func_80845308, 1);
}

void func_80844D68(Player* this, GlobalContext* globalCtx) {
    func_80839FFC(this, globalCtx);
    func_80832318(this);
    func_80832B0C(globalCtx, this, D_80854368[Player_HoldsTwoHandedWeapon(this)]);
    this->currentYaw = this->actor.shape.rot.y;
}

void func_80844DC8(Player* this, GlobalContext* globalCtx) {
    func_80835C58(globalCtx, this, func_80844E68, 1);
    this->unk_868 = 0.0f;
    func_80832284(globalCtx, this, D_80854360[Player_HoldsTwoHandedWeapon(this)]);
    this->unk_850 = 1;
}

void func_80844E3C(Player* this) {
    Math_StepToF(&this->unk_858, 1.0f, 0.02f);
}

void func_80844E68(Player* this, GlobalContext* globalCtx) {
    f32 sp34;
    s16 sp32;
    s32 temp;

    this->stateFlags1 |= PLAYER_STATE1_12;

    if (LinkAnimation_Update(globalCtx, &this->skelAnime)) {
        func_80832DBC(this);
        func_808355DC(this);
        this->stateFlags1 &= ~PLAYER_STATE1_17;
        func_80832284(globalCtx, this, D_80854360[Player_HoldsTwoHandedWeapon(this)]);
        this->unk_850 = -1;
    }

    func_8083721C(this);

    if (!func_80842964(this, globalCtx) && (this->unk_850 != 0)) {
        func_80844E3C(this);

        if (this->unk_850 < 0) {
            if (this->unk_858 >= 0.1f) {
                this->unk_845 = 0;
                this->unk_850 = 1;
            } else if (!CHECK_BTN_ALL(sControlInput->cur.button, BTN_B)) {
                func_80844D68(this, globalCtx);
            }
        } else if (!func_80844BE4(this, globalCtx)) {
            func_80837268(this, &sp34, &sp32, 0.0f, globalCtx);

            temp = func_80840058(this, &sp34, &sp32, globalCtx);
            if (temp > 0) {
                func_80844CF8(this, globalCtx);
            } else if (temp < 0) {
                func_80844D30(this, globalCtx);
            }
        }
    }
}

void func_80845000(Player* this, GlobalContext* globalCtx) {
    s16 temp1;
    s32 temp2;
    f32 sp5C;
    f32 sp58;
    f32 sp54;
    s16 sp52;
    s32 temp4;
    s16 temp5;
    s32 sp44;

    temp1 = this->currentYaw - this->actor.shape.rot.y;
    temp2 = ABS(temp1);

    sp5C = fabsf(this->linearVelocity);
    sp58 = sp5C * 1.5f;

    this->stateFlags1 |= PLAYER_STATE1_12;

    if (sp58 < 1.5f) {
        sp58 = 1.5f;
    }

    sp58 = ((temp2 < 0x4000) ? -1.0f : 1.0f) * sp58;

    func_8084029C(this, sp58);

    sp58 = CLAMP(sp5C * 0.5f, 0.5f, 1.0f);

    LinkAnimation_BlendToJoint(globalCtx, &this->skelAnime, D_80854360[Player_HoldsTwoHandedWeapon(this)], 0.0f,
                               D_80854370[Player_HoldsTwoHandedWeapon(this)], this->unk_868 * (21.0f / 29.0f), sp58,
                               this->blendTable);

    if (!func_80842964(this, globalCtx) && !func_80844BE4(this, globalCtx)) {
        func_80844E3C(this);
        func_80837268(this, &sp54, &sp52, 0.0f, globalCtx);

        temp4 = func_80840058(this, &sp54, &sp52, globalCtx);

        if (temp4 < 0) {
            func_80844D30(this, globalCtx);
            return;
        }

        if (temp4 == 0) {
            sp54 = 0.0f;
            sp52 = this->currentYaw;
        }

        temp5 = sp52 - this->currentYaw;
        sp44 = ABS(temp5);

        if (sp44 > 0x4000) {
            if (Math_StepToF(&this->linearVelocity, 0.0f, 1.0f)) {
                this->currentYaw = sp52;
            }
            return;
        }

        Math_AsymStepToF(&this->linearVelocity, sp54 * 0.2f, 1.0f, 0.5f);
        Math_ScaledStepToS(&this->currentYaw, sp52, sp44 * 0.1f);

        if ((sp54 == 0.0f) && (this->linearVelocity == 0.0f)) {
            func_80844DC8(this, globalCtx);
        }
    }
}

void func_80845308(Player* this, GlobalContext* globalCtx) {
    f32 sp5C;
    f32 sp58;
    f32 sp54;
    s16 sp52;
    s32 temp4;
    s16 temp5;
    s32 sp44;

    sp5C = fabsf(this->linearVelocity);

    this->stateFlags1 |= PLAYER_STATE1_12;

    if (sp5C == 0.0f) {
        sp5C = ABS(this->unk_87C) * 0.0015f;
        if (sp5C < 400.0f) {
            sp5C = 0.0f;
        }
        func_8084029C(this, ((this->unk_87C >= 0) ? 1 : -1) * sp5C);
    } else {
        sp58 = sp5C * 1.5f;
        if (sp58 < 1.5f) {
            sp58 = 1.5f;
        }
        func_8084029C(this, sp58);
    }

    sp58 = CLAMP(sp5C * 0.5f, 0.5f, 1.0f);

    LinkAnimation_BlendToJoint(globalCtx, &this->skelAnime, D_80854360[Player_HoldsTwoHandedWeapon(this)], 0.0f,
                               D_80854378[Player_HoldsTwoHandedWeapon(this)], this->unk_868 * (21.0f / 29.0f), sp58,
                               this->blendTable);

    if (!func_80842964(this, globalCtx) && !func_80844BE4(this, globalCtx)) {
        func_80844E3C(this);
        func_80837268(this, &sp54, &sp52, 0.0f, globalCtx);

        temp4 = func_80840058(this, &sp54, &sp52, globalCtx);

        if (temp4 > 0) {
            func_80844CF8(this, globalCtx);
            return;
        }

        if (temp4 == 0) {
            sp54 = 0.0f;
            sp52 = this->currentYaw;
        }

        temp5 = sp52 - this->currentYaw;
        sp44 = ABS(temp5);

        if (sp44 > 0x4000) {
            if (Math_StepToF(&this->linearVelocity, 0.0f, 1.0f)) {
                this->currentYaw = sp52;
            }
            return;
        }

        Math_AsymStepToF(&this->linearVelocity, sp54 * 0.2f, 1.0f, 0.5f);
        Math_ScaledStepToS(&this->currentYaw, sp52, sp44 * 0.1f);

        if ((sp54 == 0.0f) && (this->linearVelocity == 0.0f) && (sp5C == 0.0f)) {
            func_80844DC8(this, globalCtx);
        }
    }
}

void func_80845668(Player* this, GlobalContext* globalCtx) {
    s32 sp3C;
    f32 temp1;
    s32 temp2;
    f32 temp3;

    this->stateFlags2 |= PLAYER_STATE2_5;
    sp3C = LinkAnimation_Update(globalCtx, &this->skelAnime);

    if (this->skelAnime.animation == &gPlayerAnim_002D48) {
        this->linearVelocity = 1.0f;

        if (LinkAnimation_OnFrame(&this->skelAnime, 8.0f)) {
            temp1 = this->wallHeight;

            if (temp1 > this->ageProperties->unk_0C) {
                temp1 = this->ageProperties->unk_0C;
            }

            if (this->stateFlags1 & PLAYER_STATE1_27) {
                temp1 *= 0.085f;
            } else {
                temp1 *= 0.072f;
            }

            if (!LINK_IS_ADULT) {
                temp1 += 1.0f;
            }

            func_80838940(this, NULL, temp1, globalCtx, NA_SE_VO_LI_AUTO_JUMP);
            this->unk_850 = -1;
            return;
        }
    } else {
        temp2 = func_808374A0(globalCtx, this, &this->skelAnime, 4.0f);

        if (temp2 == 0) {
            this->stateFlags1 &= ~(PLAYER_STATE1_14 | PLAYER_STATE1_18);
            return;
        }

        if ((sp3C != 0) || (temp2 > 0)) {
            func_8083C0E8(this, globalCtx);
            this->stateFlags1 &= ~(PLAYER_STATE1_14 | PLAYER_STATE1_18);
            return;
        }

        temp3 = 0.0f;

        if (this->skelAnime.animation == &gPlayerAnim_0032E8) {
            if (LinkAnimation_OnFrame(&this->skelAnime, 30.0f)) {
                func_8083D0A8(globalCtx, this, 10.0f);
            }
            temp3 = 50.0f;
        } else if (this->skelAnime.animation == &gPlayerAnim_002D40) {
            temp3 = 30.0f;
        } else if (this->skelAnime.animation == &gPlayerAnim_002D38) {
            temp3 = 16.0f;
        }

        if (LinkAnimation_OnFrame(&this->skelAnime, temp3)) {
            func_808328A0(this);
            func_80832698(this, NA_SE_VO_LI_CLIMB_END);
        }

        if ((this->skelAnime.animation == &gPlayerAnim_002D38) || (this->skelAnime.curFrame > 5.0f)) {
            if (this->unk_850 == 0) {
                func_80832854(this);
                this->unk_850 = 1;
            }
            Math_StepToF(&this->actor.shape.yOffset, 0.0f, 150.0f);
        }
    }
}

void func_808458D0(Player* this, GlobalContext* globalCtx) {
    this->stateFlags2 |= PLAYER_STATE2_5 | PLAYER_STATE2_6;
    LinkAnimation_Update(globalCtx, &this->skelAnime);

    if (((this->stateFlags1 & PLAYER_STATE1_11) && (this->heldActor != NULL) && (this->getItemId == GI_NONE)) ||
        !func_80836670(this, globalCtx)) {
        this->func_A74(globalCtx, this);
    }
}

s32 func_80845964(GlobalContext* globalCtx, Player* this, CsCmdActorAction* arg2, f32 arg3, s16 arg4, s32 arg5) {
    if ((arg5 != 0) && (this->linearVelocity == 0.0f)) {
        return LinkAnimation_Update(globalCtx, &this->skelAnime);
    }

    if (arg5 != 2) {
        f32 sp34 = R_UPDATE_RATE * 0.5f;
        f32 selfDistX = arg2->endPos.x - this->actor.world.pos.x;
        f32 selfDistZ = arg2->endPos.z - this->actor.world.pos.z;
        f32 sp28 = sqrtf(SQ(selfDistX) + SQ(selfDistZ)) / sp34;
        s32 sp24 = (arg2->endFrame - globalCtx->csCtx.frames) + 1;

        arg4 = Math_Atan2S(selfDistZ, selfDistX);

        if (arg5 == 1) {
            f32 distX = arg2->endPos.x - arg2->startPos.x;
            f32 distZ = arg2->endPos.z - arg2->startPos.z;
            s32 temp = (((sqrtf(SQ(distX) + SQ(distZ)) / sp34) / (arg2->endFrame - arg2->startFrame)) / 1.5f) * 4.0f;

            if (temp >= sp24) {
                arg4 = this->actor.shape.rot.y;
                arg3 = 0.0f;
            } else {
                arg3 = sp28 / ((sp24 - temp) + 1);
            }
        } else {
            arg3 = sp28 / sp24;
        }
    }

    this->stateFlags2 |= PLAYER_STATE2_5;
    func_80841EE4(this, globalCtx);
    func_8083DF68(this, arg3, arg4);

    if ((arg3 == 0.0f) && (this->linearVelocity == 0.0f)) {
        func_8083BF50(this, globalCtx);
    }

    return 0;
}

s32 func_80845BA0(GlobalContext* arg0, Player* arg1, f32* arg2, s32 arg3) {
    f32 dx = arg1->unk_450.x - arg1->actor.world.pos.x;
    f32 dz = arg1->unk_450.z - arg1->actor.world.pos.z;
    s32 sp2C = sqrtf(SQ(dx) + SQ(dz));
    s16 yaw = Math_Vec3f_Yaw(&arg1->actor.world.pos, &arg1->unk_450);

    if (sp2C < arg3) {
        *arg2 = 0.0f;
        yaw = arg1->actor.shape.rot.y;
    }

    if (func_80845964(arg0, arg1, NULL, *arg2, yaw, 2)) {
        return 0;
    }

    return sp2C;
}

s32 func_80845C68(GlobalContext* globalCtx, s32 arg1) {
    if (arg1 == 0) {
        Gameplay_SetupRespawnPoint(globalCtx, RESPAWN_MODE_DOWN, 0xDFF);
    }
    gSaveContext.respawn[RESPAWN_MODE_DOWN].data = 0;
    return arg1;
}

void func_80845CA4(Player* this, GlobalContext* globalCtx) {
    f32 sp3C;
    s32 temp;
    f32 sp34;
    s32 sp30;
    s32 pad;

    if (!func_8083B040(this, globalCtx)) {
        if (this->unk_850 == 0) {
            LinkAnimation_Update(globalCtx, &this->skelAnime);

            if (DECR(this->doorTimer) == 0) {
                this->linearVelocity = 0.1f;
                this->unk_850 = 1;
            }
        } else if (this->unk_84F == 0) {
            sp3C = 5.0f * D_808535E8;

            if (func_80845BA0(globalCtx, this, &sp3C, -1) < 30) {
                this->unk_84F = 1;
                this->stateFlags1 |= PLAYER_STATE1_29;

                this->unk_450.x = this->unk_45C.x;
                this->unk_450.z = this->unk_45C.z;
            }
        } else {
            sp34 = 5.0f;
            sp30 = 20;

            if (this->stateFlags1 & PLAYER_STATE1_0) {
                sp34 = gSaveContext.entranceSpeed;

                if (D_808535F4 != 0) {
                    this->unk_450.x = (Math_SinS(D_808535FC) * 400.0f) + this->actor.world.pos.x;
                    this->unk_450.z = (Math_CosS(D_808535FC) * 400.0f) + this->actor.world.pos.z;
                }
            } else if (this->unk_850 < 0) {
                this->unk_850++;

                sp34 = gSaveContext.entranceSpeed;
                sp30 = -1;
            }

            temp = func_80845BA0(globalCtx, this, &sp34, sp30);

            if ((this->unk_850 == 0) ||
                ((temp == 0) && (this->linearVelocity == 0.0f) && (Gameplay_GetCamera(globalCtx, 0)->unk_14C & 0x10))) {

                func_8005B1A4(Gameplay_GetCamera(globalCtx, 0));
                func_80845C68(globalCtx, gSaveContext.respawn[RESPAWN_MODE_DOWN].data);

                if (!func_8083B644(this, globalCtx)) {
                    func_8083CF5C(this, globalCtx);
                }
            }
        }
    }

    if (this->stateFlags1 & PLAYER_STATE1_11) {
        func_80836670(this, globalCtx);
    }
}

void func_80845EF8(Player* this, GlobalContext* globalCtx) {
    s32 sp2C;

    this->stateFlags2 |= PLAYER_STATE2_5;
    sp2C = LinkAnimation_Update(globalCtx, &this->skelAnime);

    func_80836670(this, globalCtx);

    if (sp2C) {
        if (this->unk_850 == 0) {
            if (DECR(this->doorTimer) == 0) {
                this->unk_850 = 1;
                this->skelAnime.endFrame = this->skelAnime.animLength - 1.0f;
            }
        } else {
            func_8083C0E8(this, globalCtx);
            if (globalCtx->roomCtx.prevRoom.num >= 0) {
                func_80097534(globalCtx, &globalCtx->roomCtx);
            }
            func_8005B1A4(Gameplay_GetCamera(globalCtx, 0));
            Gameplay_SetupRespawnPoint(globalCtx, 0, 0xDFF);
        }
        return;
    }

    if (!(this->stateFlags1 & PLAYER_STATE1_29) && LinkAnimation_OnFrame(&this->skelAnime, 15.0f)) {
        globalCtx->func_11D54(this, globalCtx);
    }
}

void func_80846050(Player* this, GlobalContext* globalCtx) {
    func_8083721C(this);

    if (LinkAnimation_Update(globalCtx, &this->skelAnime)) {
        func_80839F90(this, globalCtx);
        func_80835688(this, globalCtx);
        return;
    }

    if (LinkAnimation_OnFrame(&this->skelAnime, 4.0f)) {
        Actor* interactRangeActor = this->interactRangeActor;

        if (!func_80835644(globalCtx, this, interactRangeActor)) {
            this->heldActor = interactRangeActor;
            this->actor.child = interactRangeActor;
            interactRangeActor->parent = &this->actor;
            interactRangeActor->bgCheckFlags &=
                ~(BGCHECKFLAG_GROUND | BGCHECKFLAG_GROUND_TOUCH | BGCHECKFLAG_GROUND_LEAVE | BGCHECKFLAG_WALL |
                  BGCHECKFLAG_CEILING | BGCHECKFLAG_WATER | BGCHECKFLAG_WATER_TOUCH | BGCHECKFLAG_GROUND_STRICT);
            this->unk_3BC.y = interactRangeActor->shape.rot.y - this->actor.shape.rot.y;
        }
        return;
    }

    Math_ScaledStepToS(&this->unk_3BC.y, 0, 4000);
}

static struct_80832924 D_8085461C[] = {
    { NA_SE_VO_LI_SWORD_L, 0x2031 },
    { NA_SE_VO_LI_SWORD_N, -0x20E6 },
};

void func_80846120(Player* this, GlobalContext* globalCtx) {
    if (LinkAnimation_Update(globalCtx, &this->skelAnime) && (this->unk_850++ > 20)) {
        if (!func_8083B040(this, globalCtx)) {
            func_8083A098(this, &gPlayerAnim_002FA0, globalCtx);
        }
        return;
    }

    if (LinkAnimation_OnFrame(&this->skelAnime, 41.0f)) {
        BgHeavyBlock* heavyBlock = (BgHeavyBlock*)this->interactRangeActor;

        this->heldActor = &heavyBlock->dyna.actor;
        this->actor.child = &heavyBlock->dyna.actor;
        heavyBlock->dyna.actor.parent = &this->actor;
        func_8002DBD0(&heavyBlock->dyna.actor, &heavyBlock->unk_164, &this->leftHandPos);
        return;
    }

    if (LinkAnimation_OnFrame(&this->skelAnime, 229.0f)) {
        Actor* heldActor = this->heldActor;

        heldActor->speedXZ = Math_SinS(heldActor->shape.rot.x) * 40.0f;
        heldActor->velocity.y = Math_CosS(heldActor->shape.rot.x) * 40.0f;
        heldActor->gravity = -2.0f;
        heldActor->minVelocityY = -30.0f;
        func_808323B4(globalCtx, this);
        return;
    }

    func_80832924(this, D_8085461C);
}

void func_80846260(Player* this, GlobalContext* globalCtx) {
    func_8083721C(this);

    if (LinkAnimation_Update(globalCtx, &this->skelAnime)) {
        func_80832284(globalCtx, this, &gPlayerAnim_0032C0);
        this->unk_850 = 1;
        return;
    }

    if (this->unk_850 == 0) {
        if (LinkAnimation_OnFrame(&this->skelAnime, 27.0f)) {
            Actor* interactRangeActor = this->interactRangeActor;

            this->heldActor = interactRangeActor;
            this->actor.child = interactRangeActor;
            interactRangeActor->parent = &this->actor;
            return;
        }

        if (LinkAnimation_OnFrame(&this->skelAnime, 25.0f)) {
            func_80832698(this, NA_SE_VO_LI_SWORD_L);
            return;
        }

    } else if (CHECK_BTN_ANY(sControlInput->press.button, BTN_A | BTN_B | BTN_CLEFT | BTN_CRIGHT | BTN_CDOWN)) {
        func_80835C58(globalCtx, this, func_80846358, 1);
        func_80832264(globalCtx, this, &gPlayerAnim_0032B8);
    }
}

void func_80846358(Player* this, GlobalContext* globalCtx) {
    if (LinkAnimation_Update(globalCtx, &this->skelAnime)) {
        func_80839F90(this, globalCtx);
        return;
    }

    if (LinkAnimation_OnFrame(&this->skelAnime, 6.0f)) {
        Actor* heldActor = this->heldActor;

        heldActor->world.rot.y = this->actor.shape.rot.y;
        heldActor->speedXZ = 10.0f;
        heldActor->velocity.y = 20.0f;
        func_80834644(globalCtx, this);
        func_8002F7DC(&this->actor, NA_SE_PL_THROW);
        func_80832698(this, NA_SE_VO_LI_SWORD_N);
    }
}

void func_80846408(Player* this, GlobalContext* globalCtx) {
    if (LinkAnimation_Update(globalCtx, &this->skelAnime)) {
        func_80832284(globalCtx, this, &gPlayerAnim_003070);
        this->unk_850 = 15;
        return;
    }

    if (this->unk_850 != 0) {
        this->unk_850--;
        if (this->unk_850 == 0) {
            func_8083A098(this, &gPlayerAnim_003068, globalCtx);
            this->stateFlags1 &= ~PLAYER_STATE1_11;
            func_80832698(this, NA_SE_VO_LI_DAMAGE_S);
        }
    }
}

void func_808464B0(Player* this, GlobalContext* globalCtx) {
    func_8083721C(this);

    if (LinkAnimation_Update(globalCtx, &this->skelAnime)) {
        func_80839F90(this, globalCtx);
        return;
    }

    if (LinkAnimation_OnFrame(&this->skelAnime, 4.0f)) {
        Actor* heldActor = this->heldActor;

        if (!func_80835644(globalCtx, this, heldActor)) {
            heldActor->velocity.y = 0.0f;
            heldActor->speedXZ = 0.0f;
            func_80834644(globalCtx, this);
            if (heldActor->id == ACTOR_EN_BOM_CHU) {
                func_8083B8F4(this, globalCtx);
            }
        }
    }
}

void func_80846578(Player* this, GlobalContext* globalCtx) {
    f32 sp34;
    s16 sp32;

    func_8083721C(this);

    if (LinkAnimation_Update(globalCtx, &this->skelAnime) ||
        ((this->skelAnime.curFrame >= 8.0f) && func_80837268(this, &sp34, &sp32, 0.018f, globalCtx))) {
        func_80839F90(this, globalCtx);
        return;
    }

    if (LinkAnimation_OnFrame(&this->skelAnime, 3.0f)) {
        func_8084409C(globalCtx, this, this->linearVelocity + 8.0f, 12.0f);
    }
}

static ColliderCylinderInit D_80854624 = {
    {
        COLTYPE_HIT5,
        AT_NONE,
        AC_ON | AC_TYPE_ENEMY,
        OC1_ON | OC1_TYPE_ALL,
        OC2_TYPE_PLAYER,
        COLSHAPE_CYLINDER,
    },
    {
        ELEMTYPE_UNK1,
        { 0x00000000, 0x00, 0x00 },
        { 0xFFCFFFFF, 0x00, 0x00 },
        TOUCH_NONE,
        BUMP_ON,
        OCELEM_ON,
    },
    { 12, 60, 0, { 0, 0, 0 } },
};

static ColliderQuadInit D_80854650 = {
    {
        COLTYPE_NONE,
        AT_ON | AT_TYPE_PLAYER,
        AC_NONE,
        OC1_NONE,
        OC2_TYPE_PLAYER,
        COLSHAPE_QUAD,
    },
    {
        ELEMTYPE_UNK2,
        { 0x00000100, 0x00, 0x01 },
        { 0xFFCFFFFF, 0x00, 0x00 },
        TOUCH_ON | TOUCH_SFX_NORMAL,
        BUMP_NONE,
        OCELEM_NONE,
    },
    { { { 0.0f, 0.0f, 0.0f }, { 0.0f, 0.0f, 0.0f }, { 0.0f, 0.0f, 0.0f }, { 0.0f, 0.0f, 0.0f } } },
};

static ColliderQuadInit D_808546A0 = {
    {
        COLTYPE_METAL,
        AT_ON | AT_TYPE_PLAYER,
        AC_ON | AC_HARD | AC_TYPE_ENEMY,
        OC1_NONE,
        OC2_TYPE_PLAYER,
        COLSHAPE_QUAD,
    },
    {
        ELEMTYPE_UNK2,
        { 0x00100000, 0x00, 0x00 },
        { 0xDFCFFFFF, 0x00, 0x00 },
        TOUCH_ON | TOUCH_SFX_NORMAL,
        BUMP_ON,
        OCELEM_NONE,
    },
    { { { 0.0f, 0.0f, 0.0f }, { 0.0f, 0.0f, 0.0f }, { 0.0f, 0.0f, 0.0f }, { 0.0f, 0.0f, 0.0f } } },
};

void func_8084663C(Actor* thisx, GlobalContext* globalCtx) {
}

void func_80846648(GlobalContext* globalCtx, Player* this) {
    this->actor.update = func_8084663C;
    this->actor.draw = NULL;
}

void func_80846660(GlobalContext* globalCtx, Player* this) {
    func_80835C58(globalCtx, this, func_8084F710, 0);
    if ((globalCtx->sceneNum == SCENE_SPOT06) && (gSaveContext.sceneSetupIndex >= 4)) {
        this->unk_84F = 1;
    }
    this->stateFlags1 |= PLAYER_STATE1_29;
    LinkAnimation_Change(globalCtx, &this->skelAnime, &gPlayerAnim_003298, 2.0f / 3.0f, 0.0f, 24.0f, ANIMMODE_ONCE,
                         0.0f);
    this->actor.world.pos.y += 800.0f;
}

static u8 D_808546F0[] = { ITEM_SWORD_MASTER, ITEM_SWORD_KOKIRI };

void func_80846720(GlobalContext* globalCtx, Player* this, s32 arg2) {
    s32 item = D_808546F0[(void)0, gSaveContext.linkAge];
    s32 actionParam = sItemActionParams[item];

    func_80835EFC(this);
    func_808323B4(globalCtx, this);

    this->heldItemId = item;
    this->nextModelGroup = Player_ActionToModelGroup(this, actionParam);

    func_8083399C(globalCtx, this, actionParam);
    func_80834644(globalCtx, this);

    if (arg2 != 0) {
        func_8002F7DC(&this->actor, NA_SE_IT_SWORD_PICKOUT);
    }
}

static Vec3f D_808546F4 = { -1.0f, 69.0f, 20.0f };

void func_808467D4(GlobalContext* globalCtx, Player* this) {
    func_80835C58(globalCtx, this, func_8084E9AC, 0);
    this->stateFlags1 |= PLAYER_STATE1_29;
    Math_Vec3f_Copy(&this->actor.world.pos, &D_808546F4);
    this->currentYaw = this->actor.shape.rot.y = -0x8000;
    LinkAnimation_Change(globalCtx, &this->skelAnime, this->ageProperties->unk_A0, 2.0f / 3.0f, 0.0f, 0.0f,
                         ANIMMODE_ONCE, 0.0f);
    func_80832F54(globalCtx, this, 0x28F);
    if (LINK_IS_ADULT) {
        func_80846720(globalCtx, this, 0);
    }
    this->unk_850 = 20;
}

void func_808468A8(GlobalContext* globalCtx, Player* this) {
    func_80835C58(globalCtx, this, func_8084F9A0, 0);
    func_80832F54(globalCtx, this, 0x9B);
}

void func_808468E8(GlobalContext* globalCtx, Player* this) {
    func_808389E8(this, &gPlayerAnim_002FE0, 12.0f, globalCtx);
    func_80835C58(globalCtx, this, func_8084F9C0, 0);
    this->stateFlags1 |= PLAYER_STATE1_29;
    this->fallStartHeight = this->actor.world.pos.y;
    OnePointCutscene_Init(globalCtx, 5110, 40, &this->actor, MAIN_CAM);
}

void func_80846978(GlobalContext* globalCtx, Player* this) {
    func_80837C0C(globalCtx, this, 1, 2.0f, 2.0f, this->actor.shape.rot.y + 0x8000, 0);
}

void func_808469BC(GlobalContext* globalCtx, Player* this) {
    func_80835C58(globalCtx, this, func_8084F698, 0);
    this->actor.draw = NULL;
    this->stateFlags1 |= PLAYER_STATE1_29;
}

static s16 D_80854700[] = { ACTOR_MAGIC_WIND, ACTOR_MAGIC_DARK, ACTOR_MAGIC_FIRE };

Actor* func_80846A00(GlobalContext* globalCtx, Player* this, s32 arg2) {
    return Actor_Spawn(&globalCtx->actorCtx, globalCtx, D_80854700[arg2], this->actor.world.pos.x,
                       this->actor.world.pos.y, this->actor.world.pos.z, 0, 0, 0, 0);
}

void func_80846A68(GlobalContext* globalCtx, Player* this) {
    this->actor.draw = NULL;
    func_80835C58(globalCtx, this, func_8085076C, 0);
    this->stateFlags1 |= PLAYER_STATE1_29;
}

static InitChainEntry D_80854708[] = {
    ICHAIN_F32(targetArrowOffset, 500, ICHAIN_STOP),
};

static EffectBlureInit2 D_8085470C = {
    0, 8, 0, { 255, 255, 255, 255 }, { 255, 255, 255, 64 }, { 255, 255, 255, 0 }, { 255, 255, 255, 0 }, 4,
    0, 2, 0, { 0, 0, 0, 0 },         { 0, 0, 0, 0 },
};

static Vec3s D_80854730 = { -57, 3377, 0 };

void Player_InitCommon(Player* this, GlobalContext* globalCtx, FlexSkeletonHeader* skelHeader) {
    this->ageProperties = &sAgeProperties[gSaveContext.linkAge];
    Actor_ProcessInitChain(&this->actor, D_80854708);
    this->swordEffectIndex = TOTAL_EFFECT_COUNT;
    this->currentYaw = this->actor.world.rot.y;
    func_80834644(globalCtx, this);

    SkelAnime_InitLink(globalCtx, &this->skelAnime, skelHeader, D_80853914[PLAYER_ANIMGROUP_0][this->modelAnimType], 9,
                       this->jointTable, this->morphTable, PLAYER_LIMB_MAX);
    this->skelAnime.baseTransl = D_80854730;
    SkelAnime_InitLink(globalCtx, &this->skelAnime2, skelHeader, func_80833338(this), 9, this->jointTable2,
                       this->morphTable2, PLAYER_LIMB_MAX);
    this->skelAnime2.baseTransl = D_80854730;

    Effect_Add(globalCtx, &this->swordEffectIndex, EFFECT_BLURE2, 0, 0, &D_8085470C);
    ActorShape_Init(&this->actor.shape, 0.0f, ActorShadow_DrawFeet, this->ageProperties->unk_04);
    this->unk_46C = SUBCAM_NONE;
    Collider_InitCylinder(globalCtx, &this->cylinder);
    Collider_SetCylinder(globalCtx, &this->cylinder, &this->actor, &D_80854624);
    Collider_InitQuad(globalCtx, &this->swordQuads[0]);
    Collider_SetQuad(globalCtx, &this->swordQuads[0], &this->actor, &D_80854650);
    Collider_InitQuad(globalCtx, &this->swordQuads[1]);
    Collider_SetQuad(globalCtx, &this->swordQuads[1], &this->actor, &D_80854650);
    Collider_InitQuad(globalCtx, &this->shieldQuad);
    Collider_SetQuad(globalCtx, &this->shieldQuad, &this->actor, &D_808546A0);
}

static void (*D_80854738[])(GlobalContext* globalCtx, Player* this) = {
    func_80846648, func_808467D4, func_80846660, func_808468A8, func_808468E8, func_808469BC,
    func_80846A68, func_80846978, func_8083CA54, func_8083CA54, func_8083CA54, func_8083CA54,
    func_8083CA54, func_8083CA20, func_8083CA54, func_8083CA9C,
};

static Vec3f D_80854778 = { 0.0f, 50.0f, 0.0f };

void Player_Init(Actor* thisx, GlobalContext* globalCtx2) {
    Player* this = (Player*)thisx;
    GlobalContext* globalCtx = globalCtx2;
    SceneTableEntry* scene = globalCtx->loadedScene;
    u32 titleFileSize;
    s32 initMode;
    s32 sp50;
    s32 sp4C;

    globalCtx->shootingGalleryStatus = globalCtx->bombchuBowlingStatus = 0;

    globalCtx->playerInit = Player_InitCommon;
    globalCtx->playerUpdate = Player_UpdateCommon;
    globalCtx->isPlayerDroppingFish = Player_IsDroppingFish;
    globalCtx->startPlayerFishing = Player_StartFishing;
    globalCtx->grabPlayer = func_80852F38;
    globalCtx->startPlayerCutscene = func_80852FFC;
    globalCtx->func_11D54 = func_80853080;
    globalCtx->damagePlayer = Player_InflictDamage;
    globalCtx->talkWithPlayer = func_80853148;

    thisx->room = -1;
    this->ageProperties = &sAgeProperties[gSaveContext.linkAge];
    this->itemActionParam = this->heldItemActionParam = -1;
    this->heldItemId = ITEM_NONE;

    func_80835F44(globalCtx, this, ITEM_NONE);
    Player_SetEquipmentData(globalCtx, this);
    this->prevBoots = this->currentBoots;
    Player_InitCommon(this, globalCtx, gPlayerSkelHeaders[((void)0, gSaveContext.linkAge)]);
    this->giObjectSegment = (void*)(((u32)ZeldaArena_MallocDebug(0x3008, "../z_player.c", 17175) + 8) & ~0xF);

    sp50 = gSaveContext.respawnFlag;

    if (sp50 != 0) {
        if (sp50 == -3) {
            thisx->params = gSaveContext.respawn[RESPAWN_MODE_RETURN].playerParams;
        } else {
            if ((sp50 == 1) || (sp50 == -1)) {
                this->unk_A86 = -2;
            }

            if (sp50 < 0) {
                sp4C = 0;
            } else {
                sp4C = sp50 - 1;
                Math_Vec3f_Copy(&thisx->world.pos, &gSaveContext.respawn[sp50 - 1].pos);
                Math_Vec3f_Copy(&thisx->home.pos, &thisx->world.pos);
                Math_Vec3f_Copy(&thisx->prevPos, &thisx->world.pos);
                this->fallStartHeight = thisx->world.pos.y;
                this->currentYaw = thisx->shape.rot.y = gSaveContext.respawn[sp4C].yaw;
                thisx->params = gSaveContext.respawn[sp4C].playerParams;
            }

            globalCtx->actorCtx.flags.tempSwch = gSaveContext.respawn[sp4C].tempSwchFlags & 0xFFFFFF;
            globalCtx->actorCtx.flags.tempCollect = gSaveContext.respawn[sp4C].tempCollectFlags;
        }
    }

    if ((sp50 == 0) || (sp50 < -1)) {
        titleFileSize = scene->titleFile.vromEnd - scene->titleFile.vromStart;
        if ((titleFileSize != 0) && gSaveContext.showTitleCard) {
            if ((gSaveContext.sceneSetupIndex < 4) &&
                (gEntranceTable[((void)0, gSaveContext.entranceIndex) + ((void)0, gSaveContext.sceneSetupIndex)].field &
                 0x4000) &&
                ((globalCtx->sceneNum != SCENE_DDAN) || (gSaveContext.eventChkInf[11] & 1)) &&
                ((globalCtx->sceneNum != SCENE_NIGHT_SHOP) || (gSaveContext.eventChkInf[2] & 0x20))) {
                TitleCard_InitPlaceName(globalCtx, &globalCtx->actorCtx.titleCtx, this->giObjectSegment, 160, 120, 144,
                                        24, 20);
            }
        }
        gSaveContext.showTitleCard = true;
    }

    if (func_80845C68(globalCtx, (sp50 == 2) ? 1 : 0) == 0) {
        gSaveContext.respawn[RESPAWN_MODE_DOWN].playerParams = (thisx->params & 0xFF) | 0xD00;
    }

    gSaveContext.respawn[RESPAWN_MODE_DOWN].data = 1;

    if (globalCtx->sceneNum <= SCENE_GANONTIKA_SONOGO) {
        gSaveContext.infTable[26] |= gBitFlags[globalCtx->sceneNum];
    }

    initMode = (thisx->params & 0xF00) >> 8;
    if ((initMode == 5) || (initMode == 6)) {
        if (gSaveContext.cutsceneIndex >= 0xFFF0) {
            initMode = 13;
        }
    }

    D_80854738[initMode](globalCtx, this);

    if (initMode != 0) {
        if ((gSaveContext.gameMode == 0) || (gSaveContext.gameMode == 3)) {
            this->naviActor = Player_SpawnFairy(globalCtx, this, &thisx->world.pos, &D_80854778, FAIRY_NAVI);
            if (gSaveContext.dogParams != 0) {
                gSaveContext.dogParams |= 0x8000;
            }
        }
    }

    if (gSaveContext.nayrusLoveTimer != 0) {
        gSaveContext.unk_13F0 = 3;
        func_80846A00(globalCtx, this, 1);
        this->stateFlags3 &= ~PLAYER_STATE3_6;
    }

    if (gSaveContext.entranceSound != 0) {
        Audio_PlayActorSound2(&this->actor, ((void)0, gSaveContext.entranceSound));
        gSaveContext.entranceSound = 0;
    }

    Map_SavePlayerInitialInfo(globalCtx);
    MREG(64) = 0;
}

void func_808471F4(s16* pValue) {
    s16 step;

    step = (ABS(*pValue) * 100.0f) / 1000.0f;
    step = CLAMP(step, 400, 4000);

    Math_ScaledStepToS(pValue, 0, step);
}

void func_80847298(Player* this) {
    s16 sp26;

    if (!(this->unk_6AE & 2)) {
        sp26 = this->actor.focus.rot.y - this->actor.shape.rot.y;
        func_808471F4(&sp26);
        this->actor.focus.rot.y = this->actor.shape.rot.y + sp26;
    }

    if (!(this->unk_6AE & 1)) {
        func_808471F4(&this->actor.focus.rot.x);
    }

    if (!(this->unk_6AE & 8)) {
        func_808471F4(&this->unk_6B6);
    }

    if (!(this->unk_6AE & 0x40)) {
        func_808471F4(&this->unk_6BC);
    }

    if (!(this->unk_6AE & 4)) {
        func_808471F4(&this->actor.focus.rot.z);
    }

    if (!(this->unk_6AE & 0x10)) {
        func_808471F4(&this->unk_6B8);
    }

    if (!(this->unk_6AE & 0x20)) {
        func_808471F4(&this->unk_6BA);
    }

    if (!(this->unk_6AE & 0x80)) {
        if (this->unk_6B0 != 0) {
            func_808471F4(&this->unk_6B0);
        } else {
            func_808471F4(&this->unk_6BE);
        }
    }

    if (!(this->unk_6AE & 0x100)) {
        func_808471F4(&this->unk_6C0);
    }

    this->unk_6AE = 0;
}

static f32 D_80854784[] = { 120.0f, 240.0f, 360.0f };

static u8 sDiveDoActions[] = { DO_ACTION_1, DO_ACTION_2, DO_ACTION_3, DO_ACTION_4,
                               DO_ACTION_5, DO_ACTION_6, DO_ACTION_7, DO_ACTION_8 };

void func_808473D4(GlobalContext* globalCtx, Player* this) {
    if ((Message_GetState(&globalCtx->msgCtx) == TEXT_STATE_NONE) && (this->actor.category == ACTORCAT_PLAYER)) {
        Actor* heldActor = this->heldActor;
        Actor* interactRangeActor = this->interactRangeActor;
        s32 sp24;
        s32 sp20 = this->unk_84B[this->unk_846];
        s32 sp1C = func_808332B8(this);
        s32 doAction = DO_ACTION_NONE;

        if (!Player_InBlockingCsMode(globalCtx, this)) {
            if (this->stateFlags1 & PLAYER_STATE1_20) {
                doAction = DO_ACTION_RETURN;
            } else if ((this->heldItemActionParam == PLAYER_AP_FISHING_POLE) && (this->unk_860 != 0)) {
                if (this->unk_860 == 2) {
                    doAction = DO_ACTION_REEL;
                }
            } else if ((func_8084E3C4 != this->func_674) && !(this->stateFlags2 & PLAYER_STATE2_18)) {
                if ((this->doorType != PLAYER_DOORTYPE_NONE) &&
                    (!(this->stateFlags1 & PLAYER_STATE1_11) ||
                     ((heldActor != NULL) && (heldActor->id == ACTOR_EN_RU1)))) {
                    doAction = DO_ACTION_OPEN;
                } else if ((!(this->stateFlags1 & PLAYER_STATE1_11) || (heldActor == NULL)) &&
                           (interactRangeActor != NULL) &&
                           ((!sp1C && (this->getItemId == GI_NONE)) ||
                            ((this->getItemId < 0) && !(this->stateFlags1 & PLAYER_STATE1_27)))) {
                    if (this->getItemId < 0) {
                        doAction = DO_ACTION_OPEN;
                    } else if ((interactRangeActor->id == ACTOR_BG_TOKI_SWD) && LINK_IS_ADULT) {
                        doAction = DO_ACTION_DROP;
                    } else {
                        doAction = DO_ACTION_GRAB;
                    }
                } else if (!sp1C && (this->stateFlags2 & PLAYER_STATE2_0)) {
                    doAction = DO_ACTION_GRAB;
                } else if ((this->stateFlags2 & PLAYER_STATE2_2) ||
                           (!(this->stateFlags1 & PLAYER_STATE1_23) && (this->rideActor != NULL))) {
                    doAction = DO_ACTION_CLIMB;
                } else if ((this->stateFlags1 & PLAYER_STATE1_23) && !EN_HORSE_CHECK_4((EnHorse*)this->rideActor) &&
                           (func_8084D3E4 != this->func_674)) {
                    if ((this->stateFlags2 & PLAYER_STATE2_1) && (this->targetActor != NULL)) {
                        if (this->targetActor->category == ACTORCAT_NPC) {
                            doAction = DO_ACTION_SPEAK;
                        } else {
                            doAction = DO_ACTION_CHECK;
                        }
                    } else if (!func_8002DD78(this) && !(this->stateFlags1 & PLAYER_STATE1_20)) {
                        doAction = DO_ACTION_FASTER;
                    }
                } else if ((this->stateFlags2 & PLAYER_STATE2_1) && (this->targetActor != NULL)) {
                    if (this->targetActor->category == ACTORCAT_NPC) {
                        doAction = DO_ACTION_SPEAK;
                    } else {
                        doAction = DO_ACTION_CHECK;
                    }
                } else if ((this->stateFlags1 & (PLAYER_STATE1_13 | PLAYER_STATE1_21)) ||
                           ((this->stateFlags1 & PLAYER_STATE1_23) && (this->stateFlags2 & PLAYER_STATE2_22))) {
                    doAction = DO_ACTION_DOWN;
                } else if (this->stateFlags2 & PLAYER_STATE2_16) {
                    doAction = DO_ACTION_ENTER;
                } else if ((this->stateFlags1 & PLAYER_STATE1_11) && (this->getItemId == GI_NONE) &&
                           (heldActor != NULL)) {
                    if ((this->actor.bgCheckFlags & BGCHECKFLAG_GROUND) || (heldActor->id == ACTOR_EN_NIW)) {
                        if (func_8083EAF0(this, heldActor) == 0) {
                            doAction = DO_ACTION_DROP;
                        } else {
                            doAction = DO_ACTION_THROW;
                        }
                    }
                } else if (!(this->stateFlags1 & PLAYER_STATE1_27) && func_8083A0D4(this) &&
                           (this->getItemId < GI_MAX)) {
                    doAction = DO_ACTION_GRAB;
                } else if (this->stateFlags2 & PLAYER_STATE2_11) {
                    sp24 = (D_80854784[CUR_UPG_VALUE(UPG_SCALE)] - this->actor.yDistToWater) / 40.0f;
                    sp24 = CLAMP(sp24, 0, 7);
                    doAction = sDiveDoActions[sp24];
                } else if (sp1C && !(this->stateFlags2 & PLAYER_STATE2_10)) {
                    doAction = DO_ACTION_DIVE;
                } else if (!sp1C && (!(this->stateFlags1 & PLAYER_STATE1_22) || func_80833BCC(this) ||
                                     !Player_IsChildWithHylianShield(this))) {
                    if ((!(this->stateFlags1 & PLAYER_STATE1_14) && (sp20 <= 0) &&
                         (func_8008E9C4(this) ||
                          ((D_808535E4 != 7) &&
                           (func_80833B2C(this) || ((globalCtx->roomCtx.curRoom.unk_03 != 2) &&
                                                    !(this->stateFlags1 & PLAYER_STATE1_22) && (sp20 == 0))))))) {
                        doAction = DO_ACTION_ATTACK;
                    } else if ((globalCtx->roomCtx.curRoom.unk_03 != 2) && func_80833BCC(this) && (sp20 > 0)) {
                        doAction = DO_ACTION_JUMP;
                    } else if ((this->heldItemActionParam >= PLAYER_AP_SWORD_MASTER) ||
                               ((this->stateFlags2 & PLAYER_STATE2_20) &&
                                (globalCtx->actorCtx.targetCtx.arrowPointedActor == NULL))) {
                        doAction = DO_ACTION_PUTAWAY;
                    }
                }
            }
        }

        if (doAction != DO_ACTION_PUTAWAY) {
            this->unk_837 = 20;
        } else if (this->unk_837 != 0) {
            doAction = DO_ACTION_NONE;
            this->unk_837--;
        }

        Interface_SetDoAction(globalCtx, doAction);

        if (this->stateFlags2 & PLAYER_STATE2_21) {
            if (this->unk_664 != NULL) {
                Interface_SetNaviCall(globalCtx, 0x1E);
            } else {
                Interface_SetNaviCall(globalCtx, 0x1D);
            }
            Interface_SetNaviCall(globalCtx, 0x1E);
        } else {
            Interface_SetNaviCall(globalCtx, 0x1F);
        }
    }
}

s32 func_80847A78(Player* this) {
    s32 cond;

    if ((this->currentBoots == PLAYER_BOOTS_HOVER) && (this->hoverBootsTimer != 0)) {
        this->hoverBootsTimer--;
    } else {
        this->hoverBootsTimer = 0;
    }

    cond = (this->currentBoots == PLAYER_BOOTS_HOVER) &&
           ((this->actor.yDistToWater >= 0.0f) || (func_80838144(D_808535E4) >= 0) || func_8083816C(D_808535E4));

    if (cond && (this->actor.bgCheckFlags & BGCHECKFLAG_GROUND) && (this->hoverBootsTimer != 0)) {
        this->actor.bgCheckFlags &= ~BGCHECKFLAG_GROUND;
    }

    if (this->actor.bgCheckFlags & BGCHECKFLAG_GROUND) {
        if (!cond) {
            this->hoverBootsTimer = 19;
        }
        return 0;
    }

    D_808535E4 = 0;
    this->unk_898 = this->unk_89A = D_80853610 = 0;

    return 1;
}

static Vec3f D_80854798 = { 0.0f, 18.0f, 0.0f };

void func_80847BA0(GlobalContext* globalCtx, Player* this) {
    u8 spC7 = 0;
    CollisionPoly* spC0;
    Vec3f spB4;
    f32 spB0;
    f32 spAC;
    f32 spA8;
    u32 spA4;

    D_80853604 = this->unk_A7A;

    if (this->stateFlags2 & PLAYER_STATE2_18) {
        spB0 = 10.0f;
        spAC = 15.0f;
        spA8 = 30.0f;
    } else {
        spB0 = this->ageProperties->unk_38;
        spAC = 26.0f;
        spA8 = this->ageProperties->unk_00;
    }

    if (this->stateFlags1 & (PLAYER_STATE1_29 | PLAYER_STATE1_31)) {
        if (this->stateFlags1 & PLAYER_STATE1_31) {
            this->actor.bgCheckFlags &= ~BGCHECKFLAG_GROUND;
            spA4 = 0x38;
        } else if ((this->stateFlags1 & PLAYER_STATE1_0) && ((this->unk_A84 - (s32)this->actor.world.pos.y) >= 100)) {
            spA4 = 0x39;
        } else if (!(this->stateFlags1 & PLAYER_STATE1_0) &&
                   ((func_80845EF8 == this->func_674) || (func_80845CA4 == this->func_674))) {
            this->actor.bgCheckFlags &= ~(BGCHECKFLAG_WALL | BGCHECKFLAG_PLAYER_WALL_INTERACT);
            spA4 = 0x3C;
        } else {
            spA4 = 0x3F;
        }
    } else {
        spA4 = 0x3F;
    }

    if (this->stateFlags3 & PLAYER_STATE3_0) {
        spA4 &= ~6;
    }

    if (spA4 & 4) {
        this->stateFlags3 |= PLAYER_STATE3_4;
    }

    Math_Vec3f_Copy(&spB4, &this->actor.world.pos);
    Actor_UpdateBgCheckInfo(globalCtx, &this->actor, spAC, spB0, spA8, spA4);

    if (this->actor.bgCheckFlags & BGCHECKFLAG_CEILING) {
        this->actor.velocity.y = 0.0f;
    }

    D_80853600 = this->actor.world.pos.y - this->actor.floorHeight;
    D_808535F4 = 0;

    spC0 = this->actor.floorPoly;

    if (spC0 != NULL) {
        this->unk_A7A = func_80041EA4(&globalCtx->colCtx, spC0, this->actor.floorBgId);
        this->unk_A82 = this->unk_89E;

        if (this->actor.bgCheckFlags & BGCHECKFLAG_WATER) {
            if (this->actor.yDistToWater < 20.0f) {
                this->unk_89E = 4;
            } else {
                this->unk_89E = 5;
            }
        } else {
            if (this->stateFlags2 & PLAYER_STATE2_9) {
                this->unk_89E = 1;
            } else {
                this->unk_89E = SurfaceType_GetSfx(&globalCtx->colCtx, spC0, this->actor.floorBgId);
            }
        }

        if (this->actor.category == ACTORCAT_PLAYER) {
            Audio_SetCodeReverb(SurfaceType_GetEcho(&globalCtx->colCtx, spC0, this->actor.floorBgId));

            if (this->actor.floorBgId == BGCHECK_SCENE) {
                func_80074CE8(globalCtx,
                              SurfaceType_GetLightSettingIndex(&globalCtx->colCtx, spC0, this->actor.floorBgId));
            } else {
                func_80043508(&globalCtx->colCtx, this->actor.floorBgId);
            }
        }

        D_808535F4 = SurfaceType_GetConveyorSpeed(&globalCtx->colCtx, spC0, this->actor.floorBgId);
        if (D_808535F4 != 0) {
            D_808535F8 = SurfaceType_IsConveyor(&globalCtx->colCtx, spC0, this->actor.floorBgId);
            if (((D_808535F8 == 0) && (this->actor.yDistToWater > 20.0f) &&
                 (this->currentBoots != PLAYER_BOOTS_IRON)) ||
                ((D_808535F8 != 0) && (this->actor.bgCheckFlags & BGCHECKFLAG_GROUND))) {
                D_808535FC = SurfaceType_GetConveyorDirection(&globalCtx->colCtx, spC0, this->actor.floorBgId) << 10;
            } else {
                D_808535F4 = 0;
            }
        }
    }

    func_80839034(globalCtx, this, spC0, this->actor.floorBgId);

    this->actor.bgCheckFlags &= ~BGCHECKFLAG_PLAYER_WALL_INTERACT;

    if (this->actor.bgCheckFlags & BGCHECKFLAG_WALL) {
        CollisionPoly* spA0;
        s32 sp9C;
        s16 sp9A;
        s32 pad;

        D_80854798.y = 18.0f;
        D_80854798.z = this->ageProperties->unk_38 + 10.0f;

        if (!(this->stateFlags2 & PLAYER_STATE2_18) &&
            func_80839768(globalCtx, this, &D_80854798, &spA0, &sp9C, &D_80858AA8)) {
            this->actor.bgCheckFlags |= BGCHECKFLAG_PLAYER_WALL_INTERACT;
            if (this->actor.wallPoly != spA0) {
                this->actor.wallPoly = spA0;
                this->actor.wallBgId = sp9C;
                this->actor.wallYaw = Math_Atan2S(spA0->normal.z, spA0->normal.x);
            }
        }

        sp9A = this->actor.shape.rot.y - (s16)(this->actor.wallYaw + 0x8000);

        D_808535F0 = func_80041DB8(&globalCtx->colCtx, this->actor.wallPoly, this->actor.wallBgId);

        D_80853608 = ABS(sp9A);

        sp9A = this->currentYaw - (s16)(this->actor.wallYaw + 0x8000);

        D_8085360C = ABS(sp9A);

        spB0 = D_8085360C * 0.00008f;
        if (!(this->actor.bgCheckFlags & BGCHECKFLAG_GROUND) || spB0 >= 1.0f) {
            this->unk_880 = R_RUN_SPEED_LIMIT / 100.0f;
        } else {
            spAC = (R_RUN_SPEED_LIMIT / 100.0f * spB0);
            this->unk_880 = spAC;
            if (spAC < 0.1f) {
                this->unk_880 = 0.1f;
            }
        }

        if ((this->actor.bgCheckFlags & BGCHECKFLAG_PLAYER_WALL_INTERACT) && (D_80853608 < 0x3000)) {
            CollisionPoly* wallPoly = this->actor.wallPoly;

            if (ABS(wallPoly->normal.y) < 600) {
                f32 sp8C = COLPOLY_GET_NORMAL(wallPoly->normal.x);
                f32 sp88 = COLPOLY_GET_NORMAL(wallPoly->normal.y);
                f32 sp84 = COLPOLY_GET_NORMAL(wallPoly->normal.z);
                f32 wallHeight;
                CollisionPoly* sp7C;
                CollisionPoly* sp78;
                s32 sp74;
                Vec3f sp68;
                f32 sp64;
                f32 sp60;
                s32 temp3;

                this->wallDistance = Math3D_UDistPlaneToPos(sp8C, sp88, sp84, wallPoly->dist, &this->actor.world.pos);

                spB0 = this->wallDistance + 10.0f;
                sp68.x = this->actor.world.pos.x - (spB0 * sp8C);
                sp68.z = this->actor.world.pos.z - (spB0 * sp84);
                sp68.y = this->actor.world.pos.y + this->ageProperties->unk_0C;

                sp64 = BgCheck_EntityRaycastFloor1(&globalCtx->colCtx, &sp7C, &sp68);
                wallHeight = sp64 - this->actor.world.pos.y;
                this->wallHeight = wallHeight;

                if ((this->wallHeight < 18.0f) ||
                    BgCheck_EntityCheckCeiling(&globalCtx->colCtx, &sp60, &this->actor.world.pos,
                                               (sp64 - this->actor.world.pos.y) + 20.0f, &sp78, &sp74, &this->actor)) {
                    this->wallHeight = 399.96002f;
                } else {
                    D_80854798.y = (sp64 + 5.0f) - this->actor.world.pos.y;

                    if (func_80839768(globalCtx, this, &D_80854798, &sp78, &sp74, &D_80858AA8) &&
                        (temp3 = this->actor.wallYaw - Math_Atan2S(sp78->normal.z, sp78->normal.x),
                         ABS(temp3) < 0x4000) &&
                        !func_80041E18(&globalCtx->colCtx, sp78, sp74)) {
                        this->wallHeight = 399.96002f;
                    } else if (func_80041DE4(&globalCtx->colCtx, wallPoly, this->actor.wallBgId) == 0) {
                        if (this->ageProperties->unk_1C <= this->wallHeight) {
                            if (ABS(sp7C->normal.y) > 28000) {
                                if (this->ageProperties->unk_14 <= this->wallHeight) {
                                    spC7 = 4;
                                } else if (this->ageProperties->unk_18 <= this->wallHeight) {
                                    spC7 = 3;
                                } else {
                                    spC7 = 2;
                                }
                            }
                        } else {
                            spC7 = 1;
                        }
                    }
                }
            }
        }
    } else {
        this->unk_880 = R_RUN_SPEED_LIMIT / 100.0f;
        this->unk_88D = 0;
        this->wallHeight = 0.0f;
    }

    if (spC7 == this->unk_88C) {
        if ((this->linearVelocity != 0.0f) && (this->unk_88D < 100)) {
            this->unk_88D++;
        }
    } else {
        this->unk_88C = spC7;
        this->unk_88D = 0;
    }

    if (this->actor.bgCheckFlags & BGCHECKFLAG_GROUND) {
        D_808535E4 = func_80041D4C(&globalCtx->colCtx, spC0, this->actor.floorBgId);

        if (!func_80847A78(this)) {
            f32 sp58;
            f32 sp54;
            f32 sp50;
            f32 sp4C;
            s32 pad2;
            f32 sp44;
            s32 pad3;

            if (this->actor.floorBgId != BGCHECK_SCENE) {
                func_800434C8(&globalCtx->colCtx, this->actor.floorBgId);
            }

            sp58 = COLPOLY_GET_NORMAL(spC0->normal.x);
            sp54 = 1.0f / COLPOLY_GET_NORMAL(spC0->normal.y);
            sp50 = COLPOLY_GET_NORMAL(spC0->normal.z);

            sp4C = Math_SinS(this->currentYaw);
            sp44 = Math_CosS(this->currentYaw);

            this->unk_898 = Math_Atan2S(1.0f, (-(sp58 * sp4C) - (sp50 * sp44)) * sp54);
            this->unk_89A = Math_Atan2S(1.0f, (-(sp58 * sp44) - (sp50 * sp4C)) * sp54);

            sp4C = Math_SinS(this->actor.shape.rot.y);
            sp44 = Math_CosS(this->actor.shape.rot.y);

            D_80853610 = Math_Atan2S(1.0f, (-(sp58 * sp4C) - (sp50 * sp44)) * sp54);

            func_8083E318(globalCtx, this, spC0);
        }
    } else {
        func_80847A78(this);
    }

    if (this->unk_A7B == D_808535E4) {
        this->unk_A79++;
    } else {
        this->unk_A7B = D_808535E4;
        this->unk_A79 = 0;
    }
}

void Player_UpdateCamAndSeqModes(GlobalContext* globalCtx, Player* this) {
    u8 seqMode;
    s32 pad;
    Actor* unk_664;
    s32 camMode;

    if (this->actor.category == ACTORCAT_PLAYER) {
        seqMode = SEQ_MODE_DEFAULT;

        if (this->csMode != 0) {
            Camera_ChangeMode(Gameplay_GetCamera(globalCtx, 0), CAM_MODE_NORMAL);
        } else if (!(this->stateFlags1 & PLAYER_STATE1_20)) {
            if ((this->actor.parent != NULL) && (this->stateFlags3 & PLAYER_STATE3_7)) {
                camMode = CAM_MODE_HOOKSHOT;
                Camera_SetParam(Gameplay_GetCamera(globalCtx, 0), 8, this->actor.parent);
            } else if (func_8084377C == this->func_674) {
                camMode = CAM_MODE_STILL;
            } else if (this->stateFlags2 & PLAYER_STATE2_8) {
                camMode = CAM_MODE_PUSHPULL;
            } else if ((unk_664 = this->unk_664) != NULL) {
                if (CHECK_FLAG_ALL(this->actor.flags, ACTOR_FLAG_8)) {
                    camMode = CAM_MODE_TALK;
                } else if (this->stateFlags1 & PLAYER_STATE1_16) {
                    if (this->stateFlags1 & PLAYER_STATE1_25) {
                        camMode = CAM_MODE_FOLLOWBOOMERANG;
                    } else {
                        camMode = CAM_MODE_FOLLOWTARGET;
                    }
                } else {
                    camMode = CAM_MODE_BATTLE;
                }
                Camera_SetParam(Gameplay_GetCamera(globalCtx, 0), 8, unk_664);
            } else if (this->stateFlags1 & PLAYER_STATE1_12) {
                camMode = CAM_MODE_CHARGE;
            } else if (this->stateFlags1 & PLAYER_STATE1_25) {
                camMode = CAM_MODE_FOLLOWBOOMERANG;
                Camera_SetParam(Gameplay_GetCamera(globalCtx, 0), 8, this->boomerangActor);
            } else if (this->stateFlags1 & (PLAYER_STATE1_13 | PLAYER_STATE1_14)) {
                if (func_80833B2C(this)) {
                    camMode = CAM_MODE_HANGZ;
                } else {
                    camMode = CAM_MODE_HANG;
                }
            } else if (this->stateFlags1 & (PLAYER_STATE1_17 | PLAYER_STATE1_30)) {
                if (func_8002DD78(this) || func_808334B4(this)) {
                    camMode = CAM_MODE_BOWARROWZ;
                } else if (this->stateFlags1 & PLAYER_STATE1_21) {
                    camMode = CAM_MODE_CLIMBZ;
                } else {
                    camMode = CAM_MODE_TARGET;
                }
            } else if (this->stateFlags1 & (PLAYER_STATE1_18 | PLAYER_STATE1_21)) {
                if ((func_80845668 == this->func_674) || (this->stateFlags1 & PLAYER_STATE1_21)) {
                    camMode = CAM_MODE_CLIMB;
                } else {
                    camMode = CAM_MODE_JUMP;
                }
            } else if (this->stateFlags1 & PLAYER_STATE1_19) {
                camMode = CAM_MODE_FREEFALL;
            } else if ((this->swordState != 0) && (this->swordAnimation >= 0) && (this->swordAnimation < 0x18)) {
                camMode = CAM_MODE_STILL;
            } else {
                camMode = CAM_MODE_NORMAL;
                if ((this->linearVelocity == 0.0f) &&
                    (!(this->stateFlags1 & PLAYER_STATE1_23) || (this->rideActor->speedXZ == 0.0f))) {
                    // not moving
                    seqMode = SEQ_MODE_STILL;
                }
            }

            Camera_ChangeMode(Gameplay_GetCamera(globalCtx, 0), camMode);
        } else {
            // First person mode
            seqMode = SEQ_MODE_STILL;
        }

        if (globalCtx->actorCtx.targetCtx.bgmEnemy != NULL) {
            seqMode = SEQ_MODE_ENEMY;
            Audio_SetBgmEnemyVolume(sqrtf(globalCtx->actorCtx.targetCtx.bgmEnemy->xyzDistToPlayerSq));
        }

        if (globalCtx->sceneNum != SCENE_TURIBORI) {
            Audio_SetSequenceMode(seqMode);
        }
    }
}

static Vec3f D_808547A4 = { 0.0f, 0.5f, 0.0f };
static Vec3f D_808547B0 = { 0.0f, 0.5f, 0.0f };

static Color_RGBA8 D_808547BC = { 255, 255, 100, 255 };
static Color_RGBA8 D_808547C0 = { 255, 50, 0, 0 };

void func_80848A04(GlobalContext* globalCtx, Player* this) {
    f32 temp;

    if (this->unk_85C == 0.0f) {
        func_80835F44(globalCtx, this, 0xFF);
        return;
    }

    temp = 1.0f;
    if (DECR(this->unk_860) == 0) {
        Inventory_ChangeAmmo(ITEM_STICK, -1);
        this->unk_860 = 1;
        temp = 0.0f;
        this->unk_85C = temp;
    } else if (this->unk_860 > 200) {
        temp = (210 - this->unk_860) / 10.0f;
    } else if (this->unk_860 < 20) {
        temp = this->unk_860 / 20.0f;
        this->unk_85C = temp;
    }

    func_8002836C(globalCtx, &this->swordInfo[0].tip, &D_808547A4, &D_808547B0, &D_808547BC, &D_808547C0, temp * 200.0f,
                  0, 8);
}

void func_80848B44(GlobalContext* globalCtx, Player* this) {
    Vec3f shockPos;
    Vec3f* randBodyPart;
    s32 shockScale;

    this->shockTimer--;
    this->unk_892 += this->shockTimer;

    if (this->unk_892 > 20) {
        shockScale = this->shockTimer * 2;
        this->unk_892 -= 20;

        if (shockScale > 40) {
            shockScale = 40;
        }

        randBodyPart = this->bodyPartsPos + (s32)Rand_ZeroFloat(17.9f);
        shockPos.x = (Rand_CenteredFloat(5.0f) + randBodyPart->x) - this->actor.world.pos.x;
        shockPos.y = (Rand_CenteredFloat(5.0f) + randBodyPart->y) - this->actor.world.pos.y;
        shockPos.z = (Rand_CenteredFloat(5.0f) + randBodyPart->z) - this->actor.world.pos.z;

        EffectSsFhgFlash_SpawnShock(globalCtx, &this->actor, &shockPos, shockScale, FHGFLASH_SHOCK_PLAYER);
        func_8002F8F0(&this->actor, NA_SE_PL_SPARK - SFX_FLAG);
    }
}

void func_80848C74(GlobalContext* globalCtx, Player* this) {
    s32 spawnedFlame;
    u8* timerPtr;
    s32 timerStep;
    f32 flameScale;
    f32 flameIntensity;
    s32 dmgCooldown;
    s32 i;
    s32 sp58;
    s32 sp54;

    if (this->currentTunic == PLAYER_TUNIC_GORON) {
        sp54 = 20;
    } else {
        sp54 = (s32)(this->linearVelocity * 0.4f) + 1;
    }

    spawnedFlame = false;
    timerPtr = this->flameTimers;

    if (this->stateFlags2 & PLAYER_STATE2_3) {
        sp58 = 100;
    } else {
        sp58 = 0;
    }

    func_8083819C(this, globalCtx);

    for (i = 0; i < 18; i++, timerPtr++) {
        timerStep = sp58 + sp54;

        if (*timerPtr <= timerStep) {
            *timerPtr = 0;
        } else {
            spawnedFlame = true;
            *timerPtr -= timerStep;

            if (*timerPtr > 20.0f) {
                flameIntensity = (*timerPtr - 20.0f) * 0.01f;
                flameScale = CLAMP(flameIntensity, 0.19999999f, 0.2f);
            } else {
                flameScale = *timerPtr * 0.01f;
            }

            flameIntensity = (*timerPtr - 25.0f) * 0.02f;
            flameIntensity = CLAMP(flameIntensity, 0.0f, 1.0f);
            EffectSsFireTail_SpawnFlameOnPlayer(globalCtx, flameScale, i, flameIntensity);
        }
    }

    if (spawnedFlame) {
        func_8002F7DC(&this->actor, NA_SE_EV_TORCH - SFX_FLAG);

        if (globalCtx->sceneNum == SCENE_JYASINBOSS) {
            dmgCooldown = 0;
        } else {
            dmgCooldown = 7;
        }

        if ((dmgCooldown & globalCtx->gameplayFrames) == 0) {
            Player_InflictDamage(globalCtx, -1);
        }
    } else {
        this->isBurning = false;
    }
}

void func_80848EF8(Player* this) {
    if (CHECK_QUEST_ITEM(QUEST_STONE_OF_AGONY)) {
        f32 temp = 200000.0f - (this->unk_6A4 * 5.0f);

        if (temp < 0.0f) {
            temp = 0.0f;
        }

        this->unk_6A0 += temp;
        if (this->unk_6A0 > 4000000.0f) {
            this->unk_6A0 = 0.0f;
            func_8083264C(this, 120, 20, 10, 0);
        }
    }
}

static s8 D_808547C4[] = {
    0,  3,  3,  5,   4,   8,   9,   13, 14, 15, 16, 17, 18, -22, 23, 24, 25,  26, 27,  28,  29, 31, 32, 33, 34, -35,
    30, 36, 38, -39, -40, -41, 42,  43, 45, 46, 0,  0,  0,  67,  48, 47, -50, 51, -52, -53, 54, 55, 56, 57, 58, 59,
    60, 61, 62, 63,  64,  -65, -66, 68, 11, 69, 70, 71, 8,  8,   72, 73, 78,  79, 80,  89,  90, 91, 92, 77, 19, 94,
};

static Vec3f D_80854814 = { 0.0f, 0.0f, 200.0f };

static f32 D_80854820[] = { 2.0f, 4.0f, 7.0f };
static f32 D_8085482C[] = { 0.5f, 1.0f, 3.0f };

void Player_UpdateCommon(Player* this, GlobalContext* globalCtx, Input* input) {
    s32 pad;

    sControlInput = input;

    if (this->unk_A86 < 0) {
        this->unk_A86++;
        if (this->unk_A86 == 0) {
            this->unk_A86 = 1;
            func_80078884(NA_SE_OC_REVENGE);
        }
    }

    Math_Vec3f_Copy(&this->actor.prevPos, &this->actor.home.pos);

    if (this->unk_A73 != 0) {
        this->unk_A73--;
    }

    if (this->unk_88E != 0) {
        this->unk_88E--;
    }

    if (this->unk_A87 != 0) {
        this->unk_A87--;
    }

    if (this->invincibilityTimer < 0) {
        this->invincibilityTimer++;
    } else if (this->invincibilityTimer > 0) {
        this->invincibilityTimer--;
    }

    if (this->unk_890 != 0) {
        this->unk_890--;
    }

    func_808473D4(globalCtx, this);
    func_80836BEC(this, globalCtx);

    if ((this->heldItemActionParam == PLAYER_AP_STICK) && (this->unk_860 != 0)) {
        func_80848A04(globalCtx, this);
    } else if ((this->heldItemActionParam == PLAYER_AP_FISHING_POLE) && (this->unk_860 < 0)) {
        this->unk_860++;
    }

    if (this->shockTimer != 0) {
        func_80848B44(globalCtx, this);
    }

    if (this->isBurning) {
        func_80848C74(globalCtx, this);
    }

    if ((this->stateFlags3 & PLAYER_STATE3_6) && (gSaveContext.nayrusLoveTimer != 0) && (gSaveContext.unk_13F0 == 0)) {
        gSaveContext.unk_13F0 = 3;
        func_80846A00(globalCtx, this, 1);
        this->stateFlags3 &= ~PLAYER_STATE3_6;
    }

    if (this->stateFlags2 & PLAYER_STATE2_15) {
        if (!(this->actor.bgCheckFlags & BGCHECKFLAG_GROUND)) {
            func_80832210(this);
            Actor_MoveForward(&this->actor);
        }

        func_80847BA0(globalCtx, this);
    } else {
        f32 temp_f0;
        f32 phi_f12;

        if (this->currentBoots != this->prevBoots) {
            if (this->currentBoots == PLAYER_BOOTS_IRON) {
                if (this->stateFlags1 & PLAYER_STATE1_27) {
                    func_80832340(globalCtx, this);
                    if (this->ageProperties->unk_2C < this->actor.yDistToWater) {
                        this->stateFlags2 |= PLAYER_STATE2_10;
                    }
                }
            } else {
                if (this->stateFlags1 & PLAYER_STATE1_27) {
                    if ((this->prevBoots == PLAYER_BOOTS_IRON) || (this->actor.bgCheckFlags & BGCHECKFLAG_GROUND)) {
                        func_8083D36C(globalCtx, this);
                        this->stateFlags2 &= ~PLAYER_STATE2_10;
                    }
                }
            }

            this->prevBoots = this->currentBoots;
        }

        if ((this->actor.parent == NULL) && (this->stateFlags1 & PLAYER_STATE1_23)) {
            this->actor.parent = this->rideActor;
            func_8083A360(globalCtx, this);
            this->stateFlags1 |= PLAYER_STATE1_23;
            func_80832264(globalCtx, this, &gPlayerAnim_0033B8);
            func_80832F54(globalCtx, this, 0x9B);
            this->unk_850 = 99;
        }

        if (this->unk_844 == 0) {
            this->unk_845 = 0;
        } else if (this->unk_844 < 0) {
            this->unk_844++;
        } else {
            this->unk_844--;
        }

        Math_ScaledStepToS(&this->unk_6C2, 0, 400);
        func_80032CB4(this->unk_3A8, 20, 80, 6);

        this->actor.shape.face = this->unk_3A8[0] + ((globalCtx->gameplayFrames & 32) ? 0 : 3);

        if (this->currentMask == PLAYER_MASK_BUNNY) {
            func_8085002C(this);
        }

        if (func_8002DD6C(this) != 0) {
            func_8084FF7C(this);
        }

        if (!(this->skelAnime.moveFlags & 0x80)) {
            if (((this->actor.bgCheckFlags & BGCHECKFLAG_GROUND) && (D_808535E4 == 5) &&
                 (this->currentBoots != PLAYER_BOOTS_IRON)) ||
                ((this->currentBoots == PLAYER_BOOTS_HOVER) &&
                 !(this->stateFlags1 & (PLAYER_STATE1_27 | PLAYER_STATE1_29)))) {
                f32 sp70 = this->linearVelocity;
                s16 sp6E = this->currentYaw;
                s16 yawDiff = this->actor.world.rot.y - sp6E;
                s32 pad;

                if ((ABS(yawDiff) > 0x6000) && (this->actor.speedXZ != 0.0f)) {
                    sp70 = 0.0f;
                    sp6E += 0x8000;
                }

                if (Math_StepToF(&this->actor.speedXZ, sp70, 0.35f) && (sp70 == 0.0f)) {
                    this->actor.world.rot.y = this->currentYaw;
                }

                if (this->linearVelocity != 0.0f) {
                    s32 phi_v0;

                    phi_v0 = (fabsf(this->linearVelocity) * 700.0f) - (fabsf(this->actor.speedXZ) * 100.0f);
                    phi_v0 = CLAMP(phi_v0, 0, 1350);

                    Math_ScaledStepToS(&this->actor.world.rot.y, sp6E, phi_v0);
                }

                if ((this->linearVelocity == 0.0f) && (this->actor.speedXZ != 0.0f)) {
                    func_800F4138(&this->actor.projectedPos, 0xD0, this->actor.speedXZ);
                }
            } else {
                this->actor.speedXZ = this->linearVelocity;
                this->actor.world.rot.y = this->currentYaw;
            }

            func_8002D868(&this->actor);

            if ((this->windSpeed != 0.0f) && !Player_InCsMode(globalCtx) &&
                !(this->stateFlags1 & (PLAYER_STATE1_13 | PLAYER_STATE1_14 | PLAYER_STATE1_21)) &&
                (func_80845668 != this->func_674) && (func_808507F4 != this->func_674)) {
                this->actor.velocity.x += this->windSpeed * Math_SinS(this->windDirection);
                this->actor.velocity.z += this->windSpeed * Math_CosS(this->windDirection);
            }

            func_8002D7EC(&this->actor);
            func_80847BA0(globalCtx, this);
        } else {
            D_808535E4 = 0;
            this->unk_A7A = 0;

            if (!(this->stateFlags1 & PLAYER_STATE1_0) && (this->stateFlags1 & PLAYER_STATE1_23)) {
                EnHorse* rideActor = (EnHorse*)this->rideActor;
                CollisionPoly* sp5C;
                s32 sp58;
                Vec3f sp4C;

                if (!(rideActor->actor.bgCheckFlags & BGCHECKFLAG_GROUND)) {
                    func_808396F4(globalCtx, this, &D_80854814, &sp4C, &sp5C, &sp58);
                } else {
                    sp5C = rideActor->actor.floorPoly;
                    sp58 = rideActor->actor.floorBgId;
                }

                if ((sp5C != NULL) && func_80839034(globalCtx, this, sp5C, sp58)) {
                    if (DREG(25) != 0) {
                        DREG(25) = 0;
                    } else {
                        AREG(6) = 1;
                    }
                }
            }

            D_808535F4 = 0;
            this->windSpeed = 0.0f;
        }

        if ((D_808535F4 != 0) && (this->currentBoots != PLAYER_BOOTS_IRON)) {
            f32 sp48;

            D_808535F4--;

            if (D_808535F8 == 0) {
                sp48 = D_80854820[D_808535F4];

                if (!(this->stateFlags1 & PLAYER_STATE1_27)) {
                    sp48 *= 0.25f;
                }
            } else {
                sp48 = D_8085482C[D_808535F4];
            }

            Math_StepToF(&this->windSpeed, sp48, sp48 * 0.1f);

            Math_ScaledStepToS(&this->windDirection, D_808535FC,
                               ((this->stateFlags1 & PLAYER_STATE1_27) ? 400.0f : 800.0f) * sp48);
        } else if (this->windSpeed != 0.0f) {
            Math_StepToF(&this->windSpeed, 0.0f, (this->stateFlags1 & PLAYER_STATE1_27) ? 0.5f : 1.0f);
        }

        if (!Player_InBlockingCsMode(globalCtx, this) && !(this->stateFlags2 & PLAYER_STATE2_18)) {
            func_8083D53C(globalCtx, this);

            if ((this->actor.category == ACTORCAT_PLAYER) && (gSaveContext.health == 0)) {
                if (this->stateFlags1 & (PLAYER_STATE1_13 | PLAYER_STATE1_14 | PLAYER_STATE1_21)) {
                    func_80832440(globalCtx, this);
                    func_80837B9C(this, globalCtx);
                } else if ((this->actor.bgCheckFlags & BGCHECKFLAG_GROUND) || (this->stateFlags1 & PLAYER_STATE1_27)) {
                    func_80836448(globalCtx, this,
                                  func_808332B8(this)       ? &gPlayerAnim_003310
                                  : (this->shockTimer != 0) ? &gPlayerAnim_002F08
                                                            : &gPlayerAnim_002878);
                }
            } else {
                if ((this->actor.parent == NULL) &&
                    ((globalCtx->sceneLoadFlag == 0x14) || (this->unk_A87 != 0) || !func_808382DC(this, globalCtx))) {
                    func_8083AA10(this, globalCtx);
                } else {
                    this->fallStartHeight = this->actor.world.pos.y;
                }
                func_80848EF8(this);
            }
        }

        if ((globalCtx->csCtx.state != CS_STATE_IDLE) && (this->csMode != 6) &&
            !(this->stateFlags1 & PLAYER_STATE1_23) && !(this->stateFlags2 & PLAYER_STATE2_7) &&
            (this->actor.category == ACTORCAT_PLAYER)) {
            CsCmdActorAction* linkActionCsCmd = globalCtx->csCtx.linkAction;

            if ((linkActionCsCmd != NULL) && (D_808547C4[linkActionCsCmd->action] != 0)) {
                func_8002DF54(globalCtx, NULL, 6);
                func_80832210(this);
            } else if ((this->csMode == 0) && !(this->stateFlags2 & PLAYER_STATE2_10) &&
                       (globalCtx->csCtx.state != CS_STATE_UNSKIPPABLE_INIT)) {
                func_8002DF54(globalCtx, NULL, 0x31);
                func_80832210(this);
            }
        }

        if (this->csMode != 0) {
            if ((this->csMode != 7) ||
                !(this->stateFlags1 & (PLAYER_STATE1_13 | PLAYER_STATE1_14 | PLAYER_STATE1_21 | PLAYER_STATE1_26))) {
                this->unk_6AD = 3;
            } else if (func_80852E14 != this->func_674) {
                func_80852944(globalCtx, this, NULL);
            }
        } else {
            this->prevCsMode = 0;
        }

        func_8083D6EC(globalCtx, this);

        if ((this->unk_664 == NULL) && (this->naviTextId == 0)) {
            this->stateFlags2 &= ~(PLAYER_STATE2_1 | PLAYER_STATE2_21);
        }

        this->stateFlags1 &= ~(PLAYER_STATE1_1 | PLAYER_STATE1_9 | PLAYER_STATE1_12 | PLAYER_STATE1_22);
        this->stateFlags2 &= ~(PLAYER_STATE2_0 | PLAYER_STATE2_2 | PLAYER_STATE2_3 | PLAYER_STATE2_5 | PLAYER_STATE2_6 |
                               PLAYER_STATE2_8 | PLAYER_STATE2_9 | PLAYER_STATE2_12 | PLAYER_STATE2_14 |
                               PLAYER_STATE2_16 | PLAYER_STATE2_22 | PLAYER_STATE2_26);
        this->stateFlags3 &= ~PLAYER_STATE3_4;

        func_80847298(this);
        func_8083315C(globalCtx, this);

        if (this->stateFlags1 & PLAYER_STATE1_27) {
            D_808535E8 = 0.5f;
        } else {
            D_808535E8 = 1.0f;
        }

        D_808535EC = 1.0f / D_808535E8;
        D_80853614 = D_80853618 = 0;
        D_80858AA4 = this->currentMask;

        if (!(this->stateFlags3 & PLAYER_STATE3_2)) {
            this->func_674(this, globalCtx);
        }

        Player_UpdateCamAndSeqModes(globalCtx, this);

        if (this->skelAnime.moveFlags & 8) {
            AnimationContext_SetMoveActor(globalCtx, &this->actor, &this->skelAnime,
                                          (this->skelAnime.moveFlags & 4) ? 1.0f : this->ageProperties->unk_08);
        }

        func_808368EC(this, globalCtx);

        if (CHECK_FLAG_ALL(this->actor.flags, ACTOR_FLAG_8)) {
            this->targetActorDistance = 0.0f;
        } else {
            this->targetActor = NULL;
            this->targetActorDistance = FLT_MAX;
            this->exchangeItemId = EXCH_ITEM_NONE;
        }

        if (!(this->stateFlags1 & PLAYER_STATE1_11)) {
            this->interactRangeActor = NULL;
            this->getItemDirection = 0x6000;
        }

        if (this->actor.parent == NULL) {
            this->rideActor = NULL;
        }

        this->naviTextId = 0;

        if (!(this->stateFlags2 & PLAYER_STATE2_25)) {
            this->unk_6A8 = NULL;
        }

        this->stateFlags2 &= ~PLAYER_STATE2_23;
        this->unk_6A4 = FLT_MAX;

        temp_f0 = this->actor.world.pos.y - this->actor.prevPos.y;

        this->doorType = PLAYER_DOORTYPE_NONE;
        this->unk_8A1 = 0;
        this->unk_684 = NULL;

        phi_f12 = ((this->bodyPartsPos[6].y + this->bodyPartsPos[3].y) * 0.5f) + temp_f0;
        temp_f0 += this->bodyPartsPos[7].y + 10.0f;

        this->cylinder.dim.height = temp_f0 - phi_f12;

        if (this->cylinder.dim.height < 0) {
            phi_f12 = temp_f0;
            this->cylinder.dim.height = -this->cylinder.dim.height;
        }

        this->cylinder.dim.yShift = phi_f12 - this->actor.world.pos.y;

        if (this->stateFlags1 & PLAYER_STATE1_22) {
            this->cylinder.dim.height = this->cylinder.dim.height * 0.8f;
        }

        Collider_UpdateCylinder(&this->actor, &this->cylinder);

        if (!(this->stateFlags2 & PLAYER_STATE2_14)) {
            if (!(this->stateFlags1 & (PLAYER_STATE1_7 | PLAYER_STATE1_13 | PLAYER_STATE1_14 | PLAYER_STATE1_23))) {
                CollisionCheck_SetOC(globalCtx, &globalCtx->colChkCtx, &this->cylinder.base);
            }

            if (!(this->stateFlags1 & (PLAYER_STATE1_7 | PLAYER_STATE1_26)) && (this->invincibilityTimer <= 0)) {
                CollisionCheck_SetAC(globalCtx, &globalCtx->colChkCtx, &this->cylinder.base);

                if (this->invincibilityTimer < 0) {
                    CollisionCheck_SetAT(globalCtx, &globalCtx->colChkCtx, &this->cylinder.base);
                }
            }
        }

        AnimationContext_SetNextQueue(globalCtx);
    }

    Math_Vec3f_Copy(&this->actor.home.pos, &this->actor.world.pos);
    Math_Vec3f_Copy(&this->unk_A88, &this->bodyPartsPos[0]);

    if (this->stateFlags1 & (PLAYER_STATE1_7 | PLAYER_STATE1_28 | PLAYER_STATE1_29)) {
        this->actor.colChkInfo.mass = MASS_IMMOVABLE;
    } else {
        this->actor.colChkInfo.mass = 50;
    }

    this->stateFlags3 &= ~PLAYER_STATE3_2;

    Collider_ResetCylinderAC(globalCtx, &this->cylinder.base);

    Collider_ResetQuadAT(globalCtx, &this->swordQuads[0].base);
    Collider_ResetQuadAT(globalCtx, &this->swordQuads[1].base);

    Collider_ResetQuadAC(globalCtx, &this->shieldQuad.base);
    Collider_ResetQuadAT(globalCtx, &this->shieldQuad.base);
}

static Vec3f D_80854838 = { 0.0f, 0.0f, -30.0f };

void Player_Update(Actor* thisx, GlobalContext* globalCtx) {
    static Vec3f sDogSpawnPos;
    Player* this = (Player*)thisx;
    s32 dogParams;
    s32 pad;
    Input sp44;
    Actor* dog;

    if (func_8084FCAC(this, globalCtx)) {
        if (gSaveContext.dogParams < 0) {
            if (Object_GetIndex(&globalCtx->objectCtx, OBJECT_DOG) < 0) {
                gSaveContext.dogParams = 0;
            } else {
                gSaveContext.dogParams &= 0x7FFF;
                func_808395DC(this, &this->actor.world.pos, &D_80854838, &sDogSpawnPos);
                dogParams = gSaveContext.dogParams;

                dog = Actor_Spawn(&globalCtx->actorCtx, globalCtx, ACTOR_EN_DOG, sDogSpawnPos.x, sDogSpawnPos.y,
                                  sDogSpawnPos.z, 0, this->actor.shape.rot.y, 0, dogParams | 0x8000);
                if (dog != NULL) {
                    dog->room = 0;
                }
            }
        }

        if ((this->interactRangeActor != NULL) && (this->interactRangeActor->update == NULL)) {
            this->interactRangeActor = NULL;
        }

        if ((this->heldActor != NULL) && (this->heldActor->update == NULL)) {
            func_808323B4(globalCtx, this);
        }

        if (this->stateFlags1 & (PLAYER_STATE1_5 | PLAYER_STATE1_29)) {
            bzero(&sp44, sizeof(sp44));
        } else {
            sp44 = globalCtx->state.input[0];
            if (this->unk_88E != 0) {
                sp44.cur.button &= ~(BTN_A | BTN_B | BTN_CUP);
                sp44.press.button &= ~(BTN_A | BTN_B | BTN_CUP);
            }
        }

        Player_UpdateCommon(this, globalCtx, &sp44);
    }

    MREG(52) = this->actor.world.pos.x;
    MREG(53) = this->actor.world.pos.y;
    MREG(54) = this->actor.world.pos.z;
    MREG(55) = this->actor.world.rot.y;
}

static struct_80858AC8 D_80858AC8;
static Vec3s D_80858AD8[25];

static Gfx* sMaskDlists[PLAYER_MASK_MAX - 1] = {
    gLinkChildKeatonMaskDL, gLinkChildSkullMaskDL, gLinkChildSpookyMaskDL, gLinkChildBunnyHoodDL,
    gLinkChildGoronMaskDL,  gLinkChildZoraMaskDL,  gLinkChildGerudoMaskDL, gLinkChildMaskOfTruthDL,
};

static Vec3s D_80854864 = { 0, 0, 0 };

void func_8084A0E8(GlobalContext* globalCtx, Player* this, s32 lod, Gfx* cullDList,
                   OverrideLimbDrawOpa overrideLimbDraw) {
    static s32 D_8085486C = 255;

    OPEN_DISPS(globalCtx->state.gfxCtx, "../z_player.c", 19228);

    gSPSegment(POLY_OPA_DISP++, 0x0C, cullDList);
    gSPSegment(POLY_XLU_DISP++, 0x0C, cullDList);

    func_8008F470(globalCtx, this->skelAnime.skeleton, this->skelAnime.jointTable, this->skelAnime.dListCount, lod,
                  this->currentTunic, this->currentBoots, this->actor.shape.face, overrideLimbDraw, func_80090D20,
                  this);

    if ((overrideLimbDraw == func_80090014) && (this->currentMask != PLAYER_MASK_NONE)) {
        Mtx* sp70 = Graph_Alloc(globalCtx->state.gfxCtx, 2 * sizeof(Mtx));

        if (this->currentMask == PLAYER_MASK_BUNNY) {
            Vec3s sp68;

            gSPSegment(POLY_OPA_DISP++, 0x0B, sp70);

            sp68.x = D_80858AC8.unk_02 + 0x3E2;
            sp68.y = D_80858AC8.unk_04 + 0xDBE;
            sp68.z = D_80858AC8.unk_00 - 0x348A;
            Matrix_SetTranslateRotateYXZ(97.0f, -1203.0f, -240.0f, &sp68);
            Matrix_ToMtx(sp70++, "../z_player.c", 19273);

            sp68.x = D_80858AC8.unk_02 - 0x3E2;
            sp68.y = -0xDBE - D_80858AC8.unk_04;
            sp68.z = D_80858AC8.unk_00 - 0x348A;
            Matrix_SetTranslateRotateYXZ(97.0f, -1203.0f, 240.0f, &sp68);
            Matrix_ToMtx(sp70, "../z_player.c", 19279);
        }

        gSPDisplayList(POLY_OPA_DISP++, sMaskDlists[this->currentMask - 1]);
    }

    if ((this->currentBoots == PLAYER_BOOTS_HOVER) && !(this->actor.bgCheckFlags & BGCHECKFLAG_GROUND) &&
        !(this->stateFlags1 & PLAYER_STATE1_23) && (this->hoverBootsTimer != 0)) {
        s32 sp5C;
        s32 hoverBootsTimer = this->hoverBootsTimer;

        if (this->hoverBootsTimer < 19) {
            if (hoverBootsTimer >= 15) {
                D_8085486C = (19 - hoverBootsTimer) * 51.0f;
            } else if (hoverBootsTimer < 19) {
                sp5C = hoverBootsTimer;

                if (sp5C > 9) {
                    sp5C = 9;
                }

                D_8085486C = (-sp5C * 4) + 36;
                D_8085486C = D_8085486C * D_8085486C;
                D_8085486C = (s32)((Math_CosS(D_8085486C) * 100.0f) + 100.0f) + 55.0f;
                D_8085486C = D_8085486C * (sp5C * (1.0f / 9.0f));
            }

            Matrix_SetTranslateRotateYXZ(this->actor.world.pos.x, this->actor.world.pos.y + 2.0f,
                                         this->actor.world.pos.z, &D_80854864);
            Matrix_Scale(4.0f, 4.0f, 4.0f, MTXMODE_APPLY);

            gSPMatrix(POLY_XLU_DISP++, Matrix_NewMtx(globalCtx->state.gfxCtx, "../z_player.c", 19317),
                      G_MTX_NOPUSH | G_MTX_LOAD | G_MTX_MODELVIEW);
            gSPSegment(POLY_XLU_DISP++, 0x08,
                       Gfx_TwoTexScroll(globalCtx->state.gfxCtx, 0, 0, 0, 16, 32, 1, 0,
                                        (globalCtx->gameplayFrames * -15) % 128, 16, 32));
            gDPSetPrimColor(POLY_XLU_DISP++, 0x80, 0x80, 255, 255, 255, D_8085486C);
            gDPSetEnvColor(POLY_XLU_DISP++, 120, 90, 30, 128);
            gSPDisplayList(POLY_XLU_DISP++, gHoverBootsCircleDL);
        }
    }

    CLOSE_DISPS(globalCtx->state.gfxCtx, "../z_player.c", 19328);
}

void Player_Draw(Actor* thisx, GlobalContext* globalCtx2) {
    GlobalContext* globalCtx = globalCtx2;
    Player* this = (Player*)thisx;

    OPEN_DISPS(globalCtx->state.gfxCtx, "../z_player.c", 19346);

    if (!(this->stateFlags2 & PLAYER_STATE2_29)) {
        OverrideLimbDrawOpa overrideLimbDraw = func_80090014;
        s32 lod;
        s32 pad;

        if ((this->csMode != 0) || (func_8008E9C4(this) && 0) || (this->actor.projectedPos.z < 160.0f)) {
            lod = 0;
        } else {
            lod = 1;
        }

        func_80093C80(globalCtx);
        func_80093D84(globalCtx->state.gfxCtx);

        if (this->invincibilityTimer > 0) {
            this->unk_88F += CLAMP(50 - this->invincibilityTimer, 8, 40);
            POLY_OPA_DISP =
                Gfx_SetFog2(POLY_OPA_DISP, 255, 0, 0, 0, 0, 4000 - (s32)(Math_CosS(this->unk_88F * 256) * 2000.0f));
        }

        func_8002EBCC(&this->actor, globalCtx, 0);
        func_8002ED80(&this->actor, globalCtx, 0);

        if (this->unk_6AD != 0) {
            Vec3f sp7C;

            SkinMatrix_Vec3fMtxFMultXYZ(&globalCtx->viewProjectionMtxF, &this->actor.focus.pos, &sp7C);
            if (sp7C.z < -4.0f) {
                overrideLimbDraw = func_800902F0;
            }
        } else if (this->stateFlags2 & PLAYER_STATE2_18) {
            if (this->actor.projectedPos.z < 0.0f) {
                overrideLimbDraw = func_80090440;
            }
        }

        if (this->stateFlags2 & PLAYER_STATE2_26) {
            f32 sp78 = ((u16)(globalCtx->gameplayFrames * 600) * M_PI) / 0x8000;
            f32 sp74 = ((u16)(globalCtx->gameplayFrames * 1000) * M_PI) / 0x8000;

            Matrix_Push();
            this->actor.scale.y = -this->actor.scale.y;
            Matrix_SetTranslateRotateYXZ(
                this->actor.world.pos.x,
                (this->actor.floorHeight + (this->actor.floorHeight - this->actor.world.pos.y)) +
                    (this->actor.shape.yOffset * this->actor.scale.y),
                this->actor.world.pos.z, &this->actor.shape.rot);
            Matrix_Scale(this->actor.scale.x, this->actor.scale.y, this->actor.scale.z, MTXMODE_APPLY);
            Matrix_RotateX(sp78, MTXMODE_APPLY);
            Matrix_RotateY(sp74, MTXMODE_APPLY);
            Matrix_Scale(1.1f, 0.95f, 1.05f, MTXMODE_APPLY);
            Matrix_RotateY(-sp74, MTXMODE_APPLY);
            Matrix_RotateX(-sp78, MTXMODE_APPLY);
            func_8084A0E8(globalCtx, this, lod, gCullFrontDList, overrideLimbDraw);
            this->actor.scale.y = -this->actor.scale.y;
            Matrix_Pop();
        }

        gSPClearGeometryMode(POLY_OPA_DISP++, G_CULL_BOTH);
        gSPClearGeometryMode(POLY_XLU_DISP++, G_CULL_BOTH);

        func_8084A0E8(globalCtx, this, lod, gCullBackDList, overrideLimbDraw);

        if (this->invincibilityTimer > 0) {
            POLY_OPA_DISP = Gameplay_SetFog(globalCtx, POLY_OPA_DISP);
        }

        if (this->stateFlags2 & PLAYER_STATE2_14) {
            f32 scale = (this->unk_84F >> 1) * 22.0f;

            gSPSegment(POLY_XLU_DISP++, 0x08,
                       Gfx_TwoTexScroll(globalCtx->state.gfxCtx, 0, 0, (0 - globalCtx->gameplayFrames) % 128, 32, 32, 1,
                                        0, (globalCtx->gameplayFrames * -2) % 128, 32, 32));

            Matrix_Scale(scale, scale, scale, MTXMODE_APPLY);
            gSPMatrix(POLY_XLU_DISP++, Matrix_NewMtx(globalCtx->state.gfxCtx, "../z_player.c", 19459),
                      G_MTX_NOPUSH | G_MTX_LOAD | G_MTX_MODELVIEW);
            gDPSetEnvColor(POLY_XLU_DISP++, 0, 50, 100, 255);
            gSPDisplayList(POLY_XLU_DISP++, gEffIceFragment3DL);
        }

        if (this->unk_862 > 0) {
            Player_DrawGetItem(globalCtx, this);
        }
    }

    CLOSE_DISPS(globalCtx->state.gfxCtx, "../z_player.c", 19473);
}

void Player_Destroy(Actor* thisx, GlobalContext* globalCtx) {
    Player* this = (Player*)thisx;

    Effect_Delete(globalCtx, this->swordEffectIndex);

    Collider_DestroyCylinder(globalCtx, &this->cylinder);
    Collider_DestroyQuad(globalCtx, &this->swordQuads[0]);
    Collider_DestroyQuad(globalCtx, &this->swordQuads[1]);
    Collider_DestroyQuad(globalCtx, &this->shieldQuad);

    func_800876C8(globalCtx);

    gSaveContext.linkAge = globalCtx->linkAgeOnLoad;
}

s16 func_8084ABD8(GlobalContext* globalCtx, Player* this, s32 arg2, s16 arg3) {
    s32 temp1;
    s16 temp2;
    s16 temp3;

    if (!func_8002DD78(this) && !func_808334B4(this) && (arg2 == 0)) {
        temp2 = sControlInput->rel.stick_y * 240.0f;
        Math_SmoothStepToS(&this->actor.focus.rot.x, temp2, 14, 4000, 30);

        temp2 = sControlInput->rel.stick_x * -16.0f;
        temp2 = CLAMP(temp2, -3000, 3000);
        this->actor.focus.rot.y += temp2;
    } else {
        temp1 = (this->stateFlags1 & PLAYER_STATE1_23) ? 3500 : 14000;
        temp3 = ((sControlInput->rel.stick_y >= 0) ? 1 : -1) *
                (s32)((1.0f - Math_CosS(sControlInput->rel.stick_y * 200)) * 1500.0f);
        this->actor.focus.rot.x += temp3;
        this->actor.focus.rot.x = CLAMP(this->actor.focus.rot.x, -temp1, temp1);

        temp1 = 19114;
        temp2 = this->actor.focus.rot.y - this->actor.shape.rot.y;
        temp3 = ((sControlInput->rel.stick_x >= 0) ? 1 : -1) *
                (s32)((1.0f - Math_CosS(sControlInput->rel.stick_x * 200)) * -1500.0f);
        temp2 += temp3;
        this->actor.focus.rot.y = CLAMP(temp2, -temp1, temp1) + this->actor.shape.rot.y;
    }

    this->unk_6AE |= 2;
    return func_80836AB8(this, (globalCtx->shootingGalleryStatus != 0) || func_8002DD78(this) || func_808334B4(this)) -
           arg3;
}

void func_8084AEEC(Player* this, f32* arg1, f32 arg2, s16 arg3) {
    f32 temp1;
    f32 temp2;

    temp1 = this->skelAnime.curFrame - 10.0f;

    temp2 = (R_RUN_SPEED_LIMIT / 100.0f) * 0.8f;
    if (*arg1 > temp2) {
        *arg1 = temp2;
    }

    if ((0.0f < temp1) && (temp1 < 10.0f)) {
        temp1 *= 6.0f;
    } else {
        temp1 = 0.0f;
        arg2 = 0.0f;
    }

    Math_AsymStepToF(arg1, arg2 * 0.8f, temp1, (fabsf(*arg1) * 0.02f) + 0.05f);
    Math_ScaledStepToS(&this->currentYaw, arg3, 1600);
}

void func_8084B000(Player* this) {
    f32 phi_f18;
    f32 phi_f16;
    f32 phi_f14;
    f32 yDistToWater;

    phi_f14 = -5.0f;

    phi_f16 = this->ageProperties->unk_28;
    if (this->actor.velocity.y < 0.0f) {
        phi_f16 += 1.0f;
    }

    if (this->actor.yDistToWater < phi_f16) {
        if (this->actor.velocity.y <= 0.0f) {
            phi_f16 = 0.0f;
        } else {
            phi_f16 = this->actor.velocity.y * 0.5f;
        }
        phi_f18 = -0.1f - phi_f16;
    } else {
        if (!(this->stateFlags1 & PLAYER_STATE1_7) && (this->currentBoots == PLAYER_BOOTS_IRON) &&
            (this->actor.velocity.y >= -3.0f)) {
            phi_f18 = -0.2f;
        } else {
            phi_f14 = 2.0f;
            if (this->actor.velocity.y >= 0.0f) {
                phi_f16 = 0.0f;
            } else {
                phi_f16 = this->actor.velocity.y * -0.3f;
            }
            phi_f18 = phi_f16 + 0.1f;
        }

        yDistToWater = this->actor.yDistToWater;
        if (yDistToWater > 100.0f) {
            this->stateFlags2 |= PLAYER_STATE2_10;
        }
    }

    this->actor.velocity.y += phi_f18;

    if (((this->actor.velocity.y - phi_f14) * phi_f18) > 0) {
        this->actor.velocity.y = phi_f14;
    }

    this->actor.gravity = 0.0f;
}

void func_8084B158(GlobalContext* globalCtx, Player* this, Input* input, f32 arg3) {
    f32 temp;

    if ((input != NULL) && CHECK_BTN_ANY(input->press.button, BTN_A | BTN_B)) {
        temp = 1.0f;
    } else {
        temp = 0.5f;
    }

    temp *= arg3;

    if (temp < 1.0f) {
        temp = 1.0f;
    }

    this->skelAnime.playSpeed = temp;
    LinkAnimation_Update(globalCtx, &this->skelAnime);
}

void func_8084B1D8(Player* this, GlobalContext* globalCtx) {
    if (this->stateFlags1 & PLAYER_STATE1_27) {
        func_8084B000(this);
        func_8084AEEC(this, &this->linearVelocity, 0, this->actor.shape.rot.y);
    } else {
        func_8083721C(this);
    }

    if ((this->unk_6AD == 2) && (func_8002DD6C(this) || func_808332E4(this))) {
        func_80836670(this, globalCtx);
    }

    if ((this->csMode != 0) || (this->unk_6AD == 0) || (this->unk_6AD >= 4) || func_80833B54(this) ||
        (this->unk_664 != NULL) || !func_8083AD4C(globalCtx, this) ||
        (((this->unk_6AD == 2) && (CHECK_BTN_ANY(sControlInput->press.button, BTN_A | BTN_B | BTN_R) ||
                                   func_80833B2C(this) || (!func_8002DD78(this) && !func_808334B4(this)))) ||
         ((this->unk_6AD == 1) &&
          CHECK_BTN_ANY(sControlInput->press.button,
                        BTN_A | BTN_B | BTN_R | BTN_CUP | BTN_CLEFT | BTN_CRIGHT | BTN_CDOWN)))) {
        func_8083C148(this, globalCtx);
        func_80078884(NA_SE_SY_CAMERA_ZOOM_UP);
    } else if ((DECR(this->unk_850) == 0) || (this->unk_6AD != 2)) {
        if (func_8008F128(this)) {
            this->unk_6AE |= 0x43;
        } else {
            this->actor.shape.rot.y = func_8084ABD8(globalCtx, this, 0, 0);
        }
    }

    this->currentYaw = this->actor.shape.rot.y;
}

s32 func_8084B3CC(GlobalContext* globalCtx, Player* this) {
    if (globalCtx->shootingGalleryStatus != 0) {
        func_80832564(globalCtx, this);
        func_80835C58(globalCtx, this, func_8084FA54, 0);

        if (!func_8002DD6C(this) || Player_HoldsHookshot(this)) {
            func_80835F44(globalCtx, this, 3);
        }

        this->stateFlags1 |= PLAYER_STATE1_20;
        func_80832264(globalCtx, this, func_80833338(this));
        func_80832210(this);
        func_8083B010(this);
        return 1;
    }

    return 0;
}

void func_8084B498(Player* this) {
    this->itemActionParam =
        (INV_CONTENT(ITEM_OCARINA_FAIRY) == ITEM_OCARINA_FAIRY) ? PLAYER_AP_OCARINA_FAIRY : PLAYER_AP_OCARINA_TIME;
}

s32 func_8084B4D4(GlobalContext* globalCtx, Player* this) {
    if (this->stateFlags3 & PLAYER_STATE3_5) {
        this->stateFlags3 &= ~PLAYER_STATE3_5;
        func_8084B498(this);
        this->unk_6AD = 4;
        func_8083B040(this, globalCtx);
        return 1;
    }

    return 0;
}

void func_8084B530(Player* this, GlobalContext* globalCtx) {
    this->stateFlags2 |= PLAYER_STATE2_5;
    func_80836670(this, globalCtx);

    if (Message_GetState(&globalCtx->msgCtx) == TEXT_STATE_CLOSING) {
        this->actor.flags &= ~ACTOR_FLAG_8;

        if (!CHECK_FLAG_ALL(this->targetActor->flags, ACTOR_FLAG_0 | ACTOR_FLAG_2)) {
            this->stateFlags2 &= ~PLAYER_STATE2_13;
        }

        func_8005B1A4(Gameplay_GetCamera(globalCtx, 0));

        if (!func_8084B4D4(globalCtx, this) && !func_8084B3CC(globalCtx, this) && !func_8083ADD4(globalCtx, this)) {
            if ((this->targetActor != this->interactRangeActor) || !func_8083E5A8(this, globalCtx)) {
                if (this->stateFlags1 & PLAYER_STATE1_23) {
                    s32 sp24 = this->unk_850;
                    func_8083A360(globalCtx, this);
                    this->unk_850 = sp24;
                } else if (func_808332B8(this)) {
                    func_80838F18(globalCtx, this);
                } else {
                    func_80853080(this, globalCtx);
                }
            }
        }

        this->unk_88E = 10;
        return;
    }

    if (this->stateFlags1 & PLAYER_STATE1_23) {
        func_8084CC98(this, globalCtx);
    } else if (func_808332B8(this)) {
        func_8084D610(this, globalCtx);
    } else if (!func_8008E9C4(this) && LinkAnimation_Update(globalCtx, &this->skelAnime)) {
        if (this->skelAnime.moveFlags != 0) {
            func_80832DBC(this);
            if ((this->targetActor->category == ACTORCAT_NPC) &&
                (this->heldItemActionParam != PLAYER_AP_FISHING_POLE)) {
                func_808322D0(globalCtx, this, &gPlayerAnim_0031A0);
            } else {
                func_80832284(globalCtx, this, func_80833338(this));
            }
        } else {
            func_808322A4(globalCtx, this, &gPlayerAnim_0031A8);
        }
    }

    if (this->unk_664 != NULL) {
        this->currentYaw = this->actor.shape.rot.y = func_8083DB98(this, 0);
    }
}

void func_8084B78C(Player* this, GlobalContext* globalCtx) {
    f32 sp34;
    s16 sp32;
    s32 temp;

    this->stateFlags2 |= PLAYER_STATE2_0 | PLAYER_STATE2_6 | PLAYER_STATE2_8;
    func_8083F524(globalCtx, this);

    if (LinkAnimation_Update(globalCtx, &this->skelAnime)) {
        if (!func_8083F9D0(globalCtx, this)) {
            func_80837268(this, &sp34, &sp32, 0.0f, globalCtx);
            temp = func_8083FFB8(this, &sp34, &sp32);
            if (temp > 0) {
                func_8083FAB8(this, globalCtx);
            } else if (temp < 0) {
                func_8083FB14(this, globalCtx);
            }
        }
    }
}

void func_8084B840(GlobalContext* globalCtx, Player* this, f32 arg2) {
    if (this->actor.wallBgId != BGCHECK_SCENE) {
        DynaPolyActor* dynaPolyActor = DynaPoly_GetActor(&globalCtx->colCtx, this->actor.wallBgId);

        if (dynaPolyActor != NULL) {
            func_8002DFA4(dynaPolyActor, arg2, this->actor.world.rot.y);
        }
    }
}

static struct_80832924 D_80854870[] = {
    { NA_SE_PL_SLIP, 0x1003 },
    { NA_SE_PL_SLIP, -0x1015 },
};

void func_8084B898(Player* this, GlobalContext* globalCtx) {
    f32 sp34;
    s16 sp32;
    s32 temp;

    this->stateFlags2 |= PLAYER_STATE2_0 | PLAYER_STATE2_6 | PLAYER_STATE2_8;

    if (func_80832CB0(globalCtx, this, &gPlayerAnim_003108)) {
        this->unk_850 = 1;
    } else if (this->unk_850 == 0) {
        if (LinkAnimation_OnFrame(&this->skelAnime, 11.0f)) {
            func_80832698(this, NA_SE_VO_LI_PUSH);
        }
    }

    func_80832924(this, D_80854870);
    func_8083F524(globalCtx, this);

    if (!func_8083F9D0(globalCtx, this)) {
        func_80837268(this, &sp34, &sp32, 0.0f, globalCtx);
        temp = func_8083FFB8(this, &sp34, &sp32);
        if (temp < 0) {
            func_8083FB14(this, globalCtx);
        } else if (temp == 0) {
            func_8083F72C(this, &gPlayerAnim_0030E0, globalCtx);
        } else {
            this->stateFlags2 |= PLAYER_STATE2_4;
        }
    }

    if (this->stateFlags2 & PLAYER_STATE2_4) {
        func_8084B840(globalCtx, this, 2.0f);
        this->linearVelocity = 2.0f;
    }
}

static struct_80832924 D_80854878[] = {
    { NA_SE_PL_SLIP, 0x1004 },
    { NA_SE_PL_SLIP, -0x1018 },
};

static Vec3f D_80854880 = { 0.0f, 26.0f, -40.0f };

void func_8084B9E4(Player* this, GlobalContext* globalCtx) {
    LinkAnimationHeader* anim;
    f32 sp70;
    s16 sp6E;
    s32 temp1;
    Vec3f sp5C;
    f32 temp2;
    CollisionPoly* sp54;
    s32 sp50;
    Vec3f sp44;
    Vec3f sp38;

    anim = D_80853914[PLAYER_ANIMGROUP_36][this->modelAnimType];
    this->stateFlags2 |= PLAYER_STATE2_0 | PLAYER_STATE2_6 | PLAYER_STATE2_8;

    if (func_80832CB0(globalCtx, this, anim)) {
        this->unk_850 = 1;
    } else {
        if (this->unk_850 == 0) {
            if (LinkAnimation_OnFrame(&this->skelAnime, 11.0f)) {
                func_80832698(this, NA_SE_VO_LI_PUSH);
            }
        } else {
            func_80832924(this, D_80854878);
        }
    }

    func_8083F524(globalCtx, this);

    if (!func_8083F9D0(globalCtx, this)) {
        func_80837268(this, &sp70, &sp6E, 0.0f, globalCtx);
        temp1 = func_8083FFB8(this, &sp70, &sp6E);
        if (temp1 > 0) {
            func_8083FAB8(this, globalCtx);
        } else if (temp1 == 0) {
            func_8083F72C(this, D_80853914[PLAYER_ANIMGROUP_37][this->modelAnimType], globalCtx);
        } else {
            this->stateFlags2 |= PLAYER_STATE2_4;
        }
    }

    if (this->stateFlags2 & PLAYER_STATE2_4) {
        temp2 = func_8083973C(globalCtx, this, &D_80854880, &sp5C) - this->actor.world.pos.y;
        if (fabsf(temp2) < 20.0f) {
            sp44.x = this->actor.world.pos.x;
            sp44.z = this->actor.world.pos.z;
            sp44.y = sp5C.y;
            if (!BgCheck_EntityLineTest1(&globalCtx->colCtx, &sp44, &sp5C, &sp38, &sp54, true, false, false, true,
                                         &sp50)) {
                func_8084B840(globalCtx, this, -2.0f);
                return;
            }
        }
        this->stateFlags2 &= ~PLAYER_STATE2_4;
    }
}

void func_8084BBE4(Player* this, GlobalContext* globalCtx) {
    f32 sp3C;
    s16 sp3A;
    LinkAnimationHeader* anim;
    f32 temp;

    this->stateFlags2 |= PLAYER_STATE2_6;

    if (LinkAnimation_Update(globalCtx, &this->skelAnime)) {
        // clang-format off
        anim = (this->unk_84F > 0) ? &gPlayerAnim_002F28 : D_80853914[PLAYER_ANIMGROUP_40][this->modelAnimType]; func_80832284(globalCtx, this, anim);
        // clang-format on
    } else if (this->unk_84F == 0) {
        if (this->skelAnime.animation == &gPlayerAnim_002F10) {
            temp = 11.0f;
        } else {
            temp = 1.0f;
        }

        if (LinkAnimation_OnFrame(&this->skelAnime, temp)) {
            func_80832770(this, NA_SE_PL_WALK_GROUND);
            if (this->skelAnime.animation == &gPlayerAnim_002F10) {
                this->unk_84F = 1;
            } else {
                this->unk_84F = -1;
            }
        }
    }

    Math_ScaledStepToS(&this->actor.shape.rot.y, this->currentYaw, 0x800);

    if (this->unk_84F != 0) {
        func_80837268(this, &sp3C, &sp3A, 0.0f, globalCtx);
        if (this->unk_847[this->unk_846] >= 0) {
            if (this->unk_84F > 0) {
                anim = D_80853914[PLAYER_ANIMGROUP_38][this->modelAnimType];
            } else {
                anim = D_80853914[PLAYER_ANIMGROUP_41][this->modelAnimType];
            }
            func_8083A9B8(this, anim, globalCtx);
            return;
        }

        if (CHECK_BTN_ALL(sControlInput->cur.button, BTN_A) || (this->actor.shape.feetFloorFlags != 0)) {
            func_80837B60(this);
            if (this->unk_84F < 0) {
                this->linearVelocity = -0.8f;
            } else {
                this->linearVelocity = 0.8f;
            }
            func_80837B9C(this, globalCtx);
            this->stateFlags1 &= ~(PLAYER_STATE1_13 | PLAYER_STATE1_14);
        }
    }
}

void func_8084BDFC(Player* this, GlobalContext* globalCtx) {
    this->stateFlags2 |= PLAYER_STATE2_6;

    if (LinkAnimation_Update(globalCtx, &this->skelAnime)) {
        func_80832E48(this, 1);
        func_8083C0E8(this, globalCtx);
        return;
    }

    if (LinkAnimation_OnFrame(&this->skelAnime, this->skelAnime.endFrame - 6.0f)) {
        func_808328A0(this);
    } else if (LinkAnimation_OnFrame(&this->skelAnime, this->skelAnime.endFrame - 34.0f)) {
        this->stateFlags1 &= ~(PLAYER_STATE1_13 | PLAYER_STATE1_14);
        func_8002F7DC(&this->actor, NA_SE_PL_CLIMB_CLIFF);
        func_80832698(this, NA_SE_VO_LI_CLIMB_END);
    }
}

void func_8084BEE4(Player* this) {
    func_8002F7DC(&this->actor, (this->unk_84F != 0) ? NA_SE_PL_WALK_WALL : NA_SE_PL_WALK_LADDER);
}

void func_8084BF1C(Player* this, GlobalContext* globalCtx) {
    static Vec3f D_8085488C = { 0.0f, 0.0f, 26.0f };
    s32 sp84;
    s32 sp80;
    f32 phi_f0;
    f32 phi_f2;
    Vec3f sp6C;
    s32 sp68;
    Vec3f sp5C;
    f32 temp_f0;
    LinkAnimationHeader* anim1;
    LinkAnimationHeader* anim2;

    sp84 = sControlInput->rel.stick_y;
    sp80 = sControlInput->rel.stick_x;

    this->fallStartHeight = this->actor.world.pos.y;
    this->stateFlags2 |= PLAYER_STATE2_6;

    if ((this->unk_84F != 0) && (ABS(sp84) < ABS(sp80))) {
        phi_f0 = ABS(sp80) * 0.0325f;
        sp84 = 0;
    } else {
        phi_f0 = ABS(sp84) * 0.05f;
        sp80 = 0;
    }

    if (phi_f0 < 1.0f) {
        phi_f0 = 1.0f;
    } else if (phi_f0 > 3.35f) {
        phi_f0 = 3.35f;
    }

    if (this->skelAnime.playSpeed >= 0.0f) {
        phi_f2 = 1.0f;
    } else {
        phi_f2 = -1.0f;
    }

    this->skelAnime.playSpeed = phi_f2 * phi_f0;

    if (this->unk_850 >= 0) {
        if ((this->actor.wallPoly != NULL) && (this->actor.wallBgId != BGCHECK_SCENE)) {
            DynaPolyActor* wallPolyActor = DynaPoly_GetActor(&globalCtx->colCtx, this->actor.wallBgId);
            if (wallPolyActor != NULL) {
                Math_Vec3f_Diff(&wallPolyActor->actor.world.pos, &wallPolyActor->actor.prevPos, &sp6C);
                Math_Vec3f_Sum(&this->actor.world.pos, &sp6C, &this->actor.world.pos);
            }
        }

        Actor_UpdateBgCheckInfo(globalCtx, &this->actor, 26.0f, 6.0f, this->ageProperties->unk_00, 7);
        func_8083F360(globalCtx, this, 26.0f, this->ageProperties->unk_3C, 50.0f, -20.0f);
    }

    if ((this->unk_850 < 0) || !func_8083FBC0(this, globalCtx)) {
        if (LinkAnimation_Update(globalCtx, &this->skelAnime) != 0) {
            if (this->unk_850 < 0) {
                this->unk_850 = ABS(this->unk_850) & 1;
                return;
            }

            if (sp84 != 0) {
                sp68 = this->unk_84F + this->unk_850;

                if (sp84 > 0) {
                    D_8085488C.y = this->ageProperties->unk_40;
                    temp_f0 = func_8083973C(globalCtx, this, &D_8085488C, &sp5C);

                    if (this->actor.world.pos.y < temp_f0) {
                        if (this->unk_84F != 0) {
                            this->actor.world.pos.y = temp_f0;
                            this->stateFlags1 &= ~PLAYER_STATE1_21;
                            func_8083A5C4(globalCtx, this, this->actor.wallPoly, this->ageProperties->unk_3C,
                                          &gPlayerAnim_003000);
                            this->currentYaw += 0x8000;
                            this->actor.shape.rot.y = this->currentYaw;
                            func_8083A9B8(this, &gPlayerAnim_003000, globalCtx);
                            this->stateFlags1 |= PLAYER_STATE1_14;
                        } else {
                            func_8083F070(this, this->ageProperties->unk_CC[this->unk_850], globalCtx);
                        }
                    } else {
                        this->skelAnime.prevTransl = this->ageProperties->unk_4A[sp68];
                        func_80832264(globalCtx, this, this->ageProperties->unk_AC[sp68]);
                    }
                } else {
                    if ((this->actor.world.pos.y - this->actor.floorHeight) < 15.0f) {
                        if (this->unk_84F != 0) {
                            func_8083FB7C(this, globalCtx);
                        } else {
                            if (this->unk_850 != 0) {
                                this->skelAnime.prevTransl = this->ageProperties->unk_44;
                            }
                            func_8083F070(this, this->ageProperties->unk_C4[this->unk_850], globalCtx);
                            this->unk_850 = 1;
                        }
                    } else {
                        sp68 ^= 1;
                        this->skelAnime.prevTransl = this->ageProperties->unk_62[sp68];
                        anim1 = this->ageProperties->unk_AC[sp68];
                        LinkAnimation_Change(globalCtx, &this->skelAnime, anim1, -1.0f, Animation_GetLastFrame(anim1),
                                             0.0f, ANIMMODE_ONCE, 0.0f);
                    }
                }
                this->unk_850 ^= 1;
            } else {
                if ((this->unk_84F != 0) && (sp80 != 0)) {
                    anim2 = this->ageProperties->unk_BC[this->unk_850];

                    if (sp80 > 0) {
                        this->skelAnime.prevTransl = this->ageProperties->unk_7A[this->unk_850];
                        func_80832264(globalCtx, this, anim2);
                    } else {
                        this->skelAnime.prevTransl = this->ageProperties->unk_86[this->unk_850];
                        LinkAnimation_Change(globalCtx, &this->skelAnime, anim2, -1.0f, Animation_GetLastFrame(anim2),
                                             0.0f, ANIMMODE_ONCE, 0.0f);
                    }
                } else {
                    this->stateFlags2 |= PLAYER_STATE2_12;
                }
            }

            return;
        }
    }

    if (this->unk_850 < 0) {
        if (((this->unk_850 == -2) &&
             (LinkAnimation_OnFrame(&this->skelAnime, 14.0f) || LinkAnimation_OnFrame(&this->skelAnime, 29.0f))) ||
            ((this->unk_850 == -4) &&
             (LinkAnimation_OnFrame(&this->skelAnime, 22.0f) || LinkAnimation_OnFrame(&this->skelAnime, 35.0f) ||
              LinkAnimation_OnFrame(&this->skelAnime, 49.0f) || LinkAnimation_OnFrame(&this->skelAnime, 55.0f)))) {
            func_8084BEE4(this);
        }
        return;
    }

    if (LinkAnimation_OnFrame(&this->skelAnime, (this->skelAnime.playSpeed > 0.0f) ? 20.0f : 0.0f)) {
        func_8084BEE4(this);
    }
}

static f32 D_80854898[] = { 10.0f, 20.0f };
static f32 D_808548A0[] = { 40.0f, 50.0f };

static struct_80832924 D_808548A8[] = {
    { NA_SE_PL_WALK_LADDER, 0x80A },
    { NA_SE_PL_WALK_LADDER, 0x814 },
    { NA_SE_PL_WALK_LADDER, -0x81E },
};

void func_8084C5F8(Player* this, GlobalContext* globalCtx) {
    s32 temp;
    f32* sp38;
    CollisionPoly* sp34;
    s32 sp30;
    Vec3f sp24;

    this->stateFlags2 |= PLAYER_STATE2_6;

    temp = func_808374A0(globalCtx, this, &this->skelAnime, 4.0f);

    if (temp == 0) {
        this->stateFlags1 &= ~PLAYER_STATE1_21;
        return;
    }

    if ((temp > 0) || LinkAnimation_Update(globalCtx, &this->skelAnime)) {
        func_8083C0E8(this, globalCtx);
        this->stateFlags1 &= ~PLAYER_STATE1_21;
        return;
    }

    sp38 = D_80854898;

    if (this->unk_850 != 0) {
        func_80832924(this, D_808548A8);
        sp38 = D_808548A0;
    }

    if (LinkAnimation_OnFrame(&this->skelAnime, sp38[0]) || LinkAnimation_OnFrame(&this->skelAnime, sp38[1])) {
        sp24.x = this->actor.world.pos.x;
        sp24.y = this->actor.world.pos.y + 20.0f;
        sp24.z = this->actor.world.pos.z;
        if (BgCheck_EntityRaycastFloor3(&globalCtx->colCtx, &sp34, &sp30, &sp24) != 0.0f) {
            this->unk_89E = func_80041F10(&globalCtx->colCtx, sp34, sp30);
            func_808328A0(this);
        }
    }
}

static struct_80832924 D_808548B4[] = {
    { 0, 0x3028 }, { 0, 0x3030 }, { 0, 0x3038 }, { 0, 0x3040 },  { 0, 0x3048 },
    { 0, 0x3050 }, { 0, 0x3058 }, { 0, 0x3060 }, { 0, -0x3068 },
};

void func_8084C760(Player* this, GlobalContext* globalCtx) {
    this->stateFlags2 |= PLAYER_STATE2_6;

    if (LinkAnimation_Update(globalCtx, &this->skelAnime)) {
        if (!(this->stateFlags1 & PLAYER_STATE1_0)) {
            if (this->skelAnime.moveFlags != 0) {
                this->skelAnime.moveFlags = 0;
                return;
            }

            if (!func_8083F570(this, globalCtx)) {
                this->linearVelocity = sControlInput->rel.stick_y * 0.03f;
            }
        }
        return;
    }

    func_80832924(this, D_808548B4);
}

static struct_80832924 D_808548D8[] = {
    { 0, 0x300A }, { 0, 0x3012 }, { 0, 0x301A }, { 0, 0x3022 },  { 0, 0x3034 },
    { 0, 0x303C }, { 0, 0x3044 }, { 0, 0x304C }, { 0, -0x3054 },
};

void func_8084C81C(Player* this, GlobalContext* globalCtx) {
    this->stateFlags2 |= PLAYER_STATE2_6;

    if (LinkAnimation_Update(globalCtx, &this->skelAnime)) {
        func_8083C0E8(this, globalCtx);
        this->stateFlags2 &= ~PLAYER_STATE2_18;
        return;
    }

    func_80832924(this, D_808548D8);
}

static Vec3f D_808548FC[] = {
    { 40.0f, 0.0f, 0.0f },
    { -40.0f, 0.0f, 0.0f },
};

static Vec3f D_80854914[] = {
    { 60.0f, 20.0f, 0.0f },
    { -60.0f, 20.0f, 0.0f },
};

static Vec3f D_8085492C[] = {
    { 60.0f, -20.0f, 0.0f },
    { -60.0f, -20.0f, 0.0f },
};

s32 func_8084C89C(GlobalContext* globalCtx, Player* this, s32 arg2, f32* arg3) {
    EnHorse* rideActor = (EnHorse*)this->rideActor;
    f32 sp50;
    f32 sp4C;
    Vec3f sp40;
    Vec3f sp34;
    CollisionPoly* sp30;
    s32 sp2C;

    sp50 = rideActor->actor.world.pos.y + 20.0f;
    sp4C = rideActor->actor.world.pos.y - 20.0f;

    *arg3 = func_8083973C(globalCtx, this, &D_808548FC[arg2], &sp40);

    return (sp4C < *arg3) && (*arg3 < sp50) &&
           !func_80839768(globalCtx, this, &D_80854914[arg2], &sp30, &sp2C, &sp34) &&
           !func_80839768(globalCtx, this, &D_8085492C[arg2], &sp30, &sp2C, &sp34);
}

s32 func_8084C9BC(Player* this, GlobalContext* globalCtx) {
    EnHorse* rideActor = (EnHorse*)this->rideActor;
    s32 sp38;
    f32 sp34;

    if (this->unk_850 < 0) {
        this->unk_850 = 99;
    } else {
        sp38 = (this->mountSide < 0) ? 0 : 1;
        if (!func_8084C89C(globalCtx, this, sp38, &sp34)) {
            sp38 ^= 1;
            if (!func_8084C89C(globalCtx, this, sp38, &sp34)) {
                return 0;
            } else {
                this->mountSide = -this->mountSide;
            }
        }

        if ((globalCtx->csCtx.state == CS_STATE_IDLE) && (globalCtx->transitionMode == 0) &&
            (EN_HORSE_CHECK_1(rideActor) || EN_HORSE_CHECK_4(rideActor))) {
            this->stateFlags2 |= PLAYER_STATE2_22;

            if (EN_HORSE_CHECK_1(rideActor) ||
                (EN_HORSE_CHECK_4(rideActor) && CHECK_BTN_ALL(sControlInput->press.button, BTN_A))) {
                rideActor->actor.child = NULL;
                func_80835DAC(globalCtx, this, func_8084D3E4, 0);
                this->unk_878 = sp34 - rideActor->actor.world.pos.y;
                func_80832264(globalCtx, this, (this->mountSide < 0) ? &gPlayerAnim_003390 : &gPlayerAnim_0033A0);
                return 1;
            }
        }
    }

    return 0;
}

void func_8084CBF4(Player* this, f32 arg1, f32 arg2) {
    f32 temp;
    f32 dir;

    if ((this->unk_878 != 0.0f) && (arg2 <= this->skelAnime.curFrame)) {
        if (arg1 < fabsf(this->unk_878)) {
            if (this->unk_878 >= 0.0f) {
                dir = 1;
            } else {
                dir = -1;
            }
            temp = dir * arg1;
        } else {
            temp = this->unk_878;
        }
        this->actor.world.pos.y += temp;
        this->unk_878 -= temp;
    }
}

static LinkAnimationHeader* D_80854944[] = {
    &gPlayerAnim_003370,
    &gPlayerAnim_003368,
    &gPlayerAnim_003380,
    &gPlayerAnim_003358,
    &gPlayerAnim_003338,
    &gPlayerAnim_003348,
    &gPlayerAnim_003350,
    NULL,
    NULL,
};

static LinkAnimationHeader* D_80854968[] = {
    &gPlayerAnim_003388,
    &gPlayerAnim_003388,
    &gPlayerAnim_003388,
    &gPlayerAnim_003360,
    &gPlayerAnim_003340,
    &gPlayerAnim_003340,
    &gPlayerAnim_003340,
    NULL,
    NULL,
};

static LinkAnimationHeader* D_8085498C[] = {
    &gPlayerAnim_0033C8,
    &gPlayerAnim_0033B8,
    &gPlayerAnim_0033C0,
};

static u8 D_80854998[2][2] = {
    { 32, 58 },
    { 25, 42 },
};

static Vec3s D_8085499C = { -69, 7146, -266 };

static struct_80832924 D_808549A4[] = {
    { NA_SE_PL_CALM_HIT, 0x830 }, { NA_SE_PL_CALM_HIT, 0x83A },  { NA_SE_PL_CALM_HIT, 0x844 },
    { NA_SE_PL_CALM_PAT, 0x85C }, { NA_SE_PL_CALM_PAT, 0x86E },  { NA_SE_PL_CALM_PAT, 0x87E },
    { NA_SE_PL_CALM_PAT, 0x884 }, { NA_SE_PL_CALM_PAT, -0x888 },
};

void func_8084CC98(Player* this, GlobalContext* globalCtx) {
    EnHorse* rideActor = (EnHorse*)this->rideActor;
    u8* arr;

    this->stateFlags2 |= PLAYER_STATE2_6;

    func_8084CBF4(this, 1.0f, 10.0f);

    if (this->unk_850 == 0) {
        if (LinkAnimation_Update(globalCtx, &this->skelAnime)) {
            this->skelAnime.animation = &gPlayerAnim_0033B8;
            this->unk_850 = 99;
            return;
        }

        arr = D_80854998[(this->mountSide < 0) ? 0 : 1];

        if (LinkAnimation_OnFrame(&this->skelAnime, arr[0])) {
            func_8002F7DC(&this->actor, NA_SE_PL_CLIMB_CLIFF);
            return;
        }

        if (LinkAnimation_OnFrame(&this->skelAnime, arr[1])) {
            func_8002DE74(globalCtx, this);
            func_8002F7DC(&this->actor, NA_SE_PL_SIT_ON_HORSE);
            return;
        }

        return;
    }

    func_8002DE74(globalCtx, this);
    this->skelAnime.prevTransl = D_8085499C;

    if ((rideActor->animationIdx != this->unk_850) && ((rideActor->animationIdx >= 2) || (this->unk_850 >= 2))) {
        if ((this->unk_850 = rideActor->animationIdx) < 2) {
            f32 rand = Rand_ZeroOne();
            s32 temp = 0;

            this->unk_850 = 1;

            if (rand < 0.1f) {
                temp = 2;
            } else if (rand < 0.2f) {
                temp = 1;
            }
            func_80832264(globalCtx, this, D_8085498C[temp]);
        } else {
            this->skelAnime.animation = D_80854944[this->unk_850 - 2];
            Animation_SetMorph(globalCtx, &this->skelAnime, 8.0f);
            if (this->unk_850 < 4) {
                func_80834644(globalCtx, this);
                this->unk_84F = 0;
            }
        }
    }

    if (this->unk_850 == 1) {
        if ((D_808535E0 != 0) || func_8083224C(globalCtx)) {
            func_80832264(globalCtx, this, &gPlayerAnim_0033C8);
        } else if (LinkAnimation_Update(globalCtx, &this->skelAnime)) {
            this->unk_850 = 99;
        } else if (this->skelAnime.animation == &gPlayerAnim_0033B8) {
            func_80832924(this, D_808549A4);
        }
    } else {
        this->skelAnime.curFrame = rideActor->curFrame;
        LinkAnimation_AnimateFrame(globalCtx, &this->skelAnime);
    }

    AnimationContext_SetCopyAll(globalCtx, this->skelAnime.limbCount, this->skelAnime.morphTable,
                                this->skelAnime.jointTable);

    if ((globalCtx->csCtx.state != CS_STATE_IDLE) || (this->csMode != 0)) {
        if (this->csMode == 7) {
            this->csMode = 0;
        }
        this->unk_6AD = 0;
        this->unk_84F = 0;
    } else if ((this->unk_850 < 2) || (this->unk_850 >= 4)) {
        D_808535E0 = func_80836670(this, globalCtx);
        if (D_808535E0 != 0) {
            this->unk_84F = 0;
        }
    }

    this->actor.world.pos.x = rideActor->actor.world.pos.x + rideActor->riderPos.x;
    this->actor.world.pos.y = (rideActor->actor.world.pos.y + rideActor->riderPos.y) - 27.0f;
    this->actor.world.pos.z = rideActor->actor.world.pos.z + rideActor->riderPos.z;

    this->currentYaw = this->actor.shape.rot.y = rideActor->actor.shape.rot.y;

    if ((this->csMode != 0) ||
        (!func_8083224C(globalCtx) && ((rideActor->actor.speedXZ != 0.0f) || !func_8083B644(this, globalCtx)) &&
         !func_8083C1DC(this, globalCtx))) {
        if (D_808535E0 == 0) {
            if (this->unk_84F != 0) {
                if (LinkAnimation_Update(globalCtx, &this->skelAnime2)) {
                    rideActor->stateFlags &= ~ENHORSE_FLAG_8;
                    this->unk_84F = 0;
                }

                if (this->skelAnime2.animation == &gPlayerAnim_0033B0) {
                    if (LinkAnimation_OnFrame(&this->skelAnime2, 23.0f)) {
                        func_8002F7DC(&this->actor, NA_SE_IT_LASH);
                        func_80832698(this, NA_SE_VO_LI_LASH);
                    }

                    AnimationContext_SetCopyAll(globalCtx, this->skelAnime.limbCount, this->skelAnime.jointTable,
                                                this->skelAnime2.jointTable);
                } else {
                    if (LinkAnimation_OnFrame(&this->skelAnime2, 10.0f)) {
                        func_8002F7DC(&this->actor, NA_SE_IT_LASH);
                        func_80832698(this, NA_SE_VO_LI_LASH);
                    }

                    AnimationContext_SetCopyTrue(globalCtx, this->skelAnime.limbCount, this->skelAnime.jointTable,
                                                 this->skelAnime2.jointTable, D_80853410);
                }
            } else {
                LinkAnimationHeader* anim = NULL;

                if (EN_HORSE_CHECK_3(rideActor)) {
                    anim = &gPlayerAnim_0033B0;
                } else if (EN_HORSE_CHECK_2(rideActor)) {
                    if ((this->unk_850 >= 2) && (this->unk_850 != 99)) {
                        anim = D_80854968[this->unk_850 - 2];
                    }
                }

                if (anim != NULL) {
                    LinkAnimation_PlayOnce(globalCtx, &this->skelAnime2, anim);
                    this->unk_84F = 1;
                }
            }
        }

        if (this->stateFlags1 & PLAYER_STATE1_20) {
            if (!func_8083AD4C(globalCtx, this) || CHECK_BTN_ANY(sControlInput->press.button, BTN_A) ||
                func_80833BCC(this)) {
                this->unk_6AD = 0;
                this->stateFlags1 &= ~PLAYER_STATE1_20;
            } else {
                this->unk_6BE = func_8084ABD8(globalCtx, this, 1, -5000) - this->actor.shape.rot.y;
                this->unk_6BE += 5000;
                this->unk_6B0 = -5000;
            }
            return;
        }

        if ((this->csMode != 0) || (!func_8084C9BC(this, globalCtx) && !func_8083B040(this, globalCtx))) {
            if (this->unk_664 != NULL) {
                if (func_8002DD78(this) != 0) {
                    this->unk_6BE = func_8083DB98(this, 1) - this->actor.shape.rot.y;
                    this->unk_6BE = CLAMP(this->unk_6BE, -0x4AAA, 0x4AAA);
                    this->actor.focus.rot.y = this->actor.shape.rot.y + this->unk_6BE;
                    this->unk_6BE += 5000;
                    this->unk_6AE |= 0x80;
                } else {
                    func_8083DB98(this, 0);
                }
            } else {
                if (func_8002DD78(this) != 0) {
                    this->unk_6BE = func_8084ABD8(globalCtx, this, 1, -5000) - this->actor.shape.rot.y;
                    this->unk_6BE += 5000;
                    this->unk_6B0 = -5000;
                }
            }
        }
    }
}

static struct_80832924 D_808549C4[] = {
    { 0, 0x2800 },
    { NA_SE_PL_GET_OFF_HORSE, 0x80A },
    { NA_SE_PL_SLIPDOWN, -0x819 },
};

void func_8084D3E4(Player* this, GlobalContext* globalCtx) {
    this->stateFlags2 |= PLAYER_STATE2_6;
    func_8084CBF4(this, 1.0f, 10.0f);

    if (LinkAnimation_Update(globalCtx, &this->skelAnime)) {
        EnHorse* rideActor = (EnHorse*)this->rideActor;

        func_8083C0E8(this, globalCtx);
        this->stateFlags1 &= ~PLAYER_STATE1_23;
        this->actor.parent = NULL;
        AREG(6) = 0;

        if (Flags_GetEventChkInf(0x18) || (DREG(1) != 0)) {
            gSaveContext.horseData.pos.x = rideActor->actor.world.pos.x;
            gSaveContext.horseData.pos.y = rideActor->actor.world.pos.y;
            gSaveContext.horseData.pos.z = rideActor->actor.world.pos.z;
            gSaveContext.horseData.angle = rideActor->actor.shape.rot.y;
        }
    } else {
        Camera_ChangeSetting(Gameplay_GetCamera(globalCtx, 0), CAM_SET_NORMAL0);

        if (this->mountSide < 0) {
            D_808549C4[0].field = 0x2828;
        } else {
            D_808549C4[0].field = 0x281D;
        }
        func_80832924(this, D_808549C4);
    }
}

static struct_80832924 D_808549D0[] = {
    { NA_SE_PL_SWIM, -0x800 },
};

void func_8084D530(Player* this, f32* arg1, f32 arg2, s16 arg3) {
    func_8084AEEC(this, arg1, arg2, arg3);
    func_80832924(this, D_808549D0);
}

void func_8084D574(GlobalContext* globalCtx, Player* this, s16 arg2) {
    func_80835C58(globalCtx, this, func_8084D84C, 0);
    this->actor.shape.rot.y = this->currentYaw = arg2;
    func_80832C6C(globalCtx, this, &gPlayerAnim_0032F0);
}

void func_8084D5CC(GlobalContext* globalCtx, Player* this) {
    func_80835C58(globalCtx, this, func_8084DAB4, 0);
    func_80832C6C(globalCtx, this, &gPlayerAnim_0032F0);
}

void func_8084D610(Player* this, GlobalContext* globalCtx) {
    f32 sp34;
    s16 sp32;

    func_80832CB0(globalCtx, this, &gPlayerAnim_003328);
    func_8084B000(this);

    if (!func_8083224C(globalCtx) && !func_80837348(globalCtx, this, D_80854444, 1) &&
        !func_8083D12C(globalCtx, this, sControlInput)) {
        if (this->unk_6AD != 1) {
            this->unk_6AD = 0;
        }

        if (this->currentBoots == PLAYER_BOOTS_IRON) {
            sp34 = 0.0f;
            sp32 = this->actor.shape.rot.y;

<<<<<<< HEAD
            if (this->actor.bgCheckFlags & 1) {
                func_8083A098(this, D_80853914[PLAYER_ANIMGROUP_15][this->modelAnimType], globalCtx);
=======
            if (this->actor.bgCheckFlags & BGCHECKFLAG_GROUND) {
                func_8083A098(this, D_80853A7C[this->modelAnimType], globalCtx);
>>>>>>> 67f29477
                func_808328A0(this);
            }
        } else {
            func_80837268(this, &sp34, &sp32, 0.0f, globalCtx);

            if (sp34 != 0.0f) {
                s16 temp = this->actor.shape.rot.y - sp32;

                if ((ABS(temp) > 0x6000) && !Math_StepToF(&this->linearVelocity, 0.0f, 1.0f)) {
                    return;
                }

                if (func_80833C04(this)) {
                    func_8084D5CC(globalCtx, this);
                } else {
                    func_8084D574(globalCtx, this, sp32);
                }
            }
        }

        func_8084AEEC(this, &this->linearVelocity, sp34, sp32);
    }
}

void func_8084D7C4(Player* this, GlobalContext* globalCtx) {
    if (!func_8083B040(this, globalCtx)) {
        this->stateFlags2 |= PLAYER_STATE2_5;

        func_8084B158(globalCtx, this, NULL, this->linearVelocity);
        func_8084B000(this);

        if (DECR(this->unk_850) == 0) {
            func_80838F18(globalCtx, this);
        }
    }
}

void func_8084D84C(Player* this, GlobalContext* globalCtx) {
    f32 sp34;
    s16 sp32;
    s16 temp;

    this->stateFlags2 |= PLAYER_STATE2_5;

    func_8084B158(globalCtx, this, sControlInput, this->linearVelocity);
    func_8084B000(this);

    if (!func_80837348(globalCtx, this, D_80854444, 1) && !func_8083D12C(globalCtx, this, sControlInput)) {
        func_80837268(this, &sp34, &sp32, 0.0f, globalCtx);

        temp = this->actor.shape.rot.y - sp32;
        if ((sp34 == 0.0f) || (ABS(temp) > 0x6000) || (this->currentBoots == PLAYER_BOOTS_IRON)) {
            func_80838F18(globalCtx, this);
        } else if (func_80833C04(this)) {
            func_8084D5CC(globalCtx, this);
        }

        func_8084D530(this, &this->linearVelocity, sp34, sp32);
    }
}

s32 func_8084D980(GlobalContext* globalCtx, Player* this, f32* arg2, s16* arg3) {
    LinkAnimationHeader* anim;
    s16 temp1;
    s32 temp2;

    temp1 = this->currentYaw - *arg3;

    if (ABS(temp1) > 0x6000) {
        anim = &gPlayerAnim_003328;

        if (Math_StepToF(&this->linearVelocity, 0.0f, 1.0f)) {
            this->currentYaw = *arg3;
        } else {
            *arg2 = 0.0f;
            *arg3 = this->currentYaw;
        }
    } else {
        temp2 = func_8083FD78(this, arg2, arg3, globalCtx);

        if (temp2 > 0) {
            anim = &gPlayerAnim_0032F0;
        } else if (temp2 < 0) {
            anim = &gPlayerAnim_0032D8;
        } else if ((temp1 = this->actor.shape.rot.y - *arg3) > 0) {
            anim = &gPlayerAnim_0032D0;
        } else {
            anim = &gPlayerAnim_0032C8;
        }
    }

    if (anim != this->skelAnime.animation) {
        func_80832C6C(globalCtx, this, anim);
        return 1;
    }

    return 0;
}

void func_8084DAB4(Player* this, GlobalContext* globalCtx) {
    f32 sp2C;
    s16 sp2A;

    func_8084B158(globalCtx, this, sControlInput, this->linearVelocity);
    func_8084B000(this);

    if (!func_80837348(globalCtx, this, D_80854444, 1) && !func_8083D12C(globalCtx, this, sControlInput)) {
        func_80837268(this, &sp2C, &sp2A, 0.0f, globalCtx);

        if (sp2C == 0.0f) {
            func_80838F18(globalCtx, this);
        } else if (!func_80833C04(this)) {
            func_8084D574(globalCtx, this, sp2A);
        } else {
            func_8084D980(globalCtx, this, &sp2C, &sp2A);
        }

        func_8084D530(this, &this->linearVelocity, sp2C, sp2A);
    }
}

void func_8084DBC4(GlobalContext* globalCtx, Player* this, f32 arg2) {
    f32 sp2C;
    s16 sp2A;

    func_80837268(this, &sp2C, &sp2A, 0.0f, globalCtx);
    func_8084AEEC(this, &this->linearVelocity, sp2C * 0.5f, sp2A);
    func_8084AEEC(this, &this->actor.velocity.y, arg2, this->currentYaw);
}

void func_8084DC48(Player* this, GlobalContext* globalCtx) {
    f32 sp2C;

    this->stateFlags2 |= PLAYER_STATE2_5;
    this->actor.gravity = 0.0f;
    func_80836670(this, globalCtx);

    if (!func_8083B040(this, globalCtx)) {
        if (this->currentBoots == PLAYER_BOOTS_IRON) {
            func_80838F18(globalCtx, this);
            return;
        }

        if (this->unk_84F == 0) {
            if (this->unk_850 == 0) {
                if (LinkAnimation_Update(globalCtx, &this->skelAnime) ||
                    ((this->skelAnime.curFrame >= 22.0f) && !CHECK_BTN_ALL(sControlInput->cur.button, BTN_A))) {
                    func_8083D330(globalCtx, this);
                } else if (LinkAnimation_OnFrame(&this->skelAnime, 20.0f) != 0) {
                    this->actor.velocity.y = -2.0f;
                }

                func_8083721C(this);
                return;
            }

            func_8084B158(globalCtx, this, sControlInput, this->actor.velocity.y);
            this->unk_6C2 = 16000;

            if (CHECK_BTN_ALL(sControlInput->cur.button, BTN_A) && !func_8083E5A8(this, globalCtx) &&
                !(this->actor.bgCheckFlags & BGCHECKFLAG_GROUND) &&
                (this->actor.yDistToWater < D_80854784[CUR_UPG_VALUE(UPG_SCALE)])) {
                func_8084DBC4(globalCtx, this, -2.0f);
            } else {
                this->unk_84F++;
                func_80832C6C(globalCtx, this, &gPlayerAnim_003328);
            }
        } else if (this->unk_84F == 1) {
            LinkAnimation_Update(globalCtx, &this->skelAnime);
            func_8084B000(this);

            if (this->unk_6C2 < 10000) {
                this->unk_84F++;
                this->unk_850 = this->actor.yDistToWater;
                func_80832C6C(globalCtx, this, &gPlayerAnim_0032F0);
            }
        } else if (!func_8083D12C(globalCtx, this, sControlInput)) {
            sp2C = (this->unk_850 * 0.018f) + 4.0f;

            if (this->stateFlags1 & PLAYER_STATE1_11) {
                sControlInput = NULL;
            }

            func_8084B158(globalCtx, this, sControlInput, fabsf(this->actor.velocity.y));
            Math_ScaledStepToS(&this->unk_6C2, -10000, 800);

            if (sp2C > 8.0f) {
                sp2C = 8.0f;
            }

            func_8084DBC4(globalCtx, this, sp2C);
        }
    }
}

void func_8084DF6C(GlobalContext* globalCtx, Player* this) {
    this->unk_862 = 0;
    this->stateFlags1 &= ~(PLAYER_STATE1_10 | PLAYER_STATE1_11);
    this->getItemId = GI_NONE;
    func_8005B1A4(Gameplay_GetCamera(globalCtx, 0));
}

void func_8084DFAC(GlobalContext* globalCtx, Player* this) {
    func_8084DF6C(globalCtx, this);
    func_808322FC(this);
    func_8083C0E8(this, globalCtx);
    this->currentYaw = this->actor.shape.rot.y;
}

s32 func_8084DFF4(GlobalContext* globalCtx, Player* this) {
    GetItemEntry* giEntry;
    s32 temp1;
    s32 temp2;

    if (this->getItemId == GI_NONE) {
        return 1;
    }

    if (this->unk_84F == 0) {
        giEntry = &sGetItemTable[this->getItemId - 1];
        this->unk_84F = 1;

        Message_StartTextbox(globalCtx, giEntry->textId, &this->actor);
        Item_Give(globalCtx, giEntry->itemId);

        if (((this->getItemId >= GI_RUPEE_GREEN) && (this->getItemId <= GI_RUPEE_RED)) ||
            ((this->getItemId >= GI_RUPEE_PURPLE) && (this->getItemId <= GI_RUPEE_GOLD)) ||
            ((this->getItemId >= GI_RUPEE_GREEN_LOSE) && (this->getItemId <= GI_RUPEE_PURPLE_LOSE)) ||
            (this->getItemId == GI_HEART)) {
            Audio_PlaySoundGeneral(NA_SE_SY_GET_BOXITEM, &D_801333D4, 4, &D_801333E0, &D_801333E0, &D_801333E8);
        } else {
            if ((this->getItemId == GI_HEART_CONTAINER_2) || (this->getItemId == GI_HEART_CONTAINER) ||
                ((this->getItemId == GI_HEART_PIECE) &&
                 ((gSaveContext.inventory.questItems & 0xF0000000) == 0x40000000))) {
                temp1 = NA_BGM_HEART_GET | 0x900;
            } else {
                temp1 = temp2 = (this->getItemId == GI_HEART_PIECE) ? NA_BGM_SMALL_ITEM_GET : NA_BGM_ITEM_GET | 0x900;
            }
            Audio_PlayFanfare(temp1);
        }
    } else {
        if (Message_GetState(&globalCtx->msgCtx) == TEXT_STATE_CLOSING) {
            if (this->getItemId == GI_GAUNTLETS_SILVER) {
                globalCtx->nextEntranceIndex = 0x0123;
                globalCtx->sceneLoadFlag = 0x14;
                gSaveContext.nextCutsceneIndex = 0xFFF1;
                globalCtx->fadeTransition = 0xF;
                this->stateFlags1 &= ~PLAYER_STATE1_29;
                func_80852FFC(globalCtx, NULL, 8);
            }
            this->getItemId = GI_NONE;
        }
    }

    return 0;
}

void func_8084E1EC(Player* this, GlobalContext* globalCtx) {
    this->stateFlags2 |= PLAYER_STATE2_5;

    if (LinkAnimation_Update(globalCtx, &this->skelAnime)) {
        if (!(this->stateFlags1 & PLAYER_STATE1_10) || func_8084DFF4(globalCtx, this)) {
            func_8084DF6C(globalCtx, this);
            func_80838F18(globalCtx, this);
            func_80832340(globalCtx, this);
        }
    } else {
        if ((this->stateFlags1 & PLAYER_STATE1_10) && LinkAnimation_OnFrame(&this->skelAnime, 10.0f)) {
            func_808332F4(this, globalCtx);
            func_80832340(globalCtx, this);
            func_80835EA4(globalCtx, 8);
        } else if (LinkAnimation_OnFrame(&this->skelAnime, 5.0f)) {
            func_80832698(this, NA_SE_VO_LI_BREATH_DRINK);
        }
    }

    func_8084B000(this);
    func_8084AEEC(this, &this->linearVelocity, 0.0f, this->actor.shape.rot.y);
}

void func_8084E30C(Player* this, GlobalContext* globalCtx) {
    func_8084B000(this);

    if (LinkAnimation_Update(globalCtx, &this->skelAnime)) {
        func_80838F18(globalCtx, this);
    }

    func_8084AEEC(this, &this->linearVelocity, 0.0f, this->actor.shape.rot.y);
}

void func_8084E368(Player* this, GlobalContext* globalCtx) {
    func_8084B000(this);

    if (LinkAnimation_Update(globalCtx, &this->skelAnime)) {
        func_80843AE8(globalCtx, this);
    }

    func_8084AEEC(this, &this->linearVelocity, 0.0f, this->actor.shape.rot.y);
}

static s16 D_808549D4[] = { 0x0600, 0x04F6, 0x0604, 0x01F1, 0x0568, 0x05F4 };

void func_8084E3C4(Player* this, GlobalContext* globalCtx) {
    if (LinkAnimation_Update(globalCtx, &this->skelAnime)) {
        func_808322A4(globalCtx, this, &gPlayerAnim_0030A8);
        this->unk_850 = 1;
        if (this->stateFlags2 & (PLAYER_STATE2_23 | PLAYER_STATE2_25)) {
            this->stateFlags2 |= PLAYER_STATE2_24;
        } else {
            func_8010BD58(globalCtx, OCARINA_ACTION_FREE_PLAY);
        }
        return;
    }

    if (this->unk_850 == 0) {
        return;
    }

    if (globalCtx->msgCtx.ocarinaMode == OCARINA_MODE_04) {
        func_8005B1A4(Gameplay_GetCamera(globalCtx, 0));

        if ((this->targetActor != NULL) && (this->targetActor == this->unk_6A8)) {
            func_80853148(globalCtx, this->targetActor);
        } else if (this->naviTextId < 0) {
            this->targetActor = this->naviActor;
            this->naviActor->textId = -this->naviTextId;
            func_80853148(globalCtx, this->targetActor);
        } else if (!func_8083B040(this, globalCtx)) {
            func_8083A098(this, &gPlayerAnim_003098, globalCtx);
        }

        this->stateFlags2 &= ~(PLAYER_STATE2_23 | PLAYER_STATE2_24 | PLAYER_STATE2_25);
        this->unk_6A8 = NULL;
    } else if (globalCtx->msgCtx.ocarinaMode == OCARINA_MODE_02) {
        gSaveContext.respawn[RESPAWN_MODE_RETURN].entranceIndex = D_808549D4[globalCtx->msgCtx.lastPlayedSong];
        gSaveContext.respawn[RESPAWN_MODE_RETURN].playerParams = 0x5FF;
        gSaveContext.respawn[RESPAWN_MODE_RETURN].data = globalCtx->msgCtx.lastPlayedSong;

        this->csMode = 0;
        this->stateFlags1 &= ~PLAYER_STATE1_29;

        func_80852FFC(globalCtx, NULL, 8);
        globalCtx->mainCamera.unk_14C &= ~8;

        this->stateFlags1 |= PLAYER_STATE1_28 | PLAYER_STATE1_29;
        this->stateFlags2 |= PLAYER_STATE2_27;

        if (Actor_Spawn(&globalCtx->actorCtx, globalCtx, ACTOR_DEMO_KANKYO, 0.0f, 0.0f, 0.0f, 0, 0, 0, 0xF) == NULL) {
            Environment_WarpSongLeave(globalCtx);
        }

        gSaveContext.seqId = (u8)NA_BGM_DISABLED;
        gSaveContext.natureAmbienceId = NATURE_ID_DISABLED;
    }
}

void func_8084E604(Player* this, GlobalContext* globalCtx) {
    if (LinkAnimation_Update(globalCtx, &this->skelAnime)) {
        func_8083A098(this, &gPlayerAnim_003050, globalCtx);
    } else if (LinkAnimation_OnFrame(&this->skelAnime, 3.0f)) {
        Inventory_ChangeAmmo(ITEM_NUT, -1);
        Actor_Spawn(&globalCtx->actorCtx, globalCtx, ACTOR_EN_ARROW, this->bodyPartsPos[15].x, this->bodyPartsPos[15].y,
                    this->bodyPartsPos[15].z, 4000, this->actor.shape.rot.y, 0, ARROW_NUT);
        func_80832698(this, NA_SE_VO_LI_SWORD_N);
    }

    func_8083721C(this);
}

static struct_80832924 D_808549E0[] = {
    { 0, 0x3857 },
    { NA_SE_VO_LI_CLIMB_END, 0x2057 },
    { NA_SE_VO_LI_AUTO_JUMP, 0x2045 },
    { 0, -0x287B },
};

void func_8084E6D4(Player* this, GlobalContext* globalCtx) {
    s32 cond;

    if (LinkAnimation_Update(globalCtx, &this->skelAnime)) {
        if (this->unk_850 != 0) {
            if (this->unk_850 >= 2) {
                this->unk_850--;
            }

            if (func_8084DFF4(globalCtx, this) && (this->unk_850 == 1)) {
                cond = ((this->targetActor != NULL) && (this->exchangeItemId < 0)) ||
                       (this->stateFlags3 & PLAYER_STATE3_5);

                if (cond || (gSaveContext.healthAccumulator == 0)) {
                    if (cond) {
                        func_8084DF6C(globalCtx, this);
                        this->exchangeItemId = EXCH_ITEM_NONE;

                        if (func_8084B4D4(globalCtx, this) == 0) {
                            func_80853148(globalCtx, this->targetActor);
                        }
                    } else {
                        func_8084DFAC(globalCtx, this);
                    }
                }
            }
        } else {
            func_80832DBC(this);

            if (this->getItemId == GI_ICE_TRAP) {
                this->stateFlags1 &= ~(PLAYER_STATE1_10 | PLAYER_STATE1_11);

                if (this->getItemId != GI_ICE_TRAP) {
                    Actor_Spawn(&globalCtx->actorCtx, globalCtx, ACTOR_EN_CLEAR_TAG, this->actor.world.pos.x,
                                this->actor.world.pos.y + 100.0f, this->actor.world.pos.z, 0, 0, 0, 0);
                    func_8083C0E8(this, globalCtx);
                } else {
                    this->actor.colChkInfo.damage = 0;
                    func_80837C0C(globalCtx, this, 3, 0.0f, 0.0f, 0, 20);
                }
                return;
            }

            if (this->skelAnime.animation == &gPlayerAnim_002DF8) {
                func_808322D0(globalCtx, this, &gPlayerAnim_002788);
            } else {
                func_808322D0(globalCtx, this, &gPlayerAnim_002780);
            }

            this->unk_850 = 2;
            func_80835EA4(globalCtx, 9);
        }
    } else {
        if (this->unk_850 == 0) {
            if (!LINK_IS_ADULT) {
                func_80832924(this, D_808549E0);
            }
            return;
        }

        if (this->skelAnime.animation == &gPlayerAnim_002788) {
            Math_ScaledStepToS(&this->actor.shape.rot.y, Camera_GetCamDirYaw(GET_ACTIVE_CAM(globalCtx)) + 0x8000, 4000);
        }

        if (LinkAnimation_OnFrame(&this->skelAnime, 21.0f)) {
            func_808332F4(this, globalCtx);
        }
    }
}

static struct_80832924 D_808549F0[] = {
    { NA_SE_IT_MASTER_SWORD_SWING, -0x83C },
};

void func_8084E988(Player* this) {
    func_80832924(this, D_808549F0);
}

static struct_80832924 D_808549F4[] = {
    { NA_SE_VO_LI_AUTO_JUMP, 0x2005 },
    { 0, -0x280F },
};

void func_8084E9AC(Player* this, GlobalContext* globalCtx) {
    if (LinkAnimation_Update(globalCtx, &this->skelAnime)) {
        if (this->unk_84F == 0) {
            if (DECR(this->unk_850) == 0) {
                this->unk_84F = 1;
                this->skelAnime.endFrame = this->skelAnime.animLength - 1.0f;
            }
        } else {
            func_8083C0E8(this, globalCtx);
        }
    } else {
        if (LINK_IS_ADULT && LinkAnimation_OnFrame(&this->skelAnime, 158.0f)) {
            func_80832698(this, NA_SE_VO_LI_SWORD_N);
            return;
        }

        if (!LINK_IS_ADULT) {
            func_80832924(this, D_808549F4);
        } else {
            func_8084E988(this);
        }
    }
}

static u8 D_808549FC[] = {
    0x01, 0x03, 0x02, 0x04, 0x04,
};

void func_8084EAC0(Player* this, GlobalContext* globalCtx) {
    if (LinkAnimation_Update(globalCtx, &this->skelAnime)) {
        if (this->unk_850 == 0) {
            if (this->itemActionParam == PLAYER_AP_BOTTLE_POE) {
                s32 rand = Rand_S16Offset(-1, 3);

                if (rand == 0) {
                    rand = 3;
                }

                if ((rand < 0) && (gSaveContext.health <= 0x10)) {
                    rand = 3;
                }

                if (rand < 0) {
                    Health_ChangeBy(globalCtx, -0x10);
                } else {
                    gSaveContext.healthAccumulator = rand * 0x10;
                }
            } else {
                s32 sp28 = D_808549FC[this->itemActionParam - PLAYER_AP_BOTTLE_POTION_RED];

                if (sp28 & 1) {
                    gSaveContext.healthAccumulator = 0x140;
                }

                if (sp28 & 2) {
                    Magic_Fill(globalCtx);
                }

                if (sp28 & 4) {
                    gSaveContext.healthAccumulator = 0x50;
                }
            }

            func_808322A4(globalCtx, this, &gPlayerAnim_002670);
            this->unk_850 = 1;
            return;
        }

        func_8083C0E8(this, globalCtx);
        func_8005B1A4(Gameplay_GetCamera(globalCtx, 0));
    } else if (this->unk_850 == 1) {
        if ((gSaveContext.healthAccumulator == 0) && (gSaveContext.unk_13F0 != 9)) {
            func_80832B78(globalCtx, this, &gPlayerAnim_002660);
            this->unk_850 = 2;
            Player_UpdateBottleHeld(globalCtx, this, ITEM_BOTTLE, PLAYER_AP_BOTTLE);
        }
        func_80832698(this, NA_SE_VO_LI_DRINK - SFX_FLAG);
    } else if ((this->unk_850 == 2) && LinkAnimation_OnFrame(&this->skelAnime, 29.0f)) {
        func_80832698(this, NA_SE_VO_LI_BREATH_DRINK);
    }
}

static BottleCatchInfo D_80854A04[] = {
    { ACTOR_EN_ELF, ITEM_FAIRY, 0x2A, 0x46 },
    { ACTOR_EN_FISH, ITEM_FISH, 0x1F, 0x47 },
    { ACTOR_EN_ICE_HONO, ITEM_BLUE_FIRE, 0x20, 0x5D },
    { ACTOR_EN_INSECT, ITEM_BUG, 0x21, 0x7A },
};

void func_8084ECA4(Player* this, GlobalContext* globalCtx) {
    struct_80854554* sp24;
    BottleCatchInfo* catchInfo;
    s32 temp;
    s32 i;

    sp24 = &D_80854554[this->unk_850];
    func_8083721C(this);

    if (LinkAnimation_Update(globalCtx, &this->skelAnime)) {
        if (this->unk_84F != 0) {
            if (this->unk_850 == 0) {
                Message_StartTextbox(globalCtx, D_80854A04[this->unk_84F - 1].textId, &this->actor);
                Audio_PlayFanfare(NA_BGM_ITEM_GET | 0x900);
                this->unk_850 = 1;
            } else if (Message_GetState(&globalCtx->msgCtx) == TEXT_STATE_CLOSING) {
                this->unk_84F = 0;
                func_8005B1A4(Gameplay_GetCamera(globalCtx, 0));
            }
        } else {
            func_8083C0E8(this, globalCtx);
        }
    } else {
        if (this->unk_84F == 0) {
            temp = this->skelAnime.curFrame - sp24->unk_08;

            if (temp >= 0) {
                if (sp24->unk_09 >= temp) {
                    if (this->unk_850 != 0) {
                        if (temp == 0) {
                            func_8002F7DC(&this->actor, NA_SE_IT_SCOOP_UP_WATER);
                        }
                    }

                    if (this->interactRangeActor != NULL) {
                        catchInfo = &D_80854A04[0];
                        for (i = 0; i < 4; i++, catchInfo++) {
                            if (this->interactRangeActor->id == catchInfo->actorId) {
                                break;
                            }
                        }

                        if (i < 4) {
                            this->unk_84F = i + 1;
                            this->unk_850 = 0;
                            this->stateFlags1 |= PLAYER_STATE1_28 | PLAYER_STATE1_29;
                            this->interactRangeActor->parent = &this->actor;
                            Player_UpdateBottleHeld(globalCtx, this, catchInfo->itemId, ABS(catchInfo->actionParam));
                            func_808322D0(globalCtx, this, sp24->unk_04);
                            func_80835EA4(globalCtx, 4);
                        }
                    }
                }
            }
        }
    }

    if (this->skelAnime.curFrame <= 7.0f) {
        this->stateFlags1 |= PLAYER_STATE1_1;
    }
}

static Vec3f D_80854A1C = { 0.0f, 0.0f, 5.0f };

void func_8084EED8(Player* this, GlobalContext* globalCtx) {
    if (LinkAnimation_Update(globalCtx, &this->skelAnime)) {
        func_8083C0E8(this, globalCtx);
        func_8005B1A4(Gameplay_GetCamera(globalCtx, 0));
        return;
    }

    if (LinkAnimation_OnFrame(&this->skelAnime, 37.0f)) {
        Player_SpawnFairy(globalCtx, this, &this->leftHandPos, &D_80854A1C, FAIRY_REVIVE_BOTTLE);
        Player_UpdateBottleHeld(globalCtx, this, ITEM_BOTTLE, PLAYER_AP_BOTTLE);
        func_8002F7DC(&this->actor, NA_SE_EV_BOTTLE_CAP_OPEN);
        func_8002F7DC(&this->actor, NA_SE_EV_FIATY_HEAL - SFX_FLAG);
    } else if (LinkAnimation_OnFrame(&this->skelAnime, 47.0f)) {
        gSaveContext.healthAccumulator = 0x140;
    }
}

static BottleDropInfo D_80854A28[] = {
    { ACTOR_EN_FISH, FISH_DROPPED },
    { ACTOR_EN_ICE_HONO, 0 },
    { ACTOR_EN_INSECT, 2 },
};

static struct_80832924 D_80854A34[] = {
    { NA_SE_VO_LI_AUTO_JUMP, 0x2026 },
    { NA_SE_EV_BOTTLE_CAP_OPEN, -0x828 },
};

void func_8084EFC0(Player* this, GlobalContext* globalCtx) {
    func_8083721C(this);

    if (LinkAnimation_Update(globalCtx, &this->skelAnime)) {
        func_8083C0E8(this, globalCtx);
        func_8005B1A4(Gameplay_GetCamera(globalCtx, 0));
        return;
    }

    if (LinkAnimation_OnFrame(&this->skelAnime, 76.0f)) {
        BottleDropInfo* dropInfo = &D_80854A28[this->itemActionParam - PLAYER_AP_BOTTLE_FISH];

        Actor_Spawn(&globalCtx->actorCtx, globalCtx, dropInfo->actorId,
                    (Math_SinS(this->actor.shape.rot.y) * 5.0f) + this->leftHandPos.x, this->leftHandPos.y,
                    (Math_CosS(this->actor.shape.rot.y) * 5.0f) + this->leftHandPos.z, 0x4000, this->actor.shape.rot.y,
                    0, dropInfo->actorParams);

        Player_UpdateBottleHeld(globalCtx, this, ITEM_BOTTLE, PLAYER_AP_BOTTLE);
        return;
    }

    func_80832924(this, D_80854A34);
}

static struct_80832924 D_80854A3C[] = {
    { NA_SE_PL_PUT_OUT_ITEM, -0x81E },
};

void func_8084F104(Player* this, GlobalContext* globalCtx) {
    this->stateFlags2 |= PLAYER_STATE2_5;

    if (LinkAnimation_Update(globalCtx, &this->skelAnime)) {
        if (this->unk_850 < 0) {
            func_8083C0E8(this, globalCtx);
        } else if (this->exchangeItemId == EXCH_ITEM_NONE) {
            Actor* targetActor = this->targetActor;

            this->unk_862 = 0;
            if (targetActor->textId != 0xFFFF) {
                this->actor.flags |= ACTOR_FLAG_8;
            }

            func_80853148(globalCtx, targetActor);
        } else {
            GetItemEntry* giEntry = &sGetItemTable[D_80854528[this->exchangeItemId - 1] - 1];

            if (this->itemActionParam >= PLAYER_AP_LETTER_ZELDA) {
                if (giEntry->gi >= 0) {
                    this->unk_862 = giEntry->gi;
                } else {
                    this->unk_862 = -giEntry->gi;
                }
            }

            if (this->unk_850 == 0) {
                Message_StartTextbox(globalCtx, this->actor.textId, &this->actor);

                if ((this->itemActionParam == PLAYER_AP_CHICKEN) || (this->itemActionParam == PLAYER_AP_POCKET_CUCCO)) {
                    func_8002F7DC(&this->actor, NA_SE_EV_CHICKEN_CRY_M);
                }

                this->unk_850 = 1;
            } else if (Message_GetState(&globalCtx->msgCtx) == TEXT_STATE_CLOSING) {
                this->actor.flags &= ~ACTOR_FLAG_8;
                this->unk_862 = 0;

                if (this->unk_84F == 1) {
                    func_80832264(globalCtx, this, &gPlayerAnim_002698);
                    this->unk_850 = -1;
                } else {
                    func_8083C0E8(this, globalCtx);
                }

                func_8005B1A4(Gameplay_GetCamera(globalCtx, 0));
            }
        }
    } else if (this->unk_850 >= 0) {
        func_80832924(this, D_80854A3C);
    }

    if ((this->unk_84F == 0) && (this->unk_664 != NULL)) {
        this->currentYaw = this->actor.shape.rot.y = func_8083DB98(this, 0);
    }
}

void func_8084F308(Player* this, GlobalContext* globalCtx) {
    this->stateFlags2 |= PLAYER_STATE2_5 | PLAYER_STATE2_6;

    if (LinkAnimation_Update(globalCtx, &this->skelAnime)) {
        func_80832284(globalCtx, this, &gPlayerAnim_003128);
    }

    if (func_80832594(this, 0, 100)) {
        func_80839F90(this, globalCtx);
        this->stateFlags2 &= ~PLAYER_STATE2_7;
    }
}

void func_8084F390(Player* this, GlobalContext* globalCtx) {
    CollisionPoly* floorPoly;
    f32 sp50;
    f32 sp4C;
    f32 sp48;
    s16 sp46;
    s16 sp44;
    Vec3f sp38;

    this->stateFlags2 |= PLAYER_STATE2_5 | PLAYER_STATE2_6;
    LinkAnimation_Update(globalCtx, &this->skelAnime);
    func_8084269C(globalCtx, this);
    func_800F4138(&this->actor.projectedPos, NA_SE_PL_SLIP_LEVEL - SFX_FLAG, this->actor.speedXZ);

    if (func_8083B040(this, globalCtx) == 0) {
        floorPoly = this->actor.floorPoly;

        if (floorPoly == NULL) {
            func_80837B9C(this, globalCtx);
            return;
        }

        func_8083E298(floorPoly, &sp38, &sp46);

        sp44 = sp46;
        if (this->unk_84F != 0) {
            sp44 = sp46 + 0x8000;
        }

        if (this->linearVelocity < 0) {
            sp46 += 0x8000;
        }

        sp50 = (1.0f - sp38.y) * 40.0f;
        sp50 = CLAMP(sp50, 0, 10.0f);
        sp4C = (sp50 * sp50) * 0.015f;
        sp48 = sp38.y * 0.01f;

        if (SurfaceType_GetSlope(&globalCtx->colCtx, floorPoly, this->actor.floorBgId) != 1) {
            sp50 = 0;
            sp48 = sp38.y * 10.0f;
        }

        if (sp4C < 1.0f) {
            sp4C = 1.0f;
        }

        if (Math_AsymStepToF(&this->linearVelocity, sp50, sp4C, sp48) && (sp50 == 0)) {
            LinkAnimationHeader* anim;
            if (this->unk_84F == 0) {
                anim = D_80853914[PLAYER_ANIMGROUP_42][this->modelAnimType];
            } else {
                anim = D_80853914[PLAYER_ANIMGROUP_43][this->modelAnimType];
            }
            func_8083A098(this, anim, globalCtx);
        }

        Math_SmoothStepToS(&this->currentYaw, sp46, 10, 4000, 800);
        Math_ScaledStepToS(&this->actor.shape.rot.y, sp44, 2000);
    }
}

void func_8084F608(Player* this, GlobalContext* globalCtx) {
    if ((DECR(this->unk_850) == 0) && func_8083ADD4(globalCtx, this)) {
        func_80852280(globalCtx, this, NULL);
        func_80835C58(globalCtx, this, func_80852E14, 0);
        func_80852E14(this, globalCtx);
    }
}

void func_8084F698(Player* this, GlobalContext* globalCtx) {
    func_80835C58(globalCtx, this, func_8084F608, 0);
    this->unk_850 = 40;
    Actor_Spawn(&globalCtx->actorCtx, globalCtx, ACTOR_DEMO_KANKYO, 0.0f, 0.0f, 0.0f, 0, 0, 0, 0x10);
}

void func_8084F710(Player* this, GlobalContext* globalCtx) {
    s32 pad;

    if ((this->unk_84F != 0) && (globalCtx->csCtx.frames < 0x131)) {
        this->actor.gravity = 0.0f;
        this->actor.velocity.y = 0.0f;
    } else if (D_80853600 < 150.0f) {
        if (LinkAnimation_Update(globalCtx, &this->skelAnime)) {
            if (this->unk_850 == 0) {
                if (this->actor.bgCheckFlags & BGCHECKFLAG_GROUND) {
                    this->skelAnime.endFrame = this->skelAnime.animLength - 1.0f;
                    func_808328A0(this);
                    this->unk_850 = 1;
                }
            } else {
                if ((globalCtx->sceneNum == SCENE_SPOT04) && func_8083ADD4(globalCtx, this)) {
                    return;
                }
                func_80853080(this, globalCtx);
            }
        }
        Math_SmoothStepToF(&this->actor.velocity.y, 2.0f, 0.3f, 8.0f, 0.5f);
    }

    if ((globalCtx->sceneNum == SCENE_KENJYANOMA) && func_8083ADD4(globalCtx, this)) {
        return;
    }

    if ((globalCtx->csCtx.state != CS_STATE_IDLE) && (globalCtx->csCtx.linkAction != NULL)) {
        f32 sp28 = this->actor.world.pos.y;
        func_808529D0(globalCtx, this, globalCtx->csCtx.linkAction);
        this->actor.world.pos.y = sp28;
    }
}

void func_8084F88C(Player* this, GlobalContext* globalCtx) {
    LinkAnimation_Update(globalCtx, &this->skelAnime);

    if ((this->unk_850++ > 8) && (globalCtx->sceneLoadFlag == 0)) {

        if (this->unk_84F != 0) {
            if (globalCtx->sceneNum == 9) {
                Gameplay_TriggerRespawn(globalCtx);
                globalCtx->nextEntranceIndex = 0x0088;
            } else if (this->unk_84F < 0) {
                Gameplay_TriggerRespawn(globalCtx);
            } else {
                Gameplay_TriggerVoidOut(globalCtx);
            }

            globalCtx->fadeTransition = 4;
            func_80078884(NA_SE_OC_ABYSS);
        } else {
            globalCtx->fadeTransition = 2;
            gSaveContext.nextTransition = 2;
            gSaveContext.seqId = (u8)NA_BGM_DISABLED;
            gSaveContext.natureAmbienceId = 0xFF;
        }

        globalCtx->sceneLoadFlag = 0x14;
    }
}

void func_8084F9A0(Player* this, GlobalContext* globalCtx) {
    func_80839800(this, globalCtx);
}

void func_8084F9C0(Player* this, GlobalContext* globalCtx) {
    this->actor.gravity = -1.0f;

    LinkAnimation_Update(globalCtx, &this->skelAnime);

    if (this->actor.velocity.y < 0.0f) {
        func_80837B9C(this, globalCtx);
    } else if (this->actor.velocity.y < 6.0f) {
        Math_StepToF(&this->linearVelocity, 3.0f, 0.5f);
    }
}

void func_8084FA54(Player* this, GlobalContext* globalCtx) {
    this->unk_6AD = 2;

    func_8083AD4C(globalCtx, this);
    LinkAnimation_Update(globalCtx, &this->skelAnime);
    func_80836670(this, globalCtx);

    this->unk_6BE = func_8084ABD8(globalCtx, this, 1, 0) - this->actor.shape.rot.y;
    this->unk_6AE |= 0x80;

    if (globalCtx->shootingGalleryStatus < 0) {
        globalCtx->shootingGalleryStatus++;
        if (globalCtx->shootingGalleryStatus == 0) {
            func_8083C148(this, globalCtx);
        }
    }
}

void func_8084FB10(Player* this, GlobalContext* globalCtx) {
    if (this->unk_84F >= 0) {
        if (this->unk_84F < 6) {
            this->unk_84F++;
        }

        if (func_80832594(this, 1, 100)) {
            this->unk_84F = -1;
            EffectSsIcePiece_SpawnBurst(globalCtx, &this->actor.world.pos, this->actor.scale.x);
            func_8002F7DC(&this->actor, NA_SE_PL_ICE_BROKEN);
        } else {
            this->stateFlags2 |= PLAYER_STATE2_14;
        }

        if ((globalCtx->gameplayFrames % 4) == 0) {
            Player_InflictDamage(globalCtx, -1);
        }
    } else {
        if (LinkAnimation_Update(globalCtx, &this->skelAnime)) {
            func_80839F90(this, globalCtx);
            func_80837AFC(this, -20);
        }
    }
}

void func_8084FBF4(Player* this, GlobalContext* globalCtx) {
    LinkAnimation_Update(globalCtx, &this->skelAnime);
    func_808382BC(this);

    if (((this->unk_850 % 25) != 0) || func_80837B18(globalCtx, this, -1)) {
        if (DECR(this->unk_850) == 0) {
            func_80839F90(this, globalCtx);
        }
    }

    this->shockTimer = 40;
    func_8002F8F0(&this->actor, NA_SE_VO_LI_TAKEN_AWAY - SFX_FLAG + this->ageProperties->unk_92);
}

s32 func_8084FCAC(Player* this, GlobalContext* globalCtx) {
    sControlInput = &globalCtx->state.input[0];

    if ((CHECK_BTN_ALL(sControlInput->cur.button, BTN_A | BTN_L | BTN_R) &&
         CHECK_BTN_ALL(sControlInput->press.button, BTN_B)) ||
        (CHECK_BTN_ALL(sControlInput->cur.button, BTN_L) && CHECK_BTN_ALL(sControlInput->press.button, BTN_DRIGHT))) {

        D_808535D0 ^= 1;

        if (D_808535D0) {
            Camera_ChangeMode(Gameplay_GetCamera(globalCtx, 0), CAM_MODE_BOWARROWZ);
        }
    }

    if (D_808535D0) {
        f32 speed;

        if (CHECK_BTN_ALL(sControlInput->cur.button, BTN_R)) {
            speed = 100.0f;
        } else {
            speed = 20.0f;
        }

        func_8006375C(3, 2, "DEBUG MODE");

        if (!CHECK_BTN_ALL(sControlInput->cur.button, BTN_L)) {
            if (CHECK_BTN_ALL(sControlInput->cur.button, BTN_B)) {
                this->actor.world.pos.y += speed;
            } else if (CHECK_BTN_ALL(sControlInput->cur.button, BTN_A)) {
                this->actor.world.pos.y -= speed;
            }

            if (CHECK_BTN_ANY(sControlInput->cur.button, BTN_DUP | BTN_DLEFT | BTN_DDOWN | BTN_DRIGHT)) {
                s16 angle;
                s16 temp;

                angle = temp = Camera_GetInputDirYaw(GET_ACTIVE_CAM(globalCtx));

                if (CHECK_BTN_ALL(sControlInput->cur.button, BTN_DDOWN)) {
                    angle = temp + 0x8000;
                } else if (CHECK_BTN_ALL(sControlInput->cur.button, BTN_DLEFT)) {
                    angle = temp + 0x4000;
                } else if (CHECK_BTN_ALL(sControlInput->cur.button, BTN_DRIGHT)) {
                    angle = temp - 0x4000;
                }

                this->actor.world.pos.x += speed * Math_SinS(angle);
                this->actor.world.pos.z += speed * Math_CosS(angle);
            }
        }

        func_80832210(this);

        this->actor.gravity = 0.0f;
        this->actor.velocity.z = 0.0f;
        this->actor.velocity.y = 0.0f;
        this->actor.velocity.x = 0.0f;

        if (CHECK_BTN_ALL(sControlInput->cur.button, BTN_L) && CHECK_BTN_ALL(sControlInput->press.button, BTN_DLEFT)) {
            Flags_SetTempClear(globalCtx, globalCtx->roomCtx.curRoom.num);
        }

        Math_Vec3f_Copy(&this->actor.home.pos, &this->actor.world.pos);

        return 0;
    }

    return 1;
}

void func_8084FF7C(Player* this) {
    this->unk_858 += this->unk_85C;
    this->unk_85C -= this->unk_858 * 5.0f;
    this->unk_85C *= 0.3f;

    if (ABS(this->unk_85C) < 0.00001f) {
        this->unk_85C = 0.0f;
        if (ABS(this->unk_858) < 0.00001f) {
            this->unk_858 = 0.0f;
        }
    }
}

void func_8085002C(Player* this) {
    s32 pad;
    s16 sp2A;
    s16 sp28;
    s16 sp26;

    D_80858AC8.unk_06 -= D_80858AC8.unk_06 >> 3;
    D_80858AC8.unk_08 -= D_80858AC8.unk_08 >> 3;
    D_80858AC8.unk_06 += -D_80858AC8.unk_00 >> 2;
    D_80858AC8.unk_08 += -D_80858AC8.unk_02 >> 2;

    sp26 = this->actor.world.rot.y - this->actor.shape.rot.y;

    sp28 = (s32)(this->actor.speedXZ * -200.0f * Math_CosS(sp26) * (Rand_CenteredFloat(2.0f) + 10.0f)) & 0xFFFF;
    sp2A = (s32)(this->actor.speedXZ * 100.0f * Math_SinS(sp26) * (Rand_CenteredFloat(2.0f) + 10.0f)) & 0xFFFF;

    D_80858AC8.unk_06 += sp28 >> 2;
    D_80858AC8.unk_08 += sp2A >> 2;

    if (D_80858AC8.unk_06 > 6000) {
        D_80858AC8.unk_06 = 6000;
    } else if (D_80858AC8.unk_06 < -6000) {
        D_80858AC8.unk_06 = -6000;
    }

    if (D_80858AC8.unk_08 > 6000) {
        D_80858AC8.unk_08 = 6000;
    } else if (D_80858AC8.unk_08 < -6000) {
        D_80858AC8.unk_08 = -6000;
    }

    D_80858AC8.unk_00 += D_80858AC8.unk_06;
    D_80858AC8.unk_02 += D_80858AC8.unk_08;

    if (D_80858AC8.unk_00 < 0) {
        D_80858AC8.unk_04 = D_80858AC8.unk_00 >> 1;
    } else {
        D_80858AC8.unk_04 = 0;
    }
}

s32 func_80850224(Player* this, GlobalContext* globalCtx) {
    if (func_8083C6B8(globalCtx, this) == 0) {
        if (func_8083BB20(this) != 0) {
            s32 sp24 = func_80837818(this);

            func_80837948(globalCtx, this, sp24);

            if (sp24 >= 0x18) {
                this->stateFlags2 |= PLAYER_STATE2_17;
                func_80837530(globalCtx, this, 0);
                return 1;
            }
        } else {
            return 0;
        }
    }

    return 1;
}

static Vec3f D_80854A40 = { 0.0f, 40.0f, 45.0f };

void func_808502D0(Player* this, GlobalContext* globalCtx) {
    struct_80854190* sp44 = &D_80854190[this->swordAnimation];

    this->stateFlags2 |= PLAYER_STATE2_5;

    if (!func_80842DF4(globalCtx, this)) {
        func_8084285C(this, 0.0f, sp44->unk_0C, sp44->unk_0D);

        if ((this->stateFlags2 & PLAYER_STATE2_30) && (this->heldItemActionParam != PLAYER_AP_HAMMER) &&
            LinkAnimation_OnFrame(&this->skelAnime, 0.0f)) {
            this->linearVelocity = 15.0f;
            this->stateFlags2 &= ~PLAYER_STATE2_30;
        }

        if (this->linearVelocity > 12.0f) {
            func_8084269C(globalCtx, this);
        }

        Math_StepToF(&this->linearVelocity, 0.0f, 5.0f);
        func_8083C50C(this);

        if (LinkAnimation_Update(globalCtx, &this->skelAnime)) {
            if (!func_80850224(this, globalCtx)) {
                u8 sp43 = this->skelAnime.moveFlags;
                LinkAnimationHeader* sp3C;

                if (func_8008E9C4(this)) {
                    sp3C = sp44->unk_08;
                } else {
                    sp3C = sp44->unk_04;
                }

                func_80832318(this);
                this->skelAnime.moveFlags = 0;

                if ((sp3C == &gPlayerAnim_002908) && (this->modelAnimType != PLAYER_ANIMTYPE_3)) {
                    sp3C = &gPlayerAnim_002AC8;
                }

                func_8083A098(this, sp3C, globalCtx);

                this->skelAnime.moveFlags = sp43;
                this->stateFlags3 |= PLAYER_STATE3_3;
            }
        } else if (this->heldItemActionParam == PLAYER_AP_HAMMER) {
            if ((this->swordAnimation == 0x16) || (this->swordAnimation == 0x13)) {
                static Vec3f zeroVec = { 0.0f, 0.0f, 0.0f };
                Vec3f shockwavePos;
                f32 sp2C;

                shockwavePos.y = func_8083973C(globalCtx, this, &D_80854A40, &shockwavePos);
                sp2C = this->actor.world.pos.y - shockwavePos.y;

                Math_ScaledStepToS(&this->actor.focus.rot.x, Math_Atan2S(45.0f, sp2C), 800);
                func_80836AB8(this, 1);

                if ((((this->swordAnimation == 0x16) && LinkAnimation_OnFrame(&this->skelAnime, 7.0f)) ||
                     ((this->swordAnimation == 0x13) && LinkAnimation_OnFrame(&this->skelAnime, 2.0f))) &&
                    (sp2C > -40.0f) && (sp2C < 40.0f)) {
                    func_80842A28(globalCtx, this);
                    EffectSsBlast_SpawnWhiteShockwave(globalCtx, &shockwavePos, &zeroVec, &zeroVec);
                }
            }
        }
    }
}

void func_808505DC(Player* this, GlobalContext* globalCtx) {
    LinkAnimation_Update(globalCtx, &this->skelAnime);
    func_8083721C(this);

    if (this->skelAnime.curFrame >= 6.0f) {
        func_80839FFC(this, globalCtx);
    }
}

void func_8085063C(Player* this, GlobalContext* globalCtx) {
    this->stateFlags2 |= PLAYER_STATE2_5;

    LinkAnimation_Update(globalCtx, &this->skelAnime);
    func_80836670(this, globalCtx);

    if (this->unk_850 == 0) {
        Message_StartTextbox(globalCtx, 0x3B, &this->actor);
        this->unk_850 = 1;
        return;
    }

    if (Message_GetState(&globalCtx->msgCtx) == TEXT_STATE_CLOSING) {
        s32 respawnData = gSaveContext.respawn[RESPAWN_MODE_TOP].data;

        if (globalCtx->msgCtx.choiceIndex == 0) {
            gSaveContext.respawnFlag = 3;
            globalCtx->sceneLoadFlag = 0x14;
            globalCtx->nextEntranceIndex = gSaveContext.respawn[RESPAWN_MODE_TOP].entranceIndex;
            globalCtx->fadeTransition = 5;
            func_80088AF0(globalCtx);
            return;
        }

        if (globalCtx->msgCtx.choiceIndex == 1) {
            gSaveContext.respawn[RESPAWN_MODE_TOP].data = -respawnData;
            gSaveContext.fw.set = 0;
            func_80078914(&gSaveContext.respawn[RESPAWN_MODE_TOP].pos, NA_SE_PL_MAGIC_WIND_VANISH);
        }

        func_80853080(this, globalCtx);
        func_8005B1A4(Gameplay_GetCamera(globalCtx, 0));
    }
}

void func_8085076C(Player* this, GlobalContext* globalCtx) {
    s32 respawnData = gSaveContext.respawn[RESPAWN_MODE_TOP].data;

    if (this->unk_850 > 20) {
        this->actor.draw = Player_Draw;
        this->actor.world.pos.y += 60.0f;
        func_80837B9C(this, globalCtx);
        return;
    }

    if (this->unk_850++ == 20) {
        gSaveContext.respawn[RESPAWN_MODE_TOP].data = respawnData + 1;
        func_80078914(&gSaveContext.respawn[RESPAWN_MODE_TOP].pos, NA_SE_PL_MAGIC_WIND_WARP);
    }
}

static LinkAnimationHeader* D_80854A58[] = {
    &gPlayerAnim_002CF8,
    &gPlayerAnim_002CE0,
    &gPlayerAnim_002D10,
};

static LinkAnimationHeader* D_80854A64[] = {
    &gPlayerAnim_002D00,
    &gPlayerAnim_002CE8,
    &gPlayerAnim_002D18,
};

static LinkAnimationHeader* D_80854A70[] = {
    &gPlayerAnim_002D08,
    &gPlayerAnim_002CF0,
    &gPlayerAnim_002D20,
};

static u8 D_80854A7C[] = { 70, 10, 10 };

static struct_80832924 D_80854A80[] = {
    { NA_SE_PL_SKIP, 0x814 },
    { NA_SE_VO_LI_SWORD_N, 0x2014 },
    { 0, -0x301A },
};

static struct_80832924 D_80854A8C[][2] = {
    {
        { 0, 0x4014 },
        { NA_SE_VO_LI_MAGIC_FROL, -0x201E },
    },
    {
        { 0, 0x4014 },
        { NA_SE_VO_LI_MAGIC_NALE, -0x202C },
    },
    {
        { NA_SE_VO_LI_MAGIC_ATTACK, 0x2014 },
        { NA_SE_IT_SWORD_SWING_HARD, -0x814 },
    },
};

void func_808507F4(Player* this, GlobalContext* globalCtx) {
    if (LinkAnimation_Update(globalCtx, &this->skelAnime)) {
        if (this->unk_84F < 0) {
            if ((this->itemActionParam == PLAYER_AP_NAYRUS_LOVE) || (gSaveContext.unk_13F0 == 0)) {
                func_80839FFC(this, globalCtx);
                func_8005B1A4(Gameplay_GetCamera(globalCtx, 0));
            }
        } else {
            if (this->unk_850 == 0) {
                LinkAnimation_PlayOnceSetSpeed(globalCtx, &this->skelAnime, D_80854A58[this->unk_84F], 0.83f);

                if (func_80846A00(globalCtx, this, this->unk_84F) != NULL) {
                    this->stateFlags1 |= PLAYER_STATE1_28 | PLAYER_STATE1_29;
                    if ((this->unk_84F != 0) || (gSaveContext.respawn[RESPAWN_MODE_TOP].data <= 0)) {
                        gSaveContext.unk_13F0 = 1;
                    }
                } else {
                    func_800876C8(globalCtx);
                }
            } else {
                LinkAnimation_PlayLoopSetSpeed(globalCtx, &this->skelAnime, D_80854A64[this->unk_84F], 0.83f);

                if (this->unk_84F == 0) {
                    this->unk_850 = -10;
                }
            }

            this->unk_850++;
        }
    } else {
        if (this->unk_850 < 0) {
            this->unk_850++;

            if (this->unk_850 == 0) {
                gSaveContext.respawn[RESPAWN_MODE_TOP].data = 1;
                Gameplay_SetupRespawnPoint(globalCtx, RESPAWN_MODE_TOP, 0x6FF);
                gSaveContext.fw.set = 1;
                gSaveContext.fw.pos.x = gSaveContext.respawn[RESPAWN_MODE_DOWN].pos.x;
                gSaveContext.fw.pos.y = gSaveContext.respawn[RESPAWN_MODE_DOWN].pos.y;
                gSaveContext.fw.pos.z = gSaveContext.respawn[RESPAWN_MODE_DOWN].pos.z;
                gSaveContext.fw.yaw = gSaveContext.respawn[RESPAWN_MODE_DOWN].yaw;
                gSaveContext.fw.playerParams = 0x6FF;
                gSaveContext.fw.entranceIndex = gSaveContext.respawn[RESPAWN_MODE_DOWN].entranceIndex;
                gSaveContext.fw.roomIndex = gSaveContext.respawn[RESPAWN_MODE_DOWN].roomIndex;
                gSaveContext.fw.tempSwchFlags = gSaveContext.respawn[RESPAWN_MODE_DOWN].tempSwchFlags;
                gSaveContext.fw.tempCollectFlags = gSaveContext.respawn[RESPAWN_MODE_DOWN].tempCollectFlags;
                this->unk_850 = 2;
            }
        } else if (this->unk_84F >= 0) {
            if (this->unk_850 == 0) {
                func_80832924(this, D_80854A80);
            } else if (this->unk_850 == 1) {
                func_80832924(this, D_80854A8C[this->unk_84F]);
                if ((this->unk_84F == 2) && LinkAnimation_OnFrame(&this->skelAnime, 30.0f)) {
                    this->stateFlags1 &= ~(PLAYER_STATE1_28 | PLAYER_STATE1_29);
                }
            } else if (D_80854A7C[this->unk_84F] < this->unk_850++) {
                LinkAnimation_PlayOnceSetSpeed(globalCtx, &this->skelAnime, D_80854A70[this->unk_84F], 0.83f);
                this->currentYaw = this->actor.shape.rot.y;
                this->unk_84F = -1;
            }
        }
    }

    func_8083721C(this);
}

void func_80850AEC(Player* this, GlobalContext* globalCtx) {
    f32 temp;

    this->stateFlags2 |= PLAYER_STATE2_5;

    if (LinkAnimation_Update(globalCtx, &this->skelAnime)) {
        func_80832284(globalCtx, this, &gPlayerAnim_002C98);
    }

    Math_Vec3f_Sum(&this->actor.world.pos, &this->actor.velocity, &this->actor.world.pos);

    if (func_80834FBC(this)) {
        Math_Vec3f_Copy(&this->actor.prevPos, &this->actor.world.pos);
        func_80847BA0(globalCtx, this);

        temp = this->actor.world.pos.y - this->actor.floorHeight;
        if (temp > 20.0f) {
            temp = 20.0f;
        }

        this->actor.world.rot.x = this->actor.shape.rot.x = 0;
        this->actor.world.pos.y -= temp;
        this->linearVelocity = 1.0f;
        this->actor.velocity.y = 0.0f;
        func_80837B9C(this, globalCtx);
        this->stateFlags2 &= ~PLAYER_STATE2_10;
        this->actor.bgCheckFlags |= BGCHECKFLAG_GROUND;
        this->stateFlags1 |= PLAYER_STATE1_2;
        return;
    }

    if ((this->skelAnime.animation != &gPlayerAnim_002C90) || (4.0f <= this->skelAnime.curFrame)) {
        this->actor.gravity = 0.0f;
        Math_ScaledStepToS(&this->actor.shape.rot.x, this->actor.world.rot.x, 0x800);
        func_8083264C(this, 100, 2, 100, 0);
    }
}

void func_80850C68(Player* this, GlobalContext* globalCtx) {
    if ((this->unk_850 != 0) && ((this->unk_858 != 0.0f) || (this->unk_85C != 0.0f))) {
        f32 updateScale = R_UPDATE_RATE * 0.5f;

        this->skelAnime.curFrame += this->skelAnime.playSpeed * updateScale;
        if (this->skelAnime.curFrame >= this->skelAnime.animLength) {
            this->skelAnime.curFrame -= this->skelAnime.animLength;
        }

        LinkAnimation_BlendToJoint(globalCtx, &this->skelAnime, &gPlayerAnim_002C38, this->skelAnime.curFrame,
                                   (this->unk_858 < 0.0f) ? &gPlayerAnim_002C18 : &gPlayerAnim_002C20, 5.0f,
                                   fabsf(this->unk_858), this->blendTable);
        LinkAnimation_BlendToMorph(globalCtx, &this->skelAnime, &gPlayerAnim_002C38, this->skelAnime.curFrame,
                                   (this->unk_85C < 0.0f) ? &gPlayerAnim_002C28 : &gPlayerAnim_002C10, 5.0f,
                                   fabsf(this->unk_85C), D_80858AD8);
        LinkAnimation_InterpJointMorph(globalCtx, &this->skelAnime, 0.5f);
    } else if (LinkAnimation_Update(globalCtx, &this->skelAnime)) {
        this->unk_860 = 2;
        func_80832284(globalCtx, this, &gPlayerAnim_002C38);
        this->unk_850 = 1;
    }

    func_8083721C(this);

    if (this->unk_860 == 0) {
        func_80853080(this, globalCtx);
    } else if (this->unk_860 == 3) {
        func_80835C58(globalCtx, this, func_80850E84, 0);
        func_80832B0C(globalCtx, this, &gPlayerAnim_002C00);
    }
}

void func_80850E84(Player* this, GlobalContext* globalCtx) {
    if (LinkAnimation_Update(globalCtx, &this->skelAnime) && (this->unk_860 == 0)) {
        func_8083A098(this, &gPlayerAnim_002C08, globalCtx);
    }
}

static void (*D_80854AA4[])(GlobalContext*, Player*, void*) = {
    NULL,          func_80851008, func_80851030, func_80851094, func_808510B4, func_808510D4, func_808510F4,
    func_80851114, func_80851134, func_80851154, func_80851174, func_808511D4, func_808511FC, func_80851294,
    func_80851050, func_80851194, func_808511B4, func_80851248, func_808512E0,
};

static struct_80832924 D_80854AF0[] = {
    { 0, 0x2822 },
    { NA_SE_PL_CALM_HIT, 0x82D },
    { NA_SE_PL_CALM_HIT, 0x833 },
    { NA_SE_PL_CALM_HIT, -0x840 },
};

static struct_80832924 D_80854B00[] = {
    { NA_SE_VO_LI_SURPRISE, 0x2003 }, { 0, 0x300F }, { 0, 0x3018 }, { 0, 0x301E }, { NA_SE_VO_LI_FALL_L, -0x201F },
};

static struct_80832924 D_80854B14[] = {
    { 0, -0x300A },
};

static struct_80854B18 D_80854B18[] = {
    { 0, NULL },
    { -1, func_808515A4 },
    { 2, &gPlayerAnim_002790 },
    { 0, NULL },
    { 0, NULL },
    { 3, &gPlayerAnim_002740 },
    { 0, NULL },
    { 0, NULL },
    { -1, func_808515A4 },
    { 2, &gPlayerAnim_002778 },
    { -1, func_80851788 },
    { 3, &gPlayerAnim_002860 },
    { -1, func_808518DC },
    { 7, &gPlayerAnim_002348 },
    { 5, &gPlayerAnim_002350 },
    { 5, &gPlayerAnim_002358 },
    { 5, &gPlayerAnim_0023B0 },
    { 7, &gPlayerAnim_0023B8 },
    { -1, func_808519EC },
    { 2, &gPlayerAnim_002728 },
    { 2, &gPlayerAnim_002738 },
    { 0, NULL },
    { -1, func_80851B90 },
    { 3, &gPlayerAnim_0027A8 },
    { 9, &gPlayerAnim_002DB0 },
    { 2, &gPlayerAnim_002DC0 },
    { -1, func_80851D2C },
    { 2, &gPlayerAnim_003098 },
    { 3, &gPlayerAnim_002780 },
    { -1, func_808515A4 },
    { 2, &gPlayerAnim_003088 },
    { 0, NULL },
    { 0, NULL },
    { 5, &gPlayerAnim_002320 },
    { -1, func_80851368 },
    { -1, func_80851E64 },
    { 5, &gPlayerAnim_002328 },
    { 16, &gPlayerAnim_002F90 },
    { -1, func_80851F84 },
    { -1, func_80851E90 },
    { 6, &gPlayerAnim_002410 },
    { 6, &gPlayerAnim_002418 },
    { -1, func_80852080 },
    { 5, &gPlayerAnim_002390 },
    { -1, func_808521F4 },
    { -1, func_8085225C },
    { -1, func_80852280 },
    { 5, &gPlayerAnim_0023A0 },
    { 5, &gPlayerAnim_002368 },
    { -1, func_808515A4 },
    { 5, &gPlayerAnim_002370 },
    { 5, &gPlayerAnim_0027B0 },
    { 5, &gPlayerAnim_0027B8 },
    { 5, &gPlayerAnim_0027C0 },
    { 3, &gPlayerAnim_002768 },
    { 3, &gPlayerAnim_0027D8 },
    { 4, &gPlayerAnim_0027E0 },
    { 3, &gPlayerAnim_002380 },
    { 3, &gPlayerAnim_002828 },
    { 6, &gPlayerAnim_002470 },
    { 6, &gPlayerAnim_0032A8 },
    { 14, &gPlayerAnim_0032A0 },
    { 3, &gPlayerAnim_0032A0 },
    { 5, &gPlayerAnim_002AE8 },
    { 16, &gPlayerAnim_002450 },
    { 15, &gPlayerAnim_002460 },
    { 15, &gPlayerAnim_002458 },
    { 3, &gPlayerAnim_002440 },
    { 3, &gPlayerAnim_002438 },
    { 3, &gPlayerAnim_002C88 },
    { 6, &gPlayerAnim_003450 },
    { 6, &gPlayerAnim_003448 },
    { 6, &gPlayerAnim_003460 },
    { 6, &gPlayerAnim_003440 },
    { 3, &gPlayerAnim_002798 },
    { 3, &gPlayerAnim_002818 },
    { 4, &gPlayerAnim_002848 },
    { 3, &gPlayerAnim_002850 },
    { 3, &gPlayerAnim_0034E0 },
    { 3, &gPlayerAnim_0034D8 },
    { 6, &gPlayerAnim_0034C8 },
    { 3, &gPlayerAnim_003470 },
    { 3, &gPlayerAnim_003478 },
    { 3, &gPlayerAnim_0034C0 },
    { 3, &gPlayerAnim_003480 },
    { 3, &gPlayerAnim_003490 },
    { 3, &gPlayerAnim_003488 },
    { 3, &gPlayerAnim_003498 },
    { 3, &gPlayerAnim_0034B0 },
    { -1, func_808524B0 },
    { 3, &gPlayerAnim_003420 },
    { -1, func_80852544 },
    { -1, func_80852564 },
    { 3, &gPlayerAnim_003250 },
    { -1, func_80852608 },
    { 3, &gPlayerAnim_002810 },
    { 3, &gPlayerAnim_002838 },
    { 3, &gPlayerAnim_002CD0 },
    { 3, &gPlayerAnim_002CD8 },
    { 3, &gPlayerAnim_002868 },
    { 3, &gPlayerAnim_0027E8 },
    { 3, &gPlayerAnim_0027F8 },
    { 3, &gPlayerAnim_002800 },
};

static struct_80854B18 D_80854E50[] = {
    { 0, NULL },
    { -1, func_808514C0 },
    { -1, func_8085157C },
    { -1, func_80851998 },
    { -1, func_808519C0 },
    { 11, NULL },
    { -1, func_80852C50 },
    { -1, func_80852944 },
    { -1, func_80851688 },
    { -1, func_80851750 },
    { -1, func_80851828 },
    { -1, func_808521B8 },
    { -1, func_8085190C },
    { 11, NULL },
    { 11, NULL },
    { 11, NULL },
    { 18, D_80854AF0 },
    { 11, NULL },
    { -1, func_80851A50 },
    { 12, &gPlayerAnim_002730 },
    { 11, NULL },
    { 0, NULL },
    { -1, func_80851BE8 },
    { 11, NULL },
    { -1, func_80851CA4 },
    { 11, NULL },
    { 17, &gPlayerAnim_0030A8 },
    { 11, NULL },
    { 11, NULL },
    { 11, NULL },
    { -1, func_80851D80 },
    { -1, func_80851DEC },
    { -1, func_80851E28 },
    { 18, D_80854B00 },
    { -1, func_808513BC },
    { 11, NULL },
    { 11, NULL },
    { 11, NULL },
    { 11, NULL },
    { -1, func_80851ECC },
    { -1, func_80851FB0 },
    { -1, func_80852048 },
    { -1, func_80852174 },
    { 13, &gPlayerAnim_002398 },
    { -1, func_80852234 },
    { 0, NULL },
    { 0, NULL },
    { 11, NULL },
    { -1, func_80852450 },
    { -1, func_80851688 },
    { -1, func_80852298 },
    { 13, &gPlayerAnim_0027D0 },
    { -1, func_80852480 },
    { 13, &gPlayerAnim_0027C8 },
    { -1, func_80852328 },
    { 11, NULL },
    { 11, NULL },
    { 12, &gPlayerAnim_002388 },
    { -1, func_80852358 },
    { 11, NULL },
    { 18, D_80854B14 },
    { 11, NULL },
    { 11, NULL },
    { 11, NULL },
    { 11, NULL },
    { -1, func_80852388 },
    { 17, &gPlayerAnim_002450 },
    { 12, &gPlayerAnim_002448 },
    { 12, &gPlayerAnim_002450 },
    { 11, NULL },
    { -1, func_808526EC },
    { 17, &gPlayerAnim_003468 },
    { -1, func_808526EC },
    { 17, &gPlayerAnim_003468 },
    { 12, &gPlayerAnim_0027A0 },
    { 12, &gPlayerAnim_002820 },
    { 11, NULL },
    { 12, &gPlayerAnim_002858 },
    { 12, &gPlayerAnim_0034D0 },
    { 13, &gPlayerAnim_0034F0 },
    { 12, &gPlayerAnim_0034E8 },
    { 12, &gPlayerAnim_0034A8 },
    { 11, NULL },
    { 11, NULL },
    { 11, NULL },
    { 11, NULL },
    { -1, func_80852648 },
    { 11, NULL },
    { 12, &gPlayerAnim_0034A0 },
    { -1, func_808524D0 },
    { -1, func_80852514 },
    { -1, func_80852554 },
    { -1, func_808525C0 },
    { 11, NULL },
    { 11, NULL },
    { 11, NULL },
    { -1, func_8085283C },
    { -1, func_808528C8 },
    { -1, func_808528C8 },
    { 12, &gPlayerAnim_002870 },
    { 12, &gPlayerAnim_0027F0 },
    { 12, &gPlayerAnim_002808 },
    { 12, &gPlayerAnim_002450 },
};

void func_80850ED8(GlobalContext* globalCtx, Player* this, LinkAnimationHeader* anim) {
    func_80832DB0(this);
    func_80832B0C(globalCtx, this, anim);
    func_80832210(this);
}

void func_80850F1C(GlobalContext* globalCtx, Player* this, LinkAnimationHeader* anim) {
    func_80832DB0(this);
    LinkAnimation_Change(globalCtx, &this->skelAnime, anim, (2.0f / 3.0f), 0.0f, Animation_GetLastFrame(anim),
                         ANIMMODE_ONCE, -8.0f);
    func_80832210(this);
}

void func_80850F9C(GlobalContext* globalCtx, Player* this, LinkAnimationHeader* anim) {
    func_80832DB0(this);
    LinkAnimation_Change(globalCtx, &this->skelAnime, anim, (2.0f / 3.0f), 0.0f, 0.0f, ANIMMODE_LOOP, -8.0f);
    func_80832210(this);
}

void func_80851008(GlobalContext* globalCtx, Player* this, void* anim) {
    func_80832210(this);
}

void func_80851030(GlobalContext* globalCtx, Player* this, void* anim) {
    func_80850ED8(globalCtx, this, anim);
}

void func_80851050(GlobalContext* globalCtx, Player* this, void* anim) {
    func_80832DB0(this);
    func_80832C2C(globalCtx, this, anim);
    func_80832210(this);
}

void func_80851094(GlobalContext* globalCtx, Player* this, void* anim) {
    func_80850F1C(globalCtx, this, anim);
}

void func_808510B4(GlobalContext* globalCtx, Player* this, void* anim) {
    func_80850F9C(globalCtx, this, anim);
}

void func_808510D4(GlobalContext* globalCtx, Player* this, void* anim) {
    func_8083308C(globalCtx, this, anim);
}

void func_808510F4(GlobalContext* globalCtx, Player* this, void* anim) {
    func_8083303C(globalCtx, this, anim, 0x9C);
}

void func_80851114(GlobalContext* globalCtx, Player* this, void* anim) {
    func_8083313C(globalCtx, this, anim);
}

void func_80851134(GlobalContext* globalCtx, Player* this, void* anim) {
    func_808330EC(globalCtx, this, anim, 0x9C);
}

void func_80851154(GlobalContext* globalCtx, Player* this, void* anim) {
    func_80832264(globalCtx, this, anim);
}

void func_80851174(GlobalContext* globalCtx, Player* this, void* anim) {
    func_80832284(globalCtx, this, anim);
}

void func_80851194(GlobalContext* globalCtx, Player* this, void* anim) {
    func_808322D0(globalCtx, this, anim);
}

void func_808511B4(GlobalContext* globalCtx, Player* this, void* anim) {
    func_808322A4(globalCtx, this, anim);
}

void func_808511D4(GlobalContext* globalCtx, Player* this, void* anim) {
    LinkAnimation_Update(globalCtx, &this->skelAnime);
}

void func_808511FC(GlobalContext* globalCtx, Player* this, void* anim) {
    if (LinkAnimation_Update(globalCtx, &this->skelAnime)) {
        func_80850F9C(globalCtx, this, anim);
        this->unk_850 = 1;
    }
}

void func_80851248(GlobalContext* globalCtx, Player* this, void* anim) {
    if (LinkAnimation_Update(globalCtx, &this->skelAnime)) {
        func_80832DBC(this);
        func_808322A4(globalCtx, this, anim);
    }
}

void func_80851294(GlobalContext* globalCtx, Player* this, void* anim) {
    if (LinkAnimation_Update(globalCtx, &this->skelAnime)) {
        func_8083313C(globalCtx, this, anim);
        this->unk_850 = 1;
    }
}

void func_808512E0(GlobalContext* globalCtx, Player* this, void* arg2) {
    LinkAnimation_Update(globalCtx, &this->skelAnime);
    func_80832924(this, arg2);
}

void func_80851314(Player* this) {
    if ((this->unk_448 == NULL) || (this->unk_448->update == NULL)) {
        this->unk_448 = NULL;
    }

    this->unk_664 = this->unk_448;

    if (this->unk_664 != NULL) {
        this->actor.shape.rot.y = func_8083DB98(this, 0);
    }
}

void func_80851368(GlobalContext* globalCtx, Player* this, CsCmdActorAction* arg2) {
    this->stateFlags1 |= PLAYER_STATE1_27;
    this->stateFlags2 |= PLAYER_STATE2_10;
    this->stateFlags1 &= ~(PLAYER_STATE1_18 | PLAYER_STATE1_19);

    func_80832284(globalCtx, this, &gPlayerAnim_0032F0);
}

void func_808513BC(GlobalContext* globalCtx, Player* this, CsCmdActorAction* arg2) {
    this->actor.gravity = 0.0f;

    if (this->unk_84F == 0) {
        if (func_8083D12C(globalCtx, this, NULL)) {
            this->unk_84F = 1;
        } else {
            func_8084B158(globalCtx, this, NULL, fabsf(this->actor.velocity.y));
            Math_ScaledStepToS(&this->unk_6C2, -10000, 800);
            func_8084AEEC(this, &this->actor.velocity.y, 4.0f, this->currentYaw);
        }
        return;
    }

    if (LinkAnimation_Update(globalCtx, &this->skelAnime)) {
        if (this->unk_84F == 1) {
            func_80832C6C(globalCtx, this, &gPlayerAnim_003328);
        } else {
            func_80832284(globalCtx, this, &gPlayerAnim_003328);
        }
    }

    func_8084B000(this);
    func_8084AEEC(this, &this->linearVelocity, 0.0f, this->actor.shape.rot.y);
}

void func_808514C0(GlobalContext* globalCtx, Player* this, CsCmdActorAction* arg2) {
    func_80851314(this);

    if (func_808332B8(this)) {
        func_808513BC(globalCtx, this, 0);
        return;
    }

    LinkAnimation_Update(globalCtx, &this->skelAnime);

    if (func_8008F128(this) || (this->stateFlags1 & PLAYER_STATE1_11)) {
        func_80836670(this, globalCtx);
        return;
    }

    if ((this->interactRangeActor != NULL) && (this->interactRangeActor->textId == 0xFFFF)) {
        func_8083E5A8(this, globalCtx);
    }
}

void func_8085157C(GlobalContext* globalCtx, Player* this, CsCmdActorAction* arg2) {
    LinkAnimation_Update(globalCtx, &this->skelAnime);
}

void func_808515A4(GlobalContext* globalCtx, Player* this, CsCmdActorAction* arg2) {
    LinkAnimationHeader* anim;

    if (func_808332B8(this)) {
        func_80851368(globalCtx, this, 0);
        return;
    }

    anim = D_80853914[PLAYER_ANIMGROUP_44][this->modelAnimType];

    if ((this->unk_446 == 6) || (this->unk_446 == 0x2E)) {
        func_80832264(globalCtx, this, anim);
    } else {
        func_80832DB0(this);
        LinkAnimation_Change(globalCtx, &this->skelAnime, anim, (2.0f / 3.0f), 0.0f, Animation_GetLastFrame(anim),
                             ANIMMODE_LOOP, -4.0f);
    }

    func_80832210(this);
}

void func_80851688(GlobalContext* globalCtx, Player* this, CsCmdActorAction* arg2) {
    if (func_8084B3CC(globalCtx, this) == 0) {
        if ((this->csMode == 0x31) && (globalCtx->csCtx.state == CS_STATE_IDLE)) {
            func_8002DF54(globalCtx, NULL, 7);
            return;
        }

        if (func_808332B8(this) != 0) {
            func_808513BC(globalCtx, this, 0);
            return;
        }

        LinkAnimation_Update(globalCtx, &this->skelAnime);

        if (func_8008F128(this) || (this->stateFlags1 & PLAYER_STATE1_11)) {
            func_80836670(this, globalCtx);
        }
    }
}

static struct_80832924 D_80855188[] = {
    { 0, 0x302A },
    { 0, -0x3030 },
};

void func_80851750(GlobalContext* globalCtx, Player* this, CsCmdActorAction* arg2) {
    LinkAnimation_Update(globalCtx, &this->skelAnime);
    func_80832924(this, D_80855188);
}

void func_80851788(GlobalContext* globalCtx, Player* this, CsCmdActorAction* arg2) {
    this->stateFlags1 &= ~PLAYER_STATE1_25;

    this->currentYaw = this->actor.shape.rot.y = this->actor.world.rot.y =
        Math_Vec3f_Yaw(&this->actor.world.pos, &this->unk_450);

    if (this->linearVelocity <= 0.0f) {
        this->linearVelocity = 0.1f;
    } else if (this->linearVelocity > 2.5f) {
        this->linearVelocity = 2.5f;
    }
}

void func_80851828(GlobalContext* globalCtx, Player* this, CsCmdActorAction* arg2) {
    f32 sp1C = 2.5f;

    func_80845BA0(globalCtx, this, &sp1C, 10);

    if (globalCtx->sceneNum == SCENE_BDAN_BOSS) {
        if (this->unk_850 == 0) {
            if (Message_GetState(&globalCtx->msgCtx) == TEXT_STATE_NONE) {
                return;
            }
        } else {
            if (Message_GetState(&globalCtx->msgCtx) != TEXT_STATE_NONE) {
                return;
            }
        }
    }

    this->unk_850++;
    if (this->unk_850 > 20) {
        this->csMode = 0xB;
    }
}

void func_808518DC(GlobalContext* globalCtx, Player* this, CsCmdActorAction* arg2) {
    func_8083CEAC(this, globalCtx);
}

void func_8085190C(GlobalContext* globalCtx, Player* this, CsCmdActorAction* arg2) {
    func_80851314(this);

    if (this->unk_850 != 0) {
        if (LinkAnimation_Update(globalCtx, &this->skelAnime)) {
            func_80832284(globalCtx, this, func_808334E4(this));
            this->unk_850 = 0;
        }

        func_80833C3C(this);
    } else {
        func_808401B0(globalCtx, this);
    }
}

void func_80851998(GlobalContext* globalCtx, Player* this, CsCmdActorAction* arg2) {
    func_80845964(globalCtx, this, arg2, 0.0f, 0, 0);
}

void func_808519C0(GlobalContext* globalCtx, Player* this, CsCmdActorAction* arg2) {
    func_80845964(globalCtx, this, arg2, 0.0f, 0, 1);
}

// unused
static LinkAnimationHeader* D_80855190[] = {
    &gPlayerAnim_002720,
    &gPlayerAnim_002360,
};

static Vec3f D_80855198 = { -1.0f, 70.0f, 20.0f };

void func_808519EC(GlobalContext* globalCtx, Player* this, CsCmdActorAction* arg2) {
    Math_Vec3f_Copy(&this->actor.world.pos, &D_80855198);
    this->actor.shape.rot.y = -0x8000;
    func_808322D0(globalCtx, this, this->ageProperties->unk_9C);
    func_80832F54(globalCtx, this, 0x28F);
}

static struct_808551A4 D_808551A4[] = {
    { NA_SE_IT_SWORD_PUTAWAY_STN, 0 },
    { NA_SE_IT_SWORD_STICK_STN, NA_SE_VO_LI_SWORD_N },
};

static struct_80832924 D_808551AC[] = {
    { 0, 0x401D },
    { 0, -0x4027 },
};

void func_80851A50(GlobalContext* globalCtx, Player* this, CsCmdActorAction* arg2) {
    struct_808551A4* sp2C;
    Gfx** dLists;

    LinkAnimation_Update(globalCtx, &this->skelAnime);

    if ((LINK_IS_ADULT && LinkAnimation_OnFrame(&this->skelAnime, 70.0f)) ||
        (!LINK_IS_ADULT && LinkAnimation_OnFrame(&this->skelAnime, 87.0f))) {
        sp2C = &D_808551A4[gSaveContext.linkAge];
        this->interactRangeActor->parent = &this->actor;

        if (!LINK_IS_ADULT) {
            dLists = D_80125DE8;
        } else {
            dLists = D_80125E18;
        }
        this->leftHandDLists = &dLists[gSaveContext.linkAge];

        func_8002F7DC(&this->actor, sp2C->unk_00);
        if (!LINK_IS_ADULT) {
            func_80832698(this, sp2C->unk_02);
        }
    } else if (LINK_IS_ADULT) {
        if (LinkAnimation_OnFrame(&this->skelAnime, 66.0f)) {
            func_80832698(this, NA_SE_VO_LI_SWORD_L);
        }
    } else {
        func_80832924(this, D_808551AC);
    }
}

void func_80851B90(GlobalContext* globalCtx, Player* this, CsCmdActorAction* arg2) {
    LinkAnimation_Change(globalCtx, &this->skelAnime, &gPlayerAnim_002860, -(2.0f / 3.0f), 12.0f, 12.0f, ANIMMODE_ONCE,
                         0.0f);
}

static struct_80832924 D_808551B4[] = {
    { 0, -0x281E },
};

void func_80851BE8(GlobalContext* globalCtx, Player* this, CsCmdActorAction* arg2) {
    LinkAnimation_Update(globalCtx, &this->skelAnime);

    this->unk_850++;

    if (this->unk_850 >= 180) {
        if (this->unk_850 == 180) {
            LinkAnimation_Change(globalCtx, &this->skelAnime, &gPlayerAnim_003298, (2.0f / 3.0f), 10.0f,
                                 Animation_GetLastFrame(&gPlayerAnim_003298), ANIMMODE_ONCE, -8.0f);
        }
        func_80832924(this, D_808551B4);
    }
}

void func_80851CA4(GlobalContext* globalCtx, Player* this, CsCmdActorAction* arg2) {
    if (LinkAnimation_Update(globalCtx, &this->skelAnime) && (this->unk_850 == 0) &&
        (this->actor.bgCheckFlags & BGCHECKFLAG_GROUND)) {
        func_80832264(globalCtx, this, &gPlayerAnim_002DB8);
        this->unk_850 = 1;
    }

    if (this->unk_850 != 0) {
        func_8083721C(this);
    }
}

void func_80851D2C(GlobalContext* globalCtx, Player* this, CsCmdActorAction* arg2) {
    func_80850F1C(globalCtx, this, &gPlayerAnim_0030A0);
    func_8084B498(this);
    Player_SetModels(this, Player_ActionToModelGroup(this, this->itemActionParam));
}

static struct_80832924 D_808551B8[] = {
    { NA_SE_IT_SWORD_PICKOUT, -0x80C },
};

void func_80851D80(GlobalContext* globalCtx, Player* this, CsCmdActorAction* arg2) {
    LinkAnimation_Update(globalCtx, &this->skelAnime);

    if (LinkAnimation_OnFrame(&this->skelAnime, 6.0f)) {
        func_80846720(globalCtx, this, 0);
    } else {
        func_80832924(this, D_808551B8);
    }
}

void func_80851DEC(GlobalContext* globalCtx, Player* this, CsCmdActorAction* arg2) {
    LinkAnimation_Update(globalCtx, &this->skelAnime);
    Math_StepToS(&this->actor.shape.face, 0, 1);
}

void func_80851E28(GlobalContext* globalCtx, Player* this, CsCmdActorAction* arg2) {
    LinkAnimation_Update(globalCtx, &this->skelAnime);
    Math_StepToS(&this->actor.shape.face, 2, 1);
}

void func_80851E64(GlobalContext* globalCtx, Player* this, CsCmdActorAction* arg2) {
    func_80833064(globalCtx, this, &gPlayerAnim_003318, 0x98);
}

void func_80851E90(GlobalContext* globalCtx, Player* this, CsCmdActorAction* arg2) {
    func_8083303C(globalCtx, this, &gPlayerAnim_002408, 0x9C);
    func_80832698(this, NA_SE_VO_LI_GROAN);
}

void func_80851ECC(GlobalContext* globalCtx, Player* this, CsCmdActorAction* arg2) {
    if (LinkAnimation_Update(globalCtx, &this->skelAnime)) {
        func_808330EC(globalCtx, this, &gPlayerAnim_002428, 0x9C);
    }
}

void func_80851F14(GlobalContext* globalCtx, Player* this, LinkAnimationHeader* anim, struct_80832924* arg3) {
    if (LinkAnimation_Update(globalCtx, &this->skelAnime)) {
        func_808322A4(globalCtx, this, anim);
        this->unk_850 = 1;
    } else if (this->unk_850 == 0) {
        func_80832924(this, arg3);
    }
}

void func_80851F84(GlobalContext* globalCtx, Player* this, CsCmdActorAction* arg2) {
    this->actor.shape.shadowDraw = NULL;
    func_80851134(globalCtx, this, &gPlayerAnim_002420);
}

static struct_80832924 D_808551BC[] = {
    { NA_SE_VO_LI_RELAX, 0x2023 },
    { NA_SE_PL_SLIPDOWN, 0x8EC },
    { NA_SE_PL_SLIPDOWN, -0x900 },
};

void func_80851FB0(GlobalContext* globalCtx, Player* this, CsCmdActorAction* arg2) {
    if (LinkAnimation_Update(globalCtx, &this->skelAnime)) {
        func_808330EC(globalCtx, this, &gPlayerAnim_002430, 0x9C);
        this->unk_850 = 1;
    } else if (this->unk_850 == 0) {
        func_80832924(this, D_808551BC);
        if (LinkAnimation_OnFrame(&this->skelAnime, 240.0f)) {
            this->actor.shape.shadowDraw = ActorShadow_DrawFeet;
        }
    }
}

static struct_80832924 D_808551C8[] = {
    { NA_SE_PL_LAND_LADDER, 0x843 },
    { 0, 0x4854 },
    { 0, 0x485A },
    { 0, -0x4860 },
};

void func_80852048(GlobalContext* globalCtx, Player* this, CsCmdActorAction* arg2) {
    LinkAnimation_Update(globalCtx, &this->skelAnime);
    func_80832924(this, D_808551C8);
}

void func_80852080(GlobalContext* globalCtx, Player* this, CsCmdActorAction* arg2) {
    func_80833064(globalCtx, this, &gPlayerAnim_002340, 0x9D);
    func_80832698(this, NA_SE_VO_LI_FALL_L);
}

void func_808520BC(GlobalContext* globalCtx, Player* this, CsCmdActorAction* arg2) {
    f32 startX = arg2->startPos.x;
    f32 startY = arg2->startPos.y;
    f32 startZ = arg2->startPos.z;
    f32 distX = (arg2->endPos.x - startX);
    f32 distY = (arg2->endPos.y - startY);
    f32 distZ = (arg2->endPos.z - startZ);
    f32 sp4 = (f32)(globalCtx->csCtx.frames - arg2->startFrame) / (f32)(arg2->endFrame - arg2->startFrame);

    this->actor.world.pos.x = distX * sp4 + startX;
    this->actor.world.pos.y = distY * sp4 + startY;
    this->actor.world.pos.z = distZ * sp4 + startZ;
}

static struct_80832924 D_808551D8[] = {
    { NA_SE_PL_BOUND, 0x1014 },
    { NA_SE_PL_BOUND, -0x101E },
};

void func_80852174(GlobalContext* globalCtx, Player* this, CsCmdActorAction* arg2) {
    func_808520BC(globalCtx, this, arg2);
    LinkAnimation_Update(globalCtx, &this->skelAnime);
    func_80832924(this, D_808551D8);
}

void func_808521B8(GlobalContext* globalCtx, Player* this, CsCmdActorAction* arg2) {
    if (arg2 != NULL) {
        func_808520BC(globalCtx, this, arg2);
    }
    LinkAnimation_Update(globalCtx, &this->skelAnime);
}

void func_808521F4(GlobalContext* globalCtx, Player* this, CsCmdActorAction* arg2) {
    func_80832B0C(globalCtx, this, D_80853914[PLAYER_ANIMGROUP_44][this->modelAnimType]);
    func_80832210(this);
}

void func_80852234(GlobalContext* globalCtx, Player* this, CsCmdActorAction* arg2) {
    LinkAnimation_Update(globalCtx, &this->skelAnime);
}

void func_8085225C(GlobalContext* globalCtx, Player* this, CsCmdActorAction* arg2) {
    func_80832F54(globalCtx, this, 0x98);
}

void func_80852280(GlobalContext* globalCtx, Player* this, CsCmdActorAction* arg2) {
    this->actor.draw = Player_Draw;
}

void func_80852298(GlobalContext* globalCtx, Player* this, CsCmdActorAction* arg2) {
    if (LinkAnimation_Update(globalCtx, &this->skelAnime)) {
        func_8083313C(globalCtx, this, &gPlayerAnim_002378);
        this->unk_850 = 1;
    } else if (this->unk_850 == 0) {
        if (LinkAnimation_OnFrame(&this->skelAnime, 10.0f)) {
            func_80846720(globalCtx, this, 1);
        }
    }
}

static struct_80832924 D_808551E0[] = {
    { 0, 0x300A },
    { 0, -0x3018 },
};

void func_80852328(GlobalContext* globalCtx, Player* this, CsCmdActorAction* arg2) {
    func_80851F14(globalCtx, this, &gPlayerAnim_002770, D_808551E0);
}

static struct_80832924 D_808551E8[] = {
    { 0, 0x400F },
    { 0, -0x4023 },
};

void func_80852358(GlobalContext* globalCtx, Player* this, CsCmdActorAction* arg2) {
    func_80851F14(globalCtx, this, &gPlayerAnim_002830, D_808551E8);
}

void func_80852388(GlobalContext* globalCtx, Player* this, CsCmdActorAction* arg2) {
    if (LinkAnimation_Update(globalCtx, &this->skelAnime)) {
        func_808322A4(globalCtx, this, &gPlayerAnim_002468);
        this->unk_850 = 1;
    }

    if ((this->unk_850 != 0) && (globalCtx->csCtx.frames >= 900)) {
        this->rightHandType = PLAYER_MODELTYPE_LH_OPEN;
    } else {
        this->rightHandType = PLAYER_MODELTYPE_RH_FF;
    }
}

void func_80852414(GlobalContext* globalCtx, Player* this, LinkAnimationHeader* anim, struct_80832924* arg3) {
    func_80851294(globalCtx, this, anim);
    if (this->unk_850 == 0) {
        func_80832924(this, arg3);
    }
}

static struct_80832924 D_808551F0[] = {
    { 0, 0x300F },
    { 0, -0x3021 },
};

void func_80852450(GlobalContext* globalCtx, Player* this, CsCmdActorAction* arg2) {
    func_80852414(globalCtx, this, &gPlayerAnim_002378, D_808551F0);
}

static struct_80832924 D_808551F8[] = {
    { NA_SE_PL_KNOCK, -0x84E },
};

void func_80852480(GlobalContext* globalCtx, Player* this, CsCmdActorAction* arg2) {
    func_80852414(globalCtx, this, &gPlayerAnim_0027D0, D_808551F8);
}

void func_808524B0(GlobalContext* globalCtx, Player* this, CsCmdActorAction* arg2) {
    func_80837704(globalCtx, this);
}

void func_808524D0(GlobalContext* globalCtx, Player* this, CsCmdActorAction* arg2) {
    sControlInput->press.button |= BTN_B;

    func_80844E68(this, globalCtx);
}

void func_80852514(GlobalContext* globalCtx, Player* this, CsCmdActorAction* arg2) {
    func_80844E68(this, globalCtx);
}

void func_80852544(GlobalContext* globalCtx, Player* this, CsCmdActorAction* arg2) {
}

void func_80852554(GlobalContext* globalCtx, Player* this, CsCmdActorAction* arg2) {
}

void func_80852564(GlobalContext* globalCtx, Player* this, CsCmdActorAction* arg2) {
    this->stateFlags3 |= PLAYER_STATE3_1;
    this->linearVelocity = 2.0f;
    this->actor.velocity.y = -1.0f;

    func_80832264(globalCtx, this, &gPlayerAnim_002DB0);
    func_80832698(this, NA_SE_VO_LI_FALL_L);
}

static void (*D_808551FC[])(Player* this, GlobalContext* globalCtx) = {
    func_8084377C,
    func_80843954,
    func_80843A38,
};

void func_808525C0(GlobalContext* globalCtx, Player* this, CsCmdActorAction* arg2) {
    D_808551FC[this->unk_850](this, globalCtx);
}

void func_80852608(GlobalContext* globalCtx, Player* this, CsCmdActorAction* arg2) {
    func_80846720(globalCtx, this, 0);
    func_808322D0(globalCtx, this, &gPlayerAnim_002838);
}

void func_80852648(GlobalContext* globalCtx, Player* this, CsCmdActorAction* arg2) {
    LinkAnimation_Update(globalCtx, &this->skelAnime);

    if (LinkAnimation_OnFrame(&this->skelAnime, 10.0f)) {
        this->heldItemActionParam = this->itemActionParam = PLAYER_AP_NONE;
        this->heldItemId = ITEM_NONE;
        this->modelGroup = this->nextModelGroup = Player_ActionToModelGroup(this, PLAYER_AP_NONE);
        this->leftHandDLists = D_80125E08;
        Inventory_ChangeEquipment(EQUIP_SWORD, 2);
        gSaveContext.equips.buttonItems[0] = ITEM_SWORD_MASTER;
        Inventory_DeleteEquipment(globalCtx, 0);
    }
}

static LinkAnimationHeader* D_80855208[] = {
    &gPlayerAnim_0034B8,
    &gPlayerAnim_003458,
};

static Vec3s D_80855210[2][2] = {
    { { -200, 700, 100 }, { 800, 600, 800 } },
    { { -200, 500, 0 }, { 600, 400, 600 } },
};

void func_808526EC(GlobalContext* globalCtx, Player* this, CsCmdActorAction* arg2) {
    static Vec3f zeroVec = { 0.0f, 0.0f, 0.0f };
    static Color_RGBA8 primColor = { 255, 255, 255, 0 };
    static Color_RGBA8 envColor = { 0, 128, 128, 0 };
    s32 linkAge = gSaveContext.linkAge;
    Vec3f sparklePos;
    Vec3f sp34;
    Vec3s* ptr;

    func_80851294(globalCtx, this, D_80855208[linkAge]);

    if (this->rightHandType != PLAYER_MODELTYPE_RH_FF) {
        this->rightHandType = PLAYER_MODELTYPE_RH_FF;
        return;
    }

    ptr = D_80855210[gSaveContext.linkAge];

    sp34.x = ptr[0].x + Rand_CenteredFloat(ptr[1].x);
    sp34.y = ptr[0].y + Rand_CenteredFloat(ptr[1].y);
    sp34.z = ptr[0].z + Rand_CenteredFloat(ptr[1].z);

    SkinMatrix_Vec3fMtxFMultXYZ(&this->shieldMf, &sp34, &sparklePos);

    EffectSsKiraKira_SpawnDispersed(globalCtx, &sparklePos, &zeroVec, &zeroVec, &primColor, &envColor, 600, -10);
}

void func_8085283C(GlobalContext* globalCtx, Player* this, CsCmdActorAction* arg2) {
    if (LinkAnimation_Update(globalCtx, &this->skelAnime)) {
        func_80852944(globalCtx, this, arg2);
    } else if (this->unk_850 == 0) {
        Item_Give(globalCtx, ITEM_SWORD_MASTER);
        func_80846720(globalCtx, this, 0);
    } else {
        func_8084E988(this);
    }
}

void func_808528C8(GlobalContext* globalCtx, Player* this, CsCmdActorAction* arg2) {
    if (LinkAnimation_Update(globalCtx, &this->skelAnime)) {
        func_8084285C(this, 0.0f, 99.0f, this->skelAnime.endFrame - 8.0f);
    }

    if (this->heldItemActionParam != PLAYER_AP_SWORD_MASTER) {
        func_80846720(globalCtx, this, 1);
    }
}

void func_80852944(GlobalContext* globalCtx, Player* this, CsCmdActorAction* arg2) {
    if (func_808332B8(this)) {
        func_80838F18(globalCtx, this);
        func_80832340(globalCtx, this);
    } else {
        func_8083C148(this, globalCtx);
        if (!func_8083B644(this, globalCtx)) {
            func_8083E5A8(this, globalCtx);
        }
    }

    this->csMode = 0;
    this->unk_6AD = 0;
}

void func_808529D0(GlobalContext* globalCtx, Player* this, CsCmdActorAction* arg2) {
    this->actor.world.pos.x = arg2->startPos.x;
    this->actor.world.pos.y = arg2->startPos.y;
    if ((globalCtx->sceneNum == SCENE_SPOT04) && !LINK_IS_ADULT) {
        this->actor.world.pos.y -= 1.0f;
    }
    this->actor.world.pos.z = arg2->startPos.z;
    this->currentYaw = this->actor.shape.rot.y = arg2->rot.y;
}

void func_80852A54(GlobalContext* globalCtx, Player* this, CsCmdActorAction* arg2) {
    f32 dx = arg2->startPos.x - (s32)this->actor.world.pos.x;
    f32 dy = arg2->startPos.y - (s32)this->actor.world.pos.y;
    f32 dz = arg2->startPos.z - (s32)this->actor.world.pos.z;
    f32 dist = sqrtf(SQ(dx) + SQ(dy) + SQ(dz));
    s16 yawDiff = arg2->rot.y - this->actor.shape.rot.y;

    if ((this->linearVelocity == 0.0f) && ((dist > 50.0f) || (ABS(yawDiff) > 0x4000))) {
        func_808529D0(globalCtx, this, arg2);
    }

    this->skelAnime.moveFlags = 0;
    func_80832DB0(this);
}

void func_80852B4C(GlobalContext* globalCtx, Player* this, CsCmdActorAction* arg2, struct_80854B18* arg3) {
    if (arg3->type > 0) {
        D_80854AA4[arg3->type](globalCtx, this, arg3->ptr);
    } else if (arg3->type < 0) {
        arg3->func(globalCtx, this, arg2);
    }

    if ((D_80858AA0 & 4) && !(this->skelAnime.moveFlags & 4)) {
        this->skelAnime.morphTable[0].y /= this->ageProperties->unk_08;
        D_80858AA0 = 0;
    }
}

void func_80852C0C(GlobalContext* globalCtx, Player* this, s32 csMode) {
    if ((csMode != 1) && (csMode != 8) && (csMode != 0x31) && (csMode != 7)) {
        func_808323B4(globalCtx, this);
    }
}

void func_80852C50(GlobalContext* globalCtx, Player* this, CsCmdActorAction* arg2) {
    CsCmdActorAction* linkCsAction = globalCtx->csCtx.linkAction;
    s32 pad;
    s32 sp24;

    if (globalCtx->csCtx.state == CS_STATE_UNSKIPPABLE_INIT) {
        func_8002DF54(globalCtx, NULL, 7);
        this->unk_446 = 0;
        func_80832210(this);
        return;
    }

    if (linkCsAction == NULL) {
        this->actor.flags &= ~ACTOR_FLAG_6;
        return;
    }

    if (this->unk_446 != linkCsAction->action) {
        sp24 = D_808547C4[linkCsAction->action];
        if (sp24 >= 0) {
            if ((sp24 == 3) || (sp24 == 4)) {
                func_80852A54(globalCtx, this, linkCsAction);
            } else {
                func_808529D0(globalCtx, this, linkCsAction);
            }
        }

        D_80858AA0 = this->skelAnime.moveFlags;

        func_80832DBC(this);
        osSyncPrintf("TOOL MODE=%d\n", sp24);
        func_80852C0C(globalCtx, this, ABS(sp24));
        func_80852B4C(globalCtx, this, linkCsAction, &D_80854B18[ABS(sp24)]);

        this->unk_850 = 0;
        this->unk_84F = 0;
        this->unk_446 = linkCsAction->action;
    }

    sp24 = D_808547C4[this->unk_446];
    func_80852B4C(globalCtx, this, linkCsAction, &D_80854E50[ABS(sp24)]);
}

void func_80852E14(Player* this, GlobalContext* globalCtx) {
    if (this->csMode != this->prevCsMode) {
        D_80858AA0 = this->skelAnime.moveFlags;

        func_80832DBC(this);
        this->prevCsMode = this->csMode;
        osSyncPrintf("DEMO MODE=%d\n", this->csMode);
        func_80852C0C(globalCtx, this, this->csMode);
        func_80852B4C(globalCtx, this, NULL, &D_80854B18[this->csMode]);
    }

    func_80852B4C(globalCtx, this, NULL, &D_80854E50[this->csMode]);
}

s32 Player_IsDroppingFish(GlobalContext* globalCtx) {
    Player* this = GET_PLAYER(globalCtx);

    return (func_8084EFC0 == this->func_674) && (this->itemActionParam == PLAYER_AP_BOTTLE_FISH);
}

s32 Player_StartFishing(GlobalContext* globalCtx) {
    Player* this = GET_PLAYER(globalCtx);

    func_80832564(globalCtx, this);
    func_80835F44(globalCtx, this, ITEM_FISHING_POLE);
    return 1;
}

s32 func_80852F38(GlobalContext* globalCtx, Player* this) {
    if (!Player_InBlockingCsMode(globalCtx, this) && (this->invincibilityTimer >= 0) && !func_8008F128(this) &&
        !(this->stateFlags3 & PLAYER_STATE3_7)) {
        func_80832564(globalCtx, this);
        func_80835C58(globalCtx, this, func_8084F308, 0);
        func_80832264(globalCtx, this, &gPlayerAnim_003120);
        this->stateFlags2 |= PLAYER_STATE2_7;
        func_80832224(this);
        func_80832698(this, NA_SE_VO_LI_HELD);
        return true;
    }

    return false;
}

// Sets up player cutscene
s32 func_80852FFC(GlobalContext* globalCtx, Actor* actor, s32 csMode) {
    Player* this = GET_PLAYER(globalCtx);

    if (!Player_InBlockingCsMode(globalCtx, this)) {
        func_80832564(globalCtx, this);
        func_80835C58(globalCtx, this, func_80852E14, 0);
        this->csMode = csMode;
        this->unk_448 = actor;
        func_80832224(this);
        return 1;
    }

    return 0;
}

void func_80853080(Player* this, GlobalContext* globalCtx) {
    func_80835C58(globalCtx, this, func_80840BC8, 1);
    func_80832B0C(globalCtx, this, func_80833338(this));
    this->currentYaw = this->actor.shape.rot.y;
}

s32 Player_InflictDamage(GlobalContext* globalCtx, s32 damage) {
    Player* this = GET_PLAYER(globalCtx);

    if (!Player_InBlockingCsMode(globalCtx, this) && !func_80837B18(globalCtx, this, damage)) {
        this->stateFlags2 &= ~PLAYER_STATE2_7;
        return 1;
    }

    return 0;
}

// Start talking with the given actor
void func_80853148(GlobalContext* globalCtx, Actor* actor) {
    Player* this = GET_PLAYER(globalCtx);
    s32 pad;

    if ((this->targetActor != NULL) || (actor == this->naviActor) ||
        CHECK_FLAG_ALL(actor->flags, ACTOR_FLAG_0 | ACTOR_FLAG_18)) {
        actor->flags |= ACTOR_FLAG_8;
    }

    this->targetActor = actor;
    this->exchangeItemId = EXCH_ITEM_NONE;

    if (actor->textId == 0xFFFF) {
        func_8002DF54(globalCtx, actor, 1);
        actor->flags |= ACTOR_FLAG_8;
        func_80832528(globalCtx, this);
    } else {
        if (this->actor.flags & ACTOR_FLAG_8) {
            this->actor.textId = 0;
        } else {
            this->actor.flags |= ACTOR_FLAG_8;
            this->actor.textId = actor->textId;
        }

        if (this->stateFlags1 & PLAYER_STATE1_23) {
            s32 sp24 = this->unk_850;

            func_80832528(globalCtx, this);
            func_8083A2F8(globalCtx, this);

            this->unk_850 = sp24;
        } else {
            if (func_808332B8(this)) {
                func_80836898(globalCtx, this, func_8083A2F8);
                func_80832C6C(globalCtx, this, &gPlayerAnim_003328);
            } else if ((actor->category != ACTORCAT_NPC) || (this->heldItemActionParam == PLAYER_AP_FISHING_POLE)) {
                func_8083A2F8(globalCtx, this);

                if (!func_8008E9C4(this)) {
                    if ((actor != this->naviActor) && (actor->xzDistToPlayer < 40.0f)) {
                        func_808322D0(globalCtx, this, &gPlayerAnim_002DF0);
                    } else {
                        func_80832284(globalCtx, this, func_80833338(this));
                    }
                }
            } else {
                func_80836898(globalCtx, this, func_8083A2F8);
                func_808322D0(globalCtx, this,
                              (actor->xzDistToPlayer < 40.0f) ? &gPlayerAnim_002DF0 : &gPlayerAnim_0031A0);
            }

            if (this->skelAnime.animation == &gPlayerAnim_002DF0) {
                func_80832F54(globalCtx, this, 0x19);
            }

            func_80832224(this);
        }

        this->stateFlags1 |= PLAYER_STATE1_6 | PLAYER_STATE1_29;
    }

    if ((this->naviActor == this->targetActor) && ((this->targetActor->textId & 0xFF00) != 0x200)) {
        this->naviActor->flags |= ACTOR_FLAG_8;
        func_80835EA4(globalCtx, 0xB);
    }
}<|MERGE_RESOLUTION|>--- conflicted
+++ resolved
@@ -2197,13 +2197,8 @@
 
     if (this->stateFlags1 & PLAYER_STATE1_23) {
         func_80832284(globalCtx, this, &gPlayerAnim_003380);
-<<<<<<< HEAD
-    } else if ((this->actor.bgCheckFlags & 1) && !func_80833B54(this)) {
+    } else if ((this->actor.bgCheckFlags & BGCHECKFLAG_GROUND) && !func_80833B54(this)) {
         func_80832284(globalCtx, this, D_80853914[PLAYER_ANIMGROUP_0][this->modelAnimType]);
-=======
-    } else if ((this->actor.bgCheckFlags & BGCHECKFLAG_GROUND) && !func_80833B54(this)) {
-        func_80832284(globalCtx, this, D_80853914[this->modelAnimType]);
->>>>>>> 67f29477
     }
 
     return 1;
@@ -11575,13 +11570,8 @@
             sp34 = 0.0f;
             sp32 = this->actor.shape.rot.y;
 
-<<<<<<< HEAD
-            if (this->actor.bgCheckFlags & 1) {
+            if (this->actor.bgCheckFlags & BGCHECKFLAG_GROUND) {
                 func_8083A098(this, D_80853914[PLAYER_ANIMGROUP_15][this->modelAnimType], globalCtx);
-=======
-            if (this->actor.bgCheckFlags & BGCHECKFLAG_GROUND) {
-                func_8083A098(this, D_80853A7C[this->modelAnimType], globalCtx);
->>>>>>> 67f29477
                 func_808328A0(this);
             }
         } else {
