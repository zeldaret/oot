/*
 * File: z_player.c
 * Overlay: ovl_player_actor
 * Description: Link
 */

#include "ultra64.h"
#include "global.h"

#include "overlays/actors/ovl_Bg_Heavy_Block/z_bg_heavy_block.h"
#include "overlays/actors/ovl_Door_Shutter/z_door_shutter.h"
#include "overlays/actors/ovl_En_Boom/z_en_boom.h"
#include "overlays/actors/ovl_En_Box/z_en_box.h"
#include "overlays/actors/ovl_En_Door/z_en_door.h"
#include "overlays/actors/ovl_En_Elf/z_en_elf.h"
#include "overlays/actors/ovl_En_Horse/z_en_horse.h"
#include "overlays/effects/ovl_Effect_Ss_Fhg_Flash/z_eff_ss_fhg_flash.h"
#include "objects/gameplay_keep/gameplay_keep.h"

#define THIS ((Player*)thisx)

typedef struct {
    /* 0x00 */ u8 itemId;
    /* 0x01 */ u8 field; // various bit-packed data
    /* 0x02 */ s8 gi;    // defines the draw id and chest opening animation
    /* 0x03 */ u8 textId;
    /* 0x04 */ u16 objectId;
} GetItemEntry; // size = 0x06

#define GET_ITEM(itemId, objectId, drawId, textId, field, chestAnim) \
    { itemId, field, (chestAnim != 0 ? 1 : -1) * (drawId + 1), textId, objectId }

#define CHEST_ANIM_SHORT 0
#define CHEST_ANIM_LONG 1

typedef struct {
    /* 0x00 */ u8 itemId;
    /* 0x02 */ s16 actorId;
} ExplosiveInfo; // size = 0x04

typedef struct {
    /* 0x00 */ s16 actorId;
    /* 0x02 */ u8 itemId;
    /* 0x03 */ u8 actionParam;
    /* 0x04 */ u8 textId;
} BottleCatchInfo; // size = 0x06

typedef struct {
    /* 0x00 */ s16 actorId;
    /* 0x02 */ s16 actorParams;
} BottleDropInfo; // size = 0x04

typedef struct {
    /* 0x00 */ s8 damage;
    /* 0x01 */ u8 unk_01;
    /* 0x02 */ u8 unk_02;
    /* 0x03 */ u8 unk_03;
    /* 0x04 */ u16 sfxId;
} FallImpactInfo; // size = 0x06

typedef struct {
    /* 0x00 */ Vec3f pos;
    /* 0x0C */ s16 yaw;
} SpecialRespawnInfo; // size = 0x10

typedef struct {
    /* 0x00 */ u16 sfxId;
    /* 0x02 */ s16 field;
} struct_80832924; // size = 0x04

typedef struct {
    /* 0x00 */ u16 unk_00;
    /* 0x02 */ s16 unk_02;
} struct_808551A4; // size = 0x04

typedef struct {
    /* 0x00 */ LinkAnimationHeader* anim;
    /* 0x04 */ u8 unk_04;
} struct_808540F4; // size = 0x08

typedef struct {
    /* 0x00 */ LinkAnimationHeader* unk_00;
    /* 0x04 */ LinkAnimationHeader* unk_04;
    /* 0x08 */ u8 unk_08;
    /* 0x09 */ u8 unk_09;
} struct_80854554; // size = 0x0C

typedef struct {
    /* 0x00 */ LinkAnimationHeader* unk_00;
    /* 0x04 */ LinkAnimationHeader* unk_04;
    /* 0x08 */ LinkAnimationHeader* unk_08;
    /* 0x0C */ u8 unk_0C;
    /* 0x0D */ u8 unk_0D;
} struct_80854190; // size = 0x10

typedef struct {
    /* 0x00 */ LinkAnimationHeader* anim;
    /* 0x04 */ f32 unk_04;
    /* 0x04 */ f32 unk_08;
} struct_80854578; // size = 0x0C

typedef struct {
    /* 0x00 */ s8 type;
    /* 0x04 */ union {
        void* ptr;
        void (*func)(GlobalContext*, Player*, CsCmdActorAction*);
    };
} struct_80854B18; // size = 0x08

typedef struct {
    /* 0x00 */ s16 unk_00;
    /* 0x02 */ s16 unk_02;
    /* 0x04 */ s16 unk_04;
    /* 0x06 */ s16 unk_06;
    /* 0x08 */ s16 unk_08;
} struct_80858AC8; // size = 0x0A

void func_80833770(GlobalContext* globalCtx, Player* this);
void func_80833790(GlobalContext* globalCtx, Player* this);
void func_8083379C(GlobalContext* globalCtx, Player* this);
void func_8083377C(GlobalContext* globalCtx, Player* this);
void func_808337D4(GlobalContext* globalCtx, Player* this);
void func_80833910(GlobalContext* globalCtx, Player* this);
void func_80833984(GlobalContext* globalCtx, Player* this);
void func_8083399C(GlobalContext* globalCtx, Player* this, s8 actionParam);
s32 func_8083485C(Player* this, GlobalContext* globalCtx);
s32 func_808349DC(Player* this, GlobalContext* globalCtx);
s32 func_80834A2C(Player* this, GlobalContext* globalCtx);
s32 func_80834B5C(Player* this, GlobalContext* globalCtx);
s32 func_80834C74(Player* this, GlobalContext* globalCtx);
s32 func_8083501C(Player* this, GlobalContext* globalCtx);
s32 func_808351D4(Player* this, GlobalContext* globalCtx);
s32 func_808353D8(Player* this, GlobalContext* globalCtx);
s32 func_80835588(Player* this, GlobalContext* globalCtx);
s32 func_808356E8(Player* this, GlobalContext* globalCtx);
s32 func_80835800(Player* this, GlobalContext* globalCtx);
s32 func_80835884(Player* this, GlobalContext* globalCtx);
s32 func_808358F0(Player* this, GlobalContext* globalCtx);
s32 func_808359FC(Player* this, GlobalContext* globalCtx);
s32 func_80835B60(Player* this, GlobalContext* globalCtx);
s32 func_80835C08(Player* this, GlobalContext* globalCtx);
void func_80835F44(GlobalContext* globalCtx, Player* this, s32 item);
void func_80839F90(Player* this, GlobalContext* globalCtx);
s32 func_80838A14(Player* this, GlobalContext* globalCtx);
s32 func_80839800(Player* this, GlobalContext* globalCtx);
s32 func_8083B040(Player* this, GlobalContext* globalCtx);
s32 func_8083B998(Player* this, GlobalContext* globalCtx);
s32 func_8083B644(Player* this, GlobalContext* globalCtx);
s32 func_8083BDBC(Player* this, GlobalContext* globalCtx);
s32 func_8083C1DC(Player* this, GlobalContext* globalCtx);
s32 func_8083C2B0(Player* this, GlobalContext* globalCtx);
s32 func_8083C544(Player* this, GlobalContext* globalCtx);
s32 func_8083C61C(GlobalContext* globalCtx, Player* this);
void func_8083CA20(GlobalContext* globalCtx, Player* this);
void func_8083CA54(GlobalContext* globalCtx, Player* this);
void func_8083CA9C(GlobalContext* globalCtx, Player* this);
s32 func_8083E0FC(Player* this, GlobalContext* globalCtx);
s32 func_8083E5A8(Player* this, GlobalContext* globalCtx);
s32 func_8083EB44(Player* this, GlobalContext* globalCtx);
s32 func_8083F7BC(Player* this, GlobalContext* globalCtx);
void func_80840450(Player* this, GlobalContext* globalCtx);
void func_808407CC(Player* this, GlobalContext* globalCtx);
void func_80840BC8(Player* this, GlobalContext* globalCtx);
void func_80840DE4(Player* this, GlobalContext* globalCtx);
void func_808414F8(Player* this, GlobalContext* globalCtx);
void func_8084170C(Player* this, GlobalContext* globalCtx);
void func_808417FC(Player* this, GlobalContext* globalCtx);
void func_8084193C(Player* this, GlobalContext* globalCtx);
void func_80841BA8(Player* this, GlobalContext* globalCtx);
void func_80842180(Player* this, GlobalContext* globalCtx);
void func_8084227C(Player* this, GlobalContext* globalCtx);
void func_8084279C(Player* this, GlobalContext* globalCtx);
void func_808423EC(Player* this, GlobalContext* globalCtx);
void func_8084251C(Player* this, GlobalContext* globalCtx);
void func_80843188(Player* this, GlobalContext* globalCtx);
void func_808435C4(Player* this, GlobalContext* globalCtx);
void func_8084370C(Player* this, GlobalContext* globalCtx);
void func_8084377C(Player* this, GlobalContext* globalCtx);
void func_80843954(Player* this, GlobalContext* globalCtx);
void func_80843A38(Player* this, GlobalContext* globalCtx);
void func_80843CEC(Player* this, GlobalContext* globalCtx);
void func_8084411C(Player* this, GlobalContext* globalCtx);
void func_80844708(Player* this, GlobalContext* globalCtx);
void func_80844A44(Player* this, GlobalContext* globalCtx);
void func_80844AF4(Player* this, GlobalContext* globalCtx);
void func_80844E68(Player* this, GlobalContext* globalCtx);
void func_80845000(Player* this, GlobalContext* globalCtx);
void func_80845308(Player* this, GlobalContext* globalCtx);
void func_80845668(Player* this, GlobalContext* globalCtx);
void func_808458D0(Player* this, GlobalContext* globalCtx);
void func_80845CA4(Player* this, GlobalContext* globalCtx);
void func_80845EF8(Player* this, GlobalContext* globalCtx);
void func_80846050(Player* this, GlobalContext* globalCtx);
void func_80846120(Player* this, GlobalContext* globalCtx);
void func_80846260(Player* this, GlobalContext* globalCtx);
void func_80846358(Player* this, GlobalContext* globalCtx);
void func_80846408(Player* this, GlobalContext* globalCtx);
void func_808464B0(Player* this, GlobalContext* globalCtx);
void func_80846578(Player* this, GlobalContext* globalCtx);
void func_80846648(GlobalContext* globalCtx, Player* this);
void func_80846660(GlobalContext* globalCtx, Player* this);
void func_808467D4(GlobalContext* globalCtx, Player* this);
void func_808468A8(GlobalContext* globalCtx, Player* this);
void func_808468E8(GlobalContext* globalCtx, Player* this);
void func_80846978(GlobalContext* globalCtx, Player* this);
void func_808469BC(GlobalContext* globalCtx, Player* this);
void func_80846A68(GlobalContext* globalCtx, Player* this);
void func_8084B1D8(Player* this, GlobalContext* globalCtx);
void func_8084B530(Player* this, GlobalContext* globalCtx);
void func_8084B78C(Player* this, GlobalContext* globalCtx);
void func_8084B898(Player* this, GlobalContext* globalCtx);
void func_8084B9E4(Player* this, GlobalContext* globalCtx);
void func_8084BBE4(Player* this, GlobalContext* globalCtx);
void func_8084BDFC(Player* this, GlobalContext* globalCtx);
void func_8084BF1C(Player* this, GlobalContext* globalCtx);
void Player_UpdateCommon(Player* this, GlobalContext* globalCtx, Input* input);
void func_8084C5F8(Player* this, GlobalContext* globalCtx);
void func_8084C760(Player* this, GlobalContext* globalCtx);
void func_8084C81C(Player* this, GlobalContext* globalCtx);
void func_8084CC98(Player* this, GlobalContext* globalCtx);
void func_8084D3E4(Player* this, GlobalContext* globalCtx);
void func_8084D610(Player* this, GlobalContext* globalCtx);
void func_8084D7C4(Player* this, GlobalContext* globalCtx);
void func_8084D84C(Player* this, GlobalContext* globalCtx);
void func_8084DAB4(Player* this, GlobalContext* globalCtx);
void func_8084DC48(Player* this, GlobalContext* globalCtx);
void func_8084E1EC(Player* this, GlobalContext* globalCtx);
void func_8084E30C(Player* this, GlobalContext* globalCtx);
void func_8084E368(Player* this, GlobalContext* globalCtx);
void func_8084E3C4(Player* this, GlobalContext* globalCtx);
void func_8084E604(Player* this, GlobalContext* globalCtx);
void func_8084E6D4(Player* this, GlobalContext* globalCtx);
void func_8084E9AC(Player* this, GlobalContext* globalCtx);
void func_8084EAC0(Player* this, GlobalContext* globalCtx);
void func_8084ECA4(Player* this, GlobalContext* globalCtx);
void func_8084EED8(Player* this, GlobalContext* globalCtx);
void func_8084EFC0(Player* this, GlobalContext* globalCtx);
void func_8084F104(Player* this, GlobalContext* globalCtx);
void func_8084F390(Player* this, GlobalContext* globalCtx);
void func_8084F608(Player* this, GlobalContext* globalCtx);
void func_8084F698(Player* this, GlobalContext* globalCtx);
void func_8084F710(Player* this, GlobalContext* globalCtx);
void func_8084F88C(Player* this, GlobalContext* globalCtx);
void func_8084F9A0(Player* this, GlobalContext* globalCtx);
void func_8084F9C0(Player* this, GlobalContext* globalCtx);
void func_8084FA54(Player* this, GlobalContext* globalCtx);
void func_8084FB10(Player* this, GlobalContext* globalCtx);
void func_8084FBF4(Player* this, GlobalContext* globalCtx);
s32 func_8084FCAC(Player* this, GlobalContext* globalCtx);
void func_8084FF7C(Player* this);
void func_8085002C(Player* this);
s32 func_80850224(Player* this, GlobalContext* globalCtx);
void func_808502D0(Player* this, GlobalContext* globalCtx);
void func_808505DC(Player* this, GlobalContext* globalCtx);
void func_8085063C(Player* this, GlobalContext* globalCtx);
void func_8085076C(Player* this, GlobalContext* globalCtx);
void func_808507F4(Player* this, GlobalContext* globalCtx);
void func_80850AEC(Player* this, GlobalContext* globalCtx);
void func_80850C68(Player* this, GlobalContext* globalCtx);
void func_80850E84(Player* this, GlobalContext* globalCtx);
void func_80851008(GlobalContext* globalCtx, Player* this, void* anim);
void func_80851030(GlobalContext* globalCtx, Player* this, void* anim);
void func_80851050(GlobalContext* globalCtx, Player* this, void* anim);
void func_80851094(GlobalContext* globalCtx, Player* this, void* anim);
void func_808510B4(GlobalContext* globalCtx, Player* this, void* anim);
void func_808510D4(GlobalContext* globalCtx, Player* this, void* anim);
void func_808510F4(GlobalContext* globalCtx, Player* this, void* anim);
void func_80851114(GlobalContext* globalCtx, Player* this, void* anim);
void func_80851134(GlobalContext* globalCtx, Player* this, void* anim);
void func_80851154(GlobalContext* globalCtx, Player* this, void* anim);
void func_80851174(GlobalContext* globalCtx, Player* this, void* anim);
void func_80851194(GlobalContext* globalCtx, Player* this, void* anim);
void func_808511B4(GlobalContext* globalCtx, Player* this, void* anim);
void func_808511D4(GlobalContext* globalCtx, Player* this, void* anim);
void func_808511FC(GlobalContext* globalCtx, Player* this, void* anim);
void func_80851248(GlobalContext* globalCtx, Player* this, void* anim);
void func_80851294(GlobalContext* globalCtx, Player* this, void* anim);
void func_808512E0(GlobalContext* globalCtx, Player* this, void* arg2);
void func_80851368(GlobalContext* globalCtx, Player* this, CsCmdActorAction* arg2);
void func_808513BC(GlobalContext* globalCtx, Player* this, CsCmdActorAction* arg2);
void func_808514C0(GlobalContext* globalCtx, Player* this, CsCmdActorAction* arg2);
void func_8085157C(GlobalContext* globalCtx, Player* this, CsCmdActorAction* arg2);
void func_808515A4(GlobalContext* globalCtx, Player* this, CsCmdActorAction* arg2);
void func_80851688(GlobalContext* globalCtx, Player* this, CsCmdActorAction* arg2);
void func_80851750(GlobalContext* globalCtx, Player* this, CsCmdActorAction* arg2);
void func_80851788(GlobalContext* globalCtx, Player* this, CsCmdActorAction* arg2);
void func_80851828(GlobalContext* globalCtx, Player* this, CsCmdActorAction* arg2);
void func_808518DC(GlobalContext* globalCtx, Player* this, CsCmdActorAction* arg2);
void func_8085190C(GlobalContext* globalCtx, Player* this, CsCmdActorAction* arg2);
void func_80851998(GlobalContext* globalCtx, Player* this, CsCmdActorAction* arg2);
void func_808519C0(GlobalContext* globalCtx, Player* this, CsCmdActorAction* arg2);
void func_808519EC(GlobalContext* globalCtx, Player* this, CsCmdActorAction* arg2);
void func_80851A50(GlobalContext* globalCtx, Player* this, CsCmdActorAction* arg2);
void func_80851B90(GlobalContext* globalCtx, Player* this, CsCmdActorAction* arg2);
void func_80851BE8(GlobalContext* globalCtx, Player* this, CsCmdActorAction* arg2);
void func_80851CA4(GlobalContext* globalCtx, Player* this, CsCmdActorAction* arg2);
void func_80851D2C(GlobalContext* globalCtx, Player* this, CsCmdActorAction* arg2);
void func_80851D80(GlobalContext* globalCtx, Player* this, CsCmdActorAction* arg2);
void func_80851DEC(GlobalContext* globalCtx, Player* this, CsCmdActorAction* arg2);
void func_80851E28(GlobalContext* globalCtx, Player* this, CsCmdActorAction* arg2);
void func_80851E64(GlobalContext* globalCtx, Player* this, CsCmdActorAction* arg2);
void func_80851E90(GlobalContext* globalCtx, Player* this, CsCmdActorAction* arg2);
void func_80851ECC(GlobalContext* globalCtx, Player* this, CsCmdActorAction* arg2);
void func_80851F84(GlobalContext* globalCtx, Player* this, CsCmdActorAction* arg2);
void func_80851FB0(GlobalContext* globalCtx, Player* this, CsCmdActorAction* arg2);
void func_80852048(GlobalContext* globalCtx, Player* this, CsCmdActorAction* arg2);
void func_80852080(GlobalContext* globalCtx, Player* this, CsCmdActorAction* arg2);
void func_80852174(GlobalContext* globalCtx, Player* this, CsCmdActorAction* arg2);
void func_808521B8(GlobalContext* globalCtx, Player* this, CsCmdActorAction* arg2);
void func_808521F4(GlobalContext* globalCtx, Player* this, CsCmdActorAction* arg2);
void func_80852234(GlobalContext* globalCtx, Player* this, CsCmdActorAction* arg2);
void func_8085225C(GlobalContext* globalCtx, Player* this, CsCmdActorAction* arg2);
void func_80852280(GlobalContext* globalCtx, Player* this, CsCmdActorAction* arg2);
void func_80852358(GlobalContext* globalCtx, Player* this, CsCmdActorAction* arg2);
void func_80852388(GlobalContext* globalCtx, Player* this, CsCmdActorAction* arg2);
void func_80852298(GlobalContext* globalCtx, Player* this, CsCmdActorAction* arg2);
void func_80852328(GlobalContext* globalCtx, Player* this, CsCmdActorAction* arg2);
void func_80852480(GlobalContext* globalCtx, Player* this, CsCmdActorAction* arg2);
void func_80852450(GlobalContext* globalCtx, Player* this, CsCmdActorAction* arg2);
void func_808524B0(GlobalContext* globalCtx, Player* this, CsCmdActorAction* arg2);
void func_808524D0(GlobalContext* globalCtx, Player* this, CsCmdActorAction* arg2);
void func_80852514(GlobalContext* globalCtx, Player* this, CsCmdActorAction* arg2);
void func_80852544(GlobalContext* globalCtx, Player* this, CsCmdActorAction* arg2);
void func_80852554(GlobalContext* globalCtx, Player* this, CsCmdActorAction* arg2);
void func_80852564(GlobalContext* globalCtx, Player* this, CsCmdActorAction* arg2);
void func_808525C0(GlobalContext* globalCtx, Player* this, CsCmdActorAction* arg2);
void func_80852608(GlobalContext* globalCtx, Player* this, CsCmdActorAction* arg2);
void func_80852648(GlobalContext* globalCtx, Player* this, CsCmdActorAction* arg2);
void func_808526EC(GlobalContext* globalCtx, Player* this, CsCmdActorAction* arg2);
void func_8085283C(GlobalContext* globalCtx, Player* this, CsCmdActorAction* arg2);
void func_808528C8(GlobalContext* globalCtx, Player* this, CsCmdActorAction* arg2);
void func_80852944(GlobalContext* globalCtx, Player* this, CsCmdActorAction* arg2);
void func_808529D0(GlobalContext* globalCtx, Player* this, CsCmdActorAction* arg2);
void func_80852C50(GlobalContext* globalCtx, Player* this, CsCmdActorAction* arg2);
void func_80852E14(Player* this, GlobalContext* globalCtx);
s32 Player_IsDroppingFish(GlobalContext* globalCtx);
s32 Player_StartFishing(GlobalContext* globalCtx);
s32 func_80852F38(GlobalContext* globalCtx, Player* this);
s32 func_80852FFC(GlobalContext* globalCtx, Actor* actor, s32 csMode);
void func_80853080(Player* this, GlobalContext* globalCtx);
s32 Player_InflictDamage(GlobalContext* globalCtx, s32 damage);
void func_80853148(GlobalContext* globalCtx, Actor* actor);

// .bss part 1
s32 D_80858AA0;
s32 D_80858AA4;
Vec3f D_80858AA8;
Input* sControlInput;

// .data

u8 D_80853410[] = { 0, 0, 0, 0, 0, 0, 0, 0, 0, 0, 1, 1, 1, 1, 1, 1, 1, 1, 1, 1, 1, 1 };

PlayerAgeProperties sAgeProperties[] = {
    {
        56.0f,
        90.0f,
        1.0f,
        111.0f,
        70.0f,
        79.4f,
        59.0f,
        41.0f,
        19.0f,
        36.0f,
        44.8f,
        56.0f,
        68.0f,
        70.0f,
        18.0f,
        15.0f,
        70.0f,
        { 9, 4671, 359 },
        {
            { 8, 4694, 380 },
            { 9, 6122, 359 },
            { 8, 4694, 380 },
            { 9, 6122, 359 },
        },
        {
            { 9, 6122, 359 },
            { 9, 7693, 380 },
            { 9, 6122, 359 },
            { 9, 7693, 380 },
        },
        {
            { 8, 4694, 380 },
            { 9, 6122, 359 },
        },
        {
            { -1592, 4694, 380 },
            { -1591, 6122, 359 },
        },
        0,
        0x80,
        &gPlayerAnim132,
        &gPlayerAnim133,
        &gPlayerAnim168,
        &gPlayerAnim367,
        &gPlayerAnim368,
        { &gPlayerAnim369, &gPlayerAnim370, &gPlayerAnim339, &gPlayerAnim340 },
        { &gPlayerAnim335, &gPlayerAnim336 },
        { &gPlayerAnim363, &gPlayerAnim364 },
        { &gPlayerAnim366, &gPlayerAnim365 },
    },
    {
        40.0f,
        60.0f,
        0.6470588446f,
        71.0f,
        50.0f,
        47.0f,
        39.0f,
        27.0f,
        19.0f,
        22.0f,
        29.6f,
        32.0f,
        48.0f,
        45.29412079f,
        14.0f,
        12.0f,
        55.0f,
        { -24, 3565, 876 },
        {
            { -24, 3474, 862 },
            { -24, 4977, 937 },
            { 8, 4694, 380 },
            { 9, 6122, 359 },
        },
        {
            { -24, 4977, 937 },
            { -24, 6495, 937 },
            { 9, 6122, 359 },
            { 9, 7693, 380 },
        },
        {
            { 8, 4694, 380 },
            { 9, 6122, 359 },
        },
        {
            { -1592, 4694, 380 },
            { -1591, 6122, 359 },
        },
        0x20,
        0,
        &gPlayerAnim4,
        &gPlayerAnim13,
        &gPlayerAnim22,
        &gPlayerAnim29,
        &gPlayerAnim30,
        { &gPlayerAnim31, &gPlayerAnim32, &gPlayerAnim339, &gPlayerAnim340 },
        { &gPlayerAnim335, &gPlayerAnim336 },
        { &gPlayerAnim25, &gPlayerAnim26 },
        { &gPlayerAnim28, &gPlayerAnim27 },
    },
};

u32 D_808535D0 = false;
f32 D_808535D4 = 0.0f;
s16 D_808535D8 = 0;
s16 D_808535DC = 0;
s32 D_808535E0 = 0;
s32 D_808535E4 = 0;
f32 D_808535E8 = 1.0f;
f32 D_808535EC = 1.0f;
u32 D_808535F0 = 0;
u32 D_808535F4 = 0;
s16 D_808535F8 = 0;
s16 D_808535FC = 0;
f32 D_80853600 = 0.0f;
s32 D_80853604 = 0;
s32 D_80853608 = 0;
s32 D_8085360C = 0;
s16 D_80853610 = 0;
s32 D_80853614 = 0;
s32 D_80853618 = 0;

u16 D_8085361C[] = {
    NA_SE_VO_LI_SWEAT,
    NA_SE_VO_LI_SNEEZE,
    NA_SE_VO_LI_RELAX,
    NA_SE_VO_LI_FALL_L,
};

GetItemEntry sGetItemTable[] = {
    GET_ITEM(ITEM_BOMBS_5, OBJECT_GI_BOMB_1, 0x1F, 0x32, 0x59, CHEST_ANIM_SHORT),
    GET_ITEM(ITEM_NUTS_5, OBJECT_GI_NUTS, 0x11, 0x34, 0x0C, CHEST_ANIM_SHORT),
    GET_ITEM(ITEM_BOMBCHU, OBJECT_GI_BOMB_2, 0x27, 0x33, 0x80, CHEST_ANIM_SHORT),
    GET_ITEM(ITEM_BOW, OBJECT_GI_BOW, 0x34, 0x31, 0x80, CHEST_ANIM_LONG),
    GET_ITEM(ITEM_SLINGSHOT, OBJECT_GI_PACHINKO, 0x32, 0x30, 0x80, CHEST_ANIM_LONG),
    GET_ITEM(ITEM_BOOMERANG, OBJECT_GI_BOOMERANG, 0x33, 0x35, 0x80, CHEST_ANIM_LONG),
    GET_ITEM(ITEM_STICK, OBJECT_GI_STICK, 0x1A, 0x37, 0x0D, CHEST_ANIM_SHORT),
    GET_ITEM(ITEM_HOOKSHOT, OBJECT_GI_HOOKSHOT, 0x2C, 0x36, 0x80, CHEST_ANIM_LONG),
    GET_ITEM(ITEM_LONGSHOT, OBJECT_GI_HOOKSHOT, 0x2D, 0x4F, 0x80, CHEST_ANIM_LONG),
    GET_ITEM(ITEM_LENS, OBJECT_GI_GLASSES, 0x35, 0x39, 0x80, CHEST_ANIM_LONG),
    GET_ITEM(ITEM_LETTER_ZELDA, OBJECT_GI_LETTER, 0x3A, 0x69, 0x80, CHEST_ANIM_LONG),
    GET_ITEM(ITEM_OCARINA_TIME, OBJECT_GI_OCARINA, 0x2E, 0x3A, 0x80, CHEST_ANIM_LONG),
    GET_ITEM(ITEM_HAMMER, OBJECT_GI_HAMMER, 0x40, 0x38, 0x80, CHEST_ANIM_LONG),
    GET_ITEM(ITEM_COJIRO, OBJECT_GI_NIWATORI, 0x5D, 0x02, 0x80, CHEST_ANIM_LONG),
    GET_ITEM(ITEM_BOTTLE, OBJECT_GI_BOTTLE, 0x00, 0x42, 0x80, CHEST_ANIM_LONG),
    GET_ITEM(ITEM_POTION_RED, OBJECT_GI_LIQUID, 0x37, 0x43, 0x80, CHEST_ANIM_LONG),
    GET_ITEM(ITEM_POTION_GREEN, OBJECT_GI_LIQUID, 0x36, 0x44, 0x80, CHEST_ANIM_LONG),
    GET_ITEM(ITEM_POTION_BLUE, OBJECT_GI_LIQUID, 0x38, 0x45, 0x80, CHEST_ANIM_LONG),
    GET_ITEM(ITEM_FAIRY, OBJECT_GI_BOTTLE, 0x00, 0x46, 0x80, CHEST_ANIM_LONG),
    GET_ITEM(ITEM_MILK_BOTTLE, OBJECT_GI_MILK, 0x2F, 0x98, 0x80, CHEST_ANIM_LONG),
    GET_ITEM(ITEM_LETTER_RUTO, OBJECT_GI_BOTTLE_LETTER, 0x44, 0x99, 0x80, CHEST_ANIM_LONG),
    GET_ITEM(ITEM_BEAN, OBJECT_GI_BEAN, 0x3D, 0x48, 0x80, CHEST_ANIM_SHORT),
    GET_ITEM(ITEM_MASK_SKULL, OBJECT_GI_SKJ_MASK, 0x4E, 0x10, 0x80, CHEST_ANIM_LONG),
    GET_ITEM(ITEM_MASK_SPOOKY, OBJECT_GI_REDEAD_MASK, 0x31, 0x11, 0x80, CHEST_ANIM_LONG),
    GET_ITEM(ITEM_CHICKEN, OBJECT_GI_NIWATORI, 0x43, 0x48, 0x80, CHEST_ANIM_LONG),
    GET_ITEM(ITEM_MASK_KEATON, OBJECT_GI_KI_TAN_MASK, 0x30, 0x12, 0x80, CHEST_ANIM_LONG),
    GET_ITEM(ITEM_MASK_BUNNY, OBJECT_GI_RABIT_MASK, 0x4F, 0x13, 0x80, CHEST_ANIM_LONG),
    GET_ITEM(ITEM_MASK_TRUTH, OBJECT_GI_TRUTH_MASK, 0x50, 0x17, 0x80, CHEST_ANIM_LONG),
    GET_ITEM(ITEM_POCKET_EGG, OBJECT_GI_EGG, 0x28, 0x01, 0x80, CHEST_ANIM_LONG),
    GET_ITEM(ITEM_POCKET_CUCCO, OBJECT_GI_NIWATORI, 0x43, 0x48, 0x80, CHEST_ANIM_LONG),
    GET_ITEM(ITEM_ODD_MUSHROOM, OBJECT_GI_MUSHROOM, 0x53, 0x03, 0x80, CHEST_ANIM_LONG),
    GET_ITEM(ITEM_ODD_POTION, OBJECT_GI_POWDER, 0x52, 0x04, 0x80, CHEST_ANIM_LONG),
    GET_ITEM(ITEM_SAW, OBJECT_GI_SAW, 0x3F, 0x05, 0x80, CHEST_ANIM_LONG),
    GET_ITEM(ITEM_SWORD_BROKEN, OBJECT_GI_BROKENSWORD, 0x55, 0x08, 0x80, CHEST_ANIM_LONG),
    GET_ITEM(ITEM_PRESCRIPTION, OBJECT_GI_PRESCRIPTION, 0x56, 0x09, 0x80, CHEST_ANIM_LONG),
    GET_ITEM(ITEM_FROG, OBJECT_GI_FROG, 0x59, 0x0D, 0x80, CHEST_ANIM_LONG),
    GET_ITEM(ITEM_EYEDROPS, OBJECT_GI_EYE_LOTION, 0x51, 0x0E, 0x80, CHEST_ANIM_LONG),
    GET_ITEM(ITEM_CLAIM_CHECK, OBJECT_GI_TICKETSTONE, 0x54, 0x0A, 0x80, CHEST_ANIM_LONG),
    GET_ITEM(ITEM_SWORD_KOKIRI, OBJECT_GI_SWORD_1, 0x73, 0xA4, 0x80, CHEST_ANIM_LONG),
    GET_ITEM(ITEM_SWORD_BGS, OBJECT_GI_LONGSWORD, 0x42, 0x4B, 0x80, CHEST_ANIM_LONG),
    GET_ITEM(ITEM_SHIELD_DEKU, OBJECT_GI_SHIELD_1, 0x1C, 0x4C, 0xA0, CHEST_ANIM_SHORT),
    GET_ITEM(ITEM_SHIELD_HYLIAN, OBJECT_GI_SHIELD_2, 0x2B, 0x4D, 0xA0, CHEST_ANIM_SHORT),
    GET_ITEM(ITEM_SHIELD_MIRROR, OBJECT_GI_SHIELD_3, 0x39, 0x4E, 0x80, CHEST_ANIM_LONG),
    GET_ITEM(ITEM_TUNIC_GORON, OBJECT_GI_CLOTHES, 0x3B, 0x50, 0xA0, CHEST_ANIM_LONG),
    GET_ITEM(ITEM_TUNIC_ZORA, OBJECT_GI_CLOTHES, 0x3C, 0x51, 0xA0, CHEST_ANIM_LONG),
    GET_ITEM(ITEM_BOOTS_IRON, OBJECT_GI_BOOTS_2, 0x46, 0x53, 0x80, CHEST_ANIM_LONG),
    GET_ITEM(ITEM_BOOTS_HOVER, OBJECT_GI_HOVERBOOTS, 0x5E, 0x54, 0x80, CHEST_ANIM_LONG),
    GET_ITEM(ITEM_QUIVER_40, OBJECT_GI_ARROWCASE, 0x15, 0x56, 0x80, CHEST_ANIM_LONG),
    GET_ITEM(ITEM_QUIVER_50, OBJECT_GI_ARROWCASE, 0x16, 0x57, 0x80, CHEST_ANIM_LONG),
    GET_ITEM(ITEM_BOMB_BAG_20, OBJECT_GI_BOMBPOUCH, 0x17, 0x58, 0x80, CHEST_ANIM_LONG),
    GET_ITEM(ITEM_BOMB_BAG_30, OBJECT_GI_BOMBPOUCH, 0x18, 0x59, 0x80, CHEST_ANIM_LONG),
    GET_ITEM(ITEM_BOMB_BAG_40, OBJECT_GI_BOMBPOUCH, 0x19, 0x5A, 0x80, CHEST_ANIM_LONG),
    GET_ITEM(ITEM_GAUNTLETS_SILVER, OBJECT_GI_GLOVES, 0x48, 0x5B, 0x80, CHEST_ANIM_LONG),
    GET_ITEM(ITEM_GAUNTLETS_GOLD, OBJECT_GI_GLOVES, 0x49, 0x5C, 0x80, CHEST_ANIM_LONG),
    GET_ITEM(ITEM_SCALE_SILVER, OBJECT_GI_SCALE, 0x29, 0xCD, 0x80, CHEST_ANIM_LONG),
    GET_ITEM(ITEM_SCALE_GOLDEN, OBJECT_GI_SCALE, 0x2A, 0xCE, 0x80, CHEST_ANIM_LONG),
    GET_ITEM(ITEM_STONE_OF_AGONY, OBJECT_GI_MAP, 0x20, 0x68, 0x80, CHEST_ANIM_LONG),
    GET_ITEM(ITEM_GERUDO_CARD, OBJECT_GI_GERUDO, 0x23, 0x7B, 0x80, CHEST_ANIM_LONG),
    GET_ITEM(ITEM_OCARINA_FAIRY, OBJECT_GI_OCARINA_0, 0x45, 0x3A, 0x80, CHEST_ANIM_LONG),
    GET_ITEM(ITEM_SEEDS, OBJECT_GI_SEED, 0x47, 0xDC, 0x50, CHEST_ANIM_SHORT),
    GET_ITEM(ITEM_HEART_CONTAINER, OBJECT_GI_HEARTS, 0x12, 0xC6, 0x80, CHEST_ANIM_LONG),
    GET_ITEM(ITEM_HEART_PIECE_2, OBJECT_GI_HEARTS, 0x13, 0xC2, 0x80, CHEST_ANIM_LONG),
    GET_ITEM(ITEM_KEY_BOSS, OBJECT_GI_BOSSKEY, 0x09, 0xC7, 0x80, CHEST_ANIM_LONG),
    GET_ITEM(ITEM_COMPASS, OBJECT_GI_COMPASS, 0x0A, 0x67, 0x80, CHEST_ANIM_LONG),
    GET_ITEM(ITEM_DUNGEON_MAP, OBJECT_GI_MAP, 0x1B, 0x66, 0x80, CHEST_ANIM_LONG),
    GET_ITEM(ITEM_KEY_SMALL, OBJECT_GI_KEY, 0x01, 0x60, 0x80, CHEST_ANIM_SHORT),
    GET_ITEM(ITEM_MAGIC_SMALL, OBJECT_GI_MAGICPOT, 0x1D, 0x52, 0x6F, CHEST_ANIM_SHORT),
    GET_ITEM(ITEM_MAGIC_LARGE, OBJECT_GI_MAGICPOT, 0x1E, 0x52, 0x6E, CHEST_ANIM_SHORT),
    GET_ITEM(ITEM_WALLET_ADULT, OBJECT_GI_PURSE, 0x21, 0x5E, 0x80, CHEST_ANIM_LONG),
    GET_ITEM(ITEM_WALLET_GIANT, OBJECT_GI_PURSE, 0x22, 0x5F, 0x80, CHEST_ANIM_LONG),
    GET_ITEM(ITEM_WEIRD_EGG, OBJECT_GI_EGG, 0x28, 0x9A, 0x80, CHEST_ANIM_LONG),
    GET_ITEM(ITEM_HEART, OBJECT_GI_HEART, 0x08, 0x55, 0x80, CHEST_ANIM_LONG),
    GET_ITEM(ITEM_ARROWS_SMALL, OBJECT_GI_ARROW, 0x24, 0xE6, 0x48, CHEST_ANIM_SHORT),
    GET_ITEM(ITEM_ARROWS_MEDIUM, OBJECT_GI_ARROW, 0x25, 0xE6, 0x49, CHEST_ANIM_SHORT),
    GET_ITEM(ITEM_ARROWS_LARGE, OBJECT_GI_ARROW, 0x26, 0xE6, 0x4A, CHEST_ANIM_SHORT),
    GET_ITEM(ITEM_RUPEE_GREEN, OBJECT_GI_RUPY, 0x6C, 0x6F, 0x00, CHEST_ANIM_SHORT),
    GET_ITEM(ITEM_RUPEE_BLUE, OBJECT_GI_RUPY, 0x6D, 0xCC, 0x01, CHEST_ANIM_SHORT),
    GET_ITEM(ITEM_RUPEE_RED, OBJECT_GI_RUPY, 0x6E, 0xF0, 0x02, CHEST_ANIM_SHORT),
    GET_ITEM(ITEM_HEART_CONTAINER, OBJECT_GI_HEARTS, 0x12, 0xC6, 0x80, CHEST_ANIM_LONG),
    GET_ITEM(ITEM_MILK, OBJECT_GI_MILK, 0x2F, 0x98, 0x80, CHEST_ANIM_LONG),
    GET_ITEM(ITEM_MASK_GORON, OBJECT_GI_GOLONMASK, 0x5A, 0x14, 0x80, CHEST_ANIM_LONG),
    GET_ITEM(ITEM_MASK_ZORA, OBJECT_GI_ZORAMASK, 0x5B, 0x15, 0x80, CHEST_ANIM_LONG),
    GET_ITEM(ITEM_MASK_GERUDO, OBJECT_GI_GERUDOMASK, 0x5C, 0x16, 0x80, CHEST_ANIM_LONG),
    GET_ITEM(ITEM_BRACELET, OBJECT_GI_BRACELET, 0x57, 0x79, 0x80, CHEST_ANIM_LONG),
    GET_ITEM(ITEM_RUPEE_PURPLE, OBJECT_GI_RUPY, 0x70, 0xF1, 0x14, CHEST_ANIM_SHORT),
    GET_ITEM(ITEM_RUPEE_GOLD, OBJECT_GI_RUPY, 0x71, 0xF2, 0x13, CHEST_ANIM_SHORT),
    GET_ITEM(ITEM_SWORD_BGS, OBJECT_GI_LONGSWORD, 0x42, 0x0C, 0x80, CHEST_ANIM_LONG),
    GET_ITEM(ITEM_ARROW_FIRE, OBJECT_GI_M_ARROW, 0x5F, 0x70, 0x80, CHEST_ANIM_LONG),
    GET_ITEM(ITEM_ARROW_ICE, OBJECT_GI_M_ARROW, 0x60, 0x71, 0x80, CHEST_ANIM_LONG),
    GET_ITEM(ITEM_ARROW_LIGHT, OBJECT_GI_M_ARROW, 0x61, 0x72, 0x80, CHEST_ANIM_LONG),
    GET_ITEM(ITEM_SKULL_TOKEN, OBJECT_GI_SUTARU, 0x62, 0xB4, 0x80, CHEST_ANIM_SHORT),
    GET_ITEM(ITEM_DINS_FIRE, OBJECT_GI_GODDESS, 0x63, 0xAD, 0x80, CHEST_ANIM_LONG),
    GET_ITEM(ITEM_FARORES_WIND, OBJECT_GI_GODDESS, 0x64, 0xAE, 0x80, CHEST_ANIM_LONG),
    GET_ITEM(ITEM_NAYRUS_LOVE, OBJECT_GI_GODDESS, 0x65, 0xAF, 0x80, CHEST_ANIM_LONG),
    GET_ITEM(ITEM_BULLET_BAG_30, OBJECT_GI_DEKUPOUCH, 0x6B, 0x07, 0x80, CHEST_ANIM_LONG),
    GET_ITEM(ITEM_BULLET_BAG_40, OBJECT_GI_DEKUPOUCH, 0x6B, 0x07, 0x80, CHEST_ANIM_LONG),
    GET_ITEM(ITEM_STICKS_5, OBJECT_GI_STICK, 0x1A, 0x37, 0x0D, CHEST_ANIM_SHORT),
    GET_ITEM(ITEM_STICKS_10, OBJECT_GI_STICK, 0x1A, 0x37, 0x0D, CHEST_ANIM_SHORT),
    GET_ITEM(ITEM_NUTS_5, OBJECT_GI_NUTS, 0x11, 0x34, 0x0C, CHEST_ANIM_SHORT),
    GET_ITEM(ITEM_NUTS_10, OBJECT_GI_NUTS, 0x11, 0x34, 0x0C, CHEST_ANIM_SHORT),
    GET_ITEM(ITEM_BOMB, OBJECT_GI_BOMB_1, 0x1F, 0x32, 0x59, CHEST_ANIM_SHORT),
    GET_ITEM(ITEM_BOMBS_10, OBJECT_GI_BOMB_1, 0x1F, 0x32, 0x59, CHEST_ANIM_SHORT),
    GET_ITEM(ITEM_BOMBS_20, OBJECT_GI_BOMB_1, 0x1F, 0x32, 0x59, CHEST_ANIM_SHORT),
    GET_ITEM(ITEM_BOMBS_30, OBJECT_GI_BOMB_1, 0x1F, 0x32, 0x59, CHEST_ANIM_SHORT),
    GET_ITEM(ITEM_SEEDS_30, OBJECT_GI_SEED, 0x47, 0xDC, 0x50, CHEST_ANIM_SHORT),
    GET_ITEM(ITEM_BOMBCHUS_5, OBJECT_GI_BOMB_2, 0x27, 0x33, 0x80, CHEST_ANIM_SHORT),
    GET_ITEM(ITEM_BOMBCHUS_20, OBJECT_GI_BOMB_2, 0x27, 0x33, 0x80, CHEST_ANIM_SHORT),
    GET_ITEM(ITEM_FISH, OBJECT_GI_FISH, 0x3E, 0x47, 0x80, CHEST_ANIM_LONG),
    GET_ITEM(ITEM_BUG, OBJECT_GI_INSECT, 0x67, 0x7A, 0x80, CHEST_ANIM_LONG),
    GET_ITEM(ITEM_BLUE_FIRE, OBJECT_GI_FIRE, 0x66, 0x5D, 0x80, CHEST_ANIM_LONG),
    GET_ITEM(ITEM_POE, OBJECT_GI_GHOST, 0x69, 0x97, 0x80, CHEST_ANIM_LONG),
    GET_ITEM(ITEM_BIG_POE, OBJECT_GI_GHOST, 0x6F, 0xF9, 0x80, CHEST_ANIM_LONG),
    GET_ITEM(ITEM_KEY_SMALL, OBJECT_GI_KEY, 0x01, 0xF3, 0x80, CHEST_ANIM_SHORT),
    GET_ITEM(ITEM_RUPEE_GREEN, OBJECT_GI_RUPY, 0x6C, 0xF4, 0x00, CHEST_ANIM_SHORT),
    GET_ITEM(ITEM_RUPEE_BLUE, OBJECT_GI_RUPY, 0x6D, 0xF5, 0x01, CHEST_ANIM_SHORT),
    GET_ITEM(ITEM_RUPEE_RED, OBJECT_GI_RUPY, 0x6E, 0xF6, 0x02, CHEST_ANIM_SHORT),
    GET_ITEM(ITEM_RUPEE_PURPLE, OBJECT_GI_RUPY, 0x70, 0xF7, 0x14, CHEST_ANIM_SHORT),
    GET_ITEM(ITEM_HEART_PIECE_2, OBJECT_GI_HEARTS, 0x13, 0xFA, 0x80, CHEST_ANIM_LONG),
    GET_ITEM(ITEM_STICK_UPGRADE_20, OBJECT_GI_STICK, 0x1A, 0x90, 0x80, CHEST_ANIM_SHORT),
    GET_ITEM(ITEM_STICK_UPGRADE_30, OBJECT_GI_STICK, 0x1A, 0x91, 0x80, CHEST_ANIM_SHORT),
    GET_ITEM(ITEM_NUT_UPGRADE_30, OBJECT_GI_NUTS, 0x11, 0xA7, 0x80, CHEST_ANIM_SHORT),
    GET_ITEM(ITEM_NUT_UPGRADE_40, OBJECT_GI_NUTS, 0x11, 0xA8, 0x80, CHEST_ANIM_SHORT),
    GET_ITEM(ITEM_BULLET_BAG_50, OBJECT_GI_DEKUPOUCH, 0x72, 0x6C, 0x80, CHEST_ANIM_LONG),
    { ITEM_NONE },
    { ITEM_NONE },
};

LinkAnimationHeader* D_80853914[] = {
    &gPlayerAnim489, &gPlayerAnim488, &gPlayerAnim488, &gPlayerAnim285, &gPlayerAnim489, &gPlayerAnim489,
};

LinkAnimationHeader* D_8085392C[] = {
    &gPlayerAnim499, &gPlayerAnim494, &gPlayerAnim494, &gPlayerAnim288, &gPlayerAnim499, &gPlayerAnim499,
};

LinkAnimationHeader* D_80853944[] = {
    &gPlayerAnim457, &gPlayerAnim264, &gPlayerAnim456, &gPlayerAnim265, &gPlayerAnim457, &gPlayerAnim457,
};

LinkAnimationHeader* D_8085395C[] = {
    &gPlayerAnim372, &gPlayerAnim222, &gPlayerAnim372, &gPlayerAnim223, &gPlayerAnim372, &gPlayerAnim372,
};

LinkAnimationHeader* D_80853974[] = {
    &gPlayerAnim407, &gPlayerAnim406, &gPlayerAnim407, &gPlayerAnim233, &gPlayerAnim407, &gPlayerAnim407,
};

LinkAnimationHeader* D_8085398C[] = {
    &gPlayerAnim485, &gPlayerAnim83, &gPlayerAnim83, &gPlayerAnim281, &gPlayerAnim485, &gPlayerAnim485,
};

LinkAnimationHeader* D_808539A4[] = {
    &gPlayerAnim487, &gPlayerAnim91, &gPlayerAnim91, &gPlayerAnim283, &gPlayerAnim487, &gPlayerAnim487,
};

LinkAnimationHeader* D_808539BC[] = {
    &gPlayerAnim279, &gPlayerAnim480, &gPlayerAnim480, &gPlayerAnim279, &gPlayerAnim279, &gPlayerAnim279,
};

LinkAnimationHeader* D_808539D4[] = {
    &gPlayerAnim434, &gPlayerAnim239, &gPlayerAnim239, &gPlayerAnim434, &gPlayerAnim434, &gPlayerAnim434,
};

LinkAnimationHeader* D_808539EC[] = {
    &gPlayerAnim139, &gPlayerAnim138, &gPlayerAnim138, &gPlayerAnim139, &gPlayerAnim139, &gPlayerAnim139,
};

LinkAnimationHeader* D_80853A04[] = {
    &gPlayerAnim7, &gPlayerAnim7, &gPlayerAnim7, &gPlayerAnim7, &gPlayerAnim7, &gPlayerAnim7,
};

LinkAnimationHeader* D_80853A1C[] = {
    &gPlayerAnim141, &gPlayerAnim140, &gPlayerAnim140, &gPlayerAnim141, &gPlayerAnim141, &gPlayerAnim141,
};

LinkAnimationHeader* D_80853A34[] = {
    &gPlayerAnim8, &gPlayerAnim8, &gPlayerAnim8, &gPlayerAnim8, &gPlayerAnim8, &gPlayerAnim8,
};

LinkAnimationHeader* D_80853A4C[] = {
    &gPlayerAnim354, &gPlayerAnim353, &gPlayerAnim353, &gPlayerAnim354, &gPlayerAnim354, &gPlayerAnim354,
};

LinkAnimationHeader* D_80853A64[] = {
    &gPlayerAnim422, &gPlayerAnim421, &gPlayerAnim421, &gPlayerAnim422, &gPlayerAnim422, &gPlayerAnim422,
};

LinkAnimationHeader* D_80853A7C[] = {
    &gPlayerAnim463, &gPlayerAnim462, &gPlayerAnim462, &gPlayerAnim463, &gPlayerAnim463, &gPlayerAnim463,
};

LinkAnimationHeader* D_80853A94[] = {
    &gPlayerAnim424, &gPlayerAnim423, &gPlayerAnim423, &gPlayerAnim238, &gPlayerAnim424, &gPlayerAnim424,
};

LinkAnimationHeader* D_80853AAC[] = {
    &gPlayerAnim409, &gPlayerAnim408, &gPlayerAnim408, &gPlayerAnim410, &gPlayerAnim409, &gPlayerAnim409,
};

LinkAnimationHeader* D_80853AC4[] = {
    &gPlayerAnim496, &gPlayerAnim495, &gPlayerAnim495, &gPlayerAnim286, &gPlayerAnim496, &gPlayerAnim496,
};

LinkAnimationHeader* D_80853ADC[] = {
    &gPlayerAnim498, &gPlayerAnim497, &gPlayerAnim497, &gPlayerAnim287, &gPlayerAnim498, &gPlayerAnim498,
};

LinkAnimationHeader* D_80853AF4[] = {
    &gPlayerAnim376, &gPlayerAnim373, &gPlayerAnim373, &gPlayerAnim376, &gPlayerAnim122, &gPlayerAnim376,
};

LinkAnimationHeader* D_80853B0C[] = {
    &gPlayerAnim380, &gPlayerAnim379, &gPlayerAnim379, &gPlayerAnim380, &gPlayerAnim123, &gPlayerAnim380,
};

LinkAnimationHeader* D_80853B24[] = {
    &gPlayerAnim375, &gPlayerAnim374, &gPlayerAnim374, &gPlayerAnim375, &gPlayerAnim375, &gPlayerAnim375,
};

LinkAnimationHeader* D_80853B3C[] = {
    &gPlayerAnim467, &gPlayerAnim466, &gPlayerAnim466, &gPlayerAnim270, &gPlayerAnim467, &gPlayerAnim467,
};

LinkAnimationHeader* D_80853B54[] = {
    &gPlayerAnim464, &gPlayerAnim78, &gPlayerAnim78, &gPlayerAnim268, &gPlayerAnim464, &gPlayerAnim464,
};

LinkAnimationHeader* D_80853B6C[] = {
    &gPlayerAnim465, &gPlayerAnim79, &gPlayerAnim79, &gPlayerAnim269, &gPlayerAnim465, &gPlayerAnim465,
};

LinkAnimationHeader* D_80853B84[] = {
    &gPlayerAnim333, &gPlayerAnim332, &gPlayerAnim332, &gPlayerAnim333, &gPlayerAnim333, &gPlayerAnim333,
};

LinkAnimationHeader* D_80853B9C[] = {
    &gPlayerAnim280, &gPlayerAnim484, &gPlayerAnim484, &gPlayerAnim280, &gPlayerAnim280, &gPlayerAnim280,
};

LinkAnimationHeader* D_80853BB4[] = {
    &gPlayerAnim282, &gPlayerAnim486, &gPlayerAnim486, &gPlayerAnim282, &gPlayerAnim282, &gPlayerAnim282,
};

LinkAnimationHeader* D_80853BCC[] = {
    &gPlayerAnim474, &gPlayerAnim473, &gPlayerAnim473, &gPlayerAnim474, &gPlayerAnim474, &gPlayerAnim474,
};

LinkAnimationHeader* D_80853BE4[] = {
    &gPlayerAnim452, &gPlayerAnim451, &gPlayerAnim451, &gPlayerAnim452, &gPlayerAnim452, &gPlayerAnim452,
};

LinkAnimationHeader* D_80853BFC[] = {
    &gPlayerAnim350, &gPlayerAnim350, &gPlayerAnim350, &gPlayerAnim350, &gPlayerAnim350, &gPlayerAnim350,
};

LinkAnimationHeader* D_80853C14[] = {
    &gPlayerAnim359, &gPlayerAnim356, &gPlayerAnim356, &gPlayerAnim359, &gPlayerAnim359, &gPlayerAnim359,
};

LinkAnimationHeader* D_80853C2C[] = {
    &gPlayerAnim361, &gPlayerAnim360, &gPlayerAnim360, &gPlayerAnim361, &gPlayerAnim361, &gPlayerAnim361,
};

LinkAnimationHeader* D_80853C44[] = {
    &gPlayerAnim358, &gPlayerAnim357, &gPlayerAnim357, &gPlayerAnim358, &gPlayerAnim358, &gPlayerAnim358,
};

LinkAnimationHeader* D_80853C5C[] = {
    &gPlayerAnim442, &gPlayerAnim441, &gPlayerAnim441, &gPlayerAnim442, &gPlayerAnim442, &gPlayerAnim442,
};

LinkAnimationHeader* D_80853C74[] = {
    &gPlayerAnim444, &gPlayerAnim443, &gPlayerAnim443, &gPlayerAnim444, &gPlayerAnim444, &gPlayerAnim444,
};

LinkAnimationHeader* D_80853C8C[] = {
    &gPlayerAnim440, &gPlayerAnim439, &gPlayerAnim439, &gPlayerAnim440, &gPlayerAnim440, &gPlayerAnim440,
};

LinkAnimationHeader* D_80853CA4[] = {
    &gPlayerAnim389, &gPlayerAnim388, &gPlayerAnim388, &gPlayerAnim389, &gPlayerAnim389, &gPlayerAnim389,
};

LinkAnimationHeader* D_80853CBC[] = {
    &gPlayerAnim415, &gPlayerAnim414, &gPlayerAnim414, &gPlayerAnim415, &gPlayerAnim415, &gPlayerAnim415,
};

LinkAnimationHeader* D_80853CD4[] = {
    &gPlayerAnim419, &gPlayerAnim418, &gPlayerAnim418, &gPlayerAnim419, &gPlayerAnim419, &gPlayerAnim419,
};

LinkAnimationHeader* D_80853CEC[] = {
    &gPlayerAnim417, &gPlayerAnim416, &gPlayerAnim416, &gPlayerAnim417, &gPlayerAnim417, &gPlayerAnim417,
};

LinkAnimationHeader* D_80853D04[] = {
    &gPlayerAnim383, &gPlayerAnim382, &gPlayerAnim382, &gPlayerAnim384, &gPlayerAnim383, &gPlayerAnim383,
};

LinkAnimationHeader* D_80853D1C[] = {
    &gPlayerAnim477, &gPlayerAnim476, &gPlayerAnim476, &gPlayerAnim478, &gPlayerAnim477, &gPlayerAnim477,
};

LinkAnimationHeader* D_80853D34[] = {
    &gPlayerAnim558, &gPlayerAnim552, &gPlayerAnim552, &gPlayerAnim558, &gPlayerAnim558, &gPlayerAnim558,
};

LinkAnimationHeader* D_80853D4C[][3] = {
    { &gPlayerAnim230, &gPlayerAnim232, &gPlayerAnim231 },
    { &gPlayerAnim203, &gPlayerAnim205, &gPlayerAnim204 },
    { &gPlayerAnim219, &gPlayerAnim221, &gPlayerAnim220 },
    { &gPlayerAnim210, &gPlayerAnim212, &gPlayerAnim211 },
};

LinkAnimationHeader* D_80853D7C[][2] = {
    { &gPlayerAnim490, &gPlayerAnim481 }, { &gPlayerAnim492, &gPlayerAnim483 }, { &gPlayerAnim491, &gPlayerAnim482 },
    { &gPlayerAnim491, &gPlayerAnim482 }, { &gPlayerAnim551, &gPlayerAnim543 }, { &gPlayerAnim551, &gPlayerAnim543 },
    { &gPlayerAnim551, &gPlayerAnim543 }, { &gPlayerAnim544, &gPlayerAnim539 }, { &gPlayerAnim545, &gPlayerAnim540 },
    { &gPlayerAnim549, &gPlayerAnim549 }, { &gPlayerAnim546, &gPlayerAnim541 }, { &gPlayerAnim547, &gPlayerAnim542 },
    { &gPlayerAnim548, &gPlayerAnim548 }, { &gPlayerAnim550, &gPlayerAnim550 },
};

struct_80832924 D_80853DEC[] = {
    { NA_SE_VO_LI_SNEEZE, -0x2008 },
};

struct_80832924 D_80853DF0[] = {
    { NA_SE_VO_LI_SWEAT, -0x2012 },
};

struct_80832924 D_80853DF4[] = {
    { NA_SE_VO_LI_BREATH_REST, -0x200D },
};

struct_80832924 D_80853DF8[] = {
    { NA_SE_VO_LI_BREATH_REST, -0x200A },
};

struct_80832924 D_80853DFC[] = {
    { NA_SE_PL_CALM_HIT, 0x82C }, { NA_SE_PL_CALM_HIT, 0x830 },  { NA_SE_PL_CALM_HIT, 0x834 },
    { NA_SE_PL_CALM_HIT, 0x838 }, { NA_SE_PL_CALM_HIT, -0x83C },
};

struct_80832924 D_80853E10[] = {
    { 0, 0x4019 }, { 0, 0x401E }, { 0, 0x402C }, { 0, 0x4030 }, { 0, 0x4034 }, { 0, -0x4038 },
};

struct_80832924 D_80853E28[] = {
    { NA_SE_IT_SHIELD_POSTURE, 0x810 },
    { NA_SE_IT_SHIELD_POSTURE, 0x814 },
    { NA_SE_IT_SHIELD_POSTURE, -0x846 },
};

struct_80832924 D_80853E34[] = {
    { NA_SE_IT_HAMMER_SWING, 0x80A },
    { NA_SE_VO_LI_AUTO_JUMP, 0x200A },
    { NA_SE_IT_SWORD_SWING, 0x816 },
    { NA_SE_VO_LI_SWORD_N, -0x2016 },
};

struct_80832924 D_80853E44[] = {
    { NA_SE_IT_SWORD_SWING, 0x827 },
    { NA_SE_VO_LI_SWORD_N, -0x2027 },
};

struct_80832924 D_80853E4C[] = {
    { NA_SE_VO_LI_RELAX, -0x2014 },
};

struct_80832924* D_80853E50[] = {
    D_80853DEC, D_80853DF0, D_80853DF4, D_80853DF8, D_80853DFC, D_80853E10,
    D_80853E28, D_80853E34, D_80853E44, D_80853E4C, NULL,
};

u8 D_80853E7C[] = {
    0, 0, 1, 1, 2, 2, 2, 2, 10, 10, 10, 10, 10, 10, 3, 3, 4, 4, 8, 8, 5, 5, 6, 6, 7, 7, 9, 9, 0,
};

// Used to map item IDs to action params
s8 sItemActionParams[] = {
    PLAYER_AP_STICK,
    PLAYER_AP_NUT,
    PLAYER_AP_BOMB,
    PLAYER_AP_BOW,
    PLAYER_AP_BOW_FIRE,
    PLAYER_AP_DINS_FIRE,
    PLAYER_AP_SLINGSHOT,
    PLAYER_AP_OCARINA_FAIRY,
    PLAYER_AP_OCARINA_TIME,
    PLAYER_AP_BOMBCHU,
    PLAYER_AP_HOOKSHOT,
    PLAYER_AP_LONGSHOT,
    PLAYER_AP_BOW_ICE,
    PLAYER_AP_FARORES_WIND,
    PLAYER_AP_BOOMERANG,
    PLAYER_AP_LENS,
    PLAYER_AP_BEAN,
    PLAYER_AP_HAMMER,
    PLAYER_AP_BOW_LIGHT,
    PLAYER_AP_NAYRUS_LOVE,
    PLAYER_AP_BOTTLE,
    PLAYER_AP_BOTTLE_POTION_RED,
    PLAYER_AP_BOTTLE_POTION_GREEN,
    PLAYER_AP_BOTTLE_POTION_BLUE,
    PLAYER_AP_BOTTLE_FAIRY,
    PLAYER_AP_BOTTLE_FISH,
    PLAYER_AP_BOTTLE_MILK,
    PLAYER_AP_BOTTLE_LETTER,
    PLAYER_AP_BOTTLE_FIRE,
    PLAYER_AP_BOTTLE_BUG,
    PLAYER_AP_BOTTLE_BIG_POE,
    PLAYER_AP_BOTTLE_MILK_HALF,
    PLAYER_AP_BOTTLE_POE,
    PLAYER_AP_WEIRD_EGG,
    PLAYER_AP_CHICKEN,
    PLAYER_AP_LETTER_ZELDA,
    PLAYER_AP_MASK_KEATON,
    PLAYER_AP_MASK_SKULL,
    PLAYER_AP_MASK_SPOOKY,
    PLAYER_AP_MASK_BUNNY,
    PLAYER_AP_MASK_GORON,
    PLAYER_AP_MASK_ZORA,
    PLAYER_AP_MASK_GERUDO,
    PLAYER_AP_MASK_TRUTH,
    PLAYER_AP_SWORD_MASTER,
    PLAYER_AP_POCKET_EGG,
    PLAYER_AP_POCKET_CUCCO,
    PLAYER_AP_COJIRO,
    PLAYER_AP_ODD_MUSHROOM,
    PLAYER_AP_ODD_POTION,
    PLAYER_AP_SAW,
    PLAYER_AP_SWORD_BROKEN,
    PLAYER_AP_PRESCRIPTION,
    PLAYER_AP_FROG,
    PLAYER_AP_EYEDROPS,
    PLAYER_AP_CLAIM_CHECK,
    PLAYER_AP_BOW_FIRE,
    PLAYER_AP_BOW_ICE,
    PLAYER_AP_BOW_LIGHT,
    PLAYER_AP_SWORD_KOKIRI,
    PLAYER_AP_SWORD_MASTER,
    PLAYER_AP_SWORD_BGS,
};

s32 (*D_80853EDC[])(Player* this, GlobalContext* globalCtx) = {
    func_8083485C, func_8083485C, func_8083485C, func_808349DC, func_808349DC, func_808349DC, func_8083485C,
    func_8083485C, func_8083501C, func_8083501C, func_8083501C, func_8083501C, func_8083501C, func_8083501C,
    func_8083501C, func_8083501C, func_8083501C, func_8083501C, func_808356E8, func_808356E8, func_80835800,
    func_8083485C, func_8083485C, func_8083485C, func_8083485C, func_8083485C, func_8083485C, func_8083485C,
    func_8083485C, func_8083485C, func_8083485C, func_8083485C, func_8083485C, func_8083485C, func_8083485C,
    func_8083485C, func_8083485C, func_8083485C, func_8083485C, func_8083485C, func_8083485C, func_8083485C,
    func_8083485C, func_8083485C, func_8083485C, func_8083485C, func_8083485C, func_8083485C, func_8083485C,
    func_8083485C, func_8083485C, func_8083485C, func_8083485C, func_8083485C, func_8083485C, func_8083485C,
    func_8083485C, func_8083485C, func_8083485C, func_8083485C, func_8083485C, func_8083485C, func_8083485C,
    func_8083485C, func_8083485C, func_8083485C, func_8083485C,
};

void (*D_80853FE8[])(GlobalContext* globalCtx, Player* this) = {
    func_80833770, func_80833770, func_80833770, func_80833770, func_80833770, func_80833770, func_8083377C,
    func_80833790, func_8083379C, func_8083379C, func_8083379C, func_8083379C, func_8083379C, func_8083379C,
    func_8083379C, func_8083379C, func_80833910, func_80833910, func_808337D4, func_808337D4, func_80833984,
    func_80833770, func_80833770, func_80833770, func_80833770, func_80833770, func_80833770, func_80833770,
    func_80833770, func_80833770, func_80833770, func_80833770, func_80833770, func_80833770, func_80833770,
    func_80833770, func_80833770, func_80833770, func_80833770, func_80833770, func_80833770, func_80833770,
    func_80833770, func_80833770, func_80833770, func_80833770, func_80833770, func_80833770, func_80833770,
    func_80833770, func_80833770, func_80833770, func_80833770, func_80833770, func_80833770, func_80833770,
    func_80833770, func_80833770, func_80833770, func_80833770, func_80833770, func_80833770, func_80833770,
    func_80833770, func_80833770, func_80833770, func_80833770,
};

struct_808540F4 D_808540F4[] = {
    { &gPlayerAnim395, 12 }, { &gPlayerAnim433, 6 },  { &gPlayerAnim302, 8 }, { &gPlayerAnim435, 8 },
    { &gPlayerAnim229, 8 },  { &gPlayerAnim391, 10 }, { &gPlayerAnim300, 7 }, { &gPlayerAnim301, 11 },
    { &gPlayerAnim395, 12 }, { &gPlayerAnim432, 4 },  { &gPlayerAnim428, 4 }, { &gPlayerAnim392, 4 },
    { &gPlayerAnim61, 5 },   { &gPlayerAnim394, 13 },
};

s8 D_80854164[][6] = {
    { 8, -5, -3, -6, 8, 11 }, { 5, 0, -1, 4, 5, 9 },    { 3, 1, 0, 2, 3, 9 },
    { 6, -4, -2, 7, 6, 10 },  { 8, -5, -3, -6, 8, 11 }, { 8, -5, -3, -6, 8, 11 },
};

ExplosiveInfo sExplosiveInfos[] = {
    { ITEM_BOMB, ACTOR_EN_BOM },
    { ITEM_BOMBCHU, ACTOR_EN_BOM_CHU },
};

struct_80854190 D_80854190[] = {
    { &gPlayerAnim241, &gPlayerAnim243, &gPlayerAnim242, 1, 4 },
    { &gPlayerAnim185, &gPlayerAnim186, &gPlayerAnim52, 1, 4 },
    { &gPlayerAnim244, &gPlayerAnim245, &gPlayerAnim73, 0, 5 },
    { &gPlayerAnim187, &gPlayerAnim188, &gPlayerAnim53, 1, 7 },
    { &gPlayerAnim206, &gPlayerAnim207, &gPlayerAnim57, 1, 4 },
    { &gPlayerAnim177, &gPlayerAnim178, &gPlayerAnim48, 0, 5 },
    { &gPlayerAnim208, &gPlayerAnim209, &gPlayerAnim58, 2, 8 },
    { &gPlayerAnim179, &gPlayerAnim180, &gPlayerAnim49, 3, 8 },
    { &gPlayerAnim213, &gPlayerAnim214, &gPlayerAnim59, 0, 4 },
    { &gPlayerAnim181, &gPlayerAnim182, &gPlayerAnim50, 0, 5 },
    { &gPlayerAnim215, &gPlayerAnim216, &gPlayerAnim60, 0, 6 },
    { &gPlayerAnim183, &gPlayerAnim184, &gPlayerAnim51, 1, 5 },
    { &gPlayerAnim246, &gPlayerAnim247, &gPlayerAnim74, 0, 3 },
    { &gPlayerAnim189, &gPlayerAnim190, &gPlayerAnim54, 0, 3 },
    { &gPlayerAnim248, &gPlayerAnim249, &gPlayerAnim75, 1, 9 },
    { &gPlayerAnim191, &gPlayerAnim192, &gPlayerAnim55, 1, 8 },
    { &gPlayerAnim237, &gPlayerAnim235, &gPlayerAnim235, 1, 10 },
    { &gPlayerAnim193, &gPlayerAnim195, &gPlayerAnim195, 1, 11 },
    { &gPlayerAnim235, &gPlayerAnim236, &gPlayerAnim236, 1, 2 },
    { &gPlayerAnim195, &gPlayerAnim194, &gPlayerAnim194, 1, 2 },
    { &gPlayerAnim273, &gPlayerAnim274, &gPlayerAnim274, 1, 5 },
    { &gPlayerAnim271, &gPlayerAnim272, &gPlayerAnim272, 1, 4 },
    { &gPlayerAnim297, &gPlayerAnim299, &gPlayerAnim298, 3, 10 },
    { &gPlayerAnim303, &gPlayerAnim305, &gPlayerAnim304, 2, 11 },
    { &gPlayerAnim262, &gPlayerAnim263, &gPlayerAnim77, 0, 12 },
    { &gPlayerAnim201, &gPlayerAnim202, &gPlayerAnim56, 0, 15 },
    { &gPlayerAnim217, &gPlayerAnim218, &gPlayerAnim77, 0, 16 },
    { &gPlayerAnim217, &gPlayerAnim218, &gPlayerAnim56, 0, 16 },
};

LinkAnimationHeader* D_80854350[] = {
    &gPlayerAnim254,
    &gPlayerAnim197,
};

LinkAnimationHeader* D_80854358[] = {
    &gPlayerAnim253,
    &gPlayerAnim197,
};

LinkAnimationHeader* D_80854360[] = {
    &gPlayerAnim255,
    &gPlayerAnim198,
};

LinkAnimationHeader* D_80854368[] = {
    &gPlayerAnim256,
    &gPlayerAnim199,
};

LinkAnimationHeader* D_80854370[] = {
    &gPlayerAnim257,
    &gPlayerAnim200,
};

LinkAnimationHeader* D_80854378[] = {
    &gPlayerAnim252,
    &gPlayerAnim196,
};

u8 D_80854380[2] = { 0x18, 0x19 };
u8 D_80854384[2] = { 0x1A, 0x1B };

u16 D_80854388[] = { BTN_B, BTN_CLEFT, BTN_CDOWN, BTN_CRIGHT };

u8 sMagicSpellCosts[] = { 12, 24, 24, 12, 24, 12 };

u16 D_80854398[] = { NA_SE_IT_BOW_DRAW, NA_SE_IT_SLING_DRAW, NA_SE_IT_HOOKSHOT_READY };

u8 sMagicArrowCosts[] = { 4, 4, 8 };

LinkAnimationHeader* D_808543A4[] = {
    &gPlayerAnim89,
    &gPlayerAnim90,
};

LinkAnimationHeader* D_808543AC[] = {
    &gPlayerAnim81,
    &gPlayerAnim82,
};

LinkAnimationHeader* D_808543B4[] = {
    &gPlayerAnim67,
    &gPlayerAnim68,
};

LinkAnimationHeader* D_808543BC[] = {
    &gPlayerAnim67,
    &gPlayerAnim69,
};

LinkAnimationHeader* D_808543C4[] = {
    &gPlayerAnim377,
    &gPlayerAnim226,
};

LinkAnimationHeader* D_808543CC[] = {
    &gPlayerAnim127,
    &gPlayerAnim314,
};

LinkAnimationHeader* D_808543D4[] = {
    &gPlayerAnim121,
    &gPlayerAnim313,
};

// return type can't be void due to regalloc in func_8084FCAC
s32 func_80832210(Player* this) {
    this->actor.speedXZ = 0.0f;
    this->linearVelocity = 0.0f;
}

// return type can't be void due to regalloc in func_8083F72C
s32 func_80832224(Player* this) {
    func_80832210(this);
    this->unk_6AD = 0;
}

s32 func_8083224C(GlobalContext* globalCtx) {
    Player* this = PLAYER;

    return (this->actor.flags & 0x100) == 0x100;
}

void func_80832264(GlobalContext* globalCtx, Player* this, LinkAnimationHeader* anim) {
    LinkAnimation_PlayOnce(globalCtx, &this->skelAnime, anim);
}

void func_80832284(GlobalContext* globalCtx, Player* this, LinkAnimationHeader* anim) {
    LinkAnimation_PlayLoop(globalCtx, &this->skelAnime, anim);
}

void func_808322A4(GlobalContext* globalCtx, Player* this, LinkAnimationHeader* anim) {
    LinkAnimation_PlayLoopSetSpeed(globalCtx, &this->skelAnime, anim, 2.0f / 3.0f);
}

void func_808322D0(GlobalContext* globalCtx, Player* this, LinkAnimationHeader* anim) {
    LinkAnimation_PlayOnceSetSpeed(globalCtx, &this->skelAnime, anim, 2.0f / 3.0f);
}

void func_808322FC(Player* this) {
    this->actor.shape.rot.y += this->skelAnime.jointTable[1].y;
    this->skelAnime.jointTable[1].y = 0;
}

void func_80832318(Player* this) {
    this->stateFlags2 &= ~0x20000;
    this->swordState = 0;
    this->swordInfo[0].active = this->swordInfo[1].active = this->swordInfo[2].active = 0;
}

void func_80832340(GlobalContext* globalCtx, Player* this) {
    Camera* camera;

    if (this->unk_46C != -1) {
        camera = globalCtx->cameraPtrs[this->unk_46C];
        if ((camera != NULL) && (camera->unk_168 == 1100)) {
            func_800803F0(globalCtx, this->unk_46C);
            this->unk_46C = -1;
        }
    }

    this->stateFlags2 &= ~0xC00;
}

void func_808323B4(GlobalContext* globalCtx, Player* this) {
    Actor* heldActor = this->heldActor;

    if ((heldActor != NULL) && !Player_HoldsHookshot(this)) {
        this->actor.child = NULL;
        this->heldActor = NULL;
        this->interactRangeActor = NULL;
        heldActor->parent = NULL;
        this->stateFlags1 &= ~0x800;
    }

    if (Player_GetExplosiveHeld(this) >= 0) {
        func_8083399C(globalCtx, this, PLAYER_AP_NONE);
        this->heldItemId = ITEM_NONE_FE;
    }
}

void func_80832440(GlobalContext* globalCtx, Player* this) {
    if ((this->stateFlags1 & 0x800) && (this->heldActor == NULL)) {
        if (this->interactRangeActor != NULL) {
            if (this->getItemId == GI_NONE) {
                this->stateFlags1 &= ~0x800;
                this->interactRangeActor = NULL;
            }
        } else {
            this->stateFlags1 &= ~0x800;
        }
    }

    func_80832318(this);
    this->unk_6AD = 0;

    func_80832340(globalCtx, this);
    func_8005B1A4(Gameplay_GetCamera(globalCtx, 0));

    this->stateFlags1 &= ~0x306000;
    this->stateFlags2 &= ~0x40090;

    this->actor.shape.rot.x = 0;
    this->actor.shape.unk_08 = 0.0f;

    this->unk_845 = this->unk_844 = 0;
}

s32 func_80832528(GlobalContext* globalCtx, Player* this) {
    if (this->heldItemActionParam >= PLAYER_AP_FISHING_POLE) {
        func_80835F44(globalCtx, this, ITEM_NONE);
        return 1;
    } else {
        return 0;
    }
}

void func_80832564(GlobalContext* globalCtx, Player* this) {
    func_80832440(globalCtx, this);
    func_808323B4(globalCtx, this);
}

s32 func_80832594(Player* this, s32 arg1, s32 arg2) {
    s16 temp = this->unk_A80 - D_808535D8;

    this->unk_850 += arg1 + (s16)(ABS(temp) * fabsf(D_808535D4) * 2.5415802156203426e-06f);

    if (CHECK_BTN_ANY(sControlInput->press.button, BTN_A | BTN_B)) {
        this->unk_850 += 5;
    }

    return this->unk_850 > arg2;
}

void func_80832630(GlobalContext* globalCtx) {
    if (globalCtx->actorCtx.unk_00 == 0) {
        globalCtx->actorCtx.unk_00 = 1;
    }
}

void func_8083264C(Player* this, s32 arg1, s32 arg2, s32 arg3, s32 arg4) {
    if (this->actor.type == ACTORTYPE_PLAYER) {
        func_800AA000(arg4, arg1, arg2, arg3);
    }
}

void func_80832698(Player* this, u16 sfxId) {
    if (this->actor.type == ACTORTYPE_PLAYER) {
        func_8002F7DC(&this->actor, sfxId + this->ageProperties->unk_92);
    } else {
        func_800F4190(&this->actor.projectedPos, sfxId);
    }
}

void func_808326F0(Player* this) {
    u16* entry = &D_8085361C[0];
    s32 i;

    for (i = 0; i < 4; i++) {
        func_800F8D04((u16)(*entry + this->ageProperties->unk_92));
        entry++;
    }
}

u16 func_8083275C(Player* this, u16 sfxId) {
    return sfxId + this->unk_89E;
}

void func_80832770(Player* this, u16 sfxId) {
    func_8002F7DC(&this->actor, func_8083275C(this, sfxId));
}

u16 func_808327A4(Player* this, u16 sfxId) {
    return sfxId + this->unk_89E + this->ageProperties->unk_94;
}

void func_808327C4(Player* this, u16 sfxId) {
    func_8002F7DC(&this->actor, func_808327A4(this, sfxId));
}

void func_808327F8(Player* this, f32 arg1) {
    s32 sfxId;

    if (this->currentBoots == PLAYER_BOOTS_IRON) {
        sfxId = NA_SE_PL_WALK_HEAVYBOOTS;
    } else {
        sfxId = func_808327A4(this, NA_SE_PL_WALK_GROUND);
    }

    func_800F4010(&this->actor.projectedPos, sfxId, arg1);
}

void func_80832854(Player* this) {
    s32 sfxId;

    if (this->currentBoots == PLAYER_BOOTS_IRON) {
        sfxId = NA_SE_PL_JUMP_HEAVYBOOTS;
    } else {
        sfxId = func_808327A4(this, NA_SE_PL_JUMP);
    }

    func_8002F7DC(&this->actor, sfxId);
}

void func_808328A0(Player* this) {
    s32 sfxId;

    if (this->currentBoots == PLAYER_BOOTS_IRON) {
        sfxId = NA_SE_PL_LAND_HEAVYBOOTS;
    } else {
        sfxId = func_808327A4(this, NA_SE_PL_LAND);
    }

    func_8002F7DC(&this->actor, sfxId);
}

void func_808328EC(Player* this, u16 sfxId) {
    func_8002F7DC(&this->actor, sfxId);
    this->stateFlags2 |= 8;
}

void func_80832924(Player* this, struct_80832924* entry) {
    s32 data;
    s32 flags;
    u32 cont;
    s32 pad;

    do {
        data = ABS(entry->field);
        flags = data & 0x7800;
        if (LinkAnimation_OnFrame(&this->skelAnime, fabsf(data & 0x7FF))) {
            if (flags == 0x800) {
                func_8002F7DC(&this->actor, entry->sfxId);
            } else if (flags == 0x1000) {
                func_80832770(this, entry->sfxId);
            } else if (flags == 0x1800) {
                func_808327C4(this, entry->sfxId);
            } else if (flags == 0x2000) {
                func_80832698(this, entry->sfxId);
            } else if (flags == 0x2800) {
                func_808328A0(this);
            } else if (flags == 0x3000) {
                func_808327F8(this, 6.0f);
            } else if (flags == 0x3800) {
                func_80832854(this);
            } else if (flags == 0x4000) {
                func_808327F8(this, 0.0f);
            } else if (flags == 0x4800) {
                func_800F4010(&this->actor.projectedPos, this->ageProperties->unk_94 + NA_SE_PL_WALK_LADDER, 0.0f);
            }
        }
        cont = (entry->field >= 0);
        entry++;
    } while (cont);
}

void func_80832B0C(GlobalContext* globalCtx, Player* this, LinkAnimationHeader* anim) {
    LinkAnimation_Change(globalCtx, &this->skelAnime, anim, 1.0f, 0.0f, Animation_GetLastFrame(anim), 2, -6.0f);
}

void func_80832B78(GlobalContext* globalCtx, Player* this, LinkAnimationHeader* anim) {
    LinkAnimation_Change(globalCtx, &this->skelAnime, anim, 2.0f / 3.0f, 0.0f, Animation_GetLastFrame(anim), 2, -6.0f);
}

void func_80832BE8(GlobalContext* globalCtx, Player* this, LinkAnimationHeader* anim) {
    LinkAnimation_Change(globalCtx, &this->skelAnime, anim, 1.0f, 0.0f, 0.0f, 0, -6.0f);
}

void func_80832C2C(GlobalContext* globalCtx, Player* this, LinkAnimationHeader* anim) {
    LinkAnimation_Change(globalCtx, &this->skelAnime, anim, 1.0f, 0.0f, 0.0f, 2, 0.0f);
}

void func_80832C6C(GlobalContext* globalCtx, Player* this, LinkAnimationHeader* anim) {
    LinkAnimation_Change(globalCtx, &this->skelAnime, anim, 1.0f, 0.0f, 0.0f, 0, -16.0f);
}

s32 func_80832CB0(GlobalContext* globalCtx, Player* this, LinkAnimationHeader* anim) {
    if (LinkAnimation_Update(globalCtx, &this->skelAnime)) {
        func_80832284(globalCtx, this, anim);
        return 1;
    } else {
        return 0;
    }
}

void func_80832CFC(Player* this) {
    this->skelAnime.prevTransl = this->skelAnime.baseTransl;
    this->skelAnime.prevRot = this->actor.shape.rot.y;
}

void func_80832D20(Player* this) {
    func_80832CFC(this);
    this->skelAnime.prevTransl.x *= this->ageProperties->unk_08;
    this->skelAnime.prevTransl.y *= this->ageProperties->unk_08;
    this->skelAnime.prevTransl.z *= this->ageProperties->unk_08;
}

void func_80832DB0(Player* this) {
    this->skelAnime.jointTable[1].y = 0;
}

void func_80832DBC(Player* this) {
    if (this->skelAnime.moveFlags != 0) {
        func_808322FC(this);
        this->skelAnime.jointTable[0].x = this->skelAnime.baseTransl.x;
        this->skelAnime.jointTable[0].z = this->skelAnime.baseTransl.z;
        if (this->skelAnime.moveFlags & 8) {
            if (this->skelAnime.moveFlags & 2) {
                this->skelAnime.jointTable[0].y = this->skelAnime.prevTransl.y;
            }
        } else {
            this->skelAnime.jointTable[0].y = this->skelAnime.baseTransl.y;
        }
        func_80832CFC(this);
        this->skelAnime.moveFlags = 0;
    }
}

void func_80832E48(Player* this, s32 flags) {
    Vec3f pos;

    this->skelAnime.moveFlags = flags;
    this->skelAnime.prevTransl = this->skelAnime.baseTransl;
    SkelAnime_UpdateTranslation(&this->skelAnime, &pos, this->actor.shape.rot.y);

    if (flags & 1) {
        if (LINK_IS_CHILD) {
            pos.x *= 0.64f;
            pos.z *= 0.64f;
        }
        this->actor.posRot.pos.x += pos.x * this->actor.scale.x;
        this->actor.posRot.pos.z += pos.z * this->actor.scale.z;
    }

    if (flags & 2) {
        if (!(flags & 4)) {
            pos.y *= this->ageProperties->unk_08;
        }
        this->actor.posRot.pos.y += pos.y * this->actor.scale.y;
    }

    func_808322FC(this);
}

void func_80832F54(GlobalContext* globalCtx, Player* this, s32 flags) {
    if (flags & 0x200) {
        func_80832D20(this);
    } else if ((flags & 0x100) || (this->skelAnime.moveFlags != 0)) {
        func_80832CFC(this);
    } else {
        this->skelAnime.prevTransl = this->skelAnime.jointTable[0];
        this->skelAnime.prevRot = this->actor.shape.rot.y;
    }

    this->skelAnime.moveFlags = flags;
    func_80832210(this);
    AnimationContext_DisableQueue(globalCtx);
}

void func_80832FFC(GlobalContext* globalCtx, Player* this, LinkAnimationHeader* anim, s32 flags, f32 playbackSpeed) {
    LinkAnimation_PlayOnceSetSpeed(globalCtx, &this->skelAnime, anim, playbackSpeed);
    func_80832F54(globalCtx, this, flags);
}

void func_8083303C(GlobalContext* globalCtx, Player* this, LinkAnimationHeader* anim, s32 flags) {
    func_80832FFC(globalCtx, this, anim, flags, 1.0f);
}

void func_80833064(GlobalContext* globalCtx, Player* this, LinkAnimationHeader* anim, s32 flags) {
    func_80832FFC(globalCtx, this, anim, flags, 2.0f / 3.0f);
}

void func_8083308C(GlobalContext* globalCtx, Player* this, LinkAnimationHeader* anim) {
    func_80833064(globalCtx, this, anim, 0x1C);
}

void func_808330AC(GlobalContext* globalCtx, Player* this, LinkAnimationHeader* anim, s32 flags, f32 playbackSpeed) {
    LinkAnimation_PlayLoopSetSpeed(globalCtx, &this->skelAnime, anim, playbackSpeed);
    func_80832F54(globalCtx, this, flags);
}

void func_808330EC(GlobalContext* globalCtx, Player* this, LinkAnimationHeader* anim, s32 flags) {
    func_808330AC(globalCtx, this, anim, flags, 1.0f);
}

void func_80833114(GlobalContext* globalCtx, Player* this, LinkAnimationHeader* anim, s32 flags) {
    func_808330AC(globalCtx, this, anim, flags, 2.0f / 3.0f);
}

void func_8083313C(GlobalContext* globalCtx, Player* this, LinkAnimationHeader* anim) {
    func_80833114(globalCtx, this, anim, 0x1C);
}

void func_8083315C(GlobalContext* globalCtx, Player* this) {
    s8 phi_v1;
    s8 phi_v0;

    this->unk_A7C = D_808535D4;
    this->unk_A80 = D_808535D8;

    func_80077D10(&D_808535D4, &D_808535D8, sControlInput);

    D_808535DC = Camera_GetInputDirYaw(ACTIVE_CAM) + D_808535D8;

    this->unk_846 = (this->unk_846 + 1) % 4;

    if (D_808535D4 < 55.0f) {
        phi_v0 = -1;
        phi_v1 = -1;
    } else {
        phi_v1 = (u16)(D_808535D8 + 0x2000) >> 9;
        phi_v0 = (u16)((s16)(D_808535DC - this->actor.shape.rot.y) + 0x2000) >> 14;
    }

    this->unk_847[this->unk_846] = phi_v1;
    this->unk_84B[this->unk_846] = phi_v0;
}

void func_8083328C(GlobalContext* globalCtx, Player* this, LinkAnimationHeader* linkAnim) {
    LinkAnimation_PlayOnceSetSpeed(globalCtx, &this->skelAnime, linkAnim, D_808535E8);
}

s32 func_808332B8(Player* this) {
    return (this->stateFlags1 & 0x8000000) && (this->currentBoots != PLAYER_BOOTS_IRON);
}

s32 func_808332E4(Player* this) {
    return (this->stateFlags1 & 0x1000000);
}

void func_808332F4(Player* this, GlobalContext* globalCtx) {
    GetItemEntry* giEntry = &sGetItemTable[this->getItemId - 1];

    this->unk_862 = ABS(giEntry->gi);
}

LinkAnimationHeader* func_80833338(Player* this) {
    return D_80853914[this->modelAnimType];
}

s32 func_80833350(Player* this) {
    LinkAnimationHeader** entry;
    s32 i;

    if (func_80833338(this) != this->skelAnime.animation) {
        for (i = 0, entry = &D_80853D7C[0][0]; i < 28; i++, entry++) {
            if (this->skelAnime.animation == *entry) {
                return i + 1;
            }
        }
        return 0;
    }

    return -1;
}

void func_808333FC(Player* this, s32 arg1) {
    if (D_80853E7C[arg1] != 0) {
        func_80832924(this, D_80853E50[D_80853E7C[arg1] - 1]);
    }
}

LinkAnimationHeader* func_80833438(Player* this) {
    if (this->unk_890 != 0) {
        return D_8085395C[this->modelAnimType];
    } else if (!(this->stateFlags1 & 0x28000000) && (this->currentBoots == PLAYER_BOOTS_IRON)) {
        return D_80853974[this->modelAnimType];
    } else {
        return D_80853944[this->modelAnimType];
    }
}

s32 func_808334B4(Player* this) {
    return func_808332E4(this) && (this->unk_834 != 0);
}

LinkAnimationHeader* func_808334E4(Player* this) {
    if (func_808334B4(this)) {
        return &gPlayerAnim104;
    } else {
        return D_808539A4[this->modelAnimType];
    }
}

LinkAnimationHeader* func_80833528(Player* this) {
    if (func_808334B4(this)) {
        return &gPlayerAnim103;
    } else {
        return D_8085398C[this->modelAnimType];
    }
}

LinkAnimationHeader* func_8083356C(Player* this) {
    if (func_8002DD78(this)) {
        return &gPlayerAnim126;
    } else {
        return D_80853B3C[this->modelAnimType];
    }
}

LinkAnimationHeader* func_808335B0(Player* this) {
    if (func_808334B4(this)) {
        return &gPlayerAnim101;
    } else {
        return D_80853B6C[this->modelAnimType];
    }
}

LinkAnimationHeader* func_808335F4(Player* this) {
    if (func_808334B4(this)) {
        return &gPlayerAnim100;
    } else {
        return D_80853B54[this->modelAnimType];
    }
}

void func_80833638(Player* this, PlayerFunc82C arg1) {
    this->func_82C = arg1;
    this->unk_836 = 0;
    this->unk_830 = 0.0f;
    func_808326F0(this);
}

void func_80833664(GlobalContext* globalCtx, Player* this, s8 actionParam) {
    LinkAnimationHeader* current = this->skelAnime.animation;
    LinkAnimationHeader** iter = &D_80853914[this->modelAnimType];
    u32 i;

    this->stateFlags1 &= ~0x1000008;

    for (i = 0; i < 45; i++) {
        if (current == *iter) {
            break;
        }
        iter += 6;
    }

    func_8083399C(globalCtx, this, actionParam);

    if (i < 45) {
        this->skelAnime.animation = D_80853914[i * 6 + this->modelAnimType];
    }
}

s8 Player_ItemToActionParam(s32 item) {
    if (item >= ITEM_NONE_FE) {
        return PLAYER_AP_NONE;
    } else if (item == ITEM_LAST_USED) {
        return PLAYER_AP_LAST_USED;
    } else if (item == ITEM_FISHING_POLE) {
        return PLAYER_AP_FISHING_POLE;
    } else {
        return sItemActionParams[item];
    }
}

void func_80833770(GlobalContext* globalCtx, Player* this) {
}

void func_8083377C(GlobalContext* globalCtx, Player* this) {
    this->unk_85C = 1.0f;
}

void func_80833790(GlobalContext* globalCtx, Player* this) {
}

void func_8083379C(GlobalContext* globalCtx, Player* this) {
    this->stateFlags1 |= 8;

    if (this->heldItemActionParam != PLAYER_AP_SLINGSHOT) {
        this->unk_860 = -1;
    } else {
        this->unk_860 = -2;
    }
}

void func_808337D4(GlobalContext* globalCtx, Player* this) {
    s32 explosiveType;
    ExplosiveInfo* explosiveInfo;
    Actor* spawnedActor;

    if (this->stateFlags1 & 0x800) {
        func_80832528(globalCtx, this);
        return;
    }

    explosiveType = Player_GetExplosiveHeld(this);
    explosiveInfo = &sExplosiveInfos[explosiveType];

    spawnedActor = Actor_SpawnAsChild(&globalCtx->actorCtx, &this->actor, globalCtx, explosiveInfo->actorId,
                                      this->actor.posRot.pos.x, this->actor.posRot.pos.y, this->actor.posRot.pos.z, 0,
                                      this->actor.shape.rot.y, 0, 0);
    if (spawnedActor != NULL) {
        if ((explosiveType != 0) && (globalCtx->bombchuBowlingStatus != 0)) {
            globalCtx->bombchuBowlingStatus--;
            if (globalCtx->bombchuBowlingStatus == 0) {
                globalCtx->bombchuBowlingStatus = -1;
            }
        } else {
            Inventory_ChangeAmmo(explosiveInfo->itemId, -1);
        }

        this->interactRangeActor = spawnedActor;
        this->heldActor = spawnedActor;
        this->getItemId = GI_NONE;
        this->unk_3BC.y = spawnedActor->shape.rot.y - this->actor.shape.rot.y;
        this->stateFlags1 |= 0x800;
    }
}

void func_80833910(GlobalContext* globalCtx, Player* this) {
    this->stateFlags1 |= 8;
    this->unk_860 = -3;

    this->heldActor =
        Actor_SpawnAsChild(&globalCtx->actorCtx, &this->actor, globalCtx, ACTOR_ARMS_HOOK, this->actor.posRot.pos.x,
                           this->actor.posRot.pos.y, this->actor.posRot.pos.z, 0, this->actor.shape.rot.y, 0, 0);
}

void func_80833984(GlobalContext* globalCtx, Player* this) {
    this->stateFlags1 |= 0x1000000;
}

void func_8083399C(GlobalContext* globalCtx, Player* this, s8 actionParam) {
    this->unk_860 = 0;
    this->unk_85C = 0.0f;
    this->unk_858 = 0.0f;

    this->heldItemActionParam = this->itemActionParam = actionParam;
    this->modelGroup = this->nextModelGroup;

    this->stateFlags1 &= ~0x1000008;

    D_80853FE8[actionParam](globalCtx, this);

    Player_SetModelGroup(this, this->modelGroup);
}

void func_80833A20(Player* this, s32 newSwordState) {
    u16 itemSfx;
    u16 voiceSfx;

    if (this->swordState == 0) {
        if ((this->heldItemActionParam == PLAYER_AP_SWORD_BGS) && (gSaveContext.swordHealth > 0.0f)) {
            itemSfx = NA_SE_IT_HAMMER_SWING;
        } else {
            itemSfx = NA_SE_IT_SWORD_SWING;
        }

        voiceSfx = NA_SE_VO_LI_SWORD_N;
        if (this->heldItemActionParam == PLAYER_AP_HAMMER) {
            itemSfx = NA_SE_IT_HAMMER_SWING;
        } else if (this->swordAnimation >= 0x18) {
            itemSfx = 0;
            voiceSfx = NA_SE_VO_LI_SWORD_L;
        } else if (this->unk_845 >= 3) {
            itemSfx = NA_SE_IT_SWORD_SWING_HARD;
            voiceSfx = NA_SE_VO_LI_SWORD_L;
        }

        if (itemSfx != 0) {
            func_808328EC(this, itemSfx);
        }

        if ((this->swordAnimation < 0x10) || (this->swordAnimation >= 0x14)) {
            func_80832698(this, voiceSfx);
        }
    }

    this->swordState = newSwordState;
}

s32 func_80833B2C(Player* this) {
    if (this->stateFlags1 & 0x40030000) {
        return 1;
    } else {
        return 0;
    }
}

s32 func_80833B54(Player* this) {
    if ((this->unk_664 != NULL) && ((this->unk_664->flags & 5) == 5)) {
        this->stateFlags1 |= 0x10;
        return 1;
    }

    if (this->stateFlags1 & 0x10) {
        this->stateFlags1 &= ~0x10;
        if (this->linearVelocity == 0.0f) {
            this->currentYaw = this->actor.shape.rot.y;
        }
    }

    return 0;
}

s32 func_80833BCC(Player* this) {
    return func_8008E9C4(this) || func_80833B2C(this);
}

s32 func_80833C04(Player* this) {
    return func_80833B54(this) || func_80833B2C(this);
}

void func_80833C3C(Player* this) {
    this->unk_870 = this->unk_874 = 0.0f;
}

s32 func_80833C50(Player* this, s32 item) {
    if ((item < ITEM_NONE_FE) && (Player_ItemToActionParam(item) == this->itemActionParam)) {
        return 1;
    } else {
        return 0;
    }
}

s32 func_80833C98(s32 item1, s32 actionParam) {
    if ((item1 < ITEM_NONE_FE) && (Player_ItemToActionParam(item1) == actionParam)) {
        return 1;
    } else {
        return 0;
    }
}

s32 func_80833CDC(GlobalContext* globalCtx, s32 index) {
    if (index >= 4) {
        return ITEM_NONE;
    } else if (globalCtx->bombchuBowlingStatus != 0) {
        return (globalCtx->bombchuBowlingStatus > 0) ? ITEM_BOMBCHU : ITEM_NONE;
    } else if (index == 0) {
        return B_BTN_ITEM;
    } else if (index == 1) {
        return C_BTN_ITEM(0);
    } else if (index == 2) {
        return C_BTN_ITEM(1);
    } else {
        return C_BTN_ITEM(2);
    }
}

void func_80833DF8(Player* this, GlobalContext* globalCtx) {
    s32 maskActionParam;
    s32 item;
    s32 i;

    if (this->currentMask != PLAYER_MASK_NONE) {
        maskActionParam = this->currentMask - 1 + PLAYER_AP_MASK_KEATON;
        if (!func_80833C98(C_BTN_ITEM(0), maskActionParam) && !func_80833C98(C_BTN_ITEM(1), maskActionParam) &&
            !func_80833C98(C_BTN_ITEM(2), maskActionParam)) {
            this->currentMask = PLAYER_MASK_NONE;
        }
    }

    if (!(this->stateFlags1 & 0x20000800) && !func_8008F128(this)) {
        if (this->itemActionParam >= PLAYER_AP_FISHING_POLE) {
            if (!func_80833C50(this, B_BTN_ITEM) && !func_80833C50(this, C_BTN_ITEM(0)) &&
                !func_80833C50(this, C_BTN_ITEM(1)) && !func_80833C50(this, C_BTN_ITEM(2))) {
                func_80835F44(globalCtx, this, ITEM_NONE);
                return;
            }
        }

        for (i = 0; i < ARRAY_COUNT(D_80854388); i++) {
            if (CHECK_BTN_ALL(sControlInput->press.button, D_80854388[i])) {
                break;
            }
        }

        item = func_80833CDC(globalCtx, i);
        if (item >= ITEM_NONE_FE) {
            for (i = 0; i < ARRAY_COUNT(D_80854388); i++) {
                if (CHECK_BTN_ALL(sControlInput->cur.button, D_80854388[i])) {
                    break;
                }
            }

            item = func_80833CDC(globalCtx, i);
            if ((item < ITEM_NONE_FE) && (Player_ItemToActionParam(item) == this->heldItemActionParam)) {
                D_80853618 = true;
            }
        } else {
            this->heldItemButton = i;
            func_80835F44(globalCtx, this, item);
        }
    }
}

void func_808340DC(Player* this, GlobalContext* globalCtx) {
    LinkAnimationHeader* anim;
    f32 phi_f2;
    f32 phi_f12;
    f32 phi_f14;
    f32 phi_f0;
    s32 sp38;
    s8 sp37;
    s32 temp;

    sp37 = Player_ItemToActionParam(this->heldItemId);
    func_80833638(this, func_80834A2C);

    temp = gPlayerModelTypes[this->nextModelGroup][0];
    sp38 = D_80854164[gPlayerModelTypes[this->modelGroup][0]][temp];
    if ((sp37 == PLAYER_AP_BOTTLE) || (sp37 == PLAYER_AP_BOOMERANG) ||
        ((sp37 == PLAYER_AP_NONE) &&
         ((this->heldItemActionParam == PLAYER_AP_BOTTLE) || (this->heldItemActionParam == PLAYER_AP_BOOMERANG)))) {
        sp38 = (sp37 == PLAYER_AP_NONE) ? -13 : 13;
    }

    this->unk_15A = ABS(sp38);

    anim = D_808540F4[this->unk_15A].anim;
    if ((anim == &gPlayerAnim391) && (this->currentShield == PLAYER_SHIELD_NONE)) {
        anim = &gPlayerAnim393;
    }

    phi_f2 = Animation_GetLastFrame(anim);
    phi_f14 = phi_f2;

    if (sp38 >= 0) {
        phi_f0 = 1.2f;
        phi_f12 = 0.0f;
    } else {
        phi_f14 = 0.0f;
        phi_f0 = -1.2f;
        phi_f12 = phi_f2;
    }

    if (sp37 != PLAYER_AP_NONE) {
        phi_f0 *= 2.0f;
    }

    LinkAnimation_Change(globalCtx, &this->skelAnime2, anim, phi_f0, phi_f12, phi_f14, 2, 0.0f);

    this->stateFlags1 &= ~0x100;
}

void func_80834298(Player* this, GlobalContext* globalCtx) {
    if ((this->actor.type == ACTORTYPE_PLAYER) && !(this->stateFlags1 & 0x100) &&
        ((this->heldItemActionParam == this->itemActionParam) || (this->stateFlags1 & 0x400000)) &&
        (gSaveContext.health != 0) && (globalCtx->csCtx.state == 0) && (this->csMode == 0) &&
        (globalCtx->shootingGalleryStatus == 0) && (globalCtx->activeCamera == 0) &&
        (globalCtx->sceneLoadFlag != 0x14) && (gSaveContext.timer1State != 10)) {
        func_80833DF8(this, globalCtx);
    }

    if (this->stateFlags1 & 0x100) {
        func_808340DC(this, globalCtx);
    }
}

s32 func_80834380(GlobalContext* globalCtx, Player* this, s32* itemPtr, s32* typePtr) {
    if (LINK_IS_ADULT) {
        *itemPtr = ITEM_BOW;
        if (this->stateFlags1 & 0x800000) {
            *typePtr = 1;
        } else {
            *typePtr = this->heldItemActionParam - 6;
        }
    } else {
        *itemPtr = ITEM_SLINGSHOT;
        *typePtr = 9;
    }

    if (gSaveContext.minigameState == 1) {
        return globalCtx->interfaceCtx.hbaAmmo;
    } else if (globalCtx->shootingGalleryStatus != 0) {
        return globalCtx->shootingGalleryStatus;
    } else {
        return AMMO(*itemPtr);
    }
}

s32 func_8083442C(Player* this, GlobalContext* globalCtx) {
    s32 item;
    s32 arrowType;
    s32 magicArrowType;

    if ((this->heldItemActionParam >= PLAYER_AP_BOW_FIRE) && (this->heldItemActionParam <= PLAYER_AP_BOW_0E) &&
        (gSaveContext.unk_13F0 != 0)) {
        func_80078884(NA_SE_SY_ERROR);
    } else {
        func_80833638(this, func_808351D4);

        this->stateFlags1 |= 0x200;
        this->unk_834 = 14;

        if (this->unk_860 >= 0) {
            func_8002F7DC(&this->actor, D_80854398[ABS(this->unk_860) - 1]);

            if (!Player_HoldsHookshot(this) && (func_80834380(globalCtx, this, &item, &arrowType) > 0)) {
                magicArrowType = arrowType - 3;

                if (this->unk_860 >= 0) {
                    if ((magicArrowType >= 0) && (magicArrowType < 3) &&
                        !func_80087708(globalCtx, sMagicArrowCosts[magicArrowType], 0)) {
                        arrowType = 2;
                    }

                    this->heldActor = Actor_SpawnAsChild(
                        &globalCtx->actorCtx, &this->actor, globalCtx, ACTOR_EN_ARROW, this->actor.posRot.pos.x,
                        this->actor.posRot.pos.y, this->actor.posRot.pos.z, 0, this->actor.shape.rot.y, 0, arrowType);
                }
            }
        }

        return 1;
    }

    return 0;
}

void func_80834594(GlobalContext* globalCtx, Player* this) {
    if (this->heldItemActionParam != PLAYER_AP_NONE) {
        if (func_8008F2BC(this, this->heldItemActionParam) >= 0) {
            func_808328EC(this, NA_SE_IT_SWORD_PUTAWAY);
        } else {
            func_808328EC(this, NA_SE_PL_CHANGE_ARMS);
        }
    }

    func_80835F44(globalCtx, this, this->heldItemId);

    if (func_8008F2BC(this, this->heldItemActionParam) >= 0) {
        func_808328EC(this, NA_SE_IT_SWORD_PICKOUT);
    } else if (this->heldItemActionParam != PLAYER_AP_NONE) {
        func_808328EC(this, NA_SE_PL_CHANGE_ARMS);
    }
}

void func_80834644(GlobalContext* globalCtx, Player* this) {
    if (func_80834A2C == this->func_82C) {
        func_80834594(globalCtx, this);
    }

    func_80833638(this, D_80853EDC[this->heldItemActionParam]);
    this->unk_834 = 0;
    this->unk_6AC = 0;
    func_808323B4(globalCtx, this);
    this->stateFlags1 &= ~0x100;
}

LinkAnimationHeader* func_808346C4(GlobalContext* globalCtx, Player* this) {
    func_80833638(this, func_80834B5C);
    func_808323B4(globalCtx, this);

    if (this->unk_870 < 0.5f) {
        return D_808543A4[Player_HoldsTwoHandedWeapon(this)];
    } else {
        return D_808543AC[Player_HoldsTwoHandedWeapon(this)];
    }
}

s32 func_80834758(GlobalContext* globalCtx, Player* this) {
    LinkAnimationHeader* anim;
    f32 frame;

    if (!(this->stateFlags1 & 0x20C00000) && (globalCtx->shootingGalleryStatus == 0) &&
        (this->heldItemActionParam == this->itemActionParam) && (this->currentShield != PLAYER_SHIELD_NONE) &&
        !Player_IsChildWithHylianShield(this) && func_80833BCC(this) &&
        CHECK_BTN_ALL(sControlInput->cur.button, BTN_R)) {

        anim = func_808346C4(globalCtx, this);
        frame = Animation_GetLastFrame(anim);
        LinkAnimation_Change(globalCtx, &this->skelAnime2, anim, 1.0f, frame, frame, 2, 0.0f);
        func_8002F7DC(&this->actor, NA_SE_IT_SHIELD_POSTURE);

        return 1;
    } else {
        return 0;
    }
}

s32 func_8083485C(Player* this, GlobalContext* globalCtx) {
    if (func_80834758(globalCtx, this)) {
        return 1;
    } else {
        return 0;
    }
}

void func_80834894(Player* this) {
    func_80833638(this, func_80834C74);

    if (this->itemActionParam < 0) {
        func_8008EC70(this);
    }

    Animation_Reverse(&this->skelAnime2);
    func_8002F7DC(&this->actor, NA_SE_IT_SHIELD_REMOVE);
}

void func_808348EC(GlobalContext* globalCtx, Player* this) {
    struct_808540F4* ptr = &D_808540F4[this->unk_15A];
    f32 temp;

    temp = ptr->unk_04;
    temp = (this->skelAnime2.playSpeed < 0.0f) ? temp - 1.0f : temp;

    if (LinkAnimation_OnFrame(&this->skelAnime2, temp)) {
        func_80834594(globalCtx, this);
    }

    func_80833B54(this);
}

s32 func_8083499C(Player* this, GlobalContext* globalCtx) {
    if (this->stateFlags1 & 0x100) {
        func_808340DC(this, globalCtx);
    } else {
        return 0;
    }

    return 1;
}

s32 func_808349DC(Player* this, GlobalContext* globalCtx) {
    if (func_80834758(globalCtx, this) || func_8083499C(this, globalCtx)) {
        return 1;
    } else {
        return 0;
    }
}

s32 func_80834A2C(Player* this, GlobalContext* globalCtx) {
    if (LinkAnimation_Update(globalCtx, &this->skelAnime2) ||
        ((Player_ItemToActionParam(this->heldItemId) == this->heldItemActionParam) &&
         (D_80853614 = (D_80853614 || ((this->modelAnimType != 3) && (globalCtx->shootingGalleryStatus == 0)))))) {
        func_80833638(this, D_80853EDC[this->heldItemActionParam]);
        this->unk_834 = 0;
        this->unk_6AC = 0;
        D_80853618 = D_80853614;
        return this->func_82C(this, globalCtx);
    }

    if (func_80833350(this) != 0) {
        func_808348EC(globalCtx, this);
        func_80832264(globalCtx, this, func_80833338(this));
        this->unk_6AC = 0;
    } else {
        func_808348EC(globalCtx, this);
    }

    return 1;
}

s32 func_80834B5C(Player* this, GlobalContext* globalCtx) {
    LinkAnimation_Update(globalCtx, &this->skelAnime2);

    if (!CHECK_BTN_ALL(sControlInput->cur.button, BTN_R)) {
        func_80834894(this);
        return 1;
    } else {
        this->stateFlags1 |= 0x400000;
        Player_SetModelsForHoldingShield(this);
        return 1;
    }
}

s32 func_80834BD4(Player* this, GlobalContext* globalCtx) {
    LinkAnimationHeader* anim;
    f32 frame;

    if (LinkAnimation_Update(globalCtx, &this->skelAnime2)) {
        anim = func_808346C4(globalCtx, this);
        frame = Animation_GetLastFrame(anim);
        LinkAnimation_Change(globalCtx, &this->skelAnime2, anim, 1.0f, frame, frame, 2, 0.0f);
    }

    this->stateFlags1 |= 0x400000;
    Player_SetModelsForHoldingShield(this);

    return 1;
}

s32 func_80834C74(Player* this, GlobalContext* globalCtx) {
    D_80853614 = D_80853618;

    if (D_80853614 || LinkAnimation_Update(globalCtx, &this->skelAnime2)) {
        func_80833638(this, D_80853EDC[this->heldItemActionParam]);
        LinkAnimation_PlayLoop(globalCtx, &this->skelAnime2, D_80853914[this->modelAnimType]);
        this->unk_6AC = 0;
        this->func_82C(this, globalCtx);
        return 0;
    }

    return 1;
}

s32 func_80834D2C(Player* this, GlobalContext* globalCtx) {
    LinkAnimationHeader* anim;

    if (this->heldItemActionParam != PLAYER_AP_BOOMERANG) {
        if (!func_8083442C(this, globalCtx)) {
            return 0;
        }

        if (!Player_HoldsHookshot(this)) {
            anim = &gPlayerAnim117;
        } else {
            anim = &gPlayerAnim309;
        }
        LinkAnimation_PlayOnce(globalCtx, &this->skelAnime2, anim);
    } else {
        func_80833638(this, func_80835884);
        this->unk_834 = 10;
        LinkAnimation_PlayOnce(globalCtx, &this->skelAnime2, &gPlayerAnim102);
    }

    if (this->stateFlags1 & 0x800000) {
        func_80832284(globalCtx, this, &gPlayerAnim529);
    } else if ((this->actor.bgCheckFlags & 1) && !func_80833B54(this)) {
        func_80832284(globalCtx, this, D_80853914[this->modelAnimType]);
    }

    return 1;
}

s32 func_80834E44(GlobalContext* globalCtx) {
    return (globalCtx->shootingGalleryStatus > 0) && CHECK_BTN_ALL(sControlInput->press.button, BTN_B);
}

s32 func_80834E7C(GlobalContext* globalCtx) {
    return (globalCtx->shootingGalleryStatus != 0) &&
           ((globalCtx->shootingGalleryStatus < 0) ||
            CHECK_BTN_ANY(sControlInput->cur.button, BTN_A | BTN_B | BTN_CUP | BTN_CLEFT | BTN_CRIGHT | BTN_CDOWN));
}

s32 func_80834EB8(Player* this, GlobalContext* globalCtx) {
    if ((this->unk_6AD == 0) || (this->unk_6AD == 2)) {
        if (func_80833BCC(this) || (Camera_CheckValidMode(Gameplay_GetCamera(globalCtx, 0), 7) == 0)) {
            return 1;
        }
        this->unk_6AD = 2;
    }

    return 0;
}

s32 func_80834F2C(Player* this, GlobalContext* globalCtx) {
    if ((this->doorType == 0) && !(this->stateFlags1 & 0x2000000)) {
        if (D_80853614 || func_80834E44(globalCtx)) {
            if (func_80834D2C(this, globalCtx)) {
                return func_80834EB8(this, globalCtx);
            }
        }
    }

    return 0;
}

s32 func_80834FBC(Player* this) {
    if (this->actor.child != NULL) {
        if (this->heldActor == NULL) {
            this->heldActor = this->actor.child;
            func_8083264C(this, 255, 10, 250, 0);
            func_8002F7DC(&this->actor, NA_SE_IT_HOOKSHOT_RECEIVE);
        }

        return 1;
    }

    return 0;
}

s32 func_8083501C(Player* this, GlobalContext* globalCtx) {
    if (this->unk_860 >= 0) {
        this->unk_860 = -this->unk_860;
    }

    if ((!Player_HoldsHookshot(this) || func_80834FBC(this)) && !func_80834758(globalCtx, this) &&
        !func_80834F2C(this, globalCtx)) {
        return 0;
    }

    return 1;
}

s32 func_808350A4(GlobalContext* globalCtx, Player* this) {
    s32 item;
    s32 arrowType;

    if (this->heldActor != NULL) {
        if (!Player_HoldsHookshot(this)) {
            func_80834380(globalCtx, this, &item, &arrowType);

            if (gSaveContext.minigameState == 1) {
                globalCtx->interfaceCtx.hbaAmmo--;
            } else if (globalCtx->shootingGalleryStatus != 0) {
                globalCtx->shootingGalleryStatus--;
            } else {
                Inventory_ChangeAmmo(item, -1);
            }

            if (globalCtx->shootingGalleryStatus == 1) {
                globalCtx->shootingGalleryStatus = -10;
            }

            func_8083264C(this, 150, 10, 150, 0);
        } else {
            func_8083264C(this, 255, 20, 150, 0);
        }

        this->unk_A73 = 4;
        this->heldActor->parent = NULL;
        this->actor.child = NULL;
        this->heldActor = NULL;

        return 1;
    }

    return 0;
}

u16 D_808543DC[] = { NA_SE_IT_BOW_FLICK, NA_SE_IT_SLING_FLICK };

s32 func_808351D4(Player* this, GlobalContext* globalCtx) {
    s32 sp2C;

    if (!Player_HoldsHookshot(this)) {
        sp2C = 0;
    } else {
        sp2C = 1;
    }

    Math_ScaledStepToS(&this->unk_6C0, 1200, 400);
    this->unk_6AE |= 0x100;

    if ((this->unk_836 == 0) && (func_80833350(this) == 0) && (this->skelAnime.animation == &gPlayerAnim126)) {
        LinkAnimation_PlayOnce(globalCtx, &this->skelAnime2, D_808543CC[sp2C]);
        this->unk_836 = -1;
    } else if (LinkAnimation_Update(globalCtx, &this->skelAnime2)) {
        LinkAnimation_PlayLoop(globalCtx, &this->skelAnime2, D_808543D4[sp2C]);
        this->unk_836 = 1;
    } else if (this->unk_836 == 1) {
        this->unk_836 = 2;
    }

    if (this->unk_834 > 10) {
        this->unk_834--;
    }

    func_80834EB8(this, globalCtx);

    if ((this->unk_836 > 0) && ((this->unk_860 < 0) || (!D_80853618 && !func_80834E7C(globalCtx)))) {
        func_80833638(this, func_808353D8);
        if (this->unk_860 >= 0) {
            if (sp2C == 0) {
                if (!func_808350A4(globalCtx, this)) {
                    func_8002F7DC(&this->actor, D_808543DC[ABS(this->unk_860) - 1]);
                }
            } else if (this->actor.bgCheckFlags & 1) {
                func_808350A4(globalCtx, this);
            }
        }
        this->unk_834 = 10;
        func_80832210(this);
    } else {
        this->stateFlags1 |= 0x200;
    }

    return 1;
}

s32 func_808353D8(Player* this, GlobalContext* globalCtx) {
    LinkAnimation_Update(globalCtx, &this->skelAnime2);

    if (Player_HoldsHookshot(this) && !func_80834FBC(this)) {
        return 1;
    }

    if (!func_80834758(globalCtx, this) &&
        (D_80853614 || ((this->unk_860 < 0) && D_80853618) || func_80834E44(globalCtx))) {
        this->unk_860 = ABS(this->unk_860);

        if (func_8083442C(this, globalCtx)) {
            if (Player_HoldsHookshot(this)) {
                this->unk_836 = 1;
            } else {
                LinkAnimation_PlayOnce(globalCtx, &this->skelAnime2, &gPlayerAnim120);
            }
        }
    } else {
        if (this->unk_834 != 0) {
            this->unk_834--;
        }

        if (func_80833BCC(this) || (this->unk_6AD != 0) || (this->stateFlags1 & 0x100000)) {
            if (this->unk_834 == 0) {
                this->unk_834++;
            }
            return 1;
        }

        if (Player_HoldsHookshot(this)) {
            func_80833638(this, func_8083501C);
        } else {
            func_80833638(this, func_80835588);
            LinkAnimation_PlayOnce(globalCtx, &this->skelAnime2, &gPlayerAnim119);
        }

        this->unk_834 = 0;
    }

    return 1;
}

s32 func_80835588(Player* this, GlobalContext* globalCtx) {
    if (!(this->actor.bgCheckFlags & 1) || LinkAnimation_Update(globalCtx, &this->skelAnime2)) {
        func_80833638(this, func_8083501C);
    }

    return 1;
}

void func_808355DC(Player* this) {
    this->stateFlags1 |= 0x20000;

    if (!(this->skelAnime.moveFlags & 0x80) && (this->actor.bgCheckFlags & 0x200) && (D_80853608 < 0x2000)) {
        this->currentYaw = this->actor.shape.rot.y = this->actor.wallPolyRot + 0x8000;
    }

    this->targetYaw = this->actor.shape.rot.y;
}

s32 func_80835644(GlobalContext* globalCtx, Player* this, Actor* arg2) {
    if (arg2 == NULL) {
        func_80832564(globalCtx, this);
        func_80839F90(this, globalCtx);
        return 1;
    }

    return 0;
}

void func_80835688(Player* this, GlobalContext* globalCtx) {
    if (!func_80835644(globalCtx, this, this->heldActor)) {
        func_80833638(this, func_808356E8);
        LinkAnimation_PlayLoop(globalCtx, &this->skelAnime2, &gPlayerAnim355);
    }
}

s32 func_808356E8(Player* this, GlobalContext* globalCtx) {
    Actor* heldActor = this->heldActor;

    if (heldActor == NULL) {
        func_80834644(globalCtx, this);
    }

    if (func_80834758(globalCtx, this)) {
        return 1;
    }

    if (this->stateFlags1 & 0x800) {
        if (LinkAnimation_Update(globalCtx, &this->skelAnime2)) {
            LinkAnimation_PlayLoop(globalCtx, &this->skelAnime2, &gPlayerAnim355);
        }

        if ((heldActor->id == ACTOR_EN_NIW) && (this->actor.velocity.y <= 0.0f)) {
            this->actor.minVelocityY = -2.0f;
            this->actor.gravity = -0.5f;
            this->fallStartHeight = this->actor.posRot.pos.y;
        }

        return 1;
    }

    return func_8083485C(this, globalCtx);
}

void func_808357E8(Player* this, Gfx** dLists) {
    this->leftHandDLists = &dLists[gSaveContext.linkAge];
}

s32 func_80835800(Player* this, GlobalContext* globalCtx) {
    if (func_80834758(globalCtx, this)) {
        return 1;
    }

    if (this->stateFlags1 & 0x2000000) {
        func_80833638(this, func_80835B60);
    } else if (func_80834F2C(this, globalCtx)) {
        return 1;
    }

    return 0;
}

s32 func_80835884(Player* this, GlobalContext* globalCtx) {
    if (LinkAnimation_Update(globalCtx, &this->skelAnime2)) {
        func_80833638(this, func_808358F0);
        LinkAnimation_PlayLoop(globalCtx, &this->skelAnime2, &gPlayerAnim104);
    }

    func_80834EB8(this, globalCtx);

    return 1;
}

s32 func_808358F0(Player* this, GlobalContext* globalCtx) {
    LinkAnimationHeader* animSeg = this->skelAnime.animation;

    if ((func_808334E4(this) == animSeg) || (func_80833528(this) == animSeg) || (func_808335B0(this) == animSeg) ||
        (func_808335F4(this) == animSeg)) {
        AnimationContext_SetCopyAll(globalCtx, this->skelAnime.limbCount, this->skelAnime2.jointTable,
                                    this->skelAnime.jointTable);
    } else {
        LinkAnimation_Update(globalCtx, &this->skelAnime2);
    }

    func_80834EB8(this, globalCtx);

    if (!D_80853618) {
        func_80833638(this, func_808359FC);
        LinkAnimation_PlayOnce(globalCtx, &this->skelAnime2, (this->unk_870 < 0.5f) ? &gPlayerAnim98 : &gPlayerAnim97);
    }

    return 1;
}

s32 func_808359FC(Player* this, GlobalContext* globalCtx) {
    if (LinkAnimation_Update(globalCtx, &this->skelAnime2)) {
        func_80833638(this, func_80835B60);
        this->unk_834 = 0;
    } else if (LinkAnimation_OnFrame(&this->skelAnime2, 6.0f)) {
        f32 posX = (Math_SinS(this->actor.shape.rot.y) * 10.0f) + this->actor.posRot.pos.x;
        f32 posZ = (Math_CosS(this->actor.shape.rot.y) * 10.0f) + this->actor.posRot.pos.z;
        s32 yaw = (this->unk_664 != NULL) ? this->actor.shape.rot.y + 14000 : this->actor.shape.rot.y;
        EnBoom* boomerang =
            (EnBoom*)Actor_Spawn(&globalCtx->actorCtx, globalCtx, ACTOR_EN_BOOM, posX, this->actor.posRot.pos.y + 30.0f,
                                 posZ, this->actor.posRot2.rot.x, yaw, 0, 0);

        this->boomerangActor = &boomerang->actor;
        if (boomerang != NULL) {
            boomerang->moveTo = this->unk_664;
            boomerang->returnTimer = 20;
            this->stateFlags1 |= 0x2000000;
            if (!func_8008E9C4(this)) {
                func_808355DC(this);
            }
            this->unk_A73 = 4;
            func_8002F7DC(&this->actor, NA_SE_IT_BOOMERANG_THROW);
            func_80832698(this, NA_SE_VO_LI_SWORD_N);
        }
    }

    return 1;
}

s32 func_80835B60(Player* this, GlobalContext* globalCtx) {
    if (func_80834758(globalCtx, this)) {
        return 1;
    }

    if (!(this->stateFlags1 & 0x2000000)) {
        func_80833638(this, func_80835C08);
        LinkAnimation_PlayOnce(globalCtx, &this->skelAnime2, &gPlayerAnim96);
        func_808357E8(this, D_80125EF8);
        func_8002F7DC(&this->actor, NA_SE_PL_CATCH_BOOMERANG);
        func_80832698(this, NA_SE_VO_LI_SWORD_N);
        return 1;
    }

    return 0;
}

s32 func_80835C08(Player* this, GlobalContext* globalCtx) {
    if (!func_80835800(this, globalCtx) && LinkAnimation_Update(globalCtx, &this->skelAnime2)) {
        func_80833638(this, func_80835800);
    }

    return 1;
}

s32 func_80835C58(GlobalContext* globalCtx, Player* this, PlayerFunc674 func, s32 flags) {
    if (func == this->func_674) {
        return 0;
    }

    if (func_8084E3C4 == this->func_674) {
        func_800ED858(0);
        this->stateFlags2 &= ~0x3000000;
    } else if (func_808507F4 == this->func_674) {
        func_80832340(globalCtx, this);
    }

    this->func_674 = func;

    if ((this->itemActionParam != this->heldItemActionParam) && (!(flags & 1) || !(this->stateFlags1 & 0x400000))) {
        func_8008EC70(this);
    }

    if (!(flags & 1) && (!(this->stateFlags1 & 0x800))) {
        func_80834644(globalCtx, this);
        this->stateFlags1 &= ~0x400000;
    }

    func_80832DBC(this);
    this->stateFlags1 &= ~0xB4000044;
    this->stateFlags2 &= ~0x18080000;
    this->stateFlags3 &= ~0x8A;
    this->unk_84F = 0;
    this->unk_850 = 0;
    this->unk_6AC = 0;
    func_808326F0(this);

    return 1;
}

void func_80835DAC(GlobalContext* globalCtx, Player* this, PlayerFunc674 func, s32 flags) {
    s32 temp;

    temp = this->skelAnime.moveFlags;
    this->skelAnime.moveFlags = 0;
    func_80835C58(globalCtx, this, func, flags);
    this->skelAnime.moveFlags = temp;
}

void func_80835DE4(GlobalContext* globalCtx, Player* this, PlayerFunc674 func, s32 flags) {
    s32 temp;

    if (this->itemActionParam >= 0) {
        temp = this->itemActionParam;
        this->itemActionParam = this->heldItemActionParam;
        func_80835C58(globalCtx, this, func, flags);
        this->itemActionParam = temp;
        Player_SetModels(this, Player_ActionToModelGroup(this, this->itemActionParam));
    }
}

void func_80835E44(GlobalContext* globalCtx, s16 camSetting) {
    if (!func_800C0CB8(globalCtx)) {
        if (camSetting == CAM_SET_SCENE1) {
            Interface_ChangeAlpha(2);
        }
    } else {
        Camera_ChangeSetting(Gameplay_GetCamera(globalCtx, 0), camSetting);
    }
}

void func_80835EA4(GlobalContext* globalCtx, s32 arg1) {
    func_80835E44(globalCtx, CAM_SET_ITEM2);
    Camera_SetCameraData(Gameplay_GetCamera(globalCtx, 0), 4, 0, 0, arg1, 0, 0);
}

void func_80835EFC(Player* this) {
    if (Player_HoldsHookshot(this)) {
        Actor* heldActor = this->heldActor;

        if (heldActor != NULL) {
            Actor_Kill(heldActor);
            this->actor.child = NULL;
            this->heldActor = NULL;
        }
    }
}

void func_80835F44(GlobalContext* globalCtx, Player* this, s32 item) {
    s8 actionParam;
    s32 temp;
    s32 nextType;

    actionParam = Player_ItemToActionParam(item);

    if (((this->heldItemActionParam == this->itemActionParam) &&
         (!(this->stateFlags1 & 0x400000) || (Player_ActionToSword(actionParam) != 0) ||
          (actionParam == PLAYER_AP_NONE))) ||
        ((this->itemActionParam < 0) &&
         ((Player_ActionToSword(actionParam) != 0) || (actionParam == PLAYER_AP_NONE)))) {

        if ((actionParam == PLAYER_AP_NONE) || !(this->stateFlags1 & 0x8000000) ||
            ((this->actor.bgCheckFlags & 1) &&
             ((actionParam == PLAYER_AP_HOOKSHOT) || (actionParam == PLAYER_AP_LONGSHOT)))) {

            if ((globalCtx->bombchuBowlingStatus == 0) &&
                (((actionParam == PLAYER_AP_STICK) && (AMMO(ITEM_STICK) == 0)) ||
                 ((actionParam == PLAYER_AP_BEAN) && (AMMO(ITEM_BEAN) == 0)) ||
                 (temp = Player_ActionToExplosive(this, actionParam),
                  ((temp >= 0) && ((AMMO(sExplosiveInfos[temp].itemId) == 0) ||
                                   (globalCtx->actorCtx.actorList[ACTORTYPE_EXPLOSIVES].length >= 3)))))) {
                func_80078884(NA_SE_SY_ERROR);
                return;
            }

            if (actionParam == PLAYER_AP_LENS) {
                if (func_80087708(globalCtx, 0, 3)) {
                    if (globalCtx->actorCtx.unk_03 != 0) {
                        func_800304B0(globalCtx);
                    } else {
                        globalCtx->actorCtx.unk_03 = 1;
                    }
                    func_80078884((globalCtx->actorCtx.unk_03 != 0) ? NA_SE_SY_GLASSMODE_ON : NA_SE_SY_GLASSMODE_OFF);
                } else {
                    func_80078884(NA_SE_SY_ERROR);
                }
                return;
            }

            if (actionParam == PLAYER_AP_NUT) {
                if (AMMO(ITEM_NUT) != 0) {
                    func_8083C61C(globalCtx, this);
                } else {
                    func_80078884(NA_SE_SY_ERROR);
                }
                return;
            }

            temp = Player_ActionToMagicSpell(this, actionParam);
            if (temp >= 0) {
                if (((actionParam == PLAYER_AP_FARORES_WIND) && (gSaveContext.respawn[RESPAWN_MODE_TOP].data > 0)) ||
                    ((gSaveContext.unk_13F4 != 0) && (gSaveContext.unk_13F0 == 0) &&
                     (gSaveContext.magic >= sMagicSpellCosts[temp]))) {
                    this->itemActionParam = actionParam;
                    this->unk_6AD = 4;
                } else {
                    func_80078884(NA_SE_SY_ERROR);
                }
                return;
            }

            if (actionParam >= PLAYER_AP_MASK_KEATON) {
                if (this->currentMask != PLAYER_MASK_NONE) {
                    this->currentMask = PLAYER_MASK_NONE;
                } else {
                    this->currentMask = actionParam - PLAYER_AP_MASK_KEATON + 1;
                }
                func_808328EC(this, NA_SE_PL_CHANGE_ARMS);
                return;
            }

            if (((actionParam >= PLAYER_AP_OCARINA_FAIRY) && (actionParam <= PLAYER_AP_OCARINA_TIME)) ||
                (actionParam >= PLAYER_AP_BOTTLE_FISH)) {
                if (!func_8008E9C4(this) ||
                    ((actionParam >= PLAYER_AP_BOTTLE_POTION_RED) && (actionParam <= PLAYER_AP_BOTTLE_FAIRY))) {
                    func_8002D53C(globalCtx, &globalCtx->actorCtx.titleCtx);
                    this->unk_6AD = 4;
                    this->itemActionParam = actionParam;
                }
                return;
            }

            if ((actionParam != this->heldItemActionParam) ||
                ((this->heldActor == 0) && (Player_ActionToExplosive(this, actionParam) >= 0))) {
                this->nextModelGroup = Player_ActionToModelGroup(this, actionParam);
                nextType = gPlayerModelTypes[this->nextModelGroup][0];
                if ((this->heldItemActionParam >= 0) && (Player_ActionToMagicSpell(this, actionParam) < 0) &&
                    (item != this->heldItemId) && (D_80854164[gPlayerModelTypes[this->modelGroup][0]][nextType] != 0)) {
                    this->heldItemId = item;
                    this->stateFlags1 |= 0x100;
                } else {
                    func_80835EFC(this);
                    func_808323B4(globalCtx, this);
                    func_80833664(globalCtx, this, actionParam);
                }
                return;
            }

            D_80853614 = D_80853618 = true;
        }
    }
}

void func_80836448(GlobalContext* globalCtx, Player* this, LinkAnimationHeader* anim) {
    s32 cond = func_808332B8(this);

    func_80832564(globalCtx, this);

    func_80835C58(globalCtx, this, cond ? func_8084E368 : func_80843CEC, 0);

    this->stateFlags1 |= 0x80;

    func_80832264(globalCtx, this, anim);
    if (anim == &gPlayerAnim176) {
        this->skelAnime.endFrame = 84.0f;
    }

    func_80832224(this);
    func_80832698(this, NA_SE_VO_LI_DOWN);

    if (this->actor.type == ACTORTYPE_PLAYER) {
        func_800F47BC();

        if (Inventory_ConsumeFairy(globalCtx)) {
            globalCtx->unk_10A20 = 20;
            this->unk_84F = 1;
        } else {
            globalCtx->unk_10A20 = 1;
            func_800F6AB0(0);
            func_800F5C64(0x20);
            gSaveContext.seqIndex = 0xFF;
            gSaveContext.nightSeqIndex = 0xFF;
        }

        func_800800F8(globalCtx, 0x264E, cond ? 120 : 60, &this->actor, 0);
        ShrinkWindow_SetVal(0x20);
    }
}

s32 func_808365C8(Player* this) {
    return (!(func_808458D0 == this->func_674) ||
            ((this->stateFlags1 & 0x100) &&
             ((this->heldItemId == ITEM_LAST_USED) || (this->heldItemId == ITEM_NONE)))) &&
           (!(func_80834A2C == this->func_82C) ||
            (Player_ItemToActionParam(this->heldItemId) == this->heldItemActionParam));
}

s32 func_80836670(Player* this, GlobalContext* globalCtx) {
    if (!(this->stateFlags1 & 0x800000) && (this->actor.parent != NULL) && Player_HoldsHookshot(this)) {
        func_80835C58(globalCtx, this, func_80850AEC, 1);
        this->stateFlags3 |= 0x80;
        func_80832264(globalCtx, this, &gPlayerAnim307);
        func_80832F54(globalCtx, this, 0x9B);
        func_80832224(this);
        this->currentYaw = this->actor.shape.rot.y;
        this->actor.bgCheckFlags &= ~1;
        this->unk_893 = 0;
        this->unk_6AE |= 0x43;
        func_80832698(this, NA_SE_VO_LI_LASH);
        return 1;
    }

    if (func_808365C8(this)) {
        func_80834298(this, globalCtx);
        if (func_8084E604 == this->func_674) {
            return 1;
        }
    }

    if (!this->func_82C(this, globalCtx)) {
        return 0;
    }

    if (this->unk_830 != 0.0f) {
        if ((func_80833350(this) == 0) || (this->linearVelocity != 0.0f)) {
            AnimationContext_SetCopyFalse(globalCtx, this->skelAnime.limbCount, this->skelAnime2.jointTable,
                                          this->skelAnime.jointTable, D_80853410);
        }
        Math_StepToF(&this->unk_830, 0.0f, 0.25f);
        AnimationContext_SetInterp(globalCtx, this->skelAnime.limbCount, this->skelAnime.jointTable,
                                   this->skelAnime2.jointTable, 1.0f - this->unk_830);
    } else if ((func_80833350(this) == 0) || (this->linearVelocity != 0.0f)) {
        AnimationContext_SetCopyTrue(globalCtx, this->skelAnime.limbCount, this->skelAnime.jointTable,
                                     this->skelAnime2.jointTable, D_80853410);
    } else {
        AnimationContext_SetCopyAll(globalCtx, this->skelAnime.limbCount, this->skelAnime.jointTable,
                                    this->skelAnime2.jointTable);
    }

    return 1;
}

s32 func_80836898(GlobalContext* globalCtx, Player* this, PlayerFuncA74 func) {
    this->func_A74 = func;
    func_80835C58(globalCtx, this, func_808458D0, 0);
    this->stateFlags2 |= 0x40;
    return func_80832528(globalCtx, this);
}

void func_808368EC(Player* this, GlobalContext* globalCtx) {
    s16 previousYaw = this->actor.shape.rot.y;

    if (!(this->stateFlags2 & 0x60)) {
        if ((this->unk_664 != NULL) &&
            ((globalCtx->actorCtx.targetCtx.unk_4B != 0) || (this->actor.type != ACTORTYPE_PLAYER))) {
            Math_ScaledStepToS(&this->actor.shape.rot.y,
                               Math_Vec3f_Yaw(&this->actor.posRot.pos, &this->unk_664->posRot2.pos), 4000);
        } else if ((this->stateFlags1 & 0x20000) && !(this->stateFlags2 & 0x60)) {
            Math_ScaledStepToS(&this->actor.shape.rot.y, this->targetYaw, 4000);
        }
    } else if (!(this->stateFlags2 & 0x40)) {
        Math_ScaledStepToS(&this->actor.shape.rot.y, this->currentYaw, 2000);
    }

    this->unk_87C = this->actor.shape.rot.y - previousYaw;
}

s32 func_808369C8(s16* pValue, s16 arg1, s16 arg2, s16 arg3, s16 arg4, s16 arg5) {
    s16 temp1;
    s16 temp2;
    s16 temp3;

    temp1 = temp2 = arg4 - *pValue;
    temp2 = CLAMP(temp2, -arg5, arg5);
    *pValue += (s16)(temp1 - temp2);

    Math_ScaledStepToS(pValue, arg1, arg2);

    temp3 = *pValue;
    if (*pValue < -arg3) {
        *pValue = -arg3;
    } else if (*pValue > arg3) {
        *pValue = arg3;
    }
    return temp3 - *pValue;
}

s32 func_80836AB8(Player* this, s32 arg1) {
    s16 sp36;
    s16 var;

    var = this->actor.shape.rot.y;
    if (arg1 != 0) {
        var = this->actor.posRot2.rot.y;
        this->unk_6BC = this->actor.posRot2.rot.x;
        this->unk_6AE |= 0x41;
    } else {
        func_808369C8(
            &this->unk_6BC,
            func_808369C8(&this->unk_6B6, this->actor.posRot2.rot.x, 600, 10000, this->actor.posRot2.rot.x, 0), 200,
            4000, this->unk_6B6, 10000);
        sp36 = this->actor.posRot2.rot.y - var;
        func_808369C8(&sp36, 0, 200, 24000, this->unk_6BE, 8000);
        var = this->actor.posRot2.rot.y - sp36;
        func_808369C8(&this->unk_6B8, sp36 - this->unk_6BE, 200, 8000, sp36, 8000);
        func_808369C8(&this->unk_6BE, sp36, 200, 8000, this->unk_6B8, 8000);
        this->unk_6AE |= 0xD9;
    }

    return var;
}

void func_80836BEC(Player* this, GlobalContext* globalCtx) {
    s32 sp1C = 0;
    s32 zTrigPressed = CHECK_BTN_ALL(sControlInput->cur.button, BTN_Z);
    Actor* actorToTarget;
    s32 pad;
    s32 holdTarget;
    s32 cond;

    if (!zTrigPressed) {
        this->stateFlags1 &= ~0x40000000;
    }

    if ((globalCtx->csCtx.state != 0) || (this->csMode != 0) || (this->stateFlags1 & 0x20000080) ||
        (this->stateFlags3 & 0x80)) {
        this->unk_66C = 0;
    } else if (zTrigPressed || (this->stateFlags2 & 0x2000) || (this->unk_684 != NULL)) {
        if (this->unk_66C <= 5) {
            this->unk_66C = 5;
        } else {
            this->unk_66C--;
        }
    } else if (this->stateFlags1 & 0x20000) {
        this->unk_66C = 0;
    } else if (this->unk_66C != 0) {
        this->unk_66C--;
    }

    if (this->unk_66C >= 6) {
        sp1C = 1;
    }

    cond = func_8083224C(globalCtx);
    if (cond || (this->unk_66C != 0) || (this->stateFlags1 & 0x2001000)) {
        if (!cond) {
            if (!(this->stateFlags1 & 0x2000000) &&
                ((this->heldItemActionParam != PLAYER_AP_FISHING_POLE) || (this->unk_860 == 0)) &&
                CHECK_BTN_ALL(sControlInput->press.button, BTN_Z)) {

                if (this->actor.type == ACTORTYPE_PLAYER) {
                    actorToTarget = globalCtx->actorCtx.targetCtx.arrowPointedActor;
                } else {
                    actorToTarget = &PLAYER->actor;
                }

                holdTarget = (gSaveContext.zTargetSetting != 0) || (this->actor.type != ACTORTYPE_PLAYER);
                this->stateFlags1 |= 0x8000;

                if ((actorToTarget != NULL) && !(actorToTarget->flags & 0x8000000)) {
                    if ((actorToTarget == this->unk_664) && (this->actor.type == ACTORTYPE_PLAYER)) {
                        actorToTarget = globalCtx->actorCtx.targetCtx.unk_94;
                    }

                    if (actorToTarget != this->unk_664) {
                        if (!holdTarget) {
                            this->stateFlags2 |= 0x2000;
                        }
                        this->unk_664 = actorToTarget;
                        this->unk_66C = 15;
                        this->stateFlags2 &= ~0x200002;
                    } else {
                        if (!holdTarget) {
                            func_8008EDF0(this);
                        }
                    }

                    this->stateFlags1 &= ~0x40000000;
                } else {
                    if (!(this->stateFlags1 & 0x40020000)) {
                        func_808355DC(this);
                    }
                }
            }

            if (this->unk_664 != NULL) {
                if ((this->actor.type == ACTORTYPE_PLAYER) && (this->unk_664 != this->unk_684) &&
                    func_8002F0C8(this->unk_664, this, sp1C)) {
                    func_8008EDF0(this);
                    this->stateFlags1 |= 0x40000000;
                } else if (this->unk_664 != NULL) {
                    this->unk_664->unk_10D = 40;
                }
            } else if (this->unk_684 != NULL) {
                this->unk_664 = this->unk_684;
            }
        }

        if (this->unk_664 != NULL) {
            this->stateFlags1 &= ~0x30000;
            if ((this->stateFlags1 & 0x800) || ((this->unk_664->flags & 5) != 5)) {
                this->stateFlags1 |= 0x10000;
            }
        } else {
            if (this->stateFlags1 & 0x20000) {
                this->stateFlags2 &= ~0x2000;
            } else {
                func_8008EE08(this);
            }
        }
    } else {
        func_8008EE08(this);
    }
}

s32 func_80836FAC(GlobalContext* globalCtx, Player* this, f32* arg2, s16* arg3, f32 arg4) {
    f32 temp_f2;
    f32 temp_f0;
    f32 temp_f14;
    f32 temp_f12;

    if ((this->unk_6AD != 0) || (globalCtx->sceneLoadFlag == 0x14) || (this->stateFlags1 & 1)) {
        *arg2 = 0.0f;
        *arg3 = this->actor.shape.rot.y;
    } else {
        *arg2 = D_808535D4;
        *arg3 = D_808535D8;

        if (arg4 != 0.0f) {
            *arg2 -= 20.0f;
            if (*arg2 < 0.0f) {
                *arg2 = 0.0f;
            } else {
                temp_f2 = 1.0f - Math_CosS(*arg2 * 450.0f);
                *arg2 = ((temp_f2 * temp_f2) * 30.0f) + 7.0f;
            }
        } else {
            *arg2 *= 0.8f;
        }

        if (D_808535D4 != 0.0f) {
            temp_f0 = Math_SinS(this->unk_898);
            temp_f12 = this->unk_880;
            temp_f14 = CLAMP(temp_f0, 0.0f, 0.6f);

            if (this->unk_6C4 != 0.0f) {
                temp_f12 = temp_f12 - (this->unk_6C4 * 0.008f);
                if (temp_f12 < 2.0f) {
                    temp_f12 = 2.0f;
                }
            }

            *arg2 = (*arg2 * 0.14f) - (8.0f * temp_f14 * temp_f14);
            *arg2 = CLAMP(*arg2, 0.0f, temp_f12);

            return 1;
        }
    }

    return 0;
}

s32 func_8083721C(Player* this) {
    return Math_StepToF(&this->linearVelocity, 0.0f, REG(43) / 100.0f);
}

s32 func_80837268(Player* this, f32* arg1, s16* arg2, f32 arg3, GlobalContext* globalCtx) {
    if (!func_80836FAC(globalCtx, this, arg1, arg2, arg3)) {
        *arg2 = this->actor.shape.rot.y;

        if (this->unk_664 != NULL) {
            if ((globalCtx->actorCtx.targetCtx.unk_4B != 0) && !(this->stateFlags2 & 0x40)) {
                *arg2 = Math_Vec3f_Yaw(&this->actor.posRot.pos, &this->unk_664->posRot2.pos);
                return 0;
            }
        } else if (func_80833B2C(this)) {
            *arg2 = this->targetYaw;
        }

        return 0;
    } else {
        *arg2 += Camera_GetInputDirYaw(ACTIVE_CAM);
        return 1;
    }
}

s8 D_808543E0[] = { 13, 2, 4, 9, 10, 11, 8, -7 };
s8 D_808543E8[] = { 13, 1, 2, 5, 3, 4, 9, 10, 11, 7, 8, -6 };
s8 D_808543F4[] = { 13, 1, 2, 3, 4, 9, 10, 11, 8, 7, -6 };
s8 D_80854400[] = { 13, 2, 4, 9, 10, 11, 8, -7 };
s8 D_80854408[] = { 13, 2, 4, 9, 10, 11, 12, 8, -7 };
s8 D_80854414[] = { -7 };
s8 D_80854418[] = { 0, 11, 1, 2, 3, 5, 4, 9, 8, 7, -6 };
s8 D_80854424[] = { 0, 11, 1, 2, 3, 12, 5, 4, 9, 8, 7, -6 };
s8 D_80854430[] = { 13, 1, 2, 3, 12, 5, 4, 9, 10, 11, 8, 7, -6 };
s8 D_80854440[] = { 10, 8, -7 };
s8 D_80854444[] = { 0, 12, 5, -4 };

s32 (*D_80854448[])(Player* this, GlobalContext* globalCtx) = {
    func_8083B998, func_80839800, func_8083E5A8, func_8083E0FC, func_8083B644, func_8083F7BC, func_8083C1DC,
    func_80850224, func_8083C544, func_8083EB44, func_8083BDBC, func_8083C2B0, func_80838A14, func_8083B040,
};

s32 func_80837348(GlobalContext* globalCtx, Player* this, s8* arg2, s32 arg3) {
    s32 i;

    if (!(this->stateFlags1 & 0x20000081)) {
        if (arg3 != 0) {
            D_808535E0 = func_80836670(this, globalCtx);
            if (func_8084E604 == this->func_674) {
                return 1;
            }
        }

        if (func_8008F128(this)) {
            this->unk_6AE |= 0x41;
            return 1;
        }

        if (!(this->stateFlags1 & 0x100) && (func_80834A2C != this->func_82C)) {
            while (*arg2 >= 0) {
                if (D_80854448[*arg2](this, globalCtx)) {
                    return 1;
                }
                arg2++;
            }

            if (D_80854448[-(*arg2)](this, globalCtx)) {
                return 1;
            }
        }
    }

    return 0;
}

s32 func_808374A0(GlobalContext* globalCtx, Player* this, SkelAnime* skelAnime, f32 arg3) {
    f32 sp24;
    s16 sp22;

    if ((skelAnime->endFrame - arg3) <= skelAnime->curFrame) {
        if (func_80837348(globalCtx, this, D_80854418, 1)) {
            return 0;
        }

        if (func_80837268(this, &sp24, &sp22, 0.018f, globalCtx)) {
            return 1;
        }
    }

    return -1;
}

void func_80837530(GlobalContext* globalCtx, Player* this, s32 arg2) {
    if (arg2 != 0) {
        this->unk_858 = 0.0f;
    } else {
        this->unk_858 = 0.5f;
    }

    this->stateFlags1 |= 0x1000;

    if (this->actor.type == ACTORTYPE_PLAYER) {
        Actor_Spawn(&globalCtx->actorCtx, globalCtx, ACTOR_EN_M_THUNDER, this->bodyPartsPos[0].x,
                    this->bodyPartsPos[0].y, this->bodyPartsPos[0].z, 0, 0, 0, Player_GetSwordHeld(this) | arg2);
    }
}

s32 func_808375D8(Player* this) {
    s8 sp3C[4];
    s8* iter;
    s8* iter2;
    s8 temp1;
    s8 temp2;
    s32 i;

    if ((this->heldItemActionParam == PLAYER_AP_STICK) || Player_HoldsBrokenKnife(this)) {
        return 0;
    }

    iter = &this->unk_847[0];
    iter2 = &sp3C[0];
    for (i = 0; i < 4; i++, iter++, iter2++) {
        if ((*iter2 = *iter) < 0) {
            return 0;
        }
        *iter2 *= 2;
    }

    temp1 = sp3C[0] - sp3C[1];
    if (ABS(temp1) < 10) {
        return 0;
    }

    iter2 = &sp3C[1];
    for (i = 1; i < 3; i++, iter2++) {
        temp2 = *iter2 - *(iter2 + 1);
        if ((ABS(temp2) < 10) || (temp2 * temp1 < 0)) {
            return 0;
        }
    }

    return 1;
}

void func_80837704(GlobalContext* globalCtx, Player* this) {
    LinkAnimationHeader* anim;

    if ((this->swordAnimation >= 4) && (this->swordAnimation < 8)) {
        anim = D_80854358[Player_HoldsTwoHandedWeapon(this)];
    } else {
        anim = D_80854350[Player_HoldsTwoHandedWeapon(this)];
    }

    func_80832318(this);
    LinkAnimation_Change(globalCtx, &this->skelAnime, anim, 1.0f, 8.0f, Animation_GetLastFrame(anim), 2, -9.0f);
    func_80837530(globalCtx, this, 0x200);
}

void func_808377DC(GlobalContext* globalCtx, Player* this) {
    func_80835C58(globalCtx, this, func_80844E68, 1);
    func_80837704(globalCtx, this);
}

s8 D_80854480[] = { 12, 4, 4, 8 };
s8 D_80854484[] = { 22, 23, 22, 23 };

s32 func_80837818(Player* this) {
    s32 sp1C = this->unk_84B[this->unk_846];
    s32 sp18;

    if (this->heldItemActionParam == PLAYER_AP_HAMMER) {
        if (sp1C < 0) {
            sp1C = 0;
        }
        sp18 = D_80854484[sp1C];
        this->unk_845 = 0;
    } else {
        if (func_808375D8(this)) {
            sp18 = 24;
        } else {
            if (sp1C < 0) {
                if (func_80833BCC(this)) {
                    sp18 = 0;
                } else {
                    sp18 = 4;
                }
            } else {
                sp18 = D_80854480[sp1C];
                if (sp18 == 12) {
                    this->stateFlags2 |= 0x40000000;
                    if (!func_80833BCC(this)) {
                        sp18 = 0;
                    }
                }
            }
            if (this->heldItemActionParam == PLAYER_AP_STICK) {
                sp18 = 0;
            }
        }
        if (Player_HoldsTwoHandedWeapon(this)) {
            sp18++;
        }
    }

    return sp18;
}

void func_80837918(Player* this, s32 quadIndex, u32 flags) {
    this->swordQuads[quadIndex].body.toucher.flags = flags;

    if (flags == 2) {
        this->swordQuads[quadIndex].body.toucherFlags = 0x15;
    } else {
        this->swordQuads[quadIndex].body.toucherFlags = 5;
    }
}

u32 D_80854488[][2] = {
    { 0x00000200, 0x08000000 }, { 0x00000100, 0x02000000 }, { 0x00000400, 0x04000000 },
    { 0x00000002, 0x08000000 }, { 0x00000040, 0x40000000 },
};

void func_80837948(GlobalContext* globalCtx, Player* this, s32 arg2) {
    s32 pad;
    u32 flags;
    s32 temp;

    func_80835C58(globalCtx, this, func_808502D0, 0);
    this->unk_844 = 8;
    if ((arg2 < 18) || (arg2 >= 20)) {
        func_80832318(this);
    }

    if ((arg2 != this->swordAnimation) || !(this->unk_845 < 3)) {
        this->unk_845 = 0;
    }

    this->unk_845++;
    if (this->unk_845 >= 3) {
        arg2 += 2;
    }

    this->swordAnimation = arg2;

    func_808322D0(globalCtx, this, D_80854190[arg2].unk_00);
    if ((arg2 != 16) && (arg2 != 17)) {
        func_80832F54(globalCtx, this, 0x209);
    }

    this->currentYaw = this->actor.shape.rot.y;

    if (Player_HoldsBrokenKnife(this)) {
        temp = 1;
    } else {
        temp = Player_GetSwordHeld(this) - 1;
    }

    if ((arg2 >= 16) && (arg2 < 20)) {
        flags = D_80854488[temp][1];
    } else {
        flags = D_80854488[temp][0];
    }

    func_80837918(this, 0, flags);
    func_80837918(this, 1, flags);
}

void func_80837AE0(Player* this, s32 timer) {
    if (this->invincibilityTimer >= 0) {
        this->invincibilityTimer = timer;
        this->unk_88F = 0;
    }
}

void func_80837AFC(Player* this, s32 timer) {
    if (this->invincibilityTimer > timer) {
        this->invincibilityTimer = timer;
    }
    this->unk_88F = 0;
}

s32 func_80837B18(GlobalContext* globalCtx, Player* this, s32 damage) {
    if ((this->invincibilityTimer != 0) || (this->actor.type != ACTORTYPE_PLAYER)) {
        return 1;
    }

    return Health_ChangeBy(globalCtx, damage);
}

void func_80837B60(Player* this) {
    this->skelAnime.prevTransl = this->skelAnime.jointTable[0];
    func_80832E48(this, 3);
}

void func_80837B9C(Player* this, GlobalContext* globalCtx) {
    func_80835C58(globalCtx, this, func_8084411C, 0);
    func_80832284(globalCtx, this, &gPlayerAnim425);
    this->unk_850 = 1;
    if (this->unk_6AD != 3) {
        this->unk_6AD = 0;
    }
}

LinkAnimationHeader* D_808544B0[] = {
    &gPlayerAnim401, &gPlayerAnim400, &gPlayerAnim349, &gPlayerAnim348,
    &gPlayerAnim399, &gPlayerAnim70,  &gPlayerAnim346, &gPlayerAnim63,
};

void func_80837C0C(GlobalContext* globalCtx, Player* this, s32 arg2, f32 arg3, f32 arg4, s16 arg5, s32 arg6) {
    LinkAnimationHeader* sp2C = NULL;
    LinkAnimationHeader** sp28;

    if (this->stateFlags1 & 0x2000) {
        func_80837B60(this);
    }

    this->unk_890 = 0;

    func_8002F7DC(&this->actor, NA_SE_PL_DAMAGE);

    if (!func_80837B18(globalCtx, this, 0 - this->actor.colChkInfo.damage)) {
        this->stateFlags2 &= ~0x80;
        if (!(this->actor.bgCheckFlags & 1) && !(this->stateFlags1 & 0x8000000)) {
            func_80837B9C(this, globalCtx);
        }
        return;
    }

    func_80837AE0(this, arg6);

    if (arg2 == 3) {
        func_80835C58(globalCtx, this, func_8084FB10, 0);

        sp2C = &gPlayerAnim411;

        func_80832224(this);
        func_8083264C(this, 255, 10, 40, 0);

        func_8002F7DC(&this->actor, NA_SE_PL_FREEZE_S);
        func_80832698(this, NA_SE_VO_LI_FREEZE);
    } else if (arg2 == 4) {
        func_80835C58(globalCtx, this, func_8084FBF4, 0);

        func_8083264C(this, 255, 80, 150, 0);

        func_808322A4(globalCtx, this, &gPlayerAnim385);
        func_80832224(this);

        this->unk_850 = 20;
    } else {
        arg5 -= this->actor.shape.rot.y;
        if (this->stateFlags1 & 0x8000000) {
            func_80835C58(globalCtx, this, func_8084E30C, 0);
            func_8083264C(this, 180, 20, 50, 0);

            this->linearVelocity = 4.0f;
            this->actor.velocity.y = 0.0f;

            sp2C = &gPlayerAnim517;

            func_80832698(this, NA_SE_VO_LI_DAMAGE_S);
        } else if ((arg2 == 1) || (arg2 == 2) || !(this->actor.bgCheckFlags & 1) || (this->stateFlags1 & 0x206000)) {
            func_80835C58(globalCtx, this, func_8084377C, 0);

            this->stateFlags3 |= 2;

            func_8083264C(this, 255, 20, 150, 0);
            func_80832224(this);

            if (arg2 == 2) {
                this->unk_850 = 4;

                this->actor.speedXZ = 3.0f;
                this->linearVelocity = 3.0f;
                this->actor.velocity.y = 6.0f;

                func_80832C2C(globalCtx, this, D_8085395C[this->modelAnimType]);
                func_80832698(this, NA_SE_VO_LI_DAMAGE_S);
            } else {
                this->actor.speedXZ = arg3;
                this->linearVelocity = arg3;
                this->actor.velocity.y = arg4;

                if (ABS(arg5) > 0x4000) {
                    sp2C = &gPlayerAnim396;
                } else {
                    sp2C = &gPlayerAnim343;
                }

                if ((this->actor.type != ACTORTYPE_PLAYER) && (this->actor.colChkInfo.health == 0)) {
                    func_80832698(this, NA_SE_VO_BL_DOWN);
                } else {
                    func_80832698(this, NA_SE_VO_LI_FALL_L);
                }
            }

            this->unk_893 = 0;
            this->actor.bgCheckFlags &= ~1;
        } else {
            if ((this->linearVelocity > 4.0f) && !func_8008E9C4(this)) {
                this->unk_890 = 20;
                func_8083264C(this, 120, 20, 10, 0);
                func_80832698(this, NA_SE_VO_LI_DAMAGE_S);
                return;
            }

            sp28 = D_808544B0;

            func_80835C58(globalCtx, this, func_8084370C, 0);
            func_80833C3C(this);

            if (this->actor.colChkInfo.damage < 5) {
                func_8083264C(this, 120, 20, 10, 0);
            } else {
                func_8083264C(this, 180, 20, 100, 0);
                this->linearVelocity = 23.0f;
                sp28 += 4;
            }

            if (ABS(arg5) <= 0x4000) {
                sp28 += 2;
            }

            if (func_8008E9C4(this)) {
                sp28 += 1;
            }

            sp2C = *sp28;

            func_80832698(this, NA_SE_VO_LI_DAMAGE_S);
        }

        this->actor.shape.rot.y += arg5;
        this->currentYaw = this->actor.shape.rot.y;
        this->actor.posRot.rot.y = this->actor.shape.rot.y;
        if (ABS(arg5) > 0x4000) {
            this->actor.shape.rot.y += 0x8000;
        }
    }

    func_80832564(globalCtx, this);

    this->stateFlags1 |= 0x4000000;

    if (sp2C != NULL) {
        func_808322D0(globalCtx, this, sp2C);
    }
}

s32 func_80838144(s32 arg0) {
    s32 temp = arg0 - 2;

    if ((temp >= 0) && (temp < 2)) {
        return temp;
    } else {
        return -1;
    }
}

s32 func_8083816C(s32 arg0) {
    return (arg0 == 4) || (arg0 == 7) || (arg0 == 12);
}

void func_8083819C(Player* this, GlobalContext* globalCtx) {
    if (this->currentShield == PLAYER_SHIELD_DEKU) {
        Actor_Spawn(&globalCtx->actorCtx, globalCtx, ACTOR_ITEM_SHIELD, this->actor.posRot.pos.x,
                    this->actor.posRot.pos.y, this->actor.posRot.pos.z, 0, 0, 0, 1);
        Inventory_DeleteEquipment(globalCtx, EQUIP_SHIELD);
        func_8010B680(globalCtx, 0x305F, NULL); // "Your shield is gone!"
    }
}

void func_8083821C(Player* this) {
    s32 i;

    // clang-format off
    for (i = 0; i < 18; i++) { this->flameTimers[i] = Rand_S16Offset(0, 200); }
    // clang-format on

    this->isBurning = true;
}

void func_80838280(Player* this) {
    if (this->actor.colChkInfo.acHitEffect == 1) {
        func_8083821C(this);
    }
    func_80832698(this, NA_SE_VO_LI_FALL_L);
}

void func_808382BC(Player* this) {
    if ((this->invincibilityTimer >= 0) && (this->invincibilityTimer < 20)) {
        this->invincibilityTimer = 20;
    }
}

s32 func_808382DC(Player* this, GlobalContext* globalCtx) {
    s32 pad;
    s32 sp68 = false;
    s32 sp64;

    if (this->unk_A86 != 0) {
        if (!Player_InBlockingCsMode(globalCtx, this)) {
            Player_InflictDamage(globalCtx, -16);
            this->unk_A86 = 0;
        }
    } else {
        sp68 = ((Player_GetHeight(this) - 8.0f) < (this->unk_6C4 * this->actor.scale.y));

        if (sp68 || (this->actor.bgCheckFlags & 0x100) || (D_808535E4 == 9) || (this->stateFlags2 & 0x80000000)) {
            func_80832698(this, NA_SE_VO_LI_DAMAGE_S);

            if (sp68) {
                Gameplay_TriggerRespawn(globalCtx);
                func_800994A0(globalCtx);
            } else {
                // Special case for getting crushed in Forest Temple's Checkboard Ceiling Hall or Shadow Temple's
                // Falling Spike Trap Room, to respawn the player in a specific place
                if (((globalCtx->sceneNum == SCENE_BMORI1) && (globalCtx->roomCtx.curRoom.num == 15)) ||
                    ((globalCtx->sceneNum == SCENE_HAKADAN) && (globalCtx->roomCtx.curRoom.num == 10))) {
                    static SpecialRespawnInfo checkboardCeilingRespawn = { { 1992.0f, 403.0f, -3432.0f }, 0 };
                    static SpecialRespawnInfo fallingSpikeTrapRespawn = { { 1200.0f, -1343.0f, 3850.0f }, 0 };
                    SpecialRespawnInfo* respawnInfo;

                    if (globalCtx->sceneNum == SCENE_BMORI1) {
                        respawnInfo = &checkboardCeilingRespawn;
                    } else {
                        respawnInfo = &fallingSpikeTrapRespawn;
                    }

                    Gameplay_SetupRespawnPoint(globalCtx, RESPAWN_MODE_DOWN, 0xDFF);
                    gSaveContext.respawn[RESPAWN_MODE_DOWN].pos = respawnInfo->pos;
                    gSaveContext.respawn[RESPAWN_MODE_DOWN].yaw = respawnInfo->yaw;
                }

                Gameplay_TriggerVoidOut(globalCtx);
            }

            func_80832698(this, NA_SE_VO_LI_TAKEN_AWAY);
            globalCtx->unk_11DE9 = 1;
            func_80078884(NA_SE_OC_ABYSS);
        } else if ((this->unk_8A1 != 0) && ((this->unk_8A1 >= 2) || (this->invincibilityTimer == 0))) {
            u8 sp5C[] = { 2, 1, 1 };

            func_80838280(this);

            if (this->unk_8A1 == 3) {
                this->shockTimer = 40;
            }

            this->actor.colChkInfo.damage += this->unk_8A0;
            func_80837C0C(globalCtx, this, sp5C[this->unk_8A1 - 1], this->unk_8A4, this->unk_8A8, this->unk_8A2, 20);
        } else {
            sp64 = (this->shieldQuad.base.acFlags & 0x80) != 0;

            // @bug The second set of conditions here seems intended as a way for Link to "block" hits by rolling.
            // However, `ColliderBody.atFlags` is a byte so the flag check at the end is incorrect and cannot work.
            // Additionally, `ColliderBody.atHit` can never be set while already colliding as AC, so it's also bugged.
            // This behavior was later fixed in MM, most likely by removing both the `atHit` and `atFlags` checks.
            if (sp64 || ((this->invincibilityTimer < 0) && (this->cylinder.base.acFlags & 2) &&
                         (this->cylinder.body.atHit != NULL) && (this->cylinder.body.atHit->atFlags & 0x20000000))) {

                func_8083264C(this, 180, 20, 100, 0);

                if (!Player_IsChildWithHylianShield(this)) {
                    if (this->invincibilityTimer >= 0) {
                        LinkAnimationHeader* anim;
                        s32 sp54 = func_80843188 == this->func_674;

                        if (!func_808332B8(this)) {
                            func_80835C58(globalCtx, this, func_808435C4, 0);
                        }

                        if (!(this->unk_84F = sp54)) {
                            func_80833638(this, func_80834BD4);

                            if (this->unk_870 < 0.5f) {
                                anim = D_808543BC[Player_HoldsTwoHandedWeapon(this)];
                            } else {
                                anim = D_808543B4[Player_HoldsTwoHandedWeapon(this)];
                            }
                            LinkAnimation_PlayOnce(globalCtx, &this->skelAnime2, anim);
                        } else {
                            func_80832264(globalCtx, this, D_808543C4[Player_HoldsTwoHandedWeapon(this)]);
                        }
                    }

                    if (!(this->stateFlags1 & 0x206000)) {
                        this->linearVelocity = -18.0f;
                        this->currentYaw = this->actor.shape.rot.y;
                    }
                }

                if (sp64 && (this->shieldQuad.body.acHitItem->toucher.effect == 1)) {
                    func_8083819C(this, globalCtx);
                }

                return 0;
            }

            if ((this->unk_A87 != 0) || (this->invincibilityTimer > 0) || (this->stateFlags1 & 0x4000000) ||
                (this->csMode != 0) || (this->swordQuads[0].base.atFlags & 2) ||
                (this->swordQuads[1].base.atFlags & 2)) {
                return 0;
            }

            if (this->cylinder.base.acFlags & 2) {
                Actor* ac = this->cylinder.base.ac;
                s32 sp4C;

                if (ac->flags & 0x1000000) {
                    func_8002F7DC(&this->actor, NA_SE_PL_BODY_HIT);
                }

                if (this->stateFlags1 & 0x8000000) {
                    sp4C = 0;
                } else if (this->actor.colChkInfo.acHitEffect == 2) {
                    sp4C = 3;
                } else if (this->actor.colChkInfo.acHitEffect == 3) {
                    sp4C = 4;
                } else if (this->actor.colChkInfo.acHitEffect == 4) {
                    sp4C = 1;
                } else {
                    func_80838280(this);
                    sp4C = 0;
                }

                func_80837C0C(globalCtx, this, sp4C, 4.0f, 5.0f, func_8002DA78(ac, &this->actor), 20);
            } else if (this->invincibilityTimer != 0) {
                return 0;
            } else {
                static u8 D_808544F4[] = { 120, 60 };
                s32 sp48 = func_80838144(D_808535E4);

                if (((this->actor.wallPoly != NULL) &&
                     func_80042108(&globalCtx->colCtx, this->actor.wallPoly, this->actor.wallPolySource)) ||
                    ((sp48 >= 0) &&
                     func_80042108(&globalCtx->colCtx, this->actor.floorPoly, this->actor.floorPolySource) &&
                     (this->unk_A79 >= D_808544F4[sp48])) ||
                    ((sp48 >= 0) &&
                     ((this->currentTunic != PLAYER_TUNIC_GORON) || (this->unk_A79 >= D_808544F4[sp48])))) {
                    this->unk_A79 = 0;
                    this->actor.colChkInfo.damage = 4;
                    func_80837C0C(globalCtx, this, 0, 4.0f, 5.0f, this->actor.shape.rot.y, 20);
                } else {
                    return 0;
                }
            }
        }
    }

    return 1;
}

void func_80838940(Player* this, LinkAnimationHeader* anim, f32 arg2, GlobalContext* globalCtx, u16 sfxId) {
    func_80835C58(globalCtx, this, func_8084411C, 1);

    if (anim != NULL) {
        func_808322D0(globalCtx, this, anim);
    }

    this->actor.velocity.y = arg2 * D_808535E8;
    this->unk_893 = 0;
    this->actor.bgCheckFlags &= ~1;

    func_80832854(this);
    func_80832698(this, sfxId);

    this->stateFlags1 |= 0x40000;
}

void func_808389E8(Player* this, LinkAnimationHeader* anim, f32 arg2, GlobalContext* globalCtx) {
    func_80838940(this, anim, arg2, globalCtx, NA_SE_VO_LI_SWORD_N);
}

s32 func_80838A14(Player* this, GlobalContext* globalCtx) {
    s32 sp3C;
    LinkAnimationHeader* sp38;
    f32 sp34;
    f32 temp;
    f32 sp2C;
    f32 sp28;
    f32 sp24;

    if (!(this->stateFlags1 & 0x800) && (this->unk_88C >= 2) &&
        (!(this->stateFlags1 & 0x8000000) || (this->ageProperties->unk_14 > this->wallHeight))) {
        sp3C = 0;

        if (func_808332B8(this)) {
            if (this->actor.yDistToWater < 50.0f) {
                if ((this->unk_88C < 2) || (this->wallHeight > this->ageProperties->unk_10)) {
                    return 0;
                }
            } else if ((this->currentBoots != PLAYER_BOOTS_IRON) || (this->unk_88C > 2)) {
                return 0;
            }
        } else if (!(this->actor.bgCheckFlags & 1) ||
                   ((this->ageProperties->unk_14 <= this->wallHeight) && (this->stateFlags1 & 0x8000000))) {
            return 0;
        }

        if ((this->actor.wallPolySource != 50) && (D_808535F0 & 0x40)) {
            if (this->unk_88D >= 6) {
                this->stateFlags2 |= 4;
                if (CHECK_BTN_ALL(sControlInput->press.button, BTN_A)) {
                    sp3C = 1;
                }
            }
        } else if ((this->unk_88D >= 6) || CHECK_BTN_ALL(sControlInput->press.button, BTN_A)) {
            sp3C = 1;
        }

        if (sp3C != 0) {
            func_80835C58(globalCtx, this, func_80845668, 0);

            this->stateFlags1 |= 0x40000;

            sp34 = this->wallHeight;

            if (this->ageProperties->unk_14 <= sp34) {
                sp38 = &gPlayerAnim330;
                this->linearVelocity = 1.0f;
            } else {
                sp2C = this->actor.wallPoly->norm.x * (1.0f / 32767.0f);
                sp28 = this->actor.wallPoly->norm.z * (1.0f / 32767.0f);
                sp24 = this->wallDistance + 0.5f;

                this->stateFlags1 |= 0x4000;

                if (func_808332B8(this)) {
                    sp38 = &gPlayerAnim510;
                    sp34 -= (60.0f * this->ageProperties->unk_08);
                    this->stateFlags1 &= ~0x8000000;
                } else if (this->ageProperties->unk_18 <= sp34) {
                    sp38 = &gPlayerAnim329;
                    sp34 -= (59.0f * this->ageProperties->unk_08);
                } else {
                    sp38 = &gPlayerAnim328;
                    sp34 -= (41.0f * this->ageProperties->unk_08);
                }

                this->actor.shape.unk_08 -= sp34 * 100.0f;

                this->actor.posRot.pos.x -= sp24 * sp2C;
                this->actor.posRot.pos.y += this->wallHeight;
                this->actor.posRot.pos.z -= sp24 * sp28;

                func_80832224(this);
            }

            this->actor.bgCheckFlags |= 1;

            LinkAnimation_PlayOnceSetSpeed(globalCtx, &this->skelAnime, sp38, 1.3f);
            AnimationContext_DisableQueue(globalCtx);

            this->actor.shape.rot.y = this->currentYaw = this->actor.wallPolyRot + 0x8000;

            return 1;
        }
    } else if ((this->actor.bgCheckFlags & 1) && (this->unk_88C == 1) && (this->unk_88D >= 3)) {
        temp = (this->wallHeight * 0.08f) + 5.5f;
        func_808389E8(this, &gPlayerAnim413, temp, globalCtx);
        this->linearVelocity = 2.5f;

        return 1;
    }

    return 0;
}

void func_80838E70(GlobalContext* globalCtx, Player* this, f32 arg2, s16 arg3) {
    func_80835C58(globalCtx, this, func_80845CA4, 0);
    func_80832440(globalCtx, this);

    this->unk_84F = 1;
    this->unk_850 = 1;

    this->unk_450.x = (Math_SinS(arg3) * arg2) + this->actor.posRot.pos.x;
    this->unk_450.z = (Math_CosS(arg3) * arg2) + this->actor.posRot.pos.z;

    func_80832264(globalCtx, this, func_80833338(this));
}

void func_80838F18(GlobalContext* globalCtx, Player* this) {
    func_80835C58(globalCtx, this, func_8084D610, 0);
    func_80832C6C(globalCtx, this, &gPlayerAnim518);
}

void func_80838F5C(GlobalContext* globalCtx, Player* this) {
    func_80835C58(globalCtx, this, func_8084F88C, 0);

    this->stateFlags1 |= 0xA0000000;

    Camera_ChangeSetting(Gameplay_GetCamera(globalCtx, 0), CAM_SET_FREE0);
}

s32 func_80838FB8(GlobalContext* globalCtx, Player* this) {
    if ((globalCtx->sceneLoadFlag == 0) && (this->stateFlags1 & 0x80000000)) {
        func_80838F5C(globalCtx, this);
        func_80832284(globalCtx, this, &gPlayerAnim425);
        func_80832698(this, NA_SE_VO_LI_FALL_S);
        func_800788CC(NA_SE_OC_SECRET_WARP_IN);
        return 1;
    }

    return 0;
}

s16 D_808544F8[] = {
    0x045B, 0x0482, 0x0340, 0x044B, 0x02A2, 0x0201, 0x03B8, 0x04EE, 0x03C0, 0x0463, 0x01CD, 0x0394, 0x0340, 0x057C,
};

u8 D_80854514[] = { 11, 9, 3, 5, 7, 0 };

s32 func_80839034(GlobalContext* globalCtx, Player* this, CollisionPoly* arg2, u32 arg3) {
    s32 sp3C;
    s32 temp;
    s32 sp34;
    f32 linearVel;
    s32 yaw;

    if (1) {}

    if (this->actor.type == ACTORTYPE_PLAYER) {
        sp3C = 0;

        if (!(this->stateFlags1 & 0x80) && (globalCtx->sceneLoadFlag == 0) && (this->csMode == 0) &&
            !(this->stateFlags1 & 1) &&
            (((arg2 != NULL) && (sp3C = func_80041D28(&globalCtx->colCtx, arg2, arg3), sp3C != 0)) ||
             (func_8083816C(D_808535E4) && (this->unk_A7A == 12)))) {

            sp34 = this->unk_A84 - (s32)this->actor.posRot.pos.y;

            if (!(this->stateFlags1 & 0x28800000) && !(this->actor.bgCheckFlags & 1) && (sp34 < 100) &&
                (D_80853600 > 100.0f)) {
                return 0;
            }

            if (sp3C == 0) {
                Gameplay_TriggerVoidOut(globalCtx);
                func_800994A0(globalCtx);
            } else {
                globalCtx->nextEntranceIndex = globalCtx->setupExitList[sp3C - 1];
                if (globalCtx->nextEntranceIndex == 0x7FFF) {
                    gSaveContext.respawnFlag = 2;
                    globalCtx->nextEntranceIndex = gSaveContext.respawn[RESPAWN_MODE_RETURN].entranceIndex;
                    globalCtx->fadeTransition = 3;
                    gSaveContext.nextTransition = 3;
                } else if (globalCtx->nextEntranceIndex >= 0x7FF9) {
                    globalCtx->nextEntranceIndex =
                        D_808544F8[D_80854514[globalCtx->nextEntranceIndex - 0x7FF9] + globalCtx->curSpawn];
                    func_800994A0(globalCtx);
                } else {
                    if (func_80041F7C(&globalCtx->colCtx, arg2, arg3) == 2) {
                        gSaveContext.respawn[RESPAWN_MODE_DOWN].entranceIndex = globalCtx->nextEntranceIndex;
                        Gameplay_TriggerVoidOut(globalCtx);
                        gSaveContext.respawnFlag = -2;
                    }
                    gSaveContext.unk_13C3 = 1;
                    func_800994A0(globalCtx);
                }
                globalCtx->sceneLoadFlag = 0x14;
            }

            if (!(this->stateFlags1 & 0x20800000) && !(this->stateFlags2 & 0x40000) && !func_808332B8(this) &&
                (temp = func_80041D4C(&globalCtx->colCtx, arg2, arg3), (temp != 10)) &&
                ((sp34 < 100) || (this->actor.bgCheckFlags & 1))) {

                if (temp == 11) {
                    func_800788CC(NA_SE_OC_SECRET_HOLE_OUT);
                    func_800F6964(5);
                    gSaveContext.seqIndex = 0xFF;
                    gSaveContext.nightSeqIndex = 0xFF;
                } else {
                    linearVel = this->linearVelocity;

                    if (linearVel < 0.0f) {
                        this->actor.posRot.rot.y += 0x8000;
                        linearVel = -linearVel;
                    }

                    if (linearVel > R_RUN_SPEED_LIMIT / 100.0f) {
                        gSaveContext.entranceSpeed = R_RUN_SPEED_LIMIT / 100.0f;
                    } else {
                        gSaveContext.entranceSpeed = linearVel;
                    }

                    if (D_808535F4 != 0) {
                        yaw = D_808535FC;
                    } else {
                        yaw = this->actor.posRot.rot.y;
                    }
                    func_80838E70(globalCtx, this, 400.0f, yaw);
                }
            } else {
                if (!(this->actor.bgCheckFlags & 1)) {
                    func_80832210(this);
                }
            }

            this->stateFlags1 |= 0x20000001;

            func_80835E44(globalCtx, 0x2F);

            return 1;
        } else {
            if (globalCtx->sceneLoadFlag == 0) {

                if ((this->actor.posRot.pos.y < -4000.0f) ||
                    (((this->unk_A7A == 5) || (this->unk_A7A == 12)) &&
                     ((D_80853600 < 100.0f) || (this->fallDistance > 400.0f) ||
                      ((globalCtx->sceneNum != SCENE_HAKADAN) && (this->fallDistance > 200.0f)))) ||
                    ((globalCtx->sceneNum == SCENE_GANON_FINAL) && (this->fallDistance > 320.0f))) {

                    if (this->actor.bgCheckFlags & 1) {
                        if (this->unk_A7A == 5) {
                            Gameplay_TriggerRespawn(globalCtx);
                        } else {
                            Gameplay_TriggerVoidOut(globalCtx);
                        }
                        globalCtx->fadeTransition = 4;
                        func_80078884(NA_SE_OC_ABYSS);
                    } else {
                        func_80838F5C(globalCtx, this);
                        this->unk_850 = 9999;
                        if (this->unk_A7A == 5) {
                            this->unk_84F = -1;
                        } else {
                            this->unk_84F = 1;
                        }
                    }
                }

                this->unk_A84 = this->actor.posRot.pos.y;
            }
        }
    }

    return 0;
}

void func_808395DC(Player* this, Vec3f* arg1, Vec3f* arg2, Vec3f* arg3) {
    f32 cos = Math_CosS(this->actor.shape.rot.y);
    f32 sin = Math_SinS(this->actor.shape.rot.y);

    arg3->x = arg1->x + ((arg2->x * cos) + (arg2->z * sin));
    arg3->y = arg1->y + arg2->y;
    arg3->z = arg1->z + ((arg2->z * cos) - (arg2->x * sin));
}

Actor* Player_SpawnFairy(GlobalContext* globalCtx, Player* this, Vec3f* arg2, Vec3f* arg3, s32 type) {
    Vec3f pos;

    func_808395DC(this, arg2, arg3, &pos);

    return Actor_Spawn(&globalCtx->actorCtx, globalCtx, ACTOR_EN_ELF, pos.x, pos.y, pos.z, 0, 0, 0, type);
}

f32 func_808396F4(GlobalContext* globalCtx, Player* this, Vec3f* arg2, Vec3f* arg3, CollisionPoly** arg4, s32* arg5) {
    func_808395DC(this, &this->actor.posRot.pos, arg2, arg3);

    func_8003C940(&globalCtx->colCtx, arg4, arg5, arg3);
}

f32 func_8083973C(GlobalContext* globalCtx, Player* this, Vec3f* arg2, Vec3f* arg3) {
    CollisionPoly* sp24;
    s32 sp20;

    return func_808396F4(globalCtx, this, arg2, arg3, &sp24, &sp20);
}

s32 func_80839768(GlobalContext* globalCtx, Player* this, Vec3f* arg2, CollisionPoly** arg3, u32* arg4, Vec3f* arg5) {
    Vec3f sp44;
    Vec3f sp38;

    sp44.x = this->actor.posRot.pos.x;
    sp44.y = this->actor.posRot.pos.y + arg2->y;
    sp44.z = this->actor.posRot.pos.z;

    func_808395DC(this, &this->actor.posRot.pos, arg2, &sp38);

    return func_8003DE84(&globalCtx->colCtx, &sp44, &sp38, arg5, arg3, 1, 0, 0, 1, arg4);
}

s32 func_80839800(Player* this, GlobalContext* globalCtx) {
    DoorShutter* doorShutter;
    EnDoor* enDoor;
    s32 sp7C;
    f32 sp78;
    f32 sp74;
    Actor* doorActor;
    f32 sp6C;
    s32 pad3;
    s32 frontRoom;
    Actor* attachedActor;
    LinkAnimationHeader* sp5C;
    CollisionPoly* sp58;
    Vec3f sp4C;

    if ((this->doorType != 0) &&
        (!(this->stateFlags1 & 0x800) || ((this->heldActor != NULL) && (this->heldActor->id == ACTOR_EN_RU1)))) {
        if (CHECK_BTN_ALL(sControlInput->press.button, BTN_A) || (func_8084F9A0 == this->func_674)) {
            doorActor = this->doorActor;

            if (this->doorType < 0) {
                doorActor->textId = 0xD0; // "It won't open!"
                func_80853148(globalCtx, doorActor);
                return 0;
            }

            sp7C = this->doorDirection;
            sp78 = Math_CosS(doorActor->shape.rot.y);
            sp74 = Math_SinS(doorActor->shape.rot.y);

            if (this->doorType == 2) {
                doorShutter = (DoorShutter*)doorActor;

                this->currentYaw = doorShutter->dyna.actor.initPosRot.rot.y;
                if (sp7C > 0) {
                    this->currentYaw -= 0x8000;
                }
                this->actor.shape.rot.y = this->currentYaw;

                if (this->linearVelocity <= 0.0f) {
                    this->linearVelocity = 0.1f;
                }

                func_80838E70(globalCtx, this, 50.0f, this->actor.shape.rot.y);

                this->unk_84F = 0;
                this->unk_447 = this->doorType;
                this->stateFlags1 |= 0x20000000;

                this->unk_450.x = this->actor.posRot.pos.x + ((sp7C * 20.0f) * sp74);
                this->unk_450.z = this->actor.posRot.pos.z + ((sp7C * 20.0f) * sp78);
                this->unk_45C.x = this->actor.posRot.pos.x + ((sp7C * -120.0f) * sp74);
                this->unk_45C.z = this->actor.posRot.pos.z + ((sp7C * -120.0f) * sp78);

                doorShutter->unk_164 = 1;
                func_80832224(this);

                if (this->doorTimer != 0) {
                    this->unk_850 = 0;
                    func_80832B0C(globalCtx, this, func_80833338(this));
                    this->skelAnime.endFrame = 0.0f;
                } else {
                    this->linearVelocity = 0.1f;
                }

                if (doorShutter->dyna.actor.type == ACTORTYPE_DOOR) {
                    this->unk_46A = globalCtx->transitionActorList[(u16)doorShutter->dyna.actor.params >> 10]
                                        .sides[(sp7C > 0) ? 0 : 1]
                                        .effects;

                    func_800304B0(globalCtx);
                }
            } else {
                enDoor = (EnDoor*)doorActor;

                enDoor->unk_190 = (sp7C < 0.0f) ? ((LINK_IS_ADULT) ? 0 : 1) : ((LINK_IS_ADULT) ? 2 : 3);

                if (enDoor->unk_190 == 0) {
                    sp5C = D_808539EC[this->modelAnimType];
                } else if (enDoor->unk_190 == 1) {
                    sp5C = D_80853A04[this->modelAnimType];
                } else if (enDoor->unk_190 == 2) {
                    sp5C = D_80853A1C[this->modelAnimType];
                } else {
                    sp5C = D_80853A34[this->modelAnimType];
                }

                func_80835C58(globalCtx, this, func_80845EF8, 0);
                func_80832528(globalCtx, this);

                if (sp7C < 0) {
                    this->actor.shape.rot.y = doorActor->shape.rot.y;
                } else {
                    this->actor.shape.rot.y = doorActor->shape.rot.y - 0x8000;
                }

                this->currentYaw = this->actor.shape.rot.y;

                sp6C = (sp7C * 22.0f);
                this->actor.posRot.pos.x = doorActor->posRot.pos.x + sp6C * sp74;
                this->actor.posRot.pos.z = doorActor->posRot.pos.z + sp6C * sp78;

                func_8083328C(globalCtx, this, sp5C);

                if (this->doorTimer != 0) {
                    this->skelAnime.endFrame = 0.0f;
                }

                func_80832224(this);
                func_80832F54(globalCtx, this, 0x28F);

                if (doorActor->parent != NULL) {
                    sp7C = -sp7C;
                }

                enDoor->unk_191 = 1;

                if (this->doorType != 3) {
                    this->stateFlags1 |= 0x20000000;
                    func_800304B0(globalCtx);

                    if (((doorActor->params >> 7) & 7) == 3) {
                        sp4C.x = doorActor->posRot.pos.x - (sp6C * sp74);
                        sp4C.y = doorActor->posRot.pos.y + 10.0f;
                        sp4C.z = doorActor->posRot.pos.z - (sp6C * sp78);

                        func_8003C890(&globalCtx->colCtx, &sp58, &sp4C);

                        if (func_80839034(globalCtx, this, sp58, 50)) {
                            gSaveContext.entranceSpeed = 2.0f;
                            gSaveContext.entranceSound = NA_SE_OC_DOOR_OPEN;
                        }
                    } else {
                        Camera_ChangeDoorCam(Gameplay_GetCamera(globalCtx, 0), doorActor,
                                             globalCtx->transitionActorList[(u16)doorActor->params >> 10]
                                                 .sides[(sp7C > 0) ? 0 : 1]
                                                 .effects,
                                             0, 38.0f * D_808535EC, 26.0f * D_808535EC, 10.0f * D_808535EC);
                    }
                }
            }

            if ((this->doorType != 3) && (doorActor->type == ACTORTYPE_DOOR)) {
                frontRoom = globalCtx->transitionActorList[(u16)doorActor->params >> 10].sides[(sp7C > 0) ? 0 : 1].room;

                if ((frontRoom >= 0) && (frontRoom != globalCtx->roomCtx.curRoom.num)) {
                    func_8009728C(globalCtx, &globalCtx->roomCtx, frontRoom);
                }
            }

            doorActor->room = globalCtx->roomCtx.curRoom.num;

            if (((attachedActor = doorActor->child) != NULL) || ((attachedActor = doorActor->parent) != NULL)) {
                attachedActor->room = globalCtx->roomCtx.curRoom.num;
            }

            return 1;
        }
    }

    return 0;
}

void func_80839E88(Player* this, GlobalContext* globalCtx) {
    LinkAnimationHeader* anim;

    func_80835C58(globalCtx, this, func_80840450, 1);

    if (this->unk_870 < 0.5f) {
        anim = func_808334E4(this);
        this->unk_870 = 0.0f;
    } else {
        anim = func_80833528(this);
        this->unk_870 = 1.0f;
    }

    this->unk_874 = this->unk_870;
    func_80832284(globalCtx, this, anim);
    this->currentYaw = this->actor.shape.rot.y;
}

void func_80839F30(Player* this, GlobalContext* globalCtx) {
    func_80835C58(globalCtx, this, func_808407CC, 1);
    func_80832B0C(globalCtx, this, func_80833338(this));
    this->currentYaw = this->actor.shape.rot.y;
}

void func_80839F90(Player* this, GlobalContext* globalCtx) {
    if (func_8008E9C4(this)) {
        func_80839E88(this, globalCtx);
    } else if (func_80833B2C(this)) {
        func_80839F30(this, globalCtx);
    } else {
        func_80853080(this, globalCtx);
    }
}

void func_80839FFC(Player* this, GlobalContext* globalCtx) {
    PlayerFunc674 func;

    if (func_8008E9C4(this)) {
        func = func_80840450;
    } else if (func_80833B2C(this)) {
        func = func_808407CC;
    } else {
        func = func_80840BC8;
    }

    func_80835C58(globalCtx, this, func, 1);
}

void func_8083A060(Player* this, GlobalContext* globalCtx) {
    func_80839FFC(this, globalCtx);
    if (func_8008E9C4(this)) {
        this->unk_850 = 1;
    }
}

void func_8083A098(Player* this, LinkAnimationHeader* anim, GlobalContext* globalCtx) {
    func_8083A060(this, globalCtx);
    func_8083328C(globalCtx, this, anim);
}

s32 func_8083A0D4(Player* this) {
    return (this->interactRangeActor != NULL) && (this->heldActor == NULL);
}

void func_8083A0F4(GlobalContext* globalCtx, Player* this) {
    if (func_8083A0D4(this)) {
        Actor* interactRangeActor = this->interactRangeActor;
        s32 interactActorId = interactRangeActor->id;

        if (interactActorId == ACTOR_BG_TOKI_SWD) {
            this->interactRangeActor->parent = &this->actor;
            func_80835C58(globalCtx, this, func_8084F608, 0);
            this->stateFlags1 |= 0x20000000;
        } else {
            LinkAnimationHeader* anim;

            if (interactActorId == ACTOR_BG_HEAVY_BLOCK) {
                func_80835C58(globalCtx, this, func_80846120, 0);
                this->stateFlags1 |= 0x20000000;
                anim = &gPlayerAnim404;
            } else if ((interactActorId == ACTOR_EN_ISHI) && ((interactRangeActor->params & 0xF) == 1)) {
                func_80835C58(globalCtx, this, func_80846260, 0);
                anim = &gPlayerAnim503;
            } else if (((interactActorId == ACTOR_EN_BOMBF) || (interactActorId == ACTOR_EN_KUSA)) &&
                       (Player_GetStrength() <= PLAYER_STR_NONE)) {
                func_80835C58(globalCtx, this, func_80846408, 0);
                this->actor.posRot.pos.x =
                    (Math_SinS(interactRangeActor->yawTowardsLink) * 20.0f) + interactRangeActor->posRot.pos.x;
                this->actor.posRot.pos.z =
                    (Math_CosS(interactRangeActor->yawTowardsLink) * 20.0f) + interactRangeActor->posRot.pos.z;
                this->currentYaw = this->actor.shape.rot.y = interactRangeActor->yawTowardsLink + 0x8000;
                anim = &gPlayerAnim429;
            } else {
                func_80835C58(globalCtx, this, func_80846050, 0);
                anim = D_80853A4C[this->modelAnimType];
            }

            func_80832264(globalCtx, this, anim);
        }
    } else {
        func_80839F90(this, globalCtx);
        this->stateFlags1 &= ~0x800;
    }
}

void func_8083A2F8(GlobalContext* globalCtx, Player* this) {
    func_80835DAC(globalCtx, this, func_8084B530, 0);

    this->stateFlags1 |= 0x20000040;

    if (this->actor.textId != 0) {
        func_8010B680(globalCtx, this->actor.textId, this->targetActor);
        this->unk_664 = this->targetActor;
    }
}

void func_8083A360(GlobalContext* globalCtx, Player* this) {
    func_80835DAC(globalCtx, this, func_8084CC98, 0);
}

void func_8083A388(GlobalContext* globalCtx, Player* this) {
    func_80835C58(globalCtx, this, func_8084B78C, 0);
}

void func_8083A3B0(GlobalContext* globalCtx, Player* this) {
    s32 sp1C = this->unk_850;
    s32 sp18 = this->unk_84F;

    func_80835DAC(globalCtx, this, func_8084BF1C, 0);
    this->actor.velocity.y = 0.0f;

    this->unk_850 = sp1C;
    this->unk_84F = sp18;
}

void func_8083A40C(GlobalContext* globalCtx, Player* this) {
    func_80835DAC(globalCtx, this, func_8084C760, 0);
}

void func_8083A434(GlobalContext* globalCtx, Player* this) {
    func_80835DAC(globalCtx, this, func_8084E6D4, 0);

    this->stateFlags1 |= 0x20000400;

    if (this->getItemId == GI_HEART_CONTAINER_2) {
        this->unk_850 = 20;
    } else if (this->getItemId >= 0) {
        this->unk_850 = 1;
    } else {
        this->getItemId = -this->getItemId;
    }
}

s32 func_8083A4A8(Player* this, GlobalContext* globalCtx) {
    s16 yawDiff;
    LinkAnimationHeader* anim;
    f32 temp;

    yawDiff = this->currentYaw - this->actor.shape.rot.y;

    if ((ABS(yawDiff) < 0x1000) && (this->linearVelocity > 4.0f)) {
        anim = &gPlayerAnim458;
    } else {
        anim = &gPlayerAnim413;
    }

    if (this->linearVelocity > (IREG(66) / 100.0f)) {
        temp = IREG(67) / 100.0f;
    } else {
        temp = (IREG(68) / 100.0f) + ((IREG(69) * this->linearVelocity) / 1000.0f);
    }

    func_80838940(this, anim, temp, globalCtx, NA_SE_VO_LI_AUTO_JUMP);
    this->unk_850 = 1;

    return 1;
}

void func_8083A5C4(GlobalContext* globalCtx, Player* this, CollisionPoly* arg2, f32 arg3, LinkAnimationHeader* arg4) {
    f32 sp24 = arg2->norm.x * (1.0f / 32767.0f);
    f32 sp20 = arg2->norm.z * (1.0f / 32767.0f);

    func_80835C58(globalCtx, this, func_8084BBE4, 0);
    func_80832564(globalCtx, this);
    func_80832264(globalCtx, this, arg4);

    this->actor.posRot.pos.x -= (arg3 + 1.0f) * sp24;
    this->actor.posRot.pos.z -= (arg3 + 1.0f) * sp20;
    this->actor.shape.rot.y = this->currentYaw = Math_Atan2S(sp20, sp24);

    func_80832224(this);
    func_80832CFC(this);
}

s32 func_8083A6AC(Player* this, GlobalContext* globalCtx) {
    CollisionPoly* sp84;
    u32 sp80;
    Vec3f sp74;
    Vec3f sp68;
    f32 temp1;

    if ((this->actor.yDistToWater < -80.0f) && (ABS(this->unk_898) < 2730) && (ABS(this->unk_89A) < 2730)) {
        sp74.x = this->actor.pos4.x - this->actor.posRot.pos.x;
        sp74.z = this->actor.pos4.z - this->actor.posRot.pos.z;

        temp1 = sqrtf(SQ(sp74.x) + SQ(sp74.z));
        if (temp1 != 0.0f) {
            temp1 = 5.0f / temp1;
        } else {
            temp1 = 0.0f;
        }

        sp74.x = this->actor.pos4.x + (sp74.x * temp1);
        sp74.y = this->actor.posRot.pos.y;
        sp74.z = this->actor.pos4.z + (sp74.z * temp1);

        if (func_8003DE84(&globalCtx->colCtx, &this->actor.posRot.pos, &sp74, &sp68, &sp84, 1, 0, 0, 1, &sp80) &&
            (ABS(sp84->norm.y) < 600)) {
            f32 nx = sp84->norm.x * (1.0f / 32767.0f);
            f32 ny = sp84->norm.y * (1.0f / 32767.0f);
            f32 nz = sp84->norm.z * (1.0f / 32767.0f);
            f32 sp54;
            s32 sp50;

            sp54 = Math3D_UDistPlaneToPos(nx, ny, nz, sp84->dist, &this->actor.posRot.pos);

            sp50 = D_80853604 == 6;
            if (!sp50 && (func_80041DB8(&globalCtx->colCtx, sp84, sp80) & 8)) {
                sp50 = 1;
            }

            func_8083A5C4(globalCtx, this, sp84, sp54, sp50 ? &gPlayerAnim338 : &gPlayerAnim387);

            if (sp50) {
                func_80836898(globalCtx, this, func_8083A3B0);

                this->currentYaw += 0x8000;
                this->actor.shape.rot.y = this->currentYaw;

                this->stateFlags1 |= 0x200000;
                func_80832F54(globalCtx, this, 0x9F);

                this->unk_850 = -1;
                this->unk_84F = sp50;
            } else {
                this->stateFlags1 |= 0x2000;
                this->stateFlags1 &= ~0x20000;
            }

            func_8002F7DC(&this->actor, NA_SE_PL_SLIPDOWN);
            func_80832698(this, NA_SE_VO_LI_HANG);
            return 1;
        }
    }

    return 0;
}

void func_8083A9B8(Player* this, LinkAnimationHeader* anim, GlobalContext* globalCtx) {
    func_80835C58(globalCtx, this, func_8084BDFC, 0);
    LinkAnimation_PlayOnceSetSpeed(globalCtx, &this->skelAnime, anim, 1.3f);
}

Vec3f D_8085451C = { 0.0f, 0.0f, 100.0f };

void func_8083AA10(Player* this, GlobalContext* globalCtx) {
    s32 sp5C;
    CollisionPoly* sp58;
    s32 sp54;
    WaterBox* sp50;
    Vec3f sp44;
    f32 sp40;
    f32 sp3C;

    this->fallDistance = this->fallStartHeight - (s32)this->actor.posRot.pos.y;

    if (!(this->stateFlags1 & 0x28000000) && !(this->actor.bgCheckFlags & 1)) {
        if (!func_80838FB8(globalCtx, this)) {
            if (D_80853604 == 8) {
                this->actor.posRot.pos.x = this->actor.pos4.x;
                this->actor.posRot.pos.z = this->actor.pos4.z;
                return;
            }

            if (!(this->stateFlags3 & 2) && !(this->skelAnime.moveFlags & 0x80) && (func_8084411C != this->func_674) &&
                (func_80844A44 != this->func_674)) {

                if ((D_80853604 == 7) || (this->swordState != 0)) {
                    Math_Vec3f_Copy(&this->actor.posRot.pos, &this->actor.pos4);
                    func_80832210(this);
                    return;
                }

                if (this->unk_893 != 0) {
                    this->actor.velocity.y = 1.0f;
                    D_80853604 = 9;
                    return;
                }

                sp5C = (s16)(this->currentYaw - this->actor.shape.rot.y);

                func_80835C58(globalCtx, this, func_8084411C, 1);
                func_80832440(globalCtx, this);

                this->unk_89E = this->unk_A82;

                if ((this->actor.bgCheckFlags & 4) && !(this->stateFlags1 & 0x8000000) && (D_80853604 != 6) &&
                    (D_80853604 != 9) && (D_80853600 > 20.0f) && (this->swordState == 0) && (ABS(sp5C) < 0x2000) &&
                    (this->linearVelocity > 3.0f)) {

                    if ((D_80853604 == 11) && !(this->stateFlags1 & 0x800)) {

                        sp40 = func_808396F4(globalCtx, this, &D_8085451C, &sp44, &sp58, &sp54);
                        sp3C = this->actor.posRot.pos.y;

                        if (func_8004213C(globalCtx, &globalCtx->colCtx, sp44.x, sp44.z, &sp3C, &sp50) &&
                            ((sp3C - sp40) > 50.0f)) {
                            func_808389E8(this, &gPlayerAnim460, 6.0f, globalCtx);
                            func_80835C58(globalCtx, this, func_80844A44, 0);
                            return;
                        }
                    }

                    func_8083A4A8(this, globalCtx);
                    return;
                }

                if ((D_80853604 == 9) || (D_80853600 <= this->ageProperties->unk_34) ||
                    !func_8083A6AC(this, globalCtx)) {
                    func_80832284(globalCtx, this, &gPlayerAnim425);
                    return;
                }
            }
        }
    } else {
        this->fallStartHeight = this->actor.posRot.pos.y;
    }
}

s32 func_8083AD4C(GlobalContext* globalCtx, Player* this) {
    s32 cameraMode;

    if (this->unk_6AD == 2) {
        if (func_8002DD6C(this)) {
            if (LINK_IS_ADULT) {
                cameraMode = CAM_MODE_BOWARROW;
            } else {
                cameraMode = CAM_MODE_SLINGSHOT;
            }
        } else {
            cameraMode = CAM_MODE_BOOMERANG;
        }
    } else {
        cameraMode = CAM_MODE_FIRSTPERSON;
    }

    return Camera_ChangeMode(Gameplay_GetCamera(globalCtx, 0), cameraMode);
}

s32 func_8083ADD4(GlobalContext* globalCtx, Player* this) {
    if (this->unk_6AD == 3) {
        func_80835C58(globalCtx, this, func_80852E14, 0);
        if (this->unk_46A != 0) {
            this->stateFlags1 |= 0x20000000;
        }
        func_80832318(this);
        return 1;
    } else {
        return 0;
    }
}

void func_8083AE40(Player* this, s16 objectId) {
    s32 pad;
    u32 size;

    if (objectId != 0) {
        this->giObjectLoading = true;
        osCreateMesgQueue(&this->giObjectLoadQueue, &this->giObjectLoadMsg, 1);

        size = gObjectTable[objectId].vromEnd - gObjectTable[objectId].vromStart;

        LOG_HEX("size", size, "../z_player.c", 9090);

        if (size > 1024 * 8) {
            __assert("size <= 1024 * 8", "../z_player.c", 9091);
        }

        if (gObjectTable[objectId].vromEnd) {}

        DmaMgr_SendRequest2(&this->giObjectDmaRequest, (u32)this->giObjectSegment, gObjectTable[objectId].vromStart,
                            size, 0, &this->giObjectLoadQueue, NULL, "../z_player.c", 9099);
    }
}

void func_8083AF44(GlobalContext* globalCtx, Player* this, s32 magicSpell) {
    func_80835DE4(globalCtx, this, func_808507F4, 0);

    this->unk_84F = magicSpell - 3;
    func_80087708(globalCtx, sMagicSpellCosts[magicSpell], 4);

    LinkAnimation_PlayOnceSetSpeed(globalCtx, &this->skelAnime, &gPlayerAnim326, 0.83f);

    if (magicSpell == 5) {
        this->unk_46C = func_800800F8(globalCtx, 1100, -101, NULL, 0);
    } else {
        func_80835EA4(globalCtx, 10);
    }
}

void func_8083B010(Player* this) {
    this->actor.posRot2.rot.x = this->actor.posRot2.rot.z = this->unk_6B6 = this->unk_6B8 = this->unk_6BA =
        this->unk_6BC = this->unk_6BE = this->unk_6C0 = 0;

    this->actor.posRot2.rot.y = this->actor.shape.rot.y;
}

u8 D_80854528[] = {
    GI_LETTER_ZELDA, GI_WEIRD_EGG,    GI_CHICKEN,     GI_BEAN,        GI_POCKET_EGG,   GI_POCKET_CUCCO,
    GI_COJIRO,       GI_ODD_MUSHROOM, GI_ODD_POTION,  GI_SAW,         GI_SWORD_BROKEN, GI_PRESCRIPTION,
    GI_FROG,         GI_EYEDROPS,     GI_CLAIM_CHECK, GI_MASK_SKULL,  GI_MASK_SPOOKY,  GI_MASK_KEATON,
    GI_MASK_BUNNY,   GI_MASK_TRUTH,   GI_MASK_GORON,  GI_MASK_ZORA,   GI_MASK_GERUDO,  GI_LETTER_RUTO,
    GI_LETTER_RUTO,  GI_LETTER_RUTO,  GI_LETTER_RUTO, GI_LETTER_RUTO, GI_LETTER_RUTO,
};

LinkAnimationHeader* D_80854548[] = {
    &gPlayerAnim402,
    &gPlayerAnim115,
    &gPlayerAnim468,
};

s32 func_8083B040(Player* this, GlobalContext* globalCtx) {
    s32 sp2C;
    s32 sp28;
    GetItemEntry* giEntry;
    Actor* targetActor;

    if ((this->unk_6AD != 0) &&
        (func_808332B8(this) || (this->actor.bgCheckFlags & 1) || (this->stateFlags1 & 0x800000))) {

        if (!func_8083ADD4(globalCtx, this)) {
            if (this->unk_6AD == 4) {
                sp2C = Player_ActionToMagicSpell(this, this->itemActionParam);
                if (sp2C >= 0) {
                    if ((sp2C != 3) || (gSaveContext.respawn[RESPAWN_MODE_TOP].data <= 0)) {
                        func_8083AF44(globalCtx, this, sp2C);
                    } else {
                        func_80835C58(globalCtx, this, func_8085063C, 1);
                        this->stateFlags1 |= 0x30000000;
                        func_80832264(globalCtx, this, func_80833338(this));
                        func_80835EA4(globalCtx, 4);
                    }

                    func_80832224(this);
                    return 1;
                }

                sp2C = this->itemActionParam - PLAYER_AP_LETTER_ZELDA;
                if ((sp2C >= 0) ||
                    (sp28 = Player_ActionToBottle(this, this->itemActionParam) - 1,
                     ((sp28 >= 0) && (sp28 < 6) &&
                      ((this->itemActionParam > PLAYER_AP_BOTTLE_POE) ||
                       ((this->targetActor != NULL) &&
                        (((this->itemActionParam == PLAYER_AP_BOTTLE_POE) && (this->exchangeItemId == EXCH_ITEM_POE)) ||
                         (this->exchangeItemId == EXCH_ITEM_BLUE_FIRE))))))) {

                    if ((globalCtx->actorCtx.titleCtx.delayB == 0) && (globalCtx->actorCtx.titleCtx.unk_C == 0)) {
                        func_80835DE4(globalCtx, this, func_8084F104, 0);

                        if (sp2C >= 0) {
                            giEntry = &sGetItemTable[D_80854528[sp2C] - 1];
                            func_8083AE40(this, giEntry->objectId);
                        }

                        this->stateFlags1 |= 0x30000040;

                        if (sp2C >= 0) {
                            sp2C = sp2C + 1;
                        } else {
                            sp2C = sp28 + 0x18;
                        }

                        targetActor = this->targetActor;

                        if ((targetActor != NULL) &&
                            ((this->exchangeItemId == sp2C) || (this->exchangeItemId == EXCH_ITEM_BLUE_FIRE) ||
                             ((this->exchangeItemId == EXCH_ITEM_POE) &&
                              (this->itemActionParam == PLAYER_AP_BOTTLE_BIG_POE)) ||
                             ((this->exchangeItemId == EXCH_ITEM_BEAN) &&
                              (this->itemActionParam == PLAYER_AP_BOTTLE_BUG))) &&
                            ((this->exchangeItemId != EXCH_ITEM_BEAN) || (this->itemActionParam == PLAYER_AP_BEAN))) {
                            if (this->exchangeItemId == EXCH_ITEM_BEAN) {
                                Inventory_ChangeAmmo(ITEM_BEAN, -1);
                                func_80835DE4(globalCtx, this, func_8084279C, 0);
                                this->stateFlags1 |= 0x20000000;
                                this->unk_850 = 0x50;
                                this->unk_84F = -1;
                            }
                            targetActor->flags |= 0x100;
                            this->unk_664 = this->targetActor;
                        } else if (sp2C == EXCH_ITEM_LETTER_RUTO) {
                            this->unk_84F = 1;
                            this->actor.textId = 0x4005; // "There is something already inside this bottle..."
                            func_80835EA4(globalCtx, 1);
                        } else {
                            this->unk_84F = 2;
                            this->actor.textId = 0xCF; // "This item doesn't work here..."
                            func_80835EA4(globalCtx, 4);
                        }

                        this->actor.flags |= 0x100;
                        this->exchangeItemId = sp2C;

                        if (this->unk_84F < 0) {
                            func_80832B0C(globalCtx, this, D_80853C14[this->modelAnimType]);
                        } else {
                            func_80832264(globalCtx, this, D_80854548[this->unk_84F]);
                        }

                        func_80832224(this);
                    }
                    return 1;
                }

                sp2C = Player_ActionToBottle(this, this->itemActionParam);
                if (sp2C >= 0) {
                    if (sp2C == 0xC) {
                        func_80835DE4(globalCtx, this, func_8084EED8, 0);
                        func_808322D0(globalCtx, this, &gPlayerAnim107);
                        func_80835EA4(globalCtx, 3);
                    } else if ((sp2C > 0) && (sp2C < 4)) {
                        func_80835DE4(globalCtx, this, func_8084EFC0, 0);
                        func_808322D0(globalCtx, this, &gPlayerAnim114);
                        func_80835EA4(globalCtx, (sp2C == 1) ? 1 : 5);
                    } else {
                        func_80835DE4(globalCtx, this, func_8084EAC0, 0);
                        func_80832B78(globalCtx, this, &gPlayerAnim110);
                        func_80835EA4(globalCtx, 2);
                    }
                } else {
                    func_80835DE4(globalCtx, this, func_8084E3C4, 0);
                    func_808322D0(globalCtx, this, &gPlayerAnim437);
                    this->stateFlags2 |= 0x8000000;
                    func_80835EA4(globalCtx, (this->unk_6A8 != NULL) ? 0x5B : 0x5A);
                    if (this->unk_6A8 != NULL) {
                        this->stateFlags2 |= 0x2000000;
                        Camera_SetParam(Gameplay_GetCamera(globalCtx, 0), 8, this->unk_6A8);
                    }
                }
            } else if (func_8083AD4C(globalCtx, this)) {
                if (!(this->stateFlags1 & 0x800000)) {
                    func_80835C58(globalCtx, this, func_8084B1D8, 1);
                    this->unk_850 = 13;
                    func_8083B010(this);
                }
                this->stateFlags1 |= 0x100000;
                func_80078884(NA_SE_SY_CAMERA_ZOOM_UP);
                func_80832210(this);
                return 1;
            } else {
                this->unk_6AD = 0;
                func_80078884(NA_SE_SY_ERROR);
                return 0;
            }

            this->stateFlags1 |= 0x30000000;
        }

        func_80832224(this);
        return 1;
    }

    return 0;
}

s32 func_8083B644(Player* this, GlobalContext* globalCtx) {
    Actor* sp34 = this->targetActor;
    Actor* sp30 = this->unk_664;
    Actor* sp2C = NULL;
    s32 sp28 = 0;
    s32 sp24;

    sp24 = (sp30 != NULL) && (((sp30->flags & 0x40001) == 0x40001) || (sp30->naviEnemyId != 0xFF));

    if (sp24 || (this->naviTextId != 0)) {
        sp28 = (this->naviTextId < 0) && ((ABS(this->naviTextId) & 0xFF00) != 0x200);
        if (sp28 || !sp24) {
            sp2C = this->naviActor;
            if (sp28) {
                sp30 = NULL;
                sp34 = NULL;
            }
        } else {
            sp2C = sp30;
        }
    }

    if ((sp34 != NULL) || (sp2C != NULL)) {
        if ((sp30 == NULL) || (sp30 == sp34) || (sp30 == sp2C)) {
            if (!(this->stateFlags1 & 0x800) ||
                ((this->heldActor != NULL) && (sp28 || (sp34 == this->heldActor) || (sp2C == this->heldActor) ||
                                               ((sp34 != NULL) && (sp34->flags & 0x10000))))) {
                if ((this->actor.bgCheckFlags & 1) || (this->stateFlags1 & 0x800000) ||
                    (func_808332B8(this) && !(this->stateFlags2 & 0x400))) {

                    if (sp34 != NULL) {
                        this->stateFlags2 |= 2;
                        if (CHECK_BTN_ALL(sControlInput->press.button, BTN_A) || (sp34->flags & 0x10000)) {
                            sp2C = NULL;
                        } else if (sp2C == NULL) {
                            return 0;
                        }
                    }

                    if (sp2C != NULL) {
                        if (!sp28) {
                            this->stateFlags2 |= 0x200000;
                        }

                        if (!CHECK_BTN_ALL(sControlInput->press.button, BTN_CUP) && !sp28) {
                            return 0;
                        }

                        sp34 = sp2C;
                        this->targetActor = NULL;

                        if (sp28 || !sp24) {
                            if (this->naviTextId >= 0) {
                                sp2C->textId = this->naviTextId;
                            } else {
                                sp2C->textId = -this->naviTextId;
                            }
                        } else {
                            if (sp2C->naviEnemyId != 0xFF) {
                                sp2C->textId = sp2C->naviEnemyId + 0x600;
                            }
                        }
                    }

                    this->currentMask = D_80858AA4;
                    func_80853148(globalCtx, sp34);
                    return 1;
                }
            }
        }
    }

    return 0;
}

s32 func_8083B8F4(Player* this, GlobalContext* globalCtx) {
    if (!(this->stateFlags1 & 0x800800) && Camera_CheckValidMode(Gameplay_GetCamera(globalCtx, 0), 6)) {
        if ((this->actor.bgCheckFlags & 1) ||
            (func_808332B8(this) && (this->actor.yDistToWater < this->ageProperties->unk_2C))) {
            this->unk_6AD = 1;
            return 1;
        }
    }

    return 0;
}

s32 func_8083B998(Player* this, GlobalContext* globalCtx) {
    if (this->unk_6AD != 0) {
        func_8083B040(this, globalCtx);
        return 1;
    }

    if ((this->unk_664 != NULL) &&
        (((this->unk_664->flags & 0x40001) == 0x40001) || (this->unk_664->naviEnemyId != 0xFF))) {
        this->stateFlags2 |= 0x200000;
    } else if ((this->naviTextId == 0) && !func_8008E9C4(this) && CHECK_BTN_ALL(sControlInput->press.button, BTN_CUP) &&
               (YREG(15) != 0x10) && (YREG(15) != 0x20) && !func_8083B8F4(this, globalCtx)) {
        func_80078884(NA_SE_SY_ERROR);
    }

    return 0;
}

void func_8083BA90(GlobalContext* globalCtx, Player* this, s32 arg2, f32 xzVelocity, f32 yVelocity) {
    func_80837948(globalCtx, this, arg2);
    func_80835C58(globalCtx, this, func_80844AF4, 0);

    this->stateFlags3 |= 2;

    this->currentYaw = this->actor.shape.rot.y;
    this->linearVelocity = xzVelocity;
    this->actor.velocity.y = yVelocity;

    this->actor.bgCheckFlags &= ~1;
    this->unk_893 = 0;

    func_80832854(this);
    func_80832698(this, NA_SE_VO_LI_SWORD_L);
}

s32 func_8083BB20(Player* this) {
    if (!(this->stateFlags1 & 0x400000) && (Player_GetSwordHeld(this) != 0)) {
        if (D_80853614 ||
            ((this->actor.type != ACTORTYPE_PLAYER) && CHECK_BTN_ALL(sControlInput->press.button, BTN_B))) {
            return 1;
        }
    }

    return 0;
}

s32 func_8083BBA0(Player* this, GlobalContext* globalCtx) {
    if (func_8083BB20(this) && (D_808535E4 != 7)) {
        func_8083BA90(globalCtx, this, 17, 3.0f, 4.5f);
        return 1;
    }

    return 0;
}

void func_8083BC04(Player* this, GlobalContext* globalCtx) {
    func_80835C58(globalCtx, this, func_80844708, 0);
    LinkAnimation_PlayOnceSetSpeed(globalCtx, &this->skelAnime, D_80853A94[this->modelAnimType], 1.25f * D_808535E8);
}

s32 func_8083BC7C(Player* this, GlobalContext* globalCtx) {
    if ((this->unk_84B[this->unk_846] == 0) && (D_808535E4 != 7)) {
        func_8083BC04(this, globalCtx);
        return 1;
    }

    return 0;
}

void func_8083BCD0(Player* this, GlobalContext* globalCtx, s32 arg2) {
    func_80838940(this, D_80853D4C[arg2][0], !(arg2 & 1) ? 5.8f : 3.5f, globalCtx, NA_SE_VO_LI_SWORD_N);

    if (arg2) {}

    this->unk_850 = 1;
    this->unk_84F = arg2;

    this->currentYaw = this->actor.shape.rot.y + (arg2 << 0xE);
    this->linearVelocity = !(arg2 & 1) ? 6.0f : 8.5f;

    this->stateFlags2 |= 0x80000;

    func_8002F7DC(&this->actor, ((arg2 << 0xE) == 0x8000) ? NA_SE_PL_ROLL : NA_SE_PL_SKIP);
}

s32 func_8083BDBC(Player* this, GlobalContext* globalCtx) {
    s32 sp2C;

    if (CHECK_BTN_ALL(sControlInput->press.button, BTN_A) && (globalCtx->roomCtx.curRoom.unk_03 != 2) &&
        (D_808535E4 != 7) &&
        (func_80041F7C(&globalCtx->colCtx, this->actor.floorPoly, this->actor.floorPolySource) != 1)) {
        sp2C = this->unk_84B[this->unk_846];

        if (sp2C <= 0) {
            if (func_80833BCC(this)) {
                if (this->actor.type != ACTORTYPE_PLAYER) {
                    if (sp2C < 0) {
                        func_808389E8(this, &gPlayerAnim413, REG(69) / 100.0f, globalCtx);
                    } else {
                        func_8083BC04(this, globalCtx);
                    }
                } else {
                    if (Player_GetSwordHeld(this) && func_808365C8(this)) {
                        func_8083BA90(globalCtx, this, 17, 5.0f, 5.0f);
                    } else {
                        func_8083BC04(this, globalCtx);
                    }
                }
                return 1;
            }
        } else {
            func_8083BCD0(this, globalCtx, sp2C);
            return 1;
        }
    }

    return 0;
}

void func_8083BF50(Player* this, GlobalContext* globalCtx) {
    LinkAnimationHeader* anim;
    f32 sp30;

    sp30 = this->unk_868 - 3.0f;
    if (sp30 < 0.0f) {
        sp30 += 29.0f;
    }

    if (sp30 < 14.0f) {
        anim = D_80853AC4[this->modelAnimType];
        sp30 = 11.0f - sp30;
        if (sp30 < 0.0f) {
            sp30 = 1.375f * -sp30;
        }
        sp30 /= 11.0f;
    } else {
        anim = D_80853ADC[this->modelAnimType];
        sp30 = 26.0f - sp30;
        if (sp30 < 0.0f) {
            sp30 = 2 * -sp30;
        }
        sp30 /= 12.0f;
    }

    LinkAnimation_Change(globalCtx, &this->skelAnime, anim, 1.0f, 0.0f, Animation_GetLastFrame(anim), 2, 4.0f * sp30);
    this->currentYaw = this->actor.shape.rot.y;
}

void func_8083C0B8(Player* this, GlobalContext* globalCtx) {
    func_80839FFC(this, globalCtx);
    func_8083BF50(this, globalCtx);
}

void func_8083C0E8(Player* this, GlobalContext* globalCtx) {
    func_80835C58(globalCtx, this, func_80840BC8, 1);
    func_80832264(globalCtx, this, func_80833338(this));
    this->currentYaw = this->actor.shape.rot.y;
}

void func_8083C148(Player* this, GlobalContext* globalCtx) {
    if (!(this->stateFlags3 & 0x80)) {
        func_8083B010(this);
        if (this->stateFlags1 & 0x8000000) {
            func_80838F18(globalCtx, this);
        } else {
            func_80839F90(this, globalCtx);
        }
        if (this->unk_6AD < 4) {
            this->unk_6AD = 0;
        }
    }

    this->stateFlags1 &= ~0x106000;
}

s32 func_8083C1DC(Player* this, GlobalContext* globalCtx) {
    if (!func_80833B54(this) && (D_808535E0 == 0) && !(this->stateFlags1 & 0x800000) &&
        CHECK_BTN_ALL(sControlInput->press.button, BTN_A)) {
        if (func_8083BC7C(this, globalCtx)) {
            return 1;
        }
        if ((this->unk_837 == 0) && (this->heldItemActionParam >= PLAYER_AP_SWORD_MASTER)) {
            func_80835F44(globalCtx, this, ITEM_NONE);
        } else {
            this->stateFlags2 ^= 0x100000;
        }
    }

    return 0;
}

s32 func_8083C2B0(Player* this, GlobalContext* globalCtx) {
    LinkAnimationHeader* anim;
    f32 frame;

    if ((globalCtx->shootingGalleryStatus == 0) && (this->currentShield != PLAYER_SHIELD_NONE) &&
        CHECK_BTN_ALL(sControlInput->cur.button, BTN_R) &&
        (Player_IsChildWithHylianShield(this) || (!func_80833B2C(this) && (this->unk_664 == NULL)))) {

        func_80832318(this);
        func_808323B4(globalCtx, this);

        if (func_80835C58(globalCtx, this, func_80843188, 0)) {
            this->stateFlags1 |= 0x400000;

            if (!Player_IsChildWithHylianShield(this)) {
                Player_SetModelsForHoldingShield(this);
                anim = D_80853AF4[this->modelAnimType];
            } else {
                anim = &gPlayerAnim33;
            }

            if (anim != this->skelAnime.animation) {
                if (func_8008E9C4(this)) {
                    this->unk_86C = 1.0f;
                } else {
                    this->unk_86C = 0.0f;
                    func_80833C3C(this);
                }
                this->unk_6BC = this->unk_6BE = this->unk_6C0 = 0;
            }

            frame = Animation_GetLastFrame(anim);
            LinkAnimation_Change(globalCtx, &this->skelAnime, anim, 1.0f, frame, frame, 2, 0.0f);

            if (Player_IsChildWithHylianShield(this)) {
                func_80832F54(globalCtx, this, 4);
            }

            func_8002F7DC(&this->actor, NA_SE_IT_SHIELD_POSTURE);
        }

        return 1;
    }

    return 0;
}

s32 func_8083C484(Player* this, f32* arg1, s16* arg2) {
    s16 yaw = this->currentYaw - *arg2;

    if (ABS(yaw) > 0x6000) {
        if (func_8083721C(this)) {
            *arg1 = 0.0f;
            *arg2 = this->currentYaw;
        } else {
            return 1;
        }
    }

    return 0;
}

void func_8083C50C(Player* this) {
    if ((this->unk_844 > 0) && !CHECK_BTN_ALL(sControlInput->cur.button, BTN_B)) {
        this->unk_844 = -this->unk_844;
    }
}

s32 func_8083C544(Player* this, GlobalContext* globalCtx) {
    if (CHECK_BTN_ALL(sControlInput->cur.button, BTN_B)) {
        if (!(this->stateFlags1 & 0x400000) && (Player_GetSwordHeld(this) != 0) && (this->unk_844 == 1) &&
            (this->heldItemActionParam != PLAYER_AP_STICK)) {
            if ((this->heldItemActionParam != PLAYER_AP_SWORD_BGS) || (gSaveContext.swordHealth > 0.0f)) {
                func_808377DC(globalCtx, this);
                return 1;
            }
        }
    } else {
        func_8083C50C(this);
    }

    return 0;
}

s32 func_8083C61C(GlobalContext* globalCtx, Player* this) {
    if ((globalCtx->roomCtx.curRoom.unk_03 != 2) && (this->actor.bgCheckFlags & 1) && (AMMO(ITEM_NUT) != 0)) {
        func_80835C58(globalCtx, this, func_8084E604, 0);
        func_80832264(globalCtx, this, &gPlayerAnim426);
        this->unk_6AD = 0;
        return 1;
    }

    return 0;
}

struct_80854554 D_80854554[] = {
    { &gPlayerAnim106, &gPlayerAnim105, 2, 3 },
    { &gPlayerAnim113, &gPlayerAnim112, 5, 3 },
};

s32 func_8083C6B8(GlobalContext* globalCtx, Player* this) {
    Vec3f sp24;

    if (D_80853614) {
        if (Player_GetBottleHeld(this) >= 0) {
            func_80835C58(globalCtx, this, func_8084ECA4, 0);

            if (this->actor.yDistToWater > 12.0f) {
                this->unk_850 = 1;
            }

            func_808322D0(globalCtx, this, D_80854554[this->unk_850].unk_00);

            func_8002F7DC(&this->actor, NA_SE_IT_SWORD_SWING);
            func_80832698(this, NA_SE_VO_LI_AUTO_JUMP);
            return 1;
        }

        if (this->heldItemActionParam == PLAYER_AP_FISHING_POLE) {
            sp24 = this->actor.posRot.pos;
            sp24.y += 50.0f;

            if (!(this->actor.bgCheckFlags & 1) || (this->actor.posRot.pos.z > 1300.0f) ||
                func_8003E30C(&globalCtx->colCtx, &sp24, 20.0f)) {
                func_80078884(NA_SE_SY_ERROR);
                return 0;
            }

            func_80835C58(globalCtx, this, func_80850C68, 0);
            this->unk_860 = 1;
            func_80832210(this);
            func_80832264(globalCtx, this, &gPlayerAnim295);
            return 1;
        } else {
            return 0;
        }
    }

    return 0;
}

void func_8083C858(Player* this, GlobalContext* globalCtx) {
    PlayerFunc674 func;

    if (func_80833BCC(this)) {
        func = func_8084227C;
    } else {
        func = func_80842180;
    }

    func_80835C58(globalCtx, this, func, 1);
    func_80832BE8(globalCtx, this, D_80853944[this->modelAnimType]);

    this->unk_89C = 0;
    this->unk_864 = this->unk_868 = 0.0f;
}

void func_8083C8DC(Player* this, GlobalContext* globalCtx, s16 arg2) {
    this->actor.shape.rot.y = this->currentYaw = arg2;
    func_8083C858(this, globalCtx);
}

s32 func_8083C910(GlobalContext* globalCtx, Player* this, f32 arg2) {
    WaterBox* sp2C;
    f32 sp28;

    sp28 = this->actor.posRot.pos.y;
    if (func_8004213C(globalCtx, &globalCtx->colCtx, this->actor.posRot.pos.x, this->actor.posRot.pos.z, &sp28,
                      &sp2C) != 0) {
        sp28 -= this->actor.posRot.pos.y;
        if (this->ageProperties->unk_24 <= sp28) {
            func_80835C58(globalCtx, this, func_8084D7C4, 0);
            func_80832C6C(globalCtx, this, &gPlayerAnim511);
            this->stateFlags1 |= 0x28000000;
            this->unk_850 = 20;
            this->linearVelocity = 2.0f;
            Player_SetBootData(globalCtx, this);
            return 0;
        }
    }

    func_80838E70(globalCtx, this, arg2, this->actor.shape.rot.y);
    this->stateFlags1 |= 0x20000000;
    return 1;
}

void func_8083CA20(GlobalContext* globalCtx, Player* this) {
    if (func_8083C910(globalCtx, this, 180.0f)) {
        this->unk_850 = -20;
    }
}

void func_8083CA54(GlobalContext* globalCtx, Player* this) {
    this->linearVelocity = 2.0f;
    gSaveContext.entranceSpeed = 2.0f;
    if (func_8083C910(globalCtx, this, 120.0f)) {
        this->unk_850 = -15;
    }
}

void func_8083CA9C(GlobalContext* globalCtx, Player* this) {
    if (gSaveContext.entranceSpeed < 0.1f) {
        gSaveContext.entranceSpeed = 0.1f;
    }

    this->linearVelocity = gSaveContext.entranceSpeed;

    if (func_8083C910(globalCtx, this, 800.0f)) {
        this->unk_850 = -80 / this->linearVelocity;
        if (this->unk_850 < -20) {
            this->unk_850 = -20;
        }
    }
}

void func_8083CB2C(Player* this, s16 yaw, GlobalContext* globalCtx) {
    func_80835C58(globalCtx, this, func_808414F8, 1);
    LinkAnimation_CopyJointToMorph(globalCtx, &this->skelAnime);
    this->unk_864 = this->unk_868 = 0.0f;
    this->currentYaw = yaw;
}

void func_8083CB94(Player* this, GlobalContext* globalCtx) {
    func_80835C58(globalCtx, this, func_80840DE4, 1);
    func_80832BE8(globalCtx, this, D_8085392C[this->modelAnimType]);
}

void func_8083CBF0(Player* this, s16 yaw, GlobalContext* globalCtx) {
    func_80835C58(globalCtx, this, func_808423EC, 1);
    LinkAnimation_Change(globalCtx, &this->skelAnime, &gPlayerAnim64, 2.2f, 0.0f,
                         Animation_GetLastFrame(&gPlayerAnim64), 2, -6.0f);
    this->linearVelocity = 8.0f;
    this->currentYaw = yaw;
}

void func_8083CC9C(Player* this, GlobalContext* globalCtx) {
    func_80835C58(globalCtx, this, func_8084193C, 1);
    func_80832BE8(globalCtx, this, D_80853B6C[this->modelAnimType]);
    this->unk_868 = 0.0f;
}

void func_8083CD00(Player* this, GlobalContext* globalCtx) {
    func_80835C58(globalCtx, this, func_8084251C, 1);
    LinkAnimation_PlayOnceSetSpeed(globalCtx, &this->skelAnime, &gPlayerAnim62, 2.0f);
}

void func_8083CD54(GlobalContext* globalCtx, Player* this, s16 yaw) {
    this->currentYaw = yaw;
    func_80835C58(globalCtx, this, func_80841BA8, 1);
    this->unk_87E = 1200;
    this->unk_87E *= D_808535E8;
    LinkAnimation_Change(globalCtx, &this->skelAnime, D_80853B84[this->modelAnimType], 1.0f, 0.0f, 0.0f, 0, -6.0f);
}

void func_8083CE0C(Player* this, GlobalContext* globalCtx) {
    LinkAnimationHeader* anim;

    func_80835C58(globalCtx, this, func_80840BC8, 1);

    if (this->unk_870 < 0.5f) {
        anim = D_80853BB4[this->modelAnimType];
    } else {
        anim = D_80853B9C[this->modelAnimType];
    }
    func_80832264(globalCtx, this, anim);

    this->currentYaw = this->actor.shape.rot.y;
}

void func_8083CEAC(Player* this, GlobalContext* globalCtx) {
    func_80835C58(globalCtx, this, func_80840450, 1);
    func_80832B0C(globalCtx, this, D_808539BC[this->modelAnimType]);
    this->unk_850 = 1;
}

void func_8083CF10(Player* this, GlobalContext* globalCtx) {
    if (this->linearVelocity != 0.0f) {
        func_8083C858(this, globalCtx);
    } else {
        func_8083CE0C(this, globalCtx);
    }
}

void func_8083CF5C(Player* this, GlobalContext* globalCtx) {
    if (this->linearVelocity != 0.0f) {
        func_8083C858(this, globalCtx);
    } else {
        func_80839F90(this, globalCtx);
    }
}

s32 func_8083CFA8(GlobalContext* globalCtx, Player* this, f32 arg2, s32 splashScale) {
    f32 sp3C = fabsf(arg2);
    WaterBox* sp38;
    f32 sp34;
    Vec3f splashPos;
    s32 splashType;

    if (sp3C > 2.0f) {
        splashPos.x = this->bodyPartsPos[0].x;
        splashPos.z = this->bodyPartsPos[0].z;
        sp34 = this->actor.posRot.pos.y;
        if (func_8004213C(globalCtx, &globalCtx->colCtx, splashPos.x, splashPos.z, &sp34, &sp38)) {
            if ((sp34 - this->actor.posRot.pos.y) < 100.0f) {
                splashType = (sp3C <= 10.0f) ? 0 : 1;
                splashPos.y = sp34;
                EffectSsGSplash_Spawn(globalCtx, &splashPos, NULL, NULL, splashType, splashScale);
                return 1;
            }
        }
    }

    return 0;
}

void func_8083D0A8(GlobalContext* globalCtx, Player* this, f32 arg2) {
    this->stateFlags1 |= 0x40000;
    this->stateFlags1 &= ~0x8000000;

    func_80832340(globalCtx, this);
    if (func_8083CFA8(globalCtx, this, arg2, 500)) {
        func_8002F7DC(&this->actor, NA_SE_EV_JUMP_OUT_WATER);
    }

    Player_SetBootData(globalCtx, this);
}

s32 func_8083D12C(GlobalContext* globalCtx, Player* this, Input* arg2) {
    if (!(this->stateFlags1 & 0x400) && !(this->stateFlags2 & 0x400)) {
        if ((arg2 == NULL) || (CHECK_BTN_ALL(arg2->press.button, BTN_A) && (ABS(this->unk_6C2) < 12000) &&
                               (this->currentBoots != PLAYER_BOOTS_IRON))) {

            func_80835C58(globalCtx, this, func_8084DC48, 0);
            func_80832264(globalCtx, this, &gPlayerAnim514);

            this->unk_6C2 = 0;
            this->stateFlags2 |= 0x400;
            this->actor.velocity.y = 0.0f;

            if (arg2 != NULL) {
                this->stateFlags2 |= 0x800;
                func_8002F7DC(&this->actor, NA_SE_PL_DIVE_BUBBLE);
            }

            return 1;
        }
    }

    if ((this->stateFlags1 & 0x400) || (this->stateFlags2 & 0x400)) {
        if (this->actor.velocity.y > 0.0f) {
            if (this->actor.yDistToWater < this->ageProperties->unk_30) {

                this->stateFlags2 &= ~0x400;

                if (arg2 != NULL) {
                    func_80835C58(globalCtx, this, func_8084E1EC, 1);

                    if (this->stateFlags1 & 0x400) {
                        this->stateFlags1 |= 0x20000C00;
                    }

                    this->unk_850 = 2;
                }

                func_80832340(globalCtx, this);
                func_80832B0C(globalCtx, this, (this->stateFlags1 & 0x800) ? &gPlayerAnim516 : &gPlayerAnim513);

                if (func_8083CFA8(globalCtx, this, this->actor.velocity.y, 500)) {
                    func_8002F7DC(&this->actor, NA_SE_PL_FACE_UP);
                }

                return 1;
            }
        }
    }

    return 0;
}

void func_8083D330(GlobalContext* globalCtx, Player* this) {
    func_80832284(globalCtx, this, &gPlayerAnim511);
    this->unk_6C2 = 16000;
    this->unk_850 = 1;
}

void func_8083D36C(GlobalContext* globalCtx, Player* this) {
    if ((this->currentBoots != PLAYER_BOOTS_IRON) || !(this->actor.bgCheckFlags & 1)) {
        func_80832564(globalCtx, this);

        if ((this->currentBoots != PLAYER_BOOTS_IRON) && (this->stateFlags2 & 0x400)) {
            this->stateFlags2 &= ~0x400;
            func_8083D12C(globalCtx, this, 0);
            this->unk_84F = 1;
        } else if (func_80844A44 == this->func_674) {
            func_80835C58(globalCtx, this, func_8084DC48, 0);
            func_8083D330(globalCtx, this);
        } else {
            func_80835C58(globalCtx, this, func_8084D610, 1);
            func_80832B0C(globalCtx, this, (this->actor.bgCheckFlags & 1) ? &gPlayerAnim519 : &gPlayerAnim509);
        }
    }

    if (!(this->stateFlags1 & 0x8000000) || (this->actor.yDistToWater < this->ageProperties->unk_2C)) {
        if (func_8083CFA8(globalCtx, this, this->actor.velocity.y, 500)) {
            func_8002F7DC(&this->actor, NA_SE_EV_DIVE_INTO_WATER);

            if (this->fallDistance > 800.0f) {
                func_80832698(this, NA_SE_VO_LI_CLIMB_END);
            }
        }
    }

    this->stateFlags1 |= 0x8000000;
    this->stateFlags2 |= 0x400;
    this->stateFlags1 &= ~0xC0000;
    this->unk_854 = 0.0f;

    Player_SetBootData(globalCtx, this);
}

void func_8083D53C(GlobalContext* globalCtx, Player* this) {
    if (this->actor.yDistToWater < this->ageProperties->unk_2C) {
        func_800F67A0(0);
        this->unk_840 = 0;
    } else {
        func_800F67A0(32);
        if (this->unk_840 < 300) {
            this->unk_840++;
        }
    }

    if ((func_80845668 != this->func_674) && (func_8084BDFC != this->func_674)) {
        if (this->ageProperties->unk_2C < this->actor.yDistToWater) {
            if (!(this->stateFlags1 & 0x8000000) ||
                (!((this->currentBoots == PLAYER_BOOTS_IRON) && (this->actor.bgCheckFlags & 1)) &&
                 (func_8084E30C != this->func_674) && (func_8084E368 != this->func_674) &&
                 (func_8084D610 != this->func_674) && (func_8084D84C != this->func_674) &&
                 (func_8084DAB4 != this->func_674) && (func_8084DC48 != this->func_674) &&
                 (func_8084E1EC != this->func_674) && (func_8084D7C4 != this->func_674))) {
                func_8083D36C(globalCtx, this);
                return;
            }
        } else if ((this->stateFlags1 & 0x8000000) && (this->actor.yDistToWater < this->ageProperties->unk_24)) {
            if ((this->skelAnime.moveFlags == 0) && (this->currentBoots != PLAYER_BOOTS_IRON)) {
                func_8083CD54(globalCtx, this, this->actor.shape.rot.y);
            }
            func_8083D0A8(globalCtx, this, this->actor.velocity.y);
        }
    }
}

void func_8083D6EC(GlobalContext* globalCtx, Player* this) {
    Vec3f ripplePos;
    f32 temp1;
    f32 temp2;
    f32 temp3;
    f32 temp4;

    this->actor.minVelocityY = -20.0f;
    this->actor.gravity = REG(68) / 100.0f;

    if (func_8083816C(D_808535E4)) {
        temp1 = fabsf(this->linearVelocity) * 20.0f;
        temp3 = 0.0f;

        if (D_808535E4 == 4) {
            if (this->unk_6C4 > 1300.0f) {
                temp2 = this->unk_6C4;
            } else {
                temp2 = 1300.0f;
            }
            if (this->currentBoots == PLAYER_BOOTS_HOVER) {
                temp1 += temp1;
            } else if (this->currentBoots == PLAYER_BOOTS_IRON) {
                temp1 *= 0.3f;
            }
        } else {
            temp2 = 20000.0f;
            if (this->currentBoots != PLAYER_BOOTS_HOVER) {
                temp1 += temp1;
            } else if ((D_808535E4 == 7) || (this->currentBoots == PLAYER_BOOTS_IRON)) {
                temp1 = 0;
            }
        }

        if (this->currentBoots != PLAYER_BOOTS_HOVER) {
            temp3 = (temp2 - this->unk_6C4) * 0.02f;
            temp3 = CLAMP(temp3, 0.0f, 300.0f);
            if (this->currentBoots == PLAYER_BOOTS_IRON) {
                temp3 += temp3;
            }
        }

        this->unk_6C4 += temp3 - temp1;
        this->unk_6C4 = CLAMP(this->unk_6C4, 0.0f, temp2);

        this->actor.gravity -= this->unk_6C4 * 0.004f;
    } else {
        this->unk_6C4 = 0.0f;
    }

    if (this->actor.bgCheckFlags & 0x20) {
        if (this->actor.yDistToWater < 50.0f) {
            temp4 = fabsf(this->bodyPartsPos[0].x - this->unk_A88.x) +
                    fabsf(this->bodyPartsPos[0].y - this->unk_A88.y) + fabsf(this->bodyPartsPos[0].z - this->unk_A88.z);
            if (temp4 > 4.0f) {
                temp4 = 4.0f;
            }
            this->unk_854 += temp4;

            if (this->unk_854 > 15.0f) {
                this->unk_854 = 0.0f;

                ripplePos.x = (Rand_ZeroOne() * 10.0f) + this->actor.posRot.pos.x;
                ripplePos.y = this->actor.posRot.pos.y + this->actor.yDistToWater;
                ripplePos.z = (Rand_ZeroOne() * 10.0f) + this->actor.posRot.pos.z;
                EffectSsGRipple_Spawn(globalCtx, &ripplePos, 100, 500, 0);

                if ((this->linearVelocity > 4.0f) && !func_808332B8(this) &&
                    ((this->actor.posRot.pos.y + this->actor.yDistToWater) < this->bodyPartsPos[0].y)) {
                    func_8083CFA8(globalCtx, this, 20.0f,
                                  (fabsf(this->linearVelocity) * 50.0f) + (this->actor.yDistToWater * 5.0f));
                }
            }
        }

        if (this->actor.yDistToWater > 40.0f) {
            s32 numBubbles = 0;
            s32 i;

            if ((this->actor.velocity.y > -1.0f) || (this->actor.bgCheckFlags & 1)) {
                if (Rand_ZeroOne() < 0.2f) {
                    numBubbles = 1;
                }
            } else {
                numBubbles = this->actor.velocity.y * -2.0f;
            }

            for (i = 0; i < numBubbles; i++) {
                EffectSsBubble_Spawn(globalCtx, &this->actor.posRot.pos, 20.0f, 10.0f, 20.0f, 0.13f);
            }
        }
    }
}

s32 func_8083DB98(Player* this, s32 arg1) {
    Actor* unk_664 = this->unk_664;
    Vec3f sp30;
    s16 sp2E;
    s16 sp2C;

    sp30.x = this->actor.posRot.pos.x;
    sp30.y = this->bodyPartsPos[7].y + 3.0f;
    sp30.z = this->actor.posRot.pos.z;
    sp2E = Math_Vec3f_Pitch(&sp30, &unk_664->posRot2.pos);
    sp2C = Math_Vec3f_Yaw(&sp30, &unk_664->posRot2.pos);
    Math_SmoothStepToS(&this->actor.posRot2.rot.y, sp2C, 4, 10000, 0);
    Math_SmoothStepToS(&this->actor.posRot2.rot.x, sp2E, 4, 10000, 0);
    this->unk_6AE |= 2;

    return func_80836AB8(this, arg1);
}

Vec3f D_8085456C = { 0.0f, 100.0f, 40.0f };

void func_8083DC54(Player* this, GlobalContext* globalCtx) {
    s16 sp46;
    s16 temp2;
    f32 temp1;
    Vec3f sp34;

    if (this->unk_664 != NULL) {
        if (func_8002DD78(this) || func_808334B4(this)) {
            func_8083DB98(this, 1);
        } else {
            func_8083DB98(this, 0);
        }
        return;
    }

    if (D_808535E4 == 11) {
        Math_SmoothStepToS(&this->actor.posRot2.rot.x, -20000, 10, 4000, 800);
    } else {
        sp46 = 0;
        temp1 = func_8083973C(globalCtx, this, &D_8085456C, &sp34);
        if (temp1 > -32000.0f) {
            temp2 = Math_Atan2S(40.0f, this->actor.posRot.pos.y - temp1);
            sp46 = CLAMP(temp2, -4000, 4000);
        }
        this->actor.posRot2.rot.y = this->actor.shape.rot.y;
        Math_SmoothStepToS(&this->actor.posRot2.rot.x, sp46, 14, 4000, 30);
    }

    func_80836AB8(this, func_8002DD78(this) || func_808334B4(this));
}

void func_8083DDC8(Player* this, GlobalContext* globalCtx) {
    s16 temp1;
    s16 temp2;

    if (!func_8002DD78(this) && !func_808334B4(this) && (this->linearVelocity > 5.0f)) {
        temp1 = this->linearVelocity * 200.0f;
        temp2 = (s16)(this->currentYaw - this->actor.shape.rot.y) * this->linearVelocity * 0.1f;
        temp1 = CLAMP(temp1, -4000, 4000);
        temp2 = CLAMP(-temp2, -4000, 4000);
        Math_ScaledStepToS(&this->unk_6BC, temp1, 900);
        this->unk_6B6 = -(f32)this->unk_6BC * 0.5f;
        Math_ScaledStepToS(&this->unk_6BA, temp2, 300);
        Math_ScaledStepToS(&this->unk_6C0, temp2, 200);
        this->unk_6AE |= 0x168;
    } else {
        func_8083DC54(this, globalCtx);
    }
}

void func_8083DF68(Player* this, f32 arg1, s16 arg2) {
    Math_AsymStepToF(&this->linearVelocity, arg1, REG(19) / 100.0f, 1.5f);
    Math_ScaledStepToS(&this->currentYaw, arg2, REG(27));
}

void func_8083DFE0(Player* this, f32* arg1, s16* arg2) {
    s16 yawDiff = this->currentYaw - *arg2;

    if (this->swordState == 0) {
        this->linearVelocity = CLAMP(this->linearVelocity, -(R_RUN_SPEED_LIMIT / 100.0f), (R_RUN_SPEED_LIMIT / 100.0f));
    }

    if (ABS(yawDiff) > 0x6000) {
        if (Math_StepToF(&this->linearVelocity, 0.0f, 1.0f)) {
            this->currentYaw = *arg2;
        }
    } else {
        Math_AsymStepToF(&this->linearVelocity, *arg1, 0.05f, 0.1f);
        Math_ScaledStepToS(&this->currentYaw, *arg2, 200);
    }
}

struct_80854578 D_80854578[] = {
    { &gPlayerAnim532, 35.16999817f, 6.609999657f },
    { &gPlayerAnim534, -34.15999985f, 7.909999847f },
};

s32 func_8083E0FC(Player* this, GlobalContext* globalCtx) {
    EnHorse* rideActor = (EnHorse*)this->rideActor;
    f32 unk_04;
    f32 unk_08;
    f32 sp38;
    f32 sp34;
    s32 temp;

    if ((rideActor != NULL) && CHECK_BTN_ALL(sControlInput->press.button, BTN_A)) {
        sp38 = Math_CosS(rideActor->actor.shape.rot.y);
        sp34 = Math_SinS(rideActor->actor.shape.rot.y);

        func_80836898(globalCtx, this, func_8083A360);

        this->stateFlags1 |= 0x800000;
        this->actor.bgCheckFlags &= ~0x20;

        if (this->unk_43C < 0) {
            temp = 0;
        } else {
            temp = 1;
        }

        unk_04 = D_80854578[temp].unk_04;
        unk_08 = D_80854578[temp].unk_08;
        this->actor.posRot.pos.x =
            rideActor->actor.posRot.pos.x + rideActor->unk_258.x + ((unk_04 * sp38) + (unk_08 * sp34));
        this->actor.posRot.pos.z =
            rideActor->actor.posRot.pos.z + rideActor->unk_258.z + ((unk_08 * sp38) - (unk_04 * sp34));

        this->unk_878 = rideActor->actor.posRot.pos.y - this->actor.posRot.pos.y;
        this->currentYaw = this->actor.shape.rot.y = rideActor->actor.shape.rot.y;

        func_8002DECC(globalCtx, this, &rideActor->actor);
        func_80832264(globalCtx, this, D_80854578[temp].anim);
        func_80832F54(globalCtx, this, 0x9B);
        this->actor.parent = this->rideActor;
        func_80832224(this);
        func_800304B0(globalCtx);
        return 1;
    }

    return 0;
}

void func_8083E298(CollisionPoly* arg0, Vec3f* arg1, s16* arg2) {
    arg1->x = arg0->norm.x * (1.0f / 32767.0f);
    arg1->y = arg0->norm.y * (1.0f / 32767.0f);
    arg1->z = arg0->norm.z * (1.0f / 32767.0f);

    *arg2 = Math_Atan2S(arg1->z, arg1->x);
}

LinkAnimationHeader* D_80854590[] = {
    &gPlayerAnim381,
    &gPlayerAnim475,
};

s32 func_8083E318(GlobalContext* globalCtx, Player* this, CollisionPoly* arg2) {
    s32 pad;
    s16 sp4A;
    Vec3f sp3C;
    s16 sp3A;
    f32 temp1;
    f32 temp2;
    s16 temp3;

    if (!Player_InBlockingCsMode(globalCtx, this) && (func_8084F390 != this->func_674) &&
        (func_80041F7C(&globalCtx->colCtx, arg2, this->actor.floorPolySource) == 1)) {
        sp4A = Math_Atan2S(this->actor.velocity.z, this->actor.velocity.x);
        func_8083E298(arg2, &sp3C, &sp3A);
        temp3 = sp3A - sp4A;

        if (ABS(temp3) > 16000) {
            temp1 = (1.0f - sp3C.y) * 40.0f;
            temp2 = (temp1 * temp1) * 0.015f;
            if (temp2 < 1.2f) {
                temp2 = 1.2f;
            }
            this->windDirection = sp3A;
            Math_StepToF(&this->windSpeed, temp1, temp2);
        } else {
            func_80835C58(globalCtx, this, func_8084F390, 0);
            func_80832564(globalCtx, this);
            if (D_80853610 >= 0) {
                this->unk_84F = 1;
            }
            func_80832BE8(globalCtx, this, D_80854590[this->unk_84F]);
            this->linearVelocity = sqrtf(SQ(this->actor.velocity.x) + SQ(this->actor.velocity.z));
            this->currentYaw = sp4A;
            return 1;
        }
    }

    return 0;
}

// unknown data (unused)
s32 D_80854598[] = {
    0xFFDB0871, 0xF8310000, 0x00940470, 0xF3980000, 0xFFB504A9, 0x0C9F0000, 0x08010402,
};

void func_8083E4C4(GlobalContext* globalCtx, Player* this, GetItemEntry* giEntry) {
    s32 sp1C = giEntry->field & 0x1F;

    if (!(giEntry->field & 0x80)) {
        Item_DropCollectible(globalCtx, &this->actor.posRot.pos, sp1C | 0x8000);
        if ((sp1C != 4) && (sp1C != 8) && (sp1C != 9) && (sp1C != 0xA) && (sp1C != 0) && (sp1C != 1) && (sp1C != 2) &&
            (sp1C != 0x14) && (sp1C != 0x13)) {
            Item_Give(globalCtx, giEntry->itemId);
        }
    } else {
        Item_Give(globalCtx, giEntry->itemId);
    }

    func_80078884((this->getItemId < 0) ? NA_SE_SY_GET_BOXITEM : NA_SE_SY_GET_ITEM);
}

s32 func_8083E5A8(Player* this, GlobalContext* globalCtx) {
    Actor* interactedActor;

    if (iREG(67) || (((interactedActor = this->interactRangeActor) != NULL) &&
                     func_8002D53C(globalCtx, &globalCtx->actorCtx.titleCtx))) {
        if (iREG(67) || (this->getItemId > GI_NONE)) {
            if (iREG(67)) {
                this->getItemId = iREG(68);
            }

            if (this->getItemId < GI_MAX) {
                GetItemEntry* giEntry = &sGetItemTable[this->getItemId - 1];

                if ((interactedActor != &this->actor) && !iREG(67)) {
                    interactedActor->parent = &this->actor;
                }

                iREG(67) = false;

                if ((Item_CheckObtainability(giEntry->itemId) == ITEM_NONE) || (globalCtx->sceneNum == SCENE_BOWLING)) {
                    func_808323B4(globalCtx, this);
                    func_8083AE40(this, giEntry->objectId);

                    if (!(this->stateFlags2 & 0x400) || (this->currentBoots == PLAYER_BOOTS_IRON)) {
                        func_80836898(globalCtx, this, func_8083A434);
                        func_808322D0(globalCtx, this, &gPlayerAnim146);
                        func_80835EA4(globalCtx, 9);
                    }

                    this->stateFlags1 |= 0x20000C00;
                    func_80832224(this);
                    return 1;
                }

                func_8083E4C4(globalCtx, this, giEntry);
                this->getItemId = GI_NONE;
            }
        } else if (CHECK_BTN_ALL(sControlInput->press.button, BTN_A) && !(this->stateFlags1 & 0x800) &&
                   !(this->stateFlags2 & 0x400)) {
            if (this->getItemId != GI_NONE) {
                GetItemEntry* giEntry = &sGetItemTable[-this->getItemId - 1];
                EnBox* chest = (EnBox*)interactedActor;

                if (giEntry->itemId != ITEM_NONE) {
                    if (((Item_CheckObtainability(giEntry->itemId) == ITEM_NONE) && (giEntry->field & 0x40)) ||
                        ((Item_CheckObtainability(giEntry->itemId) != ITEM_NONE) && (giEntry->field & 0x20))) {
                        this->getItemId = -GI_RUPEE_BLUE;
                        giEntry = &sGetItemTable[GI_RUPEE_BLUE - 1];
                    }
                }

                func_80836898(globalCtx, this, func_8083A434);
                this->stateFlags1 |= 0x20000C00;
                func_8083AE40(this, giEntry->objectId);
                this->actor.posRot.pos.x =
                    chest->dyna.actor.posRot.pos.x - (Math_SinS(chest->dyna.actor.shape.rot.y) * 29.434299469f);
                this->actor.posRot.pos.z =
                    chest->dyna.actor.posRot.pos.z - (Math_CosS(chest->dyna.actor.shape.rot.y) * 29.434299469f);
                this->currentYaw = this->actor.shape.rot.y = chest->dyna.actor.shape.rot.y;
                func_80832224(this);

                if ((giEntry->itemId != ITEM_NONE) && (giEntry->gi >= 0) &&
                    (Item_CheckObtainability(giEntry->itemId) == ITEM_NONE)) {
                    func_808322D0(globalCtx, this, this->ageProperties->unk_98);
                    func_80832F54(globalCtx, this, 0x28F);
                    chest->unk_1F4 = 1;
                    Camera_ChangeSetting(Gameplay_GetCamera(globalCtx, 0), CAM_SET_ITEM0);
                } else {
                    func_80832264(globalCtx, this, &gPlayerAnim352);
                    chest->unk_1F4 = -1;
                }

                return 1;
            }

            if ((this->heldActor == NULL) || Player_HoldsHookshot(this)) {
                if ((interactedActor->id == ACTOR_BG_TOKI_SWD) && LINK_IS_ADULT) {
                    s32 sp24 = this->itemActionParam;

                    this->itemActionParam = PLAYER_AP_NONE;
                    this->modelAnimType = 0;
                    this->heldItemActionParam = this->itemActionParam;
                    func_80836898(globalCtx, this, func_8083A0F4);

                    if (sp24 == PLAYER_AP_SWORD_MASTER) {
                        this->nextModelGroup = Player_ActionToModelGroup(this, PLAYER_AP_LAST_USED);
                        func_8083399C(globalCtx, this, PLAYER_AP_LAST_USED);
                    } else {
                        func_80835F44(globalCtx, this, ITEM_LAST_USED);
                    }
                } else {
                    s32 strength = Player_GetStrength();
                    if ((interactedActor->id == ACTOR_EN_ISHI) && ((interactedActor->params & 0xF) == 1) &&
                        (strength < PLAYER_STR_SILVER_G)) {
                        return 0;
                    }

                    func_80836898(globalCtx, this, func_8083A0F4);
                }

                func_80832224(this);
                this->stateFlags1 |= 0x800;
                return 1;
            }
        }
    }

    return 0;
}

void func_8083EA94(Player* this, GlobalContext* globalCtx) {
    func_80835C58(globalCtx, this, func_80846578, 1);
    func_80832264(globalCtx, this, D_80853BCC[this->modelAnimType]);
}

s32 func_8083EAF0(Player* this, Actor* actor) {
    if ((actor != NULL) && !(actor->flags & 0x800000) &&
        ((this->linearVelocity < 1.1f) || (actor->id == ACTOR_EN_BOM_CHU))) {
        return 0;
    }

    return 1;
}

s32 func_8083EB44(Player* this, GlobalContext* globalCtx) {
    if ((this->stateFlags1 & 0x800) && (this->heldActor != NULL) &&
        CHECK_BTN_ANY(sControlInput->press.button, BTN_A | BTN_B | BTN_CLEFT | BTN_CRIGHT | BTN_CDOWN)) {
        if (!func_80835644(globalCtx, this, this->heldActor)) {
            if (!func_8083EAF0(this, this->heldActor)) {
                func_80835C58(globalCtx, this, func_808464B0, 1);
                func_80832264(globalCtx, this, D_80853BE4[this->modelAnimType]);
            } else {
                func_8083EA94(this, globalCtx);
            }
        }
        return 1;
    }

    return 0;
}

s32 func_8083EC18(Player* this, GlobalContext* globalCtx, u32 arg2) {
    if (this->wallHeight >= 79.0f) {
        if (!(this->stateFlags1 & 0x8000000) || (this->currentBoots == PLAYER_BOOTS_IRON) ||
            (this->actor.yDistToWater < this->ageProperties->unk_2C)) {
            s32 sp8C = (arg2 & 8) ? 2 : 0;

            if ((sp8C != 0) || (arg2 & 2) ||
                func_80041E4C(&globalCtx->colCtx, this->actor.wallPoly, this->actor.wallPolySource)) {
                f32 phi_f20;
                CollisionPoly* sp84 = this->actor.wallPoly;
                f32 sp80;
                f32 sp7C;
                f32 phi_f12;
                f32 phi_f14;

                phi_f20 = phi_f12 = 0.0f;

                if (sp8C != 0) {
                    sp80 = this->actor.posRot.pos.x;
                    sp7C = this->actor.posRot.pos.z;
                } else {
                    Vec3f sp50[3];
                    s32 i;
                    f32 sp48;
                    Vec3f* sp44 = &sp50[0];
                    s32 pad;

                    func_80038C78(sp84, this->actor.wallPolySource, &globalCtx->colCtx, sp50);

                    sp80 = phi_f12 = sp44->x;
                    sp7C = phi_f14 = sp44->z;
                    phi_f20 = sp44->y;
                    for (i = 1; i < 3; i++) {
                        sp44++;
                        if (sp80 > sp44->x) {
                            sp80 = sp44->x;
                        } else if (phi_f12 < sp44->x) {
                            phi_f12 = sp44->x;
                        }

                        if (sp7C > sp44->z) {
                            sp7C = sp44->z;
                        } else if (phi_f14 < sp44->z) {
                            phi_f14 = sp44->z;
                        }

                        if (phi_f20 > sp44->y) {
                            phi_f20 = sp44->y;
                        }
                    }

                    sp80 = (sp80 + phi_f12) * 0.5f;
                    sp7C = (sp7C + phi_f14) * 0.5f;

                    phi_f12 = ((this->actor.posRot.pos.x - sp80) * (sp84->norm.z * (1.0f / 32767.0f))) -
                              ((this->actor.posRot.pos.z - sp7C) * (sp84->norm.x * (1.0f / 32767.0f)));
                    sp48 = this->actor.posRot.pos.y - phi_f20;

                    phi_f20 = ((f32)(s32)((sp48 / 15.000000223517418) + 0.5) * 15.000000223517418) - sp48;
                    phi_f12 = fabsf(phi_f12);
                }

                if (phi_f12 < 8.0f) {
                    f32 sp3C = sp84->norm.x * (1.0f / 32767.0f);
                    f32 sp38 = sp84->norm.z * (1.0f / 32767.0f);
                    f32 sp34 = this->wallDistance;
                    LinkAnimationHeader* sp30;

                    func_80836898(globalCtx, this, func_8083A3B0);
                    this->stateFlags1 |= 0x200000;
                    this->stateFlags1 &= ~0x8000000;

                    if ((sp8C != 0) || (arg2 & 2)) {
                        if ((this->unk_84F = sp8C) != 0) {
                            if (this->actor.bgCheckFlags & 1) {
                                sp30 = &gPlayerAnim337;
                            } else {
                                sp30 = &gPlayerAnim334;
                            }
                            sp34 = (this->ageProperties->unk_38 - 1.0f) - sp34;
                        } else {
                            sp30 = this->ageProperties->unk_A4;
                            sp34 = sp34 - 1.0f;
                        }
                        this->unk_850 = -2;
                        this->actor.posRot.pos.y += phi_f20;
                        this->actor.shape.rot.y = this->currentYaw = this->actor.wallPolyRot + 0x8000;
                    } else {
                        sp30 = this->ageProperties->unk_A8;
                        this->unk_850 = -4;
                        this->actor.shape.rot.y = this->currentYaw = this->actor.wallPolyRot;
                    }

                    this->actor.posRot.pos.x = (sp34 * sp3C) + sp80;
                    this->actor.posRot.pos.z = (sp34 * sp38) + sp7C;
                    func_80832224(this);
                    Math_Vec3f_Copy(&this->actor.pos4, &this->actor.posRot.pos);
                    func_80832264(globalCtx, this, sp30);
                    func_80832F54(globalCtx, this, 0x9F);

                    return 1;
                }
            }
        }
    }

    return 0;
}

void func_8083F070(Player* this, LinkAnimationHeader* anim, GlobalContext* globalCtx) {
    func_80835DAC(globalCtx, this, func_8084C5F8, 0);
    LinkAnimation_PlayOnceSetSpeed(globalCtx, &this->skelAnime, anim, (4.0f / 3.0f));
}

s32 func_8083F0C8(Player* this, GlobalContext* globalCtx, u32 arg2) {
    CollisionPoly* wallPoly;
    Vec3f sp50[3];
    f32 sp4C;
    f32 phi_f2;
    f32 sp44;
    f32 phi_f12;
    s32 i;

    if (LINK_IS_CHILD && !(this->stateFlags1 & 0x8000000) && (arg2 & 0x30)) {
        wallPoly = this->actor.wallPoly;
        func_80038C78(wallPoly, this->actor.wallPolySource, &globalCtx->colCtx, sp50);

        sp4C = phi_f2 = sp50[0].x;
        sp44 = phi_f12 = sp50[0].z;
        for (i = 1; i < 3; i++) {
            if (sp4C > sp50[i].x) {
                sp4C = sp50[i].x;
            } else if (phi_f2 < sp50[i].x) {
                phi_f2 = sp50[i].x;
            }

            if (sp44 > sp50[i].z) {
                sp44 = sp50[i].z;
            } else if (phi_f12 < sp50[i].z) {
                phi_f12 = sp50[i].z;
            }
        }

        sp4C = (sp4C + phi_f2) * 0.5f;
        sp44 = (sp44 + phi_f12) * 0.5f;

        phi_f2 = ((this->actor.posRot.pos.x - sp4C) * (wallPoly->norm.z * (1.0f / 32767.0f))) -
                 ((this->actor.posRot.pos.z - sp44) * (wallPoly->norm.x * (1.0f / 32767.0f)));

        if (fabsf(phi_f2) < 8.0f) {
            this->stateFlags2 |= 0x10000;

            if (CHECK_BTN_ALL(sControlInput->press.button, BTN_A)) {
                f32 sp38 = wallPoly->norm.x * (1.0f / 32767.0f);
                f32 sp34 = wallPoly->norm.z * (1.0f / 32767.0f);
                f32 sp30 = this->wallDistance;

                func_80836898(globalCtx, this, func_8083A40C);
                this->stateFlags2 |= 0x40000;
                this->actor.shape.rot.y = this->currentYaw = this->actor.wallPolyRot + 0x8000;
                this->actor.posRot.pos.x = sp4C + (sp30 * sp38);
                this->actor.posRot.pos.z = sp44 + (sp30 * sp34);
                func_80832224(this);
                this->actor.pos4 = this->actor.posRot.pos;
                func_80832264(globalCtx, this, &gPlayerAnim130);
                func_80832F54(globalCtx, this, 0x9D);

                return 1;
            }
        }
    }

    return 0;
}

s32 func_8083F360(GlobalContext* globalCtx, Player* this, f32 arg1, f32 arg2, f32 arg3, f32 arg4) {
    CollisionPoly* wallPoly;
    u32 sp78;
    Vec3f sp6C;
    Vec3f sp60;
    Vec3f sp54;
    f32 yawCos;
    f32 yawSin;
    s32 temp;
    f32 temp1;
    f32 temp2;

    yawCos = Math_CosS(this->actor.shape.rot.y);
    yawSin = Math_SinS(this->actor.shape.rot.y);

    sp6C.x = this->actor.posRot.pos.x + (arg4 * yawSin);
    sp6C.z = this->actor.posRot.pos.z + (arg4 * yawCos);
    sp60.x = this->actor.posRot.pos.x + (arg3 * yawSin);
    sp60.z = this->actor.posRot.pos.z + (arg3 * yawCos);
    sp60.y = sp6C.y = this->actor.posRot.pos.y + arg1;

    if (func_8003DE84(&globalCtx->colCtx, &sp6C, &sp60, &sp54, &this->actor.wallPoly, 1, 0, 0, 1, &sp78)) {
        wallPoly = this->actor.wallPoly;

        this->actor.bgCheckFlags |= 0x200;
        this->actor.wallPolySource = sp78;

        D_808535F0 = func_80041DB8(&globalCtx->colCtx, wallPoly, sp78);

        temp1 = wallPoly->norm.x * (1.0f / 32767.0f);
        temp2 = wallPoly->norm.z * (1.0f / 32767.0f);
        temp = Math_Atan2S(-temp2, -temp1);
        Math_ScaledStepToS(&this->actor.shape.rot.y, temp, 800);

        this->currentYaw = this->actor.shape.rot.y;
        this->actor.posRot.pos.x = sp54.x - (Math_SinS(this->actor.shape.rot.y) * arg2);
        this->actor.posRot.pos.z = sp54.z - (Math_CosS(this->actor.shape.rot.y) * arg2);

        return 1;
    }

    this->actor.bgCheckFlags &= ~0x200;

    return 0;
}

s32 func_8083F524(GlobalContext* globalCtx, Player* this) {
    return func_8083F360(globalCtx, this, 26.0f, this->ageProperties->unk_38 + 5.0f, 30.0f, 0.0f);
}

s32 func_8083F570(Player* this, GlobalContext* globalCtx) {
    s16 temp;

    if ((this->linearVelocity != 0.0f) && (this->actor.bgCheckFlags & 8) && (D_808535F0 & 0x30)) {

        temp = this->actor.shape.rot.y - this->actor.wallPolyRot;
        if (this->linearVelocity < 0.0f) {
            temp += 0x8000;
        }

        if (ABS(temp) > 0x4000) {
            func_80835C58(globalCtx, this, func_8084C81C, 0);

            if (this->linearVelocity > 0.0f) {
                this->actor.shape.rot.y = this->actor.wallPolyRot + 0x8000;
                func_80832264(globalCtx, this, &gPlayerAnim129);
                func_80832F54(globalCtx, this, 0x9D);
                func_800800F8(globalCtx, 0x2581, 999, NULL, 0);
            } else {
                this->actor.shape.rot.y = this->actor.wallPolyRot;
                LinkAnimation_Change(globalCtx, &this->skelAnime, &gPlayerAnim130, -1.0f,
                                     Animation_GetLastFrame(&gPlayerAnim130), 0.0f, 2, 0.0f);
                func_80832F54(globalCtx, this, 0x9D);
                func_800800F8(globalCtx, 0x2582, 999, NULL, 0);
            }

            this->currentYaw = this->actor.shape.rot.y;
            func_80832210(this);

            return 1;
        }
    }

    return 0;
}

void func_8083F72C(Player* this, LinkAnimationHeader* anim, GlobalContext* globalCtx) {
    if (!func_80836898(globalCtx, this, func_8083A388)) {
        func_80835C58(globalCtx, this, func_8084B78C, 0);
    }

    func_80832264(globalCtx, this, anim);
    func_80832224(this);

    this->actor.shape.rot.y = this->currentYaw = this->actor.wallPolyRot + 0x8000;
}

s32 func_8083F7BC(Player* this, GlobalContext* globalCtx) {
    DynaPolyActor* wallPolyActor;

    if (!(this->stateFlags1 & 0x800) && (this->actor.bgCheckFlags & 0x200) && (D_80853608 < 0x3000)) {

        if (((this->linearVelocity > 0.0f) && func_8083EC18(this, globalCtx, D_808535F0)) ||
            func_8083F0C8(this, globalCtx, D_808535F0)) {
            return 1;
        }

        if (!func_808332B8(this) && ((this->linearVelocity == 0.0f) || !(this->stateFlags2 & 4)) &&
            (D_808535F0 & 0x40) && (this->actor.bgCheckFlags & 1) && (this->wallHeight >= 39.0f)) {

            this->stateFlags2 |= 1;

            if (CHECK_BTN_ALL(sControlInput->cur.button, BTN_A)) {

                if ((this->actor.wallPolySource != 50) &&
                    ((wallPolyActor = DynaPolyInfo_GetActor(&globalCtx->colCtx, this->actor.wallPolySource)) != NULL)) {

                    if (wallPolyActor->actor.id == ACTOR_BG_HEAVY_BLOCK) {
                        if (Player_GetStrength() < PLAYER_STR_GOLD_G) {
                            return 0;
                        }

                        func_80836898(globalCtx, this, func_8083A0F4);
                        this->stateFlags1 |= 0x800;
                        this->interactRangeActor = &wallPolyActor->actor;
                        this->getItemId = GI_NONE;
                        this->currentYaw = this->actor.wallPolyRot + 0x8000;
                        func_80832224(this);

                        return 1;
                    }

                    this->unk_3C4 = &wallPolyActor->actor;
                } else {
                    this->unk_3C4 = NULL;
                }

                func_8083F72C(this, &gPlayerAnim448, globalCtx);

                return 1;
            }
        }
    }

    return 0;
}

s32 func_8083F9D0(GlobalContext* globalCtx, Player* this) {
    if ((this->actor.bgCheckFlags & 0x200) &&
        ((this->stateFlags2 & 0x10) || CHECK_BTN_ALL(sControlInput->cur.button, BTN_A))) {
        DynaPolyActor* wallPolyActor = NULL;

        if (this->actor.wallPolySource != 50) {
            wallPolyActor = DynaPolyInfo_GetActor(&globalCtx->colCtx, this->actor.wallPolySource);
        }

        if (&wallPolyActor->actor == this->unk_3C4) {
            if (this->stateFlags2 & 0x10) {
                return 1;
            } else {
                return 0;
            }
        }
    }

    func_80839FFC(this, globalCtx);
    func_80832264(globalCtx, this, &gPlayerAnim449);
    this->stateFlags2 &= ~0x10;
    return 1;
}

void func_8083FAB8(Player* this, GlobalContext* globalCtx) {
    func_80835C58(globalCtx, this, func_8084B898, 0);
    this->stateFlags2 |= 0x10;
    func_80832264(globalCtx, this, &gPlayerAnim447);
}

void func_8083FB14(Player* this, GlobalContext* globalCtx) {
    func_80835C58(globalCtx, this, func_8084B9E4, 0);
    this->stateFlags2 |= 0x10;
    func_80832264(globalCtx, this, D_80853C5C[this->modelAnimType]);
}

void func_8083FB7C(Player* this, GlobalContext* globalCtx) {
    this->stateFlags1 &= ~0x8200000;
    func_80837B9C(this, globalCtx);
    this->linearVelocity = -0.4f;
}

s32 func_8083FBC0(Player* this, GlobalContext* globalCtx) {
    if (!CHECK_BTN_ALL(sControlInput->press.button, BTN_A) && (this->actor.bgCheckFlags & 0x200) &&
        ((D_808535F0 & 8) || (D_808535F0 & 2) ||
         func_80041E4C(&globalCtx->colCtx, this->actor.wallPoly, this->actor.wallPolySource))) {
        return 0;
    }

    func_8083FB7C(this, globalCtx);
    func_80832698(this, NA_SE_VO_LI_AUTO_JUMP);
    return 1;
}

s32 func_8083FC68(Player* this, f32 arg1, s16 arg2) {
    f32 sp1C = (s16)(arg2 - this->actor.shape.rot.y);
    f32 temp;

    if (this->unk_664 != NULL) {
        func_8083DB98(this, func_8002DD78(this) || func_808334B4(this));
    }

    temp = fabsf(sp1C) / 32768.0f;

    if (arg1 > (((temp * temp) * 50.0f) + 6.0f)) {
        return 1;
    } else if (arg1 > (((1.0f - temp) * 10.0f) + 6.8f)) {
        return -1;
    }

    return 0;
}

s32 func_8083FD78(Player* this, f32* arg1, s16* arg2, GlobalContext* globalCtx) {
    s16 sp2E = *arg2 - this->targetYaw;
    u16 sp2C = ABS(sp2E);

    if ((func_8002DD78(this) || func_808334B4(this)) && (this->unk_664 == NULL)) {
        *arg1 *= Math_SinS(sp2C);

        if (*arg1 != 0.0f) {
            *arg2 = (((sp2E >= 0) ? 1 : -1) << 0xE) + this->actor.shape.rot.y;
        } else {
            *arg2 = this->actor.shape.rot.y;
        }

        if (this->unk_664 != NULL) {
            func_8083DB98(this, 1);
        } else {
            Math_SmoothStepToS(&this->actor.posRot2.rot.x, sControlInput->rel.stick_y * 240.0f, 14, 4000, 30);
            func_80836AB8(this, 1);
        }
    } else {
        if (this->unk_664 != NULL) {
            return func_8083FC68(this, *arg1, *arg2);
        } else {
            func_8083DC54(this, globalCtx);
            if ((*arg1 != 0.0f) && (sp2C < 6000)) {
                return 1;
            } else if (*arg1 > Math_SinS((0x4000 - (sp2C >> 1))) * 200.0f) {
                return -1;
            }
        }
    }

    return 0;
}

s32 func_8083FFB8(Player* this, f32* arg1, s16* arg2) {
    s16 temp1 = *arg2 - this->actor.shape.rot.y;
    u16 temp2 = ABS(temp1);
    f32 temp3 = Math_CosS(temp2);

    *arg1 *= temp3;

    if (*arg1 != 0.0f) {
        if (temp3 > 0) {
            return 1;
        } else {
            return -1;
        }
    }

    return 0;
}

s32 func_80840058(Player* this, f32* arg1, s16* arg2, GlobalContext* globalCtx) {
    func_8083DC54(this, globalCtx);

    if ((*arg1 != 0.0f) || (ABS(this->unk_87C) > 400)) {
        s16 temp1 = *arg2 - Camera_GetInputDirYaw(ACTIVE_CAM);
        u16 temp2 = (ABS(temp1) - 0x2000) & 0xFFFF;

        if ((temp2 < 0x4000) || (this->unk_87C != 0)) {
            return -1;
        } else {
            return 1;
        }
    }

    return 0;
}

void func_80840138(Player* this, f32 arg1, s16 arg2) {
    s16 temp = arg2 - this->actor.shape.rot.y;

    if (arg1 > 0.0f) {
        if (temp < 0) {
            this->unk_874 = 0.0f;
        } else {
            this->unk_874 = 1.0f;
        }
    }

    Math_StepToF(&this->unk_870, this->unk_874, 0.3f);
}

void func_808401B0(GlobalContext* globalCtx, Player* this) {
    LinkAnimation_BlendToJoint(globalCtx, &this->skelAnime, func_808334E4(this), this->unk_868, func_80833528(this),
                               this->unk_868, this->unk_870, this->blendTable);
}

s32 func_8084021C(f32 arg0, f32 arg1, f32 arg2, f32 arg3) {
    f32 temp;

    if ((arg3 == 0.0f) && (arg1 > 0.0f)) {
        arg3 = arg2;
    }

    temp = (arg0 + arg1) - arg3;

    if (((temp * arg1) >= 0.0f) && (((temp - arg1) * arg1) < 0.0f)) {
        return 1;
    }

    return 0;
}

void func_8084029C(Player* this, f32 arg1) {
    f32 updateScale = R_UPDATE_RATE * 0.5f;

    arg1 *= updateScale;
    if (arg1 < -7.25) {
        arg1 = -7.25;
    } else if (arg1 > 7.25f) {
        arg1 = 7.25f;
    }

    if (1) {}

    if ((this->currentBoots == PLAYER_BOOTS_HOVER) && !(this->actor.bgCheckFlags & 1) && (this->unk_893 != 0)) {
        func_8002F8F0(&this->actor, NA_SE_PL_HOBBERBOOTS_LV - SFX_FLAG);
    } else if (func_8084021C(this->unk_868, arg1, 29.0f, 10.0f) || func_8084021C(this->unk_868, arg1, 29.0f, 24.0f)) {
        func_808327F8(this, this->linearVelocity);
        if (this->linearVelocity > 4.0f) {
            this->stateFlags2 |= 8;
        }
    }

    this->unk_868 += arg1;

    if (this->unk_868 < 0.0f) {
        this->unk_868 += 29.0f;
    } else if (this->unk_868 >= 29.0f) {
        this->unk_868 -= 29.0f;
    }
}

void func_80840450(Player* this, GlobalContext* globalCtx) {
    f32 sp44;
    s16 sp42;
    s32 temp1;
    u32 temp2;
    s16 temp3;
    s32 temp4;

    if (this->stateFlags3 & 8) {
        if (Player_GetSwordHeld(this)) {
            this->stateFlags2 |= 0x60;
        } else {
            this->stateFlags3 &= ~8;
        }
    }

    if (this->unk_850 != 0) {
        if (LinkAnimation_Update(globalCtx, &this->skelAnime)) {
            func_80832DBC(this);
            func_80832284(globalCtx, this, func_808334E4(this));
            this->unk_850 = 0;
            this->stateFlags3 &= ~8;
        }
        func_80833C3C(this);
    } else {
        func_808401B0(globalCtx, this);
    }

    func_8083721C(this);

    if (!func_80837348(globalCtx, this, D_808543E0, 1)) {
        if (!func_80833B54(this) && (!func_80833B2C(this) || (func_80834B5C != this->func_82C))) {
            func_8083CF10(this, globalCtx);
            return;
        }

        func_80837268(this, &sp44, &sp42, 0.0f, globalCtx);

        temp1 = func_8083FC68(this, sp44, sp42);

        if (temp1 > 0) {
            func_8083C8DC(this, globalCtx, sp42);
            return;
        }

        if (temp1 < 0) {
            func_8083CBF0(this, sp42, globalCtx);
            return;
        }

        if (sp44 > 4.0f) {
            func_8083CC9C(this, globalCtx);
            return;
        }

        func_8084029C(this, (this->linearVelocity * 0.3f) + 1.0f);
        func_80840138(this, sp44, sp42);

        temp2 = this->unk_868;
        if ((temp2 < 6) || ((temp2 - 0xE) < 6)) {
            Math_StepToF(&this->linearVelocity, 0.0f, 1.5f);
            return;
        }

        temp3 = sp42 - this->currentYaw;
        temp4 = ABS(temp3);

        if (temp4 > 0x4000) {
            if (Math_StepToF(&this->linearVelocity, 0.0f, 1.5f)) {
                this->currentYaw = sp42;
            }
            return;
        }

        Math_AsymStepToF(&this->linearVelocity, sp44 * 0.3f, 2.0f, 1.5f);

        if (!(this->stateFlags3 & 8)) {
            Math_ScaledStepToS(&this->currentYaw, sp42, temp4 * 0.1f);
        }
    }
}

void func_808407CC(Player* this, GlobalContext* globalCtx) {
    f32 sp3C;
    s16 sp3A;
    s32 temp1;
    s16 temp2;
    s32 temp3;

    if (LinkAnimation_Update(globalCtx, &this->skelAnime)) {
        func_80832DBC(this);
        func_80832264(globalCtx, this, func_80833338(this));
    }

    func_8083721C(this);

    if (!func_80837348(globalCtx, this, D_808543E8, 1)) {
        if (func_80833B54(this)) {
            func_8083CEAC(this, globalCtx);
            return;
        }

        if (!func_80833B2C(this)) {
            func_80835DAC(globalCtx, this, func_80840BC8, 1);
            this->currentYaw = this->actor.shape.rot.y;
            return;
        }

        if (func_80834B5C == this->func_82C) {
            func_8083CEAC(this, globalCtx);
            return;
        }

        func_80837268(this, &sp3C, &sp3A, 0.0f, globalCtx);

        temp1 = func_8083FD78(this, &sp3C, &sp3A, globalCtx);

        if (temp1 > 0) {
            func_8083C8DC(this, globalCtx, sp3A);
            return;
        }

        if (temp1 < 0) {
            func_8083CB2C(this, sp3A, globalCtx);
            return;
        }

        if (sp3C > 4.9f) {
            func_8083CC9C(this, globalCtx);
            func_80833C3C(this);
            return;
        }
        if (sp3C != 0.0f) {
            func_8083CB94(this, globalCtx);
            return;
        }

        temp2 = sp3A - this->actor.shape.rot.y;
        temp3 = ABS(temp2);

        if (temp3 > 800) {
            func_8083CD54(globalCtx, this, sp3A);
        }
    }
}

void func_808409CC(GlobalContext* globalCtx, Player* this) {
    LinkAnimationHeader* anim;
    LinkAnimationHeader** animPtr;
    s32 heathIsCritical;
    s32 sp38;
    s32 sp34;

    if ((this->unk_664 != NULL) ||
        (!(heathIsCritical = Health_IsCritical()) && ((this->unk_6AC = (this->unk_6AC + 1) & 1) != 0))) {
        this->stateFlags2 &= ~0x10000000;
        anim = func_80833338(this);
    } else {
        this->stateFlags2 |= 0x10000000;
        if (this->stateFlags1 & 0x800) {
            anim = func_80833338(this);
        } else {
            sp38 = globalCtx->roomCtx.curRoom.unk_02;
            if (heathIsCritical) {
                if (this->unk_6AC >= 0) {
                    sp38 = 7;
                    this->unk_6AC = -1;
                } else {
                    sp38 = 8;
                }
            } else {
                sp34 = Rand_ZeroOne() * 5.0f;
                if (sp34 < 4) {
                    if (((sp34 != 0) && (sp34 != 3)) ||
                        ((this->rightHandType == 10) && ((sp34 == 3) || Player_GetSwordHeld(this)))) {
                        if ((sp34 == 0) && Player_HoldsTwoHandedWeapon(this)) {
                            sp34 = 4;
                        }
                        sp38 = sp34 + 9;
                    }
                }
            }
            animPtr = &D_80853D7C[sp38][0];
            if (this->modelAnimType != 1) {
                animPtr = &D_80853D7C[sp38][1];
            }
            anim = *animPtr;
        }
    }

    LinkAnimation_Change(globalCtx, &this->skelAnime, anim, (2.0f / 3.0f) * D_808535E8, 0.0f,
                         Animation_GetLastFrame(anim), 2, -6.0f);
}

void func_80840BC8(Player* this, GlobalContext* globalCtx) {
    s32 sp44;
    s32 sp40;
    f32 sp3C;
    s16 sp3A;
    s16 temp;

    sp44 = func_80833350(this);
    sp40 = LinkAnimation_Update(globalCtx, &this->skelAnime);

    if (sp44 > 0) {
        func_808333FC(this, sp44 - 1);
    }

    if (sp40 != 0) {
        if (this->unk_850 != 0) {
            if (DECR(this->unk_850) == 0) {
                this->skelAnime.endFrame = this->skelAnime.animLength - 1.0f;
            }
            this->skelAnime.jointTable[0].y = (this->skelAnime.jointTable[0].y + ((this->unk_850 & 1) * 0x50)) - 0x28;
        } else {
            func_80832DBC(this);
            func_808409CC(globalCtx, this);
        }
    }

    func_8083721C(this);

    if (this->unk_850 == 0) {
        if (!func_80837348(globalCtx, this, D_80854418, 1)) {
            if (func_80833B54(this)) {
                func_8083CEAC(this, globalCtx);
                return;
            }

            if (func_80833B2C(this)) {
                func_80839F30(this, globalCtx);
                return;
            }

            func_80837268(this, &sp3C, &sp3A, 0.018f, globalCtx);

            if (sp3C != 0.0f) {
                func_8083C8DC(this, globalCtx, sp3A);
                return;
            }

            temp = sp3A - this->actor.shape.rot.y;
            if (ABS(temp) > 800) {
                func_8083CD54(globalCtx, this, sp3A);
                return;
            }

            Math_ScaledStepToS(&this->actor.shape.rot.y, sp3A, 1200);
            this->currentYaw = this->actor.shape.rot.y;
            if (func_80833338(this) == this->skelAnime.animation) {
                func_8083DC54(this, globalCtx);
            }
        }
    }
}

void func_80840DE4(Player* this, GlobalContext* globalCtx) {
    f32 frames;
    f32 coeff;
    f32 sp44;
    s16 sp42;
    s32 temp1;
    s16 temp2;
    s32 temp3;
    s32 direction;

    this->skelAnime.mode = 0;
    LinkAnimation_SetUpdateFunction(&this->skelAnime);

    this->skelAnime.animation = func_8083356C(this);

    if (this->skelAnime.animation == &gPlayerAnim126) {
        frames = 24.0f;
        coeff = -(MREG(95) / 100.0f);
    } else {
        frames = 29.0f;
        coeff = MREG(95) / 100.0f;
    }

    this->skelAnime.animLength = frames;
    this->skelAnime.endFrame = frames - 1.0f;

    if ((s16)(this->currentYaw - this->actor.shape.rot.y) >= 0) {
        direction = 1;
    } else {
        direction = -1;
    }

    this->skelAnime.playSpeed = direction * (this->linearVelocity * coeff);

    LinkAnimation_Update(globalCtx, &this->skelAnime);

    if (LinkAnimation_OnFrame(&this->skelAnime, 0.0f) || LinkAnimation_OnFrame(&this->skelAnime, frames * 0.5f)) {
        func_808327F8(this, this->linearVelocity);
    }

    if (!func_80837348(globalCtx, this, D_808543F4, 1)) {
        if (func_80833B54(this)) {
            func_8083CEAC(this, globalCtx);
            return;
        }

        if (!func_80833B2C(this)) {
            func_80853080(this, globalCtx);
            return;
        }

        func_80837268(this, &sp44, &sp42, 0.0f, globalCtx);
        temp1 = func_8083FD78(this, &sp44, &sp42, globalCtx);

        if (temp1 > 0) {
            func_8083C8DC(this, globalCtx, sp42);
            return;
        }

        if (temp1 < 0) {
            func_8083CB2C(this, sp42, globalCtx);
            return;
        }

        if (sp44 > 4.9f) {
            func_8083CC9C(this, globalCtx);
            func_80833C3C(this);
            return;
        }

        if ((sp44 == 0.0f) && (this->linearVelocity == 0.0f)) {
            func_80839F30(this, globalCtx);
            return;
        }

        temp2 = sp42 - this->currentYaw;
        temp3 = ABS(temp2);

        if (temp3 > 0x4000) {
            if (Math_StepToF(&this->linearVelocity, 0.0f, 1.5f)) {
                this->currentYaw = sp42;
            }
            return;
        }

        Math_AsymStepToF(&this->linearVelocity, sp44 * 0.4f, 1.5f, 1.5f);
        Math_ScaledStepToS(&this->currentYaw, sp42, temp3 * 0.1f);
    }
}

void func_80841138(Player* this, GlobalContext* globalCtx) {
    f32 temp1;
    f32 temp2;

    if (this->unk_864 < 1.0f) {
        temp1 = R_UPDATE_RATE * 0.5f;
        func_8084029C(this, REG(35) / 1000.0f);
        LinkAnimation_LoadToJoint(globalCtx, &this->skelAnime, D_80853BFC[this->modelAnimType], this->unk_868);
        this->unk_864 += 1 * temp1;
        if (this->unk_864 >= 1.0f) {
            this->unk_864 = 1.0f;
        }
        temp1 = this->unk_864;
    } else {
        temp2 = this->linearVelocity - (REG(48) / 100.0f);
        if (temp2 < 0.0f) {
            temp1 = 1.0f;
            func_8084029C(this, (REG(35) / 1000.0f) + ((REG(36) / 1000.0f) * this->linearVelocity));
            LinkAnimation_LoadToJoint(globalCtx, &this->skelAnime, D_80853BFC[this->modelAnimType], this->unk_868);
        } else {
            temp1 = (REG(37) / 1000.0f) * temp2;
            if (temp1 < 1.0f) {
                func_8084029C(this, (REG(35) / 1000.0f) + ((REG(36) / 1000.0f) * this->linearVelocity));
            } else {
                temp1 = 1.0f;
                func_8084029C(this, 1.2f + ((REG(38) / 1000.0f) * temp2));
            }
            LinkAnimation_LoadToMorph(globalCtx, &this->skelAnime, D_80853BFC[this->modelAnimType], this->unk_868);
            LinkAnimation_LoadToJoint(globalCtx, &this->skelAnime, &gPlayerAnim347, this->unk_868 * 0.551724135876f);
        }
    }

    if (temp1 < 1.0f) {
        LinkAnimation_InterpJointMorph(globalCtx, &this->skelAnime, 1.0f - temp1);
    }
}

void func_8084140C(Player* this, GlobalContext* globalCtx) {
    func_80835C58(globalCtx, this, func_8084170C, 1);
    func_80832B0C(globalCtx, this, &gPlayerAnim341);
}

s32 func_80841458(Player* this, f32* arg1, s16* arg2, GlobalContext* globalCtx) {
    if (this->linearVelocity > 6.0f) {
        func_8084140C(this, globalCtx);
        return 1;
    }

    if (*arg1 != 0.0f) {
        if (func_8083721C(this)) {
            *arg1 = 0.0f;
            *arg2 = this->currentYaw;
        } else {
            return 1;
        }
    }

    return 0;
}

void func_808414F8(Player* this, GlobalContext* globalCtx) {
    f32 sp34;
    s16 sp32;
    s32 sp2C;
    s16 sp2A;

    func_80841138(this, globalCtx);

    if (!func_80837348(globalCtx, this, D_80854400, 1)) {
        if (!func_80833C04(this)) {
            func_8083C8DC(this, globalCtx, this->currentYaw);
            return;
        }

        func_80837268(this, &sp34, &sp32, 0.0f, globalCtx);
        sp2C = func_8083FD78(this, &sp34, &sp32, globalCtx);

        if (sp2C >= 0) {
            if (!func_80841458(this, &sp34, &sp32, globalCtx)) {
                if (sp2C != 0) {
                    func_8083C858(this, globalCtx);
                } else if (sp34 > 4.9f) {
                    func_8083CC9C(this, globalCtx);
                } else {
                    func_8083CB94(this, globalCtx);
                }
            }
        } else {
            sp2A = sp32 - this->currentYaw;

            Math_AsymStepToF(&this->linearVelocity, sp34 * 1.5f, 1.5f, 2.0f);
            Math_ScaledStepToS(&this->currentYaw, sp32, sp2A * 0.1f);

            if ((sp34 == 0.0f) && (this->linearVelocity == 0.0f)) {
                func_80839F30(this, globalCtx);
            }
        }
    }
}

void func_808416C0(Player* this, GlobalContext* globalCtx) {
    func_80835C58(globalCtx, this, func_808417FC, 1);
    func_80832264(globalCtx, this, &gPlayerAnim342);
}

void func_8084170C(Player* this, GlobalContext* globalCtx) {
    s32 sp34;
    f32 sp30;
    s16 sp2E;

    sp34 = LinkAnimation_Update(globalCtx, &this->skelAnime);
    func_8083721C(this);

    if (!func_80837348(globalCtx, this, D_80854400, 1)) {
        func_80837268(this, &sp30, &sp2E, 0.0f, globalCtx);

        if (this->linearVelocity == 0.0f) {
            this->currentYaw = this->actor.shape.rot.y;

            if (func_8083FD78(this, &sp30, &sp2E, globalCtx) > 0) {
                func_8083C858(this, globalCtx);
            } else if ((sp30 != 0.0f) || (sp34 != 0)) {
                func_808416C0(this, globalCtx);
            }
        }
    }
}

void func_808417FC(Player* this, GlobalContext* globalCtx) {
    s32 sp1C;

    sp1C = LinkAnimation_Update(globalCtx, &this->skelAnime);

    if (!func_80837348(globalCtx, this, D_80854400, 1)) {
        if (sp1C != 0) {
            func_80839F30(this, globalCtx);
        }
    }
}

void func_80841860(GlobalContext* globalCtx, Player* this) {
    s32 pad;
    LinkAnimationHeader* sp38;
    LinkAnimationHeader* sp34;
    f32 frame;

    sp38 = D_80853914[this->modelAnimType + 144];
    sp34 = D_80853914[this->modelAnimType + 150];
    this->skelAnime.animation = sp38;

    func_8084029C(this, (REG(30) / 1000.0f) + ((REG(32) / 1000.0f) * this->linearVelocity));

    frame = this->unk_868 * 0.551724135876f;
    LinkAnimation_BlendToJoint(globalCtx, &this->skelAnime, sp34, frame, sp38, frame, this->unk_870, this->blendTable);
}

void func_8084193C(Player* this, GlobalContext* globalCtx) {
    f32 sp3C;
    s16 sp3A;
    s32 temp1;
    s16 temp2;
    s32 temp3;

    func_80841860(globalCtx, this);

    if (!func_80837348(globalCtx, this, D_80854408, 1)) {
        if (!func_80833C04(this)) {
            func_8083C858(this, globalCtx);
            return;
        }

        func_80837268(this, &sp3C, &sp3A, 0.0f, globalCtx);

        if (func_80833B2C(this)) {
            temp1 = func_8083FD78(this, &sp3C, &sp3A, globalCtx);
        } else {
            temp1 = func_8083FC68(this, sp3C, sp3A);
        }

        if (temp1 > 0) {
            func_8083C858(this, globalCtx);
            return;
        }

        if (temp1 < 0) {
            if (func_80833B2C(this)) {
                func_8083CB2C(this, sp3A, globalCtx);
            } else {
                func_8083CBF0(this, sp3A, globalCtx);
            }
            return;
        }

        if ((this->linearVelocity < 3.6f) && (sp3C < 4.0f)) {
            if (!func_8008E9C4(this) && func_80833B2C(this)) {
                func_8083CB94(this, globalCtx);
            } else {
                func_80839F90(this, globalCtx);
            }
            return;
        }

        func_80840138(this, sp3C, sp3A);

        temp2 = sp3A - this->currentYaw;
        temp3 = ABS(temp2);

        if (temp3 > 0x4000) {
            if (Math_StepToF(&this->linearVelocity, 0.0f, 3.0f) != 0) {
                this->currentYaw = sp3A;
            }
            return;
        }

        sp3C *= 0.9f;
        Math_AsymStepToF(&this->linearVelocity, sp3C, 2.0f, 3.0f);
        Math_ScaledStepToS(&this->currentYaw, sp3A, temp3 * 0.1f);
    }
}

void func_80841BA8(Player* this, GlobalContext* globalCtx) {
    f32 sp34;
    s16 sp32;

    LinkAnimation_Update(globalCtx, &this->skelAnime);

    if (Player_HoldsTwoHandedWeapon(this)) {
        AnimationContext_SetLoadFrame(globalCtx, func_80833338(this), 0, this->skelAnime.limbCount,
                                      this->skelAnime.morphTable);
        AnimationContext_SetCopyTrue(globalCtx, this->skelAnime.limbCount, this->skelAnime.jointTable,
                                     this->skelAnime.morphTable, D_80853410);
    }

    func_80837268(this, &sp34, &sp32, 0.018f, globalCtx);

    if (!func_80837348(globalCtx, this, D_80854414, 1)) {
        if (sp34 != 0.0f) {
            this->actor.shape.rot.y = sp32;
            func_8083C858(this, globalCtx);
        } else if (Math_ScaledStepToS(&this->actor.shape.rot.y, sp32, this->unk_87E)) {
            func_8083C0E8(this, globalCtx);
        }

        this->currentYaw = this->actor.shape.rot.y;
    }
}

void func_80841CC4(Player* this, s32 arg1, GlobalContext* globalCtx) {
    LinkAnimationHeader* anim;
    s16 target;
    f32 rate;

    if (ABS(D_80853610) < 3640) {
        target = 0;
    } else {
        target = CLAMP(D_80853610, -10922, 10922);
    }

    Math_ScaledStepToS(&this->unk_89C, target, 400);

    if ((this->modelAnimType == 3) || ((this->unk_89C == 0) && (this->unk_6C4 <= 0.0f))) {
        if (arg1 == 0) {
            LinkAnimation_LoadToJoint(globalCtx, &this->skelAnime, D_8085392C[this->modelAnimType], this->unk_868);
        } else {
            LinkAnimation_LoadToMorph(globalCtx, &this->skelAnime, D_8085392C[this->modelAnimType], this->unk_868);
        }
        return;
    }

    if (this->unk_89C != 0) {
        rate = this->unk_89C / 10922.0f;
    } else {
        rate = this->unk_6C4 * 0.0006f;
    }

    rate *= fabsf(this->linearVelocity) * 0.5f;

    if (rate > 1.0f) {
        rate = 1.0f;
    }

    if (rate < 0.0f) {
        anim = &gPlayerAnim362;
        rate = -rate;
    } else {
        anim = &gPlayerAnim371;
    }

    if (arg1 == 0) {
        LinkAnimation_BlendToJoint(globalCtx, &this->skelAnime, D_8085392C[this->modelAnimType], this->unk_868, anim,
                                   this->unk_868, rate, this->blendTable);
    } else {
        LinkAnimation_BlendToMorph(globalCtx, &this->skelAnime, D_8085392C[this->modelAnimType], this->unk_868, anim,
                                   this->unk_868, rate, this->blendTable);
    }
}

void func_80841EE4(Player* this, GlobalContext* globalCtx) {
    f32 temp1;
    f32 temp2;

    if (this->unk_864 < 1.0f) {
        temp1 = R_UPDATE_RATE * 0.5f;

        func_8084029C(this, REG(35) / 1000.0f);
        LinkAnimation_LoadToJoint(globalCtx, &this->skelAnime, D_8085392C[this->modelAnimType], this->unk_868);

        this->unk_864 += 1 * temp1;
        if (this->unk_864 >= 1.0f) {
            this->unk_864 = 1.0f;
        }

        temp1 = this->unk_864;
    } else {
        temp2 = this->linearVelocity - (REG(48) / 100.0f);

        if (temp2 < 0.0f) {
            temp1 = 1.0f;
            func_8084029C(this, (REG(35) / 1000.0f) + ((REG(36) / 1000.0f) * this->linearVelocity));

            func_80841CC4(this, 0, globalCtx);
        } else {
            temp1 = (REG(37) / 1000.0f) * temp2;
            if (temp1 < 1.0f) {
                func_8084029C(this, (REG(35) / 1000.0f) + ((REG(36) / 1000.0f) * this->linearVelocity));
            } else {
                temp1 = 1.0f;
                func_8084029C(this, 1.2f + ((REG(38) / 1000.0f) * temp2));
            }

            func_80841CC4(this, 1, globalCtx);

            LinkAnimation_LoadToJoint(globalCtx, &this->skelAnime, func_80833438(this), this->unk_868 * 0.689655185f);
        }
    }

    if (temp1 < 1.0f) {
        LinkAnimation_InterpJointMorph(globalCtx, &this->skelAnime, 1.0f - temp1);
    }
}

void func_80842180(Player* this, GlobalContext* globalCtx) {
    f32 sp2C;
    s16 sp2A;

    this->stateFlags2 |= 0x20;
    func_80841EE4(this, globalCtx);

    if (!func_80837348(globalCtx, this, D_80854424, 1)) {
        if (func_80833C04(this)) {
            func_8083C858(this, globalCtx);
            return;
        }

        func_80837268(this, &sp2C, &sp2A, 0.018f, globalCtx);

        if (!func_8083C484(this, &sp2C, &sp2A)) {
            func_8083DF68(this, sp2C, sp2A);
            func_8083DDC8(this, globalCtx);

            if ((this->linearVelocity == 0.0f) && (sp2C == 0.0f)) {
                func_8083C0B8(this, globalCtx);
            }
        }
    }
}

void func_8084227C(Player* this, GlobalContext* globalCtx) {
    f32 sp2C;
    s16 sp2A;

    this->stateFlags2 |= 0x20;
    func_80841EE4(this, globalCtx);

    if (!func_80837348(globalCtx, this, D_80854430, 1)) {
        if (!func_80833C04(this)) {
            func_8083C858(this, globalCtx);
            return;
        }

        func_80837268(this, &sp2C, &sp2A, 0.0f, globalCtx);

        if (!func_8083C484(this, &sp2C, &sp2A)) {
            if ((func_80833B2C(this) && (sp2C != 0.0f) && (func_8083FD78(this, &sp2C, &sp2A, globalCtx) <= 0)) ||
                (!func_80833B2C(this) && (func_8083FC68(this, sp2C, sp2A) <= 0))) {
                func_80839F90(this, globalCtx);
                return;
            }

            func_8083DF68(this, sp2C, sp2A);
            func_8083DDC8(this, globalCtx);

            if ((this->linearVelocity == 0) && (sp2C == 0)) {
                func_80839F90(this, globalCtx);
            }
        }
    }
}

void func_808423EC(Player* this, GlobalContext* globalCtx) {
    s32 sp34;
    f32 sp30;
    s16 sp2E;

    sp34 = LinkAnimation_Update(globalCtx, &this->skelAnime);

    if (!func_80837348(globalCtx, this, D_80854408, 1)) {
        if (!func_80833C04(this)) {
            func_8083C858(this, globalCtx);
            return;
        }

        func_80837268(this, &sp30, &sp2E, 0.0f, globalCtx);

        if ((this->skelAnime.morphWeight == 0.0f) && (this->skelAnime.curFrame > 5.0f)) {
            func_8083721C(this);

            if ((this->skelAnime.curFrame > 10.0f) && (func_8083FC68(this, sp30, sp2E) < 0)) {
                func_8083CBF0(this, sp2E, globalCtx);
                return;
            }

            if (sp34 != 0) {
                func_8083CD00(this, globalCtx);
            }
        }
    }
}

void func_8084251C(Player* this, GlobalContext* globalCtx) {
    s32 sp34;
    f32 sp30;
    s16 sp2E;

    sp34 = LinkAnimation_Update(globalCtx, &this->skelAnime);

    func_8083721C(this);

    if (!func_80837348(globalCtx, this, D_80854440, 1)) {
        func_80837268(this, &sp30, &sp2E, 0.0f, globalCtx);

        if (this->linearVelocity == 0.0f) {
            this->currentYaw = this->actor.shape.rot.y;

            if (func_8083FC68(this, sp30, sp2E) > 0) {
                func_8083C858(this, globalCtx);
                return;
            }

            if ((sp30 != 0.0f) || (sp34 != 0)) {
                func_80839F90(this, globalCtx);
            }
        }
    }
}

void func_8084260C(Vec3f* src, Vec3f* dest, f32 arg2, f32 arg3, f32 arg4) {
    dest->x = (Rand_ZeroOne() * arg3) + src->x;
    dest->y = (Rand_ZeroOne() * arg4) + (src->y + arg2);
    dest->z = (Rand_ZeroOne() * arg3) + src->z;
}

Vec3f D_808545B4 = { 0.0f, 0.0f, 0.0f };
Vec3f D_808545C0 = { 0.0f, 0.0f, 0.0f };

s32 func_8084269C(GlobalContext* globalCtx, Player* this) {
    Vec3f sp2C;

    if ((this->unk_89E == 0) || (this->unk_89E == 1)) {
        func_8084260C(&this->actor.unk_CC[0], &sp2C, this->actor.groundY - this->actor.unk_CC[0].y, 7.0f, 5.0f);
        func_800286CC(globalCtx, &sp2C, &D_808545B4, &D_808545C0, 50, 30);
        func_8084260C(&this->actor.unk_CC[1], &sp2C, this->actor.groundY - this->actor.unk_CC[1].y, 7.0f, 5.0f);
        func_800286CC(globalCtx, &this->actor.unk_CC[1], &D_808545B4, &D_808545C0, 50, 30);
        return 1;
    }

    return 0;
}

void func_8084279C(Player* this, GlobalContext* globalCtx) {
    func_80832CB0(globalCtx, this, D_80853C2C[this->modelAnimType]);

    if (DECR(this->unk_850) == 0) {
        if (!func_8083B040(this, globalCtx)) {
            func_8083A098(this, D_80853C44[this->modelAnimType], globalCtx);
        }

        this->actor.flags &= ~0x100;
        func_8005B1A4(Gameplay_GetCamera(globalCtx, 0));
    }
}

s32 func_8084285C(Player* this, f32 arg1, f32 arg2, f32 arg3) {
    if ((arg1 <= this->skelAnime.curFrame) && (this->skelAnime.curFrame <= arg3)) {
        func_80833A20(this, (arg2 <= this->skelAnime.curFrame) ? 1 : -1);
        return 1;
    }

    func_80832318(this);
    return 0;
}

s32 func_808428D8(Player* this, GlobalContext* globalCtx) {
    if (!Player_IsChildWithHylianShield(this) && Player_GetSwordHeld(this) && D_80853614) {
        func_80832264(globalCtx, this, &gPlayerAnim378);
        this->unk_84F = 1;
        this->swordAnimation = 0xC;
        this->currentYaw = this->actor.shape.rot.y + this->unk_6BE;
        return 1;
    }

    return 0;
}

s32 func_80842964(Player* this, GlobalContext* globalCtx) {
    return func_8083B040(this, globalCtx) || func_8083B644(this, globalCtx) || func_8083E5A8(this, globalCtx);
}

void func_808429B4(GlobalContext* globalCtx, s32 speed, s32 y, s32 countdown) {
    s32 quakeIdx = Quake_Add(Gameplay_GetCamera(globalCtx, 0), 3);
    Quake_SetSpeed(quakeIdx, speed);
    Quake_SetQuakeValues(quakeIdx, y, 0, 0, 0);
    Quake_SetCountdown(quakeIdx, countdown);
}

void func_80842A28(GlobalContext* globalCtx, Player* this) {
    func_808429B4(globalCtx, 27767, 7, 20);
    globalCtx->actorCtx.unk_02 = 4;
    func_8083264C(this, 255, 20, 150, 0);
    func_8002F7DC(&this->actor, NA_SE_IT_HAMMER_HIT);
}

void func_80842A88(GlobalContext* globalCtx, Player* this) {
    Inventory_ChangeAmmo(ITEM_STICK, -1);
    func_80835F44(globalCtx, this, ITEM_NONE);
}

s32 func_80842AC4(GlobalContext* globalCtx, Player* this) {
    if ((this->heldItemActionParam == PLAYER_AP_STICK) && (this->unk_85C > 0.5f)) {
        if (AMMO(ITEM_STICK) != 0) {
            EffectSsStick_Spawn(globalCtx, &this->bodyPartsPos[15], this->actor.shape.rot.y + 0x8000);
            this->unk_85C = 0.5f;
            func_80842A88(globalCtx, this);
            func_8002F7DC(&this->actor, NA_SE_IT_WOODSTICK_BROKEN);
        }

        return 1;
    }

    return 0;
}

s32 func_80842B7C(GlobalContext* globalCtx, Player* this) {
    if (this->heldItemActionParam == PLAYER_AP_SWORD_BGS) {
        if ((gSaveContext.bgsFlag == 0) && (gSaveContext.swordHealth > 0.0f)) {
            if ((gSaveContext.swordHealth -= 1.0f) <= 0.0f) {
                EffectSsStick_Spawn(globalCtx, &this->bodyPartsPos[15], this->actor.shape.rot.y + 0x8000);
                func_800849EC(globalCtx);
                func_8002F7DC(&this->actor, NA_SE_IT_MAJIN_SWORD_BROKEN);
            }
        }

        return 1;
    }

    return 0;
}

void func_80842CF0(GlobalContext* globalCtx, Player* this) {
    func_80842AC4(globalCtx, this);
    func_80842B7C(globalCtx, this);
}

LinkAnimationHeader* D_808545CC[] = {
    &gPlayerAnim259,
    &gPlayerAnim261,
    &gPlayerAnim258,
    &gPlayerAnim260,
};

void func_80842D20(GlobalContext* globalCtx, Player* this) {
    s32 pad;
    s32 sp28;

    if (func_80843188 != this->func_674) {
        func_80832440(globalCtx, this);
        func_80835C58(globalCtx, this, func_808505DC, 0);

        if (func_8008E9C4(this)) {
            sp28 = 2;
        } else {
            sp28 = 0;
        }

        func_808322D0(globalCtx, this, D_808545CC[Player_HoldsTwoHandedWeapon(this) + sp28]);
    }

    func_8083264C(this, 180, 20, 100, 0);
    this->linearVelocity = -18.0f;
    func_80842CF0(globalCtx, this);
}

s32 func_80842DF4(GlobalContext* globalCtx, Player* this) {
    f32 phi_f2;
    CollisionPoly* sp78;
    u32 sp74;
    Vec3f sp68;
    Vec3f sp5C;
    Vec3f sp50;
    s32 temp1;
    s32 sp48;

    if (this->swordState > 0) {
        if (this->swordAnimation < 0x18) {
            if (!(this->swordQuads[0].base.atFlags & 4) && !(this->swordQuads[1].base.atFlags & 4)) {
                if (this->skelAnime.curFrame >= 2.0f) {

                    phi_f2 = Math_Vec3f_DistXYZAndStoreDiff(&this->swordInfo[0].tip, &this->swordInfo[0].base, &sp50);
                    if (phi_f2 != 0.0f) {
                        phi_f2 = (phi_f2 + 10.0f) / phi_f2;
                    }

                    sp68.x = this->swordInfo[0].tip.x + (sp50.x * phi_f2);
                    sp68.y = this->swordInfo[0].tip.y + (sp50.y * phi_f2);
                    sp68.z = this->swordInfo[0].tip.z + (sp50.z * phi_f2);

                    if ((func_8003DE84(&globalCtx->colCtx, &sp68, &this->swordInfo[0].tip, &sp5C, &sp78, 1, 0, 0, 1,
                                       &sp74) != 0) &&
                        (func_8004200C(&globalCtx->colCtx, sp78, sp74) == 0) &&
                        (func_80041D4C(&globalCtx->colCtx, sp78, sp74) != 6) &&
                        (func_8002F9EC(globalCtx, &this->actor, sp78, sp74, &sp5C) == 0)) {

                        if (this->heldItemActionParam == PLAYER_AP_HAMMER) {
                            func_80832630(globalCtx);
                            func_80842A28(globalCtx, this);
                            func_80842D20(globalCtx, this);
                            return 1;
                        }

                        if (this->linearVelocity >= 0.0f) {
                            sp48 = func_80041F10(&globalCtx->colCtx, sp78, sp74);

                            if (sp48 == 0xA) {
                                func_80062E14(globalCtx, &sp5C, &this->actor.projectedPos);
                            } else {
                                func_80062CD4(globalCtx, &sp5C);
                                if (sp48 == 0xB) {
                                    func_8002F7DC(&this->actor, NA_SE_IT_WALL_HIT_SOFT);
                                } else {
                                    func_8002F7DC(&this->actor, NA_SE_IT_WALL_HIT_HARD);
                                }
                            }

                            func_80842CF0(globalCtx, this);
                            this->linearVelocity = -14.0f;
                            func_8083264C(this, 180, 20, 100, 0);
                        }
                    }
                }
            } else {
                func_80842D20(globalCtx, this);
                func_80832630(globalCtx);
                return 1;
            }
        }

        temp1 = (this->swordQuads[0].base.atFlags & 2) || (this->swordQuads[1].base.atFlags & 2);

        if (temp1) {
            if (this->swordAnimation < 0x18) {
                Actor* at = this->swordQuads[temp1 ? 1 : 0].base.at;

                if ((at != NULL) && (at->id != ACTOR_EN_KANBAN)) {
                    func_80832630(globalCtx);
                }
            }

            if ((func_80842AC4(globalCtx, this) == 0) && (this->heldItemActionParam != PLAYER_AP_HAMMER)) {
                func_80842B7C(globalCtx, this);

                if (this->actor.colChkInfo.atHitEffect == 1) {
                    this->actor.colChkInfo.damage = 8;
                    func_80837C0C(globalCtx, this, 4, 0.0f, 0.0f, this->actor.shape.rot.y, 20);
                    return 1;
                }
            }
        }
    }

    return 0;
}

void func_80843188(Player* this, GlobalContext* globalCtx) {
    f32 sp54;
    f32 sp50;
    s16 sp4E;
    s16 sp4C;
    s16 sp4A;
    s16 sp48;
    s16 sp46;
    f32 sp40;

    if (LinkAnimation_Update(globalCtx, &this->skelAnime)) {
        if (!Player_IsChildWithHylianShield(this)) {
            func_80832284(globalCtx, this, D_80853B0C[this->modelAnimType]);
        }
        this->unk_850 = 1;
        this->unk_84F = 0;
    }

    if (!Player_IsChildWithHylianShield(this)) {
        this->stateFlags1 |= 0x400000;
        func_80836670(this, globalCtx);
        this->stateFlags1 &= ~0x400000;
    }

    func_8083721C(this);

    if (this->unk_850 != 0) {
        sp54 = sControlInput->rel.stick_y * 100;
        sp50 = sControlInput->rel.stick_x * -120;
        sp4E = this->actor.shape.rot.y - Camera_GetInputDirYaw(ACTIVE_CAM);

        sp40 = Math_CosS(sp4E);
        sp4C = (Math_SinS(sp4E) * sp50) + (sp54 * sp40);
        sp40 = Math_CosS(sp4E);
        sp4A = (sp50 * sp40) - (Math_SinS(sp4E) * sp54);

        if (sp4C > 3500) {
            sp4C = 3500;
        }

        sp48 = ABS(sp4C - this->actor.posRot2.rot.x) * 0.25f;
        if (sp48 < 100) {
            sp48 = 100;
        }

        sp46 = ABS(sp4A - this->unk_6BE) * 0.25f;
        if (sp46 < 50) {
            sp46 = 50;
        }

        Math_ScaledStepToS(&this->actor.posRot2.rot.x, sp4C, sp48);
        this->unk_6BC = this->actor.posRot2.rot.x;
        Math_ScaledStepToS(&this->unk_6BE, sp4A, sp46);

        if (this->unk_84F != 0) {
            if (!func_80842DF4(globalCtx, this)) {
                if (this->skelAnime.curFrame < 2.0f) {
                    func_80833A20(this, 1);
                }
            } else {
                this->unk_850 = 1;
                this->unk_84F = 0;
            }
        } else if (!func_80842964(this, globalCtx)) {
            if (func_8083C2B0(this, globalCtx)) {
                func_808428D8(this, globalCtx);
            } else {
                this->stateFlags1 &= ~0x400000;
                func_80832318(this);

                if (Player_IsChildWithHylianShield(this)) {
                    func_8083A060(this, globalCtx);
                    LinkAnimation_Change(globalCtx, &this->skelAnime, &gPlayerAnim33, 1.0f,
                                         Animation_GetLastFrame(&gPlayerAnim33), 0.0f, 2, 0.0f);
                    func_80832F54(globalCtx, this, 4);
                } else {
                    if (this->itemActionParam < 0) {
                        func_8008EC70(this);
                    }
                    func_8083A098(this, D_80853B24[this->modelAnimType], globalCtx);
                }

                func_8002F7DC(&this->actor, NA_SE_IT_SHIELD_REMOVE);
                return;
            }
        } else {
            return;
        }
    }

    this->stateFlags1 |= 0x400000;
    Player_SetModelsForHoldingShield(this);

    this->unk_6AE |= 0xC1;
}

void func_808435C4(Player* this, GlobalContext* globalCtx) {
    s32 temp;
    LinkAnimationHeader* anim;
    f32 frames;

    func_8083721C(this);

    if (this->unk_84F == 0) {
        D_808535E0 = func_80836670(this, globalCtx);
        if ((func_80834B5C == this->func_82C) || (func_808374A0(globalCtx, this, &this->skelAnime2, 4.0f) > 0)) {
            func_80835C58(globalCtx, this, func_80840450, 1);
        }
    } else {
        temp = func_808374A0(globalCtx, this, &this->skelAnime, 4.0f);
        if ((temp != 0) && ((temp > 0) || LinkAnimation_Update(globalCtx, &this->skelAnime))) {
            func_80835C58(globalCtx, this, func_80843188, 1);
            this->stateFlags1 |= 0x400000;
            Player_SetModelsForHoldingShield(this);
            anim = D_80853AF4[this->modelAnimType];
            frames = Animation_GetLastFrame(anim);
            LinkAnimation_Change(globalCtx, &this->skelAnime, anim, 1.0f, frames, frames, 2, 0.0f);
        }
    }
}

void func_8084370C(Player* this, GlobalContext* globalCtx) {
    s32 sp1C;

    func_8083721C(this);

    sp1C = func_808374A0(globalCtx, this, &this->skelAnime, 16.0f);
    if ((sp1C != 0) && (LinkAnimation_Update(globalCtx, &this->skelAnime) || (sp1C > 0))) {
        func_80839F90(this, globalCtx);
    }
}

void func_8084377C(Player* this, GlobalContext* globalCtx) {
    this->stateFlags2 |= 0x60;

    func_808382BC(this);

    if (!(this->stateFlags1 & 0x20000000) && (this->unk_850 == 0) && (this->unk_8A1 != 0)) {
        s16 temp = this->actor.shape.rot.y - this->unk_8A2;

        this->currentYaw = this->actor.shape.rot.y = this->unk_8A2;
        this->linearVelocity = this->unk_8A4;

        if (ABS(temp) > 0x4000) {
            this->actor.shape.rot.y = this->unk_8A2 + 0x8000;
        }

        if (this->actor.velocity.y < 0.0f) {
            this->actor.gravity = 0.0f;
            this->actor.velocity.y = 0.0f;
        }
    }

    if (LinkAnimation_Update(globalCtx, &this->skelAnime) && (this->actor.bgCheckFlags & 1)) {
        if (this->unk_850 != 0) {
            this->unk_850--;
            if (this->unk_850 == 0) {
                func_80853080(this, globalCtx);
            }
        } else if ((this->stateFlags1 & 0x20000000) || (!(this->cylinder.base.acFlags & 2) && (this->unk_8A1 == 0))) {
            if (this->stateFlags1 & 0x20000000) {
                this->unk_850++;
            } else {
                func_80835C58(globalCtx, this, func_80843954, 0);
                this->stateFlags1 |= 0x4000000;
            }

            func_80832264(globalCtx, this,
                          (this->currentYaw != this->actor.shape.rot.y) ? &gPlayerAnim397 : &gPlayerAnim344);
            func_80832698(this, NA_SE_VO_LI_FREEZE);
        }
    }

    if (this->actor.bgCheckFlags & 2) {
        func_80832770(this, NA_SE_PL_BOUND);
    }
}

void func_80843954(Player* this, GlobalContext* globalCtx) {
    this->stateFlags2 |= 0x60;
    func_808382BC(this);

    func_8083721C(this);

    if (LinkAnimation_Update(globalCtx, &this->skelAnime) && (this->linearVelocity == 0.0f)) {
        if (this->stateFlags1 & 0x20000000) {
            this->unk_850++;
        } else {
            func_80835C58(globalCtx, this, func_80843A38, 0);
            this->stateFlags1 |= 0x4000000;
        }

        func_808322D0(globalCtx, this,
                      (this->currentYaw != this->actor.shape.rot.y) ? &gPlayerAnim398 : &gPlayerAnim345);
        this->currentYaw = this->actor.shape.rot.y;
    }
}

struct_80832924 D_808545DC[] = {
    { 0, 0x4014 },
    { 0, -0x401E },
};

void func_80843A38(Player* this, GlobalContext* globalCtx) {
    s32 sp24;

    this->stateFlags2 |= 0x20;
    func_808382BC(this);

    if (this->stateFlags1 & 0x20000000) {
        LinkAnimation_Update(globalCtx, &this->skelAnime);
    } else {
        sp24 = func_808374A0(globalCtx, this, &this->skelAnime, 16.0f);
        if ((sp24 != 0) && (LinkAnimation_Update(globalCtx, &this->skelAnime) || (sp24 > 0))) {
            func_80839F90(this, globalCtx);
        }
    }

    func_80832924(this, D_808545DC);
}

Vec3f D_808545E4 = { 0.0f, 0.0f, 5.0f };

void func_80843AE8(GlobalContext* globalCtx, Player* this) {
    if (this->unk_850 != 0) {
        if (this->unk_850 > 0) {
            this->unk_850--;
            if (this->unk_850 == 0) {
                if (this->stateFlags1 & 0x8000000) {
                    LinkAnimation_Change(globalCtx, &this->skelAnime, &gPlayerAnim518, 1.0f, 0.0f,
                                         Animation_GetLastFrame(&gPlayerAnim518), 2, -16.0f);
                } else {
                    LinkAnimation_Change(globalCtx, &this->skelAnime, &gPlayerAnim176, 1.0f, 99.0f,
                                         Animation_GetLastFrame(&gPlayerAnim176), 2, 0.0f);
                }
                gSaveContext.healthAccumulator = 0x140;
                this->unk_850 = -1;
            }
        } else if (gSaveContext.healthAccumulator == 0) {
            this->stateFlags1 &= ~0x80;
            if (this->stateFlags1 & 0x8000000) {
                func_80838F18(globalCtx, this);
            } else {
                func_80853080(this, globalCtx);
            }
            this->unk_A87 = 20;
            func_80837AFC(this, -20);
            func_800F47FC();
        }
    } else if (this->unk_84F != 0) {
        this->unk_850 = 60;
        Player_SpawnFairy(globalCtx, this, &this->actor.posRot.pos, &D_808545E4, FAIRY_REVIVE_DEATH);
        func_8002F7DC(&this->actor, NA_SE_EV_FIATY_HEAL - SFX_FLAG);
        func_800800F8(globalCtx, 0x26B4, 125, &this->actor, 0);
    } else if (globalCtx->unk_10A20 == 2) {
        globalCtx->unk_10A20 = 3;
    }
}

struct_80832924 D_808545F0[] = {
    { NA_SE_PL_BOUND, 0x103C },
    { 0, 0x408C },
    { 0, 0x40A4 },
    { 0, -0x40AA },
};

void func_80843CEC(Player* this, GlobalContext* globalCtx) {
    if (this->currentTunic != PLAYER_TUNIC_GORON) {
        if ((globalCtx->roomCtx.curRoom.unk_02 == 3) || (D_808535E4 == 9) ||
            ((func_80838144(D_808535E4) >= 0) &&
             !func_80042108(&globalCtx->colCtx, this->actor.floorPoly, this->actor.floorPolySource))) {
            func_8083821C(this);
        }
    }

    func_8083721C(this);

    if (LinkAnimation_Update(globalCtx, &this->skelAnime)) {
        if (this->actor.type == ACTORTYPE_PLAYER) {
            func_80843AE8(globalCtx, this);
        }
        return;
    }

    if (this->skelAnime.animation == &gPlayerAnim176) {
        func_80832924(this, D_808545F0);
    } else if (this->skelAnime.animation == &gPlayerAnim386) {
        if (LinkAnimation_OnFrame(&this->skelAnime, 88.0f)) {
            func_80832770(this, NA_SE_PL_BOUND);
        }
    }
}

void func_80843E14(Player* this, u16 sfxId) {
    func_80832698(this, sfxId);

    if ((this->heldActor != NULL) && (this->heldActor->id == ACTOR_EN_RU1)) {
        Audio_PlayActorSound2(this->heldActor, NA_SE_VO_RT_FALL);
    }
}

FallImpactInfo D_80854600[] = {
    { -8, 180, 40, 100, NA_SE_VO_LI_LAND_DAMAGE_S },
    { -16, 255, 140, 150, NA_SE_VO_LI_LAND_DAMAGE_S },
};

s32 func_80843E64(GlobalContext* globalCtx, Player* this) {
    s32 sp34;

    if ((D_808535E4 == 6) || (D_808535E4 == 9)) {
        sp34 = 0;
    } else {
        sp34 = this->fallDistance;
    }

    Math_StepToF(&this->linearVelocity, 0.0f, 1.0f);

    this->stateFlags1 &= ~0xC0000;

    if (sp34 >= 400) {
        s32 impactIndex;
        FallImpactInfo* impactInfo;

        if (this->fallDistance < 800) {
            impactIndex = 0;
        } else {
            impactIndex = 1;
        }

        impactInfo = &D_80854600[impactIndex];

        if (Player_InflictDamage(globalCtx, impactInfo->damage)) {
            return -1;
        }

        func_80837AE0(this, 40);
        func_808429B4(globalCtx, 32967, 2, 30);
        func_8083264C(this, impactInfo->unk_01, impactInfo->unk_02, impactInfo->unk_03, 0);
        func_8002F7DC(&this->actor, NA_SE_PL_BODY_HIT);
        func_80832698(this, impactInfo->sfxId);

        return impactIndex + 1;
    }

    if (sp34 > 200) {
        sp34 *= 2;

        if (sp34 > 255) {
            sp34 = 255;
        }

        func_8083264C(this, (u8)sp34, (u8)(sp34 * 0.1f), (u8)sp34, 0);

        if (D_808535E4 == 6) {
            func_80832698(this, NA_SE_VO_LI_CLIMB_END);
        }
    }

    func_808328A0(this);

    return 0;
}

void func_8084409C(GlobalContext* globalCtx, Player* this, f32 speedXZ, f32 velocityY) {
    Actor* heldActor = this->heldActor;

    if (!func_80835644(globalCtx, this, heldActor)) {
        heldActor->posRot.rot.y = this->actor.shape.rot.y;
        heldActor->speedXZ = speedXZ;
        heldActor->velocity.y = velocityY;
        func_80834644(globalCtx, this);
        func_8002F7DC(&this->actor, NA_SE_PL_THROW);
        func_80832698(this, NA_SE_VO_LI_SWORD_N);
    }
}

void func_8084411C(Player* this, GlobalContext* globalCtx) {
    f32 sp4C;
    s16 sp4A;

    if (gSaveContext.respawn[RESPAWN_MODE_TOP].data > 40) {
        this->actor.gravity = 0.0f;
    } else if (func_8008E9C4(this)) {
        this->actor.gravity = -1.2f;
    }

    func_80837268(this, &sp4C, &sp4A, 0.0f, globalCtx);

    if (!(this->actor.bgCheckFlags & 1)) {
        if (this->stateFlags1 & 0x800) {
            Actor* heldActor = this->heldActor;

            if (!func_80835644(globalCtx, this, heldActor) && (heldActor->id == ACTOR_EN_NIW) &&
                CHECK_BTN_ANY(sControlInput->press.button, BTN_A | BTN_B | BTN_CLEFT | BTN_CRIGHT | BTN_CDOWN)) {
                func_8084409C(globalCtx, this, this->linearVelocity + 2.0f, this->actor.velocity.y + 2.0f);
            }
        }

        LinkAnimation_Update(globalCtx, &this->skelAnime);

        if (!(this->stateFlags2 & 0x80000)) {
            func_8083DFE0(this, &sp4C, &sp4A);
        }

        func_80836670(this, globalCtx);

        if (((this->stateFlags2 & 0x80000) && (this->unk_84F == 2)) || !func_8083BBA0(this, globalCtx)) {
            if (this->actor.velocity.y < 0.0f) {
                if (this->unk_850 >= 0) {
                    if ((this->actor.bgCheckFlags & 8) || (this->unk_850 == 0) || (this->fallDistance > 0)) {
                        if ((D_80853600 > 800.0f) || (this->stateFlags1 & 4)) {
                            func_80843E14(this, NA_SE_VO_LI_FALL_S);
                            this->stateFlags1 &= ~4;
                        }

                        LinkAnimation_Change(globalCtx, &this->skelAnime, &gPlayerAnim421, 1.0f, 0.0f, 0.0f, 2, 8.0f);
                        this->unk_850 = -1;
                    }
                } else {
                    if ((this->unk_850 == -1) && (this->fallDistance > 120.0f) && (D_80853600 > 280.0f)) {
                        this->unk_850 = -2;
                        func_80843E14(this, NA_SE_VO_LI_FALL_L);
                    }

                    if ((this->actor.bgCheckFlags & 0x200) && !(this->stateFlags2 & 0x80000) &&
                        !(this->stateFlags1 & 0x8000800) && (this->linearVelocity > 0.0f)) {
                        if ((this->wallHeight >= 150.0f) && (this->unk_84B[this->unk_846] == 0)) {
                            func_8083EC18(this, globalCtx, D_808535F0);
                        } else if ((this->unk_88C >= 2) && (this->wallHeight < 150.0f) &&
                                   (((this->actor.posRot.pos.y - this->actor.groundY) + this->wallHeight) >
                                    (70.0f * this->ageProperties->unk_08))) {
                            AnimationContext_DisableQueue(globalCtx);
                            if (this->stateFlags1 & 4) {
                                func_80832698(this, NA_SE_VO_LI_HOOKSHOT_HANG);
                            } else {
                                func_80832698(this, NA_SE_VO_LI_HANG);
                            }
                            this->actor.posRot.pos.y += this->wallHeight;
                            func_8083A5C4(globalCtx, this, this->actor.wallPoly, this->wallDistance,
                                          D_80853CBC[this->modelAnimType]);
                            this->actor.shape.rot.y = this->currentYaw += 0x8000;
                            this->stateFlags1 |= 0x2000;
                        }
                    }
                }
            }
        }
    } else {
        LinkAnimationHeader* anim = D_80853A64[this->modelAnimType];
        s32 sp3C;

        if (this->stateFlags2 & 0x80000) {
            if (func_8008E9C4(this)) {
                anim = D_80853D4C[this->unk_84F][2];
            } else {
                anim = D_80853D4C[this->unk_84F][1];
            }
        } else if (this->skelAnime.animation == &gPlayerAnim458) {
            anim = &gPlayerAnim459;
        } else if (func_8008E9C4(this)) {
            anim = &gPlayerAnim72;
            func_80833C3C(this);
        } else if (this->fallDistance <= 80) {
            anim = D_80853A7C[this->modelAnimType];
        } else if ((this->fallDistance < 800) && (this->unk_84B[this->unk_846] == 0) && !(this->stateFlags1 & 0x800)) {
            func_8083BC04(this, globalCtx);
            return;
        }

        sp3C = func_80843E64(globalCtx, this);

        if (sp3C > 0) {
            func_8083A098(this, D_80853A64[this->modelAnimType], globalCtx);
            this->skelAnime.endFrame = 8.0f;
            if (sp3C == 1) {
                this->unk_850 = 10;
            } else {
                this->unk_850 = 20;
            }
        } else if (sp3C == 0) {
            func_8083A098(this, anim, globalCtx);
        }
    }
}

struct_80832924 D_8085460C[] = {
    { NA_SE_VO_LI_SWORD_N, 0x2001 },
    { NA_SE_PL_WALK_GROUND, 0x1806 },
    { NA_SE_PL_ROLL, 0x806 },
    { 0, -0x2812 },
};

void func_80844708(Player* this, GlobalContext* globalCtx) {
    Actor* cylinderOc;
    s32 temp;
    s32 sp44;
    DynaPolyActor* wallPolyActor;
    s32 pad;
    f32 sp38;
    s16 sp36;

    this->stateFlags2 |= 0x20;

    cylinderOc = NULL;
    sp44 = LinkAnimation_Update(globalCtx, &this->skelAnime);

    if (LinkAnimation_OnFrame(&this->skelAnime, 8.0f)) {
        func_80837AFC(this, -10);
    }

    if (func_80842964(this, globalCtx) == 0) {
        if (this->unk_850 != 0) {
            Math_StepToF(&this->linearVelocity, 0.0f, 2.0f);

            temp = func_808374A0(globalCtx, this, &this->skelAnime, 5.0f);
            if ((temp != 0) && ((temp > 0) || sp44)) {
                func_8083A060(this, globalCtx);
            }
        } else {
            if (this->linearVelocity >= 7.0f) {
                if (((this->actor.bgCheckFlags & 0x200) && (D_8085360C < 0x2000)) ||
                    ((this->cylinder.base.maskA & 2) &&
                     (cylinderOc = this->cylinder.base.oc,
                      ((cylinderOc->id == ACTOR_EN_WOOD02) &&
                       (ABS((s16)(this->actor.posRot.rot.y - cylinderOc->yawTowardsLink)) > 0x6000))))) {

                    if (cylinderOc != NULL) {
                        cylinderOc->initPosRot.rot.y = 1;
                    } else if (this->actor.wallPolySource != 50) {
                        wallPolyActor = DynaPolyInfo_GetActor(&globalCtx->colCtx, this->actor.wallPolySource);
                        if ((wallPolyActor != NULL) && (wallPolyActor->actor.id == ACTOR_OBJ_KIBAKO2)) {
                            wallPolyActor->actor.initPosRot.rot.z = 1;
                        }
                    }

                    func_80832264(globalCtx, this, D_80853AAC[this->modelAnimType]);
                    this->linearVelocity = -this->linearVelocity;
                    func_808429B4(globalCtx, 33267, 3, 12);
                    func_8083264C(this, 255, 20, 150, 0);
                    func_8002F7DC(&this->actor, NA_SE_PL_BODY_HIT);
                    func_80832698(this, NA_SE_VO_LI_CLIMB_END);
                    this->unk_850 = 1;
                    return;
                }
            }

            if ((this->skelAnime.curFrame < 15.0f) || !func_80850224(this, globalCtx)) {
                if (this->skelAnime.curFrame >= 20.0f) {
                    func_8083A060(this, globalCtx);
                    return;
                }

                func_80837268(this, &sp38, &sp36, 0.018f, globalCtx);

                sp38 *= 1.5f;
                if ((sp38 < 3.0f) || (this->unk_84B[this->unk_846] != 0)) {
                    sp38 = 3.0f;
                }

                func_8083DF68(this, sp38, this->actor.shape.rot.y);

                if (func_8084269C(globalCtx, this)) {
                    func_8002F8F0(&this->actor, NA_SE_PL_ROLL_DUST - SFX_FLAG);
                }

                func_80832924(this, D_8085460C);
            }
        }
    }
}

void func_80844A44(Player* this, GlobalContext* globalCtx) {
    this->stateFlags2 |= 0x20;

    if (LinkAnimation_Update(globalCtx, &this->skelAnime)) {
        func_80832284(globalCtx, this, &gPlayerAnim461);
    }

    Math_StepToF(&this->linearVelocity, 0.0f, 0.05f);

    if (this->actor.bgCheckFlags & 1) {
        this->actor.colChkInfo.damage = 0x10;
        func_80837C0C(globalCtx, this, 1, 4.0f, 5.0f, this->actor.shape.rot.y, 20);
    }
}

void func_80844AF4(Player* this, GlobalContext* globalCtx) {
    f32 sp2C;
    s16 sp2A;

    this->stateFlags2 |= 0x20;

    this->actor.gravity = -1.2f;
    LinkAnimation_Update(globalCtx, &this->skelAnime);

    if (!func_80842DF4(globalCtx, this)) {
        func_8084285C(this, 6.0f, 7.0f, 99.0f);

        if (!(this->actor.bgCheckFlags & 1)) {
            func_80837268(this, &sp2C, &sp2A, 0.0f, globalCtx);
            func_8083DFE0(this, &sp2C, &this->currentYaw);
            return;
        }

        if (func_80843E64(globalCtx, this) >= 0) {
            this->swordAnimation += 2;
            func_80837948(globalCtx, this, this->swordAnimation);
            this->unk_845 = 3;
            func_808328A0(this);
        }
    }
}

s32 func_80844BE4(Player* this, GlobalContext* globalCtx) {
    s32 temp;

    if (func_8083ADD4(globalCtx, this)) {
        this->stateFlags2 |= 0x20000;
    } else {
        if (!CHECK_BTN_ALL(sControlInput->cur.button, BTN_B)) {
            if ((this->unk_858 >= 0.85f) || func_808375D8(this)) {
                temp = D_80854384[Player_HoldsTwoHandedWeapon(this)];
            } else {
                temp = D_80854380[Player_HoldsTwoHandedWeapon(this)];
            }

            func_80837948(globalCtx, this, temp);
            func_80837AFC(this, -8);

            this->stateFlags2 |= 0x20000;
            if (this->unk_84B[this->unk_846] == 0) {
                this->stateFlags2 |= 0x40000000;
            }
        } else {
            return 0;
        }
    }

    return 1;
}

void func_80844CF8(Player* this, GlobalContext* globalCtx) {
    func_80835C58(globalCtx, this, func_80845000, 1);
}

void func_80844D30(Player* this, GlobalContext* globalCtx) {
    func_80835C58(globalCtx, this, func_80845308, 1);
}

void func_80844D68(Player* this, GlobalContext* globalCtx) {
    func_80839FFC(this, globalCtx);
    func_80832318(this);
    func_80832B0C(globalCtx, this, D_80854368[Player_HoldsTwoHandedWeapon(this)]);
    this->currentYaw = this->actor.shape.rot.y;
}

void func_80844DC8(Player* this, GlobalContext* globalCtx) {
    func_80835C58(globalCtx, this, func_80844E68, 1);
    this->unk_868 = 0.0f;
    func_80832284(globalCtx, this, D_80854360[Player_HoldsTwoHandedWeapon(this)]);
    this->unk_850 = 1;
}

void func_80844E3C(Player* this) {
    Math_StepToF(&this->unk_858, 1.0f, 0.02f);
}

void func_80844E68(Player* this, GlobalContext* globalCtx) {
    f32 sp34;
    s16 sp32;
    s32 temp;

    this->stateFlags1 |= 0x1000;

    if (LinkAnimation_Update(globalCtx, &this->skelAnime)) {
        func_80832DBC(this);
        func_808355DC(this);
        this->stateFlags1 &= ~0x20000;
        func_80832284(globalCtx, this, D_80854360[Player_HoldsTwoHandedWeapon(this)]);
        this->unk_850 = -1;
    }

    func_8083721C(this);

    if (!func_80842964(this, globalCtx) && (this->unk_850 != 0)) {
        func_80844E3C(this);

        if (this->unk_850 < 0) {
            if (this->unk_858 >= 0.1f) {
                this->unk_845 = 0;
                this->unk_850 = 1;
            } else if (!CHECK_BTN_ALL(sControlInput->cur.button, BTN_B)) {
                func_80844D68(this, globalCtx);
            }
        } else if (!func_80844BE4(this, globalCtx)) {
            func_80837268(this, &sp34, &sp32, 0.0f, globalCtx);

            temp = func_80840058(this, &sp34, &sp32, globalCtx);
            if (temp > 0) {
                func_80844CF8(this, globalCtx);
            } else if (temp < 0) {
                func_80844D30(this, globalCtx);
            }
        }
    }
}

void func_80845000(Player* this, GlobalContext* globalCtx) {
    s16 temp1;
    s32 temp2;
    f32 sp5C;
    f32 sp58;
    f32 sp54;
    s16 sp52;
    s32 temp4;
    s16 temp5;
    s32 sp44;

    temp1 = this->currentYaw - this->actor.shape.rot.y;
    temp2 = ABS(temp1);

    sp5C = fabsf(this->linearVelocity);
    sp58 = sp5C * 1.5f;

    this->stateFlags1 |= 0x1000;

    if (sp58 < 1.5f) {
        sp58 = 1.5f;
    }

    sp58 = ((temp2 < 0x4000) ? -1.0f : 1.0f) * sp58;

    func_8084029C(this, sp58);

    sp58 = CLAMP(sp5C * 0.5f, 0.5f, 1.0f);

    LinkAnimation_BlendToJoint(globalCtx, &this->skelAnime, D_80854360[Player_HoldsTwoHandedWeapon(this)], 0.0f,
                               D_80854370[Player_HoldsTwoHandedWeapon(this)], this->unk_868 * 0.7241379022598267f, sp58,
                               this->blendTable);

    if (!func_80842964(this, globalCtx) && !func_80844BE4(this, globalCtx)) {
        func_80844E3C(this);
        func_80837268(this, &sp54, &sp52, 0.0f, globalCtx);

        temp4 = func_80840058(this, &sp54, &sp52, globalCtx);

        if (temp4 < 0) {
            func_80844D30(this, globalCtx);
            return;
        }

        if (temp4 == 0) {
            sp54 = 0.0f;
            sp52 = this->currentYaw;
        }

        temp5 = sp52 - this->currentYaw;
        sp44 = ABS(temp5);

        if (sp44 > 0x4000) {
            if (Math_StepToF(&this->linearVelocity, 0.0f, 1.0f)) {
                this->currentYaw = sp52;
            }
            return;
        }

        Math_AsymStepToF(&this->linearVelocity, sp54 * 0.2f, 1.0f, 0.5f);
        Math_ScaledStepToS(&this->currentYaw, sp52, sp44 * 0.1f);

        if ((sp54 == 0.0f) && (this->linearVelocity == 0.0f)) {
            func_80844DC8(this, globalCtx);
        }
    }
}

void func_80845308(Player* this, GlobalContext* globalCtx) {
    f32 sp5C;
    f32 sp58;
    f32 sp54;
    s16 sp52;
    s32 temp4;
    s16 temp5;
    s32 sp44;

    sp5C = fabsf(this->linearVelocity);

    this->stateFlags1 |= 0x1000;

    if (sp5C == 0.0f) {
        sp5C = ABS(this->unk_87C) * 0.0015f;
        if (sp5C < 400.0f) {
            sp5C = 0.0f;
        }
        func_8084029C(this, ((this->unk_87C >= 0) ? 1 : -1) * sp5C);
    } else {
        sp58 = sp5C * 1.5f;
        if (sp58 < 1.5f) {
            sp58 = 1.5f;
        }
        func_8084029C(this, sp58);
    }

    sp58 = CLAMP(sp5C * 0.5f, 0.5f, 1.0f);

    LinkAnimation_BlendToJoint(globalCtx, &this->skelAnime, D_80854360[Player_HoldsTwoHandedWeapon(this)], 0.0f,
                               D_80854378[Player_HoldsTwoHandedWeapon(this)], this->unk_868 * 0.7241379022598267f, sp58,
                               this->blendTable);

    if (!func_80842964(this, globalCtx) && !func_80844BE4(this, globalCtx)) {
        func_80844E3C(this);
        func_80837268(this, &sp54, &sp52, 0.0f, globalCtx);

        temp4 = func_80840058(this, &sp54, &sp52, globalCtx);

        if (temp4 > 0) {
            func_80844CF8(this, globalCtx);
            return;
        }

        if (temp4 == 0) {
            sp54 = 0.0f;
            sp52 = this->currentYaw;
        }

        temp5 = sp52 - this->currentYaw;
        sp44 = ABS(temp5);

        if (sp44 > 0x4000) {
            if (Math_StepToF(&this->linearVelocity, 0.0f, 1.0f)) {
                this->currentYaw = sp52;
            }
            return;
        }

        Math_AsymStepToF(&this->linearVelocity, sp54 * 0.2f, 1.0f, 0.5f);
        Math_ScaledStepToS(&this->currentYaw, sp52, sp44 * 0.1f);

        if ((sp54 == 0.0f) && (this->linearVelocity == 0.0f) && (sp5C == 0.0f)) {
            func_80844DC8(this, globalCtx);
        }
    }
}

void func_80845668(Player* this, GlobalContext* globalCtx) {
    s32 sp3C;
    f32 temp1;
    s32 temp2;
    f32 temp3;

    this->stateFlags2 |= 0x20;
    sp3C = LinkAnimation_Update(globalCtx, &this->skelAnime);

    if (this->skelAnime.animation == &gPlayerAnim330) {
        this->linearVelocity = 1.0f;

        if (LinkAnimation_OnFrame(&this->skelAnime, 8.0f)) {
            temp1 = this->wallHeight;

            if (temp1 > this->ageProperties->unk_0C) {
                temp1 = this->ageProperties->unk_0C;
            }

            if (this->stateFlags1 & 0x8000000) {
                temp1 *= 0.085f;
            } else {
                temp1 *= 0.072f;
            }

            if (LINK_IS_CHILD) {
                temp1 += 1.0f;
            }

            func_80838940(this, NULL, temp1, globalCtx, NA_SE_VO_LI_AUTO_JUMP);
            this->unk_850 = -1;
            return;
        }
    } else {
        temp2 = func_808374A0(globalCtx, this, &this->skelAnime, 4.0f);

        if (temp2 == 0) {
            this->stateFlags1 &= ~0x44000;
            return;
        }

        if ((sp3C != 0) || (temp2 > 0)) {
            func_8083C0E8(this, globalCtx);
            this->stateFlags1 &= ~0x44000;
            return;
        }

        temp3 = 0.0f;

        if (this->skelAnime.animation == &gPlayerAnim510) {
            if (LinkAnimation_OnFrame(&this->skelAnime, 30.0f)) {
                func_8083D0A8(globalCtx, this, 10.0f);
            }
            temp3 = 50.0f;
        } else if (this->skelAnime.animation == &gPlayerAnim329) {
            temp3 = 30.0f;
        } else if (this->skelAnime.animation == &gPlayerAnim328) {
            temp3 = 16.0f;
        }

        if (LinkAnimation_OnFrame(&this->skelAnime, temp3)) {
            func_808328A0(this);
            func_80832698(this, NA_SE_VO_LI_CLIMB_END);
        }

        if ((this->skelAnime.animation == &gPlayerAnim328) || (this->skelAnime.curFrame > 5.0f)) {
            if (this->unk_850 == 0) {
                func_80832854(this);
                this->unk_850 = 1;
            }
            Math_StepToF(&this->actor.shape.unk_08, 0.0f, 150.0f);
        }
    }
}

void func_808458D0(Player* this, GlobalContext* globalCtx) {
    this->stateFlags2 |= 0x60;
    LinkAnimation_Update(globalCtx, &this->skelAnime);

    if (((this->stateFlags1 & 0x800) && (this->heldActor != NULL) && (this->getItemId == GI_NONE)) ||
        !func_80836670(this, globalCtx)) {
        this->func_A74(globalCtx, this);
    }
}

s32 func_80845964(GlobalContext* globalCtx, Player* this, CsCmdActorAction* arg2, f32 arg3, s16 arg4, s32 arg5) {
    if ((arg5 != 0) && (this->linearVelocity == 0.0f)) {
        return LinkAnimation_Update(globalCtx, &this->skelAnime);
    }

    if (arg5 != 2) {
        f32 sp34 = R_UPDATE_RATE * 0.5f;
        f32 selfDistX = arg2->endPos.x - this->actor.posRot.pos.x;
        f32 selfDistZ = arg2->endPos.z - this->actor.posRot.pos.z;
        f32 sp28 = sqrtf(SQ(selfDistX) + SQ(selfDistZ)) / sp34;
        s32 sp24 = (arg2->endFrame - globalCtx->csCtx.frames) + 1;

        arg4 = Math_Atan2S(selfDistZ, selfDistX);

        if (arg5 == 1) {
            f32 distX = arg2->endPos.x - arg2->startPos.x;
            f32 distZ = arg2->endPos.z - arg2->startPos.z;
            s32 temp = (((sqrtf(SQ(distX) + SQ(distZ)) / sp34) / (arg2->endFrame - arg2->startFrame)) / 1.5f) * 4.0f;

            if (temp >= sp24) {
                arg4 = this->actor.shape.rot.y;
                arg3 = 0.0f;
            } else {
                arg3 = sp28 / ((sp24 - temp) + 1);
            }
        } else {
            arg3 = sp28 / sp24;
        }
    }

    this->stateFlags2 |= 0x20;
    func_80841EE4(this, globalCtx);
    func_8083DF68(this, arg3, arg4);

    if ((arg3 == 0.0f) && (this->linearVelocity == 0.0f)) {
        func_8083BF50(this, globalCtx);
    }

    return 0;
}

s32 func_80845BA0(GlobalContext* arg0, Player* arg1, f32* arg2, s32 arg3) {
    f32 dx = arg1->unk_450.x - arg1->actor.posRot.pos.x;
    f32 dz = arg1->unk_450.z - arg1->actor.posRot.pos.z;
    s32 sp2C = sqrtf(SQ(dx) + SQ(dz));
    s16 yaw = Math_Vec3f_Yaw(&arg1->actor.posRot.pos, &arg1->unk_450);

    if (sp2C < arg3) {
        *arg2 = 0.0f;
        yaw = arg1->actor.shape.rot.y;
    }

    if (func_80845964(arg0, arg1, NULL, *arg2, yaw, 2)) {
        return 0;
    }

    return sp2C;
}

s32 func_80845C68(GlobalContext* globalCtx, s32 arg1) {
    if (arg1 == 0) {
        Gameplay_SetupRespawnPoint(globalCtx, RESPAWN_MODE_DOWN, 0xDFF);
    }
    gSaveContext.respawn[RESPAWN_MODE_DOWN].data = 0;
    return arg1;
}

void func_80845CA4(Player* this, GlobalContext* globalCtx) {
    f32 sp3C;
    s32 temp;
    f32 sp34;
    s32 sp30;
    s32 pad;

    if (!func_8083B040(this, globalCtx)) {
        if (this->unk_850 == 0) {
            LinkAnimation_Update(globalCtx, &this->skelAnime);

            if (DECR(this->doorTimer) == 0) {
                this->linearVelocity = 0.1f;
                this->unk_850 = 1;
            }
        } else if (this->unk_84F == 0) {
            sp3C = 5.0f * D_808535E8;

            if (func_80845BA0(globalCtx, this, &sp3C, -1) < 30) {
                this->unk_84F = 1;
                this->stateFlags1 |= 0x20000000;

                this->unk_450.x = this->unk_45C.x;
                this->unk_450.z = this->unk_45C.z;
            }
        } else {
            sp34 = 5.0f;
            sp30 = 20;

            if (this->stateFlags1 & 1) {
                sp34 = gSaveContext.entranceSpeed;

                if (D_808535F4 != 0) {
                    this->unk_450.x = (Math_SinS(D_808535FC) * 400.0f) + this->actor.posRot.pos.x;
                    this->unk_450.z = (Math_CosS(D_808535FC) * 400.0f) + this->actor.posRot.pos.z;
                }
            } else if (this->unk_850 < 0) {
                this->unk_850++;

                sp34 = gSaveContext.entranceSpeed;
                sp30 = -1;
            }

            temp = func_80845BA0(globalCtx, this, &sp34, sp30);

            if ((this->unk_850 == 0) ||
                ((temp == 0) && (this->linearVelocity == 0.0f) && (Gameplay_GetCamera(globalCtx, 0)->unk_14C & 0x10))) {

                func_8005B1A4(Gameplay_GetCamera(globalCtx, 0));
                func_80845C68(globalCtx, gSaveContext.respawn[RESPAWN_MODE_DOWN].data);

                if (!func_8083B644(this, globalCtx)) {
                    func_8083CF5C(this, globalCtx);
                }
            }
        }
    }

    if (this->stateFlags1 & 0x800) {
        func_80836670(this, globalCtx);
    }
}

void func_80845EF8(Player* this, GlobalContext* globalCtx) {
    s32 sp2C;

    this->stateFlags2 |= 0x20;
    sp2C = LinkAnimation_Update(globalCtx, &this->skelAnime);

    func_80836670(this, globalCtx);

    if (sp2C) {
        if (this->unk_850 == 0) {
            if (DECR(this->doorTimer) == 0) {
                this->unk_850 = 1;
                this->skelAnime.endFrame = this->skelAnime.animLength - 1.0f;
            }
        } else {
            func_8083C0E8(this, globalCtx);
            if (globalCtx->roomCtx.prevRoom.num >= 0) {
                func_80097534(globalCtx, &globalCtx->roomCtx);
            }
            func_8005B1A4(Gameplay_GetCamera(globalCtx, 0));
            Gameplay_SetupRespawnPoint(globalCtx, 0, 0xDFF);
        }
        return;
    }

    if (!(this->stateFlags1 & 0x20000000) && LinkAnimation_OnFrame(&this->skelAnime, 15.0f)) {
        globalCtx->func_11D54(this, globalCtx);
    }
}

void func_80846050(Player* this, GlobalContext* globalCtx) {
    func_8083721C(this);

    if (LinkAnimation_Update(globalCtx, &this->skelAnime)) {
        func_80839F90(this, globalCtx);
        func_80835688(this, globalCtx);
        return;
    }

    if (LinkAnimation_OnFrame(&this->skelAnime, 4.0f)) {
        Actor* interactRangeActor = this->interactRangeActor;

        if (!func_80835644(globalCtx, this, interactRangeActor)) {
            this->heldActor = interactRangeActor;
            this->actor.child = interactRangeActor;
            interactRangeActor->parent = &this->actor;
            interactRangeActor->bgCheckFlags &= 0xFF00;
            this->unk_3BC.y = interactRangeActor->shape.rot.y - this->actor.shape.rot.y;
        }
        return;
    }

    Math_ScaledStepToS(&this->unk_3BC.y, 0, 4000);
}

struct_80832924 D_8085461C[] = {
    { NA_SE_VO_LI_SWORD_L, 0x2031 },
    { NA_SE_VO_LI_SWORD_N, -0x20E6 },
};

void func_80846120(Player* this, GlobalContext* globalCtx) {
    if (LinkAnimation_Update(globalCtx, &this->skelAnime) && (this->unk_850++ > 20)) {
        if (!func_8083B040(this, globalCtx)) {
            func_8083A098(this, &gPlayerAnim405, globalCtx);
        }
        return;
    }

    if (LinkAnimation_OnFrame(&this->skelAnime, 41.0f)) {
        BgHeavyBlock* heavyBlock = (BgHeavyBlock*)this->interactRangeActor;

        this->heldActor = &heavyBlock->dyna.actor;
        this->actor.child = &heavyBlock->dyna.actor;
        heavyBlock->dyna.actor.parent = &this->actor;
        func_8002DBD0(&heavyBlock->dyna.actor, &heavyBlock->unk_164, &this->leftHandPos);
        return;
    }

    if (LinkAnimation_OnFrame(&this->skelAnime, 229.0f)) {
        Actor* heldActor = this->heldActor;

        heldActor->speedXZ = Math_SinS(heldActor->shape.rot.x) * 40.0f;
        heldActor->velocity.y = Math_CosS(heldActor->shape.rot.x) * 40.0f;
        heldActor->gravity = -2.0f;
        heldActor->minVelocityY = -30.0f;
        func_808323B4(globalCtx, this);
        return;
    }

    func_80832924(this, D_8085461C);
}

void func_80846260(Player* this, GlobalContext* globalCtx) {
    func_8083721C(this);

    if (LinkAnimation_Update(globalCtx, &this->skelAnime)) {
        func_80832284(globalCtx, this, &gPlayerAnim505);
        this->unk_850 = 1;
        return;
    }

    if (this->unk_850 == 0) {
        if (LinkAnimation_OnFrame(&this->skelAnime, 27.0f)) {
            Actor* interactRangeActor = this->interactRangeActor;

            this->heldActor = interactRangeActor;
            this->actor.child = interactRangeActor;
            interactRangeActor->parent = &this->actor;
            return;
        }

        if (LinkAnimation_OnFrame(&this->skelAnime, 25.0f)) {
            func_80832698(this, NA_SE_VO_LI_SWORD_L);
            return;
        }

    } else if (CHECK_BTN_ANY(sControlInput->press.button, BTN_A | BTN_B | BTN_CLEFT | BTN_CRIGHT | BTN_CDOWN)) {
        func_80835C58(globalCtx, this, func_80846358, 1);
        func_80832264(globalCtx, this, &gPlayerAnim504);
    }
}

void func_80846358(Player* this, GlobalContext* globalCtx) {
    if (LinkAnimation_Update(globalCtx, &this->skelAnime)) {
        func_80839F90(this, globalCtx);
        return;
    }

    if (LinkAnimation_OnFrame(&this->skelAnime, 6.0f)) {
        Actor* heldActor = this->heldActor;

        heldActor->posRot.rot.y = this->actor.shape.rot.y;
        heldActor->speedXZ = 10.0f;
        heldActor->velocity.y = 20.0f;
        func_80834644(globalCtx, this);
        func_8002F7DC(&this->actor, NA_SE_PL_THROW);
        func_80832698(this, NA_SE_VO_LI_SWORD_N);
    }
}

void func_80846408(Player* this, GlobalContext* globalCtx) {
    if (LinkAnimation_Update(globalCtx, &this->skelAnime)) {
        func_80832284(globalCtx, this, &gPlayerAnim431);
        this->unk_850 = 15;
        return;
    }

    if (this->unk_850 != 0) {
        this->unk_850--;
        if (this->unk_850 == 0) {
            func_8083A098(this, &gPlayerAnim430, globalCtx);
            this->stateFlags1 &= ~0x800;
            func_80832698(this, NA_SE_VO_LI_DAMAGE_S);
        }
    }
}

void func_808464B0(Player* this, GlobalContext* globalCtx) {
    func_8083721C(this);

    if (LinkAnimation_Update(globalCtx, &this->skelAnime)) {
        func_80839F90(this, globalCtx);
        return;
    }

    if (LinkAnimation_OnFrame(&this->skelAnime, 4.0f)) {
        Actor* heldActor = this->heldActor;

        if (!func_80835644(globalCtx, this, heldActor)) {
            heldActor->velocity.y = 0.0f;
            heldActor->speedXZ = 0.0f;
            func_80834644(globalCtx, this);
            if (heldActor->id == ACTOR_EN_BOM_CHU) {
                func_8083B8F4(this, globalCtx);
            }
        }
    }
}

void func_80846578(Player* this, GlobalContext* globalCtx) {
    f32 sp34;
    s16 sp32;

    func_8083721C(this);

    if (LinkAnimation_Update(globalCtx, &this->skelAnime) ||
        ((this->skelAnime.curFrame >= 8.0f) && func_80837268(this, &sp34, &sp32, 0.018f, globalCtx))) {
        func_80839F90(this, globalCtx);
        return;
    }

    if (LinkAnimation_OnFrame(&this->skelAnime, 3.0f)) {
        func_8084409C(globalCtx, this, this->linearVelocity + 8.0f, 12.0f);
    }
}

ColliderCylinderInit D_80854624 = {
    { COLTYPE_UNK5, 0x00, 0x11, 0x39, 0x08, COLSHAPE_CYLINDER },
    { 0x01, { 0x00000000, 0x00, 0x00 }, { 0xFFCFFFFF, 0x00, 0x00 }, 0x00, 0x01, 0x01 },
    { 12, 60, 0, { 0, 0, 0 } },
};

ColliderQuadInit D_80854650 = {
    { COLTYPE_UNK10, 0x09, 0x00, 0x00, 0x08, COLSHAPE_QUAD },
    { 0x02, { 0x00000100, 0x00, 0x01 }, { 0xFFCFFFFF, 0x00, 0x00 }, 0x01, 0x00, 0x00 },
    { { { 0.0f, 0.0f, 0.0f }, { 0.0f, 0.0f, 0.0f }, { 0.0f, 0.0f, 0.0f }, { 0.0f, 0.0f, 0.0f } } },
};

ColliderQuadInit D_808546A0 = {
    { COLTYPE_METAL_SHIELD, 0x09, 0x15, 0x00, 0x08, COLSHAPE_QUAD },
    { 0x02, { 0x00100000, 0x00, 0x00 }, { 0xDFCFFFFF, 0x00, 0x00 }, 0x01, 0x01, 0x00 },
    { { { 0.0f, 0.0f, 0.0f }, { 0.0f, 0.0f, 0.0f }, { 0.0f, 0.0f, 0.0f }, { 0.0f, 0.0f, 0.0f } } },
};

void func_8084663C(Actor* thisx, GlobalContext* globalCtx) {
}

void func_80846648(GlobalContext* globalCtx, Player* this) {
    this->actor.update = func_8084663C;
    this->actor.draw = NULL;
}

void func_80846660(GlobalContext* globalCtx, Player* this) {
    func_80835C58(globalCtx, this, func_8084F710, 0);
    if ((globalCtx->sceneNum == SCENE_SPOT06) && (gSaveContext.sceneSetupIndex >= 4)) {
        this->unk_84F = 1;
    }
    this->stateFlags1 |= 0x20000000;
    LinkAnimation_Change(globalCtx, &this->skelAnime, &gPlayerAnim500, 2.0f / 3.0f, 0.0f, 24.0f, 2, 0.0f);
    this->actor.posRot.pos.y += 800.0f;
}

u8 D_808546F0[] = { ITEM_SWORD_MASTER, ITEM_SWORD_KOKIRI };

void func_80846720(GlobalContext* globalCtx, Player* this, s32 arg2) {
    s32 item = D_808546F0[(void)0, gSaveContext.linkAge];
    s32 actionParam = sItemActionParams[item];

    func_80835EFC(this);
    func_808323B4(globalCtx, this);

    this->heldItemId = item;
    this->nextModelGroup = Player_ActionToModelGroup(this, actionParam);

    func_8083399C(globalCtx, this, actionParam);
    func_80834644(globalCtx, this);

    if (arg2 != 0) {
        func_8002F7DC(&this->actor, NA_SE_IT_SWORD_PICKOUT);
    }
}

Vec3f D_808546F4 = { -1.0f, 69.0f, 20.0f };

void func_808467D4(GlobalContext* globalCtx, Player* this) {
    func_80835C58(globalCtx, this, func_8084E9AC, 0);
    this->stateFlags1 |= 0x20000000;
    Math_Vec3f_Copy(&this->actor.posRot.pos, &D_808546F4);
    this->currentYaw = this->actor.shape.rot.y = -0x8000;
    LinkAnimation_Change(globalCtx, &this->skelAnime, this->ageProperties->unk_A0, 2.0f / 3.0f, 0.0f, 0.0f, 2, 0.0f);
    func_80832F54(globalCtx, this, 0x28F);
    if (LINK_IS_ADULT) {
        func_80846720(globalCtx, this, 0);
    }
    this->unk_850 = 20;
}

void func_808468A8(GlobalContext* globalCtx, Player* this) {
    func_80835C58(globalCtx, this, func_8084F9A0, 0);
    func_80832F54(globalCtx, this, 0x9B);
}

void func_808468E8(GlobalContext* globalCtx, Player* this) {
    func_808389E8(this, &gPlayerAnim413, 12.0f, globalCtx);
    func_80835C58(globalCtx, this, func_8084F9C0, 0);
    this->stateFlags1 |= 0x20000000;
    this->fallStartHeight = this->actor.posRot.pos.y;
    func_800800F8(globalCtx, 0x13F6, 40, &this->actor, 0);
}

void func_80846978(GlobalContext* globalCtx, Player* this) {
    func_80837C0C(globalCtx, this, 1, 2.0f, 2.0f, this->actor.shape.rot.y + 0x8000, 0);
}

void func_808469BC(GlobalContext* globalCtx, Player* this) {
    func_80835C58(globalCtx, this, func_8084F698, 0);
    this->actor.draw = NULL;
    this->stateFlags1 |= 0x20000000;
}

s16 D_80854700[] = { ACTOR_MAGIC_WIND, ACTOR_MAGIC_DARK, ACTOR_MAGIC_FIRE };

Actor* func_80846A00(GlobalContext* globalCtx, Player* this, s32 arg2) {
    return Actor_Spawn(&globalCtx->actorCtx, globalCtx, D_80854700[arg2], this->actor.posRot.pos.x,
                       this->actor.posRot.pos.y, this->actor.posRot.pos.z, 0, 0, 0, 0);
}

void func_80846A68(GlobalContext* globalCtx, Player* this) {
    this->actor.draw = NULL;
    func_80835C58(globalCtx, this, func_8085076C, 0);
    this->stateFlags1 |= 0x20000000;
}

InitChainEntry D_80854708[] = {
    ICHAIN_F32(unk_4C, 500, ICHAIN_STOP),
};

EffectBlureInit2 D_8085470C = {
    0, 8, 0, { 255, 255, 255, 255 }, { 255, 255, 255, 64 }, { 255, 255, 255, 0 }, { 255, 255, 255, 0 }, 4,
    0, 2, 0, { 0, 0, 0, 0 },         { 0, 0, 0, 0 },
};

Vec3s D_80854730 = { -57, 3377, 0 };

void Player_InitCommon(Player* this, GlobalContext* globalCtx, FlexSkeletonHeader* skelHeader) {
    this->ageProperties = &sAgeProperties[gSaveContext.linkAge];
    Actor_ProcessInitChain(&this->actor, D_80854708);
    this->swordEffectIndex = TOTAL_EFFECT_COUNT;
    this->currentYaw = this->actor.posRot.rot.y;
    func_80834644(globalCtx, this);

    SkelAnime_InitLink(globalCtx, &this->skelAnime, skelHeader, D_80853914[this->modelAnimType], 9, this->jointTable,
                       this->morphTable, PLAYER_LIMB_MAX);
    this->skelAnime.baseTransl = D_80854730;
    SkelAnime_InitLink(globalCtx, &this->skelAnime2, skelHeader, func_80833338(this), 9, this->jointTable2,
                       this->morphTable2, PLAYER_LIMB_MAX);
    this->skelAnime2.baseTransl = D_80854730;

    Effect_Add(globalCtx, &this->swordEffectIndex, EFFECT_BLURE2, 0, 0, &D_8085470C);
    ActorShape_Init(&this->actor.shape, 0.0f, ActorShadow_DrawFunc_Teardrop, this->ageProperties->unk_04);
    this->unk_46C = -1;

    Collider_InitCylinder(globalCtx, &this->cylinder);
    Collider_SetCylinder(globalCtx, &this->cylinder, &this->actor, &D_80854624);
    Collider_InitQuad(globalCtx, &this->swordQuads[0]);
    Collider_SetQuad(globalCtx, &this->swordQuads[0], &this->actor, &D_80854650);
    Collider_InitQuad(globalCtx, &this->swordQuads[1]);
    Collider_SetQuad(globalCtx, &this->swordQuads[1], &this->actor, &D_80854650);
    Collider_InitQuad(globalCtx, &this->shieldQuad);
    Collider_SetQuad(globalCtx, &this->shieldQuad, &this->actor, &D_808546A0);
}

void (*D_80854738[])(GlobalContext* globalCtx, Player* this) = {
    func_80846648, func_808467D4, func_80846660, func_808468A8, func_808468E8, func_808469BC,
    func_80846A68, func_80846978, func_8083CA54, func_8083CA54, func_8083CA54, func_8083CA54,
    func_8083CA54, func_8083CA20, func_8083CA54, func_8083CA9C,
};

Vec3f D_80854778 = { 0.0f, 50.0f, 0.0f };

#ifdef NON_MATCHING
// single regalloc difference
void Player_Init(Actor* thisx, GlobalContext* globalCtx2) {
    Player* this = THIS;
    GlobalContext* globalCtx = globalCtx2;
    Scene* scene = globalCtx->loadedScene;
    s32 initMode;
    s32 pad;
    s32 sp50;
    s32 sp4C;

    globalCtx->shootingGalleryStatus = globalCtx->bombchuBowlingStatus = 0;

    globalCtx->playerInit = Player_InitCommon;
    globalCtx->playerUpdate = Player_UpdateCommon;
    globalCtx->isPlayerDroppingFish = Player_IsDroppingFish;
    globalCtx->startPlayerFishing = Player_StartFishing;
    globalCtx->grabPlayer = func_80852F38;
    globalCtx->startPlayerCutscene = func_80852FFC;
    globalCtx->func_11D54 = func_80853080;
    globalCtx->damagePlayer = Player_InflictDamage;
    globalCtx->talkWithPlayer = func_80853148;

    thisx->room = -1;
    this->ageProperties = &sAgeProperties[gSaveContext.linkAge];
    this->itemActionParam = this->heldItemActionParam = -1;
    this->heldItemId = ITEM_NONE;

    func_80835F44(globalCtx, this, ITEM_NONE);
    Player_SetEquipmentData(globalCtx, this);
    this->prevBoots = this->currentBoots;
    Player_InitCommon(this, globalCtx, gPlayerSkelHeaders[((void)0, gSaveContext.linkAge)]);
    this->giObjectSegment = (void*)(((u32)ZeldaArena_MallocDebug(0x3008, "../z_player.c", 17175) + 8) & ~0xF);

    sp50 = gSaveContext.respawnFlag;

    if (sp50 != 0) {
        if (sp50 == -3) {
            thisx->params = gSaveContext.respawn[RESPAWN_MODE_RETURN].playerParams;
        } else {
            if ((sp50 == 1) || (sp50 == -1)) {
                this->unk_A86 = -2;
            }

            if (sp50 < 0) {
                sp4C = 0;
            } else {
                sp4C = sp50 - 1;
                Math_Vec3f_Copy(&thisx->posRot.pos, &gSaveContext.respawn[sp50 - 1].pos);
                Math_Vec3f_Copy(&thisx->initPosRot.pos, &thisx->posRot.pos);
                Math_Vec3f_Copy(&thisx->pos4, &thisx->posRot.pos);
                this->fallStartHeight = thisx->posRot.pos.y;
                this->currentYaw = thisx->shape.rot.y = gSaveContext.respawn[sp4C].yaw;
                thisx->params = gSaveContext.respawn[sp4C].playerParams;
            }

            globalCtx->actorCtx.flags.tempSwch = gSaveContext.respawn[sp4C].tempSwchFlags & 0xFFFFFF;
            globalCtx->actorCtx.flags.tempCollect = gSaveContext.respawn[sp4C].tempCollectFlags;
        }
    }

    if ((sp50 == 0) || (sp50 < -1)) {
        if ((scene->titleFile.vromStart != scene->titleFile.vromEnd) && gSaveContext.showTitleCard) {
            if ((gSaveContext.sceneSetupIndex < 4) &&
                (gEntranceTable[(0, gSaveContext.entranceIndex) + (0, gSaveContext.sceneSetupIndex)].field & 0x4000) &&
                ((globalCtx->sceneNum != SCENE_DDAN) || (gSaveContext.eventChkInf[11] & 1)) &&
                ((globalCtx->sceneNum != SCENE_NIGHT_SHOP) || (gSaveContext.eventChkInf[2] & 0x20))) {
                TitleCard_InitPlaceName(globalCtx, &globalCtx->actorCtx.titleCtx, this->giObjectSegment, 0xA0, 0x78,
                                        0x90, 0x18, 0x14);
            }
        }
        gSaveContext.showTitleCard = true;
    }

    if (func_80845C68(globalCtx, (sp50 == 2) ? 1 : 0) == 0) {
        gSaveContext.respawn[RESPAWN_MODE_DOWN].playerParams = (thisx->params & 0xFF) | 0xD00;
    }

    gSaveContext.respawn[RESPAWN_MODE_DOWN].data = 1;

    if (globalCtx->sceneNum <= SCENE_GANONTIKA_SONOGO) {
        gSaveContext.infTable[26] |= gBitFlags[globalCtx->sceneNum];
    }

    initMode = (thisx->params & 0xF00) >> 8;
    if ((initMode == 5) || (initMode == 6)) {
        if (gSaveContext.cutsceneIndex >= 0xFFF0) {
            initMode = 13;
        }
    }

    D_80854738[initMode](globalCtx, this);

    if (initMode != 0) {
        if ((gSaveContext.gameMode == 0) || (gSaveContext.gameMode == 3)) {
            this->naviActor = Player_SpawnFairy(globalCtx, this, &thisx->posRot.pos, &D_80854778, FAIRY_NAVI);
            if (gSaveContext.dogParams != 0) {
                gSaveContext.dogParams |= 0x8000;
            }
        }
    }

    if (gSaveContext.nayrusLoveTimer != 0) {
        gSaveContext.unk_13F0 = 3;
        func_80846A00(globalCtx, this, 1);
        this->stateFlags3 &= ~0x40;
    }

    if (gSaveContext.entranceSound != 0) {
        Audio_PlayActorSound2(&this->actor, (0, gSaveContext.entranceSound));
        gSaveContext.entranceSound = 0;
    }

    Map_SavePlayerInitialInfo(globalCtx);
    MREG(64) = 0;
}
#else
#pragma GLOBAL_ASM("asm/non_matchings/overlays/actors/ovl_player_actor/Player_Init.s")
#endif

void func_808471F4(s16* pValue) {
    s16 step;

    step = (ABS(*pValue) * 100.0f) / 1000.0f;
    step = CLAMP(step, 400, 4000);

    Math_ScaledStepToS(pValue, 0, step);
}

void func_80847298(Player* this) {
    s16 sp26;

    if (!(this->unk_6AE & 2)) {
        sp26 = this->actor.posRot2.rot.y - this->actor.shape.rot.y;
        func_808471F4(&sp26);
        this->actor.posRot2.rot.y = this->actor.shape.rot.y + sp26;
    }

    if (!(this->unk_6AE & 1)) {
        func_808471F4(&this->actor.posRot2.rot.x);
    }

    if (!(this->unk_6AE & 8)) {
        func_808471F4(&this->unk_6B6);
    }

    if (!(this->unk_6AE & 0x40)) {
        func_808471F4(&this->unk_6BC);
    }

    if (!(this->unk_6AE & 4)) {
        func_808471F4(&this->actor.posRot2.rot.z);
    }

    if (!(this->unk_6AE & 0x10)) {
        func_808471F4(&this->unk_6B8);
    }

    if (!(this->unk_6AE & 0x20)) {
        func_808471F4(&this->unk_6BA);
    }

    if (!(this->unk_6AE & 0x80)) {
        if (this->unk_6B0 != 0) {
            func_808471F4(&this->unk_6B0);
        } else {
            func_808471F4(&this->unk_6BE);
        }
    }

    if (!(this->unk_6AE & 0x100)) {
        func_808471F4(&this->unk_6C0);
    }

    this->unk_6AE = 0;
}

f32 D_80854784[] = { 120.0f, 240.0f, 360.0f };

u8 D_80854790[] = { 0x15, 0x16, 0x17, 0x18, 0x19, 0x1A, 0x1B, 0x1C };

void func_808473D4(GlobalContext* globalCtx, Player* this) {
    if ((func_8010BDBC(&globalCtx->msgCtx) == 0) && (this->actor.type == ACTORTYPE_PLAYER)) {
        Actor* heldActor = this->heldActor;
        Actor* interactRangeActor = this->interactRangeActor;
        s32 sp24;
        s32 sp20 = this->unk_84B[this->unk_846];
        s32 sp1C = func_808332B8(this);
        s32 doAction = 0xA;

        if (!Player_InBlockingCsMode(globalCtx, this)) {
            if (this->stateFlags1 & 0x100000) {
                doAction = 3;
            } else if ((this->heldItemActionParam == PLAYER_AP_FISHING_POLE) && (this->unk_860 != 0)) {
                if (this->unk_860 == 2) {
                    doAction = 0x14;
                }
            } else if ((func_8084E3C4 != this->func_674) && !(this->stateFlags2 & 0x40000)) {
                if ((this->doorType != 0) &&
                    (!(this->stateFlags1 & 0x800) || ((heldActor != NULL) && (heldActor->id == ACTOR_EN_RU1)))) {
                    doAction = 4;
                } else if ((!(this->stateFlags1 & 0x800) || (heldActor == NULL)) && (interactRangeActor != NULL) &&
                           ((!sp1C && (this->getItemId == GI_NONE)) ||
                            ((this->getItemId < 0) && !(this->stateFlags1 & 0x8000000)))) {
                    if (this->getItemId < 0) {
                        doAction = 4;
                    } else if ((interactRangeActor->id == ACTOR_BG_TOKI_SWD) && LINK_IS_ADULT) {
                        doAction = 0xC;
                    } else {
                        doAction = 0x11;
                    }
                } else if (!sp1C && (this->stateFlags2 & 1)) {
                    doAction = 0x11;
                } else if ((this->stateFlags2 & 4) || (!(this->stateFlags1 & 0x800000) && (this->rideActor != NULL))) {
                    doAction = 0xB;
                } else if ((this->stateFlags1 & 0x800000) && !EN_HORSE_CHECK_4((EnHorse*)this->rideActor) &&
                           (func_8084D3E4 != this->func_674)) {
                    if ((this->stateFlags2 & 2) && (this->targetActor != NULL)) {
                        if (this->targetActor->type == ACTORTYPE_NPC) {
                            doAction = 0xF;
                        } else {
                            doAction = 1;
                        }
                    } else if (!func_8002DD78(this) && !(this->stateFlags1 & 0x100000)) {
                        doAction = 8;
                    }
                } else if ((this->stateFlags2 & 2) && (this->targetActor != NULL)) {
                    if (this->targetActor->type == ACTORTYPE_NPC) {
                        doAction = 0xF;
                    } else {
                        doAction = 1;
                    }
                } else if ((this->stateFlags1 & 0x202000) ||
                           ((this->stateFlags1 & 0x800000) && (this->stateFlags2 & 0x400000))) {
                    doAction = 0xD;
                } else if (this->stateFlags2 & 0x10000) {
                    doAction = 2;
                } else if ((this->stateFlags1 & 0x800) && (this->getItemId == GI_NONE) && (heldActor != NULL)) {
                    if ((this->actor.bgCheckFlags & 1) || (heldActor->id == ACTOR_EN_NIW)) {
                        if (func_8083EAF0(this, heldActor) == 0) {
                            doAction = 0xC;
                        } else {
                            doAction = 9;
                        }
                    }
                } else if (!(this->stateFlags1 & 0x8000000) && func_8083A0D4(this) && (this->getItemId < GI_MAX)) {
                    doAction = 0x11;
                } else if (this->stateFlags2 & 0x800) {
                    sp24 = (D_80854784[CUR_UPG_VALUE(UPG_SCALE)] - this->actor.yDistToWater) / 40.0f;
                    sp24 = CLAMP(sp24, 0, 7);
                    doAction = D_80854790[sp24];
                } else if (sp1C && !(this->stateFlags2 & 0x400)) {
                    doAction = 7;
                } else if (!sp1C && (!(this->stateFlags1 & 0x400000) || func_80833BCC(this) ||
                                     !Player_IsChildWithHylianShield(this))) {
                    if ((!(this->stateFlags1 & 0x4000) && (sp20 <= 0) &&
                         (func_8008E9C4(this) ||
                          ((D_808535E4 != 7) &&
                           (func_80833B2C(this) || ((globalCtx->roomCtx.curRoom.unk_03 != 2) &&
                                                    !(this->stateFlags1 & 0x400000) && (sp20 == 0))))))) {
                        doAction = 0;
                    } else if ((globalCtx->roomCtx.curRoom.unk_03 != 2) && func_80833BCC(this) && (sp20 > 0)) {
                        doAction = 5;
                    } else if ((this->heldItemActionParam >= PLAYER_AP_SWORD_MASTER) ||
                               ((this->stateFlags2 & 0x100000) &&
                                (globalCtx->actorCtx.targetCtx.arrowPointedActor == NULL))) {
                        doAction = 0x13;
                    }
                }
            }
        }

        if (doAction != 0x13) {
            this->unk_837 = 20;
        } else if (this->unk_837 != 0) {
            doAction = 0xA;
            this->unk_837--;
        }

        Interface_SetDoAction(globalCtx, doAction);

        if (this->stateFlags2 & 0x200000) {
            if (this->unk_664 != NULL) {
                Interface_SetNaviCall(globalCtx, 0x1E);
            } else {
                Interface_SetNaviCall(globalCtx, 0x1D);
            }
            Interface_SetNaviCall(globalCtx, 0x1E);
        } else {
            Interface_SetNaviCall(globalCtx, 0x1F);
        }
    }
}

s32 func_80847A78(Player* this) {
    s32 cond;

    if ((this->currentBoots == PLAYER_BOOTS_HOVER) && (this->unk_893 != 0)) {
        this->unk_893--;
    } else {
        this->unk_893 = 0;
    }

    cond = (this->currentBoots == PLAYER_BOOTS_HOVER) &&
           ((this->actor.yDistToWater >= 0.0f) || (func_80838144(D_808535E4) >= 0) || func_8083816C(D_808535E4));

    if (cond && (this->actor.bgCheckFlags & 1) && (this->unk_893 != 0)) {
        this->actor.bgCheckFlags &= ~1;
    }

    if (this->actor.bgCheckFlags & 1) {
        if (!cond) {
            this->unk_893 = 0x13;
        }
        return 0;
    }

    D_808535E4 = 0;
    this->unk_898 = this->unk_89A = D_80853610 = 0;

    return 1;
}

Vec3f D_80854798 = { 0.0f, 18.0f, 0.0f };

void func_80847BA0(GlobalContext* globalCtx, Player* this) {
    u8 spC7 = 0;
    CollisionPoly* spC0;
    Vec3f spB4;
    f32 spB0;
    f32 spAC;
    f32 spA8;
    u32 spA4;

    D_80853604 = this->unk_A7A;

    if (this->stateFlags2 & 0x40000) {
        spB0 = 10.0f;
        spAC = 15.0f;
        spA8 = 30.0f;
    } else {
        spB0 = this->ageProperties->unk_38;
        spAC = 26.0f;
        spA8 = this->ageProperties->unk_00;
    }

    if (this->stateFlags1 & 0xA0000000) {
        if (this->stateFlags1 & 0x80000000) {
            this->actor.bgCheckFlags &= ~1;
            spA4 = 0x38;
        } else if ((this->stateFlags1 & 1) && ((this->unk_A84 - (s32)this->actor.posRot.pos.y) >= 100)) {
            spA4 = 0x39;
        } else if (!(this->stateFlags1 & 1) &&
                   ((func_80845EF8 == this->func_674) || (func_80845CA4 == this->func_674))) {
            this->actor.bgCheckFlags &= ~0x208;
            spA4 = 0x3C;
        } else {
            spA4 = 0x3F;
        }
    } else {
        spA4 = 0x3F;
    }

    if (this->stateFlags3 & 1) {
        spA4 &= ~6;
    }

    if (spA4 & 4) {
        this->stateFlags3 |= 0x10;
    }

    Math_Vec3f_Copy(&spB4, &this->actor.posRot.pos);
    func_8002E4B4(globalCtx, &this->actor, spAC, spB0, spA8, spA4);

    if (this->actor.bgCheckFlags & 0x10) {
        this->actor.velocity.y = 0.0f;
    }

    D_80853600 = this->actor.posRot.pos.y - this->actor.groundY;
    D_808535F4 = 0;

    spC0 = this->actor.floorPoly;

    if (spC0 != NULL) {
        this->unk_A7A = func_80041EA4(&globalCtx->colCtx, spC0, this->actor.floorPolySource);
        this->unk_A82 = this->unk_89E;

        if (this->actor.bgCheckFlags & 0x20) {
            if (this->actor.yDistToWater < 20.0f) {
                this->unk_89E = 4;
            } else {
                this->unk_89E = 5;
            }
        } else {
            if (this->stateFlags2 & 0x200) {
                this->unk_89E = 1;
            } else {
                this->unk_89E = func_80041F34(&globalCtx->colCtx, spC0, this->actor.floorPolySource);
            }
        }

        if (this->actor.type == ACTORTYPE_PLAYER) {
            func_800F66DC(func_80041FC4(&globalCtx->colCtx, spC0, this->actor.floorPolySource));

            if (this->actor.floorPolySource == 50) {
                func_80074CE8(globalCtx, func_80041FA0(&globalCtx->colCtx, spC0, this->actor.floorPolySource));
            } else {
                func_80043508(&globalCtx->colCtx, this->actor.floorPolySource);
            }
        }

        D_808535F4 = func_800420C0(&globalCtx->colCtx, spC0, this->actor.floorPolySource);
        if (D_808535F4 != 0) {
            D_808535F8 = func_80042084(&globalCtx->colCtx, spC0, this->actor.floorPolySource);
            if (((D_808535F8 == 0) && (this->actor.yDistToWater > 20.0f) &&
                 (this->currentBoots != PLAYER_BOOTS_IRON)) ||
                ((D_808535F8 != 0) && (this->actor.bgCheckFlags & 1))) {
                D_808535FC = func_800420E4(&globalCtx->colCtx, spC0, this->actor.floorPolySource) << 10;
            } else {
                D_808535F4 = 0;
            }
        }
    }

    func_80839034(globalCtx, this, spC0, this->actor.floorPolySource);

    this->actor.bgCheckFlags &= ~0x200;

    if (this->actor.bgCheckFlags & 8) {
        CollisionPoly* spA0;
        u32 sp9C;
        s16 sp9A;
        s32 pad;

        D_80854798.y = 18.0f;
        D_80854798.z = this->ageProperties->unk_38 + 10.0f;

        if (!(this->stateFlags2 & 0x40000) && func_80839768(globalCtx, this, &D_80854798, &spA0, &sp9C, &D_80858AA8)) {
            this->actor.bgCheckFlags |= 0x200;
            if (this->actor.wallPoly != spA0) {
                this->actor.wallPoly = spA0;
                this->actor.wallPolySource = sp9C;
                this->actor.wallPolyRot = Math_Atan2S(spA0->norm.z, spA0->norm.x);
            }
        }

        sp9A = this->actor.shape.rot.y - (s16)(this->actor.wallPolyRot + 0x8000);

        D_808535F0 = func_80041DB8(&globalCtx->colCtx, this->actor.wallPoly, this->actor.wallPolySource);

        D_80853608 = ABS(sp9A);

        sp9A = this->currentYaw - (s16)(this->actor.wallPolyRot + 0x8000);

        D_8085360C = ABS(sp9A);

        spB0 = D_8085360C * 0.00008f;
        if (!(this->actor.bgCheckFlags & 1) || spB0 >= 1.0f) {
            this->unk_880 = R_RUN_SPEED_LIMIT / 100.0f;
        } else {
            spAC = (R_RUN_SPEED_LIMIT / 100.0f * spB0);
            this->unk_880 = spAC;
            if (spAC < 0.1f) {
                this->unk_880 = 0.1f;
            }
        }

        if ((this->actor.bgCheckFlags & 0x200) && (D_80853608 < 0x3000)) {
            CollisionPoly* wallPoly = this->actor.wallPoly;

            if (ABS(wallPoly->norm.y) < 600) {
                f32 sp8C = wallPoly->norm.x * (1.0f / 32767.0f);
                f32 sp88 = wallPoly->norm.y * (1.0f / 32767.0f);
                f32 sp84 = wallPoly->norm.z * (1.0f / 32767.0f);
                f32 wallHeight;
                CollisionPoly* sp7C;
                CollisionPoly* sp78;
                u32 sp74;
                Vec3f sp68;
                f32 sp64;
                f32 sp60;
                s32 temp3;

                this->wallDistance = Math3D_UDistPlaneToPos(sp8C, sp88, sp84, wallPoly->dist, &this->actor.posRot.pos);

                spB0 = this->wallDistance + 10.0f;
                sp68.x = this->actor.posRot.pos.x - (spB0 * sp8C);
                sp68.z = this->actor.posRot.pos.z - (spB0 * sp84);
                sp68.y = this->actor.posRot.pos.y + this->ageProperties->unk_0C;

                sp64 = func_8003C890(&globalCtx->colCtx, &sp7C, &sp68);
                wallHeight = sp64 - this->actor.posRot.pos.y;
                this->wallHeight = wallHeight;

                if ((this->wallHeight < 18.0f) ||
                    func_8003D7A0(&globalCtx->colCtx, &sp60, &this->actor.posRot.pos,
                                  (sp64 - this->actor.posRot.pos.y) + 20.0f, &sp78, &sp74, &this->actor)) {
                    this->wallHeight = 399.96002f;
                } else {
                    D_80854798.y = (sp64 + 5.0f) - this->actor.posRot.pos.y;

                    if (func_80839768(globalCtx, this, &D_80854798, &sp78, &sp74, &D_80858AA8) &&
                        (temp3 = this->actor.wallPolyRot - Math_Atan2S(sp78->norm.z, sp78->norm.x),
                         ABS(temp3) < 0x4000) &&
                        !func_80041E18(&globalCtx->colCtx, sp78, sp74)) {
                        this->wallHeight = 399.96002f;
                    } else if (func_80041DE4(&globalCtx->colCtx, wallPoly, this->actor.wallPolySource) == 0) {
                        if (this->ageProperties->unk_1C <= this->wallHeight) {
                            if (ABS(sp7C->norm.y) > 28000) {
                                if (this->ageProperties->unk_14 <= this->wallHeight) {
                                    spC7 = 4;
                                } else if (this->ageProperties->unk_18 <= this->wallHeight) {
                                    spC7 = 3;
                                } else {
                                    spC7 = 2;
                                }
                            }
                        } else {
                            spC7 = 1;
                        }
                    }
                }
            }
        }
    } else {
        this->unk_880 = R_RUN_SPEED_LIMIT / 100.0f;
        this->unk_88D = 0;
        this->wallHeight = 0.0f;
    }

    if (spC7 == this->unk_88C) {
        if ((this->linearVelocity != 0.0f) && (this->unk_88D < 100)) {
            this->unk_88D++;
        }
    } else {
        this->unk_88C = spC7;
        this->unk_88D = 0;
    }

    if (this->actor.bgCheckFlags & 1) {
        D_808535E4 = func_80041D4C(&globalCtx->colCtx, spC0, this->actor.floorPolySource);

        if (!func_80847A78(this)) {
            f32 sp58;
            f32 sp54;
            f32 sp50;
            f32 sp4C;
            s32 pad2;
            f32 sp44;
            s32 pad3;

            if (this->actor.floorPolySource != 50) {
                func_800434C8(&globalCtx->colCtx, this->actor.floorPolySource);
            }

            sp58 = spC0->norm.x * (1.0f / 32767.0f);
            sp54 = 1.0f / (spC0->norm.y * (1.0f / 32767.0f));
            sp50 = spC0->norm.z * (1.0f / 32767.0f);

            sp4C = Math_SinS(this->currentYaw);
            sp44 = Math_CosS(this->currentYaw);

            this->unk_898 = Math_Atan2S(1.0f, (-(sp58 * sp4C) - (sp50 * sp44)) * sp54);
            this->unk_89A = Math_Atan2S(1.0f, (-(sp58 * sp44) - (sp50 * sp4C)) * sp54);

            sp4C = Math_SinS(this->actor.shape.rot.y);
            sp44 = Math_CosS(this->actor.shape.rot.y);

            D_80853610 = Math_Atan2S(1.0f, (-(sp58 * sp4C) - (sp50 * sp44)) * sp54);

            func_8083E318(globalCtx, this, spC0);
        }
    } else {
        func_80847A78(this);
    }

    if (this->unk_A7B == D_808535E4) {
        this->unk_A79++;
    } else {
        this->unk_A7B = D_808535E4;
        this->unk_A79 = 0;
    }
}

void func_808486A8(GlobalContext* globalCtx, Player* this) {
    u8 sp27;
    s32 pad;
    Actor* unk_664;
    s32 camMode;

    if (this->actor.type == ACTORTYPE_PLAYER) {
        sp27 = 0;

        if (this->csMode != 0) {
            Camera_ChangeMode(Gameplay_GetCamera(globalCtx, 0), CAM_MODE_NORMAL);
        } else if (!(this->stateFlags1 & 0x100000)) {
            if ((this->actor.parent != NULL) && (this->stateFlags3 & 0x80)) {
                camMode = CAM_MODE_FOOKSHOT;
                Camera_SetParam(Gameplay_GetCamera(globalCtx, 0), 8, this->actor.parent);
            } else if (func_8084377C == this->func_674) {
                camMode = CAM_MODE_STILL;
            } else if (this->stateFlags2 & 0x100) {
                camMode = CAM_MODE_PUSHPULL;
            } else if ((unk_664 = this->unk_664) != NULL) {
                if ((this->actor.flags & 0x100) == 0x100) {
                    camMode = CAM_MODE_TALK;
                } else if (this->stateFlags1 & 0x10000) {
                    if (this->stateFlags1 & 0x2000000) {
                        camMode = CAM_MODE_BOOMFOLLLOW;
                    } else {
                        camMode = CAM_MODE_FOLLOWTARGET;
                    }
                } else {
                    camMode = CAM_MODE_BATTLE;
                }
                Camera_SetParam(Gameplay_GetCamera(globalCtx, 0), 8, unk_664);
            } else if (this->stateFlags1 & 0x1000) {
                camMode = CAM_MODE_CHARGE;
            } else if (this->stateFlags1 & 0x2000000) {
                camMode = CAM_MODE_BOOMFOLLLOW;
                Camera_SetParam(Gameplay_GetCamera(globalCtx, 0), 8, this->boomerangActor);
            } else if (this->stateFlags1 & 0x6000) {
                if (func_80833B2C(this)) {
                    camMode = CAM_MODE_HANGZ;
                } else {
                    camMode = CAM_MODE_HANG;
                }
            } else if (this->stateFlags1 & 0x40020000) {
                if (func_8002DD78(this) || func_808334B4(this)) {
                    camMode = CAM_MODE_BOWARROWZ;
                } else if (this->stateFlags1 & 0x200000) {
                    camMode = CAM_MODE_CLIMBZ;
                } else {
                    camMode = CAM_MODE_TARGET;
                }
            } else if (this->stateFlags1 & 0x240000) {
                if ((func_80845668 == this->func_674) || (this->stateFlags1 & 0x200000)) {
                    camMode = CAM_MODE_CLIMB;
                } else {
                    camMode = CAM_MODE_JUMP;
                }
            } else if (this->stateFlags1 & 0x80000) {
                camMode = CAM_MODE_FREEFALL;
            } else if ((this->swordState != 0) && (this->swordAnimation >= 0) && (this->swordAnimation < 0x18)) {
                camMode = CAM_MODE_STILL;
            } else {
                camMode = CAM_MODE_NORMAL;
                if ((this->linearVelocity == 0.0f) &&
                    (!(this->stateFlags1 & 0x800000) || (this->rideActor->speedXZ == 0.0f))) {
                    sp27 = 2;
                }
            }

            Camera_ChangeMode(Gameplay_GetCamera(globalCtx, 0), camMode);
        } else {
            sp27 = 2;
        }

        if (globalCtx->actorCtx.targetCtx.unk_90 != NULL) {
            sp27 = 1;
            func_800F6114(sqrtf(globalCtx->actorCtx.targetCtx.unk_90->xyzDistToLinkSq));
        }

        if (globalCtx->sceneNum != SCENE_TURIBORI) {
            func_800F5E90(sp27);
        }
    }
}

Vec3f D_808547A4 = { 0.0f, 0.5f, 0.0f };
Vec3f D_808547B0 = { 0.0f, 0.5f, 0.0f };

Color_RGBA8 D_808547BC = { 255, 255, 100, 255 };
Color_RGBA8 D_808547C0 = { 255, 50, 0, 0 };

void func_80848A04(GlobalContext* globalCtx, Player* this) {
    f32 temp;

    if (this->unk_85C == 0.0f) {
        func_80835F44(globalCtx, this, 0xFF);
        return;
    }

    temp = 1.0f;
    if (DECR(this->unk_860) == 0) {
        Inventory_ChangeAmmo(ITEM_STICK, -1);
        this->unk_860 = 1;
        temp = 0.0f;
        this->unk_85C = temp;
    } else if (this->unk_860 > 200) {
        temp = (210 - this->unk_860) / 10.0f;
    } else if (this->unk_860 < 20) {
        temp = this->unk_860 / 20.0f;
        this->unk_85C = temp;
    }

    func_8002836C(globalCtx, &this->swordInfo[0].tip, &D_808547A4, &D_808547B0, &D_808547BC, &D_808547C0, temp * 200.0f,
                  0, 8);
}

void func_80848B44(GlobalContext* globalCtx, Player* this) {
    Vec3f shockPos;
    Vec3f* randBodyPart;
    s32 shockScale;

    this->shockTimer--;
    this->unk_892 += this->shockTimer;

    if (this->unk_892 > 20) {
        shockScale = this->shockTimer * 2;
        this->unk_892 -= 20;

        if (shockScale > 40) {
            shockScale = 40;
        }

        randBodyPart = this->bodyPartsPos + (s32)Rand_ZeroFloat(17.9f);
        shockPos.x = (Rand_CenteredFloat(5.0f) + randBodyPart->x) - this->actor.posRot.pos.x;
        shockPos.y = (Rand_CenteredFloat(5.0f) + randBodyPart->y) - this->actor.posRot.pos.y;
        shockPos.z = (Rand_CenteredFloat(5.0f) + randBodyPart->z) - this->actor.posRot.pos.z;

        EffectSsFhgFlash_SpawnShock(globalCtx, &this->actor, &shockPos, shockScale, FHGFLASH_SHOCK_PLAYER);
        func_8002F8F0(&this->actor, NA_SE_PL_SPARK - SFX_FLAG);
    }
}

void func_80848C74(GlobalContext* globalCtx, Player* this) {
    s32 spawnedFlame;
    u8* timerPtr;
    s32 timerStep;
    f32 flameScale;
    f32 flameIntensity;
    s32 dmgCooldown;
    s32 i;
    s32 sp58;
    s32 sp54;

    if (this->currentTunic == PLAYER_TUNIC_GORON) {
        sp54 = 20;
    } else {
        sp54 = (s32)(this->linearVelocity * 0.4f) + 1;
    }

    spawnedFlame = false;
    timerPtr = this->flameTimers;

    if (this->stateFlags2 & 8) {
        sp58 = 100;
    } else {
        sp58 = 0;
    }

    func_8083819C(this, globalCtx);

    for (i = 0; i < 18; i++, timerPtr++) {
        timerStep = sp58 + sp54;

        if (*timerPtr <= timerStep) {
            *timerPtr = 0;
        } else {
            spawnedFlame = true;
            *timerPtr -= timerStep;

            if (*timerPtr > 20.0f) {
                flameIntensity = (*timerPtr - 20.0f) * 0.01f;
                flameScale = CLAMP(flameIntensity, 0.19999999f, 0.2f);
            } else {
                flameScale = *timerPtr * 0.01f;
            }

            flameIntensity = (*timerPtr - 25.0f) * 0.02f;
            flameIntensity = CLAMP(flameIntensity, 0.0f, 1.0f);
            EffectSsFireTail_SpawnFlameOnPlayer(globalCtx, flameScale, i, flameIntensity);
        }

        if (1) {}
    }

    if (spawnedFlame) {
        func_8002F7DC(&this->actor, NA_SE_EV_TORCH - SFX_FLAG);

        if (globalCtx->sceneNum == SCENE_JYASINBOSS) {
            dmgCooldown = 0;
        } else {
            dmgCooldown = 7;
        }

        if ((dmgCooldown & globalCtx->gameplayFrames) == 0) {
            Player_InflictDamage(globalCtx, -1);
        }
    } else {
        this->isBurning = false;
    }
}

void func_80848EF8(Player* this) {
    if (CHECK_QUEST_ITEM(QUEST_STONE_OF_AGONY)) {
        f32 temp = 200000.0f - (this->unk_6A4 * 5.0f);

        if (temp < 0.0f) {
            temp = 0.0f;
        }

        this->unk_6A0 += temp;
        if (this->unk_6A0 > 4000000.0f) {
            this->unk_6A0 = 0.0f;
            func_8083264C(this, 120, 20, 10, 0);
        }
    }
}

s8 D_808547C4[] = {
    0,  3,  3,  5,   4,   8,   9,   13, 14, 15, 16, 17, 18, -22, 23, 24, 25,  26, 27,  28,  29, 31, 32, 33, 34, -35,
    30, 36, 38, -39, -40, -41, 42,  43, 45, 46, 0,  0,  0,  67,  48, 47, -50, 51, -52, -53, 54, 55, 56, 57, 58, 59,
    60, 61, 62, 63,  64,  -65, -66, 68, 11, 69, 70, 71, 8,  8,   72, 73, 78,  79, 80,  89,  90, 91, 92, 77, 19, 94,
};

Vec3f D_80854814 = { 0.0f, 0.0f, 200.0f };

f32 D_80854820[] = { 2.0f, 4.0f, 7.0f };
f32 D_8085482C[] = { 0.5f, 1.0f, 3.0f };

void Player_UpdateCommon(Player* this, GlobalContext* globalCtx, Input* input) {
    s32 pad;

    sControlInput = input;

    if (this->unk_A86 < 0) {
        this->unk_A86++;
        if (this->unk_A86 == 0) {
            this->unk_A86 = 1;
            func_80078884(NA_SE_OC_REVENGE);
        }
    }

    Math_Vec3f_Copy(&this->actor.pos4, &this->actor.initPosRot.pos);

    if (this->unk_A73 != 0) {
        this->unk_A73--;
    }

    if (this->unk_88E != 0) {
        this->unk_88E--;
    }

    if (this->unk_A87 != 0) {
        this->unk_A87--;
    }

    if (this->invincibilityTimer < 0) {
        this->invincibilityTimer++;
    } else if (this->invincibilityTimer > 0) {
        this->invincibilityTimer--;
    }

    if (this->unk_890 != 0) {
        this->unk_890--;
    }

    func_808473D4(globalCtx, this);
    func_80836BEC(this, globalCtx);

    if ((this->heldItemActionParam == PLAYER_AP_STICK) && (this->unk_860 != 0)) {
        func_80848A04(globalCtx, this);
    } else if ((this->heldItemActionParam == PLAYER_AP_FISHING_POLE) && (this->unk_860 < 0)) {
        this->unk_860++;
    }

    if (this->shockTimer != 0) {
        func_80848B44(globalCtx, this);
    }

    if (this->isBurning) {
        func_80848C74(globalCtx, this);
    }

    if ((this->stateFlags3 & 0x40) && (gSaveContext.nayrusLoveTimer != 0) && (gSaveContext.unk_13F0 == 0)) {
        gSaveContext.unk_13F0 = 3;
        func_80846A00(globalCtx, this, 1);
        this->stateFlags3 &= ~0x40;
    }

    if (this->stateFlags2 & 0x8000) {
        if (!(this->actor.bgCheckFlags & 1)) {
            func_80832210(this);
            Actor_MoveForward(&this->actor);
        }

        func_80847BA0(globalCtx, this);
    } else {
        f32 temp_f0;
        f32 phi_f12;

        if (this->currentBoots != this->prevBoots) {
            if (this->currentBoots == PLAYER_BOOTS_IRON) {
                if (this->stateFlags1 & 0x8000000) {
                    func_80832340(globalCtx, this);
                    if (this->ageProperties->unk_2C < this->actor.yDistToWater) {
                        this->stateFlags2 |= 0x400;
                    }
                }
            } else {
                if (this->stateFlags1 & 0x8000000) {
                    if ((this->prevBoots == PLAYER_BOOTS_IRON) || (this->actor.bgCheckFlags & 1)) {
                        func_8083D36C(globalCtx, this);
                        this->stateFlags2 &= ~0x400;
                    }
                }
            }

            this->prevBoots = this->currentBoots;
        }

        if ((this->actor.parent == NULL) && (this->stateFlags1 & 0x800000)) {
            this->actor.parent = this->rideActor;
            func_8083A360(globalCtx, this);
            this->stateFlags1 |= 0x800000;
            func_80832264(globalCtx, this, &gPlayerAnim536);
            func_80832F54(globalCtx, this, 0x9B);
            this->unk_850 = 99;
        }

        if (this->unk_844 == 0) {
            this->unk_845 = 0;
        } else if (this->unk_844 < 0) {
            this->unk_844++;
        } else {
            this->unk_844--;
        }

        Math_ScaledStepToS(&this->unk_6C2, 0, 400);
        func_80032CB4(this->unk_3A8, 20, 80, 6);

        this->actor.shape.unk_06 = this->unk_3A8[0] + ((globalCtx->gameplayFrames & 32) ? 0 : 3);

        if (this->currentMask == PLAYER_MASK_BUNNY) {
            func_8085002C(this);
        }

        if (func_8002DD6C(this) != 0) {
            func_8084FF7C(this);
        }

        if (!(this->skelAnime.moveFlags & 0x80)) {
            if (((this->actor.bgCheckFlags & 1) && (D_808535E4 == 5) && (this->currentBoots != PLAYER_BOOTS_IRON)) ||
                ((this->currentBoots == PLAYER_BOOTS_HOVER) && !(this->stateFlags1 & 0x28000000))) {
                f32 sp70 = this->linearVelocity;
                s16 sp6E = this->currentYaw;
                s16 yawDiff = this->actor.posRot.rot.y - sp6E;
                s32 pad;

                if ((ABS(yawDiff) > 0x6000) && (this->actor.speedXZ != 0.0f)) {
                    sp70 = 0.0f;
                    sp6E += 0x8000;
                }

                if (Math_StepToF(&this->actor.speedXZ, sp70, 0.35f) && (sp70 == 0.0f)) {
                    this->actor.posRot.rot.y = this->currentYaw;
                }

                if (this->linearVelocity != 0.0f) {
                    s32 phi_v0;

                    phi_v0 = (fabsf(this->linearVelocity) * 700.0f) - (fabsf(this->actor.speedXZ) * 100.0f);
                    phi_v0 = CLAMP(phi_v0, 0, 1350);

                    Math_ScaledStepToS(&this->actor.posRot.rot.y, sp6E, phi_v0);
                }

                if ((this->linearVelocity == 0.0f) && (this->actor.speedXZ != 0.0f)) {
                    func_800F4138(&this->actor.projectedPos, 0xD0, this->actor.speedXZ);
                }
            } else {
                this->actor.speedXZ = this->linearVelocity;
                this->actor.posRot.rot.y = this->currentYaw;
            }

            func_8002D868(&this->actor);

            if ((this->windSpeed != 0.0f) && !Player_InCsMode(globalCtx) && !(this->stateFlags1 & 0x206000) &&
                (func_80845668 != this->func_674) && (func_808507F4 != this->func_674)) {
                this->actor.velocity.x += this->windSpeed * Math_SinS(this->windDirection);
                this->actor.velocity.z += this->windSpeed * Math_CosS(this->windDirection);
            }

            func_8002D7EC(&this->actor);
            func_80847BA0(globalCtx, this);
        } else {
            D_808535E4 = 0;
            this->unk_A7A = 0;

            if (!(this->stateFlags1 & 1) && (this->stateFlags1 & 0x800000)) {
                EnHorse* rideActor = (EnHorse*)this->rideActor;
                CollisionPoly* sp5C;
                s32 sp58;
                Vec3f sp4C;

                if (!(rideActor->actor.bgCheckFlags & 1)) {
                    func_808396F4(globalCtx, this, &D_80854814, &sp4C, &sp5C, &sp58);
                } else {
                    sp5C = rideActor->actor.floorPoly;
                    sp58 = rideActor->actor.floorPolySource;
                }

                if ((sp5C != NULL) && func_80839034(globalCtx, this, sp5C, sp58)) {
                    if (DREG(25) != 0) {
                        DREG(25) = 0;
                    } else {
                        AREG(6) = 1;
                    }
                }
            }

            D_808535F4 = 0;
            this->windSpeed = 0.0f;
        }

        if ((D_808535F4 != 0) && (this->currentBoots != PLAYER_BOOTS_IRON)) {
            f32 sp48;

            D_808535F4--;

            if (D_808535F8 == 0) {
                sp48 = D_80854820[D_808535F4];

                if (!(this->stateFlags1 & 0x8000000)) {
                    sp48 *= 0.25f;
                }
            } else {
                sp48 = D_8085482C[D_808535F4];
            }

            Math_StepToF(&this->windSpeed, sp48, sp48 * 0.1f);

            Math_ScaledStepToS(&this->windDirection, D_808535FC,
                               ((this->stateFlags1 & 0x8000000) ? 400.0f : 800.0f) * sp48);
        } else if (this->windSpeed != 0.0f) {
            Math_StepToF(&this->windSpeed, 0.0f, (this->stateFlags1 & 0x8000000) ? 0.5f : 1.0f);
        }

        if (!Player_InBlockingCsMode(globalCtx, this) && !(this->stateFlags2 & 0x40000)) {
            func_8083D53C(globalCtx, this);

            if ((this->actor.type == ACTORTYPE_PLAYER) && (gSaveContext.health == 0)) {
                if (this->stateFlags1 & 0x206000) {
                    func_80832440(globalCtx, this);
                    func_80837B9C(this, globalCtx);
                } else if ((this->actor.bgCheckFlags & 1) || (this->stateFlags1 & 0x8000000)) {
                    func_80836448(globalCtx, this,
                                  func_808332B8(this) ? &gPlayerAnim515
                                                      : (this->shockTimer != 0) ? &gPlayerAnim386 : &gPlayerAnim176);
                }
            } else {
                if ((this->actor.parent == NULL) &&
                    ((globalCtx->sceneLoadFlag == 0x14) || (this->unk_A87 != 0) || !func_808382DC(this, globalCtx))) {
                    func_8083AA10(this, globalCtx);
                } else {
                    this->fallStartHeight = this->actor.posRot.pos.y;
                }
                func_80848EF8(this);
            }
        }

        if ((globalCtx->csCtx.state != 0) && (this->csMode != 6) && !(this->stateFlags1 & 0x800000) &&
            !(this->stateFlags2 & 0x80) && (this->actor.type == ACTORTYPE_PLAYER)) {
            CsCmdActorAction* linkActionCsCmd = globalCtx->csCtx.linkAction;

            if ((linkActionCsCmd != NULL) && (D_808547C4[linkActionCsCmd->action] != 0)) {
                func_8002DF54(globalCtx, NULL, 6);
                func_80832210(this);
            } else if ((this->csMode == 0) && !(this->stateFlags2 & 0x400) && (globalCtx->csCtx.state != 3)) {
                func_8002DF54(globalCtx, NULL, 0x31);
                func_80832210(this);
            }
        }

        if (this->csMode != 0) {
            if ((this->csMode != 7) || !(this->stateFlags1 & 0x4206000)) {
                this->unk_6AD = 3;
            } else if (func_80852E14 != this->func_674) {
                func_80852944(globalCtx, this, NULL);
            }
        } else {
            this->prevCsMode = 0;
        }

        func_8083D6EC(globalCtx, this);

        if ((this->unk_664 == NULL) && (this->naviTextId == 0)) {
            this->stateFlags2 &= ~0x200002;
        }

        this->stateFlags1 &= ~0x401202;
        this->stateFlags2 &= ~0x441536D;
        this->stateFlags3 &= ~0x10;

        func_80847298(this);
        func_8083315C(globalCtx, this);

        if (this->stateFlags1 & 0x8000000) {
            D_808535E8 = 0.5f;
        } else {
            D_808535E8 = 1.0f;
        }

        D_808535EC = 1.0f / D_808535E8;
        D_80853614 = D_80853618 = 0;
        D_80858AA4 = this->currentMask;

        if (!(this->stateFlags3 & 4)) {
            this->func_674(this, globalCtx);
        }

        func_808486A8(globalCtx, this);

        if (this->skelAnime.moveFlags & 8) {
            AnimationContext_SetMoveActor(globalCtx, &this->actor, &this->skelAnime,
                                          (this->skelAnime.moveFlags & 4) ? 1.0f : this->ageProperties->unk_08);
        }

        func_808368EC(this, globalCtx);

        if ((this->actor.flags & 0x100) == 0x100) {
            this->targetActorDistance = 0.0f;
        } else {
            this->targetActor = NULL;
            this->targetActorDistance = FLT_MAX;
            this->exchangeItemId = EXCH_ITEM_NONE;
        }

        if (!(this->stateFlags1 & 0x800)) {
            this->interactRangeActor = NULL;
            this->getItemDirection = 0x6000;
        }

        if (this->actor.parent == NULL) {
            this->rideActor = NULL;
        }

        this->naviTextId = 0;

        if (!(this->stateFlags2 & 0x2000000)) {
            this->unk_6A8 = NULL;
        }

        this->stateFlags2 &= ~0x800000;
        this->unk_6A4 = FLT_MAX;

        temp_f0 = this->actor.posRot.pos.y - this->actor.pos4.y;

        this->doorType = 0;
        this->unk_8A1 = 0;
        this->unk_684 = NULL;

        phi_f12 = ((this->bodyPartsPos[6].y + this->bodyPartsPos[3].y) * 0.5f) + temp_f0;
        temp_f0 += this->bodyPartsPos[7].y + 10.0f;

        this->cylinder.dim.height = temp_f0 - phi_f12;

        if (this->cylinder.dim.height < 0) {
            phi_f12 = temp_f0;
            this->cylinder.dim.height = -this->cylinder.dim.height;
        }

        this->cylinder.dim.yShift = phi_f12 - this->actor.posRot.pos.y;

        if (this->stateFlags1 & 0x400000) {
            this->cylinder.dim.height = this->cylinder.dim.height * 0.8f;
        }

        Collider_CylinderUpdate(&this->actor, &this->cylinder);

        if (!(this->stateFlags2 & 0x4000)) {
            if (!(this->stateFlags1 & 0x806080)) {
                CollisionCheck_SetOC(globalCtx, &globalCtx->colChkCtx, &this->cylinder.base);
            }

            if (!(this->stateFlags1 & 0x4000080) && (this->invincibilityTimer <= 0)) {
                CollisionCheck_SetAC(globalCtx, &globalCtx->colChkCtx, &this->cylinder.base);

                if (this->invincibilityTimer < 0) {
                    CollisionCheck_SetAT(globalCtx, &globalCtx->colChkCtx, &this->cylinder.base);
                }
            }
        }

        AnimationContext_SetNextQueue(globalCtx);
    }

    Math_Vec3f_Copy(&this->actor.initPosRot.pos, &this->actor.posRot.pos);
    Math_Vec3f_Copy(&this->unk_A88, &this->bodyPartsPos[0]);

    if (this->stateFlags1 & 0x30000080) {
        this->actor.colChkInfo.mass = 0xFF;
    } else {
        this->actor.colChkInfo.mass = 50;
    }

    this->stateFlags3 &= ~4;

    Collider_CylinderSetAC(globalCtx, &this->cylinder.base);

    Collider_QuadSetAT(globalCtx, &this->swordQuads[0].base);
    Collider_QuadSetAT(globalCtx, &this->swordQuads[1].base);

    Collider_QuadSetAC(globalCtx, &this->shieldQuad.base);
    Collider_QuadSetAT(globalCtx, &this->shieldQuad.base);
}

Vec3f D_80854838 = { 0.0f, 0.0f, -30.0f };

void Player_Update(Actor* thisx, GlobalContext* globalCtx) {
    static Vec3f sDogSpawnPos;
    Player* this = THIS;
    s32 dogParams;
    s32 pad;
    Input sp44;
    Actor* dog;

    if (func_8084FCAC(this, globalCtx)) {
        if (gSaveContext.dogParams < 0) {
            if (Object_GetIndex(&globalCtx->objectCtx, OBJECT_DOG) < 0) {
                gSaveContext.dogParams = 0;
            } else {
                gSaveContext.dogParams &= 0x7FFF;
                func_808395DC(this, &this->actor.posRot.pos, &D_80854838, &sDogSpawnPos);
                dogParams = gSaveContext.dogParams;

                dog = Actor_Spawn(&globalCtx->actorCtx, globalCtx, ACTOR_EN_DOG, sDogSpawnPos.x, sDogSpawnPos.y,
                                  sDogSpawnPos.z, 0, this->actor.shape.rot.y, 0, dogParams | 0x8000);
                if (dog != NULL) {
                    dog->room = 0;
                }
            }
        }

        if ((this->interactRangeActor != NULL) && (this->interactRangeActor->update == NULL)) {
            this->interactRangeActor = NULL;
        }

        if ((this->heldActor != NULL) && (this->heldActor->update == NULL)) {
            func_808323B4(globalCtx, this);
        }

        if (this->stateFlags1 & 0x20000020) {
            bzero(&sp44, sizeof(sp44));
        } else {
            sp44 = globalCtx->state.input[0];
            if (this->unk_88E != 0) {
                sp44.cur.button &= ~(BTN_A | BTN_B | BTN_CUP);
                sp44.press.button &= ~(BTN_A | BTN_B | BTN_CUP);
            }
        }

        Player_UpdateCommon(this, globalCtx, &sp44);
    }

    MREG(52) = this->actor.posRot.pos.x;
    MREG(53) = this->actor.posRot.pos.y;
    MREG(54) = this->actor.posRot.pos.z;
    MREG(55) = this->actor.posRot.rot.y;
}

struct_80858AC8 D_80858AC8;
Vec3s D_80858AD8[25];

Gfx* D_80854844[PLAYER_MASK_MAX - 1] = {
    0x0602B060, 0x0602AD40, 0x0602AF70, 0x0602CA38, 0x0602B350, 0x0602B580, 0x0602B788, 0x0602B1F0,
};

Vec3s D_80854864 = { 0, 0, 0 };

void func_8084A0E8(GlobalContext* globalCtx, Player* this, s32 lod, Gfx* cullDList,
                   OverrideLimbDrawOpa overrideLimbDraw) {
    static s32 D_8085486C = 255;

    OPEN_DISPS(globalCtx->state.gfxCtx, "../z_player.c", 19228);

    gSPSegment(POLY_OPA_DISP++, 0x0C, cullDList);
    gSPSegment(POLY_XLU_DISP++, 0x0C, cullDList);

    func_8008F470(globalCtx, this->skelAnime.skeleton, this->skelAnime.jointTable, this->skelAnime.dListCount, lod,
                  this->currentTunic, this->currentBoots, this->actor.shape.unk_06, overrideLimbDraw, func_80090D20,
                  this);

    if ((overrideLimbDraw == func_80090014) && (this->currentMask != PLAYER_MASK_NONE)) {
        Mtx* sp70 = Graph_Alloc(globalCtx->state.gfxCtx, 2 * sizeof(Mtx));

        if (this->currentMask == PLAYER_MASK_BUNNY) {
            Vec3s sp68;

            gSPSegment(POLY_OPA_DISP++, 0x0B, sp70);

            sp68.x = D_80858AC8.unk_02 + 0x3E2;
            sp68.y = D_80858AC8.unk_04 + 0xDBE;
            sp68.z = D_80858AC8.unk_00 - 0x348A;
            func_800D1694(97.0f, -1203.0f, -240.0f, &sp68);
            Matrix_ToMtx(sp70++, "../z_player.c", 19273);

            sp68.x = D_80858AC8.unk_02 - 0x3E2;
            sp68.y = -0xDBE - D_80858AC8.unk_04;
            sp68.z = D_80858AC8.unk_00 - 0x348A;
            func_800D1694(97.0f, -1203.0f, 240.0f, &sp68);
            Matrix_ToMtx(sp70, "../z_player.c", 19279);
        }

        gSPDisplayList(POLY_OPA_DISP++, D_80854844[this->currentMask - 1]);
    }

    if ((this->currentBoots == PLAYER_BOOTS_HOVER) && !(this->actor.bgCheckFlags & 1) &&
        !(this->stateFlags1 & 0x800000) && (this->unk_893 != 0)) {
        s32 sp5C;
        s32 unk_893 = this->unk_893;

        if (this->unk_893 < 19) {
            if (unk_893 >= 0xF) {
                D_8085486C = (19 - unk_893) * 51.0f;
            } else if (unk_893 < 19) {
                sp5C = unk_893;

                if (sp5C > 9) {
                    sp5C = 9;
                }

                D_8085486C = (-sp5C * 4) + 36;
                D_8085486C = D_8085486C * D_8085486C;
                D_8085486C = (s32)((Math_CosS(D_8085486C) * 100.0f) + 100.0f) + 55.0f;
                D_8085486C = D_8085486C * (sp5C * 0.11111111f);
            }

            func_800D1694(this->actor.posRot.pos.x, this->actor.posRot.pos.y + 2.0f, this->actor.posRot.pos.z,
                          &D_80854864);
            Matrix_Scale(4.0f, 4.0f, 4.0f, MTXMODE_APPLY);

            gSPMatrix(POLY_XLU_DISP++, Matrix_NewMtx(globalCtx->state.gfxCtx, "../z_player.c", 19317),
                      G_MTX_NOPUSH | G_MTX_LOAD | G_MTX_MODELVIEW);
            gSPSegment(POLY_XLU_DISP++, 0x08,
                       Gfx_TwoTexScroll(globalCtx->state.gfxCtx, 0, 0, 0, 16, 32, 1, 0,
                                        (globalCtx->gameplayFrames * -15) % 128, 16, 32));
            gDPSetPrimColor(POLY_XLU_DISP++, 0x80, 0x80, 255, 255, 255, D_8085486C);
            gDPSetEnvColor(POLY_XLU_DISP++, 120, 90, 30, 128);
            gSPDisplayList(POLY_XLU_DISP++, gHoverBootsCircleDL);
        }
    }

    CLOSE_DISPS(globalCtx->state.gfxCtx, "../z_player.c", 19328);
}

void Player_Draw(Actor* thisx, GlobalContext* globalCtx) {
    s32 pad;
    Player* this = THIS;

    if (1) {}

    OPEN_DISPS(globalCtx->state.gfxCtx, "../z_player.c", 19346);

    if (!(this->stateFlags2 & 0x20000000)) {
        OverrideLimbDrawOpa overrideLimbDraw = func_80090014;
        s32 lod;
        s32 pad;

        if ((this->csMode != 0) || (func_8008E9C4(this) && 0) || (this->actor.projectedPos.z < 160.0f)) {
            lod = 0;
        } else {
            lod = 1;
        }

        func_80093C80(globalCtx);
        func_80093D84(globalCtx->state.gfxCtx);

        if (this->invincibilityTimer > 0) {
            this->unk_88F += CLAMP(50 - this->invincibilityTimer, 8, 40);
            POLY_OPA_DISP =
                Gfx_SetFog2(POLY_OPA_DISP, 255, 0, 0, 0, 0, 4000 - (s32)(Math_CosS(this->unk_88F * 256) * 2000.0f));
        }

        func_8002EBCC(&this->actor, globalCtx, 0);
        func_8002ED80(&this->actor, globalCtx, 0);

        if (this->unk_6AD != 0) {
            Vec3f sp7C;

            SkinMatrix_Vec3fMtxFMultXYZ(&globalCtx->mf_11D60, &this->actor.posRot2.pos, &sp7C);
            if (sp7C.z < -4.0f) {
                overrideLimbDraw = func_800902F0;
            }
        } else if (this->stateFlags2 & 0x40000) {
            if (this->actor.projectedPos.z < 0.0f) {
                overrideLimbDraw = func_80090440;
            }
        }

        if (this->stateFlags2 & 0x4000000) {
            f32 sp78 = ((u16)(globalCtx->gameplayFrames * 600) * M_PI) / 0x8000;
            f32 sp74 = ((u16)(globalCtx->gameplayFrames * 1000) * M_PI) / 0x8000;

            Matrix_Push();
            this->actor.scale.y = -this->actor.scale.y;
            func_800D1694(this->actor.posRot.pos.x,
                          (this->actor.groundY + (this->actor.groundY - this->actor.posRot.pos.y)) +
                              (this->actor.shape.unk_08 * this->actor.scale.y),
                          this->actor.posRot.pos.z, &this->actor.shape.rot);
            Matrix_Scale(this->actor.scale.x, this->actor.scale.y, this->actor.scale.z, MTXMODE_APPLY);
            Matrix_RotateX(sp78, MTXMODE_APPLY);
            Matrix_RotateY(sp74, MTXMODE_APPLY);
            Matrix_Scale(1.1f, 0.95f, 1.05f, MTXMODE_APPLY);
            Matrix_RotateY(-sp74, MTXMODE_APPLY);
            Matrix_RotateX(-sp78, MTXMODE_APPLY);
            func_8084A0E8(globalCtx, this, lod, gCullFrontDList, overrideLimbDraw);
            this->actor.scale.y = -this->actor.scale.y;
            Matrix_Pull();
        }

        gSPClearGeometryMode(POLY_OPA_DISP++, G_CULL_BOTH);
        gSPClearGeometryMode(POLY_XLU_DISP++, G_CULL_BOTH);

        func_8084A0E8(globalCtx, this, lod, gCullBackDList, overrideLimbDraw);

        if (this->invincibilityTimer > 0) {
            POLY_OPA_DISP = func_800BC8A0(globalCtx, POLY_OPA_DISP);
        }

        if (this->stateFlags2 & 0x4000) {
            f32 scale = (this->unk_84F >> 1) * 22.0f;

            gSPSegment(POLY_XLU_DISP++, 0x08,
                       Gfx_TwoTexScroll(globalCtx->state.gfxCtx, 0, 0, (0 - globalCtx->gameplayFrames) % 128, 32, 32, 1,
                                        0, (globalCtx->gameplayFrames * -2) % 128, 32, 32));

            Matrix_Scale(scale, scale, scale, MTXMODE_APPLY);
            gSPMatrix(POLY_XLU_DISP++, Matrix_NewMtx(globalCtx->state.gfxCtx, "../z_player.c", 19459),
                      G_MTX_NOPUSH | G_MTX_LOAD | G_MTX_MODELVIEW);
            gDPSetEnvColor(POLY_XLU_DISP++, 0, 50, 100, 255);
            gSPDisplayList(POLY_XLU_DISP++, gEffectIceFragmentDL3);
        }

        if (this->unk_862 > 0) {
            Player_DrawGetItem(globalCtx, this);
        }
    }

    CLOSE_DISPS(globalCtx->state.gfxCtx, "../z_player.c", 19473);
}

void Player_Destroy(Actor* thisx, GlobalContext* globalCtx) {
    Player* this = THIS;

    Effect_Delete(globalCtx, this->swordEffectIndex);

    Collider_DestroyCylinder(globalCtx, &this->cylinder);
    Collider_DestroyQuad(globalCtx, &this->swordQuads[0]);
    Collider_DestroyQuad(globalCtx, &this->swordQuads[1]);
    Collider_DestroyQuad(globalCtx, &this->shieldQuad);

    func_800876C8(globalCtx);

    gSaveContext.linkAge = globalCtx->linkAgeOnLoad;
}

s16 func_8084ABD8(GlobalContext* globalCtx, Player* this, s32 arg2, s16 arg3) {
    s32 temp1;
    s16 temp2;
    s16 temp3;

    if (!func_8002DD78(this) && !func_808334B4(this) && (arg2 == 0)) {
        temp2 = sControlInput->rel.stick_y * 240.0f;
        Math_SmoothStepToS(&this->actor.posRot2.rot.x, temp2, 14, 4000, 30);

        temp2 = sControlInput->rel.stick_x * -16.0f;
        temp2 = CLAMP(temp2, -3000, 3000);
        this->actor.posRot2.rot.y += temp2;
    } else {
        temp1 = (this->stateFlags1 & 0x800000) ? 3500 : 14000;
        temp3 = ((sControlInput->rel.stick_y >= 0) ? 1 : -1) *
                (s32)((1.0f - Math_CosS(sControlInput->rel.stick_y * 200)) * 1500.0f);
        this->actor.posRot2.rot.x += temp3;
        this->actor.posRot2.rot.x = CLAMP(this->actor.posRot2.rot.x, -temp1, temp1);

        temp1 = 19114;
        temp2 = this->actor.posRot2.rot.y - this->actor.shape.rot.y;
        temp3 = ((sControlInput->rel.stick_x >= 0) ? 1 : -1) *
                (s32)((1.0f - Math_CosS(sControlInput->rel.stick_x * 200)) * -1500.0f);
        temp2 += temp3;
        this->actor.posRot2.rot.y = CLAMP(temp2, -temp1, temp1) + this->actor.shape.rot.y;
    }

    this->unk_6AE |= 2;
    return func_80836AB8(this, (globalCtx->shootingGalleryStatus != 0) || func_8002DD78(this) || func_808334B4(this)) -
           arg3;
}

void func_8084AEEC(Player* this, f32* arg1, f32 arg2, s16 arg3) {
    f32 temp1;
    f32 temp2;

    temp1 = this->skelAnime.curFrame - 10.0f;

    temp2 = (R_RUN_SPEED_LIMIT / 100.0f) * 0.8f;
    if (*arg1 > temp2) {
        *arg1 = temp2;
    }

    if ((0.0f < temp1) && (temp1 < 10.0f)) {
        temp1 *= 6.0f;
    } else {
        temp1 = 0.0f;
        arg2 = 0.0f;
    }

    Math_AsymStepToF(arg1, arg2 * 0.8f, temp1, (fabsf(*arg1) * 0.02f) + 0.05f);
    Math_ScaledStepToS(&this->currentYaw, arg3, 1600);
}

void func_8084B000(Player* this) {
    f32 phi_f18;
    f32 phi_f16;
    f32 phi_f14;
    f32 yDistToWater;

    phi_f14 = -5.0f;

    phi_f16 = this->ageProperties->unk_28;
    if (this->actor.velocity.y < 0.0f) {
        phi_f16 += 1.0f;
    }

    if (this->actor.yDistToWater < phi_f16) {
        if (this->actor.velocity.y <= 0.0f) {
            phi_f16 = 0.0f;
        } else {
            phi_f16 = this->actor.velocity.y * 0.5f;
        }
        phi_f18 = -0.1f - phi_f16;
    } else {
        if (!(this->stateFlags1 & 0x80) && (this->currentBoots == PLAYER_BOOTS_IRON) &&
            (this->actor.velocity.y >= -3.0f)) {
            phi_f18 = -0.2f;
        } else {
            phi_f14 = 2.0f;
            if (this->actor.velocity.y >= 0.0f) {
                phi_f16 = 0.0f;
            } else {
                phi_f16 = this->actor.velocity.y * -0.3f;
            }
            phi_f18 = phi_f16 + 0.1f;
        }

        yDistToWater = this->actor.yDistToWater;
        if (yDistToWater > 100.0f) {
            this->stateFlags2 |= 0x400;
        }
    }

    this->actor.velocity.y += phi_f18;

    if (((this->actor.velocity.y - phi_f14) * phi_f18) > 0) {
        this->actor.velocity.y = phi_f14;
    }

    this->actor.gravity = 0.0f;
}

void func_8084B158(GlobalContext* globalCtx, Player* this, Input* input, f32 arg3) {
    f32 temp;

    if ((input != NULL) && CHECK_BTN_ANY(input->press.button, BTN_A | BTN_B)) {
        temp = 1.0f;
    } else {
        temp = 0.5f;
    }

    temp *= arg3;

    if (temp < 1.0f) {
        temp = 1.0f;
    }

    this->skelAnime.playSpeed = temp;
    LinkAnimation_Update(globalCtx, &this->skelAnime);
}

void func_8084B1D8(Player* this, GlobalContext* globalCtx) {
    if (this->stateFlags1 & 0x8000000) {
        func_8084B000(this);
        func_8084AEEC(this, &this->linearVelocity, 0, this->actor.shape.rot.y);
    } else {
        func_8083721C(this);
    }

    if ((this->unk_6AD == 2) && (func_8002DD6C(this) || func_808332E4(this))) {
        func_80836670(this, globalCtx);
    }

    if ((this->csMode != 0) || (this->unk_6AD == 0) || (this->unk_6AD >= 4) || func_80833B54(this) ||
        (this->unk_664 != NULL) || !func_8083AD4C(globalCtx, this) ||
        (((this->unk_6AD == 2) && (CHECK_BTN_ANY(sControlInput->press.button, BTN_A | BTN_B | BTN_R) ||
                                   func_80833B2C(this) || (!func_8002DD78(this) && !func_808334B4(this)))) ||
         ((this->unk_6AD == 1) &&
          CHECK_BTN_ANY(sControlInput->press.button,
                        BTN_A | BTN_B | BTN_R | BTN_CUP | BTN_CLEFT | BTN_CRIGHT | BTN_CDOWN)))) {
        func_8083C148(this, globalCtx);
        func_80078884(NA_SE_SY_CAMERA_ZOOM_UP);
    } else if ((DECR(this->unk_850) == 0) || (this->unk_6AD != 2)) {
        if (func_8008F128(this)) {
            this->unk_6AE |= 0x43;
        } else {
            this->actor.shape.rot.y = func_8084ABD8(globalCtx, this, 0, 0);
        }
    }

    this->currentYaw = this->actor.shape.rot.y;
}

s32 func_8084B3CC(GlobalContext* globalCtx, Player* this) {
    if (globalCtx->shootingGalleryStatus != 0) {
        func_80832564(globalCtx, this);
        func_80835C58(globalCtx, this, func_8084FA54, 0);

        if (!func_8002DD6C(this) || Player_HoldsHookshot(this)) {
            func_80835F44(globalCtx, this, 3);
        }

        this->stateFlags1 |= 0x100000;
        func_80832264(globalCtx, this, func_80833338(this));
        func_80832210(this);
        func_8083B010(this);
        return 1;
    }

    return 0;
}

void func_8084B498(Player* this) {
    this->itemActionParam =
        (INV_CONTENT(ITEM_OCARINA_FAIRY) == ITEM_OCARINA_FAIRY) ? PLAYER_AP_OCARINA_FAIRY : PLAYER_AP_OCARINA_TIME;
}

s32 func_8084B4D4(GlobalContext* globalCtx, Player* this) {
    if (this->stateFlags3 & 0x20) {
        this->stateFlags3 &= ~0x20;
        func_8084B498(this);
        this->unk_6AD = 4;
        func_8083B040(this, globalCtx);
        return 1;
    }

    return 0;
}

void func_8084B530(Player* this, GlobalContext* globalCtx) {
    this->stateFlags2 |= 0x20;
    func_80836670(this, globalCtx);

    if (func_8010BDBC(&globalCtx->msgCtx) == 2) {
        this->actor.flags &= ~0x100;

        if ((this->targetActor->flags & 5) != 5) {
            this->stateFlags2 &= ~0x2000;
        }

        func_8005B1A4(Gameplay_GetCamera(globalCtx, 0));

        if (!func_8084B4D4(globalCtx, this) && !func_8084B3CC(globalCtx, this) && !func_8083ADD4(globalCtx, this)) {
            if ((this->targetActor != this->interactRangeActor) || !func_8083E5A8(this, globalCtx)) {
                if (this->stateFlags1 & 0x800000) {
                    s32 sp24 = this->unk_850;
                    func_8083A360(globalCtx, this);
                    this->unk_850 = sp24;
                } else if (func_808332B8(this)) {
                    func_80838F18(globalCtx, this);
                } else {
                    func_80853080(this, globalCtx);
                }
            }
        }

        this->unk_88E = 10;
        return;
    }

    if (this->stateFlags1 & 0x800000) {
        func_8084CC98(this, globalCtx);
    } else if (func_808332B8(this)) {
        func_8084D610(this, globalCtx);
    } else if (!func_8008E9C4(this) && LinkAnimation_Update(globalCtx, &this->skelAnime)) {
        if (this->skelAnime.moveFlags != 0) {
            func_80832DBC(this);
            if ((this->targetActor->type == ACTORTYPE_NPC) && (this->heldItemActionParam != PLAYER_AP_FISHING_POLE)) {
                func_808322D0(globalCtx, this, &gPlayerAnim469);
            } else {
                func_80832284(globalCtx, this, func_80833338(this));
            }
        } else {
            func_808322A4(globalCtx, this, &gPlayerAnim470);
        }
    }

    if (this->unk_664 != NULL) {
        this->currentYaw = this->actor.shape.rot.y = func_8083DB98(this, 0);
    }
}

void func_8084B78C(Player* this, GlobalContext* globalCtx) {
    f32 sp34;
    s16 sp32;
    s32 temp;

    this->stateFlags2 |= 0x141;
    func_8083F524(globalCtx, this);

    if (LinkAnimation_Update(globalCtx, &this->skelAnime)) {
        if (!func_8083F9D0(globalCtx, this)) {
            func_80837268(this, &sp34, &sp32, 0.0f, globalCtx);
            temp = func_8083FFB8(this, &sp34, &sp32);
            if (temp > 0) {
                func_8083FAB8(this, globalCtx);
            } else if (temp < 0) {
                func_8083FB14(this, globalCtx);
            }
        }
    }
}

void func_8084B840(GlobalContext* globalCtx, Player* this, f32 arg2) {
    if (this->actor.wallPolySource != 50) {
        DynaPolyActor* dynaActor = DynaPolyInfo_GetActor(&globalCtx->colCtx, this->actor.wallPolySource);

        if (dynaActor != NULL) {
            func_8002DFA4(dynaActor, arg2, this->actor.posRot.rot.y);
        }
    }
}

struct_80832924 D_80854870[] = {
    { NA_SE_PL_SLIP, 0x1003 },
    { NA_SE_PL_SLIP, -0x1015 },
};

void func_8084B898(Player* this, GlobalContext* globalCtx) {
    f32 sp34;
    s16 sp32;
    s32 temp;

    this->stateFlags2 |= 0x141;

    if (func_80832CB0(globalCtx, this, &gPlayerAnim450)) {
        this->unk_850 = 1;
    } else if (this->unk_850 == 0) {
        if (LinkAnimation_OnFrame(&this->skelAnime, 11.0f)) {
            func_80832698(this, NA_SE_VO_LI_PUSH);
        }
    }

    func_80832924(this, D_80854870);
    func_8083F524(globalCtx, this);

    if (!func_8083F9D0(globalCtx, this)) {
        func_80837268(this, &sp34, &sp32, 0.0f, globalCtx);
        temp = func_8083FFB8(this, &sp34, &sp32);
        if (temp < 0) {
            func_8083FB14(this, globalCtx);
        } else if (temp == 0) {
            func_8083F72C(this, &gPlayerAnim445, globalCtx);
        } else {
            this->stateFlags2 |= 0x10;
        }
    }

    if (this->stateFlags2 & 0x10) {
        func_8084B840(globalCtx, this, 2.0f);
        this->linearVelocity = 2.0f;
    }
}

struct_80832924 D_80854878[] = {
    { NA_SE_PL_SLIP, 0x1004 },
    { NA_SE_PL_SLIP, -0x1018 },
};

Vec3f D_80854880 = { 0.0f, 26.0f, -40.0f };

void func_8084B9E4(Player* this, GlobalContext* globalCtx) {
    LinkAnimationHeader* anim;
    f32 sp70;
    s16 sp6E;
    s32 temp1;
    Vec3f sp5C;
    f32 temp2;
    CollisionPoly* sp54;
    u32 sp50;
    Vec3f sp44;
    Vec3f sp38;

    anim = D_80853C74[this->modelAnimType];
    this->stateFlags2 |= 0x141;

    if (func_80832CB0(globalCtx, this, anim)) {
        this->unk_850 = 1;
    } else {
        if (this->unk_850 == 0) {
            if (LinkAnimation_OnFrame(&this->skelAnime, 11.0f)) {
                func_80832698(this, NA_SE_VO_LI_PUSH);
            }
        } else {
            func_80832924(this, D_80854878);
        }
    }

    func_8083F524(globalCtx, this);

    if (!func_8083F9D0(globalCtx, this)) {
        func_80837268(this, &sp70, &sp6E, 0.0f, globalCtx);
        temp1 = func_8083FFB8(this, &sp70, &sp6E);
        if (temp1 > 0) {
            func_8083FAB8(this, globalCtx);
        } else if (temp1 == 0) {
            func_8083F72C(this, D_80853C8C[this->modelAnimType], globalCtx);
        } else {
            this->stateFlags2 |= 0x10;
        }
    }

    if (this->stateFlags2 & 0x10) {
        temp2 = func_8083973C(globalCtx, this, &D_80854880, &sp5C) - this->actor.posRot.pos.y;
        if (fabsf(temp2) < 20.0f) {
            sp44.x = this->actor.posRot.pos.x;
            sp44.z = this->actor.posRot.pos.z;
            sp44.y = sp5C.y;
            if (func_8003DE84(&globalCtx->colCtx, &sp44, &sp5C, &sp38, &sp54, 1, 0, 0, 1, &sp50) == 0) {
                func_8084B840(globalCtx, this, -2.0f);
                return;
            }
        }
        this->stateFlags2 &= ~0x10;
    }
}

void func_8084BBE4(Player* this, GlobalContext* globalCtx) {
    f32 sp3C;
    s16 sp3A;
    LinkAnimationHeader* anim;
    f32 temp;

    this->stateFlags2 |= 0x40;

    if (LinkAnimation_Update(globalCtx, &this->skelAnime)) {
        // clang-format off
        anim = (this->unk_84F > 0) ? &gPlayerAnim390 : D_80853CD4[this->modelAnimType]; func_80832284(globalCtx, this, anim);
        // clang-format on
    } else if (this->unk_84F == 0) {
        if (this->skelAnime.animation == &gPlayerAnim387) {
            temp = 11.0f;
        } else {
            temp = 1.0f;
        }

        if (LinkAnimation_OnFrame(&this->skelAnime, temp)) {
            func_80832770(this, NA_SE_PL_WALK_GROUND);
            if (this->skelAnime.animation == &gPlayerAnim387) {
                this->unk_84F = 1;
            } else {
                this->unk_84F = -1;
            }
        }
    }

    Math_ScaledStepToS(&this->actor.shape.rot.y, this->currentYaw, 0x800);

    if (this->unk_84F != 0) {
        func_80837268(this, &sp3C, &sp3A, 0.0f, globalCtx);
        if (this->unk_847[this->unk_846] >= 0) {
            if (this->unk_84F > 0) {
                anim = D_80853CA4[this->modelAnimType];
            } else {
                anim = D_80853CEC[this->modelAnimType];
            }
            func_8083A9B8(this, anim, globalCtx);
            return;
        }

        if (CHECK_BTN_ALL(sControlInput->cur.button, BTN_A) || (this->actor.shape.unk_15 != 0)) {
            func_80837B60(this);
            if (this->unk_84F < 0) {
                this->linearVelocity = -0.8f;
            } else {
                this->linearVelocity = 0.8f;
            }
            func_80837B9C(this, globalCtx);
            this->stateFlags1 &= ~0x6000;
        }
    }
}

void func_8084BDFC(Player* this, GlobalContext* globalCtx) {
    this->stateFlags2 |= 0x40;

    if (LinkAnimation_Update(globalCtx, &this->skelAnime)) {
        func_80832E48(this, 1);
        func_8083C0E8(this, globalCtx);
        return;
    }

    if (LinkAnimation_OnFrame(&this->skelAnime, this->skelAnime.endFrame - 6.0f)) {
        func_808328A0(this);
    } else if (LinkAnimation_OnFrame(&this->skelAnime, this->skelAnime.endFrame - 34.0f)) {
        this->stateFlags1 &= ~0x6000;
        func_8002F7DC(&this->actor, NA_SE_PL_CLIMB_CLIFF);
        func_80832698(this, NA_SE_VO_LI_CLIMB_END);
    }
}

void func_8084BEE4(Player* this) {
    func_8002F7DC(&this->actor, (this->unk_84F != 0) ? NA_SE_PL_WALK_WALL : NA_SE_PL_WALK_LADDER);
}

void func_8084BF1C(Player* this, GlobalContext* globalCtx) {
    static Vec3f D_8085488C = { 0.0f, 0.0f, 26.0f };
    s32 sp84;
    s32 sp80;
    f32 phi_f0;
    f32 phi_f2;
    Vec3f sp6C;
    s32 sp68;
    Vec3f sp5C;
    f32 temp_f0;
    LinkAnimationHeader* anim1;
    LinkAnimationHeader* anim2;

    sp84 = sControlInput->rel.stick_y;
    sp80 = sControlInput->rel.stick_x;

    this->fallStartHeight = this->actor.posRot.pos.y;
    this->stateFlags2 |= 0x40;

    if ((this->unk_84F != 0) && (ABS(sp84) < ABS(sp80))) {
        phi_f0 = ABS(sp80) * 0.0325f;
        sp84 = 0;
    } else {
        phi_f0 = ABS(sp84) * 0.05f;
        sp80 = 0;
    }

    if (phi_f0 < 1.0f) {
        phi_f0 = 1.0f;
    } else if (phi_f0 > 3.35f) {
        phi_f0 = 3.35f;
    }

    if (this->skelAnime.playSpeed >= 0.0f) {
        phi_f2 = 1.0f;
    } else {
        phi_f2 = -1.0f;
    }

    this->skelAnime.playSpeed = phi_f2 * phi_f0;

    if (this->unk_850 >= 0) {
        if ((this->actor.wallPoly != NULL) && (this->actor.wallPolySource != 50)) {
            DynaPolyActor* wallPolyActor = DynaPolyInfo_GetActor(&globalCtx->colCtx, this->actor.wallPolySource);
            if (wallPolyActor != NULL) {
                Math_Vec3f_Diff(&wallPolyActor->actor.posRot.pos, &wallPolyActor->actor.pos4, &sp6C);
                Math_Vec3f_Sum(&this->actor.posRot.pos, &sp6C, &this->actor.posRot.pos);
            }
        }

        func_8002E4B4(globalCtx, &this->actor, 26.0f, 6.0f, this->ageProperties->unk_00, 7);
        func_8083F360(globalCtx, this, 26.0f, this->ageProperties->unk_3C, 50.0f, -20.0f);
    }

    if ((this->unk_850 < 0) || !func_8083FBC0(this, globalCtx)) {
        if (LinkAnimation_Update(globalCtx, &this->skelAnime) != 0) {
            if (this->unk_850 < 0) {
                this->unk_850 = ABS(this->unk_850) & 1;
                return;
            }

            if (sp84 != 0) {
                sp68 = this->unk_84F + this->unk_850;

                if (sp84 > 0) {
                    D_8085488C.y = this->ageProperties->unk_40;
                    temp_f0 = func_8083973C(globalCtx, this, &D_8085488C, &sp5C);

                    if (this->actor.posRot.pos.y < temp_f0) {
                        if (this->unk_84F != 0) {
                            this->actor.posRot.pos.y = temp_f0;
                            this->stateFlags1 &= ~0x200000;
                            func_8083A5C4(globalCtx, this, this->actor.wallPoly, this->ageProperties->unk_3C,
                                          &gPlayerAnim417);
                            this->currentYaw += 0x8000;
                            this->actor.shape.rot.y = this->currentYaw;
                            func_8083A9B8(this, &gPlayerAnim417, globalCtx);
                            this->stateFlags1 |= 0x4000;
                        } else {
                            func_8083F070(this, this->ageProperties->unk_CC[this->unk_850], globalCtx);
                        }
                    } else {
                        this->skelAnime.prevTransl = this->ageProperties->unk_4A[sp68];
                        func_80832264(globalCtx, this, this->ageProperties->unk_AC[sp68]);
                    }
                } else {
                    if ((this->actor.posRot.pos.y - this->actor.groundY) < 15.0f) {
                        if (this->unk_84F != 0) {
                            func_8083FB7C(this, globalCtx);
                        } else {
                            if (this->unk_850 != 0) {
                                this->skelAnime.prevTransl = this->ageProperties->unk_44;
                            }
                            func_8083F070(this, this->ageProperties->unk_C4[this->unk_850], globalCtx);
                            this->unk_850 = 1;
                        }
                    } else {
                        sp68 ^= 1;
                        this->skelAnime.prevTransl = this->ageProperties->unk_62[sp68];
                        anim1 = this->ageProperties->unk_AC[sp68];
                        LinkAnimation_Change(globalCtx, &this->skelAnime, anim1, -1.0f, Animation_GetLastFrame(anim1),
                                             0.0f, 2, 0.0f);
                    }
                }
                this->unk_850 ^= 1;
            } else {
                if ((this->unk_84F != 0) && (sp80 != 0)) {
                    anim2 = this->ageProperties->unk_BC[this->unk_850];

                    if (sp80 > 0) {
                        this->skelAnime.prevTransl = this->ageProperties->unk_7A[this->unk_850];
                        func_80832264(globalCtx, this, anim2);
                    } else {
                        this->skelAnime.prevTransl = this->ageProperties->unk_86[this->unk_850];
                        LinkAnimation_Change(globalCtx, &this->skelAnime, anim2, -1.0f, Animation_GetLastFrame(anim2),
                                             0.0f, 2, 0.0f);
                    }
                } else {
                    this->stateFlags2 |= 0x1000;
                }
            }

            return;
        }
    }

    if (this->unk_850 < 0) {
        if (((this->unk_850 == -2) &&
             (LinkAnimation_OnFrame(&this->skelAnime, 14.0f) || LinkAnimation_OnFrame(&this->skelAnime, 29.0f))) ||
            ((this->unk_850 == -4) &&
             (LinkAnimation_OnFrame(&this->skelAnime, 22.0f) || LinkAnimation_OnFrame(&this->skelAnime, 35.0f) ||
              LinkAnimation_OnFrame(&this->skelAnime, 49.0f) || LinkAnimation_OnFrame(&this->skelAnime, 55.0f)))) {
            func_8084BEE4(this);
        }
        return;
    }

    if (LinkAnimation_OnFrame(&this->skelAnime, (this->skelAnime.playSpeed > 0.0f) ? 20.0f : 0.0f)) {
        func_8084BEE4(this);
    }
}

f32 D_80854898[] = { 10.0f, 20.0f };
f32 D_808548A0[] = { 40.0f, 50.0f };

struct_80832924 D_808548A8[] = {
    { NA_SE_PL_WALK_LADDER, 0x80A },
    { NA_SE_PL_WALK_LADDER, 0x814 },
    { NA_SE_PL_WALK_LADDER, -0x81E },
};

void func_8084C5F8(Player* this, GlobalContext* globalCtx) {
    s32 temp;
    f32* sp38;
    CollisionPoly* sp34;
    s32 sp30;
    Vec3f sp24;

    this->stateFlags2 |= 0x40;

    temp = func_808374A0(globalCtx, this, &this->skelAnime, 4.0f);

    if (temp == 0) {
        this->stateFlags1 &= ~0x200000;
        return;
    }

    if ((temp > 0) || LinkAnimation_Update(globalCtx, &this->skelAnime)) {
        func_8083C0E8(this, globalCtx);
        this->stateFlags1 &= ~0x200000;
        return;
    }

    sp38 = D_80854898;

    if (this->unk_850 != 0) {
        func_80832924(this, D_808548A8);
        sp38 = D_808548A0;
    }

    if (LinkAnimation_OnFrame(&this->skelAnime, sp38[0]) || LinkAnimation_OnFrame(&this->skelAnime, sp38[1])) {
        sp24.x = this->actor.posRot.pos.x;
        sp24.y = this->actor.posRot.pos.y + 20.0f;
        sp24.z = this->actor.posRot.pos.z;
        if (func_8003C940(&globalCtx->colCtx, &sp34, &sp30, &sp24) != 0.0f) {
            this->unk_89E = func_80041F10(&globalCtx->colCtx, sp34, sp30);
            func_808328A0(this);
        }
    }
}

struct_80832924 D_808548B4[] = {
    { 0, 0x3028 }, { 0, 0x3030 }, { 0, 0x3038 }, { 0, 0x3040 },  { 0, 0x3048 },
    { 0, 0x3050 }, { 0, 0x3058 }, { 0, 0x3060 }, { 0, -0x3068 },
};

void func_8084C760(Player* this, GlobalContext* globalCtx) {
    this->stateFlags2 |= 0x40;

    if (LinkAnimation_Update(globalCtx, &this->skelAnime)) {
        if (!(this->stateFlags1 & 1)) {
            if (this->skelAnime.moveFlags != 0) {
                this->skelAnime.moveFlags = 0;
                return;
            }

            if (!func_8083F570(this, globalCtx)) {
                this->linearVelocity = sControlInput->rel.stick_y * 0.03f;
            }
        }
        return;
    }

    func_80832924(this, D_808548B4);
}

struct_80832924 D_808548D8[] = {
    { 0, 0x300A }, { 0, 0x3012 }, { 0, 0x301A }, { 0, 0x3022 },  { 0, 0x3034 },
    { 0, 0x303C }, { 0, 0x3044 }, { 0, 0x304C }, { 0, -0x3054 },
};

void func_8084C81C(Player* this, GlobalContext* globalCtx) {
    this->stateFlags2 |= 0x40;

    if (LinkAnimation_Update(globalCtx, &this->skelAnime)) {
        func_8083C0E8(this, globalCtx);
        this->stateFlags2 &= ~0x40000;
        return;
    }

    func_80832924(this, D_808548D8);
}

Vec3f D_808548FC[] = {
    { 40.0f, 0.0f, 0.0f },
    { -40.0f, 0.0f, 0.0f },
};

Vec3f D_80854914[] = {
    { 60.0f, 20.0f, 0.0f },
    { -60.0f, 20.0f, 0.0f },
};

Vec3f D_8085492C[] = {
    { 60.0f, -20.0f, 0.0f },
    { -60.0f, -20.0f, 0.0f },
};

s32 func_8084C89C(GlobalContext* globalCtx, Player* this, s32 arg2, f32* arg3) {
    EnHorse* rideActor = (EnHorse*)this->rideActor;
    f32 sp50;
    f32 sp4C;
    Vec3f sp40;
    Vec3f sp34;
    CollisionPoly* sp30;
    u32 sp2C;

    sp50 = rideActor->actor.posRot.pos.y + 20.0f;
    sp4C = rideActor->actor.posRot.pos.y - 20.0f;

    *arg3 = func_8083973C(globalCtx, this, &D_808548FC[arg2], &sp40);

    return (sp4C < *arg3) && (*arg3 < sp50) &&
           !func_80839768(globalCtx, this, &D_80854914[arg2], &sp30, &sp2C, &sp34) &&
           !func_80839768(globalCtx, this, &D_8085492C[arg2], &sp30, &sp2C, &sp34);
}

s32 func_8084C9BC(Player* this, GlobalContext* globalCtx) {
    EnHorse* rideActor = (EnHorse*)this->rideActor;
    s32 sp38;
    f32 sp34;

    if (this->unk_850 < 0) {
        this->unk_850 = 99;
    } else {
        sp38 = (this->unk_43C < 0) ? 0 : 1;
        if (!func_8084C89C(globalCtx, this, sp38, &sp34)) {
            sp38 ^= 1;
            if (!func_8084C89C(globalCtx, this, sp38, &sp34)) {
                return 0;
            } else {
                this->unk_43C = -this->unk_43C;
            }
        }

        if ((globalCtx->csCtx.state == 0) && (globalCtx->transitionMode == 0) &&
            (EN_HORSE_CHECK_1(rideActor) || EN_HORSE_CHECK_4(rideActor))) {
            this->stateFlags2 |= 0x400000;

            if (EN_HORSE_CHECK_1(rideActor) ||
                (EN_HORSE_CHECK_4(rideActor) && CHECK_BTN_ALL(sControlInput->press.button, BTN_A))) {
                rideActor->actor.child = NULL;
                func_80835DAC(globalCtx, this, func_8084D3E4, 0);
                this->unk_878 = sp34 - rideActor->actor.posRot.pos.y;
                func_80832264(globalCtx, this, (this->unk_43C < 0) ? &gPlayerAnim531 : &gPlayerAnim533);
                return 1;
            }
        }
    }

    return 0;
}

void func_8084CBF4(Player* this, f32 arg1, f32 arg2) {
    f32 temp;
    f32 dir;

    if ((this->unk_878 != 0.0f) && (arg2 <= this->skelAnime.curFrame)) {
        if (arg1 < fabsf(this->unk_878)) {
            if (this->unk_878 >= 0.0f) {
                dir = 1;
            } else {
                dir = -1;
            }
            temp = dir * arg1;
        } else {
            temp = this->unk_878;
        }
        this->actor.posRot.pos.y += temp;
        this->unk_878 -= temp;
    }
}

LinkAnimationHeader* D_80854944[] = {
    &gPlayerAnim527,
    &gPlayerAnim526,
    &gPlayerAnim529,
    &gPlayerAnim524,
    &gPlayerAnim520,
    &gPlayerAnim522,
    &gPlayerAnim523,
    NULL,
    NULL,
};

LinkAnimationHeader* D_80854968[] = {
    &gPlayerAnim530,
    &gPlayerAnim530,
    &gPlayerAnim530,
    &gPlayerAnim525,
    &gPlayerAnim521,
    &gPlayerAnim521,
    &gPlayerAnim521,
    NULL,
    NULL,
};

LinkAnimationHeader* D_8085498C[] = {
    &gPlayerAnim538,
    &gPlayerAnim536,
    &gPlayerAnim537,
};

u8 D_80854998[2][2] = {
    { 32, 58 },
    { 25, 42 },
};

Vec3s D_8085499C = { -69, 7146, -266 };

struct_80832924 D_808549A4[] = {
    { NA_SE_PL_CALM_HIT, 0x830 }, { NA_SE_PL_CALM_HIT, 0x83A },  { NA_SE_PL_CALM_HIT, 0x844 },
    { NA_SE_PL_CALM_PAT, 0x85C }, { NA_SE_PL_CALM_PAT, 0x86E },  { NA_SE_PL_CALM_PAT, 0x87E },
    { NA_SE_PL_CALM_PAT, 0x884 }, { NA_SE_PL_CALM_PAT, -0x888 },
};

void func_8084CC98(Player* this, GlobalContext* globalCtx) {
    EnHorse* rideActor = (EnHorse*)this->rideActor;
    u8* arr;

    this->stateFlags2 |= 0x40;

    func_8084CBF4(this, 1.0f, 10.0f);

    if (this->unk_850 == 0) {
        if (LinkAnimation_Update(globalCtx, &this->skelAnime)) {
            this->skelAnime.animation = &gPlayerAnim536;
            this->unk_850 = 99;
            return;
        }

        arr = D_80854998[(this->unk_43C < 0) ? 0 : 1];

        if (LinkAnimation_OnFrame(&this->skelAnime, arr[0])) {
            func_8002F7DC(&this->actor, NA_SE_PL_CLIMB_CLIFF);
            return;
        }

        if (LinkAnimation_OnFrame(&this->skelAnime, arr[1])) {
            func_8002DE74(globalCtx, this);
            func_8002F7DC(&this->actor, NA_SE_PL_SIT_ON_HORSE);
            return;
        }

        return;
    }

    func_8002DE74(globalCtx, this);
    this->skelAnime.prevTransl = D_8085499C;

    if ((rideActor->unk_210 != this->unk_850) && ((rideActor->unk_210 >= 2) || (this->unk_850 >= 2))) {
        if ((this->unk_850 = rideActor->unk_210) < 2) {
            f32 rand = Rand_ZeroOne();
            s32 temp = 0;

            this->unk_850 = 1;

            if (rand < 0.1f) {
                temp = 2;
            } else if (rand < 0.2f) {
                temp = 1;
            }
            func_80832264(globalCtx, this, D_8085498C[temp]);
        } else {
            this->skelAnime.animation = D_80854944[this->unk_850 - 2];
            Animation_SetMorph(globalCtx, &this->skelAnime, 8.0f);
            if (this->unk_850 < 4) {
                func_80834644(globalCtx, this);
                this->unk_84F = 0;
            }
        }
    }

    if (this->unk_850 == 1) {
        if ((D_808535E0 != 0) || func_8083224C(globalCtx)) {
            func_80832264(globalCtx, this, &gPlayerAnim538);
        } else if (LinkAnimation_Update(globalCtx, &this->skelAnime)) {
            this->unk_850 = 99;
        } else if (this->skelAnime.animation == &gPlayerAnim536) {
            func_80832924(this, D_808549A4);
        }
    } else {
        this->skelAnime.curFrame = rideActor->unk_214;
        LinkAnimation_AnimateFrame(globalCtx, &this->skelAnime);
    }

    AnimationContext_SetCopyAll(globalCtx, this->skelAnime.limbCount, this->skelAnime.morphTable,
                                this->skelAnime.jointTable);

    if ((globalCtx->csCtx.state != 0) || (this->csMode != 0)) {
        if (this->csMode == 7) {
            this->csMode = 0;
        }
        this->unk_6AD = 0;
        this->unk_84F = 0;
    } else if ((this->unk_850 < 2) || (this->unk_850 >= 4)) {
        D_808535E0 = func_80836670(this, globalCtx);
        if (D_808535E0 != 0) {
            this->unk_84F = 0;
        }
    }

    this->actor.posRot.pos.x = rideActor->actor.posRot.pos.x + rideActor->unk_258.x;
    this->actor.posRot.pos.y = (rideActor->actor.posRot.pos.y + rideActor->unk_258.y) - 27.0f;
    this->actor.posRot.pos.z = rideActor->actor.posRot.pos.z + rideActor->unk_258.z;

    this->currentYaw = this->actor.shape.rot.y = rideActor->actor.shape.rot.y;

    if ((this->csMode != 0) ||
        (!func_8083224C(globalCtx) && ((rideActor->actor.speedXZ != 0.0f) || !func_8083B644(this, globalCtx)) &&
         !func_8083C1DC(this, globalCtx))) {
        if (D_808535E0 == 0) {
            if (this->unk_84F != 0) {
                if (LinkAnimation_Update(globalCtx, &this->skelAnime2)) {
                    rideActor->unk_1F0 &= ~0x100;
                    this->unk_84F = 0;
                }

                if (this->skelAnime2.animation == &gPlayerAnim535) {
                    if (LinkAnimation_OnFrame(&this->skelAnime2, 23.0f)) {
                        func_8002F7DC(&this->actor, NA_SE_IT_LASH);
                        func_80832698(this, NA_SE_VO_LI_LASH);
                    }

                    AnimationContext_SetCopyAll(globalCtx, this->skelAnime.limbCount, this->skelAnime.jointTable,
                                                this->skelAnime2.jointTable);
                } else {
                    if (LinkAnimation_OnFrame(&this->skelAnime2, 10.0f)) {
                        func_8002F7DC(&this->actor, NA_SE_IT_LASH);
                        func_80832698(this, NA_SE_VO_LI_LASH);
                    }

                    AnimationContext_SetCopyTrue(globalCtx, this->skelAnime.limbCount, this->skelAnime.jointTable,
                                                 this->skelAnime2.jointTable, D_80853410);
                }
            } else {
                LinkAnimationHeader* anim = NULL;

                if (EN_HORSE_CHECK_3(rideActor)) {
                    anim = &gPlayerAnim535;
                } else if (EN_HORSE_CHECK_2(rideActor)) {
                    if ((this->unk_850 >= 2) && (this->unk_850 != 99)) {
                        anim = D_80854968[this->unk_850 - 2];
                    }
                }

                if (anim != NULL) {
                    LinkAnimation_PlayOnce(globalCtx, &this->skelAnime2, anim);
                    this->unk_84F = 1;
                }
            }
        }

        if (this->stateFlags1 & 0x100000) {
            if (!func_8083AD4C(globalCtx, this) || CHECK_BTN_ANY(sControlInput->press.button, BTN_A) ||
                func_80833BCC(this)) {
                this->unk_6AD = 0;
                this->stateFlags1 &= ~0x100000;
            } else {
                this->unk_6BE = func_8084ABD8(globalCtx, this, 1, -5000) - this->actor.shape.rot.y;
                this->unk_6BE += 5000;
                this->unk_6B0 = -5000;
            }
            return;
        }

        if ((this->csMode != 0) || (!func_8084C9BC(this, globalCtx) && !func_8083B040(this, globalCtx))) {
            if (this->unk_664 != NULL) {
                if (func_8002DD78(this) != 0) {
                    this->unk_6BE = func_8083DB98(this, 1) - this->actor.shape.rot.y;
                    this->unk_6BE = CLAMP(this->unk_6BE, -0x4AAA, 0x4AAA);
                    this->actor.posRot2.rot.y = this->actor.shape.rot.y + this->unk_6BE;
                    this->unk_6BE += 5000;
                    this->unk_6AE |= 0x80;
                } else {
                    func_8083DB98(this, 0);
                }
            } else {
                if (func_8002DD78(this) != 0) {
                    this->unk_6BE = func_8084ABD8(globalCtx, this, 1, -5000) - this->actor.shape.rot.y;
                    this->unk_6BE += 5000;
                    this->unk_6B0 = -5000;
                }
            }
        }
    }
}

struct_80832924 D_808549C4[] = {
    { 0, 0x2800 },
    { NA_SE_PL_GET_OFF_HORSE, 0x80A },
    { NA_SE_PL_SLIPDOWN, -0x819 },
};

void func_8084D3E4(Player* this, GlobalContext* globalCtx) {
    this->stateFlags2 |= 0x40;
    func_8084CBF4(this, 1.0f, 10.0f);

    if (LinkAnimation_Update(globalCtx, &this->skelAnime)) {
        EnHorse* rideActor = (EnHorse*)this->rideActor;

        func_8083C0E8(this, globalCtx);
        this->stateFlags1 &= ~0x800000;
        this->actor.parent = NULL;
        AREG(6) = 0;

        if (Flags_GetEventChkInf(0x18) || (DREG(1) != 0)) {
            gSaveContext.horseData.pos.x = rideActor->actor.posRot.pos.x;
            gSaveContext.horseData.pos.y = rideActor->actor.posRot.pos.y;
            gSaveContext.horseData.pos.z = rideActor->actor.posRot.pos.z;
            gSaveContext.horseData.angle = rideActor->actor.shape.rot.y;
        }
    } else {
        Camera_ChangeSetting(Gameplay_GetCamera(globalCtx, 0), CAM_SET_NORMAL0);

        if (this->unk_43C < 0) {
            D_808549C4[0].field = 0x2828;
        } else {
            D_808549C4[0].field = 0x281D;
        }
        func_80832924(this, D_808549C4);
    }
}

struct_80832924 D_808549D0[] = {
    { NA_SE_PL_SWIM, -0x800 },
};

void func_8084D530(Player* this, f32* arg1, f32 arg2, s16 arg3) {
    func_8084AEEC(this, arg1, arg2, arg3);
    func_80832924(this, D_808549D0);
}

void func_8084D574(GlobalContext* globalCtx, Player* this, s16 arg2) {
    func_80835C58(globalCtx, this, func_8084D84C, 0);
    this->actor.shape.rot.y = this->currentYaw = arg2;
    func_80832C6C(globalCtx, this, &gPlayerAnim511);
}

void func_8084D5CC(GlobalContext* globalCtx, Player* this) {
    func_80835C58(globalCtx, this, func_8084DAB4, 0);
    func_80832C6C(globalCtx, this, &gPlayerAnim511);
}

void func_8084D610(Player* this, GlobalContext* globalCtx) {
    f32 sp34;
    s16 sp32;

    func_80832CB0(globalCtx, this, &gPlayerAnim518);
    func_8084B000(this);

    if (!func_8083224C(globalCtx) && !func_80837348(globalCtx, this, D_80854444, 1) &&
        !func_8083D12C(globalCtx, this, sControlInput)) {
        if (this->unk_6AD != 1) {
            this->unk_6AD = 0;
        }

        if (this->currentBoots == PLAYER_BOOTS_IRON) {
            sp34 = 0.0f;
            sp32 = this->actor.shape.rot.y;

            if (this->actor.bgCheckFlags & 1) {
                func_8083A098(this, D_80853A7C[this->modelAnimType], globalCtx);
                func_808328A0(this);
            }
        } else {
            func_80837268(this, &sp34, &sp32, 0.0f, globalCtx);

            if (sp34 != 0.0f) {
                s16 temp = this->actor.shape.rot.y - sp32;
                if ((ABS(temp) > 0x6000) && !Math_StepToF(&this->linearVelocity, 0.0f, 1.0f)) {
                    return;
                }

                if (func_80833C04(this)) {
                    func_8084D5CC(globalCtx, this);
                } else {
                    func_8084D574(globalCtx, this, sp32);
                }
            }
        }

        func_8084AEEC(this, &this->linearVelocity, sp34, sp32);
    }
}

void func_8084D7C4(Player* this, GlobalContext* globalCtx) {
    if (!func_8083B040(this, globalCtx)) {
        this->stateFlags2 |= 0x20;

        func_8084B158(globalCtx, this, NULL, this->linearVelocity);
        func_8084B000(this);

        if (DECR(this->unk_850) == 0) {
            func_80838F18(globalCtx, this);
        }
    }
}

void func_8084D84C(Player* this, GlobalContext* globalCtx) {
    f32 sp34;
    s16 sp32;
    s16 temp;

    this->stateFlags2 |= 0x20;

    func_8084B158(globalCtx, this, sControlInput, this->linearVelocity);
    func_8084B000(this);

    if (!func_80837348(globalCtx, this, D_80854444, 1) && !func_8083D12C(globalCtx, this, sControlInput)) {
        func_80837268(this, &sp34, &sp32, 0.0f, globalCtx);

        temp = this->actor.shape.rot.y - sp32;
        if ((sp34 == 0.0f) || (ABS(temp) > 0x6000) || (this->currentBoots == PLAYER_BOOTS_IRON)) {
            func_80838F18(globalCtx, this);
        } else if (func_80833C04(this)) {
            func_8084D5CC(globalCtx, this);
        }

        func_8084D530(this, &this->linearVelocity, sp34, sp32);
    }
}

s32 func_8084D980(GlobalContext* globalCtx, Player* this, f32* arg2, s16* arg3) {
    LinkAnimationHeader* anim;
    s16 temp1;
    s32 temp2;

    temp1 = this->currentYaw - *arg3;

    if (ABS(temp1) > 0x6000) {
        anim = &gPlayerAnim518;

        if (Math_StepToF(&this->linearVelocity, 0.0f, 1.0f)) {
            this->currentYaw = *arg3;
        } else {
            *arg2 = 0.0f;
            *arg3 = this->currentYaw;
        }
    } else {
        temp2 = func_8083FD78(this, arg2, arg3, globalCtx);

        if (temp2 > 0) {
            anim = &gPlayerAnim511;
        } else if (temp2 < 0) {
            anim = &gPlayerAnim508;
        } else if ((temp1 = this->actor.shape.rot.y - *arg3) > 0) {
            anim = &gPlayerAnim507;
        } else {
            anim = &gPlayerAnim506;
        }
    }

    if (anim != this->skelAnime.animation) {
        func_80832C6C(globalCtx, this, anim);
        return 1;
    }

    return 0;
}

void func_8084DAB4(Player* this, GlobalContext* globalCtx) {
    f32 sp2C;
    s16 sp2A;

    func_8084B158(globalCtx, this, sControlInput, this->linearVelocity);
    func_8084B000(this);

    if (!func_80837348(globalCtx, this, D_80854444, 1) && !func_8083D12C(globalCtx, this, sControlInput)) {
        func_80837268(this, &sp2C, &sp2A, 0.0f, globalCtx);

        if (sp2C == 0.0f) {
            func_80838F18(globalCtx, this);
        } else if (!func_80833C04(this)) {
            func_8084D574(globalCtx, this, sp2A);
        } else {
            func_8084D980(globalCtx, this, &sp2C, &sp2A);
        }

        func_8084D530(this, &this->linearVelocity, sp2C, sp2A);
    }
}

void func_8084DBC4(GlobalContext* globalCtx, Player* this, f32 arg2) {
    f32 sp2C;
    s16 sp2A;

    func_80837268(this, &sp2C, &sp2A, 0.0f, globalCtx);
    func_8084AEEC(this, &this->linearVelocity, sp2C * 0.5f, sp2A);
    func_8084AEEC(this, &this->actor.velocity.y, arg2, this->currentYaw);
}

void func_8084DC48(Player* this, GlobalContext* globalCtx) {
    f32 sp2C;

    this->stateFlags2 |= 0x20;
    this->actor.gravity = 0.0f;
    func_80836670(this, globalCtx);

    if (!func_8083B040(this, globalCtx)) {
        if (this->currentBoots == PLAYER_BOOTS_IRON) {
            func_80838F18(globalCtx, this);
            return;
        }

        if (this->unk_84F == 0) {
            if (this->unk_850 == 0) {
                if (LinkAnimation_Update(globalCtx, &this->skelAnime) ||
                    ((this->skelAnime.curFrame >= 22.0f) && !CHECK_BTN_ALL(sControlInput->cur.button, BTN_A))) {
                    func_8083D330(globalCtx, this);
                } else if (LinkAnimation_OnFrame(&this->skelAnime, 20.0f) != 0) {
                    this->actor.velocity.y = -2.0f;
                }

                func_8083721C(this);
                return;
            }

            func_8084B158(globalCtx, this, sControlInput, this->actor.velocity.y);
            this->unk_6C2 = 16000;

            if (CHECK_BTN_ALL(sControlInput->cur.button, BTN_A) && !func_8083E5A8(this, globalCtx) &&
                !(this->actor.bgCheckFlags & 1) && (this->actor.yDistToWater < D_80854784[CUR_UPG_VALUE(UPG_SCALE)])) {
                func_8084DBC4(globalCtx, this, -2.0f);
            } else {
                this->unk_84F++;
                func_80832C6C(globalCtx, this, &gPlayerAnim518);
            }
        } else if (this->unk_84F == 1) {
            LinkAnimation_Update(globalCtx, &this->skelAnime);
            func_8084B000(this);

            if (this->unk_6C2 < 10000) {
                this->unk_84F++;
<<<<<<< HEAD
                this->unk_850 = this->actor.waterY;
                func_80832C6C(globalCtx, this, &gPlayerAnim511);
=======
                this->unk_850 = this->actor.yDistToWater;
                func_80832C6C(globalCtx, this, &D_040032F0);
>>>>>>> 7daadc5e
            }
        } else if (!func_8083D12C(globalCtx, this, sControlInput)) {
            sp2C = (this->unk_850 * 0.018f) + 4.0f;

            if (this->stateFlags1 & 0x800) {
                sControlInput = NULL;
            }

            func_8084B158(globalCtx, this, sControlInput, fabsf(this->actor.velocity.y));
            Math_ScaledStepToS(&this->unk_6C2, -10000, 800);

            if (sp2C > 8.0f) {
                sp2C = 8.0f;
            }

            func_8084DBC4(globalCtx, this, sp2C);
        }
    }
}

void func_8084DF6C(GlobalContext* globalCtx, Player* this) {
    this->unk_862 = 0;
    this->stateFlags1 &= ~0xC00;
    this->getItemId = GI_NONE;
    func_8005B1A4(Gameplay_GetCamera(globalCtx, 0));
}

void func_8084DFAC(GlobalContext* globalCtx, Player* this) {
    func_8084DF6C(globalCtx, this);
    func_808322FC(this);
    func_8083C0E8(this, globalCtx);
    this->currentYaw = this->actor.shape.rot.y;
}

s32 func_8084DFF4(GlobalContext* globalCtx, Player* this) {
    GetItemEntry* giEntry;
    s32 temp1;
    s32 temp2;

    if (this->getItemId == GI_NONE) {
        return 1;
    }

    if (this->unk_84F == 0) {
        giEntry = &sGetItemTable[this->getItemId - 1];
        this->unk_84F = 1;

        func_8010B680(globalCtx, giEntry->textId, &this->actor);
        Item_Give(globalCtx, giEntry->itemId);

        if (((this->getItemId >= GI_RUPEE_GREEN) && (this->getItemId <= GI_RUPEE_RED)) ||
            ((this->getItemId >= GI_RUPEE_PURPLE) && (this->getItemId <= GI_RUPEE_GOLD)) ||
            ((this->getItemId >= GI_RUPEE_GREEN_LOSE) && (this->getItemId <= GI_RUPEE_PURPLE_LOSE)) ||
            (this->getItemId == GI_HEART)) {
            Audio_PlaySoundGeneral(NA_SE_SY_GET_BOXITEM, &D_801333D4, 4, &D_801333E0, &D_801333E0, &D_801333E8);
        } else {
            if ((this->getItemId == GI_HEART_CONTAINER_2) || (this->getItemId == GI_HEART_CONTAINER) ||
                ((this->getItemId == GI_HEART_PIECE) &&
                 ((gSaveContext.inventory.questItems & 0xF0000000) == 0x40000000))) {
                temp1 = 0x924;
            } else {
                temp1 = temp2 = (this->getItemId == GI_HEART_PIECE) ? 0x39 : 0x922;
            }
            func_800F5C64(temp1);
        }
    } else {
        if (func_8010BDBC(&globalCtx->msgCtx) == 2) {
            if (this->getItemId == GI_GAUNTLETS_SILVER) {
                globalCtx->nextEntranceIndex = 0x0123;
                globalCtx->sceneLoadFlag = 0x14;
                gSaveContext.nextCutsceneIndex = 0xFFF1;
                globalCtx->fadeTransition = 0xF;
                this->stateFlags1 &= ~0x20000000;
                func_80852FFC(globalCtx, NULL, 8);
            }
            this->getItemId = GI_NONE;
        }
    }

    return 0;
}

void func_8084E1EC(Player* this, GlobalContext* globalCtx) {
    this->stateFlags2 |= 0x20;

    if (LinkAnimation_Update(globalCtx, &this->skelAnime)) {
        if (!(this->stateFlags1 & 0x400) || func_8084DFF4(globalCtx, this)) {
            func_8084DF6C(globalCtx, this);
            func_80838F18(globalCtx, this);
            func_80832340(globalCtx, this);
        }
    } else {
        if ((this->stateFlags1 & 0x400) && LinkAnimation_OnFrame(&this->skelAnime, 10.0f)) {
            func_808332F4(this, globalCtx);
            func_80832340(globalCtx, this);
            func_80835EA4(globalCtx, 8);
        } else if (LinkAnimation_OnFrame(&this->skelAnime, 5.0f)) {
            func_80832698(this, NA_SE_VO_LI_BREATH_DRINK);
        }
    }

    func_8084B000(this);
    func_8084AEEC(this, &this->linearVelocity, 0.0f, this->actor.shape.rot.y);
}

void func_8084E30C(Player* this, GlobalContext* globalCtx) {
    func_8084B000(this);

    if (LinkAnimation_Update(globalCtx, &this->skelAnime)) {
        func_80838F18(globalCtx, this);
    }

    func_8084AEEC(this, &this->linearVelocity, 0.0f, this->actor.shape.rot.y);
}

void func_8084E368(Player* this, GlobalContext* globalCtx) {
    func_8084B000(this);

    if (LinkAnimation_Update(globalCtx, &this->skelAnime)) {
        func_80843AE8(globalCtx, this);
    }

    func_8084AEEC(this, &this->linearVelocity, 0.0f, this->actor.shape.rot.y);
}

s16 D_808549D4[] = { 0x0600, 0x04F6, 0x0604, 0x01F1, 0x0568, 0x05F4 };

void func_8084E3C4(Player* this, GlobalContext* globalCtx) {
    if (LinkAnimation_Update(globalCtx, &this->skelAnime)) {
        func_808322A4(globalCtx, this, &gPlayerAnim438);
        this->unk_850 = 1;
        if (this->stateFlags2 & 0x2800000) {
            this->stateFlags2 |= 0x1000000;
        } else {
            func_8010BD58(globalCtx, 1);
        }
        return;
    }

    if (this->unk_850 == 0) {
        return;
    }

    if (globalCtx->msgCtx.unk_E3EE == 4) {
        func_8005B1A4(Gameplay_GetCamera(globalCtx, 0));

        if ((this->targetActor != NULL) && (this->targetActor == this->unk_6A8)) {
            func_80853148(globalCtx, this->targetActor);
        } else if (this->naviTextId < 0) {
            this->targetActor = this->naviActor;
            this->naviActor->textId = -this->naviTextId;
            func_80853148(globalCtx, this->targetActor);
        } else if (!func_8083B040(this, globalCtx)) {
            func_8083A098(this, &gPlayerAnim436, globalCtx);
        }

        this->stateFlags2 &= ~0x3800000;
        this->unk_6A8 = NULL;
    } else if (globalCtx->msgCtx.unk_E3EE == 2) {
        gSaveContext.respawn[RESPAWN_MODE_RETURN].entranceIndex = D_808549D4[globalCtx->msgCtx.unk_E3EC];
        gSaveContext.respawn[RESPAWN_MODE_RETURN].playerParams = 0x5FF;
        gSaveContext.respawn[RESPAWN_MODE_RETURN].data = globalCtx->msgCtx.unk_E3EC;

        this->csMode = 0;
        this->stateFlags1 &= ~0x20000000;

        func_80852FFC(globalCtx, NULL, 8);
        globalCtx->mainCamera.unk_14C &= ~8;

        this->stateFlags1 |= 0x30000000;
        this->stateFlags2 |= 0x8000000;

        if (Actor_Spawn(&globalCtx->actorCtx, globalCtx, ACTOR_DEMO_KANKYO, 0.0f, 0.0f, 0.0f, 0, 0, 0, 0xF) == NULL) {
            func_800776E4(globalCtx);
        }

        gSaveContext.seqIndex = 0xFF;
        gSaveContext.nightSeqIndex = 0xFF;
    }
}

void func_8084E604(Player* this, GlobalContext* globalCtx) {
    if (LinkAnimation_Update(globalCtx, &this->skelAnime)) {
        func_8083A098(this, &gPlayerAnim427, globalCtx);
    } else if (LinkAnimation_OnFrame(&this->skelAnime, 3.0f)) {
        Inventory_ChangeAmmo(ITEM_NUT, -1);
        Actor_Spawn(&globalCtx->actorCtx, globalCtx, ACTOR_EN_ARROW, this->bodyPartsPos[15].x, this->bodyPartsPos[15].y,
                    this->bodyPartsPos[15].z, 4000, this->actor.shape.rot.y, 0, 10);
        func_80832698(this, NA_SE_VO_LI_SWORD_N);
    }

    func_8083721C(this);
}

struct_80832924 D_808549E0[] = {
    { 0, 0x3857 },
    { NA_SE_VO_LI_CLIMB_END, 0x2057 },
    { NA_SE_VO_LI_AUTO_JUMP, 0x2045 },
    { 0, -0x287B },
};

void func_8084E6D4(Player* this, GlobalContext* globalCtx) {
    s32 cond;

    if (LinkAnimation_Update(globalCtx, &this->skelAnime)) {
        if (this->unk_850 != 0) {
            if (this->unk_850 >= 2) {
                this->unk_850--;
            }

            if (func_8084DFF4(globalCtx, this) && (this->unk_850 == 1)) {
                cond = ((this->targetActor != NULL) && (this->exchangeItemId < 0)) || (this->stateFlags3 & 0x20);

                if (cond || (gSaveContext.healthAccumulator == 0)) {
                    if (cond) {
                        func_8084DF6C(globalCtx, this);
                        this->exchangeItemId = EXCH_ITEM_NONE;

                        if (func_8084B4D4(globalCtx, this) == 0) {
                            func_80853148(globalCtx, this->targetActor);
                        }
                    } else {
                        func_8084DFAC(globalCtx, this);
                    }
                }
            }
        } else {
            func_80832DBC(this);

            if (this->getItemId == GI_ICE_TRAP) {
                this->stateFlags1 &= ~0xC00;

                if (this->getItemId != GI_ICE_TRAP) {
                    Actor_Spawn(&globalCtx->actorCtx, globalCtx, ACTOR_EN_CLEAR_TAG, this->actor.posRot.pos.x,
                                this->actor.posRot.pos.y + 100.0f, this->actor.posRot.pos.z, 0, 0, 0, 0);
                    func_8083C0E8(this, globalCtx);
                } else {
                    this->actor.colChkInfo.damage = 0;
                    func_80837C0C(globalCtx, this, 3, 0.0f, 0.0f, 0, 20);
                }
                return;
            }

            if (this->skelAnime.animation == &gPlayerAnim352) {
                func_808322D0(globalCtx, this, &gPlayerAnim146);
            } else {
                func_808322D0(globalCtx, this, &gPlayerAnim145);
            }

            this->unk_850 = 2;
            func_80835EA4(globalCtx, 9);
        }
    } else {
        if (this->unk_850 == 0) {
            if (LINK_IS_CHILD) {
                func_80832924(this, D_808549E0);
            }
            return;
        }

        if (this->skelAnime.animation == &gPlayerAnim146) {
            Math_ScaledStepToS(&this->actor.shape.rot.y, Camera_GetCamDirYaw(ACTIVE_CAM) + 0x8000, 4000);
        }

        if (LinkAnimation_OnFrame(&this->skelAnime, 21.0f)) {
            func_808332F4(this, globalCtx);
        }
    }
}

struct_80832924 D_808549F0[] = {
    { NA_SE_IT_MASTER_SWORD_SWING, -0x83C },
};

void func_8084E988(Player* this) {
    func_80832924(this, D_808549F0);
}

struct_80832924 D_808549F4[] = {
    { NA_SE_VO_LI_AUTO_JUMP, 0x2005 },
    { 0, -0x280F },
};

void func_8084E9AC(Player* this, GlobalContext* globalCtx) {
    if (LinkAnimation_Update(globalCtx, &this->skelAnime)) {
        if (this->unk_84F == 0) {
            if (DECR(this->unk_850) == 0) {
                this->unk_84F = 1;
                this->skelAnime.endFrame = this->skelAnime.animLength - 1.0f;
            }
        } else {
            func_8083C0E8(this, globalCtx);
        }
    } else {
        if (LINK_IS_ADULT && LinkAnimation_OnFrame(&this->skelAnime, 158.0f)) {
            func_80832698(this, NA_SE_VO_LI_SWORD_N);
            return;
        }

        if (LINK_IS_CHILD) {
            func_80832924(this, D_808549F4);
        } else {
            func_8084E988(this);
        }
    }
}

u8 D_808549FC[] = {
    0x01, 0x03, 0x02, 0x04, 0x04,
};

void func_8084EAC0(Player* this, GlobalContext* globalCtx) {
    if (LinkAnimation_Update(globalCtx, &this->skelAnime)) {
        if (this->unk_850 == 0) {
            if (this->itemActionParam == PLAYER_AP_BOTTLE_POE) {
                s32 rand = Rand_S16Offset(-1, 3);

                if (rand == 0) {
                    rand = 3;
                }

                if ((rand < 0) && (gSaveContext.health <= 0x10)) {
                    rand = 3;
                }

                if (rand < 0) {
                    Health_ChangeBy(globalCtx, -0x10);
                } else {
                    gSaveContext.healthAccumulator = rand * 0x10;
                }
            } else {
                s32 sp28 = D_808549FC[this->itemActionParam - PLAYER_AP_BOTTLE_POTION_RED];

                if (sp28 & 1) {
                    gSaveContext.healthAccumulator = 0x140;
                }

                if (sp28 & 2) {
                    Magic_Fill(globalCtx);
                }

                if (sp28 & 4) {
                    gSaveContext.healthAccumulator = 0x50;
                }
            }

            func_808322A4(globalCtx, this, &gPlayerAnim111);
            this->unk_850 = 1;
            return;
        }

        func_8083C0E8(this, globalCtx);
        func_8005B1A4(Gameplay_GetCamera(globalCtx, 0));
    } else if (this->unk_850 == 1) {
        if ((gSaveContext.healthAccumulator == 0) && (gSaveContext.unk_13F0 != 9)) {
            func_80832B78(globalCtx, this, &gPlayerAnim109);
            this->unk_850 = 2;
            Player_UpdateBottleHeld(globalCtx, this, ITEM_BOTTLE, PLAYER_AP_BOTTLE);
        }
        func_80832698(this, NA_SE_VO_LI_DRINK - SFX_FLAG);
    } else if ((this->unk_850 == 2) && LinkAnimation_OnFrame(&this->skelAnime, 29.0f)) {
        func_80832698(this, NA_SE_VO_LI_BREATH_DRINK);
    }
}

BottleCatchInfo D_80854A04[] = {
    { ACTOR_EN_ELF, ITEM_FAIRY, 0x2A, 0x46 },
    { ACTOR_EN_FISH, ITEM_FISH, 0x1F, 0x47 },
    { ACTOR_EN_ICE_HONO, ITEM_BLUE_FIRE, 0x20, 0x5D },
    { ACTOR_EN_INSECT, ITEM_BUG, 0x21, 0x7A },
};

void func_8084ECA4(Player* this, GlobalContext* globalCtx) {
    struct_80854554* sp24;
    BottleCatchInfo* catchInfo;
    s32 temp;
    s32 i;

    sp24 = &D_80854554[this->unk_850];
    func_8083721C(this);

    if (LinkAnimation_Update(globalCtx, &this->skelAnime)) {
        if (this->unk_84F != 0) {
            if (this->unk_850 == 0) {
                func_8010B680(globalCtx, D_80854A04[this->unk_84F - 1].textId, &this->actor);
                func_800F5C64(0x922);
                this->unk_850 = 1;
            } else if (func_8010BDBC(&globalCtx->msgCtx) == 2) {
                this->unk_84F = 0;
                func_8005B1A4(Gameplay_GetCamera(globalCtx, 0));
            }
        } else {
            func_8083C0E8(this, globalCtx);
        }
    } else {
        if (this->unk_84F == 0) {
            temp = this->skelAnime.curFrame - sp24->unk_08;

            if (temp >= 0) {
                if (sp24->unk_09 >= temp) {
                    if (this->unk_850 != 0) {
                        if (temp == 0) {
                            func_8002F7DC(&this->actor, NA_SE_IT_SCOOP_UP_WATER);
                        }
                    }

                    if (this->interactRangeActor != NULL) {
                        catchInfo = &D_80854A04[0];
                        for (i = 0; i < 4; i++, catchInfo++) {
                            if (this->interactRangeActor->id == catchInfo->actorId) {
                                break;
                            }
                        }

                        if (i < 4) {
                            this->unk_84F = i + 1;
                            this->unk_850 = 0;
                            this->stateFlags1 |= 0x30000000;
                            this->interactRangeActor->parent = &this->actor;
                            Player_UpdateBottleHeld(globalCtx, this, catchInfo->itemId, ABS(catchInfo->actionParam));
                            func_808322D0(globalCtx, this, sp24->unk_04);
                            func_80835EA4(globalCtx, 4);
                        }
                    }
                }
            }
        }
    }

    if (this->skelAnime.curFrame <= 7.0f) {
        this->stateFlags1 |= 2;
    }
}

Vec3f D_80854A1C = { 0.0f, 0.0f, 5.0f };

void func_8084EED8(Player* this, GlobalContext* globalCtx) {
    if (LinkAnimation_Update(globalCtx, &this->skelAnime)) {
        func_8083C0E8(this, globalCtx);
        func_8005B1A4(Gameplay_GetCamera(globalCtx, 0));
        return;
    }

    if (LinkAnimation_OnFrame(&this->skelAnime, 37.0f)) {
        Player_SpawnFairy(globalCtx, this, &this->leftHandPos, &D_80854A1C, FAIRY_REVIVE_BOTTLE);
        Player_UpdateBottleHeld(globalCtx, this, ITEM_BOTTLE, PLAYER_AP_BOTTLE);
        func_8002F7DC(&this->actor, NA_SE_EV_BOTTLE_CAP_OPEN);
        func_8002F7DC(&this->actor, NA_SE_EV_FIATY_HEAL - SFX_FLAG);
    } else if (LinkAnimation_OnFrame(&this->skelAnime, 47.0f)) {
        gSaveContext.healthAccumulator = 0x140;
    }
}

BottleDropInfo D_80854A28[] = {
    { ACTOR_EN_FISH, 0 },
    { ACTOR_EN_ICE_HONO, 0 },
    { ACTOR_EN_INSECT, 2 },
};

struct_80832924 D_80854A34[] = {
    { NA_SE_VO_LI_AUTO_JUMP, 0x2026 },
    { NA_SE_EV_BOTTLE_CAP_OPEN, -0x828 },
};

void func_8084EFC0(Player* this, GlobalContext* globalCtx) {
    func_8083721C(this);

    if (LinkAnimation_Update(globalCtx, &this->skelAnime)) {
        func_8083C0E8(this, globalCtx);
        func_8005B1A4(Gameplay_GetCamera(globalCtx, 0));
        return;
    }

    if (LinkAnimation_OnFrame(&this->skelAnime, 76.0f)) {
        BottleDropInfo* dropInfo = &D_80854A28[this->itemActionParam - PLAYER_AP_BOTTLE_FISH];

        Actor_Spawn(&globalCtx->actorCtx, globalCtx, dropInfo->actorId,
                    (Math_SinS(this->actor.shape.rot.y) * 5.0f) + this->leftHandPos.x, this->leftHandPos.y,
                    (Math_CosS(this->actor.shape.rot.y) * 5.0f) + this->leftHandPos.z, 0x4000, this->actor.shape.rot.y,
                    0, dropInfo->actorParams);

        Player_UpdateBottleHeld(globalCtx, this, ITEM_BOTTLE, PLAYER_AP_BOTTLE);
        return;
    }

    func_80832924(this, D_80854A34);
}

struct_80832924 D_80854A3C[] = {
    { NA_SE_PL_PUT_OUT_ITEM, -0x81E },
};

void func_8084F104(Player* this, GlobalContext* globalCtx) {
    this->stateFlags2 |= 0x20;

    if (LinkAnimation_Update(globalCtx, &this->skelAnime)) {
        if (this->unk_850 < 0) {
            func_8083C0E8(this, globalCtx);
        } else if (this->exchangeItemId == EXCH_ITEM_NONE) {
            Actor* targetActor = this->targetActor;

            this->unk_862 = 0;
            if (targetActor->textId != 0xFFFF) {
                this->actor.flags |= 0x100;
            }

            func_80853148(globalCtx, targetActor);
        } else {
            GetItemEntry* giEntry = &sGetItemTable[D_80854528[this->exchangeItemId - 1] - 1];

            if (this->itemActionParam >= PLAYER_AP_LETTER_ZELDA) {
                if (giEntry->gi >= 0) {
                    this->unk_862 = giEntry->gi;
                } else {
                    this->unk_862 = -giEntry->gi;
                }
            }

            if (this->unk_850 == 0) {
                func_8010B680(globalCtx, this->actor.textId, &this->actor);

                if ((this->itemActionParam == PLAYER_AP_CHICKEN) || (this->itemActionParam == PLAYER_AP_POCKET_CUCCO)) {
                    func_8002F7DC(&this->actor, NA_SE_EV_CHICKEN_CRY_M);
                }

                this->unk_850 = 1;
            } else if (func_8010BDBC(&globalCtx->msgCtx) == 2) {
                this->actor.flags &= ~0x100;
                this->unk_862 = 0;

                if (this->unk_84F == 1) {
                    func_80832264(globalCtx, this, &gPlayerAnim116);
                    this->unk_850 = -1;
                } else {
                    func_8083C0E8(this, globalCtx);
                }

                func_8005B1A4(Gameplay_GetCamera(globalCtx, 0));
            }
        }
    } else if (this->unk_850 >= 0) {
        func_80832924(this, D_80854A3C);
    }

    if ((this->unk_84F == 0) && (this->unk_664 != NULL)) {
        this->currentYaw = this->actor.shape.rot.y = func_8083DB98(this, 0);
    }
}

void func_8084F308(Player* this, GlobalContext* globalCtx) {
    this->stateFlags2 |= 0x60;

    if (LinkAnimation_Update(globalCtx, &this->skelAnime)) {
        func_80832284(globalCtx, this, &gPlayerAnim454);
    }

    if (func_80832594(this, 0, 100)) {
        func_80839F90(this, globalCtx);
        this->stateFlags2 &= ~0x80;
    }
}

void func_8084F390(Player* this, GlobalContext* globalCtx) {
    CollisionPoly* floorPoly;
    f32 sp50;
    f32 sp4C;
    f32 sp48;
    s16 sp46;
    s16 sp44;
    Vec3f sp38;

    this->stateFlags2 |= 0x60;
    LinkAnimation_Update(globalCtx, &this->skelAnime);
    func_8084269C(globalCtx, this);
    func_800F4138(&this->actor.projectedPos, NA_SE_PL_SLIP_LEVEL - SFX_FLAG, this->actor.speedXZ);

    if (func_8083B040(this, globalCtx) == 0) {
        floorPoly = this->actor.floorPoly;

        if (floorPoly == NULL) {
            func_80837B9C(this, globalCtx);
            return;
        }

        func_8083E298(floorPoly, &sp38, &sp46);

        sp44 = sp46;
        if (this->unk_84F != 0) {
            sp44 = sp46 + 0x8000;
        }

        if (this->linearVelocity < 0) {
            sp46 += 0x8000;
        }

        sp50 = (1.0f - sp38.y) * 40.0f;
        sp50 = CLAMP(sp50, 0, 10.0f);
        sp4C = (sp50 * sp50) * 0.015f;
        sp48 = sp38.y * 0.01f;

        if (func_80041F7C(&globalCtx->colCtx, floorPoly, this->actor.floorPolySource) != 1) {
            sp50 = 0;
            sp48 = sp38.y * 10.0f;
        }

        if (sp4C < 1.0f) {
            sp4C = 1.0f;
        }

        if (Math_AsymStepToF(&this->linearVelocity, sp50, sp4C, sp48) && (sp50 == 0)) {
            LinkAnimationHeader* anim;
            if (this->unk_84F == 0) {
                anim = D_80853D04[this->modelAnimType];
            } else {
                anim = D_80853D1C[this->modelAnimType];
            }
            func_8083A098(this, anim, globalCtx);
        }

        Math_SmoothStepToS(&this->currentYaw, sp46, 10, 4000, 800);
        Math_ScaledStepToS(&this->actor.shape.rot.y, sp44, 2000);
    }
}

void func_8084F608(Player* this, GlobalContext* globalCtx) {
    if ((DECR(this->unk_850) == 0) && func_8083ADD4(globalCtx, this)) {
        func_80852280(globalCtx, this, NULL);
        func_80835C58(globalCtx, this, func_80852E14, 0);
        func_80852E14(this, globalCtx);
    }
}

void func_8084F698(Player* this, GlobalContext* globalCtx) {
    func_80835C58(globalCtx, this, func_8084F608, 0);
    this->unk_850 = 40;
    Actor_Spawn(&globalCtx->actorCtx, globalCtx, ACTOR_DEMO_KANKYO, 0.0f, 0.0f, 0.0f, 0, 0, 0, 0x10);
}

void func_8084F710(Player* this, GlobalContext* globalCtx) {
    s32 pad;

    if ((this->unk_84F != 0) && (globalCtx->csCtx.frames < 0x131)) {
        this->actor.gravity = 0.0f;
        this->actor.velocity.y = 0.0f;
    } else if (D_80853600 < 150.0f) {
        if (LinkAnimation_Update(globalCtx, &this->skelAnime)) {
            if (this->unk_850 == 0) {
                if (this->actor.bgCheckFlags & 1) {
                    this->skelAnime.endFrame = this->skelAnime.animLength - 1.0f;
                    func_808328A0(this);
                    this->unk_850 = 1;
                }
            } else {
                if ((globalCtx->sceneNum == SCENE_SPOT04) && func_8083ADD4(globalCtx, this)) {
                    return;
                }
                func_80853080(this, globalCtx);
            }
        }
        Math_SmoothStepToF(&this->actor.velocity.y, 2.0f, 0.3f, 8.0f, 0.5f);
    }

    if ((globalCtx->sceneNum == SCENE_KENJYANOMA) && func_8083ADD4(globalCtx, this)) {
        return;
    }

    if ((globalCtx->csCtx.state != 0) && (globalCtx->csCtx.linkAction != NULL)) {
        f32 sp28 = this->actor.posRot.pos.y;
        func_808529D0(globalCtx, this, globalCtx->csCtx.linkAction);
        this->actor.posRot.pos.y = sp28;
    }
}

void func_8084F88C(Player* this, GlobalContext* globalCtx) {
    LinkAnimation_Update(globalCtx, &this->skelAnime);

    if ((this->unk_850++ > 8) && (globalCtx->sceneLoadFlag == 0)) {

        if (this->unk_84F != 0) {
            if (globalCtx->sceneNum == 9) {
                Gameplay_TriggerRespawn(globalCtx);
                globalCtx->nextEntranceIndex = 0x0088;
            } else if (this->unk_84F < 0) {
                Gameplay_TriggerRespawn(globalCtx);
            } else {
                Gameplay_TriggerVoidOut(globalCtx);
            }

            globalCtx->fadeTransition = 4;
            func_80078884(NA_SE_OC_ABYSS);
        } else {
            globalCtx->fadeTransition = 2;
            gSaveContext.nextTransition = 2;
            gSaveContext.seqIndex = 0xFF;
            gSaveContext.nightSeqIndex = 0xFF;
        }

        globalCtx->sceneLoadFlag = 0x14;
    }
}

void func_8084F9A0(Player* this, GlobalContext* globalCtx) {
    func_80839800(this, globalCtx);
}

void func_8084F9C0(Player* this, GlobalContext* globalCtx) {
    this->actor.gravity = -1.0f;

    LinkAnimation_Update(globalCtx, &this->skelAnime);

    if (this->actor.velocity.y < 0.0f) {
        func_80837B9C(this, globalCtx);
    } else if (this->actor.velocity.y < 6.0f) {
        Math_StepToF(&this->linearVelocity, 3.0f, 0.5f);
    }
}

void func_8084FA54(Player* this, GlobalContext* globalCtx) {
    this->unk_6AD = 2;

    func_8083AD4C(globalCtx, this);
    LinkAnimation_Update(globalCtx, &this->skelAnime);
    func_80836670(this, globalCtx);

    this->unk_6BE = func_8084ABD8(globalCtx, this, 1, 0) - this->actor.shape.rot.y;
    this->unk_6AE |= 0x80;

    if (globalCtx->shootingGalleryStatus < 0) {
        globalCtx->shootingGalleryStatus++;
        if (globalCtx->shootingGalleryStatus == 0) {
            func_8083C148(this, globalCtx);
        }
    }
}

void func_8084FB10(Player* this, GlobalContext* globalCtx) {
    if (this->unk_84F >= 0) {
        if (this->unk_84F < 6) {
            this->unk_84F++;
        }

        if (func_80832594(this, 1, 100)) {
            this->unk_84F = -1;
            EffectSsIcePiece_SpawnBurst(globalCtx, &this->actor.posRot.pos, this->actor.scale.x);
            func_8002F7DC(&this->actor, NA_SE_PL_ICE_BROKEN);
        } else {
            this->stateFlags2 |= 0x4000;
        }

        if ((globalCtx->gameplayFrames % 4) == 0) {
            Player_InflictDamage(globalCtx, -1);
        }
    } else {
        if (LinkAnimation_Update(globalCtx, &this->skelAnime)) {
            func_80839F90(this, globalCtx);
            func_80837AFC(this, -20);
        }
    }
}

void func_8084FBF4(Player* this, GlobalContext* globalCtx) {
    LinkAnimation_Update(globalCtx, &this->skelAnime);
    func_808382BC(this);

    if (((this->unk_850 % 25) != 0) || func_80837B18(globalCtx, this, -1)) {
        if (DECR(this->unk_850) == 0) {
            func_80839F90(this, globalCtx);
        }
    }

    this->shockTimer = 40;
    func_8002F8F0(&this->actor, NA_SE_VO_LI_TAKEN_AWAY - SFX_FLAG + this->ageProperties->unk_92);
}

s32 func_8084FCAC(Player* this, GlobalContext* globalCtx) {
    sControlInput = &globalCtx->state.input[0];

    if ((CHECK_BTN_ALL(sControlInput->cur.button, BTN_A | BTN_L | BTN_R) &&
         CHECK_BTN_ALL(sControlInput->press.button, BTN_B)) ||
        (CHECK_BTN_ALL(sControlInput->cur.button, BTN_L) && CHECK_BTN_ALL(sControlInput->press.button, BTN_DRIGHT))) {

        D_808535D0 ^= 1;

        if (D_808535D0) {
            Camera_ChangeMode(Gameplay_GetCamera(globalCtx, 0), CAM_MODE_BOWARROWZ);
        }
    }

    if (D_808535D0) {
        f32 speed;

        if (CHECK_BTN_ALL(sControlInput->cur.button, BTN_R)) {
            speed = 100.0f;
        } else {
            speed = 20.0f;
        }

        func_8006375C(3, 2, "DEBUG MODE");

        if (!CHECK_BTN_ALL(sControlInput->cur.button, BTN_L)) {
            if (CHECK_BTN_ALL(sControlInput->cur.button, BTN_B)) {
                this->actor.posRot.pos.y += speed;
            } else if (CHECK_BTN_ALL(sControlInput->cur.button, BTN_A)) {
                this->actor.posRot.pos.y -= speed;
            }

            if (CHECK_BTN_ANY(sControlInput->cur.button, BTN_DUP | BTN_DLEFT | BTN_DDOWN | BTN_DRIGHT)) {
                s16 angle;
                s16 temp;

                angle = temp = Camera_GetInputDirYaw(ACTIVE_CAM);

                if (CHECK_BTN_ALL(sControlInput->cur.button, BTN_DDOWN)) {
                    angle = temp + 0x8000;
                } else if (CHECK_BTN_ALL(sControlInput->cur.button, BTN_DLEFT)) {
                    angle = temp + 0x4000;
                } else if (CHECK_BTN_ALL(sControlInput->cur.button, BTN_DRIGHT)) {
                    angle = temp - 0x4000;
                }

                this->actor.posRot.pos.x += speed * Math_SinS(angle);
                this->actor.posRot.pos.z += speed * Math_CosS(angle);
            }
        }

        func_80832210(this);

        this->actor.gravity = 0.0f;
        this->actor.velocity.z = 0.0f;
        this->actor.velocity.y = 0.0f;
        this->actor.velocity.x = 0.0f;

        if (CHECK_BTN_ALL(sControlInput->cur.button, BTN_L) && CHECK_BTN_ALL(sControlInput->press.button, BTN_DLEFT)) {
            Flags_SetTempClear(globalCtx, globalCtx->roomCtx.curRoom.num);
        }

        Math_Vec3f_Copy(&this->actor.initPosRot.pos, &this->actor.posRot.pos);

        return 0;
    }

    return 1;
}

void func_8084FF7C(Player* this) {
    this->unk_858 += this->unk_85C;
    this->unk_85C -= this->unk_858 * 5.0f;
    this->unk_85C *= 0.3f;

    if (ABS(this->unk_85C) < 0.00001f) {
        this->unk_85C = 0.0f;
        if (ABS(this->unk_858) < 0.00001f) {
            this->unk_858 = 0.0f;
        }
    }
}

void func_8085002C(Player* this) {
    s32 pad;
    s16 sp2A;
    s16 sp28;
    s16 sp26;

    D_80858AC8.unk_06 -= D_80858AC8.unk_06 >> 3;
    D_80858AC8.unk_08 -= D_80858AC8.unk_08 >> 3;
    D_80858AC8.unk_06 += -D_80858AC8.unk_00 >> 2;
    D_80858AC8.unk_08 += -D_80858AC8.unk_02 >> 2;

    sp26 = this->actor.posRot.rot.y - this->actor.shape.rot.y;

    sp28 = (s32)(this->actor.speedXZ * -200.0f * Math_CosS(sp26) * (Rand_CenteredFloat(2.0f) + 10.0f)) & 0xFFFF;
    sp2A = (s32)(this->actor.speedXZ * 100.0f * Math_SinS(sp26) * (Rand_CenteredFloat(2.0f) + 10.0f)) & 0xFFFF;

    D_80858AC8.unk_06 += sp28 >> 2;
    D_80858AC8.unk_08 += sp2A >> 2;

    if (D_80858AC8.unk_06 > 6000) {
        D_80858AC8.unk_06 = 6000;
    } else if (D_80858AC8.unk_06 < -6000) {
        D_80858AC8.unk_06 = -6000;
    }

    if (D_80858AC8.unk_08 > 6000) {
        D_80858AC8.unk_08 = 6000;
    } else if (D_80858AC8.unk_08 < -6000) {
        D_80858AC8.unk_08 = -6000;
    }

    D_80858AC8.unk_00 += D_80858AC8.unk_06;
    D_80858AC8.unk_02 += D_80858AC8.unk_08;

    if (D_80858AC8.unk_00 < 0) {
        D_80858AC8.unk_04 = D_80858AC8.unk_00 >> 1;
    } else {
        D_80858AC8.unk_04 = 0;
    }
}

s32 func_80850224(Player* this, GlobalContext* globalCtx) {
    if (func_8083C6B8(globalCtx, this) == 0) {
        if (func_8083BB20(this) != 0) {
            s32 sp24 = func_80837818(this);

            func_80837948(globalCtx, this, sp24);

            if (sp24 >= 0x18) {
                this->stateFlags2 |= 0x20000;
                func_80837530(globalCtx, this, 0);
                return 1;
            }
        } else {
            return 0;
        }
    }

    return 1;
}

Vec3f D_80854A40 = { 0.0f, 40.0f, 45.0f };

void func_808502D0(Player* this, GlobalContext* globalCtx) {
    struct_80854190* sp44 = &D_80854190[this->swordAnimation];

    this->stateFlags2 |= 0x20;

    if (!func_80842DF4(globalCtx, this)) {
        func_8084285C(this, 0.0f, sp44->unk_0C, sp44->unk_0D);

        if ((this->stateFlags2 & 0x40000000) && (this->heldItemActionParam != PLAYER_AP_HAMMER) &&
            LinkAnimation_OnFrame(&this->skelAnime, 0.0f)) {
            this->linearVelocity = 15.0f;
            this->stateFlags2 &= ~0x40000000;
        }

        if (this->linearVelocity > 12.0f) {
            func_8084269C(globalCtx, this);
        }

        Math_StepToF(&this->linearVelocity, 0.0f, 5.0f);
        func_8083C50C(this);

        if (LinkAnimation_Update(globalCtx, &this->skelAnime)) {
            if (!func_80850224(this, globalCtx)) {
                u8 sp43 = this->skelAnime.moveFlags;
                LinkAnimationHeader* sp3C;

                if (func_8008E9C4(this)) {
                    sp3C = sp44->unk_08;
                } else {
                    sp3C = sp44->unk_04;
                }

                func_80832318(this);
                this->skelAnime.moveFlags = 0;

                if ((sp3C == &gPlayerAnim194) && (this->modelAnimType != 3)) {
                    sp3C = &gPlayerAnim250;
                }

                func_8083A098(this, sp3C, globalCtx);

                this->skelAnime.moveFlags = sp43;
                this->stateFlags3 |= 8;
            }
        } else if (this->heldItemActionParam == PLAYER_AP_HAMMER) {
            if ((this->swordAnimation == 0x16) || (this->swordAnimation == 0x13)) {
                static Vec3f zeroVec = { 0.0f, 0.0f, 0.0f };
                Vec3f shockwavePos;
                f32 sp2C;

                shockwavePos.y = func_8083973C(globalCtx, this, &D_80854A40, &shockwavePos);
                sp2C = this->actor.posRot.pos.y - shockwavePos.y;

                Math_ScaledStepToS(&this->actor.posRot2.rot.x, Math_Atan2S(45.0f, sp2C), 800);
                func_80836AB8(this, 1);

                if ((((this->swordAnimation == 0x16) && LinkAnimation_OnFrame(&this->skelAnime, 7.0f)) ||
                     ((this->swordAnimation == 0x13) && LinkAnimation_OnFrame(&this->skelAnime, 2.0f))) &&
                    (sp2C > -40.0f) && (sp2C < 40.0f)) {
                    func_80842A28(globalCtx, this);
                    EffectSsBlast_SpawnWhiteShockwave(globalCtx, &shockwavePos, &zeroVec, &zeroVec);
                }
            }
        }
    }
}

void func_808505DC(Player* this, GlobalContext* globalCtx) {
    LinkAnimation_Update(globalCtx, &this->skelAnime);
    func_8083721C(this);

    if (this->skelAnime.curFrame >= 6.0f) {
        func_80839FFC(this, globalCtx);
    }
}

void func_8085063C(Player* this, GlobalContext* globalCtx) {
    this->stateFlags2 |= 0x20;

    LinkAnimation_Update(globalCtx, &this->skelAnime);
    func_80836670(this, globalCtx);

    if (this->unk_850 == 0) {
        func_8010B680(globalCtx, 0x3B, &this->actor);
        this->unk_850 = 1;
        return;
    }

    if (func_8010BDBC(&globalCtx->msgCtx) == 2) {
        s32 respawnData = gSaveContext.respawn[RESPAWN_MODE_TOP].data;

        if (globalCtx->msgCtx.choiceIndex == 0) {
            gSaveContext.respawnFlag = 3;
            globalCtx->sceneLoadFlag = 0x14;
            globalCtx->nextEntranceIndex = gSaveContext.respawn[RESPAWN_MODE_TOP].entranceIndex;
            globalCtx->fadeTransition = 5;
            func_80088AF0(globalCtx);
            return;
        }

        if (globalCtx->msgCtx.choiceIndex == 1) {
            gSaveContext.respawn[RESPAWN_MODE_TOP].data = -respawnData;
            gSaveContext.fw.set = 0;
            func_80078914(&gSaveContext.respawn[RESPAWN_MODE_TOP].pos, NA_SE_PL_MAGIC_WIND_VANISH);
        }

        func_80853080(this, globalCtx);
        func_8005B1A4(Gameplay_GetCamera(globalCtx, 0));
    }
}

void func_8085076C(Player* this, GlobalContext* globalCtx) {
    s32 respawnData = gSaveContext.respawn[RESPAWN_MODE_TOP].data;

    if (this->unk_850 > 20) {
        this->actor.draw = Player_Draw;
        this->actor.posRot.pos.y += 60.0f;
        func_80837B9C(this, globalCtx);
        return;
    }

    if (this->unk_850++ == 20) {
        gSaveContext.respawn[RESPAWN_MODE_TOP].data = respawnData + 1;
        func_80078914(&gSaveContext.respawn[RESPAWN_MODE_TOP].pos, NA_SE_PL_MAGIC_WIND_WARP);
    }
}

LinkAnimationHeader* D_80854A58[] = {
    &gPlayerAnim320,
    &gPlayerAnim317,
    &gPlayerAnim323,
};

LinkAnimationHeader* D_80854A64[] = {
    &gPlayerAnim321,
    &gPlayerAnim318,
    &gPlayerAnim324,
};

LinkAnimationHeader* D_80854A70[] = {
    &gPlayerAnim322,
    &gPlayerAnim319,
    &gPlayerAnim325,
};

u8 D_80854A7C[] = { 70, 10, 10 };

struct_80832924 D_80854A80[] = {
    { NA_SE_PL_SKIP, 0x814 },
    { NA_SE_VO_LI_SWORD_N, 0x2014 },
    { 0, -0x301A },
};

struct_80832924 D_80854A8C[][2] = {
    {
        { 0, 0x4014 },
        { NA_SE_VO_LI_MAGIC_FROL, -0x201E },
    },
    {
        { 0, 0x4014 },
        { NA_SE_VO_LI_MAGIC_NALE, -0x202C },
    },
    {
        { NA_SE_VO_LI_MAGIC_ATTACK, 0x2014 },
        { NA_SE_IT_SWORD_SWING_HARD, -0x814 },
    },
};

void func_808507F4(Player* this, GlobalContext* globalCtx) {
    if (LinkAnimation_Update(globalCtx, &this->skelAnime)) {
        if (this->unk_84F < 0) {
            if ((this->itemActionParam == PLAYER_AP_NAYRUS_LOVE) || (gSaveContext.unk_13F0 == 0)) {
                func_80839FFC(this, globalCtx);
                func_8005B1A4(Gameplay_GetCamera(globalCtx, 0));
            }
        } else {
            if (this->unk_850 == 0) {
                LinkAnimation_PlayOnceSetSpeed(globalCtx, &this->skelAnime, D_80854A58[this->unk_84F], 0.83f);

                if (func_80846A00(globalCtx, this, this->unk_84F) != NULL) {
                    this->stateFlags1 |= 0x30000000;
                    if ((this->unk_84F != 0) || (gSaveContext.respawn[RESPAWN_MODE_TOP].data <= 0)) {
                        gSaveContext.unk_13F0 = 1;
                    }
                } else {
                    func_800876C8(globalCtx);
                }
            } else {
                LinkAnimation_PlayLoopSetSpeed(globalCtx, &this->skelAnime, D_80854A64[this->unk_84F], 0.83f);

                if (this->unk_84F == 0) {
                    this->unk_850 = -10;
                }
            }

            this->unk_850++;
        }
    } else {
        if (this->unk_850 < 0) {
            this->unk_850++;

            if (this->unk_850 == 0) {
                gSaveContext.respawn[RESPAWN_MODE_TOP].data = 1;
                Gameplay_SetupRespawnPoint(globalCtx, RESPAWN_MODE_TOP, 0x6FF);
                gSaveContext.fw.set = 1;
                gSaveContext.fw.pos.x = gSaveContext.respawn[RESPAWN_MODE_DOWN].pos.x;
                gSaveContext.fw.pos.y = gSaveContext.respawn[RESPAWN_MODE_DOWN].pos.y;
                gSaveContext.fw.pos.z = gSaveContext.respawn[RESPAWN_MODE_DOWN].pos.z;
                gSaveContext.fw.yaw = gSaveContext.respawn[RESPAWN_MODE_DOWN].yaw;
                gSaveContext.fw.playerParams = 0x6FF;
                gSaveContext.fw.entranceIndex = gSaveContext.respawn[RESPAWN_MODE_DOWN].entranceIndex;
                gSaveContext.fw.roomIndex = gSaveContext.respawn[RESPAWN_MODE_DOWN].roomIndex;
                gSaveContext.fw.tempSwchFlags = gSaveContext.respawn[RESPAWN_MODE_DOWN].tempSwchFlags;
                gSaveContext.fw.tempCollectFlags = gSaveContext.respawn[RESPAWN_MODE_DOWN].tempCollectFlags;
                this->unk_850 = 2;
            }
        } else if (this->unk_84F >= 0) {
            if (this->unk_850 == 0) {
                func_80832924(this, D_80854A80);
            } else if (this->unk_850 == 1) {
                func_80832924(this, D_80854A8C[this->unk_84F]);
                if ((this->unk_84F == 2) && LinkAnimation_OnFrame(&this->skelAnime, 30.0f)) {
                    this->stateFlags1 &= ~0x30000000;
                }
            } else if (D_80854A7C[this->unk_84F] < this->unk_850++) {
                LinkAnimation_PlayOnceSetSpeed(globalCtx, &this->skelAnime, D_80854A70[this->unk_84F], 0.83f);
                this->currentYaw = this->actor.shape.rot.y;
                this->unk_84F = -1;
            }
        }
    }

    func_8083721C(this);
}

void func_80850AEC(Player* this, GlobalContext* globalCtx) {
    f32 temp;

    this->stateFlags2 |= 0x20;

    if (LinkAnimation_Update(globalCtx, &this->skelAnime)) {
        func_80832284(globalCtx, this, &gPlayerAnim308);
    }

    Math_Vec3f_Sum(&this->actor.posRot.pos, &this->actor.velocity, &this->actor.posRot.pos);

    if (func_80834FBC(this)) {
        Math_Vec3f_Copy(&this->actor.pos4, &this->actor.posRot.pos);
        func_80847BA0(globalCtx, this);

        temp = this->actor.posRot.pos.y - this->actor.groundY;
        if (temp > 20.0f) {
            temp = 20.0f;
        }

        this->actor.posRot.rot.x = this->actor.shape.rot.x = 0;
        this->actor.posRot.pos.y -= temp;
        this->linearVelocity = 1.0f;
        this->actor.velocity.y = 0.0f;
        func_80837B9C(this, globalCtx);
        this->stateFlags2 &= ~0x400;
        this->actor.bgCheckFlags |= 1;
        this->stateFlags1 |= 4;
        return;
    }

    if ((this->skelAnime.animation != &gPlayerAnim307) || (4.0f <= this->skelAnime.curFrame)) {
        this->actor.gravity = 0.0f;
        Math_ScaledStepToS(&this->actor.shape.rot.x, this->actor.posRot.rot.x, 0x800);
        func_8083264C(this, 100, 2, 100, 0);
    }
}

void func_80850C68(Player* this, GlobalContext* globalCtx) {
    if ((this->unk_850 != 0) && ((this->unk_858 != 0.0f) || (this->unk_85C != 0.0f))) {
        f32 updateScale = R_UPDATE_RATE * 0.5f;

        this->skelAnime.curFrame += this->skelAnime.playSpeed * updateScale;
        if (this->skelAnime.curFrame >= this->skelAnime.animLength) {
            this->skelAnime.curFrame -= this->skelAnime.animLength;
        }

        LinkAnimation_BlendToJoint(globalCtx, &this->skelAnime, &gPlayerAnim296, this->skelAnime.curFrame,
                                   (this->unk_858 < 0.0f) ? &gPlayerAnim292 : &gPlayerAnim293, 5.0f,
                                   fabsf(this->unk_858), this->blendTable);
        LinkAnimation_BlendToMorph(globalCtx, &this->skelAnime, &gPlayerAnim296, this->skelAnime.curFrame,
                                   (this->unk_85C < 0.0f) ? &gPlayerAnim294 : &gPlayerAnim291, 5.0f,
                                   fabsf(this->unk_85C), D_80858AD8);
        LinkAnimation_InterpJointMorph(globalCtx, &this->skelAnime, 0.5f);
    } else if (LinkAnimation_Update(globalCtx, &this->skelAnime)) {
        this->unk_860 = 2;
        func_80832284(globalCtx, this, &gPlayerAnim296);
        this->unk_850 = 1;
    }

    func_8083721C(this);

    if (this->unk_860 == 0) {
        func_80853080(this, globalCtx);
    } else if (this->unk_860 == 3) {
        func_80835C58(globalCtx, this, func_80850E84, 0);
        func_80832B0C(globalCtx, this, &gPlayerAnim289);
    }
}

void func_80850E84(Player* this, GlobalContext* globalCtx) {
    if (LinkAnimation_Update(globalCtx, &this->skelAnime) && (this->unk_860 == 0)) {
        func_8083A098(this, &gPlayerAnim290, globalCtx);
    }
}

void (*D_80854AA4[])(GlobalContext*, Player*, void*) = {
    NULL,          func_80851008, func_80851030, func_80851094, func_808510B4, func_808510D4, func_808510F4,
    func_80851114, func_80851134, func_80851154, func_80851174, func_808511D4, func_808511FC, func_80851294,
    func_80851050, func_80851194, func_808511B4, func_80851248, func_808512E0,
};

struct_80832924 D_80854AF0[] = {
    { 0, 0x2822 },
    { NA_SE_PL_CALM_HIT, 0x82D },
    { NA_SE_PL_CALM_HIT, 0x833 },
    { NA_SE_PL_CALM_HIT, -0x840 },
};

struct_80832924 D_80854B00[] = {
    { NA_SE_VO_LI_SURPRISE, 0x2003 }, { 0, 0x300F }, { 0, 0x3018 }, { 0, 0x301E }, { NA_SE_VO_LI_FALL_L, -0x201F },
};

struct_80832924 D_80854B14[] = {
    { 0, -0x300A },
};

struct_80854B18 D_80854B18[] = {
    { 0, NULL },
    { -1, func_808515A4 },
    { 2, &gPlayerAnim147 },
    { 0, NULL },
    { 0, NULL },
    { 3, &gPlayerAnim137 },
    { 0, NULL },
    { 0, NULL },
    { -1, func_808515A4 },
    { 2, &gPlayerAnim144 },
    { -1, func_80851788 },
    { 3, &gPlayerAnim173 },
    { -1, func_808518DC },
    { 7, &gPlayerAnim10 },
    { 5, &gPlayerAnim11 },
    { 5, &gPlayerAnim12 },
    { 5, &gPlayerAnim23 },
    { 7, &gPlayerAnim24 },
    { -1, func_808519EC },
    { 2, &gPlayerAnim134 },
    { 2, &gPlayerAnim136 },
    { 0, NULL },
    { -1, func_80851B90 },
    { 3, &gPlayerAnim150 },
    { 9, &gPlayerAnim343 },
    { 2, &gPlayerAnim345 },
    { -1, func_80851D2C },
    { 2, &gPlayerAnim436 },
    { 3, &gPlayerAnim145 },
    { -1, func_808515A4 },
    { 2, &gPlayerAnim434 },
    { 0, NULL },
    { 0, NULL },
    { 5, &gPlayerAnim5 },
    { -1, func_80851368 },
    { -1, func_80851E64 },
    { 5, &gPlayerAnim6 },
    { 16, &gPlayerAnim403 },
    { -1, func_80851F84 },
    { -1, func_80851E90 },
    { 6, &gPlayerAnim35 },
    { 6, &gPlayerAnim36 },
    { -1, func_80852080 },
    { 5, &gPlayerAnim19 },
    { -1, func_808521F4 },
    { -1, func_8085225C },
    { -1, func_80852280 },
    { 5, &gPlayerAnim21 },
    { 5, &gPlayerAnim14 },
    { -1, func_808515A4 },
    { 5, &gPlayerAnim15 },
    { 5, &gPlayerAnim151 },
    { 5, &gPlayerAnim152 },
    { 5, &gPlayerAnim153 },
    { 3, &gPlayerAnim142 },
    { 3, &gPlayerAnim156 },
    { 4, &gPlayerAnim157 },
    { 3, &gPlayerAnim17 },
    { 3, &gPlayerAnim166 },
    { 6, &gPlayerAnim47 },
    { 6, &gPlayerAnim502 },
    { 14, &gPlayerAnim501 },
    { 3, &gPlayerAnim501 },
    { 5, &gPlayerAnim254 },
    { 16, &gPlayerAnim43 },
    { 15, &gPlayerAnim45 },
    { 15, &gPlayerAnim44 },
    { 3, &gPlayerAnim41 },
    { 3, &gPlayerAnim40 },
    { 3, &gPlayerAnim306 },
    { 6, &gPlayerAnim555 },
    { 6, &gPlayerAnim554 },
    { 6, &gPlayerAnim557 },
    { 6, &gPlayerAnim553 },
    { 3, &gPlayerAnim148 },
    { 3, &gPlayerAnim164 },
    { 4, &gPlayerAnim170 },
    { 3, &gPlayerAnim171 },
    { 3, &gPlayerAnim573 },
    { 3, &gPlayerAnim572 },
    { 6, &gPlayerAnim570 },
    { 3, &gPlayerAnim559 },
    { 3, &gPlayerAnim560 },
    { 3, &gPlayerAnim569 },
    { 3, &gPlayerAnim561 },
    { 3, &gPlayerAnim563 },
    { 3, &gPlayerAnim562 },
    { 3, &gPlayerAnim564 },
    { 3, &gPlayerAnim567 },
    { -1, func_808524B0 },
    { 3, &gPlayerAnim549 },
    { -1, func_80852544 },
    { -1, func_80852564 },
    { 3, &gPlayerAnim491 },
    { -1, func_80852608 },
    { 3, &gPlayerAnim163 },
    { 3, &gPlayerAnim168 },
    { 3, &gPlayerAnim315 },
    { 3, &gPlayerAnim316 },
    { 3, &gPlayerAnim174 },
    { 3, &gPlayerAnim158 },
    { 3, &gPlayerAnim160 },
    { 3, &gPlayerAnim161 },
};

struct_80854B18 D_80854E50[] = {
    { 0, NULL },
    { -1, func_808514C0 },
    { -1, func_8085157C },
    { -1, func_80851998 },
    { -1, func_808519C0 },
    { 11, NULL },
    { -1, func_80852C50 },
    { -1, func_80852944 },
    { -1, func_80851688 },
    { -1, func_80851750 },
    { -1, func_80851828 },
    { -1, func_808521B8 },
    { -1, func_8085190C },
    { 11, NULL },
    { 11, NULL },
    { 11, NULL },
    { 18, D_80854AF0 },
    { 11, NULL },
    { -1, func_80851A50 },
    { 12, &gPlayerAnim135 },
    { 11, NULL },
    { 0, NULL },
    { -1, func_80851BE8 },
    { 11, NULL },
    { -1, func_80851CA4 },
    { 11, NULL },
    { 17, &gPlayerAnim438 },
    { 11, NULL },
    { 11, NULL },
    { 11, NULL },
    { -1, func_80851D80 },
    { -1, func_80851DEC },
    { -1, func_80851E28 },
    { 18, D_80854B00 },
    { -1, func_808513BC },
    { 11, NULL },
    { 11, NULL },
    { 11, NULL },
    { 11, NULL },
    { -1, func_80851ECC },
    { -1, func_80851FB0 },
    { -1, func_80852048 },
    { -1, func_80852174 },
    { 13, &gPlayerAnim20 },
    { -1, func_80852234 },
    { 0, NULL },
    { 0, NULL },
    { 11, NULL },
    { -1, func_80852450 },
    { -1, func_80851688 },
    { -1, func_80852298 },
    { 13, &gPlayerAnim155 },
    { -1, func_80852480 },
    { 13, &gPlayerAnim154 },
    { -1, func_80852328 },
    { 11, NULL },
    { 11, NULL },
    { 12, &gPlayerAnim18 },
    { -1, func_80852358 },
    { 11, NULL },
    { 18, D_80854B14 },
    { 11, NULL },
    { 11, NULL },
    { 11, NULL },
    { 11, NULL },
    { -1, func_80852388 },
    { 17, &gPlayerAnim43 },
    { 12, &gPlayerAnim42 },
    { 12, &gPlayerAnim43 },
    { 11, NULL },
    { -1, func_808526EC },
    { 17, &gPlayerAnim558 },
    { -1, func_808526EC },
    { 17, &gPlayerAnim558 },
    { 12, &gPlayerAnim149 },
    { 12, &gPlayerAnim165 },
    { 11, NULL },
    { 12, &gPlayerAnim172 },
    { 12, &gPlayerAnim571 },
    { 13, &gPlayerAnim575 },
    { 12, &gPlayerAnim574 },
    { 12, &gPlayerAnim566 },
    { 11, NULL },
    { 11, NULL },
    { 11, NULL },
    { 11, NULL },
    { -1, func_80852648 },
    { 11, NULL },
    { 12, &gPlayerAnim565 },
    { -1, func_808524D0 },
    { -1, func_80852514 },
    { -1, func_80852554 },
    { -1, func_808525C0 },
    { 11, NULL },
    { 11, NULL },
    { 11, NULL },
    { -1, func_8085283C },
    { -1, func_808528C8 },
    { -1, func_808528C8 },
    { 12, &gPlayerAnim175 },
    { 12, &gPlayerAnim159 },
    { 12, &gPlayerAnim162 },
    { 12, &gPlayerAnim43 },
};

void func_80850ED8(GlobalContext* globalCtx, Player* this, LinkAnimationHeader* anim) {
    func_80832DB0(this);
    func_80832B0C(globalCtx, this, anim);
    func_80832210(this);
}

void func_80850F1C(GlobalContext* globalCtx, Player* this, LinkAnimationHeader* anim) {
    func_80832DB0(this);
    LinkAnimation_Change(globalCtx, &this->skelAnime, anim, (2.0f / 3.0f), 0.0f, Animation_GetLastFrame(anim), 2,
                         -8.0f);
    func_80832210(this);
}

void func_80850F9C(GlobalContext* globalCtx, Player* this, LinkAnimationHeader* anim) {
    func_80832DB0(this);
    LinkAnimation_Change(globalCtx, &this->skelAnime, anim, (2.0f / 3.0f), 0.0f, 0.0f, 0, -8.0f);
    func_80832210(this);
}

void func_80851008(GlobalContext* globalCtx, Player* this, void* anim) {
    func_80832210(this);
}

void func_80851030(GlobalContext* globalCtx, Player* this, void* anim) {
    func_80850ED8(globalCtx, this, anim);
}

void func_80851050(GlobalContext* globalCtx, Player* this, void* anim) {
    func_80832DB0(this);
    func_80832C2C(globalCtx, this, anim);
    func_80832210(this);
}

void func_80851094(GlobalContext* globalCtx, Player* this, void* anim) {
    func_80850F1C(globalCtx, this, anim);
}

void func_808510B4(GlobalContext* globalCtx, Player* this, void* anim) {
    func_80850F9C(globalCtx, this, anim);
}

void func_808510D4(GlobalContext* globalCtx, Player* this, void* anim) {
    func_8083308C(globalCtx, this, anim);
}

void func_808510F4(GlobalContext* globalCtx, Player* this, void* anim) {
    func_8083303C(globalCtx, this, anim, 0x9C);
}

void func_80851114(GlobalContext* globalCtx, Player* this, void* anim) {
    func_8083313C(globalCtx, this, anim);
}

void func_80851134(GlobalContext* globalCtx, Player* this, void* anim) {
    func_808330EC(globalCtx, this, anim, 0x9C);
}

void func_80851154(GlobalContext* globalCtx, Player* this, void* anim) {
    func_80832264(globalCtx, this, anim);
}

void func_80851174(GlobalContext* globalCtx, Player* this, void* anim) {
    func_80832284(globalCtx, this, anim);
}

void func_80851194(GlobalContext* globalCtx, Player* this, void* anim) {
    func_808322D0(globalCtx, this, anim);
}

void func_808511B4(GlobalContext* globalCtx, Player* this, void* anim) {
    func_808322A4(globalCtx, this, anim);
}

void func_808511D4(GlobalContext* globalCtx, Player* this, void* anim) {
    LinkAnimation_Update(globalCtx, &this->skelAnime);
}

void func_808511FC(GlobalContext* globalCtx, Player* this, void* anim) {
    if (LinkAnimation_Update(globalCtx, &this->skelAnime)) {
        func_80850F9C(globalCtx, this, anim);
        this->unk_850 = 1;
    }
}

void func_80851248(GlobalContext* globalCtx, Player* this, void* anim) {
    if (LinkAnimation_Update(globalCtx, &this->skelAnime)) {
        func_80832DBC(this);
        func_808322A4(globalCtx, this, anim);
    }
}

void func_80851294(GlobalContext* globalCtx, Player* this, void* anim) {
    if (LinkAnimation_Update(globalCtx, &this->skelAnime)) {
        func_8083313C(globalCtx, this, anim);
        this->unk_850 = 1;
    }
}

void func_808512E0(GlobalContext* globalCtx, Player* this, void* arg2) {
    LinkAnimation_Update(globalCtx, &this->skelAnime);
    func_80832924(this, arg2);
}

void func_80851314(Player* this) {
    if ((this->unk_448 == NULL) || (this->unk_448->update == NULL)) {
        this->unk_448 = NULL;
    }

    this->unk_664 = this->unk_448;

    if (this->unk_664 != NULL) {
        this->actor.shape.rot.y = func_8083DB98(this, 0);
    }
}

void func_80851368(GlobalContext* globalCtx, Player* this, CsCmdActorAction* arg2) {
    this->stateFlags1 |= 0x8000000;
    this->stateFlags2 |= 0x400;
    this->stateFlags1 &= ~0xC0000;

    func_80832284(globalCtx, this, &gPlayerAnim511);
}

void func_808513BC(GlobalContext* globalCtx, Player* this, CsCmdActorAction* arg2) {
    this->actor.gravity = 0.0f;

    if (this->unk_84F == 0) {
        if (func_8083D12C(globalCtx, this, NULL)) {
            this->unk_84F = 1;
        } else {
            func_8084B158(globalCtx, this, NULL, fabsf(this->actor.velocity.y));
            Math_ScaledStepToS(&this->unk_6C2, -10000, 800);
            func_8084AEEC(this, &this->actor.velocity.y, 4.0f, this->currentYaw);
        }
        return;
    }

    if (LinkAnimation_Update(globalCtx, &this->skelAnime)) {
        if (this->unk_84F == 1) {
            func_80832C6C(globalCtx, this, &gPlayerAnim518);
        } else {
            func_80832284(globalCtx, this, &gPlayerAnim518);
        }
    }

    func_8084B000(this);
    func_8084AEEC(this, &this->linearVelocity, 0.0f, this->actor.shape.rot.y);
}

void func_808514C0(GlobalContext* globalCtx, Player* this, CsCmdActorAction* arg2) {
    func_80851314(this);

    if (func_808332B8(this)) {
        func_808513BC(globalCtx, this, 0);
        return;
    }

    LinkAnimation_Update(globalCtx, &this->skelAnime);

    if (func_8008F128(this) || (this->stateFlags1 & 0x800)) {
        func_80836670(this, globalCtx);
        return;
    }

    if ((this->interactRangeActor != NULL) && (this->interactRangeActor->textId == 0xFFFF)) {
        func_8083E5A8(this, globalCtx);
    }
}

void func_8085157C(GlobalContext* globalCtx, Player* this, CsCmdActorAction* arg2) {
    LinkAnimation_Update(globalCtx, &this->skelAnime);
}

void func_808515A4(GlobalContext* globalCtx, Player* this, CsCmdActorAction* arg2) {
    LinkAnimationHeader* anim;

    if (func_808332B8(this)) {
        func_80851368(globalCtx, this, 0);
        return;
    }

    anim = D_80853D34[this->modelAnimType];

    if ((this->unk_446 == 6) || (this->unk_446 == 0x2E)) {
        func_80832264(globalCtx, this, anim);
    } else {
        func_80832DB0(this);
        LinkAnimation_Change(globalCtx, &this->skelAnime, anim, (2.0f / 3.0f), 0.0f, Animation_GetLastFrame(anim), 0,
                             -4.0f);
    }

    func_80832210(this);
}

void func_80851688(GlobalContext* globalCtx, Player* this, CsCmdActorAction* arg2) {
    if (func_8084B3CC(globalCtx, this) == 0) {
        if ((this->csMode == 0x31) && (globalCtx->csCtx.state == 0)) {
            func_8002DF54(globalCtx, NULL, 7);
            return;
        }

        if (func_808332B8(this) != 0) {
            func_808513BC(globalCtx, this, 0);
            return;
        }

        LinkAnimation_Update(globalCtx, &this->skelAnime);

        if (func_8008F128(this) || (this->stateFlags1 & 0x800)) {
            func_80836670(this, globalCtx);
        }
    }
}

struct_80832924 D_80855188[] = {
    { 0, 0x302A },
    { 0, -0x3030 },
};

void func_80851750(GlobalContext* globalCtx, Player* this, CsCmdActorAction* arg2) {
    LinkAnimation_Update(globalCtx, &this->skelAnime);
    func_80832924(this, D_80855188);
}

void func_80851788(GlobalContext* globalCtx, Player* this, CsCmdActorAction* arg2) {
    this->stateFlags1 &= ~0x2000000;

    this->currentYaw = this->actor.shape.rot.y = this->actor.posRot.rot.y =
        Math_Vec3f_Yaw(&this->actor.posRot.pos, &this->unk_450);

    if (this->linearVelocity <= 0.0f) {
        this->linearVelocity = 0.1f;
    } else if (this->linearVelocity > 2.5f) {
        this->linearVelocity = 2.5f;
    }
}

void func_80851828(GlobalContext* globalCtx, Player* this, CsCmdActorAction* arg2) {
    f32 sp1C = 2.5f;

    func_80845BA0(globalCtx, this, &sp1C, 10);

    if (globalCtx->sceneNum == SCENE_BDAN_BOSS) {
        if (this->unk_850 == 0) {
            if (func_8010BDBC(&globalCtx->msgCtx) == 0) {
                return;
            }
        } else {
            if (func_8010BDBC(&globalCtx->msgCtx) != 0) {
                return;
            }
        }
    }

    this->unk_850++;
    if (this->unk_850 > 20) {
        this->csMode = 0xB;
    }
}

void func_808518DC(GlobalContext* globalCtx, Player* this, CsCmdActorAction* arg2) {
    func_8083CEAC(this, globalCtx);
}

void func_8085190C(GlobalContext* globalCtx, Player* this, CsCmdActorAction* arg2) {
    func_80851314(this);

    if (this->unk_850 != 0) {
        if (LinkAnimation_Update(globalCtx, &this->skelAnime)) {
            func_80832284(globalCtx, this, func_808334E4(this));
            this->unk_850 = 0;
        }

        func_80833C3C(this);
    } else {
        func_808401B0(globalCtx, this);
    }
}

void func_80851998(GlobalContext* globalCtx, Player* this, CsCmdActorAction* arg2) {
    func_80845964(globalCtx, this, arg2, 0.0f, 0, 0);
}

void func_808519C0(GlobalContext* globalCtx, Player* this, CsCmdActorAction* arg2) {
    func_80845964(globalCtx, this, arg2, 0.0f, 0, 1);
}

// unused
LinkAnimationHeader* D_80855190[] = {
    &gPlayerAnim133,
    &gPlayerAnim13,
};

Vec3f D_80855198 = { -1.0f, 70.0f, 20.0f };

void func_808519EC(GlobalContext* globalCtx, Player* this, CsCmdActorAction* arg2) {
    Math_Vec3f_Copy(&this->actor.posRot.pos, &D_80855198);
    this->actor.shape.rot.y = -0x8000;
    func_808322D0(globalCtx, this, this->ageProperties->unk_9C);
    func_80832F54(globalCtx, this, 0x28F);
}

struct_808551A4 D_808551A4[] = {
    { NA_SE_IT_SWORD_PUTAWAY_STN, 0 },
    { NA_SE_IT_SWORD_STICK_STN, NA_SE_VO_LI_SWORD_N },
};

struct_80832924 D_808551AC[] = {
    { 0, 0x401D },
    { 0, -0x4027 },
};

void func_80851A50(GlobalContext* globalCtx, Player* this, CsCmdActorAction* arg2) {
    struct_808551A4* sp2C;
    Gfx** dLists;

    LinkAnimation_Update(globalCtx, &this->skelAnime);

    if (((LINK_IS_ADULT) && LinkAnimation_OnFrame(&this->skelAnime, 70.0f)) ||
        ((LINK_IS_CHILD) && LinkAnimation_OnFrame(&this->skelAnime, 87.0f))) {
        sp2C = &D_808551A4[gSaveContext.linkAge];
        this->interactRangeActor->parent = &this->actor;

        if (LINK_IS_CHILD) {
            dLists = D_80125DE8;
        } else {
            dLists = D_80125E18;
        }
        this->leftHandDLists = &dLists[gSaveContext.linkAge];

        func_8002F7DC(&this->actor, sp2C->unk_00);
        if (LINK_IS_CHILD) {
            func_80832698(this, sp2C->unk_02);
        }
    } else if (LINK_IS_ADULT) {
        if (LinkAnimation_OnFrame(&this->skelAnime, 66.0f)) {
            func_80832698(this, NA_SE_VO_LI_SWORD_L);
        }
    } else {
        func_80832924(this, D_808551AC);
    }
}

void func_80851B90(GlobalContext* globalCtx, Player* this, CsCmdActorAction* arg2) {
    LinkAnimation_Change(globalCtx, &this->skelAnime, &gPlayerAnim173, -(2.0f / 3.0f), 12.0f, 12.0f, 2, 0.0f);
}

struct_80832924 D_808551B4[] = {
    { 0, -0x281E },
};

void func_80851BE8(GlobalContext* globalCtx, Player* this, CsCmdActorAction* arg2) {
    LinkAnimation_Update(globalCtx, &this->skelAnime);

    this->unk_850++;

    if (this->unk_850 >= 180) {
        if (this->unk_850 == 180) {
            LinkAnimation_Change(globalCtx, &this->skelAnime, &gPlayerAnim500, (2.0f / 3.0f), 10.0f,
                                 Animation_GetLastFrame(&gPlayerAnim500), 2, -8.0f);
        }
        func_80832924(this, D_808551B4);
    }
}

void func_80851CA4(GlobalContext* globalCtx, Player* this, CsCmdActorAction* arg2) {
    if (LinkAnimation_Update(globalCtx, &this->skelAnime) && (this->unk_850 == 0) && (this->actor.bgCheckFlags & 1)) {
        func_80832264(globalCtx, this, &gPlayerAnim344);
        this->unk_850 = 1;
    }

    if (this->unk_850 != 0) {
        func_8083721C(this);
    }
}

void func_80851D2C(GlobalContext* globalCtx, Player* this, CsCmdActorAction* arg2) {
    func_80850F1C(globalCtx, this, &gPlayerAnim437);
    func_8084B498(this);
    Player_SetModels(this, Player_ActionToModelGroup(this, this->itemActionParam));
}

struct_80832924 D_808551B8[] = {
    { NA_SE_IT_SWORD_PICKOUT, -0x80C },
};

void func_80851D80(GlobalContext* globalCtx, Player* this, CsCmdActorAction* arg2) {
    LinkAnimation_Update(globalCtx, &this->skelAnime);

    if (LinkAnimation_OnFrame(&this->skelAnime, 6.0f)) {
        func_80846720(globalCtx, this, 0);
    } else {
        func_80832924(this, D_808551B8);
    }
}

void func_80851DEC(GlobalContext* globalCtx, Player* this, CsCmdActorAction* arg2) {
    LinkAnimation_Update(globalCtx, &this->skelAnime);
    Math_StepToS(&this->actor.shape.unk_06, 0, 1);
}

void func_80851E28(GlobalContext* globalCtx, Player* this, CsCmdActorAction* arg2) {
    LinkAnimation_Update(globalCtx, &this->skelAnime);
    Math_StepToS(&this->actor.shape.unk_06, 2, 1);
}

void func_80851E64(GlobalContext* globalCtx, Player* this, CsCmdActorAction* arg2) {
    func_80833064(globalCtx, this, &gPlayerAnim516, 0x98);
}

void func_80851E90(GlobalContext* globalCtx, Player* this, CsCmdActorAction* arg2) {
    func_8083303C(globalCtx, this, &gPlayerAnim34, 0x9C);
    func_80832698(this, NA_SE_VO_LI_GROAN);
}

void func_80851ECC(GlobalContext* globalCtx, Player* this, CsCmdActorAction* arg2) {
    if (LinkAnimation_Update(globalCtx, &this->skelAnime)) {
        func_808330EC(globalCtx, this, &gPlayerAnim38, 0x9C);
    }
}

void func_80851F14(GlobalContext* globalCtx, Player* this, LinkAnimationHeader* anim, struct_80832924* arg3) {
    if (LinkAnimation_Update(globalCtx, &this->skelAnime)) {
        func_808322A4(globalCtx, this, anim);
        this->unk_850 = 1;
    } else if (this->unk_850 == 0) {
        func_80832924(this, arg3);
    }
}

void func_80851F84(GlobalContext* globalCtx, Player* this, CsCmdActorAction* arg2) {
    this->actor.shape.shadowDrawFunc = NULL;
    func_80851134(globalCtx, this, &gPlayerAnim37);
}

struct_80832924 D_808551BC[] = {
    { NA_SE_VO_LI_RELAX, 0x2023 },
    { NA_SE_PL_SLIPDOWN, 0x8EC },
    { NA_SE_PL_SLIPDOWN, -0x900 },
};

void func_80851FB0(GlobalContext* globalCtx, Player* this, CsCmdActorAction* arg2) {
    if (LinkAnimation_Update(globalCtx, &this->skelAnime)) {
        func_808330EC(globalCtx, this, &gPlayerAnim39, 0x9C);
        this->unk_850 = 1;
    } else if (this->unk_850 == 0) {
        func_80832924(this, D_808551BC);
        if (LinkAnimation_OnFrame(&this->skelAnime, 240.0f)) {
            this->actor.shape.shadowDrawFunc = ActorShadow_DrawFunc_Teardrop;
        }
    }
}

struct_80832924 D_808551C8[] = {
    { NA_SE_PL_LAND_LADDER, 0x843 },
    { 0, 0x4854 },
    { 0, 0x485A },
    { 0, -0x4860 },
};

void func_80852048(GlobalContext* globalCtx, Player* this, CsCmdActorAction* arg2) {
    LinkAnimation_Update(globalCtx, &this->skelAnime);
    func_80832924(this, D_808551C8);
}

void func_80852080(GlobalContext* globalCtx, Player* this, CsCmdActorAction* arg2) {
    func_80833064(globalCtx, this, &gPlayerAnim9, 0x9D);
    func_80832698(this, NA_SE_VO_LI_FALL_L);
}

void func_808520BC(GlobalContext* globalCtx, Player* this, CsCmdActorAction* arg2) {
    f32 startX = arg2->startPos.x;
    f32 startY = arg2->startPos.y;
    f32 startZ = arg2->startPos.z;
    f32 distX = (arg2->endPos.x - startX);
    f32 distY = (arg2->endPos.y - startY);
    f32 distZ = (arg2->endPos.z - startZ);
    f32 sp4 = (f32)(globalCtx->csCtx.frames - arg2->startFrame) / (f32)(arg2->endFrame - arg2->startFrame);

    this->actor.posRot.pos.x = distX * sp4 + startX;
    this->actor.posRot.pos.y = distY * sp4 + startY;
    this->actor.posRot.pos.z = distZ * sp4 + startZ;
}

struct_80832924 D_808551D8[] = {
    { NA_SE_PL_BOUND, 0x1014 },
    { NA_SE_PL_BOUND, -0x101E },
};

void func_80852174(GlobalContext* globalCtx, Player* this, CsCmdActorAction* arg2) {
    func_808520BC(globalCtx, this, arg2);
    LinkAnimation_Update(globalCtx, &this->skelAnime);
    func_80832924(this, D_808551D8);
}

void func_808521B8(GlobalContext* globalCtx, Player* this, CsCmdActorAction* arg2) {
    if (arg2 != NULL) {
        func_808520BC(globalCtx, this, arg2);
    }
    LinkAnimation_Update(globalCtx, &this->skelAnime);
}

void func_808521F4(GlobalContext* globalCtx, Player* this, CsCmdActorAction* arg2) {
    func_80832B0C(globalCtx, this, D_80853D34[this->modelAnimType]);
    func_80832210(this);
}

void func_80852234(GlobalContext* globalCtx, Player* this, CsCmdActorAction* arg2) {
    LinkAnimation_Update(globalCtx, &this->skelAnime);
}

void func_8085225C(GlobalContext* globalCtx, Player* this, CsCmdActorAction* arg2) {
    func_80832F54(globalCtx, this, 0x98);
}

void func_80852280(GlobalContext* globalCtx, Player* this, CsCmdActorAction* arg2) {
    this->actor.draw = Player_Draw;
}

void func_80852298(GlobalContext* globalCtx, Player* this, CsCmdActorAction* arg2) {
    if (LinkAnimation_Update(globalCtx, &this->skelAnime)) {
        func_8083313C(globalCtx, this, &gPlayerAnim16);
        this->unk_850 = 1;
    } else if (this->unk_850 == 0) {
        if (LinkAnimation_OnFrame(&this->skelAnime, 10.0f)) {
            func_80846720(globalCtx, this, 1);
        }
    }
}

struct_80832924 D_808551E0[] = {
    { 0, 0x300A },
    { 0, -0x3018 },
};

void func_80852328(GlobalContext* globalCtx, Player* this, CsCmdActorAction* arg2) {
    func_80851F14(globalCtx, this, &gPlayerAnim143, D_808551E0);
}

struct_80832924 D_808551E8[] = {
    { 0, 0x400F },
    { 0, -0x4023 },
};

void func_80852358(GlobalContext* globalCtx, Player* this, CsCmdActorAction* arg2) {
    func_80851F14(globalCtx, this, &gPlayerAnim167, D_808551E8);
}

void func_80852388(GlobalContext* globalCtx, Player* this, CsCmdActorAction* arg2) {
    if (LinkAnimation_Update(globalCtx, &this->skelAnime)) {
        func_808322A4(globalCtx, this, &gPlayerAnim46);
        this->unk_850 = 1;
    }

    if ((this->unk_850 != 0) && (globalCtx->csCtx.frames >= 900)) {
        this->rightHandType = 0;
    } else {
        this->rightHandType = 0xFF;
    }
}

void func_80852414(GlobalContext* globalCtx, Player* this, LinkAnimationHeader* anim, struct_80832924* arg3) {
    func_80851294(globalCtx, this, anim);
    if (this->unk_850 == 0) {
        func_80832924(this, arg3);
    }
}

struct_80832924 D_808551F0[] = {
    { 0, 0x300F },
    { 0, -0x3021 },
};

void func_80852450(GlobalContext* globalCtx, Player* this, CsCmdActorAction* arg2) {
    func_80852414(globalCtx, this, &gPlayerAnim16, D_808551F0);
}

struct_80832924 D_808551F8[] = {
    { NA_SE_PL_KNOCK, -0x84E },
};

void func_80852480(GlobalContext* globalCtx, Player* this, CsCmdActorAction* arg2) {
    func_80852414(globalCtx, this, &gPlayerAnim155, D_808551F8);
}

void func_808524B0(GlobalContext* globalCtx, Player* this, CsCmdActorAction* arg2) {
    func_80837704(globalCtx, this);
}

void func_808524D0(GlobalContext* globalCtx, Player* this, CsCmdActorAction* arg2) {
    sControlInput->press.button |= BTN_B;

    func_80844E68(this, globalCtx);
}

void func_80852514(GlobalContext* globalCtx, Player* this, CsCmdActorAction* arg2) {
    func_80844E68(this, globalCtx);
}

void func_80852544(GlobalContext* globalCtx, Player* this, CsCmdActorAction* arg2) {
}

void func_80852554(GlobalContext* globalCtx, Player* this, CsCmdActorAction* arg2) {
}

void func_80852564(GlobalContext* globalCtx, Player* this, CsCmdActorAction* arg2) {
    this->stateFlags3 |= 2;
    this->linearVelocity = 2.0f;
    this->actor.velocity.y = -1.0f;

    func_80832264(globalCtx, this, &gPlayerAnim343);
    func_80832698(this, NA_SE_VO_LI_FALL_L);
}

void (*D_808551FC[])(Player* this, GlobalContext* globalCtx) = {
    func_8084377C,
    func_80843954,
    func_80843A38,
};

void func_808525C0(GlobalContext* globalCtx, Player* this, CsCmdActorAction* arg2) {
    D_808551FC[this->unk_850](this, globalCtx);
}

void func_80852608(GlobalContext* globalCtx, Player* this, CsCmdActorAction* arg2) {
    func_80846720(globalCtx, this, 0);
    func_808322D0(globalCtx, this, &gPlayerAnim168);
}

void func_80852648(GlobalContext* globalCtx, Player* this, CsCmdActorAction* arg2) {
    LinkAnimation_Update(globalCtx, &this->skelAnime);

    if (LinkAnimation_OnFrame(&this->skelAnime, 10.0f)) {
        this->heldItemActionParam = this->itemActionParam = PLAYER_AP_NONE;
        this->heldItemId = ITEM_NONE;
        this->modelGroup = this->nextModelGroup = Player_ActionToModelGroup(this, PLAYER_AP_NONE);
        this->leftHandDLists = D_80125E08;
        Inventory_ChangeEquipment(EQUIP_SWORD, 2);
        gSaveContext.equips.buttonItems[0] = ITEM_SWORD_MASTER;
        Inventory_DeleteEquipment(globalCtx, 0);
    }
}

LinkAnimationHeader* D_80855208[] = {
    &gPlayerAnim568,
    &gPlayerAnim556,
};

Vec3s D_80855210[2][2] = {
    { { -200, 700, 100 }, { 800, 600, 800 } },
    { { -200, 500, 0 }, { 600, 400, 600 } },
};

void func_808526EC(GlobalContext* globalCtx, Player* this, CsCmdActorAction* arg2) {
    static Vec3f zeroVec = { 0.0f, 0.0f, 0.0f };
    static Color_RGB8 primColor = { 255, 255, 255 };
    static Color_RGB8 envColor = { 0, 128, 128 };
    s32 age = gSaveContext.linkAge;
    Vec3f sparklePos;
    Vec3f sp34;
    Vec3s* ptr;

    func_80851294(globalCtx, this, D_80855208[age]);

    if (this->rightHandType != 0xFF) {
        this->rightHandType = 0xFF;
        return;
    }

    ptr = D_80855210[gSaveContext.linkAge];

    sp34.x = ptr[0].x + Rand_CenteredFloat(ptr[1].x);
    sp34.y = ptr[0].y + Rand_CenteredFloat(ptr[1].y);
    sp34.z = ptr[0].z + Rand_CenteredFloat(ptr[1].z);

    SkinMatrix_Vec3fMtxFMultXYZ(&this->shieldMf, &sp34, &sparklePos);

    EffectSsKiraKira_SpawnDispersed(globalCtx, &sparklePos, &zeroVec, &zeroVec, &primColor, &envColor, 600, -10);
}

void func_8085283C(GlobalContext* globalCtx, Player* this, CsCmdActorAction* arg2) {
    if (LinkAnimation_Update(globalCtx, &this->skelAnime)) {
        func_80852944(globalCtx, this, arg2);
    } else if (this->unk_850 == 0) {
        Item_Give(globalCtx, ITEM_SWORD_MASTER);
        func_80846720(globalCtx, this, 0);
    } else {
        func_8084E988(this);
    }
}

void func_808528C8(GlobalContext* globalCtx, Player* this, CsCmdActorAction* arg2) {
    if (LinkAnimation_Update(globalCtx, &this->skelAnime)) {
        func_8084285C(this, 0.0f, 99.0f, this->skelAnime.endFrame - 8.0f);
    }

    if (this->heldItemActionParam != PLAYER_AP_SWORD_MASTER) {
        func_80846720(globalCtx, this, 1);
    }
}

void func_80852944(GlobalContext* globalCtx, Player* this, CsCmdActorAction* arg2) {
    if (func_808332B8(this)) {
        func_80838F18(globalCtx, this);
        func_80832340(globalCtx, this);
    } else {
        func_8083C148(this, globalCtx);
        if (!func_8083B644(this, globalCtx)) {
            func_8083E5A8(this, globalCtx);
        }
    }

    this->csMode = 0;
    this->unk_6AD = 0;
}

void func_808529D0(GlobalContext* globalCtx, Player* this, CsCmdActorAction* arg2) {
    this->actor.posRot.pos.x = arg2->startPos.x;
    this->actor.posRot.pos.y = arg2->startPos.y;
    if ((globalCtx->sceneNum == SCENE_SPOT04) && LINK_IS_CHILD) {
        this->actor.posRot.pos.y -= 1.0f;
    }
    this->actor.posRot.pos.z = arg2->startPos.z;
    this->currentYaw = this->actor.shape.rot.y = arg2->rot.y;
}

void func_80852A54(GlobalContext* globalCtx, Player* this, CsCmdActorAction* arg2) {
    f32 dx = arg2->startPos.x - (s32)this->actor.posRot.pos.x;
    f32 dy = arg2->startPos.y - (s32)this->actor.posRot.pos.y;
    f32 dz = arg2->startPos.z - (s32)this->actor.posRot.pos.z;
    f32 dist = sqrtf(SQ(dx) + SQ(dy) + SQ(dz));
    s16 yawDiff = arg2->rot.y - this->actor.shape.rot.y;

    if ((this->linearVelocity == 0.0f) && ((dist > 50.0f) || (ABS(yawDiff) > 0x4000))) {
        func_808529D0(globalCtx, this, arg2);
    }

    this->skelAnime.moveFlags = 0;
    func_80832DB0(this);
}

void func_80852B4C(GlobalContext* globalCtx, Player* this, CsCmdActorAction* arg2, struct_80854B18* arg3) {
    if (arg3->type > 0) {
        D_80854AA4[arg3->type](globalCtx, this, arg3->ptr);
    } else if (arg3->type < 0) {
        arg3->func(globalCtx, this, arg2);
    }

    if ((D_80858AA0 & 4) && !(this->skelAnime.moveFlags & 4)) {
        this->skelAnime.morphTable[0].y /= this->ageProperties->unk_08;
        D_80858AA0 = 0;
    }
}

void func_80852C0C(GlobalContext* globalCtx, Player* this, s32 csMode) {
    if ((csMode != 1) && (csMode != 8) && (csMode != 0x31) && (csMode != 7)) {
        func_808323B4(globalCtx, this);
    }
}

void func_80852C50(GlobalContext* globalCtx, Player* this, CsCmdActorAction* arg2) {
    CsCmdActorAction* linkCsAction = globalCtx->csCtx.linkAction;
    s32 pad;
    s32 sp24;

    if (globalCtx->csCtx.state == 3) {
        func_8002DF54(globalCtx, NULL, 7);
        this->unk_446 = 0;
        func_80832210(this);
        return;
    }

    if (linkCsAction == NULL) {
        this->actor.flags &= ~0x40;
        return;
    }

    if (this->unk_446 != linkCsAction->action) {
        sp24 = D_808547C4[linkCsAction->action];
        if (sp24 >= 0) {
            if ((sp24 == 3) || (sp24 == 4)) {
                func_80852A54(globalCtx, this, linkCsAction);
            } else {
                func_808529D0(globalCtx, this, linkCsAction);
            }
        }

        D_80858AA0 = this->skelAnime.moveFlags;

        func_80832DBC(this);
        osSyncPrintf("TOOL MODE=%d\n", sp24);
        func_80852C0C(globalCtx, this, ABS(sp24));
        func_80852B4C(globalCtx, this, linkCsAction, &D_80854B18[ABS(sp24)]);

        this->unk_850 = 0;
        this->unk_84F = 0;
        this->unk_446 = linkCsAction->action;
    }

    sp24 = D_808547C4[this->unk_446];
    func_80852B4C(globalCtx, this, linkCsAction, &D_80854E50[ABS(sp24)]);
}

void func_80852E14(Player* this, GlobalContext* globalCtx) {
    if (this->csMode != this->prevCsMode) {
        D_80858AA0 = this->skelAnime.moveFlags;

        func_80832DBC(this);
        this->prevCsMode = this->csMode;
        osSyncPrintf("DEMO MODE=%d\n", this->csMode);
        func_80852C0C(globalCtx, this, this->csMode);
        func_80852B4C(globalCtx, this, NULL, &D_80854B18[this->csMode]);
    }

    func_80852B4C(globalCtx, this, NULL, &D_80854E50[this->csMode]);
}

s32 Player_IsDroppingFish(GlobalContext* globalCtx) {
    Player* this = PLAYER;

    return (func_8084EFC0 == this->func_674) && (this->itemActionParam == PLAYER_AP_BOTTLE_FISH);
}

s32 Player_StartFishing(GlobalContext* globalCtx) {
    Player* this = PLAYER;

    func_80832564(globalCtx, this);
    func_80835F44(globalCtx, this, ITEM_FISHING_POLE);
    return 1;
}

s32 func_80852F38(GlobalContext* globalCtx, Player* this) {
    if (!Player_InBlockingCsMode(globalCtx, this) && (this->invincibilityTimer >= 0) && !func_8008F128(this) &&
        !(this->stateFlags3 & 0x80)) {
        func_80832564(globalCtx, this);
        func_80835C58(globalCtx, this, func_8084F308, 0);
        func_80832264(globalCtx, this, &gPlayerAnim453);
        this->stateFlags2 |= 0x80;
        func_80832224(this);
        func_80832698(this, NA_SE_VO_LI_HELD);
        return 1;
    }

    return 0;
}

// Sets up player cutscene
s32 func_80852FFC(GlobalContext* globalCtx, Actor* actor, s32 csMode) {
    Player* this = PLAYER;

    if (!Player_InBlockingCsMode(globalCtx, this)) {
        func_80832564(globalCtx, this);
        func_80835C58(globalCtx, this, func_80852E14, 0);
        this->csMode = csMode;
        this->unk_448 = actor;
        func_80832224(this);
        return 1;
    }

    return 0;
}

void func_80853080(Player* this, GlobalContext* globalCtx) {
    func_80835C58(globalCtx, this, func_80840BC8, 1);
    func_80832B0C(globalCtx, this, func_80833338(this));
    this->currentYaw = this->actor.shape.rot.y;
}

s32 Player_InflictDamage(GlobalContext* globalCtx, s32 damage) {
    Player* this = PLAYER;

    if (!Player_InBlockingCsMode(globalCtx, this) && !func_80837B18(globalCtx, this, damage)) {
        this->stateFlags2 &= ~0x80;
        return 1;
    }

    return 0;
}

// Start talking with the given actor
void func_80853148(GlobalContext* globalCtx, Actor* actor) {
    Player* this = PLAYER;
    s32 pad;

    if ((this->targetActor != NULL) || (actor == this->naviActor) || ((actor->flags & 0x40001) == 0x40001)) {
        actor->flags |= 0x100;
    }

    this->targetActor = actor;
    this->exchangeItemId = EXCH_ITEM_NONE;

    if (actor->textId == 0xFFFF) {
        func_8002DF54(globalCtx, actor, 1);
        actor->flags |= 0x100;
        func_80832528(globalCtx, this);
    } else {
        if (this->actor.flags & 0x100) {
            this->actor.textId = 0;
        } else {
            this->actor.flags |= 0x100;
            this->actor.textId = actor->textId;
        }

        if (this->stateFlags1 & 0x800000) {
            s32 sp24 = this->unk_850;

            func_80832528(globalCtx, this);
            func_8083A2F8(globalCtx, this);

            this->unk_850 = sp24;
        } else {
            if (func_808332B8(this)) {
                func_80836898(globalCtx, this, func_8083A2F8);
                func_80832C6C(globalCtx, this, &gPlayerAnim518);
            } else if ((actor->type != ACTORTYPE_NPC) || (this->heldItemActionParam == PLAYER_AP_FISHING_POLE)) {
                func_8083A2F8(globalCtx, this);

                if (!func_8008E9C4(this)) {
<<<<<<< HEAD
                    if ((actor != this->naviActor) && (actor->xzDistFromLink < 40.0f)) {
                        func_808322D0(globalCtx, this, &gPlayerAnim351);
=======
                    if ((actor != this->naviActor) && (actor->xzDistToLink < 40.0f)) {
                        func_808322D0(globalCtx, this, &D_04002DF0);
>>>>>>> 7daadc5e
                    } else {
                        func_80832284(globalCtx, this, func_80833338(this));
                    }
                }
            } else {
                func_80836898(globalCtx, this, func_8083A2F8);
<<<<<<< HEAD
                func_808322D0(globalCtx, this, (actor->xzDistFromLink < 40.0f) ? &gPlayerAnim351 : &gPlayerAnim469);
=======
                func_808322D0(globalCtx, this, (actor->xzDistToLink < 40.0f) ? &D_04002DF0 : &D_040031A0);
>>>>>>> 7daadc5e
            }

            if (this->skelAnime.animation == &gPlayerAnim351) {
                func_80832F54(globalCtx, this, 0x19);
            }

            func_80832224(this);
        }

        this->stateFlags1 |= 0x20000040;
    }

    if ((this->naviActor == this->targetActor) && ((this->targetActor->textId & 0xFF00) != 0x200)) {
        this->naviActor->flags |= 0x100;
        func_80835EA4(globalCtx, 0xB);
    }
}<|MERGE_RESOLUTION|>--- conflicted
+++ resolved
@@ -11616,13 +11616,8 @@
 
             if (this->unk_6C2 < 10000) {
                 this->unk_84F++;
-<<<<<<< HEAD
                 this->unk_850 = this->actor.waterY;
                 func_80832C6C(globalCtx, this, &gPlayerAnim511);
-=======
-                this->unk_850 = this->actor.yDistToWater;
-                func_80832C6C(globalCtx, this, &D_040032F0);
->>>>>>> 7daadc5e
             }
         } else if (!func_8083D12C(globalCtx, this, sControlInput)) {
             sp2C = (this->unk_850 * 0.018f) + 4.0f;
@@ -14005,24 +14000,15 @@
                 func_8083A2F8(globalCtx, this);
 
                 if (!func_8008E9C4(this)) {
-<<<<<<< HEAD
                     if ((actor != this->naviActor) && (actor->xzDistFromLink < 40.0f)) {
                         func_808322D0(globalCtx, this, &gPlayerAnim351);
-=======
-                    if ((actor != this->naviActor) && (actor->xzDistToLink < 40.0f)) {
-                        func_808322D0(globalCtx, this, &D_04002DF0);
->>>>>>> 7daadc5e
                     } else {
                         func_80832284(globalCtx, this, func_80833338(this));
                     }
                 }
             } else {
                 func_80836898(globalCtx, this, func_8083A2F8);
-<<<<<<< HEAD
                 func_808322D0(globalCtx, this, (actor->xzDistFromLink < 40.0f) ? &gPlayerAnim351 : &gPlayerAnim469);
-=======
-                func_808322D0(globalCtx, this, (actor->xzDistToLink < 40.0f) ? &D_04002DF0 : &D_040031A0);
->>>>>>> 7daadc5e
             }
 
             if (this->skelAnime.animation == &gPlayerAnim351) {
