--- conflicted
+++ resolved
@@ -12015,13 +12015,8 @@
             return;
         }
 
-<<<<<<< HEAD
-        if (this->skelAnime.linkAnimetionSeg == &D_04002788) {
+        if (this->skelAnime.animation == &D_04002788) {
             Math_ApproxUpdateScaledS(&this->actor.shape.rot.y, Camera_GetCamDirYaw(ACTIVE_CAM) + 0x8000, 4000);
-=======
-        if (this->skelAnime.animation == &D_04002788) {
-            Math_ApproxUpdateScaledS(&this->actor.shape.rot.y, func_8005A9F4(ACTIVE_CAM) + 0x8000, 4000);
->>>>>>> 4876610c
         }
 
         if (func_800A4530(&this->skelAnime, 21.0f)) {
