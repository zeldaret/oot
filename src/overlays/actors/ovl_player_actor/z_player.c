--- conflicted
+++ resolved
@@ -3210,14 +3210,9 @@
     this->stateFlags1 |= PLAYER_STATE1_12;
 
     if (this->actor.category == ACTORCAT_PLAYER) {
-<<<<<<< HEAD
         Actor_Spawn(&globalCtx->actorCtx, globalCtx, ACTOR_EN_M_THUNDER, this->bodyPartsPos[PLAYER_BODYPART_WAIST].x,
                     this->bodyPartsPos[PLAYER_BODYPART_WAIST].y, this->bodyPartsPos[PLAYER_BODYPART_WAIST].z, 0, 0, 0,
-                    Player_GetSwordHeld(this) | arg2);
-=======
-        Actor_Spawn(&globalCtx->actorCtx, globalCtx, ACTOR_EN_M_THUNDER, this->bodyPartsPos[0].x,
-                    this->bodyPartsPos[0].y, this->bodyPartsPos[0].z, 0, 0, 0, Player_GetMeleeWeaponHeld(this) | arg2);
->>>>>>> 145b14db
+                    Player_GetMeleeWeaponHeld(this) | arg2);
     }
 }
 
