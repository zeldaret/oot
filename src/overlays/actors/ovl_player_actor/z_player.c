--- conflicted
+++ resolved
@@ -7674,15 +7674,9 @@
     func_8083721C(this);
 
     if (this->unk_850 != 0) {
-<<<<<<< HEAD
-        sp54 = sControlInput->rel.in.y * 100;
-        sp50 = sControlInput->rel.in.x * -120;
-        sp4E = this->actor.shape.rot.y - Camera_GetInputDirYaw(ACTIVE_CAM);
-=======
         sp54 = sControlInput->rel.stick_y * 100;
         sp50 = sControlInput->rel.stick_x * -120;
-        sp4E = this->actor.shape.rot.y - func_8005A948(ACTIVE_CAM);
->>>>>>> fcea7c23
+        sp4E = this->actor.shape.rot.y - Camera_GetInputDirYaw(ACTIVE_CAM);
 
         sp40 = Math_Coss(sp4E);
         sp4C = (Math_Sins(sp4E) * sp50) + (sp54 * sp40);
