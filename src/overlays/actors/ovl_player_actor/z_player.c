--- conflicted
+++ resolved
@@ -5599,13 +5599,8 @@
                 func_8083D36C(globalCtx, this);
                 return;
             }
-<<<<<<< HEAD
         } else if ((this->stateFlags1 & 0x8000000) && (this->actor.yDistToWater < this->ageProperties->unk_24)) {
-            if ((this->skelAnime.flags == 0) && (this->currentBoots != PLAYER_BOOTS_IRON)) {
-=======
-        } else if ((this->stateFlags1 & 0x8000000) && (this->actor.waterY < this->ageProperties->unk_24)) {
             if ((this->skelAnime.moveFlags == 0) && (this->currentBoots != PLAYER_BOOTS_IRON)) {
->>>>>>> 2dfa1887
                 func_8083CD54(globalCtx, this, this->actor.shape.rot.y);
             }
             func_8083D0A8(globalCtx, this, this->actor.velocity.y);
