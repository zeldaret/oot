--- conflicted
+++ resolved
@@ -2614,13 +2614,8 @@
     }
 
     if (func_8084E3C4 == this->func_674) {
-<<<<<<< HEAD
         AudioOcarina_Reset(OCARINA_INSTRUMENT_OFF);
-        this->stateFlags2 &= ~0x3000000;
-=======
-        Audio_OcaSetInstrument(0);
         this->stateFlags2 &= ~(PLAYER_STATE2_24 | PLAYER_STATE2_25);
->>>>>>> c8f4d66b
     } else if (func_808507F4 == this->func_674) {
         func_80832340(globalCtx, this);
     }
