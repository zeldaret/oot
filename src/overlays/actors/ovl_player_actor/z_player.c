--- conflicted
+++ resolved
@@ -5698,15 +5698,9 @@
     }
 }
 
-<<<<<<< HEAD
 static struct_80854578 D_80854578[] = {
-    { &gPlayer532Anim, 35.16999817f, 6.609999657f },
-    { &gPlayer534Anim, -34.15999985f, 7.909999847f },
-=======
-struct_80854578 D_80854578[] = {
     { &gPlayer532Anim, 35.17f, 6.6099997f },
     { &gPlayer534Anim, -34.16f, 7.91f },
->>>>>>> c94e595d
 };
 
 s32 func_8083E0FC(Player* this, GlobalContext* globalCtx) {
