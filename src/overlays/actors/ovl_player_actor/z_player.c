/*
 * File: z_player.c
 * Overlay: ovl_player_actor
 * Description: Link
 */

#include "ultra64.h"
#include "global.h"

#include "overlays/actors/ovl_Bg_Heavy_Block/z_bg_heavy_block.h"
#include "overlays/actors/ovl_Door_Shutter/z_door_shutter.h"
#include "overlays/actors/ovl_En_Boom/z_en_boom.h"
#include "overlays/actors/ovl_En_Arrow/z_en_arrow.h"
#include "overlays/actors/ovl_En_Box/z_en_box.h"
#include "overlays/actors/ovl_En_Door/z_en_door.h"
#include "overlays/actors/ovl_En_Elf/z_en_elf.h"
#include "overlays/actors/ovl_En_Fish/z_en_fish.h"
#include "overlays/actors/ovl_En_Horse/z_en_horse.h"
#include "overlays/effects/ovl_Effect_Ss_Fhg_Flash/z_eff_ss_fhg_flash.h"
#include "objects/gameplay_keep/gameplay_keep.h"
#include "objects/object_link_child/object_link_child.h"

#define THIS ((Player*)thisx)

typedef struct {
    /* 0x00 */ u8 itemId;
    /* 0x01 */ u8 field; // various bit-packed data
    /* 0x02 */ s8 gi;    // defines the draw id and chest opening animation
    /* 0x03 */ u8 textId;
    /* 0x04 */ u16 objectId;
} GetItemEntry; // size = 0x06

#define GET_ITEM(itemId, objectId, drawId, textId, field, chestAnim) \
    { itemId, field, (chestAnim != 0 ? 1 : -1) * (drawId + 1), textId, objectId }

#define CHEST_ANIM_SHORT 0
#define CHEST_ANIM_LONG 1

#define GET_ITEM_NONE \
    { ITEM_NONE, 0, 0, 0, 0 }

typedef enum {
    /* 0x00 */ KNOB_ANIM_ADULT_L,
    /* 0x01 */ KNOB_ANIM_CHILD_L,
    /* 0x02 */ KNOB_ANIM_ADULT_R,
    /* 0x03 */ KNOB_ANIM_CHILD_R
} KnobDoorAnim;

typedef struct {
    /* 0x00 */ u8 itemId;
    /* 0x02 */ s16 actorId;
} ExplosiveInfo; // size = 0x04

typedef struct {
    /* 0x00 */ s16 actorId;
    /* 0x02 */ u8 itemId;
    /* 0x03 */ u8 actionParam;
    /* 0x04 */ u8 textId;
} BottleCatchInfo; // size = 0x06

typedef struct {
    /* 0x00 */ s16 actorId;
    /* 0x02 */ s16 actorParams;
} BottleDropInfo; // size = 0x04

typedef struct {
    /* 0x00 */ s8 damage;
    /* 0x01 */ u8 unk_01;
    /* 0x02 */ u8 unk_02;
    /* 0x03 */ u8 unk_03;
    /* 0x04 */ u16 sfxId;
} FallImpactInfo; // size = 0x06

typedef struct {
    /* 0x00 */ Vec3f pos;
    /* 0x0C */ s16 yaw;
} SpecialRespawnInfo; // size = 0x10

typedef struct {
    /* 0x00 */ u16 sfxId;
    /* 0x02 */ s16 field;
} struct_80832924; // size = 0x04

typedef struct {
    /* 0x00 */ u16 unk_00;
    /* 0x02 */ s16 unk_02;
} struct_808551A4; // size = 0x04

typedef struct {
    /* 0x00 */ LinkAnimationHeader* anim;
    /* 0x04 */ u8 unk_04;
} struct_808540F4; // size = 0x08

typedef struct {
    /* 0x00 */ LinkAnimationHeader* unk_00;
    /* 0x04 */ LinkAnimationHeader* unk_04;
    /* 0x08 */ u8 unk_08;
    /* 0x09 */ u8 unk_09;
} struct_80854554; // size = 0x0C

typedef struct {
    /* 0x00 */ LinkAnimationHeader* unk_00;
    /* 0x04 */ LinkAnimationHeader* unk_04;
    /* 0x08 */ LinkAnimationHeader* unk_08;
    /* 0x0C */ u8 unk_0C;
    /* 0x0D */ u8 unk_0D;
} struct_80854190; // size = 0x10

typedef struct {
    /* 0x00 */ LinkAnimationHeader* anim;
    /* 0x04 */ f32 unk_04;
    /* 0x04 */ f32 unk_08;
} struct_80854578; // size = 0x0C

typedef struct {
    /* 0x00 */ s8 type;
    /* 0x04 */ union {
        void* ptr;
        void (*func)(GlobalContext*, Player*, CsCmdActorAction*);
    };
} struct_80854B18; // size = 0x08

typedef struct {
    /* 0x00 */ s16 unk_00;
    /* 0x02 */ s16 unk_02;
    /* 0x04 */ s16 unk_04;
    /* 0x06 */ s16 unk_06;
    /* 0x08 */ s16 unk_08;
} struct_80858AC8; // size = 0x0A

void func_80833770(GlobalContext* globalCtx, Player* this);
void func_80833790(GlobalContext* globalCtx, Player* this);
void func_8083379C(GlobalContext* globalCtx, Player* this);
void func_8083377C(GlobalContext* globalCtx, Player* this);
void func_808337D4(GlobalContext* globalCtx, Player* this);
void func_80833910(GlobalContext* globalCtx, Player* this);
void func_80833984(GlobalContext* globalCtx, Player* this);
void func_8083399C(GlobalContext* globalCtx, Player* this, s8 actionParam);
s32 func_8083485C(Player* this, GlobalContext* globalCtx);
s32 func_808349DC(Player* this, GlobalContext* globalCtx);
s32 func_80834A2C(Player* this, GlobalContext* globalCtx);
s32 func_80834B5C(Player* this, GlobalContext* globalCtx);
s32 func_80834C74(Player* this, GlobalContext* globalCtx);
s32 func_8083501C(Player* this, GlobalContext* globalCtx);
s32 func_808351D4(Player* this, GlobalContext* globalCtx);
s32 func_808353D8(Player* this, GlobalContext* globalCtx);
s32 func_80835588(Player* this, GlobalContext* globalCtx);
s32 func_808356E8(Player* this, GlobalContext* globalCtx);
s32 func_80835800(Player* this, GlobalContext* globalCtx);
s32 func_80835884(Player* this, GlobalContext* globalCtx);
s32 func_808358F0(Player* this, GlobalContext* globalCtx);
s32 func_808359FC(Player* this, GlobalContext* globalCtx);
s32 func_80835B60(Player* this, GlobalContext* globalCtx);
s32 func_80835C08(Player* this, GlobalContext* globalCtx);
void func_80835F44(GlobalContext* globalCtx, Player* this, s32 item);
void func_80839F90(Player* this, GlobalContext* globalCtx);
s32 func_80838A14(Player* this, GlobalContext* globalCtx);
s32 func_80839800(Player* this, GlobalContext* globalCtx);
s32 func_8083B040(Player* this, GlobalContext* globalCtx);
s32 func_8083B998(Player* this, GlobalContext* globalCtx);
s32 func_8083B644(Player* this, GlobalContext* globalCtx);
s32 func_8083BDBC(Player* this, GlobalContext* globalCtx);
s32 func_8083C1DC(Player* this, GlobalContext* globalCtx);
s32 func_8083C2B0(Player* this, GlobalContext* globalCtx);
s32 func_8083C544(Player* this, GlobalContext* globalCtx);
s32 func_8083C61C(GlobalContext* globalCtx, Player* this);
void func_8083CA20(GlobalContext* globalCtx, Player* this);
void func_8083CA54(GlobalContext* globalCtx, Player* this);
void func_8083CA9C(GlobalContext* globalCtx, Player* this);
s32 func_8083E0FC(Player* this, GlobalContext* globalCtx);
s32 func_8083E5A8(Player* this, GlobalContext* globalCtx);
s32 func_8083EB44(Player* this, GlobalContext* globalCtx);
s32 func_8083F7BC(Player* this, GlobalContext* globalCtx);
void func_80840450(Player* this, GlobalContext* globalCtx);
void func_808407CC(Player* this, GlobalContext* globalCtx);
void func_80840BC8(Player* this, GlobalContext* globalCtx);
void func_80840DE4(Player* this, GlobalContext* globalCtx);
void func_808414F8(Player* this, GlobalContext* globalCtx);
void func_8084170C(Player* this, GlobalContext* globalCtx);
void func_808417FC(Player* this, GlobalContext* globalCtx);
void func_8084193C(Player* this, GlobalContext* globalCtx);
void func_80841BA8(Player* this, GlobalContext* globalCtx);
void func_80842180(Player* this, GlobalContext* globalCtx);
void func_8084227C(Player* this, GlobalContext* globalCtx);
void func_8084279C(Player* this, GlobalContext* globalCtx);
void func_808423EC(Player* this, GlobalContext* globalCtx);
void func_8084251C(Player* this, GlobalContext* globalCtx);
void func_80843188(Player* this, GlobalContext* globalCtx);
void func_808435C4(Player* this, GlobalContext* globalCtx);
void func_8084370C(Player* this, GlobalContext* globalCtx);
void func_8084377C(Player* this, GlobalContext* globalCtx);
void func_80843954(Player* this, GlobalContext* globalCtx);
void func_80843A38(Player* this, GlobalContext* globalCtx);
void func_80843CEC(Player* this, GlobalContext* globalCtx);
void func_8084411C(Player* this, GlobalContext* globalCtx);
void func_80844708(Player* this, GlobalContext* globalCtx);
void func_80844A44(Player* this, GlobalContext* globalCtx);
void func_80844AF4(Player* this, GlobalContext* globalCtx);
void func_80844E68(Player* this, GlobalContext* globalCtx);
void func_80845000(Player* this, GlobalContext* globalCtx);
void func_80845308(Player* this, GlobalContext* globalCtx);
void func_80845668(Player* this, GlobalContext* globalCtx);
void func_808458D0(Player* this, GlobalContext* globalCtx);
void func_80845CA4(Player* this, GlobalContext* globalCtx);
void func_80845EF8(Player* this, GlobalContext* globalCtx);
void func_80846050(Player* this, GlobalContext* globalCtx);
void func_80846120(Player* this, GlobalContext* globalCtx);
void func_80846260(Player* this, GlobalContext* globalCtx);
void func_80846358(Player* this, GlobalContext* globalCtx);
void func_80846408(Player* this, GlobalContext* globalCtx);
void func_808464B0(Player* this, GlobalContext* globalCtx);
void func_80846578(Player* this, GlobalContext* globalCtx);
void func_80846648(GlobalContext* globalCtx, Player* this);
void func_80846660(GlobalContext* globalCtx, Player* this);
void func_808467D4(GlobalContext* globalCtx, Player* this);
void func_808468A8(GlobalContext* globalCtx, Player* this);
void func_808468E8(GlobalContext* globalCtx, Player* this);
void func_80846978(GlobalContext* globalCtx, Player* this);
void func_808469BC(GlobalContext* globalCtx, Player* this);
void func_80846A68(GlobalContext* globalCtx, Player* this);
void func_8084B1D8(Player* this, GlobalContext* globalCtx);
void func_8084B530(Player* this, GlobalContext* globalCtx);
void func_8084B78C(Player* this, GlobalContext* globalCtx);
void func_8084B898(Player* this, GlobalContext* globalCtx);
void func_8084B9E4(Player* this, GlobalContext* globalCtx);
void func_8084BBE4(Player* this, GlobalContext* globalCtx);
void func_8084BDFC(Player* this, GlobalContext* globalCtx);
void func_8084BF1C(Player* this, GlobalContext* globalCtx);
void Player_UpdateCommon(Player* this, GlobalContext* globalCtx, Input* input);
void func_8084C5F8(Player* this, GlobalContext* globalCtx);
void func_8084C760(Player* this, GlobalContext* globalCtx);
void func_8084C81C(Player* this, GlobalContext* globalCtx);
void func_8084CC98(Player* this, GlobalContext* globalCtx);
void func_8084D3E4(Player* this, GlobalContext* globalCtx);
void func_8084D610(Player* this, GlobalContext* globalCtx);
void func_8084D7C4(Player* this, GlobalContext* globalCtx);
void func_8084D84C(Player* this, GlobalContext* globalCtx);
void func_8084DAB4(Player* this, GlobalContext* globalCtx);
void func_8084DC48(Player* this, GlobalContext* globalCtx);
void func_8084E1EC(Player* this, GlobalContext* globalCtx);
void func_8084E30C(Player* this, GlobalContext* globalCtx);
void func_8084E368(Player* this, GlobalContext* globalCtx);
void func_8084E3C4(Player* this, GlobalContext* globalCtx);
void func_8084E604(Player* this, GlobalContext* globalCtx);
void func_8084E6D4(Player* this, GlobalContext* globalCtx);
void func_8084E9AC(Player* this, GlobalContext* globalCtx);
void func_8084EAC0(Player* this, GlobalContext* globalCtx);
void func_8084ECA4(Player* this, GlobalContext* globalCtx);
void func_8084EED8(Player* this, GlobalContext* globalCtx);
void func_8084EFC0(Player* this, GlobalContext* globalCtx);
void func_8084F104(Player* this, GlobalContext* globalCtx);
void func_8084F390(Player* this, GlobalContext* globalCtx);
void func_8084F608(Player* this, GlobalContext* globalCtx);
void func_8084F698(Player* this, GlobalContext* globalCtx);
void func_8084F710(Player* this, GlobalContext* globalCtx);
void func_8084F88C(Player* this, GlobalContext* globalCtx);
void func_8084F9A0(Player* this, GlobalContext* globalCtx);
void func_8084F9C0(Player* this, GlobalContext* globalCtx);
void func_8084FA54(Player* this, GlobalContext* globalCtx);
void func_8084FB10(Player* this, GlobalContext* globalCtx);
void func_8084FBF4(Player* this, GlobalContext* globalCtx);
s32 func_8084FCAC(Player* this, GlobalContext* globalCtx);
void func_8084FF7C(Player* this);
void func_8085002C(Player* this);
s32 func_80850224(Player* this, GlobalContext* globalCtx);
void func_808502D0(Player* this, GlobalContext* globalCtx);
void func_808505DC(Player* this, GlobalContext* globalCtx);
void func_8085063C(Player* this, GlobalContext* globalCtx);
void func_8085076C(Player* this, GlobalContext* globalCtx);
void func_808507F4(Player* this, GlobalContext* globalCtx);
void func_80850AEC(Player* this, GlobalContext* globalCtx);
void func_80850C68(Player* this, GlobalContext* globalCtx);
void func_80850E84(Player* this, GlobalContext* globalCtx);
void func_80851008(GlobalContext* globalCtx, Player* this, void* anim);
void func_80851030(GlobalContext* globalCtx, Player* this, void* anim);
void func_80851050(GlobalContext* globalCtx, Player* this, void* anim);
void func_80851094(GlobalContext* globalCtx, Player* this, void* anim);
void func_808510B4(GlobalContext* globalCtx, Player* this, void* anim);
void func_808510D4(GlobalContext* globalCtx, Player* this, void* anim);
void func_808510F4(GlobalContext* globalCtx, Player* this, void* anim);
void func_80851114(GlobalContext* globalCtx, Player* this, void* anim);
void func_80851134(GlobalContext* globalCtx, Player* this, void* anim);
void func_80851154(GlobalContext* globalCtx, Player* this, void* anim);
void func_80851174(GlobalContext* globalCtx, Player* this, void* anim);
void func_80851194(GlobalContext* globalCtx, Player* this, void* anim);
void func_808511B4(GlobalContext* globalCtx, Player* this, void* anim);
void func_808511D4(GlobalContext* globalCtx, Player* this, void* anim);
void func_808511FC(GlobalContext* globalCtx, Player* this, void* anim);
void func_80851248(GlobalContext* globalCtx, Player* this, void* anim);
void func_80851294(GlobalContext* globalCtx, Player* this, void* anim);
void func_808512E0(GlobalContext* globalCtx, Player* this, void* arg2);
void func_80851368(GlobalContext* globalCtx, Player* this, CsCmdActorAction* arg2);
void func_808513BC(GlobalContext* globalCtx, Player* this, CsCmdActorAction* arg2);
void func_808514C0(GlobalContext* globalCtx, Player* this, CsCmdActorAction* arg2);
void func_8085157C(GlobalContext* globalCtx, Player* this, CsCmdActorAction* arg2);
void func_808515A4(GlobalContext* globalCtx, Player* this, CsCmdActorAction* arg2);
void func_80851688(GlobalContext* globalCtx, Player* this, CsCmdActorAction* arg2);
void func_80851750(GlobalContext* globalCtx, Player* this, CsCmdActorAction* arg2);
void func_80851788(GlobalContext* globalCtx, Player* this, CsCmdActorAction* arg2);
void func_80851828(GlobalContext* globalCtx, Player* this, CsCmdActorAction* arg2);
void func_808518DC(GlobalContext* globalCtx, Player* this, CsCmdActorAction* arg2);
void func_8085190C(GlobalContext* globalCtx, Player* this, CsCmdActorAction* arg2);
void func_80851998(GlobalContext* globalCtx, Player* this, CsCmdActorAction* arg2);
void func_808519C0(GlobalContext* globalCtx, Player* this, CsCmdActorAction* arg2);
void func_808519EC(GlobalContext* globalCtx, Player* this, CsCmdActorAction* arg2);
void func_80851A50(GlobalContext* globalCtx, Player* this, CsCmdActorAction* arg2);
void func_80851B90(GlobalContext* globalCtx, Player* this, CsCmdActorAction* arg2);
void func_80851BE8(GlobalContext* globalCtx, Player* this, CsCmdActorAction* arg2);
void func_80851CA4(GlobalContext* globalCtx, Player* this, CsCmdActorAction* arg2);
void func_80851D2C(GlobalContext* globalCtx, Player* this, CsCmdActorAction* arg2);
void func_80851D80(GlobalContext* globalCtx, Player* this, CsCmdActorAction* arg2);
void func_80851DEC(GlobalContext* globalCtx, Player* this, CsCmdActorAction* arg2);
void func_80851E28(GlobalContext* globalCtx, Player* this, CsCmdActorAction* arg2);
void func_80851E64(GlobalContext* globalCtx, Player* this, CsCmdActorAction* arg2);
void func_80851E90(GlobalContext* globalCtx, Player* this, CsCmdActorAction* arg2);
void func_80851ECC(GlobalContext* globalCtx, Player* this, CsCmdActorAction* arg2);
void func_80851F84(GlobalContext* globalCtx, Player* this, CsCmdActorAction* arg2);
void func_80851FB0(GlobalContext* globalCtx, Player* this, CsCmdActorAction* arg2);
void func_80852048(GlobalContext* globalCtx, Player* this, CsCmdActorAction* arg2);
void func_80852080(GlobalContext* globalCtx, Player* this, CsCmdActorAction* arg2);
void func_80852174(GlobalContext* globalCtx, Player* this, CsCmdActorAction* arg2);
void func_808521B8(GlobalContext* globalCtx, Player* this, CsCmdActorAction* arg2);
void func_808521F4(GlobalContext* globalCtx, Player* this, CsCmdActorAction* arg2);
void func_80852234(GlobalContext* globalCtx, Player* this, CsCmdActorAction* arg2);
void func_8085225C(GlobalContext* globalCtx, Player* this, CsCmdActorAction* arg2);
void func_80852280(GlobalContext* globalCtx, Player* this, CsCmdActorAction* arg2);
void func_80852358(GlobalContext* globalCtx, Player* this, CsCmdActorAction* arg2);
void func_80852388(GlobalContext* globalCtx, Player* this, CsCmdActorAction* arg2);
void func_80852298(GlobalContext* globalCtx, Player* this, CsCmdActorAction* arg2);
void func_80852328(GlobalContext* globalCtx, Player* this, CsCmdActorAction* arg2);
void func_80852480(GlobalContext* globalCtx, Player* this, CsCmdActorAction* arg2);
void func_80852450(GlobalContext* globalCtx, Player* this, CsCmdActorAction* arg2);
void func_808524B0(GlobalContext* globalCtx, Player* this, CsCmdActorAction* arg2);
void func_808524D0(GlobalContext* globalCtx, Player* this, CsCmdActorAction* arg2);
void func_80852514(GlobalContext* globalCtx, Player* this, CsCmdActorAction* arg2);
void func_80852544(GlobalContext* globalCtx, Player* this, CsCmdActorAction* arg2);
void func_80852554(GlobalContext* globalCtx, Player* this, CsCmdActorAction* arg2);
void func_80852564(GlobalContext* globalCtx, Player* this, CsCmdActorAction* arg2);
void func_808525C0(GlobalContext* globalCtx, Player* this, CsCmdActorAction* arg2);
void func_80852608(GlobalContext* globalCtx, Player* this, CsCmdActorAction* arg2);
void func_80852648(GlobalContext* globalCtx, Player* this, CsCmdActorAction* arg2);
void func_808526EC(GlobalContext* globalCtx, Player* this, CsCmdActorAction* arg2);
void func_8085283C(GlobalContext* globalCtx, Player* this, CsCmdActorAction* arg2);
void func_808528C8(GlobalContext* globalCtx, Player* this, CsCmdActorAction* arg2);
void func_80852944(GlobalContext* globalCtx, Player* this, CsCmdActorAction* arg2);
void func_808529D0(GlobalContext* globalCtx, Player* this, CsCmdActorAction* arg2);
void func_80852C50(GlobalContext* globalCtx, Player* this, CsCmdActorAction* arg2);
void func_80852E14(Player* this, GlobalContext* globalCtx);
s32 Player_IsDroppingFish(GlobalContext* globalCtx);
s32 Player_StartFishing(GlobalContext* globalCtx);
s32 func_80852F38(GlobalContext* globalCtx, Player* this);
s32 func_80852FFC(GlobalContext* globalCtx, Actor* actor, s32 csMode);
void func_80853080(Player* this, GlobalContext* globalCtx);
s32 Player_InflictDamage(GlobalContext* globalCtx, s32 damage);
void func_80853148(GlobalContext* globalCtx, Actor* actor);

// .bss part 1
static s32 D_80858AA0;
static s32 D_80858AA4;
static Vec3f D_80858AA8;
static Input* sControlInput;

// .data

static u8 D_80853410[] = { 0, 0, 0, 0, 0, 0, 0, 0, 0, 0, 1, 1, 1, 1, 1, 1, 1, 1, 1, 1, 1, 1 };

static PlayerAgeProperties sAgeProperties[] = {
    {
        56.0f,
        90.0f,
        1.0f,
        111.0f,
        70.0f,
        79.4f,
        59.0f,
        41.0f,
        19.0f,
        36.0f,
        44.8f,
        56.0f,
        68.0f,
        70.0f,
        18.0f,
        15.0f,
        70.0f,
        { 9, 4671, 359 },
        {
            { 8, 4694, 380 },
            { 9, 6122, 359 },
            { 8, 4694, 380 },
            { 9, 6122, 359 },
        },
        {
            { 9, 6122, 359 },
            { 9, 7693, 380 },
            { 9, 6122, 359 },
            { 9, 7693, 380 },
        },
        {
            { 8, 4694, 380 },
            { 9, 6122, 359 },
        },
        {
            { -1592, 4694, 380 },
            { -1591, 6122, 359 },
        },
        0,
        0x80,
        &gPlayerAnim_002718,
        &gPlayerAnim_002720,
        &gPlayerAnim_002838,
        &gPlayerAnim_002E70,
        &gPlayerAnim_002E78,
        { &gPlayerAnim_002E80, &gPlayerAnim_002E88, &gPlayerAnim_002D90, &gPlayerAnim_002D98 },
        { &gPlayerAnim_002D70, &gPlayerAnim_002D78 },
        { &gPlayerAnim_002E50, &gPlayerAnim_002E58 },
        { &gPlayerAnim_002E68, &gPlayerAnim_002E60 },
    },
    {
        40.0f,
        60.0f,
        11.0f / 17.0f,
        71.0f,
        50.0f,
        47.0f,
        39.0f,
        27.0f,
        19.0f,
        22.0f,
        29.6f,
        32.0f,
        48.0f,
        70.0f * (11.0f / 17.0f),
        14.0f,
        12.0f,
        55.0f,
        { -24, 3565, 876 },
        {
            { -24, 3474, 862 },
            { -24, 4977, 937 },
            { 8, 4694, 380 },
            { 9, 6122, 359 },
        },
        {
            { -24, 4977, 937 },
            { -24, 6495, 937 },
            { 9, 6122, 359 },
            { 9, 7693, 380 },
        },
        {
            { 8, 4694, 380 },
            { 9, 6122, 359 },
        },
        {
            { -1592, 4694, 380 },
            { -1591, 6122, 359 },
        },
        0x20,
        0,
        &gPlayerAnim_002318,
        &gPlayerAnim_002360,
        &gPlayerAnim_0023A8,
        &gPlayerAnim_0023E0,
        &gPlayerAnim_0023E8,
        { &gPlayerAnim_0023F0, &gPlayerAnim_0023F8, &gPlayerAnim_002D90, &gPlayerAnim_002D98 },
        { &gPlayerAnim_002D70, &gPlayerAnim_002D78 },
        { &gPlayerAnim_0023C0, &gPlayerAnim_0023C8 },
        { &gPlayerAnim_0023D8, &gPlayerAnim_0023D0 },
    },
};

static u32 D_808535D0 = false;
static f32 D_808535D4 = 0.0f;
static s16 D_808535D8 = 0;
static s16 D_808535DC = 0;
static s32 D_808535E0 = 0;
static s32 D_808535E4 = 0;
static f32 D_808535E8 = 1.0f;
static f32 D_808535EC = 1.0f;
static u32 D_808535F0 = 0;
static u32 D_808535F4 = 0;
static s16 D_808535F8 = 0;
static s16 D_808535FC = 0;
static f32 D_80853600 = 0.0f;
static s32 D_80853604 = 0;
static s32 D_80853608 = 0;
static s32 D_8085360C = 0;
static s16 D_80853610 = 0;
static s32 D_80853614 = 0;
static s32 D_80853618 = 0;

static u16 D_8085361C[] = {
    NA_SE_VO_LI_SWEAT,
    NA_SE_VO_LI_SNEEZE,
    NA_SE_VO_LI_RELAX,
    NA_SE_VO_LI_FALL_L,
};

static GetItemEntry sGetItemTable[] = {
    GET_ITEM(ITEM_BOMBS_5, OBJECT_GI_BOMB_1, GID_BOMB, 0x32, 0x59, CHEST_ANIM_SHORT),
    GET_ITEM(ITEM_NUTS_5, OBJECT_GI_NUTS, GID_NUTS, 0x34, 0x0C, CHEST_ANIM_SHORT),
    GET_ITEM(ITEM_BOMBCHU, OBJECT_GI_BOMB_2, GID_BOMBCHU, 0x33, 0x80, CHEST_ANIM_SHORT),
    GET_ITEM(ITEM_BOW, OBJECT_GI_BOW, GID_BOW, 0x31, 0x80, CHEST_ANIM_LONG),
    GET_ITEM(ITEM_SLINGSHOT, OBJECT_GI_PACHINKO, GID_SLINGSHOT, 0x30, 0x80, CHEST_ANIM_LONG),
    GET_ITEM(ITEM_BOOMERANG, OBJECT_GI_BOOMERANG, GID_BOOMERANG, 0x35, 0x80, CHEST_ANIM_LONG),
    GET_ITEM(ITEM_STICK, OBJECT_GI_STICK, GID_STICK, 0x37, 0x0D, CHEST_ANIM_SHORT),
    GET_ITEM(ITEM_HOOKSHOT, OBJECT_GI_HOOKSHOT, GID_HOOKSHOT, 0x36, 0x80, CHEST_ANIM_LONG),
    GET_ITEM(ITEM_LONGSHOT, OBJECT_GI_HOOKSHOT, GID_LONGSHOT, 0x4F, 0x80, CHEST_ANIM_LONG),
    GET_ITEM(ITEM_LENS, OBJECT_GI_GLASSES, GID_LENS, 0x39, 0x80, CHEST_ANIM_LONG),
    GET_ITEM(ITEM_LETTER_ZELDA, OBJECT_GI_LETTER, GID_LETTER_ZELDA, 0x69, 0x80, CHEST_ANIM_LONG),
    GET_ITEM(ITEM_OCARINA_TIME, OBJECT_GI_OCARINA, GID_OCARINA_TIME, 0x3A, 0x80, CHEST_ANIM_LONG),
    GET_ITEM(ITEM_HAMMER, OBJECT_GI_HAMMER, GID_HAMMER, 0x38, 0x80, CHEST_ANIM_LONG),
    GET_ITEM(ITEM_COJIRO, OBJECT_GI_NIWATORI, GID_COJIRO, 0x02, 0x80, CHEST_ANIM_LONG),
    GET_ITEM(ITEM_BOTTLE, OBJECT_GI_BOTTLE, GID_BOTTLE, 0x42, 0x80, CHEST_ANIM_LONG),
    GET_ITEM(ITEM_POTION_RED, OBJECT_GI_LIQUID, GID_POTION_RED, 0x43, 0x80, CHEST_ANIM_LONG),
    GET_ITEM(ITEM_POTION_GREEN, OBJECT_GI_LIQUID, GID_POTION_GREEN, 0x44, 0x80, CHEST_ANIM_LONG),
    GET_ITEM(ITEM_POTION_BLUE, OBJECT_GI_LIQUID, GID_POTION_BLUE, 0x45, 0x80, CHEST_ANIM_LONG),
    GET_ITEM(ITEM_FAIRY, OBJECT_GI_BOTTLE, GID_BOTTLE, 0x46, 0x80, CHEST_ANIM_LONG),
    GET_ITEM(ITEM_MILK_BOTTLE, OBJECT_GI_MILK, GID_MILK, 0x98, 0x80, CHEST_ANIM_LONG),
    GET_ITEM(ITEM_LETTER_RUTO, OBJECT_GI_BOTTLE_LETTER, GID_LETTER_RUTO, 0x99, 0x80, CHEST_ANIM_LONG),
    GET_ITEM(ITEM_BEAN, OBJECT_GI_BEAN, GID_BEAN, 0x48, 0x80, CHEST_ANIM_SHORT),
    GET_ITEM(ITEM_MASK_SKULL, OBJECT_GI_SKJ_MASK, GID_MASK_SKULL, 0x10, 0x80, CHEST_ANIM_LONG),
    GET_ITEM(ITEM_MASK_SPOOKY, OBJECT_GI_REDEAD_MASK, GID_MASK_SPOOKY, 0x11, 0x80, CHEST_ANIM_LONG),
    GET_ITEM(ITEM_CHICKEN, OBJECT_GI_NIWATORI, GID_CHICKEN, 0x48, 0x80, CHEST_ANIM_LONG),
    GET_ITEM(ITEM_MASK_KEATON, OBJECT_GI_KI_TAN_MASK, GID_MASK_KEATON, 0x12, 0x80, CHEST_ANIM_LONG),
    GET_ITEM(ITEM_MASK_BUNNY, OBJECT_GI_RABIT_MASK, GID_MASK_BUNNY, 0x13, 0x80, CHEST_ANIM_LONG),
    GET_ITEM(ITEM_MASK_TRUTH, OBJECT_GI_TRUTH_MASK, GID_MASK_TRUTH, 0x17, 0x80, CHEST_ANIM_LONG),
    GET_ITEM(ITEM_POCKET_EGG, OBJECT_GI_EGG, GID_EGG, 0x01, 0x80, CHEST_ANIM_LONG),
    GET_ITEM(ITEM_POCKET_CUCCO, OBJECT_GI_NIWATORI, GID_CHICKEN, 0x48, 0x80, CHEST_ANIM_LONG),
    GET_ITEM(ITEM_ODD_MUSHROOM, OBJECT_GI_MUSHROOM, GID_ODD_MUSHROOM, 0x03, 0x80, CHEST_ANIM_LONG),
    GET_ITEM(ITEM_ODD_POTION, OBJECT_GI_POWDER, GID_ODD_POTION, 0x04, 0x80, CHEST_ANIM_LONG),
    GET_ITEM(ITEM_SAW, OBJECT_GI_SAW, GID_SAW, 0x05, 0x80, CHEST_ANIM_LONG),
    GET_ITEM(ITEM_SWORD_BROKEN, OBJECT_GI_BROKENSWORD, GID_SWORD_BROKEN, 0x08, 0x80, CHEST_ANIM_LONG),
    GET_ITEM(ITEM_PRESCRIPTION, OBJECT_GI_PRESCRIPTION, GID_PRESCRIPTION, 0x09, 0x80, CHEST_ANIM_LONG),
    GET_ITEM(ITEM_FROG, OBJECT_GI_FROG, GID_FROG, 0x0D, 0x80, CHEST_ANIM_LONG),
    GET_ITEM(ITEM_EYEDROPS, OBJECT_GI_EYE_LOTION, GID_EYEDROPS, 0x0E, 0x80, CHEST_ANIM_LONG),
    GET_ITEM(ITEM_CLAIM_CHECK, OBJECT_GI_TICKETSTONE, GID_CLAIM_CHECK, 0x0A, 0x80, CHEST_ANIM_LONG),
    GET_ITEM(ITEM_SWORD_KOKIRI, OBJECT_GI_SWORD_1, GID_SWORD_KOKIRI, 0xA4, 0x80, CHEST_ANIM_LONG),
    GET_ITEM(ITEM_SWORD_BGS, OBJECT_GI_LONGSWORD, GID_SWORD_BGS, 0x4B, 0x80, CHEST_ANIM_LONG),
    GET_ITEM(ITEM_SHIELD_DEKU, OBJECT_GI_SHIELD_1, GID_SHIELD_DEKU, 0x4C, 0xA0, CHEST_ANIM_SHORT),
    GET_ITEM(ITEM_SHIELD_HYLIAN, OBJECT_GI_SHIELD_2, GID_SHIELD_HYLIAN, 0x4D, 0xA0, CHEST_ANIM_SHORT),
    GET_ITEM(ITEM_SHIELD_MIRROR, OBJECT_GI_SHIELD_3, GID_SHIELD_MIRROR, 0x4E, 0x80, CHEST_ANIM_LONG),
    GET_ITEM(ITEM_TUNIC_GORON, OBJECT_GI_CLOTHES, GID_TUNIC_GORON, 0x50, 0xA0, CHEST_ANIM_LONG),
    GET_ITEM(ITEM_TUNIC_ZORA, OBJECT_GI_CLOTHES, GID_TUNIC_ZORA, 0x51, 0xA0, CHEST_ANIM_LONG),
    GET_ITEM(ITEM_BOOTS_IRON, OBJECT_GI_BOOTS_2, GID_BOOTS_IRON, 0x53, 0x80, CHEST_ANIM_LONG),
    GET_ITEM(ITEM_BOOTS_HOVER, OBJECT_GI_HOVERBOOTS, GID_BOOTS_HOVER, 0x54, 0x80, CHEST_ANIM_LONG),
    GET_ITEM(ITEM_QUIVER_40, OBJECT_GI_ARROWCASE, GID_QUIVER_40, 0x56, 0x80, CHEST_ANIM_LONG),
    GET_ITEM(ITEM_QUIVER_50, OBJECT_GI_ARROWCASE, GID_QUIVER_50, 0x57, 0x80, CHEST_ANIM_LONG),
    GET_ITEM(ITEM_BOMB_BAG_20, OBJECT_GI_BOMBPOUCH, GID_BOMB_BAG_20, 0x58, 0x80, CHEST_ANIM_LONG),
    GET_ITEM(ITEM_BOMB_BAG_30, OBJECT_GI_BOMBPOUCH, GID_BOMB_BAG_30, 0x59, 0x80, CHEST_ANIM_LONG),
    GET_ITEM(ITEM_BOMB_BAG_40, OBJECT_GI_BOMBPOUCH, GID_BOMB_BAG_40, 0x5A, 0x80, CHEST_ANIM_LONG),
    GET_ITEM(ITEM_GAUNTLETS_SILVER, OBJECT_GI_GLOVES, GID_GAUNTLETS_SILVER, 0x5B, 0x80, CHEST_ANIM_LONG),
    GET_ITEM(ITEM_GAUNTLETS_GOLD, OBJECT_GI_GLOVES, GID_GAUNTLETS_GOLD, 0x5C, 0x80, CHEST_ANIM_LONG),
    GET_ITEM(ITEM_SCALE_SILVER, OBJECT_GI_SCALE, GID_SCALE_SILVER, 0xCD, 0x80, CHEST_ANIM_LONG),
    GET_ITEM(ITEM_SCALE_GOLDEN, OBJECT_GI_SCALE, GID_SCALE_GOLDEN, 0xCE, 0x80, CHEST_ANIM_LONG),
    GET_ITEM(ITEM_STONE_OF_AGONY, OBJECT_GI_MAP, GID_STONE_OF_AGONY, 0x68, 0x80, CHEST_ANIM_LONG),
    GET_ITEM(ITEM_GERUDO_CARD, OBJECT_GI_GERUDO, GID_GERUDO_CARD, 0x7B, 0x80, CHEST_ANIM_LONG),
    GET_ITEM(ITEM_OCARINA_FAIRY, OBJECT_GI_OCARINA_0, GID_OCARINA_FAIRY, 0x3A, 0x80, CHEST_ANIM_LONG),
    GET_ITEM(ITEM_SEEDS, OBJECT_GI_SEED, GID_SEEDS, 0xDC, 0x50, CHEST_ANIM_SHORT),
    GET_ITEM(ITEM_HEART_CONTAINER, OBJECT_GI_HEARTS, GID_HEART_CONTAINER, 0xC6, 0x80, CHEST_ANIM_LONG),
    GET_ITEM(ITEM_HEART_PIECE_2, OBJECT_GI_HEARTS, GID_HEART_PIECE, 0xC2, 0x80, CHEST_ANIM_LONG),
    GET_ITEM(ITEM_KEY_BOSS, OBJECT_GI_BOSSKEY, GID_KEY_BOSS, 0xC7, 0x80, CHEST_ANIM_LONG),
    GET_ITEM(ITEM_COMPASS, OBJECT_GI_COMPASS, GID_COMPASS, 0x67, 0x80, CHEST_ANIM_LONG),
    GET_ITEM(ITEM_DUNGEON_MAP, OBJECT_GI_MAP, GID_DUNGEON_MAP, 0x66, 0x80, CHEST_ANIM_LONG),
    GET_ITEM(ITEM_KEY_SMALL, OBJECT_GI_KEY, GID_KEY_SMALL, 0x60, 0x80, CHEST_ANIM_SHORT),
    GET_ITEM(ITEM_MAGIC_SMALL, OBJECT_GI_MAGICPOT, GID_MAGIC_SMALL, 0x52, 0x6F, CHEST_ANIM_SHORT),
    GET_ITEM(ITEM_MAGIC_LARGE, OBJECT_GI_MAGICPOT, GID_MAGIC_LARGE, 0x52, 0x6E, CHEST_ANIM_SHORT),
    GET_ITEM(ITEM_WALLET_ADULT, OBJECT_GI_PURSE, GID_WALLET_ADULT, 0x5E, 0x80, CHEST_ANIM_LONG),
    GET_ITEM(ITEM_WALLET_GIANT, OBJECT_GI_PURSE, GID_WALLET_GIANT, 0x5F, 0x80, CHEST_ANIM_LONG),
    GET_ITEM(ITEM_WEIRD_EGG, OBJECT_GI_EGG, GID_EGG, 0x9A, 0x80, CHEST_ANIM_LONG),
    GET_ITEM(ITEM_HEART, OBJECT_GI_HEART, GID_HEART, 0x55, 0x80, CHEST_ANIM_LONG),
    GET_ITEM(ITEM_ARROWS_SMALL, OBJECT_GI_ARROW, GID_ARROWS_SMALL, 0xE6, 0x48, CHEST_ANIM_SHORT),
    GET_ITEM(ITEM_ARROWS_MEDIUM, OBJECT_GI_ARROW, GID_ARROWS_MEDIUM, 0xE6, 0x49, CHEST_ANIM_SHORT),
    GET_ITEM(ITEM_ARROWS_LARGE, OBJECT_GI_ARROW, GID_ARROWS_LARGE, 0xE6, 0x4A, CHEST_ANIM_SHORT),
    GET_ITEM(ITEM_RUPEE_GREEN, OBJECT_GI_RUPY, GID_RUPEE_GREEN, 0x6F, 0x00, CHEST_ANIM_SHORT),
    GET_ITEM(ITEM_RUPEE_BLUE, OBJECT_GI_RUPY, GID_RUPEE_BLUE, 0xCC, 0x01, CHEST_ANIM_SHORT),
    GET_ITEM(ITEM_RUPEE_RED, OBJECT_GI_RUPY, GID_RUPEE_RED, 0xF0, 0x02, CHEST_ANIM_SHORT),
    GET_ITEM(ITEM_HEART_CONTAINER, OBJECT_GI_HEARTS, GID_HEART_CONTAINER, 0xC6, 0x80, CHEST_ANIM_LONG),
    GET_ITEM(ITEM_MILK, OBJECT_GI_MILK, GID_MILK, 0x98, 0x80, CHEST_ANIM_LONG),
    GET_ITEM(ITEM_MASK_GORON, OBJECT_GI_GOLONMASK, GID_MASK_GORON, 0x14, 0x80, CHEST_ANIM_LONG),
    GET_ITEM(ITEM_MASK_ZORA, OBJECT_GI_ZORAMASK, GID_MASK_ZORA, 0x15, 0x80, CHEST_ANIM_LONG),
    GET_ITEM(ITEM_MASK_GERUDO, OBJECT_GI_GERUDOMASK, GID_MASK_GERUDO, 0x16, 0x80, CHEST_ANIM_LONG),
    GET_ITEM(ITEM_BRACELET, OBJECT_GI_BRACELET, GID_BRACELET, 0x79, 0x80, CHEST_ANIM_LONG),
    GET_ITEM(ITEM_RUPEE_PURPLE, OBJECT_GI_RUPY, GID_RUPEE_PURPLE, 0xF1, 0x14, CHEST_ANIM_SHORT),
    GET_ITEM(ITEM_RUPEE_GOLD, OBJECT_GI_RUPY, GID_RUPEE_GOLD, 0xF2, 0x13, CHEST_ANIM_SHORT),
    GET_ITEM(ITEM_SWORD_BGS, OBJECT_GI_LONGSWORD, GID_SWORD_BGS, 0x0C, 0x80, CHEST_ANIM_LONG),
    GET_ITEM(ITEM_ARROW_FIRE, OBJECT_GI_M_ARROW, GID_ARROW_FIRE, 0x70, 0x80, CHEST_ANIM_LONG),
    GET_ITEM(ITEM_ARROW_ICE, OBJECT_GI_M_ARROW, GID_ARROW_ICE, 0x71, 0x80, CHEST_ANIM_LONG),
    GET_ITEM(ITEM_ARROW_LIGHT, OBJECT_GI_M_ARROW, GID_ARROW_LIGHT, 0x72, 0x80, CHEST_ANIM_LONG),
    GET_ITEM(ITEM_SKULL_TOKEN, OBJECT_GI_SUTARU, GID_SKULL_TOKEN, 0xB4, 0x80, CHEST_ANIM_SHORT),
    GET_ITEM(ITEM_DINS_FIRE, OBJECT_GI_GODDESS, GID_DINS_FIRE, 0xAD, 0x80, CHEST_ANIM_LONG),
    GET_ITEM(ITEM_FARORES_WIND, OBJECT_GI_GODDESS, GID_FARORES_WIND, 0xAE, 0x80, CHEST_ANIM_LONG),
    GET_ITEM(ITEM_NAYRUS_LOVE, OBJECT_GI_GODDESS, GID_NAYRUS_LOVE, 0xAF, 0x80, CHEST_ANIM_LONG),
    GET_ITEM(ITEM_BULLET_BAG_30, OBJECT_GI_DEKUPOUCH, GID_BULLET_BAG, 0x07, 0x80, CHEST_ANIM_LONG),
    GET_ITEM(ITEM_BULLET_BAG_40, OBJECT_GI_DEKUPOUCH, GID_BULLET_BAG, 0x07, 0x80, CHEST_ANIM_LONG),
    GET_ITEM(ITEM_STICKS_5, OBJECT_GI_STICK, GID_STICK, 0x37, 0x0D, CHEST_ANIM_SHORT),
    GET_ITEM(ITEM_STICKS_10, OBJECT_GI_STICK, GID_STICK, 0x37, 0x0D, CHEST_ANIM_SHORT),
    GET_ITEM(ITEM_NUTS_5, OBJECT_GI_NUTS, GID_NUTS, 0x34, 0x0C, CHEST_ANIM_SHORT),
    GET_ITEM(ITEM_NUTS_10, OBJECT_GI_NUTS, GID_NUTS, 0x34, 0x0C, CHEST_ANIM_SHORT),
    GET_ITEM(ITEM_BOMB, OBJECT_GI_BOMB_1, GID_BOMB, 0x32, 0x59, CHEST_ANIM_SHORT),
    GET_ITEM(ITEM_BOMBS_10, OBJECT_GI_BOMB_1, GID_BOMB, 0x32, 0x59, CHEST_ANIM_SHORT),
    GET_ITEM(ITEM_BOMBS_20, OBJECT_GI_BOMB_1, GID_BOMB, 0x32, 0x59, CHEST_ANIM_SHORT),
    GET_ITEM(ITEM_BOMBS_30, OBJECT_GI_BOMB_1, GID_BOMB, 0x32, 0x59, CHEST_ANIM_SHORT),
    GET_ITEM(ITEM_SEEDS_30, OBJECT_GI_SEED, GID_SEEDS, 0xDC, 0x50, CHEST_ANIM_SHORT),
    GET_ITEM(ITEM_BOMBCHUS_5, OBJECT_GI_BOMB_2, GID_BOMBCHU, 0x33, 0x80, CHEST_ANIM_SHORT),
    GET_ITEM(ITEM_BOMBCHUS_20, OBJECT_GI_BOMB_2, GID_BOMBCHU, 0x33, 0x80, CHEST_ANIM_SHORT),
    GET_ITEM(ITEM_FISH, OBJECT_GI_FISH, GID_FISH, 0x47, 0x80, CHEST_ANIM_LONG),
    GET_ITEM(ITEM_BUG, OBJECT_GI_INSECT, GID_BUG, 0x7A, 0x80, CHEST_ANIM_LONG),
    GET_ITEM(ITEM_BLUE_FIRE, OBJECT_GI_FIRE, GID_BLUE_FIRE, 0x5D, 0x80, CHEST_ANIM_LONG),
    GET_ITEM(ITEM_POE, OBJECT_GI_GHOST, GID_POE, 0x97, 0x80, CHEST_ANIM_LONG),
    GET_ITEM(ITEM_BIG_POE, OBJECT_GI_GHOST, GID_BIG_POE, 0xF9, 0x80, CHEST_ANIM_LONG),
    GET_ITEM(ITEM_KEY_SMALL, OBJECT_GI_KEY, GID_KEY_SMALL, 0xF3, 0x80, CHEST_ANIM_SHORT),
    GET_ITEM(ITEM_RUPEE_GREEN, OBJECT_GI_RUPY, GID_RUPEE_GREEN, 0xF4, 0x00, CHEST_ANIM_SHORT),
    GET_ITEM(ITEM_RUPEE_BLUE, OBJECT_GI_RUPY, GID_RUPEE_BLUE, 0xF5, 0x01, CHEST_ANIM_SHORT),
    GET_ITEM(ITEM_RUPEE_RED, OBJECT_GI_RUPY, GID_RUPEE_RED, 0xF6, 0x02, CHEST_ANIM_SHORT),
    GET_ITEM(ITEM_RUPEE_PURPLE, OBJECT_GI_RUPY, GID_RUPEE_PURPLE, 0xF7, 0x14, CHEST_ANIM_SHORT),
    GET_ITEM(ITEM_HEART_PIECE_2, OBJECT_GI_HEARTS, GID_HEART_PIECE, 0xFA, 0x80, CHEST_ANIM_LONG),
    GET_ITEM(ITEM_STICK_UPGRADE_20, OBJECT_GI_STICK, GID_STICK, 0x90, 0x80, CHEST_ANIM_SHORT),
    GET_ITEM(ITEM_STICK_UPGRADE_30, OBJECT_GI_STICK, GID_STICK, 0x91, 0x80, CHEST_ANIM_SHORT),
    GET_ITEM(ITEM_NUT_UPGRADE_30, OBJECT_GI_NUTS, GID_NUTS, 0xA7, 0x80, CHEST_ANIM_SHORT),
    GET_ITEM(ITEM_NUT_UPGRADE_40, OBJECT_GI_NUTS, GID_NUTS, 0xA8, 0x80, CHEST_ANIM_SHORT),
    GET_ITEM(ITEM_BULLET_BAG_50, OBJECT_GI_DEKUPOUCH, GID_BULLET_BAG_50, 0x6C, 0x80, CHEST_ANIM_LONG),
    GET_ITEM_NONE,
    GET_ITEM_NONE,
};

static LinkAnimationHeader* D_80853914[] = {
    &gPlayerAnim_003240, &gPlayerAnim_003238, &gPlayerAnim_003238,
    &gPlayerAnim_002BE0, &gPlayerAnim_003240, &gPlayerAnim_003240,
};

static LinkAnimationHeader* D_8085392C[] = {
    &gPlayerAnim_003290, &gPlayerAnim_003268, &gPlayerAnim_003268,
    &gPlayerAnim_002BF8, &gPlayerAnim_003290, &gPlayerAnim_003290,
};

static LinkAnimationHeader* D_80853944[] = {
    &gPlayerAnim_003140, &gPlayerAnim_002B38, &gPlayerAnim_003138,
    &gPlayerAnim_002B40, &gPlayerAnim_003140, &gPlayerAnim_003140,
};

static LinkAnimationHeader* D_8085395C[] = {
    &gPlayerAnim_002E98, &gPlayerAnim_0029E8, &gPlayerAnim_002E98,
    &gPlayerAnim_0029F0, &gPlayerAnim_002E98, &gPlayerAnim_002E98,
};

static LinkAnimationHeader* D_80853974[] = {
    &gPlayerAnim_002FB0, &gPlayerAnim_002FA8, &gPlayerAnim_002FB0,
    &gPlayerAnim_002A40, &gPlayerAnim_002FB0, &gPlayerAnim_002FB0,
};

static LinkAnimationHeader* D_8085398C[] = {
    &gPlayerAnim_003220, &gPlayerAnim_002590, &gPlayerAnim_002590,
    &gPlayerAnim_002BC0, &gPlayerAnim_003220, &gPlayerAnim_003220,
};

static LinkAnimationHeader* D_808539A4[] = {
    &gPlayerAnim_003230, &gPlayerAnim_0025D0, &gPlayerAnim_0025D0,
    &gPlayerAnim_002BD0, &gPlayerAnim_003230, &gPlayerAnim_003230,
};

static LinkAnimationHeader* D_808539BC[] = {
    &gPlayerAnim_002BB0, &gPlayerAnim_0031F8, &gPlayerAnim_0031F8,
    &gPlayerAnim_002BB0, &gPlayerAnim_002BB0, &gPlayerAnim_002BB0,
};

static LinkAnimationHeader* D_808539D4[] = {
    &gPlayerAnim_003088, &gPlayerAnim_002A70, &gPlayerAnim_002A70,
    &gPlayerAnim_003088, &gPlayerAnim_003088, &gPlayerAnim_003088,
};

static LinkAnimationHeader* D_808539EC[] = {
    &gPlayerAnim_002750, &gPlayerAnim_002748, &gPlayerAnim_002748,
    &gPlayerAnim_002750, &gPlayerAnim_002750, &gPlayerAnim_002750,
};

static LinkAnimationHeader* D_80853A04[] = {
    &gPlayerAnim_002330, &gPlayerAnim_002330, &gPlayerAnim_002330,
    &gPlayerAnim_002330, &gPlayerAnim_002330, &gPlayerAnim_002330,
};

static LinkAnimationHeader* D_80853A1C[] = {
    &gPlayerAnim_002760, &gPlayerAnim_002758, &gPlayerAnim_002758,
    &gPlayerAnim_002760, &gPlayerAnim_002760, &gPlayerAnim_002760,
};

static LinkAnimationHeader* D_80853A34[] = {
    &gPlayerAnim_002338, &gPlayerAnim_002338, &gPlayerAnim_002338,
    &gPlayerAnim_002338, &gPlayerAnim_002338, &gPlayerAnim_002338,
};

static LinkAnimationHeader* D_80853A4C[] = {
    &gPlayerAnim_002E08, &gPlayerAnim_002E00, &gPlayerAnim_002E00,
    &gPlayerAnim_002E08, &gPlayerAnim_002E08, &gPlayerAnim_002E08,
};

static LinkAnimationHeader* D_80853A64[] = {
    &gPlayerAnim_003028, &gPlayerAnim_003020, &gPlayerAnim_003020,
    &gPlayerAnim_003028, &gPlayerAnim_003028, &gPlayerAnim_003028,
};

static LinkAnimationHeader* D_80853A7C[] = {
    &gPlayerAnim_003170, &gPlayerAnim_003168, &gPlayerAnim_003168,
    &gPlayerAnim_003170, &gPlayerAnim_003170, &gPlayerAnim_003170,
};

static LinkAnimationHeader* D_80853A94[] = {
    &gPlayerAnim_003038, &gPlayerAnim_003030, &gPlayerAnim_003030,
    &gPlayerAnim_002A68, &gPlayerAnim_003038, &gPlayerAnim_003038,
};

static LinkAnimationHeader* D_80853AAC[] = {
    &gPlayerAnim_002FC0, &gPlayerAnim_002FB8, &gPlayerAnim_002FB8,
    &gPlayerAnim_002FC8, &gPlayerAnim_002FC0, &gPlayerAnim_002FC0,
};

static LinkAnimationHeader* D_80853AC4[] = {
    &gPlayerAnim_003278, &gPlayerAnim_003270, &gPlayerAnim_003270,
    &gPlayerAnim_002BE8, &gPlayerAnim_003278, &gPlayerAnim_003278,
};

static LinkAnimationHeader* D_80853ADC[] = {
    &gPlayerAnim_003288, &gPlayerAnim_003280, &gPlayerAnim_003280,
    &gPlayerAnim_002BF0, &gPlayerAnim_003288, &gPlayerAnim_003288,
};

static LinkAnimationHeader* D_80853AF4[] = {
    &gPlayerAnim_002EB8, &gPlayerAnim_002EA0, &gPlayerAnim_002EA0,
    &gPlayerAnim_002EB8, &gPlayerAnim_0026C8, &gPlayerAnim_002EB8,
};

static LinkAnimationHeader* D_80853B0C[] = {
    &gPlayerAnim_002ED8, &gPlayerAnim_002ED0, &gPlayerAnim_002ED0,
    &gPlayerAnim_002ED8, &gPlayerAnim_0026D0, &gPlayerAnim_002ED8,
};

static LinkAnimationHeader* D_80853B24[] = {
    &gPlayerAnim_002EB0, &gPlayerAnim_002EA8, &gPlayerAnim_002EA8,
    &gPlayerAnim_002EB0, &gPlayerAnim_002EB0, &gPlayerAnim_002EB0,
};

static LinkAnimationHeader* D_80853B3C[] = {
    &gPlayerAnim_003190, &gPlayerAnim_003188, &gPlayerAnim_003188,
    &gPlayerAnim_002B68, &gPlayerAnim_003190, &gPlayerAnim_003190,
};

static LinkAnimationHeader* D_80853B54[] = {
    &gPlayerAnim_003178, &gPlayerAnim_002568, &gPlayerAnim_002568,
    &gPlayerAnim_002B58, &gPlayerAnim_003178, &gPlayerAnim_003178,
};

static LinkAnimationHeader* D_80853B6C[] = {
    &gPlayerAnim_003180, &gPlayerAnim_002570, &gPlayerAnim_002570,
    &gPlayerAnim_002B60, &gPlayerAnim_003180, &gPlayerAnim_003180,
};

static LinkAnimationHeader* D_80853B84[] = {
    &gPlayerAnim_002D60, &gPlayerAnim_002D58, &gPlayerAnim_002D58,
    &gPlayerAnim_002D60, &gPlayerAnim_002D60, &gPlayerAnim_002D60,
};

static LinkAnimationHeader* D_80853B9C[] = {
    &gPlayerAnim_002BB8, &gPlayerAnim_003218, &gPlayerAnim_003218,
    &gPlayerAnim_002BB8, &gPlayerAnim_002BB8, &gPlayerAnim_002BB8,
};

static LinkAnimationHeader* D_80853BB4[] = {
    &gPlayerAnim_002BC8, &gPlayerAnim_003228, &gPlayerAnim_003228,
    &gPlayerAnim_002BC8, &gPlayerAnim_002BC8, &gPlayerAnim_002BC8,
};

static LinkAnimationHeader* D_80853BCC[] = {
    &gPlayerAnim_0031C8, &gPlayerAnim_0031C0, &gPlayerAnim_0031C0,
    &gPlayerAnim_0031C8, &gPlayerAnim_0031C8, &gPlayerAnim_0031C8,
};

static LinkAnimationHeader* D_80853BE4[] = {
    &gPlayerAnim_003118, &gPlayerAnim_003110, &gPlayerAnim_003110,
    &gPlayerAnim_003118, &gPlayerAnim_003118, &gPlayerAnim_003118,
};

static LinkAnimationHeader* D_80853BFC[] = {
    &gPlayerAnim_002DE8, &gPlayerAnim_002DE8, &gPlayerAnim_002DE8,
    &gPlayerAnim_002DE8, &gPlayerAnim_002DE8, &gPlayerAnim_002DE8,
};

static LinkAnimationHeader* D_80853C14[] = {
    &gPlayerAnim_002E30, &gPlayerAnim_002E18, &gPlayerAnim_002E18,
    &gPlayerAnim_002E30, &gPlayerAnim_002E30, &gPlayerAnim_002E30,
};

static LinkAnimationHeader* D_80853C2C[] = {
    &gPlayerAnim_002E40, &gPlayerAnim_002E38, &gPlayerAnim_002E38,
    &gPlayerAnim_002E40, &gPlayerAnim_002E40, &gPlayerAnim_002E40,
};

static LinkAnimationHeader* D_80853C44[] = {
    &gPlayerAnim_002E28, &gPlayerAnim_002E20, &gPlayerAnim_002E20,
    &gPlayerAnim_002E28, &gPlayerAnim_002E28, &gPlayerAnim_002E28,
};

static LinkAnimationHeader* D_80853C5C[] = {
    &gPlayerAnim_0030C8, &gPlayerAnim_0030C0, &gPlayerAnim_0030C0,
    &gPlayerAnim_0030C8, &gPlayerAnim_0030C8, &gPlayerAnim_0030C8,
};

static LinkAnimationHeader* D_80853C74[] = {
    &gPlayerAnim_0030D8, &gPlayerAnim_0030D0, &gPlayerAnim_0030D0,
    &gPlayerAnim_0030D8, &gPlayerAnim_0030D8, &gPlayerAnim_0030D8,
};

static LinkAnimationHeader* D_80853C8C[] = {
    &gPlayerAnim_0030B8, &gPlayerAnim_0030B0, &gPlayerAnim_0030B0,
    &gPlayerAnim_0030B8, &gPlayerAnim_0030B8, &gPlayerAnim_0030B8,
};

static LinkAnimationHeader* D_80853CA4[] = {
    &gPlayerAnim_002F20, &gPlayerAnim_002F18, &gPlayerAnim_002F18,
    &gPlayerAnim_002F20, &gPlayerAnim_002F20, &gPlayerAnim_002F20,
};

static LinkAnimationHeader* D_80853CBC[] = {
    &gPlayerAnim_002FF0, &gPlayerAnim_002FE8, &gPlayerAnim_002FE8,
    &gPlayerAnim_002FF0, &gPlayerAnim_002FF0, &gPlayerAnim_002FF0,
};

static LinkAnimationHeader* D_80853CD4[] = {
    &gPlayerAnim_003010, &gPlayerAnim_003008, &gPlayerAnim_003008,
    &gPlayerAnim_003010, &gPlayerAnim_003010, &gPlayerAnim_003010,
};

static LinkAnimationHeader* D_80853CEC[] = {
    &gPlayerAnim_003000, &gPlayerAnim_002FF8, &gPlayerAnim_002FF8,
    &gPlayerAnim_003000, &gPlayerAnim_003000, &gPlayerAnim_003000,
};

static LinkAnimationHeader* D_80853D04[] = {
    &gPlayerAnim_002EF0, &gPlayerAnim_002EE8, &gPlayerAnim_002EE8,
    &gPlayerAnim_002EF8, &gPlayerAnim_002EF0, &gPlayerAnim_002EF0,
};

static LinkAnimationHeader* D_80853D1C[] = {
    &gPlayerAnim_0031E0, &gPlayerAnim_0031D8, &gPlayerAnim_0031D8,
    &gPlayerAnim_0031E8, &gPlayerAnim_0031E0, &gPlayerAnim_0031E0,
};

static LinkAnimationHeader* D_80853D34[] = {
    &gPlayerAnim_003468, &gPlayerAnim_003438, &gPlayerAnim_003438,
    &gPlayerAnim_003468, &gPlayerAnim_003468, &gPlayerAnim_003468,
};

static LinkAnimationHeader* D_80853D4C[][3] = {
    { &gPlayerAnim_002A28, &gPlayerAnim_002A38, &gPlayerAnim_002A30 },
    { &gPlayerAnim_002950, &gPlayerAnim_002960, &gPlayerAnim_002958 },
    { &gPlayerAnim_0029D0, &gPlayerAnim_0029E0, &gPlayerAnim_0029D8 },
    { &gPlayerAnim_002988, &gPlayerAnim_002998, &gPlayerAnim_002990 },
};

static LinkAnimationHeader* D_80853D7C[][2] = {
    { &gPlayerAnim_003248, &gPlayerAnim_003200 }, { &gPlayerAnim_003258, &gPlayerAnim_003210 },
    { &gPlayerAnim_003250, &gPlayerAnim_003208 }, { &gPlayerAnim_003250, &gPlayerAnim_003208 },
    { &gPlayerAnim_003430, &gPlayerAnim_0033F0 }, { &gPlayerAnim_003430, &gPlayerAnim_0033F0 },
    { &gPlayerAnim_003430, &gPlayerAnim_0033F0 }, { &gPlayerAnim_0033F8, &gPlayerAnim_0033D0 },
    { &gPlayerAnim_003400, &gPlayerAnim_0033D8 }, { &gPlayerAnim_003420, &gPlayerAnim_003420 },
    { &gPlayerAnim_003408, &gPlayerAnim_0033E0 }, { &gPlayerAnim_003410, &gPlayerAnim_0033E8 },
    { &gPlayerAnim_003418, &gPlayerAnim_003418 }, { &gPlayerAnim_003428, &gPlayerAnim_003428 }
};

static struct_80832924 D_80853DEC[] = {
    { NA_SE_VO_LI_SNEEZE, -0x2008 },
};

static struct_80832924 D_80853DF0[] = {
    { NA_SE_VO_LI_SWEAT, -0x2012 },
};

static struct_80832924 D_80853DF4[] = {
    { NA_SE_VO_LI_BREATH_REST, -0x200D },
};

static struct_80832924 D_80853DF8[] = {
    { NA_SE_VO_LI_BREATH_REST, -0x200A },
};

static struct_80832924 D_80853DFC[] = {
    { NA_SE_PL_CALM_HIT, 0x82C }, { NA_SE_PL_CALM_HIT, 0x830 },  { NA_SE_PL_CALM_HIT, 0x834 },
    { NA_SE_PL_CALM_HIT, 0x838 }, { NA_SE_PL_CALM_HIT, -0x83C },
};

static struct_80832924 D_80853E10[] = {
    { 0, 0x4019 }, { 0, 0x401E }, { 0, 0x402C }, { 0, 0x4030 }, { 0, 0x4034 }, { 0, -0x4038 },
};

static struct_80832924 D_80853E28[] = {
    { NA_SE_IT_SHIELD_POSTURE, 0x810 },
    { NA_SE_IT_SHIELD_POSTURE, 0x814 },
    { NA_SE_IT_SHIELD_POSTURE, -0x846 },
};

static struct_80832924 D_80853E34[] = {
    { NA_SE_IT_HAMMER_SWING, 0x80A },
    { NA_SE_VO_LI_AUTO_JUMP, 0x200A },
    { NA_SE_IT_SWORD_SWING, 0x816 },
    { NA_SE_VO_LI_SWORD_N, -0x2016 },
};

static struct_80832924 D_80853E44[] = {
    { NA_SE_IT_SWORD_SWING, 0x827 },
    { NA_SE_VO_LI_SWORD_N, -0x2027 },
};

static struct_80832924 D_80853E4C[] = {
    { NA_SE_VO_LI_RELAX, -0x2014 },
};

static struct_80832924* D_80853E50[] = {
    D_80853DEC, D_80853DF0, D_80853DF4, D_80853DF8, D_80853DFC, D_80853E10,
    D_80853E28, D_80853E34, D_80853E44, D_80853E4C, NULL,
};

static u8 D_80853E7C[] = {
    0, 0, 1, 1, 2, 2, 2, 2, 10, 10, 10, 10, 10, 10, 3, 3, 4, 4, 8, 8, 5, 5, 6, 6, 7, 7, 9, 9, 0,
};

// Used to map item IDs to action params
static s8 sItemActionParams[] = {
    PLAYER_AP_STICK,
    PLAYER_AP_NUT,
    PLAYER_AP_BOMB,
    PLAYER_AP_BOW,
    PLAYER_AP_BOW_FIRE,
    PLAYER_AP_DINS_FIRE,
    PLAYER_AP_SLINGSHOT,
    PLAYER_AP_OCARINA_FAIRY,
    PLAYER_AP_OCARINA_TIME,
    PLAYER_AP_BOMBCHU,
    PLAYER_AP_HOOKSHOT,
    PLAYER_AP_LONGSHOT,
    PLAYER_AP_BOW_ICE,
    PLAYER_AP_FARORES_WIND,
    PLAYER_AP_BOOMERANG,
    PLAYER_AP_LENS,
    PLAYER_AP_BEAN,
    PLAYER_AP_HAMMER,
    PLAYER_AP_BOW_LIGHT,
    PLAYER_AP_NAYRUS_LOVE,
    PLAYER_AP_BOTTLE,
    PLAYER_AP_BOTTLE_POTION_RED,
    PLAYER_AP_BOTTLE_POTION_GREEN,
    PLAYER_AP_BOTTLE_POTION_BLUE,
    PLAYER_AP_BOTTLE_FAIRY,
    PLAYER_AP_BOTTLE_FISH,
    PLAYER_AP_BOTTLE_MILK,
    PLAYER_AP_BOTTLE_LETTER,
    PLAYER_AP_BOTTLE_FIRE,
    PLAYER_AP_BOTTLE_BUG,
    PLAYER_AP_BOTTLE_BIG_POE,
    PLAYER_AP_BOTTLE_MILK_HALF,
    PLAYER_AP_BOTTLE_POE,
    PLAYER_AP_WEIRD_EGG,
    PLAYER_AP_CHICKEN,
    PLAYER_AP_LETTER_ZELDA,
    PLAYER_AP_MASK_KEATON,
    PLAYER_AP_MASK_SKULL,
    PLAYER_AP_MASK_SPOOKY,
    PLAYER_AP_MASK_BUNNY,
    PLAYER_AP_MASK_GORON,
    PLAYER_AP_MASK_ZORA,
    PLAYER_AP_MASK_GERUDO,
    PLAYER_AP_MASK_TRUTH,
    PLAYER_AP_SWORD_MASTER,
    PLAYER_AP_POCKET_EGG,
    PLAYER_AP_POCKET_CUCCO,
    PLAYER_AP_COJIRO,
    PLAYER_AP_ODD_MUSHROOM,
    PLAYER_AP_ODD_POTION,
    PLAYER_AP_SAW,
    PLAYER_AP_SWORD_BROKEN,
    PLAYER_AP_PRESCRIPTION,
    PLAYER_AP_FROG,
    PLAYER_AP_EYEDROPS,
    PLAYER_AP_CLAIM_CHECK,
    PLAYER_AP_BOW_FIRE,
    PLAYER_AP_BOW_ICE,
    PLAYER_AP_BOW_LIGHT,
    PLAYER_AP_SWORD_KOKIRI,
    PLAYER_AP_SWORD_MASTER,
    PLAYER_AP_SWORD_BGS,
};

static s32 (*D_80853EDC[])(Player* this, GlobalContext* globalCtx) = {
    func_8083485C, func_8083485C, func_8083485C, func_808349DC, func_808349DC, func_808349DC, func_8083485C,
    func_8083485C, func_8083501C, func_8083501C, func_8083501C, func_8083501C, func_8083501C, func_8083501C,
    func_8083501C, func_8083501C, func_8083501C, func_8083501C, func_808356E8, func_808356E8, func_80835800,
    func_8083485C, func_8083485C, func_8083485C, func_8083485C, func_8083485C, func_8083485C, func_8083485C,
    func_8083485C, func_8083485C, func_8083485C, func_8083485C, func_8083485C, func_8083485C, func_8083485C,
    func_8083485C, func_8083485C, func_8083485C, func_8083485C, func_8083485C, func_8083485C, func_8083485C,
    func_8083485C, func_8083485C, func_8083485C, func_8083485C, func_8083485C, func_8083485C, func_8083485C,
    func_8083485C, func_8083485C, func_8083485C, func_8083485C, func_8083485C, func_8083485C, func_8083485C,
    func_8083485C, func_8083485C, func_8083485C, func_8083485C, func_8083485C, func_8083485C, func_8083485C,
    func_8083485C, func_8083485C, func_8083485C, func_8083485C,
};

static void (*D_80853FE8[])(GlobalContext* globalCtx, Player* this) = {
    func_80833770, func_80833770, func_80833770, func_80833770, func_80833770, func_80833770, func_8083377C,
    func_80833790, func_8083379C, func_8083379C, func_8083379C, func_8083379C, func_8083379C, func_8083379C,
    func_8083379C, func_8083379C, func_80833910, func_80833910, func_808337D4, func_808337D4, func_80833984,
    func_80833770, func_80833770, func_80833770, func_80833770, func_80833770, func_80833770, func_80833770,
    func_80833770, func_80833770, func_80833770, func_80833770, func_80833770, func_80833770, func_80833770,
    func_80833770, func_80833770, func_80833770, func_80833770, func_80833770, func_80833770, func_80833770,
    func_80833770, func_80833770, func_80833770, func_80833770, func_80833770, func_80833770, func_80833770,
    func_80833770, func_80833770, func_80833770, func_80833770, func_80833770, func_80833770, func_80833770,
    func_80833770, func_80833770, func_80833770, func_80833770, func_80833770, func_80833770, func_80833770,
    func_80833770, func_80833770, func_80833770, func_80833770,
};

static struct_808540F4 D_808540F4[] = {
    { &gPlayerAnim_002F50, 12 }, { &gPlayerAnim_003080, 6 },  { &gPlayerAnim_002C68, 8 }, { &gPlayerAnim_003090, 8 },
    { &gPlayerAnim_002A20, 8 },  { &gPlayerAnim_002F30, 10 }, { &gPlayerAnim_002C58, 7 }, { &gPlayerAnim_002C60, 11 },
    { &gPlayerAnim_002F50, 12 }, { &gPlayerAnim_003078, 4 },  { &gPlayerAnim_003058, 4 }, { &gPlayerAnim_002F38, 4 },
    { &gPlayerAnim_0024E0, 5 },  { &gPlayerAnim_002F48, 13 },
};

static s8 D_80854164[][6] = {
    { 8, -5, -3, -6, 8, 11 }, { 5, 0, -1, 4, 5, 9 },    { 3, 1, 0, 2, 3, 9 },
    { 6, -4, -2, 7, 6, 10 },  { 8, -5, -3, -6, 8, 11 }, { 8, -5, -3, -6, 8, 11 },
};

static ExplosiveInfo sExplosiveInfos[] = {
    { ITEM_BOMB, ACTOR_EN_BOM },
    { ITEM_BOMBCHU, ACTOR_EN_BOM_CHU },
};

static struct_80854190 D_80854190[] = {
    { &gPlayerAnim_002A80, &gPlayerAnim_002A90, &gPlayerAnim_002A88, 1, 4 },
    { &gPlayerAnim_0028C0, &gPlayerAnim_0028C8, &gPlayerAnim_002498, 1, 4 },
    { &gPlayerAnim_002A98, &gPlayerAnim_002AA0, &gPlayerAnim_002540, 0, 5 },
    { &gPlayerAnim_0028D0, &gPlayerAnim_0028D8, &gPlayerAnim_0024A0, 1, 7 },
    { &gPlayerAnim_002968, &gPlayerAnim_002970, &gPlayerAnim_0024C0, 1, 4 },
    { &gPlayerAnim_002880, &gPlayerAnim_002888, &gPlayerAnim_002478, 0, 5 },
    { &gPlayerAnim_002978, &gPlayerAnim_002980, &gPlayerAnim_0024C8, 2, 8 },
    { &gPlayerAnim_002890, &gPlayerAnim_002898, &gPlayerAnim_002480, 3, 8 },
    { &gPlayerAnim_0029A0, &gPlayerAnim_0029A8, &gPlayerAnim_0024D0, 0, 4 },
    { &gPlayerAnim_0028A0, &gPlayerAnim_0028A8, &gPlayerAnim_002488, 0, 5 },
    { &gPlayerAnim_0029B0, &gPlayerAnim_0029B8, &gPlayerAnim_0024D8, 0, 6 },
    { &gPlayerAnim_0028B0, &gPlayerAnim_0028B8, &gPlayerAnim_002490, 1, 5 },
    { &gPlayerAnim_002AA8, &gPlayerAnim_002AB0, &gPlayerAnim_002548, 0, 3 },
    { &gPlayerAnim_0028E0, &gPlayerAnim_0028E8, &gPlayerAnim_0024A8, 0, 3 },
    { &gPlayerAnim_002AB8, &gPlayerAnim_002AC0, &gPlayerAnim_002550, 1, 9 },
    { &gPlayerAnim_0028F0, &gPlayerAnim_0028F8, &gPlayerAnim_0024B0, 1, 8 },
    { &gPlayerAnim_002A60, &gPlayerAnim_002A50, &gPlayerAnim_002A50, 1, 10 },
    { &gPlayerAnim_002900, &gPlayerAnim_002910, &gPlayerAnim_002910, 1, 11 },
    { &gPlayerAnim_002A50, &gPlayerAnim_002A58, &gPlayerAnim_002A58, 1, 2 },
    { &gPlayerAnim_002910, &gPlayerAnim_002908, &gPlayerAnim_002908, 1, 2 },
    { &gPlayerAnim_002B80, &gPlayerAnim_002B88, &gPlayerAnim_002B88, 1, 5 },
    { &gPlayerAnim_002B70, &gPlayerAnim_002B78, &gPlayerAnim_002B78, 1, 4 },
    { &gPlayerAnim_002C40, &gPlayerAnim_002C50, &gPlayerAnim_002C48, 3, 10 },
    { &gPlayerAnim_002C70, &gPlayerAnim_002C80, &gPlayerAnim_002C78, 2, 11 },
    { &gPlayerAnim_002B28, &gPlayerAnim_002B30, &gPlayerAnim_002560, 0, 12 },
    { &gPlayerAnim_002940, &gPlayerAnim_002948, &gPlayerAnim_0024B8, 0, 15 },
    { &gPlayerAnim_0029C0, &gPlayerAnim_0029C8, &gPlayerAnim_002560, 0, 16 },
    { &gPlayerAnim_0029C0, &gPlayerAnim_0029C8, &gPlayerAnim_0024B8, 0, 16 },
};

static LinkAnimationHeader* D_80854350[] = {
    &gPlayerAnim_002AE8,
    &gPlayerAnim_002920,
};

static LinkAnimationHeader* D_80854358[] = {
    &gPlayerAnim_002AE0,
    &gPlayerAnim_002920,
};

static LinkAnimationHeader* D_80854360[] = {
    &gPlayerAnim_002AF0,
    &gPlayerAnim_002928,
};

static LinkAnimationHeader* D_80854368[] = {
    &gPlayerAnim_002AF8,
    &gPlayerAnim_002930,
};

static LinkAnimationHeader* D_80854370[] = {
    &gPlayerAnim_002B00,
    &gPlayerAnim_002938,
};

static LinkAnimationHeader* D_80854378[] = {
    &gPlayerAnim_002AD8,
    &gPlayerAnim_002918,
};

static u8 D_80854380[2] = { 0x18, 0x19 };
static u8 D_80854384[2] = { 0x1A, 0x1B };

static u16 D_80854388[] = { BTN_B, BTN_CLEFT, BTN_CDOWN, BTN_CRIGHT };

static u8 sMagicSpellCosts[] = { 12, 24, 24, 12, 24, 12 };

static u16 D_80854398[] = { NA_SE_IT_BOW_DRAW, NA_SE_IT_SLING_DRAW, NA_SE_IT_HOOKSHOT_READY };

static u8 sMagicArrowCosts[] = { 4, 4, 8 };

static LinkAnimationHeader* D_808543A4[] = {
    &gPlayerAnim_0025C0,
    &gPlayerAnim_0025C8,
};

static LinkAnimationHeader* D_808543AC[] = {
    &gPlayerAnim_002580,
    &gPlayerAnim_002588,
};

static LinkAnimationHeader* D_808543B4[] = {
    &gPlayerAnim_002510,
    &gPlayerAnim_002518,
};

static LinkAnimationHeader* D_808543BC[] = {
    &gPlayerAnim_002510,
    &gPlayerAnim_002520,
};

static LinkAnimationHeader* D_808543C4[] = {
    &gPlayerAnim_002EC0,
    &gPlayerAnim_002A08,
};

static LinkAnimationHeader* D_808543CC[] = {
    &gPlayerAnim_0026F0,
    &gPlayerAnim_002CC8,
};

static LinkAnimationHeader* D_808543D4[] = {
    &gPlayerAnim_0026C0,
    &gPlayerAnim_002CC0,
};

// return type can't be void due to regalloc in func_8084FCAC
s32 func_80832210(Player* this) {
    this->actor.speedXZ = 0.0f;
    this->linearVelocity = 0.0f;
}

// return type can't be void due to regalloc in func_8083F72C
s32 func_80832224(Player* this) {
    func_80832210(this);
    this->unk_6AD = 0;
}

s32 func_8083224C(GlobalContext* globalCtx) {
    Player* this = GET_PLAYER(globalCtx);

    return (this->actor.flags & 0x100) == 0x100;
}

void func_80832264(GlobalContext* globalCtx, Player* this, LinkAnimationHeader* anim) {
    LinkAnimation_PlayOnce(globalCtx, &this->skelAnime, anim);
}

void func_80832284(GlobalContext* globalCtx, Player* this, LinkAnimationHeader* anim) {
    LinkAnimation_PlayLoop(globalCtx, &this->skelAnime, anim);
}

void func_808322A4(GlobalContext* globalCtx, Player* this, LinkAnimationHeader* anim) {
    LinkAnimation_PlayLoopSetSpeed(globalCtx, &this->skelAnime, anim, 2.0f / 3.0f);
}

void func_808322D0(GlobalContext* globalCtx, Player* this, LinkAnimationHeader* anim) {
    LinkAnimation_PlayOnceSetSpeed(globalCtx, &this->skelAnime, anim, 2.0f / 3.0f);
}

void func_808322FC(Player* this) {
    this->actor.shape.rot.y += this->skelAnime.jointTable[1].y;
    this->skelAnime.jointTable[1].y = 0;
}

void func_80832318(Player* this) {
    this->stateFlags2 &= ~0x20000;
    this->swordState = 0;
    this->swordInfo[0].active = this->swordInfo[1].active = this->swordInfo[2].active = 0;
}

void func_80832340(GlobalContext* globalCtx, Player* this) {
    Camera* camera;

    if (this->unk_46C != SUBCAM_NONE) {
        camera = globalCtx->cameraPtrs[this->unk_46C];
        if ((camera != NULL) && (camera->csId == 1100)) {
            OnePointCutscene_EndCutscene(globalCtx, this->unk_46C);
            this->unk_46C = SUBCAM_NONE;
        }
    }

    this->stateFlags2 &= ~0xC00;
}

void func_808323B4(GlobalContext* globalCtx, Player* this) {
    Actor* heldActor = this->heldActor;

    if ((heldActor != NULL) && !Player_HoldsHookshot(this)) {
        this->actor.child = NULL;
        this->heldActor = NULL;
        this->interactRangeActor = NULL;
        heldActor->parent = NULL;
        this->stateFlags1 &= ~0x800;
    }

    if (Player_GetExplosiveHeld(this) >= 0) {
        func_8083399C(globalCtx, this, PLAYER_AP_NONE);
        this->heldItemId = ITEM_NONE_FE;
    }
}

void func_80832440(GlobalContext* globalCtx, Player* this) {
    if ((this->stateFlags1 & 0x800) && (this->heldActor == NULL)) {
        if (this->interactRangeActor != NULL) {
            if (this->getItemId == GI_NONE) {
                this->stateFlags1 &= ~0x800;
                this->interactRangeActor = NULL;
            }
        } else {
            this->stateFlags1 &= ~0x800;
        }
    }

    func_80832318(this);
    this->unk_6AD = 0;

    func_80832340(globalCtx, this);
    func_8005B1A4(Gameplay_GetCamera(globalCtx, 0));

    this->stateFlags1 &= ~0x306000;
    this->stateFlags2 &= ~0x40090;

    this->actor.shape.rot.x = 0;
    this->actor.shape.yOffset = 0.0f;

    this->unk_845 = this->unk_844 = 0;
}

s32 func_80832528(GlobalContext* globalCtx, Player* this) {
    if (this->heldItemActionParam >= PLAYER_AP_FISHING_POLE) {
        func_80835F44(globalCtx, this, ITEM_NONE);
        return 1;
    } else {
        return 0;
    }
}

void func_80832564(GlobalContext* globalCtx, Player* this) {
    func_80832440(globalCtx, this);
    func_808323B4(globalCtx, this);
}

s32 func_80832594(Player* this, s32 arg1, s32 arg2) {
    s16 temp = this->unk_A80 - D_808535D8;

    this->unk_850 += arg1 + (s16)(ABS(temp) * fabsf(D_808535D4) * 2.5415802156203426e-06f);

    if (CHECK_BTN_ANY(sControlInput->press.button, BTN_A | BTN_B)) {
        this->unk_850 += 5;
    }

    return this->unk_850 > arg2;
}

void func_80832630(GlobalContext* globalCtx) {
    if (globalCtx->actorCtx.freezeFlashTimer == 0) {
        globalCtx->actorCtx.freezeFlashTimer = 1;
    }
}

void func_8083264C(Player* this, s32 arg1, s32 arg2, s32 arg3, s32 arg4) {
    if (this->actor.category == ACTORCAT_PLAYER) {
        func_800AA000(arg4, arg1, arg2, arg3);
    }
}

void func_80832698(Player* this, u16 sfxId) {
    if (this->actor.category == ACTORCAT_PLAYER) {
        func_8002F7DC(&this->actor, sfxId + this->ageProperties->unk_92);
    } else {
        func_800F4190(&this->actor.projectedPos, sfxId);
    }
}

void func_808326F0(Player* this) {
    u16* entry = &D_8085361C[0];
    s32 i;

    for (i = 0; i < 4; i++) {
        Audio_StopSfx((u16)(*entry + this->ageProperties->unk_92));
        entry++;
    }
}

u16 func_8083275C(Player* this, u16 sfxId) {
    return sfxId + this->unk_89E;
}

void func_80832770(Player* this, u16 sfxId) {
    func_8002F7DC(&this->actor, func_8083275C(this, sfxId));
}

u16 func_808327A4(Player* this, u16 sfxId) {
    return sfxId + this->unk_89E + this->ageProperties->unk_94;
}

void func_808327C4(Player* this, u16 sfxId) {
    func_8002F7DC(&this->actor, func_808327A4(this, sfxId));
}

void func_808327F8(Player* this, f32 arg1) {
    s32 sfxId;

    if (this->currentBoots == PLAYER_BOOTS_IRON) {
        sfxId = NA_SE_PL_WALK_HEAVYBOOTS;
    } else {
        sfxId = func_808327A4(this, NA_SE_PL_WALK_GROUND);
    }

    func_800F4010(&this->actor.projectedPos, sfxId, arg1);
}

void func_80832854(Player* this) {
    s32 sfxId;

    if (this->currentBoots == PLAYER_BOOTS_IRON) {
        sfxId = NA_SE_PL_JUMP_HEAVYBOOTS;
    } else {
        sfxId = func_808327A4(this, NA_SE_PL_JUMP);
    }

    func_8002F7DC(&this->actor, sfxId);
}

void func_808328A0(Player* this) {
    s32 sfxId;

    if (this->currentBoots == PLAYER_BOOTS_IRON) {
        sfxId = NA_SE_PL_LAND_HEAVYBOOTS;
    } else {
        sfxId = func_808327A4(this, NA_SE_PL_LAND);
    }

    func_8002F7DC(&this->actor, sfxId);
}

void func_808328EC(Player* this, u16 sfxId) {
    func_8002F7DC(&this->actor, sfxId);
    this->stateFlags2 |= 8;
}

void func_80832924(Player* this, struct_80832924* entry) {
    s32 data;
    s32 flags;
    u32 cont;
    s32 pad;

    do {
        data = ABS(entry->field);
        flags = data & 0x7800;
        if (LinkAnimation_OnFrame(&this->skelAnime, fabsf(data & 0x7FF))) {
            if (flags == 0x800) {
                func_8002F7DC(&this->actor, entry->sfxId);
            } else if (flags == 0x1000) {
                func_80832770(this, entry->sfxId);
            } else if (flags == 0x1800) {
                func_808327C4(this, entry->sfxId);
            } else if (flags == 0x2000) {
                func_80832698(this, entry->sfxId);
            } else if (flags == 0x2800) {
                func_808328A0(this);
            } else if (flags == 0x3000) {
                func_808327F8(this, 6.0f);
            } else if (flags == 0x3800) {
                func_80832854(this);
            } else if (flags == 0x4000) {
                func_808327F8(this, 0.0f);
            } else if (flags == 0x4800) {
                func_800F4010(&this->actor.projectedPos, this->ageProperties->unk_94 + NA_SE_PL_WALK_LADDER, 0.0f);
            }
        }
        cont = (entry->field >= 0);
        entry++;
    } while (cont);
}

void func_80832B0C(GlobalContext* globalCtx, Player* this, LinkAnimationHeader* anim) {
    LinkAnimation_Change(globalCtx, &this->skelAnime, anim, 1.0f, 0.0f, Animation_GetLastFrame(anim), ANIMMODE_ONCE,
                         -6.0f);
}

void func_80832B78(GlobalContext* globalCtx, Player* this, LinkAnimationHeader* anim) {
    LinkAnimation_Change(globalCtx, &this->skelAnime, anim, 2.0f / 3.0f, 0.0f, Animation_GetLastFrame(anim),
                         ANIMMODE_ONCE, -6.0f);
}

void func_80832BE8(GlobalContext* globalCtx, Player* this, LinkAnimationHeader* anim) {
    LinkAnimation_Change(globalCtx, &this->skelAnime, anim, 1.0f, 0.0f, 0.0f, ANIMMODE_LOOP, -6.0f);
}

void func_80832C2C(GlobalContext* globalCtx, Player* this, LinkAnimationHeader* anim) {
    LinkAnimation_Change(globalCtx, &this->skelAnime, anim, 1.0f, 0.0f, 0.0f, ANIMMODE_ONCE, 0.0f);
}

void func_80832C6C(GlobalContext* globalCtx, Player* this, LinkAnimationHeader* anim) {
    LinkAnimation_Change(globalCtx, &this->skelAnime, anim, 1.0f, 0.0f, 0.0f, ANIMMODE_LOOP, -16.0f);
}

s32 func_80832CB0(GlobalContext* globalCtx, Player* this, LinkAnimationHeader* anim) {
    if (LinkAnimation_Update(globalCtx, &this->skelAnime)) {
        func_80832284(globalCtx, this, anim);
        return 1;
    } else {
        return 0;
    }
}

void func_80832CFC(Player* this) {
    this->skelAnime.prevTransl = this->skelAnime.baseTransl;
    this->skelAnime.prevRot = this->actor.shape.rot.y;
}

void func_80832D20(Player* this) {
    func_80832CFC(this);
    this->skelAnime.prevTransl.x *= this->ageProperties->unk_08;
    this->skelAnime.prevTransl.y *= this->ageProperties->unk_08;
    this->skelAnime.prevTransl.z *= this->ageProperties->unk_08;
}

void func_80832DB0(Player* this) {
    this->skelAnime.jointTable[1].y = 0;
}

void func_80832DBC(Player* this) {
    if (this->skelAnime.moveFlags != 0) {
        func_808322FC(this);
        this->skelAnime.jointTable[0].x = this->skelAnime.baseTransl.x;
        this->skelAnime.jointTable[0].z = this->skelAnime.baseTransl.z;
        if (this->skelAnime.moveFlags & 8) {
            if (this->skelAnime.moveFlags & 2) {
                this->skelAnime.jointTable[0].y = this->skelAnime.prevTransl.y;
            }
        } else {
            this->skelAnime.jointTable[0].y = this->skelAnime.baseTransl.y;
        }
        func_80832CFC(this);
        this->skelAnime.moveFlags = 0;
    }
}

void func_80832E48(Player* this, s32 flags) {
    Vec3f pos;

    this->skelAnime.moveFlags = flags;
    this->skelAnime.prevTransl = this->skelAnime.baseTransl;
    SkelAnime_UpdateTranslation(&this->skelAnime, &pos, this->actor.shape.rot.y);

    if (flags & 1) {
        if (!LINK_IS_ADULT) {
            pos.x *= 0.64f;
            pos.z *= 0.64f;
        }
        this->actor.world.pos.x += pos.x * this->actor.scale.x;
        this->actor.world.pos.z += pos.z * this->actor.scale.z;
    }

    if (flags & 2) {
        if (!(flags & 4)) {
            pos.y *= this->ageProperties->unk_08;
        }
        this->actor.world.pos.y += pos.y * this->actor.scale.y;
    }

    func_808322FC(this);
}

void func_80832F54(GlobalContext* globalCtx, Player* this, s32 flags) {
    if (flags & 0x200) {
        func_80832D20(this);
    } else if ((flags & 0x100) || (this->skelAnime.moveFlags != 0)) {
        func_80832CFC(this);
    } else {
        this->skelAnime.prevTransl = this->skelAnime.jointTable[0];
        this->skelAnime.prevRot = this->actor.shape.rot.y;
    }

    this->skelAnime.moveFlags = flags;
    func_80832210(this);
    AnimationContext_DisableQueue(globalCtx);
}

void func_80832FFC(GlobalContext* globalCtx, Player* this, LinkAnimationHeader* anim, s32 flags, f32 playbackSpeed) {
    LinkAnimation_PlayOnceSetSpeed(globalCtx, &this->skelAnime, anim, playbackSpeed);
    func_80832F54(globalCtx, this, flags);
}

void func_8083303C(GlobalContext* globalCtx, Player* this, LinkAnimationHeader* anim, s32 flags) {
    func_80832FFC(globalCtx, this, anim, flags, 1.0f);
}

void func_80833064(GlobalContext* globalCtx, Player* this, LinkAnimationHeader* anim, s32 flags) {
    func_80832FFC(globalCtx, this, anim, flags, 2.0f / 3.0f);
}

void func_8083308C(GlobalContext* globalCtx, Player* this, LinkAnimationHeader* anim) {
    func_80833064(globalCtx, this, anim, 0x1C);
}

void func_808330AC(GlobalContext* globalCtx, Player* this, LinkAnimationHeader* anim, s32 flags, f32 playbackSpeed) {
    LinkAnimation_PlayLoopSetSpeed(globalCtx, &this->skelAnime, anim, playbackSpeed);
    func_80832F54(globalCtx, this, flags);
}

void func_808330EC(GlobalContext* globalCtx, Player* this, LinkAnimationHeader* anim, s32 flags) {
    func_808330AC(globalCtx, this, anim, flags, 1.0f);
}

void func_80833114(GlobalContext* globalCtx, Player* this, LinkAnimationHeader* anim, s32 flags) {
    func_808330AC(globalCtx, this, anim, flags, 2.0f / 3.0f);
}

void func_8083313C(GlobalContext* globalCtx, Player* this, LinkAnimationHeader* anim) {
    func_80833114(globalCtx, this, anim, 0x1C);
}

void func_8083315C(GlobalContext* globalCtx, Player* this) {
    s8 phi_v1;
    s8 phi_v0;

    this->unk_A7C = D_808535D4;
    this->unk_A80 = D_808535D8;

    func_80077D10(&D_808535D4, &D_808535D8, sControlInput);

    D_808535DC = Camera_GetInputDirYaw(GET_ACTIVE_CAM(globalCtx)) + D_808535D8;

    this->unk_846 = (this->unk_846 + 1) % 4;

    if (D_808535D4 < 55.0f) {
        phi_v0 = -1;
        phi_v1 = -1;
    } else {
        phi_v1 = (u16)(D_808535D8 + 0x2000) >> 9;
        phi_v0 = (u16)((s16)(D_808535DC - this->actor.shape.rot.y) + 0x2000) >> 14;
    }

    this->unk_847[this->unk_846] = phi_v1;
    this->unk_84B[this->unk_846] = phi_v0;
}

void func_8083328C(GlobalContext* globalCtx, Player* this, LinkAnimationHeader* linkAnim) {
    LinkAnimation_PlayOnceSetSpeed(globalCtx, &this->skelAnime, linkAnim, D_808535E8);
}

s32 func_808332B8(Player* this) {
    return (this->stateFlags1 & 0x8000000) && (this->currentBoots != PLAYER_BOOTS_IRON);
}

s32 func_808332E4(Player* this) {
    return (this->stateFlags1 & 0x1000000);
}

void func_808332F4(Player* this, GlobalContext* globalCtx) {
    GetItemEntry* giEntry = &sGetItemTable[this->getItemId - 1];

    this->unk_862 = ABS(giEntry->gi);
}

static LinkAnimationHeader* func_80833338(Player* this) {
    return D_80853914[this->modelAnimType];
}

s32 func_80833350(Player* this) {
    LinkAnimationHeader** entry;
    s32 i;

    if (func_80833338(this) != this->skelAnime.animation) {
        for (i = 0, entry = &D_80853D7C[0][0]; i < 28; i++, entry++) {
            if (this->skelAnime.animation == *entry) {
                return i + 1;
            }
        }
        return 0;
    }

    return -1;
}

void func_808333FC(Player* this, s32 arg1) {
    if (D_80853E7C[arg1] != 0) {
        func_80832924(this, D_80853E50[D_80853E7C[arg1] - 1]);
    }
}

LinkAnimationHeader* func_80833438(Player* this) {
    if (this->unk_890 != 0) {
        return D_8085395C[this->modelAnimType];
    } else if (!(this->stateFlags1 & 0x28000000) && (this->currentBoots == PLAYER_BOOTS_IRON)) {
        return D_80853974[this->modelAnimType];
    } else {
        return D_80853944[this->modelAnimType];
    }
}

s32 func_808334B4(Player* this) {
    return func_808332E4(this) && (this->unk_834 != 0);
}

LinkAnimationHeader* func_808334E4(Player* this) {
    if (func_808334B4(this)) {
        return &gPlayerAnim_002638;
    } else {
        return D_808539A4[this->modelAnimType];
    }
}

LinkAnimationHeader* func_80833528(Player* this) {
    if (func_808334B4(this)) {
        return &gPlayerAnim_002630;
    } else {
        return D_8085398C[this->modelAnimType];
    }
}

LinkAnimationHeader* func_8083356C(Player* this) {
    if (func_8002DD78(this)) {
        return &gPlayerAnim_0026E8;
    } else {
        return D_80853B3C[this->modelAnimType];
    }
}

LinkAnimationHeader* func_808335B0(Player* this) {
    if (func_808334B4(this)) {
        return &gPlayerAnim_002620;
    } else {
        return D_80853B6C[this->modelAnimType];
    }
}

LinkAnimationHeader* func_808335F4(Player* this) {
    if (func_808334B4(this)) {
        return &gPlayerAnim_002618;
    } else {
        return D_80853B54[this->modelAnimType];
    }
}

void func_80833638(Player* this, PlayerFunc82C arg1) {
    this->func_82C = arg1;
    this->unk_836 = 0;
    this->unk_830 = 0.0f;
    func_808326F0(this);
}

void func_80833664(GlobalContext* globalCtx, Player* this, s8 actionParam) {
    LinkAnimationHeader* current = this->skelAnime.animation;
    LinkAnimationHeader** iter = &D_80853914[this->modelAnimType];
    u32 i;

    this->stateFlags1 &= ~0x1000008;

    for (i = 0; i < 45; i++) {
        if (current == *iter) {
            break;
        }
        iter += 6;
    }

    func_8083399C(globalCtx, this, actionParam);

    if (i < 45) {
        this->skelAnime.animation = D_80853914[i * 6 + this->modelAnimType];
    }
}

s8 Player_ItemToActionParam(s32 item) {
    if (item >= ITEM_NONE_FE) {
        return PLAYER_AP_NONE;
    } else if (item == ITEM_LAST_USED) {
        return PLAYER_AP_LAST_USED;
    } else if (item == ITEM_FISHING_POLE) {
        return PLAYER_AP_FISHING_POLE;
    } else {
        return sItemActionParams[item];
    }
}

void func_80833770(GlobalContext* globalCtx, Player* this) {
}

void func_8083377C(GlobalContext* globalCtx, Player* this) {
    this->unk_85C = 1.0f;
}

void func_80833790(GlobalContext* globalCtx, Player* this) {
}

void func_8083379C(GlobalContext* globalCtx, Player* this) {
    this->stateFlags1 |= 8;

    if (this->heldItemActionParam != PLAYER_AP_SLINGSHOT) {
        this->unk_860 = -1;
    } else {
        this->unk_860 = -2;
    }
}

void func_808337D4(GlobalContext* globalCtx, Player* this) {
    s32 explosiveType;
    ExplosiveInfo* explosiveInfo;
    Actor* spawnedActor;

    if (this->stateFlags1 & 0x800) {
        func_80832528(globalCtx, this);
        return;
    }

    explosiveType = Player_GetExplosiveHeld(this);
    explosiveInfo = &sExplosiveInfos[explosiveType];

    spawnedActor = Actor_SpawnAsChild(&globalCtx->actorCtx, &this->actor, globalCtx, explosiveInfo->actorId,
                                      this->actor.world.pos.x, this->actor.world.pos.y, this->actor.world.pos.z, 0,
                                      this->actor.shape.rot.y, 0, 0);
    if (spawnedActor != NULL) {
        if ((explosiveType != 0) && (globalCtx->bombchuBowlingStatus != 0)) {
            globalCtx->bombchuBowlingStatus--;
            if (globalCtx->bombchuBowlingStatus == 0) {
                globalCtx->bombchuBowlingStatus = -1;
            }
        } else {
            Inventory_ChangeAmmo(explosiveInfo->itemId, -1);
        }

        this->interactRangeActor = spawnedActor;
        this->heldActor = spawnedActor;
        this->getItemId = GI_NONE;
        this->unk_3BC.y = spawnedActor->shape.rot.y - this->actor.shape.rot.y;
        this->stateFlags1 |= 0x800;
    }
}

void func_80833910(GlobalContext* globalCtx, Player* this) {
    this->stateFlags1 |= 8;
    this->unk_860 = -3;

    this->heldActor =
        Actor_SpawnAsChild(&globalCtx->actorCtx, &this->actor, globalCtx, ACTOR_ARMS_HOOK, this->actor.world.pos.x,
                           this->actor.world.pos.y, this->actor.world.pos.z, 0, this->actor.shape.rot.y, 0, 0);
}

void func_80833984(GlobalContext* globalCtx, Player* this) {
    this->stateFlags1 |= 0x1000000;
}

void func_8083399C(GlobalContext* globalCtx, Player* this, s8 actionParam) {
    this->unk_860 = 0;
    this->unk_85C = 0.0f;
    this->unk_858 = 0.0f;

    this->heldItemActionParam = this->itemActionParam = actionParam;
    this->modelGroup = this->nextModelGroup;

    this->stateFlags1 &= ~0x1000008;

    D_80853FE8[actionParam](globalCtx, this);

    Player_SetModelGroup(this, this->modelGroup);
}

void func_80833A20(Player* this, s32 newSwordState) {
    u16 itemSfx;
    u16 voiceSfx;

    if (this->swordState == 0) {
        if ((this->heldItemActionParam == PLAYER_AP_SWORD_BGS) && (gSaveContext.swordHealth > 0.0f)) {
            itemSfx = NA_SE_IT_HAMMER_SWING;
        } else {
            itemSfx = NA_SE_IT_SWORD_SWING;
        }

        voiceSfx = NA_SE_VO_LI_SWORD_N;
        if (this->heldItemActionParam == PLAYER_AP_HAMMER) {
            itemSfx = NA_SE_IT_HAMMER_SWING;
        } else if (this->swordAnimation >= 0x18) {
            itemSfx = 0;
            voiceSfx = NA_SE_VO_LI_SWORD_L;
        } else if (this->unk_845 >= 3) {
            itemSfx = NA_SE_IT_SWORD_SWING_HARD;
            voiceSfx = NA_SE_VO_LI_SWORD_L;
        }

        if (itemSfx != 0) {
            func_808328EC(this, itemSfx);
        }

        if ((this->swordAnimation < 0x10) || (this->swordAnimation >= 0x14)) {
            func_80832698(this, voiceSfx);
        }
    }

    this->swordState = newSwordState;
}

s32 func_80833B2C(Player* this) {
    if (this->stateFlags1 & 0x40030000) {
        return 1;
    } else {
        return 0;
    }
}

s32 func_80833B54(Player* this) {
    if ((this->unk_664 != NULL) && ((this->unk_664->flags & 5) == 5)) {
        this->stateFlags1 |= 0x10;
        return 1;
    }

    if (this->stateFlags1 & 0x10) {
        this->stateFlags1 &= ~0x10;
        if (this->linearVelocity == 0.0f) {
            this->currentYaw = this->actor.shape.rot.y;
        }
    }

    return 0;
}

s32 func_80833BCC(Player* this) {
    return func_8008E9C4(this) || func_80833B2C(this);
}

s32 func_80833C04(Player* this) {
    return func_80833B54(this) || func_80833B2C(this);
}

void func_80833C3C(Player* this) {
    this->unk_870 = this->unk_874 = 0.0f;
}

s32 func_80833C50(Player* this, s32 item) {
    if ((item < ITEM_NONE_FE) && (Player_ItemToActionParam(item) == this->itemActionParam)) {
        return 1;
    } else {
        return 0;
    }
}

s32 func_80833C98(s32 item1, s32 actionParam) {
    if ((item1 < ITEM_NONE_FE) && (Player_ItemToActionParam(item1) == actionParam)) {
        return 1;
    } else {
        return 0;
    }
}

s32 func_80833CDC(GlobalContext* globalCtx, s32 index) {
    if (index >= 4) {
        return ITEM_NONE;
    } else if (globalCtx->bombchuBowlingStatus != 0) {
        return (globalCtx->bombchuBowlingStatus > 0) ? ITEM_BOMBCHU : ITEM_NONE;
    } else if (index == 0) {
        return B_BTN_ITEM;
    } else if (index == 1) {
        return C_BTN_ITEM(0);
    } else if (index == 2) {
        return C_BTN_ITEM(1);
    } else {
        return C_BTN_ITEM(2);
    }
}

void func_80833DF8(Player* this, GlobalContext* globalCtx) {
    s32 maskActionParam;
    s32 item;
    s32 i;

    if (this->currentMask != PLAYER_MASK_NONE) {
        maskActionParam = this->currentMask - 1 + PLAYER_AP_MASK_KEATON;
        if (!func_80833C98(C_BTN_ITEM(0), maskActionParam) && !func_80833C98(C_BTN_ITEM(1), maskActionParam) &&
            !func_80833C98(C_BTN_ITEM(2), maskActionParam)) {
            this->currentMask = PLAYER_MASK_NONE;
        }
    }

    if (!(this->stateFlags1 & 0x20000800) && !func_8008F128(this)) {
        if (this->itemActionParam >= PLAYER_AP_FISHING_POLE) {
            if (!func_80833C50(this, B_BTN_ITEM) && !func_80833C50(this, C_BTN_ITEM(0)) &&
                !func_80833C50(this, C_BTN_ITEM(1)) && !func_80833C50(this, C_BTN_ITEM(2))) {
                func_80835F44(globalCtx, this, ITEM_NONE);
                return;
            }
        }

        for (i = 0; i < ARRAY_COUNT(D_80854388); i++) {
            if (CHECK_BTN_ALL(sControlInput->press.button, D_80854388[i])) {
                break;
            }
        }

        item = func_80833CDC(globalCtx, i);
        if (item >= ITEM_NONE_FE) {
            for (i = 0; i < ARRAY_COUNT(D_80854388); i++) {
                if (CHECK_BTN_ALL(sControlInput->cur.button, D_80854388[i])) {
                    break;
                }
            }

            item = func_80833CDC(globalCtx, i);
            if ((item < ITEM_NONE_FE) && (Player_ItemToActionParam(item) == this->heldItemActionParam)) {
                D_80853618 = true;
            }
        } else {
            this->heldItemButton = i;
            func_80835F44(globalCtx, this, item);
        }
    }
}

void func_808340DC(Player* this, GlobalContext* globalCtx) {
    LinkAnimationHeader* anim;
    f32 phi_f2;
    f32 phi_f12;
    f32 phi_f14;
    f32 phi_f0;
    s32 sp38;
    s8 sp37;
    s32 temp;

    sp37 = Player_ItemToActionParam(this->heldItemId);
    func_80833638(this, func_80834A2C);

    temp = gPlayerModelTypes[this->nextModelGroup][0];
    sp38 = D_80854164[gPlayerModelTypes[this->modelGroup][0]][temp];
    if ((sp37 == PLAYER_AP_BOTTLE) || (sp37 == PLAYER_AP_BOOMERANG) ||
        ((sp37 == PLAYER_AP_NONE) &&
         ((this->heldItemActionParam == PLAYER_AP_BOTTLE) || (this->heldItemActionParam == PLAYER_AP_BOOMERANG)))) {
        sp38 = (sp37 == PLAYER_AP_NONE) ? -13 : 13;
    }

    this->unk_15A = ABS(sp38);

    anim = D_808540F4[this->unk_15A].anim;
    if ((anim == &gPlayerAnim_002F30) && (this->currentShield == PLAYER_SHIELD_NONE)) {
        anim = &gPlayerAnim_002F40;
    }

    phi_f2 = Animation_GetLastFrame(anim);
    phi_f14 = phi_f2;

    if (sp38 >= 0) {
        phi_f0 = 1.2f;
        phi_f12 = 0.0f;
    } else {
        phi_f14 = 0.0f;
        phi_f0 = -1.2f;
        phi_f12 = phi_f2;
    }

    if (sp37 != PLAYER_AP_NONE) {
        phi_f0 *= 2.0f;
    }

    LinkAnimation_Change(globalCtx, &this->skelAnime2, anim, phi_f0, phi_f12, phi_f14, ANIMMODE_ONCE, 0.0f);

    this->stateFlags1 &= ~0x100;
}

void func_80834298(Player* this, GlobalContext* globalCtx) {
    if ((this->actor.category == ACTORCAT_PLAYER) && !(this->stateFlags1 & 0x100) &&
        ((this->heldItemActionParam == this->itemActionParam) || (this->stateFlags1 & 0x400000)) &&
        (gSaveContext.health != 0) && (globalCtx->csCtx.state == CS_STATE_IDLE) && (this->csMode == 0) &&
        (globalCtx->shootingGalleryStatus == 0) && (globalCtx->activeCamera == MAIN_CAM) &&
        (globalCtx->sceneLoadFlag != 0x14) && (gSaveContext.timer1State != 10)) {
        func_80833DF8(this, globalCtx);
    }

    if (this->stateFlags1 & 0x100) {
        func_808340DC(this, globalCtx);
    }
}

s32 func_80834380(GlobalContext* globalCtx, Player* this, s32* itemPtr, s32* typePtr) {
    if (LINK_IS_ADULT) {
        *itemPtr = ITEM_BOW;
        if (this->stateFlags1 & 0x800000) {
            *typePtr = ARROW_NORMAL_HORSE;
        } else {
            *typePtr = this->heldItemActionParam - 6;
        }
    } else {
        *itemPtr = ITEM_SLINGSHOT;
        *typePtr = ARROW_SEED;
    }

    if (gSaveContext.minigameState == 1) {
        return globalCtx->interfaceCtx.hbaAmmo;
    } else if (globalCtx->shootingGalleryStatus != 0) {
        return globalCtx->shootingGalleryStatus;
    } else {
        return AMMO(*itemPtr);
    }
}

s32 func_8083442C(Player* this, GlobalContext* globalCtx) {
    s32 item;
    s32 arrowType;
    s32 magicArrowType;

    if ((this->heldItemActionParam >= PLAYER_AP_BOW_FIRE) && (this->heldItemActionParam <= PLAYER_AP_BOW_0E) &&
        (gSaveContext.unk_13F0 != 0)) {
        func_80078884(NA_SE_SY_ERROR);
    } else {
        func_80833638(this, func_808351D4);

        this->stateFlags1 |= 0x200;
        this->unk_834 = 14;

        if (this->unk_860 >= 0) {
            func_8002F7DC(&this->actor, D_80854398[ABS(this->unk_860) - 1]);

            if (!Player_HoldsHookshot(this) && (func_80834380(globalCtx, this, &item, &arrowType) > 0)) {
                magicArrowType = arrowType - ARROW_FIRE;

                if (this->unk_860 >= 0) {
                    if ((magicArrowType >= 0) && (magicArrowType <= 2) &&
                        !func_80087708(globalCtx, sMagicArrowCosts[magicArrowType], 0)) {
                        arrowType = ARROW_NORMAL;
                    }

                    this->heldActor = Actor_SpawnAsChild(
                        &globalCtx->actorCtx, &this->actor, globalCtx, ACTOR_EN_ARROW, this->actor.world.pos.x,
                        this->actor.world.pos.y, this->actor.world.pos.z, 0, this->actor.shape.rot.y, 0, arrowType);
                }
            }
        }

        return 1;
    }

    return 0;
}

void func_80834594(GlobalContext* globalCtx, Player* this) {
    if (this->heldItemActionParam != PLAYER_AP_NONE) {
        if (func_8008F2BC(this, this->heldItemActionParam) >= 0) {
            func_808328EC(this, NA_SE_IT_SWORD_PUTAWAY);
        } else {
            func_808328EC(this, NA_SE_PL_CHANGE_ARMS);
        }
    }

    func_80835F44(globalCtx, this, this->heldItemId);

    if (func_8008F2BC(this, this->heldItemActionParam) >= 0) {
        func_808328EC(this, NA_SE_IT_SWORD_PICKOUT);
    } else if (this->heldItemActionParam != PLAYER_AP_NONE) {
        func_808328EC(this, NA_SE_PL_CHANGE_ARMS);
    }
}

void func_80834644(GlobalContext* globalCtx, Player* this) {
    if (func_80834A2C == this->func_82C) {
        func_80834594(globalCtx, this);
    }

    func_80833638(this, D_80853EDC[this->heldItemActionParam]);
    this->unk_834 = 0;
    this->unk_6AC = 0;
    func_808323B4(globalCtx, this);
    this->stateFlags1 &= ~0x100;
}

LinkAnimationHeader* func_808346C4(GlobalContext* globalCtx, Player* this) {
    func_80833638(this, func_80834B5C);
    func_808323B4(globalCtx, this);

    if (this->unk_870 < 0.5f) {
        return D_808543A4[Player_HoldsTwoHandedWeapon(this)];
    } else {
        return D_808543AC[Player_HoldsTwoHandedWeapon(this)];
    }
}

s32 func_80834758(GlobalContext* globalCtx, Player* this) {
    LinkAnimationHeader* anim;
    f32 frame;

    if (!(this->stateFlags1 & 0x20C00000) && (globalCtx->shootingGalleryStatus == 0) &&
        (this->heldItemActionParam == this->itemActionParam) && (this->currentShield != PLAYER_SHIELD_NONE) &&
        !Player_IsChildWithHylianShield(this) && func_80833BCC(this) &&
        CHECK_BTN_ALL(sControlInput->cur.button, BTN_R)) {

        anim = func_808346C4(globalCtx, this);
        frame = Animation_GetLastFrame(anim);
        LinkAnimation_Change(globalCtx, &this->skelAnime2, anim, 1.0f, frame, frame, ANIMMODE_ONCE, 0.0f);
        func_8002F7DC(&this->actor, NA_SE_IT_SHIELD_POSTURE);

        return 1;
    } else {
        return 0;
    }
}

s32 func_8083485C(Player* this, GlobalContext* globalCtx) {
    if (func_80834758(globalCtx, this)) {
        return 1;
    } else {
        return 0;
    }
}

void func_80834894(Player* this) {
    func_80833638(this, func_80834C74);

    if (this->itemActionParam < 0) {
        func_8008EC70(this);
    }

    Animation_Reverse(&this->skelAnime2);
    func_8002F7DC(&this->actor, NA_SE_IT_SHIELD_REMOVE);
}

void func_808348EC(GlobalContext* globalCtx, Player* this) {
    struct_808540F4* ptr = &D_808540F4[this->unk_15A];
    f32 temp;

    temp = ptr->unk_04;
    temp = (this->skelAnime2.playSpeed < 0.0f) ? temp - 1.0f : temp;

    if (LinkAnimation_OnFrame(&this->skelAnime2, temp)) {
        func_80834594(globalCtx, this);
    }

    func_80833B54(this);
}

s32 func_8083499C(Player* this, GlobalContext* globalCtx) {
    if (this->stateFlags1 & 0x100) {
        func_808340DC(this, globalCtx);
    } else {
        return 0;
    }

    return 1;
}

s32 func_808349DC(Player* this, GlobalContext* globalCtx) {
    if (func_80834758(globalCtx, this) || func_8083499C(this, globalCtx)) {
        return 1;
    } else {
        return 0;
    }
}

s32 func_80834A2C(Player* this, GlobalContext* globalCtx) {
    if (LinkAnimation_Update(globalCtx, &this->skelAnime2) ||
        ((Player_ItemToActionParam(this->heldItemId) == this->heldItemActionParam) &&
         (D_80853614 = (D_80853614 || ((this->modelAnimType != 3) && (globalCtx->shootingGalleryStatus == 0)))))) {
        func_80833638(this, D_80853EDC[this->heldItemActionParam]);
        this->unk_834 = 0;
        this->unk_6AC = 0;
        D_80853618 = D_80853614;
        return this->func_82C(this, globalCtx);
    }

    if (func_80833350(this) != 0) {
        func_808348EC(globalCtx, this);
        func_80832264(globalCtx, this, func_80833338(this));
        this->unk_6AC = 0;
    } else {
        func_808348EC(globalCtx, this);
    }

    return 1;
}

s32 func_80834B5C(Player* this, GlobalContext* globalCtx) {
    LinkAnimation_Update(globalCtx, &this->skelAnime2);

    if (!CHECK_BTN_ALL(sControlInput->cur.button, BTN_R)) {
        func_80834894(this);
        return 1;
    } else {
        this->stateFlags1 |= 0x400000;
        Player_SetModelsForHoldingShield(this);
        return 1;
    }
}

s32 func_80834BD4(Player* this, GlobalContext* globalCtx) {
    LinkAnimationHeader* anim;
    f32 frame;

    if (LinkAnimation_Update(globalCtx, &this->skelAnime2)) {
        anim = func_808346C4(globalCtx, this);
        frame = Animation_GetLastFrame(anim);
        LinkAnimation_Change(globalCtx, &this->skelAnime2, anim, 1.0f, frame, frame, ANIMMODE_ONCE, 0.0f);
    }

    this->stateFlags1 |= 0x400000;
    Player_SetModelsForHoldingShield(this);

    return 1;
}

s32 func_80834C74(Player* this, GlobalContext* globalCtx) {
    D_80853614 = D_80853618;

    if (D_80853614 || LinkAnimation_Update(globalCtx, &this->skelAnime2)) {
        func_80833638(this, D_80853EDC[this->heldItemActionParam]);
        LinkAnimation_PlayLoop(globalCtx, &this->skelAnime2, D_80853914[this->modelAnimType]);
        this->unk_6AC = 0;
        this->func_82C(this, globalCtx);
        return 0;
    }

    return 1;
}

s32 func_80834D2C(Player* this, GlobalContext* globalCtx) {
    LinkAnimationHeader* anim;

    if (this->heldItemActionParam != PLAYER_AP_BOOMERANG) {
        if (!func_8083442C(this, globalCtx)) {
            return 0;
        }

        if (!Player_HoldsHookshot(this)) {
            anim = &gPlayerAnim_0026A0;
        } else {
            anim = &gPlayerAnim_002CA0;
        }
        LinkAnimation_PlayOnce(globalCtx, &this->skelAnime2, anim);
    } else {
        func_80833638(this, func_80835884);
        this->unk_834 = 10;
        LinkAnimation_PlayOnce(globalCtx, &this->skelAnime2, &gPlayerAnim_002628);
    }

    if (this->stateFlags1 & 0x800000) {
        func_80832284(globalCtx, this, &gPlayerAnim_003380);
    } else if ((this->actor.bgCheckFlags & 1) && !func_80833B54(this)) {
        func_80832284(globalCtx, this, D_80853914[this->modelAnimType]);
    }

    return 1;
}

s32 func_80834E44(GlobalContext* globalCtx) {
    return (globalCtx->shootingGalleryStatus > 0) && CHECK_BTN_ALL(sControlInput->press.button, BTN_B);
}

s32 func_80834E7C(GlobalContext* globalCtx) {
    return (globalCtx->shootingGalleryStatus != 0) &&
           ((globalCtx->shootingGalleryStatus < 0) ||
            CHECK_BTN_ANY(sControlInput->cur.button, BTN_A | BTN_B | BTN_CUP | BTN_CLEFT | BTN_CRIGHT | BTN_CDOWN));
}

s32 func_80834EB8(Player* this, GlobalContext* globalCtx) {
    if ((this->unk_6AD == 0) || (this->unk_6AD == 2)) {
        if (func_80833BCC(this) || (Camera_CheckValidMode(Gameplay_GetCamera(globalCtx, 0), 7) == 0)) {
            return 1;
        }
        this->unk_6AD = 2;
    }

    return 0;
}

s32 func_80834F2C(Player* this, GlobalContext* globalCtx) {
    if ((this->doorType == PLAYER_DOORTYPE_NONE) && !(this->stateFlags1 & 0x2000000)) {
        if (D_80853614 || func_80834E44(globalCtx)) {
            if (func_80834D2C(this, globalCtx)) {
                return func_80834EB8(this, globalCtx);
            }
        }
    }

    return 0;
}

s32 func_80834FBC(Player* this) {
    if (this->actor.child != NULL) {
        if (this->heldActor == NULL) {
            this->heldActor = this->actor.child;
            func_8083264C(this, 255, 10, 250, 0);
            func_8002F7DC(&this->actor, NA_SE_IT_HOOKSHOT_RECEIVE);
        }

        return 1;
    }

    return 0;
}

s32 func_8083501C(Player* this, GlobalContext* globalCtx) {
    if (this->unk_860 >= 0) {
        this->unk_860 = -this->unk_860;
    }

    if ((!Player_HoldsHookshot(this) || func_80834FBC(this)) && !func_80834758(globalCtx, this) &&
        !func_80834F2C(this, globalCtx)) {
        return 0;
    }

    return 1;
}

s32 func_808350A4(GlobalContext* globalCtx, Player* this) {
    s32 item;
    s32 arrowType;

    if (this->heldActor != NULL) {
        if (!Player_HoldsHookshot(this)) {
            func_80834380(globalCtx, this, &item, &arrowType);

            if (gSaveContext.minigameState == 1) {
                globalCtx->interfaceCtx.hbaAmmo--;
            } else if (globalCtx->shootingGalleryStatus != 0) {
                globalCtx->shootingGalleryStatus--;
            } else {
                Inventory_ChangeAmmo(item, -1);
            }

            if (globalCtx->shootingGalleryStatus == 1) {
                globalCtx->shootingGalleryStatus = -10;
            }

            func_8083264C(this, 150, 10, 150, 0);
        } else {
            func_8083264C(this, 255, 20, 150, 0);
        }

        this->unk_A73 = 4;
        this->heldActor->parent = NULL;
        this->actor.child = NULL;
        this->heldActor = NULL;

        return 1;
    }

    return 0;
}

static u16 D_808543DC[] = { NA_SE_IT_BOW_FLICK, NA_SE_IT_SLING_FLICK };

s32 func_808351D4(Player* this, GlobalContext* globalCtx) {
    s32 sp2C;

    if (!Player_HoldsHookshot(this)) {
        sp2C = 0;
    } else {
        sp2C = 1;
    }

    Math_ScaledStepToS(&this->unk_6C0, 1200, 400);
    this->unk_6AE |= 0x100;

    if ((this->unk_836 == 0) && (func_80833350(this) == 0) && (this->skelAnime.animation == &gPlayerAnim_0026E8)) {
        LinkAnimation_PlayOnce(globalCtx, &this->skelAnime2, D_808543CC[sp2C]);
        this->unk_836 = -1;
    } else if (LinkAnimation_Update(globalCtx, &this->skelAnime2)) {
        LinkAnimation_PlayLoop(globalCtx, &this->skelAnime2, D_808543D4[sp2C]);
        this->unk_836 = 1;
    } else if (this->unk_836 == 1) {
        this->unk_836 = 2;
    }

    if (this->unk_834 > 10) {
        this->unk_834--;
    }

    func_80834EB8(this, globalCtx);

    if ((this->unk_836 > 0) && ((this->unk_860 < 0) || (!D_80853618 && !func_80834E7C(globalCtx)))) {
        func_80833638(this, func_808353D8);
        if (this->unk_860 >= 0) {
            if (sp2C == 0) {
                if (!func_808350A4(globalCtx, this)) {
                    func_8002F7DC(&this->actor, D_808543DC[ABS(this->unk_860) - 1]);
                }
            } else if (this->actor.bgCheckFlags & 1) {
                func_808350A4(globalCtx, this);
            }
        }
        this->unk_834 = 10;
        func_80832210(this);
    } else {
        this->stateFlags1 |= 0x200;
    }

    return 1;
}

s32 func_808353D8(Player* this, GlobalContext* globalCtx) {
    LinkAnimation_Update(globalCtx, &this->skelAnime2);

    if (Player_HoldsHookshot(this) && !func_80834FBC(this)) {
        return 1;
    }

    if (!func_80834758(globalCtx, this) &&
        (D_80853614 || ((this->unk_860 < 0) && D_80853618) || func_80834E44(globalCtx))) {
        this->unk_860 = ABS(this->unk_860);

        if (func_8083442C(this, globalCtx)) {
            if (Player_HoldsHookshot(this)) {
                this->unk_836 = 1;
            } else {
                LinkAnimation_PlayOnce(globalCtx, &this->skelAnime2, &gPlayerAnim_0026B8);
            }
        }
    } else {
        if (this->unk_834 != 0) {
            this->unk_834--;
        }

        if (func_80833BCC(this) || (this->unk_6AD != 0) || (this->stateFlags1 & 0x100000)) {
            if (this->unk_834 == 0) {
                this->unk_834++;
            }
            return 1;
        }

        if (Player_HoldsHookshot(this)) {
            func_80833638(this, func_8083501C);
        } else {
            func_80833638(this, func_80835588);
            LinkAnimation_PlayOnce(globalCtx, &this->skelAnime2, &gPlayerAnim_0026B0);
        }

        this->unk_834 = 0;
    }

    return 1;
}

s32 func_80835588(Player* this, GlobalContext* globalCtx) {
    if (!(this->actor.bgCheckFlags & 1) || LinkAnimation_Update(globalCtx, &this->skelAnime2)) {
        func_80833638(this, func_8083501C);
    }

    return 1;
}

void func_808355DC(Player* this) {
    this->stateFlags1 |= 0x20000;

    if (!(this->skelAnime.moveFlags & 0x80) && (this->actor.bgCheckFlags & 0x200) && (D_80853608 < 0x2000)) {
        this->currentYaw = this->actor.shape.rot.y = this->actor.wallYaw + 0x8000;
    }

    this->targetYaw = this->actor.shape.rot.y;
}

s32 func_80835644(GlobalContext* globalCtx, Player* this, Actor* arg2) {
    if (arg2 == NULL) {
        func_80832564(globalCtx, this);
        func_80839F90(this, globalCtx);
        return 1;
    }

    return 0;
}

void func_80835688(Player* this, GlobalContext* globalCtx) {
    if (!func_80835644(globalCtx, this, this->heldActor)) {
        func_80833638(this, func_808356E8);
        LinkAnimation_PlayLoop(globalCtx, &this->skelAnime2, &gPlayerAnim_002E10);
    }
}

s32 func_808356E8(Player* this, GlobalContext* globalCtx) {
    Actor* heldActor = this->heldActor;

    if (heldActor == NULL) {
        func_80834644(globalCtx, this);
    }

    if (func_80834758(globalCtx, this)) {
        return 1;
    }

    if (this->stateFlags1 & 0x800) {
        if (LinkAnimation_Update(globalCtx, &this->skelAnime2)) {
            LinkAnimation_PlayLoop(globalCtx, &this->skelAnime2, &gPlayerAnim_002E10);
        }

        if ((heldActor->id == ACTOR_EN_NIW) && (this->actor.velocity.y <= 0.0f)) {
            this->actor.minVelocityY = -2.0f;
            this->actor.gravity = -0.5f;
            this->fallStartHeight = this->actor.world.pos.y;
        }

        return 1;
    }

    return func_8083485C(this, globalCtx);
}

void func_808357E8(Player* this, Gfx** dLists) {
    this->leftHandDLists = &dLists[gSaveContext.linkAge];
}

s32 func_80835800(Player* this, GlobalContext* globalCtx) {
    if (func_80834758(globalCtx, this)) {
        return 1;
    }

    if (this->stateFlags1 & 0x2000000) {
        func_80833638(this, func_80835B60);
    } else if (func_80834F2C(this, globalCtx)) {
        return 1;
    }

    return 0;
}

s32 func_80835884(Player* this, GlobalContext* globalCtx) {
    if (LinkAnimation_Update(globalCtx, &this->skelAnime2)) {
        func_80833638(this, func_808358F0);
        LinkAnimation_PlayLoop(globalCtx, &this->skelAnime2, &gPlayerAnim_002638);
    }

    func_80834EB8(this, globalCtx);

    return 1;
}

s32 func_808358F0(Player* this, GlobalContext* globalCtx) {
    LinkAnimationHeader* animSeg = this->skelAnime.animation;

    if ((func_808334E4(this) == animSeg) || (func_80833528(this) == animSeg) || (func_808335B0(this) == animSeg) ||
        (func_808335F4(this) == animSeg)) {
        AnimationContext_SetCopyAll(globalCtx, this->skelAnime.limbCount, this->skelAnime2.jointTable,
                                    this->skelAnime.jointTable);
    } else {
        LinkAnimation_Update(globalCtx, &this->skelAnime2);
    }

    func_80834EB8(this, globalCtx);

    if (!D_80853618) {
        func_80833638(this, func_808359FC);
        LinkAnimation_PlayOnce(globalCtx, &this->skelAnime2,
                               (this->unk_870 < 0.5f) ? &gPlayerAnim_002608 : &gPlayerAnim_002600);
    }

    return 1;
}

s32 func_808359FC(Player* this, GlobalContext* globalCtx) {
    if (LinkAnimation_Update(globalCtx, &this->skelAnime2)) {
        func_80833638(this, func_80835B60);
        this->unk_834 = 0;
    } else if (LinkAnimation_OnFrame(&this->skelAnime2, 6.0f)) {
        f32 posX = (Math_SinS(this->actor.shape.rot.y) * 10.0f) + this->actor.world.pos.x;
        f32 posZ = (Math_CosS(this->actor.shape.rot.y) * 10.0f) + this->actor.world.pos.z;
        s32 yaw = (this->unk_664 != NULL) ? this->actor.shape.rot.y + 14000 : this->actor.shape.rot.y;
        EnBoom* boomerang =
            (EnBoom*)Actor_Spawn(&globalCtx->actorCtx, globalCtx, ACTOR_EN_BOOM, posX, this->actor.world.pos.y + 30.0f,
                                 posZ, this->actor.focus.rot.x, yaw, 0, 0);

        this->boomerangActor = &boomerang->actor;
        if (boomerang != NULL) {
            boomerang->moveTo = this->unk_664;
            boomerang->returnTimer = 20;
            this->stateFlags1 |= 0x2000000;
            if (!func_8008E9C4(this)) {
                func_808355DC(this);
            }
            this->unk_A73 = 4;
            func_8002F7DC(&this->actor, NA_SE_IT_BOOMERANG_THROW);
            func_80832698(this, NA_SE_VO_LI_SWORD_N);
        }
    }

    return 1;
}

s32 func_80835B60(Player* this, GlobalContext* globalCtx) {
    if (func_80834758(globalCtx, this)) {
        return 1;
    }

    if (!(this->stateFlags1 & 0x2000000)) {
        func_80833638(this, func_80835C08);
        LinkAnimation_PlayOnce(globalCtx, &this->skelAnime2, &gPlayerAnim_0025F8);
        func_808357E8(this, D_80125EF8);
        func_8002F7DC(&this->actor, NA_SE_PL_CATCH_BOOMERANG);
        func_80832698(this, NA_SE_VO_LI_SWORD_N);
        return 1;
    }

    return 0;
}

s32 func_80835C08(Player* this, GlobalContext* globalCtx) {
    if (!func_80835800(this, globalCtx) && LinkAnimation_Update(globalCtx, &this->skelAnime2)) {
        func_80833638(this, func_80835800);
    }

    return 1;
}

s32 func_80835C58(GlobalContext* globalCtx, Player* this, PlayerFunc674 func, s32 flags) {
    if (func == this->func_674) {
        return 0;
    }

    if (func_8084E3C4 == this->func_674) {
        Audio_OcaSetInstrument(0);
        this->stateFlags2 &= ~0x3000000;
    } else if (func_808507F4 == this->func_674) {
        func_80832340(globalCtx, this);
    }

    this->func_674 = func;

    if ((this->itemActionParam != this->heldItemActionParam) && (!(flags & 1) || !(this->stateFlags1 & 0x400000))) {
        func_8008EC70(this);
    }

    if (!(flags & 1) && (!(this->stateFlags1 & 0x800))) {
        func_80834644(globalCtx, this);
        this->stateFlags1 &= ~0x400000;
    }

    func_80832DBC(this);
    this->stateFlags1 &= ~0xB4000044;
    this->stateFlags2 &= ~0x18080000;
    this->stateFlags3 &= ~0x8A;
    this->unk_84F = 0;
    this->unk_850 = 0;
    this->unk_6AC = 0;
    func_808326F0(this);

    return 1;
}

void func_80835DAC(GlobalContext* globalCtx, Player* this, PlayerFunc674 func, s32 flags) {
    s32 temp;

    temp = this->skelAnime.moveFlags;
    this->skelAnime.moveFlags = 0;
    func_80835C58(globalCtx, this, func, flags);
    this->skelAnime.moveFlags = temp;
}

void func_80835DE4(GlobalContext* globalCtx, Player* this, PlayerFunc674 func, s32 flags) {
    s32 temp;

    if (this->itemActionParam >= 0) {
        temp = this->itemActionParam;
        this->itemActionParam = this->heldItemActionParam;
        func_80835C58(globalCtx, this, func, flags);
        this->itemActionParam = temp;
        Player_SetModels(this, Player_ActionToModelGroup(this, this->itemActionParam));
    }
}

void func_80835E44(GlobalContext* globalCtx, s16 camSetting) {
    if (!func_800C0CB8(globalCtx)) {
        if (camSetting == CAM_SET_SCENE1) {
            Interface_ChangeAlpha(2);
        }
    } else {
        Camera_ChangeSetting(Gameplay_GetCamera(globalCtx, 0), camSetting);
    }
}

void func_80835EA4(GlobalContext* globalCtx, s32 arg1) {
    func_80835E44(globalCtx, CAM_SET_ITEM2);
    Camera_SetCameraData(Gameplay_GetCamera(globalCtx, 0), 4, 0, 0, arg1, 0, 0);
}

void func_80835EFC(Player* this) {
    if (Player_HoldsHookshot(this)) {
        Actor* heldActor = this->heldActor;

        if (heldActor != NULL) {
            Actor_Kill(heldActor);
            this->actor.child = NULL;
            this->heldActor = NULL;
        }
    }
}

void func_80835F44(GlobalContext* globalCtx, Player* this, s32 item) {
    s8 actionParam;
    s32 temp;
    s32 nextType;

    actionParam = Player_ItemToActionParam(item);

    if (((this->heldItemActionParam == this->itemActionParam) &&
         (!(this->stateFlags1 & 0x400000) || (Player_ActionToSword(actionParam) != 0) ||
          (actionParam == PLAYER_AP_NONE))) ||
        ((this->itemActionParam < 0) &&
         ((Player_ActionToSword(actionParam) != 0) || (actionParam == PLAYER_AP_NONE)))) {

        if ((actionParam == PLAYER_AP_NONE) || !(this->stateFlags1 & 0x8000000) ||
            ((this->actor.bgCheckFlags & 1) &&
             ((actionParam == PLAYER_AP_HOOKSHOT) || (actionParam == PLAYER_AP_LONGSHOT)))) {

            if ((globalCtx->bombchuBowlingStatus == 0) &&
                (((actionParam == PLAYER_AP_STICK) && (AMMO(ITEM_STICK) == 0)) ||
                 ((actionParam == PLAYER_AP_BEAN) && (AMMO(ITEM_BEAN) == 0)) ||
                 (temp = Player_ActionToExplosive(this, actionParam),
                  ((temp >= 0) && ((AMMO(sExplosiveInfos[temp].itemId) == 0) ||
                                   (globalCtx->actorCtx.actorLists[ACTORCAT_EXPLOSIVE].length >= 3)))))) {
                func_80078884(NA_SE_SY_ERROR);
                return;
            }

            if (actionParam == PLAYER_AP_LENS) {
                if (func_80087708(globalCtx, 0, 3)) {
                    if (globalCtx->actorCtx.unk_03 != 0) {
                        func_800304B0(globalCtx);
                    } else {
                        globalCtx->actorCtx.unk_03 = 1;
                    }
                    func_80078884((globalCtx->actorCtx.unk_03 != 0) ? NA_SE_SY_GLASSMODE_ON : NA_SE_SY_GLASSMODE_OFF);
                } else {
                    func_80078884(NA_SE_SY_ERROR);
                }
                return;
            }

            if (actionParam == PLAYER_AP_NUT) {
                if (AMMO(ITEM_NUT) != 0) {
                    func_8083C61C(globalCtx, this);
                } else {
                    func_80078884(NA_SE_SY_ERROR);
                }
                return;
            }

            temp = Player_ActionToMagicSpell(this, actionParam);
            if (temp >= 0) {
                if (((actionParam == PLAYER_AP_FARORES_WIND) && (gSaveContext.respawn[RESPAWN_MODE_TOP].data > 0)) ||
                    ((gSaveContext.unk_13F4 != 0) && (gSaveContext.unk_13F0 == 0) &&
                     (gSaveContext.magic >= sMagicSpellCosts[temp]))) {
                    this->itemActionParam = actionParam;
                    this->unk_6AD = 4;
                } else {
                    func_80078884(NA_SE_SY_ERROR);
                }
                return;
            }

            if (actionParam >= PLAYER_AP_MASK_KEATON) {
                if (this->currentMask != PLAYER_MASK_NONE) {
                    this->currentMask = PLAYER_MASK_NONE;
                } else {
                    this->currentMask = actionParam - PLAYER_AP_MASK_KEATON + 1;
                }
                func_808328EC(this, NA_SE_PL_CHANGE_ARMS);
                return;
            }

            if (((actionParam >= PLAYER_AP_OCARINA_FAIRY) && (actionParam <= PLAYER_AP_OCARINA_TIME)) ||
                (actionParam >= PLAYER_AP_BOTTLE_FISH)) {
                if (!func_8008E9C4(this) ||
                    ((actionParam >= PLAYER_AP_BOTTLE_POTION_RED) && (actionParam <= PLAYER_AP_BOTTLE_FAIRY))) {
                    func_8002D53C(globalCtx, &globalCtx->actorCtx.titleCtx);
                    this->unk_6AD = 4;
                    this->itemActionParam = actionParam;
                }
                return;
            }

            if ((actionParam != this->heldItemActionParam) ||
                ((this->heldActor == 0) && (Player_ActionToExplosive(this, actionParam) >= 0))) {
                this->nextModelGroup = Player_ActionToModelGroup(this, actionParam);
                nextType = gPlayerModelTypes[this->nextModelGroup][0];
                if ((this->heldItemActionParam >= 0) && (Player_ActionToMagicSpell(this, actionParam) < 0) &&
                    (item != this->heldItemId) && (D_80854164[gPlayerModelTypes[this->modelGroup][0]][nextType] != 0)) {
                    this->heldItemId = item;
                    this->stateFlags1 |= 0x100;
                } else {
                    func_80835EFC(this);
                    func_808323B4(globalCtx, this);
                    func_80833664(globalCtx, this, actionParam);
                }
                return;
            }

            D_80853614 = D_80853618 = true;
        }
    }
}

void func_80836448(GlobalContext* globalCtx, Player* this, LinkAnimationHeader* anim) {
    s32 cond = func_808332B8(this);

    func_80832564(globalCtx, this);

    func_80835C58(globalCtx, this, cond ? func_8084E368 : func_80843CEC, 0);

    this->stateFlags1 |= 0x80;

    func_80832264(globalCtx, this, anim);
    if (anim == &gPlayerAnim_002878) {
        this->skelAnime.endFrame = 84.0f;
    }

    func_80832224(this);
    func_80832698(this, NA_SE_VO_LI_DOWN);

    if (this->actor.category == ACTORCAT_PLAYER) {
        func_800F47BC();

        if (Inventory_ConsumeFairy(globalCtx)) {
            globalCtx->gameOverCtx.state = GAMEOVER_REVIVE_START;
            this->unk_84F = 1;
        } else {
            globalCtx->gameOverCtx.state = GAMEOVER_DEATH_START;
            func_800F6AB0(0);
            Audio_PlayFanfare(0x20);
            gSaveContext.seqIndex = 0xFF;
            gSaveContext.nightSeqIndex = 0xFF;
        }

        OnePointCutscene_Init(globalCtx, 9806, cond ? 120 : 60, &this->actor, MAIN_CAM);
        ShrinkWindow_SetVal(0x20);
    }
}

s32 func_808365C8(Player* this) {
    return (!(func_808458D0 == this->func_674) ||
            ((this->stateFlags1 & 0x100) &&
             ((this->heldItemId == ITEM_LAST_USED) || (this->heldItemId == ITEM_NONE)))) &&
           (!(func_80834A2C == this->func_82C) ||
            (Player_ItemToActionParam(this->heldItemId) == this->heldItemActionParam));
}

s32 func_80836670(Player* this, GlobalContext* globalCtx) {
    if (!(this->stateFlags1 & 0x800000) && (this->actor.parent != NULL) && Player_HoldsHookshot(this)) {
        func_80835C58(globalCtx, this, func_80850AEC, 1);
        this->stateFlags3 |= 0x80;
        func_80832264(globalCtx, this, &gPlayerAnim_002C90);
        func_80832F54(globalCtx, this, 0x9B);
        func_80832224(this);
        this->currentYaw = this->actor.shape.rot.y;
        this->actor.bgCheckFlags &= ~1;
        this->hoverBootsTimer = 0;
        this->unk_6AE |= 0x43;
        func_80832698(this, NA_SE_VO_LI_LASH);
        return 1;
    }

    if (func_808365C8(this)) {
        func_80834298(this, globalCtx);
        if (func_8084E604 == this->func_674) {
            return 1;
        }
    }

    if (!this->func_82C(this, globalCtx)) {
        return 0;
    }

    if (this->unk_830 != 0.0f) {
        if ((func_80833350(this) == 0) || (this->linearVelocity != 0.0f)) {
            AnimationContext_SetCopyFalse(globalCtx, this->skelAnime.limbCount, this->skelAnime2.jointTable,
                                          this->skelAnime.jointTable, D_80853410);
        }
        Math_StepToF(&this->unk_830, 0.0f, 0.25f);
        AnimationContext_SetInterp(globalCtx, this->skelAnime.limbCount, this->skelAnime.jointTable,
                                   this->skelAnime2.jointTable, 1.0f - this->unk_830);
    } else if ((func_80833350(this) == 0) || (this->linearVelocity != 0.0f)) {
        AnimationContext_SetCopyTrue(globalCtx, this->skelAnime.limbCount, this->skelAnime.jointTable,
                                     this->skelAnime2.jointTable, D_80853410);
    } else {
        AnimationContext_SetCopyAll(globalCtx, this->skelAnime.limbCount, this->skelAnime.jointTable,
                                    this->skelAnime2.jointTable);
    }

    return 1;
}

s32 func_80836898(GlobalContext* globalCtx, Player* this, PlayerFuncA74 func) {
    this->func_A74 = func;
    func_80835C58(globalCtx, this, func_808458D0, 0);
    this->stateFlags2 |= 0x40;
    return func_80832528(globalCtx, this);
}

void func_808368EC(Player* this, GlobalContext* globalCtx) {
    s16 previousYaw = this->actor.shape.rot.y;

    if (!(this->stateFlags2 & 0x60)) {
        if ((this->unk_664 != NULL) &&
            ((globalCtx->actorCtx.targetCtx.unk_4B != 0) || (this->actor.category != ACTORCAT_PLAYER))) {
            Math_ScaledStepToS(&this->actor.shape.rot.y,
                               Math_Vec3f_Yaw(&this->actor.world.pos, &this->unk_664->focus.pos), 4000);
        } else if ((this->stateFlags1 & 0x20000) && !(this->stateFlags2 & 0x60)) {
            Math_ScaledStepToS(&this->actor.shape.rot.y, this->targetYaw, 4000);
        }
    } else if (!(this->stateFlags2 & 0x40)) {
        Math_ScaledStepToS(&this->actor.shape.rot.y, this->currentYaw, 2000);
    }

    this->unk_87C = this->actor.shape.rot.y - previousYaw;
}

s32 func_808369C8(s16* pValue, s16 arg1, s16 arg2, s16 arg3, s16 arg4, s16 arg5) {
    s16 temp1;
    s16 temp2;
    s16 temp3;

    temp1 = temp2 = arg4 - *pValue;
    temp2 = CLAMP(temp2, -arg5, arg5);
    *pValue += (s16)(temp1 - temp2);

    Math_ScaledStepToS(pValue, arg1, arg2);

    temp3 = *pValue;
    if (*pValue < -arg3) {
        *pValue = -arg3;
    } else if (*pValue > arg3) {
        *pValue = arg3;
    }
    return temp3 - *pValue;
}

s32 func_80836AB8(Player* this, s32 arg1) {
    s16 sp36;
    s16 var;

    var = this->actor.shape.rot.y;
    if (arg1 != 0) {
        var = this->actor.focus.rot.y;
        this->unk_6BC = this->actor.focus.rot.x;
        this->unk_6AE |= 0x41;
    } else {
        func_808369C8(&this->unk_6BC,
                      func_808369C8(&this->unk_6B6, this->actor.focus.rot.x, 600, 10000, this->actor.focus.rot.x, 0),
                      200, 4000, this->unk_6B6, 10000);
        sp36 = this->actor.focus.rot.y - var;
        func_808369C8(&sp36, 0, 200, 24000, this->unk_6BE, 8000);
        var = this->actor.focus.rot.y - sp36;
        func_808369C8(&this->unk_6B8, sp36 - this->unk_6BE, 200, 8000, sp36, 8000);
        func_808369C8(&this->unk_6BE, sp36, 200, 8000, this->unk_6B8, 8000);
        this->unk_6AE |= 0xD9;
    }

    return var;
}

void func_80836BEC(Player* this, GlobalContext* globalCtx) {
    s32 sp1C = 0;
    s32 zTrigPressed = CHECK_BTN_ALL(sControlInput->cur.button, BTN_Z);
    Actor* actorToTarget;
    s32 pad;
    s32 holdTarget;
    s32 cond;

    if (!zTrigPressed) {
        this->stateFlags1 &= ~0x40000000;
    }

    if ((globalCtx->csCtx.state != CS_STATE_IDLE) || (this->csMode != 0) || (this->stateFlags1 & 0x20000080) ||
        (this->stateFlags3 & 0x80)) {
        this->unk_66C = 0;
    } else if (zTrigPressed || (this->stateFlags2 & 0x2000) || (this->unk_684 != NULL)) {
        if (this->unk_66C <= 5) {
            this->unk_66C = 5;
        } else {
            this->unk_66C--;
        }
    } else if (this->stateFlags1 & 0x20000) {
        this->unk_66C = 0;
    } else if (this->unk_66C != 0) {
        this->unk_66C--;
    }

    if (this->unk_66C >= 6) {
        sp1C = 1;
    }

    cond = func_8083224C(globalCtx);
    if (cond || (this->unk_66C != 0) || (this->stateFlags1 & 0x2001000)) {
        if (!cond) {
            if (!(this->stateFlags1 & 0x2000000) &&
                ((this->heldItemActionParam != PLAYER_AP_FISHING_POLE) || (this->unk_860 == 0)) &&
                CHECK_BTN_ALL(sControlInput->press.button, BTN_Z)) {

                if (this->actor.category == ACTORCAT_PLAYER) {
                    actorToTarget = globalCtx->actorCtx.targetCtx.arrowPointedActor;
                } else {
                    actorToTarget = &GET_PLAYER(globalCtx)->actor;
                }

                holdTarget = (gSaveContext.zTargetSetting != 0) || (this->actor.category != ACTORCAT_PLAYER);
                this->stateFlags1 |= 0x8000;

                if ((actorToTarget != NULL) && !(actorToTarget->flags & 0x8000000)) {
                    if ((actorToTarget == this->unk_664) && (this->actor.category == ACTORCAT_PLAYER)) {
                        actorToTarget = globalCtx->actorCtx.targetCtx.unk_94;
                    }

                    if (actorToTarget != this->unk_664) {
                        if (!holdTarget) {
                            this->stateFlags2 |= 0x2000;
                        }
                        this->unk_664 = actorToTarget;
                        this->unk_66C = 15;
                        this->stateFlags2 &= ~0x200002;
                    } else {
                        if (!holdTarget) {
                            func_8008EDF0(this);
                        }
                    }

                    this->stateFlags1 &= ~0x40000000;
                } else {
                    if (!(this->stateFlags1 & 0x40020000)) {
                        func_808355DC(this);
                    }
                }
            }

            if (this->unk_664 != NULL) {
                if ((this->actor.category == ACTORCAT_PLAYER) && (this->unk_664 != this->unk_684) &&
                    func_8002F0C8(this->unk_664, this, sp1C)) {
                    func_8008EDF0(this);
                    this->stateFlags1 |= 0x40000000;
                } else if (this->unk_664 != NULL) {
                    this->unk_664->targetPriority = 40;
                }
            } else if (this->unk_684 != NULL) {
                this->unk_664 = this->unk_684;
            }
        }

        if (this->unk_664 != NULL) {
            this->stateFlags1 &= ~0x30000;
            if ((this->stateFlags1 & 0x800) || ((this->unk_664->flags & 5) != 5)) {
                this->stateFlags1 |= 0x10000;
            }
        } else {
            if (this->stateFlags1 & 0x20000) {
                this->stateFlags2 &= ~0x2000;
            } else {
                func_8008EE08(this);
            }
        }
    } else {
        func_8008EE08(this);
    }
}

s32 func_80836FAC(GlobalContext* globalCtx, Player* this, f32* arg2, s16* arg3, f32 arg4) {
    f32 temp_f2;
    f32 temp_f0;
    f32 temp_f14;
    f32 temp_f12;

    if ((this->unk_6AD != 0) || (globalCtx->sceneLoadFlag == 0x14) || (this->stateFlags1 & 1)) {
        *arg2 = 0.0f;
        *arg3 = this->actor.shape.rot.y;
    } else {
        *arg2 = D_808535D4;
        *arg3 = D_808535D8;

        if (arg4 != 0.0f) {
            *arg2 -= 20.0f;
            if (*arg2 < 0.0f) {
                *arg2 = 0.0f;
            } else {
                temp_f2 = 1.0f - Math_CosS(*arg2 * 450.0f);
                *arg2 = ((temp_f2 * temp_f2) * 30.0f) + 7.0f;
            }
        } else {
            *arg2 *= 0.8f;
        }

        if (D_808535D4 != 0.0f) {
            temp_f0 = Math_SinS(this->unk_898);
            temp_f12 = this->unk_880;
            temp_f14 = CLAMP(temp_f0, 0.0f, 0.6f);

            if (this->unk_6C4 != 0.0f) {
                temp_f12 = temp_f12 - (this->unk_6C4 * 0.008f);
                if (temp_f12 < 2.0f) {
                    temp_f12 = 2.0f;
                }
            }

            *arg2 = (*arg2 * 0.14f) - (8.0f * temp_f14 * temp_f14);
            *arg2 = CLAMP(*arg2, 0.0f, temp_f12);

            return 1;
        }
    }

    return 0;
}

s32 func_8083721C(Player* this) {
    return Math_StepToF(&this->linearVelocity, 0.0f, REG(43) / 100.0f);
}

s32 func_80837268(Player* this, f32* arg1, s16* arg2, f32 arg3, GlobalContext* globalCtx) {
    if (!func_80836FAC(globalCtx, this, arg1, arg2, arg3)) {
        *arg2 = this->actor.shape.rot.y;

        if (this->unk_664 != NULL) {
            if ((globalCtx->actorCtx.targetCtx.unk_4B != 0) && !(this->stateFlags2 & 0x40)) {
                *arg2 = Math_Vec3f_Yaw(&this->actor.world.pos, &this->unk_664->focus.pos);
                return 0;
            }
        } else if (func_80833B2C(this)) {
            *arg2 = this->targetYaw;
        }

        return 0;
    } else {
        *arg2 += Camera_GetInputDirYaw(GET_ACTIVE_CAM(globalCtx));
        return 1;
    }
}

static s8 D_808543E0[] = { 13, 2, 4, 9, 10, 11, 8, -7 };
static s8 D_808543E8[] = { 13, 1, 2, 5, 3, 4, 9, 10, 11, 7, 8, -6 };
static s8 D_808543F4[] = { 13, 1, 2, 3, 4, 9, 10, 11, 8, 7, -6 };
static s8 D_80854400[] = { 13, 2, 4, 9, 10, 11, 8, -7 };
static s8 D_80854408[] = { 13, 2, 4, 9, 10, 11, 12, 8, -7 };
static s8 D_80854414[] = { -7 };
static s8 D_80854418[] = { 0, 11, 1, 2, 3, 5, 4, 9, 8, 7, -6 };
static s8 D_80854424[] = { 0, 11, 1, 2, 3, 12, 5, 4, 9, 8, 7, -6 };
static s8 D_80854430[] = { 13, 1, 2, 3, 12, 5, 4, 9, 10, 11, 8, 7, -6 };
static s8 D_80854440[] = { 10, 8, -7 };
static s8 D_80854444[] = { 0, 12, 5, -4 };

static s32 (*D_80854448[])(Player* this, GlobalContext* globalCtx) = {
    func_8083B998, func_80839800, func_8083E5A8, func_8083E0FC, func_8083B644, func_8083F7BC, func_8083C1DC,
    func_80850224, func_8083C544, func_8083EB44, func_8083BDBC, func_8083C2B0, func_80838A14, func_8083B040,
};

s32 func_80837348(GlobalContext* globalCtx, Player* this, s8* arg2, s32 arg3) {
    s32 i;

    if (!(this->stateFlags1 & 0x20000081)) {
        if (arg3 != 0) {
            D_808535E0 = func_80836670(this, globalCtx);
            if (func_8084E604 == this->func_674) {
                return 1;
            }
        }

        if (func_8008F128(this)) {
            this->unk_6AE |= 0x41;
            return 1;
        }

        if (!(this->stateFlags1 & 0x100) && (func_80834A2C != this->func_82C)) {
            while (*arg2 >= 0) {
                if (D_80854448[*arg2](this, globalCtx)) {
                    return 1;
                }
                arg2++;
            }

            if (D_80854448[-(*arg2)](this, globalCtx)) {
                return 1;
            }
        }
    }

    return 0;
}

s32 func_808374A0(GlobalContext* globalCtx, Player* this, SkelAnime* skelAnime, f32 arg3) {
    f32 sp24;
    s16 sp22;

    if ((skelAnime->endFrame - arg3) <= skelAnime->curFrame) {
        if (func_80837348(globalCtx, this, D_80854418, 1)) {
            return 0;
        }

        if (func_80837268(this, &sp24, &sp22, 0.018f, globalCtx)) {
            return 1;
        }
    }

    return -1;
}

void func_80837530(GlobalContext* globalCtx, Player* this, s32 arg2) {
    if (arg2 != 0) {
        this->unk_858 = 0.0f;
    } else {
        this->unk_858 = 0.5f;
    }

    this->stateFlags1 |= 0x1000;

    if (this->actor.category == ACTORCAT_PLAYER) {
        Actor_Spawn(&globalCtx->actorCtx, globalCtx, ACTOR_EN_M_THUNDER, this->bodyPartsPos[0].x,
                    this->bodyPartsPos[0].y, this->bodyPartsPos[0].z, 0, 0, 0, Player_GetSwordHeld(this) | arg2);
    }
}

s32 func_808375D8(Player* this) {
    s8 sp3C[4];
    s8* iter;
    s8* iter2;
    s8 temp1;
    s8 temp2;
    s32 i;

    if ((this->heldItemActionParam == PLAYER_AP_STICK) || Player_HoldsBrokenKnife(this)) {
        return 0;
    }

    iter = &this->unk_847[0];
    iter2 = &sp3C[0];
    for (i = 0; i < 4; i++, iter++, iter2++) {
        if ((*iter2 = *iter) < 0) {
            return 0;
        }
        *iter2 *= 2;
    }

    temp1 = sp3C[0] - sp3C[1];
    if (ABS(temp1) < 10) {
        return 0;
    }

    iter2 = &sp3C[1];
    for (i = 1; i < 3; i++, iter2++) {
        temp2 = *iter2 - *(iter2 + 1);
        if ((ABS(temp2) < 10) || (temp2 * temp1 < 0)) {
            return 0;
        }
    }

    return 1;
}

void func_80837704(GlobalContext* globalCtx, Player* this) {
    LinkAnimationHeader* anim;

    if ((this->swordAnimation >= 4) && (this->swordAnimation < 8)) {
        anim = D_80854358[Player_HoldsTwoHandedWeapon(this)];
    } else {
        anim = D_80854350[Player_HoldsTwoHandedWeapon(this)];
    }

    func_80832318(this);
    LinkAnimation_Change(globalCtx, &this->skelAnime, anim, 1.0f, 8.0f, Animation_GetLastFrame(anim), ANIMMODE_ONCE,
                         -9.0f);
    func_80837530(globalCtx, this, 0x200);
}

void func_808377DC(GlobalContext* globalCtx, Player* this) {
    func_80835C58(globalCtx, this, func_80844E68, 1);
    func_80837704(globalCtx, this);
}

static s8 D_80854480[] = { 12, 4, 4, 8 };
static s8 D_80854484[] = { 22, 23, 22, 23 };

s32 func_80837818(Player* this) {
    s32 sp1C = this->unk_84B[this->unk_846];
    s32 sp18;

    if (this->heldItemActionParam == PLAYER_AP_HAMMER) {
        if (sp1C < 0) {
            sp1C = 0;
        }
        sp18 = D_80854484[sp1C];
        this->unk_845 = 0;
    } else {
        if (func_808375D8(this)) {
            sp18 = 24;
        } else {
            if (sp1C < 0) {
                if (func_80833BCC(this)) {
                    sp18 = 0;
                } else {
                    sp18 = 4;
                }
            } else {
                sp18 = D_80854480[sp1C];
                if (sp18 == 12) {
                    this->stateFlags2 |= 0x40000000;
                    if (!func_80833BCC(this)) {
                        sp18 = 0;
                    }
                }
            }
            if (this->heldItemActionParam == PLAYER_AP_STICK) {
                sp18 = 0;
            }
        }
        if (Player_HoldsTwoHandedWeapon(this)) {
            sp18++;
        }
    }

    return sp18;
}

void func_80837918(Player* this, s32 quadIndex, u32 flags) {
    this->swordQuads[quadIndex].info.toucher.dmgFlags = flags;

    if (flags == 2) {
        this->swordQuads[quadIndex].info.toucherFlags = TOUCH_ON | TOUCH_NEAREST | TOUCH_SFX_WOOD;
    } else {
        this->swordQuads[quadIndex].info.toucherFlags = TOUCH_ON | TOUCH_NEAREST;
    }
}

static u32 D_80854488[][2] = {
    { 0x00000200, 0x08000000 }, { 0x00000100, 0x02000000 }, { 0x00000400, 0x04000000 },
    { 0x00000002, 0x08000000 }, { 0x00000040, 0x40000000 },
};

void func_80837948(GlobalContext* globalCtx, Player* this, s32 arg2) {
    s32 pad;
    u32 flags;
    s32 temp;

    func_80835C58(globalCtx, this, func_808502D0, 0);
    this->unk_844 = 8;
    if ((arg2 < 18) || (arg2 >= 20)) {
        func_80832318(this);
    }

    if ((arg2 != this->swordAnimation) || !(this->unk_845 < 3)) {
        this->unk_845 = 0;
    }

    this->unk_845++;
    if (this->unk_845 >= 3) {
        arg2 += 2;
    }

    this->swordAnimation = arg2;

    func_808322D0(globalCtx, this, D_80854190[arg2].unk_00);
    if ((arg2 != 16) && (arg2 != 17)) {
        func_80832F54(globalCtx, this, 0x209);
    }

    this->currentYaw = this->actor.shape.rot.y;

    if (Player_HoldsBrokenKnife(this)) {
        temp = 1;
    } else {
        temp = Player_GetSwordHeld(this) - 1;
    }

    if ((arg2 >= 16) && (arg2 < 20)) {
        flags = D_80854488[temp][1];
    } else {
        flags = D_80854488[temp][0];
    }

    func_80837918(this, 0, flags);
    func_80837918(this, 1, flags);
}

void func_80837AE0(Player* this, s32 timer) {
    if (this->invincibilityTimer >= 0) {
        this->invincibilityTimer = timer;
        this->unk_88F = 0;
    }
}

void func_80837AFC(Player* this, s32 timer) {
    if (this->invincibilityTimer > timer) {
        this->invincibilityTimer = timer;
    }
    this->unk_88F = 0;
}

s32 func_80837B18(GlobalContext* globalCtx, Player* this, s32 damage) {
    if ((this->invincibilityTimer != 0) || (this->actor.category != ACTORCAT_PLAYER)) {
        return 1;
    }

    return Health_ChangeBy(globalCtx, damage);
}

void func_80837B60(Player* this) {
    this->skelAnime.prevTransl = this->skelAnime.jointTable[0];
    func_80832E48(this, 3);
}

void func_80837B9C(Player* this, GlobalContext* globalCtx) {
    func_80835C58(globalCtx, this, func_8084411C, 0);
    func_80832284(globalCtx, this, &gPlayerAnim_003040);
    this->unk_850 = 1;
    if (this->unk_6AD != 3) {
        this->unk_6AD = 0;
    }
}

static LinkAnimationHeader* D_808544B0[] = {
    &gPlayerAnim_002F80, &gPlayerAnim_002F78, &gPlayerAnim_002DE0, &gPlayerAnim_002DD8,
    &gPlayerAnim_002F70, &gPlayerAnim_002528, &gPlayerAnim_002DC8, &gPlayerAnim_0024F0,
};

void func_80837C0C(GlobalContext* globalCtx, Player* this, s32 arg2, f32 arg3, f32 arg4, s16 arg5, s32 arg6) {
    LinkAnimationHeader* sp2C = NULL;
    LinkAnimationHeader** sp28;

    if (this->stateFlags1 & 0x2000) {
        func_80837B60(this);
    }

    this->unk_890 = 0;

    func_8002F7DC(&this->actor, NA_SE_PL_DAMAGE);

    if (!func_80837B18(globalCtx, this, 0 - this->actor.colChkInfo.damage)) {
        this->stateFlags2 &= ~0x80;
        if (!(this->actor.bgCheckFlags & 1) && !(this->stateFlags1 & 0x8000000)) {
            func_80837B9C(this, globalCtx);
        }
        return;
    }

    func_80837AE0(this, arg6);

    if (arg2 == 3) {
        func_80835C58(globalCtx, this, func_8084FB10, 0);

        sp2C = &gPlayerAnim_002FD0;

        func_80832224(this);
        func_8083264C(this, 255, 10, 40, 0);

        func_8002F7DC(&this->actor, NA_SE_PL_FREEZE_S);
        func_80832698(this, NA_SE_VO_LI_FREEZE);
    } else if (arg2 == 4) {
        func_80835C58(globalCtx, this, func_8084FBF4, 0);

        func_8083264C(this, 255, 80, 150, 0);

        func_808322A4(globalCtx, this, &gPlayerAnim_002F00);
        func_80832224(this);

        this->unk_850 = 20;
    } else {
        arg5 -= this->actor.shape.rot.y;
        if (this->stateFlags1 & 0x8000000) {
            func_80835C58(globalCtx, this, func_8084E30C, 0);
            func_8083264C(this, 180, 20, 50, 0);

            this->linearVelocity = 4.0f;
            this->actor.velocity.y = 0.0f;

            sp2C = &gPlayerAnim_003320;

            func_80832698(this, NA_SE_VO_LI_DAMAGE_S);
        } else if ((arg2 == 1) || (arg2 == 2) || !(this->actor.bgCheckFlags & 1) || (this->stateFlags1 & 0x206000)) {
            func_80835C58(globalCtx, this, func_8084377C, 0);

            this->stateFlags3 |= 2;

            func_8083264C(this, 255, 20, 150, 0);
            func_80832224(this);

            if (arg2 == 2) {
                this->unk_850 = 4;

                this->actor.speedXZ = 3.0f;
                this->linearVelocity = 3.0f;
                this->actor.velocity.y = 6.0f;

                func_80832C2C(globalCtx, this, D_8085395C[this->modelAnimType]);
                func_80832698(this, NA_SE_VO_LI_DAMAGE_S);
            } else {
                this->actor.speedXZ = arg3;
                this->linearVelocity = arg3;
                this->actor.velocity.y = arg4;

                if (ABS(arg5) > 0x4000) {
                    sp2C = &gPlayerAnim_002F58;
                } else {
                    sp2C = &gPlayerAnim_002DB0;
                }

                if ((this->actor.category != ACTORCAT_PLAYER) && (this->actor.colChkInfo.health == 0)) {
                    func_80832698(this, NA_SE_VO_BL_DOWN);
                } else {
                    func_80832698(this, NA_SE_VO_LI_FALL_L);
                }
            }

            this->hoverBootsTimer = 0;
            this->actor.bgCheckFlags &= ~1;
        } else {
            if ((this->linearVelocity > 4.0f) && !func_8008E9C4(this)) {
                this->unk_890 = 20;
                func_8083264C(this, 120, 20, 10, 0);
                func_80832698(this, NA_SE_VO_LI_DAMAGE_S);
                return;
            }

            sp28 = D_808544B0;

            func_80835C58(globalCtx, this, func_8084370C, 0);
            func_80833C3C(this);

            if (this->actor.colChkInfo.damage < 5) {
                func_8083264C(this, 120, 20, 10, 0);
            } else {
                func_8083264C(this, 180, 20, 100, 0);
                this->linearVelocity = 23.0f;
                sp28 += 4;
            }

            if (ABS(arg5) <= 0x4000) {
                sp28 += 2;
            }

            if (func_8008E9C4(this)) {
                sp28 += 1;
            }

            sp2C = *sp28;

            func_80832698(this, NA_SE_VO_LI_DAMAGE_S);
        }

        this->actor.shape.rot.y += arg5;
        this->currentYaw = this->actor.shape.rot.y;
        this->actor.world.rot.y = this->actor.shape.rot.y;
        if (ABS(arg5) > 0x4000) {
            this->actor.shape.rot.y += 0x8000;
        }
    }

    func_80832564(globalCtx, this);

    this->stateFlags1 |= 0x4000000;

    if (sp2C != NULL) {
        func_808322D0(globalCtx, this, sp2C);
    }
}

s32 func_80838144(s32 arg0) {
    s32 temp = arg0 - 2;

    if ((temp >= 0) && (temp < 2)) {
        return temp;
    } else {
        return -1;
    }
}

s32 func_8083816C(s32 arg0) {
    return (arg0 == 4) || (arg0 == 7) || (arg0 == 12);
}

void func_8083819C(Player* this, GlobalContext* globalCtx) {
    if (this->currentShield == PLAYER_SHIELD_DEKU) {
        Actor_Spawn(&globalCtx->actorCtx, globalCtx, ACTOR_ITEM_SHIELD, this->actor.world.pos.x,
                    this->actor.world.pos.y, this->actor.world.pos.z, 0, 0, 0, 1);
        Inventory_DeleteEquipment(globalCtx, EQUIP_SHIELD);
<<<<<<< HEAD
        Message_StartTextbox(globalCtx, 0x305F, NULL); // "Your shield is gone!"
=======
        func_8010B680(globalCtx, 0x305F, NULL);
>>>>>>> f1d27bf6
    }
}

void func_8083821C(Player* this) {
    s32 i;

    // clang-format off
    for (i = 0; i < 18; i++) { this->flameTimers[i] = Rand_S16Offset(0, 200); }
    // clang-format on

    this->isBurning = true;
}

void func_80838280(Player* this) {
    if (this->actor.colChkInfo.acHitEffect == 1) {
        func_8083821C(this);
    }
    func_80832698(this, NA_SE_VO_LI_FALL_L);
}

void func_808382BC(Player* this) {
    if ((this->invincibilityTimer >= 0) && (this->invincibilityTimer < 20)) {
        this->invincibilityTimer = 20;
    }
}

s32 func_808382DC(Player* this, GlobalContext* globalCtx) {
    s32 pad;
    s32 sp68 = false;
    s32 sp64;

    if (this->unk_A86 != 0) {
        if (!Player_InBlockingCsMode(globalCtx, this)) {
            Player_InflictDamage(globalCtx, -16);
            this->unk_A86 = 0;
        }
    } else {
        sp68 = ((Player_GetHeight(this) - 8.0f) < (this->unk_6C4 * this->actor.scale.y));

        if (sp68 || (this->actor.bgCheckFlags & 0x100) || (D_808535E4 == 9) || (this->stateFlags2 & 0x80000000)) {
            func_80832698(this, NA_SE_VO_LI_DAMAGE_S);

            if (sp68) {
                Gameplay_TriggerRespawn(globalCtx);
                func_800994A0(globalCtx);
            } else {
                // Special case for getting crushed in Forest Temple's Checkboard Ceiling Hall or Shadow Temple's
                // Falling Spike Trap Room, to respawn the player in a specific place
                if (((globalCtx->sceneNum == SCENE_BMORI1) && (globalCtx->roomCtx.curRoom.num == 15)) ||
                    ((globalCtx->sceneNum == SCENE_HAKADAN) && (globalCtx->roomCtx.curRoom.num == 10))) {
                    static SpecialRespawnInfo checkboardCeilingRespawn = { { 1992.0f, 403.0f, -3432.0f }, 0 };
                    static SpecialRespawnInfo fallingSpikeTrapRespawn = { { 1200.0f, -1343.0f, 3850.0f }, 0 };
                    SpecialRespawnInfo* respawnInfo;

                    if (globalCtx->sceneNum == SCENE_BMORI1) {
                        respawnInfo = &checkboardCeilingRespawn;
                    } else {
                        respawnInfo = &fallingSpikeTrapRespawn;
                    }

                    Gameplay_SetupRespawnPoint(globalCtx, RESPAWN_MODE_DOWN, 0xDFF);
                    gSaveContext.respawn[RESPAWN_MODE_DOWN].pos = respawnInfo->pos;
                    gSaveContext.respawn[RESPAWN_MODE_DOWN].yaw = respawnInfo->yaw;
                }

                Gameplay_TriggerVoidOut(globalCtx);
            }

            func_80832698(this, NA_SE_VO_LI_TAKEN_AWAY);
            globalCtx->unk_11DE9 = 1;
            func_80078884(NA_SE_OC_ABYSS);
        } else if ((this->unk_8A1 != 0) && ((this->unk_8A1 >= 2) || (this->invincibilityTimer == 0))) {
            u8 sp5C[] = { 2, 1, 1 };

            func_80838280(this);

            if (this->unk_8A1 == 3) {
                this->shockTimer = 40;
            }

            this->actor.colChkInfo.damage += this->unk_8A0;
            func_80837C0C(globalCtx, this, sp5C[this->unk_8A1 - 1], this->unk_8A4, this->unk_8A8, this->unk_8A2, 20);
        } else {
            sp64 = (this->shieldQuad.base.acFlags & AC_BOUNCED) != 0;

            //! @bug The second set of conditions here seems intended as a way for Link to "block" hits by rolling.
            // However, `Collider.atFlags` is a byte so the flag check at the end is incorrect and cannot work.
            // Additionally, `Collider.atHit` can never be set while already colliding as AC, so it's also bugged.
            // This behavior was later fixed in MM, most likely by removing both the `atHit` and `atFlags` checks.
            if (sp64 || ((this->invincibilityTimer < 0) && (this->cylinder.base.acFlags & AC_HIT) &&
                         (this->cylinder.info.atHit != NULL) && (this->cylinder.info.atHit->atFlags & 0x20000000))) {

                func_8083264C(this, 180, 20, 100, 0);

                if (!Player_IsChildWithHylianShield(this)) {
                    if (this->invincibilityTimer >= 0) {
                        LinkAnimationHeader* anim;
                        s32 sp54 = func_80843188 == this->func_674;

                        if (!func_808332B8(this)) {
                            func_80835C58(globalCtx, this, func_808435C4, 0);
                        }

                        if (!(this->unk_84F = sp54)) {
                            func_80833638(this, func_80834BD4);

                            if (this->unk_870 < 0.5f) {
                                anim = D_808543BC[Player_HoldsTwoHandedWeapon(this)];
                            } else {
                                anim = D_808543B4[Player_HoldsTwoHandedWeapon(this)];
                            }
                            LinkAnimation_PlayOnce(globalCtx, &this->skelAnime2, anim);
                        } else {
                            func_80832264(globalCtx, this, D_808543C4[Player_HoldsTwoHandedWeapon(this)]);
                        }
                    }

                    if (!(this->stateFlags1 & 0x206000)) {
                        this->linearVelocity = -18.0f;
                        this->currentYaw = this->actor.shape.rot.y;
                    }
                }

                if (sp64 && (this->shieldQuad.info.acHitInfo->toucher.effect == 1)) {
                    func_8083819C(this, globalCtx);
                }

                return 0;
            }

            if ((this->unk_A87 != 0) || (this->invincibilityTimer > 0) || (this->stateFlags1 & 0x4000000) ||
                (this->csMode != 0) || (this->swordQuads[0].base.atFlags & AT_HIT) ||
                (this->swordQuads[1].base.atFlags & AT_HIT)) {
                return 0;
            }

            if (this->cylinder.base.acFlags & AC_HIT) {
                Actor* ac = this->cylinder.base.ac;
                s32 sp4C;

                if (ac->flags & 0x1000000) {
                    func_8002F7DC(&this->actor, NA_SE_PL_BODY_HIT);
                }

                if (this->stateFlags1 & 0x8000000) {
                    sp4C = 0;
                } else if (this->actor.colChkInfo.acHitEffect == 2) {
                    sp4C = 3;
                } else if (this->actor.colChkInfo.acHitEffect == 3) {
                    sp4C = 4;
                } else if (this->actor.colChkInfo.acHitEffect == 4) {
                    sp4C = 1;
                } else {
                    func_80838280(this);
                    sp4C = 0;
                }

                func_80837C0C(globalCtx, this, sp4C, 4.0f, 5.0f, Actor_WorldYawTowardActor(ac, &this->actor), 20);
            } else if (this->invincibilityTimer != 0) {
                return 0;
            } else {
                static u8 D_808544F4[] = { 120, 60 };
                s32 sp48 = func_80838144(D_808535E4);

                if (((this->actor.wallPoly != NULL) &&
                     SurfaceType_IsWallDamage(&globalCtx->colCtx, this->actor.wallPoly, this->actor.wallBgId)) ||
                    ((sp48 >= 0) &&
                     SurfaceType_IsWallDamage(&globalCtx->colCtx, this->actor.floorPoly, this->actor.floorBgId) &&
                     (this->unk_A79 >= D_808544F4[sp48])) ||
                    ((sp48 >= 0) &&
                     ((this->currentTunic != PLAYER_TUNIC_GORON) || (this->unk_A79 >= D_808544F4[sp48])))) {
                    this->unk_A79 = 0;
                    this->actor.colChkInfo.damage = 4;
                    func_80837C0C(globalCtx, this, 0, 4.0f, 5.0f, this->actor.shape.rot.y, 20);
                } else {
                    return 0;
                }
            }
        }
    }

    return 1;
}

void func_80838940(Player* this, LinkAnimationHeader* anim, f32 arg2, GlobalContext* globalCtx, u16 sfxId) {
    func_80835C58(globalCtx, this, func_8084411C, 1);

    if (anim != NULL) {
        func_808322D0(globalCtx, this, anim);
    }

    this->actor.velocity.y = arg2 * D_808535E8;
    this->hoverBootsTimer = 0;
    this->actor.bgCheckFlags &= ~1;

    func_80832854(this);
    func_80832698(this, sfxId);

    this->stateFlags1 |= 0x40000;
}

void func_808389E8(Player* this, LinkAnimationHeader* anim, f32 arg2, GlobalContext* globalCtx) {
    func_80838940(this, anim, arg2, globalCtx, NA_SE_VO_LI_SWORD_N);
}

s32 func_80838A14(Player* this, GlobalContext* globalCtx) {
    s32 sp3C;
    LinkAnimationHeader* sp38;
    f32 sp34;
    f32 temp;
    f32 sp2C;
    f32 sp28;
    f32 sp24;

    if (!(this->stateFlags1 & 0x800) && (this->unk_88C >= 2) &&
        (!(this->stateFlags1 & 0x8000000) || (this->ageProperties->unk_14 > this->wallHeight))) {
        sp3C = 0;

        if (func_808332B8(this)) {
            if (this->actor.yDistToWater < 50.0f) {
                if ((this->unk_88C < 2) || (this->wallHeight > this->ageProperties->unk_10)) {
                    return 0;
                }
            } else if ((this->currentBoots != PLAYER_BOOTS_IRON) || (this->unk_88C > 2)) {
                return 0;
            }
        } else if (!(this->actor.bgCheckFlags & 1) ||
                   ((this->ageProperties->unk_14 <= this->wallHeight) && (this->stateFlags1 & 0x8000000))) {
            return 0;
        }

        if ((this->actor.wallBgId != BGCHECK_SCENE) && (D_808535F0 & 0x40)) {
            if (this->unk_88D >= 6) {
                this->stateFlags2 |= 4;
                if (CHECK_BTN_ALL(sControlInput->press.button, BTN_A)) {
                    sp3C = 1;
                }
            }
        } else if ((this->unk_88D >= 6) || CHECK_BTN_ALL(sControlInput->press.button, BTN_A)) {
            sp3C = 1;
        }

        if (sp3C != 0) {
            func_80835C58(globalCtx, this, func_80845668, 0);

            this->stateFlags1 |= 0x40000;

            sp34 = this->wallHeight;

            if (this->ageProperties->unk_14 <= sp34) {
                sp38 = &gPlayerAnim_002D48;
                this->linearVelocity = 1.0f;
            } else {
                sp2C = COLPOLY_GET_NORMAL(this->actor.wallPoly->normal.x);
                sp28 = COLPOLY_GET_NORMAL(this->actor.wallPoly->normal.z);
                sp24 = this->wallDistance + 0.5f;

                this->stateFlags1 |= 0x4000;

                if (func_808332B8(this)) {
                    sp38 = &gPlayerAnim_0032E8;
                    sp34 -= (60.0f * this->ageProperties->unk_08);
                    this->stateFlags1 &= ~0x8000000;
                } else if (this->ageProperties->unk_18 <= sp34) {
                    sp38 = &gPlayerAnim_002D40;
                    sp34 -= (59.0f * this->ageProperties->unk_08);
                } else {
                    sp38 = &gPlayerAnim_002D38;
                    sp34 -= (41.0f * this->ageProperties->unk_08);
                }

                this->actor.shape.yOffset -= sp34 * 100.0f;

                this->actor.world.pos.x -= sp24 * sp2C;
                this->actor.world.pos.y += this->wallHeight;
                this->actor.world.pos.z -= sp24 * sp28;

                func_80832224(this);
            }

            this->actor.bgCheckFlags |= 1;

            LinkAnimation_PlayOnceSetSpeed(globalCtx, &this->skelAnime, sp38, 1.3f);
            AnimationContext_DisableQueue(globalCtx);

            this->actor.shape.rot.y = this->currentYaw = this->actor.wallYaw + 0x8000;

            return 1;
        }
    } else if ((this->actor.bgCheckFlags & 1) && (this->unk_88C == 1) && (this->unk_88D >= 3)) {
        temp = (this->wallHeight * 0.08f) + 5.5f;
        func_808389E8(this, &gPlayerAnim_002FE0, temp, globalCtx);
        this->linearVelocity = 2.5f;

        return 1;
    }

    return 0;
}

void func_80838E70(GlobalContext* globalCtx, Player* this, f32 arg2, s16 arg3) {
    func_80835C58(globalCtx, this, func_80845CA4, 0);
    func_80832440(globalCtx, this);

    this->unk_84F = 1;
    this->unk_850 = 1;

    this->unk_450.x = (Math_SinS(arg3) * arg2) + this->actor.world.pos.x;
    this->unk_450.z = (Math_CosS(arg3) * arg2) + this->actor.world.pos.z;

    func_80832264(globalCtx, this, func_80833338(this));
}

void func_80838F18(GlobalContext* globalCtx, Player* this) {
    func_80835C58(globalCtx, this, func_8084D610, 0);
    func_80832C6C(globalCtx, this, &gPlayerAnim_003328);
}

void func_80838F5C(GlobalContext* globalCtx, Player* this) {
    func_80835C58(globalCtx, this, func_8084F88C, 0);

    this->stateFlags1 |= 0xA0000000;

    Camera_ChangeSetting(Gameplay_GetCamera(globalCtx, 0), CAM_SET_FREE0);
}

s32 func_80838FB8(GlobalContext* globalCtx, Player* this) {
    if ((globalCtx->sceneLoadFlag == 0) && (this->stateFlags1 & 0x80000000)) {
        func_80838F5C(globalCtx, this);
        func_80832284(globalCtx, this, &gPlayerAnim_003040);
        func_80832698(this, NA_SE_VO_LI_FALL_S);
        func_800788CC(NA_SE_OC_SECRET_WARP_IN);
        return 1;
    }

    return 0;
}

s16 D_808544F8[] = {
    0x045B, // DMT from Magic Fairy Fountain
    0x0482, // DMC from Double Defense Fairy Fountain
    0x0340, // Hyrule Castle from Dins Fire Fairy Fountain
    0x044B, // Kakariko from Potion Shop
    0x02A2, // Market (child day) from Potion Shop
    0x0201, // Kakariko from Bazaar
    0x03B8, // Market (child day) from Bazaar
    0x04EE, // Kakariko from House of Skulltulas
    0x03C0, // Back Alley (day) from Bombchu Shop
    0x0463, // Kakariko from Shooting Gallery
    0x01CD, // Market (child day) from Shooting Gallery
    0x0394, // Zoras Fountain from Farores Wind Fairy Fountain
    0x0340, // Hyrule Castle from Dins Fire Fairy Fountain
    0x057C, // Desert Colossus from Nayrus Love Fairy Fountain
};

u8 D_80854514[] = { 11, 9, 3, 5, 7, 0 };

s32 func_80839034(GlobalContext* globalCtx, Player* this, CollisionPoly* poly, u32 bgId) {
    s32 sp3C;
    s32 temp;
    s32 sp34;
    f32 linearVel;
    s32 yaw;

    if (this->actor.category == ACTORCAT_PLAYER) {
        sp3C = 0;

        if (!(this->stateFlags1 & 0x80) && (globalCtx->sceneLoadFlag == 0) && (this->csMode == 0) &&
            !(this->stateFlags1 & 1) &&
            (((poly != NULL) && (sp3C = SurfaceType_GetSceneExitIndex(&globalCtx->colCtx, poly, bgId), sp3C != 0)) ||
             (func_8083816C(D_808535E4) && (this->unk_A7A == 12)))) {

            sp34 = this->unk_A84 - (s32)this->actor.world.pos.y;

            if (!(this->stateFlags1 & 0x28800000) && !(this->actor.bgCheckFlags & 1) && (sp34 < 100) &&
                (D_80853600 > 100.0f)) {
                return 0;
            }

            if (sp3C == 0) {
                Gameplay_TriggerVoidOut(globalCtx);
                func_800994A0(globalCtx);
            } else {
                globalCtx->nextEntranceIndex = globalCtx->setupExitList[sp3C - 1];
                if (globalCtx->nextEntranceIndex == 0x7FFF) {
                    gSaveContext.respawnFlag = 2;
                    globalCtx->nextEntranceIndex = gSaveContext.respawn[RESPAWN_MODE_RETURN].entranceIndex;
                    globalCtx->fadeTransition = 3;
                    gSaveContext.nextTransition = 3;
                } else if (globalCtx->nextEntranceIndex >= 0x7FF9) {
                    globalCtx->nextEntranceIndex =
                        D_808544F8[D_80854514[globalCtx->nextEntranceIndex - 0x7FF9] + globalCtx->curSpawn];
                    func_800994A0(globalCtx);
                } else {
                    if (SurfaceType_GetSlope(&globalCtx->colCtx, poly, bgId) == 2) {
                        gSaveContext.respawn[RESPAWN_MODE_DOWN].entranceIndex = globalCtx->nextEntranceIndex;
                        Gameplay_TriggerVoidOut(globalCtx);
                        gSaveContext.respawnFlag = -2;
                    }
                    gSaveContext.unk_13C3 = 1;
                    func_800994A0(globalCtx);
                }
                globalCtx->sceneLoadFlag = 0x14;
            }

            if (!(this->stateFlags1 & 0x20800000) && !(this->stateFlags2 & 0x40000) && !func_808332B8(this) &&
                (temp = func_80041D4C(&globalCtx->colCtx, poly, bgId), (temp != 10)) &&
                ((sp34 < 100) || (this->actor.bgCheckFlags & 1))) {

                if (temp == 11) {
                    func_800788CC(NA_SE_OC_SECRET_HOLE_OUT);
                    func_800F6964(5);
                    gSaveContext.seqIndex = 0xFF;
                    gSaveContext.nightSeqIndex = 0xFF;
                } else {
                    linearVel = this->linearVelocity;

                    if (linearVel < 0.0f) {
                        this->actor.world.rot.y += 0x8000;
                        linearVel = -linearVel;
                    }

                    if (linearVel > R_RUN_SPEED_LIMIT / 100.0f) {
                        gSaveContext.entranceSpeed = R_RUN_SPEED_LIMIT / 100.0f;
                    } else {
                        gSaveContext.entranceSpeed = linearVel;
                    }

                    if (D_808535F4 != 0) {
                        yaw = D_808535FC;
                    } else {
                        yaw = this->actor.world.rot.y;
                    }
                    func_80838E70(globalCtx, this, 400.0f, yaw);
                }
            } else {
                if (!(this->actor.bgCheckFlags & 1)) {
                    func_80832210(this);
                }
            }

            this->stateFlags1 |= 0x20000001;

            func_80835E44(globalCtx, 0x2F);

            return 1;
        } else {
            if (globalCtx->sceneLoadFlag == 0) {

                if ((this->actor.world.pos.y < -4000.0f) ||
                    (((this->unk_A7A == 5) || (this->unk_A7A == 12)) &&
                     ((D_80853600 < 100.0f) || (this->fallDistance > 400.0f) ||
                      ((globalCtx->sceneNum != SCENE_HAKADAN) && (this->fallDistance > 200.0f)))) ||
                    ((globalCtx->sceneNum == SCENE_GANON_FINAL) && (this->fallDistance > 320.0f))) {

                    if (this->actor.bgCheckFlags & 1) {
                        if (this->unk_A7A == 5) {
                            Gameplay_TriggerRespawn(globalCtx);
                        } else {
                            Gameplay_TriggerVoidOut(globalCtx);
                        }
                        globalCtx->fadeTransition = 4;
                        func_80078884(NA_SE_OC_ABYSS);
                    } else {
                        func_80838F5C(globalCtx, this);
                        this->unk_850 = 9999;
                        if (this->unk_A7A == 5) {
                            this->unk_84F = -1;
                        } else {
                            this->unk_84F = 1;
                        }
                    }
                }

                this->unk_A84 = this->actor.world.pos.y;
            }
        }
    }

    return 0;
}

void func_808395DC(Player* this, Vec3f* arg1, Vec3f* arg2, Vec3f* arg3) {
    f32 cos = Math_CosS(this->actor.shape.rot.y);
    f32 sin = Math_SinS(this->actor.shape.rot.y);

    arg3->x = arg1->x + ((arg2->x * cos) + (arg2->z * sin));
    arg3->y = arg1->y + arg2->y;
    arg3->z = arg1->z + ((arg2->z * cos) - (arg2->x * sin));
}

Actor* Player_SpawnFairy(GlobalContext* globalCtx, Player* this, Vec3f* arg2, Vec3f* arg3, s32 type) {
    Vec3f pos;

    func_808395DC(this, arg2, arg3, &pos);

    return Actor_Spawn(&globalCtx->actorCtx, globalCtx, ACTOR_EN_ELF, pos.x, pos.y, pos.z, 0, 0, 0, type);
}

f32 func_808396F4(GlobalContext* globalCtx, Player* this, Vec3f* arg2, Vec3f* arg3, CollisionPoly** arg4, s32* arg5) {
    func_808395DC(this, &this->actor.world.pos, arg2, arg3);

    return BgCheck_EntityRaycastFloor3(&globalCtx->colCtx, arg4, arg5, arg3);
}

f32 func_8083973C(GlobalContext* globalCtx, Player* this, Vec3f* arg2, Vec3f* arg3) {
    CollisionPoly* sp24;
    s32 sp20;

    return func_808396F4(globalCtx, this, arg2, arg3, &sp24, &sp20);
}

s32 func_80839768(GlobalContext* globalCtx, Player* this, Vec3f* arg2, CollisionPoly** arg3, s32* arg4, Vec3f* arg5) {
    Vec3f sp44;
    Vec3f sp38;

    sp44.x = this->actor.world.pos.x;
    sp44.y = this->actor.world.pos.y + arg2->y;
    sp44.z = this->actor.world.pos.z;

    func_808395DC(this, &this->actor.world.pos, arg2, &sp38);

    return BgCheck_EntityLineTest1(&globalCtx->colCtx, &sp44, &sp38, arg5, arg3, true, false, false, true, arg4);
}

s32 func_80839800(Player* this, GlobalContext* globalCtx) {
    DoorShutter* doorShutter;
    EnDoor* door; // Can also be DoorKiller*
    s32 doorDirection;
    f32 sp78;
    f32 sp74;
    Actor* doorActor;
    f32 sp6C;
    s32 pad3;
    s32 frontRoom;
    Actor* attachedActor;
    LinkAnimationHeader* sp5C;
    CollisionPoly* sp58;
    Vec3f sp4C;

    if ((this->doorType != PLAYER_DOORTYPE_NONE) &&
        (!(this->stateFlags1 & 0x800) || ((this->heldActor != NULL) && (this->heldActor->id == ACTOR_EN_RU1)))) {
        if (CHECK_BTN_ALL(sControlInput->press.button, BTN_A) || (func_8084F9A0 == this->func_674)) {
            doorActor = this->doorActor;

            if (this->doorType <= PLAYER_DOORTYPE_AJAR) {
                doorActor->textId = 0xD0;
                func_80853148(globalCtx, doorActor);
                return 0;
            }

            doorDirection = this->doorDirection;
            sp78 = Math_CosS(doorActor->shape.rot.y);
            sp74 = Math_SinS(doorActor->shape.rot.y);

            if (this->doorType == PLAYER_DOORTYPE_SLIDING) {
                doorShutter = (DoorShutter*)doorActor;

                this->currentYaw = doorShutter->dyna.actor.home.rot.y;
                if (doorDirection > 0) {
                    this->currentYaw -= 0x8000;
                }
                this->actor.shape.rot.y = this->currentYaw;

                if (this->linearVelocity <= 0.0f) {
                    this->linearVelocity = 0.1f;
                }

                func_80838E70(globalCtx, this, 50.0f, this->actor.shape.rot.y);

                this->unk_84F = 0;
                this->unk_447 = this->doorType;
                this->stateFlags1 |= 0x20000000;

                this->unk_450.x = this->actor.world.pos.x + ((doorDirection * 20.0f) * sp74);
                this->unk_450.z = this->actor.world.pos.z + ((doorDirection * 20.0f) * sp78);
                this->unk_45C.x = this->actor.world.pos.x + ((doorDirection * -120.0f) * sp74);
                this->unk_45C.z = this->actor.world.pos.z + ((doorDirection * -120.0f) * sp78);

                doorShutter->unk_164 = 1;
                func_80832224(this);

                if (this->doorTimer != 0) {
                    this->unk_850 = 0;
                    func_80832B0C(globalCtx, this, func_80833338(this));
                    this->skelAnime.endFrame = 0.0f;
                } else {
                    this->linearVelocity = 0.1f;
                }

                if (doorShutter->dyna.actor.category == ACTORCAT_DOOR) {
                    this->unk_46A = globalCtx->transiActorCtx.list[(u16)doorShutter->dyna.actor.params >> 10]
                                        .sides[(doorDirection > 0) ? 0 : 1]
                                        .effects;

                    func_800304B0(globalCtx);
                }
            } else {
                // This actor can be either EnDoor or DoorKiller.
                // Don't try to access any struct vars other than `animStyle` and `playerIsOpening`! These two variables
                // are common across the two actors' structs however most other variables are not!
                door = (EnDoor*)doorActor;

                door->animStyle = (doorDirection < 0.0f) ? (LINK_IS_ADULT ? KNOB_ANIM_ADULT_L : KNOB_ANIM_CHILD_L)
                                                         : (LINK_IS_ADULT ? KNOB_ANIM_ADULT_R : KNOB_ANIM_CHILD_R);

                if (door->animStyle == KNOB_ANIM_ADULT_L) {
                    sp5C = D_808539EC[this->modelAnimType];
                } else if (door->animStyle == KNOB_ANIM_CHILD_L) {
                    sp5C = D_80853A04[this->modelAnimType];
                } else if (door->animStyle == KNOB_ANIM_ADULT_R) {
                    sp5C = D_80853A1C[this->modelAnimType];
                } else {
                    sp5C = D_80853A34[this->modelAnimType];
                }

                func_80835C58(globalCtx, this, func_80845EF8, 0);
                func_80832528(globalCtx, this);

                if (doorDirection < 0) {
                    this->actor.shape.rot.y = doorActor->shape.rot.y;
                } else {
                    this->actor.shape.rot.y = doorActor->shape.rot.y - 0x8000;
                }

                this->currentYaw = this->actor.shape.rot.y;

                sp6C = (doorDirection * 22.0f);
                this->actor.world.pos.x = doorActor->world.pos.x + sp6C * sp74;
                this->actor.world.pos.z = doorActor->world.pos.z + sp6C * sp78;

                func_8083328C(globalCtx, this, sp5C);

                if (this->doorTimer != 0) {
                    this->skelAnime.endFrame = 0.0f;
                }

                func_80832224(this);
                func_80832F54(globalCtx, this, 0x28F);

                if (doorActor->parent != NULL) {
                    doorDirection = -doorDirection;
                }

                door->playerIsOpening = 1;

                if (this->doorType != PLAYER_DOORTYPE_FAKE) {
                    this->stateFlags1 |= 0x20000000;
                    func_800304B0(globalCtx);

                    if (((doorActor->params >> 7) & 7) == 3) {
                        sp4C.x = doorActor->world.pos.x - (sp6C * sp74);
                        sp4C.y = doorActor->world.pos.y + 10.0f;
                        sp4C.z = doorActor->world.pos.z - (sp6C * sp78);

                        BgCheck_EntityRaycastFloor1(&globalCtx->colCtx, &sp58, &sp4C);

                        if (func_80839034(globalCtx, this, sp58, BGCHECK_SCENE)) {
                            gSaveContext.entranceSpeed = 2.0f;
                            gSaveContext.entranceSound = NA_SE_OC_DOOR_OPEN;
                        }
                    } else {
                        Camera_ChangeDoorCam(Gameplay_GetCamera(globalCtx, 0), doorActor,
                                             globalCtx->transiActorCtx.list[(u16)doorActor->params >> 10]
                                                 .sides[(doorDirection > 0) ? 0 : 1]
                                                 .effects,
                                             0, 38.0f * D_808535EC, 26.0f * D_808535EC, 10.0f * D_808535EC);
                    }
                }
            }

            if ((this->doorType != PLAYER_DOORTYPE_FAKE) && (doorActor->category == ACTORCAT_DOOR)) {
                frontRoom = globalCtx->transiActorCtx.list[(u16)doorActor->params >> 10]
                                .sides[(doorDirection > 0) ? 0 : 1]
                                .room;

                if ((frontRoom >= 0) && (frontRoom != globalCtx->roomCtx.curRoom.num)) {
                    func_8009728C(globalCtx, &globalCtx->roomCtx, frontRoom);
                }
            }

            doorActor->room = globalCtx->roomCtx.curRoom.num;

            if (((attachedActor = doorActor->child) != NULL) || ((attachedActor = doorActor->parent) != NULL)) {
                attachedActor->room = globalCtx->roomCtx.curRoom.num;
            }

            return 1;
        }
    }

    return 0;
}

void func_80839E88(Player* this, GlobalContext* globalCtx) {
    LinkAnimationHeader* anim;

    func_80835C58(globalCtx, this, func_80840450, 1);

    if (this->unk_870 < 0.5f) {
        anim = func_808334E4(this);
        this->unk_870 = 0.0f;
    } else {
        anim = func_80833528(this);
        this->unk_870 = 1.0f;
    }

    this->unk_874 = this->unk_870;
    func_80832284(globalCtx, this, anim);
    this->currentYaw = this->actor.shape.rot.y;
}

void func_80839F30(Player* this, GlobalContext* globalCtx) {
    func_80835C58(globalCtx, this, func_808407CC, 1);
    func_80832B0C(globalCtx, this, func_80833338(this));
    this->currentYaw = this->actor.shape.rot.y;
}

void func_80839F90(Player* this, GlobalContext* globalCtx) {
    if (func_8008E9C4(this)) {
        func_80839E88(this, globalCtx);
    } else if (func_80833B2C(this)) {
        func_80839F30(this, globalCtx);
    } else {
        func_80853080(this, globalCtx);
    }
}

void func_80839FFC(Player* this, GlobalContext* globalCtx) {
    PlayerFunc674 func;

    if (func_8008E9C4(this)) {
        func = func_80840450;
    } else if (func_80833B2C(this)) {
        func = func_808407CC;
    } else {
        func = func_80840BC8;
    }

    func_80835C58(globalCtx, this, func, 1);
}

void func_8083A060(Player* this, GlobalContext* globalCtx) {
    func_80839FFC(this, globalCtx);
    if (func_8008E9C4(this)) {
        this->unk_850 = 1;
    }
}

void func_8083A098(Player* this, LinkAnimationHeader* anim, GlobalContext* globalCtx) {
    func_8083A060(this, globalCtx);
    func_8083328C(globalCtx, this, anim);
}

s32 func_8083A0D4(Player* this) {
    return (this->interactRangeActor != NULL) && (this->heldActor == NULL);
}

void func_8083A0F4(GlobalContext* globalCtx, Player* this) {
    if (func_8083A0D4(this)) {
        Actor* interactRangeActor = this->interactRangeActor;
        s32 interactActorId = interactRangeActor->id;

        if (interactActorId == ACTOR_BG_TOKI_SWD) {
            this->interactRangeActor->parent = &this->actor;
            func_80835C58(globalCtx, this, func_8084F608, 0);
            this->stateFlags1 |= 0x20000000;
        } else {
            LinkAnimationHeader* anim;

            if (interactActorId == ACTOR_BG_HEAVY_BLOCK) {
                func_80835C58(globalCtx, this, func_80846120, 0);
                this->stateFlags1 |= 0x20000000;
                anim = &gPlayerAnim_002F98;
            } else if ((interactActorId == ACTOR_EN_ISHI) && ((interactRangeActor->params & 0xF) == 1)) {
                func_80835C58(globalCtx, this, func_80846260, 0);
                anim = &gPlayerAnim_0032B0;
            } else if (((interactActorId == ACTOR_EN_BOMBF) || (interactActorId == ACTOR_EN_KUSA)) &&
                       (Player_GetStrength() <= PLAYER_STR_NONE)) {
                func_80835C58(globalCtx, this, func_80846408, 0);
                this->actor.world.pos.x =
                    (Math_SinS(interactRangeActor->yawTowardsPlayer) * 20.0f) + interactRangeActor->world.pos.x;
                this->actor.world.pos.z =
                    (Math_CosS(interactRangeActor->yawTowardsPlayer) * 20.0f) + interactRangeActor->world.pos.z;
                this->currentYaw = this->actor.shape.rot.y = interactRangeActor->yawTowardsPlayer + 0x8000;
                anim = &gPlayerAnim_003060;
            } else {
                func_80835C58(globalCtx, this, func_80846050, 0);
                anim = D_80853A4C[this->modelAnimType];
            }

            func_80832264(globalCtx, this, anim);
        }
    } else {
        func_80839F90(this, globalCtx);
        this->stateFlags1 &= ~0x800;
    }
}

void func_8083A2F8(GlobalContext* globalCtx, Player* this) {
    func_80835DAC(globalCtx, this, func_8084B530, 0);

    this->stateFlags1 |= 0x20000040;

    if (this->actor.textId != 0) {
        Message_StartTextbox(globalCtx, this->actor.textId, this->targetActor);
        this->unk_664 = this->targetActor;
    }
}

void func_8083A360(GlobalContext* globalCtx, Player* this) {
    func_80835DAC(globalCtx, this, func_8084CC98, 0);
}

void func_8083A388(GlobalContext* globalCtx, Player* this) {
    func_80835C58(globalCtx, this, func_8084B78C, 0);
}

void func_8083A3B0(GlobalContext* globalCtx, Player* this) {
    s32 sp1C = this->unk_850;
    s32 sp18 = this->unk_84F;

    func_80835DAC(globalCtx, this, func_8084BF1C, 0);
    this->actor.velocity.y = 0.0f;

    this->unk_850 = sp1C;
    this->unk_84F = sp18;
}

void func_8083A40C(GlobalContext* globalCtx, Player* this) {
    func_80835DAC(globalCtx, this, func_8084C760, 0);
}

void func_8083A434(GlobalContext* globalCtx, Player* this) {
    func_80835DAC(globalCtx, this, func_8084E6D4, 0);

    this->stateFlags1 |= 0x20000400;

    if (this->getItemId == GI_HEART_CONTAINER_2) {
        this->unk_850 = 20;
    } else if (this->getItemId >= 0) {
        this->unk_850 = 1;
    } else {
        this->getItemId = -this->getItemId;
    }
}

s32 func_8083A4A8(Player* this, GlobalContext* globalCtx) {
    s16 yawDiff;
    LinkAnimationHeader* anim;
    f32 temp;

    yawDiff = this->currentYaw - this->actor.shape.rot.y;

    if ((ABS(yawDiff) < 0x1000) && (this->linearVelocity > 4.0f)) {
        anim = &gPlayerAnim_003148;
    } else {
        anim = &gPlayerAnim_002FE0;
    }

    if (this->linearVelocity > (IREG(66) / 100.0f)) {
        temp = IREG(67) / 100.0f;
    } else {
        temp = (IREG(68) / 100.0f) + ((IREG(69) * this->linearVelocity) / 1000.0f);
    }

    func_80838940(this, anim, temp, globalCtx, NA_SE_VO_LI_AUTO_JUMP);
    this->unk_850 = 1;

    return 1;
}

void func_8083A5C4(GlobalContext* globalCtx, Player* this, CollisionPoly* arg2, f32 arg3, LinkAnimationHeader* arg4) {
    f32 sp24 = COLPOLY_GET_NORMAL(arg2->normal.x);
    f32 sp20 = COLPOLY_GET_NORMAL(arg2->normal.z);

    func_80835C58(globalCtx, this, func_8084BBE4, 0);
    func_80832564(globalCtx, this);
    func_80832264(globalCtx, this, arg4);

    this->actor.world.pos.x -= (arg3 + 1.0f) * sp24;
    this->actor.world.pos.z -= (arg3 + 1.0f) * sp20;
    this->actor.shape.rot.y = this->currentYaw = Math_Atan2S(sp20, sp24);

    func_80832224(this);
    func_80832CFC(this);
}

s32 func_8083A6AC(Player* this, GlobalContext* globalCtx) {
    CollisionPoly* sp84;
    s32 sp80;
    Vec3f sp74;
    Vec3f sp68;
    f32 temp1;

    if ((this->actor.yDistToWater < -80.0f) && (ABS(this->unk_898) < 2730) && (ABS(this->unk_89A) < 2730)) {
        sp74.x = this->actor.prevPos.x - this->actor.world.pos.x;
        sp74.z = this->actor.prevPos.z - this->actor.world.pos.z;

        temp1 = sqrtf(SQ(sp74.x) + SQ(sp74.z));
        if (temp1 != 0.0f) {
            temp1 = 5.0f / temp1;
        } else {
            temp1 = 0.0f;
        }

        sp74.x = this->actor.prevPos.x + (sp74.x * temp1);
        sp74.y = this->actor.world.pos.y;
        sp74.z = this->actor.prevPos.z + (sp74.z * temp1);

        if (BgCheck_EntityLineTest1(&globalCtx->colCtx, &this->actor.world.pos, &sp74, &sp68, &sp84, true, false, false,
                                    true, &sp80) &&
            (ABS(sp84->normal.y) < 600)) {
            f32 nx = COLPOLY_GET_NORMAL(sp84->normal.x);
            f32 ny = COLPOLY_GET_NORMAL(sp84->normal.y);
            f32 nz = COLPOLY_GET_NORMAL(sp84->normal.z);
            f32 sp54;
            s32 sp50;

            sp54 = Math3D_UDistPlaneToPos(nx, ny, nz, sp84->dist, &this->actor.world.pos);

            sp50 = D_80853604 == 6;
            if (!sp50 && (func_80041DB8(&globalCtx->colCtx, sp84, sp80) & 8)) {
                sp50 = 1;
            }

            func_8083A5C4(globalCtx, this, sp84, sp54, sp50 ? &gPlayerAnim_002D88 : &gPlayerAnim_002F10);

            if (sp50) {
                func_80836898(globalCtx, this, func_8083A3B0);

                this->currentYaw += 0x8000;
                this->actor.shape.rot.y = this->currentYaw;

                this->stateFlags1 |= 0x200000;
                func_80832F54(globalCtx, this, 0x9F);

                this->unk_850 = -1;
                this->unk_84F = sp50;
            } else {
                this->stateFlags1 |= 0x2000;
                this->stateFlags1 &= ~0x20000;
            }

            func_8002F7DC(&this->actor, NA_SE_PL_SLIPDOWN);
            func_80832698(this, NA_SE_VO_LI_HANG);
            return 1;
        }
    }

    return 0;
}

void func_8083A9B8(Player* this, LinkAnimationHeader* anim, GlobalContext* globalCtx) {
    func_80835C58(globalCtx, this, func_8084BDFC, 0);
    LinkAnimation_PlayOnceSetSpeed(globalCtx, &this->skelAnime, anim, 1.3f);
}

static Vec3f D_8085451C = { 0.0f, 0.0f, 100.0f };

void func_8083AA10(Player* this, GlobalContext* globalCtx) {
    s32 sp5C;
    CollisionPoly* sp58;
    s32 sp54;
    WaterBox* sp50;
    Vec3f sp44;
    f32 sp40;
    f32 sp3C;

    this->fallDistance = this->fallStartHeight - (s32)this->actor.world.pos.y;

    if (!(this->stateFlags1 & 0x28000000) && !(this->actor.bgCheckFlags & 1)) {
        if (!func_80838FB8(globalCtx, this)) {
            if (D_80853604 == 8) {
                this->actor.world.pos.x = this->actor.prevPos.x;
                this->actor.world.pos.z = this->actor.prevPos.z;
                return;
            }

            if (!(this->stateFlags3 & 2) && !(this->skelAnime.moveFlags & 0x80) && (func_8084411C != this->func_674) &&
                (func_80844A44 != this->func_674)) {

                if ((D_80853604 == 7) || (this->swordState != 0)) {
                    Math_Vec3f_Copy(&this->actor.world.pos, &this->actor.prevPos);
                    func_80832210(this);
                    return;
                }

                if (this->hoverBootsTimer != 0) {
                    this->actor.velocity.y = 1.0f;
                    D_80853604 = 9;
                    return;
                }

                sp5C = (s16)(this->currentYaw - this->actor.shape.rot.y);

                func_80835C58(globalCtx, this, func_8084411C, 1);
                func_80832440(globalCtx, this);

                this->unk_89E = this->unk_A82;

                if ((this->actor.bgCheckFlags & 4) && !(this->stateFlags1 & 0x8000000) && (D_80853604 != 6) &&
                    (D_80853604 != 9) && (D_80853600 > 20.0f) && (this->swordState == 0) && (ABS(sp5C) < 0x2000) &&
                    (this->linearVelocity > 3.0f)) {

                    if ((D_80853604 == 11) && !(this->stateFlags1 & 0x800)) {

                        sp40 = func_808396F4(globalCtx, this, &D_8085451C, &sp44, &sp58, &sp54);
                        sp3C = this->actor.world.pos.y;

                        if (WaterBox_GetSurface1(globalCtx, &globalCtx->colCtx, sp44.x, sp44.z, &sp3C, &sp50) &&
                            ((sp3C - sp40) > 50.0f)) {
                            func_808389E8(this, &gPlayerAnim_003158, 6.0f, globalCtx);
                            func_80835C58(globalCtx, this, func_80844A44, 0);
                            return;
                        }
                    }

                    func_8083A4A8(this, globalCtx);
                    return;
                }

                if ((D_80853604 == 9) || (D_80853600 <= this->ageProperties->unk_34) ||
                    !func_8083A6AC(this, globalCtx)) {
                    func_80832284(globalCtx, this, &gPlayerAnim_003040);
                    return;
                }
            }
        }
    } else {
        this->fallStartHeight = this->actor.world.pos.y;
    }
}

s32 func_8083AD4C(GlobalContext* globalCtx, Player* this) {
    s32 cameraMode;

    if (this->unk_6AD == 2) {
        if (func_8002DD6C(this)) {
            if (LINK_IS_ADULT) {
                cameraMode = CAM_MODE_BOWARROW;
            } else {
                cameraMode = CAM_MODE_SLINGSHOT;
            }
        } else {
            cameraMode = CAM_MODE_BOOMERANG;
        }
    } else {
        cameraMode = CAM_MODE_FIRSTPERSON;
    }

    return Camera_ChangeMode(Gameplay_GetCamera(globalCtx, 0), cameraMode);
}

s32 func_8083ADD4(GlobalContext* globalCtx, Player* this) {
    if (this->unk_6AD == 3) {
        func_80835C58(globalCtx, this, func_80852E14, 0);
        if (this->unk_46A != 0) {
            this->stateFlags1 |= 0x20000000;
        }
        func_80832318(this);
        return 1;
    } else {
        return 0;
    }
}

void func_8083AE40(Player* this, s16 objectId) {
    s32 pad;
    u32 size;

    if (objectId != 0) {
        this->giObjectLoading = true;
        osCreateMesgQueue(&this->giObjectLoadQueue, &this->giObjectLoadMsg, 1);

        size = gObjectTable[objectId].vromEnd - gObjectTable[objectId].vromStart;

        LOG_HEX("size", size, "../z_player.c", 9090);
        ASSERT(size <= 1024 * 8, "size <= 1024 * 8", "../z_player.c", 9091);

        DmaMgr_SendRequest2(&this->giObjectDmaRequest, (u32)this->giObjectSegment, gObjectTable[objectId].vromStart,
                            size, 0, &this->giObjectLoadQueue, NULL, "../z_player.c", 9099);
    }
}

void func_8083AF44(GlobalContext* globalCtx, Player* this, s32 magicSpell) {
    func_80835DE4(globalCtx, this, func_808507F4, 0);

    this->unk_84F = magicSpell - 3;
    func_80087708(globalCtx, sMagicSpellCosts[magicSpell], 4);

    LinkAnimation_PlayOnceSetSpeed(globalCtx, &this->skelAnime, &gPlayerAnim_002D28, 0.83f);

    if (magicSpell == 5) {
        this->unk_46C = OnePointCutscene_Init(globalCtx, 1100, -101, NULL, MAIN_CAM);
    } else {
        func_80835EA4(globalCtx, 10);
    }
}

void func_8083B010(Player* this) {
    this->actor.focus.rot.x = this->actor.focus.rot.z = this->unk_6B6 = this->unk_6B8 = this->unk_6BA = this->unk_6BC =
        this->unk_6BE = this->unk_6C0 = 0;

    this->actor.focus.rot.y = this->actor.shape.rot.y;
}

static u8 D_80854528[] = {
    GI_LETTER_ZELDA, GI_WEIRD_EGG,    GI_CHICKEN,     GI_BEAN,        GI_POCKET_EGG,   GI_POCKET_CUCCO,
    GI_COJIRO,       GI_ODD_MUSHROOM, GI_ODD_POTION,  GI_SAW,         GI_SWORD_BROKEN, GI_PRESCRIPTION,
    GI_FROG,         GI_EYEDROPS,     GI_CLAIM_CHECK, GI_MASK_SKULL,  GI_MASK_SPOOKY,  GI_MASK_KEATON,
    GI_MASK_BUNNY,   GI_MASK_TRUTH,   GI_MASK_GORON,  GI_MASK_ZORA,   GI_MASK_GERUDO,  GI_LETTER_RUTO,
    GI_LETTER_RUTO,  GI_LETTER_RUTO,  GI_LETTER_RUTO, GI_LETTER_RUTO, GI_LETTER_RUTO,
};

static LinkAnimationHeader* D_80854548[] = {
    &gPlayerAnim_002F88,
    &gPlayerAnim_002690,
    &gPlayerAnim_003198,
};

s32 func_8083B040(Player* this, GlobalContext* globalCtx) {
    s32 sp2C;
    s32 sp28;
    GetItemEntry* giEntry;
    Actor* targetActor;

    if ((this->unk_6AD != 0) &&
        (func_808332B8(this) || (this->actor.bgCheckFlags & 1) || (this->stateFlags1 & 0x800000))) {

        if (!func_8083ADD4(globalCtx, this)) {
            if (this->unk_6AD == 4) {
                sp2C = Player_ActionToMagicSpell(this, this->itemActionParam);
                if (sp2C >= 0) {
                    if ((sp2C != 3) || (gSaveContext.respawn[RESPAWN_MODE_TOP].data <= 0)) {
                        func_8083AF44(globalCtx, this, sp2C);
                    } else {
                        func_80835C58(globalCtx, this, func_8085063C, 1);
                        this->stateFlags1 |= 0x30000000;
                        func_80832264(globalCtx, this, func_80833338(this));
                        func_80835EA4(globalCtx, 4);
                    }

                    func_80832224(this);
                    return 1;
                }

                sp2C = this->itemActionParam - PLAYER_AP_LETTER_ZELDA;
                if ((sp2C >= 0) ||
                    (sp28 = Player_ActionToBottle(this, this->itemActionParam) - 1,
                     ((sp28 >= 0) && (sp28 < 6) &&
                      ((this->itemActionParam > PLAYER_AP_BOTTLE_POE) ||
                       ((this->targetActor != NULL) &&
                        (((this->itemActionParam == PLAYER_AP_BOTTLE_POE) && (this->exchangeItemId == EXCH_ITEM_POE)) ||
                         (this->exchangeItemId == EXCH_ITEM_BLUE_FIRE))))))) {

                    if ((globalCtx->actorCtx.titleCtx.delayTimer == 0) && (globalCtx->actorCtx.titleCtx.alpha == 0)) {
                        func_80835DE4(globalCtx, this, func_8084F104, 0);

                        if (sp2C >= 0) {
                            giEntry = &sGetItemTable[D_80854528[sp2C] - 1];
                            func_8083AE40(this, giEntry->objectId);
                        }

                        this->stateFlags1 |= 0x30000040;

                        if (sp2C >= 0) {
                            sp2C = sp2C + 1;
                        } else {
                            sp2C = sp28 + 0x18;
                        }

                        targetActor = this->targetActor;

                        if ((targetActor != NULL) &&
                            ((this->exchangeItemId == sp2C) || (this->exchangeItemId == EXCH_ITEM_BLUE_FIRE) ||
                             ((this->exchangeItemId == EXCH_ITEM_POE) &&
                              (this->itemActionParam == PLAYER_AP_BOTTLE_BIG_POE)) ||
                             ((this->exchangeItemId == EXCH_ITEM_BEAN) &&
                              (this->itemActionParam == PLAYER_AP_BOTTLE_BUG))) &&
                            ((this->exchangeItemId != EXCH_ITEM_BEAN) || (this->itemActionParam == PLAYER_AP_BEAN))) {
                            if (this->exchangeItemId == EXCH_ITEM_BEAN) {
                                Inventory_ChangeAmmo(ITEM_BEAN, -1);
                                func_80835DE4(globalCtx, this, func_8084279C, 0);
                                this->stateFlags1 |= 0x20000000;
                                this->unk_850 = 0x50;
                                this->unk_84F = -1;
                            }
                            targetActor->flags |= 0x100;
                            this->unk_664 = this->targetActor;
                        } else if (sp2C == EXCH_ITEM_LETTER_RUTO) {
                            this->unk_84F = 1;
                            this->actor.textId = 0x4005;
                            func_80835EA4(globalCtx, 1);
                        } else {
                            this->unk_84F = 2;
                            this->actor.textId = 0xCF;
                            func_80835EA4(globalCtx, 4);
                        }

                        this->actor.flags |= 0x100;
                        this->exchangeItemId = sp2C;

                        if (this->unk_84F < 0) {
                            func_80832B0C(globalCtx, this, D_80853C14[this->modelAnimType]);
                        } else {
                            func_80832264(globalCtx, this, D_80854548[this->unk_84F]);
                        }

                        func_80832224(this);
                    }
                    return 1;
                }

                sp2C = Player_ActionToBottle(this, this->itemActionParam);
                if (sp2C >= 0) {
                    if (sp2C == 0xC) {
                        func_80835DE4(globalCtx, this, func_8084EED8, 0);
                        func_808322D0(globalCtx, this, &gPlayerAnim_002650);
                        func_80835EA4(globalCtx, 3);
                    } else if ((sp2C > 0) && (sp2C < 4)) {
                        func_80835DE4(globalCtx, this, func_8084EFC0, 0);
                        func_808322D0(globalCtx, this, &gPlayerAnim_002688);
                        func_80835EA4(globalCtx, (sp2C == 1) ? 1 : 5);
                    } else {
                        func_80835DE4(globalCtx, this, func_8084EAC0, 0);
                        func_80832B78(globalCtx, this, &gPlayerAnim_002668);
                        func_80835EA4(globalCtx, 2);
                    }
                } else {
                    func_80835DE4(globalCtx, this, func_8084E3C4, 0);
                    func_808322D0(globalCtx, this, &gPlayerAnim_0030A0);
                    this->stateFlags2 |= 0x8000000;
                    func_80835EA4(globalCtx, (this->unk_6A8 != NULL) ? 0x5B : 0x5A);
                    if (this->unk_6A8 != NULL) {
                        this->stateFlags2 |= 0x2000000;
                        Camera_SetParam(Gameplay_GetCamera(globalCtx, 0), 8, this->unk_6A8);
                    }
                }
            } else if (func_8083AD4C(globalCtx, this)) {
                if (!(this->stateFlags1 & 0x800000)) {
                    func_80835C58(globalCtx, this, func_8084B1D8, 1);
                    this->unk_850 = 13;
                    func_8083B010(this);
                }
                this->stateFlags1 |= 0x100000;
                func_80078884(NA_SE_SY_CAMERA_ZOOM_UP);
                func_80832210(this);
                return 1;
            } else {
                this->unk_6AD = 0;
                func_80078884(NA_SE_SY_ERROR);
                return 0;
            }

            this->stateFlags1 |= 0x30000000;
        }

        func_80832224(this);
        return 1;
    }

    return 0;
}

s32 func_8083B644(Player* this, GlobalContext* globalCtx) {
    Actor* sp34 = this->targetActor;
    Actor* sp30 = this->unk_664;
    Actor* sp2C = NULL;
    s32 sp28 = 0;
    s32 sp24;

    sp24 = (sp30 != NULL) && (((sp30->flags & 0x40001) == 0x40001) || (sp30->naviEnemyId != 0xFF));

    if (sp24 || (this->naviTextId != 0)) {
        sp28 = (this->naviTextId < 0) && ((ABS(this->naviTextId) & 0xFF00) != 0x200);
        if (sp28 || !sp24) {
            sp2C = this->naviActor;
            if (sp28) {
                sp30 = NULL;
                sp34 = NULL;
            }
        } else {
            sp2C = sp30;
        }
    }

    if ((sp34 != NULL) || (sp2C != NULL)) {
        if ((sp30 == NULL) || (sp30 == sp34) || (sp30 == sp2C)) {
            if (!(this->stateFlags1 & 0x800) ||
                ((this->heldActor != NULL) && (sp28 || (sp34 == this->heldActor) || (sp2C == this->heldActor) ||
                                               ((sp34 != NULL) && (sp34->flags & 0x10000))))) {
                if ((this->actor.bgCheckFlags & 1) || (this->stateFlags1 & 0x800000) ||
                    (func_808332B8(this) && !(this->stateFlags2 & 0x400))) {

                    if (sp34 != NULL) {
                        this->stateFlags2 |= 2;
                        if (CHECK_BTN_ALL(sControlInput->press.button, BTN_A) || (sp34->flags & 0x10000)) {
                            sp2C = NULL;
                        } else if (sp2C == NULL) {
                            return 0;
                        }
                    }

                    if (sp2C != NULL) {
                        if (!sp28) {
                            this->stateFlags2 |= 0x200000;
                        }

                        if (!CHECK_BTN_ALL(sControlInput->press.button, BTN_CUP) && !sp28) {
                            return 0;
                        }

                        sp34 = sp2C;
                        this->targetActor = NULL;

                        if (sp28 || !sp24) {
                            if (this->naviTextId >= 0) {
                                sp2C->textId = this->naviTextId;
                            } else {
                                sp2C->textId = -this->naviTextId;
                            }
                        } else {
                            if (sp2C->naviEnemyId != 0xFF) {
                                sp2C->textId = sp2C->naviEnemyId + 0x600;
                            }
                        }
                    }

                    this->currentMask = D_80858AA4;
                    func_80853148(globalCtx, sp34);
                    return 1;
                }
            }
        }
    }

    return 0;
}

s32 func_8083B8F4(Player* this, GlobalContext* globalCtx) {
    if (!(this->stateFlags1 & 0x800800) && Camera_CheckValidMode(Gameplay_GetCamera(globalCtx, 0), 6)) {
        if ((this->actor.bgCheckFlags & 1) ||
            (func_808332B8(this) && (this->actor.yDistToWater < this->ageProperties->unk_2C))) {
            this->unk_6AD = 1;
            return 1;
        }
    }

    return 0;
}

s32 func_8083B998(Player* this, GlobalContext* globalCtx) {
    if (this->unk_6AD != 0) {
        func_8083B040(this, globalCtx);
        return 1;
    }

    if ((this->unk_664 != NULL) &&
        (((this->unk_664->flags & 0x40001) == 0x40001) || (this->unk_664->naviEnemyId != 0xFF))) {
        this->stateFlags2 |= 0x200000;
    } else if ((this->naviTextId == 0) && !func_8008E9C4(this) && CHECK_BTN_ALL(sControlInput->press.button, BTN_CUP) &&
               (YREG(15) != 0x10) && (YREG(15) != 0x20) && !func_8083B8F4(this, globalCtx)) {
        func_80078884(NA_SE_SY_ERROR);
    }

    return 0;
}

void func_8083BA90(GlobalContext* globalCtx, Player* this, s32 arg2, f32 xzVelocity, f32 yVelocity) {
    func_80837948(globalCtx, this, arg2);
    func_80835C58(globalCtx, this, func_80844AF4, 0);

    this->stateFlags3 |= 2;

    this->currentYaw = this->actor.shape.rot.y;
    this->linearVelocity = xzVelocity;
    this->actor.velocity.y = yVelocity;

    this->actor.bgCheckFlags &= ~1;
    this->hoverBootsTimer = 0;

    func_80832854(this);
    func_80832698(this, NA_SE_VO_LI_SWORD_L);
}

s32 func_8083BB20(Player* this) {
    if (!(this->stateFlags1 & 0x400000) && (Player_GetSwordHeld(this) != 0)) {
        if (D_80853614 ||
            ((this->actor.category != ACTORCAT_PLAYER) && CHECK_BTN_ALL(sControlInput->press.button, BTN_B))) {
            return 1;
        }
    }

    return 0;
}

s32 func_8083BBA0(Player* this, GlobalContext* globalCtx) {
    if (func_8083BB20(this) && (D_808535E4 != 7)) {
        func_8083BA90(globalCtx, this, 17, 3.0f, 4.5f);
        return 1;
    }

    return 0;
}

void func_8083BC04(Player* this, GlobalContext* globalCtx) {
    func_80835C58(globalCtx, this, func_80844708, 0);
    LinkAnimation_PlayOnceSetSpeed(globalCtx, &this->skelAnime, D_80853A94[this->modelAnimType], 1.25f * D_808535E8);
}

s32 func_8083BC7C(Player* this, GlobalContext* globalCtx) {
    if ((this->unk_84B[this->unk_846] == 0) && (D_808535E4 != 7)) {
        func_8083BC04(this, globalCtx);
        return 1;
    }

    return 0;
}

void func_8083BCD0(Player* this, GlobalContext* globalCtx, s32 arg2) {
    func_80838940(this, D_80853D4C[arg2][0], !(arg2 & 1) ? 5.8f : 3.5f, globalCtx, NA_SE_VO_LI_SWORD_N);

    if (arg2) {}

    this->unk_850 = 1;
    this->unk_84F = arg2;

    this->currentYaw = this->actor.shape.rot.y + (arg2 << 0xE);
    this->linearVelocity = !(arg2 & 1) ? 6.0f : 8.5f;

    this->stateFlags2 |= 0x80000;

    func_8002F7DC(&this->actor, ((arg2 << 0xE) == 0x8000) ? NA_SE_PL_ROLL : NA_SE_PL_SKIP);
}

s32 func_8083BDBC(Player* this, GlobalContext* globalCtx) {
    s32 sp2C;

    if (CHECK_BTN_ALL(sControlInput->press.button, BTN_A) && (globalCtx->roomCtx.curRoom.unk_03 != 2) &&
        (D_808535E4 != 7) &&
        (SurfaceType_GetSlope(&globalCtx->colCtx, this->actor.floorPoly, this->actor.floorBgId) != 1)) {
        sp2C = this->unk_84B[this->unk_846];

        if (sp2C <= 0) {
            if (func_80833BCC(this)) {
                if (this->actor.category != ACTORCAT_PLAYER) {
                    if (sp2C < 0) {
                        func_808389E8(this, &gPlayerAnim_002FE0, REG(69) / 100.0f, globalCtx);
                    } else {
                        func_8083BC04(this, globalCtx);
                    }
                } else {
                    if (Player_GetSwordHeld(this) && func_808365C8(this)) {
                        func_8083BA90(globalCtx, this, 17, 5.0f, 5.0f);
                    } else {
                        func_8083BC04(this, globalCtx);
                    }
                }
                return 1;
            }
        } else {
            func_8083BCD0(this, globalCtx, sp2C);
            return 1;
        }
    }

    return 0;
}

void func_8083BF50(Player* this, GlobalContext* globalCtx) {
    LinkAnimationHeader* anim;
    f32 sp30;

    sp30 = this->unk_868 - 3.0f;
    if (sp30 < 0.0f) {
        sp30 += 29.0f;
    }

    if (sp30 < 14.0f) {
        anim = D_80853AC4[this->modelAnimType];
        sp30 = 11.0f - sp30;
        if (sp30 < 0.0f) {
            sp30 = 1.375f * -sp30;
        }
        sp30 /= 11.0f;
    } else {
        anim = D_80853ADC[this->modelAnimType];
        sp30 = 26.0f - sp30;
        if (sp30 < 0.0f) {
            sp30 = 2 * -sp30;
        }
        sp30 /= 12.0f;
    }

    LinkAnimation_Change(globalCtx, &this->skelAnime, anim, 1.0f, 0.0f, Animation_GetLastFrame(anim), ANIMMODE_ONCE,
                         4.0f * sp30);
    this->currentYaw = this->actor.shape.rot.y;
}

void func_8083C0B8(Player* this, GlobalContext* globalCtx) {
    func_80839FFC(this, globalCtx);
    func_8083BF50(this, globalCtx);
}

void func_8083C0E8(Player* this, GlobalContext* globalCtx) {
    func_80835C58(globalCtx, this, func_80840BC8, 1);
    func_80832264(globalCtx, this, func_80833338(this));
    this->currentYaw = this->actor.shape.rot.y;
}

void func_8083C148(Player* this, GlobalContext* globalCtx) {
    if (!(this->stateFlags3 & 0x80)) {
        func_8083B010(this);
        if (this->stateFlags1 & 0x8000000) {
            func_80838F18(globalCtx, this);
        } else {
            func_80839F90(this, globalCtx);
        }
        if (this->unk_6AD < 4) {
            this->unk_6AD = 0;
        }
    }

    this->stateFlags1 &= ~0x106000;
}

s32 func_8083C1DC(Player* this, GlobalContext* globalCtx) {
    if (!func_80833B54(this) && (D_808535E0 == 0) && !(this->stateFlags1 & 0x800000) &&
        CHECK_BTN_ALL(sControlInput->press.button, BTN_A)) {
        if (func_8083BC7C(this, globalCtx)) {
            return 1;
        }
        if ((this->unk_837 == 0) && (this->heldItemActionParam >= PLAYER_AP_SWORD_MASTER)) {
            func_80835F44(globalCtx, this, ITEM_NONE);
        } else {
            this->stateFlags2 ^= 0x100000;
        }
    }

    return 0;
}

s32 func_8083C2B0(Player* this, GlobalContext* globalCtx) {
    LinkAnimationHeader* anim;
    f32 frame;

    if ((globalCtx->shootingGalleryStatus == 0) && (this->currentShield != PLAYER_SHIELD_NONE) &&
        CHECK_BTN_ALL(sControlInput->cur.button, BTN_R) &&
        (Player_IsChildWithHylianShield(this) || (!func_80833B2C(this) && (this->unk_664 == NULL)))) {

        func_80832318(this);
        func_808323B4(globalCtx, this);

        if (func_80835C58(globalCtx, this, func_80843188, 0)) {
            this->stateFlags1 |= 0x400000;

            if (!Player_IsChildWithHylianShield(this)) {
                Player_SetModelsForHoldingShield(this);
                anim = D_80853AF4[this->modelAnimType];
            } else {
                anim = &gPlayerAnim_002400;
            }

            if (anim != this->skelAnime.animation) {
                if (func_8008E9C4(this)) {
                    this->unk_86C = 1.0f;
                } else {
                    this->unk_86C = 0.0f;
                    func_80833C3C(this);
                }
                this->unk_6BC = this->unk_6BE = this->unk_6C0 = 0;
            }

            frame = Animation_GetLastFrame(anim);
            LinkAnimation_Change(globalCtx, &this->skelAnime, anim, 1.0f, frame, frame, ANIMMODE_ONCE, 0.0f);

            if (Player_IsChildWithHylianShield(this)) {
                func_80832F54(globalCtx, this, 4);
            }

            func_8002F7DC(&this->actor, NA_SE_IT_SHIELD_POSTURE);
        }

        return 1;
    }

    return 0;
}

s32 func_8083C484(Player* this, f32* arg1, s16* arg2) {
    s16 yaw = this->currentYaw - *arg2;

    if (ABS(yaw) > 0x6000) {
        if (func_8083721C(this)) {
            *arg1 = 0.0f;
            *arg2 = this->currentYaw;
        } else {
            return 1;
        }
    }

    return 0;
}

void func_8083C50C(Player* this) {
    if ((this->unk_844 > 0) && !CHECK_BTN_ALL(sControlInput->cur.button, BTN_B)) {
        this->unk_844 = -this->unk_844;
    }
}

s32 func_8083C544(Player* this, GlobalContext* globalCtx) {
    if (CHECK_BTN_ALL(sControlInput->cur.button, BTN_B)) {
        if (!(this->stateFlags1 & 0x400000) && (Player_GetSwordHeld(this) != 0) && (this->unk_844 == 1) &&
            (this->heldItemActionParam != PLAYER_AP_STICK)) {
            if ((this->heldItemActionParam != PLAYER_AP_SWORD_BGS) || (gSaveContext.swordHealth > 0.0f)) {
                func_808377DC(globalCtx, this);
                return 1;
            }
        }
    } else {
        func_8083C50C(this);
    }

    return 0;
}

s32 func_8083C61C(GlobalContext* globalCtx, Player* this) {
    if ((globalCtx->roomCtx.curRoom.unk_03 != 2) && (this->actor.bgCheckFlags & 1) && (AMMO(ITEM_NUT) != 0)) {
        func_80835C58(globalCtx, this, func_8084E604, 0);
        func_80832264(globalCtx, this, &gPlayerAnim_003048);
        this->unk_6AD = 0;
        return 1;
    }

    return 0;
}

static struct_80854554 D_80854554[] = {
    { &gPlayerAnim_002648, &gPlayerAnim_002640, 2, 3 },
    { &gPlayerAnim_002680, &gPlayerAnim_002678, 5, 3 },
};

s32 func_8083C6B8(GlobalContext* globalCtx, Player* this) {
    Vec3f sp24;

    if (D_80853614) {
        if (Player_GetBottleHeld(this) >= 0) {
            func_80835C58(globalCtx, this, func_8084ECA4, 0);

            if (this->actor.yDistToWater > 12.0f) {
                this->unk_850 = 1;
            }

            func_808322D0(globalCtx, this, D_80854554[this->unk_850].unk_00);

            func_8002F7DC(&this->actor, NA_SE_IT_SWORD_SWING);
            func_80832698(this, NA_SE_VO_LI_AUTO_JUMP);
            return 1;
        }

        if (this->heldItemActionParam == PLAYER_AP_FISHING_POLE) {
            sp24 = this->actor.world.pos;
            sp24.y += 50.0f;

            if (!(this->actor.bgCheckFlags & 1) || (this->actor.world.pos.z > 1300.0f) ||
                BgCheck_SphVsFirstPoly(&globalCtx->colCtx, &sp24, 20.0f)) {
                func_80078884(NA_SE_SY_ERROR);
                return 0;
            }

            func_80835C58(globalCtx, this, func_80850C68, 0);
            this->unk_860 = 1;
            func_80832210(this);
            func_80832264(globalCtx, this, &gPlayerAnim_002C30);
            return 1;
        } else {
            return 0;
        }
    }

    return 0;
}

void func_8083C858(Player* this, GlobalContext* globalCtx) {
    PlayerFunc674 func;

    if (func_80833BCC(this)) {
        func = func_8084227C;
    } else {
        func = func_80842180;
    }

    func_80835C58(globalCtx, this, func, 1);
    func_80832BE8(globalCtx, this, D_80853944[this->modelAnimType]);

    this->unk_89C = 0;
    this->unk_864 = this->unk_868 = 0.0f;
}

void func_8083C8DC(Player* this, GlobalContext* globalCtx, s16 arg2) {
    this->actor.shape.rot.y = this->currentYaw = arg2;
    func_8083C858(this, globalCtx);
}

s32 func_8083C910(GlobalContext* globalCtx, Player* this, f32 arg2) {
    WaterBox* sp2C;
    f32 sp28;

    sp28 = this->actor.world.pos.y;
    if (WaterBox_GetSurface1(globalCtx, &globalCtx->colCtx, this->actor.world.pos.x, this->actor.world.pos.z, &sp28,
                             &sp2C) != 0) {
        sp28 -= this->actor.world.pos.y;
        if (this->ageProperties->unk_24 <= sp28) {
            func_80835C58(globalCtx, this, func_8084D7C4, 0);
            func_80832C6C(globalCtx, this, &gPlayerAnim_0032F0);
            this->stateFlags1 |= 0x28000000;
            this->unk_850 = 20;
            this->linearVelocity = 2.0f;
            Player_SetBootData(globalCtx, this);
            return 0;
        }
    }

    func_80838E70(globalCtx, this, arg2, this->actor.shape.rot.y);
    this->stateFlags1 |= 0x20000000;
    return 1;
}

void func_8083CA20(GlobalContext* globalCtx, Player* this) {
    if (func_8083C910(globalCtx, this, 180.0f)) {
        this->unk_850 = -20;
    }
}

void func_8083CA54(GlobalContext* globalCtx, Player* this) {
    this->linearVelocity = 2.0f;
    gSaveContext.entranceSpeed = 2.0f;
    if (func_8083C910(globalCtx, this, 120.0f)) {
        this->unk_850 = -15;
    }
}

void func_8083CA9C(GlobalContext* globalCtx, Player* this) {
    if (gSaveContext.entranceSpeed < 0.1f) {
        gSaveContext.entranceSpeed = 0.1f;
    }

    this->linearVelocity = gSaveContext.entranceSpeed;

    if (func_8083C910(globalCtx, this, 800.0f)) {
        this->unk_850 = -80 / this->linearVelocity;
        if (this->unk_850 < -20) {
            this->unk_850 = -20;
        }
    }
}

void func_8083CB2C(Player* this, s16 yaw, GlobalContext* globalCtx) {
    func_80835C58(globalCtx, this, func_808414F8, 1);
    LinkAnimation_CopyJointToMorph(globalCtx, &this->skelAnime);
    this->unk_864 = this->unk_868 = 0.0f;
    this->currentYaw = yaw;
}

void func_8083CB94(Player* this, GlobalContext* globalCtx) {
    func_80835C58(globalCtx, this, func_80840DE4, 1);
    func_80832BE8(globalCtx, this, D_8085392C[this->modelAnimType]);
}

void func_8083CBF0(Player* this, s16 yaw, GlobalContext* globalCtx) {
    func_80835C58(globalCtx, this, func_808423EC, 1);
    LinkAnimation_Change(globalCtx, &this->skelAnime, &gPlayerAnim_0024F8, 2.2f, 0.0f,
                         Animation_GetLastFrame(&gPlayerAnim_0024F8), ANIMMODE_ONCE, -6.0f);
    this->linearVelocity = 8.0f;
    this->currentYaw = yaw;
}

void func_8083CC9C(Player* this, GlobalContext* globalCtx) {
    func_80835C58(globalCtx, this, func_8084193C, 1);
    func_80832BE8(globalCtx, this, D_80853B6C[this->modelAnimType]);
    this->unk_868 = 0.0f;
}

void func_8083CD00(Player* this, GlobalContext* globalCtx) {
    func_80835C58(globalCtx, this, func_8084251C, 1);
    LinkAnimation_PlayOnceSetSpeed(globalCtx, &this->skelAnime, &gPlayerAnim_0024E8, 2.0f);
}

void func_8083CD54(GlobalContext* globalCtx, Player* this, s16 yaw) {
    this->currentYaw = yaw;
    func_80835C58(globalCtx, this, func_80841BA8, 1);
    this->unk_87E = 1200;
    this->unk_87E *= D_808535E8;
    LinkAnimation_Change(globalCtx, &this->skelAnime, D_80853B84[this->modelAnimType], 1.0f, 0.0f, 0.0f, ANIMMODE_LOOP,
                         -6.0f);
}

void func_8083CE0C(Player* this, GlobalContext* globalCtx) {
    LinkAnimationHeader* anim;

    func_80835C58(globalCtx, this, func_80840BC8, 1);

    if (this->unk_870 < 0.5f) {
        anim = D_80853BB4[this->modelAnimType];
    } else {
        anim = D_80853B9C[this->modelAnimType];
    }
    func_80832264(globalCtx, this, anim);

    this->currentYaw = this->actor.shape.rot.y;
}

void func_8083CEAC(Player* this, GlobalContext* globalCtx) {
    func_80835C58(globalCtx, this, func_80840450, 1);
    func_80832B0C(globalCtx, this, D_808539BC[this->modelAnimType]);
    this->unk_850 = 1;
}

void func_8083CF10(Player* this, GlobalContext* globalCtx) {
    if (this->linearVelocity != 0.0f) {
        func_8083C858(this, globalCtx);
    } else {
        func_8083CE0C(this, globalCtx);
    }
}

void func_8083CF5C(Player* this, GlobalContext* globalCtx) {
    if (this->linearVelocity != 0.0f) {
        func_8083C858(this, globalCtx);
    } else {
        func_80839F90(this, globalCtx);
    }
}

s32 func_8083CFA8(GlobalContext* globalCtx, Player* this, f32 arg2, s32 splashScale) {
    f32 sp3C = fabsf(arg2);
    WaterBox* sp38;
    f32 sp34;
    Vec3f splashPos;
    s32 splashType;

    if (sp3C > 2.0f) {
        splashPos.x = this->bodyPartsPos[0].x;
        splashPos.z = this->bodyPartsPos[0].z;
        sp34 = this->actor.world.pos.y;
        if (WaterBox_GetSurface1(globalCtx, &globalCtx->colCtx, splashPos.x, splashPos.z, &sp34, &sp38)) {
            if ((sp34 - this->actor.world.pos.y) < 100.0f) {
                splashType = (sp3C <= 10.0f) ? 0 : 1;
                splashPos.y = sp34;
                EffectSsGSplash_Spawn(globalCtx, &splashPos, NULL, NULL, splashType, splashScale);
                return 1;
            }
        }
    }

    return 0;
}

void func_8083D0A8(GlobalContext* globalCtx, Player* this, f32 arg2) {
    this->stateFlags1 |= 0x40000;
    this->stateFlags1 &= ~0x8000000;

    func_80832340(globalCtx, this);
    if (func_8083CFA8(globalCtx, this, arg2, 500)) {
        func_8002F7DC(&this->actor, NA_SE_EV_JUMP_OUT_WATER);
    }

    Player_SetBootData(globalCtx, this);
}

s32 func_8083D12C(GlobalContext* globalCtx, Player* this, Input* arg2) {
    if (!(this->stateFlags1 & 0x400) && !(this->stateFlags2 & 0x400)) {
        if ((arg2 == NULL) || (CHECK_BTN_ALL(arg2->press.button, BTN_A) && (ABS(this->unk_6C2) < 12000) &&
                               (this->currentBoots != PLAYER_BOOTS_IRON))) {

            func_80835C58(globalCtx, this, func_8084DC48, 0);
            func_80832264(globalCtx, this, &gPlayerAnim_003308);

            this->unk_6C2 = 0;
            this->stateFlags2 |= 0x400;
            this->actor.velocity.y = 0.0f;

            if (arg2 != NULL) {
                this->stateFlags2 |= 0x800;
                func_8002F7DC(&this->actor, NA_SE_PL_DIVE_BUBBLE);
            }

            return 1;
        }
    }

    if ((this->stateFlags1 & 0x400) || (this->stateFlags2 & 0x400)) {
        if (this->actor.velocity.y > 0.0f) {
            if (this->actor.yDistToWater < this->ageProperties->unk_30) {

                this->stateFlags2 &= ~0x400;

                if (arg2 != NULL) {
                    func_80835C58(globalCtx, this, func_8084E1EC, 1);

                    if (this->stateFlags1 & 0x400) {
                        this->stateFlags1 |= 0x20000C00;
                    }

                    this->unk_850 = 2;
                }

                func_80832340(globalCtx, this);
                func_80832B0C(globalCtx, this, (this->stateFlags1 & 0x800) ? &gPlayerAnim_003318 : &gPlayerAnim_003300);

                if (func_8083CFA8(globalCtx, this, this->actor.velocity.y, 500)) {
                    func_8002F7DC(&this->actor, NA_SE_PL_FACE_UP);
                }

                return 1;
            }
        }
    }

    return 0;
}

void func_8083D330(GlobalContext* globalCtx, Player* this) {
    func_80832284(globalCtx, this, &gPlayerAnim_0032F0);
    this->unk_6C2 = 16000;
    this->unk_850 = 1;
}

void func_8083D36C(GlobalContext* globalCtx, Player* this) {
    if ((this->currentBoots != PLAYER_BOOTS_IRON) || !(this->actor.bgCheckFlags & 1)) {
        func_80832564(globalCtx, this);

        if ((this->currentBoots != PLAYER_BOOTS_IRON) && (this->stateFlags2 & 0x400)) {
            this->stateFlags2 &= ~0x400;
            func_8083D12C(globalCtx, this, 0);
            this->unk_84F = 1;
        } else if (func_80844A44 == this->func_674) {
            func_80835C58(globalCtx, this, func_8084DC48, 0);
            func_8083D330(globalCtx, this);
        } else {
            func_80835C58(globalCtx, this, func_8084D610, 1);
            func_80832B0C(globalCtx, this, (this->actor.bgCheckFlags & 1) ? &gPlayerAnim_003330 : &gPlayerAnim_0032E0);
        }
    }

    if (!(this->stateFlags1 & 0x8000000) || (this->actor.yDistToWater < this->ageProperties->unk_2C)) {
        if (func_8083CFA8(globalCtx, this, this->actor.velocity.y, 500)) {
            func_8002F7DC(&this->actor, NA_SE_EV_DIVE_INTO_WATER);

            if (this->fallDistance > 800.0f) {
                func_80832698(this, NA_SE_VO_LI_CLIMB_END);
            }
        }
    }

    this->stateFlags1 |= 0x8000000;
    this->stateFlags2 |= 0x400;
    this->stateFlags1 &= ~0xC0000;
    this->unk_854 = 0.0f;

    Player_SetBootData(globalCtx, this);
}

void func_8083D53C(GlobalContext* globalCtx, Player* this) {
    if (this->actor.yDistToWater < this->ageProperties->unk_2C) {
        func_800F67A0(0);
        this->unk_840 = 0;
    } else {
        func_800F67A0(32);
        if (this->unk_840 < 300) {
            this->unk_840++;
        }
    }

    if ((func_80845668 != this->func_674) && (func_8084BDFC != this->func_674)) {
        if (this->ageProperties->unk_2C < this->actor.yDistToWater) {
            if (!(this->stateFlags1 & 0x8000000) ||
                (!((this->currentBoots == PLAYER_BOOTS_IRON) && (this->actor.bgCheckFlags & 1)) &&
                 (func_8084E30C != this->func_674) && (func_8084E368 != this->func_674) &&
                 (func_8084D610 != this->func_674) && (func_8084D84C != this->func_674) &&
                 (func_8084DAB4 != this->func_674) && (func_8084DC48 != this->func_674) &&
                 (func_8084E1EC != this->func_674) && (func_8084D7C4 != this->func_674))) {
                func_8083D36C(globalCtx, this);
                return;
            }
        } else if ((this->stateFlags1 & 0x8000000) && (this->actor.yDistToWater < this->ageProperties->unk_24)) {
            if ((this->skelAnime.moveFlags == 0) && (this->currentBoots != PLAYER_BOOTS_IRON)) {
                func_8083CD54(globalCtx, this, this->actor.shape.rot.y);
            }
            func_8083D0A8(globalCtx, this, this->actor.velocity.y);
        }
    }
}

void func_8083D6EC(GlobalContext* globalCtx, Player* this) {
    Vec3f ripplePos;
    f32 temp1;
    f32 temp2;
    f32 temp3;
    f32 temp4;

    this->actor.minVelocityY = -20.0f;
    this->actor.gravity = REG(68) / 100.0f;

    if (func_8083816C(D_808535E4)) {
        temp1 = fabsf(this->linearVelocity) * 20.0f;
        temp3 = 0.0f;

        if (D_808535E4 == 4) {
            if (this->unk_6C4 > 1300.0f) {
                temp2 = this->unk_6C4;
            } else {
                temp2 = 1300.0f;
            }
            if (this->currentBoots == PLAYER_BOOTS_HOVER) {
                temp1 += temp1;
            } else if (this->currentBoots == PLAYER_BOOTS_IRON) {
                temp1 *= 0.3f;
            }
        } else {
            temp2 = 20000.0f;
            if (this->currentBoots != PLAYER_BOOTS_HOVER) {
                temp1 += temp1;
            } else if ((D_808535E4 == 7) || (this->currentBoots == PLAYER_BOOTS_IRON)) {
                temp1 = 0;
            }
        }

        if (this->currentBoots != PLAYER_BOOTS_HOVER) {
            temp3 = (temp2 - this->unk_6C4) * 0.02f;
            temp3 = CLAMP(temp3, 0.0f, 300.0f);
            if (this->currentBoots == PLAYER_BOOTS_IRON) {
                temp3 += temp3;
            }
        }

        this->unk_6C4 += temp3 - temp1;
        this->unk_6C4 = CLAMP(this->unk_6C4, 0.0f, temp2);

        this->actor.gravity -= this->unk_6C4 * 0.004f;
    } else {
        this->unk_6C4 = 0.0f;
    }

    if (this->actor.bgCheckFlags & 0x20) {
        if (this->actor.yDistToWater < 50.0f) {
            temp4 = fabsf(this->bodyPartsPos[0].x - this->unk_A88.x) +
                    fabsf(this->bodyPartsPos[0].y - this->unk_A88.y) + fabsf(this->bodyPartsPos[0].z - this->unk_A88.z);
            if (temp4 > 4.0f) {
                temp4 = 4.0f;
            }
            this->unk_854 += temp4;

            if (this->unk_854 > 15.0f) {
                this->unk_854 = 0.0f;

                ripplePos.x = (Rand_ZeroOne() * 10.0f) + this->actor.world.pos.x;
                ripplePos.y = this->actor.world.pos.y + this->actor.yDistToWater;
                ripplePos.z = (Rand_ZeroOne() * 10.0f) + this->actor.world.pos.z;
                EffectSsGRipple_Spawn(globalCtx, &ripplePos, 100, 500, 0);

                if ((this->linearVelocity > 4.0f) && !func_808332B8(this) &&
                    ((this->actor.world.pos.y + this->actor.yDistToWater) < this->bodyPartsPos[0].y)) {
                    func_8083CFA8(globalCtx, this, 20.0f,
                                  (fabsf(this->linearVelocity) * 50.0f) + (this->actor.yDistToWater * 5.0f));
                }
            }
        }

        if (this->actor.yDistToWater > 40.0f) {
            s32 numBubbles = 0;
            s32 i;

            if ((this->actor.velocity.y > -1.0f) || (this->actor.bgCheckFlags & 1)) {
                if (Rand_ZeroOne() < 0.2f) {
                    numBubbles = 1;
                }
            } else {
                numBubbles = this->actor.velocity.y * -2.0f;
            }

            for (i = 0; i < numBubbles; i++) {
                EffectSsBubble_Spawn(globalCtx, &this->actor.world.pos, 20.0f, 10.0f, 20.0f, 0.13f);
            }
        }
    }
}

s32 func_8083DB98(Player* this, s32 arg1) {
    Actor* unk_664 = this->unk_664;
    Vec3f sp30;
    s16 sp2E;
    s16 sp2C;

    sp30.x = this->actor.world.pos.x;
    sp30.y = this->bodyPartsPos[7].y + 3.0f;
    sp30.z = this->actor.world.pos.z;
    sp2E = Math_Vec3f_Pitch(&sp30, &unk_664->focus.pos);
    sp2C = Math_Vec3f_Yaw(&sp30, &unk_664->focus.pos);
    Math_SmoothStepToS(&this->actor.focus.rot.y, sp2C, 4, 10000, 0);
    Math_SmoothStepToS(&this->actor.focus.rot.x, sp2E, 4, 10000, 0);
    this->unk_6AE |= 2;

    return func_80836AB8(this, arg1);
}

static Vec3f D_8085456C = { 0.0f, 100.0f, 40.0f };

void func_8083DC54(Player* this, GlobalContext* globalCtx) {
    s16 sp46;
    s16 temp2;
    f32 temp1;
    Vec3f sp34;

    if (this->unk_664 != NULL) {
        if (func_8002DD78(this) || func_808334B4(this)) {
            func_8083DB98(this, 1);
        } else {
            func_8083DB98(this, 0);
        }
        return;
    }

    if (D_808535E4 == 11) {
        Math_SmoothStepToS(&this->actor.focus.rot.x, -20000, 10, 4000, 800);
    } else {
        sp46 = 0;
        temp1 = func_8083973C(globalCtx, this, &D_8085456C, &sp34);
        if (temp1 > BGCHECK_Y_MIN) {
            temp2 = Math_Atan2S(40.0f, this->actor.world.pos.y - temp1);
            sp46 = CLAMP(temp2, -4000, 4000);
        }
        this->actor.focus.rot.y = this->actor.shape.rot.y;
        Math_SmoothStepToS(&this->actor.focus.rot.x, sp46, 14, 4000, 30);
    }

    func_80836AB8(this, func_8002DD78(this) || func_808334B4(this));
}

void func_8083DDC8(Player* this, GlobalContext* globalCtx) {
    s16 temp1;
    s16 temp2;

    if (!func_8002DD78(this) && !func_808334B4(this) && (this->linearVelocity > 5.0f)) {
        temp1 = this->linearVelocity * 200.0f;
        temp2 = (s16)(this->currentYaw - this->actor.shape.rot.y) * this->linearVelocity * 0.1f;
        temp1 = CLAMP(temp1, -4000, 4000);
        temp2 = CLAMP(-temp2, -4000, 4000);
        Math_ScaledStepToS(&this->unk_6BC, temp1, 900);
        this->unk_6B6 = -(f32)this->unk_6BC * 0.5f;
        Math_ScaledStepToS(&this->unk_6BA, temp2, 300);
        Math_ScaledStepToS(&this->unk_6C0, temp2, 200);
        this->unk_6AE |= 0x168;
    } else {
        func_8083DC54(this, globalCtx);
    }
}

void func_8083DF68(Player* this, f32 arg1, s16 arg2) {
    Math_AsymStepToF(&this->linearVelocity, arg1, REG(19) / 100.0f, 1.5f);
    Math_ScaledStepToS(&this->currentYaw, arg2, REG(27));
}

void func_8083DFE0(Player* this, f32* arg1, s16* arg2) {
    s16 yawDiff = this->currentYaw - *arg2;

    if (this->swordState == 0) {
        this->linearVelocity = CLAMP(this->linearVelocity, -(R_RUN_SPEED_LIMIT / 100.0f), (R_RUN_SPEED_LIMIT / 100.0f));
    }

    if (ABS(yawDiff) > 0x6000) {
        if (Math_StepToF(&this->linearVelocity, 0.0f, 1.0f)) {
            this->currentYaw = *arg2;
        }
    } else {
        Math_AsymStepToF(&this->linearVelocity, *arg1, 0.05f, 0.1f);
        Math_ScaledStepToS(&this->currentYaw, *arg2, 200);
    }
}

static struct_80854578 D_80854578[] = {
    { &gPlayerAnim_003398, 35.17f, 6.6099997f },
    { &gPlayerAnim_0033A8, -34.16f, 7.91f },
};

s32 func_8083E0FC(Player* this, GlobalContext* globalCtx) {
    EnHorse* rideActor = (EnHorse*)this->rideActor;
    f32 unk_04;
    f32 unk_08;
    f32 sp38;
    f32 sp34;
    s32 temp;

    if ((rideActor != NULL) && CHECK_BTN_ALL(sControlInput->press.button, BTN_A)) {
        sp38 = Math_CosS(rideActor->actor.shape.rot.y);
        sp34 = Math_SinS(rideActor->actor.shape.rot.y);

        func_80836898(globalCtx, this, func_8083A360);

        this->stateFlags1 |= 0x800000;
        this->actor.bgCheckFlags &= ~0x20;

        if (this->mountSide < 0) {
            temp = 0;
        } else {
            temp = 1;
        }

        unk_04 = D_80854578[temp].unk_04;
        unk_08 = D_80854578[temp].unk_08;
        this->actor.world.pos.x =
            rideActor->actor.world.pos.x + rideActor->riderPos.x + ((unk_04 * sp38) + (unk_08 * sp34));
        this->actor.world.pos.z =
            rideActor->actor.world.pos.z + rideActor->riderPos.z + ((unk_08 * sp38) - (unk_04 * sp34));

        this->unk_878 = rideActor->actor.world.pos.y - this->actor.world.pos.y;
        this->currentYaw = this->actor.shape.rot.y = rideActor->actor.shape.rot.y;

        Actor_MountHorse(globalCtx, this, &rideActor->actor);
        func_80832264(globalCtx, this, D_80854578[temp].anim);
        func_80832F54(globalCtx, this, 0x9B);
        this->actor.parent = this->rideActor;
        func_80832224(this);
        func_800304B0(globalCtx);
        return 1;
    }

    return 0;
}

void func_8083E298(CollisionPoly* arg0, Vec3f* arg1, s16* arg2) {
    arg1->x = COLPOLY_GET_NORMAL(arg0->normal.x);
    arg1->y = COLPOLY_GET_NORMAL(arg0->normal.y);
    arg1->z = COLPOLY_GET_NORMAL(arg0->normal.z);

    *arg2 = Math_Atan2S(arg1->z, arg1->x);
}

static LinkAnimationHeader* D_80854590[] = {
    &gPlayerAnim_002EE0,
    &gPlayerAnim_0031D0,
};

s32 func_8083E318(GlobalContext* globalCtx, Player* this, CollisionPoly* arg2) {
    s32 pad;
    s16 sp4A;
    Vec3f sp3C;
    s16 sp3A;
    f32 temp1;
    f32 temp2;
    s16 temp3;

    if (!Player_InBlockingCsMode(globalCtx, this) && (func_8084F390 != this->func_674) &&
        (SurfaceType_GetSlope(&globalCtx->colCtx, arg2, this->actor.floorBgId) == 1)) {
        sp4A = Math_Atan2S(this->actor.velocity.z, this->actor.velocity.x);
        func_8083E298(arg2, &sp3C, &sp3A);
        temp3 = sp3A - sp4A;

        if (ABS(temp3) > 16000) {
            temp1 = (1.0f - sp3C.y) * 40.0f;
            temp2 = (temp1 * temp1) * 0.015f;
            if (temp2 < 1.2f) {
                temp2 = 1.2f;
            }
            this->windDirection = sp3A;
            Math_StepToF(&this->windSpeed, temp1, temp2);
        } else {
            func_80835C58(globalCtx, this, func_8084F390, 0);
            func_80832564(globalCtx, this);
            if (D_80853610 >= 0) {
                this->unk_84F = 1;
            }
            func_80832BE8(globalCtx, this, D_80854590[this->unk_84F]);
            this->linearVelocity = sqrtf(SQ(this->actor.velocity.x) + SQ(this->actor.velocity.z));
            this->currentYaw = sp4A;
            return 1;
        }
    }

    return 0;
}

// unknown data (unused)
static s32 D_80854598[] = {
    0xFFDB0871, 0xF8310000, 0x00940470, 0xF3980000, 0xFFB504A9, 0x0C9F0000, 0x08010402,
};

void func_8083E4C4(GlobalContext* globalCtx, Player* this, GetItemEntry* giEntry) {
    s32 sp1C = giEntry->field & 0x1F;

    if (!(giEntry->field & 0x80)) {
        Item_DropCollectible(globalCtx, &this->actor.world.pos, sp1C | 0x8000);
        if ((sp1C != 4) && (sp1C != 8) && (sp1C != 9) && (sp1C != 0xA) && (sp1C != 0) && (sp1C != 1) && (sp1C != 2) &&
            (sp1C != 0x14) && (sp1C != 0x13)) {
            Item_Give(globalCtx, giEntry->itemId);
        }
    } else {
        Item_Give(globalCtx, giEntry->itemId);
    }

    func_80078884((this->getItemId < 0) ? NA_SE_SY_GET_BOXITEM : NA_SE_SY_GET_ITEM);
}

s32 func_8083E5A8(Player* this, GlobalContext* globalCtx) {
    Actor* interactedActor;

    if (iREG(67) || (((interactedActor = this->interactRangeActor) != NULL) &&
                     func_8002D53C(globalCtx, &globalCtx->actorCtx.titleCtx))) {
        if (iREG(67) || (this->getItemId > GI_NONE)) {
            if (iREG(67)) {
                this->getItemId = iREG(68);
            }

            if (this->getItemId < GI_MAX) {
                GetItemEntry* giEntry = &sGetItemTable[this->getItemId - 1];

                if ((interactedActor != &this->actor) && !iREG(67)) {
                    interactedActor->parent = &this->actor;
                }

                iREG(67) = false;

                if ((Item_CheckObtainability(giEntry->itemId) == ITEM_NONE) || (globalCtx->sceneNum == SCENE_BOWLING)) {
                    func_808323B4(globalCtx, this);
                    func_8083AE40(this, giEntry->objectId);

                    if (!(this->stateFlags2 & 0x400) || (this->currentBoots == PLAYER_BOOTS_IRON)) {
                        func_80836898(globalCtx, this, func_8083A434);
                        func_808322D0(globalCtx, this, &gPlayerAnim_002788);
                        func_80835EA4(globalCtx, 9);
                    }

                    this->stateFlags1 |= 0x20000C00;
                    func_80832224(this);
                    return 1;
                }

                func_8083E4C4(globalCtx, this, giEntry);
                this->getItemId = GI_NONE;
            }
        } else if (CHECK_BTN_ALL(sControlInput->press.button, BTN_A) && !(this->stateFlags1 & 0x800) &&
                   !(this->stateFlags2 & 0x400)) {
            if (this->getItemId != GI_NONE) {
                GetItemEntry* giEntry = &sGetItemTable[-this->getItemId - 1];
                EnBox* chest = (EnBox*)interactedActor;

                if (giEntry->itemId != ITEM_NONE) {
                    if (((Item_CheckObtainability(giEntry->itemId) == ITEM_NONE) && (giEntry->field & 0x40)) ||
                        ((Item_CheckObtainability(giEntry->itemId) != ITEM_NONE) && (giEntry->field & 0x20))) {
                        this->getItemId = -GI_RUPEE_BLUE;
                        giEntry = &sGetItemTable[GI_RUPEE_BLUE - 1];
                    }
                }

                func_80836898(globalCtx, this, func_8083A434);
                this->stateFlags1 |= 0x20000C00;
                func_8083AE40(this, giEntry->objectId);
                this->actor.world.pos.x =
                    chest->dyna.actor.world.pos.x - (Math_SinS(chest->dyna.actor.shape.rot.y) * 29.4343f);
                this->actor.world.pos.z =
                    chest->dyna.actor.world.pos.z - (Math_CosS(chest->dyna.actor.shape.rot.y) * 29.4343f);
                this->currentYaw = this->actor.shape.rot.y = chest->dyna.actor.shape.rot.y;
                func_80832224(this);

                if ((giEntry->itemId != ITEM_NONE) && (giEntry->gi >= 0) &&
                    (Item_CheckObtainability(giEntry->itemId) == ITEM_NONE)) {
                    func_808322D0(globalCtx, this, this->ageProperties->unk_98);
                    func_80832F54(globalCtx, this, 0x28F);
                    chest->unk_1F4 = 1;
                    Camera_ChangeSetting(Gameplay_GetCamera(globalCtx, 0), CAM_SET_ITEM0);
                } else {
                    func_80832264(globalCtx, this, &gPlayerAnim_002DF8);
                    chest->unk_1F4 = -1;
                }

                return 1;
            }

            if ((this->heldActor == NULL) || Player_HoldsHookshot(this)) {
                if ((interactedActor->id == ACTOR_BG_TOKI_SWD) && LINK_IS_ADULT) {
                    s32 sp24 = this->itemActionParam;

                    this->itemActionParam = PLAYER_AP_NONE;
                    this->modelAnimType = 0;
                    this->heldItemActionParam = this->itemActionParam;
                    func_80836898(globalCtx, this, func_8083A0F4);

                    if (sp24 == PLAYER_AP_SWORD_MASTER) {
                        this->nextModelGroup = Player_ActionToModelGroup(this, PLAYER_AP_LAST_USED);
                        func_8083399C(globalCtx, this, PLAYER_AP_LAST_USED);
                    } else {
                        func_80835F44(globalCtx, this, ITEM_LAST_USED);
                    }
                } else {
                    s32 strength = Player_GetStrength();

                    if ((interactedActor->id == ACTOR_EN_ISHI) && ((interactedActor->params & 0xF) == 1) &&
                        (strength < PLAYER_STR_SILVER_G)) {
                        return 0;
                    }

                    func_80836898(globalCtx, this, func_8083A0F4);
                }

                func_80832224(this);
                this->stateFlags1 |= 0x800;
                return 1;
            }
        }
    }

    return 0;
}

void func_8083EA94(Player* this, GlobalContext* globalCtx) {
    func_80835C58(globalCtx, this, func_80846578, 1);
    func_80832264(globalCtx, this, D_80853BCC[this->modelAnimType]);
}

s32 func_8083EAF0(Player* this, Actor* actor) {
    if ((actor != NULL) && !(actor->flags & 0x800000) &&
        ((this->linearVelocity < 1.1f) || (actor->id == ACTOR_EN_BOM_CHU))) {
        return 0;
    }

    return 1;
}

s32 func_8083EB44(Player* this, GlobalContext* globalCtx) {
    if ((this->stateFlags1 & 0x800) && (this->heldActor != NULL) &&
        CHECK_BTN_ANY(sControlInput->press.button, BTN_A | BTN_B | BTN_CLEFT | BTN_CRIGHT | BTN_CDOWN)) {
        if (!func_80835644(globalCtx, this, this->heldActor)) {
            if (!func_8083EAF0(this, this->heldActor)) {
                func_80835C58(globalCtx, this, func_808464B0, 1);
                func_80832264(globalCtx, this, D_80853BE4[this->modelAnimType]);
            } else {
                func_8083EA94(this, globalCtx);
            }
        }
        return 1;
    }

    return 0;
}

s32 func_8083EC18(Player* this, GlobalContext* globalCtx, u32 arg2) {
    if (this->wallHeight >= 79.0f) {
        if (!(this->stateFlags1 & 0x8000000) || (this->currentBoots == PLAYER_BOOTS_IRON) ||
            (this->actor.yDistToWater < this->ageProperties->unk_2C)) {
            s32 sp8C = (arg2 & 8) ? 2 : 0;

            if ((sp8C != 0) || (arg2 & 2) ||
                func_80041E4C(&globalCtx->colCtx, this->actor.wallPoly, this->actor.wallBgId)) {
                f32 phi_f20;
                CollisionPoly* sp84 = this->actor.wallPoly;
                f32 sp80;
                f32 sp7C;
                f32 phi_f12;
                f32 phi_f14;

                phi_f20 = phi_f12 = 0.0f;

                if (sp8C != 0) {
                    sp80 = this->actor.world.pos.x;
                    sp7C = this->actor.world.pos.z;
                } else {
                    Vec3f sp50[3];
                    s32 i;
                    f32 sp48;
                    Vec3f* sp44 = &sp50[0];
                    s32 pad;

                    CollisionPoly_GetVerticesByBgId(sp84, this->actor.wallBgId, &globalCtx->colCtx, sp50);

                    sp80 = phi_f12 = sp44->x;
                    sp7C = phi_f14 = sp44->z;
                    phi_f20 = sp44->y;
                    for (i = 1; i < 3; i++) {
                        sp44++;
                        if (sp80 > sp44->x) {
                            sp80 = sp44->x;
                        } else if (phi_f12 < sp44->x) {
                            phi_f12 = sp44->x;
                        }

                        if (sp7C > sp44->z) {
                            sp7C = sp44->z;
                        } else if (phi_f14 < sp44->z) {
                            phi_f14 = sp44->z;
                        }

                        if (phi_f20 > sp44->y) {
                            phi_f20 = sp44->y;
                        }
                    }

                    sp80 = (sp80 + phi_f12) * 0.5f;
                    sp7C = (sp7C + phi_f14) * 0.5f;

                    phi_f12 = ((this->actor.world.pos.x - sp80) * COLPOLY_GET_NORMAL(sp84->normal.z)) -
                              ((this->actor.world.pos.z - sp7C) * COLPOLY_GET_NORMAL(sp84->normal.x));
                    sp48 = this->actor.world.pos.y - phi_f20;

                    phi_f20 = ((f32)(s32)((sp48 / 15.000000223517418) + 0.5) * 15.000000223517418) - sp48;
                    phi_f12 = fabsf(phi_f12);
                }

                if (phi_f12 < 8.0f) {
                    f32 sp3C = COLPOLY_GET_NORMAL(sp84->normal.x);
                    f32 sp38 = COLPOLY_GET_NORMAL(sp84->normal.z);
                    f32 sp34 = this->wallDistance;
                    LinkAnimationHeader* sp30;

                    func_80836898(globalCtx, this, func_8083A3B0);
                    this->stateFlags1 |= 0x200000;
                    this->stateFlags1 &= ~0x8000000;

                    if ((sp8C != 0) || (arg2 & 2)) {
                        if ((this->unk_84F = sp8C) != 0) {
                            if (this->actor.bgCheckFlags & 1) {
                                sp30 = &gPlayerAnim_002D80;
                            } else {
                                sp30 = &gPlayerAnim_002D68;
                            }
                            sp34 = (this->ageProperties->unk_38 - 1.0f) - sp34;
                        } else {
                            sp30 = this->ageProperties->unk_A4;
                            sp34 = sp34 - 1.0f;
                        }
                        this->unk_850 = -2;
                        this->actor.world.pos.y += phi_f20;
                        this->actor.shape.rot.y = this->currentYaw = this->actor.wallYaw + 0x8000;
                    } else {
                        sp30 = this->ageProperties->unk_A8;
                        this->unk_850 = -4;
                        this->actor.shape.rot.y = this->currentYaw = this->actor.wallYaw;
                    }

                    this->actor.world.pos.x = (sp34 * sp3C) + sp80;
                    this->actor.world.pos.z = (sp34 * sp38) + sp7C;
                    func_80832224(this);
                    Math_Vec3f_Copy(&this->actor.prevPos, &this->actor.world.pos);
                    func_80832264(globalCtx, this, sp30);
                    func_80832F54(globalCtx, this, 0x9F);

                    return 1;
                }
            }
        }
    }

    return 0;
}

void func_8083F070(Player* this, LinkAnimationHeader* anim, GlobalContext* globalCtx) {
    func_80835DAC(globalCtx, this, func_8084C5F8, 0);
    LinkAnimation_PlayOnceSetSpeed(globalCtx, &this->skelAnime, anim, (4.0f / 3.0f));
}

s32 func_8083F0C8(Player* this, GlobalContext* globalCtx, u32 arg2) {
    CollisionPoly* wallPoly;
    Vec3f sp50[3];
    f32 sp4C;
    f32 phi_f2;
    f32 sp44;
    f32 phi_f12;
    s32 i;

    if (!LINK_IS_ADULT && !(this->stateFlags1 & 0x8000000) && (arg2 & 0x30)) {
        wallPoly = this->actor.wallPoly;
        CollisionPoly_GetVerticesByBgId(wallPoly, this->actor.wallBgId, &globalCtx->colCtx, sp50);

        sp4C = phi_f2 = sp50[0].x;
        sp44 = phi_f12 = sp50[0].z;
        for (i = 1; i < 3; i++) {
            if (sp4C > sp50[i].x) {
                sp4C = sp50[i].x;
            } else if (phi_f2 < sp50[i].x) {
                phi_f2 = sp50[i].x;
            }

            if (sp44 > sp50[i].z) {
                sp44 = sp50[i].z;
            } else if (phi_f12 < sp50[i].z) {
                phi_f12 = sp50[i].z;
            }
        }

        sp4C = (sp4C + phi_f2) * 0.5f;
        sp44 = (sp44 + phi_f12) * 0.5f;

        phi_f2 = ((this->actor.world.pos.x - sp4C) * COLPOLY_GET_NORMAL(wallPoly->normal.z)) -
                 ((this->actor.world.pos.z - sp44) * COLPOLY_GET_NORMAL(wallPoly->normal.x));

        if (fabsf(phi_f2) < 8.0f) {
            this->stateFlags2 |= 0x10000;

            if (CHECK_BTN_ALL(sControlInput->press.button, BTN_A)) {
                f32 sp38 = COLPOLY_GET_NORMAL(wallPoly->normal.x);
                f32 sp34 = COLPOLY_GET_NORMAL(wallPoly->normal.z);
                f32 sp30 = this->wallDistance;

                func_80836898(globalCtx, this, func_8083A40C);
                this->stateFlags2 |= 0x40000;
                this->actor.shape.rot.y = this->currentYaw = this->actor.wallYaw + 0x8000;
                this->actor.world.pos.x = sp4C + (sp30 * sp38);
                this->actor.world.pos.z = sp44 + (sp30 * sp34);
                func_80832224(this);
                this->actor.prevPos = this->actor.world.pos;
                func_80832264(globalCtx, this, &gPlayerAnim_002708);
                func_80832F54(globalCtx, this, 0x9D);

                return 1;
            }
        }
    }

    return 0;
}

s32 func_8083F360(GlobalContext* globalCtx, Player* this, f32 arg1, f32 arg2, f32 arg3, f32 arg4) {
    CollisionPoly* wallPoly;
    s32 sp78;
    Vec3f sp6C;
    Vec3f sp60;
    Vec3f sp54;
    f32 yawCos;
    f32 yawSin;
    s32 temp;
    f32 temp1;
    f32 temp2;

    yawCos = Math_CosS(this->actor.shape.rot.y);
    yawSin = Math_SinS(this->actor.shape.rot.y);

    sp6C.x = this->actor.world.pos.x + (arg4 * yawSin);
    sp6C.z = this->actor.world.pos.z + (arg4 * yawCos);
    sp60.x = this->actor.world.pos.x + (arg3 * yawSin);
    sp60.z = this->actor.world.pos.z + (arg3 * yawCos);
    sp60.y = sp6C.y = this->actor.world.pos.y + arg1;

    if (BgCheck_EntityLineTest1(&globalCtx->colCtx, &sp6C, &sp60, &sp54, &this->actor.wallPoly, true, false, false,
                                true, &sp78)) {
        wallPoly = this->actor.wallPoly;

        this->actor.bgCheckFlags |= 0x200;
        this->actor.wallBgId = sp78;

        D_808535F0 = func_80041DB8(&globalCtx->colCtx, wallPoly, sp78);

        temp1 = COLPOLY_GET_NORMAL(wallPoly->normal.x);
        temp2 = COLPOLY_GET_NORMAL(wallPoly->normal.z);
        temp = Math_Atan2S(-temp2, -temp1);
        Math_ScaledStepToS(&this->actor.shape.rot.y, temp, 800);

        this->currentYaw = this->actor.shape.rot.y;
        this->actor.world.pos.x = sp54.x - (Math_SinS(this->actor.shape.rot.y) * arg2);
        this->actor.world.pos.z = sp54.z - (Math_CosS(this->actor.shape.rot.y) * arg2);

        return 1;
    }

    this->actor.bgCheckFlags &= ~0x200;

    return 0;
}

s32 func_8083F524(GlobalContext* globalCtx, Player* this) {
    return func_8083F360(globalCtx, this, 26.0f, this->ageProperties->unk_38 + 5.0f, 30.0f, 0.0f);
}

s32 func_8083F570(Player* this, GlobalContext* globalCtx) {
    s16 temp;

    if ((this->linearVelocity != 0.0f) && (this->actor.bgCheckFlags & 8) && (D_808535F0 & 0x30)) {

        temp = this->actor.shape.rot.y - this->actor.wallYaw;
        if (this->linearVelocity < 0.0f) {
            temp += 0x8000;
        }

        if (ABS(temp) > 0x4000) {
            func_80835C58(globalCtx, this, func_8084C81C, 0);

            if (this->linearVelocity > 0.0f) {
                this->actor.shape.rot.y = this->actor.wallYaw + 0x8000;
                func_80832264(globalCtx, this, &gPlayerAnim_002700);
                func_80832F54(globalCtx, this, 0x9D);
                OnePointCutscene_Init(globalCtx, 9601, 999, NULL, MAIN_CAM);
            } else {
                this->actor.shape.rot.y = this->actor.wallYaw;
                LinkAnimation_Change(globalCtx, &this->skelAnime, &gPlayerAnim_002708, -1.0f,
                                     Animation_GetLastFrame(&gPlayerAnim_002708), 0.0f, ANIMMODE_ONCE, 0.0f);
                func_80832F54(globalCtx, this, 0x9D);
                OnePointCutscene_Init(globalCtx, 9602, 999, NULL, MAIN_CAM);
            }

            this->currentYaw = this->actor.shape.rot.y;
            func_80832210(this);

            return 1;
        }
    }

    return 0;
}

void func_8083F72C(Player* this, LinkAnimationHeader* anim, GlobalContext* globalCtx) {
    if (!func_80836898(globalCtx, this, func_8083A388)) {
        func_80835C58(globalCtx, this, func_8084B78C, 0);
    }

    func_80832264(globalCtx, this, anim);
    func_80832224(this);

    this->actor.shape.rot.y = this->currentYaw = this->actor.wallYaw + 0x8000;
}

s32 func_8083F7BC(Player* this, GlobalContext* globalCtx) {
    DynaPolyActor* wallPolyActor;

    if (!(this->stateFlags1 & 0x800) && (this->actor.bgCheckFlags & 0x200) && (D_80853608 < 0x3000)) {

        if (((this->linearVelocity > 0.0f) && func_8083EC18(this, globalCtx, D_808535F0)) ||
            func_8083F0C8(this, globalCtx, D_808535F0)) {
            return 1;
        }

        if (!func_808332B8(this) && ((this->linearVelocity == 0.0f) || !(this->stateFlags2 & 4)) &&
            (D_808535F0 & 0x40) && (this->actor.bgCheckFlags & 1) && (this->wallHeight >= 39.0f)) {

            this->stateFlags2 |= 1;

            if (CHECK_BTN_ALL(sControlInput->cur.button, BTN_A)) {

                if ((this->actor.wallBgId != BGCHECK_SCENE) &&
                    ((wallPolyActor = DynaPoly_GetActor(&globalCtx->colCtx, this->actor.wallBgId)) != NULL)) {

                    if (wallPolyActor->actor.id == ACTOR_BG_HEAVY_BLOCK) {
                        if (Player_GetStrength() < PLAYER_STR_GOLD_G) {
                            return 0;
                        }

                        func_80836898(globalCtx, this, func_8083A0F4);
                        this->stateFlags1 |= 0x800;
                        this->interactRangeActor = &wallPolyActor->actor;
                        this->getItemId = GI_NONE;
                        this->currentYaw = this->actor.wallYaw + 0x8000;
                        func_80832224(this);

                        return 1;
                    }

                    this->unk_3C4 = &wallPolyActor->actor;
                } else {
                    this->unk_3C4 = NULL;
                }

                func_8083F72C(this, &gPlayerAnim_0030F8, globalCtx);

                return 1;
            }
        }
    }

    return 0;
}

s32 func_8083F9D0(GlobalContext* globalCtx, Player* this) {
    if ((this->actor.bgCheckFlags & 0x200) &&
        ((this->stateFlags2 & 0x10) || CHECK_BTN_ALL(sControlInput->cur.button, BTN_A))) {
        DynaPolyActor* wallPolyActor = NULL;

        if (this->actor.wallBgId != BGCHECK_SCENE) {
            wallPolyActor = DynaPoly_GetActor(&globalCtx->colCtx, this->actor.wallBgId);
        }

        if (&wallPolyActor->actor == this->unk_3C4) {
            if (this->stateFlags2 & 0x10) {
                return 1;
            } else {
                return 0;
            }
        }
    }

    func_80839FFC(this, globalCtx);
    func_80832264(globalCtx, this, &gPlayerAnim_003100);
    this->stateFlags2 &= ~0x10;
    return 1;
}

void func_8083FAB8(Player* this, GlobalContext* globalCtx) {
    func_80835C58(globalCtx, this, func_8084B898, 0);
    this->stateFlags2 |= 0x10;
    func_80832264(globalCtx, this, &gPlayerAnim_0030F0);
}

void func_8083FB14(Player* this, GlobalContext* globalCtx) {
    func_80835C58(globalCtx, this, func_8084B9E4, 0);
    this->stateFlags2 |= 0x10;
    func_80832264(globalCtx, this, D_80853C5C[this->modelAnimType]);
}

void func_8083FB7C(Player* this, GlobalContext* globalCtx) {
    this->stateFlags1 &= ~0x8200000;
    func_80837B9C(this, globalCtx);
    this->linearVelocity = -0.4f;
}

s32 func_8083FBC0(Player* this, GlobalContext* globalCtx) {
    if (!CHECK_BTN_ALL(sControlInput->press.button, BTN_A) && (this->actor.bgCheckFlags & 0x200) &&
        ((D_808535F0 & 8) || (D_808535F0 & 2) ||
         func_80041E4C(&globalCtx->colCtx, this->actor.wallPoly, this->actor.wallBgId))) {
        return 0;
    }

    func_8083FB7C(this, globalCtx);
    func_80832698(this, NA_SE_VO_LI_AUTO_JUMP);
    return 1;
}

s32 func_8083FC68(Player* this, f32 arg1, s16 arg2) {
    f32 sp1C = (s16)(arg2 - this->actor.shape.rot.y);
    f32 temp;

    if (this->unk_664 != NULL) {
        func_8083DB98(this, func_8002DD78(this) || func_808334B4(this));
    }

    temp = fabsf(sp1C) / 32768.0f;

    if (arg1 > (((temp * temp) * 50.0f) + 6.0f)) {
        return 1;
    } else if (arg1 > (((1.0f - temp) * 10.0f) + 6.8f)) {
        return -1;
    }

    return 0;
}

s32 func_8083FD78(Player* this, f32* arg1, s16* arg2, GlobalContext* globalCtx) {
    s16 sp2E = *arg2 - this->targetYaw;
    u16 sp2C = ABS(sp2E);

    if ((func_8002DD78(this) || func_808334B4(this)) && (this->unk_664 == NULL)) {
        *arg1 *= Math_SinS(sp2C);

        if (*arg1 != 0.0f) {
            *arg2 = (((sp2E >= 0) ? 1 : -1) << 0xE) + this->actor.shape.rot.y;
        } else {
            *arg2 = this->actor.shape.rot.y;
        }

        if (this->unk_664 != NULL) {
            func_8083DB98(this, 1);
        } else {
            Math_SmoothStepToS(&this->actor.focus.rot.x, sControlInput->rel.stick_y * 240.0f, 14, 4000, 30);
            func_80836AB8(this, 1);
        }
    } else {
        if (this->unk_664 != NULL) {
            return func_8083FC68(this, *arg1, *arg2);
        } else {
            func_8083DC54(this, globalCtx);
            if ((*arg1 != 0.0f) && (sp2C < 6000)) {
                return 1;
            } else if (*arg1 > Math_SinS((0x4000 - (sp2C >> 1))) * 200.0f) {
                return -1;
            }
        }
    }

    return 0;
}

s32 func_8083FFB8(Player* this, f32* arg1, s16* arg2) {
    s16 temp1 = *arg2 - this->actor.shape.rot.y;
    u16 temp2 = ABS(temp1);
    f32 temp3 = Math_CosS(temp2);

    *arg1 *= temp3;

    if (*arg1 != 0.0f) {
        if (temp3 > 0) {
            return 1;
        } else {
            return -1;
        }
    }

    return 0;
}

s32 func_80840058(Player* this, f32* arg1, s16* arg2, GlobalContext* globalCtx) {
    func_8083DC54(this, globalCtx);

    if ((*arg1 != 0.0f) || (ABS(this->unk_87C) > 400)) {
        s16 temp1 = *arg2 - Camera_GetInputDirYaw(GET_ACTIVE_CAM(globalCtx));
        u16 temp2 = (ABS(temp1) - 0x2000) & 0xFFFF;

        if ((temp2 < 0x4000) || (this->unk_87C != 0)) {
            return -1;
        } else {
            return 1;
        }
    }

    return 0;
}

void func_80840138(Player* this, f32 arg1, s16 arg2) {
    s16 temp = arg2 - this->actor.shape.rot.y;

    if (arg1 > 0.0f) {
        if (temp < 0) {
            this->unk_874 = 0.0f;
        } else {
            this->unk_874 = 1.0f;
        }
    }

    Math_StepToF(&this->unk_870, this->unk_874, 0.3f);
}

void func_808401B0(GlobalContext* globalCtx, Player* this) {
    LinkAnimation_BlendToJoint(globalCtx, &this->skelAnime, func_808334E4(this), this->unk_868, func_80833528(this),
                               this->unk_868, this->unk_870, this->blendTable);
}

s32 func_8084021C(f32 arg0, f32 arg1, f32 arg2, f32 arg3) {
    f32 temp;

    if ((arg3 == 0.0f) && (arg1 > 0.0f)) {
        arg3 = arg2;
    }

    temp = (arg0 + arg1) - arg3;

    if (((temp * arg1) >= 0.0f) && (((temp - arg1) * arg1) < 0.0f)) {
        return 1;
    }

    return 0;
}

void func_8084029C(Player* this, f32 arg1) {
    f32 updateScale = R_UPDATE_RATE * 0.5f;

    arg1 *= updateScale;
    if (arg1 < -7.25) {
        arg1 = -7.25;
    } else if (arg1 > 7.25f) {
        arg1 = 7.25f;
    }

    if (1) {}

    if ((this->currentBoots == PLAYER_BOOTS_HOVER) && !(this->actor.bgCheckFlags & 1) && (this->hoverBootsTimer != 0)) {
        func_8002F8F0(&this->actor, NA_SE_PL_HOBBERBOOTS_LV - SFX_FLAG);
    } else if (func_8084021C(this->unk_868, arg1, 29.0f, 10.0f) || func_8084021C(this->unk_868, arg1, 29.0f, 24.0f)) {
        func_808327F8(this, this->linearVelocity);
        if (this->linearVelocity > 4.0f) {
            this->stateFlags2 |= 8;
        }
    }

    this->unk_868 += arg1;

    if (this->unk_868 < 0.0f) {
        this->unk_868 += 29.0f;
    } else if (this->unk_868 >= 29.0f) {
        this->unk_868 -= 29.0f;
    }
}

void func_80840450(Player* this, GlobalContext* globalCtx) {
    f32 sp44;
    s16 sp42;
    s32 temp1;
    u32 temp2;
    s16 temp3;
    s32 temp4;

    if (this->stateFlags3 & 8) {
        if (Player_GetSwordHeld(this)) {
            this->stateFlags2 |= 0x60;
        } else {
            this->stateFlags3 &= ~8;
        }
    }

    if (this->unk_850 != 0) {
        if (LinkAnimation_Update(globalCtx, &this->skelAnime)) {
            func_80832DBC(this);
            func_80832284(globalCtx, this, func_808334E4(this));
            this->unk_850 = 0;
            this->stateFlags3 &= ~8;
        }
        func_80833C3C(this);
    } else {
        func_808401B0(globalCtx, this);
    }

    func_8083721C(this);

    if (!func_80837348(globalCtx, this, D_808543E0, 1)) {
        if (!func_80833B54(this) && (!func_80833B2C(this) || (func_80834B5C != this->func_82C))) {
            func_8083CF10(this, globalCtx);
            return;
        }

        func_80837268(this, &sp44, &sp42, 0.0f, globalCtx);

        temp1 = func_8083FC68(this, sp44, sp42);

        if (temp1 > 0) {
            func_8083C8DC(this, globalCtx, sp42);
            return;
        }

        if (temp1 < 0) {
            func_8083CBF0(this, sp42, globalCtx);
            return;
        }

        if (sp44 > 4.0f) {
            func_8083CC9C(this, globalCtx);
            return;
        }

        func_8084029C(this, (this->linearVelocity * 0.3f) + 1.0f);
        func_80840138(this, sp44, sp42);

        temp2 = this->unk_868;
        if ((temp2 < 6) || ((temp2 - 0xE) < 6)) {
            Math_StepToF(&this->linearVelocity, 0.0f, 1.5f);
            return;
        }

        temp3 = sp42 - this->currentYaw;
        temp4 = ABS(temp3);

        if (temp4 > 0x4000) {
            if (Math_StepToF(&this->linearVelocity, 0.0f, 1.5f)) {
                this->currentYaw = sp42;
            }
            return;
        }

        Math_AsymStepToF(&this->linearVelocity, sp44 * 0.3f, 2.0f, 1.5f);

        if (!(this->stateFlags3 & 8)) {
            Math_ScaledStepToS(&this->currentYaw, sp42, temp4 * 0.1f);
        }
    }
}

void func_808407CC(Player* this, GlobalContext* globalCtx) {
    f32 sp3C;
    s16 sp3A;
    s32 temp1;
    s16 temp2;
    s32 temp3;

    if (LinkAnimation_Update(globalCtx, &this->skelAnime)) {
        func_80832DBC(this);
        func_80832264(globalCtx, this, func_80833338(this));
    }

    func_8083721C(this);

    if (!func_80837348(globalCtx, this, D_808543E8, 1)) {
        if (func_80833B54(this)) {
            func_8083CEAC(this, globalCtx);
            return;
        }

        if (!func_80833B2C(this)) {
            func_80835DAC(globalCtx, this, func_80840BC8, 1);
            this->currentYaw = this->actor.shape.rot.y;
            return;
        }

        if (func_80834B5C == this->func_82C) {
            func_8083CEAC(this, globalCtx);
            return;
        }

        func_80837268(this, &sp3C, &sp3A, 0.0f, globalCtx);

        temp1 = func_8083FD78(this, &sp3C, &sp3A, globalCtx);

        if (temp1 > 0) {
            func_8083C8DC(this, globalCtx, sp3A);
            return;
        }

        if (temp1 < 0) {
            func_8083CB2C(this, sp3A, globalCtx);
            return;
        }

        if (sp3C > 4.9f) {
            func_8083CC9C(this, globalCtx);
            func_80833C3C(this);
            return;
        }
        if (sp3C != 0.0f) {
            func_8083CB94(this, globalCtx);
            return;
        }

        temp2 = sp3A - this->actor.shape.rot.y;
        temp3 = ABS(temp2);

        if (temp3 > 800) {
            func_8083CD54(globalCtx, this, sp3A);
        }
    }
}

void func_808409CC(GlobalContext* globalCtx, Player* this) {
    LinkAnimationHeader* anim;
    LinkAnimationHeader** animPtr;
    s32 heathIsCritical;
    s32 sp38;
    s32 sp34;

    if ((this->unk_664 != NULL) ||
        (!(heathIsCritical = HealthMeter_IsCritical()) && ((this->unk_6AC = (this->unk_6AC + 1) & 1) != 0))) {
        this->stateFlags2 &= ~0x10000000;
        anim = func_80833338(this);
    } else {
        this->stateFlags2 |= 0x10000000;
        if (this->stateFlags1 & 0x800) {
            anim = func_80833338(this);
        } else {
            sp38 = globalCtx->roomCtx.curRoom.unk_02;
            if (heathIsCritical) {
                if (this->unk_6AC >= 0) {
                    sp38 = 7;
                    this->unk_6AC = -1;
                } else {
                    sp38 = 8;
                }
            } else {
                sp34 = Rand_ZeroOne() * 5.0f;
                if (sp34 < 4) {
                    if (((sp34 != 0) && (sp34 != 3)) ||
                        ((this->rightHandType == 10) && ((sp34 == 3) || Player_GetSwordHeld(this)))) {
                        if ((sp34 == 0) && Player_HoldsTwoHandedWeapon(this)) {
                            sp34 = 4;
                        }
                        sp38 = sp34 + 9;
                    }
                }
            }
            animPtr = &D_80853D7C[sp38][0];
            if (this->modelAnimType != 1) {
                animPtr = &D_80853D7C[sp38][1];
            }
            anim = *animPtr;
        }
    }

    LinkAnimation_Change(globalCtx, &this->skelAnime, anim, (2.0f / 3.0f) * D_808535E8, 0.0f,
                         Animation_GetLastFrame(anim), ANIMMODE_ONCE, -6.0f);
}

void func_80840BC8(Player* this, GlobalContext* globalCtx) {
    s32 sp44;
    s32 sp40;
    f32 sp3C;
    s16 sp3A;
    s16 temp;

    sp44 = func_80833350(this);
    sp40 = LinkAnimation_Update(globalCtx, &this->skelAnime);

    if (sp44 > 0) {
        func_808333FC(this, sp44 - 1);
    }

    if (sp40 != 0) {
        if (this->unk_850 != 0) {
            if (DECR(this->unk_850) == 0) {
                this->skelAnime.endFrame = this->skelAnime.animLength - 1.0f;
            }
            this->skelAnime.jointTable[0].y = (this->skelAnime.jointTable[0].y + ((this->unk_850 & 1) * 0x50)) - 0x28;
        } else {
            func_80832DBC(this);
            func_808409CC(globalCtx, this);
        }
    }

    func_8083721C(this);

    if (this->unk_850 == 0) {
        if (!func_80837348(globalCtx, this, D_80854418, 1)) {
            if (func_80833B54(this)) {
                func_8083CEAC(this, globalCtx);
                return;
            }

            if (func_80833B2C(this)) {
                func_80839F30(this, globalCtx);
                return;
            }

            func_80837268(this, &sp3C, &sp3A, 0.018f, globalCtx);

            if (sp3C != 0.0f) {
                func_8083C8DC(this, globalCtx, sp3A);
                return;
            }

            temp = sp3A - this->actor.shape.rot.y;
            if (ABS(temp) > 800) {
                func_8083CD54(globalCtx, this, sp3A);
                return;
            }

            Math_ScaledStepToS(&this->actor.shape.rot.y, sp3A, 1200);
            this->currentYaw = this->actor.shape.rot.y;
            if (func_80833338(this) == this->skelAnime.animation) {
                func_8083DC54(this, globalCtx);
            }
        }
    }
}

void func_80840DE4(Player* this, GlobalContext* globalCtx) {
    f32 frames;
    f32 coeff;
    f32 sp44;
    s16 sp42;
    s32 temp1;
    s16 temp2;
    s32 temp3;
    s32 direction;

    this->skelAnime.mode = 0;
    LinkAnimation_SetUpdateFunction(&this->skelAnime);

    this->skelAnime.animation = func_8083356C(this);

    if (this->skelAnime.animation == &gPlayerAnim_0026E8) {
        frames = 24.0f;
        coeff = -(MREG(95) / 100.0f);
    } else {
        frames = 29.0f;
        coeff = MREG(95) / 100.0f;
    }

    this->skelAnime.animLength = frames;
    this->skelAnime.endFrame = frames - 1.0f;

    if ((s16)(this->currentYaw - this->actor.shape.rot.y) >= 0) {
        direction = 1;
    } else {
        direction = -1;
    }

    this->skelAnime.playSpeed = direction * (this->linearVelocity * coeff);

    LinkAnimation_Update(globalCtx, &this->skelAnime);

    if (LinkAnimation_OnFrame(&this->skelAnime, 0.0f) || LinkAnimation_OnFrame(&this->skelAnime, frames * 0.5f)) {
        func_808327F8(this, this->linearVelocity);
    }

    if (!func_80837348(globalCtx, this, D_808543F4, 1)) {
        if (func_80833B54(this)) {
            func_8083CEAC(this, globalCtx);
            return;
        }

        if (!func_80833B2C(this)) {
            func_80853080(this, globalCtx);
            return;
        }

        func_80837268(this, &sp44, &sp42, 0.0f, globalCtx);
        temp1 = func_8083FD78(this, &sp44, &sp42, globalCtx);

        if (temp1 > 0) {
            func_8083C8DC(this, globalCtx, sp42);
            return;
        }

        if (temp1 < 0) {
            func_8083CB2C(this, sp42, globalCtx);
            return;
        }

        if (sp44 > 4.9f) {
            func_8083CC9C(this, globalCtx);
            func_80833C3C(this);
            return;
        }

        if ((sp44 == 0.0f) && (this->linearVelocity == 0.0f)) {
            func_80839F30(this, globalCtx);
            return;
        }

        temp2 = sp42 - this->currentYaw;
        temp3 = ABS(temp2);

        if (temp3 > 0x4000) {
            if (Math_StepToF(&this->linearVelocity, 0.0f, 1.5f)) {
                this->currentYaw = sp42;
            }
            return;
        }

        Math_AsymStepToF(&this->linearVelocity, sp44 * 0.4f, 1.5f, 1.5f);
        Math_ScaledStepToS(&this->currentYaw, sp42, temp3 * 0.1f);
    }
}

void func_80841138(Player* this, GlobalContext* globalCtx) {
    f32 temp1;
    f32 temp2;

    if (this->unk_864 < 1.0f) {
        temp1 = R_UPDATE_RATE * 0.5f;
        func_8084029C(this, REG(35) / 1000.0f);
        LinkAnimation_LoadToJoint(globalCtx, &this->skelAnime, D_80853BFC[this->modelAnimType], this->unk_868);
        this->unk_864 += 1 * temp1;
        if (this->unk_864 >= 1.0f) {
            this->unk_864 = 1.0f;
        }
        temp1 = this->unk_864;
    } else {
        temp2 = this->linearVelocity - (REG(48) / 100.0f);
        if (temp2 < 0.0f) {
            temp1 = 1.0f;
            func_8084029C(this, (REG(35) / 1000.0f) + ((REG(36) / 1000.0f) * this->linearVelocity));
            LinkAnimation_LoadToJoint(globalCtx, &this->skelAnime, D_80853BFC[this->modelAnimType], this->unk_868);
        } else {
            temp1 = (REG(37) / 1000.0f) * temp2;
            if (temp1 < 1.0f) {
                func_8084029C(this, (REG(35) / 1000.0f) + ((REG(36) / 1000.0f) * this->linearVelocity));
            } else {
                temp1 = 1.0f;
                func_8084029C(this, 1.2f + ((REG(38) / 1000.0f) * temp2));
            }
            LinkAnimation_LoadToMorph(globalCtx, &this->skelAnime, D_80853BFC[this->modelAnimType], this->unk_868);
            LinkAnimation_LoadToJoint(globalCtx, &this->skelAnime, &gPlayerAnim_002DD0,
                                      this->unk_868 * (16.0f / 29.0f));
        }
    }

    if (temp1 < 1.0f) {
        LinkAnimation_InterpJointMorph(globalCtx, &this->skelAnime, 1.0f - temp1);
    }
}

void func_8084140C(Player* this, GlobalContext* globalCtx) {
    func_80835C58(globalCtx, this, func_8084170C, 1);
    func_80832B0C(globalCtx, this, &gPlayerAnim_002DA0);
}

s32 func_80841458(Player* this, f32* arg1, s16* arg2, GlobalContext* globalCtx) {
    if (this->linearVelocity > 6.0f) {
        func_8084140C(this, globalCtx);
        return 1;
    }

    if (*arg1 != 0.0f) {
        if (func_8083721C(this)) {
            *arg1 = 0.0f;
            *arg2 = this->currentYaw;
        } else {
            return 1;
        }
    }

    return 0;
}

void func_808414F8(Player* this, GlobalContext* globalCtx) {
    f32 sp34;
    s16 sp32;
    s32 sp2C;
    s16 sp2A;

    func_80841138(this, globalCtx);

    if (!func_80837348(globalCtx, this, D_80854400, 1)) {
        if (!func_80833C04(this)) {
            func_8083C8DC(this, globalCtx, this->currentYaw);
            return;
        }

        func_80837268(this, &sp34, &sp32, 0.0f, globalCtx);
        sp2C = func_8083FD78(this, &sp34, &sp32, globalCtx);

        if (sp2C >= 0) {
            if (!func_80841458(this, &sp34, &sp32, globalCtx)) {
                if (sp2C != 0) {
                    func_8083C858(this, globalCtx);
                } else if (sp34 > 4.9f) {
                    func_8083CC9C(this, globalCtx);
                } else {
                    func_8083CB94(this, globalCtx);
                }
            }
        } else {
            sp2A = sp32 - this->currentYaw;

            Math_AsymStepToF(&this->linearVelocity, sp34 * 1.5f, 1.5f, 2.0f);
            Math_ScaledStepToS(&this->currentYaw, sp32, sp2A * 0.1f);

            if ((sp34 == 0.0f) && (this->linearVelocity == 0.0f)) {
                func_80839F30(this, globalCtx);
            }
        }
    }
}

void func_808416C0(Player* this, GlobalContext* globalCtx) {
    func_80835C58(globalCtx, this, func_808417FC, 1);
    func_80832264(globalCtx, this, &gPlayerAnim_002DA8);
}

void func_8084170C(Player* this, GlobalContext* globalCtx) {
    s32 sp34;
    f32 sp30;
    s16 sp2E;

    sp34 = LinkAnimation_Update(globalCtx, &this->skelAnime);
    func_8083721C(this);

    if (!func_80837348(globalCtx, this, D_80854400, 1)) {
        func_80837268(this, &sp30, &sp2E, 0.0f, globalCtx);

        if (this->linearVelocity == 0.0f) {
            this->currentYaw = this->actor.shape.rot.y;

            if (func_8083FD78(this, &sp30, &sp2E, globalCtx) > 0) {
                func_8083C858(this, globalCtx);
            } else if ((sp30 != 0.0f) || (sp34 != 0)) {
                func_808416C0(this, globalCtx);
            }
        }
    }
}

void func_808417FC(Player* this, GlobalContext* globalCtx) {
    s32 sp1C;

    sp1C = LinkAnimation_Update(globalCtx, &this->skelAnime);

    if (!func_80837348(globalCtx, this, D_80854400, 1)) {
        if (sp1C != 0) {
            func_80839F30(this, globalCtx);
        }
    }
}

void func_80841860(GlobalContext* globalCtx, Player* this) {
    f32 frame;
    LinkAnimationHeader* sp38 = D_80853914[this->modelAnimType + 144];
    LinkAnimationHeader* sp34 = D_80853914[this->modelAnimType + 150];

    this->skelAnime.animation = sp38;

    func_8084029C(this, (REG(30) / 1000.0f) + ((REG(32) / 1000.0f) * this->linearVelocity));

    frame = this->unk_868 * (16.0f / 29.0f);
    LinkAnimation_BlendToJoint(globalCtx, &this->skelAnime, sp34, frame, sp38, frame, this->unk_870, this->blendTable);
}

void func_8084193C(Player* this, GlobalContext* globalCtx) {
    f32 sp3C;
    s16 sp3A;
    s32 temp1;
    s16 temp2;
    s32 temp3;

    func_80841860(globalCtx, this);

    if (!func_80837348(globalCtx, this, D_80854408, 1)) {
        if (!func_80833C04(this)) {
            func_8083C858(this, globalCtx);
            return;
        }

        func_80837268(this, &sp3C, &sp3A, 0.0f, globalCtx);

        if (func_80833B2C(this)) {
            temp1 = func_8083FD78(this, &sp3C, &sp3A, globalCtx);
        } else {
            temp1 = func_8083FC68(this, sp3C, sp3A);
        }

        if (temp1 > 0) {
            func_8083C858(this, globalCtx);
            return;
        }

        if (temp1 < 0) {
            if (func_80833B2C(this)) {
                func_8083CB2C(this, sp3A, globalCtx);
            } else {
                func_8083CBF0(this, sp3A, globalCtx);
            }
            return;
        }

        if ((this->linearVelocity < 3.6f) && (sp3C < 4.0f)) {
            if (!func_8008E9C4(this) && func_80833B2C(this)) {
                func_8083CB94(this, globalCtx);
            } else {
                func_80839F90(this, globalCtx);
            }
            return;
        }

        func_80840138(this, sp3C, sp3A);

        temp2 = sp3A - this->currentYaw;
        temp3 = ABS(temp2);

        if (temp3 > 0x4000) {
            if (Math_StepToF(&this->linearVelocity, 0.0f, 3.0f) != 0) {
                this->currentYaw = sp3A;
            }
            return;
        }

        sp3C *= 0.9f;
        Math_AsymStepToF(&this->linearVelocity, sp3C, 2.0f, 3.0f);
        Math_ScaledStepToS(&this->currentYaw, sp3A, temp3 * 0.1f);
    }
}

void func_80841BA8(Player* this, GlobalContext* globalCtx) {
    f32 sp34;
    s16 sp32;

    LinkAnimation_Update(globalCtx, &this->skelAnime);

    if (Player_HoldsTwoHandedWeapon(this)) {
        AnimationContext_SetLoadFrame(globalCtx, func_80833338(this), 0, this->skelAnime.limbCount,
                                      this->skelAnime.morphTable);
        AnimationContext_SetCopyTrue(globalCtx, this->skelAnime.limbCount, this->skelAnime.jointTable,
                                     this->skelAnime.morphTable, D_80853410);
    }

    func_80837268(this, &sp34, &sp32, 0.018f, globalCtx);

    if (!func_80837348(globalCtx, this, D_80854414, 1)) {
        if (sp34 != 0.0f) {
            this->actor.shape.rot.y = sp32;
            func_8083C858(this, globalCtx);
        } else if (Math_ScaledStepToS(&this->actor.shape.rot.y, sp32, this->unk_87E)) {
            func_8083C0E8(this, globalCtx);
        }

        this->currentYaw = this->actor.shape.rot.y;
    }
}

void func_80841CC4(Player* this, s32 arg1, GlobalContext* globalCtx) {
    LinkAnimationHeader* anim;
    s16 target;
    f32 rate;

    if (ABS(D_80853610) < 3640) {
        target = 0;
    } else {
        target = CLAMP(D_80853610, -10922, 10922);
    }

    Math_ScaledStepToS(&this->unk_89C, target, 400);

    if ((this->modelAnimType == 3) || ((this->unk_89C == 0) && (this->unk_6C4 <= 0.0f))) {
        if (arg1 == 0) {
            LinkAnimation_LoadToJoint(globalCtx, &this->skelAnime, D_8085392C[this->modelAnimType], this->unk_868);
        } else {
            LinkAnimation_LoadToMorph(globalCtx, &this->skelAnime, D_8085392C[this->modelAnimType], this->unk_868);
        }
        return;
    }

    if (this->unk_89C != 0) {
        rate = this->unk_89C / 10922.0f;
    } else {
        rate = this->unk_6C4 * 0.0006f;
    }

    rate *= fabsf(this->linearVelocity) * 0.5f;

    if (rate > 1.0f) {
        rate = 1.0f;
    }

    if (rate < 0.0f) {
        anim = &gPlayerAnim_002E48;
        rate = -rate;
    } else {
        anim = &gPlayerAnim_002E90;
    }

    if (arg1 == 0) {
        LinkAnimation_BlendToJoint(globalCtx, &this->skelAnime, D_8085392C[this->modelAnimType], this->unk_868, anim,
                                   this->unk_868, rate, this->blendTable);
    } else {
        LinkAnimation_BlendToMorph(globalCtx, &this->skelAnime, D_8085392C[this->modelAnimType], this->unk_868, anim,
                                   this->unk_868, rate, this->blendTable);
    }
}

void func_80841EE4(Player* this, GlobalContext* globalCtx) {
    f32 temp1;
    f32 temp2;

    if (this->unk_864 < 1.0f) {
        temp1 = R_UPDATE_RATE * 0.5f;

        func_8084029C(this, REG(35) / 1000.0f);
        LinkAnimation_LoadToJoint(globalCtx, &this->skelAnime, D_8085392C[this->modelAnimType], this->unk_868);

        this->unk_864 += 1 * temp1;
        if (this->unk_864 >= 1.0f) {
            this->unk_864 = 1.0f;
        }

        temp1 = this->unk_864;
    } else {
        temp2 = this->linearVelocity - (REG(48) / 100.0f);

        if (temp2 < 0.0f) {
            temp1 = 1.0f;
            func_8084029C(this, (REG(35) / 1000.0f) + ((REG(36) / 1000.0f) * this->linearVelocity));

            func_80841CC4(this, 0, globalCtx);
        } else {
            temp1 = (REG(37) / 1000.0f) * temp2;
            if (temp1 < 1.0f) {
                func_8084029C(this, (REG(35) / 1000.0f) + ((REG(36) / 1000.0f) * this->linearVelocity));
            } else {
                temp1 = 1.0f;
                func_8084029C(this, 1.2f + ((REG(38) / 1000.0f) * temp2));
            }

            func_80841CC4(this, 1, globalCtx);

            LinkAnimation_LoadToJoint(globalCtx, &this->skelAnime, func_80833438(this),
                                      this->unk_868 * (20.0f / 29.0f));
        }
    }

    if (temp1 < 1.0f) {
        LinkAnimation_InterpJointMorph(globalCtx, &this->skelAnime, 1.0f - temp1);
    }
}

void func_80842180(Player* this, GlobalContext* globalCtx) {
    f32 sp2C;
    s16 sp2A;

    this->stateFlags2 |= 0x20;
    func_80841EE4(this, globalCtx);

    if (!func_80837348(globalCtx, this, D_80854424, 1)) {
        if (func_80833C04(this)) {
            func_8083C858(this, globalCtx);
            return;
        }

        func_80837268(this, &sp2C, &sp2A, 0.018f, globalCtx);

        if (!func_8083C484(this, &sp2C, &sp2A)) {
            func_8083DF68(this, sp2C, sp2A);
            func_8083DDC8(this, globalCtx);

            if ((this->linearVelocity == 0.0f) && (sp2C == 0.0f)) {
                func_8083C0B8(this, globalCtx);
            }
        }
    }
}

void func_8084227C(Player* this, GlobalContext* globalCtx) {
    f32 sp2C;
    s16 sp2A;

    this->stateFlags2 |= 0x20;
    func_80841EE4(this, globalCtx);

    if (!func_80837348(globalCtx, this, D_80854430, 1)) {
        if (!func_80833C04(this)) {
            func_8083C858(this, globalCtx);
            return;
        }

        func_80837268(this, &sp2C, &sp2A, 0.0f, globalCtx);

        if (!func_8083C484(this, &sp2C, &sp2A)) {
            if ((func_80833B2C(this) && (sp2C != 0.0f) && (func_8083FD78(this, &sp2C, &sp2A, globalCtx) <= 0)) ||
                (!func_80833B2C(this) && (func_8083FC68(this, sp2C, sp2A) <= 0))) {
                func_80839F90(this, globalCtx);
                return;
            }

            func_8083DF68(this, sp2C, sp2A);
            func_8083DDC8(this, globalCtx);

            if ((this->linearVelocity == 0) && (sp2C == 0)) {
                func_80839F90(this, globalCtx);
            }
        }
    }
}

void func_808423EC(Player* this, GlobalContext* globalCtx) {
    s32 sp34;
    f32 sp30;
    s16 sp2E;

    sp34 = LinkAnimation_Update(globalCtx, &this->skelAnime);

    if (!func_80837348(globalCtx, this, D_80854408, 1)) {
        if (!func_80833C04(this)) {
            func_8083C858(this, globalCtx);
            return;
        }

        func_80837268(this, &sp30, &sp2E, 0.0f, globalCtx);

        if ((this->skelAnime.morphWeight == 0.0f) && (this->skelAnime.curFrame > 5.0f)) {
            func_8083721C(this);

            if ((this->skelAnime.curFrame > 10.0f) && (func_8083FC68(this, sp30, sp2E) < 0)) {
                func_8083CBF0(this, sp2E, globalCtx);
                return;
            }

            if (sp34 != 0) {
                func_8083CD00(this, globalCtx);
            }
        }
    }
}

void func_8084251C(Player* this, GlobalContext* globalCtx) {
    s32 sp34;
    f32 sp30;
    s16 sp2E;

    sp34 = LinkAnimation_Update(globalCtx, &this->skelAnime);

    func_8083721C(this);

    if (!func_80837348(globalCtx, this, D_80854440, 1)) {
        func_80837268(this, &sp30, &sp2E, 0.0f, globalCtx);

        if (this->linearVelocity == 0.0f) {
            this->currentYaw = this->actor.shape.rot.y;

            if (func_8083FC68(this, sp30, sp2E) > 0) {
                func_8083C858(this, globalCtx);
                return;
            }

            if ((sp30 != 0.0f) || (sp34 != 0)) {
                func_80839F90(this, globalCtx);
            }
        }
    }
}

void func_8084260C(Vec3f* src, Vec3f* dest, f32 arg2, f32 arg3, f32 arg4) {
    dest->x = (Rand_ZeroOne() * arg3) + src->x;
    dest->y = (Rand_ZeroOne() * arg4) + (src->y + arg2);
    dest->z = (Rand_ZeroOne() * arg3) + src->z;
}

static Vec3f D_808545B4 = { 0.0f, 0.0f, 0.0f };
static Vec3f D_808545C0 = { 0.0f, 0.0f, 0.0f };

s32 func_8084269C(GlobalContext* globalCtx, Player* this) {
    Vec3f sp2C;

    if ((this->unk_89E == 0) || (this->unk_89E == 1)) {
        func_8084260C(&this->actor.shape.feetPos[FOOT_LEFT], &sp2C,
                      this->actor.floorHeight - this->actor.shape.feetPos[FOOT_LEFT].y, 7.0f, 5.0f);
        func_800286CC(globalCtx, &sp2C, &D_808545B4, &D_808545C0, 50, 30);
        func_8084260C(&this->actor.shape.feetPos[FOOT_RIGHT], &sp2C,
                      this->actor.floorHeight - this->actor.shape.feetPos[FOOT_RIGHT].y, 7.0f, 5.0f);
        func_800286CC(globalCtx, &this->actor.shape.feetPos[FOOT_RIGHT], &D_808545B4, &D_808545C0, 50, 30);
        return 1;
    }

    return 0;
}

void func_8084279C(Player* this, GlobalContext* globalCtx) {
    func_80832CB0(globalCtx, this, D_80853C2C[this->modelAnimType]);

    if (DECR(this->unk_850) == 0) {
        if (!func_8083B040(this, globalCtx)) {
            func_8083A098(this, D_80853C44[this->modelAnimType], globalCtx);
        }

        this->actor.flags &= ~0x100;
        func_8005B1A4(Gameplay_GetCamera(globalCtx, 0));
    }
}

s32 func_8084285C(Player* this, f32 arg1, f32 arg2, f32 arg3) {
    if ((arg1 <= this->skelAnime.curFrame) && (this->skelAnime.curFrame <= arg3)) {
        func_80833A20(this, (arg2 <= this->skelAnime.curFrame) ? 1 : -1);
        return 1;
    }

    func_80832318(this);
    return 0;
}

s32 func_808428D8(Player* this, GlobalContext* globalCtx) {
    if (!Player_IsChildWithHylianShield(this) && Player_GetSwordHeld(this) && D_80853614) {
        func_80832264(globalCtx, this, &gPlayerAnim_002EC8);
        this->unk_84F = 1;
        this->swordAnimation = 0xC;
        this->currentYaw = this->actor.shape.rot.y + this->unk_6BE;
        return 1;
    }

    return 0;
}

s32 func_80842964(Player* this, GlobalContext* globalCtx) {
    return func_8083B040(this, globalCtx) || func_8083B644(this, globalCtx) || func_8083E5A8(this, globalCtx);
}

void func_808429B4(GlobalContext* globalCtx, s32 speed, s32 y, s32 countdown) {
    s32 quakeIdx = Quake_Add(Gameplay_GetCamera(globalCtx, 0), 3);
    Quake_SetSpeed(quakeIdx, speed);
    Quake_SetQuakeValues(quakeIdx, y, 0, 0, 0);
    Quake_SetCountdown(quakeIdx, countdown);
}

void func_80842A28(GlobalContext* globalCtx, Player* this) {
    func_808429B4(globalCtx, 27767, 7, 20);
    globalCtx->actorCtx.unk_02 = 4;
    func_8083264C(this, 255, 20, 150, 0);
    func_8002F7DC(&this->actor, NA_SE_IT_HAMMER_HIT);
}

void func_80842A88(GlobalContext* globalCtx, Player* this) {
    Inventory_ChangeAmmo(ITEM_STICK, -1);
    func_80835F44(globalCtx, this, ITEM_NONE);
}

s32 func_80842AC4(GlobalContext* globalCtx, Player* this) {
    if ((this->heldItemActionParam == PLAYER_AP_STICK) && (this->unk_85C > 0.5f)) {
        if (AMMO(ITEM_STICK) != 0) {
            EffectSsStick_Spawn(globalCtx, &this->bodyPartsPos[15], this->actor.shape.rot.y + 0x8000);
            this->unk_85C = 0.5f;
            func_80842A88(globalCtx, this);
            func_8002F7DC(&this->actor, NA_SE_IT_WOODSTICK_BROKEN);
        }

        return 1;
    }

    return 0;
}

s32 func_80842B7C(GlobalContext* globalCtx, Player* this) {
    if (this->heldItemActionParam == PLAYER_AP_SWORD_BGS) {
        if (!gSaveContext.bgsFlag && (gSaveContext.swordHealth > 0.0f)) {
            if ((gSaveContext.swordHealth -= 1.0f) <= 0.0f) {
                EffectSsStick_Spawn(globalCtx, &this->bodyPartsPos[15], this->actor.shape.rot.y + 0x8000);
                func_800849EC(globalCtx);
                func_8002F7DC(&this->actor, NA_SE_IT_MAJIN_SWORD_BROKEN);
            }
        }

        return 1;
    }

    return 0;
}

void func_80842CF0(GlobalContext* globalCtx, Player* this) {
    func_80842AC4(globalCtx, this);
    func_80842B7C(globalCtx, this);
}

static LinkAnimationHeader* D_808545CC[] = {
    &gPlayerAnim_002B10,
    &gPlayerAnim_002B20,
    &gPlayerAnim_002B08,
    &gPlayerAnim_002B18,
};

void func_80842D20(GlobalContext* globalCtx, Player* this) {
    s32 pad;
    s32 sp28;

    if (func_80843188 != this->func_674) {
        func_80832440(globalCtx, this);
        func_80835C58(globalCtx, this, func_808505DC, 0);

        if (func_8008E9C4(this)) {
            sp28 = 2;
        } else {
            sp28 = 0;
        }

        func_808322D0(globalCtx, this, D_808545CC[Player_HoldsTwoHandedWeapon(this) + sp28]);
    }

    func_8083264C(this, 180, 20, 100, 0);
    this->linearVelocity = -18.0f;
    func_80842CF0(globalCtx, this);
}

s32 func_80842DF4(GlobalContext* globalCtx, Player* this) {
    f32 phi_f2;
    CollisionPoly* sp78;
    s32 sp74;
    Vec3f sp68;
    Vec3f sp5C;
    Vec3f sp50;
    s32 temp1;
    s32 sp48;

    if (this->swordState > 0) {
        if (this->swordAnimation < 0x18) {
            if (!(this->swordQuads[0].base.atFlags & AT_BOUNCED) && !(this->swordQuads[1].base.atFlags & AT_BOUNCED)) {
                if (this->skelAnime.curFrame >= 2.0f) {

                    phi_f2 = Math_Vec3f_DistXYZAndStoreDiff(&this->swordInfo[0].tip, &this->swordInfo[0].base, &sp50);
                    if (phi_f2 != 0.0f) {
                        phi_f2 = (phi_f2 + 10.0f) / phi_f2;
                    }

                    sp68.x = this->swordInfo[0].tip.x + (sp50.x * phi_f2);
                    sp68.y = this->swordInfo[0].tip.y + (sp50.y * phi_f2);
                    sp68.z = this->swordInfo[0].tip.z + (sp50.z * phi_f2);

                    if (BgCheck_EntityLineTest1(&globalCtx->colCtx, &sp68, &this->swordInfo[0].tip, &sp5C, &sp78, true,
                                                false, false, true, &sp74) &&
                        !SurfaceType_IsIgnoredByEntities(&globalCtx->colCtx, sp78, sp74) &&
                        (func_80041D4C(&globalCtx->colCtx, sp78, sp74) != 6) &&
                        (func_8002F9EC(globalCtx, &this->actor, sp78, sp74, &sp5C) == 0)) {

                        if (this->heldItemActionParam == PLAYER_AP_HAMMER) {
                            func_80832630(globalCtx);
                            func_80842A28(globalCtx, this);
                            func_80842D20(globalCtx, this);
                            return 1;
                        }

                        if (this->linearVelocity >= 0.0f) {
                            sp48 = func_80041F10(&globalCtx->colCtx, sp78, sp74);

                            if (sp48 == 0xA) {
                                CollisionCheck_SpawnShieldParticlesWood(globalCtx, &sp5C, &this->actor.projectedPos);
                            } else {
                                CollisionCheck_SpawnShieldParticles(globalCtx, &sp5C);
                                if (sp48 == 0xB) {
                                    func_8002F7DC(&this->actor, NA_SE_IT_WALL_HIT_SOFT);
                                } else {
                                    func_8002F7DC(&this->actor, NA_SE_IT_WALL_HIT_HARD);
                                }
                            }

                            func_80842CF0(globalCtx, this);
                            this->linearVelocity = -14.0f;
                            func_8083264C(this, 180, 20, 100, 0);
                        }
                    }
                }
            } else {
                func_80842D20(globalCtx, this);
                func_80832630(globalCtx);
                return 1;
            }
        }

        temp1 = (this->swordQuads[0].base.atFlags & AT_HIT) || (this->swordQuads[1].base.atFlags & AT_HIT);

        if (temp1) {
            if (this->swordAnimation < 0x18) {
                Actor* at = this->swordQuads[temp1 ? 1 : 0].base.at;

                if ((at != NULL) && (at->id != ACTOR_EN_KANBAN)) {
                    func_80832630(globalCtx);
                }
            }

            if ((func_80842AC4(globalCtx, this) == 0) && (this->heldItemActionParam != PLAYER_AP_HAMMER)) {
                func_80842B7C(globalCtx, this);

                if (this->actor.colChkInfo.atHitEffect == 1) {
                    this->actor.colChkInfo.damage = 8;
                    func_80837C0C(globalCtx, this, 4, 0.0f, 0.0f, this->actor.shape.rot.y, 20);
                    return 1;
                }
            }
        }
    }

    return 0;
}

void func_80843188(Player* this, GlobalContext* globalCtx) {
    f32 sp54;
    f32 sp50;
    s16 sp4E;
    s16 sp4C;
    s16 sp4A;
    s16 sp48;
    s16 sp46;
    f32 sp40;

    if (LinkAnimation_Update(globalCtx, &this->skelAnime)) {
        if (!Player_IsChildWithHylianShield(this)) {
            func_80832284(globalCtx, this, D_80853B0C[this->modelAnimType]);
        }
        this->unk_850 = 1;
        this->unk_84F = 0;
    }

    if (!Player_IsChildWithHylianShield(this)) {
        this->stateFlags1 |= 0x400000;
        func_80836670(this, globalCtx);
        this->stateFlags1 &= ~0x400000;
    }

    func_8083721C(this);

    if (this->unk_850 != 0) {
        sp54 = sControlInput->rel.stick_y * 100;
        sp50 = sControlInput->rel.stick_x * -120;
        sp4E = this->actor.shape.rot.y - Camera_GetInputDirYaw(GET_ACTIVE_CAM(globalCtx));

        sp40 = Math_CosS(sp4E);
        sp4C = (Math_SinS(sp4E) * sp50) + (sp54 * sp40);
        sp40 = Math_CosS(sp4E);
        sp4A = (sp50 * sp40) - (Math_SinS(sp4E) * sp54);

        if (sp4C > 3500) {
            sp4C = 3500;
        }

        sp48 = ABS(sp4C - this->actor.focus.rot.x) * 0.25f;
        if (sp48 < 100) {
            sp48 = 100;
        }

        sp46 = ABS(sp4A - this->unk_6BE) * 0.25f;
        if (sp46 < 50) {
            sp46 = 50;
        }

        Math_ScaledStepToS(&this->actor.focus.rot.x, sp4C, sp48);
        this->unk_6BC = this->actor.focus.rot.x;
        Math_ScaledStepToS(&this->unk_6BE, sp4A, sp46);

        if (this->unk_84F != 0) {
            if (!func_80842DF4(globalCtx, this)) {
                if (this->skelAnime.curFrame < 2.0f) {
                    func_80833A20(this, 1);
                }
            } else {
                this->unk_850 = 1;
                this->unk_84F = 0;
            }
        } else if (!func_80842964(this, globalCtx)) {
            if (func_8083C2B0(this, globalCtx)) {
                func_808428D8(this, globalCtx);
            } else {
                this->stateFlags1 &= ~0x400000;
                func_80832318(this);

                if (Player_IsChildWithHylianShield(this)) {
                    func_8083A060(this, globalCtx);
                    LinkAnimation_Change(globalCtx, &this->skelAnime, &gPlayerAnim_002400, 1.0f,
                                         Animation_GetLastFrame(&gPlayerAnim_002400), 0.0f, ANIMMODE_ONCE, 0.0f);
                    func_80832F54(globalCtx, this, 4);
                } else {
                    if (this->itemActionParam < 0) {
                        func_8008EC70(this);
                    }
                    func_8083A098(this, D_80853B24[this->modelAnimType], globalCtx);
                }

                func_8002F7DC(&this->actor, NA_SE_IT_SHIELD_REMOVE);
                return;
            }
        } else {
            return;
        }
    }

    this->stateFlags1 |= 0x400000;
    Player_SetModelsForHoldingShield(this);

    this->unk_6AE |= 0xC1;
}

void func_808435C4(Player* this, GlobalContext* globalCtx) {
    s32 temp;
    LinkAnimationHeader* anim;
    f32 frames;

    func_8083721C(this);

    if (this->unk_84F == 0) {
        D_808535E0 = func_80836670(this, globalCtx);
        if ((func_80834B5C == this->func_82C) || (func_808374A0(globalCtx, this, &this->skelAnime2, 4.0f) > 0)) {
            func_80835C58(globalCtx, this, func_80840450, 1);
        }
    } else {
        temp = func_808374A0(globalCtx, this, &this->skelAnime, 4.0f);
        if ((temp != 0) && ((temp > 0) || LinkAnimation_Update(globalCtx, &this->skelAnime))) {
            func_80835C58(globalCtx, this, func_80843188, 1);
            this->stateFlags1 |= 0x400000;
            Player_SetModelsForHoldingShield(this);
            anim = D_80853AF4[this->modelAnimType];
            frames = Animation_GetLastFrame(anim);
            LinkAnimation_Change(globalCtx, &this->skelAnime, anim, 1.0f, frames, frames, ANIMMODE_ONCE, 0.0f);
        }
    }
}

void func_8084370C(Player* this, GlobalContext* globalCtx) {
    s32 sp1C;

    func_8083721C(this);

    sp1C = func_808374A0(globalCtx, this, &this->skelAnime, 16.0f);
    if ((sp1C != 0) && (LinkAnimation_Update(globalCtx, &this->skelAnime) || (sp1C > 0))) {
        func_80839F90(this, globalCtx);
    }
}

void func_8084377C(Player* this, GlobalContext* globalCtx) {
    this->stateFlags2 |= 0x60;

    func_808382BC(this);

    if (!(this->stateFlags1 & 0x20000000) && (this->unk_850 == 0) && (this->unk_8A1 != 0)) {
        s16 temp = this->actor.shape.rot.y - this->unk_8A2;

        this->currentYaw = this->actor.shape.rot.y = this->unk_8A2;
        this->linearVelocity = this->unk_8A4;

        if (ABS(temp) > 0x4000) {
            this->actor.shape.rot.y = this->unk_8A2 + 0x8000;
        }

        if (this->actor.velocity.y < 0.0f) {
            this->actor.gravity = 0.0f;
            this->actor.velocity.y = 0.0f;
        }
    }

    if (LinkAnimation_Update(globalCtx, &this->skelAnime) && (this->actor.bgCheckFlags & 1)) {
        if (this->unk_850 != 0) {
            this->unk_850--;
            if (this->unk_850 == 0) {
                func_80853080(this, globalCtx);
            }
        } else if ((this->stateFlags1 & 0x20000000) ||
                   (!(this->cylinder.base.acFlags & AC_HIT) && (this->unk_8A1 == 0))) {
            if (this->stateFlags1 & 0x20000000) {
                this->unk_850++;
            } else {
                func_80835C58(globalCtx, this, func_80843954, 0);
                this->stateFlags1 |= 0x4000000;
            }

            func_80832264(globalCtx, this,
                          (this->currentYaw != this->actor.shape.rot.y) ? &gPlayerAnim_002F60 : &gPlayerAnim_002DB8);
            func_80832698(this, NA_SE_VO_LI_FREEZE);
        }
    }

    if (this->actor.bgCheckFlags & 2) {
        func_80832770(this, NA_SE_PL_BOUND);
    }
}

void func_80843954(Player* this, GlobalContext* globalCtx) {
    this->stateFlags2 |= 0x60;
    func_808382BC(this);

    func_8083721C(this);

    if (LinkAnimation_Update(globalCtx, &this->skelAnime) && (this->linearVelocity == 0.0f)) {
        if (this->stateFlags1 & 0x20000000) {
            this->unk_850++;
        } else {
            func_80835C58(globalCtx, this, func_80843A38, 0);
            this->stateFlags1 |= 0x4000000;
        }

        func_808322D0(globalCtx, this,
                      (this->currentYaw != this->actor.shape.rot.y) ? &gPlayerAnim_002F68 : &gPlayerAnim_002DC0);
        this->currentYaw = this->actor.shape.rot.y;
    }
}

static struct_80832924 D_808545DC[] = {
    { 0, 0x4014 },
    { 0, -0x401E },
};

void func_80843A38(Player* this, GlobalContext* globalCtx) {
    s32 sp24;

    this->stateFlags2 |= 0x20;
    func_808382BC(this);

    if (this->stateFlags1 & 0x20000000) {
        LinkAnimation_Update(globalCtx, &this->skelAnime);
    } else {
        sp24 = func_808374A0(globalCtx, this, &this->skelAnime, 16.0f);
        if ((sp24 != 0) && (LinkAnimation_Update(globalCtx, &this->skelAnime) || (sp24 > 0))) {
            func_80839F90(this, globalCtx);
        }
    }

    func_80832924(this, D_808545DC);
}

static Vec3f D_808545E4 = { 0.0f, 0.0f, 5.0f };

void func_80843AE8(GlobalContext* globalCtx, Player* this) {
    if (this->unk_850 != 0) {
        if (this->unk_850 > 0) {
            this->unk_850--;
            if (this->unk_850 == 0) {
                if (this->stateFlags1 & 0x8000000) {
                    LinkAnimation_Change(globalCtx, &this->skelAnime, &gPlayerAnim_003328, 1.0f, 0.0f,
                                         Animation_GetLastFrame(&gPlayerAnim_003328), ANIMMODE_ONCE, -16.0f);
                } else {
                    LinkAnimation_Change(globalCtx, &this->skelAnime, &gPlayerAnim_002878, 1.0f, 99.0f,
                                         Animation_GetLastFrame(&gPlayerAnim_002878), ANIMMODE_ONCE, 0.0f);
                }
                gSaveContext.healthAccumulator = 0x140;
                this->unk_850 = -1;
            }
        } else if (gSaveContext.healthAccumulator == 0) {
            this->stateFlags1 &= ~0x80;
            if (this->stateFlags1 & 0x8000000) {
                func_80838F18(globalCtx, this);
            } else {
                func_80853080(this, globalCtx);
            }
            this->unk_A87 = 20;
            func_80837AFC(this, -20);
            func_800F47FC();
        }
    } else if (this->unk_84F != 0) {
        this->unk_850 = 60;
        Player_SpawnFairy(globalCtx, this, &this->actor.world.pos, &D_808545E4, FAIRY_REVIVE_DEATH);
        func_8002F7DC(&this->actor, NA_SE_EV_FIATY_HEAL - SFX_FLAG);
        OnePointCutscene_Init(globalCtx, 9908, 125, &this->actor, MAIN_CAM);
    } else if (globalCtx->gameOverCtx.state == GAMEOVER_DEATH_WAIT_GROUND) {
        globalCtx->gameOverCtx.state = GAMEOVER_DEATH_DELAY_MENU;
    }
}

static struct_80832924 D_808545F0[] = {
    { NA_SE_PL_BOUND, 0x103C },
    { 0, 0x408C },
    { 0, 0x40A4 },
    { 0, -0x40AA },
};

void func_80843CEC(Player* this, GlobalContext* globalCtx) {
    if (this->currentTunic != PLAYER_TUNIC_GORON) {
        if ((globalCtx->roomCtx.curRoom.unk_02 == 3) || (D_808535E4 == 9) ||
            ((func_80838144(D_808535E4) >= 0) &&
             !SurfaceType_IsWallDamage(&globalCtx->colCtx, this->actor.floorPoly, this->actor.floorBgId))) {
            func_8083821C(this);
        }
    }

    func_8083721C(this);

    if (LinkAnimation_Update(globalCtx, &this->skelAnime)) {
        if (this->actor.category == ACTORCAT_PLAYER) {
            func_80843AE8(globalCtx, this);
        }
        return;
    }

    if (this->skelAnime.animation == &gPlayerAnim_002878) {
        func_80832924(this, D_808545F0);
    } else if (this->skelAnime.animation == &gPlayerAnim_002F08) {
        if (LinkAnimation_OnFrame(&this->skelAnime, 88.0f)) {
            func_80832770(this, NA_SE_PL_BOUND);
        }
    }
}

void func_80843E14(Player* this, u16 sfxId) {
    func_80832698(this, sfxId);

    if ((this->heldActor != NULL) && (this->heldActor->id == ACTOR_EN_RU1)) {
        Audio_PlayActorSound2(this->heldActor, NA_SE_VO_RT_FALL);
    }
}

static FallImpactInfo D_80854600[] = {
    { -8, 180, 40, 100, NA_SE_VO_LI_LAND_DAMAGE_S },
    { -16, 255, 140, 150, NA_SE_VO_LI_LAND_DAMAGE_S },
};

s32 func_80843E64(GlobalContext* globalCtx, Player* this) {
    s32 sp34;

    if ((D_808535E4 == 6) || (D_808535E4 == 9)) {
        sp34 = 0;
    } else {
        sp34 = this->fallDistance;
    }

    Math_StepToF(&this->linearVelocity, 0.0f, 1.0f);

    this->stateFlags1 &= ~0xC0000;

    if (sp34 >= 400) {
        s32 impactIndex;
        FallImpactInfo* impactInfo;

        if (this->fallDistance < 800) {
            impactIndex = 0;
        } else {
            impactIndex = 1;
        }

        impactInfo = &D_80854600[impactIndex];

        if (Player_InflictDamage(globalCtx, impactInfo->damage)) {
            return -1;
        }

        func_80837AE0(this, 40);
        func_808429B4(globalCtx, 32967, 2, 30);
        func_8083264C(this, impactInfo->unk_01, impactInfo->unk_02, impactInfo->unk_03, 0);
        func_8002F7DC(&this->actor, NA_SE_PL_BODY_HIT);
        func_80832698(this, impactInfo->sfxId);

        return impactIndex + 1;
    }

    if (sp34 > 200) {
        sp34 *= 2;

        if (sp34 > 255) {
            sp34 = 255;
        }

        func_8083264C(this, (u8)sp34, (u8)(sp34 * 0.1f), (u8)sp34, 0);

        if (D_808535E4 == 6) {
            func_80832698(this, NA_SE_VO_LI_CLIMB_END);
        }
    }

    func_808328A0(this);

    return 0;
}

void func_8084409C(GlobalContext* globalCtx, Player* this, f32 speedXZ, f32 velocityY) {
    Actor* heldActor = this->heldActor;

    if (!func_80835644(globalCtx, this, heldActor)) {
        heldActor->world.rot.y = this->actor.shape.rot.y;
        heldActor->speedXZ = speedXZ;
        heldActor->velocity.y = velocityY;
        func_80834644(globalCtx, this);
        func_8002F7DC(&this->actor, NA_SE_PL_THROW);
        func_80832698(this, NA_SE_VO_LI_SWORD_N);
    }
}

void func_8084411C(Player* this, GlobalContext* globalCtx) {
    f32 sp4C;
    s16 sp4A;

    if (gSaveContext.respawn[RESPAWN_MODE_TOP].data > 40) {
        this->actor.gravity = 0.0f;
    } else if (func_8008E9C4(this)) {
        this->actor.gravity = -1.2f;
    }

    func_80837268(this, &sp4C, &sp4A, 0.0f, globalCtx);

    if (!(this->actor.bgCheckFlags & 1)) {
        if (this->stateFlags1 & 0x800) {
            Actor* heldActor = this->heldActor;

            if (!func_80835644(globalCtx, this, heldActor) && (heldActor->id == ACTOR_EN_NIW) &&
                CHECK_BTN_ANY(sControlInput->press.button, BTN_A | BTN_B | BTN_CLEFT | BTN_CRIGHT | BTN_CDOWN)) {
                func_8084409C(globalCtx, this, this->linearVelocity + 2.0f, this->actor.velocity.y + 2.0f);
            }
        }

        LinkAnimation_Update(globalCtx, &this->skelAnime);

        if (!(this->stateFlags2 & 0x80000)) {
            func_8083DFE0(this, &sp4C, &sp4A);
        }

        func_80836670(this, globalCtx);

        if (((this->stateFlags2 & 0x80000) && (this->unk_84F == 2)) || !func_8083BBA0(this, globalCtx)) {
            if (this->actor.velocity.y < 0.0f) {
                if (this->unk_850 >= 0) {
                    if ((this->actor.bgCheckFlags & 8) || (this->unk_850 == 0) || (this->fallDistance > 0)) {
                        if ((D_80853600 > 800.0f) || (this->stateFlags1 & 4)) {
                            func_80843E14(this, NA_SE_VO_LI_FALL_S);
                            this->stateFlags1 &= ~4;
                        }

                        LinkAnimation_Change(globalCtx, &this->skelAnime, &gPlayerAnim_003020, 1.0f, 0.0f, 0.0f,
                                             ANIMMODE_ONCE, 8.0f);
                        this->unk_850 = -1;
                    }
                } else {
                    if ((this->unk_850 == -1) && (this->fallDistance > 120.0f) && (D_80853600 > 280.0f)) {
                        this->unk_850 = -2;
                        func_80843E14(this, NA_SE_VO_LI_FALL_L);
                    }

                    if ((this->actor.bgCheckFlags & 0x200) && !(this->stateFlags2 & 0x80000) &&
                        !(this->stateFlags1 & 0x8000800) && (this->linearVelocity > 0.0f)) {
                        if ((this->wallHeight >= 150.0f) && (this->unk_84B[this->unk_846] == 0)) {
                            func_8083EC18(this, globalCtx, D_808535F0);
                        } else if ((this->unk_88C >= 2) && (this->wallHeight < 150.0f) &&
                                   (((this->actor.world.pos.y - this->actor.floorHeight) + this->wallHeight) >
                                    (70.0f * this->ageProperties->unk_08))) {
                            AnimationContext_DisableQueue(globalCtx);
                            if (this->stateFlags1 & 4) {
                                func_80832698(this, NA_SE_VO_LI_HOOKSHOT_HANG);
                            } else {
                                func_80832698(this, NA_SE_VO_LI_HANG);
                            }
                            this->actor.world.pos.y += this->wallHeight;
                            func_8083A5C4(globalCtx, this, this->actor.wallPoly, this->wallDistance,
                                          D_80853CBC[this->modelAnimType]);
                            this->actor.shape.rot.y = this->currentYaw += 0x8000;
                            this->stateFlags1 |= 0x2000;
                        }
                    }
                }
            }
        }
    } else {
        LinkAnimationHeader* anim = D_80853A64[this->modelAnimType];
        s32 sp3C;

        if (this->stateFlags2 & 0x80000) {
            if (func_8008E9C4(this)) {
                anim = D_80853D4C[this->unk_84F][2];
            } else {
                anim = D_80853D4C[this->unk_84F][1];
            }
        } else if (this->skelAnime.animation == &gPlayerAnim_003148) {
            anim = &gPlayerAnim_003150;
        } else if (func_8008E9C4(this)) {
            anim = &gPlayerAnim_002538;
            func_80833C3C(this);
        } else if (this->fallDistance <= 80) {
            anim = D_80853A7C[this->modelAnimType];
        } else if ((this->fallDistance < 800) && (this->unk_84B[this->unk_846] == 0) && !(this->stateFlags1 & 0x800)) {
            func_8083BC04(this, globalCtx);
            return;
        }

        sp3C = func_80843E64(globalCtx, this);

        if (sp3C > 0) {
            func_8083A098(this, D_80853A64[this->modelAnimType], globalCtx);
            this->skelAnime.endFrame = 8.0f;
            if (sp3C == 1) {
                this->unk_850 = 10;
            } else {
                this->unk_850 = 20;
            }
        } else if (sp3C == 0) {
            func_8083A098(this, anim, globalCtx);
        }
    }
}

static struct_80832924 D_8085460C[] = {
    { NA_SE_VO_LI_SWORD_N, 0x2001 },
    { NA_SE_PL_WALK_GROUND, 0x1806 },
    { NA_SE_PL_ROLL, 0x806 },
    { 0, -0x2812 },
};

void func_80844708(Player* this, GlobalContext* globalCtx) {
    Actor* cylinderOc;
    s32 temp;
    s32 sp44;
    DynaPolyActor* wallPolyActor;
    s32 pad;
    f32 sp38;
    s16 sp36;

    this->stateFlags2 |= 0x20;

    cylinderOc = NULL;
    sp44 = LinkAnimation_Update(globalCtx, &this->skelAnime);

    if (LinkAnimation_OnFrame(&this->skelAnime, 8.0f)) {
        func_80837AFC(this, -10);
    }

    if (func_80842964(this, globalCtx) == 0) {
        if (this->unk_850 != 0) {
            Math_StepToF(&this->linearVelocity, 0.0f, 2.0f);

            temp = func_808374A0(globalCtx, this, &this->skelAnime, 5.0f);
            if ((temp != 0) && ((temp > 0) || sp44)) {
                func_8083A060(this, globalCtx);
            }
        } else {
            if (this->linearVelocity >= 7.0f) {
                if (((this->actor.bgCheckFlags & 0x200) && (D_8085360C < 0x2000)) ||
                    ((this->cylinder.base.ocFlags1 & OC1_HIT) &&
                     (cylinderOc = this->cylinder.base.oc,
                      ((cylinderOc->id == ACTOR_EN_WOOD02) &&
                       (ABS((s16)(this->actor.world.rot.y - cylinderOc->yawTowardsPlayer)) > 0x6000))))) {

                    if (cylinderOc != NULL) {
                        cylinderOc->home.rot.y = 1;
                    } else if (this->actor.wallBgId != BGCHECK_SCENE) {
                        wallPolyActor = DynaPoly_GetActor(&globalCtx->colCtx, this->actor.wallBgId);
                        if ((wallPolyActor != NULL) && (wallPolyActor->actor.id == ACTOR_OBJ_KIBAKO2)) {
                            wallPolyActor->actor.home.rot.z = 1;
                        }
                    }

                    func_80832264(globalCtx, this, D_80853AAC[this->modelAnimType]);
                    this->linearVelocity = -this->linearVelocity;
                    func_808429B4(globalCtx, 33267, 3, 12);
                    func_8083264C(this, 255, 20, 150, 0);
                    func_8002F7DC(&this->actor, NA_SE_PL_BODY_HIT);
                    func_80832698(this, NA_SE_VO_LI_CLIMB_END);
                    this->unk_850 = 1;
                    return;
                }
            }

            if ((this->skelAnime.curFrame < 15.0f) || !func_80850224(this, globalCtx)) {
                if (this->skelAnime.curFrame >= 20.0f) {
                    func_8083A060(this, globalCtx);
                    return;
                }

                func_80837268(this, &sp38, &sp36, 0.018f, globalCtx);

                sp38 *= 1.5f;
                if ((sp38 < 3.0f) || (this->unk_84B[this->unk_846] != 0)) {
                    sp38 = 3.0f;
                }

                func_8083DF68(this, sp38, this->actor.shape.rot.y);

                if (func_8084269C(globalCtx, this)) {
                    func_8002F8F0(&this->actor, NA_SE_PL_ROLL_DUST - SFX_FLAG);
                }

                func_80832924(this, D_8085460C);
            }
        }
    }
}

void func_80844A44(Player* this, GlobalContext* globalCtx) {
    this->stateFlags2 |= 0x20;

    if (LinkAnimation_Update(globalCtx, &this->skelAnime)) {
        func_80832284(globalCtx, this, &gPlayerAnim_003160);
    }

    Math_StepToF(&this->linearVelocity, 0.0f, 0.05f);

    if (this->actor.bgCheckFlags & 1) {
        this->actor.colChkInfo.damage = 0x10;
        func_80837C0C(globalCtx, this, 1, 4.0f, 5.0f, this->actor.shape.rot.y, 20);
    }
}

void func_80844AF4(Player* this, GlobalContext* globalCtx) {
    f32 sp2C;
    s16 sp2A;

    this->stateFlags2 |= 0x20;

    this->actor.gravity = -1.2f;
    LinkAnimation_Update(globalCtx, &this->skelAnime);

    if (!func_80842DF4(globalCtx, this)) {
        func_8084285C(this, 6.0f, 7.0f, 99.0f);

        if (!(this->actor.bgCheckFlags & 1)) {
            func_80837268(this, &sp2C, &sp2A, 0.0f, globalCtx);
            func_8083DFE0(this, &sp2C, &this->currentYaw);
            return;
        }

        if (func_80843E64(globalCtx, this) >= 0) {
            this->swordAnimation += 2;
            func_80837948(globalCtx, this, this->swordAnimation);
            this->unk_845 = 3;
            func_808328A0(this);
        }
    }
}

s32 func_80844BE4(Player* this, GlobalContext* globalCtx) {
    s32 temp;

    if (func_8083ADD4(globalCtx, this)) {
        this->stateFlags2 |= 0x20000;
    } else {
        if (!CHECK_BTN_ALL(sControlInput->cur.button, BTN_B)) {
            if ((this->unk_858 >= 0.85f) || func_808375D8(this)) {
                temp = D_80854384[Player_HoldsTwoHandedWeapon(this)];
            } else {
                temp = D_80854380[Player_HoldsTwoHandedWeapon(this)];
            }

            func_80837948(globalCtx, this, temp);
            func_80837AFC(this, -8);

            this->stateFlags2 |= 0x20000;
            if (this->unk_84B[this->unk_846] == 0) {
                this->stateFlags2 |= 0x40000000;
            }
        } else {
            return 0;
        }
    }

    return 1;
}

void func_80844CF8(Player* this, GlobalContext* globalCtx) {
    func_80835C58(globalCtx, this, func_80845000, 1);
}

void func_80844D30(Player* this, GlobalContext* globalCtx) {
    func_80835C58(globalCtx, this, func_80845308, 1);
}

void func_80844D68(Player* this, GlobalContext* globalCtx) {
    func_80839FFC(this, globalCtx);
    func_80832318(this);
    func_80832B0C(globalCtx, this, D_80854368[Player_HoldsTwoHandedWeapon(this)]);
    this->currentYaw = this->actor.shape.rot.y;
}

void func_80844DC8(Player* this, GlobalContext* globalCtx) {
    func_80835C58(globalCtx, this, func_80844E68, 1);
    this->unk_868 = 0.0f;
    func_80832284(globalCtx, this, D_80854360[Player_HoldsTwoHandedWeapon(this)]);
    this->unk_850 = 1;
}

void func_80844E3C(Player* this) {
    Math_StepToF(&this->unk_858, 1.0f, 0.02f);
}

void func_80844E68(Player* this, GlobalContext* globalCtx) {
    f32 sp34;
    s16 sp32;
    s32 temp;

    this->stateFlags1 |= 0x1000;

    if (LinkAnimation_Update(globalCtx, &this->skelAnime)) {
        func_80832DBC(this);
        func_808355DC(this);
        this->stateFlags1 &= ~0x20000;
        func_80832284(globalCtx, this, D_80854360[Player_HoldsTwoHandedWeapon(this)]);
        this->unk_850 = -1;
    }

    func_8083721C(this);

    if (!func_80842964(this, globalCtx) && (this->unk_850 != 0)) {
        func_80844E3C(this);

        if (this->unk_850 < 0) {
            if (this->unk_858 >= 0.1f) {
                this->unk_845 = 0;
                this->unk_850 = 1;
            } else if (!CHECK_BTN_ALL(sControlInput->cur.button, BTN_B)) {
                func_80844D68(this, globalCtx);
            }
        } else if (!func_80844BE4(this, globalCtx)) {
            func_80837268(this, &sp34, &sp32, 0.0f, globalCtx);

            temp = func_80840058(this, &sp34, &sp32, globalCtx);
            if (temp > 0) {
                func_80844CF8(this, globalCtx);
            } else if (temp < 0) {
                func_80844D30(this, globalCtx);
            }
        }
    }
}

void func_80845000(Player* this, GlobalContext* globalCtx) {
    s16 temp1;
    s32 temp2;
    f32 sp5C;
    f32 sp58;
    f32 sp54;
    s16 sp52;
    s32 temp4;
    s16 temp5;
    s32 sp44;

    temp1 = this->currentYaw - this->actor.shape.rot.y;
    temp2 = ABS(temp1);

    sp5C = fabsf(this->linearVelocity);
    sp58 = sp5C * 1.5f;

    this->stateFlags1 |= 0x1000;

    if (sp58 < 1.5f) {
        sp58 = 1.5f;
    }

    sp58 = ((temp2 < 0x4000) ? -1.0f : 1.0f) * sp58;

    func_8084029C(this, sp58);

    sp58 = CLAMP(sp5C * 0.5f, 0.5f, 1.0f);

    LinkAnimation_BlendToJoint(globalCtx, &this->skelAnime, D_80854360[Player_HoldsTwoHandedWeapon(this)], 0.0f,
                               D_80854370[Player_HoldsTwoHandedWeapon(this)], this->unk_868 * (21.0f / 29.0f), sp58,
                               this->blendTable);

    if (!func_80842964(this, globalCtx) && !func_80844BE4(this, globalCtx)) {
        func_80844E3C(this);
        func_80837268(this, &sp54, &sp52, 0.0f, globalCtx);

        temp4 = func_80840058(this, &sp54, &sp52, globalCtx);

        if (temp4 < 0) {
            func_80844D30(this, globalCtx);
            return;
        }

        if (temp4 == 0) {
            sp54 = 0.0f;
            sp52 = this->currentYaw;
        }

        temp5 = sp52 - this->currentYaw;
        sp44 = ABS(temp5);

        if (sp44 > 0x4000) {
            if (Math_StepToF(&this->linearVelocity, 0.0f, 1.0f)) {
                this->currentYaw = sp52;
            }
            return;
        }

        Math_AsymStepToF(&this->linearVelocity, sp54 * 0.2f, 1.0f, 0.5f);
        Math_ScaledStepToS(&this->currentYaw, sp52, sp44 * 0.1f);

        if ((sp54 == 0.0f) && (this->linearVelocity == 0.0f)) {
            func_80844DC8(this, globalCtx);
        }
    }
}

void func_80845308(Player* this, GlobalContext* globalCtx) {
    f32 sp5C;
    f32 sp58;
    f32 sp54;
    s16 sp52;
    s32 temp4;
    s16 temp5;
    s32 sp44;

    sp5C = fabsf(this->linearVelocity);

    this->stateFlags1 |= 0x1000;

    if (sp5C == 0.0f) {
        sp5C = ABS(this->unk_87C) * 0.0015f;
        if (sp5C < 400.0f) {
            sp5C = 0.0f;
        }
        func_8084029C(this, ((this->unk_87C >= 0) ? 1 : -1) * sp5C);
    } else {
        sp58 = sp5C * 1.5f;
        if (sp58 < 1.5f) {
            sp58 = 1.5f;
        }
        func_8084029C(this, sp58);
    }

    sp58 = CLAMP(sp5C * 0.5f, 0.5f, 1.0f);

    LinkAnimation_BlendToJoint(globalCtx, &this->skelAnime, D_80854360[Player_HoldsTwoHandedWeapon(this)], 0.0f,
                               D_80854378[Player_HoldsTwoHandedWeapon(this)], this->unk_868 * (21.0f / 29.0f), sp58,
                               this->blendTable);

    if (!func_80842964(this, globalCtx) && !func_80844BE4(this, globalCtx)) {
        func_80844E3C(this);
        func_80837268(this, &sp54, &sp52, 0.0f, globalCtx);

        temp4 = func_80840058(this, &sp54, &sp52, globalCtx);

        if (temp4 > 0) {
            func_80844CF8(this, globalCtx);
            return;
        }

        if (temp4 == 0) {
            sp54 = 0.0f;
            sp52 = this->currentYaw;
        }

        temp5 = sp52 - this->currentYaw;
        sp44 = ABS(temp5);

        if (sp44 > 0x4000) {
            if (Math_StepToF(&this->linearVelocity, 0.0f, 1.0f)) {
                this->currentYaw = sp52;
            }
            return;
        }

        Math_AsymStepToF(&this->linearVelocity, sp54 * 0.2f, 1.0f, 0.5f);
        Math_ScaledStepToS(&this->currentYaw, sp52, sp44 * 0.1f);

        if ((sp54 == 0.0f) && (this->linearVelocity == 0.0f) && (sp5C == 0.0f)) {
            func_80844DC8(this, globalCtx);
        }
    }
}

void func_80845668(Player* this, GlobalContext* globalCtx) {
    s32 sp3C;
    f32 temp1;
    s32 temp2;
    f32 temp3;

    this->stateFlags2 |= 0x20;
    sp3C = LinkAnimation_Update(globalCtx, &this->skelAnime);

    if (this->skelAnime.animation == &gPlayerAnim_002D48) {
        this->linearVelocity = 1.0f;

        if (LinkAnimation_OnFrame(&this->skelAnime, 8.0f)) {
            temp1 = this->wallHeight;

            if (temp1 > this->ageProperties->unk_0C) {
                temp1 = this->ageProperties->unk_0C;
            }

            if (this->stateFlags1 & 0x8000000) {
                temp1 *= 0.085f;
            } else {
                temp1 *= 0.072f;
            }

            if (!LINK_IS_ADULT) {
                temp1 += 1.0f;
            }

            func_80838940(this, NULL, temp1, globalCtx, NA_SE_VO_LI_AUTO_JUMP);
            this->unk_850 = -1;
            return;
        }
    } else {
        temp2 = func_808374A0(globalCtx, this, &this->skelAnime, 4.0f);

        if (temp2 == 0) {
            this->stateFlags1 &= ~0x44000;
            return;
        }

        if ((sp3C != 0) || (temp2 > 0)) {
            func_8083C0E8(this, globalCtx);
            this->stateFlags1 &= ~0x44000;
            return;
        }

        temp3 = 0.0f;

        if (this->skelAnime.animation == &gPlayerAnim_0032E8) {
            if (LinkAnimation_OnFrame(&this->skelAnime, 30.0f)) {
                func_8083D0A8(globalCtx, this, 10.0f);
            }
            temp3 = 50.0f;
        } else if (this->skelAnime.animation == &gPlayerAnim_002D40) {
            temp3 = 30.0f;
        } else if (this->skelAnime.animation == &gPlayerAnim_002D38) {
            temp3 = 16.0f;
        }

        if (LinkAnimation_OnFrame(&this->skelAnime, temp3)) {
            func_808328A0(this);
            func_80832698(this, NA_SE_VO_LI_CLIMB_END);
        }

        if ((this->skelAnime.animation == &gPlayerAnim_002D38) || (this->skelAnime.curFrame > 5.0f)) {
            if (this->unk_850 == 0) {
                func_80832854(this);
                this->unk_850 = 1;
            }
            Math_StepToF(&this->actor.shape.yOffset, 0.0f, 150.0f);
        }
    }
}

void func_808458D0(Player* this, GlobalContext* globalCtx) {
    this->stateFlags2 |= 0x60;
    LinkAnimation_Update(globalCtx, &this->skelAnime);

    if (((this->stateFlags1 & 0x800) && (this->heldActor != NULL) && (this->getItemId == GI_NONE)) ||
        !func_80836670(this, globalCtx)) {
        this->func_A74(globalCtx, this);
    }
}

s32 func_80845964(GlobalContext* globalCtx, Player* this, CsCmdActorAction* arg2, f32 arg3, s16 arg4, s32 arg5) {
    if ((arg5 != 0) && (this->linearVelocity == 0.0f)) {
        return LinkAnimation_Update(globalCtx, &this->skelAnime);
    }

    if (arg5 != 2) {
        f32 sp34 = R_UPDATE_RATE * 0.5f;
        f32 selfDistX = arg2->endPos.x - this->actor.world.pos.x;
        f32 selfDistZ = arg2->endPos.z - this->actor.world.pos.z;
        f32 sp28 = sqrtf(SQ(selfDistX) + SQ(selfDistZ)) / sp34;
        s32 sp24 = (arg2->endFrame - globalCtx->csCtx.frames) + 1;

        arg4 = Math_Atan2S(selfDistZ, selfDistX);

        if (arg5 == 1) {
            f32 distX = arg2->endPos.x - arg2->startPos.x;
            f32 distZ = arg2->endPos.z - arg2->startPos.z;
            s32 temp = (((sqrtf(SQ(distX) + SQ(distZ)) / sp34) / (arg2->endFrame - arg2->startFrame)) / 1.5f) * 4.0f;

            if (temp >= sp24) {
                arg4 = this->actor.shape.rot.y;
                arg3 = 0.0f;
            } else {
                arg3 = sp28 / ((sp24 - temp) + 1);
            }
        } else {
            arg3 = sp28 / sp24;
        }
    }

    this->stateFlags2 |= 0x20;
    func_80841EE4(this, globalCtx);
    func_8083DF68(this, arg3, arg4);

    if ((arg3 == 0.0f) && (this->linearVelocity == 0.0f)) {
        func_8083BF50(this, globalCtx);
    }

    return 0;
}

s32 func_80845BA0(GlobalContext* arg0, Player* arg1, f32* arg2, s32 arg3) {
    f32 dx = arg1->unk_450.x - arg1->actor.world.pos.x;
    f32 dz = arg1->unk_450.z - arg1->actor.world.pos.z;
    s32 sp2C = sqrtf(SQ(dx) + SQ(dz));
    s16 yaw = Math_Vec3f_Yaw(&arg1->actor.world.pos, &arg1->unk_450);

    if (sp2C < arg3) {
        *arg2 = 0.0f;
        yaw = arg1->actor.shape.rot.y;
    }

    if (func_80845964(arg0, arg1, NULL, *arg2, yaw, 2)) {
        return 0;
    }

    return sp2C;
}

s32 func_80845C68(GlobalContext* globalCtx, s32 arg1) {
    if (arg1 == 0) {
        Gameplay_SetupRespawnPoint(globalCtx, RESPAWN_MODE_DOWN, 0xDFF);
    }
    gSaveContext.respawn[RESPAWN_MODE_DOWN].data = 0;
    return arg1;
}

void func_80845CA4(Player* this, GlobalContext* globalCtx) {
    f32 sp3C;
    s32 temp;
    f32 sp34;
    s32 sp30;
    s32 pad;

    if (!func_8083B040(this, globalCtx)) {
        if (this->unk_850 == 0) {
            LinkAnimation_Update(globalCtx, &this->skelAnime);

            if (DECR(this->doorTimer) == 0) {
                this->linearVelocity = 0.1f;
                this->unk_850 = 1;
            }
        } else if (this->unk_84F == 0) {
            sp3C = 5.0f * D_808535E8;

            if (func_80845BA0(globalCtx, this, &sp3C, -1) < 30) {
                this->unk_84F = 1;
                this->stateFlags1 |= 0x20000000;

                this->unk_450.x = this->unk_45C.x;
                this->unk_450.z = this->unk_45C.z;
            }
        } else {
            sp34 = 5.0f;
            sp30 = 20;

            if (this->stateFlags1 & 1) {
                sp34 = gSaveContext.entranceSpeed;

                if (D_808535F4 != 0) {
                    this->unk_450.x = (Math_SinS(D_808535FC) * 400.0f) + this->actor.world.pos.x;
                    this->unk_450.z = (Math_CosS(D_808535FC) * 400.0f) + this->actor.world.pos.z;
                }
            } else if (this->unk_850 < 0) {
                this->unk_850++;

                sp34 = gSaveContext.entranceSpeed;
                sp30 = -1;
            }

            temp = func_80845BA0(globalCtx, this, &sp34, sp30);

            if ((this->unk_850 == 0) ||
                ((temp == 0) && (this->linearVelocity == 0.0f) && (Gameplay_GetCamera(globalCtx, 0)->unk_14C & 0x10))) {

                func_8005B1A4(Gameplay_GetCamera(globalCtx, 0));
                func_80845C68(globalCtx, gSaveContext.respawn[RESPAWN_MODE_DOWN].data);

                if (!func_8083B644(this, globalCtx)) {
                    func_8083CF5C(this, globalCtx);
                }
            }
        }
    }

    if (this->stateFlags1 & 0x800) {
        func_80836670(this, globalCtx);
    }
}

void func_80845EF8(Player* this, GlobalContext* globalCtx) {
    s32 sp2C;

    this->stateFlags2 |= 0x20;
    sp2C = LinkAnimation_Update(globalCtx, &this->skelAnime);

    func_80836670(this, globalCtx);

    if (sp2C) {
        if (this->unk_850 == 0) {
            if (DECR(this->doorTimer) == 0) {
                this->unk_850 = 1;
                this->skelAnime.endFrame = this->skelAnime.animLength - 1.0f;
            }
        } else {
            func_8083C0E8(this, globalCtx);
            if (globalCtx->roomCtx.prevRoom.num >= 0) {
                func_80097534(globalCtx, &globalCtx->roomCtx);
            }
            func_8005B1A4(Gameplay_GetCamera(globalCtx, 0));
            Gameplay_SetupRespawnPoint(globalCtx, 0, 0xDFF);
        }
        return;
    }

    if (!(this->stateFlags1 & 0x20000000) && LinkAnimation_OnFrame(&this->skelAnime, 15.0f)) {
        globalCtx->func_11D54(this, globalCtx);
    }
}

void func_80846050(Player* this, GlobalContext* globalCtx) {
    func_8083721C(this);

    if (LinkAnimation_Update(globalCtx, &this->skelAnime)) {
        func_80839F90(this, globalCtx);
        func_80835688(this, globalCtx);
        return;
    }

    if (LinkAnimation_OnFrame(&this->skelAnime, 4.0f)) {
        Actor* interactRangeActor = this->interactRangeActor;

        if (!func_80835644(globalCtx, this, interactRangeActor)) {
            this->heldActor = interactRangeActor;
            this->actor.child = interactRangeActor;
            interactRangeActor->parent = &this->actor;
            interactRangeActor->bgCheckFlags &= 0xFF00;
            this->unk_3BC.y = interactRangeActor->shape.rot.y - this->actor.shape.rot.y;
        }
        return;
    }

    Math_ScaledStepToS(&this->unk_3BC.y, 0, 4000);
}

static struct_80832924 D_8085461C[] = {
    { NA_SE_VO_LI_SWORD_L, 0x2031 },
    { NA_SE_VO_LI_SWORD_N, -0x20E6 },
};

void func_80846120(Player* this, GlobalContext* globalCtx) {
    if (LinkAnimation_Update(globalCtx, &this->skelAnime) && (this->unk_850++ > 20)) {
        if (!func_8083B040(this, globalCtx)) {
            func_8083A098(this, &gPlayerAnim_002FA0, globalCtx);
        }
        return;
    }

    if (LinkAnimation_OnFrame(&this->skelAnime, 41.0f)) {
        BgHeavyBlock* heavyBlock = (BgHeavyBlock*)this->interactRangeActor;

        this->heldActor = &heavyBlock->dyna.actor;
        this->actor.child = &heavyBlock->dyna.actor;
        heavyBlock->dyna.actor.parent = &this->actor;
        func_8002DBD0(&heavyBlock->dyna.actor, &heavyBlock->unk_164, &this->leftHandPos);
        return;
    }

    if (LinkAnimation_OnFrame(&this->skelAnime, 229.0f)) {
        Actor* heldActor = this->heldActor;

        heldActor->speedXZ = Math_SinS(heldActor->shape.rot.x) * 40.0f;
        heldActor->velocity.y = Math_CosS(heldActor->shape.rot.x) * 40.0f;
        heldActor->gravity = -2.0f;
        heldActor->minVelocityY = -30.0f;
        func_808323B4(globalCtx, this);
        return;
    }

    func_80832924(this, D_8085461C);
}

void func_80846260(Player* this, GlobalContext* globalCtx) {
    func_8083721C(this);

    if (LinkAnimation_Update(globalCtx, &this->skelAnime)) {
        func_80832284(globalCtx, this, &gPlayerAnim_0032C0);
        this->unk_850 = 1;
        return;
    }

    if (this->unk_850 == 0) {
        if (LinkAnimation_OnFrame(&this->skelAnime, 27.0f)) {
            Actor* interactRangeActor = this->interactRangeActor;

            this->heldActor = interactRangeActor;
            this->actor.child = interactRangeActor;
            interactRangeActor->parent = &this->actor;
            return;
        }

        if (LinkAnimation_OnFrame(&this->skelAnime, 25.0f)) {
            func_80832698(this, NA_SE_VO_LI_SWORD_L);
            return;
        }

    } else if (CHECK_BTN_ANY(sControlInput->press.button, BTN_A | BTN_B | BTN_CLEFT | BTN_CRIGHT | BTN_CDOWN)) {
        func_80835C58(globalCtx, this, func_80846358, 1);
        func_80832264(globalCtx, this, &gPlayerAnim_0032B8);
    }
}

void func_80846358(Player* this, GlobalContext* globalCtx) {
    if (LinkAnimation_Update(globalCtx, &this->skelAnime)) {
        func_80839F90(this, globalCtx);
        return;
    }

    if (LinkAnimation_OnFrame(&this->skelAnime, 6.0f)) {
        Actor* heldActor = this->heldActor;

        heldActor->world.rot.y = this->actor.shape.rot.y;
        heldActor->speedXZ = 10.0f;
        heldActor->velocity.y = 20.0f;
        func_80834644(globalCtx, this);
        func_8002F7DC(&this->actor, NA_SE_PL_THROW);
        func_80832698(this, NA_SE_VO_LI_SWORD_N);
    }
}

void func_80846408(Player* this, GlobalContext* globalCtx) {
    if (LinkAnimation_Update(globalCtx, &this->skelAnime)) {
        func_80832284(globalCtx, this, &gPlayerAnim_003070);
        this->unk_850 = 15;
        return;
    }

    if (this->unk_850 != 0) {
        this->unk_850--;
        if (this->unk_850 == 0) {
            func_8083A098(this, &gPlayerAnim_003068, globalCtx);
            this->stateFlags1 &= ~0x800;
            func_80832698(this, NA_SE_VO_LI_DAMAGE_S);
        }
    }
}

void func_808464B0(Player* this, GlobalContext* globalCtx) {
    func_8083721C(this);

    if (LinkAnimation_Update(globalCtx, &this->skelAnime)) {
        func_80839F90(this, globalCtx);
        return;
    }

    if (LinkAnimation_OnFrame(&this->skelAnime, 4.0f)) {
        Actor* heldActor = this->heldActor;

        if (!func_80835644(globalCtx, this, heldActor)) {
            heldActor->velocity.y = 0.0f;
            heldActor->speedXZ = 0.0f;
            func_80834644(globalCtx, this);
            if (heldActor->id == ACTOR_EN_BOM_CHU) {
                func_8083B8F4(this, globalCtx);
            }
        }
    }
}

void func_80846578(Player* this, GlobalContext* globalCtx) {
    f32 sp34;
    s16 sp32;

    func_8083721C(this);

    if (LinkAnimation_Update(globalCtx, &this->skelAnime) ||
        ((this->skelAnime.curFrame >= 8.0f) && func_80837268(this, &sp34, &sp32, 0.018f, globalCtx))) {
        func_80839F90(this, globalCtx);
        return;
    }

    if (LinkAnimation_OnFrame(&this->skelAnime, 3.0f)) {
        func_8084409C(globalCtx, this, this->linearVelocity + 8.0f, 12.0f);
    }
}

static ColliderCylinderInit D_80854624 = {
    {
        COLTYPE_HIT5,
        AT_NONE,
        AC_ON | AC_TYPE_ENEMY,
        OC1_ON | OC1_TYPE_ALL,
        OC2_TYPE_PLAYER,
        COLSHAPE_CYLINDER,
    },
    {
        ELEMTYPE_UNK1,
        { 0x00000000, 0x00, 0x00 },
        { 0xFFCFFFFF, 0x00, 0x00 },
        TOUCH_NONE,
        BUMP_ON,
        OCELEM_ON,
    },
    { 12, 60, 0, { 0, 0, 0 } },
};

static ColliderQuadInit D_80854650 = {
    {
        COLTYPE_NONE,
        AT_ON | AT_TYPE_PLAYER,
        AC_NONE,
        OC1_NONE,
        OC2_TYPE_PLAYER,
        COLSHAPE_QUAD,
    },
    {
        ELEMTYPE_UNK2,
        { 0x00000100, 0x00, 0x01 },
        { 0xFFCFFFFF, 0x00, 0x00 },
        TOUCH_ON | TOUCH_SFX_NORMAL,
        BUMP_NONE,
        OCELEM_NONE,
    },
    { { { 0.0f, 0.0f, 0.0f }, { 0.0f, 0.0f, 0.0f }, { 0.0f, 0.0f, 0.0f }, { 0.0f, 0.0f, 0.0f } } },
};

static ColliderQuadInit D_808546A0 = {
    {
        COLTYPE_METAL,
        AT_ON | AT_TYPE_PLAYER,
        AC_ON | AC_HARD | AC_TYPE_ENEMY,
        OC1_NONE,
        OC2_TYPE_PLAYER,
        COLSHAPE_QUAD,
    },
    {
        ELEMTYPE_UNK2,
        { 0x00100000, 0x00, 0x00 },
        { 0xDFCFFFFF, 0x00, 0x00 },
        TOUCH_ON | TOUCH_SFX_NORMAL,
        BUMP_ON,
        OCELEM_NONE,
    },
    { { { 0.0f, 0.0f, 0.0f }, { 0.0f, 0.0f, 0.0f }, { 0.0f, 0.0f, 0.0f }, { 0.0f, 0.0f, 0.0f } } },
};

void func_8084663C(Actor* thisx, GlobalContext* globalCtx) {
}

void func_80846648(GlobalContext* globalCtx, Player* this) {
    this->actor.update = func_8084663C;
    this->actor.draw = NULL;
}

void func_80846660(GlobalContext* globalCtx, Player* this) {
    func_80835C58(globalCtx, this, func_8084F710, 0);
    if ((globalCtx->sceneNum == SCENE_SPOT06) && (gSaveContext.sceneSetupIndex >= 4)) {
        this->unk_84F = 1;
    }
    this->stateFlags1 |= 0x20000000;
    LinkAnimation_Change(globalCtx, &this->skelAnime, &gPlayerAnim_003298, 2.0f / 3.0f, 0.0f, 24.0f, ANIMMODE_ONCE,
                         0.0f);
    this->actor.world.pos.y += 800.0f;
}

static u8 D_808546F0[] = { ITEM_SWORD_MASTER, ITEM_SWORD_KOKIRI };

void func_80846720(GlobalContext* globalCtx, Player* this, s32 arg2) {
    s32 item = D_808546F0[(void)0, gSaveContext.linkAge];
    s32 actionParam = sItemActionParams[item];

    func_80835EFC(this);
    func_808323B4(globalCtx, this);

    this->heldItemId = item;
    this->nextModelGroup = Player_ActionToModelGroup(this, actionParam);

    func_8083399C(globalCtx, this, actionParam);
    func_80834644(globalCtx, this);

    if (arg2 != 0) {
        func_8002F7DC(&this->actor, NA_SE_IT_SWORD_PICKOUT);
    }
}

static Vec3f D_808546F4 = { -1.0f, 69.0f, 20.0f };

void func_808467D4(GlobalContext* globalCtx, Player* this) {
    func_80835C58(globalCtx, this, func_8084E9AC, 0);
    this->stateFlags1 |= 0x20000000;
    Math_Vec3f_Copy(&this->actor.world.pos, &D_808546F4);
    this->currentYaw = this->actor.shape.rot.y = -0x8000;
    LinkAnimation_Change(globalCtx, &this->skelAnime, this->ageProperties->unk_A0, 2.0f / 3.0f, 0.0f, 0.0f,
                         ANIMMODE_ONCE, 0.0f);
    func_80832F54(globalCtx, this, 0x28F);
    if (LINK_IS_ADULT) {
        func_80846720(globalCtx, this, 0);
    }
    this->unk_850 = 20;
}

void func_808468A8(GlobalContext* globalCtx, Player* this) {
    func_80835C58(globalCtx, this, func_8084F9A0, 0);
    func_80832F54(globalCtx, this, 0x9B);
}

void func_808468E8(GlobalContext* globalCtx, Player* this) {
    func_808389E8(this, &gPlayerAnim_002FE0, 12.0f, globalCtx);
    func_80835C58(globalCtx, this, func_8084F9C0, 0);
    this->stateFlags1 |= 0x20000000;
    this->fallStartHeight = this->actor.world.pos.y;
    OnePointCutscene_Init(globalCtx, 5110, 40, &this->actor, MAIN_CAM);
}

void func_80846978(GlobalContext* globalCtx, Player* this) {
    func_80837C0C(globalCtx, this, 1, 2.0f, 2.0f, this->actor.shape.rot.y + 0x8000, 0);
}

void func_808469BC(GlobalContext* globalCtx, Player* this) {
    func_80835C58(globalCtx, this, func_8084F698, 0);
    this->actor.draw = NULL;
    this->stateFlags1 |= 0x20000000;
}

static s16 D_80854700[] = { ACTOR_MAGIC_WIND, ACTOR_MAGIC_DARK, ACTOR_MAGIC_FIRE };

Actor* func_80846A00(GlobalContext* globalCtx, Player* this, s32 arg2) {
    return Actor_Spawn(&globalCtx->actorCtx, globalCtx, D_80854700[arg2], this->actor.world.pos.x,
                       this->actor.world.pos.y, this->actor.world.pos.z, 0, 0, 0, 0);
}

void func_80846A68(GlobalContext* globalCtx, Player* this) {
    this->actor.draw = NULL;
    func_80835C58(globalCtx, this, func_8085076C, 0);
    this->stateFlags1 |= 0x20000000;
}

static InitChainEntry D_80854708[] = {
    ICHAIN_F32(targetArrowOffset, 500, ICHAIN_STOP),
};

static EffectBlureInit2 D_8085470C = {
    0, 8, 0, { 255, 255, 255, 255 }, { 255, 255, 255, 64 }, { 255, 255, 255, 0 }, { 255, 255, 255, 0 }, 4,
    0, 2, 0, { 0, 0, 0, 0 },         { 0, 0, 0, 0 },
};

static Vec3s D_80854730 = { -57, 3377, 0 };

void Player_InitCommon(Player* this, GlobalContext* globalCtx, FlexSkeletonHeader* skelHeader) {
    this->ageProperties = &sAgeProperties[gSaveContext.linkAge];
    Actor_ProcessInitChain(&this->actor, D_80854708);
    this->swordEffectIndex = TOTAL_EFFECT_COUNT;
    this->currentYaw = this->actor.world.rot.y;
    func_80834644(globalCtx, this);

    SkelAnime_InitLink(globalCtx, &this->skelAnime, skelHeader, D_80853914[this->modelAnimType], 9, this->jointTable,
                       this->morphTable, PLAYER_LIMB_MAX);
    this->skelAnime.baseTransl = D_80854730;
    SkelAnime_InitLink(globalCtx, &this->skelAnime2, skelHeader, func_80833338(this), 9, this->jointTable2,
                       this->morphTable2, PLAYER_LIMB_MAX);
    this->skelAnime2.baseTransl = D_80854730;

    Effect_Add(globalCtx, &this->swordEffectIndex, EFFECT_BLURE2, 0, 0, &D_8085470C);
    ActorShape_Init(&this->actor.shape, 0.0f, ActorShadow_DrawFeet, this->ageProperties->unk_04);
    this->unk_46C = SUBCAM_NONE;

    Collider_InitCylinder(globalCtx, &this->cylinder);
    Collider_SetCylinder(globalCtx, &this->cylinder, &this->actor, &D_80854624);
    Collider_InitQuad(globalCtx, &this->swordQuads[0]);
    Collider_SetQuad(globalCtx, &this->swordQuads[0], &this->actor, &D_80854650);
    Collider_InitQuad(globalCtx, &this->swordQuads[1]);
    Collider_SetQuad(globalCtx, &this->swordQuads[1], &this->actor, &D_80854650);
    Collider_InitQuad(globalCtx, &this->shieldQuad);
    Collider_SetQuad(globalCtx, &this->shieldQuad, &this->actor, &D_808546A0);
}

static void (*D_80854738[])(GlobalContext* globalCtx, Player* this) = {
    func_80846648, func_808467D4, func_80846660, func_808468A8, func_808468E8, func_808469BC,
    func_80846A68, func_80846978, func_8083CA54, func_8083CA54, func_8083CA54, func_8083CA54,
    func_8083CA54, func_8083CA20, func_8083CA54, func_8083CA9C,
};

static Vec3f D_80854778 = { 0.0f, 50.0f, 0.0f };

void Player_Init(Actor* thisx, GlobalContext* globalCtx2) {
    Player* this = THIS;
    GlobalContext* globalCtx = globalCtx2;
    SceneTableEntry* scene = globalCtx->loadedScene;
    u32 titleFileSize;
    s32 initMode;
    s32 sp50;
    s32 sp4C;

    globalCtx->shootingGalleryStatus = globalCtx->bombchuBowlingStatus = 0;

    globalCtx->playerInit = Player_InitCommon;
    globalCtx->playerUpdate = Player_UpdateCommon;
    globalCtx->isPlayerDroppingFish = Player_IsDroppingFish;
    globalCtx->startPlayerFishing = Player_StartFishing;
    globalCtx->grabPlayer = func_80852F38;
    globalCtx->startPlayerCutscene = func_80852FFC;
    globalCtx->func_11D54 = func_80853080;
    globalCtx->damagePlayer = Player_InflictDamage;
    globalCtx->talkWithPlayer = func_80853148;

    thisx->room = -1;
    this->ageProperties = &sAgeProperties[gSaveContext.linkAge];
    this->itemActionParam = this->heldItemActionParam = -1;
    this->heldItemId = ITEM_NONE;

    func_80835F44(globalCtx, this, ITEM_NONE);
    Player_SetEquipmentData(globalCtx, this);
    this->prevBoots = this->currentBoots;
    Player_InitCommon(this, globalCtx, gPlayerSkelHeaders[((void)0, gSaveContext.linkAge)]);
    this->giObjectSegment = (void*)(((u32)ZeldaArena_MallocDebug(0x3008, "../z_player.c", 17175) + 8) & ~0xF);

    sp50 = gSaveContext.respawnFlag;

    if (sp50 != 0) {
        if (sp50 == -3) {
            thisx->params = gSaveContext.respawn[RESPAWN_MODE_RETURN].playerParams;
        } else {
            if ((sp50 == 1) || (sp50 == -1)) {
                this->unk_A86 = -2;
            }

            if (sp50 < 0) {
                sp4C = 0;
            } else {
                sp4C = sp50 - 1;
                Math_Vec3f_Copy(&thisx->world.pos, &gSaveContext.respawn[sp50 - 1].pos);
                Math_Vec3f_Copy(&thisx->home.pos, &thisx->world.pos);
                Math_Vec3f_Copy(&thisx->prevPos, &thisx->world.pos);
                this->fallStartHeight = thisx->world.pos.y;
                this->currentYaw = thisx->shape.rot.y = gSaveContext.respawn[sp4C].yaw;
                thisx->params = gSaveContext.respawn[sp4C].playerParams;
            }

            globalCtx->actorCtx.flags.tempSwch = gSaveContext.respawn[sp4C].tempSwchFlags & 0xFFFFFF;
            globalCtx->actorCtx.flags.tempCollect = gSaveContext.respawn[sp4C].tempCollectFlags;
        }
    }

    if ((sp50 == 0) || (sp50 < -1)) {
        titleFileSize = scene->titleFile.vromEnd - scene->titleFile.vromStart;
        if ((titleFileSize != 0) && gSaveContext.showTitleCard) {
            if ((gSaveContext.sceneSetupIndex < 4) &&
                (gEntranceTable[((void)0, gSaveContext.entranceIndex) + ((void)0, gSaveContext.sceneSetupIndex)].field &
                 0x4000) &&
                ((globalCtx->sceneNum != SCENE_DDAN) || (gSaveContext.eventChkInf[11] & 1)) &&
                ((globalCtx->sceneNum != SCENE_NIGHT_SHOP) || (gSaveContext.eventChkInf[2] & 0x20))) {
                TitleCard_InitPlaceName(globalCtx, &globalCtx->actorCtx.titleCtx, this->giObjectSegment, 160, 120, 144,
                                        24, 20);
            }
        }
        gSaveContext.showTitleCard = true;
    }

    if (func_80845C68(globalCtx, (sp50 == 2) ? 1 : 0) == 0) {
        gSaveContext.respawn[RESPAWN_MODE_DOWN].playerParams = (thisx->params & 0xFF) | 0xD00;
    }

    gSaveContext.respawn[RESPAWN_MODE_DOWN].data = 1;

    if (globalCtx->sceneNum <= SCENE_GANONTIKA_SONOGO) {
        gSaveContext.infTable[26] |= gBitFlags[globalCtx->sceneNum];
    }

    initMode = (thisx->params & 0xF00) >> 8;
    if ((initMode == 5) || (initMode == 6)) {
        if (gSaveContext.cutsceneIndex >= 0xFFF0) {
            initMode = 13;
        }
    }

    D_80854738[initMode](globalCtx, this);

    if (initMode != 0) {
        if ((gSaveContext.gameMode == 0) || (gSaveContext.gameMode == 3)) {
            this->naviActor = Player_SpawnFairy(globalCtx, this, &thisx->world.pos, &D_80854778, FAIRY_NAVI);
            if (gSaveContext.dogParams != 0) {
                gSaveContext.dogParams |= 0x8000;
            }
        }
    }

    if (gSaveContext.nayrusLoveTimer != 0) {
        gSaveContext.unk_13F0 = 3;
        func_80846A00(globalCtx, this, 1);
        this->stateFlags3 &= ~0x40;
    }

    if (gSaveContext.entranceSound != 0) {
        Audio_PlayActorSound2(&this->actor, ((void)0, gSaveContext.entranceSound));
        gSaveContext.entranceSound = 0;
    }

    Map_SavePlayerInitialInfo(globalCtx);
    MREG(64) = 0;
}

void func_808471F4(s16* pValue) {
    s16 step;

    step = (ABS(*pValue) * 100.0f) / 1000.0f;
    step = CLAMP(step, 400, 4000);

    Math_ScaledStepToS(pValue, 0, step);
}

void func_80847298(Player* this) {
    s16 sp26;

    if (!(this->unk_6AE & 2)) {
        sp26 = this->actor.focus.rot.y - this->actor.shape.rot.y;
        func_808471F4(&sp26);
        this->actor.focus.rot.y = this->actor.shape.rot.y + sp26;
    }

    if (!(this->unk_6AE & 1)) {
        func_808471F4(&this->actor.focus.rot.x);
    }

    if (!(this->unk_6AE & 8)) {
        func_808471F4(&this->unk_6B6);
    }

    if (!(this->unk_6AE & 0x40)) {
        func_808471F4(&this->unk_6BC);
    }

    if (!(this->unk_6AE & 4)) {
        func_808471F4(&this->actor.focus.rot.z);
    }

    if (!(this->unk_6AE & 0x10)) {
        func_808471F4(&this->unk_6B8);
    }

    if (!(this->unk_6AE & 0x20)) {
        func_808471F4(&this->unk_6BA);
    }

    if (!(this->unk_6AE & 0x80)) {
        if (this->unk_6B0 != 0) {
            func_808471F4(&this->unk_6B0);
        } else {
            func_808471F4(&this->unk_6BE);
        }
    }

    if (!(this->unk_6AE & 0x100)) {
        func_808471F4(&this->unk_6C0);
    }

    this->unk_6AE = 0;
}

static f32 D_80854784[] = { 120.0f, 240.0f, 360.0f };

static u8 sDiveDoActions[] = { DO_ACTION_1, DO_ACTION_2, DO_ACTION_3, DO_ACTION_4,
                               DO_ACTION_5, DO_ACTION_6, DO_ACTION_7, DO_ACTION_8 };

void func_808473D4(GlobalContext* globalCtx, Player* this) {
    if ((Message_GetState(&globalCtx->msgCtx) == TEXT_STATE_NONE) && (this->actor.category == ACTORCAT_PLAYER)) {
        Actor* heldActor = this->heldActor;
        Actor* interactRangeActor = this->interactRangeActor;
        s32 sp24;
        s32 sp20 = this->unk_84B[this->unk_846];
        s32 sp1C = func_808332B8(this);
        s32 doAction = DO_ACTION_NONE;

        if (!Player_InBlockingCsMode(globalCtx, this)) {
            if (this->stateFlags1 & 0x100000) {
                doAction = DO_ACTION_RETURN;
            } else if ((this->heldItemActionParam == PLAYER_AP_FISHING_POLE) && (this->unk_860 != 0)) {
                if (this->unk_860 == 2) {
                    doAction = DO_ACTION_REEL;
                }
            } else if ((func_8084E3C4 != this->func_674) && !(this->stateFlags2 & 0x40000)) {
                if ((this->doorType != PLAYER_DOORTYPE_NONE) &&
                    (!(this->stateFlags1 & 0x800) || ((heldActor != NULL) && (heldActor->id == ACTOR_EN_RU1)))) {
                    doAction = DO_ACTION_OPEN;
                } else if ((!(this->stateFlags1 & 0x800) || (heldActor == NULL)) && (interactRangeActor != NULL) &&
                           ((!sp1C && (this->getItemId == GI_NONE)) ||
                            ((this->getItemId < 0) && !(this->stateFlags1 & 0x8000000)))) {
                    if (this->getItemId < 0) {
                        doAction = DO_ACTION_OPEN;
                    } else if ((interactRangeActor->id == ACTOR_BG_TOKI_SWD) && LINK_IS_ADULT) {
                        doAction = DO_ACTION_DROP;
                    } else {
                        doAction = DO_ACTION_GRAB;
                    }
                } else if (!sp1C && (this->stateFlags2 & 1)) {
                    doAction = DO_ACTION_GRAB;
                } else if ((this->stateFlags2 & 4) || (!(this->stateFlags1 & 0x800000) && (this->rideActor != NULL))) {
                    doAction = DO_ACTION_CLIMB;
                } else if ((this->stateFlags1 & 0x800000) && !EN_HORSE_CHECK_4((EnHorse*)this->rideActor) &&
                           (func_8084D3E4 != this->func_674)) {
                    if ((this->stateFlags2 & 2) && (this->targetActor != NULL)) {
                        if (this->targetActor->category == ACTORCAT_NPC) {
                            doAction = DO_ACTION_SPEAK;
                        } else {
                            doAction = DO_ACTION_CHECK;
                        }
                    } else if (!func_8002DD78(this) && !(this->stateFlags1 & 0x100000)) {
                        doAction = DO_ACTION_FASTER;
                    }
                } else if ((this->stateFlags2 & 2) && (this->targetActor != NULL)) {
                    if (this->targetActor->category == ACTORCAT_NPC) {
                        doAction = DO_ACTION_SPEAK;
                    } else {
                        doAction = DO_ACTION_CHECK;
                    }
                } else if ((this->stateFlags1 & 0x202000) ||
                           ((this->stateFlags1 & 0x800000) && (this->stateFlags2 & 0x400000))) {
                    doAction = DO_ACTION_DOWN;
                } else if (this->stateFlags2 & 0x10000) {
                    doAction = DO_ACTION_ENTER;
                } else if ((this->stateFlags1 & 0x800) && (this->getItemId == GI_NONE) && (heldActor != NULL)) {
                    if ((this->actor.bgCheckFlags & 1) || (heldActor->id == ACTOR_EN_NIW)) {
                        if (func_8083EAF0(this, heldActor) == 0) {
                            doAction = DO_ACTION_DROP;
                        } else {
                            doAction = DO_ACTION_THROW;
                        }
                    }
                } else if (!(this->stateFlags1 & 0x8000000) && func_8083A0D4(this) && (this->getItemId < GI_MAX)) {
                    doAction = DO_ACTION_GRAB;
                } else if (this->stateFlags2 & 0x800) {
                    sp24 = (D_80854784[CUR_UPG_VALUE(UPG_SCALE)] - this->actor.yDistToWater) / 40.0f;
                    sp24 = CLAMP(sp24, 0, 7);
                    doAction = sDiveDoActions[sp24];
                } else if (sp1C && !(this->stateFlags2 & 0x400)) {
                    doAction = DO_ACTION_DIVE;
                } else if (!sp1C && (!(this->stateFlags1 & 0x400000) || func_80833BCC(this) ||
                                     !Player_IsChildWithHylianShield(this))) {
                    if ((!(this->stateFlags1 & 0x4000) && (sp20 <= 0) &&
                         (func_8008E9C4(this) ||
                          ((D_808535E4 != 7) &&
                           (func_80833B2C(this) || ((globalCtx->roomCtx.curRoom.unk_03 != 2) &&
                                                    !(this->stateFlags1 & 0x400000) && (sp20 == 0))))))) {
                        doAction = DO_ACTION_ATTACK;
                    } else if ((globalCtx->roomCtx.curRoom.unk_03 != 2) && func_80833BCC(this) && (sp20 > 0)) {
                        doAction = DO_ACTION_JUMP;
                    } else if ((this->heldItemActionParam >= PLAYER_AP_SWORD_MASTER) ||
                               ((this->stateFlags2 & 0x100000) &&
                                (globalCtx->actorCtx.targetCtx.arrowPointedActor == NULL))) {
                        doAction = DO_ACTION_PUTAWAY;
                    }
                }
            }
        }

        if (doAction != DO_ACTION_PUTAWAY) {
            this->unk_837 = 20;
        } else if (this->unk_837 != 0) {
            doAction = DO_ACTION_NONE;
            this->unk_837--;
        }

        Interface_SetDoAction(globalCtx, doAction);

        if (this->stateFlags2 & 0x200000) {
            if (this->unk_664 != NULL) {
                Interface_SetNaviCall(globalCtx, 0x1E);
            } else {
                Interface_SetNaviCall(globalCtx, 0x1D);
            }
            Interface_SetNaviCall(globalCtx, 0x1E);
        } else {
            Interface_SetNaviCall(globalCtx, 0x1F);
        }
    }
}

s32 func_80847A78(Player* this) {
    s32 cond;

    if ((this->currentBoots == PLAYER_BOOTS_HOVER) && (this->hoverBootsTimer != 0)) {
        this->hoverBootsTimer--;
    } else {
        this->hoverBootsTimer = 0;
    }

    cond = (this->currentBoots == PLAYER_BOOTS_HOVER) &&
           ((this->actor.yDistToWater >= 0.0f) || (func_80838144(D_808535E4) >= 0) || func_8083816C(D_808535E4));

    if (cond && (this->actor.bgCheckFlags & 1) && (this->hoverBootsTimer != 0)) {
        this->actor.bgCheckFlags &= ~1;
    }

    if (this->actor.bgCheckFlags & 1) {
        if (!cond) {
            this->hoverBootsTimer = 19;
        }
        return 0;
    }

    D_808535E4 = 0;
    this->unk_898 = this->unk_89A = D_80853610 = 0;

    return 1;
}

static Vec3f D_80854798 = { 0.0f, 18.0f, 0.0f };

void func_80847BA0(GlobalContext* globalCtx, Player* this) {
    u8 spC7 = 0;
    CollisionPoly* spC0;
    Vec3f spB4;
    f32 spB0;
    f32 spAC;
    f32 spA8;
    u32 spA4;

    D_80853604 = this->unk_A7A;

    if (this->stateFlags2 & 0x40000) {
        spB0 = 10.0f;
        spAC = 15.0f;
        spA8 = 30.0f;
    } else {
        spB0 = this->ageProperties->unk_38;
        spAC = 26.0f;
        spA8 = this->ageProperties->unk_00;
    }

    if (this->stateFlags1 & 0xA0000000) {
        if (this->stateFlags1 & 0x80000000) {
            this->actor.bgCheckFlags &= ~1;
            spA4 = 0x38;
        } else if ((this->stateFlags1 & 1) && ((this->unk_A84 - (s32)this->actor.world.pos.y) >= 100)) {
            spA4 = 0x39;
        } else if (!(this->stateFlags1 & 1) &&
                   ((func_80845EF8 == this->func_674) || (func_80845CA4 == this->func_674))) {
            this->actor.bgCheckFlags &= ~0x208;
            spA4 = 0x3C;
        } else {
            spA4 = 0x3F;
        }
    } else {
        spA4 = 0x3F;
    }

    if (this->stateFlags3 & 1) {
        spA4 &= ~6;
    }

    if (spA4 & 4) {
        this->stateFlags3 |= 0x10;
    }

    Math_Vec3f_Copy(&spB4, &this->actor.world.pos);
    Actor_UpdateBgCheckInfo(globalCtx, &this->actor, spAC, spB0, spA8, spA4);

    if (this->actor.bgCheckFlags & 0x10) {
        this->actor.velocity.y = 0.0f;
    }

    D_80853600 = this->actor.world.pos.y - this->actor.floorHeight;
    D_808535F4 = 0;

    spC0 = this->actor.floorPoly;

    if (spC0 != NULL) {
        this->unk_A7A = func_80041EA4(&globalCtx->colCtx, spC0, this->actor.floorBgId);
        this->unk_A82 = this->unk_89E;

        if (this->actor.bgCheckFlags & 0x20) {
            if (this->actor.yDistToWater < 20.0f) {
                this->unk_89E = 4;
            } else {
                this->unk_89E = 5;
            }
        } else {
            if (this->stateFlags2 & 0x200) {
                this->unk_89E = 1;
            } else {
                this->unk_89E = SurfaceType_GetSfx(&globalCtx->colCtx, spC0, this->actor.floorBgId);
            }
        }

        if (this->actor.category == ACTORCAT_PLAYER) {
            Audio_SetCodeReverb(SurfaceType_GetEcho(&globalCtx->colCtx, spC0, this->actor.floorBgId));

            if (this->actor.floorBgId == BGCHECK_SCENE) {
                func_80074CE8(globalCtx,
                              SurfaceType_GetLightSettingIndex(&globalCtx->colCtx, spC0, this->actor.floorBgId));
            } else {
                func_80043508(&globalCtx->colCtx, this->actor.floorBgId);
            }
        }

        D_808535F4 = SurfaceType_GetConveyorSpeed(&globalCtx->colCtx, spC0, this->actor.floorBgId);
        if (D_808535F4 != 0) {
            D_808535F8 = SurfaceType_IsConveyor(&globalCtx->colCtx, spC0, this->actor.floorBgId);
            if (((D_808535F8 == 0) && (this->actor.yDistToWater > 20.0f) &&
                 (this->currentBoots != PLAYER_BOOTS_IRON)) ||
                ((D_808535F8 != 0) && (this->actor.bgCheckFlags & 1))) {
                D_808535FC = SurfaceType_GetConveyorDirection(&globalCtx->colCtx, spC0, this->actor.floorBgId) << 10;
            } else {
                D_808535F4 = 0;
            }
        }
    }

    func_80839034(globalCtx, this, spC0, this->actor.floorBgId);

    this->actor.bgCheckFlags &= ~0x200;

    if (this->actor.bgCheckFlags & 8) {
        CollisionPoly* spA0;
        s32 sp9C;
        s16 sp9A;
        s32 pad;

        D_80854798.y = 18.0f;
        D_80854798.z = this->ageProperties->unk_38 + 10.0f;

        if (!(this->stateFlags2 & 0x40000) && func_80839768(globalCtx, this, &D_80854798, &spA0, &sp9C, &D_80858AA8)) {
            this->actor.bgCheckFlags |= 0x200;
            if (this->actor.wallPoly != spA0) {
                this->actor.wallPoly = spA0;
                this->actor.wallBgId = sp9C;
                this->actor.wallYaw = Math_Atan2S(spA0->normal.z, spA0->normal.x);
            }
        }

        sp9A = this->actor.shape.rot.y - (s16)(this->actor.wallYaw + 0x8000);

        D_808535F0 = func_80041DB8(&globalCtx->colCtx, this->actor.wallPoly, this->actor.wallBgId);

        D_80853608 = ABS(sp9A);

        sp9A = this->currentYaw - (s16)(this->actor.wallYaw + 0x8000);

        D_8085360C = ABS(sp9A);

        spB0 = D_8085360C * 0.00008f;
        if (!(this->actor.bgCheckFlags & 1) || spB0 >= 1.0f) {
            this->unk_880 = R_RUN_SPEED_LIMIT / 100.0f;
        } else {
            spAC = (R_RUN_SPEED_LIMIT / 100.0f * spB0);
            this->unk_880 = spAC;
            if (spAC < 0.1f) {
                this->unk_880 = 0.1f;
            }
        }

        if ((this->actor.bgCheckFlags & 0x200) && (D_80853608 < 0x3000)) {
            CollisionPoly* wallPoly = this->actor.wallPoly;

            if (ABS(wallPoly->normal.y) < 600) {
                f32 sp8C = COLPOLY_GET_NORMAL(wallPoly->normal.x);
                f32 sp88 = COLPOLY_GET_NORMAL(wallPoly->normal.y);
                f32 sp84 = COLPOLY_GET_NORMAL(wallPoly->normal.z);
                f32 wallHeight;
                CollisionPoly* sp7C;
                CollisionPoly* sp78;
                s32 sp74;
                Vec3f sp68;
                f32 sp64;
                f32 sp60;
                s32 temp3;

                this->wallDistance = Math3D_UDistPlaneToPos(sp8C, sp88, sp84, wallPoly->dist, &this->actor.world.pos);

                spB0 = this->wallDistance + 10.0f;
                sp68.x = this->actor.world.pos.x - (spB0 * sp8C);
                sp68.z = this->actor.world.pos.z - (spB0 * sp84);
                sp68.y = this->actor.world.pos.y + this->ageProperties->unk_0C;

                sp64 = BgCheck_EntityRaycastFloor1(&globalCtx->colCtx, &sp7C, &sp68);
                wallHeight = sp64 - this->actor.world.pos.y;
                this->wallHeight = wallHeight;

                if ((this->wallHeight < 18.0f) ||
                    BgCheck_EntityCheckCeiling(&globalCtx->colCtx, &sp60, &this->actor.world.pos,
                                               (sp64 - this->actor.world.pos.y) + 20.0f, &sp78, &sp74, &this->actor)) {
                    this->wallHeight = 399.96002f;
                } else {
                    D_80854798.y = (sp64 + 5.0f) - this->actor.world.pos.y;

                    if (func_80839768(globalCtx, this, &D_80854798, &sp78, &sp74, &D_80858AA8) &&
                        (temp3 = this->actor.wallYaw - Math_Atan2S(sp78->normal.z, sp78->normal.x),
                         ABS(temp3) < 0x4000) &&
                        !func_80041E18(&globalCtx->colCtx, sp78, sp74)) {
                        this->wallHeight = 399.96002f;
                    } else if (func_80041DE4(&globalCtx->colCtx, wallPoly, this->actor.wallBgId) == 0) {
                        if (this->ageProperties->unk_1C <= this->wallHeight) {
                            if (ABS(sp7C->normal.y) > 28000) {
                                if (this->ageProperties->unk_14 <= this->wallHeight) {
                                    spC7 = 4;
                                } else if (this->ageProperties->unk_18 <= this->wallHeight) {
                                    spC7 = 3;
                                } else {
                                    spC7 = 2;
                                }
                            }
                        } else {
                            spC7 = 1;
                        }
                    }
                }
            }
        }
    } else {
        this->unk_880 = R_RUN_SPEED_LIMIT / 100.0f;
        this->unk_88D = 0;
        this->wallHeight = 0.0f;
    }

    if (spC7 == this->unk_88C) {
        if ((this->linearVelocity != 0.0f) && (this->unk_88D < 100)) {
            this->unk_88D++;
        }
    } else {
        this->unk_88C = spC7;
        this->unk_88D = 0;
    }

    if (this->actor.bgCheckFlags & 1) {
        D_808535E4 = func_80041D4C(&globalCtx->colCtx, spC0, this->actor.floorBgId);

        if (!func_80847A78(this)) {
            f32 sp58;
            f32 sp54;
            f32 sp50;
            f32 sp4C;
            s32 pad2;
            f32 sp44;
            s32 pad3;

            if (this->actor.floorBgId != BGCHECK_SCENE) {
                func_800434C8(&globalCtx->colCtx, this->actor.floorBgId);
            }

            sp58 = COLPOLY_GET_NORMAL(spC0->normal.x);
            sp54 = 1.0f / COLPOLY_GET_NORMAL(spC0->normal.y);
            sp50 = COLPOLY_GET_NORMAL(spC0->normal.z);

            sp4C = Math_SinS(this->currentYaw);
            sp44 = Math_CosS(this->currentYaw);

            this->unk_898 = Math_Atan2S(1.0f, (-(sp58 * sp4C) - (sp50 * sp44)) * sp54);
            this->unk_89A = Math_Atan2S(1.0f, (-(sp58 * sp44) - (sp50 * sp4C)) * sp54);

            sp4C = Math_SinS(this->actor.shape.rot.y);
            sp44 = Math_CosS(this->actor.shape.rot.y);

            D_80853610 = Math_Atan2S(1.0f, (-(sp58 * sp4C) - (sp50 * sp44)) * sp54);

            func_8083E318(globalCtx, this, spC0);
        }
    } else {
        func_80847A78(this);
    }

    if (this->unk_A7B == D_808535E4) {
        this->unk_A79++;
    } else {
        this->unk_A7B = D_808535E4;
        this->unk_A79 = 0;
    }
}

void func_808486A8(GlobalContext* globalCtx, Player* this) {
    u8 sp27;
    s32 pad;
    Actor* unk_664;
    s32 camMode;

    if (this->actor.category == ACTORCAT_PLAYER) {
        sp27 = 0;

        if (this->csMode != 0) {
            Camera_ChangeMode(Gameplay_GetCamera(globalCtx, 0), CAM_MODE_NORMAL);
        } else if (!(this->stateFlags1 & 0x100000)) {
            if ((this->actor.parent != NULL) && (this->stateFlags3 & 0x80)) {
                camMode = CAM_MODE_FOOKSHOT;
                Camera_SetParam(Gameplay_GetCamera(globalCtx, 0), 8, this->actor.parent);
            } else if (func_8084377C == this->func_674) {
                camMode = CAM_MODE_STILL;
            } else if (this->stateFlags2 & 0x100) {
                camMode = CAM_MODE_PUSHPULL;
            } else if ((unk_664 = this->unk_664) != NULL) {
                if ((this->actor.flags & 0x100) == 0x100) {
                    camMode = CAM_MODE_TALK;
                } else if (this->stateFlags1 & 0x10000) {
                    if (this->stateFlags1 & 0x2000000) {
                        camMode = CAM_MODE_BOOMFOLLLOW;
                    } else {
                        camMode = CAM_MODE_FOLLOWTARGET;
                    }
                } else {
                    camMode = CAM_MODE_BATTLE;
                }
                Camera_SetParam(Gameplay_GetCamera(globalCtx, 0), 8, unk_664);
            } else if (this->stateFlags1 & 0x1000) {
                camMode = CAM_MODE_CHARGE;
            } else if (this->stateFlags1 & 0x2000000) {
                camMode = CAM_MODE_BOOMFOLLLOW;
                Camera_SetParam(Gameplay_GetCamera(globalCtx, 0), 8, this->boomerangActor);
            } else if (this->stateFlags1 & 0x6000) {
                if (func_80833B2C(this)) {
                    camMode = CAM_MODE_HANGZ;
                } else {
                    camMode = CAM_MODE_HANG;
                }
            } else if (this->stateFlags1 & 0x40020000) {
                if (func_8002DD78(this) || func_808334B4(this)) {
                    camMode = CAM_MODE_BOWARROWZ;
                } else if (this->stateFlags1 & 0x200000) {
                    camMode = CAM_MODE_CLIMBZ;
                } else {
                    camMode = CAM_MODE_TARGET;
                }
            } else if (this->stateFlags1 & 0x240000) {
                if ((func_80845668 == this->func_674) || (this->stateFlags1 & 0x200000)) {
                    camMode = CAM_MODE_CLIMB;
                } else {
                    camMode = CAM_MODE_JUMP;
                }
            } else if (this->stateFlags1 & 0x80000) {
                camMode = CAM_MODE_FREEFALL;
            } else if ((this->swordState != 0) && (this->swordAnimation >= 0) && (this->swordAnimation < 0x18)) {
                camMode = CAM_MODE_STILL;
            } else {
                camMode = CAM_MODE_NORMAL;
                if ((this->linearVelocity == 0.0f) &&
                    (!(this->stateFlags1 & 0x800000) || (this->rideActor->speedXZ == 0.0f))) {
                    sp27 = 2;
                }
            }

            Camera_ChangeMode(Gameplay_GetCamera(globalCtx, 0), camMode);
        } else {
            sp27 = 2;
        }

        if (globalCtx->actorCtx.targetCtx.unk_90 != NULL) {
            sp27 = 1;
            func_800F6114(sqrtf(globalCtx->actorCtx.targetCtx.unk_90->xyzDistToPlayerSq));
        }

        if (globalCtx->sceneNum != SCENE_TURIBORI) {
            func_800F5E90(sp27);
        }
    }
}

static Vec3f D_808547A4 = { 0.0f, 0.5f, 0.0f };
static Vec3f D_808547B0 = { 0.0f, 0.5f, 0.0f };

static Color_RGBA8 D_808547BC = { 255, 255, 100, 255 };
static Color_RGBA8 D_808547C0 = { 255, 50, 0, 0 };

void func_80848A04(GlobalContext* globalCtx, Player* this) {
    f32 temp;

    if (this->unk_85C == 0.0f) {
        func_80835F44(globalCtx, this, 0xFF);
        return;
    }

    temp = 1.0f;
    if (DECR(this->unk_860) == 0) {
        Inventory_ChangeAmmo(ITEM_STICK, -1);
        this->unk_860 = 1;
        temp = 0.0f;
        this->unk_85C = temp;
    } else if (this->unk_860 > 200) {
        temp = (210 - this->unk_860) / 10.0f;
    } else if (this->unk_860 < 20) {
        temp = this->unk_860 / 20.0f;
        this->unk_85C = temp;
    }

    func_8002836C(globalCtx, &this->swordInfo[0].tip, &D_808547A4, &D_808547B0, &D_808547BC, &D_808547C0, temp * 200.0f,
                  0, 8);
}

void func_80848B44(GlobalContext* globalCtx, Player* this) {
    Vec3f shockPos;
    Vec3f* randBodyPart;
    s32 shockScale;

    this->shockTimer--;
    this->unk_892 += this->shockTimer;

    if (this->unk_892 > 20) {
        shockScale = this->shockTimer * 2;
        this->unk_892 -= 20;

        if (shockScale > 40) {
            shockScale = 40;
        }

        randBodyPart = this->bodyPartsPos + (s32)Rand_ZeroFloat(17.9f);
        shockPos.x = (Rand_CenteredFloat(5.0f) + randBodyPart->x) - this->actor.world.pos.x;
        shockPos.y = (Rand_CenteredFloat(5.0f) + randBodyPart->y) - this->actor.world.pos.y;
        shockPos.z = (Rand_CenteredFloat(5.0f) + randBodyPart->z) - this->actor.world.pos.z;

        EffectSsFhgFlash_SpawnShock(globalCtx, &this->actor, &shockPos, shockScale, FHGFLASH_SHOCK_PLAYER);
        func_8002F8F0(&this->actor, NA_SE_PL_SPARK - SFX_FLAG);
    }
}

void func_80848C74(GlobalContext* globalCtx, Player* this) {
    s32 spawnedFlame;
    u8* timerPtr;
    s32 timerStep;
    f32 flameScale;
    f32 flameIntensity;
    s32 dmgCooldown;
    s32 i;
    s32 sp58;
    s32 sp54;

    if (this->currentTunic == PLAYER_TUNIC_GORON) {
        sp54 = 20;
    } else {
        sp54 = (s32)(this->linearVelocity * 0.4f) + 1;
    }

    spawnedFlame = false;
    timerPtr = this->flameTimers;

    if (this->stateFlags2 & 8) {
        sp58 = 100;
    } else {
        sp58 = 0;
    }

    func_8083819C(this, globalCtx);

    for (i = 0; i < 18; i++, timerPtr++) {
        timerStep = sp58 + sp54;

        if (*timerPtr <= timerStep) {
            *timerPtr = 0;
        } else {
            spawnedFlame = true;
            *timerPtr -= timerStep;

            if (*timerPtr > 20.0f) {
                flameIntensity = (*timerPtr - 20.0f) * 0.01f;
                flameScale = CLAMP(flameIntensity, 0.19999999f, 0.2f);
            } else {
                flameScale = *timerPtr * 0.01f;
            }

            flameIntensity = (*timerPtr - 25.0f) * 0.02f;
            flameIntensity = CLAMP(flameIntensity, 0.0f, 1.0f);
            EffectSsFireTail_SpawnFlameOnPlayer(globalCtx, flameScale, i, flameIntensity);
        }
    }

    if (spawnedFlame) {
        func_8002F7DC(&this->actor, NA_SE_EV_TORCH - SFX_FLAG);

        if (globalCtx->sceneNum == SCENE_JYASINBOSS) {
            dmgCooldown = 0;
        } else {
            dmgCooldown = 7;
        }

        if ((dmgCooldown & globalCtx->gameplayFrames) == 0) {
            Player_InflictDamage(globalCtx, -1);
        }
    } else {
        this->isBurning = false;
    }
}

void func_80848EF8(Player* this) {
    if (CHECK_QUEST_ITEM(QUEST_STONE_OF_AGONY)) {
        f32 temp = 200000.0f - (this->unk_6A4 * 5.0f);

        if (temp < 0.0f) {
            temp = 0.0f;
        }

        this->unk_6A0 += temp;
        if (this->unk_6A0 > 4000000.0f) {
            this->unk_6A0 = 0.0f;
            func_8083264C(this, 120, 20, 10, 0);
        }
    }
}

static s8 D_808547C4[] = {
    0,  3,  3,  5,   4,   8,   9,   13, 14, 15, 16, 17, 18, -22, 23, 24, 25,  26, 27,  28,  29, 31, 32, 33, 34, -35,
    30, 36, 38, -39, -40, -41, 42,  43, 45, 46, 0,  0,  0,  67,  48, 47, -50, 51, -52, -53, 54, 55, 56, 57, 58, 59,
    60, 61, 62, 63,  64,  -65, -66, 68, 11, 69, 70, 71, 8,  8,   72, 73, 78,  79, 80,  89,  90, 91, 92, 77, 19, 94,
};

static Vec3f D_80854814 = { 0.0f, 0.0f, 200.0f };

static f32 D_80854820[] = { 2.0f, 4.0f, 7.0f };
static f32 D_8085482C[] = { 0.5f, 1.0f, 3.0f };

void Player_UpdateCommon(Player* this, GlobalContext* globalCtx, Input* input) {
    s32 pad;

    sControlInput = input;

    if (this->unk_A86 < 0) {
        this->unk_A86++;
        if (this->unk_A86 == 0) {
            this->unk_A86 = 1;
            func_80078884(NA_SE_OC_REVENGE);
        }
    }

    Math_Vec3f_Copy(&this->actor.prevPos, &this->actor.home.pos);

    if (this->unk_A73 != 0) {
        this->unk_A73--;
    }

    if (this->unk_88E != 0) {
        this->unk_88E--;
    }

    if (this->unk_A87 != 0) {
        this->unk_A87--;
    }

    if (this->invincibilityTimer < 0) {
        this->invincibilityTimer++;
    } else if (this->invincibilityTimer > 0) {
        this->invincibilityTimer--;
    }

    if (this->unk_890 != 0) {
        this->unk_890--;
    }

    func_808473D4(globalCtx, this);
    func_80836BEC(this, globalCtx);

    if ((this->heldItemActionParam == PLAYER_AP_STICK) && (this->unk_860 != 0)) {
        func_80848A04(globalCtx, this);
    } else if ((this->heldItemActionParam == PLAYER_AP_FISHING_POLE) && (this->unk_860 < 0)) {
        this->unk_860++;
    }

    if (this->shockTimer != 0) {
        func_80848B44(globalCtx, this);
    }

    if (this->isBurning) {
        func_80848C74(globalCtx, this);
    }

    if ((this->stateFlags3 & 0x40) && (gSaveContext.nayrusLoveTimer != 0) && (gSaveContext.unk_13F0 == 0)) {
        gSaveContext.unk_13F0 = 3;
        func_80846A00(globalCtx, this, 1);
        this->stateFlags3 &= ~0x40;
    }

    if (this->stateFlags2 & 0x8000) {
        if (!(this->actor.bgCheckFlags & 1)) {
            func_80832210(this);
            Actor_MoveForward(&this->actor);
        }

        func_80847BA0(globalCtx, this);
    } else {
        f32 temp_f0;
        f32 phi_f12;

        if (this->currentBoots != this->prevBoots) {
            if (this->currentBoots == PLAYER_BOOTS_IRON) {
                if (this->stateFlags1 & 0x8000000) {
                    func_80832340(globalCtx, this);
                    if (this->ageProperties->unk_2C < this->actor.yDistToWater) {
                        this->stateFlags2 |= 0x400;
                    }
                }
            } else {
                if (this->stateFlags1 & 0x8000000) {
                    if ((this->prevBoots == PLAYER_BOOTS_IRON) || (this->actor.bgCheckFlags & 1)) {
                        func_8083D36C(globalCtx, this);
                        this->stateFlags2 &= ~0x400;
                    }
                }
            }

            this->prevBoots = this->currentBoots;
        }

        if ((this->actor.parent == NULL) && (this->stateFlags1 & 0x800000)) {
            this->actor.parent = this->rideActor;
            func_8083A360(globalCtx, this);
            this->stateFlags1 |= 0x800000;
            func_80832264(globalCtx, this, &gPlayerAnim_0033B8);
            func_80832F54(globalCtx, this, 0x9B);
            this->unk_850 = 99;
        }

        if (this->unk_844 == 0) {
            this->unk_845 = 0;
        } else if (this->unk_844 < 0) {
            this->unk_844++;
        } else {
            this->unk_844--;
        }

        Math_ScaledStepToS(&this->unk_6C2, 0, 400);
        func_80032CB4(this->unk_3A8, 20, 80, 6);

        this->actor.shape.face = this->unk_3A8[0] + ((globalCtx->gameplayFrames & 32) ? 0 : 3);

        if (this->currentMask == PLAYER_MASK_BUNNY) {
            func_8085002C(this);
        }

        if (func_8002DD6C(this) != 0) {
            func_8084FF7C(this);
        }

        if (!(this->skelAnime.moveFlags & 0x80)) {
            if (((this->actor.bgCheckFlags & 1) && (D_808535E4 == 5) && (this->currentBoots != PLAYER_BOOTS_IRON)) ||
                ((this->currentBoots == PLAYER_BOOTS_HOVER) && !(this->stateFlags1 & 0x28000000))) {
                f32 sp70 = this->linearVelocity;
                s16 sp6E = this->currentYaw;
                s16 yawDiff = this->actor.world.rot.y - sp6E;
                s32 pad;

                if ((ABS(yawDiff) > 0x6000) && (this->actor.speedXZ != 0.0f)) {
                    sp70 = 0.0f;
                    sp6E += 0x8000;
                }

                if (Math_StepToF(&this->actor.speedXZ, sp70, 0.35f) && (sp70 == 0.0f)) {
                    this->actor.world.rot.y = this->currentYaw;
                }

                if (this->linearVelocity != 0.0f) {
                    s32 phi_v0;

                    phi_v0 = (fabsf(this->linearVelocity) * 700.0f) - (fabsf(this->actor.speedXZ) * 100.0f);
                    phi_v0 = CLAMP(phi_v0, 0, 1350);

                    Math_ScaledStepToS(&this->actor.world.rot.y, sp6E, phi_v0);
                }

                if ((this->linearVelocity == 0.0f) && (this->actor.speedXZ != 0.0f)) {
                    func_800F4138(&this->actor.projectedPos, 0xD0, this->actor.speedXZ);
                }
            } else {
                this->actor.speedXZ = this->linearVelocity;
                this->actor.world.rot.y = this->currentYaw;
            }

            func_8002D868(&this->actor);

            if ((this->windSpeed != 0.0f) && !Player_InCsMode(globalCtx) && !(this->stateFlags1 & 0x206000) &&
                (func_80845668 != this->func_674) && (func_808507F4 != this->func_674)) {
                this->actor.velocity.x += this->windSpeed * Math_SinS(this->windDirection);
                this->actor.velocity.z += this->windSpeed * Math_CosS(this->windDirection);
            }

            func_8002D7EC(&this->actor);
            func_80847BA0(globalCtx, this);
        } else {
            D_808535E4 = 0;
            this->unk_A7A = 0;

            if (!(this->stateFlags1 & 1) && (this->stateFlags1 & 0x800000)) {
                EnHorse* rideActor = (EnHorse*)this->rideActor;
                CollisionPoly* sp5C;
                s32 sp58;
                Vec3f sp4C;

                if (!(rideActor->actor.bgCheckFlags & 1)) {
                    func_808396F4(globalCtx, this, &D_80854814, &sp4C, &sp5C, &sp58);
                } else {
                    sp5C = rideActor->actor.floorPoly;
                    sp58 = rideActor->actor.floorBgId;
                }

                if ((sp5C != NULL) && func_80839034(globalCtx, this, sp5C, sp58)) {
                    if (DREG(25) != 0) {
                        DREG(25) = 0;
                    } else {
                        AREG(6) = 1;
                    }
                }
            }

            D_808535F4 = 0;
            this->windSpeed = 0.0f;
        }

        if ((D_808535F4 != 0) && (this->currentBoots != PLAYER_BOOTS_IRON)) {
            f32 sp48;

            D_808535F4--;

            if (D_808535F8 == 0) {
                sp48 = D_80854820[D_808535F4];

                if (!(this->stateFlags1 & 0x8000000)) {
                    sp48 *= 0.25f;
                }
            } else {
                sp48 = D_8085482C[D_808535F4];
            }

            Math_StepToF(&this->windSpeed, sp48, sp48 * 0.1f);

            Math_ScaledStepToS(&this->windDirection, D_808535FC,
                               ((this->stateFlags1 & 0x8000000) ? 400.0f : 800.0f) * sp48);
        } else if (this->windSpeed != 0.0f) {
            Math_StepToF(&this->windSpeed, 0.0f, (this->stateFlags1 & 0x8000000) ? 0.5f : 1.0f);
        }

        if (!Player_InBlockingCsMode(globalCtx, this) && !(this->stateFlags2 & 0x40000)) {
            func_8083D53C(globalCtx, this);

            if ((this->actor.category == ACTORCAT_PLAYER) && (gSaveContext.health == 0)) {
                if (this->stateFlags1 & 0x206000) {
                    func_80832440(globalCtx, this);
                    func_80837B9C(this, globalCtx);
                } else if ((this->actor.bgCheckFlags & 1) || (this->stateFlags1 & 0x8000000)) {
                    func_80836448(globalCtx, this,
                                  func_808332B8(this)
                                      ? &gPlayerAnim_003310
                                      : (this->shockTimer != 0) ? &gPlayerAnim_002F08 : &gPlayerAnim_002878);
                }
            } else {
                if ((this->actor.parent == NULL) &&
                    ((globalCtx->sceneLoadFlag == 0x14) || (this->unk_A87 != 0) || !func_808382DC(this, globalCtx))) {
                    func_8083AA10(this, globalCtx);
                } else {
                    this->fallStartHeight = this->actor.world.pos.y;
                }
                func_80848EF8(this);
            }
        }

        if ((globalCtx->csCtx.state != CS_STATE_IDLE) && (this->csMode != 6) && !(this->stateFlags1 & 0x800000) &&
            !(this->stateFlags2 & 0x80) && (this->actor.category == ACTORCAT_PLAYER)) {
            CsCmdActorAction* linkActionCsCmd = globalCtx->csCtx.linkAction;

            if ((linkActionCsCmd != NULL) && (D_808547C4[linkActionCsCmd->action] != 0)) {
                func_8002DF54(globalCtx, NULL, 6);
                func_80832210(this);
            } else if ((this->csMode == 0) && !(this->stateFlags2 & 0x400) &&
                       (globalCtx->csCtx.state != CS_STATE_UNSKIPPABLE_INIT)) {
                func_8002DF54(globalCtx, NULL, 0x31);
                func_80832210(this);
            }
        }

        if (this->csMode != 0) {
            if ((this->csMode != 7) || !(this->stateFlags1 & 0x4206000)) {
                this->unk_6AD = 3;
            } else if (func_80852E14 != this->func_674) {
                func_80852944(globalCtx, this, NULL);
            }
        } else {
            this->prevCsMode = 0;
        }

        func_8083D6EC(globalCtx, this);

        if ((this->unk_664 == NULL) && (this->naviTextId == 0)) {
            this->stateFlags2 &= ~0x200002;
        }

        this->stateFlags1 &= ~0x401202;
        this->stateFlags2 &= ~0x441536D;
        this->stateFlags3 &= ~0x10;

        func_80847298(this);
        func_8083315C(globalCtx, this);

        if (this->stateFlags1 & 0x8000000) {
            D_808535E8 = 0.5f;
        } else {
            D_808535E8 = 1.0f;
        }

        D_808535EC = 1.0f / D_808535E8;
        D_80853614 = D_80853618 = 0;
        D_80858AA4 = this->currentMask;

        if (!(this->stateFlags3 & 4)) {
            this->func_674(this, globalCtx);
        }

        func_808486A8(globalCtx, this);

        if (this->skelAnime.moveFlags & 8) {
            AnimationContext_SetMoveActor(globalCtx, &this->actor, &this->skelAnime,
                                          (this->skelAnime.moveFlags & 4) ? 1.0f : this->ageProperties->unk_08);
        }

        func_808368EC(this, globalCtx);

        if ((this->actor.flags & 0x100) == 0x100) {
            this->targetActorDistance = 0.0f;
        } else {
            this->targetActor = NULL;
            this->targetActorDistance = FLT_MAX;
            this->exchangeItemId = EXCH_ITEM_NONE;
        }

        if (!(this->stateFlags1 & 0x800)) {
            this->interactRangeActor = NULL;
            this->getItemDirection = 0x6000;
        }

        if (this->actor.parent == NULL) {
            this->rideActor = NULL;
        }

        this->naviTextId = 0;

        if (!(this->stateFlags2 & 0x2000000)) {
            this->unk_6A8 = NULL;
        }

        this->stateFlags2 &= ~0x800000;
        this->unk_6A4 = FLT_MAX;

        temp_f0 = this->actor.world.pos.y - this->actor.prevPos.y;

        this->doorType = PLAYER_DOORTYPE_NONE;
        this->unk_8A1 = 0;
        this->unk_684 = NULL;

        phi_f12 = ((this->bodyPartsPos[6].y + this->bodyPartsPos[3].y) * 0.5f) + temp_f0;
        temp_f0 += this->bodyPartsPos[7].y + 10.0f;

        this->cylinder.dim.height = temp_f0 - phi_f12;

        if (this->cylinder.dim.height < 0) {
            phi_f12 = temp_f0;
            this->cylinder.dim.height = -this->cylinder.dim.height;
        }

        this->cylinder.dim.yShift = phi_f12 - this->actor.world.pos.y;

        if (this->stateFlags1 & 0x400000) {
            this->cylinder.dim.height = this->cylinder.dim.height * 0.8f;
        }

        Collider_UpdateCylinder(&this->actor, &this->cylinder);

        if (!(this->stateFlags2 & 0x4000)) {
            if (!(this->stateFlags1 & 0x806080)) {
                CollisionCheck_SetOC(globalCtx, &globalCtx->colChkCtx, &this->cylinder.base);
            }

            if (!(this->stateFlags1 & 0x4000080) && (this->invincibilityTimer <= 0)) {
                CollisionCheck_SetAC(globalCtx, &globalCtx->colChkCtx, &this->cylinder.base);

                if (this->invincibilityTimer < 0) {
                    CollisionCheck_SetAT(globalCtx, &globalCtx->colChkCtx, &this->cylinder.base);
                }
            }
        }

        AnimationContext_SetNextQueue(globalCtx);
    }

    Math_Vec3f_Copy(&this->actor.home.pos, &this->actor.world.pos);
    Math_Vec3f_Copy(&this->unk_A88, &this->bodyPartsPos[0]);

    if (this->stateFlags1 & 0x30000080) {
        this->actor.colChkInfo.mass = MASS_IMMOVABLE;
    } else {
        this->actor.colChkInfo.mass = 50;
    }

    this->stateFlags3 &= ~4;

    Collider_ResetCylinderAC(globalCtx, &this->cylinder.base);

    Collider_ResetQuadAT(globalCtx, &this->swordQuads[0].base);
    Collider_ResetQuadAT(globalCtx, &this->swordQuads[1].base);

    Collider_ResetQuadAC(globalCtx, &this->shieldQuad.base);
    Collider_ResetQuadAT(globalCtx, &this->shieldQuad.base);
}

static Vec3f D_80854838 = { 0.0f, 0.0f, -30.0f };

void Player_Update(Actor* thisx, GlobalContext* globalCtx) {
    static Vec3f sDogSpawnPos;
    Player* this = THIS;
    s32 dogParams;
    s32 pad;
    Input sp44;
    Actor* dog;

    if (func_8084FCAC(this, globalCtx)) {
        if (gSaveContext.dogParams < 0) {
            if (Object_GetIndex(&globalCtx->objectCtx, OBJECT_DOG) < 0) {
                gSaveContext.dogParams = 0;
            } else {
                gSaveContext.dogParams &= 0x7FFF;
                func_808395DC(this, &this->actor.world.pos, &D_80854838, &sDogSpawnPos);
                dogParams = gSaveContext.dogParams;

                dog = Actor_Spawn(&globalCtx->actorCtx, globalCtx, ACTOR_EN_DOG, sDogSpawnPos.x, sDogSpawnPos.y,
                                  sDogSpawnPos.z, 0, this->actor.shape.rot.y, 0, dogParams | 0x8000);
                if (dog != NULL) {
                    dog->room = 0;
                }
            }
        }

        if ((this->interactRangeActor != NULL) && (this->interactRangeActor->update == NULL)) {
            this->interactRangeActor = NULL;
        }

        if ((this->heldActor != NULL) && (this->heldActor->update == NULL)) {
            func_808323B4(globalCtx, this);
        }

        if (this->stateFlags1 & 0x20000020) {
            bzero(&sp44, sizeof(sp44));
        } else {
            sp44 = globalCtx->state.input[0];
            if (this->unk_88E != 0) {
                sp44.cur.button &= ~(BTN_A | BTN_B | BTN_CUP);
                sp44.press.button &= ~(BTN_A | BTN_B | BTN_CUP);
            }
        }

        Player_UpdateCommon(this, globalCtx, &sp44);
    }

    MREG(52) = this->actor.world.pos.x;
    MREG(53) = this->actor.world.pos.y;
    MREG(54) = this->actor.world.pos.z;
    MREG(55) = this->actor.world.rot.y;
}

static struct_80858AC8 D_80858AC8;
static Vec3s D_80858AD8[25];

static Gfx* sMaskDlists[PLAYER_MASK_MAX - 1] = {
    gLinkChildKeatonMaskDL, gLinkChildSkullMaskDL, gLinkChildSpookyMaskDL, gLinkChildBunnyHoodDL,
    gLinkChildGoronMaskDL,  gLinkChildZoraMaskDL,  gLinkChildGerudoMaskDL, gLinkChildMaskOfTruthDL,
};

static Vec3s D_80854864 = { 0, 0, 0 };

void func_8084A0E8(GlobalContext* globalCtx, Player* this, s32 lod, Gfx* cullDList,
                   OverrideLimbDrawOpa overrideLimbDraw) {
    static s32 D_8085486C = 255;

    OPEN_DISPS(globalCtx->state.gfxCtx, "../z_player.c", 19228);

    gSPSegment(POLY_OPA_DISP++, 0x0C, cullDList);
    gSPSegment(POLY_XLU_DISP++, 0x0C, cullDList);

    func_8008F470(globalCtx, this->skelAnime.skeleton, this->skelAnime.jointTable, this->skelAnime.dListCount, lod,
                  this->currentTunic, this->currentBoots, this->actor.shape.face, overrideLimbDraw, func_80090D20,
                  this);

    if ((overrideLimbDraw == func_80090014) && (this->currentMask != PLAYER_MASK_NONE)) {
        Mtx* sp70 = Graph_Alloc(globalCtx->state.gfxCtx, 2 * sizeof(Mtx));

        if (this->currentMask == PLAYER_MASK_BUNNY) {
            Vec3s sp68;

            gSPSegment(POLY_OPA_DISP++, 0x0B, sp70);

            sp68.x = D_80858AC8.unk_02 + 0x3E2;
            sp68.y = D_80858AC8.unk_04 + 0xDBE;
            sp68.z = D_80858AC8.unk_00 - 0x348A;
            func_800D1694(97.0f, -1203.0f, -240.0f, &sp68);
            Matrix_ToMtx(sp70++, "../z_player.c", 19273);

            sp68.x = D_80858AC8.unk_02 - 0x3E2;
            sp68.y = -0xDBE - D_80858AC8.unk_04;
            sp68.z = D_80858AC8.unk_00 - 0x348A;
            func_800D1694(97.0f, -1203.0f, 240.0f, &sp68);
            Matrix_ToMtx(sp70, "../z_player.c", 19279);
        }

        gSPDisplayList(POLY_OPA_DISP++, sMaskDlists[this->currentMask - 1]);
    }

    if ((this->currentBoots == PLAYER_BOOTS_HOVER) && !(this->actor.bgCheckFlags & 1) &&
        !(this->stateFlags1 & 0x800000) && (this->hoverBootsTimer != 0)) {
        s32 sp5C;
        s32 hoverBootsTimer = this->hoverBootsTimer;

        if (this->hoverBootsTimer < 19) {
            if (hoverBootsTimer >= 15) {
                D_8085486C = (19 - hoverBootsTimer) * 51.0f;
            } else if (hoverBootsTimer < 19) {
                sp5C = hoverBootsTimer;

                if (sp5C > 9) {
                    sp5C = 9;
                }

                D_8085486C = (-sp5C * 4) + 36;
                D_8085486C = D_8085486C * D_8085486C;
                D_8085486C = (s32)((Math_CosS(D_8085486C) * 100.0f) + 100.0f) + 55.0f;
                D_8085486C = D_8085486C * (sp5C * (1.0f / 9.0f));
            }

            func_800D1694(this->actor.world.pos.x, this->actor.world.pos.y + 2.0f, this->actor.world.pos.z,
                          &D_80854864);
            Matrix_Scale(4.0f, 4.0f, 4.0f, MTXMODE_APPLY);

            gSPMatrix(POLY_XLU_DISP++, Matrix_NewMtx(globalCtx->state.gfxCtx, "../z_player.c", 19317),
                      G_MTX_NOPUSH | G_MTX_LOAD | G_MTX_MODELVIEW);
            gSPSegment(POLY_XLU_DISP++, 0x08,
                       Gfx_TwoTexScroll(globalCtx->state.gfxCtx, 0, 0, 0, 16, 32, 1, 0,
                                        (globalCtx->gameplayFrames * -15) % 128, 16, 32));
            gDPSetPrimColor(POLY_XLU_DISP++, 0x80, 0x80, 255, 255, 255, D_8085486C);
            gDPSetEnvColor(POLY_XLU_DISP++, 120, 90, 30, 128);
            gSPDisplayList(POLY_XLU_DISP++, gHoverBootsCircleDL);
        }
    }

    CLOSE_DISPS(globalCtx->state.gfxCtx, "../z_player.c", 19328);
}

void Player_Draw(Actor* thisx, GlobalContext* globalCtx2) {
    GlobalContext* globalCtx = globalCtx2;
    Player* this = THIS;

    OPEN_DISPS(globalCtx->state.gfxCtx, "../z_player.c", 19346);

    if (!(this->stateFlags2 & 0x20000000)) {
        OverrideLimbDrawOpa overrideLimbDraw = func_80090014;
        s32 lod;
        s32 pad;

        if ((this->csMode != 0) || (func_8008E9C4(this) && 0) || (this->actor.projectedPos.z < 160.0f)) {
            lod = 0;
        } else {
            lod = 1;
        }

        func_80093C80(globalCtx);
        func_80093D84(globalCtx->state.gfxCtx);

        if (this->invincibilityTimer > 0) {
            this->unk_88F += CLAMP(50 - this->invincibilityTimer, 8, 40);
            POLY_OPA_DISP =
                Gfx_SetFog2(POLY_OPA_DISP, 255, 0, 0, 0, 0, 4000 - (s32)(Math_CosS(this->unk_88F * 256) * 2000.0f));
        }

        func_8002EBCC(&this->actor, globalCtx, 0);
        func_8002ED80(&this->actor, globalCtx, 0);

        if (this->unk_6AD != 0) {
            Vec3f sp7C;

            SkinMatrix_Vec3fMtxFMultXYZ(&globalCtx->mf_11D60, &this->actor.focus.pos, &sp7C);
            if (sp7C.z < -4.0f) {
                overrideLimbDraw = func_800902F0;
            }
        } else if (this->stateFlags2 & 0x40000) {
            if (this->actor.projectedPos.z < 0.0f) {
                overrideLimbDraw = func_80090440;
            }
        }

        if (this->stateFlags2 & 0x4000000) {
            f32 sp78 = ((u16)(globalCtx->gameplayFrames * 600) * M_PI) / 0x8000;
            f32 sp74 = ((u16)(globalCtx->gameplayFrames * 1000) * M_PI) / 0x8000;

            Matrix_Push();
            this->actor.scale.y = -this->actor.scale.y;
            func_800D1694(this->actor.world.pos.x,
                          (this->actor.floorHeight + (this->actor.floorHeight - this->actor.world.pos.y)) +
                              (this->actor.shape.yOffset * this->actor.scale.y),
                          this->actor.world.pos.z, &this->actor.shape.rot);
            Matrix_Scale(this->actor.scale.x, this->actor.scale.y, this->actor.scale.z, MTXMODE_APPLY);
            Matrix_RotateX(sp78, MTXMODE_APPLY);
            Matrix_RotateY(sp74, MTXMODE_APPLY);
            Matrix_Scale(1.1f, 0.95f, 1.05f, MTXMODE_APPLY);
            Matrix_RotateY(-sp74, MTXMODE_APPLY);
            Matrix_RotateX(-sp78, MTXMODE_APPLY);
            func_8084A0E8(globalCtx, this, lod, gCullFrontDList, overrideLimbDraw);
            this->actor.scale.y = -this->actor.scale.y;
            Matrix_Pop();
        }

        gSPClearGeometryMode(POLY_OPA_DISP++, G_CULL_BOTH);
        gSPClearGeometryMode(POLY_XLU_DISP++, G_CULL_BOTH);

        func_8084A0E8(globalCtx, this, lod, gCullBackDList, overrideLimbDraw);

        if (this->invincibilityTimer > 0) {
            POLY_OPA_DISP = Gameplay_SetFog(globalCtx, POLY_OPA_DISP);
        }

        if (this->stateFlags2 & 0x4000) {
            f32 scale = (this->unk_84F >> 1) * 22.0f;

            gSPSegment(POLY_XLU_DISP++, 0x08,
                       Gfx_TwoTexScroll(globalCtx->state.gfxCtx, 0, 0, (0 - globalCtx->gameplayFrames) % 128, 32, 32, 1,
                                        0, (globalCtx->gameplayFrames * -2) % 128, 32, 32));

            Matrix_Scale(scale, scale, scale, MTXMODE_APPLY);
            gSPMatrix(POLY_XLU_DISP++, Matrix_NewMtx(globalCtx->state.gfxCtx, "../z_player.c", 19459),
                      G_MTX_NOPUSH | G_MTX_LOAD | G_MTX_MODELVIEW);
            gDPSetEnvColor(POLY_XLU_DISP++, 0, 50, 100, 255);
            gSPDisplayList(POLY_XLU_DISP++, gEffIceFragment3DL);
        }

        if (this->unk_862 > 0) {
            Player_DrawGetItem(globalCtx, this);
        }
    }

    CLOSE_DISPS(globalCtx->state.gfxCtx, "../z_player.c", 19473);
}

void Player_Destroy(Actor* thisx, GlobalContext* globalCtx) {
    Player* this = THIS;

    Effect_Delete(globalCtx, this->swordEffectIndex);

    Collider_DestroyCylinder(globalCtx, &this->cylinder);
    Collider_DestroyQuad(globalCtx, &this->swordQuads[0]);
    Collider_DestroyQuad(globalCtx, &this->swordQuads[1]);
    Collider_DestroyQuad(globalCtx, &this->shieldQuad);

    func_800876C8(globalCtx);

    gSaveContext.linkAge = globalCtx->linkAgeOnLoad;
}

s16 func_8084ABD8(GlobalContext* globalCtx, Player* this, s32 arg2, s16 arg3) {
    s32 temp1;
    s16 temp2;
    s16 temp3;

    if (!func_8002DD78(this) && !func_808334B4(this) && (arg2 == 0)) {
        temp2 = sControlInput->rel.stick_y * 240.0f;
        Math_SmoothStepToS(&this->actor.focus.rot.x, temp2, 14, 4000, 30);

        temp2 = sControlInput->rel.stick_x * -16.0f;
        temp2 = CLAMP(temp2, -3000, 3000);
        this->actor.focus.rot.y += temp2;
    } else {
        temp1 = (this->stateFlags1 & 0x800000) ? 3500 : 14000;
        temp3 = ((sControlInput->rel.stick_y >= 0) ? 1 : -1) *
                (s32)((1.0f - Math_CosS(sControlInput->rel.stick_y * 200)) * 1500.0f);
        this->actor.focus.rot.x += temp3;
        this->actor.focus.rot.x = CLAMP(this->actor.focus.rot.x, -temp1, temp1);

        temp1 = 19114;
        temp2 = this->actor.focus.rot.y - this->actor.shape.rot.y;
        temp3 = ((sControlInput->rel.stick_x >= 0) ? 1 : -1) *
                (s32)((1.0f - Math_CosS(sControlInput->rel.stick_x * 200)) * -1500.0f);
        temp2 += temp3;
        this->actor.focus.rot.y = CLAMP(temp2, -temp1, temp1) + this->actor.shape.rot.y;
    }

    this->unk_6AE |= 2;
    return func_80836AB8(this, (globalCtx->shootingGalleryStatus != 0) || func_8002DD78(this) || func_808334B4(this)) -
           arg3;
}

void func_8084AEEC(Player* this, f32* arg1, f32 arg2, s16 arg3) {
    f32 temp1;
    f32 temp2;

    temp1 = this->skelAnime.curFrame - 10.0f;

    temp2 = (R_RUN_SPEED_LIMIT / 100.0f) * 0.8f;
    if (*arg1 > temp2) {
        *arg1 = temp2;
    }

    if ((0.0f < temp1) && (temp1 < 10.0f)) {
        temp1 *= 6.0f;
    } else {
        temp1 = 0.0f;
        arg2 = 0.0f;
    }

    Math_AsymStepToF(arg1, arg2 * 0.8f, temp1, (fabsf(*arg1) * 0.02f) + 0.05f);
    Math_ScaledStepToS(&this->currentYaw, arg3, 1600);
}

void func_8084B000(Player* this) {
    f32 phi_f18;
    f32 phi_f16;
    f32 phi_f14;
    f32 yDistToWater;

    phi_f14 = -5.0f;

    phi_f16 = this->ageProperties->unk_28;
    if (this->actor.velocity.y < 0.0f) {
        phi_f16 += 1.0f;
    }

    if (this->actor.yDistToWater < phi_f16) {
        if (this->actor.velocity.y <= 0.0f) {
            phi_f16 = 0.0f;
        } else {
            phi_f16 = this->actor.velocity.y * 0.5f;
        }
        phi_f18 = -0.1f - phi_f16;
    } else {
        if (!(this->stateFlags1 & 0x80) && (this->currentBoots == PLAYER_BOOTS_IRON) &&
            (this->actor.velocity.y >= -3.0f)) {
            phi_f18 = -0.2f;
        } else {
            phi_f14 = 2.0f;
            if (this->actor.velocity.y >= 0.0f) {
                phi_f16 = 0.0f;
            } else {
                phi_f16 = this->actor.velocity.y * -0.3f;
            }
            phi_f18 = phi_f16 + 0.1f;
        }

        yDistToWater = this->actor.yDistToWater;
        if (yDistToWater > 100.0f) {
            this->stateFlags2 |= 0x400;
        }
    }

    this->actor.velocity.y += phi_f18;

    if (((this->actor.velocity.y - phi_f14) * phi_f18) > 0) {
        this->actor.velocity.y = phi_f14;
    }

    this->actor.gravity = 0.0f;
}

void func_8084B158(GlobalContext* globalCtx, Player* this, Input* input, f32 arg3) {
    f32 temp;

    if ((input != NULL) && CHECK_BTN_ANY(input->press.button, BTN_A | BTN_B)) {
        temp = 1.0f;
    } else {
        temp = 0.5f;
    }

    temp *= arg3;

    if (temp < 1.0f) {
        temp = 1.0f;
    }

    this->skelAnime.playSpeed = temp;
    LinkAnimation_Update(globalCtx, &this->skelAnime);
}

void func_8084B1D8(Player* this, GlobalContext* globalCtx) {
    if (this->stateFlags1 & 0x8000000) {
        func_8084B000(this);
        func_8084AEEC(this, &this->linearVelocity, 0, this->actor.shape.rot.y);
    } else {
        func_8083721C(this);
    }

    if ((this->unk_6AD == 2) && (func_8002DD6C(this) || func_808332E4(this))) {
        func_80836670(this, globalCtx);
    }

    if ((this->csMode != 0) || (this->unk_6AD == 0) || (this->unk_6AD >= 4) || func_80833B54(this) ||
        (this->unk_664 != NULL) || !func_8083AD4C(globalCtx, this) ||
        (((this->unk_6AD == 2) && (CHECK_BTN_ANY(sControlInput->press.button, BTN_A | BTN_B | BTN_R) ||
                                   func_80833B2C(this) || (!func_8002DD78(this) && !func_808334B4(this)))) ||
         ((this->unk_6AD == 1) &&
          CHECK_BTN_ANY(sControlInput->press.button,
                        BTN_A | BTN_B | BTN_R | BTN_CUP | BTN_CLEFT | BTN_CRIGHT | BTN_CDOWN)))) {
        func_8083C148(this, globalCtx);
        func_80078884(NA_SE_SY_CAMERA_ZOOM_UP);
    } else if ((DECR(this->unk_850) == 0) || (this->unk_6AD != 2)) {
        if (func_8008F128(this)) {
            this->unk_6AE |= 0x43;
        } else {
            this->actor.shape.rot.y = func_8084ABD8(globalCtx, this, 0, 0);
        }
    }

    this->currentYaw = this->actor.shape.rot.y;
}

s32 func_8084B3CC(GlobalContext* globalCtx, Player* this) {
    if (globalCtx->shootingGalleryStatus != 0) {
        func_80832564(globalCtx, this);
        func_80835C58(globalCtx, this, func_8084FA54, 0);

        if (!func_8002DD6C(this) || Player_HoldsHookshot(this)) {
            func_80835F44(globalCtx, this, 3);
        }

        this->stateFlags1 |= 0x100000;
        func_80832264(globalCtx, this, func_80833338(this));
        func_80832210(this);
        func_8083B010(this);
        return 1;
    }

    return 0;
}

void func_8084B498(Player* this) {
    this->itemActionParam =
        (INV_CONTENT(ITEM_OCARINA_FAIRY) == ITEM_OCARINA_FAIRY) ? PLAYER_AP_OCARINA_FAIRY : PLAYER_AP_OCARINA_TIME;
}

s32 func_8084B4D4(GlobalContext* globalCtx, Player* this) {
    if (this->stateFlags3 & 0x20) {
        this->stateFlags3 &= ~0x20;
        func_8084B498(this);
        this->unk_6AD = 4;
        func_8083B040(this, globalCtx);
        return 1;
    }

    return 0;
}

void func_8084B530(Player* this, GlobalContext* globalCtx) {
    this->stateFlags2 |= 0x20;
    func_80836670(this, globalCtx);

    if (Message_GetState(&globalCtx->msgCtx) == TEXT_STATE_CLOSING) {
        this->actor.flags &= ~0x100;

        if ((this->targetActor->flags & 5) != 5) {
            this->stateFlags2 &= ~0x2000;
        }

        func_8005B1A4(Gameplay_GetCamera(globalCtx, 0));

        if (!func_8084B4D4(globalCtx, this) && !func_8084B3CC(globalCtx, this) && !func_8083ADD4(globalCtx, this)) {
            if ((this->targetActor != this->interactRangeActor) || !func_8083E5A8(this, globalCtx)) {
                if (this->stateFlags1 & 0x800000) {
                    s32 sp24 = this->unk_850;
                    func_8083A360(globalCtx, this);
                    this->unk_850 = sp24;
                } else if (func_808332B8(this)) {
                    func_80838F18(globalCtx, this);
                } else {
                    func_80853080(this, globalCtx);
                }
            }
        }

        this->unk_88E = 10;
        return;
    }

    if (this->stateFlags1 & 0x800000) {
        func_8084CC98(this, globalCtx);
    } else if (func_808332B8(this)) {
        func_8084D610(this, globalCtx);
    } else if (!func_8008E9C4(this) && LinkAnimation_Update(globalCtx, &this->skelAnime)) {
        if (this->skelAnime.moveFlags != 0) {
            func_80832DBC(this);
            if ((this->targetActor->category == ACTORCAT_NPC) &&
                (this->heldItemActionParam != PLAYER_AP_FISHING_POLE)) {
                func_808322D0(globalCtx, this, &gPlayerAnim_0031A0);
            } else {
                func_80832284(globalCtx, this, func_80833338(this));
            }
        } else {
            func_808322A4(globalCtx, this, &gPlayerAnim_0031A8);
        }
    }

    if (this->unk_664 != NULL) {
        this->currentYaw = this->actor.shape.rot.y = func_8083DB98(this, 0);
    }
}

void func_8084B78C(Player* this, GlobalContext* globalCtx) {
    f32 sp34;
    s16 sp32;
    s32 temp;

    this->stateFlags2 |= 0x141;
    func_8083F524(globalCtx, this);

    if (LinkAnimation_Update(globalCtx, &this->skelAnime)) {
        if (!func_8083F9D0(globalCtx, this)) {
            func_80837268(this, &sp34, &sp32, 0.0f, globalCtx);
            temp = func_8083FFB8(this, &sp34, &sp32);
            if (temp > 0) {
                func_8083FAB8(this, globalCtx);
            } else if (temp < 0) {
                func_8083FB14(this, globalCtx);
            }
        }
    }
}

void func_8084B840(GlobalContext* globalCtx, Player* this, f32 arg2) {
    if (this->actor.wallBgId != BGCHECK_SCENE) {
        DynaPolyActor* dynaPolyActor = DynaPoly_GetActor(&globalCtx->colCtx, this->actor.wallBgId);

        if (dynaPolyActor != NULL) {
            func_8002DFA4(dynaPolyActor, arg2, this->actor.world.rot.y);
        }
    }
}

static struct_80832924 D_80854870[] = {
    { NA_SE_PL_SLIP, 0x1003 },
    { NA_SE_PL_SLIP, -0x1015 },
};

void func_8084B898(Player* this, GlobalContext* globalCtx) {
    f32 sp34;
    s16 sp32;
    s32 temp;

    this->stateFlags2 |= 0x141;

    if (func_80832CB0(globalCtx, this, &gPlayerAnim_003108)) {
        this->unk_850 = 1;
    } else if (this->unk_850 == 0) {
        if (LinkAnimation_OnFrame(&this->skelAnime, 11.0f)) {
            func_80832698(this, NA_SE_VO_LI_PUSH);
        }
    }

    func_80832924(this, D_80854870);
    func_8083F524(globalCtx, this);

    if (!func_8083F9D0(globalCtx, this)) {
        func_80837268(this, &sp34, &sp32, 0.0f, globalCtx);
        temp = func_8083FFB8(this, &sp34, &sp32);
        if (temp < 0) {
            func_8083FB14(this, globalCtx);
        } else if (temp == 0) {
            func_8083F72C(this, &gPlayerAnim_0030E0, globalCtx);
        } else {
            this->stateFlags2 |= 0x10;
        }
    }

    if (this->stateFlags2 & 0x10) {
        func_8084B840(globalCtx, this, 2.0f);
        this->linearVelocity = 2.0f;
    }
}

static struct_80832924 D_80854878[] = {
    { NA_SE_PL_SLIP, 0x1004 },
    { NA_SE_PL_SLIP, -0x1018 },
};

static Vec3f D_80854880 = { 0.0f, 26.0f, -40.0f };

void func_8084B9E4(Player* this, GlobalContext* globalCtx) {
    LinkAnimationHeader* anim;
    f32 sp70;
    s16 sp6E;
    s32 temp1;
    Vec3f sp5C;
    f32 temp2;
    CollisionPoly* sp54;
    s32 sp50;
    Vec3f sp44;
    Vec3f sp38;

    anim = D_80853C74[this->modelAnimType];
    this->stateFlags2 |= 0x141;

    if (func_80832CB0(globalCtx, this, anim)) {
        this->unk_850 = 1;
    } else {
        if (this->unk_850 == 0) {
            if (LinkAnimation_OnFrame(&this->skelAnime, 11.0f)) {
                func_80832698(this, NA_SE_VO_LI_PUSH);
            }
        } else {
            func_80832924(this, D_80854878);
        }
    }

    func_8083F524(globalCtx, this);

    if (!func_8083F9D0(globalCtx, this)) {
        func_80837268(this, &sp70, &sp6E, 0.0f, globalCtx);
        temp1 = func_8083FFB8(this, &sp70, &sp6E);
        if (temp1 > 0) {
            func_8083FAB8(this, globalCtx);
        } else if (temp1 == 0) {
            func_8083F72C(this, D_80853C8C[this->modelAnimType], globalCtx);
        } else {
            this->stateFlags2 |= 0x10;
        }
    }

    if (this->stateFlags2 & 0x10) {
        temp2 = func_8083973C(globalCtx, this, &D_80854880, &sp5C) - this->actor.world.pos.y;
        if (fabsf(temp2) < 20.0f) {
            sp44.x = this->actor.world.pos.x;
            sp44.z = this->actor.world.pos.z;
            sp44.y = sp5C.y;
            if (!BgCheck_EntityLineTest1(&globalCtx->colCtx, &sp44, &sp5C, &sp38, &sp54, true, false, false, true,
                                         &sp50)) {
                func_8084B840(globalCtx, this, -2.0f);
                return;
            }
        }
        this->stateFlags2 &= ~0x10;
    }
}

void func_8084BBE4(Player* this, GlobalContext* globalCtx) {
    f32 sp3C;
    s16 sp3A;
    LinkAnimationHeader* anim;
    f32 temp;

    this->stateFlags2 |= 0x40;

    if (LinkAnimation_Update(globalCtx, &this->skelAnime)) {
        // clang-format off
        anim = (this->unk_84F > 0) ? &gPlayerAnim_002F28 : D_80853CD4[this->modelAnimType]; func_80832284(globalCtx, this, anim);
        // clang-format on
    } else if (this->unk_84F == 0) {
        if (this->skelAnime.animation == &gPlayerAnim_002F10) {
            temp = 11.0f;
        } else {
            temp = 1.0f;
        }

        if (LinkAnimation_OnFrame(&this->skelAnime, temp)) {
            func_80832770(this, NA_SE_PL_WALK_GROUND);
            if (this->skelAnime.animation == &gPlayerAnim_002F10) {
                this->unk_84F = 1;
            } else {
                this->unk_84F = -1;
            }
        }
    }

    Math_ScaledStepToS(&this->actor.shape.rot.y, this->currentYaw, 0x800);

    if (this->unk_84F != 0) {
        func_80837268(this, &sp3C, &sp3A, 0.0f, globalCtx);
        if (this->unk_847[this->unk_846] >= 0) {
            if (this->unk_84F > 0) {
                anim = D_80853CA4[this->modelAnimType];
            } else {
                anim = D_80853CEC[this->modelAnimType];
            }
            func_8083A9B8(this, anim, globalCtx);
            return;
        }

        if (CHECK_BTN_ALL(sControlInput->cur.button, BTN_A) || (this->actor.shape.feetFloorFlags != 0)) {
            func_80837B60(this);
            if (this->unk_84F < 0) {
                this->linearVelocity = -0.8f;
            } else {
                this->linearVelocity = 0.8f;
            }
            func_80837B9C(this, globalCtx);
            this->stateFlags1 &= ~0x6000;
        }
    }
}

void func_8084BDFC(Player* this, GlobalContext* globalCtx) {
    this->stateFlags2 |= 0x40;

    if (LinkAnimation_Update(globalCtx, &this->skelAnime)) {
        func_80832E48(this, 1);
        func_8083C0E8(this, globalCtx);
        return;
    }

    if (LinkAnimation_OnFrame(&this->skelAnime, this->skelAnime.endFrame - 6.0f)) {
        func_808328A0(this);
    } else if (LinkAnimation_OnFrame(&this->skelAnime, this->skelAnime.endFrame - 34.0f)) {
        this->stateFlags1 &= ~0x6000;
        func_8002F7DC(&this->actor, NA_SE_PL_CLIMB_CLIFF);
        func_80832698(this, NA_SE_VO_LI_CLIMB_END);
    }
}

void func_8084BEE4(Player* this) {
    func_8002F7DC(&this->actor, (this->unk_84F != 0) ? NA_SE_PL_WALK_WALL : NA_SE_PL_WALK_LADDER);
}

void func_8084BF1C(Player* this, GlobalContext* globalCtx) {
    static Vec3f D_8085488C = { 0.0f, 0.0f, 26.0f };
    s32 sp84;
    s32 sp80;
    f32 phi_f0;
    f32 phi_f2;
    Vec3f sp6C;
    s32 sp68;
    Vec3f sp5C;
    f32 temp_f0;
    LinkAnimationHeader* anim1;
    LinkAnimationHeader* anim2;

    sp84 = sControlInput->rel.stick_y;
    sp80 = sControlInput->rel.stick_x;

    this->fallStartHeight = this->actor.world.pos.y;
    this->stateFlags2 |= 0x40;

    if ((this->unk_84F != 0) && (ABS(sp84) < ABS(sp80))) {
        phi_f0 = ABS(sp80) * 0.0325f;
        sp84 = 0;
    } else {
        phi_f0 = ABS(sp84) * 0.05f;
        sp80 = 0;
    }

    if (phi_f0 < 1.0f) {
        phi_f0 = 1.0f;
    } else if (phi_f0 > 3.35f) {
        phi_f0 = 3.35f;
    }

    if (this->skelAnime.playSpeed >= 0.0f) {
        phi_f2 = 1.0f;
    } else {
        phi_f2 = -1.0f;
    }

    this->skelAnime.playSpeed = phi_f2 * phi_f0;

    if (this->unk_850 >= 0) {
        if ((this->actor.wallPoly != NULL) && (this->actor.wallBgId != BGCHECK_SCENE)) {
            DynaPolyActor* wallPolyActor = DynaPoly_GetActor(&globalCtx->colCtx, this->actor.wallBgId);
            if (wallPolyActor != NULL) {
                Math_Vec3f_Diff(&wallPolyActor->actor.world.pos, &wallPolyActor->actor.prevPos, &sp6C);
                Math_Vec3f_Sum(&this->actor.world.pos, &sp6C, &this->actor.world.pos);
            }
        }

        Actor_UpdateBgCheckInfo(globalCtx, &this->actor, 26.0f, 6.0f, this->ageProperties->unk_00, 7);
        func_8083F360(globalCtx, this, 26.0f, this->ageProperties->unk_3C, 50.0f, -20.0f);
    }

    if ((this->unk_850 < 0) || !func_8083FBC0(this, globalCtx)) {
        if (LinkAnimation_Update(globalCtx, &this->skelAnime) != 0) {
            if (this->unk_850 < 0) {
                this->unk_850 = ABS(this->unk_850) & 1;
                return;
            }

            if (sp84 != 0) {
                sp68 = this->unk_84F + this->unk_850;

                if (sp84 > 0) {
                    D_8085488C.y = this->ageProperties->unk_40;
                    temp_f0 = func_8083973C(globalCtx, this, &D_8085488C, &sp5C);

                    if (this->actor.world.pos.y < temp_f0) {
                        if (this->unk_84F != 0) {
                            this->actor.world.pos.y = temp_f0;
                            this->stateFlags1 &= ~0x200000;
                            func_8083A5C4(globalCtx, this, this->actor.wallPoly, this->ageProperties->unk_3C,
                                          &gPlayerAnim_003000);
                            this->currentYaw += 0x8000;
                            this->actor.shape.rot.y = this->currentYaw;
                            func_8083A9B8(this, &gPlayerAnim_003000, globalCtx);
                            this->stateFlags1 |= 0x4000;
                        } else {
                            func_8083F070(this, this->ageProperties->unk_CC[this->unk_850], globalCtx);
                        }
                    } else {
                        this->skelAnime.prevTransl = this->ageProperties->unk_4A[sp68];
                        func_80832264(globalCtx, this, this->ageProperties->unk_AC[sp68]);
                    }
                } else {
                    if ((this->actor.world.pos.y - this->actor.floorHeight) < 15.0f) {
                        if (this->unk_84F != 0) {
                            func_8083FB7C(this, globalCtx);
                        } else {
                            if (this->unk_850 != 0) {
                                this->skelAnime.prevTransl = this->ageProperties->unk_44;
                            }
                            func_8083F070(this, this->ageProperties->unk_C4[this->unk_850], globalCtx);
                            this->unk_850 = 1;
                        }
                    } else {
                        sp68 ^= 1;
                        this->skelAnime.prevTransl = this->ageProperties->unk_62[sp68];
                        anim1 = this->ageProperties->unk_AC[sp68];
                        LinkAnimation_Change(globalCtx, &this->skelAnime, anim1, -1.0f, Animation_GetLastFrame(anim1),
                                             0.0f, ANIMMODE_ONCE, 0.0f);
                    }
                }
                this->unk_850 ^= 1;
            } else {
                if ((this->unk_84F != 0) && (sp80 != 0)) {
                    anim2 = this->ageProperties->unk_BC[this->unk_850];

                    if (sp80 > 0) {
                        this->skelAnime.prevTransl = this->ageProperties->unk_7A[this->unk_850];
                        func_80832264(globalCtx, this, anim2);
                    } else {
                        this->skelAnime.prevTransl = this->ageProperties->unk_86[this->unk_850];
                        LinkAnimation_Change(globalCtx, &this->skelAnime, anim2, -1.0f, Animation_GetLastFrame(anim2),
                                             0.0f, ANIMMODE_ONCE, 0.0f);
                    }
                } else {
                    this->stateFlags2 |= 0x1000;
                }
            }

            return;
        }
    }

    if (this->unk_850 < 0) {
        if (((this->unk_850 == -2) &&
             (LinkAnimation_OnFrame(&this->skelAnime, 14.0f) || LinkAnimation_OnFrame(&this->skelAnime, 29.0f))) ||
            ((this->unk_850 == -4) &&
             (LinkAnimation_OnFrame(&this->skelAnime, 22.0f) || LinkAnimation_OnFrame(&this->skelAnime, 35.0f) ||
              LinkAnimation_OnFrame(&this->skelAnime, 49.0f) || LinkAnimation_OnFrame(&this->skelAnime, 55.0f)))) {
            func_8084BEE4(this);
        }
        return;
    }

    if (LinkAnimation_OnFrame(&this->skelAnime, (this->skelAnime.playSpeed > 0.0f) ? 20.0f : 0.0f)) {
        func_8084BEE4(this);
    }
}

static f32 D_80854898[] = { 10.0f, 20.0f };
static f32 D_808548A0[] = { 40.0f, 50.0f };

static struct_80832924 D_808548A8[] = {
    { NA_SE_PL_WALK_LADDER, 0x80A },
    { NA_SE_PL_WALK_LADDER, 0x814 },
    { NA_SE_PL_WALK_LADDER, -0x81E },
};

void func_8084C5F8(Player* this, GlobalContext* globalCtx) {
    s32 temp;
    f32* sp38;
    CollisionPoly* sp34;
    s32 sp30;
    Vec3f sp24;

    this->stateFlags2 |= 0x40;

    temp = func_808374A0(globalCtx, this, &this->skelAnime, 4.0f);

    if (temp == 0) {
        this->stateFlags1 &= ~0x200000;
        return;
    }

    if ((temp > 0) || LinkAnimation_Update(globalCtx, &this->skelAnime)) {
        func_8083C0E8(this, globalCtx);
        this->stateFlags1 &= ~0x200000;
        return;
    }

    sp38 = D_80854898;

    if (this->unk_850 != 0) {
        func_80832924(this, D_808548A8);
        sp38 = D_808548A0;
    }

    if (LinkAnimation_OnFrame(&this->skelAnime, sp38[0]) || LinkAnimation_OnFrame(&this->skelAnime, sp38[1])) {
        sp24.x = this->actor.world.pos.x;
        sp24.y = this->actor.world.pos.y + 20.0f;
        sp24.z = this->actor.world.pos.z;
        if (BgCheck_EntityRaycastFloor3(&globalCtx->colCtx, &sp34, &sp30, &sp24) != 0.0f) {
            this->unk_89E = func_80041F10(&globalCtx->colCtx, sp34, sp30);
            func_808328A0(this);
        }
    }
}

static struct_80832924 D_808548B4[] = {
    { 0, 0x3028 }, { 0, 0x3030 }, { 0, 0x3038 }, { 0, 0x3040 },  { 0, 0x3048 },
    { 0, 0x3050 }, { 0, 0x3058 }, { 0, 0x3060 }, { 0, -0x3068 },
};

void func_8084C760(Player* this, GlobalContext* globalCtx) {
    this->stateFlags2 |= 0x40;

    if (LinkAnimation_Update(globalCtx, &this->skelAnime)) {
        if (!(this->stateFlags1 & 1)) {
            if (this->skelAnime.moveFlags != 0) {
                this->skelAnime.moveFlags = 0;
                return;
            }

            if (!func_8083F570(this, globalCtx)) {
                this->linearVelocity = sControlInput->rel.stick_y * 0.03f;
            }
        }
        return;
    }

    func_80832924(this, D_808548B4);
}

static struct_80832924 D_808548D8[] = {
    { 0, 0x300A }, { 0, 0x3012 }, { 0, 0x301A }, { 0, 0x3022 },  { 0, 0x3034 },
    { 0, 0x303C }, { 0, 0x3044 }, { 0, 0x304C }, { 0, -0x3054 },
};

void func_8084C81C(Player* this, GlobalContext* globalCtx) {
    this->stateFlags2 |= 0x40;

    if (LinkAnimation_Update(globalCtx, &this->skelAnime)) {
        func_8083C0E8(this, globalCtx);
        this->stateFlags2 &= ~0x40000;
        return;
    }

    func_80832924(this, D_808548D8);
}

static Vec3f D_808548FC[] = {
    { 40.0f, 0.0f, 0.0f },
    { -40.0f, 0.0f, 0.0f },
};

static Vec3f D_80854914[] = {
    { 60.0f, 20.0f, 0.0f },
    { -60.0f, 20.0f, 0.0f },
};

static Vec3f D_8085492C[] = {
    { 60.0f, -20.0f, 0.0f },
    { -60.0f, -20.0f, 0.0f },
};

s32 func_8084C89C(GlobalContext* globalCtx, Player* this, s32 arg2, f32* arg3) {
    EnHorse* rideActor = (EnHorse*)this->rideActor;
    f32 sp50;
    f32 sp4C;
    Vec3f sp40;
    Vec3f sp34;
    CollisionPoly* sp30;
    s32 sp2C;

    sp50 = rideActor->actor.world.pos.y + 20.0f;
    sp4C = rideActor->actor.world.pos.y - 20.0f;

    *arg3 = func_8083973C(globalCtx, this, &D_808548FC[arg2], &sp40);

    return (sp4C < *arg3) && (*arg3 < sp50) &&
           !func_80839768(globalCtx, this, &D_80854914[arg2], &sp30, &sp2C, &sp34) &&
           !func_80839768(globalCtx, this, &D_8085492C[arg2], &sp30, &sp2C, &sp34);
}

s32 func_8084C9BC(Player* this, GlobalContext* globalCtx) {
    EnHorse* rideActor = (EnHorse*)this->rideActor;
    s32 sp38;
    f32 sp34;

    if (this->unk_850 < 0) {
        this->unk_850 = 99;
    } else {
        sp38 = (this->mountSide < 0) ? 0 : 1;
        if (!func_8084C89C(globalCtx, this, sp38, &sp34)) {
            sp38 ^= 1;
            if (!func_8084C89C(globalCtx, this, sp38, &sp34)) {
                return 0;
            } else {
                this->mountSide = -this->mountSide;
            }
        }

        if ((globalCtx->csCtx.state == CS_STATE_IDLE) && (globalCtx->transitionMode == 0) &&
            (EN_HORSE_CHECK_1(rideActor) || EN_HORSE_CHECK_4(rideActor))) {
            this->stateFlags2 |= 0x400000;

            if (EN_HORSE_CHECK_1(rideActor) ||
                (EN_HORSE_CHECK_4(rideActor) && CHECK_BTN_ALL(sControlInput->press.button, BTN_A))) {
                rideActor->actor.child = NULL;
                func_80835DAC(globalCtx, this, func_8084D3E4, 0);
                this->unk_878 = sp34 - rideActor->actor.world.pos.y;
                func_80832264(globalCtx, this, (this->mountSide < 0) ? &gPlayerAnim_003390 : &gPlayerAnim_0033A0);
                return 1;
            }
        }
    }

    return 0;
}

void func_8084CBF4(Player* this, f32 arg1, f32 arg2) {
    f32 temp;
    f32 dir;

    if ((this->unk_878 != 0.0f) && (arg2 <= this->skelAnime.curFrame)) {
        if (arg1 < fabsf(this->unk_878)) {
            if (this->unk_878 >= 0.0f) {
                dir = 1;
            } else {
                dir = -1;
            }
            temp = dir * arg1;
        } else {
            temp = this->unk_878;
        }
        this->actor.world.pos.y += temp;
        this->unk_878 -= temp;
    }
}

static LinkAnimationHeader* D_80854944[] = {
    &gPlayerAnim_003370,
    &gPlayerAnim_003368,
    &gPlayerAnim_003380,
    &gPlayerAnim_003358,
    &gPlayerAnim_003338,
    &gPlayerAnim_003348,
    &gPlayerAnim_003350,
    NULL,
    NULL,
};

static LinkAnimationHeader* D_80854968[] = {
    &gPlayerAnim_003388,
    &gPlayerAnim_003388,
    &gPlayerAnim_003388,
    &gPlayerAnim_003360,
    &gPlayerAnim_003340,
    &gPlayerAnim_003340,
    &gPlayerAnim_003340,
    NULL,
    NULL,
};

static LinkAnimationHeader* D_8085498C[] = {
    &gPlayerAnim_0033C8,
    &gPlayerAnim_0033B8,
    &gPlayerAnim_0033C0,
};

static u8 D_80854998[2][2] = {
    { 32, 58 },
    { 25, 42 },
};

static Vec3s D_8085499C = { -69, 7146, -266 };

static struct_80832924 D_808549A4[] = {
    { NA_SE_PL_CALM_HIT, 0x830 }, { NA_SE_PL_CALM_HIT, 0x83A },  { NA_SE_PL_CALM_HIT, 0x844 },
    { NA_SE_PL_CALM_PAT, 0x85C }, { NA_SE_PL_CALM_PAT, 0x86E },  { NA_SE_PL_CALM_PAT, 0x87E },
    { NA_SE_PL_CALM_PAT, 0x884 }, { NA_SE_PL_CALM_PAT, -0x888 },
};

void func_8084CC98(Player* this, GlobalContext* globalCtx) {
    EnHorse* rideActor = (EnHorse*)this->rideActor;
    u8* arr;

    this->stateFlags2 |= 0x40;

    func_8084CBF4(this, 1.0f, 10.0f);

    if (this->unk_850 == 0) {
        if (LinkAnimation_Update(globalCtx, &this->skelAnime)) {
            this->skelAnime.animation = &gPlayerAnim_0033B8;
            this->unk_850 = 99;
            return;
        }

        arr = D_80854998[(this->mountSide < 0) ? 0 : 1];

        if (LinkAnimation_OnFrame(&this->skelAnime, arr[0])) {
            func_8002F7DC(&this->actor, NA_SE_PL_CLIMB_CLIFF);
            return;
        }

        if (LinkAnimation_OnFrame(&this->skelAnime, arr[1])) {
            func_8002DE74(globalCtx, this);
            func_8002F7DC(&this->actor, NA_SE_PL_SIT_ON_HORSE);
            return;
        }

        return;
    }

    func_8002DE74(globalCtx, this);
    this->skelAnime.prevTransl = D_8085499C;

    if ((rideActor->animationIdx != this->unk_850) && ((rideActor->animationIdx >= 2) || (this->unk_850 >= 2))) {
        if ((this->unk_850 = rideActor->animationIdx) < 2) {
            f32 rand = Rand_ZeroOne();
            s32 temp = 0;

            this->unk_850 = 1;

            if (rand < 0.1f) {
                temp = 2;
            } else if (rand < 0.2f) {
                temp = 1;
            }
            func_80832264(globalCtx, this, D_8085498C[temp]);
        } else {
            this->skelAnime.animation = D_80854944[this->unk_850 - 2];
            Animation_SetMorph(globalCtx, &this->skelAnime, 8.0f);
            if (this->unk_850 < 4) {
                func_80834644(globalCtx, this);
                this->unk_84F = 0;
            }
        }
    }

    if (this->unk_850 == 1) {
        if ((D_808535E0 != 0) || func_8083224C(globalCtx)) {
            func_80832264(globalCtx, this, &gPlayerAnim_0033C8);
        } else if (LinkAnimation_Update(globalCtx, &this->skelAnime)) {
            this->unk_850 = 99;
        } else if (this->skelAnime.animation == &gPlayerAnim_0033B8) {
            func_80832924(this, D_808549A4);
        }
    } else {
        this->skelAnime.curFrame = rideActor->curFrame;
        LinkAnimation_AnimateFrame(globalCtx, &this->skelAnime);
    }

    AnimationContext_SetCopyAll(globalCtx, this->skelAnime.limbCount, this->skelAnime.morphTable,
                                this->skelAnime.jointTable);

    if ((globalCtx->csCtx.state != CS_STATE_IDLE) || (this->csMode != 0)) {
        if (this->csMode == 7) {
            this->csMode = 0;
        }
        this->unk_6AD = 0;
        this->unk_84F = 0;
    } else if ((this->unk_850 < 2) || (this->unk_850 >= 4)) {
        D_808535E0 = func_80836670(this, globalCtx);
        if (D_808535E0 != 0) {
            this->unk_84F = 0;
        }
    }

    this->actor.world.pos.x = rideActor->actor.world.pos.x + rideActor->riderPos.x;
    this->actor.world.pos.y = (rideActor->actor.world.pos.y + rideActor->riderPos.y) - 27.0f;
    this->actor.world.pos.z = rideActor->actor.world.pos.z + rideActor->riderPos.z;

    this->currentYaw = this->actor.shape.rot.y = rideActor->actor.shape.rot.y;

    if ((this->csMode != 0) ||
        (!func_8083224C(globalCtx) && ((rideActor->actor.speedXZ != 0.0f) || !func_8083B644(this, globalCtx)) &&
         !func_8083C1DC(this, globalCtx))) {
        if (D_808535E0 == 0) {
            if (this->unk_84F != 0) {
                if (LinkAnimation_Update(globalCtx, &this->skelAnime2)) {
                    rideActor->stateFlags &= ~ENHORSE_FLAG_8;
                    this->unk_84F = 0;
                }

                if (this->skelAnime2.animation == &gPlayerAnim_0033B0) {
                    if (LinkAnimation_OnFrame(&this->skelAnime2, 23.0f)) {
                        func_8002F7DC(&this->actor, NA_SE_IT_LASH);
                        func_80832698(this, NA_SE_VO_LI_LASH);
                    }

                    AnimationContext_SetCopyAll(globalCtx, this->skelAnime.limbCount, this->skelAnime.jointTable,
                                                this->skelAnime2.jointTable);
                } else {
                    if (LinkAnimation_OnFrame(&this->skelAnime2, 10.0f)) {
                        func_8002F7DC(&this->actor, NA_SE_IT_LASH);
                        func_80832698(this, NA_SE_VO_LI_LASH);
                    }

                    AnimationContext_SetCopyTrue(globalCtx, this->skelAnime.limbCount, this->skelAnime.jointTable,
                                                 this->skelAnime2.jointTable, D_80853410);
                }
            } else {
                LinkAnimationHeader* anim = NULL;

                if (EN_HORSE_CHECK_3(rideActor)) {
                    anim = &gPlayerAnim_0033B0;
                } else if (EN_HORSE_CHECK_2(rideActor)) {
                    if ((this->unk_850 >= 2) && (this->unk_850 != 99)) {
                        anim = D_80854968[this->unk_850 - 2];
                    }
                }

                if (anim != NULL) {
                    LinkAnimation_PlayOnce(globalCtx, &this->skelAnime2, anim);
                    this->unk_84F = 1;
                }
            }
        }

        if (this->stateFlags1 & 0x100000) {
            if (!func_8083AD4C(globalCtx, this) || CHECK_BTN_ANY(sControlInput->press.button, BTN_A) ||
                func_80833BCC(this)) {
                this->unk_6AD = 0;
                this->stateFlags1 &= ~0x100000;
            } else {
                this->unk_6BE = func_8084ABD8(globalCtx, this, 1, -5000) - this->actor.shape.rot.y;
                this->unk_6BE += 5000;
                this->unk_6B0 = -5000;
            }
            return;
        }

        if ((this->csMode != 0) || (!func_8084C9BC(this, globalCtx) && !func_8083B040(this, globalCtx))) {
            if (this->unk_664 != NULL) {
                if (func_8002DD78(this) != 0) {
                    this->unk_6BE = func_8083DB98(this, 1) - this->actor.shape.rot.y;
                    this->unk_6BE = CLAMP(this->unk_6BE, -0x4AAA, 0x4AAA);
                    this->actor.focus.rot.y = this->actor.shape.rot.y + this->unk_6BE;
                    this->unk_6BE += 5000;
                    this->unk_6AE |= 0x80;
                } else {
                    func_8083DB98(this, 0);
                }
            } else {
                if (func_8002DD78(this) != 0) {
                    this->unk_6BE = func_8084ABD8(globalCtx, this, 1, -5000) - this->actor.shape.rot.y;
                    this->unk_6BE += 5000;
                    this->unk_6B0 = -5000;
                }
            }
        }
    }
}

static struct_80832924 D_808549C4[] = {
    { 0, 0x2800 },
    { NA_SE_PL_GET_OFF_HORSE, 0x80A },
    { NA_SE_PL_SLIPDOWN, -0x819 },
};

void func_8084D3E4(Player* this, GlobalContext* globalCtx) {
    this->stateFlags2 |= 0x40;
    func_8084CBF4(this, 1.0f, 10.0f);

    if (LinkAnimation_Update(globalCtx, &this->skelAnime)) {
        EnHorse* rideActor = (EnHorse*)this->rideActor;

        func_8083C0E8(this, globalCtx);
        this->stateFlags1 &= ~0x800000;
        this->actor.parent = NULL;
        AREG(6) = 0;

        if (Flags_GetEventChkInf(0x18) || (DREG(1) != 0)) {
            gSaveContext.horseData.pos.x = rideActor->actor.world.pos.x;
            gSaveContext.horseData.pos.y = rideActor->actor.world.pos.y;
            gSaveContext.horseData.pos.z = rideActor->actor.world.pos.z;
            gSaveContext.horseData.angle = rideActor->actor.shape.rot.y;
        }
    } else {
        Camera_ChangeSetting(Gameplay_GetCamera(globalCtx, 0), CAM_SET_NORMAL0);

        if (this->mountSide < 0) {
            D_808549C4[0].field = 0x2828;
        } else {
            D_808549C4[0].field = 0x281D;
        }
        func_80832924(this, D_808549C4);
    }
}

static struct_80832924 D_808549D0[] = {
    { NA_SE_PL_SWIM, -0x800 },
};

void func_8084D530(Player* this, f32* arg1, f32 arg2, s16 arg3) {
    func_8084AEEC(this, arg1, arg2, arg3);
    func_80832924(this, D_808549D0);
}

void func_8084D574(GlobalContext* globalCtx, Player* this, s16 arg2) {
    func_80835C58(globalCtx, this, func_8084D84C, 0);
    this->actor.shape.rot.y = this->currentYaw = arg2;
    func_80832C6C(globalCtx, this, &gPlayerAnim_0032F0);
}

void func_8084D5CC(GlobalContext* globalCtx, Player* this) {
    func_80835C58(globalCtx, this, func_8084DAB4, 0);
    func_80832C6C(globalCtx, this, &gPlayerAnim_0032F0);
}

void func_8084D610(Player* this, GlobalContext* globalCtx) {
    f32 sp34;
    s16 sp32;

    func_80832CB0(globalCtx, this, &gPlayerAnim_003328);
    func_8084B000(this);

    if (!func_8083224C(globalCtx) && !func_80837348(globalCtx, this, D_80854444, 1) &&
        !func_8083D12C(globalCtx, this, sControlInput)) {
        if (this->unk_6AD != 1) {
            this->unk_6AD = 0;
        }

        if (this->currentBoots == PLAYER_BOOTS_IRON) {
            sp34 = 0.0f;
            sp32 = this->actor.shape.rot.y;

            if (this->actor.bgCheckFlags & 1) {
                func_8083A098(this, D_80853A7C[this->modelAnimType], globalCtx);
                func_808328A0(this);
            }
        } else {
            func_80837268(this, &sp34, &sp32, 0.0f, globalCtx);

            if (sp34 != 0.0f) {
                s16 temp = this->actor.shape.rot.y - sp32;
                if ((ABS(temp) > 0x6000) && !Math_StepToF(&this->linearVelocity, 0.0f, 1.0f)) {
                    return;
                }

                if (func_80833C04(this)) {
                    func_8084D5CC(globalCtx, this);
                } else {
                    func_8084D574(globalCtx, this, sp32);
                }
            }
        }

        func_8084AEEC(this, &this->linearVelocity, sp34, sp32);
    }
}

void func_8084D7C4(Player* this, GlobalContext* globalCtx) {
    if (!func_8083B040(this, globalCtx)) {
        this->stateFlags2 |= 0x20;

        func_8084B158(globalCtx, this, NULL, this->linearVelocity);
        func_8084B000(this);

        if (DECR(this->unk_850) == 0) {
            func_80838F18(globalCtx, this);
        }
    }
}

void func_8084D84C(Player* this, GlobalContext* globalCtx) {
    f32 sp34;
    s16 sp32;
    s16 temp;

    this->stateFlags2 |= 0x20;

    func_8084B158(globalCtx, this, sControlInput, this->linearVelocity);
    func_8084B000(this);

    if (!func_80837348(globalCtx, this, D_80854444, 1) && !func_8083D12C(globalCtx, this, sControlInput)) {
        func_80837268(this, &sp34, &sp32, 0.0f, globalCtx);

        temp = this->actor.shape.rot.y - sp32;
        if ((sp34 == 0.0f) || (ABS(temp) > 0x6000) || (this->currentBoots == PLAYER_BOOTS_IRON)) {
            func_80838F18(globalCtx, this);
        } else if (func_80833C04(this)) {
            func_8084D5CC(globalCtx, this);
        }

        func_8084D530(this, &this->linearVelocity, sp34, sp32);
    }
}

s32 func_8084D980(GlobalContext* globalCtx, Player* this, f32* arg2, s16* arg3) {
    LinkAnimationHeader* anim;
    s16 temp1;
    s32 temp2;

    temp1 = this->currentYaw - *arg3;

    if (ABS(temp1) > 0x6000) {
        anim = &gPlayerAnim_003328;

        if (Math_StepToF(&this->linearVelocity, 0.0f, 1.0f)) {
            this->currentYaw = *arg3;
        } else {
            *arg2 = 0.0f;
            *arg3 = this->currentYaw;
        }
    } else {
        temp2 = func_8083FD78(this, arg2, arg3, globalCtx);

        if (temp2 > 0) {
            anim = &gPlayerAnim_0032F0;
        } else if (temp2 < 0) {
            anim = &gPlayerAnim_0032D8;
        } else if ((temp1 = this->actor.shape.rot.y - *arg3) > 0) {
            anim = &gPlayerAnim_0032D0;
        } else {
            anim = &gPlayerAnim_0032C8;
        }
    }

    if (anim != this->skelAnime.animation) {
        func_80832C6C(globalCtx, this, anim);
        return 1;
    }

    return 0;
}

void func_8084DAB4(Player* this, GlobalContext* globalCtx) {
    f32 sp2C;
    s16 sp2A;

    func_8084B158(globalCtx, this, sControlInput, this->linearVelocity);
    func_8084B000(this);

    if (!func_80837348(globalCtx, this, D_80854444, 1) && !func_8083D12C(globalCtx, this, sControlInput)) {
        func_80837268(this, &sp2C, &sp2A, 0.0f, globalCtx);

        if (sp2C == 0.0f) {
            func_80838F18(globalCtx, this);
        } else if (!func_80833C04(this)) {
            func_8084D574(globalCtx, this, sp2A);
        } else {
            func_8084D980(globalCtx, this, &sp2C, &sp2A);
        }

        func_8084D530(this, &this->linearVelocity, sp2C, sp2A);
    }
}

void func_8084DBC4(GlobalContext* globalCtx, Player* this, f32 arg2) {
    f32 sp2C;
    s16 sp2A;

    func_80837268(this, &sp2C, &sp2A, 0.0f, globalCtx);
    func_8084AEEC(this, &this->linearVelocity, sp2C * 0.5f, sp2A);
    func_8084AEEC(this, &this->actor.velocity.y, arg2, this->currentYaw);
}

void func_8084DC48(Player* this, GlobalContext* globalCtx) {
    f32 sp2C;

    this->stateFlags2 |= 0x20;
    this->actor.gravity = 0.0f;
    func_80836670(this, globalCtx);

    if (!func_8083B040(this, globalCtx)) {
        if (this->currentBoots == PLAYER_BOOTS_IRON) {
            func_80838F18(globalCtx, this);
            return;
        }

        if (this->unk_84F == 0) {
            if (this->unk_850 == 0) {
                if (LinkAnimation_Update(globalCtx, &this->skelAnime) ||
                    ((this->skelAnime.curFrame >= 22.0f) && !CHECK_BTN_ALL(sControlInput->cur.button, BTN_A))) {
                    func_8083D330(globalCtx, this);
                } else if (LinkAnimation_OnFrame(&this->skelAnime, 20.0f) != 0) {
                    this->actor.velocity.y = -2.0f;
                }

                func_8083721C(this);
                return;
            }

            func_8084B158(globalCtx, this, sControlInput, this->actor.velocity.y);
            this->unk_6C2 = 16000;

            if (CHECK_BTN_ALL(sControlInput->cur.button, BTN_A) && !func_8083E5A8(this, globalCtx) &&
                !(this->actor.bgCheckFlags & 1) && (this->actor.yDistToWater < D_80854784[CUR_UPG_VALUE(UPG_SCALE)])) {
                func_8084DBC4(globalCtx, this, -2.0f);
            } else {
                this->unk_84F++;
                func_80832C6C(globalCtx, this, &gPlayerAnim_003328);
            }
        } else if (this->unk_84F == 1) {
            LinkAnimation_Update(globalCtx, &this->skelAnime);
            func_8084B000(this);

            if (this->unk_6C2 < 10000) {
                this->unk_84F++;
                this->unk_850 = this->actor.yDistToWater;
                func_80832C6C(globalCtx, this, &gPlayerAnim_0032F0);
            }
        } else if (!func_8083D12C(globalCtx, this, sControlInput)) {
            sp2C = (this->unk_850 * 0.018f) + 4.0f;

            if (this->stateFlags1 & 0x800) {
                sControlInput = NULL;
            }

            func_8084B158(globalCtx, this, sControlInput, fabsf(this->actor.velocity.y));
            Math_ScaledStepToS(&this->unk_6C2, -10000, 800);

            if (sp2C > 8.0f) {
                sp2C = 8.0f;
            }

            func_8084DBC4(globalCtx, this, sp2C);
        }
    }
}

void func_8084DF6C(GlobalContext* globalCtx, Player* this) {
    this->unk_862 = 0;
    this->stateFlags1 &= ~0xC00;
    this->getItemId = GI_NONE;
    func_8005B1A4(Gameplay_GetCamera(globalCtx, 0));
}

void func_8084DFAC(GlobalContext* globalCtx, Player* this) {
    func_8084DF6C(globalCtx, this);
    func_808322FC(this);
    func_8083C0E8(this, globalCtx);
    this->currentYaw = this->actor.shape.rot.y;
}

s32 func_8084DFF4(GlobalContext* globalCtx, Player* this) {
    GetItemEntry* giEntry;
    s32 temp1;
    s32 temp2;

    if (this->getItemId == GI_NONE) {
        return 1;
    }

    if (this->unk_84F == 0) {
        giEntry = &sGetItemTable[this->getItemId - 1];
        this->unk_84F = 1;

        Message_StartTextbox(globalCtx, giEntry->textId, &this->actor);
        Item_Give(globalCtx, giEntry->itemId);

        if (((this->getItemId >= GI_RUPEE_GREEN) && (this->getItemId <= GI_RUPEE_RED)) ||
            ((this->getItemId >= GI_RUPEE_PURPLE) && (this->getItemId <= GI_RUPEE_GOLD)) ||
            ((this->getItemId >= GI_RUPEE_GREEN_LOSE) && (this->getItemId <= GI_RUPEE_PURPLE_LOSE)) ||
            (this->getItemId == GI_HEART)) {
            Audio_PlaySoundGeneral(NA_SE_SY_GET_BOXITEM, &D_801333D4, 4, &D_801333E0, &D_801333E0, &D_801333E8);
        } else {
            if ((this->getItemId == GI_HEART_CONTAINER_2) || (this->getItemId == GI_HEART_CONTAINER) ||
                ((this->getItemId == GI_HEART_PIECE) &&
                 ((gSaveContext.inventory.questItems & 0xF0000000) == 0x40000000))) {
                temp1 = 0x924;
            } else {
                temp1 = temp2 = (this->getItemId == GI_HEART_PIECE) ? 0x39 : 0x922;
            }
            Audio_PlayFanfare(temp1);
        }
    } else {
        if (Message_GetState(&globalCtx->msgCtx) == TEXT_STATE_CLOSING) {
            if (this->getItemId == GI_GAUNTLETS_SILVER) {
                globalCtx->nextEntranceIndex = 0x0123;
                globalCtx->sceneLoadFlag = 0x14;
                gSaveContext.nextCutsceneIndex = 0xFFF1;
                globalCtx->fadeTransition = 0xF;
                this->stateFlags1 &= ~0x20000000;
                func_80852FFC(globalCtx, NULL, 8);
            }
            this->getItemId = GI_NONE;
        }
    }

    return 0;
}

void func_8084E1EC(Player* this, GlobalContext* globalCtx) {
    this->stateFlags2 |= 0x20;

    if (LinkAnimation_Update(globalCtx, &this->skelAnime)) {
        if (!(this->stateFlags1 & 0x400) || func_8084DFF4(globalCtx, this)) {
            func_8084DF6C(globalCtx, this);
            func_80838F18(globalCtx, this);
            func_80832340(globalCtx, this);
        }
    } else {
        if ((this->stateFlags1 & 0x400) && LinkAnimation_OnFrame(&this->skelAnime, 10.0f)) {
            func_808332F4(this, globalCtx);
            func_80832340(globalCtx, this);
            func_80835EA4(globalCtx, 8);
        } else if (LinkAnimation_OnFrame(&this->skelAnime, 5.0f)) {
            func_80832698(this, NA_SE_VO_LI_BREATH_DRINK);
        }
    }

    func_8084B000(this);
    func_8084AEEC(this, &this->linearVelocity, 0.0f, this->actor.shape.rot.y);
}

void func_8084E30C(Player* this, GlobalContext* globalCtx) {
    func_8084B000(this);

    if (LinkAnimation_Update(globalCtx, &this->skelAnime)) {
        func_80838F18(globalCtx, this);
    }

    func_8084AEEC(this, &this->linearVelocity, 0.0f, this->actor.shape.rot.y);
}

void func_8084E368(Player* this, GlobalContext* globalCtx) {
    func_8084B000(this);

    if (LinkAnimation_Update(globalCtx, &this->skelAnime)) {
        func_80843AE8(globalCtx, this);
    }

    func_8084AEEC(this, &this->linearVelocity, 0.0f, this->actor.shape.rot.y);
}

static s16 D_808549D4[] = { 0x0600, 0x04F6, 0x0604, 0x01F1, 0x0568, 0x05F4 };

void func_8084E3C4(Player* this, GlobalContext* globalCtx) {
    if (LinkAnimation_Update(globalCtx, &this->skelAnime)) {
        func_808322A4(globalCtx, this, &gPlayerAnim_0030A8);
        this->unk_850 = 1;
        if (this->stateFlags2 & 0x2800000) {
            this->stateFlags2 |= 0x1000000;
        } else {
            func_8010BD58(globalCtx, OCARINA_ACTION_FREE_PLAY);
        }
        return;
    }

    if (this->unk_850 == 0) {
        return;
    }

    if (globalCtx->msgCtx.ocarinaMode == OCARINA_MODE_04) {
        func_8005B1A4(Gameplay_GetCamera(globalCtx, 0));

        if ((this->targetActor != NULL) && (this->targetActor == this->unk_6A8)) {
            func_80853148(globalCtx, this->targetActor);
        } else if (this->naviTextId < 0) {
            this->targetActor = this->naviActor;
            this->naviActor->textId = -this->naviTextId;
            func_80853148(globalCtx, this->targetActor);
        } else if (!func_8083B040(this, globalCtx)) {
            func_8083A098(this, &gPlayerAnim_003098, globalCtx);
        }

        this->stateFlags2 &= ~0x3800000;
        this->unk_6A8 = NULL;
    } else if (globalCtx->msgCtx.ocarinaMode == OCARINA_MODE_02) {
        gSaveContext.respawn[RESPAWN_MODE_RETURN].entranceIndex = D_808549D4[globalCtx->msgCtx.lastPlayedSong];
        gSaveContext.respawn[RESPAWN_MODE_RETURN].playerParams = 0x5FF;
        gSaveContext.respawn[RESPAWN_MODE_RETURN].data = globalCtx->msgCtx.lastPlayedSong;

        this->csMode = 0;
        this->stateFlags1 &= ~0x20000000;

        func_80852FFC(globalCtx, NULL, 8);
        globalCtx->mainCamera.unk_14C &= ~8;

        this->stateFlags1 |= 0x30000000;
        this->stateFlags2 |= 0x8000000;

        if (Actor_Spawn(&globalCtx->actorCtx, globalCtx, ACTOR_DEMO_KANKYO, 0.0f, 0.0f, 0.0f, 0, 0, 0, 0xF) == NULL) {
            Environment_WarpSongLeave(globalCtx);
        }

        gSaveContext.seqIndex = 0xFF;
        gSaveContext.nightSeqIndex = 0xFF;
    }
}

void func_8084E604(Player* this, GlobalContext* globalCtx) {
    if (LinkAnimation_Update(globalCtx, &this->skelAnime)) {
        func_8083A098(this, &gPlayerAnim_003050, globalCtx);
    } else if (LinkAnimation_OnFrame(&this->skelAnime, 3.0f)) {
        Inventory_ChangeAmmo(ITEM_NUT, -1);
        Actor_Spawn(&globalCtx->actorCtx, globalCtx, ACTOR_EN_ARROW, this->bodyPartsPos[15].x, this->bodyPartsPos[15].y,
                    this->bodyPartsPos[15].z, 4000, this->actor.shape.rot.y, 0, 10);
        func_80832698(this, NA_SE_VO_LI_SWORD_N);
    }

    func_8083721C(this);
}

static struct_80832924 D_808549E0[] = {
    { 0, 0x3857 },
    { NA_SE_VO_LI_CLIMB_END, 0x2057 },
    { NA_SE_VO_LI_AUTO_JUMP, 0x2045 },
    { 0, -0x287B },
};

void func_8084E6D4(Player* this, GlobalContext* globalCtx) {
    s32 cond;

    if (LinkAnimation_Update(globalCtx, &this->skelAnime)) {
        if (this->unk_850 != 0) {
            if (this->unk_850 >= 2) {
                this->unk_850--;
            }

            if (func_8084DFF4(globalCtx, this) && (this->unk_850 == 1)) {
                cond = ((this->targetActor != NULL) && (this->exchangeItemId < 0)) || (this->stateFlags3 & 0x20);

                if (cond || (gSaveContext.healthAccumulator == 0)) {
                    if (cond) {
                        func_8084DF6C(globalCtx, this);
                        this->exchangeItemId = EXCH_ITEM_NONE;

                        if (func_8084B4D4(globalCtx, this) == 0) {
                            func_80853148(globalCtx, this->targetActor);
                        }
                    } else {
                        func_8084DFAC(globalCtx, this);
                    }
                }
            }
        } else {
            func_80832DBC(this);

            if (this->getItemId == GI_ICE_TRAP) {
                this->stateFlags1 &= ~0xC00;

                if (this->getItemId != GI_ICE_TRAP) {
                    Actor_Spawn(&globalCtx->actorCtx, globalCtx, ACTOR_EN_CLEAR_TAG, this->actor.world.pos.x,
                                this->actor.world.pos.y + 100.0f, this->actor.world.pos.z, 0, 0, 0, 0);
                    func_8083C0E8(this, globalCtx);
                } else {
                    this->actor.colChkInfo.damage = 0;
                    func_80837C0C(globalCtx, this, 3, 0.0f, 0.0f, 0, 20);
                }
                return;
            }

            if (this->skelAnime.animation == &gPlayerAnim_002DF8) {
                func_808322D0(globalCtx, this, &gPlayerAnim_002788);
            } else {
                func_808322D0(globalCtx, this, &gPlayerAnim_002780);
            }

            this->unk_850 = 2;
            func_80835EA4(globalCtx, 9);
        }
    } else {
        if (this->unk_850 == 0) {
            if (!LINK_IS_ADULT) {
                func_80832924(this, D_808549E0);
            }
            return;
        }

        if (this->skelAnime.animation == &gPlayerAnim_002788) {
            Math_ScaledStepToS(&this->actor.shape.rot.y, Camera_GetCamDirYaw(GET_ACTIVE_CAM(globalCtx)) + 0x8000, 4000);
        }

        if (LinkAnimation_OnFrame(&this->skelAnime, 21.0f)) {
            func_808332F4(this, globalCtx);
        }
    }
}

static struct_80832924 D_808549F0[] = {
    { NA_SE_IT_MASTER_SWORD_SWING, -0x83C },
};

void func_8084E988(Player* this) {
    func_80832924(this, D_808549F0);
}

static struct_80832924 D_808549F4[] = {
    { NA_SE_VO_LI_AUTO_JUMP, 0x2005 },
    { 0, -0x280F },
};

void func_8084E9AC(Player* this, GlobalContext* globalCtx) {
    if (LinkAnimation_Update(globalCtx, &this->skelAnime)) {
        if (this->unk_84F == 0) {
            if (DECR(this->unk_850) == 0) {
                this->unk_84F = 1;
                this->skelAnime.endFrame = this->skelAnime.animLength - 1.0f;
            }
        } else {
            func_8083C0E8(this, globalCtx);
        }
    } else {
        if (LINK_IS_ADULT && LinkAnimation_OnFrame(&this->skelAnime, 158.0f)) {
            func_80832698(this, NA_SE_VO_LI_SWORD_N);
            return;
        }

        if (!LINK_IS_ADULT) {
            func_80832924(this, D_808549F4);
        } else {
            func_8084E988(this);
        }
    }
}

static u8 D_808549FC[] = {
    0x01, 0x03, 0x02, 0x04, 0x04,
};

void func_8084EAC0(Player* this, GlobalContext* globalCtx) {
    if (LinkAnimation_Update(globalCtx, &this->skelAnime)) {
        if (this->unk_850 == 0) {
            if (this->itemActionParam == PLAYER_AP_BOTTLE_POE) {
                s32 rand = Rand_S16Offset(-1, 3);

                if (rand == 0) {
                    rand = 3;
                }

                if ((rand < 0) && (gSaveContext.health <= 0x10)) {
                    rand = 3;
                }

                if (rand < 0) {
                    Health_ChangeBy(globalCtx, -0x10);
                } else {
                    gSaveContext.healthAccumulator = rand * 0x10;
                }
            } else {
                s32 sp28 = D_808549FC[this->itemActionParam - PLAYER_AP_BOTTLE_POTION_RED];

                if (sp28 & 1) {
                    gSaveContext.healthAccumulator = 0x140;
                }

                if (sp28 & 2) {
                    Magic_Fill(globalCtx);
                }

                if (sp28 & 4) {
                    gSaveContext.healthAccumulator = 0x50;
                }
            }

            func_808322A4(globalCtx, this, &gPlayerAnim_002670);
            this->unk_850 = 1;
            return;
        }

        func_8083C0E8(this, globalCtx);
        func_8005B1A4(Gameplay_GetCamera(globalCtx, 0));
    } else if (this->unk_850 == 1) {
        if ((gSaveContext.healthAccumulator == 0) && (gSaveContext.unk_13F0 != 9)) {
            func_80832B78(globalCtx, this, &gPlayerAnim_002660);
            this->unk_850 = 2;
            Player_UpdateBottleHeld(globalCtx, this, ITEM_BOTTLE, PLAYER_AP_BOTTLE);
        }
        func_80832698(this, NA_SE_VO_LI_DRINK - SFX_FLAG);
    } else if ((this->unk_850 == 2) && LinkAnimation_OnFrame(&this->skelAnime, 29.0f)) {
        func_80832698(this, NA_SE_VO_LI_BREATH_DRINK);
    }
}

static BottleCatchInfo D_80854A04[] = {
    { ACTOR_EN_ELF, ITEM_FAIRY, 0x2A, 0x46 },
    { ACTOR_EN_FISH, ITEM_FISH, 0x1F, 0x47 },
    { ACTOR_EN_ICE_HONO, ITEM_BLUE_FIRE, 0x20, 0x5D },
    { ACTOR_EN_INSECT, ITEM_BUG, 0x21, 0x7A },
};

void func_8084ECA4(Player* this, GlobalContext* globalCtx) {
    struct_80854554* sp24;
    BottleCatchInfo* catchInfo;
    s32 temp;
    s32 i;

    sp24 = &D_80854554[this->unk_850];
    func_8083721C(this);

    if (LinkAnimation_Update(globalCtx, &this->skelAnime)) {
        if (this->unk_84F != 0) {
            if (this->unk_850 == 0) {
                Message_StartTextbox(globalCtx, D_80854A04[this->unk_84F - 1].textId, &this->actor);
                Audio_PlayFanfare(0x922);
                this->unk_850 = 1;
            } else if (Message_GetState(&globalCtx->msgCtx) == TEXT_STATE_CLOSING) {
                this->unk_84F = 0;
                func_8005B1A4(Gameplay_GetCamera(globalCtx, 0));
            }
        } else {
            func_8083C0E8(this, globalCtx);
        }
    } else {
        if (this->unk_84F == 0) {
            temp = this->skelAnime.curFrame - sp24->unk_08;

            if (temp >= 0) {
                if (sp24->unk_09 >= temp) {
                    if (this->unk_850 != 0) {
                        if (temp == 0) {
                            func_8002F7DC(&this->actor, NA_SE_IT_SCOOP_UP_WATER);
                        }
                    }

                    if (this->interactRangeActor != NULL) {
                        catchInfo = &D_80854A04[0];
                        for (i = 0; i < 4; i++, catchInfo++) {
                            if (this->interactRangeActor->id == catchInfo->actorId) {
                                break;
                            }
                        }

                        if (i < 4) {
                            this->unk_84F = i + 1;
                            this->unk_850 = 0;
                            this->stateFlags1 |= 0x30000000;
                            this->interactRangeActor->parent = &this->actor;
                            Player_UpdateBottleHeld(globalCtx, this, catchInfo->itemId, ABS(catchInfo->actionParam));
                            func_808322D0(globalCtx, this, sp24->unk_04);
                            func_80835EA4(globalCtx, 4);
                        }
                    }
                }
            }
        }
    }

    if (this->skelAnime.curFrame <= 7.0f) {
        this->stateFlags1 |= 2;
    }
}

static Vec3f D_80854A1C = { 0.0f, 0.0f, 5.0f };

void func_8084EED8(Player* this, GlobalContext* globalCtx) {
    if (LinkAnimation_Update(globalCtx, &this->skelAnime)) {
        func_8083C0E8(this, globalCtx);
        func_8005B1A4(Gameplay_GetCamera(globalCtx, 0));
        return;
    }

    if (LinkAnimation_OnFrame(&this->skelAnime, 37.0f)) {
        Player_SpawnFairy(globalCtx, this, &this->leftHandPos, &D_80854A1C, FAIRY_REVIVE_BOTTLE);
        Player_UpdateBottleHeld(globalCtx, this, ITEM_BOTTLE, PLAYER_AP_BOTTLE);
        func_8002F7DC(&this->actor, NA_SE_EV_BOTTLE_CAP_OPEN);
        func_8002F7DC(&this->actor, NA_SE_EV_FIATY_HEAL - SFX_FLAG);
    } else if (LinkAnimation_OnFrame(&this->skelAnime, 47.0f)) {
        gSaveContext.healthAccumulator = 0x140;
    }
}

static BottleDropInfo D_80854A28[] = {
    { ACTOR_EN_FISH, FISH_DROPPED },
    { ACTOR_EN_ICE_HONO, 0 },
    { ACTOR_EN_INSECT, 2 },
};

static struct_80832924 D_80854A34[] = {
    { NA_SE_VO_LI_AUTO_JUMP, 0x2026 },
    { NA_SE_EV_BOTTLE_CAP_OPEN, -0x828 },
};

void func_8084EFC0(Player* this, GlobalContext* globalCtx) {
    func_8083721C(this);

    if (LinkAnimation_Update(globalCtx, &this->skelAnime)) {
        func_8083C0E8(this, globalCtx);
        func_8005B1A4(Gameplay_GetCamera(globalCtx, 0));
        return;
    }

    if (LinkAnimation_OnFrame(&this->skelAnime, 76.0f)) {
        BottleDropInfo* dropInfo = &D_80854A28[this->itemActionParam - PLAYER_AP_BOTTLE_FISH];

        Actor_Spawn(&globalCtx->actorCtx, globalCtx, dropInfo->actorId,
                    (Math_SinS(this->actor.shape.rot.y) * 5.0f) + this->leftHandPos.x, this->leftHandPos.y,
                    (Math_CosS(this->actor.shape.rot.y) * 5.0f) + this->leftHandPos.z, 0x4000, this->actor.shape.rot.y,
                    0, dropInfo->actorParams);

        Player_UpdateBottleHeld(globalCtx, this, ITEM_BOTTLE, PLAYER_AP_BOTTLE);
        return;
    }

    func_80832924(this, D_80854A34);
}

static struct_80832924 D_80854A3C[] = {
    { NA_SE_PL_PUT_OUT_ITEM, -0x81E },
};

void func_8084F104(Player* this, GlobalContext* globalCtx) {
    this->stateFlags2 |= 0x20;

    if (LinkAnimation_Update(globalCtx, &this->skelAnime)) {
        if (this->unk_850 < 0) {
            func_8083C0E8(this, globalCtx);
        } else if (this->exchangeItemId == EXCH_ITEM_NONE) {
            Actor* targetActor = this->targetActor;

            this->unk_862 = 0;
            if (targetActor->textId != 0xFFFF) {
                this->actor.flags |= 0x100;
            }

            func_80853148(globalCtx, targetActor);
        } else {
            GetItemEntry* giEntry = &sGetItemTable[D_80854528[this->exchangeItemId - 1] - 1];

            if (this->itemActionParam >= PLAYER_AP_LETTER_ZELDA) {
                if (giEntry->gi >= 0) {
                    this->unk_862 = giEntry->gi;
                } else {
                    this->unk_862 = -giEntry->gi;
                }
            }

            if (this->unk_850 == 0) {
                Message_StartTextbox(globalCtx, this->actor.textId, &this->actor);

                if ((this->itemActionParam == PLAYER_AP_CHICKEN) || (this->itemActionParam == PLAYER_AP_POCKET_CUCCO)) {
                    func_8002F7DC(&this->actor, NA_SE_EV_CHICKEN_CRY_M);
                }

                this->unk_850 = 1;
            } else if (Message_GetState(&globalCtx->msgCtx) == TEXT_STATE_CLOSING) {
                this->actor.flags &= ~0x100;
                this->unk_862 = 0;

                if (this->unk_84F == 1) {
                    func_80832264(globalCtx, this, &gPlayerAnim_002698);
                    this->unk_850 = -1;
                } else {
                    func_8083C0E8(this, globalCtx);
                }

                func_8005B1A4(Gameplay_GetCamera(globalCtx, 0));
            }
        }
    } else if (this->unk_850 >= 0) {
        func_80832924(this, D_80854A3C);
    }

    if ((this->unk_84F == 0) && (this->unk_664 != NULL)) {
        this->currentYaw = this->actor.shape.rot.y = func_8083DB98(this, 0);
    }
}

void func_8084F308(Player* this, GlobalContext* globalCtx) {
    this->stateFlags2 |= 0x60;

    if (LinkAnimation_Update(globalCtx, &this->skelAnime)) {
        func_80832284(globalCtx, this, &gPlayerAnim_003128);
    }

    if (func_80832594(this, 0, 100)) {
        func_80839F90(this, globalCtx);
        this->stateFlags2 &= ~0x80;
    }
}

void func_8084F390(Player* this, GlobalContext* globalCtx) {
    CollisionPoly* floorPoly;
    f32 sp50;
    f32 sp4C;
    f32 sp48;
    s16 sp46;
    s16 sp44;
    Vec3f sp38;

    this->stateFlags2 |= 0x60;
    LinkAnimation_Update(globalCtx, &this->skelAnime);
    func_8084269C(globalCtx, this);
    func_800F4138(&this->actor.projectedPos, NA_SE_PL_SLIP_LEVEL - SFX_FLAG, this->actor.speedXZ);

    if (func_8083B040(this, globalCtx) == 0) {
        floorPoly = this->actor.floorPoly;

        if (floorPoly == NULL) {
            func_80837B9C(this, globalCtx);
            return;
        }

        func_8083E298(floorPoly, &sp38, &sp46);

        sp44 = sp46;
        if (this->unk_84F != 0) {
            sp44 = sp46 + 0x8000;
        }

        if (this->linearVelocity < 0) {
            sp46 += 0x8000;
        }

        sp50 = (1.0f - sp38.y) * 40.0f;
        sp50 = CLAMP(sp50, 0, 10.0f);
        sp4C = (sp50 * sp50) * 0.015f;
        sp48 = sp38.y * 0.01f;

        if (SurfaceType_GetSlope(&globalCtx->colCtx, floorPoly, this->actor.floorBgId) != 1) {
            sp50 = 0;
            sp48 = sp38.y * 10.0f;
        }

        if (sp4C < 1.0f) {
            sp4C = 1.0f;
        }

        if (Math_AsymStepToF(&this->linearVelocity, sp50, sp4C, sp48) && (sp50 == 0)) {
            LinkAnimationHeader* anim;
            if (this->unk_84F == 0) {
                anim = D_80853D04[this->modelAnimType];
            } else {
                anim = D_80853D1C[this->modelAnimType];
            }
            func_8083A098(this, anim, globalCtx);
        }

        Math_SmoothStepToS(&this->currentYaw, sp46, 10, 4000, 800);
        Math_ScaledStepToS(&this->actor.shape.rot.y, sp44, 2000);
    }
}

void func_8084F608(Player* this, GlobalContext* globalCtx) {
    if ((DECR(this->unk_850) == 0) && func_8083ADD4(globalCtx, this)) {
        func_80852280(globalCtx, this, NULL);
        func_80835C58(globalCtx, this, func_80852E14, 0);
        func_80852E14(this, globalCtx);
    }
}

void func_8084F698(Player* this, GlobalContext* globalCtx) {
    func_80835C58(globalCtx, this, func_8084F608, 0);
    this->unk_850 = 40;
    Actor_Spawn(&globalCtx->actorCtx, globalCtx, ACTOR_DEMO_KANKYO, 0.0f, 0.0f, 0.0f, 0, 0, 0, 0x10);
}

void func_8084F710(Player* this, GlobalContext* globalCtx) {
    s32 pad;

    if ((this->unk_84F != 0) && (globalCtx->csCtx.frames < 0x131)) {
        this->actor.gravity = 0.0f;
        this->actor.velocity.y = 0.0f;
    } else if (D_80853600 < 150.0f) {
        if (LinkAnimation_Update(globalCtx, &this->skelAnime)) {
            if (this->unk_850 == 0) {
                if (this->actor.bgCheckFlags & 1) {
                    this->skelAnime.endFrame = this->skelAnime.animLength - 1.0f;
                    func_808328A0(this);
                    this->unk_850 = 1;
                }
            } else {
                if ((globalCtx->sceneNum == SCENE_SPOT04) && func_8083ADD4(globalCtx, this)) {
                    return;
                }
                func_80853080(this, globalCtx);
            }
        }
        Math_SmoothStepToF(&this->actor.velocity.y, 2.0f, 0.3f, 8.0f, 0.5f);
    }

    if ((globalCtx->sceneNum == SCENE_KENJYANOMA) && func_8083ADD4(globalCtx, this)) {
        return;
    }

    if ((globalCtx->csCtx.state != CS_STATE_IDLE) && (globalCtx->csCtx.linkAction != NULL)) {
        f32 sp28 = this->actor.world.pos.y;
        func_808529D0(globalCtx, this, globalCtx->csCtx.linkAction);
        this->actor.world.pos.y = sp28;
    }
}

void func_8084F88C(Player* this, GlobalContext* globalCtx) {
    LinkAnimation_Update(globalCtx, &this->skelAnime);

    if ((this->unk_850++ > 8) && (globalCtx->sceneLoadFlag == 0)) {

        if (this->unk_84F != 0) {
            if (globalCtx->sceneNum == 9) {
                Gameplay_TriggerRespawn(globalCtx);
                globalCtx->nextEntranceIndex = 0x0088;
            } else if (this->unk_84F < 0) {
                Gameplay_TriggerRespawn(globalCtx);
            } else {
                Gameplay_TriggerVoidOut(globalCtx);
            }

            globalCtx->fadeTransition = 4;
            func_80078884(NA_SE_OC_ABYSS);
        } else {
            globalCtx->fadeTransition = 2;
            gSaveContext.nextTransition = 2;
            gSaveContext.seqIndex = 0xFF;
            gSaveContext.nightSeqIndex = 0xFF;
        }

        globalCtx->sceneLoadFlag = 0x14;
    }
}

void func_8084F9A0(Player* this, GlobalContext* globalCtx) {
    func_80839800(this, globalCtx);
}

void func_8084F9C0(Player* this, GlobalContext* globalCtx) {
    this->actor.gravity = -1.0f;

    LinkAnimation_Update(globalCtx, &this->skelAnime);

    if (this->actor.velocity.y < 0.0f) {
        func_80837B9C(this, globalCtx);
    } else if (this->actor.velocity.y < 6.0f) {
        Math_StepToF(&this->linearVelocity, 3.0f, 0.5f);
    }
}

void func_8084FA54(Player* this, GlobalContext* globalCtx) {
    this->unk_6AD = 2;

    func_8083AD4C(globalCtx, this);
    LinkAnimation_Update(globalCtx, &this->skelAnime);
    func_80836670(this, globalCtx);

    this->unk_6BE = func_8084ABD8(globalCtx, this, 1, 0) - this->actor.shape.rot.y;
    this->unk_6AE |= 0x80;

    if (globalCtx->shootingGalleryStatus < 0) {
        globalCtx->shootingGalleryStatus++;
        if (globalCtx->shootingGalleryStatus == 0) {
            func_8083C148(this, globalCtx);
        }
    }
}

void func_8084FB10(Player* this, GlobalContext* globalCtx) {
    if (this->unk_84F >= 0) {
        if (this->unk_84F < 6) {
            this->unk_84F++;
        }

        if (func_80832594(this, 1, 100)) {
            this->unk_84F = -1;
            EffectSsIcePiece_SpawnBurst(globalCtx, &this->actor.world.pos, this->actor.scale.x);
            func_8002F7DC(&this->actor, NA_SE_PL_ICE_BROKEN);
        } else {
            this->stateFlags2 |= 0x4000;
        }

        if ((globalCtx->gameplayFrames % 4) == 0) {
            Player_InflictDamage(globalCtx, -1);
        }
    } else {
        if (LinkAnimation_Update(globalCtx, &this->skelAnime)) {
            func_80839F90(this, globalCtx);
            func_80837AFC(this, -20);
        }
    }
}

void func_8084FBF4(Player* this, GlobalContext* globalCtx) {
    LinkAnimation_Update(globalCtx, &this->skelAnime);
    func_808382BC(this);

    if (((this->unk_850 % 25) != 0) || func_80837B18(globalCtx, this, -1)) {
        if (DECR(this->unk_850) == 0) {
            func_80839F90(this, globalCtx);
        }
    }

    this->shockTimer = 40;
    func_8002F8F0(&this->actor, NA_SE_VO_LI_TAKEN_AWAY - SFX_FLAG + this->ageProperties->unk_92);
}

s32 func_8084FCAC(Player* this, GlobalContext* globalCtx) {
    sControlInput = &globalCtx->state.input[0];

    if ((CHECK_BTN_ALL(sControlInput->cur.button, BTN_A | BTN_L | BTN_R) &&
         CHECK_BTN_ALL(sControlInput->press.button, BTN_B)) ||
        (CHECK_BTN_ALL(sControlInput->cur.button, BTN_L) && CHECK_BTN_ALL(sControlInput->press.button, BTN_DRIGHT))) {

        D_808535D0 ^= 1;

        if (D_808535D0) {
            Camera_ChangeMode(Gameplay_GetCamera(globalCtx, 0), CAM_MODE_BOWARROWZ);
        }
    }

    if (D_808535D0) {
        f32 speed;

        if (CHECK_BTN_ALL(sControlInput->cur.button, BTN_R)) {
            speed = 100.0f;
        } else {
            speed = 20.0f;
        }

        func_8006375C(3, 2, "DEBUG MODE");

        if (!CHECK_BTN_ALL(sControlInput->cur.button, BTN_L)) {
            if (CHECK_BTN_ALL(sControlInput->cur.button, BTN_B)) {
                this->actor.world.pos.y += speed;
            } else if (CHECK_BTN_ALL(sControlInput->cur.button, BTN_A)) {
                this->actor.world.pos.y -= speed;
            }

            if (CHECK_BTN_ANY(sControlInput->cur.button, BTN_DUP | BTN_DLEFT | BTN_DDOWN | BTN_DRIGHT)) {
                s16 angle;
                s16 temp;

                angle = temp = Camera_GetInputDirYaw(GET_ACTIVE_CAM(globalCtx));

                if (CHECK_BTN_ALL(sControlInput->cur.button, BTN_DDOWN)) {
                    angle = temp + 0x8000;
                } else if (CHECK_BTN_ALL(sControlInput->cur.button, BTN_DLEFT)) {
                    angle = temp + 0x4000;
                } else if (CHECK_BTN_ALL(sControlInput->cur.button, BTN_DRIGHT)) {
                    angle = temp - 0x4000;
                }

                this->actor.world.pos.x += speed * Math_SinS(angle);
                this->actor.world.pos.z += speed * Math_CosS(angle);
            }
        }

        func_80832210(this);

        this->actor.gravity = 0.0f;
        this->actor.velocity.z = 0.0f;
        this->actor.velocity.y = 0.0f;
        this->actor.velocity.x = 0.0f;

        if (CHECK_BTN_ALL(sControlInput->cur.button, BTN_L) && CHECK_BTN_ALL(sControlInput->press.button, BTN_DLEFT)) {
            Flags_SetTempClear(globalCtx, globalCtx->roomCtx.curRoom.num);
        }

        Math_Vec3f_Copy(&this->actor.home.pos, &this->actor.world.pos);

        return 0;
    }

    return 1;
}

void func_8084FF7C(Player* this) {
    this->unk_858 += this->unk_85C;
    this->unk_85C -= this->unk_858 * 5.0f;
    this->unk_85C *= 0.3f;

    if (ABS(this->unk_85C) < 0.00001f) {
        this->unk_85C = 0.0f;
        if (ABS(this->unk_858) < 0.00001f) {
            this->unk_858 = 0.0f;
        }
    }
}

void func_8085002C(Player* this) {
    s32 pad;
    s16 sp2A;
    s16 sp28;
    s16 sp26;

    D_80858AC8.unk_06 -= D_80858AC8.unk_06 >> 3;
    D_80858AC8.unk_08 -= D_80858AC8.unk_08 >> 3;
    D_80858AC8.unk_06 += -D_80858AC8.unk_00 >> 2;
    D_80858AC8.unk_08 += -D_80858AC8.unk_02 >> 2;

    sp26 = this->actor.world.rot.y - this->actor.shape.rot.y;

    sp28 = (s32)(this->actor.speedXZ * -200.0f * Math_CosS(sp26) * (Rand_CenteredFloat(2.0f) + 10.0f)) & 0xFFFF;
    sp2A = (s32)(this->actor.speedXZ * 100.0f * Math_SinS(sp26) * (Rand_CenteredFloat(2.0f) + 10.0f)) & 0xFFFF;

    D_80858AC8.unk_06 += sp28 >> 2;
    D_80858AC8.unk_08 += sp2A >> 2;

    if (D_80858AC8.unk_06 > 6000) {
        D_80858AC8.unk_06 = 6000;
    } else if (D_80858AC8.unk_06 < -6000) {
        D_80858AC8.unk_06 = -6000;
    }

    if (D_80858AC8.unk_08 > 6000) {
        D_80858AC8.unk_08 = 6000;
    } else if (D_80858AC8.unk_08 < -6000) {
        D_80858AC8.unk_08 = -6000;
    }

    D_80858AC8.unk_00 += D_80858AC8.unk_06;
    D_80858AC8.unk_02 += D_80858AC8.unk_08;

    if (D_80858AC8.unk_00 < 0) {
        D_80858AC8.unk_04 = D_80858AC8.unk_00 >> 1;
    } else {
        D_80858AC8.unk_04 = 0;
    }
}

s32 func_80850224(Player* this, GlobalContext* globalCtx) {
    if (func_8083C6B8(globalCtx, this) == 0) {
        if (func_8083BB20(this) != 0) {
            s32 sp24 = func_80837818(this);

            func_80837948(globalCtx, this, sp24);

            if (sp24 >= 0x18) {
                this->stateFlags2 |= 0x20000;
                func_80837530(globalCtx, this, 0);
                return 1;
            }
        } else {
            return 0;
        }
    }

    return 1;
}

static Vec3f D_80854A40 = { 0.0f, 40.0f, 45.0f };

void func_808502D0(Player* this, GlobalContext* globalCtx) {
    struct_80854190* sp44 = &D_80854190[this->swordAnimation];

    this->stateFlags2 |= 0x20;

    if (!func_80842DF4(globalCtx, this)) {
        func_8084285C(this, 0.0f, sp44->unk_0C, sp44->unk_0D);

        if ((this->stateFlags2 & 0x40000000) && (this->heldItemActionParam != PLAYER_AP_HAMMER) &&
            LinkAnimation_OnFrame(&this->skelAnime, 0.0f)) {
            this->linearVelocity = 15.0f;
            this->stateFlags2 &= ~0x40000000;
        }

        if (this->linearVelocity > 12.0f) {
            func_8084269C(globalCtx, this);
        }

        Math_StepToF(&this->linearVelocity, 0.0f, 5.0f);
        func_8083C50C(this);

        if (LinkAnimation_Update(globalCtx, &this->skelAnime)) {
            if (!func_80850224(this, globalCtx)) {
                u8 sp43 = this->skelAnime.moveFlags;
                LinkAnimationHeader* sp3C;

                if (func_8008E9C4(this)) {
                    sp3C = sp44->unk_08;
                } else {
                    sp3C = sp44->unk_04;
                }

                func_80832318(this);
                this->skelAnime.moveFlags = 0;

                if ((sp3C == &gPlayerAnim_002908) && (this->modelAnimType != 3)) {
                    sp3C = &gPlayerAnim_002AC8;
                }

                func_8083A098(this, sp3C, globalCtx);

                this->skelAnime.moveFlags = sp43;
                this->stateFlags3 |= 8;
            }
        } else if (this->heldItemActionParam == PLAYER_AP_HAMMER) {
            if ((this->swordAnimation == 0x16) || (this->swordAnimation == 0x13)) {
                static Vec3f zeroVec = { 0.0f, 0.0f, 0.0f };
                Vec3f shockwavePos;
                f32 sp2C;

                shockwavePos.y = func_8083973C(globalCtx, this, &D_80854A40, &shockwavePos);
                sp2C = this->actor.world.pos.y - shockwavePos.y;

                Math_ScaledStepToS(&this->actor.focus.rot.x, Math_Atan2S(45.0f, sp2C), 800);
                func_80836AB8(this, 1);

                if ((((this->swordAnimation == 0x16) && LinkAnimation_OnFrame(&this->skelAnime, 7.0f)) ||
                     ((this->swordAnimation == 0x13) && LinkAnimation_OnFrame(&this->skelAnime, 2.0f))) &&
                    (sp2C > -40.0f) && (sp2C < 40.0f)) {
                    func_80842A28(globalCtx, this);
                    EffectSsBlast_SpawnWhiteShockwave(globalCtx, &shockwavePos, &zeroVec, &zeroVec);
                }
            }
        }
    }
}

void func_808505DC(Player* this, GlobalContext* globalCtx) {
    LinkAnimation_Update(globalCtx, &this->skelAnime);
    func_8083721C(this);

    if (this->skelAnime.curFrame >= 6.0f) {
        func_80839FFC(this, globalCtx);
    }
}

void func_8085063C(Player* this, GlobalContext* globalCtx) {
    this->stateFlags2 |= 0x20;

    LinkAnimation_Update(globalCtx, &this->skelAnime);
    func_80836670(this, globalCtx);

    if (this->unk_850 == 0) {
        Message_StartTextbox(globalCtx, 0x3B, &this->actor);
        this->unk_850 = 1;
        return;
    }

    if (Message_GetState(&globalCtx->msgCtx) == TEXT_STATE_CLOSING) {
        s32 respawnData = gSaveContext.respawn[RESPAWN_MODE_TOP].data;

        if (globalCtx->msgCtx.choiceIndex == 0) {
            gSaveContext.respawnFlag = 3;
            globalCtx->sceneLoadFlag = 0x14;
            globalCtx->nextEntranceIndex = gSaveContext.respawn[RESPAWN_MODE_TOP].entranceIndex;
            globalCtx->fadeTransition = 5;
            func_80088AF0(globalCtx);
            return;
        }

        if (globalCtx->msgCtx.choiceIndex == 1) {
            gSaveContext.respawn[RESPAWN_MODE_TOP].data = -respawnData;
            gSaveContext.fw.set = 0;
            func_80078914(&gSaveContext.respawn[RESPAWN_MODE_TOP].pos, NA_SE_PL_MAGIC_WIND_VANISH);
        }

        func_80853080(this, globalCtx);
        func_8005B1A4(Gameplay_GetCamera(globalCtx, 0));
    }
}

void func_8085076C(Player* this, GlobalContext* globalCtx) {
    s32 respawnData = gSaveContext.respawn[RESPAWN_MODE_TOP].data;

    if (this->unk_850 > 20) {
        this->actor.draw = Player_Draw;
        this->actor.world.pos.y += 60.0f;
        func_80837B9C(this, globalCtx);
        return;
    }

    if (this->unk_850++ == 20) {
        gSaveContext.respawn[RESPAWN_MODE_TOP].data = respawnData + 1;
        func_80078914(&gSaveContext.respawn[RESPAWN_MODE_TOP].pos, NA_SE_PL_MAGIC_WIND_WARP);
    }
}

static LinkAnimationHeader* D_80854A58[] = {
    &gPlayerAnim_002CF8,
    &gPlayerAnim_002CE0,
    &gPlayerAnim_002D10,
};

static LinkAnimationHeader* D_80854A64[] = {
    &gPlayerAnim_002D00,
    &gPlayerAnim_002CE8,
    &gPlayerAnim_002D18,
};

static LinkAnimationHeader* D_80854A70[] = {
    &gPlayerAnim_002D08,
    &gPlayerAnim_002CF0,
    &gPlayerAnim_002D20,
};

static u8 D_80854A7C[] = { 70, 10, 10 };

static struct_80832924 D_80854A80[] = {
    { NA_SE_PL_SKIP, 0x814 },
    { NA_SE_VO_LI_SWORD_N, 0x2014 },
    { 0, -0x301A },
};

static struct_80832924 D_80854A8C[][2] = {
    {
        { 0, 0x4014 },
        { NA_SE_VO_LI_MAGIC_FROL, -0x201E },
    },
    {
        { 0, 0x4014 },
        { NA_SE_VO_LI_MAGIC_NALE, -0x202C },
    },
    {
        { NA_SE_VO_LI_MAGIC_ATTACK, 0x2014 },
        { NA_SE_IT_SWORD_SWING_HARD, -0x814 },
    },
};

void func_808507F4(Player* this, GlobalContext* globalCtx) {
    if (LinkAnimation_Update(globalCtx, &this->skelAnime)) {
        if (this->unk_84F < 0) {
            if ((this->itemActionParam == PLAYER_AP_NAYRUS_LOVE) || (gSaveContext.unk_13F0 == 0)) {
                func_80839FFC(this, globalCtx);
                func_8005B1A4(Gameplay_GetCamera(globalCtx, 0));
            }
        } else {
            if (this->unk_850 == 0) {
                LinkAnimation_PlayOnceSetSpeed(globalCtx, &this->skelAnime, D_80854A58[this->unk_84F], 0.83f);

                if (func_80846A00(globalCtx, this, this->unk_84F) != NULL) {
                    this->stateFlags1 |= 0x30000000;
                    if ((this->unk_84F != 0) || (gSaveContext.respawn[RESPAWN_MODE_TOP].data <= 0)) {
                        gSaveContext.unk_13F0 = 1;
                    }
                } else {
                    func_800876C8(globalCtx);
                }
            } else {
                LinkAnimation_PlayLoopSetSpeed(globalCtx, &this->skelAnime, D_80854A64[this->unk_84F], 0.83f);

                if (this->unk_84F == 0) {
                    this->unk_850 = -10;
                }
            }

            this->unk_850++;
        }
    } else {
        if (this->unk_850 < 0) {
            this->unk_850++;

            if (this->unk_850 == 0) {
                gSaveContext.respawn[RESPAWN_MODE_TOP].data = 1;
                Gameplay_SetupRespawnPoint(globalCtx, RESPAWN_MODE_TOP, 0x6FF);
                gSaveContext.fw.set = 1;
                gSaveContext.fw.pos.x = gSaveContext.respawn[RESPAWN_MODE_DOWN].pos.x;
                gSaveContext.fw.pos.y = gSaveContext.respawn[RESPAWN_MODE_DOWN].pos.y;
                gSaveContext.fw.pos.z = gSaveContext.respawn[RESPAWN_MODE_DOWN].pos.z;
                gSaveContext.fw.yaw = gSaveContext.respawn[RESPAWN_MODE_DOWN].yaw;
                gSaveContext.fw.playerParams = 0x6FF;
                gSaveContext.fw.entranceIndex = gSaveContext.respawn[RESPAWN_MODE_DOWN].entranceIndex;
                gSaveContext.fw.roomIndex = gSaveContext.respawn[RESPAWN_MODE_DOWN].roomIndex;
                gSaveContext.fw.tempSwchFlags = gSaveContext.respawn[RESPAWN_MODE_DOWN].tempSwchFlags;
                gSaveContext.fw.tempCollectFlags = gSaveContext.respawn[RESPAWN_MODE_DOWN].tempCollectFlags;
                this->unk_850 = 2;
            }
        } else if (this->unk_84F >= 0) {
            if (this->unk_850 == 0) {
                func_80832924(this, D_80854A80);
            } else if (this->unk_850 == 1) {
                func_80832924(this, D_80854A8C[this->unk_84F]);
                if ((this->unk_84F == 2) && LinkAnimation_OnFrame(&this->skelAnime, 30.0f)) {
                    this->stateFlags1 &= ~0x30000000;
                }
            } else if (D_80854A7C[this->unk_84F] < this->unk_850++) {
                LinkAnimation_PlayOnceSetSpeed(globalCtx, &this->skelAnime, D_80854A70[this->unk_84F], 0.83f);
                this->currentYaw = this->actor.shape.rot.y;
                this->unk_84F = -1;
            }
        }
    }

    func_8083721C(this);
}

void func_80850AEC(Player* this, GlobalContext* globalCtx) {
    f32 temp;

    this->stateFlags2 |= 0x20;

    if (LinkAnimation_Update(globalCtx, &this->skelAnime)) {
        func_80832284(globalCtx, this, &gPlayerAnim_002C98);
    }

    Math_Vec3f_Sum(&this->actor.world.pos, &this->actor.velocity, &this->actor.world.pos);

    if (func_80834FBC(this)) {
        Math_Vec3f_Copy(&this->actor.prevPos, &this->actor.world.pos);
        func_80847BA0(globalCtx, this);

        temp = this->actor.world.pos.y - this->actor.floorHeight;
        if (temp > 20.0f) {
            temp = 20.0f;
        }

        this->actor.world.rot.x = this->actor.shape.rot.x = 0;
        this->actor.world.pos.y -= temp;
        this->linearVelocity = 1.0f;
        this->actor.velocity.y = 0.0f;
        func_80837B9C(this, globalCtx);
        this->stateFlags2 &= ~0x400;
        this->actor.bgCheckFlags |= 1;
        this->stateFlags1 |= 4;
        return;
    }

    if ((this->skelAnime.animation != &gPlayerAnim_002C90) || (4.0f <= this->skelAnime.curFrame)) {
        this->actor.gravity = 0.0f;
        Math_ScaledStepToS(&this->actor.shape.rot.x, this->actor.world.rot.x, 0x800);
        func_8083264C(this, 100, 2, 100, 0);
    }
}

void func_80850C68(Player* this, GlobalContext* globalCtx) {
    if ((this->unk_850 != 0) && ((this->unk_858 != 0.0f) || (this->unk_85C != 0.0f))) {
        f32 updateScale = R_UPDATE_RATE * 0.5f;

        this->skelAnime.curFrame += this->skelAnime.playSpeed * updateScale;
        if (this->skelAnime.curFrame >= this->skelAnime.animLength) {
            this->skelAnime.curFrame -= this->skelAnime.animLength;
        }

        LinkAnimation_BlendToJoint(globalCtx, &this->skelAnime, &gPlayerAnim_002C38, this->skelAnime.curFrame,
                                   (this->unk_858 < 0.0f) ? &gPlayerAnim_002C18 : &gPlayerAnim_002C20, 5.0f,
                                   fabsf(this->unk_858), this->blendTable);
        LinkAnimation_BlendToMorph(globalCtx, &this->skelAnime, &gPlayerAnim_002C38, this->skelAnime.curFrame,
                                   (this->unk_85C < 0.0f) ? &gPlayerAnim_002C28 : &gPlayerAnim_002C10, 5.0f,
                                   fabsf(this->unk_85C), D_80858AD8);
        LinkAnimation_InterpJointMorph(globalCtx, &this->skelAnime, 0.5f);
    } else if (LinkAnimation_Update(globalCtx, &this->skelAnime)) {
        this->unk_860 = 2;
        func_80832284(globalCtx, this, &gPlayerAnim_002C38);
        this->unk_850 = 1;
    }

    func_8083721C(this);

    if (this->unk_860 == 0) {
        func_80853080(this, globalCtx);
    } else if (this->unk_860 == 3) {
        func_80835C58(globalCtx, this, func_80850E84, 0);
        func_80832B0C(globalCtx, this, &gPlayerAnim_002C00);
    }
}

void func_80850E84(Player* this, GlobalContext* globalCtx) {
    if (LinkAnimation_Update(globalCtx, &this->skelAnime) && (this->unk_860 == 0)) {
        func_8083A098(this, &gPlayerAnim_002C08, globalCtx);
    }
}

static void (*D_80854AA4[])(GlobalContext*, Player*, void*) = {
    NULL,          func_80851008, func_80851030, func_80851094, func_808510B4, func_808510D4, func_808510F4,
    func_80851114, func_80851134, func_80851154, func_80851174, func_808511D4, func_808511FC, func_80851294,
    func_80851050, func_80851194, func_808511B4, func_80851248, func_808512E0,
};

static struct_80832924 D_80854AF0[] = {
    { 0, 0x2822 },
    { NA_SE_PL_CALM_HIT, 0x82D },
    { NA_SE_PL_CALM_HIT, 0x833 },
    { NA_SE_PL_CALM_HIT, -0x840 },
};

static struct_80832924 D_80854B00[] = {
    { NA_SE_VO_LI_SURPRISE, 0x2003 }, { 0, 0x300F }, { 0, 0x3018 }, { 0, 0x301E }, { NA_SE_VO_LI_FALL_L, -0x201F },
};

static struct_80832924 D_80854B14[] = {
    { 0, -0x300A },
};

static struct_80854B18 D_80854B18[] = {
    { 0, NULL },
    { -1, func_808515A4 },
    { 2, &gPlayerAnim_002790 },
    { 0, NULL },
    { 0, NULL },
    { 3, &gPlayerAnim_002740 },
    { 0, NULL },
    { 0, NULL },
    { -1, func_808515A4 },
    { 2, &gPlayerAnim_002778 },
    { -1, func_80851788 },
    { 3, &gPlayerAnim_002860 },
    { -1, func_808518DC },
    { 7, &gPlayerAnim_002348 },
    { 5, &gPlayerAnim_002350 },
    { 5, &gPlayerAnim_002358 },
    { 5, &gPlayerAnim_0023B0 },
    { 7, &gPlayerAnim_0023B8 },
    { -1, func_808519EC },
    { 2, &gPlayerAnim_002728 },
    { 2, &gPlayerAnim_002738 },
    { 0, NULL },
    { -1, func_80851B90 },
    { 3, &gPlayerAnim_0027A8 },
    { 9, &gPlayerAnim_002DB0 },
    { 2, &gPlayerAnim_002DC0 },
    { -1, func_80851D2C },
    { 2, &gPlayerAnim_003098 },
    { 3, &gPlayerAnim_002780 },
    { -1, func_808515A4 },
    { 2, &gPlayerAnim_003088 },
    { 0, NULL },
    { 0, NULL },
    { 5, &gPlayerAnim_002320 },
    { -1, func_80851368 },
    { -1, func_80851E64 },
    { 5, &gPlayerAnim_002328 },
    { 16, &gPlayerAnim_002F90 },
    { -1, func_80851F84 },
    { -1, func_80851E90 },
    { 6, &gPlayerAnim_002410 },
    { 6, &gPlayerAnim_002418 },
    { -1, func_80852080 },
    { 5, &gPlayerAnim_002390 },
    { -1, func_808521F4 },
    { -1, func_8085225C },
    { -1, func_80852280 },
    { 5, &gPlayerAnim_0023A0 },
    { 5, &gPlayerAnim_002368 },
    { -1, func_808515A4 },
    { 5, &gPlayerAnim_002370 },
    { 5, &gPlayerAnim_0027B0 },
    { 5, &gPlayerAnim_0027B8 },
    { 5, &gPlayerAnim_0027C0 },
    { 3, &gPlayerAnim_002768 },
    { 3, &gPlayerAnim_0027D8 },
    { 4, &gPlayerAnim_0027E0 },
    { 3, &gPlayerAnim_002380 },
    { 3, &gPlayerAnim_002828 },
    { 6, &gPlayerAnim_002470 },
    { 6, &gPlayerAnim_0032A8 },
    { 14, &gPlayerAnim_0032A0 },
    { 3, &gPlayerAnim_0032A0 },
    { 5, &gPlayerAnim_002AE8 },
    { 16, &gPlayerAnim_002450 },
    { 15, &gPlayerAnim_002460 },
    { 15, &gPlayerAnim_002458 },
    { 3, &gPlayerAnim_002440 },
    { 3, &gPlayerAnim_002438 },
    { 3, &gPlayerAnim_002C88 },
    { 6, &gPlayerAnim_003450 },
    { 6, &gPlayerAnim_003448 },
    { 6, &gPlayerAnim_003460 },
    { 6, &gPlayerAnim_003440 },
    { 3, &gPlayerAnim_002798 },
    { 3, &gPlayerAnim_002818 },
    { 4, &gPlayerAnim_002848 },
    { 3, &gPlayerAnim_002850 },
    { 3, &gPlayerAnim_0034E0 },
    { 3, &gPlayerAnim_0034D8 },
    { 6, &gPlayerAnim_0034C8 },
    { 3, &gPlayerAnim_003470 },
    { 3, &gPlayerAnim_003478 },
    { 3, &gPlayerAnim_0034C0 },
    { 3, &gPlayerAnim_003480 },
    { 3, &gPlayerAnim_003490 },
    { 3, &gPlayerAnim_003488 },
    { 3, &gPlayerAnim_003498 },
    { 3, &gPlayerAnim_0034B0 },
    { -1, func_808524B0 },
    { 3, &gPlayerAnim_003420 },
    { -1, func_80852544 },
    { -1, func_80852564 },
    { 3, &gPlayerAnim_003250 },
    { -1, func_80852608 },
    { 3, &gPlayerAnim_002810 },
    { 3, &gPlayerAnim_002838 },
    { 3, &gPlayerAnim_002CD0 },
    { 3, &gPlayerAnim_002CD8 },
    { 3, &gPlayerAnim_002868 },
    { 3, &gPlayerAnim_0027E8 },
    { 3, &gPlayerAnim_0027F8 },
    { 3, &gPlayerAnim_002800 },
};

static struct_80854B18 D_80854E50[] = {
    { 0, NULL },
    { -1, func_808514C0 },
    { -1, func_8085157C },
    { -1, func_80851998 },
    { -1, func_808519C0 },
    { 11, NULL },
    { -1, func_80852C50 },
    { -1, func_80852944 },
    { -1, func_80851688 },
    { -1, func_80851750 },
    { -1, func_80851828 },
    { -1, func_808521B8 },
    { -1, func_8085190C },
    { 11, NULL },
    { 11, NULL },
    { 11, NULL },
    { 18, D_80854AF0 },
    { 11, NULL },
    { -1, func_80851A50 },
    { 12, &gPlayerAnim_002730 },
    { 11, NULL },
    { 0, NULL },
    { -1, func_80851BE8 },
    { 11, NULL },
    { -1, func_80851CA4 },
    { 11, NULL },
    { 17, &gPlayerAnim_0030A8 },
    { 11, NULL },
    { 11, NULL },
    { 11, NULL },
    { -1, func_80851D80 },
    { -1, func_80851DEC },
    { -1, func_80851E28 },
    { 18, D_80854B00 },
    { -1, func_808513BC },
    { 11, NULL },
    { 11, NULL },
    { 11, NULL },
    { 11, NULL },
    { -1, func_80851ECC },
    { -1, func_80851FB0 },
    { -1, func_80852048 },
    { -1, func_80852174 },
    { 13, &gPlayerAnim_002398 },
    { -1, func_80852234 },
    { 0, NULL },
    { 0, NULL },
    { 11, NULL },
    { -1, func_80852450 },
    { -1, func_80851688 },
    { -1, func_80852298 },
    { 13, &gPlayerAnim_0027D0 },
    { -1, func_80852480 },
    { 13, &gPlayerAnim_0027C8 },
    { -1, func_80852328 },
    { 11, NULL },
    { 11, NULL },
    { 12, &gPlayerAnim_002388 },
    { -1, func_80852358 },
    { 11, NULL },
    { 18, D_80854B14 },
    { 11, NULL },
    { 11, NULL },
    { 11, NULL },
    { 11, NULL },
    { -1, func_80852388 },
    { 17, &gPlayerAnim_002450 },
    { 12, &gPlayerAnim_002448 },
    { 12, &gPlayerAnim_002450 },
    { 11, NULL },
    { -1, func_808526EC },
    { 17, &gPlayerAnim_003468 },
    { -1, func_808526EC },
    { 17, &gPlayerAnim_003468 },
    { 12, &gPlayerAnim_0027A0 },
    { 12, &gPlayerAnim_002820 },
    { 11, NULL },
    { 12, &gPlayerAnim_002858 },
    { 12, &gPlayerAnim_0034D0 },
    { 13, &gPlayerAnim_0034F0 },
    { 12, &gPlayerAnim_0034E8 },
    { 12, &gPlayerAnim_0034A8 },
    { 11, NULL },
    { 11, NULL },
    { 11, NULL },
    { 11, NULL },
    { -1, func_80852648 },
    { 11, NULL },
    { 12, &gPlayerAnim_0034A0 },
    { -1, func_808524D0 },
    { -1, func_80852514 },
    { -1, func_80852554 },
    { -1, func_808525C0 },
    { 11, NULL },
    { 11, NULL },
    { 11, NULL },
    { -1, func_8085283C },
    { -1, func_808528C8 },
    { -1, func_808528C8 },
    { 12, &gPlayerAnim_002870 },
    { 12, &gPlayerAnim_0027F0 },
    { 12, &gPlayerAnim_002808 },
    { 12, &gPlayerAnim_002450 },
};

void func_80850ED8(GlobalContext* globalCtx, Player* this, LinkAnimationHeader* anim) {
    func_80832DB0(this);
    func_80832B0C(globalCtx, this, anim);
    func_80832210(this);
}

void func_80850F1C(GlobalContext* globalCtx, Player* this, LinkAnimationHeader* anim) {
    func_80832DB0(this);
    LinkAnimation_Change(globalCtx, &this->skelAnime, anim, (2.0f / 3.0f), 0.0f, Animation_GetLastFrame(anim),
                         ANIMMODE_ONCE, -8.0f);
    func_80832210(this);
}

void func_80850F9C(GlobalContext* globalCtx, Player* this, LinkAnimationHeader* anim) {
    func_80832DB0(this);
    LinkAnimation_Change(globalCtx, &this->skelAnime, anim, (2.0f / 3.0f), 0.0f, 0.0f, ANIMMODE_LOOP, -8.0f);
    func_80832210(this);
}

void func_80851008(GlobalContext* globalCtx, Player* this, void* anim) {
    func_80832210(this);
}

void func_80851030(GlobalContext* globalCtx, Player* this, void* anim) {
    func_80850ED8(globalCtx, this, anim);
}

void func_80851050(GlobalContext* globalCtx, Player* this, void* anim) {
    func_80832DB0(this);
    func_80832C2C(globalCtx, this, anim);
    func_80832210(this);
}

void func_80851094(GlobalContext* globalCtx, Player* this, void* anim) {
    func_80850F1C(globalCtx, this, anim);
}

void func_808510B4(GlobalContext* globalCtx, Player* this, void* anim) {
    func_80850F9C(globalCtx, this, anim);
}

void func_808510D4(GlobalContext* globalCtx, Player* this, void* anim) {
    func_8083308C(globalCtx, this, anim);
}

void func_808510F4(GlobalContext* globalCtx, Player* this, void* anim) {
    func_8083303C(globalCtx, this, anim, 0x9C);
}

void func_80851114(GlobalContext* globalCtx, Player* this, void* anim) {
    func_8083313C(globalCtx, this, anim);
}

void func_80851134(GlobalContext* globalCtx, Player* this, void* anim) {
    func_808330EC(globalCtx, this, anim, 0x9C);
}

void func_80851154(GlobalContext* globalCtx, Player* this, void* anim) {
    func_80832264(globalCtx, this, anim);
}

void func_80851174(GlobalContext* globalCtx, Player* this, void* anim) {
    func_80832284(globalCtx, this, anim);
}

void func_80851194(GlobalContext* globalCtx, Player* this, void* anim) {
    func_808322D0(globalCtx, this, anim);
}

void func_808511B4(GlobalContext* globalCtx, Player* this, void* anim) {
    func_808322A4(globalCtx, this, anim);
}

void func_808511D4(GlobalContext* globalCtx, Player* this, void* anim) {
    LinkAnimation_Update(globalCtx, &this->skelAnime);
}

void func_808511FC(GlobalContext* globalCtx, Player* this, void* anim) {
    if (LinkAnimation_Update(globalCtx, &this->skelAnime)) {
        func_80850F9C(globalCtx, this, anim);
        this->unk_850 = 1;
    }
}

void func_80851248(GlobalContext* globalCtx, Player* this, void* anim) {
    if (LinkAnimation_Update(globalCtx, &this->skelAnime)) {
        func_80832DBC(this);
        func_808322A4(globalCtx, this, anim);
    }
}

void func_80851294(GlobalContext* globalCtx, Player* this, void* anim) {
    if (LinkAnimation_Update(globalCtx, &this->skelAnime)) {
        func_8083313C(globalCtx, this, anim);
        this->unk_850 = 1;
    }
}

void func_808512E0(GlobalContext* globalCtx, Player* this, void* arg2) {
    LinkAnimation_Update(globalCtx, &this->skelAnime);
    func_80832924(this, arg2);
}

void func_80851314(Player* this) {
    if ((this->unk_448 == NULL) || (this->unk_448->update == NULL)) {
        this->unk_448 = NULL;
    }

    this->unk_664 = this->unk_448;

    if (this->unk_664 != NULL) {
        this->actor.shape.rot.y = func_8083DB98(this, 0);
    }
}

void func_80851368(GlobalContext* globalCtx, Player* this, CsCmdActorAction* arg2) {
    this->stateFlags1 |= 0x8000000;
    this->stateFlags2 |= 0x400;
    this->stateFlags1 &= ~0xC0000;

    func_80832284(globalCtx, this, &gPlayerAnim_0032F0);
}

void func_808513BC(GlobalContext* globalCtx, Player* this, CsCmdActorAction* arg2) {
    this->actor.gravity = 0.0f;

    if (this->unk_84F == 0) {
        if (func_8083D12C(globalCtx, this, NULL)) {
            this->unk_84F = 1;
        } else {
            func_8084B158(globalCtx, this, NULL, fabsf(this->actor.velocity.y));
            Math_ScaledStepToS(&this->unk_6C2, -10000, 800);
            func_8084AEEC(this, &this->actor.velocity.y, 4.0f, this->currentYaw);
        }
        return;
    }

    if (LinkAnimation_Update(globalCtx, &this->skelAnime)) {
        if (this->unk_84F == 1) {
            func_80832C6C(globalCtx, this, &gPlayerAnim_003328);
        } else {
            func_80832284(globalCtx, this, &gPlayerAnim_003328);
        }
    }

    func_8084B000(this);
    func_8084AEEC(this, &this->linearVelocity, 0.0f, this->actor.shape.rot.y);
}

void func_808514C0(GlobalContext* globalCtx, Player* this, CsCmdActorAction* arg2) {
    func_80851314(this);

    if (func_808332B8(this)) {
        func_808513BC(globalCtx, this, 0);
        return;
    }

    LinkAnimation_Update(globalCtx, &this->skelAnime);

    if (func_8008F128(this) || (this->stateFlags1 & 0x800)) {
        func_80836670(this, globalCtx);
        return;
    }

    if ((this->interactRangeActor != NULL) && (this->interactRangeActor->textId == 0xFFFF)) {
        func_8083E5A8(this, globalCtx);
    }
}

void func_8085157C(GlobalContext* globalCtx, Player* this, CsCmdActorAction* arg2) {
    LinkAnimation_Update(globalCtx, &this->skelAnime);
}

void func_808515A4(GlobalContext* globalCtx, Player* this, CsCmdActorAction* arg2) {
    LinkAnimationHeader* anim;

    if (func_808332B8(this)) {
        func_80851368(globalCtx, this, 0);
        return;
    }

    anim = D_80853D34[this->modelAnimType];

    if ((this->unk_446 == 6) || (this->unk_446 == 0x2E)) {
        func_80832264(globalCtx, this, anim);
    } else {
        func_80832DB0(this);
        LinkAnimation_Change(globalCtx, &this->skelAnime, anim, (2.0f / 3.0f), 0.0f, Animation_GetLastFrame(anim),
                             ANIMMODE_LOOP, -4.0f);
    }

    func_80832210(this);
}

void func_80851688(GlobalContext* globalCtx, Player* this, CsCmdActorAction* arg2) {
    if (func_8084B3CC(globalCtx, this) == 0) {
        if ((this->csMode == 0x31) && (globalCtx->csCtx.state == CS_STATE_IDLE)) {
            func_8002DF54(globalCtx, NULL, 7);
            return;
        }

        if (func_808332B8(this) != 0) {
            func_808513BC(globalCtx, this, 0);
            return;
        }

        LinkAnimation_Update(globalCtx, &this->skelAnime);

        if (func_8008F128(this) || (this->stateFlags1 & 0x800)) {
            func_80836670(this, globalCtx);
        }
    }
}

static struct_80832924 D_80855188[] = {
    { 0, 0x302A },
    { 0, -0x3030 },
};

void func_80851750(GlobalContext* globalCtx, Player* this, CsCmdActorAction* arg2) {
    LinkAnimation_Update(globalCtx, &this->skelAnime);
    func_80832924(this, D_80855188);
}

void func_80851788(GlobalContext* globalCtx, Player* this, CsCmdActorAction* arg2) {
    this->stateFlags1 &= ~0x2000000;

    this->currentYaw = this->actor.shape.rot.y = this->actor.world.rot.y =
        Math_Vec3f_Yaw(&this->actor.world.pos, &this->unk_450);

    if (this->linearVelocity <= 0.0f) {
        this->linearVelocity = 0.1f;
    } else if (this->linearVelocity > 2.5f) {
        this->linearVelocity = 2.5f;
    }
}

void func_80851828(GlobalContext* globalCtx, Player* this, CsCmdActorAction* arg2) {
    f32 sp1C = 2.5f;

    func_80845BA0(globalCtx, this, &sp1C, 10);

    if (globalCtx->sceneNum == SCENE_BDAN_BOSS) {
        if (this->unk_850 == 0) {
            if (Message_GetState(&globalCtx->msgCtx) == TEXT_STATE_NONE) {
                return;
            }
        } else {
            if (Message_GetState(&globalCtx->msgCtx) != TEXT_STATE_NONE) {
                return;
            }
        }
    }

    this->unk_850++;
    if (this->unk_850 > 20) {
        this->csMode = 0xB;
    }
}

void func_808518DC(GlobalContext* globalCtx, Player* this, CsCmdActorAction* arg2) {
    func_8083CEAC(this, globalCtx);
}

void func_8085190C(GlobalContext* globalCtx, Player* this, CsCmdActorAction* arg2) {
    func_80851314(this);

    if (this->unk_850 != 0) {
        if (LinkAnimation_Update(globalCtx, &this->skelAnime)) {
            func_80832284(globalCtx, this, func_808334E4(this));
            this->unk_850 = 0;
        }

        func_80833C3C(this);
    } else {
        func_808401B0(globalCtx, this);
    }
}

void func_80851998(GlobalContext* globalCtx, Player* this, CsCmdActorAction* arg2) {
    func_80845964(globalCtx, this, arg2, 0.0f, 0, 0);
}

void func_808519C0(GlobalContext* globalCtx, Player* this, CsCmdActorAction* arg2) {
    func_80845964(globalCtx, this, arg2, 0.0f, 0, 1);
}

// unused
static LinkAnimationHeader* D_80855190[] = {
    &gPlayerAnim_002720,
    &gPlayerAnim_002360,
};

static Vec3f D_80855198 = { -1.0f, 70.0f, 20.0f };

void func_808519EC(GlobalContext* globalCtx, Player* this, CsCmdActorAction* arg2) {
    Math_Vec3f_Copy(&this->actor.world.pos, &D_80855198);
    this->actor.shape.rot.y = -0x8000;
    func_808322D0(globalCtx, this, this->ageProperties->unk_9C);
    func_80832F54(globalCtx, this, 0x28F);
}

static struct_808551A4 D_808551A4[] = {
    { NA_SE_IT_SWORD_PUTAWAY_STN, 0 },
    { NA_SE_IT_SWORD_STICK_STN, NA_SE_VO_LI_SWORD_N },
};

static struct_80832924 D_808551AC[] = {
    { 0, 0x401D },
    { 0, -0x4027 },
};

void func_80851A50(GlobalContext* globalCtx, Player* this, CsCmdActorAction* arg2) {
    struct_808551A4* sp2C;
    Gfx** dLists;

    LinkAnimation_Update(globalCtx, &this->skelAnime);

    if ((LINK_IS_ADULT && LinkAnimation_OnFrame(&this->skelAnime, 70.0f)) ||
        (!LINK_IS_ADULT && LinkAnimation_OnFrame(&this->skelAnime, 87.0f))) {
        sp2C = &D_808551A4[gSaveContext.linkAge];
        this->interactRangeActor->parent = &this->actor;

        if (!LINK_IS_ADULT) {
            dLists = D_80125DE8;
        } else {
            dLists = D_80125E18;
        }
        this->leftHandDLists = &dLists[gSaveContext.linkAge];

        func_8002F7DC(&this->actor, sp2C->unk_00);
        if (!LINK_IS_ADULT) {
            func_80832698(this, sp2C->unk_02);
        }
    } else if (LINK_IS_ADULT) {
        if (LinkAnimation_OnFrame(&this->skelAnime, 66.0f)) {
            func_80832698(this, NA_SE_VO_LI_SWORD_L);
        }
    } else {
        func_80832924(this, D_808551AC);
    }
}

void func_80851B90(GlobalContext* globalCtx, Player* this, CsCmdActorAction* arg2) {
    LinkAnimation_Change(globalCtx, &this->skelAnime, &gPlayerAnim_002860, -(2.0f / 3.0f), 12.0f, 12.0f, ANIMMODE_ONCE,
                         0.0f);
}

static struct_80832924 D_808551B4[] = {
    { 0, -0x281E },
};

void func_80851BE8(GlobalContext* globalCtx, Player* this, CsCmdActorAction* arg2) {
    LinkAnimation_Update(globalCtx, &this->skelAnime);

    this->unk_850++;

    if (this->unk_850 >= 180) {
        if (this->unk_850 == 180) {
            LinkAnimation_Change(globalCtx, &this->skelAnime, &gPlayerAnim_003298, (2.0f / 3.0f), 10.0f,
                                 Animation_GetLastFrame(&gPlayerAnim_003298), ANIMMODE_ONCE, -8.0f);
        }
        func_80832924(this, D_808551B4);
    }
}

void func_80851CA4(GlobalContext* globalCtx, Player* this, CsCmdActorAction* arg2) {
    if (LinkAnimation_Update(globalCtx, &this->skelAnime) && (this->unk_850 == 0) && (this->actor.bgCheckFlags & 1)) {
        func_80832264(globalCtx, this, &gPlayerAnim_002DB8);
        this->unk_850 = 1;
    }

    if (this->unk_850 != 0) {
        func_8083721C(this);
    }
}

void func_80851D2C(GlobalContext* globalCtx, Player* this, CsCmdActorAction* arg2) {
    func_80850F1C(globalCtx, this, &gPlayerAnim_0030A0);
    func_8084B498(this);
    Player_SetModels(this, Player_ActionToModelGroup(this, this->itemActionParam));
}

static struct_80832924 D_808551B8[] = {
    { NA_SE_IT_SWORD_PICKOUT, -0x80C },
};

void func_80851D80(GlobalContext* globalCtx, Player* this, CsCmdActorAction* arg2) {
    LinkAnimation_Update(globalCtx, &this->skelAnime);

    if (LinkAnimation_OnFrame(&this->skelAnime, 6.0f)) {
        func_80846720(globalCtx, this, 0);
    } else {
        func_80832924(this, D_808551B8);
    }
}

void func_80851DEC(GlobalContext* globalCtx, Player* this, CsCmdActorAction* arg2) {
    LinkAnimation_Update(globalCtx, &this->skelAnime);
    Math_StepToS(&this->actor.shape.face, 0, 1);
}

void func_80851E28(GlobalContext* globalCtx, Player* this, CsCmdActorAction* arg2) {
    LinkAnimation_Update(globalCtx, &this->skelAnime);
    Math_StepToS(&this->actor.shape.face, 2, 1);
}

void func_80851E64(GlobalContext* globalCtx, Player* this, CsCmdActorAction* arg2) {
    func_80833064(globalCtx, this, &gPlayerAnim_003318, 0x98);
}

void func_80851E90(GlobalContext* globalCtx, Player* this, CsCmdActorAction* arg2) {
    func_8083303C(globalCtx, this, &gPlayerAnim_002408, 0x9C);
    func_80832698(this, NA_SE_VO_LI_GROAN);
}

void func_80851ECC(GlobalContext* globalCtx, Player* this, CsCmdActorAction* arg2) {
    if (LinkAnimation_Update(globalCtx, &this->skelAnime)) {
        func_808330EC(globalCtx, this, &gPlayerAnim_002428, 0x9C);
    }
}

void func_80851F14(GlobalContext* globalCtx, Player* this, LinkAnimationHeader* anim, struct_80832924* arg3) {
    if (LinkAnimation_Update(globalCtx, &this->skelAnime)) {
        func_808322A4(globalCtx, this, anim);
        this->unk_850 = 1;
    } else if (this->unk_850 == 0) {
        func_80832924(this, arg3);
    }
}

void func_80851F84(GlobalContext* globalCtx, Player* this, CsCmdActorAction* arg2) {
    this->actor.shape.shadowDraw = NULL;
    func_80851134(globalCtx, this, &gPlayerAnim_002420);
}

static struct_80832924 D_808551BC[] = {
    { NA_SE_VO_LI_RELAX, 0x2023 },
    { NA_SE_PL_SLIPDOWN, 0x8EC },
    { NA_SE_PL_SLIPDOWN, -0x900 },
};

void func_80851FB0(GlobalContext* globalCtx, Player* this, CsCmdActorAction* arg2) {
    if (LinkAnimation_Update(globalCtx, &this->skelAnime)) {
        func_808330EC(globalCtx, this, &gPlayerAnim_002430, 0x9C);
        this->unk_850 = 1;
    } else if (this->unk_850 == 0) {
        func_80832924(this, D_808551BC);
        if (LinkAnimation_OnFrame(&this->skelAnime, 240.0f)) {
            this->actor.shape.shadowDraw = ActorShadow_DrawFeet;
        }
    }
}

static struct_80832924 D_808551C8[] = {
    { NA_SE_PL_LAND_LADDER, 0x843 },
    { 0, 0x4854 },
    { 0, 0x485A },
    { 0, -0x4860 },
};

void func_80852048(GlobalContext* globalCtx, Player* this, CsCmdActorAction* arg2) {
    LinkAnimation_Update(globalCtx, &this->skelAnime);
    func_80832924(this, D_808551C8);
}

void func_80852080(GlobalContext* globalCtx, Player* this, CsCmdActorAction* arg2) {
    func_80833064(globalCtx, this, &gPlayerAnim_002340, 0x9D);
    func_80832698(this, NA_SE_VO_LI_FALL_L);
}

void func_808520BC(GlobalContext* globalCtx, Player* this, CsCmdActorAction* arg2) {
    f32 startX = arg2->startPos.x;
    f32 startY = arg2->startPos.y;
    f32 startZ = arg2->startPos.z;
    f32 distX = (arg2->endPos.x - startX);
    f32 distY = (arg2->endPos.y - startY);
    f32 distZ = (arg2->endPos.z - startZ);
    f32 sp4 = (f32)(globalCtx->csCtx.frames - arg2->startFrame) / (f32)(arg2->endFrame - arg2->startFrame);

    this->actor.world.pos.x = distX * sp4 + startX;
    this->actor.world.pos.y = distY * sp4 + startY;
    this->actor.world.pos.z = distZ * sp4 + startZ;
}

static struct_80832924 D_808551D8[] = {
    { NA_SE_PL_BOUND, 0x1014 },
    { NA_SE_PL_BOUND, -0x101E },
};

void func_80852174(GlobalContext* globalCtx, Player* this, CsCmdActorAction* arg2) {
    func_808520BC(globalCtx, this, arg2);
    LinkAnimation_Update(globalCtx, &this->skelAnime);
    func_80832924(this, D_808551D8);
}

void func_808521B8(GlobalContext* globalCtx, Player* this, CsCmdActorAction* arg2) {
    if (arg2 != NULL) {
        func_808520BC(globalCtx, this, arg2);
    }
    LinkAnimation_Update(globalCtx, &this->skelAnime);
}

void func_808521F4(GlobalContext* globalCtx, Player* this, CsCmdActorAction* arg2) {
    func_80832B0C(globalCtx, this, D_80853D34[this->modelAnimType]);
    func_80832210(this);
}

void func_80852234(GlobalContext* globalCtx, Player* this, CsCmdActorAction* arg2) {
    LinkAnimation_Update(globalCtx, &this->skelAnime);
}

void func_8085225C(GlobalContext* globalCtx, Player* this, CsCmdActorAction* arg2) {
    func_80832F54(globalCtx, this, 0x98);
}

void func_80852280(GlobalContext* globalCtx, Player* this, CsCmdActorAction* arg2) {
    this->actor.draw = Player_Draw;
}

void func_80852298(GlobalContext* globalCtx, Player* this, CsCmdActorAction* arg2) {
    if (LinkAnimation_Update(globalCtx, &this->skelAnime)) {
        func_8083313C(globalCtx, this, &gPlayerAnim_002378);
        this->unk_850 = 1;
    } else if (this->unk_850 == 0) {
        if (LinkAnimation_OnFrame(&this->skelAnime, 10.0f)) {
            func_80846720(globalCtx, this, 1);
        }
    }
}

static struct_80832924 D_808551E0[] = {
    { 0, 0x300A },
    { 0, -0x3018 },
};

void func_80852328(GlobalContext* globalCtx, Player* this, CsCmdActorAction* arg2) {
    func_80851F14(globalCtx, this, &gPlayerAnim_002770, D_808551E0);
}

static struct_80832924 D_808551E8[] = {
    { 0, 0x400F },
    { 0, -0x4023 },
};

void func_80852358(GlobalContext* globalCtx, Player* this, CsCmdActorAction* arg2) {
    func_80851F14(globalCtx, this, &gPlayerAnim_002830, D_808551E8);
}

void func_80852388(GlobalContext* globalCtx, Player* this, CsCmdActorAction* arg2) {
    if (LinkAnimation_Update(globalCtx, &this->skelAnime)) {
        func_808322A4(globalCtx, this, &gPlayerAnim_002468);
        this->unk_850 = 1;
    }

    if ((this->unk_850 != 0) && (globalCtx->csCtx.frames >= 900)) {
        this->rightHandType = 0;
    } else {
        this->rightHandType = 0xFF;
    }
}

void func_80852414(GlobalContext* globalCtx, Player* this, LinkAnimationHeader* anim, struct_80832924* arg3) {
    func_80851294(globalCtx, this, anim);
    if (this->unk_850 == 0) {
        func_80832924(this, arg3);
    }
}

static struct_80832924 D_808551F0[] = {
    { 0, 0x300F },
    { 0, -0x3021 },
};

void func_80852450(GlobalContext* globalCtx, Player* this, CsCmdActorAction* arg2) {
    func_80852414(globalCtx, this, &gPlayerAnim_002378, D_808551F0);
}

static struct_80832924 D_808551F8[] = {
    { NA_SE_PL_KNOCK, -0x84E },
};

void func_80852480(GlobalContext* globalCtx, Player* this, CsCmdActorAction* arg2) {
    func_80852414(globalCtx, this, &gPlayerAnim_0027D0, D_808551F8);
}

void func_808524B0(GlobalContext* globalCtx, Player* this, CsCmdActorAction* arg2) {
    func_80837704(globalCtx, this);
}

void func_808524D0(GlobalContext* globalCtx, Player* this, CsCmdActorAction* arg2) {
    sControlInput->press.button |= BTN_B;

    func_80844E68(this, globalCtx);
}

void func_80852514(GlobalContext* globalCtx, Player* this, CsCmdActorAction* arg2) {
    func_80844E68(this, globalCtx);
}

void func_80852544(GlobalContext* globalCtx, Player* this, CsCmdActorAction* arg2) {
}

void func_80852554(GlobalContext* globalCtx, Player* this, CsCmdActorAction* arg2) {
}

void func_80852564(GlobalContext* globalCtx, Player* this, CsCmdActorAction* arg2) {
    this->stateFlags3 |= 2;
    this->linearVelocity = 2.0f;
    this->actor.velocity.y = -1.0f;

    func_80832264(globalCtx, this, &gPlayerAnim_002DB0);
    func_80832698(this, NA_SE_VO_LI_FALL_L);
}

static void (*D_808551FC[])(Player* this, GlobalContext* globalCtx) = {
    func_8084377C,
    func_80843954,
    func_80843A38,
};

void func_808525C0(GlobalContext* globalCtx, Player* this, CsCmdActorAction* arg2) {
    D_808551FC[this->unk_850](this, globalCtx);
}

void func_80852608(GlobalContext* globalCtx, Player* this, CsCmdActorAction* arg2) {
    func_80846720(globalCtx, this, 0);
    func_808322D0(globalCtx, this, &gPlayerAnim_002838);
}

void func_80852648(GlobalContext* globalCtx, Player* this, CsCmdActorAction* arg2) {
    LinkAnimation_Update(globalCtx, &this->skelAnime);

    if (LinkAnimation_OnFrame(&this->skelAnime, 10.0f)) {
        this->heldItemActionParam = this->itemActionParam = PLAYER_AP_NONE;
        this->heldItemId = ITEM_NONE;
        this->modelGroup = this->nextModelGroup = Player_ActionToModelGroup(this, PLAYER_AP_NONE);
        this->leftHandDLists = D_80125E08;
        Inventory_ChangeEquipment(EQUIP_SWORD, 2);
        gSaveContext.equips.buttonItems[0] = ITEM_SWORD_MASTER;
        Inventory_DeleteEquipment(globalCtx, 0);
    }
}

static LinkAnimationHeader* D_80855208[] = {
    &gPlayerAnim_0034B8,
    &gPlayerAnim_003458,
};

static Vec3s D_80855210[2][2] = {
    { { -200, 700, 100 }, { 800, 600, 800 } },
    { { -200, 500, 0 }, { 600, 400, 600 } },
};

void func_808526EC(GlobalContext* globalCtx, Player* this, CsCmdActorAction* arg2) {
    static Vec3f zeroVec = { 0.0f, 0.0f, 0.0f };
    static Color_RGBA8 primColor = { 255, 255, 255, 0 };
    static Color_RGBA8 envColor = { 0, 128, 128, 0 };
    s32 age = gSaveContext.linkAge;
    Vec3f sparklePos;
    Vec3f sp34;
    Vec3s* ptr;

    func_80851294(globalCtx, this, D_80855208[age]);

    if (this->rightHandType != 0xFF) {
        this->rightHandType = 0xFF;
        return;
    }

    ptr = D_80855210[gSaveContext.linkAge];

    sp34.x = ptr[0].x + Rand_CenteredFloat(ptr[1].x);
    sp34.y = ptr[0].y + Rand_CenteredFloat(ptr[1].y);
    sp34.z = ptr[0].z + Rand_CenteredFloat(ptr[1].z);

    SkinMatrix_Vec3fMtxFMultXYZ(&this->shieldMf, &sp34, &sparklePos);

    EffectSsKiraKira_SpawnDispersed(globalCtx, &sparklePos, &zeroVec, &zeroVec, &primColor, &envColor, 600, -10);
}

void func_8085283C(GlobalContext* globalCtx, Player* this, CsCmdActorAction* arg2) {
    if (LinkAnimation_Update(globalCtx, &this->skelAnime)) {
        func_80852944(globalCtx, this, arg2);
    } else if (this->unk_850 == 0) {
        Item_Give(globalCtx, ITEM_SWORD_MASTER);
        func_80846720(globalCtx, this, 0);
    } else {
        func_8084E988(this);
    }
}

void func_808528C8(GlobalContext* globalCtx, Player* this, CsCmdActorAction* arg2) {
    if (LinkAnimation_Update(globalCtx, &this->skelAnime)) {
        func_8084285C(this, 0.0f, 99.0f, this->skelAnime.endFrame - 8.0f);
    }

    if (this->heldItemActionParam != PLAYER_AP_SWORD_MASTER) {
        func_80846720(globalCtx, this, 1);
    }
}

void func_80852944(GlobalContext* globalCtx, Player* this, CsCmdActorAction* arg2) {
    if (func_808332B8(this)) {
        func_80838F18(globalCtx, this);
        func_80832340(globalCtx, this);
    } else {
        func_8083C148(this, globalCtx);
        if (!func_8083B644(this, globalCtx)) {
            func_8083E5A8(this, globalCtx);
        }
    }

    this->csMode = 0;
    this->unk_6AD = 0;
}

void func_808529D0(GlobalContext* globalCtx, Player* this, CsCmdActorAction* arg2) {
    this->actor.world.pos.x = arg2->startPos.x;
    this->actor.world.pos.y = arg2->startPos.y;
    if ((globalCtx->sceneNum == SCENE_SPOT04) && !LINK_IS_ADULT) {
        this->actor.world.pos.y -= 1.0f;
    }
    this->actor.world.pos.z = arg2->startPos.z;
    this->currentYaw = this->actor.shape.rot.y = arg2->rot.y;
}

void func_80852A54(GlobalContext* globalCtx, Player* this, CsCmdActorAction* arg2) {
    f32 dx = arg2->startPos.x - (s32)this->actor.world.pos.x;
    f32 dy = arg2->startPos.y - (s32)this->actor.world.pos.y;
    f32 dz = arg2->startPos.z - (s32)this->actor.world.pos.z;
    f32 dist = sqrtf(SQ(dx) + SQ(dy) + SQ(dz));
    s16 yawDiff = arg2->rot.y - this->actor.shape.rot.y;

    if ((this->linearVelocity == 0.0f) && ((dist > 50.0f) || (ABS(yawDiff) > 0x4000))) {
        func_808529D0(globalCtx, this, arg2);
    }

    this->skelAnime.moveFlags = 0;
    func_80832DB0(this);
}

void func_80852B4C(GlobalContext* globalCtx, Player* this, CsCmdActorAction* arg2, struct_80854B18* arg3) {
    if (arg3->type > 0) {
        D_80854AA4[arg3->type](globalCtx, this, arg3->ptr);
    } else if (arg3->type < 0) {
        arg3->func(globalCtx, this, arg2);
    }

    if ((D_80858AA0 & 4) && !(this->skelAnime.moveFlags & 4)) {
        this->skelAnime.morphTable[0].y /= this->ageProperties->unk_08;
        D_80858AA0 = 0;
    }
}

void func_80852C0C(GlobalContext* globalCtx, Player* this, s32 csMode) {
    if ((csMode != 1) && (csMode != 8) && (csMode != 0x31) && (csMode != 7)) {
        func_808323B4(globalCtx, this);
    }
}

void func_80852C50(GlobalContext* globalCtx, Player* this, CsCmdActorAction* arg2) {
    CsCmdActorAction* linkCsAction = globalCtx->csCtx.linkAction;
    s32 pad;
    s32 sp24;

    if (globalCtx->csCtx.state == CS_STATE_UNSKIPPABLE_INIT) {
        func_8002DF54(globalCtx, NULL, 7);
        this->unk_446 = 0;
        func_80832210(this);
        return;
    }

    if (linkCsAction == NULL) {
        this->actor.flags &= ~0x40;
        return;
    }

    if (this->unk_446 != linkCsAction->action) {
        sp24 = D_808547C4[linkCsAction->action];
        if (sp24 >= 0) {
            if ((sp24 == 3) || (sp24 == 4)) {
                func_80852A54(globalCtx, this, linkCsAction);
            } else {
                func_808529D0(globalCtx, this, linkCsAction);
            }
        }

        D_80858AA0 = this->skelAnime.moveFlags;

        func_80832DBC(this);
        osSyncPrintf("TOOL MODE=%d\n", sp24);
        func_80852C0C(globalCtx, this, ABS(sp24));
        func_80852B4C(globalCtx, this, linkCsAction, &D_80854B18[ABS(sp24)]);

        this->unk_850 = 0;
        this->unk_84F = 0;
        this->unk_446 = linkCsAction->action;
    }

    sp24 = D_808547C4[this->unk_446];
    func_80852B4C(globalCtx, this, linkCsAction, &D_80854E50[ABS(sp24)]);
}

void func_80852E14(Player* this, GlobalContext* globalCtx) {
    if (this->csMode != this->prevCsMode) {
        D_80858AA0 = this->skelAnime.moveFlags;

        func_80832DBC(this);
        this->prevCsMode = this->csMode;
        osSyncPrintf("DEMO MODE=%d\n", this->csMode);
        func_80852C0C(globalCtx, this, this->csMode);
        func_80852B4C(globalCtx, this, NULL, &D_80854B18[this->csMode]);
    }

    func_80852B4C(globalCtx, this, NULL, &D_80854E50[this->csMode]);
}

s32 Player_IsDroppingFish(GlobalContext* globalCtx) {
    Player* this = GET_PLAYER(globalCtx);

    return (func_8084EFC0 == this->func_674) && (this->itemActionParam == PLAYER_AP_BOTTLE_FISH);
}

s32 Player_StartFishing(GlobalContext* globalCtx) {
    Player* this = GET_PLAYER(globalCtx);

    func_80832564(globalCtx, this);
    func_80835F44(globalCtx, this, ITEM_FISHING_POLE);
    return 1;
}

s32 func_80852F38(GlobalContext* globalCtx, Player* this) {
    if (!Player_InBlockingCsMode(globalCtx, this) && (this->invincibilityTimer >= 0) && !func_8008F128(this) &&
        !(this->stateFlags3 & 0x80)) {
        func_80832564(globalCtx, this);
        func_80835C58(globalCtx, this, func_8084F308, 0);
        func_80832264(globalCtx, this, &gPlayerAnim_003120);
        this->stateFlags2 |= 0x80;
        func_80832224(this);
        func_80832698(this, NA_SE_VO_LI_HELD);
        return true;
    }

    return false;
}

// Sets up player cutscene
s32 func_80852FFC(GlobalContext* globalCtx, Actor* actor, s32 csMode) {
    Player* this = GET_PLAYER(globalCtx);

    if (!Player_InBlockingCsMode(globalCtx, this)) {
        func_80832564(globalCtx, this);
        func_80835C58(globalCtx, this, func_80852E14, 0);
        this->csMode = csMode;
        this->unk_448 = actor;
        func_80832224(this);
        return 1;
    }

    return 0;
}

void func_80853080(Player* this, GlobalContext* globalCtx) {
    func_80835C58(globalCtx, this, func_80840BC8, 1);
    func_80832B0C(globalCtx, this, func_80833338(this));
    this->currentYaw = this->actor.shape.rot.y;
}

s32 Player_InflictDamage(GlobalContext* globalCtx, s32 damage) {
    Player* this = GET_PLAYER(globalCtx);

    if (!Player_InBlockingCsMode(globalCtx, this) && !func_80837B18(globalCtx, this, damage)) {
        this->stateFlags2 &= ~0x80;
        return 1;
    }

    return 0;
}

// Start talking with the given actor
void func_80853148(GlobalContext* globalCtx, Actor* actor) {
    Player* this = GET_PLAYER(globalCtx);
    s32 pad;

    if ((this->targetActor != NULL) || (actor == this->naviActor) || ((actor->flags & 0x40001) == 0x40001)) {
        actor->flags |= 0x100;
    }

    this->targetActor = actor;
    this->exchangeItemId = EXCH_ITEM_NONE;

    if (actor->textId == 0xFFFF) {
        func_8002DF54(globalCtx, actor, 1);
        actor->flags |= 0x100;
        func_80832528(globalCtx, this);
    } else {
        if (this->actor.flags & 0x100) {
            this->actor.textId = 0;
        } else {
            this->actor.flags |= 0x100;
            this->actor.textId = actor->textId;
        }

        if (this->stateFlags1 & 0x800000) {
            s32 sp24 = this->unk_850;

            func_80832528(globalCtx, this);
            func_8083A2F8(globalCtx, this);

            this->unk_850 = sp24;
        } else {
            if (func_808332B8(this)) {
                func_80836898(globalCtx, this, func_8083A2F8);
                func_80832C6C(globalCtx, this, &gPlayerAnim_003328);
            } else if ((actor->category != ACTORCAT_NPC) || (this->heldItemActionParam == PLAYER_AP_FISHING_POLE)) {
                func_8083A2F8(globalCtx, this);

                if (!func_8008E9C4(this)) {
                    if ((actor != this->naviActor) && (actor->xzDistToPlayer < 40.0f)) {
                        func_808322D0(globalCtx, this, &gPlayerAnim_002DF0);
                    } else {
                        func_80832284(globalCtx, this, func_80833338(this));
                    }
                }
            } else {
                func_80836898(globalCtx, this, func_8083A2F8);
                func_808322D0(globalCtx, this,
                              (actor->xzDistToPlayer < 40.0f) ? &gPlayerAnim_002DF0 : &gPlayerAnim_0031A0);
            }

            if (this->skelAnime.animation == &gPlayerAnim_002DF0) {
                func_80832F54(globalCtx, this, 0x19);
            }

            func_80832224(this);
        }

        this->stateFlags1 |= 0x20000040;
    }

    if ((this->naviActor == this->targetActor) && ((this->targetActor->textId & 0xFF00) != 0x200)) {
        this->naviActor->flags |= 0x100;
        func_80835EA4(globalCtx, 0xB);
    }
}<|MERGE_RESOLUTION|>--- conflicted
+++ resolved
@@ -3573,11 +3573,7 @@
         Actor_Spawn(&globalCtx->actorCtx, globalCtx, ACTOR_ITEM_SHIELD, this->actor.world.pos.x,
                     this->actor.world.pos.y, this->actor.world.pos.z, 0, 0, 0, 1);
         Inventory_DeleteEquipment(globalCtx, EQUIP_SHIELD);
-<<<<<<< HEAD
-        Message_StartTextbox(globalCtx, 0x305F, NULL); // "Your shield is gone!"
-=======
-        func_8010B680(globalCtx, 0x305F, NULL);
->>>>>>> f1d27bf6
+        Message_StartTextbox(globalCtx, 0x305F, NULL);
     }
 }
 
