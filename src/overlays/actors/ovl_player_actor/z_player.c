/*
 * File: z_player.c
 * Overlay: ovl_player_actor
 * Description: Link
 */

#include "ultra64.h"
#include "global.h"

#include "overlays/actors/ovl_Bg_Heavy_Block/z_bg_heavy_block.h"
#include "overlays/actors/ovl_Door_Shutter/z_door_shutter.h"
#include "overlays/actors/ovl_En_Boom/z_en_boom.h"
#include "overlays/actors/ovl_En_Arrow/z_en_arrow.h"
#include "overlays/actors/ovl_En_Box/z_en_box.h"
#include "overlays/actors/ovl_En_Door/z_en_door.h"
#include "overlays/actors/ovl_En_Elf/z_en_elf.h"
#include "overlays/actors/ovl_En_Fish/z_en_fish.h"
#include "overlays/actors/ovl_En_Horse/z_en_horse.h"
#include "overlays/effects/ovl_Effect_Ss_Fhg_Flash/z_eff_ss_fhg_flash.h"
#include "objects/gameplay_keep/gameplay_keep.h"
#include "objects/object_link_child/object_link_child.h"

typedef struct {
    /* 0x00 */ u8 itemId;
    /* 0x01 */ u8 field; // various bit-packed data
    /* 0x02 */ s8 gi;    // defines the draw id and chest opening animation
    /* 0x03 */ u8 textId;
    /* 0x04 */ u16 objectId;
} GetItemEntry; // size = 0x06

#define GET_ITEM(itemId, objectId, drawId, textId, field, chestAnim) \
    { itemId, field, (chestAnim != CHEST_ANIM_SHORT ? 1 : -1) * (drawId + 1), textId, objectId }

#define CHEST_ANIM_SHORT 0
#define CHEST_ANIM_LONG 1

#define GET_ITEM_NONE \
    { ITEM_NONE, 0, 0, 0, OBJECT_INVALID }

typedef enum {
    /* 0x00 */ KNOB_ANIM_ADULT_L,
    /* 0x01 */ KNOB_ANIM_CHILD_L,
    /* 0x02 */ KNOB_ANIM_ADULT_R,
    /* 0x03 */ KNOB_ANIM_CHILD_R
} KnobDoorAnim;

typedef struct {
    /* 0x00 */ u8 itemId;
    /* 0x02 */ s16 actorId;
} ExplosiveInfo; // size = 0x04

typedef struct {
    /* 0x00 */ s16 actorId;
    /* 0x02 */ u8 itemId;
    /* 0x03 */ u8 actionParam;
    /* 0x04 */ u8 textId;
} BottleCatchInfo; // size = 0x06

typedef struct {
    /* 0x00 */ s16 actorId;
    /* 0x02 */ s16 actorParams;
} BottleDropInfo; // size = 0x04

typedef struct {
    /* 0x00 */ s8 damage;
    /* 0x01 */ u8 unk_01;
    /* 0x02 */ u8 unk_02;
    /* 0x03 */ u8 unk_03;
    /* 0x04 */ u16 sfxId;
} FallImpactInfo; // size = 0x06

typedef struct {
    /* 0x00 */ Vec3f pos;
    /* 0x0C */ s16 yaw;
} SpecialRespawnInfo; // size = 0x10

typedef struct {
    /* 0x00 */ u16 sfxId;
    /* 0x02 */ s16 field;
} struct_80832924; // size = 0x04

typedef struct {
    /* 0x00 */ u16 unk_00;
    /* 0x02 */ s16 unk_02;
} struct_808551A4; // size = 0x04

typedef struct {
    /* 0x00 */ LinkAnimationHeader* anim;
    /* 0x04 */ u8 unk_04;
} struct_808540F4; // size = 0x08

typedef struct {
    /* 0x00 */ LinkAnimationHeader* unk_00;
    /* 0x04 */ LinkAnimationHeader* unk_04;
    /* 0x08 */ u8 unk_08;
    /* 0x09 */ u8 unk_09;
} struct_80854554; // size = 0x0C

typedef struct {
    /* 0x00 */ LinkAnimationHeader* unk_00;
    /* 0x04 */ LinkAnimationHeader* unk_04;
    /* 0x08 */ LinkAnimationHeader* unk_08;
    /* 0x0C */ u8 unk_0C;
    /* 0x0D */ u8 unk_0D;
} struct_80854190; // size = 0x10

typedef struct {
    /* 0x00 */ LinkAnimationHeader* anim;
    /* 0x04 */ f32 unk_04;
    /* 0x04 */ f32 unk_08;
} struct_80854578; // size = 0x0C

typedef struct {
    /* 0x00 */ s8 type;
    /* 0x04 */ union {
        void* ptr;
        void (*func)(GlobalContext*, Player*, CsCmdActorAction*);
    };
} struct_80854B18; // size = 0x08

typedef struct {
    /* 0x00 */ s16 unk_00;
    /* 0x02 */ s16 unk_02;
    /* 0x04 */ s16 unk_04;
    /* 0x06 */ s16 unk_06;
    /* 0x08 */ s16 unk_08;
} struct_80858AC8; // size = 0x0A

void func_80833770(GlobalContext* globalCtx, Player* this);
void func_80833790(GlobalContext* globalCtx, Player* this);
void func_8083379C(GlobalContext* globalCtx, Player* this);
void func_8083377C(GlobalContext* globalCtx, Player* this);
void func_808337D4(GlobalContext* globalCtx, Player* this);
void func_80833910(GlobalContext* globalCtx, Player* this);
void func_80833984(GlobalContext* globalCtx, Player* this);
void func_8083399C(GlobalContext* globalCtx, Player* this, s8 actionParam);
s32 func_8083485C(Player* this, GlobalContext* globalCtx);
s32 func_808349DC(Player* this, GlobalContext* globalCtx);
s32 func_80834A2C(Player* this, GlobalContext* globalCtx);
s32 func_80834B5C(Player* this, GlobalContext* globalCtx);
s32 func_80834C74(Player* this, GlobalContext* globalCtx);
s32 func_8083501C(Player* this, GlobalContext* globalCtx);
s32 func_808351D4(Player* this, GlobalContext* globalCtx);
s32 func_808353D8(Player* this, GlobalContext* globalCtx);
s32 func_80835588(Player* this, GlobalContext* globalCtx);
s32 func_808356E8(Player* this, GlobalContext* globalCtx);
s32 func_80835800(Player* this, GlobalContext* globalCtx);
s32 func_80835884(Player* this, GlobalContext* globalCtx);
s32 func_808358F0(Player* this, GlobalContext* globalCtx);
s32 func_808359FC(Player* this, GlobalContext* globalCtx);
s32 func_80835B60(Player* this, GlobalContext* globalCtx);
s32 func_80835C08(Player* this, GlobalContext* globalCtx);
void func_80835F44(GlobalContext* globalCtx, Player* this, s32 item);
void func_80839F90(Player* this, GlobalContext* globalCtx);
s32 func_80838A14(Player* this, GlobalContext* globalCtx);
s32 func_80839800(Player* this, GlobalContext* globalCtx);
s32 func_8083B040(Player* this, GlobalContext* globalCtx);
s32 func_8083B998(Player* this, GlobalContext* globalCtx);
s32 func_8083B644(Player* this, GlobalContext* globalCtx);
s32 func_8083BDBC(Player* this, GlobalContext* globalCtx);
s32 func_8083C1DC(Player* this, GlobalContext* globalCtx);
s32 func_8083C2B0(Player* this, GlobalContext* globalCtx);
s32 func_8083C544(Player* this, GlobalContext* globalCtx);
s32 func_8083C61C(GlobalContext* globalCtx, Player* this);
void func_8083CA20(GlobalContext* globalCtx, Player* this);
void func_8083CA54(GlobalContext* globalCtx, Player* this);
void func_8083CA9C(GlobalContext* globalCtx, Player* this);
s32 func_8083E0FC(Player* this, GlobalContext* globalCtx);
s32 func_8083E5A8(Player* this, GlobalContext* globalCtx);
s32 func_8083EB44(Player* this, GlobalContext* globalCtx);
s32 func_8083F7BC(Player* this, GlobalContext* globalCtx);
void func_80840450(Player* this, GlobalContext* globalCtx);
void func_808407CC(Player* this, GlobalContext* globalCtx);
void func_80840BC8(Player* this, GlobalContext* globalCtx);
void func_80840DE4(Player* this, GlobalContext* globalCtx);
void func_808414F8(Player* this, GlobalContext* globalCtx);
void func_8084170C(Player* this, GlobalContext* globalCtx);
void func_808417FC(Player* this, GlobalContext* globalCtx);
void func_8084193C(Player* this, GlobalContext* globalCtx);
void func_80841BA8(Player* this, GlobalContext* globalCtx);
void func_80842180(Player* this, GlobalContext* globalCtx);
void func_8084227C(Player* this, GlobalContext* globalCtx);
void func_8084279C(Player* this, GlobalContext* globalCtx);
void func_808423EC(Player* this, GlobalContext* globalCtx);
void func_8084251C(Player* this, GlobalContext* globalCtx);
void func_80843188(Player* this, GlobalContext* globalCtx);
void func_808435C4(Player* this, GlobalContext* globalCtx);
void func_8084370C(Player* this, GlobalContext* globalCtx);
void func_8084377C(Player* this, GlobalContext* globalCtx);
void func_80843954(Player* this, GlobalContext* globalCtx);
void func_80843A38(Player* this, GlobalContext* globalCtx);
void func_80843CEC(Player* this, GlobalContext* globalCtx);
void func_8084411C(Player* this, GlobalContext* globalCtx);
void func_80844708(Player* this, GlobalContext* globalCtx);
void func_80844A44(Player* this, GlobalContext* globalCtx);
void func_80844AF4(Player* this, GlobalContext* globalCtx);
void func_80844E68(Player* this, GlobalContext* globalCtx);
void func_80845000(Player* this, GlobalContext* globalCtx);
void func_80845308(Player* this, GlobalContext* globalCtx);
void func_80845668(Player* this, GlobalContext* globalCtx);
void func_808458D0(Player* this, GlobalContext* globalCtx);
void func_80845CA4(Player* this, GlobalContext* globalCtx);
void func_80845EF8(Player* this, GlobalContext* globalCtx);
void func_80846050(Player* this, GlobalContext* globalCtx);
void func_80846120(Player* this, GlobalContext* globalCtx);
void func_80846260(Player* this, GlobalContext* globalCtx);
void func_80846358(Player* this, GlobalContext* globalCtx);
void func_80846408(Player* this, GlobalContext* globalCtx);
void func_808464B0(Player* this, GlobalContext* globalCtx);
void func_80846578(Player* this, GlobalContext* globalCtx);
void func_80846648(GlobalContext* globalCtx, Player* this);
void func_80846660(GlobalContext* globalCtx, Player* this);
void func_808467D4(GlobalContext* globalCtx, Player* this);
void func_808468A8(GlobalContext* globalCtx, Player* this);
void func_808468E8(GlobalContext* globalCtx, Player* this);
void func_80846978(GlobalContext* globalCtx, Player* this);
void func_808469BC(GlobalContext* globalCtx, Player* this);
void func_80846A68(GlobalContext* globalCtx, Player* this);
void func_8084B1D8(Player* this, GlobalContext* globalCtx);
void func_8084B530(Player* this, GlobalContext* globalCtx);
void func_8084B78C(Player* this, GlobalContext* globalCtx);
void func_8084B898(Player* this, GlobalContext* globalCtx);
void func_8084B9E4(Player* this, GlobalContext* globalCtx);
void func_8084BBE4(Player* this, GlobalContext* globalCtx);
void func_8084BDFC(Player* this, GlobalContext* globalCtx);
void func_8084BF1C(Player* this, GlobalContext* globalCtx);
void Player_UpdateCommon(Player* this, GlobalContext* globalCtx, Input* input);
void func_8084C5F8(Player* this, GlobalContext* globalCtx);
void func_8084C760(Player* this, GlobalContext* globalCtx);
void func_8084C81C(Player* this, GlobalContext* globalCtx);
void func_8084CC98(Player* this, GlobalContext* globalCtx);
void func_8084D3E4(Player* this, GlobalContext* globalCtx);
void func_8084D610(Player* this, GlobalContext* globalCtx);
void func_8084D7C4(Player* this, GlobalContext* globalCtx);
void func_8084D84C(Player* this, GlobalContext* globalCtx);
void func_8084DAB4(Player* this, GlobalContext* globalCtx);
void func_8084DC48(Player* this, GlobalContext* globalCtx);
void func_8084E1EC(Player* this, GlobalContext* globalCtx);
void func_8084E30C(Player* this, GlobalContext* globalCtx);
void func_8084E368(Player* this, GlobalContext* globalCtx);
void func_8084E3C4(Player* this, GlobalContext* globalCtx);
void func_8084E604(Player* this, GlobalContext* globalCtx);
void func_8084E6D4(Player* this, GlobalContext* globalCtx);
void func_8084E9AC(Player* this, GlobalContext* globalCtx);
void func_8084EAC0(Player* this, GlobalContext* globalCtx);
void func_8084ECA4(Player* this, GlobalContext* globalCtx);
void func_8084EED8(Player* this, GlobalContext* globalCtx);
void func_8084EFC0(Player* this, GlobalContext* globalCtx);
void func_8084F104(Player* this, GlobalContext* globalCtx);
void func_8084F390(Player* this, GlobalContext* globalCtx);
void func_8084F608(Player* this, GlobalContext* globalCtx);
void func_8084F698(Player* this, GlobalContext* globalCtx);
void func_8084F710(Player* this, GlobalContext* globalCtx);
void func_8084F88C(Player* this, GlobalContext* globalCtx);
void func_8084F9A0(Player* this, GlobalContext* globalCtx);
void func_8084F9C0(Player* this, GlobalContext* globalCtx);
void func_8084FA54(Player* this, GlobalContext* globalCtx);
void func_8084FB10(Player* this, GlobalContext* globalCtx);
void func_8084FBF4(Player* this, GlobalContext* globalCtx);
s32 func_8084FCAC(Player* this, GlobalContext* globalCtx);
void func_8084FF7C(Player* this);
void func_8085002C(Player* this);
s32 func_80850224(Player* this, GlobalContext* globalCtx);
void func_808502D0(Player* this, GlobalContext* globalCtx);
void func_808505DC(Player* this, GlobalContext* globalCtx);
void func_8085063C(Player* this, GlobalContext* globalCtx);
void func_8085076C(Player* this, GlobalContext* globalCtx);
void func_808507F4(Player* this, GlobalContext* globalCtx);
void func_80850AEC(Player* this, GlobalContext* globalCtx);
void func_80850C68(Player* this, GlobalContext* globalCtx);
void func_80850E84(Player* this, GlobalContext* globalCtx);
void func_80851008(GlobalContext* globalCtx, Player* this, void* anim);
void func_80851030(GlobalContext* globalCtx, Player* this, void* anim);
void func_80851050(GlobalContext* globalCtx, Player* this, void* anim);
void func_80851094(GlobalContext* globalCtx, Player* this, void* anim);
void func_808510B4(GlobalContext* globalCtx, Player* this, void* anim);
void func_808510D4(GlobalContext* globalCtx, Player* this, void* anim);
void func_808510F4(GlobalContext* globalCtx, Player* this, void* anim);
void func_80851114(GlobalContext* globalCtx, Player* this, void* anim);
void func_80851134(GlobalContext* globalCtx, Player* this, void* anim);
void func_80851154(GlobalContext* globalCtx, Player* this, void* anim);
void func_80851174(GlobalContext* globalCtx, Player* this, void* anim);
void func_80851194(GlobalContext* globalCtx, Player* this, void* anim);
void func_808511B4(GlobalContext* globalCtx, Player* this, void* anim);
void func_808511D4(GlobalContext* globalCtx, Player* this, void* anim);
void func_808511FC(GlobalContext* globalCtx, Player* this, void* anim);
void func_80851248(GlobalContext* globalCtx, Player* this, void* anim);
void func_80851294(GlobalContext* globalCtx, Player* this, void* anim);
void func_808512E0(GlobalContext* globalCtx, Player* this, void* arg2);
void func_80851368(GlobalContext* globalCtx, Player* this, CsCmdActorAction* arg2);
void func_808513BC(GlobalContext* globalCtx, Player* this, CsCmdActorAction* arg2);
void func_808514C0(GlobalContext* globalCtx, Player* this, CsCmdActorAction* arg2);
void func_8085157C(GlobalContext* globalCtx, Player* this, CsCmdActorAction* arg2);
void func_808515A4(GlobalContext* globalCtx, Player* this, CsCmdActorAction* arg2);
void func_80851688(GlobalContext* globalCtx, Player* this, CsCmdActorAction* arg2);
void func_80851750(GlobalContext* globalCtx, Player* this, CsCmdActorAction* arg2);
void func_80851788(GlobalContext* globalCtx, Player* this, CsCmdActorAction* arg2);
void func_80851828(GlobalContext* globalCtx, Player* this, CsCmdActorAction* arg2);
void func_808518DC(GlobalContext* globalCtx, Player* this, CsCmdActorAction* arg2);
void func_8085190C(GlobalContext* globalCtx, Player* this, CsCmdActorAction* arg2);
void func_80851998(GlobalContext* globalCtx, Player* this, CsCmdActorAction* arg2);
void func_808519C0(GlobalContext* globalCtx, Player* this, CsCmdActorAction* arg2);
void func_808519EC(GlobalContext* globalCtx, Player* this, CsCmdActorAction* arg2);
void func_80851A50(GlobalContext* globalCtx, Player* this, CsCmdActorAction* arg2);
void func_80851B90(GlobalContext* globalCtx, Player* this, CsCmdActorAction* arg2);
void func_80851BE8(GlobalContext* globalCtx, Player* this, CsCmdActorAction* arg2);
void func_80851CA4(GlobalContext* globalCtx, Player* this, CsCmdActorAction* arg2);
void func_80851D2C(GlobalContext* globalCtx, Player* this, CsCmdActorAction* arg2);
void func_80851D80(GlobalContext* globalCtx, Player* this, CsCmdActorAction* arg2);
void func_80851DEC(GlobalContext* globalCtx, Player* this, CsCmdActorAction* arg2);
void func_80851E28(GlobalContext* globalCtx, Player* this, CsCmdActorAction* arg2);
void func_80851E64(GlobalContext* globalCtx, Player* this, CsCmdActorAction* arg2);
void func_80851E90(GlobalContext* globalCtx, Player* this, CsCmdActorAction* arg2);
void func_80851ECC(GlobalContext* globalCtx, Player* this, CsCmdActorAction* arg2);
void func_80851F84(GlobalContext* globalCtx, Player* this, CsCmdActorAction* arg2);
void func_80851FB0(GlobalContext* globalCtx, Player* this, CsCmdActorAction* arg2);
void func_80852048(GlobalContext* globalCtx, Player* this, CsCmdActorAction* arg2);
void func_80852080(GlobalContext* globalCtx, Player* this, CsCmdActorAction* arg2);
void func_80852174(GlobalContext* globalCtx, Player* this, CsCmdActorAction* arg2);
void func_808521B8(GlobalContext* globalCtx, Player* this, CsCmdActorAction* arg2);
void func_808521F4(GlobalContext* globalCtx, Player* this, CsCmdActorAction* arg2);
void func_80852234(GlobalContext* globalCtx, Player* this, CsCmdActorAction* arg2);
void func_8085225C(GlobalContext* globalCtx, Player* this, CsCmdActorAction* arg2);
void func_80852280(GlobalContext* globalCtx, Player* this, CsCmdActorAction* arg2);
void func_80852358(GlobalContext* globalCtx, Player* this, CsCmdActorAction* arg2);
void func_80852388(GlobalContext* globalCtx, Player* this, CsCmdActorAction* arg2);
void func_80852298(GlobalContext* globalCtx, Player* this, CsCmdActorAction* arg2);
void func_80852328(GlobalContext* globalCtx, Player* this, CsCmdActorAction* arg2);
void func_80852480(GlobalContext* globalCtx, Player* this, CsCmdActorAction* arg2);
void func_80852450(GlobalContext* globalCtx, Player* this, CsCmdActorAction* arg2);
void func_808524B0(GlobalContext* globalCtx, Player* this, CsCmdActorAction* arg2);
void func_808524D0(GlobalContext* globalCtx, Player* this, CsCmdActorAction* arg2);
void func_80852514(GlobalContext* globalCtx, Player* this, CsCmdActorAction* arg2);
void func_80852544(GlobalContext* globalCtx, Player* this, CsCmdActorAction* arg2);
void func_80852554(GlobalContext* globalCtx, Player* this, CsCmdActorAction* arg2);
void func_80852564(GlobalContext* globalCtx, Player* this, CsCmdActorAction* arg2);
void func_808525C0(GlobalContext* globalCtx, Player* this, CsCmdActorAction* arg2);
void func_80852608(GlobalContext* globalCtx, Player* this, CsCmdActorAction* arg2);
void func_80852648(GlobalContext* globalCtx, Player* this, CsCmdActorAction* arg2);
void func_808526EC(GlobalContext* globalCtx, Player* this, CsCmdActorAction* arg2);
void func_8085283C(GlobalContext* globalCtx, Player* this, CsCmdActorAction* arg2);
void func_808528C8(GlobalContext* globalCtx, Player* this, CsCmdActorAction* arg2);
void func_80852944(GlobalContext* globalCtx, Player* this, CsCmdActorAction* arg2);
void func_808529D0(GlobalContext* globalCtx, Player* this, CsCmdActorAction* arg2);
void func_80852C50(GlobalContext* globalCtx, Player* this, CsCmdActorAction* arg2);
void func_80852E14(Player* this, GlobalContext* globalCtx);
s32 Player_IsDroppingFish(GlobalContext* globalCtx);
s32 Player_StartFishing(GlobalContext* globalCtx);
s32 func_80852F38(GlobalContext* globalCtx, Player* this);
s32 func_80852FFC(GlobalContext* globalCtx, Actor* actor, s32 csMode);
void func_80853080(Player* this, GlobalContext* globalCtx);
s32 Player_InflictDamage(GlobalContext* globalCtx, s32 damage);
void func_80853148(GlobalContext* globalCtx, Actor* actor);

// .bss part 1
static s32 D_80858AA0;
static s32 D_80858AA4;
static Vec3f D_80858AA8;
static Input* sControlInput;

// .data

static u8 D_80853410[] = { 0, 0, 0, 0, 0, 0, 0, 0, 0, 0, 1, 1, 1, 1, 1, 1, 1, 1, 1, 1, 1, 1 };

static PlayerAgeProperties sAgeProperties[] = {
    {
        56.0f,
        90.0f,
        1.0f,
        111.0f,
        70.0f,
        79.4f,
        59.0f,
        41.0f,
        19.0f,
        36.0f,
        44.8f,
        56.0f,
        68.0f,
        70.0f,
        18.0f,
        15.0f,
        70.0f,
        { 9, 4671, 359 },
        {
            { 8, 4694, 380 },
            { 9, 6122, 359 },
            { 8, 4694, 380 },
            { 9, 6122, 359 },
        },
        {
            { 9, 6122, 359 },
            { 9, 7693, 380 },
            { 9, 6122, 359 },
            { 9, 7693, 380 },
        },
        {
            { 8, 4694, 380 },
            { 9, 6122, 359 },
        },
        {
            { -1592, 4694, 380 },
            { -1591, 6122, 359 },
        },
        0,
        0x80,
        &gPlayerAnim_002718,
        &gPlayerAnim_002720,
        &gPlayerAnim_002838,
        &gPlayerAnim_002E70,
        &gPlayerAnim_002E78,
        { &gPlayerAnim_002E80, &gPlayerAnim_002E88, &gPlayerAnim_002D90, &gPlayerAnim_002D98 },
        { &gPlayerAnim_002D70, &gPlayerAnim_002D78 },
        { &gPlayerAnim_002E50, &gPlayerAnim_002E58 },
        { &gPlayerAnim_002E68, &gPlayerAnim_002E60 },
    },
    {
        40.0f,
        60.0f,
        11.0f / 17.0f,
        71.0f,
        50.0f,
        47.0f,
        39.0f,
        27.0f,
        19.0f,
        22.0f,
        29.6f,
        32.0f,
        48.0f,
        70.0f * (11.0f / 17.0f),
        14.0f,
        12.0f,
        55.0f,
        { -24, 3565, 876 },
        {
            { -24, 3474, 862 },
            { -24, 4977, 937 },
            { 8, 4694, 380 },
            { 9, 6122, 359 },
        },
        {
            { -24, 4977, 937 },
            { -24, 6495, 937 },
            { 9, 6122, 359 },
            { 9, 7693, 380 },
        },
        {
            { 8, 4694, 380 },
            { 9, 6122, 359 },
        },
        {
            { -1592, 4694, 380 },
            { -1591, 6122, 359 },
        },
        0x20,
        0,
        &gPlayerAnim_002318,
        &gPlayerAnim_002360,
        &gPlayerAnim_0023A8,
        &gPlayerAnim_0023E0,
        &gPlayerAnim_0023E8,
        { &gPlayerAnim_0023F0, &gPlayerAnim_0023F8, &gPlayerAnim_002D90, &gPlayerAnim_002D98 },
        { &gPlayerAnim_002D70, &gPlayerAnim_002D78 },
        { &gPlayerAnim_0023C0, &gPlayerAnim_0023C8 },
        { &gPlayerAnim_0023D8, &gPlayerAnim_0023D0 },
    },
};

static u32 D_808535D0 = false;
static f32 D_808535D4 = 0.0f;
static s16 D_808535D8 = 0;
static s16 D_808535DC = 0;
static s32 D_808535E0 = 0;
static s32 D_808535E4 = 0;
static f32 D_808535E8 = 1.0f;
static f32 D_808535EC = 1.0f;
static u32 D_808535F0 = 0;
static u32 sConveyorSpeedIdx = 0;
static s16 sIsFloorConveyor = false;
static s16 sConveyorYaw = 0;
static f32 D_80853600 = 0.0f;
static s32 D_80853604 = 0;
static s32 D_80853608 = 0;
static s32 D_8085360C = 0;
static s16 D_80853610 = 0;
static s32 D_80853614 = 0;
static s32 D_80853618 = 0;

static u16 D_8085361C[] = {
    NA_SE_VO_LI_SWEAT,
    NA_SE_VO_LI_SNEEZE,
    NA_SE_VO_LI_RELAX,
    NA_SE_VO_LI_FALL_L,
};

static GetItemEntry sGetItemTable[] = {
    GET_ITEM(ITEM_BOMBS_5, OBJECT_GI_BOMB_1, GID_BOMB, 0x32, 0x59, CHEST_ANIM_SHORT),
    GET_ITEM(ITEM_NUTS_5, OBJECT_GI_NUTS, GID_NUTS, 0x34, 0x0C, CHEST_ANIM_SHORT),
    GET_ITEM(ITEM_BOMBCHU, OBJECT_GI_BOMB_2, GID_BOMBCHU, 0x33, 0x80, CHEST_ANIM_SHORT),
    GET_ITEM(ITEM_BOW, OBJECT_GI_BOW, GID_BOW, 0x31, 0x80, CHEST_ANIM_LONG),
    GET_ITEM(ITEM_SLINGSHOT, OBJECT_GI_PACHINKO, GID_SLINGSHOT, 0x30, 0x80, CHEST_ANIM_LONG),
    GET_ITEM(ITEM_BOOMERANG, OBJECT_GI_BOOMERANG, GID_BOOMERANG, 0x35, 0x80, CHEST_ANIM_LONG),
    GET_ITEM(ITEM_STICK, OBJECT_GI_STICK, GID_STICK, 0x37, 0x0D, CHEST_ANIM_SHORT),
    GET_ITEM(ITEM_HOOKSHOT, OBJECT_GI_HOOKSHOT, GID_HOOKSHOT, 0x36, 0x80, CHEST_ANIM_LONG),
    GET_ITEM(ITEM_LONGSHOT, OBJECT_GI_HOOKSHOT, GID_LONGSHOT, 0x4F, 0x80, CHEST_ANIM_LONG),
    GET_ITEM(ITEM_LENS, OBJECT_GI_GLASSES, GID_LENS, 0x39, 0x80, CHEST_ANIM_LONG),
    GET_ITEM(ITEM_LETTER_ZELDA, OBJECT_GI_LETTER, GID_LETTER_ZELDA, 0x69, 0x80, CHEST_ANIM_LONG),
    GET_ITEM(ITEM_OCARINA_TIME, OBJECT_GI_OCARINA, GID_OCARINA_TIME, 0x3A, 0x80, CHEST_ANIM_LONG),
    GET_ITEM(ITEM_HAMMER, OBJECT_GI_HAMMER, GID_HAMMER, 0x38, 0x80, CHEST_ANIM_LONG),
    GET_ITEM(ITEM_COJIRO, OBJECT_GI_NIWATORI, GID_COJIRO, 0x02, 0x80, CHEST_ANIM_LONG),
    GET_ITEM(ITEM_BOTTLE, OBJECT_GI_BOTTLE, GID_BOTTLE, 0x42, 0x80, CHEST_ANIM_LONG),
    GET_ITEM(ITEM_POTION_RED, OBJECT_GI_LIQUID, GID_POTION_RED, 0x43, 0x80, CHEST_ANIM_LONG),
    GET_ITEM(ITEM_POTION_GREEN, OBJECT_GI_LIQUID, GID_POTION_GREEN, 0x44, 0x80, CHEST_ANIM_LONG),
    GET_ITEM(ITEM_POTION_BLUE, OBJECT_GI_LIQUID, GID_POTION_BLUE, 0x45, 0x80, CHEST_ANIM_LONG),
    GET_ITEM(ITEM_FAIRY, OBJECT_GI_BOTTLE, GID_BOTTLE, 0x46, 0x80, CHEST_ANIM_LONG),
    GET_ITEM(ITEM_MILK_BOTTLE, OBJECT_GI_MILK, GID_MILK, 0x98, 0x80, CHEST_ANIM_LONG),
    GET_ITEM(ITEM_LETTER_RUTO, OBJECT_GI_BOTTLE_LETTER, GID_LETTER_RUTO, 0x99, 0x80, CHEST_ANIM_LONG),
    GET_ITEM(ITEM_BEAN, OBJECT_GI_BEAN, GID_BEAN, 0x48, 0x80, CHEST_ANIM_SHORT),
    GET_ITEM(ITEM_MASK_SKULL, OBJECT_GI_SKJ_MASK, GID_MASK_SKULL, 0x10, 0x80, CHEST_ANIM_LONG),
    GET_ITEM(ITEM_MASK_SPOOKY, OBJECT_GI_REDEAD_MASK, GID_MASK_SPOOKY, 0x11, 0x80, CHEST_ANIM_LONG),
    GET_ITEM(ITEM_CHICKEN, OBJECT_GI_NIWATORI, GID_CHICKEN, 0x48, 0x80, CHEST_ANIM_LONG),
    GET_ITEM(ITEM_MASK_KEATON, OBJECT_GI_KI_TAN_MASK, GID_MASK_KEATON, 0x12, 0x80, CHEST_ANIM_LONG),
    GET_ITEM(ITEM_MASK_BUNNY, OBJECT_GI_RABIT_MASK, GID_MASK_BUNNY, 0x13, 0x80, CHEST_ANIM_LONG),
    GET_ITEM(ITEM_MASK_TRUTH, OBJECT_GI_TRUTH_MASK, GID_MASK_TRUTH, 0x17, 0x80, CHEST_ANIM_LONG),
    GET_ITEM(ITEM_POCKET_EGG, OBJECT_GI_EGG, GID_EGG, 0x01, 0x80, CHEST_ANIM_LONG),
    GET_ITEM(ITEM_POCKET_CUCCO, OBJECT_GI_NIWATORI, GID_CHICKEN, 0x48, 0x80, CHEST_ANIM_LONG),
    GET_ITEM(ITEM_ODD_MUSHROOM, OBJECT_GI_MUSHROOM, GID_ODD_MUSHROOM, 0x03, 0x80, CHEST_ANIM_LONG),
    GET_ITEM(ITEM_ODD_POTION, OBJECT_GI_POWDER, GID_ODD_POTION, 0x04, 0x80, CHEST_ANIM_LONG),
    GET_ITEM(ITEM_SAW, OBJECT_GI_SAW, GID_SAW, 0x05, 0x80, CHEST_ANIM_LONG),
    GET_ITEM(ITEM_SWORD_BROKEN, OBJECT_GI_BROKENSWORD, GID_SWORD_BROKEN, 0x08, 0x80, CHEST_ANIM_LONG),
    GET_ITEM(ITEM_PRESCRIPTION, OBJECT_GI_PRESCRIPTION, GID_PRESCRIPTION, 0x09, 0x80, CHEST_ANIM_LONG),
    GET_ITEM(ITEM_FROG, OBJECT_GI_FROG, GID_FROG, 0x0D, 0x80, CHEST_ANIM_LONG),
    GET_ITEM(ITEM_EYEDROPS, OBJECT_GI_EYE_LOTION, GID_EYEDROPS, 0x0E, 0x80, CHEST_ANIM_LONG),
    GET_ITEM(ITEM_CLAIM_CHECK, OBJECT_GI_TICKETSTONE, GID_CLAIM_CHECK, 0x0A, 0x80, CHEST_ANIM_LONG),
    GET_ITEM(ITEM_SWORD_KOKIRI, OBJECT_GI_SWORD_1, GID_SWORD_KOKIRI, 0xA4, 0x80, CHEST_ANIM_LONG),
    GET_ITEM(ITEM_SWORD_BGS, OBJECT_GI_LONGSWORD, GID_SWORD_BGS, 0x4B, 0x80, CHEST_ANIM_LONG),
    GET_ITEM(ITEM_SHIELD_DEKU, OBJECT_GI_SHIELD_1, GID_SHIELD_DEKU, 0x4C, 0xA0, CHEST_ANIM_SHORT),
    GET_ITEM(ITEM_SHIELD_HYLIAN, OBJECT_GI_SHIELD_2, GID_SHIELD_HYLIAN, 0x4D, 0xA0, CHEST_ANIM_SHORT),
    GET_ITEM(ITEM_SHIELD_MIRROR, OBJECT_GI_SHIELD_3, GID_SHIELD_MIRROR, 0x4E, 0x80, CHEST_ANIM_LONG),
    GET_ITEM(ITEM_TUNIC_GORON, OBJECT_GI_CLOTHES, GID_TUNIC_GORON, 0x50, 0xA0, CHEST_ANIM_LONG),
    GET_ITEM(ITEM_TUNIC_ZORA, OBJECT_GI_CLOTHES, GID_TUNIC_ZORA, 0x51, 0xA0, CHEST_ANIM_LONG),
    GET_ITEM(ITEM_BOOTS_IRON, OBJECT_GI_BOOTS_2, GID_BOOTS_IRON, 0x53, 0x80, CHEST_ANIM_LONG),
    GET_ITEM(ITEM_BOOTS_HOVER, OBJECT_GI_HOVERBOOTS, GID_BOOTS_HOVER, 0x54, 0x80, CHEST_ANIM_LONG),
    GET_ITEM(ITEM_QUIVER_40, OBJECT_GI_ARROWCASE, GID_QUIVER_40, 0x56, 0x80, CHEST_ANIM_LONG),
    GET_ITEM(ITEM_QUIVER_50, OBJECT_GI_ARROWCASE, GID_QUIVER_50, 0x57, 0x80, CHEST_ANIM_LONG),
    GET_ITEM(ITEM_BOMB_BAG_20, OBJECT_GI_BOMBPOUCH, GID_BOMB_BAG_20, 0x58, 0x80, CHEST_ANIM_LONG),
    GET_ITEM(ITEM_BOMB_BAG_30, OBJECT_GI_BOMBPOUCH, GID_BOMB_BAG_30, 0x59, 0x80, CHEST_ANIM_LONG),
    GET_ITEM(ITEM_BOMB_BAG_40, OBJECT_GI_BOMBPOUCH, GID_BOMB_BAG_40, 0x5A, 0x80, CHEST_ANIM_LONG),
    GET_ITEM(ITEM_GAUNTLETS_SILVER, OBJECT_GI_GLOVES, GID_GAUNTLETS_SILVER, 0x5B, 0x80, CHEST_ANIM_LONG),
    GET_ITEM(ITEM_GAUNTLETS_GOLD, OBJECT_GI_GLOVES, GID_GAUNTLETS_GOLD, 0x5C, 0x80, CHEST_ANIM_LONG),
    GET_ITEM(ITEM_SCALE_SILVER, OBJECT_GI_SCALE, GID_SCALE_SILVER, 0xCD, 0x80, CHEST_ANIM_LONG),
    GET_ITEM(ITEM_SCALE_GOLDEN, OBJECT_GI_SCALE, GID_SCALE_GOLDEN, 0xCE, 0x80, CHEST_ANIM_LONG),
    GET_ITEM(ITEM_STONE_OF_AGONY, OBJECT_GI_MAP, GID_STONE_OF_AGONY, 0x68, 0x80, CHEST_ANIM_LONG),
    GET_ITEM(ITEM_GERUDO_CARD, OBJECT_GI_GERUDO, GID_GERUDO_CARD, 0x7B, 0x80, CHEST_ANIM_LONG),
    GET_ITEM(ITEM_OCARINA_FAIRY, OBJECT_GI_OCARINA_0, GID_OCARINA_FAIRY, 0x3A, 0x80, CHEST_ANIM_LONG),
    GET_ITEM(ITEM_SEEDS, OBJECT_GI_SEED, GID_SEEDS, 0xDC, 0x50, CHEST_ANIM_SHORT),
    GET_ITEM(ITEM_HEART_CONTAINER, OBJECT_GI_HEARTS, GID_HEART_CONTAINER, 0xC6, 0x80, CHEST_ANIM_LONG),
    GET_ITEM(ITEM_HEART_PIECE_2, OBJECT_GI_HEARTS, GID_HEART_PIECE, 0xC2, 0x80, CHEST_ANIM_LONG),
    GET_ITEM(ITEM_KEY_BOSS, OBJECT_GI_BOSSKEY, GID_KEY_BOSS, 0xC7, 0x80, CHEST_ANIM_LONG),
    GET_ITEM(ITEM_COMPASS, OBJECT_GI_COMPASS, GID_COMPASS, 0x67, 0x80, CHEST_ANIM_LONG),
    GET_ITEM(ITEM_DUNGEON_MAP, OBJECT_GI_MAP, GID_DUNGEON_MAP, 0x66, 0x80, CHEST_ANIM_LONG),
    GET_ITEM(ITEM_KEY_SMALL, OBJECT_GI_KEY, GID_KEY_SMALL, 0x60, 0x80, CHEST_ANIM_SHORT),
    GET_ITEM(ITEM_MAGIC_SMALL, OBJECT_GI_MAGICPOT, GID_MAGIC_SMALL, 0x52, 0x6F, CHEST_ANIM_SHORT),
    GET_ITEM(ITEM_MAGIC_LARGE, OBJECT_GI_MAGICPOT, GID_MAGIC_LARGE, 0x52, 0x6E, CHEST_ANIM_SHORT),
    GET_ITEM(ITEM_WALLET_ADULT, OBJECT_GI_PURSE, GID_WALLET_ADULT, 0x5E, 0x80, CHEST_ANIM_LONG),
    GET_ITEM(ITEM_WALLET_GIANT, OBJECT_GI_PURSE, GID_WALLET_GIANT, 0x5F, 0x80, CHEST_ANIM_LONG),
    GET_ITEM(ITEM_WEIRD_EGG, OBJECT_GI_EGG, GID_EGG, 0x9A, 0x80, CHEST_ANIM_LONG),
    GET_ITEM(ITEM_HEART, OBJECT_GI_HEART, GID_HEART, 0x55, 0x80, CHEST_ANIM_LONG),
    GET_ITEM(ITEM_ARROWS_SMALL, OBJECT_GI_ARROW, GID_ARROWS_SMALL, 0xE6, 0x48, CHEST_ANIM_SHORT),
    GET_ITEM(ITEM_ARROWS_MEDIUM, OBJECT_GI_ARROW, GID_ARROWS_MEDIUM, 0xE6, 0x49, CHEST_ANIM_SHORT),
    GET_ITEM(ITEM_ARROWS_LARGE, OBJECT_GI_ARROW, GID_ARROWS_LARGE, 0xE6, 0x4A, CHEST_ANIM_SHORT),
    GET_ITEM(ITEM_RUPEE_GREEN, OBJECT_GI_RUPY, GID_RUPEE_GREEN, 0x6F, 0x00, CHEST_ANIM_SHORT),
    GET_ITEM(ITEM_RUPEE_BLUE, OBJECT_GI_RUPY, GID_RUPEE_BLUE, 0xCC, 0x01, CHEST_ANIM_SHORT),
    GET_ITEM(ITEM_RUPEE_RED, OBJECT_GI_RUPY, GID_RUPEE_RED, 0xF0, 0x02, CHEST_ANIM_SHORT),
    GET_ITEM(ITEM_HEART_CONTAINER, OBJECT_GI_HEARTS, GID_HEART_CONTAINER, 0xC6, 0x80, CHEST_ANIM_LONG),
    GET_ITEM(ITEM_MILK, OBJECT_GI_MILK, GID_MILK, 0x98, 0x80, CHEST_ANIM_LONG),
    GET_ITEM(ITEM_MASK_GORON, OBJECT_GI_GOLONMASK, GID_MASK_GORON, 0x14, 0x80, CHEST_ANIM_LONG),
    GET_ITEM(ITEM_MASK_ZORA, OBJECT_GI_ZORAMASK, GID_MASK_ZORA, 0x15, 0x80, CHEST_ANIM_LONG),
    GET_ITEM(ITEM_MASK_GERUDO, OBJECT_GI_GERUDOMASK, GID_MASK_GERUDO, 0x16, 0x80, CHEST_ANIM_LONG),
    GET_ITEM(ITEM_BRACELET, OBJECT_GI_BRACELET, GID_BRACELET, 0x79, 0x80, CHEST_ANIM_LONG),
    GET_ITEM(ITEM_RUPEE_PURPLE, OBJECT_GI_RUPY, GID_RUPEE_PURPLE, 0xF1, 0x14, CHEST_ANIM_SHORT),
    GET_ITEM(ITEM_RUPEE_GOLD, OBJECT_GI_RUPY, GID_RUPEE_GOLD, 0xF2, 0x13, CHEST_ANIM_SHORT),
    GET_ITEM(ITEM_SWORD_BGS, OBJECT_GI_LONGSWORD, GID_SWORD_BGS, 0x0C, 0x80, CHEST_ANIM_LONG),
    GET_ITEM(ITEM_ARROW_FIRE, OBJECT_GI_M_ARROW, GID_ARROW_FIRE, 0x70, 0x80, CHEST_ANIM_LONG),
    GET_ITEM(ITEM_ARROW_ICE, OBJECT_GI_M_ARROW, GID_ARROW_ICE, 0x71, 0x80, CHEST_ANIM_LONG),
    GET_ITEM(ITEM_ARROW_LIGHT, OBJECT_GI_M_ARROW, GID_ARROW_LIGHT, 0x72, 0x80, CHEST_ANIM_LONG),
    GET_ITEM(ITEM_SKULL_TOKEN, OBJECT_GI_SUTARU, GID_SKULL_TOKEN, 0xB4, 0x80, CHEST_ANIM_SHORT),
    GET_ITEM(ITEM_DINS_FIRE, OBJECT_GI_GODDESS, GID_DINS_FIRE, 0xAD, 0x80, CHEST_ANIM_LONG),
    GET_ITEM(ITEM_FARORES_WIND, OBJECT_GI_GODDESS, GID_FARORES_WIND, 0xAE, 0x80, CHEST_ANIM_LONG),
    GET_ITEM(ITEM_NAYRUS_LOVE, OBJECT_GI_GODDESS, GID_NAYRUS_LOVE, 0xAF, 0x80, CHEST_ANIM_LONG),
    GET_ITEM(ITEM_BULLET_BAG_30, OBJECT_GI_DEKUPOUCH, GID_BULLET_BAG, 0x07, 0x80, CHEST_ANIM_LONG),
    GET_ITEM(ITEM_BULLET_BAG_40, OBJECT_GI_DEKUPOUCH, GID_BULLET_BAG, 0x07, 0x80, CHEST_ANIM_LONG),
    GET_ITEM(ITEM_STICKS_5, OBJECT_GI_STICK, GID_STICK, 0x37, 0x0D, CHEST_ANIM_SHORT),
    GET_ITEM(ITEM_STICKS_10, OBJECT_GI_STICK, GID_STICK, 0x37, 0x0D, CHEST_ANIM_SHORT),
    GET_ITEM(ITEM_NUTS_5, OBJECT_GI_NUTS, GID_NUTS, 0x34, 0x0C, CHEST_ANIM_SHORT),
    GET_ITEM(ITEM_NUTS_10, OBJECT_GI_NUTS, GID_NUTS, 0x34, 0x0C, CHEST_ANIM_SHORT),
    GET_ITEM(ITEM_BOMB, OBJECT_GI_BOMB_1, GID_BOMB, 0x32, 0x59, CHEST_ANIM_SHORT),
    GET_ITEM(ITEM_BOMBS_10, OBJECT_GI_BOMB_1, GID_BOMB, 0x32, 0x59, CHEST_ANIM_SHORT),
    GET_ITEM(ITEM_BOMBS_20, OBJECT_GI_BOMB_1, GID_BOMB, 0x32, 0x59, CHEST_ANIM_SHORT),
    GET_ITEM(ITEM_BOMBS_30, OBJECT_GI_BOMB_1, GID_BOMB, 0x32, 0x59, CHEST_ANIM_SHORT),
    GET_ITEM(ITEM_SEEDS_30, OBJECT_GI_SEED, GID_SEEDS, 0xDC, 0x50, CHEST_ANIM_SHORT),
    GET_ITEM(ITEM_BOMBCHUS_5, OBJECT_GI_BOMB_2, GID_BOMBCHU, 0x33, 0x80, CHEST_ANIM_SHORT),
    GET_ITEM(ITEM_BOMBCHUS_20, OBJECT_GI_BOMB_2, GID_BOMBCHU, 0x33, 0x80, CHEST_ANIM_SHORT),
    GET_ITEM(ITEM_FISH, OBJECT_GI_FISH, GID_FISH, 0x47, 0x80, CHEST_ANIM_LONG),
    GET_ITEM(ITEM_BUG, OBJECT_GI_INSECT, GID_BUG, 0x7A, 0x80, CHEST_ANIM_LONG),
    GET_ITEM(ITEM_BLUE_FIRE, OBJECT_GI_FIRE, GID_BLUE_FIRE, 0x5D, 0x80, CHEST_ANIM_LONG),
    GET_ITEM(ITEM_POE, OBJECT_GI_GHOST, GID_POE, 0x97, 0x80, CHEST_ANIM_LONG),
    GET_ITEM(ITEM_BIG_POE, OBJECT_GI_GHOST, GID_BIG_POE, 0xF9, 0x80, CHEST_ANIM_LONG),
    GET_ITEM(ITEM_KEY_SMALL, OBJECT_GI_KEY, GID_KEY_SMALL, 0xF3, 0x80, CHEST_ANIM_SHORT),
    GET_ITEM(ITEM_RUPEE_GREEN, OBJECT_GI_RUPY, GID_RUPEE_GREEN, 0xF4, 0x00, CHEST_ANIM_SHORT),
    GET_ITEM(ITEM_RUPEE_BLUE, OBJECT_GI_RUPY, GID_RUPEE_BLUE, 0xF5, 0x01, CHEST_ANIM_SHORT),
    GET_ITEM(ITEM_RUPEE_RED, OBJECT_GI_RUPY, GID_RUPEE_RED, 0xF6, 0x02, CHEST_ANIM_SHORT),
    GET_ITEM(ITEM_RUPEE_PURPLE, OBJECT_GI_RUPY, GID_RUPEE_PURPLE, 0xF7, 0x14, CHEST_ANIM_SHORT),
    GET_ITEM(ITEM_HEART_PIECE_2, OBJECT_GI_HEARTS, GID_HEART_PIECE, 0xFA, 0x80, CHEST_ANIM_LONG),
    GET_ITEM(ITEM_STICK_UPGRADE_20, OBJECT_GI_STICK, GID_STICK, 0x90, 0x80, CHEST_ANIM_SHORT),
    GET_ITEM(ITEM_STICK_UPGRADE_30, OBJECT_GI_STICK, GID_STICK, 0x91, 0x80, CHEST_ANIM_SHORT),
    GET_ITEM(ITEM_NUT_UPGRADE_30, OBJECT_GI_NUTS, GID_NUTS, 0xA7, 0x80, CHEST_ANIM_SHORT),
    GET_ITEM(ITEM_NUT_UPGRADE_40, OBJECT_GI_NUTS, GID_NUTS, 0xA8, 0x80, CHEST_ANIM_SHORT),
    GET_ITEM(ITEM_BULLET_BAG_50, OBJECT_GI_DEKUPOUCH, GID_BULLET_BAG_50, 0x6C, 0x80, CHEST_ANIM_LONG),
    GET_ITEM_NONE,
    GET_ITEM_NONE,
};

static LinkAnimationHeader* D_80853914[] = {
    &gPlayerAnim_003240, &gPlayerAnim_003238, &gPlayerAnim_003238,
    &gPlayerAnim_002BE0, &gPlayerAnim_003240, &gPlayerAnim_003240,
};

static LinkAnimationHeader* D_8085392C[] = {
    &gPlayerAnim_003290, &gPlayerAnim_003268, &gPlayerAnim_003268,
    &gPlayerAnim_002BF8, &gPlayerAnim_003290, &gPlayerAnim_003290,
};

static LinkAnimationHeader* D_80853944[] = {
    &gPlayerAnim_003140, &gPlayerAnim_002B38, &gPlayerAnim_003138,
    &gPlayerAnim_002B40, &gPlayerAnim_003140, &gPlayerAnim_003140,
};

static LinkAnimationHeader* D_8085395C[] = {
    &gPlayerAnim_002E98, &gPlayerAnim_0029E8, &gPlayerAnim_002E98,
    &gPlayerAnim_0029F0, &gPlayerAnim_002E98, &gPlayerAnim_002E98,
};

static LinkAnimationHeader* D_80853974[] = {
    &gPlayerAnim_002FB0, &gPlayerAnim_002FA8, &gPlayerAnim_002FB0,
    &gPlayerAnim_002A40, &gPlayerAnim_002FB0, &gPlayerAnim_002FB0,
};

static LinkAnimationHeader* D_8085398C[] = {
    &gPlayerAnim_003220, &gPlayerAnim_002590, &gPlayerAnim_002590,
    &gPlayerAnim_002BC0, &gPlayerAnim_003220, &gPlayerAnim_003220,
};

static LinkAnimationHeader* D_808539A4[] = {
    &gPlayerAnim_003230, &gPlayerAnim_0025D0, &gPlayerAnim_0025D0,
    &gPlayerAnim_002BD0, &gPlayerAnim_003230, &gPlayerAnim_003230,
};

static LinkAnimationHeader* D_808539BC[] = {
    &gPlayerAnim_002BB0, &gPlayerAnim_0031F8, &gPlayerAnim_0031F8,
    &gPlayerAnim_002BB0, &gPlayerAnim_002BB0, &gPlayerAnim_002BB0,
};

static LinkAnimationHeader* D_808539D4[] = {
    &gPlayerAnim_003088, &gPlayerAnim_002A70, &gPlayerAnim_002A70,
    &gPlayerAnim_003088, &gPlayerAnim_003088, &gPlayerAnim_003088,
};

static LinkAnimationHeader* D_808539EC[] = {
    &gPlayerAnim_002750, &gPlayerAnim_002748, &gPlayerAnim_002748,
    &gPlayerAnim_002750, &gPlayerAnim_002750, &gPlayerAnim_002750,
};

static LinkAnimationHeader* D_80853A04[] = {
    &gPlayerAnim_002330, &gPlayerAnim_002330, &gPlayerAnim_002330,
    &gPlayerAnim_002330, &gPlayerAnim_002330, &gPlayerAnim_002330,
};

static LinkAnimationHeader* D_80853A1C[] = {
    &gPlayerAnim_002760, &gPlayerAnim_002758, &gPlayerAnim_002758,
    &gPlayerAnim_002760, &gPlayerAnim_002760, &gPlayerAnim_002760,
};

static LinkAnimationHeader* D_80853A34[] = {
    &gPlayerAnim_002338, &gPlayerAnim_002338, &gPlayerAnim_002338,
    &gPlayerAnim_002338, &gPlayerAnim_002338, &gPlayerAnim_002338,
};

static LinkAnimationHeader* D_80853A4C[] = {
    &gPlayerAnim_002E08, &gPlayerAnim_002E00, &gPlayerAnim_002E00,
    &gPlayerAnim_002E08, &gPlayerAnim_002E08, &gPlayerAnim_002E08,
};

static LinkAnimationHeader* D_80853A64[] = {
    &gPlayerAnim_003028, &gPlayerAnim_003020, &gPlayerAnim_003020,
    &gPlayerAnim_003028, &gPlayerAnim_003028, &gPlayerAnim_003028,
};

static LinkAnimationHeader* D_80853A7C[] = {
    &gPlayerAnim_003170, &gPlayerAnim_003168, &gPlayerAnim_003168,
    &gPlayerAnim_003170, &gPlayerAnim_003170, &gPlayerAnim_003170,
};

static LinkAnimationHeader* D_80853A94[] = {
    &gPlayerAnim_003038, &gPlayerAnim_003030, &gPlayerAnim_003030,
    &gPlayerAnim_002A68, &gPlayerAnim_003038, &gPlayerAnim_003038,
};

static LinkAnimationHeader* D_80853AAC[] = {
    &gPlayerAnim_002FC0, &gPlayerAnim_002FB8, &gPlayerAnim_002FB8,
    &gPlayerAnim_002FC8, &gPlayerAnim_002FC0, &gPlayerAnim_002FC0,
};

static LinkAnimationHeader* D_80853AC4[] = {
    &gPlayerAnim_003278, &gPlayerAnim_003270, &gPlayerAnim_003270,
    &gPlayerAnim_002BE8, &gPlayerAnim_003278, &gPlayerAnim_003278,
};

static LinkAnimationHeader* D_80853ADC[] = {
    &gPlayerAnim_003288, &gPlayerAnim_003280, &gPlayerAnim_003280,
    &gPlayerAnim_002BF0, &gPlayerAnim_003288, &gPlayerAnim_003288,
};

static LinkAnimationHeader* D_80853AF4[] = {
    &gPlayerAnim_002EB8, &gPlayerAnim_002EA0, &gPlayerAnim_002EA0,
    &gPlayerAnim_002EB8, &gPlayerAnim_0026C8, &gPlayerAnim_002EB8,
};

static LinkAnimationHeader* D_80853B0C[] = {
    &gPlayerAnim_002ED8, &gPlayerAnim_002ED0, &gPlayerAnim_002ED0,
    &gPlayerAnim_002ED8, &gPlayerAnim_0026D0, &gPlayerAnim_002ED8,
};

static LinkAnimationHeader* D_80853B24[] = {
    &gPlayerAnim_002EB0, &gPlayerAnim_002EA8, &gPlayerAnim_002EA8,
    &gPlayerAnim_002EB0, &gPlayerAnim_002EB0, &gPlayerAnim_002EB0,
};

static LinkAnimationHeader* D_80853B3C[] = {
    &gPlayerAnim_003190, &gPlayerAnim_003188, &gPlayerAnim_003188,
    &gPlayerAnim_002B68, &gPlayerAnim_003190, &gPlayerAnim_003190,
};

static LinkAnimationHeader* D_80853B54[] = {
    &gPlayerAnim_003178, &gPlayerAnim_002568, &gPlayerAnim_002568,
    &gPlayerAnim_002B58, &gPlayerAnim_003178, &gPlayerAnim_003178,
};

static LinkAnimationHeader* D_80853B6C[] = {
    &gPlayerAnim_003180, &gPlayerAnim_002570, &gPlayerAnim_002570,
    &gPlayerAnim_002B60, &gPlayerAnim_003180, &gPlayerAnim_003180,
};

static LinkAnimationHeader* D_80853B84[] = {
    &gPlayerAnim_002D60, &gPlayerAnim_002D58, &gPlayerAnim_002D58,
    &gPlayerAnim_002D60, &gPlayerAnim_002D60, &gPlayerAnim_002D60,
};

static LinkAnimationHeader* D_80853B9C[] = {
    &gPlayerAnim_002BB8, &gPlayerAnim_003218, &gPlayerAnim_003218,
    &gPlayerAnim_002BB8, &gPlayerAnim_002BB8, &gPlayerAnim_002BB8,
};

static LinkAnimationHeader* D_80853BB4[] = {
    &gPlayerAnim_002BC8, &gPlayerAnim_003228, &gPlayerAnim_003228,
    &gPlayerAnim_002BC8, &gPlayerAnim_002BC8, &gPlayerAnim_002BC8,
};

static LinkAnimationHeader* D_80853BCC[] = {
    &gPlayerAnim_0031C8, &gPlayerAnim_0031C0, &gPlayerAnim_0031C0,
    &gPlayerAnim_0031C8, &gPlayerAnim_0031C8, &gPlayerAnim_0031C8,
};

static LinkAnimationHeader* D_80853BE4[] = {
    &gPlayerAnim_003118, &gPlayerAnim_003110, &gPlayerAnim_003110,
    &gPlayerAnim_003118, &gPlayerAnim_003118, &gPlayerAnim_003118,
};

static LinkAnimationHeader* D_80853BFC[] = {
    &gPlayerAnim_002DE8, &gPlayerAnim_002DE8, &gPlayerAnim_002DE8,
    &gPlayerAnim_002DE8, &gPlayerAnim_002DE8, &gPlayerAnim_002DE8,
};

static LinkAnimationHeader* D_80853C14[] = {
    &gPlayerAnim_002E30, &gPlayerAnim_002E18, &gPlayerAnim_002E18,
    &gPlayerAnim_002E30, &gPlayerAnim_002E30, &gPlayerAnim_002E30,
};

static LinkAnimationHeader* D_80853C2C[] = {
    &gPlayerAnim_002E40, &gPlayerAnim_002E38, &gPlayerAnim_002E38,
    &gPlayerAnim_002E40, &gPlayerAnim_002E40, &gPlayerAnim_002E40,
};

static LinkAnimationHeader* D_80853C44[] = {
    &gPlayerAnim_002E28, &gPlayerAnim_002E20, &gPlayerAnim_002E20,
    &gPlayerAnim_002E28, &gPlayerAnim_002E28, &gPlayerAnim_002E28,
};

static LinkAnimationHeader* D_80853C5C[] = {
    &gPlayerAnim_0030C8, &gPlayerAnim_0030C0, &gPlayerAnim_0030C0,
    &gPlayerAnim_0030C8, &gPlayerAnim_0030C8, &gPlayerAnim_0030C8,
};

static LinkAnimationHeader* D_80853C74[] = {
    &gPlayerAnim_0030D8, &gPlayerAnim_0030D0, &gPlayerAnim_0030D0,
    &gPlayerAnim_0030D8, &gPlayerAnim_0030D8, &gPlayerAnim_0030D8,
};

static LinkAnimationHeader* D_80853C8C[] = {
    &gPlayerAnim_0030B8, &gPlayerAnim_0030B0, &gPlayerAnim_0030B0,
    &gPlayerAnim_0030B8, &gPlayerAnim_0030B8, &gPlayerAnim_0030B8,
};

static LinkAnimationHeader* D_80853CA4[] = {
    &gPlayerAnim_002F20, &gPlayerAnim_002F18, &gPlayerAnim_002F18,
    &gPlayerAnim_002F20, &gPlayerAnim_002F20, &gPlayerAnim_002F20,
};

static LinkAnimationHeader* D_80853CBC[] = {
    &gPlayerAnim_002FF0, &gPlayerAnim_002FE8, &gPlayerAnim_002FE8,
    &gPlayerAnim_002FF0, &gPlayerAnim_002FF0, &gPlayerAnim_002FF0,
};

static LinkAnimationHeader* D_80853CD4[] = {
    &gPlayerAnim_003010, &gPlayerAnim_003008, &gPlayerAnim_003008,
    &gPlayerAnim_003010, &gPlayerAnim_003010, &gPlayerAnim_003010,
};

static LinkAnimationHeader* D_80853CEC[] = {
    &gPlayerAnim_003000, &gPlayerAnim_002FF8, &gPlayerAnim_002FF8,
    &gPlayerAnim_003000, &gPlayerAnim_003000, &gPlayerAnim_003000,
};

static LinkAnimationHeader* D_80853D04[] = {
    &gPlayerAnim_002EF0, &gPlayerAnim_002EE8, &gPlayerAnim_002EE8,
    &gPlayerAnim_002EF8, &gPlayerAnim_002EF0, &gPlayerAnim_002EF0,
};

static LinkAnimationHeader* D_80853D1C[] = {
    &gPlayerAnim_0031E0, &gPlayerAnim_0031D8, &gPlayerAnim_0031D8,
    &gPlayerAnim_0031E8, &gPlayerAnim_0031E0, &gPlayerAnim_0031E0,
};

static LinkAnimationHeader* D_80853D34[] = {
    &gPlayerAnim_003468, &gPlayerAnim_003438, &gPlayerAnim_003438,
    &gPlayerAnim_003468, &gPlayerAnim_003468, &gPlayerAnim_003468,
};

static LinkAnimationHeader* D_80853D4C[][3] = {
    { &gPlayerAnim_002A28, &gPlayerAnim_002A38, &gPlayerAnim_002A30 },
    { &gPlayerAnim_002950, &gPlayerAnim_002960, &gPlayerAnim_002958 },
    { &gPlayerAnim_0029D0, &gPlayerAnim_0029E0, &gPlayerAnim_0029D8 },
    { &gPlayerAnim_002988, &gPlayerAnim_002998, &gPlayerAnim_002990 },
};

static LinkAnimationHeader* D_80853D7C[][2] = {
    { &gPlayerAnim_003248, &gPlayerAnim_003200 }, { &gPlayerAnim_003258, &gPlayerAnim_003210 },
    { &gPlayerAnim_003250, &gPlayerAnim_003208 }, { &gPlayerAnim_003250, &gPlayerAnim_003208 },
    { &gPlayerAnim_003430, &gPlayerAnim_0033F0 }, { &gPlayerAnim_003430, &gPlayerAnim_0033F0 },
    { &gPlayerAnim_003430, &gPlayerAnim_0033F0 }, { &gPlayerAnim_0033F8, &gPlayerAnim_0033D0 },
    { &gPlayerAnim_003400, &gPlayerAnim_0033D8 }, { &gPlayerAnim_003420, &gPlayerAnim_003420 },
    { &gPlayerAnim_003408, &gPlayerAnim_0033E0 }, { &gPlayerAnim_003410, &gPlayerAnim_0033E8 },
    { &gPlayerAnim_003418, &gPlayerAnim_003418 }, { &gPlayerAnim_003428, &gPlayerAnim_003428 }
};

static struct_80832924 D_80853DEC[] = {
    { NA_SE_VO_LI_SNEEZE, -0x2008 },
};

static struct_80832924 D_80853DF0[] = {
    { NA_SE_VO_LI_SWEAT, -0x2012 },
};

static struct_80832924 D_80853DF4[] = {
    { NA_SE_VO_LI_BREATH_REST, -0x200D },
};

static struct_80832924 D_80853DF8[] = {
    { NA_SE_VO_LI_BREATH_REST, -0x200A },
};

static struct_80832924 D_80853DFC[] = {
    { NA_SE_PL_CALM_HIT, 0x82C }, { NA_SE_PL_CALM_HIT, 0x830 },  { NA_SE_PL_CALM_HIT, 0x834 },
    { NA_SE_PL_CALM_HIT, 0x838 }, { NA_SE_PL_CALM_HIT, -0x83C },
};

static struct_80832924 D_80853E10[] = {
    { 0, 0x4019 }, { 0, 0x401E }, { 0, 0x402C }, { 0, 0x4030 }, { 0, 0x4034 }, { 0, -0x4038 },
};

static struct_80832924 D_80853E28[] = {
    { NA_SE_IT_SHIELD_POSTURE, 0x810 },
    { NA_SE_IT_SHIELD_POSTURE, 0x814 },
    { NA_SE_IT_SHIELD_POSTURE, -0x846 },
};

static struct_80832924 D_80853E34[] = {
    { NA_SE_IT_HAMMER_SWING, 0x80A },
    { NA_SE_VO_LI_AUTO_JUMP, 0x200A },
    { NA_SE_IT_SWORD_SWING, 0x816 },
    { NA_SE_VO_LI_SWORD_N, -0x2016 },
};

static struct_80832924 D_80853E44[] = {
    { NA_SE_IT_SWORD_SWING, 0x827 },
    { NA_SE_VO_LI_SWORD_N, -0x2027 },
};

static struct_80832924 D_80853E4C[] = {
    { NA_SE_VO_LI_RELAX, -0x2014 },
};

static struct_80832924* D_80853E50[] = {
    D_80853DEC, D_80853DF0, D_80853DF4, D_80853DF8, D_80853DFC, D_80853E10,
    D_80853E28, D_80853E34, D_80853E44, D_80853E4C, NULL,
};

static u8 D_80853E7C[] = {
    0, 0, 1, 1, 2, 2, 2, 2, 10, 10, 10, 10, 10, 10, 3, 3, 4, 4, 8, 8, 5, 5, 6, 6, 7, 7, 9, 9, 0,
};

// Used to map item IDs to action params
static s8 sItemActionParams[] = {
    PLAYER_AP_STICK,
    PLAYER_AP_NUT,
    PLAYER_AP_BOMB,
    PLAYER_AP_BOW,
    PLAYER_AP_BOW_FIRE,
    PLAYER_AP_DINS_FIRE,
    PLAYER_AP_SLINGSHOT,
    PLAYER_AP_OCARINA_FAIRY,
    PLAYER_AP_OCARINA_TIME,
    PLAYER_AP_BOMBCHU,
    PLAYER_AP_HOOKSHOT,
    PLAYER_AP_LONGSHOT,
    PLAYER_AP_BOW_ICE,
    PLAYER_AP_FARORES_WIND,
    PLAYER_AP_BOOMERANG,
    PLAYER_AP_LENS,
    PLAYER_AP_BEAN,
    PLAYER_AP_HAMMER,
    PLAYER_AP_BOW_LIGHT,
    PLAYER_AP_NAYRUS_LOVE,
    PLAYER_AP_BOTTLE,
    PLAYER_AP_BOTTLE_POTION_RED,
    PLAYER_AP_BOTTLE_POTION_GREEN,
    PLAYER_AP_BOTTLE_POTION_BLUE,
    PLAYER_AP_BOTTLE_FAIRY,
    PLAYER_AP_BOTTLE_FISH,
    PLAYER_AP_BOTTLE_MILK,
    PLAYER_AP_BOTTLE_LETTER,
    PLAYER_AP_BOTTLE_FIRE,
    PLAYER_AP_BOTTLE_BUG,
    PLAYER_AP_BOTTLE_BIG_POE,
    PLAYER_AP_BOTTLE_MILK_HALF,
    PLAYER_AP_BOTTLE_POE,
    PLAYER_AP_WEIRD_EGG,
    PLAYER_AP_CHICKEN,
    PLAYER_AP_LETTER_ZELDA,
    PLAYER_AP_MASK_KEATON,
    PLAYER_AP_MASK_SKULL,
    PLAYER_AP_MASK_SPOOKY,
    PLAYER_AP_MASK_BUNNY,
    PLAYER_AP_MASK_GORON,
    PLAYER_AP_MASK_ZORA,
    PLAYER_AP_MASK_GERUDO,
    PLAYER_AP_MASK_TRUTH,
    PLAYER_AP_SWORD_MASTER,
    PLAYER_AP_POCKET_EGG,
    PLAYER_AP_POCKET_CUCCO,
    PLAYER_AP_COJIRO,
    PLAYER_AP_ODD_MUSHROOM,
    PLAYER_AP_ODD_POTION,
    PLAYER_AP_SAW,
    PLAYER_AP_SWORD_BROKEN,
    PLAYER_AP_PRESCRIPTION,
    PLAYER_AP_FROG,
    PLAYER_AP_EYEDROPS,
    PLAYER_AP_CLAIM_CHECK,
    PLAYER_AP_BOW_FIRE,
    PLAYER_AP_BOW_ICE,
    PLAYER_AP_BOW_LIGHT,
    PLAYER_AP_SWORD_KOKIRI,
    PLAYER_AP_SWORD_MASTER,
    PLAYER_AP_SWORD_BGS,
};

static s32 (*D_80853EDC[])(Player* this, GlobalContext* globalCtx) = {
    func_8083485C, func_8083485C, func_8083485C, func_808349DC, func_808349DC, func_808349DC, func_8083485C,
    func_8083485C, func_8083501C, func_8083501C, func_8083501C, func_8083501C, func_8083501C, func_8083501C,
    func_8083501C, func_8083501C, func_8083501C, func_8083501C, func_808356E8, func_808356E8, func_80835800,
    func_8083485C, func_8083485C, func_8083485C, func_8083485C, func_8083485C, func_8083485C, func_8083485C,
    func_8083485C, func_8083485C, func_8083485C, func_8083485C, func_8083485C, func_8083485C, func_8083485C,
    func_8083485C, func_8083485C, func_8083485C, func_8083485C, func_8083485C, func_8083485C, func_8083485C,
    func_8083485C, func_8083485C, func_8083485C, func_8083485C, func_8083485C, func_8083485C, func_8083485C,
    func_8083485C, func_8083485C, func_8083485C, func_8083485C, func_8083485C, func_8083485C, func_8083485C,
    func_8083485C, func_8083485C, func_8083485C, func_8083485C, func_8083485C, func_8083485C, func_8083485C,
    func_8083485C, func_8083485C, func_8083485C, func_8083485C,
};

static void (*D_80853FE8[])(GlobalContext* globalCtx, Player* this) = {
    func_80833770, func_80833770, func_80833770, func_80833770, func_80833770, func_80833770, func_8083377C,
    func_80833790, func_8083379C, func_8083379C, func_8083379C, func_8083379C, func_8083379C, func_8083379C,
    func_8083379C, func_8083379C, func_80833910, func_80833910, func_808337D4, func_808337D4, func_80833984,
    func_80833770, func_80833770, func_80833770, func_80833770, func_80833770, func_80833770, func_80833770,
    func_80833770, func_80833770, func_80833770, func_80833770, func_80833770, func_80833770, func_80833770,
    func_80833770, func_80833770, func_80833770, func_80833770, func_80833770, func_80833770, func_80833770,
    func_80833770, func_80833770, func_80833770, func_80833770, func_80833770, func_80833770, func_80833770,
    func_80833770, func_80833770, func_80833770, func_80833770, func_80833770, func_80833770, func_80833770,
    func_80833770, func_80833770, func_80833770, func_80833770, func_80833770, func_80833770, func_80833770,
    func_80833770, func_80833770, func_80833770, func_80833770,
};

static struct_808540F4 D_808540F4[] = {
    { &gPlayerAnim_002F50, 12 }, { &gPlayerAnim_003080, 6 },  { &gPlayerAnim_002C68, 8 }, { &gPlayerAnim_003090, 8 },
    { &gPlayerAnim_002A20, 8 },  { &gPlayerAnim_002F30, 10 }, { &gPlayerAnim_002C58, 7 }, { &gPlayerAnim_002C60, 11 },
    { &gPlayerAnim_002F50, 12 }, { &gPlayerAnim_003078, 4 },  { &gPlayerAnim_003058, 4 }, { &gPlayerAnim_002F38, 4 },
    { &gPlayerAnim_0024E0, 5 },  { &gPlayerAnim_002F48, 13 },
};

static s8 D_80854164[][6] = {
    { 8, -5, -3, -6, 8, 11 }, { 5, 0, -1, 4, 5, 9 },    { 3, 1, 0, 2, 3, 9 },
    { 6, -4, -2, 7, 6, 10 },  { 8, -5, -3, -6, 8, 11 }, { 8, -5, -3, -6, 8, 11 },
};

static ExplosiveInfo sExplosiveInfos[] = {
    { ITEM_BOMB, ACTOR_EN_BOM },
    { ITEM_BOMBCHU, ACTOR_EN_BOM_CHU },
};

static struct_80854190 D_80854190[] = {
    { &gPlayerAnim_002A80, &gPlayerAnim_002A90, &gPlayerAnim_002A88, 1, 4 },
    { &gPlayerAnim_0028C0, &gPlayerAnim_0028C8, &gPlayerAnim_002498, 1, 4 },
    { &gPlayerAnim_002A98, &gPlayerAnim_002AA0, &gPlayerAnim_002540, 0, 5 },
    { &gPlayerAnim_0028D0, &gPlayerAnim_0028D8, &gPlayerAnim_0024A0, 1, 7 },
    { &gPlayerAnim_002968, &gPlayerAnim_002970, &gPlayerAnim_0024C0, 1, 4 },
    { &gPlayerAnim_002880, &gPlayerAnim_002888, &gPlayerAnim_002478, 0, 5 },
    { &gPlayerAnim_002978, &gPlayerAnim_002980, &gPlayerAnim_0024C8, 2, 8 },
    { &gPlayerAnim_002890, &gPlayerAnim_002898, &gPlayerAnim_002480, 3, 8 },
    { &gPlayerAnim_0029A0, &gPlayerAnim_0029A8, &gPlayerAnim_0024D0, 0, 4 },
    { &gPlayerAnim_0028A0, &gPlayerAnim_0028A8, &gPlayerAnim_002488, 0, 5 },
    { &gPlayerAnim_0029B0, &gPlayerAnim_0029B8, &gPlayerAnim_0024D8, 0, 6 },
    { &gPlayerAnim_0028B0, &gPlayerAnim_0028B8, &gPlayerAnim_002490, 1, 5 },
    { &gPlayerAnim_002AA8, &gPlayerAnim_002AB0, &gPlayerAnim_002548, 0, 3 },
    { &gPlayerAnim_0028E0, &gPlayerAnim_0028E8, &gPlayerAnim_0024A8, 0, 3 },
    { &gPlayerAnim_002AB8, &gPlayerAnim_002AC0, &gPlayerAnim_002550, 1, 9 },
    { &gPlayerAnim_0028F0, &gPlayerAnim_0028F8, &gPlayerAnim_0024B0, 1, 8 },
    { &gPlayerAnim_002A60, &gPlayerAnim_002A50, &gPlayerAnim_002A50, 1, 10 },
    { &gPlayerAnim_002900, &gPlayerAnim_002910, &gPlayerAnim_002910, 1, 11 },
    { &gPlayerAnim_002A50, &gPlayerAnim_002A58, &gPlayerAnim_002A58, 1, 2 },
    { &gPlayerAnim_002910, &gPlayerAnim_002908, &gPlayerAnim_002908, 1, 2 },
    { &gPlayerAnim_002B80, &gPlayerAnim_002B88, &gPlayerAnim_002B88, 1, 5 },
    { &gPlayerAnim_002B70, &gPlayerAnim_002B78, &gPlayerAnim_002B78, 1, 4 },
    { &gPlayerAnim_002C40, &gPlayerAnim_002C50, &gPlayerAnim_002C48, 3, 10 },
    { &gPlayerAnim_002C70, &gPlayerAnim_002C80, &gPlayerAnim_002C78, 2, 11 },
    { &gPlayerAnim_002B28, &gPlayerAnim_002B30, &gPlayerAnim_002560, 0, 12 },
    { &gPlayerAnim_002940, &gPlayerAnim_002948, &gPlayerAnim_0024B8, 0, 15 },
    { &gPlayerAnim_0029C0, &gPlayerAnim_0029C8, &gPlayerAnim_002560, 0, 16 },
    { &gPlayerAnim_0029C0, &gPlayerAnim_0029C8, &gPlayerAnim_0024B8, 0, 16 },
};

static LinkAnimationHeader* D_80854350[] = {
    &gPlayerAnim_002AE8,
    &gPlayerAnim_002920,
};

static LinkAnimationHeader* D_80854358[] = {
    &gPlayerAnim_002AE0,
    &gPlayerAnim_002920,
};

static LinkAnimationHeader* D_80854360[] = {
    &gPlayerAnim_002AF0,
    &gPlayerAnim_002928,
};

static LinkAnimationHeader* D_80854368[] = {
    &gPlayerAnim_002AF8,
    &gPlayerAnim_002930,
};

static LinkAnimationHeader* D_80854370[] = {
    &gPlayerAnim_002B00,
    &gPlayerAnim_002938,
};

static LinkAnimationHeader* D_80854378[] = {
    &gPlayerAnim_002AD8,
    &gPlayerAnim_002918,
};

static u8 D_80854380[2] = { 0x18, 0x19 };
static u8 D_80854384[2] = { 0x1A, 0x1B };

static u16 D_80854388[] = { BTN_B, BTN_CLEFT, BTN_CDOWN, BTN_CRIGHT };

static u8 sMagicSpellCosts[] = { 12, 24, 24, 12, 24, 12 };

static u16 D_80854398[] = { NA_SE_IT_BOW_DRAW, NA_SE_IT_SLING_DRAW, NA_SE_IT_HOOKSHOT_READY };

static u8 sMagicArrowCosts[] = { 4, 4, 8 };

static LinkAnimationHeader* D_808543A4[] = {
    &gPlayerAnim_0025C0,
    &gPlayerAnim_0025C8,
};

static LinkAnimationHeader* D_808543AC[] = {
    &gPlayerAnim_002580,
    &gPlayerAnim_002588,
};

static LinkAnimationHeader* D_808543B4[] = {
    &gPlayerAnim_002510,
    &gPlayerAnim_002518,
};

static LinkAnimationHeader* D_808543BC[] = {
    &gPlayerAnim_002510,
    &gPlayerAnim_002520,
};

static LinkAnimationHeader* D_808543C4[] = {
    &gPlayerAnim_002EC0,
    &gPlayerAnim_002A08,
};

static LinkAnimationHeader* D_808543CC[] = {
    &gPlayerAnim_0026F0,
    &gPlayerAnim_002CC8,
};

static LinkAnimationHeader* D_808543D4[] = {
    &gPlayerAnim_0026C0,
    &gPlayerAnim_002CC0,
};

// return type can't be void due to regalloc in func_8084FCAC
s32 func_80832210(Player* this) {
    this->actor.speedXZ = 0.0f;
    this->linearVelocity = 0.0f;
}

// return type can't be void due to regalloc in func_8083F72C
s32 func_80832224(Player* this) {
    func_80832210(this);
    this->unk_6AD = 0;
}

s32 func_8083224C(GlobalContext* globalCtx) {
    Player* this = GET_PLAYER(globalCtx);

    return CHECK_FLAG_ALL(this->actor.flags, ACTOR_FLAG_8);
}

void func_80832264(GlobalContext* globalCtx, Player* this, LinkAnimationHeader* anim) {
    LinkAnimation_PlayOnce(globalCtx, &this->skelAnime, anim);
}

void func_80832284(GlobalContext* globalCtx, Player* this, LinkAnimationHeader* anim) {
    LinkAnimation_PlayLoop(globalCtx, &this->skelAnime, anim);
}

void func_808322A4(GlobalContext* globalCtx, Player* this, LinkAnimationHeader* anim) {
    LinkAnimation_PlayLoopSetSpeed(globalCtx, &this->skelAnime, anim, 2.0f / 3.0f);
}

void func_808322D0(GlobalContext* globalCtx, Player* this, LinkAnimationHeader* anim) {
    LinkAnimation_PlayOnceSetSpeed(globalCtx, &this->skelAnime, anim, 2.0f / 3.0f);
}

void func_808322FC(Player* this) {
    this->actor.shape.rot.y += this->skelAnime.jointTable[1].y;
    this->skelAnime.jointTable[1].y = 0;
}

void func_80832318(Player* this) {
    this->stateFlags2 &= ~PLAYER_STATE2_17;
    this->swordState = 0;
    this->swordInfo[0].active = this->swordInfo[1].active = this->swordInfo[2].active = 0;
}

void func_80832340(GlobalContext* globalCtx, Player* this) {
    Camera* camera;

    if (this->unk_46C != SUBCAM_NONE) {
        camera = globalCtx->cameraPtrs[this->unk_46C];
        if ((camera != NULL) && (camera->csId == 1100)) {
            OnePointCutscene_EndCutscene(globalCtx, this->unk_46C);
            this->unk_46C = SUBCAM_NONE;
        }
    }

    this->stateFlags2 &= ~(PLAYER_STATE2_10 | PLAYER_STATE2_11);
}

void func_808323B4(GlobalContext* globalCtx, Player* this) {
    Actor* heldActor = this->heldActor;

    if ((heldActor != NULL) && !Player_HoldsHookshot(this)) {
        this->actor.child = NULL;
        this->heldActor = NULL;
        this->interactRangeActor = NULL;
        heldActor->parent = NULL;
        this->stateFlags1 &= ~PLAYER_STATE1_11;
    }

    if (Player_GetExplosiveHeld(this) >= 0) {
        func_8083399C(globalCtx, this, PLAYER_AP_NONE);
        this->heldItemId = ITEM_NONE_FE;
    }
}

void func_80832440(GlobalContext* globalCtx, Player* this) {
    if ((this->stateFlags1 & PLAYER_STATE1_11) && (this->heldActor == NULL)) {
        if (this->interactRangeActor != NULL) {
            if (this->getItemId == GI_NONE) {
                this->stateFlags1 &= ~PLAYER_STATE1_11;
                this->interactRangeActor = NULL;
            }
        } else {
            this->stateFlags1 &= ~PLAYER_STATE1_11;
        }
    }

    func_80832318(this);
    this->unk_6AD = 0;

    func_80832340(globalCtx, this);
    func_8005B1A4(Gameplay_GetCamera(globalCtx, 0));

    this->stateFlags1 &= ~(PLAYER_STATE1_13 | PLAYER_STATE1_14 | PLAYER_STATE1_20 | PLAYER_STATE1_21);
    this->stateFlags2 &= ~(PLAYER_STATE2_4 | PLAYER_STATE2_7 | PLAYER_STATE2_18);

    this->actor.shape.rot.x = 0;
    this->actor.shape.yOffset = 0.0f;

    this->unk_845 = this->unk_844 = 0;
}

s32 func_80832528(GlobalContext* globalCtx, Player* this) {
    if (this->heldItemActionParam >= PLAYER_AP_FISHING_POLE) {
        func_80835F44(globalCtx, this, ITEM_NONE);
        return 1;
    } else {
        return 0;
    }
}

void func_80832564(GlobalContext* globalCtx, Player* this) {
    func_80832440(globalCtx, this);
    func_808323B4(globalCtx, this);
}

s32 func_80832594(Player* this, s32 arg1, s32 arg2) {
    s16 temp = this->unk_A80 - D_808535D8;

    this->unk_850 += arg1 + (s16)(ABS(temp) * fabsf(D_808535D4) * 2.5415802156203426e-06f);

    if (CHECK_BTN_ANY(sControlInput->press.button, BTN_A | BTN_B)) {
        this->unk_850 += 5;
    }

    return this->unk_850 > arg2;
}

void func_80832630(GlobalContext* globalCtx) {
    if (globalCtx->actorCtx.freezeFlashTimer == 0) {
        globalCtx->actorCtx.freezeFlashTimer = 1;
    }
}

void func_8083264C(Player* this, s32 arg1, s32 arg2, s32 arg3, s32 arg4) {
    if (this->actor.category == ACTORCAT_PLAYER) {
        func_800AA000(arg4, arg1, arg2, arg3);
    }
}

void func_80832698(Player* this, u16 sfxId) {
    if (this->actor.category == ACTORCAT_PLAYER) {
        func_8002F7DC(&this->actor, sfxId + this->ageProperties->unk_92);
    } else {
        func_800F4190(&this->actor.projectedPos, sfxId);
    }
}

void func_808326F0(Player* this) {
    u16* entry = &D_8085361C[0];
    s32 i;

    for (i = 0; i < 4; i++) {
        Audio_StopSfxById((u16)(*entry + this->ageProperties->unk_92));
        entry++;
    }
}

u16 func_8083275C(Player* this, u16 sfxId) {
    return sfxId + this->unk_89E;
}

void func_80832770(Player* this, u16 sfxId) {
    func_8002F7DC(&this->actor, func_8083275C(this, sfxId));
}

u16 func_808327A4(Player* this, u16 sfxId) {
    return sfxId + this->unk_89E + this->ageProperties->unk_94;
}

void func_808327C4(Player* this, u16 sfxId) {
    func_8002F7DC(&this->actor, func_808327A4(this, sfxId));
}

void func_808327F8(Player* this, f32 arg1) {
    s32 sfxId;

    if (this->currentBoots == PLAYER_BOOTS_IRON) {
        sfxId = NA_SE_PL_WALK_HEAVYBOOTS;
    } else {
        sfxId = func_808327A4(this, NA_SE_PL_WALK_GROUND);
    }

    func_800F4010(&this->actor.projectedPos, sfxId, arg1);
}

void func_80832854(Player* this) {
    s32 sfxId;

    if (this->currentBoots == PLAYER_BOOTS_IRON) {
        sfxId = NA_SE_PL_JUMP_HEAVYBOOTS;
    } else {
        sfxId = func_808327A4(this, NA_SE_PL_JUMP);
    }

    func_8002F7DC(&this->actor, sfxId);
}

void func_808328A0(Player* this) {
    s32 sfxId;

    if (this->currentBoots == PLAYER_BOOTS_IRON) {
        sfxId = NA_SE_PL_LAND_HEAVYBOOTS;
    } else {
        sfxId = func_808327A4(this, NA_SE_PL_LAND);
    }

    func_8002F7DC(&this->actor, sfxId);
}

void func_808328EC(Player* this, u16 sfxId) {
    func_8002F7DC(&this->actor, sfxId);
    this->stateFlags2 |= PLAYER_STATE2_3;
}

void func_80832924(Player* this, struct_80832924* entry) {
    s32 data;
    s32 flags;
    u32 cont;
    s32 pad;

    do {
        data = ABS(entry->field);
        flags = data & 0x7800;
        if (LinkAnimation_OnFrame(&this->skelAnime, fabsf(data & 0x7FF))) {
            if (flags == 0x800) {
                func_8002F7DC(&this->actor, entry->sfxId);
            } else if (flags == 0x1000) {
                func_80832770(this, entry->sfxId);
            } else if (flags == 0x1800) {
                func_808327C4(this, entry->sfxId);
            } else if (flags == 0x2000) {
                func_80832698(this, entry->sfxId);
            } else if (flags == 0x2800) {
                func_808328A0(this);
            } else if (flags == 0x3000) {
                func_808327F8(this, 6.0f);
            } else if (flags == 0x3800) {
                func_80832854(this);
            } else if (flags == 0x4000) {
                func_808327F8(this, 0.0f);
            } else if (flags == 0x4800) {
                func_800F4010(&this->actor.projectedPos, this->ageProperties->unk_94 + NA_SE_PL_WALK_LADDER, 0.0f);
            }
        }
        cont = (entry->field >= 0);
        entry++;
    } while (cont);
}

void func_80832B0C(GlobalContext* globalCtx, Player* this, LinkAnimationHeader* anim) {
    LinkAnimation_Change(globalCtx, &this->skelAnime, anim, 1.0f, 0.0f, Animation_GetLastFrame(anim), ANIMMODE_ONCE,
                         -6.0f);
}

void func_80832B78(GlobalContext* globalCtx, Player* this, LinkAnimationHeader* anim) {
    LinkAnimation_Change(globalCtx, &this->skelAnime, anim, 2.0f / 3.0f, 0.0f, Animation_GetLastFrame(anim),
                         ANIMMODE_ONCE, -6.0f);
}

void func_80832BE8(GlobalContext* globalCtx, Player* this, LinkAnimationHeader* anim) {
    LinkAnimation_Change(globalCtx, &this->skelAnime, anim, 1.0f, 0.0f, 0.0f, ANIMMODE_LOOP, -6.0f);
}

void func_80832C2C(GlobalContext* globalCtx, Player* this, LinkAnimationHeader* anim) {
    LinkAnimation_Change(globalCtx, &this->skelAnime, anim, 1.0f, 0.0f, 0.0f, ANIMMODE_ONCE, 0.0f);
}

void func_80832C6C(GlobalContext* globalCtx, Player* this, LinkAnimationHeader* anim) {
    LinkAnimation_Change(globalCtx, &this->skelAnime, anim, 1.0f, 0.0f, 0.0f, ANIMMODE_LOOP, -16.0f);
}

s32 func_80832CB0(GlobalContext* globalCtx, Player* this, LinkAnimationHeader* anim) {
    if (LinkAnimation_Update(globalCtx, &this->skelAnime)) {
        func_80832284(globalCtx, this, anim);
        return 1;
    } else {
        return 0;
    }
}

void func_80832CFC(Player* this) {
    this->skelAnime.prevTransl = this->skelAnime.baseTransl;
    this->skelAnime.prevRot = this->actor.shape.rot.y;
}

void func_80832D20(Player* this) {
    func_80832CFC(this);
    this->skelAnime.prevTransl.x *= this->ageProperties->unk_08;
    this->skelAnime.prevTransl.y *= this->ageProperties->unk_08;
    this->skelAnime.prevTransl.z *= this->ageProperties->unk_08;
}

void func_80832DB0(Player* this) {
    this->skelAnime.jointTable[1].y = 0;
}

void func_80832DBC(Player* this) {
    if (this->skelAnime.moveFlags != 0) {
        func_808322FC(this);
        this->skelAnime.jointTable[0].x = this->skelAnime.baseTransl.x;
        this->skelAnime.jointTable[0].z = this->skelAnime.baseTransl.z;
        if (this->skelAnime.moveFlags & 8) {
            if (this->skelAnime.moveFlags & 2) {
                this->skelAnime.jointTable[0].y = this->skelAnime.prevTransl.y;
            }
        } else {
            this->skelAnime.jointTable[0].y = this->skelAnime.baseTransl.y;
        }
        func_80832CFC(this);
        this->skelAnime.moveFlags = 0;
    }
}

void func_80832E48(Player* this, s32 flags) {
    Vec3f pos;

    this->skelAnime.moveFlags = flags;
    this->skelAnime.prevTransl = this->skelAnime.baseTransl;
    SkelAnime_UpdateTranslation(&this->skelAnime, &pos, this->actor.shape.rot.y);

    if (flags & 1) {
        if (!LINK_IS_ADULT) {
            pos.x *= 0.64f;
            pos.z *= 0.64f;
        }
        this->actor.world.pos.x += pos.x * this->actor.scale.x;
        this->actor.world.pos.z += pos.z * this->actor.scale.z;
    }

    if (flags & 2) {
        if (!(flags & 4)) {
            pos.y *= this->ageProperties->unk_08;
        }
        this->actor.world.pos.y += pos.y * this->actor.scale.y;
    }

    func_808322FC(this);
}

void func_80832F54(GlobalContext* globalCtx, Player* this, s32 flags) {
    if (flags & 0x200) {
        func_80832D20(this);
    } else if ((flags & 0x100) || (this->skelAnime.moveFlags != 0)) {
        func_80832CFC(this);
    } else {
        this->skelAnime.prevTransl = this->skelAnime.jointTable[0];
        this->skelAnime.prevRot = this->actor.shape.rot.y;
    }

    this->skelAnime.moveFlags = flags;
    func_80832210(this);
    AnimationContext_DisableQueue(globalCtx);
}

void func_80832FFC(GlobalContext* globalCtx, Player* this, LinkAnimationHeader* anim, s32 flags, f32 playbackSpeed) {
    LinkAnimation_PlayOnceSetSpeed(globalCtx, &this->skelAnime, anim, playbackSpeed);
    func_80832F54(globalCtx, this, flags);
}

void func_8083303C(GlobalContext* globalCtx, Player* this, LinkAnimationHeader* anim, s32 flags) {
    func_80832FFC(globalCtx, this, anim, flags, 1.0f);
}

void func_80833064(GlobalContext* globalCtx, Player* this, LinkAnimationHeader* anim, s32 flags) {
    func_80832FFC(globalCtx, this, anim, flags, 2.0f / 3.0f);
}

void func_8083308C(GlobalContext* globalCtx, Player* this, LinkAnimationHeader* anim) {
    func_80833064(globalCtx, this, anim, 0x1C);
}

void func_808330AC(GlobalContext* globalCtx, Player* this, LinkAnimationHeader* anim, s32 flags, f32 playbackSpeed) {
    LinkAnimation_PlayLoopSetSpeed(globalCtx, &this->skelAnime, anim, playbackSpeed);
    func_80832F54(globalCtx, this, flags);
}

void func_808330EC(GlobalContext* globalCtx, Player* this, LinkAnimationHeader* anim, s32 flags) {
    func_808330AC(globalCtx, this, anim, flags, 1.0f);
}

void func_80833114(GlobalContext* globalCtx, Player* this, LinkAnimationHeader* anim, s32 flags) {
    func_808330AC(globalCtx, this, anim, flags, 2.0f / 3.0f);
}

void func_8083313C(GlobalContext* globalCtx, Player* this, LinkAnimationHeader* anim) {
    func_80833114(globalCtx, this, anim, 0x1C);
}

void func_8083315C(GlobalContext* globalCtx, Player* this) {
    s8 phi_v1;
    s8 phi_v0;

    this->unk_A7C = D_808535D4;
    this->unk_A80 = D_808535D8;

    func_80077D10(&D_808535D4, &D_808535D8, sControlInput);

    D_808535DC = Camera_GetInputDirYaw(GET_ACTIVE_CAM(globalCtx)) + D_808535D8;

    this->unk_846 = (this->unk_846 + 1) % 4;

    if (D_808535D4 < 55.0f) {
        phi_v0 = -1;
        phi_v1 = -1;
    } else {
        phi_v1 = (u16)(D_808535D8 + 0x2000) >> 9;
        phi_v0 = (u16)((s16)(D_808535DC - this->actor.shape.rot.y) + 0x2000) >> 14;
    }

    this->unk_847[this->unk_846] = phi_v1;
    this->unk_84B[this->unk_846] = phi_v0;
}

void func_8083328C(GlobalContext* globalCtx, Player* this, LinkAnimationHeader* linkAnim) {
    LinkAnimation_PlayOnceSetSpeed(globalCtx, &this->skelAnime, linkAnim, D_808535E8);
}

s32 func_808332B8(Player* this) {
    return (this->stateFlags1 & PLAYER_STATE1_27) && (this->currentBoots != PLAYER_BOOTS_IRON);
}

s32 func_808332E4(Player* this) {
    return (this->stateFlags1 & PLAYER_STATE1_24);
}

void func_808332F4(Player* this, GlobalContext* globalCtx) {
    GetItemEntry* giEntry = &sGetItemTable[this->getItemId - 1];

    this->unk_862 = ABS(giEntry->gi);
}

static LinkAnimationHeader* func_80833338(Player* this) {
    return D_80853914[this->modelAnimType];
}

s32 func_80833350(Player* this) {
    LinkAnimationHeader** entry;
    s32 i;

    if (func_80833338(this) != this->skelAnime.animation) {
        for (i = 0, entry = &D_80853D7C[0][0]; i < 28; i++, entry++) {
            if (this->skelAnime.animation == *entry) {
                return i + 1;
            }
        }
        return 0;
    }

    return -1;
}

void func_808333FC(Player* this, s32 arg1) {
    if (D_80853E7C[arg1] != 0) {
        func_80832924(this, D_80853E50[D_80853E7C[arg1] - 1]);
    }
}

LinkAnimationHeader* func_80833438(Player* this) {
    if (this->unk_890 != 0) {
        return D_8085395C[this->modelAnimType];
    } else if (!(this->stateFlags1 & (PLAYER_STATE1_27 | PLAYER_STATE1_29)) &&
               (this->currentBoots == PLAYER_BOOTS_IRON)) {
        return D_80853974[this->modelAnimType];
    } else {
        return D_80853944[this->modelAnimType];
    }
}

s32 func_808334B4(Player* this) {
    return func_808332E4(this) && (this->unk_834 != 0);
}

LinkAnimationHeader* func_808334E4(Player* this) {
    if (func_808334B4(this)) {
        return &gPlayerAnim_002638;
    } else {
        return D_808539A4[this->modelAnimType];
    }
}

LinkAnimationHeader* func_80833528(Player* this) {
    if (func_808334B4(this)) {
        return &gPlayerAnim_002630;
    } else {
        return D_8085398C[this->modelAnimType];
    }
}

LinkAnimationHeader* func_8083356C(Player* this) {
    if (func_8002DD78(this)) {
        return &gPlayerAnim_0026E8;
    } else {
        return D_80853B3C[this->modelAnimType];
    }
}

LinkAnimationHeader* func_808335B0(Player* this) {
    if (func_808334B4(this)) {
        return &gPlayerAnim_002620;
    } else {
        return D_80853B6C[this->modelAnimType];
    }
}

LinkAnimationHeader* func_808335F4(Player* this) {
    if (func_808334B4(this)) {
        return &gPlayerAnim_002618;
    } else {
        return D_80853B54[this->modelAnimType];
    }
}

void func_80833638(Player* this, PlayerFunc82C arg1) {
    this->func_82C = arg1;
    this->unk_836 = 0;
    this->unk_830 = 0.0f;
    func_808326F0(this);
}

void func_80833664(GlobalContext* globalCtx, Player* this, s8 actionParam) {
    LinkAnimationHeader* current = this->skelAnime.animation;
    LinkAnimationHeader** iter = &D_80853914[this->modelAnimType];
    u32 i;

    this->stateFlags1 &= ~(PLAYER_STATE1_3 | PLAYER_STATE1_24);

    for (i = 0; i < 45; i++) {
        if (current == *iter) {
            break;
        }
        iter += 6;
    }

    func_8083399C(globalCtx, this, actionParam);

    if (i < 45) {
        this->skelAnime.animation = D_80853914[i * 6 + this->modelAnimType];
    }
}

s8 Player_ItemToActionParam(s32 item) {
    if (item >= ITEM_NONE_FE) {
        return PLAYER_AP_NONE;
    } else if (item == ITEM_LAST_USED) {
        return PLAYER_AP_LAST_USED;
    } else if (item == ITEM_FISHING_POLE) {
        return PLAYER_AP_FISHING_POLE;
    } else {
        return sItemActionParams[item];
    }
}

void func_80833770(GlobalContext* globalCtx, Player* this) {
}

void func_8083377C(GlobalContext* globalCtx, Player* this) {
    this->unk_85C = 1.0f;
}

void func_80833790(GlobalContext* globalCtx, Player* this) {
}

void func_8083379C(GlobalContext* globalCtx, Player* this) {
    this->stateFlags1 |= PLAYER_STATE1_3;

    if (this->heldItemActionParam != PLAYER_AP_SLINGSHOT) {
        this->unk_860 = -1;
    } else {
        this->unk_860 = -2;
    }
}

void func_808337D4(GlobalContext* globalCtx, Player* this) {
    s32 explosiveType;
    ExplosiveInfo* explosiveInfo;
    Actor* spawnedActor;

    if (this->stateFlags1 & PLAYER_STATE1_11) {
        func_80832528(globalCtx, this);
        return;
    }

    explosiveType = Player_GetExplosiveHeld(this);
    explosiveInfo = &sExplosiveInfos[explosiveType];

    spawnedActor = Actor_SpawnAsChild(&globalCtx->actorCtx, &this->actor, globalCtx, explosiveInfo->actorId,
                                      this->actor.world.pos.x, this->actor.world.pos.y, this->actor.world.pos.z, 0,
                                      this->actor.shape.rot.y, 0, 0);
    if (spawnedActor != NULL) {
        if ((explosiveType != 0) && (globalCtx->bombchuBowlingStatus != 0)) {
            globalCtx->bombchuBowlingStatus--;
            if (globalCtx->bombchuBowlingStatus == 0) {
                globalCtx->bombchuBowlingStatus = -1;
            }
        } else {
            Inventory_ChangeAmmo(explosiveInfo->itemId, -1);
        }

        this->interactRangeActor = spawnedActor;
        this->heldActor = spawnedActor;
        this->getItemId = GI_NONE;
        this->unk_3BC.y = spawnedActor->shape.rot.y - this->actor.shape.rot.y;
        this->stateFlags1 |= PLAYER_STATE1_11;
    }
}

void func_80833910(GlobalContext* globalCtx, Player* this) {
    this->stateFlags1 |= PLAYER_STATE1_3;
    this->unk_860 = -3;

    this->heldActor =
        Actor_SpawnAsChild(&globalCtx->actorCtx, &this->actor, globalCtx, ACTOR_ARMS_HOOK, this->actor.world.pos.x,
                           this->actor.world.pos.y, this->actor.world.pos.z, 0, this->actor.shape.rot.y, 0, 0);
}

void func_80833984(GlobalContext* globalCtx, Player* this) {
    this->stateFlags1 |= PLAYER_STATE1_24;
}

void func_8083399C(GlobalContext* globalCtx, Player* this, s8 actionParam) {
    this->unk_860 = 0;
    this->unk_85C = 0.0f;
    this->unk_858 = 0.0f;

    this->heldItemActionParam = this->itemActionParam = actionParam;
    this->modelGroup = this->nextModelGroup;

    this->stateFlags1 &= ~(PLAYER_STATE1_3 | PLAYER_STATE1_24);

    D_80853FE8[actionParam](globalCtx, this);

    Player_SetModelGroup(this, this->modelGroup);
}

void func_80833A20(Player* this, s32 newSwordState) {
    u16 itemSfx;
    u16 voiceSfx;

    if (this->swordState == 0) {
        if ((this->heldItemActionParam == PLAYER_AP_SWORD_BGS) && (gSaveContext.swordHealth > 0.0f)) {
            itemSfx = NA_SE_IT_HAMMER_SWING;
        } else {
            itemSfx = NA_SE_IT_SWORD_SWING;
        }

        voiceSfx = NA_SE_VO_LI_SWORD_N;
        if (this->heldItemActionParam == PLAYER_AP_HAMMER) {
            itemSfx = NA_SE_IT_HAMMER_SWING;
        } else if (this->swordAnimation >= 0x18) {
            itemSfx = 0;
            voiceSfx = NA_SE_VO_LI_SWORD_L;
        } else if (this->unk_845 >= 3) {
            itemSfx = NA_SE_IT_SWORD_SWING_HARD;
            voiceSfx = NA_SE_VO_LI_SWORD_L;
        }

        if (itemSfx != 0) {
            func_808328EC(this, itemSfx);
        }

        if ((this->swordAnimation < 0x10) || (this->swordAnimation >= 0x14)) {
            func_80832698(this, voiceSfx);
        }
    }

    this->swordState = newSwordState;
}

s32 func_80833B2C(Player* this) {
    if (this->stateFlags1 & (PLAYER_STATE1_16 | PLAYER_STATE1_17 | PLAYER_STATE1_30)) {
        return 1;
    } else {
        return 0;
    }
}

s32 func_80833B54(Player* this) {
    if ((this->unk_664 != NULL) && CHECK_FLAG_ALL(this->unk_664->flags, ACTOR_FLAG_0 | ACTOR_FLAG_2)) {
        this->stateFlags1 |= PLAYER_STATE1_4;
        return 1;
    }

    if (this->stateFlags1 & PLAYER_STATE1_4) {
        this->stateFlags1 &= ~PLAYER_STATE1_4;
        if (this->linearVelocity == 0.0f) {
            this->currentYaw = this->actor.shape.rot.y;
        }
    }

    return 0;
}

s32 func_80833BCC(Player* this) {
    return func_8008E9C4(this) || func_80833B2C(this);
}

s32 func_80833C04(Player* this) {
    return func_80833B54(this) || func_80833B2C(this);
}

void func_80833C3C(Player* this) {
    this->unk_870 = this->unk_874 = 0.0f;
}

s32 func_80833C50(Player* this, s32 item) {
    if ((item < ITEM_NONE_FE) && (Player_ItemToActionParam(item) == this->itemActionParam)) {
        return 1;
    } else {
        return 0;
    }
}

s32 func_80833C98(s32 item1, s32 actionParam) {
    if ((item1 < ITEM_NONE_FE) && (Player_ItemToActionParam(item1) == actionParam)) {
        return 1;
    } else {
        return 0;
    }
}

s32 func_80833CDC(GlobalContext* globalCtx, s32 index) {
    if (index >= 4) {
        return ITEM_NONE;
    } else if (globalCtx->bombchuBowlingStatus != 0) {
        return (globalCtx->bombchuBowlingStatus > 0) ? ITEM_BOMBCHU : ITEM_NONE;
    } else if (index == 0) {
        return B_BTN_ITEM;
    } else if (index == 1) {
        return C_BTN_ITEM(0);
    } else if (index == 2) {
        return C_BTN_ITEM(1);
    } else {
        return C_BTN_ITEM(2);
    }
}

void func_80833DF8(Player* this, GlobalContext* globalCtx) {
    s32 maskActionParam;
    s32 item;
    s32 i;

    if (this->currentMask != PLAYER_MASK_NONE) {
        maskActionParam = this->currentMask - 1 + PLAYER_AP_MASK_KEATON;
        if (!func_80833C98(C_BTN_ITEM(0), maskActionParam) && !func_80833C98(C_BTN_ITEM(1), maskActionParam) &&
            !func_80833C98(C_BTN_ITEM(2), maskActionParam)) {
            this->currentMask = PLAYER_MASK_NONE;
        }
    }

    if (!(this->stateFlags1 & (PLAYER_STATE1_11 | PLAYER_STATE1_29)) && !func_8008F128(this)) {
        if (this->itemActionParam >= PLAYER_AP_FISHING_POLE) {
            if (!func_80833C50(this, B_BTN_ITEM) && !func_80833C50(this, C_BTN_ITEM(0)) &&
                !func_80833C50(this, C_BTN_ITEM(1)) && !func_80833C50(this, C_BTN_ITEM(2))) {
                func_80835F44(globalCtx, this, ITEM_NONE);
                return;
            }
        }

        for (i = 0; i < ARRAY_COUNT(D_80854388); i++) {
            if (CHECK_BTN_ALL(sControlInput->press.button, D_80854388[i])) {
                break;
            }
        }

        item = func_80833CDC(globalCtx, i);
        if (item >= ITEM_NONE_FE) {
            for (i = 0; i < ARRAY_COUNT(D_80854388); i++) {
                if (CHECK_BTN_ALL(sControlInput->cur.button, D_80854388[i])) {
                    break;
                }
            }

            item = func_80833CDC(globalCtx, i);
            if ((item < ITEM_NONE_FE) && (Player_ItemToActionParam(item) == this->heldItemActionParam)) {
                D_80853618 = true;
            }
        } else {
            this->heldItemButton = i;
            func_80835F44(globalCtx, this, item);
        }
    }
}

void func_808340DC(Player* this, GlobalContext* globalCtx) {
    LinkAnimationHeader* anim;
    f32 phi_f2;
    f32 phi_f12;
    f32 phi_f14;
    f32 phi_f0;
    s32 sp38;
    s8 sp37;
    s32 temp;

    sp37 = Player_ItemToActionParam(this->heldItemId);
    func_80833638(this, func_80834A2C);

    temp = gPlayerModelTypes[this->nextModelGroup][0];
    sp38 = D_80854164[gPlayerModelTypes[this->modelGroup][0]][temp];
    if ((sp37 == PLAYER_AP_BOTTLE) || (sp37 == PLAYER_AP_BOOMERANG) ||
        ((sp37 == PLAYER_AP_NONE) &&
         ((this->heldItemActionParam == PLAYER_AP_BOTTLE) || (this->heldItemActionParam == PLAYER_AP_BOOMERANG)))) {
        sp38 = (sp37 == PLAYER_AP_NONE) ? -13 : 13;
    }

    this->unk_15A = ABS(sp38);

    anim = D_808540F4[this->unk_15A].anim;
    if ((anim == &gPlayerAnim_002F30) && (this->currentShield == PLAYER_SHIELD_NONE)) {
        anim = &gPlayerAnim_002F40;
    }

    phi_f2 = Animation_GetLastFrame(anim);
    phi_f14 = phi_f2;

    if (sp38 >= 0) {
        phi_f0 = 1.2f;
        phi_f12 = 0.0f;
    } else {
        phi_f14 = 0.0f;
        phi_f0 = -1.2f;
        phi_f12 = phi_f2;
    }

    if (sp37 != PLAYER_AP_NONE) {
        phi_f0 *= 2.0f;
    }

    LinkAnimation_Change(globalCtx, &this->skelAnime2, anim, phi_f0, phi_f12, phi_f14, ANIMMODE_ONCE, 0.0f);

    this->stateFlags1 &= ~PLAYER_STATE1_8;
}

void func_80834298(Player* this, GlobalContext* globalCtx) {
    if ((this->actor.category == ACTORCAT_PLAYER) && !(this->stateFlags1 & PLAYER_STATE1_8) &&
        ((this->heldItemActionParam == this->itemActionParam) || (this->stateFlags1 & PLAYER_STATE1_22)) &&
        (gSaveContext.health != 0) && (globalCtx->csCtx.state == CS_STATE_IDLE) && (this->csMode == 0) &&
        (globalCtx->shootingGalleryStatus == 0) && (globalCtx->activeCamera == MAIN_CAM) &&
        (globalCtx->sceneLoadFlag != 0x14) && (gSaveContext.timer1State != 10)) {
        func_80833DF8(this, globalCtx);
    }

    if (this->stateFlags1 & PLAYER_STATE1_8) {
        func_808340DC(this, globalCtx);
    }
}

s32 func_80834380(GlobalContext* globalCtx, Player* this, s32* itemPtr, s32* typePtr) {
    if (LINK_IS_ADULT) {
        *itemPtr = ITEM_BOW;
        if (this->stateFlags1 & PLAYER_STATE1_23) {
            *typePtr = ARROW_NORMAL_HORSE;
        } else {
            *typePtr = this->heldItemActionParam - 6;
        }
    } else {
        *itemPtr = ITEM_SLINGSHOT;
        *typePtr = ARROW_SEED;
    }

    if (gSaveContext.minigameState == 1) {
        return globalCtx->interfaceCtx.hbaAmmo;
    } else if (globalCtx->shootingGalleryStatus != 0) {
        return globalCtx->shootingGalleryStatus;
    } else {
        return AMMO(*itemPtr);
    }
}

s32 func_8083442C(Player* this, GlobalContext* globalCtx) {
    s32 item;
    s32 arrowType;
    s32 magicArrowType;

    if ((this->heldItemActionParam >= PLAYER_AP_BOW_FIRE) && (this->heldItemActionParam <= PLAYER_AP_BOW_0E) &&
        (gSaveContext.unk_13F0 != 0)) {
        func_80078884(NA_SE_SY_ERROR);
    } else {
        func_80833638(this, func_808351D4);

        this->stateFlags1 |= PLAYER_STATE1_9;
        this->unk_834 = 14;

        if (this->unk_860 >= 0) {
            func_8002F7DC(&this->actor, D_80854398[ABS(this->unk_860) - 1]);

            if (!Player_HoldsHookshot(this) && (func_80834380(globalCtx, this, &item, &arrowType) > 0)) {
                magicArrowType = arrowType - ARROW_FIRE;

                if (this->unk_860 >= 0) {
                    if ((magicArrowType >= 0) && (magicArrowType <= 2) &&
                        !func_80087708(globalCtx, sMagicArrowCosts[magicArrowType], 0)) {
                        arrowType = ARROW_NORMAL;
                    }

                    this->heldActor = Actor_SpawnAsChild(
                        &globalCtx->actorCtx, &this->actor, globalCtx, ACTOR_EN_ARROW, this->actor.world.pos.x,
                        this->actor.world.pos.y, this->actor.world.pos.z, 0, this->actor.shape.rot.y, 0, arrowType);
                }
            }
        }

        return 1;
    }

    return 0;
}

void func_80834594(GlobalContext* globalCtx, Player* this) {
    if (this->heldItemActionParam != PLAYER_AP_NONE) {
        if (func_8008F2BC(this, this->heldItemActionParam) >= 0) {
            func_808328EC(this, NA_SE_IT_SWORD_PUTAWAY);
        } else {
            func_808328EC(this, NA_SE_PL_CHANGE_ARMS);
        }
    }

    func_80835F44(globalCtx, this, this->heldItemId);

    if (func_8008F2BC(this, this->heldItemActionParam) >= 0) {
        func_808328EC(this, NA_SE_IT_SWORD_PICKOUT);
    } else if (this->heldItemActionParam != PLAYER_AP_NONE) {
        func_808328EC(this, NA_SE_PL_CHANGE_ARMS);
    }
}

void func_80834644(GlobalContext* globalCtx, Player* this) {
    if (func_80834A2C == this->func_82C) {
        func_80834594(globalCtx, this);
    }

    func_80833638(this, D_80853EDC[this->heldItemActionParam]);
    this->unk_834 = 0;
    this->unk_6AC = 0;
    func_808323B4(globalCtx, this);
    this->stateFlags1 &= ~PLAYER_STATE1_8;
}

LinkAnimationHeader* func_808346C4(GlobalContext* globalCtx, Player* this) {
    func_80833638(this, func_80834B5C);
    func_808323B4(globalCtx, this);

    if (this->unk_870 < 0.5f) {
        return D_808543A4[Player_HoldsTwoHandedWeapon(this)];
    } else {
        return D_808543AC[Player_HoldsTwoHandedWeapon(this)];
    }
}

s32 func_80834758(GlobalContext* globalCtx, Player* this) {
    LinkAnimationHeader* anim;
    f32 frame;

    if (!(this->stateFlags1 & (PLAYER_STATE1_22 | PLAYER_STATE1_23 | PLAYER_STATE1_29)) &&
        (globalCtx->shootingGalleryStatus == 0) && (this->heldItemActionParam == this->itemActionParam) &&
        (this->currentShield != PLAYER_SHIELD_NONE) && !Player_IsChildWithHylianShield(this) && func_80833BCC(this) &&
        CHECK_BTN_ALL(sControlInput->cur.button, BTN_R)) {

        anim = func_808346C4(globalCtx, this);
        frame = Animation_GetLastFrame(anim);
        LinkAnimation_Change(globalCtx, &this->skelAnime2, anim, 1.0f, frame, frame, ANIMMODE_ONCE, 0.0f);
        func_8002F7DC(&this->actor, NA_SE_IT_SHIELD_POSTURE);

        return 1;
    } else {
        return 0;
    }
}

s32 func_8083485C(Player* this, GlobalContext* globalCtx) {
    if (func_80834758(globalCtx, this)) {
        return 1;
    } else {
        return 0;
    }
}

void func_80834894(Player* this) {
    func_80833638(this, func_80834C74);

    if (this->itemActionParam < 0) {
        func_8008EC70(this);
    }

    Animation_Reverse(&this->skelAnime2);
    func_8002F7DC(&this->actor, NA_SE_IT_SHIELD_REMOVE);
}

void func_808348EC(GlobalContext* globalCtx, Player* this) {
    struct_808540F4* ptr = &D_808540F4[this->unk_15A];
    f32 temp;

    temp = ptr->unk_04;
    temp = (this->skelAnime2.playSpeed < 0.0f) ? temp - 1.0f : temp;

    if (LinkAnimation_OnFrame(&this->skelAnime2, temp)) {
        func_80834594(globalCtx, this);
    }

    func_80833B54(this);
}

s32 func_8083499C(Player* this, GlobalContext* globalCtx) {
    if (this->stateFlags1 & PLAYER_STATE1_8) {
        func_808340DC(this, globalCtx);
    } else {
        return 0;
    }

    return 1;
}

s32 func_808349DC(Player* this, GlobalContext* globalCtx) {
    if (func_80834758(globalCtx, this) || func_8083499C(this, globalCtx)) {
        return 1;
    } else {
        return 0;
    }
}

s32 func_80834A2C(Player* this, GlobalContext* globalCtx) {
    if (LinkAnimation_Update(globalCtx, &this->skelAnime2) ||
        ((Player_ItemToActionParam(this->heldItemId) == this->heldItemActionParam) &&
         (D_80853614 = (D_80853614 || ((this->modelAnimType != 3) && (globalCtx->shootingGalleryStatus == 0)))))) {
        func_80833638(this, D_80853EDC[this->heldItemActionParam]);
        this->unk_834 = 0;
        this->unk_6AC = 0;
        D_80853618 = D_80853614;
        return this->func_82C(this, globalCtx);
    }

    if (func_80833350(this) != 0) {
        func_808348EC(globalCtx, this);
        func_80832264(globalCtx, this, func_80833338(this));
        this->unk_6AC = 0;
    } else {
        func_808348EC(globalCtx, this);
    }

    return 1;
}

s32 func_80834B5C(Player* this, GlobalContext* globalCtx) {
    LinkAnimation_Update(globalCtx, &this->skelAnime2);

    if (!CHECK_BTN_ALL(sControlInput->cur.button, BTN_R)) {
        func_80834894(this);
        return 1;
    } else {
        this->stateFlags1 |= PLAYER_STATE1_22;
        Player_SetModelsForHoldingShield(this);
        return 1;
    }
}

s32 func_80834BD4(Player* this, GlobalContext* globalCtx) {
    LinkAnimationHeader* anim;
    f32 frame;

    if (LinkAnimation_Update(globalCtx, &this->skelAnime2)) {
        anim = func_808346C4(globalCtx, this);
        frame = Animation_GetLastFrame(anim);
        LinkAnimation_Change(globalCtx, &this->skelAnime2, anim, 1.0f, frame, frame, ANIMMODE_ONCE, 0.0f);
    }

    this->stateFlags1 |= PLAYER_STATE1_22;
    Player_SetModelsForHoldingShield(this);

    return 1;
}

s32 func_80834C74(Player* this, GlobalContext* globalCtx) {
    D_80853614 = D_80853618;

    if (D_80853614 || LinkAnimation_Update(globalCtx, &this->skelAnime2)) {
        func_80833638(this, D_80853EDC[this->heldItemActionParam]);
        LinkAnimation_PlayLoop(globalCtx, &this->skelAnime2, D_80853914[this->modelAnimType]);
        this->unk_6AC = 0;
        this->func_82C(this, globalCtx);
        return 0;
    }

    return 1;
}

s32 func_80834D2C(Player* this, GlobalContext* globalCtx) {
    LinkAnimationHeader* anim;

    if (this->heldItemActionParam != PLAYER_AP_BOOMERANG) {
        if (!func_8083442C(this, globalCtx)) {
            return 0;
        }

        if (!Player_HoldsHookshot(this)) {
            anim = &gPlayerAnim_0026A0;
        } else {
            anim = &gPlayerAnim_002CA0;
        }
        LinkAnimation_PlayOnce(globalCtx, &this->skelAnime2, anim);
    } else {
        func_80833638(this, func_80835884);
        this->unk_834 = 10;
        LinkAnimation_PlayOnce(globalCtx, &this->skelAnime2, &gPlayerAnim_002628);
    }

    if (this->stateFlags1 & PLAYER_STATE1_23) {
        func_80832284(globalCtx, this, &gPlayerAnim_003380);
    } else if ((this->actor.bgCheckFlags & 1) && !func_80833B54(this)) {
        func_80832284(globalCtx, this, D_80853914[this->modelAnimType]);
    }

    return 1;
}

s32 func_80834E44(GlobalContext* globalCtx) {
    return (globalCtx->shootingGalleryStatus > 0) && CHECK_BTN_ALL(sControlInput->press.button, BTN_B);
}

s32 func_80834E7C(GlobalContext* globalCtx) {
    return (globalCtx->shootingGalleryStatus != 0) &&
           ((globalCtx->shootingGalleryStatus < 0) ||
            CHECK_BTN_ANY(sControlInput->cur.button, BTN_A | BTN_B | BTN_CUP | BTN_CLEFT | BTN_CRIGHT | BTN_CDOWN));
}

s32 func_80834EB8(Player* this, GlobalContext* globalCtx) {
    if ((this->unk_6AD == 0) || (this->unk_6AD == 2)) {
        if (func_80833BCC(this) || (Camera_CheckValidMode(Gameplay_GetCamera(globalCtx, 0), 7) == 0)) {
            return 1;
        }
        this->unk_6AD = 2;
    }

    return 0;
}

s32 func_80834F2C(Player* this, GlobalContext* globalCtx) {
    if ((this->doorType == PLAYER_DOORTYPE_NONE) && !(this->stateFlags1 & PLAYER_STATE1_25)) {
        if (D_80853614 || func_80834E44(globalCtx)) {
            if (func_80834D2C(this, globalCtx)) {
                return func_80834EB8(this, globalCtx);
            }
        }
    }

    return 0;
}

s32 func_80834FBC(Player* this) {
    if (this->actor.child != NULL) {
        if (this->heldActor == NULL) {
            this->heldActor = this->actor.child;
            func_8083264C(this, 255, 10, 250, 0);
            func_8002F7DC(&this->actor, NA_SE_IT_HOOKSHOT_RECEIVE);
        }

        return 1;
    }

    return 0;
}

s32 func_8083501C(Player* this, GlobalContext* globalCtx) {
    if (this->unk_860 >= 0) {
        this->unk_860 = -this->unk_860;
    }

    if ((!Player_HoldsHookshot(this) || func_80834FBC(this)) && !func_80834758(globalCtx, this) &&
        !func_80834F2C(this, globalCtx)) {
        return 0;
    }

    return 1;
}

s32 func_808350A4(GlobalContext* globalCtx, Player* this) {
    s32 item;
    s32 arrowType;

    if (this->heldActor != NULL) {
        if (!Player_HoldsHookshot(this)) {
            func_80834380(globalCtx, this, &item, &arrowType);

            if (gSaveContext.minigameState == 1) {
                globalCtx->interfaceCtx.hbaAmmo--;
            } else if (globalCtx->shootingGalleryStatus != 0) {
                globalCtx->shootingGalleryStatus--;
            } else {
                Inventory_ChangeAmmo(item, -1);
            }

            if (globalCtx->shootingGalleryStatus == 1) {
                globalCtx->shootingGalleryStatus = -10;
            }

            func_8083264C(this, 150, 10, 150, 0);
        } else {
            func_8083264C(this, 255, 20, 150, 0);
        }

        this->unk_A73 = 4;
        this->heldActor->parent = NULL;
        this->actor.child = NULL;
        this->heldActor = NULL;

        return 1;
    }

    return 0;
}

static u16 D_808543DC[] = { NA_SE_IT_BOW_FLICK, NA_SE_IT_SLING_FLICK };

s32 func_808351D4(Player* this, GlobalContext* globalCtx) {
    s32 sp2C;

    if (!Player_HoldsHookshot(this)) {
        sp2C = 0;
    } else {
        sp2C = 1;
    }

    Math_ScaledStepToS(&this->unk_6C0, 1200, 400);
    this->unk_6AE |= 0x100;

    if ((this->unk_836 == 0) && (func_80833350(this) == 0) && (this->skelAnime.animation == &gPlayerAnim_0026E8)) {
        LinkAnimation_PlayOnce(globalCtx, &this->skelAnime2, D_808543CC[sp2C]);
        this->unk_836 = -1;
    } else if (LinkAnimation_Update(globalCtx, &this->skelAnime2)) {
        LinkAnimation_PlayLoop(globalCtx, &this->skelAnime2, D_808543D4[sp2C]);
        this->unk_836 = 1;
    } else if (this->unk_836 == 1) {
        this->unk_836 = 2;
    }

    if (this->unk_834 > 10) {
        this->unk_834--;
    }

    func_80834EB8(this, globalCtx);

    if ((this->unk_836 > 0) && ((this->unk_860 < 0) || (!D_80853618 && !func_80834E7C(globalCtx)))) {
        func_80833638(this, func_808353D8);
        if (this->unk_860 >= 0) {
            if (sp2C == 0) {
                if (!func_808350A4(globalCtx, this)) {
                    func_8002F7DC(&this->actor, D_808543DC[ABS(this->unk_860) - 1]);
                }
            } else if (this->actor.bgCheckFlags & 1) {
                func_808350A4(globalCtx, this);
            }
        }
        this->unk_834 = 10;
        func_80832210(this);
    } else {
        this->stateFlags1 |= PLAYER_STATE1_9;
    }

    return 1;
}

s32 func_808353D8(Player* this, GlobalContext* globalCtx) {
    LinkAnimation_Update(globalCtx, &this->skelAnime2);

    if (Player_HoldsHookshot(this) && !func_80834FBC(this)) {
        return 1;
    }

    if (!func_80834758(globalCtx, this) &&
        (D_80853614 || ((this->unk_860 < 0) && D_80853618) || func_80834E44(globalCtx))) {
        this->unk_860 = ABS(this->unk_860);

        if (func_8083442C(this, globalCtx)) {
            if (Player_HoldsHookshot(this)) {
                this->unk_836 = 1;
            } else {
                LinkAnimation_PlayOnce(globalCtx, &this->skelAnime2, &gPlayerAnim_0026B8);
            }
        }
    } else {
        if (this->unk_834 != 0) {
            this->unk_834--;
        }

        if (func_80833BCC(this) || (this->unk_6AD != 0) || (this->stateFlags1 & PLAYER_STATE1_20)) {
            if (this->unk_834 == 0) {
                this->unk_834++;
            }
            return 1;
        }

        if (Player_HoldsHookshot(this)) {
            func_80833638(this, func_8083501C);
        } else {
            func_80833638(this, func_80835588);
            LinkAnimation_PlayOnce(globalCtx, &this->skelAnime2, &gPlayerAnim_0026B0);
        }

        this->unk_834 = 0;
    }

    return 1;
}

s32 func_80835588(Player* this, GlobalContext* globalCtx) {
    if (!(this->actor.bgCheckFlags & 1) || LinkAnimation_Update(globalCtx, &this->skelAnime2)) {
        func_80833638(this, func_8083501C);
    }

    return 1;
}

void func_808355DC(Player* this) {
    this->stateFlags1 |= PLAYER_STATE1_17;

    if (!(this->skelAnime.moveFlags & 0x80) && (this->actor.bgCheckFlags & 0x200) && (D_80853608 < 0x2000)) {
        this->currentYaw = this->actor.shape.rot.y = this->actor.wallYaw + 0x8000;
    }

    this->targetYaw = this->actor.shape.rot.y;
}

s32 func_80835644(GlobalContext* globalCtx, Player* this, Actor* arg2) {
    if (arg2 == NULL) {
        func_80832564(globalCtx, this);
        func_80839F90(this, globalCtx);
        return 1;
    }

    return 0;
}

void func_80835688(Player* this, GlobalContext* globalCtx) {
    if (!func_80835644(globalCtx, this, this->heldActor)) {
        func_80833638(this, func_808356E8);
        LinkAnimation_PlayLoop(globalCtx, &this->skelAnime2, &gPlayerAnim_002E10);
    }
}

s32 func_808356E8(Player* this, GlobalContext* globalCtx) {
    Actor* heldActor = this->heldActor;

    if (heldActor == NULL) {
        func_80834644(globalCtx, this);
    }

    if (func_80834758(globalCtx, this)) {
        return 1;
    }

    if (this->stateFlags1 & PLAYER_STATE1_11) {
        if (LinkAnimation_Update(globalCtx, &this->skelAnime2)) {
            LinkAnimation_PlayLoop(globalCtx, &this->skelAnime2, &gPlayerAnim_002E10);
        }

        if ((heldActor->id == ACTOR_EN_NIW) && (this->actor.velocity.y <= 0.0f)) {
            this->actor.minVelocityY = -2.0f;
            this->actor.gravity = -0.5f;
            this->fallStartHeight = this->actor.world.pos.y;
        }

        return 1;
    }

    return func_8083485C(this, globalCtx);
}

void func_808357E8(Player* this, Gfx** dLists) {
    this->leftHandDLists = &dLists[gSaveContext.linkAge];
}

s32 func_80835800(Player* this, GlobalContext* globalCtx) {
    if (func_80834758(globalCtx, this)) {
        return 1;
    }

    if (this->stateFlags1 & PLAYER_STATE1_25) {
        func_80833638(this, func_80835B60);
    } else if (func_80834F2C(this, globalCtx)) {
        return 1;
    }

    return 0;
}

s32 func_80835884(Player* this, GlobalContext* globalCtx) {
    if (LinkAnimation_Update(globalCtx, &this->skelAnime2)) {
        func_80833638(this, func_808358F0);
        LinkAnimation_PlayLoop(globalCtx, &this->skelAnime2, &gPlayerAnim_002638);
    }

    func_80834EB8(this, globalCtx);

    return 1;
}

s32 func_808358F0(Player* this, GlobalContext* globalCtx) {
    LinkAnimationHeader* animSeg = this->skelAnime.animation;

    if ((func_808334E4(this) == animSeg) || (func_80833528(this) == animSeg) || (func_808335B0(this) == animSeg) ||
        (func_808335F4(this) == animSeg)) {
        AnimationContext_SetCopyAll(globalCtx, this->skelAnime.limbCount, this->skelAnime2.jointTable,
                                    this->skelAnime.jointTable);
    } else {
        LinkAnimation_Update(globalCtx, &this->skelAnime2);
    }

    func_80834EB8(this, globalCtx);

    if (!D_80853618) {
        func_80833638(this, func_808359FC);
        LinkAnimation_PlayOnce(globalCtx, &this->skelAnime2,
                               (this->unk_870 < 0.5f) ? &gPlayerAnim_002608 : &gPlayerAnim_002600);
    }

    return 1;
}

s32 func_808359FC(Player* this, GlobalContext* globalCtx) {
    if (LinkAnimation_Update(globalCtx, &this->skelAnime2)) {
        func_80833638(this, func_80835B60);
        this->unk_834 = 0;
    } else if (LinkAnimation_OnFrame(&this->skelAnime2, 6.0f)) {
        f32 posX = (Math_SinS(this->actor.shape.rot.y) * 10.0f) + this->actor.world.pos.x;
        f32 posZ = (Math_CosS(this->actor.shape.rot.y) * 10.0f) + this->actor.world.pos.z;
        s32 yaw = (this->unk_664 != NULL) ? this->actor.shape.rot.y + 14000 : this->actor.shape.rot.y;
        EnBoom* boomerang =
            (EnBoom*)Actor_Spawn(&globalCtx->actorCtx, globalCtx, ACTOR_EN_BOOM, posX, this->actor.world.pos.y + 30.0f,
                                 posZ, this->actor.focus.rot.x, yaw, 0, 0);

        this->boomerangActor = &boomerang->actor;
        if (boomerang != NULL) {
            boomerang->moveTo = this->unk_664;
            boomerang->returnTimer = 20;
            this->stateFlags1 |= PLAYER_STATE1_25;
            if (!func_8008E9C4(this)) {
                func_808355DC(this);
            }
            this->unk_A73 = 4;
            func_8002F7DC(&this->actor, NA_SE_IT_BOOMERANG_THROW);
            func_80832698(this, NA_SE_VO_LI_SWORD_N);
        }
    }

    return 1;
}

s32 func_80835B60(Player* this, GlobalContext* globalCtx) {
    if (func_80834758(globalCtx, this)) {
        return 1;
    }

    if (!(this->stateFlags1 & PLAYER_STATE1_25)) {
        func_80833638(this, func_80835C08);
        LinkAnimation_PlayOnce(globalCtx, &this->skelAnime2, &gPlayerAnim_0025F8);
        func_808357E8(this, D_80125EF8);
        func_8002F7DC(&this->actor, NA_SE_PL_CATCH_BOOMERANG);
        func_80832698(this, NA_SE_VO_LI_SWORD_N);
        return 1;
    }

    return 0;
}

s32 func_80835C08(Player* this, GlobalContext* globalCtx) {
    if (!func_80835800(this, globalCtx) && LinkAnimation_Update(globalCtx, &this->skelAnime2)) {
        func_80833638(this, func_80835800);
    }

    return 1;
}

s32 func_80835C58(GlobalContext* globalCtx, Player* this, PlayerFunc674 func, s32 flags) {
    if (func == this->func_674) {
        return 0;
    }

    if (func_8084E3C4 == this->func_674) {
        Audio_OcaSetInstrument(0);
        this->stateFlags2 &= ~(PLAYER_STATE2_24 | PLAYER_STATE2_25);
    } else if (func_808507F4 == this->func_674) {
        func_80832340(globalCtx, this);
    }

    this->func_674 = func;

    if ((this->itemActionParam != this->heldItemActionParam) &&
        (!(flags & 1) || !(this->stateFlags1 & PLAYER_STATE1_22))) {
        func_8008EC70(this);
    }

    if (!(flags & 1) && (!(this->stateFlags1 & PLAYER_STATE1_11))) {
        func_80834644(globalCtx, this);
        this->stateFlags1 &= ~PLAYER_STATE1_22;
    }

    func_80832DBC(this);
    this->stateFlags1 &= ~(PLAYER_STATE1_2 | PLAYER_STATE1_6 | PLAYER_STATE1_26 | PLAYER_STATE1_28 | PLAYER_STATE1_29 |
                           PLAYER_STATE1_31);
    this->stateFlags2 &= ~(PLAYER_STATE2_19 | PLAYER_STATE2_27 | PLAYER_STATE2_28);
    this->stateFlags3 &= ~(PLAYER_STATE3_1 | PLAYER_STATE3_3 | PLAYER_STATE3_7);
    this->unk_84F = 0;
    this->unk_850 = 0;
    this->unk_6AC = 0;
    func_808326F0(this);

    return 1;
}

void func_80835DAC(GlobalContext* globalCtx, Player* this, PlayerFunc674 func, s32 flags) {
    s32 temp;

    temp = this->skelAnime.moveFlags;
    this->skelAnime.moveFlags = 0;
    func_80835C58(globalCtx, this, func, flags);
    this->skelAnime.moveFlags = temp;
}

void func_80835DE4(GlobalContext* globalCtx, Player* this, PlayerFunc674 func, s32 flags) {
    s32 temp;

    if (this->itemActionParam >= 0) {
        temp = this->itemActionParam;
        this->itemActionParam = this->heldItemActionParam;
        func_80835C58(globalCtx, this, func, flags);
        this->itemActionParam = temp;
        Player_SetModels(this, Player_ActionToModelGroup(this, this->itemActionParam));
    }
}

void func_80835E44(GlobalContext* globalCtx, s16 camSetting) {
    if (!func_800C0CB8(globalCtx)) {
        if (camSetting == CAM_SET_SCENE_TRANSITION) {
            Interface_ChangeAlpha(2);
        }
    } else {
        Camera_ChangeSetting(Gameplay_GetCamera(globalCtx, 0), camSetting);
    }
}

void func_80835EA4(GlobalContext* globalCtx, s32 arg1) {
    func_80835E44(globalCtx, CAM_SET_TURN_AROUND);
    Camera_SetCameraData(Gameplay_GetCamera(globalCtx, 0), 4, 0, 0, arg1, 0, 0);
}

void func_80835EFC(Player* this) {
    if (Player_HoldsHookshot(this)) {
        Actor* heldActor = this->heldActor;

        if (heldActor != NULL) {
            Actor_Kill(heldActor);
            this->actor.child = NULL;
            this->heldActor = NULL;
        }
    }
}

void func_80835F44(GlobalContext* globalCtx, Player* this, s32 item) {
    s8 actionParam;
    s32 temp;
    s32 nextType;

    actionParam = Player_ItemToActionParam(item);

    if (((this->heldItemActionParam == this->itemActionParam) &&
         (!(this->stateFlags1 & PLAYER_STATE1_22) || (Player_ActionToSword(actionParam) != 0) ||
          (actionParam == PLAYER_AP_NONE))) ||
        ((this->itemActionParam < 0) &&
         ((Player_ActionToSword(actionParam) != 0) || (actionParam == PLAYER_AP_NONE)))) {

        if ((actionParam == PLAYER_AP_NONE) || !(this->stateFlags1 & PLAYER_STATE1_27) ||
            ((this->actor.bgCheckFlags & 1) &&
             ((actionParam == PLAYER_AP_HOOKSHOT) || (actionParam == PLAYER_AP_LONGSHOT)))) {

            if ((globalCtx->bombchuBowlingStatus == 0) &&
                (((actionParam == PLAYER_AP_STICK) && (AMMO(ITEM_STICK) == 0)) ||
                 ((actionParam == PLAYER_AP_BEAN) && (AMMO(ITEM_BEAN) == 0)) ||
                 (temp = Player_ActionToExplosive(this, actionParam),
                  ((temp >= 0) && ((AMMO(sExplosiveInfos[temp].itemId) == 0) ||
                                   (globalCtx->actorCtx.actorLists[ACTORCAT_EXPLOSIVE].length >= 3)))))) {
                func_80078884(NA_SE_SY_ERROR);
                return;
            }

            if (actionParam == PLAYER_AP_LENS) {
                if (func_80087708(globalCtx, 0, 3)) {
                    if (globalCtx->actorCtx.lensActive) {
                        Actor_DisableLens(globalCtx);
                    } else {
                        globalCtx->actorCtx.lensActive = true;
                    }
                    func_80078884((globalCtx->actorCtx.lensActive) ? NA_SE_SY_GLASSMODE_ON : NA_SE_SY_GLASSMODE_OFF);
                } else {
                    func_80078884(NA_SE_SY_ERROR);
                }
                return;
            }

            if (actionParam == PLAYER_AP_NUT) {
                if (AMMO(ITEM_NUT) != 0) {
                    func_8083C61C(globalCtx, this);
                } else {
                    func_80078884(NA_SE_SY_ERROR);
                }
                return;
            }

            temp = Player_ActionToMagicSpell(this, actionParam);
            if (temp >= 0) {
                if (((actionParam == PLAYER_AP_FARORES_WIND) && (gSaveContext.respawn[RESPAWN_MODE_TOP].data > 0)) ||
                    ((gSaveContext.unk_13F4 != 0) && (gSaveContext.unk_13F0 == 0) &&
                     (gSaveContext.magic >= sMagicSpellCosts[temp]))) {
                    this->itemActionParam = actionParam;
                    this->unk_6AD = 4;
                } else {
                    func_80078884(NA_SE_SY_ERROR);
                }
                return;
            }

            if (actionParam >= PLAYER_AP_MASK_KEATON) {
                if (this->currentMask != PLAYER_MASK_NONE) {
                    this->currentMask = PLAYER_MASK_NONE;
                } else {
                    this->currentMask = actionParam - PLAYER_AP_MASK_KEATON + 1;
                }
                func_808328EC(this, NA_SE_PL_CHANGE_ARMS);
                return;
            }

            if (((actionParam >= PLAYER_AP_OCARINA_FAIRY) && (actionParam <= PLAYER_AP_OCARINA_TIME)) ||
                (actionParam >= PLAYER_AP_BOTTLE_FISH)) {
                if (!func_8008E9C4(this) ||
                    ((actionParam >= PLAYER_AP_BOTTLE_POTION_RED) && (actionParam <= PLAYER_AP_BOTTLE_FAIRY))) {
                    TitleCard_Clear(globalCtx, &globalCtx->actorCtx.titleCtx);
                    this->unk_6AD = 4;
                    this->itemActionParam = actionParam;
                }
                return;
            }

            if ((actionParam != this->heldItemActionParam) ||
                ((this->heldActor == 0) && (Player_ActionToExplosive(this, actionParam) >= 0))) {
                this->nextModelGroup = Player_ActionToModelGroup(this, actionParam);
                nextType = gPlayerModelTypes[this->nextModelGroup][0];
                if ((this->heldItemActionParam >= 0) && (Player_ActionToMagicSpell(this, actionParam) < 0) &&
                    (item != this->heldItemId) && (D_80854164[gPlayerModelTypes[this->modelGroup][0]][nextType] != 0)) {
                    this->heldItemId = item;
                    this->stateFlags1 |= PLAYER_STATE1_8;
                } else {
                    func_80835EFC(this);
                    func_808323B4(globalCtx, this);
                    func_80833664(globalCtx, this, actionParam);
                }
                return;
            }

            D_80853614 = D_80853618 = true;
        }
    }
}

void func_80836448(GlobalContext* globalCtx, Player* this, LinkAnimationHeader* anim) {
    s32 cond = func_808332B8(this);

    func_80832564(globalCtx, this);

    func_80835C58(globalCtx, this, cond ? func_8084E368 : func_80843CEC, 0);

    this->stateFlags1 |= PLAYER_STATE1_7;

    func_80832264(globalCtx, this, anim);
    if (anim == &gPlayerAnim_002878) {
        this->skelAnime.endFrame = 84.0f;
    }

    func_80832224(this);
    func_80832698(this, NA_SE_VO_LI_DOWN);

    if (this->actor.category == ACTORCAT_PLAYER) {
        func_800F47BC();

        if (Inventory_ConsumeFairy(globalCtx)) {
            globalCtx->gameOverCtx.state = GAMEOVER_REVIVE_START;
            this->unk_84F = 1;
        } else {
            globalCtx->gameOverCtx.state = GAMEOVER_DEATH_START;
            func_800F6AB0(0);
            Audio_PlayFanfare(NA_BGM_GAME_OVER);
            gSaveContext.seqId = (u8)NA_BGM_DISABLED;
            gSaveContext.natureAmbienceId = NATURE_ID_DISABLED;
        }

        OnePointCutscene_Init(globalCtx, 9806, cond ? 120 : 60, &this->actor, MAIN_CAM);
        ShrinkWindow_SetVal(0x20);
    }
}

s32 func_808365C8(Player* this) {
    return (!(func_808458D0 == this->func_674) ||
            ((this->stateFlags1 & PLAYER_STATE1_8) &&
             ((this->heldItemId == ITEM_LAST_USED) || (this->heldItemId == ITEM_NONE)))) &&
           (!(func_80834A2C == this->func_82C) ||
            (Player_ItemToActionParam(this->heldItemId) == this->heldItemActionParam));
}

s32 func_80836670(Player* this, GlobalContext* globalCtx) {
    if (!(this->stateFlags1 & PLAYER_STATE1_23) && (this->actor.parent != NULL) && Player_HoldsHookshot(this)) {
        func_80835C58(globalCtx, this, func_80850AEC, 1);
        this->stateFlags3 |= PLAYER_STATE3_7;
        func_80832264(globalCtx, this, &gPlayerAnim_002C90);
        func_80832F54(globalCtx, this, 0x9B);
        func_80832224(this);
        this->currentYaw = this->actor.shape.rot.y;
        this->actor.bgCheckFlags &= ~1;
        this->hoverBootsTimer = 0;
        this->unk_6AE |= 0x43;
        func_80832698(this, NA_SE_VO_LI_LASH);
        return 1;
    }

    if (func_808365C8(this)) {
        func_80834298(this, globalCtx);
        if (func_8084E604 == this->func_674) {
            return 1;
        }
    }

    if (!this->func_82C(this, globalCtx)) {
        return 0;
    }

    if (this->unk_830 != 0.0f) {
        if ((func_80833350(this) == 0) || (this->linearVelocity != 0.0f)) {
            AnimationContext_SetCopyFalse(globalCtx, this->skelAnime.limbCount, this->skelAnime2.jointTable,
                                          this->skelAnime.jointTable, D_80853410);
        }
        Math_StepToF(&this->unk_830, 0.0f, 0.25f);
        AnimationContext_SetInterp(globalCtx, this->skelAnime.limbCount, this->skelAnime.jointTable,
                                   this->skelAnime2.jointTable, 1.0f - this->unk_830);
    } else if ((func_80833350(this) == 0) || (this->linearVelocity != 0.0f)) {
        AnimationContext_SetCopyTrue(globalCtx, this->skelAnime.limbCount, this->skelAnime.jointTable,
                                     this->skelAnime2.jointTable, D_80853410);
    } else {
        AnimationContext_SetCopyAll(globalCtx, this->skelAnime.limbCount, this->skelAnime.jointTable,
                                    this->skelAnime2.jointTable);
    }

    return 1;
}

s32 func_80836898(GlobalContext* globalCtx, Player* this, PlayerFuncA74 func) {
    this->func_A74 = func;
    func_80835C58(globalCtx, this, func_808458D0, 0);
    this->stateFlags2 |= PLAYER_STATE2_6;
    return func_80832528(globalCtx, this);
}

void func_808368EC(Player* this, GlobalContext* globalCtx) {
    s16 previousYaw = this->actor.shape.rot.y;

    if (!(this->stateFlags2 & (PLAYER_STATE2_5 | PLAYER_STATE2_6))) {
        if ((this->unk_664 != NULL) &&
            ((globalCtx->actorCtx.targetCtx.unk_4B != 0) || (this->actor.category != ACTORCAT_PLAYER))) {
            Math_ScaledStepToS(&this->actor.shape.rot.y,
                               Math_Vec3f_Yaw(&this->actor.world.pos, &this->unk_664->focus.pos), 4000);
        } else if ((this->stateFlags1 & PLAYER_STATE1_17) &&
                   !(this->stateFlags2 & (PLAYER_STATE2_5 | PLAYER_STATE2_6))) {
            Math_ScaledStepToS(&this->actor.shape.rot.y, this->targetYaw, 4000);
        }
    } else if (!(this->stateFlags2 & PLAYER_STATE2_6)) {
        Math_ScaledStepToS(&this->actor.shape.rot.y, this->currentYaw, 2000);
    }

    this->unk_87C = this->actor.shape.rot.y - previousYaw;
}

s32 func_808369C8(s16* pValue, s16 arg1, s16 arg2, s16 arg3, s16 arg4, s16 arg5) {
    s16 temp1;
    s16 temp2;
    s16 temp3;

    temp1 = temp2 = arg4 - *pValue;
    temp2 = CLAMP(temp2, -arg5, arg5);
    *pValue += (s16)(temp1 - temp2);

    Math_ScaledStepToS(pValue, arg1, arg2);

    temp3 = *pValue;
    if (*pValue < -arg3) {
        *pValue = -arg3;
    } else if (*pValue > arg3) {
        *pValue = arg3;
    }
    return temp3 - *pValue;
}

s32 func_80836AB8(Player* this, s32 arg1) {
    s16 sp36;
    s16 var;

    var = this->actor.shape.rot.y;
    if (arg1 != 0) {
        var = this->actor.focus.rot.y;
        this->unk_6BC = this->actor.focus.rot.x;
        this->unk_6AE |= 0x41;
    } else {
        func_808369C8(&this->unk_6BC,
                      func_808369C8(&this->unk_6B6, this->actor.focus.rot.x, 600, 10000, this->actor.focus.rot.x, 0),
                      200, 4000, this->unk_6B6, 10000);
        sp36 = this->actor.focus.rot.y - var;
        func_808369C8(&sp36, 0, 200, 24000, this->unk_6BE, 8000);
        var = this->actor.focus.rot.y - sp36;
        func_808369C8(&this->unk_6B8, sp36 - this->unk_6BE, 200, 8000, sp36, 8000);
        func_808369C8(&this->unk_6BE, sp36, 200, 8000, this->unk_6B8, 8000);
        this->unk_6AE |= 0xD9;
    }

    return var;
}

void func_80836BEC(Player* this, GlobalContext* globalCtx) {
    s32 sp1C = 0;
    s32 zTrigPressed = CHECK_BTN_ALL(sControlInput->cur.button, BTN_Z);
    Actor* actorToTarget;
    s32 pad;
    s32 holdTarget;
    s32 cond;

    if (!zTrigPressed) {
        this->stateFlags1 &= ~PLAYER_STATE1_30;
    }

    if ((globalCtx->csCtx.state != CS_STATE_IDLE) || (this->csMode != 0) ||
        (this->stateFlags1 & (PLAYER_STATE1_7 | PLAYER_STATE1_29)) || (this->stateFlags3 & PLAYER_STATE3_7)) {
        this->unk_66C = 0;
    } else if (zTrigPressed || (this->stateFlags2 & PLAYER_STATE2_13) || (this->unk_684 != NULL)) {
        if (this->unk_66C <= 5) {
            this->unk_66C = 5;
        } else {
            this->unk_66C--;
        }
    } else if (this->stateFlags1 & PLAYER_STATE1_17) {
        this->unk_66C = 0;
    } else if (this->unk_66C != 0) {
        this->unk_66C--;
    }

    if (this->unk_66C >= 6) {
        sp1C = 1;
    }

    cond = func_8083224C(globalCtx);
    if (cond || (this->unk_66C != 0) || (this->stateFlags1 & (PLAYER_STATE1_12 | PLAYER_STATE1_25))) {
        if (!cond) {
            if (!(this->stateFlags1 & PLAYER_STATE1_25) &&
                ((this->heldItemActionParam != PLAYER_AP_FISHING_POLE) || (this->unk_860 == 0)) &&
                CHECK_BTN_ALL(sControlInput->press.button, BTN_Z)) {

                if (this->actor.category == ACTORCAT_PLAYER) {
                    actorToTarget = globalCtx->actorCtx.targetCtx.arrowPointedActor;
                } else {
                    actorToTarget = &GET_PLAYER(globalCtx)->actor;
                }

                holdTarget = (gSaveContext.zTargetSetting != 0) || (this->actor.category != ACTORCAT_PLAYER);
                this->stateFlags1 |= PLAYER_STATE1_15;

                if ((actorToTarget != NULL) && !(actorToTarget->flags & ACTOR_FLAG_27)) {
                    if ((actorToTarget == this->unk_664) && (this->actor.category == ACTORCAT_PLAYER)) {
                        actorToTarget = globalCtx->actorCtx.targetCtx.unk_94;
                    }

                    if (actorToTarget != this->unk_664) {
                        if (!holdTarget) {
                            this->stateFlags2 |= PLAYER_STATE2_13;
                        }
                        this->unk_664 = actorToTarget;
                        this->unk_66C = 15;
                        this->stateFlags2 &= ~(PLAYER_STATE2_1 | PLAYER_STATE2_21);
                    } else {
                        if (!holdTarget) {
                            func_8008EDF0(this);
                        }
                    }

                    this->stateFlags1 &= ~PLAYER_STATE1_30;
                } else {
                    if (!(this->stateFlags1 & (PLAYER_STATE1_17 | PLAYER_STATE1_30))) {
                        func_808355DC(this);
                    }
                }
            }

            if (this->unk_664 != NULL) {
                if ((this->actor.category == ACTORCAT_PLAYER) && (this->unk_664 != this->unk_684) &&
                    func_8002F0C8(this->unk_664, this, sp1C)) {
                    func_8008EDF0(this);
                    this->stateFlags1 |= PLAYER_STATE1_30;
                } else if (this->unk_664 != NULL) {
                    this->unk_664->targetPriority = 40;
                }
            } else if (this->unk_684 != NULL) {
                this->unk_664 = this->unk_684;
            }
        }

        if (this->unk_664 != NULL) {
            this->stateFlags1 &= ~(PLAYER_STATE1_16 | PLAYER_STATE1_17);
            if ((this->stateFlags1 & PLAYER_STATE1_11) ||
                !CHECK_FLAG_ALL(this->unk_664->flags, ACTOR_FLAG_0 | ACTOR_FLAG_2)) {
                this->stateFlags1 |= PLAYER_STATE1_16;
            }
        } else {
            if (this->stateFlags1 & PLAYER_STATE1_17) {
                this->stateFlags2 &= ~PLAYER_STATE2_13;
            } else {
                func_8008EE08(this);
            }
        }
    } else {
        func_8008EE08(this);
    }
}

s32 func_80836FAC(GlobalContext* globalCtx, Player* this, f32* arg2, s16* arg3, f32 arg4) {
    f32 temp_f2;
    f32 temp_f0;
    f32 temp_f14;
    f32 temp_f12;

    if ((this->unk_6AD != 0) || (globalCtx->sceneLoadFlag == 0x14) || (this->stateFlags1 & PLAYER_STATE1_0)) {
        *arg2 = 0.0f;
        *arg3 = this->actor.shape.rot.y;
    } else {
        *arg2 = D_808535D4;
        *arg3 = D_808535D8;

        if (arg4 != 0.0f) {
            *arg2 -= 20.0f;
            if (*arg2 < 0.0f) {
                *arg2 = 0.0f;
            } else {
                temp_f2 = 1.0f - Math_CosS(*arg2 * 450.0f);
                *arg2 = ((temp_f2 * temp_f2) * 30.0f) + 7.0f;
            }
        } else {
            *arg2 *= 0.8f;
        }

        if (D_808535D4 != 0.0f) {
            temp_f0 = Math_SinS(this->unk_898);
            temp_f12 = this->unk_880;
            temp_f14 = CLAMP(temp_f0, 0.0f, 0.6f);

            if (this->unk_6C4 != 0.0f) {
                temp_f12 = temp_f12 - (this->unk_6C4 * 0.008f);
                if (temp_f12 < 2.0f) {
                    temp_f12 = 2.0f;
                }
            }

            *arg2 = (*arg2 * 0.14f) - (8.0f * temp_f14 * temp_f14);
            *arg2 = CLAMP(*arg2, 0.0f, temp_f12);

            return 1;
        }
    }

    return 0;
}

s32 func_8083721C(Player* this) {
    return Math_StepToF(&this->linearVelocity, 0.0f, REG(43) / 100.0f);
}

s32 func_80837268(Player* this, f32* arg1, s16* arg2, f32 arg3, GlobalContext* globalCtx) {
    if (!func_80836FAC(globalCtx, this, arg1, arg2, arg3)) {
        *arg2 = this->actor.shape.rot.y;

        if (this->unk_664 != NULL) {
            if ((globalCtx->actorCtx.targetCtx.unk_4B != 0) && !(this->stateFlags2 & PLAYER_STATE2_6)) {
                *arg2 = Math_Vec3f_Yaw(&this->actor.world.pos, &this->unk_664->focus.pos);
                return 0;
            }
        } else if (func_80833B2C(this)) {
            *arg2 = this->targetYaw;
        }

        return 0;
    } else {
        *arg2 += Camera_GetInputDirYaw(GET_ACTIVE_CAM(globalCtx));
        return 1;
    }
}

static s8 D_808543E0[] = { 13, 2, 4, 9, 10, 11, 8, -7 };
static s8 D_808543E8[] = { 13, 1, 2, 5, 3, 4, 9, 10, 11, 7, 8, -6 };
static s8 D_808543F4[] = { 13, 1, 2, 3, 4, 9, 10, 11, 8, 7, -6 };
static s8 D_80854400[] = { 13, 2, 4, 9, 10, 11, 8, -7 };
static s8 D_80854408[] = { 13, 2, 4, 9, 10, 11, 12, 8, -7 };
static s8 D_80854414[] = { -7 };
static s8 D_80854418[] = { 0, 11, 1, 2, 3, 5, 4, 9, 8, 7, -6 };
static s8 D_80854424[] = { 0, 11, 1, 2, 3, 12, 5, 4, 9, 8, 7, -6 };
static s8 D_80854430[] = { 13, 1, 2, 3, 12, 5, 4, 9, 10, 11, 8, 7, -6 };
static s8 D_80854440[] = { 10, 8, -7 };
static s8 D_80854444[] = { 0, 12, 5, -4 };

static s32 (*D_80854448[])(Player* this, GlobalContext* globalCtx) = {
    func_8083B998, func_80839800, func_8083E5A8, func_8083E0FC, func_8083B644, func_8083F7BC, func_8083C1DC,
    func_80850224, func_8083C544, func_8083EB44, func_8083BDBC, func_8083C2B0, func_80838A14, func_8083B040,
};

s32 func_80837348(GlobalContext* globalCtx, Player* this, s8* arg2, s32 arg3) {
    s32 i;

    if (!(this->stateFlags1 & (PLAYER_STATE1_0 | PLAYER_STATE1_7 | PLAYER_STATE1_29))) {
        if (arg3 != 0) {
            D_808535E0 = func_80836670(this, globalCtx);
            if (func_8084E604 == this->func_674) {
                return 1;
            }
        }

        if (func_8008F128(this)) {
            this->unk_6AE |= 0x41;
            return 1;
        }

        if (!(this->stateFlags1 & PLAYER_STATE1_8) && (func_80834A2C != this->func_82C)) {
            while (*arg2 >= 0) {
                if (D_80854448[*arg2](this, globalCtx)) {
                    return 1;
                }
                arg2++;
            }

            if (D_80854448[-(*arg2)](this, globalCtx)) {
                return 1;
            }
        }
    }

    return 0;
}

s32 func_808374A0(GlobalContext* globalCtx, Player* this, SkelAnime* skelAnime, f32 arg3) {
    f32 sp24;
    s16 sp22;

    if ((skelAnime->endFrame - arg3) <= skelAnime->curFrame) {
        if (func_80837348(globalCtx, this, D_80854418, 1)) {
            return 0;
        }

        if (func_80837268(this, &sp24, &sp22, 0.018f, globalCtx)) {
            return 1;
        }
    }

    return -1;
}

void func_80837530(GlobalContext* globalCtx, Player* this, s32 arg2) {
    if (arg2 != 0) {
        this->unk_858 = 0.0f;
    } else {
        this->unk_858 = 0.5f;
    }

    this->stateFlags1 |= PLAYER_STATE1_12;

    if (this->actor.category == ACTORCAT_PLAYER) {
        Actor_Spawn(&globalCtx->actorCtx, globalCtx, ACTOR_EN_M_THUNDER, this->bodyPartsPos[0].x,
                    this->bodyPartsPos[0].y, this->bodyPartsPos[0].z, 0, 0, 0, Player_GetSwordHeld(this) | arg2);
    }
}

s32 func_808375D8(Player* this) {
    s8 sp3C[4];
    s8* iter;
    s8* iter2;
    s8 temp1;
    s8 temp2;
    s32 i;

    if ((this->heldItemActionParam == PLAYER_AP_STICK) || Player_HoldsBrokenKnife(this)) {
        return 0;
    }

    iter = &this->unk_847[0];
    iter2 = &sp3C[0];
    for (i = 0; i < 4; i++, iter++, iter2++) {
        if ((*iter2 = *iter) < 0) {
            return 0;
        }
        *iter2 *= 2;
    }

    temp1 = sp3C[0] - sp3C[1];
    if (ABS(temp1) < 10) {
        return 0;
    }

    iter2 = &sp3C[1];
    for (i = 1; i < 3; i++, iter2++) {
        temp2 = *iter2 - *(iter2 + 1);
        if ((ABS(temp2) < 10) || (temp2 * temp1 < 0)) {
            return 0;
        }
    }

    return 1;
}

void func_80837704(GlobalContext* globalCtx, Player* this) {
    LinkAnimationHeader* anim;

    if ((this->swordAnimation >= 4) && (this->swordAnimation < 8)) {
        anim = D_80854358[Player_HoldsTwoHandedWeapon(this)];
    } else {
        anim = D_80854350[Player_HoldsTwoHandedWeapon(this)];
    }

    func_80832318(this);
    LinkAnimation_Change(globalCtx, &this->skelAnime, anim, 1.0f, 8.0f, Animation_GetLastFrame(anim), ANIMMODE_ONCE,
                         -9.0f);
    func_80837530(globalCtx, this, 0x200);
}

void func_808377DC(GlobalContext* globalCtx, Player* this) {
    func_80835C58(globalCtx, this, func_80844E68, 1);
    func_80837704(globalCtx, this);
}

static s8 D_80854480[] = { 12, 4, 4, 8 };
static s8 D_80854484[] = { 22, 23, 22, 23 };

s32 func_80837818(Player* this) {
    s32 sp1C = this->unk_84B[this->unk_846];
    s32 sp18;

    if (this->heldItemActionParam == PLAYER_AP_HAMMER) {
        if (sp1C < 0) {
            sp1C = 0;
        }
        sp18 = D_80854484[sp1C];
        this->unk_845 = 0;
    } else {
        if (func_808375D8(this)) {
            sp18 = 24;
        } else {
            if (sp1C < 0) {
                if (func_80833BCC(this)) {
                    sp18 = 0;
                } else {
                    sp18 = 4;
                }
            } else {
                sp18 = D_80854480[sp1C];
                if (sp18 == 12) {
                    this->stateFlags2 |= PLAYER_STATE2_30;
                    if (!func_80833BCC(this)) {
                        sp18 = 0;
                    }
                }
            }
            if (this->heldItemActionParam == PLAYER_AP_STICK) {
                sp18 = 0;
            }
        }
        if (Player_HoldsTwoHandedWeapon(this)) {
            sp18++;
        }
    }

    return sp18;
}

void func_80837918(Player* this, s32 quadIndex, u32 flags) {
    this->swordQuads[quadIndex].info.toucher.dmgFlags = flags;

    if (flags == 2) {
        this->swordQuads[quadIndex].info.toucherFlags = TOUCH_ON | TOUCH_NEAREST | TOUCH_SFX_WOOD;
    } else {
        this->swordQuads[quadIndex].info.toucherFlags = TOUCH_ON | TOUCH_NEAREST;
    }
}

static u32 D_80854488[][2] = {
    { 0x00000200, 0x08000000 }, { 0x00000100, 0x02000000 }, { 0x00000400, 0x04000000 },
    { 0x00000002, 0x08000000 }, { 0x00000040, 0x40000000 },
};

void func_80837948(GlobalContext* globalCtx, Player* this, s32 arg2) {
    s32 pad;
    u32 flags;
    s32 temp;

    func_80835C58(globalCtx, this, func_808502D0, 0);
    this->unk_844 = 8;
    if ((arg2 < 18) || (arg2 >= 20)) {
        func_80832318(this);
    }

    if ((arg2 != this->swordAnimation) || !(this->unk_845 < 3)) {
        this->unk_845 = 0;
    }

    this->unk_845++;
    if (this->unk_845 >= 3) {
        arg2 += 2;
    }

    this->swordAnimation = arg2;

    func_808322D0(globalCtx, this, D_80854190[arg2].unk_00);
    if ((arg2 != 16) && (arg2 != 17)) {
        func_80832F54(globalCtx, this, 0x209);
    }

    this->currentYaw = this->actor.shape.rot.y;

    if (Player_HoldsBrokenKnife(this)) {
        temp = 1;
    } else {
        temp = Player_GetSwordHeld(this) - 1;
    }

    if ((arg2 >= 16) && (arg2 < 20)) {
        flags = D_80854488[temp][1];
    } else {
        flags = D_80854488[temp][0];
    }

    func_80837918(this, 0, flags);
    func_80837918(this, 1, flags);
}

void func_80837AE0(Player* this, s32 timer) {
    if (this->invincibilityTimer >= 0) {
        this->invincibilityTimer = timer;
        this->unk_88F = 0;
    }
}

void func_80837AFC(Player* this, s32 timer) {
    if (this->invincibilityTimer > timer) {
        this->invincibilityTimer = timer;
    }
    this->unk_88F = 0;
}

s32 func_80837B18(GlobalContext* globalCtx, Player* this, s32 damage) {
    if ((this->invincibilityTimer != 0) || (this->actor.category != ACTORCAT_PLAYER)) {
        return 1;
    }

    return Health_ChangeBy(globalCtx, damage);
}

void func_80837B60(Player* this) {
    this->skelAnime.prevTransl = this->skelAnime.jointTable[0];
    func_80832E48(this, 3);
}

void func_80837B9C(Player* this, GlobalContext* globalCtx) {
    func_80835C58(globalCtx, this, func_8084411C, 0);
    func_80832284(globalCtx, this, &gPlayerAnim_003040);
    this->unk_850 = 1;
    if (this->unk_6AD != 3) {
        this->unk_6AD = 0;
    }
}

static LinkAnimationHeader* D_808544B0[] = {
    &gPlayerAnim_002F80, &gPlayerAnim_002F78, &gPlayerAnim_002DE0, &gPlayerAnim_002DD8,
    &gPlayerAnim_002F70, &gPlayerAnim_002528, &gPlayerAnim_002DC8, &gPlayerAnim_0024F0,
};

void func_80837C0C(GlobalContext* globalCtx, Player* this, s32 arg2, f32 arg3, f32 arg4, s16 arg5, s32 arg6) {
    LinkAnimationHeader* sp2C = NULL;
    LinkAnimationHeader** sp28;

    if (this->stateFlags1 & PLAYER_STATE1_13) {
        func_80837B60(this);
    }

    this->unk_890 = 0;

    func_8002F7DC(&this->actor, NA_SE_PL_DAMAGE);

    if (!func_80837B18(globalCtx, this, 0 - this->actor.colChkInfo.damage)) {
        this->stateFlags2 &= ~PLAYER_STATE2_7;
        if (!(this->actor.bgCheckFlags & 1) && !(this->stateFlags1 & PLAYER_STATE1_27)) {
            func_80837B9C(this, globalCtx);
        }
        return;
    }

    func_80837AE0(this, arg6);

    if (arg2 == 3) {
        func_80835C58(globalCtx, this, func_8084FB10, 0);

        sp2C = &gPlayerAnim_002FD0;

        func_80832224(this);
        func_8083264C(this, 255, 10, 40, 0);

        func_8002F7DC(&this->actor, NA_SE_PL_FREEZE_S);
        func_80832698(this, NA_SE_VO_LI_FREEZE);
    } else if (arg2 == 4) {
        func_80835C58(globalCtx, this, func_8084FBF4, 0);

        func_8083264C(this, 255, 80, 150, 0);

        func_808322A4(globalCtx, this, &gPlayerAnim_002F00);
        func_80832224(this);

        this->unk_850 = 20;
    } else {
        arg5 -= this->actor.shape.rot.y;
        if (this->stateFlags1 & PLAYER_STATE1_27) {
            func_80835C58(globalCtx, this, func_8084E30C, 0);
            func_8083264C(this, 180, 20, 50, 0);

            this->linearVelocity = 4.0f;
            this->actor.velocity.y = 0.0f;

            sp2C = &gPlayerAnim_003320;

            func_80832698(this, NA_SE_VO_LI_DAMAGE_S);
        } else if ((arg2 == 1) || (arg2 == 2) || !(this->actor.bgCheckFlags & 1) ||
                   (this->stateFlags1 & (PLAYER_STATE1_13 | PLAYER_STATE1_14 | PLAYER_STATE1_21))) {
            func_80835C58(globalCtx, this, func_8084377C, 0);

            this->stateFlags3 |= PLAYER_STATE3_1;

            func_8083264C(this, 255, 20, 150, 0);
            func_80832224(this);

            if (arg2 == 2) {
                this->unk_850 = 4;

                this->actor.speedXZ = 3.0f;
                this->linearVelocity = 3.0f;
                this->actor.velocity.y = 6.0f;

                func_80832C2C(globalCtx, this, D_8085395C[this->modelAnimType]);
                func_80832698(this, NA_SE_VO_LI_DAMAGE_S);
            } else {
                this->actor.speedXZ = arg3;
                this->linearVelocity = arg3;
                this->actor.velocity.y = arg4;

                if (ABS(arg5) > 0x4000) {
                    sp2C = &gPlayerAnim_002F58;
                } else {
                    sp2C = &gPlayerAnim_002DB0;
                }

                if ((this->actor.category != ACTORCAT_PLAYER) && (this->actor.colChkInfo.health == 0)) {
                    func_80832698(this, NA_SE_VO_BL_DOWN);
                } else {
                    func_80832698(this, NA_SE_VO_LI_FALL_L);
                }
            }

            this->hoverBootsTimer = 0;
            this->actor.bgCheckFlags &= ~1;
        } else {
            if ((this->linearVelocity > 4.0f) && !func_8008E9C4(this)) {
                this->unk_890 = 20;
                func_8083264C(this, 120, 20, 10, 0);
                func_80832698(this, NA_SE_VO_LI_DAMAGE_S);
                return;
            }

            sp28 = D_808544B0;

            func_80835C58(globalCtx, this, func_8084370C, 0);
            func_80833C3C(this);

            if (this->actor.colChkInfo.damage < 5) {
                func_8083264C(this, 120, 20, 10, 0);
            } else {
                func_8083264C(this, 180, 20, 100, 0);
                this->linearVelocity = 23.0f;
                sp28 += 4;
            }

            if (ABS(arg5) <= 0x4000) {
                sp28 += 2;
            }

            if (func_8008E9C4(this)) {
                sp28 += 1;
            }

            sp2C = *sp28;

            func_80832698(this, NA_SE_VO_LI_DAMAGE_S);
        }

        this->actor.shape.rot.y += arg5;
        this->currentYaw = this->actor.shape.rot.y;
        this->actor.world.rot.y = this->actor.shape.rot.y;
        if (ABS(arg5) > 0x4000) {
            this->actor.shape.rot.y += 0x8000;
        }
    }

    func_80832564(globalCtx, this);

    this->stateFlags1 |= PLAYER_STATE1_26;

    if (sp2C != NULL) {
        func_808322D0(globalCtx, this, sp2C);
    }
}

s32 func_80838144(s32 arg0) {
    s32 temp = arg0 - 2;

    if ((temp >= 0) && (temp < 2)) {
        return temp;
    } else {
        return -1;
    }
}

s32 func_8083816C(s32 arg0) {
    return (arg0 == 4) || (arg0 == 7) || (arg0 == 12);
}

void func_8083819C(Player* this, GlobalContext* globalCtx) {
    if (this->currentShield == PLAYER_SHIELD_DEKU) {
        Actor_Spawn(&globalCtx->actorCtx, globalCtx, ACTOR_ITEM_SHIELD, this->actor.world.pos.x,
                    this->actor.world.pos.y, this->actor.world.pos.z, 0, 0, 0, 1);
        Inventory_DeleteEquipment(globalCtx, EQUIP_SHIELD);
        Message_StartTextbox(globalCtx, 0x305F, NULL);
    }
}

void func_8083821C(Player* this) {
    s32 i;

    // clang-format off
    for (i = 0; i < 18; i++) { this->flameTimers[i] = Rand_S16Offset(0, 200); }
    // clang-format on

    this->isBurning = true;
}

void func_80838280(Player* this) {
    if (this->actor.colChkInfo.acHitEffect == 1) {
        func_8083821C(this);
    }
    func_80832698(this, NA_SE_VO_LI_FALL_L);
}

void func_808382BC(Player* this) {
    if ((this->invincibilityTimer >= 0) && (this->invincibilityTimer < 20)) {
        this->invincibilityTimer = 20;
    }
}

s32 func_808382DC(Player* this, GlobalContext* globalCtx) {
    s32 pad;
    s32 sp68 = false;
    s32 sp64;

    if (this->unk_A86 != 0) {
        if (!Player_InBlockingCsMode(globalCtx, this)) {
            Player_InflictDamage(globalCtx, -16);
            this->unk_A86 = 0;
        }
    } else {
        sp68 = ((Player_GetHeight(this) - 8.0f) < (this->unk_6C4 * this->actor.scale.y));

        if (sp68 || (this->actor.bgCheckFlags & 0x100) || (D_808535E4 == 9) || (this->stateFlags2 & PLAYER_STATE2_31)) {
            func_80832698(this, NA_SE_VO_LI_DAMAGE_S);

            if (sp68) {
                Gameplay_TriggerRespawn(globalCtx);
                func_800994A0(globalCtx);
            } else {
                // Special case for getting crushed in Forest Temple's Checkboard Ceiling Hall or Shadow Temple's
                // Falling Spike Trap Room, to respawn the player in a specific place
                if (((globalCtx->sceneNum == SCENE_BMORI1) && (globalCtx->roomCtx.curRoom.num == 15)) ||
                    ((globalCtx->sceneNum == SCENE_HAKADAN) && (globalCtx->roomCtx.curRoom.num == 10))) {
                    static SpecialRespawnInfo checkboardCeilingRespawn = { { 1992.0f, 403.0f, -3432.0f }, 0 };
                    static SpecialRespawnInfo fallingSpikeTrapRespawn = { { 1200.0f, -1343.0f, 3850.0f }, 0 };
                    SpecialRespawnInfo* respawnInfo;

                    if (globalCtx->sceneNum == SCENE_BMORI1) {
                        respawnInfo = &checkboardCeilingRespawn;
                    } else {
                        respawnInfo = &fallingSpikeTrapRespawn;
                    }

                    Gameplay_SetupRespawnPoint(globalCtx, RESPAWN_MODE_DOWN, 0xDFF);
                    gSaveContext.respawn[RESPAWN_MODE_DOWN].pos = respawnInfo->pos;
                    gSaveContext.respawn[RESPAWN_MODE_DOWN].yaw = respawnInfo->yaw;
                }

                Gameplay_TriggerVoidOut(globalCtx);
            }

            func_80832698(this, NA_SE_VO_LI_TAKEN_AWAY);
            globalCtx->unk_11DE9 = 1;
            func_80078884(NA_SE_OC_ABYSS);
        } else if ((this->unk_8A1 != 0) && ((this->unk_8A1 >= 2) || (this->invincibilityTimer == 0))) {
            u8 sp5C[] = { 2, 1, 1 };

            func_80838280(this);

            if (this->unk_8A1 == 3) {
                this->shockTimer = 40;
            }

            this->actor.colChkInfo.damage += this->unk_8A0;
            func_80837C0C(globalCtx, this, sp5C[this->unk_8A1 - 1], this->unk_8A4, this->unk_8A8, this->unk_8A2, 20);
        } else {
            sp64 = (this->shieldQuad.base.acFlags & AC_BOUNCED) != 0;

            //! @bug The second set of conditions here seems intended as a way for Link to "block" hits by rolling.
            // However, `Collider.atFlags` is a byte so the flag check at the end is incorrect and cannot work.
            // Additionally, `Collider.atHit` can never be set while already colliding as AC, so it's also bugged.
            // This behavior was later fixed in MM, most likely by removing both the `atHit` and `atFlags` checks.
            if (sp64 || ((this->invincibilityTimer < 0) && (this->cylinder.base.acFlags & AC_HIT) &&
                         (this->cylinder.info.atHit != NULL) && (this->cylinder.info.atHit->atFlags & 0x20000000))) {

                func_8083264C(this, 180, 20, 100, 0);

                if (!Player_IsChildWithHylianShield(this)) {
                    if (this->invincibilityTimer >= 0) {
                        LinkAnimationHeader* anim;
                        s32 sp54 = func_80843188 == this->func_674;

                        if (!func_808332B8(this)) {
                            func_80835C58(globalCtx, this, func_808435C4, 0);
                        }

                        if (!(this->unk_84F = sp54)) {
                            func_80833638(this, func_80834BD4);

                            if (this->unk_870 < 0.5f) {
                                anim = D_808543BC[Player_HoldsTwoHandedWeapon(this)];
                            } else {
                                anim = D_808543B4[Player_HoldsTwoHandedWeapon(this)];
                            }
                            LinkAnimation_PlayOnce(globalCtx, &this->skelAnime2, anim);
                        } else {
                            func_80832264(globalCtx, this, D_808543C4[Player_HoldsTwoHandedWeapon(this)]);
                        }
                    }

                    if (!(this->stateFlags1 & (PLAYER_STATE1_13 | PLAYER_STATE1_14 | PLAYER_STATE1_21))) {
                        this->linearVelocity = -18.0f;
                        this->currentYaw = this->actor.shape.rot.y;
                    }
                }

                if (sp64 && (this->shieldQuad.info.acHitInfo->toucher.effect == 1)) {
                    func_8083819C(this, globalCtx);
                }

                return 0;
            }

            if ((this->unk_A87 != 0) || (this->invincibilityTimer > 0) || (this->stateFlags1 & PLAYER_STATE1_26) ||
                (this->csMode != 0) || (this->swordQuads[0].base.atFlags & AT_HIT) ||
                (this->swordQuads[1].base.atFlags & AT_HIT)) {
                return 0;
            }

            if (this->cylinder.base.acFlags & AC_HIT) {
                Actor* ac = this->cylinder.base.ac;
                s32 sp4C;

                if (ac->flags & ACTOR_FLAG_24) {
                    func_8002F7DC(&this->actor, NA_SE_PL_BODY_HIT);
                }

                if (this->stateFlags1 & PLAYER_STATE1_27) {
                    sp4C = 0;
                } else if (this->actor.colChkInfo.acHitEffect == 2) {
                    sp4C = 3;
                } else if (this->actor.colChkInfo.acHitEffect == 3) {
                    sp4C = 4;
                } else if (this->actor.colChkInfo.acHitEffect == 4) {
                    sp4C = 1;
                } else {
                    func_80838280(this);
                    sp4C = 0;
                }

                func_80837C0C(globalCtx, this, sp4C, 4.0f, 5.0f, Actor_WorldYawTowardActor(ac, &this->actor), 20);
            } else if (this->invincibilityTimer != 0) {
                return 0;
            } else {
                static u8 D_808544F4[] = { 120, 60 };
                s32 sp48 = func_80838144(D_808535E4);

                if (((this->actor.wallPoly != NULL) &&
                     SurfaceType_IsWallDamage(&globalCtx->colCtx, this->actor.wallPoly, this->actor.wallBgId)) ||
                    ((sp48 >= 0) &&
                     SurfaceType_IsWallDamage(&globalCtx->colCtx, this->actor.floorPoly, this->actor.floorBgId) &&
                     (this->unk_A79 >= D_808544F4[sp48])) ||
                    ((sp48 >= 0) &&
                     ((this->currentTunic != PLAYER_TUNIC_GORON) || (this->unk_A79 >= D_808544F4[sp48])))) {
                    this->unk_A79 = 0;
                    this->actor.colChkInfo.damage = 4;
                    func_80837C0C(globalCtx, this, 0, 4.0f, 5.0f, this->actor.shape.rot.y, 20);
                } else {
                    return 0;
                }
            }
        }
    }

    return 1;
}

void func_80838940(Player* this, LinkAnimationHeader* anim, f32 arg2, GlobalContext* globalCtx, u16 sfxId) {
    func_80835C58(globalCtx, this, func_8084411C, 1);

    if (anim != NULL) {
        func_808322D0(globalCtx, this, anim);
    }

    this->actor.velocity.y = arg2 * D_808535E8;
    this->hoverBootsTimer = 0;
    this->actor.bgCheckFlags &= ~1;

    func_80832854(this);
    func_80832698(this, sfxId);

    this->stateFlags1 |= PLAYER_STATE1_18;
}

void func_808389E8(Player* this, LinkAnimationHeader* anim, f32 arg2, GlobalContext* globalCtx) {
    func_80838940(this, anim, arg2, globalCtx, NA_SE_VO_LI_SWORD_N);
}

s32 func_80838A14(Player* this, GlobalContext* globalCtx) {
    s32 sp3C;
    LinkAnimationHeader* sp38;
    f32 sp34;
    f32 temp;
    f32 sp2C;
    f32 sp28;
    f32 sp24;

    if (!(this->stateFlags1 & PLAYER_STATE1_11) && (this->unk_88C >= 2) &&
        (!(this->stateFlags1 & PLAYER_STATE1_27) || (this->ageProperties->unk_14 > this->wallHeight))) {
        sp3C = 0;

        if (func_808332B8(this)) {
            if (this->actor.yDistToWater < 50.0f) {
                if ((this->unk_88C < 2) || (this->wallHeight > this->ageProperties->unk_10)) {
                    return 0;
                }
            } else if ((this->currentBoots != PLAYER_BOOTS_IRON) || (this->unk_88C > 2)) {
                return 0;
            }
        } else if (!(this->actor.bgCheckFlags & 1) ||
                   ((this->ageProperties->unk_14 <= this->wallHeight) && (this->stateFlags1 & PLAYER_STATE1_27))) {
            return 0;
        }

        if ((this->actor.wallBgId != BGCHECK_SCENE) && (D_808535F0 & 0x40)) {
            if (this->unk_88D >= 6) {
                this->stateFlags2 |= PLAYER_STATE2_2;
                if (CHECK_BTN_ALL(sControlInput->press.button, BTN_A)) {
                    sp3C = 1;
                }
            }
        } else if ((this->unk_88D >= 6) || CHECK_BTN_ALL(sControlInput->press.button, BTN_A)) {
            sp3C = 1;
        }

        if (sp3C != 0) {
            func_80835C58(globalCtx, this, func_80845668, 0);

            this->stateFlags1 |= PLAYER_STATE1_18;

            sp34 = this->wallHeight;

            if (this->ageProperties->unk_14 <= sp34) {
                sp38 = &gPlayerAnim_002D48;
                this->linearVelocity = 1.0f;
            } else {
                sp2C = COLPOLY_GET_NORMAL(this->actor.wallPoly->normal.x);
                sp28 = COLPOLY_GET_NORMAL(this->actor.wallPoly->normal.z);
                sp24 = this->wallDistance + 0.5f;

                this->stateFlags1 |= PLAYER_STATE1_14;

                if (func_808332B8(this)) {
                    sp38 = &gPlayerAnim_0032E8;
                    sp34 -= (60.0f * this->ageProperties->unk_08);
                    this->stateFlags1 &= ~PLAYER_STATE1_27;
                } else if (this->ageProperties->unk_18 <= sp34) {
                    sp38 = &gPlayerAnim_002D40;
                    sp34 -= (59.0f * this->ageProperties->unk_08);
                } else {
                    sp38 = &gPlayerAnim_002D38;
                    sp34 -= (41.0f * this->ageProperties->unk_08);
                }

                this->actor.shape.yOffset -= sp34 * 100.0f;

                this->actor.world.pos.x -= sp24 * sp2C;
                this->actor.world.pos.y += this->wallHeight;
                this->actor.world.pos.z -= sp24 * sp28;

                func_80832224(this);
            }

            this->actor.bgCheckFlags |= 1;

            LinkAnimation_PlayOnceSetSpeed(globalCtx, &this->skelAnime, sp38, 1.3f);
            AnimationContext_DisableQueue(globalCtx);

            this->actor.shape.rot.y = this->currentYaw = this->actor.wallYaw + 0x8000;

            return 1;
        }
    } else if ((this->actor.bgCheckFlags & 1) && (this->unk_88C == 1) && (this->unk_88D >= 3)) {
        temp = (this->wallHeight * 0.08f) + 5.5f;
        func_808389E8(this, &gPlayerAnim_002FE0, temp, globalCtx);
        this->linearVelocity = 2.5f;

        return 1;
    }

    return 0;
}

void func_80838E70(GlobalContext* globalCtx, Player* this, f32 arg2, s16 arg3) {
    func_80835C58(globalCtx, this, func_80845CA4, 0);
    func_80832440(globalCtx, this);

    this->unk_84F = 1;
    this->unk_850 = 1;

    this->unk_450.x = (Math_SinS(arg3) * arg2) + this->actor.world.pos.x;
    this->unk_450.z = (Math_CosS(arg3) * arg2) + this->actor.world.pos.z;

    func_80832264(globalCtx, this, func_80833338(this));
}

void func_80838F18(GlobalContext* globalCtx, Player* this) {
    func_80835C58(globalCtx, this, func_8084D610, 0);
    func_80832C6C(globalCtx, this, &gPlayerAnim_003328);
}

void func_80838F5C(GlobalContext* globalCtx, Player* this) {
    func_80835C58(globalCtx, this, func_8084F88C, 0);

    this->stateFlags1 |= PLAYER_STATE1_29 | PLAYER_STATE1_31;

    Camera_ChangeSetting(Gameplay_GetCamera(globalCtx, 0), CAM_SET_FREE0);
}

s32 func_80838FB8(GlobalContext* globalCtx, Player* this) {
    if ((globalCtx->sceneLoadFlag == 0) && (this->stateFlags1 & PLAYER_STATE1_31)) {
        func_80838F5C(globalCtx, this);
        func_80832284(globalCtx, this, &gPlayerAnim_003040);
        func_80832698(this, NA_SE_VO_LI_FALL_S);
        func_800788CC(NA_SE_OC_SECRET_WARP_IN);
        return 1;
    }

    return 0;
}

s16 D_808544F8[] = {
    0x045B, // DMT from Magic Fairy Fountain
    0x0482, // DMC from Double Defense Fairy Fountain
    0x0340, // Hyrule Castle from Dins Fire Fairy Fountain
    0x044B, // Kakariko from Potion Shop
    0x02A2, // Market (child day) from Potion Shop
    0x0201, // Kakariko from Bazaar
    0x03B8, // Market (child day) from Bazaar
    0x04EE, // Kakariko from House of Skulltulas
    0x03C0, // Back Alley (day) from Bombchu Shop
    0x0463, // Kakariko from Shooting Gallery
    0x01CD, // Market (child day) from Shooting Gallery
    0x0394, // Zoras Fountain from Farores Wind Fairy Fountain
    0x0340, // Hyrule Castle from Dins Fire Fairy Fountain
    0x057C, // Desert Colossus from Nayrus Love Fairy Fountain
};

u8 D_80854514[] = { 11, 9, 3, 5, 7, 0 };

s32 func_80839034(GlobalContext* globalCtx, Player* this, CollisionPoly* poly, u32 bgId) {
    s32 sp3C;
    s32 temp;
    s32 sp34;
    f32 linearVel;
    s32 yaw;

    if (this->actor.category == ACTORCAT_PLAYER) {
        sp3C = 0;

        if (!(this->stateFlags1 & PLAYER_STATE1_7) && (globalCtx->sceneLoadFlag == 0) && (this->csMode == 0) &&
            !(this->stateFlags1 & PLAYER_STATE1_0) &&
            (((poly != NULL) && (sp3C = SurfaceType_GetSceneExitIndex(&globalCtx->colCtx, poly, bgId), sp3C != 0)) ||
             (func_8083816C(D_808535E4) && (this->unk_A7A == 12)))) {

            sp34 = this->unk_A84 - (s32)this->actor.world.pos.y;

            if (!(this->stateFlags1 & (PLAYER_STATE1_23 | PLAYER_STATE1_27 | PLAYER_STATE1_29)) &&
                !(this->actor.bgCheckFlags & 1) && (sp34 < 100) && (D_80853600 > 100.0f)) {
                return 0;
            }

            if (sp3C == 0) {
                Gameplay_TriggerVoidOut(globalCtx);
                func_800994A0(globalCtx);
            } else {
                globalCtx->nextEntranceIndex = globalCtx->setupExitList[sp3C - 1];
                if (globalCtx->nextEntranceIndex == 0x7FFF) {
                    gSaveContext.respawnFlag = 2;
                    globalCtx->nextEntranceIndex = gSaveContext.respawn[RESPAWN_MODE_RETURN].entranceIndex;
                    globalCtx->fadeTransition = 3;
                    gSaveContext.nextTransition = 3;
                } else if (globalCtx->nextEntranceIndex >= 0x7FF9) {
                    globalCtx->nextEntranceIndex =
                        D_808544F8[D_80854514[globalCtx->nextEntranceIndex - 0x7FF9] + globalCtx->curSpawn];
                    func_800994A0(globalCtx);
                } else {
                    if (SurfaceType_GetSlope(&globalCtx->colCtx, poly, bgId) == 2) {
                        gSaveContext.respawn[RESPAWN_MODE_DOWN].entranceIndex = globalCtx->nextEntranceIndex;
                        Gameplay_TriggerVoidOut(globalCtx);
                        gSaveContext.respawnFlag = -2;
                    }
                    gSaveContext.unk_13C3 = 1;
                    func_800994A0(globalCtx);
                }
                globalCtx->sceneLoadFlag = 0x14;
            }

            if (!(this->stateFlags1 & (PLAYER_STATE1_23 | PLAYER_STATE1_29)) &&
                !(this->stateFlags2 & PLAYER_STATE2_18) && !func_808332B8(this) &&
                (temp = func_80041D4C(&globalCtx->colCtx, poly, bgId), (temp != 10)) &&
                ((sp34 < 100) || (this->actor.bgCheckFlags & 1))) {

                if (temp == 11) {
                    func_800788CC(NA_SE_OC_SECRET_HOLE_OUT);
                    func_800F6964(5);
                    gSaveContext.seqId = (u8)NA_BGM_DISABLED;
                    gSaveContext.natureAmbienceId = NATURE_ID_DISABLED;
                } else {
                    linearVel = this->linearVelocity;

                    if (linearVel < 0.0f) {
                        this->actor.world.rot.y += 0x8000;
                        linearVel = -linearVel;
                    }

                    if (linearVel > R_RUN_SPEED_LIMIT / 100.0f) {
                        gSaveContext.entranceSpeed = R_RUN_SPEED_LIMIT / 100.0f;
                    } else {
                        gSaveContext.entranceSpeed = linearVel;
                    }

                    if (sConveyorSpeedIdx != 0) {
                        yaw = sConveyorYaw;
                    } else {
                        yaw = this->actor.world.rot.y;
                    }
                    func_80838E70(globalCtx, this, 400.0f, yaw);
                }
            } else {
                if (!(this->actor.bgCheckFlags & 1)) {
                    func_80832210(this);
                }
            }

            this->stateFlags1 |= PLAYER_STATE1_0 | PLAYER_STATE1_29;

            func_80835E44(globalCtx, 0x2F);

            return 1;
        } else {
            if (globalCtx->sceneLoadFlag == 0) {

                if ((this->actor.world.pos.y < -4000.0f) ||
                    (((this->unk_A7A == 5) || (this->unk_A7A == 12)) &&
                     ((D_80853600 < 100.0f) || (this->fallDistance > 400.0f) ||
                      ((globalCtx->sceneNum != SCENE_HAKADAN) && (this->fallDistance > 200.0f)))) ||
                    ((globalCtx->sceneNum == SCENE_GANON_FINAL) && (this->fallDistance > 320.0f))) {

                    if (this->actor.bgCheckFlags & 1) {
                        if (this->unk_A7A == 5) {
                            Gameplay_TriggerRespawn(globalCtx);
                        } else {
                            Gameplay_TriggerVoidOut(globalCtx);
                        }
                        globalCtx->fadeTransition = 4;
                        func_80078884(NA_SE_OC_ABYSS);
                    } else {
                        func_80838F5C(globalCtx, this);
                        this->unk_850 = 9999;
                        if (this->unk_A7A == 5) {
                            this->unk_84F = -1;
                        } else {
                            this->unk_84F = 1;
                        }
                    }
                }

                this->unk_A84 = this->actor.world.pos.y;
            }
        }
    }

    return 0;
}

void func_808395DC(Player* this, Vec3f* arg1, Vec3f* arg2, Vec3f* arg3) {
    f32 cos = Math_CosS(this->actor.shape.rot.y);
    f32 sin = Math_SinS(this->actor.shape.rot.y);

    arg3->x = arg1->x + ((arg2->x * cos) + (arg2->z * sin));
    arg3->y = arg1->y + arg2->y;
    arg3->z = arg1->z + ((arg2->z * cos) - (arg2->x * sin));
}

Actor* Player_SpawnFairy(GlobalContext* globalCtx, Player* this, Vec3f* arg2, Vec3f* arg3, s32 type) {
    Vec3f pos;

    func_808395DC(this, arg2, arg3, &pos);

    return Actor_Spawn(&globalCtx->actorCtx, globalCtx, ACTOR_EN_ELF, pos.x, pos.y, pos.z, 0, 0, 0, type);
}

f32 func_808396F4(GlobalContext* globalCtx, Player* this, Vec3f* arg2, Vec3f* arg3, CollisionPoly** arg4, s32* arg5) {
    func_808395DC(this, &this->actor.world.pos, arg2, arg3);

    return BgCheck_EntityRaycastFloor3(&globalCtx->colCtx, arg4, arg5, arg3);
}

f32 func_8083973C(GlobalContext* globalCtx, Player* this, Vec3f* arg2, Vec3f* arg3) {
    CollisionPoly* sp24;
    s32 sp20;

    return func_808396F4(globalCtx, this, arg2, arg3, &sp24, &sp20);
}

s32 func_80839768(GlobalContext* globalCtx, Player* this, Vec3f* arg2, CollisionPoly** arg3, s32* arg4, Vec3f* arg5) {
    Vec3f sp44;
    Vec3f sp38;

    sp44.x = this->actor.world.pos.x;
    sp44.y = this->actor.world.pos.y + arg2->y;
    sp44.z = this->actor.world.pos.z;

    func_808395DC(this, &this->actor.world.pos, arg2, &sp38);

    return BgCheck_EntityLineTest1(&globalCtx->colCtx, &sp44, &sp38, arg5, arg3, true, false, false, true, arg4);
}

s32 func_80839800(Player* this, GlobalContext* globalCtx) {
    DoorShutter* doorShutter;
    EnDoor* door; // Can also be DoorKiller*
    s32 doorDirection;
    f32 sp78;
    f32 sp74;
    Actor* doorActor;
    f32 sp6C;
    s32 pad3;
    s32 frontRoom;
    Actor* attachedActor;
    LinkAnimationHeader* sp5C;
    CollisionPoly* sp58;
    Vec3f sp4C;

    if ((this->doorType != PLAYER_DOORTYPE_NONE) &&
        (!(this->stateFlags1 & PLAYER_STATE1_11) ||
         ((this->heldActor != NULL) && (this->heldActor->id == ACTOR_EN_RU1)))) {
        if (CHECK_BTN_ALL(sControlInput->press.button, BTN_A) || (func_8084F9A0 == this->func_674)) {
            doorActor = this->doorActor;

            if (this->doorType <= PLAYER_DOORTYPE_AJAR) {
                doorActor->textId = 0xD0;
                func_80853148(globalCtx, doorActor);
                return 0;
            }

            doorDirection = this->doorDirection;
            sp78 = Math_CosS(doorActor->shape.rot.y);
            sp74 = Math_SinS(doorActor->shape.rot.y);

            if (this->doorType == PLAYER_DOORTYPE_SLIDING) {
                doorShutter = (DoorShutter*)doorActor;

                this->currentYaw = doorShutter->dyna.actor.home.rot.y;
                if (doorDirection > 0) {
                    this->currentYaw -= 0x8000;
                }
                this->actor.shape.rot.y = this->currentYaw;

                if (this->linearVelocity <= 0.0f) {
                    this->linearVelocity = 0.1f;
                }

                func_80838E70(globalCtx, this, 50.0f, this->actor.shape.rot.y);

                this->unk_84F = 0;
                this->unk_447 = this->doorType;
                this->stateFlags1 |= PLAYER_STATE1_29;

                this->unk_450.x = this->actor.world.pos.x + ((doorDirection * 20.0f) * sp74);
                this->unk_450.z = this->actor.world.pos.z + ((doorDirection * 20.0f) * sp78);
                this->unk_45C.x = this->actor.world.pos.x + ((doorDirection * -120.0f) * sp74);
                this->unk_45C.z = this->actor.world.pos.z + ((doorDirection * -120.0f) * sp78);

                doorShutter->unk_164 = 1;
                func_80832224(this);

                if (this->doorTimer != 0) {
                    this->unk_850 = 0;
                    func_80832B0C(globalCtx, this, func_80833338(this));
                    this->skelAnime.endFrame = 0.0f;
                } else {
                    this->linearVelocity = 0.1f;
                }

                if (doorShutter->dyna.actor.category == ACTORCAT_DOOR) {
                    this->unk_46A = globalCtx->transiActorCtx.list[(u16)doorShutter->dyna.actor.params >> 10]
                                        .sides[(doorDirection > 0) ? 0 : 1]
                                        .effects;

                    Actor_DisableLens(globalCtx);
                }
            } else {
                // This actor can be either EnDoor or DoorKiller.
                // Don't try to access any struct vars other than `animStyle` and `playerIsOpening`! These two variables
                // are common across the two actors' structs however most other variables are not!
                door = (EnDoor*)doorActor;

                door->animStyle = (doorDirection < 0.0f) ? (LINK_IS_ADULT ? KNOB_ANIM_ADULT_L : KNOB_ANIM_CHILD_L)
                                                         : (LINK_IS_ADULT ? KNOB_ANIM_ADULT_R : KNOB_ANIM_CHILD_R);

                if (door->animStyle == KNOB_ANIM_ADULT_L) {
                    sp5C = D_808539EC[this->modelAnimType];
                } else if (door->animStyle == KNOB_ANIM_CHILD_L) {
                    sp5C = D_80853A04[this->modelAnimType];
                } else if (door->animStyle == KNOB_ANIM_ADULT_R) {
                    sp5C = D_80853A1C[this->modelAnimType];
                } else {
                    sp5C = D_80853A34[this->modelAnimType];
                }

                func_80835C58(globalCtx, this, func_80845EF8, 0);
                func_80832528(globalCtx, this);

                if (doorDirection < 0) {
                    this->actor.shape.rot.y = doorActor->shape.rot.y;
                } else {
                    this->actor.shape.rot.y = doorActor->shape.rot.y - 0x8000;
                }

                this->currentYaw = this->actor.shape.rot.y;

                sp6C = (doorDirection * 22.0f);
                this->actor.world.pos.x = doorActor->world.pos.x + sp6C * sp74;
                this->actor.world.pos.z = doorActor->world.pos.z + sp6C * sp78;

                func_8083328C(globalCtx, this, sp5C);

                if (this->doorTimer != 0) {
                    this->skelAnime.endFrame = 0.0f;
                }

                func_80832224(this);
                func_80832F54(globalCtx, this, 0x28F);

                if (doorActor->parent != NULL) {
                    doorDirection = -doorDirection;
                }

                door->playerIsOpening = 1;

                if (this->doorType != PLAYER_DOORTYPE_FAKE) {
                    this->stateFlags1 |= PLAYER_STATE1_29;
                    Actor_DisableLens(globalCtx);

                    if (((doorActor->params >> 7) & 7) == 3) {
                        sp4C.x = doorActor->world.pos.x - (sp6C * sp74);
                        sp4C.y = doorActor->world.pos.y + 10.0f;
                        sp4C.z = doorActor->world.pos.z - (sp6C * sp78);

                        BgCheck_EntityRaycastFloor1(&globalCtx->colCtx, &sp58, &sp4C);

                        if (func_80839034(globalCtx, this, sp58, BGCHECK_SCENE)) {
                            gSaveContext.entranceSpeed = 2.0f;
                            gSaveContext.entranceSound = NA_SE_OC_DOOR_OPEN;
                        }
                    } else {
                        Camera_ChangeDoorCam(Gameplay_GetCamera(globalCtx, 0), doorActor,
                                             globalCtx->transiActorCtx.list[(u16)doorActor->params >> 10]
                                                 .sides[(doorDirection > 0) ? 0 : 1]
                                                 .effects,
                                             0, 38.0f * D_808535EC, 26.0f * D_808535EC, 10.0f * D_808535EC);
                    }
                }
            }

            if ((this->doorType != PLAYER_DOORTYPE_FAKE) && (doorActor->category == ACTORCAT_DOOR)) {
                frontRoom = globalCtx->transiActorCtx.list[(u16)doorActor->params >> 10]
                                .sides[(doorDirection > 0) ? 0 : 1]
                                .room;

                if ((frontRoom >= 0) && (frontRoom != globalCtx->roomCtx.curRoom.num)) {
                    func_8009728C(globalCtx, &globalCtx->roomCtx, frontRoom);
                }
            }

            doorActor->room = globalCtx->roomCtx.curRoom.num;

            if (((attachedActor = doorActor->child) != NULL) || ((attachedActor = doorActor->parent) != NULL)) {
                attachedActor->room = globalCtx->roomCtx.curRoom.num;
            }

            return 1;
        }
    }

    return 0;
}

void func_80839E88(Player* this, GlobalContext* globalCtx) {
    LinkAnimationHeader* anim;

    func_80835C58(globalCtx, this, func_80840450, 1);

    if (this->unk_870 < 0.5f) {
        anim = func_808334E4(this);
        this->unk_870 = 0.0f;
    } else {
        anim = func_80833528(this);
        this->unk_870 = 1.0f;
    }

    this->unk_874 = this->unk_870;
    func_80832284(globalCtx, this, anim);
    this->currentYaw = this->actor.shape.rot.y;
}

void func_80839F30(Player* this, GlobalContext* globalCtx) {
    func_80835C58(globalCtx, this, func_808407CC, 1);
    func_80832B0C(globalCtx, this, func_80833338(this));
    this->currentYaw = this->actor.shape.rot.y;
}

void func_80839F90(Player* this, GlobalContext* globalCtx) {
    if (func_8008E9C4(this)) {
        func_80839E88(this, globalCtx);
    } else if (func_80833B2C(this)) {
        func_80839F30(this, globalCtx);
    } else {
        func_80853080(this, globalCtx);
    }
}

void func_80839FFC(Player* this, GlobalContext* globalCtx) {
    PlayerFunc674 func;

    if (func_8008E9C4(this)) {
        func = func_80840450;
    } else if (func_80833B2C(this)) {
        func = func_808407CC;
    } else {
        func = func_80840BC8;
    }

    func_80835C58(globalCtx, this, func, 1);
}

void func_8083A060(Player* this, GlobalContext* globalCtx) {
    func_80839FFC(this, globalCtx);
    if (func_8008E9C4(this)) {
        this->unk_850 = 1;
    }
}

void func_8083A098(Player* this, LinkAnimationHeader* anim, GlobalContext* globalCtx) {
    func_8083A060(this, globalCtx);
    func_8083328C(globalCtx, this, anim);
}

s32 func_8083A0D4(Player* this) {
    return (this->interactRangeActor != NULL) && (this->heldActor == NULL);
}

void func_8083A0F4(GlobalContext* globalCtx, Player* this) {
    if (func_8083A0D4(this)) {
        Actor* interactRangeActor = this->interactRangeActor;
        s32 interactActorId = interactRangeActor->id;

        if (interactActorId == ACTOR_BG_TOKI_SWD) {
            this->interactRangeActor->parent = &this->actor;
            func_80835C58(globalCtx, this, func_8084F608, 0);
            this->stateFlags1 |= PLAYER_STATE1_29;
        } else {
            LinkAnimationHeader* anim;

            if (interactActorId == ACTOR_BG_HEAVY_BLOCK) {
                func_80835C58(globalCtx, this, func_80846120, 0);
                this->stateFlags1 |= PLAYER_STATE1_29;
                anim = &gPlayerAnim_002F98;
            } else if ((interactActorId == ACTOR_EN_ISHI) && ((interactRangeActor->params & 0xF) == 1)) {
                func_80835C58(globalCtx, this, func_80846260, 0);
                anim = &gPlayerAnim_0032B0;
            } else if (((interactActorId == ACTOR_EN_BOMBF) || (interactActorId == ACTOR_EN_KUSA)) &&
                       (Player_GetStrength() <= PLAYER_STR_NONE)) {
                func_80835C58(globalCtx, this, func_80846408, 0);
                this->actor.world.pos.x =
                    (Math_SinS(interactRangeActor->yawTowardsPlayer) * 20.0f) + interactRangeActor->world.pos.x;
                this->actor.world.pos.z =
                    (Math_CosS(interactRangeActor->yawTowardsPlayer) * 20.0f) + interactRangeActor->world.pos.z;
                this->currentYaw = this->actor.shape.rot.y = interactRangeActor->yawTowardsPlayer + 0x8000;
                anim = &gPlayerAnim_003060;
            } else {
                func_80835C58(globalCtx, this, func_80846050, 0);
                anim = D_80853A4C[this->modelAnimType];
            }

            func_80832264(globalCtx, this, anim);
        }
    } else {
        func_80839F90(this, globalCtx);
        this->stateFlags1 &= ~PLAYER_STATE1_11;
    }
}

void func_8083A2F8(GlobalContext* globalCtx, Player* this) {
    func_80835DAC(globalCtx, this, func_8084B530, 0);

    this->stateFlags1 |= PLAYER_STATE1_6 | PLAYER_STATE1_29;

    if (this->actor.textId != 0) {
        Message_StartTextbox(globalCtx, this->actor.textId, this->targetActor);
        this->unk_664 = this->targetActor;
    }
}

void func_8083A360(GlobalContext* globalCtx, Player* this) {
    func_80835DAC(globalCtx, this, func_8084CC98, 0);
}

void func_8083A388(GlobalContext* globalCtx, Player* this) {
    func_80835C58(globalCtx, this, func_8084B78C, 0);
}

void func_8083A3B0(GlobalContext* globalCtx, Player* this) {
    s32 sp1C = this->unk_850;
    s32 sp18 = this->unk_84F;

    func_80835DAC(globalCtx, this, func_8084BF1C, 0);
    this->actor.velocity.y = 0.0f;

    this->unk_850 = sp1C;
    this->unk_84F = sp18;
}

void func_8083A40C(GlobalContext* globalCtx, Player* this) {
    func_80835DAC(globalCtx, this, func_8084C760, 0);
}

void func_8083A434(GlobalContext* globalCtx, Player* this) {
    func_80835DAC(globalCtx, this, func_8084E6D4, 0);

    this->stateFlags1 |= PLAYER_STATE1_10 | PLAYER_STATE1_29;

    if (this->getItemId == GI_HEART_CONTAINER_2) {
        this->unk_850 = 20;
    } else if (this->getItemId >= 0) {
        this->unk_850 = 1;
    } else {
        this->getItemId = -this->getItemId;
    }
}

s32 func_8083A4A8(Player* this, GlobalContext* globalCtx) {
    s16 yawDiff;
    LinkAnimationHeader* anim;
    f32 temp;

    yawDiff = this->currentYaw - this->actor.shape.rot.y;

    if ((ABS(yawDiff) < 0x1000) && (this->linearVelocity > 4.0f)) {
        anim = &gPlayerAnim_003148;
    } else {
        anim = &gPlayerAnim_002FE0;
    }

    if (this->linearVelocity > (IREG(66) / 100.0f)) {
        temp = IREG(67) / 100.0f;
    } else {
        temp = (IREG(68) / 100.0f) + ((IREG(69) * this->linearVelocity) / 1000.0f);
    }

    func_80838940(this, anim, temp, globalCtx, NA_SE_VO_LI_AUTO_JUMP);
    this->unk_850 = 1;

    return 1;
}

void func_8083A5C4(GlobalContext* globalCtx, Player* this, CollisionPoly* arg2, f32 arg3, LinkAnimationHeader* arg4) {
    f32 sp24 = COLPOLY_GET_NORMAL(arg2->normal.x);
    f32 sp20 = COLPOLY_GET_NORMAL(arg2->normal.z);

    func_80835C58(globalCtx, this, func_8084BBE4, 0);
    func_80832564(globalCtx, this);
    func_80832264(globalCtx, this, arg4);

    this->actor.world.pos.x -= (arg3 + 1.0f) * sp24;
    this->actor.world.pos.z -= (arg3 + 1.0f) * sp20;
    this->actor.shape.rot.y = this->currentYaw = Math_Atan2S(sp20, sp24);

    func_80832224(this);
    func_80832CFC(this);
}

s32 func_8083A6AC(Player* this, GlobalContext* globalCtx) {
    CollisionPoly* sp84;
    s32 sp80;
    Vec3f sp74;
    Vec3f sp68;
    f32 temp1;

    if ((this->actor.yDistToWater < -80.0f) && (ABS(this->unk_898) < 2730) && (ABS(this->unk_89A) < 2730)) {
        sp74.x = this->actor.prevPos.x - this->actor.world.pos.x;
        sp74.z = this->actor.prevPos.z - this->actor.world.pos.z;

        temp1 = sqrtf(SQ(sp74.x) + SQ(sp74.z));
        if (temp1 != 0.0f) {
            temp1 = 5.0f / temp1;
        } else {
            temp1 = 0.0f;
        }

        sp74.x = this->actor.prevPos.x + (sp74.x * temp1);
        sp74.y = this->actor.world.pos.y;
        sp74.z = this->actor.prevPos.z + (sp74.z * temp1);

        if (BgCheck_EntityLineTest1(&globalCtx->colCtx, &this->actor.world.pos, &sp74, &sp68, &sp84, true, false, false,
                                    true, &sp80) &&
            (ABS(sp84->normal.y) < 600)) {
            f32 nx = COLPOLY_GET_NORMAL(sp84->normal.x);
            f32 ny = COLPOLY_GET_NORMAL(sp84->normal.y);
            f32 nz = COLPOLY_GET_NORMAL(sp84->normal.z);
            f32 sp54;
            s32 sp50;

            sp54 = Math3D_UDistPlaneToPos(nx, ny, nz, sp84->dist, &this->actor.world.pos);

            sp50 = D_80853604 == 6;
            if (!sp50 && (func_80041DB8(&globalCtx->colCtx, sp84, sp80) & 8)) {
                sp50 = 1;
            }

            func_8083A5C4(globalCtx, this, sp84, sp54, sp50 ? &gPlayerAnim_002D88 : &gPlayerAnim_002F10);

            if (sp50) {
                func_80836898(globalCtx, this, func_8083A3B0);

                this->currentYaw += 0x8000;
                this->actor.shape.rot.y = this->currentYaw;

                this->stateFlags1 |= PLAYER_STATE1_21;
                func_80832F54(globalCtx, this, 0x9F);

                this->unk_850 = -1;
                this->unk_84F = sp50;
            } else {
                this->stateFlags1 |= PLAYER_STATE1_13;
                this->stateFlags1 &= ~PLAYER_STATE1_17;
            }

            func_8002F7DC(&this->actor, NA_SE_PL_SLIPDOWN);
            func_80832698(this, NA_SE_VO_LI_HANG);
            return 1;
        }
    }

    return 0;
}

void func_8083A9B8(Player* this, LinkAnimationHeader* anim, GlobalContext* globalCtx) {
    func_80835C58(globalCtx, this, func_8084BDFC, 0);
    LinkAnimation_PlayOnceSetSpeed(globalCtx, &this->skelAnime, anim, 1.3f);
}

static Vec3f D_8085451C = { 0.0f, 0.0f, 100.0f };

void func_8083AA10(Player* this, GlobalContext* globalCtx) {
    s32 sp5C;
    CollisionPoly* sp58;
    s32 sp54;
    WaterBox* sp50;
    Vec3f sp44;
    f32 sp40;
    f32 sp3C;

    this->fallDistance = this->fallStartHeight - (s32)this->actor.world.pos.y;

    if (!(this->stateFlags1 & (PLAYER_STATE1_27 | PLAYER_STATE1_29)) && !(this->actor.bgCheckFlags & 1)) {
        if (!func_80838FB8(globalCtx, this)) {
            if (D_80853604 == 8) {
                this->actor.world.pos.x = this->actor.prevPos.x;
                this->actor.world.pos.z = this->actor.prevPos.z;
                return;
            }

            if (!(this->stateFlags3 & PLAYER_STATE3_1) && !(this->skelAnime.moveFlags & 0x80) &&
                (func_8084411C != this->func_674) && (func_80844A44 != this->func_674)) {

                if ((D_80853604 == 7) || (this->swordState != 0)) {
                    Math_Vec3f_Copy(&this->actor.world.pos, &this->actor.prevPos);
                    func_80832210(this);
                    return;
                }

                if (this->hoverBootsTimer != 0) {
                    this->actor.velocity.y = 1.0f;
                    D_80853604 = 9;
                    return;
                }

                sp5C = (s16)(this->currentYaw - this->actor.shape.rot.y);

                func_80835C58(globalCtx, this, func_8084411C, 1);
                func_80832440(globalCtx, this);

                this->unk_89E = this->unk_A82;

                if ((this->actor.bgCheckFlags & 4) && !(this->stateFlags1 & PLAYER_STATE1_27) && (D_80853604 != 6) &&
                    (D_80853604 != 9) && (D_80853600 > 20.0f) && (this->swordState == 0) && (ABS(sp5C) < 0x2000) &&
                    (this->linearVelocity > 3.0f)) {

                    if ((D_80853604 == 11) && !(this->stateFlags1 & PLAYER_STATE1_11)) {

                        sp40 = func_808396F4(globalCtx, this, &D_8085451C, &sp44, &sp58, &sp54);
                        sp3C = this->actor.world.pos.y;

                        if (WaterBox_GetSurface1(globalCtx, &globalCtx->colCtx, sp44.x, sp44.z, &sp3C, &sp50) &&
                            ((sp3C - sp40) > 50.0f)) {
                            func_808389E8(this, &gPlayerAnim_003158, 6.0f, globalCtx);
                            func_80835C58(globalCtx, this, func_80844A44, 0);
                            return;
                        }
                    }

                    func_8083A4A8(this, globalCtx);
                    return;
                }

                if ((D_80853604 == 9) || (D_80853600 <= this->ageProperties->unk_34) ||
                    !func_8083A6AC(this, globalCtx)) {
                    func_80832284(globalCtx, this, &gPlayerAnim_003040);
                    return;
                }
            }
        }
    } else {
        this->fallStartHeight = this->actor.world.pos.y;
    }
}

s32 func_8083AD4C(GlobalContext* globalCtx, Player* this) {
    s32 cameraMode;

    if (this->unk_6AD == 2) {
        if (func_8002DD6C(this)) {
            if (LINK_IS_ADULT) {
                cameraMode = CAM_MODE_BOWARROW;
            } else {
                cameraMode = CAM_MODE_SLINGSHOT;
            }
        } else {
            cameraMode = CAM_MODE_BOOMERANG;
        }
    } else {
        cameraMode = CAM_MODE_FIRSTPERSON;
    }

    return Camera_ChangeMode(Gameplay_GetCamera(globalCtx, 0), cameraMode);
}

s32 func_8083ADD4(GlobalContext* globalCtx, Player* this) {
    if (this->unk_6AD == 3) {
        func_80835C58(globalCtx, this, func_80852E14, 0);
        if (this->unk_46A != 0) {
            this->stateFlags1 |= PLAYER_STATE1_29;
        }
        func_80832318(this);
        return 1;
    } else {
        return 0;
    }
}

void func_8083AE40(Player* this, s16 objectId) {
    s32 pad;
    u32 size;

    if (objectId != OBJECT_INVALID) {
        this->giObjectLoading = true;
        osCreateMesgQueue(&this->giObjectLoadQueue, &this->giObjectLoadMsg, 1);

        size = gObjectTable[objectId].vromEnd - gObjectTable[objectId].vromStart;

        LOG_HEX("size", size, "../z_player.c", 9090);
        ASSERT(size <= 1024 * 8, "size <= 1024 * 8", "../z_player.c", 9091);

        DmaMgr_SendRequest2(&this->giObjectDmaRequest, (u32)this->giObjectSegment, gObjectTable[objectId].vromStart,
                            size, 0, &this->giObjectLoadQueue, NULL, "../z_player.c", 9099);
    }
}

void func_8083AF44(GlobalContext* globalCtx, Player* this, s32 magicSpell) {
    func_80835DE4(globalCtx, this, func_808507F4, 0);

    this->unk_84F = magicSpell - 3;
    func_80087708(globalCtx, sMagicSpellCosts[magicSpell], 4);

    LinkAnimation_PlayOnceSetSpeed(globalCtx, &this->skelAnime, &gPlayerAnim_002D28, 0.83f);

    if (magicSpell == 5) {
        this->unk_46C = OnePointCutscene_Init(globalCtx, 1100, -101, NULL, MAIN_CAM);
    } else {
        func_80835EA4(globalCtx, 10);
    }
}

void func_8083B010(Player* this) {
    this->actor.focus.rot.x = this->actor.focus.rot.z = this->unk_6B6 = this->unk_6B8 = this->unk_6BA = this->unk_6BC =
        this->unk_6BE = this->unk_6C0 = 0;

    this->actor.focus.rot.y = this->actor.shape.rot.y;
}

static u8 D_80854528[] = {
    GI_LETTER_ZELDA, GI_WEIRD_EGG,    GI_CHICKEN,     GI_BEAN,        GI_POCKET_EGG,   GI_POCKET_CUCCO,
    GI_COJIRO,       GI_ODD_MUSHROOM, GI_ODD_POTION,  GI_SAW,         GI_SWORD_BROKEN, GI_PRESCRIPTION,
    GI_FROG,         GI_EYEDROPS,     GI_CLAIM_CHECK, GI_MASK_SKULL,  GI_MASK_SPOOKY,  GI_MASK_KEATON,
    GI_MASK_BUNNY,   GI_MASK_TRUTH,   GI_MASK_GORON,  GI_MASK_ZORA,   GI_MASK_GERUDO,  GI_LETTER_RUTO,
    GI_LETTER_RUTO,  GI_LETTER_RUTO,  GI_LETTER_RUTO, GI_LETTER_RUTO, GI_LETTER_RUTO,
};

static LinkAnimationHeader* D_80854548[] = {
    &gPlayerAnim_002F88,
    &gPlayerAnim_002690,
    &gPlayerAnim_003198,
};

s32 func_8083B040(Player* this, GlobalContext* globalCtx) {
    s32 sp2C;
    s32 sp28;
    GetItemEntry* giEntry;
    Actor* targetActor;

    if ((this->unk_6AD != 0) &&
        (func_808332B8(this) || (this->actor.bgCheckFlags & 1) || (this->stateFlags1 & PLAYER_STATE1_23))) {

        if (!func_8083ADD4(globalCtx, this)) {
            if (this->unk_6AD == 4) {
                sp2C = Player_ActionToMagicSpell(this, this->itemActionParam);
                if (sp2C >= 0) {
                    if ((sp2C != 3) || (gSaveContext.respawn[RESPAWN_MODE_TOP].data <= 0)) {
                        func_8083AF44(globalCtx, this, sp2C);
                    } else {
                        func_80835C58(globalCtx, this, func_8085063C, 1);
                        this->stateFlags1 |= PLAYER_STATE1_28 | PLAYER_STATE1_29;
                        func_80832264(globalCtx, this, func_80833338(this));
                        func_80835EA4(globalCtx, 4);
                    }

                    func_80832224(this);
                    return 1;
                }

                sp2C = this->itemActionParam - PLAYER_AP_LETTER_ZELDA;
                if ((sp2C >= 0) ||
                    (sp28 = Player_ActionToBottle(this, this->itemActionParam) - 1,
                     ((sp28 >= 0) && (sp28 < 6) &&
                      ((this->itemActionParam > PLAYER_AP_BOTTLE_POE) ||
                       ((this->targetActor != NULL) &&
                        (((this->itemActionParam == PLAYER_AP_BOTTLE_POE) && (this->exchangeItemId == EXCH_ITEM_POE)) ||
                         (this->exchangeItemId == EXCH_ITEM_BLUE_FIRE))))))) {

                    if ((globalCtx->actorCtx.titleCtx.delayTimer == 0) && (globalCtx->actorCtx.titleCtx.alpha == 0)) {
                        func_80835DE4(globalCtx, this, func_8084F104, 0);

                        if (sp2C >= 0) {
                            giEntry = &sGetItemTable[D_80854528[sp2C] - 1];
                            func_8083AE40(this, giEntry->objectId);
                        }

                        this->stateFlags1 |= PLAYER_STATE1_6 | PLAYER_STATE1_28 | PLAYER_STATE1_29;

                        if (sp2C >= 0) {
                            sp2C = sp2C + 1;
                        } else {
                            sp2C = sp28 + 0x18;
                        }

                        targetActor = this->targetActor;

                        if ((targetActor != NULL) &&
                            ((this->exchangeItemId == sp2C) || (this->exchangeItemId == EXCH_ITEM_BLUE_FIRE) ||
                             ((this->exchangeItemId == EXCH_ITEM_POE) &&
                              (this->itemActionParam == PLAYER_AP_BOTTLE_BIG_POE)) ||
                             ((this->exchangeItemId == EXCH_ITEM_BEAN) &&
                              (this->itemActionParam == PLAYER_AP_BOTTLE_BUG))) &&
                            ((this->exchangeItemId != EXCH_ITEM_BEAN) || (this->itemActionParam == PLAYER_AP_BEAN))) {
                            if (this->exchangeItemId == EXCH_ITEM_BEAN) {
                                Inventory_ChangeAmmo(ITEM_BEAN, -1);
                                func_80835DE4(globalCtx, this, func_8084279C, 0);
                                this->stateFlags1 |= PLAYER_STATE1_29;
                                this->unk_850 = 0x50;
                                this->unk_84F = -1;
                            }
                            targetActor->flags |= ACTOR_FLAG_8;
                            this->unk_664 = this->targetActor;
                        } else if (sp2C == EXCH_ITEM_LETTER_RUTO) {
                            this->unk_84F = 1;
                            this->actor.textId = 0x4005;
                            func_80835EA4(globalCtx, 1);
                        } else {
                            this->unk_84F = 2;
                            this->actor.textId = 0xCF;
                            func_80835EA4(globalCtx, 4);
                        }

                        this->actor.flags |= ACTOR_FLAG_8;
                        this->exchangeItemId = sp2C;

                        if (this->unk_84F < 0) {
                            func_80832B0C(globalCtx, this, D_80853C14[this->modelAnimType]);
                        } else {
                            func_80832264(globalCtx, this, D_80854548[this->unk_84F]);
                        }

                        func_80832224(this);
                    }
                    return 1;
                }

                sp2C = Player_ActionToBottle(this, this->itemActionParam);
                if (sp2C >= 0) {
                    if (sp2C == 0xC) {
                        func_80835DE4(globalCtx, this, func_8084EED8, 0);
                        func_808322D0(globalCtx, this, &gPlayerAnim_002650);
                        func_80835EA4(globalCtx, 3);
                    } else if ((sp2C > 0) && (sp2C < 4)) {
                        func_80835DE4(globalCtx, this, func_8084EFC0, 0);
                        func_808322D0(globalCtx, this, &gPlayerAnim_002688);
                        func_80835EA4(globalCtx, (sp2C == 1) ? 1 : 5);
                    } else {
                        func_80835DE4(globalCtx, this, func_8084EAC0, 0);
                        func_80832B78(globalCtx, this, &gPlayerAnim_002668);
                        func_80835EA4(globalCtx, 2);
                    }
                } else {
                    func_80835DE4(globalCtx, this, func_8084E3C4, 0);
                    func_808322D0(globalCtx, this, &gPlayerAnim_0030A0);
                    this->stateFlags2 |= PLAYER_STATE2_27;
                    func_80835EA4(globalCtx, (this->unk_6A8 != NULL) ? 0x5B : 0x5A);
                    if (this->unk_6A8 != NULL) {
                        this->stateFlags2 |= PLAYER_STATE2_25;
                        Camera_SetParam(Gameplay_GetCamera(globalCtx, 0), 8, this->unk_6A8);
                    }
                }
            } else if (func_8083AD4C(globalCtx, this)) {
                if (!(this->stateFlags1 & PLAYER_STATE1_23)) {
                    func_80835C58(globalCtx, this, func_8084B1D8, 1);
                    this->unk_850 = 13;
                    func_8083B010(this);
                }
                this->stateFlags1 |= PLAYER_STATE1_20;
                func_80078884(NA_SE_SY_CAMERA_ZOOM_UP);
                func_80832210(this);
                return 1;
            } else {
                this->unk_6AD = 0;
                func_80078884(NA_SE_SY_ERROR);
                return 0;
            }

            this->stateFlags1 |= PLAYER_STATE1_28 | PLAYER_STATE1_29;
        }

        func_80832224(this);
        return 1;
    }

    return 0;
}

s32 func_8083B644(Player* this, GlobalContext* globalCtx) {
    Actor* sp34 = this->targetActor;
    Actor* sp30 = this->unk_664;
    Actor* sp2C = NULL;
    s32 sp28 = 0;
    s32 sp24;

    sp24 = (sp30 != NULL) && (CHECK_FLAG_ALL(sp30->flags, ACTOR_FLAG_0 | ACTOR_FLAG_18) || (sp30->naviEnemyId != 0xFF));

    if (sp24 || (this->naviTextId != 0)) {
        sp28 = (this->naviTextId < 0) && ((ABS(this->naviTextId) & 0xFF00) != 0x200);
        if (sp28 || !sp24) {
            sp2C = this->naviActor;
            if (sp28) {
                sp30 = NULL;
                sp34 = NULL;
            }
        } else {
            sp2C = sp30;
        }
    }

    if ((sp34 != NULL) || (sp2C != NULL)) {
        if ((sp30 == NULL) || (sp30 == sp34) || (sp30 == sp2C)) {
            if (!(this->stateFlags1 & PLAYER_STATE1_11) ||
                ((this->heldActor != NULL) && (sp28 || (sp34 == this->heldActor) || (sp2C == this->heldActor) ||
                                               ((sp34 != NULL) && (sp34->flags & ACTOR_FLAG_16))))) {
                if ((this->actor.bgCheckFlags & 1) || (this->stateFlags1 & PLAYER_STATE1_23) ||
                    (func_808332B8(this) && !(this->stateFlags2 & PLAYER_STATE2_10))) {

                    if (sp34 != NULL) {
                        this->stateFlags2 |= PLAYER_STATE2_1;
                        if (CHECK_BTN_ALL(sControlInput->press.button, BTN_A) || (sp34->flags & ACTOR_FLAG_16)) {
                            sp2C = NULL;
                        } else if (sp2C == NULL) {
                            return 0;
                        }
                    }

                    if (sp2C != NULL) {
                        if (!sp28) {
                            this->stateFlags2 |= PLAYER_STATE2_21;
                        }

                        if (!CHECK_BTN_ALL(sControlInput->press.button, BTN_CUP) && !sp28) {
                            return 0;
                        }

                        sp34 = sp2C;
                        this->targetActor = NULL;

                        if (sp28 || !sp24) {
                            if (this->naviTextId >= 0) {
                                sp2C->textId = this->naviTextId;
                            } else {
                                sp2C->textId = -this->naviTextId;
                            }
                        } else {
                            if (sp2C->naviEnemyId != 0xFF) {
                                sp2C->textId = sp2C->naviEnemyId + 0x600;
                            }
                        }
                    }

                    this->currentMask = D_80858AA4;
                    func_80853148(globalCtx, sp34);
                    return 1;
                }
            }
        }
    }

    return 0;
}

s32 func_8083B8F4(Player* this, GlobalContext* globalCtx) {
    if (!(this->stateFlags1 & (PLAYER_STATE1_11 | PLAYER_STATE1_23)) &&
        Camera_CheckValidMode(Gameplay_GetCamera(globalCtx, 0), 6)) {
        if ((this->actor.bgCheckFlags & 1) ||
            (func_808332B8(this) && (this->actor.yDistToWater < this->ageProperties->unk_2C))) {
            this->unk_6AD = 1;
            return 1;
        }
    }

    return 0;
}

s32 func_8083B998(Player* this, GlobalContext* globalCtx) {
    if (this->unk_6AD != 0) {
        func_8083B040(this, globalCtx);
        return 1;
    }

    if ((this->unk_664 != NULL) &&
        (CHECK_FLAG_ALL(this->unk_664->flags, ACTOR_FLAG_0 | ACTOR_FLAG_18) || (this->unk_664->naviEnemyId != 0xFF))) {
        this->stateFlags2 |= PLAYER_STATE2_21;
    } else if ((this->naviTextId == 0) && !func_8008E9C4(this) && CHECK_BTN_ALL(sControlInput->press.button, BTN_CUP) &&
               (YREG(15) != 0x10) && (YREG(15) != 0x20) && !func_8083B8F4(this, globalCtx)) {
        func_80078884(NA_SE_SY_ERROR);
    }

    return 0;
}

void func_8083BA90(GlobalContext* globalCtx, Player* this, s32 arg2, f32 xzVelocity, f32 yVelocity) {
    func_80837948(globalCtx, this, arg2);
    func_80835C58(globalCtx, this, func_80844AF4, 0);

    this->stateFlags3 |= PLAYER_STATE3_1;

    this->currentYaw = this->actor.shape.rot.y;
    this->linearVelocity = xzVelocity;
    this->actor.velocity.y = yVelocity;

    this->actor.bgCheckFlags &= ~1;
    this->hoverBootsTimer = 0;

    func_80832854(this);
    func_80832698(this, NA_SE_VO_LI_SWORD_L);
}

s32 func_8083BB20(Player* this) {
    if (!(this->stateFlags1 & PLAYER_STATE1_22) && (Player_GetSwordHeld(this) != 0)) {
        if (D_80853614 ||
            ((this->actor.category != ACTORCAT_PLAYER) && CHECK_BTN_ALL(sControlInput->press.button, BTN_B))) {
            return 1;
        }
    }

    return 0;
}

s32 func_8083BBA0(Player* this, GlobalContext* globalCtx) {
    if (func_8083BB20(this) && (D_808535E4 != 7)) {
        func_8083BA90(globalCtx, this, 17, 3.0f, 4.5f);
        return 1;
    }

    return 0;
}

void func_8083BC04(Player* this, GlobalContext* globalCtx) {
    func_80835C58(globalCtx, this, func_80844708, 0);
    LinkAnimation_PlayOnceSetSpeed(globalCtx, &this->skelAnime, D_80853A94[this->modelAnimType], 1.25f * D_808535E8);
}

s32 func_8083BC7C(Player* this, GlobalContext* globalCtx) {
    if ((this->unk_84B[this->unk_846] == 0) && (D_808535E4 != 7)) {
        func_8083BC04(this, globalCtx);
        return 1;
    }

    return 0;
}

void func_8083BCD0(Player* this, GlobalContext* globalCtx, s32 arg2) {
    func_80838940(this, D_80853D4C[arg2][0], !(arg2 & 1) ? 5.8f : 3.5f, globalCtx, NA_SE_VO_LI_SWORD_N);

    if (arg2) {}

    this->unk_850 = 1;
    this->unk_84F = arg2;

    this->currentYaw = this->actor.shape.rot.y + (arg2 << 0xE);
    this->linearVelocity = !(arg2 & 1) ? 6.0f : 8.5f;

    this->stateFlags2 |= PLAYER_STATE2_19;

    func_8002F7DC(&this->actor, ((arg2 << 0xE) == 0x8000) ? NA_SE_PL_ROLL : NA_SE_PL_SKIP);
}

s32 func_8083BDBC(Player* this, GlobalContext* globalCtx) {
    s32 sp2C;

    if (CHECK_BTN_ALL(sControlInput->press.button, BTN_A) && (globalCtx->roomCtx.curRoom.unk_03 != 2) &&
        (D_808535E4 != 7) &&
        (SurfaceType_GetSlope(&globalCtx->colCtx, this->actor.floorPoly, this->actor.floorBgId) != 1)) {
        sp2C = this->unk_84B[this->unk_846];

        if (sp2C <= 0) {
            if (func_80833BCC(this)) {
                if (this->actor.category != ACTORCAT_PLAYER) {
                    if (sp2C < 0) {
                        func_808389E8(this, &gPlayerAnim_002FE0, REG(69) / 100.0f, globalCtx);
                    } else {
                        func_8083BC04(this, globalCtx);
                    }
                } else {
                    if (Player_GetSwordHeld(this) && func_808365C8(this)) {
                        func_8083BA90(globalCtx, this, 17, 5.0f, 5.0f);
                    } else {
                        func_8083BC04(this, globalCtx);
                    }
                }
                return 1;
            }
        } else {
            func_8083BCD0(this, globalCtx, sp2C);
            return 1;
        }
    }

    return 0;
}

void func_8083BF50(Player* this, GlobalContext* globalCtx) {
    LinkAnimationHeader* anim;
    f32 sp30;

    sp30 = this->unk_868 - 3.0f;
    if (sp30 < 0.0f) {
        sp30 += 29.0f;
    }

    if (sp30 < 14.0f) {
        anim = D_80853AC4[this->modelAnimType];
        sp30 = 11.0f - sp30;
        if (sp30 < 0.0f) {
            sp30 = 1.375f * -sp30;
        }
        sp30 /= 11.0f;
    } else {
        anim = D_80853ADC[this->modelAnimType];
        sp30 = 26.0f - sp30;
        if (sp30 < 0.0f) {
            sp30 = 2 * -sp30;
        }
        sp30 /= 12.0f;
    }

    LinkAnimation_Change(globalCtx, &this->skelAnime, anim, 1.0f, 0.0f, Animation_GetLastFrame(anim), ANIMMODE_ONCE,
                         4.0f * sp30);
    this->currentYaw = this->actor.shape.rot.y;
}

void func_8083C0B8(Player* this, GlobalContext* globalCtx) {
    func_80839FFC(this, globalCtx);
    func_8083BF50(this, globalCtx);
}

void func_8083C0E8(Player* this, GlobalContext* globalCtx) {
    func_80835C58(globalCtx, this, func_80840BC8, 1);
    func_80832264(globalCtx, this, func_80833338(this));
    this->currentYaw = this->actor.shape.rot.y;
}

void func_8083C148(Player* this, GlobalContext* globalCtx) {
    if (!(this->stateFlags3 & PLAYER_STATE3_7)) {
        func_8083B010(this);
        if (this->stateFlags1 & PLAYER_STATE1_27) {
            func_80838F18(globalCtx, this);
        } else {
            func_80839F90(this, globalCtx);
        }
        if (this->unk_6AD < 4) {
            this->unk_6AD = 0;
        }
    }

    this->stateFlags1 &= ~(PLAYER_STATE1_13 | PLAYER_STATE1_14 | PLAYER_STATE1_20);
}

s32 func_8083C1DC(Player* this, GlobalContext* globalCtx) {
    if (!func_80833B54(this) && (D_808535E0 == 0) && !(this->stateFlags1 & PLAYER_STATE1_23) &&
        CHECK_BTN_ALL(sControlInput->press.button, BTN_A)) {
        if (func_8083BC7C(this, globalCtx)) {
            return 1;
        }
        if ((this->unk_837 == 0) && (this->heldItemActionParam >= PLAYER_AP_SWORD_MASTER)) {
            func_80835F44(globalCtx, this, ITEM_NONE);
        } else {
            this->stateFlags2 ^= PLAYER_STATE2_20;
        }
    }

    return 0;
}

s32 func_8083C2B0(Player* this, GlobalContext* globalCtx) {
    LinkAnimationHeader* anim;
    f32 frame;

    if ((globalCtx->shootingGalleryStatus == 0) && (this->currentShield != PLAYER_SHIELD_NONE) &&
        CHECK_BTN_ALL(sControlInput->cur.button, BTN_R) &&
        (Player_IsChildWithHylianShield(this) || (!func_80833B2C(this) && (this->unk_664 == NULL)))) {

        func_80832318(this);
        func_808323B4(globalCtx, this);

        if (func_80835C58(globalCtx, this, func_80843188, 0)) {
            this->stateFlags1 |= PLAYER_STATE1_22;

            if (!Player_IsChildWithHylianShield(this)) {
                Player_SetModelsForHoldingShield(this);
                anim = D_80853AF4[this->modelAnimType];
            } else {
                anim = &gPlayerAnim_002400;
            }

            if (anim != this->skelAnime.animation) {
                if (func_8008E9C4(this)) {
                    this->unk_86C = 1.0f;
                } else {
                    this->unk_86C = 0.0f;
                    func_80833C3C(this);
                }
                this->unk_6BC = this->unk_6BE = this->unk_6C0 = 0;
            }

            frame = Animation_GetLastFrame(anim);
            LinkAnimation_Change(globalCtx, &this->skelAnime, anim, 1.0f, frame, frame, ANIMMODE_ONCE, 0.0f);

            if (Player_IsChildWithHylianShield(this)) {
                func_80832F54(globalCtx, this, 4);
            }

            func_8002F7DC(&this->actor, NA_SE_IT_SHIELD_POSTURE);
        }

        return 1;
    }

    return 0;
}

s32 func_8083C484(Player* this, f32* arg1, s16* arg2) {
    s16 yaw = this->currentYaw - *arg2;

    if (ABS(yaw) > 0x6000) {
        if (func_8083721C(this)) {
            *arg1 = 0.0f;
            *arg2 = this->currentYaw;
        } else {
            return 1;
        }
    }

    return 0;
}

void func_8083C50C(Player* this) {
    if ((this->unk_844 > 0) && !CHECK_BTN_ALL(sControlInput->cur.button, BTN_B)) {
        this->unk_844 = -this->unk_844;
    }
}

s32 func_8083C544(Player* this, GlobalContext* globalCtx) {
    if (CHECK_BTN_ALL(sControlInput->cur.button, BTN_B)) {
        if (!(this->stateFlags1 & PLAYER_STATE1_22) && (Player_GetSwordHeld(this) != 0) && (this->unk_844 == 1) &&
            (this->heldItemActionParam != PLAYER_AP_STICK)) {
            if ((this->heldItemActionParam != PLAYER_AP_SWORD_BGS) || (gSaveContext.swordHealth > 0.0f)) {
                func_808377DC(globalCtx, this);
                return 1;
            }
        }
    } else {
        func_8083C50C(this);
    }

    return 0;
}

s32 func_8083C61C(GlobalContext* globalCtx, Player* this) {
    if ((globalCtx->roomCtx.curRoom.unk_03 != 2) && (this->actor.bgCheckFlags & 1) && (AMMO(ITEM_NUT) != 0)) {
        func_80835C58(globalCtx, this, func_8084E604, 0);
        func_80832264(globalCtx, this, &gPlayerAnim_003048);
        this->unk_6AD = 0;
        return 1;
    }

    return 0;
}

static struct_80854554 D_80854554[] = {
    { &gPlayerAnim_002648, &gPlayerAnim_002640, 2, 3 },
    { &gPlayerAnim_002680, &gPlayerAnim_002678, 5, 3 },
};

s32 func_8083C6B8(GlobalContext* globalCtx, Player* this) {
    Vec3f sp24;

    if (D_80853614) {
        if (Player_GetBottleHeld(this) >= 0) {
            func_80835C58(globalCtx, this, func_8084ECA4, 0);

            if (this->actor.yDistToWater > 12.0f) {
                this->unk_850 = 1;
            }

            func_808322D0(globalCtx, this, D_80854554[this->unk_850].unk_00);

            func_8002F7DC(&this->actor, NA_SE_IT_SWORD_SWING);
            func_80832698(this, NA_SE_VO_LI_AUTO_JUMP);
            return 1;
        }

        if (this->heldItemActionParam == PLAYER_AP_FISHING_POLE) {
            sp24 = this->actor.world.pos;
            sp24.y += 50.0f;

            if (!(this->actor.bgCheckFlags & 1) || (this->actor.world.pos.z > 1300.0f) ||
                BgCheck_SphVsFirstPoly(&globalCtx->colCtx, &sp24, 20.0f)) {
                func_80078884(NA_SE_SY_ERROR);
                return 0;
            }

            func_80835C58(globalCtx, this, func_80850C68, 0);
            this->unk_860 = 1;
            func_80832210(this);
            func_80832264(globalCtx, this, &gPlayerAnim_002C30);
            return 1;
        } else {
            return 0;
        }
    }

    return 0;
}

void func_8083C858(Player* this, GlobalContext* globalCtx) {
    PlayerFunc674 func;

    if (func_80833BCC(this)) {
        func = func_8084227C;
    } else {
        func = func_80842180;
    }

    func_80835C58(globalCtx, this, func, 1);
    func_80832BE8(globalCtx, this, D_80853944[this->modelAnimType]);

    this->unk_89C = 0;
    this->unk_864 = this->unk_868 = 0.0f;
}

void func_8083C8DC(Player* this, GlobalContext* globalCtx, s16 arg2) {
    this->actor.shape.rot.y = this->currentYaw = arg2;
    func_8083C858(this, globalCtx);
}

s32 func_8083C910(GlobalContext* globalCtx, Player* this, f32 arg2) {
    WaterBox* sp2C;
    f32 sp28;

    sp28 = this->actor.world.pos.y;
    if (WaterBox_GetSurface1(globalCtx, &globalCtx->colCtx, this->actor.world.pos.x, this->actor.world.pos.z, &sp28,
                             &sp2C) != 0) {
        sp28 -= this->actor.world.pos.y;
        if (this->ageProperties->unk_24 <= sp28) {
            func_80835C58(globalCtx, this, func_8084D7C4, 0);
            func_80832C6C(globalCtx, this, &gPlayerAnim_0032F0);
            this->stateFlags1 |= PLAYER_STATE1_27 | PLAYER_STATE1_29;
            this->unk_850 = 20;
            this->linearVelocity = 2.0f;
            Player_SetBootData(globalCtx, this);
            return 0;
        }
    }

    func_80838E70(globalCtx, this, arg2, this->actor.shape.rot.y);
    this->stateFlags1 |= PLAYER_STATE1_29;
    return 1;
}

void func_8083CA20(GlobalContext* globalCtx, Player* this) {
    if (func_8083C910(globalCtx, this, 180.0f)) {
        this->unk_850 = -20;
    }
}

void func_8083CA54(GlobalContext* globalCtx, Player* this) {
    this->linearVelocity = 2.0f;
    gSaveContext.entranceSpeed = 2.0f;
    if (func_8083C910(globalCtx, this, 120.0f)) {
        this->unk_850 = -15;
    }
}

void func_8083CA9C(GlobalContext* globalCtx, Player* this) {
    if (gSaveContext.entranceSpeed < 0.1f) {
        gSaveContext.entranceSpeed = 0.1f;
    }

    this->linearVelocity = gSaveContext.entranceSpeed;

    if (func_8083C910(globalCtx, this, 800.0f)) {
        this->unk_850 = -80 / this->linearVelocity;
        if (this->unk_850 < -20) {
            this->unk_850 = -20;
        }
    }
}

void func_8083CB2C(Player* this, s16 yaw, GlobalContext* globalCtx) {
    func_80835C58(globalCtx, this, func_808414F8, 1);
    LinkAnimation_CopyJointToMorph(globalCtx, &this->skelAnime);
    this->unk_864 = this->unk_868 = 0.0f;
    this->currentYaw = yaw;
}

void func_8083CB94(Player* this, GlobalContext* globalCtx) {
    func_80835C58(globalCtx, this, func_80840DE4, 1);
    func_80832BE8(globalCtx, this, D_8085392C[this->modelAnimType]);
}

void func_8083CBF0(Player* this, s16 yaw, GlobalContext* globalCtx) {
    func_80835C58(globalCtx, this, func_808423EC, 1);
    LinkAnimation_Change(globalCtx, &this->skelAnime, &gPlayerAnim_0024F8, 2.2f, 0.0f,
                         Animation_GetLastFrame(&gPlayerAnim_0024F8), ANIMMODE_ONCE, -6.0f);
    this->linearVelocity = 8.0f;
    this->currentYaw = yaw;
}

void func_8083CC9C(Player* this, GlobalContext* globalCtx) {
    func_80835C58(globalCtx, this, func_8084193C, 1);
    func_80832BE8(globalCtx, this, D_80853B6C[this->modelAnimType]);
    this->unk_868 = 0.0f;
}

void func_8083CD00(Player* this, GlobalContext* globalCtx) {
    func_80835C58(globalCtx, this, func_8084251C, 1);
    LinkAnimation_PlayOnceSetSpeed(globalCtx, &this->skelAnime, &gPlayerAnim_0024E8, 2.0f);
}

void func_8083CD54(GlobalContext* globalCtx, Player* this, s16 yaw) {
    this->currentYaw = yaw;
    func_80835C58(globalCtx, this, func_80841BA8, 1);
    this->unk_87E = 1200;
    this->unk_87E *= D_808535E8;
    LinkAnimation_Change(globalCtx, &this->skelAnime, D_80853B84[this->modelAnimType], 1.0f, 0.0f, 0.0f, ANIMMODE_LOOP,
                         -6.0f);
}

void func_8083CE0C(Player* this, GlobalContext* globalCtx) {
    LinkAnimationHeader* anim;

    func_80835C58(globalCtx, this, func_80840BC8, 1);

    if (this->unk_870 < 0.5f) {
        anim = D_80853BB4[this->modelAnimType];
    } else {
        anim = D_80853B9C[this->modelAnimType];
    }
    func_80832264(globalCtx, this, anim);

    this->currentYaw = this->actor.shape.rot.y;
}

void func_8083CEAC(Player* this, GlobalContext* globalCtx) {
    func_80835C58(globalCtx, this, func_80840450, 1);
    func_80832B0C(globalCtx, this, D_808539BC[this->modelAnimType]);
    this->unk_850 = 1;
}

void func_8083CF10(Player* this, GlobalContext* globalCtx) {
    if (this->linearVelocity != 0.0f) {
        func_8083C858(this, globalCtx);
    } else {
        func_8083CE0C(this, globalCtx);
    }
}

void func_8083CF5C(Player* this, GlobalContext* globalCtx) {
    if (this->linearVelocity != 0.0f) {
        func_8083C858(this, globalCtx);
    } else {
        func_80839F90(this, globalCtx);
    }
}

s32 func_8083CFA8(GlobalContext* globalCtx, Player* this, f32 arg2, s32 splashScale) {
    f32 sp3C = fabsf(arg2);
    WaterBox* sp38;
    f32 sp34;
    Vec3f splashPos;
    s32 splashType;

    if (sp3C > 2.0f) {
        splashPos.x = this->bodyPartsPos[0].x;
        splashPos.z = this->bodyPartsPos[0].z;
        sp34 = this->actor.world.pos.y;
        if (WaterBox_GetSurface1(globalCtx, &globalCtx->colCtx, splashPos.x, splashPos.z, &sp34, &sp38)) {
            if ((sp34 - this->actor.world.pos.y) < 100.0f) {
                splashType = (sp3C <= 10.0f) ? 0 : 1;
                splashPos.y = sp34;
                EffectSsGSplash_Spawn(globalCtx, &splashPos, NULL, NULL, splashType, splashScale);
                return 1;
            }
        }
    }

    return 0;
}

void func_8083D0A8(GlobalContext* globalCtx, Player* this, f32 arg2) {
    this->stateFlags1 |= PLAYER_STATE1_18;
    this->stateFlags1 &= ~PLAYER_STATE1_27;

    func_80832340(globalCtx, this);
    if (func_8083CFA8(globalCtx, this, arg2, 500)) {
        func_8002F7DC(&this->actor, NA_SE_EV_JUMP_OUT_WATER);
    }

    Player_SetBootData(globalCtx, this);
}

s32 func_8083D12C(GlobalContext* globalCtx, Player* this, Input* arg2) {
    if (!(this->stateFlags1 & PLAYER_STATE1_10) && !(this->stateFlags2 & PLAYER_STATE2_10)) {
        if ((arg2 == NULL) || (CHECK_BTN_ALL(arg2->press.button, BTN_A) && (ABS(this->unk_6C2) < 12000) &&
                               (this->currentBoots != PLAYER_BOOTS_IRON))) {

            func_80835C58(globalCtx, this, func_8084DC48, 0);
            func_80832264(globalCtx, this, &gPlayerAnim_003308);

            this->unk_6C2 = 0;
            this->stateFlags2 |= PLAYER_STATE2_10;
            this->actor.velocity.y = 0.0f;

            if (arg2 != NULL) {
                this->stateFlags2 |= PLAYER_STATE2_11;
                func_8002F7DC(&this->actor, NA_SE_PL_DIVE_BUBBLE);
            }

            return 1;
        }
    }

    if ((this->stateFlags1 & PLAYER_STATE1_10) || (this->stateFlags2 & PLAYER_STATE2_10)) {
        if (this->actor.velocity.y > 0.0f) {
            if (this->actor.yDistToWater < this->ageProperties->unk_30) {

                this->stateFlags2 &= ~PLAYER_STATE2_10;

                if (arg2 != NULL) {
                    func_80835C58(globalCtx, this, func_8084E1EC, 1);

                    if (this->stateFlags1 & PLAYER_STATE1_10) {
                        this->stateFlags1 |= PLAYER_STATE1_10 | PLAYER_STATE1_11 | PLAYER_STATE1_29;
                    }

                    this->unk_850 = 2;
                }

                func_80832340(globalCtx, this);
                func_80832B0C(globalCtx, this,
                              (this->stateFlags1 & PLAYER_STATE1_11) ? &gPlayerAnim_003318 : &gPlayerAnim_003300);

                if (func_8083CFA8(globalCtx, this, this->actor.velocity.y, 500)) {
                    func_8002F7DC(&this->actor, NA_SE_PL_FACE_UP);
                }

                return 1;
            }
        }
    }

    return 0;
}

void func_8083D330(GlobalContext* globalCtx, Player* this) {
    func_80832284(globalCtx, this, &gPlayerAnim_0032F0);
    this->unk_6C2 = 16000;
    this->unk_850 = 1;
}

void func_8083D36C(GlobalContext* globalCtx, Player* this) {
    if ((this->currentBoots != PLAYER_BOOTS_IRON) || !(this->actor.bgCheckFlags & 1)) {
        func_80832564(globalCtx, this);

        if ((this->currentBoots != PLAYER_BOOTS_IRON) && (this->stateFlags2 & PLAYER_STATE2_10)) {
            this->stateFlags2 &= ~PLAYER_STATE2_10;
            func_8083D12C(globalCtx, this, 0);
            this->unk_84F = 1;
        } else if (func_80844A44 == this->func_674) {
            func_80835C58(globalCtx, this, func_8084DC48, 0);
            func_8083D330(globalCtx, this);
        } else {
            func_80835C58(globalCtx, this, func_8084D610, 1);
            func_80832B0C(globalCtx, this, (this->actor.bgCheckFlags & 1) ? &gPlayerAnim_003330 : &gPlayerAnim_0032E0);
        }
    }

    if (!(this->stateFlags1 & PLAYER_STATE1_27) || (this->actor.yDistToWater < this->ageProperties->unk_2C)) {
        if (func_8083CFA8(globalCtx, this, this->actor.velocity.y, 500)) {
            func_8002F7DC(&this->actor, NA_SE_EV_DIVE_INTO_WATER);

            if (this->fallDistance > 800.0f) {
                func_80832698(this, NA_SE_VO_LI_CLIMB_END);
            }
        }
    }

    this->stateFlags1 |= PLAYER_STATE1_27;
    this->stateFlags2 |= PLAYER_STATE2_10;
    this->stateFlags1 &= ~(PLAYER_STATE1_18 | PLAYER_STATE1_19);
    this->unk_854 = 0.0f;

    Player_SetBootData(globalCtx, this);
}

void func_8083D53C(GlobalContext* globalCtx, Player* this) {
    if (this->actor.yDistToWater < this->ageProperties->unk_2C) {
        Audio_SetBaseFilter(0);
        this->unk_840 = 0;
    } else {
        Audio_SetBaseFilter(0x20);
        if (this->unk_840 < 300) {
            this->unk_840++;
        }
    }

    if ((func_80845668 != this->func_674) && (func_8084BDFC != this->func_674)) {
        if (this->ageProperties->unk_2C < this->actor.yDistToWater) {
            if (!(this->stateFlags1 & PLAYER_STATE1_27) ||
                (!((this->currentBoots == PLAYER_BOOTS_IRON) && (this->actor.bgCheckFlags & 1)) &&
                 (func_8084E30C != this->func_674) && (func_8084E368 != this->func_674) &&
                 (func_8084D610 != this->func_674) && (func_8084D84C != this->func_674) &&
                 (func_8084DAB4 != this->func_674) && (func_8084DC48 != this->func_674) &&
                 (func_8084E1EC != this->func_674) && (func_8084D7C4 != this->func_674))) {
                func_8083D36C(globalCtx, this);
                return;
            }
        } else if ((this->stateFlags1 & PLAYER_STATE1_27) && (this->actor.yDistToWater < this->ageProperties->unk_24)) {
            if ((this->skelAnime.moveFlags == 0) && (this->currentBoots != PLAYER_BOOTS_IRON)) {
                func_8083CD54(globalCtx, this, this->actor.shape.rot.y);
            }
            func_8083D0A8(globalCtx, this, this->actor.velocity.y);
        }
    }
}

void func_8083D6EC(GlobalContext* globalCtx, Player* this) {
    Vec3f ripplePos;
    f32 temp1;
    f32 temp2;
    f32 temp3;
    f32 temp4;

    this->actor.minVelocityY = -20.0f;
    this->actor.gravity = REG(68) / 100.0f;

    if (func_8083816C(D_808535E4)) {
        temp1 = fabsf(this->linearVelocity) * 20.0f;
        temp3 = 0.0f;

        if (D_808535E4 == 4) {
            if (this->unk_6C4 > 1300.0f) {
                temp2 = this->unk_6C4;
            } else {
                temp2 = 1300.0f;
            }
            if (this->currentBoots == PLAYER_BOOTS_HOVER) {
                temp1 += temp1;
            } else if (this->currentBoots == PLAYER_BOOTS_IRON) {
                temp1 *= 0.3f;
            }
        } else {
            temp2 = 20000.0f;
            if (this->currentBoots != PLAYER_BOOTS_HOVER) {
                temp1 += temp1;
            } else if ((D_808535E4 == 7) || (this->currentBoots == PLAYER_BOOTS_IRON)) {
                temp1 = 0;
            }
        }

        if (this->currentBoots != PLAYER_BOOTS_HOVER) {
            temp3 = (temp2 - this->unk_6C4) * 0.02f;
            temp3 = CLAMP(temp3, 0.0f, 300.0f);
            if (this->currentBoots == PLAYER_BOOTS_IRON) {
                temp3 += temp3;
            }
        }

        this->unk_6C4 += temp3 - temp1;
        this->unk_6C4 = CLAMP(this->unk_6C4, 0.0f, temp2);

        this->actor.gravity -= this->unk_6C4 * 0.004f;
    } else {
        this->unk_6C4 = 0.0f;
    }

    if (this->actor.bgCheckFlags & 0x20) {
        if (this->actor.yDistToWater < 50.0f) {
            temp4 = fabsf(this->bodyPartsPos[0].x - this->unk_A88.x) +
                    fabsf(this->bodyPartsPos[0].y - this->unk_A88.y) + fabsf(this->bodyPartsPos[0].z - this->unk_A88.z);
            if (temp4 > 4.0f) {
                temp4 = 4.0f;
            }
            this->unk_854 += temp4;

            if (this->unk_854 > 15.0f) {
                this->unk_854 = 0.0f;

                ripplePos.x = (Rand_ZeroOne() * 10.0f) + this->actor.world.pos.x;
                ripplePos.y = this->actor.world.pos.y + this->actor.yDistToWater;
                ripplePos.z = (Rand_ZeroOne() * 10.0f) + this->actor.world.pos.z;
                EffectSsGRipple_Spawn(globalCtx, &ripplePos, 100, 500, 0);

                if ((this->linearVelocity > 4.0f) && !func_808332B8(this) &&
                    ((this->actor.world.pos.y + this->actor.yDistToWater) < this->bodyPartsPos[0].y)) {
                    func_8083CFA8(globalCtx, this, 20.0f,
                                  (fabsf(this->linearVelocity) * 50.0f) + (this->actor.yDistToWater * 5.0f));
                }
            }
        }

        if (this->actor.yDistToWater > 40.0f) {
            s32 numBubbles = 0;
            s32 i;

            if ((this->actor.velocity.y > -1.0f) || (this->actor.bgCheckFlags & 1)) {
                if (Rand_ZeroOne() < 0.2f) {
                    numBubbles = 1;
                }
            } else {
                numBubbles = this->actor.velocity.y * -2.0f;
            }

            for (i = 0; i < numBubbles; i++) {
                EffectSsBubble_Spawn(globalCtx, &this->actor.world.pos, 20.0f, 10.0f, 20.0f, 0.13f);
            }
        }
    }
}

s32 func_8083DB98(Player* this, s32 arg1) {
    Actor* unk_664 = this->unk_664;
    Vec3f sp30;
    s16 sp2E;
    s16 sp2C;

    sp30.x = this->actor.world.pos.x;
    sp30.y = this->bodyPartsPos[7].y + 3.0f;
    sp30.z = this->actor.world.pos.z;
    sp2E = Math_Vec3f_Pitch(&sp30, &unk_664->focus.pos);
    sp2C = Math_Vec3f_Yaw(&sp30, &unk_664->focus.pos);
    Math_SmoothStepToS(&this->actor.focus.rot.y, sp2C, 4, 10000, 0);
    Math_SmoothStepToS(&this->actor.focus.rot.x, sp2E, 4, 10000, 0);
    this->unk_6AE |= 2;

    return func_80836AB8(this, arg1);
}

static Vec3f D_8085456C = { 0.0f, 100.0f, 40.0f };

void func_8083DC54(Player* this, GlobalContext* globalCtx) {
    s16 sp46;
    s16 temp2;
    f32 temp1;
    Vec3f sp34;

    if (this->unk_664 != NULL) {
        if (func_8002DD78(this) || func_808334B4(this)) {
            func_8083DB98(this, 1);
        } else {
            func_8083DB98(this, 0);
        }
        return;
    }

    if (D_808535E4 == 11) {
        Math_SmoothStepToS(&this->actor.focus.rot.x, -20000, 10, 4000, 800);
    } else {
        sp46 = 0;
        temp1 = func_8083973C(globalCtx, this, &D_8085456C, &sp34);
        if (temp1 > BGCHECK_Y_MIN) {
            temp2 = Math_Atan2S(40.0f, this->actor.world.pos.y - temp1);
            sp46 = CLAMP(temp2, -4000, 4000);
        }
        this->actor.focus.rot.y = this->actor.shape.rot.y;
        Math_SmoothStepToS(&this->actor.focus.rot.x, sp46, 14, 4000, 30);
    }

    func_80836AB8(this, func_8002DD78(this) || func_808334B4(this));
}

void func_8083DDC8(Player* this, GlobalContext* globalCtx) {
    s16 temp1;
    s16 temp2;

    if (!func_8002DD78(this) && !func_808334B4(this) && (this->linearVelocity > 5.0f)) {
        temp1 = this->linearVelocity * 200.0f;
        temp2 = (s16)(this->currentYaw - this->actor.shape.rot.y) * this->linearVelocity * 0.1f;
        temp1 = CLAMP(temp1, -4000, 4000);
        temp2 = CLAMP(-temp2, -4000, 4000);
        Math_ScaledStepToS(&this->unk_6BC, temp1, 900);
        this->unk_6B6 = -(f32)this->unk_6BC * 0.5f;
        Math_ScaledStepToS(&this->unk_6BA, temp2, 300);
        Math_ScaledStepToS(&this->unk_6C0, temp2, 200);
        this->unk_6AE |= 0x168;
    } else {
        func_8083DC54(this, globalCtx);
    }
}

void func_8083DF68(Player* this, f32 arg1, s16 arg2) {
    Math_AsymStepToF(&this->linearVelocity, arg1, REG(19) / 100.0f, 1.5f);
    Math_ScaledStepToS(&this->currentYaw, arg2, REG(27));
}

void func_8083DFE0(Player* this, f32* arg1, s16* arg2) {
    s16 yawDiff = this->currentYaw - *arg2;

    if (this->swordState == 0) {
        this->linearVelocity = CLAMP(this->linearVelocity, -(R_RUN_SPEED_LIMIT / 100.0f), (R_RUN_SPEED_LIMIT / 100.0f));
    }

    if (ABS(yawDiff) > 0x6000) {
        if (Math_StepToF(&this->linearVelocity, 0.0f, 1.0f)) {
            this->currentYaw = *arg2;
        }
    } else {
        Math_AsymStepToF(&this->linearVelocity, *arg1, 0.05f, 0.1f);
        Math_ScaledStepToS(&this->currentYaw, *arg2, 200);
    }
}

static struct_80854578 D_80854578[] = {
    { &gPlayerAnim_003398, 35.17f, 6.6099997f },
    { &gPlayerAnim_0033A8, -34.16f, 7.91f },
};

s32 func_8083E0FC(Player* this, GlobalContext* globalCtx) {
    EnHorse* rideActor = (EnHorse*)this->rideActor;
    f32 unk_04;
    f32 unk_08;
    f32 sp38;
    f32 sp34;
    s32 temp;

    if ((rideActor != NULL) && CHECK_BTN_ALL(sControlInput->press.button, BTN_A)) {
        sp38 = Math_CosS(rideActor->actor.shape.rot.y);
        sp34 = Math_SinS(rideActor->actor.shape.rot.y);

        func_80836898(globalCtx, this, func_8083A360);

        this->stateFlags1 |= PLAYER_STATE1_23;
        this->actor.bgCheckFlags &= ~0x20;

        if (this->mountSide < 0) {
            temp = 0;
        } else {
            temp = 1;
        }

        unk_04 = D_80854578[temp].unk_04;
        unk_08 = D_80854578[temp].unk_08;
        this->actor.world.pos.x =
            rideActor->actor.world.pos.x + rideActor->riderPos.x + ((unk_04 * sp38) + (unk_08 * sp34));
        this->actor.world.pos.z =
            rideActor->actor.world.pos.z + rideActor->riderPos.z + ((unk_08 * sp38) - (unk_04 * sp34));

        this->unk_878 = rideActor->actor.world.pos.y - this->actor.world.pos.y;
        this->currentYaw = this->actor.shape.rot.y = rideActor->actor.shape.rot.y;

        Actor_MountHorse(globalCtx, this, &rideActor->actor);
        func_80832264(globalCtx, this, D_80854578[temp].anim);
        func_80832F54(globalCtx, this, 0x9B);
        this->actor.parent = this->rideActor;
        func_80832224(this);
        Actor_DisableLens(globalCtx);
        return 1;
    }

    return 0;
}

void Player_GetSlopeDirection(CollisionPoly* floorPoly, Vec3f* slopeNormal, s16* downwardSlopeYaw) {
    slopeNormal->x = COLPOLY_GET_NORMAL(floorPoly->normal.x);
    slopeNormal->y = COLPOLY_GET_NORMAL(floorPoly->normal.y);
    slopeNormal->z = COLPOLY_GET_NORMAL(floorPoly->normal.z);

    *downwardSlopeYaw = Math_Atan2S(slopeNormal->z, slopeNormal->x);
}

static LinkAnimationHeader* D_80854590[] = {
    &gPlayerAnim_002EE0,
    &gPlayerAnim_0031D0,
};

s32 func_8083E318(GlobalContext* globalCtx, Player* this, CollisionPoly* floorPoly) {
    s32 pad;
    s16 playerVelYaw;
    Vec3f slopeNormal;
    s16 downwardSlopeYaw;
    f32 slopeSlowdownSpeed;
    f32 slopeSlowdownSpeedStep;
    s16 velYawToDownwardSlope;

    if (!Player_InBlockingCsMode(globalCtx, this) && (func_8084F390 != this->func_674) &&
        (SurfaceType_GetSlope(&globalCtx->colCtx, floorPoly, this->actor.floorBgId) == 1)) {

        // Get direction of movement relative to the downward direction of the slope
        playerVelYaw = Math_Atan2S(this->actor.velocity.z, this->actor.velocity.x);
        Player_GetSlopeDirection(floorPoly, &slopeNormal, &downwardSlopeYaw);
        velYawToDownwardSlope = downwardSlopeYaw - playerVelYaw;

        if (ABS(velYawToDownwardSlope) > 0x3E80) { // 87.9 degrees
            // moving parallel or upwards on the slope, player does not slip but does slow down
            slopeSlowdownSpeed = (1.0f - slopeNormal.y) * 40.0f;
            slopeSlowdownSpeedStep = SQ(slopeSlowdownSpeed) * 0.015f;
            if (slopeSlowdownSpeedStep < 1.2f) {
                slopeSlowdownSpeedStep = 1.2f;
            }

            // slows down speed as player is climbing a slope
            this->pushedYaw = downwardSlopeYaw;
            Math_StepToF(&this->pushedSpeed, slopeSlowdownSpeed, slopeSlowdownSpeedStep);
        } else {
            // moving downward on the slope, causing player to slip
            func_80835C58(globalCtx, this, func_8084F390, 0);
            func_80832564(globalCtx, this);
            if (D_80853610 >= 0) {
                this->unk_84F = 1;
            }
            func_80832BE8(globalCtx, this, D_80854590[this->unk_84F]);
            this->linearVelocity = sqrtf(SQ(this->actor.velocity.x) + SQ(this->actor.velocity.z));
            this->currentYaw = playerVelYaw;
            return true;
        }
    }

    return false;
}

// unknown data (unused)
static s32 D_80854598[] = {
    0xFFDB0871, 0xF8310000, 0x00940470, 0xF3980000, 0xFFB504A9, 0x0C9F0000, 0x08010402,
};

void func_8083E4C4(GlobalContext* globalCtx, Player* this, GetItemEntry* giEntry) {
    s32 sp1C = giEntry->field & 0x1F;

    if (!(giEntry->field & 0x80)) {
        Item_DropCollectible(globalCtx, &this->actor.world.pos, sp1C | 0x8000);
        if ((sp1C != 4) && (sp1C != 8) && (sp1C != 9) && (sp1C != 0xA) && (sp1C != 0) && (sp1C != 1) && (sp1C != 2) &&
            (sp1C != 0x14) && (sp1C != 0x13)) {
            Item_Give(globalCtx, giEntry->itemId);
        }
    } else {
        Item_Give(globalCtx, giEntry->itemId);
    }

    func_80078884((this->getItemId < 0) ? NA_SE_SY_GET_BOXITEM : NA_SE_SY_GET_ITEM);
}

s32 func_8083E5A8(Player* this, GlobalContext* globalCtx) {
    Actor* interactedActor;

    if (iREG(67) || (((interactedActor = this->interactRangeActor) != NULL) &&
                     TitleCard_Clear(globalCtx, &globalCtx->actorCtx.titleCtx))) {
        if (iREG(67) || (this->getItemId > GI_NONE)) {
            if (iREG(67)) {
                this->getItemId = iREG(68);
            }

            if (this->getItemId < GI_MAX) {
                GetItemEntry* giEntry = &sGetItemTable[this->getItemId - 1];

                if ((interactedActor != &this->actor) && !iREG(67)) {
                    interactedActor->parent = &this->actor;
                }

                iREG(67) = false;

                if ((Item_CheckObtainability(giEntry->itemId) == ITEM_NONE) || (globalCtx->sceneNum == SCENE_BOWLING)) {
                    func_808323B4(globalCtx, this);
                    func_8083AE40(this, giEntry->objectId);

                    if (!(this->stateFlags2 & PLAYER_STATE2_10) || (this->currentBoots == PLAYER_BOOTS_IRON)) {
                        func_80836898(globalCtx, this, func_8083A434);
                        func_808322D0(globalCtx, this, &gPlayerAnim_002788);
                        func_80835EA4(globalCtx, 9);
                    }

                    this->stateFlags1 |= PLAYER_STATE1_10 | PLAYER_STATE1_11 | PLAYER_STATE1_29;
                    func_80832224(this);
                    return 1;
                }

                func_8083E4C4(globalCtx, this, giEntry);
                this->getItemId = GI_NONE;
            }
        } else if (CHECK_BTN_ALL(sControlInput->press.button, BTN_A) && !(this->stateFlags1 & PLAYER_STATE1_11) &&
                   !(this->stateFlags2 & PLAYER_STATE2_10)) {
            if (this->getItemId != GI_NONE) {
                GetItemEntry* giEntry = &sGetItemTable[-this->getItemId - 1];
                EnBox* chest = (EnBox*)interactedActor;

                if (giEntry->itemId != ITEM_NONE) {
                    if (((Item_CheckObtainability(giEntry->itemId) == ITEM_NONE) && (giEntry->field & 0x40)) ||
                        ((Item_CheckObtainability(giEntry->itemId) != ITEM_NONE) && (giEntry->field & 0x20))) {
                        this->getItemId = -GI_RUPEE_BLUE;
                        giEntry = &sGetItemTable[GI_RUPEE_BLUE - 1];
                    }
                }

                func_80836898(globalCtx, this, func_8083A434);
                this->stateFlags1 |= PLAYER_STATE1_10 | PLAYER_STATE1_11 | PLAYER_STATE1_29;
                func_8083AE40(this, giEntry->objectId);
                this->actor.world.pos.x =
                    chest->dyna.actor.world.pos.x - (Math_SinS(chest->dyna.actor.shape.rot.y) * 29.4343f);
                this->actor.world.pos.z =
                    chest->dyna.actor.world.pos.z - (Math_CosS(chest->dyna.actor.shape.rot.y) * 29.4343f);
                this->currentYaw = this->actor.shape.rot.y = chest->dyna.actor.shape.rot.y;
                func_80832224(this);

                if ((giEntry->itemId != ITEM_NONE) && (giEntry->gi >= 0) &&
                    (Item_CheckObtainability(giEntry->itemId) == ITEM_NONE)) {
                    func_808322D0(globalCtx, this, this->ageProperties->unk_98);
                    func_80832F54(globalCtx, this, 0x28F);
                    chest->unk_1F4 = 1;
                    Camera_ChangeSetting(Gameplay_GetCamera(globalCtx, 0), CAM_SET_SLOW_CHEST_CS);
                } else {
                    func_80832264(globalCtx, this, &gPlayerAnim_002DF8);
                    chest->unk_1F4 = -1;
                }

                return 1;
            }

            if ((this->heldActor == NULL) || Player_HoldsHookshot(this)) {
                if ((interactedActor->id == ACTOR_BG_TOKI_SWD) && LINK_IS_ADULT) {
                    s32 sp24 = this->itemActionParam;

                    this->itemActionParam = PLAYER_AP_NONE;
                    this->modelAnimType = 0;
                    this->heldItemActionParam = this->itemActionParam;
                    func_80836898(globalCtx, this, func_8083A0F4);

                    if (sp24 == PLAYER_AP_SWORD_MASTER) {
                        this->nextModelGroup = Player_ActionToModelGroup(this, PLAYER_AP_LAST_USED);
                        func_8083399C(globalCtx, this, PLAYER_AP_LAST_USED);
                    } else {
                        func_80835F44(globalCtx, this, ITEM_LAST_USED);
                    }
                } else {
                    s32 strength = Player_GetStrength();

                    if ((interactedActor->id == ACTOR_EN_ISHI) && ((interactedActor->params & 0xF) == 1) &&
                        (strength < PLAYER_STR_SILVER_G)) {
                        return 0;
                    }

                    func_80836898(globalCtx, this, func_8083A0F4);
                }

                func_80832224(this);
                this->stateFlags1 |= PLAYER_STATE1_11;
                return 1;
            }
        }
    }

    return 0;
}

void func_8083EA94(Player* this, GlobalContext* globalCtx) {
    func_80835C58(globalCtx, this, func_80846578, 1);
    func_80832264(globalCtx, this, D_80853BCC[this->modelAnimType]);
}

s32 func_8083EAF0(Player* this, Actor* actor) {
    if ((actor != NULL) && !(actor->flags & ACTOR_FLAG_23) &&
        ((this->linearVelocity < 1.1f) || (actor->id == ACTOR_EN_BOM_CHU))) {
        return 0;
    }

    return 1;
}

s32 func_8083EB44(Player* this, GlobalContext* globalCtx) {
    if ((this->stateFlags1 & PLAYER_STATE1_11) && (this->heldActor != NULL) &&
        CHECK_BTN_ANY(sControlInput->press.button, BTN_A | BTN_B | BTN_CLEFT | BTN_CRIGHT | BTN_CDOWN)) {
        if (!func_80835644(globalCtx, this, this->heldActor)) {
            if (!func_8083EAF0(this, this->heldActor)) {
                func_80835C58(globalCtx, this, func_808464B0, 1);
                func_80832264(globalCtx, this, D_80853BE4[this->modelAnimType]);
            } else {
                func_8083EA94(this, globalCtx);
            }
        }
        return 1;
    }

    return 0;
}

s32 func_8083EC18(Player* this, GlobalContext* globalCtx, u32 arg2) {
    if (this->wallHeight >= 79.0f) {
        if (!(this->stateFlags1 & PLAYER_STATE1_27) || (this->currentBoots == PLAYER_BOOTS_IRON) ||
            (this->actor.yDistToWater < this->ageProperties->unk_2C)) {
            s32 sp8C = (arg2 & 8) ? 2 : 0;

            if ((sp8C != 0) || (arg2 & 2) ||
                func_80041E4C(&globalCtx->colCtx, this->actor.wallPoly, this->actor.wallBgId)) {
                f32 phi_f20;
                CollisionPoly* sp84 = this->actor.wallPoly;
                f32 sp80;
                f32 sp7C;
                f32 phi_f12;
                f32 phi_f14;

                phi_f20 = phi_f12 = 0.0f;

                if (sp8C != 0) {
                    sp80 = this->actor.world.pos.x;
                    sp7C = this->actor.world.pos.z;
                } else {
                    Vec3f sp50[3];
                    s32 i;
                    f32 sp48;
                    Vec3f* sp44 = &sp50[0];
                    s32 pad;

                    CollisionPoly_GetVerticesByBgId(sp84, this->actor.wallBgId, &globalCtx->colCtx, sp50);

                    sp80 = phi_f12 = sp44->x;
                    sp7C = phi_f14 = sp44->z;
                    phi_f20 = sp44->y;
                    for (i = 1; i < 3; i++) {
                        sp44++;
                        if (sp80 > sp44->x) {
                            sp80 = sp44->x;
                        } else if (phi_f12 < sp44->x) {
                            phi_f12 = sp44->x;
                        }

                        if (sp7C > sp44->z) {
                            sp7C = sp44->z;
                        } else if (phi_f14 < sp44->z) {
                            phi_f14 = sp44->z;
                        }

                        if (phi_f20 > sp44->y) {
                            phi_f20 = sp44->y;
                        }
                    }

                    sp80 = (sp80 + phi_f12) * 0.5f;
                    sp7C = (sp7C + phi_f14) * 0.5f;

                    phi_f12 = ((this->actor.world.pos.x - sp80) * COLPOLY_GET_NORMAL(sp84->normal.z)) -
                              ((this->actor.world.pos.z - sp7C) * COLPOLY_GET_NORMAL(sp84->normal.x));
                    sp48 = this->actor.world.pos.y - phi_f20;

                    phi_f20 = ((f32)(s32)((sp48 / 15.000000223517418) + 0.5) * 15.000000223517418) - sp48;
                    phi_f12 = fabsf(phi_f12);
                }

                if (phi_f12 < 8.0f) {
                    f32 sp3C = COLPOLY_GET_NORMAL(sp84->normal.x);
                    f32 sp38 = COLPOLY_GET_NORMAL(sp84->normal.z);
                    f32 sp34 = this->wallDistance;
                    LinkAnimationHeader* sp30;

                    func_80836898(globalCtx, this, func_8083A3B0);
                    this->stateFlags1 |= PLAYER_STATE1_21;
                    this->stateFlags1 &= ~PLAYER_STATE1_27;

                    if ((sp8C != 0) || (arg2 & 2)) {
                        if ((this->unk_84F = sp8C) != 0) {
                            if (this->actor.bgCheckFlags & 1) {
                                sp30 = &gPlayerAnim_002D80;
                            } else {
                                sp30 = &gPlayerAnim_002D68;
                            }
                            sp34 = (this->ageProperties->unk_38 - 1.0f) - sp34;
                        } else {
                            sp30 = this->ageProperties->unk_A4;
                            sp34 = sp34 - 1.0f;
                        }
                        this->unk_850 = -2;
                        this->actor.world.pos.y += phi_f20;
                        this->actor.shape.rot.y = this->currentYaw = this->actor.wallYaw + 0x8000;
                    } else {
                        sp30 = this->ageProperties->unk_A8;
                        this->unk_850 = -4;
                        this->actor.shape.rot.y = this->currentYaw = this->actor.wallYaw;
                    }

                    this->actor.world.pos.x = (sp34 * sp3C) + sp80;
                    this->actor.world.pos.z = (sp34 * sp38) + sp7C;
                    func_80832224(this);
                    Math_Vec3f_Copy(&this->actor.prevPos, &this->actor.world.pos);
                    func_80832264(globalCtx, this, sp30);
                    func_80832F54(globalCtx, this, 0x9F);

                    return 1;
                }
            }
        }
    }

    return 0;
}

void func_8083F070(Player* this, LinkAnimationHeader* anim, GlobalContext* globalCtx) {
    func_80835DAC(globalCtx, this, func_8084C5F8, 0);
    LinkAnimation_PlayOnceSetSpeed(globalCtx, &this->skelAnime, anim, (4.0f / 3.0f));
}

s32 func_8083F0C8(Player* this, GlobalContext* globalCtx, u32 arg2) {
    CollisionPoly* wallPoly;
    Vec3f sp50[3];
    f32 sp4C;
    f32 phi_f2;
    f32 sp44;
    f32 phi_f12;
    s32 i;

    if (!LINK_IS_ADULT && !(this->stateFlags1 & PLAYER_STATE1_27) && (arg2 & 0x30)) {
        wallPoly = this->actor.wallPoly;
        CollisionPoly_GetVerticesByBgId(wallPoly, this->actor.wallBgId, &globalCtx->colCtx, sp50);

        sp4C = phi_f2 = sp50[0].x;
        sp44 = phi_f12 = sp50[0].z;
        for (i = 1; i < 3; i++) {
            if (sp4C > sp50[i].x) {
                sp4C = sp50[i].x;
            } else if (phi_f2 < sp50[i].x) {
                phi_f2 = sp50[i].x;
            }

            if (sp44 > sp50[i].z) {
                sp44 = sp50[i].z;
            } else if (phi_f12 < sp50[i].z) {
                phi_f12 = sp50[i].z;
            }
        }

        sp4C = (sp4C + phi_f2) * 0.5f;
        sp44 = (sp44 + phi_f12) * 0.5f;

        phi_f2 = ((this->actor.world.pos.x - sp4C) * COLPOLY_GET_NORMAL(wallPoly->normal.z)) -
                 ((this->actor.world.pos.z - sp44) * COLPOLY_GET_NORMAL(wallPoly->normal.x));

        if (fabsf(phi_f2) < 8.0f) {
            this->stateFlags2 |= PLAYER_STATE2_16;

            if (CHECK_BTN_ALL(sControlInput->press.button, BTN_A)) {
                f32 sp38 = COLPOLY_GET_NORMAL(wallPoly->normal.x);
                f32 sp34 = COLPOLY_GET_NORMAL(wallPoly->normal.z);
                f32 sp30 = this->wallDistance;

                func_80836898(globalCtx, this, func_8083A40C);
                this->stateFlags2 |= PLAYER_STATE2_18;
                this->actor.shape.rot.y = this->currentYaw = this->actor.wallYaw + 0x8000;
                this->actor.world.pos.x = sp4C + (sp30 * sp38);
                this->actor.world.pos.z = sp44 + (sp30 * sp34);
                func_80832224(this);
                this->actor.prevPos = this->actor.world.pos;
                func_80832264(globalCtx, this, &gPlayerAnim_002708);
                func_80832F54(globalCtx, this, 0x9D);

                return 1;
            }
        }
    }

    return 0;
}

s32 func_8083F360(GlobalContext* globalCtx, Player* this, f32 arg1, f32 arg2, f32 arg3, f32 arg4) {
    CollisionPoly* wallPoly;
    s32 sp78;
    Vec3f sp6C;
    Vec3f sp60;
    Vec3f sp54;
    f32 yawCos;
    f32 yawSin;
    s32 temp;
    f32 temp1;
    f32 temp2;

    yawCos = Math_CosS(this->actor.shape.rot.y);
    yawSin = Math_SinS(this->actor.shape.rot.y);

    sp6C.x = this->actor.world.pos.x + (arg4 * yawSin);
    sp6C.z = this->actor.world.pos.z + (arg4 * yawCos);
    sp60.x = this->actor.world.pos.x + (arg3 * yawSin);
    sp60.z = this->actor.world.pos.z + (arg3 * yawCos);
    sp60.y = sp6C.y = this->actor.world.pos.y + arg1;

    if (BgCheck_EntityLineTest1(&globalCtx->colCtx, &sp6C, &sp60, &sp54, &this->actor.wallPoly, true, false, false,
                                true, &sp78)) {
        wallPoly = this->actor.wallPoly;

        this->actor.bgCheckFlags |= 0x200;
        this->actor.wallBgId = sp78;

        D_808535F0 = func_80041DB8(&globalCtx->colCtx, wallPoly, sp78);

        temp1 = COLPOLY_GET_NORMAL(wallPoly->normal.x);
        temp2 = COLPOLY_GET_NORMAL(wallPoly->normal.z);
        temp = Math_Atan2S(-temp2, -temp1);
        Math_ScaledStepToS(&this->actor.shape.rot.y, temp, 800);

        this->currentYaw = this->actor.shape.rot.y;
        this->actor.world.pos.x = sp54.x - (Math_SinS(this->actor.shape.rot.y) * arg2);
        this->actor.world.pos.z = sp54.z - (Math_CosS(this->actor.shape.rot.y) * arg2);

        return 1;
    }

    this->actor.bgCheckFlags &= ~0x200;

    return 0;
}

s32 func_8083F524(GlobalContext* globalCtx, Player* this) {
    return func_8083F360(globalCtx, this, 26.0f, this->ageProperties->unk_38 + 5.0f, 30.0f, 0.0f);
}

s32 func_8083F570(Player* this, GlobalContext* globalCtx) {
    s16 temp;

    if ((this->linearVelocity != 0.0f) && (this->actor.bgCheckFlags & 8) && (D_808535F0 & 0x30)) {

        temp = this->actor.shape.rot.y - this->actor.wallYaw;
        if (this->linearVelocity < 0.0f) {
            temp += 0x8000;
        }

        if (ABS(temp) > 0x4000) {
            func_80835C58(globalCtx, this, func_8084C81C, 0);

            if (this->linearVelocity > 0.0f) {
                this->actor.shape.rot.y = this->actor.wallYaw + 0x8000;
                func_80832264(globalCtx, this, &gPlayerAnim_002700);
                func_80832F54(globalCtx, this, 0x9D);
                OnePointCutscene_Init(globalCtx, 9601, 999, NULL, MAIN_CAM);
            } else {
                this->actor.shape.rot.y = this->actor.wallYaw;
                LinkAnimation_Change(globalCtx, &this->skelAnime, &gPlayerAnim_002708, -1.0f,
                                     Animation_GetLastFrame(&gPlayerAnim_002708), 0.0f, ANIMMODE_ONCE, 0.0f);
                func_80832F54(globalCtx, this, 0x9D);
                OnePointCutscene_Init(globalCtx, 9602, 999, NULL, MAIN_CAM);
            }

            this->currentYaw = this->actor.shape.rot.y;
            func_80832210(this);

            return 1;
        }
    }

    return 0;
}

void func_8083F72C(Player* this, LinkAnimationHeader* anim, GlobalContext* globalCtx) {
    if (!func_80836898(globalCtx, this, func_8083A388)) {
        func_80835C58(globalCtx, this, func_8084B78C, 0);
    }

    func_80832264(globalCtx, this, anim);
    func_80832224(this);

    this->actor.shape.rot.y = this->currentYaw = this->actor.wallYaw + 0x8000;
}

s32 func_8083F7BC(Player* this, GlobalContext* globalCtx) {
    DynaPolyActor* wallPolyActor;

    if (!(this->stateFlags1 & PLAYER_STATE1_11) && (this->actor.bgCheckFlags & 0x200) && (D_80853608 < 0x3000)) {

        if (((this->linearVelocity > 0.0f) && func_8083EC18(this, globalCtx, D_808535F0)) ||
            func_8083F0C8(this, globalCtx, D_808535F0)) {
            return 1;
        }

        if (!func_808332B8(this) && ((this->linearVelocity == 0.0f) || !(this->stateFlags2 & PLAYER_STATE2_2)) &&
            (D_808535F0 & 0x40) && (this->actor.bgCheckFlags & 1) && (this->wallHeight >= 39.0f)) {

            this->stateFlags2 |= PLAYER_STATE2_0;

            if (CHECK_BTN_ALL(sControlInput->cur.button, BTN_A)) {

                if ((this->actor.wallBgId != BGCHECK_SCENE) &&
                    ((wallPolyActor = DynaPoly_GetActor(&globalCtx->colCtx, this->actor.wallBgId)) != NULL)) {

                    if (wallPolyActor->actor.id == ACTOR_BG_HEAVY_BLOCK) {
                        if (Player_GetStrength() < PLAYER_STR_GOLD_G) {
                            return 0;
                        }

                        func_80836898(globalCtx, this, func_8083A0F4);
                        this->stateFlags1 |= PLAYER_STATE1_11;
                        this->interactRangeActor = &wallPolyActor->actor;
                        this->getItemId = GI_NONE;
                        this->currentYaw = this->actor.wallYaw + 0x8000;
                        func_80832224(this);

                        return 1;
                    }

                    this->unk_3C4 = &wallPolyActor->actor;
                } else {
                    this->unk_3C4 = NULL;
                }

                func_8083F72C(this, &gPlayerAnim_0030F8, globalCtx);

                return 1;
            }
        }
    }

    return 0;
}

s32 func_8083F9D0(GlobalContext* globalCtx, Player* this) {
    if ((this->actor.bgCheckFlags & 0x200) &&
        ((this->stateFlags2 & PLAYER_STATE2_4) || CHECK_BTN_ALL(sControlInput->cur.button, BTN_A))) {
        DynaPolyActor* wallPolyActor = NULL;

        if (this->actor.wallBgId != BGCHECK_SCENE) {
            wallPolyActor = DynaPoly_GetActor(&globalCtx->colCtx, this->actor.wallBgId);
        }

        if (&wallPolyActor->actor == this->unk_3C4) {
            if (this->stateFlags2 & PLAYER_STATE2_4) {
                return 1;
            } else {
                return 0;
            }
        }
    }

    func_80839FFC(this, globalCtx);
    func_80832264(globalCtx, this, &gPlayerAnim_003100);
    this->stateFlags2 &= ~PLAYER_STATE2_4;
    return 1;
}

void func_8083FAB8(Player* this, GlobalContext* globalCtx) {
    func_80835C58(globalCtx, this, func_8084B898, 0);
    this->stateFlags2 |= PLAYER_STATE2_4;
    func_80832264(globalCtx, this, &gPlayerAnim_0030F0);
}

void func_8083FB14(Player* this, GlobalContext* globalCtx) {
    func_80835C58(globalCtx, this, func_8084B9E4, 0);
    this->stateFlags2 |= PLAYER_STATE2_4;
    func_80832264(globalCtx, this, D_80853C5C[this->modelAnimType]);
}

void func_8083FB7C(Player* this, GlobalContext* globalCtx) {
    this->stateFlags1 &= ~(PLAYER_STATE1_21 | PLAYER_STATE1_27);
    func_80837B9C(this, globalCtx);
    this->linearVelocity = -0.4f;
}

s32 func_8083FBC0(Player* this, GlobalContext* globalCtx) {
    if (!CHECK_BTN_ALL(sControlInput->press.button, BTN_A) && (this->actor.bgCheckFlags & 0x200) &&
        ((D_808535F0 & 8) || (D_808535F0 & 2) ||
         func_80041E4C(&globalCtx->colCtx, this->actor.wallPoly, this->actor.wallBgId))) {
        return 0;
    }

    func_8083FB7C(this, globalCtx);
    func_80832698(this, NA_SE_VO_LI_AUTO_JUMP);
    return 1;
}

s32 func_8083FC68(Player* this, f32 arg1, s16 arg2) {
    f32 sp1C = (s16)(arg2 - this->actor.shape.rot.y);
    f32 temp;

    if (this->unk_664 != NULL) {
        func_8083DB98(this, func_8002DD78(this) || func_808334B4(this));
    }

    temp = fabsf(sp1C) / 32768.0f;

    if (arg1 > (((temp * temp) * 50.0f) + 6.0f)) {
        return 1;
    } else if (arg1 > (((1.0f - temp) * 10.0f) + 6.8f)) {
        return -1;
    }

    return 0;
}

s32 func_8083FD78(Player* this, f32* arg1, s16* arg2, GlobalContext* globalCtx) {
    s16 sp2E = *arg2 - this->targetYaw;
    u16 sp2C = ABS(sp2E);

    if ((func_8002DD78(this) || func_808334B4(this)) && (this->unk_664 == NULL)) {
        *arg1 *= Math_SinS(sp2C);

        if (*arg1 != 0.0f) {
            *arg2 = (((sp2E >= 0) ? 1 : -1) << 0xE) + this->actor.shape.rot.y;
        } else {
            *arg2 = this->actor.shape.rot.y;
        }

        if (this->unk_664 != NULL) {
            func_8083DB98(this, 1);
        } else {
            Math_SmoothStepToS(&this->actor.focus.rot.x, sControlInput->rel.stick_y * 240.0f, 14, 4000, 30);
            func_80836AB8(this, 1);
        }
    } else {
        if (this->unk_664 != NULL) {
            return func_8083FC68(this, *arg1, *arg2);
        } else {
            func_8083DC54(this, globalCtx);
            if ((*arg1 != 0.0f) && (sp2C < 6000)) {
                return 1;
            } else if (*arg1 > Math_SinS((0x4000 - (sp2C >> 1))) * 200.0f) {
                return -1;
            }
        }
    }

    return 0;
}

s32 func_8083FFB8(Player* this, f32* arg1, s16* arg2) {
    s16 temp1 = *arg2 - this->actor.shape.rot.y;
    u16 temp2 = ABS(temp1);
    f32 temp3 = Math_CosS(temp2);

    *arg1 *= temp3;

    if (*arg1 != 0.0f) {
        if (temp3 > 0) {
            return 1;
        } else {
            return -1;
        }
    }

    return 0;
}

s32 func_80840058(Player* this, f32* arg1, s16* arg2, GlobalContext* globalCtx) {
    func_8083DC54(this, globalCtx);

    if ((*arg1 != 0.0f) || (ABS(this->unk_87C) > 400)) {
        s16 temp1 = *arg2 - Camera_GetInputDirYaw(GET_ACTIVE_CAM(globalCtx));
        u16 temp2 = (ABS(temp1) - 0x2000) & 0xFFFF;

        if ((temp2 < 0x4000) || (this->unk_87C != 0)) {
            return -1;
        } else {
            return 1;
        }
    }

    return 0;
}

void func_80840138(Player* this, f32 arg1, s16 arg2) {
    s16 temp = arg2 - this->actor.shape.rot.y;

    if (arg1 > 0.0f) {
        if (temp < 0) {
            this->unk_874 = 0.0f;
        } else {
            this->unk_874 = 1.0f;
        }
    }

    Math_StepToF(&this->unk_870, this->unk_874, 0.3f);
}

void func_808401B0(GlobalContext* globalCtx, Player* this) {
    LinkAnimation_BlendToJoint(globalCtx, &this->skelAnime, func_808334E4(this), this->unk_868, func_80833528(this),
                               this->unk_868, this->unk_870, this->blendTable);
}

s32 func_8084021C(f32 arg0, f32 arg1, f32 arg2, f32 arg3) {
    f32 temp;

    if ((arg3 == 0.0f) && (arg1 > 0.0f)) {
        arg3 = arg2;
    }

    temp = (arg0 + arg1) - arg3;

    if (((temp * arg1) >= 0.0f) && (((temp - arg1) * arg1) < 0.0f)) {
        return 1;
    }

    return 0;
}

void func_8084029C(Player* this, f32 arg1) {
    f32 updateScale = R_UPDATE_RATE * 0.5f;

    arg1 *= updateScale;
    if (arg1 < -7.25) {
        arg1 = -7.25;
    } else if (arg1 > 7.25f) {
        arg1 = 7.25f;
    }

    if (1) {}

    if ((this->currentBoots == PLAYER_BOOTS_HOVER) && !(this->actor.bgCheckFlags & 1) && (this->hoverBootsTimer != 0)) {
        func_8002F8F0(&this->actor, NA_SE_PL_HOBBERBOOTS_LV - SFX_FLAG);
    } else if (func_8084021C(this->unk_868, arg1, 29.0f, 10.0f) || func_8084021C(this->unk_868, arg1, 29.0f, 24.0f)) {
        func_808327F8(this, this->linearVelocity);
        if (this->linearVelocity > 4.0f) {
            this->stateFlags2 |= PLAYER_STATE2_3;
        }
    }

    this->unk_868 += arg1;

    if (this->unk_868 < 0.0f) {
        this->unk_868 += 29.0f;
    } else if (this->unk_868 >= 29.0f) {
        this->unk_868 -= 29.0f;
    }
}

void func_80840450(Player* this, GlobalContext* globalCtx) {
    f32 sp44;
    s16 sp42;
    s32 temp1;
    u32 temp2;
    s16 temp3;
    s32 temp4;

    if (this->stateFlags3 & PLAYER_STATE3_3) {
        if (Player_GetSwordHeld(this)) {
            this->stateFlags2 |= PLAYER_STATE2_5 | PLAYER_STATE2_6;
        } else {
            this->stateFlags3 &= ~PLAYER_STATE3_3;
        }
    }

    if (this->unk_850 != 0) {
        if (LinkAnimation_Update(globalCtx, &this->skelAnime)) {
            func_80832DBC(this);
            func_80832284(globalCtx, this, func_808334E4(this));
            this->unk_850 = 0;
            this->stateFlags3 &= ~PLAYER_STATE3_3;
        }
        func_80833C3C(this);
    } else {
        func_808401B0(globalCtx, this);
    }

    func_8083721C(this);

    if (!func_80837348(globalCtx, this, D_808543E0, 1)) {
        if (!func_80833B54(this) && (!func_80833B2C(this) || (func_80834B5C != this->func_82C))) {
            func_8083CF10(this, globalCtx);
            return;
        }

        func_80837268(this, &sp44, &sp42, 0.0f, globalCtx);

        temp1 = func_8083FC68(this, sp44, sp42);

        if (temp1 > 0) {
            func_8083C8DC(this, globalCtx, sp42);
            return;
        }

        if (temp1 < 0) {
            func_8083CBF0(this, sp42, globalCtx);
            return;
        }

        if (sp44 > 4.0f) {
            func_8083CC9C(this, globalCtx);
            return;
        }

        func_8084029C(this, (this->linearVelocity * 0.3f) + 1.0f);
        func_80840138(this, sp44, sp42);

        temp2 = this->unk_868;
        if ((temp2 < 6) || ((temp2 - 0xE) < 6)) {
            Math_StepToF(&this->linearVelocity, 0.0f, 1.5f);
            return;
        }

        temp3 = sp42 - this->currentYaw;
        temp4 = ABS(temp3);

        if (temp4 > 0x4000) {
            if (Math_StepToF(&this->linearVelocity, 0.0f, 1.5f)) {
                this->currentYaw = sp42;
            }
            return;
        }

        Math_AsymStepToF(&this->linearVelocity, sp44 * 0.3f, 2.0f, 1.5f);

        if (!(this->stateFlags3 & PLAYER_STATE3_3)) {
            Math_ScaledStepToS(&this->currentYaw, sp42, temp4 * 0.1f);
        }
    }
}

void func_808407CC(Player* this, GlobalContext* globalCtx) {
    f32 sp3C;
    s16 sp3A;
    s32 temp1;
    s16 temp2;
    s32 temp3;

    if (LinkAnimation_Update(globalCtx, &this->skelAnime)) {
        func_80832DBC(this);
        func_80832264(globalCtx, this, func_80833338(this));
    }

    func_8083721C(this);

    if (!func_80837348(globalCtx, this, D_808543E8, 1)) {
        if (func_80833B54(this)) {
            func_8083CEAC(this, globalCtx);
            return;
        }

        if (!func_80833B2C(this)) {
            func_80835DAC(globalCtx, this, func_80840BC8, 1);
            this->currentYaw = this->actor.shape.rot.y;
            return;
        }

        if (func_80834B5C == this->func_82C) {
            func_8083CEAC(this, globalCtx);
            return;
        }

        func_80837268(this, &sp3C, &sp3A, 0.0f, globalCtx);

        temp1 = func_8083FD78(this, &sp3C, &sp3A, globalCtx);

        if (temp1 > 0) {
            func_8083C8DC(this, globalCtx, sp3A);
            return;
        }

        if (temp1 < 0) {
            func_8083CB2C(this, sp3A, globalCtx);
            return;
        }

        if (sp3C > 4.9f) {
            func_8083CC9C(this, globalCtx);
            func_80833C3C(this);
            return;
        }
        if (sp3C != 0.0f) {
            func_8083CB94(this, globalCtx);
            return;
        }

        temp2 = sp3A - this->actor.shape.rot.y;
        temp3 = ABS(temp2);

        if (temp3 > 800) {
            func_8083CD54(globalCtx, this, sp3A);
        }
    }
}

void func_808409CC(GlobalContext* globalCtx, Player* this) {
    LinkAnimationHeader* anim;
    LinkAnimationHeader** animPtr;
    s32 heathIsCritical;
    s32 sp38;
    s32 sp34;

    if ((this->unk_664 != NULL) ||
        (!(heathIsCritical = HealthMeter_IsCritical()) && ((this->unk_6AC = (this->unk_6AC + 1) & 1) != 0))) {
        this->stateFlags2 &= ~PLAYER_STATE2_28;
        anim = func_80833338(this);
    } else {
        this->stateFlags2 |= PLAYER_STATE2_28;
        if (this->stateFlags1 & PLAYER_STATE1_11) {
            anim = func_80833338(this);
        } else {
            sp38 = globalCtx->roomCtx.curRoom.unk_02;
            if (heathIsCritical) {
                if (this->unk_6AC >= 0) {
                    sp38 = 7;
                    this->unk_6AC = -1;
                } else {
                    sp38 = 8;
                }
            } else {
                sp34 = Rand_ZeroOne() * 5.0f;
                if (sp34 < 4) {
                    if (((sp34 != 0) && (sp34 != 3)) ||
                        ((this->rightHandType == 10) && ((sp34 == 3) || Player_GetSwordHeld(this)))) {
                        if ((sp34 == 0) && Player_HoldsTwoHandedWeapon(this)) {
                            sp34 = 4;
                        }
                        sp38 = sp34 + 9;
                    }
                }
            }
            animPtr = &D_80853D7C[sp38][0];
            if (this->modelAnimType != 1) {
                animPtr = &D_80853D7C[sp38][1];
            }
            anim = *animPtr;
        }
    }

    LinkAnimation_Change(globalCtx, &this->skelAnime, anim, (2.0f / 3.0f) * D_808535E8, 0.0f,
                         Animation_GetLastFrame(anim), ANIMMODE_ONCE, -6.0f);
}

void func_80840BC8(Player* this, GlobalContext* globalCtx) {
    s32 sp44;
    s32 sp40;
    f32 sp3C;
    s16 sp3A;
    s16 temp;

    sp44 = func_80833350(this);
    sp40 = LinkAnimation_Update(globalCtx, &this->skelAnime);

    if (sp44 > 0) {
        func_808333FC(this, sp44 - 1);
    }

    if (sp40 != 0) {
        if (this->unk_850 != 0) {
            if (DECR(this->unk_850) == 0) {
                this->skelAnime.endFrame = this->skelAnime.animLength - 1.0f;
            }
            this->skelAnime.jointTable[0].y = (this->skelAnime.jointTable[0].y + ((this->unk_850 & 1) * 0x50)) - 0x28;
        } else {
            func_80832DBC(this);
            func_808409CC(globalCtx, this);
        }
    }

    func_8083721C(this);

    if (this->unk_850 == 0) {
        if (!func_80837348(globalCtx, this, D_80854418, 1)) {
            if (func_80833B54(this)) {
                func_8083CEAC(this, globalCtx);
                return;
            }

            if (func_80833B2C(this)) {
                func_80839F30(this, globalCtx);
                return;
            }

            func_80837268(this, &sp3C, &sp3A, 0.018f, globalCtx);

            if (sp3C != 0.0f) {
                func_8083C8DC(this, globalCtx, sp3A);
                return;
            }

            temp = sp3A - this->actor.shape.rot.y;
            if (ABS(temp) > 800) {
                func_8083CD54(globalCtx, this, sp3A);
                return;
            }

            Math_ScaledStepToS(&this->actor.shape.rot.y, sp3A, 1200);
            this->currentYaw = this->actor.shape.rot.y;
            if (func_80833338(this) == this->skelAnime.animation) {
                func_8083DC54(this, globalCtx);
            }
        }
    }
}

void func_80840DE4(Player* this, GlobalContext* globalCtx) {
    f32 frames;
    f32 coeff;
    f32 sp44;
    s16 sp42;
    s32 temp1;
    s16 temp2;
    s32 temp3;
    s32 direction;

    this->skelAnime.mode = 0;
    LinkAnimation_SetUpdateFunction(&this->skelAnime);

    this->skelAnime.animation = func_8083356C(this);

    if (this->skelAnime.animation == &gPlayerAnim_0026E8) {
        frames = 24.0f;
        coeff = -(MREG(95) / 100.0f);
    } else {
        frames = 29.0f;
        coeff = MREG(95) / 100.0f;
    }

    this->skelAnime.animLength = frames;
    this->skelAnime.endFrame = frames - 1.0f;

    if ((s16)(this->currentYaw - this->actor.shape.rot.y) >= 0) {
        direction = 1;
    } else {
        direction = -1;
    }

    this->skelAnime.playSpeed = direction * (this->linearVelocity * coeff);

    LinkAnimation_Update(globalCtx, &this->skelAnime);

    if (LinkAnimation_OnFrame(&this->skelAnime, 0.0f) || LinkAnimation_OnFrame(&this->skelAnime, frames * 0.5f)) {
        func_808327F8(this, this->linearVelocity);
    }

    if (!func_80837348(globalCtx, this, D_808543F4, 1)) {
        if (func_80833B54(this)) {
            func_8083CEAC(this, globalCtx);
            return;
        }

        if (!func_80833B2C(this)) {
            func_80853080(this, globalCtx);
            return;
        }

        func_80837268(this, &sp44, &sp42, 0.0f, globalCtx);
        temp1 = func_8083FD78(this, &sp44, &sp42, globalCtx);

        if (temp1 > 0) {
            func_8083C8DC(this, globalCtx, sp42);
            return;
        }

        if (temp1 < 0) {
            func_8083CB2C(this, sp42, globalCtx);
            return;
        }

        if (sp44 > 4.9f) {
            func_8083CC9C(this, globalCtx);
            func_80833C3C(this);
            return;
        }

        if ((sp44 == 0.0f) && (this->linearVelocity == 0.0f)) {
            func_80839F30(this, globalCtx);
            return;
        }

        temp2 = sp42 - this->currentYaw;
        temp3 = ABS(temp2);

        if (temp3 > 0x4000) {
            if (Math_StepToF(&this->linearVelocity, 0.0f, 1.5f)) {
                this->currentYaw = sp42;
            }
            return;
        }

        Math_AsymStepToF(&this->linearVelocity, sp44 * 0.4f, 1.5f, 1.5f);
        Math_ScaledStepToS(&this->currentYaw, sp42, temp3 * 0.1f);
    }
}

void func_80841138(Player* this, GlobalContext* globalCtx) {
    f32 temp1;
    f32 temp2;

    if (this->unk_864 < 1.0f) {
        temp1 = R_UPDATE_RATE * 0.5f;
        func_8084029C(this, REG(35) / 1000.0f);
        LinkAnimation_LoadToJoint(globalCtx, &this->skelAnime, D_80853BFC[this->modelAnimType], this->unk_868);
        this->unk_864 += 1 * temp1;
        if (this->unk_864 >= 1.0f) {
            this->unk_864 = 1.0f;
        }
        temp1 = this->unk_864;
    } else {
        temp2 = this->linearVelocity - (REG(48) / 100.0f);
        if (temp2 < 0.0f) {
            temp1 = 1.0f;
            func_8084029C(this, (REG(35) / 1000.0f) + ((REG(36) / 1000.0f) * this->linearVelocity));
            LinkAnimation_LoadToJoint(globalCtx, &this->skelAnime, D_80853BFC[this->modelAnimType], this->unk_868);
        } else {
            temp1 = (REG(37) / 1000.0f) * temp2;
            if (temp1 < 1.0f) {
                func_8084029C(this, (REG(35) / 1000.0f) + ((REG(36) / 1000.0f) * this->linearVelocity));
            } else {
                temp1 = 1.0f;
                func_8084029C(this, 1.2f + ((REG(38) / 1000.0f) * temp2));
            }
            LinkAnimation_LoadToMorph(globalCtx, &this->skelAnime, D_80853BFC[this->modelAnimType], this->unk_868);
            LinkAnimation_LoadToJoint(globalCtx, &this->skelAnime, &gPlayerAnim_002DD0,
                                      this->unk_868 * (16.0f / 29.0f));
        }
    }

    if (temp1 < 1.0f) {
        LinkAnimation_InterpJointMorph(globalCtx, &this->skelAnime, 1.0f - temp1);
    }
}

void func_8084140C(Player* this, GlobalContext* globalCtx) {
    func_80835C58(globalCtx, this, func_8084170C, 1);
    func_80832B0C(globalCtx, this, &gPlayerAnim_002DA0);
}

s32 func_80841458(Player* this, f32* arg1, s16* arg2, GlobalContext* globalCtx) {
    if (this->linearVelocity > 6.0f) {
        func_8084140C(this, globalCtx);
        return 1;
    }

    if (*arg1 != 0.0f) {
        if (func_8083721C(this)) {
            *arg1 = 0.0f;
            *arg2 = this->currentYaw;
        } else {
            return 1;
        }
    }

    return 0;
}

void func_808414F8(Player* this, GlobalContext* globalCtx) {
    f32 sp34;
    s16 sp32;
    s32 sp2C;
    s16 sp2A;

    func_80841138(this, globalCtx);

    if (!func_80837348(globalCtx, this, D_80854400, 1)) {
        if (!func_80833C04(this)) {
            func_8083C8DC(this, globalCtx, this->currentYaw);
            return;
        }

        func_80837268(this, &sp34, &sp32, 0.0f, globalCtx);
        sp2C = func_8083FD78(this, &sp34, &sp32, globalCtx);

        if (sp2C >= 0) {
            if (!func_80841458(this, &sp34, &sp32, globalCtx)) {
                if (sp2C != 0) {
                    func_8083C858(this, globalCtx);
                } else if (sp34 > 4.9f) {
                    func_8083CC9C(this, globalCtx);
                } else {
                    func_8083CB94(this, globalCtx);
                }
            }
        } else {
            sp2A = sp32 - this->currentYaw;

            Math_AsymStepToF(&this->linearVelocity, sp34 * 1.5f, 1.5f, 2.0f);
            Math_ScaledStepToS(&this->currentYaw, sp32, sp2A * 0.1f);

            if ((sp34 == 0.0f) && (this->linearVelocity == 0.0f)) {
                func_80839F30(this, globalCtx);
            }
        }
    }
}

void func_808416C0(Player* this, GlobalContext* globalCtx) {
    func_80835C58(globalCtx, this, func_808417FC, 1);
    func_80832264(globalCtx, this, &gPlayerAnim_002DA8);
}

void func_8084170C(Player* this, GlobalContext* globalCtx) {
    s32 sp34;
    f32 sp30;
    s16 sp2E;

    sp34 = LinkAnimation_Update(globalCtx, &this->skelAnime);
    func_8083721C(this);

    if (!func_80837348(globalCtx, this, D_80854400, 1)) {
        func_80837268(this, &sp30, &sp2E, 0.0f, globalCtx);

        if (this->linearVelocity == 0.0f) {
            this->currentYaw = this->actor.shape.rot.y;

            if (func_8083FD78(this, &sp30, &sp2E, globalCtx) > 0) {
                func_8083C858(this, globalCtx);
            } else if ((sp30 != 0.0f) || (sp34 != 0)) {
                func_808416C0(this, globalCtx);
            }
        }
    }
}

void func_808417FC(Player* this, GlobalContext* globalCtx) {
    s32 sp1C;

    sp1C = LinkAnimation_Update(globalCtx, &this->skelAnime);

    if (!func_80837348(globalCtx, this, D_80854400, 1)) {
        if (sp1C != 0) {
            func_80839F30(this, globalCtx);
        }
    }
}

void func_80841860(GlobalContext* globalCtx, Player* this) {
    f32 frame;
    LinkAnimationHeader* sp38 = D_80853914[this->modelAnimType + 144];
    LinkAnimationHeader* sp34 = D_80853914[this->modelAnimType + 150];

    this->skelAnime.animation = sp38;

    func_8084029C(this, (REG(30) / 1000.0f) + ((REG(32) / 1000.0f) * this->linearVelocity));

    frame = this->unk_868 * (16.0f / 29.0f);
    LinkAnimation_BlendToJoint(globalCtx, &this->skelAnime, sp34, frame, sp38, frame, this->unk_870, this->blendTable);
}

void func_8084193C(Player* this, GlobalContext* globalCtx) {
    f32 sp3C;
    s16 sp3A;
    s32 temp1;
    s16 temp2;
    s32 temp3;

    func_80841860(globalCtx, this);

    if (!func_80837348(globalCtx, this, D_80854408, 1)) {
        if (!func_80833C04(this)) {
            func_8083C858(this, globalCtx);
            return;
        }

        func_80837268(this, &sp3C, &sp3A, 0.0f, globalCtx);

        if (func_80833B2C(this)) {
            temp1 = func_8083FD78(this, &sp3C, &sp3A, globalCtx);
        } else {
            temp1 = func_8083FC68(this, sp3C, sp3A);
        }

        if (temp1 > 0) {
            func_8083C858(this, globalCtx);
            return;
        }

        if (temp1 < 0) {
            if (func_80833B2C(this)) {
                func_8083CB2C(this, sp3A, globalCtx);
            } else {
                func_8083CBF0(this, sp3A, globalCtx);
            }
            return;
        }

        if ((this->linearVelocity < 3.6f) && (sp3C < 4.0f)) {
            if (!func_8008E9C4(this) && func_80833B2C(this)) {
                func_8083CB94(this, globalCtx);
            } else {
                func_80839F90(this, globalCtx);
            }
            return;
        }

        func_80840138(this, sp3C, sp3A);

        temp2 = sp3A - this->currentYaw;
        temp3 = ABS(temp2);

        if (temp3 > 0x4000) {
            if (Math_StepToF(&this->linearVelocity, 0.0f, 3.0f) != 0) {
                this->currentYaw = sp3A;
            }
            return;
        }

        sp3C *= 0.9f;
        Math_AsymStepToF(&this->linearVelocity, sp3C, 2.0f, 3.0f);
        Math_ScaledStepToS(&this->currentYaw, sp3A, temp3 * 0.1f);
    }
}

void func_80841BA8(Player* this, GlobalContext* globalCtx) {
    f32 sp34;
    s16 sp32;

    LinkAnimation_Update(globalCtx, &this->skelAnime);

    if (Player_HoldsTwoHandedWeapon(this)) {
        AnimationContext_SetLoadFrame(globalCtx, func_80833338(this), 0, this->skelAnime.limbCount,
                                      this->skelAnime.morphTable);
        AnimationContext_SetCopyTrue(globalCtx, this->skelAnime.limbCount, this->skelAnime.jointTable,
                                     this->skelAnime.morphTable, D_80853410);
    }

    func_80837268(this, &sp34, &sp32, 0.018f, globalCtx);

    if (!func_80837348(globalCtx, this, D_80854414, 1)) {
        if (sp34 != 0.0f) {
            this->actor.shape.rot.y = sp32;
            func_8083C858(this, globalCtx);
        } else if (Math_ScaledStepToS(&this->actor.shape.rot.y, sp32, this->unk_87E)) {
            func_8083C0E8(this, globalCtx);
        }

        this->currentYaw = this->actor.shape.rot.y;
    }
}

void func_80841CC4(Player* this, s32 arg1, GlobalContext* globalCtx) {
    LinkAnimationHeader* anim;
    s16 target;
    f32 rate;

    if (ABS(D_80853610) < 3640) {
        target = 0;
    } else {
        target = CLAMP(D_80853610, -10922, 10922);
    }

    Math_ScaledStepToS(&this->unk_89C, target, 400);

    if ((this->modelAnimType == 3) || ((this->unk_89C == 0) && (this->unk_6C4 <= 0.0f))) {
        if (arg1 == 0) {
            LinkAnimation_LoadToJoint(globalCtx, &this->skelAnime, D_8085392C[this->modelAnimType], this->unk_868);
        } else {
            LinkAnimation_LoadToMorph(globalCtx, &this->skelAnime, D_8085392C[this->modelAnimType], this->unk_868);
        }
        return;
    }

    if (this->unk_89C != 0) {
        rate = this->unk_89C / 10922.0f;
    } else {
        rate = this->unk_6C4 * 0.0006f;
    }

    rate *= fabsf(this->linearVelocity) * 0.5f;

    if (rate > 1.0f) {
        rate = 1.0f;
    }

    if (rate < 0.0f) {
        anim = &gPlayerAnim_002E48;
        rate = -rate;
    } else {
        anim = &gPlayerAnim_002E90;
    }

    if (arg1 == 0) {
        LinkAnimation_BlendToJoint(globalCtx, &this->skelAnime, D_8085392C[this->modelAnimType], this->unk_868, anim,
                                   this->unk_868, rate, this->blendTable);
    } else {
        LinkAnimation_BlendToMorph(globalCtx, &this->skelAnime, D_8085392C[this->modelAnimType], this->unk_868, anim,
                                   this->unk_868, rate, this->blendTable);
    }
}

void func_80841EE4(Player* this, GlobalContext* globalCtx) {
    f32 temp1;
    f32 temp2;

    if (this->unk_864 < 1.0f) {
        temp1 = R_UPDATE_RATE * 0.5f;

        func_8084029C(this, REG(35) / 1000.0f);
        LinkAnimation_LoadToJoint(globalCtx, &this->skelAnime, D_8085392C[this->modelAnimType], this->unk_868);

        this->unk_864 += 1 * temp1;
        if (this->unk_864 >= 1.0f) {
            this->unk_864 = 1.0f;
        }

        temp1 = this->unk_864;
    } else {
        temp2 = this->linearVelocity - (REG(48) / 100.0f);

        if (temp2 < 0.0f) {
            temp1 = 1.0f;
            func_8084029C(this, (REG(35) / 1000.0f) + ((REG(36) / 1000.0f) * this->linearVelocity));

            func_80841CC4(this, 0, globalCtx);
        } else {
            temp1 = (REG(37) / 1000.0f) * temp2;
            if (temp1 < 1.0f) {
                func_8084029C(this, (REG(35) / 1000.0f) + ((REG(36) / 1000.0f) * this->linearVelocity));
            } else {
                temp1 = 1.0f;
                func_8084029C(this, 1.2f + ((REG(38) / 1000.0f) * temp2));
            }

            func_80841CC4(this, 1, globalCtx);

            LinkAnimation_LoadToJoint(globalCtx, &this->skelAnime, func_80833438(this),
                                      this->unk_868 * (20.0f / 29.0f));
        }
    }

    if (temp1 < 1.0f) {
        LinkAnimation_InterpJointMorph(globalCtx, &this->skelAnime, 1.0f - temp1);
    }
}

void func_80842180(Player* this, GlobalContext* globalCtx) {
    f32 sp2C;
    s16 sp2A;

    this->stateFlags2 |= PLAYER_STATE2_5;
    func_80841EE4(this, globalCtx);

    if (!func_80837348(globalCtx, this, D_80854424, 1)) {
        if (func_80833C04(this)) {
            func_8083C858(this, globalCtx);
            return;
        }

        func_80837268(this, &sp2C, &sp2A, 0.018f, globalCtx);

        if (!func_8083C484(this, &sp2C, &sp2A)) {
            func_8083DF68(this, sp2C, sp2A);
            func_8083DDC8(this, globalCtx);

            if ((this->linearVelocity == 0.0f) && (sp2C == 0.0f)) {
                func_8083C0B8(this, globalCtx);
            }
        }
    }
}

void func_8084227C(Player* this, GlobalContext* globalCtx) {
    f32 sp2C;
    s16 sp2A;

    this->stateFlags2 |= PLAYER_STATE2_5;
    func_80841EE4(this, globalCtx);

    if (!func_80837348(globalCtx, this, D_80854430, 1)) {
        if (!func_80833C04(this)) {
            func_8083C858(this, globalCtx);
            return;
        }

        func_80837268(this, &sp2C, &sp2A, 0.0f, globalCtx);

        if (!func_8083C484(this, &sp2C, &sp2A)) {
            if ((func_80833B2C(this) && (sp2C != 0.0f) && (func_8083FD78(this, &sp2C, &sp2A, globalCtx) <= 0)) ||
                (!func_80833B2C(this) && (func_8083FC68(this, sp2C, sp2A) <= 0))) {
                func_80839F90(this, globalCtx);
                return;
            }

            func_8083DF68(this, sp2C, sp2A);
            func_8083DDC8(this, globalCtx);

            if ((this->linearVelocity == 0) && (sp2C == 0)) {
                func_80839F90(this, globalCtx);
            }
        }
    }
}

void func_808423EC(Player* this, GlobalContext* globalCtx) {
    s32 sp34;
    f32 sp30;
    s16 sp2E;

    sp34 = LinkAnimation_Update(globalCtx, &this->skelAnime);

    if (!func_80837348(globalCtx, this, D_80854408, 1)) {
        if (!func_80833C04(this)) {
            func_8083C858(this, globalCtx);
            return;
        }

        func_80837268(this, &sp30, &sp2E, 0.0f, globalCtx);

        if ((this->skelAnime.morphWeight == 0.0f) && (this->skelAnime.curFrame > 5.0f)) {
            func_8083721C(this);

            if ((this->skelAnime.curFrame > 10.0f) && (func_8083FC68(this, sp30, sp2E) < 0)) {
                func_8083CBF0(this, sp2E, globalCtx);
                return;
            }

            if (sp34 != 0) {
                func_8083CD00(this, globalCtx);
            }
        }
    }
}

void func_8084251C(Player* this, GlobalContext* globalCtx) {
    s32 sp34;
    f32 sp30;
    s16 sp2E;

    sp34 = LinkAnimation_Update(globalCtx, &this->skelAnime);

    func_8083721C(this);

    if (!func_80837348(globalCtx, this, D_80854440, 1)) {
        func_80837268(this, &sp30, &sp2E, 0.0f, globalCtx);

        if (this->linearVelocity == 0.0f) {
            this->currentYaw = this->actor.shape.rot.y;

            if (func_8083FC68(this, sp30, sp2E) > 0) {
                func_8083C858(this, globalCtx);
                return;
            }

            if ((sp30 != 0.0f) || (sp34 != 0)) {
                func_80839F90(this, globalCtx);
            }
        }
    }
}

void func_8084260C(Vec3f* src, Vec3f* dest, f32 arg2, f32 arg3, f32 arg4) {
    dest->x = (Rand_ZeroOne() * arg3) + src->x;
    dest->y = (Rand_ZeroOne() * arg4) + (src->y + arg2);
    dest->z = (Rand_ZeroOne() * arg3) + src->z;
}

static Vec3f D_808545B4 = { 0.0f, 0.0f, 0.0f };
static Vec3f D_808545C0 = { 0.0f, 0.0f, 0.0f };

s32 func_8084269C(GlobalContext* globalCtx, Player* this) {
    Vec3f sp2C;

    if ((this->unk_89E == 0) || (this->unk_89E == 1)) {
        func_8084260C(&this->actor.shape.feetPos[FOOT_LEFT], &sp2C,
                      this->actor.floorHeight - this->actor.shape.feetPos[FOOT_LEFT].y, 7.0f, 5.0f);
        func_800286CC(globalCtx, &sp2C, &D_808545B4, &D_808545C0, 50, 30);
        func_8084260C(&this->actor.shape.feetPos[FOOT_RIGHT], &sp2C,
                      this->actor.floorHeight - this->actor.shape.feetPos[FOOT_RIGHT].y, 7.0f, 5.0f);
        func_800286CC(globalCtx, &this->actor.shape.feetPos[FOOT_RIGHT], &D_808545B4, &D_808545C0, 50, 30);
        return 1;
    }

    return 0;
}

void func_8084279C(Player* this, GlobalContext* globalCtx) {
    func_80832CB0(globalCtx, this, D_80853C2C[this->modelAnimType]);

    if (DECR(this->unk_850) == 0) {
        if (!func_8083B040(this, globalCtx)) {
            func_8083A098(this, D_80853C44[this->modelAnimType], globalCtx);
        }

        this->actor.flags &= ~ACTOR_FLAG_8;
        func_8005B1A4(Gameplay_GetCamera(globalCtx, 0));
    }
}

s32 func_8084285C(Player* this, f32 arg1, f32 arg2, f32 arg3) {
    if ((arg1 <= this->skelAnime.curFrame) && (this->skelAnime.curFrame <= arg3)) {
        func_80833A20(this, (arg2 <= this->skelAnime.curFrame) ? 1 : -1);
        return 1;
    }

    func_80832318(this);
    return 0;
}

s32 func_808428D8(Player* this, GlobalContext* globalCtx) {
    if (!Player_IsChildWithHylianShield(this) && Player_GetSwordHeld(this) && D_80853614) {
        func_80832264(globalCtx, this, &gPlayerAnim_002EC8);
        this->unk_84F = 1;
        this->swordAnimation = 0xC;
        this->currentYaw = this->actor.shape.rot.y + this->unk_6BE;
        return 1;
    }

    return 0;
}

s32 func_80842964(Player* this, GlobalContext* globalCtx) {
    return func_8083B040(this, globalCtx) || func_8083B644(this, globalCtx) || func_8083E5A8(this, globalCtx);
}

void func_808429B4(GlobalContext* globalCtx, s32 speed, s32 y, s32 countdown) {
    s32 quakeIdx = Quake_Add(Gameplay_GetCamera(globalCtx, 0), 3);

    Quake_SetSpeed(quakeIdx, speed);
    Quake_SetQuakeValues(quakeIdx, y, 0, 0, 0);
    Quake_SetCountdown(quakeIdx, countdown);
}

void func_80842A28(GlobalContext* globalCtx, Player* this) {
    func_808429B4(globalCtx, 27767, 7, 20);
    globalCtx->actorCtx.unk_02 = 4;
    func_8083264C(this, 255, 20, 150, 0);
    func_8002F7DC(&this->actor, NA_SE_IT_HAMMER_HIT);
}

void func_80842A88(GlobalContext* globalCtx, Player* this) {
    Inventory_ChangeAmmo(ITEM_STICK, -1);
    func_80835F44(globalCtx, this, ITEM_NONE);
}

s32 func_80842AC4(GlobalContext* globalCtx, Player* this) {
    if ((this->heldItemActionParam == PLAYER_AP_STICK) && (this->unk_85C > 0.5f)) {
        if (AMMO(ITEM_STICK) != 0) {
            EffectSsStick_Spawn(globalCtx, &this->bodyPartsPos[15], this->actor.shape.rot.y + 0x8000);
            this->unk_85C = 0.5f;
            func_80842A88(globalCtx, this);
            func_8002F7DC(&this->actor, NA_SE_IT_WOODSTICK_BROKEN);
        }

        return 1;
    }

    return 0;
}

s32 func_80842B7C(GlobalContext* globalCtx, Player* this) {
    if (this->heldItemActionParam == PLAYER_AP_SWORD_BGS) {
        if (!gSaveContext.bgsFlag && (gSaveContext.swordHealth > 0.0f)) {
            if ((gSaveContext.swordHealth -= 1.0f) <= 0.0f) {
                EffectSsStick_Spawn(globalCtx, &this->bodyPartsPos[15], this->actor.shape.rot.y + 0x8000);
                func_800849EC(globalCtx);
                func_8002F7DC(&this->actor, NA_SE_IT_MAJIN_SWORD_BROKEN);
            }
        }

        return 1;
    }

    return 0;
}

void func_80842CF0(GlobalContext* globalCtx, Player* this) {
    func_80842AC4(globalCtx, this);
    func_80842B7C(globalCtx, this);
}

static LinkAnimationHeader* D_808545CC[] = {
    &gPlayerAnim_002B10,
    &gPlayerAnim_002B20,
    &gPlayerAnim_002B08,
    &gPlayerAnim_002B18,
};

void func_80842D20(GlobalContext* globalCtx, Player* this) {
    s32 pad;
    s32 sp28;

    if (func_80843188 != this->func_674) {
        func_80832440(globalCtx, this);
        func_80835C58(globalCtx, this, func_808505DC, 0);

        if (func_8008E9C4(this)) {
            sp28 = 2;
        } else {
            sp28 = 0;
        }

        func_808322D0(globalCtx, this, D_808545CC[Player_HoldsTwoHandedWeapon(this) + sp28]);
    }

    func_8083264C(this, 180, 20, 100, 0);
    this->linearVelocity = -18.0f;
    func_80842CF0(globalCtx, this);
}

s32 func_80842DF4(GlobalContext* globalCtx, Player* this) {
    f32 phi_f2;
    CollisionPoly* sp78;
    s32 sp74;
    Vec3f sp68;
    Vec3f sp5C;
    Vec3f sp50;
    s32 temp1;
    s32 sp48;

    if (this->swordState > 0) {
        if (this->swordAnimation < 0x18) {
            if (!(this->swordQuads[0].base.atFlags & AT_BOUNCED) && !(this->swordQuads[1].base.atFlags & AT_BOUNCED)) {
                if (this->skelAnime.curFrame >= 2.0f) {

                    phi_f2 = Math_Vec3f_DistXYZAndStoreDiff(&this->swordInfo[0].tip, &this->swordInfo[0].base, &sp50);
                    if (phi_f2 != 0.0f) {
                        phi_f2 = (phi_f2 + 10.0f) / phi_f2;
                    }

                    sp68.x = this->swordInfo[0].tip.x + (sp50.x * phi_f2);
                    sp68.y = this->swordInfo[0].tip.y + (sp50.y * phi_f2);
                    sp68.z = this->swordInfo[0].tip.z + (sp50.z * phi_f2);

                    if (BgCheck_EntityLineTest1(&globalCtx->colCtx, &sp68, &this->swordInfo[0].tip, &sp5C, &sp78, true,
                                                false, false, true, &sp74) &&
                        !SurfaceType_IsIgnoredByEntities(&globalCtx->colCtx, sp78, sp74) &&
                        (func_80041D4C(&globalCtx->colCtx, sp78, sp74) != 6) &&
                        (func_8002F9EC(globalCtx, &this->actor, sp78, sp74, &sp5C) == 0)) {

                        if (this->heldItemActionParam == PLAYER_AP_HAMMER) {
                            func_80832630(globalCtx);
                            func_80842A28(globalCtx, this);
                            func_80842D20(globalCtx, this);
                            return 1;
                        }

                        if (this->linearVelocity >= 0.0f) {
                            sp48 = func_80041F10(&globalCtx->colCtx, sp78, sp74);

                            if (sp48 == 0xA) {
                                CollisionCheck_SpawnShieldParticlesWood(globalCtx, &sp5C, &this->actor.projectedPos);
                            } else {
                                CollisionCheck_SpawnShieldParticles(globalCtx, &sp5C);
                                if (sp48 == 0xB) {
                                    func_8002F7DC(&this->actor, NA_SE_IT_WALL_HIT_SOFT);
                                } else {
                                    func_8002F7DC(&this->actor, NA_SE_IT_WALL_HIT_HARD);
                                }
                            }

                            func_80842CF0(globalCtx, this);
                            this->linearVelocity = -14.0f;
                            func_8083264C(this, 180, 20, 100, 0);
                        }
                    }
                }
            } else {
                func_80842D20(globalCtx, this);
                func_80832630(globalCtx);
                return 1;
            }
        }

        temp1 = (this->swordQuads[0].base.atFlags & AT_HIT) || (this->swordQuads[1].base.atFlags & AT_HIT);

        if (temp1) {
            if (this->swordAnimation < 0x18) {
                Actor* at = this->swordQuads[temp1 ? 1 : 0].base.at;

                if ((at != NULL) && (at->id != ACTOR_EN_KANBAN)) {
                    func_80832630(globalCtx);
                }
            }

            if ((func_80842AC4(globalCtx, this) == 0) && (this->heldItemActionParam != PLAYER_AP_HAMMER)) {
                func_80842B7C(globalCtx, this);

                if (this->actor.colChkInfo.atHitEffect == 1) {
                    this->actor.colChkInfo.damage = 8;
                    func_80837C0C(globalCtx, this, 4, 0.0f, 0.0f, this->actor.shape.rot.y, 20);
                    return 1;
                }
            }
        }
    }

    return 0;
}

void func_80843188(Player* this, GlobalContext* globalCtx) {
    f32 sp54;
    f32 sp50;
    s16 sp4E;
    s16 sp4C;
    s16 sp4A;
    s16 sp48;
    s16 sp46;
    f32 sp40;

    if (LinkAnimation_Update(globalCtx, &this->skelAnime)) {
        if (!Player_IsChildWithHylianShield(this)) {
            func_80832284(globalCtx, this, D_80853B0C[this->modelAnimType]);
        }
        this->unk_850 = 1;
        this->unk_84F = 0;
    }

    if (!Player_IsChildWithHylianShield(this)) {
        this->stateFlags1 |= PLAYER_STATE1_22;
        func_80836670(this, globalCtx);
        this->stateFlags1 &= ~PLAYER_STATE1_22;
    }

    func_8083721C(this);

    if (this->unk_850 != 0) {
        sp54 = sControlInput->rel.stick_y * 100;
        sp50 = sControlInput->rel.stick_x * -120;
        sp4E = this->actor.shape.rot.y - Camera_GetInputDirYaw(GET_ACTIVE_CAM(globalCtx));

        sp40 = Math_CosS(sp4E);
        sp4C = (Math_SinS(sp4E) * sp50) + (sp54 * sp40);
        sp40 = Math_CosS(sp4E);
        sp4A = (sp50 * sp40) - (Math_SinS(sp4E) * sp54);

        if (sp4C > 3500) {
            sp4C = 3500;
        }

        sp48 = ABS(sp4C - this->actor.focus.rot.x) * 0.25f;
        if (sp48 < 100) {
            sp48 = 100;
        }

        sp46 = ABS(sp4A - this->unk_6BE) * 0.25f;
        if (sp46 < 50) {
            sp46 = 50;
        }

        Math_ScaledStepToS(&this->actor.focus.rot.x, sp4C, sp48);
        this->unk_6BC = this->actor.focus.rot.x;
        Math_ScaledStepToS(&this->unk_6BE, sp4A, sp46);

        if (this->unk_84F != 0) {
            if (!func_80842DF4(globalCtx, this)) {
                if (this->skelAnime.curFrame < 2.0f) {
                    func_80833A20(this, 1);
                }
            } else {
                this->unk_850 = 1;
                this->unk_84F = 0;
            }
        } else if (!func_80842964(this, globalCtx)) {
            if (func_8083C2B0(this, globalCtx)) {
                func_808428D8(this, globalCtx);
            } else {
                this->stateFlags1 &= ~PLAYER_STATE1_22;
                func_80832318(this);

                if (Player_IsChildWithHylianShield(this)) {
                    func_8083A060(this, globalCtx);
                    LinkAnimation_Change(globalCtx, &this->skelAnime, &gPlayerAnim_002400, 1.0f,
                                         Animation_GetLastFrame(&gPlayerAnim_002400), 0.0f, ANIMMODE_ONCE, 0.0f);
                    func_80832F54(globalCtx, this, 4);
                } else {
                    if (this->itemActionParam < 0) {
                        func_8008EC70(this);
                    }
                    func_8083A098(this, D_80853B24[this->modelAnimType], globalCtx);
                }

                func_8002F7DC(&this->actor, NA_SE_IT_SHIELD_REMOVE);
                return;
            }
        } else {
            return;
        }
    }

    this->stateFlags1 |= PLAYER_STATE1_22;
    Player_SetModelsForHoldingShield(this);

    this->unk_6AE |= 0xC1;
}

void func_808435C4(Player* this, GlobalContext* globalCtx) {
    s32 temp;
    LinkAnimationHeader* anim;
    f32 frames;

    func_8083721C(this);

    if (this->unk_84F == 0) {
        D_808535E0 = func_80836670(this, globalCtx);
        if ((func_80834B5C == this->func_82C) || (func_808374A0(globalCtx, this, &this->skelAnime2, 4.0f) > 0)) {
            func_80835C58(globalCtx, this, func_80840450, 1);
        }
    } else {
        temp = func_808374A0(globalCtx, this, &this->skelAnime, 4.0f);
        if ((temp != 0) && ((temp > 0) || LinkAnimation_Update(globalCtx, &this->skelAnime))) {
            func_80835C58(globalCtx, this, func_80843188, 1);
            this->stateFlags1 |= PLAYER_STATE1_22;
            Player_SetModelsForHoldingShield(this);
            anim = D_80853AF4[this->modelAnimType];
            frames = Animation_GetLastFrame(anim);
            LinkAnimation_Change(globalCtx, &this->skelAnime, anim, 1.0f, frames, frames, ANIMMODE_ONCE, 0.0f);
        }
    }
}

void func_8084370C(Player* this, GlobalContext* globalCtx) {
    s32 sp1C;

    func_8083721C(this);

    sp1C = func_808374A0(globalCtx, this, &this->skelAnime, 16.0f);
    if ((sp1C != 0) && (LinkAnimation_Update(globalCtx, &this->skelAnime) || (sp1C > 0))) {
        func_80839F90(this, globalCtx);
    }
}

void func_8084377C(Player* this, GlobalContext* globalCtx) {
    this->stateFlags2 |= PLAYER_STATE2_5 | PLAYER_STATE2_6;

    func_808382BC(this);

    if (!(this->stateFlags1 & PLAYER_STATE1_29) && (this->unk_850 == 0) && (this->unk_8A1 != 0)) {
        s16 temp = this->actor.shape.rot.y - this->unk_8A2;

        this->currentYaw = this->actor.shape.rot.y = this->unk_8A2;
        this->linearVelocity = this->unk_8A4;

        if (ABS(temp) > 0x4000) {
            this->actor.shape.rot.y = this->unk_8A2 + 0x8000;
        }

        if (this->actor.velocity.y < 0.0f) {
            this->actor.gravity = 0.0f;
            this->actor.velocity.y = 0.0f;
        }
    }

    if (LinkAnimation_Update(globalCtx, &this->skelAnime) && (this->actor.bgCheckFlags & 1)) {
        if (this->unk_850 != 0) {
            this->unk_850--;
            if (this->unk_850 == 0) {
                func_80853080(this, globalCtx);
            }
        } else if ((this->stateFlags1 & PLAYER_STATE1_29) ||
                   (!(this->cylinder.base.acFlags & AC_HIT) && (this->unk_8A1 == 0))) {
            if (this->stateFlags1 & PLAYER_STATE1_29) {
                this->unk_850++;
            } else {
                func_80835C58(globalCtx, this, func_80843954, 0);
                this->stateFlags1 |= PLAYER_STATE1_26;
            }

            func_80832264(globalCtx, this,
                          (this->currentYaw != this->actor.shape.rot.y) ? &gPlayerAnim_002F60 : &gPlayerAnim_002DB8);
            func_80832698(this, NA_SE_VO_LI_FREEZE);
        }
    }

    if (this->actor.bgCheckFlags & 2) {
        func_80832770(this, NA_SE_PL_BOUND);
    }
}

void func_80843954(Player* this, GlobalContext* globalCtx) {
    this->stateFlags2 |= PLAYER_STATE2_5 | PLAYER_STATE2_6;
    func_808382BC(this);

    func_8083721C(this);

    if (LinkAnimation_Update(globalCtx, &this->skelAnime) && (this->linearVelocity == 0.0f)) {
        if (this->stateFlags1 & PLAYER_STATE1_29) {
            this->unk_850++;
        } else {
            func_80835C58(globalCtx, this, func_80843A38, 0);
            this->stateFlags1 |= PLAYER_STATE1_26;
        }

        func_808322D0(globalCtx, this,
                      (this->currentYaw != this->actor.shape.rot.y) ? &gPlayerAnim_002F68 : &gPlayerAnim_002DC0);
        this->currentYaw = this->actor.shape.rot.y;
    }
}

static struct_80832924 D_808545DC[] = {
    { 0, 0x4014 },
    { 0, -0x401E },
};

void func_80843A38(Player* this, GlobalContext* globalCtx) {
    s32 sp24;

    this->stateFlags2 |= PLAYER_STATE2_5;
    func_808382BC(this);

    if (this->stateFlags1 & PLAYER_STATE1_29) {
        LinkAnimation_Update(globalCtx, &this->skelAnime);
    } else {
        sp24 = func_808374A0(globalCtx, this, &this->skelAnime, 16.0f);
        if ((sp24 != 0) && (LinkAnimation_Update(globalCtx, &this->skelAnime) || (sp24 > 0))) {
            func_80839F90(this, globalCtx);
        }
    }

    func_80832924(this, D_808545DC);
}

static Vec3f D_808545E4 = { 0.0f, 0.0f, 5.0f };

void func_80843AE8(GlobalContext* globalCtx, Player* this) {
    if (this->unk_850 != 0) {
        if (this->unk_850 > 0) {
            this->unk_850--;
            if (this->unk_850 == 0) {
                if (this->stateFlags1 & PLAYER_STATE1_27) {
                    LinkAnimation_Change(globalCtx, &this->skelAnime, &gPlayerAnim_003328, 1.0f, 0.0f,
                                         Animation_GetLastFrame(&gPlayerAnim_003328), ANIMMODE_ONCE, -16.0f);
                } else {
                    LinkAnimation_Change(globalCtx, &this->skelAnime, &gPlayerAnim_002878, 1.0f, 99.0f,
                                         Animation_GetLastFrame(&gPlayerAnim_002878), ANIMMODE_ONCE, 0.0f);
                }
                gSaveContext.healthAccumulator = 0x140;
                this->unk_850 = -1;
            }
        } else if (gSaveContext.healthAccumulator == 0) {
            this->stateFlags1 &= ~PLAYER_STATE1_7;
            if (this->stateFlags1 & PLAYER_STATE1_27) {
                func_80838F18(globalCtx, this);
            } else {
                func_80853080(this, globalCtx);
            }
            this->unk_A87 = 20;
            func_80837AFC(this, -20);
            func_800F47FC();
        }
    } else if (this->unk_84F != 0) {
        this->unk_850 = 60;
        Player_SpawnFairy(globalCtx, this, &this->actor.world.pos, &D_808545E4, FAIRY_REVIVE_DEATH);
        func_8002F7DC(&this->actor, NA_SE_EV_FIATY_HEAL - SFX_FLAG);
        OnePointCutscene_Init(globalCtx, 9908, 125, &this->actor, MAIN_CAM);
    } else if (globalCtx->gameOverCtx.state == GAMEOVER_DEATH_WAIT_GROUND) {
        globalCtx->gameOverCtx.state = GAMEOVER_DEATH_DELAY_MENU;
    }
}

static struct_80832924 D_808545F0[] = {
    { NA_SE_PL_BOUND, 0x103C },
    { 0, 0x408C },
    { 0, 0x40A4 },
    { 0, -0x40AA },
};

void func_80843CEC(Player* this, GlobalContext* globalCtx) {
    if (this->currentTunic != PLAYER_TUNIC_GORON) {
        if ((globalCtx->roomCtx.curRoom.unk_02 == 3) || (D_808535E4 == 9) ||
            ((func_80838144(D_808535E4) >= 0) &&
             !SurfaceType_IsWallDamage(&globalCtx->colCtx, this->actor.floorPoly, this->actor.floorBgId))) {
            func_8083821C(this);
        }
    }

    func_8083721C(this);

    if (LinkAnimation_Update(globalCtx, &this->skelAnime)) {
        if (this->actor.category == ACTORCAT_PLAYER) {
            func_80843AE8(globalCtx, this);
        }
        return;
    }

    if (this->skelAnime.animation == &gPlayerAnim_002878) {
        func_80832924(this, D_808545F0);
    } else if (this->skelAnime.animation == &gPlayerAnim_002F08) {
        if (LinkAnimation_OnFrame(&this->skelAnime, 88.0f)) {
            func_80832770(this, NA_SE_PL_BOUND);
        }
    }
}

void func_80843E14(Player* this, u16 sfxId) {
    func_80832698(this, sfxId);

    if ((this->heldActor != NULL) && (this->heldActor->id == ACTOR_EN_RU1)) {
        Audio_PlayActorSound2(this->heldActor, NA_SE_VO_RT_FALL);
    }
}

static FallImpactInfo D_80854600[] = {
    { -8, 180, 40, 100, NA_SE_VO_LI_LAND_DAMAGE_S },
    { -16, 255, 140, 150, NA_SE_VO_LI_LAND_DAMAGE_S },
};

s32 func_80843E64(GlobalContext* globalCtx, Player* this) {
    s32 sp34;

    if ((D_808535E4 == 6) || (D_808535E4 == 9)) {
        sp34 = 0;
    } else {
        sp34 = this->fallDistance;
    }

    Math_StepToF(&this->linearVelocity, 0.0f, 1.0f);

    this->stateFlags1 &= ~(PLAYER_STATE1_18 | PLAYER_STATE1_19);

    if (sp34 >= 400) {
        s32 impactIndex;
        FallImpactInfo* impactInfo;

        if (this->fallDistance < 800) {
            impactIndex = 0;
        } else {
            impactIndex = 1;
        }

        impactInfo = &D_80854600[impactIndex];

        if (Player_InflictDamage(globalCtx, impactInfo->damage)) {
            return -1;
        }

        func_80837AE0(this, 40);
        func_808429B4(globalCtx, 32967, 2, 30);
        func_8083264C(this, impactInfo->unk_01, impactInfo->unk_02, impactInfo->unk_03, 0);
        func_8002F7DC(&this->actor, NA_SE_PL_BODY_HIT);
        func_80832698(this, impactInfo->sfxId);

        return impactIndex + 1;
    }

    if (sp34 > 200) {
        sp34 *= 2;

        if (sp34 > 255) {
            sp34 = 255;
        }

        func_8083264C(this, (u8)sp34, (u8)(sp34 * 0.1f), (u8)sp34, 0);

        if (D_808535E4 == 6) {
            func_80832698(this, NA_SE_VO_LI_CLIMB_END);
        }
    }

    func_808328A0(this);

    return 0;
}

void func_8084409C(GlobalContext* globalCtx, Player* this, f32 speedXZ, f32 velocityY) {
    Actor* heldActor = this->heldActor;

    if (!func_80835644(globalCtx, this, heldActor)) {
        heldActor->world.rot.y = this->actor.shape.rot.y;
        heldActor->speedXZ = speedXZ;
        heldActor->velocity.y = velocityY;
        func_80834644(globalCtx, this);
        func_8002F7DC(&this->actor, NA_SE_PL_THROW);
        func_80832698(this, NA_SE_VO_LI_SWORD_N);
    }
}

void func_8084411C(Player* this, GlobalContext* globalCtx) {
    f32 sp4C;
    s16 sp4A;

    if (gSaveContext.respawn[RESPAWN_MODE_TOP].data > 40) {
        this->actor.gravity = 0.0f;
    } else if (func_8008E9C4(this)) {
        this->actor.gravity = -1.2f;
    }

    func_80837268(this, &sp4C, &sp4A, 0.0f, globalCtx);

    if (!(this->actor.bgCheckFlags & 1)) {
        if (this->stateFlags1 & PLAYER_STATE1_11) {
            Actor* heldActor = this->heldActor;

            if (!func_80835644(globalCtx, this, heldActor) && (heldActor->id == ACTOR_EN_NIW) &&
                CHECK_BTN_ANY(sControlInput->press.button, BTN_A | BTN_B | BTN_CLEFT | BTN_CRIGHT | BTN_CDOWN)) {
                func_8084409C(globalCtx, this, this->linearVelocity + 2.0f, this->actor.velocity.y + 2.0f);
            }
        }

        LinkAnimation_Update(globalCtx, &this->skelAnime);

        if (!(this->stateFlags2 & PLAYER_STATE2_19)) {
            func_8083DFE0(this, &sp4C, &sp4A);
        }

        func_80836670(this, globalCtx);

        if (((this->stateFlags2 & PLAYER_STATE2_19) && (this->unk_84F == 2)) || !func_8083BBA0(this, globalCtx)) {
            if (this->actor.velocity.y < 0.0f) {
                if (this->unk_850 >= 0) {
                    if ((this->actor.bgCheckFlags & 8) || (this->unk_850 == 0) || (this->fallDistance > 0)) {
                        if ((D_80853600 > 800.0f) || (this->stateFlags1 & PLAYER_STATE1_2)) {
                            func_80843E14(this, NA_SE_VO_LI_FALL_S);
                            this->stateFlags1 &= ~PLAYER_STATE1_2;
                        }

                        LinkAnimation_Change(globalCtx, &this->skelAnime, &gPlayerAnim_003020, 1.0f, 0.0f, 0.0f,
                                             ANIMMODE_ONCE, 8.0f);
                        this->unk_850 = -1;
                    }
                } else {
                    if ((this->unk_850 == -1) && (this->fallDistance > 120.0f) && (D_80853600 > 280.0f)) {
                        this->unk_850 = -2;
                        func_80843E14(this, NA_SE_VO_LI_FALL_L);
                    }

                    if ((this->actor.bgCheckFlags & 0x200) && !(this->stateFlags2 & PLAYER_STATE2_19) &&
                        !(this->stateFlags1 & (PLAYER_STATE1_11 | PLAYER_STATE1_27)) && (this->linearVelocity > 0.0f)) {
                        if ((this->wallHeight >= 150.0f) && (this->unk_84B[this->unk_846] == 0)) {
                            func_8083EC18(this, globalCtx, D_808535F0);
                        } else if ((this->unk_88C >= 2) && (this->wallHeight < 150.0f) &&
                                   (((this->actor.world.pos.y - this->actor.floorHeight) + this->wallHeight) >
                                    (70.0f * this->ageProperties->unk_08))) {
                            AnimationContext_DisableQueue(globalCtx);
                            if (this->stateFlags1 & PLAYER_STATE1_2) {
                                func_80832698(this, NA_SE_VO_LI_HOOKSHOT_HANG);
                            } else {
                                func_80832698(this, NA_SE_VO_LI_HANG);
                            }
                            this->actor.world.pos.y += this->wallHeight;
                            func_8083A5C4(globalCtx, this, this->actor.wallPoly, this->wallDistance,
                                          D_80853CBC[this->modelAnimType]);
                            this->actor.shape.rot.y = this->currentYaw += 0x8000;
                            this->stateFlags1 |= PLAYER_STATE1_13;
                        }
                    }
                }
            }
        }
    } else {
        LinkAnimationHeader* anim = D_80853A64[this->modelAnimType];
        s32 sp3C;

        if (this->stateFlags2 & PLAYER_STATE2_19) {
            if (func_8008E9C4(this)) {
                anim = D_80853D4C[this->unk_84F][2];
            } else {
                anim = D_80853D4C[this->unk_84F][1];
            }
        } else if (this->skelAnime.animation == &gPlayerAnim_003148) {
            anim = &gPlayerAnim_003150;
        } else if (func_8008E9C4(this)) {
            anim = &gPlayerAnim_002538;
            func_80833C3C(this);
        } else if (this->fallDistance <= 80) {
            anim = D_80853A7C[this->modelAnimType];
        } else if ((this->fallDistance < 800) && (this->unk_84B[this->unk_846] == 0) &&
                   !(this->stateFlags1 & PLAYER_STATE1_11)) {
            func_8083BC04(this, globalCtx);
            return;
        }

        sp3C = func_80843E64(globalCtx, this);

        if (sp3C > 0) {
            func_8083A098(this, D_80853A64[this->modelAnimType], globalCtx);
            this->skelAnime.endFrame = 8.0f;
            if (sp3C == 1) {
                this->unk_850 = 10;
            } else {
                this->unk_850 = 20;
            }
        } else if (sp3C == 0) {
            func_8083A098(this, anim, globalCtx);
        }
    }
}

static struct_80832924 D_8085460C[] = {
    { NA_SE_VO_LI_SWORD_N, 0x2001 },
    { NA_SE_PL_WALK_GROUND, 0x1806 },
    { NA_SE_PL_ROLL, 0x806 },
    { 0, -0x2812 },
};

void func_80844708(Player* this, GlobalContext* globalCtx) {
    Actor* cylinderOc;
    s32 temp;
    s32 sp44;
    DynaPolyActor* wallPolyActor;
    s32 pad;
    f32 sp38;
    s16 sp36;

    this->stateFlags2 |= PLAYER_STATE2_5;

    cylinderOc = NULL;
    sp44 = LinkAnimation_Update(globalCtx, &this->skelAnime);

    if (LinkAnimation_OnFrame(&this->skelAnime, 8.0f)) {
        func_80837AFC(this, -10);
    }

    if (func_80842964(this, globalCtx) == 0) {
        if (this->unk_850 != 0) {
            Math_StepToF(&this->linearVelocity, 0.0f, 2.0f);

            temp = func_808374A0(globalCtx, this, &this->skelAnime, 5.0f);
            if ((temp != 0) && ((temp > 0) || sp44)) {
                func_8083A060(this, globalCtx);
            }
        } else {
            if (this->linearVelocity >= 7.0f) {
                if (((this->actor.bgCheckFlags & 0x200) && (D_8085360C < 0x2000)) ||
                    ((this->cylinder.base.ocFlags1 & OC1_HIT) &&
                     (cylinderOc = this->cylinder.base.oc,
                      ((cylinderOc->id == ACTOR_EN_WOOD02) &&
                       (ABS((s16)(this->actor.world.rot.y - cylinderOc->yawTowardsPlayer)) > 0x6000))))) {

                    if (cylinderOc != NULL) {
                        cylinderOc->home.rot.y = 1;
                    } else if (this->actor.wallBgId != BGCHECK_SCENE) {
                        wallPolyActor = DynaPoly_GetActor(&globalCtx->colCtx, this->actor.wallBgId);
                        if ((wallPolyActor != NULL) && (wallPolyActor->actor.id == ACTOR_OBJ_KIBAKO2)) {
                            wallPolyActor->actor.home.rot.z = 1;
                        }
                    }

                    func_80832264(globalCtx, this, D_80853AAC[this->modelAnimType]);
                    this->linearVelocity = -this->linearVelocity;
                    func_808429B4(globalCtx, 33267, 3, 12);
                    func_8083264C(this, 255, 20, 150, 0);
                    func_8002F7DC(&this->actor, NA_SE_PL_BODY_HIT);
                    func_80832698(this, NA_SE_VO_LI_CLIMB_END);
                    this->unk_850 = 1;
                    return;
                }
            }

            if ((this->skelAnime.curFrame < 15.0f) || !func_80850224(this, globalCtx)) {
                if (this->skelAnime.curFrame >= 20.0f) {
                    func_8083A060(this, globalCtx);
                    return;
                }

                func_80837268(this, &sp38, &sp36, 0.018f, globalCtx);

                sp38 *= 1.5f;
                if ((sp38 < 3.0f) || (this->unk_84B[this->unk_846] != 0)) {
                    sp38 = 3.0f;
                }

                func_8083DF68(this, sp38, this->actor.shape.rot.y);

                if (func_8084269C(globalCtx, this)) {
                    func_8002F8F0(&this->actor, NA_SE_PL_ROLL_DUST - SFX_FLAG);
                }

                func_80832924(this, D_8085460C);
            }
        }
    }
}

void func_80844A44(Player* this, GlobalContext* globalCtx) {
    this->stateFlags2 |= PLAYER_STATE2_5;

    if (LinkAnimation_Update(globalCtx, &this->skelAnime)) {
        func_80832284(globalCtx, this, &gPlayerAnim_003160);
    }

    Math_StepToF(&this->linearVelocity, 0.0f, 0.05f);

    if (this->actor.bgCheckFlags & 1) {
        this->actor.colChkInfo.damage = 0x10;
        func_80837C0C(globalCtx, this, 1, 4.0f, 5.0f, this->actor.shape.rot.y, 20);
    }
}

void func_80844AF4(Player* this, GlobalContext* globalCtx) {
    f32 sp2C;
    s16 sp2A;

    this->stateFlags2 |= PLAYER_STATE2_5;

    this->actor.gravity = -1.2f;
    LinkAnimation_Update(globalCtx, &this->skelAnime);

    if (!func_80842DF4(globalCtx, this)) {
        func_8084285C(this, 6.0f, 7.0f, 99.0f);

        if (!(this->actor.bgCheckFlags & 1)) {
            func_80837268(this, &sp2C, &sp2A, 0.0f, globalCtx);
            func_8083DFE0(this, &sp2C, &this->currentYaw);
            return;
        }

        if (func_80843E64(globalCtx, this) >= 0) {
            this->swordAnimation += 2;
            func_80837948(globalCtx, this, this->swordAnimation);
            this->unk_845 = 3;
            func_808328A0(this);
        }
    }
}

s32 func_80844BE4(Player* this, GlobalContext* globalCtx) {
    s32 temp;

    if (func_8083ADD4(globalCtx, this)) {
        this->stateFlags2 |= PLAYER_STATE2_17;
    } else {
        if (!CHECK_BTN_ALL(sControlInput->cur.button, BTN_B)) {
            if ((this->unk_858 >= 0.85f) || func_808375D8(this)) {
                temp = D_80854384[Player_HoldsTwoHandedWeapon(this)];
            } else {
                temp = D_80854380[Player_HoldsTwoHandedWeapon(this)];
            }

            func_80837948(globalCtx, this, temp);
            func_80837AFC(this, -8);

            this->stateFlags2 |= PLAYER_STATE2_17;
            if (this->unk_84B[this->unk_846] == 0) {
                this->stateFlags2 |= PLAYER_STATE2_30;
            }
        } else {
            return 0;
        }
    }

    return 1;
}

void func_80844CF8(Player* this, GlobalContext* globalCtx) {
    func_80835C58(globalCtx, this, func_80845000, 1);
}

void func_80844D30(Player* this, GlobalContext* globalCtx) {
    func_80835C58(globalCtx, this, func_80845308, 1);
}

void func_80844D68(Player* this, GlobalContext* globalCtx) {
    func_80839FFC(this, globalCtx);
    func_80832318(this);
    func_80832B0C(globalCtx, this, D_80854368[Player_HoldsTwoHandedWeapon(this)]);
    this->currentYaw = this->actor.shape.rot.y;
}

void func_80844DC8(Player* this, GlobalContext* globalCtx) {
    func_80835C58(globalCtx, this, func_80844E68, 1);
    this->unk_868 = 0.0f;
    func_80832284(globalCtx, this, D_80854360[Player_HoldsTwoHandedWeapon(this)]);
    this->unk_850 = 1;
}

void func_80844E3C(Player* this) {
    Math_StepToF(&this->unk_858, 1.0f, 0.02f);
}

void func_80844E68(Player* this, GlobalContext* globalCtx) {
    f32 sp34;
    s16 sp32;
    s32 temp;

    this->stateFlags1 |= PLAYER_STATE1_12;

    if (LinkAnimation_Update(globalCtx, &this->skelAnime)) {
        func_80832DBC(this);
        func_808355DC(this);
        this->stateFlags1 &= ~PLAYER_STATE1_17;
        func_80832284(globalCtx, this, D_80854360[Player_HoldsTwoHandedWeapon(this)]);
        this->unk_850 = -1;
    }

    func_8083721C(this);

    if (!func_80842964(this, globalCtx) && (this->unk_850 != 0)) {
        func_80844E3C(this);

        if (this->unk_850 < 0) {
            if (this->unk_858 >= 0.1f) {
                this->unk_845 = 0;
                this->unk_850 = 1;
            } else if (!CHECK_BTN_ALL(sControlInput->cur.button, BTN_B)) {
                func_80844D68(this, globalCtx);
            }
        } else if (!func_80844BE4(this, globalCtx)) {
            func_80837268(this, &sp34, &sp32, 0.0f, globalCtx);

            temp = func_80840058(this, &sp34, &sp32, globalCtx);
            if (temp > 0) {
                func_80844CF8(this, globalCtx);
            } else if (temp < 0) {
                func_80844D30(this, globalCtx);
            }
        }
    }
}

void func_80845000(Player* this, GlobalContext* globalCtx) {
    s16 temp1;
    s32 temp2;
    f32 sp5C;
    f32 sp58;
    f32 sp54;
    s16 sp52;
    s32 temp4;
    s16 temp5;
    s32 sp44;

    temp1 = this->currentYaw - this->actor.shape.rot.y;
    temp2 = ABS(temp1);

    sp5C = fabsf(this->linearVelocity);
    sp58 = sp5C * 1.5f;

    this->stateFlags1 |= PLAYER_STATE1_12;

    if (sp58 < 1.5f) {
        sp58 = 1.5f;
    }

    sp58 = ((temp2 < 0x4000) ? -1.0f : 1.0f) * sp58;

    func_8084029C(this, sp58);

    sp58 = CLAMP(sp5C * 0.5f, 0.5f, 1.0f);

    LinkAnimation_BlendToJoint(globalCtx, &this->skelAnime, D_80854360[Player_HoldsTwoHandedWeapon(this)], 0.0f,
                               D_80854370[Player_HoldsTwoHandedWeapon(this)], this->unk_868 * (21.0f / 29.0f), sp58,
                               this->blendTable);

    if (!func_80842964(this, globalCtx) && !func_80844BE4(this, globalCtx)) {
        func_80844E3C(this);
        func_80837268(this, &sp54, &sp52, 0.0f, globalCtx);

        temp4 = func_80840058(this, &sp54, &sp52, globalCtx);

        if (temp4 < 0) {
            func_80844D30(this, globalCtx);
            return;
        }

        if (temp4 == 0) {
            sp54 = 0.0f;
            sp52 = this->currentYaw;
        }

        temp5 = sp52 - this->currentYaw;
        sp44 = ABS(temp5);

        if (sp44 > 0x4000) {
            if (Math_StepToF(&this->linearVelocity, 0.0f, 1.0f)) {
                this->currentYaw = sp52;
            }
            return;
        }

        Math_AsymStepToF(&this->linearVelocity, sp54 * 0.2f, 1.0f, 0.5f);
        Math_ScaledStepToS(&this->currentYaw, sp52, sp44 * 0.1f);

        if ((sp54 == 0.0f) && (this->linearVelocity == 0.0f)) {
            func_80844DC8(this, globalCtx);
        }
    }
}

void func_80845308(Player* this, GlobalContext* globalCtx) {
    f32 sp5C;
    f32 sp58;
    f32 sp54;
    s16 sp52;
    s32 temp4;
    s16 temp5;
    s32 sp44;

    sp5C = fabsf(this->linearVelocity);

    this->stateFlags1 |= PLAYER_STATE1_12;

    if (sp5C == 0.0f) {
        sp5C = ABS(this->unk_87C) * 0.0015f;
        if (sp5C < 400.0f) {
            sp5C = 0.0f;
        }
        func_8084029C(this, ((this->unk_87C >= 0) ? 1 : -1) * sp5C);
    } else {
        sp58 = sp5C * 1.5f;
        if (sp58 < 1.5f) {
            sp58 = 1.5f;
        }
        func_8084029C(this, sp58);
    }

    sp58 = CLAMP(sp5C * 0.5f, 0.5f, 1.0f);

    LinkAnimation_BlendToJoint(globalCtx, &this->skelAnime, D_80854360[Player_HoldsTwoHandedWeapon(this)], 0.0f,
                               D_80854378[Player_HoldsTwoHandedWeapon(this)], this->unk_868 * (21.0f / 29.0f), sp58,
                               this->blendTable);

    if (!func_80842964(this, globalCtx) && !func_80844BE4(this, globalCtx)) {
        func_80844E3C(this);
        func_80837268(this, &sp54, &sp52, 0.0f, globalCtx);

        temp4 = func_80840058(this, &sp54, &sp52, globalCtx);

        if (temp4 > 0) {
            func_80844CF8(this, globalCtx);
            return;
        }

        if (temp4 == 0) {
            sp54 = 0.0f;
            sp52 = this->currentYaw;
        }

        temp5 = sp52 - this->currentYaw;
        sp44 = ABS(temp5);

        if (sp44 > 0x4000) {
            if (Math_StepToF(&this->linearVelocity, 0.0f, 1.0f)) {
                this->currentYaw = sp52;
            }
            return;
        }

        Math_AsymStepToF(&this->linearVelocity, sp54 * 0.2f, 1.0f, 0.5f);
        Math_ScaledStepToS(&this->currentYaw, sp52, sp44 * 0.1f);

        if ((sp54 == 0.0f) && (this->linearVelocity == 0.0f) && (sp5C == 0.0f)) {
            func_80844DC8(this, globalCtx);
        }
    }
}

void func_80845668(Player* this, GlobalContext* globalCtx) {
    s32 sp3C;
    f32 temp1;
    s32 temp2;
    f32 temp3;

    this->stateFlags2 |= PLAYER_STATE2_5;
    sp3C = LinkAnimation_Update(globalCtx, &this->skelAnime);

    if (this->skelAnime.animation == &gPlayerAnim_002D48) {
        this->linearVelocity = 1.0f;

        if (LinkAnimation_OnFrame(&this->skelAnime, 8.0f)) {
            temp1 = this->wallHeight;

            if (temp1 > this->ageProperties->unk_0C) {
                temp1 = this->ageProperties->unk_0C;
            }

            if (this->stateFlags1 & PLAYER_STATE1_27) {
                temp1 *= 0.085f;
            } else {
                temp1 *= 0.072f;
            }

            if (!LINK_IS_ADULT) {
                temp1 += 1.0f;
            }

            func_80838940(this, NULL, temp1, globalCtx, NA_SE_VO_LI_AUTO_JUMP);
            this->unk_850 = -1;
            return;
        }
    } else {
        temp2 = func_808374A0(globalCtx, this, &this->skelAnime, 4.0f);

        if (temp2 == 0) {
            this->stateFlags1 &= ~(PLAYER_STATE1_14 | PLAYER_STATE1_18);
            return;
        }

        if ((sp3C != 0) || (temp2 > 0)) {
            func_8083C0E8(this, globalCtx);
            this->stateFlags1 &= ~(PLAYER_STATE1_14 | PLAYER_STATE1_18);
            return;
        }

        temp3 = 0.0f;

        if (this->skelAnime.animation == &gPlayerAnim_0032E8) {
            if (LinkAnimation_OnFrame(&this->skelAnime, 30.0f)) {
                func_8083D0A8(globalCtx, this, 10.0f);
            }
            temp3 = 50.0f;
        } else if (this->skelAnime.animation == &gPlayerAnim_002D40) {
            temp3 = 30.0f;
        } else if (this->skelAnime.animation == &gPlayerAnim_002D38) {
            temp3 = 16.0f;
        }

        if (LinkAnimation_OnFrame(&this->skelAnime, temp3)) {
            func_808328A0(this);
            func_80832698(this, NA_SE_VO_LI_CLIMB_END);
        }

        if ((this->skelAnime.animation == &gPlayerAnim_002D38) || (this->skelAnime.curFrame > 5.0f)) {
            if (this->unk_850 == 0) {
                func_80832854(this);
                this->unk_850 = 1;
            }
            Math_StepToF(&this->actor.shape.yOffset, 0.0f, 150.0f);
        }
    }
}

void func_808458D0(Player* this, GlobalContext* globalCtx) {
    this->stateFlags2 |= PLAYER_STATE2_5 | PLAYER_STATE2_6;
    LinkAnimation_Update(globalCtx, &this->skelAnime);

    if (((this->stateFlags1 & PLAYER_STATE1_11) && (this->heldActor != NULL) && (this->getItemId == GI_NONE)) ||
        !func_80836670(this, globalCtx)) {
        this->func_A74(globalCtx, this);
    }
}

s32 func_80845964(GlobalContext* globalCtx, Player* this, CsCmdActorAction* arg2, f32 arg3, s16 arg4, s32 arg5) {
    if ((arg5 != 0) && (this->linearVelocity == 0.0f)) {
        return LinkAnimation_Update(globalCtx, &this->skelAnime);
    }

    if (arg5 != 2) {
        f32 sp34 = R_UPDATE_RATE * 0.5f;
        f32 selfDistX = arg2->endPos.x - this->actor.world.pos.x;
        f32 selfDistZ = arg2->endPos.z - this->actor.world.pos.z;
        f32 sp28 = sqrtf(SQ(selfDistX) + SQ(selfDistZ)) / sp34;
        s32 sp24 = (arg2->endFrame - globalCtx->csCtx.frames) + 1;

        arg4 = Math_Atan2S(selfDistZ, selfDistX);

        if (arg5 == 1) {
            f32 distX = arg2->endPos.x - arg2->startPos.x;
            f32 distZ = arg2->endPos.z - arg2->startPos.z;
            s32 temp = (((sqrtf(SQ(distX) + SQ(distZ)) / sp34) / (arg2->endFrame - arg2->startFrame)) / 1.5f) * 4.0f;

            if (temp >= sp24) {
                arg4 = this->actor.shape.rot.y;
                arg3 = 0.0f;
            } else {
                arg3 = sp28 / ((sp24 - temp) + 1);
            }
        } else {
            arg3 = sp28 / sp24;
        }
    }

    this->stateFlags2 |= PLAYER_STATE2_5;
    func_80841EE4(this, globalCtx);
    func_8083DF68(this, arg3, arg4);

    if ((arg3 == 0.0f) && (this->linearVelocity == 0.0f)) {
        func_8083BF50(this, globalCtx);
    }

    return 0;
}

s32 func_80845BA0(GlobalContext* arg0, Player* arg1, f32* arg2, s32 arg3) {
    f32 dx = arg1->unk_450.x - arg1->actor.world.pos.x;
    f32 dz = arg1->unk_450.z - arg1->actor.world.pos.z;
    s32 sp2C = sqrtf(SQ(dx) + SQ(dz));
    s16 yaw = Math_Vec3f_Yaw(&arg1->actor.world.pos, &arg1->unk_450);

    if (sp2C < arg3) {
        *arg2 = 0.0f;
        yaw = arg1->actor.shape.rot.y;
    }

    if (func_80845964(arg0, arg1, NULL, *arg2, yaw, 2)) {
        return 0;
    }

    return sp2C;
}

s32 func_80845C68(GlobalContext* globalCtx, s32 arg1) {
    if (arg1 == 0) {
        Gameplay_SetupRespawnPoint(globalCtx, RESPAWN_MODE_DOWN, 0xDFF);
    }
    gSaveContext.respawn[RESPAWN_MODE_DOWN].data = 0;
    return arg1;
}

void func_80845CA4(Player* this, GlobalContext* globalCtx) {
    f32 sp3C;
    s32 temp;
    f32 sp34;
    s32 sp30;
    s32 pad;

    if (!func_8083B040(this, globalCtx)) {
        if (this->unk_850 == 0) {
            LinkAnimation_Update(globalCtx, &this->skelAnime);

            if (DECR(this->doorTimer) == 0) {
                this->linearVelocity = 0.1f;
                this->unk_850 = 1;
            }
        } else if (this->unk_84F == 0) {
            sp3C = 5.0f * D_808535E8;

            if (func_80845BA0(globalCtx, this, &sp3C, -1) < 30) {
                this->unk_84F = 1;
                this->stateFlags1 |= PLAYER_STATE1_29;

                this->unk_450.x = this->unk_45C.x;
                this->unk_450.z = this->unk_45C.z;
            }
        } else {
            sp34 = 5.0f;
            sp30 = 20;

            if (this->stateFlags1 & PLAYER_STATE1_0) {
                sp34 = gSaveContext.entranceSpeed;

                if (sConveyorSpeedIdx != 0) {
                    this->unk_450.x = (Math_SinS(sConveyorYaw) * 400.0f) + this->actor.world.pos.x;
                    this->unk_450.z = (Math_CosS(sConveyorYaw) * 400.0f) + this->actor.world.pos.z;
                }
            } else if (this->unk_850 < 0) {
                this->unk_850++;

                sp34 = gSaveContext.entranceSpeed;
                sp30 = -1;
            }

            temp = func_80845BA0(globalCtx, this, &sp34, sp30);

            if ((this->unk_850 == 0) ||
                ((temp == 0) && (this->linearVelocity == 0.0f) && (Gameplay_GetCamera(globalCtx, 0)->unk_14C & 0x10))) {

                func_8005B1A4(Gameplay_GetCamera(globalCtx, 0));
                func_80845C68(globalCtx, gSaveContext.respawn[RESPAWN_MODE_DOWN].data);

                if (!func_8083B644(this, globalCtx)) {
                    func_8083CF5C(this, globalCtx);
                }
            }
        }
    }

    if (this->stateFlags1 & PLAYER_STATE1_11) {
        func_80836670(this, globalCtx);
    }
}

void func_80845EF8(Player* this, GlobalContext* globalCtx) {
    s32 sp2C;

    this->stateFlags2 |= PLAYER_STATE2_5;
    sp2C = LinkAnimation_Update(globalCtx, &this->skelAnime);

    func_80836670(this, globalCtx);

    if (sp2C) {
        if (this->unk_850 == 0) {
            if (DECR(this->doorTimer) == 0) {
                this->unk_850 = 1;
                this->skelAnime.endFrame = this->skelAnime.animLength - 1.0f;
            }
        } else {
            func_8083C0E8(this, globalCtx);
            if (globalCtx->roomCtx.prevRoom.num >= 0) {
                func_80097534(globalCtx, &globalCtx->roomCtx);
            }
            func_8005B1A4(Gameplay_GetCamera(globalCtx, 0));
            Gameplay_SetupRespawnPoint(globalCtx, 0, 0xDFF);
        }
        return;
    }

    if (!(this->stateFlags1 & PLAYER_STATE1_29) && LinkAnimation_OnFrame(&this->skelAnime, 15.0f)) {
        globalCtx->func_11D54(this, globalCtx);
    }
}

void func_80846050(Player* this, GlobalContext* globalCtx) {
    func_8083721C(this);

    if (LinkAnimation_Update(globalCtx, &this->skelAnime)) {
        func_80839F90(this, globalCtx);
        func_80835688(this, globalCtx);
        return;
    }

    if (LinkAnimation_OnFrame(&this->skelAnime, 4.0f)) {
        Actor* interactRangeActor = this->interactRangeActor;

        if (!func_80835644(globalCtx, this, interactRangeActor)) {
            this->heldActor = interactRangeActor;
            this->actor.child = interactRangeActor;
            interactRangeActor->parent = &this->actor;
            interactRangeActor->bgCheckFlags &= 0xFF00;
            this->unk_3BC.y = interactRangeActor->shape.rot.y - this->actor.shape.rot.y;
        }
        return;
    }

    Math_ScaledStepToS(&this->unk_3BC.y, 0, 4000);
}

static struct_80832924 D_8085461C[] = {
    { NA_SE_VO_LI_SWORD_L, 0x2031 },
    { NA_SE_VO_LI_SWORD_N, -0x20E6 },
};

void func_80846120(Player* this, GlobalContext* globalCtx) {
    if (LinkAnimation_Update(globalCtx, &this->skelAnime) && (this->unk_850++ > 20)) {
        if (!func_8083B040(this, globalCtx)) {
            func_8083A098(this, &gPlayerAnim_002FA0, globalCtx);
        }
        return;
    }

    if (LinkAnimation_OnFrame(&this->skelAnime, 41.0f)) {
        BgHeavyBlock* heavyBlock = (BgHeavyBlock*)this->interactRangeActor;

        this->heldActor = &heavyBlock->dyna.actor;
        this->actor.child = &heavyBlock->dyna.actor;
        heavyBlock->dyna.actor.parent = &this->actor;
        func_8002DBD0(&heavyBlock->dyna.actor, &heavyBlock->unk_164, &this->leftHandPos);
        return;
    }

    if (LinkAnimation_OnFrame(&this->skelAnime, 229.0f)) {
        Actor* heldActor = this->heldActor;

        heldActor->speedXZ = Math_SinS(heldActor->shape.rot.x) * 40.0f;
        heldActor->velocity.y = Math_CosS(heldActor->shape.rot.x) * 40.0f;
        heldActor->gravity = -2.0f;
        heldActor->minVelocityY = -30.0f;
        func_808323B4(globalCtx, this);
        return;
    }

    func_80832924(this, D_8085461C);
}

void func_80846260(Player* this, GlobalContext* globalCtx) {
    func_8083721C(this);

    if (LinkAnimation_Update(globalCtx, &this->skelAnime)) {
        func_80832284(globalCtx, this, &gPlayerAnim_0032C0);
        this->unk_850 = 1;
        return;
    }

    if (this->unk_850 == 0) {
        if (LinkAnimation_OnFrame(&this->skelAnime, 27.0f)) {
            Actor* interactRangeActor = this->interactRangeActor;

            this->heldActor = interactRangeActor;
            this->actor.child = interactRangeActor;
            interactRangeActor->parent = &this->actor;
            return;
        }

        if (LinkAnimation_OnFrame(&this->skelAnime, 25.0f)) {
            func_80832698(this, NA_SE_VO_LI_SWORD_L);
            return;
        }

    } else if (CHECK_BTN_ANY(sControlInput->press.button, BTN_A | BTN_B | BTN_CLEFT | BTN_CRIGHT | BTN_CDOWN)) {
        func_80835C58(globalCtx, this, func_80846358, 1);
        func_80832264(globalCtx, this, &gPlayerAnim_0032B8);
    }
}

void func_80846358(Player* this, GlobalContext* globalCtx) {
    if (LinkAnimation_Update(globalCtx, &this->skelAnime)) {
        func_80839F90(this, globalCtx);
        return;
    }

    if (LinkAnimation_OnFrame(&this->skelAnime, 6.0f)) {
        Actor* heldActor = this->heldActor;

        heldActor->world.rot.y = this->actor.shape.rot.y;
        heldActor->speedXZ = 10.0f;
        heldActor->velocity.y = 20.0f;
        func_80834644(globalCtx, this);
        func_8002F7DC(&this->actor, NA_SE_PL_THROW);
        func_80832698(this, NA_SE_VO_LI_SWORD_N);
    }
}

void func_80846408(Player* this, GlobalContext* globalCtx) {
    if (LinkAnimation_Update(globalCtx, &this->skelAnime)) {
        func_80832284(globalCtx, this, &gPlayerAnim_003070);
        this->unk_850 = 15;
        return;
    }

    if (this->unk_850 != 0) {
        this->unk_850--;
        if (this->unk_850 == 0) {
            func_8083A098(this, &gPlayerAnim_003068, globalCtx);
            this->stateFlags1 &= ~PLAYER_STATE1_11;
            func_80832698(this, NA_SE_VO_LI_DAMAGE_S);
        }
    }
}

void func_808464B0(Player* this, GlobalContext* globalCtx) {
    func_8083721C(this);

    if (LinkAnimation_Update(globalCtx, &this->skelAnime)) {
        func_80839F90(this, globalCtx);
        return;
    }

    if (LinkAnimation_OnFrame(&this->skelAnime, 4.0f)) {
        Actor* heldActor = this->heldActor;

        if (!func_80835644(globalCtx, this, heldActor)) {
            heldActor->velocity.y = 0.0f;
            heldActor->speedXZ = 0.0f;
            func_80834644(globalCtx, this);
            if (heldActor->id == ACTOR_EN_BOM_CHU) {
                func_8083B8F4(this, globalCtx);
            }
        }
    }
}

void func_80846578(Player* this, GlobalContext* globalCtx) {
    f32 sp34;
    s16 sp32;

    func_8083721C(this);

    if (LinkAnimation_Update(globalCtx, &this->skelAnime) ||
        ((this->skelAnime.curFrame >= 8.0f) && func_80837268(this, &sp34, &sp32, 0.018f, globalCtx))) {
        func_80839F90(this, globalCtx);
        return;
    }

    if (LinkAnimation_OnFrame(&this->skelAnime, 3.0f)) {
        func_8084409C(globalCtx, this, this->linearVelocity + 8.0f, 12.0f);
    }
}

static ColliderCylinderInit D_80854624 = {
    {
        COLTYPE_HIT5,
        AT_NONE,
        AC_ON | AC_TYPE_ENEMY,
        OC1_ON | OC1_TYPE_ALL,
        OC2_TYPE_PLAYER,
        COLSHAPE_CYLINDER,
    },
    {
        ELEMTYPE_UNK1,
        { 0x00000000, 0x00, 0x00 },
        { 0xFFCFFFFF, 0x00, 0x00 },
        TOUCH_NONE,
        BUMP_ON,
        OCELEM_ON,
    },
    { 12, 60, 0, { 0, 0, 0 } },
};

static ColliderQuadInit D_80854650 = {
    {
        COLTYPE_NONE,
        AT_ON | AT_TYPE_PLAYER,
        AC_NONE,
        OC1_NONE,
        OC2_TYPE_PLAYER,
        COLSHAPE_QUAD,
    },
    {
        ELEMTYPE_UNK2,
        { 0x00000100, 0x00, 0x01 },
        { 0xFFCFFFFF, 0x00, 0x00 },
        TOUCH_ON | TOUCH_SFX_NORMAL,
        BUMP_NONE,
        OCELEM_NONE,
    },
    { { { 0.0f, 0.0f, 0.0f }, { 0.0f, 0.0f, 0.0f }, { 0.0f, 0.0f, 0.0f }, { 0.0f, 0.0f, 0.0f } } },
};

static ColliderQuadInit D_808546A0 = {
    {
        COLTYPE_METAL,
        AT_ON | AT_TYPE_PLAYER,
        AC_ON | AC_HARD | AC_TYPE_ENEMY,
        OC1_NONE,
        OC2_TYPE_PLAYER,
        COLSHAPE_QUAD,
    },
    {
        ELEMTYPE_UNK2,
        { 0x00100000, 0x00, 0x00 },
        { 0xDFCFFFFF, 0x00, 0x00 },
        TOUCH_ON | TOUCH_SFX_NORMAL,
        BUMP_ON,
        OCELEM_NONE,
    },
    { { { 0.0f, 0.0f, 0.0f }, { 0.0f, 0.0f, 0.0f }, { 0.0f, 0.0f, 0.0f }, { 0.0f, 0.0f, 0.0f } } },
};

void func_8084663C(Actor* thisx, GlobalContext* globalCtx) {
}

void func_80846648(GlobalContext* globalCtx, Player* this) {
    this->actor.update = func_8084663C;
    this->actor.draw = NULL;
}

void func_80846660(GlobalContext* globalCtx, Player* this) {
    func_80835C58(globalCtx, this, func_8084F710, 0);
    if ((globalCtx->sceneNum == SCENE_SPOT06) && (gSaveContext.sceneSetupIndex >= 4)) {
        this->unk_84F = 1;
    }
    this->stateFlags1 |= PLAYER_STATE1_29;
    LinkAnimation_Change(globalCtx, &this->skelAnime, &gPlayerAnim_003298, 2.0f / 3.0f, 0.0f, 24.0f, ANIMMODE_ONCE,
                         0.0f);
    this->actor.world.pos.y += 800.0f;
}

static u8 D_808546F0[] = { ITEM_SWORD_MASTER, ITEM_SWORD_KOKIRI };

void func_80846720(GlobalContext* globalCtx, Player* this, s32 arg2) {
    s32 item = D_808546F0[(void)0, gSaveContext.linkAge];
    s32 actionParam = sItemActionParams[item];

    func_80835EFC(this);
    func_808323B4(globalCtx, this);

    this->heldItemId = item;
    this->nextModelGroup = Player_ActionToModelGroup(this, actionParam);

    func_8083399C(globalCtx, this, actionParam);
    func_80834644(globalCtx, this);

    if (arg2 != 0) {
        func_8002F7DC(&this->actor, NA_SE_IT_SWORD_PICKOUT);
    }
}

static Vec3f D_808546F4 = { -1.0f, 69.0f, 20.0f };

void func_808467D4(GlobalContext* globalCtx, Player* this) {
    func_80835C58(globalCtx, this, func_8084E9AC, 0);
    this->stateFlags1 |= PLAYER_STATE1_29;
    Math_Vec3f_Copy(&this->actor.world.pos, &D_808546F4);
    this->currentYaw = this->actor.shape.rot.y = -0x8000;
    LinkAnimation_Change(globalCtx, &this->skelAnime, this->ageProperties->unk_A0, 2.0f / 3.0f, 0.0f, 0.0f,
                         ANIMMODE_ONCE, 0.0f);
    func_80832F54(globalCtx, this, 0x28F);
    if (LINK_IS_ADULT) {
        func_80846720(globalCtx, this, 0);
    }
    this->unk_850 = 20;
}

void func_808468A8(GlobalContext* globalCtx, Player* this) {
    func_80835C58(globalCtx, this, func_8084F9A0, 0);
    func_80832F54(globalCtx, this, 0x9B);
}

void func_808468E8(GlobalContext* globalCtx, Player* this) {
    func_808389E8(this, &gPlayerAnim_002FE0, 12.0f, globalCtx);
    func_80835C58(globalCtx, this, func_8084F9C0, 0);
    this->stateFlags1 |= PLAYER_STATE1_29;
    this->fallStartHeight = this->actor.world.pos.y;
    OnePointCutscene_Init(globalCtx, 5110, 40, &this->actor, MAIN_CAM);
}

void func_80846978(GlobalContext* globalCtx, Player* this) {
    func_80837C0C(globalCtx, this, 1, 2.0f, 2.0f, this->actor.shape.rot.y + 0x8000, 0);
}

void func_808469BC(GlobalContext* globalCtx, Player* this) {
    func_80835C58(globalCtx, this, func_8084F698, 0);
    this->actor.draw = NULL;
    this->stateFlags1 |= PLAYER_STATE1_29;
}

static s16 D_80854700[] = { ACTOR_MAGIC_WIND, ACTOR_MAGIC_DARK, ACTOR_MAGIC_FIRE };

Actor* func_80846A00(GlobalContext* globalCtx, Player* this, s32 arg2) {
    return Actor_Spawn(&globalCtx->actorCtx, globalCtx, D_80854700[arg2], this->actor.world.pos.x,
                       this->actor.world.pos.y, this->actor.world.pos.z, 0, 0, 0, 0);
}

void func_80846A68(GlobalContext* globalCtx, Player* this) {
    this->actor.draw = NULL;
    func_80835C58(globalCtx, this, func_8085076C, 0);
    this->stateFlags1 |= PLAYER_STATE1_29;
}

static InitChainEntry D_80854708[] = {
    ICHAIN_F32(targetArrowOffset, 500, ICHAIN_STOP),
};

static EffectBlureInit2 D_8085470C = {
    0, 8, 0, { 255, 255, 255, 255 }, { 255, 255, 255, 64 }, { 255, 255, 255, 0 }, { 255, 255, 255, 0 }, 4,
    0, 2, 0, { 0, 0, 0, 0 },         { 0, 0, 0, 0 },
};

static Vec3s D_80854730 = { -57, 3377, 0 };

void Player_InitCommon(Player* this, GlobalContext* globalCtx, FlexSkeletonHeader* skelHeader) {
    this->ageProperties = &sAgeProperties[gSaveContext.linkAge];
    Actor_ProcessInitChain(&this->actor, D_80854708);
    this->swordEffectIndex = TOTAL_EFFECT_COUNT;
    this->currentYaw = this->actor.world.rot.y;
    func_80834644(globalCtx, this);

    SkelAnime_InitLink(globalCtx, &this->skelAnime, skelHeader, D_80853914[this->modelAnimType], 9, this->jointTable,
                       this->morphTable, PLAYER_LIMB_MAX);
    this->skelAnime.baseTransl = D_80854730;
    SkelAnime_InitLink(globalCtx, &this->skelAnime2, skelHeader, func_80833338(this), 9, this->jointTable2,
                       this->morphTable2, PLAYER_LIMB_MAX);
    this->skelAnime2.baseTransl = D_80854730;

    Effect_Add(globalCtx, &this->swordEffectIndex, EFFECT_BLURE2, 0, 0, &D_8085470C);
    ActorShape_Init(&this->actor.shape, 0.0f, ActorShadow_DrawFeet, this->ageProperties->unk_04);
    this->unk_46C = SUBCAM_NONE;
    Collider_InitCylinder(globalCtx, &this->cylinder);
    Collider_SetCylinder(globalCtx, &this->cylinder, &this->actor, &D_80854624);
    Collider_InitQuad(globalCtx, &this->swordQuads[0]);
    Collider_SetQuad(globalCtx, &this->swordQuads[0], &this->actor, &D_80854650);
    Collider_InitQuad(globalCtx, &this->swordQuads[1]);
    Collider_SetQuad(globalCtx, &this->swordQuads[1], &this->actor, &D_80854650);
    Collider_InitQuad(globalCtx, &this->shieldQuad);
    Collider_SetQuad(globalCtx, &this->shieldQuad, &this->actor, &D_808546A0);
}

static void (*D_80854738[])(GlobalContext* globalCtx, Player* this) = {
    func_80846648, func_808467D4, func_80846660, func_808468A8, func_808468E8, func_808469BC,
    func_80846A68, func_80846978, func_8083CA54, func_8083CA54, func_8083CA54, func_8083CA54,
    func_8083CA54, func_8083CA20, func_8083CA54, func_8083CA9C,
};

static Vec3f D_80854778 = { 0.0f, 50.0f, 0.0f };

void Player_Init(Actor* thisx, GlobalContext* globalCtx2) {
    Player* this = (Player*)thisx;
    GlobalContext* globalCtx = globalCtx2;
    SceneTableEntry* scene = globalCtx->loadedScene;
    u32 titleFileSize;
    s32 initMode;
    s32 sp50;
    s32 sp4C;

    globalCtx->shootingGalleryStatus = globalCtx->bombchuBowlingStatus = 0;

    globalCtx->playerInit = Player_InitCommon;
    globalCtx->playerUpdate = Player_UpdateCommon;
    globalCtx->isPlayerDroppingFish = Player_IsDroppingFish;
    globalCtx->startPlayerFishing = Player_StartFishing;
    globalCtx->grabPlayer = func_80852F38;
    globalCtx->startPlayerCutscene = func_80852FFC;
    globalCtx->func_11D54 = func_80853080;
    globalCtx->damagePlayer = Player_InflictDamage;
    globalCtx->talkWithPlayer = func_80853148;

    thisx->room = -1;
    this->ageProperties = &sAgeProperties[gSaveContext.linkAge];
    this->itemActionParam = this->heldItemActionParam = -1;
    this->heldItemId = ITEM_NONE;

    func_80835F44(globalCtx, this, ITEM_NONE);
    Player_SetEquipmentData(globalCtx, this);
    this->prevBoots = this->currentBoots;
    Player_InitCommon(this, globalCtx, gPlayerSkelHeaders[((void)0, gSaveContext.linkAge)]);
    this->giObjectSegment = (void*)(((u32)ZeldaArena_MallocDebug(0x3008, "../z_player.c", 17175) + 8) & ~0xF);

    sp50 = gSaveContext.respawnFlag;

    if (sp50 != 0) {
        if (sp50 == -3) {
            thisx->params = gSaveContext.respawn[RESPAWN_MODE_RETURN].playerParams;
        } else {
            if ((sp50 == 1) || (sp50 == -1)) {
                this->unk_A86 = -2;
            }

            if (sp50 < 0) {
                sp4C = 0;
            } else {
                sp4C = sp50 - 1;
                Math_Vec3f_Copy(&thisx->world.pos, &gSaveContext.respawn[sp50 - 1].pos);
                Math_Vec3f_Copy(&thisx->home.pos, &thisx->world.pos);
                Math_Vec3f_Copy(&thisx->prevPos, &thisx->world.pos);
                this->fallStartHeight = thisx->world.pos.y;
                this->currentYaw = thisx->shape.rot.y = gSaveContext.respawn[sp4C].yaw;
                thisx->params = gSaveContext.respawn[sp4C].playerParams;
            }

            globalCtx->actorCtx.flags.tempSwch = gSaveContext.respawn[sp4C].tempSwchFlags & 0xFFFFFF;
            globalCtx->actorCtx.flags.tempCollect = gSaveContext.respawn[sp4C].tempCollectFlags;
        }
    }

    if ((sp50 == 0) || (sp50 < -1)) {
        titleFileSize = scene->titleFile.vromEnd - scene->titleFile.vromStart;
        if ((titleFileSize != 0) && gSaveContext.showTitleCard) {
            if ((gSaveContext.sceneSetupIndex < 4) &&
                (gEntranceTable[((void)0, gSaveContext.entranceIndex) + ((void)0, gSaveContext.sceneSetupIndex)].field &
                 0x4000) &&
                ((globalCtx->sceneNum != SCENE_DDAN) || (gSaveContext.eventChkInf[11] & 1)) &&
                ((globalCtx->sceneNum != SCENE_NIGHT_SHOP) || (gSaveContext.eventChkInf[2] & 0x20))) {
                TitleCard_InitPlaceName(globalCtx, &globalCtx->actorCtx.titleCtx, this->giObjectSegment, 160, 120, 144,
                                        24, 20);
            }
        }
        gSaveContext.showTitleCard = true;
    }

    if (func_80845C68(globalCtx, (sp50 == 2) ? 1 : 0) == 0) {
        gSaveContext.respawn[RESPAWN_MODE_DOWN].playerParams = (thisx->params & 0xFF) | 0xD00;
    }

    gSaveContext.respawn[RESPAWN_MODE_DOWN].data = 1;

    if (globalCtx->sceneNum <= SCENE_GANONTIKA_SONOGO) {
        gSaveContext.infTable[26] |= gBitFlags[globalCtx->sceneNum];
    }

    initMode = (thisx->params & 0xF00) >> 8;
    if ((initMode == 5) || (initMode == 6)) {
        if (gSaveContext.cutsceneIndex >= 0xFFF0) {
            initMode = 13;
        }
    }

    D_80854738[initMode](globalCtx, this);

    if (initMode != 0) {
        if ((gSaveContext.gameMode == 0) || (gSaveContext.gameMode == 3)) {
            this->naviActor = Player_SpawnFairy(globalCtx, this, &thisx->world.pos, &D_80854778, FAIRY_NAVI);
            if (gSaveContext.dogParams != 0) {
                gSaveContext.dogParams |= 0x8000;
            }
        }
    }

    if (gSaveContext.nayrusLoveTimer != 0) {
        gSaveContext.unk_13F0 = 3;
        func_80846A00(globalCtx, this, 1);
        this->stateFlags3 &= ~PLAYER_STATE3_6;
    }

    if (gSaveContext.entranceSound != 0) {
        Audio_PlayActorSound2(&this->actor, ((void)0, gSaveContext.entranceSound));
        gSaveContext.entranceSound = 0;
    }

    Map_SavePlayerInitialInfo(globalCtx);
    MREG(64) = 0;
}

void func_808471F4(s16* pValue) {
    s16 step;

    step = (ABS(*pValue) * 100.0f) / 1000.0f;
    step = CLAMP(step, 400, 4000);

    Math_ScaledStepToS(pValue, 0, step);
}

void func_80847298(Player* this) {
    s16 sp26;

    if (!(this->unk_6AE & 2)) {
        sp26 = this->actor.focus.rot.y - this->actor.shape.rot.y;
        func_808471F4(&sp26);
        this->actor.focus.rot.y = this->actor.shape.rot.y + sp26;
    }

    if (!(this->unk_6AE & 1)) {
        func_808471F4(&this->actor.focus.rot.x);
    }

    if (!(this->unk_6AE & 8)) {
        func_808471F4(&this->unk_6B6);
    }

    if (!(this->unk_6AE & 0x40)) {
        func_808471F4(&this->unk_6BC);
    }

    if (!(this->unk_6AE & 4)) {
        func_808471F4(&this->actor.focus.rot.z);
    }

    if (!(this->unk_6AE & 0x10)) {
        func_808471F4(&this->unk_6B8);
    }

    if (!(this->unk_6AE & 0x20)) {
        func_808471F4(&this->unk_6BA);
    }

    if (!(this->unk_6AE & 0x80)) {
        if (this->unk_6B0 != 0) {
            func_808471F4(&this->unk_6B0);
        } else {
            func_808471F4(&this->unk_6BE);
        }
    }

    if (!(this->unk_6AE & 0x100)) {
        func_808471F4(&this->unk_6C0);
    }

    this->unk_6AE = 0;
}

static f32 D_80854784[] = { 120.0f, 240.0f, 360.0f };

static u8 sDiveDoActions[] = { DO_ACTION_1, DO_ACTION_2, DO_ACTION_3, DO_ACTION_4,
                               DO_ACTION_5, DO_ACTION_6, DO_ACTION_7, DO_ACTION_8 };

void func_808473D4(GlobalContext* globalCtx, Player* this) {
    if ((Message_GetState(&globalCtx->msgCtx) == TEXT_STATE_NONE) && (this->actor.category == ACTORCAT_PLAYER)) {
        Actor* heldActor = this->heldActor;
        Actor* interactRangeActor = this->interactRangeActor;
        s32 sp24;
        s32 sp20 = this->unk_84B[this->unk_846];
        s32 sp1C = func_808332B8(this);
        s32 doAction = DO_ACTION_NONE;

        if (!Player_InBlockingCsMode(globalCtx, this)) {
            if (this->stateFlags1 & PLAYER_STATE1_20) {
                doAction = DO_ACTION_RETURN;
            } else if ((this->heldItemActionParam == PLAYER_AP_FISHING_POLE) && (this->unk_860 != 0)) {
                if (this->unk_860 == 2) {
                    doAction = DO_ACTION_REEL;
                }
            } else if ((func_8084E3C4 != this->func_674) && !(this->stateFlags2 & PLAYER_STATE2_18)) {
                if ((this->doorType != PLAYER_DOORTYPE_NONE) &&
                    (!(this->stateFlags1 & PLAYER_STATE1_11) ||
                     ((heldActor != NULL) && (heldActor->id == ACTOR_EN_RU1)))) {
                    doAction = DO_ACTION_OPEN;
                } else if ((!(this->stateFlags1 & PLAYER_STATE1_11) || (heldActor == NULL)) &&
                           (interactRangeActor != NULL) &&
                           ((!sp1C && (this->getItemId == GI_NONE)) ||
                            ((this->getItemId < 0) && !(this->stateFlags1 & PLAYER_STATE1_27)))) {
                    if (this->getItemId < 0) {
                        doAction = DO_ACTION_OPEN;
                    } else if ((interactRangeActor->id == ACTOR_BG_TOKI_SWD) && LINK_IS_ADULT) {
                        doAction = DO_ACTION_DROP;
                    } else {
                        doAction = DO_ACTION_GRAB;
                    }
                } else if (!sp1C && (this->stateFlags2 & PLAYER_STATE2_0)) {
                    doAction = DO_ACTION_GRAB;
                } else if ((this->stateFlags2 & PLAYER_STATE2_2) ||
                           (!(this->stateFlags1 & PLAYER_STATE1_23) && (this->rideActor != NULL))) {
                    doAction = DO_ACTION_CLIMB;
                } else if ((this->stateFlags1 & PLAYER_STATE1_23) && !EN_HORSE_CHECK_4((EnHorse*)this->rideActor) &&
                           (func_8084D3E4 != this->func_674)) {
                    if ((this->stateFlags2 & PLAYER_STATE2_1) && (this->targetActor != NULL)) {
                        if (this->targetActor->category == ACTORCAT_NPC) {
                            doAction = DO_ACTION_SPEAK;
                        } else {
                            doAction = DO_ACTION_CHECK;
                        }
                    } else if (!func_8002DD78(this) && !(this->stateFlags1 & PLAYER_STATE1_20)) {
                        doAction = DO_ACTION_FASTER;
                    }
                } else if ((this->stateFlags2 & PLAYER_STATE2_1) && (this->targetActor != NULL)) {
                    if (this->targetActor->category == ACTORCAT_NPC) {
                        doAction = DO_ACTION_SPEAK;
                    } else {
                        doAction = DO_ACTION_CHECK;
                    }
                } else if ((this->stateFlags1 & (PLAYER_STATE1_13 | PLAYER_STATE1_21)) ||
                           ((this->stateFlags1 & PLAYER_STATE1_23) && (this->stateFlags2 & PLAYER_STATE2_22))) {
                    doAction = DO_ACTION_DOWN;
                } else if (this->stateFlags2 & PLAYER_STATE2_16) {
                    doAction = DO_ACTION_ENTER;
                } else if ((this->stateFlags1 & PLAYER_STATE1_11) && (this->getItemId == GI_NONE) &&
                           (heldActor != NULL)) {
                    if ((this->actor.bgCheckFlags & 1) || (heldActor->id == ACTOR_EN_NIW)) {
                        if (func_8083EAF0(this, heldActor) == 0) {
                            doAction = DO_ACTION_DROP;
                        } else {
                            doAction = DO_ACTION_THROW;
                        }
                    }
                } else if (!(this->stateFlags1 & PLAYER_STATE1_27) && func_8083A0D4(this) &&
                           (this->getItemId < GI_MAX)) {
                    doAction = DO_ACTION_GRAB;
                } else if (this->stateFlags2 & PLAYER_STATE2_11) {
                    sp24 = (D_80854784[CUR_UPG_VALUE(UPG_SCALE)] - this->actor.yDistToWater) / 40.0f;
                    sp24 = CLAMP(sp24, 0, 7);
                    doAction = sDiveDoActions[sp24];
                } else if (sp1C && !(this->stateFlags2 & PLAYER_STATE2_10)) {
                    doAction = DO_ACTION_DIVE;
                } else if (!sp1C && (!(this->stateFlags1 & PLAYER_STATE1_22) || func_80833BCC(this) ||
                                     !Player_IsChildWithHylianShield(this))) {
                    if ((!(this->stateFlags1 & PLAYER_STATE1_14) && (sp20 <= 0) &&
                         (func_8008E9C4(this) ||
                          ((D_808535E4 != 7) &&
                           (func_80833B2C(this) || ((globalCtx->roomCtx.curRoom.unk_03 != 2) &&
                                                    !(this->stateFlags1 & PLAYER_STATE1_22) && (sp20 == 0))))))) {
                        doAction = DO_ACTION_ATTACK;
                    } else if ((globalCtx->roomCtx.curRoom.unk_03 != 2) && func_80833BCC(this) && (sp20 > 0)) {
                        doAction = DO_ACTION_JUMP;
                    } else if ((this->heldItemActionParam >= PLAYER_AP_SWORD_MASTER) ||
                               ((this->stateFlags2 & PLAYER_STATE2_20) &&
                                (globalCtx->actorCtx.targetCtx.arrowPointedActor == NULL))) {
                        doAction = DO_ACTION_PUTAWAY;
                    }
                }
            }
        }

        if (doAction != DO_ACTION_PUTAWAY) {
            this->unk_837 = 20;
        } else if (this->unk_837 != 0) {
            doAction = DO_ACTION_NONE;
            this->unk_837--;
        }

        Interface_SetDoAction(globalCtx, doAction);

        if (this->stateFlags2 & PLAYER_STATE2_21) {
            if (this->unk_664 != NULL) {
                Interface_SetNaviCall(globalCtx, 0x1E);
            } else {
                Interface_SetNaviCall(globalCtx, 0x1D);
            }
            Interface_SetNaviCall(globalCtx, 0x1E);
        } else {
            Interface_SetNaviCall(globalCtx, 0x1F);
        }
    }
}

s32 func_80847A78(Player* this) {
    s32 cond;

    if ((this->currentBoots == PLAYER_BOOTS_HOVER) && (this->hoverBootsTimer != 0)) {
        this->hoverBootsTimer--;
    } else {
        this->hoverBootsTimer = 0;
    }

    cond = (this->currentBoots == PLAYER_BOOTS_HOVER) &&
           ((this->actor.yDistToWater >= 0.0f) || (func_80838144(D_808535E4) >= 0) || func_8083816C(D_808535E4));

    if (cond && (this->actor.bgCheckFlags & 1) && (this->hoverBootsTimer != 0)) {
        this->actor.bgCheckFlags &= ~1;
    }

    if (this->actor.bgCheckFlags & 1) {
        if (!cond) {
            this->hoverBootsTimer = 19;
        }
        return 0;
    }

    D_808535E4 = 0;
    this->unk_898 = this->unk_89A = D_80853610 = 0;

    return 1;
}

static Vec3f D_80854798 = { 0.0f, 18.0f, 0.0f };

void func_80847BA0(GlobalContext* globalCtx, Player* this) {
    u8 spC7 = 0;
    CollisionPoly* floorPoly;
    Vec3f spB4;
    f32 spB0;
    f32 spAC;
    f32 spA8;
    u32 spA4;

    D_80853604 = this->unk_A7A;

    if (this->stateFlags2 & PLAYER_STATE2_18) {
        spB0 = 10.0f;
        spAC = 15.0f;
        spA8 = 30.0f;
    } else {
        spB0 = this->ageProperties->unk_38;
        spAC = 26.0f;
        spA8 = this->ageProperties->unk_00;
    }

    if (this->stateFlags1 & (PLAYER_STATE1_29 | PLAYER_STATE1_31)) {
        if (this->stateFlags1 & PLAYER_STATE1_31) {
            this->actor.bgCheckFlags &= ~1;
            spA4 = 0x38;
        } else if ((this->stateFlags1 & PLAYER_STATE1_0) && ((this->unk_A84 - (s32)this->actor.world.pos.y) >= 100)) {
            spA4 = 0x39;
        } else if (!(this->stateFlags1 & PLAYER_STATE1_0) &&
                   ((func_80845EF8 == this->func_674) || (func_80845CA4 == this->func_674))) {
            this->actor.bgCheckFlags &= ~0x208;
            spA4 = 0x3C;
        } else {
            spA4 = 0x3F;
        }
    } else {
        spA4 = 0x3F;
    }

    if (this->stateFlags3 & PLAYER_STATE3_0) {
        spA4 &= ~6;
    }

    if (spA4 & 4) {
        this->stateFlags3 |= PLAYER_STATE3_4;
    }

    Math_Vec3f_Copy(&spB4, &this->actor.world.pos);
    Actor_UpdateBgCheckInfo(globalCtx, &this->actor, spAC, spB0, spA8, spA4);

    if (this->actor.bgCheckFlags & 0x10) {
        this->actor.velocity.y = 0.0f;
    }

    D_80853600 = this->actor.world.pos.y - this->actor.floorHeight;
    sConveyorSpeedIdx = 0;

    floorPoly = this->actor.floorPoly;

    if (floorPoly != NULL) {
        this->unk_A7A = func_80041EA4(&globalCtx->colCtx, floorPoly, this->actor.floorBgId);
        this->unk_A82 = this->unk_89E;

        if (this->actor.bgCheckFlags & 0x20) {
            if (this->actor.yDistToWater < 20.0f) {
                this->unk_89E = 4;
            } else {
                this->unk_89E = 5;
            }
        } else {
            if (this->stateFlags2 & PLAYER_STATE2_9) {
                this->unk_89E = 1;
            } else {
                this->unk_89E = SurfaceType_GetSfx(&globalCtx->colCtx, floorPoly, this->actor.floorBgId);
            }
        }

        if (this->actor.category == ACTORCAT_PLAYER) {
            Audio_SetCodeReverb(SurfaceType_GetEcho(&globalCtx->colCtx, floorPoly, this->actor.floorBgId));

            if (this->actor.floorBgId == BGCHECK_SCENE) {
                func_80074CE8(globalCtx,
                              SurfaceType_GetLightSettingIndex(&globalCtx->colCtx, floorPoly, this->actor.floorBgId));
            } else {
                func_80043508(&globalCtx->colCtx, this->actor.floorBgId);
            }
        }

        // This block extracts the conveyor properties from the floor poly
        sConveyorSpeedIdx = SurfaceType_GetConveyorSpeed(&globalCtx->colCtx, floorPoly, this->actor.floorBgId);
        if (sConveyorSpeedIdx != 0) {
            sIsFloorConveyor = SurfaceType_IsFloorConveyor(&globalCtx->colCtx, floorPoly, this->actor.floorBgId);
            if ((!sIsFloorConveyor && (this->actor.yDistToWater > 20.0f) &&
                 (this->currentBoots != PLAYER_BOOTS_IRON)) ||
                (sIsFloorConveyor && (this->actor.bgCheckFlags & 1))) {
                sConveyorYaw = SurfaceType_GetConveyorDirection(&globalCtx->colCtx, floorPoly, this->actor.floorBgId) *
                               (0x10000 / 64);
            } else {
                sConveyorSpeedIdx = 0;
            }
        }
    }

    func_80839034(globalCtx, this, floorPoly, this->actor.floorBgId);

    this->actor.bgCheckFlags &= ~0x200;

    if (this->actor.bgCheckFlags & 8) {
        CollisionPoly* spA0;
        s32 sp9C;
        s16 sp9A;
        s32 pad;

        D_80854798.y = 18.0f;
        D_80854798.z = this->ageProperties->unk_38 + 10.0f;

        if (!(this->stateFlags2 & PLAYER_STATE2_18) &&
            func_80839768(globalCtx, this, &D_80854798, &spA0, &sp9C, &D_80858AA8)) {
            this->actor.bgCheckFlags |= 0x200;
            if (this->actor.wallPoly != spA0) {
                this->actor.wallPoly = spA0;
                this->actor.wallBgId = sp9C;
                this->actor.wallYaw = Math_Atan2S(spA0->normal.z, spA0->normal.x);
            }
        }

        sp9A = this->actor.shape.rot.y - (s16)(this->actor.wallYaw + 0x8000);

        D_808535F0 = func_80041DB8(&globalCtx->colCtx, this->actor.wallPoly, this->actor.wallBgId);

        D_80853608 = ABS(sp9A);

        sp9A = this->currentYaw - (s16)(this->actor.wallYaw + 0x8000);

        D_8085360C = ABS(sp9A);

        spB0 = D_8085360C * 0.00008f;
        if (!(this->actor.bgCheckFlags & 1) || spB0 >= 1.0f) {
            this->unk_880 = R_RUN_SPEED_LIMIT / 100.0f;
        } else {
            spAC = (R_RUN_SPEED_LIMIT / 100.0f * spB0);
            this->unk_880 = spAC;
            if (spAC < 0.1f) {
                this->unk_880 = 0.1f;
            }
        }

        if ((this->actor.bgCheckFlags & 0x200) && (D_80853608 < 0x3000)) {
            CollisionPoly* wallPoly = this->actor.wallPoly;

            if (ABS(wallPoly->normal.y) < 600) {
                f32 sp8C = COLPOLY_GET_NORMAL(wallPoly->normal.x);
                f32 sp88 = COLPOLY_GET_NORMAL(wallPoly->normal.y);
                f32 sp84 = COLPOLY_GET_NORMAL(wallPoly->normal.z);
                f32 wallHeight;
                CollisionPoly* sp7C;
                CollisionPoly* sp78;
                s32 sp74;
                Vec3f sp68;
                f32 sp64;
                f32 sp60;
                s32 temp3;

                this->wallDistance = Math3D_UDistPlaneToPos(sp8C, sp88, sp84, wallPoly->dist, &this->actor.world.pos);

                spB0 = this->wallDistance + 10.0f;
                sp68.x = this->actor.world.pos.x - (spB0 * sp8C);
                sp68.z = this->actor.world.pos.z - (spB0 * sp84);
                sp68.y = this->actor.world.pos.y + this->ageProperties->unk_0C;

                sp64 = BgCheck_EntityRaycastFloor1(&globalCtx->colCtx, &sp7C, &sp68);
                wallHeight = sp64 - this->actor.world.pos.y;
                this->wallHeight = wallHeight;

                if ((this->wallHeight < 18.0f) ||
                    BgCheck_EntityCheckCeiling(&globalCtx->colCtx, &sp60, &this->actor.world.pos,
                                               (sp64 - this->actor.world.pos.y) + 20.0f, &sp78, &sp74, &this->actor)) {
                    this->wallHeight = 399.96002f;
                } else {
                    D_80854798.y = (sp64 + 5.0f) - this->actor.world.pos.y;

                    if (func_80839768(globalCtx, this, &D_80854798, &sp78, &sp74, &D_80858AA8) &&
                        (temp3 = this->actor.wallYaw - Math_Atan2S(sp78->normal.z, sp78->normal.x),
                         ABS(temp3) < 0x4000) &&
                        !func_80041E18(&globalCtx->colCtx, sp78, sp74)) {
                        this->wallHeight = 399.96002f;
                    } else if (func_80041DE4(&globalCtx->colCtx, wallPoly, this->actor.wallBgId) == 0) {
                        if (this->ageProperties->unk_1C <= this->wallHeight) {
                            if (ABS(sp7C->normal.y) > 28000) {
                                if (this->ageProperties->unk_14 <= this->wallHeight) {
                                    spC7 = 4;
                                } else if (this->ageProperties->unk_18 <= this->wallHeight) {
                                    spC7 = 3;
                                } else {
                                    spC7 = 2;
                                }
                            }
                        } else {
                            spC7 = 1;
                        }
                    }
                }
            }
        }
    } else {
        this->unk_880 = R_RUN_SPEED_LIMIT / 100.0f;
        this->unk_88D = 0;
        this->wallHeight = 0.0f;
    }

    if (spC7 == this->unk_88C) {
        if ((this->linearVelocity != 0.0f) && (this->unk_88D < 100)) {
            this->unk_88D++;
        }
    } else {
        this->unk_88C = spC7;
        this->unk_88D = 0;
    }

    if (this->actor.bgCheckFlags & 1) {
        D_808535E4 = func_80041D4C(&globalCtx->colCtx, floorPoly, this->actor.floorBgId);

        if (!func_80847A78(this)) {
            f32 sp58;
            f32 sp54;
            f32 sp50;
            f32 sp4C;
            s32 pad2;
            f32 sp44;
            s32 pad3;

            if (this->actor.floorBgId != BGCHECK_SCENE) {
                func_800434C8(&globalCtx->colCtx, this->actor.floorBgId);
            }

            sp58 = COLPOLY_GET_NORMAL(floorPoly->normal.x);
            sp54 = 1.0f / COLPOLY_GET_NORMAL(floorPoly->normal.y);
            sp50 = COLPOLY_GET_NORMAL(floorPoly->normal.z);

            sp4C = Math_SinS(this->currentYaw);
            sp44 = Math_CosS(this->currentYaw);

            this->unk_898 = Math_Atan2S(1.0f, (-(sp58 * sp4C) - (sp50 * sp44)) * sp54);
            this->unk_89A = Math_Atan2S(1.0f, (-(sp58 * sp44) - (sp50 * sp4C)) * sp54);

            sp4C = Math_SinS(this->actor.shape.rot.y);
            sp44 = Math_CosS(this->actor.shape.rot.y);

            D_80853610 = Math_Atan2S(1.0f, (-(sp58 * sp4C) - (sp50 * sp44)) * sp54);

            func_8083E318(globalCtx, this, floorPoly);
        }
    } else {
        func_80847A78(this);
    }

    if (this->unk_A7B == D_808535E4) {
        this->unk_A79++;
    } else {
        this->unk_A7B = D_808535E4;
        this->unk_A79 = 0;
    }
}

void Player_UpdateCamAndSeqModes(GlobalContext* globalCtx, Player* this) {
    u8 seqMode;
    s32 pad;
    Actor* unk_664;
    s32 camMode;

    if (this->actor.category == ACTORCAT_PLAYER) {
        seqMode = SEQ_MODE_DEFAULT;

        if (this->csMode != 0) {
            Camera_ChangeMode(Gameplay_GetCamera(globalCtx, 0), CAM_MODE_NORMAL);
        } else if (!(this->stateFlags1 & PLAYER_STATE1_20)) {
            if ((this->actor.parent != NULL) && (this->stateFlags3 & PLAYER_STATE3_7)) {
                camMode = CAM_MODE_HOOKSHOT;
                Camera_SetParam(Gameplay_GetCamera(globalCtx, 0), 8, this->actor.parent);
            } else if (func_8084377C == this->func_674) {
                camMode = CAM_MODE_STILL;
            } else if (this->stateFlags2 & PLAYER_STATE2_8) {
                camMode = CAM_MODE_PUSHPULL;
            } else if ((unk_664 = this->unk_664) != NULL) {
                if (CHECK_FLAG_ALL(this->actor.flags, ACTOR_FLAG_8)) {
                    camMode = CAM_MODE_TALK;
                } else if (this->stateFlags1 & PLAYER_STATE1_16) {
                    if (this->stateFlags1 & PLAYER_STATE1_25) {
                        camMode = CAM_MODE_FOLLOWBOOMERANG;
                    } else {
                        camMode = CAM_MODE_FOLLOWTARGET;
                    }
                } else {
                    camMode = CAM_MODE_BATTLE;
                }
                Camera_SetParam(Gameplay_GetCamera(globalCtx, 0), 8, unk_664);
            } else if (this->stateFlags1 & PLAYER_STATE1_12) {
                camMode = CAM_MODE_CHARGE;
            } else if (this->stateFlags1 & PLAYER_STATE1_25) {
                camMode = CAM_MODE_FOLLOWBOOMERANG;
                Camera_SetParam(Gameplay_GetCamera(globalCtx, 0), 8, this->boomerangActor);
            } else if (this->stateFlags1 & (PLAYER_STATE1_13 | PLAYER_STATE1_14)) {
                if (func_80833B2C(this)) {
                    camMode = CAM_MODE_HANGZ;
                } else {
                    camMode = CAM_MODE_HANG;
                }
            } else if (this->stateFlags1 & (PLAYER_STATE1_17 | PLAYER_STATE1_30)) {
                if (func_8002DD78(this) || func_808334B4(this)) {
                    camMode = CAM_MODE_BOWARROWZ;
                } else if (this->stateFlags1 & PLAYER_STATE1_21) {
                    camMode = CAM_MODE_CLIMBZ;
                } else {
                    camMode = CAM_MODE_TARGET;
                }
            } else if (this->stateFlags1 & (PLAYER_STATE1_18 | PLAYER_STATE1_21)) {
                if ((func_80845668 == this->func_674) || (this->stateFlags1 & PLAYER_STATE1_21)) {
                    camMode = CAM_MODE_CLIMB;
                } else {
                    camMode = CAM_MODE_JUMP;
                }
            } else if (this->stateFlags1 & PLAYER_STATE1_19) {
                camMode = CAM_MODE_FREEFALL;
            } else if ((this->swordState != 0) && (this->swordAnimation >= 0) && (this->swordAnimation < 0x18)) {
                camMode = CAM_MODE_STILL;
            } else {
                camMode = CAM_MODE_NORMAL;
                if ((this->linearVelocity == 0.0f) &&
                    (!(this->stateFlags1 & PLAYER_STATE1_23) || (this->rideActor->speedXZ == 0.0f))) {
                    // not moving
                    seqMode = SEQ_MODE_STILL;
                }
            }

            Camera_ChangeMode(Gameplay_GetCamera(globalCtx, 0), camMode);
        } else {
            // First person mode
            seqMode = SEQ_MODE_STILL;
        }

        if (globalCtx->actorCtx.targetCtx.bgmEnemy != NULL) {
            seqMode = SEQ_MODE_ENEMY;
            Audio_SetBgmEnemyVolume(sqrtf(globalCtx->actorCtx.targetCtx.bgmEnemy->xyzDistToPlayerSq));
        }

        if (globalCtx->sceneNum != SCENE_TURIBORI) {
            Audio_SetSequenceMode(seqMode);
        }
    }
}

static Vec3f D_808547A4 = { 0.0f, 0.5f, 0.0f };
static Vec3f D_808547B0 = { 0.0f, 0.5f, 0.0f };

static Color_RGBA8 D_808547BC = { 255, 255, 100, 255 };
static Color_RGBA8 D_808547C0 = { 255, 50, 0, 0 };

void func_80848A04(GlobalContext* globalCtx, Player* this) {
    f32 temp;

    if (this->unk_85C == 0.0f) {
        func_80835F44(globalCtx, this, 0xFF);
        return;
    }

    temp = 1.0f;
    if (DECR(this->unk_860) == 0) {
        Inventory_ChangeAmmo(ITEM_STICK, -1);
        this->unk_860 = 1;
        temp = 0.0f;
        this->unk_85C = temp;
    } else if (this->unk_860 > 200) {
        temp = (210 - this->unk_860) / 10.0f;
    } else if (this->unk_860 < 20) {
        temp = this->unk_860 / 20.0f;
        this->unk_85C = temp;
    }

    func_8002836C(globalCtx, &this->swordInfo[0].tip, &D_808547A4, &D_808547B0, &D_808547BC, &D_808547C0, temp * 200.0f,
                  0, 8);
}

void func_80848B44(GlobalContext* globalCtx, Player* this) {
    Vec3f shockPos;
    Vec3f* randBodyPart;
    s32 shockScale;

    this->shockTimer--;
    this->unk_892 += this->shockTimer;

    if (this->unk_892 > 20) {
        shockScale = this->shockTimer * 2;
        this->unk_892 -= 20;

        if (shockScale > 40) {
            shockScale = 40;
        }

        randBodyPart = this->bodyPartsPos + (s32)Rand_ZeroFloat(17.9f);
        shockPos.x = (Rand_CenteredFloat(5.0f) + randBodyPart->x) - this->actor.world.pos.x;
        shockPos.y = (Rand_CenteredFloat(5.0f) + randBodyPart->y) - this->actor.world.pos.y;
        shockPos.z = (Rand_CenteredFloat(5.0f) + randBodyPart->z) - this->actor.world.pos.z;

        EffectSsFhgFlash_SpawnShock(globalCtx, &this->actor, &shockPos, shockScale, FHGFLASH_SHOCK_PLAYER);
        func_8002F8F0(&this->actor, NA_SE_PL_SPARK - SFX_FLAG);
    }
}

void func_80848C74(GlobalContext* globalCtx, Player* this) {
    s32 spawnedFlame;
    u8* timerPtr;
    s32 timerStep;
    f32 flameScale;
    f32 flameIntensity;
    s32 dmgCooldown;
    s32 i;
    s32 sp58;
    s32 sp54;

    if (this->currentTunic == PLAYER_TUNIC_GORON) {
        sp54 = 20;
    } else {
        sp54 = (s32)(this->linearVelocity * 0.4f) + 1;
    }

    spawnedFlame = false;
    timerPtr = this->flameTimers;

    if (this->stateFlags2 & PLAYER_STATE2_3) {
        sp58 = 100;
    } else {
        sp58 = 0;
    }

    func_8083819C(this, globalCtx);

    for (i = 0; i < 18; i++, timerPtr++) {
        timerStep = sp58 + sp54;

        if (*timerPtr <= timerStep) {
            *timerPtr = 0;
        } else {
            spawnedFlame = true;
            *timerPtr -= timerStep;

            if (*timerPtr > 20.0f) {
                flameIntensity = (*timerPtr - 20.0f) * 0.01f;
                flameScale = CLAMP(flameIntensity, 0.19999999f, 0.2f);
            } else {
                flameScale = *timerPtr * 0.01f;
            }

            flameIntensity = (*timerPtr - 25.0f) * 0.02f;
            flameIntensity = CLAMP(flameIntensity, 0.0f, 1.0f);
            EffectSsFireTail_SpawnFlameOnPlayer(globalCtx, flameScale, i, flameIntensity);
        }
    }

    if (spawnedFlame) {
        func_8002F7DC(&this->actor, NA_SE_EV_TORCH - SFX_FLAG);

        if (globalCtx->sceneNum == SCENE_JYASINBOSS) {
            dmgCooldown = 0;
        } else {
            dmgCooldown = 7;
        }

        if ((dmgCooldown & globalCtx->gameplayFrames) == 0) {
            Player_InflictDamage(globalCtx, -1);
        }
    } else {
        this->isBurning = false;
    }
}

void func_80848EF8(Player* this) {
    if (CHECK_QUEST_ITEM(QUEST_STONE_OF_AGONY)) {
        f32 temp = 200000.0f - (this->unk_6A4 * 5.0f);

        if (temp < 0.0f) {
            temp = 0.0f;
        }

        this->unk_6A0 += temp;
        if (this->unk_6A0 > 4000000.0f) {
            this->unk_6A0 = 0.0f;
            func_8083264C(this, 120, 20, 10, 0);
        }
    }
}

static s8 D_808547C4[] = {
    0,  3,  3,  5,   4,   8,   9,   13, 14, 15, 16, 17, 18, -22, 23, 24, 25,  26, 27,  28,  29, 31, 32, 33, 34, -35,
    30, 36, 38, -39, -40, -41, 42,  43, 45, 46, 0,  0,  0,  67,  48, 47, -50, 51, -52, -53, 54, 55, 56, 57, 58, 59,
    60, 61, 62, 63,  64,  -65, -66, 68, 11, 69, 70, 71, 8,  8,   72, 73, 78,  79, 80,  89,  90, 91, 92, 77, 19, 94,
};

static Vec3f D_80854814 = { 0.0f, 0.0f, 200.0f };

static f32 sWaterConveyorSpeeds[] = { 2.0f, 4.0f, 7.0f };
static f32 sFloorConveyorSpeeds[] = { 0.5f, 1.0f, 3.0f };

void Player_UpdateCommon(Player* this, GlobalContext* globalCtx, Input* input) {
    s32 pad;

    sControlInput = input;

    if (this->unk_A86 < 0) {
        this->unk_A86++;
        if (this->unk_A86 == 0) {
            this->unk_A86 = 1;
            func_80078884(NA_SE_OC_REVENGE);
        }
    }

    Math_Vec3f_Copy(&this->actor.prevPos, &this->actor.home.pos);

    if (this->unk_A73 != 0) {
        this->unk_A73--;
    }

    if (this->unk_88E != 0) {
        this->unk_88E--;
    }

    if (this->unk_A87 != 0) {
        this->unk_A87--;
    }

    if (this->invincibilityTimer < 0) {
        this->invincibilityTimer++;
    } else if (this->invincibilityTimer > 0) {
        this->invincibilityTimer--;
    }

    if (this->unk_890 != 0) {
        this->unk_890--;
    }

    func_808473D4(globalCtx, this);
    func_80836BEC(this, globalCtx);

    if ((this->heldItemActionParam == PLAYER_AP_STICK) && (this->unk_860 != 0)) {
        func_80848A04(globalCtx, this);
    } else if ((this->heldItemActionParam == PLAYER_AP_FISHING_POLE) && (this->unk_860 < 0)) {
        this->unk_860++;
    }

    if (this->shockTimer != 0) {
        func_80848B44(globalCtx, this);
    }

    if (this->isBurning) {
        func_80848C74(globalCtx, this);
    }

    if ((this->stateFlags3 & PLAYER_STATE3_6) && (gSaveContext.nayrusLoveTimer != 0) && (gSaveContext.unk_13F0 == 0)) {
        gSaveContext.unk_13F0 = 3;
        func_80846A00(globalCtx, this, 1);
        this->stateFlags3 &= ~PLAYER_STATE3_6;
    }

    if (this->stateFlags2 & PLAYER_STATE2_15) {
        if (!(this->actor.bgCheckFlags & 1)) {
            func_80832210(this);
            Actor_MoveForward(&this->actor);
        }

        func_80847BA0(globalCtx, this);
    } else {
        f32 temp_f0;
        f32 phi_f12;

        if (this->currentBoots != this->prevBoots) {
            if (this->currentBoots == PLAYER_BOOTS_IRON) {
                if (this->stateFlags1 & PLAYER_STATE1_27) {
                    func_80832340(globalCtx, this);
                    if (this->ageProperties->unk_2C < this->actor.yDistToWater) {
                        this->stateFlags2 |= PLAYER_STATE2_10;
                    }
                }
            } else {
                if (this->stateFlags1 & PLAYER_STATE1_27) {
                    if ((this->prevBoots == PLAYER_BOOTS_IRON) || (this->actor.bgCheckFlags & 1)) {
                        func_8083D36C(globalCtx, this);
                        this->stateFlags2 &= ~PLAYER_STATE2_10;
                    }
                }
            }

            this->prevBoots = this->currentBoots;
        }

        if ((this->actor.parent == NULL) && (this->stateFlags1 & PLAYER_STATE1_23)) {
            this->actor.parent = this->rideActor;
            func_8083A360(globalCtx, this);
            this->stateFlags1 |= PLAYER_STATE1_23;
            func_80832264(globalCtx, this, &gPlayerAnim_0033B8);
            func_80832F54(globalCtx, this, 0x9B);
            this->unk_850 = 99;
        }

        if (this->unk_844 == 0) {
            this->unk_845 = 0;
        } else if (this->unk_844 < 0) {
            this->unk_844++;
        } else {
            this->unk_844--;
        }

        Math_ScaledStepToS(&this->unk_6C2, 0, 400);
        func_80032CB4(this->unk_3A8, 20, 80, 6);

        this->actor.shape.face = this->unk_3A8[0] + ((globalCtx->gameplayFrames & 32) ? 0 : 3);

        if (this->currentMask == PLAYER_MASK_BUNNY) {
            func_8085002C(this);
        }

        if (func_8002DD6C(this) != 0) {
            func_8084FF7C(this);
        }

        if (!(this->skelAnime.moveFlags & 0x80)) {
            if (((this->actor.bgCheckFlags & 1) && (D_808535E4 == 5) && (this->currentBoots != PLAYER_BOOTS_IRON)) ||
                ((this->currentBoots == PLAYER_BOOTS_HOVER) &&
                 !(this->stateFlags1 & (PLAYER_STATE1_27 | PLAYER_STATE1_29)))) {
                f32 sp70 = this->linearVelocity;
                s16 sp6E = this->currentYaw;
                s16 yawDiff = this->actor.world.rot.y - sp6E;
                s32 pad;

                if ((ABS(yawDiff) > 0x6000) && (this->actor.speedXZ != 0.0f)) {
                    sp70 = 0.0f;
                    sp6E += 0x8000;
                }

                if (Math_StepToF(&this->actor.speedXZ, sp70, 0.35f) && (sp70 == 0.0f)) {
                    this->actor.world.rot.y = this->currentYaw;
                }

                if (this->linearVelocity != 0.0f) {
                    s32 phi_v0;

                    phi_v0 = (fabsf(this->linearVelocity) * 700.0f) - (fabsf(this->actor.speedXZ) * 100.0f);
                    phi_v0 = CLAMP(phi_v0, 0, 1350);

                    Math_ScaledStepToS(&this->actor.world.rot.y, sp6E, phi_v0);
                }

                if ((this->linearVelocity == 0.0f) && (this->actor.speedXZ != 0.0f)) {
                    func_800F4138(&this->actor.projectedPos, 0xD0, this->actor.speedXZ);
                }
            } else {
                this->actor.speedXZ = this->linearVelocity;
                this->actor.world.rot.y = this->currentYaw;
            }

            func_8002D868(&this->actor);

<<<<<<< HEAD
            if ((this->pushedSpeed != 0.0f) && !Player_InCsMode(globalCtx) && !(this->stateFlags1 & 0x206000) &&
=======
            if ((this->windSpeed != 0.0f) && !Player_InCsMode(globalCtx) &&
                !(this->stateFlags1 & (PLAYER_STATE1_13 | PLAYER_STATE1_14 | PLAYER_STATE1_21)) &&
>>>>>>> c8f4d66b
                (func_80845668 != this->func_674) && (func_808507F4 != this->func_674)) {
                this->actor.velocity.x += this->pushedSpeed * Math_SinS(this->pushedYaw);
                this->actor.velocity.z += this->pushedSpeed * Math_CosS(this->pushedYaw);
            }

            func_8002D7EC(&this->actor);
            func_80847BA0(globalCtx, this);
        } else {
            D_808535E4 = 0;
            this->unk_A7A = 0;

            if (!(this->stateFlags1 & PLAYER_STATE1_0) && (this->stateFlags1 & PLAYER_STATE1_23)) {
                EnHorse* rideActor = (EnHorse*)this->rideActor;
                CollisionPoly* sp5C;
                s32 sp58;
                Vec3f sp4C;

                if (!(rideActor->actor.bgCheckFlags & 1)) {
                    func_808396F4(globalCtx, this, &D_80854814, &sp4C, &sp5C, &sp58);
                } else {
                    sp5C = rideActor->actor.floorPoly;
                    sp58 = rideActor->actor.floorBgId;
                }

                if ((sp5C != NULL) && func_80839034(globalCtx, this, sp5C, sp58)) {
                    if (DREG(25) != 0) {
                        DREG(25) = 0;
                    } else {
                        AREG(6) = 1;
                    }
                }
            }

            sConveyorSpeedIdx = 0;
            this->pushedSpeed = 0.0f;
        }

        // This block applies the bg conveyor to pushedSpeed
        if ((sConveyorSpeedIdx != 0) && (this->currentBoots != PLAYER_BOOTS_IRON)) {
            f32 conveyorSpeed;

            // converts 1-index to 0-index
            sConveyorSpeedIdx--;

            if (!sIsFloorConveyor) {
                conveyorSpeed = sWaterConveyorSpeeds[sConveyorSpeedIdx];

<<<<<<< HEAD
                if (!(this->stateFlags1 & 0x8000000)) {
                    conveyorSpeed *= 0.25f;
=======
                if (!(this->stateFlags1 & PLAYER_STATE1_27)) {
                    sp48 *= 0.25f;
>>>>>>> c8f4d66b
                }
            } else {
                conveyorSpeed = sFloorConveyorSpeeds[sConveyorSpeedIdx];
            }

<<<<<<< HEAD
            Math_StepToF(&this->pushedSpeed, conveyorSpeed, conveyorSpeed * 0.1f);
            Math_ScaledStepToS(&this->pushedYaw, sConveyorYaw,
                               ((this->stateFlags1 & 0x8000000) ? 400.0f : 800.0f) * conveyorSpeed);
        } else if (this->pushedSpeed != 0.0f) {
            Math_StepToF(&this->pushedSpeed, 0.0f, (this->stateFlags1 & 0x8000000) ? 0.5f : 1.0f);
=======
            Math_StepToF(&this->windSpeed, sp48, sp48 * 0.1f);

            Math_ScaledStepToS(&this->windDirection, D_808535FC,
                               ((this->stateFlags1 & PLAYER_STATE1_27) ? 400.0f : 800.0f) * sp48);
        } else if (this->windSpeed != 0.0f) {
            Math_StepToF(&this->windSpeed, 0.0f, (this->stateFlags1 & PLAYER_STATE1_27) ? 0.5f : 1.0f);
>>>>>>> c8f4d66b
        }

        if (!Player_InBlockingCsMode(globalCtx, this) && !(this->stateFlags2 & PLAYER_STATE2_18)) {
            func_8083D53C(globalCtx, this);

            if ((this->actor.category == ACTORCAT_PLAYER) && (gSaveContext.health == 0)) {
                if (this->stateFlags1 & (PLAYER_STATE1_13 | PLAYER_STATE1_14 | PLAYER_STATE1_21)) {
                    func_80832440(globalCtx, this);
                    func_80837B9C(this, globalCtx);
                } else if ((this->actor.bgCheckFlags & 1) || (this->stateFlags1 & PLAYER_STATE1_27)) {
                    func_80836448(globalCtx, this,
                                  func_808332B8(this)       ? &gPlayerAnim_003310
                                  : (this->shockTimer != 0) ? &gPlayerAnim_002F08
                                                            : &gPlayerAnim_002878);
                }
            } else {
                if ((this->actor.parent == NULL) &&
                    ((globalCtx->sceneLoadFlag == 0x14) || (this->unk_A87 != 0) || !func_808382DC(this, globalCtx))) {
                    func_8083AA10(this, globalCtx);
                } else {
                    this->fallStartHeight = this->actor.world.pos.y;
                }
                func_80848EF8(this);
            }
        }

        if ((globalCtx->csCtx.state != CS_STATE_IDLE) && (this->csMode != 6) &&
            !(this->stateFlags1 & PLAYER_STATE1_23) && !(this->stateFlags2 & PLAYER_STATE2_7) &&
            (this->actor.category == ACTORCAT_PLAYER)) {
            CsCmdActorAction* linkActionCsCmd = globalCtx->csCtx.linkAction;

            if ((linkActionCsCmd != NULL) && (D_808547C4[linkActionCsCmd->action] != 0)) {
                func_8002DF54(globalCtx, NULL, 6);
                func_80832210(this);
            } else if ((this->csMode == 0) && !(this->stateFlags2 & PLAYER_STATE2_10) &&
                       (globalCtx->csCtx.state != CS_STATE_UNSKIPPABLE_INIT)) {
                func_8002DF54(globalCtx, NULL, 0x31);
                func_80832210(this);
            }
        }

        if (this->csMode != 0) {
            if ((this->csMode != 7) ||
                !(this->stateFlags1 & (PLAYER_STATE1_13 | PLAYER_STATE1_14 | PLAYER_STATE1_21 | PLAYER_STATE1_26))) {
                this->unk_6AD = 3;
            } else if (func_80852E14 != this->func_674) {
                func_80852944(globalCtx, this, NULL);
            }
        } else {
            this->prevCsMode = 0;
        }

        func_8083D6EC(globalCtx, this);

        if ((this->unk_664 == NULL) && (this->naviTextId == 0)) {
            this->stateFlags2 &= ~(PLAYER_STATE2_1 | PLAYER_STATE2_21);
        }

        this->stateFlags1 &= ~(PLAYER_STATE1_1 | PLAYER_STATE1_9 | PLAYER_STATE1_12 | PLAYER_STATE1_22);
        this->stateFlags2 &= ~(PLAYER_STATE2_0 | PLAYER_STATE2_2 | PLAYER_STATE2_3 | PLAYER_STATE2_5 | PLAYER_STATE2_6 |
                               PLAYER_STATE2_8 | PLAYER_STATE2_9 | PLAYER_STATE2_12 | PLAYER_STATE2_14 |
                               PLAYER_STATE2_16 | PLAYER_STATE2_22 | PLAYER_STATE2_26);
        this->stateFlags3 &= ~PLAYER_STATE3_4;

        func_80847298(this);
        func_8083315C(globalCtx, this);

        if (this->stateFlags1 & PLAYER_STATE1_27) {
            D_808535E8 = 0.5f;
        } else {
            D_808535E8 = 1.0f;
        }

        D_808535EC = 1.0f / D_808535E8;
        D_80853614 = D_80853618 = 0;
        D_80858AA4 = this->currentMask;

        if (!(this->stateFlags3 & PLAYER_STATE3_2)) {
            this->func_674(this, globalCtx);
        }

        Player_UpdateCamAndSeqModes(globalCtx, this);

        if (this->skelAnime.moveFlags & 8) {
            AnimationContext_SetMoveActor(globalCtx, &this->actor, &this->skelAnime,
                                          (this->skelAnime.moveFlags & 4) ? 1.0f : this->ageProperties->unk_08);
        }

        func_808368EC(this, globalCtx);

        if (CHECK_FLAG_ALL(this->actor.flags, ACTOR_FLAG_8)) {
            this->targetActorDistance = 0.0f;
        } else {
            this->targetActor = NULL;
            this->targetActorDistance = FLT_MAX;
            this->exchangeItemId = EXCH_ITEM_NONE;
        }

        if (!(this->stateFlags1 & PLAYER_STATE1_11)) {
            this->interactRangeActor = NULL;
            this->getItemDirection = 0x6000;
        }

        if (this->actor.parent == NULL) {
            this->rideActor = NULL;
        }

        this->naviTextId = 0;

        if (!(this->stateFlags2 & PLAYER_STATE2_25)) {
            this->unk_6A8 = NULL;
        }

        this->stateFlags2 &= ~PLAYER_STATE2_23;
        this->unk_6A4 = FLT_MAX;

        temp_f0 = this->actor.world.pos.y - this->actor.prevPos.y;

        this->doorType = PLAYER_DOORTYPE_NONE;
        this->unk_8A1 = 0;
        this->unk_684 = NULL;

        phi_f12 = ((this->bodyPartsPos[6].y + this->bodyPartsPos[3].y) * 0.5f) + temp_f0;
        temp_f0 += this->bodyPartsPos[7].y + 10.0f;

        this->cylinder.dim.height = temp_f0 - phi_f12;

        if (this->cylinder.dim.height < 0) {
            phi_f12 = temp_f0;
            this->cylinder.dim.height = -this->cylinder.dim.height;
        }

        this->cylinder.dim.yShift = phi_f12 - this->actor.world.pos.y;

        if (this->stateFlags1 & PLAYER_STATE1_22) {
            this->cylinder.dim.height = this->cylinder.dim.height * 0.8f;
        }

        Collider_UpdateCylinder(&this->actor, &this->cylinder);

        if (!(this->stateFlags2 & PLAYER_STATE2_14)) {
            if (!(this->stateFlags1 & (PLAYER_STATE1_7 | PLAYER_STATE1_13 | PLAYER_STATE1_14 | PLAYER_STATE1_23))) {
                CollisionCheck_SetOC(globalCtx, &globalCtx->colChkCtx, &this->cylinder.base);
            }

            if (!(this->stateFlags1 & (PLAYER_STATE1_7 | PLAYER_STATE1_26)) && (this->invincibilityTimer <= 0)) {
                CollisionCheck_SetAC(globalCtx, &globalCtx->colChkCtx, &this->cylinder.base);

                if (this->invincibilityTimer < 0) {
                    CollisionCheck_SetAT(globalCtx, &globalCtx->colChkCtx, &this->cylinder.base);
                }
            }
        }

        AnimationContext_SetNextQueue(globalCtx);
    }

    Math_Vec3f_Copy(&this->actor.home.pos, &this->actor.world.pos);
    Math_Vec3f_Copy(&this->unk_A88, &this->bodyPartsPos[0]);

    if (this->stateFlags1 & (PLAYER_STATE1_7 | PLAYER_STATE1_28 | PLAYER_STATE1_29)) {
        this->actor.colChkInfo.mass = MASS_IMMOVABLE;
    } else {
        this->actor.colChkInfo.mass = 50;
    }

    this->stateFlags3 &= ~PLAYER_STATE3_2;

    Collider_ResetCylinderAC(globalCtx, &this->cylinder.base);

    Collider_ResetQuadAT(globalCtx, &this->swordQuads[0].base);
    Collider_ResetQuadAT(globalCtx, &this->swordQuads[1].base);

    Collider_ResetQuadAC(globalCtx, &this->shieldQuad.base);
    Collider_ResetQuadAT(globalCtx, &this->shieldQuad.base);
}

static Vec3f D_80854838 = { 0.0f, 0.0f, -30.0f };

void Player_Update(Actor* thisx, GlobalContext* globalCtx) {
    static Vec3f sDogSpawnPos;
    Player* this = (Player*)thisx;
    s32 dogParams;
    s32 pad;
    Input sp44;
    Actor* dog;

    if (func_8084FCAC(this, globalCtx)) {
        if (gSaveContext.dogParams < 0) {
            if (Object_GetIndex(&globalCtx->objectCtx, OBJECT_DOG) < 0) {
                gSaveContext.dogParams = 0;
            } else {
                gSaveContext.dogParams &= 0x7FFF;
                func_808395DC(this, &this->actor.world.pos, &D_80854838, &sDogSpawnPos);
                dogParams = gSaveContext.dogParams;

                dog = Actor_Spawn(&globalCtx->actorCtx, globalCtx, ACTOR_EN_DOG, sDogSpawnPos.x, sDogSpawnPos.y,
                                  sDogSpawnPos.z, 0, this->actor.shape.rot.y, 0, dogParams | 0x8000);
                if (dog != NULL) {
                    dog->room = 0;
                }
            }
        }

        if ((this->interactRangeActor != NULL) && (this->interactRangeActor->update == NULL)) {
            this->interactRangeActor = NULL;
        }

        if ((this->heldActor != NULL) && (this->heldActor->update == NULL)) {
            func_808323B4(globalCtx, this);
        }

        if (this->stateFlags1 & (PLAYER_STATE1_5 | PLAYER_STATE1_29)) {
            bzero(&sp44, sizeof(sp44));
        } else {
            sp44 = globalCtx->state.input[0];
            if (this->unk_88E != 0) {
                sp44.cur.button &= ~(BTN_A | BTN_B | BTN_CUP);
                sp44.press.button &= ~(BTN_A | BTN_B | BTN_CUP);
            }
        }

        Player_UpdateCommon(this, globalCtx, &sp44);
    }

    MREG(52) = this->actor.world.pos.x;
    MREG(53) = this->actor.world.pos.y;
    MREG(54) = this->actor.world.pos.z;
    MREG(55) = this->actor.world.rot.y;
}

static struct_80858AC8 D_80858AC8;
static Vec3s D_80858AD8[25];

static Gfx* sMaskDlists[PLAYER_MASK_MAX - 1] = {
    gLinkChildKeatonMaskDL, gLinkChildSkullMaskDL, gLinkChildSpookyMaskDL, gLinkChildBunnyHoodDL,
    gLinkChildGoronMaskDL,  gLinkChildZoraMaskDL,  gLinkChildGerudoMaskDL, gLinkChildMaskOfTruthDL,
};

static Vec3s D_80854864 = { 0, 0, 0 };

void func_8084A0E8(GlobalContext* globalCtx, Player* this, s32 lod, Gfx* cullDList,
                   OverrideLimbDrawOpa overrideLimbDraw) {
    static s32 D_8085486C = 255;

    OPEN_DISPS(globalCtx->state.gfxCtx, "../z_player.c", 19228);

    gSPSegment(POLY_OPA_DISP++, 0x0C, cullDList);
    gSPSegment(POLY_XLU_DISP++, 0x0C, cullDList);

    func_8008F470(globalCtx, this->skelAnime.skeleton, this->skelAnime.jointTable, this->skelAnime.dListCount, lod,
                  this->currentTunic, this->currentBoots, this->actor.shape.face, overrideLimbDraw, func_80090D20,
                  this);

    if ((overrideLimbDraw == func_80090014) && (this->currentMask != PLAYER_MASK_NONE)) {
        Mtx* sp70 = Graph_Alloc(globalCtx->state.gfxCtx, 2 * sizeof(Mtx));

        if (this->currentMask == PLAYER_MASK_BUNNY) {
            Vec3s sp68;

            gSPSegment(POLY_OPA_DISP++, 0x0B, sp70);

            sp68.x = D_80858AC8.unk_02 + 0x3E2;
            sp68.y = D_80858AC8.unk_04 + 0xDBE;
            sp68.z = D_80858AC8.unk_00 - 0x348A;
            Matrix_SetTranslateRotateYXZ(97.0f, -1203.0f, -240.0f, &sp68);
            Matrix_ToMtx(sp70++, "../z_player.c", 19273);

            sp68.x = D_80858AC8.unk_02 - 0x3E2;
            sp68.y = -0xDBE - D_80858AC8.unk_04;
            sp68.z = D_80858AC8.unk_00 - 0x348A;
            Matrix_SetTranslateRotateYXZ(97.0f, -1203.0f, 240.0f, &sp68);
            Matrix_ToMtx(sp70, "../z_player.c", 19279);
        }

        gSPDisplayList(POLY_OPA_DISP++, sMaskDlists[this->currentMask - 1]);
    }

    if ((this->currentBoots == PLAYER_BOOTS_HOVER) && !(this->actor.bgCheckFlags & 1) &&
        !(this->stateFlags1 & PLAYER_STATE1_23) && (this->hoverBootsTimer != 0)) {
        s32 sp5C;
        s32 hoverBootsTimer = this->hoverBootsTimer;

        if (this->hoverBootsTimer < 19) {
            if (hoverBootsTimer >= 15) {
                D_8085486C = (19 - hoverBootsTimer) * 51.0f;
            } else if (hoverBootsTimer < 19) {
                sp5C = hoverBootsTimer;

                if (sp5C > 9) {
                    sp5C = 9;
                }

                D_8085486C = (-sp5C * 4) + 36;
                D_8085486C = D_8085486C * D_8085486C;
                D_8085486C = (s32)((Math_CosS(D_8085486C) * 100.0f) + 100.0f) + 55.0f;
                D_8085486C = D_8085486C * (sp5C * (1.0f / 9.0f));
            }

            Matrix_SetTranslateRotateYXZ(this->actor.world.pos.x, this->actor.world.pos.y + 2.0f,
                                         this->actor.world.pos.z, &D_80854864);
            Matrix_Scale(4.0f, 4.0f, 4.0f, MTXMODE_APPLY);

            gSPMatrix(POLY_XLU_DISP++, Matrix_NewMtx(globalCtx->state.gfxCtx, "../z_player.c", 19317),
                      G_MTX_NOPUSH | G_MTX_LOAD | G_MTX_MODELVIEW);
            gSPSegment(POLY_XLU_DISP++, 0x08,
                       Gfx_TwoTexScroll(globalCtx->state.gfxCtx, 0, 0, 0, 16, 32, 1, 0,
                                        (globalCtx->gameplayFrames * -15) % 128, 16, 32));
            gDPSetPrimColor(POLY_XLU_DISP++, 0x80, 0x80, 255, 255, 255, D_8085486C);
            gDPSetEnvColor(POLY_XLU_DISP++, 120, 90, 30, 128);
            gSPDisplayList(POLY_XLU_DISP++, gHoverBootsCircleDL);
        }
    }

    CLOSE_DISPS(globalCtx->state.gfxCtx, "../z_player.c", 19328);
}

void Player_Draw(Actor* thisx, GlobalContext* globalCtx2) {
    GlobalContext* globalCtx = globalCtx2;
    Player* this = (Player*)thisx;

    OPEN_DISPS(globalCtx->state.gfxCtx, "../z_player.c", 19346);

    if (!(this->stateFlags2 & PLAYER_STATE2_29)) {
        OverrideLimbDrawOpa overrideLimbDraw = func_80090014;
        s32 lod;
        s32 pad;

        if ((this->csMode != 0) || (func_8008E9C4(this) && 0) || (this->actor.projectedPos.z < 160.0f)) {
            lod = 0;
        } else {
            lod = 1;
        }

        func_80093C80(globalCtx);
        func_80093D84(globalCtx->state.gfxCtx);

        if (this->invincibilityTimer > 0) {
            this->unk_88F += CLAMP(50 - this->invincibilityTimer, 8, 40);
            POLY_OPA_DISP =
                Gfx_SetFog2(POLY_OPA_DISP, 255, 0, 0, 0, 0, 4000 - (s32)(Math_CosS(this->unk_88F * 256) * 2000.0f));
        }

        func_8002EBCC(&this->actor, globalCtx, 0);
        func_8002ED80(&this->actor, globalCtx, 0);

        if (this->unk_6AD != 0) {
            Vec3f sp7C;

            SkinMatrix_Vec3fMtxFMultXYZ(&globalCtx->viewProjectionMtxF, &this->actor.focus.pos, &sp7C);
            if (sp7C.z < -4.0f) {
                overrideLimbDraw = func_800902F0;
            }
        } else if (this->stateFlags2 & PLAYER_STATE2_18) {
            if (this->actor.projectedPos.z < 0.0f) {
                overrideLimbDraw = func_80090440;
            }
        }

        if (this->stateFlags2 & PLAYER_STATE2_26) {
            f32 sp78 = ((u16)(globalCtx->gameplayFrames * 600) * M_PI) / 0x8000;
            f32 sp74 = ((u16)(globalCtx->gameplayFrames * 1000) * M_PI) / 0x8000;

            Matrix_Push();
            this->actor.scale.y = -this->actor.scale.y;
            Matrix_SetTranslateRotateYXZ(
                this->actor.world.pos.x,
                (this->actor.floorHeight + (this->actor.floorHeight - this->actor.world.pos.y)) +
                    (this->actor.shape.yOffset * this->actor.scale.y),
                this->actor.world.pos.z, &this->actor.shape.rot);
            Matrix_Scale(this->actor.scale.x, this->actor.scale.y, this->actor.scale.z, MTXMODE_APPLY);
            Matrix_RotateX(sp78, MTXMODE_APPLY);
            Matrix_RotateY(sp74, MTXMODE_APPLY);
            Matrix_Scale(1.1f, 0.95f, 1.05f, MTXMODE_APPLY);
            Matrix_RotateY(-sp74, MTXMODE_APPLY);
            Matrix_RotateX(-sp78, MTXMODE_APPLY);
            func_8084A0E8(globalCtx, this, lod, gCullFrontDList, overrideLimbDraw);
            this->actor.scale.y = -this->actor.scale.y;
            Matrix_Pop();
        }

        gSPClearGeometryMode(POLY_OPA_DISP++, G_CULL_BOTH);
        gSPClearGeometryMode(POLY_XLU_DISP++, G_CULL_BOTH);

        func_8084A0E8(globalCtx, this, lod, gCullBackDList, overrideLimbDraw);

        if (this->invincibilityTimer > 0) {
            POLY_OPA_DISP = Gameplay_SetFog(globalCtx, POLY_OPA_DISP);
        }

        if (this->stateFlags2 & PLAYER_STATE2_14) {
            f32 scale = (this->unk_84F >> 1) * 22.0f;

            gSPSegment(POLY_XLU_DISP++, 0x08,
                       Gfx_TwoTexScroll(globalCtx->state.gfxCtx, 0, 0, (0 - globalCtx->gameplayFrames) % 128, 32, 32, 1,
                                        0, (globalCtx->gameplayFrames * -2) % 128, 32, 32));

            Matrix_Scale(scale, scale, scale, MTXMODE_APPLY);
            gSPMatrix(POLY_XLU_DISP++, Matrix_NewMtx(globalCtx->state.gfxCtx, "../z_player.c", 19459),
                      G_MTX_NOPUSH | G_MTX_LOAD | G_MTX_MODELVIEW);
            gDPSetEnvColor(POLY_XLU_DISP++, 0, 50, 100, 255);
            gSPDisplayList(POLY_XLU_DISP++, gEffIceFragment3DL);
        }

        if (this->unk_862 > 0) {
            Player_DrawGetItem(globalCtx, this);
        }
    }

    CLOSE_DISPS(globalCtx->state.gfxCtx, "../z_player.c", 19473);
}

void Player_Destroy(Actor* thisx, GlobalContext* globalCtx) {
    Player* this = (Player*)thisx;

    Effect_Delete(globalCtx, this->swordEffectIndex);

    Collider_DestroyCylinder(globalCtx, &this->cylinder);
    Collider_DestroyQuad(globalCtx, &this->swordQuads[0]);
    Collider_DestroyQuad(globalCtx, &this->swordQuads[1]);
    Collider_DestroyQuad(globalCtx, &this->shieldQuad);

    func_800876C8(globalCtx);

    gSaveContext.linkAge = globalCtx->linkAgeOnLoad;
}

s16 func_8084ABD8(GlobalContext* globalCtx, Player* this, s32 arg2, s16 arg3) {
    s32 temp1;
    s16 temp2;
    s16 temp3;

    if (!func_8002DD78(this) && !func_808334B4(this) && (arg2 == 0)) {
        temp2 = sControlInput->rel.stick_y * 240.0f;
        Math_SmoothStepToS(&this->actor.focus.rot.x, temp2, 14, 4000, 30);

        temp2 = sControlInput->rel.stick_x * -16.0f;
        temp2 = CLAMP(temp2, -3000, 3000);
        this->actor.focus.rot.y += temp2;
    } else {
        temp1 = (this->stateFlags1 & PLAYER_STATE1_23) ? 3500 : 14000;
        temp3 = ((sControlInput->rel.stick_y >= 0) ? 1 : -1) *
                (s32)((1.0f - Math_CosS(sControlInput->rel.stick_y * 200)) * 1500.0f);
        this->actor.focus.rot.x += temp3;
        this->actor.focus.rot.x = CLAMP(this->actor.focus.rot.x, -temp1, temp1);

        temp1 = 19114;
        temp2 = this->actor.focus.rot.y - this->actor.shape.rot.y;
        temp3 = ((sControlInput->rel.stick_x >= 0) ? 1 : -1) *
                (s32)((1.0f - Math_CosS(sControlInput->rel.stick_x * 200)) * -1500.0f);
        temp2 += temp3;
        this->actor.focus.rot.y = CLAMP(temp2, -temp1, temp1) + this->actor.shape.rot.y;
    }

    this->unk_6AE |= 2;
    return func_80836AB8(this, (globalCtx->shootingGalleryStatus != 0) || func_8002DD78(this) || func_808334B4(this)) -
           arg3;
}

void func_8084AEEC(Player* this, f32* arg1, f32 arg2, s16 arg3) {
    f32 temp1;
    f32 temp2;

    temp1 = this->skelAnime.curFrame - 10.0f;

    temp2 = (R_RUN_SPEED_LIMIT / 100.0f) * 0.8f;
    if (*arg1 > temp2) {
        *arg1 = temp2;
    }

    if ((0.0f < temp1) && (temp1 < 10.0f)) {
        temp1 *= 6.0f;
    } else {
        temp1 = 0.0f;
        arg2 = 0.0f;
    }

    Math_AsymStepToF(arg1, arg2 * 0.8f, temp1, (fabsf(*arg1) * 0.02f) + 0.05f);
    Math_ScaledStepToS(&this->currentYaw, arg3, 1600);
}

void func_8084B000(Player* this) {
    f32 phi_f18;
    f32 phi_f16;
    f32 phi_f14;
    f32 yDistToWater;

    phi_f14 = -5.0f;

    phi_f16 = this->ageProperties->unk_28;
    if (this->actor.velocity.y < 0.0f) {
        phi_f16 += 1.0f;
    }

    if (this->actor.yDistToWater < phi_f16) {
        if (this->actor.velocity.y <= 0.0f) {
            phi_f16 = 0.0f;
        } else {
            phi_f16 = this->actor.velocity.y * 0.5f;
        }
        phi_f18 = -0.1f - phi_f16;
    } else {
        if (!(this->stateFlags1 & PLAYER_STATE1_7) && (this->currentBoots == PLAYER_BOOTS_IRON) &&
            (this->actor.velocity.y >= -3.0f)) {
            phi_f18 = -0.2f;
        } else {
            phi_f14 = 2.0f;
            if (this->actor.velocity.y >= 0.0f) {
                phi_f16 = 0.0f;
            } else {
                phi_f16 = this->actor.velocity.y * -0.3f;
            }
            phi_f18 = phi_f16 + 0.1f;
        }

        yDistToWater = this->actor.yDistToWater;
        if (yDistToWater > 100.0f) {
            this->stateFlags2 |= PLAYER_STATE2_10;
        }
    }

    this->actor.velocity.y += phi_f18;

    if (((this->actor.velocity.y - phi_f14) * phi_f18) > 0) {
        this->actor.velocity.y = phi_f14;
    }

    this->actor.gravity = 0.0f;
}

void func_8084B158(GlobalContext* globalCtx, Player* this, Input* input, f32 arg3) {
    f32 temp;

    if ((input != NULL) && CHECK_BTN_ANY(input->press.button, BTN_A | BTN_B)) {
        temp = 1.0f;
    } else {
        temp = 0.5f;
    }

    temp *= arg3;

    if (temp < 1.0f) {
        temp = 1.0f;
    }

    this->skelAnime.playSpeed = temp;
    LinkAnimation_Update(globalCtx, &this->skelAnime);
}

void func_8084B1D8(Player* this, GlobalContext* globalCtx) {
    if (this->stateFlags1 & PLAYER_STATE1_27) {
        func_8084B000(this);
        func_8084AEEC(this, &this->linearVelocity, 0, this->actor.shape.rot.y);
    } else {
        func_8083721C(this);
    }

    if ((this->unk_6AD == 2) && (func_8002DD6C(this) || func_808332E4(this))) {
        func_80836670(this, globalCtx);
    }

    if ((this->csMode != 0) || (this->unk_6AD == 0) || (this->unk_6AD >= 4) || func_80833B54(this) ||
        (this->unk_664 != NULL) || !func_8083AD4C(globalCtx, this) ||
        (((this->unk_6AD == 2) && (CHECK_BTN_ANY(sControlInput->press.button, BTN_A | BTN_B | BTN_R) ||
                                   func_80833B2C(this) || (!func_8002DD78(this) && !func_808334B4(this)))) ||
         ((this->unk_6AD == 1) &&
          CHECK_BTN_ANY(sControlInput->press.button,
                        BTN_A | BTN_B | BTN_R | BTN_CUP | BTN_CLEFT | BTN_CRIGHT | BTN_CDOWN)))) {
        func_8083C148(this, globalCtx);
        func_80078884(NA_SE_SY_CAMERA_ZOOM_UP);
    } else if ((DECR(this->unk_850) == 0) || (this->unk_6AD != 2)) {
        if (func_8008F128(this)) {
            this->unk_6AE |= 0x43;
        } else {
            this->actor.shape.rot.y = func_8084ABD8(globalCtx, this, 0, 0);
        }
    }

    this->currentYaw = this->actor.shape.rot.y;
}

s32 func_8084B3CC(GlobalContext* globalCtx, Player* this) {
    if (globalCtx->shootingGalleryStatus != 0) {
        func_80832564(globalCtx, this);
        func_80835C58(globalCtx, this, func_8084FA54, 0);

        if (!func_8002DD6C(this) || Player_HoldsHookshot(this)) {
            func_80835F44(globalCtx, this, 3);
        }

        this->stateFlags1 |= PLAYER_STATE1_20;
        func_80832264(globalCtx, this, func_80833338(this));
        func_80832210(this);
        func_8083B010(this);
        return 1;
    }

    return 0;
}

void func_8084B498(Player* this) {
    this->itemActionParam =
        (INV_CONTENT(ITEM_OCARINA_FAIRY) == ITEM_OCARINA_FAIRY) ? PLAYER_AP_OCARINA_FAIRY : PLAYER_AP_OCARINA_TIME;
}

s32 func_8084B4D4(GlobalContext* globalCtx, Player* this) {
    if (this->stateFlags3 & PLAYER_STATE3_5) {
        this->stateFlags3 &= ~PLAYER_STATE3_5;
        func_8084B498(this);
        this->unk_6AD = 4;
        func_8083B040(this, globalCtx);
        return 1;
    }

    return 0;
}

void func_8084B530(Player* this, GlobalContext* globalCtx) {
    this->stateFlags2 |= PLAYER_STATE2_5;
    func_80836670(this, globalCtx);

    if (Message_GetState(&globalCtx->msgCtx) == TEXT_STATE_CLOSING) {
        this->actor.flags &= ~ACTOR_FLAG_8;

        if (!CHECK_FLAG_ALL(this->targetActor->flags, ACTOR_FLAG_0 | ACTOR_FLAG_2)) {
            this->stateFlags2 &= ~PLAYER_STATE2_13;
        }

        func_8005B1A4(Gameplay_GetCamera(globalCtx, 0));

        if (!func_8084B4D4(globalCtx, this) && !func_8084B3CC(globalCtx, this) && !func_8083ADD4(globalCtx, this)) {
            if ((this->targetActor != this->interactRangeActor) || !func_8083E5A8(this, globalCtx)) {
                if (this->stateFlags1 & PLAYER_STATE1_23) {
                    s32 sp24 = this->unk_850;
                    func_8083A360(globalCtx, this);
                    this->unk_850 = sp24;
                } else if (func_808332B8(this)) {
                    func_80838F18(globalCtx, this);
                } else {
                    func_80853080(this, globalCtx);
                }
            }
        }

        this->unk_88E = 10;
        return;
    }

    if (this->stateFlags1 & PLAYER_STATE1_23) {
        func_8084CC98(this, globalCtx);
    } else if (func_808332B8(this)) {
        func_8084D610(this, globalCtx);
    } else if (!func_8008E9C4(this) && LinkAnimation_Update(globalCtx, &this->skelAnime)) {
        if (this->skelAnime.moveFlags != 0) {
            func_80832DBC(this);
            if ((this->targetActor->category == ACTORCAT_NPC) &&
                (this->heldItemActionParam != PLAYER_AP_FISHING_POLE)) {
                func_808322D0(globalCtx, this, &gPlayerAnim_0031A0);
            } else {
                func_80832284(globalCtx, this, func_80833338(this));
            }
        } else {
            func_808322A4(globalCtx, this, &gPlayerAnim_0031A8);
        }
    }

    if (this->unk_664 != NULL) {
        this->currentYaw = this->actor.shape.rot.y = func_8083DB98(this, 0);
    }
}

void func_8084B78C(Player* this, GlobalContext* globalCtx) {
    f32 sp34;
    s16 sp32;
    s32 temp;

    this->stateFlags2 |= PLAYER_STATE2_0 | PLAYER_STATE2_6 | PLAYER_STATE2_8;
    func_8083F524(globalCtx, this);

    if (LinkAnimation_Update(globalCtx, &this->skelAnime)) {
        if (!func_8083F9D0(globalCtx, this)) {
            func_80837268(this, &sp34, &sp32, 0.0f, globalCtx);
            temp = func_8083FFB8(this, &sp34, &sp32);
            if (temp > 0) {
                func_8083FAB8(this, globalCtx);
            } else if (temp < 0) {
                func_8083FB14(this, globalCtx);
            }
        }
    }
}

void func_8084B840(GlobalContext* globalCtx, Player* this, f32 arg2) {
    if (this->actor.wallBgId != BGCHECK_SCENE) {
        DynaPolyActor* dynaPolyActor = DynaPoly_GetActor(&globalCtx->colCtx, this->actor.wallBgId);

        if (dynaPolyActor != NULL) {
            func_8002DFA4(dynaPolyActor, arg2, this->actor.world.rot.y);
        }
    }
}

static struct_80832924 D_80854870[] = {
    { NA_SE_PL_SLIP, 0x1003 },
    { NA_SE_PL_SLIP, -0x1015 },
};

void func_8084B898(Player* this, GlobalContext* globalCtx) {
    f32 sp34;
    s16 sp32;
    s32 temp;

    this->stateFlags2 |= PLAYER_STATE2_0 | PLAYER_STATE2_6 | PLAYER_STATE2_8;

    if (func_80832CB0(globalCtx, this, &gPlayerAnim_003108)) {
        this->unk_850 = 1;
    } else if (this->unk_850 == 0) {
        if (LinkAnimation_OnFrame(&this->skelAnime, 11.0f)) {
            func_80832698(this, NA_SE_VO_LI_PUSH);
        }
    }

    func_80832924(this, D_80854870);
    func_8083F524(globalCtx, this);

    if (!func_8083F9D0(globalCtx, this)) {
        func_80837268(this, &sp34, &sp32, 0.0f, globalCtx);
        temp = func_8083FFB8(this, &sp34, &sp32);
        if (temp < 0) {
            func_8083FB14(this, globalCtx);
        } else if (temp == 0) {
            func_8083F72C(this, &gPlayerAnim_0030E0, globalCtx);
        } else {
            this->stateFlags2 |= PLAYER_STATE2_4;
        }
    }

    if (this->stateFlags2 & PLAYER_STATE2_4) {
        func_8084B840(globalCtx, this, 2.0f);
        this->linearVelocity = 2.0f;
    }
}

static struct_80832924 D_80854878[] = {
    { NA_SE_PL_SLIP, 0x1004 },
    { NA_SE_PL_SLIP, -0x1018 },
};

static Vec3f D_80854880 = { 0.0f, 26.0f, -40.0f };

void func_8084B9E4(Player* this, GlobalContext* globalCtx) {
    LinkAnimationHeader* anim;
    f32 sp70;
    s16 sp6E;
    s32 temp1;
    Vec3f sp5C;
    f32 temp2;
    CollisionPoly* sp54;
    s32 sp50;
    Vec3f sp44;
    Vec3f sp38;

    anim = D_80853C74[this->modelAnimType];
    this->stateFlags2 |= PLAYER_STATE2_0 | PLAYER_STATE2_6 | PLAYER_STATE2_8;

    if (func_80832CB0(globalCtx, this, anim)) {
        this->unk_850 = 1;
    } else {
        if (this->unk_850 == 0) {
            if (LinkAnimation_OnFrame(&this->skelAnime, 11.0f)) {
                func_80832698(this, NA_SE_VO_LI_PUSH);
            }
        } else {
            func_80832924(this, D_80854878);
        }
    }

    func_8083F524(globalCtx, this);

    if (!func_8083F9D0(globalCtx, this)) {
        func_80837268(this, &sp70, &sp6E, 0.0f, globalCtx);
        temp1 = func_8083FFB8(this, &sp70, &sp6E);
        if (temp1 > 0) {
            func_8083FAB8(this, globalCtx);
        } else if (temp1 == 0) {
            func_8083F72C(this, D_80853C8C[this->modelAnimType], globalCtx);
        } else {
            this->stateFlags2 |= PLAYER_STATE2_4;
        }
    }

    if (this->stateFlags2 & PLAYER_STATE2_4) {
        temp2 = func_8083973C(globalCtx, this, &D_80854880, &sp5C) - this->actor.world.pos.y;
        if (fabsf(temp2) < 20.0f) {
            sp44.x = this->actor.world.pos.x;
            sp44.z = this->actor.world.pos.z;
            sp44.y = sp5C.y;
            if (!BgCheck_EntityLineTest1(&globalCtx->colCtx, &sp44, &sp5C, &sp38, &sp54, true, false, false, true,
                                         &sp50)) {
                func_8084B840(globalCtx, this, -2.0f);
                return;
            }
        }
        this->stateFlags2 &= ~PLAYER_STATE2_4;
    }
}

void func_8084BBE4(Player* this, GlobalContext* globalCtx) {
    f32 sp3C;
    s16 sp3A;
    LinkAnimationHeader* anim;
    f32 temp;

    this->stateFlags2 |= PLAYER_STATE2_6;

    if (LinkAnimation_Update(globalCtx, &this->skelAnime)) {
        // clang-format off
        anim = (this->unk_84F > 0) ? &gPlayerAnim_002F28 : D_80853CD4[this->modelAnimType]; func_80832284(globalCtx, this, anim);
        // clang-format on
    } else if (this->unk_84F == 0) {
        if (this->skelAnime.animation == &gPlayerAnim_002F10) {
            temp = 11.0f;
        } else {
            temp = 1.0f;
        }

        if (LinkAnimation_OnFrame(&this->skelAnime, temp)) {
            func_80832770(this, NA_SE_PL_WALK_GROUND);
            if (this->skelAnime.animation == &gPlayerAnim_002F10) {
                this->unk_84F = 1;
            } else {
                this->unk_84F = -1;
            }
        }
    }

    Math_ScaledStepToS(&this->actor.shape.rot.y, this->currentYaw, 0x800);

    if (this->unk_84F != 0) {
        func_80837268(this, &sp3C, &sp3A, 0.0f, globalCtx);
        if (this->unk_847[this->unk_846] >= 0) {
            if (this->unk_84F > 0) {
                anim = D_80853CA4[this->modelAnimType];
            } else {
                anim = D_80853CEC[this->modelAnimType];
            }
            func_8083A9B8(this, anim, globalCtx);
            return;
        }

        if (CHECK_BTN_ALL(sControlInput->cur.button, BTN_A) || (this->actor.shape.feetFloorFlags != 0)) {
            func_80837B60(this);
            if (this->unk_84F < 0) {
                this->linearVelocity = -0.8f;
            } else {
                this->linearVelocity = 0.8f;
            }
            func_80837B9C(this, globalCtx);
            this->stateFlags1 &= ~(PLAYER_STATE1_13 | PLAYER_STATE1_14);
        }
    }
}

void func_8084BDFC(Player* this, GlobalContext* globalCtx) {
    this->stateFlags2 |= PLAYER_STATE2_6;

    if (LinkAnimation_Update(globalCtx, &this->skelAnime)) {
        func_80832E48(this, 1);
        func_8083C0E8(this, globalCtx);
        return;
    }

    if (LinkAnimation_OnFrame(&this->skelAnime, this->skelAnime.endFrame - 6.0f)) {
        func_808328A0(this);
    } else if (LinkAnimation_OnFrame(&this->skelAnime, this->skelAnime.endFrame - 34.0f)) {
        this->stateFlags1 &= ~(PLAYER_STATE1_13 | PLAYER_STATE1_14);
        func_8002F7DC(&this->actor, NA_SE_PL_CLIMB_CLIFF);
        func_80832698(this, NA_SE_VO_LI_CLIMB_END);
    }
}

void func_8084BEE4(Player* this) {
    func_8002F7DC(&this->actor, (this->unk_84F != 0) ? NA_SE_PL_WALK_WALL : NA_SE_PL_WALK_LADDER);
}

void func_8084BF1C(Player* this, GlobalContext* globalCtx) {
    static Vec3f D_8085488C = { 0.0f, 0.0f, 26.0f };
    s32 sp84;
    s32 sp80;
    f32 phi_f0;
    f32 phi_f2;
    Vec3f sp6C;
    s32 sp68;
    Vec3f sp5C;
    f32 temp_f0;
    LinkAnimationHeader* anim1;
    LinkAnimationHeader* anim2;

    sp84 = sControlInput->rel.stick_y;
    sp80 = sControlInput->rel.stick_x;

    this->fallStartHeight = this->actor.world.pos.y;
    this->stateFlags2 |= PLAYER_STATE2_6;

    if ((this->unk_84F != 0) && (ABS(sp84) < ABS(sp80))) {
        phi_f0 = ABS(sp80) * 0.0325f;
        sp84 = 0;
    } else {
        phi_f0 = ABS(sp84) * 0.05f;
        sp80 = 0;
    }

    if (phi_f0 < 1.0f) {
        phi_f0 = 1.0f;
    } else if (phi_f0 > 3.35f) {
        phi_f0 = 3.35f;
    }

    if (this->skelAnime.playSpeed >= 0.0f) {
        phi_f2 = 1.0f;
    } else {
        phi_f2 = -1.0f;
    }

    this->skelAnime.playSpeed = phi_f2 * phi_f0;

    if (this->unk_850 >= 0) {
        if ((this->actor.wallPoly != NULL) && (this->actor.wallBgId != BGCHECK_SCENE)) {
            DynaPolyActor* wallPolyActor = DynaPoly_GetActor(&globalCtx->colCtx, this->actor.wallBgId);
            if (wallPolyActor != NULL) {
                Math_Vec3f_Diff(&wallPolyActor->actor.world.pos, &wallPolyActor->actor.prevPos, &sp6C);
                Math_Vec3f_Sum(&this->actor.world.pos, &sp6C, &this->actor.world.pos);
            }
        }

        Actor_UpdateBgCheckInfo(globalCtx, &this->actor, 26.0f, 6.0f, this->ageProperties->unk_00, 7);
        func_8083F360(globalCtx, this, 26.0f, this->ageProperties->unk_3C, 50.0f, -20.0f);
    }

    if ((this->unk_850 < 0) || !func_8083FBC0(this, globalCtx)) {
        if (LinkAnimation_Update(globalCtx, &this->skelAnime) != 0) {
            if (this->unk_850 < 0) {
                this->unk_850 = ABS(this->unk_850) & 1;
                return;
            }

            if (sp84 != 0) {
                sp68 = this->unk_84F + this->unk_850;

                if (sp84 > 0) {
                    D_8085488C.y = this->ageProperties->unk_40;
                    temp_f0 = func_8083973C(globalCtx, this, &D_8085488C, &sp5C);

                    if (this->actor.world.pos.y < temp_f0) {
                        if (this->unk_84F != 0) {
                            this->actor.world.pos.y = temp_f0;
                            this->stateFlags1 &= ~PLAYER_STATE1_21;
                            func_8083A5C4(globalCtx, this, this->actor.wallPoly, this->ageProperties->unk_3C,
                                          &gPlayerAnim_003000);
                            this->currentYaw += 0x8000;
                            this->actor.shape.rot.y = this->currentYaw;
                            func_8083A9B8(this, &gPlayerAnim_003000, globalCtx);
                            this->stateFlags1 |= PLAYER_STATE1_14;
                        } else {
                            func_8083F070(this, this->ageProperties->unk_CC[this->unk_850], globalCtx);
                        }
                    } else {
                        this->skelAnime.prevTransl = this->ageProperties->unk_4A[sp68];
                        func_80832264(globalCtx, this, this->ageProperties->unk_AC[sp68]);
                    }
                } else {
                    if ((this->actor.world.pos.y - this->actor.floorHeight) < 15.0f) {
                        if (this->unk_84F != 0) {
                            func_8083FB7C(this, globalCtx);
                        } else {
                            if (this->unk_850 != 0) {
                                this->skelAnime.prevTransl = this->ageProperties->unk_44;
                            }
                            func_8083F070(this, this->ageProperties->unk_C4[this->unk_850], globalCtx);
                            this->unk_850 = 1;
                        }
                    } else {
                        sp68 ^= 1;
                        this->skelAnime.prevTransl = this->ageProperties->unk_62[sp68];
                        anim1 = this->ageProperties->unk_AC[sp68];
                        LinkAnimation_Change(globalCtx, &this->skelAnime, anim1, -1.0f, Animation_GetLastFrame(anim1),
                                             0.0f, ANIMMODE_ONCE, 0.0f);
                    }
                }
                this->unk_850 ^= 1;
            } else {
                if ((this->unk_84F != 0) && (sp80 != 0)) {
                    anim2 = this->ageProperties->unk_BC[this->unk_850];

                    if (sp80 > 0) {
                        this->skelAnime.prevTransl = this->ageProperties->unk_7A[this->unk_850];
                        func_80832264(globalCtx, this, anim2);
                    } else {
                        this->skelAnime.prevTransl = this->ageProperties->unk_86[this->unk_850];
                        LinkAnimation_Change(globalCtx, &this->skelAnime, anim2, -1.0f, Animation_GetLastFrame(anim2),
                                             0.0f, ANIMMODE_ONCE, 0.0f);
                    }
                } else {
                    this->stateFlags2 |= PLAYER_STATE2_12;
                }
            }

            return;
        }
    }

    if (this->unk_850 < 0) {
        if (((this->unk_850 == -2) &&
             (LinkAnimation_OnFrame(&this->skelAnime, 14.0f) || LinkAnimation_OnFrame(&this->skelAnime, 29.0f))) ||
            ((this->unk_850 == -4) &&
             (LinkAnimation_OnFrame(&this->skelAnime, 22.0f) || LinkAnimation_OnFrame(&this->skelAnime, 35.0f) ||
              LinkAnimation_OnFrame(&this->skelAnime, 49.0f) || LinkAnimation_OnFrame(&this->skelAnime, 55.0f)))) {
            func_8084BEE4(this);
        }
        return;
    }

    if (LinkAnimation_OnFrame(&this->skelAnime, (this->skelAnime.playSpeed > 0.0f) ? 20.0f : 0.0f)) {
        func_8084BEE4(this);
    }
}

static f32 D_80854898[] = { 10.0f, 20.0f };
static f32 D_808548A0[] = { 40.0f, 50.0f };

static struct_80832924 D_808548A8[] = {
    { NA_SE_PL_WALK_LADDER, 0x80A },
    { NA_SE_PL_WALK_LADDER, 0x814 },
    { NA_SE_PL_WALK_LADDER, -0x81E },
};

void func_8084C5F8(Player* this, GlobalContext* globalCtx) {
    s32 temp;
    f32* sp38;
    CollisionPoly* sp34;
    s32 sp30;
    Vec3f sp24;

    this->stateFlags2 |= PLAYER_STATE2_6;

    temp = func_808374A0(globalCtx, this, &this->skelAnime, 4.0f);

    if (temp == 0) {
        this->stateFlags1 &= ~PLAYER_STATE1_21;
        return;
    }

    if ((temp > 0) || LinkAnimation_Update(globalCtx, &this->skelAnime)) {
        func_8083C0E8(this, globalCtx);
        this->stateFlags1 &= ~PLAYER_STATE1_21;
        return;
    }

    sp38 = D_80854898;

    if (this->unk_850 != 0) {
        func_80832924(this, D_808548A8);
        sp38 = D_808548A0;
    }

    if (LinkAnimation_OnFrame(&this->skelAnime, sp38[0]) || LinkAnimation_OnFrame(&this->skelAnime, sp38[1])) {
        sp24.x = this->actor.world.pos.x;
        sp24.y = this->actor.world.pos.y + 20.0f;
        sp24.z = this->actor.world.pos.z;
        if (BgCheck_EntityRaycastFloor3(&globalCtx->colCtx, &sp34, &sp30, &sp24) != 0.0f) {
            this->unk_89E = func_80041F10(&globalCtx->colCtx, sp34, sp30);
            func_808328A0(this);
        }
    }
}

static struct_80832924 D_808548B4[] = {
    { 0, 0x3028 }, { 0, 0x3030 }, { 0, 0x3038 }, { 0, 0x3040 },  { 0, 0x3048 },
    { 0, 0x3050 }, { 0, 0x3058 }, { 0, 0x3060 }, { 0, -0x3068 },
};

void func_8084C760(Player* this, GlobalContext* globalCtx) {
    this->stateFlags2 |= PLAYER_STATE2_6;

    if (LinkAnimation_Update(globalCtx, &this->skelAnime)) {
        if (!(this->stateFlags1 & PLAYER_STATE1_0)) {
            if (this->skelAnime.moveFlags != 0) {
                this->skelAnime.moveFlags = 0;
                return;
            }

            if (!func_8083F570(this, globalCtx)) {
                this->linearVelocity = sControlInput->rel.stick_y * 0.03f;
            }
        }
        return;
    }

    func_80832924(this, D_808548B4);
}

static struct_80832924 D_808548D8[] = {
    { 0, 0x300A }, { 0, 0x3012 }, { 0, 0x301A }, { 0, 0x3022 },  { 0, 0x3034 },
    { 0, 0x303C }, { 0, 0x3044 }, { 0, 0x304C }, { 0, -0x3054 },
};

void func_8084C81C(Player* this, GlobalContext* globalCtx) {
    this->stateFlags2 |= PLAYER_STATE2_6;

    if (LinkAnimation_Update(globalCtx, &this->skelAnime)) {
        func_8083C0E8(this, globalCtx);
        this->stateFlags2 &= ~PLAYER_STATE2_18;
        return;
    }

    func_80832924(this, D_808548D8);
}

static Vec3f D_808548FC[] = {
    { 40.0f, 0.0f, 0.0f },
    { -40.0f, 0.0f, 0.0f },
};

static Vec3f D_80854914[] = {
    { 60.0f, 20.0f, 0.0f },
    { -60.0f, 20.0f, 0.0f },
};

static Vec3f D_8085492C[] = {
    { 60.0f, -20.0f, 0.0f },
    { -60.0f, -20.0f, 0.0f },
};

s32 func_8084C89C(GlobalContext* globalCtx, Player* this, s32 arg2, f32* arg3) {
    EnHorse* rideActor = (EnHorse*)this->rideActor;
    f32 sp50;
    f32 sp4C;
    Vec3f sp40;
    Vec3f sp34;
    CollisionPoly* sp30;
    s32 sp2C;

    sp50 = rideActor->actor.world.pos.y + 20.0f;
    sp4C = rideActor->actor.world.pos.y - 20.0f;

    *arg3 = func_8083973C(globalCtx, this, &D_808548FC[arg2], &sp40);

    return (sp4C < *arg3) && (*arg3 < sp50) &&
           !func_80839768(globalCtx, this, &D_80854914[arg2], &sp30, &sp2C, &sp34) &&
           !func_80839768(globalCtx, this, &D_8085492C[arg2], &sp30, &sp2C, &sp34);
}

s32 func_8084C9BC(Player* this, GlobalContext* globalCtx) {
    EnHorse* rideActor = (EnHorse*)this->rideActor;
    s32 sp38;
    f32 sp34;

    if (this->unk_850 < 0) {
        this->unk_850 = 99;
    } else {
        sp38 = (this->mountSide < 0) ? 0 : 1;
        if (!func_8084C89C(globalCtx, this, sp38, &sp34)) {
            sp38 ^= 1;
            if (!func_8084C89C(globalCtx, this, sp38, &sp34)) {
                return 0;
            } else {
                this->mountSide = -this->mountSide;
            }
        }

        if ((globalCtx->csCtx.state == CS_STATE_IDLE) && (globalCtx->transitionMode == 0) &&
            (EN_HORSE_CHECK_1(rideActor) || EN_HORSE_CHECK_4(rideActor))) {
            this->stateFlags2 |= PLAYER_STATE2_22;

            if (EN_HORSE_CHECK_1(rideActor) ||
                (EN_HORSE_CHECK_4(rideActor) && CHECK_BTN_ALL(sControlInput->press.button, BTN_A))) {
                rideActor->actor.child = NULL;
                func_80835DAC(globalCtx, this, func_8084D3E4, 0);
                this->unk_878 = sp34 - rideActor->actor.world.pos.y;
                func_80832264(globalCtx, this, (this->mountSide < 0) ? &gPlayerAnim_003390 : &gPlayerAnim_0033A0);
                return 1;
            }
        }
    }

    return 0;
}

void func_8084CBF4(Player* this, f32 arg1, f32 arg2) {
    f32 temp;
    f32 dir;

    if ((this->unk_878 != 0.0f) && (arg2 <= this->skelAnime.curFrame)) {
        if (arg1 < fabsf(this->unk_878)) {
            if (this->unk_878 >= 0.0f) {
                dir = 1;
            } else {
                dir = -1;
            }
            temp = dir * arg1;
        } else {
            temp = this->unk_878;
        }
        this->actor.world.pos.y += temp;
        this->unk_878 -= temp;
    }
}

static LinkAnimationHeader* D_80854944[] = {
    &gPlayerAnim_003370,
    &gPlayerAnim_003368,
    &gPlayerAnim_003380,
    &gPlayerAnim_003358,
    &gPlayerAnim_003338,
    &gPlayerAnim_003348,
    &gPlayerAnim_003350,
    NULL,
    NULL,
};

static LinkAnimationHeader* D_80854968[] = {
    &gPlayerAnim_003388,
    &gPlayerAnim_003388,
    &gPlayerAnim_003388,
    &gPlayerAnim_003360,
    &gPlayerAnim_003340,
    &gPlayerAnim_003340,
    &gPlayerAnim_003340,
    NULL,
    NULL,
};

static LinkAnimationHeader* D_8085498C[] = {
    &gPlayerAnim_0033C8,
    &gPlayerAnim_0033B8,
    &gPlayerAnim_0033C0,
};

static u8 D_80854998[2][2] = {
    { 32, 58 },
    { 25, 42 },
};

static Vec3s D_8085499C = { -69, 7146, -266 };

static struct_80832924 D_808549A4[] = {
    { NA_SE_PL_CALM_HIT, 0x830 }, { NA_SE_PL_CALM_HIT, 0x83A },  { NA_SE_PL_CALM_HIT, 0x844 },
    { NA_SE_PL_CALM_PAT, 0x85C }, { NA_SE_PL_CALM_PAT, 0x86E },  { NA_SE_PL_CALM_PAT, 0x87E },
    { NA_SE_PL_CALM_PAT, 0x884 }, { NA_SE_PL_CALM_PAT, -0x888 },
};

void func_8084CC98(Player* this, GlobalContext* globalCtx) {
    EnHorse* rideActor = (EnHorse*)this->rideActor;
    u8* arr;

    this->stateFlags2 |= PLAYER_STATE2_6;

    func_8084CBF4(this, 1.0f, 10.0f);

    if (this->unk_850 == 0) {
        if (LinkAnimation_Update(globalCtx, &this->skelAnime)) {
            this->skelAnime.animation = &gPlayerAnim_0033B8;
            this->unk_850 = 99;
            return;
        }

        arr = D_80854998[(this->mountSide < 0) ? 0 : 1];

        if (LinkAnimation_OnFrame(&this->skelAnime, arr[0])) {
            func_8002F7DC(&this->actor, NA_SE_PL_CLIMB_CLIFF);
            return;
        }

        if (LinkAnimation_OnFrame(&this->skelAnime, arr[1])) {
            func_8002DE74(globalCtx, this);
            func_8002F7DC(&this->actor, NA_SE_PL_SIT_ON_HORSE);
            return;
        }

        return;
    }

    func_8002DE74(globalCtx, this);
    this->skelAnime.prevTransl = D_8085499C;

    if ((rideActor->animationIdx != this->unk_850) && ((rideActor->animationIdx >= 2) || (this->unk_850 >= 2))) {
        if ((this->unk_850 = rideActor->animationIdx) < 2) {
            f32 rand = Rand_ZeroOne();
            s32 temp = 0;

            this->unk_850 = 1;

            if (rand < 0.1f) {
                temp = 2;
            } else if (rand < 0.2f) {
                temp = 1;
            }
            func_80832264(globalCtx, this, D_8085498C[temp]);
        } else {
            this->skelAnime.animation = D_80854944[this->unk_850 - 2];
            Animation_SetMorph(globalCtx, &this->skelAnime, 8.0f);
            if (this->unk_850 < 4) {
                func_80834644(globalCtx, this);
                this->unk_84F = 0;
            }
        }
    }

    if (this->unk_850 == 1) {
        if ((D_808535E0 != 0) || func_8083224C(globalCtx)) {
            func_80832264(globalCtx, this, &gPlayerAnim_0033C8);
        } else if (LinkAnimation_Update(globalCtx, &this->skelAnime)) {
            this->unk_850 = 99;
        } else if (this->skelAnime.animation == &gPlayerAnim_0033B8) {
            func_80832924(this, D_808549A4);
        }
    } else {
        this->skelAnime.curFrame = rideActor->curFrame;
        LinkAnimation_AnimateFrame(globalCtx, &this->skelAnime);
    }

    AnimationContext_SetCopyAll(globalCtx, this->skelAnime.limbCount, this->skelAnime.morphTable,
                                this->skelAnime.jointTable);

    if ((globalCtx->csCtx.state != CS_STATE_IDLE) || (this->csMode != 0)) {
        if (this->csMode == 7) {
            this->csMode = 0;
        }
        this->unk_6AD = 0;
        this->unk_84F = 0;
    } else if ((this->unk_850 < 2) || (this->unk_850 >= 4)) {
        D_808535E0 = func_80836670(this, globalCtx);
        if (D_808535E0 != 0) {
            this->unk_84F = 0;
        }
    }

    this->actor.world.pos.x = rideActor->actor.world.pos.x + rideActor->riderPos.x;
    this->actor.world.pos.y = (rideActor->actor.world.pos.y + rideActor->riderPos.y) - 27.0f;
    this->actor.world.pos.z = rideActor->actor.world.pos.z + rideActor->riderPos.z;

    this->currentYaw = this->actor.shape.rot.y = rideActor->actor.shape.rot.y;

    if ((this->csMode != 0) ||
        (!func_8083224C(globalCtx) && ((rideActor->actor.speedXZ != 0.0f) || !func_8083B644(this, globalCtx)) &&
         !func_8083C1DC(this, globalCtx))) {
        if (D_808535E0 == 0) {
            if (this->unk_84F != 0) {
                if (LinkAnimation_Update(globalCtx, &this->skelAnime2)) {
                    rideActor->stateFlags &= ~ENHORSE_FLAG_8;
                    this->unk_84F = 0;
                }

                if (this->skelAnime2.animation == &gPlayerAnim_0033B0) {
                    if (LinkAnimation_OnFrame(&this->skelAnime2, 23.0f)) {
                        func_8002F7DC(&this->actor, NA_SE_IT_LASH);
                        func_80832698(this, NA_SE_VO_LI_LASH);
                    }

                    AnimationContext_SetCopyAll(globalCtx, this->skelAnime.limbCount, this->skelAnime.jointTable,
                                                this->skelAnime2.jointTable);
                } else {
                    if (LinkAnimation_OnFrame(&this->skelAnime2, 10.0f)) {
                        func_8002F7DC(&this->actor, NA_SE_IT_LASH);
                        func_80832698(this, NA_SE_VO_LI_LASH);
                    }

                    AnimationContext_SetCopyTrue(globalCtx, this->skelAnime.limbCount, this->skelAnime.jointTable,
                                                 this->skelAnime2.jointTable, D_80853410);
                }
            } else {
                LinkAnimationHeader* anim = NULL;

                if (EN_HORSE_CHECK_3(rideActor)) {
                    anim = &gPlayerAnim_0033B0;
                } else if (EN_HORSE_CHECK_2(rideActor)) {
                    if ((this->unk_850 >= 2) && (this->unk_850 != 99)) {
                        anim = D_80854968[this->unk_850 - 2];
                    }
                }

                if (anim != NULL) {
                    LinkAnimation_PlayOnce(globalCtx, &this->skelAnime2, anim);
                    this->unk_84F = 1;
                }
            }
        }

        if (this->stateFlags1 & PLAYER_STATE1_20) {
            if (!func_8083AD4C(globalCtx, this) || CHECK_BTN_ANY(sControlInput->press.button, BTN_A) ||
                func_80833BCC(this)) {
                this->unk_6AD = 0;
                this->stateFlags1 &= ~PLAYER_STATE1_20;
            } else {
                this->unk_6BE = func_8084ABD8(globalCtx, this, 1, -5000) - this->actor.shape.rot.y;
                this->unk_6BE += 5000;
                this->unk_6B0 = -5000;
            }
            return;
        }

        if ((this->csMode != 0) || (!func_8084C9BC(this, globalCtx) && !func_8083B040(this, globalCtx))) {
            if (this->unk_664 != NULL) {
                if (func_8002DD78(this) != 0) {
                    this->unk_6BE = func_8083DB98(this, 1) - this->actor.shape.rot.y;
                    this->unk_6BE = CLAMP(this->unk_6BE, -0x4AAA, 0x4AAA);
                    this->actor.focus.rot.y = this->actor.shape.rot.y + this->unk_6BE;
                    this->unk_6BE += 5000;
                    this->unk_6AE |= 0x80;
                } else {
                    func_8083DB98(this, 0);
                }
            } else {
                if (func_8002DD78(this) != 0) {
                    this->unk_6BE = func_8084ABD8(globalCtx, this, 1, -5000) - this->actor.shape.rot.y;
                    this->unk_6BE += 5000;
                    this->unk_6B0 = -5000;
                }
            }
        }
    }
}

static struct_80832924 D_808549C4[] = {
    { 0, 0x2800 },
    { NA_SE_PL_GET_OFF_HORSE, 0x80A },
    { NA_SE_PL_SLIPDOWN, -0x819 },
};

void func_8084D3E4(Player* this, GlobalContext* globalCtx) {
    this->stateFlags2 |= PLAYER_STATE2_6;
    func_8084CBF4(this, 1.0f, 10.0f);

    if (LinkAnimation_Update(globalCtx, &this->skelAnime)) {
        EnHorse* rideActor = (EnHorse*)this->rideActor;

        func_8083C0E8(this, globalCtx);
        this->stateFlags1 &= ~PLAYER_STATE1_23;
        this->actor.parent = NULL;
        AREG(6) = 0;

        if (Flags_GetEventChkInf(0x18) || (DREG(1) != 0)) {
            gSaveContext.horseData.pos.x = rideActor->actor.world.pos.x;
            gSaveContext.horseData.pos.y = rideActor->actor.world.pos.y;
            gSaveContext.horseData.pos.z = rideActor->actor.world.pos.z;
            gSaveContext.horseData.angle = rideActor->actor.shape.rot.y;
        }
    } else {
        Camera_ChangeSetting(Gameplay_GetCamera(globalCtx, 0), CAM_SET_NORMAL0);

        if (this->mountSide < 0) {
            D_808549C4[0].field = 0x2828;
        } else {
            D_808549C4[0].field = 0x281D;
        }
        func_80832924(this, D_808549C4);
    }
}

static struct_80832924 D_808549D0[] = {
    { NA_SE_PL_SWIM, -0x800 },
};

void func_8084D530(Player* this, f32* arg1, f32 arg2, s16 arg3) {
    func_8084AEEC(this, arg1, arg2, arg3);
    func_80832924(this, D_808549D0);
}

void func_8084D574(GlobalContext* globalCtx, Player* this, s16 arg2) {
    func_80835C58(globalCtx, this, func_8084D84C, 0);
    this->actor.shape.rot.y = this->currentYaw = arg2;
    func_80832C6C(globalCtx, this, &gPlayerAnim_0032F0);
}

void func_8084D5CC(GlobalContext* globalCtx, Player* this) {
    func_80835C58(globalCtx, this, func_8084DAB4, 0);
    func_80832C6C(globalCtx, this, &gPlayerAnim_0032F0);
}

void func_8084D610(Player* this, GlobalContext* globalCtx) {
    f32 sp34;
    s16 sp32;

    func_80832CB0(globalCtx, this, &gPlayerAnim_003328);
    func_8084B000(this);

    if (!func_8083224C(globalCtx) && !func_80837348(globalCtx, this, D_80854444, 1) &&
        !func_8083D12C(globalCtx, this, sControlInput)) {
        if (this->unk_6AD != 1) {
            this->unk_6AD = 0;
        }

        if (this->currentBoots == PLAYER_BOOTS_IRON) {
            sp34 = 0.0f;
            sp32 = this->actor.shape.rot.y;

            if (this->actor.bgCheckFlags & 1) {
                func_8083A098(this, D_80853A7C[this->modelAnimType], globalCtx);
                func_808328A0(this);
            }
        } else {
            func_80837268(this, &sp34, &sp32, 0.0f, globalCtx);

            if (sp34 != 0.0f) {
                s16 temp = this->actor.shape.rot.y - sp32;

                if ((ABS(temp) > 0x6000) && !Math_StepToF(&this->linearVelocity, 0.0f, 1.0f)) {
                    return;
                }

                if (func_80833C04(this)) {
                    func_8084D5CC(globalCtx, this);
                } else {
                    func_8084D574(globalCtx, this, sp32);
                }
            }
        }

        func_8084AEEC(this, &this->linearVelocity, sp34, sp32);
    }
}

void func_8084D7C4(Player* this, GlobalContext* globalCtx) {
    if (!func_8083B040(this, globalCtx)) {
        this->stateFlags2 |= PLAYER_STATE2_5;

        func_8084B158(globalCtx, this, NULL, this->linearVelocity);
        func_8084B000(this);

        if (DECR(this->unk_850) == 0) {
            func_80838F18(globalCtx, this);
        }
    }
}

void func_8084D84C(Player* this, GlobalContext* globalCtx) {
    f32 sp34;
    s16 sp32;
    s16 temp;

    this->stateFlags2 |= PLAYER_STATE2_5;

    func_8084B158(globalCtx, this, sControlInput, this->linearVelocity);
    func_8084B000(this);

    if (!func_80837348(globalCtx, this, D_80854444, 1) && !func_8083D12C(globalCtx, this, sControlInput)) {
        func_80837268(this, &sp34, &sp32, 0.0f, globalCtx);

        temp = this->actor.shape.rot.y - sp32;
        if ((sp34 == 0.0f) || (ABS(temp) > 0x6000) || (this->currentBoots == PLAYER_BOOTS_IRON)) {
            func_80838F18(globalCtx, this);
        } else if (func_80833C04(this)) {
            func_8084D5CC(globalCtx, this);
        }

        func_8084D530(this, &this->linearVelocity, sp34, sp32);
    }
}

s32 func_8084D980(GlobalContext* globalCtx, Player* this, f32* arg2, s16* arg3) {
    LinkAnimationHeader* anim;
    s16 temp1;
    s32 temp2;

    temp1 = this->currentYaw - *arg3;

    if (ABS(temp1) > 0x6000) {
        anim = &gPlayerAnim_003328;

        if (Math_StepToF(&this->linearVelocity, 0.0f, 1.0f)) {
            this->currentYaw = *arg3;
        } else {
            *arg2 = 0.0f;
            *arg3 = this->currentYaw;
        }
    } else {
        temp2 = func_8083FD78(this, arg2, arg3, globalCtx);

        if (temp2 > 0) {
            anim = &gPlayerAnim_0032F0;
        } else if (temp2 < 0) {
            anim = &gPlayerAnim_0032D8;
        } else if ((temp1 = this->actor.shape.rot.y - *arg3) > 0) {
            anim = &gPlayerAnim_0032D0;
        } else {
            anim = &gPlayerAnim_0032C8;
        }
    }

    if (anim != this->skelAnime.animation) {
        func_80832C6C(globalCtx, this, anim);
        return 1;
    }

    return 0;
}

void func_8084DAB4(Player* this, GlobalContext* globalCtx) {
    f32 sp2C;
    s16 sp2A;

    func_8084B158(globalCtx, this, sControlInput, this->linearVelocity);
    func_8084B000(this);

    if (!func_80837348(globalCtx, this, D_80854444, 1) && !func_8083D12C(globalCtx, this, sControlInput)) {
        func_80837268(this, &sp2C, &sp2A, 0.0f, globalCtx);

        if (sp2C == 0.0f) {
            func_80838F18(globalCtx, this);
        } else if (!func_80833C04(this)) {
            func_8084D574(globalCtx, this, sp2A);
        } else {
            func_8084D980(globalCtx, this, &sp2C, &sp2A);
        }

        func_8084D530(this, &this->linearVelocity, sp2C, sp2A);
    }
}

void func_8084DBC4(GlobalContext* globalCtx, Player* this, f32 arg2) {
    f32 sp2C;
    s16 sp2A;

    func_80837268(this, &sp2C, &sp2A, 0.0f, globalCtx);
    func_8084AEEC(this, &this->linearVelocity, sp2C * 0.5f, sp2A);
    func_8084AEEC(this, &this->actor.velocity.y, arg2, this->currentYaw);
}

void func_8084DC48(Player* this, GlobalContext* globalCtx) {
    f32 sp2C;

    this->stateFlags2 |= PLAYER_STATE2_5;
    this->actor.gravity = 0.0f;
    func_80836670(this, globalCtx);

    if (!func_8083B040(this, globalCtx)) {
        if (this->currentBoots == PLAYER_BOOTS_IRON) {
            func_80838F18(globalCtx, this);
            return;
        }

        if (this->unk_84F == 0) {
            if (this->unk_850 == 0) {
                if (LinkAnimation_Update(globalCtx, &this->skelAnime) ||
                    ((this->skelAnime.curFrame >= 22.0f) && !CHECK_BTN_ALL(sControlInput->cur.button, BTN_A))) {
                    func_8083D330(globalCtx, this);
                } else if (LinkAnimation_OnFrame(&this->skelAnime, 20.0f) != 0) {
                    this->actor.velocity.y = -2.0f;
                }

                func_8083721C(this);
                return;
            }

            func_8084B158(globalCtx, this, sControlInput, this->actor.velocity.y);
            this->unk_6C2 = 16000;

            if (CHECK_BTN_ALL(sControlInput->cur.button, BTN_A) && !func_8083E5A8(this, globalCtx) &&
                !(this->actor.bgCheckFlags & 1) && (this->actor.yDistToWater < D_80854784[CUR_UPG_VALUE(UPG_SCALE)])) {
                func_8084DBC4(globalCtx, this, -2.0f);
            } else {
                this->unk_84F++;
                func_80832C6C(globalCtx, this, &gPlayerAnim_003328);
            }
        } else if (this->unk_84F == 1) {
            LinkAnimation_Update(globalCtx, &this->skelAnime);
            func_8084B000(this);

            if (this->unk_6C2 < 10000) {
                this->unk_84F++;
                this->unk_850 = this->actor.yDistToWater;
                func_80832C6C(globalCtx, this, &gPlayerAnim_0032F0);
            }
        } else if (!func_8083D12C(globalCtx, this, sControlInput)) {
            sp2C = (this->unk_850 * 0.018f) + 4.0f;

            if (this->stateFlags1 & PLAYER_STATE1_11) {
                sControlInput = NULL;
            }

            func_8084B158(globalCtx, this, sControlInput, fabsf(this->actor.velocity.y));
            Math_ScaledStepToS(&this->unk_6C2, -10000, 800);

            if (sp2C > 8.0f) {
                sp2C = 8.0f;
            }

            func_8084DBC4(globalCtx, this, sp2C);
        }
    }
}

void func_8084DF6C(GlobalContext* globalCtx, Player* this) {
    this->unk_862 = 0;
    this->stateFlags1 &= ~(PLAYER_STATE1_10 | PLAYER_STATE1_11);
    this->getItemId = GI_NONE;
    func_8005B1A4(Gameplay_GetCamera(globalCtx, 0));
}

void func_8084DFAC(GlobalContext* globalCtx, Player* this) {
    func_8084DF6C(globalCtx, this);
    func_808322FC(this);
    func_8083C0E8(this, globalCtx);
    this->currentYaw = this->actor.shape.rot.y;
}

s32 func_8084DFF4(GlobalContext* globalCtx, Player* this) {
    GetItemEntry* giEntry;
    s32 temp1;
    s32 temp2;

    if (this->getItemId == GI_NONE) {
        return 1;
    }

    if (this->unk_84F == 0) {
        giEntry = &sGetItemTable[this->getItemId - 1];
        this->unk_84F = 1;

        Message_StartTextbox(globalCtx, giEntry->textId, &this->actor);
        Item_Give(globalCtx, giEntry->itemId);

        if (((this->getItemId >= GI_RUPEE_GREEN) && (this->getItemId <= GI_RUPEE_RED)) ||
            ((this->getItemId >= GI_RUPEE_PURPLE) && (this->getItemId <= GI_RUPEE_GOLD)) ||
            ((this->getItemId >= GI_RUPEE_GREEN_LOSE) && (this->getItemId <= GI_RUPEE_PURPLE_LOSE)) ||
            (this->getItemId == GI_HEART)) {
            Audio_PlaySoundGeneral(NA_SE_SY_GET_BOXITEM, &D_801333D4, 4, &D_801333E0, &D_801333E0, &D_801333E8);
        } else {
            if ((this->getItemId == GI_HEART_CONTAINER_2) || (this->getItemId == GI_HEART_CONTAINER) ||
                ((this->getItemId == GI_HEART_PIECE) &&
                 ((gSaveContext.inventory.questItems & 0xF0000000) == 0x40000000))) {
                temp1 = NA_BGM_HEART_GET | 0x900;
            } else {
                temp1 = temp2 = (this->getItemId == GI_HEART_PIECE) ? NA_BGM_SMALL_ITEM_GET : NA_BGM_ITEM_GET | 0x900;
            }
            Audio_PlayFanfare(temp1);
        }
    } else {
        if (Message_GetState(&globalCtx->msgCtx) == TEXT_STATE_CLOSING) {
            if (this->getItemId == GI_GAUNTLETS_SILVER) {
                globalCtx->nextEntranceIndex = 0x0123;
                globalCtx->sceneLoadFlag = 0x14;
                gSaveContext.nextCutsceneIndex = 0xFFF1;
                globalCtx->fadeTransition = 0xF;
                this->stateFlags1 &= ~PLAYER_STATE1_29;
                func_80852FFC(globalCtx, NULL, 8);
            }
            this->getItemId = GI_NONE;
        }
    }

    return 0;
}

void func_8084E1EC(Player* this, GlobalContext* globalCtx) {
    this->stateFlags2 |= PLAYER_STATE2_5;

    if (LinkAnimation_Update(globalCtx, &this->skelAnime)) {
        if (!(this->stateFlags1 & PLAYER_STATE1_10) || func_8084DFF4(globalCtx, this)) {
            func_8084DF6C(globalCtx, this);
            func_80838F18(globalCtx, this);
            func_80832340(globalCtx, this);
        }
    } else {
        if ((this->stateFlags1 & PLAYER_STATE1_10) && LinkAnimation_OnFrame(&this->skelAnime, 10.0f)) {
            func_808332F4(this, globalCtx);
            func_80832340(globalCtx, this);
            func_80835EA4(globalCtx, 8);
        } else if (LinkAnimation_OnFrame(&this->skelAnime, 5.0f)) {
            func_80832698(this, NA_SE_VO_LI_BREATH_DRINK);
        }
    }

    func_8084B000(this);
    func_8084AEEC(this, &this->linearVelocity, 0.0f, this->actor.shape.rot.y);
}

void func_8084E30C(Player* this, GlobalContext* globalCtx) {
    func_8084B000(this);

    if (LinkAnimation_Update(globalCtx, &this->skelAnime)) {
        func_80838F18(globalCtx, this);
    }

    func_8084AEEC(this, &this->linearVelocity, 0.0f, this->actor.shape.rot.y);
}

void func_8084E368(Player* this, GlobalContext* globalCtx) {
    func_8084B000(this);

    if (LinkAnimation_Update(globalCtx, &this->skelAnime)) {
        func_80843AE8(globalCtx, this);
    }

    func_8084AEEC(this, &this->linearVelocity, 0.0f, this->actor.shape.rot.y);
}

static s16 D_808549D4[] = { 0x0600, 0x04F6, 0x0604, 0x01F1, 0x0568, 0x05F4 };

void func_8084E3C4(Player* this, GlobalContext* globalCtx) {
    if (LinkAnimation_Update(globalCtx, &this->skelAnime)) {
        func_808322A4(globalCtx, this, &gPlayerAnim_0030A8);
        this->unk_850 = 1;
        if (this->stateFlags2 & (PLAYER_STATE2_23 | PLAYER_STATE2_25)) {
            this->stateFlags2 |= PLAYER_STATE2_24;
        } else {
            func_8010BD58(globalCtx, OCARINA_ACTION_FREE_PLAY);
        }
        return;
    }

    if (this->unk_850 == 0) {
        return;
    }

    if (globalCtx->msgCtx.ocarinaMode == OCARINA_MODE_04) {
        func_8005B1A4(Gameplay_GetCamera(globalCtx, 0));

        if ((this->targetActor != NULL) && (this->targetActor == this->unk_6A8)) {
            func_80853148(globalCtx, this->targetActor);
        } else if (this->naviTextId < 0) {
            this->targetActor = this->naviActor;
            this->naviActor->textId = -this->naviTextId;
            func_80853148(globalCtx, this->targetActor);
        } else if (!func_8083B040(this, globalCtx)) {
            func_8083A098(this, &gPlayerAnim_003098, globalCtx);
        }

        this->stateFlags2 &= ~(PLAYER_STATE2_23 | PLAYER_STATE2_24 | PLAYER_STATE2_25);
        this->unk_6A8 = NULL;
    } else if (globalCtx->msgCtx.ocarinaMode == OCARINA_MODE_02) {
        gSaveContext.respawn[RESPAWN_MODE_RETURN].entranceIndex = D_808549D4[globalCtx->msgCtx.lastPlayedSong];
        gSaveContext.respawn[RESPAWN_MODE_RETURN].playerParams = 0x5FF;
        gSaveContext.respawn[RESPAWN_MODE_RETURN].data = globalCtx->msgCtx.lastPlayedSong;

        this->csMode = 0;
        this->stateFlags1 &= ~PLAYER_STATE1_29;

        func_80852FFC(globalCtx, NULL, 8);
        globalCtx->mainCamera.unk_14C &= ~8;

        this->stateFlags1 |= PLAYER_STATE1_28 | PLAYER_STATE1_29;
        this->stateFlags2 |= PLAYER_STATE2_27;

        if (Actor_Spawn(&globalCtx->actorCtx, globalCtx, ACTOR_DEMO_KANKYO, 0.0f, 0.0f, 0.0f, 0, 0, 0, 0xF) == NULL) {
            Environment_WarpSongLeave(globalCtx);
        }

        gSaveContext.seqId = (u8)NA_BGM_DISABLED;
        gSaveContext.natureAmbienceId = NATURE_ID_DISABLED;
    }
}

void func_8084E604(Player* this, GlobalContext* globalCtx) {
    if (LinkAnimation_Update(globalCtx, &this->skelAnime)) {
        func_8083A098(this, &gPlayerAnim_003050, globalCtx);
    } else if (LinkAnimation_OnFrame(&this->skelAnime, 3.0f)) {
        Inventory_ChangeAmmo(ITEM_NUT, -1);
        Actor_Spawn(&globalCtx->actorCtx, globalCtx, ACTOR_EN_ARROW, this->bodyPartsPos[15].x, this->bodyPartsPos[15].y,
                    this->bodyPartsPos[15].z, 4000, this->actor.shape.rot.y, 0, ARROW_NUT);
        func_80832698(this, NA_SE_VO_LI_SWORD_N);
    }

    func_8083721C(this);
}

static struct_80832924 D_808549E0[] = {
    { 0, 0x3857 },
    { NA_SE_VO_LI_CLIMB_END, 0x2057 },
    { NA_SE_VO_LI_AUTO_JUMP, 0x2045 },
    { 0, -0x287B },
};

void func_8084E6D4(Player* this, GlobalContext* globalCtx) {
    s32 cond;

    if (LinkAnimation_Update(globalCtx, &this->skelAnime)) {
        if (this->unk_850 != 0) {
            if (this->unk_850 >= 2) {
                this->unk_850--;
            }

            if (func_8084DFF4(globalCtx, this) && (this->unk_850 == 1)) {
                cond = ((this->targetActor != NULL) && (this->exchangeItemId < 0)) ||
                       (this->stateFlags3 & PLAYER_STATE3_5);

                if (cond || (gSaveContext.healthAccumulator == 0)) {
                    if (cond) {
                        func_8084DF6C(globalCtx, this);
                        this->exchangeItemId = EXCH_ITEM_NONE;

                        if (func_8084B4D4(globalCtx, this) == 0) {
                            func_80853148(globalCtx, this->targetActor);
                        }
                    } else {
                        func_8084DFAC(globalCtx, this);
                    }
                }
            }
        } else {
            func_80832DBC(this);

            if (this->getItemId == GI_ICE_TRAP) {
                this->stateFlags1 &= ~(PLAYER_STATE1_10 | PLAYER_STATE1_11);

                if (this->getItemId != GI_ICE_TRAP) {
                    Actor_Spawn(&globalCtx->actorCtx, globalCtx, ACTOR_EN_CLEAR_TAG, this->actor.world.pos.x,
                                this->actor.world.pos.y + 100.0f, this->actor.world.pos.z, 0, 0, 0, 0);
                    func_8083C0E8(this, globalCtx);
                } else {
                    this->actor.colChkInfo.damage = 0;
                    func_80837C0C(globalCtx, this, 3, 0.0f, 0.0f, 0, 20);
                }
                return;
            }

            if (this->skelAnime.animation == &gPlayerAnim_002DF8) {
                func_808322D0(globalCtx, this, &gPlayerAnim_002788);
            } else {
                func_808322D0(globalCtx, this, &gPlayerAnim_002780);
            }

            this->unk_850 = 2;
            func_80835EA4(globalCtx, 9);
        }
    } else {
        if (this->unk_850 == 0) {
            if (!LINK_IS_ADULT) {
                func_80832924(this, D_808549E0);
            }
            return;
        }

        if (this->skelAnime.animation == &gPlayerAnim_002788) {
            Math_ScaledStepToS(&this->actor.shape.rot.y, Camera_GetCamDirYaw(GET_ACTIVE_CAM(globalCtx)) + 0x8000, 4000);
        }

        if (LinkAnimation_OnFrame(&this->skelAnime, 21.0f)) {
            func_808332F4(this, globalCtx);
        }
    }
}

static struct_80832924 D_808549F0[] = {
    { NA_SE_IT_MASTER_SWORD_SWING, -0x83C },
};

void func_8084E988(Player* this) {
    func_80832924(this, D_808549F0);
}

static struct_80832924 D_808549F4[] = {
    { NA_SE_VO_LI_AUTO_JUMP, 0x2005 },
    { 0, -0x280F },
};

void func_8084E9AC(Player* this, GlobalContext* globalCtx) {
    if (LinkAnimation_Update(globalCtx, &this->skelAnime)) {
        if (this->unk_84F == 0) {
            if (DECR(this->unk_850) == 0) {
                this->unk_84F = 1;
                this->skelAnime.endFrame = this->skelAnime.animLength - 1.0f;
            }
        } else {
            func_8083C0E8(this, globalCtx);
        }
    } else {
        if (LINK_IS_ADULT && LinkAnimation_OnFrame(&this->skelAnime, 158.0f)) {
            func_80832698(this, NA_SE_VO_LI_SWORD_N);
            return;
        }

        if (!LINK_IS_ADULT) {
            func_80832924(this, D_808549F4);
        } else {
            func_8084E988(this);
        }
    }
}

static u8 D_808549FC[] = {
    0x01, 0x03, 0x02, 0x04, 0x04,
};

void func_8084EAC0(Player* this, GlobalContext* globalCtx) {
    if (LinkAnimation_Update(globalCtx, &this->skelAnime)) {
        if (this->unk_850 == 0) {
            if (this->itemActionParam == PLAYER_AP_BOTTLE_POE) {
                s32 rand = Rand_S16Offset(-1, 3);

                if (rand == 0) {
                    rand = 3;
                }

                if ((rand < 0) && (gSaveContext.health <= 0x10)) {
                    rand = 3;
                }

                if (rand < 0) {
                    Health_ChangeBy(globalCtx, -0x10);
                } else {
                    gSaveContext.healthAccumulator = rand * 0x10;
                }
            } else {
                s32 sp28 = D_808549FC[this->itemActionParam - PLAYER_AP_BOTTLE_POTION_RED];

                if (sp28 & 1) {
                    gSaveContext.healthAccumulator = 0x140;
                }

                if (sp28 & 2) {
                    Magic_Fill(globalCtx);
                }

                if (sp28 & 4) {
                    gSaveContext.healthAccumulator = 0x50;
                }
            }

            func_808322A4(globalCtx, this, &gPlayerAnim_002670);
            this->unk_850 = 1;
            return;
        }

        func_8083C0E8(this, globalCtx);
        func_8005B1A4(Gameplay_GetCamera(globalCtx, 0));
    } else if (this->unk_850 == 1) {
        if ((gSaveContext.healthAccumulator == 0) && (gSaveContext.unk_13F0 != 9)) {
            func_80832B78(globalCtx, this, &gPlayerAnim_002660);
            this->unk_850 = 2;
            Player_UpdateBottleHeld(globalCtx, this, ITEM_BOTTLE, PLAYER_AP_BOTTLE);
        }
        func_80832698(this, NA_SE_VO_LI_DRINK - SFX_FLAG);
    } else if ((this->unk_850 == 2) && LinkAnimation_OnFrame(&this->skelAnime, 29.0f)) {
        func_80832698(this, NA_SE_VO_LI_BREATH_DRINK);
    }
}

static BottleCatchInfo D_80854A04[] = {
    { ACTOR_EN_ELF, ITEM_FAIRY, 0x2A, 0x46 },
    { ACTOR_EN_FISH, ITEM_FISH, 0x1F, 0x47 },
    { ACTOR_EN_ICE_HONO, ITEM_BLUE_FIRE, 0x20, 0x5D },
    { ACTOR_EN_INSECT, ITEM_BUG, 0x21, 0x7A },
};

void func_8084ECA4(Player* this, GlobalContext* globalCtx) {
    struct_80854554* sp24;
    BottleCatchInfo* catchInfo;
    s32 temp;
    s32 i;

    sp24 = &D_80854554[this->unk_850];
    func_8083721C(this);

    if (LinkAnimation_Update(globalCtx, &this->skelAnime)) {
        if (this->unk_84F != 0) {
            if (this->unk_850 == 0) {
                Message_StartTextbox(globalCtx, D_80854A04[this->unk_84F - 1].textId, &this->actor);
                Audio_PlayFanfare(NA_BGM_ITEM_GET | 0x900);
                this->unk_850 = 1;
            } else if (Message_GetState(&globalCtx->msgCtx) == TEXT_STATE_CLOSING) {
                this->unk_84F = 0;
                func_8005B1A4(Gameplay_GetCamera(globalCtx, 0));
            }
        } else {
            func_8083C0E8(this, globalCtx);
        }
    } else {
        if (this->unk_84F == 0) {
            temp = this->skelAnime.curFrame - sp24->unk_08;

            if (temp >= 0) {
                if (sp24->unk_09 >= temp) {
                    if (this->unk_850 != 0) {
                        if (temp == 0) {
                            func_8002F7DC(&this->actor, NA_SE_IT_SCOOP_UP_WATER);
                        }
                    }

                    if (this->interactRangeActor != NULL) {
                        catchInfo = &D_80854A04[0];
                        for (i = 0; i < 4; i++, catchInfo++) {
                            if (this->interactRangeActor->id == catchInfo->actorId) {
                                break;
                            }
                        }

                        if (i < 4) {
                            this->unk_84F = i + 1;
                            this->unk_850 = 0;
                            this->stateFlags1 |= PLAYER_STATE1_28 | PLAYER_STATE1_29;
                            this->interactRangeActor->parent = &this->actor;
                            Player_UpdateBottleHeld(globalCtx, this, catchInfo->itemId, ABS(catchInfo->actionParam));
                            func_808322D0(globalCtx, this, sp24->unk_04);
                            func_80835EA4(globalCtx, 4);
                        }
                    }
                }
            }
        }
    }

    if (this->skelAnime.curFrame <= 7.0f) {
        this->stateFlags1 |= PLAYER_STATE1_1;
    }
}

static Vec3f D_80854A1C = { 0.0f, 0.0f, 5.0f };

void func_8084EED8(Player* this, GlobalContext* globalCtx) {
    if (LinkAnimation_Update(globalCtx, &this->skelAnime)) {
        func_8083C0E8(this, globalCtx);
        func_8005B1A4(Gameplay_GetCamera(globalCtx, 0));
        return;
    }

    if (LinkAnimation_OnFrame(&this->skelAnime, 37.0f)) {
        Player_SpawnFairy(globalCtx, this, &this->leftHandPos, &D_80854A1C, FAIRY_REVIVE_BOTTLE);
        Player_UpdateBottleHeld(globalCtx, this, ITEM_BOTTLE, PLAYER_AP_BOTTLE);
        func_8002F7DC(&this->actor, NA_SE_EV_BOTTLE_CAP_OPEN);
        func_8002F7DC(&this->actor, NA_SE_EV_FIATY_HEAL - SFX_FLAG);
    } else if (LinkAnimation_OnFrame(&this->skelAnime, 47.0f)) {
        gSaveContext.healthAccumulator = 0x140;
    }
}

static BottleDropInfo D_80854A28[] = {
    { ACTOR_EN_FISH, FISH_DROPPED },
    { ACTOR_EN_ICE_HONO, 0 },
    { ACTOR_EN_INSECT, 2 },
};

static struct_80832924 D_80854A34[] = {
    { NA_SE_VO_LI_AUTO_JUMP, 0x2026 },
    { NA_SE_EV_BOTTLE_CAP_OPEN, -0x828 },
};

void func_8084EFC0(Player* this, GlobalContext* globalCtx) {
    func_8083721C(this);

    if (LinkAnimation_Update(globalCtx, &this->skelAnime)) {
        func_8083C0E8(this, globalCtx);
        func_8005B1A4(Gameplay_GetCamera(globalCtx, 0));
        return;
    }

    if (LinkAnimation_OnFrame(&this->skelAnime, 76.0f)) {
        BottleDropInfo* dropInfo = &D_80854A28[this->itemActionParam - PLAYER_AP_BOTTLE_FISH];

        Actor_Spawn(&globalCtx->actorCtx, globalCtx, dropInfo->actorId,
                    (Math_SinS(this->actor.shape.rot.y) * 5.0f) + this->leftHandPos.x, this->leftHandPos.y,
                    (Math_CosS(this->actor.shape.rot.y) * 5.0f) + this->leftHandPos.z, 0x4000, this->actor.shape.rot.y,
                    0, dropInfo->actorParams);

        Player_UpdateBottleHeld(globalCtx, this, ITEM_BOTTLE, PLAYER_AP_BOTTLE);
        return;
    }

    func_80832924(this, D_80854A34);
}

static struct_80832924 D_80854A3C[] = {
    { NA_SE_PL_PUT_OUT_ITEM, -0x81E },
};

void func_8084F104(Player* this, GlobalContext* globalCtx) {
    this->stateFlags2 |= PLAYER_STATE2_5;

    if (LinkAnimation_Update(globalCtx, &this->skelAnime)) {
        if (this->unk_850 < 0) {
            func_8083C0E8(this, globalCtx);
        } else if (this->exchangeItemId == EXCH_ITEM_NONE) {
            Actor* targetActor = this->targetActor;

            this->unk_862 = 0;
            if (targetActor->textId != 0xFFFF) {
                this->actor.flags |= ACTOR_FLAG_8;
            }

            func_80853148(globalCtx, targetActor);
        } else {
            GetItemEntry* giEntry = &sGetItemTable[D_80854528[this->exchangeItemId - 1] - 1];

            if (this->itemActionParam >= PLAYER_AP_LETTER_ZELDA) {
                if (giEntry->gi >= 0) {
                    this->unk_862 = giEntry->gi;
                } else {
                    this->unk_862 = -giEntry->gi;
                }
            }

            if (this->unk_850 == 0) {
                Message_StartTextbox(globalCtx, this->actor.textId, &this->actor);

                if ((this->itemActionParam == PLAYER_AP_CHICKEN) || (this->itemActionParam == PLAYER_AP_POCKET_CUCCO)) {
                    func_8002F7DC(&this->actor, NA_SE_EV_CHICKEN_CRY_M);
                }

                this->unk_850 = 1;
            } else if (Message_GetState(&globalCtx->msgCtx) == TEXT_STATE_CLOSING) {
                this->actor.flags &= ~ACTOR_FLAG_8;
                this->unk_862 = 0;

                if (this->unk_84F == 1) {
                    func_80832264(globalCtx, this, &gPlayerAnim_002698);
                    this->unk_850 = -1;
                } else {
                    func_8083C0E8(this, globalCtx);
                }

                func_8005B1A4(Gameplay_GetCamera(globalCtx, 0));
            }
        }
    } else if (this->unk_850 >= 0) {
        func_80832924(this, D_80854A3C);
    }

    if ((this->unk_84F == 0) && (this->unk_664 != NULL)) {
        this->currentYaw = this->actor.shape.rot.y = func_8083DB98(this, 0);
    }
}

void func_8084F308(Player* this, GlobalContext* globalCtx) {
    this->stateFlags2 |= PLAYER_STATE2_5 | PLAYER_STATE2_6;

    if (LinkAnimation_Update(globalCtx, &this->skelAnime)) {
        func_80832284(globalCtx, this, &gPlayerAnim_003128);
    }

    if (func_80832594(this, 0, 100)) {
        func_80839F90(this, globalCtx);
        this->stateFlags2 &= ~PLAYER_STATE2_7;
    }
}

void func_8084F390(Player* this, GlobalContext* globalCtx) {
    CollisionPoly* floorPoly;
    f32 sp50;
    f32 sp4C;
    f32 sp48;
    s16 downwardSlopeYaw;
    s16 sp44;
    Vec3f slopeNormal;

    this->stateFlags2 |= PLAYER_STATE2_5 | PLAYER_STATE2_6;
    LinkAnimation_Update(globalCtx, &this->skelAnime);
    func_8084269C(globalCtx, this);
    func_800F4138(&this->actor.projectedPos, NA_SE_PL_SLIP_LEVEL - SFX_FLAG, this->actor.speedXZ);

    if (func_8083B040(this, globalCtx) == 0) {
        floorPoly = this->actor.floorPoly;

        if (floorPoly == NULL) {
            func_80837B9C(this, globalCtx);
            return;
        }

        Player_GetSlopeDirection(floorPoly, &slopeNormal, &downwardSlopeYaw);

        sp44 = downwardSlopeYaw;
        if (this->unk_84F != 0) {
            sp44 = downwardSlopeYaw + 0x8000;
        }

        if (this->linearVelocity < 0) {
            downwardSlopeYaw += 0x8000;
        }

        sp50 = (1.0f - slopeNormal.y) * 40.0f;
        sp50 = CLAMP(sp50, 0, 10.0f);
        sp4C = (sp50 * sp50) * 0.015f;
        sp48 = slopeNormal.y * 0.01f;

        if (SurfaceType_GetSlope(&globalCtx->colCtx, floorPoly, this->actor.floorBgId) != 1) {
            sp50 = 0;
            sp48 = slopeNormal.y * 10.0f;
        }

        if (sp4C < 1.0f) {
            sp4C = 1.0f;
        }

        if (Math_AsymStepToF(&this->linearVelocity, sp50, sp4C, sp48) && (sp50 == 0)) {
            LinkAnimationHeader* anim;

            if (this->unk_84F == 0) {
                anim = D_80853D04[this->modelAnimType];
            } else {
                anim = D_80853D1C[this->modelAnimType];
            }
            func_8083A098(this, anim, globalCtx);
        }

        Math_SmoothStepToS(&this->currentYaw, downwardSlopeYaw, 10, 4000, 800);
        Math_ScaledStepToS(&this->actor.shape.rot.y, sp44, 2000);
    }
}

void func_8084F608(Player* this, GlobalContext* globalCtx) {
    if ((DECR(this->unk_850) == 0) && func_8083ADD4(globalCtx, this)) {
        func_80852280(globalCtx, this, NULL);
        func_80835C58(globalCtx, this, func_80852E14, 0);
        func_80852E14(this, globalCtx);
    }
}

void func_8084F698(Player* this, GlobalContext* globalCtx) {
    func_80835C58(globalCtx, this, func_8084F608, 0);
    this->unk_850 = 40;
    Actor_Spawn(&globalCtx->actorCtx, globalCtx, ACTOR_DEMO_KANKYO, 0.0f, 0.0f, 0.0f, 0, 0, 0, 0x10);
}

void func_8084F710(Player* this, GlobalContext* globalCtx) {
    s32 pad;

    if ((this->unk_84F != 0) && (globalCtx->csCtx.frames < 0x131)) {
        this->actor.gravity = 0.0f;
        this->actor.velocity.y = 0.0f;
    } else if (D_80853600 < 150.0f) {
        if (LinkAnimation_Update(globalCtx, &this->skelAnime)) {
            if (this->unk_850 == 0) {
                if (this->actor.bgCheckFlags & 1) {
                    this->skelAnime.endFrame = this->skelAnime.animLength - 1.0f;
                    func_808328A0(this);
                    this->unk_850 = 1;
                }
            } else {
                if ((globalCtx->sceneNum == SCENE_SPOT04) && func_8083ADD4(globalCtx, this)) {
                    return;
                }
                func_80853080(this, globalCtx);
            }
        }
        Math_SmoothStepToF(&this->actor.velocity.y, 2.0f, 0.3f, 8.0f, 0.5f);
    }

    if ((globalCtx->sceneNum == SCENE_KENJYANOMA) && func_8083ADD4(globalCtx, this)) {
        return;
    }

    if ((globalCtx->csCtx.state != CS_STATE_IDLE) && (globalCtx->csCtx.linkAction != NULL)) {
        f32 sp28 = this->actor.world.pos.y;
        func_808529D0(globalCtx, this, globalCtx->csCtx.linkAction);
        this->actor.world.pos.y = sp28;
    }
}

void func_8084F88C(Player* this, GlobalContext* globalCtx) {
    LinkAnimation_Update(globalCtx, &this->skelAnime);

    if ((this->unk_850++ > 8) && (globalCtx->sceneLoadFlag == 0)) {

        if (this->unk_84F != 0) {
            if (globalCtx->sceneNum == 9) {
                Gameplay_TriggerRespawn(globalCtx);
                globalCtx->nextEntranceIndex = 0x0088;
            } else if (this->unk_84F < 0) {
                Gameplay_TriggerRespawn(globalCtx);
            } else {
                Gameplay_TriggerVoidOut(globalCtx);
            }

            globalCtx->fadeTransition = 4;
            func_80078884(NA_SE_OC_ABYSS);
        } else {
            globalCtx->fadeTransition = 2;
            gSaveContext.nextTransition = 2;
            gSaveContext.seqId = (u8)NA_BGM_DISABLED;
            gSaveContext.natureAmbienceId = 0xFF;
        }

        globalCtx->sceneLoadFlag = 0x14;
    }
}

void func_8084F9A0(Player* this, GlobalContext* globalCtx) {
    func_80839800(this, globalCtx);
}

void func_8084F9C0(Player* this, GlobalContext* globalCtx) {
    this->actor.gravity = -1.0f;

    LinkAnimation_Update(globalCtx, &this->skelAnime);

    if (this->actor.velocity.y < 0.0f) {
        func_80837B9C(this, globalCtx);
    } else if (this->actor.velocity.y < 6.0f) {
        Math_StepToF(&this->linearVelocity, 3.0f, 0.5f);
    }
}

void func_8084FA54(Player* this, GlobalContext* globalCtx) {
    this->unk_6AD = 2;

    func_8083AD4C(globalCtx, this);
    LinkAnimation_Update(globalCtx, &this->skelAnime);
    func_80836670(this, globalCtx);

    this->unk_6BE = func_8084ABD8(globalCtx, this, 1, 0) - this->actor.shape.rot.y;
    this->unk_6AE |= 0x80;

    if (globalCtx->shootingGalleryStatus < 0) {
        globalCtx->shootingGalleryStatus++;
        if (globalCtx->shootingGalleryStatus == 0) {
            func_8083C148(this, globalCtx);
        }
    }
}

void func_8084FB10(Player* this, GlobalContext* globalCtx) {
    if (this->unk_84F >= 0) {
        if (this->unk_84F < 6) {
            this->unk_84F++;
        }

        if (func_80832594(this, 1, 100)) {
            this->unk_84F = -1;
            EffectSsIcePiece_SpawnBurst(globalCtx, &this->actor.world.pos, this->actor.scale.x);
            func_8002F7DC(&this->actor, NA_SE_PL_ICE_BROKEN);
        } else {
            this->stateFlags2 |= PLAYER_STATE2_14;
        }

        if ((globalCtx->gameplayFrames % 4) == 0) {
            Player_InflictDamage(globalCtx, -1);
        }
    } else {
        if (LinkAnimation_Update(globalCtx, &this->skelAnime)) {
            func_80839F90(this, globalCtx);
            func_80837AFC(this, -20);
        }
    }
}

void func_8084FBF4(Player* this, GlobalContext* globalCtx) {
    LinkAnimation_Update(globalCtx, &this->skelAnime);
    func_808382BC(this);

    if (((this->unk_850 % 25) != 0) || func_80837B18(globalCtx, this, -1)) {
        if (DECR(this->unk_850) == 0) {
            func_80839F90(this, globalCtx);
        }
    }

    this->shockTimer = 40;
    func_8002F8F0(&this->actor, NA_SE_VO_LI_TAKEN_AWAY - SFX_FLAG + this->ageProperties->unk_92);
}

s32 func_8084FCAC(Player* this, GlobalContext* globalCtx) {
    sControlInput = &globalCtx->state.input[0];

    if ((CHECK_BTN_ALL(sControlInput->cur.button, BTN_A | BTN_L | BTN_R) &&
         CHECK_BTN_ALL(sControlInput->press.button, BTN_B)) ||
        (CHECK_BTN_ALL(sControlInput->cur.button, BTN_L) && CHECK_BTN_ALL(sControlInput->press.button, BTN_DRIGHT))) {

        D_808535D0 ^= 1;

        if (D_808535D0) {
            Camera_ChangeMode(Gameplay_GetCamera(globalCtx, 0), CAM_MODE_BOWARROWZ);
        }
    }

    if (D_808535D0) {
        f32 speed;

        if (CHECK_BTN_ALL(sControlInput->cur.button, BTN_R)) {
            speed = 100.0f;
        } else {
            speed = 20.0f;
        }

        func_8006375C(3, 2, "DEBUG MODE");

        if (!CHECK_BTN_ALL(sControlInput->cur.button, BTN_L)) {
            if (CHECK_BTN_ALL(sControlInput->cur.button, BTN_B)) {
                this->actor.world.pos.y += speed;
            } else if (CHECK_BTN_ALL(sControlInput->cur.button, BTN_A)) {
                this->actor.world.pos.y -= speed;
            }

            if (CHECK_BTN_ANY(sControlInput->cur.button, BTN_DUP | BTN_DLEFT | BTN_DDOWN | BTN_DRIGHT)) {
                s16 angle;
                s16 temp;

                angle = temp = Camera_GetInputDirYaw(GET_ACTIVE_CAM(globalCtx));

                if (CHECK_BTN_ALL(sControlInput->cur.button, BTN_DDOWN)) {
                    angle = temp + 0x8000;
                } else if (CHECK_BTN_ALL(sControlInput->cur.button, BTN_DLEFT)) {
                    angle = temp + 0x4000;
                } else if (CHECK_BTN_ALL(sControlInput->cur.button, BTN_DRIGHT)) {
                    angle = temp - 0x4000;
                }

                this->actor.world.pos.x += speed * Math_SinS(angle);
                this->actor.world.pos.z += speed * Math_CosS(angle);
            }
        }

        func_80832210(this);

        this->actor.gravity = 0.0f;
        this->actor.velocity.z = 0.0f;
        this->actor.velocity.y = 0.0f;
        this->actor.velocity.x = 0.0f;

        if (CHECK_BTN_ALL(sControlInput->cur.button, BTN_L) && CHECK_BTN_ALL(sControlInput->press.button, BTN_DLEFT)) {
            Flags_SetTempClear(globalCtx, globalCtx->roomCtx.curRoom.num);
        }

        Math_Vec3f_Copy(&this->actor.home.pos, &this->actor.world.pos);

        return 0;
    }

    return 1;
}

void func_8084FF7C(Player* this) {
    this->unk_858 += this->unk_85C;
    this->unk_85C -= this->unk_858 * 5.0f;
    this->unk_85C *= 0.3f;

    if (ABS(this->unk_85C) < 0.00001f) {
        this->unk_85C = 0.0f;
        if (ABS(this->unk_858) < 0.00001f) {
            this->unk_858 = 0.0f;
        }
    }
}

void func_8085002C(Player* this) {
    s32 pad;
    s16 sp2A;
    s16 sp28;
    s16 sp26;

    D_80858AC8.unk_06 -= D_80858AC8.unk_06 >> 3;
    D_80858AC8.unk_08 -= D_80858AC8.unk_08 >> 3;
    D_80858AC8.unk_06 += -D_80858AC8.unk_00 >> 2;
    D_80858AC8.unk_08 += -D_80858AC8.unk_02 >> 2;

    sp26 = this->actor.world.rot.y - this->actor.shape.rot.y;

    sp28 = (s32)(this->actor.speedXZ * -200.0f * Math_CosS(sp26) * (Rand_CenteredFloat(2.0f) + 10.0f)) & 0xFFFF;
    sp2A = (s32)(this->actor.speedXZ * 100.0f * Math_SinS(sp26) * (Rand_CenteredFloat(2.0f) + 10.0f)) & 0xFFFF;

    D_80858AC8.unk_06 += sp28 >> 2;
    D_80858AC8.unk_08 += sp2A >> 2;

    if (D_80858AC8.unk_06 > 6000) {
        D_80858AC8.unk_06 = 6000;
    } else if (D_80858AC8.unk_06 < -6000) {
        D_80858AC8.unk_06 = -6000;
    }

    if (D_80858AC8.unk_08 > 6000) {
        D_80858AC8.unk_08 = 6000;
    } else if (D_80858AC8.unk_08 < -6000) {
        D_80858AC8.unk_08 = -6000;
    }

    D_80858AC8.unk_00 += D_80858AC8.unk_06;
    D_80858AC8.unk_02 += D_80858AC8.unk_08;

    if (D_80858AC8.unk_00 < 0) {
        D_80858AC8.unk_04 = D_80858AC8.unk_00 >> 1;
    } else {
        D_80858AC8.unk_04 = 0;
    }
}

s32 func_80850224(Player* this, GlobalContext* globalCtx) {
    if (func_8083C6B8(globalCtx, this) == 0) {
        if (func_8083BB20(this) != 0) {
            s32 sp24 = func_80837818(this);

            func_80837948(globalCtx, this, sp24);

            if (sp24 >= 0x18) {
                this->stateFlags2 |= PLAYER_STATE2_17;
                func_80837530(globalCtx, this, 0);
                return 1;
            }
        } else {
            return 0;
        }
    }

    return 1;
}

static Vec3f D_80854A40 = { 0.0f, 40.0f, 45.0f };

void func_808502D0(Player* this, GlobalContext* globalCtx) {
    struct_80854190* sp44 = &D_80854190[this->swordAnimation];

    this->stateFlags2 |= PLAYER_STATE2_5;

    if (!func_80842DF4(globalCtx, this)) {
        func_8084285C(this, 0.0f, sp44->unk_0C, sp44->unk_0D);

        if ((this->stateFlags2 & PLAYER_STATE2_30) && (this->heldItemActionParam != PLAYER_AP_HAMMER) &&
            LinkAnimation_OnFrame(&this->skelAnime, 0.0f)) {
            this->linearVelocity = 15.0f;
            this->stateFlags2 &= ~PLAYER_STATE2_30;
        }

        if (this->linearVelocity > 12.0f) {
            func_8084269C(globalCtx, this);
        }

        Math_StepToF(&this->linearVelocity, 0.0f, 5.0f);
        func_8083C50C(this);

        if (LinkAnimation_Update(globalCtx, &this->skelAnime)) {
            if (!func_80850224(this, globalCtx)) {
                u8 sp43 = this->skelAnime.moveFlags;
                LinkAnimationHeader* sp3C;

                if (func_8008E9C4(this)) {
                    sp3C = sp44->unk_08;
                } else {
                    sp3C = sp44->unk_04;
                }

                func_80832318(this);
                this->skelAnime.moveFlags = 0;

                if ((sp3C == &gPlayerAnim_002908) && (this->modelAnimType != 3)) {
                    sp3C = &gPlayerAnim_002AC8;
                }

                func_8083A098(this, sp3C, globalCtx);

                this->skelAnime.moveFlags = sp43;
                this->stateFlags3 |= PLAYER_STATE3_3;
            }
        } else if (this->heldItemActionParam == PLAYER_AP_HAMMER) {
            if ((this->swordAnimation == 0x16) || (this->swordAnimation == 0x13)) {
                static Vec3f zeroVec = { 0.0f, 0.0f, 0.0f };
                Vec3f shockwavePos;
                f32 sp2C;

                shockwavePos.y = func_8083973C(globalCtx, this, &D_80854A40, &shockwavePos);
                sp2C = this->actor.world.pos.y - shockwavePos.y;

                Math_ScaledStepToS(&this->actor.focus.rot.x, Math_Atan2S(45.0f, sp2C), 800);
                func_80836AB8(this, 1);

                if ((((this->swordAnimation == 0x16) && LinkAnimation_OnFrame(&this->skelAnime, 7.0f)) ||
                     ((this->swordAnimation == 0x13) && LinkAnimation_OnFrame(&this->skelAnime, 2.0f))) &&
                    (sp2C > -40.0f) && (sp2C < 40.0f)) {
                    func_80842A28(globalCtx, this);
                    EffectSsBlast_SpawnWhiteShockwave(globalCtx, &shockwavePos, &zeroVec, &zeroVec);
                }
            }
        }
    }
}

void func_808505DC(Player* this, GlobalContext* globalCtx) {
    LinkAnimation_Update(globalCtx, &this->skelAnime);
    func_8083721C(this);

    if (this->skelAnime.curFrame >= 6.0f) {
        func_80839FFC(this, globalCtx);
    }
}

void func_8085063C(Player* this, GlobalContext* globalCtx) {
    this->stateFlags2 |= PLAYER_STATE2_5;

    LinkAnimation_Update(globalCtx, &this->skelAnime);
    func_80836670(this, globalCtx);

    if (this->unk_850 == 0) {
        Message_StartTextbox(globalCtx, 0x3B, &this->actor);
        this->unk_850 = 1;
        return;
    }

    if (Message_GetState(&globalCtx->msgCtx) == TEXT_STATE_CLOSING) {
        s32 respawnData = gSaveContext.respawn[RESPAWN_MODE_TOP].data;

        if (globalCtx->msgCtx.choiceIndex == 0) {
            gSaveContext.respawnFlag = 3;
            globalCtx->sceneLoadFlag = 0x14;
            globalCtx->nextEntranceIndex = gSaveContext.respawn[RESPAWN_MODE_TOP].entranceIndex;
            globalCtx->fadeTransition = 5;
            func_80088AF0(globalCtx);
            return;
        }

        if (globalCtx->msgCtx.choiceIndex == 1) {
            gSaveContext.respawn[RESPAWN_MODE_TOP].data = -respawnData;
            gSaveContext.fw.set = 0;
            func_80078914(&gSaveContext.respawn[RESPAWN_MODE_TOP].pos, NA_SE_PL_MAGIC_WIND_VANISH);
        }

        func_80853080(this, globalCtx);
        func_8005B1A4(Gameplay_GetCamera(globalCtx, 0));
    }
}

void func_8085076C(Player* this, GlobalContext* globalCtx) {
    s32 respawnData = gSaveContext.respawn[RESPAWN_MODE_TOP].data;

    if (this->unk_850 > 20) {
        this->actor.draw = Player_Draw;
        this->actor.world.pos.y += 60.0f;
        func_80837B9C(this, globalCtx);
        return;
    }

    if (this->unk_850++ == 20) {
        gSaveContext.respawn[RESPAWN_MODE_TOP].data = respawnData + 1;
        func_80078914(&gSaveContext.respawn[RESPAWN_MODE_TOP].pos, NA_SE_PL_MAGIC_WIND_WARP);
    }
}

static LinkAnimationHeader* D_80854A58[] = {
    &gPlayerAnim_002CF8,
    &gPlayerAnim_002CE0,
    &gPlayerAnim_002D10,
};

static LinkAnimationHeader* D_80854A64[] = {
    &gPlayerAnim_002D00,
    &gPlayerAnim_002CE8,
    &gPlayerAnim_002D18,
};

static LinkAnimationHeader* D_80854A70[] = {
    &gPlayerAnim_002D08,
    &gPlayerAnim_002CF0,
    &gPlayerAnim_002D20,
};

static u8 D_80854A7C[] = { 70, 10, 10 };

static struct_80832924 D_80854A80[] = {
    { NA_SE_PL_SKIP, 0x814 },
    { NA_SE_VO_LI_SWORD_N, 0x2014 },
    { 0, -0x301A },
};

static struct_80832924 D_80854A8C[][2] = {
    {
        { 0, 0x4014 },
        { NA_SE_VO_LI_MAGIC_FROL, -0x201E },
    },
    {
        { 0, 0x4014 },
        { NA_SE_VO_LI_MAGIC_NALE, -0x202C },
    },
    {
        { NA_SE_VO_LI_MAGIC_ATTACK, 0x2014 },
        { NA_SE_IT_SWORD_SWING_HARD, -0x814 },
    },
};

void func_808507F4(Player* this, GlobalContext* globalCtx) {
    if (LinkAnimation_Update(globalCtx, &this->skelAnime)) {
        if (this->unk_84F < 0) {
            if ((this->itemActionParam == PLAYER_AP_NAYRUS_LOVE) || (gSaveContext.unk_13F0 == 0)) {
                func_80839FFC(this, globalCtx);
                func_8005B1A4(Gameplay_GetCamera(globalCtx, 0));
            }
        } else {
            if (this->unk_850 == 0) {
                LinkAnimation_PlayOnceSetSpeed(globalCtx, &this->skelAnime, D_80854A58[this->unk_84F], 0.83f);

                if (func_80846A00(globalCtx, this, this->unk_84F) != NULL) {
                    this->stateFlags1 |= PLAYER_STATE1_28 | PLAYER_STATE1_29;
                    if ((this->unk_84F != 0) || (gSaveContext.respawn[RESPAWN_MODE_TOP].data <= 0)) {
                        gSaveContext.unk_13F0 = 1;
                    }
                } else {
                    func_800876C8(globalCtx);
                }
            } else {
                LinkAnimation_PlayLoopSetSpeed(globalCtx, &this->skelAnime, D_80854A64[this->unk_84F], 0.83f);

                if (this->unk_84F == 0) {
                    this->unk_850 = -10;
                }
            }

            this->unk_850++;
        }
    } else {
        if (this->unk_850 < 0) {
            this->unk_850++;

            if (this->unk_850 == 0) {
                gSaveContext.respawn[RESPAWN_MODE_TOP].data = 1;
                Gameplay_SetupRespawnPoint(globalCtx, RESPAWN_MODE_TOP, 0x6FF);
                gSaveContext.fw.set = 1;
                gSaveContext.fw.pos.x = gSaveContext.respawn[RESPAWN_MODE_DOWN].pos.x;
                gSaveContext.fw.pos.y = gSaveContext.respawn[RESPAWN_MODE_DOWN].pos.y;
                gSaveContext.fw.pos.z = gSaveContext.respawn[RESPAWN_MODE_DOWN].pos.z;
                gSaveContext.fw.yaw = gSaveContext.respawn[RESPAWN_MODE_DOWN].yaw;
                gSaveContext.fw.playerParams = 0x6FF;
                gSaveContext.fw.entranceIndex = gSaveContext.respawn[RESPAWN_MODE_DOWN].entranceIndex;
                gSaveContext.fw.roomIndex = gSaveContext.respawn[RESPAWN_MODE_DOWN].roomIndex;
                gSaveContext.fw.tempSwchFlags = gSaveContext.respawn[RESPAWN_MODE_DOWN].tempSwchFlags;
                gSaveContext.fw.tempCollectFlags = gSaveContext.respawn[RESPAWN_MODE_DOWN].tempCollectFlags;
                this->unk_850 = 2;
            }
        } else if (this->unk_84F >= 0) {
            if (this->unk_850 == 0) {
                func_80832924(this, D_80854A80);
            } else if (this->unk_850 == 1) {
                func_80832924(this, D_80854A8C[this->unk_84F]);
                if ((this->unk_84F == 2) && LinkAnimation_OnFrame(&this->skelAnime, 30.0f)) {
                    this->stateFlags1 &= ~(PLAYER_STATE1_28 | PLAYER_STATE1_29);
                }
            } else if (D_80854A7C[this->unk_84F] < this->unk_850++) {
                LinkAnimation_PlayOnceSetSpeed(globalCtx, &this->skelAnime, D_80854A70[this->unk_84F], 0.83f);
                this->currentYaw = this->actor.shape.rot.y;
                this->unk_84F = -1;
            }
        }
    }

    func_8083721C(this);
}

void func_80850AEC(Player* this, GlobalContext* globalCtx) {
    f32 temp;

    this->stateFlags2 |= PLAYER_STATE2_5;

    if (LinkAnimation_Update(globalCtx, &this->skelAnime)) {
        func_80832284(globalCtx, this, &gPlayerAnim_002C98);
    }

    Math_Vec3f_Sum(&this->actor.world.pos, &this->actor.velocity, &this->actor.world.pos);

    if (func_80834FBC(this)) {
        Math_Vec3f_Copy(&this->actor.prevPos, &this->actor.world.pos);
        func_80847BA0(globalCtx, this);

        temp = this->actor.world.pos.y - this->actor.floorHeight;
        if (temp > 20.0f) {
            temp = 20.0f;
        }

        this->actor.world.rot.x = this->actor.shape.rot.x = 0;
        this->actor.world.pos.y -= temp;
        this->linearVelocity = 1.0f;
        this->actor.velocity.y = 0.0f;
        func_80837B9C(this, globalCtx);
        this->stateFlags2 &= ~PLAYER_STATE2_10;
        this->actor.bgCheckFlags |= 1;
        this->stateFlags1 |= PLAYER_STATE1_2;
        return;
    }

    if ((this->skelAnime.animation != &gPlayerAnim_002C90) || (4.0f <= this->skelAnime.curFrame)) {
        this->actor.gravity = 0.0f;
        Math_ScaledStepToS(&this->actor.shape.rot.x, this->actor.world.rot.x, 0x800);
        func_8083264C(this, 100, 2, 100, 0);
    }
}

void func_80850C68(Player* this, GlobalContext* globalCtx) {
    if ((this->unk_850 != 0) && ((this->unk_858 != 0.0f) || (this->unk_85C != 0.0f))) {
        f32 updateScale = R_UPDATE_RATE * 0.5f;

        this->skelAnime.curFrame += this->skelAnime.playSpeed * updateScale;
        if (this->skelAnime.curFrame >= this->skelAnime.animLength) {
            this->skelAnime.curFrame -= this->skelAnime.animLength;
        }

        LinkAnimation_BlendToJoint(globalCtx, &this->skelAnime, &gPlayerAnim_002C38, this->skelAnime.curFrame,
                                   (this->unk_858 < 0.0f) ? &gPlayerAnim_002C18 : &gPlayerAnim_002C20, 5.0f,
                                   fabsf(this->unk_858), this->blendTable);
        LinkAnimation_BlendToMorph(globalCtx, &this->skelAnime, &gPlayerAnim_002C38, this->skelAnime.curFrame,
                                   (this->unk_85C < 0.0f) ? &gPlayerAnim_002C28 : &gPlayerAnim_002C10, 5.0f,
                                   fabsf(this->unk_85C), D_80858AD8);
        LinkAnimation_InterpJointMorph(globalCtx, &this->skelAnime, 0.5f);
    } else if (LinkAnimation_Update(globalCtx, &this->skelAnime)) {
        this->unk_860 = 2;
        func_80832284(globalCtx, this, &gPlayerAnim_002C38);
        this->unk_850 = 1;
    }

    func_8083721C(this);

    if (this->unk_860 == 0) {
        func_80853080(this, globalCtx);
    } else if (this->unk_860 == 3) {
        func_80835C58(globalCtx, this, func_80850E84, 0);
        func_80832B0C(globalCtx, this, &gPlayerAnim_002C00);
    }
}

void func_80850E84(Player* this, GlobalContext* globalCtx) {
    if (LinkAnimation_Update(globalCtx, &this->skelAnime) && (this->unk_860 == 0)) {
        func_8083A098(this, &gPlayerAnim_002C08, globalCtx);
    }
}

static void (*D_80854AA4[])(GlobalContext*, Player*, void*) = {
    NULL,          func_80851008, func_80851030, func_80851094, func_808510B4, func_808510D4, func_808510F4,
    func_80851114, func_80851134, func_80851154, func_80851174, func_808511D4, func_808511FC, func_80851294,
    func_80851050, func_80851194, func_808511B4, func_80851248, func_808512E0,
};

static struct_80832924 D_80854AF0[] = {
    { 0, 0x2822 },
    { NA_SE_PL_CALM_HIT, 0x82D },
    { NA_SE_PL_CALM_HIT, 0x833 },
    { NA_SE_PL_CALM_HIT, -0x840 },
};

static struct_80832924 D_80854B00[] = {
    { NA_SE_VO_LI_SURPRISE, 0x2003 }, { 0, 0x300F }, { 0, 0x3018 }, { 0, 0x301E }, { NA_SE_VO_LI_FALL_L, -0x201F },
};

static struct_80832924 D_80854B14[] = {
    { 0, -0x300A },
};

static struct_80854B18 D_80854B18[] = {
    { 0, NULL },
    { -1, func_808515A4 },
    { 2, &gPlayerAnim_002790 },
    { 0, NULL },
    { 0, NULL },
    { 3, &gPlayerAnim_002740 },
    { 0, NULL },
    { 0, NULL },
    { -1, func_808515A4 },
    { 2, &gPlayerAnim_002778 },
    { -1, func_80851788 },
    { 3, &gPlayerAnim_002860 },
    { -1, func_808518DC },
    { 7, &gPlayerAnim_002348 },
    { 5, &gPlayerAnim_002350 },
    { 5, &gPlayerAnim_002358 },
    { 5, &gPlayerAnim_0023B0 },
    { 7, &gPlayerAnim_0023B8 },
    { -1, func_808519EC },
    { 2, &gPlayerAnim_002728 },
    { 2, &gPlayerAnim_002738 },
    { 0, NULL },
    { -1, func_80851B90 },
    { 3, &gPlayerAnim_0027A8 },
    { 9, &gPlayerAnim_002DB0 },
    { 2, &gPlayerAnim_002DC0 },
    { -1, func_80851D2C },
    { 2, &gPlayerAnim_003098 },
    { 3, &gPlayerAnim_002780 },
    { -1, func_808515A4 },
    { 2, &gPlayerAnim_003088 },
    { 0, NULL },
    { 0, NULL },
    { 5, &gPlayerAnim_002320 },
    { -1, func_80851368 },
    { -1, func_80851E64 },
    { 5, &gPlayerAnim_002328 },
    { 16, &gPlayerAnim_002F90 },
    { -1, func_80851F84 },
    { -1, func_80851E90 },
    { 6, &gPlayerAnim_002410 },
    { 6, &gPlayerAnim_002418 },
    { -1, func_80852080 },
    { 5, &gPlayerAnim_002390 },
    { -1, func_808521F4 },
    { -1, func_8085225C },
    { -1, func_80852280 },
    { 5, &gPlayerAnim_0023A0 },
    { 5, &gPlayerAnim_002368 },
    { -1, func_808515A4 },
    { 5, &gPlayerAnim_002370 },
    { 5, &gPlayerAnim_0027B0 },
    { 5, &gPlayerAnim_0027B8 },
    { 5, &gPlayerAnim_0027C0 },
    { 3, &gPlayerAnim_002768 },
    { 3, &gPlayerAnim_0027D8 },
    { 4, &gPlayerAnim_0027E0 },
    { 3, &gPlayerAnim_002380 },
    { 3, &gPlayerAnim_002828 },
    { 6, &gPlayerAnim_002470 },
    { 6, &gPlayerAnim_0032A8 },
    { 14, &gPlayerAnim_0032A0 },
    { 3, &gPlayerAnim_0032A0 },
    { 5, &gPlayerAnim_002AE8 },
    { 16, &gPlayerAnim_002450 },
    { 15, &gPlayerAnim_002460 },
    { 15, &gPlayerAnim_002458 },
    { 3, &gPlayerAnim_002440 },
    { 3, &gPlayerAnim_002438 },
    { 3, &gPlayerAnim_002C88 },
    { 6, &gPlayerAnim_003450 },
    { 6, &gPlayerAnim_003448 },
    { 6, &gPlayerAnim_003460 },
    { 6, &gPlayerAnim_003440 },
    { 3, &gPlayerAnim_002798 },
    { 3, &gPlayerAnim_002818 },
    { 4, &gPlayerAnim_002848 },
    { 3, &gPlayerAnim_002850 },
    { 3, &gPlayerAnim_0034E0 },
    { 3, &gPlayerAnim_0034D8 },
    { 6, &gPlayerAnim_0034C8 },
    { 3, &gPlayerAnim_003470 },
    { 3, &gPlayerAnim_003478 },
    { 3, &gPlayerAnim_0034C0 },
    { 3, &gPlayerAnim_003480 },
    { 3, &gPlayerAnim_003490 },
    { 3, &gPlayerAnim_003488 },
    { 3, &gPlayerAnim_003498 },
    { 3, &gPlayerAnim_0034B0 },
    { -1, func_808524B0 },
    { 3, &gPlayerAnim_003420 },
    { -1, func_80852544 },
    { -1, func_80852564 },
    { 3, &gPlayerAnim_003250 },
    { -1, func_80852608 },
    { 3, &gPlayerAnim_002810 },
    { 3, &gPlayerAnim_002838 },
    { 3, &gPlayerAnim_002CD0 },
    { 3, &gPlayerAnim_002CD8 },
    { 3, &gPlayerAnim_002868 },
    { 3, &gPlayerAnim_0027E8 },
    { 3, &gPlayerAnim_0027F8 },
    { 3, &gPlayerAnim_002800 },
};

static struct_80854B18 D_80854E50[] = {
    { 0, NULL },
    { -1, func_808514C0 },
    { -1, func_8085157C },
    { -1, func_80851998 },
    { -1, func_808519C0 },
    { 11, NULL },
    { -1, func_80852C50 },
    { -1, func_80852944 },
    { -1, func_80851688 },
    { -1, func_80851750 },
    { -1, func_80851828 },
    { -1, func_808521B8 },
    { -1, func_8085190C },
    { 11, NULL },
    { 11, NULL },
    { 11, NULL },
    { 18, D_80854AF0 },
    { 11, NULL },
    { -1, func_80851A50 },
    { 12, &gPlayerAnim_002730 },
    { 11, NULL },
    { 0, NULL },
    { -1, func_80851BE8 },
    { 11, NULL },
    { -1, func_80851CA4 },
    { 11, NULL },
    { 17, &gPlayerAnim_0030A8 },
    { 11, NULL },
    { 11, NULL },
    { 11, NULL },
    { -1, func_80851D80 },
    { -1, func_80851DEC },
    { -1, func_80851E28 },
    { 18, D_80854B00 },
    { -1, func_808513BC },
    { 11, NULL },
    { 11, NULL },
    { 11, NULL },
    { 11, NULL },
    { -1, func_80851ECC },
    { -1, func_80851FB0 },
    { -1, func_80852048 },
    { -1, func_80852174 },
    { 13, &gPlayerAnim_002398 },
    { -1, func_80852234 },
    { 0, NULL },
    { 0, NULL },
    { 11, NULL },
    { -1, func_80852450 },
    { -1, func_80851688 },
    { -1, func_80852298 },
    { 13, &gPlayerAnim_0027D0 },
    { -1, func_80852480 },
    { 13, &gPlayerAnim_0027C8 },
    { -1, func_80852328 },
    { 11, NULL },
    { 11, NULL },
    { 12, &gPlayerAnim_002388 },
    { -1, func_80852358 },
    { 11, NULL },
    { 18, D_80854B14 },
    { 11, NULL },
    { 11, NULL },
    { 11, NULL },
    { 11, NULL },
    { -1, func_80852388 },
    { 17, &gPlayerAnim_002450 },
    { 12, &gPlayerAnim_002448 },
    { 12, &gPlayerAnim_002450 },
    { 11, NULL },
    { -1, func_808526EC },
    { 17, &gPlayerAnim_003468 },
    { -1, func_808526EC },
    { 17, &gPlayerAnim_003468 },
    { 12, &gPlayerAnim_0027A0 },
    { 12, &gPlayerAnim_002820 },
    { 11, NULL },
    { 12, &gPlayerAnim_002858 },
    { 12, &gPlayerAnim_0034D0 },
    { 13, &gPlayerAnim_0034F0 },
    { 12, &gPlayerAnim_0034E8 },
    { 12, &gPlayerAnim_0034A8 },
    { 11, NULL },
    { 11, NULL },
    { 11, NULL },
    { 11, NULL },
    { -1, func_80852648 },
    { 11, NULL },
    { 12, &gPlayerAnim_0034A0 },
    { -1, func_808524D0 },
    { -1, func_80852514 },
    { -1, func_80852554 },
    { -1, func_808525C0 },
    { 11, NULL },
    { 11, NULL },
    { 11, NULL },
    { -1, func_8085283C },
    { -1, func_808528C8 },
    { -1, func_808528C8 },
    { 12, &gPlayerAnim_002870 },
    { 12, &gPlayerAnim_0027F0 },
    { 12, &gPlayerAnim_002808 },
    { 12, &gPlayerAnim_002450 },
};

void func_80850ED8(GlobalContext* globalCtx, Player* this, LinkAnimationHeader* anim) {
    func_80832DB0(this);
    func_80832B0C(globalCtx, this, anim);
    func_80832210(this);
}

void func_80850F1C(GlobalContext* globalCtx, Player* this, LinkAnimationHeader* anim) {
    func_80832DB0(this);
    LinkAnimation_Change(globalCtx, &this->skelAnime, anim, (2.0f / 3.0f), 0.0f, Animation_GetLastFrame(anim),
                         ANIMMODE_ONCE, -8.0f);
    func_80832210(this);
}

void func_80850F9C(GlobalContext* globalCtx, Player* this, LinkAnimationHeader* anim) {
    func_80832DB0(this);
    LinkAnimation_Change(globalCtx, &this->skelAnime, anim, (2.0f / 3.0f), 0.0f, 0.0f, ANIMMODE_LOOP, -8.0f);
    func_80832210(this);
}

void func_80851008(GlobalContext* globalCtx, Player* this, void* anim) {
    func_80832210(this);
}

void func_80851030(GlobalContext* globalCtx, Player* this, void* anim) {
    func_80850ED8(globalCtx, this, anim);
}

void func_80851050(GlobalContext* globalCtx, Player* this, void* anim) {
    func_80832DB0(this);
    func_80832C2C(globalCtx, this, anim);
    func_80832210(this);
}

void func_80851094(GlobalContext* globalCtx, Player* this, void* anim) {
    func_80850F1C(globalCtx, this, anim);
}

void func_808510B4(GlobalContext* globalCtx, Player* this, void* anim) {
    func_80850F9C(globalCtx, this, anim);
}

void func_808510D4(GlobalContext* globalCtx, Player* this, void* anim) {
    func_8083308C(globalCtx, this, anim);
}

void func_808510F4(GlobalContext* globalCtx, Player* this, void* anim) {
    func_8083303C(globalCtx, this, anim, 0x9C);
}

void func_80851114(GlobalContext* globalCtx, Player* this, void* anim) {
    func_8083313C(globalCtx, this, anim);
}

void func_80851134(GlobalContext* globalCtx, Player* this, void* anim) {
    func_808330EC(globalCtx, this, anim, 0x9C);
}

void func_80851154(GlobalContext* globalCtx, Player* this, void* anim) {
    func_80832264(globalCtx, this, anim);
}

void func_80851174(GlobalContext* globalCtx, Player* this, void* anim) {
    func_80832284(globalCtx, this, anim);
}

void func_80851194(GlobalContext* globalCtx, Player* this, void* anim) {
    func_808322D0(globalCtx, this, anim);
}

void func_808511B4(GlobalContext* globalCtx, Player* this, void* anim) {
    func_808322A4(globalCtx, this, anim);
}

void func_808511D4(GlobalContext* globalCtx, Player* this, void* anim) {
    LinkAnimation_Update(globalCtx, &this->skelAnime);
}

void func_808511FC(GlobalContext* globalCtx, Player* this, void* anim) {
    if (LinkAnimation_Update(globalCtx, &this->skelAnime)) {
        func_80850F9C(globalCtx, this, anim);
        this->unk_850 = 1;
    }
}

void func_80851248(GlobalContext* globalCtx, Player* this, void* anim) {
    if (LinkAnimation_Update(globalCtx, &this->skelAnime)) {
        func_80832DBC(this);
        func_808322A4(globalCtx, this, anim);
    }
}

void func_80851294(GlobalContext* globalCtx, Player* this, void* anim) {
    if (LinkAnimation_Update(globalCtx, &this->skelAnime)) {
        func_8083313C(globalCtx, this, anim);
        this->unk_850 = 1;
    }
}

void func_808512E0(GlobalContext* globalCtx, Player* this, void* arg2) {
    LinkAnimation_Update(globalCtx, &this->skelAnime);
    func_80832924(this, arg2);
}

void func_80851314(Player* this) {
    if ((this->unk_448 == NULL) || (this->unk_448->update == NULL)) {
        this->unk_448 = NULL;
    }

    this->unk_664 = this->unk_448;

    if (this->unk_664 != NULL) {
        this->actor.shape.rot.y = func_8083DB98(this, 0);
    }
}

void func_80851368(GlobalContext* globalCtx, Player* this, CsCmdActorAction* arg2) {
    this->stateFlags1 |= PLAYER_STATE1_27;
    this->stateFlags2 |= PLAYER_STATE2_10;
    this->stateFlags1 &= ~(PLAYER_STATE1_18 | PLAYER_STATE1_19);

    func_80832284(globalCtx, this, &gPlayerAnim_0032F0);
}

void func_808513BC(GlobalContext* globalCtx, Player* this, CsCmdActorAction* arg2) {
    this->actor.gravity = 0.0f;

    if (this->unk_84F == 0) {
        if (func_8083D12C(globalCtx, this, NULL)) {
            this->unk_84F = 1;
        } else {
            func_8084B158(globalCtx, this, NULL, fabsf(this->actor.velocity.y));
            Math_ScaledStepToS(&this->unk_6C2, -10000, 800);
            func_8084AEEC(this, &this->actor.velocity.y, 4.0f, this->currentYaw);
        }
        return;
    }

    if (LinkAnimation_Update(globalCtx, &this->skelAnime)) {
        if (this->unk_84F == 1) {
            func_80832C6C(globalCtx, this, &gPlayerAnim_003328);
        } else {
            func_80832284(globalCtx, this, &gPlayerAnim_003328);
        }
    }

    func_8084B000(this);
    func_8084AEEC(this, &this->linearVelocity, 0.0f, this->actor.shape.rot.y);
}

void func_808514C0(GlobalContext* globalCtx, Player* this, CsCmdActorAction* arg2) {
    func_80851314(this);

    if (func_808332B8(this)) {
        func_808513BC(globalCtx, this, 0);
        return;
    }

    LinkAnimation_Update(globalCtx, &this->skelAnime);

    if (func_8008F128(this) || (this->stateFlags1 & PLAYER_STATE1_11)) {
        func_80836670(this, globalCtx);
        return;
    }

    if ((this->interactRangeActor != NULL) && (this->interactRangeActor->textId == 0xFFFF)) {
        func_8083E5A8(this, globalCtx);
    }
}

void func_8085157C(GlobalContext* globalCtx, Player* this, CsCmdActorAction* arg2) {
    LinkAnimation_Update(globalCtx, &this->skelAnime);
}

void func_808515A4(GlobalContext* globalCtx, Player* this, CsCmdActorAction* arg2) {
    LinkAnimationHeader* anim;

    if (func_808332B8(this)) {
        func_80851368(globalCtx, this, 0);
        return;
    }

    anim = D_80853D34[this->modelAnimType];

    if ((this->unk_446 == 6) || (this->unk_446 == 0x2E)) {
        func_80832264(globalCtx, this, anim);
    } else {
        func_80832DB0(this);
        LinkAnimation_Change(globalCtx, &this->skelAnime, anim, (2.0f / 3.0f), 0.0f, Animation_GetLastFrame(anim),
                             ANIMMODE_LOOP, -4.0f);
    }

    func_80832210(this);
}

void func_80851688(GlobalContext* globalCtx, Player* this, CsCmdActorAction* arg2) {
    if (func_8084B3CC(globalCtx, this) == 0) {
        if ((this->csMode == 0x31) && (globalCtx->csCtx.state == CS_STATE_IDLE)) {
            func_8002DF54(globalCtx, NULL, 7);
            return;
        }

        if (func_808332B8(this) != 0) {
            func_808513BC(globalCtx, this, 0);
            return;
        }

        LinkAnimation_Update(globalCtx, &this->skelAnime);

        if (func_8008F128(this) || (this->stateFlags1 & PLAYER_STATE1_11)) {
            func_80836670(this, globalCtx);
        }
    }
}

static struct_80832924 D_80855188[] = {
    { 0, 0x302A },
    { 0, -0x3030 },
};

void func_80851750(GlobalContext* globalCtx, Player* this, CsCmdActorAction* arg2) {
    LinkAnimation_Update(globalCtx, &this->skelAnime);
    func_80832924(this, D_80855188);
}

void func_80851788(GlobalContext* globalCtx, Player* this, CsCmdActorAction* arg2) {
    this->stateFlags1 &= ~PLAYER_STATE1_25;

    this->currentYaw = this->actor.shape.rot.y = this->actor.world.rot.y =
        Math_Vec3f_Yaw(&this->actor.world.pos, &this->unk_450);

    if (this->linearVelocity <= 0.0f) {
        this->linearVelocity = 0.1f;
    } else if (this->linearVelocity > 2.5f) {
        this->linearVelocity = 2.5f;
    }
}

void func_80851828(GlobalContext* globalCtx, Player* this, CsCmdActorAction* arg2) {
    f32 sp1C = 2.5f;

    func_80845BA0(globalCtx, this, &sp1C, 10);

    if (globalCtx->sceneNum == SCENE_BDAN_BOSS) {
        if (this->unk_850 == 0) {
            if (Message_GetState(&globalCtx->msgCtx) == TEXT_STATE_NONE) {
                return;
            }
        } else {
            if (Message_GetState(&globalCtx->msgCtx) != TEXT_STATE_NONE) {
                return;
            }
        }
    }

    this->unk_850++;
    if (this->unk_850 > 20) {
        this->csMode = 0xB;
    }
}

void func_808518DC(GlobalContext* globalCtx, Player* this, CsCmdActorAction* arg2) {
    func_8083CEAC(this, globalCtx);
}

void func_8085190C(GlobalContext* globalCtx, Player* this, CsCmdActorAction* arg2) {
    func_80851314(this);

    if (this->unk_850 != 0) {
        if (LinkAnimation_Update(globalCtx, &this->skelAnime)) {
            func_80832284(globalCtx, this, func_808334E4(this));
            this->unk_850 = 0;
        }

        func_80833C3C(this);
    } else {
        func_808401B0(globalCtx, this);
    }
}

void func_80851998(GlobalContext* globalCtx, Player* this, CsCmdActorAction* arg2) {
    func_80845964(globalCtx, this, arg2, 0.0f, 0, 0);
}

void func_808519C0(GlobalContext* globalCtx, Player* this, CsCmdActorAction* arg2) {
    func_80845964(globalCtx, this, arg2, 0.0f, 0, 1);
}

// unused
static LinkAnimationHeader* D_80855190[] = {
    &gPlayerAnim_002720,
    &gPlayerAnim_002360,
};

static Vec3f D_80855198 = { -1.0f, 70.0f, 20.0f };

void func_808519EC(GlobalContext* globalCtx, Player* this, CsCmdActorAction* arg2) {
    Math_Vec3f_Copy(&this->actor.world.pos, &D_80855198);
    this->actor.shape.rot.y = -0x8000;
    func_808322D0(globalCtx, this, this->ageProperties->unk_9C);
    func_80832F54(globalCtx, this, 0x28F);
}

static struct_808551A4 D_808551A4[] = {
    { NA_SE_IT_SWORD_PUTAWAY_STN, 0 },
    { NA_SE_IT_SWORD_STICK_STN, NA_SE_VO_LI_SWORD_N },
};

static struct_80832924 D_808551AC[] = {
    { 0, 0x401D },
    { 0, -0x4027 },
};

void func_80851A50(GlobalContext* globalCtx, Player* this, CsCmdActorAction* arg2) {
    struct_808551A4* sp2C;
    Gfx** dLists;

    LinkAnimation_Update(globalCtx, &this->skelAnime);

    if ((LINK_IS_ADULT && LinkAnimation_OnFrame(&this->skelAnime, 70.0f)) ||
        (!LINK_IS_ADULT && LinkAnimation_OnFrame(&this->skelAnime, 87.0f))) {
        sp2C = &D_808551A4[gSaveContext.linkAge];
        this->interactRangeActor->parent = &this->actor;

        if (!LINK_IS_ADULT) {
            dLists = D_80125DE8;
        } else {
            dLists = D_80125E18;
        }
        this->leftHandDLists = &dLists[gSaveContext.linkAge];

        func_8002F7DC(&this->actor, sp2C->unk_00);
        if (!LINK_IS_ADULT) {
            func_80832698(this, sp2C->unk_02);
        }
    } else if (LINK_IS_ADULT) {
        if (LinkAnimation_OnFrame(&this->skelAnime, 66.0f)) {
            func_80832698(this, NA_SE_VO_LI_SWORD_L);
        }
    } else {
        func_80832924(this, D_808551AC);
    }
}

void func_80851B90(GlobalContext* globalCtx, Player* this, CsCmdActorAction* arg2) {
    LinkAnimation_Change(globalCtx, &this->skelAnime, &gPlayerAnim_002860, -(2.0f / 3.0f), 12.0f, 12.0f, ANIMMODE_ONCE,
                         0.0f);
}

static struct_80832924 D_808551B4[] = {
    { 0, -0x281E },
};

void func_80851BE8(GlobalContext* globalCtx, Player* this, CsCmdActorAction* arg2) {
    LinkAnimation_Update(globalCtx, &this->skelAnime);

    this->unk_850++;

    if (this->unk_850 >= 180) {
        if (this->unk_850 == 180) {
            LinkAnimation_Change(globalCtx, &this->skelAnime, &gPlayerAnim_003298, (2.0f / 3.0f), 10.0f,
                                 Animation_GetLastFrame(&gPlayerAnim_003298), ANIMMODE_ONCE, -8.0f);
        }
        func_80832924(this, D_808551B4);
    }
}

void func_80851CA4(GlobalContext* globalCtx, Player* this, CsCmdActorAction* arg2) {
    if (LinkAnimation_Update(globalCtx, &this->skelAnime) && (this->unk_850 == 0) && (this->actor.bgCheckFlags & 1)) {
        func_80832264(globalCtx, this, &gPlayerAnim_002DB8);
        this->unk_850 = 1;
    }

    if (this->unk_850 != 0) {
        func_8083721C(this);
    }
}

void func_80851D2C(GlobalContext* globalCtx, Player* this, CsCmdActorAction* arg2) {
    func_80850F1C(globalCtx, this, &gPlayerAnim_0030A0);
    func_8084B498(this);
    Player_SetModels(this, Player_ActionToModelGroup(this, this->itemActionParam));
}

static struct_80832924 D_808551B8[] = {
    { NA_SE_IT_SWORD_PICKOUT, -0x80C },
};

void func_80851D80(GlobalContext* globalCtx, Player* this, CsCmdActorAction* arg2) {
    LinkAnimation_Update(globalCtx, &this->skelAnime);

    if (LinkAnimation_OnFrame(&this->skelAnime, 6.0f)) {
        func_80846720(globalCtx, this, 0);
    } else {
        func_80832924(this, D_808551B8);
    }
}

void func_80851DEC(GlobalContext* globalCtx, Player* this, CsCmdActorAction* arg2) {
    LinkAnimation_Update(globalCtx, &this->skelAnime);
    Math_StepToS(&this->actor.shape.face, 0, 1);
}

void func_80851E28(GlobalContext* globalCtx, Player* this, CsCmdActorAction* arg2) {
    LinkAnimation_Update(globalCtx, &this->skelAnime);
    Math_StepToS(&this->actor.shape.face, 2, 1);
}

void func_80851E64(GlobalContext* globalCtx, Player* this, CsCmdActorAction* arg2) {
    func_80833064(globalCtx, this, &gPlayerAnim_003318, 0x98);
}

void func_80851E90(GlobalContext* globalCtx, Player* this, CsCmdActorAction* arg2) {
    func_8083303C(globalCtx, this, &gPlayerAnim_002408, 0x9C);
    func_80832698(this, NA_SE_VO_LI_GROAN);
}

void func_80851ECC(GlobalContext* globalCtx, Player* this, CsCmdActorAction* arg2) {
    if (LinkAnimation_Update(globalCtx, &this->skelAnime)) {
        func_808330EC(globalCtx, this, &gPlayerAnim_002428, 0x9C);
    }
}

void func_80851F14(GlobalContext* globalCtx, Player* this, LinkAnimationHeader* anim, struct_80832924* arg3) {
    if (LinkAnimation_Update(globalCtx, &this->skelAnime)) {
        func_808322A4(globalCtx, this, anim);
        this->unk_850 = 1;
    } else if (this->unk_850 == 0) {
        func_80832924(this, arg3);
    }
}

void func_80851F84(GlobalContext* globalCtx, Player* this, CsCmdActorAction* arg2) {
    this->actor.shape.shadowDraw = NULL;
    func_80851134(globalCtx, this, &gPlayerAnim_002420);
}

static struct_80832924 D_808551BC[] = {
    { NA_SE_VO_LI_RELAX, 0x2023 },
    { NA_SE_PL_SLIPDOWN, 0x8EC },
    { NA_SE_PL_SLIPDOWN, -0x900 },
};

void func_80851FB0(GlobalContext* globalCtx, Player* this, CsCmdActorAction* arg2) {
    if (LinkAnimation_Update(globalCtx, &this->skelAnime)) {
        func_808330EC(globalCtx, this, &gPlayerAnim_002430, 0x9C);
        this->unk_850 = 1;
    } else if (this->unk_850 == 0) {
        func_80832924(this, D_808551BC);
        if (LinkAnimation_OnFrame(&this->skelAnime, 240.0f)) {
            this->actor.shape.shadowDraw = ActorShadow_DrawFeet;
        }
    }
}

static struct_80832924 D_808551C8[] = {
    { NA_SE_PL_LAND_LADDER, 0x843 },
    { 0, 0x4854 },
    { 0, 0x485A },
    { 0, -0x4860 },
};

void func_80852048(GlobalContext* globalCtx, Player* this, CsCmdActorAction* arg2) {
    LinkAnimation_Update(globalCtx, &this->skelAnime);
    func_80832924(this, D_808551C8);
}

void func_80852080(GlobalContext* globalCtx, Player* this, CsCmdActorAction* arg2) {
    func_80833064(globalCtx, this, &gPlayerAnim_002340, 0x9D);
    func_80832698(this, NA_SE_VO_LI_FALL_L);
}

void func_808520BC(GlobalContext* globalCtx, Player* this, CsCmdActorAction* arg2) {
    f32 startX = arg2->startPos.x;
    f32 startY = arg2->startPos.y;
    f32 startZ = arg2->startPos.z;
    f32 distX = (arg2->endPos.x - startX);
    f32 distY = (arg2->endPos.y - startY);
    f32 distZ = (arg2->endPos.z - startZ);
    f32 sp4 = (f32)(globalCtx->csCtx.frames - arg2->startFrame) / (f32)(arg2->endFrame - arg2->startFrame);

    this->actor.world.pos.x = distX * sp4 + startX;
    this->actor.world.pos.y = distY * sp4 + startY;
    this->actor.world.pos.z = distZ * sp4 + startZ;
}

static struct_80832924 D_808551D8[] = {
    { NA_SE_PL_BOUND, 0x1014 },
    { NA_SE_PL_BOUND, -0x101E },
};

void func_80852174(GlobalContext* globalCtx, Player* this, CsCmdActorAction* arg2) {
    func_808520BC(globalCtx, this, arg2);
    LinkAnimation_Update(globalCtx, &this->skelAnime);
    func_80832924(this, D_808551D8);
}

void func_808521B8(GlobalContext* globalCtx, Player* this, CsCmdActorAction* arg2) {
    if (arg2 != NULL) {
        func_808520BC(globalCtx, this, arg2);
    }
    LinkAnimation_Update(globalCtx, &this->skelAnime);
}

void func_808521F4(GlobalContext* globalCtx, Player* this, CsCmdActorAction* arg2) {
    func_80832B0C(globalCtx, this, D_80853D34[this->modelAnimType]);
    func_80832210(this);
}

void func_80852234(GlobalContext* globalCtx, Player* this, CsCmdActorAction* arg2) {
    LinkAnimation_Update(globalCtx, &this->skelAnime);
}

void func_8085225C(GlobalContext* globalCtx, Player* this, CsCmdActorAction* arg2) {
    func_80832F54(globalCtx, this, 0x98);
}

void func_80852280(GlobalContext* globalCtx, Player* this, CsCmdActorAction* arg2) {
    this->actor.draw = Player_Draw;
}

void func_80852298(GlobalContext* globalCtx, Player* this, CsCmdActorAction* arg2) {
    if (LinkAnimation_Update(globalCtx, &this->skelAnime)) {
        func_8083313C(globalCtx, this, &gPlayerAnim_002378);
        this->unk_850 = 1;
    } else if (this->unk_850 == 0) {
        if (LinkAnimation_OnFrame(&this->skelAnime, 10.0f)) {
            func_80846720(globalCtx, this, 1);
        }
    }
}

static struct_80832924 D_808551E0[] = {
    { 0, 0x300A },
    { 0, -0x3018 },
};

void func_80852328(GlobalContext* globalCtx, Player* this, CsCmdActorAction* arg2) {
    func_80851F14(globalCtx, this, &gPlayerAnim_002770, D_808551E0);
}

static struct_80832924 D_808551E8[] = {
    { 0, 0x400F },
    { 0, -0x4023 },
};

void func_80852358(GlobalContext* globalCtx, Player* this, CsCmdActorAction* arg2) {
    func_80851F14(globalCtx, this, &gPlayerAnim_002830, D_808551E8);
}

void func_80852388(GlobalContext* globalCtx, Player* this, CsCmdActorAction* arg2) {
    if (LinkAnimation_Update(globalCtx, &this->skelAnime)) {
        func_808322A4(globalCtx, this, &gPlayerAnim_002468);
        this->unk_850 = 1;
    }

    if ((this->unk_850 != 0) && (globalCtx->csCtx.frames >= 900)) {
        this->rightHandType = 0;
    } else {
        this->rightHandType = 0xFF;
    }
}

void func_80852414(GlobalContext* globalCtx, Player* this, LinkAnimationHeader* anim, struct_80832924* arg3) {
    func_80851294(globalCtx, this, anim);
    if (this->unk_850 == 0) {
        func_80832924(this, arg3);
    }
}

static struct_80832924 D_808551F0[] = {
    { 0, 0x300F },
    { 0, -0x3021 },
};

void func_80852450(GlobalContext* globalCtx, Player* this, CsCmdActorAction* arg2) {
    func_80852414(globalCtx, this, &gPlayerAnim_002378, D_808551F0);
}

static struct_80832924 D_808551F8[] = {
    { NA_SE_PL_KNOCK, -0x84E },
};

void func_80852480(GlobalContext* globalCtx, Player* this, CsCmdActorAction* arg2) {
    func_80852414(globalCtx, this, &gPlayerAnim_0027D0, D_808551F8);
}

void func_808524B0(GlobalContext* globalCtx, Player* this, CsCmdActorAction* arg2) {
    func_80837704(globalCtx, this);
}

void func_808524D0(GlobalContext* globalCtx, Player* this, CsCmdActorAction* arg2) {
    sControlInput->press.button |= BTN_B;

    func_80844E68(this, globalCtx);
}

void func_80852514(GlobalContext* globalCtx, Player* this, CsCmdActorAction* arg2) {
    func_80844E68(this, globalCtx);
}

void func_80852544(GlobalContext* globalCtx, Player* this, CsCmdActorAction* arg2) {
}

void func_80852554(GlobalContext* globalCtx, Player* this, CsCmdActorAction* arg2) {
}

void func_80852564(GlobalContext* globalCtx, Player* this, CsCmdActorAction* arg2) {
    this->stateFlags3 |= PLAYER_STATE3_1;
    this->linearVelocity = 2.0f;
    this->actor.velocity.y = -1.0f;

    func_80832264(globalCtx, this, &gPlayerAnim_002DB0);
    func_80832698(this, NA_SE_VO_LI_FALL_L);
}

static void (*D_808551FC[])(Player* this, GlobalContext* globalCtx) = {
    func_8084377C,
    func_80843954,
    func_80843A38,
};

void func_808525C0(GlobalContext* globalCtx, Player* this, CsCmdActorAction* arg2) {
    D_808551FC[this->unk_850](this, globalCtx);
}

void func_80852608(GlobalContext* globalCtx, Player* this, CsCmdActorAction* arg2) {
    func_80846720(globalCtx, this, 0);
    func_808322D0(globalCtx, this, &gPlayerAnim_002838);
}

void func_80852648(GlobalContext* globalCtx, Player* this, CsCmdActorAction* arg2) {
    LinkAnimation_Update(globalCtx, &this->skelAnime);

    if (LinkAnimation_OnFrame(&this->skelAnime, 10.0f)) {
        this->heldItemActionParam = this->itemActionParam = PLAYER_AP_NONE;
        this->heldItemId = ITEM_NONE;
        this->modelGroup = this->nextModelGroup = Player_ActionToModelGroup(this, PLAYER_AP_NONE);
        this->leftHandDLists = D_80125E08;
        Inventory_ChangeEquipment(EQUIP_SWORD, 2);
        gSaveContext.equips.buttonItems[0] = ITEM_SWORD_MASTER;
        Inventory_DeleteEquipment(globalCtx, 0);
    }
}

static LinkAnimationHeader* D_80855208[] = {
    &gPlayerAnim_0034B8,
    &gPlayerAnim_003458,
};

static Vec3s D_80855210[2][2] = {
    { { -200, 700, 100 }, { 800, 600, 800 } },
    { { -200, 500, 0 }, { 600, 400, 600 } },
};

void func_808526EC(GlobalContext* globalCtx, Player* this, CsCmdActorAction* arg2) {
    static Vec3f zeroVec = { 0.0f, 0.0f, 0.0f };
    static Color_RGBA8 primColor = { 255, 255, 255, 0 };
    static Color_RGBA8 envColor = { 0, 128, 128, 0 };
    s32 linkAge = gSaveContext.linkAge;
    Vec3f sparklePos;
    Vec3f sp34;
    Vec3s* ptr;

    func_80851294(globalCtx, this, D_80855208[linkAge]);

    if (this->rightHandType != 0xFF) {
        this->rightHandType = 0xFF;
        return;
    }

    ptr = D_80855210[gSaveContext.linkAge];

    sp34.x = ptr[0].x + Rand_CenteredFloat(ptr[1].x);
    sp34.y = ptr[0].y + Rand_CenteredFloat(ptr[1].y);
    sp34.z = ptr[0].z + Rand_CenteredFloat(ptr[1].z);

    SkinMatrix_Vec3fMtxFMultXYZ(&this->shieldMf, &sp34, &sparklePos);

    EffectSsKiraKira_SpawnDispersed(globalCtx, &sparklePos, &zeroVec, &zeroVec, &primColor, &envColor, 600, -10);
}

void func_8085283C(GlobalContext* globalCtx, Player* this, CsCmdActorAction* arg2) {
    if (LinkAnimation_Update(globalCtx, &this->skelAnime)) {
        func_80852944(globalCtx, this, arg2);
    } else if (this->unk_850 == 0) {
        Item_Give(globalCtx, ITEM_SWORD_MASTER);
        func_80846720(globalCtx, this, 0);
    } else {
        func_8084E988(this);
    }
}

void func_808528C8(GlobalContext* globalCtx, Player* this, CsCmdActorAction* arg2) {
    if (LinkAnimation_Update(globalCtx, &this->skelAnime)) {
        func_8084285C(this, 0.0f, 99.0f, this->skelAnime.endFrame - 8.0f);
    }

    if (this->heldItemActionParam != PLAYER_AP_SWORD_MASTER) {
        func_80846720(globalCtx, this, 1);
    }
}

void func_80852944(GlobalContext* globalCtx, Player* this, CsCmdActorAction* arg2) {
    if (func_808332B8(this)) {
        func_80838F18(globalCtx, this);
        func_80832340(globalCtx, this);
    } else {
        func_8083C148(this, globalCtx);
        if (!func_8083B644(this, globalCtx)) {
            func_8083E5A8(this, globalCtx);
        }
    }

    this->csMode = 0;
    this->unk_6AD = 0;
}

void func_808529D0(GlobalContext* globalCtx, Player* this, CsCmdActorAction* arg2) {
    this->actor.world.pos.x = arg2->startPos.x;
    this->actor.world.pos.y = arg2->startPos.y;
    if ((globalCtx->sceneNum == SCENE_SPOT04) && !LINK_IS_ADULT) {
        this->actor.world.pos.y -= 1.0f;
    }
    this->actor.world.pos.z = arg2->startPos.z;
    this->currentYaw = this->actor.shape.rot.y = arg2->rot.y;
}

void func_80852A54(GlobalContext* globalCtx, Player* this, CsCmdActorAction* arg2) {
    f32 dx = arg2->startPos.x - (s32)this->actor.world.pos.x;
    f32 dy = arg2->startPos.y - (s32)this->actor.world.pos.y;
    f32 dz = arg2->startPos.z - (s32)this->actor.world.pos.z;
    f32 dist = sqrtf(SQ(dx) + SQ(dy) + SQ(dz));
    s16 yawDiff = arg2->rot.y - this->actor.shape.rot.y;

    if ((this->linearVelocity == 0.0f) && ((dist > 50.0f) || (ABS(yawDiff) > 0x4000))) {
        func_808529D0(globalCtx, this, arg2);
    }

    this->skelAnime.moveFlags = 0;
    func_80832DB0(this);
}

void func_80852B4C(GlobalContext* globalCtx, Player* this, CsCmdActorAction* arg2, struct_80854B18* arg3) {
    if (arg3->type > 0) {
        D_80854AA4[arg3->type](globalCtx, this, arg3->ptr);
    } else if (arg3->type < 0) {
        arg3->func(globalCtx, this, arg2);
    }

    if ((D_80858AA0 & 4) && !(this->skelAnime.moveFlags & 4)) {
        this->skelAnime.morphTable[0].y /= this->ageProperties->unk_08;
        D_80858AA0 = 0;
    }
}

void func_80852C0C(GlobalContext* globalCtx, Player* this, s32 csMode) {
    if ((csMode != 1) && (csMode != 8) && (csMode != 0x31) && (csMode != 7)) {
        func_808323B4(globalCtx, this);
    }
}

void func_80852C50(GlobalContext* globalCtx, Player* this, CsCmdActorAction* arg2) {
    CsCmdActorAction* linkCsAction = globalCtx->csCtx.linkAction;
    s32 pad;
    s32 sp24;

    if (globalCtx->csCtx.state == CS_STATE_UNSKIPPABLE_INIT) {
        func_8002DF54(globalCtx, NULL, 7);
        this->unk_446 = 0;
        func_80832210(this);
        return;
    }

    if (linkCsAction == NULL) {
        this->actor.flags &= ~ACTOR_FLAG_6;
        return;
    }

    if (this->unk_446 != linkCsAction->action) {
        sp24 = D_808547C4[linkCsAction->action];
        if (sp24 >= 0) {
            if ((sp24 == 3) || (sp24 == 4)) {
                func_80852A54(globalCtx, this, linkCsAction);
            } else {
                func_808529D0(globalCtx, this, linkCsAction);
            }
        }

        D_80858AA0 = this->skelAnime.moveFlags;

        func_80832DBC(this);
        osSyncPrintf("TOOL MODE=%d\n", sp24);
        func_80852C0C(globalCtx, this, ABS(sp24));
        func_80852B4C(globalCtx, this, linkCsAction, &D_80854B18[ABS(sp24)]);

        this->unk_850 = 0;
        this->unk_84F = 0;
        this->unk_446 = linkCsAction->action;
    }

    sp24 = D_808547C4[this->unk_446];
    func_80852B4C(globalCtx, this, linkCsAction, &D_80854E50[ABS(sp24)]);
}

void func_80852E14(Player* this, GlobalContext* globalCtx) {
    if (this->csMode != this->prevCsMode) {
        D_80858AA0 = this->skelAnime.moveFlags;

        func_80832DBC(this);
        this->prevCsMode = this->csMode;
        osSyncPrintf("DEMO MODE=%d\n", this->csMode);
        func_80852C0C(globalCtx, this, this->csMode);
        func_80852B4C(globalCtx, this, NULL, &D_80854B18[this->csMode]);
    }

    func_80852B4C(globalCtx, this, NULL, &D_80854E50[this->csMode]);
}

s32 Player_IsDroppingFish(GlobalContext* globalCtx) {
    Player* this = GET_PLAYER(globalCtx);

    return (func_8084EFC0 == this->func_674) && (this->itemActionParam == PLAYER_AP_BOTTLE_FISH);
}

s32 Player_StartFishing(GlobalContext* globalCtx) {
    Player* this = GET_PLAYER(globalCtx);

    func_80832564(globalCtx, this);
    func_80835F44(globalCtx, this, ITEM_FISHING_POLE);
    return 1;
}

s32 func_80852F38(GlobalContext* globalCtx, Player* this) {
    if (!Player_InBlockingCsMode(globalCtx, this) && (this->invincibilityTimer >= 0) && !func_8008F128(this) &&
        !(this->stateFlags3 & PLAYER_STATE3_7)) {
        func_80832564(globalCtx, this);
        func_80835C58(globalCtx, this, func_8084F308, 0);
        func_80832264(globalCtx, this, &gPlayerAnim_003120);
        this->stateFlags2 |= PLAYER_STATE2_7;
        func_80832224(this);
        func_80832698(this, NA_SE_VO_LI_HELD);
        return true;
    }

    return false;
}

// Sets up player cutscene
s32 func_80852FFC(GlobalContext* globalCtx, Actor* actor, s32 csMode) {
    Player* this = GET_PLAYER(globalCtx);

    if (!Player_InBlockingCsMode(globalCtx, this)) {
        func_80832564(globalCtx, this);
        func_80835C58(globalCtx, this, func_80852E14, 0);
        this->csMode = csMode;
        this->unk_448 = actor;
        func_80832224(this);
        return 1;
    }

    return 0;
}

void func_80853080(Player* this, GlobalContext* globalCtx) {
    func_80835C58(globalCtx, this, func_80840BC8, 1);
    func_80832B0C(globalCtx, this, func_80833338(this));
    this->currentYaw = this->actor.shape.rot.y;
}

s32 Player_InflictDamage(GlobalContext* globalCtx, s32 damage) {
    Player* this = GET_PLAYER(globalCtx);

    if (!Player_InBlockingCsMode(globalCtx, this) && !func_80837B18(globalCtx, this, damage)) {
        this->stateFlags2 &= ~PLAYER_STATE2_7;
        return 1;
    }

    return 0;
}

// Start talking with the given actor
void func_80853148(GlobalContext* globalCtx, Actor* actor) {
    Player* this = GET_PLAYER(globalCtx);
    s32 pad;

    if ((this->targetActor != NULL) || (actor == this->naviActor) ||
        CHECK_FLAG_ALL(actor->flags, ACTOR_FLAG_0 | ACTOR_FLAG_18)) {
        actor->flags |= ACTOR_FLAG_8;
    }

    this->targetActor = actor;
    this->exchangeItemId = EXCH_ITEM_NONE;

    if (actor->textId == 0xFFFF) {
        func_8002DF54(globalCtx, actor, 1);
        actor->flags |= ACTOR_FLAG_8;
        func_80832528(globalCtx, this);
    } else {
        if (this->actor.flags & ACTOR_FLAG_8) {
            this->actor.textId = 0;
        } else {
            this->actor.flags |= ACTOR_FLAG_8;
            this->actor.textId = actor->textId;
        }

        if (this->stateFlags1 & PLAYER_STATE1_23) {
            s32 sp24 = this->unk_850;

            func_80832528(globalCtx, this);
            func_8083A2F8(globalCtx, this);

            this->unk_850 = sp24;
        } else {
            if (func_808332B8(this)) {
                func_80836898(globalCtx, this, func_8083A2F8);
                func_80832C6C(globalCtx, this, &gPlayerAnim_003328);
            } else if ((actor->category != ACTORCAT_NPC) || (this->heldItemActionParam == PLAYER_AP_FISHING_POLE)) {
                func_8083A2F8(globalCtx, this);

                if (!func_8008E9C4(this)) {
                    if ((actor != this->naviActor) && (actor->xzDistToPlayer < 40.0f)) {
                        func_808322D0(globalCtx, this, &gPlayerAnim_002DF0);
                    } else {
                        func_80832284(globalCtx, this, func_80833338(this));
                    }
                }
            } else {
                func_80836898(globalCtx, this, func_8083A2F8);
                func_808322D0(globalCtx, this,
                              (actor->xzDistToPlayer < 40.0f) ? &gPlayerAnim_002DF0 : &gPlayerAnim_0031A0);
            }

            if (this->skelAnime.animation == &gPlayerAnim_002DF0) {
                func_80832F54(globalCtx, this, 0x19);
            }

            func_80832224(this);
        }

        this->stateFlags1 |= PLAYER_STATE1_6 | PLAYER_STATE1_29;
    }

    if ((this->naviActor == this->targetActor) && ((this->targetActor->textId & 0xFF00) != 0x200)) {
        this->naviActor->flags |= ACTOR_FLAG_8;
        func_80835EA4(globalCtx, 0xB);
    }
}<|MERGE_RESOLUTION|>--- conflicted
+++ resolved
@@ -10046,12 +10046,8 @@
 
             func_8002D868(&this->actor);
 
-<<<<<<< HEAD
-            if ((this->pushedSpeed != 0.0f) && !Player_InCsMode(globalCtx) && !(this->stateFlags1 & 0x206000) &&
-=======
-            if ((this->windSpeed != 0.0f) && !Player_InCsMode(globalCtx) &&
+            if ((this->pushedSpeed != 0.0f) && !Player_InCsMode(globalCtx) &&
                 !(this->stateFlags1 & (PLAYER_STATE1_13 | PLAYER_STATE1_14 | PLAYER_STATE1_21)) &&
->>>>>>> c8f4d66b
                 (func_80845668 != this->func_674) && (func_808507F4 != this->func_674)) {
                 this->actor.velocity.x += this->pushedSpeed * Math_SinS(this->pushedYaw);
                 this->actor.velocity.z += this->pushedSpeed * Math_CosS(this->pushedYaw);
@@ -10099,32 +10095,19 @@
             if (!sIsFloorConveyor) {
                 conveyorSpeed = sWaterConveyorSpeeds[sConveyorSpeedIdx];
 
-<<<<<<< HEAD
-                if (!(this->stateFlags1 & 0x8000000)) {
+                if (!(this->stateFlags1 & PLAYER_STATE1_27)) {
                     conveyorSpeed *= 0.25f;
-=======
-                if (!(this->stateFlags1 & PLAYER_STATE1_27)) {
-                    sp48 *= 0.25f;
->>>>>>> c8f4d66b
                 }
             } else {
                 conveyorSpeed = sFloorConveyorSpeeds[sConveyorSpeedIdx];
             }
 
-<<<<<<< HEAD
             Math_StepToF(&this->pushedSpeed, conveyorSpeed, conveyorSpeed * 0.1f);
+
             Math_ScaledStepToS(&this->pushedYaw, sConveyorYaw,
-                               ((this->stateFlags1 & 0x8000000) ? 400.0f : 800.0f) * conveyorSpeed);
+                               ((this->stateFlags1 & PLAYER_STATE1_27) ? 400.0f : 800.0f) * conveyorSpeed);
         } else if (this->pushedSpeed != 0.0f) {
-            Math_StepToF(&this->pushedSpeed, 0.0f, (this->stateFlags1 & 0x8000000) ? 0.5f : 1.0f);
-=======
-            Math_StepToF(&this->windSpeed, sp48, sp48 * 0.1f);
-
-            Math_ScaledStepToS(&this->windDirection, D_808535FC,
-                               ((this->stateFlags1 & PLAYER_STATE1_27) ? 400.0f : 800.0f) * sp48);
-        } else if (this->windSpeed != 0.0f) {
-            Math_StepToF(&this->windSpeed, 0.0f, (this->stateFlags1 & PLAYER_STATE1_27) ? 0.5f : 1.0f);
->>>>>>> c8f4d66b
+            Math_StepToF(&this->pushedSpeed, 0.0f, (this->stateFlags1 & PLAYER_STATE1_27) ? 0.5f : 1.0f);
         }
 
         if (!Player_InBlockingCsMode(globalCtx, this) && !(this->stateFlags2 & PLAYER_STATE2_18)) {
