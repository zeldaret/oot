--- conflicted
+++ resolved
@@ -9509,19 +9509,11 @@
         if ((this->actor.bgCheckFlags & 0x200) && (D_80853608 < 0x3000)) {
             CollisionPoly* wallPoly = this->actor.wallPoly;
 
-<<<<<<< HEAD
             if (ABS(wallPoly->normal.y) < 600) {
                 f32 sp8C = COLPOLY_GET_NORMAL(wallPoly->normal.x);
                 f32 sp88 = COLPOLY_GET_NORMAL(wallPoly->normal.y);
                 f32 sp84 = COLPOLY_GET_NORMAL(wallPoly->normal.z);
-                f32 temp2;
-=======
-            if (ABS(wallPoly->norm.y) < 600) {
-                f32 sp8C = wallPoly->norm.x * (1.0f / 32767.0f);
-                f32 sp88 = wallPoly->norm.y * (1.0f / 32767.0f);
-                f32 sp84 = wallPoly->norm.z * (1.0f / 32767.0f);
                 f32 wallHeight;
->>>>>>> 86898891
                 CollisionPoly* sp7C;
                 CollisionPoly* sp78;
                 u32 sp74;
@@ -9537,14 +9529,9 @@
                 sp68.z = this->actor.posRot.pos.z - (spB0 * sp84);
                 sp68.y = this->actor.posRot.pos.y + this->ageProperties->unk_0C;
 
-<<<<<<< HEAD
                 sp64 = BgCheck_EntityRaycastFloor1(&globalCtx->colCtx, &sp7C, &sp68);
-                this->wallHeight = sp64 - this->actor.posRot.pos.y;
-=======
-                sp64 = func_8003C890(&globalCtx->colCtx, &sp7C, &sp68);
                 wallHeight = sp64 - this->actor.posRot.pos.y;
                 this->wallHeight = wallHeight;
->>>>>>> 86898891
 
                 if ((this->wallHeight < 18.0f) ||
                     BgCheck_EntityCheckCeiling(&globalCtx->colCtx, &sp60, &this->actor.posRot.pos,
