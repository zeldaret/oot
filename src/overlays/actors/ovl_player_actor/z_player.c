--- conflicted
+++ resolved
@@ -4427,17 +4427,10 @@
                     this->stateFlags1 |= PLAYER_STATE1_29;
                     Actor_DisableLens(play);
 
-<<<<<<< HEAD
-                    if (((doorActor->params >> 7) & 7) == 3) {
+                    if (ENDOOR_GET_TYPE(doorActor) == DOOR_SCENEEXIT) {
                         checkPos.x = doorActor->world.pos.x - (sp6C * sp74);
                         checkPos.y = doorActor->world.pos.y + 10.0f;
                         checkPos.z = doorActor->world.pos.z - (sp6C * sp78);
-=======
-                    if (ENDOOR_GET_TYPE(doorActor) == DOOR_SCENEEXIT) {
-                        sp4C.x = doorActor->world.pos.x - (sp6C * sp74);
-                        sp4C.y = doorActor->world.pos.y + 10.0f;
-                        sp4C.z = doorActor->world.pos.z - (sp6C * sp78);
->>>>>>> 9e2aee3f
 
                         BgCheck_EntityRaycastDown1(&play->colCtx, &groundPoly, &checkPos);
 
@@ -11424,13 +11417,8 @@
         sp24.x = this->actor.world.pos.x;
         sp24.y = this->actor.world.pos.y + 20.0f;
         sp24.z = this->actor.world.pos.z;
-<<<<<<< HEAD
         if (BgCheck_EntityRaycastDown3(&play->colCtx, &groundPoly, &sp30, &sp24) != 0.0f) {
-            this->unk_89E = func_80041F10(&play->colCtx, groundPoly, sp30);
-=======
-        if (BgCheck_EntityRaycastFloor3(&play->colCtx, &sp34, &sp30, &sp24) != 0.0f) {
-            this->unk_89E = SurfaceType_GetSfxType(&play->colCtx, sp34, sp30);
->>>>>>> 9e2aee3f
+            this->unk_89E = SurfaceType_GetSfxType(&play->colCtx, groundPoly, sp30);
             func_808328A0(this);
         }
     }
