/*
 * File: z_player.c
 * Overlay: ovl_player_actor
 * Description: Link
 */

#include "ultra64.h"
#include "global.h"

#include "overlays/actors/ovl_Bg_Heavy_Block/z_bg_heavy_block.h"
#include "overlays/actors/ovl_Door_Shutter/z_door_shutter.h"
#include "overlays/actors/ovl_En_Boom/z_en_boom.h"
#include "overlays/actors/ovl_En_Arrow/z_en_arrow.h"
#include "overlays/actors/ovl_En_Box/z_en_box.h"
#include "overlays/actors/ovl_En_Door/z_en_door.h"
#include "overlays/actors/ovl_En_Elf/z_en_elf.h"
#include "overlays/actors/ovl_En_Fish/z_en_fish.h"
#include "overlays/actors/ovl_En_Horse/z_en_horse.h"
#include "overlays/effects/ovl_Effect_Ss_Fhg_Flash/z_eff_ss_fhg_flash.h"
#include "objects/gameplay_keep/gameplay_keep.h"
#include "objects/object_link_child/object_link_child.h"

typedef struct {
    /* 0x00 */ u8 itemId;
    /* 0x01 */ u8 field; // various bit-packed data
    /* 0x02 */ s8 gi;    // defines the draw id and chest opening animation
    /* 0x03 */ u8 textId;
    /* 0x04 */ u16 objectId;
} GetItemEntry; // size = 0x06

#define GET_ITEM(itemId, objectId, drawId, textId, field, chestAnim) \
    { itemId, field, (chestAnim != CHEST_ANIM_SHORT ? 1 : -1) * (drawId + 1), textId, objectId }

#define CHEST_ANIM_SHORT 0
#define CHEST_ANIM_LONG 1

#define GET_ITEM_NONE \
    { ITEM_NONE, 0, 0, 0, OBJECT_INVALID }

typedef enum {
    /* 0x00 */ KNOB_ANIM_ADULT_L,
    /* 0x01 */ KNOB_ANIM_CHILD_L,
    /* 0x02 */ KNOB_ANIM_ADULT_R,
    /* 0x03 */ KNOB_ANIM_CHILD_R
} KnobDoorAnim;

typedef struct {
    /* 0x00 */ u8 itemId;
    /* 0x02 */ s16 actorId;
} ExplosiveInfo; // size = 0x04

typedef struct {
    /* 0x00 */ s16 actorId;
    /* 0x02 */ u8 itemId;
    /* 0x03 */ u8 actionParam;
    /* 0x04 */ u8 textId;
} BottleCatchInfo; // size = 0x06

typedef struct {
    /* 0x00 */ s16 actorId;
    /* 0x02 */ s16 actorParams;
} BottleDropInfo; // size = 0x04

typedef struct {
    /* 0x00 */ s8 damage;
    /* 0x01 */ u8 unk_01;
    /* 0x02 */ u8 unk_02;
    /* 0x03 */ u8 unk_03;
    /* 0x04 */ u16 sfxId;
} FallImpactInfo; // size = 0x06

typedef struct {
    /* 0x00 */ Vec3f pos;
    /* 0x0C */ s16 yaw;
} SpecialRespawnInfo; // size = 0x10

typedef struct {
    /* 0x00 */ u16 sfxId;
    /* 0x02 */ s16 field;
} struct_80832924; // size = 0x04

typedef struct {
    /* 0x00 */ u16 unk_00;
    /* 0x02 */ s16 unk_02;
} struct_808551A4; // size = 0x04

typedef struct {
    /* 0x00 */ LinkAnimationHeader* anim;
    /* 0x04 */ u8 unk_04;
} struct_808540F4; // size = 0x08

typedef struct {
    /* 0x00 */ LinkAnimationHeader* unk_00;
    /* 0x04 */ LinkAnimationHeader* unk_04;
    /* 0x08 */ u8 unk_08;
    /* 0x09 */ u8 unk_09;
} struct_80854554; // size = 0x0C

typedef struct {
    /* 0x00 */ LinkAnimationHeader* unk_00;
    /* 0x04 */ LinkAnimationHeader* unk_04;
    /* 0x08 */ LinkAnimationHeader* unk_08;
    /* 0x0C */ u8 unk_0C;
    /* 0x0D */ u8 unk_0D;
} struct_80854190; // size = 0x10

typedef struct {
    /* 0x00 */ LinkAnimationHeader* anim;
    /* 0x04 */ f32 unk_04;
    /* 0x04 */ f32 unk_08;
} struct_80854578; // size = 0x0C

typedef struct {
    /* 0x00 */ s8 type;
    /* 0x04 */ union {
        void* ptr;
        void (*func)(GlobalContext*, Player*, CsCmdActorAction*);
    };
} struct_80854B18; // size = 0x08

typedef struct {
    /* 0x00 */ s16 unk_00;
    /* 0x02 */ s16 unk_02;
    /* 0x04 */ s16 unk_04;
    /* 0x06 */ s16 unk_06;
    /* 0x08 */ s16 unk_08;
} struct_80858AC8; // size = 0x0A

void func_80833770(GlobalContext* globalCtx, Player* this);
void func_80833790(GlobalContext* globalCtx, Player* this);
void func_8083379C(GlobalContext* globalCtx, Player* this);
void func_8083377C(GlobalContext* globalCtx, Player* this);
void func_808337D4(GlobalContext* globalCtx, Player* this);
void func_80833910(GlobalContext* globalCtx, Player* this);
void func_80833984(GlobalContext* globalCtx, Player* this);
void func_8083399C(GlobalContext* globalCtx, Player* this, s8 actionParam);
s32 func_8083485C(Player* this, GlobalContext* globalCtx);
s32 func_808349DC(Player* this, GlobalContext* globalCtx);
s32 func_80834A2C(Player* this, GlobalContext* globalCtx);
s32 func_80834B5C(Player* this, GlobalContext* globalCtx);
s32 func_80834C74(Player* this, GlobalContext* globalCtx);
s32 func_8083501C(Player* this, GlobalContext* globalCtx);
s32 func_808351D4(Player* this, GlobalContext* globalCtx);
s32 func_808353D8(Player* this, GlobalContext* globalCtx);
s32 func_80835588(Player* this, GlobalContext* globalCtx);
s32 func_808356E8(Player* this, GlobalContext* globalCtx);
s32 func_80835800(Player* this, GlobalContext* globalCtx);
s32 func_80835884(Player* this, GlobalContext* globalCtx);
s32 func_808358F0(Player* this, GlobalContext* globalCtx);
s32 func_808359FC(Player* this, GlobalContext* globalCtx);
s32 func_80835B60(Player* this, GlobalContext* globalCtx);
s32 func_80835C08(Player* this, GlobalContext* globalCtx);
void func_80835F44(GlobalContext* globalCtx, Player* this, s32 item);
void func_80839F90(Player* this, GlobalContext* globalCtx);
s32 func_80838A14(Player* this, GlobalContext* globalCtx);
s32 func_80839800(Player* this, GlobalContext* globalCtx);
s32 func_8083B040(Player* this, GlobalContext* globalCtx);
s32 func_8083B998(Player* this, GlobalContext* globalCtx);
s32 func_8083B644(Player* this, GlobalContext* globalCtx);
s32 func_8083BDBC(Player* this, GlobalContext* globalCtx);
s32 func_8083C1DC(Player* this, GlobalContext* globalCtx);
s32 func_8083C2B0(Player* this, GlobalContext* globalCtx);
s32 func_8083C544(Player* this, GlobalContext* globalCtx);
s32 func_8083C61C(GlobalContext* globalCtx, Player* this);
void func_8083CA20(GlobalContext* globalCtx, Player* this);
void func_8083CA54(GlobalContext* globalCtx, Player* this);
void func_8083CA9C(GlobalContext* globalCtx, Player* this);
s32 func_8083E0FC(Player* this, GlobalContext* globalCtx);
s32 func_8083E5A8(Player* this, GlobalContext* globalCtx);
s32 func_8083EB44(Player* this, GlobalContext* globalCtx);
s32 func_8083F7BC(Player* this, GlobalContext* globalCtx);
void func_80840450(Player* this, GlobalContext* globalCtx);
void func_808407CC(Player* this, GlobalContext* globalCtx);
void func_80840BC8(Player* this, GlobalContext* globalCtx);
void func_80840DE4(Player* this, GlobalContext* globalCtx);
void func_808414F8(Player* this, GlobalContext* globalCtx);
void func_8084170C(Player* this, GlobalContext* globalCtx);
void func_808417FC(Player* this, GlobalContext* globalCtx);
void func_8084193C(Player* this, GlobalContext* globalCtx);
void func_80841BA8(Player* this, GlobalContext* globalCtx);
void func_80842180(Player* this, GlobalContext* globalCtx);
void func_8084227C(Player* this, GlobalContext* globalCtx);
void func_8084279C(Player* this, GlobalContext* globalCtx);
void func_808423EC(Player* this, GlobalContext* globalCtx);
void func_8084251C(Player* this, GlobalContext* globalCtx);
void func_80843188(Player* this, GlobalContext* globalCtx);
void func_808435C4(Player* this, GlobalContext* globalCtx);
void func_8084370C(Player* this, GlobalContext* globalCtx);
void func_8084377C(Player* this, GlobalContext* globalCtx);
void func_80843954(Player* this, GlobalContext* globalCtx);
void func_80843A38(Player* this, GlobalContext* globalCtx);
void func_80843CEC(Player* this, GlobalContext* globalCtx);
void func_8084411C(Player* this, GlobalContext* globalCtx);
void func_80844708(Player* this, GlobalContext* globalCtx);
void func_80844A44(Player* this, GlobalContext* globalCtx);
void func_80844AF4(Player* this, GlobalContext* globalCtx);
void func_80844E68(Player* this, GlobalContext* globalCtx);
void func_80845000(Player* this, GlobalContext* globalCtx);
void func_80845308(Player* this, GlobalContext* globalCtx);
void func_80845668(Player* this, GlobalContext* globalCtx);
void func_808458D0(Player* this, GlobalContext* globalCtx);
void func_80845CA4(Player* this, GlobalContext* globalCtx);
void func_80845EF8(Player* this, GlobalContext* globalCtx);
void func_80846050(Player* this, GlobalContext* globalCtx);
void func_80846120(Player* this, GlobalContext* globalCtx);
void func_80846260(Player* this, GlobalContext* globalCtx);
void func_80846358(Player* this, GlobalContext* globalCtx);
void func_80846408(Player* this, GlobalContext* globalCtx);
void func_808464B0(Player* this, GlobalContext* globalCtx);
void func_80846578(Player* this, GlobalContext* globalCtx);
void func_80846648(GlobalContext* globalCtx, Player* this);
void func_80846660(GlobalContext* globalCtx, Player* this);
void func_808467D4(GlobalContext* globalCtx, Player* this);
void func_808468A8(GlobalContext* globalCtx, Player* this);
void func_808468E8(GlobalContext* globalCtx, Player* this);
void func_80846978(GlobalContext* globalCtx, Player* this);
void func_808469BC(GlobalContext* globalCtx, Player* this);
void func_80846A68(GlobalContext* globalCtx, Player* this);
void func_8084B1D8(Player* this, GlobalContext* globalCtx);
void func_8084B530(Player* this, GlobalContext* globalCtx);
void func_8084B78C(Player* this, GlobalContext* globalCtx);
void func_8084B898(Player* this, GlobalContext* globalCtx);
void func_8084B9E4(Player* this, GlobalContext* globalCtx);
void func_8084BBE4(Player* this, GlobalContext* globalCtx);
void func_8084BDFC(Player* this, GlobalContext* globalCtx);
void func_8084BF1C(Player* this, GlobalContext* globalCtx);
void Player_UpdateCommon(Player* this, GlobalContext* globalCtx, Input* input);
void func_8084C5F8(Player* this, GlobalContext* globalCtx);
void func_8084C760(Player* this, GlobalContext* globalCtx);
void func_8084C81C(Player* this, GlobalContext* globalCtx);
void func_8084CC98(Player* this, GlobalContext* globalCtx);
void func_8084D3E4(Player* this, GlobalContext* globalCtx);
void func_8084D610(Player* this, GlobalContext* globalCtx);
void func_8084D7C4(Player* this, GlobalContext* globalCtx);
void func_8084D84C(Player* this, GlobalContext* globalCtx);
void func_8084DAB4(Player* this, GlobalContext* globalCtx);
void func_8084DC48(Player* this, GlobalContext* globalCtx);
void func_8084E1EC(Player* this, GlobalContext* globalCtx);
void func_8084E30C(Player* this, GlobalContext* globalCtx);
void func_8084E368(Player* this, GlobalContext* globalCtx);
void func_8084E3C4(Player* this, GlobalContext* globalCtx);
void func_8084E604(Player* this, GlobalContext* globalCtx);
void func_8084E6D4(Player* this, GlobalContext* globalCtx);
void func_8084E9AC(Player* this, GlobalContext* globalCtx);
void func_8084EAC0(Player* this, GlobalContext* globalCtx);
void func_8084ECA4(Player* this, GlobalContext* globalCtx);
void func_8084EED8(Player* this, GlobalContext* globalCtx);
void func_8084EFC0(Player* this, GlobalContext* globalCtx);
void func_8084F104(Player* this, GlobalContext* globalCtx);
void func_8084F390(Player* this, GlobalContext* globalCtx);
void func_8084F608(Player* this, GlobalContext* globalCtx);
void func_8084F698(Player* this, GlobalContext* globalCtx);
void func_8084F710(Player* this, GlobalContext* globalCtx);
void func_8084F88C(Player* this, GlobalContext* globalCtx);
void func_8084F9A0(Player* this, GlobalContext* globalCtx);
void func_8084F9C0(Player* this, GlobalContext* globalCtx);
void func_8084FA54(Player* this, GlobalContext* globalCtx);
void func_8084FB10(Player* this, GlobalContext* globalCtx);
void func_8084FBF4(Player* this, GlobalContext* globalCtx);
s32 func_8084FCAC(Player* this, GlobalContext* globalCtx);
void func_8084FF7C(Player* this);
void func_8085002C(Player* this);
s32 func_80850224(Player* this, GlobalContext* globalCtx);
void func_808502D0(Player* this, GlobalContext* globalCtx);
void func_808505DC(Player* this, GlobalContext* globalCtx);
void func_8085063C(Player* this, GlobalContext* globalCtx);
void func_8085076C(Player* this, GlobalContext* globalCtx);
void func_808507F4(Player* this, GlobalContext* globalCtx);
void func_80850AEC(Player* this, GlobalContext* globalCtx);
void func_80850C68(Player* this, GlobalContext* globalCtx);
void func_80850E84(Player* this, GlobalContext* globalCtx);
void func_80851008(GlobalContext* globalCtx, Player* this, void* anim);
void func_80851030(GlobalContext* globalCtx, Player* this, void* anim);
void func_80851050(GlobalContext* globalCtx, Player* this, void* anim);
void func_80851094(GlobalContext* globalCtx, Player* this, void* anim);
void func_808510B4(GlobalContext* globalCtx, Player* this, void* anim);
void func_808510D4(GlobalContext* globalCtx, Player* this, void* anim);
void func_808510F4(GlobalContext* globalCtx, Player* this, void* anim);
void func_80851114(GlobalContext* globalCtx, Player* this, void* anim);
void func_80851134(GlobalContext* globalCtx, Player* this, void* anim);
void func_80851154(GlobalContext* globalCtx, Player* this, void* anim);
void func_80851174(GlobalContext* globalCtx, Player* this, void* anim);
void func_80851194(GlobalContext* globalCtx, Player* this, void* anim);
void func_808511B4(GlobalContext* globalCtx, Player* this, void* anim);
void func_808511D4(GlobalContext* globalCtx, Player* this, void* anim);
void func_808511FC(GlobalContext* globalCtx, Player* this, void* anim);
void func_80851248(GlobalContext* globalCtx, Player* this, void* anim);
void func_80851294(GlobalContext* globalCtx, Player* this, void* anim);
void func_808512E0(GlobalContext* globalCtx, Player* this, void* arg2);
void func_80851368(GlobalContext* globalCtx, Player* this, CsCmdActorAction* arg2);
void func_808513BC(GlobalContext* globalCtx, Player* this, CsCmdActorAction* arg2);
void func_808514C0(GlobalContext* globalCtx, Player* this, CsCmdActorAction* arg2);
void func_8085157C(GlobalContext* globalCtx, Player* this, CsCmdActorAction* arg2);
void func_808515A4(GlobalContext* globalCtx, Player* this, CsCmdActorAction* arg2);
void func_80851688(GlobalContext* globalCtx, Player* this, CsCmdActorAction* arg2);
void func_80851750(GlobalContext* globalCtx, Player* this, CsCmdActorAction* arg2);
void func_80851788(GlobalContext* globalCtx, Player* this, CsCmdActorAction* arg2);
void func_80851828(GlobalContext* globalCtx, Player* this, CsCmdActorAction* arg2);
void func_808518DC(GlobalContext* globalCtx, Player* this, CsCmdActorAction* arg2);
void func_8085190C(GlobalContext* globalCtx, Player* this, CsCmdActorAction* arg2);
void func_80851998(GlobalContext* globalCtx, Player* this, CsCmdActorAction* arg2);
void func_808519C0(GlobalContext* globalCtx, Player* this, CsCmdActorAction* arg2);
void func_808519EC(GlobalContext* globalCtx, Player* this, CsCmdActorAction* arg2);
void func_80851A50(GlobalContext* globalCtx, Player* this, CsCmdActorAction* arg2);
void func_80851B90(GlobalContext* globalCtx, Player* this, CsCmdActorAction* arg2);
void func_80851BE8(GlobalContext* globalCtx, Player* this, CsCmdActorAction* arg2);
void func_80851CA4(GlobalContext* globalCtx, Player* this, CsCmdActorAction* arg2);
void func_80851D2C(GlobalContext* globalCtx, Player* this, CsCmdActorAction* arg2);
void func_80851D80(GlobalContext* globalCtx, Player* this, CsCmdActorAction* arg2);
void func_80851DEC(GlobalContext* globalCtx, Player* this, CsCmdActorAction* arg2);
void func_80851E28(GlobalContext* globalCtx, Player* this, CsCmdActorAction* arg2);
void func_80851E64(GlobalContext* globalCtx, Player* this, CsCmdActorAction* arg2);
void func_80851E90(GlobalContext* globalCtx, Player* this, CsCmdActorAction* arg2);
void func_80851ECC(GlobalContext* globalCtx, Player* this, CsCmdActorAction* arg2);
void func_80851F84(GlobalContext* globalCtx, Player* this, CsCmdActorAction* arg2);
void func_80851FB0(GlobalContext* globalCtx, Player* this, CsCmdActorAction* arg2);
void func_80852048(GlobalContext* globalCtx, Player* this, CsCmdActorAction* arg2);
void func_80852080(GlobalContext* globalCtx, Player* this, CsCmdActorAction* arg2);
void func_80852174(GlobalContext* globalCtx, Player* this, CsCmdActorAction* arg2);
void func_808521B8(GlobalContext* globalCtx, Player* this, CsCmdActorAction* arg2);
void func_808521F4(GlobalContext* globalCtx, Player* this, CsCmdActorAction* arg2);
void func_80852234(GlobalContext* globalCtx, Player* this, CsCmdActorAction* arg2);
void func_8085225C(GlobalContext* globalCtx, Player* this, CsCmdActorAction* arg2);
void func_80852280(GlobalContext* globalCtx, Player* this, CsCmdActorAction* arg2);
void func_80852358(GlobalContext* globalCtx, Player* this, CsCmdActorAction* arg2);
void func_80852388(GlobalContext* globalCtx, Player* this, CsCmdActorAction* arg2);
void func_80852298(GlobalContext* globalCtx, Player* this, CsCmdActorAction* arg2);
void func_80852328(GlobalContext* globalCtx, Player* this, CsCmdActorAction* arg2);
void func_80852480(GlobalContext* globalCtx, Player* this, CsCmdActorAction* arg2);
void func_80852450(GlobalContext* globalCtx, Player* this, CsCmdActorAction* arg2);
void func_808524B0(GlobalContext* globalCtx, Player* this, CsCmdActorAction* arg2);
void func_808524D0(GlobalContext* globalCtx, Player* this, CsCmdActorAction* arg2);
void func_80852514(GlobalContext* globalCtx, Player* this, CsCmdActorAction* arg2);
void func_80852544(GlobalContext* globalCtx, Player* this, CsCmdActorAction* arg2);
void func_80852554(GlobalContext* globalCtx, Player* this, CsCmdActorAction* arg2);
void func_80852564(GlobalContext* globalCtx, Player* this, CsCmdActorAction* arg2);
void func_808525C0(GlobalContext* globalCtx, Player* this, CsCmdActorAction* arg2);
void func_80852608(GlobalContext* globalCtx, Player* this, CsCmdActorAction* arg2);
void func_80852648(GlobalContext* globalCtx, Player* this, CsCmdActorAction* arg2);
void func_808526EC(GlobalContext* globalCtx, Player* this, CsCmdActorAction* arg2);
void func_8085283C(GlobalContext* globalCtx, Player* this, CsCmdActorAction* arg2);
void func_808528C8(GlobalContext* globalCtx, Player* this, CsCmdActorAction* arg2);
void func_80852944(GlobalContext* globalCtx, Player* this, CsCmdActorAction* arg2);
void func_808529D0(GlobalContext* globalCtx, Player* this, CsCmdActorAction* arg2);
void func_80852C50(GlobalContext* globalCtx, Player* this, CsCmdActorAction* arg2);
void func_80852E14(Player* this, GlobalContext* globalCtx);
s32 Player_IsDroppingFish(GlobalContext* globalCtx);
s32 Player_StartFishing(GlobalContext* globalCtx);
s32 func_80852F38(GlobalContext* globalCtx, Player* this);
s32 func_80852FFC(GlobalContext* globalCtx, Actor* actor, s32 csMode);
void func_80853080(Player* this, GlobalContext* globalCtx);
s32 Player_InflictDamage(GlobalContext* globalCtx, s32 damage);
void func_80853148(GlobalContext* globalCtx, Actor* actor);

// .bss part 1
static s32 D_80858AA0;
static s32 D_80858AA4;
static Vec3f D_80858AA8;
static Input* sControlInput;

// .data

static u8 D_80853410[] = { 0, 0, 0, 0, 0, 0, 0, 0, 0, 0, 1, 1, 1, 1, 1, 1, 1, 1, 1, 1, 1, 1 };

static PlayerAgeProperties sAgeProperties[] = {
    {
        56.0f,
        90.0f,
        1.0f,
        111.0f,
        70.0f,
        79.4f,
        59.0f,
        41.0f,
        19.0f,
        36.0f,
        44.8f,
        56.0f,
        68.0f,
        70.0f,
        18.0f,
        15.0f,
        70.0f,
        { 9, 4671, 359 },
        {
            { 8, 4694, 380 },
            { 9, 6122, 359 },
            { 8, 4694, 380 },
            { 9, 6122, 359 },
        },
        {
            { 9, 6122, 359 },
            { 9, 7693, 380 },
            { 9, 6122, 359 },
            { 9, 7693, 380 },
        },
        {
            { 8, 4694, 380 },
            { 9, 6122, 359 },
        },
        {
            { -1592, 4694, 380 },
            { -1591, 6122, 359 },
        },
        0,
        0x80,
        &gPlayerAnim_002718,
        &gPlayerAnim_002720,
        &gPlayerAnim_002838,
        &gPlayerAnim_002E70,
        &gPlayerAnim_002E78,
        { &gPlayerAnim_002E80, &gPlayerAnim_002E88, &gPlayerAnim_002D90, &gPlayerAnim_002D98 },
        { &gPlayerAnim_002D70, &gPlayerAnim_002D78 },
        { &gPlayerAnim_002E50, &gPlayerAnim_002E58 },
        { &gPlayerAnim_002E68, &gPlayerAnim_002E60 },
    },
    {
        40.0f,
        60.0f,
        11.0f / 17.0f,
        71.0f,
        50.0f,
        47.0f,
        39.0f,
        27.0f,
        19.0f,
        22.0f,
        29.6f,
        32.0f,
        48.0f,
        70.0f * (11.0f / 17.0f),
        14.0f,
        12.0f,
        55.0f,
        { -24, 3565, 876 },
        {
            { -24, 3474, 862 },
            { -24, 4977, 937 },
            { 8, 4694, 380 },
            { 9, 6122, 359 },
        },
        {
            { -24, 4977, 937 },
            { -24, 6495, 937 },
            { 9, 6122, 359 },
            { 9, 7693, 380 },
        },
        {
            { 8, 4694, 380 },
            { 9, 6122, 359 },
        },
        {
            { -1592, 4694, 380 },
            { -1591, 6122, 359 },
        },
        0x20,
        0,
        &gPlayerAnim_002318,
        &gPlayerAnim_002360,
        &gPlayerAnim_0023A8,
        &gPlayerAnim_0023E0,
        &gPlayerAnim_0023E8,
        { &gPlayerAnim_0023F0, &gPlayerAnim_0023F8, &gPlayerAnim_002D90, &gPlayerAnim_002D98 },
        { &gPlayerAnim_002D70, &gPlayerAnim_002D78 },
        { &gPlayerAnim_0023C0, &gPlayerAnim_0023C8 },
        { &gPlayerAnim_0023D8, &gPlayerAnim_0023D0 },
    },
};

static u32 D_808535D0 = false;
static f32 D_808535D4 = 0.0f;
static s16 D_808535D8 = 0;
static s16 D_808535DC = 0;
static s32 D_808535E0 = 0;
static s32 D_808535E4 = 0;
static f32 D_808535E8 = 1.0f;
static f32 D_808535EC = 1.0f;
static u32 D_808535F0 = 0;
static u32 D_808535F4 = 0;
static s16 D_808535F8 = 0;
static s16 D_808535FC = 0;
static f32 D_80853600 = 0.0f;
static s32 D_80853604 = 0;
static s32 D_80853608 = 0;
static s32 D_8085360C = 0;
static s16 D_80853610 = 0;
static s32 D_80853614 = 0;
static s32 D_80853618 = 0;

static u16 D_8085361C[] = {
    NA_SE_VO_LI_SWEAT,
    NA_SE_VO_LI_SNEEZE,
    NA_SE_VO_LI_RELAX,
    NA_SE_VO_LI_FALL_L,
};

static GetItemEntry sGetItemTable[] = {
    GET_ITEM(ITEM_BOMBS_5, OBJECT_GI_BOMB_1, GID_BOMB, 0x32, 0x59, CHEST_ANIM_SHORT),
    GET_ITEM(ITEM_NUTS_5, OBJECT_GI_NUTS, GID_NUTS, 0x34, 0x0C, CHEST_ANIM_SHORT),
    GET_ITEM(ITEM_BOMBCHU, OBJECT_GI_BOMB_2, GID_BOMBCHU, 0x33, 0x80, CHEST_ANIM_SHORT),
    GET_ITEM(ITEM_BOW, OBJECT_GI_BOW, GID_BOW, 0x31, 0x80, CHEST_ANIM_LONG),
    GET_ITEM(ITEM_SLINGSHOT, OBJECT_GI_PACHINKO, GID_SLINGSHOT, 0x30, 0x80, CHEST_ANIM_LONG),
    GET_ITEM(ITEM_BOOMERANG, OBJECT_GI_BOOMERANG, GID_BOOMERANG, 0x35, 0x80, CHEST_ANIM_LONG),
    GET_ITEM(ITEM_STICK, OBJECT_GI_STICK, GID_STICK, 0x37, 0x0D, CHEST_ANIM_SHORT),
    GET_ITEM(ITEM_HOOKSHOT, OBJECT_GI_HOOKSHOT, GID_HOOKSHOT, 0x36, 0x80, CHEST_ANIM_LONG),
    GET_ITEM(ITEM_LONGSHOT, OBJECT_GI_HOOKSHOT, GID_LONGSHOT, 0x4F, 0x80, CHEST_ANIM_LONG),
    GET_ITEM(ITEM_LENS, OBJECT_GI_GLASSES, GID_LENS, 0x39, 0x80, CHEST_ANIM_LONG),
    GET_ITEM(ITEM_LETTER_ZELDA, OBJECT_GI_LETTER, GID_LETTER_ZELDA, 0x69, 0x80, CHEST_ANIM_LONG),
    GET_ITEM(ITEM_OCARINA_TIME, OBJECT_GI_OCARINA, GID_OCARINA_TIME, 0x3A, 0x80, CHEST_ANIM_LONG),
    GET_ITEM(ITEM_HAMMER, OBJECT_GI_HAMMER, GID_HAMMER, 0x38, 0x80, CHEST_ANIM_LONG),
    GET_ITEM(ITEM_COJIRO, OBJECT_GI_NIWATORI, GID_COJIRO, 0x02, 0x80, CHEST_ANIM_LONG),
    GET_ITEM(ITEM_BOTTLE, OBJECT_GI_BOTTLE, GID_BOTTLE, 0x42, 0x80, CHEST_ANIM_LONG),
    GET_ITEM(ITEM_POTION_RED, OBJECT_GI_LIQUID, GID_POTION_RED, 0x43, 0x80, CHEST_ANIM_LONG),
    GET_ITEM(ITEM_POTION_GREEN, OBJECT_GI_LIQUID, GID_POTION_GREEN, 0x44, 0x80, CHEST_ANIM_LONG),
    GET_ITEM(ITEM_POTION_BLUE, OBJECT_GI_LIQUID, GID_POTION_BLUE, 0x45, 0x80, CHEST_ANIM_LONG),
    GET_ITEM(ITEM_FAIRY, OBJECT_GI_BOTTLE, GID_BOTTLE, 0x46, 0x80, CHEST_ANIM_LONG),
    GET_ITEM(ITEM_MILK_BOTTLE, OBJECT_GI_MILK, GID_MILK, 0x98, 0x80, CHEST_ANIM_LONG),
    GET_ITEM(ITEM_LETTER_RUTO, OBJECT_GI_BOTTLE_LETTER, GID_LETTER_RUTO, 0x99, 0x80, CHEST_ANIM_LONG),
    GET_ITEM(ITEM_BEAN, OBJECT_GI_BEAN, GID_BEAN, 0x48, 0x80, CHEST_ANIM_SHORT),
    GET_ITEM(ITEM_MASK_SKULL, OBJECT_GI_SKJ_MASK, GID_MASK_SKULL, 0x10, 0x80, CHEST_ANIM_LONG),
    GET_ITEM(ITEM_MASK_SPOOKY, OBJECT_GI_REDEAD_MASK, GID_MASK_SPOOKY, 0x11, 0x80, CHEST_ANIM_LONG),
    GET_ITEM(ITEM_CHICKEN, OBJECT_GI_NIWATORI, GID_CHICKEN, 0x48, 0x80, CHEST_ANIM_LONG),
    GET_ITEM(ITEM_MASK_KEATON, OBJECT_GI_KI_TAN_MASK, GID_MASK_KEATON, 0x12, 0x80, CHEST_ANIM_LONG),
    GET_ITEM(ITEM_MASK_BUNNY, OBJECT_GI_RABIT_MASK, GID_MASK_BUNNY, 0x13, 0x80, CHEST_ANIM_LONG),
    GET_ITEM(ITEM_MASK_TRUTH, OBJECT_GI_TRUTH_MASK, GID_MASK_TRUTH, 0x17, 0x80, CHEST_ANIM_LONG),
    GET_ITEM(ITEM_POCKET_EGG, OBJECT_GI_EGG, GID_EGG, 0x01, 0x80, CHEST_ANIM_LONG),
    GET_ITEM(ITEM_POCKET_CUCCO, OBJECT_GI_NIWATORI, GID_CHICKEN, 0x48, 0x80, CHEST_ANIM_LONG),
    GET_ITEM(ITEM_ODD_MUSHROOM, OBJECT_GI_MUSHROOM, GID_ODD_MUSHROOM, 0x03, 0x80, CHEST_ANIM_LONG),
    GET_ITEM(ITEM_ODD_POTION, OBJECT_GI_POWDER, GID_ODD_POTION, 0x04, 0x80, CHEST_ANIM_LONG),
    GET_ITEM(ITEM_SAW, OBJECT_GI_SAW, GID_SAW, 0x05, 0x80, CHEST_ANIM_LONG),
    GET_ITEM(ITEM_SWORD_BROKEN, OBJECT_GI_BROKENSWORD, GID_SWORD_BROKEN, 0x08, 0x80, CHEST_ANIM_LONG),
    GET_ITEM(ITEM_PRESCRIPTION, OBJECT_GI_PRESCRIPTION, GID_PRESCRIPTION, 0x09, 0x80, CHEST_ANIM_LONG),
    GET_ITEM(ITEM_FROG, OBJECT_GI_FROG, GID_FROG, 0x0D, 0x80, CHEST_ANIM_LONG),
    GET_ITEM(ITEM_EYEDROPS, OBJECT_GI_EYE_LOTION, GID_EYEDROPS, 0x0E, 0x80, CHEST_ANIM_LONG),
    GET_ITEM(ITEM_CLAIM_CHECK, OBJECT_GI_TICKETSTONE, GID_CLAIM_CHECK, 0x0A, 0x80, CHEST_ANIM_LONG),
    GET_ITEM(ITEM_SWORD_KOKIRI, OBJECT_GI_SWORD_1, GID_SWORD_KOKIRI, 0xA4, 0x80, CHEST_ANIM_LONG),
    GET_ITEM(ITEM_SWORD_BGS, OBJECT_GI_LONGSWORD, GID_SWORD_BGS, 0x4B, 0x80, CHEST_ANIM_LONG),
    GET_ITEM(ITEM_SHIELD_DEKU, OBJECT_GI_SHIELD_1, GID_SHIELD_DEKU, 0x4C, 0xA0, CHEST_ANIM_SHORT),
    GET_ITEM(ITEM_SHIELD_HYLIAN, OBJECT_GI_SHIELD_2, GID_SHIELD_HYLIAN, 0x4D, 0xA0, CHEST_ANIM_SHORT),
    GET_ITEM(ITEM_SHIELD_MIRROR, OBJECT_GI_SHIELD_3, GID_SHIELD_MIRROR, 0x4E, 0x80, CHEST_ANIM_LONG),
    GET_ITEM(ITEM_TUNIC_GORON, OBJECT_GI_CLOTHES, GID_TUNIC_GORON, 0x50, 0xA0, CHEST_ANIM_LONG),
    GET_ITEM(ITEM_TUNIC_ZORA, OBJECT_GI_CLOTHES, GID_TUNIC_ZORA, 0x51, 0xA0, CHEST_ANIM_LONG),
    GET_ITEM(ITEM_BOOTS_IRON, OBJECT_GI_BOOTS_2, GID_BOOTS_IRON, 0x53, 0x80, CHEST_ANIM_LONG),
    GET_ITEM(ITEM_BOOTS_HOVER, OBJECT_GI_HOVERBOOTS, GID_BOOTS_HOVER, 0x54, 0x80, CHEST_ANIM_LONG),
    GET_ITEM(ITEM_QUIVER_40, OBJECT_GI_ARROWCASE, GID_QUIVER_40, 0x56, 0x80, CHEST_ANIM_LONG),
    GET_ITEM(ITEM_QUIVER_50, OBJECT_GI_ARROWCASE, GID_QUIVER_50, 0x57, 0x80, CHEST_ANIM_LONG),
    GET_ITEM(ITEM_BOMB_BAG_20, OBJECT_GI_BOMBPOUCH, GID_BOMB_BAG_20, 0x58, 0x80, CHEST_ANIM_LONG),
    GET_ITEM(ITEM_BOMB_BAG_30, OBJECT_GI_BOMBPOUCH, GID_BOMB_BAG_30, 0x59, 0x80, CHEST_ANIM_LONG),
    GET_ITEM(ITEM_BOMB_BAG_40, OBJECT_GI_BOMBPOUCH, GID_BOMB_BAG_40, 0x5A, 0x80, CHEST_ANIM_LONG),
    GET_ITEM(ITEM_GAUNTLETS_SILVER, OBJECT_GI_GLOVES, GID_GAUNTLETS_SILVER, 0x5B, 0x80, CHEST_ANIM_LONG),
    GET_ITEM(ITEM_GAUNTLETS_GOLD, OBJECT_GI_GLOVES, GID_GAUNTLETS_GOLD, 0x5C, 0x80, CHEST_ANIM_LONG),
    GET_ITEM(ITEM_SCALE_SILVER, OBJECT_GI_SCALE, GID_SCALE_SILVER, 0xCD, 0x80, CHEST_ANIM_LONG),
    GET_ITEM(ITEM_SCALE_GOLDEN, OBJECT_GI_SCALE, GID_SCALE_GOLDEN, 0xCE, 0x80, CHEST_ANIM_LONG),
    GET_ITEM(ITEM_STONE_OF_AGONY, OBJECT_GI_MAP, GID_STONE_OF_AGONY, 0x68, 0x80, CHEST_ANIM_LONG),
    GET_ITEM(ITEM_GERUDO_CARD, OBJECT_GI_GERUDO, GID_GERUDO_CARD, 0x7B, 0x80, CHEST_ANIM_LONG),
    GET_ITEM(ITEM_OCARINA_FAIRY, OBJECT_GI_OCARINA_0, GID_OCARINA_FAIRY, 0x3A, 0x80, CHEST_ANIM_LONG),
    GET_ITEM(ITEM_SEEDS, OBJECT_GI_SEED, GID_SEEDS, 0xDC, 0x50, CHEST_ANIM_SHORT),
    GET_ITEM(ITEM_HEART_CONTAINER, OBJECT_GI_HEARTS, GID_HEART_CONTAINER, 0xC6, 0x80, CHEST_ANIM_LONG),
    GET_ITEM(ITEM_HEART_PIECE_2, OBJECT_GI_HEARTS, GID_HEART_PIECE, 0xC2, 0x80, CHEST_ANIM_LONG),
    GET_ITEM(ITEM_KEY_BOSS, OBJECT_GI_BOSSKEY, GID_KEY_BOSS, 0xC7, 0x80, CHEST_ANIM_LONG),
    GET_ITEM(ITEM_COMPASS, OBJECT_GI_COMPASS, GID_COMPASS, 0x67, 0x80, CHEST_ANIM_LONG),
    GET_ITEM(ITEM_DUNGEON_MAP, OBJECT_GI_MAP, GID_DUNGEON_MAP, 0x66, 0x80, CHEST_ANIM_LONG),
    GET_ITEM(ITEM_KEY_SMALL, OBJECT_GI_KEY, GID_KEY_SMALL, 0x60, 0x80, CHEST_ANIM_SHORT),
    GET_ITEM(ITEM_MAGIC_SMALL, OBJECT_GI_MAGICPOT, GID_MAGIC_SMALL, 0x52, 0x6F, CHEST_ANIM_SHORT),
    GET_ITEM(ITEM_MAGIC_LARGE, OBJECT_GI_MAGICPOT, GID_MAGIC_LARGE, 0x52, 0x6E, CHEST_ANIM_SHORT),
    GET_ITEM(ITEM_WALLET_ADULT, OBJECT_GI_PURSE, GID_WALLET_ADULT, 0x5E, 0x80, CHEST_ANIM_LONG),
    GET_ITEM(ITEM_WALLET_GIANT, OBJECT_GI_PURSE, GID_WALLET_GIANT, 0x5F, 0x80, CHEST_ANIM_LONG),
    GET_ITEM(ITEM_WEIRD_EGG, OBJECT_GI_EGG, GID_EGG, 0x9A, 0x80, CHEST_ANIM_LONG),
    GET_ITEM(ITEM_HEART, OBJECT_GI_HEART, GID_HEART, 0x55, 0x80, CHEST_ANIM_LONG),
    GET_ITEM(ITEM_ARROWS_SMALL, OBJECT_GI_ARROW, GID_ARROWS_SMALL, 0xE6, 0x48, CHEST_ANIM_SHORT),
    GET_ITEM(ITEM_ARROWS_MEDIUM, OBJECT_GI_ARROW, GID_ARROWS_MEDIUM, 0xE6, 0x49, CHEST_ANIM_SHORT),
    GET_ITEM(ITEM_ARROWS_LARGE, OBJECT_GI_ARROW, GID_ARROWS_LARGE, 0xE6, 0x4A, CHEST_ANIM_SHORT),
    GET_ITEM(ITEM_RUPEE_GREEN, OBJECT_GI_RUPY, GID_RUPEE_GREEN, 0x6F, 0x00, CHEST_ANIM_SHORT),
    GET_ITEM(ITEM_RUPEE_BLUE, OBJECT_GI_RUPY, GID_RUPEE_BLUE, 0xCC, 0x01, CHEST_ANIM_SHORT),
    GET_ITEM(ITEM_RUPEE_RED, OBJECT_GI_RUPY, GID_RUPEE_RED, 0xF0, 0x02, CHEST_ANIM_SHORT),
    GET_ITEM(ITEM_HEART_CONTAINER, OBJECT_GI_HEARTS, GID_HEART_CONTAINER, 0xC6, 0x80, CHEST_ANIM_LONG),
    GET_ITEM(ITEM_MILK, OBJECT_GI_MILK, GID_MILK, 0x98, 0x80, CHEST_ANIM_LONG),
    GET_ITEM(ITEM_MASK_GORON, OBJECT_GI_GOLONMASK, GID_MASK_GORON, 0x14, 0x80, CHEST_ANIM_LONG),
    GET_ITEM(ITEM_MASK_ZORA, OBJECT_GI_ZORAMASK, GID_MASK_ZORA, 0x15, 0x80, CHEST_ANIM_LONG),
    GET_ITEM(ITEM_MASK_GERUDO, OBJECT_GI_GERUDOMASK, GID_MASK_GERUDO, 0x16, 0x80, CHEST_ANIM_LONG),
    GET_ITEM(ITEM_BRACELET, OBJECT_GI_BRACELET, GID_BRACELET, 0x79, 0x80, CHEST_ANIM_LONG),
    GET_ITEM(ITEM_RUPEE_PURPLE, OBJECT_GI_RUPY, GID_RUPEE_PURPLE, 0xF1, 0x14, CHEST_ANIM_SHORT),
    GET_ITEM(ITEM_RUPEE_GOLD, OBJECT_GI_RUPY, GID_RUPEE_GOLD, 0xF2, 0x13, CHEST_ANIM_SHORT),
    GET_ITEM(ITEM_SWORD_BGS, OBJECT_GI_LONGSWORD, GID_SWORD_BGS, 0x0C, 0x80, CHEST_ANIM_LONG),
    GET_ITEM(ITEM_ARROW_FIRE, OBJECT_GI_M_ARROW, GID_ARROW_FIRE, 0x70, 0x80, CHEST_ANIM_LONG),
    GET_ITEM(ITEM_ARROW_ICE, OBJECT_GI_M_ARROW, GID_ARROW_ICE, 0x71, 0x80, CHEST_ANIM_LONG),
    GET_ITEM(ITEM_ARROW_LIGHT, OBJECT_GI_M_ARROW, GID_ARROW_LIGHT, 0x72, 0x80, CHEST_ANIM_LONG),
    GET_ITEM(ITEM_SKULL_TOKEN, OBJECT_GI_SUTARU, GID_SKULL_TOKEN, 0xB4, 0x80, CHEST_ANIM_SHORT),
    GET_ITEM(ITEM_DINS_FIRE, OBJECT_GI_GODDESS, GID_DINS_FIRE, 0xAD, 0x80, CHEST_ANIM_LONG),
    GET_ITEM(ITEM_FARORES_WIND, OBJECT_GI_GODDESS, GID_FARORES_WIND, 0xAE, 0x80, CHEST_ANIM_LONG),
    GET_ITEM(ITEM_NAYRUS_LOVE, OBJECT_GI_GODDESS, GID_NAYRUS_LOVE, 0xAF, 0x80, CHEST_ANIM_LONG),
    GET_ITEM(ITEM_BULLET_BAG_30, OBJECT_GI_DEKUPOUCH, GID_BULLET_BAG, 0x07, 0x80, CHEST_ANIM_LONG),
    GET_ITEM(ITEM_BULLET_BAG_40, OBJECT_GI_DEKUPOUCH, GID_BULLET_BAG, 0x07, 0x80, CHEST_ANIM_LONG),
    GET_ITEM(ITEM_STICKS_5, OBJECT_GI_STICK, GID_STICK, 0x37, 0x0D, CHEST_ANIM_SHORT),
    GET_ITEM(ITEM_STICKS_10, OBJECT_GI_STICK, GID_STICK, 0x37, 0x0D, CHEST_ANIM_SHORT),
    GET_ITEM(ITEM_NUTS_5, OBJECT_GI_NUTS, GID_NUTS, 0x34, 0x0C, CHEST_ANIM_SHORT),
    GET_ITEM(ITEM_NUTS_10, OBJECT_GI_NUTS, GID_NUTS, 0x34, 0x0C, CHEST_ANIM_SHORT),
    GET_ITEM(ITEM_BOMB, OBJECT_GI_BOMB_1, GID_BOMB, 0x32, 0x59, CHEST_ANIM_SHORT),
    GET_ITEM(ITEM_BOMBS_10, OBJECT_GI_BOMB_1, GID_BOMB, 0x32, 0x59, CHEST_ANIM_SHORT),
    GET_ITEM(ITEM_BOMBS_20, OBJECT_GI_BOMB_1, GID_BOMB, 0x32, 0x59, CHEST_ANIM_SHORT),
    GET_ITEM(ITEM_BOMBS_30, OBJECT_GI_BOMB_1, GID_BOMB, 0x32, 0x59, CHEST_ANIM_SHORT),
    GET_ITEM(ITEM_SEEDS_30, OBJECT_GI_SEED, GID_SEEDS, 0xDC, 0x50, CHEST_ANIM_SHORT),
    GET_ITEM(ITEM_BOMBCHUS_5, OBJECT_GI_BOMB_2, GID_BOMBCHU, 0x33, 0x80, CHEST_ANIM_SHORT),
    GET_ITEM(ITEM_BOMBCHUS_20, OBJECT_GI_BOMB_2, GID_BOMBCHU, 0x33, 0x80, CHEST_ANIM_SHORT),
    GET_ITEM(ITEM_FISH, OBJECT_GI_FISH, GID_FISH, 0x47, 0x80, CHEST_ANIM_LONG),
    GET_ITEM(ITEM_BUG, OBJECT_GI_INSECT, GID_BUG, 0x7A, 0x80, CHEST_ANIM_LONG),
    GET_ITEM(ITEM_BLUE_FIRE, OBJECT_GI_FIRE, GID_BLUE_FIRE, 0x5D, 0x80, CHEST_ANIM_LONG),
    GET_ITEM(ITEM_POE, OBJECT_GI_GHOST, GID_POE, 0x97, 0x80, CHEST_ANIM_LONG),
    GET_ITEM(ITEM_BIG_POE, OBJECT_GI_GHOST, GID_BIG_POE, 0xF9, 0x80, CHEST_ANIM_LONG),
    GET_ITEM(ITEM_KEY_SMALL, OBJECT_GI_KEY, GID_KEY_SMALL, 0xF3, 0x80, CHEST_ANIM_SHORT),
    GET_ITEM(ITEM_RUPEE_GREEN, OBJECT_GI_RUPY, GID_RUPEE_GREEN, 0xF4, 0x00, CHEST_ANIM_SHORT),
    GET_ITEM(ITEM_RUPEE_BLUE, OBJECT_GI_RUPY, GID_RUPEE_BLUE, 0xF5, 0x01, CHEST_ANIM_SHORT),
    GET_ITEM(ITEM_RUPEE_RED, OBJECT_GI_RUPY, GID_RUPEE_RED, 0xF6, 0x02, CHEST_ANIM_SHORT),
    GET_ITEM(ITEM_RUPEE_PURPLE, OBJECT_GI_RUPY, GID_RUPEE_PURPLE, 0xF7, 0x14, CHEST_ANIM_SHORT),
    GET_ITEM(ITEM_HEART_PIECE_2, OBJECT_GI_HEARTS, GID_HEART_PIECE, 0xFA, 0x80, CHEST_ANIM_LONG),
    GET_ITEM(ITEM_STICK_UPGRADE_20, OBJECT_GI_STICK, GID_STICK, 0x90, 0x80, CHEST_ANIM_SHORT),
    GET_ITEM(ITEM_STICK_UPGRADE_30, OBJECT_GI_STICK, GID_STICK, 0x91, 0x80, CHEST_ANIM_SHORT),
    GET_ITEM(ITEM_NUT_UPGRADE_30, OBJECT_GI_NUTS, GID_NUTS, 0xA7, 0x80, CHEST_ANIM_SHORT),
    GET_ITEM(ITEM_NUT_UPGRADE_40, OBJECT_GI_NUTS, GID_NUTS, 0xA8, 0x80, CHEST_ANIM_SHORT),
    GET_ITEM(ITEM_BULLET_BAG_50, OBJECT_GI_DEKUPOUCH, GID_BULLET_BAG_50, 0x6C, 0x80, CHEST_ANIM_LONG),
    GET_ITEM_NONE,
    GET_ITEM_NONE,
};

static LinkAnimationHeader* D_80853914[PLAYER_ANIMGROUP_MAX][PLAYER_ANIMTYPE_MAX] = {
    /* PLAYER_ANIMGROUP_0 */
    { &gPlayerAnim_003240, &gPlayerAnim_003238, &gPlayerAnim_003238, &gPlayerAnim_002BE0, &gPlayerAnim_003240,
      &gPlayerAnim_003240 },
    /* PLAYER_ANIMGROUP_1 */
    { &gPlayerAnim_003290, &gPlayerAnim_003268, &gPlayerAnim_003268, &gPlayerAnim_002BF8, &gPlayerAnim_003290,
      &gPlayerAnim_003290 },
    /* PLAYER_ANIMGROUP_2 */
    { &gPlayerAnim_003140, &gPlayerAnim_002B38, &gPlayerAnim_003138, &gPlayerAnim_002B40, &gPlayerAnim_003140,
      &gPlayerAnim_003140 },
    /* PLAYER_ANIMGROUP_3 */
    { &gPlayerAnim_002E98, &gPlayerAnim_0029E8, &gPlayerAnim_002E98, &gPlayerAnim_0029F0, &gPlayerAnim_002E98,
      &gPlayerAnim_002E98 },
    /* PLAYER_ANIMGROUP_4 */
    { &gPlayerAnim_002FB0, &gPlayerAnim_002FA8, &gPlayerAnim_002FB0, &gPlayerAnim_002A40, &gPlayerAnim_002FB0,
      &gPlayerAnim_002FB0 },
    /* PLAYER_ANIMGROUP_5 */
    { &gPlayerAnim_003220, &gPlayerAnim_002590, &gPlayerAnim_002590, &gPlayerAnim_002BC0, &gPlayerAnim_003220,
      &gPlayerAnim_003220 },
    /* PLAYER_ANIMGROUP_6 */
    { &gPlayerAnim_003230, &gPlayerAnim_0025D0, &gPlayerAnim_0025D0, &gPlayerAnim_002BD0, &gPlayerAnim_003230,
      &gPlayerAnim_003230 },
    /* PLAYER_ANIMGROUP_7 */
    { &gPlayerAnim_002BB0, &gPlayerAnim_0031F8, &gPlayerAnim_0031F8, &gPlayerAnim_002BB0, &gPlayerAnim_002BB0,
      &gPlayerAnim_002BB0 },
    /* PLAYER_ANIMGROUP_8 */
    { &gPlayerAnim_003088, &gPlayerAnim_002A70, &gPlayerAnim_002A70, &gPlayerAnim_003088, &gPlayerAnim_003088,
      &gPlayerAnim_003088 },
    /* PLAYER_ANIMGROUP_9 */
    { &gPlayerAnim_002750, &gPlayerAnim_002748, &gPlayerAnim_002748, &gPlayerAnim_002750, &gPlayerAnim_002750,
      &gPlayerAnim_002750 },
    /* PLAYER_ANIMGROUP_10 */
    { &gPlayerAnim_002330, &gPlayerAnim_002330, &gPlayerAnim_002330, &gPlayerAnim_002330, &gPlayerAnim_002330,
      &gPlayerAnim_002330 },
    /* PLAYER_ANIMGROUP_11 */
    { &gPlayerAnim_002760, &gPlayerAnim_002758, &gPlayerAnim_002758, &gPlayerAnim_002760, &gPlayerAnim_002760,
      &gPlayerAnim_002760 },
    /* PLAYER_ANIMGROUP_12 */
    { &gPlayerAnim_002338, &gPlayerAnim_002338, &gPlayerAnim_002338, &gPlayerAnim_002338, &gPlayerAnim_002338,
      &gPlayerAnim_002338 },
    /* PLAYER_ANIMGROUP_13 */
    { &gPlayerAnim_002E08, &gPlayerAnim_002E00, &gPlayerAnim_002E00, &gPlayerAnim_002E08, &gPlayerAnim_002E08,
      &gPlayerAnim_002E08 },
    /* PLAYER_ANIMGROUP_14 */
    { &gPlayerAnim_003028, &gPlayerAnim_003020, &gPlayerAnim_003020, &gPlayerAnim_003028, &gPlayerAnim_003028,
      &gPlayerAnim_003028 },
    /* PLAYER_ANIMGROUP_15 */
    { &gPlayerAnim_003170, &gPlayerAnim_003168, &gPlayerAnim_003168, &gPlayerAnim_003170, &gPlayerAnim_003170,
      &gPlayerAnim_003170 },
    /* PLAYER_ANIMGROUP_16 */
    { &gPlayerAnim_003038, &gPlayerAnim_003030, &gPlayerAnim_003030, &gPlayerAnim_002A68, &gPlayerAnim_003038,
      &gPlayerAnim_003038 },
    /* PLAYER_ANIMGROUP_17 */
    { &gPlayerAnim_002FC0, &gPlayerAnim_002FB8, &gPlayerAnim_002FB8, &gPlayerAnim_002FC8, &gPlayerAnim_002FC0,
      &gPlayerAnim_002FC0 },
    /* PLAYER_ANIMGROUP_18 */
    { &gPlayerAnim_003278, &gPlayerAnim_003270, &gPlayerAnim_003270, &gPlayerAnim_002BE8, &gPlayerAnim_003278,
      &gPlayerAnim_003278 },
    /* PLAYER_ANIMGROUP_19 */
    { &gPlayerAnim_003288, &gPlayerAnim_003280, &gPlayerAnim_003280, &gPlayerAnim_002BF0, &gPlayerAnim_003288,
      &gPlayerAnim_003288 },
    /* PLAYER_ANIMGROUP_20 */
    { &gPlayerAnim_002EB8, &gPlayerAnim_002EA0, &gPlayerAnim_002EA0, &gPlayerAnim_002EB8, &gPlayerAnim_0026C8,
      &gPlayerAnim_002EB8 },
    /* PLAYER_ANIMGROUP_21 */
    { &gPlayerAnim_002ED8, &gPlayerAnim_002ED0, &gPlayerAnim_002ED0, &gPlayerAnim_002ED8, &gPlayerAnim_0026D0,
      &gPlayerAnim_002ED8 },
    /* PLAYER_ANIMGROUP_22 */
    { &gPlayerAnim_002EB0, &gPlayerAnim_002EA8, &gPlayerAnim_002EA8, &gPlayerAnim_002EB0, &gPlayerAnim_002EB0,
      &gPlayerAnim_002EB0 },
    /* PLAYER_ANIMGROUP_23 */
    { &gPlayerAnim_003190, &gPlayerAnim_003188, &gPlayerAnim_003188, &gPlayerAnim_002B68, &gPlayerAnim_003190,
      &gPlayerAnim_003190 },
    /* PLAYER_ANIMGROUP_24 */
    { &gPlayerAnim_003178, &gPlayerAnim_002568, &gPlayerAnim_002568, &gPlayerAnim_002B58, &gPlayerAnim_003178,
      &gPlayerAnim_003178 },
    /* PLAYER_ANIMGROUP_25 */
    { &gPlayerAnim_003180, &gPlayerAnim_002570, &gPlayerAnim_002570, &gPlayerAnim_002B60, &gPlayerAnim_003180,
      &gPlayerAnim_003180 },
    /* PLAYER_ANIMGROUP_26 */
    { &gPlayerAnim_002D60, &gPlayerAnim_002D58, &gPlayerAnim_002D58, &gPlayerAnim_002D60, &gPlayerAnim_002D60,
      &gPlayerAnim_002D60 },
    /* PLAYER_ANIMGROUP_27 */
    { &gPlayerAnim_002BB8, &gPlayerAnim_003218, &gPlayerAnim_003218, &gPlayerAnim_002BB8, &gPlayerAnim_002BB8,
      &gPlayerAnim_002BB8 },
    /* PLAYER_ANIMGROUP_28 */
    { &gPlayerAnim_002BC8, &gPlayerAnim_003228, &gPlayerAnim_003228, &gPlayerAnim_002BC8, &gPlayerAnim_002BC8,
      &gPlayerAnim_002BC8 },
    /* PLAYER_ANIMGROUP_29 */
    { &gPlayerAnim_0031C8, &gPlayerAnim_0031C0, &gPlayerAnim_0031C0, &gPlayerAnim_0031C8, &gPlayerAnim_0031C8,
      &gPlayerAnim_0031C8 },
    /* PLAYER_ANIMGROUP_30 */
    { &gPlayerAnim_003118, &gPlayerAnim_003110, &gPlayerAnim_003110, &gPlayerAnim_003118, &gPlayerAnim_003118,
      &gPlayerAnim_003118 },
    /* PLAYER_ANIMGROUP_31 */
    { &gPlayerAnim_002DE8, &gPlayerAnim_002DE8, &gPlayerAnim_002DE8, &gPlayerAnim_002DE8, &gPlayerAnim_002DE8,
      &gPlayerAnim_002DE8 },
    /* PLAYER_ANIMGROUP_32 */
    { &gPlayerAnim_002E30, &gPlayerAnim_002E18, &gPlayerAnim_002E18, &gPlayerAnim_002E30, &gPlayerAnim_002E30,
      &gPlayerAnim_002E30 },
    /* PLAYER_ANIMGROUP_33 */
    { &gPlayerAnim_002E40, &gPlayerAnim_002E38, &gPlayerAnim_002E38, &gPlayerAnim_002E40, &gPlayerAnim_002E40,
      &gPlayerAnim_002E40 },
    /* PLAYER_ANIMGROUP_34 */
    { &gPlayerAnim_002E28, &gPlayerAnim_002E20, &gPlayerAnim_002E20, &gPlayerAnim_002E28, &gPlayerAnim_002E28,
      &gPlayerAnim_002E28 },
    /* PLAYER_ANIMGROUP_35 */
    { &gPlayerAnim_0030C8, &gPlayerAnim_0030C0, &gPlayerAnim_0030C0, &gPlayerAnim_0030C8, &gPlayerAnim_0030C8,
      &gPlayerAnim_0030C8 },
    /* PLAYER_ANIMGROUP_36 */
    { &gPlayerAnim_0030D8, &gPlayerAnim_0030D0, &gPlayerAnim_0030D0, &gPlayerAnim_0030D8, &gPlayerAnim_0030D8,
      &gPlayerAnim_0030D8 },
    /* PLAYER_ANIMGROUP_37 */
    { &gPlayerAnim_0030B8, &gPlayerAnim_0030B0, &gPlayerAnim_0030B0, &gPlayerAnim_0030B8, &gPlayerAnim_0030B8,
      &gPlayerAnim_0030B8 },
    /* PLAYER_ANIMGROUP_38 */
    { &gPlayerAnim_002F20, &gPlayerAnim_002F18, &gPlayerAnim_002F18, &gPlayerAnim_002F20, &gPlayerAnim_002F20,
      &gPlayerAnim_002F20 },
    /* PLAYER_ANIMGROUP_39 */
    { &gPlayerAnim_002FF0, &gPlayerAnim_002FE8, &gPlayerAnim_002FE8, &gPlayerAnim_002FF0, &gPlayerAnim_002FF0,
      &gPlayerAnim_002FF0 },
    /* PLAYER_ANIMGROUP_40 */
    { &gPlayerAnim_003010, &gPlayerAnim_003008, &gPlayerAnim_003008, &gPlayerAnim_003010, &gPlayerAnim_003010,
      &gPlayerAnim_003010 },
    /* PLAYER_ANIMGROUP_41 */
    { &gPlayerAnim_003000, &gPlayerAnim_002FF8, &gPlayerAnim_002FF8, &gPlayerAnim_003000, &gPlayerAnim_003000,
      &gPlayerAnim_003000 },
    /* PLAYER_ANIMGROUP_42 */
    { &gPlayerAnim_002EF0, &gPlayerAnim_002EE8, &gPlayerAnim_002EE8, &gPlayerAnim_002EF8, &gPlayerAnim_002EF0,
      &gPlayerAnim_002EF0 },
    /* PLAYER_ANIMGROUP_43 */
    { &gPlayerAnim_0031E0, &gPlayerAnim_0031D8, &gPlayerAnim_0031D8, &gPlayerAnim_0031E8, &gPlayerAnim_0031E0,
      &gPlayerAnim_0031E0 },
    /* PLAYER_ANIMGROUP_44 */
    { &gPlayerAnim_003468, &gPlayerAnim_003438, &gPlayerAnim_003438, &gPlayerAnim_003468, &gPlayerAnim_003468,
      &gPlayerAnim_003468 },
};

static LinkAnimationHeader* D_80853D4C[][3] = {
    { &gPlayerAnim_002A28, &gPlayerAnim_002A38, &gPlayerAnim_002A30 },
    { &gPlayerAnim_002950, &gPlayerAnim_002960, &gPlayerAnim_002958 },
    { &gPlayerAnim_0029D0, &gPlayerAnim_0029E0, &gPlayerAnim_0029D8 },
    { &gPlayerAnim_002988, &gPlayerAnim_002998, &gPlayerAnim_002990 },
};

static LinkAnimationHeader* D_80853D7C[][2] = {
    { &gPlayerAnim_003248, &gPlayerAnim_003200 }, { &gPlayerAnim_003258, &gPlayerAnim_003210 },
    { &gPlayerAnim_003250, &gPlayerAnim_003208 }, { &gPlayerAnim_003250, &gPlayerAnim_003208 },
    { &gPlayerAnim_003430, &gPlayerAnim_0033F0 }, { &gPlayerAnim_003430, &gPlayerAnim_0033F0 },
    { &gPlayerAnim_003430, &gPlayerAnim_0033F0 }, { &gPlayerAnim_0033F8, &gPlayerAnim_0033D0 },
    { &gPlayerAnim_003400, &gPlayerAnim_0033D8 }, { &gPlayerAnim_003420, &gPlayerAnim_003420 },
    { &gPlayerAnim_003408, &gPlayerAnim_0033E0 }, { &gPlayerAnim_003410, &gPlayerAnim_0033E8 },
    { &gPlayerAnim_003418, &gPlayerAnim_003418 }, { &gPlayerAnim_003428, &gPlayerAnim_003428 }
};

static struct_80832924 D_80853DEC[] = {
    { NA_SE_VO_LI_SNEEZE, -0x2008 },
};

static struct_80832924 D_80853DF0[] = {
    { NA_SE_VO_LI_SWEAT, -0x2012 },
};

static struct_80832924 D_80853DF4[] = {
    { NA_SE_VO_LI_BREATH_REST, -0x200D },
};

static struct_80832924 D_80853DF8[] = {
    { NA_SE_VO_LI_BREATH_REST, -0x200A },
};

static struct_80832924 D_80853DFC[] = {
    { NA_SE_PL_CALM_HIT, 0x82C }, { NA_SE_PL_CALM_HIT, 0x830 },  { NA_SE_PL_CALM_HIT, 0x834 },
    { NA_SE_PL_CALM_HIT, 0x838 }, { NA_SE_PL_CALM_HIT, -0x83C },
};

static struct_80832924 D_80853E10[] = {
    { 0, 0x4019 }, { 0, 0x401E }, { 0, 0x402C }, { 0, 0x4030 }, { 0, 0x4034 }, { 0, -0x4038 },
};

static struct_80832924 D_80853E28[] = {
    { NA_SE_IT_SHIELD_POSTURE, 0x810 },
    { NA_SE_IT_SHIELD_POSTURE, 0x814 },
    { NA_SE_IT_SHIELD_POSTURE, -0x846 },
};

static struct_80832924 D_80853E34[] = {
    { NA_SE_IT_HAMMER_SWING, 0x80A },
    { NA_SE_VO_LI_AUTO_JUMP, 0x200A },
    { NA_SE_IT_SWORD_SWING, 0x816 },
    { NA_SE_VO_LI_SWORD_N, -0x2016 },
};

static struct_80832924 D_80853E44[] = {
    { NA_SE_IT_SWORD_SWING, 0x827 },
    { NA_SE_VO_LI_SWORD_N, -0x2027 },
};

static struct_80832924 D_80853E4C[] = {
    { NA_SE_VO_LI_RELAX, -0x2014 },
};

static struct_80832924* D_80853E50[] = {
    D_80853DEC, D_80853DF0, D_80853DF4, D_80853DF8, D_80853DFC, D_80853E10,
    D_80853E28, D_80853E34, D_80853E44, D_80853E4C, NULL,
};

static u8 D_80853E7C[] = {
    0, 0, 1, 1, 2, 2, 2, 2, 10, 10, 10, 10, 10, 10, 3, 3, 4, 4, 8, 8, 5, 5, 6, 6, 7, 7, 9, 9, 0,
};

// Used to map item IDs to action params
static s8 sItemActionParams[] = {
    PLAYER_AP_STICK,
    PLAYER_AP_NUT,
    PLAYER_AP_BOMB,
    PLAYER_AP_BOW,
    PLAYER_AP_BOW_FIRE,
    PLAYER_AP_DINS_FIRE,
    PLAYER_AP_SLINGSHOT,
    PLAYER_AP_OCARINA_FAIRY,
    PLAYER_AP_OCARINA_TIME,
    PLAYER_AP_BOMBCHU,
    PLAYER_AP_HOOKSHOT,
    PLAYER_AP_LONGSHOT,
    PLAYER_AP_BOW_ICE,
    PLAYER_AP_FARORES_WIND,
    PLAYER_AP_BOOMERANG,
    PLAYER_AP_LENS,
    PLAYER_AP_BEAN,
    PLAYER_AP_HAMMER,
    PLAYER_AP_BOW_LIGHT,
    PLAYER_AP_NAYRUS_LOVE,
    PLAYER_AP_BOTTLE,
    PLAYER_AP_BOTTLE_POTION_RED,
    PLAYER_AP_BOTTLE_POTION_GREEN,
    PLAYER_AP_BOTTLE_POTION_BLUE,
    PLAYER_AP_BOTTLE_FAIRY,
    PLAYER_AP_BOTTLE_FISH,
    PLAYER_AP_BOTTLE_MILK,
    PLAYER_AP_BOTTLE_LETTER,
    PLAYER_AP_BOTTLE_FIRE,
    PLAYER_AP_BOTTLE_BUG,
    PLAYER_AP_BOTTLE_BIG_POE,
    PLAYER_AP_BOTTLE_MILK_HALF,
    PLAYER_AP_BOTTLE_POE,
    PLAYER_AP_WEIRD_EGG,
    PLAYER_AP_CHICKEN,
    PLAYER_AP_LETTER_ZELDA,
    PLAYER_AP_MASK_KEATON,
    PLAYER_AP_MASK_SKULL,
    PLAYER_AP_MASK_SPOOKY,
    PLAYER_AP_MASK_BUNNY,
    PLAYER_AP_MASK_GORON,
    PLAYER_AP_MASK_ZORA,
    PLAYER_AP_MASK_GERUDO,
    PLAYER_AP_MASK_TRUTH,
    PLAYER_AP_SWORD_MASTER,
    PLAYER_AP_POCKET_EGG,
    PLAYER_AP_POCKET_CUCCO,
    PLAYER_AP_COJIRO,
    PLAYER_AP_ODD_MUSHROOM,
    PLAYER_AP_ODD_POTION,
    PLAYER_AP_SAW,
    PLAYER_AP_SWORD_BROKEN,
    PLAYER_AP_PRESCRIPTION,
    PLAYER_AP_FROG,
    PLAYER_AP_EYEDROPS,
    PLAYER_AP_CLAIM_CHECK,
    PLAYER_AP_BOW_FIRE,
    PLAYER_AP_BOW_ICE,
    PLAYER_AP_BOW_LIGHT,
    PLAYER_AP_SWORD_KOKIRI,
    PLAYER_AP_SWORD_MASTER,
    PLAYER_AP_SWORD_BGS,
};

static s32 (*D_80853EDC[])(Player* this, GlobalContext* globalCtx) = {
    func_8083485C, func_8083485C, func_8083485C, func_808349DC, func_808349DC, func_808349DC, func_8083485C,
    func_8083485C, func_8083501C, func_8083501C, func_8083501C, func_8083501C, func_8083501C, func_8083501C,
    func_8083501C, func_8083501C, func_8083501C, func_8083501C, func_808356E8, func_808356E8, func_80835800,
    func_8083485C, func_8083485C, func_8083485C, func_8083485C, func_8083485C, func_8083485C, func_8083485C,
    func_8083485C, func_8083485C, func_8083485C, func_8083485C, func_8083485C, func_8083485C, func_8083485C,
    func_8083485C, func_8083485C, func_8083485C, func_8083485C, func_8083485C, func_8083485C, func_8083485C,
    func_8083485C, func_8083485C, func_8083485C, func_8083485C, func_8083485C, func_8083485C, func_8083485C,
    func_8083485C, func_8083485C, func_8083485C, func_8083485C, func_8083485C, func_8083485C, func_8083485C,
    func_8083485C, func_8083485C, func_8083485C, func_8083485C, func_8083485C, func_8083485C, func_8083485C,
    func_8083485C, func_8083485C, func_8083485C, func_8083485C,
};

static void (*D_80853FE8[])(GlobalContext* globalCtx, Player* this) = {
    func_80833770, func_80833770, func_80833770, func_80833770, func_80833770, func_80833770, func_8083377C,
    func_80833790, func_8083379C, func_8083379C, func_8083379C, func_8083379C, func_8083379C, func_8083379C,
    func_8083379C, func_8083379C, func_80833910, func_80833910, func_808337D4, func_808337D4, func_80833984,
    func_80833770, func_80833770, func_80833770, func_80833770, func_80833770, func_80833770, func_80833770,
    func_80833770, func_80833770, func_80833770, func_80833770, func_80833770, func_80833770, func_80833770,
    func_80833770, func_80833770, func_80833770, func_80833770, func_80833770, func_80833770, func_80833770,
    func_80833770, func_80833770, func_80833770, func_80833770, func_80833770, func_80833770, func_80833770,
    func_80833770, func_80833770, func_80833770, func_80833770, func_80833770, func_80833770, func_80833770,
    func_80833770, func_80833770, func_80833770, func_80833770, func_80833770, func_80833770, func_80833770,
    func_80833770, func_80833770, func_80833770, func_80833770,
};

typedef enum {
    /*  0 */ PLAYER_D_808540F4_0,
    /*  1 */ PLAYER_D_808540F4_1,
    /*  2 */ PLAYER_D_808540F4_2,
    /*  3 */ PLAYER_D_808540F4_3,
    /*  4 */ PLAYER_D_808540F4_4,
    /*  5 */ PLAYER_D_808540F4_5,
    /*  6 */ PLAYER_D_808540F4_6,
    /*  7 */ PLAYER_D_808540F4_7,
    /*  8 */ PLAYER_D_808540F4_8,
    /*  9 */ PLAYER_D_808540F4_9,
    /* 10 */ PLAYER_D_808540F4_10,
    /* 11 */ PLAYER_D_808540F4_11,
    /* 12 */ PLAYER_D_808540F4_12,
    /* 13 */ PLAYER_D_808540F4_13,
    /* 14 */ PLAYER_D_808540F4_MAX
} PlayerD_808540F4Index;

static struct_808540F4 D_808540F4[PLAYER_D_808540F4_MAX] = {
    /* PLAYER_D_808540F4_0 */ { &gPlayerAnim_002F50, 12 },
    /* PLAYER_D_808540F4_1 */ { &gPlayerAnim_003080, 6 },
    /* PLAYER_D_808540F4_2 */ { &gPlayerAnim_002C68, 8 },
    /* PLAYER_D_808540F4_3 */ { &gPlayerAnim_003090, 8 },
    /* PLAYER_D_808540F4_4 */ { &gPlayerAnim_002A20, 8 },
    /* PLAYER_D_808540F4_5 */ { &gPlayerAnim_002F30, 10 },
    /* PLAYER_D_808540F4_6 */ { &gPlayerAnim_002C58, 7 },
    /* PLAYER_D_808540F4_7 */ { &gPlayerAnim_002C60, 11 },
    /* PLAYER_D_808540F4_8 */ { &gPlayerAnim_002F50, 12 },
    /* PLAYER_D_808540F4_9 */ { &gPlayerAnim_003078, 4 },
    /* PLAYER_D_808540F4_10 */ { &gPlayerAnim_003058, 4 },
    /* PLAYER_D_808540F4_11 */ { &gPlayerAnim_002F38, 4 },
    /* PLAYER_D_808540F4_12 */ { &gPlayerAnim_0024E0, 5 },
    /* PLAYER_D_808540F4_13 */ { &gPlayerAnim_002F48, 13 },
};

static s8 D_80854164[PLAYER_ANIMTYPE_MAX][PLAYER_ANIMTYPE_MAX] = {
    { PLAYER_D_808540F4_8, -PLAYER_D_808540F4_5, -PLAYER_D_808540F4_3, -PLAYER_D_808540F4_6, PLAYER_D_808540F4_8,
      PLAYER_D_808540F4_11 },
    { PLAYER_D_808540F4_5, PLAYER_D_808540F4_0, -PLAYER_D_808540F4_1, PLAYER_D_808540F4_4, PLAYER_D_808540F4_5,
      PLAYER_D_808540F4_9 },
    { PLAYER_D_808540F4_3, PLAYER_D_808540F4_1, PLAYER_D_808540F4_0, PLAYER_D_808540F4_2, PLAYER_D_808540F4_3,
      PLAYER_D_808540F4_9 },
    { PLAYER_D_808540F4_6, -PLAYER_D_808540F4_4, -PLAYER_D_808540F4_2, PLAYER_D_808540F4_7, PLAYER_D_808540F4_6,
      PLAYER_D_808540F4_10 },
    { PLAYER_D_808540F4_8, -PLAYER_D_808540F4_5, -PLAYER_D_808540F4_3, -PLAYER_D_808540F4_6, PLAYER_D_808540F4_8,
      PLAYER_D_808540F4_11 },
    { PLAYER_D_808540F4_8, -PLAYER_D_808540F4_5, -PLAYER_D_808540F4_3, -PLAYER_D_808540F4_6, PLAYER_D_808540F4_8,
      PLAYER_D_808540F4_11 },
};

static ExplosiveInfo sExplosiveInfos[] = {
    { ITEM_BOMB, ACTOR_EN_BOM },
    { ITEM_BOMBCHU, ACTOR_EN_BOM_CHU },
};

static struct_80854190 D_80854190[] = {
    { &gPlayerAnim_002A80, &gPlayerAnim_002A90, &gPlayerAnim_002A88, 1, 4 },
    { &gPlayerAnim_0028C0, &gPlayerAnim_0028C8, &gPlayerAnim_002498, 1, 4 },
    { &gPlayerAnim_002A98, &gPlayerAnim_002AA0, &gPlayerAnim_002540, 0, 5 },
    { &gPlayerAnim_0028D0, &gPlayerAnim_0028D8, &gPlayerAnim_0024A0, 1, 7 },
    { &gPlayerAnim_002968, &gPlayerAnim_002970, &gPlayerAnim_0024C0, 1, 4 },
    { &gPlayerAnim_002880, &gPlayerAnim_002888, &gPlayerAnim_002478, 0, 5 },
    { &gPlayerAnim_002978, &gPlayerAnim_002980, &gPlayerAnim_0024C8, 2, 8 },
    { &gPlayerAnim_002890, &gPlayerAnim_002898, &gPlayerAnim_002480, 3, 8 },
    { &gPlayerAnim_0029A0, &gPlayerAnim_0029A8, &gPlayerAnim_0024D0, 0, 4 },
    { &gPlayerAnim_0028A0, &gPlayerAnim_0028A8, &gPlayerAnim_002488, 0, 5 },
    { &gPlayerAnim_0029B0, &gPlayerAnim_0029B8, &gPlayerAnim_0024D8, 0, 6 },
    { &gPlayerAnim_0028B0, &gPlayerAnim_0028B8, &gPlayerAnim_002490, 1, 5 },
    { &gPlayerAnim_002AA8, &gPlayerAnim_002AB0, &gPlayerAnim_002548, 0, 3 },
    { &gPlayerAnim_0028E0, &gPlayerAnim_0028E8, &gPlayerAnim_0024A8, 0, 3 },
    { &gPlayerAnim_002AB8, &gPlayerAnim_002AC0, &gPlayerAnim_002550, 1, 9 },
    { &gPlayerAnim_0028F0, &gPlayerAnim_0028F8, &gPlayerAnim_0024B0, 1, 8 },
    { &gPlayerAnim_002A60, &gPlayerAnim_002A50, &gPlayerAnim_002A50, 1, 10 },
    { &gPlayerAnim_002900, &gPlayerAnim_002910, &gPlayerAnim_002910, 1, 11 },
    { &gPlayerAnim_002A50, &gPlayerAnim_002A58, &gPlayerAnim_002A58, 1, 2 },
    { &gPlayerAnim_002910, &gPlayerAnim_002908, &gPlayerAnim_002908, 1, 2 },
    { &gPlayerAnim_002B80, &gPlayerAnim_002B88, &gPlayerAnim_002B88, 1, 5 },
    { &gPlayerAnim_002B70, &gPlayerAnim_002B78, &gPlayerAnim_002B78, 1, 4 },
    { &gPlayerAnim_002C40, &gPlayerAnim_002C50, &gPlayerAnim_002C48, 3, 10 },
    { &gPlayerAnim_002C70, &gPlayerAnim_002C80, &gPlayerAnim_002C78, 2, 11 },
    { &gPlayerAnim_002B28, &gPlayerAnim_002B30, &gPlayerAnim_002560, 0, 12 },
    { &gPlayerAnim_002940, &gPlayerAnim_002948, &gPlayerAnim_0024B8, 0, 15 },
    { &gPlayerAnim_0029C0, &gPlayerAnim_0029C8, &gPlayerAnim_002560, 0, 16 },
    { &gPlayerAnim_0029C0, &gPlayerAnim_0029C8, &gPlayerAnim_0024B8, 0, 16 },
};

static LinkAnimationHeader* D_80854350[] = {
    &gPlayerAnim_002AE8,
    &gPlayerAnim_002920,
};

static LinkAnimationHeader* D_80854358[] = {
    &gPlayerAnim_002AE0,
    &gPlayerAnim_002920,
};

static LinkAnimationHeader* D_80854360[] = {
    &gPlayerAnim_002AF0,
    &gPlayerAnim_002928,
};

static LinkAnimationHeader* D_80854368[] = {
    &gPlayerAnim_002AF8,
    &gPlayerAnim_002930,
};

static LinkAnimationHeader* D_80854370[] = {
    &gPlayerAnim_002B00,
    &gPlayerAnim_002938,
};

static LinkAnimationHeader* D_80854378[] = {
    &gPlayerAnim_002AD8,
    &gPlayerAnim_002918,
};

static u8 D_80854380[2] = { 0x18, 0x19 };
static u8 D_80854384[2] = { 0x1A, 0x1B };

static u16 D_80854388[] = { BTN_B, BTN_CLEFT, BTN_CDOWN, BTN_CRIGHT };

static u8 sMagicSpellCosts[] = { 12, 24, 24, 12, 24, 12 };

static u16 D_80854398[] = { NA_SE_IT_BOW_DRAW, NA_SE_IT_SLING_DRAW, NA_SE_IT_HOOKSHOT_READY };

static u8 sMagicArrowCosts[] = { 4, 4, 8 };

static LinkAnimationHeader* D_808543A4[] = {
    &gPlayerAnim_0025C0,
    &gPlayerAnim_0025C8,
};

static LinkAnimationHeader* D_808543AC[] = {
    &gPlayerAnim_002580,
    &gPlayerAnim_002588,
};

static LinkAnimationHeader* D_808543B4[] = {
    &gPlayerAnim_002510,
    &gPlayerAnim_002518,
};

static LinkAnimationHeader* D_808543BC[] = {
    &gPlayerAnim_002510,
    &gPlayerAnim_002520,
};

static LinkAnimationHeader* D_808543C4[] = {
    &gPlayerAnim_002EC0,
    &gPlayerAnim_002A08,
};

static LinkAnimationHeader* D_808543CC[] = {
    &gPlayerAnim_0026F0,
    &gPlayerAnim_002CC8,
};

static LinkAnimationHeader* D_808543D4[] = {
    &gPlayerAnim_0026C0,
    &gPlayerAnim_002CC0,
};

// return type can't be void due to regalloc in func_8084FCAC
s32 func_80832210(Player* this) {
    this->actor.speedXZ = 0.0f;
    this->linearVelocity = 0.0f;
}

// return type can't be void due to regalloc in func_8083F72C
s32 func_80832224(Player* this) {
    func_80832210(this);
    this->unk_6AD = 0;
}

s32 func_8083224C(GlobalContext* globalCtx) {
    Player* this = GET_PLAYER(globalCtx);

    return CHECK_FLAG_ALL(this->actor.flags, ACTOR_FLAG_8);
}

void func_80832264(GlobalContext* globalCtx, Player* this, LinkAnimationHeader* anim) {
    LinkAnimation_PlayOnce(globalCtx, &this->skelAnime, anim);
}

void func_80832284(GlobalContext* globalCtx, Player* this, LinkAnimationHeader* anim) {
    LinkAnimation_PlayLoop(globalCtx, &this->skelAnime, anim);
}

void func_808322A4(GlobalContext* globalCtx, Player* this, LinkAnimationHeader* anim) {
    LinkAnimation_PlayLoopSetSpeed(globalCtx, &this->skelAnime, anim, 2.0f / 3.0f);
}

void func_808322D0(GlobalContext* globalCtx, Player* this, LinkAnimationHeader* anim) {
    LinkAnimation_PlayOnceSetSpeed(globalCtx, &this->skelAnime, anim, 2.0f / 3.0f);
}

void func_808322FC(Player* this) {
    this->actor.shape.rot.y += this->skelAnime.jointTable[1].y;
    this->skelAnime.jointTable[1].y = 0;
}

void func_80832318(Player* this) {
    this->stateFlags2 &= ~PLAYER_STATE2_17;
    this->meleeWeaponState = 0;
    this->meleeWeaponInfo[0].active = this->meleeWeaponInfo[1].active = this->meleeWeaponInfo[2].active = 0;
}

void func_80832340(GlobalContext* globalCtx, Player* this) {
    Camera* camera;

    if (this->unk_46C != SUBCAM_NONE) {
        camera = globalCtx->cameraPtrs[this->unk_46C];
        if ((camera != NULL) && (camera->csId == 1100)) {
            OnePointCutscene_EndCutscene(globalCtx, this->unk_46C);
            this->unk_46C = SUBCAM_NONE;
        }
    }

    this->stateFlags2 &= ~(PLAYER_STATE2_10 | PLAYER_STATE2_11);
}

void func_808323B4(GlobalContext* globalCtx, Player* this) {
    Actor* heldActor = this->heldActor;

    if ((heldActor != NULL) && !Player_HoldsHookshot(this)) {
        this->actor.child = NULL;
        this->heldActor = NULL;
        this->interactRangeActor = NULL;
        heldActor->parent = NULL;
        this->stateFlags1 &= ~PLAYER_STATE1_11;
    }

    if (Player_GetExplosiveHeld(this) >= 0) {
        func_8083399C(globalCtx, this, PLAYER_AP_NONE);
        this->heldItemId = ITEM_NONE_FE;
    }
}

void func_80832440(GlobalContext* globalCtx, Player* this) {
    if ((this->stateFlags1 & PLAYER_STATE1_11) && (this->heldActor == NULL)) {
        if (this->interactRangeActor != NULL) {
            if (this->getItemId == GI_NONE) {
                this->stateFlags1 &= ~PLAYER_STATE1_11;
                this->interactRangeActor = NULL;
            }
        } else {
            this->stateFlags1 &= ~PLAYER_STATE1_11;
        }
    }

    func_80832318(this);
    this->unk_6AD = 0;

    func_80832340(globalCtx, this);
    func_8005B1A4(Gameplay_GetCamera(globalCtx, 0));

    this->stateFlags1 &= ~(PLAYER_STATE1_13 | PLAYER_STATE1_14 | PLAYER_STATE1_20 | PLAYER_STATE1_21);
    this->stateFlags2 &= ~(PLAYER_STATE2_4 | PLAYER_STATE2_7 | PLAYER_STATE2_18);

    this->actor.shape.rot.x = 0;
    this->actor.shape.yOffset = 0.0f;

    this->unk_845 = this->unk_844 = 0;
}

s32 func_80832528(GlobalContext* globalCtx, Player* this) {
    if (this->heldItemActionParam >= PLAYER_AP_FISHING_POLE) {
        func_80835F44(globalCtx, this, ITEM_NONE);
        return 1;
    } else {
        return 0;
    }
}

void func_80832564(GlobalContext* globalCtx, Player* this) {
    func_80832440(globalCtx, this);
    func_808323B4(globalCtx, this);
}

s32 func_80832594(Player* this, s32 arg1, s32 arg2) {
    s16 temp = this->unk_A80 - D_808535D8;

    this->unk_850 += arg1 + (s16)(ABS(temp) * fabsf(D_808535D4) * 2.5415802156203426e-06f);

    if (CHECK_BTN_ANY(sControlInput->press.button, BTN_A | BTN_B)) {
        this->unk_850 += 5;
    }

    return this->unk_850 > arg2;
}

void func_80832630(GlobalContext* globalCtx) {
    if (globalCtx->actorCtx.freezeFlashTimer == 0) {
        globalCtx->actorCtx.freezeFlashTimer = 1;
    }
}

void func_8083264C(Player* this, s32 arg1, s32 arg2, s32 arg3, s32 arg4) {
    if (this->actor.category == ACTORCAT_PLAYER) {
        func_800AA000(arg4, arg1, arg2, arg3);
    }
}

void func_80832698(Player* this, u16 sfxId) {
    if (this->actor.category == ACTORCAT_PLAYER) {
        func_8002F7DC(&this->actor, sfxId + this->ageProperties->unk_92);
    } else {
        func_800F4190(&this->actor.projectedPos, sfxId);
    }
}

void func_808326F0(Player* this) {
    u16* entry = &D_8085361C[0];
    s32 i;

    for (i = 0; i < 4; i++) {
        Audio_StopSfxById((u16)(*entry + this->ageProperties->unk_92));
        entry++;
    }
}

u16 func_8083275C(Player* this, u16 sfxId) {
    return sfxId + this->unk_89E;
}

void func_80832770(Player* this, u16 sfxId) {
    func_8002F7DC(&this->actor, func_8083275C(this, sfxId));
}

u16 func_808327A4(Player* this, u16 sfxId) {
    return sfxId + this->unk_89E + this->ageProperties->unk_94;
}

void func_808327C4(Player* this, u16 sfxId) {
    func_8002F7DC(&this->actor, func_808327A4(this, sfxId));
}

void func_808327F8(Player* this, f32 arg1) {
    s32 sfxId;

    if (this->currentBoots == PLAYER_BOOTS_IRON) {
        sfxId = NA_SE_PL_WALK_HEAVYBOOTS;
    } else {
        sfxId = func_808327A4(this, NA_SE_PL_WALK_GROUND);
    }

    func_800F4010(&this->actor.projectedPos, sfxId, arg1);
}

void func_80832854(Player* this) {
    s32 sfxId;

    if (this->currentBoots == PLAYER_BOOTS_IRON) {
        sfxId = NA_SE_PL_JUMP_HEAVYBOOTS;
    } else {
        sfxId = func_808327A4(this, NA_SE_PL_JUMP);
    }

    func_8002F7DC(&this->actor, sfxId);
}

void func_808328A0(Player* this) {
    s32 sfxId;

    if (this->currentBoots == PLAYER_BOOTS_IRON) {
        sfxId = NA_SE_PL_LAND_HEAVYBOOTS;
    } else {
        sfxId = func_808327A4(this, NA_SE_PL_LAND);
    }

    func_8002F7DC(&this->actor, sfxId);
}

void func_808328EC(Player* this, u16 sfxId) {
    func_8002F7DC(&this->actor, sfxId);
    this->stateFlags2 |= PLAYER_STATE2_3;
}

void func_80832924(Player* this, struct_80832924* entry) {
    s32 data;
    s32 flags;
    u32 cont;
    s32 pad;

    do {
        data = ABS(entry->field);
        flags = data & 0x7800;
        if (LinkAnimation_OnFrame(&this->skelAnime, fabsf(data & 0x7FF))) {
            if (flags == 0x800) {
                func_8002F7DC(&this->actor, entry->sfxId);
            } else if (flags == 0x1000) {
                func_80832770(this, entry->sfxId);
            } else if (flags == 0x1800) {
                func_808327C4(this, entry->sfxId);
            } else if (flags == 0x2000) {
                func_80832698(this, entry->sfxId);
            } else if (flags == 0x2800) {
                func_808328A0(this);
            } else if (flags == 0x3000) {
                func_808327F8(this, 6.0f);
            } else if (flags == 0x3800) {
                func_80832854(this);
            } else if (flags == 0x4000) {
                func_808327F8(this, 0.0f);
            } else if (flags == 0x4800) {
                func_800F4010(&this->actor.projectedPos, this->ageProperties->unk_94 + NA_SE_PL_WALK_LADDER, 0.0f);
            }
        }
        cont = (entry->field >= 0);
        entry++;
    } while (cont);
}

void func_80832B0C(GlobalContext* globalCtx, Player* this, LinkAnimationHeader* anim) {
    LinkAnimation_Change(globalCtx, &this->skelAnime, anim, 1.0f, 0.0f, Animation_GetLastFrame(anim), ANIMMODE_ONCE,
                         -6.0f);
}

void func_80832B78(GlobalContext* globalCtx, Player* this, LinkAnimationHeader* anim) {
    LinkAnimation_Change(globalCtx, &this->skelAnime, anim, 2.0f / 3.0f, 0.0f, Animation_GetLastFrame(anim),
                         ANIMMODE_ONCE, -6.0f);
}

void func_80832BE8(GlobalContext* globalCtx, Player* this, LinkAnimationHeader* anim) {
    LinkAnimation_Change(globalCtx, &this->skelAnime, anim, 1.0f, 0.0f, 0.0f, ANIMMODE_LOOP, -6.0f);
}

void func_80832C2C(GlobalContext* globalCtx, Player* this, LinkAnimationHeader* anim) {
    LinkAnimation_Change(globalCtx, &this->skelAnime, anim, 1.0f, 0.0f, 0.0f, ANIMMODE_ONCE, 0.0f);
}

void func_80832C6C(GlobalContext* globalCtx, Player* this, LinkAnimationHeader* anim) {
    LinkAnimation_Change(globalCtx, &this->skelAnime, anim, 1.0f, 0.0f, 0.0f, ANIMMODE_LOOP, -16.0f);
}

s32 func_80832CB0(GlobalContext* globalCtx, Player* this, LinkAnimationHeader* anim) {
    if (LinkAnimation_Update(globalCtx, &this->skelAnime)) {
        func_80832284(globalCtx, this, anim);
        return 1;
    } else {
        return 0;
    }
}

void func_80832CFC(Player* this) {
    this->skelAnime.prevTransl = this->skelAnime.baseTransl;
    this->skelAnime.prevRot = this->actor.shape.rot.y;
}

void func_80832D20(Player* this) {
    func_80832CFC(this);
    this->skelAnime.prevTransl.x *= this->ageProperties->unk_08;
    this->skelAnime.prevTransl.y *= this->ageProperties->unk_08;
    this->skelAnime.prevTransl.z *= this->ageProperties->unk_08;
}

void func_80832DB0(Player* this) {
    this->skelAnime.jointTable[1].y = 0;
}

void func_80832DBC(Player* this) {
    if (this->skelAnime.moveFlags != 0) {
        func_808322FC(this);
        this->skelAnime.jointTable[0].x = this->skelAnime.baseTransl.x;
        this->skelAnime.jointTable[0].z = this->skelAnime.baseTransl.z;
        if (this->skelAnime.moveFlags & 8) {
            if (this->skelAnime.moveFlags & 2) {
                this->skelAnime.jointTable[0].y = this->skelAnime.prevTransl.y;
            }
        } else {
            this->skelAnime.jointTable[0].y = this->skelAnime.baseTransl.y;
        }
        func_80832CFC(this);
        this->skelAnime.moveFlags = 0;
    }
}

void func_80832E48(Player* this, s32 flags) {
    Vec3f pos;

    this->skelAnime.moveFlags = flags;
    this->skelAnime.prevTransl = this->skelAnime.baseTransl;
    SkelAnime_UpdateTranslation(&this->skelAnime, &pos, this->actor.shape.rot.y);

    if (flags & 1) {
        if (!LINK_IS_ADULT) {
            pos.x *= 0.64f;
            pos.z *= 0.64f;
        }
        this->actor.world.pos.x += pos.x * this->actor.scale.x;
        this->actor.world.pos.z += pos.z * this->actor.scale.z;
    }

    if (flags & 2) {
        if (!(flags & 4)) {
            pos.y *= this->ageProperties->unk_08;
        }
        this->actor.world.pos.y += pos.y * this->actor.scale.y;
    }

    func_808322FC(this);
}

void func_80832F54(GlobalContext* globalCtx, Player* this, s32 flags) {
    if (flags & 0x200) {
        func_80832D20(this);
    } else if ((flags & 0x100) || (this->skelAnime.moveFlags != 0)) {
        func_80832CFC(this);
    } else {
        this->skelAnime.prevTransl = this->skelAnime.jointTable[0];
        this->skelAnime.prevRot = this->actor.shape.rot.y;
    }

    this->skelAnime.moveFlags = flags;
    func_80832210(this);
    AnimationContext_DisableQueue(globalCtx);
}

void func_80832FFC(GlobalContext* globalCtx, Player* this, LinkAnimationHeader* anim, s32 flags, f32 playbackSpeed) {
    LinkAnimation_PlayOnceSetSpeed(globalCtx, &this->skelAnime, anim, playbackSpeed);
    func_80832F54(globalCtx, this, flags);
}

void func_8083303C(GlobalContext* globalCtx, Player* this, LinkAnimationHeader* anim, s32 flags) {
    func_80832FFC(globalCtx, this, anim, flags, 1.0f);
}

void func_80833064(GlobalContext* globalCtx, Player* this, LinkAnimationHeader* anim, s32 flags) {
    func_80832FFC(globalCtx, this, anim, flags, 2.0f / 3.0f);
}

void func_8083308C(GlobalContext* globalCtx, Player* this, LinkAnimationHeader* anim) {
    func_80833064(globalCtx, this, anim, 0x1C);
}

void func_808330AC(GlobalContext* globalCtx, Player* this, LinkAnimationHeader* anim, s32 flags, f32 playbackSpeed) {
    LinkAnimation_PlayLoopSetSpeed(globalCtx, &this->skelAnime, anim, playbackSpeed);
    func_80832F54(globalCtx, this, flags);
}

void func_808330EC(GlobalContext* globalCtx, Player* this, LinkAnimationHeader* anim, s32 flags) {
    func_808330AC(globalCtx, this, anim, flags, 1.0f);
}

void func_80833114(GlobalContext* globalCtx, Player* this, LinkAnimationHeader* anim, s32 flags) {
    func_808330AC(globalCtx, this, anim, flags, 2.0f / 3.0f);
}

void func_8083313C(GlobalContext* globalCtx, Player* this, LinkAnimationHeader* anim) {
    func_80833114(globalCtx, this, anim, 0x1C);
}

void func_8083315C(GlobalContext* globalCtx, Player* this) {
    s8 phi_v1;
    s8 phi_v0;

    this->unk_A7C = D_808535D4;
    this->unk_A80 = D_808535D8;

    func_80077D10(&D_808535D4, &D_808535D8, sControlInput);

    D_808535DC = Camera_GetInputDirYaw(GET_ACTIVE_CAM(globalCtx)) + D_808535D8;

    this->unk_846 = (this->unk_846 + 1) % 4;

    if (D_808535D4 < 55.0f) {
        phi_v0 = -1;
        phi_v1 = -1;
    } else {
        phi_v1 = (u16)(D_808535D8 + 0x2000) >> 9;
        phi_v0 = (u16)((s16)(D_808535DC - this->actor.shape.rot.y) + 0x2000) >> 14;
    }

    this->unk_847[this->unk_846] = phi_v1;
    this->unk_84B[this->unk_846] = phi_v0;
}

void func_8083328C(GlobalContext* globalCtx, Player* this, LinkAnimationHeader* linkAnim) {
    LinkAnimation_PlayOnceSetSpeed(globalCtx, &this->skelAnime, linkAnim, D_808535E8);
}

s32 func_808332B8(Player* this) {
    return (this->stateFlags1 & PLAYER_STATE1_27) && (this->currentBoots != PLAYER_BOOTS_IRON);
}

s32 func_808332E4(Player* this) {
    return (this->stateFlags1 & PLAYER_STATE1_24);
}

void func_808332F4(Player* this, GlobalContext* globalCtx) {
    GetItemEntry* giEntry = &sGetItemTable[this->getItemId - 1];

    this->unk_862 = ABS(giEntry->gi);
}

static LinkAnimationHeader* func_80833338(Player* this) {
    return D_80853914[PLAYER_ANIMGROUP_0][this->modelAnimType];
}

s32 func_80833350(Player* this) {
    LinkAnimationHeader** entry;
    s32 i;

    if (func_80833338(this) != this->skelAnime.animation) {
        for (i = 0, entry = &D_80853D7C[0][0]; i < 28; i++, entry++) {
            if (this->skelAnime.animation == *entry) {
                return i + 1;
            }
        }
        return 0;
    }

    return -1;
}

void func_808333FC(Player* this, s32 arg1) {
    if (D_80853E7C[arg1] != 0) {
        func_80832924(this, D_80853E50[D_80853E7C[arg1] - 1]);
    }
}

LinkAnimationHeader* func_80833438(Player* this) {
    if (this->unk_890 != 0) {
        return D_80853914[PLAYER_ANIMGROUP_3][this->modelAnimType];
    } else if (!(this->stateFlags1 & (PLAYER_STATE1_27 | PLAYER_STATE1_29)) &&
               (this->currentBoots == PLAYER_BOOTS_IRON)) {
        return D_80853914[PLAYER_ANIMGROUP_4][this->modelAnimType];
    } else {
        return D_80853914[PLAYER_ANIMGROUP_2][this->modelAnimType];
    }
}

s32 func_808334B4(Player* this) {
    return func_808332E4(this) && (this->unk_834 != 0);
}

LinkAnimationHeader* func_808334E4(Player* this) {
    if (func_808334B4(this)) {
        return &gPlayerAnim_002638;
    } else {
        return D_80853914[PLAYER_ANIMGROUP_6][this->modelAnimType];
    }
}

LinkAnimationHeader* func_80833528(Player* this) {
    if (func_808334B4(this)) {
        return &gPlayerAnim_002630;
    } else {
        return D_80853914[PLAYER_ANIMGROUP_5][this->modelAnimType];
    }
}

LinkAnimationHeader* func_8083356C(Player* this) {
    if (func_8002DD78(this)) {
        return &gPlayerAnim_0026E8;
    } else {
        return D_80853914[PLAYER_ANIMGROUP_23][this->modelAnimType];
    }
}

LinkAnimationHeader* func_808335B0(Player* this) {
    if (func_808334B4(this)) {
        return &gPlayerAnim_002620;
    } else {
        return D_80853914[PLAYER_ANIMGROUP_25][this->modelAnimType];
    }
}

LinkAnimationHeader* func_808335F4(Player* this) {
    if (func_808334B4(this)) {
        return &gPlayerAnim_002618;
    } else {
        return D_80853914[PLAYER_ANIMGROUP_24][this->modelAnimType];
    }
}

void func_80833638(Player* this, PlayerFunc82C arg1) {
    this->func_82C = arg1;
    this->unk_836 = 0;
    this->unk_830 = 0.0f;
    func_808326F0(this);
}

void func_80833664(GlobalContext* globalCtx, Player* this, s8 actionParam) {
    LinkAnimationHeader* current = this->skelAnime.animation;
    LinkAnimationHeader** iter = &D_80853914[0][this->modelAnimType];
    u32 i;

    this->stateFlags1 &= ~(PLAYER_STATE1_3 | PLAYER_STATE1_24);

    for (i = 0; i < ARRAY_COUNT(D_80853914); i++) {
        if (current == *iter) {
            break;
        }
        iter += ARRAY_COUNT(D_80853914[0]);
    }

    func_8083399C(globalCtx, this, actionParam);

    if (i < ARRAY_COUNT(D_80853914)) {
        // fake match? could D_80853914 be a 1D array?
        this->skelAnime.animation = D_80853914[0][i * ARRAY_COUNT(D_80853914[0]) + this->modelAnimType];
    }
}

s8 Player_ItemToActionParam(s32 item) {
    if (item >= ITEM_NONE_FE) {
        return PLAYER_AP_NONE;
    } else if (item == ITEM_LAST_USED) {
        return PLAYER_AP_LAST_USED;
    } else if (item == ITEM_FISHING_POLE) {
        return PLAYER_AP_FISHING_POLE;
    } else {
        return sItemActionParams[item];
    }
}

void func_80833770(GlobalContext* globalCtx, Player* this) {
}

void func_8083377C(GlobalContext* globalCtx, Player* this) {
    this->unk_85C = 1.0f;
}

void func_80833790(GlobalContext* globalCtx, Player* this) {
}

void func_8083379C(GlobalContext* globalCtx, Player* this) {
    this->stateFlags1 |= PLAYER_STATE1_3;

    if (this->heldItemActionParam != PLAYER_AP_SLINGSHOT) {
        this->unk_860 = -1;
    } else {
        this->unk_860 = -2;
    }
}

void func_808337D4(GlobalContext* globalCtx, Player* this) {
    s32 explosiveType;
    ExplosiveInfo* explosiveInfo;
    Actor* spawnedActor;

    if (this->stateFlags1 & PLAYER_STATE1_11) {
        func_80832528(globalCtx, this);
        return;
    }

    explosiveType = Player_GetExplosiveHeld(this);
    explosiveInfo = &sExplosiveInfos[explosiveType];

    spawnedActor = Actor_SpawnAsChild(&globalCtx->actorCtx, &this->actor, globalCtx, explosiveInfo->actorId,
                                      this->actor.world.pos.x, this->actor.world.pos.y, this->actor.world.pos.z, 0,
                                      this->actor.shape.rot.y, 0, 0);
    if (spawnedActor != NULL) {
        if ((explosiveType != 0) && (globalCtx->bombchuBowlingStatus != 0)) {
            globalCtx->bombchuBowlingStatus--;
            if (globalCtx->bombchuBowlingStatus == 0) {
                globalCtx->bombchuBowlingStatus = -1;
            }
        } else {
            Inventory_ChangeAmmo(explosiveInfo->itemId, -1);
        }

        this->interactRangeActor = spawnedActor;
        this->heldActor = spawnedActor;
        this->getItemId = GI_NONE;
        this->unk_3BC.y = spawnedActor->shape.rot.y - this->actor.shape.rot.y;
        this->stateFlags1 |= PLAYER_STATE1_11;
    }
}

void func_80833910(GlobalContext* globalCtx, Player* this) {
    this->stateFlags1 |= PLAYER_STATE1_3;
    this->unk_860 = -3;

    this->heldActor =
        Actor_SpawnAsChild(&globalCtx->actorCtx, &this->actor, globalCtx, ACTOR_ARMS_HOOK, this->actor.world.pos.x,
                           this->actor.world.pos.y, this->actor.world.pos.z, 0, this->actor.shape.rot.y, 0, 0);
}

void func_80833984(GlobalContext* globalCtx, Player* this) {
    this->stateFlags1 |= PLAYER_STATE1_24;
}

void func_8083399C(GlobalContext* globalCtx, Player* this, s8 actionParam) {
    this->unk_860 = 0;
    this->unk_85C = 0.0f;
    this->unk_858 = 0.0f;

    this->heldItemActionParam = this->itemActionParam = actionParam;
    this->modelGroup = this->nextModelGroup;

    this->stateFlags1 &= ~(PLAYER_STATE1_3 | PLAYER_STATE1_24);

    D_80853FE8[actionParam](globalCtx, this);

    Player_SetModelGroup(this, this->modelGroup);
}

void func_80833A20(Player* this, s32 newMeleeWeaponState) {
    u16 itemSfx;
    u16 voiceSfx;

    if (this->meleeWeaponState == 0) {
        if ((this->heldItemActionParam == PLAYER_AP_SWORD_BGS) && (gSaveContext.swordHealth > 0.0f)) {
            itemSfx = NA_SE_IT_HAMMER_SWING;
        } else {
            itemSfx = NA_SE_IT_SWORD_SWING;
        }

        voiceSfx = NA_SE_VO_LI_SWORD_N;
        if (this->heldItemActionParam == PLAYER_AP_HAMMER) {
            itemSfx = NA_SE_IT_HAMMER_SWING;
        } else if (this->meleeWeaponAnimation >= 0x18) {
            itemSfx = 0;
            voiceSfx = NA_SE_VO_LI_SWORD_L;
        } else if (this->unk_845 >= 3) {
            itemSfx = NA_SE_IT_SWORD_SWING_HARD;
            voiceSfx = NA_SE_VO_LI_SWORD_L;
        }

        if (itemSfx != 0) {
            func_808328EC(this, itemSfx);
        }

        if ((this->meleeWeaponAnimation < 0x10) || (this->meleeWeaponAnimation >= 0x14)) {
            func_80832698(this, voiceSfx);
        }
    }

    this->meleeWeaponState = newMeleeWeaponState;
}

s32 func_80833B2C(Player* this) {
    if (this->stateFlags1 & (PLAYER_STATE1_16 | PLAYER_STATE1_17 | PLAYER_STATE1_30)) {
        return 1;
    } else {
        return 0;
    }
}

s32 func_80833B54(Player* this) {
    if ((this->unk_664 != NULL) && CHECK_FLAG_ALL(this->unk_664->flags, ACTOR_FLAG_0 | ACTOR_FLAG_2)) {
        this->stateFlags1 |= PLAYER_STATE1_4;
        return 1;
    }

    if (this->stateFlags1 & PLAYER_STATE1_4) {
        this->stateFlags1 &= ~PLAYER_STATE1_4;
        if (this->linearVelocity == 0.0f) {
            this->currentYaw = this->actor.shape.rot.y;
        }
    }

    return 0;
}

s32 func_80833BCC(Player* this) {
    return func_8008E9C4(this) || func_80833B2C(this);
}

s32 func_80833C04(Player* this) {
    return func_80833B54(this) || func_80833B2C(this);
}

void func_80833C3C(Player* this) {
    this->unk_870 = this->unk_874 = 0.0f;
}

s32 func_80833C50(Player* this, s32 item) {
    if ((item < ITEM_NONE_FE) && (Player_ItemToActionParam(item) == this->itemActionParam)) {
        return 1;
    } else {
        return 0;
    }
}

s32 func_80833C98(s32 item1, s32 actionParam) {
    if ((item1 < ITEM_NONE_FE) && (Player_ItemToActionParam(item1) == actionParam)) {
        return 1;
    } else {
        return 0;
    }
}

s32 func_80833CDC(GlobalContext* globalCtx, s32 index) {
    if (index >= 4) {
        return ITEM_NONE;
    } else if (globalCtx->bombchuBowlingStatus != 0) {
        return (globalCtx->bombchuBowlingStatus > 0) ? ITEM_BOMBCHU : ITEM_NONE;
    } else if (index == 0) {
        return B_BTN_ITEM;
    } else if (index == 1) {
        return C_BTN_ITEM(0);
    } else if (index == 2) {
        return C_BTN_ITEM(1);
    } else {
        return C_BTN_ITEM(2);
    }
}

void func_80833DF8(Player* this, GlobalContext* globalCtx) {
    s32 maskActionParam;
    s32 item;
    s32 i;

    if (this->currentMask != PLAYER_MASK_NONE) {
        maskActionParam = this->currentMask - 1 + PLAYER_AP_MASK_KEATON;
        if (!func_80833C98(C_BTN_ITEM(0), maskActionParam) && !func_80833C98(C_BTN_ITEM(1), maskActionParam) &&
            !func_80833C98(C_BTN_ITEM(2), maskActionParam)) {
            this->currentMask = PLAYER_MASK_NONE;
        }
    }

    if (!(this->stateFlags1 & (PLAYER_STATE1_11 | PLAYER_STATE1_29)) && !func_8008F128(this)) {
        if (this->itemActionParam >= PLAYER_AP_FISHING_POLE) {
            if (!func_80833C50(this, B_BTN_ITEM) && !func_80833C50(this, C_BTN_ITEM(0)) &&
                !func_80833C50(this, C_BTN_ITEM(1)) && !func_80833C50(this, C_BTN_ITEM(2))) {
                func_80835F44(globalCtx, this, ITEM_NONE);
                return;
            }
        }

        for (i = 0; i < ARRAY_COUNT(D_80854388); i++) {
            if (CHECK_BTN_ALL(sControlInput->press.button, D_80854388[i])) {
                break;
            }
        }

        item = func_80833CDC(globalCtx, i);
        if (item >= ITEM_NONE_FE) {
            for (i = 0; i < ARRAY_COUNT(D_80854388); i++) {
                if (CHECK_BTN_ALL(sControlInput->cur.button, D_80854388[i])) {
                    break;
                }
            }

            item = func_80833CDC(globalCtx, i);
            if ((item < ITEM_NONE_FE) && (Player_ItemToActionParam(item) == this->heldItemActionParam)) {
                D_80853618 = true;
            }
        } else {
            this->heldItemButton = i;
            func_80835F44(globalCtx, this, item);
        }
    }
}

void func_808340DC(Player* this, GlobalContext* globalCtx) {
    LinkAnimationHeader* anim;
    f32 phi_f2;
    f32 phi_f12;
    f32 phi_f14;
    f32 phi_f0;
    s32 sp38;
    s8 sp37;
    s32 nextAnimType;

    sp37 = Player_ItemToActionParam(this->heldItemId);
    func_80833638(this, func_80834A2C);

    nextAnimType = gPlayerModelTypes[this->nextModelGroup][PLAYER_MODELGROUPENTRY_ANIM];
    sp38 = D_80854164[gPlayerModelTypes[this->modelGroup][PLAYER_MODELGROUPENTRY_ANIM]][nextAnimType];
    if ((sp37 == PLAYER_AP_BOTTLE) || (sp37 == PLAYER_AP_BOOMERANG) ||
        ((sp37 == PLAYER_AP_NONE) &&
         ((this->heldItemActionParam == PLAYER_AP_BOTTLE) || (this->heldItemActionParam == PLAYER_AP_BOOMERANG)))) {
        sp38 = (sp37 == PLAYER_AP_NONE) ? -PLAYER_D_808540F4_13 : PLAYER_D_808540F4_13;
    }

    this->unk_15A = ABS(sp38);

    anim = D_808540F4[this->unk_15A].anim;
    if ((anim == &gPlayerAnim_002F30) && (this->currentShield == PLAYER_SHIELD_NONE)) {
        anim = &gPlayerAnim_002F40;
    }

    phi_f2 = Animation_GetLastFrame(anim);
    phi_f14 = phi_f2;

    if (sp38 >= 0) {
        phi_f0 = 1.2f;
        phi_f12 = 0.0f;
    } else {
        phi_f14 = 0.0f;
        phi_f0 = -1.2f;
        phi_f12 = phi_f2;
    }

    if (sp37 != PLAYER_AP_NONE) {
        phi_f0 *= 2.0f;
    }

    LinkAnimation_Change(globalCtx, &this->skelAnime2, anim, phi_f0, phi_f12, phi_f14, ANIMMODE_ONCE, 0.0f);

    this->stateFlags1 &= ~PLAYER_STATE1_8;
}

void func_80834298(Player* this, GlobalContext* globalCtx) {
    if ((this->actor.category == ACTORCAT_PLAYER) && !(this->stateFlags1 & PLAYER_STATE1_8) &&
        ((this->heldItemActionParam == this->itemActionParam) || (this->stateFlags1 & PLAYER_STATE1_22)) &&
        (gSaveContext.health != 0) && (globalCtx->csCtx.state == CS_STATE_IDLE) && (this->csMode == 0) &&
        (globalCtx->shootingGalleryStatus == 0) && (globalCtx->activeCamera == MAIN_CAM) &&
        (globalCtx->sceneLoadFlag != 0x14) && (gSaveContext.timer1State != 10)) {
        func_80833DF8(this, globalCtx);
    }

    if (this->stateFlags1 & PLAYER_STATE1_8) {
        func_808340DC(this, globalCtx);
    }
}

s32 func_80834380(GlobalContext* globalCtx, Player* this, s32* itemPtr, s32* typePtr) {
    if (LINK_IS_ADULT) {
        *itemPtr = ITEM_BOW;
        if (this->stateFlags1 & PLAYER_STATE1_23) {
            *typePtr = ARROW_NORMAL_HORSE;
        } else {
            *typePtr = this->heldItemActionParam - 6;
        }
    } else {
        *itemPtr = ITEM_SLINGSHOT;
        *typePtr = ARROW_SEED;
    }

    if (gSaveContext.minigameState == 1) {
        return globalCtx->interfaceCtx.hbaAmmo;
    } else if (globalCtx->shootingGalleryStatus != 0) {
        return globalCtx->shootingGalleryStatus;
    } else {
        return AMMO(*itemPtr);
    }
}

s32 func_8083442C(Player* this, GlobalContext* globalCtx) {
    s32 item;
    s32 arrowType;
    s32 magicArrowType;

    if ((this->heldItemActionParam >= PLAYER_AP_BOW_FIRE) && (this->heldItemActionParam <= PLAYER_AP_BOW_0E) &&
        (gSaveContext.unk_13F0 != 0)) {
        func_80078884(NA_SE_SY_ERROR);
    } else {
        func_80833638(this, func_808351D4);

        this->stateFlags1 |= PLAYER_STATE1_9;
        this->unk_834 = 14;

        if (this->unk_860 >= 0) {
            func_8002F7DC(&this->actor, D_80854398[ABS(this->unk_860) - 1]);

            if (!Player_HoldsHookshot(this) && (func_80834380(globalCtx, this, &item, &arrowType) > 0)) {
                magicArrowType = arrowType - ARROW_FIRE;

                if (this->unk_860 >= 0) {
                    if ((magicArrowType >= 0) && (magicArrowType <= 2) &&
                        !func_80087708(globalCtx, sMagicArrowCosts[magicArrowType], 0)) {
                        arrowType = ARROW_NORMAL;
                    }

                    this->heldActor = Actor_SpawnAsChild(
                        &globalCtx->actorCtx, &this->actor, globalCtx, ACTOR_EN_ARROW, this->actor.world.pos.x,
                        this->actor.world.pos.y, this->actor.world.pos.z, 0, this->actor.shape.rot.y, 0, arrowType);
                }
            }
        }

        return 1;
    }

    return 0;
}

void func_80834594(GlobalContext* globalCtx, Player* this) {
    if (this->heldItemActionParam != PLAYER_AP_NONE) {
        if (func_8008F2BC(this, this->heldItemActionParam) >= 0) {
            func_808328EC(this, NA_SE_IT_SWORD_PUTAWAY);
        } else {
            func_808328EC(this, NA_SE_PL_CHANGE_ARMS);
        }
    }

    func_80835F44(globalCtx, this, this->heldItemId);

    if (func_8008F2BC(this, this->heldItemActionParam) >= 0) {
        func_808328EC(this, NA_SE_IT_SWORD_PICKOUT);
    } else if (this->heldItemActionParam != PLAYER_AP_NONE) {
        func_808328EC(this, NA_SE_PL_CHANGE_ARMS);
    }
}

void func_80834644(GlobalContext* globalCtx, Player* this) {
    if (func_80834A2C == this->func_82C) {
        func_80834594(globalCtx, this);
    }

    func_80833638(this, D_80853EDC[this->heldItemActionParam]);
    this->unk_834 = 0;
    this->unk_6AC = 0;
    func_808323B4(globalCtx, this);
    this->stateFlags1 &= ~PLAYER_STATE1_8;
}

LinkAnimationHeader* func_808346C4(GlobalContext* globalCtx, Player* this) {
    func_80833638(this, func_80834B5C);
    func_808323B4(globalCtx, this);

    if (this->unk_870 < 0.5f) {
        return D_808543A4[Player_HoldsTwoHandedWeapon(this)];
    } else {
        return D_808543AC[Player_HoldsTwoHandedWeapon(this)];
    }
}

s32 func_80834758(GlobalContext* globalCtx, Player* this) {
    LinkAnimationHeader* anim;
    f32 frame;

    if (!(this->stateFlags1 & (PLAYER_STATE1_22 | PLAYER_STATE1_23 | PLAYER_STATE1_29)) &&
        (globalCtx->shootingGalleryStatus == 0) && (this->heldItemActionParam == this->itemActionParam) &&
        (this->currentShield != PLAYER_SHIELD_NONE) && !Player_IsChildWithHylianShield(this) && func_80833BCC(this) &&
        CHECK_BTN_ALL(sControlInput->cur.button, BTN_R)) {

        anim = func_808346C4(globalCtx, this);
        frame = Animation_GetLastFrame(anim);
        LinkAnimation_Change(globalCtx, &this->skelAnime2, anim, 1.0f, frame, frame, ANIMMODE_ONCE, 0.0f);
        func_8002F7DC(&this->actor, NA_SE_IT_SHIELD_POSTURE);

        return 1;
    } else {
        return 0;
    }
}

s32 func_8083485C(Player* this, GlobalContext* globalCtx) {
    if (func_80834758(globalCtx, this)) {
        return 1;
    } else {
        return 0;
    }
}

void func_80834894(Player* this) {
    func_80833638(this, func_80834C74);

    if (this->itemActionParam < 0) {
        func_8008EC70(this);
    }

    Animation_Reverse(&this->skelAnime2);
    func_8002F7DC(&this->actor, NA_SE_IT_SHIELD_REMOVE);
}

void func_808348EC(GlobalContext* globalCtx, Player* this) {
    struct_808540F4* ptr = &D_808540F4[this->unk_15A];
    f32 temp;

    temp = ptr->unk_04;
    temp = (this->skelAnime2.playSpeed < 0.0f) ? temp - 1.0f : temp;

    if (LinkAnimation_OnFrame(&this->skelAnime2, temp)) {
        func_80834594(globalCtx, this);
    }

    func_80833B54(this);
}

s32 func_8083499C(Player* this, GlobalContext* globalCtx) {
    if (this->stateFlags1 & PLAYER_STATE1_8) {
        func_808340DC(this, globalCtx);
    } else {
        return 0;
    }

    return 1;
}

s32 func_808349DC(Player* this, GlobalContext* globalCtx) {
    if (func_80834758(globalCtx, this) || func_8083499C(this, globalCtx)) {
        return 1;
    } else {
        return 0;
    }
}

s32 func_80834A2C(Player* this, GlobalContext* globalCtx) {
    if (LinkAnimation_Update(globalCtx, &this->skelAnime2) ||
        ((Player_ItemToActionParam(this->heldItemId) == this->heldItemActionParam) &&
         (D_80853614 = (D_80853614 ||
                        ((this->modelAnimType != PLAYER_ANIMTYPE_3) && (globalCtx->shootingGalleryStatus == 0)))))) {
        func_80833638(this, D_80853EDC[this->heldItemActionParam]);
        this->unk_834 = 0;
        this->unk_6AC = 0;
        D_80853618 = D_80853614;
        return this->func_82C(this, globalCtx);
    }

    if (func_80833350(this) != 0) {
        func_808348EC(globalCtx, this);
        func_80832264(globalCtx, this, func_80833338(this));
        this->unk_6AC = 0;
    } else {
        func_808348EC(globalCtx, this);
    }

    return 1;
}

s32 func_80834B5C(Player* this, GlobalContext* globalCtx) {
    LinkAnimation_Update(globalCtx, &this->skelAnime2);

    if (!CHECK_BTN_ALL(sControlInput->cur.button, BTN_R)) {
        func_80834894(this);
        return 1;
    } else {
        this->stateFlags1 |= PLAYER_STATE1_22;
        Player_SetModelsForHoldingShield(this);
        return 1;
    }
}

s32 func_80834BD4(Player* this, GlobalContext* globalCtx) {
    LinkAnimationHeader* anim;
    f32 frame;

    if (LinkAnimation_Update(globalCtx, &this->skelAnime2)) {
        anim = func_808346C4(globalCtx, this);
        frame = Animation_GetLastFrame(anim);
        LinkAnimation_Change(globalCtx, &this->skelAnime2, anim, 1.0f, frame, frame, ANIMMODE_ONCE, 0.0f);
    }

    this->stateFlags1 |= PLAYER_STATE1_22;
    Player_SetModelsForHoldingShield(this);

    return 1;
}

s32 func_80834C74(Player* this, GlobalContext* globalCtx) {
    D_80853614 = D_80853618;

    if (D_80853614 || LinkAnimation_Update(globalCtx, &this->skelAnime2)) {
        func_80833638(this, D_80853EDC[this->heldItemActionParam]);
        LinkAnimation_PlayLoop(globalCtx, &this->skelAnime2, D_80853914[PLAYER_ANIMGROUP_0][this->modelAnimType]);
        this->unk_6AC = 0;
        this->func_82C(this, globalCtx);
        return 0;
    }

    return 1;
}

s32 func_80834D2C(Player* this, GlobalContext* globalCtx) {
    LinkAnimationHeader* anim;

    if (this->heldItemActionParam != PLAYER_AP_BOOMERANG) {
        if (!func_8083442C(this, globalCtx)) {
            return 0;
        }

        if (!Player_HoldsHookshot(this)) {
            anim = &gPlayerAnim_0026A0;
        } else {
            anim = &gPlayerAnim_002CA0;
        }
        LinkAnimation_PlayOnce(globalCtx, &this->skelAnime2, anim);
    } else {
        func_80833638(this, func_80835884);
        this->unk_834 = 10;
        LinkAnimation_PlayOnce(globalCtx, &this->skelAnime2, &gPlayerAnim_002628);
    }

    if (this->stateFlags1 & PLAYER_STATE1_23) {
        func_80832284(globalCtx, this, &gPlayerAnim_003380);
    } else if ((this->actor.bgCheckFlags & BGCHECKFLAG_GROUND) && !func_80833B54(this)) {
        func_80832284(globalCtx, this, D_80853914[PLAYER_ANIMGROUP_0][this->modelAnimType]);
    }

    return 1;
}

s32 func_80834E44(GlobalContext* globalCtx) {
    return (globalCtx->shootingGalleryStatus > 0) && CHECK_BTN_ALL(sControlInput->press.button, BTN_B);
}

s32 func_80834E7C(GlobalContext* globalCtx) {
    return (globalCtx->shootingGalleryStatus != 0) &&
           ((globalCtx->shootingGalleryStatus < 0) ||
            CHECK_BTN_ANY(sControlInput->cur.button, BTN_A | BTN_B | BTN_CUP | BTN_CLEFT | BTN_CRIGHT | BTN_CDOWN));
}

s32 func_80834EB8(Player* this, GlobalContext* globalCtx) {
    if ((this->unk_6AD == 0) || (this->unk_6AD == 2)) {
        if (func_80833BCC(this) || (Camera_CheckValidMode(Gameplay_GetCamera(globalCtx, 0), 7) == 0)) {
            return 1;
        }
        this->unk_6AD = 2;
    }

    return 0;
}

s32 func_80834F2C(Player* this, GlobalContext* globalCtx) {
    if ((this->doorType == PLAYER_DOORTYPE_NONE) && !(this->stateFlags1 & PLAYER_STATE1_25)) {
        if (D_80853614 || func_80834E44(globalCtx)) {
            if (func_80834D2C(this, globalCtx)) {
                return func_80834EB8(this, globalCtx);
            }
        }
    }

    return 0;
}

s32 func_80834FBC(Player* this) {
    if (this->actor.child != NULL) {
        if (this->heldActor == NULL) {
            this->heldActor = this->actor.child;
            func_8083264C(this, 255, 10, 250, 0);
            func_8002F7DC(&this->actor, NA_SE_IT_HOOKSHOT_RECEIVE);
        }

        return 1;
    }

    return 0;
}

s32 func_8083501C(Player* this, GlobalContext* globalCtx) {
    if (this->unk_860 >= 0) {
        this->unk_860 = -this->unk_860;
    }

    if ((!Player_HoldsHookshot(this) || func_80834FBC(this)) && !func_80834758(globalCtx, this) &&
        !func_80834F2C(this, globalCtx)) {
        return 0;
    }

    return 1;
}

s32 func_808350A4(GlobalContext* globalCtx, Player* this) {
    s32 item;
    s32 arrowType;

    if (this->heldActor != NULL) {
        if (!Player_HoldsHookshot(this)) {
            func_80834380(globalCtx, this, &item, &arrowType);

            if (gSaveContext.minigameState == 1) {
                globalCtx->interfaceCtx.hbaAmmo--;
            } else if (globalCtx->shootingGalleryStatus != 0) {
                globalCtx->shootingGalleryStatus--;
            } else {
                Inventory_ChangeAmmo(item, -1);
            }

            if (globalCtx->shootingGalleryStatus == 1) {
                globalCtx->shootingGalleryStatus = -10;
            }

            func_8083264C(this, 150, 10, 150, 0);
        } else {
            func_8083264C(this, 255, 20, 150, 0);
        }

        this->unk_A73 = 4;
        this->heldActor->parent = NULL;
        this->actor.child = NULL;
        this->heldActor = NULL;

        return 1;
    }

    return 0;
}

static u16 D_808543DC[] = { NA_SE_IT_BOW_FLICK, NA_SE_IT_SLING_FLICK };

s32 func_808351D4(Player* this, GlobalContext* globalCtx) {
    s32 sp2C;

    if (!Player_HoldsHookshot(this)) {
        sp2C = 0;
    } else {
        sp2C = 1;
    }

    Math_ScaledStepToS(&this->unk_6C0, 1200, 400);
    this->unk_6AE |= 0x100;

    if ((this->unk_836 == 0) && (func_80833350(this) == 0) && (this->skelAnime.animation == &gPlayerAnim_0026E8)) {
        LinkAnimation_PlayOnce(globalCtx, &this->skelAnime2, D_808543CC[sp2C]);
        this->unk_836 = -1;
    } else if (LinkAnimation_Update(globalCtx, &this->skelAnime2)) {
        LinkAnimation_PlayLoop(globalCtx, &this->skelAnime2, D_808543D4[sp2C]);
        this->unk_836 = 1;
    } else if (this->unk_836 == 1) {
        this->unk_836 = 2;
    }

    if (this->unk_834 > 10) {
        this->unk_834--;
    }

    func_80834EB8(this, globalCtx);

    if ((this->unk_836 > 0) && ((this->unk_860 < 0) || (!D_80853618 && !func_80834E7C(globalCtx)))) {
        func_80833638(this, func_808353D8);
        if (this->unk_860 >= 0) {
            if (sp2C == 0) {
                if (!func_808350A4(globalCtx, this)) {
                    func_8002F7DC(&this->actor, D_808543DC[ABS(this->unk_860) - 1]);
                }
            } else if (this->actor.bgCheckFlags & BGCHECKFLAG_GROUND) {
                func_808350A4(globalCtx, this);
            }
        }
        this->unk_834 = 10;
        func_80832210(this);
    } else {
        this->stateFlags1 |= PLAYER_STATE1_9;
    }

    return 1;
}

s32 func_808353D8(Player* this, GlobalContext* globalCtx) {
    LinkAnimation_Update(globalCtx, &this->skelAnime2);

    if (Player_HoldsHookshot(this) && !func_80834FBC(this)) {
        return 1;
    }

    if (!func_80834758(globalCtx, this) &&
        (D_80853614 || ((this->unk_860 < 0) && D_80853618) || func_80834E44(globalCtx))) {
        this->unk_860 = ABS(this->unk_860);

        if (func_8083442C(this, globalCtx)) {
            if (Player_HoldsHookshot(this)) {
                this->unk_836 = 1;
            } else {
                LinkAnimation_PlayOnce(globalCtx, &this->skelAnime2, &gPlayerAnim_0026B8);
            }
        }
    } else {
        if (this->unk_834 != 0) {
            this->unk_834--;
        }

        if (func_80833BCC(this) || (this->unk_6AD != 0) || (this->stateFlags1 & PLAYER_STATE1_20)) {
            if (this->unk_834 == 0) {
                this->unk_834++;
            }
            return 1;
        }

        if (Player_HoldsHookshot(this)) {
            func_80833638(this, func_8083501C);
        } else {
            func_80833638(this, func_80835588);
            LinkAnimation_PlayOnce(globalCtx, &this->skelAnime2, &gPlayerAnim_0026B0);
        }

        this->unk_834 = 0;
    }

    return 1;
}

s32 func_80835588(Player* this, GlobalContext* globalCtx) {
    if (!(this->actor.bgCheckFlags & BGCHECKFLAG_GROUND) || LinkAnimation_Update(globalCtx, &this->skelAnime2)) {
        func_80833638(this, func_8083501C);
    }

    return 1;
}

void func_808355DC(Player* this) {
    this->stateFlags1 |= PLAYER_STATE1_17;

    if (!(this->skelAnime.moveFlags & 0x80) && (this->actor.bgCheckFlags & BGCHECKFLAG_PLAYER_WALL_INTERACT) &&
        (D_80853608 < 0x2000)) {
        this->currentYaw = this->actor.shape.rot.y = this->actor.wallYaw + 0x8000;
    }

    this->targetYaw = this->actor.shape.rot.y;
}

s32 func_80835644(GlobalContext* globalCtx, Player* this, Actor* arg2) {
    if (arg2 == NULL) {
        func_80832564(globalCtx, this);
        func_80839F90(this, globalCtx);
        return 1;
    }

    return 0;
}

void func_80835688(Player* this, GlobalContext* globalCtx) {
    if (!func_80835644(globalCtx, this, this->heldActor)) {
        func_80833638(this, func_808356E8);
        LinkAnimation_PlayLoop(globalCtx, &this->skelAnime2, &gPlayerAnim_002E10);
    }
}

s32 func_808356E8(Player* this, GlobalContext* globalCtx) {
    Actor* heldActor = this->heldActor;

    if (heldActor == NULL) {
        func_80834644(globalCtx, this);
    }

    if (func_80834758(globalCtx, this)) {
        return 1;
    }

    if (this->stateFlags1 & PLAYER_STATE1_11) {
        if (LinkAnimation_Update(globalCtx, &this->skelAnime2)) {
            LinkAnimation_PlayLoop(globalCtx, &this->skelAnime2, &gPlayerAnim_002E10);
        }

        if ((heldActor->id == ACTOR_EN_NIW) && (this->actor.velocity.y <= 0.0f)) {
            this->actor.minVelocityY = -2.0f;
            this->actor.gravity = -0.5f;
            this->fallStartHeight = this->actor.world.pos.y;
        }

        return 1;
    }

    return func_8083485C(this, globalCtx);
}

void func_808357E8(Player* this, Gfx** dLists) {
    this->leftHandDLists = &dLists[gSaveContext.linkAge];
}

s32 func_80835800(Player* this, GlobalContext* globalCtx) {
    if (func_80834758(globalCtx, this)) {
        return 1;
    }

    if (this->stateFlags1 & PLAYER_STATE1_25) {
        func_80833638(this, func_80835B60);
    } else if (func_80834F2C(this, globalCtx)) {
        return 1;
    }

    return 0;
}

s32 func_80835884(Player* this, GlobalContext* globalCtx) {
    if (LinkAnimation_Update(globalCtx, &this->skelAnime2)) {
        func_80833638(this, func_808358F0);
        LinkAnimation_PlayLoop(globalCtx, &this->skelAnime2, &gPlayerAnim_002638);
    }

    func_80834EB8(this, globalCtx);

    return 1;
}

s32 func_808358F0(Player* this, GlobalContext* globalCtx) {
    LinkAnimationHeader* animSeg = this->skelAnime.animation;

    if ((func_808334E4(this) == animSeg) || (func_80833528(this) == animSeg) || (func_808335B0(this) == animSeg) ||
        (func_808335F4(this) == animSeg)) {
        AnimationContext_SetCopyAll(globalCtx, this->skelAnime.limbCount, this->skelAnime2.jointTable,
                                    this->skelAnime.jointTable);
    } else {
        LinkAnimation_Update(globalCtx, &this->skelAnime2);
    }

    func_80834EB8(this, globalCtx);

    if (!D_80853618) {
        func_80833638(this, func_808359FC);
        LinkAnimation_PlayOnce(globalCtx, &this->skelAnime2,
                               (this->unk_870 < 0.5f) ? &gPlayerAnim_002608 : &gPlayerAnim_002600);
    }

    return 1;
}

s32 func_808359FC(Player* this, GlobalContext* globalCtx) {
    if (LinkAnimation_Update(globalCtx, &this->skelAnime2)) {
        func_80833638(this, func_80835B60);
        this->unk_834 = 0;
    } else if (LinkAnimation_OnFrame(&this->skelAnime2, 6.0f)) {
        f32 posX = (Math_SinS(this->actor.shape.rot.y) * 10.0f) + this->actor.world.pos.x;
        f32 posZ = (Math_CosS(this->actor.shape.rot.y) * 10.0f) + this->actor.world.pos.z;
        s32 yaw = (this->unk_664 != NULL) ? this->actor.shape.rot.y + 14000 : this->actor.shape.rot.y;
        EnBoom* boomerang =
            (EnBoom*)Actor_Spawn(&globalCtx->actorCtx, globalCtx, ACTOR_EN_BOOM, posX, this->actor.world.pos.y + 30.0f,
                                 posZ, this->actor.focus.rot.x, yaw, 0, 0);

        this->boomerangActor = &boomerang->actor;
        if (boomerang != NULL) {
            boomerang->moveTo = this->unk_664;
            boomerang->returnTimer = 20;
            this->stateFlags1 |= PLAYER_STATE1_25;
            if (!func_8008E9C4(this)) {
                func_808355DC(this);
            }
            this->unk_A73 = 4;
            func_8002F7DC(&this->actor, NA_SE_IT_BOOMERANG_THROW);
            func_80832698(this, NA_SE_VO_LI_SWORD_N);
        }
    }

    return 1;
}

s32 func_80835B60(Player* this, GlobalContext* globalCtx) {
    if (func_80834758(globalCtx, this)) {
        return 1;
    }

    if (!(this->stateFlags1 & PLAYER_STATE1_25)) {
        func_80833638(this, func_80835C08);
        LinkAnimation_PlayOnce(globalCtx, &this->skelAnime2, &gPlayerAnim_0025F8);
        func_808357E8(this, D_80125EF8);
        func_8002F7DC(&this->actor, NA_SE_PL_CATCH_BOOMERANG);
        func_80832698(this, NA_SE_VO_LI_SWORD_N);
        return 1;
    }

    return 0;
}

s32 func_80835C08(Player* this, GlobalContext* globalCtx) {
    if (!func_80835800(this, globalCtx) && LinkAnimation_Update(globalCtx, &this->skelAnime2)) {
        func_80833638(this, func_80835800);
    }

    return 1;
}

s32 func_80835C58(GlobalContext* globalCtx, Player* this, PlayerFunc674 func, s32 flags) {
    if (func == this->func_674) {
        return 0;
    }

    if (func_8084E3C4 == this->func_674) {
        Audio_OcaSetInstrument(0);
        this->stateFlags2 &= ~(PLAYER_STATE2_24 | PLAYER_STATE2_25);
    } else if (func_808507F4 == this->func_674) {
        func_80832340(globalCtx, this);
    }

    this->func_674 = func;

    if ((this->itemActionParam != this->heldItemActionParam) &&
        (!(flags & 1) || !(this->stateFlags1 & PLAYER_STATE1_22))) {
        func_8008EC70(this);
    }

    if (!(flags & 1) && (!(this->stateFlags1 & PLAYER_STATE1_11))) {
        func_80834644(globalCtx, this);
        this->stateFlags1 &= ~PLAYER_STATE1_22;
    }

    func_80832DBC(this);
    this->stateFlags1 &= ~(PLAYER_STATE1_2 | PLAYER_STATE1_6 | PLAYER_STATE1_26 | PLAYER_STATE1_28 | PLAYER_STATE1_29 |
                           PLAYER_STATE1_31);
    this->stateFlags2 &= ~(PLAYER_STATE2_19 | PLAYER_STATE2_27 | PLAYER_STATE2_28);
    this->stateFlags3 &= ~(PLAYER_STATE3_1 | PLAYER_STATE3_3 | PLAYER_STATE3_7);
    this->unk_84F = 0;
    this->unk_850 = 0;
    this->unk_6AC = 0;
    func_808326F0(this);

    return 1;
}

void func_80835DAC(GlobalContext* globalCtx, Player* this, PlayerFunc674 func, s32 flags) {
    s32 temp;

    temp = this->skelAnime.moveFlags;
    this->skelAnime.moveFlags = 0;
    func_80835C58(globalCtx, this, func, flags);
    this->skelAnime.moveFlags = temp;
}

void func_80835DE4(GlobalContext* globalCtx, Player* this, PlayerFunc674 func, s32 flags) {
    s32 temp;

    if (this->itemActionParam >= 0) {
        temp = this->itemActionParam;
        this->itemActionParam = this->heldItemActionParam;
        func_80835C58(globalCtx, this, func, flags);
        this->itemActionParam = temp;
        Player_SetModels(this, Player_ActionToModelGroup(this, this->itemActionParam));
    }
}

void func_80835E44(GlobalContext* globalCtx, s16 camSetting) {
    if (!func_800C0CB8(globalCtx)) {
        if (camSetting == CAM_SET_SCENE_TRANSITION) {
            Interface_ChangeAlpha(2);
        }
    } else {
        Camera_ChangeSetting(Gameplay_GetCamera(globalCtx, 0), camSetting);
    }
}

void func_80835EA4(GlobalContext* globalCtx, s32 arg1) {
    func_80835E44(globalCtx, CAM_SET_TURN_AROUND);
    Camera_SetCameraData(Gameplay_GetCamera(globalCtx, 0), 4, 0, 0, arg1, 0, 0);
}

void func_80835EFC(Player* this) {
    if (Player_HoldsHookshot(this)) {
        Actor* heldActor = this->heldActor;

        if (heldActor != NULL) {
            Actor_Kill(heldActor);
            this->actor.child = NULL;
            this->heldActor = NULL;
        }
    }
}

void func_80835F44(GlobalContext* globalCtx, Player* this, s32 item) {
    s8 actionParam;
    s32 temp;
    s32 nextAnimType;

    actionParam = Player_ItemToActionParam(item);

    if (((this->heldItemActionParam == this->itemActionParam) &&
         (!(this->stateFlags1 & PLAYER_STATE1_22) || (Player_ActionToMeleeWeapon(actionParam) != 0) ||
          (actionParam == PLAYER_AP_NONE))) ||
        ((this->itemActionParam < 0) &&
         ((Player_ActionToMeleeWeapon(actionParam) != 0) || (actionParam == PLAYER_AP_NONE)))) {

        if ((actionParam == PLAYER_AP_NONE) || !(this->stateFlags1 & PLAYER_STATE1_27) ||
            ((this->actor.bgCheckFlags & BGCHECKFLAG_GROUND) &&
             ((actionParam == PLAYER_AP_HOOKSHOT) || (actionParam == PLAYER_AP_LONGSHOT)))) {

            if ((globalCtx->bombchuBowlingStatus == 0) &&
                (((actionParam == PLAYER_AP_STICK) && (AMMO(ITEM_STICK) == 0)) ||
                 ((actionParam == PLAYER_AP_BEAN) && (AMMO(ITEM_BEAN) == 0)) ||
                 (temp = Player_ActionToExplosive(this, actionParam),
                  ((temp >= 0) && ((AMMO(sExplosiveInfos[temp].itemId) == 0) ||
                                   (globalCtx->actorCtx.actorLists[ACTORCAT_EXPLOSIVE].length >= 3)))))) {
                func_80078884(NA_SE_SY_ERROR);
                return;
            }

            if (actionParam == PLAYER_AP_LENS) {
                if (func_80087708(globalCtx, 0, 3)) {
                    if (globalCtx->actorCtx.lensActive) {
                        Actor_DisableLens(globalCtx);
                    } else {
                        globalCtx->actorCtx.lensActive = true;
                    }
                    func_80078884((globalCtx->actorCtx.lensActive) ? NA_SE_SY_GLASSMODE_ON : NA_SE_SY_GLASSMODE_OFF);
                } else {
                    func_80078884(NA_SE_SY_ERROR);
                }
                return;
            }

            if (actionParam == PLAYER_AP_NUT) {
                if (AMMO(ITEM_NUT) != 0) {
                    func_8083C61C(globalCtx, this);
                } else {
                    func_80078884(NA_SE_SY_ERROR);
                }
                return;
            }

            temp = Player_ActionToMagicSpell(this, actionParam);
            if (temp >= 0) {
                if (((actionParam == PLAYER_AP_FARORES_WIND) && (gSaveContext.respawn[RESPAWN_MODE_TOP].data > 0)) ||
                    ((gSaveContext.unk_13F4 != 0) && (gSaveContext.unk_13F0 == 0) &&
                     (gSaveContext.magic >= sMagicSpellCosts[temp]))) {
                    this->itemActionParam = actionParam;
                    this->unk_6AD = 4;
                } else {
                    func_80078884(NA_SE_SY_ERROR);
                }
                return;
            }

            if (actionParam >= PLAYER_AP_MASK_KEATON) {
                if (this->currentMask != PLAYER_MASK_NONE) {
                    this->currentMask = PLAYER_MASK_NONE;
                } else {
                    this->currentMask = actionParam - PLAYER_AP_MASK_KEATON + 1;
                }
                func_808328EC(this, NA_SE_PL_CHANGE_ARMS);
                return;
            }

            if (((actionParam >= PLAYER_AP_OCARINA_FAIRY) && (actionParam <= PLAYER_AP_OCARINA_TIME)) ||
                (actionParam >= PLAYER_AP_BOTTLE_FISH)) {
                if (!func_8008E9C4(this) ||
                    ((actionParam >= PLAYER_AP_BOTTLE_POTION_RED) && (actionParam <= PLAYER_AP_BOTTLE_FAIRY))) {
                    TitleCard_Clear(globalCtx, &globalCtx->actorCtx.titleCtx);
                    this->unk_6AD = 4;
                    this->itemActionParam = actionParam;
                }
                return;
            }

            if ((actionParam != this->heldItemActionParam) ||
                ((this->heldActor == 0) && (Player_ActionToExplosive(this, actionParam) >= 0))) {
                this->nextModelGroup = Player_ActionToModelGroup(this, actionParam);
                nextAnimType = gPlayerModelTypes[this->nextModelGroup][PLAYER_MODELGROUPENTRY_ANIM];
                if ((this->heldItemActionParam >= 0) && (Player_ActionToMagicSpell(this, actionParam) < 0) &&
                    (item != this->heldItemId) &&
                    (D_80854164[gPlayerModelTypes[this->modelGroup][PLAYER_MODELGROUPENTRY_ANIM]][nextAnimType] !=
                     PLAYER_D_808540F4_0)) {
                    this->heldItemId = item;
                    this->stateFlags1 |= PLAYER_STATE1_8;
                } else {
                    func_80835EFC(this);
                    func_808323B4(globalCtx, this);
                    func_80833664(globalCtx, this, actionParam);
                }
                return;
            }

            D_80853614 = D_80853618 = true;
        }
    }
}

void func_80836448(GlobalContext* globalCtx, Player* this, LinkAnimationHeader* anim) {
    s32 cond = func_808332B8(this);

    func_80832564(globalCtx, this);

    func_80835C58(globalCtx, this, cond ? func_8084E368 : func_80843CEC, 0);

    this->stateFlags1 |= PLAYER_STATE1_7;

    func_80832264(globalCtx, this, anim);
    if (anim == &gPlayerAnim_002878) {
        this->skelAnime.endFrame = 84.0f;
    }

    func_80832224(this);
    func_80832698(this, NA_SE_VO_LI_DOWN);

    if (this->actor.category == ACTORCAT_PLAYER) {
        func_800F47BC();

        if (Inventory_ConsumeFairy(globalCtx)) {
            globalCtx->gameOverCtx.state = GAMEOVER_REVIVE_START;
            this->unk_84F = 1;
        } else {
            globalCtx->gameOverCtx.state = GAMEOVER_DEATH_START;
            func_800F6AB0(0);
            Audio_PlayFanfare(NA_BGM_GAME_OVER);
            gSaveContext.seqId = (u8)NA_BGM_DISABLED;
            gSaveContext.natureAmbienceId = NATURE_ID_DISABLED;
        }

        OnePointCutscene_Init(globalCtx, 9806, cond ? 120 : 60, &this->actor, MAIN_CAM);
        ShrinkWindow_SetVal(0x20);
    }
}

s32 func_808365C8(Player* this) {
    return (!(func_808458D0 == this->func_674) ||
            ((this->stateFlags1 & PLAYER_STATE1_8) &&
             ((this->heldItemId == ITEM_LAST_USED) || (this->heldItemId == ITEM_NONE)))) &&
           (!(func_80834A2C == this->func_82C) ||
            (Player_ItemToActionParam(this->heldItemId) == this->heldItemActionParam));
}

s32 func_80836670(Player* this, GlobalContext* globalCtx) {
    if (!(this->stateFlags1 & PLAYER_STATE1_23) && (this->actor.parent != NULL) && Player_HoldsHookshot(this)) {
        func_80835C58(globalCtx, this, func_80850AEC, 1);
        this->stateFlags3 |= PLAYER_STATE3_7;
        func_80832264(globalCtx, this, &gPlayerAnim_002C90);
        func_80832F54(globalCtx, this, 0x9B);
        func_80832224(this);
        this->currentYaw = this->actor.shape.rot.y;
        this->actor.bgCheckFlags &= ~BGCHECKFLAG_GROUND;
        this->hoverBootsTimer = 0;
        this->unk_6AE |= 0x43;
        func_80832698(this, NA_SE_VO_LI_LASH);
        return 1;
    }

    if (func_808365C8(this)) {
        func_80834298(this, globalCtx);
        if (func_8084E604 == this->func_674) {
            return 1;
        }
    }

    if (!this->func_82C(this, globalCtx)) {
        return 0;
    }

    if (this->unk_830 != 0.0f) {
        if ((func_80833350(this) == 0) || (this->linearVelocity != 0.0f)) {
            AnimationContext_SetCopyFalse(globalCtx, this->skelAnime.limbCount, this->skelAnime2.jointTable,
                                          this->skelAnime.jointTable, D_80853410);
        }
        Math_StepToF(&this->unk_830, 0.0f, 0.25f);
        AnimationContext_SetInterp(globalCtx, this->skelAnime.limbCount, this->skelAnime.jointTable,
                                   this->skelAnime2.jointTable, 1.0f - this->unk_830);
    } else if ((func_80833350(this) == 0) || (this->linearVelocity != 0.0f)) {
        AnimationContext_SetCopyTrue(globalCtx, this->skelAnime.limbCount, this->skelAnime.jointTable,
                                     this->skelAnime2.jointTable, D_80853410);
    } else {
        AnimationContext_SetCopyAll(globalCtx, this->skelAnime.limbCount, this->skelAnime.jointTable,
                                    this->skelAnime2.jointTable);
    }

    return 1;
}

s32 func_80836898(GlobalContext* globalCtx, Player* this, PlayerFuncA74 func) {
    this->func_A74 = func;
    func_80835C58(globalCtx, this, func_808458D0, 0);
    this->stateFlags2 |= PLAYER_STATE2_6;
    return func_80832528(globalCtx, this);
}

void func_808368EC(Player* this, GlobalContext* globalCtx) {
    s16 previousYaw = this->actor.shape.rot.y;

    if (!(this->stateFlags2 & (PLAYER_STATE2_5 | PLAYER_STATE2_6))) {
        if ((this->unk_664 != NULL) &&
            ((globalCtx->actorCtx.targetCtx.unk_4B != 0) || (this->actor.category != ACTORCAT_PLAYER))) {
            Math_ScaledStepToS(&this->actor.shape.rot.y,
                               Math_Vec3f_Yaw(&this->actor.world.pos, &this->unk_664->focus.pos), 4000);
        } else if ((this->stateFlags1 & PLAYER_STATE1_17) &&
                   !(this->stateFlags2 & (PLAYER_STATE2_5 | PLAYER_STATE2_6))) {
            Math_ScaledStepToS(&this->actor.shape.rot.y, this->targetYaw, 4000);
        }
    } else if (!(this->stateFlags2 & PLAYER_STATE2_6)) {
        Math_ScaledStepToS(&this->actor.shape.rot.y, this->currentYaw, 2000);
    }

    this->unk_87C = this->actor.shape.rot.y - previousYaw;
}

s32 func_808369C8(s16* pValue, s16 arg1, s16 arg2, s16 arg3, s16 arg4, s16 arg5) {
    s16 temp1;
    s16 temp2;
    s16 temp3;

    temp1 = temp2 = arg4 - *pValue;
    temp2 = CLAMP(temp2, -arg5, arg5);
    *pValue += (s16)(temp1 - temp2);

    Math_ScaledStepToS(pValue, arg1, arg2);

    temp3 = *pValue;
    if (*pValue < -arg3) {
        *pValue = -arg3;
    } else if (*pValue > arg3) {
        *pValue = arg3;
    }
    return temp3 - *pValue;
}

s32 func_80836AB8(Player* this, s32 arg1) {
    s16 sp36;
    s16 var;

    var = this->actor.shape.rot.y;
    if (arg1 != 0) {
        var = this->actor.focus.rot.y;
        this->unk_6BC = this->actor.focus.rot.x;
        this->unk_6AE |= 0x41;
    } else {
        func_808369C8(&this->unk_6BC,
                      func_808369C8(&this->unk_6B6, this->actor.focus.rot.x, 600, 10000, this->actor.focus.rot.x, 0),
                      200, 4000, this->unk_6B6, 10000);
        sp36 = this->actor.focus.rot.y - var;
        func_808369C8(&sp36, 0, 200, 24000, this->unk_6BE, 8000);
        var = this->actor.focus.rot.y - sp36;
        func_808369C8(&this->unk_6B8, sp36 - this->unk_6BE, 200, 8000, sp36, 8000);
        func_808369C8(&this->unk_6BE, sp36, 200, 8000, this->unk_6B8, 8000);
        this->unk_6AE |= 0xD9;
    }

    return var;
}

void func_80836BEC(Player* this, GlobalContext* globalCtx) {
    s32 sp1C = 0;
    s32 zTrigPressed = CHECK_BTN_ALL(sControlInput->cur.button, BTN_Z);
    Actor* actorToTarget;
    s32 pad;
    s32 holdTarget;
    s32 cond;

    if (!zTrigPressed) {
        this->stateFlags1 &= ~PLAYER_STATE1_30;
    }

    if ((globalCtx->csCtx.state != CS_STATE_IDLE) || (this->csMode != 0) ||
        (this->stateFlags1 & (PLAYER_STATE1_7 | PLAYER_STATE1_29)) || (this->stateFlags3 & PLAYER_STATE3_7)) {
        this->unk_66C = 0;
    } else if (zTrigPressed || (this->stateFlags2 & PLAYER_STATE2_13) || (this->unk_684 != NULL)) {
        if (this->unk_66C <= 5) {
            this->unk_66C = 5;
        } else {
            this->unk_66C--;
        }
    } else if (this->stateFlags1 & PLAYER_STATE1_17) {
        this->unk_66C = 0;
    } else if (this->unk_66C != 0) {
        this->unk_66C--;
    }

    if (this->unk_66C >= 6) {
        sp1C = 1;
    }

    cond = func_8083224C(globalCtx);
    if (cond || (this->unk_66C != 0) || (this->stateFlags1 & (PLAYER_STATE1_12 | PLAYER_STATE1_25))) {
        if (!cond) {
            if (!(this->stateFlags1 & PLAYER_STATE1_25) &&
                ((this->heldItemActionParam != PLAYER_AP_FISHING_POLE) || (this->unk_860 == 0)) &&
                CHECK_BTN_ALL(sControlInput->press.button, BTN_Z)) {

                if (this->actor.category == ACTORCAT_PLAYER) {
                    actorToTarget = globalCtx->actorCtx.targetCtx.arrowPointedActor;
                } else {
                    actorToTarget = &GET_PLAYER(globalCtx)->actor;
                }

                holdTarget = (gSaveContext.zTargetSetting != 0) || (this->actor.category != ACTORCAT_PLAYER);
                this->stateFlags1 |= PLAYER_STATE1_15;

                if ((actorToTarget != NULL) && !(actorToTarget->flags & ACTOR_FLAG_27)) {
                    if ((actorToTarget == this->unk_664) && (this->actor.category == ACTORCAT_PLAYER)) {
                        actorToTarget = globalCtx->actorCtx.targetCtx.unk_94;
                    }

                    if (actorToTarget != this->unk_664) {
                        if (!holdTarget) {
                            this->stateFlags2 |= PLAYER_STATE2_13;
                        }
                        this->unk_664 = actorToTarget;
                        this->unk_66C = 15;
                        this->stateFlags2 &= ~(PLAYER_STATE2_1 | PLAYER_STATE2_21);
                    } else {
                        if (!holdTarget) {
                            func_8008EDF0(this);
                        }
                    }

                    this->stateFlags1 &= ~PLAYER_STATE1_30;
                } else {
                    if (!(this->stateFlags1 & (PLAYER_STATE1_17 | PLAYER_STATE1_30))) {
                        func_808355DC(this);
                    }
                }
            }

            if (this->unk_664 != NULL) {
                if ((this->actor.category == ACTORCAT_PLAYER) && (this->unk_664 != this->unk_684) &&
                    func_8002F0C8(this->unk_664, this, sp1C)) {
                    func_8008EDF0(this);
                    this->stateFlags1 |= PLAYER_STATE1_30;
                } else if (this->unk_664 != NULL) {
                    this->unk_664->targetPriority = 40;
                }
            } else if (this->unk_684 != NULL) {
                this->unk_664 = this->unk_684;
            }
        }

        if (this->unk_664 != NULL) {
            this->stateFlags1 &= ~(PLAYER_STATE1_16 | PLAYER_STATE1_17);
            if ((this->stateFlags1 & PLAYER_STATE1_11) ||
                !CHECK_FLAG_ALL(this->unk_664->flags, ACTOR_FLAG_0 | ACTOR_FLAG_2)) {
                this->stateFlags1 |= PLAYER_STATE1_16;
            }
        } else {
            if (this->stateFlags1 & PLAYER_STATE1_17) {
                this->stateFlags2 &= ~PLAYER_STATE2_13;
            } else {
                func_8008EE08(this);
            }
        }
    } else {
        func_8008EE08(this);
    }
}

s32 func_80836FAC(GlobalContext* globalCtx, Player* this, f32* arg2, s16* arg3, f32 arg4) {
    f32 temp_f2;
    f32 temp_f0;
    f32 temp_f14;
    f32 temp_f12;

    if ((this->unk_6AD != 0) || (globalCtx->sceneLoadFlag == 0x14) || (this->stateFlags1 & PLAYER_STATE1_0)) {
        *arg2 = 0.0f;
        *arg3 = this->actor.shape.rot.y;
    } else {
        *arg2 = D_808535D4;
        *arg3 = D_808535D8;

        if (arg4 != 0.0f) {
            *arg2 -= 20.0f;
            if (*arg2 < 0.0f) {
                *arg2 = 0.0f;
            } else {
                temp_f2 = 1.0f - Math_CosS(*arg2 * 450.0f);
                *arg2 = ((temp_f2 * temp_f2) * 30.0f) + 7.0f;
            }
        } else {
            *arg2 *= 0.8f;
        }

        if (D_808535D4 != 0.0f) {
            temp_f0 = Math_SinS(this->unk_898);
            temp_f12 = this->unk_880;
            temp_f14 = CLAMP(temp_f0, 0.0f, 0.6f);

            if (this->unk_6C4 != 0.0f) {
                temp_f12 = temp_f12 - (this->unk_6C4 * 0.008f);
                if (temp_f12 < 2.0f) {
                    temp_f12 = 2.0f;
                }
            }

            *arg2 = (*arg2 * 0.14f) - (8.0f * temp_f14 * temp_f14);
            *arg2 = CLAMP(*arg2, 0.0f, temp_f12);

            return 1;
        }
    }

    return 0;
}

s32 func_8083721C(Player* this) {
    return Math_StepToF(&this->linearVelocity, 0.0f, REG(43) / 100.0f);
}

s32 func_80837268(Player* this, f32* arg1, s16* arg2, f32 arg3, GlobalContext* globalCtx) {
    if (!func_80836FAC(globalCtx, this, arg1, arg2, arg3)) {
        *arg2 = this->actor.shape.rot.y;

        if (this->unk_664 != NULL) {
            if ((globalCtx->actorCtx.targetCtx.unk_4B != 0) && !(this->stateFlags2 & PLAYER_STATE2_6)) {
                *arg2 = Math_Vec3f_Yaw(&this->actor.world.pos, &this->unk_664->focus.pos);
                return 0;
            }
        } else if (func_80833B2C(this)) {
            *arg2 = this->targetYaw;
        }

        return 0;
    } else {
        *arg2 += Camera_GetInputDirYaw(GET_ACTIVE_CAM(globalCtx));
        return 1;
    }
}

static s8 D_808543E0[] = { 13, 2, 4, 9, 10, 11, 8, -7 };
static s8 D_808543E8[] = { 13, 1, 2, 5, 3, 4, 9, 10, 11, 7, 8, -6 };
static s8 D_808543F4[] = { 13, 1, 2, 3, 4, 9, 10, 11, 8, 7, -6 };
static s8 D_80854400[] = { 13, 2, 4, 9, 10, 11, 8, -7 };
static s8 D_80854408[] = { 13, 2, 4, 9, 10, 11, 12, 8, -7 };
static s8 D_80854414[] = { -7 };
static s8 D_80854418[] = { 0, 11, 1, 2, 3, 5, 4, 9, 8, 7, -6 };
static s8 D_80854424[] = { 0, 11, 1, 2, 3, 12, 5, 4, 9, 8, 7, -6 };
static s8 D_80854430[] = { 13, 1, 2, 3, 12, 5, 4, 9, 10, 11, 8, 7, -6 };
static s8 D_80854440[] = { 10, 8, -7 };
static s8 D_80854444[] = { 0, 12, 5, -4 };

static s32 (*D_80854448[])(Player* this, GlobalContext* globalCtx) = {
    func_8083B998, func_80839800, func_8083E5A8, func_8083E0FC, func_8083B644, func_8083F7BC, func_8083C1DC,
    func_80850224, func_8083C544, func_8083EB44, func_8083BDBC, func_8083C2B0, func_80838A14, func_8083B040,
};

s32 func_80837348(GlobalContext* globalCtx, Player* this, s8* arg2, s32 arg3) {
    s32 i;

    if (!(this->stateFlags1 & (PLAYER_STATE1_0 | PLAYER_STATE1_7 | PLAYER_STATE1_29))) {
        if (arg3 != 0) {
            D_808535E0 = func_80836670(this, globalCtx);
            if (func_8084E604 == this->func_674) {
                return 1;
            }
        }

        if (func_8008F128(this)) {
            this->unk_6AE |= 0x41;
            return 1;
        }

        if (!(this->stateFlags1 & PLAYER_STATE1_8) && (func_80834A2C != this->func_82C)) {
            while (*arg2 >= 0) {
                if (D_80854448[*arg2](this, globalCtx)) {
                    return 1;
                }
                arg2++;
            }

            if (D_80854448[-(*arg2)](this, globalCtx)) {
                return 1;
            }
        }
    }

    return 0;
}

s32 func_808374A0(GlobalContext* globalCtx, Player* this, SkelAnime* skelAnime, f32 arg3) {
    f32 sp24;
    s16 sp22;

    if ((skelAnime->endFrame - arg3) <= skelAnime->curFrame) {
        if (func_80837348(globalCtx, this, D_80854418, 1)) {
            return 0;
        }

        if (func_80837268(this, &sp24, &sp22, 0.018f, globalCtx)) {
            return 1;
        }
    }

    return -1;
}

void func_80837530(GlobalContext* globalCtx, Player* this, s32 arg2) {
    if (arg2 != 0) {
        this->unk_858 = 0.0f;
    } else {
        this->unk_858 = 0.5f;
    }

    this->stateFlags1 |= PLAYER_STATE1_12;

    if (this->actor.category == ACTORCAT_PLAYER) {
        Actor_Spawn(&globalCtx->actorCtx, globalCtx, ACTOR_EN_M_THUNDER, this->bodyPartsPos[0].x,
                    this->bodyPartsPos[0].y, this->bodyPartsPos[0].z, 0, 0, 0, Player_GetMeleeWeaponHeld(this) | arg2);
    }
}

s32 func_808375D8(Player* this) {
    s8 sp3C[4];
    s8* iter;
    s8* iter2;
    s8 temp1;
    s8 temp2;
    s32 i;

    if ((this->heldItemActionParam == PLAYER_AP_STICK) || Player_HoldsBrokenKnife(this)) {
        return 0;
    }

    iter = &this->unk_847[0];
    iter2 = &sp3C[0];
    for (i = 0; i < 4; i++, iter++, iter2++) {
        if ((*iter2 = *iter) < 0) {
            return 0;
        }
        *iter2 *= 2;
    }

    temp1 = sp3C[0] - sp3C[1];
    if (ABS(temp1) < 10) {
        return 0;
    }

    iter2 = &sp3C[1];
    for (i = 1; i < 3; i++, iter2++) {
        temp2 = *iter2 - *(iter2 + 1);
        if ((ABS(temp2) < 10) || (temp2 * temp1 < 0)) {
            return 0;
        }
    }

    return 1;
}

void func_80837704(GlobalContext* globalCtx, Player* this) {
    LinkAnimationHeader* anim;

    if ((this->meleeWeaponAnimation >= 4) && (this->meleeWeaponAnimation < 8)) {
        anim = D_80854358[Player_HoldsTwoHandedWeapon(this)];
    } else {
        anim = D_80854350[Player_HoldsTwoHandedWeapon(this)];
    }

    func_80832318(this);
    LinkAnimation_Change(globalCtx, &this->skelAnime, anim, 1.0f, 8.0f, Animation_GetLastFrame(anim), ANIMMODE_ONCE,
                         -9.0f);
    func_80837530(globalCtx, this, 0x200);
}

void func_808377DC(GlobalContext* globalCtx, Player* this) {
    func_80835C58(globalCtx, this, func_80844E68, 1);
    func_80837704(globalCtx, this);
}

static s8 D_80854480[] = { 12, 4, 4, 8 };
static s8 D_80854484[] = { 22, 23, 22, 23 };

s32 func_80837818(Player* this) {
    s32 sp1C = this->unk_84B[this->unk_846];
    s32 sp18;

    if (this->heldItemActionParam == PLAYER_AP_HAMMER) {
        if (sp1C < 0) {
            sp1C = 0;
        }
        sp18 = D_80854484[sp1C];
        this->unk_845 = 0;
    } else {
        if (func_808375D8(this)) {
            sp18 = 24;
        } else {
            if (sp1C < 0) {
                if (func_80833BCC(this)) {
                    sp18 = 0;
                } else {
                    sp18 = 4;
                }
            } else {
                sp18 = D_80854480[sp1C];
                if (sp18 == 12) {
                    this->stateFlags2 |= PLAYER_STATE2_30;
                    if (!func_80833BCC(this)) {
                        sp18 = 0;
                    }
                }
            }
            if (this->heldItemActionParam == PLAYER_AP_STICK) {
                sp18 = 0;
            }
        }
        if (Player_HoldsTwoHandedWeapon(this)) {
            sp18++;
        }
    }

    return sp18;
}

void func_80837918(Player* this, s32 quadIndex, u32 flags) {
    this->meleeWeaponQuads[quadIndex].info.toucher.dmgFlags = flags;

    if (flags == 2) {
        this->meleeWeaponQuads[quadIndex].info.toucherFlags = TOUCH_ON | TOUCH_NEAREST | TOUCH_SFX_WOOD;
    } else {
        this->meleeWeaponQuads[quadIndex].info.toucherFlags = TOUCH_ON | TOUCH_NEAREST;
    }
}

static u32 D_80854488[][2] = {
    { 0x00000200, 0x08000000 }, { 0x00000100, 0x02000000 }, { 0x00000400, 0x04000000 },
    { 0x00000002, 0x08000000 }, { 0x00000040, 0x40000000 },
};

void func_80837948(GlobalContext* globalCtx, Player* this, s32 arg2) {
    s32 pad;
    u32 flags;
    s32 temp;

    func_80835C58(globalCtx, this, func_808502D0, 0);
    this->unk_844 = 8;
    if ((arg2 < 18) || (arg2 >= 20)) {
        func_80832318(this);
    }

    if ((arg2 != this->meleeWeaponAnimation) || !(this->unk_845 < 3)) {
        this->unk_845 = 0;
    }

    this->unk_845++;
    if (this->unk_845 >= 3) {
        arg2 += 2;
    }

    this->meleeWeaponAnimation = arg2;

    func_808322D0(globalCtx, this, D_80854190[arg2].unk_00);
    if ((arg2 != 16) && (arg2 != 17)) {
        func_80832F54(globalCtx, this, 0x209);
    }

    this->currentYaw = this->actor.shape.rot.y;

    if (Player_HoldsBrokenKnife(this)) {
        temp = 1;
    } else {
        temp = Player_GetMeleeWeaponHeld(this) - 1;
    }

    if ((arg2 >= 16) && (arg2 < 20)) {
        flags = D_80854488[temp][1];
    } else {
        flags = D_80854488[temp][0];
    }

    func_80837918(this, 0, flags);
    func_80837918(this, 1, flags);
}

void func_80837AE0(Player* this, s32 timer) {
    if (this->invincibilityTimer >= 0) {
        this->invincibilityTimer = timer;
        this->unk_88F = 0;
    }
}

void func_80837AFC(Player* this, s32 timer) {
    if (this->invincibilityTimer > timer) {
        this->invincibilityTimer = timer;
    }
    this->unk_88F = 0;
}

s32 func_80837B18(GlobalContext* globalCtx, Player* this, s32 damage) {
    if ((this->invincibilityTimer != 0) || (this->actor.category != ACTORCAT_PLAYER)) {
        return 1;
    }

    return Health_ChangeBy(globalCtx, damage);
}

void func_80837B60(Player* this) {
    this->skelAnime.prevTransl = this->skelAnime.jointTable[0];
    func_80832E48(this, 3);
}

void func_80837B9C(Player* this, GlobalContext* globalCtx) {
    func_80835C58(globalCtx, this, func_8084411C, 0);
    func_80832284(globalCtx, this, &gPlayerAnim_003040);
    this->unk_850 = 1;
    if (this->unk_6AD != 3) {
        this->unk_6AD = 0;
    }
}

static LinkAnimationHeader* D_808544B0[] = {
    &gPlayerAnim_002F80, &gPlayerAnim_002F78, &gPlayerAnim_002DE0, &gPlayerAnim_002DD8,
    &gPlayerAnim_002F70, &gPlayerAnim_002528, &gPlayerAnim_002DC8, &gPlayerAnim_0024F0,
};

void func_80837C0C(GlobalContext* globalCtx, Player* this, s32 arg2, f32 arg3, f32 arg4, s16 arg5, s32 arg6) {
    LinkAnimationHeader* sp2C = NULL;
    LinkAnimationHeader** sp28;

    if (this->stateFlags1 & PLAYER_STATE1_13) {
        func_80837B60(this);
    }

    this->unk_890 = 0;

    func_8002F7DC(&this->actor, NA_SE_PL_DAMAGE);

    if (!func_80837B18(globalCtx, this, 0 - this->actor.colChkInfo.damage)) {
        this->stateFlags2 &= ~PLAYER_STATE2_7;
        if (!(this->actor.bgCheckFlags & BGCHECKFLAG_GROUND) && !(this->stateFlags1 & PLAYER_STATE1_27)) {
            func_80837B9C(this, globalCtx);
        }
        return;
    }

    func_80837AE0(this, arg6);

    if (arg2 == 3) {
        func_80835C58(globalCtx, this, func_8084FB10, 0);

        sp2C = &gPlayerAnim_002FD0;

        func_80832224(this);
        func_8083264C(this, 255, 10, 40, 0);

        func_8002F7DC(&this->actor, NA_SE_PL_FREEZE_S);
        func_80832698(this, NA_SE_VO_LI_FREEZE);
    } else if (arg2 == 4) {
        func_80835C58(globalCtx, this, func_8084FBF4, 0);

        func_8083264C(this, 255, 80, 150, 0);

        func_808322A4(globalCtx, this, &gPlayerAnim_002F00);
        func_80832224(this);

        this->unk_850 = 20;
    } else {
        arg5 -= this->actor.shape.rot.y;
        if (this->stateFlags1 & PLAYER_STATE1_27) {
            func_80835C58(globalCtx, this, func_8084E30C, 0);
            func_8083264C(this, 180, 20, 50, 0);

            this->linearVelocity = 4.0f;
            this->actor.velocity.y = 0.0f;

            sp2C = &gPlayerAnim_003320;

            func_80832698(this, NA_SE_VO_LI_DAMAGE_S);
        } else if ((arg2 == 1) || (arg2 == 2) || !(this->actor.bgCheckFlags & BGCHECKFLAG_GROUND) ||
                   (this->stateFlags1 & (PLAYER_STATE1_13 | PLAYER_STATE1_14 | PLAYER_STATE1_21))) {
            func_80835C58(globalCtx, this, func_8084377C, 0);

            this->stateFlags3 |= PLAYER_STATE3_1;

            func_8083264C(this, 255, 20, 150, 0);
            func_80832224(this);

            if (arg2 == 2) {
                this->unk_850 = 4;

                this->actor.speedXZ = 3.0f;
                this->linearVelocity = 3.0f;
                this->actor.velocity.y = 6.0f;

                func_80832C2C(globalCtx, this, D_80853914[PLAYER_ANIMGROUP_3][this->modelAnimType]);
                func_80832698(this, NA_SE_VO_LI_DAMAGE_S);
            } else {
                this->actor.speedXZ = arg3;
                this->linearVelocity = arg3;
                this->actor.velocity.y = arg4;

                if (ABS(arg5) > 0x4000) {
                    sp2C = &gPlayerAnim_002F58;
                } else {
                    sp2C = &gPlayerAnim_002DB0;
                }

                if ((this->actor.category != ACTORCAT_PLAYER) && (this->actor.colChkInfo.health == 0)) {
                    func_80832698(this, NA_SE_VO_BL_DOWN);
                } else {
                    func_80832698(this, NA_SE_VO_LI_FALL_L);
                }
            }

            this->hoverBootsTimer = 0;
            this->actor.bgCheckFlags &= ~BGCHECKFLAG_GROUND;
        } else {
            if ((this->linearVelocity > 4.0f) && !func_8008E9C4(this)) {
                this->unk_890 = 20;
                func_8083264C(this, 120, 20, 10, 0);
                func_80832698(this, NA_SE_VO_LI_DAMAGE_S);
                return;
            }

            sp28 = D_808544B0;

            func_80835C58(globalCtx, this, func_8084370C, 0);
            func_80833C3C(this);

            if (this->actor.colChkInfo.damage < 5) {
                func_8083264C(this, 120, 20, 10, 0);
            } else {
                func_8083264C(this, 180, 20, 100, 0);
                this->linearVelocity = 23.0f;
                sp28 += 4;
            }

            if (ABS(arg5) <= 0x4000) {
                sp28 += 2;
            }

            if (func_8008E9C4(this)) {
                sp28 += 1;
            }

            sp2C = *sp28;

            func_80832698(this, NA_SE_VO_LI_DAMAGE_S);
        }

        this->actor.shape.rot.y += arg5;
        this->currentYaw = this->actor.shape.rot.y;
        this->actor.world.rot.y = this->actor.shape.rot.y;
        if (ABS(arg5) > 0x4000) {
            this->actor.shape.rot.y += 0x8000;
        }
    }

    func_80832564(globalCtx, this);

    this->stateFlags1 |= PLAYER_STATE1_26;

    if (sp2C != NULL) {
        func_808322D0(globalCtx, this, sp2C);
    }
}

s32 func_80838144(s32 arg0) {
    s32 temp = arg0 - 2;

    if ((temp >= 0) && (temp < 2)) {
        return temp;
    } else {
        return -1;
    }
}

s32 func_8083816C(s32 arg0) {
    return (arg0 == 4) || (arg0 == 7) || (arg0 == 12);
}

void func_8083819C(Player* this, GlobalContext* globalCtx) {
    if (this->currentShield == PLAYER_SHIELD_DEKU) {
        Actor_Spawn(&globalCtx->actorCtx, globalCtx, ACTOR_ITEM_SHIELD, this->actor.world.pos.x,
                    this->actor.world.pos.y, this->actor.world.pos.z, 0, 0, 0, 1);
        Inventory_DeleteEquipment(globalCtx, EQUIP_SHIELD);
        Message_StartTextbox(globalCtx, 0x305F, NULL);
    }
}

void func_8083821C(Player* this) {
    s32 i;

    // clang-format off
    for (i = 0; i < 18; i++) { this->flameTimers[i] = Rand_S16Offset(0, 200); }
    // clang-format on

    this->isBurning = true;
}

void func_80838280(Player* this) {
    if (this->actor.colChkInfo.acHitEffect == 1) {
        func_8083821C(this);
    }
    func_80832698(this, NA_SE_VO_LI_FALL_L);
}

void func_808382BC(Player* this) {
    if ((this->invincibilityTimer >= 0) && (this->invincibilityTimer < 20)) {
        this->invincibilityTimer = 20;
    }
}

s32 func_808382DC(Player* this, GlobalContext* globalCtx) {
    s32 pad;
    s32 sp68 = false;
    s32 sp64;

    if (this->unk_A86 != 0) {
        if (!Player_InBlockingCsMode(globalCtx, this)) {
            Player_InflictDamage(globalCtx, -16);
            this->unk_A86 = 0;
        }
    } else {
        sp68 = ((Player_GetHeight(this) - 8.0f) < (this->unk_6C4 * this->actor.scale.y));

        if (sp68 || (this->actor.bgCheckFlags & BGCHECKFLAG_CRUSHED) || (D_808535E4 == 9) ||
            (this->stateFlags2 & PLAYER_STATE2_31)) {
            func_80832698(this, NA_SE_VO_LI_DAMAGE_S);

            if (sp68) {
                Gameplay_TriggerRespawn(globalCtx);
                func_800994A0(globalCtx);
            } else {
                // Special case for getting crushed in Forest Temple's Checkboard Ceiling Hall or Shadow Temple's
                // Falling Spike Trap Room, to respawn the player in a specific place
                if (((globalCtx->sceneNum == SCENE_BMORI1) && (globalCtx->roomCtx.curRoom.num == 15)) ||
                    ((globalCtx->sceneNum == SCENE_HAKADAN) && (globalCtx->roomCtx.curRoom.num == 10))) {
                    static SpecialRespawnInfo checkboardCeilingRespawn = { { 1992.0f, 403.0f, -3432.0f }, 0 };
                    static SpecialRespawnInfo fallingSpikeTrapRespawn = { { 1200.0f, -1343.0f, 3850.0f }, 0 };
                    SpecialRespawnInfo* respawnInfo;

                    if (globalCtx->sceneNum == SCENE_BMORI1) {
                        respawnInfo = &checkboardCeilingRespawn;
                    } else {
                        respawnInfo = &fallingSpikeTrapRespawn;
                    }

                    Gameplay_SetupRespawnPoint(globalCtx, RESPAWN_MODE_DOWN, 0xDFF);
                    gSaveContext.respawn[RESPAWN_MODE_DOWN].pos = respawnInfo->pos;
                    gSaveContext.respawn[RESPAWN_MODE_DOWN].yaw = respawnInfo->yaw;
                }

                Gameplay_TriggerVoidOut(globalCtx);
            }

            func_80832698(this, NA_SE_VO_LI_TAKEN_AWAY);
            globalCtx->unk_11DE9 = 1;
            func_80078884(NA_SE_OC_ABYSS);
        } else if ((this->unk_8A1 != 0) && ((this->unk_8A1 >= 2) || (this->invincibilityTimer == 0))) {
            u8 sp5C[] = { 2, 1, 1 };

            func_80838280(this);

            if (this->unk_8A1 == 3) {
                this->shockTimer = 40;
            }

            this->actor.colChkInfo.damage += this->unk_8A0;
            func_80837C0C(globalCtx, this, sp5C[this->unk_8A1 - 1], this->unk_8A4, this->unk_8A8, this->unk_8A2, 20);
        } else {
            sp64 = (this->shieldQuad.base.acFlags & AC_BOUNCED) != 0;

            //! @bug The second set of conditions here seems intended as a way for Link to "block" hits by rolling.
            // However, `Collider.atFlags` is a byte so the flag check at the end is incorrect and cannot work.
            // Additionally, `Collider.atHit` can never be set while already colliding as AC, so it's also bugged.
            // This behavior was later fixed in MM, most likely by removing both the `atHit` and `atFlags` checks.
            if (sp64 || ((this->invincibilityTimer < 0) && (this->cylinder.base.acFlags & AC_HIT) &&
                         (this->cylinder.info.atHit != NULL) && (this->cylinder.info.atHit->atFlags & 0x20000000))) {

                func_8083264C(this, 180, 20, 100, 0);

                if (!Player_IsChildWithHylianShield(this)) {
                    if (this->invincibilityTimer >= 0) {
                        LinkAnimationHeader* anim;
                        s32 sp54 = func_80843188 == this->func_674;

                        if (!func_808332B8(this)) {
                            func_80835C58(globalCtx, this, func_808435C4, 0);
                        }

                        if (!(this->unk_84F = sp54)) {
                            func_80833638(this, func_80834BD4);

                            if (this->unk_870 < 0.5f) {
                                anim = D_808543BC[Player_HoldsTwoHandedWeapon(this)];
                            } else {
                                anim = D_808543B4[Player_HoldsTwoHandedWeapon(this)];
                            }
                            LinkAnimation_PlayOnce(globalCtx, &this->skelAnime2, anim);
                        } else {
                            func_80832264(globalCtx, this, D_808543C4[Player_HoldsTwoHandedWeapon(this)]);
                        }
                    }

                    if (!(this->stateFlags1 & (PLAYER_STATE1_13 | PLAYER_STATE1_14 | PLAYER_STATE1_21))) {
                        this->linearVelocity = -18.0f;
                        this->currentYaw = this->actor.shape.rot.y;
                    }
                }

                if (sp64 && (this->shieldQuad.info.acHitInfo->toucher.effect == 1)) {
                    func_8083819C(this, globalCtx);
                }

                return 0;
            }

            if ((this->unk_A87 != 0) || (this->invincibilityTimer > 0) || (this->stateFlags1 & PLAYER_STATE1_26) ||
                (this->csMode != 0) || (this->meleeWeaponQuads[0].base.atFlags & AT_HIT) ||
                (this->meleeWeaponQuads[1].base.atFlags & AT_HIT)) {
                return 0;
            }

            if (this->cylinder.base.acFlags & AC_HIT) {
                Actor* ac = this->cylinder.base.ac;
                s32 sp4C;

                if (ac->flags & ACTOR_FLAG_24) {
                    func_8002F7DC(&this->actor, NA_SE_PL_BODY_HIT);
                }

                if (this->stateFlags1 & PLAYER_STATE1_27) {
                    sp4C = 0;
                } else if (this->actor.colChkInfo.acHitEffect == 2) {
                    sp4C = 3;
                } else if (this->actor.colChkInfo.acHitEffect == 3) {
                    sp4C = 4;
                } else if (this->actor.colChkInfo.acHitEffect == 4) {
                    sp4C = 1;
                } else {
                    func_80838280(this);
                    sp4C = 0;
                }

                func_80837C0C(globalCtx, this, sp4C, 4.0f, 5.0f, Actor_WorldYawTowardActor(ac, &this->actor), 20);
            } else if (this->invincibilityTimer != 0) {
                return 0;
            } else {
                static u8 D_808544F4[] = { 120, 60 };
                s32 sp48 = func_80838144(D_808535E4);

                if (((this->actor.wallPoly != NULL) &&
                     SurfaceType_IsWallDamage(&globalCtx->colCtx, this->actor.wallPoly, this->actor.wallBgId)) ||
                    ((sp48 >= 0) &&
                     SurfaceType_IsWallDamage(&globalCtx->colCtx, this->actor.floorPoly, this->actor.floorBgId) &&
                     (this->unk_A79 >= D_808544F4[sp48])) ||
                    ((sp48 >= 0) &&
                     ((this->currentTunic != PLAYER_TUNIC_GORON) || (this->unk_A79 >= D_808544F4[sp48])))) {
                    this->unk_A79 = 0;
                    this->actor.colChkInfo.damage = 4;
                    func_80837C0C(globalCtx, this, 0, 4.0f, 5.0f, this->actor.shape.rot.y, 20);
                } else {
                    return 0;
                }
            }
        }
    }

    return 1;
}

void func_80838940(Player* this, LinkAnimationHeader* anim, f32 arg2, GlobalContext* globalCtx, u16 sfxId) {
    func_80835C58(globalCtx, this, func_8084411C, 1);

    if (anim != NULL) {
        func_808322D0(globalCtx, this, anim);
    }

    this->actor.velocity.y = arg2 * D_808535E8;
    this->hoverBootsTimer = 0;
    this->actor.bgCheckFlags &= ~BGCHECKFLAG_GROUND;

    func_80832854(this);
    func_80832698(this, sfxId);

    this->stateFlags1 |= PLAYER_STATE1_18;
}

void func_808389E8(Player* this, LinkAnimationHeader* anim, f32 arg2, GlobalContext* globalCtx) {
    func_80838940(this, anim, arg2, globalCtx, NA_SE_VO_LI_SWORD_N);
}

s32 func_80838A14(Player* this, GlobalContext* globalCtx) {
    s32 sp3C;
    LinkAnimationHeader* sp38;
    f32 sp34;
    f32 temp;
    f32 sp2C;
    f32 sp28;
    f32 sp24;

    if (!(this->stateFlags1 & PLAYER_STATE1_11) && (this->unk_88C >= 2) &&
        (!(this->stateFlags1 & PLAYER_STATE1_27) || (this->ageProperties->unk_14 > this->wallHeight))) {
        sp3C = 0;

        if (func_808332B8(this)) {
            if (this->actor.yDistToWater < 50.0f) {
                if ((this->unk_88C < 2) || (this->wallHeight > this->ageProperties->unk_10)) {
                    return 0;
                }
            } else if ((this->currentBoots != PLAYER_BOOTS_IRON) || (this->unk_88C > 2)) {
                return 0;
            }
        } else if (!(this->actor.bgCheckFlags & BGCHECKFLAG_GROUND) ||
                   ((this->ageProperties->unk_14 <= this->wallHeight) && (this->stateFlags1 & PLAYER_STATE1_27))) {
            return 0;
        }

        if ((this->actor.wallBgId != BGCHECK_SCENE) && (D_808535F0 & 0x40)) {
            if (this->unk_88D >= 6) {
                this->stateFlags2 |= PLAYER_STATE2_2;
                if (CHECK_BTN_ALL(sControlInput->press.button, BTN_A)) {
                    sp3C = 1;
                }
            }
        } else if ((this->unk_88D >= 6) || CHECK_BTN_ALL(sControlInput->press.button, BTN_A)) {
            sp3C = 1;
        }

        if (sp3C != 0) {
            func_80835C58(globalCtx, this, func_80845668, 0);

            this->stateFlags1 |= PLAYER_STATE1_18;

            sp34 = this->wallHeight;

            if (this->ageProperties->unk_14 <= sp34) {
                sp38 = &gPlayerAnim_002D48;
                this->linearVelocity = 1.0f;
            } else {
                sp2C = COLPOLY_GET_NORMAL(this->actor.wallPoly->normal.x);
                sp28 = COLPOLY_GET_NORMAL(this->actor.wallPoly->normal.z);
                sp24 = this->wallDistance + 0.5f;

                this->stateFlags1 |= PLAYER_STATE1_14;

                if (func_808332B8(this)) {
                    sp38 = &gPlayerAnim_0032E8;
                    sp34 -= (60.0f * this->ageProperties->unk_08);
                    this->stateFlags1 &= ~PLAYER_STATE1_27;
                } else if (this->ageProperties->unk_18 <= sp34) {
                    sp38 = &gPlayerAnim_002D40;
                    sp34 -= (59.0f * this->ageProperties->unk_08);
                } else {
                    sp38 = &gPlayerAnim_002D38;
                    sp34 -= (41.0f * this->ageProperties->unk_08);
                }

                this->actor.shape.yOffset -= sp34 * 100.0f;

                this->actor.world.pos.x -= sp24 * sp2C;
                this->actor.world.pos.y += this->wallHeight;
                this->actor.world.pos.z -= sp24 * sp28;

                func_80832224(this);
            }

            this->actor.bgCheckFlags |= BGCHECKFLAG_GROUND;

            LinkAnimation_PlayOnceSetSpeed(globalCtx, &this->skelAnime, sp38, 1.3f);
            AnimationContext_DisableQueue(globalCtx);

            this->actor.shape.rot.y = this->currentYaw = this->actor.wallYaw + 0x8000;

            return 1;
        }
    } else if ((this->actor.bgCheckFlags & BGCHECKFLAG_GROUND) && (this->unk_88C == 1) && (this->unk_88D >= 3)) {
        temp = (this->wallHeight * 0.08f) + 5.5f;
        func_808389E8(this, &gPlayerAnim_002FE0, temp, globalCtx);
        this->linearVelocity = 2.5f;

        return 1;
    }

    return 0;
}

void func_80838E70(GlobalContext* globalCtx, Player* this, f32 arg2, s16 arg3) {
    func_80835C58(globalCtx, this, func_80845CA4, 0);
    func_80832440(globalCtx, this);

    this->unk_84F = 1;
    this->unk_850 = 1;

    this->unk_450.x = (Math_SinS(arg3) * arg2) + this->actor.world.pos.x;
    this->unk_450.z = (Math_CosS(arg3) * arg2) + this->actor.world.pos.z;

    func_80832264(globalCtx, this, func_80833338(this));
}

void func_80838F18(GlobalContext* globalCtx, Player* this) {
    func_80835C58(globalCtx, this, func_8084D610, 0);
    func_80832C6C(globalCtx, this, &gPlayerAnim_003328);
}

void func_80838F5C(GlobalContext* globalCtx, Player* this) {
    func_80835C58(globalCtx, this, func_8084F88C, 0);

    this->stateFlags1 |= PLAYER_STATE1_29 | PLAYER_STATE1_31;

    Camera_ChangeSetting(Gameplay_GetCamera(globalCtx, 0), CAM_SET_FREE0);
}

s32 func_80838FB8(GlobalContext* globalCtx, Player* this) {
    if ((globalCtx->sceneLoadFlag == 0) && (this->stateFlags1 & PLAYER_STATE1_31)) {
        func_80838F5C(globalCtx, this);
        func_80832284(globalCtx, this, &gPlayerAnim_003040);
        func_80832698(this, NA_SE_VO_LI_FALL_S);
        func_800788CC(NA_SE_OC_SECRET_WARP_IN);
        return 1;
    }

    return 0;
}

s16 D_808544F8[] = {
    0x045B, // DMT from Magic Fairy Fountain
    0x0482, // DMC from Double Defense Fairy Fountain
    0x0340, // Hyrule Castle from Dins Fire Fairy Fountain
    0x044B, // Kakariko from Potion Shop
    0x02A2, // Market (child day) from Potion Shop
    0x0201, // Kakariko from Bazaar
    0x03B8, // Market (child day) from Bazaar
    0x04EE, // Kakariko from House of Skulltulas
    0x03C0, // Back Alley (day) from Bombchu Shop
    0x0463, // Kakariko from Shooting Gallery
    0x01CD, // Market (child day) from Shooting Gallery
    0x0394, // Zoras Fountain from Farores Wind Fairy Fountain
    0x0340, // Hyrule Castle from Dins Fire Fairy Fountain
    0x057C, // Desert Colossus from Nayrus Love Fairy Fountain
};

u8 D_80854514[] = { 11, 9, 3, 5, 7, 0 };

s32 func_80839034(GlobalContext* globalCtx, Player* this, CollisionPoly* poly, u32 bgId) {
    s32 sp3C;
    s32 temp;
    s32 sp34;
    f32 linearVel;
    s32 yaw;

    if (this->actor.category == ACTORCAT_PLAYER) {
        sp3C = 0;

        if (!(this->stateFlags1 & PLAYER_STATE1_7) && (globalCtx->sceneLoadFlag == 0) && (this->csMode == 0) &&
            !(this->stateFlags1 & PLAYER_STATE1_0) &&
            (((poly != NULL) && (sp3C = SurfaceType_GetSceneExitIndex(&globalCtx->colCtx, poly, bgId), sp3C != 0)) ||
             (func_8083816C(D_808535E4) && (this->unk_A7A == 12)))) {

            sp34 = this->unk_A84 - (s32)this->actor.world.pos.y;

            if (!(this->stateFlags1 & (PLAYER_STATE1_23 | PLAYER_STATE1_27 | PLAYER_STATE1_29)) &&
                !(this->actor.bgCheckFlags & BGCHECKFLAG_GROUND) && (sp34 < 100) && (D_80853600 > 100.0f)) {
                return 0;
            }

            if (sp3C == 0) {
                Gameplay_TriggerVoidOut(globalCtx);
                func_800994A0(globalCtx);
            } else {
                globalCtx->nextEntranceIndex = globalCtx->setupExitList[sp3C - 1];
                if (globalCtx->nextEntranceIndex == 0x7FFF) {
                    gSaveContext.respawnFlag = 2;
                    globalCtx->nextEntranceIndex = gSaveContext.respawn[RESPAWN_MODE_RETURN].entranceIndex;
                    globalCtx->fadeTransition = 3;
                    gSaveContext.nextTransition = 3;
                } else if (globalCtx->nextEntranceIndex >= 0x7FF9) {
                    globalCtx->nextEntranceIndex =
                        D_808544F8[D_80854514[globalCtx->nextEntranceIndex - 0x7FF9] + globalCtx->curSpawn];
                    func_800994A0(globalCtx);
                } else {
                    if (SurfaceType_GetSlope(&globalCtx->colCtx, poly, bgId) == 2) {
                        gSaveContext.respawn[RESPAWN_MODE_DOWN].entranceIndex = globalCtx->nextEntranceIndex;
                        Gameplay_TriggerVoidOut(globalCtx);
                        gSaveContext.respawnFlag = -2;
                    }
                    gSaveContext.unk_13C3 = 1;
                    func_800994A0(globalCtx);
                }
                globalCtx->sceneLoadFlag = 0x14;
            }

            if (!(this->stateFlags1 & (PLAYER_STATE1_23 | PLAYER_STATE1_29)) &&
                !(this->stateFlags2 & PLAYER_STATE2_18) && !func_808332B8(this) &&
                (temp = func_80041D4C(&globalCtx->colCtx, poly, bgId), (temp != 10)) &&
                ((sp34 < 100) || (this->actor.bgCheckFlags & BGCHECKFLAG_GROUND))) {

                if (temp == 11) {
                    func_800788CC(NA_SE_OC_SECRET_HOLE_OUT);
                    func_800F6964(5);
                    gSaveContext.seqId = (u8)NA_BGM_DISABLED;
                    gSaveContext.natureAmbienceId = NATURE_ID_DISABLED;
                } else {
                    linearVel = this->linearVelocity;

                    if (linearVel < 0.0f) {
                        this->actor.world.rot.y += 0x8000;
                        linearVel = -linearVel;
                    }

                    if (linearVel > R_RUN_SPEED_LIMIT / 100.0f) {
                        gSaveContext.entranceSpeed = R_RUN_SPEED_LIMIT / 100.0f;
                    } else {
                        gSaveContext.entranceSpeed = linearVel;
                    }

                    if (D_808535F4 != 0) {
                        yaw = D_808535FC;
                    } else {
                        yaw = this->actor.world.rot.y;
                    }
                    func_80838E70(globalCtx, this, 400.0f, yaw);
                }
            } else {
                if (!(this->actor.bgCheckFlags & BGCHECKFLAG_GROUND)) {
                    func_80832210(this);
                }
            }

            this->stateFlags1 |= PLAYER_STATE1_0 | PLAYER_STATE1_29;

            func_80835E44(globalCtx, 0x2F);

            return 1;
        } else {
            if (globalCtx->sceneLoadFlag == 0) {

                if ((this->actor.world.pos.y < -4000.0f) ||
                    (((this->unk_A7A == 5) || (this->unk_A7A == 12)) &&
                     ((D_80853600 < 100.0f) || (this->fallDistance > 400.0f) ||
                      ((globalCtx->sceneNum != SCENE_HAKADAN) && (this->fallDistance > 200.0f)))) ||
                    ((globalCtx->sceneNum == SCENE_GANON_FINAL) && (this->fallDistance > 320.0f))) {

                    if (this->actor.bgCheckFlags & BGCHECKFLAG_GROUND) {
                        if (this->unk_A7A == 5) {
                            Gameplay_TriggerRespawn(globalCtx);
                        } else {
                            Gameplay_TriggerVoidOut(globalCtx);
                        }
                        globalCtx->fadeTransition = 4;
                        func_80078884(NA_SE_OC_ABYSS);
                    } else {
                        func_80838F5C(globalCtx, this);
                        this->unk_850 = 9999;
                        if (this->unk_A7A == 5) {
                            this->unk_84F = -1;
                        } else {
                            this->unk_84F = 1;
                        }
                    }
                }

                this->unk_A84 = this->actor.world.pos.y;
            }
        }
    }

    return 0;
}

void func_808395DC(Player* this, Vec3f* arg1, Vec3f* arg2, Vec3f* arg3) {
    f32 cos = Math_CosS(this->actor.shape.rot.y);
    f32 sin = Math_SinS(this->actor.shape.rot.y);

    arg3->x = arg1->x + ((arg2->x * cos) + (arg2->z * sin));
    arg3->y = arg1->y + arg2->y;
    arg3->z = arg1->z + ((arg2->z * cos) - (arg2->x * sin));
}

Actor* Player_SpawnFairy(GlobalContext* globalCtx, Player* this, Vec3f* arg2, Vec3f* arg3, s32 type) {
    Vec3f pos;

    func_808395DC(this, arg2, arg3, &pos);

    return Actor_Spawn(&globalCtx->actorCtx, globalCtx, ACTOR_EN_ELF, pos.x, pos.y, pos.z, 0, 0, 0, type);
}

f32 func_808396F4(GlobalContext* globalCtx, Player* this, Vec3f* arg2, Vec3f* arg3, CollisionPoly** arg4, s32* arg5) {
    func_808395DC(this, &this->actor.world.pos, arg2, arg3);

    return BgCheck_EntityRaycastFloor3(&globalCtx->colCtx, arg4, arg5, arg3);
}

f32 func_8083973C(GlobalContext* globalCtx, Player* this, Vec3f* arg2, Vec3f* arg3) {
    CollisionPoly* sp24;
    s32 sp20;

    return func_808396F4(globalCtx, this, arg2, arg3, &sp24, &sp20);
}

s32 func_80839768(GlobalContext* globalCtx, Player* this, Vec3f* arg2, CollisionPoly** arg3, s32* arg4, Vec3f* arg5) {
    Vec3f sp44;
    Vec3f sp38;

    sp44.x = this->actor.world.pos.x;
    sp44.y = this->actor.world.pos.y + arg2->y;
    sp44.z = this->actor.world.pos.z;

    func_808395DC(this, &this->actor.world.pos, arg2, &sp38);

    return BgCheck_EntityLineTest1(&globalCtx->colCtx, &sp44, &sp38, arg5, arg3, true, false, false, true, arg4);
}

s32 func_80839800(Player* this, GlobalContext* globalCtx) {
    DoorShutter* doorShutter;
    EnDoor* door; // Can also be DoorKiller*
    s32 doorDirection;
    f32 sp78;
    f32 sp74;
    Actor* doorActor;
    f32 sp6C;
    s32 pad3;
    s32 frontRoom;
    Actor* attachedActor;
    LinkAnimationHeader* sp5C;
    CollisionPoly* sp58;
    Vec3f sp4C;

    if ((this->doorType != PLAYER_DOORTYPE_NONE) &&
        (!(this->stateFlags1 & PLAYER_STATE1_11) ||
         ((this->heldActor != NULL) && (this->heldActor->id == ACTOR_EN_RU1)))) {
        if (CHECK_BTN_ALL(sControlInput->press.button, BTN_A) || (func_8084F9A0 == this->func_674)) {
            doorActor = this->doorActor;

            if (this->doorType <= PLAYER_DOORTYPE_AJAR) {
                doorActor->textId = 0xD0;
                func_80853148(globalCtx, doorActor);
                return 0;
            }

            doorDirection = this->doorDirection;
            sp78 = Math_CosS(doorActor->shape.rot.y);
            sp74 = Math_SinS(doorActor->shape.rot.y);

            if (this->doorType == PLAYER_DOORTYPE_SLIDING) {
                doorShutter = (DoorShutter*)doorActor;

                this->currentYaw = doorShutter->dyna.actor.home.rot.y;
                if (doorDirection > 0) {
                    this->currentYaw -= 0x8000;
                }
                this->actor.shape.rot.y = this->currentYaw;

                if (this->linearVelocity <= 0.0f) {
                    this->linearVelocity = 0.1f;
                }

                func_80838E70(globalCtx, this, 50.0f, this->actor.shape.rot.y);

                this->unk_84F = 0;
                this->unk_447 = this->doorType;
                this->stateFlags1 |= PLAYER_STATE1_29;

                this->unk_450.x = this->actor.world.pos.x + ((doorDirection * 20.0f) * sp74);
                this->unk_450.z = this->actor.world.pos.z + ((doorDirection * 20.0f) * sp78);
                this->unk_45C.x = this->actor.world.pos.x + ((doorDirection * -120.0f) * sp74);
                this->unk_45C.z = this->actor.world.pos.z + ((doorDirection * -120.0f) * sp78);

                doorShutter->unk_164 = 1;
                func_80832224(this);

                if (this->doorTimer != 0) {
                    this->unk_850 = 0;
                    func_80832B0C(globalCtx, this, func_80833338(this));
                    this->skelAnime.endFrame = 0.0f;
                } else {
                    this->linearVelocity = 0.1f;
                }

                if (doorShutter->dyna.actor.category == ACTORCAT_DOOR) {
                    this->unk_46A = globalCtx->transiActorCtx.list[(u16)doorShutter->dyna.actor.params >> 10]
                                        .sides[(doorDirection > 0) ? 0 : 1]
                                        .effects;

                    Actor_DisableLens(globalCtx);
                }
            } else {
                // This actor can be either EnDoor or DoorKiller.
                // Don't try to access any struct vars other than `animStyle` and `playerIsOpening`! These two variables
                // are common across the two actors' structs however most other variables are not!
                door = (EnDoor*)doorActor;

                door->animStyle = (doorDirection < 0.0f) ? (LINK_IS_ADULT ? KNOB_ANIM_ADULT_L : KNOB_ANIM_CHILD_L)
                                                         : (LINK_IS_ADULT ? KNOB_ANIM_ADULT_R : KNOB_ANIM_CHILD_R);

                if (door->animStyle == KNOB_ANIM_ADULT_L) {
                    sp5C = D_80853914[PLAYER_ANIMGROUP_9][this->modelAnimType];
                } else if (door->animStyle == KNOB_ANIM_CHILD_L) {
                    sp5C = D_80853914[PLAYER_ANIMGROUP_10][this->modelAnimType];
                } else if (door->animStyle == KNOB_ANIM_ADULT_R) {
                    sp5C = D_80853914[PLAYER_ANIMGROUP_11][this->modelAnimType];
                } else {
                    sp5C = D_80853914[PLAYER_ANIMGROUP_12][this->modelAnimType];
                }

                func_80835C58(globalCtx, this, func_80845EF8, 0);
                func_80832528(globalCtx, this);

                if (doorDirection < 0) {
                    this->actor.shape.rot.y = doorActor->shape.rot.y;
                } else {
                    this->actor.shape.rot.y = doorActor->shape.rot.y - 0x8000;
                }

                this->currentYaw = this->actor.shape.rot.y;

                sp6C = (doorDirection * 22.0f);
                this->actor.world.pos.x = doorActor->world.pos.x + sp6C * sp74;
                this->actor.world.pos.z = doorActor->world.pos.z + sp6C * sp78;

                func_8083328C(globalCtx, this, sp5C);

                if (this->doorTimer != 0) {
                    this->skelAnime.endFrame = 0.0f;
                }

                func_80832224(this);
                func_80832F54(globalCtx, this, 0x28F);

                if (doorActor->parent != NULL) {
                    doorDirection = -doorDirection;
                }

                door->playerIsOpening = 1;

                if (this->doorType != PLAYER_DOORTYPE_FAKE) {
                    this->stateFlags1 |= PLAYER_STATE1_29;
                    Actor_DisableLens(globalCtx);

                    if (((doorActor->params >> 7) & 7) == 3) {
                        sp4C.x = doorActor->world.pos.x - (sp6C * sp74);
                        sp4C.y = doorActor->world.pos.y + 10.0f;
                        sp4C.z = doorActor->world.pos.z - (sp6C * sp78);

                        BgCheck_EntityRaycastFloor1(&globalCtx->colCtx, &sp58, &sp4C);

                        if (func_80839034(globalCtx, this, sp58, BGCHECK_SCENE)) {
                            gSaveContext.entranceSpeed = 2.0f;
                            gSaveContext.entranceSound = NA_SE_OC_DOOR_OPEN;
                        }
                    } else {
                        Camera_ChangeDoorCam(Gameplay_GetCamera(globalCtx, 0), doorActor,
                                             globalCtx->transiActorCtx.list[(u16)doorActor->params >> 10]
                                                 .sides[(doorDirection > 0) ? 0 : 1]
                                                 .effects,
                                             0, 38.0f * D_808535EC, 26.0f * D_808535EC, 10.0f * D_808535EC);
                    }
                }
            }

            if ((this->doorType != PLAYER_DOORTYPE_FAKE) && (doorActor->category == ACTORCAT_DOOR)) {
                frontRoom = globalCtx->transiActorCtx.list[(u16)doorActor->params >> 10]
                                .sides[(doorDirection > 0) ? 0 : 1]
                                .room;

                if ((frontRoom >= 0) && (frontRoom != globalCtx->roomCtx.curRoom.num)) {
                    func_8009728C(globalCtx, &globalCtx->roomCtx, frontRoom);
                }
            }

            doorActor->room = globalCtx->roomCtx.curRoom.num;

            if (((attachedActor = doorActor->child) != NULL) || ((attachedActor = doorActor->parent) != NULL)) {
                attachedActor->room = globalCtx->roomCtx.curRoom.num;
            }

            return 1;
        }
    }

    return 0;
}

void func_80839E88(Player* this, GlobalContext* globalCtx) {
    LinkAnimationHeader* anim;

    func_80835C58(globalCtx, this, func_80840450, 1);

    if (this->unk_870 < 0.5f) {
        anim = func_808334E4(this);
        this->unk_870 = 0.0f;
    } else {
        anim = func_80833528(this);
        this->unk_870 = 1.0f;
    }

    this->unk_874 = this->unk_870;
    func_80832284(globalCtx, this, anim);
    this->currentYaw = this->actor.shape.rot.y;
}

void func_80839F30(Player* this, GlobalContext* globalCtx) {
    func_80835C58(globalCtx, this, func_808407CC, 1);
    func_80832B0C(globalCtx, this, func_80833338(this));
    this->currentYaw = this->actor.shape.rot.y;
}

void func_80839F90(Player* this, GlobalContext* globalCtx) {
    if (func_8008E9C4(this)) {
        func_80839E88(this, globalCtx);
    } else if (func_80833B2C(this)) {
        func_80839F30(this, globalCtx);
    } else {
        func_80853080(this, globalCtx);
    }
}

void func_80839FFC(Player* this, GlobalContext* globalCtx) {
    PlayerFunc674 func;

    if (func_8008E9C4(this)) {
        func = func_80840450;
    } else if (func_80833B2C(this)) {
        func = func_808407CC;
    } else {
        func = func_80840BC8;
    }

    func_80835C58(globalCtx, this, func, 1);
}

void func_8083A060(Player* this, GlobalContext* globalCtx) {
    func_80839FFC(this, globalCtx);
    if (func_8008E9C4(this)) {
        this->unk_850 = 1;
    }
}

void func_8083A098(Player* this, LinkAnimationHeader* anim, GlobalContext* globalCtx) {
    func_8083A060(this, globalCtx);
    func_8083328C(globalCtx, this, anim);
}

s32 func_8083A0D4(Player* this) {
    return (this->interactRangeActor != NULL) && (this->heldActor == NULL);
}

void func_8083A0F4(GlobalContext* globalCtx, Player* this) {
    if (func_8083A0D4(this)) {
        Actor* interactRangeActor = this->interactRangeActor;
        s32 interactActorId = interactRangeActor->id;

        if (interactActorId == ACTOR_BG_TOKI_SWD) {
            this->interactRangeActor->parent = &this->actor;
            func_80835C58(globalCtx, this, func_8084F608, 0);
            this->stateFlags1 |= PLAYER_STATE1_29;
        } else {
            LinkAnimationHeader* anim;

            if (interactActorId == ACTOR_BG_HEAVY_BLOCK) {
                func_80835C58(globalCtx, this, func_80846120, 0);
                this->stateFlags1 |= PLAYER_STATE1_29;
                anim = &gPlayerAnim_002F98;
            } else if ((interactActorId == ACTOR_EN_ISHI) && ((interactRangeActor->params & 0xF) == 1)) {
                func_80835C58(globalCtx, this, func_80846260, 0);
                anim = &gPlayerAnim_0032B0;
            } else if (((interactActorId == ACTOR_EN_BOMBF) || (interactActorId == ACTOR_EN_KUSA)) &&
                       (Player_GetStrength() <= PLAYER_STR_NONE)) {
                func_80835C58(globalCtx, this, func_80846408, 0);
                this->actor.world.pos.x =
                    (Math_SinS(interactRangeActor->yawTowardsPlayer) * 20.0f) + interactRangeActor->world.pos.x;
                this->actor.world.pos.z =
                    (Math_CosS(interactRangeActor->yawTowardsPlayer) * 20.0f) + interactRangeActor->world.pos.z;
                this->currentYaw = this->actor.shape.rot.y = interactRangeActor->yawTowardsPlayer + 0x8000;
                anim = &gPlayerAnim_003060;
            } else {
                func_80835C58(globalCtx, this, func_80846050, 0);
                anim = D_80853914[PLAYER_ANIMGROUP_13][this->modelAnimType];
            }

            func_80832264(globalCtx, this, anim);
        }
    } else {
        func_80839F90(this, globalCtx);
        this->stateFlags1 &= ~PLAYER_STATE1_11;
    }
}

void func_8083A2F8(GlobalContext* globalCtx, Player* this) {
    func_80835DAC(globalCtx, this, func_8084B530, 0);

    this->stateFlags1 |= PLAYER_STATE1_6 | PLAYER_STATE1_29;

    if (this->actor.textId != 0) {
        Message_StartTextbox(globalCtx, this->actor.textId, this->targetActor);
        this->unk_664 = this->targetActor;
    }
}

void func_8083A360(GlobalContext* globalCtx, Player* this) {
    func_80835DAC(globalCtx, this, func_8084CC98, 0);
}

void func_8083A388(GlobalContext* globalCtx, Player* this) {
    func_80835C58(globalCtx, this, func_8084B78C, 0);
}

void func_8083A3B0(GlobalContext* globalCtx, Player* this) {
    s32 sp1C = this->unk_850;
    s32 sp18 = this->unk_84F;

    func_80835DAC(globalCtx, this, func_8084BF1C, 0);
    this->actor.velocity.y = 0.0f;

    this->unk_850 = sp1C;
    this->unk_84F = sp18;
}

void func_8083A40C(GlobalContext* globalCtx, Player* this) {
    func_80835DAC(globalCtx, this, func_8084C760, 0);
}

void func_8083A434(GlobalContext* globalCtx, Player* this) {
    func_80835DAC(globalCtx, this, func_8084E6D4, 0);

    this->stateFlags1 |= PLAYER_STATE1_10 | PLAYER_STATE1_29;

    if (this->getItemId == GI_HEART_CONTAINER_2) {
        this->unk_850 = 20;
    } else if (this->getItemId >= 0) {
        this->unk_850 = 1;
    } else {
        this->getItemId = -this->getItemId;
    }
}

s32 func_8083A4A8(Player* this, GlobalContext* globalCtx) {
    s16 yawDiff;
    LinkAnimationHeader* anim;
    f32 temp;

    yawDiff = this->currentYaw - this->actor.shape.rot.y;

    if ((ABS(yawDiff) < 0x1000) && (this->linearVelocity > 4.0f)) {
        anim = &gPlayerAnim_003148;
    } else {
        anim = &gPlayerAnim_002FE0;
    }

    if (this->linearVelocity > (IREG(66) / 100.0f)) {
        temp = IREG(67) / 100.0f;
    } else {
        temp = (IREG(68) / 100.0f) + ((IREG(69) * this->linearVelocity) / 1000.0f);
    }

    func_80838940(this, anim, temp, globalCtx, NA_SE_VO_LI_AUTO_JUMP);
    this->unk_850 = 1;

    return 1;
}

void func_8083A5C4(GlobalContext* globalCtx, Player* this, CollisionPoly* arg2, f32 arg3, LinkAnimationHeader* arg4) {
    f32 sp24 = COLPOLY_GET_NORMAL(arg2->normal.x);
    f32 sp20 = COLPOLY_GET_NORMAL(arg2->normal.z);

    func_80835C58(globalCtx, this, func_8084BBE4, 0);
    func_80832564(globalCtx, this);
    func_80832264(globalCtx, this, arg4);

    this->actor.world.pos.x -= (arg3 + 1.0f) * sp24;
    this->actor.world.pos.z -= (arg3 + 1.0f) * sp20;
    this->actor.shape.rot.y = this->currentYaw = Math_Atan2S(sp20, sp24);

    func_80832224(this);
    func_80832CFC(this);
}

s32 func_8083A6AC(Player* this, GlobalContext* globalCtx) {
    CollisionPoly* sp84;
    s32 sp80;
    Vec3f sp74;
    Vec3f sp68;
    f32 temp1;

    if ((this->actor.yDistToWater < -80.0f) && (ABS(this->unk_898) < 2730) && (ABS(this->unk_89A) < 2730)) {
        sp74.x = this->actor.prevPos.x - this->actor.world.pos.x;
        sp74.z = this->actor.prevPos.z - this->actor.world.pos.z;

        temp1 = sqrtf(SQ(sp74.x) + SQ(sp74.z));
        if (temp1 != 0.0f) {
            temp1 = 5.0f / temp1;
        } else {
            temp1 = 0.0f;
        }

        sp74.x = this->actor.prevPos.x + (sp74.x * temp1);
        sp74.y = this->actor.world.pos.y;
        sp74.z = this->actor.prevPos.z + (sp74.z * temp1);

        if (BgCheck_EntityLineTest1(&globalCtx->colCtx, &this->actor.world.pos, &sp74, &sp68, &sp84, true, false, false,
                                    true, &sp80) &&
            (ABS(sp84->normal.y) < 600)) {
            f32 nx = COLPOLY_GET_NORMAL(sp84->normal.x);
            f32 ny = COLPOLY_GET_NORMAL(sp84->normal.y);
            f32 nz = COLPOLY_GET_NORMAL(sp84->normal.z);
            f32 sp54;
            s32 sp50;

            sp54 = Math3D_UDistPlaneToPos(nx, ny, nz, sp84->dist, &this->actor.world.pos);

            sp50 = D_80853604 == 6;
            if (!sp50 && (func_80041DB8(&globalCtx->colCtx, sp84, sp80) & 8)) {
                sp50 = 1;
            }

            func_8083A5C4(globalCtx, this, sp84, sp54, sp50 ? &gPlayerAnim_002D88 : &gPlayerAnim_002F10);

            if (sp50) {
                func_80836898(globalCtx, this, func_8083A3B0);

                this->currentYaw += 0x8000;
                this->actor.shape.rot.y = this->currentYaw;

                this->stateFlags1 |= PLAYER_STATE1_21;
                func_80832F54(globalCtx, this, 0x9F);

                this->unk_850 = -1;
                this->unk_84F = sp50;
            } else {
                this->stateFlags1 |= PLAYER_STATE1_13;
                this->stateFlags1 &= ~PLAYER_STATE1_17;
            }

            func_8002F7DC(&this->actor, NA_SE_PL_SLIPDOWN);
            func_80832698(this, NA_SE_VO_LI_HANG);
            return 1;
        }
    }

    return 0;
}

void func_8083A9B8(Player* this, LinkAnimationHeader* anim, GlobalContext* globalCtx) {
    func_80835C58(globalCtx, this, func_8084BDFC, 0);
    LinkAnimation_PlayOnceSetSpeed(globalCtx, &this->skelAnime, anim, 1.3f);
}

static Vec3f D_8085451C = { 0.0f, 0.0f, 100.0f };

void func_8083AA10(Player* this, GlobalContext* globalCtx) {
    s32 sp5C;
    CollisionPoly* sp58;
    s32 sp54;
    WaterBox* sp50;
    Vec3f sp44;
    f32 sp40;
    f32 sp3C;

    this->fallDistance = this->fallStartHeight - (s32)this->actor.world.pos.y;

    if (!(this->stateFlags1 & (PLAYER_STATE1_27 | PLAYER_STATE1_29)) &&
        !(this->actor.bgCheckFlags & BGCHECKFLAG_GROUND)) {
        if (!func_80838FB8(globalCtx, this)) {
            if (D_80853604 == 8) {
                this->actor.world.pos.x = this->actor.prevPos.x;
                this->actor.world.pos.z = this->actor.prevPos.z;
                return;
            }

            if (!(this->stateFlags3 & PLAYER_STATE3_1) && !(this->skelAnime.moveFlags & 0x80) &&
                (func_8084411C != this->func_674) && (func_80844A44 != this->func_674)) {

                if ((D_80853604 == 7) || (this->meleeWeaponState != 0)) {
                    Math_Vec3f_Copy(&this->actor.world.pos, &this->actor.prevPos);
                    func_80832210(this);
                    return;
                }

                if (this->hoverBootsTimer != 0) {
                    this->actor.velocity.y = 1.0f;
                    D_80853604 = 9;
                    return;
                }

                sp5C = (s16)(this->currentYaw - this->actor.shape.rot.y);

                func_80835C58(globalCtx, this, func_8084411C, 1);
                func_80832440(globalCtx, this);

                this->unk_89E = this->unk_A82;

                if ((this->actor.bgCheckFlags & BGCHECKFLAG_GROUND_LEAVE) && !(this->stateFlags1 & PLAYER_STATE1_27) &&
                    (D_80853604 != 6) && (D_80853604 != 9) && (D_80853600 > 20.0f) && (this->meleeWeaponState == 0) &&
                    (ABS(sp5C) < 0x2000) && (this->linearVelocity > 3.0f)) {

                    if ((D_80853604 == 11) && !(this->stateFlags1 & PLAYER_STATE1_11)) {

                        sp40 = func_808396F4(globalCtx, this, &D_8085451C, &sp44, &sp58, &sp54);
                        sp3C = this->actor.world.pos.y;

                        if (WaterBox_GetSurface1(globalCtx, &globalCtx->colCtx, sp44.x, sp44.z, &sp3C, &sp50) &&
                            ((sp3C - sp40) > 50.0f)) {
                            func_808389E8(this, &gPlayerAnim_003158, 6.0f, globalCtx);
                            func_80835C58(globalCtx, this, func_80844A44, 0);
                            return;
                        }
                    }

                    func_8083A4A8(this, globalCtx);
                    return;
                }

                if ((D_80853604 == 9) || (D_80853600 <= this->ageProperties->unk_34) ||
                    !func_8083A6AC(this, globalCtx)) {
                    func_80832284(globalCtx, this, &gPlayerAnim_003040);
                    return;
                }
            }
        }
    } else {
        this->fallStartHeight = this->actor.world.pos.y;
    }
}

s32 func_8083AD4C(GlobalContext* globalCtx, Player* this) {
    s32 cameraMode;

    if (this->unk_6AD == 2) {
        if (func_8002DD6C(this)) {
            if (LINK_IS_ADULT) {
                cameraMode = CAM_MODE_BOWARROW;
            } else {
                cameraMode = CAM_MODE_SLINGSHOT;
            }
        } else {
            cameraMode = CAM_MODE_BOOMERANG;
        }
    } else {
        cameraMode = CAM_MODE_FIRSTPERSON;
    }

    return Camera_ChangeMode(Gameplay_GetCamera(globalCtx, 0), cameraMode);
}

s32 func_8083ADD4(GlobalContext* globalCtx, Player* this) {
    if (this->unk_6AD == 3) {
        func_80835C58(globalCtx, this, func_80852E14, 0);
        if (this->unk_46A != 0) {
            this->stateFlags1 |= PLAYER_STATE1_29;
        }
        func_80832318(this);
        return 1;
    } else {
        return 0;
    }
}

void func_8083AE40(Player* this, s16 objectId) {
    s32 pad;
    u32 size;

    if (objectId != OBJECT_INVALID) {
        this->giObjectLoading = true;
        osCreateMesgQueue(&this->giObjectLoadQueue, &this->giObjectLoadMsg, 1);

        size = gObjectTable[objectId].vromEnd - gObjectTable[objectId].vromStart;

        LOG_HEX("size", size, "../z_player.c", 9090);
        ASSERT(size <= 1024 * 8, "size <= 1024 * 8", "../z_player.c", 9091);

        DmaMgr_SendRequest2(&this->giObjectDmaRequest, (u32)this->giObjectSegment, gObjectTable[objectId].vromStart,
                            size, 0, &this->giObjectLoadQueue, NULL, "../z_player.c", 9099);
    }
}

void func_8083AF44(GlobalContext* globalCtx, Player* this, s32 magicSpell) {
    func_80835DE4(globalCtx, this, func_808507F4, 0);

    this->unk_84F = magicSpell - 3;
    func_80087708(globalCtx, sMagicSpellCosts[magicSpell], 4);

    LinkAnimation_PlayOnceSetSpeed(globalCtx, &this->skelAnime, &gPlayerAnim_002D28, 0.83f);

    if (magicSpell == 5) {
        this->unk_46C = OnePointCutscene_Init(globalCtx, 1100, -101, NULL, MAIN_CAM);
    } else {
        func_80835EA4(globalCtx, 10);
    }
}

void func_8083B010(Player* this) {
    this->actor.focus.rot.x = this->actor.focus.rot.z = this->unk_6B6 = this->unk_6B8 = this->unk_6BA = this->unk_6BC =
        this->unk_6BE = this->unk_6C0 = 0;

    this->actor.focus.rot.y = this->actor.shape.rot.y;
}

static u8 D_80854528[] = {
    GI_LETTER_ZELDA, GI_WEIRD_EGG,    GI_CHICKEN,     GI_BEAN,        GI_POCKET_EGG,   GI_POCKET_CUCCO,
    GI_COJIRO,       GI_ODD_MUSHROOM, GI_ODD_POTION,  GI_SAW,         GI_SWORD_BROKEN, GI_PRESCRIPTION,
    GI_FROG,         GI_EYEDROPS,     GI_CLAIM_CHECK, GI_MASK_SKULL,  GI_MASK_SPOOKY,  GI_MASK_KEATON,
    GI_MASK_BUNNY,   GI_MASK_TRUTH,   GI_MASK_GORON,  GI_MASK_ZORA,   GI_MASK_GERUDO,  GI_LETTER_RUTO,
    GI_LETTER_RUTO,  GI_LETTER_RUTO,  GI_LETTER_RUTO, GI_LETTER_RUTO, GI_LETTER_RUTO,
};

static LinkAnimationHeader* D_80854548[] = {
    &gPlayerAnim_002F88,
    &gPlayerAnim_002690,
    &gPlayerAnim_003198,
};

s32 func_8083B040(Player* this, GlobalContext* globalCtx) {
    s32 sp2C;
    s32 sp28;
    GetItemEntry* giEntry;
    Actor* targetActor;

    if ((this->unk_6AD != 0) && (func_808332B8(this) || (this->actor.bgCheckFlags & BGCHECKFLAG_GROUND) ||
                                 (this->stateFlags1 & PLAYER_STATE1_23))) {

        if (!func_8083ADD4(globalCtx, this)) {
            if (this->unk_6AD == 4) {
                sp2C = Player_ActionToMagicSpell(this, this->itemActionParam);
                if (sp2C >= 0) {
                    if ((sp2C != 3) || (gSaveContext.respawn[RESPAWN_MODE_TOP].data <= 0)) {
                        func_8083AF44(globalCtx, this, sp2C);
                    } else {
                        func_80835C58(globalCtx, this, func_8085063C, 1);
                        this->stateFlags1 |= PLAYER_STATE1_28 | PLAYER_STATE1_29;
                        func_80832264(globalCtx, this, func_80833338(this));
                        func_80835EA4(globalCtx, 4);
                    }

                    func_80832224(this);
                    return 1;
                }

                sp2C = this->itemActionParam - PLAYER_AP_LETTER_ZELDA;
                if ((sp2C >= 0) ||
                    (sp28 = Player_ActionToBottle(this, this->itemActionParam) - 1,
                     ((sp28 >= 0) && (sp28 < 6) &&
                      ((this->itemActionParam > PLAYER_AP_BOTTLE_POE) ||
                       ((this->targetActor != NULL) &&
                        (((this->itemActionParam == PLAYER_AP_BOTTLE_POE) && (this->exchangeItemId == EXCH_ITEM_POE)) ||
                         (this->exchangeItemId == EXCH_ITEM_BLUE_FIRE))))))) {

                    if ((globalCtx->actorCtx.titleCtx.delayTimer == 0) && (globalCtx->actorCtx.titleCtx.alpha == 0)) {
                        func_80835DE4(globalCtx, this, func_8084F104, 0);

                        if (sp2C >= 0) {
                            giEntry = &sGetItemTable[D_80854528[sp2C] - 1];
                            func_8083AE40(this, giEntry->objectId);
                        }

                        this->stateFlags1 |= PLAYER_STATE1_6 | PLAYER_STATE1_28 | PLAYER_STATE1_29;

                        if (sp2C >= 0) {
                            sp2C = sp2C + 1;
                        } else {
                            sp2C = sp28 + 0x18;
                        }

                        targetActor = this->targetActor;

                        if ((targetActor != NULL) &&
                            ((this->exchangeItemId == sp2C) || (this->exchangeItemId == EXCH_ITEM_BLUE_FIRE) ||
                             ((this->exchangeItemId == EXCH_ITEM_POE) &&
                              (this->itemActionParam == PLAYER_AP_BOTTLE_BIG_POE)) ||
                             ((this->exchangeItemId == EXCH_ITEM_BEAN) &&
                              (this->itemActionParam == PLAYER_AP_BOTTLE_BUG))) &&
                            ((this->exchangeItemId != EXCH_ITEM_BEAN) || (this->itemActionParam == PLAYER_AP_BEAN))) {
                            if (this->exchangeItemId == EXCH_ITEM_BEAN) {
                                Inventory_ChangeAmmo(ITEM_BEAN, -1);
                                func_80835DE4(globalCtx, this, func_8084279C, 0);
                                this->stateFlags1 |= PLAYER_STATE1_29;
                                this->unk_850 = 0x50;
                                this->unk_84F = -1;
                            }
                            targetActor->flags |= ACTOR_FLAG_8;
                            this->unk_664 = this->targetActor;
                        } else if (sp2C == EXCH_ITEM_LETTER_RUTO) {
                            this->unk_84F = 1;
                            this->actor.textId = 0x4005;
                            func_80835EA4(globalCtx, 1);
                        } else {
                            this->unk_84F = 2;
                            this->actor.textId = 0xCF;
                            func_80835EA4(globalCtx, 4);
                        }

                        this->actor.flags |= ACTOR_FLAG_8;
                        this->exchangeItemId = sp2C;

                        if (this->unk_84F < 0) {
                            func_80832B0C(globalCtx, this, D_80853914[PLAYER_ANIMGROUP_32][this->modelAnimType]);
                        } else {
                            func_80832264(globalCtx, this, D_80854548[this->unk_84F]);
                        }

                        func_80832224(this);
                    }
                    return 1;
                }

                sp2C = Player_ActionToBottle(this, this->itemActionParam);
                if (sp2C >= 0) {
                    if (sp2C == 0xC) {
                        func_80835DE4(globalCtx, this, func_8084EED8, 0);
                        func_808322D0(globalCtx, this, &gPlayerAnim_002650);
                        func_80835EA4(globalCtx, 3);
                    } else if ((sp2C > 0) && (sp2C < 4)) {
                        func_80835DE4(globalCtx, this, func_8084EFC0, 0);
                        func_808322D0(globalCtx, this, &gPlayerAnim_002688);
                        func_80835EA4(globalCtx, (sp2C == 1) ? 1 : 5);
                    } else {
                        func_80835DE4(globalCtx, this, func_8084EAC0, 0);
                        func_80832B78(globalCtx, this, &gPlayerAnim_002668);
                        func_80835EA4(globalCtx, 2);
                    }
                } else {
                    func_80835DE4(globalCtx, this, func_8084E3C4, 0);
                    func_808322D0(globalCtx, this, &gPlayerAnim_0030A0);
                    this->stateFlags2 |= PLAYER_STATE2_27;
                    func_80835EA4(globalCtx, (this->unk_6A8 != NULL) ? 0x5B : 0x5A);
                    if (this->unk_6A8 != NULL) {
                        this->stateFlags2 |= PLAYER_STATE2_25;
                        Camera_SetParam(Gameplay_GetCamera(globalCtx, 0), 8, this->unk_6A8);
                    }
                }
            } else if (func_8083AD4C(globalCtx, this)) {
                if (!(this->stateFlags1 & PLAYER_STATE1_23)) {
                    func_80835C58(globalCtx, this, func_8084B1D8, 1);
                    this->unk_850 = 13;
                    func_8083B010(this);
                }
                this->stateFlags1 |= PLAYER_STATE1_20;
                func_80078884(NA_SE_SY_CAMERA_ZOOM_UP);
                func_80832210(this);
                return 1;
            } else {
                this->unk_6AD = 0;
                func_80078884(NA_SE_SY_ERROR);
                return 0;
            }

            this->stateFlags1 |= PLAYER_STATE1_28 | PLAYER_STATE1_29;
        }

        func_80832224(this);
        return 1;
    }

    return 0;
}

s32 func_8083B644(Player* this, GlobalContext* globalCtx) {
    Actor* sp34 = this->targetActor;
    Actor* sp30 = this->unk_664;
    Actor* sp2C = NULL;
    s32 sp28 = 0;
    s32 sp24;

    sp24 = (sp30 != NULL) && (CHECK_FLAG_ALL(sp30->flags, ACTOR_FLAG_0 | ACTOR_FLAG_18) || (sp30->naviEnemyId != 0xFF));

    if (sp24 || (this->naviTextId != 0)) {
        sp28 = (this->naviTextId < 0) && ((ABS(this->naviTextId) & 0xFF00) != 0x200);
        if (sp28 || !sp24) {
            sp2C = this->naviActor;
            if (sp28) {
                sp30 = NULL;
                sp34 = NULL;
            }
        } else {
            sp2C = sp30;
        }
    }

    if ((sp34 != NULL) || (sp2C != NULL)) {
        if ((sp30 == NULL) || (sp30 == sp34) || (sp30 == sp2C)) {
            if (!(this->stateFlags1 & PLAYER_STATE1_11) ||
                ((this->heldActor != NULL) && (sp28 || (sp34 == this->heldActor) || (sp2C == this->heldActor) ||
                                               ((sp34 != NULL) && (sp34->flags & ACTOR_FLAG_16))))) {
                if ((this->actor.bgCheckFlags & BGCHECKFLAG_GROUND) || (this->stateFlags1 & PLAYER_STATE1_23) ||
                    (func_808332B8(this) && !(this->stateFlags2 & PLAYER_STATE2_10))) {

                    if (sp34 != NULL) {
                        this->stateFlags2 |= PLAYER_STATE2_1;
                        if (CHECK_BTN_ALL(sControlInput->press.button, BTN_A) || (sp34->flags & ACTOR_FLAG_16)) {
                            sp2C = NULL;
                        } else if (sp2C == NULL) {
                            return 0;
                        }
                    }

                    if (sp2C != NULL) {
                        if (!sp28) {
                            this->stateFlags2 |= PLAYER_STATE2_21;
                        }

                        if (!CHECK_BTN_ALL(sControlInput->press.button, BTN_CUP) && !sp28) {
                            return 0;
                        }

                        sp34 = sp2C;
                        this->targetActor = NULL;

                        if (sp28 || !sp24) {
                            if (this->naviTextId >= 0) {
                                sp2C->textId = this->naviTextId;
                            } else {
                                sp2C->textId = -this->naviTextId;
                            }
                        } else {
                            if (sp2C->naviEnemyId != 0xFF) {
                                sp2C->textId = sp2C->naviEnemyId + 0x600;
                            }
                        }
                    }

                    this->currentMask = D_80858AA4;
                    func_80853148(globalCtx, sp34);
                    return 1;
                }
            }
        }
    }

    return 0;
}

s32 func_8083B8F4(Player* this, GlobalContext* globalCtx) {
    if (!(this->stateFlags1 & (PLAYER_STATE1_11 | PLAYER_STATE1_23)) &&
        Camera_CheckValidMode(Gameplay_GetCamera(globalCtx, 0), 6)) {
        if ((this->actor.bgCheckFlags & BGCHECKFLAG_GROUND) ||
            (func_808332B8(this) && (this->actor.yDistToWater < this->ageProperties->unk_2C))) {
            this->unk_6AD = 1;
            return 1;
        }
    }

    return 0;
}

s32 func_8083B998(Player* this, GlobalContext* globalCtx) {
    if (this->unk_6AD != 0) {
        func_8083B040(this, globalCtx);
        return 1;
    }

    if ((this->unk_664 != NULL) &&
        (CHECK_FLAG_ALL(this->unk_664->flags, ACTOR_FLAG_0 | ACTOR_FLAG_18) || (this->unk_664->naviEnemyId != 0xFF))) {
        this->stateFlags2 |= PLAYER_STATE2_21;
    } else if ((this->naviTextId == 0) && !func_8008E9C4(this) && CHECK_BTN_ALL(sControlInput->press.button, BTN_CUP) &&
               (YREG(15) != 0x10) && (YREG(15) != 0x20) && !func_8083B8F4(this, globalCtx)) {
        func_80078884(NA_SE_SY_ERROR);
    }

    return 0;
}

void func_8083BA90(GlobalContext* globalCtx, Player* this, s32 arg2, f32 xzVelocity, f32 yVelocity) {
    func_80837948(globalCtx, this, arg2);
    func_80835C58(globalCtx, this, func_80844AF4, 0);

    this->stateFlags3 |= PLAYER_STATE3_1;

    this->currentYaw = this->actor.shape.rot.y;
    this->linearVelocity = xzVelocity;
    this->actor.velocity.y = yVelocity;

    this->actor.bgCheckFlags &= ~BGCHECKFLAG_GROUND;
    this->hoverBootsTimer = 0;

    func_80832854(this);
    func_80832698(this, NA_SE_VO_LI_SWORD_L);
}

s32 func_8083BB20(Player* this) {
    if (!(this->stateFlags1 & PLAYER_STATE1_22) && (Player_GetMeleeWeaponHeld(this) != 0)) {
        if (D_80853614 ||
            ((this->actor.category != ACTORCAT_PLAYER) && CHECK_BTN_ALL(sControlInput->press.button, BTN_B))) {
            return 1;
        }
    }

    return 0;
}

s32 func_8083BBA0(Player* this, GlobalContext* globalCtx) {
    if (func_8083BB20(this) && (D_808535E4 != 7)) {
        func_8083BA90(globalCtx, this, 17, 3.0f, 4.5f);
        return 1;
    }

    return 0;
}

void func_8083BC04(Player* this, GlobalContext* globalCtx) {
    func_80835C58(globalCtx, this, func_80844708, 0);
    LinkAnimation_PlayOnceSetSpeed(globalCtx, &this->skelAnime, D_80853914[PLAYER_ANIMGROUP_16][this->modelAnimType],
                                   1.25f * D_808535E8);
}

s32 func_8083BC7C(Player* this, GlobalContext* globalCtx) {
    if ((this->unk_84B[this->unk_846] == 0) && (D_808535E4 != 7)) {
        func_8083BC04(this, globalCtx);
        return 1;
    }

    return 0;
}

void func_8083BCD0(Player* this, GlobalContext* globalCtx, s32 arg2) {
    func_80838940(this, D_80853D4C[arg2][0], !(arg2 & 1) ? 5.8f : 3.5f, globalCtx, NA_SE_VO_LI_SWORD_N);

    if (arg2) {}

    this->unk_850 = 1;
    this->unk_84F = arg2;

    this->currentYaw = this->actor.shape.rot.y + (arg2 << 0xE);
    this->linearVelocity = !(arg2 & 1) ? 6.0f : 8.5f;

    this->stateFlags2 |= PLAYER_STATE2_19;

    func_8002F7DC(&this->actor, ((arg2 << 0xE) == 0x8000) ? NA_SE_PL_ROLL : NA_SE_PL_SKIP);
}

s32 func_8083BDBC(Player* this, GlobalContext* globalCtx) {
    s32 sp2C;

    if (CHECK_BTN_ALL(sControlInput->press.button, BTN_A) && (globalCtx->roomCtx.curRoom.unk_03 != 2) &&
        (D_808535E4 != 7) &&
        (SurfaceType_GetSlope(&globalCtx->colCtx, this->actor.floorPoly, this->actor.floorBgId) != 1)) {
        sp2C = this->unk_84B[this->unk_846];

        if (sp2C <= 0) {
            if (func_80833BCC(this)) {
                if (this->actor.category != ACTORCAT_PLAYER) {
                    if (sp2C < 0) {
                        func_808389E8(this, &gPlayerAnim_002FE0, REG(69) / 100.0f, globalCtx);
                    } else {
                        func_8083BC04(this, globalCtx);
                    }
                } else {
                    if ((Player_GetMeleeWeaponHeld(this) != 0) && func_808365C8(this)) {
                        func_8083BA90(globalCtx, this, 17, 5.0f, 5.0f);
                    } else {
                        func_8083BC04(this, globalCtx);
                    }
                }
                return 1;
            }
        } else {
            func_8083BCD0(this, globalCtx, sp2C);
            return 1;
        }
    }

    return 0;
}

void func_8083BF50(Player* this, GlobalContext* globalCtx) {
    LinkAnimationHeader* anim;
    f32 sp30;

    sp30 = this->unk_868 - 3.0f;
    if (sp30 < 0.0f) {
        sp30 += 29.0f;
    }

    if (sp30 < 14.0f) {
        anim = D_80853914[PLAYER_ANIMGROUP_18][this->modelAnimType];
        sp30 = 11.0f - sp30;
        if (sp30 < 0.0f) {
            sp30 = 1.375f * -sp30;
        }
        sp30 /= 11.0f;
    } else {
        anim = D_80853914[PLAYER_ANIMGROUP_19][this->modelAnimType];
        sp30 = 26.0f - sp30;
        if (sp30 < 0.0f) {
            sp30 = 2 * -sp30;
        }
        sp30 /= 12.0f;
    }

    LinkAnimation_Change(globalCtx, &this->skelAnime, anim, 1.0f, 0.0f, Animation_GetLastFrame(anim), ANIMMODE_ONCE,
                         4.0f * sp30);
    this->currentYaw = this->actor.shape.rot.y;
}

void func_8083C0B8(Player* this, GlobalContext* globalCtx) {
    func_80839FFC(this, globalCtx);
    func_8083BF50(this, globalCtx);
}

void func_8083C0E8(Player* this, GlobalContext* globalCtx) {
    func_80835C58(globalCtx, this, func_80840BC8, 1);
    func_80832264(globalCtx, this, func_80833338(this));
    this->currentYaw = this->actor.shape.rot.y;
}

void func_8083C148(Player* this, GlobalContext* globalCtx) {
    if (!(this->stateFlags3 & PLAYER_STATE3_7)) {
        func_8083B010(this);
        if (this->stateFlags1 & PLAYER_STATE1_27) {
            func_80838F18(globalCtx, this);
        } else {
            func_80839F90(this, globalCtx);
        }
        if (this->unk_6AD < 4) {
            this->unk_6AD = 0;
        }
    }

    this->stateFlags1 &= ~(PLAYER_STATE1_13 | PLAYER_STATE1_14 | PLAYER_STATE1_20);
}

s32 func_8083C1DC(Player* this, GlobalContext* globalCtx) {
    if (!func_80833B54(this) && (D_808535E0 == 0) && !(this->stateFlags1 & PLAYER_STATE1_23) &&
        CHECK_BTN_ALL(sControlInput->press.button, BTN_A)) {
        if (func_8083BC7C(this, globalCtx)) {
            return 1;
        }
        if ((this->unk_837 == 0) && (this->heldItemActionParam >= PLAYER_AP_SWORD_MASTER)) {
            func_80835F44(globalCtx, this, ITEM_NONE);
        } else {
            this->stateFlags2 ^= PLAYER_STATE2_20;
        }
    }

    return 0;
}

s32 func_8083C2B0(Player* this, GlobalContext* globalCtx) {
    LinkAnimationHeader* anim;
    f32 frame;

    if ((globalCtx->shootingGalleryStatus == 0) && (this->currentShield != PLAYER_SHIELD_NONE) &&
        CHECK_BTN_ALL(sControlInput->cur.button, BTN_R) &&
        (Player_IsChildWithHylianShield(this) || (!func_80833B2C(this) && (this->unk_664 == NULL)))) {

        func_80832318(this);
        func_808323B4(globalCtx, this);

        if (func_80835C58(globalCtx, this, func_80843188, 0)) {
            this->stateFlags1 |= PLAYER_STATE1_22;

            if (!Player_IsChildWithHylianShield(this)) {
                Player_SetModelsForHoldingShield(this);
                anim = D_80853914[PLAYER_ANIMGROUP_20][this->modelAnimType];
            } else {
                anim = &gPlayerAnim_002400;
            }

            if (anim != this->skelAnime.animation) {
                if (func_8008E9C4(this)) {
                    this->unk_86C = 1.0f;
                } else {
                    this->unk_86C = 0.0f;
                    func_80833C3C(this);
                }
                this->unk_6BC = this->unk_6BE = this->unk_6C0 = 0;
            }

            frame = Animation_GetLastFrame(anim);
            LinkAnimation_Change(globalCtx, &this->skelAnime, anim, 1.0f, frame, frame, ANIMMODE_ONCE, 0.0f);

            if (Player_IsChildWithHylianShield(this)) {
                func_80832F54(globalCtx, this, 4);
            }

            func_8002F7DC(&this->actor, NA_SE_IT_SHIELD_POSTURE);
        }

        return 1;
    }

    return 0;
}

s32 func_8083C484(Player* this, f32* arg1, s16* arg2) {
    s16 yaw = this->currentYaw - *arg2;

    if (ABS(yaw) > 0x6000) {
        if (func_8083721C(this)) {
            *arg1 = 0.0f;
            *arg2 = this->currentYaw;
        } else {
            return 1;
        }
    }

    return 0;
}

void func_8083C50C(Player* this) {
    if ((this->unk_844 > 0) && !CHECK_BTN_ALL(sControlInput->cur.button, BTN_B)) {
        this->unk_844 = -this->unk_844;
    }
}

s32 func_8083C544(Player* this, GlobalContext* globalCtx) {
    if (CHECK_BTN_ALL(sControlInput->cur.button, BTN_B)) {
        if (!(this->stateFlags1 & PLAYER_STATE1_22) && (Player_GetMeleeWeaponHeld(this) != 0) && (this->unk_844 == 1) &&
            (this->heldItemActionParam != PLAYER_AP_STICK)) {
            if ((this->heldItemActionParam != PLAYER_AP_SWORD_BGS) || (gSaveContext.swordHealth > 0.0f)) {
                func_808377DC(globalCtx, this);
                return 1;
            }
        }
    } else {
        func_8083C50C(this);
    }

    return 0;
}

s32 func_8083C61C(GlobalContext* globalCtx, Player* this) {
    if ((globalCtx->roomCtx.curRoom.unk_03 != 2) && (this->actor.bgCheckFlags & BGCHECKFLAG_GROUND) &&
        (AMMO(ITEM_NUT) != 0)) {
        func_80835C58(globalCtx, this, func_8084E604, 0);
        func_80832264(globalCtx, this, &gPlayerAnim_003048);
        this->unk_6AD = 0;
        return 1;
    }

    return 0;
}

static struct_80854554 D_80854554[] = {
    { &gPlayerAnim_002648, &gPlayerAnim_002640, 2, 3 },
    { &gPlayerAnim_002680, &gPlayerAnim_002678, 5, 3 },
};

s32 func_8083C6B8(GlobalContext* globalCtx, Player* this) {
    Vec3f sp24;

    if (D_80853614) {
        if (Player_GetBottleHeld(this) >= 0) {
            func_80835C58(globalCtx, this, func_8084ECA4, 0);

            if (this->actor.yDistToWater > 12.0f) {
                this->unk_850 = 1;
            }

            func_808322D0(globalCtx, this, D_80854554[this->unk_850].unk_00);

            func_8002F7DC(&this->actor, NA_SE_IT_SWORD_SWING);
            func_80832698(this, NA_SE_VO_LI_AUTO_JUMP);
            return 1;
        }

        if (this->heldItemActionParam == PLAYER_AP_FISHING_POLE) {
            sp24 = this->actor.world.pos;
            sp24.y += 50.0f;

            if (!(this->actor.bgCheckFlags & BGCHECKFLAG_GROUND) || (this->actor.world.pos.z > 1300.0f) ||
                BgCheck_SphVsFirstPoly(&globalCtx->colCtx, &sp24, 20.0f)) {
                func_80078884(NA_SE_SY_ERROR);
                return 0;
            }

            func_80835C58(globalCtx, this, func_80850C68, 0);
            this->unk_860 = 1;
            func_80832210(this);
            func_80832264(globalCtx, this, &gPlayerAnim_002C30);
            return 1;
        } else {
            return 0;
        }
    }

    return 0;
}

void func_8083C858(Player* this, GlobalContext* globalCtx) {
    PlayerFunc674 func;

    if (func_80833BCC(this)) {
        func = func_8084227C;
    } else {
        func = func_80842180;
    }

    func_80835C58(globalCtx, this, func, 1);
    func_80832BE8(globalCtx, this, D_80853914[PLAYER_ANIMGROUP_2][this->modelAnimType]);

    this->unk_89C = 0;
    this->unk_864 = this->unk_868 = 0.0f;
}

void func_8083C8DC(Player* this, GlobalContext* globalCtx, s16 arg2) {
    this->actor.shape.rot.y = this->currentYaw = arg2;
    func_8083C858(this, globalCtx);
}

s32 func_8083C910(GlobalContext* globalCtx, Player* this, f32 arg2) {
    WaterBox* sp2C;
    f32 sp28;

    sp28 = this->actor.world.pos.y;
    if (WaterBox_GetSurface1(globalCtx, &globalCtx->colCtx, this->actor.world.pos.x, this->actor.world.pos.z, &sp28,
                             &sp2C) != 0) {
        sp28 -= this->actor.world.pos.y;
        if (this->ageProperties->unk_24 <= sp28) {
            func_80835C58(globalCtx, this, func_8084D7C4, 0);
            func_80832C6C(globalCtx, this, &gPlayerAnim_0032F0);
            this->stateFlags1 |= PLAYER_STATE1_27 | PLAYER_STATE1_29;
            this->unk_850 = 20;
            this->linearVelocity = 2.0f;
            Player_SetBootData(globalCtx, this);
            return 0;
        }
    }

    func_80838E70(globalCtx, this, arg2, this->actor.shape.rot.y);
    this->stateFlags1 |= PLAYER_STATE1_29;
    return 1;
}

void func_8083CA20(GlobalContext* globalCtx, Player* this) {
    if (func_8083C910(globalCtx, this, 180.0f)) {
        this->unk_850 = -20;
    }
}

void func_8083CA54(GlobalContext* globalCtx, Player* this) {
    this->linearVelocity = 2.0f;
    gSaveContext.entranceSpeed = 2.0f;
    if (func_8083C910(globalCtx, this, 120.0f)) {
        this->unk_850 = -15;
    }
}

void func_8083CA9C(GlobalContext* globalCtx, Player* this) {
    if (gSaveContext.entranceSpeed < 0.1f) {
        gSaveContext.entranceSpeed = 0.1f;
    }

    this->linearVelocity = gSaveContext.entranceSpeed;

    if (func_8083C910(globalCtx, this, 800.0f)) {
        this->unk_850 = -80 / this->linearVelocity;
        if (this->unk_850 < -20) {
            this->unk_850 = -20;
        }
    }
}

void func_8083CB2C(Player* this, s16 yaw, GlobalContext* globalCtx) {
    func_80835C58(globalCtx, this, func_808414F8, 1);
    LinkAnimation_CopyJointToMorph(globalCtx, &this->skelAnime);
    this->unk_864 = this->unk_868 = 0.0f;
    this->currentYaw = yaw;
}

void func_8083CB94(Player* this, GlobalContext* globalCtx) {
    func_80835C58(globalCtx, this, func_80840DE4, 1);
    func_80832BE8(globalCtx, this, D_80853914[PLAYER_ANIMGROUP_1][this->modelAnimType]);
}

void func_8083CBF0(Player* this, s16 yaw, GlobalContext* globalCtx) {
    func_80835C58(globalCtx, this, func_808423EC, 1);
    LinkAnimation_Change(globalCtx, &this->skelAnime, &gPlayerAnim_0024F8, 2.2f, 0.0f,
                         Animation_GetLastFrame(&gPlayerAnim_0024F8), ANIMMODE_ONCE, -6.0f);
    this->linearVelocity = 8.0f;
    this->currentYaw = yaw;
}

void func_8083CC9C(Player* this, GlobalContext* globalCtx) {
    func_80835C58(globalCtx, this, func_8084193C, 1);
    func_80832BE8(globalCtx, this, D_80853914[PLAYER_ANIMGROUP_25][this->modelAnimType]);
    this->unk_868 = 0.0f;
}

void func_8083CD00(Player* this, GlobalContext* globalCtx) {
    func_80835C58(globalCtx, this, func_8084251C, 1);
    LinkAnimation_PlayOnceSetSpeed(globalCtx, &this->skelAnime, &gPlayerAnim_0024E8, 2.0f);
}

void func_8083CD54(GlobalContext* globalCtx, Player* this, s16 yaw) {
    this->currentYaw = yaw;
    func_80835C58(globalCtx, this, func_80841BA8, 1);
    this->unk_87E = 1200;
    this->unk_87E *= D_808535E8;
    LinkAnimation_Change(globalCtx, &this->skelAnime, D_80853914[PLAYER_ANIMGROUP_26][this->modelAnimType], 1.0f, 0.0f,
                         0.0f, ANIMMODE_LOOP, -6.0f);
}

void func_8083CE0C(Player* this, GlobalContext* globalCtx) {
    LinkAnimationHeader* anim;

    func_80835C58(globalCtx, this, func_80840BC8, 1);

    if (this->unk_870 < 0.5f) {
        anim = D_80853914[PLAYER_ANIMGROUP_28][this->modelAnimType];
    } else {
        anim = D_80853914[PLAYER_ANIMGROUP_27][this->modelAnimType];
    }
    func_80832264(globalCtx, this, anim);

    this->currentYaw = this->actor.shape.rot.y;
}

void func_8083CEAC(Player* this, GlobalContext* globalCtx) {
    func_80835C58(globalCtx, this, func_80840450, 1);
    func_80832B0C(globalCtx, this, D_80853914[PLAYER_ANIMGROUP_7][this->modelAnimType]);
    this->unk_850 = 1;
}

void func_8083CF10(Player* this, GlobalContext* globalCtx) {
    if (this->linearVelocity != 0.0f) {
        func_8083C858(this, globalCtx);
    } else {
        func_8083CE0C(this, globalCtx);
    }
}

void func_8083CF5C(Player* this, GlobalContext* globalCtx) {
    if (this->linearVelocity != 0.0f) {
        func_8083C858(this, globalCtx);
    } else {
        func_80839F90(this, globalCtx);
    }
}

s32 func_8083CFA8(GlobalContext* globalCtx, Player* this, f32 arg2, s32 splashScale) {
    f32 sp3C = fabsf(arg2);
    WaterBox* sp38;
    f32 sp34;
    Vec3f splashPos;
    s32 splashType;

    if (sp3C > 2.0f) {
        splashPos.x = this->bodyPartsPos[0].x;
        splashPos.z = this->bodyPartsPos[0].z;
        sp34 = this->actor.world.pos.y;
        if (WaterBox_GetSurface1(globalCtx, &globalCtx->colCtx, splashPos.x, splashPos.z, &sp34, &sp38)) {
            if ((sp34 - this->actor.world.pos.y) < 100.0f) {
                splashType = (sp3C <= 10.0f) ? 0 : 1;
                splashPos.y = sp34;
                EffectSsGSplash_Spawn(globalCtx, &splashPos, NULL, NULL, splashType, splashScale);
                return 1;
            }
        }
    }

    return 0;
}

void func_8083D0A8(GlobalContext* globalCtx, Player* this, f32 arg2) {
    this->stateFlags1 |= PLAYER_STATE1_18;
    this->stateFlags1 &= ~PLAYER_STATE1_27;

    func_80832340(globalCtx, this);
    if (func_8083CFA8(globalCtx, this, arg2, 500)) {
        func_8002F7DC(&this->actor, NA_SE_EV_JUMP_OUT_WATER);
    }

    Player_SetBootData(globalCtx, this);
}

s32 func_8083D12C(GlobalContext* globalCtx, Player* this, Input* arg2) {
    if (!(this->stateFlags1 & PLAYER_STATE1_10) && !(this->stateFlags2 & PLAYER_STATE2_10)) {
        if ((arg2 == NULL) || (CHECK_BTN_ALL(arg2->press.button, BTN_A) && (ABS(this->unk_6C2) < 12000) &&
                               (this->currentBoots != PLAYER_BOOTS_IRON))) {

            func_80835C58(globalCtx, this, func_8084DC48, 0);
            func_80832264(globalCtx, this, &gPlayerAnim_003308);

            this->unk_6C2 = 0;
            this->stateFlags2 |= PLAYER_STATE2_10;
            this->actor.velocity.y = 0.0f;

            if (arg2 != NULL) {
                this->stateFlags2 |= PLAYER_STATE2_11;
                func_8002F7DC(&this->actor, NA_SE_PL_DIVE_BUBBLE);
            }

            return 1;
        }
    }

    if ((this->stateFlags1 & PLAYER_STATE1_10) || (this->stateFlags2 & PLAYER_STATE2_10)) {
        if (this->actor.velocity.y > 0.0f) {
            if (this->actor.yDistToWater < this->ageProperties->unk_30) {

                this->stateFlags2 &= ~PLAYER_STATE2_10;

                if (arg2 != NULL) {
                    func_80835C58(globalCtx, this, func_8084E1EC, 1);

                    if (this->stateFlags1 & PLAYER_STATE1_10) {
                        this->stateFlags1 |= PLAYER_STATE1_10 | PLAYER_STATE1_11 | PLAYER_STATE1_29;
                    }

                    this->unk_850 = 2;
                }

                func_80832340(globalCtx, this);
                func_80832B0C(globalCtx, this,
                              (this->stateFlags1 & PLAYER_STATE1_11) ? &gPlayerAnim_003318 : &gPlayerAnim_003300);

                if (func_8083CFA8(globalCtx, this, this->actor.velocity.y, 500)) {
                    func_8002F7DC(&this->actor, NA_SE_PL_FACE_UP);
                }

                return 1;
            }
        }
    }

    return 0;
}

void func_8083D330(GlobalContext* globalCtx, Player* this) {
    func_80832284(globalCtx, this, &gPlayerAnim_0032F0);
    this->unk_6C2 = 16000;
    this->unk_850 = 1;
}

void func_8083D36C(GlobalContext* globalCtx, Player* this) {
    if ((this->currentBoots != PLAYER_BOOTS_IRON) || !(this->actor.bgCheckFlags & BGCHECKFLAG_GROUND)) {
        func_80832564(globalCtx, this);

        if ((this->currentBoots != PLAYER_BOOTS_IRON) && (this->stateFlags2 & PLAYER_STATE2_10)) {
            this->stateFlags2 &= ~PLAYER_STATE2_10;
            func_8083D12C(globalCtx, this, 0);
            this->unk_84F = 1;
        } else if (func_80844A44 == this->func_674) {
            func_80835C58(globalCtx, this, func_8084DC48, 0);
            func_8083D330(globalCtx, this);
        } else {
            func_80835C58(globalCtx, this, func_8084D610, 1);
            func_80832B0C(globalCtx, this,
                          (this->actor.bgCheckFlags & BGCHECKFLAG_GROUND) ? &gPlayerAnim_003330 : &gPlayerAnim_0032E0);
        }
    }

    if (!(this->stateFlags1 & PLAYER_STATE1_27) || (this->actor.yDistToWater < this->ageProperties->unk_2C)) {
        if (func_8083CFA8(globalCtx, this, this->actor.velocity.y, 500)) {
            func_8002F7DC(&this->actor, NA_SE_EV_DIVE_INTO_WATER);

            if (this->fallDistance > 800.0f) {
                func_80832698(this, NA_SE_VO_LI_CLIMB_END);
            }
        }
    }

    this->stateFlags1 |= PLAYER_STATE1_27;
    this->stateFlags2 |= PLAYER_STATE2_10;
    this->stateFlags1 &= ~(PLAYER_STATE1_18 | PLAYER_STATE1_19);
    this->unk_854 = 0.0f;

    Player_SetBootData(globalCtx, this);
}

void func_8083D53C(GlobalContext* globalCtx, Player* this) {
    if (this->actor.yDistToWater < this->ageProperties->unk_2C) {
        Audio_SetBaseFilter(0);
        this->unk_840 = 0;
    } else {
        Audio_SetBaseFilter(0x20);
        if (this->unk_840 < 300) {
            this->unk_840++;
        }
    }

    if ((func_80845668 != this->func_674) && (func_8084BDFC != this->func_674)) {
        if (this->ageProperties->unk_2C < this->actor.yDistToWater) {
            if (!(this->stateFlags1 & PLAYER_STATE1_27) ||
                (!((this->currentBoots == PLAYER_BOOTS_IRON) && (this->actor.bgCheckFlags & BGCHECKFLAG_GROUND)) &&
                 (func_8084E30C != this->func_674) && (func_8084E368 != this->func_674) &&
                 (func_8084D610 != this->func_674) && (func_8084D84C != this->func_674) &&
                 (func_8084DAB4 != this->func_674) && (func_8084DC48 != this->func_674) &&
                 (func_8084E1EC != this->func_674) && (func_8084D7C4 != this->func_674))) {
                func_8083D36C(globalCtx, this);
                return;
            }
        } else if ((this->stateFlags1 & PLAYER_STATE1_27) && (this->actor.yDistToWater < this->ageProperties->unk_24)) {
            if ((this->skelAnime.moveFlags == 0) && (this->currentBoots != PLAYER_BOOTS_IRON)) {
                func_8083CD54(globalCtx, this, this->actor.shape.rot.y);
            }
            func_8083D0A8(globalCtx, this, this->actor.velocity.y);
        }
    }
}

void func_8083D6EC(GlobalContext* globalCtx, Player* this) {
    Vec3f ripplePos;
    f32 temp1;
    f32 temp2;
    f32 temp3;
    f32 temp4;

    this->actor.minVelocityY = -20.0f;
    this->actor.gravity = REG(68) / 100.0f;

    if (func_8083816C(D_808535E4)) {
        temp1 = fabsf(this->linearVelocity) * 20.0f;
        temp3 = 0.0f;

        if (D_808535E4 == 4) {
            if (this->unk_6C4 > 1300.0f) {
                temp2 = this->unk_6C4;
            } else {
                temp2 = 1300.0f;
            }
            if (this->currentBoots == PLAYER_BOOTS_HOVER) {
                temp1 += temp1;
            } else if (this->currentBoots == PLAYER_BOOTS_IRON) {
                temp1 *= 0.3f;
            }
        } else {
            temp2 = 20000.0f;
            if (this->currentBoots != PLAYER_BOOTS_HOVER) {
                temp1 += temp1;
            } else if ((D_808535E4 == 7) || (this->currentBoots == PLAYER_BOOTS_IRON)) {
                temp1 = 0;
            }
        }

        if (this->currentBoots != PLAYER_BOOTS_HOVER) {
            temp3 = (temp2 - this->unk_6C4) * 0.02f;
            temp3 = CLAMP(temp3, 0.0f, 300.0f);
            if (this->currentBoots == PLAYER_BOOTS_IRON) {
                temp3 += temp3;
            }
        }

        this->unk_6C4 += temp3 - temp1;
        this->unk_6C4 = CLAMP(this->unk_6C4, 0.0f, temp2);

        this->actor.gravity -= this->unk_6C4 * 0.004f;
    } else {
        this->unk_6C4 = 0.0f;
    }

    if (this->actor.bgCheckFlags & BGCHECKFLAG_WATER) {
        if (this->actor.yDistToWater < 50.0f) {
            temp4 = fabsf(this->bodyPartsPos[0].x - this->unk_A88.x) +
                    fabsf(this->bodyPartsPos[0].y - this->unk_A88.y) + fabsf(this->bodyPartsPos[0].z - this->unk_A88.z);
            if (temp4 > 4.0f) {
                temp4 = 4.0f;
            }
            this->unk_854 += temp4;

            if (this->unk_854 > 15.0f) {
                this->unk_854 = 0.0f;

                ripplePos.x = (Rand_ZeroOne() * 10.0f) + this->actor.world.pos.x;
                ripplePos.y = this->actor.world.pos.y + this->actor.yDistToWater;
                ripplePos.z = (Rand_ZeroOne() * 10.0f) + this->actor.world.pos.z;
                EffectSsGRipple_Spawn(globalCtx, &ripplePos, 100, 500, 0);

                if ((this->linearVelocity > 4.0f) && !func_808332B8(this) &&
                    ((this->actor.world.pos.y + this->actor.yDistToWater) < this->bodyPartsPos[0].y)) {
                    func_8083CFA8(globalCtx, this, 20.0f,
                                  (fabsf(this->linearVelocity) * 50.0f) + (this->actor.yDistToWater * 5.0f));
                }
            }
        }

        if (this->actor.yDistToWater > 40.0f) {
            s32 numBubbles = 0;
            s32 i;

            if ((this->actor.velocity.y > -1.0f) || (this->actor.bgCheckFlags & BGCHECKFLAG_GROUND)) {
                if (Rand_ZeroOne() < 0.2f) {
                    numBubbles = 1;
                }
            } else {
                numBubbles = this->actor.velocity.y * -2.0f;
            }

            for (i = 0; i < numBubbles; i++) {
                EffectSsBubble_Spawn(globalCtx, &this->actor.world.pos, 20.0f, 10.0f, 20.0f, 0.13f);
            }
        }
    }
}

s32 func_8083DB98(Player* this, s32 arg1) {
    Actor* unk_664 = this->unk_664;
    Vec3f sp30;
    s16 sp2E;
    s16 sp2C;

    sp30.x = this->actor.world.pos.x;
    sp30.y = this->bodyPartsPos[7].y + 3.0f;
    sp30.z = this->actor.world.pos.z;
    sp2E = Math_Vec3f_Pitch(&sp30, &unk_664->focus.pos);
    sp2C = Math_Vec3f_Yaw(&sp30, &unk_664->focus.pos);
    Math_SmoothStepToS(&this->actor.focus.rot.y, sp2C, 4, 10000, 0);
    Math_SmoothStepToS(&this->actor.focus.rot.x, sp2E, 4, 10000, 0);
    this->unk_6AE |= 2;

    return func_80836AB8(this, arg1);
}

static Vec3f D_8085456C = { 0.0f, 100.0f, 40.0f };

void func_8083DC54(Player* this, GlobalContext* globalCtx) {
    s16 sp46;
    s16 temp2;
    f32 temp1;
    Vec3f sp34;

    if (this->unk_664 != NULL) {
        if (func_8002DD78(this) || func_808334B4(this)) {
            func_8083DB98(this, 1);
        } else {
            func_8083DB98(this, 0);
        }
        return;
    }

    if (D_808535E4 == 11) {
        Math_SmoothStepToS(&this->actor.focus.rot.x, -20000, 10, 4000, 800);
    } else {
        sp46 = 0;
        temp1 = func_8083973C(globalCtx, this, &D_8085456C, &sp34);
        if (temp1 > BGCHECK_Y_MIN) {
            temp2 = Math_Atan2S(40.0f, this->actor.world.pos.y - temp1);
            sp46 = CLAMP(temp2, -4000, 4000);
        }
        this->actor.focus.rot.y = this->actor.shape.rot.y;
        Math_SmoothStepToS(&this->actor.focus.rot.x, sp46, 14, 4000, 30);
    }

    func_80836AB8(this, func_8002DD78(this) || func_808334B4(this));
}

void func_8083DDC8(Player* this, GlobalContext* globalCtx) {
    s16 temp1;
    s16 temp2;

    if (!func_8002DD78(this) && !func_808334B4(this) && (this->linearVelocity > 5.0f)) {
        temp1 = this->linearVelocity * 200.0f;
        temp2 = (s16)(this->currentYaw - this->actor.shape.rot.y) * this->linearVelocity * 0.1f;
        temp1 = CLAMP(temp1, -4000, 4000);
        temp2 = CLAMP(-temp2, -4000, 4000);
        Math_ScaledStepToS(&this->unk_6BC, temp1, 900);
        this->unk_6B6 = -(f32)this->unk_6BC * 0.5f;
        Math_ScaledStepToS(&this->unk_6BA, temp2, 300);
        Math_ScaledStepToS(&this->unk_6C0, temp2, 200);
        this->unk_6AE |= 0x168;
    } else {
        func_8083DC54(this, globalCtx);
    }
}

void func_8083DF68(Player* this, f32 arg1, s16 arg2) {
    Math_AsymStepToF(&this->linearVelocity, arg1, REG(19) / 100.0f, 1.5f);
    Math_ScaledStepToS(&this->currentYaw, arg2, REG(27));
}

void func_8083DFE0(Player* this, f32* arg1, s16* arg2) {
    s16 yawDiff = this->currentYaw - *arg2;

    if (this->meleeWeaponState == 0) {
        this->linearVelocity = CLAMP(this->linearVelocity, -(R_RUN_SPEED_LIMIT / 100.0f), (R_RUN_SPEED_LIMIT / 100.0f));
    }

    if (ABS(yawDiff) > 0x6000) {
        if (Math_StepToF(&this->linearVelocity, 0.0f, 1.0f)) {
            this->currentYaw = *arg2;
        }
    } else {
        Math_AsymStepToF(&this->linearVelocity, *arg1, 0.05f, 0.1f);
        Math_ScaledStepToS(&this->currentYaw, *arg2, 200);
    }
}

static struct_80854578 D_80854578[] = {
    { &gPlayerAnim_003398, 35.17f, 6.6099997f },
    { &gPlayerAnim_0033A8, -34.16f, 7.91f },
};

s32 func_8083E0FC(Player* this, GlobalContext* globalCtx) {
    EnHorse* rideActor = (EnHorse*)this->rideActor;
    f32 unk_04;
    f32 unk_08;
    f32 sp38;
    f32 sp34;
    s32 temp;

    if ((rideActor != NULL) && CHECK_BTN_ALL(sControlInput->press.button, BTN_A)) {
        sp38 = Math_CosS(rideActor->actor.shape.rot.y);
        sp34 = Math_SinS(rideActor->actor.shape.rot.y);

        func_80836898(globalCtx, this, func_8083A360);

        this->stateFlags1 |= PLAYER_STATE1_23;
        this->actor.bgCheckFlags &= ~BGCHECKFLAG_WATER;

        if (this->mountSide < 0) {
            temp = 0;
        } else {
            temp = 1;
        }

        unk_04 = D_80854578[temp].unk_04;
        unk_08 = D_80854578[temp].unk_08;
        this->actor.world.pos.x =
            rideActor->actor.world.pos.x + rideActor->riderPos.x + ((unk_04 * sp38) + (unk_08 * sp34));
        this->actor.world.pos.z =
            rideActor->actor.world.pos.z + rideActor->riderPos.z + ((unk_08 * sp38) - (unk_04 * sp34));

        this->unk_878 = rideActor->actor.world.pos.y - this->actor.world.pos.y;
        this->currentYaw = this->actor.shape.rot.y = rideActor->actor.shape.rot.y;

        Actor_MountHorse(globalCtx, this, &rideActor->actor);
        func_80832264(globalCtx, this, D_80854578[temp].anim);
        func_80832F54(globalCtx, this, 0x9B);
        this->actor.parent = this->rideActor;
        func_80832224(this);
        Actor_DisableLens(globalCtx);
        return 1;
    }

    return 0;
}

void func_8083E298(CollisionPoly* arg0, Vec3f* arg1, s16* arg2) {
    arg1->x = COLPOLY_GET_NORMAL(arg0->normal.x);
    arg1->y = COLPOLY_GET_NORMAL(arg0->normal.y);
    arg1->z = COLPOLY_GET_NORMAL(arg0->normal.z);

    *arg2 = Math_Atan2S(arg1->z, arg1->x);
}

static LinkAnimationHeader* D_80854590[] = {
    &gPlayerAnim_002EE0,
    &gPlayerAnim_0031D0,
};

s32 func_8083E318(GlobalContext* globalCtx, Player* this, CollisionPoly* arg2) {
    s32 pad;
    s16 sp4A;
    Vec3f sp3C;
    s16 sp3A;
    f32 temp1;
    f32 temp2;
    s16 temp3;

    if (!Player_InBlockingCsMode(globalCtx, this) && (func_8084F390 != this->func_674) &&
        (SurfaceType_GetSlope(&globalCtx->colCtx, arg2, this->actor.floorBgId) == 1)) {
        sp4A = Math_Atan2S(this->actor.velocity.z, this->actor.velocity.x);
        func_8083E298(arg2, &sp3C, &sp3A);
        temp3 = sp3A - sp4A;

        if (ABS(temp3) > 16000) {
            temp1 = (1.0f - sp3C.y) * 40.0f;
            temp2 = (temp1 * temp1) * 0.015f;
            if (temp2 < 1.2f) {
                temp2 = 1.2f;
            }
            this->windDirection = sp3A;
            Math_StepToF(&this->windSpeed, temp1, temp2);
        } else {
            func_80835C58(globalCtx, this, func_8084F390, 0);
            func_80832564(globalCtx, this);
            if (D_80853610 >= 0) {
                this->unk_84F = 1;
            }
            func_80832BE8(globalCtx, this, D_80854590[this->unk_84F]);
            this->linearVelocity = sqrtf(SQ(this->actor.velocity.x) + SQ(this->actor.velocity.z));
            this->currentYaw = sp4A;
            return 1;
        }
    }

    return 0;
}

// unknown data (unused)
static s32 D_80854598[] = {
    0xFFDB0871, 0xF8310000, 0x00940470, 0xF3980000, 0xFFB504A9, 0x0C9F0000, 0x08010402,
};

void func_8083E4C4(GlobalContext* globalCtx, Player* this, GetItemEntry* giEntry) {
    s32 sp1C = giEntry->field & 0x1F;

    if (!(giEntry->field & 0x80)) {
        Item_DropCollectible(globalCtx, &this->actor.world.pos, sp1C | 0x8000);
        if ((sp1C != 4) && (sp1C != 8) && (sp1C != 9) && (sp1C != 0xA) && (sp1C != 0) && (sp1C != 1) && (sp1C != 2) &&
            (sp1C != 0x14) && (sp1C != 0x13)) {
            Item_Give(globalCtx, giEntry->itemId);
        }
    } else {
        Item_Give(globalCtx, giEntry->itemId);
    }

    func_80078884((this->getItemId < 0) ? NA_SE_SY_GET_BOXITEM : NA_SE_SY_GET_ITEM);
}

s32 func_8083E5A8(Player* this, GlobalContext* globalCtx) {
    Actor* interactedActor;

    if (iREG(67) || (((interactedActor = this->interactRangeActor) != NULL) &&
                     TitleCard_Clear(globalCtx, &globalCtx->actorCtx.titleCtx))) {
        if (iREG(67) || (this->getItemId > GI_NONE)) {
            if (iREG(67)) {
                this->getItemId = iREG(68);
            }

            if (this->getItemId < GI_MAX) {
                GetItemEntry* giEntry = &sGetItemTable[this->getItemId - 1];

                if ((interactedActor != &this->actor) && !iREG(67)) {
                    interactedActor->parent = &this->actor;
                }

                iREG(67) = false;

                if ((Item_CheckObtainability(giEntry->itemId) == ITEM_NONE) || (globalCtx->sceneNum == SCENE_BOWLING)) {
                    func_808323B4(globalCtx, this);
                    func_8083AE40(this, giEntry->objectId);

                    if (!(this->stateFlags2 & PLAYER_STATE2_10) || (this->currentBoots == PLAYER_BOOTS_IRON)) {
                        func_80836898(globalCtx, this, func_8083A434);
                        func_808322D0(globalCtx, this, &gPlayerAnim_002788);
                        func_80835EA4(globalCtx, 9);
                    }

                    this->stateFlags1 |= PLAYER_STATE1_10 | PLAYER_STATE1_11 | PLAYER_STATE1_29;
                    func_80832224(this);
                    return 1;
                }

                func_8083E4C4(globalCtx, this, giEntry);
                this->getItemId = GI_NONE;
            }
        } else if (CHECK_BTN_ALL(sControlInput->press.button, BTN_A) && !(this->stateFlags1 & PLAYER_STATE1_11) &&
                   !(this->stateFlags2 & PLAYER_STATE2_10)) {
            if (this->getItemId != GI_NONE) {
                GetItemEntry* giEntry = &sGetItemTable[-this->getItemId - 1];
                EnBox* chest = (EnBox*)interactedActor;

                if (giEntry->itemId != ITEM_NONE) {
                    if (((Item_CheckObtainability(giEntry->itemId) == ITEM_NONE) && (giEntry->field & 0x40)) ||
                        ((Item_CheckObtainability(giEntry->itemId) != ITEM_NONE) && (giEntry->field & 0x20))) {
                        this->getItemId = -GI_RUPEE_BLUE;
                        giEntry = &sGetItemTable[GI_RUPEE_BLUE - 1];
                    }
                }

                func_80836898(globalCtx, this, func_8083A434);
                this->stateFlags1 |= PLAYER_STATE1_10 | PLAYER_STATE1_11 | PLAYER_STATE1_29;
                func_8083AE40(this, giEntry->objectId);
                this->actor.world.pos.x =
                    chest->dyna.actor.world.pos.x - (Math_SinS(chest->dyna.actor.shape.rot.y) * 29.4343f);
                this->actor.world.pos.z =
                    chest->dyna.actor.world.pos.z - (Math_CosS(chest->dyna.actor.shape.rot.y) * 29.4343f);
                this->currentYaw = this->actor.shape.rot.y = chest->dyna.actor.shape.rot.y;
                func_80832224(this);

                if ((giEntry->itemId != ITEM_NONE) && (giEntry->gi >= 0) &&
                    (Item_CheckObtainability(giEntry->itemId) == ITEM_NONE)) {
                    func_808322D0(globalCtx, this, this->ageProperties->unk_98);
                    func_80832F54(globalCtx, this, 0x28F);
                    chest->unk_1F4 = 1;
                    Camera_ChangeSetting(Gameplay_GetCamera(globalCtx, 0), CAM_SET_SLOW_CHEST_CS);
                } else {
                    func_80832264(globalCtx, this, &gPlayerAnim_002DF8);
                    chest->unk_1F4 = -1;
                }

                return 1;
            }

            if ((this->heldActor == NULL) || Player_HoldsHookshot(this)) {
                if ((interactedActor->id == ACTOR_BG_TOKI_SWD) && LINK_IS_ADULT) {
                    s32 sp24 = this->itemActionParam;

                    this->itemActionParam = PLAYER_AP_NONE;
                    this->modelAnimType = PLAYER_ANIMTYPE_0;
                    this->heldItemActionParam = this->itemActionParam;
                    func_80836898(globalCtx, this, func_8083A0F4);

                    if (sp24 == PLAYER_AP_SWORD_MASTER) {
                        this->nextModelGroup = Player_ActionToModelGroup(this, PLAYER_AP_LAST_USED);
                        func_8083399C(globalCtx, this, PLAYER_AP_LAST_USED);
                    } else {
                        func_80835F44(globalCtx, this, ITEM_LAST_USED);
                    }
                } else {
                    s32 strength = Player_GetStrength();

                    if ((interactedActor->id == ACTOR_EN_ISHI) && ((interactedActor->params & 0xF) == 1) &&
                        (strength < PLAYER_STR_SILVER_G)) {
                        return 0;
                    }

                    func_80836898(globalCtx, this, func_8083A0F4);
                }

                func_80832224(this);
                this->stateFlags1 |= PLAYER_STATE1_11;
                return 1;
            }
        }
    }

    return 0;
}

void func_8083EA94(Player* this, GlobalContext* globalCtx) {
    func_80835C58(globalCtx, this, func_80846578, 1);
    func_80832264(globalCtx, this, D_80853914[PLAYER_ANIMGROUP_29][this->modelAnimType]);
}

s32 func_8083EAF0(Player* this, Actor* actor) {
    if ((actor != NULL) && !(actor->flags & ACTOR_FLAG_23) &&
        ((this->linearVelocity < 1.1f) || (actor->id == ACTOR_EN_BOM_CHU))) {
        return 0;
    }

    return 1;
}

s32 func_8083EB44(Player* this, GlobalContext* globalCtx) {
    if ((this->stateFlags1 & PLAYER_STATE1_11) && (this->heldActor != NULL) &&
        CHECK_BTN_ANY(sControlInput->press.button, BTN_A | BTN_B | BTN_CLEFT | BTN_CRIGHT | BTN_CDOWN)) {
        if (!func_80835644(globalCtx, this, this->heldActor)) {
            if (!func_8083EAF0(this, this->heldActor)) {
                func_80835C58(globalCtx, this, func_808464B0, 1);
                func_80832264(globalCtx, this, D_80853914[PLAYER_ANIMGROUP_30][this->modelAnimType]);
            } else {
                func_8083EA94(this, globalCtx);
            }
        }
        return 1;
    }

    return 0;
}

s32 func_8083EC18(Player* this, GlobalContext* globalCtx, u32 arg2) {
    if (this->wallHeight >= 79.0f) {
        if (!(this->stateFlags1 & PLAYER_STATE1_27) || (this->currentBoots == PLAYER_BOOTS_IRON) ||
            (this->actor.yDistToWater < this->ageProperties->unk_2C)) {
            s32 sp8C = (arg2 & 8) ? 2 : 0;

            if ((sp8C != 0) || (arg2 & 2) ||
                func_80041E4C(&globalCtx->colCtx, this->actor.wallPoly, this->actor.wallBgId)) {
                f32 phi_f20;
                CollisionPoly* sp84 = this->actor.wallPoly;
                f32 sp80;
                f32 sp7C;
                f32 phi_f12;
                f32 phi_f14;

                phi_f20 = phi_f12 = 0.0f;

                if (sp8C != 0) {
                    sp80 = this->actor.world.pos.x;
                    sp7C = this->actor.world.pos.z;
                } else {
                    Vec3f sp50[3];
                    s32 i;
                    f32 sp48;
                    Vec3f* sp44 = &sp50[0];
                    s32 pad;

                    CollisionPoly_GetVerticesByBgId(sp84, this->actor.wallBgId, &globalCtx->colCtx, sp50);

                    sp80 = phi_f12 = sp44->x;
                    sp7C = phi_f14 = sp44->z;
                    phi_f20 = sp44->y;
                    for (i = 1; i < 3; i++) {
                        sp44++;
                        if (sp80 > sp44->x) {
                            sp80 = sp44->x;
                        } else if (phi_f12 < sp44->x) {
                            phi_f12 = sp44->x;
                        }

                        if (sp7C > sp44->z) {
                            sp7C = sp44->z;
                        } else if (phi_f14 < sp44->z) {
                            phi_f14 = sp44->z;
                        }

                        if (phi_f20 > sp44->y) {
                            phi_f20 = sp44->y;
                        }
                    }

                    sp80 = (sp80 + phi_f12) * 0.5f;
                    sp7C = (sp7C + phi_f14) * 0.5f;

                    phi_f12 = ((this->actor.world.pos.x - sp80) * COLPOLY_GET_NORMAL(sp84->normal.z)) -
                              ((this->actor.world.pos.z - sp7C) * COLPOLY_GET_NORMAL(sp84->normal.x));
                    sp48 = this->actor.world.pos.y - phi_f20;

                    phi_f20 = ((f32)(s32)((sp48 / 15.000000223517418) + 0.5) * 15.000000223517418) - sp48;
                    phi_f12 = fabsf(phi_f12);
                }

                if (phi_f12 < 8.0f) {
                    f32 sp3C = COLPOLY_GET_NORMAL(sp84->normal.x);
                    f32 sp38 = COLPOLY_GET_NORMAL(sp84->normal.z);
                    f32 sp34 = this->wallDistance;
                    LinkAnimationHeader* sp30;

                    func_80836898(globalCtx, this, func_8083A3B0);
                    this->stateFlags1 |= PLAYER_STATE1_21;
                    this->stateFlags1 &= ~PLAYER_STATE1_27;

                    if ((sp8C != 0) || (arg2 & 2)) {
                        if ((this->unk_84F = sp8C) != 0) {
                            if (this->actor.bgCheckFlags & BGCHECKFLAG_GROUND) {
                                sp30 = &gPlayerAnim_002D80;
                            } else {
                                sp30 = &gPlayerAnim_002D68;
                            }
                            sp34 = (this->ageProperties->unk_38 - 1.0f) - sp34;
                        } else {
                            sp30 = this->ageProperties->unk_A4;
                            sp34 = sp34 - 1.0f;
                        }
                        this->unk_850 = -2;
                        this->actor.world.pos.y += phi_f20;
                        this->actor.shape.rot.y = this->currentYaw = this->actor.wallYaw + 0x8000;
                    } else {
                        sp30 = this->ageProperties->unk_A8;
                        this->unk_850 = -4;
                        this->actor.shape.rot.y = this->currentYaw = this->actor.wallYaw;
                    }

                    this->actor.world.pos.x = (sp34 * sp3C) + sp80;
                    this->actor.world.pos.z = (sp34 * sp38) + sp7C;
                    func_80832224(this);
                    Math_Vec3f_Copy(&this->actor.prevPos, &this->actor.world.pos);
                    func_80832264(globalCtx, this, sp30);
                    func_80832F54(globalCtx, this, 0x9F);

                    return 1;
                }
            }
        }
    }

    return 0;
}

void func_8083F070(Player* this, LinkAnimationHeader* anim, GlobalContext* globalCtx) {
    func_80835DAC(globalCtx, this, func_8084C5F8, 0);
    LinkAnimation_PlayOnceSetSpeed(globalCtx, &this->skelAnime, anim, (4.0f / 3.0f));
}

s32 func_8083F0C8(Player* this, GlobalContext* globalCtx, u32 arg2) {
    CollisionPoly* wallPoly;
    Vec3f sp50[3];
    f32 sp4C;
    f32 phi_f2;
    f32 sp44;
    f32 phi_f12;
    s32 i;

    if (!LINK_IS_ADULT && !(this->stateFlags1 & PLAYER_STATE1_27) && (arg2 & 0x30)) {
        wallPoly = this->actor.wallPoly;
        CollisionPoly_GetVerticesByBgId(wallPoly, this->actor.wallBgId, &globalCtx->colCtx, sp50);

        sp4C = phi_f2 = sp50[0].x;
        sp44 = phi_f12 = sp50[0].z;
        for (i = 1; i < 3; i++) {
            if (sp4C > sp50[i].x) {
                sp4C = sp50[i].x;
            } else if (phi_f2 < sp50[i].x) {
                phi_f2 = sp50[i].x;
            }

            if (sp44 > sp50[i].z) {
                sp44 = sp50[i].z;
            } else if (phi_f12 < sp50[i].z) {
                phi_f12 = sp50[i].z;
            }
        }

        sp4C = (sp4C + phi_f2) * 0.5f;
        sp44 = (sp44 + phi_f12) * 0.5f;

        phi_f2 = ((this->actor.world.pos.x - sp4C) * COLPOLY_GET_NORMAL(wallPoly->normal.z)) -
                 ((this->actor.world.pos.z - sp44) * COLPOLY_GET_NORMAL(wallPoly->normal.x));

        if (fabsf(phi_f2) < 8.0f) {
            this->stateFlags2 |= PLAYER_STATE2_16;

            if (CHECK_BTN_ALL(sControlInput->press.button, BTN_A)) {
                f32 sp38 = COLPOLY_GET_NORMAL(wallPoly->normal.x);
                f32 sp34 = COLPOLY_GET_NORMAL(wallPoly->normal.z);
                f32 sp30 = this->wallDistance;

                func_80836898(globalCtx, this, func_8083A40C);
                this->stateFlags2 |= PLAYER_STATE2_18;
                this->actor.shape.rot.y = this->currentYaw = this->actor.wallYaw + 0x8000;
                this->actor.world.pos.x = sp4C + (sp30 * sp38);
                this->actor.world.pos.z = sp44 + (sp30 * sp34);
                func_80832224(this);
                this->actor.prevPos = this->actor.world.pos;
                func_80832264(globalCtx, this, &gPlayerAnim_002708);
                func_80832F54(globalCtx, this, 0x9D);

                return 1;
            }
        }
    }

    return 0;
}

s32 func_8083F360(GlobalContext* globalCtx, Player* this, f32 arg1, f32 arg2, f32 arg3, f32 arg4) {
    CollisionPoly* wallPoly;
    s32 sp78;
    Vec3f sp6C;
    Vec3f sp60;
    Vec3f sp54;
    f32 yawCos;
    f32 yawSin;
    s32 temp;
    f32 temp1;
    f32 temp2;

    yawCos = Math_CosS(this->actor.shape.rot.y);
    yawSin = Math_SinS(this->actor.shape.rot.y);

    sp6C.x = this->actor.world.pos.x + (arg4 * yawSin);
    sp6C.z = this->actor.world.pos.z + (arg4 * yawCos);
    sp60.x = this->actor.world.pos.x + (arg3 * yawSin);
    sp60.z = this->actor.world.pos.z + (arg3 * yawCos);
    sp60.y = sp6C.y = this->actor.world.pos.y + arg1;

    if (BgCheck_EntityLineTest1(&globalCtx->colCtx, &sp6C, &sp60, &sp54, &this->actor.wallPoly, true, false, false,
                                true, &sp78)) {
        wallPoly = this->actor.wallPoly;

        this->actor.bgCheckFlags |= BGCHECKFLAG_PLAYER_WALL_INTERACT;
        this->actor.wallBgId = sp78;

        D_808535F0 = func_80041DB8(&globalCtx->colCtx, wallPoly, sp78);

        temp1 = COLPOLY_GET_NORMAL(wallPoly->normal.x);
        temp2 = COLPOLY_GET_NORMAL(wallPoly->normal.z);
        temp = Math_Atan2S(-temp2, -temp1);
        Math_ScaledStepToS(&this->actor.shape.rot.y, temp, 800);

        this->currentYaw = this->actor.shape.rot.y;
        this->actor.world.pos.x = sp54.x - (Math_SinS(this->actor.shape.rot.y) * arg2);
        this->actor.world.pos.z = sp54.z - (Math_CosS(this->actor.shape.rot.y) * arg2);

        return 1;
    }

    this->actor.bgCheckFlags &= ~BGCHECKFLAG_PLAYER_WALL_INTERACT;

    return 0;
}

s32 func_8083F524(GlobalContext* globalCtx, Player* this) {
    return func_8083F360(globalCtx, this, 26.0f, this->ageProperties->unk_38 + 5.0f, 30.0f, 0.0f);
}

s32 func_8083F570(Player* this, GlobalContext* globalCtx) {
    s16 temp;

    if ((this->linearVelocity != 0.0f) && (this->actor.bgCheckFlags & BGCHECKFLAG_WALL) && (D_808535F0 & 0x30)) {

        temp = this->actor.shape.rot.y - this->actor.wallYaw;
        if (this->linearVelocity < 0.0f) {
            temp += 0x8000;
        }

        if (ABS(temp) > 0x4000) {
            func_80835C58(globalCtx, this, func_8084C81C, 0);

            if (this->linearVelocity > 0.0f) {
                this->actor.shape.rot.y = this->actor.wallYaw + 0x8000;
                func_80832264(globalCtx, this, &gPlayerAnim_002700);
                func_80832F54(globalCtx, this, 0x9D);
                OnePointCutscene_Init(globalCtx, 9601, 999, NULL, MAIN_CAM);
            } else {
                this->actor.shape.rot.y = this->actor.wallYaw;
                LinkAnimation_Change(globalCtx, &this->skelAnime, &gPlayerAnim_002708, -1.0f,
                                     Animation_GetLastFrame(&gPlayerAnim_002708), 0.0f, ANIMMODE_ONCE, 0.0f);
                func_80832F54(globalCtx, this, 0x9D);
                OnePointCutscene_Init(globalCtx, 9602, 999, NULL, MAIN_CAM);
            }

            this->currentYaw = this->actor.shape.rot.y;
            func_80832210(this);

            return 1;
        }
    }

    return 0;
}

void func_8083F72C(Player* this, LinkAnimationHeader* anim, GlobalContext* globalCtx) {
    if (!func_80836898(globalCtx, this, func_8083A388)) {
        func_80835C58(globalCtx, this, func_8084B78C, 0);
    }

    func_80832264(globalCtx, this, anim);
    func_80832224(this);

    this->actor.shape.rot.y = this->currentYaw = this->actor.wallYaw + 0x8000;
}

s32 func_8083F7BC(Player* this, GlobalContext* globalCtx) {
    DynaPolyActor* wallPolyActor;

    if (!(this->stateFlags1 & PLAYER_STATE1_11) && (this->actor.bgCheckFlags & BGCHECKFLAG_PLAYER_WALL_INTERACT) &&
        (D_80853608 < 0x3000)) {

        if (((this->linearVelocity > 0.0f) && func_8083EC18(this, globalCtx, D_808535F0)) ||
            func_8083F0C8(this, globalCtx, D_808535F0)) {
            return 1;
        }

        if (!func_808332B8(this) && ((this->linearVelocity == 0.0f) || !(this->stateFlags2 & PLAYER_STATE2_2)) &&
            (D_808535F0 & 0x40) && (this->actor.bgCheckFlags & BGCHECKFLAG_GROUND) && (this->wallHeight >= 39.0f)) {

            this->stateFlags2 |= PLAYER_STATE2_0;

            if (CHECK_BTN_ALL(sControlInput->cur.button, BTN_A)) {

                if ((this->actor.wallBgId != BGCHECK_SCENE) &&
                    ((wallPolyActor = DynaPoly_GetActor(&globalCtx->colCtx, this->actor.wallBgId)) != NULL)) {

                    if (wallPolyActor->actor.id == ACTOR_BG_HEAVY_BLOCK) {
                        if (Player_GetStrength() < PLAYER_STR_GOLD_G) {
                            return 0;
                        }

                        func_80836898(globalCtx, this, func_8083A0F4);
                        this->stateFlags1 |= PLAYER_STATE1_11;
                        this->interactRangeActor = &wallPolyActor->actor;
                        this->getItemId = GI_NONE;
                        this->currentYaw = this->actor.wallYaw + 0x8000;
                        func_80832224(this);

                        return 1;
                    }

                    this->unk_3C4 = &wallPolyActor->actor;
                } else {
                    this->unk_3C4 = NULL;
                }

                func_8083F72C(this, &gPlayerAnim_0030F8, globalCtx);

                return 1;
            }
        }
    }

    return 0;
}

s32 func_8083F9D0(GlobalContext* globalCtx, Player* this) {
    if ((this->actor.bgCheckFlags & BGCHECKFLAG_PLAYER_WALL_INTERACT) &&
        ((this->stateFlags2 & PLAYER_STATE2_4) || CHECK_BTN_ALL(sControlInput->cur.button, BTN_A))) {
        DynaPolyActor* wallPolyActor = NULL;

        if (this->actor.wallBgId != BGCHECK_SCENE) {
            wallPolyActor = DynaPoly_GetActor(&globalCtx->colCtx, this->actor.wallBgId);
        }

        if (&wallPolyActor->actor == this->unk_3C4) {
            if (this->stateFlags2 & PLAYER_STATE2_4) {
                return 1;
            } else {
                return 0;
            }
        }
    }

    func_80839FFC(this, globalCtx);
    func_80832264(globalCtx, this, &gPlayerAnim_003100);
    this->stateFlags2 &= ~PLAYER_STATE2_4;
    return 1;
}

void func_8083FAB8(Player* this, GlobalContext* globalCtx) {
    func_80835C58(globalCtx, this, func_8084B898, 0);
    this->stateFlags2 |= PLAYER_STATE2_4;
    func_80832264(globalCtx, this, &gPlayerAnim_0030F0);
}

void func_8083FB14(Player* this, GlobalContext* globalCtx) {
    func_80835C58(globalCtx, this, func_8084B9E4, 0);
    this->stateFlags2 |= PLAYER_STATE2_4;
    func_80832264(globalCtx, this, D_80853914[PLAYER_ANIMGROUP_35][this->modelAnimType]);
}

void func_8083FB7C(Player* this, GlobalContext* globalCtx) {
    this->stateFlags1 &= ~(PLAYER_STATE1_21 | PLAYER_STATE1_27);
    func_80837B9C(this, globalCtx);
    this->linearVelocity = -0.4f;
}

s32 func_8083FBC0(Player* this, GlobalContext* globalCtx) {
    if (!CHECK_BTN_ALL(sControlInput->press.button, BTN_A) &&
        (this->actor.bgCheckFlags & BGCHECKFLAG_PLAYER_WALL_INTERACT) &&
        ((D_808535F0 & 8) || (D_808535F0 & 2) ||
         func_80041E4C(&globalCtx->colCtx, this->actor.wallPoly, this->actor.wallBgId))) {
        return 0;
    }

    func_8083FB7C(this, globalCtx);
    func_80832698(this, NA_SE_VO_LI_AUTO_JUMP);
    return 1;
}

s32 func_8083FC68(Player* this, f32 arg1, s16 arg2) {
    f32 sp1C = (s16)(arg2 - this->actor.shape.rot.y);
    f32 temp;

    if (this->unk_664 != NULL) {
        func_8083DB98(this, func_8002DD78(this) || func_808334B4(this));
    }

    temp = fabsf(sp1C) / 32768.0f;

    if (arg1 > (((temp * temp) * 50.0f) + 6.0f)) {
        return 1;
    } else if (arg1 > (((1.0f - temp) * 10.0f) + 6.8f)) {
        return -1;
    }

    return 0;
}

s32 func_8083FD78(Player* this, f32* arg1, s16* arg2, GlobalContext* globalCtx) {
    s16 sp2E = *arg2 - this->targetYaw;
    u16 sp2C = ABS(sp2E);

    if ((func_8002DD78(this) || func_808334B4(this)) && (this->unk_664 == NULL)) {
        *arg1 *= Math_SinS(sp2C);

        if (*arg1 != 0.0f) {
            *arg2 = (((sp2E >= 0) ? 1 : -1) << 0xE) + this->actor.shape.rot.y;
        } else {
            *arg2 = this->actor.shape.rot.y;
        }

        if (this->unk_664 != NULL) {
            func_8083DB98(this, 1);
        } else {
            Math_SmoothStepToS(&this->actor.focus.rot.x, sControlInput->rel.stick_y * 240.0f, 14, 4000, 30);
            func_80836AB8(this, 1);
        }
    } else {
        if (this->unk_664 != NULL) {
            return func_8083FC68(this, *arg1, *arg2);
        } else {
            func_8083DC54(this, globalCtx);
            if ((*arg1 != 0.0f) && (sp2C < 6000)) {
                return 1;
            } else if (*arg1 > Math_SinS((0x4000 - (sp2C >> 1))) * 200.0f) {
                return -1;
            }
        }
    }

    return 0;
}

s32 func_8083FFB8(Player* this, f32* arg1, s16* arg2) {
    s16 temp1 = *arg2 - this->actor.shape.rot.y;
    u16 temp2 = ABS(temp1);
    f32 temp3 = Math_CosS(temp2);

    *arg1 *= temp3;

    if (*arg1 != 0.0f) {
        if (temp3 > 0) {
            return 1;
        } else {
            return -1;
        }
    }

    return 0;
}

s32 func_80840058(Player* this, f32* arg1, s16* arg2, GlobalContext* globalCtx) {
    func_8083DC54(this, globalCtx);

    if ((*arg1 != 0.0f) || (ABS(this->unk_87C) > 400)) {
        s16 temp1 = *arg2 - Camera_GetInputDirYaw(GET_ACTIVE_CAM(globalCtx));
        u16 temp2 = (ABS(temp1) - 0x2000) & 0xFFFF;

        if ((temp2 < 0x4000) || (this->unk_87C != 0)) {
            return -1;
        } else {
            return 1;
        }
    }

    return 0;
}

void func_80840138(Player* this, f32 arg1, s16 arg2) {
    s16 temp = arg2 - this->actor.shape.rot.y;

    if (arg1 > 0.0f) {
        if (temp < 0) {
            this->unk_874 = 0.0f;
        } else {
            this->unk_874 = 1.0f;
        }
    }

    Math_StepToF(&this->unk_870, this->unk_874, 0.3f);
}

void func_808401B0(GlobalContext* globalCtx, Player* this) {
    LinkAnimation_BlendToJoint(globalCtx, &this->skelAnime, func_808334E4(this), this->unk_868, func_80833528(this),
                               this->unk_868, this->unk_870, this->blendTable);
}

s32 func_8084021C(f32 arg0, f32 arg1, f32 arg2, f32 arg3) {
    f32 temp;

    if ((arg3 == 0.0f) && (arg1 > 0.0f)) {
        arg3 = arg2;
    }

    temp = (arg0 + arg1) - arg3;

    if (((temp * arg1) >= 0.0f) && (((temp - arg1) * arg1) < 0.0f)) {
        return 1;
    }

    return 0;
}

void func_8084029C(Player* this, f32 arg1) {
    f32 updateScale = R_UPDATE_RATE * 0.5f;

    arg1 *= updateScale;
    if (arg1 < -7.25) {
        arg1 = -7.25;
    } else if (arg1 > 7.25f) {
        arg1 = 7.25f;
    }

    if (1) {}

    if ((this->currentBoots == PLAYER_BOOTS_HOVER) && !(this->actor.bgCheckFlags & BGCHECKFLAG_GROUND) &&
        (this->hoverBootsTimer != 0)) {
        func_8002F8F0(&this->actor, NA_SE_PL_HOBBERBOOTS_LV - SFX_FLAG);
    } else if (func_8084021C(this->unk_868, arg1, 29.0f, 10.0f) || func_8084021C(this->unk_868, arg1, 29.0f, 24.0f)) {
        func_808327F8(this, this->linearVelocity);
        if (this->linearVelocity > 4.0f) {
            this->stateFlags2 |= PLAYER_STATE2_3;
        }
    }

    this->unk_868 += arg1;

    if (this->unk_868 < 0.0f) {
        this->unk_868 += 29.0f;
    } else if (this->unk_868 >= 29.0f) {
        this->unk_868 -= 29.0f;
    }
}

void func_80840450(Player* this, GlobalContext* globalCtx) {
    f32 sp44;
    s16 sp42;
    s32 temp1;
    u32 temp2;
    s16 temp3;
    s32 temp4;

    if (this->stateFlags3 & PLAYER_STATE3_3) {
        if (Player_GetMeleeWeaponHeld(this) != 0) {
            this->stateFlags2 |= PLAYER_STATE2_5 | PLAYER_STATE2_6;
        } else {
            this->stateFlags3 &= ~PLAYER_STATE3_3;
        }
    }

    if (this->unk_850 != 0) {
        if (LinkAnimation_Update(globalCtx, &this->skelAnime)) {
            func_80832DBC(this);
            func_80832284(globalCtx, this, func_808334E4(this));
            this->unk_850 = 0;
            this->stateFlags3 &= ~PLAYER_STATE3_3;
        }
        func_80833C3C(this);
    } else {
        func_808401B0(globalCtx, this);
    }

    func_8083721C(this);

    if (!func_80837348(globalCtx, this, D_808543E0, 1)) {
        if (!func_80833B54(this) && (!func_80833B2C(this) || (func_80834B5C != this->func_82C))) {
            func_8083CF10(this, globalCtx);
            return;
        }

        func_80837268(this, &sp44, &sp42, 0.0f, globalCtx);

        temp1 = func_8083FC68(this, sp44, sp42);

        if (temp1 > 0) {
            func_8083C8DC(this, globalCtx, sp42);
            return;
        }

        if (temp1 < 0) {
            func_8083CBF0(this, sp42, globalCtx);
            return;
        }

        if (sp44 > 4.0f) {
            func_8083CC9C(this, globalCtx);
            return;
        }

        func_8084029C(this, (this->linearVelocity * 0.3f) + 1.0f);
        func_80840138(this, sp44, sp42);

        temp2 = this->unk_868;
        if ((temp2 < 6) || ((temp2 - 0xE) < 6)) {
            Math_StepToF(&this->linearVelocity, 0.0f, 1.5f);
            return;
        }

        temp3 = sp42 - this->currentYaw;
        temp4 = ABS(temp3);

        if (temp4 > 0x4000) {
            if (Math_StepToF(&this->linearVelocity, 0.0f, 1.5f)) {
                this->currentYaw = sp42;
            }
            return;
        }

        Math_AsymStepToF(&this->linearVelocity, sp44 * 0.3f, 2.0f, 1.5f);

        if (!(this->stateFlags3 & PLAYER_STATE3_3)) {
            Math_ScaledStepToS(&this->currentYaw, sp42, temp4 * 0.1f);
        }
    }
}

void func_808407CC(Player* this, GlobalContext* globalCtx) {
    f32 sp3C;
    s16 sp3A;
    s32 temp1;
    s16 temp2;
    s32 temp3;

    if (LinkAnimation_Update(globalCtx, &this->skelAnime)) {
        func_80832DBC(this);
        func_80832264(globalCtx, this, func_80833338(this));
    }

    func_8083721C(this);

    if (!func_80837348(globalCtx, this, D_808543E8, 1)) {
        if (func_80833B54(this)) {
            func_8083CEAC(this, globalCtx);
            return;
        }

        if (!func_80833B2C(this)) {
            func_80835DAC(globalCtx, this, func_80840BC8, 1);
            this->currentYaw = this->actor.shape.rot.y;
            return;
        }

        if (func_80834B5C == this->func_82C) {
            func_8083CEAC(this, globalCtx);
            return;
        }

        func_80837268(this, &sp3C, &sp3A, 0.0f, globalCtx);

        temp1 = func_8083FD78(this, &sp3C, &sp3A, globalCtx);

        if (temp1 > 0) {
            func_8083C8DC(this, globalCtx, sp3A);
            return;
        }

        if (temp1 < 0) {
            func_8083CB2C(this, sp3A, globalCtx);
            return;
        }

        if (sp3C > 4.9f) {
            func_8083CC9C(this, globalCtx);
            func_80833C3C(this);
            return;
        }
        if (sp3C != 0.0f) {
            func_8083CB94(this, globalCtx);
            return;
        }

        temp2 = sp3A - this->actor.shape.rot.y;
        temp3 = ABS(temp2);

        if (temp3 > 800) {
            func_8083CD54(globalCtx, this, sp3A);
        }
    }
}

void func_808409CC(GlobalContext* globalCtx, Player* this) {
    LinkAnimationHeader* anim;
    LinkAnimationHeader** animPtr;
    s32 heathIsCritical;
    s32 sp38;
    s32 sp34;

    if ((this->unk_664 != NULL) ||
        (!(heathIsCritical = HealthMeter_IsCritical()) && ((this->unk_6AC = (this->unk_6AC + 1) & 1) != 0))) {
        this->stateFlags2 &= ~PLAYER_STATE2_28;
        anim = func_80833338(this);
    } else {
        this->stateFlags2 |= PLAYER_STATE2_28;
        if (this->stateFlags1 & PLAYER_STATE1_11) {
            anim = func_80833338(this);
        } else {
            sp38 = globalCtx->roomCtx.curRoom.unk_02;
            if (heathIsCritical) {
                if (this->unk_6AC >= 0) {
                    sp38 = 7;
                    this->unk_6AC = -1;
                } else {
                    sp38 = 8;
                }
            } else {
                sp34 = Rand_ZeroOne() * 5.0f;
                if (sp34 < 4) {
<<<<<<< HEAD
                    if (((sp34 != 0) && (sp34 != 3)) || ((this->rightHandType == PLAYER_MODELTYPE_RH_SHIELD) &&
                                                         ((sp34 == 3) || Player_GetSwordHeld(this)))) {
=======
                    if (((sp34 != 0) && (sp34 != 3)) ||
                        ((this->rightHandType == 10) && ((sp34 == 3) || (Player_GetMeleeWeaponHeld(this) != 0)))) {
>>>>>>> 145b14db
                        if ((sp34 == 0) && Player_HoldsTwoHandedWeapon(this)) {
                            sp34 = 4;
                        }
                        sp38 = sp34 + 9;
                    }
                }
            }
            animPtr = &D_80853D7C[sp38][0];
            if (this->modelAnimType != PLAYER_ANIMTYPE_1) {
                animPtr = &D_80853D7C[sp38][1];
            }
            anim = *animPtr;
        }
    }

    LinkAnimation_Change(globalCtx, &this->skelAnime, anim, (2.0f / 3.0f) * D_808535E8, 0.0f,
                         Animation_GetLastFrame(anim), ANIMMODE_ONCE, -6.0f);
}

void func_80840BC8(Player* this, GlobalContext* globalCtx) {
    s32 sp44;
    s32 sp40;
    f32 sp3C;
    s16 sp3A;
    s16 temp;

    sp44 = func_80833350(this);
    sp40 = LinkAnimation_Update(globalCtx, &this->skelAnime);

    if (sp44 > 0) {
        func_808333FC(this, sp44 - 1);
    }

    if (sp40 != 0) {
        if (this->unk_850 != 0) {
            if (DECR(this->unk_850) == 0) {
                this->skelAnime.endFrame = this->skelAnime.animLength - 1.0f;
            }
            this->skelAnime.jointTable[0].y = (this->skelAnime.jointTable[0].y + ((this->unk_850 & 1) * 0x50)) - 0x28;
        } else {
            func_80832DBC(this);
            func_808409CC(globalCtx, this);
        }
    }

    func_8083721C(this);

    if (this->unk_850 == 0) {
        if (!func_80837348(globalCtx, this, D_80854418, 1)) {
            if (func_80833B54(this)) {
                func_8083CEAC(this, globalCtx);
                return;
            }

            if (func_80833B2C(this)) {
                func_80839F30(this, globalCtx);
                return;
            }

            func_80837268(this, &sp3C, &sp3A, 0.018f, globalCtx);

            if (sp3C != 0.0f) {
                func_8083C8DC(this, globalCtx, sp3A);
                return;
            }

            temp = sp3A - this->actor.shape.rot.y;
            if (ABS(temp) > 800) {
                func_8083CD54(globalCtx, this, sp3A);
                return;
            }

            Math_ScaledStepToS(&this->actor.shape.rot.y, sp3A, 1200);
            this->currentYaw = this->actor.shape.rot.y;
            if (func_80833338(this) == this->skelAnime.animation) {
                func_8083DC54(this, globalCtx);
            }
        }
    }
}

void func_80840DE4(Player* this, GlobalContext* globalCtx) {
    f32 frames;
    f32 coeff;
    f32 sp44;
    s16 sp42;
    s32 temp1;
    s16 temp2;
    s32 temp3;
    s32 direction;

    this->skelAnime.mode = 0;
    LinkAnimation_SetUpdateFunction(&this->skelAnime);

    this->skelAnime.animation = func_8083356C(this);

    if (this->skelAnime.animation == &gPlayerAnim_0026E8) {
        frames = 24.0f;
        coeff = -(MREG(95) / 100.0f);
    } else {
        frames = 29.0f;
        coeff = MREG(95) / 100.0f;
    }

    this->skelAnime.animLength = frames;
    this->skelAnime.endFrame = frames - 1.0f;

    if ((s16)(this->currentYaw - this->actor.shape.rot.y) >= 0) {
        direction = 1;
    } else {
        direction = -1;
    }

    this->skelAnime.playSpeed = direction * (this->linearVelocity * coeff);

    LinkAnimation_Update(globalCtx, &this->skelAnime);

    if (LinkAnimation_OnFrame(&this->skelAnime, 0.0f) || LinkAnimation_OnFrame(&this->skelAnime, frames * 0.5f)) {
        func_808327F8(this, this->linearVelocity);
    }

    if (!func_80837348(globalCtx, this, D_808543F4, 1)) {
        if (func_80833B54(this)) {
            func_8083CEAC(this, globalCtx);
            return;
        }

        if (!func_80833B2C(this)) {
            func_80853080(this, globalCtx);
            return;
        }

        func_80837268(this, &sp44, &sp42, 0.0f, globalCtx);
        temp1 = func_8083FD78(this, &sp44, &sp42, globalCtx);

        if (temp1 > 0) {
            func_8083C8DC(this, globalCtx, sp42);
            return;
        }

        if (temp1 < 0) {
            func_8083CB2C(this, sp42, globalCtx);
            return;
        }

        if (sp44 > 4.9f) {
            func_8083CC9C(this, globalCtx);
            func_80833C3C(this);
            return;
        }

        if ((sp44 == 0.0f) && (this->linearVelocity == 0.0f)) {
            func_80839F30(this, globalCtx);
            return;
        }

        temp2 = sp42 - this->currentYaw;
        temp3 = ABS(temp2);

        if (temp3 > 0x4000) {
            if (Math_StepToF(&this->linearVelocity, 0.0f, 1.5f)) {
                this->currentYaw = sp42;
            }
            return;
        }

        Math_AsymStepToF(&this->linearVelocity, sp44 * 0.4f, 1.5f, 1.5f);
        Math_ScaledStepToS(&this->currentYaw, sp42, temp3 * 0.1f);
    }
}

void func_80841138(Player* this, GlobalContext* globalCtx) {
    f32 temp1;
    f32 temp2;

    if (this->unk_864 < 1.0f) {
        temp1 = R_UPDATE_RATE * 0.5f;
        func_8084029C(this, REG(35) / 1000.0f);
        LinkAnimation_LoadToJoint(globalCtx, &this->skelAnime, D_80853914[PLAYER_ANIMGROUP_31][this->modelAnimType],
                                  this->unk_868);
        this->unk_864 += 1 * temp1;
        if (this->unk_864 >= 1.0f) {
            this->unk_864 = 1.0f;
        }
        temp1 = this->unk_864;
    } else {
        temp2 = this->linearVelocity - (REG(48) / 100.0f);
        if (temp2 < 0.0f) {
            temp1 = 1.0f;
            func_8084029C(this, (REG(35) / 1000.0f) + ((REG(36) / 1000.0f) * this->linearVelocity));
            LinkAnimation_LoadToJoint(globalCtx, &this->skelAnime, D_80853914[PLAYER_ANIMGROUP_31][this->modelAnimType],
                                      this->unk_868);
        } else {
            temp1 = (REG(37) / 1000.0f) * temp2;
            if (temp1 < 1.0f) {
                func_8084029C(this, (REG(35) / 1000.0f) + ((REG(36) / 1000.0f) * this->linearVelocity));
            } else {
                temp1 = 1.0f;
                func_8084029C(this, 1.2f + ((REG(38) / 1000.0f) * temp2));
            }
            LinkAnimation_LoadToMorph(globalCtx, &this->skelAnime, D_80853914[PLAYER_ANIMGROUP_31][this->modelAnimType],
                                      this->unk_868);
            LinkAnimation_LoadToJoint(globalCtx, &this->skelAnime, &gPlayerAnim_002DD0,
                                      this->unk_868 * (16.0f / 29.0f));
        }
    }

    if (temp1 < 1.0f) {
        LinkAnimation_InterpJointMorph(globalCtx, &this->skelAnime, 1.0f - temp1);
    }
}

void func_8084140C(Player* this, GlobalContext* globalCtx) {
    func_80835C58(globalCtx, this, func_8084170C, 1);
    func_80832B0C(globalCtx, this, &gPlayerAnim_002DA0);
}

s32 func_80841458(Player* this, f32* arg1, s16* arg2, GlobalContext* globalCtx) {
    if (this->linearVelocity > 6.0f) {
        func_8084140C(this, globalCtx);
        return 1;
    }

    if (*arg1 != 0.0f) {
        if (func_8083721C(this)) {
            *arg1 = 0.0f;
            *arg2 = this->currentYaw;
        } else {
            return 1;
        }
    }

    return 0;
}

void func_808414F8(Player* this, GlobalContext* globalCtx) {
    f32 sp34;
    s16 sp32;
    s32 sp2C;
    s16 sp2A;

    func_80841138(this, globalCtx);

    if (!func_80837348(globalCtx, this, D_80854400, 1)) {
        if (!func_80833C04(this)) {
            func_8083C8DC(this, globalCtx, this->currentYaw);
            return;
        }

        func_80837268(this, &sp34, &sp32, 0.0f, globalCtx);
        sp2C = func_8083FD78(this, &sp34, &sp32, globalCtx);

        if (sp2C >= 0) {
            if (!func_80841458(this, &sp34, &sp32, globalCtx)) {
                if (sp2C != 0) {
                    func_8083C858(this, globalCtx);
                } else if (sp34 > 4.9f) {
                    func_8083CC9C(this, globalCtx);
                } else {
                    func_8083CB94(this, globalCtx);
                }
            }
        } else {
            sp2A = sp32 - this->currentYaw;

            Math_AsymStepToF(&this->linearVelocity, sp34 * 1.5f, 1.5f, 2.0f);
            Math_ScaledStepToS(&this->currentYaw, sp32, sp2A * 0.1f);

            if ((sp34 == 0.0f) && (this->linearVelocity == 0.0f)) {
                func_80839F30(this, globalCtx);
            }
        }
    }
}

void func_808416C0(Player* this, GlobalContext* globalCtx) {
    func_80835C58(globalCtx, this, func_808417FC, 1);
    func_80832264(globalCtx, this, &gPlayerAnim_002DA8);
}

void func_8084170C(Player* this, GlobalContext* globalCtx) {
    s32 sp34;
    f32 sp30;
    s16 sp2E;

    sp34 = LinkAnimation_Update(globalCtx, &this->skelAnime);
    func_8083721C(this);

    if (!func_80837348(globalCtx, this, D_80854400, 1)) {
        func_80837268(this, &sp30, &sp2E, 0.0f, globalCtx);

        if (this->linearVelocity == 0.0f) {
            this->currentYaw = this->actor.shape.rot.y;

            if (func_8083FD78(this, &sp30, &sp2E, globalCtx) > 0) {
                func_8083C858(this, globalCtx);
            } else if ((sp30 != 0.0f) || (sp34 != 0)) {
                func_808416C0(this, globalCtx);
            }
        }
    }
}

void func_808417FC(Player* this, GlobalContext* globalCtx) {
    s32 sp1C;

    sp1C = LinkAnimation_Update(globalCtx, &this->skelAnime);

    if (!func_80837348(globalCtx, this, D_80854400, 1)) {
        if (sp1C != 0) {
            func_80839F30(this, globalCtx);
        }
    }
}

void func_80841860(GlobalContext* globalCtx, Player* this) {
    f32 frame;
    // fake match? see func_80833664
    LinkAnimationHeader* sp38 = D_80853914[0][this->modelAnimType + PLAYER_ANIMGROUP_24 * ARRAY_COUNT(D_80853914[0])];
    LinkAnimationHeader* sp34 = D_80853914[0][this->modelAnimType + PLAYER_ANIMGROUP_25 * ARRAY_COUNT(D_80853914[0])];

    this->skelAnime.animation = sp38;

    func_8084029C(this, (REG(30) / 1000.0f) + ((REG(32) / 1000.0f) * this->linearVelocity));

    frame = this->unk_868 * (16.0f / 29.0f);
    LinkAnimation_BlendToJoint(globalCtx, &this->skelAnime, sp34, frame, sp38, frame, this->unk_870, this->blendTable);
}

void func_8084193C(Player* this, GlobalContext* globalCtx) {
    f32 sp3C;
    s16 sp3A;
    s32 temp1;
    s16 temp2;
    s32 temp3;

    func_80841860(globalCtx, this);

    if (!func_80837348(globalCtx, this, D_80854408, 1)) {
        if (!func_80833C04(this)) {
            func_8083C858(this, globalCtx);
            return;
        }

        func_80837268(this, &sp3C, &sp3A, 0.0f, globalCtx);

        if (func_80833B2C(this)) {
            temp1 = func_8083FD78(this, &sp3C, &sp3A, globalCtx);
        } else {
            temp1 = func_8083FC68(this, sp3C, sp3A);
        }

        if (temp1 > 0) {
            func_8083C858(this, globalCtx);
            return;
        }

        if (temp1 < 0) {
            if (func_80833B2C(this)) {
                func_8083CB2C(this, sp3A, globalCtx);
            } else {
                func_8083CBF0(this, sp3A, globalCtx);
            }
            return;
        }

        if ((this->linearVelocity < 3.6f) && (sp3C < 4.0f)) {
            if (!func_8008E9C4(this) && func_80833B2C(this)) {
                func_8083CB94(this, globalCtx);
            } else {
                func_80839F90(this, globalCtx);
            }
            return;
        }

        func_80840138(this, sp3C, sp3A);

        temp2 = sp3A - this->currentYaw;
        temp3 = ABS(temp2);

        if (temp3 > 0x4000) {
            if (Math_StepToF(&this->linearVelocity, 0.0f, 3.0f) != 0) {
                this->currentYaw = sp3A;
            }
            return;
        }

        sp3C *= 0.9f;
        Math_AsymStepToF(&this->linearVelocity, sp3C, 2.0f, 3.0f);
        Math_ScaledStepToS(&this->currentYaw, sp3A, temp3 * 0.1f);
    }
}

void func_80841BA8(Player* this, GlobalContext* globalCtx) {
    f32 sp34;
    s16 sp32;

    LinkAnimation_Update(globalCtx, &this->skelAnime);

    if (Player_HoldsTwoHandedWeapon(this)) {
        AnimationContext_SetLoadFrame(globalCtx, func_80833338(this), 0, this->skelAnime.limbCount,
                                      this->skelAnime.morphTable);
        AnimationContext_SetCopyTrue(globalCtx, this->skelAnime.limbCount, this->skelAnime.jointTable,
                                     this->skelAnime.morphTable, D_80853410);
    }

    func_80837268(this, &sp34, &sp32, 0.018f, globalCtx);

    if (!func_80837348(globalCtx, this, D_80854414, 1)) {
        if (sp34 != 0.0f) {
            this->actor.shape.rot.y = sp32;
            func_8083C858(this, globalCtx);
        } else if (Math_ScaledStepToS(&this->actor.shape.rot.y, sp32, this->unk_87E)) {
            func_8083C0E8(this, globalCtx);
        }

        this->currentYaw = this->actor.shape.rot.y;
    }
}

void func_80841CC4(Player* this, s32 arg1, GlobalContext* globalCtx) {
    LinkAnimationHeader* anim;
    s16 target;
    f32 rate;

    if (ABS(D_80853610) < 3640) {
        target = 0;
    } else {
        target = CLAMP(D_80853610, -10922, 10922);
    }

    Math_ScaledStepToS(&this->unk_89C, target, 400);

    if ((this->modelAnimType == PLAYER_ANIMTYPE_3) || ((this->unk_89C == 0) && (this->unk_6C4 <= 0.0f))) {
        if (arg1 == 0) {
            LinkAnimation_LoadToJoint(globalCtx, &this->skelAnime, D_80853914[PLAYER_ANIMGROUP_1][this->modelAnimType],
                                      this->unk_868);
        } else {
            LinkAnimation_LoadToMorph(globalCtx, &this->skelAnime, D_80853914[PLAYER_ANIMGROUP_1][this->modelAnimType],
                                      this->unk_868);
        }
        return;
    }

    if (this->unk_89C != 0) {
        rate = this->unk_89C / 10922.0f;
    } else {
        rate = this->unk_6C4 * 0.0006f;
    }

    rate *= fabsf(this->linearVelocity) * 0.5f;

    if (rate > 1.0f) {
        rate = 1.0f;
    }

    if (rate < 0.0f) {
        anim = &gPlayerAnim_002E48;
        rate = -rate;
    } else {
        anim = &gPlayerAnim_002E90;
    }

    if (arg1 == 0) {
        LinkAnimation_BlendToJoint(globalCtx, &this->skelAnime, D_80853914[PLAYER_ANIMGROUP_1][this->modelAnimType],
                                   this->unk_868, anim, this->unk_868, rate, this->blendTable);
    } else {
        LinkAnimation_BlendToMorph(globalCtx, &this->skelAnime, D_80853914[PLAYER_ANIMGROUP_1][this->modelAnimType],
                                   this->unk_868, anim, this->unk_868, rate, this->blendTable);
    }
}

void func_80841EE4(Player* this, GlobalContext* globalCtx) {
    f32 temp1;
    f32 temp2;

    if (this->unk_864 < 1.0f) {
        temp1 = R_UPDATE_RATE * 0.5f;

        func_8084029C(this, REG(35) / 1000.0f);
        LinkAnimation_LoadToJoint(globalCtx, &this->skelAnime, D_80853914[PLAYER_ANIMGROUP_1][this->modelAnimType],
                                  this->unk_868);

        this->unk_864 += 1 * temp1;
        if (this->unk_864 >= 1.0f) {
            this->unk_864 = 1.0f;
        }

        temp1 = this->unk_864;
    } else {
        temp2 = this->linearVelocity - (REG(48) / 100.0f);

        if (temp2 < 0.0f) {
            temp1 = 1.0f;
            func_8084029C(this, (REG(35) / 1000.0f) + ((REG(36) / 1000.0f) * this->linearVelocity));

            func_80841CC4(this, 0, globalCtx);
        } else {
            temp1 = (REG(37) / 1000.0f) * temp2;
            if (temp1 < 1.0f) {
                func_8084029C(this, (REG(35) / 1000.0f) + ((REG(36) / 1000.0f) * this->linearVelocity));
            } else {
                temp1 = 1.0f;
                func_8084029C(this, 1.2f + ((REG(38) / 1000.0f) * temp2));
            }

            func_80841CC4(this, 1, globalCtx);

            LinkAnimation_LoadToJoint(globalCtx, &this->skelAnime, func_80833438(this),
                                      this->unk_868 * (20.0f / 29.0f));
        }
    }

    if (temp1 < 1.0f) {
        LinkAnimation_InterpJointMorph(globalCtx, &this->skelAnime, 1.0f - temp1);
    }
}

void func_80842180(Player* this, GlobalContext* globalCtx) {
    f32 sp2C;
    s16 sp2A;

    this->stateFlags2 |= PLAYER_STATE2_5;
    func_80841EE4(this, globalCtx);

    if (!func_80837348(globalCtx, this, D_80854424, 1)) {
        if (func_80833C04(this)) {
            func_8083C858(this, globalCtx);
            return;
        }

        func_80837268(this, &sp2C, &sp2A, 0.018f, globalCtx);

        if (!func_8083C484(this, &sp2C, &sp2A)) {
            func_8083DF68(this, sp2C, sp2A);
            func_8083DDC8(this, globalCtx);

            if ((this->linearVelocity == 0.0f) && (sp2C == 0.0f)) {
                func_8083C0B8(this, globalCtx);
            }
        }
    }
}

void func_8084227C(Player* this, GlobalContext* globalCtx) {
    f32 sp2C;
    s16 sp2A;

    this->stateFlags2 |= PLAYER_STATE2_5;
    func_80841EE4(this, globalCtx);

    if (!func_80837348(globalCtx, this, D_80854430, 1)) {
        if (!func_80833C04(this)) {
            func_8083C858(this, globalCtx);
            return;
        }

        func_80837268(this, &sp2C, &sp2A, 0.0f, globalCtx);

        if (!func_8083C484(this, &sp2C, &sp2A)) {
            if ((func_80833B2C(this) && (sp2C != 0.0f) && (func_8083FD78(this, &sp2C, &sp2A, globalCtx) <= 0)) ||
                (!func_80833B2C(this) && (func_8083FC68(this, sp2C, sp2A) <= 0))) {
                func_80839F90(this, globalCtx);
                return;
            }

            func_8083DF68(this, sp2C, sp2A);
            func_8083DDC8(this, globalCtx);

            if ((this->linearVelocity == 0) && (sp2C == 0)) {
                func_80839F90(this, globalCtx);
            }
        }
    }
}

void func_808423EC(Player* this, GlobalContext* globalCtx) {
    s32 sp34;
    f32 sp30;
    s16 sp2E;

    sp34 = LinkAnimation_Update(globalCtx, &this->skelAnime);

    if (!func_80837348(globalCtx, this, D_80854408, 1)) {
        if (!func_80833C04(this)) {
            func_8083C858(this, globalCtx);
            return;
        }

        func_80837268(this, &sp30, &sp2E, 0.0f, globalCtx);

        if ((this->skelAnime.morphWeight == 0.0f) && (this->skelAnime.curFrame > 5.0f)) {
            func_8083721C(this);

            if ((this->skelAnime.curFrame > 10.0f) && (func_8083FC68(this, sp30, sp2E) < 0)) {
                func_8083CBF0(this, sp2E, globalCtx);
                return;
            }

            if (sp34 != 0) {
                func_8083CD00(this, globalCtx);
            }
        }
    }
}

void func_8084251C(Player* this, GlobalContext* globalCtx) {
    s32 sp34;
    f32 sp30;
    s16 sp2E;

    sp34 = LinkAnimation_Update(globalCtx, &this->skelAnime);

    func_8083721C(this);

    if (!func_80837348(globalCtx, this, D_80854440, 1)) {
        func_80837268(this, &sp30, &sp2E, 0.0f, globalCtx);

        if (this->linearVelocity == 0.0f) {
            this->currentYaw = this->actor.shape.rot.y;

            if (func_8083FC68(this, sp30, sp2E) > 0) {
                func_8083C858(this, globalCtx);
                return;
            }

            if ((sp30 != 0.0f) || (sp34 != 0)) {
                func_80839F90(this, globalCtx);
            }
        }
    }
}

void func_8084260C(Vec3f* src, Vec3f* dest, f32 arg2, f32 arg3, f32 arg4) {
    dest->x = (Rand_ZeroOne() * arg3) + src->x;
    dest->y = (Rand_ZeroOne() * arg4) + (src->y + arg2);
    dest->z = (Rand_ZeroOne() * arg3) + src->z;
}

static Vec3f D_808545B4 = { 0.0f, 0.0f, 0.0f };
static Vec3f D_808545C0 = { 0.0f, 0.0f, 0.0f };

s32 func_8084269C(GlobalContext* globalCtx, Player* this) {
    Vec3f sp2C;

    if ((this->unk_89E == 0) || (this->unk_89E == 1)) {
        func_8084260C(&this->actor.shape.feetPos[FOOT_LEFT], &sp2C,
                      this->actor.floorHeight - this->actor.shape.feetPos[FOOT_LEFT].y, 7.0f, 5.0f);
        func_800286CC(globalCtx, &sp2C, &D_808545B4, &D_808545C0, 50, 30);
        func_8084260C(&this->actor.shape.feetPos[FOOT_RIGHT], &sp2C,
                      this->actor.floorHeight - this->actor.shape.feetPos[FOOT_RIGHT].y, 7.0f, 5.0f);
        func_800286CC(globalCtx, &this->actor.shape.feetPos[FOOT_RIGHT], &D_808545B4, &D_808545C0, 50, 30);
        return 1;
    }

    return 0;
}

void func_8084279C(Player* this, GlobalContext* globalCtx) {
    func_80832CB0(globalCtx, this, D_80853914[PLAYER_ANIMGROUP_33][this->modelAnimType]);

    if (DECR(this->unk_850) == 0) {
        if (!func_8083B040(this, globalCtx)) {
            func_8083A098(this, D_80853914[PLAYER_ANIMGROUP_34][this->modelAnimType], globalCtx);
        }

        this->actor.flags &= ~ACTOR_FLAG_8;
        func_8005B1A4(Gameplay_GetCamera(globalCtx, 0));
    }
}

s32 func_8084285C(Player* this, f32 arg1, f32 arg2, f32 arg3) {
    if ((arg1 <= this->skelAnime.curFrame) && (this->skelAnime.curFrame <= arg3)) {
        func_80833A20(this, (arg2 <= this->skelAnime.curFrame) ? 1 : -1);
        return 1;
    }

    func_80832318(this);
    return 0;
}

s32 func_808428D8(Player* this, GlobalContext* globalCtx) {
    if (!Player_IsChildWithHylianShield(this) && (Player_GetMeleeWeaponHeld(this) != 0) && D_80853614) {
        func_80832264(globalCtx, this, &gPlayerAnim_002EC8);
        this->unk_84F = 1;
        this->meleeWeaponAnimation = 0xC;
        this->currentYaw = this->actor.shape.rot.y + this->unk_6BE;
        return 1;
    }

    return 0;
}

s32 func_80842964(Player* this, GlobalContext* globalCtx) {
    return func_8083B040(this, globalCtx) || func_8083B644(this, globalCtx) || func_8083E5A8(this, globalCtx);
}

void func_808429B4(GlobalContext* globalCtx, s32 speed, s32 y, s32 countdown) {
    s32 quakeIdx = Quake_Add(Gameplay_GetCamera(globalCtx, 0), 3);

    Quake_SetSpeed(quakeIdx, speed);
    Quake_SetQuakeValues(quakeIdx, y, 0, 0, 0);
    Quake_SetCountdown(quakeIdx, countdown);
}

void func_80842A28(GlobalContext* globalCtx, Player* this) {
    func_808429B4(globalCtx, 27767, 7, 20);
    globalCtx->actorCtx.unk_02 = 4;
    func_8083264C(this, 255, 20, 150, 0);
    func_8002F7DC(&this->actor, NA_SE_IT_HAMMER_HIT);
}

void func_80842A88(GlobalContext* globalCtx, Player* this) {
    Inventory_ChangeAmmo(ITEM_STICK, -1);
    func_80835F44(globalCtx, this, ITEM_NONE);
}

s32 func_80842AC4(GlobalContext* globalCtx, Player* this) {
    if ((this->heldItemActionParam == PLAYER_AP_STICK) && (this->unk_85C > 0.5f)) {
        if (AMMO(ITEM_STICK) != 0) {
            EffectSsStick_Spawn(globalCtx, &this->bodyPartsPos[15], this->actor.shape.rot.y + 0x8000);
            this->unk_85C = 0.5f;
            func_80842A88(globalCtx, this);
            func_8002F7DC(&this->actor, NA_SE_IT_WOODSTICK_BROKEN);
        }

        return 1;
    }

    return 0;
}

s32 func_80842B7C(GlobalContext* globalCtx, Player* this) {
    if (this->heldItemActionParam == PLAYER_AP_SWORD_BGS) {
        if (!gSaveContext.bgsFlag && (gSaveContext.swordHealth > 0.0f)) {
            if ((gSaveContext.swordHealth -= 1.0f) <= 0.0f) {
                EffectSsStick_Spawn(globalCtx, &this->bodyPartsPos[15], this->actor.shape.rot.y + 0x8000);
                func_800849EC(globalCtx);
                func_8002F7DC(&this->actor, NA_SE_IT_MAJIN_SWORD_BROKEN);
            }
        }

        return 1;
    }

    return 0;
}

void func_80842CF0(GlobalContext* globalCtx, Player* this) {
    func_80842AC4(globalCtx, this);
    func_80842B7C(globalCtx, this);
}

static LinkAnimationHeader* D_808545CC[] = {
    &gPlayerAnim_002B10,
    &gPlayerAnim_002B20,
    &gPlayerAnim_002B08,
    &gPlayerAnim_002B18,
};

void func_80842D20(GlobalContext* globalCtx, Player* this) {
    s32 pad;
    s32 sp28;

    if (func_80843188 != this->func_674) {
        func_80832440(globalCtx, this);
        func_80835C58(globalCtx, this, func_808505DC, 0);

        if (func_8008E9C4(this)) {
            sp28 = 2;
        } else {
            sp28 = 0;
        }

        func_808322D0(globalCtx, this, D_808545CC[Player_HoldsTwoHandedWeapon(this) + sp28]);
    }

    func_8083264C(this, 180, 20, 100, 0);
    this->linearVelocity = -18.0f;
    func_80842CF0(globalCtx, this);
}

s32 func_80842DF4(GlobalContext* globalCtx, Player* this) {
    f32 phi_f2;
    CollisionPoly* sp78;
    s32 sp74;
    Vec3f sp68;
    Vec3f sp5C;
    Vec3f sp50;
    s32 temp1;
    s32 sp48;

    if (this->meleeWeaponState > 0) {
        if (this->meleeWeaponAnimation < 0x18) {
            if (!(this->meleeWeaponQuads[0].base.atFlags & AT_BOUNCED) &&
                !(this->meleeWeaponQuads[1].base.atFlags & AT_BOUNCED)) {
                if (this->skelAnime.curFrame >= 2.0f) {

                    phi_f2 = Math_Vec3f_DistXYZAndStoreDiff(&this->meleeWeaponInfo[0].tip,
                                                            &this->meleeWeaponInfo[0].base, &sp50);
                    if (phi_f2 != 0.0f) {
                        phi_f2 = (phi_f2 + 10.0f) / phi_f2;
                    }

                    sp68.x = this->meleeWeaponInfo[0].tip.x + (sp50.x * phi_f2);
                    sp68.y = this->meleeWeaponInfo[0].tip.y + (sp50.y * phi_f2);
                    sp68.z = this->meleeWeaponInfo[0].tip.z + (sp50.z * phi_f2);

                    if (BgCheck_EntityLineTest1(&globalCtx->colCtx, &sp68, &this->meleeWeaponInfo[0].tip, &sp5C, &sp78,
                                                true, false, false, true, &sp74) &&
                        !SurfaceType_IsIgnoredByEntities(&globalCtx->colCtx, sp78, sp74) &&
                        (func_80041D4C(&globalCtx->colCtx, sp78, sp74) != 6) &&
                        (func_8002F9EC(globalCtx, &this->actor, sp78, sp74, &sp5C) == 0)) {

                        if (this->heldItemActionParam == PLAYER_AP_HAMMER) {
                            func_80832630(globalCtx);
                            func_80842A28(globalCtx, this);
                            func_80842D20(globalCtx, this);
                            return 1;
                        }

                        if (this->linearVelocity >= 0.0f) {
                            sp48 = func_80041F10(&globalCtx->colCtx, sp78, sp74);

                            if (sp48 == 0xA) {
                                CollisionCheck_SpawnShieldParticlesWood(globalCtx, &sp5C, &this->actor.projectedPos);
                            } else {
                                CollisionCheck_SpawnShieldParticles(globalCtx, &sp5C);
                                if (sp48 == 0xB) {
                                    func_8002F7DC(&this->actor, NA_SE_IT_WALL_HIT_SOFT);
                                } else {
                                    func_8002F7DC(&this->actor, NA_SE_IT_WALL_HIT_HARD);
                                }
                            }

                            func_80842CF0(globalCtx, this);
                            this->linearVelocity = -14.0f;
                            func_8083264C(this, 180, 20, 100, 0);
                        }
                    }
                }
            } else {
                func_80842D20(globalCtx, this);
                func_80832630(globalCtx);
                return 1;
            }
        }

        temp1 = (this->meleeWeaponQuads[0].base.atFlags & AT_HIT) || (this->meleeWeaponQuads[1].base.atFlags & AT_HIT);

        if (temp1) {
            if (this->meleeWeaponAnimation < 0x18) {
                Actor* at = this->meleeWeaponQuads[temp1 ? 1 : 0].base.at;

                if ((at != NULL) && (at->id != ACTOR_EN_KANBAN)) {
                    func_80832630(globalCtx);
                }
            }

            if ((func_80842AC4(globalCtx, this) == 0) && (this->heldItemActionParam != PLAYER_AP_HAMMER)) {
                func_80842B7C(globalCtx, this);

                if (this->actor.colChkInfo.atHitEffect == 1) {
                    this->actor.colChkInfo.damage = 8;
                    func_80837C0C(globalCtx, this, 4, 0.0f, 0.0f, this->actor.shape.rot.y, 20);
                    return 1;
                }
            }
        }
    }

    return 0;
}

void func_80843188(Player* this, GlobalContext* globalCtx) {
    f32 sp54;
    f32 sp50;
    s16 sp4E;
    s16 sp4C;
    s16 sp4A;
    s16 sp48;
    s16 sp46;
    f32 sp40;

    if (LinkAnimation_Update(globalCtx, &this->skelAnime)) {
        if (!Player_IsChildWithHylianShield(this)) {
            func_80832284(globalCtx, this, D_80853914[PLAYER_ANIMGROUP_21][this->modelAnimType]);
        }
        this->unk_850 = 1;
        this->unk_84F = 0;
    }

    if (!Player_IsChildWithHylianShield(this)) {
        this->stateFlags1 |= PLAYER_STATE1_22;
        func_80836670(this, globalCtx);
        this->stateFlags1 &= ~PLAYER_STATE1_22;
    }

    func_8083721C(this);

    if (this->unk_850 != 0) {
        sp54 = sControlInput->rel.stick_y * 100;
        sp50 = sControlInput->rel.stick_x * -120;
        sp4E = this->actor.shape.rot.y - Camera_GetInputDirYaw(GET_ACTIVE_CAM(globalCtx));

        sp40 = Math_CosS(sp4E);
        sp4C = (Math_SinS(sp4E) * sp50) + (sp54 * sp40);
        sp40 = Math_CosS(sp4E);
        sp4A = (sp50 * sp40) - (Math_SinS(sp4E) * sp54);

        if (sp4C > 3500) {
            sp4C = 3500;
        }

        sp48 = ABS(sp4C - this->actor.focus.rot.x) * 0.25f;
        if (sp48 < 100) {
            sp48 = 100;
        }

        sp46 = ABS(sp4A - this->unk_6BE) * 0.25f;
        if (sp46 < 50) {
            sp46 = 50;
        }

        Math_ScaledStepToS(&this->actor.focus.rot.x, sp4C, sp48);
        this->unk_6BC = this->actor.focus.rot.x;
        Math_ScaledStepToS(&this->unk_6BE, sp4A, sp46);

        if (this->unk_84F != 0) {
            if (!func_80842DF4(globalCtx, this)) {
                if (this->skelAnime.curFrame < 2.0f) {
                    func_80833A20(this, 1);
                }
            } else {
                this->unk_850 = 1;
                this->unk_84F = 0;
            }
        } else if (!func_80842964(this, globalCtx)) {
            if (func_8083C2B0(this, globalCtx)) {
                func_808428D8(this, globalCtx);
            } else {
                this->stateFlags1 &= ~PLAYER_STATE1_22;
                func_80832318(this);

                if (Player_IsChildWithHylianShield(this)) {
                    func_8083A060(this, globalCtx);
                    LinkAnimation_Change(globalCtx, &this->skelAnime, &gPlayerAnim_002400, 1.0f,
                                         Animation_GetLastFrame(&gPlayerAnim_002400), 0.0f, ANIMMODE_ONCE, 0.0f);
                    func_80832F54(globalCtx, this, 4);
                } else {
                    if (this->itemActionParam < 0) {
                        func_8008EC70(this);
                    }
                    func_8083A098(this, D_80853914[PLAYER_ANIMGROUP_22][this->modelAnimType], globalCtx);
                }

                func_8002F7DC(&this->actor, NA_SE_IT_SHIELD_REMOVE);
                return;
            }
        } else {
            return;
        }
    }

    this->stateFlags1 |= PLAYER_STATE1_22;
    Player_SetModelsForHoldingShield(this);

    this->unk_6AE |= 0xC1;
}

void func_808435C4(Player* this, GlobalContext* globalCtx) {
    s32 temp;
    LinkAnimationHeader* anim;
    f32 frames;

    func_8083721C(this);

    if (this->unk_84F == 0) {
        D_808535E0 = func_80836670(this, globalCtx);
        if ((func_80834B5C == this->func_82C) || (func_808374A0(globalCtx, this, &this->skelAnime2, 4.0f) > 0)) {
            func_80835C58(globalCtx, this, func_80840450, 1);
        }
    } else {
        temp = func_808374A0(globalCtx, this, &this->skelAnime, 4.0f);
        if ((temp != 0) && ((temp > 0) || LinkAnimation_Update(globalCtx, &this->skelAnime))) {
            func_80835C58(globalCtx, this, func_80843188, 1);
            this->stateFlags1 |= PLAYER_STATE1_22;
            Player_SetModelsForHoldingShield(this);
            anim = D_80853914[PLAYER_ANIMGROUP_20][this->modelAnimType];
            frames = Animation_GetLastFrame(anim);
            LinkAnimation_Change(globalCtx, &this->skelAnime, anim, 1.0f, frames, frames, ANIMMODE_ONCE, 0.0f);
        }
    }
}

void func_8084370C(Player* this, GlobalContext* globalCtx) {
    s32 sp1C;

    func_8083721C(this);

    sp1C = func_808374A0(globalCtx, this, &this->skelAnime, 16.0f);
    if ((sp1C != 0) && (LinkAnimation_Update(globalCtx, &this->skelAnime) || (sp1C > 0))) {
        func_80839F90(this, globalCtx);
    }
}

void func_8084377C(Player* this, GlobalContext* globalCtx) {
    this->stateFlags2 |= PLAYER_STATE2_5 | PLAYER_STATE2_6;

    func_808382BC(this);

    if (!(this->stateFlags1 & PLAYER_STATE1_29) && (this->unk_850 == 0) && (this->unk_8A1 != 0)) {
        s16 temp = this->actor.shape.rot.y - this->unk_8A2;

        this->currentYaw = this->actor.shape.rot.y = this->unk_8A2;
        this->linearVelocity = this->unk_8A4;

        if (ABS(temp) > 0x4000) {
            this->actor.shape.rot.y = this->unk_8A2 + 0x8000;
        }

        if (this->actor.velocity.y < 0.0f) {
            this->actor.gravity = 0.0f;
            this->actor.velocity.y = 0.0f;
        }
    }

    if (LinkAnimation_Update(globalCtx, &this->skelAnime) && (this->actor.bgCheckFlags & BGCHECKFLAG_GROUND)) {
        if (this->unk_850 != 0) {
            this->unk_850--;
            if (this->unk_850 == 0) {
                func_80853080(this, globalCtx);
            }
        } else if ((this->stateFlags1 & PLAYER_STATE1_29) ||
                   (!(this->cylinder.base.acFlags & AC_HIT) && (this->unk_8A1 == 0))) {
            if (this->stateFlags1 & PLAYER_STATE1_29) {
                this->unk_850++;
            } else {
                func_80835C58(globalCtx, this, func_80843954, 0);
                this->stateFlags1 |= PLAYER_STATE1_26;
            }

            func_80832264(globalCtx, this,
                          (this->currentYaw != this->actor.shape.rot.y) ? &gPlayerAnim_002F60 : &gPlayerAnim_002DB8);
            func_80832698(this, NA_SE_VO_LI_FREEZE);
        }
    }

    if (this->actor.bgCheckFlags & BGCHECKFLAG_GROUND_TOUCH) {
        func_80832770(this, NA_SE_PL_BOUND);
    }
}

void func_80843954(Player* this, GlobalContext* globalCtx) {
    this->stateFlags2 |= PLAYER_STATE2_5 | PLAYER_STATE2_6;
    func_808382BC(this);

    func_8083721C(this);

    if (LinkAnimation_Update(globalCtx, &this->skelAnime) && (this->linearVelocity == 0.0f)) {
        if (this->stateFlags1 & PLAYER_STATE1_29) {
            this->unk_850++;
        } else {
            func_80835C58(globalCtx, this, func_80843A38, 0);
            this->stateFlags1 |= PLAYER_STATE1_26;
        }

        func_808322D0(globalCtx, this,
                      (this->currentYaw != this->actor.shape.rot.y) ? &gPlayerAnim_002F68 : &gPlayerAnim_002DC0);
        this->currentYaw = this->actor.shape.rot.y;
    }
}

static struct_80832924 D_808545DC[] = {
    { 0, 0x4014 },
    { 0, -0x401E },
};

void func_80843A38(Player* this, GlobalContext* globalCtx) {
    s32 sp24;

    this->stateFlags2 |= PLAYER_STATE2_5;
    func_808382BC(this);

    if (this->stateFlags1 & PLAYER_STATE1_29) {
        LinkAnimation_Update(globalCtx, &this->skelAnime);
    } else {
        sp24 = func_808374A0(globalCtx, this, &this->skelAnime, 16.0f);
        if ((sp24 != 0) && (LinkAnimation_Update(globalCtx, &this->skelAnime) || (sp24 > 0))) {
            func_80839F90(this, globalCtx);
        }
    }

    func_80832924(this, D_808545DC);
}

static Vec3f D_808545E4 = { 0.0f, 0.0f, 5.0f };

void func_80843AE8(GlobalContext* globalCtx, Player* this) {
    if (this->unk_850 != 0) {
        if (this->unk_850 > 0) {
            this->unk_850--;
            if (this->unk_850 == 0) {
                if (this->stateFlags1 & PLAYER_STATE1_27) {
                    LinkAnimation_Change(globalCtx, &this->skelAnime, &gPlayerAnim_003328, 1.0f, 0.0f,
                                         Animation_GetLastFrame(&gPlayerAnim_003328), ANIMMODE_ONCE, -16.0f);
                } else {
                    LinkAnimation_Change(globalCtx, &this->skelAnime, &gPlayerAnim_002878, 1.0f, 99.0f,
                                         Animation_GetLastFrame(&gPlayerAnim_002878), ANIMMODE_ONCE, 0.0f);
                }
                gSaveContext.healthAccumulator = 0x140;
                this->unk_850 = -1;
            }
        } else if (gSaveContext.healthAccumulator == 0) {
            this->stateFlags1 &= ~PLAYER_STATE1_7;
            if (this->stateFlags1 & PLAYER_STATE1_27) {
                func_80838F18(globalCtx, this);
            } else {
                func_80853080(this, globalCtx);
            }
            this->unk_A87 = 20;
            func_80837AFC(this, -20);
            func_800F47FC();
        }
    } else if (this->unk_84F != 0) {
        this->unk_850 = 60;
        Player_SpawnFairy(globalCtx, this, &this->actor.world.pos, &D_808545E4, FAIRY_REVIVE_DEATH);
        func_8002F7DC(&this->actor, NA_SE_EV_FIATY_HEAL - SFX_FLAG);
        OnePointCutscene_Init(globalCtx, 9908, 125, &this->actor, MAIN_CAM);
    } else if (globalCtx->gameOverCtx.state == GAMEOVER_DEATH_WAIT_GROUND) {
        globalCtx->gameOverCtx.state = GAMEOVER_DEATH_DELAY_MENU;
    }
}

static struct_80832924 D_808545F0[] = {
    { NA_SE_PL_BOUND, 0x103C },
    { 0, 0x408C },
    { 0, 0x40A4 },
    { 0, -0x40AA },
};

void func_80843CEC(Player* this, GlobalContext* globalCtx) {
    if (this->currentTunic != PLAYER_TUNIC_GORON) {
        if ((globalCtx->roomCtx.curRoom.unk_02 == 3) || (D_808535E4 == 9) ||
            ((func_80838144(D_808535E4) >= 0) &&
             !SurfaceType_IsWallDamage(&globalCtx->colCtx, this->actor.floorPoly, this->actor.floorBgId))) {
            func_8083821C(this);
        }
    }

    func_8083721C(this);

    if (LinkAnimation_Update(globalCtx, &this->skelAnime)) {
        if (this->actor.category == ACTORCAT_PLAYER) {
            func_80843AE8(globalCtx, this);
        }
        return;
    }

    if (this->skelAnime.animation == &gPlayerAnim_002878) {
        func_80832924(this, D_808545F0);
    } else if (this->skelAnime.animation == &gPlayerAnim_002F08) {
        if (LinkAnimation_OnFrame(&this->skelAnime, 88.0f)) {
            func_80832770(this, NA_SE_PL_BOUND);
        }
    }
}

void func_80843E14(Player* this, u16 sfxId) {
    func_80832698(this, sfxId);

    if ((this->heldActor != NULL) && (this->heldActor->id == ACTOR_EN_RU1)) {
        Audio_PlayActorSound2(this->heldActor, NA_SE_VO_RT_FALL);
    }
}

static FallImpactInfo D_80854600[] = {
    { -8, 180, 40, 100, NA_SE_VO_LI_LAND_DAMAGE_S },
    { -16, 255, 140, 150, NA_SE_VO_LI_LAND_DAMAGE_S },
};

s32 func_80843E64(GlobalContext* globalCtx, Player* this) {
    s32 sp34;

    if ((D_808535E4 == 6) || (D_808535E4 == 9)) {
        sp34 = 0;
    } else {
        sp34 = this->fallDistance;
    }

    Math_StepToF(&this->linearVelocity, 0.0f, 1.0f);

    this->stateFlags1 &= ~(PLAYER_STATE1_18 | PLAYER_STATE1_19);

    if (sp34 >= 400) {
        s32 impactIndex;
        FallImpactInfo* impactInfo;

        if (this->fallDistance < 800) {
            impactIndex = 0;
        } else {
            impactIndex = 1;
        }

        impactInfo = &D_80854600[impactIndex];

        if (Player_InflictDamage(globalCtx, impactInfo->damage)) {
            return -1;
        }

        func_80837AE0(this, 40);
        func_808429B4(globalCtx, 32967, 2, 30);
        func_8083264C(this, impactInfo->unk_01, impactInfo->unk_02, impactInfo->unk_03, 0);
        func_8002F7DC(&this->actor, NA_SE_PL_BODY_HIT);
        func_80832698(this, impactInfo->sfxId);

        return impactIndex + 1;
    }

    if (sp34 > 200) {
        sp34 *= 2;

        if (sp34 > 255) {
            sp34 = 255;
        }

        func_8083264C(this, (u8)sp34, (u8)(sp34 * 0.1f), (u8)sp34, 0);

        if (D_808535E4 == 6) {
            func_80832698(this, NA_SE_VO_LI_CLIMB_END);
        }
    }

    func_808328A0(this);

    return 0;
}

void func_8084409C(GlobalContext* globalCtx, Player* this, f32 speedXZ, f32 velocityY) {
    Actor* heldActor = this->heldActor;

    if (!func_80835644(globalCtx, this, heldActor)) {
        heldActor->world.rot.y = this->actor.shape.rot.y;
        heldActor->speedXZ = speedXZ;
        heldActor->velocity.y = velocityY;
        func_80834644(globalCtx, this);
        func_8002F7DC(&this->actor, NA_SE_PL_THROW);
        func_80832698(this, NA_SE_VO_LI_SWORD_N);
    }
}

void func_8084411C(Player* this, GlobalContext* globalCtx) {
    f32 sp4C;
    s16 sp4A;

    if (gSaveContext.respawn[RESPAWN_MODE_TOP].data > 40) {
        this->actor.gravity = 0.0f;
    } else if (func_8008E9C4(this)) {
        this->actor.gravity = -1.2f;
    }

    func_80837268(this, &sp4C, &sp4A, 0.0f, globalCtx);

    if (!(this->actor.bgCheckFlags & BGCHECKFLAG_GROUND)) {
        if (this->stateFlags1 & PLAYER_STATE1_11) {
            Actor* heldActor = this->heldActor;

            if (!func_80835644(globalCtx, this, heldActor) && (heldActor->id == ACTOR_EN_NIW) &&
                CHECK_BTN_ANY(sControlInput->press.button, BTN_A | BTN_B | BTN_CLEFT | BTN_CRIGHT | BTN_CDOWN)) {
                func_8084409C(globalCtx, this, this->linearVelocity + 2.0f, this->actor.velocity.y + 2.0f);
            }
        }

        LinkAnimation_Update(globalCtx, &this->skelAnime);

        if (!(this->stateFlags2 & PLAYER_STATE2_19)) {
            func_8083DFE0(this, &sp4C, &sp4A);
        }

        func_80836670(this, globalCtx);

        if (((this->stateFlags2 & PLAYER_STATE2_19) && (this->unk_84F == 2)) || !func_8083BBA0(this, globalCtx)) {
            if (this->actor.velocity.y < 0.0f) {
                if (this->unk_850 >= 0) {
                    if ((this->actor.bgCheckFlags & BGCHECKFLAG_WALL) || (this->unk_850 == 0) ||
                        (this->fallDistance > 0)) {
                        if ((D_80853600 > 800.0f) || (this->stateFlags1 & PLAYER_STATE1_2)) {
                            func_80843E14(this, NA_SE_VO_LI_FALL_S);
                            this->stateFlags1 &= ~PLAYER_STATE1_2;
                        }

                        LinkAnimation_Change(globalCtx, &this->skelAnime, &gPlayerAnim_003020, 1.0f, 0.0f, 0.0f,
                                             ANIMMODE_ONCE, 8.0f);
                        this->unk_850 = -1;
                    }
                } else {
                    if ((this->unk_850 == -1) && (this->fallDistance > 120.0f) && (D_80853600 > 280.0f)) {
                        this->unk_850 = -2;
                        func_80843E14(this, NA_SE_VO_LI_FALL_L);
                    }

                    if ((this->actor.bgCheckFlags & BGCHECKFLAG_PLAYER_WALL_INTERACT) &&
                        !(this->stateFlags2 & PLAYER_STATE2_19) &&
                        !(this->stateFlags1 & (PLAYER_STATE1_11 | PLAYER_STATE1_27)) && (this->linearVelocity > 0.0f)) {
                        if ((this->wallHeight >= 150.0f) && (this->unk_84B[this->unk_846] == 0)) {
                            func_8083EC18(this, globalCtx, D_808535F0);
                        } else if ((this->unk_88C >= 2) && (this->wallHeight < 150.0f) &&
                                   (((this->actor.world.pos.y - this->actor.floorHeight) + this->wallHeight) >
                                    (70.0f * this->ageProperties->unk_08))) {
                            AnimationContext_DisableQueue(globalCtx);
                            if (this->stateFlags1 & PLAYER_STATE1_2) {
                                func_80832698(this, NA_SE_VO_LI_HOOKSHOT_HANG);
                            } else {
                                func_80832698(this, NA_SE_VO_LI_HANG);
                            }
                            this->actor.world.pos.y += this->wallHeight;
                            func_8083A5C4(globalCtx, this, this->actor.wallPoly, this->wallDistance,
                                          D_80853914[PLAYER_ANIMGROUP_39][this->modelAnimType]);
                            this->actor.shape.rot.y = this->currentYaw += 0x8000;
                            this->stateFlags1 |= PLAYER_STATE1_13;
                        }
                    }
                }
            }
        }
    } else {
        LinkAnimationHeader* anim = D_80853914[PLAYER_ANIMGROUP_14][this->modelAnimType];
        s32 sp3C;

        if (this->stateFlags2 & PLAYER_STATE2_19) {
            if (func_8008E9C4(this)) {
                anim = D_80853D4C[this->unk_84F][2];
            } else {
                anim = D_80853D4C[this->unk_84F][1];
            }
        } else if (this->skelAnime.animation == &gPlayerAnim_003148) {
            anim = &gPlayerAnim_003150;
        } else if (func_8008E9C4(this)) {
            anim = &gPlayerAnim_002538;
            func_80833C3C(this);
        } else if (this->fallDistance <= 80) {
            anim = D_80853914[PLAYER_ANIMGROUP_15][this->modelAnimType];
        } else if ((this->fallDistance < 800) && (this->unk_84B[this->unk_846] == 0) &&
                   !(this->stateFlags1 & PLAYER_STATE1_11)) {
            func_8083BC04(this, globalCtx);
            return;
        }

        sp3C = func_80843E64(globalCtx, this);

        if (sp3C > 0) {
            func_8083A098(this, D_80853914[PLAYER_ANIMGROUP_14][this->modelAnimType], globalCtx);
            this->skelAnime.endFrame = 8.0f;
            if (sp3C == 1) {
                this->unk_850 = 10;
            } else {
                this->unk_850 = 20;
            }
        } else if (sp3C == 0) {
            func_8083A098(this, anim, globalCtx);
        }
    }
}

static struct_80832924 D_8085460C[] = {
    { NA_SE_VO_LI_SWORD_N, 0x2001 },
    { NA_SE_PL_WALK_GROUND, 0x1806 },
    { NA_SE_PL_ROLL, 0x806 },
    { 0, -0x2812 },
};

void func_80844708(Player* this, GlobalContext* globalCtx) {
    Actor* cylinderOc;
    s32 temp;
    s32 sp44;
    DynaPolyActor* wallPolyActor;
    s32 pad;
    f32 sp38;
    s16 sp36;

    this->stateFlags2 |= PLAYER_STATE2_5;

    cylinderOc = NULL;
    sp44 = LinkAnimation_Update(globalCtx, &this->skelAnime);

    if (LinkAnimation_OnFrame(&this->skelAnime, 8.0f)) {
        func_80837AFC(this, -10);
    }

    if (func_80842964(this, globalCtx) == 0) {
        if (this->unk_850 != 0) {
            Math_StepToF(&this->linearVelocity, 0.0f, 2.0f);

            temp = func_808374A0(globalCtx, this, &this->skelAnime, 5.0f);
            if ((temp != 0) && ((temp > 0) || sp44)) {
                func_8083A060(this, globalCtx);
            }
        } else {
            if (this->linearVelocity >= 7.0f) {
                if (((this->actor.bgCheckFlags & BGCHECKFLAG_PLAYER_WALL_INTERACT) && (D_8085360C < 0x2000)) ||
                    ((this->cylinder.base.ocFlags1 & OC1_HIT) &&
                     (cylinderOc = this->cylinder.base.oc,
                      ((cylinderOc->id == ACTOR_EN_WOOD02) &&
                       (ABS((s16)(this->actor.world.rot.y - cylinderOc->yawTowardsPlayer)) > 0x6000))))) {

                    if (cylinderOc != NULL) {
                        cylinderOc->home.rot.y = 1;
                    } else if (this->actor.wallBgId != BGCHECK_SCENE) {
                        wallPolyActor = DynaPoly_GetActor(&globalCtx->colCtx, this->actor.wallBgId);
                        if ((wallPolyActor != NULL) && (wallPolyActor->actor.id == ACTOR_OBJ_KIBAKO2)) {
                            wallPolyActor->actor.home.rot.z = 1;
                        }
                    }

                    func_80832264(globalCtx, this, D_80853914[PLAYER_ANIMGROUP_17][this->modelAnimType]);
                    this->linearVelocity = -this->linearVelocity;
                    func_808429B4(globalCtx, 33267, 3, 12);
                    func_8083264C(this, 255, 20, 150, 0);
                    func_8002F7DC(&this->actor, NA_SE_PL_BODY_HIT);
                    func_80832698(this, NA_SE_VO_LI_CLIMB_END);
                    this->unk_850 = 1;
                    return;
                }
            }

            if ((this->skelAnime.curFrame < 15.0f) || !func_80850224(this, globalCtx)) {
                if (this->skelAnime.curFrame >= 20.0f) {
                    func_8083A060(this, globalCtx);
                    return;
                }

                func_80837268(this, &sp38, &sp36, 0.018f, globalCtx);

                sp38 *= 1.5f;
                if ((sp38 < 3.0f) || (this->unk_84B[this->unk_846] != 0)) {
                    sp38 = 3.0f;
                }

                func_8083DF68(this, sp38, this->actor.shape.rot.y);

                if (func_8084269C(globalCtx, this)) {
                    func_8002F8F0(&this->actor, NA_SE_PL_ROLL_DUST - SFX_FLAG);
                }

                func_80832924(this, D_8085460C);
            }
        }
    }
}

void func_80844A44(Player* this, GlobalContext* globalCtx) {
    this->stateFlags2 |= PLAYER_STATE2_5;

    if (LinkAnimation_Update(globalCtx, &this->skelAnime)) {
        func_80832284(globalCtx, this, &gPlayerAnim_003160);
    }

    Math_StepToF(&this->linearVelocity, 0.0f, 0.05f);

    if (this->actor.bgCheckFlags & BGCHECKFLAG_GROUND) {
        this->actor.colChkInfo.damage = 0x10;
        func_80837C0C(globalCtx, this, 1, 4.0f, 5.0f, this->actor.shape.rot.y, 20);
    }
}

void func_80844AF4(Player* this, GlobalContext* globalCtx) {
    f32 sp2C;
    s16 sp2A;

    this->stateFlags2 |= PLAYER_STATE2_5;

    this->actor.gravity = -1.2f;
    LinkAnimation_Update(globalCtx, &this->skelAnime);

    if (!func_80842DF4(globalCtx, this)) {
        func_8084285C(this, 6.0f, 7.0f, 99.0f);

        if (!(this->actor.bgCheckFlags & BGCHECKFLAG_GROUND)) {
            func_80837268(this, &sp2C, &sp2A, 0.0f, globalCtx);
            func_8083DFE0(this, &sp2C, &this->currentYaw);
            return;
        }

        if (func_80843E64(globalCtx, this) >= 0) {
            this->meleeWeaponAnimation += 2;
            func_80837948(globalCtx, this, this->meleeWeaponAnimation);
            this->unk_845 = 3;
            func_808328A0(this);
        }
    }
}

s32 func_80844BE4(Player* this, GlobalContext* globalCtx) {
    s32 temp;

    if (func_8083ADD4(globalCtx, this)) {
        this->stateFlags2 |= PLAYER_STATE2_17;
    } else {
        if (!CHECK_BTN_ALL(sControlInput->cur.button, BTN_B)) {
            if ((this->unk_858 >= 0.85f) || func_808375D8(this)) {
                temp = D_80854384[Player_HoldsTwoHandedWeapon(this)];
            } else {
                temp = D_80854380[Player_HoldsTwoHandedWeapon(this)];
            }

            func_80837948(globalCtx, this, temp);
            func_80837AFC(this, -8);

            this->stateFlags2 |= PLAYER_STATE2_17;
            if (this->unk_84B[this->unk_846] == 0) {
                this->stateFlags2 |= PLAYER_STATE2_30;
            }
        } else {
            return 0;
        }
    }

    return 1;
}

void func_80844CF8(Player* this, GlobalContext* globalCtx) {
    func_80835C58(globalCtx, this, func_80845000, 1);
}

void func_80844D30(Player* this, GlobalContext* globalCtx) {
    func_80835C58(globalCtx, this, func_80845308, 1);
}

void func_80844D68(Player* this, GlobalContext* globalCtx) {
    func_80839FFC(this, globalCtx);
    func_80832318(this);
    func_80832B0C(globalCtx, this, D_80854368[Player_HoldsTwoHandedWeapon(this)]);
    this->currentYaw = this->actor.shape.rot.y;
}

void func_80844DC8(Player* this, GlobalContext* globalCtx) {
    func_80835C58(globalCtx, this, func_80844E68, 1);
    this->unk_868 = 0.0f;
    func_80832284(globalCtx, this, D_80854360[Player_HoldsTwoHandedWeapon(this)]);
    this->unk_850 = 1;
}

void func_80844E3C(Player* this) {
    Math_StepToF(&this->unk_858, 1.0f, 0.02f);
}

void func_80844E68(Player* this, GlobalContext* globalCtx) {
    f32 sp34;
    s16 sp32;
    s32 temp;

    this->stateFlags1 |= PLAYER_STATE1_12;

    if (LinkAnimation_Update(globalCtx, &this->skelAnime)) {
        func_80832DBC(this);
        func_808355DC(this);
        this->stateFlags1 &= ~PLAYER_STATE1_17;
        func_80832284(globalCtx, this, D_80854360[Player_HoldsTwoHandedWeapon(this)]);
        this->unk_850 = -1;
    }

    func_8083721C(this);

    if (!func_80842964(this, globalCtx) && (this->unk_850 != 0)) {
        func_80844E3C(this);

        if (this->unk_850 < 0) {
            if (this->unk_858 >= 0.1f) {
                this->unk_845 = 0;
                this->unk_850 = 1;
            } else if (!CHECK_BTN_ALL(sControlInput->cur.button, BTN_B)) {
                func_80844D68(this, globalCtx);
            }
        } else if (!func_80844BE4(this, globalCtx)) {
            func_80837268(this, &sp34, &sp32, 0.0f, globalCtx);

            temp = func_80840058(this, &sp34, &sp32, globalCtx);
            if (temp > 0) {
                func_80844CF8(this, globalCtx);
            } else if (temp < 0) {
                func_80844D30(this, globalCtx);
            }
        }
    }
}

void func_80845000(Player* this, GlobalContext* globalCtx) {
    s16 temp1;
    s32 temp2;
    f32 sp5C;
    f32 sp58;
    f32 sp54;
    s16 sp52;
    s32 temp4;
    s16 temp5;
    s32 sp44;

    temp1 = this->currentYaw - this->actor.shape.rot.y;
    temp2 = ABS(temp1);

    sp5C = fabsf(this->linearVelocity);
    sp58 = sp5C * 1.5f;

    this->stateFlags1 |= PLAYER_STATE1_12;

    if (sp58 < 1.5f) {
        sp58 = 1.5f;
    }

    sp58 = ((temp2 < 0x4000) ? -1.0f : 1.0f) * sp58;

    func_8084029C(this, sp58);

    sp58 = CLAMP(sp5C * 0.5f, 0.5f, 1.0f);

    LinkAnimation_BlendToJoint(globalCtx, &this->skelAnime, D_80854360[Player_HoldsTwoHandedWeapon(this)], 0.0f,
                               D_80854370[Player_HoldsTwoHandedWeapon(this)], this->unk_868 * (21.0f / 29.0f), sp58,
                               this->blendTable);

    if (!func_80842964(this, globalCtx) && !func_80844BE4(this, globalCtx)) {
        func_80844E3C(this);
        func_80837268(this, &sp54, &sp52, 0.0f, globalCtx);

        temp4 = func_80840058(this, &sp54, &sp52, globalCtx);

        if (temp4 < 0) {
            func_80844D30(this, globalCtx);
            return;
        }

        if (temp4 == 0) {
            sp54 = 0.0f;
            sp52 = this->currentYaw;
        }

        temp5 = sp52 - this->currentYaw;
        sp44 = ABS(temp5);

        if (sp44 > 0x4000) {
            if (Math_StepToF(&this->linearVelocity, 0.0f, 1.0f)) {
                this->currentYaw = sp52;
            }
            return;
        }

        Math_AsymStepToF(&this->linearVelocity, sp54 * 0.2f, 1.0f, 0.5f);
        Math_ScaledStepToS(&this->currentYaw, sp52, sp44 * 0.1f);

        if ((sp54 == 0.0f) && (this->linearVelocity == 0.0f)) {
            func_80844DC8(this, globalCtx);
        }
    }
}

void func_80845308(Player* this, GlobalContext* globalCtx) {
    f32 sp5C;
    f32 sp58;
    f32 sp54;
    s16 sp52;
    s32 temp4;
    s16 temp5;
    s32 sp44;

    sp5C = fabsf(this->linearVelocity);

    this->stateFlags1 |= PLAYER_STATE1_12;

    if (sp5C == 0.0f) {
        sp5C = ABS(this->unk_87C) * 0.0015f;
        if (sp5C < 400.0f) {
            sp5C = 0.0f;
        }
        func_8084029C(this, ((this->unk_87C >= 0) ? 1 : -1) * sp5C);
    } else {
        sp58 = sp5C * 1.5f;
        if (sp58 < 1.5f) {
            sp58 = 1.5f;
        }
        func_8084029C(this, sp58);
    }

    sp58 = CLAMP(sp5C * 0.5f, 0.5f, 1.0f);

    LinkAnimation_BlendToJoint(globalCtx, &this->skelAnime, D_80854360[Player_HoldsTwoHandedWeapon(this)], 0.0f,
                               D_80854378[Player_HoldsTwoHandedWeapon(this)], this->unk_868 * (21.0f / 29.0f), sp58,
                               this->blendTable);

    if (!func_80842964(this, globalCtx) && !func_80844BE4(this, globalCtx)) {
        func_80844E3C(this);
        func_80837268(this, &sp54, &sp52, 0.0f, globalCtx);

        temp4 = func_80840058(this, &sp54, &sp52, globalCtx);

        if (temp4 > 0) {
            func_80844CF8(this, globalCtx);
            return;
        }

        if (temp4 == 0) {
            sp54 = 0.0f;
            sp52 = this->currentYaw;
        }

        temp5 = sp52 - this->currentYaw;
        sp44 = ABS(temp5);

        if (sp44 > 0x4000) {
            if (Math_StepToF(&this->linearVelocity, 0.0f, 1.0f)) {
                this->currentYaw = sp52;
            }
            return;
        }

        Math_AsymStepToF(&this->linearVelocity, sp54 * 0.2f, 1.0f, 0.5f);
        Math_ScaledStepToS(&this->currentYaw, sp52, sp44 * 0.1f);

        if ((sp54 == 0.0f) && (this->linearVelocity == 0.0f) && (sp5C == 0.0f)) {
            func_80844DC8(this, globalCtx);
        }
    }
}

void func_80845668(Player* this, GlobalContext* globalCtx) {
    s32 sp3C;
    f32 temp1;
    s32 temp2;
    f32 temp3;

    this->stateFlags2 |= PLAYER_STATE2_5;
    sp3C = LinkAnimation_Update(globalCtx, &this->skelAnime);

    if (this->skelAnime.animation == &gPlayerAnim_002D48) {
        this->linearVelocity = 1.0f;

        if (LinkAnimation_OnFrame(&this->skelAnime, 8.0f)) {
            temp1 = this->wallHeight;

            if (temp1 > this->ageProperties->unk_0C) {
                temp1 = this->ageProperties->unk_0C;
            }

            if (this->stateFlags1 & PLAYER_STATE1_27) {
                temp1 *= 0.085f;
            } else {
                temp1 *= 0.072f;
            }

            if (!LINK_IS_ADULT) {
                temp1 += 1.0f;
            }

            func_80838940(this, NULL, temp1, globalCtx, NA_SE_VO_LI_AUTO_JUMP);
            this->unk_850 = -1;
            return;
        }
    } else {
        temp2 = func_808374A0(globalCtx, this, &this->skelAnime, 4.0f);

        if (temp2 == 0) {
            this->stateFlags1 &= ~(PLAYER_STATE1_14 | PLAYER_STATE1_18);
            return;
        }

        if ((sp3C != 0) || (temp2 > 0)) {
            func_8083C0E8(this, globalCtx);
            this->stateFlags1 &= ~(PLAYER_STATE1_14 | PLAYER_STATE1_18);
            return;
        }

        temp3 = 0.0f;

        if (this->skelAnime.animation == &gPlayerAnim_0032E8) {
            if (LinkAnimation_OnFrame(&this->skelAnime, 30.0f)) {
                func_8083D0A8(globalCtx, this, 10.0f);
            }
            temp3 = 50.0f;
        } else if (this->skelAnime.animation == &gPlayerAnim_002D40) {
            temp3 = 30.0f;
        } else if (this->skelAnime.animation == &gPlayerAnim_002D38) {
            temp3 = 16.0f;
        }

        if (LinkAnimation_OnFrame(&this->skelAnime, temp3)) {
            func_808328A0(this);
            func_80832698(this, NA_SE_VO_LI_CLIMB_END);
        }

        if ((this->skelAnime.animation == &gPlayerAnim_002D38) || (this->skelAnime.curFrame > 5.0f)) {
            if (this->unk_850 == 0) {
                func_80832854(this);
                this->unk_850 = 1;
            }
            Math_StepToF(&this->actor.shape.yOffset, 0.0f, 150.0f);
        }
    }
}

void func_808458D0(Player* this, GlobalContext* globalCtx) {
    this->stateFlags2 |= PLAYER_STATE2_5 | PLAYER_STATE2_6;
    LinkAnimation_Update(globalCtx, &this->skelAnime);

    if (((this->stateFlags1 & PLAYER_STATE1_11) && (this->heldActor != NULL) && (this->getItemId == GI_NONE)) ||
        !func_80836670(this, globalCtx)) {
        this->func_A74(globalCtx, this);
    }
}

s32 func_80845964(GlobalContext* globalCtx, Player* this, CsCmdActorAction* arg2, f32 arg3, s16 arg4, s32 arg5) {
    if ((arg5 != 0) && (this->linearVelocity == 0.0f)) {
        return LinkAnimation_Update(globalCtx, &this->skelAnime);
    }

    if (arg5 != 2) {
        f32 sp34 = R_UPDATE_RATE * 0.5f;
        f32 selfDistX = arg2->endPos.x - this->actor.world.pos.x;
        f32 selfDistZ = arg2->endPos.z - this->actor.world.pos.z;
        f32 sp28 = sqrtf(SQ(selfDistX) + SQ(selfDistZ)) / sp34;
        s32 sp24 = (arg2->endFrame - globalCtx->csCtx.frames) + 1;

        arg4 = Math_Atan2S(selfDistZ, selfDistX);

        if (arg5 == 1) {
            f32 distX = arg2->endPos.x - arg2->startPos.x;
            f32 distZ = arg2->endPos.z - arg2->startPos.z;
            s32 temp = (((sqrtf(SQ(distX) + SQ(distZ)) / sp34) / (arg2->endFrame - arg2->startFrame)) / 1.5f) * 4.0f;

            if (temp >= sp24) {
                arg4 = this->actor.shape.rot.y;
                arg3 = 0.0f;
            } else {
                arg3 = sp28 / ((sp24 - temp) + 1);
            }
        } else {
            arg3 = sp28 / sp24;
        }
    }

    this->stateFlags2 |= PLAYER_STATE2_5;
    func_80841EE4(this, globalCtx);
    func_8083DF68(this, arg3, arg4);

    if ((arg3 == 0.0f) && (this->linearVelocity == 0.0f)) {
        func_8083BF50(this, globalCtx);
    }

    return 0;
}

s32 func_80845BA0(GlobalContext* arg0, Player* arg1, f32* arg2, s32 arg3) {
    f32 dx = arg1->unk_450.x - arg1->actor.world.pos.x;
    f32 dz = arg1->unk_450.z - arg1->actor.world.pos.z;
    s32 sp2C = sqrtf(SQ(dx) + SQ(dz));
    s16 yaw = Math_Vec3f_Yaw(&arg1->actor.world.pos, &arg1->unk_450);

    if (sp2C < arg3) {
        *arg2 = 0.0f;
        yaw = arg1->actor.shape.rot.y;
    }

    if (func_80845964(arg0, arg1, NULL, *arg2, yaw, 2)) {
        return 0;
    }

    return sp2C;
}

s32 func_80845C68(GlobalContext* globalCtx, s32 arg1) {
    if (arg1 == 0) {
        Gameplay_SetupRespawnPoint(globalCtx, RESPAWN_MODE_DOWN, 0xDFF);
    }
    gSaveContext.respawn[RESPAWN_MODE_DOWN].data = 0;
    return arg1;
}

void func_80845CA4(Player* this, GlobalContext* globalCtx) {
    f32 sp3C;
    s32 temp;
    f32 sp34;
    s32 sp30;
    s32 pad;

    if (!func_8083B040(this, globalCtx)) {
        if (this->unk_850 == 0) {
            LinkAnimation_Update(globalCtx, &this->skelAnime);

            if (DECR(this->doorTimer) == 0) {
                this->linearVelocity = 0.1f;
                this->unk_850 = 1;
            }
        } else if (this->unk_84F == 0) {
            sp3C = 5.0f * D_808535E8;

            if (func_80845BA0(globalCtx, this, &sp3C, -1) < 30) {
                this->unk_84F = 1;
                this->stateFlags1 |= PLAYER_STATE1_29;

                this->unk_450.x = this->unk_45C.x;
                this->unk_450.z = this->unk_45C.z;
            }
        } else {
            sp34 = 5.0f;
            sp30 = 20;

            if (this->stateFlags1 & PLAYER_STATE1_0) {
                sp34 = gSaveContext.entranceSpeed;

                if (D_808535F4 != 0) {
                    this->unk_450.x = (Math_SinS(D_808535FC) * 400.0f) + this->actor.world.pos.x;
                    this->unk_450.z = (Math_CosS(D_808535FC) * 400.0f) + this->actor.world.pos.z;
                }
            } else if (this->unk_850 < 0) {
                this->unk_850++;

                sp34 = gSaveContext.entranceSpeed;
                sp30 = -1;
            }

            temp = func_80845BA0(globalCtx, this, &sp34, sp30);

            if ((this->unk_850 == 0) ||
                ((temp == 0) && (this->linearVelocity == 0.0f) && (Gameplay_GetCamera(globalCtx, 0)->unk_14C & 0x10))) {

                func_8005B1A4(Gameplay_GetCamera(globalCtx, 0));
                func_80845C68(globalCtx, gSaveContext.respawn[RESPAWN_MODE_DOWN].data);

                if (!func_8083B644(this, globalCtx)) {
                    func_8083CF5C(this, globalCtx);
                }
            }
        }
    }

    if (this->stateFlags1 & PLAYER_STATE1_11) {
        func_80836670(this, globalCtx);
    }
}

void func_80845EF8(Player* this, GlobalContext* globalCtx) {
    s32 sp2C;

    this->stateFlags2 |= PLAYER_STATE2_5;
    sp2C = LinkAnimation_Update(globalCtx, &this->skelAnime);

    func_80836670(this, globalCtx);

    if (sp2C) {
        if (this->unk_850 == 0) {
            if (DECR(this->doorTimer) == 0) {
                this->unk_850 = 1;
                this->skelAnime.endFrame = this->skelAnime.animLength - 1.0f;
            }
        } else {
            func_8083C0E8(this, globalCtx);
            if (globalCtx->roomCtx.prevRoom.num >= 0) {
                func_80097534(globalCtx, &globalCtx->roomCtx);
            }
            func_8005B1A4(Gameplay_GetCamera(globalCtx, 0));
            Gameplay_SetupRespawnPoint(globalCtx, 0, 0xDFF);
        }
        return;
    }

    if (!(this->stateFlags1 & PLAYER_STATE1_29) && LinkAnimation_OnFrame(&this->skelAnime, 15.0f)) {
        globalCtx->func_11D54(this, globalCtx);
    }
}

void func_80846050(Player* this, GlobalContext* globalCtx) {
    func_8083721C(this);

    if (LinkAnimation_Update(globalCtx, &this->skelAnime)) {
        func_80839F90(this, globalCtx);
        func_80835688(this, globalCtx);
        return;
    }

    if (LinkAnimation_OnFrame(&this->skelAnime, 4.0f)) {
        Actor* interactRangeActor = this->interactRangeActor;

        if (!func_80835644(globalCtx, this, interactRangeActor)) {
            this->heldActor = interactRangeActor;
            this->actor.child = interactRangeActor;
            interactRangeActor->parent = &this->actor;
            interactRangeActor->bgCheckFlags &=
                ~(BGCHECKFLAG_GROUND | BGCHECKFLAG_GROUND_TOUCH | BGCHECKFLAG_GROUND_LEAVE | BGCHECKFLAG_WALL |
                  BGCHECKFLAG_CEILING | BGCHECKFLAG_WATER | BGCHECKFLAG_WATER_TOUCH | BGCHECKFLAG_GROUND_STRICT);
            this->unk_3BC.y = interactRangeActor->shape.rot.y - this->actor.shape.rot.y;
        }
        return;
    }

    Math_ScaledStepToS(&this->unk_3BC.y, 0, 4000);
}

static struct_80832924 D_8085461C[] = {
    { NA_SE_VO_LI_SWORD_L, 0x2031 },
    { NA_SE_VO_LI_SWORD_N, -0x20E6 },
};

void func_80846120(Player* this, GlobalContext* globalCtx) {
    if (LinkAnimation_Update(globalCtx, &this->skelAnime) && (this->unk_850++ > 20)) {
        if (!func_8083B040(this, globalCtx)) {
            func_8083A098(this, &gPlayerAnim_002FA0, globalCtx);
        }
        return;
    }

    if (LinkAnimation_OnFrame(&this->skelAnime, 41.0f)) {
        BgHeavyBlock* heavyBlock = (BgHeavyBlock*)this->interactRangeActor;

        this->heldActor = &heavyBlock->dyna.actor;
        this->actor.child = &heavyBlock->dyna.actor;
        heavyBlock->dyna.actor.parent = &this->actor;
        func_8002DBD0(&heavyBlock->dyna.actor, &heavyBlock->unk_164, &this->leftHandPos);
        return;
    }

    if (LinkAnimation_OnFrame(&this->skelAnime, 229.0f)) {
        Actor* heldActor = this->heldActor;

        heldActor->speedXZ = Math_SinS(heldActor->shape.rot.x) * 40.0f;
        heldActor->velocity.y = Math_CosS(heldActor->shape.rot.x) * 40.0f;
        heldActor->gravity = -2.0f;
        heldActor->minVelocityY = -30.0f;
        func_808323B4(globalCtx, this);
        return;
    }

    func_80832924(this, D_8085461C);
}

void func_80846260(Player* this, GlobalContext* globalCtx) {
    func_8083721C(this);

    if (LinkAnimation_Update(globalCtx, &this->skelAnime)) {
        func_80832284(globalCtx, this, &gPlayerAnim_0032C0);
        this->unk_850 = 1;
        return;
    }

    if (this->unk_850 == 0) {
        if (LinkAnimation_OnFrame(&this->skelAnime, 27.0f)) {
            Actor* interactRangeActor = this->interactRangeActor;

            this->heldActor = interactRangeActor;
            this->actor.child = interactRangeActor;
            interactRangeActor->parent = &this->actor;
            return;
        }

        if (LinkAnimation_OnFrame(&this->skelAnime, 25.0f)) {
            func_80832698(this, NA_SE_VO_LI_SWORD_L);
            return;
        }

    } else if (CHECK_BTN_ANY(sControlInput->press.button, BTN_A | BTN_B | BTN_CLEFT | BTN_CRIGHT | BTN_CDOWN)) {
        func_80835C58(globalCtx, this, func_80846358, 1);
        func_80832264(globalCtx, this, &gPlayerAnim_0032B8);
    }
}

void func_80846358(Player* this, GlobalContext* globalCtx) {
    if (LinkAnimation_Update(globalCtx, &this->skelAnime)) {
        func_80839F90(this, globalCtx);
        return;
    }

    if (LinkAnimation_OnFrame(&this->skelAnime, 6.0f)) {
        Actor* heldActor = this->heldActor;

        heldActor->world.rot.y = this->actor.shape.rot.y;
        heldActor->speedXZ = 10.0f;
        heldActor->velocity.y = 20.0f;
        func_80834644(globalCtx, this);
        func_8002F7DC(&this->actor, NA_SE_PL_THROW);
        func_80832698(this, NA_SE_VO_LI_SWORD_N);
    }
}

void func_80846408(Player* this, GlobalContext* globalCtx) {
    if (LinkAnimation_Update(globalCtx, &this->skelAnime)) {
        func_80832284(globalCtx, this, &gPlayerAnim_003070);
        this->unk_850 = 15;
        return;
    }

    if (this->unk_850 != 0) {
        this->unk_850--;
        if (this->unk_850 == 0) {
            func_8083A098(this, &gPlayerAnim_003068, globalCtx);
            this->stateFlags1 &= ~PLAYER_STATE1_11;
            func_80832698(this, NA_SE_VO_LI_DAMAGE_S);
        }
    }
}

void func_808464B0(Player* this, GlobalContext* globalCtx) {
    func_8083721C(this);

    if (LinkAnimation_Update(globalCtx, &this->skelAnime)) {
        func_80839F90(this, globalCtx);
        return;
    }

    if (LinkAnimation_OnFrame(&this->skelAnime, 4.0f)) {
        Actor* heldActor = this->heldActor;

        if (!func_80835644(globalCtx, this, heldActor)) {
            heldActor->velocity.y = 0.0f;
            heldActor->speedXZ = 0.0f;
            func_80834644(globalCtx, this);
            if (heldActor->id == ACTOR_EN_BOM_CHU) {
                func_8083B8F4(this, globalCtx);
            }
        }
    }
}

void func_80846578(Player* this, GlobalContext* globalCtx) {
    f32 sp34;
    s16 sp32;

    func_8083721C(this);

    if (LinkAnimation_Update(globalCtx, &this->skelAnime) ||
        ((this->skelAnime.curFrame >= 8.0f) && func_80837268(this, &sp34, &sp32, 0.018f, globalCtx))) {
        func_80839F90(this, globalCtx);
        return;
    }

    if (LinkAnimation_OnFrame(&this->skelAnime, 3.0f)) {
        func_8084409C(globalCtx, this, this->linearVelocity + 8.0f, 12.0f);
    }
}

static ColliderCylinderInit D_80854624 = {
    {
        COLTYPE_HIT5,
        AT_NONE,
        AC_ON | AC_TYPE_ENEMY,
        OC1_ON | OC1_TYPE_ALL,
        OC2_TYPE_PLAYER,
        COLSHAPE_CYLINDER,
    },
    {
        ELEMTYPE_UNK1,
        { 0x00000000, 0x00, 0x00 },
        { 0xFFCFFFFF, 0x00, 0x00 },
        TOUCH_NONE,
        BUMP_ON,
        OCELEM_ON,
    },
    { 12, 60, 0, { 0, 0, 0 } },
};

static ColliderQuadInit D_80854650 = {
    {
        COLTYPE_NONE,
        AT_ON | AT_TYPE_PLAYER,
        AC_NONE,
        OC1_NONE,
        OC2_TYPE_PLAYER,
        COLSHAPE_QUAD,
    },
    {
        ELEMTYPE_UNK2,
        { 0x00000100, 0x00, 0x01 },
        { 0xFFCFFFFF, 0x00, 0x00 },
        TOUCH_ON | TOUCH_SFX_NORMAL,
        BUMP_NONE,
        OCELEM_NONE,
    },
    { { { 0.0f, 0.0f, 0.0f }, { 0.0f, 0.0f, 0.0f }, { 0.0f, 0.0f, 0.0f }, { 0.0f, 0.0f, 0.0f } } },
};

static ColliderQuadInit D_808546A0 = {
    {
        COLTYPE_METAL,
        AT_ON | AT_TYPE_PLAYER,
        AC_ON | AC_HARD | AC_TYPE_ENEMY,
        OC1_NONE,
        OC2_TYPE_PLAYER,
        COLSHAPE_QUAD,
    },
    {
        ELEMTYPE_UNK2,
        { 0x00100000, 0x00, 0x00 },
        { 0xDFCFFFFF, 0x00, 0x00 },
        TOUCH_ON | TOUCH_SFX_NORMAL,
        BUMP_ON,
        OCELEM_NONE,
    },
    { { { 0.0f, 0.0f, 0.0f }, { 0.0f, 0.0f, 0.0f }, { 0.0f, 0.0f, 0.0f }, { 0.0f, 0.0f, 0.0f } } },
};

void func_8084663C(Actor* thisx, GlobalContext* globalCtx) {
}

void func_80846648(GlobalContext* globalCtx, Player* this) {
    this->actor.update = func_8084663C;
    this->actor.draw = NULL;
}

void func_80846660(GlobalContext* globalCtx, Player* this) {
    func_80835C58(globalCtx, this, func_8084F710, 0);
    if ((globalCtx->sceneNum == SCENE_SPOT06) && (gSaveContext.sceneSetupIndex >= 4)) {
        this->unk_84F = 1;
    }
    this->stateFlags1 |= PLAYER_STATE1_29;
    LinkAnimation_Change(globalCtx, &this->skelAnime, &gPlayerAnim_003298, 2.0f / 3.0f, 0.0f, 24.0f, ANIMMODE_ONCE,
                         0.0f);
    this->actor.world.pos.y += 800.0f;
}

static u8 D_808546F0[] = { ITEM_SWORD_MASTER, ITEM_SWORD_KOKIRI };

void func_80846720(GlobalContext* globalCtx, Player* this, s32 arg2) {
    s32 item = D_808546F0[(void)0, gSaveContext.linkAge];
    s32 actionParam = sItemActionParams[item];

    func_80835EFC(this);
    func_808323B4(globalCtx, this);

    this->heldItemId = item;
    this->nextModelGroup = Player_ActionToModelGroup(this, actionParam);

    func_8083399C(globalCtx, this, actionParam);
    func_80834644(globalCtx, this);

    if (arg2 != 0) {
        func_8002F7DC(&this->actor, NA_SE_IT_SWORD_PICKOUT);
    }
}

static Vec3f D_808546F4 = { -1.0f, 69.0f, 20.0f };

void func_808467D4(GlobalContext* globalCtx, Player* this) {
    func_80835C58(globalCtx, this, func_8084E9AC, 0);
    this->stateFlags1 |= PLAYER_STATE1_29;
    Math_Vec3f_Copy(&this->actor.world.pos, &D_808546F4);
    this->currentYaw = this->actor.shape.rot.y = -0x8000;
    LinkAnimation_Change(globalCtx, &this->skelAnime, this->ageProperties->unk_A0, 2.0f / 3.0f, 0.0f, 0.0f,
                         ANIMMODE_ONCE, 0.0f);
    func_80832F54(globalCtx, this, 0x28F);
    if (LINK_IS_ADULT) {
        func_80846720(globalCtx, this, 0);
    }
    this->unk_850 = 20;
}

void func_808468A8(GlobalContext* globalCtx, Player* this) {
    func_80835C58(globalCtx, this, func_8084F9A0, 0);
    func_80832F54(globalCtx, this, 0x9B);
}

void func_808468E8(GlobalContext* globalCtx, Player* this) {
    func_808389E8(this, &gPlayerAnim_002FE0, 12.0f, globalCtx);
    func_80835C58(globalCtx, this, func_8084F9C0, 0);
    this->stateFlags1 |= PLAYER_STATE1_29;
    this->fallStartHeight = this->actor.world.pos.y;
    OnePointCutscene_Init(globalCtx, 5110, 40, &this->actor, MAIN_CAM);
}

void func_80846978(GlobalContext* globalCtx, Player* this) {
    func_80837C0C(globalCtx, this, 1, 2.0f, 2.0f, this->actor.shape.rot.y + 0x8000, 0);
}

void func_808469BC(GlobalContext* globalCtx, Player* this) {
    func_80835C58(globalCtx, this, func_8084F698, 0);
    this->actor.draw = NULL;
    this->stateFlags1 |= PLAYER_STATE1_29;
}

static s16 D_80854700[] = { ACTOR_MAGIC_WIND, ACTOR_MAGIC_DARK, ACTOR_MAGIC_FIRE };

Actor* func_80846A00(GlobalContext* globalCtx, Player* this, s32 arg2) {
    return Actor_Spawn(&globalCtx->actorCtx, globalCtx, D_80854700[arg2], this->actor.world.pos.x,
                       this->actor.world.pos.y, this->actor.world.pos.z, 0, 0, 0, 0);
}

void func_80846A68(GlobalContext* globalCtx, Player* this) {
    this->actor.draw = NULL;
    func_80835C58(globalCtx, this, func_8085076C, 0);
    this->stateFlags1 |= PLAYER_STATE1_29;
}

static InitChainEntry D_80854708[] = {
    ICHAIN_F32(targetArrowOffset, 500, ICHAIN_STOP),
};

static EffectBlureInit2 D_8085470C = {
    0, 8, 0, { 255, 255, 255, 255 }, { 255, 255, 255, 64 }, { 255, 255, 255, 0 }, { 255, 255, 255, 0 }, 4,
    0, 2, 0, { 0, 0, 0, 0 },         { 0, 0, 0, 0 },
};

static Vec3s D_80854730 = { -57, 3377, 0 };

void Player_InitCommon(Player* this, GlobalContext* globalCtx, FlexSkeletonHeader* skelHeader) {
    this->ageProperties = &sAgeProperties[gSaveContext.linkAge];
    Actor_ProcessInitChain(&this->actor, D_80854708);
    this->meleeWeaponEffectIndex = TOTAL_EFFECT_COUNT;
    this->currentYaw = this->actor.world.rot.y;
    func_80834644(globalCtx, this);

    SkelAnime_InitLink(globalCtx, &this->skelAnime, skelHeader, D_80853914[PLAYER_ANIMGROUP_0][this->modelAnimType], 9,
                       this->jointTable, this->morphTable, PLAYER_LIMB_MAX);
    this->skelAnime.baseTransl = D_80854730;
    SkelAnime_InitLink(globalCtx, &this->skelAnime2, skelHeader, func_80833338(this), 9, this->jointTable2,
                       this->morphTable2, PLAYER_LIMB_MAX);
    this->skelAnime2.baseTransl = D_80854730;

    Effect_Add(globalCtx, &this->meleeWeaponEffectIndex, EFFECT_BLURE2, 0, 0, &D_8085470C);
    ActorShape_Init(&this->actor.shape, 0.0f, ActorShadow_DrawFeet, this->ageProperties->unk_04);
    this->unk_46C = SUBCAM_NONE;
    Collider_InitCylinder(globalCtx, &this->cylinder);
    Collider_SetCylinder(globalCtx, &this->cylinder, &this->actor, &D_80854624);
    Collider_InitQuad(globalCtx, &this->meleeWeaponQuads[0]);
    Collider_SetQuad(globalCtx, &this->meleeWeaponQuads[0], &this->actor, &D_80854650);
    Collider_InitQuad(globalCtx, &this->meleeWeaponQuads[1]);
    Collider_SetQuad(globalCtx, &this->meleeWeaponQuads[1], &this->actor, &D_80854650);
    Collider_InitQuad(globalCtx, &this->shieldQuad);
    Collider_SetQuad(globalCtx, &this->shieldQuad, &this->actor, &D_808546A0);
}

static void (*D_80854738[])(GlobalContext* globalCtx, Player* this) = {
    func_80846648, func_808467D4, func_80846660, func_808468A8, func_808468E8, func_808469BC,
    func_80846A68, func_80846978, func_8083CA54, func_8083CA54, func_8083CA54, func_8083CA54,
    func_8083CA54, func_8083CA20, func_8083CA54, func_8083CA9C,
};

static Vec3f D_80854778 = { 0.0f, 50.0f, 0.0f };

void Player_Init(Actor* thisx, GlobalContext* globalCtx2) {
    Player* this = (Player*)thisx;
    GlobalContext* globalCtx = globalCtx2;
    SceneTableEntry* scene = globalCtx->loadedScene;
    u32 titleFileSize;
    s32 initMode;
    s32 sp50;
    s32 sp4C;

    globalCtx->shootingGalleryStatus = globalCtx->bombchuBowlingStatus = 0;

    globalCtx->playerInit = Player_InitCommon;
    globalCtx->playerUpdate = Player_UpdateCommon;
    globalCtx->isPlayerDroppingFish = Player_IsDroppingFish;
    globalCtx->startPlayerFishing = Player_StartFishing;
    globalCtx->grabPlayer = func_80852F38;
    globalCtx->startPlayerCutscene = func_80852FFC;
    globalCtx->func_11D54 = func_80853080;
    globalCtx->damagePlayer = Player_InflictDamage;
    globalCtx->talkWithPlayer = func_80853148;

    thisx->room = -1;
    this->ageProperties = &sAgeProperties[gSaveContext.linkAge];
    this->itemActionParam = this->heldItemActionParam = -1;
    this->heldItemId = ITEM_NONE;

    func_80835F44(globalCtx, this, ITEM_NONE);
    Player_SetEquipmentData(globalCtx, this);
    this->prevBoots = this->currentBoots;
    Player_InitCommon(this, globalCtx, gPlayerSkelHeaders[((void)0, gSaveContext.linkAge)]);
    this->giObjectSegment = (void*)(((u32)ZeldaArena_MallocDebug(0x3008, "../z_player.c", 17175) + 8) & ~0xF);

    sp50 = gSaveContext.respawnFlag;

    if (sp50 != 0) {
        if (sp50 == -3) {
            thisx->params = gSaveContext.respawn[RESPAWN_MODE_RETURN].playerParams;
        } else {
            if ((sp50 == 1) || (sp50 == -1)) {
                this->unk_A86 = -2;
            }

            if (sp50 < 0) {
                sp4C = 0;
            } else {
                sp4C = sp50 - 1;
                Math_Vec3f_Copy(&thisx->world.pos, &gSaveContext.respawn[sp50 - 1].pos);
                Math_Vec3f_Copy(&thisx->home.pos, &thisx->world.pos);
                Math_Vec3f_Copy(&thisx->prevPos, &thisx->world.pos);
                this->fallStartHeight = thisx->world.pos.y;
                this->currentYaw = thisx->shape.rot.y = gSaveContext.respawn[sp4C].yaw;
                thisx->params = gSaveContext.respawn[sp4C].playerParams;
            }

            globalCtx->actorCtx.flags.tempSwch = gSaveContext.respawn[sp4C].tempSwchFlags & 0xFFFFFF;
            globalCtx->actorCtx.flags.tempCollect = gSaveContext.respawn[sp4C].tempCollectFlags;
        }
    }

    if ((sp50 == 0) || (sp50 < -1)) {
        titleFileSize = scene->titleFile.vromEnd - scene->titleFile.vromStart;
        if ((titleFileSize != 0) && gSaveContext.showTitleCard) {
            if ((gSaveContext.sceneSetupIndex < 4) &&
                (gEntranceTable[((void)0, gSaveContext.entranceIndex) + ((void)0, gSaveContext.sceneSetupIndex)].field &
                 0x4000) &&
                ((globalCtx->sceneNum != SCENE_DDAN) || (gSaveContext.eventChkInf[11] & 1)) &&
                ((globalCtx->sceneNum != SCENE_NIGHT_SHOP) || (gSaveContext.eventChkInf[2] & 0x20))) {
                TitleCard_InitPlaceName(globalCtx, &globalCtx->actorCtx.titleCtx, this->giObjectSegment, 160, 120, 144,
                                        24, 20);
            }
        }
        gSaveContext.showTitleCard = true;
    }

    if (func_80845C68(globalCtx, (sp50 == 2) ? 1 : 0) == 0) {
        gSaveContext.respawn[RESPAWN_MODE_DOWN].playerParams = (thisx->params & 0xFF) | 0xD00;
    }

    gSaveContext.respawn[RESPAWN_MODE_DOWN].data = 1;

    if (globalCtx->sceneNum <= SCENE_GANONTIKA_SONOGO) {
        gSaveContext.infTable[26] |= gBitFlags[globalCtx->sceneNum];
    }

    initMode = (thisx->params & 0xF00) >> 8;
    if ((initMode == 5) || (initMode == 6)) {
        if (gSaveContext.cutsceneIndex >= 0xFFF0) {
            initMode = 13;
        }
    }

    D_80854738[initMode](globalCtx, this);

    if (initMode != 0) {
        if ((gSaveContext.gameMode == 0) || (gSaveContext.gameMode == 3)) {
            this->naviActor = Player_SpawnFairy(globalCtx, this, &thisx->world.pos, &D_80854778, FAIRY_NAVI);
            if (gSaveContext.dogParams != 0) {
                gSaveContext.dogParams |= 0x8000;
            }
        }
    }

    if (gSaveContext.nayrusLoveTimer != 0) {
        gSaveContext.unk_13F0 = 3;
        func_80846A00(globalCtx, this, 1);
        this->stateFlags3 &= ~PLAYER_STATE3_6;
    }

    if (gSaveContext.entranceSound != 0) {
        Audio_PlayActorSound2(&this->actor, ((void)0, gSaveContext.entranceSound));
        gSaveContext.entranceSound = 0;
    }

    Map_SavePlayerInitialInfo(globalCtx);
    MREG(64) = 0;
}

void func_808471F4(s16* pValue) {
    s16 step;

    step = (ABS(*pValue) * 100.0f) / 1000.0f;
    step = CLAMP(step, 400, 4000);

    Math_ScaledStepToS(pValue, 0, step);
}

void func_80847298(Player* this) {
    s16 sp26;

    if (!(this->unk_6AE & 2)) {
        sp26 = this->actor.focus.rot.y - this->actor.shape.rot.y;
        func_808471F4(&sp26);
        this->actor.focus.rot.y = this->actor.shape.rot.y + sp26;
    }

    if (!(this->unk_6AE & 1)) {
        func_808471F4(&this->actor.focus.rot.x);
    }

    if (!(this->unk_6AE & 8)) {
        func_808471F4(&this->unk_6B6);
    }

    if (!(this->unk_6AE & 0x40)) {
        func_808471F4(&this->unk_6BC);
    }

    if (!(this->unk_6AE & 4)) {
        func_808471F4(&this->actor.focus.rot.z);
    }

    if (!(this->unk_6AE & 0x10)) {
        func_808471F4(&this->unk_6B8);
    }

    if (!(this->unk_6AE & 0x20)) {
        func_808471F4(&this->unk_6BA);
    }

    if (!(this->unk_6AE & 0x80)) {
        if (this->unk_6B0 != 0) {
            func_808471F4(&this->unk_6B0);
        } else {
            func_808471F4(&this->unk_6BE);
        }
    }

    if (!(this->unk_6AE & 0x100)) {
        func_808471F4(&this->unk_6C0);
    }

    this->unk_6AE = 0;
}

static f32 D_80854784[] = { 120.0f, 240.0f, 360.0f };

static u8 sDiveDoActions[] = { DO_ACTION_1, DO_ACTION_2, DO_ACTION_3, DO_ACTION_4,
                               DO_ACTION_5, DO_ACTION_6, DO_ACTION_7, DO_ACTION_8 };

void func_808473D4(GlobalContext* globalCtx, Player* this) {
    if ((Message_GetState(&globalCtx->msgCtx) == TEXT_STATE_NONE) && (this->actor.category == ACTORCAT_PLAYER)) {
        Actor* heldActor = this->heldActor;
        Actor* interactRangeActor = this->interactRangeActor;
        s32 sp24;
        s32 sp20 = this->unk_84B[this->unk_846];
        s32 sp1C = func_808332B8(this);
        s32 doAction = DO_ACTION_NONE;

        if (!Player_InBlockingCsMode(globalCtx, this)) {
            if (this->stateFlags1 & PLAYER_STATE1_20) {
                doAction = DO_ACTION_RETURN;
            } else if ((this->heldItemActionParam == PLAYER_AP_FISHING_POLE) && (this->unk_860 != 0)) {
                if (this->unk_860 == 2) {
                    doAction = DO_ACTION_REEL;
                }
            } else if ((func_8084E3C4 != this->func_674) && !(this->stateFlags2 & PLAYER_STATE2_18)) {
                if ((this->doorType != PLAYER_DOORTYPE_NONE) &&
                    (!(this->stateFlags1 & PLAYER_STATE1_11) ||
                     ((heldActor != NULL) && (heldActor->id == ACTOR_EN_RU1)))) {
                    doAction = DO_ACTION_OPEN;
                } else if ((!(this->stateFlags1 & PLAYER_STATE1_11) || (heldActor == NULL)) &&
                           (interactRangeActor != NULL) &&
                           ((!sp1C && (this->getItemId == GI_NONE)) ||
                            ((this->getItemId < 0) && !(this->stateFlags1 & PLAYER_STATE1_27)))) {
                    if (this->getItemId < 0) {
                        doAction = DO_ACTION_OPEN;
                    } else if ((interactRangeActor->id == ACTOR_BG_TOKI_SWD) && LINK_IS_ADULT) {
                        doAction = DO_ACTION_DROP;
                    } else {
                        doAction = DO_ACTION_GRAB;
                    }
                } else if (!sp1C && (this->stateFlags2 & PLAYER_STATE2_0)) {
                    doAction = DO_ACTION_GRAB;
                } else if ((this->stateFlags2 & PLAYER_STATE2_2) ||
                           (!(this->stateFlags1 & PLAYER_STATE1_23) && (this->rideActor != NULL))) {
                    doAction = DO_ACTION_CLIMB;
                } else if ((this->stateFlags1 & PLAYER_STATE1_23) && !EN_HORSE_CHECK_4((EnHorse*)this->rideActor) &&
                           (func_8084D3E4 != this->func_674)) {
                    if ((this->stateFlags2 & PLAYER_STATE2_1) && (this->targetActor != NULL)) {
                        if (this->targetActor->category == ACTORCAT_NPC) {
                            doAction = DO_ACTION_SPEAK;
                        } else {
                            doAction = DO_ACTION_CHECK;
                        }
                    } else if (!func_8002DD78(this) && !(this->stateFlags1 & PLAYER_STATE1_20)) {
                        doAction = DO_ACTION_FASTER;
                    }
                } else if ((this->stateFlags2 & PLAYER_STATE2_1) && (this->targetActor != NULL)) {
                    if (this->targetActor->category == ACTORCAT_NPC) {
                        doAction = DO_ACTION_SPEAK;
                    } else {
                        doAction = DO_ACTION_CHECK;
                    }
                } else if ((this->stateFlags1 & (PLAYER_STATE1_13 | PLAYER_STATE1_21)) ||
                           ((this->stateFlags1 & PLAYER_STATE1_23) && (this->stateFlags2 & PLAYER_STATE2_22))) {
                    doAction = DO_ACTION_DOWN;
                } else if (this->stateFlags2 & PLAYER_STATE2_16) {
                    doAction = DO_ACTION_ENTER;
                } else if ((this->stateFlags1 & PLAYER_STATE1_11) && (this->getItemId == GI_NONE) &&
                           (heldActor != NULL)) {
                    if ((this->actor.bgCheckFlags & BGCHECKFLAG_GROUND) || (heldActor->id == ACTOR_EN_NIW)) {
                        if (func_8083EAF0(this, heldActor) == 0) {
                            doAction = DO_ACTION_DROP;
                        } else {
                            doAction = DO_ACTION_THROW;
                        }
                    }
                } else if (!(this->stateFlags1 & PLAYER_STATE1_27) && func_8083A0D4(this) &&
                           (this->getItemId < GI_MAX)) {
                    doAction = DO_ACTION_GRAB;
                } else if (this->stateFlags2 & PLAYER_STATE2_11) {
                    sp24 = (D_80854784[CUR_UPG_VALUE(UPG_SCALE)] - this->actor.yDistToWater) / 40.0f;
                    sp24 = CLAMP(sp24, 0, 7);
                    doAction = sDiveDoActions[sp24];
                } else if (sp1C && !(this->stateFlags2 & PLAYER_STATE2_10)) {
                    doAction = DO_ACTION_DIVE;
                } else if (!sp1C && (!(this->stateFlags1 & PLAYER_STATE1_22) || func_80833BCC(this) ||
                                     !Player_IsChildWithHylianShield(this))) {
                    if ((!(this->stateFlags1 & PLAYER_STATE1_14) && (sp20 <= 0) &&
                         (func_8008E9C4(this) ||
                          ((D_808535E4 != 7) &&
                           (func_80833B2C(this) || ((globalCtx->roomCtx.curRoom.unk_03 != 2) &&
                                                    !(this->stateFlags1 & PLAYER_STATE1_22) && (sp20 == 0))))))) {
                        doAction = DO_ACTION_ATTACK;
                    } else if ((globalCtx->roomCtx.curRoom.unk_03 != 2) && func_80833BCC(this) && (sp20 > 0)) {
                        doAction = DO_ACTION_JUMP;
                    } else if ((this->heldItemActionParam >= PLAYER_AP_SWORD_MASTER) ||
                               ((this->stateFlags2 & PLAYER_STATE2_20) &&
                                (globalCtx->actorCtx.targetCtx.arrowPointedActor == NULL))) {
                        doAction = DO_ACTION_PUTAWAY;
                    }
                }
            }
        }

        if (doAction != DO_ACTION_PUTAWAY) {
            this->unk_837 = 20;
        } else if (this->unk_837 != 0) {
            doAction = DO_ACTION_NONE;
            this->unk_837--;
        }

        Interface_SetDoAction(globalCtx, doAction);

        if (this->stateFlags2 & PLAYER_STATE2_21) {
            if (this->unk_664 != NULL) {
                Interface_SetNaviCall(globalCtx, 0x1E);
            } else {
                Interface_SetNaviCall(globalCtx, 0x1D);
            }
            Interface_SetNaviCall(globalCtx, 0x1E);
        } else {
            Interface_SetNaviCall(globalCtx, 0x1F);
        }
    }
}

s32 func_80847A78(Player* this) {
    s32 cond;

    if ((this->currentBoots == PLAYER_BOOTS_HOVER) && (this->hoverBootsTimer != 0)) {
        this->hoverBootsTimer--;
    } else {
        this->hoverBootsTimer = 0;
    }

    cond = (this->currentBoots == PLAYER_BOOTS_HOVER) &&
           ((this->actor.yDistToWater >= 0.0f) || (func_80838144(D_808535E4) >= 0) || func_8083816C(D_808535E4));

    if (cond && (this->actor.bgCheckFlags & BGCHECKFLAG_GROUND) && (this->hoverBootsTimer != 0)) {
        this->actor.bgCheckFlags &= ~BGCHECKFLAG_GROUND;
    }

    if (this->actor.bgCheckFlags & BGCHECKFLAG_GROUND) {
        if (!cond) {
            this->hoverBootsTimer = 19;
        }
        return 0;
    }

    D_808535E4 = 0;
    this->unk_898 = this->unk_89A = D_80853610 = 0;

    return 1;
}

static Vec3f D_80854798 = { 0.0f, 18.0f, 0.0f };

void func_80847BA0(GlobalContext* globalCtx, Player* this) {
    u8 spC7 = 0;
    CollisionPoly* spC0;
    Vec3f spB4;
    f32 spB0;
    f32 spAC;
    f32 spA8;
    u32 spA4;

    D_80853604 = this->unk_A7A;

    if (this->stateFlags2 & PLAYER_STATE2_18) {
        spB0 = 10.0f;
        spAC = 15.0f;
        spA8 = 30.0f;
    } else {
        spB0 = this->ageProperties->unk_38;
        spAC = 26.0f;
        spA8 = this->ageProperties->unk_00;
    }

    if (this->stateFlags1 & (PLAYER_STATE1_29 | PLAYER_STATE1_31)) {
        if (this->stateFlags1 & PLAYER_STATE1_31) {
            this->actor.bgCheckFlags &= ~BGCHECKFLAG_GROUND;
            spA4 = UPDBGCHECKINFO_FLAG_3 | UPDBGCHECKINFO_FLAG_4 | UPDBGCHECKINFO_FLAG_5;
        } else if ((this->stateFlags1 & PLAYER_STATE1_0) && ((this->unk_A84 - (s32)this->actor.world.pos.y) >= 100)) {
            spA4 = UPDBGCHECKINFO_FLAG_0 | UPDBGCHECKINFO_FLAG_3 | UPDBGCHECKINFO_FLAG_4 | UPDBGCHECKINFO_FLAG_5;
        } else if (!(this->stateFlags1 & PLAYER_STATE1_0) &&
                   ((func_80845EF8 == this->func_674) || (func_80845CA4 == this->func_674))) {
            this->actor.bgCheckFlags &= ~(BGCHECKFLAG_WALL | BGCHECKFLAG_PLAYER_WALL_INTERACT);
            spA4 = UPDBGCHECKINFO_FLAG_2 | UPDBGCHECKINFO_FLAG_3 | UPDBGCHECKINFO_FLAG_4 | UPDBGCHECKINFO_FLAG_5;
        } else {
            spA4 = UPDBGCHECKINFO_FLAG_0 | UPDBGCHECKINFO_FLAG_1 | UPDBGCHECKINFO_FLAG_2 | UPDBGCHECKINFO_FLAG_3 |
                   UPDBGCHECKINFO_FLAG_4 | UPDBGCHECKINFO_FLAG_5;
        }
    } else {
        spA4 = UPDBGCHECKINFO_FLAG_0 | UPDBGCHECKINFO_FLAG_1 | UPDBGCHECKINFO_FLAG_2 | UPDBGCHECKINFO_FLAG_3 |
               UPDBGCHECKINFO_FLAG_4 | UPDBGCHECKINFO_FLAG_5;
    }

    if (this->stateFlags3 & PLAYER_STATE3_0) {
        spA4 &= ~(UPDBGCHECKINFO_FLAG_1 | UPDBGCHECKINFO_FLAG_2);
    }

    if (spA4 & UPDBGCHECKINFO_FLAG_2) {
        this->stateFlags3 |= PLAYER_STATE3_4;
    }

    Math_Vec3f_Copy(&spB4, &this->actor.world.pos);
    Actor_UpdateBgCheckInfo(globalCtx, &this->actor, spAC, spB0, spA8, spA4);

    if (this->actor.bgCheckFlags & BGCHECKFLAG_CEILING) {
        this->actor.velocity.y = 0.0f;
    }

    D_80853600 = this->actor.world.pos.y - this->actor.floorHeight;
    D_808535F4 = 0;

    spC0 = this->actor.floorPoly;

    if (spC0 != NULL) {
        this->unk_A7A = func_80041EA4(&globalCtx->colCtx, spC0, this->actor.floorBgId);
        this->unk_A82 = this->unk_89E;

        if (this->actor.bgCheckFlags & BGCHECKFLAG_WATER) {
            if (this->actor.yDistToWater < 20.0f) {
                this->unk_89E = 4;
            } else {
                this->unk_89E = 5;
            }
        } else {
            if (this->stateFlags2 & PLAYER_STATE2_9) {
                this->unk_89E = 1;
            } else {
                this->unk_89E = SurfaceType_GetSfx(&globalCtx->colCtx, spC0, this->actor.floorBgId);
            }
        }

        if (this->actor.category == ACTORCAT_PLAYER) {
            Audio_SetCodeReverb(SurfaceType_GetEcho(&globalCtx->colCtx, spC0, this->actor.floorBgId));

            if (this->actor.floorBgId == BGCHECK_SCENE) {
                func_80074CE8(globalCtx,
                              SurfaceType_GetLightSettingIndex(&globalCtx->colCtx, spC0, this->actor.floorBgId));
            } else {
                func_80043508(&globalCtx->colCtx, this->actor.floorBgId);
            }
        }

        D_808535F4 = SurfaceType_GetConveyorSpeed(&globalCtx->colCtx, spC0, this->actor.floorBgId);
        if (D_808535F4 != 0) {
            D_808535F8 = SurfaceType_IsConveyor(&globalCtx->colCtx, spC0, this->actor.floorBgId);
            if (((D_808535F8 == 0) && (this->actor.yDistToWater > 20.0f) &&
                 (this->currentBoots != PLAYER_BOOTS_IRON)) ||
                ((D_808535F8 != 0) && (this->actor.bgCheckFlags & BGCHECKFLAG_GROUND))) {
                D_808535FC = SurfaceType_GetConveyorDirection(&globalCtx->colCtx, spC0, this->actor.floorBgId) << 10;
            } else {
                D_808535F4 = 0;
            }
        }
    }

    func_80839034(globalCtx, this, spC0, this->actor.floorBgId);

    this->actor.bgCheckFlags &= ~BGCHECKFLAG_PLAYER_WALL_INTERACT;

    if (this->actor.bgCheckFlags & BGCHECKFLAG_WALL) {
        CollisionPoly* spA0;
        s32 sp9C;
        s16 sp9A;
        s32 pad;

        D_80854798.y = 18.0f;
        D_80854798.z = this->ageProperties->unk_38 + 10.0f;

        if (!(this->stateFlags2 & PLAYER_STATE2_18) &&
            func_80839768(globalCtx, this, &D_80854798, &spA0, &sp9C, &D_80858AA8)) {
            this->actor.bgCheckFlags |= BGCHECKFLAG_PLAYER_WALL_INTERACT;
            if (this->actor.wallPoly != spA0) {
                this->actor.wallPoly = spA0;
                this->actor.wallBgId = sp9C;
                this->actor.wallYaw = Math_Atan2S(spA0->normal.z, spA0->normal.x);
            }
        }

        sp9A = this->actor.shape.rot.y - (s16)(this->actor.wallYaw + 0x8000);

        D_808535F0 = func_80041DB8(&globalCtx->colCtx, this->actor.wallPoly, this->actor.wallBgId);

        D_80853608 = ABS(sp9A);

        sp9A = this->currentYaw - (s16)(this->actor.wallYaw + 0x8000);

        D_8085360C = ABS(sp9A);

        spB0 = D_8085360C * 0.00008f;
        if (!(this->actor.bgCheckFlags & BGCHECKFLAG_GROUND) || spB0 >= 1.0f) {
            this->unk_880 = R_RUN_SPEED_LIMIT / 100.0f;
        } else {
            spAC = (R_RUN_SPEED_LIMIT / 100.0f * spB0);
            this->unk_880 = spAC;
            if (spAC < 0.1f) {
                this->unk_880 = 0.1f;
            }
        }

        if ((this->actor.bgCheckFlags & BGCHECKFLAG_PLAYER_WALL_INTERACT) && (D_80853608 < 0x3000)) {
            CollisionPoly* wallPoly = this->actor.wallPoly;

            if (ABS(wallPoly->normal.y) < 600) {
                f32 sp8C = COLPOLY_GET_NORMAL(wallPoly->normal.x);
                f32 sp88 = COLPOLY_GET_NORMAL(wallPoly->normal.y);
                f32 sp84 = COLPOLY_GET_NORMAL(wallPoly->normal.z);
                f32 wallHeight;
                CollisionPoly* sp7C;
                CollisionPoly* sp78;
                s32 sp74;
                Vec3f sp68;
                f32 sp64;
                f32 sp60;
                s32 temp3;

                this->wallDistance = Math3D_UDistPlaneToPos(sp8C, sp88, sp84, wallPoly->dist, &this->actor.world.pos);

                spB0 = this->wallDistance + 10.0f;
                sp68.x = this->actor.world.pos.x - (spB0 * sp8C);
                sp68.z = this->actor.world.pos.z - (spB0 * sp84);
                sp68.y = this->actor.world.pos.y + this->ageProperties->unk_0C;

                sp64 = BgCheck_EntityRaycastFloor1(&globalCtx->colCtx, &sp7C, &sp68);
                wallHeight = sp64 - this->actor.world.pos.y;
                this->wallHeight = wallHeight;

                if ((this->wallHeight < 18.0f) ||
                    BgCheck_EntityCheckCeiling(&globalCtx->colCtx, &sp60, &this->actor.world.pos,
                                               (sp64 - this->actor.world.pos.y) + 20.0f, &sp78, &sp74, &this->actor)) {
                    this->wallHeight = 399.96002f;
                } else {
                    D_80854798.y = (sp64 + 5.0f) - this->actor.world.pos.y;

                    if (func_80839768(globalCtx, this, &D_80854798, &sp78, &sp74, &D_80858AA8) &&
                        (temp3 = this->actor.wallYaw - Math_Atan2S(sp78->normal.z, sp78->normal.x),
                         ABS(temp3) < 0x4000) &&
                        !func_80041E18(&globalCtx->colCtx, sp78, sp74)) {
                        this->wallHeight = 399.96002f;
                    } else if (func_80041DE4(&globalCtx->colCtx, wallPoly, this->actor.wallBgId) == 0) {
                        if (this->ageProperties->unk_1C <= this->wallHeight) {
                            if (ABS(sp7C->normal.y) > 28000) {
                                if (this->ageProperties->unk_14 <= this->wallHeight) {
                                    spC7 = 4;
                                } else if (this->ageProperties->unk_18 <= this->wallHeight) {
                                    spC7 = 3;
                                } else {
                                    spC7 = 2;
                                }
                            }
                        } else {
                            spC7 = 1;
                        }
                    }
                }
            }
        }
    } else {
        this->unk_880 = R_RUN_SPEED_LIMIT / 100.0f;
        this->unk_88D = 0;
        this->wallHeight = 0.0f;
    }

    if (spC7 == this->unk_88C) {
        if ((this->linearVelocity != 0.0f) && (this->unk_88D < 100)) {
            this->unk_88D++;
        }
    } else {
        this->unk_88C = spC7;
        this->unk_88D = 0;
    }

    if (this->actor.bgCheckFlags & BGCHECKFLAG_GROUND) {
        D_808535E4 = func_80041D4C(&globalCtx->colCtx, spC0, this->actor.floorBgId);

        if (!func_80847A78(this)) {
            f32 sp58;
            f32 sp54;
            f32 sp50;
            f32 sp4C;
            s32 pad2;
            f32 sp44;
            s32 pad3;

            if (this->actor.floorBgId != BGCHECK_SCENE) {
                func_800434C8(&globalCtx->colCtx, this->actor.floorBgId);
            }

            sp58 = COLPOLY_GET_NORMAL(spC0->normal.x);
            sp54 = 1.0f / COLPOLY_GET_NORMAL(spC0->normal.y);
            sp50 = COLPOLY_GET_NORMAL(spC0->normal.z);

            sp4C = Math_SinS(this->currentYaw);
            sp44 = Math_CosS(this->currentYaw);

            this->unk_898 = Math_Atan2S(1.0f, (-(sp58 * sp4C) - (sp50 * sp44)) * sp54);
            this->unk_89A = Math_Atan2S(1.0f, (-(sp58 * sp44) - (sp50 * sp4C)) * sp54);

            sp4C = Math_SinS(this->actor.shape.rot.y);
            sp44 = Math_CosS(this->actor.shape.rot.y);

            D_80853610 = Math_Atan2S(1.0f, (-(sp58 * sp4C) - (sp50 * sp44)) * sp54);

            func_8083E318(globalCtx, this, spC0);
        }
    } else {
        func_80847A78(this);
    }

    if (this->unk_A7B == D_808535E4) {
        this->unk_A79++;
    } else {
        this->unk_A7B = D_808535E4;
        this->unk_A79 = 0;
    }
}

void Player_UpdateCamAndSeqModes(GlobalContext* globalCtx, Player* this) {
    u8 seqMode;
    s32 pad;
    Actor* unk_664;
    s32 camMode;

    if (this->actor.category == ACTORCAT_PLAYER) {
        seqMode = SEQ_MODE_DEFAULT;

        if (this->csMode != 0) {
            Camera_ChangeMode(Gameplay_GetCamera(globalCtx, 0), CAM_MODE_NORMAL);
        } else if (!(this->stateFlags1 & PLAYER_STATE1_20)) {
            if ((this->actor.parent != NULL) && (this->stateFlags3 & PLAYER_STATE3_7)) {
                camMode = CAM_MODE_HOOKSHOT;
                Camera_SetParam(Gameplay_GetCamera(globalCtx, 0), 8, this->actor.parent);
            } else if (func_8084377C == this->func_674) {
                camMode = CAM_MODE_STILL;
            } else if (this->stateFlags2 & PLAYER_STATE2_8) {
                camMode = CAM_MODE_PUSHPULL;
            } else if ((unk_664 = this->unk_664) != NULL) {
                if (CHECK_FLAG_ALL(this->actor.flags, ACTOR_FLAG_8)) {
                    camMode = CAM_MODE_TALK;
                } else if (this->stateFlags1 & PLAYER_STATE1_16) {
                    if (this->stateFlags1 & PLAYER_STATE1_25) {
                        camMode = CAM_MODE_FOLLOWBOOMERANG;
                    } else {
                        camMode = CAM_MODE_FOLLOWTARGET;
                    }
                } else {
                    camMode = CAM_MODE_BATTLE;
                }
                Camera_SetParam(Gameplay_GetCamera(globalCtx, 0), 8, unk_664);
            } else if (this->stateFlags1 & PLAYER_STATE1_12) {
                camMode = CAM_MODE_CHARGE;
            } else if (this->stateFlags1 & PLAYER_STATE1_25) {
                camMode = CAM_MODE_FOLLOWBOOMERANG;
                Camera_SetParam(Gameplay_GetCamera(globalCtx, 0), 8, this->boomerangActor);
            } else if (this->stateFlags1 & (PLAYER_STATE1_13 | PLAYER_STATE1_14)) {
                if (func_80833B2C(this)) {
                    camMode = CAM_MODE_HANGZ;
                } else {
                    camMode = CAM_MODE_HANG;
                }
            } else if (this->stateFlags1 & (PLAYER_STATE1_17 | PLAYER_STATE1_30)) {
                if (func_8002DD78(this) || func_808334B4(this)) {
                    camMode = CAM_MODE_BOWARROWZ;
                } else if (this->stateFlags1 & PLAYER_STATE1_21) {
                    camMode = CAM_MODE_CLIMBZ;
                } else {
                    camMode = CAM_MODE_TARGET;
                }
            } else if (this->stateFlags1 & (PLAYER_STATE1_18 | PLAYER_STATE1_21)) {
                if ((func_80845668 == this->func_674) || (this->stateFlags1 & PLAYER_STATE1_21)) {
                    camMode = CAM_MODE_CLIMB;
                } else {
                    camMode = CAM_MODE_JUMP;
                }
            } else if (this->stateFlags1 & PLAYER_STATE1_19) {
                camMode = CAM_MODE_FREEFALL;
            } else if ((this->meleeWeaponState != 0) && (this->meleeWeaponAnimation >= 0) &&
                       (this->meleeWeaponAnimation < 0x18)) {
                camMode = CAM_MODE_STILL;
            } else {
                camMode = CAM_MODE_NORMAL;
                if ((this->linearVelocity == 0.0f) &&
                    (!(this->stateFlags1 & PLAYER_STATE1_23) || (this->rideActor->speedXZ == 0.0f))) {
                    // not moving
                    seqMode = SEQ_MODE_STILL;
                }
            }

            Camera_ChangeMode(Gameplay_GetCamera(globalCtx, 0), camMode);
        } else {
            // First person mode
            seqMode = SEQ_MODE_STILL;
        }

        if (globalCtx->actorCtx.targetCtx.bgmEnemy != NULL) {
            seqMode = SEQ_MODE_ENEMY;
            Audio_SetBgmEnemyVolume(sqrtf(globalCtx->actorCtx.targetCtx.bgmEnemy->xyzDistToPlayerSq));
        }

        if (globalCtx->sceneNum != SCENE_TURIBORI) {
            Audio_SetSequenceMode(seqMode);
        }
    }
}

static Vec3f D_808547A4 = { 0.0f, 0.5f, 0.0f };
static Vec3f D_808547B0 = { 0.0f, 0.5f, 0.0f };

static Color_RGBA8 D_808547BC = { 255, 255, 100, 255 };
static Color_RGBA8 D_808547C0 = { 255, 50, 0, 0 };

void func_80848A04(GlobalContext* globalCtx, Player* this) {
    f32 temp;

    if (this->unk_85C == 0.0f) {
        func_80835F44(globalCtx, this, 0xFF);
        return;
    }

    temp = 1.0f;
    if (DECR(this->unk_860) == 0) {
        Inventory_ChangeAmmo(ITEM_STICK, -1);
        this->unk_860 = 1;
        temp = 0.0f;
        this->unk_85C = temp;
    } else if (this->unk_860 > 200) {
        temp = (210 - this->unk_860) / 10.0f;
    } else if (this->unk_860 < 20) {
        temp = this->unk_860 / 20.0f;
        this->unk_85C = temp;
    }

    func_8002836C(globalCtx, &this->meleeWeaponInfo[0].tip, &D_808547A4, &D_808547B0, &D_808547BC, &D_808547C0,
                  temp * 200.0f, 0, 8);
}

void func_80848B44(GlobalContext* globalCtx, Player* this) {
    Vec3f shockPos;
    Vec3f* randBodyPart;
    s32 shockScale;

    this->shockTimer--;
    this->unk_892 += this->shockTimer;

    if (this->unk_892 > 20) {
        shockScale = this->shockTimer * 2;
        this->unk_892 -= 20;

        if (shockScale > 40) {
            shockScale = 40;
        }

        randBodyPart = this->bodyPartsPos + (s32)Rand_ZeroFloat(17.9f);
        shockPos.x = (Rand_CenteredFloat(5.0f) + randBodyPart->x) - this->actor.world.pos.x;
        shockPos.y = (Rand_CenteredFloat(5.0f) + randBodyPart->y) - this->actor.world.pos.y;
        shockPos.z = (Rand_CenteredFloat(5.0f) + randBodyPart->z) - this->actor.world.pos.z;

        EffectSsFhgFlash_SpawnShock(globalCtx, &this->actor, &shockPos, shockScale, FHGFLASH_SHOCK_PLAYER);
        func_8002F8F0(&this->actor, NA_SE_PL_SPARK - SFX_FLAG);
    }
}

void func_80848C74(GlobalContext* globalCtx, Player* this) {
    s32 spawnedFlame;
    u8* timerPtr;
    s32 timerStep;
    f32 flameScale;
    f32 flameIntensity;
    s32 dmgCooldown;
    s32 i;
    s32 sp58;
    s32 sp54;

    if (this->currentTunic == PLAYER_TUNIC_GORON) {
        sp54 = 20;
    } else {
        sp54 = (s32)(this->linearVelocity * 0.4f) + 1;
    }

    spawnedFlame = false;
    timerPtr = this->flameTimers;

    if (this->stateFlags2 & PLAYER_STATE2_3) {
        sp58 = 100;
    } else {
        sp58 = 0;
    }

    func_8083819C(this, globalCtx);

    for (i = 0; i < 18; i++, timerPtr++) {
        timerStep = sp58 + sp54;

        if (*timerPtr <= timerStep) {
            *timerPtr = 0;
        } else {
            spawnedFlame = true;
            *timerPtr -= timerStep;

            if (*timerPtr > 20.0f) {
                flameIntensity = (*timerPtr - 20.0f) * 0.01f;
                flameScale = CLAMP(flameIntensity, 0.19999999f, 0.2f);
            } else {
                flameScale = *timerPtr * 0.01f;
            }

            flameIntensity = (*timerPtr - 25.0f) * 0.02f;
            flameIntensity = CLAMP(flameIntensity, 0.0f, 1.0f);
            EffectSsFireTail_SpawnFlameOnPlayer(globalCtx, flameScale, i, flameIntensity);
        }
    }

    if (spawnedFlame) {
        func_8002F7DC(&this->actor, NA_SE_EV_TORCH - SFX_FLAG);

        if (globalCtx->sceneNum == SCENE_JYASINBOSS) {
            dmgCooldown = 0;
        } else {
            dmgCooldown = 7;
        }

        if ((dmgCooldown & globalCtx->gameplayFrames) == 0) {
            Player_InflictDamage(globalCtx, -1);
        }
    } else {
        this->isBurning = false;
    }
}

void func_80848EF8(Player* this) {
    if (CHECK_QUEST_ITEM(QUEST_STONE_OF_AGONY)) {
        f32 temp = 200000.0f - (this->unk_6A4 * 5.0f);

        if (temp < 0.0f) {
            temp = 0.0f;
        }

        this->unk_6A0 += temp;
        if (this->unk_6A0 > 4000000.0f) {
            this->unk_6A0 = 0.0f;
            func_8083264C(this, 120, 20, 10, 0);
        }
    }
}

static s8 D_808547C4[] = {
    0,  3,  3,  5,   4,   8,   9,   13, 14, 15, 16, 17, 18, -22, 23, 24, 25,  26, 27,  28,  29, 31, 32, 33, 34, -35,
    30, 36, 38, -39, -40, -41, 42,  43, 45, 46, 0,  0,  0,  67,  48, 47, -50, 51, -52, -53, 54, 55, 56, 57, 58, 59,
    60, 61, 62, 63,  64,  -65, -66, 68, 11, 69, 70, 71, 8,  8,   72, 73, 78,  79, 80,  89,  90, 91, 92, 77, 19, 94,
};

static Vec3f D_80854814 = { 0.0f, 0.0f, 200.0f };

static f32 D_80854820[] = { 2.0f, 4.0f, 7.0f };
static f32 D_8085482C[] = { 0.5f, 1.0f, 3.0f };

void Player_UpdateCommon(Player* this, GlobalContext* globalCtx, Input* input) {
    s32 pad;

    sControlInput = input;

    if (this->unk_A86 < 0) {
        this->unk_A86++;
        if (this->unk_A86 == 0) {
            this->unk_A86 = 1;
            func_80078884(NA_SE_OC_REVENGE);
        }
    }

    Math_Vec3f_Copy(&this->actor.prevPos, &this->actor.home.pos);

    if (this->unk_A73 != 0) {
        this->unk_A73--;
    }

    if (this->unk_88E != 0) {
        this->unk_88E--;
    }

    if (this->unk_A87 != 0) {
        this->unk_A87--;
    }

    if (this->invincibilityTimer < 0) {
        this->invincibilityTimer++;
    } else if (this->invincibilityTimer > 0) {
        this->invincibilityTimer--;
    }

    if (this->unk_890 != 0) {
        this->unk_890--;
    }

    func_808473D4(globalCtx, this);
    func_80836BEC(this, globalCtx);

    if ((this->heldItemActionParam == PLAYER_AP_STICK) && (this->unk_860 != 0)) {
        func_80848A04(globalCtx, this);
    } else if ((this->heldItemActionParam == PLAYER_AP_FISHING_POLE) && (this->unk_860 < 0)) {
        this->unk_860++;
    }

    if (this->shockTimer != 0) {
        func_80848B44(globalCtx, this);
    }

    if (this->isBurning) {
        func_80848C74(globalCtx, this);
    }

    if ((this->stateFlags3 & PLAYER_STATE3_6) && (gSaveContext.nayrusLoveTimer != 0) && (gSaveContext.unk_13F0 == 0)) {
        gSaveContext.unk_13F0 = 3;
        func_80846A00(globalCtx, this, 1);
        this->stateFlags3 &= ~PLAYER_STATE3_6;
    }

    if (this->stateFlags2 & PLAYER_STATE2_15) {
        if (!(this->actor.bgCheckFlags & BGCHECKFLAG_GROUND)) {
            func_80832210(this);
            Actor_MoveForward(&this->actor);
        }

        func_80847BA0(globalCtx, this);
    } else {
        f32 temp_f0;
        f32 phi_f12;

        if (this->currentBoots != this->prevBoots) {
            if (this->currentBoots == PLAYER_BOOTS_IRON) {
                if (this->stateFlags1 & PLAYER_STATE1_27) {
                    func_80832340(globalCtx, this);
                    if (this->ageProperties->unk_2C < this->actor.yDistToWater) {
                        this->stateFlags2 |= PLAYER_STATE2_10;
                    }
                }
            } else {
                if (this->stateFlags1 & PLAYER_STATE1_27) {
                    if ((this->prevBoots == PLAYER_BOOTS_IRON) || (this->actor.bgCheckFlags & BGCHECKFLAG_GROUND)) {
                        func_8083D36C(globalCtx, this);
                        this->stateFlags2 &= ~PLAYER_STATE2_10;
                    }
                }
            }

            this->prevBoots = this->currentBoots;
        }

        if ((this->actor.parent == NULL) && (this->stateFlags1 & PLAYER_STATE1_23)) {
            this->actor.parent = this->rideActor;
            func_8083A360(globalCtx, this);
            this->stateFlags1 |= PLAYER_STATE1_23;
            func_80832264(globalCtx, this, &gPlayerAnim_0033B8);
            func_80832F54(globalCtx, this, 0x9B);
            this->unk_850 = 99;
        }

        if (this->unk_844 == 0) {
            this->unk_845 = 0;
        } else if (this->unk_844 < 0) {
            this->unk_844++;
        } else {
            this->unk_844--;
        }

        Math_ScaledStepToS(&this->unk_6C2, 0, 400);
        func_80032CB4(this->unk_3A8, 20, 80, 6);

        this->actor.shape.face = this->unk_3A8[0] + ((globalCtx->gameplayFrames & 32) ? 0 : 3);

        if (this->currentMask == PLAYER_MASK_BUNNY) {
            func_8085002C(this);
        }

        if (func_8002DD6C(this) != 0) {
            func_8084FF7C(this);
        }

        if (!(this->skelAnime.moveFlags & 0x80)) {
            if (((this->actor.bgCheckFlags & BGCHECKFLAG_GROUND) && (D_808535E4 == 5) &&
                 (this->currentBoots != PLAYER_BOOTS_IRON)) ||
                ((this->currentBoots == PLAYER_BOOTS_HOVER) &&
                 !(this->stateFlags1 & (PLAYER_STATE1_27 | PLAYER_STATE1_29)))) {
                f32 sp70 = this->linearVelocity;
                s16 sp6E = this->currentYaw;
                s16 yawDiff = this->actor.world.rot.y - sp6E;
                s32 pad;

                if ((ABS(yawDiff) > 0x6000) && (this->actor.speedXZ != 0.0f)) {
                    sp70 = 0.0f;
                    sp6E += 0x8000;
                }

                if (Math_StepToF(&this->actor.speedXZ, sp70, 0.35f) && (sp70 == 0.0f)) {
                    this->actor.world.rot.y = this->currentYaw;
                }

                if (this->linearVelocity != 0.0f) {
                    s32 phi_v0;

                    phi_v0 = (fabsf(this->linearVelocity) * 700.0f) - (fabsf(this->actor.speedXZ) * 100.0f);
                    phi_v0 = CLAMP(phi_v0, 0, 1350);

                    Math_ScaledStepToS(&this->actor.world.rot.y, sp6E, phi_v0);
                }

                if ((this->linearVelocity == 0.0f) && (this->actor.speedXZ != 0.0f)) {
                    func_800F4138(&this->actor.projectedPos, 0xD0, this->actor.speedXZ);
                }
            } else {
                this->actor.speedXZ = this->linearVelocity;
                this->actor.world.rot.y = this->currentYaw;
            }

            func_8002D868(&this->actor);

            if ((this->windSpeed != 0.0f) && !Player_InCsMode(globalCtx) &&
                !(this->stateFlags1 & (PLAYER_STATE1_13 | PLAYER_STATE1_14 | PLAYER_STATE1_21)) &&
                (func_80845668 != this->func_674) && (func_808507F4 != this->func_674)) {
                this->actor.velocity.x += this->windSpeed * Math_SinS(this->windDirection);
                this->actor.velocity.z += this->windSpeed * Math_CosS(this->windDirection);
            }

            func_8002D7EC(&this->actor);
            func_80847BA0(globalCtx, this);
        } else {
            D_808535E4 = 0;
            this->unk_A7A = 0;

            if (!(this->stateFlags1 & PLAYER_STATE1_0) && (this->stateFlags1 & PLAYER_STATE1_23)) {
                EnHorse* rideActor = (EnHorse*)this->rideActor;
                CollisionPoly* sp5C;
                s32 sp58;
                Vec3f sp4C;

                if (!(rideActor->actor.bgCheckFlags & BGCHECKFLAG_GROUND)) {
                    func_808396F4(globalCtx, this, &D_80854814, &sp4C, &sp5C, &sp58);
                } else {
                    sp5C = rideActor->actor.floorPoly;
                    sp58 = rideActor->actor.floorBgId;
                }

                if ((sp5C != NULL) && func_80839034(globalCtx, this, sp5C, sp58)) {
                    if (DREG(25) != 0) {
                        DREG(25) = 0;
                    } else {
                        AREG(6) = 1;
                    }
                }
            }

            D_808535F4 = 0;
            this->windSpeed = 0.0f;
        }

        if ((D_808535F4 != 0) && (this->currentBoots != PLAYER_BOOTS_IRON)) {
            f32 sp48;

            D_808535F4--;

            if (D_808535F8 == 0) {
                sp48 = D_80854820[D_808535F4];

                if (!(this->stateFlags1 & PLAYER_STATE1_27)) {
                    sp48 *= 0.25f;
                }
            } else {
                sp48 = D_8085482C[D_808535F4];
            }

            Math_StepToF(&this->windSpeed, sp48, sp48 * 0.1f);

            Math_ScaledStepToS(&this->windDirection, D_808535FC,
                               ((this->stateFlags1 & PLAYER_STATE1_27) ? 400.0f : 800.0f) * sp48);
        } else if (this->windSpeed != 0.0f) {
            Math_StepToF(&this->windSpeed, 0.0f, (this->stateFlags1 & PLAYER_STATE1_27) ? 0.5f : 1.0f);
        }

        if (!Player_InBlockingCsMode(globalCtx, this) && !(this->stateFlags2 & PLAYER_STATE2_18)) {
            func_8083D53C(globalCtx, this);

            if ((this->actor.category == ACTORCAT_PLAYER) && (gSaveContext.health == 0)) {
                if (this->stateFlags1 & (PLAYER_STATE1_13 | PLAYER_STATE1_14 | PLAYER_STATE1_21)) {
                    func_80832440(globalCtx, this);
                    func_80837B9C(this, globalCtx);
                } else if ((this->actor.bgCheckFlags & BGCHECKFLAG_GROUND) || (this->stateFlags1 & PLAYER_STATE1_27)) {
                    func_80836448(globalCtx, this,
                                  func_808332B8(this)       ? &gPlayerAnim_003310
                                  : (this->shockTimer != 0) ? &gPlayerAnim_002F08
                                                            : &gPlayerAnim_002878);
                }
            } else {
                if ((this->actor.parent == NULL) &&
                    ((globalCtx->sceneLoadFlag == 0x14) || (this->unk_A87 != 0) || !func_808382DC(this, globalCtx))) {
                    func_8083AA10(this, globalCtx);
                } else {
                    this->fallStartHeight = this->actor.world.pos.y;
                }
                func_80848EF8(this);
            }
        }

        if ((globalCtx->csCtx.state != CS_STATE_IDLE) && (this->csMode != 6) &&
            !(this->stateFlags1 & PLAYER_STATE1_23) && !(this->stateFlags2 & PLAYER_STATE2_7) &&
            (this->actor.category == ACTORCAT_PLAYER)) {
            CsCmdActorAction* linkActionCsCmd = globalCtx->csCtx.linkAction;

            if ((linkActionCsCmd != NULL) && (D_808547C4[linkActionCsCmd->action] != 0)) {
                func_8002DF54(globalCtx, NULL, 6);
                func_80832210(this);
            } else if ((this->csMode == 0) && !(this->stateFlags2 & PLAYER_STATE2_10) &&
                       (globalCtx->csCtx.state != CS_STATE_UNSKIPPABLE_INIT)) {
                func_8002DF54(globalCtx, NULL, 0x31);
                func_80832210(this);
            }
        }

        if (this->csMode != 0) {
            if ((this->csMode != 7) ||
                !(this->stateFlags1 & (PLAYER_STATE1_13 | PLAYER_STATE1_14 | PLAYER_STATE1_21 | PLAYER_STATE1_26))) {
                this->unk_6AD = 3;
            } else if (func_80852E14 != this->func_674) {
                func_80852944(globalCtx, this, NULL);
            }
        } else {
            this->prevCsMode = 0;
        }

        func_8083D6EC(globalCtx, this);

        if ((this->unk_664 == NULL) && (this->naviTextId == 0)) {
            this->stateFlags2 &= ~(PLAYER_STATE2_1 | PLAYER_STATE2_21);
        }

        this->stateFlags1 &= ~(PLAYER_STATE1_1 | PLAYER_STATE1_9 | PLAYER_STATE1_12 | PLAYER_STATE1_22);
        this->stateFlags2 &= ~(PLAYER_STATE2_0 | PLAYER_STATE2_2 | PLAYER_STATE2_3 | PLAYER_STATE2_5 | PLAYER_STATE2_6 |
                               PLAYER_STATE2_8 | PLAYER_STATE2_9 | PLAYER_STATE2_12 | PLAYER_STATE2_14 |
                               PLAYER_STATE2_16 | PLAYER_STATE2_22 | PLAYER_STATE2_26);
        this->stateFlags3 &= ~PLAYER_STATE3_4;

        func_80847298(this);
        func_8083315C(globalCtx, this);

        if (this->stateFlags1 & PLAYER_STATE1_27) {
            D_808535E8 = 0.5f;
        } else {
            D_808535E8 = 1.0f;
        }

        D_808535EC = 1.0f / D_808535E8;
        D_80853614 = D_80853618 = 0;
        D_80858AA4 = this->currentMask;

        if (!(this->stateFlags3 & PLAYER_STATE3_2)) {
            this->func_674(this, globalCtx);
        }

        Player_UpdateCamAndSeqModes(globalCtx, this);

        if (this->skelAnime.moveFlags & 8) {
            AnimationContext_SetMoveActor(globalCtx, &this->actor, &this->skelAnime,
                                          (this->skelAnime.moveFlags & 4) ? 1.0f : this->ageProperties->unk_08);
        }

        func_808368EC(this, globalCtx);

        if (CHECK_FLAG_ALL(this->actor.flags, ACTOR_FLAG_8)) {
            this->targetActorDistance = 0.0f;
        } else {
            this->targetActor = NULL;
            this->targetActorDistance = FLT_MAX;
            this->exchangeItemId = EXCH_ITEM_NONE;
        }

        if (!(this->stateFlags1 & PLAYER_STATE1_11)) {
            this->interactRangeActor = NULL;
            this->getItemDirection = 0x6000;
        }

        if (this->actor.parent == NULL) {
            this->rideActor = NULL;
        }

        this->naviTextId = 0;

        if (!(this->stateFlags2 & PLAYER_STATE2_25)) {
            this->unk_6A8 = NULL;
        }

        this->stateFlags2 &= ~PLAYER_STATE2_23;
        this->unk_6A4 = FLT_MAX;

        temp_f0 = this->actor.world.pos.y - this->actor.prevPos.y;

        this->doorType = PLAYER_DOORTYPE_NONE;
        this->unk_8A1 = 0;
        this->unk_684 = NULL;

        phi_f12 = ((this->bodyPartsPos[6].y + this->bodyPartsPos[3].y) * 0.5f) + temp_f0;
        temp_f0 += this->bodyPartsPos[7].y + 10.0f;

        this->cylinder.dim.height = temp_f0 - phi_f12;

        if (this->cylinder.dim.height < 0) {
            phi_f12 = temp_f0;
            this->cylinder.dim.height = -this->cylinder.dim.height;
        }

        this->cylinder.dim.yShift = phi_f12 - this->actor.world.pos.y;

        if (this->stateFlags1 & PLAYER_STATE1_22) {
            this->cylinder.dim.height = this->cylinder.dim.height * 0.8f;
        }

        Collider_UpdateCylinder(&this->actor, &this->cylinder);

        if (!(this->stateFlags2 & PLAYER_STATE2_14)) {
            if (!(this->stateFlags1 & (PLAYER_STATE1_7 | PLAYER_STATE1_13 | PLAYER_STATE1_14 | PLAYER_STATE1_23))) {
                CollisionCheck_SetOC(globalCtx, &globalCtx->colChkCtx, &this->cylinder.base);
            }

            if (!(this->stateFlags1 & (PLAYER_STATE1_7 | PLAYER_STATE1_26)) && (this->invincibilityTimer <= 0)) {
                CollisionCheck_SetAC(globalCtx, &globalCtx->colChkCtx, &this->cylinder.base);

                if (this->invincibilityTimer < 0) {
                    CollisionCheck_SetAT(globalCtx, &globalCtx->colChkCtx, &this->cylinder.base);
                }
            }
        }

        AnimationContext_SetNextQueue(globalCtx);
    }

    Math_Vec3f_Copy(&this->actor.home.pos, &this->actor.world.pos);
    Math_Vec3f_Copy(&this->unk_A88, &this->bodyPartsPos[0]);

    if (this->stateFlags1 & (PLAYER_STATE1_7 | PLAYER_STATE1_28 | PLAYER_STATE1_29)) {
        this->actor.colChkInfo.mass = MASS_IMMOVABLE;
    } else {
        this->actor.colChkInfo.mass = 50;
    }

    this->stateFlags3 &= ~PLAYER_STATE3_2;

    Collider_ResetCylinderAC(globalCtx, &this->cylinder.base);

    Collider_ResetQuadAT(globalCtx, &this->meleeWeaponQuads[0].base);
    Collider_ResetQuadAT(globalCtx, &this->meleeWeaponQuads[1].base);

    Collider_ResetQuadAC(globalCtx, &this->shieldQuad.base);
    Collider_ResetQuadAT(globalCtx, &this->shieldQuad.base);
}

static Vec3f D_80854838 = { 0.0f, 0.0f, -30.0f };

void Player_Update(Actor* thisx, GlobalContext* globalCtx) {
    static Vec3f sDogSpawnPos;
    Player* this = (Player*)thisx;
    s32 dogParams;
    s32 pad;
    Input sp44;
    Actor* dog;

    if (func_8084FCAC(this, globalCtx)) {
        if (gSaveContext.dogParams < 0) {
            if (Object_GetIndex(&globalCtx->objectCtx, OBJECT_DOG) < 0) {
                gSaveContext.dogParams = 0;
            } else {
                gSaveContext.dogParams &= 0x7FFF;
                func_808395DC(this, &this->actor.world.pos, &D_80854838, &sDogSpawnPos);
                dogParams = gSaveContext.dogParams;

                dog = Actor_Spawn(&globalCtx->actorCtx, globalCtx, ACTOR_EN_DOG, sDogSpawnPos.x, sDogSpawnPos.y,
                                  sDogSpawnPos.z, 0, this->actor.shape.rot.y, 0, dogParams | 0x8000);
                if (dog != NULL) {
                    dog->room = 0;
                }
            }
        }

        if ((this->interactRangeActor != NULL) && (this->interactRangeActor->update == NULL)) {
            this->interactRangeActor = NULL;
        }

        if ((this->heldActor != NULL) && (this->heldActor->update == NULL)) {
            func_808323B4(globalCtx, this);
        }

        if (this->stateFlags1 & (PLAYER_STATE1_5 | PLAYER_STATE1_29)) {
            bzero(&sp44, sizeof(sp44));
        } else {
            sp44 = globalCtx->state.input[0];
            if (this->unk_88E != 0) {
                sp44.cur.button &= ~(BTN_A | BTN_B | BTN_CUP);
                sp44.press.button &= ~(BTN_A | BTN_B | BTN_CUP);
            }
        }

        Player_UpdateCommon(this, globalCtx, &sp44);
    }

    MREG(52) = this->actor.world.pos.x;
    MREG(53) = this->actor.world.pos.y;
    MREG(54) = this->actor.world.pos.z;
    MREG(55) = this->actor.world.rot.y;
}

static struct_80858AC8 D_80858AC8;
static Vec3s D_80858AD8[25];

static Gfx* sMaskDlists[PLAYER_MASK_MAX - 1] = {
    gLinkChildKeatonMaskDL, gLinkChildSkullMaskDL, gLinkChildSpookyMaskDL, gLinkChildBunnyHoodDL,
    gLinkChildGoronMaskDL,  gLinkChildZoraMaskDL,  gLinkChildGerudoMaskDL, gLinkChildMaskOfTruthDL,
};

static Vec3s D_80854864 = { 0, 0, 0 };

void func_8084A0E8(GlobalContext* globalCtx, Player* this, s32 lod, Gfx* cullDList,
                   OverrideLimbDrawOpa overrideLimbDraw) {
    static s32 D_8085486C = 255;

    OPEN_DISPS(globalCtx->state.gfxCtx, "../z_player.c", 19228);

    gSPSegment(POLY_OPA_DISP++, 0x0C, cullDList);
    gSPSegment(POLY_XLU_DISP++, 0x0C, cullDList);

    func_8008F470(globalCtx, this->skelAnime.skeleton, this->skelAnime.jointTable, this->skelAnime.dListCount, lod,
                  this->currentTunic, this->currentBoots, this->actor.shape.face, overrideLimbDraw, func_80090D20,
                  this);

    if ((overrideLimbDraw == func_80090014) && (this->currentMask != PLAYER_MASK_NONE)) {
        Mtx* sp70 = Graph_Alloc(globalCtx->state.gfxCtx, 2 * sizeof(Mtx));

        if (this->currentMask == PLAYER_MASK_BUNNY) {
            Vec3s sp68;

            gSPSegment(POLY_OPA_DISP++, 0x0B, sp70);

            sp68.x = D_80858AC8.unk_02 + 0x3E2;
            sp68.y = D_80858AC8.unk_04 + 0xDBE;
            sp68.z = D_80858AC8.unk_00 - 0x348A;
            Matrix_SetTranslateRotateYXZ(97.0f, -1203.0f, -240.0f, &sp68);
            Matrix_ToMtx(sp70++, "../z_player.c", 19273);

            sp68.x = D_80858AC8.unk_02 - 0x3E2;
            sp68.y = -0xDBE - D_80858AC8.unk_04;
            sp68.z = D_80858AC8.unk_00 - 0x348A;
            Matrix_SetTranslateRotateYXZ(97.0f, -1203.0f, 240.0f, &sp68);
            Matrix_ToMtx(sp70, "../z_player.c", 19279);
        }

        gSPDisplayList(POLY_OPA_DISP++, sMaskDlists[this->currentMask - 1]);
    }

    if ((this->currentBoots == PLAYER_BOOTS_HOVER) && !(this->actor.bgCheckFlags & BGCHECKFLAG_GROUND) &&
        !(this->stateFlags1 & PLAYER_STATE1_23) && (this->hoverBootsTimer != 0)) {
        s32 sp5C;
        s32 hoverBootsTimer = this->hoverBootsTimer;

        if (this->hoverBootsTimer < 19) {
            if (hoverBootsTimer >= 15) {
                D_8085486C = (19 - hoverBootsTimer) * 51.0f;
            } else if (hoverBootsTimer < 19) {
                sp5C = hoverBootsTimer;

                if (sp5C > 9) {
                    sp5C = 9;
                }

                D_8085486C = (-sp5C * 4) + 36;
                D_8085486C = D_8085486C * D_8085486C;
                D_8085486C = (s32)((Math_CosS(D_8085486C) * 100.0f) + 100.0f) + 55.0f;
                D_8085486C = D_8085486C * (sp5C * (1.0f / 9.0f));
            }

            Matrix_SetTranslateRotateYXZ(this->actor.world.pos.x, this->actor.world.pos.y + 2.0f,
                                         this->actor.world.pos.z, &D_80854864);
            Matrix_Scale(4.0f, 4.0f, 4.0f, MTXMODE_APPLY);

            gSPMatrix(POLY_XLU_DISP++, Matrix_NewMtx(globalCtx->state.gfxCtx, "../z_player.c", 19317),
                      G_MTX_NOPUSH | G_MTX_LOAD | G_MTX_MODELVIEW);
            gSPSegment(POLY_XLU_DISP++, 0x08,
                       Gfx_TwoTexScroll(globalCtx->state.gfxCtx, 0, 0, 0, 16, 32, 1, 0,
                                        (globalCtx->gameplayFrames * -15) % 128, 16, 32));
            gDPSetPrimColor(POLY_XLU_DISP++, 0x80, 0x80, 255, 255, 255, D_8085486C);
            gDPSetEnvColor(POLY_XLU_DISP++, 120, 90, 30, 128);
            gSPDisplayList(POLY_XLU_DISP++, gHoverBootsCircleDL);
        }
    }

    CLOSE_DISPS(globalCtx->state.gfxCtx, "../z_player.c", 19328);
}

void Player_Draw(Actor* thisx, GlobalContext* globalCtx2) {
    GlobalContext* globalCtx = globalCtx2;
    Player* this = (Player*)thisx;

    OPEN_DISPS(globalCtx->state.gfxCtx, "../z_player.c", 19346);

    if (!(this->stateFlags2 & PLAYER_STATE2_29)) {
        OverrideLimbDrawOpa overrideLimbDraw = func_80090014;
        s32 lod;
        s32 pad;

        if ((this->csMode != 0) || (func_8008E9C4(this) && 0) || (this->actor.projectedPos.z < 160.0f)) {
            lod = 0;
        } else {
            lod = 1;
        }

        func_80093C80(globalCtx);
        func_80093D84(globalCtx->state.gfxCtx);

        if (this->invincibilityTimer > 0) {
            this->unk_88F += CLAMP(50 - this->invincibilityTimer, 8, 40);
            POLY_OPA_DISP =
                Gfx_SetFog2(POLY_OPA_DISP, 255, 0, 0, 0, 0, 4000 - (s32)(Math_CosS(this->unk_88F * 256) * 2000.0f));
        }

        func_8002EBCC(&this->actor, globalCtx, 0);
        func_8002ED80(&this->actor, globalCtx, 0);

        if (this->unk_6AD != 0) {
            Vec3f sp7C;

            SkinMatrix_Vec3fMtxFMultXYZ(&globalCtx->viewProjectionMtxF, &this->actor.focus.pos, &sp7C);
            if (sp7C.z < -4.0f) {
                overrideLimbDraw = func_800902F0;
            }
        } else if (this->stateFlags2 & PLAYER_STATE2_18) {
            if (this->actor.projectedPos.z < 0.0f) {
                overrideLimbDraw = func_80090440;
            }
        }

        if (this->stateFlags2 & PLAYER_STATE2_26) {
            f32 sp78 = ((u16)(globalCtx->gameplayFrames * 600) * M_PI) / 0x8000;
            f32 sp74 = ((u16)(globalCtx->gameplayFrames * 1000) * M_PI) / 0x8000;

            Matrix_Push();
            this->actor.scale.y = -this->actor.scale.y;
            Matrix_SetTranslateRotateYXZ(
                this->actor.world.pos.x,
                (this->actor.floorHeight + (this->actor.floorHeight - this->actor.world.pos.y)) +
                    (this->actor.shape.yOffset * this->actor.scale.y),
                this->actor.world.pos.z, &this->actor.shape.rot);
            Matrix_Scale(this->actor.scale.x, this->actor.scale.y, this->actor.scale.z, MTXMODE_APPLY);
            Matrix_RotateX(sp78, MTXMODE_APPLY);
            Matrix_RotateY(sp74, MTXMODE_APPLY);
            Matrix_Scale(1.1f, 0.95f, 1.05f, MTXMODE_APPLY);
            Matrix_RotateY(-sp74, MTXMODE_APPLY);
            Matrix_RotateX(-sp78, MTXMODE_APPLY);
            func_8084A0E8(globalCtx, this, lod, gCullFrontDList, overrideLimbDraw);
            this->actor.scale.y = -this->actor.scale.y;
            Matrix_Pop();
        }

        gSPClearGeometryMode(POLY_OPA_DISP++, G_CULL_BOTH);
        gSPClearGeometryMode(POLY_XLU_DISP++, G_CULL_BOTH);

        func_8084A0E8(globalCtx, this, lod, gCullBackDList, overrideLimbDraw);

        if (this->invincibilityTimer > 0) {
            POLY_OPA_DISP = Gameplay_SetFog(globalCtx, POLY_OPA_DISP);
        }

        if (this->stateFlags2 & PLAYER_STATE2_14) {
            f32 scale = (this->unk_84F >> 1) * 22.0f;

            gSPSegment(POLY_XLU_DISP++, 0x08,
                       Gfx_TwoTexScroll(globalCtx->state.gfxCtx, 0, 0, (0 - globalCtx->gameplayFrames) % 128, 32, 32, 1,
                                        0, (globalCtx->gameplayFrames * -2) % 128, 32, 32));

            Matrix_Scale(scale, scale, scale, MTXMODE_APPLY);
            gSPMatrix(POLY_XLU_DISP++, Matrix_NewMtx(globalCtx->state.gfxCtx, "../z_player.c", 19459),
                      G_MTX_NOPUSH | G_MTX_LOAD | G_MTX_MODELVIEW);
            gDPSetEnvColor(POLY_XLU_DISP++, 0, 50, 100, 255);
            gSPDisplayList(POLY_XLU_DISP++, gEffIceFragment3DL);
        }

        if (this->unk_862 > 0) {
            Player_DrawGetItem(globalCtx, this);
        }
    }

    CLOSE_DISPS(globalCtx->state.gfxCtx, "../z_player.c", 19473);
}

void Player_Destroy(Actor* thisx, GlobalContext* globalCtx) {
    Player* this = (Player*)thisx;

    Effect_Delete(globalCtx, this->meleeWeaponEffectIndex);

    Collider_DestroyCylinder(globalCtx, &this->cylinder);
    Collider_DestroyQuad(globalCtx, &this->meleeWeaponQuads[0]);
    Collider_DestroyQuad(globalCtx, &this->meleeWeaponQuads[1]);
    Collider_DestroyQuad(globalCtx, &this->shieldQuad);

    func_800876C8(globalCtx);

    gSaveContext.linkAge = globalCtx->linkAgeOnLoad;
}

s16 func_8084ABD8(GlobalContext* globalCtx, Player* this, s32 arg2, s16 arg3) {
    s32 temp1;
    s16 temp2;
    s16 temp3;

    if (!func_8002DD78(this) && !func_808334B4(this) && (arg2 == 0)) {
        temp2 = sControlInput->rel.stick_y * 240.0f;
        Math_SmoothStepToS(&this->actor.focus.rot.x, temp2, 14, 4000, 30);

        temp2 = sControlInput->rel.stick_x * -16.0f;
        temp2 = CLAMP(temp2, -3000, 3000);
        this->actor.focus.rot.y += temp2;
    } else {
        temp1 = (this->stateFlags1 & PLAYER_STATE1_23) ? 3500 : 14000;
        temp3 = ((sControlInput->rel.stick_y >= 0) ? 1 : -1) *
                (s32)((1.0f - Math_CosS(sControlInput->rel.stick_y * 200)) * 1500.0f);
        this->actor.focus.rot.x += temp3;
        this->actor.focus.rot.x = CLAMP(this->actor.focus.rot.x, -temp1, temp1);

        temp1 = 19114;
        temp2 = this->actor.focus.rot.y - this->actor.shape.rot.y;
        temp3 = ((sControlInput->rel.stick_x >= 0) ? 1 : -1) *
                (s32)((1.0f - Math_CosS(sControlInput->rel.stick_x * 200)) * -1500.0f);
        temp2 += temp3;
        this->actor.focus.rot.y = CLAMP(temp2, -temp1, temp1) + this->actor.shape.rot.y;
    }

    this->unk_6AE |= 2;
    return func_80836AB8(this, (globalCtx->shootingGalleryStatus != 0) || func_8002DD78(this) || func_808334B4(this)) -
           arg3;
}

void func_8084AEEC(Player* this, f32* arg1, f32 arg2, s16 arg3) {
    f32 temp1;
    f32 temp2;

    temp1 = this->skelAnime.curFrame - 10.0f;

    temp2 = (R_RUN_SPEED_LIMIT / 100.0f) * 0.8f;
    if (*arg1 > temp2) {
        *arg1 = temp2;
    }

    if ((0.0f < temp1) && (temp1 < 10.0f)) {
        temp1 *= 6.0f;
    } else {
        temp1 = 0.0f;
        arg2 = 0.0f;
    }

    Math_AsymStepToF(arg1, arg2 * 0.8f, temp1, (fabsf(*arg1) * 0.02f) + 0.05f);
    Math_ScaledStepToS(&this->currentYaw, arg3, 1600);
}

void func_8084B000(Player* this) {
    f32 phi_f18;
    f32 phi_f16;
    f32 phi_f14;
    f32 yDistToWater;

    phi_f14 = -5.0f;

    phi_f16 = this->ageProperties->unk_28;
    if (this->actor.velocity.y < 0.0f) {
        phi_f16 += 1.0f;
    }

    if (this->actor.yDistToWater < phi_f16) {
        if (this->actor.velocity.y <= 0.0f) {
            phi_f16 = 0.0f;
        } else {
            phi_f16 = this->actor.velocity.y * 0.5f;
        }
        phi_f18 = -0.1f - phi_f16;
    } else {
        if (!(this->stateFlags1 & PLAYER_STATE1_7) && (this->currentBoots == PLAYER_BOOTS_IRON) &&
            (this->actor.velocity.y >= -3.0f)) {
            phi_f18 = -0.2f;
        } else {
            phi_f14 = 2.0f;
            if (this->actor.velocity.y >= 0.0f) {
                phi_f16 = 0.0f;
            } else {
                phi_f16 = this->actor.velocity.y * -0.3f;
            }
            phi_f18 = phi_f16 + 0.1f;
        }

        yDistToWater = this->actor.yDistToWater;
        if (yDistToWater > 100.0f) {
            this->stateFlags2 |= PLAYER_STATE2_10;
        }
    }

    this->actor.velocity.y += phi_f18;

    if (((this->actor.velocity.y - phi_f14) * phi_f18) > 0) {
        this->actor.velocity.y = phi_f14;
    }

    this->actor.gravity = 0.0f;
}

void func_8084B158(GlobalContext* globalCtx, Player* this, Input* input, f32 arg3) {
    f32 temp;

    if ((input != NULL) && CHECK_BTN_ANY(input->press.button, BTN_A | BTN_B)) {
        temp = 1.0f;
    } else {
        temp = 0.5f;
    }

    temp *= arg3;

    if (temp < 1.0f) {
        temp = 1.0f;
    }

    this->skelAnime.playSpeed = temp;
    LinkAnimation_Update(globalCtx, &this->skelAnime);
}

void func_8084B1D8(Player* this, GlobalContext* globalCtx) {
    if (this->stateFlags1 & PLAYER_STATE1_27) {
        func_8084B000(this);
        func_8084AEEC(this, &this->linearVelocity, 0, this->actor.shape.rot.y);
    } else {
        func_8083721C(this);
    }

    if ((this->unk_6AD == 2) && (func_8002DD6C(this) || func_808332E4(this))) {
        func_80836670(this, globalCtx);
    }

    if ((this->csMode != 0) || (this->unk_6AD == 0) || (this->unk_6AD >= 4) || func_80833B54(this) ||
        (this->unk_664 != NULL) || !func_8083AD4C(globalCtx, this) ||
        (((this->unk_6AD == 2) && (CHECK_BTN_ANY(sControlInput->press.button, BTN_A | BTN_B | BTN_R) ||
                                   func_80833B2C(this) || (!func_8002DD78(this) && !func_808334B4(this)))) ||
         ((this->unk_6AD == 1) &&
          CHECK_BTN_ANY(sControlInput->press.button,
                        BTN_A | BTN_B | BTN_R | BTN_CUP | BTN_CLEFT | BTN_CRIGHT | BTN_CDOWN)))) {
        func_8083C148(this, globalCtx);
        func_80078884(NA_SE_SY_CAMERA_ZOOM_UP);
    } else if ((DECR(this->unk_850) == 0) || (this->unk_6AD != 2)) {
        if (func_8008F128(this)) {
            this->unk_6AE |= 0x43;
        } else {
            this->actor.shape.rot.y = func_8084ABD8(globalCtx, this, 0, 0);
        }
    }

    this->currentYaw = this->actor.shape.rot.y;
}

s32 func_8084B3CC(GlobalContext* globalCtx, Player* this) {
    if (globalCtx->shootingGalleryStatus != 0) {
        func_80832564(globalCtx, this);
        func_80835C58(globalCtx, this, func_8084FA54, 0);

        if (!func_8002DD6C(this) || Player_HoldsHookshot(this)) {
            func_80835F44(globalCtx, this, 3);
        }

        this->stateFlags1 |= PLAYER_STATE1_20;
        func_80832264(globalCtx, this, func_80833338(this));
        func_80832210(this);
        func_8083B010(this);
        return 1;
    }

    return 0;
}

void func_8084B498(Player* this) {
    this->itemActionParam =
        (INV_CONTENT(ITEM_OCARINA_FAIRY) == ITEM_OCARINA_FAIRY) ? PLAYER_AP_OCARINA_FAIRY : PLAYER_AP_OCARINA_TIME;
}

s32 func_8084B4D4(GlobalContext* globalCtx, Player* this) {
    if (this->stateFlags3 & PLAYER_STATE3_5) {
        this->stateFlags3 &= ~PLAYER_STATE3_5;
        func_8084B498(this);
        this->unk_6AD = 4;
        func_8083B040(this, globalCtx);
        return 1;
    }

    return 0;
}

void func_8084B530(Player* this, GlobalContext* globalCtx) {
    this->stateFlags2 |= PLAYER_STATE2_5;
    func_80836670(this, globalCtx);

    if (Message_GetState(&globalCtx->msgCtx) == TEXT_STATE_CLOSING) {
        this->actor.flags &= ~ACTOR_FLAG_8;

        if (!CHECK_FLAG_ALL(this->targetActor->flags, ACTOR_FLAG_0 | ACTOR_FLAG_2)) {
            this->stateFlags2 &= ~PLAYER_STATE2_13;
        }

        func_8005B1A4(Gameplay_GetCamera(globalCtx, 0));

        if (!func_8084B4D4(globalCtx, this) && !func_8084B3CC(globalCtx, this) && !func_8083ADD4(globalCtx, this)) {
            if ((this->targetActor != this->interactRangeActor) || !func_8083E5A8(this, globalCtx)) {
                if (this->stateFlags1 & PLAYER_STATE1_23) {
                    s32 sp24 = this->unk_850;
                    func_8083A360(globalCtx, this);
                    this->unk_850 = sp24;
                } else if (func_808332B8(this)) {
                    func_80838F18(globalCtx, this);
                } else {
                    func_80853080(this, globalCtx);
                }
            }
        }

        this->unk_88E = 10;
        return;
    }

    if (this->stateFlags1 & PLAYER_STATE1_23) {
        func_8084CC98(this, globalCtx);
    } else if (func_808332B8(this)) {
        func_8084D610(this, globalCtx);
    } else if (!func_8008E9C4(this) && LinkAnimation_Update(globalCtx, &this->skelAnime)) {
        if (this->skelAnime.moveFlags != 0) {
            func_80832DBC(this);
            if ((this->targetActor->category == ACTORCAT_NPC) &&
                (this->heldItemActionParam != PLAYER_AP_FISHING_POLE)) {
                func_808322D0(globalCtx, this, &gPlayerAnim_0031A0);
            } else {
                func_80832284(globalCtx, this, func_80833338(this));
            }
        } else {
            func_808322A4(globalCtx, this, &gPlayerAnim_0031A8);
        }
    }

    if (this->unk_664 != NULL) {
        this->currentYaw = this->actor.shape.rot.y = func_8083DB98(this, 0);
    }
}

void func_8084B78C(Player* this, GlobalContext* globalCtx) {
    f32 sp34;
    s16 sp32;
    s32 temp;

    this->stateFlags2 |= PLAYER_STATE2_0 | PLAYER_STATE2_6 | PLAYER_STATE2_8;
    func_8083F524(globalCtx, this);

    if (LinkAnimation_Update(globalCtx, &this->skelAnime)) {
        if (!func_8083F9D0(globalCtx, this)) {
            func_80837268(this, &sp34, &sp32, 0.0f, globalCtx);
            temp = func_8083FFB8(this, &sp34, &sp32);
            if (temp > 0) {
                func_8083FAB8(this, globalCtx);
            } else if (temp < 0) {
                func_8083FB14(this, globalCtx);
            }
        }
    }
}

void func_8084B840(GlobalContext* globalCtx, Player* this, f32 arg2) {
    if (this->actor.wallBgId != BGCHECK_SCENE) {
        DynaPolyActor* dynaPolyActor = DynaPoly_GetActor(&globalCtx->colCtx, this->actor.wallBgId);

        if (dynaPolyActor != NULL) {
            func_8002DFA4(dynaPolyActor, arg2, this->actor.world.rot.y);
        }
    }
}

static struct_80832924 D_80854870[] = {
    { NA_SE_PL_SLIP, 0x1003 },
    { NA_SE_PL_SLIP, -0x1015 },
};

void func_8084B898(Player* this, GlobalContext* globalCtx) {
    f32 sp34;
    s16 sp32;
    s32 temp;

    this->stateFlags2 |= PLAYER_STATE2_0 | PLAYER_STATE2_6 | PLAYER_STATE2_8;

    if (func_80832CB0(globalCtx, this, &gPlayerAnim_003108)) {
        this->unk_850 = 1;
    } else if (this->unk_850 == 0) {
        if (LinkAnimation_OnFrame(&this->skelAnime, 11.0f)) {
            func_80832698(this, NA_SE_VO_LI_PUSH);
        }
    }

    func_80832924(this, D_80854870);
    func_8083F524(globalCtx, this);

    if (!func_8083F9D0(globalCtx, this)) {
        func_80837268(this, &sp34, &sp32, 0.0f, globalCtx);
        temp = func_8083FFB8(this, &sp34, &sp32);
        if (temp < 0) {
            func_8083FB14(this, globalCtx);
        } else if (temp == 0) {
            func_8083F72C(this, &gPlayerAnim_0030E0, globalCtx);
        } else {
            this->stateFlags2 |= PLAYER_STATE2_4;
        }
    }

    if (this->stateFlags2 & PLAYER_STATE2_4) {
        func_8084B840(globalCtx, this, 2.0f);
        this->linearVelocity = 2.0f;
    }
}

static struct_80832924 D_80854878[] = {
    { NA_SE_PL_SLIP, 0x1004 },
    { NA_SE_PL_SLIP, -0x1018 },
};

static Vec3f D_80854880 = { 0.0f, 26.0f, -40.0f };

void func_8084B9E4(Player* this, GlobalContext* globalCtx) {
    LinkAnimationHeader* anim;
    f32 sp70;
    s16 sp6E;
    s32 temp1;
    Vec3f sp5C;
    f32 temp2;
    CollisionPoly* sp54;
    s32 sp50;
    Vec3f sp44;
    Vec3f sp38;

    anim = D_80853914[PLAYER_ANIMGROUP_36][this->modelAnimType];
    this->stateFlags2 |= PLAYER_STATE2_0 | PLAYER_STATE2_6 | PLAYER_STATE2_8;

    if (func_80832CB0(globalCtx, this, anim)) {
        this->unk_850 = 1;
    } else {
        if (this->unk_850 == 0) {
            if (LinkAnimation_OnFrame(&this->skelAnime, 11.0f)) {
                func_80832698(this, NA_SE_VO_LI_PUSH);
            }
        } else {
            func_80832924(this, D_80854878);
        }
    }

    func_8083F524(globalCtx, this);

    if (!func_8083F9D0(globalCtx, this)) {
        func_80837268(this, &sp70, &sp6E, 0.0f, globalCtx);
        temp1 = func_8083FFB8(this, &sp70, &sp6E);
        if (temp1 > 0) {
            func_8083FAB8(this, globalCtx);
        } else if (temp1 == 0) {
            func_8083F72C(this, D_80853914[PLAYER_ANIMGROUP_37][this->modelAnimType], globalCtx);
        } else {
            this->stateFlags2 |= PLAYER_STATE2_4;
        }
    }

    if (this->stateFlags2 & PLAYER_STATE2_4) {
        temp2 = func_8083973C(globalCtx, this, &D_80854880, &sp5C) - this->actor.world.pos.y;
        if (fabsf(temp2) < 20.0f) {
            sp44.x = this->actor.world.pos.x;
            sp44.z = this->actor.world.pos.z;
            sp44.y = sp5C.y;
            if (!BgCheck_EntityLineTest1(&globalCtx->colCtx, &sp44, &sp5C, &sp38, &sp54, true, false, false, true,
                                         &sp50)) {
                func_8084B840(globalCtx, this, -2.0f);
                return;
            }
        }
        this->stateFlags2 &= ~PLAYER_STATE2_4;
    }
}

void func_8084BBE4(Player* this, GlobalContext* globalCtx) {
    f32 sp3C;
    s16 sp3A;
    LinkAnimationHeader* anim;
    f32 temp;

    this->stateFlags2 |= PLAYER_STATE2_6;

    if (LinkAnimation_Update(globalCtx, &this->skelAnime)) {
        // clang-format off
        anim = (this->unk_84F > 0) ? &gPlayerAnim_002F28 : D_80853914[PLAYER_ANIMGROUP_40][this->modelAnimType]; func_80832284(globalCtx, this, anim);
        // clang-format on
    } else if (this->unk_84F == 0) {
        if (this->skelAnime.animation == &gPlayerAnim_002F10) {
            temp = 11.0f;
        } else {
            temp = 1.0f;
        }

        if (LinkAnimation_OnFrame(&this->skelAnime, temp)) {
            func_80832770(this, NA_SE_PL_WALK_GROUND);
            if (this->skelAnime.animation == &gPlayerAnim_002F10) {
                this->unk_84F = 1;
            } else {
                this->unk_84F = -1;
            }
        }
    }

    Math_ScaledStepToS(&this->actor.shape.rot.y, this->currentYaw, 0x800);

    if (this->unk_84F != 0) {
        func_80837268(this, &sp3C, &sp3A, 0.0f, globalCtx);
        if (this->unk_847[this->unk_846] >= 0) {
            if (this->unk_84F > 0) {
                anim = D_80853914[PLAYER_ANIMGROUP_38][this->modelAnimType];
            } else {
                anim = D_80853914[PLAYER_ANIMGROUP_41][this->modelAnimType];
            }
            func_8083A9B8(this, anim, globalCtx);
            return;
        }

        if (CHECK_BTN_ALL(sControlInput->cur.button, BTN_A) || (this->actor.shape.feetFloorFlags != 0)) {
            func_80837B60(this);
            if (this->unk_84F < 0) {
                this->linearVelocity = -0.8f;
            } else {
                this->linearVelocity = 0.8f;
            }
            func_80837B9C(this, globalCtx);
            this->stateFlags1 &= ~(PLAYER_STATE1_13 | PLAYER_STATE1_14);
        }
    }
}

void func_8084BDFC(Player* this, GlobalContext* globalCtx) {
    this->stateFlags2 |= PLAYER_STATE2_6;

    if (LinkAnimation_Update(globalCtx, &this->skelAnime)) {
        func_80832E48(this, 1);
        func_8083C0E8(this, globalCtx);
        return;
    }

    if (LinkAnimation_OnFrame(&this->skelAnime, this->skelAnime.endFrame - 6.0f)) {
        func_808328A0(this);
    } else if (LinkAnimation_OnFrame(&this->skelAnime, this->skelAnime.endFrame - 34.0f)) {
        this->stateFlags1 &= ~(PLAYER_STATE1_13 | PLAYER_STATE1_14);
        func_8002F7DC(&this->actor, NA_SE_PL_CLIMB_CLIFF);
        func_80832698(this, NA_SE_VO_LI_CLIMB_END);
    }
}

void func_8084BEE4(Player* this) {
    func_8002F7DC(&this->actor, (this->unk_84F != 0) ? NA_SE_PL_WALK_WALL : NA_SE_PL_WALK_LADDER);
}

void func_8084BF1C(Player* this, GlobalContext* globalCtx) {
    static Vec3f D_8085488C = { 0.0f, 0.0f, 26.0f };
    s32 sp84;
    s32 sp80;
    f32 phi_f0;
    f32 phi_f2;
    Vec3f sp6C;
    s32 sp68;
    Vec3f sp5C;
    f32 temp_f0;
    LinkAnimationHeader* anim1;
    LinkAnimationHeader* anim2;

    sp84 = sControlInput->rel.stick_y;
    sp80 = sControlInput->rel.stick_x;

    this->fallStartHeight = this->actor.world.pos.y;
    this->stateFlags2 |= PLAYER_STATE2_6;

    if ((this->unk_84F != 0) && (ABS(sp84) < ABS(sp80))) {
        phi_f0 = ABS(sp80) * 0.0325f;
        sp84 = 0;
    } else {
        phi_f0 = ABS(sp84) * 0.05f;
        sp80 = 0;
    }

    if (phi_f0 < 1.0f) {
        phi_f0 = 1.0f;
    } else if (phi_f0 > 3.35f) {
        phi_f0 = 3.35f;
    }

    if (this->skelAnime.playSpeed >= 0.0f) {
        phi_f2 = 1.0f;
    } else {
        phi_f2 = -1.0f;
    }

    this->skelAnime.playSpeed = phi_f2 * phi_f0;

    if (this->unk_850 >= 0) {
        if ((this->actor.wallPoly != NULL) && (this->actor.wallBgId != BGCHECK_SCENE)) {
            DynaPolyActor* wallPolyActor = DynaPoly_GetActor(&globalCtx->colCtx, this->actor.wallBgId);
            if (wallPolyActor != NULL) {
                Math_Vec3f_Diff(&wallPolyActor->actor.world.pos, &wallPolyActor->actor.prevPos, &sp6C);
                Math_Vec3f_Sum(&this->actor.world.pos, &sp6C, &this->actor.world.pos);
            }
        }

        Actor_UpdateBgCheckInfo(globalCtx, &this->actor, 26.0f, 6.0f, this->ageProperties->unk_00,
                                UPDBGCHECKINFO_FLAG_0 | UPDBGCHECKINFO_FLAG_1 | UPDBGCHECKINFO_FLAG_2);
        func_8083F360(globalCtx, this, 26.0f, this->ageProperties->unk_3C, 50.0f, -20.0f);
    }

    if ((this->unk_850 < 0) || !func_8083FBC0(this, globalCtx)) {
        if (LinkAnimation_Update(globalCtx, &this->skelAnime) != 0) {
            if (this->unk_850 < 0) {
                this->unk_850 = ABS(this->unk_850) & 1;
                return;
            }

            if (sp84 != 0) {
                sp68 = this->unk_84F + this->unk_850;

                if (sp84 > 0) {
                    D_8085488C.y = this->ageProperties->unk_40;
                    temp_f0 = func_8083973C(globalCtx, this, &D_8085488C, &sp5C);

                    if (this->actor.world.pos.y < temp_f0) {
                        if (this->unk_84F != 0) {
                            this->actor.world.pos.y = temp_f0;
                            this->stateFlags1 &= ~PLAYER_STATE1_21;
                            func_8083A5C4(globalCtx, this, this->actor.wallPoly, this->ageProperties->unk_3C,
                                          &gPlayerAnim_003000);
                            this->currentYaw += 0x8000;
                            this->actor.shape.rot.y = this->currentYaw;
                            func_8083A9B8(this, &gPlayerAnim_003000, globalCtx);
                            this->stateFlags1 |= PLAYER_STATE1_14;
                        } else {
                            func_8083F070(this, this->ageProperties->unk_CC[this->unk_850], globalCtx);
                        }
                    } else {
                        this->skelAnime.prevTransl = this->ageProperties->unk_4A[sp68];
                        func_80832264(globalCtx, this, this->ageProperties->unk_AC[sp68]);
                    }
                } else {
                    if ((this->actor.world.pos.y - this->actor.floorHeight) < 15.0f) {
                        if (this->unk_84F != 0) {
                            func_8083FB7C(this, globalCtx);
                        } else {
                            if (this->unk_850 != 0) {
                                this->skelAnime.prevTransl = this->ageProperties->unk_44;
                            }
                            func_8083F070(this, this->ageProperties->unk_C4[this->unk_850], globalCtx);
                            this->unk_850 = 1;
                        }
                    } else {
                        sp68 ^= 1;
                        this->skelAnime.prevTransl = this->ageProperties->unk_62[sp68];
                        anim1 = this->ageProperties->unk_AC[sp68];
                        LinkAnimation_Change(globalCtx, &this->skelAnime, anim1, -1.0f, Animation_GetLastFrame(anim1),
                                             0.0f, ANIMMODE_ONCE, 0.0f);
                    }
                }
                this->unk_850 ^= 1;
            } else {
                if ((this->unk_84F != 0) && (sp80 != 0)) {
                    anim2 = this->ageProperties->unk_BC[this->unk_850];

                    if (sp80 > 0) {
                        this->skelAnime.prevTransl = this->ageProperties->unk_7A[this->unk_850];
                        func_80832264(globalCtx, this, anim2);
                    } else {
                        this->skelAnime.prevTransl = this->ageProperties->unk_86[this->unk_850];
                        LinkAnimation_Change(globalCtx, &this->skelAnime, anim2, -1.0f, Animation_GetLastFrame(anim2),
                                             0.0f, ANIMMODE_ONCE, 0.0f);
                    }
                } else {
                    this->stateFlags2 |= PLAYER_STATE2_12;
                }
            }

            return;
        }
    }

    if (this->unk_850 < 0) {
        if (((this->unk_850 == -2) &&
             (LinkAnimation_OnFrame(&this->skelAnime, 14.0f) || LinkAnimation_OnFrame(&this->skelAnime, 29.0f))) ||
            ((this->unk_850 == -4) &&
             (LinkAnimation_OnFrame(&this->skelAnime, 22.0f) || LinkAnimation_OnFrame(&this->skelAnime, 35.0f) ||
              LinkAnimation_OnFrame(&this->skelAnime, 49.0f) || LinkAnimation_OnFrame(&this->skelAnime, 55.0f)))) {
            func_8084BEE4(this);
        }
        return;
    }

    if (LinkAnimation_OnFrame(&this->skelAnime, (this->skelAnime.playSpeed > 0.0f) ? 20.0f : 0.0f)) {
        func_8084BEE4(this);
    }
}

static f32 D_80854898[] = { 10.0f, 20.0f };
static f32 D_808548A0[] = { 40.0f, 50.0f };

static struct_80832924 D_808548A8[] = {
    { NA_SE_PL_WALK_LADDER, 0x80A },
    { NA_SE_PL_WALK_LADDER, 0x814 },
    { NA_SE_PL_WALK_LADDER, -0x81E },
};

void func_8084C5F8(Player* this, GlobalContext* globalCtx) {
    s32 temp;
    f32* sp38;
    CollisionPoly* sp34;
    s32 sp30;
    Vec3f sp24;

    this->stateFlags2 |= PLAYER_STATE2_6;

    temp = func_808374A0(globalCtx, this, &this->skelAnime, 4.0f);

    if (temp == 0) {
        this->stateFlags1 &= ~PLAYER_STATE1_21;
        return;
    }

    if ((temp > 0) || LinkAnimation_Update(globalCtx, &this->skelAnime)) {
        func_8083C0E8(this, globalCtx);
        this->stateFlags1 &= ~PLAYER_STATE1_21;
        return;
    }

    sp38 = D_80854898;

    if (this->unk_850 != 0) {
        func_80832924(this, D_808548A8);
        sp38 = D_808548A0;
    }

    if (LinkAnimation_OnFrame(&this->skelAnime, sp38[0]) || LinkAnimation_OnFrame(&this->skelAnime, sp38[1])) {
        sp24.x = this->actor.world.pos.x;
        sp24.y = this->actor.world.pos.y + 20.0f;
        sp24.z = this->actor.world.pos.z;
        if (BgCheck_EntityRaycastFloor3(&globalCtx->colCtx, &sp34, &sp30, &sp24) != 0.0f) {
            this->unk_89E = func_80041F10(&globalCtx->colCtx, sp34, sp30);
            func_808328A0(this);
        }
    }
}

static struct_80832924 D_808548B4[] = {
    { 0, 0x3028 }, { 0, 0x3030 }, { 0, 0x3038 }, { 0, 0x3040 },  { 0, 0x3048 },
    { 0, 0x3050 }, { 0, 0x3058 }, { 0, 0x3060 }, { 0, -0x3068 },
};

void func_8084C760(Player* this, GlobalContext* globalCtx) {
    this->stateFlags2 |= PLAYER_STATE2_6;

    if (LinkAnimation_Update(globalCtx, &this->skelAnime)) {
        if (!(this->stateFlags1 & PLAYER_STATE1_0)) {
            if (this->skelAnime.moveFlags != 0) {
                this->skelAnime.moveFlags = 0;
                return;
            }

            if (!func_8083F570(this, globalCtx)) {
                this->linearVelocity = sControlInput->rel.stick_y * 0.03f;
            }
        }
        return;
    }

    func_80832924(this, D_808548B4);
}

static struct_80832924 D_808548D8[] = {
    { 0, 0x300A }, { 0, 0x3012 }, { 0, 0x301A }, { 0, 0x3022 },  { 0, 0x3034 },
    { 0, 0x303C }, { 0, 0x3044 }, { 0, 0x304C }, { 0, -0x3054 },
};

void func_8084C81C(Player* this, GlobalContext* globalCtx) {
    this->stateFlags2 |= PLAYER_STATE2_6;

    if (LinkAnimation_Update(globalCtx, &this->skelAnime)) {
        func_8083C0E8(this, globalCtx);
        this->stateFlags2 &= ~PLAYER_STATE2_18;
        return;
    }

    func_80832924(this, D_808548D8);
}

static Vec3f D_808548FC[] = {
    { 40.0f, 0.0f, 0.0f },
    { -40.0f, 0.0f, 0.0f },
};

static Vec3f D_80854914[] = {
    { 60.0f, 20.0f, 0.0f },
    { -60.0f, 20.0f, 0.0f },
};

static Vec3f D_8085492C[] = {
    { 60.0f, -20.0f, 0.0f },
    { -60.0f, -20.0f, 0.0f },
};

s32 func_8084C89C(GlobalContext* globalCtx, Player* this, s32 arg2, f32* arg3) {
    EnHorse* rideActor = (EnHorse*)this->rideActor;
    f32 sp50;
    f32 sp4C;
    Vec3f sp40;
    Vec3f sp34;
    CollisionPoly* sp30;
    s32 sp2C;

    sp50 = rideActor->actor.world.pos.y + 20.0f;
    sp4C = rideActor->actor.world.pos.y - 20.0f;

    *arg3 = func_8083973C(globalCtx, this, &D_808548FC[arg2], &sp40);

    return (sp4C < *arg3) && (*arg3 < sp50) &&
           !func_80839768(globalCtx, this, &D_80854914[arg2], &sp30, &sp2C, &sp34) &&
           !func_80839768(globalCtx, this, &D_8085492C[arg2], &sp30, &sp2C, &sp34);
}

s32 func_8084C9BC(Player* this, GlobalContext* globalCtx) {
    EnHorse* rideActor = (EnHorse*)this->rideActor;
    s32 sp38;
    f32 sp34;

    if (this->unk_850 < 0) {
        this->unk_850 = 99;
    } else {
        sp38 = (this->mountSide < 0) ? 0 : 1;
        if (!func_8084C89C(globalCtx, this, sp38, &sp34)) {
            sp38 ^= 1;
            if (!func_8084C89C(globalCtx, this, sp38, &sp34)) {
                return 0;
            } else {
                this->mountSide = -this->mountSide;
            }
        }

        if ((globalCtx->csCtx.state == CS_STATE_IDLE) && (globalCtx->transitionMode == 0) &&
            (EN_HORSE_CHECK_1(rideActor) || EN_HORSE_CHECK_4(rideActor))) {
            this->stateFlags2 |= PLAYER_STATE2_22;

            if (EN_HORSE_CHECK_1(rideActor) ||
                (EN_HORSE_CHECK_4(rideActor) && CHECK_BTN_ALL(sControlInput->press.button, BTN_A))) {
                rideActor->actor.child = NULL;
                func_80835DAC(globalCtx, this, func_8084D3E4, 0);
                this->unk_878 = sp34 - rideActor->actor.world.pos.y;
                func_80832264(globalCtx, this, (this->mountSide < 0) ? &gPlayerAnim_003390 : &gPlayerAnim_0033A0);
                return 1;
            }
        }
    }

    return 0;
}

void func_8084CBF4(Player* this, f32 arg1, f32 arg2) {
    f32 temp;
    f32 dir;

    if ((this->unk_878 != 0.0f) && (arg2 <= this->skelAnime.curFrame)) {
        if (arg1 < fabsf(this->unk_878)) {
            if (this->unk_878 >= 0.0f) {
                dir = 1;
            } else {
                dir = -1;
            }
            temp = dir * arg1;
        } else {
            temp = this->unk_878;
        }
        this->actor.world.pos.y += temp;
        this->unk_878 -= temp;
    }
}

static LinkAnimationHeader* D_80854944[] = {
    &gPlayerAnim_003370,
    &gPlayerAnim_003368,
    &gPlayerAnim_003380,
    &gPlayerAnim_003358,
    &gPlayerAnim_003338,
    &gPlayerAnim_003348,
    &gPlayerAnim_003350,
    NULL,
    NULL,
};

static LinkAnimationHeader* D_80854968[] = {
    &gPlayerAnim_003388,
    &gPlayerAnim_003388,
    &gPlayerAnim_003388,
    &gPlayerAnim_003360,
    &gPlayerAnim_003340,
    &gPlayerAnim_003340,
    &gPlayerAnim_003340,
    NULL,
    NULL,
};

static LinkAnimationHeader* D_8085498C[] = {
    &gPlayerAnim_0033C8,
    &gPlayerAnim_0033B8,
    &gPlayerAnim_0033C0,
};

static u8 D_80854998[2][2] = {
    { 32, 58 },
    { 25, 42 },
};

static Vec3s D_8085499C = { -69, 7146, -266 };

static struct_80832924 D_808549A4[] = {
    { NA_SE_PL_CALM_HIT, 0x830 }, { NA_SE_PL_CALM_HIT, 0x83A },  { NA_SE_PL_CALM_HIT, 0x844 },
    { NA_SE_PL_CALM_PAT, 0x85C }, { NA_SE_PL_CALM_PAT, 0x86E },  { NA_SE_PL_CALM_PAT, 0x87E },
    { NA_SE_PL_CALM_PAT, 0x884 }, { NA_SE_PL_CALM_PAT, -0x888 },
};

void func_8084CC98(Player* this, GlobalContext* globalCtx) {
    EnHorse* rideActor = (EnHorse*)this->rideActor;
    u8* arr;

    this->stateFlags2 |= PLAYER_STATE2_6;

    func_8084CBF4(this, 1.0f, 10.0f);

    if (this->unk_850 == 0) {
        if (LinkAnimation_Update(globalCtx, &this->skelAnime)) {
            this->skelAnime.animation = &gPlayerAnim_0033B8;
            this->unk_850 = 99;
            return;
        }

        arr = D_80854998[(this->mountSide < 0) ? 0 : 1];

        if (LinkAnimation_OnFrame(&this->skelAnime, arr[0])) {
            func_8002F7DC(&this->actor, NA_SE_PL_CLIMB_CLIFF);
            return;
        }

        if (LinkAnimation_OnFrame(&this->skelAnime, arr[1])) {
            func_8002DE74(globalCtx, this);
            func_8002F7DC(&this->actor, NA_SE_PL_SIT_ON_HORSE);
            return;
        }

        return;
    }

    func_8002DE74(globalCtx, this);
    this->skelAnime.prevTransl = D_8085499C;

    if ((rideActor->animationIdx != this->unk_850) && ((rideActor->animationIdx >= 2) || (this->unk_850 >= 2))) {
        if ((this->unk_850 = rideActor->animationIdx) < 2) {
            f32 rand = Rand_ZeroOne();
            s32 temp = 0;

            this->unk_850 = 1;

            if (rand < 0.1f) {
                temp = 2;
            } else if (rand < 0.2f) {
                temp = 1;
            }
            func_80832264(globalCtx, this, D_8085498C[temp]);
        } else {
            this->skelAnime.animation = D_80854944[this->unk_850 - 2];
            Animation_SetMorph(globalCtx, &this->skelAnime, 8.0f);
            if (this->unk_850 < 4) {
                func_80834644(globalCtx, this);
                this->unk_84F = 0;
            }
        }
    }

    if (this->unk_850 == 1) {
        if ((D_808535E0 != 0) || func_8083224C(globalCtx)) {
            func_80832264(globalCtx, this, &gPlayerAnim_0033C8);
        } else if (LinkAnimation_Update(globalCtx, &this->skelAnime)) {
            this->unk_850 = 99;
        } else if (this->skelAnime.animation == &gPlayerAnim_0033B8) {
            func_80832924(this, D_808549A4);
        }
    } else {
        this->skelAnime.curFrame = rideActor->curFrame;
        LinkAnimation_AnimateFrame(globalCtx, &this->skelAnime);
    }

    AnimationContext_SetCopyAll(globalCtx, this->skelAnime.limbCount, this->skelAnime.morphTable,
                                this->skelAnime.jointTable);

    if ((globalCtx->csCtx.state != CS_STATE_IDLE) || (this->csMode != 0)) {
        if (this->csMode == 7) {
            this->csMode = 0;
        }
        this->unk_6AD = 0;
        this->unk_84F = 0;
    } else if ((this->unk_850 < 2) || (this->unk_850 >= 4)) {
        D_808535E0 = func_80836670(this, globalCtx);
        if (D_808535E0 != 0) {
            this->unk_84F = 0;
        }
    }

    this->actor.world.pos.x = rideActor->actor.world.pos.x + rideActor->riderPos.x;
    this->actor.world.pos.y = (rideActor->actor.world.pos.y + rideActor->riderPos.y) - 27.0f;
    this->actor.world.pos.z = rideActor->actor.world.pos.z + rideActor->riderPos.z;

    this->currentYaw = this->actor.shape.rot.y = rideActor->actor.shape.rot.y;

    if ((this->csMode != 0) ||
        (!func_8083224C(globalCtx) && ((rideActor->actor.speedXZ != 0.0f) || !func_8083B644(this, globalCtx)) &&
         !func_8083C1DC(this, globalCtx))) {
        if (D_808535E0 == 0) {
            if (this->unk_84F != 0) {
                if (LinkAnimation_Update(globalCtx, &this->skelAnime2)) {
                    rideActor->stateFlags &= ~ENHORSE_FLAG_8;
                    this->unk_84F = 0;
                }

                if (this->skelAnime2.animation == &gPlayerAnim_0033B0) {
                    if (LinkAnimation_OnFrame(&this->skelAnime2, 23.0f)) {
                        func_8002F7DC(&this->actor, NA_SE_IT_LASH);
                        func_80832698(this, NA_SE_VO_LI_LASH);
                    }

                    AnimationContext_SetCopyAll(globalCtx, this->skelAnime.limbCount, this->skelAnime.jointTable,
                                                this->skelAnime2.jointTable);
                } else {
                    if (LinkAnimation_OnFrame(&this->skelAnime2, 10.0f)) {
                        func_8002F7DC(&this->actor, NA_SE_IT_LASH);
                        func_80832698(this, NA_SE_VO_LI_LASH);
                    }

                    AnimationContext_SetCopyTrue(globalCtx, this->skelAnime.limbCount, this->skelAnime.jointTable,
                                                 this->skelAnime2.jointTable, D_80853410);
                }
            } else {
                LinkAnimationHeader* anim = NULL;

                if (EN_HORSE_CHECK_3(rideActor)) {
                    anim = &gPlayerAnim_0033B0;
                } else if (EN_HORSE_CHECK_2(rideActor)) {
                    if ((this->unk_850 >= 2) && (this->unk_850 != 99)) {
                        anim = D_80854968[this->unk_850 - 2];
                    }
                }

                if (anim != NULL) {
                    LinkAnimation_PlayOnce(globalCtx, &this->skelAnime2, anim);
                    this->unk_84F = 1;
                }
            }
        }

        if (this->stateFlags1 & PLAYER_STATE1_20) {
            if (!func_8083AD4C(globalCtx, this) || CHECK_BTN_ANY(sControlInput->press.button, BTN_A) ||
                func_80833BCC(this)) {
                this->unk_6AD = 0;
                this->stateFlags1 &= ~PLAYER_STATE1_20;
            } else {
                this->unk_6BE = func_8084ABD8(globalCtx, this, 1, -5000) - this->actor.shape.rot.y;
                this->unk_6BE += 5000;
                this->unk_6B0 = -5000;
            }
            return;
        }

        if ((this->csMode != 0) || (!func_8084C9BC(this, globalCtx) && !func_8083B040(this, globalCtx))) {
            if (this->unk_664 != NULL) {
                if (func_8002DD78(this) != 0) {
                    this->unk_6BE = func_8083DB98(this, 1) - this->actor.shape.rot.y;
                    this->unk_6BE = CLAMP(this->unk_6BE, -0x4AAA, 0x4AAA);
                    this->actor.focus.rot.y = this->actor.shape.rot.y + this->unk_6BE;
                    this->unk_6BE += 5000;
                    this->unk_6AE |= 0x80;
                } else {
                    func_8083DB98(this, 0);
                }
            } else {
                if (func_8002DD78(this) != 0) {
                    this->unk_6BE = func_8084ABD8(globalCtx, this, 1, -5000) - this->actor.shape.rot.y;
                    this->unk_6BE += 5000;
                    this->unk_6B0 = -5000;
                }
            }
        }
    }
}

static struct_80832924 D_808549C4[] = {
    { 0, 0x2800 },
    { NA_SE_PL_GET_OFF_HORSE, 0x80A },
    { NA_SE_PL_SLIPDOWN, -0x819 },
};

void func_8084D3E4(Player* this, GlobalContext* globalCtx) {
    this->stateFlags2 |= PLAYER_STATE2_6;
    func_8084CBF4(this, 1.0f, 10.0f);

    if (LinkAnimation_Update(globalCtx, &this->skelAnime)) {
        EnHorse* rideActor = (EnHorse*)this->rideActor;

        func_8083C0E8(this, globalCtx);
        this->stateFlags1 &= ~PLAYER_STATE1_23;
        this->actor.parent = NULL;
        AREG(6) = 0;

        if (Flags_GetEventChkInf(0x18) || (DREG(1) != 0)) {
            gSaveContext.horseData.pos.x = rideActor->actor.world.pos.x;
            gSaveContext.horseData.pos.y = rideActor->actor.world.pos.y;
            gSaveContext.horseData.pos.z = rideActor->actor.world.pos.z;
            gSaveContext.horseData.angle = rideActor->actor.shape.rot.y;
        }
    } else {
        Camera_ChangeSetting(Gameplay_GetCamera(globalCtx, 0), CAM_SET_NORMAL0);

        if (this->mountSide < 0) {
            D_808549C4[0].field = 0x2828;
        } else {
            D_808549C4[0].field = 0x281D;
        }
        func_80832924(this, D_808549C4);
    }
}

static struct_80832924 D_808549D0[] = {
    { NA_SE_PL_SWIM, -0x800 },
};

void func_8084D530(Player* this, f32* arg1, f32 arg2, s16 arg3) {
    func_8084AEEC(this, arg1, arg2, arg3);
    func_80832924(this, D_808549D0);
}

void func_8084D574(GlobalContext* globalCtx, Player* this, s16 arg2) {
    func_80835C58(globalCtx, this, func_8084D84C, 0);
    this->actor.shape.rot.y = this->currentYaw = arg2;
    func_80832C6C(globalCtx, this, &gPlayerAnim_0032F0);
}

void func_8084D5CC(GlobalContext* globalCtx, Player* this) {
    func_80835C58(globalCtx, this, func_8084DAB4, 0);
    func_80832C6C(globalCtx, this, &gPlayerAnim_0032F0);
}

void func_8084D610(Player* this, GlobalContext* globalCtx) {
    f32 sp34;
    s16 sp32;

    func_80832CB0(globalCtx, this, &gPlayerAnim_003328);
    func_8084B000(this);

    if (!func_8083224C(globalCtx) && !func_80837348(globalCtx, this, D_80854444, 1) &&
        !func_8083D12C(globalCtx, this, sControlInput)) {
        if (this->unk_6AD != 1) {
            this->unk_6AD = 0;
        }

        if (this->currentBoots == PLAYER_BOOTS_IRON) {
            sp34 = 0.0f;
            sp32 = this->actor.shape.rot.y;

            if (this->actor.bgCheckFlags & BGCHECKFLAG_GROUND) {
                func_8083A098(this, D_80853914[PLAYER_ANIMGROUP_15][this->modelAnimType], globalCtx);
                func_808328A0(this);
            }
        } else {
            func_80837268(this, &sp34, &sp32, 0.0f, globalCtx);

            if (sp34 != 0.0f) {
                s16 temp = this->actor.shape.rot.y - sp32;

                if ((ABS(temp) > 0x6000) && !Math_StepToF(&this->linearVelocity, 0.0f, 1.0f)) {
                    return;
                }

                if (func_80833C04(this)) {
                    func_8084D5CC(globalCtx, this);
                } else {
                    func_8084D574(globalCtx, this, sp32);
                }
            }
        }

        func_8084AEEC(this, &this->linearVelocity, sp34, sp32);
    }
}

void func_8084D7C4(Player* this, GlobalContext* globalCtx) {
    if (!func_8083B040(this, globalCtx)) {
        this->stateFlags2 |= PLAYER_STATE2_5;

        func_8084B158(globalCtx, this, NULL, this->linearVelocity);
        func_8084B000(this);

        if (DECR(this->unk_850) == 0) {
            func_80838F18(globalCtx, this);
        }
    }
}

void func_8084D84C(Player* this, GlobalContext* globalCtx) {
    f32 sp34;
    s16 sp32;
    s16 temp;

    this->stateFlags2 |= PLAYER_STATE2_5;

    func_8084B158(globalCtx, this, sControlInput, this->linearVelocity);
    func_8084B000(this);

    if (!func_80837348(globalCtx, this, D_80854444, 1) && !func_8083D12C(globalCtx, this, sControlInput)) {
        func_80837268(this, &sp34, &sp32, 0.0f, globalCtx);

        temp = this->actor.shape.rot.y - sp32;
        if ((sp34 == 0.0f) || (ABS(temp) > 0x6000) || (this->currentBoots == PLAYER_BOOTS_IRON)) {
            func_80838F18(globalCtx, this);
        } else if (func_80833C04(this)) {
            func_8084D5CC(globalCtx, this);
        }

        func_8084D530(this, &this->linearVelocity, sp34, sp32);
    }
}

s32 func_8084D980(GlobalContext* globalCtx, Player* this, f32* arg2, s16* arg3) {
    LinkAnimationHeader* anim;
    s16 temp1;
    s32 temp2;

    temp1 = this->currentYaw - *arg3;

    if (ABS(temp1) > 0x6000) {
        anim = &gPlayerAnim_003328;

        if (Math_StepToF(&this->linearVelocity, 0.0f, 1.0f)) {
            this->currentYaw = *arg3;
        } else {
            *arg2 = 0.0f;
            *arg3 = this->currentYaw;
        }
    } else {
        temp2 = func_8083FD78(this, arg2, arg3, globalCtx);

        if (temp2 > 0) {
            anim = &gPlayerAnim_0032F0;
        } else if (temp2 < 0) {
            anim = &gPlayerAnim_0032D8;
        } else if ((temp1 = this->actor.shape.rot.y - *arg3) > 0) {
            anim = &gPlayerAnim_0032D0;
        } else {
            anim = &gPlayerAnim_0032C8;
        }
    }

    if (anim != this->skelAnime.animation) {
        func_80832C6C(globalCtx, this, anim);
        return 1;
    }

    return 0;
}

void func_8084DAB4(Player* this, GlobalContext* globalCtx) {
    f32 sp2C;
    s16 sp2A;

    func_8084B158(globalCtx, this, sControlInput, this->linearVelocity);
    func_8084B000(this);

    if (!func_80837348(globalCtx, this, D_80854444, 1) && !func_8083D12C(globalCtx, this, sControlInput)) {
        func_80837268(this, &sp2C, &sp2A, 0.0f, globalCtx);

        if (sp2C == 0.0f) {
            func_80838F18(globalCtx, this);
        } else if (!func_80833C04(this)) {
            func_8084D574(globalCtx, this, sp2A);
        } else {
            func_8084D980(globalCtx, this, &sp2C, &sp2A);
        }

        func_8084D530(this, &this->linearVelocity, sp2C, sp2A);
    }
}

void func_8084DBC4(GlobalContext* globalCtx, Player* this, f32 arg2) {
    f32 sp2C;
    s16 sp2A;

    func_80837268(this, &sp2C, &sp2A, 0.0f, globalCtx);
    func_8084AEEC(this, &this->linearVelocity, sp2C * 0.5f, sp2A);
    func_8084AEEC(this, &this->actor.velocity.y, arg2, this->currentYaw);
}

void func_8084DC48(Player* this, GlobalContext* globalCtx) {
    f32 sp2C;

    this->stateFlags2 |= PLAYER_STATE2_5;
    this->actor.gravity = 0.0f;
    func_80836670(this, globalCtx);

    if (!func_8083B040(this, globalCtx)) {
        if (this->currentBoots == PLAYER_BOOTS_IRON) {
            func_80838F18(globalCtx, this);
            return;
        }

        if (this->unk_84F == 0) {
            if (this->unk_850 == 0) {
                if (LinkAnimation_Update(globalCtx, &this->skelAnime) ||
                    ((this->skelAnime.curFrame >= 22.0f) && !CHECK_BTN_ALL(sControlInput->cur.button, BTN_A))) {
                    func_8083D330(globalCtx, this);
                } else if (LinkAnimation_OnFrame(&this->skelAnime, 20.0f) != 0) {
                    this->actor.velocity.y = -2.0f;
                }

                func_8083721C(this);
                return;
            }

            func_8084B158(globalCtx, this, sControlInput, this->actor.velocity.y);
            this->unk_6C2 = 16000;

            if (CHECK_BTN_ALL(sControlInput->cur.button, BTN_A) && !func_8083E5A8(this, globalCtx) &&
                !(this->actor.bgCheckFlags & BGCHECKFLAG_GROUND) &&
                (this->actor.yDistToWater < D_80854784[CUR_UPG_VALUE(UPG_SCALE)])) {
                func_8084DBC4(globalCtx, this, -2.0f);
            } else {
                this->unk_84F++;
                func_80832C6C(globalCtx, this, &gPlayerAnim_003328);
            }
        } else if (this->unk_84F == 1) {
            LinkAnimation_Update(globalCtx, &this->skelAnime);
            func_8084B000(this);

            if (this->unk_6C2 < 10000) {
                this->unk_84F++;
                this->unk_850 = this->actor.yDistToWater;
                func_80832C6C(globalCtx, this, &gPlayerAnim_0032F0);
            }
        } else if (!func_8083D12C(globalCtx, this, sControlInput)) {
            sp2C = (this->unk_850 * 0.018f) + 4.0f;

            if (this->stateFlags1 & PLAYER_STATE1_11) {
                sControlInput = NULL;
            }

            func_8084B158(globalCtx, this, sControlInput, fabsf(this->actor.velocity.y));
            Math_ScaledStepToS(&this->unk_6C2, -10000, 800);

            if (sp2C > 8.0f) {
                sp2C = 8.0f;
            }

            func_8084DBC4(globalCtx, this, sp2C);
        }
    }
}

void func_8084DF6C(GlobalContext* globalCtx, Player* this) {
    this->unk_862 = 0;
    this->stateFlags1 &= ~(PLAYER_STATE1_10 | PLAYER_STATE1_11);
    this->getItemId = GI_NONE;
    func_8005B1A4(Gameplay_GetCamera(globalCtx, 0));
}

void func_8084DFAC(GlobalContext* globalCtx, Player* this) {
    func_8084DF6C(globalCtx, this);
    func_808322FC(this);
    func_8083C0E8(this, globalCtx);
    this->currentYaw = this->actor.shape.rot.y;
}

s32 func_8084DFF4(GlobalContext* globalCtx, Player* this) {
    GetItemEntry* giEntry;
    s32 temp1;
    s32 temp2;

    if (this->getItemId == GI_NONE) {
        return 1;
    }

    if (this->unk_84F == 0) {
        giEntry = &sGetItemTable[this->getItemId - 1];
        this->unk_84F = 1;

        Message_StartTextbox(globalCtx, giEntry->textId, &this->actor);
        Item_Give(globalCtx, giEntry->itemId);

        if (((this->getItemId >= GI_RUPEE_GREEN) && (this->getItemId <= GI_RUPEE_RED)) ||
            ((this->getItemId >= GI_RUPEE_PURPLE) && (this->getItemId <= GI_RUPEE_GOLD)) ||
            ((this->getItemId >= GI_RUPEE_GREEN_LOSE) && (this->getItemId <= GI_RUPEE_PURPLE_LOSE)) ||
            (this->getItemId == GI_HEART)) {
            Audio_PlaySoundGeneral(NA_SE_SY_GET_BOXITEM, &D_801333D4, 4, &D_801333E0, &D_801333E0, &D_801333E8);
        } else {
            if ((this->getItemId == GI_HEART_CONTAINER_2) || (this->getItemId == GI_HEART_CONTAINER) ||
                ((this->getItemId == GI_HEART_PIECE) &&
                 ((gSaveContext.inventory.questItems & 0xF0000000) == 0x40000000))) {
                temp1 = NA_BGM_HEART_GET | 0x900;
            } else {
                temp1 = temp2 = (this->getItemId == GI_HEART_PIECE) ? NA_BGM_SMALL_ITEM_GET : NA_BGM_ITEM_GET | 0x900;
            }
            Audio_PlayFanfare(temp1);
        }
    } else {
        if (Message_GetState(&globalCtx->msgCtx) == TEXT_STATE_CLOSING) {
            if (this->getItemId == GI_GAUNTLETS_SILVER) {
                globalCtx->nextEntranceIndex = 0x0123;
                globalCtx->sceneLoadFlag = 0x14;
                gSaveContext.nextCutsceneIndex = 0xFFF1;
                globalCtx->fadeTransition = 0xF;
                this->stateFlags1 &= ~PLAYER_STATE1_29;
                func_80852FFC(globalCtx, NULL, 8);
            }
            this->getItemId = GI_NONE;
        }
    }

    return 0;
}

void func_8084E1EC(Player* this, GlobalContext* globalCtx) {
    this->stateFlags2 |= PLAYER_STATE2_5;

    if (LinkAnimation_Update(globalCtx, &this->skelAnime)) {
        if (!(this->stateFlags1 & PLAYER_STATE1_10) || func_8084DFF4(globalCtx, this)) {
            func_8084DF6C(globalCtx, this);
            func_80838F18(globalCtx, this);
            func_80832340(globalCtx, this);
        }
    } else {
        if ((this->stateFlags1 & PLAYER_STATE1_10) && LinkAnimation_OnFrame(&this->skelAnime, 10.0f)) {
            func_808332F4(this, globalCtx);
            func_80832340(globalCtx, this);
            func_80835EA4(globalCtx, 8);
        } else if (LinkAnimation_OnFrame(&this->skelAnime, 5.0f)) {
            func_80832698(this, NA_SE_VO_LI_BREATH_DRINK);
        }
    }

    func_8084B000(this);
    func_8084AEEC(this, &this->linearVelocity, 0.0f, this->actor.shape.rot.y);
}

void func_8084E30C(Player* this, GlobalContext* globalCtx) {
    func_8084B000(this);

    if (LinkAnimation_Update(globalCtx, &this->skelAnime)) {
        func_80838F18(globalCtx, this);
    }

    func_8084AEEC(this, &this->linearVelocity, 0.0f, this->actor.shape.rot.y);
}

void func_8084E368(Player* this, GlobalContext* globalCtx) {
    func_8084B000(this);

    if (LinkAnimation_Update(globalCtx, &this->skelAnime)) {
        func_80843AE8(globalCtx, this);
    }

    func_8084AEEC(this, &this->linearVelocity, 0.0f, this->actor.shape.rot.y);
}

static s16 D_808549D4[] = { 0x0600, 0x04F6, 0x0604, 0x01F1, 0x0568, 0x05F4 };

void func_8084E3C4(Player* this, GlobalContext* globalCtx) {
    if (LinkAnimation_Update(globalCtx, &this->skelAnime)) {
        func_808322A4(globalCtx, this, &gPlayerAnim_0030A8);
        this->unk_850 = 1;
        if (this->stateFlags2 & (PLAYER_STATE2_23 | PLAYER_STATE2_25)) {
            this->stateFlags2 |= PLAYER_STATE2_24;
        } else {
            func_8010BD58(globalCtx, OCARINA_ACTION_FREE_PLAY);
        }
        return;
    }

    if (this->unk_850 == 0) {
        return;
    }

    if (globalCtx->msgCtx.ocarinaMode == OCARINA_MODE_04) {
        func_8005B1A4(Gameplay_GetCamera(globalCtx, 0));

        if ((this->targetActor != NULL) && (this->targetActor == this->unk_6A8)) {
            func_80853148(globalCtx, this->targetActor);
        } else if (this->naviTextId < 0) {
            this->targetActor = this->naviActor;
            this->naviActor->textId = -this->naviTextId;
            func_80853148(globalCtx, this->targetActor);
        } else if (!func_8083B040(this, globalCtx)) {
            func_8083A098(this, &gPlayerAnim_003098, globalCtx);
        }

        this->stateFlags2 &= ~(PLAYER_STATE2_23 | PLAYER_STATE2_24 | PLAYER_STATE2_25);
        this->unk_6A8 = NULL;
    } else if (globalCtx->msgCtx.ocarinaMode == OCARINA_MODE_02) {
        gSaveContext.respawn[RESPAWN_MODE_RETURN].entranceIndex = D_808549D4[globalCtx->msgCtx.lastPlayedSong];
        gSaveContext.respawn[RESPAWN_MODE_RETURN].playerParams = 0x5FF;
        gSaveContext.respawn[RESPAWN_MODE_RETURN].data = globalCtx->msgCtx.lastPlayedSong;

        this->csMode = 0;
        this->stateFlags1 &= ~PLAYER_STATE1_29;

        func_80852FFC(globalCtx, NULL, 8);
        globalCtx->mainCamera.unk_14C &= ~8;

        this->stateFlags1 |= PLAYER_STATE1_28 | PLAYER_STATE1_29;
        this->stateFlags2 |= PLAYER_STATE2_27;

        if (Actor_Spawn(&globalCtx->actorCtx, globalCtx, ACTOR_DEMO_KANKYO, 0.0f, 0.0f, 0.0f, 0, 0, 0, 0xF) == NULL) {
            Environment_WarpSongLeave(globalCtx);
        }

        gSaveContext.seqId = (u8)NA_BGM_DISABLED;
        gSaveContext.natureAmbienceId = NATURE_ID_DISABLED;
    }
}

void func_8084E604(Player* this, GlobalContext* globalCtx) {
    if (LinkAnimation_Update(globalCtx, &this->skelAnime)) {
        func_8083A098(this, &gPlayerAnim_003050, globalCtx);
    } else if (LinkAnimation_OnFrame(&this->skelAnime, 3.0f)) {
        Inventory_ChangeAmmo(ITEM_NUT, -1);
        Actor_Spawn(&globalCtx->actorCtx, globalCtx, ACTOR_EN_ARROW, this->bodyPartsPos[15].x, this->bodyPartsPos[15].y,
                    this->bodyPartsPos[15].z, 4000, this->actor.shape.rot.y, 0, ARROW_NUT);
        func_80832698(this, NA_SE_VO_LI_SWORD_N);
    }

    func_8083721C(this);
}

static struct_80832924 D_808549E0[] = {
    { 0, 0x3857 },
    { NA_SE_VO_LI_CLIMB_END, 0x2057 },
    { NA_SE_VO_LI_AUTO_JUMP, 0x2045 },
    { 0, -0x287B },
};

void func_8084E6D4(Player* this, GlobalContext* globalCtx) {
    s32 cond;

    if (LinkAnimation_Update(globalCtx, &this->skelAnime)) {
        if (this->unk_850 != 0) {
            if (this->unk_850 >= 2) {
                this->unk_850--;
            }

            if (func_8084DFF4(globalCtx, this) && (this->unk_850 == 1)) {
                cond = ((this->targetActor != NULL) && (this->exchangeItemId < 0)) ||
                       (this->stateFlags3 & PLAYER_STATE3_5);

                if (cond || (gSaveContext.healthAccumulator == 0)) {
                    if (cond) {
                        func_8084DF6C(globalCtx, this);
                        this->exchangeItemId = EXCH_ITEM_NONE;

                        if (func_8084B4D4(globalCtx, this) == 0) {
                            func_80853148(globalCtx, this->targetActor);
                        }
                    } else {
                        func_8084DFAC(globalCtx, this);
                    }
                }
            }
        } else {
            func_80832DBC(this);

            if (this->getItemId == GI_ICE_TRAP) {
                this->stateFlags1 &= ~(PLAYER_STATE1_10 | PLAYER_STATE1_11);

                if (this->getItemId != GI_ICE_TRAP) {
                    Actor_Spawn(&globalCtx->actorCtx, globalCtx, ACTOR_EN_CLEAR_TAG, this->actor.world.pos.x,
                                this->actor.world.pos.y + 100.0f, this->actor.world.pos.z, 0, 0, 0, 0);
                    func_8083C0E8(this, globalCtx);
                } else {
                    this->actor.colChkInfo.damage = 0;
                    func_80837C0C(globalCtx, this, 3, 0.0f, 0.0f, 0, 20);
                }
                return;
            }

            if (this->skelAnime.animation == &gPlayerAnim_002DF8) {
                func_808322D0(globalCtx, this, &gPlayerAnim_002788);
            } else {
                func_808322D0(globalCtx, this, &gPlayerAnim_002780);
            }

            this->unk_850 = 2;
            func_80835EA4(globalCtx, 9);
        }
    } else {
        if (this->unk_850 == 0) {
            if (!LINK_IS_ADULT) {
                func_80832924(this, D_808549E0);
            }
            return;
        }

        if (this->skelAnime.animation == &gPlayerAnim_002788) {
            Math_ScaledStepToS(&this->actor.shape.rot.y, Camera_GetCamDirYaw(GET_ACTIVE_CAM(globalCtx)) + 0x8000, 4000);
        }

        if (LinkAnimation_OnFrame(&this->skelAnime, 21.0f)) {
            func_808332F4(this, globalCtx);
        }
    }
}

static struct_80832924 D_808549F0[] = {
    { NA_SE_IT_MASTER_SWORD_SWING, -0x83C },
};

void func_8084E988(Player* this) {
    func_80832924(this, D_808549F0);
}

static struct_80832924 D_808549F4[] = {
    { NA_SE_VO_LI_AUTO_JUMP, 0x2005 },
    { 0, -0x280F },
};

void func_8084E9AC(Player* this, GlobalContext* globalCtx) {
    if (LinkAnimation_Update(globalCtx, &this->skelAnime)) {
        if (this->unk_84F == 0) {
            if (DECR(this->unk_850) == 0) {
                this->unk_84F = 1;
                this->skelAnime.endFrame = this->skelAnime.animLength - 1.0f;
            }
        } else {
            func_8083C0E8(this, globalCtx);
        }
    } else {
        if (LINK_IS_ADULT && LinkAnimation_OnFrame(&this->skelAnime, 158.0f)) {
            func_80832698(this, NA_SE_VO_LI_SWORD_N);
            return;
        }

        if (!LINK_IS_ADULT) {
            func_80832924(this, D_808549F4);
        } else {
            func_8084E988(this);
        }
    }
}

static u8 D_808549FC[] = {
    0x01, 0x03, 0x02, 0x04, 0x04,
};

void func_8084EAC0(Player* this, GlobalContext* globalCtx) {
    if (LinkAnimation_Update(globalCtx, &this->skelAnime)) {
        if (this->unk_850 == 0) {
            if (this->itemActionParam == PLAYER_AP_BOTTLE_POE) {
                s32 rand = Rand_S16Offset(-1, 3);

                if (rand == 0) {
                    rand = 3;
                }

                if ((rand < 0) && (gSaveContext.health <= 0x10)) {
                    rand = 3;
                }

                if (rand < 0) {
                    Health_ChangeBy(globalCtx, -0x10);
                } else {
                    gSaveContext.healthAccumulator = rand * 0x10;
                }
            } else {
                s32 sp28 = D_808549FC[this->itemActionParam - PLAYER_AP_BOTTLE_POTION_RED];

                if (sp28 & 1) {
                    gSaveContext.healthAccumulator = 0x140;
                }

                if (sp28 & 2) {
                    Magic_Fill(globalCtx);
                }

                if (sp28 & 4) {
                    gSaveContext.healthAccumulator = 0x50;
                }
            }

            func_808322A4(globalCtx, this, &gPlayerAnim_002670);
            this->unk_850 = 1;
            return;
        }

        func_8083C0E8(this, globalCtx);
        func_8005B1A4(Gameplay_GetCamera(globalCtx, 0));
    } else if (this->unk_850 == 1) {
        if ((gSaveContext.healthAccumulator == 0) && (gSaveContext.unk_13F0 != 9)) {
            func_80832B78(globalCtx, this, &gPlayerAnim_002660);
            this->unk_850 = 2;
            Player_UpdateBottleHeld(globalCtx, this, ITEM_BOTTLE, PLAYER_AP_BOTTLE);
        }
        func_80832698(this, NA_SE_VO_LI_DRINK - SFX_FLAG);
    } else if ((this->unk_850 == 2) && LinkAnimation_OnFrame(&this->skelAnime, 29.0f)) {
        func_80832698(this, NA_SE_VO_LI_BREATH_DRINK);
    }
}

static BottleCatchInfo D_80854A04[] = {
    { ACTOR_EN_ELF, ITEM_FAIRY, 0x2A, 0x46 },
    { ACTOR_EN_FISH, ITEM_FISH, 0x1F, 0x47 },
    { ACTOR_EN_ICE_HONO, ITEM_BLUE_FIRE, 0x20, 0x5D },
    { ACTOR_EN_INSECT, ITEM_BUG, 0x21, 0x7A },
};

void func_8084ECA4(Player* this, GlobalContext* globalCtx) {
    struct_80854554* sp24;
    BottleCatchInfo* catchInfo;
    s32 temp;
    s32 i;

    sp24 = &D_80854554[this->unk_850];
    func_8083721C(this);

    if (LinkAnimation_Update(globalCtx, &this->skelAnime)) {
        if (this->unk_84F != 0) {
            if (this->unk_850 == 0) {
                Message_StartTextbox(globalCtx, D_80854A04[this->unk_84F - 1].textId, &this->actor);
                Audio_PlayFanfare(NA_BGM_ITEM_GET | 0x900);
                this->unk_850 = 1;
            } else if (Message_GetState(&globalCtx->msgCtx) == TEXT_STATE_CLOSING) {
                this->unk_84F = 0;
                func_8005B1A4(Gameplay_GetCamera(globalCtx, 0));
            }
        } else {
            func_8083C0E8(this, globalCtx);
        }
    } else {
        if (this->unk_84F == 0) {
            temp = this->skelAnime.curFrame - sp24->unk_08;

            if (temp >= 0) {
                if (sp24->unk_09 >= temp) {
                    if (this->unk_850 != 0) {
                        if (temp == 0) {
                            func_8002F7DC(&this->actor, NA_SE_IT_SCOOP_UP_WATER);
                        }
                    }

                    if (this->interactRangeActor != NULL) {
                        catchInfo = &D_80854A04[0];
                        for (i = 0; i < 4; i++, catchInfo++) {
                            if (this->interactRangeActor->id == catchInfo->actorId) {
                                break;
                            }
                        }

                        if (i < 4) {
                            this->unk_84F = i + 1;
                            this->unk_850 = 0;
                            this->stateFlags1 |= PLAYER_STATE1_28 | PLAYER_STATE1_29;
                            this->interactRangeActor->parent = &this->actor;
                            Player_UpdateBottleHeld(globalCtx, this, catchInfo->itemId, ABS(catchInfo->actionParam));
                            func_808322D0(globalCtx, this, sp24->unk_04);
                            func_80835EA4(globalCtx, 4);
                        }
                    }
                }
            }
        }
    }

    if (this->skelAnime.curFrame <= 7.0f) {
        this->stateFlags1 |= PLAYER_STATE1_1;
    }
}

static Vec3f D_80854A1C = { 0.0f, 0.0f, 5.0f };

void func_8084EED8(Player* this, GlobalContext* globalCtx) {
    if (LinkAnimation_Update(globalCtx, &this->skelAnime)) {
        func_8083C0E8(this, globalCtx);
        func_8005B1A4(Gameplay_GetCamera(globalCtx, 0));
        return;
    }

    if (LinkAnimation_OnFrame(&this->skelAnime, 37.0f)) {
        Player_SpawnFairy(globalCtx, this, &this->leftHandPos, &D_80854A1C, FAIRY_REVIVE_BOTTLE);
        Player_UpdateBottleHeld(globalCtx, this, ITEM_BOTTLE, PLAYER_AP_BOTTLE);
        func_8002F7DC(&this->actor, NA_SE_EV_BOTTLE_CAP_OPEN);
        func_8002F7DC(&this->actor, NA_SE_EV_FIATY_HEAL - SFX_FLAG);
    } else if (LinkAnimation_OnFrame(&this->skelAnime, 47.0f)) {
        gSaveContext.healthAccumulator = 0x140;
    }
}

static BottleDropInfo D_80854A28[] = {
    { ACTOR_EN_FISH, FISH_DROPPED },
    { ACTOR_EN_ICE_HONO, 0 },
    { ACTOR_EN_INSECT, 2 },
};

static struct_80832924 D_80854A34[] = {
    { NA_SE_VO_LI_AUTO_JUMP, 0x2026 },
    { NA_SE_EV_BOTTLE_CAP_OPEN, -0x828 },
};

void func_8084EFC0(Player* this, GlobalContext* globalCtx) {
    func_8083721C(this);

    if (LinkAnimation_Update(globalCtx, &this->skelAnime)) {
        func_8083C0E8(this, globalCtx);
        func_8005B1A4(Gameplay_GetCamera(globalCtx, 0));
        return;
    }

    if (LinkAnimation_OnFrame(&this->skelAnime, 76.0f)) {
        BottleDropInfo* dropInfo = &D_80854A28[this->itemActionParam - PLAYER_AP_BOTTLE_FISH];

        Actor_Spawn(&globalCtx->actorCtx, globalCtx, dropInfo->actorId,
                    (Math_SinS(this->actor.shape.rot.y) * 5.0f) + this->leftHandPos.x, this->leftHandPos.y,
                    (Math_CosS(this->actor.shape.rot.y) * 5.0f) + this->leftHandPos.z, 0x4000, this->actor.shape.rot.y,
                    0, dropInfo->actorParams);

        Player_UpdateBottleHeld(globalCtx, this, ITEM_BOTTLE, PLAYER_AP_BOTTLE);
        return;
    }

    func_80832924(this, D_80854A34);
}

static struct_80832924 D_80854A3C[] = {
    { NA_SE_PL_PUT_OUT_ITEM, -0x81E },
};

void func_8084F104(Player* this, GlobalContext* globalCtx) {
    this->stateFlags2 |= PLAYER_STATE2_5;

    if (LinkAnimation_Update(globalCtx, &this->skelAnime)) {
        if (this->unk_850 < 0) {
            func_8083C0E8(this, globalCtx);
        } else if (this->exchangeItemId == EXCH_ITEM_NONE) {
            Actor* targetActor = this->targetActor;

            this->unk_862 = 0;
            if (targetActor->textId != 0xFFFF) {
                this->actor.flags |= ACTOR_FLAG_8;
            }

            func_80853148(globalCtx, targetActor);
        } else {
            GetItemEntry* giEntry = &sGetItemTable[D_80854528[this->exchangeItemId - 1] - 1];

            if (this->itemActionParam >= PLAYER_AP_LETTER_ZELDA) {
                if (giEntry->gi >= 0) {
                    this->unk_862 = giEntry->gi;
                } else {
                    this->unk_862 = -giEntry->gi;
                }
            }

            if (this->unk_850 == 0) {
                Message_StartTextbox(globalCtx, this->actor.textId, &this->actor);

                if ((this->itemActionParam == PLAYER_AP_CHICKEN) || (this->itemActionParam == PLAYER_AP_POCKET_CUCCO)) {
                    func_8002F7DC(&this->actor, NA_SE_EV_CHICKEN_CRY_M);
                }

                this->unk_850 = 1;
            } else if (Message_GetState(&globalCtx->msgCtx) == TEXT_STATE_CLOSING) {
                this->actor.flags &= ~ACTOR_FLAG_8;
                this->unk_862 = 0;

                if (this->unk_84F == 1) {
                    func_80832264(globalCtx, this, &gPlayerAnim_002698);
                    this->unk_850 = -1;
                } else {
                    func_8083C0E8(this, globalCtx);
                }

                func_8005B1A4(Gameplay_GetCamera(globalCtx, 0));
            }
        }
    } else if (this->unk_850 >= 0) {
        func_80832924(this, D_80854A3C);
    }

    if ((this->unk_84F == 0) && (this->unk_664 != NULL)) {
        this->currentYaw = this->actor.shape.rot.y = func_8083DB98(this, 0);
    }
}

void func_8084F308(Player* this, GlobalContext* globalCtx) {
    this->stateFlags2 |= PLAYER_STATE2_5 | PLAYER_STATE2_6;

    if (LinkAnimation_Update(globalCtx, &this->skelAnime)) {
        func_80832284(globalCtx, this, &gPlayerAnim_003128);
    }

    if (func_80832594(this, 0, 100)) {
        func_80839F90(this, globalCtx);
        this->stateFlags2 &= ~PLAYER_STATE2_7;
    }
}

void func_8084F390(Player* this, GlobalContext* globalCtx) {
    CollisionPoly* floorPoly;
    f32 sp50;
    f32 sp4C;
    f32 sp48;
    s16 sp46;
    s16 sp44;
    Vec3f sp38;

    this->stateFlags2 |= PLAYER_STATE2_5 | PLAYER_STATE2_6;
    LinkAnimation_Update(globalCtx, &this->skelAnime);
    func_8084269C(globalCtx, this);
    func_800F4138(&this->actor.projectedPos, NA_SE_PL_SLIP_LEVEL - SFX_FLAG, this->actor.speedXZ);

    if (func_8083B040(this, globalCtx) == 0) {
        floorPoly = this->actor.floorPoly;

        if (floorPoly == NULL) {
            func_80837B9C(this, globalCtx);
            return;
        }

        func_8083E298(floorPoly, &sp38, &sp46);

        sp44 = sp46;
        if (this->unk_84F != 0) {
            sp44 = sp46 + 0x8000;
        }

        if (this->linearVelocity < 0) {
            sp46 += 0x8000;
        }

        sp50 = (1.0f - sp38.y) * 40.0f;
        sp50 = CLAMP(sp50, 0, 10.0f);
        sp4C = (sp50 * sp50) * 0.015f;
        sp48 = sp38.y * 0.01f;

        if (SurfaceType_GetSlope(&globalCtx->colCtx, floorPoly, this->actor.floorBgId) != 1) {
            sp50 = 0;
            sp48 = sp38.y * 10.0f;
        }

        if (sp4C < 1.0f) {
            sp4C = 1.0f;
        }

        if (Math_AsymStepToF(&this->linearVelocity, sp50, sp4C, sp48) && (sp50 == 0)) {
            LinkAnimationHeader* anim;
            if (this->unk_84F == 0) {
                anim = D_80853914[PLAYER_ANIMGROUP_42][this->modelAnimType];
            } else {
                anim = D_80853914[PLAYER_ANIMGROUP_43][this->modelAnimType];
            }
            func_8083A098(this, anim, globalCtx);
        }

        Math_SmoothStepToS(&this->currentYaw, sp46, 10, 4000, 800);
        Math_ScaledStepToS(&this->actor.shape.rot.y, sp44, 2000);
    }
}

void func_8084F608(Player* this, GlobalContext* globalCtx) {
    if ((DECR(this->unk_850) == 0) && func_8083ADD4(globalCtx, this)) {
        func_80852280(globalCtx, this, NULL);
        func_80835C58(globalCtx, this, func_80852E14, 0);
        func_80852E14(this, globalCtx);
    }
}

void func_8084F698(Player* this, GlobalContext* globalCtx) {
    func_80835C58(globalCtx, this, func_8084F608, 0);
    this->unk_850 = 40;
    Actor_Spawn(&globalCtx->actorCtx, globalCtx, ACTOR_DEMO_KANKYO, 0.0f, 0.0f, 0.0f, 0, 0, 0, 0x10);
}

void func_8084F710(Player* this, GlobalContext* globalCtx) {
    s32 pad;

    if ((this->unk_84F != 0) && (globalCtx->csCtx.frames < 0x131)) {
        this->actor.gravity = 0.0f;
        this->actor.velocity.y = 0.0f;
    } else if (D_80853600 < 150.0f) {
        if (LinkAnimation_Update(globalCtx, &this->skelAnime)) {
            if (this->unk_850 == 0) {
                if (this->actor.bgCheckFlags & BGCHECKFLAG_GROUND) {
                    this->skelAnime.endFrame = this->skelAnime.animLength - 1.0f;
                    func_808328A0(this);
                    this->unk_850 = 1;
                }
            } else {
                if ((globalCtx->sceneNum == SCENE_SPOT04) && func_8083ADD4(globalCtx, this)) {
                    return;
                }
                func_80853080(this, globalCtx);
            }
        }
        Math_SmoothStepToF(&this->actor.velocity.y, 2.0f, 0.3f, 8.0f, 0.5f);
    }

    if ((globalCtx->sceneNum == SCENE_KENJYANOMA) && func_8083ADD4(globalCtx, this)) {
        return;
    }

    if ((globalCtx->csCtx.state != CS_STATE_IDLE) && (globalCtx->csCtx.linkAction != NULL)) {
        f32 sp28 = this->actor.world.pos.y;
        func_808529D0(globalCtx, this, globalCtx->csCtx.linkAction);
        this->actor.world.pos.y = sp28;
    }
}

void func_8084F88C(Player* this, GlobalContext* globalCtx) {
    LinkAnimation_Update(globalCtx, &this->skelAnime);

    if ((this->unk_850++ > 8) && (globalCtx->sceneLoadFlag == 0)) {

        if (this->unk_84F != 0) {
            if (globalCtx->sceneNum == 9) {
                Gameplay_TriggerRespawn(globalCtx);
                globalCtx->nextEntranceIndex = 0x0088;
            } else if (this->unk_84F < 0) {
                Gameplay_TriggerRespawn(globalCtx);
            } else {
                Gameplay_TriggerVoidOut(globalCtx);
            }

            globalCtx->fadeTransition = 4;
            func_80078884(NA_SE_OC_ABYSS);
        } else {
            globalCtx->fadeTransition = 2;
            gSaveContext.nextTransition = 2;
            gSaveContext.seqId = (u8)NA_BGM_DISABLED;
            gSaveContext.natureAmbienceId = 0xFF;
        }

        globalCtx->sceneLoadFlag = 0x14;
    }
}

void func_8084F9A0(Player* this, GlobalContext* globalCtx) {
    func_80839800(this, globalCtx);
}

void func_8084F9C0(Player* this, GlobalContext* globalCtx) {
    this->actor.gravity = -1.0f;

    LinkAnimation_Update(globalCtx, &this->skelAnime);

    if (this->actor.velocity.y < 0.0f) {
        func_80837B9C(this, globalCtx);
    } else if (this->actor.velocity.y < 6.0f) {
        Math_StepToF(&this->linearVelocity, 3.0f, 0.5f);
    }
}

void func_8084FA54(Player* this, GlobalContext* globalCtx) {
    this->unk_6AD = 2;

    func_8083AD4C(globalCtx, this);
    LinkAnimation_Update(globalCtx, &this->skelAnime);
    func_80836670(this, globalCtx);

    this->unk_6BE = func_8084ABD8(globalCtx, this, 1, 0) - this->actor.shape.rot.y;
    this->unk_6AE |= 0x80;

    if (globalCtx->shootingGalleryStatus < 0) {
        globalCtx->shootingGalleryStatus++;
        if (globalCtx->shootingGalleryStatus == 0) {
            func_8083C148(this, globalCtx);
        }
    }
}

void func_8084FB10(Player* this, GlobalContext* globalCtx) {
    if (this->unk_84F >= 0) {
        if (this->unk_84F < 6) {
            this->unk_84F++;
        }

        if (func_80832594(this, 1, 100)) {
            this->unk_84F = -1;
            EffectSsIcePiece_SpawnBurst(globalCtx, &this->actor.world.pos, this->actor.scale.x);
            func_8002F7DC(&this->actor, NA_SE_PL_ICE_BROKEN);
        } else {
            this->stateFlags2 |= PLAYER_STATE2_14;
        }

        if ((globalCtx->gameplayFrames % 4) == 0) {
            Player_InflictDamage(globalCtx, -1);
        }
    } else {
        if (LinkAnimation_Update(globalCtx, &this->skelAnime)) {
            func_80839F90(this, globalCtx);
            func_80837AFC(this, -20);
        }
    }
}

void func_8084FBF4(Player* this, GlobalContext* globalCtx) {
    LinkAnimation_Update(globalCtx, &this->skelAnime);
    func_808382BC(this);

    if (((this->unk_850 % 25) != 0) || func_80837B18(globalCtx, this, -1)) {
        if (DECR(this->unk_850) == 0) {
            func_80839F90(this, globalCtx);
        }
    }

    this->shockTimer = 40;
    func_8002F8F0(&this->actor, NA_SE_VO_LI_TAKEN_AWAY - SFX_FLAG + this->ageProperties->unk_92);
}

s32 func_8084FCAC(Player* this, GlobalContext* globalCtx) {
    sControlInput = &globalCtx->state.input[0];

    if ((CHECK_BTN_ALL(sControlInput->cur.button, BTN_A | BTN_L | BTN_R) &&
         CHECK_BTN_ALL(sControlInput->press.button, BTN_B)) ||
        (CHECK_BTN_ALL(sControlInput->cur.button, BTN_L) && CHECK_BTN_ALL(sControlInput->press.button, BTN_DRIGHT))) {

        D_808535D0 ^= 1;

        if (D_808535D0) {
            Camera_ChangeMode(Gameplay_GetCamera(globalCtx, 0), CAM_MODE_BOWARROWZ);
        }
    }

    if (D_808535D0) {
        f32 speed;

        if (CHECK_BTN_ALL(sControlInput->cur.button, BTN_R)) {
            speed = 100.0f;
        } else {
            speed = 20.0f;
        }

        func_8006375C(3, 2, "DEBUG MODE");

        if (!CHECK_BTN_ALL(sControlInput->cur.button, BTN_L)) {
            if (CHECK_BTN_ALL(sControlInput->cur.button, BTN_B)) {
                this->actor.world.pos.y += speed;
            } else if (CHECK_BTN_ALL(sControlInput->cur.button, BTN_A)) {
                this->actor.world.pos.y -= speed;
            }

            if (CHECK_BTN_ANY(sControlInput->cur.button, BTN_DUP | BTN_DLEFT | BTN_DDOWN | BTN_DRIGHT)) {
                s16 angle;
                s16 temp;

                angle = temp = Camera_GetInputDirYaw(GET_ACTIVE_CAM(globalCtx));

                if (CHECK_BTN_ALL(sControlInput->cur.button, BTN_DDOWN)) {
                    angle = temp + 0x8000;
                } else if (CHECK_BTN_ALL(sControlInput->cur.button, BTN_DLEFT)) {
                    angle = temp + 0x4000;
                } else if (CHECK_BTN_ALL(sControlInput->cur.button, BTN_DRIGHT)) {
                    angle = temp - 0x4000;
                }

                this->actor.world.pos.x += speed * Math_SinS(angle);
                this->actor.world.pos.z += speed * Math_CosS(angle);
            }
        }

        func_80832210(this);

        this->actor.gravity = 0.0f;
        this->actor.velocity.z = 0.0f;
        this->actor.velocity.y = 0.0f;
        this->actor.velocity.x = 0.0f;

        if (CHECK_BTN_ALL(sControlInput->cur.button, BTN_L) && CHECK_BTN_ALL(sControlInput->press.button, BTN_DLEFT)) {
            Flags_SetTempClear(globalCtx, globalCtx->roomCtx.curRoom.num);
        }

        Math_Vec3f_Copy(&this->actor.home.pos, &this->actor.world.pos);

        return 0;
    }

    return 1;
}

void func_8084FF7C(Player* this) {
    this->unk_858 += this->unk_85C;
    this->unk_85C -= this->unk_858 * 5.0f;
    this->unk_85C *= 0.3f;

    if (ABS(this->unk_85C) < 0.00001f) {
        this->unk_85C = 0.0f;
        if (ABS(this->unk_858) < 0.00001f) {
            this->unk_858 = 0.0f;
        }
    }
}

void func_8085002C(Player* this) {
    s32 pad;
    s16 sp2A;
    s16 sp28;
    s16 sp26;

    D_80858AC8.unk_06 -= D_80858AC8.unk_06 >> 3;
    D_80858AC8.unk_08 -= D_80858AC8.unk_08 >> 3;
    D_80858AC8.unk_06 += -D_80858AC8.unk_00 >> 2;
    D_80858AC8.unk_08 += -D_80858AC8.unk_02 >> 2;

    sp26 = this->actor.world.rot.y - this->actor.shape.rot.y;

    sp28 = (s32)(this->actor.speedXZ * -200.0f * Math_CosS(sp26) * (Rand_CenteredFloat(2.0f) + 10.0f)) & 0xFFFF;
    sp2A = (s32)(this->actor.speedXZ * 100.0f * Math_SinS(sp26) * (Rand_CenteredFloat(2.0f) + 10.0f)) & 0xFFFF;

    D_80858AC8.unk_06 += sp28 >> 2;
    D_80858AC8.unk_08 += sp2A >> 2;

    if (D_80858AC8.unk_06 > 6000) {
        D_80858AC8.unk_06 = 6000;
    } else if (D_80858AC8.unk_06 < -6000) {
        D_80858AC8.unk_06 = -6000;
    }

    if (D_80858AC8.unk_08 > 6000) {
        D_80858AC8.unk_08 = 6000;
    } else if (D_80858AC8.unk_08 < -6000) {
        D_80858AC8.unk_08 = -6000;
    }

    D_80858AC8.unk_00 += D_80858AC8.unk_06;
    D_80858AC8.unk_02 += D_80858AC8.unk_08;

    if (D_80858AC8.unk_00 < 0) {
        D_80858AC8.unk_04 = D_80858AC8.unk_00 >> 1;
    } else {
        D_80858AC8.unk_04 = 0;
    }
}

s32 func_80850224(Player* this, GlobalContext* globalCtx) {
    if (func_8083C6B8(globalCtx, this) == 0) {
        if (func_8083BB20(this) != 0) {
            s32 sp24 = func_80837818(this);

            func_80837948(globalCtx, this, sp24);

            if (sp24 >= 0x18) {
                this->stateFlags2 |= PLAYER_STATE2_17;
                func_80837530(globalCtx, this, 0);
                return 1;
            }
        } else {
            return 0;
        }
    }

    return 1;
}

static Vec3f D_80854A40 = { 0.0f, 40.0f, 45.0f };

void func_808502D0(Player* this, GlobalContext* globalCtx) {
    struct_80854190* sp44 = &D_80854190[this->meleeWeaponAnimation];

    this->stateFlags2 |= PLAYER_STATE2_5;

    if (!func_80842DF4(globalCtx, this)) {
        func_8084285C(this, 0.0f, sp44->unk_0C, sp44->unk_0D);

        if ((this->stateFlags2 & PLAYER_STATE2_30) && (this->heldItemActionParam != PLAYER_AP_HAMMER) &&
            LinkAnimation_OnFrame(&this->skelAnime, 0.0f)) {
            this->linearVelocity = 15.0f;
            this->stateFlags2 &= ~PLAYER_STATE2_30;
        }

        if (this->linearVelocity > 12.0f) {
            func_8084269C(globalCtx, this);
        }

        Math_StepToF(&this->linearVelocity, 0.0f, 5.0f);
        func_8083C50C(this);

        if (LinkAnimation_Update(globalCtx, &this->skelAnime)) {
            if (!func_80850224(this, globalCtx)) {
                u8 sp43 = this->skelAnime.moveFlags;
                LinkAnimationHeader* sp3C;

                if (func_8008E9C4(this)) {
                    sp3C = sp44->unk_08;
                } else {
                    sp3C = sp44->unk_04;
                }

                func_80832318(this);
                this->skelAnime.moveFlags = 0;

                if ((sp3C == &gPlayerAnim_002908) && (this->modelAnimType != PLAYER_ANIMTYPE_3)) {
                    sp3C = &gPlayerAnim_002AC8;
                }

                func_8083A098(this, sp3C, globalCtx);

                this->skelAnime.moveFlags = sp43;
                this->stateFlags3 |= PLAYER_STATE3_3;
            }
        } else if (this->heldItemActionParam == PLAYER_AP_HAMMER) {
            if ((this->meleeWeaponAnimation == 0x16) || (this->meleeWeaponAnimation == 0x13)) {
                static Vec3f zeroVec = { 0.0f, 0.0f, 0.0f };
                Vec3f shockwavePos;
                f32 sp2C;

                shockwavePos.y = func_8083973C(globalCtx, this, &D_80854A40, &shockwavePos);
                sp2C = this->actor.world.pos.y - shockwavePos.y;

                Math_ScaledStepToS(&this->actor.focus.rot.x, Math_Atan2S(45.0f, sp2C), 800);
                func_80836AB8(this, 1);

                if ((((this->meleeWeaponAnimation == 0x16) && LinkAnimation_OnFrame(&this->skelAnime, 7.0f)) ||
                     ((this->meleeWeaponAnimation == 0x13) && LinkAnimation_OnFrame(&this->skelAnime, 2.0f))) &&
                    (sp2C > -40.0f) && (sp2C < 40.0f)) {
                    func_80842A28(globalCtx, this);
                    EffectSsBlast_SpawnWhiteShockwave(globalCtx, &shockwavePos, &zeroVec, &zeroVec);
                }
            }
        }
    }
}

void func_808505DC(Player* this, GlobalContext* globalCtx) {
    LinkAnimation_Update(globalCtx, &this->skelAnime);
    func_8083721C(this);

    if (this->skelAnime.curFrame >= 6.0f) {
        func_80839FFC(this, globalCtx);
    }
}

void func_8085063C(Player* this, GlobalContext* globalCtx) {
    this->stateFlags2 |= PLAYER_STATE2_5;

    LinkAnimation_Update(globalCtx, &this->skelAnime);
    func_80836670(this, globalCtx);

    if (this->unk_850 == 0) {
        Message_StartTextbox(globalCtx, 0x3B, &this->actor);
        this->unk_850 = 1;
        return;
    }

    if (Message_GetState(&globalCtx->msgCtx) == TEXT_STATE_CLOSING) {
        s32 respawnData = gSaveContext.respawn[RESPAWN_MODE_TOP].data;

        if (globalCtx->msgCtx.choiceIndex == 0) {
            gSaveContext.respawnFlag = 3;
            globalCtx->sceneLoadFlag = 0x14;
            globalCtx->nextEntranceIndex = gSaveContext.respawn[RESPAWN_MODE_TOP].entranceIndex;
            globalCtx->fadeTransition = 5;
            func_80088AF0(globalCtx);
            return;
        }

        if (globalCtx->msgCtx.choiceIndex == 1) {
            gSaveContext.respawn[RESPAWN_MODE_TOP].data = -respawnData;
            gSaveContext.fw.set = 0;
            func_80078914(&gSaveContext.respawn[RESPAWN_MODE_TOP].pos, NA_SE_PL_MAGIC_WIND_VANISH);
        }

        func_80853080(this, globalCtx);
        func_8005B1A4(Gameplay_GetCamera(globalCtx, 0));
    }
}

void func_8085076C(Player* this, GlobalContext* globalCtx) {
    s32 respawnData = gSaveContext.respawn[RESPAWN_MODE_TOP].data;

    if (this->unk_850 > 20) {
        this->actor.draw = Player_Draw;
        this->actor.world.pos.y += 60.0f;
        func_80837B9C(this, globalCtx);
        return;
    }

    if (this->unk_850++ == 20) {
        gSaveContext.respawn[RESPAWN_MODE_TOP].data = respawnData + 1;
        func_80078914(&gSaveContext.respawn[RESPAWN_MODE_TOP].pos, NA_SE_PL_MAGIC_WIND_WARP);
    }
}

static LinkAnimationHeader* D_80854A58[] = {
    &gPlayerAnim_002CF8,
    &gPlayerAnim_002CE0,
    &gPlayerAnim_002D10,
};

static LinkAnimationHeader* D_80854A64[] = {
    &gPlayerAnim_002D00,
    &gPlayerAnim_002CE8,
    &gPlayerAnim_002D18,
};

static LinkAnimationHeader* D_80854A70[] = {
    &gPlayerAnim_002D08,
    &gPlayerAnim_002CF0,
    &gPlayerAnim_002D20,
};

static u8 D_80854A7C[] = { 70, 10, 10 };

static struct_80832924 D_80854A80[] = {
    { NA_SE_PL_SKIP, 0x814 },
    { NA_SE_VO_LI_SWORD_N, 0x2014 },
    { 0, -0x301A },
};

static struct_80832924 D_80854A8C[][2] = {
    {
        { 0, 0x4014 },
        { NA_SE_VO_LI_MAGIC_FROL, -0x201E },
    },
    {
        { 0, 0x4014 },
        { NA_SE_VO_LI_MAGIC_NALE, -0x202C },
    },
    {
        { NA_SE_VO_LI_MAGIC_ATTACK, 0x2014 },
        { NA_SE_IT_SWORD_SWING_HARD, -0x814 },
    },
};

void func_808507F4(Player* this, GlobalContext* globalCtx) {
    if (LinkAnimation_Update(globalCtx, &this->skelAnime)) {
        if (this->unk_84F < 0) {
            if ((this->itemActionParam == PLAYER_AP_NAYRUS_LOVE) || (gSaveContext.unk_13F0 == 0)) {
                func_80839FFC(this, globalCtx);
                func_8005B1A4(Gameplay_GetCamera(globalCtx, 0));
            }
        } else {
            if (this->unk_850 == 0) {
                LinkAnimation_PlayOnceSetSpeed(globalCtx, &this->skelAnime, D_80854A58[this->unk_84F], 0.83f);

                if (func_80846A00(globalCtx, this, this->unk_84F) != NULL) {
                    this->stateFlags1 |= PLAYER_STATE1_28 | PLAYER_STATE1_29;
                    if ((this->unk_84F != 0) || (gSaveContext.respawn[RESPAWN_MODE_TOP].data <= 0)) {
                        gSaveContext.unk_13F0 = 1;
                    }
                } else {
                    func_800876C8(globalCtx);
                }
            } else {
                LinkAnimation_PlayLoopSetSpeed(globalCtx, &this->skelAnime, D_80854A64[this->unk_84F], 0.83f);

                if (this->unk_84F == 0) {
                    this->unk_850 = -10;
                }
            }

            this->unk_850++;
        }
    } else {
        if (this->unk_850 < 0) {
            this->unk_850++;

            if (this->unk_850 == 0) {
                gSaveContext.respawn[RESPAWN_MODE_TOP].data = 1;
                Gameplay_SetupRespawnPoint(globalCtx, RESPAWN_MODE_TOP, 0x6FF);
                gSaveContext.fw.set = 1;
                gSaveContext.fw.pos.x = gSaveContext.respawn[RESPAWN_MODE_DOWN].pos.x;
                gSaveContext.fw.pos.y = gSaveContext.respawn[RESPAWN_MODE_DOWN].pos.y;
                gSaveContext.fw.pos.z = gSaveContext.respawn[RESPAWN_MODE_DOWN].pos.z;
                gSaveContext.fw.yaw = gSaveContext.respawn[RESPAWN_MODE_DOWN].yaw;
                gSaveContext.fw.playerParams = 0x6FF;
                gSaveContext.fw.entranceIndex = gSaveContext.respawn[RESPAWN_MODE_DOWN].entranceIndex;
                gSaveContext.fw.roomIndex = gSaveContext.respawn[RESPAWN_MODE_DOWN].roomIndex;
                gSaveContext.fw.tempSwchFlags = gSaveContext.respawn[RESPAWN_MODE_DOWN].tempSwchFlags;
                gSaveContext.fw.tempCollectFlags = gSaveContext.respawn[RESPAWN_MODE_DOWN].tempCollectFlags;
                this->unk_850 = 2;
            }
        } else if (this->unk_84F >= 0) {
            if (this->unk_850 == 0) {
                func_80832924(this, D_80854A80);
            } else if (this->unk_850 == 1) {
                func_80832924(this, D_80854A8C[this->unk_84F]);
                if ((this->unk_84F == 2) && LinkAnimation_OnFrame(&this->skelAnime, 30.0f)) {
                    this->stateFlags1 &= ~(PLAYER_STATE1_28 | PLAYER_STATE1_29);
                }
            } else if (D_80854A7C[this->unk_84F] < this->unk_850++) {
                LinkAnimation_PlayOnceSetSpeed(globalCtx, &this->skelAnime, D_80854A70[this->unk_84F], 0.83f);
                this->currentYaw = this->actor.shape.rot.y;
                this->unk_84F = -1;
            }
        }
    }

    func_8083721C(this);
}

void func_80850AEC(Player* this, GlobalContext* globalCtx) {
    f32 temp;

    this->stateFlags2 |= PLAYER_STATE2_5;

    if (LinkAnimation_Update(globalCtx, &this->skelAnime)) {
        func_80832284(globalCtx, this, &gPlayerAnim_002C98);
    }

    Math_Vec3f_Sum(&this->actor.world.pos, &this->actor.velocity, &this->actor.world.pos);

    if (func_80834FBC(this)) {
        Math_Vec3f_Copy(&this->actor.prevPos, &this->actor.world.pos);
        func_80847BA0(globalCtx, this);

        temp = this->actor.world.pos.y - this->actor.floorHeight;
        if (temp > 20.0f) {
            temp = 20.0f;
        }

        this->actor.world.rot.x = this->actor.shape.rot.x = 0;
        this->actor.world.pos.y -= temp;
        this->linearVelocity = 1.0f;
        this->actor.velocity.y = 0.0f;
        func_80837B9C(this, globalCtx);
        this->stateFlags2 &= ~PLAYER_STATE2_10;
        this->actor.bgCheckFlags |= BGCHECKFLAG_GROUND;
        this->stateFlags1 |= PLAYER_STATE1_2;
        return;
    }

    if ((this->skelAnime.animation != &gPlayerAnim_002C90) || (4.0f <= this->skelAnime.curFrame)) {
        this->actor.gravity = 0.0f;
        Math_ScaledStepToS(&this->actor.shape.rot.x, this->actor.world.rot.x, 0x800);
        func_8083264C(this, 100, 2, 100, 0);
    }
}

void func_80850C68(Player* this, GlobalContext* globalCtx) {
    if ((this->unk_850 != 0) && ((this->unk_858 != 0.0f) || (this->unk_85C != 0.0f))) {
        f32 updateScale = R_UPDATE_RATE * 0.5f;

        this->skelAnime.curFrame += this->skelAnime.playSpeed * updateScale;
        if (this->skelAnime.curFrame >= this->skelAnime.animLength) {
            this->skelAnime.curFrame -= this->skelAnime.animLength;
        }

        LinkAnimation_BlendToJoint(globalCtx, &this->skelAnime, &gPlayerAnim_002C38, this->skelAnime.curFrame,
                                   (this->unk_858 < 0.0f) ? &gPlayerAnim_002C18 : &gPlayerAnim_002C20, 5.0f,
                                   fabsf(this->unk_858), this->blendTable);
        LinkAnimation_BlendToMorph(globalCtx, &this->skelAnime, &gPlayerAnim_002C38, this->skelAnime.curFrame,
                                   (this->unk_85C < 0.0f) ? &gPlayerAnim_002C28 : &gPlayerAnim_002C10, 5.0f,
                                   fabsf(this->unk_85C), D_80858AD8);
        LinkAnimation_InterpJointMorph(globalCtx, &this->skelAnime, 0.5f);
    } else if (LinkAnimation_Update(globalCtx, &this->skelAnime)) {
        this->unk_860 = 2;
        func_80832284(globalCtx, this, &gPlayerAnim_002C38);
        this->unk_850 = 1;
    }

    func_8083721C(this);

    if (this->unk_860 == 0) {
        func_80853080(this, globalCtx);
    } else if (this->unk_860 == 3) {
        func_80835C58(globalCtx, this, func_80850E84, 0);
        func_80832B0C(globalCtx, this, &gPlayerAnim_002C00);
    }
}

void func_80850E84(Player* this, GlobalContext* globalCtx) {
    if (LinkAnimation_Update(globalCtx, &this->skelAnime) && (this->unk_860 == 0)) {
        func_8083A098(this, &gPlayerAnim_002C08, globalCtx);
    }
}

static void (*D_80854AA4[])(GlobalContext*, Player*, void*) = {
    NULL,          func_80851008, func_80851030, func_80851094, func_808510B4, func_808510D4, func_808510F4,
    func_80851114, func_80851134, func_80851154, func_80851174, func_808511D4, func_808511FC, func_80851294,
    func_80851050, func_80851194, func_808511B4, func_80851248, func_808512E0,
};

static struct_80832924 D_80854AF0[] = {
    { 0, 0x2822 },
    { NA_SE_PL_CALM_HIT, 0x82D },
    { NA_SE_PL_CALM_HIT, 0x833 },
    { NA_SE_PL_CALM_HIT, -0x840 },
};

static struct_80832924 D_80854B00[] = {
    { NA_SE_VO_LI_SURPRISE, 0x2003 }, { 0, 0x300F }, { 0, 0x3018 }, { 0, 0x301E }, { NA_SE_VO_LI_FALL_L, -0x201F },
};

static struct_80832924 D_80854B14[] = {
    { 0, -0x300A },
};

static struct_80854B18 D_80854B18[] = {
    { 0, NULL },
    { -1, func_808515A4 },
    { 2, &gPlayerAnim_002790 },
    { 0, NULL },
    { 0, NULL },
    { 3, &gPlayerAnim_002740 },
    { 0, NULL },
    { 0, NULL },
    { -1, func_808515A4 },
    { 2, &gPlayerAnim_002778 },
    { -1, func_80851788 },
    { 3, &gPlayerAnim_002860 },
    { -1, func_808518DC },
    { 7, &gPlayerAnim_002348 },
    { 5, &gPlayerAnim_002350 },
    { 5, &gPlayerAnim_002358 },
    { 5, &gPlayerAnim_0023B0 },
    { 7, &gPlayerAnim_0023B8 },
    { -1, func_808519EC },
    { 2, &gPlayerAnim_002728 },
    { 2, &gPlayerAnim_002738 },
    { 0, NULL },
    { -1, func_80851B90 },
    { 3, &gPlayerAnim_0027A8 },
    { 9, &gPlayerAnim_002DB0 },
    { 2, &gPlayerAnim_002DC0 },
    { -1, func_80851D2C },
    { 2, &gPlayerAnim_003098 },
    { 3, &gPlayerAnim_002780 },
    { -1, func_808515A4 },
    { 2, &gPlayerAnim_003088 },
    { 0, NULL },
    { 0, NULL },
    { 5, &gPlayerAnim_002320 },
    { -1, func_80851368 },
    { -1, func_80851E64 },
    { 5, &gPlayerAnim_002328 },
    { 16, &gPlayerAnim_002F90 },
    { -1, func_80851F84 },
    { -1, func_80851E90 },
    { 6, &gPlayerAnim_002410 },
    { 6, &gPlayerAnim_002418 },
    { -1, func_80852080 },
    { 5, &gPlayerAnim_002390 },
    { -1, func_808521F4 },
    { -1, func_8085225C },
    { -1, func_80852280 },
    { 5, &gPlayerAnim_0023A0 },
    { 5, &gPlayerAnim_002368 },
    { -1, func_808515A4 },
    { 5, &gPlayerAnim_002370 },
    { 5, &gPlayerAnim_0027B0 },
    { 5, &gPlayerAnim_0027B8 },
    { 5, &gPlayerAnim_0027C0 },
    { 3, &gPlayerAnim_002768 },
    { 3, &gPlayerAnim_0027D8 },
    { 4, &gPlayerAnim_0027E0 },
    { 3, &gPlayerAnim_002380 },
    { 3, &gPlayerAnim_002828 },
    { 6, &gPlayerAnim_002470 },
    { 6, &gPlayerAnim_0032A8 },
    { 14, &gPlayerAnim_0032A0 },
    { 3, &gPlayerAnim_0032A0 },
    { 5, &gPlayerAnim_002AE8 },
    { 16, &gPlayerAnim_002450 },
    { 15, &gPlayerAnim_002460 },
    { 15, &gPlayerAnim_002458 },
    { 3, &gPlayerAnim_002440 },
    { 3, &gPlayerAnim_002438 },
    { 3, &gPlayerAnim_002C88 },
    { 6, &gPlayerAnim_003450 },
    { 6, &gPlayerAnim_003448 },
    { 6, &gPlayerAnim_003460 },
    { 6, &gPlayerAnim_003440 },
    { 3, &gPlayerAnim_002798 },
    { 3, &gPlayerAnim_002818 },
    { 4, &gPlayerAnim_002848 },
    { 3, &gPlayerAnim_002850 },
    { 3, &gPlayerAnim_0034E0 },
    { 3, &gPlayerAnim_0034D8 },
    { 6, &gPlayerAnim_0034C8 },
    { 3, &gPlayerAnim_003470 },
    { 3, &gPlayerAnim_003478 },
    { 3, &gPlayerAnim_0034C0 },
    { 3, &gPlayerAnim_003480 },
    { 3, &gPlayerAnim_003490 },
    { 3, &gPlayerAnim_003488 },
    { 3, &gPlayerAnim_003498 },
    { 3, &gPlayerAnim_0034B0 },
    { -1, func_808524B0 },
    { 3, &gPlayerAnim_003420 },
    { -1, func_80852544 },
    { -1, func_80852564 },
    { 3, &gPlayerAnim_003250 },
    { -1, func_80852608 },
    { 3, &gPlayerAnim_002810 },
    { 3, &gPlayerAnim_002838 },
    { 3, &gPlayerAnim_002CD0 },
    { 3, &gPlayerAnim_002CD8 },
    { 3, &gPlayerAnim_002868 },
    { 3, &gPlayerAnim_0027E8 },
    { 3, &gPlayerAnim_0027F8 },
    { 3, &gPlayerAnim_002800 },
};

static struct_80854B18 D_80854E50[] = {
    { 0, NULL },
    { -1, func_808514C0 },
    { -1, func_8085157C },
    { -1, func_80851998 },
    { -1, func_808519C0 },
    { 11, NULL },
    { -1, func_80852C50 },
    { -1, func_80852944 },
    { -1, func_80851688 },
    { -1, func_80851750 },
    { -1, func_80851828 },
    { -1, func_808521B8 },
    { -1, func_8085190C },
    { 11, NULL },
    { 11, NULL },
    { 11, NULL },
    { 18, D_80854AF0 },
    { 11, NULL },
    { -1, func_80851A50 },
    { 12, &gPlayerAnim_002730 },
    { 11, NULL },
    { 0, NULL },
    { -1, func_80851BE8 },
    { 11, NULL },
    { -1, func_80851CA4 },
    { 11, NULL },
    { 17, &gPlayerAnim_0030A8 },
    { 11, NULL },
    { 11, NULL },
    { 11, NULL },
    { -1, func_80851D80 },
    { -1, func_80851DEC },
    { -1, func_80851E28 },
    { 18, D_80854B00 },
    { -1, func_808513BC },
    { 11, NULL },
    { 11, NULL },
    { 11, NULL },
    { 11, NULL },
    { -1, func_80851ECC },
    { -1, func_80851FB0 },
    { -1, func_80852048 },
    { -1, func_80852174 },
    { 13, &gPlayerAnim_002398 },
    { -1, func_80852234 },
    { 0, NULL },
    { 0, NULL },
    { 11, NULL },
    { -1, func_80852450 },
    { -1, func_80851688 },
    { -1, func_80852298 },
    { 13, &gPlayerAnim_0027D0 },
    { -1, func_80852480 },
    { 13, &gPlayerAnim_0027C8 },
    { -1, func_80852328 },
    { 11, NULL },
    { 11, NULL },
    { 12, &gPlayerAnim_002388 },
    { -1, func_80852358 },
    { 11, NULL },
    { 18, D_80854B14 },
    { 11, NULL },
    { 11, NULL },
    { 11, NULL },
    { 11, NULL },
    { -1, func_80852388 },
    { 17, &gPlayerAnim_002450 },
    { 12, &gPlayerAnim_002448 },
    { 12, &gPlayerAnim_002450 },
    { 11, NULL },
    { -1, func_808526EC },
    { 17, &gPlayerAnim_003468 },
    { -1, func_808526EC },
    { 17, &gPlayerAnim_003468 },
    { 12, &gPlayerAnim_0027A0 },
    { 12, &gPlayerAnim_002820 },
    { 11, NULL },
    { 12, &gPlayerAnim_002858 },
    { 12, &gPlayerAnim_0034D0 },
    { 13, &gPlayerAnim_0034F0 },
    { 12, &gPlayerAnim_0034E8 },
    { 12, &gPlayerAnim_0034A8 },
    { 11, NULL },
    { 11, NULL },
    { 11, NULL },
    { 11, NULL },
    { -1, func_80852648 },
    { 11, NULL },
    { 12, &gPlayerAnim_0034A0 },
    { -1, func_808524D0 },
    { -1, func_80852514 },
    { -1, func_80852554 },
    { -1, func_808525C0 },
    { 11, NULL },
    { 11, NULL },
    { 11, NULL },
    { -1, func_8085283C },
    { -1, func_808528C8 },
    { -1, func_808528C8 },
    { 12, &gPlayerAnim_002870 },
    { 12, &gPlayerAnim_0027F0 },
    { 12, &gPlayerAnim_002808 },
    { 12, &gPlayerAnim_002450 },
};

void func_80850ED8(GlobalContext* globalCtx, Player* this, LinkAnimationHeader* anim) {
    func_80832DB0(this);
    func_80832B0C(globalCtx, this, anim);
    func_80832210(this);
}

void func_80850F1C(GlobalContext* globalCtx, Player* this, LinkAnimationHeader* anim) {
    func_80832DB0(this);
    LinkAnimation_Change(globalCtx, &this->skelAnime, anim, (2.0f / 3.0f), 0.0f, Animation_GetLastFrame(anim),
                         ANIMMODE_ONCE, -8.0f);
    func_80832210(this);
}

void func_80850F9C(GlobalContext* globalCtx, Player* this, LinkAnimationHeader* anim) {
    func_80832DB0(this);
    LinkAnimation_Change(globalCtx, &this->skelAnime, anim, (2.0f / 3.0f), 0.0f, 0.0f, ANIMMODE_LOOP, -8.0f);
    func_80832210(this);
}

void func_80851008(GlobalContext* globalCtx, Player* this, void* anim) {
    func_80832210(this);
}

void func_80851030(GlobalContext* globalCtx, Player* this, void* anim) {
    func_80850ED8(globalCtx, this, anim);
}

void func_80851050(GlobalContext* globalCtx, Player* this, void* anim) {
    func_80832DB0(this);
    func_80832C2C(globalCtx, this, anim);
    func_80832210(this);
}

void func_80851094(GlobalContext* globalCtx, Player* this, void* anim) {
    func_80850F1C(globalCtx, this, anim);
}

void func_808510B4(GlobalContext* globalCtx, Player* this, void* anim) {
    func_80850F9C(globalCtx, this, anim);
}

void func_808510D4(GlobalContext* globalCtx, Player* this, void* anim) {
    func_8083308C(globalCtx, this, anim);
}

void func_808510F4(GlobalContext* globalCtx, Player* this, void* anim) {
    func_8083303C(globalCtx, this, anim, 0x9C);
}

void func_80851114(GlobalContext* globalCtx, Player* this, void* anim) {
    func_8083313C(globalCtx, this, anim);
}

void func_80851134(GlobalContext* globalCtx, Player* this, void* anim) {
    func_808330EC(globalCtx, this, anim, 0x9C);
}

void func_80851154(GlobalContext* globalCtx, Player* this, void* anim) {
    func_80832264(globalCtx, this, anim);
}

void func_80851174(GlobalContext* globalCtx, Player* this, void* anim) {
    func_80832284(globalCtx, this, anim);
}

void func_80851194(GlobalContext* globalCtx, Player* this, void* anim) {
    func_808322D0(globalCtx, this, anim);
}

void func_808511B4(GlobalContext* globalCtx, Player* this, void* anim) {
    func_808322A4(globalCtx, this, anim);
}

void func_808511D4(GlobalContext* globalCtx, Player* this, void* anim) {
    LinkAnimation_Update(globalCtx, &this->skelAnime);
}

void func_808511FC(GlobalContext* globalCtx, Player* this, void* anim) {
    if (LinkAnimation_Update(globalCtx, &this->skelAnime)) {
        func_80850F9C(globalCtx, this, anim);
        this->unk_850 = 1;
    }
}

void func_80851248(GlobalContext* globalCtx, Player* this, void* anim) {
    if (LinkAnimation_Update(globalCtx, &this->skelAnime)) {
        func_80832DBC(this);
        func_808322A4(globalCtx, this, anim);
    }
}

void func_80851294(GlobalContext* globalCtx, Player* this, void* anim) {
    if (LinkAnimation_Update(globalCtx, &this->skelAnime)) {
        func_8083313C(globalCtx, this, anim);
        this->unk_850 = 1;
    }
}

void func_808512E0(GlobalContext* globalCtx, Player* this, void* arg2) {
    LinkAnimation_Update(globalCtx, &this->skelAnime);
    func_80832924(this, arg2);
}

void func_80851314(Player* this) {
    if ((this->unk_448 == NULL) || (this->unk_448->update == NULL)) {
        this->unk_448 = NULL;
    }

    this->unk_664 = this->unk_448;

    if (this->unk_664 != NULL) {
        this->actor.shape.rot.y = func_8083DB98(this, 0);
    }
}

void func_80851368(GlobalContext* globalCtx, Player* this, CsCmdActorAction* arg2) {
    this->stateFlags1 |= PLAYER_STATE1_27;
    this->stateFlags2 |= PLAYER_STATE2_10;
    this->stateFlags1 &= ~(PLAYER_STATE1_18 | PLAYER_STATE1_19);

    func_80832284(globalCtx, this, &gPlayerAnim_0032F0);
}

void func_808513BC(GlobalContext* globalCtx, Player* this, CsCmdActorAction* arg2) {
    this->actor.gravity = 0.0f;

    if (this->unk_84F == 0) {
        if (func_8083D12C(globalCtx, this, NULL)) {
            this->unk_84F = 1;
        } else {
            func_8084B158(globalCtx, this, NULL, fabsf(this->actor.velocity.y));
            Math_ScaledStepToS(&this->unk_6C2, -10000, 800);
            func_8084AEEC(this, &this->actor.velocity.y, 4.0f, this->currentYaw);
        }
        return;
    }

    if (LinkAnimation_Update(globalCtx, &this->skelAnime)) {
        if (this->unk_84F == 1) {
            func_80832C6C(globalCtx, this, &gPlayerAnim_003328);
        } else {
            func_80832284(globalCtx, this, &gPlayerAnim_003328);
        }
    }

    func_8084B000(this);
    func_8084AEEC(this, &this->linearVelocity, 0.0f, this->actor.shape.rot.y);
}

void func_808514C0(GlobalContext* globalCtx, Player* this, CsCmdActorAction* arg2) {
    func_80851314(this);

    if (func_808332B8(this)) {
        func_808513BC(globalCtx, this, 0);
        return;
    }

    LinkAnimation_Update(globalCtx, &this->skelAnime);

    if (func_8008F128(this) || (this->stateFlags1 & PLAYER_STATE1_11)) {
        func_80836670(this, globalCtx);
        return;
    }

    if ((this->interactRangeActor != NULL) && (this->interactRangeActor->textId == 0xFFFF)) {
        func_8083E5A8(this, globalCtx);
    }
}

void func_8085157C(GlobalContext* globalCtx, Player* this, CsCmdActorAction* arg2) {
    LinkAnimation_Update(globalCtx, &this->skelAnime);
}

void func_808515A4(GlobalContext* globalCtx, Player* this, CsCmdActorAction* arg2) {
    LinkAnimationHeader* anim;

    if (func_808332B8(this)) {
        func_80851368(globalCtx, this, 0);
        return;
    }

    anim = D_80853914[PLAYER_ANIMGROUP_44][this->modelAnimType];

    if ((this->unk_446 == 6) || (this->unk_446 == 0x2E)) {
        func_80832264(globalCtx, this, anim);
    } else {
        func_80832DB0(this);
        LinkAnimation_Change(globalCtx, &this->skelAnime, anim, (2.0f / 3.0f), 0.0f, Animation_GetLastFrame(anim),
                             ANIMMODE_LOOP, -4.0f);
    }

    func_80832210(this);
}

void func_80851688(GlobalContext* globalCtx, Player* this, CsCmdActorAction* arg2) {
    if (func_8084B3CC(globalCtx, this) == 0) {
        if ((this->csMode == 0x31) && (globalCtx->csCtx.state == CS_STATE_IDLE)) {
            func_8002DF54(globalCtx, NULL, 7);
            return;
        }

        if (func_808332B8(this) != 0) {
            func_808513BC(globalCtx, this, 0);
            return;
        }

        LinkAnimation_Update(globalCtx, &this->skelAnime);

        if (func_8008F128(this) || (this->stateFlags1 & PLAYER_STATE1_11)) {
            func_80836670(this, globalCtx);
        }
    }
}

static struct_80832924 D_80855188[] = {
    { 0, 0x302A },
    { 0, -0x3030 },
};

void func_80851750(GlobalContext* globalCtx, Player* this, CsCmdActorAction* arg2) {
    LinkAnimation_Update(globalCtx, &this->skelAnime);
    func_80832924(this, D_80855188);
}

void func_80851788(GlobalContext* globalCtx, Player* this, CsCmdActorAction* arg2) {
    this->stateFlags1 &= ~PLAYER_STATE1_25;

    this->currentYaw = this->actor.shape.rot.y = this->actor.world.rot.y =
        Math_Vec3f_Yaw(&this->actor.world.pos, &this->unk_450);

    if (this->linearVelocity <= 0.0f) {
        this->linearVelocity = 0.1f;
    } else if (this->linearVelocity > 2.5f) {
        this->linearVelocity = 2.5f;
    }
}

void func_80851828(GlobalContext* globalCtx, Player* this, CsCmdActorAction* arg2) {
    f32 sp1C = 2.5f;

    func_80845BA0(globalCtx, this, &sp1C, 10);

    if (globalCtx->sceneNum == SCENE_BDAN_BOSS) {
        if (this->unk_850 == 0) {
            if (Message_GetState(&globalCtx->msgCtx) == TEXT_STATE_NONE) {
                return;
            }
        } else {
            if (Message_GetState(&globalCtx->msgCtx) != TEXT_STATE_NONE) {
                return;
            }
        }
    }

    this->unk_850++;
    if (this->unk_850 > 20) {
        this->csMode = 0xB;
    }
}

void func_808518DC(GlobalContext* globalCtx, Player* this, CsCmdActorAction* arg2) {
    func_8083CEAC(this, globalCtx);
}

void func_8085190C(GlobalContext* globalCtx, Player* this, CsCmdActorAction* arg2) {
    func_80851314(this);

    if (this->unk_850 != 0) {
        if (LinkAnimation_Update(globalCtx, &this->skelAnime)) {
            func_80832284(globalCtx, this, func_808334E4(this));
            this->unk_850 = 0;
        }

        func_80833C3C(this);
    } else {
        func_808401B0(globalCtx, this);
    }
}

void func_80851998(GlobalContext* globalCtx, Player* this, CsCmdActorAction* arg2) {
    func_80845964(globalCtx, this, arg2, 0.0f, 0, 0);
}

void func_808519C0(GlobalContext* globalCtx, Player* this, CsCmdActorAction* arg2) {
    func_80845964(globalCtx, this, arg2, 0.0f, 0, 1);
}

// unused
static LinkAnimationHeader* D_80855190[] = {
    &gPlayerAnim_002720,
    &gPlayerAnim_002360,
};

static Vec3f D_80855198 = { -1.0f, 70.0f, 20.0f };

void func_808519EC(GlobalContext* globalCtx, Player* this, CsCmdActorAction* arg2) {
    Math_Vec3f_Copy(&this->actor.world.pos, &D_80855198);
    this->actor.shape.rot.y = -0x8000;
    func_808322D0(globalCtx, this, this->ageProperties->unk_9C);
    func_80832F54(globalCtx, this, 0x28F);
}

static struct_808551A4 D_808551A4[] = {
    { NA_SE_IT_SWORD_PUTAWAY_STN, 0 },
    { NA_SE_IT_SWORD_STICK_STN, NA_SE_VO_LI_SWORD_N },
};

static struct_80832924 D_808551AC[] = {
    { 0, 0x401D },
    { 0, -0x4027 },
};

void func_80851A50(GlobalContext* globalCtx, Player* this, CsCmdActorAction* arg2) {
    struct_808551A4* sp2C;
    Gfx** dLists;

    LinkAnimation_Update(globalCtx, &this->skelAnime);

    if ((LINK_IS_ADULT && LinkAnimation_OnFrame(&this->skelAnime, 70.0f)) ||
        (!LINK_IS_ADULT && LinkAnimation_OnFrame(&this->skelAnime, 87.0f))) {
        sp2C = &D_808551A4[gSaveContext.linkAge];
        this->interactRangeActor->parent = &this->actor;

        if (!LINK_IS_ADULT) {
            dLists = D_80125DE8;
        } else {
            dLists = D_80125E18;
        }
        this->leftHandDLists = &dLists[gSaveContext.linkAge];

        func_8002F7DC(&this->actor, sp2C->unk_00);
        if (!LINK_IS_ADULT) {
            func_80832698(this, sp2C->unk_02);
        }
    } else if (LINK_IS_ADULT) {
        if (LinkAnimation_OnFrame(&this->skelAnime, 66.0f)) {
            func_80832698(this, NA_SE_VO_LI_SWORD_L);
        }
    } else {
        func_80832924(this, D_808551AC);
    }
}

void func_80851B90(GlobalContext* globalCtx, Player* this, CsCmdActorAction* arg2) {
    LinkAnimation_Change(globalCtx, &this->skelAnime, &gPlayerAnim_002860, -(2.0f / 3.0f), 12.0f, 12.0f, ANIMMODE_ONCE,
                         0.0f);
}

static struct_80832924 D_808551B4[] = {
    { 0, -0x281E },
};

void func_80851BE8(GlobalContext* globalCtx, Player* this, CsCmdActorAction* arg2) {
    LinkAnimation_Update(globalCtx, &this->skelAnime);

    this->unk_850++;

    if (this->unk_850 >= 180) {
        if (this->unk_850 == 180) {
            LinkAnimation_Change(globalCtx, &this->skelAnime, &gPlayerAnim_003298, (2.0f / 3.0f), 10.0f,
                                 Animation_GetLastFrame(&gPlayerAnim_003298), ANIMMODE_ONCE, -8.0f);
        }
        func_80832924(this, D_808551B4);
    }
}

void func_80851CA4(GlobalContext* globalCtx, Player* this, CsCmdActorAction* arg2) {
    if (LinkAnimation_Update(globalCtx, &this->skelAnime) && (this->unk_850 == 0) &&
        (this->actor.bgCheckFlags & BGCHECKFLAG_GROUND)) {
        func_80832264(globalCtx, this, &gPlayerAnim_002DB8);
        this->unk_850 = 1;
    }

    if (this->unk_850 != 0) {
        func_8083721C(this);
    }
}

void func_80851D2C(GlobalContext* globalCtx, Player* this, CsCmdActorAction* arg2) {
    func_80850F1C(globalCtx, this, &gPlayerAnim_0030A0);
    func_8084B498(this);
    Player_SetModels(this, Player_ActionToModelGroup(this, this->itemActionParam));
}

static struct_80832924 D_808551B8[] = {
    { NA_SE_IT_SWORD_PICKOUT, -0x80C },
};

void func_80851D80(GlobalContext* globalCtx, Player* this, CsCmdActorAction* arg2) {
    LinkAnimation_Update(globalCtx, &this->skelAnime);

    if (LinkAnimation_OnFrame(&this->skelAnime, 6.0f)) {
        func_80846720(globalCtx, this, 0);
    } else {
        func_80832924(this, D_808551B8);
    }
}

void func_80851DEC(GlobalContext* globalCtx, Player* this, CsCmdActorAction* arg2) {
    LinkAnimation_Update(globalCtx, &this->skelAnime);
    Math_StepToS(&this->actor.shape.face, 0, 1);
}

void func_80851E28(GlobalContext* globalCtx, Player* this, CsCmdActorAction* arg2) {
    LinkAnimation_Update(globalCtx, &this->skelAnime);
    Math_StepToS(&this->actor.shape.face, 2, 1);
}

void func_80851E64(GlobalContext* globalCtx, Player* this, CsCmdActorAction* arg2) {
    func_80833064(globalCtx, this, &gPlayerAnim_003318, 0x98);
}

void func_80851E90(GlobalContext* globalCtx, Player* this, CsCmdActorAction* arg2) {
    func_8083303C(globalCtx, this, &gPlayerAnim_002408, 0x9C);
    func_80832698(this, NA_SE_VO_LI_GROAN);
}

void func_80851ECC(GlobalContext* globalCtx, Player* this, CsCmdActorAction* arg2) {
    if (LinkAnimation_Update(globalCtx, &this->skelAnime)) {
        func_808330EC(globalCtx, this, &gPlayerAnim_002428, 0x9C);
    }
}

void func_80851F14(GlobalContext* globalCtx, Player* this, LinkAnimationHeader* anim, struct_80832924* arg3) {
    if (LinkAnimation_Update(globalCtx, &this->skelAnime)) {
        func_808322A4(globalCtx, this, anim);
        this->unk_850 = 1;
    } else if (this->unk_850 == 0) {
        func_80832924(this, arg3);
    }
}

void func_80851F84(GlobalContext* globalCtx, Player* this, CsCmdActorAction* arg2) {
    this->actor.shape.shadowDraw = NULL;
    func_80851134(globalCtx, this, &gPlayerAnim_002420);
}

static struct_80832924 D_808551BC[] = {
    { NA_SE_VO_LI_RELAX, 0x2023 },
    { NA_SE_PL_SLIPDOWN, 0x8EC },
    { NA_SE_PL_SLIPDOWN, -0x900 },
};

void func_80851FB0(GlobalContext* globalCtx, Player* this, CsCmdActorAction* arg2) {
    if (LinkAnimation_Update(globalCtx, &this->skelAnime)) {
        func_808330EC(globalCtx, this, &gPlayerAnim_002430, 0x9C);
        this->unk_850 = 1;
    } else if (this->unk_850 == 0) {
        func_80832924(this, D_808551BC);
        if (LinkAnimation_OnFrame(&this->skelAnime, 240.0f)) {
            this->actor.shape.shadowDraw = ActorShadow_DrawFeet;
        }
    }
}

static struct_80832924 D_808551C8[] = {
    { NA_SE_PL_LAND_LADDER, 0x843 },
    { 0, 0x4854 },
    { 0, 0x485A },
    { 0, -0x4860 },
};

void func_80852048(GlobalContext* globalCtx, Player* this, CsCmdActorAction* arg2) {
    LinkAnimation_Update(globalCtx, &this->skelAnime);
    func_80832924(this, D_808551C8);
}

void func_80852080(GlobalContext* globalCtx, Player* this, CsCmdActorAction* arg2) {
    func_80833064(globalCtx, this, &gPlayerAnim_002340, 0x9D);
    func_80832698(this, NA_SE_VO_LI_FALL_L);
}

void func_808520BC(GlobalContext* globalCtx, Player* this, CsCmdActorAction* arg2) {
    f32 startX = arg2->startPos.x;
    f32 startY = arg2->startPos.y;
    f32 startZ = arg2->startPos.z;
    f32 distX = (arg2->endPos.x - startX);
    f32 distY = (arg2->endPos.y - startY);
    f32 distZ = (arg2->endPos.z - startZ);
    f32 sp4 = (f32)(globalCtx->csCtx.frames - arg2->startFrame) / (f32)(arg2->endFrame - arg2->startFrame);

    this->actor.world.pos.x = distX * sp4 + startX;
    this->actor.world.pos.y = distY * sp4 + startY;
    this->actor.world.pos.z = distZ * sp4 + startZ;
}

static struct_80832924 D_808551D8[] = {
    { NA_SE_PL_BOUND, 0x1014 },
    { NA_SE_PL_BOUND, -0x101E },
};

void func_80852174(GlobalContext* globalCtx, Player* this, CsCmdActorAction* arg2) {
    func_808520BC(globalCtx, this, arg2);
    LinkAnimation_Update(globalCtx, &this->skelAnime);
    func_80832924(this, D_808551D8);
}

void func_808521B8(GlobalContext* globalCtx, Player* this, CsCmdActorAction* arg2) {
    if (arg2 != NULL) {
        func_808520BC(globalCtx, this, arg2);
    }
    LinkAnimation_Update(globalCtx, &this->skelAnime);
}

void func_808521F4(GlobalContext* globalCtx, Player* this, CsCmdActorAction* arg2) {
    func_80832B0C(globalCtx, this, D_80853914[PLAYER_ANIMGROUP_44][this->modelAnimType]);
    func_80832210(this);
}

void func_80852234(GlobalContext* globalCtx, Player* this, CsCmdActorAction* arg2) {
    LinkAnimation_Update(globalCtx, &this->skelAnime);
}

void func_8085225C(GlobalContext* globalCtx, Player* this, CsCmdActorAction* arg2) {
    func_80832F54(globalCtx, this, 0x98);
}

void func_80852280(GlobalContext* globalCtx, Player* this, CsCmdActorAction* arg2) {
    this->actor.draw = Player_Draw;
}

void func_80852298(GlobalContext* globalCtx, Player* this, CsCmdActorAction* arg2) {
    if (LinkAnimation_Update(globalCtx, &this->skelAnime)) {
        func_8083313C(globalCtx, this, &gPlayerAnim_002378);
        this->unk_850 = 1;
    } else if (this->unk_850 == 0) {
        if (LinkAnimation_OnFrame(&this->skelAnime, 10.0f)) {
            func_80846720(globalCtx, this, 1);
        }
    }
}

static struct_80832924 D_808551E0[] = {
    { 0, 0x300A },
    { 0, -0x3018 },
};

void func_80852328(GlobalContext* globalCtx, Player* this, CsCmdActorAction* arg2) {
    func_80851F14(globalCtx, this, &gPlayerAnim_002770, D_808551E0);
}

static struct_80832924 D_808551E8[] = {
    { 0, 0x400F },
    { 0, -0x4023 },
};

void func_80852358(GlobalContext* globalCtx, Player* this, CsCmdActorAction* arg2) {
    func_80851F14(globalCtx, this, &gPlayerAnim_002830, D_808551E8);
}

void func_80852388(GlobalContext* globalCtx, Player* this, CsCmdActorAction* arg2) {
    if (LinkAnimation_Update(globalCtx, &this->skelAnime)) {
        func_808322A4(globalCtx, this, &gPlayerAnim_002468);
        this->unk_850 = 1;
    }

    if ((this->unk_850 != 0) && (globalCtx->csCtx.frames >= 900)) {
        this->rightHandType = PLAYER_MODELTYPE_LH_OPEN;
    } else {
        this->rightHandType = PLAYER_MODELTYPE_RH_FF;
    }
}

void func_80852414(GlobalContext* globalCtx, Player* this, LinkAnimationHeader* anim, struct_80832924* arg3) {
    func_80851294(globalCtx, this, anim);
    if (this->unk_850 == 0) {
        func_80832924(this, arg3);
    }
}

static struct_80832924 D_808551F0[] = {
    { 0, 0x300F },
    { 0, -0x3021 },
};

void func_80852450(GlobalContext* globalCtx, Player* this, CsCmdActorAction* arg2) {
    func_80852414(globalCtx, this, &gPlayerAnim_002378, D_808551F0);
}

static struct_80832924 D_808551F8[] = {
    { NA_SE_PL_KNOCK, -0x84E },
};

void func_80852480(GlobalContext* globalCtx, Player* this, CsCmdActorAction* arg2) {
    func_80852414(globalCtx, this, &gPlayerAnim_0027D0, D_808551F8);
}

void func_808524B0(GlobalContext* globalCtx, Player* this, CsCmdActorAction* arg2) {
    func_80837704(globalCtx, this);
}

void func_808524D0(GlobalContext* globalCtx, Player* this, CsCmdActorAction* arg2) {
    sControlInput->press.button |= BTN_B;

    func_80844E68(this, globalCtx);
}

void func_80852514(GlobalContext* globalCtx, Player* this, CsCmdActorAction* arg2) {
    func_80844E68(this, globalCtx);
}

void func_80852544(GlobalContext* globalCtx, Player* this, CsCmdActorAction* arg2) {
}

void func_80852554(GlobalContext* globalCtx, Player* this, CsCmdActorAction* arg2) {
}

void func_80852564(GlobalContext* globalCtx, Player* this, CsCmdActorAction* arg2) {
    this->stateFlags3 |= PLAYER_STATE3_1;
    this->linearVelocity = 2.0f;
    this->actor.velocity.y = -1.0f;

    func_80832264(globalCtx, this, &gPlayerAnim_002DB0);
    func_80832698(this, NA_SE_VO_LI_FALL_L);
}

static void (*D_808551FC[])(Player* this, GlobalContext* globalCtx) = {
    func_8084377C,
    func_80843954,
    func_80843A38,
};

void func_808525C0(GlobalContext* globalCtx, Player* this, CsCmdActorAction* arg2) {
    D_808551FC[this->unk_850](this, globalCtx);
}

void func_80852608(GlobalContext* globalCtx, Player* this, CsCmdActorAction* arg2) {
    func_80846720(globalCtx, this, 0);
    func_808322D0(globalCtx, this, &gPlayerAnim_002838);
}

void func_80852648(GlobalContext* globalCtx, Player* this, CsCmdActorAction* arg2) {
    LinkAnimation_Update(globalCtx, &this->skelAnime);

    if (LinkAnimation_OnFrame(&this->skelAnime, 10.0f)) {
        this->heldItemActionParam = this->itemActionParam = PLAYER_AP_NONE;
        this->heldItemId = ITEM_NONE;
        this->modelGroup = this->nextModelGroup = Player_ActionToModelGroup(this, PLAYER_AP_NONE);
        this->leftHandDLists = D_80125E08;
        Inventory_ChangeEquipment(EQUIP_SWORD, 2);
        gSaveContext.equips.buttonItems[0] = ITEM_SWORD_MASTER;
        Inventory_DeleteEquipment(globalCtx, 0);
    }
}

static LinkAnimationHeader* D_80855208[] = {
    &gPlayerAnim_0034B8,
    &gPlayerAnim_003458,
};

static Vec3s D_80855210[2][2] = {
    { { -200, 700, 100 }, { 800, 600, 800 } },
    { { -200, 500, 0 }, { 600, 400, 600 } },
};

void func_808526EC(GlobalContext* globalCtx, Player* this, CsCmdActorAction* arg2) {
    static Vec3f zeroVec = { 0.0f, 0.0f, 0.0f };
    static Color_RGBA8 primColor = { 255, 255, 255, 0 };
    static Color_RGBA8 envColor = { 0, 128, 128, 0 };
    s32 linkAge = gSaveContext.linkAge;
    Vec3f sparklePos;
    Vec3f sp34;
    Vec3s* ptr;

    func_80851294(globalCtx, this, D_80855208[linkAge]);

    if (this->rightHandType != PLAYER_MODELTYPE_RH_FF) {
        this->rightHandType = PLAYER_MODELTYPE_RH_FF;
        return;
    }

    ptr = D_80855210[gSaveContext.linkAge];

    sp34.x = ptr[0].x + Rand_CenteredFloat(ptr[1].x);
    sp34.y = ptr[0].y + Rand_CenteredFloat(ptr[1].y);
    sp34.z = ptr[0].z + Rand_CenteredFloat(ptr[1].z);

    SkinMatrix_Vec3fMtxFMultXYZ(&this->shieldMf, &sp34, &sparklePos);

    EffectSsKiraKira_SpawnDispersed(globalCtx, &sparklePos, &zeroVec, &zeroVec, &primColor, &envColor, 600, -10);
}

void func_8085283C(GlobalContext* globalCtx, Player* this, CsCmdActorAction* arg2) {
    if (LinkAnimation_Update(globalCtx, &this->skelAnime)) {
        func_80852944(globalCtx, this, arg2);
    } else if (this->unk_850 == 0) {
        Item_Give(globalCtx, ITEM_SWORD_MASTER);
        func_80846720(globalCtx, this, 0);
    } else {
        func_8084E988(this);
    }
}

void func_808528C8(GlobalContext* globalCtx, Player* this, CsCmdActorAction* arg2) {
    if (LinkAnimation_Update(globalCtx, &this->skelAnime)) {
        func_8084285C(this, 0.0f, 99.0f, this->skelAnime.endFrame - 8.0f);
    }

    if (this->heldItemActionParam != PLAYER_AP_SWORD_MASTER) {
        func_80846720(globalCtx, this, 1);
    }
}

void func_80852944(GlobalContext* globalCtx, Player* this, CsCmdActorAction* arg2) {
    if (func_808332B8(this)) {
        func_80838F18(globalCtx, this);
        func_80832340(globalCtx, this);
    } else {
        func_8083C148(this, globalCtx);
        if (!func_8083B644(this, globalCtx)) {
            func_8083E5A8(this, globalCtx);
        }
    }

    this->csMode = 0;
    this->unk_6AD = 0;
}

void func_808529D0(GlobalContext* globalCtx, Player* this, CsCmdActorAction* arg2) {
    this->actor.world.pos.x = arg2->startPos.x;
    this->actor.world.pos.y = arg2->startPos.y;
    if ((globalCtx->sceneNum == SCENE_SPOT04) && !LINK_IS_ADULT) {
        this->actor.world.pos.y -= 1.0f;
    }
    this->actor.world.pos.z = arg2->startPos.z;
    this->currentYaw = this->actor.shape.rot.y = arg2->rot.y;
}

void func_80852A54(GlobalContext* globalCtx, Player* this, CsCmdActorAction* arg2) {
    f32 dx = arg2->startPos.x - (s32)this->actor.world.pos.x;
    f32 dy = arg2->startPos.y - (s32)this->actor.world.pos.y;
    f32 dz = arg2->startPos.z - (s32)this->actor.world.pos.z;
    f32 dist = sqrtf(SQ(dx) + SQ(dy) + SQ(dz));
    s16 yawDiff = arg2->rot.y - this->actor.shape.rot.y;

    if ((this->linearVelocity == 0.0f) && ((dist > 50.0f) || (ABS(yawDiff) > 0x4000))) {
        func_808529D0(globalCtx, this, arg2);
    }

    this->skelAnime.moveFlags = 0;
    func_80832DB0(this);
}

void func_80852B4C(GlobalContext* globalCtx, Player* this, CsCmdActorAction* arg2, struct_80854B18* arg3) {
    if (arg3->type > 0) {
        D_80854AA4[arg3->type](globalCtx, this, arg3->ptr);
    } else if (arg3->type < 0) {
        arg3->func(globalCtx, this, arg2);
    }

    if ((D_80858AA0 & 4) && !(this->skelAnime.moveFlags & 4)) {
        this->skelAnime.morphTable[0].y /= this->ageProperties->unk_08;
        D_80858AA0 = 0;
    }
}

void func_80852C0C(GlobalContext* globalCtx, Player* this, s32 csMode) {
    if ((csMode != 1) && (csMode != 8) && (csMode != 0x31) && (csMode != 7)) {
        func_808323B4(globalCtx, this);
    }
}

void func_80852C50(GlobalContext* globalCtx, Player* this, CsCmdActorAction* arg2) {
    CsCmdActorAction* linkCsAction = globalCtx->csCtx.linkAction;
    s32 pad;
    s32 sp24;

    if (globalCtx->csCtx.state == CS_STATE_UNSKIPPABLE_INIT) {
        func_8002DF54(globalCtx, NULL, 7);
        this->unk_446 = 0;
        func_80832210(this);
        return;
    }

    if (linkCsAction == NULL) {
        this->actor.flags &= ~ACTOR_FLAG_6;
        return;
    }

    if (this->unk_446 != linkCsAction->action) {
        sp24 = D_808547C4[linkCsAction->action];
        if (sp24 >= 0) {
            if ((sp24 == 3) || (sp24 == 4)) {
                func_80852A54(globalCtx, this, linkCsAction);
            } else {
                func_808529D0(globalCtx, this, linkCsAction);
            }
        }

        D_80858AA0 = this->skelAnime.moveFlags;

        func_80832DBC(this);
        osSyncPrintf("TOOL MODE=%d\n", sp24);
        func_80852C0C(globalCtx, this, ABS(sp24));
        func_80852B4C(globalCtx, this, linkCsAction, &D_80854B18[ABS(sp24)]);

        this->unk_850 = 0;
        this->unk_84F = 0;
        this->unk_446 = linkCsAction->action;
    }

    sp24 = D_808547C4[this->unk_446];
    func_80852B4C(globalCtx, this, linkCsAction, &D_80854E50[ABS(sp24)]);
}

void func_80852E14(Player* this, GlobalContext* globalCtx) {
    if (this->csMode != this->prevCsMode) {
        D_80858AA0 = this->skelAnime.moveFlags;

        func_80832DBC(this);
        this->prevCsMode = this->csMode;
        osSyncPrintf("DEMO MODE=%d\n", this->csMode);
        func_80852C0C(globalCtx, this, this->csMode);
        func_80852B4C(globalCtx, this, NULL, &D_80854B18[this->csMode]);
    }

    func_80852B4C(globalCtx, this, NULL, &D_80854E50[this->csMode]);
}

s32 Player_IsDroppingFish(GlobalContext* globalCtx) {
    Player* this = GET_PLAYER(globalCtx);

    return (func_8084EFC0 == this->func_674) && (this->itemActionParam == PLAYER_AP_BOTTLE_FISH);
}

s32 Player_StartFishing(GlobalContext* globalCtx) {
    Player* this = GET_PLAYER(globalCtx);

    func_80832564(globalCtx, this);
    func_80835F44(globalCtx, this, ITEM_FISHING_POLE);
    return 1;
}

s32 func_80852F38(GlobalContext* globalCtx, Player* this) {
    if (!Player_InBlockingCsMode(globalCtx, this) && (this->invincibilityTimer >= 0) && !func_8008F128(this) &&
        !(this->stateFlags3 & PLAYER_STATE3_7)) {
        func_80832564(globalCtx, this);
        func_80835C58(globalCtx, this, func_8084F308, 0);
        func_80832264(globalCtx, this, &gPlayerAnim_003120);
        this->stateFlags2 |= PLAYER_STATE2_7;
        func_80832224(this);
        func_80832698(this, NA_SE_VO_LI_HELD);
        return true;
    }

    return false;
}

// Sets up player cutscene
s32 func_80852FFC(GlobalContext* globalCtx, Actor* actor, s32 csMode) {
    Player* this = GET_PLAYER(globalCtx);

    if (!Player_InBlockingCsMode(globalCtx, this)) {
        func_80832564(globalCtx, this);
        func_80835C58(globalCtx, this, func_80852E14, 0);
        this->csMode = csMode;
        this->unk_448 = actor;
        func_80832224(this);
        return 1;
    }

    return 0;
}

void func_80853080(Player* this, GlobalContext* globalCtx) {
    func_80835C58(globalCtx, this, func_80840BC8, 1);
    func_80832B0C(globalCtx, this, func_80833338(this));
    this->currentYaw = this->actor.shape.rot.y;
}

s32 Player_InflictDamage(GlobalContext* globalCtx, s32 damage) {
    Player* this = GET_PLAYER(globalCtx);

    if (!Player_InBlockingCsMode(globalCtx, this) && !func_80837B18(globalCtx, this, damage)) {
        this->stateFlags2 &= ~PLAYER_STATE2_7;
        return 1;
    }

    return 0;
}

// Start talking with the given actor
void func_80853148(GlobalContext* globalCtx, Actor* actor) {
    Player* this = GET_PLAYER(globalCtx);
    s32 pad;

    if ((this->targetActor != NULL) || (actor == this->naviActor) ||
        CHECK_FLAG_ALL(actor->flags, ACTOR_FLAG_0 | ACTOR_FLAG_18)) {
        actor->flags |= ACTOR_FLAG_8;
    }

    this->targetActor = actor;
    this->exchangeItemId = EXCH_ITEM_NONE;

    if (actor->textId == 0xFFFF) {
        func_8002DF54(globalCtx, actor, 1);
        actor->flags |= ACTOR_FLAG_8;
        func_80832528(globalCtx, this);
    } else {
        if (this->actor.flags & ACTOR_FLAG_8) {
            this->actor.textId = 0;
        } else {
            this->actor.flags |= ACTOR_FLAG_8;
            this->actor.textId = actor->textId;
        }

        if (this->stateFlags1 & PLAYER_STATE1_23) {
            s32 sp24 = this->unk_850;

            func_80832528(globalCtx, this);
            func_8083A2F8(globalCtx, this);

            this->unk_850 = sp24;
        } else {
            if (func_808332B8(this)) {
                func_80836898(globalCtx, this, func_8083A2F8);
                func_80832C6C(globalCtx, this, &gPlayerAnim_003328);
            } else if ((actor->category != ACTORCAT_NPC) || (this->heldItemActionParam == PLAYER_AP_FISHING_POLE)) {
                func_8083A2F8(globalCtx, this);

                if (!func_8008E9C4(this)) {
                    if ((actor != this->naviActor) && (actor->xzDistToPlayer < 40.0f)) {
                        func_808322D0(globalCtx, this, &gPlayerAnim_002DF0);
                    } else {
                        func_80832284(globalCtx, this, func_80833338(this));
                    }
                }
            } else {
                func_80836898(globalCtx, this, func_8083A2F8);
                func_808322D0(globalCtx, this,
                              (actor->xzDistToPlayer < 40.0f) ? &gPlayerAnim_002DF0 : &gPlayerAnim_0031A0);
            }

            if (this->skelAnime.animation == &gPlayerAnim_002DF0) {
                func_80832F54(globalCtx, this, 0x19);
            }

            func_80832224(this);
        }

        this->stateFlags1 |= PLAYER_STATE1_6 | PLAYER_STATE1_29;
    }

    if ((this->naviActor == this->targetActor) && ((this->targetActor->textId & 0xFF00) != 0x200)) {
        this->naviActor->flags |= ACTOR_FLAG_8;
        func_80835EA4(globalCtx, 0xB);
    }
}<|MERGE_RESOLUTION|>--- conflicted
+++ resolved
@@ -6696,13 +6696,8 @@
             } else {
                 sp34 = Rand_ZeroOne() * 5.0f;
                 if (sp34 < 4) {
-<<<<<<< HEAD
                     if (((sp34 != 0) && (sp34 != 3)) || ((this->rightHandType == PLAYER_MODELTYPE_RH_SHIELD) &&
-                                                         ((sp34 == 3) || Player_GetSwordHeld(this)))) {
-=======
-                    if (((sp34 != 0) && (sp34 != 3)) ||
-                        ((this->rightHandType == 10) && ((sp34 == 3) || (Player_GetMeleeWeaponHeld(this) != 0)))) {
->>>>>>> 145b14db
+                                                         ((sp34 == 3) || (Player_GetMeleeWeaponHeld(this) != 0)))) {
                         if ((sp34 == 0) && Player_HoldsTwoHandedWeapon(this)) {
                             sp34 = 4;
                         }
