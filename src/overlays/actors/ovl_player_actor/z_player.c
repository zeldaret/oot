/*
 * File: z_player.c
 * Overlay: ovl_player_actor
 * Description: Link
 */

#include "ultra64.h"
#include "global.h"

#include "overlays/actors/ovl_Bg_Heavy_Block/z_bg_heavy_block.h"
#include "overlays/actors/ovl_Door_Shutter/z_door_shutter.h"
#include "overlays/actors/ovl_En_Boom/z_en_boom.h"
#include "overlays/actors/ovl_En_Box/z_en_box.h"
#include "overlays/actors/ovl_En_Door/z_en_door.h"
#include "overlays/actors/ovl_En_Elf/z_en_elf.h"
#include "overlays/actors/ovl_En_Horse/z_en_horse.h"
#include "overlays/effects/ovl_Effect_Ss_Fhg_Flash/z_eff_ss_fhg_flash.h"

#define THIS ((Player*)thisx)

typedef struct {
    /* 0x00 */ u8 itemId;
    /* 0x01 */ u8 field; // various bit-packed data
    /* 0x02 */ s8 gi;    // defines the draw id and chest opening animation
    /* 0x03 */ u8 textId;
    /* 0x04 */ u16 objectId;
} GetItemEntry; // size = 0x06

#define GET_ITEM(itemId, objectId, drawId, textId, field, chestAnim) \
    { itemId, field, (chestAnim != 0 ? 1 : -1) * (drawId + 1), textId, objectId }

#define CHEST_ANIM_SHORT 0
#define CHEST_ANIM_LONG 1

typedef struct {
    /* 0x00 */ u8 itemId;
    /* 0x02 */ s16 actorId;
} ExplosiveInfo; // size = 0x04

typedef struct {
    /* 0x00 */ s16 actorId;
    /* 0x02 */ u8 itemId;
    /* 0x03 */ u8 actionParam;
    /* 0x04 */ u8 textId;
} BottleCatchInfo; // size = 0x06

typedef struct {
    /* 0x00 */ s16 actorId;
    /* 0x02 */ s16 actorParams;
} BottleDropInfo; // size = 0x04

typedef struct {
    /* 0x00 */ s8 damage;
    /* 0x01 */ u8 unk_01;
    /* 0x02 */ u8 unk_02;
    /* 0x03 */ u8 unk_03;
    /* 0x04 */ u16 sfxId;
} FallImpactInfo; // size = 0x06

typedef struct {
    /* 0x00 */ Vec3f pos;
    /* 0x0C */ s16 yaw;
} SpecialRespawnInfo; // size = 0x10

typedef struct {
    /* 0x00 */ u16 sfxId;
    /* 0x02 */ s16 field;
} struct_80832924; // size = 0x04

typedef struct {
    /* 0x00 */ u16 unk_00;
    /* 0x02 */ s16 unk_02;
} struct_808551A4; // size = 0x04

typedef struct {
    /* 0x00 */ LinkAnimationHeader* anim;
    /* 0x04 */ u8 unk_04;
} struct_808540F4; // size = 0x08

typedef struct {
    /* 0x00 */ LinkAnimationHeader* unk_00;
    /* 0x04 */ LinkAnimationHeader* unk_04;
    /* 0x08 */ u8 unk_08;
    /* 0x09 */ u8 unk_09;
} struct_80854554; // size = 0x0C

typedef struct {
    /* 0x00 */ LinkAnimationHeader* unk_00;
    /* 0x04 */ LinkAnimationHeader* unk_04;
    /* 0x08 */ LinkAnimationHeader* unk_08;
    /* 0x0C */ u8 unk_0C;
    /* 0x0D */ u8 unk_0D;
} struct_80854190; // size = 0x10

typedef struct {
    /* 0x00 */ LinkAnimationHeader* anim;
    /* 0x04 */ f32 unk_04;
    /* 0x04 */ f32 unk_08;
} struct_80854578; // size = 0x0C

typedef struct {
    /* 0x00 */ s8 type;
    /* 0x04 */ union {
        void* ptr;
        void (*func)(GlobalContext*, Player*, CsCmdActorAction*);
    };
} struct_80854B18; // size = 0x08

typedef struct {
    /* 0x00 */ s16 unk_00;
    /* 0x02 */ s16 unk_02;
    /* 0x04 */ s16 unk_04;
    /* 0x06 */ s16 unk_06;
    /* 0x08 */ s16 unk_08;
} struct_80858AC8; // size = 0x0A

void func_80833770(GlobalContext* globalCtx, Player* this);
void func_80833790(GlobalContext* globalCtx, Player* this);
void func_8083379C(GlobalContext* globalCtx, Player* this);
void func_8083377C(GlobalContext* globalCtx, Player* this);
void func_808337D4(GlobalContext* globalCtx, Player* this);
void func_80833910(GlobalContext* globalCtx, Player* this);
void func_80833984(GlobalContext* globalCtx, Player* this);
void func_8083399C(GlobalContext* globalCtx, Player* this, s8 actionParam);
s32 func_8083485C(Player* this, GlobalContext* globalCtx);
s32 func_808349DC(Player* this, GlobalContext* globalCtx);
s32 func_80834A2C(Player* this, GlobalContext* globalCtx);
s32 func_80834B5C(Player* this, GlobalContext* globalCtx);
s32 func_80834C74(Player* this, GlobalContext* globalCtx);
s32 func_8083501C(Player* this, GlobalContext* globalCtx);
s32 func_808351D4(Player* this, GlobalContext* globalCtx);
s32 func_808353D8(Player* this, GlobalContext* globalCtx);
s32 func_80835588(Player* this, GlobalContext* globalCtx);
s32 func_808356E8(Player* this, GlobalContext* globalCtx);
s32 func_80835800(Player* this, GlobalContext* globalCtx);
s32 func_80835884(Player* this, GlobalContext* globalCtx);
s32 func_808358F0(Player* this, GlobalContext* globalCtx);
s32 func_808359FC(Player* this, GlobalContext* globalCtx);
s32 func_80835B60(Player* this, GlobalContext* globalCtx);
s32 func_80835C08(Player* this, GlobalContext* globalCtx);
void func_80835F44(GlobalContext* globalCtx, Player* this, s32 item);
void func_80839F90(Player* this, GlobalContext* globalCtx);
s32 func_80838A14(Player* this, GlobalContext* globalCtx);
s32 func_80839800(Player* this, GlobalContext* globalCtx);
s32 func_8083B040(Player* this, GlobalContext* globalCtx);
s32 func_8083B998(Player* this, GlobalContext* globalCtx);
s32 func_8083B644(Player* this, GlobalContext* globalCtx);
s32 func_8083BDBC(Player* this, GlobalContext* globalCtx);
s32 func_8083C1DC(Player* this, GlobalContext* globalCtx);
s32 func_8083C2B0(Player* this, GlobalContext* globalCtx);
s32 func_8083C544(Player* this, GlobalContext* globalCtx);
s32 func_8083C61C(GlobalContext* globalCtx, Player* this);
void func_8083CA20(GlobalContext* globalCtx, Player* this);
void func_8083CA54(GlobalContext* globalCtx, Player* this);
void func_8083CA9C(GlobalContext* globalCtx, Player* this);
s32 func_8083E0FC(Player* this, GlobalContext* globalCtx);
s32 func_8083E5A8(Player* this, GlobalContext* globalCtx);
s32 func_8083EB44(Player* this, GlobalContext* globalCtx);
s32 func_8083F7BC(Player* this, GlobalContext* globalCtx);
void func_80840450(Player* this, GlobalContext* globalCtx);
void func_808407CC(Player* this, GlobalContext* globalCtx);
void func_80840BC8(Player* this, GlobalContext* globalCtx);
void func_80840DE4(Player* this, GlobalContext* globalCtx);
void func_808414F8(Player* this, GlobalContext* globalCtx);
void func_8084170C(Player* this, GlobalContext* globalCtx);
void func_808417FC(Player* this, GlobalContext* globalCtx);
void func_8084193C(Player* this, GlobalContext* globalCtx);
void func_80841BA8(Player* this, GlobalContext* globalCtx);
void func_80842180(Player* this, GlobalContext* globalCtx);
void func_8084227C(Player* this, GlobalContext* globalCtx);
void func_8084279C(Player* this, GlobalContext* globalCtx);
void func_808423EC(Player* this, GlobalContext* globalCtx);
void func_8084251C(Player* this, GlobalContext* globalCtx);
void func_80843188(Player* this, GlobalContext* globalCtx);
void func_808435C4(Player* this, GlobalContext* globalCtx);
void func_8084370C(Player* this, GlobalContext* globalCtx);
void func_8084377C(Player* this, GlobalContext* globalCtx);
void func_80843954(Player* this, GlobalContext* globalCtx);
void func_80843A38(Player* this, GlobalContext* globalCtx);
void func_80843CEC(Player* this, GlobalContext* globalCtx);
void func_8084411C(Player* this, GlobalContext* globalCtx);
void func_80844708(Player* this, GlobalContext* globalCtx);
void func_80844A44(Player* this, GlobalContext* globalCtx);
void func_80844AF4(Player* this, GlobalContext* globalCtx);
void func_80844E68(Player* this, GlobalContext* globalCtx);
void func_80845000(Player* this, GlobalContext* globalCtx);
void func_80845308(Player* this, GlobalContext* globalCtx);
void func_80845668(Player* this, GlobalContext* globalCtx);
void func_808458D0(Player* this, GlobalContext* globalCtx);
void func_80845CA4(Player* this, GlobalContext* globalCtx);
void func_80845EF8(Player* this, GlobalContext* globalCtx);
void func_80846050(Player* this, GlobalContext* globalCtx);
void func_80846120(Player* this, GlobalContext* globalCtx);
void func_80846260(Player* this, GlobalContext* globalCtx);
void func_80846358(Player* this, GlobalContext* globalCtx);
void func_80846408(Player* this, GlobalContext* globalCtx);
void func_808464B0(Player* this, GlobalContext* globalCtx);
void func_80846578(Player* this, GlobalContext* globalCtx);
void func_80846648(GlobalContext* globalCtx, Player* this);
void func_80846660(GlobalContext* globalCtx, Player* this);
void func_808467D4(GlobalContext* globalCtx, Player* this);
void func_808468A8(GlobalContext* globalCtx, Player* this);
void func_808468E8(GlobalContext* globalCtx, Player* this);
void func_80846978(GlobalContext* globalCtx, Player* this);
void func_808469BC(GlobalContext* globalCtx, Player* this);
void func_80846A68(GlobalContext* globalCtx, Player* this);
void func_8084B1D8(Player* this, GlobalContext* globalCtx);
void func_8084B530(Player* this, GlobalContext* globalCtx);
void func_8084B78C(Player* this, GlobalContext* globalCtx);
void func_8084B898(Player* this, GlobalContext* globalCtx);
void func_8084B9E4(Player* this, GlobalContext* globalCtx);
void func_8084BBE4(Player* this, GlobalContext* globalCtx);
void func_8084BDFC(Player* this, GlobalContext* globalCtx);
void func_8084BF1C(Player* this, GlobalContext* globalCtx);
void Player_UpdateCommon(Player* this, GlobalContext* globalCtx, Input* input);
void func_8084C5F8(Player* this, GlobalContext* globalCtx);
void func_8084C760(Player* this, GlobalContext* globalCtx);
void func_8084C81C(Player* this, GlobalContext* globalCtx);
void func_8084CC98(Player* this, GlobalContext* globalCtx);
void func_8084D3E4(Player* this, GlobalContext* globalCtx);
void func_8084D610(Player* this, GlobalContext* globalCtx);
void func_8084D7C4(Player* this, GlobalContext* globalCtx);
void func_8084D84C(Player* this, GlobalContext* globalCtx);
void func_8084DAB4(Player* this, GlobalContext* globalCtx);
void func_8084DC48(Player* this, GlobalContext* globalCtx);
void func_8084E1EC(Player* this, GlobalContext* globalCtx);
void func_8084E30C(Player* this, GlobalContext* globalCtx);
void func_8084E368(Player* this, GlobalContext* globalCtx);
void func_8084E3C4(Player* this, GlobalContext* globalCtx);
void func_8084E604(Player* this, GlobalContext* globalCtx);
void func_8084E6D4(Player* this, GlobalContext* globalCtx);
void func_8084E9AC(Player* this, GlobalContext* globalCtx);
void func_8084EAC0(Player* this, GlobalContext* globalCtx);
void func_8084ECA4(Player* this, GlobalContext* globalCtx);
void func_8084EED8(Player* this, GlobalContext* globalCtx);
void func_8084EFC0(Player* this, GlobalContext* globalCtx);
void func_8084F104(Player* this, GlobalContext* globalCtx);
void func_8084F390(Player* this, GlobalContext* globalCtx);
void func_8084F608(Player* this, GlobalContext* globalCtx);
void func_8084F698(Player* this, GlobalContext* globalCtx);
void func_8084F710(Player* this, GlobalContext* globalCtx);
void func_8084F88C(Player* this, GlobalContext* globalCtx);
void func_8084F9A0(Player* this, GlobalContext* globalCtx);
void func_8084F9C0(Player* this, GlobalContext* globalCtx);
void func_8084FA54(Player* this, GlobalContext* globalCtx);
void func_8084FB10(Player* this, GlobalContext* globalCtx);
void func_8084FBF4(Player* this, GlobalContext* globalCtx);
s32 func_8084FCAC(Player* this, GlobalContext* globalCtx);
void func_8084FF7C(Player* this);
void func_8085002C(Player* this);
s32 func_80850224(Player* this, GlobalContext* globalCtx);
void func_808502D0(Player* this, GlobalContext* globalCtx);
void func_808505DC(Player* this, GlobalContext* globalCtx);
void func_8085063C(Player* this, GlobalContext* globalCtx);
void func_8085076C(Player* this, GlobalContext* globalCtx);
void func_808507F4(Player* this, GlobalContext* globalCtx);
void func_80850AEC(Player* this, GlobalContext* globalCtx);
void func_80850C68(Player* this, GlobalContext* globalCtx);
void func_80850E84(Player* this, GlobalContext* globalCtx);
void func_80851008(GlobalContext* globalCtx, Player* this, void* anim);
void func_80851030(GlobalContext* globalCtx, Player* this, void* anim);
void func_80851050(GlobalContext* globalCtx, Player* this, void* anim);
void func_80851094(GlobalContext* globalCtx, Player* this, void* anim);
void func_808510B4(GlobalContext* globalCtx, Player* this, void* anim);
void func_808510D4(GlobalContext* globalCtx, Player* this, void* anim);
void func_808510F4(GlobalContext* globalCtx, Player* this, void* anim);
void func_80851114(GlobalContext* globalCtx, Player* this, void* anim);
void func_80851134(GlobalContext* globalCtx, Player* this, void* anim);
void func_80851154(GlobalContext* globalCtx, Player* this, void* anim);
void func_80851174(GlobalContext* globalCtx, Player* this, void* anim);
void func_80851194(GlobalContext* globalCtx, Player* this, void* anim);
void func_808511B4(GlobalContext* globalCtx, Player* this, void* anim);
void func_808511D4(GlobalContext* globalCtx, Player* this, void* anim);
void func_808511FC(GlobalContext* globalCtx, Player* this, void* anim);
void func_80851248(GlobalContext* globalCtx, Player* this, void* anim);
void func_80851294(GlobalContext* globalCtx, Player* this, void* anim);
void func_808512E0(GlobalContext* globalCtx, Player* this, void* arg2);
void func_80851368(GlobalContext* globalCtx, Player* this, CsCmdActorAction* arg2);
void func_808513BC(GlobalContext* globalCtx, Player* this, CsCmdActorAction* arg2);
void func_808514C0(GlobalContext* globalCtx, Player* this, CsCmdActorAction* arg2);
void func_8085157C(GlobalContext* globalCtx, Player* this, CsCmdActorAction* arg2);
void func_808515A4(GlobalContext* globalCtx, Player* this, CsCmdActorAction* arg2);
void func_80851688(GlobalContext* globalCtx, Player* this, CsCmdActorAction* arg2);
void func_80851750(GlobalContext* globalCtx, Player* this, CsCmdActorAction* arg2);
void func_80851788(GlobalContext* globalCtx, Player* this, CsCmdActorAction* arg2);
void func_80851828(GlobalContext* globalCtx, Player* this, CsCmdActorAction* arg2);
void func_808518DC(GlobalContext* globalCtx, Player* this, CsCmdActorAction* arg2);
void func_8085190C(GlobalContext* globalCtx, Player* this, CsCmdActorAction* arg2);
void func_80851998(GlobalContext* globalCtx, Player* this, CsCmdActorAction* arg2);
void func_808519C0(GlobalContext* globalCtx, Player* this, CsCmdActorAction* arg2);
void func_808519EC(GlobalContext* globalCtx, Player* this, CsCmdActorAction* arg2);
void func_80851A50(GlobalContext* globalCtx, Player* this, CsCmdActorAction* arg2);
void func_80851B90(GlobalContext* globalCtx, Player* this, CsCmdActorAction* arg2);
void func_80851BE8(GlobalContext* globalCtx, Player* this, CsCmdActorAction* arg2);
void func_80851CA4(GlobalContext* globalCtx, Player* this, CsCmdActorAction* arg2);
void func_80851D2C(GlobalContext* globalCtx, Player* this, CsCmdActorAction* arg2);
void func_80851D80(GlobalContext* globalCtx, Player* this, CsCmdActorAction* arg2);
void func_80851DEC(GlobalContext* globalCtx, Player* this, CsCmdActorAction* arg2);
void func_80851E28(GlobalContext* globalCtx, Player* this, CsCmdActorAction* arg2);
void func_80851E64(GlobalContext* globalCtx, Player* this, CsCmdActorAction* arg2);
void func_80851E90(GlobalContext* globalCtx, Player* this, CsCmdActorAction* arg2);
void func_80851ECC(GlobalContext* globalCtx, Player* this, CsCmdActorAction* arg2);
void func_80851F84(GlobalContext* globalCtx, Player* this, CsCmdActorAction* arg2);
void func_80851FB0(GlobalContext* globalCtx, Player* this, CsCmdActorAction* arg2);
void func_80852048(GlobalContext* globalCtx, Player* this, CsCmdActorAction* arg2);
void func_80852080(GlobalContext* globalCtx, Player* this, CsCmdActorAction* arg2);
void func_80852174(GlobalContext* globalCtx, Player* this, CsCmdActorAction* arg2);
void func_808521B8(GlobalContext* globalCtx, Player* this, CsCmdActorAction* arg2);
void func_808521F4(GlobalContext* globalCtx, Player* this, CsCmdActorAction* arg2);
void func_80852234(GlobalContext* globalCtx, Player* this, CsCmdActorAction* arg2);
void func_8085225C(GlobalContext* globalCtx, Player* this, CsCmdActorAction* arg2);
void func_80852280(GlobalContext* globalCtx, Player* this, CsCmdActorAction* arg2);
void func_80852358(GlobalContext* globalCtx, Player* this, CsCmdActorAction* arg2);
void func_80852388(GlobalContext* globalCtx, Player* this, CsCmdActorAction* arg2);
void func_80852298(GlobalContext* globalCtx, Player* this, CsCmdActorAction* arg2);
void func_80852328(GlobalContext* globalCtx, Player* this, CsCmdActorAction* arg2);
void func_80852480(GlobalContext* globalCtx, Player* this, CsCmdActorAction* arg2);
void func_80852450(GlobalContext* globalCtx, Player* this, CsCmdActorAction* arg2);
void func_808524B0(GlobalContext* globalCtx, Player* this, CsCmdActorAction* arg2);
void func_808524D0(GlobalContext* globalCtx, Player* this, CsCmdActorAction* arg2);
void func_80852514(GlobalContext* globalCtx, Player* this, CsCmdActorAction* arg2);
void func_80852544(GlobalContext* globalCtx, Player* this, CsCmdActorAction* arg2);
void func_80852554(GlobalContext* globalCtx, Player* this, CsCmdActorAction* arg2);
void func_80852564(GlobalContext* globalCtx, Player* this, CsCmdActorAction* arg2);
void func_808525C0(GlobalContext* globalCtx, Player* this, CsCmdActorAction* arg2);
void func_80852608(GlobalContext* globalCtx, Player* this, CsCmdActorAction* arg2);
void func_80852648(GlobalContext* globalCtx, Player* this, CsCmdActorAction* arg2);
void func_808526EC(GlobalContext* globalCtx, Player* this, CsCmdActorAction* arg2);
void func_8085283C(GlobalContext* globalCtx, Player* this, CsCmdActorAction* arg2);
void func_808528C8(GlobalContext* globalCtx, Player* this, CsCmdActorAction* arg2);
void func_80852944(GlobalContext* globalCtx, Player* this, CsCmdActorAction* arg2);
void func_808529D0(GlobalContext* globalCtx, Player* this, CsCmdActorAction* arg2);
void func_80852C50(GlobalContext* globalCtx, Player* this, CsCmdActorAction* arg2);
void func_80852E14(Player* this, GlobalContext* globalCtx);
s32 Player_IsDroppingFish(GlobalContext* globalCtx);
s32 Player_StartFishing(GlobalContext* globalCtx);
s32 func_80852F38(GlobalContext* globalCtx, Player* this);
s32 func_80852FFC(GlobalContext* globalCtx, Actor* actor, s32 csMode);
void func_80853080(Player* this, GlobalContext* globalCtx);
s32 Player_InflictDamage(GlobalContext* globalCtx, s32 damage);
void func_80853148(GlobalContext* globalCtx, Actor* actor);

// .bss part 1
s32 D_80858AA0;
s32 D_80858AA4;
Vec3f D_80858AA8;
Input* sControlInput;

// .data

u8 D_80853410[] = { 0, 0, 0, 0, 0, 0, 0, 0, 0, 0, 1, 1, 1, 1, 1, 1, 1, 1, 1, 1, 1, 1 };

PlayerAgeProperties sAgeProperties[] = {
    {
        56.0f,
        90.0f,
        1.0f,
        111.0f,
        70.0f,
        79.4f,
        59.0f,
        41.0f,
        19.0f,
        36.0f,
        44.8f,
        56.0f,
        68.0f,
        70.0f,
        18.0f,
        15.0f,
        70.0f,
        { 9, 4671, 359 },
        {
            { 8, 4694, 380 },
            { 9, 6122, 359 },
            { 8, 4694, 380 },
            { 9, 6122, 359 },
        },
        {
            { 9, 6122, 359 },
            { 9, 7693, 380 },
            { 9, 6122, 359 },
            { 9, 7693, 380 },
        },
        {
            { 8, 4694, 380 },
            { 9, 6122, 359 },
        },
        {
            { -1592, 4694, 380 },
            { -1591, 6122, 359 },
        },
        0,
        0x80,
        0x04002718,
        0x04002720,
        0x04002838,
        0x04002E70,
        0x04002E78,
        { 0x04002E80, 0x04002E88, 0x04002D90, 0x04002D98 },
        { 0x04002D70, 0x04002D78 },
        { 0x04002E50, 0x04002E58 },
        { 0x04002E68, 0x04002E60 },
    },
    {
        40.0f,
        60.0f,
        0.6470588446f,
        71.0f,
        50.0f,
        47.0f,
        39.0f,
        27.0f,
        19.0f,
        22.0f,
        29.6f,
        32.0f,
        48.0f,
        45.29412079f,
        14.0f,
        12.0f,
        55.0f,
        { -24, 3565, 876 },
        {
            { -24, 3474, 862 },
            { -24, 4977, 937 },
            { 8, 4694, 380 },
            { 9, 6122, 359 },
        },
        {
            { -24, 4977, 937 },
            { -24, 6495, 937 },
            { 9, 6122, 359 },
            { 9, 7693, 380 },
        },
        {
            { 8, 4694, 380 },
            { 9, 6122, 359 },
        },
        {
            { -1592, 4694, 380 },
            { -1591, 6122, 359 },
        },
        0x20,
        0,
        0x04002318,
        0x04002360,
        0x040023A8,
        0x040023E0,
        0x040023E8,
        { 0x040023F0, 0x040023F8, 0x04002D90, 0x04002D98 },
        { 0x04002D70, 0x04002D78 },
        { 0x040023C0, 0x040023C8 },
        { 0x040023D8, 0x040023D0 },
    },
};

u32 D_808535D0 = false;
f32 D_808535D4 = 0.0f;
s16 D_808535D8 = 0;
s16 D_808535DC = 0;
s32 D_808535E0 = 0;
s32 D_808535E4 = 0;
f32 D_808535E8 = 1.0f;
f32 D_808535EC = 1.0f;
u32 D_808535F0 = 0;
u32 D_808535F4 = 0;
s16 D_808535F8 = 0;
s16 D_808535FC = 0;
f32 D_80853600 = 0.0f;
s32 D_80853604 = 0;
s32 D_80853608 = 0;
s32 D_8085360C = 0;
s16 D_80853610 = 0;
s32 D_80853614 = 0;
s32 D_80853618 = 0;

u16 D_8085361C[] = {
    NA_SE_VO_LI_SWEAT,
    NA_SE_VO_LI_SNEEZE,
    NA_SE_VO_LI_RELAX,
    NA_SE_VO_LI_FALL_L,
};

GetItemEntry sGetItemTable[] = {
    GET_ITEM(ITEM_BOMBS_5, OBJECT_GI_BOMB_1, 0x1F, 0x32, 0x59, CHEST_ANIM_SHORT),
    GET_ITEM(ITEM_NUTS_5, OBJECT_GI_NUTS, 0x11, 0x34, 0x0C, CHEST_ANIM_SHORT),
    GET_ITEM(ITEM_BOMBCHU, OBJECT_GI_BOMB_2, 0x27, 0x33, 0x80, CHEST_ANIM_SHORT),
    GET_ITEM(ITEM_BOW, OBJECT_GI_BOW, 0x34, 0x31, 0x80, CHEST_ANIM_LONG),
    GET_ITEM(ITEM_SLINGSHOT, OBJECT_GI_PACHINKO, 0x32, 0x30, 0x80, CHEST_ANIM_LONG),
    GET_ITEM(ITEM_BOOMERANG, OBJECT_GI_BOOMERANG, 0x33, 0x35, 0x80, CHEST_ANIM_LONG),
    GET_ITEM(ITEM_STICK, OBJECT_GI_STICK, 0x1A, 0x37, 0x0D, CHEST_ANIM_SHORT),
    GET_ITEM(ITEM_HOOKSHOT, OBJECT_GI_HOOKSHOT, 0x2C, 0x36, 0x80, CHEST_ANIM_LONG),
    GET_ITEM(ITEM_LONGSHOT, OBJECT_GI_HOOKSHOT, 0x2D, 0x4F, 0x80, CHEST_ANIM_LONG),
    GET_ITEM(ITEM_LENS, OBJECT_GI_GLASSES, 0x35, 0x39, 0x80, CHEST_ANIM_LONG),
    GET_ITEM(ITEM_LETTER_ZELDA, OBJECT_GI_LETTER, 0x3A, 0x69, 0x80, CHEST_ANIM_LONG),
    GET_ITEM(ITEM_OCARINA_TIME, OBJECT_GI_OCARINA, 0x2E, 0x3A, 0x80, CHEST_ANIM_LONG),
    GET_ITEM(ITEM_HAMMER, OBJECT_GI_HAMMER, 0x40, 0x38, 0x80, CHEST_ANIM_LONG),
    GET_ITEM(ITEM_COJIRO, OBJECT_GI_NIWATORI, 0x5D, 0x02, 0x80, CHEST_ANIM_LONG),
    GET_ITEM(ITEM_BOTTLE, OBJECT_GI_BOTTLE, 0x00, 0x42, 0x80, CHEST_ANIM_LONG),
    GET_ITEM(ITEM_POTION_RED, OBJECT_GI_LIQUID, 0x37, 0x43, 0x80, CHEST_ANIM_LONG),
    GET_ITEM(ITEM_POTION_GREEN, OBJECT_GI_LIQUID, 0x36, 0x44, 0x80, CHEST_ANIM_LONG),
    GET_ITEM(ITEM_POTION_BLUE, OBJECT_GI_LIQUID, 0x38, 0x45, 0x80, CHEST_ANIM_LONG),
    GET_ITEM(ITEM_FAIRY, OBJECT_GI_BOTTLE, 0x00, 0x46, 0x80, CHEST_ANIM_LONG),
    GET_ITEM(ITEM_MILK_BOTTLE, OBJECT_GI_MILK, 0x2F, 0x98, 0x80, CHEST_ANIM_LONG),
    GET_ITEM(ITEM_LETTER_RUTO, OBJECT_GI_BOTTLE_LETTER, 0x44, 0x99, 0x80, CHEST_ANIM_LONG),
    GET_ITEM(ITEM_BEAN, OBJECT_GI_BEAN, 0x3D, 0x48, 0x80, CHEST_ANIM_SHORT),
    GET_ITEM(ITEM_MASK_SKULL, OBJECT_GI_SKJ_MASK, 0x4E, 0x10, 0x80, CHEST_ANIM_LONG),
    GET_ITEM(ITEM_MASK_SPOOKY, OBJECT_GI_REDEAD_MASK, 0x31, 0x11, 0x80, CHEST_ANIM_LONG),
    GET_ITEM(ITEM_CHICKEN, OBJECT_GI_NIWATORI, 0x43, 0x48, 0x80, CHEST_ANIM_LONG),
    GET_ITEM(ITEM_MASK_KEATON, OBJECT_GI_KI_TAN_MASK, 0x30, 0x12, 0x80, CHEST_ANIM_LONG),
    GET_ITEM(ITEM_MASK_BUNNY, OBJECT_GI_RABIT_MASK, 0x4F, 0x13, 0x80, CHEST_ANIM_LONG),
    GET_ITEM(ITEM_MASK_TRUTH, OBJECT_GI_TRUTH_MASK, 0x50, 0x17, 0x80, CHEST_ANIM_LONG),
    GET_ITEM(ITEM_POCKET_EGG, OBJECT_GI_EGG, 0x28, 0x01, 0x80, CHEST_ANIM_LONG),
    GET_ITEM(ITEM_POCKET_CUCCO, OBJECT_GI_NIWATORI, 0x43, 0x48, 0x80, CHEST_ANIM_LONG),
    GET_ITEM(ITEM_ODD_MUSHROOM, OBJECT_GI_MUSHROOM, 0x53, 0x03, 0x80, CHEST_ANIM_LONG),
    GET_ITEM(ITEM_ODD_POTION, OBJECT_GI_POWDER, 0x52, 0x04, 0x80, CHEST_ANIM_LONG),
    GET_ITEM(ITEM_SAW, OBJECT_GI_SAW, 0x3F, 0x05, 0x80, CHEST_ANIM_LONG),
    GET_ITEM(ITEM_SWORD_BROKEN, OBJECT_GI_BROKENSWORD, 0x55, 0x08, 0x80, CHEST_ANIM_LONG),
    GET_ITEM(ITEM_PRESCRIPTION, OBJECT_GI_PRESCRIPTION, 0x56, 0x09, 0x80, CHEST_ANIM_LONG),
    GET_ITEM(ITEM_FROG, OBJECT_GI_FROG, 0x59, 0x0D, 0x80, CHEST_ANIM_LONG),
    GET_ITEM(ITEM_EYEDROPS, OBJECT_GI_EYE_LOTION, 0x51, 0x0E, 0x80, CHEST_ANIM_LONG),
    GET_ITEM(ITEM_CLAIM_CHECK, OBJECT_GI_TICKETSTONE, 0x54, 0x0A, 0x80, CHEST_ANIM_LONG),
    GET_ITEM(ITEM_SWORD_KOKIRI, OBJECT_GI_SWORD_1, 0x73, 0xA4, 0x80, CHEST_ANIM_LONG),
    GET_ITEM(ITEM_SWORD_BGS, OBJECT_GI_LONGSWORD, 0x42, 0x4B, 0x80, CHEST_ANIM_LONG),
    GET_ITEM(ITEM_SHIELD_DEKU, OBJECT_GI_SHIELD_1, 0x1C, 0x4C, 0xA0, CHEST_ANIM_SHORT),
    GET_ITEM(ITEM_SHIELD_HYLIAN, OBJECT_GI_SHIELD_2, 0x2B, 0x4D, 0xA0, CHEST_ANIM_SHORT),
    GET_ITEM(ITEM_SHIELD_MIRROR, OBJECT_GI_SHIELD_3, 0x39, 0x4E, 0x80, CHEST_ANIM_LONG),
    GET_ITEM(ITEM_TUNIC_GORON, OBJECT_GI_CLOTHES, 0x3B, 0x50, 0xA0, CHEST_ANIM_LONG),
    GET_ITEM(ITEM_TUNIC_ZORA, OBJECT_GI_CLOTHES, 0x3C, 0x51, 0xA0, CHEST_ANIM_LONG),
    GET_ITEM(ITEM_BOOTS_IRON, OBJECT_GI_BOOTS_2, 0x46, 0x53, 0x80, CHEST_ANIM_LONG),
    GET_ITEM(ITEM_BOOTS_HOVER, OBJECT_GI_HOVERBOOTS, 0x5E, 0x54, 0x80, CHEST_ANIM_LONG),
    GET_ITEM(ITEM_QUIVER_40, OBJECT_GI_ARROWCASE, 0x15, 0x56, 0x80, CHEST_ANIM_LONG),
    GET_ITEM(ITEM_QUIVER_50, OBJECT_GI_ARROWCASE, 0x16, 0x57, 0x80, CHEST_ANIM_LONG),
    GET_ITEM(ITEM_BOMB_BAG_20, OBJECT_GI_BOMBPOUCH, 0x17, 0x58, 0x80, CHEST_ANIM_LONG),
    GET_ITEM(ITEM_BOMB_BAG_30, OBJECT_GI_BOMBPOUCH, 0x18, 0x59, 0x80, CHEST_ANIM_LONG),
    GET_ITEM(ITEM_BOMB_BAG_40, OBJECT_GI_BOMBPOUCH, 0x19, 0x5A, 0x80, CHEST_ANIM_LONG),
    GET_ITEM(ITEM_GAUNTLETS_SILVER, OBJECT_GI_GLOVES, 0x48, 0x5B, 0x80, CHEST_ANIM_LONG),
    GET_ITEM(ITEM_GAUNTLETS_GOLD, OBJECT_GI_GLOVES, 0x49, 0x5C, 0x80, CHEST_ANIM_LONG),
    GET_ITEM(ITEM_SCALE_SILVER, OBJECT_GI_SCALE, 0x29, 0xCD, 0x80, CHEST_ANIM_LONG),
    GET_ITEM(ITEM_SCALE_GOLDEN, OBJECT_GI_SCALE, 0x2A, 0xCE, 0x80, CHEST_ANIM_LONG),
    GET_ITEM(ITEM_STONE_OF_AGONY, OBJECT_GI_MAP, 0x20, 0x68, 0x80, CHEST_ANIM_LONG),
    GET_ITEM(ITEM_GERUDO_CARD, OBJECT_GI_GERUDO, 0x23, 0x7B, 0x80, CHEST_ANIM_LONG),
    GET_ITEM(ITEM_OCARINA_FAIRY, OBJECT_GI_OCARINA_0, 0x45, 0x3A, 0x80, CHEST_ANIM_LONG),
    GET_ITEM(ITEM_SEEDS, OBJECT_GI_SEED, 0x47, 0xDC, 0x50, CHEST_ANIM_SHORT),
    GET_ITEM(ITEM_HEART_CONTAINER, OBJECT_GI_HEARTS, 0x12, 0xC6, 0x80, CHEST_ANIM_LONG),
    GET_ITEM(ITEM_HEART_PIECE_2, OBJECT_GI_HEARTS, 0x13, 0xC2, 0x80, CHEST_ANIM_LONG),
    GET_ITEM(ITEM_KEY_BOSS, OBJECT_GI_BOSSKEY, 0x09, 0xC7, 0x80, CHEST_ANIM_LONG),
    GET_ITEM(ITEM_COMPASS, OBJECT_GI_COMPASS, 0x0A, 0x67, 0x80, CHEST_ANIM_LONG),
    GET_ITEM(ITEM_DUNGEON_MAP, OBJECT_GI_MAP, 0x1B, 0x66, 0x80, CHEST_ANIM_LONG),
    GET_ITEM(ITEM_KEY_SMALL, OBJECT_GI_KEY, 0x01, 0x60, 0x80, CHEST_ANIM_SHORT),
    GET_ITEM(ITEM_MAGIC_SMALL, OBJECT_GI_MAGICPOT, 0x1D, 0x52, 0x6F, CHEST_ANIM_SHORT),
    GET_ITEM(ITEM_MAGIC_LARGE, OBJECT_GI_MAGICPOT, 0x1E, 0x52, 0x6E, CHEST_ANIM_SHORT),
    GET_ITEM(ITEM_WALLET_ADULT, OBJECT_GI_PURSE, 0x21, 0x5E, 0x80, CHEST_ANIM_LONG),
    GET_ITEM(ITEM_WALLET_GIANT, OBJECT_GI_PURSE, 0x22, 0x5F, 0x80, CHEST_ANIM_LONG),
    GET_ITEM(ITEM_WEIRD_EGG, OBJECT_GI_EGG, 0x28, 0x9A, 0x80, CHEST_ANIM_LONG),
    GET_ITEM(ITEM_HEART, OBJECT_GI_HEART, 0x08, 0x55, 0x80, CHEST_ANIM_LONG),
    GET_ITEM(ITEM_ARROWS_SMALL, OBJECT_GI_ARROW, 0x24, 0xE6, 0x48, CHEST_ANIM_SHORT),
    GET_ITEM(ITEM_ARROWS_MEDIUM, OBJECT_GI_ARROW, 0x25, 0xE6, 0x49, CHEST_ANIM_SHORT),
    GET_ITEM(ITEM_ARROWS_LARGE, OBJECT_GI_ARROW, 0x26, 0xE6, 0x4A, CHEST_ANIM_SHORT),
    GET_ITEM(ITEM_RUPEE_GREEN, OBJECT_GI_RUPY, 0x6C, 0x6F, 0x00, CHEST_ANIM_SHORT),
    GET_ITEM(ITEM_RUPEE_BLUE, OBJECT_GI_RUPY, 0x6D, 0xCC, 0x01, CHEST_ANIM_SHORT),
    GET_ITEM(ITEM_RUPEE_RED, OBJECT_GI_RUPY, 0x6E, 0xF0, 0x02, CHEST_ANIM_SHORT),
    GET_ITEM(ITEM_HEART_CONTAINER, OBJECT_GI_HEARTS, 0x12, 0xC6, 0x80, CHEST_ANIM_LONG),
    GET_ITEM(ITEM_MILK, OBJECT_GI_MILK, 0x2F, 0x98, 0x80, CHEST_ANIM_LONG),
    GET_ITEM(ITEM_MASK_GORON, OBJECT_GI_GOLONMASK, 0x5A, 0x14, 0x80, CHEST_ANIM_LONG),
    GET_ITEM(ITEM_MASK_ZORA, OBJECT_GI_ZORAMASK, 0x5B, 0x15, 0x80, CHEST_ANIM_LONG),
    GET_ITEM(ITEM_MASK_GERUDO, OBJECT_GI_GERUDOMASK, 0x5C, 0x16, 0x80, CHEST_ANIM_LONG),
    GET_ITEM(ITEM_BRACELET, OBJECT_GI_BRACELET, 0x57, 0x79, 0x80, CHEST_ANIM_LONG),
    GET_ITEM(ITEM_RUPEE_PURPLE, OBJECT_GI_RUPY, 0x70, 0xF1, 0x14, CHEST_ANIM_SHORT),
    GET_ITEM(ITEM_RUPEE_GOLD, OBJECT_GI_RUPY, 0x71, 0xF2, 0x13, CHEST_ANIM_SHORT),
    GET_ITEM(ITEM_SWORD_BGS, OBJECT_GI_LONGSWORD, 0x42, 0x0C, 0x80, CHEST_ANIM_LONG),
    GET_ITEM(ITEM_ARROW_FIRE, OBJECT_GI_M_ARROW, 0x5F, 0x70, 0x80, CHEST_ANIM_LONG),
    GET_ITEM(ITEM_ARROW_ICE, OBJECT_GI_M_ARROW, 0x60, 0x71, 0x80, CHEST_ANIM_LONG),
    GET_ITEM(ITEM_ARROW_LIGHT, OBJECT_GI_M_ARROW, 0x61, 0x72, 0x80, CHEST_ANIM_LONG),
    GET_ITEM(ITEM_SKULL_TOKEN, OBJECT_GI_SUTARU, 0x62, 0xB4, 0x80, CHEST_ANIM_SHORT),
    GET_ITEM(ITEM_DINS_FIRE, OBJECT_GI_GODDESS, 0x63, 0xAD, 0x80, CHEST_ANIM_LONG),
    GET_ITEM(ITEM_FARORES_WIND, OBJECT_GI_GODDESS, 0x64, 0xAE, 0x80, CHEST_ANIM_LONG),
    GET_ITEM(ITEM_NAYRUS_LOVE, OBJECT_GI_GODDESS, 0x65, 0xAF, 0x80, CHEST_ANIM_LONG),
    GET_ITEM(ITEM_BULLET_BAG_30, OBJECT_GI_DEKUPOUCH, 0x6B, 0x07, 0x80, CHEST_ANIM_LONG),
    GET_ITEM(ITEM_BULLET_BAG_40, OBJECT_GI_DEKUPOUCH, 0x6B, 0x07, 0x80, CHEST_ANIM_LONG),
    GET_ITEM(ITEM_STICKS_5, OBJECT_GI_STICK, 0x1A, 0x37, 0x0D, CHEST_ANIM_SHORT),
    GET_ITEM(ITEM_STICKS_10, OBJECT_GI_STICK, 0x1A, 0x37, 0x0D, CHEST_ANIM_SHORT),
    GET_ITEM(ITEM_NUTS_5, OBJECT_GI_NUTS, 0x11, 0x34, 0x0C, CHEST_ANIM_SHORT),
    GET_ITEM(ITEM_NUTS_10, OBJECT_GI_NUTS, 0x11, 0x34, 0x0C, CHEST_ANIM_SHORT),
    GET_ITEM(ITEM_BOMB, OBJECT_GI_BOMB_1, 0x1F, 0x32, 0x59, CHEST_ANIM_SHORT),
    GET_ITEM(ITEM_BOMBS_10, OBJECT_GI_BOMB_1, 0x1F, 0x32, 0x59, CHEST_ANIM_SHORT),
    GET_ITEM(ITEM_BOMBS_20, OBJECT_GI_BOMB_1, 0x1F, 0x32, 0x59, CHEST_ANIM_SHORT),
    GET_ITEM(ITEM_BOMBS_30, OBJECT_GI_BOMB_1, 0x1F, 0x32, 0x59, CHEST_ANIM_SHORT),
    GET_ITEM(ITEM_SEEDS_30, OBJECT_GI_SEED, 0x47, 0xDC, 0x50, CHEST_ANIM_SHORT),
    GET_ITEM(ITEM_BOMBCHUS_5, OBJECT_GI_BOMB_2, 0x27, 0x33, 0x80, CHEST_ANIM_SHORT),
    GET_ITEM(ITEM_BOMBCHUS_20, OBJECT_GI_BOMB_2, 0x27, 0x33, 0x80, CHEST_ANIM_SHORT),
    GET_ITEM(ITEM_FISH, OBJECT_GI_FISH, 0x3E, 0x47, 0x80, CHEST_ANIM_LONG),
    GET_ITEM(ITEM_BUG, OBJECT_GI_INSECT, 0x67, 0x7A, 0x80, CHEST_ANIM_LONG),
    GET_ITEM(ITEM_BLUE_FIRE, OBJECT_GI_FIRE, 0x66, 0x5D, 0x80, CHEST_ANIM_LONG),
    GET_ITEM(ITEM_POE, OBJECT_GI_GHOST, 0x69, 0x97, 0x80, CHEST_ANIM_LONG),
    GET_ITEM(ITEM_BIG_POE, OBJECT_GI_GHOST, 0x6F, 0xF9, 0x80, CHEST_ANIM_LONG),
    GET_ITEM(ITEM_KEY_SMALL, OBJECT_GI_KEY, 0x01, 0xF3, 0x80, CHEST_ANIM_SHORT),
    GET_ITEM(ITEM_RUPEE_GREEN, OBJECT_GI_RUPY, 0x6C, 0xF4, 0x00, CHEST_ANIM_SHORT),
    GET_ITEM(ITEM_RUPEE_BLUE, OBJECT_GI_RUPY, 0x6D, 0xF5, 0x01, CHEST_ANIM_SHORT),
    GET_ITEM(ITEM_RUPEE_RED, OBJECT_GI_RUPY, 0x6E, 0xF6, 0x02, CHEST_ANIM_SHORT),
    GET_ITEM(ITEM_RUPEE_PURPLE, OBJECT_GI_RUPY, 0x70, 0xF7, 0x14, CHEST_ANIM_SHORT),
    GET_ITEM(ITEM_HEART_PIECE_2, OBJECT_GI_HEARTS, 0x13, 0xFA, 0x80, CHEST_ANIM_LONG),
    GET_ITEM(ITEM_STICK_UPGRADE_20, OBJECT_GI_STICK, 0x1A, 0x90, 0x80, CHEST_ANIM_SHORT),
    GET_ITEM(ITEM_STICK_UPGRADE_30, OBJECT_GI_STICK, 0x1A, 0x91, 0x80, CHEST_ANIM_SHORT),
    GET_ITEM(ITEM_NUT_UPGRADE_30, OBJECT_GI_NUTS, 0x11, 0xA7, 0x80, CHEST_ANIM_SHORT),
    GET_ITEM(ITEM_NUT_UPGRADE_40, OBJECT_GI_NUTS, 0x11, 0xA8, 0x80, CHEST_ANIM_SHORT),
    GET_ITEM(ITEM_BULLET_BAG_50, OBJECT_GI_DEKUPOUCH, 0x72, 0x6C, 0x80, CHEST_ANIM_LONG),
    { ITEM_NONE },
    { ITEM_NONE },
};

LinkAnimationHeader* D_80853914[] = {
    0x04003240, 0x04003238, 0x04003238, 0x04002BE0, 0x04003240, 0x04003240,
};

LinkAnimationHeader* D_8085392C[] = {
    0x04003290, 0x04003268, 0x04003268, 0x04002BF8, 0x04003290, 0x04003290,
};

LinkAnimationHeader* D_80853944[] = {
    0x04003140, 0x04002B38, 0x04003138, 0x04002B40, 0x04003140, 0x04003140,
};

LinkAnimationHeader* D_8085395C[] = {
    0x04002E98, 0x040029E8, 0x04002E98, 0x040029F0, 0x04002E98, 0x04002E98,
};

LinkAnimationHeader* D_80853974[] = {
    0x04002FB0, 0x04002FA8, 0x04002FB0, 0x04002A40, 0x04002FB0, 0x04002FB0,
};

LinkAnimationHeader* D_8085398C[] = {
    0x04003220, 0x04002590, 0x04002590, 0x04002BC0, 0x04003220, 0x04003220,
};

LinkAnimationHeader* D_808539A4[] = {
    0x04003230, 0x040025D0, 0x040025D0, 0x04002BD0, 0x04003230, 0x04003230,
};

LinkAnimationHeader* D_808539BC[] = {
    0x04002BB0, 0x040031F8, 0x040031F8, 0x04002BB0, 0x04002BB0, 0x04002BB0,
};

LinkAnimationHeader* D_808539D4[] = {
    0x04003088, 0x04002A70, 0x04002A70, 0x04003088, 0x04003088, 0x04003088,
};

LinkAnimationHeader* D_808539EC[] = {
    0x04002750, 0x04002748, 0x04002748, 0x04002750, 0x04002750, 0x04002750,
};

LinkAnimationHeader* D_80853A04[] = {
    0x04002330, 0x04002330, 0x04002330, 0x04002330, 0x04002330, 0x04002330,
};

LinkAnimationHeader* D_80853A1C[] = {
    0x04002760, 0x04002758, 0x04002758, 0x04002760, 0x04002760, 0x04002760,
};

LinkAnimationHeader* D_80853A34[] = {
    0x04002338, 0x04002338, 0x04002338, 0x04002338, 0x04002338, 0x04002338,
};

LinkAnimationHeader* D_80853A4C[] = {
    0x04002E08, 0x04002E00, 0x04002E00, 0x04002E08, 0x04002E08, 0x04002E08,
};

LinkAnimationHeader* D_80853A64[] = {
    0x04003028, 0x04003020, 0x04003020, 0x04003028, 0x04003028, 0x04003028,
};

LinkAnimationHeader* D_80853A7C[] = {
    0x04003170, 0x04003168, 0x04003168, 0x04003170, 0x04003170, 0x04003170,
};

LinkAnimationHeader* D_80853A94[] = {
    0x04003038, 0x04003030, 0x04003030, 0x04002A68, 0x04003038, 0x04003038,
};

LinkAnimationHeader* D_80853AAC[] = {
    0x04002FC0, 0x04002FB8, 0x04002FB8, 0x04002FC8, 0x04002FC0, 0x04002FC0,
};

LinkAnimationHeader* D_80853AC4[] = {
    0x04003278, 0x04003270, 0x04003270, 0x04002BE8, 0x04003278, 0x04003278,
};

LinkAnimationHeader* D_80853ADC[] = {
    0x04003288, 0x04003280, 0x04003280, 0x04002BF0, 0x04003288, 0x04003288,
};

LinkAnimationHeader* D_80853AF4[] = {
    0x04002EB8, 0x04002EA0, 0x04002EA0, 0x04002EB8, 0x040026C8, 0x04002EB8,
};

LinkAnimationHeader* D_80853B0C[] = {
    0x04002ED8, 0x04002ED0, 0x04002ED0, 0x04002ED8, 0x040026D0, 0x04002ED8,
};

LinkAnimationHeader* D_80853B24[] = {
    0x04002EB0, 0x04002EA8, 0x04002EA8, 0x04002EB0, 0x04002EB0, 0x04002EB0,
};

LinkAnimationHeader* D_80853B3C[] = {
    0x04003190, 0x04003188, 0x04003188, 0x04002B68, 0x04003190, 0x04003190,
};

LinkAnimationHeader* D_80853B54[] = {
    0x04003178, 0x04002568, 0x04002568, 0x04002B58, 0x04003178, 0x04003178,
};

LinkAnimationHeader* D_80853B6C[] = {
    0x04003180, 0x04002570, 0x04002570, 0x04002B60, 0x04003180, 0x04003180,
};

LinkAnimationHeader* D_80853B84[] = {
    0x04002D60, 0x04002D58, 0x04002D58, 0x04002D60, 0x04002D60, 0x04002D60,
};

LinkAnimationHeader* D_80853B9C[] = {
    0x04002BB8, 0x04003218, 0x04003218, 0x04002BB8, 0x04002BB8, 0x04002BB8,
};

LinkAnimationHeader* D_80853BB4[] = {
    0x04002BC8, 0x04003228, 0x04003228, 0x04002BC8, 0x04002BC8, 0x04002BC8,
};

LinkAnimationHeader* D_80853BCC[] = {
    0x040031C8, 0x040031C0, 0x040031C0, 0x040031C8, 0x040031C8, 0x040031C8,
};

LinkAnimationHeader* D_80853BE4[] = {
    0x04003118, 0x04003110, 0x04003110, 0x04003118, 0x04003118, 0x04003118,
};

LinkAnimationHeader* D_80853BFC[] = {
    0x04002DE8, 0x04002DE8, 0x04002DE8, 0x04002DE8, 0x04002DE8, 0x04002DE8,
};

LinkAnimationHeader* D_80853C14[] = {
    0x04002E30, 0x04002E18, 0x04002E18, 0x04002E30, 0x04002E30, 0x04002E30,
};

LinkAnimationHeader* D_80853C2C[] = {
    0x04002E40, 0x04002E38, 0x04002E38, 0x04002E40, 0x04002E40, 0x04002E40,
};

LinkAnimationHeader* D_80853C44[] = {
    0x04002E28, 0x04002E20, 0x04002E20, 0x04002E28, 0x04002E28, 0x04002E28,
};

LinkAnimationHeader* D_80853C5C[] = {
    0x040030C8, 0x040030C0, 0x040030C0, 0x040030C8, 0x040030C8, 0x040030C8,
};

LinkAnimationHeader* D_80853C74[] = {
    0x040030D8, 0x040030D0, 0x040030D0, 0x040030D8, 0x040030D8, 0x040030D8,
};

LinkAnimationHeader* D_80853C8C[] = {
    0x040030B8, 0x040030B0, 0x040030B0, 0x040030B8, 0x040030B8, 0x040030B8,
};

LinkAnimationHeader* D_80853CA4[] = {
    0x04002F20, 0x04002F18, 0x04002F18, 0x04002F20, 0x04002F20, 0x04002F20,
};

LinkAnimationHeader* D_80853CBC[] = {
    0x04002FF0, 0x04002FE8, 0x04002FE8, 0x04002FF0, 0x04002FF0, 0x04002FF0,
};

LinkAnimationHeader* D_80853CD4[] = {
    0x04003010, 0x04003008, 0x04003008, 0x04003010, 0x04003010, 0x04003010,
};

LinkAnimationHeader* D_80853CEC[] = {
    0x04003000, 0x04002FF8, 0x04002FF8, 0x04003000, 0x04003000, 0x04003000,
};

LinkAnimationHeader* D_80853D04[] = {
    0x04002EF0, 0x04002EE8, 0x04002EE8, 0x04002EF8, 0x04002EF0, 0x04002EF0,
};

LinkAnimationHeader* D_80853D1C[] = {
    0x040031E0, 0x040031D8, 0x040031D8, 0x040031E8, 0x040031E0, 0x040031E0,
};

LinkAnimationHeader* D_80853D34[] = {
    0x04003468, 0x04003438, 0x04003438, 0x04003468, 0x04003468, 0x04003468,
};

LinkAnimationHeader* D_80853D4C[][3] = {
    { 0x04002A28, 0x04002A38, 0x04002A30 },
    { 0x04002950, 0x04002960, 0x04002958 },
    { 0x040029D0, 0x040029E0, 0x040029D8 },
    { 0x04002988, 0x04002998, 0x04002990 },
};

LinkAnimationHeader* D_80853D7C[][2] = {
    { 0x04003248, 0x04003200 }, { 0x04003258, 0x04003210 }, { 0x04003250, 0x04003208 }, { 0x04003250, 0x04003208 },
    { 0x04003430, 0x040033F0 }, { 0x04003430, 0x040033F0 }, { 0x04003430, 0x040033F0 }, { 0x040033F8, 0x040033D0 },
    { 0x04003400, 0x040033D8 }, { 0x04003420, 0x04003420 }, { 0x04003408, 0x040033E0 }, { 0x04003410, 0x040033E8 },
    { 0x04003418, 0x04003418 }, { 0x04003428, 0x04003428 },
};

struct_80832924 D_80853DEC[] = {
    { NA_SE_VO_LI_SNEEZE, -0x2008 },
};

struct_80832924 D_80853DF0[] = {
    { NA_SE_VO_LI_SWEAT, -0x2012 },
};

struct_80832924 D_80853DF4[] = {
    { NA_SE_VO_LI_BREATH_REST, -0x200D },
};

struct_80832924 D_80853DF8[] = {
    { NA_SE_VO_LI_BREATH_REST, -0x200A },
};

struct_80832924 D_80853DFC[] = {
    { NA_SE_PL_CALM_HIT, 0x82C }, { NA_SE_PL_CALM_HIT, 0x830 },  { NA_SE_PL_CALM_HIT, 0x834 },
    { NA_SE_PL_CALM_HIT, 0x838 }, { NA_SE_PL_CALM_HIT, -0x83C },
};

struct_80832924 D_80853E10[] = {
    { 0, 0x4019 }, { 0, 0x401E }, { 0, 0x402C }, { 0, 0x4030 }, { 0, 0x4034 }, { 0, -0x4038 },
};

struct_80832924 D_80853E28[] = {
    { NA_SE_IT_SHIELD_POSTURE, 0x810 },
    { NA_SE_IT_SHIELD_POSTURE, 0x814 },
    { NA_SE_IT_SHIELD_POSTURE, -0x846 },
};

struct_80832924 D_80853E34[] = {
    { NA_SE_IT_HAMMER_SWING, 0x80A },
    { NA_SE_VO_LI_AUTO_JUMP, 0x200A },
    { NA_SE_IT_SWORD_SWING, 0x816 },
    { NA_SE_VO_LI_SWORD_N, -0x2016 },
};

struct_80832924 D_80853E44[] = {
    { NA_SE_IT_SWORD_SWING, 0x827 },
    { NA_SE_VO_LI_SWORD_N, -0x2027 },
};

struct_80832924 D_80853E4C[] = {
    { NA_SE_VO_LI_RELAX, -0x2014 },
};

struct_80832924* D_80853E50[] = {
    D_80853DEC, D_80853DF0, D_80853DF4, D_80853DF8, D_80853DFC, D_80853E10,
    D_80853E28, D_80853E34, D_80853E44, D_80853E4C, NULL,
};

u8 D_80853E7C[] = {
    0, 0, 1, 1, 2, 2, 2, 2, 10, 10, 10, 10, 10, 10, 3, 3, 4, 4, 8, 8, 5, 5, 6, 6, 7, 7, 9, 9, 0,
};

// Used to map item IDs to action params
s8 sItemActionParams[] = {
    PLAYER_AP_STICK,
    PLAYER_AP_NUT,
    PLAYER_AP_BOMB,
    PLAYER_AP_BOW,
    PLAYER_AP_BOW_FIRE,
    PLAYER_AP_DINS_FIRE,
    PLAYER_AP_SLINGSHOT,
    PLAYER_AP_OCARINA_FAIRY,
    PLAYER_AP_OCARINA_TIME,
    PLAYER_AP_BOMBCHU,
    PLAYER_AP_HOOKSHOT,
    PLAYER_AP_LONGSHOT,
    PLAYER_AP_BOW_ICE,
    PLAYER_AP_FARORES_WIND,
    PLAYER_AP_BOOMERANG,
    PLAYER_AP_LENS,
    PLAYER_AP_BEAN,
    PLAYER_AP_HAMMER,
    PLAYER_AP_BOW_LIGHT,
    PLAYER_AP_NAYRUS_LOVE,
    PLAYER_AP_BOTTLE,
    PLAYER_AP_BOTTLE_POTION_RED,
    PLAYER_AP_BOTTLE_POTION_GREEN,
    PLAYER_AP_BOTTLE_POTION_BLUE,
    PLAYER_AP_BOTTLE_FAIRY,
    PLAYER_AP_BOTTLE_FISH,
    PLAYER_AP_BOTTLE_MILK,
    PLAYER_AP_BOTTLE_LETTER,
    PLAYER_AP_BOTTLE_FIRE,
    PLAYER_AP_BOTTLE_BUG,
    PLAYER_AP_BOTTLE_BIG_POE,
    PLAYER_AP_BOTTLE_MILK_HALF,
    PLAYER_AP_BOTTLE_POE,
    PLAYER_AP_WEIRD_EGG,
    PLAYER_AP_CHICKEN,
    PLAYER_AP_LETTER_ZELDA,
    PLAYER_AP_MASK_KEATON,
    PLAYER_AP_MASK_SKULL,
    PLAYER_AP_MASK_SPOOKY,
    PLAYER_AP_MASK_BUNNY,
    PLAYER_AP_MASK_GORON,
    PLAYER_AP_MASK_ZORA,
    PLAYER_AP_MASK_GERUDO,
    PLAYER_AP_MASK_TRUTH,
    PLAYER_AP_SWORD_MASTER,
    PLAYER_AP_POCKET_EGG,
    PLAYER_AP_POCKET_CUCCO,
    PLAYER_AP_COJIRO,
    PLAYER_AP_ODD_MUSHROOM,
    PLAYER_AP_ODD_POTION,
    PLAYER_AP_SAW,
    PLAYER_AP_SWORD_BROKEN,
    PLAYER_AP_PRESCRIPTION,
    PLAYER_AP_FROG,
    PLAYER_AP_EYEDROPS,
    PLAYER_AP_CLAIM_CHECK,
    PLAYER_AP_BOW_FIRE,
    PLAYER_AP_BOW_ICE,
    PLAYER_AP_BOW_LIGHT,
    PLAYER_AP_SWORD_KOKIRI,
    PLAYER_AP_SWORD_MASTER,
    PLAYER_AP_SWORD_BGS,
};

s32 (*D_80853EDC[])(Player* this, GlobalContext* globalCtx) = {
    func_8083485C, func_8083485C, func_8083485C, func_808349DC, func_808349DC, func_808349DC, func_8083485C,
    func_8083485C, func_8083501C, func_8083501C, func_8083501C, func_8083501C, func_8083501C, func_8083501C,
    func_8083501C, func_8083501C, func_8083501C, func_8083501C, func_808356E8, func_808356E8, func_80835800,
    func_8083485C, func_8083485C, func_8083485C, func_8083485C, func_8083485C, func_8083485C, func_8083485C,
    func_8083485C, func_8083485C, func_8083485C, func_8083485C, func_8083485C, func_8083485C, func_8083485C,
    func_8083485C, func_8083485C, func_8083485C, func_8083485C, func_8083485C, func_8083485C, func_8083485C,
    func_8083485C, func_8083485C, func_8083485C, func_8083485C, func_8083485C, func_8083485C, func_8083485C,
    func_8083485C, func_8083485C, func_8083485C, func_8083485C, func_8083485C, func_8083485C, func_8083485C,
    func_8083485C, func_8083485C, func_8083485C, func_8083485C, func_8083485C, func_8083485C, func_8083485C,
    func_8083485C, func_8083485C, func_8083485C, func_8083485C,
};

void (*D_80853FE8[])(GlobalContext* globalCtx, Player* this) = {
    func_80833770, func_80833770, func_80833770, func_80833770, func_80833770, func_80833770, func_8083377C,
    func_80833790, func_8083379C, func_8083379C, func_8083379C, func_8083379C, func_8083379C, func_8083379C,
    func_8083379C, func_8083379C, func_80833910, func_80833910, func_808337D4, func_808337D4, func_80833984,
    func_80833770, func_80833770, func_80833770, func_80833770, func_80833770, func_80833770, func_80833770,
    func_80833770, func_80833770, func_80833770, func_80833770, func_80833770, func_80833770, func_80833770,
    func_80833770, func_80833770, func_80833770, func_80833770, func_80833770, func_80833770, func_80833770,
    func_80833770, func_80833770, func_80833770, func_80833770, func_80833770, func_80833770, func_80833770,
    func_80833770, func_80833770, func_80833770, func_80833770, func_80833770, func_80833770, func_80833770,
    func_80833770, func_80833770, func_80833770, func_80833770, func_80833770, func_80833770, func_80833770,
    func_80833770, func_80833770, func_80833770, func_80833770,
};

struct_808540F4 D_808540F4[] = {
    { 0x04002F50, 12 }, { 0x04003080, 6 }, { 0x04002C68, 8 },  { 0x04003090, 8 },  { 0x04002A20, 8 },
    { 0x04002F30, 10 }, { 0x04002C58, 7 }, { 0x04002C60, 11 }, { 0x04002F50, 12 }, { 0x04003078, 4 },
    { 0x04003058, 4 },  { 0x04002F38, 4 }, { 0x040024E0, 5 },  { 0x04002F48, 13 },
};

s8 D_80854164[][6] = {
    { 8, -5, -3, -6, 8, 11 }, { 5, 0, -1, 4, 5, 9 },    { 3, 1, 0, 2, 3, 9 },
    { 6, -4, -2, 7, 6, 10 },  { 8, -5, -3, -6, 8, 11 }, { 8, -5, -3, -6, 8, 11 },
};

ExplosiveInfo sExplosiveInfos[] = {
    { ITEM_BOMB, ACTOR_EN_BOM },
    { ITEM_BOMBCHU, ACTOR_EN_BOM_CHU },
};

struct_80854190 D_80854190[] = {
    { 0x04002A80, 0x04002A90, 0x04002A88, 1, 4 },  { 0x040028C0, 0x040028C8, 0x04002498, 1, 4 },
    { 0x04002A98, 0x04002AA0, 0x04002540, 0, 5 },  { 0x040028D0, 0x040028D8, 0x040024A0, 1, 7 },
    { 0x04002968, 0x04002970, 0x040024C0, 1, 4 },  { 0x04002880, 0x04002888, 0x04002478, 0, 5 },
    { 0x04002978, 0x04002980, 0x040024C8, 2, 8 },  { 0x04002890, 0x04002898, 0x04002480, 3, 8 },
    { 0x040029A0, 0x040029A8, 0x040024D0, 0, 4 },  { 0x040028A0, 0x040028A8, 0x04002488, 0, 5 },
    { 0x040029B0, 0x040029B8, 0x040024D8, 0, 6 },  { 0x040028B0, 0x040028B8, 0x04002490, 1, 5 },
    { 0x04002AA8, 0x04002AB0, 0x04002548, 0, 3 },  { 0x040028E0, 0x040028E8, 0x040024A8, 0, 3 },
    { 0x04002AB8, 0x04002AC0, 0x04002550, 1, 9 },  { 0x040028F0, 0x040028F8, 0x040024B0, 1, 8 },
    { 0x04002A60, 0x04002A50, 0x04002A50, 1, 10 }, { 0x04002900, 0x04002910, 0x04002910, 1, 11 },
    { 0x04002A50, 0x04002A58, 0x04002A58, 1, 2 },  { 0x04002910, 0x04002908, 0x04002908, 1, 2 },
    { 0x04002B80, 0x04002B88, 0x04002B88, 1, 5 },  { 0x04002B70, 0x04002B78, 0x04002B78, 1, 4 },
    { 0x04002C40, 0x04002C50, 0x04002C48, 3, 10 }, { 0x04002C70, 0x04002C80, 0x04002C78, 2, 11 },
    { 0x04002B28, 0x04002B30, 0x04002560, 0, 12 }, { 0x04002940, 0x04002948, 0x040024B8, 0, 15 },
    { 0x040029C0, 0x040029C8, 0x04002560, 0, 16 }, { 0x040029C0, 0x040029C8, 0x040024B8, 0, 16 },
};

LinkAnimationHeader* D_80854350[] = {
    0x04002AE8,
    0x04002920,
};

LinkAnimationHeader* D_80854358[] = {
    0x04002AE0,
    0x04002920,
};

LinkAnimationHeader* D_80854360[] = {
    0x04002AF0,
    0x04002928,
};

LinkAnimationHeader* D_80854368[] = {
    0x04002AF8,
    0x04002930,
};

LinkAnimationHeader* D_80854370[] = {
    0x04002B00,
    0x04002938,
};

LinkAnimationHeader* D_80854378[] = {
    0x04002AD8,
    0x04002918,
};

u8 D_80854380[2] = { 0x18, 0x19 };
u8 D_80854384[2] = { 0x1A, 0x1B };

u16 D_80854388[] = { BTN_B, BTN_CLEFT, BTN_CDOWN, BTN_CRIGHT };

u8 sMagicSpellCosts[] = { 12, 24, 24, 12, 24, 12 };

u16 D_80854398[] = { NA_SE_IT_BOW_DRAW, NA_SE_IT_SLING_DRAW, NA_SE_IT_HOOKSHOT_READY };

u8 sMagicArrowCosts[] = { 4, 4, 8 };

LinkAnimationHeader* D_808543A4[] = {
    0x040025C0,
    0x040025C8,
};

LinkAnimationHeader* D_808543AC[] = {
    0x04002580,
    0x04002588,
};

LinkAnimationHeader* D_808543B4[] = {
    0x04002510,
    0x04002518,
};

LinkAnimationHeader* D_808543BC[] = {
    0x04002510,
    0x04002520,
};

LinkAnimationHeader* D_808543C4[] = {
    0x04002EC0,
    0x04002A08,
};

LinkAnimationHeader* D_808543CC[] = {
    0x040026F0,
    0x04002CC8,
};

LinkAnimationHeader* D_808543D4[] = {
    0x040026C0,
    0x04002CC0,
};

// external segments
extern LinkAnimationHeader D_04002340;
extern LinkAnimationHeader D_04002378;
extern LinkAnimationHeader D_04002400;
extern LinkAnimationHeader D_04002408;
extern LinkAnimationHeader D_04002420;
extern LinkAnimationHeader D_04002428;
extern LinkAnimationHeader D_04002430;
extern LinkAnimationHeader D_04002468;
extern LinkAnimationHeader D_040024E8;
extern LinkAnimationHeader D_040024F8;
extern LinkAnimationHeader D_04002538;
extern LinkAnimationHeader D_040025F8;
extern LinkAnimationHeader D_04002600;
extern LinkAnimationHeader D_04002608;
extern LinkAnimationHeader D_04002618;
extern LinkAnimationHeader D_04002620;
extern LinkAnimationHeader D_04002628;
extern LinkAnimationHeader D_04002630;
extern LinkAnimationHeader D_04002638;
extern LinkAnimationHeader D_04002650;
extern LinkAnimationHeader D_04002660;
extern LinkAnimationHeader D_04002668;
extern LinkAnimationHeader D_04002670;
extern LinkAnimationHeader D_04002688;
extern LinkAnimationHeader D_04002698;
extern LinkAnimationHeader D_040026A0;
extern LinkAnimationHeader D_040026B0;
extern LinkAnimationHeader D_040026B8;
extern LinkAnimationHeader D_040026E8;
extern LinkAnimationHeader D_04002700;
extern LinkAnimationHeader D_04002708;
extern LinkAnimationHeader D_04002770;
extern LinkAnimationHeader D_04002780;
extern LinkAnimationHeader D_04002788;
extern LinkAnimationHeader D_040027D0;
extern LinkAnimationHeader D_04002830;
extern LinkAnimationHeader D_04002838;
extern LinkAnimationHeader D_04002860;
extern LinkAnimationHeader D_04002878;
extern LinkAnimationHeader D_04002908;
extern LinkAnimationHeader D_04002AC8;
extern LinkAnimationHeader D_04002C00;
extern LinkAnimationHeader D_04002C08;
extern LinkAnimationHeader D_04002C10;
extern LinkAnimationHeader D_04002C18;
extern LinkAnimationHeader D_04002C20;
extern LinkAnimationHeader D_04002C28;
extern LinkAnimationHeader D_04002C30;
extern LinkAnimationHeader D_04002C38;
extern LinkAnimationHeader D_04002C90;
extern LinkAnimationHeader D_04002C98;
extern LinkAnimationHeader D_04002CA0;
extern LinkAnimationHeader D_04002D28;
extern LinkAnimationHeader D_04002D38;
extern LinkAnimationHeader D_04002D40;
extern LinkAnimationHeader D_04002D48;
extern LinkAnimationHeader D_04002D68;
extern LinkAnimationHeader D_04002D80;
extern LinkAnimationHeader D_04002D88;
extern LinkAnimationHeader D_04002DA0;
extern LinkAnimationHeader D_04002DA8;
extern LinkAnimationHeader D_04002DB0;
extern LinkAnimationHeader D_04002DB8;
extern LinkAnimationHeader D_04002DC0;
extern LinkAnimationHeader D_04002DD0;
extern LinkAnimationHeader D_04002DF0;
extern LinkAnimationHeader D_04002DF8;
extern LinkAnimationHeader D_04002E10;
extern LinkAnimationHeader D_04002E48;
extern LinkAnimationHeader D_04002E90;
extern LinkAnimationHeader D_04002EC8;
extern LinkAnimationHeader D_04002F00;
extern LinkAnimationHeader D_04002F08;
extern LinkAnimationHeader D_04002F10;
extern LinkAnimationHeader D_04002F28;
extern LinkAnimationHeader D_04002F30;
extern LinkAnimationHeader D_04002F40;
extern LinkAnimationHeader D_04002F58;
extern LinkAnimationHeader D_04002F60;
extern LinkAnimationHeader D_04002F68;
extern LinkAnimationHeader D_04002F98;
extern LinkAnimationHeader D_04002FA0;
extern LinkAnimationHeader D_04002FD0;
extern LinkAnimationHeader D_04002FE0;
extern LinkAnimationHeader D_04003000;
extern LinkAnimationHeader D_04003020;
extern LinkAnimationHeader D_04003040;
extern LinkAnimationHeader D_04003048;
extern LinkAnimationHeader D_04003050;
extern LinkAnimationHeader D_04003060;
extern LinkAnimationHeader D_04003068;
extern LinkAnimationHeader D_04003070;
extern LinkAnimationHeader D_04003098;
extern LinkAnimationHeader D_040030A0;
extern LinkAnimationHeader D_040030A8;
extern LinkAnimationHeader D_040030E0;
extern LinkAnimationHeader D_040030F0;
extern LinkAnimationHeader D_040030F8;
extern LinkAnimationHeader D_04003100;
extern LinkAnimationHeader D_04003108;
extern LinkAnimationHeader D_04003120;
extern LinkAnimationHeader D_04003128;
extern LinkAnimationHeader D_04003148;
extern LinkAnimationHeader D_04003150;
extern LinkAnimationHeader D_04003158;
extern LinkAnimationHeader D_04003160;
extern LinkAnimationHeader D_040031A0;
extern LinkAnimationHeader D_040031A8;
extern LinkAnimationHeader D_04003298;
extern LinkAnimationHeader D_040032B0;
extern LinkAnimationHeader D_040032B8;
extern LinkAnimationHeader D_040032C0;
extern LinkAnimationHeader D_040032C8;
extern LinkAnimationHeader D_040032D0;
extern LinkAnimationHeader D_040032D8;
extern LinkAnimationHeader D_040032E0;
extern LinkAnimationHeader D_040032E8;
extern LinkAnimationHeader D_040032F0;
extern LinkAnimationHeader D_04003300;
extern LinkAnimationHeader D_04003308;
extern LinkAnimationHeader D_04003310;
extern LinkAnimationHeader D_04003318;
extern LinkAnimationHeader D_04003320;
extern LinkAnimationHeader D_04003328;
extern LinkAnimationHeader D_04003330;
extern LinkAnimationHeader D_04003380;
extern LinkAnimationHeader D_04003390;
extern LinkAnimationHeader D_040033A0;
extern LinkAnimationHeader D_040033B0;
extern LinkAnimationHeader D_040033B8;
extern LinkAnimationHeader D_040033C8;
extern Gfx D_04037E30[];
extern Gfx D_04033EE0[];

// return type can't be void due to regalloc in func_8084FCAC
s32 func_80832210(Player* this) {
    this->actor.speedXZ = 0.0f;
    this->linearVelocity = 0.0f;
}

// return type can't be void due to regalloc in func_8083F72C
s32 func_80832224(Player* this) {
    func_80832210(this);
    this->unk_6AD = 0;
}

s32 func_8083224C(GlobalContext* globalCtx) {
    Player* this = PLAYER;

    return (this->actor.flags & 0x100) == 0x100;
}

void func_80832264(GlobalContext* globalCtx, Player* this, LinkAnimationHeader* anim) {
    LinkAnimation_PlayOnce(globalCtx, &this->skelAnime, anim);
}

void func_80832284(GlobalContext* globalCtx, Player* this, LinkAnimationHeader* anim) {
    LinkAnimation_PlayLoop(globalCtx, &this->skelAnime, anim);
}

void func_808322A4(GlobalContext* globalCtx, Player* this, LinkAnimationHeader* anim) {
    LinkAnimation_PlayLoopSetSpeed(globalCtx, &this->skelAnime, anim, 2.0f / 3.0f);
}

void func_808322D0(GlobalContext* globalCtx, Player* this, LinkAnimationHeader* anim) {
    LinkAnimation_PlayOnceSetSpeed(globalCtx, &this->skelAnime, anim, 2.0f / 3.0f);
}

void func_808322FC(Player* this) {
    this->actor.shape.rot.y += this->skelAnime.jointTbl[1].y;
    this->skelAnime.jointTbl[1].y = 0;
}

void func_80832318(Player* this) {
    this->stateFlags2 &= ~0x20000;
    this->swordState = 0;
    this->swordInfo[0].active = this->swordInfo[1].active = this->swordInfo[2].active = 0;
}

void func_80832340(GlobalContext* globalCtx, Player* this) {
    Camera* camera;

    if (this->unk_46C != -1) {
        camera = globalCtx->cameraPtrs[this->unk_46C];
        if ((camera != NULL) && (camera->unk_168 == 1100)) {
            func_800803F0(globalCtx, this->unk_46C);
            this->unk_46C = -1;
        }
    }

    this->stateFlags2 &= ~0xC00;
}

void func_808323B4(GlobalContext* globalCtx, Player* this) {
    Actor* heldActor = this->heldActor;

    if ((heldActor != NULL) && !Player_HoldsHookshot(this)) {
        this->actor.child = NULL;
        this->heldActor = NULL;
        this->interactRangeActor = NULL;
        heldActor->parent = NULL;
        this->stateFlags1 &= ~0x800;
    }

    if (Player_GetExplosiveHeld(this) >= 0) {
        func_8083399C(globalCtx, this, PLAYER_AP_NONE);
        this->heldItemId = ITEM_NONE_FE;
    }
}

void func_80832440(GlobalContext* globalCtx, Player* this) {
    if ((this->stateFlags1 & 0x800) && (this->heldActor == NULL)) {
        if (this->interactRangeActor != NULL) {
            if (this->getItemId == GI_NONE) {
                this->stateFlags1 &= ~0x800;
                this->interactRangeActor = NULL;
            }
        } else {
            this->stateFlags1 &= ~0x800;
        }
    }

    func_80832318(this);
    this->unk_6AD = 0;

    func_80832340(globalCtx, this);
    func_8005B1A4(Gameplay_GetCamera(globalCtx, 0));

    this->stateFlags1 &= ~0x306000;
    this->stateFlags2 &= ~0x40090;

    this->actor.shape.rot.x = 0;
    this->actor.shape.unk_08 = 0.0f;

    this->unk_845 = this->unk_844 = 0;
}

s32 func_80832528(GlobalContext* globalCtx, Player* this) {
    if (this->heldItemActionParam >= PLAYER_AP_FISHING_POLE) {
        func_80835F44(globalCtx, this, ITEM_NONE);
        return 1;
    } else {
        return 0;
    }
}

void func_80832564(GlobalContext* globalCtx, Player* this) {
    func_80832440(globalCtx, this);
    func_808323B4(globalCtx, this);
}

s32 func_80832594(Player* this, s32 arg1, s32 arg2) {
    s16 temp = this->unk_A80 - D_808535D8;

    this->unk_850 += arg1 + (s16)(ABS(temp) * fabsf(D_808535D4) * 2.5415802156203426e-06f);

    if (CHECK_BTN_ANY(sControlInput->press.button, BTN_A | BTN_B)) {
        this->unk_850 += 5;
    }

    return this->unk_850 > arg2;
}

void func_80832630(GlobalContext* globalCtx) {
    if (globalCtx->actorCtx.unk_00 == 0) {
        globalCtx->actorCtx.unk_00 = 1;
    }
}

void func_8083264C(Player* this, s32 arg1, s32 arg2, s32 arg3, s32 arg4) {
    if (this->actor.type == ACTORTYPE_PLAYER) {
        func_800AA000(arg4, arg1, arg2, arg3);
    }
}

void func_80832698(Player* this, u16 sfxId) {
    if (this->actor.type == ACTORTYPE_PLAYER) {
        func_8002F7DC(&this->actor, sfxId + this->ageProperties->unk_92);
    } else {
        func_800F4190(&this->actor.projectedPos, sfxId);
    }
}

void func_808326F0(Player* this) {
    u16* entry = &D_8085361C[0];
    s32 i;

    for (i = 0; i < 4; i++) {
        func_800F8D04((u16)(*entry + this->ageProperties->unk_92));
        entry++;
    }
}

u16 func_8083275C(Player* this, u16 sfxId) {
    return sfxId + this->unk_89E;
}

void func_80832770(Player* this, u16 sfxId) {
    func_8002F7DC(&this->actor, func_8083275C(this, sfxId));
}

u16 func_808327A4(Player* this, u16 sfxId) {
    return sfxId + this->unk_89E + this->ageProperties->unk_94;
}

void func_808327C4(Player* this, u16 sfxId) {
    func_8002F7DC(&this->actor, func_808327A4(this, sfxId));
}

void func_808327F8(Player* this, f32 arg1) {
    s32 sfxId;

    if (this->currentBoots == PLAYER_BOOTS_IRON) {
        sfxId = NA_SE_PL_WALK_HEAVYBOOTS;
    } else {
        sfxId = func_808327A4(this, NA_SE_PL_WALK_GROUND);
    }

    func_800F4010(&this->actor.projectedPos, sfxId, arg1);
}

void func_80832854(Player* this) {
    s32 sfxId;

    if (this->currentBoots == PLAYER_BOOTS_IRON) {
        sfxId = NA_SE_PL_JUMP_HEAVYBOOTS;
    } else {
        sfxId = func_808327A4(this, NA_SE_PL_JUMP);
    }

    func_8002F7DC(&this->actor, sfxId);
}

void func_808328A0(Player* this) {
    s32 sfxId;

    if (this->currentBoots == PLAYER_BOOTS_IRON) {
        sfxId = NA_SE_PL_LAND_HEAVYBOOTS;
    } else {
        sfxId = func_808327A4(this, NA_SE_PL_LAND);
    }

    func_8002F7DC(&this->actor, sfxId);
}

void func_808328EC(Player* this, u16 sfxId) {
    func_8002F7DC(&this->actor, sfxId);
    this->stateFlags2 |= 8;
}

void func_80832924(Player* this, struct_80832924* entry) {
    s32 data;
    s32 flags;
    u32 cont;
    s32 pad;

    do {
        data = ABS(entry->field);
        flags = data & 0x7800;
        if (LinkAnimation_OnFrame(&this->skelAnime, fabsf(data & 0x7FF))) {
            if (flags == 0x800) {
                func_8002F7DC(&this->actor, entry->sfxId);
            } else if (flags == 0x1000) {
                func_80832770(this, entry->sfxId);
            } else if (flags == 0x1800) {
                func_808327C4(this, entry->sfxId);
            } else if (flags == 0x2000) {
                func_80832698(this, entry->sfxId);
            } else if (flags == 0x2800) {
                func_808328A0(this);
            } else if (flags == 0x3000) {
                func_808327F8(this, 6.0f);
            } else if (flags == 0x3800) {
                func_80832854(this);
            } else if (flags == 0x4000) {
                func_808327F8(this, 0.0f);
            } else if (flags == 0x4800) {
                func_800F4010(&this->actor.projectedPos, this->ageProperties->unk_94 + NA_SE_PL_WALK_LADDER, 0.0f);
            }
        }
        cont = (entry->field >= 0);
        entry++;
    } while (cont);
}

void func_80832B0C(GlobalContext* globalCtx, Player* this, LinkAnimationHeader* anim) {
    LinkAnimation_Change(globalCtx, &this->skelAnime, anim, 1.0f, 0.0f, Animation_LastFrame(anim), 2, -6.0f);
}

void func_80832B78(GlobalContext* globalCtx, Player* this, LinkAnimationHeader* anim) {
    LinkAnimation_Change(globalCtx, &this->skelAnime, anim, 2.0f / 3.0f, 0.0f, Animation_LastFrame(anim), 2, -6.0f);
}

void func_80832BE8(GlobalContext* globalCtx, Player* this, LinkAnimationHeader* anim) {
    LinkAnimation_Change(globalCtx, &this->skelAnime, anim, 1.0f, 0.0f, 0.0f, 0, -6.0f);
}

void func_80832C2C(GlobalContext* globalCtx, Player* this, LinkAnimationHeader* anim) {
    LinkAnimation_Change(globalCtx, &this->skelAnime, anim, 1.0f, 0.0f, 0.0f, 2, 0.0f);
}

void func_80832C6C(GlobalContext* globalCtx, Player* this, LinkAnimationHeader* anim) {
    LinkAnimation_Change(globalCtx, &this->skelAnime, anim, 1.0f, 0.0f, 0.0f, 0, -16.0f);
}

s32 func_80832CB0(GlobalContext* globalCtx, Player* this, LinkAnimationHeader* anim) {
    if (LinkAnimation_Update(globalCtx, &this->skelAnime)) {
        func_80832284(globalCtx, this, anim);
        return 1;
    } else {
        return 0;
    }
}

void func_80832CFC(Player* this) {
    this->skelAnime.prevTrans = this->skelAnime.baseTrans;
    this->skelAnime.prevRot = this->actor.shape.rot.y;
}

void func_80832D20(Player* this) {
    func_80832CFC(this);
    this->skelAnime.prevTrans.x *= this->ageProperties->unk_08;
    this->skelAnime.prevTrans.y *= this->ageProperties->unk_08;
    this->skelAnime.prevTrans.z *= this->ageProperties->unk_08;
}

void func_80832DB0(Player* this) {
    this->skelAnime.jointTbl[1].y = 0;
}

void func_80832DBC(Player* this) {
    if (this->skelAnime.flags != 0) {
        func_808322FC(this);
        this->skelAnime.jointTbl[0].x = this->skelAnime.baseTrans.x;
        this->skelAnime.jointTbl[0].z = this->skelAnime.baseTrans.z;
        if (this->skelAnime.flags & 8) {
            if (this->skelAnime.flags & 2) {
                this->skelAnime.jointTbl[0].y = this->skelAnime.prevTrans.y;
            }
        } else {
            this->skelAnime.jointTbl[0].y = this->skelAnime.baseTrans.y;
        }
        func_80832CFC(this);
        this->skelAnime.flags = 0;
    }
}

void func_80832E48(Player* this, s32 flags) {
    Vec3f pos;

    this->skelAnime.flags = flags;
    this->skelAnime.prevTrans = this->skelAnime.baseTrans;
    SkelAnime_UpdateTranslation(&this->skelAnime, &pos, this->actor.shape.rot.y);

    if (flags & 1) {
        if (LINK_IS_CHILD) {
            pos.x *= 0.64f;
            pos.z *= 0.64f;
        }
        this->actor.posRot.pos.x += pos.x * this->actor.scale.x;
        this->actor.posRot.pos.z += pos.z * this->actor.scale.z;
    }

    if (flags & 2) {
        if (!(flags & 4)) {
            pos.y *= this->ageProperties->unk_08;
        }
        this->actor.posRot.pos.y += pos.y * this->actor.scale.y;
    }

    func_808322FC(this);
}

void func_80832F54(GlobalContext* globalCtx, Player* this, s32 flags) {
    if (flags & 0x200) {
        func_80832D20(this);
    } else if ((flags & 0x100) || (this->skelAnime.flags != 0)) {
        func_80832CFC(this);
    } else {
        this->skelAnime.prevTrans = this->skelAnime.jointTbl[0];
        this->skelAnime.prevRot = this->actor.shape.rot.y;
    }

    this->skelAnime.flags = flags;
    func_80832210(this);
    AnimationContext_DisableQueue(globalCtx);
}

void func_80832FFC(GlobalContext* globalCtx, Player* this, LinkAnimationHeader* anim, s32 flags, f32 playbackSpeed) {
    LinkAnimation_PlayOnceSetSpeed(globalCtx, &this->skelAnime, anim, playbackSpeed);
    func_80832F54(globalCtx, this, flags);
}

void func_8083303C(GlobalContext* globalCtx, Player* this, LinkAnimationHeader* anim, s32 flags) {
    func_80832FFC(globalCtx, this, anim, flags, 1.0f);
}

void func_80833064(GlobalContext* globalCtx, Player* this, LinkAnimationHeader* anim, s32 flags) {
    func_80832FFC(globalCtx, this, anim, flags, 2.0f / 3.0f);
}

void func_8083308C(GlobalContext* globalCtx, Player* this, LinkAnimationHeader* anim) {
    func_80833064(globalCtx, this, anim, 0x1C);
}

void func_808330AC(GlobalContext* globalCtx, Player* this, LinkAnimationHeader* anim, s32 flags, f32 playbackSpeed) {
    LinkAnimation_PlayLoopSetSpeed(globalCtx, &this->skelAnime, anim, playbackSpeed);
    func_80832F54(globalCtx, this, flags);
}

void func_808330EC(GlobalContext* globalCtx, Player* this, LinkAnimationHeader* anim, s32 flags) {
    func_808330AC(globalCtx, this, anim, flags, 1.0f);
}

void func_80833114(GlobalContext* globalCtx, Player* this, LinkAnimationHeader* anim, s32 flags) {
    func_808330AC(globalCtx, this, anim, flags, 2.0f / 3.0f);
}

void func_8083313C(GlobalContext* globalCtx, Player* this, LinkAnimationHeader* anim) {
    func_80833114(globalCtx, this, anim, 0x1C);
}

void func_8083315C(GlobalContext* globalCtx, Player* this) {
    s8 phi_v1;
    s8 phi_v0;

    this->unk_A7C = D_808535D4;
    this->unk_A80 = D_808535D8;

    func_80077D10(&D_808535D4, &D_808535D8, sControlInput);

    D_808535DC = Camera_GetInputDirYaw(ACTIVE_CAM) + D_808535D8;

    this->unk_846 = (this->unk_846 + 1) % 4;

    if (D_808535D4 < 55.0f) {
        phi_v0 = -1;
        phi_v1 = -1;
    } else {
        phi_v1 = (u16)(D_808535D8 + 0x2000) >> 9;
        phi_v0 = (u16)((s16)(D_808535DC - this->actor.shape.rot.y) + 0x2000) >> 14;
    }

    this->unk_847[this->unk_846] = phi_v1;
    this->unk_84B[this->unk_846] = phi_v0;
}

void func_8083328C(GlobalContext* globalCtx, Player* this, LinkAnimationHeader* linkAnim) {
    LinkAnimation_PlayOnceSetSpeed(globalCtx, &this->skelAnime, linkAnim, D_808535E8);
}

s32 func_808332B8(Player* this) {
    return (this->stateFlags1 & 0x8000000) && (this->currentBoots != PLAYER_BOOTS_IRON);
}

s32 func_808332E4(Player* this) {
    return (this->stateFlags1 & 0x1000000);
}

void func_808332F4(Player* this, GlobalContext* globalCtx) {
    GetItemEntry* giEntry = &sGetItemTable[this->getItemId - 1];

    this->unk_862 = ABS(giEntry->gi);
}

LinkAnimationHeader* func_80833338(Player* this) {
    return D_80853914[this->modelAnimType];
}

s32 func_80833350(Player* this) {
    LinkAnimationHeader** entry;
    s32 i;

    if (func_80833338(this) != this->skelAnime.animation) {
        for (i = 0, entry = &D_80853D7C[0][0]; i < 28; i++, entry++) {
            if (this->skelAnime.animation == *entry) {
                return i + 1;
            }
        }
        return 0;
    }

    return -1;
}

void func_808333FC(Player* this, s32 arg1) {
    if (D_80853E7C[arg1] != 0) {
        func_80832924(this, D_80853E50[D_80853E7C[arg1] - 1]);
    }
}

LinkAnimationHeader* func_80833438(Player* this) {
    if (this->unk_890 != 0) {
        return D_8085395C[this->modelAnimType];
    } else if (!(this->stateFlags1 & 0x28000000) && (this->currentBoots == PLAYER_BOOTS_IRON)) {
        return D_80853974[this->modelAnimType];
    } else {
        return D_80853944[this->modelAnimType];
    }
}

s32 func_808334B4(Player* this) {
    return func_808332E4(this) && (this->unk_834 != 0);
}

LinkAnimationHeader* func_808334E4(Player* this) {
    if (func_808334B4(this)) {
        return &D_04002638;
    } else {
        return D_808539A4[this->modelAnimType];
    }
}

LinkAnimationHeader* func_80833528(Player* this) {
    if (func_808334B4(this)) {
        return &D_04002630;
    } else {
        return D_8085398C[this->modelAnimType];
    }
}

LinkAnimationHeader* func_8083356C(Player* this) {
    if (func_8002DD78(this)) {
        return &D_040026E8;
    } else {
        return D_80853B3C[this->modelAnimType];
    }
}

LinkAnimationHeader* func_808335B0(Player* this) {
    if (func_808334B4(this)) {
        return &D_04002620;
    } else {
        return D_80853B6C[this->modelAnimType];
    }
}

LinkAnimationHeader* func_808335F4(Player* this) {
    if (func_808334B4(this)) {
        return &D_04002618;
    } else {
        return D_80853B54[this->modelAnimType];
    }
}

void func_80833638(Player* this, PlayerFunc82C arg1) {
    this->func_82C = arg1;
    this->unk_836 = 0;
    this->unk_830 = 0.0f;
    func_808326F0(this);
}

void func_80833664(GlobalContext* globalCtx, Player* this, s8 actionParam) {
    LinkAnimationHeader* current = this->skelAnime.animation;
    LinkAnimationHeader** iter = &D_80853914[this->modelAnimType];
    u32 i;

    this->stateFlags1 &= ~0x1000008;

    for (i = 0; i < 45; i++) {
        if (current == *iter) {
            break;
        }
        iter += 6;
    }

    func_8083399C(globalCtx, this, actionParam);

    if (i < 45) {
        this->skelAnime.animation = D_80853914[i * 6 + this->modelAnimType];
    }
}

s8 Player_ItemToActionParam(s32 item) {
    if (item >= ITEM_NONE_FE) {
        return PLAYER_AP_NONE;
    } else if (item == ITEM_LAST_USED) {
        return PLAYER_AP_LAST_USED;
    } else if (item == ITEM_FISHING_POLE) {
        return PLAYER_AP_FISHING_POLE;
    } else {
        return sItemActionParams[item];
    }
}

void func_80833770(GlobalContext* globalCtx, Player* this) {
}

void func_8083377C(GlobalContext* globalCtx, Player* this) {
    this->unk_85C = 1.0f;
}

void func_80833790(GlobalContext* globalCtx, Player* this) {
}

void func_8083379C(GlobalContext* globalCtx, Player* this) {
    this->stateFlags1 |= 8;

    if (this->heldItemActionParam != PLAYER_AP_SLINGSHOT) {
        this->unk_860 = -1;
    } else {
        this->unk_860 = -2;
    }
}

void func_808337D4(GlobalContext* globalCtx, Player* this) {
    s32 explosiveType;
    ExplosiveInfo* explosiveInfo;
    Actor* spawnedActor;

    if (this->stateFlags1 & 0x800) {
        func_80832528(globalCtx, this);
        return;
    }

    explosiveType = Player_GetExplosiveHeld(this);
    explosiveInfo = &sExplosiveInfos[explosiveType];

    spawnedActor = Actor_SpawnAsChild(&globalCtx->actorCtx, &this->actor, globalCtx, explosiveInfo->actorId,
                                      this->actor.posRot.pos.x, this->actor.posRot.pos.y, this->actor.posRot.pos.z, 0,
                                      this->actor.shape.rot.y, 0, 0);
    if (spawnedActor != NULL) {
        if ((explosiveType != 0) && (globalCtx->bombchuBowlingStatus != 0)) {
            globalCtx->bombchuBowlingStatus--;
            if (globalCtx->bombchuBowlingStatus == 0) {
                globalCtx->bombchuBowlingStatus = -1;
            }
        } else {
            Inventory_ChangeAmmo(explosiveInfo->itemId, -1);
        }

        this->interactRangeActor = spawnedActor;
        this->heldActor = spawnedActor;
        this->getItemId = GI_NONE;
        this->unk_3BC.y = spawnedActor->shape.rot.y - this->actor.shape.rot.y;
        this->stateFlags1 |= 0x800;
    }
}

void func_80833910(GlobalContext* globalCtx, Player* this) {
    this->stateFlags1 |= 8;
    this->unk_860 = -3;

    this->heldActor =
        Actor_SpawnAsChild(&globalCtx->actorCtx, &this->actor, globalCtx, ACTOR_ARMS_HOOK, this->actor.posRot.pos.x,
                           this->actor.posRot.pos.y, this->actor.posRot.pos.z, 0, this->actor.shape.rot.y, 0, 0);
}

void func_80833984(GlobalContext* globalCtx, Player* this) {
    this->stateFlags1 |= 0x1000000;
}

void func_8083399C(GlobalContext* globalCtx, Player* this, s8 actionParam) {
    this->unk_860 = 0;
    this->unk_85C = 0.0f;
    this->unk_858 = 0.0f;

    this->heldItemActionParam = this->itemActionParam = actionParam;
    this->modelGroup = this->nextModelGroup;

    this->stateFlags1 &= ~0x1000008;

    D_80853FE8[actionParam](globalCtx, this);

    Player_SetModelGroup(this, this->modelGroup);
}

void func_80833A20(Player* this, s32 newSwordState) {
    u16 itemSfx;
    u16 voiceSfx;

    if (this->swordState == 0) {
        if ((this->heldItemActionParam == PLAYER_AP_SWORD_BGS) && (gSaveContext.swordHealth > 0.0f)) {
            itemSfx = NA_SE_IT_HAMMER_SWING;
        } else {
            itemSfx = NA_SE_IT_SWORD_SWING;
        }

        voiceSfx = NA_SE_VO_LI_SWORD_N;
        if (this->heldItemActionParam == PLAYER_AP_HAMMER) {
            itemSfx = NA_SE_IT_HAMMER_SWING;
        } else if (this->swordAnimation >= 0x18) {
            itemSfx = 0;
            voiceSfx = NA_SE_VO_LI_SWORD_L;
        } else if (this->unk_845 >= 3) {
            itemSfx = NA_SE_IT_SWORD_SWING_HARD;
            voiceSfx = NA_SE_VO_LI_SWORD_L;
        }

        if (itemSfx != 0) {
            func_808328EC(this, itemSfx);
        }

        if ((this->swordAnimation < 0x10) || (this->swordAnimation >= 0x14)) {
            func_80832698(this, voiceSfx);
        }
    }

    this->swordState = newSwordState;
}

s32 func_80833B2C(Player* this) {
    if (this->stateFlags1 & 0x40030000) {
        return 1;
    } else {
        return 0;
    }
}

s32 func_80833B54(Player* this) {
    if ((this->unk_664 != NULL) && ((this->unk_664->flags & 5) == 5)) {
        this->stateFlags1 |= 0x10;
        return 1;
    }

    if (this->stateFlags1 & 0x10) {
        this->stateFlags1 &= ~0x10;
        if (this->linearVelocity == 0.0f) {
            this->currentYaw = this->actor.shape.rot.y;
        }
    }

    return 0;
}

s32 func_80833BCC(Player* this) {
    return func_8008E9C4(this) || func_80833B2C(this);
}

s32 func_80833C04(Player* this) {
    return func_80833B54(this) || func_80833B2C(this);
}

void func_80833C3C(Player* this) {
    this->unk_870 = this->unk_874 = 0.0f;
}

s32 func_80833C50(Player* this, s32 item) {
    if ((item < ITEM_NONE_FE) && (Player_ItemToActionParam(item) == this->itemActionParam)) {
        return 1;
    } else {
        return 0;
    }
}

s32 func_80833C98(s32 item1, s32 actionParam) {
    if ((item1 < ITEM_NONE_FE) && (Player_ItemToActionParam(item1) == actionParam)) {
        return 1;
    } else {
        return 0;
    }
}

s32 func_80833CDC(GlobalContext* globalCtx, s32 index) {
    if (index >= 4) {
        return ITEM_NONE;
    } else if (globalCtx->bombchuBowlingStatus != 0) {
        return (globalCtx->bombchuBowlingStatus > 0) ? ITEM_BOMBCHU : ITEM_NONE;
    } else if (index == 0) {
        return B_BTN_ITEM;
    } else if (index == 1) {
        return C_BTN_ITEM(0);
    } else if (index == 2) {
        return C_BTN_ITEM(1);
    } else {
        return C_BTN_ITEM(2);
    }
}

void func_80833DF8(Player* this, GlobalContext* globalCtx) {
    s32 maskActionParam;
    s32 item;
    s32 i;

    if (this->currentMask != PLAYER_MASK_NONE) {
        maskActionParam = this->currentMask - 1 + PLAYER_AP_MASK_KEATON;
        if (!func_80833C98(C_BTN_ITEM(0), maskActionParam) && !func_80833C98(C_BTN_ITEM(1), maskActionParam) &&
            !func_80833C98(C_BTN_ITEM(2), maskActionParam)) {
            this->currentMask = PLAYER_MASK_NONE;
        }
    }

    if (!(this->stateFlags1 & 0x20000800) && !func_8008F128(this)) {
        if (this->itemActionParam >= PLAYER_AP_FISHING_POLE) {
            if (!func_80833C50(this, B_BTN_ITEM) && !func_80833C50(this, C_BTN_ITEM(0)) &&
                !func_80833C50(this, C_BTN_ITEM(1)) && !func_80833C50(this, C_BTN_ITEM(2))) {
                func_80835F44(globalCtx, this, ITEM_NONE);
                return;
            }
        }

        for (i = 0; i < ARRAY_COUNT(D_80854388); i++) {
            if (CHECK_BTN_ALL(sControlInput->press.button, D_80854388[i])) {
                break;
            }
        }

        item = func_80833CDC(globalCtx, i);
        if (item >= ITEM_NONE_FE) {
            for (i = 0; i < ARRAY_COUNT(D_80854388); i++) {
                if (CHECK_BTN_ALL(sControlInput->cur.button, D_80854388[i])) {
                    break;
                }
            }

            item = func_80833CDC(globalCtx, i);
            if ((item < ITEM_NONE_FE) && (Player_ItemToActionParam(item) == this->heldItemActionParam)) {
                D_80853618 = true;
            }
        } else {
            this->heldItemButton = i;
            func_80835F44(globalCtx, this, item);
        }
    }
}

void func_808340DC(Player* this, GlobalContext* globalCtx) {
    LinkAnimationHeader* anim;
    f32 phi_f2;
    f32 phi_f12;
    f32 phi_f14;
    f32 phi_f0;
    s32 sp38;
    s8 sp37;
    s32 temp;

    sp37 = Player_ItemToActionParam(this->heldItemId);
    func_80833638(this, func_80834A2C);

    temp = gPlayerModelTypes[this->nextModelGroup][0];
    sp38 = D_80854164[gPlayerModelTypes[this->modelGroup][0]][temp];
    if ((sp37 == PLAYER_AP_BOTTLE) || (sp37 == PLAYER_AP_BOOMERANG) ||
        ((sp37 == PLAYER_AP_NONE) &&
         ((this->heldItemActionParam == PLAYER_AP_BOTTLE) || (this->heldItemActionParam == PLAYER_AP_BOOMERANG)))) {
        sp38 = (sp37 == PLAYER_AP_NONE) ? -13 : 13;
    }

    this->unk_15A = ABS(sp38);

    anim = D_808540F4[this->unk_15A].anim;
    if ((anim == &D_04002F30) && (this->currentShield == PLAYER_SHIELD_NONE)) {
        anim = &D_04002F40;
    }

<<<<<<< HEAD
    phi_f2 = Animation_LastFrame(anim);
=======
    phi_f2 = SkelAnime_GetFrameCount(anim);
    phi_f14 = phi_f2;
>>>>>>> 09ddf4f7

    if (sp38 >= 0) {
        phi_f0 = 1.2f;
        phi_f12 = 0.0f;
    } else {
        phi_f14 = 0.0f;
        phi_f0 = -1.2f;
        phi_f12 = phi_f2;
    }

    if (sp37 != PLAYER_AP_NONE) {
        phi_f0 *= 2.0f;
    }

    LinkAnimation_Change(globalCtx, &this->skelAnime2, anim, phi_f0, phi_f12, phi_f14, 2, 0.0f);

    this->stateFlags1 &= ~0x100;
}

void func_80834298(Player* this, GlobalContext* globalCtx) {
    if ((this->actor.type == ACTORTYPE_PLAYER) && !(this->stateFlags1 & 0x100) &&
        ((this->heldItemActionParam == this->itemActionParam) || (this->stateFlags1 & 0x400000)) &&
        (gSaveContext.health != 0) && (globalCtx->csCtx.state == 0) && (this->csMode == 0) &&
        (globalCtx->shootingGalleryStatus == 0) && (globalCtx->activeCamera == 0) &&
        (globalCtx->sceneLoadFlag != 0x14) && (gSaveContext.timer1State != 10)) {
        func_80833DF8(this, globalCtx);
    }

    if (this->stateFlags1 & 0x100) {
        func_808340DC(this, globalCtx);
    }
}

s32 func_80834380(GlobalContext* globalCtx, Player* this, s32* itemPtr, s32* typePtr) {
    if (LINK_IS_ADULT) {
        *itemPtr = ITEM_BOW;
        if (this->stateFlags1 & 0x800000) {
            *typePtr = 1;
        } else {
            *typePtr = this->heldItemActionParam - 6;
        }
    } else {
        *itemPtr = ITEM_SLINGSHOT;
        *typePtr = 9;
    }

    if (gSaveContext.minigameState == 1) {
        return globalCtx->interfaceCtx.hbaAmmo;
    } else if (globalCtx->shootingGalleryStatus != 0) {
        return globalCtx->shootingGalleryStatus;
    } else {
        return AMMO(*itemPtr);
    }
}

s32 func_8083442C(Player* this, GlobalContext* globalCtx) {
    s32 item;
    s32 arrowType;
    s32 magicArrowType;

    if ((this->heldItemActionParam >= PLAYER_AP_BOW_FIRE) && (this->heldItemActionParam <= PLAYER_AP_BOW_0E) &&
        (gSaveContext.unk_13F0 != 0)) {
        func_80078884(NA_SE_SY_ERROR);
    } else {
        func_80833638(this, func_808351D4);

        this->stateFlags1 |= 0x200;
        this->unk_834 = 14;

        if (this->unk_860 >= 0) {
            func_8002F7DC(&this->actor, D_80854398[ABS(this->unk_860) - 1]);

            if (!Player_HoldsHookshot(this) && (func_80834380(globalCtx, this, &item, &arrowType) > 0)) {
                magicArrowType = arrowType - 3;

                if (this->unk_860 >= 0) {
                    if ((magicArrowType >= 0) && (magicArrowType < 3) &&
                        !func_80087708(globalCtx, sMagicArrowCosts[magicArrowType], 0)) {
                        arrowType = 2;
                    }

                    this->heldActor = Actor_SpawnAsChild(
                        &globalCtx->actorCtx, &this->actor, globalCtx, ACTOR_EN_ARROW, this->actor.posRot.pos.x,
                        this->actor.posRot.pos.y, this->actor.posRot.pos.z, 0, this->actor.shape.rot.y, 0, arrowType);
                }
            }
        }

        return 1;
    }

    return 0;
}

void func_80834594(GlobalContext* globalCtx, Player* this) {
    if (this->heldItemActionParam != PLAYER_AP_NONE) {
        if (func_8008F2BC(this, this->heldItemActionParam) >= 0) {
            func_808328EC(this, NA_SE_IT_SWORD_PUTAWAY);
        } else {
            func_808328EC(this, NA_SE_PL_CHANGE_ARMS);
        }
    }

    func_80835F44(globalCtx, this, this->heldItemId);

    if (func_8008F2BC(this, this->heldItemActionParam) >= 0) {
        func_808328EC(this, NA_SE_IT_SWORD_PICKOUT);
    } else if (this->heldItemActionParam != PLAYER_AP_NONE) {
        func_808328EC(this, NA_SE_PL_CHANGE_ARMS);
    }
}

void func_80834644(GlobalContext* globalCtx, Player* this) {
    if (func_80834A2C == this->func_82C) {
        func_80834594(globalCtx, this);
    }

    func_80833638(this, D_80853EDC[this->heldItemActionParam]);
    this->unk_834 = 0;
    this->unk_6AC = 0;
    func_808323B4(globalCtx, this);
    this->stateFlags1 &= ~0x100;
}

LinkAnimationHeader* func_808346C4(GlobalContext* globalCtx, Player* this) {
    func_80833638(this, func_80834B5C);
    func_808323B4(globalCtx, this);

    if (this->unk_870 < 0.5f) {
        return D_808543A4[Player_HoldsTwoHandedWeapon(this)];
    } else {
        return D_808543AC[Player_HoldsTwoHandedWeapon(this)];
    }
}

s32 func_80834758(GlobalContext* globalCtx, Player* this) {
    LinkAnimationHeader* anim;
    f32 frame;

    if (!(this->stateFlags1 & 0x20C00000) && (globalCtx->shootingGalleryStatus == 0) &&
        (this->heldItemActionParam == this->itemActionParam) && (this->currentShield != PLAYER_SHIELD_NONE) &&
        !Player_IsChildWithHylianShield(this) && func_80833BCC(this) &&
        CHECK_BTN_ALL(sControlInput->cur.button, BTN_R)) {

        anim = func_808346C4(globalCtx, this);
        frame = Animation_LastFrame(anim);
        LinkAnimation_Change(globalCtx, &this->skelAnime2, anim, 1.0f, frame, frame, 2, 0.0f);
        func_8002F7DC(&this->actor, NA_SE_IT_SHIELD_POSTURE);

        return 1;
    } else {
        return 0;
    }
}

s32 func_8083485C(Player* this, GlobalContext* globalCtx) {
    if (func_80834758(globalCtx, this)) {
        return 1;
    } else {
        return 0;
    }
}

void func_80834894(Player* this) {
    func_80833638(this, func_80834C74);

    if (this->itemActionParam < 0) {
        func_8008EC70(this);
    }

    Animation_Reverse(&this->skelAnime2);
    func_8002F7DC(&this->actor, NA_SE_IT_SHIELD_REMOVE);
}

void func_808348EC(GlobalContext* globalCtx, Player* this) {
    struct_808540F4* ptr = &D_808540F4[this->unk_15A];
    f32 temp;

    temp = ptr->unk_04;
    temp = (this->skelAnime2.playSpeed < 0.0f) ? temp - 1.0f : temp;

    if (LinkAnimation_OnFrame(&this->skelAnime2, temp)) {
        func_80834594(globalCtx, this);
    }

    func_80833B54(this);
}

s32 func_8083499C(Player* this, GlobalContext* globalCtx) {
    if (this->stateFlags1 & 0x100) {
        func_808340DC(this, globalCtx);
    } else {
        return 0;
    }

    return 1;
}

s32 func_808349DC(Player* this, GlobalContext* globalCtx) {
    if (func_80834758(globalCtx, this) || func_8083499C(this, globalCtx)) {
        return 1;
    } else {
        return 0;
    }
}

s32 func_80834A2C(Player* this, GlobalContext* globalCtx) {
    if (LinkAnimation_Update(globalCtx, &this->skelAnime2) ||
        ((Player_ItemToActionParam(this->heldItemId) == this->heldItemActionParam) &&
         (D_80853614 = (D_80853614 || ((this->modelAnimType != 3) && (globalCtx->shootingGalleryStatus == 0)))))) {
        func_80833638(this, D_80853EDC[this->heldItemActionParam]);
        this->unk_834 = 0;
        this->unk_6AC = 0;
        D_80853618 = D_80853614;
        return this->func_82C(this, globalCtx);
    }

    if (func_80833350(this) != 0) {
        func_808348EC(globalCtx, this);
        func_80832264(globalCtx, this, func_80833338(this));
        this->unk_6AC = 0;
    } else {
        func_808348EC(globalCtx, this);
    }

    return 1;
}

s32 func_80834B5C(Player* this, GlobalContext* globalCtx) {
    LinkAnimation_Update(globalCtx, &this->skelAnime2);

    if (!CHECK_BTN_ALL(sControlInput->cur.button, BTN_R)) {
        func_80834894(this);
        return 1;
    } else {
        this->stateFlags1 |= 0x400000;
        Player_SetModelsForHoldingShield(this);
        return 1;
    }
}

s32 func_80834BD4(Player* this, GlobalContext* globalCtx) {
    LinkAnimationHeader* anim;
    f32 frame;

    if (LinkAnimation_Update(globalCtx, &this->skelAnime2)) {
        anim = func_808346C4(globalCtx, this);
        frame = Animation_LastFrame(anim);
        LinkAnimation_Change(globalCtx, &this->skelAnime2, anim, 1.0f, frame, frame, 2, 0.0f);
    }

    this->stateFlags1 |= 0x400000;
    Player_SetModelsForHoldingShield(this);

    return 1;
}

s32 func_80834C74(Player* this, GlobalContext* globalCtx) {
    D_80853614 = D_80853618;

    if (D_80853614 || LinkAnimation_Update(globalCtx, &this->skelAnime2)) {
        func_80833638(this, D_80853EDC[this->heldItemActionParam]);
        LinkAnimation_PlayLoop(globalCtx, &this->skelAnime2, D_80853914[this->modelAnimType]);
        this->unk_6AC = 0;
        this->func_82C(this, globalCtx);
        return 0;
    }

    return 1;
}

s32 func_80834D2C(Player* this, GlobalContext* globalCtx) {
    LinkAnimationHeader* anim;

    if (this->heldItemActionParam != PLAYER_AP_BOOMERANG) {
        if (!func_8083442C(this, globalCtx)) {
            return 0;
        }

        if (!Player_HoldsHookshot(this)) {
            anim = &D_040026A0;
        } else {
            anim = &D_04002CA0;
        }
        LinkAnimation_PlayOnce(globalCtx, &this->skelAnime2, anim);
    } else {
        func_80833638(this, func_80835884);
        this->unk_834 = 10;
        LinkAnimation_PlayOnce(globalCtx, &this->skelAnime2, &D_04002628);
    }

    if (this->stateFlags1 & 0x800000) {
        func_80832284(globalCtx, this, &D_04003380);
    } else if ((this->actor.bgCheckFlags & 1) && !func_80833B54(this)) {
        func_80832284(globalCtx, this, D_80853914[this->modelAnimType]);
    }

    return 1;
}

s32 func_80834E44(GlobalContext* globalCtx) {
    return (globalCtx->shootingGalleryStatus > 0) && CHECK_BTN_ALL(sControlInput->press.button, BTN_B);
}

s32 func_80834E7C(GlobalContext* globalCtx) {
    return (globalCtx->shootingGalleryStatus != 0) &&
           ((globalCtx->shootingGalleryStatus < 0) ||
            CHECK_BTN_ANY(sControlInput->cur.button, BTN_A | BTN_B | BTN_CUP | BTN_CLEFT | BTN_CRIGHT | BTN_CDOWN));
}

s32 func_80834EB8(Player* this, GlobalContext* globalCtx) {
    if ((this->unk_6AD == 0) || (this->unk_6AD == 2)) {
        if (func_80833BCC(this) || (Camera_CheckValidMode(Gameplay_GetCamera(globalCtx, 0), 7) == 0)) {
            return 1;
        }
        this->unk_6AD = 2;
    }

    return 0;
}

s32 func_80834F2C(Player* this, GlobalContext* globalCtx) {
    if ((this->doorType == 0) && !(this->stateFlags1 & 0x2000000)) {
        if (D_80853614 || func_80834E44(globalCtx)) {
            if (func_80834D2C(this, globalCtx)) {
                return func_80834EB8(this, globalCtx);
            }
        }
    }

    return 0;
}

s32 func_80834FBC(Player* this) {
    if (this->actor.child != NULL) {
        if (this->heldActor == NULL) {
            this->heldActor = this->actor.child;
            func_8083264C(this, 255, 10, 250, 0);
            func_8002F7DC(&this->actor, NA_SE_IT_HOOKSHOT_RECEIVE);
        }

        return 1;
    }

    return 0;
}

s32 func_8083501C(Player* this, GlobalContext* globalCtx) {
    if (this->unk_860 >= 0) {
        this->unk_860 = -this->unk_860;
    }

    if ((!Player_HoldsHookshot(this) || func_80834FBC(this)) && !func_80834758(globalCtx, this) &&
        !func_80834F2C(this, globalCtx)) {
        return 0;
    }

    return 1;
}

s32 func_808350A4(GlobalContext* globalCtx, Player* this) {
    s32 item;
    s32 arrowType;

    if (this->heldActor != NULL) {
        if (!Player_HoldsHookshot(this)) {
            func_80834380(globalCtx, this, &item, &arrowType);

            if (gSaveContext.minigameState == 1) {
                globalCtx->interfaceCtx.hbaAmmo--;
            } else if (globalCtx->shootingGalleryStatus != 0) {
                globalCtx->shootingGalleryStatus--;
            } else {
                Inventory_ChangeAmmo(item, -1);
            }

            if (globalCtx->shootingGalleryStatus == 1) {
                globalCtx->shootingGalleryStatus = -10;
            }

            func_8083264C(this, 150, 10, 150, 0);
        } else {
            func_8083264C(this, 255, 20, 150, 0);
        }

        this->unk_A73 = 4;
        this->heldActor->parent = NULL;
        this->actor.child = NULL;
        this->heldActor = NULL;

        return 1;
    }

    return 0;
}

u16 D_808543DC[] = { NA_SE_IT_BOW_FLICK, NA_SE_IT_SLING_FLICK };

s32 func_808351D4(Player* this, GlobalContext* globalCtx) {
    s32 sp2C;

    if (!Player_HoldsHookshot(this)) {
        sp2C = 0;
    } else {
        sp2C = 1;
    }

    Math_ApproxUpdateScaledS(&this->unk_6C0, 1200, 400);
    this->unk_6AE |= 0x100;

    if ((this->unk_836 == 0) && (func_80833350(this) == 0) && (this->skelAnime.animation == &D_040026E8)) {
        LinkAnimation_PlayOnce(globalCtx, &this->skelAnime2, D_808543CC[sp2C]);
        this->unk_836 = -1;
    } else if (LinkAnimation_Update(globalCtx, &this->skelAnime2)) {
        LinkAnimation_PlayLoop(globalCtx, &this->skelAnime2, D_808543D4[sp2C]);
        this->unk_836 = 1;
    } else if (this->unk_836 == 1) {
        this->unk_836 = 2;
    }

    if (this->unk_834 > 10) {
        this->unk_834--;
    }

    func_80834EB8(this, globalCtx);

    if ((this->unk_836 > 0) && ((this->unk_860 < 0) || (!D_80853618 && !func_80834E7C(globalCtx)))) {
        func_80833638(this, func_808353D8);
        if (this->unk_860 >= 0) {
            if (sp2C == 0) {
                if (!func_808350A4(globalCtx, this)) {
                    func_8002F7DC(&this->actor, D_808543DC[ABS(this->unk_860) - 1]);
                }
            } else if (this->actor.bgCheckFlags & 1) {
                func_808350A4(globalCtx, this);
            }
        }
        this->unk_834 = 10;
        func_80832210(this);
    } else {
        this->stateFlags1 |= 0x200;
    }

    return 1;
}

s32 func_808353D8(Player* this, GlobalContext* globalCtx) {
    LinkAnimation_Update(globalCtx, &this->skelAnime2);

    if (Player_HoldsHookshot(this) && !func_80834FBC(this)) {
        return 1;
    }

    if (!func_80834758(globalCtx, this) &&
        (D_80853614 || ((this->unk_860 < 0) && D_80853618) || func_80834E44(globalCtx))) {
        this->unk_860 = ABS(this->unk_860);

        if (func_8083442C(this, globalCtx)) {
            if (Player_HoldsHookshot(this)) {
                this->unk_836 = 1;
            } else {
                LinkAnimation_PlayOnce(globalCtx, &this->skelAnime2, &D_040026B8);
            }
        }
    } else {
        if (this->unk_834 != 0) {
            this->unk_834--;
        }

        if (func_80833BCC(this) || (this->unk_6AD != 0) || (this->stateFlags1 & 0x100000)) {
            if (this->unk_834 == 0) {
                this->unk_834++;
            }
            return 1;
        }

        if (Player_HoldsHookshot(this)) {
            func_80833638(this, func_8083501C);
        } else {
            func_80833638(this, func_80835588);
            LinkAnimation_PlayOnce(globalCtx, &this->skelAnime2, &D_040026B0);
        }

        this->unk_834 = 0;
    }

    return 1;
}

s32 func_80835588(Player* this, GlobalContext* globalCtx) {
    if (!(this->actor.bgCheckFlags & 1) || LinkAnimation_Update(globalCtx, &this->skelAnime2)) {
        func_80833638(this, func_8083501C);
    }

    return 1;
}

void func_808355DC(Player* this) {
    this->stateFlags1 |= 0x20000;

    if (!(this->skelAnime.flags & 0x80) && (this->actor.bgCheckFlags & 0x200) && (D_80853608 < 0x2000)) {
        this->currentYaw = this->actor.shape.rot.y = this->actor.wallPolyRot + 0x8000;
    }

    this->targetYaw = this->actor.shape.rot.y;
}

s32 func_80835644(GlobalContext* globalCtx, Player* this, Actor* arg2) {
    if (arg2 == NULL) {
        func_80832564(globalCtx, this);
        func_80839F90(this, globalCtx);
        return 1;
    }

    return 0;
}

void func_80835688(Player* this, GlobalContext* globalCtx) {
    if (!func_80835644(globalCtx, this, this->heldActor)) {
        func_80833638(this, func_808356E8);
        LinkAnimation_PlayLoop(globalCtx, &this->skelAnime2, &D_04002E10);
    }
}

s32 func_808356E8(Player* this, GlobalContext* globalCtx) {
    Actor* heldActor = this->heldActor;

    if (heldActor == NULL) {
        func_80834644(globalCtx, this);
    }

    if (func_80834758(globalCtx, this)) {
        return 1;
    }

    if (this->stateFlags1 & 0x800) {
        if (LinkAnimation_Update(globalCtx, &this->skelAnime2)) {
            LinkAnimation_PlayLoop(globalCtx, &this->skelAnime2, &D_04002E10);
        }

        if ((heldActor->id == ACTOR_EN_NIW) && (this->actor.velocity.y <= 0.0f)) {
            this->actor.minVelocityY = -2.0f;
            this->actor.gravity = -0.5f;
            this->fallStartHeight = this->actor.posRot.pos.y;
        }

        return 1;
    }

    return func_8083485C(this, globalCtx);
}

void func_808357E8(Player* this, Gfx** dLists) {
    this->leftHandDLists = &dLists[gSaveContext.linkAge];
}

s32 func_80835800(Player* this, GlobalContext* globalCtx) {
    if (func_80834758(globalCtx, this)) {
        return 1;
    }

    if (this->stateFlags1 & 0x2000000) {
        func_80833638(this, func_80835B60);
    } else if (func_80834F2C(this, globalCtx)) {
        return 1;
    }

    return 0;
}

s32 func_80835884(Player* this, GlobalContext* globalCtx) {
    if (LinkAnimation_Update(globalCtx, &this->skelAnime2)) {
        func_80833638(this, func_808358F0);
        LinkAnimation_PlayLoop(globalCtx, &this->skelAnime2, &D_04002638);
    }

    func_80834EB8(this, globalCtx);

    return 1;
}

s32 func_808358F0(Player* this, GlobalContext* globalCtx) {
    LinkAnimationHeader* animSeg = this->skelAnime.animation;

    if ((func_808334E4(this) == animSeg) || (func_80833528(this) == animSeg) || (func_808335B0(this) == animSeg) ||
        (func_808335F4(this) == animSeg)) {
        AnimationContext_SetCopyAll(globalCtx, this->skelAnime.limbCount, this->skelAnime2.jointTbl,
                                    this->skelAnime.jointTbl);
    } else {
        LinkAnimation_Update(globalCtx, &this->skelAnime2);
    }

    func_80834EB8(this, globalCtx);

    if (!D_80853618) {
        func_80833638(this, func_808359FC);
        LinkAnimation_PlayOnce(globalCtx, &this->skelAnime2, (this->unk_870 < 0.5f) ? &D_04002608 : &D_04002600);
    }

    return 1;
}

s32 func_808359FC(Player* this, GlobalContext* globalCtx) {
    if (LinkAnimation_Update(globalCtx, &this->skelAnime2)) {
        func_80833638(this, func_80835B60);
        this->unk_834 = 0;
    } else if (LinkAnimation_OnFrame(&this->skelAnime2, 6.0f)) {
        f32 posX = (Math_Sins(this->actor.shape.rot.y) * 10.0f) + this->actor.posRot.pos.x;
        f32 posZ = (Math_Coss(this->actor.shape.rot.y) * 10.0f) + this->actor.posRot.pos.z;
        s32 yaw = (this->unk_664 != NULL) ? this->actor.shape.rot.y + 14000 : this->actor.shape.rot.y;
        EnBoom* boomerang =
            (EnBoom*)Actor_Spawn(&globalCtx->actorCtx, globalCtx, ACTOR_EN_BOOM, posX, this->actor.posRot.pos.y + 30.0f,
                                 posZ, this->actor.posRot2.rot.x, yaw, 0, 0);

        this->boomerangActor = &boomerang->actor;
        if (boomerang != NULL) {
            boomerang->moveTo = this->unk_664;
            boomerang->returnTimer = 20;
            this->stateFlags1 |= 0x2000000;
            if (!func_8008E9C4(this)) {
                func_808355DC(this);
            }
            this->unk_A73 = 4;
            func_8002F7DC(&this->actor, NA_SE_IT_BOOMERANG_THROW);
            func_80832698(this, NA_SE_VO_LI_SWORD_N);
        }
    }

    return 1;
}

s32 func_80835B60(Player* this, GlobalContext* globalCtx) {
    if (func_80834758(globalCtx, this)) {
        return 1;
    }

    if (!(this->stateFlags1 & 0x2000000)) {
        func_80833638(this, func_80835C08);
        LinkAnimation_PlayOnce(globalCtx, &this->skelAnime2, &D_040025F8);
        func_808357E8(this, D_80125EF8);
        func_8002F7DC(&this->actor, NA_SE_PL_CATCH_BOOMERANG);
        func_80832698(this, NA_SE_VO_LI_SWORD_N);
        return 1;
    }

    return 0;
}

s32 func_80835C08(Player* this, GlobalContext* globalCtx) {
    if (!func_80835800(this, globalCtx) && LinkAnimation_Update(globalCtx, &this->skelAnime2)) {
        func_80833638(this, func_80835800);
    }

    return 1;
}

s32 func_80835C58(GlobalContext* globalCtx, Player* this, PlayerFunc674 func, s32 flags) {
    if (func == this->func_674) {
        return 0;
    }

    if (func_8084E3C4 == this->func_674) {
        func_800ED858(0);
        this->stateFlags2 &= ~0x3000000;
    } else if (func_808507F4 == this->func_674) {
        func_80832340(globalCtx, this);
    }

    this->func_674 = func;

    if ((this->itemActionParam != this->heldItemActionParam) && (!(flags & 1) || !(this->stateFlags1 & 0x400000))) {
        func_8008EC70(this);
    }

    if (!(flags & 1) && (!(this->stateFlags1 & 0x800))) {
        func_80834644(globalCtx, this);
        this->stateFlags1 &= ~0x400000;
    }

    func_80832DBC(this);
    this->stateFlags1 &= ~0xB4000044;
    this->stateFlags2 &= ~0x18080000;
    this->stateFlags3 &= ~0x8A;
    this->unk_84F = 0;
    this->unk_850 = 0;
    this->unk_6AC = 0;
    func_808326F0(this);

    return 1;
}

void func_80835DAC(GlobalContext* globalCtx, Player* this, PlayerFunc674 func, s32 flags) {
    s32 temp;

    temp = this->skelAnime.flags;
    this->skelAnime.flags = 0;
    func_80835C58(globalCtx, this, func, flags);
    this->skelAnime.flags = temp;
}

void func_80835DE4(GlobalContext* globalCtx, Player* this, PlayerFunc674 func, s32 flags) {
    s32 temp;

    if (this->itemActionParam >= 0) {
        temp = this->itemActionParam;
        this->itemActionParam = this->heldItemActionParam;
        func_80835C58(globalCtx, this, func, flags);
        this->itemActionParam = temp;
        Player_SetModels(this, Player_ActionToModelGroup(this, this->itemActionParam));
    }
}

void func_80835E44(GlobalContext* globalCtx, s16 camSetting) {
    if (!func_800C0CB8(globalCtx)) {
        if (camSetting == CAM_SET_SCENE1) {
            Interface_ChangeAlpha(2);
        }
    } else {
        Camera_ChangeSetting(Gameplay_GetCamera(globalCtx, 0), camSetting);
    }
}

void func_80835EA4(GlobalContext* globalCtx, s32 arg1) {
    func_80835E44(globalCtx, CAM_SET_ITEM2);
    Camera_SetCameraData(Gameplay_GetCamera(globalCtx, 0), 4, 0, 0, arg1, 0, 0);
}

void func_80835EFC(Player* this) {
    if (Player_HoldsHookshot(this)) {
        Actor* heldActor = this->heldActor;

        if (heldActor != NULL) {
            Actor_Kill(heldActor);
            this->actor.child = NULL;
            this->heldActor = NULL;
        }
    }
}

void func_80835F44(GlobalContext* globalCtx, Player* this, s32 item) {
    s8 actionParam;
    s32 temp;
    s32 nextType;

    actionParam = Player_ItemToActionParam(item);

    if (((this->heldItemActionParam == this->itemActionParam) &&
         (!(this->stateFlags1 & 0x400000) || (Player_ActionToSword(actionParam) != 0) ||
          (actionParam == PLAYER_AP_NONE))) ||
        ((this->itemActionParam < 0) &&
         ((Player_ActionToSword(actionParam) != 0) || (actionParam == PLAYER_AP_NONE)))) {

        if ((actionParam == PLAYER_AP_NONE) || !(this->stateFlags1 & 0x8000000) ||
            ((this->actor.bgCheckFlags & 1) &&
             ((actionParam == PLAYER_AP_HOOKSHOT) || (actionParam == PLAYER_AP_LONGSHOT)))) {

            if ((globalCtx->bombchuBowlingStatus == 0) &&
                (((actionParam == PLAYER_AP_STICK) && (AMMO(ITEM_STICK) == 0)) ||
                 ((actionParam == PLAYER_AP_BEAN) && (AMMO(ITEM_BEAN) == 0)) ||
                 (temp = Player_ActionToExplosive(this, actionParam),
                  ((temp >= 0) && ((AMMO(sExplosiveInfos[temp].itemId) == 0) ||
                                   (globalCtx->actorCtx.actorList[ACTORTYPE_EXPLOSIVES].length >= 3)))))) {
                func_80078884(NA_SE_SY_ERROR);
                return;
            }

            if (actionParam == PLAYER_AP_LENS) {
                if (func_80087708(globalCtx, 0, 3)) {
                    if (globalCtx->actorCtx.unk_03 != 0) {
                        func_800304B0(globalCtx);
                    } else {
                        globalCtx->actorCtx.unk_03 = 1;
                    }
                    func_80078884((globalCtx->actorCtx.unk_03 != 0) ? NA_SE_SY_GLASSMODE_ON : NA_SE_SY_GLASSMODE_OFF);
                } else {
                    func_80078884(NA_SE_SY_ERROR);
                }
                return;
            }

            if (actionParam == PLAYER_AP_NUT) {
                if (AMMO(ITEM_NUT) != 0) {
                    func_8083C61C(globalCtx, this);
                } else {
                    func_80078884(NA_SE_SY_ERROR);
                }
                return;
            }

            temp = Player_ActionToMagicSpell(this, actionParam);
            if (temp >= 0) {
                if (((actionParam == PLAYER_AP_FARORES_WIND) && (gSaveContext.respawn[RESPAWN_MODE_TOP].data > 0)) ||
                    ((gSaveContext.unk_13F4 != 0) && (gSaveContext.unk_13F0 == 0) &&
                     (gSaveContext.magic >= sMagicSpellCosts[temp]))) {
                    this->itemActionParam = actionParam;
                    this->unk_6AD = 4;
                } else {
                    func_80078884(NA_SE_SY_ERROR);
                }
                return;
            }

            if (actionParam >= PLAYER_AP_MASK_KEATON) {
                if (this->currentMask != PLAYER_MASK_NONE) {
                    this->currentMask = PLAYER_MASK_NONE;
                } else {
                    this->currentMask = actionParam - PLAYER_AP_MASK_KEATON + 1;
                }
                func_808328EC(this, NA_SE_PL_CHANGE_ARMS);
                return;
            }

            if (((actionParam >= PLAYER_AP_OCARINA_FAIRY) && (actionParam <= PLAYER_AP_OCARINA_TIME)) ||
                (actionParam >= PLAYER_AP_BOTTLE_FISH)) {
                if (!func_8008E9C4(this) ||
                    ((actionParam >= PLAYER_AP_BOTTLE_POTION_RED) && (actionParam <= PLAYER_AP_BOTTLE_FAIRY))) {
                    func_8002D53C(globalCtx, &globalCtx->actorCtx.titleCtx);
                    this->unk_6AD = 4;
                    this->itemActionParam = actionParam;
                }
                return;
            }

            if ((actionParam != this->heldItemActionParam) ||
                ((this->heldActor == 0) && (Player_ActionToExplosive(this, actionParam) >= 0))) {
                this->nextModelGroup = Player_ActionToModelGroup(this, actionParam);
                nextType = gPlayerModelTypes[this->nextModelGroup][0];
                if ((this->heldItemActionParam >= 0) && (Player_ActionToMagicSpell(this, actionParam) < 0) &&
                    (item != this->heldItemId) && (D_80854164[gPlayerModelTypes[this->modelGroup][0]][nextType] != 0)) {
                    this->heldItemId = item;
                    this->stateFlags1 |= 0x100;
                } else {
                    func_80835EFC(this);
                    func_808323B4(globalCtx, this);
                    func_80833664(globalCtx, this, actionParam);
                }
                return;
            }

            D_80853614 = D_80853618 = true;
        }
    }
}

void func_80836448(GlobalContext* globalCtx, Player* this, LinkAnimationHeader* anim) {
    s32 cond = func_808332B8(this);

    func_80832564(globalCtx, this);

    func_80835C58(globalCtx, this, cond ? func_8084E368 : func_80843CEC, 0);

    this->stateFlags1 |= 0x80;

    func_80832264(globalCtx, this, anim);
    if (anim == &D_04002878) {
        this->skelAnime.endFrame = 84.0f;
    }

    func_80832224(this);
    func_80832698(this, NA_SE_VO_LI_DOWN);

    if (this->actor.type == ACTORTYPE_PLAYER) {
        func_800F47BC();

        if (Inventory_ConsumeFairy(globalCtx)) {
            globalCtx->unk_10A20 = 20;
            this->unk_84F = 1;
        } else {
            globalCtx->unk_10A20 = 1;
            func_800F6AB0(0);
            func_800F5C64(0x20);
            gSaveContext.seqIndex = 0xFF;
            gSaveContext.nightSeqIndex = 0xFF;
        }

        func_800800F8(globalCtx, 0x264E, cond ? 120 : 60, &this->actor, 0);
        ShrinkWindow_SetVal(0x20);
    }
}

s32 func_808365C8(Player* this) {
    return (!(func_808458D0 == this->func_674) ||
            ((this->stateFlags1 & 0x100) &&
             ((this->heldItemId == ITEM_LAST_USED) || (this->heldItemId == ITEM_NONE)))) &&
           (!(func_80834A2C == this->func_82C) ||
            (Player_ItemToActionParam(this->heldItemId) == this->heldItemActionParam));
}

s32 func_80836670(Player* this, GlobalContext* globalCtx) {
    if (!(this->stateFlags1 & 0x800000) && (this->actor.parent != NULL) && Player_HoldsHookshot(this)) {
        func_80835C58(globalCtx, this, func_80850AEC, 1);
        this->stateFlags3 |= 0x80;
        func_80832264(globalCtx, this, &D_04002C90);
        func_80832F54(globalCtx, this, 0x9B);
        func_80832224(this);
        this->currentYaw = this->actor.shape.rot.y;
        this->actor.bgCheckFlags &= ~1;
        this->unk_893 = 0;
        this->unk_6AE |= 0x43;
        func_80832698(this, NA_SE_VO_LI_LASH);
        return 1;
    }

    if (func_808365C8(this)) {
        func_80834298(this, globalCtx);
        if (func_8084E604 == this->func_674) {
            return 1;
        }
    }

    if (!this->func_82C(this, globalCtx)) {
        return 0;
    }

    if (this->unk_830 != 0.0f) {
        if ((func_80833350(this) == 0) || (this->linearVelocity != 0.0f)) {
            AnimationContext_SetCopyFalse(globalCtx, this->skelAnime.limbCount, this->skelAnime2.jointTbl,
                                          this->skelAnime.jointTbl, D_80853410);
        }
        Math_ApproxF(&this->unk_830, 0.0f, 0.25f);
        AnimationContext_SetInterp(globalCtx, this->skelAnime.limbCount, this->skelAnime.jointTbl,
                                   this->skelAnime2.jointTbl, 1.0f - this->unk_830);
    } else if ((func_80833350(this) == 0) || (this->linearVelocity != 0.0f)) {
        AnimationContext_SetCopyTrue(globalCtx, this->skelAnime.limbCount, this->skelAnime.jointTbl,
                                     this->skelAnime2.jointTbl, D_80853410);
    } else {
        AnimationContext_SetCopyAll(globalCtx, this->skelAnime.limbCount, this->skelAnime.jointTbl,
                                    this->skelAnime2.jointTbl);
    }

    return 1;
}

s32 func_80836898(GlobalContext* globalCtx, Player* this, PlayerFuncA74 func) {
    this->func_A74 = func;
    func_80835C58(globalCtx, this, func_808458D0, 0);
    this->stateFlags2 |= 0x40;
    return func_80832528(globalCtx, this);
}

void func_808368EC(Player* this, GlobalContext* globalCtx) {
    s16 previousYaw = this->actor.shape.rot.y;

    if (!(this->stateFlags2 & 0x60)) {
        if ((this->unk_664 != NULL) &&
            ((globalCtx->actorCtx.targetCtx.unk_4B != 0) || (this->actor.type != ACTORTYPE_PLAYER))) {
            Math_ApproxUpdateScaledS(&this->actor.shape.rot.y,
                                     Math_Vec3f_Yaw(&this->actor.posRot.pos, &this->unk_664->posRot2.pos), 4000);
        } else if ((this->stateFlags1 & 0x20000) && !(this->stateFlags2 & 0x60)) {
            Math_ApproxUpdateScaledS(&this->actor.shape.rot.y, this->targetYaw, 4000);
        }
    } else if (!(this->stateFlags2 & 0x40)) {
        Math_ApproxUpdateScaledS(&this->actor.shape.rot.y, this->currentYaw, 2000);
    }

    this->unk_87C = this->actor.shape.rot.y - previousYaw;
}

s32 func_808369C8(s16* pValue, s16 arg1, s16 arg2, s16 arg3, s16 arg4, s16 arg5) {
    s16 temp1;
    s16 temp2;
    s16 temp3;

    temp1 = temp2 = arg4 - *pValue;
    temp2 = CLAMP(temp2, -arg5, arg5);
    *pValue += (s16)(temp1 - temp2);

    Math_ApproxUpdateScaledS(pValue, arg1, arg2);

    temp3 = *pValue;
    if (*pValue < -arg3) {
        *pValue = -arg3;
    } else if (*pValue > arg3) {
        *pValue = arg3;
    }
    return temp3 - *pValue;
}

s32 func_80836AB8(Player* this, s32 arg1) {
    s16 sp36;
    s16 var;

    var = this->actor.shape.rot.y;
    if (arg1 != 0) {
        var = this->actor.posRot2.rot.y;
        this->unk_6BC = this->actor.posRot2.rot.x;
        this->unk_6AE |= 0x41;
    } else {
        func_808369C8(
            &this->unk_6BC,
            func_808369C8(&this->unk_6B6, this->actor.posRot2.rot.x, 600, 10000, this->actor.posRot2.rot.x, 0), 200,
            4000, this->unk_6B6, 10000);
        sp36 = this->actor.posRot2.rot.y - var;
        func_808369C8(&sp36, 0, 200, 24000, this->unk_6BE, 8000);
        var = this->actor.posRot2.rot.y - sp36;
        func_808369C8(&this->unk_6B8, sp36 - this->unk_6BE, 200, 8000, sp36, 8000);
        func_808369C8(&this->unk_6BE, sp36, 200, 8000, this->unk_6B8, 8000);
        this->unk_6AE |= 0xD9;
    }

    return var;
}

void func_80836BEC(Player* this, GlobalContext* globalCtx) {
    s32 sp1C = 0;
    s32 zTrigPressed = CHECK_BTN_ALL(sControlInput->cur.button, BTN_Z);
    Actor* actorToTarget;
    s32 pad;
    s32 holdTarget;
    s32 cond;

    if (!zTrigPressed) {
        this->stateFlags1 &= ~0x40000000;
    }

    if ((globalCtx->csCtx.state != 0) || (this->csMode != 0) || (this->stateFlags1 & 0x20000080) ||
        (this->stateFlags3 & 0x80)) {
        this->unk_66C = 0;
    } else if (zTrigPressed || (this->stateFlags2 & 0x2000) || (this->unk_684 != NULL)) {
        if (this->unk_66C <= 5) {
            this->unk_66C = 5;
        } else {
            this->unk_66C--;
        }
    } else if (this->stateFlags1 & 0x20000) {
        this->unk_66C = 0;
    } else if (this->unk_66C != 0) {
        this->unk_66C--;
    }

    if (this->unk_66C >= 6) {
        sp1C = 1;
    }

    cond = func_8083224C(globalCtx);
    if (cond || (this->unk_66C != 0) || (this->stateFlags1 & 0x2001000)) {
        if (!cond) {
            if (!(this->stateFlags1 & 0x2000000) &&
                ((this->heldItemActionParam != PLAYER_AP_FISHING_POLE) || (this->unk_860 == 0)) &&
                CHECK_BTN_ALL(sControlInput->press.button, BTN_Z)) {

                if (this->actor.type == ACTORTYPE_PLAYER) {
                    actorToTarget = globalCtx->actorCtx.targetCtx.arrowPointedActor;
                } else {
                    actorToTarget = &PLAYER->actor;
                }

                holdTarget = (gSaveContext.zTargetSetting != 0) || (this->actor.type != ACTORTYPE_PLAYER);
                this->stateFlags1 |= 0x8000;

                if ((actorToTarget != NULL) && !(actorToTarget->flags & 0x8000000)) {
                    if ((actorToTarget == this->unk_664) && (this->actor.type == ACTORTYPE_PLAYER)) {
                        actorToTarget = globalCtx->actorCtx.targetCtx.unk_94;
                    }

                    if (actorToTarget != this->unk_664) {
                        if (!holdTarget) {
                            this->stateFlags2 |= 0x2000;
                        }
                        this->unk_664 = actorToTarget;
                        this->unk_66C = 15;
                        this->stateFlags2 &= ~0x200002;
                    } else {
                        if (!holdTarget) {
                            func_8008EDF0(this);
                        }
                    }

                    this->stateFlags1 &= ~0x40000000;
                } else {
                    if (!(this->stateFlags1 & 0x40020000)) {
                        func_808355DC(this);
                    }
                }
            }

            if (this->unk_664 != NULL) {
                if ((this->actor.type == ACTORTYPE_PLAYER) && (this->unk_664 != this->unk_684) &&
                    func_8002F0C8(this->unk_664, this, sp1C)) {
                    func_8008EDF0(this);
                    this->stateFlags1 |= 0x40000000;
                } else if (this->unk_664 != NULL) {
                    this->unk_664->unk_10D = 40;
                }
            } else if (this->unk_684 != NULL) {
                this->unk_664 = this->unk_684;
            }
        }

        if (this->unk_664 != NULL) {
            this->stateFlags1 &= ~0x30000;
            if ((this->stateFlags1 & 0x800) || ((this->unk_664->flags & 5) != 5)) {
                this->stateFlags1 |= 0x10000;
            }
        } else {
            if (this->stateFlags1 & 0x20000) {
                this->stateFlags2 &= ~0x2000;
            } else {
                func_8008EE08(this);
            }
        }
    } else {
        func_8008EE08(this);
    }
}

s32 func_80836FAC(GlobalContext* globalCtx, Player* this, f32* arg2, s16* arg3, f32 arg4) {
    f32 temp_f2;
    f32 temp_f0;
    f32 temp_f14;
    f32 temp_f12;

    if ((this->unk_6AD != 0) || (globalCtx->sceneLoadFlag == 0x14) || (this->stateFlags1 & 1)) {
        *arg2 = 0.0f;
        *arg3 = this->actor.shape.rot.y;
    } else {
        *arg2 = D_808535D4;
        *arg3 = D_808535D8;

        if (arg4 != 0.0f) {
            *arg2 -= 20.0f;
            if (*arg2 < 0.0f) {
                *arg2 = 0.0f;
            } else {
                temp_f2 = 1.0f - Math_Coss(*arg2 * 450.0f);
                *arg2 = ((temp_f2 * temp_f2) * 30.0f) + 7.0f;
            }
        } else {
            *arg2 *= 0.8f;
        }

        if (D_808535D4 != 0.0f) {
            temp_f0 = Math_Sins(this->unk_898);
            temp_f12 = this->unk_880;
            temp_f14 = CLAMP(temp_f0, 0.0f, 0.6f);

            if (this->unk_6C4 != 0.0f) {
                temp_f12 = temp_f12 - (this->unk_6C4 * 0.008f);
                if (temp_f12 < 2.0f) {
                    temp_f12 = 2.0f;
                }
            }

            *arg2 = (*arg2 * 0.14f) - (8.0f * temp_f14 * temp_f14);
            *arg2 = CLAMP(*arg2, 0.0f, temp_f12);

            return 1;
        }
    }

    return 0;
}

s32 func_8083721C(Player* this) {
    return Math_ApproxF(&this->linearVelocity, 0.0f, REG(43) / 100.0f);
}

s32 func_80837268(Player* this, f32* arg1, s16* arg2, f32 arg3, GlobalContext* globalCtx) {
    if (!func_80836FAC(globalCtx, this, arg1, arg2, arg3)) {
        *arg2 = this->actor.shape.rot.y;

        if (this->unk_664 != NULL) {
            if ((globalCtx->actorCtx.targetCtx.unk_4B != 0) && !(this->stateFlags2 & 0x40)) {
                *arg2 = Math_Vec3f_Yaw(&this->actor.posRot.pos, &this->unk_664->posRot2.pos);
                return 0;
            }
        } else if (func_80833B2C(this)) {
            *arg2 = this->targetYaw;
        }

        return 0;
    } else {
        *arg2 += Camera_GetInputDirYaw(ACTIVE_CAM);
        return 1;
    }
}

s8 D_808543E0[] = { 13, 2, 4, 9, 10, 11, 8, -7 };
s8 D_808543E8[] = { 13, 1, 2, 5, 3, 4, 9, 10, 11, 7, 8, -6 };
s8 D_808543F4[] = { 13, 1, 2, 3, 4, 9, 10, 11, 8, 7, -6 };
s8 D_80854400[] = { 13, 2, 4, 9, 10, 11, 8, -7 };
s8 D_80854408[] = { 13, 2, 4, 9, 10, 11, 12, 8, -7 };
s8 D_80854414[] = { -7 };
s8 D_80854418[] = { 0, 11, 1, 2, 3, 5, 4, 9, 8, 7, -6 };
s8 D_80854424[] = { 0, 11, 1, 2, 3, 12, 5, 4, 9, 8, 7, -6 };
s8 D_80854430[] = { 13, 1, 2, 3, 12, 5, 4, 9, 10, 11, 8, 7, -6 };
s8 D_80854440[] = { 10, 8, -7 };
s8 D_80854444[] = { 0, 12, 5, -4 };

s32 (*D_80854448[])(Player* this, GlobalContext* globalCtx) = {
    func_8083B998, func_80839800, func_8083E5A8, func_8083E0FC, func_8083B644, func_8083F7BC, func_8083C1DC,
    func_80850224, func_8083C544, func_8083EB44, func_8083BDBC, func_8083C2B0, func_80838A14, func_8083B040,
};

s32 func_80837348(GlobalContext* globalCtx, Player* this, s8* arg2, s32 arg3) {
    s32 i;

    if (!(this->stateFlags1 & 0x20000081)) {
        if (arg3 != 0) {
            D_808535E0 = func_80836670(this, globalCtx);
            if (func_8084E604 == this->func_674) {
                return 1;
            }
        }

        if (func_8008F128(this)) {
            this->unk_6AE |= 0x41;
            return 1;
        }

        if (!(this->stateFlags1 & 0x100) && (func_80834A2C != this->func_82C)) {
            while (*arg2 >= 0) {
                if (D_80854448[*arg2](this, globalCtx)) {
                    return 1;
                }
                arg2++;
            }

            if (D_80854448[-(*arg2)](this, globalCtx)) {
                return 1;
            }
        }
    }

    return 0;
}

s32 func_808374A0(GlobalContext* globalCtx, Player* this, SkelAnime* skelAnime, f32 arg3) {
    f32 sp24;
    s16 sp22;

    if ((skelAnime->endFrame - arg3) <= skelAnime->curFrame) {
        if (func_80837348(globalCtx, this, D_80854418, 1)) {
            return 0;
        }

        if (func_80837268(this, &sp24, &sp22, 0.018f, globalCtx)) {
            return 1;
        }
    }

    return -1;
}

void func_80837530(GlobalContext* globalCtx, Player* this, s32 arg2) {
    if (arg2 != 0) {
        this->unk_858 = 0.0f;
    } else {
        this->unk_858 = 0.5f;
    }

    this->stateFlags1 |= 0x1000;

    if (this->actor.type == ACTORTYPE_PLAYER) {
        Actor_Spawn(&globalCtx->actorCtx, globalCtx, ACTOR_EN_M_THUNDER, this->bodyPartsPos[0].x,
                    this->bodyPartsPos[0].y, this->bodyPartsPos[0].z, 0, 0, 0, Player_GetSwordHeld(this) | arg2);
    }
}

s32 func_808375D8(Player* this) {
    s8 sp3C[4];
    s8* iter;
    s8* iter2;
    s8 temp1;
    s8 temp2;
    s32 i;

    if ((this->heldItemActionParam == PLAYER_AP_STICK) || Player_HoldsBrokenKnife(this)) {
        return 0;
    }

    iter = &this->unk_847[0];
    iter2 = &sp3C[0];
    for (i = 0; i < 4; i++, iter++, iter2++) {
        if ((*iter2 = *iter) < 0) {
            return 0;
        }
        *iter2 *= 2;
    }

    temp1 = sp3C[0] - sp3C[1];
    if (ABS(temp1) < 10) {
        return 0;
    }

    iter2 = &sp3C[1];
    for (i = 1; i < 3; i++, iter2++) {
        temp2 = *iter2 - *(iter2 + 1);
        if ((ABS(temp2) < 10) || (temp2 * temp1 < 0)) {
            return 0;
        }
    }

    return 1;
}

void func_80837704(GlobalContext* globalCtx, Player* this) {
    LinkAnimationHeader* anim;

    if ((this->swordAnimation >= 4) && (this->swordAnimation < 8)) {
        anim = D_80854358[Player_HoldsTwoHandedWeapon(this)];
    } else {
        anim = D_80854350[Player_HoldsTwoHandedWeapon(this)];
    }

    func_80832318(this);
    LinkAnimation_Change(globalCtx, &this->skelAnime, anim, 1.0f, 8.0f, Animation_LastFrame(anim), 2, -9.0f);
    func_80837530(globalCtx, this, 0x200);
}

void func_808377DC(GlobalContext* globalCtx, Player* this) {
    func_80835C58(globalCtx, this, func_80844E68, 1);
    func_80837704(globalCtx, this);
}

s8 D_80854480[] = { 12, 4, 4, 8 };
s8 D_80854484[] = { 22, 23, 22, 23 };

s32 func_80837818(Player* this) {
    s32 sp1C = this->unk_84B[this->unk_846];
    s32 sp18;

    if (this->heldItemActionParam == PLAYER_AP_HAMMER) {
        if (sp1C < 0) {
            sp1C = 0;
        }
        sp18 = D_80854484[sp1C];
        this->unk_845 = 0;
    } else {
        if (func_808375D8(this)) {
            sp18 = 24;
        } else {
            if (sp1C < 0) {
                if (func_80833BCC(this)) {
                    sp18 = 0;
                } else {
                    sp18 = 4;
                }
            } else {
                sp18 = D_80854480[sp1C];
                if (sp18 == 12) {
                    this->stateFlags2 |= 0x40000000;
                    if (!func_80833BCC(this)) {
                        sp18 = 0;
                    }
                }
            }
            if (this->heldItemActionParam == PLAYER_AP_STICK) {
                sp18 = 0;
            }
        }
        if (Player_HoldsTwoHandedWeapon(this)) {
            sp18++;
        }
    }

    return sp18;
}

void func_80837918(Player* this, s32 quadIndex, u32 flags) {
    this->swordQuads[quadIndex].body.toucher.flags = flags;

    if (flags == 2) {
        this->swordQuads[quadIndex].body.toucherFlags = 0x15;
    } else {
        this->swordQuads[quadIndex].body.toucherFlags = 5;
    }
}

u32 D_80854488[][2] = {
    { 0x00000200, 0x08000000 }, { 0x00000100, 0x02000000 }, { 0x00000400, 0x04000000 },
    { 0x00000002, 0x08000000 }, { 0x00000040, 0x40000000 },
};

void func_80837948(GlobalContext* globalCtx, Player* this, s32 arg2) {
    s32 pad;
    u32 flags;
    s32 temp;

    func_80835C58(globalCtx, this, func_808502D0, 0);
    this->unk_844 = 8;
    if ((arg2 < 18) || (arg2 >= 20)) {
        func_80832318(this);
    }

    if ((arg2 != this->swordAnimation) || !(this->unk_845 < 3)) {
        this->unk_845 = 0;
    }

    this->unk_845++;
    if (this->unk_845 >= 3) {
        arg2 += 2;
    }

    this->swordAnimation = arg2;

    func_808322D0(globalCtx, this, D_80854190[arg2].unk_00);
    if ((arg2 != 16) && (arg2 != 17)) {
        func_80832F54(globalCtx, this, 0x209);
    }

    this->currentYaw = this->actor.shape.rot.y;

    if (Player_HoldsBrokenKnife(this)) {
        temp = 1;
    } else {
        temp = Player_GetSwordHeld(this) - 1;
    }

    if ((arg2 >= 16) && (arg2 < 20)) {
        flags = D_80854488[temp][1];
    } else {
        flags = D_80854488[temp][0];
    }

    func_80837918(this, 0, flags);
    func_80837918(this, 1, flags);
}

void func_80837AE0(Player* this, s32 timer) {
    if (this->invincibilityTimer >= 0) {
        this->invincibilityTimer = timer;
        this->unk_88F = 0;
    }
}

void func_80837AFC(Player* this, s32 timer) {
    if (this->invincibilityTimer > timer) {
        this->invincibilityTimer = timer;
    }
    this->unk_88F = 0;
}

s32 func_80837B18(GlobalContext* globalCtx, Player* this, s32 damage) {
    if ((this->invincibilityTimer != 0) || (this->actor.type != ACTORTYPE_PLAYER)) {
        return 1;
    }

    return Health_ChangeBy(globalCtx, damage);
}

void func_80837B60(Player* this) {
    this->skelAnime.prevTrans = this->skelAnime.jointTbl[0];
    func_80832E48(this, 3);
}

void func_80837B9C(Player* this, GlobalContext* globalCtx) {
    func_80835C58(globalCtx, this, func_8084411C, 0);
    func_80832284(globalCtx, this, &D_04003040);
    this->unk_850 = 1;
    if (this->unk_6AD != 3) {
        this->unk_6AD = 0;
    }
}

LinkAnimationHeader* D_808544B0[] = {
    0x04002F80, 0x04002F78, 0x04002DE0, 0x04002DD8, 0x04002F70, 0x04002528, 0x04002DC8, 0x040024F0,
};

void func_80837C0C(GlobalContext* globalCtx, Player* this, s32 arg2, f32 arg3, f32 arg4, s16 arg5, s32 arg6) {
    LinkAnimationHeader* sp2C = NULL;
    LinkAnimationHeader** sp28;

    if (this->stateFlags1 & 0x2000) {
        func_80837B60(this);
    }

    this->unk_890 = 0;

    func_8002F7DC(&this->actor, NA_SE_PL_DAMAGE);

    if (!func_80837B18(globalCtx, this, 0 - this->actor.colChkInfo.damage)) {
        this->stateFlags2 &= ~0x80;
        if (!(this->actor.bgCheckFlags & 1) && !(this->stateFlags1 & 0x8000000)) {
            func_80837B9C(this, globalCtx);
        }
        return;
    }

    func_80837AE0(this, arg6);

    if (arg2 == 3) {
        func_80835C58(globalCtx, this, func_8084FB10, 0);

        sp2C = &D_04002FD0;

        func_80832224(this);
        func_8083264C(this, 255, 10, 40, 0);

        func_8002F7DC(&this->actor, NA_SE_PL_FREEZE_S);
        func_80832698(this, NA_SE_VO_LI_FREEZE);
    } else if (arg2 == 4) {
        func_80835C58(globalCtx, this, func_8084FBF4, 0);

        func_8083264C(this, 255, 80, 150, 0);

        func_808322A4(globalCtx, this, &D_04002F00);
        func_80832224(this);

        this->unk_850 = 20;
    } else {
        arg5 -= this->actor.shape.rot.y;
        if (this->stateFlags1 & 0x8000000) {
            func_80835C58(globalCtx, this, func_8084E30C, 0);
            func_8083264C(this, 180, 20, 50, 0);

            this->linearVelocity = 4.0f;
            this->actor.velocity.y = 0.0f;

            sp2C = &D_04003320;

            func_80832698(this, NA_SE_VO_LI_DAMAGE_S);
        } else if ((arg2 == 1) || (arg2 == 2) || !(this->actor.bgCheckFlags & 1) || (this->stateFlags1 & 0x206000)) {
            func_80835C58(globalCtx, this, func_8084377C, 0);

            this->stateFlags3 |= 2;

            func_8083264C(this, 255, 20, 150, 0);
            func_80832224(this);

            if (arg2 == 2) {
                this->unk_850 = 4;

                this->actor.speedXZ = 3.0f;
                this->linearVelocity = 3.0f;
                this->actor.velocity.y = 6.0f;

                func_80832C2C(globalCtx, this, D_8085395C[this->modelAnimType]);
                func_80832698(this, NA_SE_VO_LI_DAMAGE_S);
            } else {
                this->actor.speedXZ = arg3;
                this->linearVelocity = arg3;
                this->actor.velocity.y = arg4;

                if (ABS(arg5) > 0x4000) {
                    sp2C = &D_04002F58;
                } else {
                    sp2C = &D_04002DB0;
                }

                if ((this->actor.type != ACTORTYPE_PLAYER) && (this->actor.colChkInfo.health == 0)) {
                    func_80832698(this, NA_SE_VO_BL_DOWN);
                } else {
                    func_80832698(this, NA_SE_VO_LI_FALL_L);
                }
            }

            this->unk_893 = 0;
            this->actor.bgCheckFlags &= ~1;
        } else {
            if ((this->linearVelocity > 4.0f) && !func_8008E9C4(this)) {
                this->unk_890 = 20;
                func_8083264C(this, 120, 20, 10, 0);
                func_80832698(this, NA_SE_VO_LI_DAMAGE_S);
                return;
            }

            sp28 = D_808544B0;

            func_80835C58(globalCtx, this, func_8084370C, 0);
            func_80833C3C(this);

            if (this->actor.colChkInfo.damage < 5) {
                func_8083264C(this, 120, 20, 10, 0);
            } else {
                func_8083264C(this, 180, 20, 100, 0);
                this->linearVelocity = 23.0f;
                sp28 += 4;
            }

            if (ABS(arg5) <= 0x4000) {
                sp28 += 2;
            }

            if (func_8008E9C4(this)) {
                sp28 += 1;
            }

            sp2C = *sp28;

            func_80832698(this, NA_SE_VO_LI_DAMAGE_S);
        }

        this->actor.shape.rot.y += arg5;
        this->currentYaw = this->actor.shape.rot.y;
        this->actor.posRot.rot.y = this->actor.shape.rot.y;
        if (ABS(arg5) > 0x4000) {
            this->actor.shape.rot.y += 0x8000;
        }
    }

    func_80832564(globalCtx, this);

    this->stateFlags1 |= 0x4000000;

    if (sp2C != NULL) {
        func_808322D0(globalCtx, this, sp2C);
    }
}

s32 func_80838144(s32 arg0) {
    s32 temp = arg0 - 2;

    if ((temp >= 0) && (temp < 2)) {
        return temp;
    } else {
        return -1;
    }
}

s32 func_8083816C(s32 arg0) {
    return (arg0 == 4) || (arg0 == 7) || (arg0 == 12);
}

void func_8083819C(Player* this, GlobalContext* globalCtx) {
    if (this->currentShield == PLAYER_SHIELD_DEKU) {
        Actor_Spawn(&globalCtx->actorCtx, globalCtx, ACTOR_ITEM_SHIELD, this->actor.posRot.pos.x,
                    this->actor.posRot.pos.y, this->actor.posRot.pos.z, 0, 0, 0, 1);
        Inventory_DeleteEquipment(globalCtx, EQUIP_SHIELD);
        func_8010B680(globalCtx, 0x305F, NULL); // "Your shield is gone!"
    }
}

void func_8083821C(Player* this) {
    s32 i;

    // clang-format off
    for (i = 0; i < 18; i++) { this->flameTimers[i] = Math_Rand_S16Offset(0, 200); }
    // clang-format on

    this->isBurning = true;
}

void func_80838280(Player* this) {
    if (this->actor.colChkInfo.acHitEffect == 1) {
        func_8083821C(this);
    }
    func_80832698(this, NA_SE_VO_LI_FALL_L);
}

void func_808382BC(Player* this) {
    if ((this->invincibilityTimer >= 0) && (this->invincibilityTimer < 20)) {
        this->invincibilityTimer = 20;
    }
}

s32 func_808382DC(Player* this, GlobalContext* globalCtx) {
    s32 pad;
    s32 sp68 = false;
    s32 sp64;

    if (this->unk_A86 != 0) {
        if (!Player_InBlockingCsMode(globalCtx, this)) {
            Player_InflictDamage(globalCtx, -16);
            this->unk_A86 = 0;
        }
    } else {
        sp68 = ((Player_GetHeight(this) - 8.0f) < (this->unk_6C4 * this->actor.scale.y));

        if (sp68 || (this->actor.bgCheckFlags & 0x100) || (D_808535E4 == 9) || (this->stateFlags2 & 0x80000000)) {
            func_80832698(this, NA_SE_VO_LI_DAMAGE_S);

            if (sp68) {
                Gameplay_TriggerRespawn(globalCtx);
                func_800994A0(globalCtx);
            } else {
                // Special case for getting crushed in Forest Temple's Checkboard Ceiling Hall or Shadow Temple's
                // Falling Spike Trap Room, to respawn the player in a specific place
                if (((globalCtx->sceneNum == SCENE_BMORI1) && (globalCtx->roomCtx.curRoom.num == 15)) ||
                    ((globalCtx->sceneNum == SCENE_HAKADAN) && (globalCtx->roomCtx.curRoom.num == 10))) {
                    static SpecialRespawnInfo checkboardCeilingRespawn = { { 1992.0f, 403.0f, -3432.0f }, 0 };
                    static SpecialRespawnInfo fallingSpikeTrapRespawn = { { 1200.0f, -1343.0f, 3850.0f }, 0 };
                    SpecialRespawnInfo* respawnInfo;

                    if (globalCtx->sceneNum == SCENE_BMORI1) {
                        respawnInfo = &checkboardCeilingRespawn;
                    } else {
                        respawnInfo = &fallingSpikeTrapRespawn;
                    }

                    Gameplay_SetupRespawnPoint(globalCtx, RESPAWN_MODE_DOWN, 0xDFF);
                    gSaveContext.respawn[RESPAWN_MODE_DOWN].pos = respawnInfo->pos;
                    gSaveContext.respawn[RESPAWN_MODE_DOWN].yaw = respawnInfo->yaw;
                }

                Gameplay_TriggerVoidOut(globalCtx);
            }

            func_80832698(this, NA_SE_VO_LI_TAKEN_AWAY);
            globalCtx->unk_11DE9 = 1;
            func_80078884(NA_SE_OC_ABYSS);
        } else if ((this->unk_8A1 != 0) && ((this->unk_8A1 >= 2) || (this->invincibilityTimer == 0))) {
            u8 sp5C[] = { 2, 1, 1 };

            func_80838280(this);

            if (this->unk_8A1 == 3) {
                this->shockTimer = 40;
            }

            this->actor.colChkInfo.damage += this->unk_8A0;
            func_80837C0C(globalCtx, this, sp5C[this->unk_8A1 - 1], this->unk_8A4, this->unk_8A8, this->unk_8A2, 20);
        } else {
            sp64 = (this->shieldQuad.base.acFlags & 0x80) != 0;

            // @bug The second set of conditions here seems intended as a way for Link to "block" hits by rolling.
            // However, `ColliderBody.atFlags` is a byte so the flag check at the end is incorrect and cannot work.
            // Additionally, `ColliderBody.atHit` can never be set while already colliding as AC, so it's also bugged.
            // This behavior was later fixed in MM, most likely by removing both the `atHit` and `atFlags` checks.
            if (sp64 || ((this->invincibilityTimer < 0) && (this->cylinder.base.acFlags & 2) &&
                         (this->cylinder.body.atHit != NULL) && (this->cylinder.body.atHit->atFlags & 0x20000000))) {

                func_8083264C(this, 180, 20, 100, 0);

                if (!Player_IsChildWithHylianShield(this)) {
                    if (this->invincibilityTimer >= 0) {
                        LinkAnimationHeader* anim;
                        s32 sp54 = func_80843188 == this->func_674;

                        if (!func_808332B8(this)) {
                            func_80835C58(globalCtx, this, func_808435C4, 0);
                        }

                        if (!(this->unk_84F = sp54)) {
                            func_80833638(this, func_80834BD4);

                            if (this->unk_870 < 0.5f) {
                                anim = D_808543BC[Player_HoldsTwoHandedWeapon(this)];
                            } else {
                                anim = D_808543B4[Player_HoldsTwoHandedWeapon(this)];
                            }
                            LinkAnimation_PlayOnce(globalCtx, &this->skelAnime2, anim);
                        } else {
                            func_80832264(globalCtx, this, D_808543C4[Player_HoldsTwoHandedWeapon(this)]);
                        }
                    }

                    if (!(this->stateFlags1 & 0x206000)) {
                        this->linearVelocity = -18.0f;
                        this->currentYaw = this->actor.shape.rot.y;
                    }
                }

                if (sp64 && (this->shieldQuad.body.acHitItem->toucher.effect == 1)) {
                    func_8083819C(this, globalCtx);
                }

                return 0;
            }

            if ((this->unk_A87 != 0) || (this->invincibilityTimer > 0) || (this->stateFlags1 & 0x4000000) ||
                (this->csMode != 0) || (this->swordQuads[0].base.atFlags & 2) ||
                (this->swordQuads[1].base.atFlags & 2)) {
                return 0;
            }

            if (this->cylinder.base.acFlags & 2) {
                Actor* ac = this->cylinder.base.ac;
                s32 sp4C;

                if (ac->flags & 0x1000000) {
                    func_8002F7DC(&this->actor, NA_SE_PL_BODY_HIT);
                }

                if (this->stateFlags1 & 0x8000000) {
                    sp4C = 0;
                } else if (this->actor.colChkInfo.acHitEffect == 2) {
                    sp4C = 3;
                } else if (this->actor.colChkInfo.acHitEffect == 3) {
                    sp4C = 4;
                } else if (this->actor.colChkInfo.acHitEffect == 4) {
                    sp4C = 1;
                } else {
                    func_80838280(this);
                    sp4C = 0;
                }

                func_80837C0C(globalCtx, this, sp4C, 4.0f, 5.0f, func_8002DA78(ac, &this->actor), 20);
            } else if (this->invincibilityTimer != 0) {
                return 0;
            } else {
                static u8 D_808544F4[] = { 120, 60 };
                s32 sp48 = func_80838144(D_808535E4);

                if (((this->actor.wallPoly != NULL) &&
                     func_80042108(&globalCtx->colCtx, this->actor.wallPoly, this->actor.wallPolySource)) ||
                    ((sp48 >= 0) &&
                     func_80042108(&globalCtx->colCtx, this->actor.floorPoly, this->actor.floorPolySource) &&
                     (this->unk_A79 >= D_808544F4[sp48])) ||
                    ((sp48 >= 0) &&
                     ((this->currentTunic != PLAYER_TUNIC_GORON) || (this->unk_A79 >= D_808544F4[sp48])))) {
                    this->unk_A79 = 0;
                    this->actor.colChkInfo.damage = 4;
                    func_80837C0C(globalCtx, this, 0, 4.0f, 5.0f, this->actor.shape.rot.y, 20);
                } else {
                    return 0;
                }
            }
        }
    }

    return 1;
}

void func_80838940(Player* this, LinkAnimationHeader* anim, f32 arg2, GlobalContext* globalCtx, u16 sfxId) {
    func_80835C58(globalCtx, this, func_8084411C, 1);

    if (anim != NULL) {
        func_808322D0(globalCtx, this, anim);
    }

    this->actor.velocity.y = arg2 * D_808535E8;
    this->unk_893 = 0;
    this->actor.bgCheckFlags &= ~1;

    func_80832854(this);
    func_80832698(this, sfxId);

    this->stateFlags1 |= 0x40000;
}

void func_808389E8(Player* this, LinkAnimationHeader* anim, f32 arg2, GlobalContext* globalCtx) {
    func_80838940(this, anim, arg2, globalCtx, NA_SE_VO_LI_SWORD_N);
}

s32 func_80838A14(Player* this, GlobalContext* globalCtx) {
    s32 sp3C;
    LinkAnimationHeader* sp38;
    f32 sp34;
    f32 temp;
    f32 sp2C;
    f32 sp28;
    f32 sp24;

    if (!(this->stateFlags1 & 0x800) && (this->unk_88C >= 2) &&
        (!(this->stateFlags1 & 0x8000000) || (this->ageProperties->unk_14 > this->wallHeight))) {
        sp3C = 0;

        if (func_808332B8(this)) {
            if (this->actor.waterY < 50.0f) {
                if ((this->unk_88C < 2) || (this->wallHeight > this->ageProperties->unk_10)) {
                    return 0;
                }
            } else if ((this->currentBoots != PLAYER_BOOTS_IRON) || (this->unk_88C > 2)) {
                return 0;
            }
        } else if (!(this->actor.bgCheckFlags & 1) ||
                   ((this->ageProperties->unk_14 <= this->wallHeight) && (this->stateFlags1 & 0x8000000))) {
            return 0;
        }

        if ((this->actor.wallPolySource != 50) && (D_808535F0 & 0x40)) {
            if (this->unk_88D >= 6) {
                this->stateFlags2 |= 4;
                if (CHECK_BTN_ALL(sControlInput->press.button, BTN_A)) {
                    sp3C = 1;
                }
            }
        } else if ((this->unk_88D >= 6) || CHECK_BTN_ALL(sControlInput->press.button, BTN_A)) {
            sp3C = 1;
        }

        if (sp3C != 0) {
            func_80835C58(globalCtx, this, func_80845668, 0);

            this->stateFlags1 |= 0x40000;

            sp34 = this->wallHeight;

            if (this->ageProperties->unk_14 <= sp34) {
                sp38 = &D_04002D48;
                this->linearVelocity = 1.0f;
            } else {
                sp2C = this->actor.wallPoly->norm.x * (1.0f / 32767.0f);
                sp28 = this->actor.wallPoly->norm.z * (1.0f / 32767.0f);
                sp24 = this->wallDistance + 0.5f;

                this->stateFlags1 |= 0x4000;

                if (func_808332B8(this)) {
                    sp38 = &D_040032E8;
                    sp34 -= (60.0f * this->ageProperties->unk_08);
                    this->stateFlags1 &= ~0x8000000;
                } else if (this->ageProperties->unk_18 <= sp34) {
                    sp38 = &D_04002D40;
                    sp34 -= (59.0f * this->ageProperties->unk_08);
                } else {
                    sp38 = &D_04002D38;
                    sp34 -= (41.0f * this->ageProperties->unk_08);
                }

                this->actor.shape.unk_08 -= sp34 * 100.0f;

                this->actor.posRot.pos.x -= sp24 * sp2C;
                this->actor.posRot.pos.y += this->wallHeight;
                this->actor.posRot.pos.z -= sp24 * sp28;

                func_80832224(this);
            }

            this->actor.bgCheckFlags |= 1;

            LinkAnimation_PlayOnceSetSpeed(globalCtx, &this->skelAnime, sp38, 1.3f);
            AnimationContext_DisableQueue(globalCtx);

            this->actor.shape.rot.y = this->currentYaw = this->actor.wallPolyRot + 0x8000;

            return 1;
        }
    } else if ((this->actor.bgCheckFlags & 1) && (this->unk_88C == 1) && (this->unk_88D >= 3)) {
        temp = (this->wallHeight * 0.08f) + 5.5f;
        func_808389E8(this, &D_04002FE0, temp, globalCtx);
        this->linearVelocity = 2.5f;

        return 1;
    }

    return 0;
}

void func_80838E70(GlobalContext* globalCtx, Player* this, f32 arg2, s16 arg3) {
    func_80835C58(globalCtx, this, func_80845CA4, 0);
    func_80832440(globalCtx, this);

    this->unk_84F = 1;
    this->unk_850 = 1;

    this->unk_450.x = (Math_Sins(arg3) * arg2) + this->actor.posRot.pos.x;
    this->unk_450.z = (Math_Coss(arg3) * arg2) + this->actor.posRot.pos.z;

    func_80832264(globalCtx, this, func_80833338(this));
}

void func_80838F18(GlobalContext* globalCtx, Player* this) {
    func_80835C58(globalCtx, this, func_8084D610, 0);
    func_80832C6C(globalCtx, this, &D_04003328);
}

void func_80838F5C(GlobalContext* globalCtx, Player* this) {
    func_80835C58(globalCtx, this, func_8084F88C, 0);

    this->stateFlags1 |= 0xA0000000;

    Camera_ChangeSetting(Gameplay_GetCamera(globalCtx, 0), CAM_SET_FREE0);
}

s32 func_80838FB8(GlobalContext* globalCtx, Player* this) {
    if ((globalCtx->sceneLoadFlag == 0) && (this->stateFlags1 & 0x80000000)) {
        func_80838F5C(globalCtx, this);
        func_80832284(globalCtx, this, &D_04003040);
        func_80832698(this, NA_SE_VO_LI_FALL_S);
        func_800788CC(NA_SE_OC_SECRET_WARP_IN);
        return 1;
    }

    return 0;
}

s16 D_808544F8[] = {
    0x045B, 0x0482, 0x0340, 0x044B, 0x02A2, 0x0201, 0x03B8, 0x04EE, 0x03C0, 0x0463, 0x01CD, 0x0394, 0x0340, 0x057C,
};

u8 D_80854514[] = { 11, 9, 3, 5, 7, 0 };

s32 func_80839034(GlobalContext* globalCtx, Player* this, CollisionPoly* arg2, u32 arg3) {
    s32 sp3C;
    s32 temp;
    s32 sp34;
    f32 linearVel;
    s32 yaw;

    if (1) {}

    if (this->actor.type == ACTORTYPE_PLAYER) {
        sp3C = 0;

        if (!(this->stateFlags1 & 0x80) && (globalCtx->sceneLoadFlag == 0) && (this->csMode == 0) &&
            !(this->stateFlags1 & 1) &&
            (((arg2 != NULL) && (sp3C = func_80041D28(&globalCtx->colCtx, arg2, arg3), sp3C != 0)) ||
             (func_8083816C(D_808535E4) && (this->unk_A7A == 12)))) {

            sp34 = this->unk_A84 - (s32)this->actor.posRot.pos.y;

            if (!(this->stateFlags1 & 0x28800000) && !(this->actor.bgCheckFlags & 1) && (sp34 < 100) &&
                (D_80853600 > 100.0f)) {
                return 0;
            }

            if (sp3C == 0) {
                Gameplay_TriggerVoidOut(globalCtx);
                func_800994A0(globalCtx);
            } else {
                globalCtx->nextEntranceIndex = globalCtx->setupExitList[sp3C - 1];
                if (globalCtx->nextEntranceIndex == 0x7FFF) {
                    gSaveContext.respawnFlag = 2;
                    globalCtx->nextEntranceIndex = gSaveContext.respawn[RESPAWN_MODE_RETURN].entranceIndex;
                    globalCtx->fadeTransition = 3;
                    gSaveContext.nextTransition = 3;
                } else if (globalCtx->nextEntranceIndex >= 0x7FF9) {
                    globalCtx->nextEntranceIndex =
                        D_808544F8[D_80854514[globalCtx->nextEntranceIndex - 0x7FF9] + globalCtx->curSpawn];
                    func_800994A0(globalCtx);
                } else {
                    if (func_80041F7C(&globalCtx->colCtx, arg2, arg3) == 2) {
                        gSaveContext.respawn[RESPAWN_MODE_DOWN].entranceIndex = globalCtx->nextEntranceIndex;
                        Gameplay_TriggerVoidOut(globalCtx);
                        gSaveContext.respawnFlag = -2;
                    }
                    gSaveContext.unk_13C3 = 1;
                    func_800994A0(globalCtx);
                }
                globalCtx->sceneLoadFlag = 0x14;
            }

            if (!(this->stateFlags1 & 0x20800000) && !(this->stateFlags2 & 0x40000) && !func_808332B8(this) &&
                (temp = func_80041D4C(&globalCtx->colCtx, arg2, arg3), (temp != 10)) &&
                ((sp34 < 100) || (this->actor.bgCheckFlags & 1))) {

                if (temp == 11) {
                    func_800788CC(NA_SE_OC_SECRET_HOLE_OUT);
                    func_800F6964(5);
                    gSaveContext.seqIndex = 0xFF;
                    gSaveContext.nightSeqIndex = 0xFF;
                } else {
                    linearVel = this->linearVelocity;

                    if (linearVel < 0.0f) {
                        this->actor.posRot.rot.y += 0x8000;
                        linearVel = -linearVel;
                    }

                    if (linearVel > R_RUN_SPEED_LIMIT / 100.0f) {
                        gSaveContext.entranceSpeed = R_RUN_SPEED_LIMIT / 100.0f;
                    } else {
                        gSaveContext.entranceSpeed = linearVel;
                    }

                    if (D_808535F4 != 0) {
                        yaw = D_808535FC;
                    } else {
                        yaw = this->actor.posRot.rot.y;
                    }
                    func_80838E70(globalCtx, this, 400.0f, yaw);
                }
            } else {
                if (!(this->actor.bgCheckFlags & 1)) {
                    func_80832210(this);
                }
            }

            this->stateFlags1 |= 0x20000001;

            func_80835E44(globalCtx, 0x2F);

            return 1;
        } else {
            if (globalCtx->sceneLoadFlag == 0) {

                if ((this->actor.posRot.pos.y < -4000.0f) ||
                    (((this->unk_A7A == 5) || (this->unk_A7A == 12)) &&
                     ((D_80853600 < 100.0f) || (this->fallDistance > 400.0f) ||
                      ((globalCtx->sceneNum != SCENE_HAKADAN) && (this->fallDistance > 200.0f)))) ||
                    ((globalCtx->sceneNum == SCENE_GANON_FINAL) && (this->fallDistance > 320.0f))) {

                    if (this->actor.bgCheckFlags & 1) {
                        if (this->unk_A7A == 5) {
                            Gameplay_TriggerRespawn(globalCtx);
                        } else {
                            Gameplay_TriggerVoidOut(globalCtx);
                        }
                        globalCtx->fadeTransition = 4;
                        func_80078884(NA_SE_OC_ABYSS);
                    } else {
                        func_80838F5C(globalCtx, this);
                        this->unk_850 = 9999;
                        if (this->unk_A7A == 5) {
                            this->unk_84F = -1;
                        } else {
                            this->unk_84F = 1;
                        }
                    }
                }

                this->unk_A84 = this->actor.posRot.pos.y;
            }
        }
    }

    return 0;
}

void func_808395DC(Player* this, Vec3f* arg1, Vec3f* arg2, Vec3f* arg3) {
    f32 cos = Math_Coss(this->actor.shape.rot.y);
    f32 sin = Math_Sins(this->actor.shape.rot.y);

    arg3->x = arg1->x + ((arg2->x * cos) + (arg2->z * sin));
    arg3->y = arg1->y + arg2->y;
    arg3->z = arg1->z + ((arg2->z * cos) - (arg2->x * sin));
}

Actor* Player_SpawnFairy(GlobalContext* globalCtx, Player* this, Vec3f* arg2, Vec3f* arg3, s32 type) {
    Vec3f pos;

    func_808395DC(this, arg2, arg3, &pos);

    return Actor_Spawn(&globalCtx->actorCtx, globalCtx, ACTOR_EN_ELF, pos.x, pos.y, pos.z, 0, 0, 0, type);
}

f32 func_808396F4(GlobalContext* globalCtx, Player* this, Vec3f* arg2, Vec3f* arg3, CollisionPoly** arg4, s32* arg5) {
    func_808395DC(this, &this->actor.posRot.pos, arg2, arg3);

    func_8003C940(&globalCtx->colCtx, arg4, arg5, arg3);
}

f32 func_8083973C(GlobalContext* globalCtx, Player* this, Vec3f* arg2, Vec3f* arg3) {
    CollisionPoly* sp24;
    s32 sp20;

    return func_808396F4(globalCtx, this, arg2, arg3, &sp24, &sp20);
}

s32 func_80839768(GlobalContext* globalCtx, Player* this, Vec3f* arg2, CollisionPoly** arg3, u32* arg4, Vec3f* arg5) {
    Vec3f sp44;
    Vec3f sp38;

    sp44.x = this->actor.posRot.pos.x;
    sp44.y = this->actor.posRot.pos.y + arg2->y;
    sp44.z = this->actor.posRot.pos.z;

    func_808395DC(this, &this->actor.posRot.pos, arg2, &sp38);

    return func_8003DE84(&globalCtx->colCtx, &sp44, &sp38, arg5, arg3, 1, 0, 0, 1, arg4);
}

s32 func_80839800(Player* this, GlobalContext* globalCtx) {
    DoorShutter* doorShutter;
    EnDoor* enDoor;
    s32 sp7C;
    f32 sp78;
    f32 sp74;
    Actor* doorActor;
    f32 sp6C;
    s32 pad3;
    s32 frontRoom;
    Actor* attachedActor;
    LinkAnimationHeader* sp5C;
    CollisionPoly* sp58;
    Vec3f sp4C;

    if ((this->doorType != 0) &&
        (!(this->stateFlags1 & 0x800) || ((this->heldActor != NULL) && (this->heldActor->id == ACTOR_EN_RU1)))) {
        if (CHECK_BTN_ALL(sControlInput->press.button, BTN_A) || (func_8084F9A0 == this->func_674)) {
            doorActor = this->doorActor;

            if (this->doorType < 0) {
                doorActor->textId = 0xD0; // "It won't open!"
                func_80853148(globalCtx, doorActor);
                return 0;
            }

            sp7C = this->doorDirection;
            sp78 = Math_Coss(doorActor->shape.rot.y);
            sp74 = Math_Sins(doorActor->shape.rot.y);

            if (this->doorType == 2) {
                doorShutter = (DoorShutter*)doorActor;

                this->currentYaw = doorShutter->dyna.actor.initPosRot.rot.y;
                if (sp7C > 0) {
                    this->currentYaw -= 0x8000;
                }
                this->actor.shape.rot.y = this->currentYaw;

                if (this->linearVelocity <= 0.0f) {
                    this->linearVelocity = 0.1f;
                }

                func_80838E70(globalCtx, this, 50.0f, this->actor.shape.rot.y);

                this->unk_84F = 0;
                this->unk_447 = this->doorType;
                this->stateFlags1 |= 0x20000000;

                this->unk_450.x = this->actor.posRot.pos.x + ((sp7C * 20.0f) * sp74);
                this->unk_450.z = this->actor.posRot.pos.z + ((sp7C * 20.0f) * sp78);
                this->unk_45C.x = this->actor.posRot.pos.x + ((sp7C * -120.0f) * sp74);
                this->unk_45C.z = this->actor.posRot.pos.z + ((sp7C * -120.0f) * sp78);

                doorShutter->unk_164 = 1;
                func_80832224(this);

                if (this->doorTimer != 0) {
                    this->unk_850 = 0;
                    func_80832B0C(globalCtx, this, func_80833338(this));
                    this->skelAnime.endFrame = 0.0f;
                } else {
                    this->linearVelocity = 0.1f;
                }

                if (doorShutter->dyna.actor.type == ACTORTYPE_DOOR) {
                    this->unk_46A = globalCtx->transitionActorList[(u16)doorShutter->dyna.actor.params >> 10]
                                        .sides[(sp7C > 0) ? 0 : 1]
                                        .effects;

                    func_800304B0(globalCtx);
                }
            } else {
                enDoor = (EnDoor*)doorActor;

                enDoor->unk_190 = (sp7C < 0.0f) ? ((LINK_IS_ADULT) ? 0 : 1) : ((LINK_IS_ADULT) ? 2 : 3);

                if (enDoor->unk_190 == 0) {
                    sp5C = D_808539EC[this->modelAnimType];
                } else if (enDoor->unk_190 == 1) {
                    sp5C = D_80853A04[this->modelAnimType];
                } else if (enDoor->unk_190 == 2) {
                    sp5C = D_80853A1C[this->modelAnimType];
                } else {
                    sp5C = D_80853A34[this->modelAnimType];
                }

                func_80835C58(globalCtx, this, func_80845EF8, 0);
                func_80832528(globalCtx, this);

                if (sp7C < 0) {
                    this->actor.shape.rot.y = doorActor->shape.rot.y;
                } else {
                    this->actor.shape.rot.y = doorActor->shape.rot.y - 0x8000;
                }

                this->currentYaw = this->actor.shape.rot.y;

                sp6C = (sp7C * 22.0f);
                this->actor.posRot.pos.x = doorActor->posRot.pos.x + sp6C * sp74;
                this->actor.posRot.pos.z = doorActor->posRot.pos.z + sp6C * sp78;

                func_8083328C(globalCtx, this, sp5C);

                if (this->doorTimer != 0) {
                    this->skelAnime.endFrame = 0.0f;
                }

                func_80832224(this);
                func_80832F54(globalCtx, this, 0x28F);

                if (doorActor->parent != NULL) {
                    sp7C = -sp7C;
                }

                enDoor->unk_191 = 1;

                if (this->doorType != 3) {
                    this->stateFlags1 |= 0x20000000;
                    func_800304B0(globalCtx);

                    if (((doorActor->params >> 7) & 7) == 3) {
                        sp4C.x = doorActor->posRot.pos.x - (sp6C * sp74);
                        sp4C.y = doorActor->posRot.pos.y + 10.0f;
                        sp4C.z = doorActor->posRot.pos.z - (sp6C * sp78);

                        func_8003C890(&globalCtx->colCtx, &sp58, &sp4C);

                        if (func_80839034(globalCtx, this, sp58, 50)) {
                            gSaveContext.entranceSpeed = 2.0f;
                            gSaveContext.entranceSound = NA_SE_OC_DOOR_OPEN;
                        }
                    } else {
                        Camera_ChangeDoorCam(Gameplay_GetCamera(globalCtx, 0), doorActor,
                                             globalCtx->transitionActorList[(u16)doorActor->params >> 10]
                                                 .sides[(sp7C > 0) ? 0 : 1]
                                                 .effects,
                                             0, 38.0f * D_808535EC, 26.0f * D_808535EC, 10.0f * D_808535EC);
                    }
                }
            }

            if ((this->doorType != 3) && (doorActor->type == ACTORTYPE_DOOR)) {
                frontRoom = globalCtx->transitionActorList[(u16)doorActor->params >> 10].sides[(sp7C > 0) ? 0 : 1].room;

                if ((frontRoom >= 0) && (frontRoom != globalCtx->roomCtx.curRoom.num)) {
                    func_8009728C(globalCtx, &globalCtx->roomCtx, frontRoom);
                }
            }

            doorActor->room = globalCtx->roomCtx.curRoom.num;

            if (((attachedActor = doorActor->child) != NULL) || ((attachedActor = doorActor->parent) != NULL)) {
                attachedActor->room = globalCtx->roomCtx.curRoom.num;
            }

            return 1;
        }
    }

    return 0;
}

void func_80839E88(Player* this, GlobalContext* globalCtx) {
    LinkAnimationHeader* anim;

    func_80835C58(globalCtx, this, func_80840450, 1);

    if (this->unk_870 < 0.5f) {
        anim = func_808334E4(this);
        this->unk_870 = 0.0f;
    } else {
        anim = func_80833528(this);
        this->unk_870 = 1.0f;
    }

    this->unk_874 = this->unk_870;
    func_80832284(globalCtx, this, anim);
    this->currentYaw = this->actor.shape.rot.y;
}

void func_80839F30(Player* this, GlobalContext* globalCtx) {
    func_80835C58(globalCtx, this, func_808407CC, 1);
    func_80832B0C(globalCtx, this, func_80833338(this));
    this->currentYaw = this->actor.shape.rot.y;
}

void func_80839F90(Player* this, GlobalContext* globalCtx) {
    if (func_8008E9C4(this)) {
        func_80839E88(this, globalCtx);
    } else if (func_80833B2C(this)) {
        func_80839F30(this, globalCtx);
    } else {
        func_80853080(this, globalCtx);
    }
}

void func_80839FFC(Player* this, GlobalContext* globalCtx) {
    PlayerFunc674 func;

    if (func_8008E9C4(this)) {
        func = func_80840450;
    } else if (func_80833B2C(this)) {
        func = func_808407CC;
    } else {
        func = func_80840BC8;
    }

    func_80835C58(globalCtx, this, func, 1);
}

void func_8083A060(Player* this, GlobalContext* globalCtx) {
    func_80839FFC(this, globalCtx);
    if (func_8008E9C4(this)) {
        this->unk_850 = 1;
    }
}

void func_8083A098(Player* this, LinkAnimationHeader* anim, GlobalContext* globalCtx) {
    func_8083A060(this, globalCtx);
    func_8083328C(globalCtx, this, anim);
}

s32 func_8083A0D4(Player* this) {
    return (this->interactRangeActor != NULL) && (this->heldActor == NULL);
}

void func_8083A0F4(GlobalContext* globalCtx, Player* this) {
    if (func_8083A0D4(this)) {
        Actor* interactRangeActor = this->interactRangeActor;
        s32 interactActorId = interactRangeActor->id;

        if (interactActorId == ACTOR_BG_TOKI_SWD) {
            this->interactRangeActor->parent = &this->actor;
            func_80835C58(globalCtx, this, func_8084F608, 0);
            this->stateFlags1 |= 0x20000000;
        } else {
            LinkAnimationHeader* anim;

            if (interactActorId == ACTOR_BG_HEAVY_BLOCK) {
                func_80835C58(globalCtx, this, func_80846120, 0);
                this->stateFlags1 |= 0x20000000;
                anim = &D_04002F98;
            } else if ((interactActorId == ACTOR_EN_ISHI) && ((interactRangeActor->params & 0xF) == 1)) {
                func_80835C58(globalCtx, this, func_80846260, 0);
                anim = &D_040032B0;
            } else if (((interactActorId == ACTOR_EN_BOMBF) || (interactActorId == ACTOR_EN_KUSA)) &&
                       (Player_GetStrength() <= PLAYER_STR_NONE)) {
                func_80835C58(globalCtx, this, func_80846408, 0);
                this->actor.posRot.pos.x =
                    (Math_Sins(interactRangeActor->yawTowardsLink) * 20.0f) + interactRangeActor->posRot.pos.x;
                this->actor.posRot.pos.z =
                    (Math_Coss(interactRangeActor->yawTowardsLink) * 20.0f) + interactRangeActor->posRot.pos.z;
                this->currentYaw = this->actor.shape.rot.y = interactRangeActor->yawTowardsLink + 0x8000;
                anim = &D_04003060;
            } else {
                func_80835C58(globalCtx, this, func_80846050, 0);
                anim = D_80853A4C[this->modelAnimType];
            }

            func_80832264(globalCtx, this, anim);
        }
    } else {
        func_80839F90(this, globalCtx);
        this->stateFlags1 &= ~0x800;
    }
}

void func_8083A2F8(GlobalContext* globalCtx, Player* this) {
    func_80835DAC(globalCtx, this, func_8084B530, 0);

    this->stateFlags1 |= 0x20000040;

    if (this->actor.textId != 0) {
        func_8010B680(globalCtx, this->actor.textId, this->targetActor);
        this->unk_664 = this->targetActor;
    }
}

void func_8083A360(GlobalContext* globalCtx, Player* this) {
    func_80835DAC(globalCtx, this, func_8084CC98, 0);
}

void func_8083A388(GlobalContext* globalCtx, Player* this) {
    func_80835C58(globalCtx, this, func_8084B78C, 0);
}

void func_8083A3B0(GlobalContext* globalCtx, Player* this) {
    s32 sp1C = this->unk_850;
    s32 sp18 = this->unk_84F;

    func_80835DAC(globalCtx, this, func_8084BF1C, 0);
    this->actor.velocity.y = 0.0f;

    this->unk_850 = sp1C;
    this->unk_84F = sp18;
}

void func_8083A40C(GlobalContext* globalCtx, Player* this) {
    func_80835DAC(globalCtx, this, func_8084C760, 0);
}

void func_8083A434(GlobalContext* globalCtx, Player* this) {
    func_80835DAC(globalCtx, this, func_8084E6D4, 0);

    this->stateFlags1 |= 0x20000400;

    if (this->getItemId == GI_HEART_CONTAINER_2) {
        this->unk_850 = 20;
    } else if (this->getItemId >= 0) {
        this->unk_850 = 1;
    } else {
        this->getItemId = -this->getItemId;
    }
}

s32 func_8083A4A8(Player* this, GlobalContext* globalCtx) {
    s16 yawDiff;
    LinkAnimationHeader* anim;
    f32 temp;

    yawDiff = this->currentYaw - this->actor.shape.rot.y;

    if ((ABS(yawDiff) < 0x1000) && (this->linearVelocity > 4.0f)) {
        anim = &D_04003148;
    } else {
        anim = &D_04002FE0;
    }

    if (this->linearVelocity > (IREG(66) / 100.0f)) {
        temp = IREG(67) / 100.0f;
    } else {
        temp = (IREG(68) / 100.0f) + ((IREG(69) * this->linearVelocity) / 1000.0f);
    }

    func_80838940(this, anim, temp, globalCtx, NA_SE_VO_LI_AUTO_JUMP);
    this->unk_850 = 1;

    return 1;
}

void func_8083A5C4(GlobalContext* globalCtx, Player* this, CollisionPoly* arg2, f32 arg3, LinkAnimationHeader* arg4) {
    f32 sp24 = arg2->norm.x * (1.0f / 32767.0f);
    f32 sp20 = arg2->norm.z * (1.0f / 32767.0f);

    func_80835C58(globalCtx, this, func_8084BBE4, 0);
    func_80832564(globalCtx, this);
    func_80832264(globalCtx, this, arg4);

    this->actor.posRot.pos.x -= (arg3 + 1.0f) * sp24;
    this->actor.posRot.pos.z -= (arg3 + 1.0f) * sp20;
    this->actor.shape.rot.y = this->currentYaw = atan2s(sp20, sp24);

    func_80832224(this);
    func_80832CFC(this);
}

s32 func_8083A6AC(Player* this, GlobalContext* globalCtx) {
    CollisionPoly* sp84;
    u32 sp80;
    Vec3f sp74;
    Vec3f sp68;
    f32 temp1;

    if ((this->actor.waterY < -80.0f) && (ABS(this->unk_898) < 2730) && (ABS(this->unk_89A) < 2730)) {
        sp74.x = this->actor.pos4.x - this->actor.posRot.pos.x;
        sp74.z = this->actor.pos4.z - this->actor.posRot.pos.z;

        temp1 = sqrtf(SQ(sp74.x) + SQ(sp74.z));
        if (temp1 != 0.0f) {
            temp1 = 5.0f / temp1;
        } else {
            temp1 = 0.0f;
        }

        sp74.x = this->actor.pos4.x + (sp74.x * temp1);
        sp74.y = this->actor.posRot.pos.y;
        sp74.z = this->actor.pos4.z + (sp74.z * temp1);

        if (func_8003DE84(&globalCtx->colCtx, &this->actor.posRot.pos, &sp74, &sp68, &sp84, 1, 0, 0, 1, &sp80) &&
            (ABS(sp84->norm.y) < 600)) {
            f32 nx = sp84->norm.x * (1.0f / 32767.0f);
            f32 ny = sp84->norm.y * (1.0f / 32767.0f);
            f32 nz = sp84->norm.z * (1.0f / 32767.0f);
            f32 sp54;
            s32 sp50;

            sp54 = Math3D_UDistPlaneToPos(nx, ny, nz, sp84->dist, &this->actor.posRot.pos);

            sp50 = D_80853604 == 6;
            if (!sp50 && (func_80041DB8(&globalCtx->colCtx, sp84, sp80) & 8)) {
                sp50 = 1;
            }

            func_8083A5C4(globalCtx, this, sp84, sp54, sp50 ? &D_04002D88 : &D_04002F10);

            if (sp50) {
                func_80836898(globalCtx, this, func_8083A3B0);

                this->currentYaw += 0x8000;
                this->actor.shape.rot.y = this->currentYaw;

                this->stateFlags1 |= 0x200000;
                func_80832F54(globalCtx, this, 0x9F);

                this->unk_850 = -1;
                this->unk_84F = sp50;
            } else {
                this->stateFlags1 |= 0x2000;
                this->stateFlags1 &= ~0x20000;
            }

            func_8002F7DC(&this->actor, NA_SE_PL_SLIPDOWN);
            func_80832698(this, NA_SE_VO_LI_HANG);
            return 1;
        }
    }

    return 0;
}

void func_8083A9B8(Player* this, LinkAnimationHeader* anim, GlobalContext* globalCtx) {
    func_80835C58(globalCtx, this, func_8084BDFC, 0);
    LinkAnimation_PlayOnceSetSpeed(globalCtx, &this->skelAnime, anim, 1.3f);
}

Vec3f D_8085451C = { 0.0f, 0.0f, 100.0f };

void func_8083AA10(Player* this, GlobalContext* globalCtx) {
    s32 sp5C;
    CollisionPoly* sp58;
    s32 sp54;
    WaterBox* sp50;
    Vec3f sp44;
    f32 sp40;
    f32 sp3C;

    this->fallDistance = this->fallStartHeight - (s32)this->actor.posRot.pos.y;

    if (!(this->stateFlags1 & 0x28000000) && !(this->actor.bgCheckFlags & 1)) {
        if (!func_80838FB8(globalCtx, this)) {
            if (D_80853604 == 8) {
                this->actor.posRot.pos.x = this->actor.pos4.x;
                this->actor.posRot.pos.z = this->actor.pos4.z;
                return;
            }

            if (!(this->stateFlags3 & 2) && !(this->skelAnime.flags & 0x80) && (func_8084411C != this->func_674) &&
                (func_80844A44 != this->func_674)) {

                if ((D_80853604 == 7) || (this->swordState != 0)) {
                    Math_Vec3f_Copy(&this->actor.posRot.pos, &this->actor.pos4);
                    func_80832210(this);
                    return;
                }

                if (this->unk_893 != 0) {
                    this->actor.velocity.y = 1.0f;
                    D_80853604 = 9;
                    return;
                }

                sp5C = (s16)(this->currentYaw - this->actor.shape.rot.y);

                func_80835C58(globalCtx, this, func_8084411C, 1);
                func_80832440(globalCtx, this);

                this->unk_89E = this->unk_A82;

                if ((this->actor.bgCheckFlags & 4) && !(this->stateFlags1 & 0x8000000) && (D_80853604 != 6) &&
                    (D_80853604 != 9) && (D_80853600 > 20.0f) && (this->swordState == 0) && (ABS(sp5C) < 0x2000) &&
                    (this->linearVelocity > 3.0f)) {

                    if ((D_80853604 == 11) && !(this->stateFlags1 & 0x800)) {

                        sp40 = func_808396F4(globalCtx, this, &D_8085451C, &sp44, &sp58, &sp54);
                        sp3C = this->actor.posRot.pos.y;

                        if (func_8004213C(globalCtx, &globalCtx->colCtx, sp44.x, sp44.z, &sp3C, &sp50) &&
                            ((sp3C - sp40) > 50.0f)) {
                            func_808389E8(this, &D_04003158, 6.0f, globalCtx);
                            func_80835C58(globalCtx, this, func_80844A44, 0);
                            return;
                        }
                    }

                    func_8083A4A8(this, globalCtx);
                    return;
                }

                if ((D_80853604 == 9) || (D_80853600 <= this->ageProperties->unk_34) ||
                    !func_8083A6AC(this, globalCtx)) {
                    func_80832284(globalCtx, this, &D_04003040);
                    return;
                }
            }
        }
    } else {
        this->fallStartHeight = this->actor.posRot.pos.y;
    }
}

s32 func_8083AD4C(GlobalContext* globalCtx, Player* this) {
    s32 cameraMode;

    if (this->unk_6AD == 2) {
        if (func_8002DD6C(this)) {
            if (LINK_IS_ADULT) {
                cameraMode = CAM_MODE_BOWARROW;
            } else {
                cameraMode = CAM_MODE_SLINGSHOT;
            }
        } else {
            cameraMode = CAM_MODE_BOOMERANG;
        }
    } else {
        cameraMode = CAM_MODE_FIRSTPERSON;
    }

    return Camera_ChangeMode(Gameplay_GetCamera(globalCtx, 0), cameraMode);
}

s32 func_8083ADD4(GlobalContext* globalCtx, Player* this) {
    if (this->unk_6AD == 3) {
        func_80835C58(globalCtx, this, func_80852E14, 0);
        if (this->unk_46A != 0) {
            this->stateFlags1 |= 0x20000000;
        }
        func_80832318(this);
        return 1;
    } else {
        return 0;
    }
}

void func_8083AE40(Player* this, s16 objectId) {
    s32 pad;
    u32 size;

    if (objectId != 0) {
        this->giObjectLoading = true;
        osCreateMesgQueue(&this->giObjectLoadQueue, &this->giObjectLoadMsg, 1);

        size = gObjectTable[objectId].vromEnd - gObjectTable[objectId].vromStart;

        LOG_HEX("size", size, "../z_player.c", 9090);

        if (size > 1024 * 8) {
            __assert("size <= 1024 * 8", "../z_player.c", 9091);
        }

        if (gObjectTable[objectId].vromEnd) {}

        DmaMgr_SendRequest2(&this->giObjectDmaRequest, (u32)this->giObjectSegment, gObjectTable[objectId].vromStart,
                            size, 0, &this->giObjectLoadQueue, NULL, "../z_player.c", 9099);
    }
}

void func_8083AF44(GlobalContext* globalCtx, Player* this, s32 magicSpell) {
    func_80835DE4(globalCtx, this, func_808507F4, 0);

    this->unk_84F = magicSpell - 3;
    func_80087708(globalCtx, sMagicSpellCosts[magicSpell], 4);

    LinkAnimation_PlayOnceSetSpeed(globalCtx, &this->skelAnime, &D_04002D28, 0.83f);

    if (magicSpell == 5) {
        this->unk_46C = func_800800F8(globalCtx, 1100, -101, NULL, 0);
    } else {
        func_80835EA4(globalCtx, 10);
    }
}

void func_8083B010(Player* this) {
    this->actor.posRot2.rot.x = this->actor.posRot2.rot.z = this->unk_6B6 = this->unk_6B8 = this->unk_6BA =
        this->unk_6BC = this->unk_6BE = this->unk_6C0 = 0;

    this->actor.posRot2.rot.y = this->actor.shape.rot.y;
}

u8 D_80854528[] = {
    GI_LETTER_ZELDA, GI_WEIRD_EGG,    GI_CHICKEN,     GI_BEAN,        GI_POCKET_EGG,   GI_POCKET_CUCCO,
    GI_COJIRO,       GI_ODD_MUSHROOM, GI_ODD_POTION,  GI_SAW,         GI_SWORD_BROKEN, GI_PRESCRIPTION,
    GI_FROG,         GI_EYEDROPS,     GI_CLAIM_CHECK, GI_MASK_SKULL,  GI_MASK_SPOOKY,  GI_MASK_KEATON,
    GI_MASK_BUNNY,   GI_MASK_TRUTH,   GI_MASK_GORON,  GI_MASK_ZORA,   GI_MASK_GERUDO,  GI_LETTER_RUTO,
    GI_LETTER_RUTO,  GI_LETTER_RUTO,  GI_LETTER_RUTO, GI_LETTER_RUTO, GI_LETTER_RUTO,
};

LinkAnimationHeader* D_80854548[] = {
    0x04002F88,
    0x04002690,
    0x04003198,
};

s32 func_8083B040(Player* this, GlobalContext* globalCtx) {
    s32 sp2C;
    s32 sp28;
    GetItemEntry* giEntry;
    Actor* targetActor;

    if ((this->unk_6AD != 0) &&
        (func_808332B8(this) || (this->actor.bgCheckFlags & 1) || (this->stateFlags1 & 0x800000))) {

        if (!func_8083ADD4(globalCtx, this)) {
            if (this->unk_6AD == 4) {
                sp2C = Player_ActionToMagicSpell(this, this->itemActionParam);
                if (sp2C >= 0) {
                    if ((sp2C != 3) || (gSaveContext.respawn[RESPAWN_MODE_TOP].data <= 0)) {
                        func_8083AF44(globalCtx, this, sp2C);
                    } else {
                        func_80835C58(globalCtx, this, func_8085063C, 1);
                        this->stateFlags1 |= 0x30000000;
                        func_80832264(globalCtx, this, func_80833338(this));
                        func_80835EA4(globalCtx, 4);
                    }

                    func_80832224(this);
                    return 1;
                }

                sp2C = this->itemActionParam - PLAYER_AP_LETTER_ZELDA;
                if ((sp2C >= 0) ||
                    (sp28 = Player_ActionToBottle(this, this->itemActionParam) - 1,
                     ((sp28 >= 0) && (sp28 < 6) &&
                      ((this->itemActionParam > PLAYER_AP_BOTTLE_POE) ||
                       ((this->targetActor != NULL) &&
                        (((this->itemActionParam == PLAYER_AP_BOTTLE_POE) && (this->exchangeItemId == EXCH_ITEM_POE)) ||
                         (this->exchangeItemId == EXCH_ITEM_BLUE_FIRE))))))) {

                    if ((globalCtx->actorCtx.titleCtx.delayB == 0) && (globalCtx->actorCtx.titleCtx.unk_C == 0)) {
                        func_80835DE4(globalCtx, this, func_8084F104, 0);

                        if (sp2C >= 0) {
                            giEntry = &sGetItemTable[D_80854528[sp2C] - 1];
                            func_8083AE40(this, giEntry->objectId);
                        }

                        this->stateFlags1 |= 0x30000040;

                        if (sp2C >= 0) {
                            sp2C = sp2C + 1;
                        } else {
                            sp2C = sp28 + 0x18;
                        }

                        targetActor = this->targetActor;

                        if ((targetActor != NULL) &&
                            ((this->exchangeItemId == sp2C) || (this->exchangeItemId == EXCH_ITEM_BLUE_FIRE) ||
                             ((this->exchangeItemId == EXCH_ITEM_POE) &&
                              (this->itemActionParam == PLAYER_AP_BOTTLE_BIG_POE)) ||
                             ((this->exchangeItemId == EXCH_ITEM_BEAN) &&
                              (this->itemActionParam == PLAYER_AP_BOTTLE_BUG))) &&
                            ((this->exchangeItemId != EXCH_ITEM_BEAN) || (this->itemActionParam == PLAYER_AP_BEAN))) {
                            if (this->exchangeItemId == EXCH_ITEM_BEAN) {
                                Inventory_ChangeAmmo(ITEM_BEAN, -1);
                                func_80835DE4(globalCtx, this, func_8084279C, 0);
                                this->stateFlags1 |= 0x20000000;
                                this->unk_850 = 0x50;
                                this->unk_84F = -1;
                            }
                            targetActor->flags |= 0x100;
                            this->unk_664 = this->targetActor;
                        } else if (sp2C == EXCH_ITEM_LETTER_RUTO) {
                            this->unk_84F = 1;
                            this->actor.textId = 0x4005; // "There is something already inside this bottle..."
                            func_80835EA4(globalCtx, 1);
                        } else {
                            this->unk_84F = 2;
                            this->actor.textId = 0xCF; // "This item doesn't work here..."
                            func_80835EA4(globalCtx, 4);
                        }

                        this->actor.flags |= 0x100;
                        this->exchangeItemId = sp2C;

                        if (this->unk_84F < 0) {
                            func_80832B0C(globalCtx, this, D_80853C14[this->modelAnimType]);
                        } else {
                            func_80832264(globalCtx, this, D_80854548[this->unk_84F]);
                        }

                        func_80832224(this);
                    }
                    return 1;
                }

                sp2C = Player_ActionToBottle(this, this->itemActionParam);
                if (sp2C >= 0) {
                    if (sp2C == 0xC) {
                        func_80835DE4(globalCtx, this, func_8084EED8, 0);
                        func_808322D0(globalCtx, this, &D_04002650);
                        func_80835EA4(globalCtx, 3);
                    } else if ((sp2C > 0) && (sp2C < 4)) {
                        func_80835DE4(globalCtx, this, func_8084EFC0, 0);
                        func_808322D0(globalCtx, this, &D_04002688);
                        func_80835EA4(globalCtx, (sp2C == 1) ? 1 : 5);
                    } else {
                        func_80835DE4(globalCtx, this, func_8084EAC0, 0);
                        func_80832B78(globalCtx, this, &D_04002668);
                        func_80835EA4(globalCtx, 2);
                    }
                } else {
                    func_80835DE4(globalCtx, this, func_8084E3C4, 0);
                    func_808322D0(globalCtx, this, &D_040030A0);
                    this->stateFlags2 |= 0x8000000;
                    func_80835EA4(globalCtx, (this->unk_6A8 != NULL) ? 0x5B : 0x5A);
                    if (this->unk_6A8 != NULL) {
                        this->stateFlags2 |= 0x2000000;
                        Camera_SetParam(Gameplay_GetCamera(globalCtx, 0), 8, this->unk_6A8);
                    }
                }
            } else if (func_8083AD4C(globalCtx, this)) {
                if (!(this->stateFlags1 & 0x800000)) {
                    func_80835C58(globalCtx, this, func_8084B1D8, 1);
                    this->unk_850 = 13;
                    func_8083B010(this);
                }
                this->stateFlags1 |= 0x100000;
                func_80078884(NA_SE_SY_CAMERA_ZOOM_UP);
                func_80832210(this);
                return 1;
            } else {
                this->unk_6AD = 0;
                func_80078884(NA_SE_SY_ERROR);
                return 0;
            }

            this->stateFlags1 |= 0x30000000;
        }

        func_80832224(this);
        return 1;
    }

    return 0;
}

s32 func_8083B644(Player* this, GlobalContext* globalCtx) {
    Actor* sp34 = this->targetActor;
    Actor* sp30 = this->unk_664;
    Actor* sp2C = NULL;
    s32 sp28 = 0;
    s32 sp24;

    sp24 = (sp30 != NULL) && (((sp30->flags & 0x40001) == 0x40001) || (sp30->naviEnemyId != 0xFF));

    if (sp24 || (this->naviTextId != 0)) {
        sp28 = (this->naviTextId < 0) && ((ABS(this->naviTextId) & 0xFF00) != 0x200);
        if (sp28 || !sp24) {
            sp2C = this->naviActor;
            if (sp28) {
                sp30 = NULL;
                sp34 = NULL;
            }
        } else {
            sp2C = sp30;
        }
    }

    if ((sp34 != NULL) || (sp2C != NULL)) {
        if ((sp30 == NULL) || (sp30 == sp34) || (sp30 == sp2C)) {
            if (!(this->stateFlags1 & 0x800) ||
                ((this->heldActor != NULL) && (sp28 || (sp34 == this->heldActor) || (sp2C == this->heldActor) ||
                                               ((sp34 != NULL) && (sp34->flags & 0x10000))))) {
                if ((this->actor.bgCheckFlags & 1) || (this->stateFlags1 & 0x800000) ||
                    (func_808332B8(this) && !(this->stateFlags2 & 0x400))) {

                    if (sp34 != NULL) {
                        this->stateFlags2 |= 2;
                        if (CHECK_BTN_ALL(sControlInput->press.button, BTN_A) || (sp34->flags & 0x10000)) {
                            sp2C = NULL;
                        } else if (sp2C == NULL) {
                            return 0;
                        }
                    }

                    if (sp2C != NULL) {
                        if (!sp28) {
                            this->stateFlags2 |= 0x200000;
                        }

                        if (!CHECK_BTN_ALL(sControlInput->press.button, BTN_CUP) && !sp28) {
                            return 0;
                        }

                        sp34 = sp2C;
                        this->targetActor = NULL;

                        if (sp28 || !sp24) {
                            if (this->naviTextId >= 0) {
                                sp2C->textId = this->naviTextId;
                            } else {
                                sp2C->textId = -this->naviTextId;
                            }
                        } else {
                            if (sp2C->naviEnemyId != 0xFF) {
                                sp2C->textId = sp2C->naviEnemyId + 0x600;
                            }
                        }
                    }

                    this->currentMask = D_80858AA4;
                    func_80853148(globalCtx, sp34);
                    return 1;
                }
            }
        }
    }

    return 0;
}

s32 func_8083B8F4(Player* this, GlobalContext* globalCtx) {
    if (!(this->stateFlags1 & 0x800800) && Camera_CheckValidMode(Gameplay_GetCamera(globalCtx, 0), 6)) {
        if ((this->actor.bgCheckFlags & 1) ||
            (func_808332B8(this) && (this->actor.waterY < this->ageProperties->unk_2C))) {
            this->unk_6AD = 1;
            return 1;
        }
    }

    return 0;
}

s32 func_8083B998(Player* this, GlobalContext* globalCtx) {
    if (this->unk_6AD != 0) {
        func_8083B040(this, globalCtx);
        return 1;
    }

    if ((this->unk_664 != NULL) &&
        (((this->unk_664->flags & 0x40001) == 0x40001) || (this->unk_664->naviEnemyId != 0xFF))) {
        this->stateFlags2 |= 0x200000;
    } else if ((this->naviTextId == 0) && !func_8008E9C4(this) && CHECK_BTN_ALL(sControlInput->press.button, BTN_CUP) &&
               (YREG(15) != 0x10) && (YREG(15) != 0x20) && !func_8083B8F4(this, globalCtx)) {
        func_80078884(NA_SE_SY_ERROR);
    }

    return 0;
}

void func_8083BA90(GlobalContext* globalCtx, Player* this, s32 arg2, f32 xzVelocity, f32 yVelocity) {
    func_80837948(globalCtx, this, arg2);
    func_80835C58(globalCtx, this, func_80844AF4, 0);

    this->stateFlags3 |= 2;

    this->currentYaw = this->actor.shape.rot.y;
    this->linearVelocity = xzVelocity;
    this->actor.velocity.y = yVelocity;

    this->actor.bgCheckFlags &= ~1;
    this->unk_893 = 0;

    func_80832854(this);
    func_80832698(this, NA_SE_VO_LI_SWORD_L);
}

s32 func_8083BB20(Player* this) {
    if (!(this->stateFlags1 & 0x400000) && (Player_GetSwordHeld(this) != 0)) {
        if (D_80853614 ||
            ((this->actor.type != ACTORTYPE_PLAYER) && CHECK_BTN_ALL(sControlInput->press.button, BTN_B))) {
            return 1;
        }
    }

    return 0;
}

s32 func_8083BBA0(Player* this, GlobalContext* globalCtx) {
    if (func_8083BB20(this) && (D_808535E4 != 7)) {
        func_8083BA90(globalCtx, this, 17, 3.0f, 4.5f);
        return 1;
    }

    return 0;
}

void func_8083BC04(Player* this, GlobalContext* globalCtx) {
    func_80835C58(globalCtx, this, func_80844708, 0);
    LinkAnimation_PlayOnceSetSpeed(globalCtx, &this->skelAnime, D_80853A94[this->modelAnimType], 1.25f * D_808535E8);
}

s32 func_8083BC7C(Player* this, GlobalContext* globalCtx) {
    if ((this->unk_84B[this->unk_846] == 0) && (D_808535E4 != 7)) {
        func_8083BC04(this, globalCtx);
        return 1;
    }

    return 0;
}

void func_8083BCD0(Player* this, GlobalContext* globalCtx, s32 arg2) {
    func_80838940(this, D_80853D4C[arg2][0], !(arg2 & 1) ? 5.8f : 3.5f, globalCtx, NA_SE_VO_LI_SWORD_N);

    if (arg2) {}

    this->unk_850 = 1;
    this->unk_84F = arg2;

    this->currentYaw = this->actor.shape.rot.y + (arg2 << 0xE);
    this->linearVelocity = !(arg2 & 1) ? 6.0f : 8.5f;

    this->stateFlags2 |= 0x80000;

    func_8002F7DC(&this->actor, ((arg2 << 0xE) == 0x8000) ? NA_SE_PL_ROLL : NA_SE_PL_SKIP);
}

s32 func_8083BDBC(Player* this, GlobalContext* globalCtx) {
    s32 sp2C;

    if (CHECK_BTN_ALL(sControlInput->press.button, BTN_A) && (globalCtx->roomCtx.curRoom.unk_03 != 2) &&
        (D_808535E4 != 7) &&
        (func_80041F7C(&globalCtx->colCtx, this->actor.floorPoly, this->actor.floorPolySource) != 1)) {
        sp2C = this->unk_84B[this->unk_846];

        if (sp2C <= 0) {
            if (func_80833BCC(this)) {
                if (this->actor.type != ACTORTYPE_PLAYER) {
                    if (sp2C < 0) {
                        func_808389E8(this, &D_04002FE0, REG(69) / 100.0f, globalCtx);
                    } else {
                        func_8083BC04(this, globalCtx);
                    }
                } else {
                    if (Player_GetSwordHeld(this) && func_808365C8(this)) {
                        func_8083BA90(globalCtx, this, 17, 5.0f, 5.0f);
                    } else {
                        func_8083BC04(this, globalCtx);
                    }
                }
                return 1;
            }
        } else {
            func_8083BCD0(this, globalCtx, sp2C);
            return 1;
        }
    }

    return 0;
}

void func_8083BF50(Player* this, GlobalContext* globalCtx) {
    LinkAnimationHeader* anim;
    f32 sp30;

    sp30 = this->unk_868 - 3.0f;
    if (sp30 < 0.0f) {
        sp30 += 29.0f;
    }

    if (sp30 < 14.0f) {
        anim = D_80853AC4[this->modelAnimType];
        sp30 = 11.0f - sp30;
        if (sp30 < 0.0f) {
            sp30 = 1.375f * -sp30;
        }
        sp30 /= 11.0f;
    } else {
        anim = D_80853ADC[this->modelAnimType];
        sp30 = 26.0f - sp30;
        if (sp30 < 0.0f) {
            sp30 = 2 * -sp30;
        }
        sp30 /= 12.0f;
    }

    LinkAnimation_Change(globalCtx, &this->skelAnime, anim, 1.0f, 0.0f, Animation_LastFrame(anim), 2, 4.0f * sp30);
    this->currentYaw = this->actor.shape.rot.y;
}

void func_8083C0B8(Player* this, GlobalContext* globalCtx) {
    func_80839FFC(this, globalCtx);
    func_8083BF50(this, globalCtx);
}

void func_8083C0E8(Player* this, GlobalContext* globalCtx) {
    func_80835C58(globalCtx, this, func_80840BC8, 1);
    func_80832264(globalCtx, this, func_80833338(this));
    this->currentYaw = this->actor.shape.rot.y;
}

void func_8083C148(Player* this, GlobalContext* globalCtx) {
    if (!(this->stateFlags3 & 0x80)) {
        func_8083B010(this);
        if (this->stateFlags1 & 0x8000000) {
            func_80838F18(globalCtx, this);
        } else {
            func_80839F90(this, globalCtx);
        }
        if (this->unk_6AD < 4) {
            this->unk_6AD = 0;
        }
    }

    this->stateFlags1 &= ~0x106000;
}

s32 func_8083C1DC(Player* this, GlobalContext* globalCtx) {
    if (!func_80833B54(this) && (D_808535E0 == 0) && !(this->stateFlags1 & 0x800000) &&
        CHECK_BTN_ALL(sControlInput->press.button, BTN_A)) {
        if (func_8083BC7C(this, globalCtx)) {
            return 1;
        }
        if ((this->unk_837 == 0) && (this->heldItemActionParam >= PLAYER_AP_SWORD_MASTER)) {
            func_80835F44(globalCtx, this, ITEM_NONE);
        } else {
            this->stateFlags2 ^= 0x100000;
        }
    }

    return 0;
}

s32 func_8083C2B0(Player* this, GlobalContext* globalCtx) {
    LinkAnimationHeader* anim;
    f32 frame;

    if ((globalCtx->shootingGalleryStatus == 0) && (this->currentShield != PLAYER_SHIELD_NONE) &&
        CHECK_BTN_ALL(sControlInput->cur.button, BTN_R) &&
        (Player_IsChildWithHylianShield(this) || (!func_80833B2C(this) && (this->unk_664 == NULL)))) {

        func_80832318(this);
        func_808323B4(globalCtx, this);

        if (func_80835C58(globalCtx, this, func_80843188, 0)) {
            this->stateFlags1 |= 0x400000;

            if (!Player_IsChildWithHylianShield(this)) {
                Player_SetModelsForHoldingShield(this);
                anim = D_80853AF4[this->modelAnimType];
            } else {
                anim = &D_04002400;
            }

            if (anim != this->skelAnime.animation) {
                if (func_8008E9C4(this)) {
                    this->unk_86C = 1.0f;
                } else {
                    this->unk_86C = 0.0f;
                    func_80833C3C(this);
                }
                this->unk_6BC = this->unk_6BE = this->unk_6C0 = 0;
            }

            frame = Animation_LastFrame(anim);
            LinkAnimation_Change(globalCtx, &this->skelAnime, anim, 1.0f, frame, frame, 2, 0.0f);

            if (Player_IsChildWithHylianShield(this)) {
                func_80832F54(globalCtx, this, 4);
            }

            func_8002F7DC(&this->actor, NA_SE_IT_SHIELD_POSTURE);
        }

        return 1;
    }

    return 0;
}

s32 func_8083C484(Player* this, f32* arg1, s16* arg2) {
    s16 yaw = this->currentYaw - *arg2;

    if (ABS(yaw) > 0x6000) {
        if (func_8083721C(this)) {
            *arg1 = 0.0f;
            *arg2 = this->currentYaw;
        } else {
            return 1;
        }
    }

    return 0;
}

void func_8083C50C(Player* this) {
    if ((this->unk_844 > 0) && !CHECK_BTN_ALL(sControlInput->cur.button, BTN_B)) {
        this->unk_844 = -this->unk_844;
    }
}

s32 func_8083C544(Player* this, GlobalContext* globalCtx) {
    if (CHECK_BTN_ALL(sControlInput->cur.button, BTN_B)) {
        if (!(this->stateFlags1 & 0x400000) && (Player_GetSwordHeld(this) != 0) && (this->unk_844 == 1) &&
            (this->heldItemActionParam != PLAYER_AP_STICK)) {
            if ((this->heldItemActionParam != PLAYER_AP_SWORD_BGS) || (gSaveContext.swordHealth > 0.0f)) {
                func_808377DC(globalCtx, this);
                return 1;
            }
        }
    } else {
        func_8083C50C(this);
    }

    return 0;
}

s32 func_8083C61C(GlobalContext* globalCtx, Player* this) {
    if ((globalCtx->roomCtx.curRoom.unk_03 != 2) && (this->actor.bgCheckFlags & 1) && (AMMO(ITEM_NUT) != 0)) {
        func_80835C58(globalCtx, this, func_8084E604, 0);
        func_80832264(globalCtx, this, &D_04003048);
        this->unk_6AD = 0;
        return 1;
    }

    return 0;
}

struct_80854554 D_80854554[] = {
    { 0x04002648, 0x04002640, 2, 3 },
    { 0x04002680, 0x04002678, 5, 3 },
};

s32 func_8083C6B8(GlobalContext* globalCtx, Player* this) {
    Vec3f sp24;

    if (D_80853614) {
        if (Player_GetBottleHeld(this) >= 0) {
            func_80835C58(globalCtx, this, func_8084ECA4, 0);

            if (this->actor.waterY > 12.0f) {
                this->unk_850 = 1;
            }

            func_808322D0(globalCtx, this, D_80854554[this->unk_850].unk_00);

            func_8002F7DC(&this->actor, NA_SE_IT_SWORD_SWING);
            func_80832698(this, NA_SE_VO_LI_AUTO_JUMP);
            return 1;
        }

        if (this->heldItemActionParam == PLAYER_AP_FISHING_POLE) {
            sp24 = this->actor.posRot.pos;
            sp24.y += 50.0f;

            if (!(this->actor.bgCheckFlags & 1) || (this->actor.posRot.pos.z > 1300.0f) ||
                func_8003E30C(&globalCtx->colCtx, &sp24, 20.0f)) {
                func_80078884(NA_SE_SY_ERROR);
                return 0;
            }

            func_80835C58(globalCtx, this, func_80850C68, 0);
            this->unk_860 = 1;
            func_80832210(this);
            func_80832264(globalCtx, this, &D_04002C30);
            return 1;
        } else {
            return 0;
        }
    }

    return 0;
}

void func_8083C858(Player* this, GlobalContext* globalCtx) {
    PlayerFunc674 func;

    if (func_80833BCC(this)) {
        func = func_8084227C;
    } else {
        func = func_80842180;
    }

    func_80835C58(globalCtx, this, func, 1);
    func_80832BE8(globalCtx, this, D_80853944[this->modelAnimType]);

    this->unk_89C = 0;
    this->unk_864 = this->unk_868 = 0.0f;
}

void func_8083C8DC(Player* this, GlobalContext* globalCtx, s16 arg2) {
    this->actor.shape.rot.y = this->currentYaw = arg2;
    func_8083C858(this, globalCtx);
}

s32 func_8083C910(GlobalContext* globalCtx, Player* this, f32 arg2) {
    WaterBox* sp2C;
    f32 sp28;

    sp28 = this->actor.posRot.pos.y;
    if (func_8004213C(globalCtx, &globalCtx->colCtx, this->actor.posRot.pos.x, this->actor.posRot.pos.z, &sp28,
                      &sp2C) != 0) {
        sp28 -= this->actor.posRot.pos.y;
        if (this->ageProperties->unk_24 <= sp28) {
            func_80835C58(globalCtx, this, func_8084D7C4, 0);
            func_80832C6C(globalCtx, this, &D_040032F0);
            this->stateFlags1 |= 0x28000000;
            this->unk_850 = 20;
            this->linearVelocity = 2.0f;
            Player_SetBootData(globalCtx, this);
            return 0;
        }
    }

    func_80838E70(globalCtx, this, arg2, this->actor.shape.rot.y);
    this->stateFlags1 |= 0x20000000;
    return 1;
}

void func_8083CA20(GlobalContext* globalCtx, Player* this) {
    if (func_8083C910(globalCtx, this, 180.0f)) {
        this->unk_850 = -20;
    }
}

void func_8083CA54(GlobalContext* globalCtx, Player* this) {
    this->linearVelocity = 2.0f;
    gSaveContext.entranceSpeed = 2.0f;
    if (func_8083C910(globalCtx, this, 120.0f)) {
        this->unk_850 = -15;
    }
}

void func_8083CA9C(GlobalContext* globalCtx, Player* this) {
    if (gSaveContext.entranceSpeed < 0.1f) {
        gSaveContext.entranceSpeed = 0.1f;
    }

    this->linearVelocity = gSaveContext.entranceSpeed;

    if (func_8083C910(globalCtx, this, 800.0f)) {
        this->unk_850 = -80 / this->linearVelocity;
        if (this->unk_850 < -20) {
            this->unk_850 = -20;
        }
    }
}

void func_8083CB2C(Player* this, s16 yaw, GlobalContext* globalCtx) {
    func_80835C58(globalCtx, this, func_808414F8, 1);
    AnimationContext_SetCopyJointToMorph(globalCtx, &this->skelAnime);
    this->unk_864 = this->unk_868 = 0.0f;
    this->currentYaw = yaw;
}

void func_8083CB94(Player* this, GlobalContext* globalCtx) {
    func_80835C58(globalCtx, this, func_80840DE4, 1);
    func_80832BE8(globalCtx, this, D_8085392C[this->modelAnimType]);
}

void func_8083CBF0(Player* this, s16 yaw, GlobalContext* globalCtx) {
    func_80835C58(globalCtx, this, func_808423EC, 1);
    LinkAnimation_Change(globalCtx, &this->skelAnime, &D_040024F8, 2.2f, 0.0f, Animation_LastFrame(&D_040024F8), 2,
                         -6.0f);
    this->linearVelocity = 8.0f;
    this->currentYaw = yaw;
}

void func_8083CC9C(Player* this, GlobalContext* globalCtx) {
    func_80835C58(globalCtx, this, func_8084193C, 1);
    func_80832BE8(globalCtx, this, D_80853B6C[this->modelAnimType]);
    this->unk_868 = 0.0f;
}

void func_8083CD00(Player* this, GlobalContext* globalCtx) {
    func_80835C58(globalCtx, this, func_8084251C, 1);
    LinkAnimation_PlayOnceSetSpeed(globalCtx, &this->skelAnime, &D_040024E8, 2.0f);
}

void func_8083CD54(GlobalContext* globalCtx, Player* this, s16 yaw) {
    this->currentYaw = yaw;
    func_80835C58(globalCtx, this, func_80841BA8, 1);
    this->unk_87E = 1200;
    this->unk_87E *= D_808535E8;
    LinkAnimation_Change(globalCtx, &this->skelAnime, D_80853B84[this->modelAnimType], 1.0f, 0.0f, 0.0f, 0, -6.0f);
}

void func_8083CE0C(Player* this, GlobalContext* globalCtx) {
    LinkAnimationHeader* anim;

    func_80835C58(globalCtx, this, func_80840BC8, 1);

    if (this->unk_870 < 0.5f) {
        anim = D_80853BB4[this->modelAnimType];
    } else {
        anim = D_80853B9C[this->modelAnimType];
    }
    func_80832264(globalCtx, this, anim);

    this->currentYaw = this->actor.shape.rot.y;
}

void func_8083CEAC(Player* this, GlobalContext* globalCtx) {
    func_80835C58(globalCtx, this, func_80840450, 1);
    func_80832B0C(globalCtx, this, D_808539BC[this->modelAnimType]);
    this->unk_850 = 1;
}

void func_8083CF10(Player* this, GlobalContext* globalCtx) {
    if (this->linearVelocity != 0.0f) {
        func_8083C858(this, globalCtx);
    } else {
        func_8083CE0C(this, globalCtx);
    }
}

void func_8083CF5C(Player* this, GlobalContext* globalCtx) {
    if (this->linearVelocity != 0.0f) {
        func_8083C858(this, globalCtx);
    } else {
        func_80839F90(this, globalCtx);
    }
}

s32 func_8083CFA8(GlobalContext* globalCtx, Player* this, f32 arg2, s32 splashScale) {
    f32 sp3C = fabsf(arg2);
    WaterBox* sp38;
    f32 sp34;
    Vec3f splashPos;
    s32 splashType;

    if (sp3C > 2.0f) {
        splashPos.x = this->bodyPartsPos[0].x;
        splashPos.z = this->bodyPartsPos[0].z;
        sp34 = this->actor.posRot.pos.y;
        if (func_8004213C(globalCtx, &globalCtx->colCtx, splashPos.x, splashPos.z, &sp34, &sp38)) {
            if ((sp34 - this->actor.posRot.pos.y) < 100.0f) {
                splashType = (sp3C <= 10.0f) ? 0 : 1;
                splashPos.y = sp34;
                EffectSsGSplash_Spawn(globalCtx, &splashPos, NULL, NULL, splashType, splashScale);
                return 1;
            }
        }
    }

    return 0;
}

void func_8083D0A8(GlobalContext* globalCtx, Player* this, f32 arg2) {
    this->stateFlags1 |= 0x40000;
    this->stateFlags1 &= ~0x8000000;

    func_80832340(globalCtx, this);
    if (func_8083CFA8(globalCtx, this, arg2, 500)) {
        func_8002F7DC(&this->actor, NA_SE_EV_JUMP_OUT_WATER);
    }

    Player_SetBootData(globalCtx, this);
}

s32 func_8083D12C(GlobalContext* globalCtx, Player* this, Input* arg2) {
    if (!(this->stateFlags1 & 0x400) && !(this->stateFlags2 & 0x400)) {
        if ((arg2 == NULL) || (CHECK_BTN_ALL(arg2->press.button, BTN_A) && (ABS(this->unk_6C2) < 12000) &&
                               (this->currentBoots != PLAYER_BOOTS_IRON))) {

            func_80835C58(globalCtx, this, func_8084DC48, 0);
            func_80832264(globalCtx, this, &D_04003308);

            this->unk_6C2 = 0;
            this->stateFlags2 |= 0x400;
            this->actor.velocity.y = 0.0f;

            if (arg2 != NULL) {
                this->stateFlags2 |= 0x800;
                func_8002F7DC(&this->actor, NA_SE_PL_DIVE_BUBBLE);
            }

            return 1;
        }
    }

    if ((this->stateFlags1 & 0x400) || (this->stateFlags2 & 0x400)) {
        if (this->actor.velocity.y > 0.0f) {
            if (this->actor.waterY < this->ageProperties->unk_30) {

                this->stateFlags2 &= ~0x400;

                if (arg2 != NULL) {
                    func_80835C58(globalCtx, this, func_8084E1EC, 1);

                    if (this->stateFlags1 & 0x400) {
                        this->stateFlags1 |= 0x20000C00;
                    }

                    this->unk_850 = 2;
                }

                func_80832340(globalCtx, this);
                func_80832B0C(globalCtx, this, (this->stateFlags1 & 0x800) ? &D_04003318 : &D_04003300);

                if (func_8083CFA8(globalCtx, this, this->actor.velocity.y, 500)) {
                    func_8002F7DC(&this->actor, NA_SE_PL_FACE_UP);
                }

                return 1;
            }
        }
    }

    return 0;
}

void func_8083D330(GlobalContext* globalCtx, Player* this) {
    func_80832284(globalCtx, this, &D_040032F0);
    this->unk_6C2 = 16000;
    this->unk_850 = 1;
}

void func_8083D36C(GlobalContext* globalCtx, Player* this) {
    if ((this->currentBoots != PLAYER_BOOTS_IRON) || !(this->actor.bgCheckFlags & 1)) {
        func_80832564(globalCtx, this);

        if ((this->currentBoots != PLAYER_BOOTS_IRON) && (this->stateFlags2 & 0x400)) {
            this->stateFlags2 &= ~0x400;
            func_8083D12C(globalCtx, this, 0);
            this->unk_84F = 1;
        } else if (func_80844A44 == this->func_674) {
            func_80835C58(globalCtx, this, func_8084DC48, 0);
            func_8083D330(globalCtx, this);
        } else {
            func_80835C58(globalCtx, this, func_8084D610, 1);
            func_80832B0C(globalCtx, this, (this->actor.bgCheckFlags & 1) ? &D_04003330 : &D_040032E0);
        }
    }

    if (!(this->stateFlags1 & 0x8000000) || (this->actor.waterY < this->ageProperties->unk_2C)) {
        if (func_8083CFA8(globalCtx, this, this->actor.velocity.y, 500)) {
            func_8002F7DC(&this->actor, NA_SE_EV_DIVE_INTO_WATER);

            if (this->fallDistance > 800.0f) {
                func_80832698(this, NA_SE_VO_LI_CLIMB_END);
            }
        }
    }

    this->stateFlags1 |= 0x8000000;
    this->stateFlags2 |= 0x400;
    this->stateFlags1 &= ~0xC0000;
    this->unk_854 = 0.0f;

    Player_SetBootData(globalCtx, this);
}

void func_8083D53C(GlobalContext* globalCtx, Player* this) {
    if (this->actor.waterY < this->ageProperties->unk_2C) {
        func_800F67A0(0);
        this->unk_840 = 0;
    } else {
        func_800F67A0(32);
        if (this->unk_840 < 300) {
            this->unk_840++;
        }
    }

    if ((func_80845668 != this->func_674) && (func_8084BDFC != this->func_674)) {
        if (this->ageProperties->unk_2C < this->actor.waterY) {
            if (!(this->stateFlags1 & 0x8000000) ||
                (!((this->currentBoots == PLAYER_BOOTS_IRON) && (this->actor.bgCheckFlags & 1)) &&
                 (func_8084E30C != this->func_674) && (func_8084E368 != this->func_674) &&
                 (func_8084D610 != this->func_674) && (func_8084D84C != this->func_674) &&
                 (func_8084DAB4 != this->func_674) && (func_8084DC48 != this->func_674) &&
                 (func_8084E1EC != this->func_674) && (func_8084D7C4 != this->func_674))) {
                func_8083D36C(globalCtx, this);
                return;
            }
        } else if ((this->stateFlags1 & 0x8000000) && (this->actor.waterY < this->ageProperties->unk_24)) {
            if ((this->skelAnime.flags == 0) && (this->currentBoots != PLAYER_BOOTS_IRON)) {
                func_8083CD54(globalCtx, this, this->actor.shape.rot.y);
            }
            func_8083D0A8(globalCtx, this, this->actor.velocity.y);
        }
    }
}

void func_8083D6EC(GlobalContext* globalCtx, Player* this) {
    Vec3f ripplePos;
    f32 temp1;
    f32 temp2;
    f32 temp3;
    f32 temp4;

    this->actor.minVelocityY = -20.0f;
    this->actor.gravity = REG(68) / 100.0f;

    if (func_8083816C(D_808535E4)) {
        temp1 = fabsf(this->linearVelocity) * 20.0f;
        temp3 = 0.0f;

        if (D_808535E4 == 4) {
            if (this->unk_6C4 > 1300.0f) {
                temp2 = this->unk_6C4;
            } else {
                temp2 = 1300.0f;
            }
            if (this->currentBoots == PLAYER_BOOTS_HOVER) {
                temp1 += temp1;
            } else if (this->currentBoots == PLAYER_BOOTS_IRON) {
                temp1 *= 0.3f;
            }
        } else {
            temp2 = 20000.0f;
            if (this->currentBoots != PLAYER_BOOTS_HOVER) {
                temp1 += temp1;
            } else if ((D_808535E4 == 7) || (this->currentBoots == PLAYER_BOOTS_IRON)) {
                temp1 = 0;
            }
        }

        if (this->currentBoots != PLAYER_BOOTS_HOVER) {
            temp3 = (temp2 - this->unk_6C4) * 0.02f;
            temp3 = CLAMP(temp3, 0.0f, 300.0f);
            if (this->currentBoots == PLAYER_BOOTS_IRON) {
                temp3 += temp3;
            }
        }

        this->unk_6C4 += temp3 - temp1;
        this->unk_6C4 = CLAMP(this->unk_6C4, 0.0f, temp2);

        this->actor.gravity -= this->unk_6C4 * 0.004f;
    } else {
        this->unk_6C4 = 0.0f;
    }

    if (this->actor.bgCheckFlags & 0x20) {
        if (this->actor.waterY < 50.0f) {
            temp4 = fabsf(this->bodyPartsPos[0].x - this->unk_A88.x) +
                    fabsf(this->bodyPartsPos[0].y - this->unk_A88.y) + fabsf(this->bodyPartsPos[0].z - this->unk_A88.z);
            if (temp4 > 4.0f) {
                temp4 = 4.0f;
            }
            this->unk_854 += temp4;

            if (this->unk_854 > 15.0f) {
                this->unk_854 = 0.0f;

                ripplePos.x = (Math_Rand_ZeroOne() * 10.0f) + this->actor.posRot.pos.x;
                ripplePos.y = this->actor.posRot.pos.y + this->actor.waterY;
                ripplePos.z = (Math_Rand_ZeroOne() * 10.0f) + this->actor.posRot.pos.z;
                EffectSsGRipple_Spawn(globalCtx, &ripplePos, 100, 500, 0);

                if ((this->linearVelocity > 4.0f) && !func_808332B8(this) &&
                    ((this->actor.posRot.pos.y + this->actor.waterY) < this->bodyPartsPos[0].y)) {
                    func_8083CFA8(globalCtx, this, 20.0f,
                                  (fabsf(this->linearVelocity) * 50.0f) + (this->actor.waterY * 5.0f));
                }
            }
        }

        if (this->actor.waterY > 40.0f) {
            s32 numBubbles = 0;
            s32 i;

            if ((this->actor.velocity.y > -1.0f) || (this->actor.bgCheckFlags & 1)) {
                if (Math_Rand_ZeroOne() < 0.2f) {
                    numBubbles = 1;
                }
            } else {
                numBubbles = this->actor.velocity.y * -2.0f;
            }

            for (i = 0; i < numBubbles; i++) {
                EffectSsBubble_Spawn(globalCtx, &this->actor.posRot.pos, 20.0f, 10.0f, 20.0f, 0.13f);
            }
        }
    }
}

s32 func_8083DB98(Player* this, s32 arg1) {
    Actor* unk_664 = this->unk_664;
    Vec3f sp30;
    s16 sp2E;
    s16 sp2C;

    sp30.x = this->actor.posRot.pos.x;
    sp30.y = this->bodyPartsPos[7].y + 3.0f;
    sp30.z = this->actor.posRot.pos.z;
    sp2E = Math_Vec3f_Pitch(&sp30, &unk_664->posRot2.pos);
    sp2C = Math_Vec3f_Yaw(&sp30, &unk_664->posRot2.pos);
    Math_SmoothScaleMaxMinS(&this->actor.posRot2.rot.y, sp2C, 4, 10000, 0);
    Math_SmoothScaleMaxMinS(&this->actor.posRot2.rot.x, sp2E, 4, 10000, 0);
    this->unk_6AE |= 2;

    return func_80836AB8(this, arg1);
}

Vec3f D_8085456C = { 0.0f, 100.0f, 40.0f };

void func_8083DC54(Player* this, GlobalContext* globalCtx) {
    s16 sp46;
    s16 temp2;
    f32 temp1;
    Vec3f sp34;

    if (this->unk_664 != NULL) {
        if (func_8002DD78(this) || func_808334B4(this)) {
            func_8083DB98(this, 1);
        } else {
            func_8083DB98(this, 0);
        }
        return;
    }

    if (D_808535E4 == 11) {
        Math_SmoothScaleMaxMinS(&this->actor.posRot2.rot.x, -20000, 10, 4000, 800);
    } else {
        sp46 = 0;
        temp1 = func_8083973C(globalCtx, this, &D_8085456C, &sp34);
        if (temp1 > -32000.0f) {
            temp2 = atan2s(40.0f, this->actor.posRot.pos.y - temp1);
            sp46 = CLAMP(temp2, -4000, 4000);
        }
        this->actor.posRot2.rot.y = this->actor.shape.rot.y;
        Math_SmoothScaleMaxMinS(&this->actor.posRot2.rot.x, sp46, 14, 4000, 30);
    }

    func_80836AB8(this, func_8002DD78(this) || func_808334B4(this));
}

void func_8083DDC8(Player* this, GlobalContext* globalCtx) {
    s16 temp1;
    s16 temp2;

    if (!func_8002DD78(this) && !func_808334B4(this) && (this->linearVelocity > 5.0f)) {
        temp1 = this->linearVelocity * 200.0f;
        temp2 = (s16)(this->currentYaw - this->actor.shape.rot.y) * this->linearVelocity * 0.1f;
        temp1 = CLAMP(temp1, -4000, 4000);
        temp2 = CLAMP(-temp2, -4000, 4000);
        Math_ApproxUpdateScaledS(&this->unk_6BC, temp1, 900);
        this->unk_6B6 = -(f32)this->unk_6BC * 0.5f;
        Math_ApproxUpdateScaledS(&this->unk_6BA, temp2, 300);
        Math_ApproxUpdateScaledS(&this->unk_6C0, temp2, 200);
        this->unk_6AE |= 0x168;
    } else {
        func_8083DC54(this, globalCtx);
    }
}

void func_8083DF68(Player* this, f32 arg1, s16 arg2) {
    func_80077C6C(&this->linearVelocity, arg1, REG(19) / 100.0f, 1.5f);
    Math_ApproxUpdateScaledS(&this->currentYaw, arg2, REG(27));
}

void func_8083DFE0(Player* this, f32* arg1, s16* arg2) {
    s16 yawDiff = this->currentYaw - *arg2;

    if (this->swordState == 0) {
        this->linearVelocity = CLAMP(this->linearVelocity, -(R_RUN_SPEED_LIMIT / 100.0f), (R_RUN_SPEED_LIMIT / 100.0f));
    }

    if (ABS(yawDiff) > 0x6000) {
        if (Math_ApproxF(&this->linearVelocity, 0.0f, 1.0f)) {
            this->currentYaw = *arg2;
        }
    } else {
        func_80077C6C(&this->linearVelocity, *arg1, 0.05f, 0.1f);
        Math_ApproxUpdateScaledS(&this->currentYaw, *arg2, 200);
    }
}

struct_80854578 D_80854578[] = {
    { 0x04003398, 35.16999817f, 6.609999657f },
    { 0x040033A8, -34.15999985f, 7.909999847f },
};

s32 func_8083E0FC(Player* this, GlobalContext* globalCtx) {
    EnHorse* rideActor = (EnHorse*)this->rideActor;
    f32 unk_04;
    f32 unk_08;
    f32 sp38;
    f32 sp34;
    s32 temp;

    if ((rideActor != NULL) && CHECK_BTN_ALL(sControlInput->press.button, BTN_A)) {
        sp38 = Math_Coss(rideActor->actor.shape.rot.y);
        sp34 = Math_Sins(rideActor->actor.shape.rot.y);

        func_80836898(globalCtx, this, func_8083A360);

        this->stateFlags1 |= 0x800000;
        this->actor.bgCheckFlags &= ~0x20;

        if (this->unk_43C < 0) {
            temp = 0;
        } else {
            temp = 1;
        }

        unk_04 = D_80854578[temp].unk_04;
        unk_08 = D_80854578[temp].unk_08;
        this->actor.posRot.pos.x =
            rideActor->actor.posRot.pos.x + rideActor->unk_258.x + ((unk_04 * sp38) + (unk_08 * sp34));
        this->actor.posRot.pos.z =
            rideActor->actor.posRot.pos.z + rideActor->unk_258.z + ((unk_08 * sp38) - (unk_04 * sp34));

        this->unk_878 = rideActor->actor.posRot.pos.y - this->actor.posRot.pos.y;
        this->currentYaw = this->actor.shape.rot.y = rideActor->actor.shape.rot.y;

        func_8002DECC(globalCtx, this, &rideActor->actor);
        func_80832264(globalCtx, this, D_80854578[temp].anim);
        func_80832F54(globalCtx, this, 0x9B);
        this->actor.parent = this->rideActor;
        func_80832224(this);
        func_800304B0(globalCtx);
        return 1;
    }

    return 0;
}

void func_8083E298(CollisionPoly* arg0, Vec3f* arg1, s16* arg2) {
    arg1->x = arg0->norm.x * (1.0f / 32767.0f);
    arg1->y = arg0->norm.y * (1.0f / 32767.0f);
    arg1->z = arg0->norm.z * (1.0f / 32767.0f);

    *arg2 = atan2s(arg1->z, arg1->x);
}

LinkAnimationHeader* D_80854590[] = {
    0x04002EE0,
    0x040031D0,
};

s32 func_8083E318(GlobalContext* globalCtx, Player* this, CollisionPoly* arg2) {
    s32 pad;
    s16 sp4A;
    Vec3f sp3C;
    s16 sp3A;
    f32 temp1;
    f32 temp2;
    s16 temp3;

    if (!Player_InBlockingCsMode(globalCtx, this) && (func_8084F390 != this->func_674) &&
        (func_80041F7C(&globalCtx->colCtx, arg2, this->actor.floorPolySource) == 1)) {
        sp4A = atan2s(this->actor.velocity.z, this->actor.velocity.x);
        func_8083E298(arg2, &sp3C, &sp3A);
        temp3 = sp3A - sp4A;

        if (ABS(temp3) > 16000) {
            temp1 = (1.0f - sp3C.y) * 40.0f;
            temp2 = (temp1 * temp1) * 0.015f;
            if (temp2 < 1.2f) {
                temp2 = 1.2f;
            }
            this->windDirection = sp3A;
            Math_ApproxF(&this->windSpeed, temp1, temp2);
        } else {
            func_80835C58(globalCtx, this, func_8084F390, 0);
            func_80832564(globalCtx, this);
            if (D_80853610 >= 0) {
                this->unk_84F = 1;
            }
            func_80832BE8(globalCtx, this, D_80854590[this->unk_84F]);
            this->linearVelocity = sqrtf(SQ(this->actor.velocity.x) + SQ(this->actor.velocity.z));
            this->currentYaw = sp4A;
            return 1;
        }
    }

    return 0;
}

// unknown data (unused)
s32 D_80854598[] = {
    0xFFDB0871, 0xF8310000, 0x00940470, 0xF3980000, 0xFFB504A9, 0x0C9F0000, 0x08010402,
};

void func_8083E4C4(GlobalContext* globalCtx, Player* this, GetItemEntry* giEntry) {
    s32 sp1C = giEntry->field & 0x1F;

    if (!(giEntry->field & 0x80)) {
        Item_DropCollectible(globalCtx, &this->actor.posRot.pos, sp1C | 0x8000);
        if ((sp1C != 4) && (sp1C != 8) && (sp1C != 9) && (sp1C != 0xA) && (sp1C != 0) && (sp1C != 1) && (sp1C != 2) &&
            (sp1C != 0x14) && (sp1C != 0x13)) {
            Item_Give(globalCtx, giEntry->itemId);
        }
    } else {
        Item_Give(globalCtx, giEntry->itemId);
    }

    func_80078884((this->getItemId < 0) ? NA_SE_SY_GET_BOXITEM : NA_SE_SY_GET_ITEM);
}

s32 func_8083E5A8(Player* this, GlobalContext* globalCtx) {
    Actor* interactedActor;

    if (iREG(67) || (((interactedActor = this->interactRangeActor) != NULL) &&
                     func_8002D53C(globalCtx, &globalCtx->actorCtx.titleCtx))) {
        if (iREG(67) || (this->getItemId > GI_NONE)) {
            if (iREG(67)) {
                this->getItemId = iREG(68);
            }

            if (this->getItemId < GI_MAX) {
                GetItemEntry* giEntry = &sGetItemTable[this->getItemId - 1];

                if ((interactedActor != &this->actor) && !iREG(67)) {
                    interactedActor->parent = &this->actor;
                }

                iREG(67) = false;

                if ((Item_CheckObtainability(giEntry->itemId) == ITEM_NONE) || (globalCtx->sceneNum == SCENE_BOWLING)) {
                    func_808323B4(globalCtx, this);
                    func_8083AE40(this, giEntry->objectId);

                    if (!(this->stateFlags2 & 0x400) || (this->currentBoots == PLAYER_BOOTS_IRON)) {
                        func_80836898(globalCtx, this, func_8083A434);
                        func_808322D0(globalCtx, this, &D_04002788);
                        func_80835EA4(globalCtx, 9);
                    }

                    this->stateFlags1 |= 0x20000C00;
                    func_80832224(this);
                    return 1;
                }

                func_8083E4C4(globalCtx, this, giEntry);
                this->getItemId = GI_NONE;
            }
        } else if (CHECK_BTN_ALL(sControlInput->press.button, BTN_A) && !(this->stateFlags1 & 0x800) &&
                   !(this->stateFlags2 & 0x400)) {
            if (this->getItemId != GI_NONE) {
                GetItemEntry* giEntry = &sGetItemTable[-this->getItemId - 1];
                EnBox* chest = (EnBox*)interactedActor;

                if (giEntry->itemId != ITEM_NONE) {
                    if (((Item_CheckObtainability(giEntry->itemId) == ITEM_NONE) && (giEntry->field & 0x40)) ||
                        ((Item_CheckObtainability(giEntry->itemId) != ITEM_NONE) && (giEntry->field & 0x20))) {
                        this->getItemId = -GI_RUPEE_BLUE;
                        giEntry = &sGetItemTable[GI_RUPEE_BLUE - 1];
                    }
                }

                func_80836898(globalCtx, this, func_8083A434);
                this->stateFlags1 |= 0x20000C00;
                func_8083AE40(this, giEntry->objectId);
                this->actor.posRot.pos.x =
                    chest->dyna.actor.posRot.pos.x - (Math_Sins(chest->dyna.actor.shape.rot.y) * 29.434299469f);
                this->actor.posRot.pos.z =
                    chest->dyna.actor.posRot.pos.z - (Math_Coss(chest->dyna.actor.shape.rot.y) * 29.434299469f);
                this->currentYaw = this->actor.shape.rot.y = chest->dyna.actor.shape.rot.y;
                func_80832224(this);

                if ((giEntry->itemId != ITEM_NONE) && (giEntry->gi >= 0) &&
                    (Item_CheckObtainability(giEntry->itemId) == ITEM_NONE)) {
                    func_808322D0(globalCtx, this, this->ageProperties->unk_98);
                    func_80832F54(globalCtx, this, 0x28F);
                    chest->unk_1F4 = 1;
                    Camera_ChangeSetting(Gameplay_GetCamera(globalCtx, 0), CAM_SET_ITEM0);
                } else {
                    func_80832264(globalCtx, this, &D_04002DF8);
                    chest->unk_1F4 = -1;
                }

                return 1;
            }

            if ((this->heldActor == NULL) || Player_HoldsHookshot(this)) {
                if ((interactedActor->id == ACTOR_BG_TOKI_SWD) && LINK_IS_ADULT) {
                    s32 sp24 = this->itemActionParam;

                    this->itemActionParam = PLAYER_AP_NONE;
                    this->modelAnimType = 0;
                    this->heldItemActionParam = this->itemActionParam;
                    func_80836898(globalCtx, this, func_8083A0F4);

                    if (sp24 == PLAYER_AP_SWORD_MASTER) {
                        this->nextModelGroup = Player_ActionToModelGroup(this, PLAYER_AP_LAST_USED);
                        func_8083399C(globalCtx, this, PLAYER_AP_LAST_USED);
                    } else {
                        func_80835F44(globalCtx, this, ITEM_LAST_USED);
                    }
                } else {
                    s32 strength = Player_GetStrength();
                    if ((interactedActor->id == ACTOR_EN_ISHI) && ((interactedActor->params & 0xF) == 1) &&
                        (strength < PLAYER_STR_SILVER_G)) {
                        return 0;
                    }

                    func_80836898(globalCtx, this, func_8083A0F4);
                }

                func_80832224(this);
                this->stateFlags1 |= 0x800;
                return 1;
            }
        }
    }

    return 0;
}

void func_8083EA94(Player* this, GlobalContext* globalCtx) {
    func_80835C58(globalCtx, this, func_80846578, 1);
    func_80832264(globalCtx, this, D_80853BCC[this->modelAnimType]);
}

s32 func_8083EAF0(Player* this, Actor* actor) {
    if ((actor != NULL) && !(actor->flags & 0x800000) &&
        ((this->linearVelocity < 1.1f) || (actor->id == ACTOR_EN_BOM_CHU))) {
        return 0;
    }

    return 1;
}

s32 func_8083EB44(Player* this, GlobalContext* globalCtx) {
    if ((this->stateFlags1 & 0x800) && (this->heldActor != NULL) &&
        CHECK_BTN_ANY(sControlInput->press.button, BTN_A | BTN_B | BTN_CLEFT | BTN_CRIGHT | BTN_CDOWN)) {
        if (!func_80835644(globalCtx, this, this->heldActor)) {
            if (!func_8083EAF0(this, this->heldActor)) {
                func_80835C58(globalCtx, this, func_808464B0, 1);
                func_80832264(globalCtx, this, D_80853BE4[this->modelAnimType]);
            } else {
                func_8083EA94(this, globalCtx);
            }
        }
        return 1;
    }

    return 0;
}

#ifdef NON_MATCHING
// regalloc differences
s32 func_8083EC18(Player* this, GlobalContext* globalCtx, u32 arg2) {
    if (this->wallHeight >= 79.0f) {
        if (!(this->stateFlags1 & 0x8000000) || (this->currentBoots == PLAYER_BOOTS_IRON) ||
            (this->actor.waterY < this->ageProperties->unk_2C)) {
            s32 sp8C = (arg2 & 8) ? 2 : 0;

            if ((sp8C != 0) || (arg2 & 2) ||
                func_80041E4C(&globalCtx->colCtx, this->actor.wallPoly, this->actor.wallPolySource)) {
                f32 phi_f20;
                CollisionPoly* sp84 = this->actor.wallPoly;
                f32 sp80;
                f32 sp7C;
                f32 phi_f12;
                f32 phi_f14;

                phi_f20 = phi_f12 = 0.0f;

                if (sp8C != 0) {
                    sp80 = this->actor.posRot.pos.x;
                    sp7C = this->actor.posRot.pos.z;
                } else {
                    Vec3f sp50[3];
                    s32 i;
                    f32 sp48;
                    Vec3f* sp44 = &sp50[0];
                    s32 pad;

                    func_80038C78(sp84, this->actor.wallPolySource, &globalCtx->colCtx, sp50);

                    sp80 = phi_f12 = sp44->x;
                    sp7C = phi_f14 = sp44->z;
                    phi_f20 = sp44->y;
                    for (i = 1; i < 3; i++) {
                        sp44++;
                        if (sp80 > sp44->x) {
                            sp80 = sp44->x;
                        } else if (phi_f12 < sp44->x) {
                            phi_f12 = sp44->x;
                        }

                        if (sp7C > sp44->z) {
                            sp7C = sp44->z;
                        } else if (phi_f14 < sp44->z) {
                            phi_f14 = sp44->z;
                        }

                        if (phi_f20 > sp44->y) {
                            phi_f20 = sp44->y;
                        }
                    }

                    sp80 = (sp80 + phi_f12) * 0.5f;
                    sp7C = (sp7C + phi_f14) * 0.5f;

                    phi_f12 = ((this->actor.posRot.pos.x - sp80) * (sp84->norm.z * (1.0f / 32767.0f))) -
                              ((this->actor.posRot.pos.z - sp7C) * (sp84->norm.x * (1.0f / 32767.0f)));
                    sp48 = this->actor.posRot.pos.y - phi_f20;

                    phi_f20 = ((f32)(s32)((sp48 / 15.000000223517418) + 0.5) * 15.000000223517418) - sp48;
                    phi_f12 = fabsf(phi_f12);
                }

                if (phi_f12 < 8.0f) {
                    f32 sp3C = sp84->norm.x * (1.0f / 32767.0f);
                    f32 sp38 = sp84->norm.z * (1.0f / 32767.0f);
                    f32 sp34 = this->wallDistance;
                    LinkAnimationHeader* sp30;

                    func_80836898(globalCtx, this, func_8083A3B0);
                    this->stateFlags1 |= 0x200000;
                    this->stateFlags1 &= ~0x8000000;

                    if ((sp8C != 0) || (arg2 & 2)) {
                        if ((this->unk_84F = sp8C) != 0) {
                            if (this->actor.bgCheckFlags & 1) {
                                sp30 = &D_04002D80;
                            } else {
                                sp30 = &D_04002D68;
                            }
                            sp34 = (this->ageProperties->unk_38 - 1.0f) - sp34;
                        } else {
                            sp30 = this->ageProperties->unk_A4;
                            sp34 = sp34 - 1.0f;
                        }
                        this->unk_850 = -2;
                        this->actor.posRot.pos.y += phi_f20;
                        this->actor.shape.rot.y = this->currentYaw = this->actor.wallPolyRot + 0x8000;
                    } else {
                        sp30 = this->ageProperties->unk_A8;
                        this->unk_850 = -4;
                        this->actor.shape.rot.y = this->currentYaw = this->actor.wallPolyRot;
                    }

                    this->actor.posRot.pos.x = (sp34 * sp3C) + sp80;
                    this->actor.posRot.pos.z = (sp34 * sp38) + sp7C;
                    func_80832224(this);
                    Math_Vec3f_Copy(&this->actor.pos4, &this->actor.posRot.pos);
                    func_80832264(globalCtx, this, sp30);
                    func_80832F54(globalCtx, this, 0x9F);

                    return 1;
                }
            }
        }
    }

    return 0;
}
#else
s32 func_8083EC18(Player* this, GlobalContext* globalCtx, u32 arg2);
#pragma GLOBAL_ASM("asm/non_matchings/overlays/actors/ovl_player_actor/func_8083EC18.s")
#endif

void func_8083F070(Player* this, LinkAnimationHeader* anim, GlobalContext* globalCtx) {
    func_80835DAC(globalCtx, this, func_8084C5F8, 0);
    LinkAnimation_PlayOnceSetSpeed(globalCtx, &this->skelAnime, anim, (4.0f / 3.0f));
}

s32 func_8083F0C8(Player* this, GlobalContext* globalCtx, u32 arg2) {
    CollisionPoly* wallPoly;
    Vec3f sp50[3];
    f32 sp4C;
    f32 phi_f2;
    f32 sp44;
    f32 phi_f12;
    s32 i;

    if (LINK_IS_CHILD && !(this->stateFlags1 & 0x8000000) && (arg2 & 0x30)) {
        wallPoly = this->actor.wallPoly;
        func_80038C78(wallPoly, this->actor.wallPolySource, &globalCtx->colCtx, sp50);

        sp4C = phi_f2 = sp50[0].x;
        sp44 = phi_f12 = sp50[0].z;
        for (i = 1; i < 3; i++) {
            if (sp4C > sp50[i].x) {
                sp4C = sp50[i].x;
            } else if (phi_f2 < sp50[i].x) {
                phi_f2 = sp50[i].x;
            }

            if (sp44 > sp50[i].z) {
                sp44 = sp50[i].z;
            } else if (phi_f12 < sp50[i].z) {
                phi_f12 = sp50[i].z;
            }
        }

        sp4C = (sp4C + phi_f2) * 0.5f;
        sp44 = (sp44 + phi_f12) * 0.5f;

        phi_f2 = ((this->actor.posRot.pos.x - sp4C) * (wallPoly->norm.z * (1.0f / 32767.0f))) -
                 ((this->actor.posRot.pos.z - sp44) * (wallPoly->norm.x * (1.0f / 32767.0f)));

        if (fabsf(phi_f2) < 8.0f) {
            this->stateFlags2 |= 0x10000;

            if (CHECK_BTN_ALL(sControlInput->press.button, BTN_A)) {
                f32 sp38 = wallPoly->norm.x * (1.0f / 32767.0f);
                f32 sp34 = wallPoly->norm.z * (1.0f / 32767.0f);
                f32 sp30 = this->wallDistance;

                func_80836898(globalCtx, this, func_8083A40C);
                this->stateFlags2 |= 0x40000;
                this->actor.shape.rot.y = this->currentYaw = this->actor.wallPolyRot + 0x8000;
                this->actor.posRot.pos.x = sp4C + (sp30 * sp38);
                this->actor.posRot.pos.z = sp44 + (sp30 * sp34);
                func_80832224(this);
                this->actor.pos4 = this->actor.posRot.pos;
                func_80832264(globalCtx, this, &D_04002708);
                func_80832F54(globalCtx, this, 0x9D);

                return 1;
            }
        }
    }

    return 0;
}

s32 func_8083F360(GlobalContext* globalCtx, Player* this, f32 arg1, f32 arg2, f32 arg3, f32 arg4) {
    CollisionPoly* wallPoly;
    u32 sp78;
    Vec3f sp6C;
    Vec3f sp60;
    Vec3f sp54;
    f32 yawCos;
    f32 yawSin;
    s32 temp;
    f32 temp1;
    f32 temp2;

    yawCos = Math_Coss(this->actor.shape.rot.y);
    yawSin = Math_Sins(this->actor.shape.rot.y);

    sp6C.x = this->actor.posRot.pos.x + (arg4 * yawSin);
    sp6C.z = this->actor.posRot.pos.z + (arg4 * yawCos);
    sp60.x = this->actor.posRot.pos.x + (arg3 * yawSin);
    sp60.z = this->actor.posRot.pos.z + (arg3 * yawCos);
    sp60.y = sp6C.y = this->actor.posRot.pos.y + arg1;

    if (func_8003DE84(&globalCtx->colCtx, &sp6C, &sp60, &sp54, &this->actor.wallPoly, 1, 0, 0, 1, &sp78)) {
        wallPoly = this->actor.wallPoly;

        this->actor.bgCheckFlags |= 0x200;
        this->actor.wallPolySource = sp78;

        D_808535F0 = func_80041DB8(&globalCtx->colCtx, wallPoly, sp78);

        temp1 = wallPoly->norm.x * (1.0f / 32767.0f);
        temp2 = wallPoly->norm.z * (1.0f / 32767.0f);
        temp = atan2s(-temp2, -temp1);
        Math_ApproxUpdateScaledS(&this->actor.shape.rot.y, temp, 800);

        this->currentYaw = this->actor.shape.rot.y;
        this->actor.posRot.pos.x = sp54.x - (Math_Sins(this->actor.shape.rot.y) * arg2);
        this->actor.posRot.pos.z = sp54.z - (Math_Coss(this->actor.shape.rot.y) * arg2);

        return 1;
    }

    this->actor.bgCheckFlags &= ~0x200;

    return 0;
}

s32 func_8083F524(GlobalContext* globalCtx, Player* this) {
    return func_8083F360(globalCtx, this, 26.0f, this->ageProperties->unk_38 + 5.0f, 30.0f, 0.0f);
}

s32 func_8083F570(Player* this, GlobalContext* globalCtx) {
    s16 temp;

    if ((this->linearVelocity != 0.0f) && (this->actor.bgCheckFlags & 8) && (D_808535F0 & 0x30)) {

        temp = this->actor.shape.rot.y - this->actor.wallPolyRot;
        if (this->linearVelocity < 0.0f) {
            temp += 0x8000;
        }

        if (ABS(temp) > 0x4000) {
            func_80835C58(globalCtx, this, func_8084C81C, 0);

            if (this->linearVelocity > 0.0f) {
                this->actor.shape.rot.y = this->actor.wallPolyRot + 0x8000;
                func_80832264(globalCtx, this, &D_04002700);
                func_80832F54(globalCtx, this, 0x9D);
                func_800800F8(globalCtx, 0x2581, 999, NULL, 0);
            } else {
                this->actor.shape.rot.y = this->actor.wallPolyRot;
                LinkAnimation_Change(globalCtx, &this->skelAnime, &D_04002708, -1.0f, Animation_LastFrame(&D_04002708),
                                     0.0f, 2, 0.0f);
                func_80832F54(globalCtx, this, 0x9D);
                func_800800F8(globalCtx, 0x2582, 999, NULL, 0);
            }

            this->currentYaw = this->actor.shape.rot.y;
            func_80832210(this);

            return 1;
        }
    }

    return 0;
}

void func_8083F72C(Player* this, LinkAnimationHeader* anim, GlobalContext* globalCtx) {
    if (!func_80836898(globalCtx, this, func_8083A388)) {
        func_80835C58(globalCtx, this, func_8084B78C, 0);
    }

    func_80832264(globalCtx, this, anim);
    func_80832224(this);

    this->actor.shape.rot.y = this->currentYaw = this->actor.wallPolyRot + 0x8000;
}

s32 func_8083F7BC(Player* this, GlobalContext* globalCtx) {
    DynaPolyActor* wallPolyActor;

    if (!(this->stateFlags1 & 0x800) && (this->actor.bgCheckFlags & 0x200) && (D_80853608 < 0x3000)) {

        if (((this->linearVelocity > 0.0f) && func_8083EC18(this, globalCtx, D_808535F0)) ||
            func_8083F0C8(this, globalCtx, D_808535F0)) {
            return 1;
        }

        if (!func_808332B8(this) && ((this->linearVelocity == 0.0f) || !(this->stateFlags2 & 4)) &&
            (D_808535F0 & 0x40) && (this->actor.bgCheckFlags & 1) && (this->wallHeight >= 39.0f)) {

            this->stateFlags2 |= 1;

            if (CHECK_BTN_ALL(sControlInput->cur.button, BTN_A)) {

                if ((this->actor.wallPolySource != 50) &&
                    ((wallPolyActor = DynaPolyInfo_GetActor(&globalCtx->colCtx, this->actor.wallPolySource)) != NULL)) {

                    if (wallPolyActor->actor.id == ACTOR_BG_HEAVY_BLOCK) {
                        if (Player_GetStrength() < PLAYER_STR_GOLD_G) {
                            return 0;
                        }

                        func_80836898(globalCtx, this, func_8083A0F4);
                        this->stateFlags1 |= 0x800;
                        this->interactRangeActor = &wallPolyActor->actor;
                        this->getItemId = GI_NONE;
                        this->currentYaw = this->actor.wallPolyRot + 0x8000;
                        func_80832224(this);

                        return 1;
                    }

                    this->unk_3C4 = &wallPolyActor->actor;
                } else {
                    this->unk_3C4 = NULL;
                }

                func_8083F72C(this, &D_040030F8, globalCtx);

                return 1;
            }
        }
    }

    return 0;
}

s32 func_8083F9D0(GlobalContext* globalCtx, Player* this) {
    if ((this->actor.bgCheckFlags & 0x200) &&
        ((this->stateFlags2 & 0x10) || CHECK_BTN_ALL(sControlInput->cur.button, BTN_A))) {
        DynaPolyActor* wallPolyActor = NULL;

        if (this->actor.wallPolySource != 50) {
            wallPolyActor = DynaPolyInfo_GetActor(&globalCtx->colCtx, this->actor.wallPolySource);
        }

        if (&wallPolyActor->actor == this->unk_3C4) {
            if (this->stateFlags2 & 0x10) {
                return 1;
            } else {
                return 0;
            }
        }
    }

    func_80839FFC(this, globalCtx);
    func_80832264(globalCtx, this, &D_04003100);
    this->stateFlags2 &= ~0x10;
    return 1;
}

void func_8083FAB8(Player* this, GlobalContext* globalCtx) {
    func_80835C58(globalCtx, this, func_8084B898, 0);
    this->stateFlags2 |= 0x10;
    func_80832264(globalCtx, this, &D_040030F0);
}

void func_8083FB14(Player* this, GlobalContext* globalCtx) {
    func_80835C58(globalCtx, this, func_8084B9E4, 0);
    this->stateFlags2 |= 0x10;
    func_80832264(globalCtx, this, D_80853C5C[this->modelAnimType]);
}

void func_8083FB7C(Player* this, GlobalContext* globalCtx) {
    this->stateFlags1 &= ~0x8200000;
    func_80837B9C(this, globalCtx);
    this->linearVelocity = -0.4f;
}

s32 func_8083FBC0(Player* this, GlobalContext* globalCtx) {
    if (!CHECK_BTN_ALL(sControlInput->press.button, BTN_A) && (this->actor.bgCheckFlags & 0x200) &&
        ((D_808535F0 & 8) || (D_808535F0 & 2) ||
         func_80041E4C(&globalCtx->colCtx, this->actor.wallPoly, this->actor.wallPolySource))) {
        return 0;
    }

    func_8083FB7C(this, globalCtx);
    func_80832698(this, NA_SE_VO_LI_AUTO_JUMP);
    return 1;
}

s32 func_8083FC68(Player* this, f32 arg1, s16 arg2) {
    f32 sp1C = (s16)(arg2 - this->actor.shape.rot.y);
    f32 temp;

    if (this->unk_664 != NULL) {
        func_8083DB98(this, func_8002DD78(this) || func_808334B4(this));
    }

    temp = fabsf(sp1C) / 32768.0f;

    if (arg1 > (((temp * temp) * 50.0f) + 6.0f)) {
        return 1;
    } else if (arg1 > (((1.0f - temp) * 10.0f) + 6.8f)) {
        return -1;
    }

    return 0;
}

s32 func_8083FD78(Player* this, f32* arg1, s16* arg2, GlobalContext* globalCtx) {
    s16 sp2E = *arg2 - this->targetYaw;
    u16 sp2C = ABS(sp2E);

    if ((func_8002DD78(this) || func_808334B4(this)) && (this->unk_664 == NULL)) {
        *arg1 *= Math_Sins(sp2C);

        if (*arg1 != 0.0f) {
            *arg2 = (((sp2E >= 0) ? 1 : -1) << 0xE) + this->actor.shape.rot.y;
        } else {
            *arg2 = this->actor.shape.rot.y;
        }

        if (this->unk_664 != NULL) {
            func_8083DB98(this, 1);
        } else {
            Math_SmoothScaleMaxMinS(&this->actor.posRot2.rot.x, sControlInput->rel.stick_y * 240.0f, 14, 4000, 30);
            func_80836AB8(this, 1);
        }
    } else {
        if (this->unk_664 != NULL) {
            return func_8083FC68(this, *arg1, *arg2);
        } else {
            func_8083DC54(this, globalCtx);
            if ((*arg1 != 0.0f) && (sp2C < 6000)) {
                return 1;
            } else if (*arg1 > Math_Sins((0x4000 - (sp2C >> 1))) * 200.0f) {
                return -1;
            }
        }
    }

    return 0;
}

s32 func_8083FFB8(Player* this, f32* arg1, s16* arg2) {
    s16 temp1 = *arg2 - this->actor.shape.rot.y;
    u16 temp2 = ABS(temp1);
    f32 temp3 = Math_Coss(temp2);

    *arg1 *= temp3;

    if (*arg1 != 0.0f) {
        if (temp3 > 0) {
            return 1;
        } else {
            return -1;
        }
    }

    return 0;
}

s32 func_80840058(Player* this, f32* arg1, s16* arg2, GlobalContext* globalCtx) {
    func_8083DC54(this, globalCtx);

    if ((*arg1 != 0.0f) || (ABS(this->unk_87C) > 400)) {
        s16 temp1 = *arg2 - Camera_GetInputDirYaw(ACTIVE_CAM);
        u16 temp2 = (ABS(temp1) - 0x2000) & 0xFFFF;

        if ((temp2 < 0x4000) || (this->unk_87C != 0)) {
            return -1;
        } else {
            return 1;
        }
    }

    return 0;
}

void func_80840138(Player* this, f32 arg1, s16 arg2) {
    s16 temp = arg2 - this->actor.shape.rot.y;

    if (arg1 > 0.0f) {
        if (temp < 0) {
            this->unk_874 = 0.0f;
        } else {
            this->unk_874 = 1.0f;
        }
    }

    Math_ApproxF(&this->unk_870, this->unk_874, 0.3f);
}

void func_808401B0(GlobalContext* globalCtx, Player* this) {
    AnimationContext_SetBlendToJoint(globalCtx, &this->skelAnime, func_808334E4(this), this->unk_868,
                                     func_80833528(this), this->unk_868, this->unk_870, this->unk_318);
}

s32 func_8084021C(f32 arg0, f32 arg1, f32 arg2, f32 arg3) {
    f32 temp;

    if ((arg3 == 0.0f) && (arg1 > 0.0f)) {
        arg3 = arg2;
    }

    temp = (arg0 + arg1) - arg3;

    if (((temp * arg1) >= 0.0f) && (((temp - arg1) * arg1) < 0.0f)) {
        return 1;
    }

    return 0;
}

void func_8084029C(Player* this, f32 arg1) {
    f32 updateScale = R_UPDATE_RATE * 0.5f;

    arg1 *= updateScale;
    if (arg1 < -7.25) {
        arg1 = -7.25;
    } else if (arg1 > 7.25f) {
        arg1 = 7.25f;
    }

    if (1) {}

    if ((this->currentBoots == PLAYER_BOOTS_HOVER) && !(this->actor.bgCheckFlags & 1) && (this->unk_893 != 0)) {
        func_8002F8F0(&this->actor, NA_SE_PL_HOBBERBOOTS_LV - SFX_FLAG);
    } else if (func_8084021C(this->unk_868, arg1, 29.0f, 10.0f) || func_8084021C(this->unk_868, arg1, 29.0f, 24.0f)) {
        func_808327F8(this, this->linearVelocity);
        if (this->linearVelocity > 4.0f) {
            this->stateFlags2 |= 8;
        }
    }

    this->unk_868 += arg1;

    if (this->unk_868 < 0.0f) {
        this->unk_868 += 29.0f;
    } else if (this->unk_868 >= 29.0f) {
        this->unk_868 -= 29.0f;
    }
}

void func_80840450(Player* this, GlobalContext* globalCtx) {
    f32 sp44;
    s16 sp42;
    s32 temp1;
    u32 temp2;
    s16 temp3;
    s32 temp4;

    if (this->stateFlags3 & 8) {
        if (Player_GetSwordHeld(this)) {
            this->stateFlags2 |= 0x60;
        } else {
            this->stateFlags3 &= ~8;
        }
    }

    if (this->unk_850 != 0) {
        if (LinkAnimation_Update(globalCtx, &this->skelAnime)) {
            func_80832DBC(this);
            func_80832284(globalCtx, this, func_808334E4(this));
            this->unk_850 = 0;
            this->stateFlags3 &= ~8;
        }
        func_80833C3C(this);
    } else {
        func_808401B0(globalCtx, this);
    }

    func_8083721C(this);

    if (!func_80837348(globalCtx, this, D_808543E0, 1)) {
        if (!func_80833B54(this) && (!func_80833B2C(this) || (func_80834B5C != this->func_82C))) {
            func_8083CF10(this, globalCtx);
            return;
        }

        func_80837268(this, &sp44, &sp42, 0.0f, globalCtx);

        temp1 = func_8083FC68(this, sp44, sp42);

        if (temp1 > 0) {
            func_8083C8DC(this, globalCtx, sp42);
            return;
        }

        if (temp1 < 0) {
            func_8083CBF0(this, sp42, globalCtx);
            return;
        }

        if (sp44 > 4.0f) {
            func_8083CC9C(this, globalCtx);
            return;
        }

        func_8084029C(this, (this->linearVelocity * 0.3f) + 1.0f);
        func_80840138(this, sp44, sp42);

        temp2 = this->unk_868;
        if ((temp2 < 6) || ((temp2 - 0xE) < 6)) {
            Math_ApproxF(&this->linearVelocity, 0.0f, 1.5f);
            return;
        }

        temp3 = sp42 - this->currentYaw;
        temp4 = ABS(temp3);

        if (temp4 > 0x4000) {
            if (Math_ApproxF(&this->linearVelocity, 0.0f, 1.5f)) {
                this->currentYaw = sp42;
            }
            return;
        }

        func_80077C6C(&this->linearVelocity, sp44 * 0.3f, 2.0f, 1.5f);

        if (!(this->stateFlags3 & 8)) {
            Math_ApproxUpdateScaledS(&this->currentYaw, sp42, temp4 * 0.1f);
        }
    }
}

void func_808407CC(Player* this, GlobalContext* globalCtx) {
    f32 sp3C;
    s16 sp3A;
    s32 temp1;
    s16 temp2;
    s32 temp3;

    if (LinkAnimation_Update(globalCtx, &this->skelAnime)) {
        func_80832DBC(this);
        func_80832264(globalCtx, this, func_80833338(this));
    }

    func_8083721C(this);

    if (!func_80837348(globalCtx, this, D_808543E8, 1)) {
        if (func_80833B54(this)) {
            func_8083CEAC(this, globalCtx);
            return;
        }

        if (!func_80833B2C(this)) {
            func_80835DAC(globalCtx, this, func_80840BC8, 1);
            this->currentYaw = this->actor.shape.rot.y;
            return;
        }

        if (func_80834B5C == this->func_82C) {
            func_8083CEAC(this, globalCtx);
            return;
        }

        func_80837268(this, &sp3C, &sp3A, 0.0f, globalCtx);

        temp1 = func_8083FD78(this, &sp3C, &sp3A, globalCtx);

        if (temp1 > 0) {
            func_8083C8DC(this, globalCtx, sp3A);
            return;
        }

        if (temp1 < 0) {
            func_8083CB2C(this, sp3A, globalCtx);
            return;
        }

        if (sp3C > 4.9f) {
            func_8083CC9C(this, globalCtx);
            func_80833C3C(this);
            return;
        }
        if (sp3C != 0.0f) {
            func_8083CB94(this, globalCtx);
            return;
        }

        temp2 = sp3A - this->actor.shape.rot.y;
        temp3 = ABS(temp2);

        if (temp3 > 800) {
            func_8083CD54(globalCtx, this, sp3A);
        }
    }
}

void func_808409CC(GlobalContext* globalCtx, Player* this) {
    LinkAnimationHeader* anim;
    LinkAnimationHeader** animPtr;
    s32 heathIsCritical;
    s32 sp38;
    s32 sp34;

    if ((this->unk_664 != NULL) ||
        (!(heathIsCritical = Health_IsCritical()) && ((this->unk_6AC = (this->unk_6AC + 1) & 1) != 0))) {
        this->stateFlags2 &= ~0x10000000;
        anim = func_80833338(this);
    } else {
        this->stateFlags2 |= 0x10000000;
        if (this->stateFlags1 & 0x800) {
            anim = func_80833338(this);
        } else {
            sp38 = globalCtx->roomCtx.curRoom.unk_02;
            if (heathIsCritical) {
                if (this->unk_6AC >= 0) {
                    sp38 = 7;
                    this->unk_6AC = -1;
                } else {
                    sp38 = 8;
                }
            } else {
                sp34 = Math_Rand_ZeroOne() * 5.0f;
                if (sp34 < 4) {
                    if (((sp34 != 0) && (sp34 != 3)) ||
                        ((this->rightHandType == 10) && ((sp34 == 3) || Player_GetSwordHeld(this)))) {
                        if ((sp34 == 0) && Player_HoldsTwoHandedWeapon(this)) {
                            sp34 = 4;
                        }
                        sp38 = sp34 + 9;
                    }
                }
            }
            animPtr = &D_80853D7C[sp38][0];
            if (this->modelAnimType != 1) {
                animPtr = &D_80853D7C[sp38][1];
            }
            anim = *animPtr;
        }
    }

    LinkAnimation_Change(globalCtx, &this->skelAnime, anim, (2.0f / 3.0f) * D_808535E8, 0.0f, Animation_LastFrame(anim),
                         2, -6.0f);
}

void func_80840BC8(Player* this, GlobalContext* globalCtx) {
    s32 sp44;
    s32 sp40;
    f32 sp3C;
    s16 sp3A;
    s16 temp;

    sp44 = func_80833350(this);
    sp40 = LinkAnimation_Update(globalCtx, &this->skelAnime);

    if (sp44 > 0) {
        func_808333FC(this, sp44 - 1);
    }

    if (sp40 != 0) {
        if (this->unk_850 != 0) {
            if (DECR(this->unk_850) == 0) {
                this->skelAnime.endFrame = this->skelAnime.animLength - 1.0f;
            }
            this->skelAnime.jointTbl[0].y = (this->skelAnime.jointTbl[0].y + ((this->unk_850 & 1) * 0x50)) - 0x28;
        } else {
            func_80832DBC(this);
            func_808409CC(globalCtx, this);
        }
    }

    func_8083721C(this);

    if (this->unk_850 == 0) {
        if (!func_80837348(globalCtx, this, D_80854418, 1)) {
            if (func_80833B54(this)) {
                func_8083CEAC(this, globalCtx);
                return;
            }

            if (func_80833B2C(this)) {
                func_80839F30(this, globalCtx);
                return;
            }

            func_80837268(this, &sp3C, &sp3A, 0.018f, globalCtx);

            if (sp3C != 0.0f) {
                func_8083C8DC(this, globalCtx, sp3A);
                return;
            }

            temp = sp3A - this->actor.shape.rot.y;
            if (ABS(temp) > 800) {
                func_8083CD54(globalCtx, this, sp3A);
                return;
            }

            Math_ApproxUpdateScaledS(&this->actor.shape.rot.y, sp3A, 1200);
            this->currentYaw = this->actor.shape.rot.y;
            if (func_80833338(this) == this->skelAnime.animation) {
                func_8083DC54(this, globalCtx);
            }
        }
    }
}

void func_80840DE4(Player* this, GlobalContext* globalCtx) {
    f32 frames;
    f32 coeff;
    f32 sp44;
    s16 sp42;
    s32 temp1;
    s16 temp2;
    s32 temp3;
    s32 direction;

    this->skelAnime.mode = 0;
    LinkAnimation_SetUpdateFunction(&this->skelAnime);

    this->skelAnime.animation = func_8083356C(this);

    if (this->skelAnime.animation == &D_040026E8) {
        frames = 24.0f;
        coeff = -(MREG(95) / 100.0f);
    } else {
        frames = 29.0f;
        coeff = MREG(95) / 100.0f;
    }

    this->skelAnime.animLength = frames;
    this->skelAnime.endFrame = frames - 1.0f;

    if ((s16)(this->currentYaw - this->actor.shape.rot.y) >= 0) {
        direction = 1;
    } else {
        direction = -1;
    }

    this->skelAnime.playSpeed = direction * (this->linearVelocity * coeff);

    LinkAnimation_Update(globalCtx, &this->skelAnime);

    if (LinkAnimation_OnFrame(&this->skelAnime, 0.0f) || LinkAnimation_OnFrame(&this->skelAnime, frames * 0.5f)) {
        func_808327F8(this, this->linearVelocity);
    }

    if (!func_80837348(globalCtx, this, D_808543F4, 1)) {
        if (func_80833B54(this)) {
            func_8083CEAC(this, globalCtx);
            return;
        }

        if (!func_80833B2C(this)) {
            func_80853080(this, globalCtx);
            return;
        }

        func_80837268(this, &sp44, &sp42, 0.0f, globalCtx);
        temp1 = func_8083FD78(this, &sp44, &sp42, globalCtx);

        if (temp1 > 0) {
            func_8083C8DC(this, globalCtx, sp42);
            return;
        }

        if (temp1 < 0) {
            func_8083CB2C(this, sp42, globalCtx);
            return;
        }

        if (sp44 > 4.9f) {
            func_8083CC9C(this, globalCtx);
            func_80833C3C(this);
            return;
        }

        if ((sp44 == 0.0f) && (this->linearVelocity == 0.0f)) {
            func_80839F30(this, globalCtx);
            return;
        }

        temp2 = sp42 - this->currentYaw;
        temp3 = ABS(temp2);

        if (temp3 > 0x4000) {
            if (Math_ApproxF(&this->linearVelocity, 0.0f, 1.5f)) {
                this->currentYaw = sp42;
            }
            return;
        }

        func_80077C6C(&this->linearVelocity, sp44 * 0.4f, 1.5f, 1.5f);
        Math_ApproxUpdateScaledS(&this->currentYaw, sp42, temp3 * 0.1f);
    }
}

void func_80841138(Player* this, GlobalContext* globalCtx) {
    f32 temp1;
    f32 temp2;

    if (this->unk_864 < 1.0f) {
        temp1 = R_UPDATE_RATE * 0.5f;
        func_8084029C(this, REG(35) / 1000.0f);
        AnimationContext_SetLoadToJoint(globalCtx, &this->skelAnime, D_80853BFC[this->modelAnimType], this->unk_868);
        this->unk_864 += 1 * temp1;
        if (this->unk_864 >= 1.0f) {
            this->unk_864 = 1.0f;
        }
        temp1 = this->unk_864;
    } else {
        temp2 = this->linearVelocity - (REG(48) / 100.0f);
        if (temp2 < 0.0f) {
            temp1 = 1.0f;
            func_8084029C(this, (REG(35) / 1000.0f) + ((REG(36) / 1000.0f) * this->linearVelocity));
            AnimationContext_SetLoadToJoint(globalCtx, &this->skelAnime, D_80853BFC[this->modelAnimType],
                                            this->unk_868);
        } else {
            temp1 = (REG(37) / 1000.0f) * temp2;
            if (temp1 < 1.0f) {
                func_8084029C(this, (REG(35) / 1000.0f) + ((REG(36) / 1000.0f) * this->linearVelocity));
            } else {
                temp1 = 1.0f;
                func_8084029C(this, 1.2f + ((REG(38) / 1000.0f) * temp2));
            }
            AnimationContext_SetLoadToMorph(globalCtx, &this->skelAnime, D_80853BFC[this->modelAnimType],
                                            this->unk_868);
            AnimationContext_SetLoadToJoint(globalCtx, &this->skelAnime, &D_04002DD0, this->unk_868 * 0.551724135876f);
        }
    }

    if (temp1 < 1.0f) {
        AnimationContext_SetInterpJointMorph(globalCtx, &this->skelAnime, 1.0f - temp1);
    }
}

void func_8084140C(Player* this, GlobalContext* globalCtx) {
    func_80835C58(globalCtx, this, func_8084170C, 1);
    func_80832B0C(globalCtx, this, &D_04002DA0);
}

s32 func_80841458(Player* this, f32* arg1, s16* arg2, GlobalContext* globalCtx) {
    if (this->linearVelocity > 6.0f) {
        func_8084140C(this, globalCtx);
        return 1;
    }

    if (*arg1 != 0.0f) {
        if (func_8083721C(this)) {
            *arg1 = 0.0f;
            *arg2 = this->currentYaw;
        } else {
            return 1;
        }
    }

    return 0;
}

void func_808414F8(Player* this, GlobalContext* globalCtx) {
    f32 sp34;
    s16 sp32;
    s32 sp2C;
    s16 sp2A;

    func_80841138(this, globalCtx);

    if (!func_80837348(globalCtx, this, D_80854400, 1)) {
        if (!func_80833C04(this)) {
            func_8083C8DC(this, globalCtx, this->currentYaw);
            return;
        }

        func_80837268(this, &sp34, &sp32, 0.0f, globalCtx);
        sp2C = func_8083FD78(this, &sp34, &sp32, globalCtx);

        if (sp2C >= 0) {
            if (!func_80841458(this, &sp34, &sp32, globalCtx)) {
                if (sp2C != 0) {
                    func_8083C858(this, globalCtx);
                } else if (sp34 > 4.9f) {
                    func_8083CC9C(this, globalCtx);
                } else {
                    func_8083CB94(this, globalCtx);
                }
            }
        } else {
            sp2A = sp32 - this->currentYaw;

            func_80077C6C(&this->linearVelocity, sp34 * 1.5f, 1.5f, 2.0f);
            Math_ApproxUpdateScaledS(&this->currentYaw, sp32, sp2A * 0.1f);

            if ((sp34 == 0.0f) && (this->linearVelocity == 0.0f)) {
                func_80839F30(this, globalCtx);
            }
        }
    }
}

void func_808416C0(Player* this, GlobalContext* globalCtx) {
    func_80835C58(globalCtx, this, func_808417FC, 1);
    func_80832264(globalCtx, this, &D_04002DA8);
}

void func_8084170C(Player* this, GlobalContext* globalCtx) {
    s32 sp34;
    f32 sp30;
    s16 sp2E;

    sp34 = LinkAnimation_Update(globalCtx, &this->skelAnime);
    func_8083721C(this);

    if (!func_80837348(globalCtx, this, D_80854400, 1)) {
        func_80837268(this, &sp30, &sp2E, 0.0f, globalCtx);

        if (this->linearVelocity == 0.0f) {
            this->currentYaw = this->actor.shape.rot.y;

            if (func_8083FD78(this, &sp30, &sp2E, globalCtx) > 0) {
                func_8083C858(this, globalCtx);
            } else if ((sp30 != 0.0f) || (sp34 != 0)) {
                func_808416C0(this, globalCtx);
            }
        }
    }
}

void func_808417FC(Player* this, GlobalContext* globalCtx) {
    s32 sp1C;

    sp1C = LinkAnimation_Update(globalCtx, &this->skelAnime);

    if (!func_80837348(globalCtx, this, D_80854400, 1)) {
        if (sp1C != 0) {
            func_80839F30(this, globalCtx);
        }
    }
}

void func_80841860(GlobalContext* globalCtx, Player* this) {
    s32 pad;
    LinkAnimationHeader* sp38;
    LinkAnimationHeader* sp34;
    f32 frame;

    sp38 = D_80853914[this->modelAnimType + 144];
    sp34 = D_80853914[this->modelAnimType + 150];
    this->skelAnime.animation = sp38;

    func_8084029C(this, (REG(30) / 1000.0f) + ((REG(32) / 1000.0f) * this->linearVelocity));

    frame = this->unk_868 * 0.551724135876f;
    AnimationContext_SetBlendToJoint(globalCtx, &this->skelAnime, sp34, frame, sp38, frame, this->unk_870,
                                     this->unk_318);
}

void func_8084193C(Player* this, GlobalContext* globalCtx) {
    f32 sp3C;
    s16 sp3A;
    s32 temp1;
    s16 temp2;
    s32 temp3;

    func_80841860(globalCtx, this);

    if (!func_80837348(globalCtx, this, D_80854408, 1)) {
        if (!func_80833C04(this)) {
            func_8083C858(this, globalCtx);
            return;
        }

        func_80837268(this, &sp3C, &sp3A, 0.0f, globalCtx);

        if (func_80833B2C(this)) {
            temp1 = func_8083FD78(this, &sp3C, &sp3A, globalCtx);
        } else {
            temp1 = func_8083FC68(this, sp3C, sp3A);
        }

        if (temp1 > 0) {
            func_8083C858(this, globalCtx);
            return;
        }

        if (temp1 < 0) {
            if (func_80833B2C(this)) {
                func_8083CB2C(this, sp3A, globalCtx);
            } else {
                func_8083CBF0(this, sp3A, globalCtx);
            }
            return;
        }

        if ((this->linearVelocity < 3.6f) && (sp3C < 4.0f)) {
            if (!func_8008E9C4(this) && func_80833B2C(this)) {
                func_8083CB94(this, globalCtx);
            } else {
                func_80839F90(this, globalCtx);
            }
            return;
        }

        func_80840138(this, sp3C, sp3A);

        temp2 = sp3A - this->currentYaw;
        temp3 = ABS(temp2);

        if (temp3 > 0x4000) {
            if (Math_ApproxF(&this->linearVelocity, 0.0f, 3.0f) != 0) {
                this->currentYaw = sp3A;
            }
            return;
        }

        sp3C *= 0.9f;
        func_80077C6C(&this->linearVelocity, sp3C, 2.0f, 3.0f);
        Math_ApproxUpdateScaledS(&this->currentYaw, sp3A, temp3 * 0.1f);
    }
}

void func_80841BA8(Player* this, GlobalContext* globalCtx) {
    f32 sp34;
    s16 sp32;

    LinkAnimation_Update(globalCtx, &this->skelAnime);

    if (Player_HoldsTwoHandedWeapon(this)) {
        AnimationContext_SetLoadFrame(globalCtx, func_80833338(this), 0, this->skelAnime.limbCount,
                                      this->skelAnime.morphTbl);
        AnimationContext_SetCopyTrue(globalCtx, this->skelAnime.limbCount, this->skelAnime.jointTbl,
                                     this->skelAnime.morphTbl, D_80853410);
    }

    func_80837268(this, &sp34, &sp32, 0.018f, globalCtx);

    if (!func_80837348(globalCtx, this, D_80854414, 1)) {
        if (sp34 != 0.0f) {
            this->actor.shape.rot.y = sp32;
            func_8083C858(this, globalCtx);
        } else if (Math_ApproxUpdateScaledS(&this->actor.shape.rot.y, sp32, this->unk_87E)) {
            func_8083C0E8(this, globalCtx);
        }

        this->currentYaw = this->actor.shape.rot.y;
    }
}

void func_80841CC4(Player* this, s32 arg1, GlobalContext* globalCtx) {
    LinkAnimationHeader* anim;
    s16 target;
    f32 rate;

    if (ABS(D_80853610) < 3640) {
        target = 0;
    } else {
        target = CLAMP(D_80853610, -10922, 10922);
    }

    Math_ApproxUpdateScaledS(&this->unk_89C, target, 400);

    if ((this->modelAnimType == 3) || ((this->unk_89C == 0) && (this->unk_6C4 <= 0.0f))) {
        if (arg1 == 0) {
            AnimationContext_SetLoadToJoint(globalCtx, &this->skelAnime, D_8085392C[this->modelAnimType],
                                            this->unk_868);
        } else {
            AnimationContext_SetLoadToMorph(globalCtx, &this->skelAnime, D_8085392C[this->modelAnimType],
                                            this->unk_868);
        }
        return;
    }

    if (this->unk_89C != 0) {
        rate = this->unk_89C / 10922.0f;
    } else {
        rate = this->unk_6C4 * 0.0006f;
    }

    rate *= fabsf(this->linearVelocity) * 0.5f;

    if (rate > 1.0f) {
        rate = 1.0f;
    }

    if (rate < 0.0f) {
        anim = &D_04002E48;
        rate = -rate;
    } else {
        anim = &D_04002E90;
    }

    if (arg1 == 0) {
        AnimationContext_SetBlendToJoint(globalCtx, &this->skelAnime, D_8085392C[this->modelAnimType], this->unk_868,
                                         anim, this->unk_868, rate, this->unk_318);
    } else {
        AnimationContext_SetBlendToMorph(globalCtx, &this->skelAnime, D_8085392C[this->modelAnimType], this->unk_868,
                                         anim, this->unk_868, rate, this->unk_318);
    }
}

void func_80841EE4(Player* this, GlobalContext* globalCtx) {
    f32 temp1;
    f32 temp2;

    if (this->unk_864 < 1.0f) {
        temp1 = R_UPDATE_RATE * 0.5f;

        func_8084029C(this, REG(35) / 1000.0f);
        AnimationContext_SetLoadToJoint(globalCtx, &this->skelAnime, D_8085392C[this->modelAnimType], this->unk_868);

        this->unk_864 += 1 * temp1;
        if (this->unk_864 >= 1.0f) {
            this->unk_864 = 1.0f;
        }

        temp1 = this->unk_864;
    } else {
        temp2 = this->linearVelocity - (REG(48) / 100.0f);

        if (temp2 < 0.0f) {
            temp1 = 1.0f;
            func_8084029C(this, (REG(35) / 1000.0f) + ((REG(36) / 1000.0f) * this->linearVelocity));

            func_80841CC4(this, 0, globalCtx);
        } else {
            temp1 = (REG(37) / 1000.0f) * temp2;
            if (temp1 < 1.0f) {
                func_8084029C(this, (REG(35) / 1000.0f) + ((REG(36) / 1000.0f) * this->linearVelocity));
            } else {
                temp1 = 1.0f;
                func_8084029C(this, 1.2f + ((REG(38) / 1000.0f) * temp2));
            }

            func_80841CC4(this, 1, globalCtx);

            AnimationContext_SetLoadToJoint(globalCtx, &this->skelAnime, func_80833438(this),
                                            this->unk_868 * 0.689655185f);
        }
    }

    if (temp1 < 1.0f) {
        AnimationContext_SetInterpJointMorph(globalCtx, &this->skelAnime, 1.0f - temp1);
    }
}

void func_80842180(Player* this, GlobalContext* globalCtx) {
    f32 sp2C;
    s16 sp2A;

    this->stateFlags2 |= 0x20;
    func_80841EE4(this, globalCtx);

    if (!func_80837348(globalCtx, this, D_80854424, 1)) {
        if (func_80833C04(this)) {
            func_8083C858(this, globalCtx);
            return;
        }

        func_80837268(this, &sp2C, &sp2A, 0.018f, globalCtx);

        if (!func_8083C484(this, &sp2C, &sp2A)) {
            func_8083DF68(this, sp2C, sp2A);
            func_8083DDC8(this, globalCtx);

            if ((this->linearVelocity == 0.0f) && (sp2C == 0.0f)) {
                func_8083C0B8(this, globalCtx);
            }
        }
    }
}

void func_8084227C(Player* this, GlobalContext* globalCtx) {
    f32 sp2C;
    s16 sp2A;

    this->stateFlags2 |= 0x20;
    func_80841EE4(this, globalCtx);

    if (!func_80837348(globalCtx, this, D_80854430, 1)) {
        if (!func_80833C04(this)) {
            func_8083C858(this, globalCtx);
            return;
        }

        func_80837268(this, &sp2C, &sp2A, 0.0f, globalCtx);

        if (!func_8083C484(this, &sp2C, &sp2A)) {
            if ((func_80833B2C(this) && (sp2C != 0.0f) && (func_8083FD78(this, &sp2C, &sp2A, globalCtx) <= 0)) ||
                (!func_80833B2C(this) && (func_8083FC68(this, sp2C, sp2A) <= 0))) {
                func_80839F90(this, globalCtx);
                return;
            }

            func_8083DF68(this, sp2C, sp2A);
            func_8083DDC8(this, globalCtx);

            if ((this->linearVelocity == 0) && (sp2C == 0)) {
                func_80839F90(this, globalCtx);
            }
        }
    }
}

void func_808423EC(Player* this, GlobalContext* globalCtx) {
    s32 sp34;
    f32 sp30;
    s16 sp2E;

    sp34 = LinkAnimation_Update(globalCtx, &this->skelAnime);

    if (!func_80837348(globalCtx, this, D_80854408, 1)) {
        if (!func_80833C04(this)) {
            func_8083C858(this, globalCtx);
            return;
        }

        func_80837268(this, &sp30, &sp2E, 0.0f, globalCtx);

        if ((this->skelAnime.morphWeight == 0.0f) && (this->skelAnime.curFrame > 5.0f)) {
            func_8083721C(this);

            if ((this->skelAnime.curFrame > 10.0f) && (func_8083FC68(this, sp30, sp2E) < 0)) {
                func_8083CBF0(this, sp2E, globalCtx);
                return;
            }

            if (sp34 != 0) {
                func_8083CD00(this, globalCtx);
            }
        }
    }
}

void func_8084251C(Player* this, GlobalContext* globalCtx) {
    s32 sp34;
    f32 sp30;
    s16 sp2E;

    sp34 = LinkAnimation_Update(globalCtx, &this->skelAnime);

    func_8083721C(this);

    if (!func_80837348(globalCtx, this, D_80854440, 1)) {
        func_80837268(this, &sp30, &sp2E, 0.0f, globalCtx);

        if (this->linearVelocity == 0.0f) {
            this->currentYaw = this->actor.shape.rot.y;

            if (func_8083FC68(this, sp30, sp2E) > 0) {
                func_8083C858(this, globalCtx);
                return;
            }

            if ((sp30 != 0.0f) || (sp34 != 0)) {
                func_80839F90(this, globalCtx);
            }
        }
    }
}

void func_8084260C(Vec3f* src, Vec3f* dest, f32 arg2, f32 arg3, f32 arg4) {
    dest->x = (Math_Rand_ZeroOne() * arg3) + src->x;
    dest->y = (Math_Rand_ZeroOne() * arg4) + (src->y + arg2);
    dest->z = (Math_Rand_ZeroOne() * arg3) + src->z;
}

Vec3f D_808545B4 = { 0.0f, 0.0f, 0.0f };
Vec3f D_808545C0 = { 0.0f, 0.0f, 0.0f };

s32 func_8084269C(GlobalContext* globalCtx, Player* this) {
    Vec3f sp2C;

    if ((this->unk_89E == 0) || (this->unk_89E == 1)) {
        func_8084260C(&this->actor.unk_CC[0], &sp2C, this->actor.groundY - this->actor.unk_CC[0].y, 7.0f, 5.0f);
        func_800286CC(globalCtx, &sp2C, &D_808545B4, &D_808545C0, 50, 30);
        func_8084260C(&this->actor.unk_CC[1], &sp2C, this->actor.groundY - this->actor.unk_CC[1].y, 7.0f, 5.0f);
        func_800286CC(globalCtx, &this->actor.unk_CC[1], &D_808545B4, &D_808545C0, 50, 30);
        return 1;
    }

    return 0;
}

void func_8084279C(Player* this, GlobalContext* globalCtx) {
    func_80832CB0(globalCtx, this, D_80853C2C[this->modelAnimType]);

    if (DECR(this->unk_850) == 0) {
        if (!func_8083B040(this, globalCtx)) {
            func_8083A098(this, D_80853C44[this->modelAnimType], globalCtx);
        }

        this->actor.flags &= ~0x100;
        func_8005B1A4(Gameplay_GetCamera(globalCtx, 0));
    }
}

s32 func_8084285C(Player* this, f32 arg1, f32 arg2, f32 arg3) {
    if ((arg1 <= this->skelAnime.curFrame) && (this->skelAnime.curFrame <= arg3)) {
        func_80833A20(this, (arg2 <= this->skelAnime.curFrame) ? 1 : -1);
        return 1;
    }

    func_80832318(this);
    return 0;
}

s32 func_808428D8(Player* this, GlobalContext* globalCtx) {
    if (!Player_IsChildWithHylianShield(this) && Player_GetSwordHeld(this) && D_80853614) {
        func_80832264(globalCtx, this, &D_04002EC8);
        this->unk_84F = 1;
        this->swordAnimation = 0xC;
        this->currentYaw = this->actor.shape.rot.y + this->unk_6BE;
        return 1;
    }

    return 0;
}

s32 func_80842964(Player* this, GlobalContext* globalCtx) {
    return func_8083B040(this, globalCtx) || func_8083B644(this, globalCtx) || func_8083E5A8(this, globalCtx);
}

void func_808429B4(GlobalContext* globalCtx, s32 speed, s32 y, s32 countdown) {
    s32 quakeIdx = Quake_Add(Gameplay_GetCamera(globalCtx, 0), 3);
    Quake_SetSpeed(quakeIdx, speed);
    Quake_SetQuakeValues(quakeIdx, y, 0, 0, 0);
    Quake_SetCountdown(quakeIdx, countdown);
}

void func_80842A28(GlobalContext* globalCtx, Player* this) {
    func_808429B4(globalCtx, 27767, 7, 20);
    globalCtx->actorCtx.unk_02 = 4;
    func_8083264C(this, 255, 20, 150, 0);
    func_8002F7DC(&this->actor, NA_SE_IT_HAMMER_HIT);
}

void func_80842A88(GlobalContext* globalCtx, Player* this) {
    Inventory_ChangeAmmo(ITEM_STICK, -1);
    func_80835F44(globalCtx, this, ITEM_NONE);
}

s32 func_80842AC4(GlobalContext* globalCtx, Player* this) {
    if ((this->heldItemActionParam == PLAYER_AP_STICK) && (this->unk_85C > 0.5f)) {
        if (AMMO(ITEM_STICK) != 0) {
            EffectSsStick_Spawn(globalCtx, &this->bodyPartsPos[15], this->actor.shape.rot.y + 0x8000);
            this->unk_85C = 0.5f;
            func_80842A88(globalCtx, this);
            func_8002F7DC(&this->actor, NA_SE_IT_WOODSTICK_BROKEN);
        }

        return 1;
    }

    return 0;
}

s32 func_80842B7C(GlobalContext* globalCtx, Player* this) {
    if (this->heldItemActionParam == PLAYER_AP_SWORD_BGS) {
        if ((gSaveContext.bgsFlag == 0) && (gSaveContext.swordHealth > 0.0f)) {
            if ((gSaveContext.swordHealth -= 1.0f) <= 0.0f) {
                EffectSsStick_Spawn(globalCtx, &this->bodyPartsPos[15], this->actor.shape.rot.y + 0x8000);
                func_800849EC(globalCtx);
                func_8002F7DC(&this->actor, NA_SE_IT_MAJIN_SWORD_BROKEN);
            }
        }

        return 1;
    }

    return 0;
}

void func_80842CF0(GlobalContext* globalCtx, Player* this) {
    func_80842AC4(globalCtx, this);
    func_80842B7C(globalCtx, this);
}

LinkAnimationHeader* D_808545CC[] = {
    0x04002B10,
    0x04002B20,
    0x04002B08,
    0x04002B18,
};

void func_80842D20(GlobalContext* globalCtx, Player* this) {
    s32 pad;
    s32 sp28;

    if (func_80843188 != this->func_674) {
        func_80832440(globalCtx, this);
        func_80835C58(globalCtx, this, func_808505DC, 0);

        if (func_8008E9C4(this)) {
            sp28 = 2;
        } else {
            sp28 = 0;
        }

        func_808322D0(globalCtx, this, D_808545CC[Player_HoldsTwoHandedWeapon(this) + sp28]);
    }

    func_8083264C(this, 180, 20, 100, 0);
    this->linearVelocity = -18.0f;
    func_80842CF0(globalCtx, this);
}

s32 func_80842DF4(GlobalContext* globalCtx, Player* this) {
    f32 phi_f2;
    CollisionPoly* sp78;
    u32 sp74;
    Vec3f sp68;
    Vec3f sp5C;
    Vec3f sp50;
    s32 temp1;
    s32 sp48;

    if (this->swordState > 0) {
        if (this->swordAnimation < 0x18) {
            if (!(this->swordQuads[0].base.atFlags & 4) && !(this->swordQuads[1].base.atFlags & 4)) {
                if (this->skelAnime.curFrame >= 2.0f) {

                    phi_f2 = Math_Vec3f_DistXYZAndStoreDiff(&this->swordInfo[0].tip, &this->swordInfo[0].base, &sp50);
                    if (phi_f2 != 0.0f) {
                        phi_f2 = (phi_f2 + 10.0f) / phi_f2;
                    }

                    sp68.x = this->swordInfo[0].tip.x + (sp50.x * phi_f2);
                    sp68.y = this->swordInfo[0].tip.y + (sp50.y * phi_f2);
                    sp68.z = this->swordInfo[0].tip.z + (sp50.z * phi_f2);

                    if ((func_8003DE84(&globalCtx->colCtx, &sp68, &this->swordInfo[0].tip, &sp5C, &sp78, 1, 0, 0, 1,
                                       &sp74) != 0) &&
                        (func_8004200C(&globalCtx->colCtx, sp78, sp74) == 0) &&
                        (func_80041D4C(&globalCtx->colCtx, sp78, sp74) != 6) &&
                        (func_8002F9EC(globalCtx, &this->actor, sp78, sp74, &sp5C) == 0)) {

                        if (this->heldItemActionParam == PLAYER_AP_HAMMER) {
                            func_80832630(globalCtx);
                            func_80842A28(globalCtx, this);
                            func_80842D20(globalCtx, this);
                            return 1;
                        }

                        if (this->linearVelocity >= 0.0f) {
                            sp48 = func_80041F10(&globalCtx->colCtx, sp78, sp74);

                            if (sp48 == 0xA) {
                                func_80062E14(globalCtx, &sp5C, &this->actor.projectedPos);
                            } else {
                                func_80062CD4(globalCtx, &sp5C);
                                if (sp48 == 0xB) {
                                    func_8002F7DC(&this->actor, NA_SE_IT_WALL_HIT_SOFT);
                                } else {
                                    func_8002F7DC(&this->actor, NA_SE_IT_WALL_HIT_HARD);
                                }
                            }

                            func_80842CF0(globalCtx, this);
                            this->linearVelocity = -14.0f;
                            func_8083264C(this, 180, 20, 100, 0);
                        }
                    }
                }
            } else {
                func_80842D20(globalCtx, this);
                func_80832630(globalCtx);
                return 1;
            }
        }

        temp1 = (this->swordQuads[0].base.atFlags & 2) || (this->swordQuads[1].base.atFlags & 2);

        if (temp1) {
            if (this->swordAnimation < 0x18) {
                Actor* at = this->swordQuads[temp1 ? 1 : 0].base.at;

                if ((at != NULL) && (at->id != ACTOR_EN_KANBAN)) {
                    func_80832630(globalCtx);
                }
            }

            if ((func_80842AC4(globalCtx, this) == 0) && (this->heldItemActionParam != PLAYER_AP_HAMMER)) {
                func_80842B7C(globalCtx, this);

                if (this->actor.colChkInfo.atHitEffect == 1) {
                    this->actor.colChkInfo.damage = 8;
                    func_80837C0C(globalCtx, this, 4, 0.0f, 0.0f, this->actor.shape.rot.y, 20);
                    return 1;
                }
            }
        }
    }

    return 0;
}

void func_80843188(Player* this, GlobalContext* globalCtx) {
    f32 sp54;
    f32 sp50;
    s16 sp4E;
    s16 sp4C;
    s16 sp4A;
    s16 sp48;
    s16 sp46;
    f32 sp40;

    if (LinkAnimation_Update(globalCtx, &this->skelAnime)) {
        if (!Player_IsChildWithHylianShield(this)) {
            func_80832284(globalCtx, this, D_80853B0C[this->modelAnimType]);
        }
        this->unk_850 = 1;
        this->unk_84F = 0;
    }

    if (!Player_IsChildWithHylianShield(this)) {
        this->stateFlags1 |= 0x400000;
        func_80836670(this, globalCtx);
        this->stateFlags1 &= ~0x400000;
    }

    func_8083721C(this);

    if (this->unk_850 != 0) {
        sp54 = sControlInput->rel.stick_y * 100;
        sp50 = sControlInput->rel.stick_x * -120;
        sp4E = this->actor.shape.rot.y - Camera_GetInputDirYaw(ACTIVE_CAM);

        sp40 = Math_Coss(sp4E);
        sp4C = (Math_Sins(sp4E) * sp50) + (sp54 * sp40);
        sp40 = Math_Coss(sp4E);
        sp4A = (sp50 * sp40) - (Math_Sins(sp4E) * sp54);

        if (sp4C > 3500) {
            sp4C = 3500;
        }

        sp48 = ABS(sp4C - this->actor.posRot2.rot.x) * 0.25f;
        if (sp48 < 100) {
            sp48 = 100;
        }

        sp46 = ABS(sp4A - this->unk_6BE) * 0.25f;
        if (sp46 < 50) {
            sp46 = 50;
        }

        Math_ApproxUpdateScaledS(&this->actor.posRot2.rot.x, sp4C, sp48);
        this->unk_6BC = this->actor.posRot2.rot.x;
        Math_ApproxUpdateScaledS(&this->unk_6BE, sp4A, sp46);

        if (this->unk_84F != 0) {
            if (!func_80842DF4(globalCtx, this)) {
                if (this->skelAnime.curFrame < 2.0f) {
                    func_80833A20(this, 1);
                }
            } else {
                this->unk_850 = 1;
                this->unk_84F = 0;
            }
        } else if (!func_80842964(this, globalCtx)) {
            if (func_8083C2B0(this, globalCtx)) {
                func_808428D8(this, globalCtx);
            } else {
                this->stateFlags1 &= ~0x400000;
                func_80832318(this);

                if (Player_IsChildWithHylianShield(this)) {
                    func_8083A060(this, globalCtx);
                    LinkAnimation_Change(globalCtx, &this->skelAnime, &D_04002400, 1.0f,
                                         Animation_LastFrame(&D_04002400), 0.0f, 2, 0.0f);
                    func_80832F54(globalCtx, this, 4);
                } else {
                    if (this->itemActionParam < 0) {
                        func_8008EC70(this);
                    }
                    func_8083A098(this, D_80853B24[this->modelAnimType], globalCtx);
                }

                func_8002F7DC(&this->actor, NA_SE_IT_SHIELD_REMOVE);
                return;
            }
        } else {
            return;
        }
    }

    this->stateFlags1 |= 0x400000;
    Player_SetModelsForHoldingShield(this);

    this->unk_6AE |= 0xC1;
}

void func_808435C4(Player* this, GlobalContext* globalCtx) {
    s32 temp;
    LinkAnimationHeader* anim;
    f32 frames;

    func_8083721C(this);

    if (this->unk_84F == 0) {
        D_808535E0 = func_80836670(this, globalCtx);
        if ((func_80834B5C == this->func_82C) || (func_808374A0(globalCtx, this, &this->skelAnime2, 4.0f) > 0)) {
            func_80835C58(globalCtx, this, func_80840450, 1);
        }
    } else {
        temp = func_808374A0(globalCtx, this, &this->skelAnime, 4.0f);
        if ((temp != 0) && ((temp > 0) || LinkAnimation_Update(globalCtx, &this->skelAnime))) {
            func_80835C58(globalCtx, this, func_80843188, 1);
            this->stateFlags1 |= 0x400000;
            Player_SetModelsForHoldingShield(this);
            anim = D_80853AF4[this->modelAnimType];
            frames = Animation_LastFrame(anim);
            LinkAnimation_Change(globalCtx, &this->skelAnime, anim, 1.0f, frames, frames, 2, 0.0f);
        }
    }
}

void func_8084370C(Player* this, GlobalContext* globalCtx) {
    s32 sp1C;

    func_8083721C(this);

    sp1C = func_808374A0(globalCtx, this, &this->skelAnime, 16.0f);
    if ((sp1C != 0) && (LinkAnimation_Update(globalCtx, &this->skelAnime) || (sp1C > 0))) {
        func_80839F90(this, globalCtx);
    }
}

void func_8084377C(Player* this, GlobalContext* globalCtx) {
    this->stateFlags2 |= 0x60;

    func_808382BC(this);

    if (!(this->stateFlags1 & 0x20000000) && (this->unk_850 == 0) && (this->unk_8A1 != 0)) {
        s16 temp = this->actor.shape.rot.y - this->unk_8A2;

        this->currentYaw = this->actor.shape.rot.y = this->unk_8A2;
        this->linearVelocity = this->unk_8A4;

        if (ABS(temp) > 0x4000) {
            this->actor.shape.rot.y = this->unk_8A2 + 0x8000;
        }

        if (this->actor.velocity.y < 0.0f) {
            this->actor.gravity = 0.0f;
            this->actor.velocity.y = 0.0f;
        }
    }

    if (LinkAnimation_Update(globalCtx, &this->skelAnime) && (this->actor.bgCheckFlags & 1)) {
        if (this->unk_850 != 0) {
            this->unk_850--;
            if (this->unk_850 == 0) {
                func_80853080(this, globalCtx);
            }
        } else if ((this->stateFlags1 & 0x20000000) || (!(this->cylinder.base.acFlags & 2) && (this->unk_8A1 == 0))) {
            if (this->stateFlags1 & 0x20000000) {
                this->unk_850++;
            } else {
                func_80835C58(globalCtx, this, func_80843954, 0);
                this->stateFlags1 |= 0x4000000;
            }

            func_80832264(globalCtx, this, (this->currentYaw != this->actor.shape.rot.y) ? &D_04002F60 : &D_04002DB8);
            func_80832698(this, NA_SE_VO_LI_FREEZE);
        }
    }

    if (this->actor.bgCheckFlags & 2) {
        func_80832770(this, NA_SE_PL_BOUND);
    }
}

void func_80843954(Player* this, GlobalContext* globalCtx) {
    this->stateFlags2 |= 0x60;
    func_808382BC(this);

    func_8083721C(this);

    if (LinkAnimation_Update(globalCtx, &this->skelAnime) && (this->linearVelocity == 0.0f)) {
        if (this->stateFlags1 & 0x20000000) {
            this->unk_850++;
        } else {
            func_80835C58(globalCtx, this, func_80843A38, 0);
            this->stateFlags1 |= 0x4000000;
        }

        func_808322D0(globalCtx, this, (this->currentYaw != this->actor.shape.rot.y) ? &D_04002F68 : &D_04002DC0);
        this->currentYaw = this->actor.shape.rot.y;
    }
}

struct_80832924 D_808545DC[] = {
    { 0, 0x4014 },
    { 0, -0x401E },
};

void func_80843A38(Player* this, GlobalContext* globalCtx) {
    s32 sp24;

    this->stateFlags2 |= 0x20;
    func_808382BC(this);

    if (this->stateFlags1 & 0x20000000) {
        LinkAnimation_Update(globalCtx, &this->skelAnime);
    } else {
        sp24 = func_808374A0(globalCtx, this, &this->skelAnime, 16.0f);
        if ((sp24 != 0) && (LinkAnimation_Update(globalCtx, &this->skelAnime) || (sp24 > 0))) {
            func_80839F90(this, globalCtx);
        }
    }

    func_80832924(this, D_808545DC);
}

Vec3f D_808545E4 = { 0.0f, 0.0f, 5.0f };

void func_80843AE8(GlobalContext* globalCtx, Player* this) {
    if (this->unk_850 != 0) {
        if (this->unk_850 > 0) {
            this->unk_850--;
            if (this->unk_850 == 0) {
                if (this->stateFlags1 & 0x8000000) {
                    LinkAnimation_Change(globalCtx, &this->skelAnime, &D_04003328, 1.0f, 0.0f,
                                         Animation_LastFrame(&D_04003328), 2, -16.0f);
                } else {
                    LinkAnimation_Change(globalCtx, &this->skelAnime, &D_04002878, 1.0f, 99.0f,
                                         Animation_LastFrame(&D_04002878), 2, 0.0f);
                }
                gSaveContext.healthAccumulator = 0x140;
                this->unk_850 = -1;
            }
        } else if (gSaveContext.healthAccumulator == 0) {
            this->stateFlags1 &= ~0x80;
            if (this->stateFlags1 & 0x8000000) {
                func_80838F18(globalCtx, this);
            } else {
                func_80853080(this, globalCtx);
            }
            this->unk_A87 = 20;
            func_80837AFC(this, -20);
            func_800F47FC();
        }
    } else if (this->unk_84F != 0) {
        this->unk_850 = 60;
        Player_SpawnFairy(globalCtx, this, &this->actor.posRot.pos, &D_808545E4, FAIRY_REVIVE_DEATH);
        func_8002F7DC(&this->actor, NA_SE_EV_FIATY_HEAL - SFX_FLAG);
        func_800800F8(globalCtx, 0x26B4, 125, &this->actor, 0);
    } else if (globalCtx->unk_10A20 == 2) {
        globalCtx->unk_10A20 = 3;
    }
}

struct_80832924 D_808545F0[] = {
    { NA_SE_PL_BOUND, 0x103C },
    { 0, 0x408C },
    { 0, 0x40A4 },
    { 0, -0x40AA },
};

void func_80843CEC(Player* this, GlobalContext* globalCtx) {
    if (this->currentTunic != PLAYER_TUNIC_GORON) {
        if ((globalCtx->roomCtx.curRoom.unk_02 == 3) || (D_808535E4 == 9) ||
            ((func_80838144(D_808535E4) >= 0) &&
             !func_80042108(&globalCtx->colCtx, this->actor.floorPoly, this->actor.floorPolySource))) {
            func_8083821C(this);
        }
    }

    func_8083721C(this);

    if (LinkAnimation_Update(globalCtx, &this->skelAnime)) {
        if (this->actor.type == ACTORTYPE_PLAYER) {
            func_80843AE8(globalCtx, this);
        }
        return;
    }

    if (this->skelAnime.animation == &D_04002878) {
        func_80832924(this, D_808545F0);
    } else if (this->skelAnime.animation == &D_04002F08) {
        if (LinkAnimation_OnFrame(&this->skelAnime, 88.0f)) {
            func_80832770(this, NA_SE_PL_BOUND);
        }
    }
}

void func_80843E14(Player* this, u16 sfxId) {
    func_80832698(this, sfxId);

    if ((this->heldActor != NULL) && (this->heldActor->id == ACTOR_EN_RU1)) {
        Audio_PlayActorSound2(this->heldActor, NA_SE_VO_RT_FALL);
    }
}

FallImpactInfo D_80854600[] = {
    { -8, 180, 40, 100, NA_SE_VO_LI_LAND_DAMAGE_S },
    { -16, 255, 140, 150, NA_SE_VO_LI_LAND_DAMAGE_S },
};

s32 func_80843E64(GlobalContext* globalCtx, Player* this) {
    s32 sp34;

    if ((D_808535E4 == 6) || (D_808535E4 == 9)) {
        sp34 = 0;
    } else {
        sp34 = this->fallDistance;
    }

    Math_ApproxF(&this->linearVelocity, 0.0f, 1.0f);

    this->stateFlags1 &= ~0xC0000;

    if (sp34 >= 400) {
        s32 impactIndex;
        FallImpactInfo* impactInfo;

        if (this->fallDistance < 800) {
            impactIndex = 0;
        } else {
            impactIndex = 1;
        }

        impactInfo = &D_80854600[impactIndex];

        if (Player_InflictDamage(globalCtx, impactInfo->damage)) {
            return -1;
        }

        func_80837AE0(this, 40);
        func_808429B4(globalCtx, 32967, 2, 30);
        func_8083264C(this, impactInfo->unk_01, impactInfo->unk_02, impactInfo->unk_03, 0);
        func_8002F7DC(&this->actor, NA_SE_PL_BODY_HIT);
        func_80832698(this, impactInfo->sfxId);

        return impactIndex + 1;
    }

    if (sp34 > 200) {
        sp34 *= 2;

        if (sp34 > 255) {
            sp34 = 255;
        }

        func_8083264C(this, (u8)sp34, (u8)(sp34 * 0.1f), (u8)sp34, 0);

        if (D_808535E4 == 6) {
            func_80832698(this, NA_SE_VO_LI_CLIMB_END);
        }
    }

    func_808328A0(this);

    return 0;
}

void func_8084409C(GlobalContext* globalCtx, Player* this, f32 speedXZ, f32 velocityY) {
    Actor* heldActor = this->heldActor;

    if (!func_80835644(globalCtx, this, heldActor)) {
        heldActor->posRot.rot.y = this->actor.shape.rot.y;
        heldActor->speedXZ = speedXZ;
        heldActor->velocity.y = velocityY;
        func_80834644(globalCtx, this);
        func_8002F7DC(&this->actor, NA_SE_PL_THROW);
        func_80832698(this, NA_SE_VO_LI_SWORD_N);
    }
}

void func_8084411C(Player* this, GlobalContext* globalCtx) {
    f32 sp4C;
    s16 sp4A;

    if (gSaveContext.respawn[RESPAWN_MODE_TOP].data > 40) {
        this->actor.gravity = 0.0f;
    } else if (func_8008E9C4(this)) {
        this->actor.gravity = -1.2f;
    }

    func_80837268(this, &sp4C, &sp4A, 0.0f, globalCtx);

    if (!(this->actor.bgCheckFlags & 1)) {
        if (this->stateFlags1 & 0x800) {
            Actor* heldActor = this->heldActor;

            if (!func_80835644(globalCtx, this, heldActor) && (heldActor->id == ACTOR_EN_NIW) &&
                CHECK_BTN_ANY(sControlInput->press.button, BTN_A | BTN_B | BTN_CLEFT | BTN_CRIGHT | BTN_CDOWN)) {
                func_8084409C(globalCtx, this, this->linearVelocity + 2.0f, this->actor.velocity.y + 2.0f);
            }
        }

        LinkAnimation_Update(globalCtx, &this->skelAnime);

        if (!(this->stateFlags2 & 0x80000)) {
            func_8083DFE0(this, &sp4C, &sp4A);
        }

        func_80836670(this, globalCtx);

        if (((this->stateFlags2 & 0x80000) && (this->unk_84F == 2)) || !func_8083BBA0(this, globalCtx)) {
            if (this->actor.velocity.y < 0.0f) {
                if (this->unk_850 >= 0) {
                    if ((this->actor.bgCheckFlags & 8) || (this->unk_850 == 0) || (this->fallDistance > 0)) {
                        if ((D_80853600 > 800.0f) || (this->stateFlags1 & 4)) {
                            func_80843E14(this, NA_SE_VO_LI_FALL_S);
                            this->stateFlags1 &= ~4;
                        }

                        LinkAnimation_Change(globalCtx, &this->skelAnime, &D_04003020, 1.0f, 0.0f, 0.0f, 2, 8.0f);
                        this->unk_850 = -1;
                    }
                } else {
                    if ((this->unk_850 == -1) && (this->fallDistance > 120.0f) && (D_80853600 > 280.0f)) {
                        this->unk_850 = -2;
                        func_80843E14(this, NA_SE_VO_LI_FALL_L);
                    }

                    if ((this->actor.bgCheckFlags & 0x200) && !(this->stateFlags2 & 0x80000) &&
                        !(this->stateFlags1 & 0x8000800) && (this->linearVelocity > 0.0f)) {
                        if ((this->wallHeight >= 150.0f) && (this->unk_84B[this->unk_846] == 0)) {
                            func_8083EC18(this, globalCtx, D_808535F0);
                        } else if ((this->unk_88C >= 2) && (this->wallHeight < 150.0f) &&
                                   (((this->actor.posRot.pos.y - this->actor.groundY) + this->wallHeight) >
                                    (70.0f * this->ageProperties->unk_08))) {
                            AnimationContext_DisableQueue(globalCtx);
                            if (this->stateFlags1 & 4) {
                                func_80832698(this, NA_SE_VO_LI_HOOKSHOT_HANG);
                            } else {
                                func_80832698(this, NA_SE_VO_LI_HANG);
                            }
                            this->actor.posRot.pos.y += this->wallHeight;
                            func_8083A5C4(globalCtx, this, this->actor.wallPoly, this->wallDistance,
                                          D_80853CBC[this->modelAnimType]);
                            this->actor.shape.rot.y = this->currentYaw += 0x8000;
                            this->stateFlags1 |= 0x2000;
                        }
                    }
                }
            }
        }
    } else {
        LinkAnimationHeader* anim = D_80853A64[this->modelAnimType];
        s32 sp3C;

        if (this->stateFlags2 & 0x80000) {
            if (func_8008E9C4(this)) {
                anim = D_80853D4C[this->unk_84F][2];
            } else {
                anim = D_80853D4C[this->unk_84F][1];
            }
        } else if (this->skelAnime.animation == &D_04003148) {
            anim = &D_04003150;
        } else if (func_8008E9C4(this)) {
            anim = &D_04002538;
            func_80833C3C(this);
        } else if (this->fallDistance <= 80) {
            anim = D_80853A7C[this->modelAnimType];
        } else if ((this->fallDistance < 800) && (this->unk_84B[this->unk_846] == 0) && !(this->stateFlags1 & 0x800)) {
            func_8083BC04(this, globalCtx);
            return;
        }

        sp3C = func_80843E64(globalCtx, this);

        if (sp3C > 0) {
            func_8083A098(this, D_80853A64[this->modelAnimType], globalCtx);
            this->skelAnime.endFrame = 8.0f;
            if (sp3C == 1) {
                this->unk_850 = 10;
            } else {
                this->unk_850 = 20;
            }
        } else if (sp3C == 0) {
            func_8083A098(this, anim, globalCtx);
        }
    }
}

struct_80832924 D_8085460C[] = {
    { NA_SE_VO_LI_SWORD_N, 0x2001 },
    { NA_SE_PL_WALK_GROUND, 0x1806 },
    { NA_SE_PL_ROLL, 0x806 },
    { 0, -0x2812 },
};

void func_80844708(Player* this, GlobalContext* globalCtx) {
    Actor* cylinderOc;
    s32 temp;
    s32 sp44;
    DynaPolyActor* wallPolyActor;
    s32 pad;
    f32 sp38;
    s16 sp36;

    this->stateFlags2 |= 0x20;

    cylinderOc = NULL;
    sp44 = LinkAnimation_Update(globalCtx, &this->skelAnime);

    if (LinkAnimation_OnFrame(&this->skelAnime, 8.0f)) {
        func_80837AFC(this, -10);
    }

    if (func_80842964(this, globalCtx) == 0) {
        if (this->unk_850 != 0) {
            Math_ApproxF(&this->linearVelocity, 0.0f, 2.0f);

            temp = func_808374A0(globalCtx, this, &this->skelAnime, 5.0f);
            if ((temp != 0) && ((temp > 0) || sp44)) {
                func_8083A060(this, globalCtx);
            }
        } else {
            if (this->linearVelocity >= 7.0f) {
                if (((this->actor.bgCheckFlags & 0x200) && (D_8085360C < 0x2000)) ||
                    ((this->cylinder.base.maskA & 2) &&
                     (cylinderOc = this->cylinder.base.oc,
                      ((cylinderOc->id == ACTOR_EN_WOOD02) &&
                       (ABS((s16)(this->actor.posRot.rot.y - cylinderOc->yawTowardsLink)) > 0x6000))))) {

                    if (cylinderOc != NULL) {
                        cylinderOc->initPosRot.rot.y = 1;
                    } else if (this->actor.wallPolySource != 50) {
                        wallPolyActor = DynaPolyInfo_GetActor(&globalCtx->colCtx, this->actor.wallPolySource);
                        if ((wallPolyActor != NULL) && (wallPolyActor->actor.id == ACTOR_OBJ_KIBAKO2)) {
                            wallPolyActor->actor.initPosRot.rot.z = 1;
                        }
                    }

                    func_80832264(globalCtx, this, D_80853AAC[this->modelAnimType]);
                    this->linearVelocity = -this->linearVelocity;
                    func_808429B4(globalCtx, 33267, 3, 12);
                    func_8083264C(this, 255, 20, 150, 0);
                    func_8002F7DC(&this->actor, NA_SE_PL_BODY_HIT);
                    func_80832698(this, NA_SE_VO_LI_CLIMB_END);
                    this->unk_850 = 1;
                    return;
                }
            }

            if ((this->skelAnime.curFrame < 15.0f) || !func_80850224(this, globalCtx)) {
                if (this->skelAnime.curFrame >= 20.0f) {
                    func_8083A060(this, globalCtx);
                    return;
                }

                func_80837268(this, &sp38, &sp36, 0.018f, globalCtx);

                sp38 *= 1.5f;
                if ((sp38 < 3.0f) || (this->unk_84B[this->unk_846] != 0)) {
                    sp38 = 3.0f;
                }

                func_8083DF68(this, sp38, this->actor.shape.rot.y);

                if (func_8084269C(globalCtx, this)) {
                    func_8002F8F0(&this->actor, NA_SE_PL_ROLL_DUST - SFX_FLAG);
                }

                func_80832924(this, D_8085460C);
            }
        }
    }
}

void func_80844A44(Player* this, GlobalContext* globalCtx) {
    this->stateFlags2 |= 0x20;

    if (LinkAnimation_Update(globalCtx, &this->skelAnime)) {
        func_80832284(globalCtx, this, &D_04003160);
    }

    Math_ApproxF(&this->linearVelocity, 0.0f, 0.05f);

    if (this->actor.bgCheckFlags & 1) {
        this->actor.colChkInfo.damage = 0x10;
        func_80837C0C(globalCtx, this, 1, 4.0f, 5.0f, this->actor.shape.rot.y, 20);
    }
}

void func_80844AF4(Player* this, GlobalContext* globalCtx) {
    f32 sp2C;
    s16 sp2A;

    this->stateFlags2 |= 0x20;

    this->actor.gravity = -1.2f;
    LinkAnimation_Update(globalCtx, &this->skelAnime);

    if (!func_80842DF4(globalCtx, this)) {
        func_8084285C(this, 6.0f, 7.0f, 99.0f);

        if (!(this->actor.bgCheckFlags & 1)) {
            func_80837268(this, &sp2C, &sp2A, 0.0f, globalCtx);
            func_8083DFE0(this, &sp2C, &this->currentYaw);
            return;
        }

        if (func_80843E64(globalCtx, this) >= 0) {
            this->swordAnimation += 2;
            func_80837948(globalCtx, this, this->swordAnimation);
            this->unk_845 = 3;
            func_808328A0(this);
        }
    }
}

s32 func_80844BE4(Player* this, GlobalContext* globalCtx) {
    s32 temp;

    if (func_8083ADD4(globalCtx, this)) {
        this->stateFlags2 |= 0x20000;
    } else {
        if (!CHECK_BTN_ALL(sControlInput->cur.button, BTN_B)) {
            if ((this->unk_858 >= 0.85f) || func_808375D8(this)) {
                temp = D_80854384[Player_HoldsTwoHandedWeapon(this)];
            } else {
                temp = D_80854380[Player_HoldsTwoHandedWeapon(this)];
            }

            func_80837948(globalCtx, this, temp);
            func_80837AFC(this, -8);

            this->stateFlags2 |= 0x20000;
            if (this->unk_84B[this->unk_846] == 0) {
                this->stateFlags2 |= 0x40000000;
            }
        } else {
            return 0;
        }
    }

    return 1;
}

void func_80844CF8(Player* this, GlobalContext* globalCtx) {
    func_80835C58(globalCtx, this, func_80845000, 1);
}

void func_80844D30(Player* this, GlobalContext* globalCtx) {
    func_80835C58(globalCtx, this, func_80845308, 1);
}

void func_80844D68(Player* this, GlobalContext* globalCtx) {
    func_80839FFC(this, globalCtx);
    func_80832318(this);
    func_80832B0C(globalCtx, this, D_80854368[Player_HoldsTwoHandedWeapon(this)]);
    this->currentYaw = this->actor.shape.rot.y;
}

void func_80844DC8(Player* this, GlobalContext* globalCtx) {
    func_80835C58(globalCtx, this, func_80844E68, 1);
    this->unk_868 = 0.0f;
    func_80832284(globalCtx, this, D_80854360[Player_HoldsTwoHandedWeapon(this)]);
    this->unk_850 = 1;
}

void func_80844E3C(Player* this) {
    Math_ApproxF(&this->unk_858, 1.0f, 0.02f);
}

void func_80844E68(Player* this, GlobalContext* globalCtx) {
    f32 sp34;
    s16 sp32;
    s32 temp;

    this->stateFlags1 |= 0x1000;

    if (LinkAnimation_Update(globalCtx, &this->skelAnime)) {
        func_80832DBC(this);
        func_808355DC(this);
        this->stateFlags1 &= ~0x20000;
        func_80832284(globalCtx, this, D_80854360[Player_HoldsTwoHandedWeapon(this)]);
        this->unk_850 = -1;
    }

    func_8083721C(this);

    if (!func_80842964(this, globalCtx) && (this->unk_850 != 0)) {
        func_80844E3C(this);

        if (this->unk_850 < 0) {
            if (this->unk_858 >= 0.1f) {
                this->unk_845 = 0;
                this->unk_850 = 1;
            } else if (!CHECK_BTN_ALL(sControlInput->cur.button, BTN_B)) {
                func_80844D68(this, globalCtx);
            }
        } else if (!func_80844BE4(this, globalCtx)) {
            func_80837268(this, &sp34, &sp32, 0.0f, globalCtx);

            temp = func_80840058(this, &sp34, &sp32, globalCtx);
            if (temp > 0) {
                func_80844CF8(this, globalCtx);
            } else if (temp < 0) {
                func_80844D30(this, globalCtx);
            }
        }
    }
}

void func_80845000(Player* this, GlobalContext* globalCtx) {
    s16 temp1;
    s32 temp2;
    f32 sp5C;
    f32 sp58;
    f32 sp54;
    s16 sp52;
    s32 temp4;
    s16 temp5;
    s32 sp44;

    temp1 = this->currentYaw - this->actor.shape.rot.y;
    temp2 = ABS(temp1);

    sp5C = fabsf(this->linearVelocity);
    sp58 = sp5C * 1.5f;

    this->stateFlags1 |= 0x1000;

    if (sp58 < 1.5f) {
        sp58 = 1.5f;
    }

    sp58 = ((temp2 < 0x4000) ? -1.0f : 1.0f) * sp58;

    func_8084029C(this, sp58);

    sp58 = CLAMP(sp5C * 0.5f, 0.5f, 1.0f);

    AnimationContext_SetBlendToJoint(globalCtx, &this->skelAnime, D_80854360[Player_HoldsTwoHandedWeapon(this)], 0.0f,
                                     D_80854370[Player_HoldsTwoHandedWeapon(this)], this->unk_868 * 0.7241379022598267f,
                                     sp58, this->unk_318);

    if (!func_80842964(this, globalCtx) && !func_80844BE4(this, globalCtx)) {
        func_80844E3C(this);
        func_80837268(this, &sp54, &sp52, 0.0f, globalCtx);

        temp4 = func_80840058(this, &sp54, &sp52, globalCtx);

        if (temp4 < 0) {
            func_80844D30(this, globalCtx);
            return;
        }

        if (temp4 == 0) {
            sp54 = 0.0f;
            sp52 = this->currentYaw;
        }

        temp5 = sp52 - this->currentYaw;
        sp44 = ABS(temp5);

        if (sp44 > 0x4000) {
            if (Math_ApproxF(&this->linearVelocity, 0.0f, 1.0f)) {
                this->currentYaw = sp52;
            }
            return;
        }

        func_80077C6C(&this->linearVelocity, sp54 * 0.2f, 1.0f, 0.5f);
        Math_ApproxUpdateScaledS(&this->currentYaw, sp52, sp44 * 0.1f);

        if ((sp54 == 0.0f) && (this->linearVelocity == 0.0f)) {
            func_80844DC8(this, globalCtx);
        }
    }
}

void func_80845308(Player* this, GlobalContext* globalCtx) {
    f32 sp5C;
    f32 sp58;
    f32 sp54;
    s16 sp52;
    s32 temp4;
    s16 temp5;
    s32 sp44;

    sp5C = fabsf(this->linearVelocity);

    this->stateFlags1 |= 0x1000;

    if (sp5C == 0.0f) {
        sp5C = ABS(this->unk_87C) * 0.0015f;
        if (sp5C < 400.0f) {
            sp5C = 0.0f;
        }
        func_8084029C(this, ((this->unk_87C >= 0) ? 1 : -1) * sp5C);
    } else {
        sp58 = sp5C * 1.5f;
        if (sp58 < 1.5f) {
            sp58 = 1.5f;
        }
        func_8084029C(this, sp58);
    }

    sp58 = CLAMP(sp5C * 0.5f, 0.5f, 1.0f);

    AnimationContext_SetBlendToJoint(globalCtx, &this->skelAnime, D_80854360[Player_HoldsTwoHandedWeapon(this)], 0.0f,
                                     D_80854378[Player_HoldsTwoHandedWeapon(this)], this->unk_868 * 0.7241379022598267f,
                                     sp58, this->unk_318);

    if (!func_80842964(this, globalCtx) && !func_80844BE4(this, globalCtx)) {
        func_80844E3C(this);
        func_80837268(this, &sp54, &sp52, 0.0f, globalCtx);

        temp4 = func_80840058(this, &sp54, &sp52, globalCtx);

        if (temp4 > 0) {
            func_80844CF8(this, globalCtx);
            return;
        }

        if (temp4 == 0) {
            sp54 = 0.0f;
            sp52 = this->currentYaw;
        }

        temp5 = sp52 - this->currentYaw;
        sp44 = ABS(temp5);

        if (sp44 > 0x4000) {
            if (Math_ApproxF(&this->linearVelocity, 0.0f, 1.0f)) {
                this->currentYaw = sp52;
            }
            return;
        }

        func_80077C6C(&this->linearVelocity, sp54 * 0.2f, 1.0f, 0.5f);
        Math_ApproxUpdateScaledS(&this->currentYaw, sp52, sp44 * 0.1f);

        if ((sp54 == 0.0f) && (this->linearVelocity == 0.0f) && (sp5C == 0.0f)) {
            func_80844DC8(this, globalCtx);
        }
    }
}

void func_80845668(Player* this, GlobalContext* globalCtx) {
    s32 sp3C;
    f32 temp1;
    s32 temp2;
    f32 temp3;

    this->stateFlags2 |= 0x20;
    sp3C = LinkAnimation_Update(globalCtx, &this->skelAnime);

    if (this->skelAnime.animation == &D_04002D48) {
        this->linearVelocity = 1.0f;

        if (LinkAnimation_OnFrame(&this->skelAnime, 8.0f)) {
            temp1 = this->wallHeight;

            if (temp1 > this->ageProperties->unk_0C) {
                temp1 = this->ageProperties->unk_0C;
            }

            if (this->stateFlags1 & 0x8000000) {
                temp1 *= 0.085f;
            } else {
                temp1 *= 0.072f;
            }

            if (LINK_IS_CHILD) {
                temp1 += 1.0f;
            }

            func_80838940(this, NULL, temp1, globalCtx, NA_SE_VO_LI_AUTO_JUMP);
            this->unk_850 = -1;
            return;
        }
    } else {
        temp2 = func_808374A0(globalCtx, this, &this->skelAnime, 4.0f);

        if (temp2 == 0) {
            this->stateFlags1 &= ~0x44000;
            return;
        }

        if ((sp3C != 0) || (temp2 > 0)) {
            func_8083C0E8(this, globalCtx);
            this->stateFlags1 &= ~0x44000;
            return;
        }

        temp3 = 0.0f;

        if (this->skelAnime.animation == &D_040032E8) {
            if (LinkAnimation_OnFrame(&this->skelAnime, 30.0f)) {
                func_8083D0A8(globalCtx, this, 10.0f);
            }
            temp3 = 50.0f;
        } else if (this->skelAnime.animation == &D_04002D40) {
            temp3 = 30.0f;
        } else if (this->skelAnime.animation == &D_04002D38) {
            temp3 = 16.0f;
        }

        if (LinkAnimation_OnFrame(&this->skelAnime, temp3)) {
            func_808328A0(this);
            func_80832698(this, NA_SE_VO_LI_CLIMB_END);
        }

        if ((this->skelAnime.animation == &D_04002D38) || (this->skelAnime.curFrame > 5.0f)) {
            if (this->unk_850 == 0) {
                func_80832854(this);
                this->unk_850 = 1;
            }
            Math_ApproxF(&this->actor.shape.unk_08, 0.0f, 150.0f);
        }
    }
}

void func_808458D0(Player* this, GlobalContext* globalCtx) {
    this->stateFlags2 |= 0x60;
    LinkAnimation_Update(globalCtx, &this->skelAnime);

    if (((this->stateFlags1 & 0x800) && (this->heldActor != NULL) && (this->getItemId == GI_NONE)) ||
        !func_80836670(this, globalCtx)) {
        this->func_A74(globalCtx, this);
    }
}

s32 func_80845964(GlobalContext* globalCtx, Player* this, CsCmdActorAction* arg2, f32 arg3, s16 arg4, s32 arg5) {
    if ((arg5 != 0) && (this->linearVelocity == 0.0f)) {
        return LinkAnimation_Update(globalCtx, &this->skelAnime);
    }

    if (arg5 != 2) {
        f32 sp34 = R_UPDATE_RATE * 0.5f;
        f32 selfDistX = arg2->endPos.x - this->actor.posRot.pos.x;
        f32 selfDistZ = arg2->endPos.z - this->actor.posRot.pos.z;
        f32 sp28 = sqrtf(SQ(selfDistX) + SQ(selfDistZ)) / sp34;
        s32 sp24 = (arg2->endFrame - globalCtx->csCtx.frames) + 1;

        arg4 = atan2s(selfDistZ, selfDistX);

        if (arg5 == 1) {
            f32 distX = arg2->endPos.x - arg2->startPos.x;
            f32 distZ = arg2->endPos.z - arg2->startPos.z;
            s32 temp = (((sqrtf(SQ(distX) + SQ(distZ)) / sp34) / (arg2->endFrame - arg2->startFrame)) / 1.5f) * 4.0f;

            if (temp >= sp24) {
                arg4 = this->actor.shape.rot.y;
                arg3 = 0.0f;
            } else {
                arg3 = sp28 / ((sp24 - temp) + 1);
            }
        } else {
            arg3 = sp28 / sp24;
        }
    }

    this->stateFlags2 |= 0x20;
    func_80841EE4(this, globalCtx);
    func_8083DF68(this, arg3, arg4);

    if ((arg3 == 0.0f) && (this->linearVelocity == 0.0f)) {
        func_8083BF50(this, globalCtx);
    }

    return 0;
}

s32 func_80845BA0(GlobalContext* arg0, Player* arg1, f32* arg2, s32 arg3) {
    f32 dx = arg1->unk_450.x - arg1->actor.posRot.pos.x;
    f32 dz = arg1->unk_450.z - arg1->actor.posRot.pos.z;
    s32 sp2C = sqrtf(SQ(dx) + SQ(dz));
    s16 yaw = Math_Vec3f_Yaw(&arg1->actor.posRot.pos, &arg1->unk_450);

    if (sp2C < arg3) {
        *arg2 = 0.0f;
        yaw = arg1->actor.shape.rot.y;
    }

    if (func_80845964(arg0, arg1, NULL, *arg2, yaw, 2)) {
        return 0;
    }

    return sp2C;
}

s32 func_80845C68(GlobalContext* globalCtx, s32 arg1) {
    if (arg1 == 0) {
        Gameplay_SetupRespawnPoint(globalCtx, RESPAWN_MODE_DOWN, 0xDFF);
    }
    gSaveContext.respawn[RESPAWN_MODE_DOWN].data = 0;
    return arg1;
}

void func_80845CA4(Player* this, GlobalContext* globalCtx) {
    f32 sp3C;
    s32 temp;
    f32 sp34;
    s32 sp30;
    s32 pad;

    if (!func_8083B040(this, globalCtx)) {
        if (this->unk_850 == 0) {
            LinkAnimation_Update(globalCtx, &this->skelAnime);

            if (DECR(this->doorTimer) == 0) {
                this->linearVelocity = 0.1f;
                this->unk_850 = 1;
            }
        } else if (this->unk_84F == 0) {
            sp3C = 5.0f * D_808535E8;

            if (func_80845BA0(globalCtx, this, &sp3C, -1) < 30) {
                this->unk_84F = 1;
                this->stateFlags1 |= 0x20000000;

                this->unk_450.x = this->unk_45C.x;
                this->unk_450.z = this->unk_45C.z;
            }
        } else {
            sp34 = 5.0f;
            sp30 = 20;

            if (this->stateFlags1 & 1) {
                sp34 = gSaveContext.entranceSpeed;

                if (D_808535F4 != 0) {
                    this->unk_450.x = (Math_Sins(D_808535FC) * 400.0f) + this->actor.posRot.pos.x;
                    this->unk_450.z = (Math_Coss(D_808535FC) * 400.0f) + this->actor.posRot.pos.z;
                }
            } else if (this->unk_850 < 0) {
                this->unk_850++;

                sp34 = gSaveContext.entranceSpeed;
                sp30 = -1;
            }

            temp = func_80845BA0(globalCtx, this, &sp34, sp30);

            if ((this->unk_850 == 0) ||
                ((temp == 0) && (this->linearVelocity == 0.0f) && (Gameplay_GetCamera(globalCtx, 0)->unk_14C & 0x10))) {

                func_8005B1A4(Gameplay_GetCamera(globalCtx, 0));
                func_80845C68(globalCtx, gSaveContext.respawn[RESPAWN_MODE_DOWN].data);

                if (!func_8083B644(this, globalCtx)) {
                    func_8083CF5C(this, globalCtx);
                }
            }
        }
    }

    if (this->stateFlags1 & 0x800) {
        func_80836670(this, globalCtx);
    }
}

void func_80845EF8(Player* this, GlobalContext* globalCtx) {
    s32 sp2C;

    this->stateFlags2 |= 0x20;
    sp2C = LinkAnimation_Update(globalCtx, &this->skelAnime);

    func_80836670(this, globalCtx);

    if (sp2C) {
        if (this->unk_850 == 0) {
            if (DECR(this->doorTimer) == 0) {
                this->unk_850 = 1;
                this->skelAnime.endFrame = this->skelAnime.animLength - 1.0f;
            }
        } else {
            func_8083C0E8(this, globalCtx);
            if (globalCtx->roomCtx.prevRoom.num >= 0) {
                func_80097534(globalCtx, &globalCtx->roomCtx);
            }
            func_8005B1A4(Gameplay_GetCamera(globalCtx, 0));
            Gameplay_SetupRespawnPoint(globalCtx, 0, 0xDFF);
        }
        return;
    }

    if (!(this->stateFlags1 & 0x20000000) && LinkAnimation_OnFrame(&this->skelAnime, 15.0f)) {
        globalCtx->func_11D54(this, globalCtx);
    }
}

void func_80846050(Player* this, GlobalContext* globalCtx) {
    func_8083721C(this);

    if (LinkAnimation_Update(globalCtx, &this->skelAnime)) {
        func_80839F90(this, globalCtx);
        func_80835688(this, globalCtx);
        return;
    }

    if (LinkAnimation_OnFrame(&this->skelAnime, 4.0f)) {
        Actor* interactRangeActor = this->interactRangeActor;

        if (!func_80835644(globalCtx, this, interactRangeActor)) {
            this->heldActor = interactRangeActor;
            this->actor.child = interactRangeActor;
            interactRangeActor->parent = &this->actor;
            interactRangeActor->bgCheckFlags &= 0xFF00;
            this->unk_3BC.y = interactRangeActor->shape.rot.y - this->actor.shape.rot.y;
        }
        return;
    }

    Math_ApproxUpdateScaledS(&this->unk_3BC.y, 0, 4000);
}

struct_80832924 D_8085461C[] = {
    { NA_SE_VO_LI_SWORD_L, 0x2031 },
    { NA_SE_VO_LI_SWORD_N, -0x20E6 },
};

void func_80846120(Player* this, GlobalContext* globalCtx) {
    if (LinkAnimation_Update(globalCtx, &this->skelAnime) && (this->unk_850++ > 20)) {
        if (!func_8083B040(this, globalCtx)) {
            func_8083A098(this, &D_04002FA0, globalCtx);
        }
        return;
    }

    if (LinkAnimation_OnFrame(&this->skelAnime, 41.0f)) {
        BgHeavyBlock* heavyBlock = (BgHeavyBlock*)this->interactRangeActor;

        this->heldActor = &heavyBlock->dyna.actor;
        this->actor.child = &heavyBlock->dyna.actor;
        heavyBlock->dyna.actor.parent = &this->actor;
        func_8002DBD0(&heavyBlock->dyna.actor, &heavyBlock->unk_164, &this->leftHandPos);
        return;
    }

    if (LinkAnimation_OnFrame(&this->skelAnime, 229.0f)) {
        Actor* heldActor = this->heldActor;

        heldActor->speedXZ = Math_Sins(heldActor->shape.rot.x) * 40.0f;
        heldActor->velocity.y = Math_Coss(heldActor->shape.rot.x) * 40.0f;
        heldActor->gravity = -2.0f;
        heldActor->minVelocityY = -30.0f;
        func_808323B4(globalCtx, this);
        return;
    }

    func_80832924(this, D_8085461C);
}

void func_80846260(Player* this, GlobalContext* globalCtx) {
    func_8083721C(this);

    if (LinkAnimation_Update(globalCtx, &this->skelAnime)) {
        func_80832284(globalCtx, this, &D_040032C0);
        this->unk_850 = 1;
        return;
    }

    if (this->unk_850 == 0) {
        if (LinkAnimation_OnFrame(&this->skelAnime, 27.0f)) {
            Actor* interactRangeActor = this->interactRangeActor;

            this->heldActor = interactRangeActor;
            this->actor.child = interactRangeActor;
            interactRangeActor->parent = &this->actor;
            return;
        }

        if (LinkAnimation_OnFrame(&this->skelAnime, 25.0f)) {
            func_80832698(this, NA_SE_VO_LI_SWORD_L);
            return;
        }

    } else if (CHECK_BTN_ANY(sControlInput->press.button, BTN_A | BTN_B | BTN_CLEFT | BTN_CRIGHT | BTN_CDOWN)) {
        func_80835C58(globalCtx, this, func_80846358, 1);
        func_80832264(globalCtx, this, &D_040032B8);
    }
}

void func_80846358(Player* this, GlobalContext* globalCtx) {
    if (LinkAnimation_Update(globalCtx, &this->skelAnime)) {
        func_80839F90(this, globalCtx);
        return;
    }

    if (LinkAnimation_OnFrame(&this->skelAnime, 6.0f)) {
        Actor* heldActor = this->heldActor;

        heldActor->posRot.rot.y = this->actor.shape.rot.y;
        heldActor->speedXZ = 10.0f;
        heldActor->velocity.y = 20.0f;
        func_80834644(globalCtx, this);
        func_8002F7DC(&this->actor, NA_SE_PL_THROW);
        func_80832698(this, NA_SE_VO_LI_SWORD_N);
    }
}

void func_80846408(Player* this, GlobalContext* globalCtx) {
    if (LinkAnimation_Update(globalCtx, &this->skelAnime)) {
        func_80832284(globalCtx, this, &D_04003070);
        this->unk_850 = 15;
        return;
    }

    if (this->unk_850 != 0) {
        this->unk_850--;
        if (this->unk_850 == 0) {
            func_8083A098(this, &D_04003068, globalCtx);
            this->stateFlags1 &= ~0x800;
            func_80832698(this, NA_SE_VO_LI_DAMAGE_S);
        }
    }
}

void func_808464B0(Player* this, GlobalContext* globalCtx) {
    func_8083721C(this);

    if (LinkAnimation_Update(globalCtx, &this->skelAnime)) {
        func_80839F90(this, globalCtx);
        return;
    }

    if (LinkAnimation_OnFrame(&this->skelAnime, 4.0f)) {
        Actor* heldActor = this->heldActor;

        if (!func_80835644(globalCtx, this, heldActor)) {
            heldActor->velocity.y = 0.0f;
            heldActor->speedXZ = 0.0f;
            func_80834644(globalCtx, this);
            if (heldActor->id == ACTOR_EN_BOM_CHU) {
                func_8083B8F4(this, globalCtx);
            }
        }
    }
}

void func_80846578(Player* this, GlobalContext* globalCtx) {
    f32 sp34;
    s16 sp32;

    func_8083721C(this);

    if (LinkAnimation_Update(globalCtx, &this->skelAnime) ||
        ((this->skelAnime.curFrame >= 8.0f) && func_80837268(this, &sp34, &sp32, 0.018f, globalCtx))) {
        func_80839F90(this, globalCtx);
        return;
    }

    if (LinkAnimation_OnFrame(&this->skelAnime, 3.0f)) {
        func_8084409C(globalCtx, this, this->linearVelocity + 8.0f, 12.0f);
    }
}

ColliderCylinderInit D_80854624 = {
    { COLTYPE_UNK5, 0x00, 0x11, 0x39, 0x08, COLSHAPE_CYLINDER },
    { 0x01, { 0x00000000, 0x00, 0x00 }, { 0xFFCFFFFF, 0x00, 0x00 }, 0x00, 0x01, 0x01 },
    { 12, 60, 0, { 0, 0, 0 } },
};

ColliderQuadInit D_80854650 = {
    { COLTYPE_UNK10, 0x09, 0x00, 0x00, 0x08, COLSHAPE_QUAD },
    { 0x02, { 0x00000100, 0x00, 0x01 }, { 0xFFCFFFFF, 0x00, 0x00 }, 0x01, 0x00, 0x00 },
    { { { 0.0f, 0.0f, 0.0f }, { 0.0f, 0.0f, 0.0f }, { 0.0f, 0.0f, 0.0f }, { 0.0f, 0.0f, 0.0f } } },
};

ColliderQuadInit D_808546A0 = {
    { COLTYPE_METAL_SHIELD, 0x09, 0x15, 0x00, 0x08, COLSHAPE_QUAD },
    { 0x02, { 0x00100000, 0x00, 0x00 }, { 0xDFCFFFFF, 0x00, 0x00 }, 0x01, 0x01, 0x00 },
    { { { 0.0f, 0.0f, 0.0f }, { 0.0f, 0.0f, 0.0f }, { 0.0f, 0.0f, 0.0f }, { 0.0f, 0.0f, 0.0f } } },
};

void func_8084663C(Actor* thisx, GlobalContext* globalCtx) {
}

void func_80846648(GlobalContext* globalCtx, Player* this) {
    this->actor.update = func_8084663C;
    this->actor.draw = NULL;
}

void func_80846660(GlobalContext* globalCtx, Player* this) {
    func_80835C58(globalCtx, this, func_8084F710, 0);
    if ((globalCtx->sceneNum == SCENE_SPOT06) && (gSaveContext.sceneSetupIndex >= 4)) {
        this->unk_84F = 1;
    }
    this->stateFlags1 |= 0x20000000;
    LinkAnimation_Change(globalCtx, &this->skelAnime, &D_04003298, 2.0f / 3.0f, 0.0f, 24.0f, 2, 0.0f);
    this->actor.posRot.pos.y += 800.0f;
}

u8 D_808546F0[] = { ITEM_SWORD_MASTER, ITEM_SWORD_KOKIRI };

void func_80846720(GlobalContext* globalCtx, Player* this, s32 arg2) {
    s32 item = D_808546F0[(void)0, gSaveContext.linkAge];
    s32 actionParam = sItemActionParams[item];

    func_80835EFC(this);
    func_808323B4(globalCtx, this);

    this->heldItemId = item;
    this->nextModelGroup = Player_ActionToModelGroup(this, actionParam);

    func_8083399C(globalCtx, this, actionParam);
    func_80834644(globalCtx, this);

    if (arg2 != 0) {
        func_8002F7DC(&this->actor, NA_SE_IT_SWORD_PICKOUT);
    }
}

Vec3f D_808546F4 = { -1.0f, 69.0f, 20.0f };

void func_808467D4(GlobalContext* globalCtx, Player* this) {
    func_80835C58(globalCtx, this, func_8084E9AC, 0);
    this->stateFlags1 |= 0x20000000;
    Math_Vec3f_Copy(&this->actor.posRot.pos, &D_808546F4);
    this->currentYaw = this->actor.shape.rot.y = -0x8000;
    LinkAnimation_Change(globalCtx, &this->skelAnime, this->ageProperties->unk_A0, 2.0f / 3.0f, 0.0f, 0.0f, 2, 0.0f);
    func_80832F54(globalCtx, this, 0x28F);
    if (LINK_IS_ADULT) {
        func_80846720(globalCtx, this, 0);
    }
    this->unk_850 = 20;
}

void func_808468A8(GlobalContext* globalCtx, Player* this) {
    func_80835C58(globalCtx, this, func_8084F9A0, 0);
    func_80832F54(globalCtx, this, 0x9B);
}

void func_808468E8(GlobalContext* globalCtx, Player* this) {
    func_808389E8(this, &D_04002FE0, 12.0f, globalCtx);
    func_80835C58(globalCtx, this, func_8084F9C0, 0);
    this->stateFlags1 |= 0x20000000;
    this->fallStartHeight = this->actor.posRot.pos.y;
    func_800800F8(globalCtx, 0x13F6, 40, &this->actor, 0);
}

void func_80846978(GlobalContext* globalCtx, Player* this) {
    func_80837C0C(globalCtx, this, 1, 2.0f, 2.0f, this->actor.shape.rot.y + 0x8000, 0);
}

void func_808469BC(GlobalContext* globalCtx, Player* this) {
    func_80835C58(globalCtx, this, func_8084F698, 0);
    this->actor.draw = NULL;
    this->stateFlags1 |= 0x20000000;
}

s16 D_80854700[] = { ACTOR_MAGIC_WIND, ACTOR_MAGIC_DARK, ACTOR_MAGIC_FIRE };

Actor* func_80846A00(GlobalContext* globalCtx, Player* this, s32 arg2) {
    return Actor_Spawn(&globalCtx->actorCtx, globalCtx, D_80854700[arg2], this->actor.posRot.pos.x,
                       this->actor.posRot.pos.y, this->actor.posRot.pos.z, 0, 0, 0, 0);
}

void func_80846A68(GlobalContext* globalCtx, Player* this) {
    this->actor.draw = NULL;
    func_80835C58(globalCtx, this, func_8085076C, 0);
    this->stateFlags1 |= 0x20000000;
}

InitChainEntry D_80854708[] = {
    ICHAIN_F32(unk_4C, 500, ICHAIN_STOP),
};

EffectBlureInit2 D_8085470C = {
    0, 8, 0, { 255, 255, 255, 255 }, { 255, 255, 255, 64 }, { 255, 255, 255, 0 }, { 255, 255, 255, 0 }, 4,
    0, 2, 0, { 0, 0, 0, 0 },         { 0, 0, 0, 0 },
};

Vec3s D_80854730 = { -57, 3377, 0 };

void Player_InitCommon(Player* this, GlobalContext* globalCtx, FlexSkeletonHeader* skelHeader) {
    this->ageProperties = &sAgeProperties[gSaveContext.linkAge];
    Actor_ProcessInitChain(&this->actor, D_80854708);
    this->swordEffectIndex = TOTAL_EFFECT_COUNT;
    this->currentYaw = this->actor.posRot.rot.y;
    func_80834644(globalCtx, this);

    SkelAnime_InitLink(globalCtx, &this->skelAnime, skelHeader, D_80853914[this->modelAnimType], 9, this->jointTbl,
                       this->morphTbl, PLAYER_LIMB_MAX);
    this->skelAnime.baseTrans = D_80854730;
    SkelAnime_InitLink(globalCtx, &this->skelAnime2, skelHeader, func_80833338(this), 9, this->jointTbl2,
                       this->morphTbl2, PLAYER_LIMB_MAX);
    this->skelAnime2.baseTrans = D_80854730;

    Effect_Add(globalCtx, &this->swordEffectIndex, EFFECT_BLURE2, 0, 0, &D_8085470C);
    ActorShape_Init(&this->actor.shape, 0.0f, ActorShadow_DrawFunc_Teardrop, this->ageProperties->unk_04);
    this->unk_46C = -1;

    Collider_InitCylinder(globalCtx, &this->cylinder);
    Collider_SetCylinder(globalCtx, &this->cylinder, &this->actor, &D_80854624);
    Collider_InitQuad(globalCtx, &this->swordQuads[0]);
    Collider_SetQuad(globalCtx, &this->swordQuads[0], &this->actor, &D_80854650);
    Collider_InitQuad(globalCtx, &this->swordQuads[1]);
    Collider_SetQuad(globalCtx, &this->swordQuads[1], &this->actor, &D_80854650);
    Collider_InitQuad(globalCtx, &this->shieldQuad);
    Collider_SetQuad(globalCtx, &this->shieldQuad, &this->actor, &D_808546A0);
}

void (*D_80854738[])(GlobalContext* globalCtx, Player* this) = {
    func_80846648, func_808467D4, func_80846660, func_808468A8, func_808468E8, func_808469BC,
    func_80846A68, func_80846978, func_8083CA54, func_8083CA54, func_8083CA54, func_8083CA54,
    func_8083CA54, func_8083CA20, func_8083CA54, func_8083CA9C,
};

Vec3f D_80854778 = { 0.0f, 50.0f, 0.0f };

#ifdef NON_MATCHING
// single regalloc difference
void Player_Init(Actor* thisx, GlobalContext* globalCtx2) {
    Player* this = THIS;
    GlobalContext* globalCtx = globalCtx2;
    Scene* scene = globalCtx->loadedScene;
    s32 initMode;
    s32 pad;
    s32 sp50;
    s32 sp4C;

    globalCtx->shootingGalleryStatus = globalCtx->bombchuBowlingStatus = 0;

    globalCtx->playerInit = Player_InitCommon;
    globalCtx->playerUpdate = Player_UpdateCommon;
    globalCtx->isPlayerDroppingFish = Player_IsDroppingFish;
    globalCtx->startPlayerFishing = Player_StartFishing;
    globalCtx->grabPlayer = func_80852F38;
    globalCtx->startPlayerCutscene = func_80852FFC;
    globalCtx->func_11D54 = func_80853080;
    globalCtx->damagePlayer = Player_InflictDamage;
    globalCtx->talkWithPlayer = func_80853148;

    thisx->room = -1;
    this->ageProperties = &sAgeProperties[gSaveContext.linkAge];
    this->itemActionParam = this->heldItemActionParam = -1;
    this->heldItemId = ITEM_NONE;

    func_80835F44(globalCtx, this, ITEM_NONE);
    Player_SetEquipmentData(globalCtx, this);
    this->prevBoots = this->currentBoots;
    Player_InitCommon(this, globalCtx, gPlayerSkelHeaders[((void)0, gSaveContext.linkAge)]);
    this->giObjectSegment = (void*)(((u32)ZeldaArena_MallocDebug(0x3008, "../z_player.c", 17175) + 8) & ~0xF);

    sp50 = gSaveContext.respawnFlag;

    if (sp50 != 0) {
        if (sp50 == -3) {
            thisx->params = gSaveContext.respawn[RESPAWN_MODE_RETURN].playerParams;
        } else {
            if ((sp50 == 1) || (sp50 == -1)) {
                this->unk_A86 = -2;
            }

            if (sp50 < 0) {
                sp4C = 0;
            } else {
                sp4C = sp50 - 1;
                Math_Vec3f_Copy(&thisx->posRot.pos, &gSaveContext.respawn[sp50 - 1].pos);
                Math_Vec3f_Copy(&thisx->initPosRot.pos, &thisx->posRot.pos);
                Math_Vec3f_Copy(&thisx->pos4, &thisx->posRot.pos);
                this->fallStartHeight = thisx->posRot.pos.y;
                this->currentYaw = thisx->shape.rot.y = gSaveContext.respawn[sp4C].yaw;
                thisx->params = gSaveContext.respawn[sp4C].playerParams;
            }

            globalCtx->actorCtx.flags.tempSwch = gSaveContext.respawn[sp4C].tempSwchFlags & 0xFFFFFF;
            globalCtx->actorCtx.flags.tempCollect = gSaveContext.respawn[sp4C].tempCollectFlags;
        }
    }

    if ((sp50 == 0) || (sp50 < -1)) {
        if ((scene->titleFile.vromStart != scene->titleFile.vromEnd) && gSaveContext.showTitleCard) {
            if ((gSaveContext.sceneSetupIndex < 4) &&
                (gEntranceTable[(0, gSaveContext.entranceIndex) + (0, gSaveContext.sceneSetupIndex)].field & 0x4000) &&
                ((globalCtx->sceneNum != SCENE_DDAN) || (gSaveContext.eventChkInf[11] & 1)) &&
                ((globalCtx->sceneNum != SCENE_NIGHT_SHOP) || (gSaveContext.eventChkInf[2] & 0x20))) {
                TitleCard_InitPlaceName(globalCtx, &globalCtx->actorCtx.titleCtx, this->giObjectSegment, 0xA0, 0x78,
                                        0x90, 0x18, 0x14);
            }
        }
        gSaveContext.showTitleCard = true;
    }

    if (func_80845C68(globalCtx, (sp50 == 2) ? 1 : 0) == 0) {
        gSaveContext.respawn[RESPAWN_MODE_DOWN].playerParams = (thisx->params & 0xFF) | 0xD00;
    }

    gSaveContext.respawn[RESPAWN_MODE_DOWN].data = 1;

    if (globalCtx->sceneNum <= SCENE_GANONTIKA_SONOGO) {
        gSaveContext.infTable[26] |= gBitFlags[globalCtx->sceneNum];
    }

    initMode = (thisx->params & 0xF00) >> 8;
    if ((initMode == 5) || (initMode == 6)) {
        if (gSaveContext.cutsceneIndex >= 0xFFF0) {
            initMode = 13;
        }
    }

    D_80854738[initMode](globalCtx, this);

    if (initMode != 0) {
        if ((gSaveContext.gameMode == 0) || (gSaveContext.gameMode == 3)) {
            this->naviActor = Player_SpawnFairy(globalCtx, this, &thisx->posRot.pos, &D_80854778, FAIRY_NAVI);
            if (gSaveContext.dogParams != 0) {
                gSaveContext.dogParams |= 0x8000;
            }
        }
    }

    if (gSaveContext.nayrusLoveTimer != 0) {
        gSaveContext.unk_13F0 = 3;
        func_80846A00(globalCtx, this, 1);
        this->stateFlags3 &= ~0x40;
    }

    if (gSaveContext.entranceSound != 0) {
        Audio_PlayActorSound2(&this->actor, (0, gSaveContext.entranceSound));
        gSaveContext.entranceSound = 0;
    }

    Map_SavePlayerInitialInfo(globalCtx);
    MREG(64) = 0;
}
#else
#pragma GLOBAL_ASM("asm/non_matchings/overlays/actors/ovl_player_actor/Player_Init.s")
#endif

void func_808471F4(s16* pValue) {
    s16 step;

    step = (ABS(*pValue) * 100.0f) / 1000.0f;
    step = CLAMP(step, 400, 4000);

    Math_ApproxUpdateScaledS(pValue, 0, step);
}

void func_80847298(Player* this) {
    s16 sp26;

    if (!(this->unk_6AE & 2)) {
        sp26 = this->actor.posRot2.rot.y - this->actor.shape.rot.y;
        func_808471F4(&sp26);
        this->actor.posRot2.rot.y = this->actor.shape.rot.y + sp26;
    }

    if (!(this->unk_6AE & 1)) {
        func_808471F4(&this->actor.posRot2.rot.x);
    }

    if (!(this->unk_6AE & 8)) {
        func_808471F4(&this->unk_6B6);
    }

    if (!(this->unk_6AE & 0x40)) {
        func_808471F4(&this->unk_6BC);
    }

    if (!(this->unk_6AE & 4)) {
        func_808471F4(&this->actor.posRot2.rot.z);
    }

    if (!(this->unk_6AE & 0x10)) {
        func_808471F4(&this->unk_6B8);
    }

    if (!(this->unk_6AE & 0x20)) {
        func_808471F4(&this->unk_6BA);
    }

    if (!(this->unk_6AE & 0x80)) {
        if (this->unk_6B0 != 0) {
            func_808471F4(&this->unk_6B0);
        } else {
            func_808471F4(&this->unk_6BE);
        }
    }

    if (!(this->unk_6AE & 0x100)) {
        func_808471F4(&this->unk_6C0);
    }

    this->unk_6AE = 0;
}

f32 D_80854784[] = { 120.0f, 240.0f, 360.0f };

u8 D_80854790[] = { 0x15, 0x16, 0x17, 0x18, 0x19, 0x1A, 0x1B, 0x1C };

void func_808473D4(GlobalContext* globalCtx, Player* this) {
    if ((func_8010BDBC(&globalCtx->msgCtx) == 0) && (this->actor.type == ACTORTYPE_PLAYER)) {
        Actor* heldActor = this->heldActor;
        Actor* interactRangeActor = this->interactRangeActor;
        s32 sp24;
        s32 sp20 = this->unk_84B[this->unk_846];
        s32 sp1C = func_808332B8(this);
        s32 doAction = 0xA;

        if (!Player_InBlockingCsMode(globalCtx, this)) {
            if (this->stateFlags1 & 0x100000) {
                doAction = 3;
            } else if ((this->heldItemActionParam == PLAYER_AP_FISHING_POLE) && (this->unk_860 != 0)) {
                if (this->unk_860 == 2) {
                    doAction = 0x14;
                }
            } else if ((func_8084E3C4 != this->func_674) && !(this->stateFlags2 & 0x40000)) {
                if ((this->doorType != 0) &&
                    (!(this->stateFlags1 & 0x800) || ((heldActor != NULL) && (heldActor->id == ACTOR_EN_RU1)))) {
                    doAction = 4;
                } else if ((!(this->stateFlags1 & 0x800) || (heldActor == NULL)) && (interactRangeActor != NULL) &&
                           ((!sp1C && (this->getItemId == GI_NONE)) ||
                            ((this->getItemId < 0) && !(this->stateFlags1 & 0x8000000)))) {
                    if (this->getItemId < 0) {
                        doAction = 4;
                    } else if ((interactRangeActor->id == ACTOR_BG_TOKI_SWD) && LINK_IS_ADULT) {
                        doAction = 0xC;
                    } else {
                        doAction = 0x11;
                    }
                } else if (!sp1C && (this->stateFlags2 & 1)) {
                    doAction = 0x11;
                } else if ((this->stateFlags2 & 4) || (!(this->stateFlags1 & 0x800000) && (this->rideActor != NULL))) {
                    doAction = 0xB;
                } else if ((this->stateFlags1 & 0x800000) && !EN_HORSE_CHECK_4((EnHorse*)this->rideActor) &&
                           (func_8084D3E4 != this->func_674)) {
                    if ((this->stateFlags2 & 2) && (this->targetActor != NULL)) {
                        if (this->targetActor->type == ACTORTYPE_NPC) {
                            doAction = 0xF;
                        } else {
                            doAction = 1;
                        }
                    } else if (!func_8002DD78(this) && !(this->stateFlags1 & 0x100000)) {
                        doAction = 8;
                    }
                } else if ((this->stateFlags2 & 2) && (this->targetActor != NULL)) {
                    if (this->targetActor->type == ACTORTYPE_NPC) {
                        doAction = 0xF;
                    } else {
                        doAction = 1;
                    }
                } else if ((this->stateFlags1 & 0x202000) ||
                           ((this->stateFlags1 & 0x800000) && (this->stateFlags2 & 0x400000))) {
                    doAction = 0xD;
                } else if (this->stateFlags2 & 0x10000) {
                    doAction = 2;
                } else if ((this->stateFlags1 & 0x800) && (this->getItemId == GI_NONE) && (heldActor != NULL)) {
                    if ((this->actor.bgCheckFlags & 1) || (heldActor->id == ACTOR_EN_NIW)) {
                        if (func_8083EAF0(this, heldActor) == 0) {
                            doAction = 0xC;
                        } else {
                            doAction = 9;
                        }
                    }
                } else if (!(this->stateFlags1 & 0x8000000) && func_8083A0D4(this) && (this->getItemId < GI_MAX)) {
                    doAction = 0x11;
                } else if (this->stateFlags2 & 0x800) {
                    sp24 = (D_80854784[CUR_UPG_VALUE(UPG_SCALE)] - this->actor.waterY) / 40.0f;
                    sp24 = CLAMP(sp24, 0, 7);
                    doAction = D_80854790[sp24];
                } else if (sp1C && !(this->stateFlags2 & 0x400)) {
                    doAction = 7;
                } else if (!sp1C && (!(this->stateFlags1 & 0x400000) || func_80833BCC(this) ||
                                     !Player_IsChildWithHylianShield(this))) {
                    if ((!(this->stateFlags1 & 0x4000) && (sp20 <= 0) &&
                         (func_8008E9C4(this) ||
                          ((D_808535E4 != 7) &&
                           (func_80833B2C(this) || ((globalCtx->roomCtx.curRoom.unk_03 != 2) &&
                                                    !(this->stateFlags1 & 0x400000) && (sp20 == 0))))))) {
                        doAction = 0;
                    } else if ((globalCtx->roomCtx.curRoom.unk_03 != 2) && func_80833BCC(this) && (sp20 > 0)) {
                        doAction = 5;
                    } else if ((this->heldItemActionParam >= PLAYER_AP_SWORD_MASTER) ||
                               ((this->stateFlags2 & 0x100000) &&
                                (globalCtx->actorCtx.targetCtx.arrowPointedActor == NULL))) {
                        doAction = 0x13;
                    }
                }
            }
        }

        if (doAction != 0x13) {
            this->unk_837 = 20;
        } else if (this->unk_837 != 0) {
            doAction = 0xA;
            this->unk_837--;
        }

        Interface_SetDoAction(globalCtx, doAction);

        if (this->stateFlags2 & 0x200000) {
            if (this->unk_664 != NULL) {
                Interface_SetNaviCall(globalCtx, 0x1E);
            } else {
                Interface_SetNaviCall(globalCtx, 0x1D);
            }
            Interface_SetNaviCall(globalCtx, 0x1E);
        } else {
            Interface_SetNaviCall(globalCtx, 0x1F);
        }
    }
}

s32 func_80847A78(Player* this) {
    s32 cond;

    if ((this->currentBoots == PLAYER_BOOTS_HOVER) && (this->unk_893 != 0)) {
        this->unk_893--;
    } else {
        this->unk_893 = 0;
    }

    cond = (this->currentBoots == PLAYER_BOOTS_HOVER) &&
           ((this->actor.waterY >= 0.0f) || (func_80838144(D_808535E4) >= 0) || func_8083816C(D_808535E4));

    if (cond && (this->actor.bgCheckFlags & 1) && (this->unk_893 != 0)) {
        this->actor.bgCheckFlags &= ~1;
    }

    if (this->actor.bgCheckFlags & 1) {
        if (!cond) {
            this->unk_893 = 0x13;
        }
        return 0;
    }

    D_808535E4 = 0;
    this->unk_898 = this->unk_89A = D_80853610 = 0;

    return 1;
}

Vec3f D_80854798 = { 0.0f, 18.0f, 0.0f };

#ifdef NON_MATCHING
// regalloc and stack alloc differences
void func_80847BA0(GlobalContext* globalCtx, Player* this) {
    u8 spC7 = 0;
    CollisionPoly* spC0;
    Vec3f spB4;
    f32 spB0;
    f32 spAC;
    f32 spA8;
    u32 spA4;

    D_80853604 = this->unk_A7A;

    if (this->stateFlags2 & 0x40000) {
        spB0 = 10.0f;
        spAC = 15.0f;
        spA8 = 30.0f;
    } else {
        spB0 = this->ageProperties->unk_38;
        spAC = 26.0f;
        spA8 = this->ageProperties->unk_00;
    }

    if (this->stateFlags1 & 0xA0000000) {
        if (this->stateFlags1 & 0x80000000) {
            this->actor.bgCheckFlags &= ~1;
            spA4 = 0x38;
        } else if ((this->stateFlags1 & 1) && ((this->unk_A84 - (s32)this->actor.posRot.pos.y) >= 100)) {
            spA4 = 0x39;
        } else if (!(this->stateFlags1 & 1) &&
                   ((func_80845EF8 == this->func_674) || (func_80845CA4 == this->func_674))) {
            this->actor.bgCheckFlags &= ~0x208;
            spA4 = 0x3C;
        } else {
            spA4 = 0x3F;
        }
    } else {
        spA4 = 0x3F;
    }

    if (this->stateFlags3 & 1) {
        spA4 &= ~6;
    }

    if (spA4 & 4) {
        this->stateFlags3 |= 0x10;
    }

    Math_Vec3f_Copy(&spB4, &this->actor.posRot.pos);
    func_8002E4B4(globalCtx, &this->actor, spAC, spB0, spA8, spA4);

    if (this->actor.bgCheckFlags & 0x10) {
        this->actor.velocity.y = 0.0f;
    }

    D_80853600 = this->actor.posRot.pos.y - this->actor.groundY;
    D_808535F4 = 0;

    spC0 = this->actor.floorPoly;

    if (spC0 != NULL) {
        this->unk_A7A = func_80041EA4(&globalCtx->colCtx, spC0, this->actor.floorPolySource);
        this->unk_A82 = this->unk_89E;

        if (this->actor.bgCheckFlags & 0x20) {
            if (this->actor.waterY < 20.0f) {
                this->unk_89E = 4;
            } else {
                this->unk_89E = 5;
            }
        } else {
            if (this->stateFlags2 & 0x200) {
                this->unk_89E = 1;
            } else {
                this->unk_89E = func_80041F34(&globalCtx->colCtx, spC0, this->actor.floorPolySource);
            }
        }

        if (this->actor.type == ACTORTYPE_PLAYER) {
            func_800F66DC(func_80041FC4(&globalCtx->colCtx, spC0, this->actor.floorPolySource));

            if (this->actor.floorPolySource == 50) {
                func_80074CE8(globalCtx, func_80041FA0(&globalCtx->colCtx, spC0, this->actor.floorPolySource));
            } else {
                func_80043508(&globalCtx->colCtx, this->actor.floorPolySource);
            }
        }

        D_808535F4 = func_800420C0(&globalCtx->colCtx, spC0, this->actor.floorPolySource);
        if (D_808535F4 != 0) {
            D_808535F8 = func_80042084(&globalCtx->colCtx, spC0, this->actor.floorPolySource);
            if (((D_808535F8 == 0) && (this->actor.waterY > 20.0f) && (this->currentBoots != PLAYER_BOOTS_IRON)) ||
                ((D_808535F8 != 0) && (this->actor.bgCheckFlags & 1))) {
                D_808535FC = func_800420E4(&globalCtx->colCtx, spC0, this->actor.floorPolySource) << 10;
            } else {
                D_808535F4 = 0;
            }
        }
    }

    func_80839034(globalCtx, this, spC0, this->actor.floorPolySource);

    this->actor.bgCheckFlags &= ~0x200;

    if (this->actor.bgCheckFlags & 8) {
        CollisionPoly* spA0;
        u32 sp9C;
        s16 sp9A;
        f32 temp1;

        D_80854798.y = 18.0f;
        D_80854798.z = this->ageProperties->unk_38 + 10.0f;

        if (!(this->stateFlags2 & 0x40000) && func_80839768(globalCtx, this, &D_80854798, &spA0, &sp9C, &D_80858AA8)) {
            this->actor.bgCheckFlags |= 0x200;
            if (this->actor.wallPoly != spA0) {
                this->actor.wallPoly = spA0;
                this->actor.wallPolySource = sp9C;
                this->actor.wallPolyRot = atan2s(spA0->norm.z, spA0->norm.x);
            }
        }

        sp9A = this->actor.shape.rot.y - (s16)(this->actor.wallPolyRot + 0x8000);

        D_808535F0 = func_80041DB8(&globalCtx->colCtx, this->actor.wallPoly, this->actor.wallPolySource);

        D_80853608 = ABS(sp9A);

        sp9A = this->currentYaw - (s16)(this->actor.wallPolyRot + 0x8000);

        D_8085360C = ABS(sp9A);

        temp1 = D_8085360C * 0.00008f;
        if (!(this->actor.bgCheckFlags & 1) || (temp1 >= 1.0f)) {
            this->unk_880 = R_RUN_SPEED_LIMIT / 100.0f;
        } else {
            if ((this->unk_880 = (R_RUN_SPEED_LIMIT / 100.0f) * temp1) < 0.1f) {
                this->unk_880 = 0.1f;
            }
        }

        if ((this->actor.bgCheckFlags & 0x200) && (D_80853608 < 0x3000)) {
            CollisionPoly* wallPoly = this->actor.wallPoly; // sp+0x90

            if (ABS(wallPoly->norm.y) < 600) {
                f32 sp8C = wallPoly->norm.x * (1.0f / 32767.0f);
                f32 sp88 = wallPoly->norm.y * (1.0f / 32767.0f);
                f32 sp84 = wallPoly->norm.z * (1.0f / 32767.0f);
                f32 temp2;
                CollisionPoly* sp7C;
                CollisionPoly* sp78;
                u32 sp74;
                Vec3f sp68;
                f32 sp64;
                f32 sp60;
                s32 temp3;

                this->wallDistance = Math3D_UDistPlaneToPos(sp8C, sp88, sp84, wallPoly->dist, &this->actor.posRot.pos);

                temp2 = this->wallDistance + 10.0f;
                sp68.x = this->actor.posRot.pos.x - (temp2 * sp8C);
                sp68.z = this->actor.posRot.pos.z - (temp2 * sp84);
                sp68.y = this->actor.posRot.pos.y + this->ageProperties->unk_0C;

                sp64 = func_8003C890(&globalCtx->colCtx, &sp7C, &sp68);
                this->wallHeight = sp64 - this->actor.posRot.pos.y;

                if ((this->wallHeight < 18.0f) ||
                    func_8003D7A0(&globalCtx->colCtx, &sp60, &this->actor.posRot.pos,
                                  (sp64 - this->actor.posRot.pos.y) + 20.0f, &sp78, &sp74, &this->actor)) {
                    this->wallHeight = 399.96002f;
                } else {
                    D_80854798.y = (sp64 + 5.0f) - this->actor.posRot.pos.y;

                    if (func_80839768(globalCtx, this, &D_80854798, &sp78, &sp74, &D_80858AA8) &&
                        (temp3 = this->actor.wallPolyRot - atan2s(sp78->norm.z, sp78->norm.x), ABS(temp3) < 0x4000) &&
                        !func_80041E18(&globalCtx->colCtx, sp78, sp74)) {
                        this->wallHeight = 399.96002f;
                    } else if (func_80041DE4(&globalCtx->colCtx, wallPoly, this->actor.wallPolySource) == 0) {
                        if (this->ageProperties->unk_1C <= this->wallHeight) {
                            if (ABS(sp7C->norm.y) > 28000) {
                                if (this->ageProperties->unk_14 <= this->wallHeight) {
                                    spC7 = 4;
                                } else if (this->ageProperties->unk_18 <= this->wallHeight) {
                                    spC7 = 3;
                                } else {
                                    spC7 = 2;
                                }
                            }
                        } else {
                            spC7 = 1;
                        }
                    }
                }
            }
        }
    } else {
        this->unk_880 = R_RUN_SPEED_LIMIT / 100.0f;
        this->unk_88D = 0;
        this->wallHeight = 0.0f;
    }

    if (spC7 == this->unk_88C) {
        if ((this->linearVelocity != 0.0f) && (this->unk_88D < 100)) {
            this->unk_88D++;
        }
    } else {
        this->unk_88C = spC7;
        this->unk_88D = 0;
    }

    if (this->actor.bgCheckFlags & 1) {
        D_808535E4 = func_80041D4C(&globalCtx->colCtx, spC0, this->actor.floorPolySource);

        if (!func_80847A78(this)) {
            f32 sp58;
            f32 sp54;
            f32 sp50;
            f32 sp4C;
            s32 pad;
            f32 sp44;

            if (this->actor.floorPolySource != 50) {
                func_800434C8(&globalCtx->colCtx, this->actor.floorPolySource);
            }

            sp58 = spC0->norm.x * (1.0f / 32767.0f);
            sp54 = 1.0f / (spC0->norm.y * (1.0f / 32767.0f));
            sp50 = spC0->norm.z * (1.0f / 32767.0f);

            sp4C = Math_Sins(this->currentYaw);
            sp44 = Math_Coss(this->currentYaw);

            this->unk_898 = atan2s(1.0f, (-(sp58 * sp4C) - (sp50 * sp44)) * sp54);
            this->unk_89A = atan2s(1.0f, (-(sp58 * sp44) - (sp50 * sp4C)) * sp54);

            sp4C = Math_Sins(this->actor.shape.rot.y);
            sp44 = Math_Coss(this->actor.shape.rot.y);

            D_80853610 = atan2s(1.0f, (-(sp58 * sp4C) - (sp50 * sp44)) * sp54);

            func_8083E318(globalCtx, this, spC0);
        }
    } else {
        func_80847A78(this);
    }

    if (this->unk_A7B == D_808535E4) {
        this->unk_A79++;
    } else {
        this->unk_A7B = D_808535E4;
        this->unk_A79 = 0;
    }
}
#else
#pragma GLOBAL_ASM("asm/non_matchings/overlays/actors/ovl_player_actor/func_80847BA0.s")
#endif

void func_808486A8(GlobalContext* globalCtx, Player* this) {
    u8 sp27;
    s32 pad;
    Actor* unk_664;
    s32 camMode;

    if (this->actor.type == ACTORTYPE_PLAYER) {
        sp27 = 0;

        if (this->csMode != 0) {
            Camera_ChangeMode(Gameplay_GetCamera(globalCtx, 0), CAM_MODE_NORMAL);
        } else if (!(this->stateFlags1 & 0x100000)) {
            if ((this->actor.parent != NULL) && (this->stateFlags3 & 0x80)) {
                camMode = CAM_MODE_FOOKSHOT;
                Camera_SetParam(Gameplay_GetCamera(globalCtx, 0), 8, this->actor.parent);
            } else if (func_8084377C == this->func_674) {
                camMode = CAM_MODE_STILL;
            } else if (this->stateFlags2 & 0x100) {
                camMode = CAM_MODE_PUSHPULL;
            } else if ((unk_664 = this->unk_664) != NULL) {
                if ((this->actor.flags & 0x100) == 0x100) {
                    camMode = CAM_MODE_TALK;
                } else if (this->stateFlags1 & 0x10000) {
                    if (this->stateFlags1 & 0x2000000) {
                        camMode = CAM_MODE_BOOMFOLLLOW;
                    } else {
                        camMode = CAM_MODE_FOLLOWTARGET;
                    }
                } else {
                    camMode = CAM_MODE_BATTLE;
                }
                Camera_SetParam(Gameplay_GetCamera(globalCtx, 0), 8, unk_664);
            } else if (this->stateFlags1 & 0x1000) {
                camMode = CAM_MODE_CHARGE;
            } else if (this->stateFlags1 & 0x2000000) {
                camMode = CAM_MODE_BOOMFOLLLOW;
                Camera_SetParam(Gameplay_GetCamera(globalCtx, 0), 8, this->boomerangActor);
            } else if (this->stateFlags1 & 0x6000) {
                if (func_80833B2C(this)) {
                    camMode = CAM_MODE_HANGZ;
                } else {
                    camMode = CAM_MODE_HANG;
                }
            } else if (this->stateFlags1 & 0x40020000) {
                if (func_8002DD78(this) || func_808334B4(this)) {
                    camMode = CAM_MODE_BOWARROWZ;
                } else if (this->stateFlags1 & 0x200000) {
                    camMode = CAM_MODE_CLIMBZ;
                } else {
                    camMode = CAM_MODE_TARGET;
                }
            } else if (this->stateFlags1 & 0x240000) {
                if ((func_80845668 == this->func_674) || (this->stateFlags1 & 0x200000)) {
                    camMode = CAM_MODE_CLIMB;
                } else {
                    camMode = CAM_MODE_JUMP;
                }
            } else if (this->stateFlags1 & 0x80000) {
                camMode = CAM_MODE_FREEFALL;
            } else if ((this->swordState != 0) && (this->swordAnimation >= 0) && (this->swordAnimation < 0x18)) {
                camMode = CAM_MODE_STILL;
            } else {
                camMode = CAM_MODE_NORMAL;
                if ((this->linearVelocity == 0.0f) &&
                    (!(this->stateFlags1 & 0x800000) || (this->rideActor->speedXZ == 0.0f))) {
                    sp27 = 2;
                }
            }

            Camera_ChangeMode(Gameplay_GetCamera(globalCtx, 0), camMode);
        } else {
            sp27 = 2;
        }

        if (globalCtx->actorCtx.targetCtx.unk_90 != NULL) {
            sp27 = 1;
            func_800F6114(sqrtf(globalCtx->actorCtx.targetCtx.unk_90->xyzDistFromLinkSq));
        }

        if (globalCtx->sceneNum != SCENE_TURIBORI) {
            func_800F5E90(sp27);
        }
    }
}

Vec3f D_808547A4 = { 0.0f, 0.5f, 0.0f };
Vec3f D_808547B0 = { 0.0f, 0.5f, 0.0f };

Color_RGBA8 D_808547BC = { 255, 255, 100, 255 };
Color_RGBA8 D_808547C0 = { 255, 50, 0, 0 };

void func_80848A04(GlobalContext* globalCtx, Player* this) {
    f32 temp;

    if (this->unk_85C == 0.0f) {
        func_80835F44(globalCtx, this, 0xFF);
        return;
    }

    temp = 1.0f;
    if (DECR(this->unk_860) == 0) {
        Inventory_ChangeAmmo(ITEM_STICK, -1);
        this->unk_860 = 1;
        temp = 0.0f;
        this->unk_85C = temp;
    } else if (this->unk_860 > 200) {
        temp = (210 - this->unk_860) / 10.0f;
    } else if (this->unk_860 < 20) {
        temp = this->unk_860 / 20.0f;
        this->unk_85C = temp;
    }

    func_8002836C(globalCtx, &this->swordInfo[0].tip, &D_808547A4, &D_808547B0, &D_808547BC, &D_808547C0, temp * 200.0f,
                  0, 8);
}

void func_80848B44(GlobalContext* globalCtx, Player* this) {
    Vec3f shockPos;
    Vec3f* randBodyPart;
    s32 shockScale;

    this->shockTimer--;
    this->unk_892 += this->shockTimer;

    if (this->unk_892 > 20) {
        shockScale = this->shockTimer * 2;
        this->unk_892 -= 20;

        if (shockScale > 40) {
            shockScale = 40;
        }

        randBodyPart = this->bodyPartsPos + (s32)Math_Rand_ZeroFloat(17.9f);
        shockPos.x = (Math_Rand_CenteredFloat(5.0f) + randBodyPart->x) - this->actor.posRot.pos.x;
        shockPos.y = (Math_Rand_CenteredFloat(5.0f) + randBodyPart->y) - this->actor.posRot.pos.y;
        shockPos.z = (Math_Rand_CenteredFloat(5.0f) + randBodyPart->z) - this->actor.posRot.pos.z;

        EffectSsFhgFlash_SpawnShock(globalCtx, &this->actor, &shockPos, shockScale, FHGFLASH_SHOCK_PLAYER);
        func_8002F8F0(&this->actor, NA_SE_PL_SPARK - SFX_FLAG);
    }
}

void func_80848C74(GlobalContext* globalCtx, Player* this) {
    s32 spawnedFlame;
    u8* timerPtr;
    s32 timerStep;
    f32 flameScale;
    f32 flameIntensity;
    s32 dmgCooldown;
    s32 i;
    s32 sp58;
    s32 sp54;

    if (this->currentTunic == PLAYER_TUNIC_GORON) {
        sp54 = 20;
    } else {
        sp54 = (s32)(this->linearVelocity * 0.4f) + 1;
    }

    spawnedFlame = false;
    timerPtr = this->flameTimers;

    if (this->stateFlags2 & 8) {
        sp58 = 100;
    } else {
        sp58 = 0;
    }

    func_8083819C(this, globalCtx);

    for (i = 0; i < 18; i++, timerPtr++) {
        timerStep = sp58 + sp54;

        if (*timerPtr <= timerStep) {
            *timerPtr = 0;
        } else {
            spawnedFlame = true;
            *timerPtr -= timerStep;

            if (*timerPtr > 20.0f) {
                flameIntensity = (*timerPtr - 20.0f) * 0.01f;
                flameScale = CLAMP(flameIntensity, 0.19999999f, 0.2f);
            } else {
                flameScale = *timerPtr * 0.01f;
            }

            flameIntensity = (*timerPtr - 25.0f) * 0.02f;
            flameIntensity = CLAMP(flameIntensity, 0.0f, 1.0f);
            EffectSsFireTail_SpawnFlameOnPlayer(globalCtx, flameScale, i, flameIntensity);
        }

        if (1) {}
    }

    if (spawnedFlame) {
        func_8002F7DC(&this->actor, NA_SE_EV_TORCH - SFX_FLAG);

        if (globalCtx->sceneNum == SCENE_JYASINBOSS) {
            dmgCooldown = 0;
        } else {
            dmgCooldown = 7;
        }

        if ((dmgCooldown & globalCtx->gameplayFrames) == 0) {
            Player_InflictDamage(globalCtx, -1);
        }
    } else {
        this->isBurning = false;
    }
}

void func_80848EF8(Player* this) {
    if (CHECK_QUEST_ITEM(QUEST_STONE_OF_AGONY)) {
        f32 temp = 200000.0f - (this->unk_6A4 * 5.0f);

        if (temp < 0.0f) {
            temp = 0.0f;
        }

        this->unk_6A0 += temp;
        if (this->unk_6A0 > 4000000.0f) {
            this->unk_6A0 = 0.0f;
            func_8083264C(this, 120, 20, 10, 0);
        }
    }
}

s8 D_808547C4[] = {
    0,  3,  3,  5,   4,   8,   9,   13, 14, 15, 16, 17, 18, -22, 23, 24, 25,  26, 27,  28,  29, 31, 32, 33, 34, -35,
    30, 36, 38, -39, -40, -41, 42,  43, 45, 46, 0,  0,  0,  67,  48, 47, -50, 51, -52, -53, 54, 55, 56, 57, 58, 59,
    60, 61, 62, 63,  64,  -65, -66, 68, 11, 69, 70, 71, 8,  8,   72, 73, 78,  79, 80,  89,  90, 91, 92, 77, 19, 94,
};

Vec3f D_80854814 = { 0.0f, 0.0f, 200.0f };

f32 D_80854820[] = { 2.0f, 4.0f, 7.0f };
f32 D_8085482C[] = { 0.5f, 1.0f, 3.0f };

#ifdef NON_MATCHING
// stack alloc differences
void Player_UpdateCommon(Player* this, GlobalContext* globalCtx, Input* input) {
    s32 pad;

    sControlInput = input;

    if (this->unk_A86 < 0) {
        this->unk_A86++;
        if (this->unk_A86 == 0) {
            this->unk_A86 = 1;
            func_80078884(NA_SE_OC_REVENGE);
        }
    }

    Math_Vec3f_Copy(&this->actor.pos4, &this->actor.initPosRot.pos);

    if (this->unk_A73 != 0) {
        this->unk_A73--;
    }

    if (this->unk_88E != 0) {
        this->unk_88E--;
    }

    if (this->unk_A87 != 0) {
        this->unk_A87--;
    }

    if (this->invincibilityTimer < 0) {
        this->invincibilityTimer++;
    } else if (this->invincibilityTimer > 0) {
        this->invincibilityTimer--;
    }

    if (this->unk_890 != 0) {
        this->unk_890--;
    }

    func_808473D4(globalCtx, this);
    func_80836BEC(this, globalCtx);

    if ((this->heldItemActionParam == PLAYER_AP_STICK) && (this->unk_860 != 0)) {
        func_80848A04(globalCtx, this);
    } else if ((this->heldItemActionParam == PLAYER_AP_FISHING_POLE) && (this->unk_860 < 0)) {
        this->unk_860++;
    }

    if (this->shockTimer != 0) {
        func_80848B44(globalCtx, this);
    }

    if (this->isBurning) {
        func_80848C74(globalCtx, this);
    }

    if ((this->stateFlags3 & 0x40) && (gSaveContext.nayrusLoveTimer != 0) && (gSaveContext.unk_13F0 == 0)) {
        gSaveContext.unk_13F0 = 3;
        func_80846A00(globalCtx, this, 1);
        this->stateFlags3 &= ~0x40;
    }

    if (this->stateFlags2 & 0x8000) {
        if (!(this->actor.bgCheckFlags & 1)) {
            func_80832210(this);
            Actor_MoveForward(&this->actor);
        }

        func_80847BA0(globalCtx, this);
    } else {
        f32 temp_f0;
        f32 phi_f12;

        if (this->currentBoots != this->prevBoots) {
            if (this->currentBoots == PLAYER_BOOTS_IRON) {
                if (this->stateFlags1 & 0x8000000) {
                    func_80832340(globalCtx, this);
                    if (this->ageProperties->unk_2C < this->actor.waterY) {
                        this->stateFlags2 |= 0x400;
                    }
                }
            } else {
                if (this->stateFlags1 & 0x8000000) {
                    if ((this->prevBoots == PLAYER_BOOTS_IRON) || (this->actor.bgCheckFlags & 1)) {
                        func_8083D36C(globalCtx, this);
                        this->stateFlags2 &= ~0x400;
                    }
                }
            }

            this->prevBoots = this->currentBoots;
        }

        if ((this->actor.parent == NULL) && (this->stateFlags1 & 0x800000)) {
            this->actor.parent = this->rideActor;
            func_8083A360(globalCtx, this);
            this->stateFlags1 |= 0x800000;
            func_80832264(globalCtx, this, &D_040033B8);
            func_80832F54(globalCtx, this, 0x9B);
            this->unk_850 = 99;
        }

        if (this->unk_844 == 0) {
            this->unk_845 = 0;
        } else if (this->unk_844 < 0) {
            this->unk_844++;
        } else {
            this->unk_844--;
        }

        Math_ApproxUpdateScaledS(&this->unk_6C2, 0, 400);
        func_80032CB4(this->unk_3A8, 20, 80, 6);

        this->actor.shape.unk_06 = this->unk_3A8[0] + ((globalCtx->gameplayFrames & 32) ? 0 : 3);

        if (this->currentMask == PLAYER_MASK_BUNNY) {
            func_8085002C(this);
        }

        if (func_8002DD6C(this) != 0) {
            func_8084FF7C(this);
        }

        if (!(this->skelAnime.flags & 0x80)) {
            if (((this->actor.bgCheckFlags & 1) && (D_808535E4 == 5) && (this->currentBoots != PLAYER_BOOTS_IRON)) ||
                ((this->currentBoots == PLAYER_BOOTS_HOVER) && !(this->stateFlags1 & 0x28000000))) {
                f32 sp70 = this->linearVelocity;
                s16 sp6E = this->currentYaw;
                s16 yawDiff = this->actor.posRot.rot.y - sp6E;
                s32 pad;

                if ((ABS(yawDiff) > 0x6000) && (this->actor.speedXZ != 0.0f)) {
                    sp70 = 0.0f;
                    sp6E += 0x8000;
                }

                if (Math_ApproxF(&this->actor.speedXZ, sp70, 0.35f) && (sp70 == 0.0f)) {
                    this->actor.posRot.rot.y = this->currentYaw;
                }

                if (this->linearVelocity != 0.0f) {
                    s32 phi_v0;

                    phi_v0 = (fabsf(this->linearVelocity) * 700.0f) - (fabsf(this->actor.speedXZ) * 100.0f);
                    phi_v0 = CLAMP(phi_v0, 0, 1350);

                    Math_ApproxUpdateScaledS(&this->actor.posRot.rot.y, sp6E, phi_v0);
                }

                if ((this->linearVelocity == 0.0f) && (this->actor.speedXZ != 0.0f)) {
                    func_800F4138(&this->actor.projectedPos, 0xD0, this->actor.speedXZ);
                }
            } else {
                this->actor.speedXZ = this->linearVelocity;
                this->actor.posRot.rot.y = this->currentYaw;
            }

            func_8002D868(&this->actor);

            if ((this->windSpeed != 0.0f) && !Player_InCsMode(globalCtx) && !(this->stateFlags1 & 0x206000) &&
                (func_80845668 != this->func_674) && (func_808507F4 != this->func_674)) {
                this->actor.velocity.x += this->windSpeed * Math_Sins(this->windDirection);
                this->actor.velocity.z += this->windSpeed * Math_Coss(this->windDirection);
            }

            func_8002D7EC(&this->actor);
            func_80847BA0(globalCtx, this);
        } else {
            D_808535E4 = 0;
            this->unk_A7A = 0;

            if (!(this->stateFlags1 & 1) && (this->stateFlags1 & 0x800000)) {
                EnHorse* rideActor = (EnHorse*)this->rideActor;
                CollisionPoly* sp5C;
                s32 sp58;
                Vec3f sp4C;

                if (!(rideActor->actor.bgCheckFlags & 1)) {
                    func_808396F4(globalCtx, this, &D_80854814, &sp4C, &sp5C, &sp58);
                } else {
                    sp5C = rideActor->actor.floorPoly;
                    sp58 = rideActor->actor.floorPolySource;
                }

                if ((sp5C != NULL) && func_80839034(globalCtx, this, sp5C, sp58)) {
                    if (DREG(25) != 0) {
                        DREG(25) = 0;
                    } else {
                        AREG(6) = 1;
                    }
                }
            }

            D_808535F4 = 0;
            this->windSpeed = 0.0f;
        }

        if ((D_808535F4 != 0) && (this->currentBoots != PLAYER_BOOTS_IRON)) {
            f32 sp48;

            D_808535F4--;

            if (D_808535F8 == 0) {
                sp48 = D_80854820[D_808535F4];

                if (!(this->stateFlags1 & 0x8000000)) {
                    sp48 *= 0.25f;
                }
            } else {
                sp48 = D_8085482C[D_808535F4];
            }

            Math_ApproxF(&this->windSpeed, sp48, sp48 * 0.1f);

            Math_ApproxUpdateScaledS(&this->windDirection, D_808535FC,
                                     ((this->stateFlags1 & 0x8000000) ? 400.0f : 800.0f) * sp48);
        } else if (this->windSpeed != 0.0f) {
            Math_ApproxF(&this->windSpeed, 0.0f, (this->stateFlags1 & 0x8000000) ? 0.5f : 1.0f);
        }

        if (!Player_InBlockingCsMode(globalCtx, this) && !(this->stateFlags2 & 0x40000)) {
            func_8083D53C(globalCtx, this);

            if ((this->actor.type == ACTORTYPE_PLAYER) && (gSaveContext.health == 0)) {
                if (this->stateFlags1 & 0x206000) {
                    func_80832440(globalCtx, this);
                    func_80837B9C(this, globalCtx);
                } else if ((this->actor.bgCheckFlags & 1) || (this->stateFlags1 & 0x8000000)) {
                    func_80836448(globalCtx, this,
                                  func_808332B8(this) ? &D_04003310
                                                      : (this->shockTimer != 0) ? &D_04002F08 : &D_04002878);
                }
            } else {
                if ((this->actor.parent == NULL) &&
                    ((globalCtx->sceneLoadFlag == 0x14) || (this->unk_A87 != 0) || !func_808382DC(this, globalCtx))) {
                    func_8083AA10(this, globalCtx);
                } else {
                    this->fallStartHeight = this->actor.posRot.pos.y;
                }
                func_80848EF8(this);
            }
        }

        if ((globalCtx->csCtx.state != 0) && (this->csMode != 6) && !(this->stateFlags1 & 0x800000) &&
            !(this->stateFlags2 & 0x80) && (this->actor.type == ACTORTYPE_PLAYER)) {

            if ((globalCtx->csCtx.linkAction != NULL) && (D_808547C4[globalCtx->csCtx.linkAction->action] != 0)) {
                func_8002DF54(globalCtx, NULL, 6);
                func_80832210(this);
            } else if ((this->csMode == 0) && !(this->stateFlags2 & 0x400) && (globalCtx->csCtx.state != 3)) {
                func_8002DF54(globalCtx, NULL, 0x31);
                func_80832210(this);
            }
        }

        if (this->csMode != 0) {
            if ((this->csMode != 7) || !(this->stateFlags1 & 0x4206000)) {
                this->unk_6AD = 3;
            } else if (func_80852E14 != this->func_674) {
                func_80852944(globalCtx, this, NULL);
            }
        } else {
            this->prevCsMode = 0;
        }

        func_8083D6EC(globalCtx, this);

        if ((this->unk_664 == NULL) && (this->naviTextId == 0)) {
            this->stateFlags2 &= ~0x200002;
        }

        this->stateFlags1 &= ~0x401202;
        this->stateFlags2 &= ~0x441536D;
        this->stateFlags3 &= ~0x10;

        func_80847298(this);
        func_8083315C(globalCtx, this);

        if (this->stateFlags1 & 0x8000000) {
            D_808535E8 = 0.5f;
        } else {
            D_808535E8 = 1.0f;
        }

        D_808535EC = 1.0f / D_808535E8;
        D_80853614 = D_80853618 = 0;
        D_80858AA4 = this->currentMask;

        if (!(this->stateFlags3 & 4)) {
            this->func_674(this, globalCtx);
        }

        func_808486A8(globalCtx, this);

        if (this->skelAnime.flags & 8) {
            AnimationContext_SetMoveActor(globalCtx, &this->actor, &this->skelAnime,
                                          (this->skelAnime.flags & 4) ? 1.0f : this->ageProperties->unk_08);
        }

        func_808368EC(this, globalCtx);

        if ((this->actor.flags & 0x100) == 0x100) {
            this->targetActorDistance = 0.0f;
        } else {
            this->targetActor = NULL;
            this->targetActorDistance = FLT_MAX;
            this->exchangeItemId = EXCH_ITEM_NONE;
        }

        if (!(this->stateFlags1 & 0x800)) {
            this->interactRangeActor = NULL;
            this->getItemDirection = 0x6000;
        }

        if (this->actor.parent == NULL) {
            this->rideActor = NULL;
        }

        this->naviTextId = 0;

        if (!(this->stateFlags2 & 0x2000000)) {
            this->unk_6A8 = NULL;
        }

        this->stateFlags2 &= ~0x800000;
        this->unk_6A4 = FLT_MAX;

        temp_f0 = this->actor.posRot.pos.y - this->actor.pos4.y;

        this->doorType = 0;
        this->unk_8A1 = 0;
        this->unk_684 = NULL;

        phi_f12 = ((this->bodyPartsPos[6].y + this->bodyPartsPos[3].y) * 0.5f) + temp_f0;
        temp_f0 += this->bodyPartsPos[7].y + 10.0f;

        this->cylinder.dim.height = temp_f0 - phi_f12;

        if (this->cylinder.dim.height < 0) {
            phi_f12 = temp_f0;
            this->cylinder.dim.height = -this->cylinder.dim.height;
        }

        this->cylinder.dim.yShift = phi_f12 - this->actor.posRot.pos.y;

        if (this->stateFlags1 & 0x400000) {
            this->cylinder.dim.height = this->cylinder.dim.height * 0.8f;
        }

        Collider_CylinderUpdate(&this->actor, &this->cylinder);

        if (!(this->stateFlags2 & 0x4000)) {
            if (!(this->stateFlags1 & 0x806080)) {
                CollisionCheck_SetOC(globalCtx, &globalCtx->colChkCtx, &this->cylinder.base);
            }

            if (!(this->stateFlags1 & 0x4000080) && (this->invincibilityTimer <= 0)) {
                CollisionCheck_SetAC(globalCtx, &globalCtx->colChkCtx, &this->cylinder.base);

                if (this->invincibilityTimer < 0) {
                    CollisionCheck_SetAT(globalCtx, &globalCtx->colChkCtx, &this->cylinder.base);
                }
            }
        }

        AnimationContext_SetNextQueue(globalCtx);
    }

    Math_Vec3f_Copy(&this->actor.initPosRot.pos, &this->actor.posRot.pos);
    Math_Vec3f_Copy(&this->unk_A88, &this->bodyPartsPos[0]);

    if (this->stateFlags1 & 0x30000080) {
        this->actor.colChkInfo.mass = 0xFF;
    } else {
        this->actor.colChkInfo.mass = 50;
    }

    this->stateFlags3 &= ~4;

    Collider_CylinderSetAC(globalCtx, &this->cylinder.base);

    Collider_QuadSetAT(globalCtx, &this->swordQuads[0].base);
    Collider_QuadSetAT(globalCtx, &this->swordQuads[1].base);

    Collider_QuadSetAC(globalCtx, &this->shieldQuad.base);
    Collider_QuadSetAT(globalCtx, &this->shieldQuad.base);
}
#else
#pragma GLOBAL_ASM("asm/non_matchings/overlays/actors/ovl_player_actor/Player_UpdateCommon.s")
#endif

Vec3f D_80854838 = { 0.0f, 0.0f, -30.0f };

void Player_Update(Actor* thisx, GlobalContext* globalCtx) {
    static Vec3f sDogSpawnPos;
    Player* this = THIS;
    s32 dogParams;
    s32 pad;
    Input sp44;
    Actor* dog;

    if (func_8084FCAC(this, globalCtx)) {
        if (gSaveContext.dogParams < 0) {
            if (Object_GetIndex(&globalCtx->objectCtx, OBJECT_DOG) < 0) {
                gSaveContext.dogParams = 0;
            } else {
                gSaveContext.dogParams &= 0x7FFF;
                func_808395DC(this, &this->actor.posRot.pos, &D_80854838, &sDogSpawnPos);
                dogParams = gSaveContext.dogParams;

                dog = Actor_Spawn(&globalCtx->actorCtx, globalCtx, ACTOR_EN_DOG, sDogSpawnPos.x, sDogSpawnPos.y,
                                  sDogSpawnPos.z, 0, this->actor.shape.rot.y, 0, dogParams | 0x8000);
                if (dog != NULL) {
                    dog->room = 0;
                }
            }
        }

        if ((this->interactRangeActor != NULL) && (this->interactRangeActor->update == NULL)) {
            this->interactRangeActor = NULL;
        }

        if ((this->heldActor != NULL) && (this->heldActor->update == NULL)) {
            func_808323B4(globalCtx, this);
        }

        if (this->stateFlags1 & 0x20000020) {
            bzero(&sp44, sizeof(sp44));
        } else {
            sp44 = globalCtx->state.input[0];
            if (this->unk_88E != 0) {
                sp44.cur.button &= ~(BTN_A | BTN_B | BTN_CUP);
                sp44.press.button &= ~(BTN_A | BTN_B | BTN_CUP);
            }
        }

        Player_UpdateCommon(this, globalCtx, &sp44);
    }

    MREG(52) = this->actor.posRot.pos.x;
    MREG(53) = this->actor.posRot.pos.y;
    MREG(54) = this->actor.posRot.pos.z;
    MREG(55) = this->actor.posRot.rot.y;
}

struct_80858AC8 D_80858AC8;
Vec3s D_80858AD8[25];

Gfx* D_80854844[PLAYER_MASK_MAX - 1] = {
    0x0602B060, 0x0602AD40, 0x0602AF70, 0x0602CA38, 0x0602B350, 0x0602B580, 0x0602B788, 0x0602B1F0,
};

Vec3s D_80854864 = { 0, 0, 0 };

void func_8084A0E8(GlobalContext* globalCtx, Player* this, s32 lod, Gfx* cullDList,
                   OverrideLimbDrawOpa overrideLimbDraw) {
    static s32 D_8085486C = 255;

    OPEN_DISPS(globalCtx->state.gfxCtx, "../z_player.c", 19228);

    gSPSegment(POLY_OPA_DISP++, 0x0C, cullDList);
    gSPSegment(POLY_XLU_DISP++, 0x0C, cullDList);

    func_8008F470(globalCtx, this->skelAnime.skeleton, this->skelAnime.jointTbl, this->skelAnime.dListCount, lod,
                  this->currentTunic, this->currentBoots, this->actor.shape.unk_06, overrideLimbDraw, func_80090D20,
                  this);

    if ((overrideLimbDraw == func_80090014) && (this->currentMask != PLAYER_MASK_NONE)) {
        Mtx* sp70 = Graph_Alloc(globalCtx->state.gfxCtx, 2 * sizeof(Mtx));

        if (this->currentMask == PLAYER_MASK_BUNNY) {
            Vec3s sp68;

            gSPSegment(POLY_OPA_DISP++, 0x0B, sp70);

            sp68.x = D_80858AC8.unk_02 + 0x3E2;
            sp68.y = D_80858AC8.unk_04 + 0xDBE;
            sp68.z = D_80858AC8.unk_00 - 0x348A;
            func_800D1694(97.0f, -1203.0f, -240.0f, &sp68);
            Matrix_ToMtx(sp70++, "../z_player.c", 19273);

            sp68.x = D_80858AC8.unk_02 - 0x3E2;
            sp68.y = -0xDBE - D_80858AC8.unk_04;
            sp68.z = D_80858AC8.unk_00 - 0x348A;
            func_800D1694(97.0f, -1203.0f, 240.0f, &sp68);
            Matrix_ToMtx(sp70, "../z_player.c", 19279);
        }

        gSPDisplayList(POLY_OPA_DISP++, D_80854844[this->currentMask - 1]);
    }

    if ((this->currentBoots == PLAYER_BOOTS_HOVER) && !(this->actor.bgCheckFlags & 1) &&
        !(this->stateFlags1 & 0x800000) && (this->unk_893 != 0)) {
        s32 sp5C;
        s32 unk_893 = this->unk_893;

        if (this->unk_893 < 19) {
            if (unk_893 >= 0xF) {
                D_8085486C = (19 - unk_893) * 51.0f;
            } else if (unk_893 < 19) {
                sp5C = unk_893;

                if (sp5C > 9) {
                    sp5C = 9;
                }

                D_8085486C = (-sp5C * 4) + 36;
                D_8085486C = D_8085486C * D_8085486C;
                D_8085486C = (s32)((Math_Coss(D_8085486C) * 100.0f) + 100.0f) + 55.0f;
                D_8085486C = D_8085486C * (sp5C * 0.11111111f);
            }

            func_800D1694(this->actor.posRot.pos.x, this->actor.posRot.pos.y + 2.0f, this->actor.posRot.pos.z,
                          &D_80854864);
            Matrix_Scale(4.0f, 4.0f, 4.0f, MTXMODE_APPLY);

            gSPMatrix(POLY_XLU_DISP++, Matrix_NewMtx(globalCtx->state.gfxCtx, "../z_player.c", 19317),
                      G_MTX_NOPUSH | G_MTX_LOAD | G_MTX_MODELVIEW);
            gSPSegment(POLY_XLU_DISP++, 0x08,
                       Gfx_TwoTexScroll(globalCtx->state.gfxCtx, 0, 0, 0, 16, 32, 1, 0,
                                        (globalCtx->gameplayFrames * -15) % 128, 16, 32));
            gDPSetPrimColor(POLY_XLU_DISP++, 0x80, 0x80, 255, 255, 255, D_8085486C);
            gDPSetEnvColor(POLY_XLU_DISP++, 120, 90, 30, 128);
            gSPDisplayList(POLY_XLU_DISP++, D_04037E30);
        }
    }

    CLOSE_DISPS(globalCtx->state.gfxCtx, "../z_player.c", 19328);
}

void Player_Draw(Actor* thisx, GlobalContext* globalCtx) {
    s32 pad;
    Player* this = THIS;

    if (1) {}

    OPEN_DISPS(globalCtx->state.gfxCtx, "../z_player.c", 19346);

    if (!(this->stateFlags2 & 0x20000000)) {
        OverrideLimbDrawOpa overrideLimbDraw = func_80090014;
        s32 lod;
        s32 pad;

        if ((this->csMode != 0) || (func_8008E9C4(this) && 0) || (this->actor.projectedPos.z < 160.0f)) {
            lod = 0;
        } else {
            lod = 1;
        }

        func_80093C80(globalCtx);
        func_80093D84(globalCtx->state.gfxCtx);

        if (this->invincibilityTimer > 0) {
            this->unk_88F += CLAMP(50 - this->invincibilityTimer, 8, 40);
            POLY_OPA_DISP =
                Gfx_SetFog2(POLY_OPA_DISP, 255, 0, 0, 0, 0, 4000 - (s32)(Math_Coss(this->unk_88F * 256) * 2000.0f));
        }

        func_8002EBCC(&this->actor, globalCtx, 0);
        func_8002ED80(&this->actor, globalCtx, 0);

        if (this->unk_6AD != 0) {
            Vec3f sp7C;

            SkinMatrix_Vec3fMtxFMultXYZ(&globalCtx->mf_11D60, &this->actor.posRot2.pos, &sp7C);
            if (sp7C.z < -4.0f) {
                overrideLimbDraw = func_800902F0;
            }
        } else if (this->stateFlags2 & 0x40000) {
            if (this->actor.projectedPos.z < 0.0f) {
                overrideLimbDraw = func_80090440;
            }
        }

        if (this->stateFlags2 & 0x4000000) {
            f32 sp78 = ((u16)(globalCtx->gameplayFrames * 600) * M_PI) / 0x8000;
            f32 sp74 = ((u16)(globalCtx->gameplayFrames * 1000) * M_PI) / 0x8000;

            Matrix_Push();
            this->actor.scale.y = -this->actor.scale.y;
            func_800D1694(this->actor.posRot.pos.x,
                          (this->actor.groundY + (this->actor.groundY - this->actor.posRot.pos.y)) +
                              (this->actor.shape.unk_08 * this->actor.scale.y),
                          this->actor.posRot.pos.z, &this->actor.shape.rot);
            Matrix_Scale(this->actor.scale.x, this->actor.scale.y, this->actor.scale.z, MTXMODE_APPLY);
            Matrix_RotateX(sp78, MTXMODE_APPLY);
            Matrix_RotateY(sp74, MTXMODE_APPLY);
            Matrix_Scale(1.1f, 0.95f, 1.05f, MTXMODE_APPLY);
            Matrix_RotateY(-sp74, MTXMODE_APPLY);
            Matrix_RotateX(-sp78, MTXMODE_APPLY);
            func_8084A0E8(globalCtx, this, lod, gCullFrontDList, overrideLimbDraw);
            this->actor.scale.y = -this->actor.scale.y;
            Matrix_Pull();
        }

        gSPClearGeometryMode(POLY_OPA_DISP++, G_CULL_BOTH);
        gSPClearGeometryMode(POLY_XLU_DISP++, G_CULL_BOTH);

        func_8084A0E8(globalCtx, this, lod, gCullBackDList, overrideLimbDraw);

        if (this->invincibilityTimer > 0) {
            POLY_OPA_DISP = func_800BC8A0(globalCtx, POLY_OPA_DISP);
        }

        if (this->stateFlags2 & 0x4000) {
            f32 scale = (this->unk_84F >> 1) * 22.0f;

            gSPSegment(POLY_XLU_DISP++, 0x08,
                       Gfx_TwoTexScroll(globalCtx->state.gfxCtx, 0, 0, (0 - globalCtx->gameplayFrames) % 128, 32, 32, 1,
                                        0, (globalCtx->gameplayFrames * -2) % 128, 32, 32));

            Matrix_Scale(scale, scale, scale, MTXMODE_APPLY);
            gSPMatrix(POLY_XLU_DISP++, Matrix_NewMtx(globalCtx->state.gfxCtx, "../z_player.c", 19459),
                      G_MTX_NOPUSH | G_MTX_LOAD | G_MTX_MODELVIEW);
            gDPSetEnvColor(POLY_XLU_DISP++, 0, 50, 100, 255);
            gSPDisplayList(POLY_XLU_DISP++, D_04033EE0);
        }

        if (this->unk_862 > 0) {
            Player_DrawGetItem(globalCtx, this);
        }
    }

    CLOSE_DISPS(globalCtx->state.gfxCtx, "../z_player.c", 19473);
}

void Player_Destroy(Actor* thisx, GlobalContext* globalCtx) {
    Player* this = THIS;

    Effect_Delete(globalCtx, this->swordEffectIndex);

    Collider_DestroyCylinder(globalCtx, &this->cylinder);
    Collider_DestroyQuad(globalCtx, &this->swordQuads[0]);
    Collider_DestroyQuad(globalCtx, &this->swordQuads[1]);
    Collider_DestroyQuad(globalCtx, &this->shieldQuad);

    func_800876C8(globalCtx);

    gSaveContext.linkAge = globalCtx->linkAgeOnLoad;
}

s16 func_8084ABD8(GlobalContext* globalCtx, Player* this, s32 arg2, s16 arg3) {
    s32 temp1;
    s16 temp2;
    s16 temp3;

    if (!func_8002DD78(this) && !func_808334B4(this) && (arg2 == 0)) {
        temp2 = sControlInput->rel.stick_y * 240.0f;
        Math_SmoothScaleMaxMinS(&this->actor.posRot2.rot.x, temp2, 14, 4000, 30);

        temp2 = sControlInput->rel.stick_x * -16.0f;
        temp2 = CLAMP(temp2, -3000, 3000);
        this->actor.posRot2.rot.y += temp2;
    } else {
        temp1 = (this->stateFlags1 & 0x800000) ? 3500 : 14000;
        temp3 = ((sControlInput->rel.stick_y >= 0) ? 1 : -1) *
                (s32)((1.0f - Math_Coss(sControlInput->rel.stick_y * 200)) * 1500.0f);
        this->actor.posRot2.rot.x += temp3;
        this->actor.posRot2.rot.x = CLAMP(this->actor.posRot2.rot.x, -temp1, temp1);

        temp1 = 19114;
        temp2 = this->actor.posRot2.rot.y - this->actor.shape.rot.y;
        temp3 = ((sControlInput->rel.stick_x >= 0) ? 1 : -1) *
                (s32)((1.0f - Math_Coss(sControlInput->rel.stick_x * 200)) * -1500.0f);
        temp2 += temp3;
        this->actor.posRot2.rot.y = CLAMP(temp2, -temp1, temp1) + this->actor.shape.rot.y;
    }

    this->unk_6AE |= 2;
    return func_80836AB8(this, (globalCtx->shootingGalleryStatus != 0) || func_8002DD78(this) || func_808334B4(this)) -
           arg3;
}

void func_8084AEEC(Player* this, f32* arg1, f32 arg2, s16 arg3) {
    f32 temp1;
    f32 temp2;

    temp1 = this->skelAnime.curFrame - 10.0f;

    temp2 = (R_RUN_SPEED_LIMIT / 100.0f) * 0.8f;
    if (*arg1 > temp2) {
        *arg1 = temp2;
    }

    if ((0.0f < temp1) && (temp1 < 10.0f)) {
        temp1 *= 6.0f;
    } else {
        temp1 = 0.0f;
        arg2 = 0.0f;
    }

    func_80077C6C(arg1, arg2 * 0.8f, temp1, (fabsf(*arg1) * 0.02f) + 0.05f);
    Math_ApproxUpdateScaledS(&this->currentYaw, arg3, 1600);
}

void func_8084B000(Player* this) {
    f32 phi_f18;
    f32 phi_f16;
    f32 phi_f14;
    f32 waterY;

    phi_f14 = -5.0f;

    phi_f16 = this->ageProperties->unk_28;
    if (this->actor.velocity.y < 0.0f) {
        phi_f16 += 1.0f;
    }

    if (this->actor.waterY < phi_f16) {
        if (this->actor.velocity.y <= 0.0f) {
            phi_f16 = 0.0f;
        } else {
            phi_f16 = this->actor.velocity.y * 0.5f;
        }
        phi_f18 = -0.1f - phi_f16;
    } else {
        if (!(this->stateFlags1 & 0x80) && (this->currentBoots == PLAYER_BOOTS_IRON) &&
            (this->actor.velocity.y >= -3.0f)) {
            phi_f18 = -0.2f;
        } else {
            phi_f14 = 2.0f;
            if (this->actor.velocity.y >= 0.0f) {
                phi_f16 = 0.0f;
            } else {
                phi_f16 = this->actor.velocity.y * -0.3f;
            }
            phi_f18 = phi_f16 + 0.1f;
        }

        waterY = this->actor.waterY;
        if (waterY > 100.0f) {
            this->stateFlags2 |= 0x400;
        }
    }

    this->actor.velocity.y += phi_f18;

    if (((this->actor.velocity.y - phi_f14) * phi_f18) > 0) {
        this->actor.velocity.y = phi_f14;
    }

    this->actor.gravity = 0.0f;
}

void func_8084B158(GlobalContext* globalCtx, Player* this, Input* input, f32 arg3) {
    f32 temp;

    if ((input != NULL) && CHECK_BTN_ANY(input->press.button, BTN_A | BTN_B)) {
        temp = 1.0f;
    } else {
        temp = 0.5f;
    }

    temp *= arg3;

    if (temp < 1.0f) {
        temp = 1.0f;
    }

    this->skelAnime.playSpeed = temp;
    LinkAnimation_Update(globalCtx, &this->skelAnime);
}

void func_8084B1D8(Player* this, GlobalContext* globalCtx) {
    if (this->stateFlags1 & 0x8000000) {
        func_8084B000(this);
        func_8084AEEC(this, &this->linearVelocity, 0, this->actor.shape.rot.y);
    } else {
        func_8083721C(this);
    }

    if ((this->unk_6AD == 2) && (func_8002DD6C(this) || func_808332E4(this))) {
        func_80836670(this, globalCtx);
    }

    if ((this->csMode != 0) || (this->unk_6AD == 0) || (this->unk_6AD >= 4) || func_80833B54(this) ||
        (this->unk_664 != NULL) || !func_8083AD4C(globalCtx, this) ||
        (((this->unk_6AD == 2) && (CHECK_BTN_ANY(sControlInput->press.button, BTN_A | BTN_B | BTN_R) ||
                                   func_80833B2C(this) || (!func_8002DD78(this) && !func_808334B4(this)))) ||
         ((this->unk_6AD == 1) &&
          CHECK_BTN_ANY(sControlInput->press.button,
                        BTN_A | BTN_B | BTN_R | BTN_CUP | BTN_CLEFT | BTN_CRIGHT | BTN_CDOWN)))) {
        func_8083C148(this, globalCtx);
        func_80078884(NA_SE_SY_CAMERA_ZOOM_UP);
    } else if ((DECR(this->unk_850) == 0) || (this->unk_6AD != 2)) {
        if (func_8008F128(this)) {
            this->unk_6AE |= 0x43;
        } else {
            this->actor.shape.rot.y = func_8084ABD8(globalCtx, this, 0, 0);
        }
    }

    this->currentYaw = this->actor.shape.rot.y;
}

s32 func_8084B3CC(GlobalContext* globalCtx, Player* this) {
    if (globalCtx->shootingGalleryStatus != 0) {
        func_80832564(globalCtx, this);
        func_80835C58(globalCtx, this, func_8084FA54, 0);

        if (!func_8002DD6C(this) || Player_HoldsHookshot(this)) {
            func_80835F44(globalCtx, this, 3);
        }

        this->stateFlags1 |= 0x100000;
        func_80832264(globalCtx, this, func_80833338(this));
        func_80832210(this);
        func_8083B010(this);
        return 1;
    }

    return 0;
}

void func_8084B498(Player* this) {
    this->itemActionParam =
        (INV_CONTENT(ITEM_OCARINA_FAIRY) == ITEM_OCARINA_FAIRY) ? PLAYER_AP_OCARINA_FAIRY : PLAYER_AP_OCARINA_TIME;
}

s32 func_8084B4D4(GlobalContext* globalCtx, Player* this) {
    if (this->stateFlags3 & 0x20) {
        this->stateFlags3 &= ~0x20;
        func_8084B498(this);
        this->unk_6AD = 4;
        func_8083B040(this, globalCtx);
        return 1;
    }

    return 0;
}

void func_8084B530(Player* this, GlobalContext* globalCtx) {
    this->stateFlags2 |= 0x20;
    func_80836670(this, globalCtx);

    if (func_8010BDBC(&globalCtx->msgCtx) == 2) {
        this->actor.flags &= ~0x100;

        if ((this->targetActor->flags & 5) != 5) {
            this->stateFlags2 &= ~0x2000;
        }

        func_8005B1A4(Gameplay_GetCamera(globalCtx, 0));

        if (!func_8084B4D4(globalCtx, this) && !func_8084B3CC(globalCtx, this) && !func_8083ADD4(globalCtx, this)) {
            if ((this->targetActor != this->interactRangeActor) || !func_8083E5A8(this, globalCtx)) {
                if (this->stateFlags1 & 0x800000) {
                    s32 sp24 = this->unk_850;
                    func_8083A360(globalCtx, this);
                    this->unk_850 = sp24;
                } else if (func_808332B8(this)) {
                    func_80838F18(globalCtx, this);
                } else {
                    func_80853080(this, globalCtx);
                }
            }
        }

        this->unk_88E = 10;
        return;
    }

    if (this->stateFlags1 & 0x800000) {
        func_8084CC98(this, globalCtx);
    } else if (func_808332B8(this)) {
        func_8084D610(this, globalCtx);
    } else if (!func_8008E9C4(this) && LinkAnimation_Update(globalCtx, &this->skelAnime)) {
        if (this->skelAnime.flags != 0) {
            func_80832DBC(this);
            if ((this->targetActor->type == ACTORTYPE_NPC) && (this->heldItemActionParam != PLAYER_AP_FISHING_POLE)) {
                func_808322D0(globalCtx, this, &D_040031A0);
            } else {
                func_80832284(globalCtx, this, func_80833338(this));
            }
        } else {
            func_808322A4(globalCtx, this, &D_040031A8);
        }
    }

    if (this->unk_664 != NULL) {
        this->currentYaw = this->actor.shape.rot.y = func_8083DB98(this, 0);
    }
}

void func_8084B78C(Player* this, GlobalContext* globalCtx) {
    f32 sp34;
    s16 sp32;
    s32 temp;

    this->stateFlags2 |= 0x141;
    func_8083F524(globalCtx, this);

    if (LinkAnimation_Update(globalCtx, &this->skelAnime)) {
        if (!func_8083F9D0(globalCtx, this)) {
            func_80837268(this, &sp34, &sp32, 0.0f, globalCtx);
            temp = func_8083FFB8(this, &sp34, &sp32);
            if (temp > 0) {
                func_8083FAB8(this, globalCtx);
            } else if (temp < 0) {
                func_8083FB14(this, globalCtx);
            }
        }
    }
}

void func_8084B840(GlobalContext* globalCtx, Player* this, f32 arg2) {
    if (this->actor.wallPolySource != 50) {
        DynaPolyActor* dynaActor = DynaPolyInfo_GetActor(&globalCtx->colCtx, this->actor.wallPolySource);

        if (dynaActor != NULL) {
            func_8002DFA4(dynaActor, arg2, this->actor.posRot.rot.y);
        }
    }
}

struct_80832924 D_80854870[] = {
    { NA_SE_PL_SLIP, 0x1003 },
    { NA_SE_PL_SLIP, -0x1015 },
};

void func_8084B898(Player* this, GlobalContext* globalCtx) {
    f32 sp34;
    s16 sp32;
    s32 temp;

    this->stateFlags2 |= 0x141;

    if (func_80832CB0(globalCtx, this, &D_04003108)) {
        this->unk_850 = 1;
    } else if (this->unk_850 == 0) {
        if (LinkAnimation_OnFrame(&this->skelAnime, 11.0f)) {
            func_80832698(this, NA_SE_VO_LI_PUSH);
        }
    }

    func_80832924(this, D_80854870);
    func_8083F524(globalCtx, this);

    if (!func_8083F9D0(globalCtx, this)) {
        func_80837268(this, &sp34, &sp32, 0.0f, globalCtx);
        temp = func_8083FFB8(this, &sp34, &sp32);
        if (temp < 0) {
            func_8083FB14(this, globalCtx);
        } else if (temp == 0) {
            func_8083F72C(this, &D_040030E0, globalCtx);
        } else {
            this->stateFlags2 |= 0x10;
        }
    }

    if (this->stateFlags2 & 0x10) {
        func_8084B840(globalCtx, this, 2.0f);
        this->linearVelocity = 2.0f;
    }
}

struct_80832924 D_80854878[] = {
    { NA_SE_PL_SLIP, 0x1004 },
    { NA_SE_PL_SLIP, -0x1018 },
};

Vec3f D_80854880 = { 0.0f, 26.0f, -40.0f };

void func_8084B9E4(Player* this, GlobalContext* globalCtx) {
    LinkAnimationHeader* anim;
    f32 sp70;
    s16 sp6E;
    s32 temp1;
    Vec3f sp5C;
    f32 temp2;
    CollisionPoly* sp54;
    u32 sp50;
    Vec3f sp44;
    Vec3f sp38;

    anim = D_80853C74[this->modelAnimType];
    this->stateFlags2 |= 0x141;

    if (func_80832CB0(globalCtx, this, anim)) {
        this->unk_850 = 1;
    } else {
        if (this->unk_850 == 0) {
            if (LinkAnimation_OnFrame(&this->skelAnime, 11.0f)) {
                func_80832698(this, NA_SE_VO_LI_PUSH);
            }
        } else {
            func_80832924(this, D_80854878);
        }
    }

    func_8083F524(globalCtx, this);

    if (!func_8083F9D0(globalCtx, this)) {
        func_80837268(this, &sp70, &sp6E, 0.0f, globalCtx);
        temp1 = func_8083FFB8(this, &sp70, &sp6E);
        if (temp1 > 0) {
            func_8083FAB8(this, globalCtx);
        } else if (temp1 == 0) {
            func_8083F72C(this, D_80853C8C[this->modelAnimType], globalCtx);
        } else {
            this->stateFlags2 |= 0x10;
        }
    }

    if (this->stateFlags2 & 0x10) {
        temp2 = func_8083973C(globalCtx, this, &D_80854880, &sp5C) - this->actor.posRot.pos.y;
        if (fabsf(temp2) < 20.0f) {
            sp44.x = this->actor.posRot.pos.x;
            sp44.z = this->actor.posRot.pos.z;
            sp44.y = sp5C.y;
            if (func_8003DE84(&globalCtx->colCtx, &sp44, &sp5C, &sp38, &sp54, 1, 0, 0, 1, &sp50) == 0) {
                func_8084B840(globalCtx, this, -2.0f);
                return;
            }
        }
        this->stateFlags2 &= ~0x10;
    }
}

void func_8084BBE4(Player* this, GlobalContext* globalCtx) {
    f32 sp3C;
    s16 sp3A;
    LinkAnimationHeader* anim;
    f32 temp;

    this->stateFlags2 |= 0x40;

    if (LinkAnimation_Update(globalCtx, &this->skelAnime)) {
        // clang-format off
        anim = (this->unk_84F > 0) ? &D_04002F28 : D_80853CD4[this->modelAnimType]; func_80832284(globalCtx, this, anim);
        // clang-format on
    } else if (this->unk_84F == 0) {
        if (this->skelAnime.animation == &D_04002F10) {
            temp = 11.0f;
        } else {
            temp = 1.0f;
        }

        if (LinkAnimation_OnFrame(&this->skelAnime, temp)) {
            func_80832770(this, NA_SE_PL_WALK_GROUND);
            if (this->skelAnime.animation == &D_04002F10) {
                this->unk_84F = 1;
            } else {
                this->unk_84F = -1;
            }
        }
    }

    Math_ApproxUpdateScaledS(&this->actor.shape.rot.y, this->currentYaw, 0x800);

    if (this->unk_84F != 0) {
        func_80837268(this, &sp3C, &sp3A, 0.0f, globalCtx);
        if (this->unk_847[this->unk_846] >= 0) {
            if (this->unk_84F > 0) {
                anim = D_80853CA4[this->modelAnimType];
            } else {
                anim = D_80853CEC[this->modelAnimType];
            }
            func_8083A9B8(this, anim, globalCtx);
            return;
        }

        if (CHECK_BTN_ALL(sControlInput->cur.button, BTN_A) || (this->actor.shape.unk_15 != 0)) {
            func_80837B60(this);
            if (this->unk_84F < 0) {
                this->linearVelocity = -0.8f;
            } else {
                this->linearVelocity = 0.8f;
            }
            func_80837B9C(this, globalCtx);
            this->stateFlags1 &= ~0x6000;
        }
    }
}

void func_8084BDFC(Player* this, GlobalContext* globalCtx) {
    this->stateFlags2 |= 0x40;

    if (LinkAnimation_Update(globalCtx, &this->skelAnime)) {
        func_80832E48(this, 1);
        func_8083C0E8(this, globalCtx);
        return;
    }

    if (LinkAnimation_OnFrame(&this->skelAnime, this->skelAnime.endFrame - 6.0f)) {
        func_808328A0(this);
    } else if (LinkAnimation_OnFrame(&this->skelAnime, this->skelAnime.endFrame - 34.0f)) {
        this->stateFlags1 &= ~0x6000;
        func_8002F7DC(&this->actor, NA_SE_PL_CLIMB_CLIFF);
        func_80832698(this, NA_SE_VO_LI_CLIMB_END);
    }
}

void func_8084BEE4(Player* this) {
    func_8002F7DC(&this->actor, (this->unk_84F != 0) ? NA_SE_PL_WALK_WALL : NA_SE_PL_WALK_LADDER);
}

void func_8084BF1C(Player* this, GlobalContext* globalCtx) {
    static Vec3f D_8085488C = { 0.0f, 0.0f, 26.0f };
    s32 sp84;
    s32 sp80;
    f32 phi_f0;
    f32 phi_f2;
    Vec3f sp6C;
    s32 sp68;
    Vec3f sp5C;
    f32 temp_f0;
    LinkAnimationHeader* anim1;
    LinkAnimationHeader* anim2;

    sp84 = sControlInput->rel.stick_y;
    sp80 = sControlInput->rel.stick_x;

    this->fallStartHeight = this->actor.posRot.pos.y;
    this->stateFlags2 |= 0x40;

    if ((this->unk_84F != 0) && (ABS(sp84) < ABS(sp80))) {
        phi_f0 = ABS(sp80) * 0.0325f;
        sp84 = 0;
    } else {
        phi_f0 = ABS(sp84) * 0.05f;
        sp80 = 0;
    }

    if (phi_f0 < 1.0f) {
        phi_f0 = 1.0f;
    } else if (phi_f0 > 3.35f) {
        phi_f0 = 3.35f;
    }

    if (this->skelAnime.playSpeed >= 0.0f) {
        phi_f2 = 1.0f;
    } else {
        phi_f2 = -1.0f;
    }

    this->skelAnime.playSpeed = phi_f2 * phi_f0;

    if (this->unk_850 >= 0) {
        if ((this->actor.wallPoly != NULL) && (this->actor.wallPolySource != 50)) {
            DynaPolyActor* wallPolyActor = DynaPolyInfo_GetActor(&globalCtx->colCtx, this->actor.wallPolySource);
            if (wallPolyActor != NULL) {
                Math_Vec3f_Diff(&wallPolyActor->actor.posRot.pos, &wallPolyActor->actor.pos4, &sp6C);
                Math_Vec3f_Sum(&this->actor.posRot.pos, &sp6C, &this->actor.posRot.pos);
            }
        }

        func_8002E4B4(globalCtx, &this->actor, 26.0f, 6.0f, this->ageProperties->unk_00, 7);
        func_8083F360(globalCtx, this, 26.0f, this->ageProperties->unk_3C, 50.0f, -20.0f);
    }

    if ((this->unk_850 < 0) || !func_8083FBC0(this, globalCtx)) {
        if (LinkAnimation_Update(globalCtx, &this->skelAnime) != 0) {
            if (this->unk_850 < 0) {
                this->unk_850 = ABS(this->unk_850) & 1;
                return;
            }

            if (sp84 != 0) {
                sp68 = this->unk_84F + this->unk_850;

                if (sp84 > 0) {
                    D_8085488C.y = this->ageProperties->unk_40;
                    temp_f0 = func_8083973C(globalCtx, this, &D_8085488C, &sp5C);

                    if (this->actor.posRot.pos.y < temp_f0) {
                        if (this->unk_84F != 0) {
                            this->actor.posRot.pos.y = temp_f0;
                            this->stateFlags1 &= ~0x200000;
                            func_8083A5C4(globalCtx, this, this->actor.wallPoly, this->ageProperties->unk_3C,
                                          &D_04003000);
                            this->currentYaw += 0x8000;
                            this->actor.shape.rot.y = this->currentYaw;
                            func_8083A9B8(this, &D_04003000, globalCtx);
                            this->stateFlags1 |= 0x4000;
                        } else {
                            func_8083F070(this, this->ageProperties->unk_CC[this->unk_850], globalCtx);
                        }
                    } else {
                        this->skelAnime.prevTrans = this->ageProperties->unk_4A[sp68];
                        func_80832264(globalCtx, this, this->ageProperties->unk_AC[sp68]);
                    }
                } else {
                    if ((this->actor.posRot.pos.y - this->actor.groundY) < 15.0f) {
                        if (this->unk_84F != 0) {
                            func_8083FB7C(this, globalCtx);
                        } else {
                            if (this->unk_850 != 0) {
                                this->skelAnime.prevTrans = this->ageProperties->unk_44;
                            }
                            func_8083F070(this, this->ageProperties->unk_C4[this->unk_850], globalCtx);
                            this->unk_850 = 1;
                        }
                    } else {
                        sp68 ^= 1;
                        this->skelAnime.prevTrans = this->ageProperties->unk_62[sp68];
                        anim1 = this->ageProperties->unk_AC[sp68];
                        LinkAnimation_Change(globalCtx, &this->skelAnime, anim1, -1.0f, Animation_LastFrame(anim1),
                                             0.0f, 2, 0.0f);
                    }
                }
                this->unk_850 ^= 1;
            } else {
                if ((this->unk_84F != 0) && (sp80 != 0)) {
                    anim2 = this->ageProperties->unk_BC[this->unk_850];

                    if (sp80 > 0) {
                        this->skelAnime.prevTrans = this->ageProperties->unk_7A[this->unk_850];
                        func_80832264(globalCtx, this, anim2);
                    } else {
                        this->skelAnime.prevTrans = this->ageProperties->unk_86[this->unk_850];
                        LinkAnimation_Change(globalCtx, &this->skelAnime, anim2, -1.0f, Animation_LastFrame(anim2),
                                             0.0f, 2, 0.0f);
                    }
                } else {
                    this->stateFlags2 |= 0x1000;
                }
            }

            return;
        }
    }

    if (this->unk_850 < 0) {
        if (((this->unk_850 == -2) &&
             (LinkAnimation_OnFrame(&this->skelAnime, 14.0f) || LinkAnimation_OnFrame(&this->skelAnime, 29.0f))) ||
            ((this->unk_850 == -4) &&
             (LinkAnimation_OnFrame(&this->skelAnime, 22.0f) || LinkAnimation_OnFrame(&this->skelAnime, 35.0f) ||
              LinkAnimation_OnFrame(&this->skelAnime, 49.0f) || LinkAnimation_OnFrame(&this->skelAnime, 55.0f)))) {
            func_8084BEE4(this);
        }
        return;
    }

    if (LinkAnimation_OnFrame(&this->skelAnime, (this->skelAnime.playSpeed > 0.0f) ? 20.0f : 0.0f)) {
        func_8084BEE4(this);
    }
}

f32 D_80854898[] = { 10.0f, 20.0f };
f32 D_808548A0[] = { 40.0f, 50.0f };

struct_80832924 D_808548A8[] = {
    { NA_SE_PL_WALK_LADDER, 0x80A },
    { NA_SE_PL_WALK_LADDER, 0x814 },
    { NA_SE_PL_WALK_LADDER, -0x81E },
};

void func_8084C5F8(Player* this, GlobalContext* globalCtx) {
    s32 temp;
    f32* sp38;
    CollisionPoly* sp34;
    s32 sp30;
    Vec3f sp24;

    this->stateFlags2 |= 0x40;

    temp = func_808374A0(globalCtx, this, &this->skelAnime, 4.0f);

    if (temp == 0) {
        this->stateFlags1 &= ~0x200000;
        return;
    }

    if ((temp > 0) || LinkAnimation_Update(globalCtx, &this->skelAnime)) {
        func_8083C0E8(this, globalCtx);
        this->stateFlags1 &= ~0x200000;
        return;
    }

    sp38 = D_80854898;

    if (this->unk_850 != 0) {
        func_80832924(this, D_808548A8);
        sp38 = D_808548A0;
    }

    if (LinkAnimation_OnFrame(&this->skelAnime, sp38[0]) || LinkAnimation_OnFrame(&this->skelAnime, sp38[1])) {
        sp24.x = this->actor.posRot.pos.x;
        sp24.y = this->actor.posRot.pos.y + 20.0f;
        sp24.z = this->actor.posRot.pos.z;
        if (func_8003C940(&globalCtx->colCtx, &sp34, &sp30, &sp24) != 0.0f) {
            this->unk_89E = func_80041F10(&globalCtx->colCtx, sp34, sp30);
            func_808328A0(this);
        }
    }
}

struct_80832924 D_808548B4[] = {
    { 0, 0x3028 }, { 0, 0x3030 }, { 0, 0x3038 }, { 0, 0x3040 },  { 0, 0x3048 },
    { 0, 0x3050 }, { 0, 0x3058 }, { 0, 0x3060 }, { 0, -0x3068 },
};

void func_8084C760(Player* this, GlobalContext* globalCtx) {
    this->stateFlags2 |= 0x40;

    if (LinkAnimation_Update(globalCtx, &this->skelAnime)) {
        if (!(this->stateFlags1 & 1)) {
            if (this->skelAnime.flags != 0) {
                this->skelAnime.flags = 0;
                return;
            }

            if (!func_8083F570(this, globalCtx)) {
                this->linearVelocity = sControlInput->rel.stick_y * 0.03f;
            }
        }
        return;
    }

    func_80832924(this, D_808548B4);
}

struct_80832924 D_808548D8[] = {
    { 0, 0x300A }, { 0, 0x3012 }, { 0, 0x301A }, { 0, 0x3022 },  { 0, 0x3034 },
    { 0, 0x303C }, { 0, 0x3044 }, { 0, 0x304C }, { 0, -0x3054 },
};

void func_8084C81C(Player* this, GlobalContext* globalCtx) {
    this->stateFlags2 |= 0x40;

    if (LinkAnimation_Update(globalCtx, &this->skelAnime)) {
        func_8083C0E8(this, globalCtx);
        this->stateFlags2 &= ~0x40000;
        return;
    }

    func_80832924(this, D_808548D8);
}

Vec3f D_808548FC[] = {
    { 40.0f, 0.0f, 0.0f },
    { -40.0f, 0.0f, 0.0f },
};

Vec3f D_80854914[] = {
    { 60.0f, 20.0f, 0.0f },
    { -60.0f, 20.0f, 0.0f },
};

Vec3f D_8085492C[] = {
    { 60.0f, -20.0f, 0.0f },
    { -60.0f, -20.0f, 0.0f },
};

s32 func_8084C89C(GlobalContext* globalCtx, Player* this, s32 arg2, f32* arg3) {
    EnHorse* rideActor = (EnHorse*)this->rideActor;
    f32 sp50;
    f32 sp4C;
    Vec3f sp40;
    Vec3f sp34;
    CollisionPoly* sp30;
    u32 sp2C;

    sp50 = rideActor->actor.posRot.pos.y + 20.0f;
    sp4C = rideActor->actor.posRot.pos.y - 20.0f;

    *arg3 = func_8083973C(globalCtx, this, &D_808548FC[arg2], &sp40);

    return (sp4C < *arg3) && (*arg3 < sp50) &&
           !func_80839768(globalCtx, this, &D_80854914[arg2], &sp30, &sp2C, &sp34) &&
           !func_80839768(globalCtx, this, &D_8085492C[arg2], &sp30, &sp2C, &sp34);
}

s32 func_8084C9BC(Player* this, GlobalContext* globalCtx) {
    EnHorse* rideActor = (EnHorse*)this->rideActor;
    s32 sp38;
    f32 sp34;

    if (this->unk_850 < 0) {
        this->unk_850 = 99;
    } else {
        sp38 = (this->unk_43C < 0) ? 0 : 1;
        if (!func_8084C89C(globalCtx, this, sp38, &sp34)) {
            sp38 ^= 1;
            if (!func_8084C89C(globalCtx, this, sp38, &sp34)) {
                return 0;
            } else {
                this->unk_43C = -this->unk_43C;
            }
        }

        if ((globalCtx->csCtx.state == 0) && (globalCtx->transitionMode == 0) &&
            (EN_HORSE_CHECK_1(rideActor) || EN_HORSE_CHECK_4(rideActor))) {
            this->stateFlags2 |= 0x400000;

            if (EN_HORSE_CHECK_1(rideActor) ||
                (EN_HORSE_CHECK_4(rideActor) && CHECK_BTN_ALL(sControlInput->press.button, BTN_A))) {
                rideActor->actor.child = NULL;
                func_80835DAC(globalCtx, this, func_8084D3E4, 0);
                this->unk_878 = sp34 - rideActor->actor.posRot.pos.y;
                func_80832264(globalCtx, this, (this->unk_43C < 0) ? &D_04003390 : &D_040033A0);
                return 1;
            }
        }
    }

    return 0;
}

void func_8084CBF4(Player* this, f32 arg1, f32 arg2) {
    f32 temp;
    f32 dir;

    if ((this->unk_878 != 0.0f) && (arg2 <= this->skelAnime.curFrame)) {
        if (arg1 < fabsf(this->unk_878)) {
            if (this->unk_878 >= 0.0f) {
                dir = 1;
            } else {
                dir = -1;
            }
            temp = dir * arg1;
        } else {
            temp = this->unk_878;
        }
        this->actor.posRot.pos.y += temp;
        this->unk_878 -= temp;
    }
}

LinkAnimationHeader* D_80854944[] = {
    0x04003370, 0x04003368, 0x04003380, 0x04003358, 0x04003338, 0x04003348, 0x04003350, NULL, NULL,
};

LinkAnimationHeader* D_80854968[] = {
    0x04003388, 0x04003388, 0x04003388, 0x04003360, 0x04003340, 0x04003340, 0x04003340, NULL, NULL,
};

LinkAnimationHeader* D_8085498C[] = {
    0x040033C8,
    0x040033B8,
    0x040033C0,
};

u8 D_80854998[2][2] = {
    { 32, 58 },
    { 25, 42 },
};

Vec3s D_8085499C = { -69, 7146, -266 };

struct_80832924 D_808549A4[] = {
    { NA_SE_PL_CALM_HIT, 0x830 }, { NA_SE_PL_CALM_HIT, 0x83A },  { NA_SE_PL_CALM_HIT, 0x844 },
    { NA_SE_PL_CALM_PAT, 0x85C }, { NA_SE_PL_CALM_PAT, 0x86E },  { NA_SE_PL_CALM_PAT, 0x87E },
    { NA_SE_PL_CALM_PAT, 0x884 }, { NA_SE_PL_CALM_PAT, -0x888 },
};

void func_8084CC98(Player* this, GlobalContext* globalCtx) {
    EnHorse* rideActor = (EnHorse*)this->rideActor;
    u8* arr;

    this->stateFlags2 |= 0x40;

    func_8084CBF4(this, 1.0f, 10.0f);

    if (this->unk_850 == 0) {
        if (LinkAnimation_Update(globalCtx, &this->skelAnime)) {
            this->skelAnime.animation = &D_040033B8;
            this->unk_850 = 99;
            return;
        }

        arr = D_80854998[(this->unk_43C < 0) ? 0 : 1];

        if (LinkAnimation_OnFrame(&this->skelAnime, arr[0])) {
            func_8002F7DC(&this->actor, NA_SE_PL_CLIMB_CLIFF);
            return;
        }

        if (LinkAnimation_OnFrame(&this->skelAnime, arr[1])) {
            func_8002DE74(globalCtx, this);
            func_8002F7DC(&this->actor, NA_SE_PL_SIT_ON_HORSE);
            return;
        }

        return;
    }

    func_8002DE74(globalCtx, this);
    this->skelAnime.prevTrans = D_8085499C;

    if ((rideActor->unk_210 != this->unk_850) && ((rideActor->unk_210 >= 2) || (this->unk_850 >= 2))) {
        if ((this->unk_850 = rideActor->unk_210) < 2) {
            f32 rand = Math_Rand_ZeroOne();
            s32 temp = 0;

            this->unk_850 = 1;

            if (rand < 0.1f) {
                temp = 2;
            } else if (rand < 0.2f) {
                temp = 1;
            }
            func_80832264(globalCtx, this, D_8085498C[temp]);
        } else {
            this->skelAnime.animation = D_80854944[this->unk_850 - 2];
            Animation_SetMorph(globalCtx, &this->skelAnime, 8.0f);
            if (this->unk_850 < 4) {
                func_80834644(globalCtx, this);
                this->unk_84F = 0;
            }
        }
    }

    if (this->unk_850 == 1) {
        if ((D_808535E0 != 0) || func_8083224C(globalCtx)) {
            func_80832264(globalCtx, this, &D_040033C8);
        } else if (LinkAnimation_Update(globalCtx, &this->skelAnime)) {
            this->unk_850 = 99;
        } else if (this->skelAnime.animation == &D_040033B8) {
            func_80832924(this, D_808549A4);
        }
    } else {
        this->skelAnime.curFrame = rideActor->unk_214;
        LinkAnimation_AnimateFrame(globalCtx, &this->skelAnime);
    }

    AnimationContext_SetCopyAll(globalCtx, this->skelAnime.limbCount, this->skelAnime.morphTbl,
                                this->skelAnime.jointTbl);

    if ((globalCtx->csCtx.state != 0) || (this->csMode != 0)) {
        if (this->csMode == 7) {
            this->csMode = 0;
        }
        this->unk_6AD = 0;
        this->unk_84F = 0;
    } else if ((this->unk_850 < 2) || (this->unk_850 >= 4)) {
        D_808535E0 = func_80836670(this, globalCtx);
        if (D_808535E0 != 0) {
            this->unk_84F = 0;
        }
    }

    this->actor.posRot.pos.x = rideActor->actor.posRot.pos.x + rideActor->unk_258.x;
    this->actor.posRot.pos.y = (rideActor->actor.posRot.pos.y + rideActor->unk_258.y) - 27.0f;
    this->actor.posRot.pos.z = rideActor->actor.posRot.pos.z + rideActor->unk_258.z;

    this->currentYaw = this->actor.shape.rot.y = rideActor->actor.shape.rot.y;

    if ((this->csMode != 0) ||
        (!func_8083224C(globalCtx) && ((rideActor->actor.speedXZ != 0.0f) || !func_8083B644(this, globalCtx)) &&
         !func_8083C1DC(this, globalCtx))) {
        if (D_808535E0 == 0) {
            if (this->unk_84F != 0) {
                if (LinkAnimation_Update(globalCtx, &this->skelAnime2)) {
                    rideActor->unk_1F0 &= ~0x100;
                    this->unk_84F = 0;
                }

                if (this->skelAnime2.animation == &D_040033B0) {
                    if (LinkAnimation_OnFrame(&this->skelAnime2, 23.0f)) {
                        func_8002F7DC(&this->actor, NA_SE_IT_LASH);
                        func_80832698(this, NA_SE_VO_LI_LASH);
                    }

                    AnimationContext_SetCopyAll(globalCtx, this->skelAnime.limbCount, this->skelAnime.jointTbl,
                                                this->skelAnime2.jointTbl);
                } else {
                    if (LinkAnimation_OnFrame(&this->skelAnime2, 10.0f)) {
                        func_8002F7DC(&this->actor, NA_SE_IT_LASH);
                        func_80832698(this, NA_SE_VO_LI_LASH);
                    }

                    AnimationContext_SetCopyTrue(globalCtx, this->skelAnime.limbCount, this->skelAnime.jointTbl,
                                                 this->skelAnime2.jointTbl, D_80853410);
                }
            } else {
                LinkAnimationHeader* anim = NULL;

                if (EN_HORSE_CHECK_3(rideActor)) {
                    anim = &D_040033B0;
                } else if (EN_HORSE_CHECK_2(rideActor)) {
                    if ((this->unk_850 >= 2) && (this->unk_850 != 99)) {
                        anim = D_80854968[this->unk_850 - 2];
                    }
                }

                if (anim != NULL) {
                    LinkAnimation_PlayOnce(globalCtx, &this->skelAnime2, anim);
                    this->unk_84F = 1;
                }
            }
        }

        if (this->stateFlags1 & 0x100000) {
            if (!func_8083AD4C(globalCtx, this) || CHECK_BTN_ANY(sControlInput->press.button, BTN_A) ||
                func_80833BCC(this)) {
                this->unk_6AD = 0;
                this->stateFlags1 &= ~0x100000;
            } else {
                this->unk_6BE = func_8084ABD8(globalCtx, this, 1, -5000) - this->actor.shape.rot.y;
                this->unk_6BE += 5000;
                this->unk_6B0 = -5000;
            }
            return;
        }

        if ((this->csMode != 0) || (!func_8084C9BC(this, globalCtx) && !func_8083B040(this, globalCtx))) {
            if (this->unk_664 != NULL) {
                if (func_8002DD78(this) != 0) {
                    this->unk_6BE = func_8083DB98(this, 1) - this->actor.shape.rot.y;
                    this->unk_6BE = CLAMP(this->unk_6BE, -0x4AAA, 0x4AAA);
                    this->actor.posRot2.rot.y = this->actor.shape.rot.y + this->unk_6BE;
                    this->unk_6BE += 5000;
                    this->unk_6AE |= 0x80;
                } else {
                    func_8083DB98(this, 0);
                }
            } else {
                if (func_8002DD78(this) != 0) {
                    this->unk_6BE = func_8084ABD8(globalCtx, this, 1, -5000) - this->actor.shape.rot.y;
                    this->unk_6BE += 5000;
                    this->unk_6B0 = -5000;
                }
            }
        }
    }
}

struct_80832924 D_808549C4[] = {
    { 0, 0x2800 },
    { NA_SE_PL_GET_OFF_HORSE, 0x80A },
    { NA_SE_PL_SLIPDOWN, -0x819 },
};

void func_8084D3E4(Player* this, GlobalContext* globalCtx) {
    this->stateFlags2 |= 0x40;
    func_8084CBF4(this, 1.0f, 10.0f);

    if (LinkAnimation_Update(globalCtx, &this->skelAnime)) {
        EnHorse* rideActor = (EnHorse*)this->rideActor;

        func_8083C0E8(this, globalCtx);
        this->stateFlags1 &= ~0x800000;
        this->actor.parent = NULL;
        AREG(6) = 0;

        if (Flags_GetEventChkInf(0x18) || (DREG(1) != 0)) {
            gSaveContext.horseData.pos.x = rideActor->actor.posRot.pos.x;
            gSaveContext.horseData.pos.y = rideActor->actor.posRot.pos.y;
            gSaveContext.horseData.pos.z = rideActor->actor.posRot.pos.z;
            gSaveContext.horseData.angle = rideActor->actor.shape.rot.y;
        }
    } else {
        Camera_ChangeSetting(Gameplay_GetCamera(globalCtx, 0), CAM_SET_NORMAL0);

        if (this->unk_43C < 0) {
            D_808549C4[0].field = 0x2828;
        } else {
            D_808549C4[0].field = 0x281D;
        }
        func_80832924(this, D_808549C4);
    }
}

struct_80832924 D_808549D0[] = {
    { NA_SE_PL_SWIM, -0x800 },
};

void func_8084D530(Player* this, f32* arg1, f32 arg2, s16 arg3) {
    func_8084AEEC(this, arg1, arg2, arg3);
    func_80832924(this, D_808549D0);
}

void func_8084D574(GlobalContext* globalCtx, Player* this, s16 arg2) {
    func_80835C58(globalCtx, this, func_8084D84C, 0);
    this->actor.shape.rot.y = this->currentYaw = arg2;
    func_80832C6C(globalCtx, this, &D_040032F0);
}

void func_8084D5CC(GlobalContext* globalCtx, Player* this) {
    func_80835C58(globalCtx, this, func_8084DAB4, 0);
    func_80832C6C(globalCtx, this, &D_040032F0);
}

void func_8084D610(Player* this, GlobalContext* globalCtx) {
    f32 sp34;
    s16 sp32;

    func_80832CB0(globalCtx, this, &D_04003328);
    func_8084B000(this);

    if (!func_8083224C(globalCtx) && !func_80837348(globalCtx, this, D_80854444, 1) &&
        !func_8083D12C(globalCtx, this, sControlInput)) {
        if (this->unk_6AD != 1) {
            this->unk_6AD = 0;
        }

        if (this->currentBoots == PLAYER_BOOTS_IRON) {
            sp34 = 0.0f;
            sp32 = this->actor.shape.rot.y;

            if (this->actor.bgCheckFlags & 1) {
                func_8083A098(this, D_80853A7C[this->modelAnimType], globalCtx);
                func_808328A0(this);
            }
        } else {
            func_80837268(this, &sp34, &sp32, 0.0f, globalCtx);

            if (sp34 != 0.0f) {
                s16 temp = this->actor.shape.rot.y - sp32;
                if ((ABS(temp) > 0x6000) && !Math_ApproxF(&this->linearVelocity, 0.0f, 1.0f)) {
                    return;
                }

                if (func_80833C04(this)) {
                    func_8084D5CC(globalCtx, this);
                } else {
                    func_8084D574(globalCtx, this, sp32);
                }
            }
        }

        func_8084AEEC(this, &this->linearVelocity, sp34, sp32);
    }
}

void func_8084D7C4(Player* this, GlobalContext* globalCtx) {
    if (!func_8083B040(this, globalCtx)) {
        this->stateFlags2 |= 0x20;

        func_8084B158(globalCtx, this, NULL, this->linearVelocity);
        func_8084B000(this);

        if (DECR(this->unk_850) == 0) {
            func_80838F18(globalCtx, this);
        }
    }
}

void func_8084D84C(Player* this, GlobalContext* globalCtx) {
    f32 sp34;
    s16 sp32;
    s16 temp;

    this->stateFlags2 |= 0x20;

    func_8084B158(globalCtx, this, sControlInput, this->linearVelocity);
    func_8084B000(this);

    if (!func_80837348(globalCtx, this, D_80854444, 1) && !func_8083D12C(globalCtx, this, sControlInput)) {
        func_80837268(this, &sp34, &sp32, 0.0f, globalCtx);

        temp = this->actor.shape.rot.y - sp32;
        if ((sp34 == 0.0f) || (ABS(temp) > 0x6000) || (this->currentBoots == PLAYER_BOOTS_IRON)) {
            func_80838F18(globalCtx, this);
        } else if (func_80833C04(this)) {
            func_8084D5CC(globalCtx, this);
        }

        func_8084D530(this, &this->linearVelocity, sp34, sp32);
    }
}

s32 func_8084D980(GlobalContext* globalCtx, Player* this, f32* arg2, s16* arg3) {
    LinkAnimationHeader* anim;
    s16 temp1;
    s32 temp2;

    temp1 = this->currentYaw - *arg3;

    if (ABS(temp1) > 0x6000) {
        anim = &D_04003328;

        if (Math_ApproxF(&this->linearVelocity, 0.0f, 1.0f)) {
            this->currentYaw = *arg3;
        } else {
            *arg2 = 0.0f;
            *arg3 = this->currentYaw;
        }
    } else {
        temp2 = func_8083FD78(this, arg2, arg3, globalCtx);

        if (temp2 > 0) {
            anim = &D_040032F0;
        } else if (temp2 < 0) {
            anim = &D_040032D8;
        } else if ((temp1 = this->actor.shape.rot.y - *arg3) > 0) {
            anim = &D_040032D0;
        } else {
            anim = &D_040032C8;
        }
    }

    if (anim != this->skelAnime.animation) {
        func_80832C6C(globalCtx, this, anim);
        return 1;
    }

    return 0;
}

void func_8084DAB4(Player* this, GlobalContext* globalCtx) {
    f32 sp2C;
    s16 sp2A;

    func_8084B158(globalCtx, this, sControlInput, this->linearVelocity);
    func_8084B000(this);

    if (!func_80837348(globalCtx, this, D_80854444, 1) && !func_8083D12C(globalCtx, this, sControlInput)) {
        func_80837268(this, &sp2C, &sp2A, 0.0f, globalCtx);

        if (sp2C == 0.0f) {
            func_80838F18(globalCtx, this);
        } else if (!func_80833C04(this)) {
            func_8084D574(globalCtx, this, sp2A);
        } else {
            func_8084D980(globalCtx, this, &sp2C, &sp2A);
        }

        func_8084D530(this, &this->linearVelocity, sp2C, sp2A);
    }
}

void func_8084DBC4(GlobalContext* globalCtx, Player* this, f32 arg2) {
    f32 sp2C;
    s16 sp2A;

    func_80837268(this, &sp2C, &sp2A, 0.0f, globalCtx);
    func_8084AEEC(this, &this->linearVelocity, sp2C * 0.5f, sp2A);
    func_8084AEEC(this, &this->actor.velocity.y, arg2, this->currentYaw);
}

void func_8084DC48(Player* this, GlobalContext* globalCtx) {
    f32 sp2C;

    this->stateFlags2 |= 0x20;
    this->actor.gravity = 0.0f;
    func_80836670(this, globalCtx);

    if (!func_8083B040(this, globalCtx)) {
        if (this->currentBoots == PLAYER_BOOTS_IRON) {
            func_80838F18(globalCtx, this);
            return;
        }

        if (this->unk_84F == 0) {
            if (this->unk_850 == 0) {
                if (LinkAnimation_Update(globalCtx, &this->skelAnime) ||
                    ((this->skelAnime.curFrame >= 22.0f) && !CHECK_BTN_ALL(sControlInput->cur.button, BTN_A))) {
                    func_8083D330(globalCtx, this);
                } else if (LinkAnimation_OnFrame(&this->skelAnime, 20.0f) != 0) {
                    this->actor.velocity.y = -2.0f;
                }

                func_8083721C(this);
                return;
            }

            func_8084B158(globalCtx, this, sControlInput, this->actor.velocity.y);
            this->unk_6C2 = 16000;

            if (CHECK_BTN_ALL(sControlInput->cur.button, BTN_A) && !func_8083E5A8(this, globalCtx) &&
                !(this->actor.bgCheckFlags & 1) && (this->actor.waterY < D_80854784[CUR_UPG_VALUE(UPG_SCALE)])) {
                func_8084DBC4(globalCtx, this, -2.0f);
            } else {
                this->unk_84F++;
                func_80832C6C(globalCtx, this, &D_04003328);
            }
        } else if (this->unk_84F == 1) {
            LinkAnimation_Update(globalCtx, &this->skelAnime);
            func_8084B000(this);

            if (this->unk_6C2 < 10000) {
                this->unk_84F++;
                this->unk_850 = this->actor.waterY;
                func_80832C6C(globalCtx, this, &D_040032F0);
            }
        } else if (!func_8083D12C(globalCtx, this, sControlInput)) {
            sp2C = (this->unk_850 * 0.018f) + 4.0f;

            if (this->stateFlags1 & 0x800) {
                sControlInput = NULL;
            }

            func_8084B158(globalCtx, this, sControlInput, fabsf(this->actor.velocity.y));
            Math_ApproxUpdateScaledS(&this->unk_6C2, -10000, 800);

            if (sp2C > 8.0f) {
                sp2C = 8.0f;
            }

            func_8084DBC4(globalCtx, this, sp2C);
        }
    }
}

void func_8084DF6C(GlobalContext* globalCtx, Player* this) {
    this->unk_862 = 0;
    this->stateFlags1 &= ~0xC00;
    this->getItemId = GI_NONE;
    func_8005B1A4(Gameplay_GetCamera(globalCtx, 0));
}

void func_8084DFAC(GlobalContext* globalCtx, Player* this) {
    func_8084DF6C(globalCtx, this);
    func_808322FC(this);
    func_8083C0E8(this, globalCtx);
    this->currentYaw = this->actor.shape.rot.y;
}

s32 func_8084DFF4(GlobalContext* globalCtx, Player* this) {
    GetItemEntry* giEntry;
    s32 temp1;
    s32 temp2;

    if (this->getItemId == GI_NONE) {
        return 1;
    }

    if (this->unk_84F == 0) {
        giEntry = &sGetItemTable[this->getItemId - 1];
        this->unk_84F = 1;

        func_8010B680(globalCtx, giEntry->textId, &this->actor);
        Item_Give(globalCtx, giEntry->itemId);

        if (((this->getItemId >= GI_RUPEE_GREEN) && (this->getItemId <= GI_RUPEE_RED)) ||
            ((this->getItemId >= GI_RUPEE_PURPLE) && (this->getItemId <= GI_RUPEE_GOLD)) ||
            ((this->getItemId >= GI_RUPEE_GREEN_LOSE) && (this->getItemId <= GI_RUPEE_PURPLE_LOSE)) ||
            (this->getItemId == GI_HEART)) {
            Audio_PlaySoundGeneral(NA_SE_SY_GET_BOXITEM, &D_801333D4, 4, &D_801333E0, &D_801333E0, &D_801333E8);
        } else {
            if ((this->getItemId == GI_HEART_CONTAINER_2) || (this->getItemId == GI_HEART_CONTAINER) ||
                ((this->getItemId == GI_HEART_PIECE) &&
                 ((gSaveContext.inventory.questItems & 0xF0000000) == 0x40000000))) {
                temp1 = 0x924;
            } else {
                temp1 = temp2 = (this->getItemId == GI_HEART_PIECE) ? 0x39 : 0x922;
            }
            func_800F5C64(temp1);
        }
    } else {
        if (func_8010BDBC(&globalCtx->msgCtx) == 2) {
            if (this->getItemId == GI_GAUNTLETS_SILVER) {
                globalCtx->nextEntranceIndex = 0x0123;
                globalCtx->sceneLoadFlag = 0x14;
                gSaveContext.nextCutsceneIndex = 0xFFF1;
                globalCtx->fadeTransition = 0xF;
                this->stateFlags1 &= ~0x20000000;
                func_80852FFC(globalCtx, NULL, 8);
            }
            this->getItemId = GI_NONE;
        }
    }

    return 0;
}

void func_8084E1EC(Player* this, GlobalContext* globalCtx) {
    this->stateFlags2 |= 0x20;

    if (LinkAnimation_Update(globalCtx, &this->skelAnime)) {
        if (!(this->stateFlags1 & 0x400) || func_8084DFF4(globalCtx, this)) {
            func_8084DF6C(globalCtx, this);
            func_80838F18(globalCtx, this);
            func_80832340(globalCtx, this);
        }
    } else {
        if ((this->stateFlags1 & 0x400) && LinkAnimation_OnFrame(&this->skelAnime, 10.0f)) {
            func_808332F4(this, globalCtx);
            func_80832340(globalCtx, this);
            func_80835EA4(globalCtx, 8);
        } else if (LinkAnimation_OnFrame(&this->skelAnime, 5.0f)) {
            func_80832698(this, NA_SE_VO_LI_BREATH_DRINK);
        }
    }

    func_8084B000(this);
    func_8084AEEC(this, &this->linearVelocity, 0.0f, this->actor.shape.rot.y);
}

void func_8084E30C(Player* this, GlobalContext* globalCtx) {
    func_8084B000(this);

    if (LinkAnimation_Update(globalCtx, &this->skelAnime)) {
        func_80838F18(globalCtx, this);
    }

    func_8084AEEC(this, &this->linearVelocity, 0.0f, this->actor.shape.rot.y);
}

void func_8084E368(Player* this, GlobalContext* globalCtx) {
    func_8084B000(this);

    if (LinkAnimation_Update(globalCtx, &this->skelAnime)) {
        func_80843AE8(globalCtx, this);
    }

    func_8084AEEC(this, &this->linearVelocity, 0.0f, this->actor.shape.rot.y);
}

s16 D_808549D4[] = { 0x0600, 0x04F6, 0x0604, 0x01F1, 0x0568, 0x05F4 };

void func_8084E3C4(Player* this, GlobalContext* globalCtx) {
    if (LinkAnimation_Update(globalCtx, &this->skelAnime)) {
        func_808322A4(globalCtx, this, &D_040030A8);
        this->unk_850 = 1;
        if (this->stateFlags2 & 0x2800000) {
            this->stateFlags2 |= 0x1000000;
        } else {
            func_8010BD58(globalCtx, 1);
        }
        return;
    }

    if (this->unk_850 == 0) {
        return;
    }

    if (globalCtx->msgCtx.unk_E3EE == 4) {
        func_8005B1A4(Gameplay_GetCamera(globalCtx, 0));

        if ((this->targetActor != NULL) && (this->targetActor == this->unk_6A8)) {
            func_80853148(globalCtx, this->targetActor);
        } else if (this->naviTextId < 0) {
            this->targetActor = this->naviActor;
            this->naviActor->textId = -this->naviTextId;
            func_80853148(globalCtx, this->targetActor);
        } else if (!func_8083B040(this, globalCtx)) {
            func_8083A098(this, &D_04003098, globalCtx);
        }

        this->stateFlags2 &= ~0x3800000;
        this->unk_6A8 = NULL;
    } else if (globalCtx->msgCtx.unk_E3EE == 2) {
        gSaveContext.respawn[RESPAWN_MODE_RETURN].entranceIndex = D_808549D4[globalCtx->msgCtx.unk_E3EC];
        gSaveContext.respawn[RESPAWN_MODE_RETURN].playerParams = 0x5FF;
        gSaveContext.respawn[RESPAWN_MODE_RETURN].data = globalCtx->msgCtx.unk_E3EC;

        this->csMode = 0;
        this->stateFlags1 &= ~0x20000000;

        func_80852FFC(globalCtx, NULL, 8);
        globalCtx->mainCamera.unk_14C &= ~8;

        this->stateFlags1 |= 0x30000000;
        this->stateFlags2 |= 0x8000000;

        if (Actor_Spawn(&globalCtx->actorCtx, globalCtx, ACTOR_DEMO_KANKYO, 0.0f, 0.0f, 0.0f, 0, 0, 0, 0xF) == NULL) {
            func_800776E4(globalCtx);
        }

        gSaveContext.seqIndex = 0xFF;
        gSaveContext.nightSeqIndex = 0xFF;
    }
}

void func_8084E604(Player* this, GlobalContext* globalCtx) {
    if (LinkAnimation_Update(globalCtx, &this->skelAnime)) {
        func_8083A098(this, &D_04003050, globalCtx);
    } else if (LinkAnimation_OnFrame(&this->skelAnime, 3.0f)) {
        Inventory_ChangeAmmo(ITEM_NUT, -1);
        Actor_Spawn(&globalCtx->actorCtx, globalCtx, ACTOR_EN_ARROW, this->bodyPartsPos[15].x, this->bodyPartsPos[15].y,
                    this->bodyPartsPos[15].z, 4000, this->actor.shape.rot.y, 0, 10);
        func_80832698(this, NA_SE_VO_LI_SWORD_N);
    }

    func_8083721C(this);
}

struct_80832924 D_808549E0[] = {
    { 0, 0x3857 },
    { NA_SE_VO_LI_CLIMB_END, 0x2057 },
    { NA_SE_VO_LI_AUTO_JUMP, 0x2045 },
    { 0, -0x287B },
};

void func_8084E6D4(Player* this, GlobalContext* globalCtx) {
    s32 cond;

    if (LinkAnimation_Update(globalCtx, &this->skelAnime)) {
        if (this->unk_850 != 0) {
            if (this->unk_850 >= 2) {
                this->unk_850--;
            }

            if (func_8084DFF4(globalCtx, this) && (this->unk_850 == 1)) {
                cond = ((this->targetActor != NULL) && (this->exchangeItemId < 0)) || (this->stateFlags3 & 0x20);

                if (cond || (gSaveContext.healthAccumulator == 0)) {
                    if (cond) {
                        func_8084DF6C(globalCtx, this);
                        this->exchangeItemId = EXCH_ITEM_NONE;

                        if (func_8084B4D4(globalCtx, this) == 0) {
                            func_80853148(globalCtx, this->targetActor);
                        }
                    } else {
                        func_8084DFAC(globalCtx, this);
                    }
                }
            }
        } else {
            func_80832DBC(this);

            if (this->getItemId == GI_ICE_TRAP) {
                this->stateFlags1 &= ~0xC00;

                if (this->getItemId != GI_ICE_TRAP) {
                    Actor_Spawn(&globalCtx->actorCtx, globalCtx, ACTOR_EN_CLEAR_TAG, this->actor.posRot.pos.x,
                                this->actor.posRot.pos.y + 100.0f, this->actor.posRot.pos.z, 0, 0, 0, 0);
                    func_8083C0E8(this, globalCtx);
                } else {
                    this->actor.colChkInfo.damage = 0;
                    func_80837C0C(globalCtx, this, 3, 0.0f, 0.0f, 0, 20);
                }
                return;
            }

            if (this->skelAnime.animation == &D_04002DF8) {
                func_808322D0(globalCtx, this, &D_04002788);
            } else {
                func_808322D0(globalCtx, this, &D_04002780);
            }

            this->unk_850 = 2;
            func_80835EA4(globalCtx, 9);
        }
    } else {
        if (this->unk_850 == 0) {
            if (LINK_IS_CHILD) {
                func_80832924(this, D_808549E0);
            }
            return;
        }

        if (this->skelAnime.animation == &D_04002788) {
            Math_ApproxUpdateScaledS(&this->actor.shape.rot.y, Camera_GetCamDirYaw(ACTIVE_CAM) + 0x8000, 4000);
        }

        if (LinkAnimation_OnFrame(&this->skelAnime, 21.0f)) {
            func_808332F4(this, globalCtx);
        }
    }
}

struct_80832924 D_808549F0[] = {
    { NA_SE_IT_MASTER_SWORD_SWING, -0x83C },
};

void func_8084E988(Player* this) {
    func_80832924(this, D_808549F0);
}

struct_80832924 D_808549F4[] = {
    { NA_SE_VO_LI_AUTO_JUMP, 0x2005 },
    { 0, -0x280F },
};

void func_8084E9AC(Player* this, GlobalContext* globalCtx) {
    if (LinkAnimation_Update(globalCtx, &this->skelAnime)) {
        if (this->unk_84F == 0) {
            if (DECR(this->unk_850) == 0) {
                this->unk_84F = 1;
                this->skelAnime.endFrame = this->skelAnime.animLength - 1.0f;
            }
        } else {
            func_8083C0E8(this, globalCtx);
        }
    } else {
        if (LINK_IS_ADULT && LinkAnimation_OnFrame(&this->skelAnime, 158.0f)) {
            func_80832698(this, NA_SE_VO_LI_SWORD_N);
            return;
        }

        if (LINK_IS_CHILD) {
            func_80832924(this, D_808549F4);
        } else {
            func_8084E988(this);
        }
    }
}

u8 D_808549FC[] = {
    0x01, 0x03, 0x02, 0x04, 0x04,
};

void func_8084EAC0(Player* this, GlobalContext* globalCtx) {
    if (LinkAnimation_Update(globalCtx, &this->skelAnime)) {
        if (this->unk_850 == 0) {
            if (this->itemActionParam == PLAYER_AP_BOTTLE_POE) {
                s32 rand = Math_Rand_S16Offset(-1, 3);

                if (rand == 0) {
                    rand = 3;
                }

                if ((rand < 0) && (gSaveContext.health <= 0x10)) {
                    rand = 3;
                }

                if (rand < 0) {
                    Health_ChangeBy(globalCtx, -0x10);
                } else {
                    gSaveContext.healthAccumulator = rand * 0x10;
                }
            } else {
                s32 sp28 = D_808549FC[this->itemActionParam - PLAYER_AP_BOTTLE_POTION_RED];

                if (sp28 & 1) {
                    gSaveContext.healthAccumulator = 0x140;
                }

                if (sp28 & 2) {
                    Magic_Fill(globalCtx);
                }

                if (sp28 & 4) {
                    gSaveContext.healthAccumulator = 0x50;
                }
            }

            func_808322A4(globalCtx, this, &D_04002670);
            this->unk_850 = 1;
            return;
        }

        func_8083C0E8(this, globalCtx);
        func_8005B1A4(Gameplay_GetCamera(globalCtx, 0));
    } else if (this->unk_850 == 1) {
        if ((gSaveContext.healthAccumulator == 0) && (gSaveContext.unk_13F0 != 9)) {
            func_80832B78(globalCtx, this, &D_04002660);
            this->unk_850 = 2;
            Player_UpdateBottleHeld(globalCtx, this, ITEM_BOTTLE, PLAYER_AP_BOTTLE);
        }
        func_80832698(this, NA_SE_VO_LI_DRINK - SFX_FLAG);
    } else if ((this->unk_850 == 2) && LinkAnimation_OnFrame(&this->skelAnime, 29.0f)) {
        func_80832698(this, NA_SE_VO_LI_BREATH_DRINK);
    }
}

BottleCatchInfo D_80854A04[] = {
    { ACTOR_EN_ELF, ITEM_FAIRY, 0x2A, 0x46 },
    { ACTOR_EN_FISH, ITEM_FISH, 0x1F, 0x47 },
    { ACTOR_EN_ICE_HONO, ITEM_BLUE_FIRE, 0x20, 0x5D },
    { ACTOR_EN_INSECT, ITEM_BUG, 0x21, 0x7A },
};

void func_8084ECA4(Player* this, GlobalContext* globalCtx) {
    struct_80854554* sp24;
    BottleCatchInfo* catchInfo;
    s32 temp;
    s32 i;

    sp24 = &D_80854554[this->unk_850];
    func_8083721C(this);

    if (LinkAnimation_Update(globalCtx, &this->skelAnime)) {
        if (this->unk_84F != 0) {
            if (this->unk_850 == 0) {
                func_8010B680(globalCtx, D_80854A04[this->unk_84F - 1].textId, &this->actor);
                func_800F5C64(0x922);
                this->unk_850 = 1;
            } else if (func_8010BDBC(&globalCtx->msgCtx) == 2) {
                this->unk_84F = 0;
                func_8005B1A4(Gameplay_GetCamera(globalCtx, 0));
            }
        } else {
            func_8083C0E8(this, globalCtx);
        }
    } else {
        if (this->unk_84F == 0) {
            temp = this->skelAnime.curFrame - sp24->unk_08;

            if (temp >= 0) {
                if (sp24->unk_09 >= temp) {
                    if (this->unk_850 != 0) {
                        if (temp == 0) {
                            func_8002F7DC(&this->actor, NA_SE_IT_SCOOP_UP_WATER);
                        }
                    }

                    if (this->interactRangeActor != NULL) {
                        catchInfo = &D_80854A04[0];
                        for (i = 0; i < 4; i++, catchInfo++) {
                            if (this->interactRangeActor->id == catchInfo->actorId) {
                                break;
                            }
                        }

                        if (i < 4) {
                            this->unk_84F = i + 1;
                            this->unk_850 = 0;
                            this->stateFlags1 |= 0x30000000;
                            this->interactRangeActor->parent = &this->actor;
                            Player_UpdateBottleHeld(globalCtx, this, catchInfo->itemId, ABS(catchInfo->actionParam));
                            func_808322D0(globalCtx, this, sp24->unk_04);
                            func_80835EA4(globalCtx, 4);
                        }
                    }
                }
            }
        }
    }

    if (this->skelAnime.curFrame <= 7.0f) {
        this->stateFlags1 |= 2;
    }
}

Vec3f D_80854A1C = { 0.0f, 0.0f, 5.0f };

void func_8084EED8(Player* this, GlobalContext* globalCtx) {
    if (LinkAnimation_Update(globalCtx, &this->skelAnime)) {
        func_8083C0E8(this, globalCtx);
        func_8005B1A4(Gameplay_GetCamera(globalCtx, 0));
        return;
    }

    if (LinkAnimation_OnFrame(&this->skelAnime, 37.0f)) {
        Player_SpawnFairy(globalCtx, this, &this->leftHandPos, &D_80854A1C, FAIRY_REVIVE_BOTTLE);
        Player_UpdateBottleHeld(globalCtx, this, ITEM_BOTTLE, PLAYER_AP_BOTTLE);
        func_8002F7DC(&this->actor, NA_SE_EV_BOTTLE_CAP_OPEN);
        func_8002F7DC(&this->actor, NA_SE_EV_FIATY_HEAL - SFX_FLAG);
    } else if (LinkAnimation_OnFrame(&this->skelAnime, 47.0f)) {
        gSaveContext.healthAccumulator = 0x140;
    }
}

BottleDropInfo D_80854A28[] = {
    { ACTOR_EN_FISH, 0 },
    { ACTOR_EN_ICE_HONO, 0 },
    { ACTOR_EN_INSECT, 2 },
};

struct_80832924 D_80854A34[] = {
    { NA_SE_VO_LI_AUTO_JUMP, 0x2026 },
    { NA_SE_EV_BOTTLE_CAP_OPEN, -0x828 },
};

void func_8084EFC0(Player* this, GlobalContext* globalCtx) {
    func_8083721C(this);

    if (LinkAnimation_Update(globalCtx, &this->skelAnime)) {
        func_8083C0E8(this, globalCtx);
        func_8005B1A4(Gameplay_GetCamera(globalCtx, 0));
        return;
    }

    if (LinkAnimation_OnFrame(&this->skelAnime, 76.0f)) {
        BottleDropInfo* dropInfo = &D_80854A28[this->itemActionParam - PLAYER_AP_BOTTLE_FISH];

        Actor_Spawn(&globalCtx->actorCtx, globalCtx, dropInfo->actorId,
                    (Math_Sins(this->actor.shape.rot.y) * 5.0f) + this->leftHandPos.x, this->leftHandPos.y,
                    (Math_Coss(this->actor.shape.rot.y) * 5.0f) + this->leftHandPos.z, 0x4000, this->actor.shape.rot.y,
                    0, dropInfo->actorParams);

        Player_UpdateBottleHeld(globalCtx, this, ITEM_BOTTLE, PLAYER_AP_BOTTLE);
        return;
    }

    func_80832924(this, D_80854A34);
}

struct_80832924 D_80854A3C[] = {
    { NA_SE_PL_PUT_OUT_ITEM, -0x81E },
};

void func_8084F104(Player* this, GlobalContext* globalCtx) {
    this->stateFlags2 |= 0x20;

    if (LinkAnimation_Update(globalCtx, &this->skelAnime)) {
        if (this->unk_850 < 0) {
            func_8083C0E8(this, globalCtx);
        } else if (this->exchangeItemId == EXCH_ITEM_NONE) {
            Actor* targetActor = this->targetActor;

            this->unk_862 = 0;
            if (targetActor->textId != 0xFFFF) {
                this->actor.flags |= 0x100;
            }

            func_80853148(globalCtx, targetActor);
        } else {
            GetItemEntry* giEntry = &sGetItemTable[D_80854528[this->exchangeItemId - 1] - 1];

            if (this->itemActionParam >= PLAYER_AP_LETTER_ZELDA) {
                if (giEntry->gi >= 0) {
                    this->unk_862 = giEntry->gi;
                } else {
                    this->unk_862 = -giEntry->gi;
                }
            }

            if (this->unk_850 == 0) {
                func_8010B680(globalCtx, this->actor.textId, &this->actor);

                if ((this->itemActionParam == PLAYER_AP_CHICKEN) || (this->itemActionParam == PLAYER_AP_POCKET_CUCCO)) {
                    func_8002F7DC(&this->actor, NA_SE_EV_CHICKEN_CRY_M);
                }

                this->unk_850 = 1;
            } else if (func_8010BDBC(&globalCtx->msgCtx) == 2) {
                this->actor.flags &= ~0x100;
                this->unk_862 = 0;

                if (this->unk_84F == 1) {
                    func_80832264(globalCtx, this, &D_04002698);
                    this->unk_850 = -1;
                } else {
                    func_8083C0E8(this, globalCtx);
                }

                func_8005B1A4(Gameplay_GetCamera(globalCtx, 0));
            }
        }
    } else if (this->unk_850 >= 0) {
        func_80832924(this, D_80854A3C);
    }

    if ((this->unk_84F == 0) && (this->unk_664 != NULL)) {
        this->currentYaw = this->actor.shape.rot.y = func_8083DB98(this, 0);
    }
}

void func_8084F308(Player* this, GlobalContext* globalCtx) {
    this->stateFlags2 |= 0x60;

    if (LinkAnimation_Update(globalCtx, &this->skelAnime)) {
        func_80832284(globalCtx, this, &D_04003128);
    }

    if (func_80832594(this, 0, 100)) {
        func_80839F90(this, globalCtx);
        this->stateFlags2 &= ~0x80;
    }
}

void func_8084F390(Player* this, GlobalContext* globalCtx) {
    CollisionPoly* floorPoly;
    f32 sp50;
    f32 sp4C;
    f32 sp48;
    s16 sp46;
    s16 sp44;
    Vec3f sp38;

    this->stateFlags2 |= 0x60;
    LinkAnimation_Update(globalCtx, &this->skelAnime);
    func_8084269C(globalCtx, this);
    func_800F4138(&this->actor.projectedPos, NA_SE_PL_SLIP_LEVEL - SFX_FLAG, this->actor.speedXZ);

    if (func_8083B040(this, globalCtx) == 0) {
        floorPoly = this->actor.floorPoly;

        if (floorPoly == NULL) {
            func_80837B9C(this, globalCtx);
            return;
        }

        func_8083E298(floorPoly, &sp38, &sp46);

        sp44 = sp46;
        if (this->unk_84F != 0) {
            sp44 = sp46 + 0x8000;
        }

        if (this->linearVelocity < 0) {
            sp46 += 0x8000;
        }

        sp50 = (1.0f - sp38.y) * 40.0f;
        sp50 = CLAMP(sp50, 0, 10.0f);
        sp4C = (sp50 * sp50) * 0.015f;
        sp48 = sp38.y * 0.01f;

        if (func_80041F7C(&globalCtx->colCtx, floorPoly, this->actor.floorPolySource) != 1) {
            sp50 = 0;
            sp48 = sp38.y * 10.0f;
        }

        if (sp4C < 1.0f) {
            sp4C = 1.0f;
        }

        if (func_80077C6C(&this->linearVelocity, sp50, sp4C, sp48) && (sp50 == 0)) {
            LinkAnimationHeader* anim;
            if (this->unk_84F == 0) {
                anim = D_80853D04[this->modelAnimType];
            } else {
                anim = D_80853D1C[this->modelAnimType];
            }
            func_8083A098(this, anim, globalCtx);
        }

        Math_SmoothScaleMaxMinS(&this->currentYaw, sp46, 10, 4000, 800);
        Math_ApproxUpdateScaledS(&this->actor.shape.rot.y, sp44, 2000);
    }
}

void func_8084F608(Player* this, GlobalContext* globalCtx) {
    if ((DECR(this->unk_850) == 0) && func_8083ADD4(globalCtx, this)) {
        func_80852280(globalCtx, this, NULL);
        func_80835C58(globalCtx, this, func_80852E14, 0);
        func_80852E14(this, globalCtx);
    }
}

void func_8084F698(Player* this, GlobalContext* globalCtx) {
    func_80835C58(globalCtx, this, func_8084F608, 0);
    this->unk_850 = 40;
    Actor_Spawn(&globalCtx->actorCtx, globalCtx, ACTOR_DEMO_KANKYO, 0.0f, 0.0f, 0.0f, 0, 0, 0, 0x10);
}

void func_8084F710(Player* this, GlobalContext* globalCtx) {
    s32 pad;

    if ((this->unk_84F != 0) && (globalCtx->csCtx.frames < 0x131)) {
        this->actor.gravity = 0.0f;
        this->actor.velocity.y = 0.0f;
    } else if (D_80853600 < 150.0f) {
        if (LinkAnimation_Update(globalCtx, &this->skelAnime)) {
            if (this->unk_850 == 0) {
                if (this->actor.bgCheckFlags & 1) {
                    this->skelAnime.endFrame = this->skelAnime.animLength - 1.0f;
                    func_808328A0(this);
                    this->unk_850 = 1;
                }
            } else {
                if ((globalCtx->sceneNum == SCENE_SPOT04) && func_8083ADD4(globalCtx, this)) {
                    return;
                }
                func_80853080(this, globalCtx);
            }
        }
        Math_SmoothScaleMaxMinF(&this->actor.velocity.y, 2.0f, 0.3f, 8.0f, 0.5f);
    }

    if ((globalCtx->sceneNum == SCENE_KENJYANOMA) && func_8083ADD4(globalCtx, this)) {
        return;
    }

    if ((globalCtx->csCtx.state != 0) && (globalCtx->csCtx.linkAction != NULL)) {
        f32 sp28 = this->actor.posRot.pos.y;
        func_808529D0(globalCtx, this, globalCtx->csCtx.linkAction);
        this->actor.posRot.pos.y = sp28;
    }
}

void func_8084F88C(Player* this, GlobalContext* globalCtx) {
    LinkAnimation_Update(globalCtx, &this->skelAnime);

    if ((this->unk_850++ > 8) && (globalCtx->sceneLoadFlag == 0)) {

        if (this->unk_84F != 0) {
            if (globalCtx->sceneNum == 9) {
                Gameplay_TriggerRespawn(globalCtx);
                globalCtx->nextEntranceIndex = 0x0088;
            } else if (this->unk_84F < 0) {
                Gameplay_TriggerRespawn(globalCtx);
            } else {
                Gameplay_TriggerVoidOut(globalCtx);
            }

            globalCtx->fadeTransition = 4;
            func_80078884(NA_SE_OC_ABYSS);
        } else {
            globalCtx->fadeTransition = 2;
            gSaveContext.nextTransition = 2;
            gSaveContext.seqIndex = 0xFF;
            gSaveContext.nightSeqIndex = 0xFF;
        }

        globalCtx->sceneLoadFlag = 0x14;
    }
}

void func_8084F9A0(Player* this, GlobalContext* globalCtx) {
    func_80839800(this, globalCtx);
}

void func_8084F9C0(Player* this, GlobalContext* globalCtx) {
    this->actor.gravity = -1.0f;

    LinkAnimation_Update(globalCtx, &this->skelAnime);

    if (this->actor.velocity.y < 0.0f) {
        func_80837B9C(this, globalCtx);
    } else if (this->actor.velocity.y < 6.0f) {
        Math_ApproxF(&this->linearVelocity, 3.0f, 0.5f);
    }
}

void func_8084FA54(Player* this, GlobalContext* globalCtx) {
    this->unk_6AD = 2;

    func_8083AD4C(globalCtx, this);
    LinkAnimation_Update(globalCtx, &this->skelAnime);
    func_80836670(this, globalCtx);

    this->unk_6BE = func_8084ABD8(globalCtx, this, 1, 0) - this->actor.shape.rot.y;
    this->unk_6AE |= 0x80;

    if (globalCtx->shootingGalleryStatus < 0) {
        globalCtx->shootingGalleryStatus++;
        if (globalCtx->shootingGalleryStatus == 0) {
            func_8083C148(this, globalCtx);
        }
    }
}

void func_8084FB10(Player* this, GlobalContext* globalCtx) {
    if (this->unk_84F >= 0) {
        if (this->unk_84F < 6) {
            this->unk_84F++;
        }

        if (func_80832594(this, 1, 100)) {
            this->unk_84F = -1;
            EffectSsIcePiece_SpawnBurst(globalCtx, &this->actor.posRot.pos, this->actor.scale.x);
            func_8002F7DC(&this->actor, NA_SE_PL_ICE_BROKEN);
        } else {
            this->stateFlags2 |= 0x4000;
        }

        if ((globalCtx->gameplayFrames % 4) == 0) {
            Player_InflictDamage(globalCtx, -1);
        }
    } else {
        if (LinkAnimation_Update(globalCtx, &this->skelAnime)) {
            func_80839F90(this, globalCtx);
            func_80837AFC(this, -20);
        }
    }
}

void func_8084FBF4(Player* this, GlobalContext* globalCtx) {
    LinkAnimation_Update(globalCtx, &this->skelAnime);
    func_808382BC(this);

    if (((this->unk_850 % 25) != 0) || func_80837B18(globalCtx, this, -1)) {
        if (DECR(this->unk_850) == 0) {
            func_80839F90(this, globalCtx);
        }
    }

    this->shockTimer = 40;
    func_8002F8F0(&this->actor, NA_SE_VO_LI_TAKEN_AWAY - SFX_FLAG + this->ageProperties->unk_92);
}

s32 func_8084FCAC(Player* this, GlobalContext* globalCtx) {
    sControlInput = &globalCtx->state.input[0];

    if ((CHECK_BTN_ALL(sControlInput->cur.button, BTN_A | BTN_L | BTN_R) &&
         CHECK_BTN_ALL(sControlInput->press.button, BTN_B)) ||
        (CHECK_BTN_ALL(sControlInput->cur.button, BTN_L) && CHECK_BTN_ALL(sControlInput->press.button, BTN_DRIGHT))) {

        D_808535D0 ^= 1;

        if (D_808535D0) {
            Camera_ChangeMode(Gameplay_GetCamera(globalCtx, 0), CAM_MODE_BOWARROWZ);
        }
    }

    if (D_808535D0) {
        f32 speed;

        if (CHECK_BTN_ALL(sControlInput->cur.button, BTN_R)) {
            speed = 100.0f;
        } else {
            speed = 20.0f;
        }

        func_8006375C(3, 2, "DEBUG MODE");

        if (!CHECK_BTN_ALL(sControlInput->cur.button, BTN_L)) {
            if (CHECK_BTN_ALL(sControlInput->cur.button, BTN_B)) {
                this->actor.posRot.pos.y += speed;
            } else if (CHECK_BTN_ALL(sControlInput->cur.button, BTN_A)) {
                this->actor.posRot.pos.y -= speed;
            }

            if (CHECK_BTN_ANY(sControlInput->cur.button, BTN_DUP | BTN_DLEFT | BTN_DDOWN | BTN_DRIGHT)) {
                s16 angle;
                s16 temp;

                angle = temp = Camera_GetInputDirYaw(ACTIVE_CAM);

                if (CHECK_BTN_ALL(sControlInput->cur.button, BTN_DDOWN)) {
                    angle = temp + 0x8000;
                } else if (CHECK_BTN_ALL(sControlInput->cur.button, BTN_DLEFT)) {
                    angle = temp + 0x4000;
                } else if (CHECK_BTN_ALL(sControlInput->cur.button, BTN_DRIGHT)) {
                    angle = temp - 0x4000;
                }

                this->actor.posRot.pos.x += speed * Math_Sins(angle);
                this->actor.posRot.pos.z += speed * Math_Coss(angle);
            }
        }

        func_80832210(this);

        this->actor.gravity = 0.0f;
        this->actor.velocity.z = 0.0f;
        this->actor.velocity.y = 0.0f;
        this->actor.velocity.x = 0.0f;

        if (CHECK_BTN_ALL(sControlInput->cur.button, BTN_L) && CHECK_BTN_ALL(sControlInput->press.button, BTN_DLEFT)) {
            Flags_SetTempClear(globalCtx, globalCtx->roomCtx.curRoom.num);
        }

        Math_Vec3f_Copy(&this->actor.initPosRot.pos, &this->actor.posRot.pos);

        return 0;
    }

    return 1;
}

void func_8084FF7C(Player* this) {
    this->unk_858 += this->unk_85C;
    this->unk_85C -= this->unk_858 * 5.0f;
    this->unk_85C *= 0.3f;

    if (ABS(this->unk_85C) < 0.00001f) {
        this->unk_85C = 0.0f;
        if (ABS(this->unk_858) < 0.00001f) {
            this->unk_858 = 0.0f;
        }
    }
}

#ifdef NON_MATCHING
// regalloc differences
void func_8085002C(Player* this) {
    s32 pad;
    s16 sp2A;
    s16 sp28;
    s16 sp26;

    D_80858AC8.unk_06 -= D_80858AC8.unk_06 >> 3;
    D_80858AC8.unk_08 -= D_80858AC8.unk_08 >> 3;
    D_80858AC8.unk_06 += -D_80858AC8.unk_00 >> 2;
    D_80858AC8.unk_08 += -D_80858AC8.unk_02 >> 2;

    sp26 = this->actor.posRot.rot.y - this->actor.shape.rot.y;

    sp28 = this->actor.speedXZ * -200.0f * Math_Coss(sp26) * (Math_Rand_CenteredFloat(2.0f) + 10.0f);
    sp2A = this->actor.speedXZ * 100.0f * Math_Sins(sp26) * (Math_Rand_CenteredFloat(2.0f) + 10.0f);

    D_80858AC8.unk_06 += sp28 >> 2;
    D_80858AC8.unk_08 += sp2A >> 2;

    if (D_80858AC8.unk_06 > 6000) {
        D_80858AC8.unk_06 = 6000;
    } else if (D_80858AC8.unk_06 < -6000) {
        D_80858AC8.unk_06 = -6000;
    }

    if (D_80858AC8.unk_08 > 6000) {
        D_80858AC8.unk_08 = 6000;
    } else if (D_80858AC8.unk_08 < -6000) {
        D_80858AC8.unk_08 = -6000;
    }

    D_80858AC8.unk_00 += D_80858AC8.unk_06;
    D_80858AC8.unk_02 += D_80858AC8.unk_08;

    if (D_80858AC8.unk_00 < 0) {
        D_80858AC8.unk_04 = D_80858AC8.unk_00 >> 1;
    } else {
        D_80858AC8.unk_04 = 0;
    }
}
#else
#pragma GLOBAL_ASM("asm/non_matchings/overlays/actors/ovl_player_actor/func_8085002C.s")
#endif

s32 func_80850224(Player* this, GlobalContext* globalCtx) {
    if (func_8083C6B8(globalCtx, this) == 0) {
        if (func_8083BB20(this) != 0) {
            s32 sp24 = func_80837818(this);

            func_80837948(globalCtx, this, sp24);

            if (sp24 >= 0x18) {
                this->stateFlags2 |= 0x20000;
                func_80837530(globalCtx, this, 0);
                return 1;
            }
        } else {
            return 0;
        }
    }

    return 1;
}

Vec3f D_80854A40 = { 0.0f, 40.0f, 45.0f };

void func_808502D0(Player* this, GlobalContext* globalCtx) {
    struct_80854190* sp44 = &D_80854190[this->swordAnimation];

    this->stateFlags2 |= 0x20;

    if (!func_80842DF4(globalCtx, this)) {
        func_8084285C(this, 0.0f, sp44->unk_0C, sp44->unk_0D);

        if ((this->stateFlags2 & 0x40000000) && (this->heldItemActionParam != PLAYER_AP_HAMMER) &&
            LinkAnimation_OnFrame(&this->skelAnime, 0.0f)) {
            this->linearVelocity = 15.0f;
            this->stateFlags2 &= ~0x40000000;
        }

        if (this->linearVelocity > 12.0f) {
            func_8084269C(globalCtx, this);
        }

        Math_ApproxF(&this->linearVelocity, 0.0f, 5.0f);
        func_8083C50C(this);

        if (LinkAnimation_Update(globalCtx, &this->skelAnime)) {
            if (!func_80850224(this, globalCtx)) {
                u8 sp43 = this->skelAnime.flags;
                LinkAnimationHeader* sp3C;

                if (func_8008E9C4(this)) {
                    sp3C = sp44->unk_08;
                } else {
                    sp3C = sp44->unk_04;
                }

                func_80832318(this);
                this->skelAnime.flags = 0;

                if ((sp3C == &D_04002908) && (this->modelAnimType != 3)) {
                    sp3C = &D_04002AC8;
                }

                func_8083A098(this, sp3C, globalCtx);

                this->skelAnime.flags = sp43;
                this->stateFlags3 |= 8;
            }
        } else if (this->heldItemActionParam == PLAYER_AP_HAMMER) {
            if ((this->swordAnimation == 0x16) || (this->swordAnimation == 0x13)) {
                static Vec3f zeroVec = { 0.0f, 0.0f, 0.0f };
                Vec3f shockwavePos;
                f32 sp2C;

                shockwavePos.y = func_8083973C(globalCtx, this, &D_80854A40, &shockwavePos);
                sp2C = this->actor.posRot.pos.y - shockwavePos.y;

                Math_ApproxUpdateScaledS(&this->actor.posRot2.rot.x, atan2s(45.0f, sp2C), 800);
                func_80836AB8(this, 1);

                if ((((this->swordAnimation == 0x16) && LinkAnimation_OnFrame(&this->skelAnime, 7.0f)) ||
                     ((this->swordAnimation == 0x13) && LinkAnimation_OnFrame(&this->skelAnime, 2.0f))) &&
                    (sp2C > -40.0f) && (sp2C < 40.0f)) {
                    func_80842A28(globalCtx, this);
                    EffectSsBlast_SpawnWhiteShockwave(globalCtx, &shockwavePos, &zeroVec, &zeroVec);
                }
            }
        }
    }
}

void func_808505DC(Player* this, GlobalContext* globalCtx) {
    LinkAnimation_Update(globalCtx, &this->skelAnime);
    func_8083721C(this);

    if (this->skelAnime.curFrame >= 6.0f) {
        func_80839FFC(this, globalCtx);
    }
}

void func_8085063C(Player* this, GlobalContext* globalCtx) {
    this->stateFlags2 |= 0x20;

    LinkAnimation_Update(globalCtx, &this->skelAnime);
    func_80836670(this, globalCtx);

    if (this->unk_850 == 0) {
        func_8010B680(globalCtx, 0x3B, &this->actor);
        this->unk_850 = 1;
        return;
    }

    if (func_8010BDBC(&globalCtx->msgCtx) == 2) {
        s32 respawnData = gSaveContext.respawn[RESPAWN_MODE_TOP].data;

        if (globalCtx->msgCtx.choiceIndex == 0) {
            gSaveContext.respawnFlag = 3;
            globalCtx->sceneLoadFlag = 0x14;
            globalCtx->nextEntranceIndex = gSaveContext.respawn[RESPAWN_MODE_TOP].entranceIndex;
            globalCtx->fadeTransition = 5;
            func_80088AF0(globalCtx);
            return;
        }

        if (globalCtx->msgCtx.choiceIndex == 1) {
            gSaveContext.respawn[RESPAWN_MODE_TOP].data = -respawnData;
            gSaveContext.fw.set = 0;
            func_80078914(&gSaveContext.respawn[RESPAWN_MODE_TOP].pos, NA_SE_PL_MAGIC_WIND_VANISH);
        }

        func_80853080(this, globalCtx);
        func_8005B1A4(Gameplay_GetCamera(globalCtx, 0));
    }
}

void func_8085076C(Player* this, GlobalContext* globalCtx) {
    s32 respawnData = gSaveContext.respawn[RESPAWN_MODE_TOP].data;

    if (this->unk_850 > 20) {
        this->actor.draw = Player_Draw;
        this->actor.posRot.pos.y += 60.0f;
        func_80837B9C(this, globalCtx);
        return;
    }

    if (this->unk_850++ == 20) {
        gSaveContext.respawn[RESPAWN_MODE_TOP].data = respawnData + 1;
        func_80078914(&gSaveContext.respawn[RESPAWN_MODE_TOP].pos, NA_SE_PL_MAGIC_WIND_WARP);
    }
}

LinkAnimationHeader* D_80854A58[] = {
    0x04002CF8,
    0x04002CE0,
    0x04002D10,
};

LinkAnimationHeader* D_80854A64[] = {
    0x04002D00,
    0x04002CE8,
    0x04002D18,
};

LinkAnimationHeader* D_80854A70[] = {
    0x04002D08,
    0x04002CF0,
    0x04002D20,
};

u8 D_80854A7C[] = { 70, 10, 10 };

struct_80832924 D_80854A80[] = {
    { NA_SE_PL_SKIP, 0x814 },
    { NA_SE_VO_LI_SWORD_N, 0x2014 },
    { 0, -0x301A },
};

struct_80832924 D_80854A8C[][2] = {
    {
        { 0, 0x4014 },
        { NA_SE_VO_LI_MAGIC_FROL, -0x201E },
    },
    {
        { 0, 0x4014 },
        { NA_SE_VO_LI_MAGIC_NALE, -0x202C },
    },
    {
        { NA_SE_VO_LI_MAGIC_ATTACK, 0x2014 },
        { NA_SE_IT_SWORD_SWING_HARD, -0x814 },
    },
};

void func_808507F4(Player* this, GlobalContext* globalCtx) {
    if (LinkAnimation_Update(globalCtx, &this->skelAnime)) {
        if (this->unk_84F < 0) {
            if ((this->itemActionParam == PLAYER_AP_NAYRUS_LOVE) || (gSaveContext.unk_13F0 == 0)) {
                func_80839FFC(this, globalCtx);
                func_8005B1A4(Gameplay_GetCamera(globalCtx, 0));
            }
        } else {
            if (this->unk_850 == 0) {
                LinkAnimation_PlayOnceSetSpeed(globalCtx, &this->skelAnime, D_80854A58[this->unk_84F], 0.83f);

                if (func_80846A00(globalCtx, this, this->unk_84F) != NULL) {
                    this->stateFlags1 |= 0x30000000;
                    if ((this->unk_84F != 0) || (gSaveContext.respawn[RESPAWN_MODE_TOP].data <= 0)) {
                        gSaveContext.unk_13F0 = 1;
                    }
                } else {
                    func_800876C8(globalCtx);
                }
            } else {
                LinkAnimation_PlayLoopSetSpeed(globalCtx, &this->skelAnime, D_80854A64[this->unk_84F], 0.83f);

                if (this->unk_84F == 0) {
                    this->unk_850 = -10;
                }
            }

            this->unk_850++;
        }
    } else {
        if (this->unk_850 < 0) {
            this->unk_850++;

            if (this->unk_850 == 0) {
                gSaveContext.respawn[RESPAWN_MODE_TOP].data = 1;
                Gameplay_SetupRespawnPoint(globalCtx, RESPAWN_MODE_TOP, 0x6FF);
                gSaveContext.fw.set = 1;
                gSaveContext.fw.pos.x = gSaveContext.respawn[RESPAWN_MODE_DOWN].pos.x;
                gSaveContext.fw.pos.y = gSaveContext.respawn[RESPAWN_MODE_DOWN].pos.y;
                gSaveContext.fw.pos.z = gSaveContext.respawn[RESPAWN_MODE_DOWN].pos.z;
                gSaveContext.fw.yaw = gSaveContext.respawn[RESPAWN_MODE_DOWN].yaw;
                gSaveContext.fw.playerParams = 0x6FF;
                gSaveContext.fw.entranceIndex = gSaveContext.respawn[RESPAWN_MODE_DOWN].entranceIndex;
                gSaveContext.fw.roomIndex = gSaveContext.respawn[RESPAWN_MODE_DOWN].roomIndex;
                gSaveContext.fw.tempSwchFlags = gSaveContext.respawn[RESPAWN_MODE_DOWN].tempSwchFlags;
                gSaveContext.fw.tempCollectFlags = gSaveContext.respawn[RESPAWN_MODE_DOWN].tempCollectFlags;
                this->unk_850 = 2;
            }
        } else if (this->unk_84F >= 0) {
            if (this->unk_850 == 0) {
                func_80832924(this, D_80854A80);
            } else if (this->unk_850 == 1) {
                func_80832924(this, D_80854A8C[this->unk_84F]);
                if ((this->unk_84F == 2) && LinkAnimation_OnFrame(&this->skelAnime, 30.0f)) {
                    this->stateFlags1 &= ~0x30000000;
                }
            } else if (D_80854A7C[this->unk_84F] < this->unk_850++) {
                LinkAnimation_PlayOnceSetSpeed(globalCtx, &this->skelAnime, D_80854A70[this->unk_84F], 0.83f);
                this->currentYaw = this->actor.shape.rot.y;
                this->unk_84F = -1;
            }
        }
    }

    func_8083721C(this);
}

void func_80850AEC(Player* this, GlobalContext* globalCtx) {
    f32 temp;

    this->stateFlags2 |= 0x20;

    if (LinkAnimation_Update(globalCtx, &this->skelAnime)) {
        func_80832284(globalCtx, this, &D_04002C98);
    }

    Math_Vec3f_Sum(&this->actor.posRot.pos, &this->actor.velocity, &this->actor.posRot.pos);

    if (func_80834FBC(this)) {
        Math_Vec3f_Copy(&this->actor.pos4, &this->actor.posRot.pos);
        func_80847BA0(globalCtx, this);

        temp = this->actor.posRot.pos.y - this->actor.groundY;
        if (temp > 20.0f) {
            temp = 20.0f;
        }

        this->actor.posRot.rot.x = this->actor.shape.rot.x = 0;
        this->actor.posRot.pos.y -= temp;
        this->linearVelocity = 1.0f;
        this->actor.velocity.y = 0.0f;
        func_80837B9C(this, globalCtx);
        this->stateFlags2 &= ~0x400;
        this->actor.bgCheckFlags |= 1;
        this->stateFlags1 |= 4;
        return;
    }

    if ((this->skelAnime.animation != &D_04002C90) || (4.0f <= this->skelAnime.curFrame)) {
        this->actor.gravity = 0.0f;
        Math_ApproxUpdateScaledS(&this->actor.shape.rot.x, this->actor.posRot.rot.x, 0x800);
        func_8083264C(this, 100, 2, 100, 0);
    }
}

void func_80850C68(Player* this, GlobalContext* globalCtx) {
    if ((this->unk_850 != 0) && ((this->unk_858 != 0.0f) || (this->unk_85C != 0.0f))) {
        f32 updateScale = R_UPDATE_RATE * 0.5f;

        this->skelAnime.curFrame += this->skelAnime.playSpeed * updateScale;
        if (this->skelAnime.curFrame >= this->skelAnime.animLength) {
            this->skelAnime.curFrame -= this->skelAnime.animLength;
        }

        AnimationContext_SetBlendToJoint(globalCtx, &this->skelAnime, &D_04002C38, this->skelAnime.curFrame,
                                         (this->unk_858 < 0.0f) ? &D_04002C18 : &D_04002C20, 5.0f, fabsf(this->unk_858),
                                         this->unk_318);
        AnimationContext_SetBlendToMorph(globalCtx, &this->skelAnime, &D_04002C38, this->skelAnime.curFrame,
                                         (this->unk_85C < 0.0f) ? &D_04002C28 : &D_04002C10, 5.0f, fabsf(this->unk_85C),
                                         D_80858AD8);
        AnimationContext_SetInterpJointMorph(globalCtx, &this->skelAnime, 0.5f);
    } else if (LinkAnimation_Update(globalCtx, &this->skelAnime)) {
        this->unk_860 = 2;
        func_80832284(globalCtx, this, &D_04002C38);
        this->unk_850 = 1;
    }

    func_8083721C(this);

    if (this->unk_860 == 0) {
        func_80853080(this, globalCtx);
    } else if (this->unk_860 == 3) {
        func_80835C58(globalCtx, this, func_80850E84, 0);
        func_80832B0C(globalCtx, this, &D_04002C00);
    }
}

void func_80850E84(Player* this, GlobalContext* globalCtx) {
    if (LinkAnimation_Update(globalCtx, &this->skelAnime) && (this->unk_860 == 0)) {
        func_8083A098(this, &D_04002C08, globalCtx);
    }
}

void (*D_80854AA4[])(GlobalContext*, Player*, void*) = {
    NULL,          func_80851008, func_80851030, func_80851094, func_808510B4, func_808510D4, func_808510F4,
    func_80851114, func_80851134, func_80851154, func_80851174, func_808511D4, func_808511FC, func_80851294,
    func_80851050, func_80851194, func_808511B4, func_80851248, func_808512E0,
};

struct_80832924 D_80854AF0[] = {
    { 0, 0x2822 },
    { NA_SE_PL_CALM_HIT, 0x82D },
    { NA_SE_PL_CALM_HIT, 0x833 },
    { NA_SE_PL_CALM_HIT, -0x840 },
};

struct_80832924 D_80854B00[] = {
    { NA_SE_VO_LI_SURPRISE, 0x2003 }, { 0, 0x300F }, { 0, 0x3018 }, { 0, 0x301E }, { NA_SE_VO_LI_FALL_L, -0x201F },
};

struct_80832924 D_80854B14[] = {
    { 0, -0x300A },
};

struct_80854B18 D_80854B18[] = {
    { 0, NULL },           { -1, func_808515A4 }, { 2, 0x04002790 },     { 0, NULL },           { 0, NULL },
    { 3, 0x04002740 },     { 0, NULL },           { 0, NULL },           { -1, func_808515A4 }, { 2, 0x04002778 },
    { -1, func_80851788 }, { 3, 0x04002860 },     { -1, func_808518DC }, { 7, 0x04002348 },     { 5, 0x04002350 },
    { 5, 0x04002358 },     { 5, 0x040023B0 },     { 7, 0x040023B8 },     { -1, func_808519EC }, { 2, 0x04002728 },
    { 2, 0x04002738 },     { 0, NULL },           { -1, func_80851B90 }, { 3, 0x040027A8 },     { 9, 0x04002DB0 },
    { 2, 0x04002DC0 },     { -1, func_80851D2C }, { 2, 0x04003098 },     { 3, 0x04002780 },     { -1, func_808515A4 },
    { 2, 0x04003088 },     { 0, NULL },           { 0, NULL },           { 5, 0x04002320 },     { -1, func_80851368 },
    { -1, func_80851E64 }, { 5, 0x04002328 },     { 16, 0x04002F90 },    { -1, func_80851F84 }, { -1, func_80851E90 },
    { 6, 0x04002410 },     { 6, 0x04002418 },     { -1, func_80852080 }, { 5, 0x04002390 },     { -1, func_808521F4 },
    { -1, func_8085225C }, { -1, func_80852280 }, { 5, 0x040023A0 },     { 5, 0x04002368 },     { -1, func_808515A4 },
    { 5, 0x04002370 },     { 5, 0x040027B0 },     { 5, 0x040027B8 },     { 5, 0x040027C0 },     { 3, 0x04002768 },
    { 3, 0x040027D8 },     { 4, 0x040027E0 },     { 3, 0x04002380 },     { 3, 0x04002828 },     { 6, 0x04002470 },
    { 6, 0x040032A8 },     { 14, 0x040032A0 },    { 3, 0x040032A0 },     { 5, 0x04002AE8 },     { 16, 0x04002450 },
    { 15, 0x04002460 },    { 15, 0x04002458 },    { 3, 0x04002440 },     { 3, 0x04002438 },     { 3, 0x04002C88 },
    { 6, 0x04003450 },     { 6, 0x04003448 },     { 6, 0x04003460 },     { 6, 0x04003440 },     { 3, 0x04002798 },
    { 3, 0x04002818 },     { 4, 0x04002848 },     { 3, 0x04002850 },     { 3, 0x040034E0 },     { 3, 0x040034D8 },
    { 6, 0x040034C8 },     { 3, 0x04003470 },     { 3, 0x04003478 },     { 3, 0x040034C0 },     { 3, 0x04003480 },
    { 3, 0x04003490 },     { 3, 0x04003488 },     { 3, 0x04003498 },     { 3, 0x040034B0 },     { -1, func_808524B0 },
    { 3, 0x04003420 },     { -1, func_80852544 }, { -1, func_80852564 }, { 3, 0x04003250 },     { -1, func_80852608 },
    { 3, 0x04002810 },     { 3, 0x04002838 },     { 3, 0x04002CD0 },     { 3, 0x04002CD8 },     { 3, 0x04002868 },
    { 3, 0x040027E8 },     { 3, 0x040027F8 },     { 3, 0x04002800 },
};

struct_80854B18 D_80854E50[] = {
    { 0, NULL },           { -1, func_808514C0 }, { -1, func_8085157C }, { -1, func_80851998 }, { -1, func_808519C0 },
    { 11, NULL },          { -1, func_80852C50 }, { -1, func_80852944 }, { -1, func_80851688 }, { -1, func_80851750 },
    { -1, func_80851828 }, { -1, func_808521B8 }, { -1, func_8085190C }, { 11, NULL },          { 11, NULL },
    { 11, NULL },          { 18, D_80854AF0 },    { 11, NULL },          { -1, func_80851A50 }, { 12, 0x04002730 },
    { 11, NULL },          { 0, NULL },           { -1, func_80851BE8 }, { 11, NULL },          { -1, func_80851CA4 },
    { 11, NULL },          { 17, 0x040030A8 },    { 11, NULL },          { 11, NULL },          { 11, NULL },
    { -1, func_80851D80 }, { -1, func_80851DEC }, { -1, func_80851E28 }, { 18, D_80854B00 },    { -1, func_808513BC },
    { 11, NULL },          { 11, NULL },          { 11, NULL },          { 11, NULL },          { -1, func_80851ECC },
    { -1, func_80851FB0 }, { -1, func_80852048 }, { -1, func_80852174 }, { 13, 0x04002398 },    { -1, func_80852234 },
    { 0, NULL },           { 0, NULL },           { 11, NULL },          { -1, func_80852450 }, { -1, func_80851688 },
    { -1, func_80852298 }, { 13, 0x040027D0 },    { -1, func_80852480 }, { 13, 0x040027C8 },    { -1, func_80852328 },
    { 11, NULL },          { 11, NULL },          { 12, 0x04002388 },    { -1, func_80852358 }, { 11, NULL },
    { 18, D_80854B14 },    { 11, NULL },          { 11, NULL },          { 11, NULL },          { 11, NULL },
    { -1, func_80852388 }, { 17, 0x04002450 },    { 12, 0x04002448 },    { 12, 0x04002450 },    { 11, NULL },
    { -1, func_808526EC }, { 17, 0x04003468 },    { -1, func_808526EC }, { 17, 0x04003468 },    { 12, 0x040027A0 },
    { 12, 0x04002820 },    { 11, NULL },          { 12, 0x04002858 },    { 12, 0x040034D0 },    { 13, 0x040034F0 },
    { 12, 0x040034E8 },    { 12, 0x040034A8 },    { 11, NULL },          { 11, NULL },          { 11, NULL },
    { 11, NULL },          { -1, func_80852648 }, { 11, NULL },          { 12, 0x040034A0 },    { -1, func_808524D0 },
    { -1, func_80852514 }, { -1, func_80852554 }, { -1, func_808525C0 }, { 11, NULL },          { 11, NULL },
    { 11, NULL },          { -1, func_8085283C }, { -1, func_808528C8 }, { -1, func_808528C8 }, { 12, 0x04002870 },
    { 12, 0x040027F0 },    { 12, 0x04002808 },    { 12, 0x04002450 },
};

void func_80850ED8(GlobalContext* globalCtx, Player* this, LinkAnimationHeader* anim) {
    func_80832DB0(this);
    func_80832B0C(globalCtx, this, anim);
    func_80832210(this);
}

void func_80850F1C(GlobalContext* globalCtx, Player* this, LinkAnimationHeader* anim) {
    func_80832DB0(this);
    LinkAnimation_Change(globalCtx, &this->skelAnime, anim, (2.0f / 3.0f), 0.0f, Animation_LastFrame(anim), 2, -8.0f);
    func_80832210(this);
}

void func_80850F9C(GlobalContext* globalCtx, Player* this, LinkAnimationHeader* anim) {
    func_80832DB0(this);
    LinkAnimation_Change(globalCtx, &this->skelAnime, anim, (2.0f / 3.0f), 0.0f, 0.0f, 0, -8.0f);
    func_80832210(this);
}

void func_80851008(GlobalContext* globalCtx, Player* this, void* anim) {
    func_80832210(this);
}

void func_80851030(GlobalContext* globalCtx, Player* this, void* anim) {
    func_80850ED8(globalCtx, this, anim);
}

void func_80851050(GlobalContext* globalCtx, Player* this, void* anim) {
    func_80832DB0(this);
    func_80832C2C(globalCtx, this, anim);
    func_80832210(this);
}

void func_80851094(GlobalContext* globalCtx, Player* this, void* anim) {
    func_80850F1C(globalCtx, this, anim);
}

void func_808510B4(GlobalContext* globalCtx, Player* this, void* anim) {
    func_80850F9C(globalCtx, this, anim);
}

void func_808510D4(GlobalContext* globalCtx, Player* this, void* anim) {
    func_8083308C(globalCtx, this, anim);
}

void func_808510F4(GlobalContext* globalCtx, Player* this, void* anim) {
    func_8083303C(globalCtx, this, anim, 0x9C);
}

void func_80851114(GlobalContext* globalCtx, Player* this, void* anim) {
    func_8083313C(globalCtx, this, anim);
}

void func_80851134(GlobalContext* globalCtx, Player* this, void* anim) {
    func_808330EC(globalCtx, this, anim, 0x9C);
}

void func_80851154(GlobalContext* globalCtx, Player* this, void* anim) {
    func_80832264(globalCtx, this, anim);
}

void func_80851174(GlobalContext* globalCtx, Player* this, void* anim) {
    func_80832284(globalCtx, this, anim);
}

void func_80851194(GlobalContext* globalCtx, Player* this, void* anim) {
    func_808322D0(globalCtx, this, anim);
}

void func_808511B4(GlobalContext* globalCtx, Player* this, void* anim) {
    func_808322A4(globalCtx, this, anim);
}

void func_808511D4(GlobalContext* globalCtx, Player* this, void* anim) {
    LinkAnimation_Update(globalCtx, &this->skelAnime);
}

void func_808511FC(GlobalContext* globalCtx, Player* this, void* anim) {
    if (LinkAnimation_Update(globalCtx, &this->skelAnime)) {
        func_80850F9C(globalCtx, this, anim);
        this->unk_850 = 1;
    }
}

void func_80851248(GlobalContext* globalCtx, Player* this, void* anim) {
    if (LinkAnimation_Update(globalCtx, &this->skelAnime)) {
        func_80832DBC(this);
        func_808322A4(globalCtx, this, anim);
    }
}

void func_80851294(GlobalContext* globalCtx, Player* this, void* anim) {
    if (LinkAnimation_Update(globalCtx, &this->skelAnime)) {
        func_8083313C(globalCtx, this, anim);
        this->unk_850 = 1;
    }
}

void func_808512E0(GlobalContext* globalCtx, Player* this, void* arg2) {
    LinkAnimation_Update(globalCtx, &this->skelAnime);
    func_80832924(this, arg2);
}

void func_80851314(Player* this) {
    if ((this->unk_448 == NULL) || (this->unk_448->update == NULL)) {
        this->unk_448 = NULL;
    }

    this->unk_664 = this->unk_448;

    if (this->unk_664 != NULL) {
        this->actor.shape.rot.y = func_8083DB98(this, 0);
    }
}

void func_80851368(GlobalContext* globalCtx, Player* this, CsCmdActorAction* arg2) {
    this->stateFlags1 |= 0x8000000;
    this->stateFlags2 |= 0x400;
    this->stateFlags1 &= ~0xC0000;

    func_80832284(globalCtx, this, &D_040032F0);
}

void func_808513BC(GlobalContext* globalCtx, Player* this, CsCmdActorAction* arg2) {
    this->actor.gravity = 0.0f;

    if (this->unk_84F == 0) {
        if (func_8083D12C(globalCtx, this, NULL)) {
            this->unk_84F = 1;
        } else {
            func_8084B158(globalCtx, this, NULL, fabsf(this->actor.velocity.y));
            Math_ApproxUpdateScaledS(&this->unk_6C2, -10000, 800);
            func_8084AEEC(this, &this->actor.velocity.y, 4.0f, this->currentYaw);
        }
        return;
    }

    if (LinkAnimation_Update(globalCtx, &this->skelAnime)) {
        if (this->unk_84F == 1) {
            func_80832C6C(globalCtx, this, &D_04003328);
        } else {
            func_80832284(globalCtx, this, &D_04003328);
        }
    }

    func_8084B000(this);
    func_8084AEEC(this, &this->linearVelocity, 0.0f, this->actor.shape.rot.y);
}

void func_808514C0(GlobalContext* globalCtx, Player* this, CsCmdActorAction* arg2) {
    func_80851314(this);

    if (func_808332B8(this)) {
        func_808513BC(globalCtx, this, 0);
        return;
    }

    LinkAnimation_Update(globalCtx, &this->skelAnime);

    if (func_8008F128(this) || (this->stateFlags1 & 0x800)) {
        func_80836670(this, globalCtx);
        return;
    }

    if ((this->interactRangeActor != NULL) && (this->interactRangeActor->textId == 0xFFFF)) {
        func_8083E5A8(this, globalCtx);
    }
}

void func_8085157C(GlobalContext* globalCtx, Player* this, CsCmdActorAction* arg2) {
    LinkAnimation_Update(globalCtx, &this->skelAnime);
}

void func_808515A4(GlobalContext* globalCtx, Player* this, CsCmdActorAction* arg2) {
    LinkAnimationHeader* anim;

    if (func_808332B8(this)) {
        func_80851368(globalCtx, this, 0);
        return;
    }

    anim = D_80853D34[this->modelAnimType];

    if ((this->unk_446 == 6) || (this->unk_446 == 0x2E)) {
        func_80832264(globalCtx, this, anim);
    } else {
        func_80832DB0(this);
        LinkAnimation_Change(globalCtx, &this->skelAnime, anim, (2.0f / 3.0f), 0.0f, Animation_LastFrame(anim), 0,
                             -4.0f);
    }

    func_80832210(this);
}

void func_80851688(GlobalContext* globalCtx, Player* this, CsCmdActorAction* arg2) {
    if (func_8084B3CC(globalCtx, this) == 0) {
        if ((this->csMode == 0x31) && (globalCtx->csCtx.state == 0)) {
            func_8002DF54(globalCtx, NULL, 7);
            return;
        }

        if (func_808332B8(this) != 0) {
            func_808513BC(globalCtx, this, 0);
            return;
        }

        LinkAnimation_Update(globalCtx, &this->skelAnime);

        if (func_8008F128(this) || (this->stateFlags1 & 0x800)) {
            func_80836670(this, globalCtx);
        }
    }
}

struct_80832924 D_80855188[] = {
    { 0, 0x302A },
    { 0, -0x3030 },
};

void func_80851750(GlobalContext* globalCtx, Player* this, CsCmdActorAction* arg2) {
    LinkAnimation_Update(globalCtx, &this->skelAnime);
    func_80832924(this, D_80855188);
}

void func_80851788(GlobalContext* globalCtx, Player* this, CsCmdActorAction* arg2) {
    this->stateFlags1 &= ~0x2000000;

    this->currentYaw = this->actor.shape.rot.y = this->actor.posRot.rot.y =
        Math_Vec3f_Yaw(&this->actor.posRot.pos, &this->unk_450);

    if (this->linearVelocity <= 0.0f) {
        this->linearVelocity = 0.1f;
    } else if (this->linearVelocity > 2.5f) {
        this->linearVelocity = 2.5f;
    }
}

void func_80851828(GlobalContext* globalCtx, Player* this, CsCmdActorAction* arg2) {
    f32 sp1C = 2.5f;

    func_80845BA0(globalCtx, this, &sp1C, 10);

    if (globalCtx->sceneNum == SCENE_BDAN_BOSS) {
        if (this->unk_850 == 0) {
            if (func_8010BDBC(&globalCtx->msgCtx) == 0) {
                return;
            }
        } else {
            if (func_8010BDBC(&globalCtx->msgCtx) != 0) {
                return;
            }
        }
    }

    this->unk_850++;
    if (this->unk_850 > 20) {
        this->csMode = 0xB;
    }
}

void func_808518DC(GlobalContext* globalCtx, Player* this, CsCmdActorAction* arg2) {
    func_8083CEAC(this, globalCtx);
}

void func_8085190C(GlobalContext* globalCtx, Player* this, CsCmdActorAction* arg2) {
    func_80851314(this);

    if (this->unk_850 != 0) {
        if (LinkAnimation_Update(globalCtx, &this->skelAnime)) {
            func_80832284(globalCtx, this, func_808334E4(this));
            this->unk_850 = 0;
        }

        func_80833C3C(this);
    } else {
        func_808401B0(globalCtx, this);
    }
}

void func_80851998(GlobalContext* globalCtx, Player* this, CsCmdActorAction* arg2) {
    func_80845964(globalCtx, this, arg2, 0.0f, 0, 0);
}

void func_808519C0(GlobalContext* globalCtx, Player* this, CsCmdActorAction* arg2) {
    func_80845964(globalCtx, this, arg2, 0.0f, 0, 1);
}

// unused
LinkAnimationHeader* D_80855190[] = {
    0x04002720,
    0x04002360,
};

Vec3f D_80855198 = { -1.0f, 70.0f, 20.0f };

void func_808519EC(GlobalContext* globalCtx, Player* this, CsCmdActorAction* arg2) {
    Math_Vec3f_Copy(&this->actor.posRot.pos, &D_80855198);
    this->actor.shape.rot.y = -0x8000;
    func_808322D0(globalCtx, this, this->ageProperties->unk_9C);
    func_80832F54(globalCtx, this, 0x28F);
}

struct_808551A4 D_808551A4[] = {
    { NA_SE_IT_SWORD_PUTAWAY_STN, 0 },
    { NA_SE_IT_SWORD_STICK_STN, NA_SE_VO_LI_SWORD_N },
};

struct_80832924 D_808551AC[] = {
    { 0, 0x401D },
    { 0, -0x4027 },
};

void func_80851A50(GlobalContext* globalCtx, Player* this, CsCmdActorAction* arg2) {
    struct_808551A4* sp2C;
    Gfx** dLists;

    LinkAnimation_Update(globalCtx, &this->skelAnime);

    if (((LINK_IS_ADULT) && LinkAnimation_OnFrame(&this->skelAnime, 70.0f)) ||
        ((LINK_IS_CHILD) && LinkAnimation_OnFrame(&this->skelAnime, 87.0f))) {
        sp2C = &D_808551A4[gSaveContext.linkAge];
        this->interactRangeActor->parent = &this->actor;

        if (LINK_IS_CHILD) {
            dLists = D_80125DE8;
        } else {
            dLists = D_80125E18;
        }
        this->leftHandDLists = &dLists[gSaveContext.linkAge];

        func_8002F7DC(&this->actor, sp2C->unk_00);
        if (LINK_IS_CHILD) {
            func_80832698(this, sp2C->unk_02);
        }
    } else if (LINK_IS_ADULT) {
        if (LinkAnimation_OnFrame(&this->skelAnime, 66.0f)) {
            func_80832698(this, NA_SE_VO_LI_SWORD_L);
        }
    } else {
        func_80832924(this, D_808551AC);
    }
}

void func_80851B90(GlobalContext* globalCtx, Player* this, CsCmdActorAction* arg2) {
    LinkAnimation_Change(globalCtx, &this->skelAnime, &D_04002860, -(2.0f / 3.0f), 12.0f, 12.0f, 2, 0.0f);
}

struct_80832924 D_808551B4[] = {
    { 0, -0x281E },
};

void func_80851BE8(GlobalContext* globalCtx, Player* this, CsCmdActorAction* arg2) {
    LinkAnimation_Update(globalCtx, &this->skelAnime);

    this->unk_850++;

    if (this->unk_850 >= 180) {
        if (this->unk_850 == 180) {
            LinkAnimation_Change(globalCtx, &this->skelAnime, &D_04003298, (2.0f / 3.0f), 10.0f,
                                 Animation_LastFrame(&D_04003298), 2, -8.0f);
        }
        func_80832924(this, D_808551B4);
    }
}

void func_80851CA4(GlobalContext* globalCtx, Player* this, CsCmdActorAction* arg2) {
    if (LinkAnimation_Update(globalCtx, &this->skelAnime) && (this->unk_850 == 0) && (this->actor.bgCheckFlags & 1)) {
        func_80832264(globalCtx, this, &D_04002DB8);
        this->unk_850 = 1;
    }

    if (this->unk_850 != 0) {
        func_8083721C(this);
    }
}

void func_80851D2C(GlobalContext* globalCtx, Player* this, CsCmdActorAction* arg2) {
    func_80850F1C(globalCtx, this, &D_040030A0);
    func_8084B498(this);
    Player_SetModels(this, Player_ActionToModelGroup(this, this->itemActionParam));
}

struct_80832924 D_808551B8[] = {
    { NA_SE_IT_SWORD_PICKOUT, -0x80C },
};

void func_80851D80(GlobalContext* globalCtx, Player* this, CsCmdActorAction* arg2) {
    LinkAnimation_Update(globalCtx, &this->skelAnime);

    if (LinkAnimation_OnFrame(&this->skelAnime, 6.0f)) {
        func_80846720(globalCtx, this, 0);
    } else {
        func_80832924(this, D_808551B8);
    }
}

void func_80851DEC(GlobalContext* globalCtx, Player* this, CsCmdActorAction* arg2) {
    LinkAnimation_Update(globalCtx, &this->skelAnime);
    Math_ApproxS(&this->actor.shape.unk_06, 0, 1);
}

void func_80851E28(GlobalContext* globalCtx, Player* this, CsCmdActorAction* arg2) {
    LinkAnimation_Update(globalCtx, &this->skelAnime);
    Math_ApproxS(&this->actor.shape.unk_06, 2, 1);
}

void func_80851E64(GlobalContext* globalCtx, Player* this, CsCmdActorAction* arg2) {
    func_80833064(globalCtx, this, &D_04003318, 0x98);
}

void func_80851E90(GlobalContext* globalCtx, Player* this, CsCmdActorAction* arg2) {
    func_8083303C(globalCtx, this, &D_04002408, 0x9C);
    func_80832698(this, NA_SE_VO_LI_GROAN);
}

void func_80851ECC(GlobalContext* globalCtx, Player* this, CsCmdActorAction* arg2) {
    if (LinkAnimation_Update(globalCtx, &this->skelAnime)) {
        func_808330EC(globalCtx, this, &D_04002428, 0x9C);
    }
}

void func_80851F14(GlobalContext* globalCtx, Player* this, LinkAnimationHeader* anim, struct_80832924* arg3) {
    if (LinkAnimation_Update(globalCtx, &this->skelAnime)) {
        func_808322A4(globalCtx, this, anim);
        this->unk_850 = 1;
    } else if (this->unk_850 == 0) {
        func_80832924(this, arg3);
    }
}

void func_80851F84(GlobalContext* globalCtx, Player* this, CsCmdActorAction* arg2) {
    this->actor.shape.shadowDrawFunc = NULL;
    func_80851134(globalCtx, this, &D_04002420);
}

struct_80832924 D_808551BC[] = {
    { NA_SE_VO_LI_RELAX, 0x2023 },
    { NA_SE_PL_SLIPDOWN, 0x8EC },
    { NA_SE_PL_SLIPDOWN, -0x900 },
};

void func_80851FB0(GlobalContext* globalCtx, Player* this, CsCmdActorAction* arg2) {
    if (LinkAnimation_Update(globalCtx, &this->skelAnime)) {
        func_808330EC(globalCtx, this, &D_04002430, 0x9C);
        this->unk_850 = 1;
    } else if (this->unk_850 == 0) {
        func_80832924(this, D_808551BC);
        if (LinkAnimation_OnFrame(&this->skelAnime, 240.0f)) {
            this->actor.shape.shadowDrawFunc = ActorShadow_DrawFunc_Teardrop;
        }
    }
}

struct_80832924 D_808551C8[] = {
    { NA_SE_PL_LAND_LADDER, 0x843 },
    { 0, 0x4854 },
    { 0, 0x485A },
    { 0, -0x4860 },
};

void func_80852048(GlobalContext* globalCtx, Player* this, CsCmdActorAction* arg2) {
    LinkAnimation_Update(globalCtx, &this->skelAnime);
    func_80832924(this, D_808551C8);
}

void func_80852080(GlobalContext* globalCtx, Player* this, CsCmdActorAction* arg2) {
    func_80833064(globalCtx, this, &D_04002340, 0x9D);
    func_80832698(this, NA_SE_VO_LI_FALL_L);
}

void func_808520BC(GlobalContext* globalCtx, Player* this, CsCmdActorAction* arg2) {
    f32 startX = arg2->startPos.x;
    f32 startY = arg2->startPos.y;
    f32 startZ = arg2->startPos.z;
    f32 distX = (arg2->endPos.x - startX);
    f32 distY = (arg2->endPos.y - startY);
    f32 distZ = (arg2->endPos.z - startZ);
    f32 sp4 = (f32)(globalCtx->csCtx.frames - arg2->startFrame) / (f32)(arg2->endFrame - arg2->startFrame);

    this->actor.posRot.pos.x = distX * sp4 + startX;
    this->actor.posRot.pos.y = distY * sp4 + startY;
    this->actor.posRot.pos.z = distZ * sp4 + startZ;
}

struct_80832924 D_808551D8[] = {
    { NA_SE_PL_BOUND, 0x1014 },
    { NA_SE_PL_BOUND, -0x101E },
};

void func_80852174(GlobalContext* globalCtx, Player* this, CsCmdActorAction* arg2) {
    func_808520BC(globalCtx, this, arg2);
    LinkAnimation_Update(globalCtx, &this->skelAnime);
    func_80832924(this, D_808551D8);
}

void func_808521B8(GlobalContext* globalCtx, Player* this, CsCmdActorAction* arg2) {
    if (arg2 != NULL) {
        func_808520BC(globalCtx, this, arg2);
    }
    LinkAnimation_Update(globalCtx, &this->skelAnime);
}

void func_808521F4(GlobalContext* globalCtx, Player* this, CsCmdActorAction* arg2) {
    func_80832B0C(globalCtx, this, D_80853D34[this->modelAnimType]);
    func_80832210(this);
}

void func_80852234(GlobalContext* globalCtx, Player* this, CsCmdActorAction* arg2) {
    LinkAnimation_Update(globalCtx, &this->skelAnime);
}

void func_8085225C(GlobalContext* globalCtx, Player* this, CsCmdActorAction* arg2) {
    func_80832F54(globalCtx, this, 0x98);
}

void func_80852280(GlobalContext* globalCtx, Player* this, CsCmdActorAction* arg2) {
    this->actor.draw = Player_Draw;
}

void func_80852298(GlobalContext* globalCtx, Player* this, CsCmdActorAction* arg2) {
    if (LinkAnimation_Update(globalCtx, &this->skelAnime)) {
        func_8083313C(globalCtx, this, &D_04002378);
        this->unk_850 = 1;
    } else if (this->unk_850 == 0) {
        if (LinkAnimation_OnFrame(&this->skelAnime, 10.0f)) {
            func_80846720(globalCtx, this, 1);
        }
    }
}

struct_80832924 D_808551E0[] = {
    { 0, 0x300A },
    { 0, -0x3018 },
};

void func_80852328(GlobalContext* globalCtx, Player* this, CsCmdActorAction* arg2) {
    func_80851F14(globalCtx, this, &D_04002770, D_808551E0);
}

struct_80832924 D_808551E8[] = {
    { 0, 0x400F },
    { 0, -0x4023 },
};

void func_80852358(GlobalContext* globalCtx, Player* this, CsCmdActorAction* arg2) {
    func_80851F14(globalCtx, this, &D_04002830, D_808551E8);
}

void func_80852388(GlobalContext* globalCtx, Player* this, CsCmdActorAction* arg2) {
    if (LinkAnimation_Update(globalCtx, &this->skelAnime)) {
        func_808322A4(globalCtx, this, &D_04002468);
        this->unk_850 = 1;
    }

    if ((this->unk_850 != 0) && (globalCtx->csCtx.frames >= 900)) {
        this->rightHandType = 0;
    } else {
        this->rightHandType = 0xFF;
    }
}

void func_80852414(GlobalContext* globalCtx, Player* this, LinkAnimationHeader* anim, struct_80832924* arg3) {
    func_80851294(globalCtx, this, anim);
    if (this->unk_850 == 0) {
        func_80832924(this, arg3);
    }
}

struct_80832924 D_808551F0[] = {
    { 0, 0x300F },
    { 0, -0x3021 },
};

void func_80852450(GlobalContext* globalCtx, Player* this, CsCmdActorAction* arg2) {
    func_80852414(globalCtx, this, &D_04002378, D_808551F0);
}

struct_80832924 D_808551F8[] = {
    { NA_SE_PL_KNOCK, -0x84E },
};

void func_80852480(GlobalContext* globalCtx, Player* this, CsCmdActorAction* arg2) {
    func_80852414(globalCtx, this, &D_040027D0, D_808551F8);
}

void func_808524B0(GlobalContext* globalCtx, Player* this, CsCmdActorAction* arg2) {
    func_80837704(globalCtx, this);
}

void func_808524D0(GlobalContext* globalCtx, Player* this, CsCmdActorAction* arg2) {
    sControlInput->press.button |= BTN_B;

    func_80844E68(this, globalCtx);
}

void func_80852514(GlobalContext* globalCtx, Player* this, CsCmdActorAction* arg2) {
    func_80844E68(this, globalCtx);
}

void func_80852544(GlobalContext* globalCtx, Player* this, CsCmdActorAction* arg2) {
}

void func_80852554(GlobalContext* globalCtx, Player* this, CsCmdActorAction* arg2) {
}

void func_80852564(GlobalContext* globalCtx, Player* this, CsCmdActorAction* arg2) {
    this->stateFlags3 |= 2;
    this->linearVelocity = 2.0f;
    this->actor.velocity.y = -1.0f;

    func_80832264(globalCtx, this, &D_04002DB0);
    func_80832698(this, NA_SE_VO_LI_FALL_L);
}

void (*D_808551FC[])(Player* this, GlobalContext* globalCtx) = {
    func_8084377C,
    func_80843954,
    func_80843A38,
};

void func_808525C0(GlobalContext* globalCtx, Player* this, CsCmdActorAction* arg2) {
    D_808551FC[this->unk_850](this, globalCtx);
}

void func_80852608(GlobalContext* globalCtx, Player* this, CsCmdActorAction* arg2) {
    func_80846720(globalCtx, this, 0);
    func_808322D0(globalCtx, this, &D_04002838);
}

void func_80852648(GlobalContext* globalCtx, Player* this, CsCmdActorAction* arg2) {
    LinkAnimation_Update(globalCtx, &this->skelAnime);

    if (LinkAnimation_OnFrame(&this->skelAnime, 10.0f)) {
        this->heldItemActionParam = this->itemActionParam = PLAYER_AP_NONE;
        this->heldItemId = ITEM_NONE;
        this->modelGroup = this->nextModelGroup = Player_ActionToModelGroup(this, PLAYER_AP_NONE);
        this->leftHandDLists = D_80125E08;
        Inventory_ChangeEquipment(EQUIP_SWORD, 2);
        gSaveContext.equips.buttonItems[0] = ITEM_SWORD_MASTER;
        Inventory_DeleteEquipment(globalCtx, 0);
    }
}

LinkAnimationHeader* D_80855208[] = {
    0x040034B8,
    0x04003458,
};

Vec3s D_80855210[2][2] = {
    { { -200, 700, 100 }, { 800, 600, 800 } },
    { { -200, 500, 0 }, { 600, 400, 600 } },
};

void func_808526EC(GlobalContext* globalCtx, Player* this, CsCmdActorAction* arg2) {
    static Vec3f zeroVec = { 0.0f, 0.0f, 0.0f };
    static Color_RGB8 primColor = { 255, 255, 255 };
    static Color_RGB8 envColor = { 0, 128, 128 };
    s32 age = gSaveContext.linkAge;
    Vec3f sparklePos;
    Vec3f sp34;
    Vec3s* ptr;

    func_80851294(globalCtx, this, D_80855208[age]);

    if (this->rightHandType != 0xFF) {
        this->rightHandType = 0xFF;
        return;
    }

    ptr = D_80855210[gSaveContext.linkAge];

    sp34.x = ptr[0].x + Math_Rand_CenteredFloat(ptr[1].x);
    sp34.y = ptr[0].y + Math_Rand_CenteredFloat(ptr[1].y);
    sp34.z = ptr[0].z + Math_Rand_CenteredFloat(ptr[1].z);

    SkinMatrix_Vec3fMtxFMultXYZ(&this->shieldMf, &sp34, &sparklePos);

    EffectSsKiraKira_SpawnDispersed(globalCtx, &sparklePos, &zeroVec, &zeroVec, &primColor, &envColor, 600, -10);
}

void func_8085283C(GlobalContext* globalCtx, Player* this, CsCmdActorAction* arg2) {
    if (LinkAnimation_Update(globalCtx, &this->skelAnime)) {
        func_80852944(globalCtx, this, arg2);
    } else if (this->unk_850 == 0) {
        Item_Give(globalCtx, ITEM_SWORD_MASTER);
        func_80846720(globalCtx, this, 0);
    } else {
        func_8084E988(this);
    }
}

void func_808528C8(GlobalContext* globalCtx, Player* this, CsCmdActorAction* arg2) {
    if (LinkAnimation_Update(globalCtx, &this->skelAnime)) {
        func_8084285C(this, 0.0f, 99.0f, this->skelAnime.endFrame - 8.0f);
    }

    if (this->heldItemActionParam != PLAYER_AP_SWORD_MASTER) {
        func_80846720(globalCtx, this, 1);
    }
}

void func_80852944(GlobalContext* globalCtx, Player* this, CsCmdActorAction* arg2) {
    if (func_808332B8(this)) {
        func_80838F18(globalCtx, this);
        func_80832340(globalCtx, this);
    } else {
        func_8083C148(this, globalCtx);
        if (!func_8083B644(this, globalCtx)) {
            func_8083E5A8(this, globalCtx);
        }
    }

    this->csMode = 0;
    this->unk_6AD = 0;
}

void func_808529D0(GlobalContext* globalCtx, Player* this, CsCmdActorAction* arg2) {
    this->actor.posRot.pos.x = arg2->startPos.x;
    this->actor.posRot.pos.y = arg2->startPos.y;
    if ((globalCtx->sceneNum == SCENE_SPOT04) && LINK_IS_CHILD) {
        this->actor.posRot.pos.y -= 1.0f;
    }
    this->actor.posRot.pos.z = arg2->startPos.z;
    this->currentYaw = this->actor.shape.rot.y = arg2->rot.y;
}

void func_80852A54(GlobalContext* globalCtx, Player* this, CsCmdActorAction* arg2) {
    f32 dx = arg2->startPos.x - (s32)this->actor.posRot.pos.x;
    f32 dy = arg2->startPos.y - (s32)this->actor.posRot.pos.y;
    f32 dz = arg2->startPos.z - (s32)this->actor.posRot.pos.z;
    f32 dist = sqrtf(SQ(dx) + SQ(dy) + SQ(dz));
    s16 yawDiff = arg2->rot.y - this->actor.shape.rot.y;

    if ((this->linearVelocity == 0.0f) && ((dist > 50.0f) || (ABS(yawDiff) > 0x4000))) {
        func_808529D0(globalCtx, this, arg2);
    }

    this->skelAnime.flags = 0;
    func_80832DB0(this);
}

void func_80852B4C(GlobalContext* globalCtx, Player* this, CsCmdActorAction* arg2, struct_80854B18* arg3) {
    if (arg3->type > 0) {
        D_80854AA4[arg3->type](globalCtx, this, arg3->ptr);
    } else if (arg3->type < 0) {
        arg3->func(globalCtx, this, arg2);
    }

    if ((D_80858AA0 & 4) && !(this->skelAnime.flags & 4)) {
        this->skelAnime.morphTbl[0].y /= this->ageProperties->unk_08;
        D_80858AA0 = 0;
    }
}

void func_80852C0C(GlobalContext* globalCtx, Player* this, s32 csMode) {
    if ((csMode != 1) && (csMode != 8) && (csMode != 0x31) && (csMode != 7)) {
        func_808323B4(globalCtx, this);
    }
}

void func_80852C50(GlobalContext* globalCtx, Player* this, CsCmdActorAction* arg2) {
    CsCmdActorAction* linkCsAction = globalCtx->csCtx.linkAction;
    s32 pad;
    s32 sp24;

    if (globalCtx->csCtx.state == 3) {
        func_8002DF54(globalCtx, NULL, 7);
        this->unk_446 = 0;
        func_80832210(this);
        return;
    }

    if (linkCsAction == NULL) {
        this->actor.flags &= ~0x40;
        return;
    }

    if (this->unk_446 != linkCsAction->action) {
        sp24 = D_808547C4[linkCsAction->action];
        if (sp24 >= 0) {
            if ((sp24 == 3) || (sp24 == 4)) {
                func_80852A54(globalCtx, this, linkCsAction);
            } else {
                func_808529D0(globalCtx, this, linkCsAction);
            }
        }

        D_80858AA0 = this->skelAnime.flags;

        func_80832DBC(this);
        osSyncPrintf("TOOL MODE=%d\n", sp24);
        func_80852C0C(globalCtx, this, ABS(sp24));
        func_80852B4C(globalCtx, this, linkCsAction, &D_80854B18[ABS(sp24)]);

        this->unk_850 = 0;
        this->unk_84F = 0;
        this->unk_446 = linkCsAction->action;
    }

    sp24 = D_808547C4[this->unk_446];
    func_80852B4C(globalCtx, this, linkCsAction, &D_80854E50[ABS(sp24)]);
}

void func_80852E14(Player* this, GlobalContext* globalCtx) {
    if (this->csMode != this->prevCsMode) {
        D_80858AA0 = this->skelAnime.flags;

        func_80832DBC(this);
        this->prevCsMode = this->csMode;
        osSyncPrintf("DEMO MODE=%d\n", this->csMode);
        func_80852C0C(globalCtx, this, this->csMode);
        func_80852B4C(globalCtx, this, NULL, &D_80854B18[this->csMode]);
    }

    func_80852B4C(globalCtx, this, NULL, &D_80854E50[this->csMode]);
}

s32 Player_IsDroppingFish(GlobalContext* globalCtx) {
    Player* this = PLAYER;

    return (func_8084EFC0 == this->func_674) && (this->itemActionParam == PLAYER_AP_BOTTLE_FISH);
}

s32 Player_StartFishing(GlobalContext* globalCtx) {
    Player* this = PLAYER;

    func_80832564(globalCtx, this);
    func_80835F44(globalCtx, this, ITEM_FISHING_POLE);
    return 1;
}

s32 func_80852F38(GlobalContext* globalCtx, Player* this) {
    if (!Player_InBlockingCsMode(globalCtx, this) && (this->invincibilityTimer >= 0) && !func_8008F128(this) &&
        !(this->stateFlags3 & 0x80)) {
        func_80832564(globalCtx, this);
        func_80835C58(globalCtx, this, func_8084F308, 0);
        func_80832264(globalCtx, this, &D_04003120);
        this->stateFlags2 |= 0x80;
        func_80832224(this);
        func_80832698(this, NA_SE_VO_LI_HELD);
        return 1;
    }

    return 0;
}

// Sets up player cutscene
s32 func_80852FFC(GlobalContext* globalCtx, Actor* actor, s32 csMode) {
    Player* this = PLAYER;

    if (!Player_InBlockingCsMode(globalCtx, this)) {
        func_80832564(globalCtx, this);
        func_80835C58(globalCtx, this, func_80852E14, 0);
        this->csMode = csMode;
        this->unk_448 = actor;
        func_80832224(this);
        return 1;
    }

    return 0;
}

void func_80853080(Player* this, GlobalContext* globalCtx) {
    func_80835C58(globalCtx, this, func_80840BC8, 1);
    func_80832B0C(globalCtx, this, func_80833338(this));
    this->currentYaw = this->actor.shape.rot.y;
}

s32 Player_InflictDamage(GlobalContext* globalCtx, s32 damage) {
    Player* this = PLAYER;

    if (!Player_InBlockingCsMode(globalCtx, this) && !func_80837B18(globalCtx, this, damage)) {
        this->stateFlags2 &= ~0x80;
        return 1;
    }

    return 0;
}

// Start talking with the given actor
void func_80853148(GlobalContext* globalCtx, Actor* actor) {
    Player* this = PLAYER;
    s32 pad;

    if ((this->targetActor != NULL) || (actor == this->naviActor) || ((actor->flags & 0x40001) == 0x40001)) {
        actor->flags |= 0x100;
    }

    this->targetActor = actor;
    this->exchangeItemId = EXCH_ITEM_NONE;

    if (actor->textId == 0xFFFF) {
        func_8002DF54(globalCtx, actor, 1);
        actor->flags |= 0x100;
        func_80832528(globalCtx, this);
    } else {
        if (this->actor.flags & 0x100) {
            this->actor.textId = 0;
        } else {
            this->actor.flags |= 0x100;
            this->actor.textId = actor->textId;
        }

        if (this->stateFlags1 & 0x800000) {
            s32 sp24 = this->unk_850;

            func_80832528(globalCtx, this);
            func_8083A2F8(globalCtx, this);

            this->unk_850 = sp24;
        } else {
            if (func_808332B8(this)) {
                func_80836898(globalCtx, this, func_8083A2F8);
                func_80832C6C(globalCtx, this, &D_04003328);
            } else if ((actor->type != ACTORTYPE_NPC) || (this->heldItemActionParam == PLAYER_AP_FISHING_POLE)) {
                func_8083A2F8(globalCtx, this);

                if (!func_8008E9C4(this)) {
                    if ((actor != this->naviActor) && (actor->xzDistFromLink < 40.0f)) {
                        func_808322D0(globalCtx, this, &D_04002DF0);
                    } else {
                        func_80832284(globalCtx, this, func_80833338(this));
                    }
                }
            } else {
                func_80836898(globalCtx, this, func_8083A2F8);
                func_808322D0(globalCtx, this, (actor->xzDistFromLink < 40.0f) ? &D_04002DF0 : &D_040031A0);
            }

            if (this->skelAnime.animation == &D_04002DF0) {
                func_80832F54(globalCtx, this, 0x19);
            }

            func_80832224(this);
        }

        this->stateFlags1 |= 0x20000040;
    }

    if ((this->naviActor == this->targetActor) && ((this->targetActor->textId & 0xFF00) != 0x200)) {
        this->naviActor->flags |= 0x100;
        func_80835EA4(globalCtx, 0xB);
    }
}<|MERGE_RESOLUTION|>--- conflicted
+++ resolved
@@ -2006,12 +2006,8 @@
         anim = &D_04002F40;
     }
 
-<<<<<<< HEAD
     phi_f2 = Animation_LastFrame(anim);
-=======
-    phi_f2 = SkelAnime_GetFrameCount(anim);
     phi_f14 = phi_f2;
->>>>>>> 09ddf4f7
 
     if (sp38 >= 0) {
         phi_f0 = 1.2f;
