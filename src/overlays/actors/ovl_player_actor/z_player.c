/*
 * File: z_player.c
 * Overlay: ovl_player_actor
 * Description: Link
 */

#include "ultra64.h"
#include "global.h"

#include "overlays/actors/ovl_Bg_Heavy_Block/z_bg_heavy_block.h"
#include "overlays/actors/ovl_Door_Shutter/z_door_shutter.h"
#include "overlays/actors/ovl_En_Boom/z_en_boom.h"
#include "overlays/actors/ovl_En_Arrow/z_en_arrow.h"
#include "overlays/actors/ovl_En_Box/z_en_box.h"
#include "overlays/actors/ovl_En_Door/z_en_door.h"
#include "overlays/actors/ovl_En_Elf/z_en_elf.h"
#include "overlays/actors/ovl_En_Fish/z_en_fish.h"
#include "overlays/actors/ovl_En_Horse/z_en_horse.h"
#include "overlays/effects/ovl_Effect_Ss_Fhg_Flash/z_eff_ss_fhg_flash.h"
#include "objects/gameplay_keep/gameplay_keep.h"
#include "objects/object_link_child/object_link_child.h"

#define THIS ((Player*)thisx)

typedef struct {
    /* 0x00 */ u8 itemId;
    /* 0x01 */ u8 field; // various bit-packed data
    /* 0x02 */ s8 gi;    // defines the draw id and chest opening animation
    /* 0x03 */ u8 textId;
    /* 0x04 */ u16 objectId;
} GetItemEntry; // size = 0x06

#define GET_ITEM(itemId, objectId, drawId, textId, field, chestAnim) \
    { itemId, field, (chestAnim != 0 ? 1 : -1) * (drawId + 1), textId, objectId }

#define CHEST_ANIM_SHORT 0
#define CHEST_ANIM_LONG 1

#define GET_ITEM_NONE \
    { ITEM_NONE, 0, 0, 0, 0 }

typedef enum {
    /* 0x00 */ KNOB_ANIM_ADULT_L,
    /* 0x01 */ KNOB_ANIM_CHILD_L,
    /* 0x02 */ KNOB_ANIM_ADULT_R,
    /* 0x03 */ KNOB_ANIM_CHILD_R
} KnobDoorAnim;

typedef struct {
    /* 0x00 */ u8 itemId;
    /* 0x02 */ s16 actorId;
} ExplosiveInfo; // size = 0x04

typedef struct {
    /* 0x00 */ s16 actorId;
    /* 0x02 */ u8 itemId;
    /* 0x03 */ u8 actionParam;
    /* 0x04 */ u8 textId;
} BottleCatchInfo; // size = 0x06

typedef struct {
    /* 0x00 */ s16 actorId;
    /* 0x02 */ s16 actorParams;
} BottleDropInfo; // size = 0x04

typedef struct {
    /* 0x00 */ s8 damage;
    /* 0x01 */ u8 unk_01;
    /* 0x02 */ u8 unk_02;
    /* 0x03 */ u8 unk_03;
    /* 0x04 */ u16 sfxId;
} FallImpactInfo; // size = 0x06

typedef struct {
    /* 0x00 */ Vec3f pos;
    /* 0x0C */ s16 yaw;
} SpecialRespawnInfo; // size = 0x10

typedef struct {
    /* 0x00 */ u16 sfxId;
    /* 0x02 */ s16 field;
} struct_80832924; // size = 0x04

typedef struct {
    /* 0x00 */ u16 unk_00;
    /* 0x02 */ s16 unk_02;
} struct_808551A4; // size = 0x04

typedef struct {
    /* 0x00 */ LinkAnimationHeader* anim;
    /* 0x04 */ u8 unk_04;
} struct_808540F4; // size = 0x08

typedef struct {
    /* 0x00 */ LinkAnimationHeader* unk_00;
    /* 0x04 */ LinkAnimationHeader* unk_04;
    /* 0x08 */ u8 unk_08;
    /* 0x09 */ u8 unk_09;
} struct_80854554; // size = 0x0C

typedef struct {
    /* 0x00 */ LinkAnimationHeader* unk_00;
    /* 0x04 */ LinkAnimationHeader* unk_04;
    /* 0x08 */ LinkAnimationHeader* unk_08;
    /* 0x0C */ u8 unk_0C;
    /* 0x0D */ u8 unk_0D;
} struct_80854190; // size = 0x10

typedef struct {
    /* 0x00 */ LinkAnimationHeader* anim;
    /* 0x04 */ f32 unk_04;
    /* 0x04 */ f32 unk_08;
} struct_80854578; // size = 0x0C

typedef struct {
    /* 0x00 */ s8 type;
    /* 0x04 */ union {
        void* ptr;
        void (*func)(GlobalContext*, Player*, CsCmdActorAction*);
    };
} struct_80854B18; // size = 0x08

typedef struct {
    /* 0x00 */ s16 unk_00;
    /* 0x02 */ s16 unk_02;
    /* 0x04 */ s16 unk_04;
    /* 0x06 */ s16 unk_06;
    /* 0x08 */ s16 unk_08;
} struct_80858AC8; // size = 0x0A

void func_80833770(GlobalContext* globalCtx, Player* this);
void func_80833790(GlobalContext* globalCtx, Player* this);
void func_8083379C(GlobalContext* globalCtx, Player* this);
void func_8083377C(GlobalContext* globalCtx, Player* this);
void func_808337D4(GlobalContext* globalCtx, Player* this);
void func_80833910(GlobalContext* globalCtx, Player* this);
void func_80833984(GlobalContext* globalCtx, Player* this);
void func_8083399C(GlobalContext* globalCtx, Player* this, s8 actionParam);
s32 func_8083485C(Player* this, GlobalContext* globalCtx);
s32 func_808349DC(Player* this, GlobalContext* globalCtx);
s32 func_80834A2C(Player* this, GlobalContext* globalCtx);
s32 func_80834B5C(Player* this, GlobalContext* globalCtx);
s32 func_80834C74(Player* this, GlobalContext* globalCtx);
s32 func_8083501C(Player* this, GlobalContext* globalCtx);
s32 func_808351D4(Player* this, GlobalContext* globalCtx);
s32 func_808353D8(Player* this, GlobalContext* globalCtx);
s32 func_80835588(Player* this, GlobalContext* globalCtx);
s32 func_808356E8(Player* this, GlobalContext* globalCtx);
s32 func_80835800(Player* this, GlobalContext* globalCtx);
s32 func_80835884(Player* this, GlobalContext* globalCtx);
s32 func_808358F0(Player* this, GlobalContext* globalCtx);
s32 func_808359FC(Player* this, GlobalContext* globalCtx);
s32 func_80835B60(Player* this, GlobalContext* globalCtx);
s32 func_80835C08(Player* this, GlobalContext* globalCtx);
void func_80835F44(GlobalContext* globalCtx, Player* this, s32 item);
void func_80839F90(Player* this, GlobalContext* globalCtx);
s32 func_80838A14(Player* this, GlobalContext* globalCtx);
s32 func_80839800(Player* this, GlobalContext* globalCtx);
s32 func_8083B040(Player* this, GlobalContext* globalCtx);
s32 func_8083B998(Player* this, GlobalContext* globalCtx);
s32 func_8083B644(Player* this, GlobalContext* globalCtx);
s32 func_8083BDBC(Player* this, GlobalContext* globalCtx);
s32 func_8083C1DC(Player* this, GlobalContext* globalCtx);
s32 func_8083C2B0(Player* this, GlobalContext* globalCtx);
s32 func_8083C544(Player* this, GlobalContext* globalCtx);
s32 func_8083C61C(GlobalContext* globalCtx, Player* this);
void func_8083CA20(GlobalContext* globalCtx, Player* this);
void func_8083CA54(GlobalContext* globalCtx, Player* this);
void func_8083CA9C(GlobalContext* globalCtx, Player* this);
s32 func_8083E0FC(Player* this, GlobalContext* globalCtx);
s32 func_8083E5A8(Player* this, GlobalContext* globalCtx);
s32 func_8083EB44(Player* this, GlobalContext* globalCtx);
s32 func_8083F7BC(Player* this, GlobalContext* globalCtx);
void func_80840450(Player* this, GlobalContext* globalCtx);
void func_808407CC(Player* this, GlobalContext* globalCtx);
void func_80840BC8(Player* this, GlobalContext* globalCtx);
void func_80840DE4(Player* this, GlobalContext* globalCtx);
void func_808414F8(Player* this, GlobalContext* globalCtx);
void func_8084170C(Player* this, GlobalContext* globalCtx);
void func_808417FC(Player* this, GlobalContext* globalCtx);
void func_8084193C(Player* this, GlobalContext* globalCtx);
void func_80841BA8(Player* this, GlobalContext* globalCtx);
void func_80842180(Player* this, GlobalContext* globalCtx);
void func_8084227C(Player* this, GlobalContext* globalCtx);
void func_8084279C(Player* this, GlobalContext* globalCtx);
void func_808423EC(Player* this, GlobalContext* globalCtx);
void func_8084251C(Player* this, GlobalContext* globalCtx);
void func_80843188(Player* this, GlobalContext* globalCtx);
void func_808435C4(Player* this, GlobalContext* globalCtx);
void func_8084370C(Player* this, GlobalContext* globalCtx);
void func_8084377C(Player* this, GlobalContext* globalCtx);
void func_80843954(Player* this, GlobalContext* globalCtx);
void func_80843A38(Player* this, GlobalContext* globalCtx);
void func_80843CEC(Player* this, GlobalContext* globalCtx);
void func_8084411C(Player* this, GlobalContext* globalCtx);
void func_80844708(Player* this, GlobalContext* globalCtx);
void func_80844A44(Player* this, GlobalContext* globalCtx);
void func_80844AF4(Player* this, GlobalContext* globalCtx);
void func_80844E68(Player* this, GlobalContext* globalCtx);
void func_80845000(Player* this, GlobalContext* globalCtx);
void func_80845308(Player* this, GlobalContext* globalCtx);
void func_80845668(Player* this, GlobalContext* globalCtx);
void func_808458D0(Player* this, GlobalContext* globalCtx);
void func_80845CA4(Player* this, GlobalContext* globalCtx);
void func_80845EF8(Player* this, GlobalContext* globalCtx);
void func_80846050(Player* this, GlobalContext* globalCtx);
void func_80846120(Player* this, GlobalContext* globalCtx);
void func_80846260(Player* this, GlobalContext* globalCtx);
void func_80846358(Player* this, GlobalContext* globalCtx);
void func_80846408(Player* this, GlobalContext* globalCtx);
void func_808464B0(Player* this, GlobalContext* globalCtx);
void func_80846578(Player* this, GlobalContext* globalCtx);
void func_80846648(GlobalContext* globalCtx, Player* this);
void func_80846660(GlobalContext* globalCtx, Player* this);
void func_808467D4(GlobalContext* globalCtx, Player* this);
void func_808468A8(GlobalContext* globalCtx, Player* this);
void func_808468E8(GlobalContext* globalCtx, Player* this);
void func_80846978(GlobalContext* globalCtx, Player* this);
void func_808469BC(GlobalContext* globalCtx, Player* this);
void func_80846A68(GlobalContext* globalCtx, Player* this);
void func_8084B1D8(Player* this, GlobalContext* globalCtx);
void func_8084B530(Player* this, GlobalContext* globalCtx);
void func_8084B78C(Player* this, GlobalContext* globalCtx);
void func_8084B898(Player* this, GlobalContext* globalCtx);
void func_8084B9E4(Player* this, GlobalContext* globalCtx);
void func_8084BBE4(Player* this, GlobalContext* globalCtx);
void func_8084BDFC(Player* this, GlobalContext* globalCtx);
void func_8084BF1C(Player* this, GlobalContext* globalCtx);
void Player_UpdateCommon(Player* this, GlobalContext* globalCtx, Input* input);
void func_8084C5F8(Player* this, GlobalContext* globalCtx);
void func_8084C760(Player* this, GlobalContext* globalCtx);
void func_8084C81C(Player* this, GlobalContext* globalCtx);
void func_8084CC98(Player* this, GlobalContext* globalCtx);
void func_8084D3E4(Player* this, GlobalContext* globalCtx);
void func_8084D610(Player* this, GlobalContext* globalCtx);
void func_8084D7C4(Player* this, GlobalContext* globalCtx);
void func_8084D84C(Player* this, GlobalContext* globalCtx);
void func_8084DAB4(Player* this, GlobalContext* globalCtx);
void func_8084DC48(Player* this, GlobalContext* globalCtx);
void func_8084E1EC(Player* this, GlobalContext* globalCtx);
void func_8084E30C(Player* this, GlobalContext* globalCtx);
void func_8084E368(Player* this, GlobalContext* globalCtx);
void func_8084E3C4(Player* this, GlobalContext* globalCtx);
void func_8084E604(Player* this, GlobalContext* globalCtx);
void func_8084E6D4(Player* this, GlobalContext* globalCtx);
void func_8084E9AC(Player* this, GlobalContext* globalCtx);
void func_8084EAC0(Player* this, GlobalContext* globalCtx);
void func_8084ECA4(Player* this, GlobalContext* globalCtx);
void func_8084EED8(Player* this, GlobalContext* globalCtx);
void func_8084EFC0(Player* this, GlobalContext* globalCtx);
void func_8084F104(Player* this, GlobalContext* globalCtx);
void func_8084F390(Player* this, GlobalContext* globalCtx);
void func_8084F608(Player* this, GlobalContext* globalCtx);
void func_8084F698(Player* this, GlobalContext* globalCtx);
void func_8084F710(Player* this, GlobalContext* globalCtx);
void func_8084F88C(Player* this, GlobalContext* globalCtx);
void func_8084F9A0(Player* this, GlobalContext* globalCtx);
void func_8084F9C0(Player* this, GlobalContext* globalCtx);
void func_8084FA54(Player* this, GlobalContext* globalCtx);
void func_8084FB10(Player* this, GlobalContext* globalCtx);
void func_8084FBF4(Player* this, GlobalContext* globalCtx);
s32 func_8084FCAC(Player* this, GlobalContext* globalCtx);
void func_8084FF7C(Player* this);
void func_8085002C(Player* this);
s32 func_80850224(Player* this, GlobalContext* globalCtx);
void func_808502D0(Player* this, GlobalContext* globalCtx);
void func_808505DC(Player* this, GlobalContext* globalCtx);
void func_8085063C(Player* this, GlobalContext* globalCtx);
void func_8085076C(Player* this, GlobalContext* globalCtx);
void func_808507F4(Player* this, GlobalContext* globalCtx);
void func_80850AEC(Player* this, GlobalContext* globalCtx);
void func_80850C68(Player* this, GlobalContext* globalCtx);
void func_80850E84(Player* this, GlobalContext* globalCtx);
void func_80851008(GlobalContext* globalCtx, Player* this, void* anim);
void func_80851030(GlobalContext* globalCtx, Player* this, void* anim);
void func_80851050(GlobalContext* globalCtx, Player* this, void* anim);
void func_80851094(GlobalContext* globalCtx, Player* this, void* anim);
void func_808510B4(GlobalContext* globalCtx, Player* this, void* anim);
void func_808510D4(GlobalContext* globalCtx, Player* this, void* anim);
void func_808510F4(GlobalContext* globalCtx, Player* this, void* anim);
void func_80851114(GlobalContext* globalCtx, Player* this, void* anim);
void func_80851134(GlobalContext* globalCtx, Player* this, void* anim);
void func_80851154(GlobalContext* globalCtx, Player* this, void* anim);
void func_80851174(GlobalContext* globalCtx, Player* this, void* anim);
void func_80851194(GlobalContext* globalCtx, Player* this, void* anim);
void func_808511B4(GlobalContext* globalCtx, Player* this, void* anim);
void func_808511D4(GlobalContext* globalCtx, Player* this, void* anim);
void func_808511FC(GlobalContext* globalCtx, Player* this, void* anim);
void func_80851248(GlobalContext* globalCtx, Player* this, void* anim);
void func_80851294(GlobalContext* globalCtx, Player* this, void* anim);
void func_808512E0(GlobalContext* globalCtx, Player* this, void* arg2);
void func_80851368(GlobalContext* globalCtx, Player* this, CsCmdActorAction* arg2);
void func_808513BC(GlobalContext* globalCtx, Player* this, CsCmdActorAction* arg2);
void func_808514C0(GlobalContext* globalCtx, Player* this, CsCmdActorAction* arg2);
void func_8085157C(GlobalContext* globalCtx, Player* this, CsCmdActorAction* arg2);
void func_808515A4(GlobalContext* globalCtx, Player* this, CsCmdActorAction* arg2);
void func_80851688(GlobalContext* globalCtx, Player* this, CsCmdActorAction* arg2);
void func_80851750(GlobalContext* globalCtx, Player* this, CsCmdActorAction* arg2);
void func_80851788(GlobalContext* globalCtx, Player* this, CsCmdActorAction* arg2);
void func_80851828(GlobalContext* globalCtx, Player* this, CsCmdActorAction* arg2);
void func_808518DC(GlobalContext* globalCtx, Player* this, CsCmdActorAction* arg2);
void func_8085190C(GlobalContext* globalCtx, Player* this, CsCmdActorAction* arg2);
void func_80851998(GlobalContext* globalCtx, Player* this, CsCmdActorAction* arg2);
void func_808519C0(GlobalContext* globalCtx, Player* this, CsCmdActorAction* arg2);
void func_808519EC(GlobalContext* globalCtx, Player* this, CsCmdActorAction* arg2);
void func_80851A50(GlobalContext* globalCtx, Player* this, CsCmdActorAction* arg2);
void func_80851B90(GlobalContext* globalCtx, Player* this, CsCmdActorAction* arg2);
void func_80851BE8(GlobalContext* globalCtx, Player* this, CsCmdActorAction* arg2);
void func_80851CA4(GlobalContext* globalCtx, Player* this, CsCmdActorAction* arg2);
void func_80851D2C(GlobalContext* globalCtx, Player* this, CsCmdActorAction* arg2);
void func_80851D80(GlobalContext* globalCtx, Player* this, CsCmdActorAction* arg2);
void func_80851DEC(GlobalContext* globalCtx, Player* this, CsCmdActorAction* arg2);
void func_80851E28(GlobalContext* globalCtx, Player* this, CsCmdActorAction* arg2);
void func_80851E64(GlobalContext* globalCtx, Player* this, CsCmdActorAction* arg2);
void func_80851E90(GlobalContext* globalCtx, Player* this, CsCmdActorAction* arg2);
void func_80851ECC(GlobalContext* globalCtx, Player* this, CsCmdActorAction* arg2);
void func_80851F84(GlobalContext* globalCtx, Player* this, CsCmdActorAction* arg2);
void func_80851FB0(GlobalContext* globalCtx, Player* this, CsCmdActorAction* arg2);
void func_80852048(GlobalContext* globalCtx, Player* this, CsCmdActorAction* arg2);
void func_80852080(GlobalContext* globalCtx, Player* this, CsCmdActorAction* arg2);
void func_80852174(GlobalContext* globalCtx, Player* this, CsCmdActorAction* arg2);
void func_808521B8(GlobalContext* globalCtx, Player* this, CsCmdActorAction* arg2);
void func_808521F4(GlobalContext* globalCtx, Player* this, CsCmdActorAction* arg2);
void func_80852234(GlobalContext* globalCtx, Player* this, CsCmdActorAction* arg2);
void func_8085225C(GlobalContext* globalCtx, Player* this, CsCmdActorAction* arg2);
void func_80852280(GlobalContext* globalCtx, Player* this, CsCmdActorAction* arg2);
void func_80852358(GlobalContext* globalCtx, Player* this, CsCmdActorAction* arg2);
void func_80852388(GlobalContext* globalCtx, Player* this, CsCmdActorAction* arg2);
void func_80852298(GlobalContext* globalCtx, Player* this, CsCmdActorAction* arg2);
void func_80852328(GlobalContext* globalCtx, Player* this, CsCmdActorAction* arg2);
void func_80852480(GlobalContext* globalCtx, Player* this, CsCmdActorAction* arg2);
void func_80852450(GlobalContext* globalCtx, Player* this, CsCmdActorAction* arg2);
void func_808524B0(GlobalContext* globalCtx, Player* this, CsCmdActorAction* arg2);
void func_808524D0(GlobalContext* globalCtx, Player* this, CsCmdActorAction* arg2);
void func_80852514(GlobalContext* globalCtx, Player* this, CsCmdActorAction* arg2);
void func_80852544(GlobalContext* globalCtx, Player* this, CsCmdActorAction* arg2);
void func_80852554(GlobalContext* globalCtx, Player* this, CsCmdActorAction* arg2);
void func_80852564(GlobalContext* globalCtx, Player* this, CsCmdActorAction* arg2);
void func_808525C0(GlobalContext* globalCtx, Player* this, CsCmdActorAction* arg2);
void func_80852608(GlobalContext* globalCtx, Player* this, CsCmdActorAction* arg2);
void func_80852648(GlobalContext* globalCtx, Player* this, CsCmdActorAction* arg2);
void func_808526EC(GlobalContext* globalCtx, Player* this, CsCmdActorAction* arg2);
void func_8085283C(GlobalContext* globalCtx, Player* this, CsCmdActorAction* arg2);
void func_808528C8(GlobalContext* globalCtx, Player* this, CsCmdActorAction* arg2);
void func_80852944(GlobalContext* globalCtx, Player* this, CsCmdActorAction* arg2);
void func_808529D0(GlobalContext* globalCtx, Player* this, CsCmdActorAction* arg2);
void func_80852C50(GlobalContext* globalCtx, Player* this, CsCmdActorAction* arg2);
void func_80852E14(Player* this, GlobalContext* globalCtx);
s32 Player_IsDroppingFish(GlobalContext* globalCtx);
s32 Player_StartFishing(GlobalContext* globalCtx);
s32 func_80852F38(GlobalContext* globalCtx, Player* this);
s32 func_80852FFC(GlobalContext* globalCtx, Actor* actor, s32 csMode);
void func_80853080(Player* this, GlobalContext* globalCtx);
s32 Player_InflictDamage(GlobalContext* globalCtx, s32 damage);
void func_80853148(GlobalContext* globalCtx, Actor* actor);

// .bss part 1
static s32 D_80858AA0;
static s32 D_80858AA4;
static Vec3f D_80858AA8;
static Input* sControlInput;

// .data

static u8 D_80853410[] = { 0, 0, 0, 0, 0, 0, 0, 0, 0, 0, 1, 1, 1, 1, 1, 1, 1, 1, 1, 1, 1, 1 };

static PlayerAgeProperties sAgeProperties[] = {
    {
        56.0f,
        90.0f,
        1.0f,
        111.0f,
        70.0f,
        79.4f,
        59.0f,
        41.0f,
        19.0f,
        36.0f,
        44.8f,
        56.0f,
        68.0f,
        70.0f,
        18.0f,
        15.0f,
        70.0f,
        { 9, 4671, 359 },
        {
            { 8, 4694, 380 },
            { 9, 6122, 359 },
            { 8, 4694, 380 },
            { 9, 6122, 359 },
        },
        {
            { 9, 6122, 359 },
            { 9, 7693, 380 },
            { 9, 6122, 359 },
            { 9, 7693, 380 },
        },
        {
            { 8, 4694, 380 },
            { 9, 6122, 359 },
        },
        {
            { -1592, 4694, 380 },
            { -1591, 6122, 359 },
        },
        0,
        0x80,
        &gPlayerAnim_002718,
        &gPlayerAnim_002720,
        &gPlayerAnim_002838,
        &gPlayerAnim_002E70,
        &gPlayerAnim_002E78,
        { &gPlayerAnim_002E80, &gPlayerAnim_002E88, &gPlayerAnim_002D90, &gPlayerAnim_002D98 },
        { &gPlayerAnim_002D70, &gPlayerAnim_002D78 },
        { &gPlayerAnim_002E50, &gPlayerAnim_002E58 },
        { &gPlayerAnim_002E68, &gPlayerAnim_002E60 },
    },
    {
        40.0f,
        60.0f,
        11.0f / 17.0f,
        71.0f,
        50.0f,
        47.0f,
        39.0f,
        27.0f,
        19.0f,
        22.0f,
        29.6f,
        32.0f,
        48.0f,
        70.0f * (11.0f / 17.0f),
        14.0f,
        12.0f,
        55.0f,
        { -24, 3565, 876 },
        {
            { -24, 3474, 862 },
            { -24, 4977, 937 },
            { 8, 4694, 380 },
            { 9, 6122, 359 },
        },
        {
            { -24, 4977, 937 },
            { -24, 6495, 937 },
            { 9, 6122, 359 },
            { 9, 7693, 380 },
        },
        {
            { 8, 4694, 380 },
            { 9, 6122, 359 },
        },
        {
            { -1592, 4694, 380 },
            { -1591, 6122, 359 },
        },
        0x20,
        0,
        &gPlayerAnim_002318,
        &gPlayerAnim_002360,
        &gPlayerAnim_0023A8,
        &gPlayerAnim_0023E0,
        &gPlayerAnim_0023E8,
        { &gPlayerAnim_0023F0, &gPlayerAnim_0023F8, &gPlayerAnim_002D90, &gPlayerAnim_002D98 },
        { &gPlayerAnim_002D70, &gPlayerAnim_002D78 },
        { &gPlayerAnim_0023C0, &gPlayerAnim_0023C8 },
        { &gPlayerAnim_0023D8, &gPlayerAnim_0023D0 },
    },
};

static u32 D_808535D0 = false;
static f32 D_808535D4 = 0.0f;
static s16 D_808535D8 = 0;
static s16 D_808535DC = 0;
static s32 D_808535E0 = 0;
static s32 D_808535E4 = 0;
static f32 D_808535E8 = 1.0f;
static f32 D_808535EC = 1.0f;
static u32 D_808535F0 = 0;
static u32 D_808535F4 = 0;
static s16 D_808535F8 = 0;
static s16 D_808535FC = 0;
static f32 D_80853600 = 0.0f;
static s32 D_80853604 = 0;
static s32 D_80853608 = 0;
static s32 D_8085360C = 0;
static s16 D_80853610 = 0;
static s32 D_80853614 = 0;
static s32 D_80853618 = 0;

static u16 D_8085361C[] = {
    NA_SE_VO_LI_SWEAT,
    NA_SE_VO_LI_SNEEZE,
    NA_SE_VO_LI_RELAX,
    NA_SE_VO_LI_FALL_L,
};

static GetItemEntry sGetItemTable[] = {
    GET_ITEM(ITEM_BOMBS_5, OBJECT_GI_BOMB_1, GID_BOMB, 0x32, 0x59, CHEST_ANIM_SHORT),
    GET_ITEM(ITEM_NUTS_5, OBJECT_GI_NUTS, GID_NUTS, 0x34, 0x0C, CHEST_ANIM_SHORT),
    GET_ITEM(ITEM_BOMBCHU, OBJECT_GI_BOMB_2, GID_BOMBCHU, 0x33, 0x80, CHEST_ANIM_SHORT),
    GET_ITEM(ITEM_BOW, OBJECT_GI_BOW, GID_BOW, 0x31, 0x80, CHEST_ANIM_LONG),
    GET_ITEM(ITEM_SLINGSHOT, OBJECT_GI_PACHINKO, GID_SLINGSHOT, 0x30, 0x80, CHEST_ANIM_LONG),
    GET_ITEM(ITEM_BOOMERANG, OBJECT_GI_BOOMERANG, GID_BOOMERANG, 0x35, 0x80, CHEST_ANIM_LONG),
    GET_ITEM(ITEM_STICK, OBJECT_GI_STICK, GID_STICK, 0x37, 0x0D, CHEST_ANIM_SHORT),
    GET_ITEM(ITEM_HOOKSHOT, OBJECT_GI_HOOKSHOT, GID_HOOKSHOT, 0x36, 0x80, CHEST_ANIM_LONG),
    GET_ITEM(ITEM_LONGSHOT, OBJECT_GI_HOOKSHOT, GID_LONGSHOT, 0x4F, 0x80, CHEST_ANIM_LONG),
    GET_ITEM(ITEM_LENS, OBJECT_GI_GLASSES, GID_LENS, 0x39, 0x80, CHEST_ANIM_LONG),
    GET_ITEM(ITEM_LETTER_ZELDA, OBJECT_GI_LETTER, GID_LETTER_ZELDA, 0x69, 0x80, CHEST_ANIM_LONG),
    GET_ITEM(ITEM_OCARINA_TIME, OBJECT_GI_OCARINA, GID_OCARINA_TIME, 0x3A, 0x80, CHEST_ANIM_LONG),
    GET_ITEM(ITEM_HAMMER, OBJECT_GI_HAMMER, GID_HAMMER, 0x38, 0x80, CHEST_ANIM_LONG),
    GET_ITEM(ITEM_COJIRO, OBJECT_GI_NIWATORI, GID_COJIRO, 0x02, 0x80, CHEST_ANIM_LONG),
    GET_ITEM(ITEM_BOTTLE, OBJECT_GI_BOTTLE, GID_BOTTLE, 0x42, 0x80, CHEST_ANIM_LONG),
    GET_ITEM(ITEM_POTION_RED, OBJECT_GI_LIQUID, GID_POTION_RED, 0x43, 0x80, CHEST_ANIM_LONG),
    GET_ITEM(ITEM_POTION_GREEN, OBJECT_GI_LIQUID, GID_POTION_GREEN, 0x44, 0x80, CHEST_ANIM_LONG),
    GET_ITEM(ITEM_POTION_BLUE, OBJECT_GI_LIQUID, GID_POTION_BLUE, 0x45, 0x80, CHEST_ANIM_LONG),
    GET_ITEM(ITEM_FAIRY, OBJECT_GI_BOTTLE, GID_BOTTLE, 0x46, 0x80, CHEST_ANIM_LONG),
    GET_ITEM(ITEM_MILK_BOTTLE, OBJECT_GI_MILK, GID_MILK, 0x98, 0x80, CHEST_ANIM_LONG),
    GET_ITEM(ITEM_LETTER_RUTO, OBJECT_GI_BOTTLE_LETTER, GID_LETTER_RUTO, 0x99, 0x80, CHEST_ANIM_LONG),
    GET_ITEM(ITEM_BEAN, OBJECT_GI_BEAN, GID_BEAN, 0x48, 0x80, CHEST_ANIM_SHORT),
    GET_ITEM(ITEM_MASK_SKULL, OBJECT_GI_SKJ_MASK, GID_MASK_SKULL, 0x10, 0x80, CHEST_ANIM_LONG),
    GET_ITEM(ITEM_MASK_SPOOKY, OBJECT_GI_REDEAD_MASK, GID_MASK_SPOOKY, 0x11, 0x80, CHEST_ANIM_LONG),
    GET_ITEM(ITEM_CHICKEN, OBJECT_GI_NIWATORI, GID_CHICKEN, 0x48, 0x80, CHEST_ANIM_LONG),
    GET_ITEM(ITEM_MASK_KEATON, OBJECT_GI_KI_TAN_MASK, GID_MASK_KEATON, 0x12, 0x80, CHEST_ANIM_LONG),
    GET_ITEM(ITEM_MASK_BUNNY, OBJECT_GI_RABIT_MASK, GID_MASK_BUNNY, 0x13, 0x80, CHEST_ANIM_LONG),
    GET_ITEM(ITEM_MASK_TRUTH, OBJECT_GI_TRUTH_MASK, GID_MASK_TRUTH, 0x17, 0x80, CHEST_ANIM_LONG),
    GET_ITEM(ITEM_POCKET_EGG, OBJECT_GI_EGG, GID_EGG, 0x01, 0x80, CHEST_ANIM_LONG),
    GET_ITEM(ITEM_POCKET_CUCCO, OBJECT_GI_NIWATORI, GID_CHICKEN, 0x48, 0x80, CHEST_ANIM_LONG),
    GET_ITEM(ITEM_ODD_MUSHROOM, OBJECT_GI_MUSHROOM, GID_ODD_MUSHROOM, 0x03, 0x80, CHEST_ANIM_LONG),
    GET_ITEM(ITEM_ODD_POTION, OBJECT_GI_POWDER, GID_ODD_POTION, 0x04, 0x80, CHEST_ANIM_LONG),
    GET_ITEM(ITEM_SAW, OBJECT_GI_SAW, GID_SAW, 0x05, 0x80, CHEST_ANIM_LONG),
    GET_ITEM(ITEM_SWORD_BROKEN, OBJECT_GI_BROKENSWORD, GID_SWORD_BROKEN, 0x08, 0x80, CHEST_ANIM_LONG),
    GET_ITEM(ITEM_PRESCRIPTION, OBJECT_GI_PRESCRIPTION, GID_PRESCRIPTION, 0x09, 0x80, CHEST_ANIM_LONG),
    GET_ITEM(ITEM_FROG, OBJECT_GI_FROG, GID_FROG, 0x0D, 0x80, CHEST_ANIM_LONG),
    GET_ITEM(ITEM_EYEDROPS, OBJECT_GI_EYE_LOTION, GID_EYEDROPS, 0x0E, 0x80, CHEST_ANIM_LONG),
    GET_ITEM(ITEM_CLAIM_CHECK, OBJECT_GI_TICKETSTONE, GID_CLAIM_CHECK, 0x0A, 0x80, CHEST_ANIM_LONG),
    GET_ITEM(ITEM_SWORD_KOKIRI, OBJECT_GI_SWORD_1, GID_SWORD_KOKIRI, 0xA4, 0x80, CHEST_ANIM_LONG),
    GET_ITEM(ITEM_SWORD_BGS, OBJECT_GI_LONGSWORD, GID_SWORD_BGS, 0x4B, 0x80, CHEST_ANIM_LONG),
    GET_ITEM(ITEM_SHIELD_DEKU, OBJECT_GI_SHIELD_1, GID_SHIELD_DEKU, 0x4C, 0xA0, CHEST_ANIM_SHORT),
    GET_ITEM(ITEM_SHIELD_HYLIAN, OBJECT_GI_SHIELD_2, GID_SHIELD_HYLIAN, 0x4D, 0xA0, CHEST_ANIM_SHORT),
    GET_ITEM(ITEM_SHIELD_MIRROR, OBJECT_GI_SHIELD_3, GID_SHIELD_MIRROR, 0x4E, 0x80, CHEST_ANIM_LONG),
    GET_ITEM(ITEM_TUNIC_GORON, OBJECT_GI_CLOTHES, GID_TUNIC_GORON, 0x50, 0xA0, CHEST_ANIM_LONG),
    GET_ITEM(ITEM_TUNIC_ZORA, OBJECT_GI_CLOTHES, GID_TUNIC_ZORA, 0x51, 0xA0, CHEST_ANIM_LONG),
    GET_ITEM(ITEM_BOOTS_IRON, OBJECT_GI_BOOTS_2, GID_BOOTS_IRON, 0x53, 0x80, CHEST_ANIM_LONG),
    GET_ITEM(ITEM_BOOTS_HOVER, OBJECT_GI_HOVERBOOTS, GID_BOOTS_HOVER, 0x54, 0x80, CHEST_ANIM_LONG),
    GET_ITEM(ITEM_QUIVER_40, OBJECT_GI_ARROWCASE, GID_QUIVER_40, 0x56, 0x80, CHEST_ANIM_LONG),
    GET_ITEM(ITEM_QUIVER_50, OBJECT_GI_ARROWCASE, GID_QUIVER_50, 0x57, 0x80, CHEST_ANIM_LONG),
    GET_ITEM(ITEM_BOMB_BAG_20, OBJECT_GI_BOMBPOUCH, GID_BOMB_BAG_20, 0x58, 0x80, CHEST_ANIM_LONG),
    GET_ITEM(ITEM_BOMB_BAG_30, OBJECT_GI_BOMBPOUCH, GID_BOMB_BAG_30, 0x59, 0x80, CHEST_ANIM_LONG),
    GET_ITEM(ITEM_BOMB_BAG_40, OBJECT_GI_BOMBPOUCH, GID_BOMB_BAG_40, 0x5A, 0x80, CHEST_ANIM_LONG),
    GET_ITEM(ITEM_GAUNTLETS_SILVER, OBJECT_GI_GLOVES, GID_GAUNTLETS_SILVER, 0x5B, 0x80, CHEST_ANIM_LONG),
    GET_ITEM(ITEM_GAUNTLETS_GOLD, OBJECT_GI_GLOVES, GID_GAUNTLETS_GOLD, 0x5C, 0x80, CHEST_ANIM_LONG),
    GET_ITEM(ITEM_SCALE_SILVER, OBJECT_GI_SCALE, GID_SCALE_SILVER, 0xCD, 0x80, CHEST_ANIM_LONG),
    GET_ITEM(ITEM_SCALE_GOLDEN, OBJECT_GI_SCALE, GID_SCALE_GOLDEN, 0xCE, 0x80, CHEST_ANIM_LONG),
    GET_ITEM(ITEM_STONE_OF_AGONY, OBJECT_GI_MAP, GID_STONE_OF_AGONY, 0x68, 0x80, CHEST_ANIM_LONG),
    GET_ITEM(ITEM_GERUDO_CARD, OBJECT_GI_GERUDO, GID_GERUDO_CARD, 0x7B, 0x80, CHEST_ANIM_LONG),
    GET_ITEM(ITEM_OCARINA_FAIRY, OBJECT_GI_OCARINA_0, GID_OCARINA_FAIRY, 0x3A, 0x80, CHEST_ANIM_LONG),
    GET_ITEM(ITEM_SEEDS, OBJECT_GI_SEED, GID_SEEDS, 0xDC, 0x50, CHEST_ANIM_SHORT),
    GET_ITEM(ITEM_HEART_CONTAINER, OBJECT_GI_HEARTS, GID_HEART_CONTAINER, 0xC6, 0x80, CHEST_ANIM_LONG),
    GET_ITEM(ITEM_HEART_PIECE_2, OBJECT_GI_HEARTS, GID_HEART_PIECE, 0xC2, 0x80, CHEST_ANIM_LONG),
    GET_ITEM(ITEM_KEY_BOSS, OBJECT_GI_BOSSKEY, GID_KEY_BOSS, 0xC7, 0x80, CHEST_ANIM_LONG),
    GET_ITEM(ITEM_COMPASS, OBJECT_GI_COMPASS, GID_COMPASS, 0x67, 0x80, CHEST_ANIM_LONG),
    GET_ITEM(ITEM_DUNGEON_MAP, OBJECT_GI_MAP, GID_DUNGEON_MAP, 0x66, 0x80, CHEST_ANIM_LONG),
    GET_ITEM(ITEM_KEY_SMALL, OBJECT_GI_KEY, GID_KEY_SMALL, 0x60, 0x80, CHEST_ANIM_SHORT),
    GET_ITEM(ITEM_MAGIC_SMALL, OBJECT_GI_MAGICPOT, GID_MAGIC_SMALL, 0x52, 0x6F, CHEST_ANIM_SHORT),
    GET_ITEM(ITEM_MAGIC_LARGE, OBJECT_GI_MAGICPOT, GID_MAGIC_LARGE, 0x52, 0x6E, CHEST_ANIM_SHORT),
    GET_ITEM(ITEM_WALLET_ADULT, OBJECT_GI_PURSE, GID_WALLET_ADULT, 0x5E, 0x80, CHEST_ANIM_LONG),
    GET_ITEM(ITEM_WALLET_GIANT, OBJECT_GI_PURSE, GID_WALLET_GIANT, 0x5F, 0x80, CHEST_ANIM_LONG),
    GET_ITEM(ITEM_WEIRD_EGG, OBJECT_GI_EGG, GID_EGG, 0x9A, 0x80, CHEST_ANIM_LONG),
    GET_ITEM(ITEM_HEART, OBJECT_GI_HEART, GID_HEART, 0x55, 0x80, CHEST_ANIM_LONG),
    GET_ITEM(ITEM_ARROWS_SMALL, OBJECT_GI_ARROW, GID_ARROWS_SMALL, 0xE6, 0x48, CHEST_ANIM_SHORT),
    GET_ITEM(ITEM_ARROWS_MEDIUM, OBJECT_GI_ARROW, GID_ARROWS_MEDIUM, 0xE6, 0x49, CHEST_ANIM_SHORT),
    GET_ITEM(ITEM_ARROWS_LARGE, OBJECT_GI_ARROW, GID_ARROWS_LARGE, 0xE6, 0x4A, CHEST_ANIM_SHORT),
    GET_ITEM(ITEM_RUPEE_GREEN, OBJECT_GI_RUPY, GID_RUPEE_GREEN, 0x6F, 0x00, CHEST_ANIM_SHORT),
    GET_ITEM(ITEM_RUPEE_BLUE, OBJECT_GI_RUPY, GID_RUPEE_BLUE, 0xCC, 0x01, CHEST_ANIM_SHORT),
    GET_ITEM(ITEM_RUPEE_RED, OBJECT_GI_RUPY, GID_RUPEE_RED, 0xF0, 0x02, CHEST_ANIM_SHORT),
    GET_ITEM(ITEM_HEART_CONTAINER, OBJECT_GI_HEARTS, GID_HEART_CONTAINER, 0xC6, 0x80, CHEST_ANIM_LONG),
    GET_ITEM(ITEM_MILK, OBJECT_GI_MILK, GID_MILK, 0x98, 0x80, CHEST_ANIM_LONG),
    GET_ITEM(ITEM_MASK_GORON, OBJECT_GI_GOLONMASK, GID_MASK_GORON, 0x14, 0x80, CHEST_ANIM_LONG),
    GET_ITEM(ITEM_MASK_ZORA, OBJECT_GI_ZORAMASK, GID_MASK_ZORA, 0x15, 0x80, CHEST_ANIM_LONG),
    GET_ITEM(ITEM_MASK_GERUDO, OBJECT_GI_GERUDOMASK, GID_MASK_GERUDO, 0x16, 0x80, CHEST_ANIM_LONG),
    GET_ITEM(ITEM_BRACELET, OBJECT_GI_BRACELET, GID_BRACELET, 0x79, 0x80, CHEST_ANIM_LONG),
    GET_ITEM(ITEM_RUPEE_PURPLE, OBJECT_GI_RUPY, GID_RUPEE_PURPLE, 0xF1, 0x14, CHEST_ANIM_SHORT),
    GET_ITEM(ITEM_RUPEE_GOLD, OBJECT_GI_RUPY, GID_RUPEE_GOLD, 0xF2, 0x13, CHEST_ANIM_SHORT),
    GET_ITEM(ITEM_SWORD_BGS, OBJECT_GI_LONGSWORD, GID_SWORD_BGS, 0x0C, 0x80, CHEST_ANIM_LONG),
    GET_ITEM(ITEM_ARROW_FIRE, OBJECT_GI_M_ARROW, GID_ARROW_FIRE, 0x70, 0x80, CHEST_ANIM_LONG),
    GET_ITEM(ITEM_ARROW_ICE, OBJECT_GI_M_ARROW, GID_ARROW_ICE, 0x71, 0x80, CHEST_ANIM_LONG),
    GET_ITEM(ITEM_ARROW_LIGHT, OBJECT_GI_M_ARROW, GID_ARROW_LIGHT, 0x72, 0x80, CHEST_ANIM_LONG),
    GET_ITEM(ITEM_SKULL_TOKEN, OBJECT_GI_SUTARU, GID_SKULL_TOKEN, 0xB4, 0x80, CHEST_ANIM_SHORT),
    GET_ITEM(ITEM_DINS_FIRE, OBJECT_GI_GODDESS, GID_DINS_FIRE, 0xAD, 0x80, CHEST_ANIM_LONG),
    GET_ITEM(ITEM_FARORES_WIND, OBJECT_GI_GODDESS, GID_FARORES_WIND, 0xAE, 0x80, CHEST_ANIM_LONG),
    GET_ITEM(ITEM_NAYRUS_LOVE, OBJECT_GI_GODDESS, GID_NAYRUS_LOVE, 0xAF, 0x80, CHEST_ANIM_LONG),
    GET_ITEM(ITEM_BULLET_BAG_30, OBJECT_GI_DEKUPOUCH, GID_BULLET_BAG, 0x07, 0x80, CHEST_ANIM_LONG),
    GET_ITEM(ITEM_BULLET_BAG_40, OBJECT_GI_DEKUPOUCH, GID_BULLET_BAG, 0x07, 0x80, CHEST_ANIM_LONG),
    GET_ITEM(ITEM_STICKS_5, OBJECT_GI_STICK, GID_STICK, 0x37, 0x0D, CHEST_ANIM_SHORT),
    GET_ITEM(ITEM_STICKS_10, OBJECT_GI_STICK, GID_STICK, 0x37, 0x0D, CHEST_ANIM_SHORT),
    GET_ITEM(ITEM_NUTS_5, OBJECT_GI_NUTS, GID_NUTS, 0x34, 0x0C, CHEST_ANIM_SHORT),
    GET_ITEM(ITEM_NUTS_10, OBJECT_GI_NUTS, GID_NUTS, 0x34, 0x0C, CHEST_ANIM_SHORT),
    GET_ITEM(ITEM_BOMB, OBJECT_GI_BOMB_1, GID_BOMB, 0x32, 0x59, CHEST_ANIM_SHORT),
    GET_ITEM(ITEM_BOMBS_10, OBJECT_GI_BOMB_1, GID_BOMB, 0x32, 0x59, CHEST_ANIM_SHORT),
    GET_ITEM(ITEM_BOMBS_20, OBJECT_GI_BOMB_1, GID_BOMB, 0x32, 0x59, CHEST_ANIM_SHORT),
    GET_ITEM(ITEM_BOMBS_30, OBJECT_GI_BOMB_1, GID_BOMB, 0x32, 0x59, CHEST_ANIM_SHORT),
    GET_ITEM(ITEM_SEEDS_30, OBJECT_GI_SEED, GID_SEEDS, 0xDC, 0x50, CHEST_ANIM_SHORT),
    GET_ITEM(ITEM_BOMBCHUS_5, OBJECT_GI_BOMB_2, GID_BOMBCHU, 0x33, 0x80, CHEST_ANIM_SHORT),
    GET_ITEM(ITEM_BOMBCHUS_20, OBJECT_GI_BOMB_2, GID_BOMBCHU, 0x33, 0x80, CHEST_ANIM_SHORT),
    GET_ITEM(ITEM_FISH, OBJECT_GI_FISH, GID_FISH, 0x47, 0x80, CHEST_ANIM_LONG),
    GET_ITEM(ITEM_BUG, OBJECT_GI_INSECT, GID_BUG, 0x7A, 0x80, CHEST_ANIM_LONG),
    GET_ITEM(ITEM_BLUE_FIRE, OBJECT_GI_FIRE, GID_BLUE_FIRE, 0x5D, 0x80, CHEST_ANIM_LONG),
    GET_ITEM(ITEM_POE, OBJECT_GI_GHOST, GID_POE, 0x97, 0x80, CHEST_ANIM_LONG),
    GET_ITEM(ITEM_BIG_POE, OBJECT_GI_GHOST, GID_BIG_POE, 0xF9, 0x80, CHEST_ANIM_LONG),
    GET_ITEM(ITEM_KEY_SMALL, OBJECT_GI_KEY, GID_KEY_SMALL, 0xF3, 0x80, CHEST_ANIM_SHORT),
    GET_ITEM(ITEM_RUPEE_GREEN, OBJECT_GI_RUPY, GID_RUPEE_GREEN, 0xF4, 0x00, CHEST_ANIM_SHORT),
    GET_ITEM(ITEM_RUPEE_BLUE, OBJECT_GI_RUPY, GID_RUPEE_BLUE, 0xF5, 0x01, CHEST_ANIM_SHORT),
    GET_ITEM(ITEM_RUPEE_RED, OBJECT_GI_RUPY, GID_RUPEE_RED, 0xF6, 0x02, CHEST_ANIM_SHORT),
    GET_ITEM(ITEM_RUPEE_PURPLE, OBJECT_GI_RUPY, GID_RUPEE_PURPLE, 0xF7, 0x14, CHEST_ANIM_SHORT),
    GET_ITEM(ITEM_HEART_PIECE_2, OBJECT_GI_HEARTS, GID_HEART_PIECE, 0xFA, 0x80, CHEST_ANIM_LONG),
    GET_ITEM(ITEM_STICK_UPGRADE_20, OBJECT_GI_STICK, GID_STICK, 0x90, 0x80, CHEST_ANIM_SHORT),
    GET_ITEM(ITEM_STICK_UPGRADE_30, OBJECT_GI_STICK, GID_STICK, 0x91, 0x80, CHEST_ANIM_SHORT),
    GET_ITEM(ITEM_NUT_UPGRADE_30, OBJECT_GI_NUTS, GID_NUTS, 0xA7, 0x80, CHEST_ANIM_SHORT),
    GET_ITEM(ITEM_NUT_UPGRADE_40, OBJECT_GI_NUTS, GID_NUTS, 0xA8, 0x80, CHEST_ANIM_SHORT),
    GET_ITEM(ITEM_BULLET_BAG_50, OBJECT_GI_DEKUPOUCH, GID_BULLET_BAG_50, 0x6C, 0x80, CHEST_ANIM_LONG),
    GET_ITEM_NONE,
    GET_ITEM_NONE,
};

static LinkAnimationHeader* D_80853914[] = {
    &gPlayerAnim_003240, &gPlayerAnim_003238, &gPlayerAnim_003238,
    &gPlayerAnim_002BE0, &gPlayerAnim_003240, &gPlayerAnim_003240,
};

static LinkAnimationHeader* D_8085392C[] = {
    &gPlayerAnim_003290, &gPlayerAnim_003268, &gPlayerAnim_003268,
    &gPlayerAnim_002BF8, &gPlayerAnim_003290, &gPlayerAnim_003290,
};

static LinkAnimationHeader* D_80853944[] = {
    &gPlayerAnim_003140, &gPlayerAnim_002B38, &gPlayerAnim_003138,
    &gPlayerAnim_002B40, &gPlayerAnim_003140, &gPlayerAnim_003140,
};

static LinkAnimationHeader* D_8085395C[] = {
    &gPlayerAnim_002E98, &gPlayerAnim_0029E8, &gPlayerAnim_002E98,
    &gPlayerAnim_0029F0, &gPlayerAnim_002E98, &gPlayerAnim_002E98,
};

static LinkAnimationHeader* D_80853974[] = {
    &gPlayerAnim_002FB0, &gPlayerAnim_002FA8, &gPlayerAnim_002FB0,
    &gPlayerAnim_002A40, &gPlayerAnim_002FB0, &gPlayerAnim_002FB0,
};

static LinkAnimationHeader* D_8085398C[] = {
    &gPlayerAnim_003220, &gPlayerAnim_002590, &gPlayerAnim_002590,
    &gPlayerAnim_002BC0, &gPlayerAnim_003220, &gPlayerAnim_003220,
};

static LinkAnimationHeader* D_808539A4[] = {
    &gPlayerAnim_003230, &gPlayerAnim_0025D0, &gPlayerAnim_0025D0,
    &gPlayerAnim_002BD0, &gPlayerAnim_003230, &gPlayerAnim_003230,
};

static LinkAnimationHeader* D_808539BC[] = {
    &gPlayerAnim_002BB0, &gPlayerAnim_0031F8, &gPlayerAnim_0031F8,
    &gPlayerAnim_002BB0, &gPlayerAnim_002BB0, &gPlayerAnim_002BB0,
};

static LinkAnimationHeader* D_808539D4[] = {
    &gPlayerAnim_003088, &gPlayerAnim_002A70, &gPlayerAnim_002A70,
    &gPlayerAnim_003088, &gPlayerAnim_003088, &gPlayerAnim_003088,
};

static LinkAnimationHeader* D_808539EC[] = {
    &gPlayerAnim_002750, &gPlayerAnim_002748, &gPlayerAnim_002748,
    &gPlayerAnim_002750, &gPlayerAnim_002750, &gPlayerAnim_002750,
};

static LinkAnimationHeader* D_80853A04[] = {
    &gPlayerAnim_002330, &gPlayerAnim_002330, &gPlayerAnim_002330,
    &gPlayerAnim_002330, &gPlayerAnim_002330, &gPlayerAnim_002330,
};

static LinkAnimationHeader* D_80853A1C[] = {
    &gPlayerAnim_002760, &gPlayerAnim_002758, &gPlayerAnim_002758,
    &gPlayerAnim_002760, &gPlayerAnim_002760, &gPlayerAnim_002760,
};

static LinkAnimationHeader* D_80853A34[] = {
    &gPlayerAnim_002338, &gPlayerAnim_002338, &gPlayerAnim_002338,
    &gPlayerAnim_002338, &gPlayerAnim_002338, &gPlayerAnim_002338,
};

static LinkAnimationHeader* D_80853A4C[] = {
    &gPlayerAnim_002E08, &gPlayerAnim_002E00, &gPlayerAnim_002E00,
    &gPlayerAnim_002E08, &gPlayerAnim_002E08, &gPlayerAnim_002E08,
};

static LinkAnimationHeader* D_80853A64[] = {
    &gPlayerAnim_003028, &gPlayerAnim_003020, &gPlayerAnim_003020,
    &gPlayerAnim_003028, &gPlayerAnim_003028, &gPlayerAnim_003028,
};

static LinkAnimationHeader* D_80853A7C[] = {
    &gPlayerAnim_003170, &gPlayerAnim_003168, &gPlayerAnim_003168,
    &gPlayerAnim_003170, &gPlayerAnim_003170, &gPlayerAnim_003170,
};

static LinkAnimationHeader* D_80853A94[] = {
    &gPlayerAnim_003038, &gPlayerAnim_003030, &gPlayerAnim_003030,
    &gPlayerAnim_002A68, &gPlayerAnim_003038, &gPlayerAnim_003038,
};

static LinkAnimationHeader* D_80853AAC[] = {
    &gPlayerAnim_002FC0, &gPlayerAnim_002FB8, &gPlayerAnim_002FB8,
    &gPlayerAnim_002FC8, &gPlayerAnim_002FC0, &gPlayerAnim_002FC0,
};

static LinkAnimationHeader* D_80853AC4[] = {
    &gPlayerAnim_003278, &gPlayerAnim_003270, &gPlayerAnim_003270,
    &gPlayerAnim_002BE8, &gPlayerAnim_003278, &gPlayerAnim_003278,
};

static LinkAnimationHeader* D_80853ADC[] = {
    &gPlayerAnim_003288, &gPlayerAnim_003280, &gPlayerAnim_003280,
    &gPlayerAnim_002BF0, &gPlayerAnim_003288, &gPlayerAnim_003288,
};

static LinkAnimationHeader* D_80853AF4[] = {
    &gPlayerAnim_002EB8, &gPlayerAnim_002EA0, &gPlayerAnim_002EA0,
    &gPlayerAnim_002EB8, &gPlayerAnim_0026C8, &gPlayerAnim_002EB8,
};

static LinkAnimationHeader* D_80853B0C[] = {
    &gPlayerAnim_002ED8, &gPlayerAnim_002ED0, &gPlayerAnim_002ED0,
    &gPlayerAnim_002ED8, &gPlayerAnim_0026D0, &gPlayerAnim_002ED8,
};

static LinkAnimationHeader* D_80853B24[] = {
    &gPlayerAnim_002EB0, &gPlayerAnim_002EA8, &gPlayerAnim_002EA8,
    &gPlayerAnim_002EB0, &gPlayerAnim_002EB0, &gPlayerAnim_002EB0,
};

static LinkAnimationHeader* D_80853B3C[] = {
    &gPlayerAnim_003190, &gPlayerAnim_003188, &gPlayerAnim_003188,
    &gPlayerAnim_002B68, &gPlayerAnim_003190, &gPlayerAnim_003190,
};

static LinkAnimationHeader* D_80853B54[] = {
    &gPlayerAnim_003178, &gPlayerAnim_002568, &gPlayerAnim_002568,
    &gPlayerAnim_002B58, &gPlayerAnim_003178, &gPlayerAnim_003178,
};

static LinkAnimationHeader* D_80853B6C[] = {
    &gPlayerAnim_003180, &gPlayerAnim_002570, &gPlayerAnim_002570,
    &gPlayerAnim_002B60, &gPlayerAnim_003180, &gPlayerAnim_003180,
};

static LinkAnimationHeader* D_80853B84[] = {
    &gPlayerAnim_002D60, &gPlayerAnim_002D58, &gPlayerAnim_002D58,
    &gPlayerAnim_002D60, &gPlayerAnim_002D60, &gPlayerAnim_002D60,
};

static LinkAnimationHeader* D_80853B9C[] = {
    &gPlayerAnim_002BB8, &gPlayerAnim_003218, &gPlayerAnim_003218,
    &gPlayerAnim_002BB8, &gPlayerAnim_002BB8, &gPlayerAnim_002BB8,
};

static LinkAnimationHeader* D_80853BB4[] = {
    &gPlayerAnim_002BC8, &gPlayerAnim_003228, &gPlayerAnim_003228,
    &gPlayerAnim_002BC8, &gPlayerAnim_002BC8, &gPlayerAnim_002BC8,
};

static LinkAnimationHeader* D_80853BCC[] = {
    &gPlayerAnim_0031C8, &gPlayerAnim_0031C0, &gPlayerAnim_0031C0,
    &gPlayerAnim_0031C8, &gPlayerAnim_0031C8, &gPlayerAnim_0031C8,
};

static LinkAnimationHeader* D_80853BE4[] = {
    &gPlayerAnim_003118, &gPlayerAnim_003110, &gPlayerAnim_003110,
    &gPlayerAnim_003118, &gPlayerAnim_003118, &gPlayerAnim_003118,
};

static LinkAnimationHeader* D_80853BFC[] = {
    &gPlayerAnim_002DE8, &gPlayerAnim_002DE8, &gPlayerAnim_002DE8,
    &gPlayerAnim_002DE8, &gPlayerAnim_002DE8, &gPlayerAnim_002DE8,
};

static LinkAnimationHeader* D_80853C14[] = {
    &gPlayerAnim_002E30, &gPlayerAnim_002E18, &gPlayerAnim_002E18,
    &gPlayerAnim_002E30, &gPlayerAnim_002E30, &gPlayerAnim_002E30,
};

static LinkAnimationHeader* D_80853C2C[] = {
    &gPlayerAnim_002E40, &gPlayerAnim_002E38, &gPlayerAnim_002E38,
    &gPlayerAnim_002E40, &gPlayerAnim_002E40, &gPlayerAnim_002E40,
};

static LinkAnimationHeader* D_80853C44[] = {
    &gPlayerAnim_002E28, &gPlayerAnim_002E20, &gPlayerAnim_002E20,
    &gPlayerAnim_002E28, &gPlayerAnim_002E28, &gPlayerAnim_002E28,
};

static LinkAnimationHeader* D_80853C5C[] = {
    &gPlayerAnim_0030C8, &gPlayerAnim_0030C0, &gPlayerAnim_0030C0,
    &gPlayerAnim_0030C8, &gPlayerAnim_0030C8, &gPlayerAnim_0030C8,
};

static LinkAnimationHeader* D_80853C74[] = {
    &gPlayerAnim_0030D8, &gPlayerAnim_0030D0, &gPlayerAnim_0030D0,
    &gPlayerAnim_0030D8, &gPlayerAnim_0030D8, &gPlayerAnim_0030D8,
};

static LinkAnimationHeader* D_80853C8C[] = {
    &gPlayerAnim_0030B8, &gPlayerAnim_0030B0, &gPlayerAnim_0030B0,
    &gPlayerAnim_0030B8, &gPlayerAnim_0030B8, &gPlayerAnim_0030B8,
};

static LinkAnimationHeader* D_80853CA4[] = {
    &gPlayerAnim_002F20, &gPlayerAnim_002F18, &gPlayerAnim_002F18,
    &gPlayerAnim_002F20, &gPlayerAnim_002F20, &gPlayerAnim_002F20,
};

static LinkAnimationHeader* D_80853CBC[] = {
    &gPlayerAnim_002FF0, &gPlayerAnim_002FE8, &gPlayerAnim_002FE8,
    &gPlayerAnim_002FF0, &gPlayerAnim_002FF0, &gPlayerAnim_002FF0,
};

static LinkAnimationHeader* D_80853CD4[] = {
    &gPlayerAnim_003010, &gPlayerAnim_003008, &gPlayerAnim_003008,
    &gPlayerAnim_003010, &gPlayerAnim_003010, &gPlayerAnim_003010,
};

static LinkAnimationHeader* D_80853CEC[] = {
    &gPlayerAnim_003000, &gPlayerAnim_002FF8, &gPlayerAnim_002FF8,
    &gPlayerAnim_003000, &gPlayerAnim_003000, &gPlayerAnim_003000,
};

static LinkAnimationHeader* D_80853D04[] = {
    &gPlayerAnim_002EF0, &gPlayerAnim_002EE8, &gPlayerAnim_002EE8,
    &gPlayerAnim_002EF8, &gPlayerAnim_002EF0, &gPlayerAnim_002EF0,
};

static LinkAnimationHeader* D_80853D1C[] = {
    &gPlayerAnim_0031E0, &gPlayerAnim_0031D8, &gPlayerAnim_0031D8,
    &gPlayerAnim_0031E8, &gPlayerAnim_0031E0, &gPlayerAnim_0031E0,
};

static LinkAnimationHeader* D_80853D34[] = {
    &gPlayerAnim_003468, &gPlayerAnim_003438, &gPlayerAnim_003438,
    &gPlayerAnim_003468, &gPlayerAnim_003468, &gPlayerAnim_003468,
};

static LinkAnimationHeader* D_80853D4C[][3] = {
    { &gPlayerAnim_002A28, &gPlayerAnim_002A38, &gPlayerAnim_002A30 },
    { &gPlayerAnim_002950, &gPlayerAnim_002960, &gPlayerAnim_002958 },
    { &gPlayerAnim_0029D0, &gPlayerAnim_0029E0, &gPlayerAnim_0029D8 },
    { &gPlayerAnim_002988, &gPlayerAnim_002998, &gPlayerAnim_002990 },
};

static LinkAnimationHeader* D_80853D7C[][2] = {
    { &gPlayerAnim_003248, &gPlayerAnim_003200 }, { &gPlayerAnim_003258, &gPlayerAnim_003210 },
    { &gPlayerAnim_003250, &gPlayerAnim_003208 }, { &gPlayerAnim_003250, &gPlayerAnim_003208 },
    { &gPlayerAnim_003430, &gPlayerAnim_0033F0 }, { &gPlayerAnim_003430, &gPlayerAnim_0033F0 },
    { &gPlayerAnim_003430, &gPlayerAnim_0033F0 }, { &gPlayerAnim_0033F8, &gPlayerAnim_0033D0 },
    { &gPlayerAnim_003400, &gPlayerAnim_0033D8 }, { &gPlayerAnim_003420, &gPlayerAnim_003420 },
    { &gPlayerAnim_003408, &gPlayerAnim_0033E0 }, { &gPlayerAnim_003410, &gPlayerAnim_0033E8 },
    { &gPlayerAnim_003418, &gPlayerAnim_003418 }, { &gPlayerAnim_003428, &gPlayerAnim_003428 }
};

static struct_80832924 D_80853DEC[] = {
    { NA_SE_VO_LI_SNEEZE, -0x2008 },
};

static struct_80832924 D_80853DF0[] = {
    { NA_SE_VO_LI_SWEAT, -0x2012 },
};

static struct_80832924 D_80853DF4[] = {
    { NA_SE_VO_LI_BREATH_REST, -0x200D },
};

static struct_80832924 D_80853DF8[] = {
    { NA_SE_VO_LI_BREATH_REST, -0x200A },
};

static struct_80832924 D_80853DFC[] = {
    { NA_SE_PL_CALM_HIT, 0x82C }, { NA_SE_PL_CALM_HIT, 0x830 },  { NA_SE_PL_CALM_HIT, 0x834 },
    { NA_SE_PL_CALM_HIT, 0x838 }, { NA_SE_PL_CALM_HIT, -0x83C },
};

static struct_80832924 D_80853E10[] = {
    { 0, 0x4019 }, { 0, 0x401E }, { 0, 0x402C }, { 0, 0x4030 }, { 0, 0x4034 }, { 0, -0x4038 },
};

static struct_80832924 D_80853E28[] = {
    { NA_SE_IT_SHIELD_POSTURE, 0x810 },
    { NA_SE_IT_SHIELD_POSTURE, 0x814 },
    { NA_SE_IT_SHIELD_POSTURE, -0x846 },
};

static struct_80832924 D_80853E34[] = {
    { NA_SE_IT_HAMMER_SWING, 0x80A },
    { NA_SE_VO_LI_AUTO_JUMP, 0x200A },
    { NA_SE_IT_SWORD_SWING, 0x816 },
    { NA_SE_VO_LI_SWORD_N, -0x2016 },
};

static struct_80832924 D_80853E44[] = {
    { NA_SE_IT_SWORD_SWING, 0x827 },
    { NA_SE_VO_LI_SWORD_N, -0x2027 },
};

static struct_80832924 D_80853E4C[] = {
    { NA_SE_VO_LI_RELAX, -0x2014 },
};

static struct_80832924* D_80853E50[] = {
    D_80853DEC, D_80853DF0, D_80853DF4, D_80853DF8, D_80853DFC, D_80853E10,
    D_80853E28, D_80853E34, D_80853E44, D_80853E4C, NULL,
};

static u8 D_80853E7C[] = {
    0, 0, 1, 1, 2, 2, 2, 2, 10, 10, 10, 10, 10, 10, 3, 3, 4, 4, 8, 8, 5, 5, 6, 6, 7, 7, 9, 9, 0,
};

// Used to map item IDs to action params
static s8 sItemActionParams[] = {
    PLAYER_AP_STICK,
    PLAYER_AP_NUT,
    PLAYER_AP_BOMB,
    PLAYER_AP_BOW,
    PLAYER_AP_BOW_FIRE,
    PLAYER_AP_DINS_FIRE,
    PLAYER_AP_SLINGSHOT,
    PLAYER_AP_OCARINA_FAIRY,
    PLAYER_AP_OCARINA_TIME,
    PLAYER_AP_BOMBCHU,
    PLAYER_AP_HOOKSHOT,
    PLAYER_AP_LONGSHOT,
    PLAYER_AP_BOW_ICE,
    PLAYER_AP_FARORES_WIND,
    PLAYER_AP_BOOMERANG,
    PLAYER_AP_LENS,
    PLAYER_AP_BEAN,
    PLAYER_AP_HAMMER,
    PLAYER_AP_BOW_LIGHT,
    PLAYER_AP_NAYRUS_LOVE,
    PLAYER_AP_BOTTLE,
    PLAYER_AP_BOTTLE_POTION_RED,
    PLAYER_AP_BOTTLE_POTION_GREEN,
    PLAYER_AP_BOTTLE_POTION_BLUE,
    PLAYER_AP_BOTTLE_FAIRY,
    PLAYER_AP_BOTTLE_FISH,
    PLAYER_AP_BOTTLE_MILK,
    PLAYER_AP_BOTTLE_LETTER,
    PLAYER_AP_BOTTLE_FIRE,
    PLAYER_AP_BOTTLE_BUG,
    PLAYER_AP_BOTTLE_BIG_POE,
    PLAYER_AP_BOTTLE_MILK_HALF,
    PLAYER_AP_BOTTLE_POE,
    PLAYER_AP_WEIRD_EGG,
    PLAYER_AP_CHICKEN,
    PLAYER_AP_LETTER_ZELDA,
    PLAYER_AP_MASK_KEATON,
    PLAYER_AP_MASK_SKULL,
    PLAYER_AP_MASK_SPOOKY,
    PLAYER_AP_MASK_BUNNY,
    PLAYER_AP_MASK_GORON,
    PLAYER_AP_MASK_ZORA,
    PLAYER_AP_MASK_GERUDO,
    PLAYER_AP_MASK_TRUTH,
    PLAYER_AP_SWORD_MASTER,
    PLAYER_AP_POCKET_EGG,
    PLAYER_AP_POCKET_CUCCO,
    PLAYER_AP_COJIRO,
    PLAYER_AP_ODD_MUSHROOM,
    PLAYER_AP_ODD_POTION,
    PLAYER_AP_SAW,
    PLAYER_AP_SWORD_BROKEN,
    PLAYER_AP_PRESCRIPTION,
    PLAYER_AP_FROG,
    PLAYER_AP_EYEDROPS,
    PLAYER_AP_CLAIM_CHECK,
    PLAYER_AP_BOW_FIRE,
    PLAYER_AP_BOW_ICE,
    PLAYER_AP_BOW_LIGHT,
    PLAYER_AP_SWORD_KOKIRI,
    PLAYER_AP_SWORD_MASTER,
    PLAYER_AP_SWORD_BGS,
};

static s32 (*D_80853EDC[])(Player* this, GlobalContext* globalCtx) = {
    func_8083485C, func_8083485C, func_8083485C, func_808349DC, func_808349DC, func_808349DC, func_8083485C,
    func_8083485C, func_8083501C, func_8083501C, func_8083501C, func_8083501C, func_8083501C, func_8083501C,
    func_8083501C, func_8083501C, func_8083501C, func_8083501C, func_808356E8, func_808356E8, func_80835800,
    func_8083485C, func_8083485C, func_8083485C, func_8083485C, func_8083485C, func_8083485C, func_8083485C,
    func_8083485C, func_8083485C, func_8083485C, func_8083485C, func_8083485C, func_8083485C, func_8083485C,
    func_8083485C, func_8083485C, func_8083485C, func_8083485C, func_8083485C, func_8083485C, func_8083485C,
    func_8083485C, func_8083485C, func_8083485C, func_8083485C, func_8083485C, func_8083485C, func_8083485C,
    func_8083485C, func_8083485C, func_8083485C, func_8083485C, func_8083485C, func_8083485C, func_8083485C,
    func_8083485C, func_8083485C, func_8083485C, func_8083485C, func_8083485C, func_8083485C, func_8083485C,
    func_8083485C, func_8083485C, func_8083485C, func_8083485C,
};

static void (*D_80853FE8[])(GlobalContext* globalCtx, Player* this) = {
    func_80833770, func_80833770, func_80833770, func_80833770, func_80833770, func_80833770, func_8083377C,
    func_80833790, func_8083379C, func_8083379C, func_8083379C, func_8083379C, func_8083379C, func_8083379C,
    func_8083379C, func_8083379C, func_80833910, func_80833910, func_808337D4, func_808337D4, func_80833984,
    func_80833770, func_80833770, func_80833770, func_80833770, func_80833770, func_80833770, func_80833770,
    func_80833770, func_80833770, func_80833770, func_80833770, func_80833770, func_80833770, func_80833770,
    func_80833770, func_80833770, func_80833770, func_80833770, func_80833770, func_80833770, func_80833770,
    func_80833770, func_80833770, func_80833770, func_80833770, func_80833770, func_80833770, func_80833770,
    func_80833770, func_80833770, func_80833770, func_80833770, func_80833770, func_80833770, func_80833770,
    func_80833770, func_80833770, func_80833770, func_80833770, func_80833770, func_80833770, func_80833770,
    func_80833770, func_80833770, func_80833770, func_80833770,
};

static struct_808540F4 D_808540F4[] = {
    { &gPlayerAnim_002F50, 12 }, { &gPlayerAnim_003080, 6 },  { &gPlayerAnim_002C68, 8 }, { &gPlayerAnim_003090, 8 },
    { &gPlayerAnim_002A20, 8 },  { &gPlayerAnim_002F30, 10 }, { &gPlayerAnim_002C58, 7 }, { &gPlayerAnim_002C60, 11 },
    { &gPlayerAnim_002F50, 12 }, { &gPlayerAnim_003078, 4 },  { &gPlayerAnim_003058, 4 }, { &gPlayerAnim_002F38, 4 },
    { &gPlayerAnim_0024E0, 5 },  { &gPlayerAnim_002F48, 13 },
};

static s8 D_80854164[][6] = {
    { 8, -5, -3, -6, 8, 11 }, { 5, 0, -1, 4, 5, 9 },    { 3, 1, 0, 2, 3, 9 },
    { 6, -4, -2, 7, 6, 10 },  { 8, -5, -3, -6, 8, 11 }, { 8, -5, -3, -6, 8, 11 },
};

static ExplosiveInfo sExplosiveInfos[] = {
    { ITEM_BOMB, ACTOR_EN_BOM },
    { ITEM_BOMBCHU, ACTOR_EN_BOM_CHU },
};

static struct_80854190 D_80854190[] = {
    { &gPlayerAnim_002A80, &gPlayerAnim_002A90, &gPlayerAnim_002A88, 1, 4 },
    { &gPlayerAnim_0028C0, &gPlayerAnim_0028C8, &gPlayerAnim_002498, 1, 4 },
    { &gPlayerAnim_002A98, &gPlayerAnim_002AA0, &gPlayerAnim_002540, 0, 5 },
    { &gPlayerAnim_0028D0, &gPlayerAnim_0028D8, &gPlayerAnim_0024A0, 1, 7 },
    { &gPlayerAnim_002968, &gPlayerAnim_002970, &gPlayerAnim_0024C0, 1, 4 },
    { &gPlayerAnim_002880, &gPlayerAnim_002888, &gPlayerAnim_002478, 0, 5 },
    { &gPlayerAnim_002978, &gPlayerAnim_002980, &gPlayerAnim_0024C8, 2, 8 },
    { &gPlayerAnim_002890, &gPlayerAnim_002898, &gPlayerAnim_002480, 3, 8 },
    { &gPlayerAnim_0029A0, &gPlayerAnim_0029A8, &gPlayerAnim_0024D0, 0, 4 },
    { &gPlayerAnim_0028A0, &gPlayerAnim_0028A8, &gPlayerAnim_002488, 0, 5 },
    { &gPlayerAnim_0029B0, &gPlayerAnim_0029B8, &gPlayerAnim_0024D8, 0, 6 },
    { &gPlayerAnim_0028B0, &gPlayerAnim_0028B8, &gPlayerAnim_002490, 1, 5 },
    { &gPlayerAnim_002AA8, &gPlayerAnim_002AB0, &gPlayerAnim_002548, 0, 3 },
    { &gPlayerAnim_0028E0, &gPlayerAnim_0028E8, &gPlayerAnim_0024A8, 0, 3 },
    { &gPlayerAnim_002AB8, &gPlayerAnim_002AC0, &gPlayerAnim_002550, 1, 9 },
    { &gPlayerAnim_0028F0, &gPlayerAnim_0028F8, &gPlayerAnim_0024B0, 1, 8 },
    { &gPlayerAnim_002A60, &gPlayerAnim_002A50, &gPlayerAnim_002A50, 1, 10 },
    { &gPlayerAnim_002900, &gPlayerAnim_002910, &gPlayerAnim_002910, 1, 11 },
    { &gPlayerAnim_002A50, &gPlayerAnim_002A58, &gPlayerAnim_002A58, 1, 2 },
    { &gPlayerAnim_002910, &gPlayerAnim_002908, &gPlayerAnim_002908, 1, 2 },
    { &gPlayerAnim_002B80, &gPlayerAnim_002B88, &gPlayerAnim_002B88, 1, 5 },
    { &gPlayerAnim_002B70, &gPlayerAnim_002B78, &gPlayerAnim_002B78, 1, 4 },
    { &gPlayerAnim_002C40, &gPlayerAnim_002C50, &gPlayerAnim_002C48, 3, 10 },
    { &gPlayerAnim_002C70, &gPlayerAnim_002C80, &gPlayerAnim_002C78, 2, 11 },
    { &gPlayerAnim_002B28, &gPlayerAnim_002B30, &gPlayerAnim_002560, 0, 12 },
    { &gPlayerAnim_002940, &gPlayerAnim_002948, &gPlayerAnim_0024B8, 0, 15 },
    { &gPlayerAnim_0029C0, &gPlayerAnim_0029C8, &gPlayerAnim_002560, 0, 16 },
    { &gPlayerAnim_0029C0, &gPlayerAnim_0029C8, &gPlayerAnim_0024B8, 0, 16 },
};

static LinkAnimationHeader* D_80854350[] = {
    &gPlayerAnim_002AE8,
    &gPlayerAnim_002920,
};

static LinkAnimationHeader* D_80854358[] = {
    &gPlayerAnim_002AE0,
    &gPlayerAnim_002920,
};

static LinkAnimationHeader* D_80854360[] = {
    &gPlayerAnim_002AF0,
    &gPlayerAnim_002928,
};

static LinkAnimationHeader* D_80854368[] = {
    &gPlayerAnim_002AF8,
    &gPlayerAnim_002930,
};

static LinkAnimationHeader* D_80854370[] = {
    &gPlayerAnim_002B00,
    &gPlayerAnim_002938,
};

static LinkAnimationHeader* D_80854378[] = {
    &gPlayerAnim_002AD8,
    &gPlayerAnim_002918,
};

static u8 D_80854380[2] = { 0x18, 0x19 };
static u8 D_80854384[2] = { 0x1A, 0x1B };

static u16 D_80854388[] = { BTN_B, BTN_CLEFT, BTN_CDOWN, BTN_CRIGHT };

static u8 sMagicSpellCosts[] = { 12, 24, 24, 12, 24, 12 };

static u16 D_80854398[] = { NA_SE_IT_BOW_DRAW, NA_SE_IT_SLING_DRAW, NA_SE_IT_HOOKSHOT_READY };

static u8 sMagicArrowCosts[] = { 4, 4, 8 };

static LinkAnimationHeader* D_808543A4[] = {
    &gPlayerAnim_0025C0,
    &gPlayerAnim_0025C8,
};

static LinkAnimationHeader* D_808543AC[] = {
    &gPlayerAnim_002580,
    &gPlayerAnim_002588,
};

static LinkAnimationHeader* D_808543B4[] = {
    &gPlayerAnim_002510,
    &gPlayerAnim_002518,
};

static LinkAnimationHeader* D_808543BC[] = {
    &gPlayerAnim_002510,
    &gPlayerAnim_002520,
};

static LinkAnimationHeader* D_808543C4[] = {
    &gPlayerAnim_002EC0,
    &gPlayerAnim_002A08,
};

static LinkAnimationHeader* D_808543CC[] = {
    &gPlayerAnim_0026F0,
    &gPlayerAnim_002CC8,
};

static LinkAnimationHeader* D_808543D4[] = {
    &gPlayerAnim_0026C0,
    &gPlayerAnim_002CC0,
};

// return type can't be void due to regalloc in func_8084FCAC
s32 func_80832210(Player* this) {
    this->actor.speedXZ = 0.0f;
    this->linearVelocity = 0.0f;
}

// return type can't be void due to regalloc in func_8083F72C
s32 func_80832224(Player* this) {
    func_80832210(this);
    this->unk_6AD = 0;
}

s32 func_8083224C(GlobalContext* globalCtx) {
    Player* this = PLAYER;

    return (this->actor.flags & 0x100) == 0x100;
}

void func_80832264(GlobalContext* globalCtx, Player* this, LinkAnimationHeader* anim) {
    LinkAnimation_PlayOnce(globalCtx, &this->skelAnime, anim);
}

void func_80832284(GlobalContext* globalCtx, Player* this, LinkAnimationHeader* anim) {
    LinkAnimation_PlayLoop(globalCtx, &this->skelAnime, anim);
}

void func_808322A4(GlobalContext* globalCtx, Player* this, LinkAnimationHeader* anim) {
    LinkAnimation_PlayLoopSetSpeed(globalCtx, &this->skelAnime, anim, 2.0f / 3.0f);
}

void func_808322D0(GlobalContext* globalCtx, Player* this, LinkAnimationHeader* anim) {
    LinkAnimation_PlayOnceSetSpeed(globalCtx, &this->skelAnime, anim, 2.0f / 3.0f);
}

void func_808322FC(Player* this) {
    this->actor.shape.rot.y += this->skelAnime.jointTable[1].y;
    this->skelAnime.jointTable[1].y = 0;
}

void func_80832318(Player* this) {
    this->stateFlags2 &= ~0x20000;
    this->swordState = 0;
    this->swordInfo[0].active = this->swordInfo[1].active = this->swordInfo[2].active = 0;
}

void func_80832340(GlobalContext* globalCtx, Player* this) {
    Camera* camera;

    if (this->subCamId != CAM_ID_SUB_NONE) {
        camera = globalCtx->cameraPtrs[this->subCamId];
        if ((camera != NULL) && (camera->csId == 1100)) {
            OnePointCutscene_EndCutscene(globalCtx, this->subCamId);
            this->subCamId = CAM_ID_SUB_NONE;
        }
    }

    this->stateFlags2 &= ~0xC00;
}

void func_808323B4(GlobalContext* globalCtx, Player* this) {
    Actor* heldActor = this->heldActor;

    if ((heldActor != NULL) && !Player_HoldsHookshot(this)) {
        this->actor.child = NULL;
        this->heldActor = NULL;
        this->interactRangeActor = NULL;
        heldActor->parent = NULL;
        this->stateFlags1 &= ~0x800;
    }

    if (Player_GetExplosiveHeld(this) >= 0) {
        func_8083399C(globalCtx, this, PLAYER_AP_NONE);
        this->heldItemId = ITEM_NONE_FE;
    }
}

void func_80832440(GlobalContext* globalCtx, Player* this) {
    if ((this->stateFlags1 & 0x800) && (this->heldActor == NULL)) {
        if (this->interactRangeActor != NULL) {
            if (this->getItemId == GI_NONE) {
                this->stateFlags1 &= ~0x800;
                this->interactRangeActor = NULL;
            }
        } else {
            this->stateFlags1 &= ~0x800;
        }
    }

    func_80832318(this);
    this->unk_6AD = 0;

    func_80832340(globalCtx, this);
    func_8005B1A4(Gameplay_GetCamera(globalCtx, CAM_ID_MAIN));

    this->stateFlags1 &= ~0x306000;
    this->stateFlags2 &= ~0x40090;

    this->actor.shape.rot.x = 0;
    this->actor.shape.yOffset = 0.0f;

    this->unk_845 = this->unk_844 = 0;
}

s32 func_80832528(GlobalContext* globalCtx, Player* this) {
    if (this->heldItemActionParam >= PLAYER_AP_FISHING_POLE) {
        func_80835F44(globalCtx, this, ITEM_NONE);
        return 1;
    } else {
        return 0;
    }
}

void func_80832564(GlobalContext* globalCtx, Player* this) {
    func_80832440(globalCtx, this);
    func_808323B4(globalCtx, this);
}

s32 func_80832594(Player* this, s32 arg1, s32 arg2) {
    s16 temp = this->unk_A80 - D_808535D8;

    this->unk_850 += arg1 + (s16)(ABS(temp) * fabsf(D_808535D4) * 2.5415802156203426e-06f);

    if (CHECK_BTN_ANY(sControlInput->press.button, BTN_A | BTN_B)) {
        this->unk_850 += 5;
    }

    return this->unk_850 > arg2;
}

void func_80832630(GlobalContext* globalCtx) {
    if (globalCtx->actorCtx.freezeFlashTimer == 0) {
        globalCtx->actorCtx.freezeFlashTimer = 1;
    }
}

void func_8083264C(Player* this, s32 arg1, s32 arg2, s32 arg3, s32 arg4) {
    if (this->actor.category == ACTORCAT_PLAYER) {
        func_800AA000(arg4, arg1, arg2, arg3);
    }
}

void func_80832698(Player* this, u16 sfxId) {
    if (this->actor.category == ACTORCAT_PLAYER) {
        func_8002F7DC(&this->actor, sfxId + this->ageProperties->unk_92);
    } else {
        func_800F4190(&this->actor.projectedPos, sfxId);
    }
}

void func_808326F0(Player* this) {
    u16* entry = &D_8085361C[0];
    s32 i;

    for (i = 0; i < 4; i++) {
        Audio_StopSfx((u16)(*entry + this->ageProperties->unk_92));
        entry++;
    }
}

u16 func_8083275C(Player* this, u16 sfxId) {
    return sfxId + this->unk_89E;
}

void func_80832770(Player* this, u16 sfxId) {
    func_8002F7DC(&this->actor, func_8083275C(this, sfxId));
}

u16 func_808327A4(Player* this, u16 sfxId) {
    return sfxId + this->unk_89E + this->ageProperties->unk_94;
}

void func_808327C4(Player* this, u16 sfxId) {
    func_8002F7DC(&this->actor, func_808327A4(this, sfxId));
}

void func_808327F8(Player* this, f32 arg1) {
    s32 sfxId;

    if (this->currentBoots == PLAYER_BOOTS_IRON) {
        sfxId = NA_SE_PL_WALK_HEAVYBOOTS;
    } else {
        sfxId = func_808327A4(this, NA_SE_PL_WALK_GROUND);
    }

    func_800F4010(&this->actor.projectedPos, sfxId, arg1);
}

void func_80832854(Player* this) {
    s32 sfxId;

    if (this->currentBoots == PLAYER_BOOTS_IRON) {
        sfxId = NA_SE_PL_JUMP_HEAVYBOOTS;
    } else {
        sfxId = func_808327A4(this, NA_SE_PL_JUMP);
    }

    func_8002F7DC(&this->actor, sfxId);
}

void func_808328A0(Player* this) {
    s32 sfxId;

    if (this->currentBoots == PLAYER_BOOTS_IRON) {
        sfxId = NA_SE_PL_LAND_HEAVYBOOTS;
    } else {
        sfxId = func_808327A4(this, NA_SE_PL_LAND);
    }

    func_8002F7DC(&this->actor, sfxId);
}

void func_808328EC(Player* this, u16 sfxId) {
    func_8002F7DC(&this->actor, sfxId);
    this->stateFlags2 |= 8;
}

void func_80832924(Player* this, struct_80832924* entry) {
    s32 data;
    s32 flags;
    u32 cont;
    s32 pad;

    do {
        data = ABS(entry->field);
        flags = data & 0x7800;
        if (LinkAnimation_OnFrame(&this->skelAnime, fabsf(data & 0x7FF))) {
            if (flags == 0x800) {
                func_8002F7DC(&this->actor, entry->sfxId);
            } else if (flags == 0x1000) {
                func_80832770(this, entry->sfxId);
            } else if (flags == 0x1800) {
                func_808327C4(this, entry->sfxId);
            } else if (flags == 0x2000) {
                func_80832698(this, entry->sfxId);
            } else if (flags == 0x2800) {
                func_808328A0(this);
            } else if (flags == 0x3000) {
                func_808327F8(this, 6.0f);
            } else if (flags == 0x3800) {
                func_80832854(this);
            } else if (flags == 0x4000) {
                func_808327F8(this, 0.0f);
            } else if (flags == 0x4800) {
                func_800F4010(&this->actor.projectedPos, this->ageProperties->unk_94 + NA_SE_PL_WALK_LADDER, 0.0f);
            }
        }
        cont = (entry->field >= 0);
        entry++;
    } while (cont);
}

void func_80832B0C(GlobalContext* globalCtx, Player* this, LinkAnimationHeader* anim) {
    LinkAnimation_Change(globalCtx, &this->skelAnime, anim, 1.0f, 0.0f, Animation_GetLastFrame(anim), ANIMMODE_ONCE,
                         -6.0f);
}

void func_80832B78(GlobalContext* globalCtx, Player* this, LinkAnimationHeader* anim) {
    LinkAnimation_Change(globalCtx, &this->skelAnime, anim, 2.0f / 3.0f, 0.0f, Animation_GetLastFrame(anim),
                         ANIMMODE_ONCE, -6.0f);
}

void func_80832BE8(GlobalContext* globalCtx, Player* this, LinkAnimationHeader* anim) {
    LinkAnimation_Change(globalCtx, &this->skelAnime, anim, 1.0f, 0.0f, 0.0f, ANIMMODE_LOOP, -6.0f);
}

void func_80832C2C(GlobalContext* globalCtx, Player* this, LinkAnimationHeader* anim) {
    LinkAnimation_Change(globalCtx, &this->skelAnime, anim, 1.0f, 0.0f, 0.0f, ANIMMODE_ONCE, 0.0f);
}

void func_80832C6C(GlobalContext* globalCtx, Player* this, LinkAnimationHeader* anim) {
    LinkAnimation_Change(globalCtx, &this->skelAnime, anim, 1.0f, 0.0f, 0.0f, ANIMMODE_LOOP, -16.0f);
}

s32 func_80832CB0(GlobalContext* globalCtx, Player* this, LinkAnimationHeader* anim) {
    if (LinkAnimation_Update(globalCtx, &this->skelAnime)) {
        func_80832284(globalCtx, this, anim);
        return 1;
    } else {
        return 0;
    }
}

void func_80832CFC(Player* this) {
    this->skelAnime.prevTransl = this->skelAnime.baseTransl;
    this->skelAnime.prevRot = this->actor.shape.rot.y;
}

void func_80832D20(Player* this) {
    func_80832CFC(this);
    this->skelAnime.prevTransl.x *= this->ageProperties->unk_08;
    this->skelAnime.prevTransl.y *= this->ageProperties->unk_08;
    this->skelAnime.prevTransl.z *= this->ageProperties->unk_08;
}

void func_80832DB0(Player* this) {
    this->skelAnime.jointTable[1].y = 0;
}

void func_80832DBC(Player* this) {
    if (this->skelAnime.moveFlags != 0) {
        func_808322FC(this);
        this->skelAnime.jointTable[0].x = this->skelAnime.baseTransl.x;
        this->skelAnime.jointTable[0].z = this->skelAnime.baseTransl.z;
        if (this->skelAnime.moveFlags & 8) {
            if (this->skelAnime.moveFlags & 2) {
                this->skelAnime.jointTable[0].y = this->skelAnime.prevTransl.y;
            }
        } else {
            this->skelAnime.jointTable[0].y = this->skelAnime.baseTransl.y;
        }
        func_80832CFC(this);
        this->skelAnime.moveFlags = 0;
    }
}

void func_80832E48(Player* this, s32 flags) {
    Vec3f pos;

    this->skelAnime.moveFlags = flags;
    this->skelAnime.prevTransl = this->skelAnime.baseTransl;
    SkelAnime_UpdateTranslation(&this->skelAnime, &pos, this->actor.shape.rot.y);

    if (flags & 1) {
        if (LINK_IS_CHILD) {
            pos.x *= 0.64f;
            pos.z *= 0.64f;
        }
        this->actor.world.pos.x += pos.x * this->actor.scale.x;
        this->actor.world.pos.z += pos.z * this->actor.scale.z;
    }

    if (flags & 2) {
        if (!(flags & 4)) {
            pos.y *= this->ageProperties->unk_08;
        }
        this->actor.world.pos.y += pos.y * this->actor.scale.y;
    }

    func_808322FC(this);
}

void func_80832F54(GlobalContext* globalCtx, Player* this, s32 flags) {
    if (flags & 0x200) {
        func_80832D20(this);
    } else if ((flags & 0x100) || (this->skelAnime.moveFlags != 0)) {
        func_80832CFC(this);
    } else {
        this->skelAnime.prevTransl = this->skelAnime.jointTable[0];
        this->skelAnime.prevRot = this->actor.shape.rot.y;
    }

    this->skelAnime.moveFlags = flags;
    func_80832210(this);
    AnimationContext_DisableQueue(globalCtx);
}

void func_80832FFC(GlobalContext* globalCtx, Player* this, LinkAnimationHeader* anim, s32 flags, f32 playbackSpeed) {
    LinkAnimation_PlayOnceSetSpeed(globalCtx, &this->skelAnime, anim, playbackSpeed);
    func_80832F54(globalCtx, this, flags);
}

void func_8083303C(GlobalContext* globalCtx, Player* this, LinkAnimationHeader* anim, s32 flags) {
    func_80832FFC(globalCtx, this, anim, flags, 1.0f);
}

void func_80833064(GlobalContext* globalCtx, Player* this, LinkAnimationHeader* anim, s32 flags) {
    func_80832FFC(globalCtx, this, anim, flags, 2.0f / 3.0f);
}

void func_8083308C(GlobalContext* globalCtx, Player* this, LinkAnimationHeader* anim) {
    func_80833064(globalCtx, this, anim, 0x1C);
}

void func_808330AC(GlobalContext* globalCtx, Player* this, LinkAnimationHeader* anim, s32 flags, f32 playbackSpeed) {
    LinkAnimation_PlayLoopSetSpeed(globalCtx, &this->skelAnime, anim, playbackSpeed);
    func_80832F54(globalCtx, this, flags);
}

void func_808330EC(GlobalContext* globalCtx, Player* this, LinkAnimationHeader* anim, s32 flags) {
    func_808330AC(globalCtx, this, anim, flags, 1.0f);
}

void func_80833114(GlobalContext* globalCtx, Player* this, LinkAnimationHeader* anim, s32 flags) {
    func_808330AC(globalCtx, this, anim, flags, 2.0f / 3.0f);
}

void func_8083313C(GlobalContext* globalCtx, Player* this, LinkAnimationHeader* anim) {
    func_80833114(globalCtx, this, anim, 0x1C);
}

void func_8083315C(GlobalContext* globalCtx, Player* this) {
    s8 phi_v1;
    s8 phi_v0;

    this->unk_A7C = D_808535D4;
    this->unk_A80 = D_808535D8;

    func_80077D10(&D_808535D4, &D_808535D8, sControlInput);

    D_808535DC = Camera_GetInputDirYaw(ACTIVE_CAM) + D_808535D8;

    this->unk_846 = (this->unk_846 + 1) % 4;

    if (D_808535D4 < 55.0f) {
        phi_v0 = -1;
        phi_v1 = -1;
    } else {
        phi_v1 = (u16)(D_808535D8 + 0x2000) >> 9;
        phi_v0 = (u16)((s16)(D_808535DC - this->actor.shape.rot.y) + 0x2000) >> 14;
    }

    this->unk_847[this->unk_846] = phi_v1;
    this->unk_84B[this->unk_846] = phi_v0;
}

void func_8083328C(GlobalContext* globalCtx, Player* this, LinkAnimationHeader* linkAnim) {
    LinkAnimation_PlayOnceSetSpeed(globalCtx, &this->skelAnime, linkAnim, D_808535E8);
}

s32 func_808332B8(Player* this) {
    return (this->stateFlags1 & 0x8000000) && (this->currentBoots != PLAYER_BOOTS_IRON);
}

s32 func_808332E4(Player* this) {
    return (this->stateFlags1 & 0x1000000);
}

void func_808332F4(Player* this, GlobalContext* globalCtx) {
    GetItemEntry* giEntry = &sGetItemTable[this->getItemId - 1];

    this->unk_862 = ABS(giEntry->gi);
}

static LinkAnimationHeader* func_80833338(Player* this) {
    return D_80853914[this->modelAnimType];
}

s32 func_80833350(Player* this) {
    LinkAnimationHeader** entry;
    s32 i;

    if (func_80833338(this) != this->skelAnime.animation) {
        for (i = 0, entry = &D_80853D7C[0][0]; i < 28; i++, entry++) {
            if (this->skelAnime.animation == *entry) {
                return i + 1;
            }
        }
        return 0;
    }

    return -1;
}

void func_808333FC(Player* this, s32 arg1) {
    if (D_80853E7C[arg1] != 0) {
        func_80832924(this, D_80853E50[D_80853E7C[arg1] - 1]);
    }
}

LinkAnimationHeader* func_80833438(Player* this) {
    if (this->unk_890 != 0) {
        return D_8085395C[this->modelAnimType];
    } else if (!(this->stateFlags1 & 0x28000000) && (this->currentBoots == PLAYER_BOOTS_IRON)) {
        return D_80853974[this->modelAnimType];
    } else {
        return D_80853944[this->modelAnimType];
    }
}

s32 func_808334B4(Player* this) {
    return func_808332E4(this) && (this->unk_834 != 0);
}

LinkAnimationHeader* func_808334E4(Player* this) {
    if (func_808334B4(this)) {
        return &gPlayerAnim_002638;
    } else {
        return D_808539A4[this->modelAnimType];
    }
}

LinkAnimationHeader* func_80833528(Player* this) {
    if (func_808334B4(this)) {
        return &gPlayerAnim_002630;
    } else {
        return D_8085398C[this->modelAnimType];
    }
}

LinkAnimationHeader* func_8083356C(Player* this) {
    if (func_8002DD78(this)) {
        return &gPlayerAnim_0026E8;
    } else {
        return D_80853B3C[this->modelAnimType];
    }
}

LinkAnimationHeader* func_808335B0(Player* this) {
    if (func_808334B4(this)) {
        return &gPlayerAnim_002620;
    } else {
        return D_80853B6C[this->modelAnimType];
    }
}

LinkAnimationHeader* func_808335F4(Player* this) {
    if (func_808334B4(this)) {
        return &gPlayerAnim_002618;
    } else {
        return D_80853B54[this->modelAnimType];
    }
}

void func_80833638(Player* this, PlayerFunc82C arg1) {
    this->func_82C = arg1;
    this->unk_836 = 0;
    this->unk_830 = 0.0f;
    func_808326F0(this);
}

void func_80833664(GlobalContext* globalCtx, Player* this, s8 actionParam) {
    LinkAnimationHeader* current = this->skelAnime.animation;
    LinkAnimationHeader** iter = &D_80853914[this->modelAnimType];
    u32 i;

    this->stateFlags1 &= ~0x1000008;

    for (i = 0; i < 45; i++) {
        if (current == *iter) {
            break;
        }
        iter += 6;
    }

    func_8083399C(globalCtx, this, actionParam);

    if (i < 45) {
        this->skelAnime.animation = D_80853914[i * 6 + this->modelAnimType];
    }
}

s8 Player_ItemToActionParam(s32 item) {
    if (item >= ITEM_NONE_FE) {
        return PLAYER_AP_NONE;
    } else if (item == ITEM_LAST_USED) {
        return PLAYER_AP_LAST_USED;
    } else if (item == ITEM_FISHING_POLE) {
        return PLAYER_AP_FISHING_POLE;
    } else {
        return sItemActionParams[item];
    }
}

void func_80833770(GlobalContext* globalCtx, Player* this) {
}

void func_8083377C(GlobalContext* globalCtx, Player* this) {
    this->unk_85C = 1.0f;
}

void func_80833790(GlobalContext* globalCtx, Player* this) {
}

void func_8083379C(GlobalContext* globalCtx, Player* this) {
    this->stateFlags1 |= 8;

    if (this->heldItemActionParam != PLAYER_AP_SLINGSHOT) {
        this->unk_860 = -1;
    } else {
        this->unk_860 = -2;
    }
}

void func_808337D4(GlobalContext* globalCtx, Player* this) {
    s32 explosiveType;
    ExplosiveInfo* explosiveInfo;
    Actor* spawnedActor;

    if (this->stateFlags1 & 0x800) {
        func_80832528(globalCtx, this);
        return;
    }

    explosiveType = Player_GetExplosiveHeld(this);
    explosiveInfo = &sExplosiveInfos[explosiveType];

    spawnedActor = Actor_SpawnAsChild(&globalCtx->actorCtx, &this->actor, globalCtx, explosiveInfo->actorId,
                                      this->actor.world.pos.x, this->actor.world.pos.y, this->actor.world.pos.z, 0,
                                      this->actor.shape.rot.y, 0, 0);
    if (spawnedActor != NULL) {
        if ((explosiveType != 0) && (globalCtx->bombchuBowlingStatus != 0)) {
            globalCtx->bombchuBowlingStatus--;
            if (globalCtx->bombchuBowlingStatus == 0) {
                globalCtx->bombchuBowlingStatus = -1;
            }
        } else {
            Inventory_ChangeAmmo(explosiveInfo->itemId, -1);
        }

        this->interactRangeActor = spawnedActor;
        this->heldActor = spawnedActor;
        this->getItemId = GI_NONE;
        this->unk_3BC.y = spawnedActor->shape.rot.y - this->actor.shape.rot.y;
        this->stateFlags1 |= 0x800;
    }
}

void func_80833910(GlobalContext* globalCtx, Player* this) {
    this->stateFlags1 |= 8;
    this->unk_860 = -3;

    this->heldActor =
        Actor_SpawnAsChild(&globalCtx->actorCtx, &this->actor, globalCtx, ACTOR_ARMS_HOOK, this->actor.world.pos.x,
                           this->actor.world.pos.y, this->actor.world.pos.z, 0, this->actor.shape.rot.y, 0, 0);
}

void func_80833984(GlobalContext* globalCtx, Player* this) {
    this->stateFlags1 |= 0x1000000;
}

void func_8083399C(GlobalContext* globalCtx, Player* this, s8 actionParam) {
    this->unk_860 = 0;
    this->unk_85C = 0.0f;
    this->unk_858 = 0.0f;

    this->heldItemActionParam = this->itemActionParam = actionParam;
    this->modelGroup = this->nextModelGroup;

    this->stateFlags1 &= ~0x1000008;

    D_80853FE8[actionParam](globalCtx, this);

    Player_SetModelGroup(this, this->modelGroup);
}

void func_80833A20(Player* this, s32 newSwordState) {
    u16 itemSfx;
    u16 voiceSfx;

    if (this->swordState == 0) {
        if ((this->heldItemActionParam == PLAYER_AP_SWORD_BGS) && (gSaveContext.swordHealth > 0.0f)) {
            itemSfx = NA_SE_IT_HAMMER_SWING;
        } else {
            itemSfx = NA_SE_IT_SWORD_SWING;
        }

        voiceSfx = NA_SE_VO_LI_SWORD_N;
        if (this->heldItemActionParam == PLAYER_AP_HAMMER) {
            itemSfx = NA_SE_IT_HAMMER_SWING;
        } else if (this->swordAnimation >= 0x18) {
            itemSfx = 0;
            voiceSfx = NA_SE_VO_LI_SWORD_L;
        } else if (this->unk_845 >= 3) {
            itemSfx = NA_SE_IT_SWORD_SWING_HARD;
            voiceSfx = NA_SE_VO_LI_SWORD_L;
        }

        if (itemSfx != 0) {
            func_808328EC(this, itemSfx);
        }

        if ((this->swordAnimation < 0x10) || (this->swordAnimation >= 0x14)) {
            func_80832698(this, voiceSfx);
        }
    }

    this->swordState = newSwordState;
}

s32 func_80833B2C(Player* this) {
    if (this->stateFlags1 & 0x40030000) {
        return 1;
    } else {
        return 0;
    }
}

s32 func_80833B54(Player* this) {
    if ((this->unk_664 != NULL) && ((this->unk_664->flags & 5) == 5)) {
        this->stateFlags1 |= 0x10;
        return 1;
    }

    if (this->stateFlags1 & 0x10) {
        this->stateFlags1 &= ~0x10;
        if (this->linearVelocity == 0.0f) {
            this->currentYaw = this->actor.shape.rot.y;
        }
    }

    return 0;
}

s32 func_80833BCC(Player* this) {
    return func_8008E9C4(this) || func_80833B2C(this);
}

s32 func_80833C04(Player* this) {
    return func_80833B54(this) || func_80833B2C(this);
}

void func_80833C3C(Player* this) {
    this->unk_870 = this->unk_874 = 0.0f;
}

s32 func_80833C50(Player* this, s32 item) {
    if ((item < ITEM_NONE_FE) && (Player_ItemToActionParam(item) == this->itemActionParam)) {
        return 1;
    } else {
        return 0;
    }
}

s32 func_80833C98(s32 item1, s32 actionParam) {
    if ((item1 < ITEM_NONE_FE) && (Player_ItemToActionParam(item1) == actionParam)) {
        return 1;
    } else {
        return 0;
    }
}

s32 func_80833CDC(GlobalContext* globalCtx, s32 index) {
    if (index >= 4) {
        return ITEM_NONE;
    } else if (globalCtx->bombchuBowlingStatus != 0) {
        return (globalCtx->bombchuBowlingStatus > 0) ? ITEM_BOMBCHU : ITEM_NONE;
    } else if (index == 0) {
        return B_BTN_ITEM;
    } else if (index == 1) {
        return C_BTN_ITEM(0);
    } else if (index == 2) {
        return C_BTN_ITEM(1);
    } else {
        return C_BTN_ITEM(2);
    }
}

void func_80833DF8(Player* this, GlobalContext* globalCtx) {
    s32 maskActionParam;
    s32 item;
    s32 i;

    if (this->currentMask != PLAYER_MASK_NONE) {
        maskActionParam = this->currentMask - 1 + PLAYER_AP_MASK_KEATON;
        if (!func_80833C98(C_BTN_ITEM(0), maskActionParam) && !func_80833C98(C_BTN_ITEM(1), maskActionParam) &&
            !func_80833C98(C_BTN_ITEM(2), maskActionParam)) {
            this->currentMask = PLAYER_MASK_NONE;
        }
    }

    if (!(this->stateFlags1 & 0x20000800) && !func_8008F128(this)) {
        if (this->itemActionParam >= PLAYER_AP_FISHING_POLE) {
            if (!func_80833C50(this, B_BTN_ITEM) && !func_80833C50(this, C_BTN_ITEM(0)) &&
                !func_80833C50(this, C_BTN_ITEM(1)) && !func_80833C50(this, C_BTN_ITEM(2))) {
                func_80835F44(globalCtx, this, ITEM_NONE);
                return;
            }
        }

        for (i = 0; i < ARRAY_COUNT(D_80854388); i++) {
            if (CHECK_BTN_ALL(sControlInput->press.button, D_80854388[i])) {
                break;
            }
        }

        item = func_80833CDC(globalCtx, i);
        if (item >= ITEM_NONE_FE) {
            for (i = 0; i < ARRAY_COUNT(D_80854388); i++) {
                if (CHECK_BTN_ALL(sControlInput->cur.button, D_80854388[i])) {
                    break;
                }
            }

            item = func_80833CDC(globalCtx, i);
            if ((item < ITEM_NONE_FE) && (Player_ItemToActionParam(item) == this->heldItemActionParam)) {
                D_80853618 = true;
            }
        } else {
            this->heldItemButton = i;
            func_80835F44(globalCtx, this, item);
        }
    }
}

void func_808340DC(Player* this, GlobalContext* globalCtx) {
    LinkAnimationHeader* anim;
    f32 phi_f2;
    f32 phi_f12;
    f32 phi_f14;
    f32 phi_f0;
    s32 sp38;
    s8 sp37;
    s32 temp;

    sp37 = Player_ItemToActionParam(this->heldItemId);
    func_80833638(this, func_80834A2C);

    temp = gPlayerModelTypes[this->nextModelGroup][0];
    sp38 = D_80854164[gPlayerModelTypes[this->modelGroup][0]][temp];
    if ((sp37 == PLAYER_AP_BOTTLE) || (sp37 == PLAYER_AP_BOOMERANG) ||
        ((sp37 == PLAYER_AP_NONE) &&
         ((this->heldItemActionParam == PLAYER_AP_BOTTLE) || (this->heldItemActionParam == PLAYER_AP_BOOMERANG)))) {
        sp38 = (sp37 == PLAYER_AP_NONE) ? -13 : 13;
    }

    this->unk_15A = ABS(sp38);

    anim = D_808540F4[this->unk_15A].anim;
    if ((anim == &gPlayerAnim_002F30) && (this->currentShield == PLAYER_SHIELD_NONE)) {
        anim = &gPlayerAnim_002F40;
    }

    phi_f2 = Animation_GetLastFrame(anim);
    phi_f14 = phi_f2;

    if (sp38 >= 0) {
        phi_f0 = 1.2f;
        phi_f12 = 0.0f;
    } else {
        phi_f14 = 0.0f;
        phi_f0 = -1.2f;
        phi_f12 = phi_f2;
    }

    if (sp37 != PLAYER_AP_NONE) {
        phi_f0 *= 2.0f;
    }

    LinkAnimation_Change(globalCtx, &this->skelAnime2, anim, phi_f0, phi_f12, phi_f14, ANIMMODE_ONCE, 0.0f);

    this->stateFlags1 &= ~0x100;
}

void func_80834298(Player* this, GlobalContext* globalCtx) {
    if ((this->actor.category == ACTORCAT_PLAYER) && !(this->stateFlags1 & 0x100) &&
        ((this->heldItemActionParam == this->itemActionParam) || (this->stateFlags1 & 0x400000)) &&
        (gSaveContext.health != 0) && (globalCtx->csCtx.state == CS_STATE_IDLE) && (this->csMode == 0) &&
        (globalCtx->shootingGalleryStatus == 0) && (globalCtx->activeCamId == CAM_ID_MAIN) &&
        (globalCtx->sceneLoadFlag != 0x14) && (gSaveContext.timer1State != 10)) {
        func_80833DF8(this, globalCtx);
    }

    if (this->stateFlags1 & 0x100) {
        func_808340DC(this, globalCtx);
    }
}

s32 func_80834380(GlobalContext* globalCtx, Player* this, s32* itemPtr, s32* typePtr) {
    if (LINK_IS_ADULT) {
        *itemPtr = ITEM_BOW;
        if (this->stateFlags1 & 0x800000) {
            *typePtr = ARROW_NORMAL_HORSE;
        } else {
            *typePtr = this->heldItemActionParam - 6;
        }
    } else {
        *itemPtr = ITEM_SLINGSHOT;
        *typePtr = ARROW_SEED;
    }

    if (gSaveContext.minigameState == 1) {
        return globalCtx->interfaceCtx.hbaAmmo;
    } else if (globalCtx->shootingGalleryStatus != 0) {
        return globalCtx->shootingGalleryStatus;
    } else {
        return AMMO(*itemPtr);
    }
}

s32 func_8083442C(Player* this, GlobalContext* globalCtx) {
    s32 item;
    s32 arrowType;
    s32 magicArrowType;

    if ((this->heldItemActionParam >= PLAYER_AP_BOW_FIRE) && (this->heldItemActionParam <= PLAYER_AP_BOW_0E) &&
        (gSaveContext.unk_13F0 != 0)) {
        func_80078884(NA_SE_SY_ERROR);
    } else {
        func_80833638(this, func_808351D4);

        this->stateFlags1 |= 0x200;
        this->unk_834 = 14;

        if (this->unk_860 >= 0) {
            func_8002F7DC(&this->actor, D_80854398[ABS(this->unk_860) - 1]);

            if (!Player_HoldsHookshot(this) && (func_80834380(globalCtx, this, &item, &arrowType) > 0)) {
                magicArrowType = arrowType - ARROW_FIRE;

                if (this->unk_860 >= 0) {
                    if ((magicArrowType >= 0) && (magicArrowType <= 2) &&
                        !func_80087708(globalCtx, sMagicArrowCosts[magicArrowType], 0)) {
                        arrowType = ARROW_NORMAL;
                    }

                    this->heldActor = Actor_SpawnAsChild(
                        &globalCtx->actorCtx, &this->actor, globalCtx, ACTOR_EN_ARROW, this->actor.world.pos.x,
                        this->actor.world.pos.y, this->actor.world.pos.z, 0, this->actor.shape.rot.y, 0, arrowType);
                }
            }
        }

        return 1;
    }

    return 0;
}

void func_80834594(GlobalContext* globalCtx, Player* this) {
    if (this->heldItemActionParam != PLAYER_AP_NONE) {
        if (func_8008F2BC(this, this->heldItemActionParam) >= 0) {
            func_808328EC(this, NA_SE_IT_SWORD_PUTAWAY);
        } else {
            func_808328EC(this, NA_SE_PL_CHANGE_ARMS);
        }
    }

    func_80835F44(globalCtx, this, this->heldItemId);

    if (func_8008F2BC(this, this->heldItemActionParam) >= 0) {
        func_808328EC(this, NA_SE_IT_SWORD_PICKOUT);
    } else if (this->heldItemActionParam != PLAYER_AP_NONE) {
        func_808328EC(this, NA_SE_PL_CHANGE_ARMS);
    }
}

void func_80834644(GlobalContext* globalCtx, Player* this) {
    if (func_80834A2C == this->func_82C) {
        func_80834594(globalCtx, this);
    }

    func_80833638(this, D_80853EDC[this->heldItemActionParam]);
    this->unk_834 = 0;
    this->unk_6AC = 0;
    func_808323B4(globalCtx, this);
    this->stateFlags1 &= ~0x100;
}

LinkAnimationHeader* func_808346C4(GlobalContext* globalCtx, Player* this) {
    func_80833638(this, func_80834B5C);
    func_808323B4(globalCtx, this);

    if (this->unk_870 < 0.5f) {
        return D_808543A4[Player_HoldsTwoHandedWeapon(this)];
    } else {
        return D_808543AC[Player_HoldsTwoHandedWeapon(this)];
    }
}

s32 func_80834758(GlobalContext* globalCtx, Player* this) {
    LinkAnimationHeader* anim;
    f32 frame;

    if (!(this->stateFlags1 & 0x20C00000) && (globalCtx->shootingGalleryStatus == 0) &&
        (this->heldItemActionParam == this->itemActionParam) && (this->currentShield != PLAYER_SHIELD_NONE) &&
        !Player_IsChildWithHylianShield(this) && func_80833BCC(this) &&
        CHECK_BTN_ALL(sControlInput->cur.button, BTN_R)) {

        anim = func_808346C4(globalCtx, this);
        frame = Animation_GetLastFrame(anim);
        LinkAnimation_Change(globalCtx, &this->skelAnime2, anim, 1.0f, frame, frame, ANIMMODE_ONCE, 0.0f);
        func_8002F7DC(&this->actor, NA_SE_IT_SHIELD_POSTURE);

        return 1;
    } else {
        return 0;
    }
}

s32 func_8083485C(Player* this, GlobalContext* globalCtx) {
    if (func_80834758(globalCtx, this)) {
        return 1;
    } else {
        return 0;
    }
}

void func_80834894(Player* this) {
    func_80833638(this, func_80834C74);

    if (this->itemActionParam < 0) {
        func_8008EC70(this);
    }

    Animation_Reverse(&this->skelAnime2);
    func_8002F7DC(&this->actor, NA_SE_IT_SHIELD_REMOVE);
}

void func_808348EC(GlobalContext* globalCtx, Player* this) {
    struct_808540F4* ptr = &D_808540F4[this->unk_15A];
    f32 temp;

    temp = ptr->unk_04;
    temp = (this->skelAnime2.playSpeed < 0.0f) ? temp - 1.0f : temp;

    if (LinkAnimation_OnFrame(&this->skelAnime2, temp)) {
        func_80834594(globalCtx, this);
    }

    func_80833B54(this);
}

s32 func_8083499C(Player* this, GlobalContext* globalCtx) {
    if (this->stateFlags1 & 0x100) {
        func_808340DC(this, globalCtx);
    } else {
        return 0;
    }

    return 1;
}

s32 func_808349DC(Player* this, GlobalContext* globalCtx) {
    if (func_80834758(globalCtx, this) || func_8083499C(this, globalCtx)) {
        return 1;
    } else {
        return 0;
    }
}

s32 func_80834A2C(Player* this, GlobalContext* globalCtx) {
    if (LinkAnimation_Update(globalCtx, &this->skelAnime2) ||
        ((Player_ItemToActionParam(this->heldItemId) == this->heldItemActionParam) &&
         (D_80853614 = (D_80853614 || ((this->modelAnimType != 3) && (globalCtx->shootingGalleryStatus == 0)))))) {
        func_80833638(this, D_80853EDC[this->heldItemActionParam]);
        this->unk_834 = 0;
        this->unk_6AC = 0;
        D_80853618 = D_80853614;
        return this->func_82C(this, globalCtx);
    }

    if (func_80833350(this) != 0) {
        func_808348EC(globalCtx, this);
        func_80832264(globalCtx, this, func_80833338(this));
        this->unk_6AC = 0;
    } else {
        func_808348EC(globalCtx, this);
    }

    return 1;
}

s32 func_80834B5C(Player* this, GlobalContext* globalCtx) {
    LinkAnimation_Update(globalCtx, &this->skelAnime2);

    if (!CHECK_BTN_ALL(sControlInput->cur.button, BTN_R)) {
        func_80834894(this);
        return 1;
    } else {
        this->stateFlags1 |= 0x400000;
        Player_SetModelsForHoldingShield(this);
        return 1;
    }
}

s32 func_80834BD4(Player* this, GlobalContext* globalCtx) {
    LinkAnimationHeader* anim;
    f32 frame;

    if (LinkAnimation_Update(globalCtx, &this->skelAnime2)) {
        anim = func_808346C4(globalCtx, this);
        frame = Animation_GetLastFrame(anim);
        LinkAnimation_Change(globalCtx, &this->skelAnime2, anim, 1.0f, frame, frame, ANIMMODE_ONCE, 0.0f);
    }

    this->stateFlags1 |= 0x400000;
    Player_SetModelsForHoldingShield(this);

    return 1;
}

s32 func_80834C74(Player* this, GlobalContext* globalCtx) {
    D_80853614 = D_80853618;

    if (D_80853614 || LinkAnimation_Update(globalCtx, &this->skelAnime2)) {
        func_80833638(this, D_80853EDC[this->heldItemActionParam]);
        LinkAnimation_PlayLoop(globalCtx, &this->skelAnime2, D_80853914[this->modelAnimType]);
        this->unk_6AC = 0;
        this->func_82C(this, globalCtx);
        return 0;
    }

    return 1;
}

s32 func_80834D2C(Player* this, GlobalContext* globalCtx) {
    LinkAnimationHeader* anim;

    if (this->heldItemActionParam != PLAYER_AP_BOOMERANG) {
        if (!func_8083442C(this, globalCtx)) {
            return 0;
        }

        if (!Player_HoldsHookshot(this)) {
            anim = &gPlayerAnim_0026A0;
        } else {
            anim = &gPlayerAnim_002CA0;
        }
        LinkAnimation_PlayOnce(globalCtx, &this->skelAnime2, anim);
    } else {
        func_80833638(this, func_80835884);
        this->unk_834 = 10;
        LinkAnimation_PlayOnce(globalCtx, &this->skelAnime2, &gPlayerAnim_002628);
    }

    if (this->stateFlags1 & 0x800000) {
        func_80832284(globalCtx, this, &gPlayerAnim_003380);
    } else if ((this->actor.bgCheckFlags & 1) && !func_80833B54(this)) {
        func_80832284(globalCtx, this, D_80853914[this->modelAnimType]);
    }

    return 1;
}

s32 func_80834E44(GlobalContext* globalCtx) {
    return (globalCtx->shootingGalleryStatus > 0) && CHECK_BTN_ALL(sControlInput->press.button, BTN_B);
}

s32 func_80834E7C(GlobalContext* globalCtx) {
    return (globalCtx->shootingGalleryStatus != 0) &&
           ((globalCtx->shootingGalleryStatus < 0) ||
            CHECK_BTN_ANY(sControlInput->cur.button, BTN_A | BTN_B | BTN_CUP | BTN_CLEFT | BTN_CRIGHT | BTN_CDOWN));
}

s32 func_80834EB8(Player* this, GlobalContext* globalCtx) {
    if ((this->unk_6AD == 0) || (this->unk_6AD == 2)) {
        if (func_80833BCC(this) || (Camera_CheckValidMode(Gameplay_GetCamera(globalCtx, CAM_ID_MAIN), CAM_MODE_BOWARROW) == 0)) {
            return 1;
        }
        this->unk_6AD = 2;
    }

    return 0;
}

s32 func_80834F2C(Player* this, GlobalContext* globalCtx) {
    if ((this->doorType == PLAYER_DOORTYPE_NONE) && !(this->stateFlags1 & 0x2000000)) {
        if (D_80853614 || func_80834E44(globalCtx)) {
            if (func_80834D2C(this, globalCtx)) {
                return func_80834EB8(this, globalCtx);
            }
        }
    }

    return 0;
}

s32 func_80834FBC(Player* this) {
    if (this->actor.child != NULL) {
        if (this->heldActor == NULL) {
            this->heldActor = this->actor.child;
            func_8083264C(this, 255, 10, 250, 0);
            func_8002F7DC(&this->actor, NA_SE_IT_HOOKSHOT_RECEIVE);
        }

        return 1;
    }

    return 0;
}

s32 func_8083501C(Player* this, GlobalContext* globalCtx) {
    if (this->unk_860 >= 0) {
        this->unk_860 = -this->unk_860;
    }

    if ((!Player_HoldsHookshot(this) || func_80834FBC(this)) && !func_80834758(globalCtx, this) &&
        !func_80834F2C(this, globalCtx)) {
        return 0;
    }

    return 1;
}

s32 func_808350A4(GlobalContext* globalCtx, Player* this) {
    s32 item;
    s32 arrowType;

    if (this->heldActor != NULL) {
        if (!Player_HoldsHookshot(this)) {
            func_80834380(globalCtx, this, &item, &arrowType);

            if (gSaveContext.minigameState == 1) {
                globalCtx->interfaceCtx.hbaAmmo--;
            } else if (globalCtx->shootingGalleryStatus != 0) {
                globalCtx->shootingGalleryStatus--;
            } else {
                Inventory_ChangeAmmo(item, -1);
            }

            if (globalCtx->shootingGalleryStatus == 1) {
                globalCtx->shootingGalleryStatus = -10;
            }

            func_8083264C(this, 150, 10, 150, 0);
        } else {
            func_8083264C(this, 255, 20, 150, 0);
        }

        this->unk_A73 = 4;
        this->heldActor->parent = NULL;
        this->actor.child = NULL;
        this->heldActor = NULL;

        return 1;
    }

    return 0;
}

static u16 D_808543DC[] = { NA_SE_IT_BOW_FLICK, NA_SE_IT_SLING_FLICK };

s32 func_808351D4(Player* this, GlobalContext* globalCtx) {
    s32 sp2C;

    if (!Player_HoldsHookshot(this)) {
        sp2C = 0;
    } else {
        sp2C = 1;
    }

    Math_ScaledStepToS(&this->unk_6C0, 1200, 400);
    this->unk_6AE |= 0x100;

    if ((this->unk_836 == 0) && (func_80833350(this) == 0) && (this->skelAnime.animation == &gPlayerAnim_0026E8)) {
        LinkAnimation_PlayOnce(globalCtx, &this->skelAnime2, D_808543CC[sp2C]);
        this->unk_836 = -1;
    } else if (LinkAnimation_Update(globalCtx, &this->skelAnime2)) {
        LinkAnimation_PlayLoop(globalCtx, &this->skelAnime2, D_808543D4[sp2C]);
        this->unk_836 = 1;
    } else if (this->unk_836 == 1) {
        this->unk_836 = 2;
    }

    if (this->unk_834 > 10) {
        this->unk_834--;
    }

    func_80834EB8(this, globalCtx);

    if ((this->unk_836 > 0) && ((this->unk_860 < 0) || (!D_80853618 && !func_80834E7C(globalCtx)))) {
        func_80833638(this, func_808353D8);
        if (this->unk_860 >= 0) {
            if (sp2C == 0) {
                if (!func_808350A4(globalCtx, this)) {
                    func_8002F7DC(&this->actor, D_808543DC[ABS(this->unk_860) - 1]);
                }
            } else if (this->actor.bgCheckFlags & 1) {
                func_808350A4(globalCtx, this);
            }
        }
        this->unk_834 = 10;
        func_80832210(this);
    } else {
        this->stateFlags1 |= 0x200;
    }

    return 1;
}

s32 func_808353D8(Player* this, GlobalContext* globalCtx) {
    LinkAnimation_Update(globalCtx, &this->skelAnime2);

    if (Player_HoldsHookshot(this) && !func_80834FBC(this)) {
        return 1;
    }

    if (!func_80834758(globalCtx, this) &&
        (D_80853614 || ((this->unk_860 < 0) && D_80853618) || func_80834E44(globalCtx))) {
        this->unk_860 = ABS(this->unk_860);

        if (func_8083442C(this, globalCtx)) {
            if (Player_HoldsHookshot(this)) {
                this->unk_836 = 1;
            } else {
                LinkAnimation_PlayOnce(globalCtx, &this->skelAnime2, &gPlayerAnim_0026B8);
            }
        }
    } else {
        if (this->unk_834 != 0) {
            this->unk_834--;
        }

        if (func_80833BCC(this) || (this->unk_6AD != 0) || (this->stateFlags1 & 0x100000)) {
            if (this->unk_834 == 0) {
                this->unk_834++;
            }
            return 1;
        }

        if (Player_HoldsHookshot(this)) {
            func_80833638(this, func_8083501C);
        } else {
            func_80833638(this, func_80835588);
            LinkAnimation_PlayOnce(globalCtx, &this->skelAnime2, &gPlayerAnim_0026B0);
        }

        this->unk_834 = 0;
    }

    return 1;
}

s32 func_80835588(Player* this, GlobalContext* globalCtx) {
    if (!(this->actor.bgCheckFlags & 1) || LinkAnimation_Update(globalCtx, &this->skelAnime2)) {
        func_80833638(this, func_8083501C);
    }

    return 1;
}

void func_808355DC(Player* this) {
    this->stateFlags1 |= 0x20000;

    if (!(this->skelAnime.moveFlags & 0x80) && (this->actor.bgCheckFlags & 0x200) && (D_80853608 < 0x2000)) {
        this->currentYaw = this->actor.shape.rot.y = this->actor.wallYaw + 0x8000;
    }

    this->targetYaw = this->actor.shape.rot.y;
}

s32 func_80835644(GlobalContext* globalCtx, Player* this, Actor* arg2) {
    if (arg2 == NULL) {
        func_80832564(globalCtx, this);
        func_80839F90(this, globalCtx);
        return 1;
    }

    return 0;
}

void func_80835688(Player* this, GlobalContext* globalCtx) {
    if (!func_80835644(globalCtx, this, this->heldActor)) {
        func_80833638(this, func_808356E8);
        LinkAnimation_PlayLoop(globalCtx, &this->skelAnime2, &gPlayerAnim_002E10);
    }
}

s32 func_808356E8(Player* this, GlobalContext* globalCtx) {
    Actor* heldActor = this->heldActor;

    if (heldActor == NULL) {
        func_80834644(globalCtx, this);
    }

    if (func_80834758(globalCtx, this)) {
        return 1;
    }

    if (this->stateFlags1 & 0x800) {
        if (LinkAnimation_Update(globalCtx, &this->skelAnime2)) {
            LinkAnimation_PlayLoop(globalCtx, &this->skelAnime2, &gPlayerAnim_002E10);
        }

        if ((heldActor->id == ACTOR_EN_NIW) && (this->actor.velocity.y <= 0.0f)) {
            this->actor.minVelocityY = -2.0f;
            this->actor.gravity = -0.5f;
            this->fallStartHeight = this->actor.world.pos.y;
        }

        return 1;
    }

    return func_8083485C(this, globalCtx);
}

void func_808357E8(Player* this, Gfx** dLists) {
    this->leftHandDLists = &dLists[gSaveContext.linkAge];
}

s32 func_80835800(Player* this, GlobalContext* globalCtx) {
    if (func_80834758(globalCtx, this)) {
        return 1;
    }

    if (this->stateFlags1 & 0x2000000) {
        func_80833638(this, func_80835B60);
    } else if (func_80834F2C(this, globalCtx)) {
        return 1;
    }

    return 0;
}

s32 func_80835884(Player* this, GlobalContext* globalCtx) {
    if (LinkAnimation_Update(globalCtx, &this->skelAnime2)) {
        func_80833638(this, func_808358F0);
        LinkAnimation_PlayLoop(globalCtx, &this->skelAnime2, &gPlayerAnim_002638);
    }

    func_80834EB8(this, globalCtx);

    return 1;
}

s32 func_808358F0(Player* this, GlobalContext* globalCtx) {
    LinkAnimationHeader* animSeg = this->skelAnime.animation;

    if ((func_808334E4(this) == animSeg) || (func_80833528(this) == animSeg) || (func_808335B0(this) == animSeg) ||
        (func_808335F4(this) == animSeg)) {
        AnimationContext_SetCopyAll(globalCtx, this->skelAnime.limbCount, this->skelAnime2.jointTable,
                                    this->skelAnime.jointTable);
    } else {
        LinkAnimation_Update(globalCtx, &this->skelAnime2);
    }

    func_80834EB8(this, globalCtx);

    if (!D_80853618) {
        func_80833638(this, func_808359FC);
        LinkAnimation_PlayOnce(globalCtx, &this->skelAnime2,
                               (this->unk_870 < 0.5f) ? &gPlayerAnim_002608 : &gPlayerAnim_002600);
    }

    return 1;
}

s32 func_808359FC(Player* this, GlobalContext* globalCtx) {
    if (LinkAnimation_Update(globalCtx, &this->skelAnime2)) {
        func_80833638(this, func_80835B60);
        this->unk_834 = 0;
    } else if (LinkAnimation_OnFrame(&this->skelAnime2, 6.0f)) {
        f32 posX = (Math_SinS(this->actor.shape.rot.y) * 10.0f) + this->actor.world.pos.x;
        f32 posZ = (Math_CosS(this->actor.shape.rot.y) * 10.0f) + this->actor.world.pos.z;
        s32 yaw = (this->unk_664 != NULL) ? this->actor.shape.rot.y + 14000 : this->actor.shape.rot.y;
        EnBoom* boomerang =
            (EnBoom*)Actor_Spawn(&globalCtx->actorCtx, globalCtx, ACTOR_EN_BOOM, posX, this->actor.world.pos.y + 30.0f,
                                 posZ, this->actor.focus.rot.x, yaw, 0, 0);

        this->boomerangActor = &boomerang->actor;
        if (boomerang != NULL) {
            boomerang->moveTo = this->unk_664;
            boomerang->returnTimer = 20;
            this->stateFlags1 |= 0x2000000;
            if (!func_8008E9C4(this)) {
                func_808355DC(this);
            }
            this->unk_A73 = 4;
            func_8002F7DC(&this->actor, NA_SE_IT_BOOMERANG_THROW);
            func_80832698(this, NA_SE_VO_LI_SWORD_N);
        }
    }

    return 1;
}

s32 func_80835B60(Player* this, GlobalContext* globalCtx) {
    if (func_80834758(globalCtx, this)) {
        return 1;
    }

    if (!(this->stateFlags1 & 0x2000000)) {
        func_80833638(this, func_80835C08);
        LinkAnimation_PlayOnce(globalCtx, &this->skelAnime2, &gPlayerAnim_0025F8);
        func_808357E8(this, D_80125EF8);
        func_8002F7DC(&this->actor, NA_SE_PL_CATCH_BOOMERANG);
        func_80832698(this, NA_SE_VO_LI_SWORD_N);
        return 1;
    }

    return 0;
}

s32 func_80835C08(Player* this, GlobalContext* globalCtx) {
    if (!func_80835800(this, globalCtx) && LinkAnimation_Update(globalCtx, &this->skelAnime2)) {
        func_80833638(this, func_80835800);
    }

    return 1;
}

s32 func_80835C58(GlobalContext* globalCtx, Player* this, PlayerFunc674 func, s32 flags) {
    if (func == this->func_674) {
        return 0;
    }

    if (func_8084E3C4 == this->func_674) {
        func_800ED858(0);
        this->stateFlags2 &= ~0x3000000;
    } else if (func_808507F4 == this->func_674) {
        func_80832340(globalCtx, this);
    }

    this->func_674 = func;

    if ((this->itemActionParam != this->heldItemActionParam) && (!(flags & 1) || !(this->stateFlags1 & 0x400000))) {
        func_8008EC70(this);
    }

    if (!(flags & 1) && (!(this->stateFlags1 & 0x800))) {
        func_80834644(globalCtx, this);
        this->stateFlags1 &= ~0x400000;
    }

    func_80832DBC(this);
    this->stateFlags1 &= ~0xB4000044;
    this->stateFlags2 &= ~0x18080000;
    this->stateFlags3 &= ~0x8A;
    this->unk_84F = 0;
    this->unk_850 = 0;
    this->unk_6AC = 0;
    func_808326F0(this);

    return 1;
}

void func_80835DAC(GlobalContext* globalCtx, Player* this, PlayerFunc674 func, s32 flags) {
    s32 temp;

    temp = this->skelAnime.moveFlags;
    this->skelAnime.moveFlags = 0;
    func_80835C58(globalCtx, this, func, flags);
    this->skelAnime.moveFlags = temp;
}

void func_80835DE4(GlobalContext* globalCtx, Player* this, PlayerFunc674 func, s32 flags) {
    s32 temp;

    if (this->itemActionParam >= 0) {
        temp = this->itemActionParam;
        this->itemActionParam = this->heldItemActionParam;
        func_80835C58(globalCtx, this, func, flags);
        this->itemActionParam = temp;
        Player_SetModels(this, Player_ActionToModelGroup(this, this->itemActionParam));
    }
}

void func_80835E44(GlobalContext* globalCtx, s16 camSetting) {
    if (!func_800C0CB8(globalCtx)) {
        if (camSetting == CAM_SET_SCENE1) {
            Interface_ChangeAlpha(2);
        }
    } else {
        Camera_ChangeSetting(Gameplay_GetCamera(globalCtx, CAM_ID_MAIN), camSetting);
    }
}

void func_80835EA4(GlobalContext* globalCtx, s32 arg1) {
    func_80835E44(globalCtx, CAM_SET_ITEM2);
    Camera_SetCameraData(Gameplay_GetCamera(globalCtx, CAM_ID_MAIN), 4, 0, 0, arg1, 0, 0);
}

void func_80835EFC(Player* this) {
    if (Player_HoldsHookshot(this)) {
        Actor* heldActor = this->heldActor;

        if (heldActor != NULL) {
            Actor_Kill(heldActor);
            this->actor.child = NULL;
            this->heldActor = NULL;
        }
    }
}

void func_80835F44(GlobalContext* globalCtx, Player* this, s32 item) {
    s8 actionParam;
    s32 temp;
    s32 nextType;

    actionParam = Player_ItemToActionParam(item);

    if (((this->heldItemActionParam == this->itemActionParam) &&
         (!(this->stateFlags1 & 0x400000) || (Player_ActionToSword(actionParam) != 0) ||
          (actionParam == PLAYER_AP_NONE))) ||
        ((this->itemActionParam < 0) &&
         ((Player_ActionToSword(actionParam) != 0) || (actionParam == PLAYER_AP_NONE)))) {

        if ((actionParam == PLAYER_AP_NONE) || !(this->stateFlags1 & 0x8000000) ||
            ((this->actor.bgCheckFlags & 1) &&
             ((actionParam == PLAYER_AP_HOOKSHOT) || (actionParam == PLAYER_AP_LONGSHOT)))) {

            if ((globalCtx->bombchuBowlingStatus == 0) &&
                (((actionParam == PLAYER_AP_STICK) && (AMMO(ITEM_STICK) == 0)) ||
                 ((actionParam == PLAYER_AP_BEAN) && (AMMO(ITEM_BEAN) == 0)) ||
                 (temp = Player_ActionToExplosive(this, actionParam),
                  ((temp >= 0) && ((AMMO(sExplosiveInfos[temp].itemId) == 0) ||
                                   (globalCtx->actorCtx.actorLists[ACTORCAT_EXPLOSIVE].length >= 3)))))) {
                func_80078884(NA_SE_SY_ERROR);
                return;
            }

            if (actionParam == PLAYER_AP_LENS) {
                if (func_80087708(globalCtx, 0, 3)) {
                    if (globalCtx->actorCtx.unk_03 != 0) {
                        func_800304B0(globalCtx);
                    } else {
                        globalCtx->actorCtx.unk_03 = 1;
                    }
                    func_80078884((globalCtx->actorCtx.unk_03 != 0) ? NA_SE_SY_GLASSMODE_ON : NA_SE_SY_GLASSMODE_OFF);
                } else {
                    func_80078884(NA_SE_SY_ERROR);
                }
                return;
            }

            if (actionParam == PLAYER_AP_NUT) {
                if (AMMO(ITEM_NUT) != 0) {
                    func_8083C61C(globalCtx, this);
                } else {
                    func_80078884(NA_SE_SY_ERROR);
                }
                return;
            }

            temp = Player_ActionToMagicSpell(this, actionParam);
            if (temp >= 0) {
                if (((actionParam == PLAYER_AP_FARORES_WIND) && (gSaveContext.respawn[RESPAWN_MODE_TOP].data > 0)) ||
                    ((gSaveContext.unk_13F4 != 0) && (gSaveContext.unk_13F0 == 0) &&
                     (gSaveContext.magic >= sMagicSpellCosts[temp]))) {
                    this->itemActionParam = actionParam;
                    this->unk_6AD = 4;
                } else {
                    func_80078884(NA_SE_SY_ERROR);
                }
                return;
            }

            if (actionParam >= PLAYER_AP_MASK_KEATON) {
                if (this->currentMask != PLAYER_MASK_NONE) {
                    this->currentMask = PLAYER_MASK_NONE;
                } else {
                    this->currentMask = actionParam - PLAYER_AP_MASK_KEATON + 1;
                }
                func_808328EC(this, NA_SE_PL_CHANGE_ARMS);
                return;
            }

            if (((actionParam >= PLAYER_AP_OCARINA_FAIRY) && (actionParam <= PLAYER_AP_OCARINA_TIME)) ||
                (actionParam >= PLAYER_AP_BOTTLE_FISH)) {
                if (!func_8008E9C4(this) ||
                    ((actionParam >= PLAYER_AP_BOTTLE_POTION_RED) && (actionParam <= PLAYER_AP_BOTTLE_FAIRY))) {
                    func_8002D53C(globalCtx, &globalCtx->actorCtx.titleCtx);
                    this->unk_6AD = 4;
                    this->itemActionParam = actionParam;
                }
                return;
            }

            if ((actionParam != this->heldItemActionParam) ||
                ((this->heldActor == 0) && (Player_ActionToExplosive(this, actionParam) >= 0))) {
                this->nextModelGroup = Player_ActionToModelGroup(this, actionParam);
                nextType = gPlayerModelTypes[this->nextModelGroup][0];
                if ((this->heldItemActionParam >= 0) && (Player_ActionToMagicSpell(this, actionParam) < 0) &&
                    (item != this->heldItemId) && (D_80854164[gPlayerModelTypes[this->modelGroup][0]][nextType] != 0)) {
                    this->heldItemId = item;
                    this->stateFlags1 |= 0x100;
                } else {
                    func_80835EFC(this);
                    func_808323B4(globalCtx, this);
                    func_80833664(globalCtx, this, actionParam);
                }
                return;
            }

            D_80853614 = D_80853618 = true;
        }
    }
}

void func_80836448(GlobalContext* globalCtx, Player* this, LinkAnimationHeader* anim) {
    s32 cond = func_808332B8(this);

    func_80832564(globalCtx, this);

    func_80835C58(globalCtx, this, cond ? func_8084E368 : func_80843CEC, 0);

    this->stateFlags1 |= 0x80;

    func_80832264(globalCtx, this, anim);
    if (anim == &gPlayerAnim_002878) {
        this->skelAnime.endFrame = 84.0f;
    }

    func_80832224(this);
    func_80832698(this, NA_SE_VO_LI_DOWN);

    if (this->actor.category == ACTORCAT_PLAYER) {
        func_800F47BC();

        if (Inventory_ConsumeFairy(globalCtx)) {
            globalCtx->gameOverCtx.state = GAMEOVER_REVIVE_START;
            this->unk_84F = 1;
        } else {
            globalCtx->gameOverCtx.state = GAMEOVER_DEATH_START;
            func_800F6AB0(0);
            func_800F5C64(0x20);
            gSaveContext.seqIndex = 0xFF;
            gSaveContext.nightSeqIndex = 0xFF;
        }

        OnePointCutscene_Init(globalCtx, 9806, cond ? 120 : 60, &this->actor, CAM_ID_MAIN);
        ShrinkWindow_SetVal(0x20);
    }
}

s32 func_808365C8(Player* this) {
    return (!(func_808458D0 == this->func_674) ||
            ((this->stateFlags1 & 0x100) &&
             ((this->heldItemId == ITEM_LAST_USED) || (this->heldItemId == ITEM_NONE)))) &&
           (!(func_80834A2C == this->func_82C) ||
            (Player_ItemToActionParam(this->heldItemId) == this->heldItemActionParam));
}

s32 func_80836670(Player* this, GlobalContext* globalCtx) {
    if (!(this->stateFlags1 & 0x800000) && (this->actor.parent != NULL) && Player_HoldsHookshot(this)) {
        func_80835C58(globalCtx, this, func_80850AEC, 1);
        this->stateFlags3 |= 0x80;
        func_80832264(globalCtx, this, &gPlayerAnim_002C90);
        func_80832F54(globalCtx, this, 0x9B);
        func_80832224(this);
        this->currentYaw = this->actor.shape.rot.y;
        this->actor.bgCheckFlags &= ~1;
        this->hoverBootsTimer = 0;
        this->unk_6AE |= 0x43;
        func_80832698(this, NA_SE_VO_LI_LASH);
        return 1;
    }

    if (func_808365C8(this)) {
        func_80834298(this, globalCtx);
        if (func_8084E604 == this->func_674) {
            return 1;
        }
    }

    if (!this->func_82C(this, globalCtx)) {
        return 0;
    }

    if (this->unk_830 != 0.0f) {
        if ((func_80833350(this) == 0) || (this->linearVelocity != 0.0f)) {
            AnimationContext_SetCopyFalse(globalCtx, this->skelAnime.limbCount, this->skelAnime2.jointTable,
                                          this->skelAnime.jointTable, D_80853410);
        }
        Math_StepToF(&this->unk_830, 0.0f, 0.25f);
        AnimationContext_SetInterp(globalCtx, this->skelAnime.limbCount, this->skelAnime.jointTable,
                                   this->skelAnime2.jointTable, 1.0f - this->unk_830);
    } else if ((func_80833350(this) == 0) || (this->linearVelocity != 0.0f)) {
        AnimationContext_SetCopyTrue(globalCtx, this->skelAnime.limbCount, this->skelAnime.jointTable,
                                     this->skelAnime2.jointTable, D_80853410);
    } else {
        AnimationContext_SetCopyAll(globalCtx, this->skelAnime.limbCount, this->skelAnime.jointTable,
                                    this->skelAnime2.jointTable);
    }

    return 1;
}

s32 func_80836898(GlobalContext* globalCtx, Player* this, PlayerFuncA74 func) {
    this->func_A74 = func;
    func_80835C58(globalCtx, this, func_808458D0, 0);
    this->stateFlags2 |= 0x40;
    return func_80832528(globalCtx, this);
}

void func_808368EC(Player* this, GlobalContext* globalCtx) {
    s16 previousYaw = this->actor.shape.rot.y;

    if (!(this->stateFlags2 & 0x60)) {
        if ((this->unk_664 != NULL) &&
            ((globalCtx->actorCtx.targetCtx.unk_4B != 0) || (this->actor.category != ACTORCAT_PLAYER))) {
            Math_ScaledStepToS(&this->actor.shape.rot.y,
                               Math_Vec3f_Yaw(&this->actor.world.pos, &this->unk_664->focus.pos), 4000);
        } else if ((this->stateFlags1 & 0x20000) && !(this->stateFlags2 & 0x60)) {
            Math_ScaledStepToS(&this->actor.shape.rot.y, this->targetYaw, 4000);
        }
    } else if (!(this->stateFlags2 & 0x40)) {
        Math_ScaledStepToS(&this->actor.shape.rot.y, this->currentYaw, 2000);
    }

    this->unk_87C = this->actor.shape.rot.y - previousYaw;
}

s32 func_808369C8(s16* pValue, s16 arg1, s16 arg2, s16 arg3, s16 arg4, s16 arg5) {
    s16 temp1;
    s16 temp2;
    s16 temp3;

    temp1 = temp2 = arg4 - *pValue;
    temp2 = CLAMP(temp2, -arg5, arg5);
    *pValue += (s16)(temp1 - temp2);

    Math_ScaledStepToS(pValue, arg1, arg2);

    temp3 = *pValue;
    if (*pValue < -arg3) {
        *pValue = -arg3;
    } else if (*pValue > arg3) {
        *pValue = arg3;
    }
    return temp3 - *pValue;
}

s32 func_80836AB8(Player* this, s32 arg1) {
    s16 sp36;
    s16 var;

    var = this->actor.shape.rot.y;
    if (arg1 != 0) {
        var = this->actor.focus.rot.y;
        this->unk_6BC = this->actor.focus.rot.x;
        this->unk_6AE |= 0x41;
    } else {
        func_808369C8(&this->unk_6BC,
                      func_808369C8(&this->unk_6B6, this->actor.focus.rot.x, 600, 10000, this->actor.focus.rot.x, 0),
                      200, 4000, this->unk_6B6, 10000);
        sp36 = this->actor.focus.rot.y - var;
        func_808369C8(&sp36, 0, 200, 24000, this->unk_6BE, 8000);
        var = this->actor.focus.rot.y - sp36;
        func_808369C8(&this->unk_6B8, sp36 - this->unk_6BE, 200, 8000, sp36, 8000);
        func_808369C8(&this->unk_6BE, sp36, 200, 8000, this->unk_6B8, 8000);
        this->unk_6AE |= 0xD9;
    }

    return var;
}

void func_80836BEC(Player* this, GlobalContext* globalCtx) {
    s32 sp1C = 0;
    s32 zTrigPressed = CHECK_BTN_ALL(sControlInput->cur.button, BTN_Z);
    Actor* actorToTarget;
    s32 pad;
    s32 holdTarget;
    s32 cond;

    if (!zTrigPressed) {
        this->stateFlags1 &= ~0x40000000;
    }

    if ((globalCtx->csCtx.state != CS_STATE_IDLE) || (this->csMode != 0) || (this->stateFlags1 & 0x20000080) ||
        (this->stateFlags3 & 0x80)) {
        this->unk_66C = 0;
    } else if (zTrigPressed || (this->stateFlags2 & 0x2000) || (this->unk_684 != NULL)) {
        if (this->unk_66C <= 5) {
            this->unk_66C = 5;
        } else {
            this->unk_66C--;
        }
    } else if (this->stateFlags1 & 0x20000) {
        this->unk_66C = 0;
    } else if (this->unk_66C != 0) {
        this->unk_66C--;
    }

    if (this->unk_66C >= 6) {
        sp1C = 1;
    }

    cond = func_8083224C(globalCtx);
    if (cond || (this->unk_66C != 0) || (this->stateFlags1 & 0x2001000)) {
        if (!cond) {
            if (!(this->stateFlags1 & 0x2000000) &&
                ((this->heldItemActionParam != PLAYER_AP_FISHING_POLE) || (this->unk_860 == 0)) &&
                CHECK_BTN_ALL(sControlInput->press.button, BTN_Z)) {

                if (this->actor.category == ACTORCAT_PLAYER) {
                    actorToTarget = globalCtx->actorCtx.targetCtx.arrowPointedActor;
                } else {
                    actorToTarget = &PLAYER->actor;
                }

                holdTarget = (gSaveContext.zTargetSetting != 0) || (this->actor.category != ACTORCAT_PLAYER);
                this->stateFlags1 |= 0x8000;

                if ((actorToTarget != NULL) && !(actorToTarget->flags & 0x8000000)) {
                    if ((actorToTarget == this->unk_664) && (this->actor.category == ACTORCAT_PLAYER)) {
                        actorToTarget = globalCtx->actorCtx.targetCtx.unk_94;
                    }

                    if (actorToTarget != this->unk_664) {
                        if (!holdTarget) {
                            this->stateFlags2 |= 0x2000;
                        }
                        this->unk_664 = actorToTarget;
                        this->unk_66C = 15;
                        this->stateFlags2 &= ~0x200002;
                    } else {
                        if (!holdTarget) {
                            func_8008EDF0(this);
                        }
                    }

                    this->stateFlags1 &= ~0x40000000;
                } else {
                    if (!(this->stateFlags1 & 0x40020000)) {
                        func_808355DC(this);
                    }
                }
            }

            if (this->unk_664 != NULL) {
                if ((this->actor.category == ACTORCAT_PLAYER) && (this->unk_664 != this->unk_684) &&
                    func_8002F0C8(this->unk_664, this, sp1C)) {
                    func_8008EDF0(this);
                    this->stateFlags1 |= 0x40000000;
                } else if (this->unk_664 != NULL) {
                    this->unk_664->targetPriority = 40;
                }
            } else if (this->unk_684 != NULL) {
                this->unk_664 = this->unk_684;
            }
        }

        if (this->unk_664 != NULL) {
            this->stateFlags1 &= ~0x30000;
            if ((this->stateFlags1 & 0x800) || ((this->unk_664->flags & 5) != 5)) {
                this->stateFlags1 |= 0x10000;
            }
        } else {
            if (this->stateFlags1 & 0x20000) {
                this->stateFlags2 &= ~0x2000;
            } else {
                func_8008EE08(this);
            }
        }
    } else {
        func_8008EE08(this);
    }
}

s32 func_80836FAC(GlobalContext* globalCtx, Player* this, f32* arg2, s16* arg3, f32 arg4) {
    f32 temp_f2;
    f32 temp_f0;
    f32 temp_f14;
    f32 temp_f12;

    if ((this->unk_6AD != 0) || (globalCtx->sceneLoadFlag == 0x14) || (this->stateFlags1 & 1)) {
        *arg2 = 0.0f;
        *arg3 = this->actor.shape.rot.y;
    } else {
        *arg2 = D_808535D4;
        *arg3 = D_808535D8;

        if (arg4 != 0.0f) {
            *arg2 -= 20.0f;
            if (*arg2 < 0.0f) {
                *arg2 = 0.0f;
            } else {
                temp_f2 = 1.0f - Math_CosS(*arg2 * 450.0f);
                *arg2 = ((temp_f2 * temp_f2) * 30.0f) + 7.0f;
            }
        } else {
            *arg2 *= 0.8f;
        }

        if (D_808535D4 != 0.0f) {
            temp_f0 = Math_SinS(this->unk_898);
            temp_f12 = this->unk_880;
            temp_f14 = CLAMP(temp_f0, 0.0f, 0.6f);

            if (this->unk_6C4 != 0.0f) {
                temp_f12 = temp_f12 - (this->unk_6C4 * 0.008f);
                if (temp_f12 < 2.0f) {
                    temp_f12 = 2.0f;
                }
            }

            *arg2 = (*arg2 * 0.14f) - (8.0f * temp_f14 * temp_f14);
            *arg2 = CLAMP(*arg2, 0.0f, temp_f12);

            return 1;
        }
    }

    return 0;
}

s32 func_8083721C(Player* this) {
    return Math_StepToF(&this->linearVelocity, 0.0f, REG(43) / 100.0f);
}

s32 func_80837268(Player* this, f32* arg1, s16* arg2, f32 arg3, GlobalContext* globalCtx) {
    if (!func_80836FAC(globalCtx, this, arg1, arg2, arg3)) {
        *arg2 = this->actor.shape.rot.y;

        if (this->unk_664 != NULL) {
            if ((globalCtx->actorCtx.targetCtx.unk_4B != 0) && !(this->stateFlags2 & 0x40)) {
                *arg2 = Math_Vec3f_Yaw(&this->actor.world.pos, &this->unk_664->focus.pos);
                return 0;
            }
        } else if (func_80833B2C(this)) {
            *arg2 = this->targetYaw;
        }

        return 0;
    } else {
        *arg2 += Camera_GetInputDirYaw(ACTIVE_CAM);
        return 1;
    }
}

static s8 D_808543E0[] = { 13, 2, 4, 9, 10, 11, 8, -7 };
static s8 D_808543E8[] = { 13, 1, 2, 5, 3, 4, 9, 10, 11, 7, 8, -6 };
static s8 D_808543F4[] = { 13, 1, 2, 3, 4, 9, 10, 11, 8, 7, -6 };
static s8 D_80854400[] = { 13, 2, 4, 9, 10, 11, 8, -7 };
static s8 D_80854408[] = { 13, 2, 4, 9, 10, 11, 12, 8, -7 };
static s8 D_80854414[] = { -7 };
static s8 D_80854418[] = { 0, 11, 1, 2, 3, 5, 4, 9, 8, 7, -6 };
static s8 D_80854424[] = { 0, 11, 1, 2, 3, 12, 5, 4, 9, 8, 7, -6 };
static s8 D_80854430[] = { 13, 1, 2, 3, 12, 5, 4, 9, 10, 11, 8, 7, -6 };
static s8 D_80854440[] = { 10, 8, -7 };
static s8 D_80854444[] = { 0, 12, 5, -4 };

static s32 (*D_80854448[])(Player* this, GlobalContext* globalCtx) = {
    func_8083B998, func_80839800, func_8083E5A8, func_8083E0FC, func_8083B644, func_8083F7BC, func_8083C1DC,
    func_80850224, func_8083C544, func_8083EB44, func_8083BDBC, func_8083C2B0, func_80838A14, func_8083B040,
};

s32 func_80837348(GlobalContext* globalCtx, Player* this, s8* arg2, s32 arg3) {
    s32 i;

    if (!(this->stateFlags1 & 0x20000081)) {
        if (arg3 != 0) {
            D_808535E0 = func_80836670(this, globalCtx);
            if (func_8084E604 == this->func_674) {
                return 1;
            }
        }

        if (func_8008F128(this)) {
            this->unk_6AE |= 0x41;
            return 1;
        }

        if (!(this->stateFlags1 & 0x100) && (func_80834A2C != this->func_82C)) {
            while (*arg2 >= 0) {
                if (D_80854448[*arg2](this, globalCtx)) {
                    return 1;
                }
                arg2++;
            }

            if (D_80854448[-(*arg2)](this, globalCtx)) {
                return 1;
            }
        }
    }

    return 0;
}

s32 func_808374A0(GlobalContext* globalCtx, Player* this, SkelAnime* skelAnime, f32 arg3) {
    f32 sp24;
    s16 sp22;

    if ((skelAnime->endFrame - arg3) <= skelAnime->curFrame) {
        if (func_80837348(globalCtx, this, D_80854418, 1)) {
            return 0;
        }

        if (func_80837268(this, &sp24, &sp22, 0.018f, globalCtx)) {
            return 1;
        }
    }

    return -1;
}

void func_80837530(GlobalContext* globalCtx, Player* this, s32 arg2) {
    if (arg2 != 0) {
        this->unk_858 = 0.0f;
    } else {
        this->unk_858 = 0.5f;
    }

    this->stateFlags1 |= 0x1000;

    if (this->actor.category == ACTORCAT_PLAYER) {
        Actor_Spawn(&globalCtx->actorCtx, globalCtx, ACTOR_EN_M_THUNDER, this->bodyPartsPos[0].x,
                    this->bodyPartsPos[0].y, this->bodyPartsPos[0].z, 0, 0, 0, Player_GetSwordHeld(this) | arg2);
    }
}

s32 func_808375D8(Player* this) {
    s8 sp3C[4];
    s8* iter;
    s8* iter2;
    s8 temp1;
    s8 temp2;
    s32 i;

    if ((this->heldItemActionParam == PLAYER_AP_STICK) || Player_HoldsBrokenKnife(this)) {
        return 0;
    }

    iter = &this->unk_847[0];
    iter2 = &sp3C[0];
    for (i = 0; i < 4; i++, iter++, iter2++) {
        if ((*iter2 = *iter) < 0) {
            return 0;
        }
        *iter2 *= 2;
    }

    temp1 = sp3C[0] - sp3C[1];
    if (ABS(temp1) < 10) {
        return 0;
    }

    iter2 = &sp3C[1];
    for (i = 1; i < 3; i++, iter2++) {
        temp2 = *iter2 - *(iter2 + 1);
        if ((ABS(temp2) < 10) || (temp2 * temp1 < 0)) {
            return 0;
        }
    }

    return 1;
}

void func_80837704(GlobalContext* globalCtx, Player* this) {
    LinkAnimationHeader* anim;

    if ((this->swordAnimation >= 4) && (this->swordAnimation < 8)) {
        anim = D_80854358[Player_HoldsTwoHandedWeapon(this)];
    } else {
        anim = D_80854350[Player_HoldsTwoHandedWeapon(this)];
    }

    func_80832318(this);
    LinkAnimation_Change(globalCtx, &this->skelAnime, anim, 1.0f, 8.0f, Animation_GetLastFrame(anim), ANIMMODE_ONCE,
                         -9.0f);
    func_80837530(globalCtx, this, 0x200);
}

void func_808377DC(GlobalContext* globalCtx, Player* this) {
    func_80835C58(globalCtx, this, func_80844E68, 1);
    func_80837704(globalCtx, this);
}

static s8 D_80854480[] = { 12, 4, 4, 8 };
static s8 D_80854484[] = { 22, 23, 22, 23 };

s32 func_80837818(Player* this) {
    s32 sp1C = this->unk_84B[this->unk_846];
    s32 sp18;

    if (this->heldItemActionParam == PLAYER_AP_HAMMER) {
        if (sp1C < 0) {
            sp1C = 0;
        }
        sp18 = D_80854484[sp1C];
        this->unk_845 = 0;
    } else {
        if (func_808375D8(this)) {
            sp18 = 24;
        } else {
            if (sp1C < 0) {
                if (func_80833BCC(this)) {
                    sp18 = 0;
                } else {
                    sp18 = 4;
                }
            } else {
                sp18 = D_80854480[sp1C];
                if (sp18 == 12) {
                    this->stateFlags2 |= 0x40000000;
                    if (!func_80833BCC(this)) {
                        sp18 = 0;
                    }
                }
            }
            if (this->heldItemActionParam == PLAYER_AP_STICK) {
                sp18 = 0;
            }
        }
        if (Player_HoldsTwoHandedWeapon(this)) {
            sp18++;
        }
    }

    return sp18;
}

void func_80837918(Player* this, s32 quadIndex, u32 flags) {
    this->swordQuads[quadIndex].info.toucher.dmgFlags = flags;

    if (flags == 2) {
        this->swordQuads[quadIndex].info.toucherFlags = TOUCH_ON | TOUCH_NEAREST | TOUCH_SFX_WOOD;
    } else {
        this->swordQuads[quadIndex].info.toucherFlags = TOUCH_ON | TOUCH_NEAREST;
    }
}

static u32 D_80854488[][2] = {
    { 0x00000200, 0x08000000 }, { 0x00000100, 0x02000000 }, { 0x00000400, 0x04000000 },
    { 0x00000002, 0x08000000 }, { 0x00000040, 0x40000000 },
};

void func_80837948(GlobalContext* globalCtx, Player* this, s32 arg2) {
    s32 pad;
    u32 flags;
    s32 temp;

    func_80835C58(globalCtx, this, func_808502D0, 0);
    this->unk_844 = 8;
    if ((arg2 < 18) || (arg2 >= 20)) {
        func_80832318(this);
    }

    if ((arg2 != this->swordAnimation) || !(this->unk_845 < 3)) {
        this->unk_845 = 0;
    }

    this->unk_845++;
    if (this->unk_845 >= 3) {
        arg2 += 2;
    }

    this->swordAnimation = arg2;

    func_808322D0(globalCtx, this, D_80854190[arg2].unk_00);
    if ((arg2 != 16) && (arg2 != 17)) {
        func_80832F54(globalCtx, this, 0x209);
    }

    this->currentYaw = this->actor.shape.rot.y;

    if (Player_HoldsBrokenKnife(this)) {
        temp = 1;
    } else {
        temp = Player_GetSwordHeld(this) - 1;
    }

    if ((arg2 >= 16) && (arg2 < 20)) {
        flags = D_80854488[temp][1];
    } else {
        flags = D_80854488[temp][0];
    }

    func_80837918(this, 0, flags);
    func_80837918(this, 1, flags);
}

void func_80837AE0(Player* this, s32 timer) {
    if (this->invincibilityTimer >= 0) {
        this->invincibilityTimer = timer;
        this->unk_88F = 0;
    }
}

void func_80837AFC(Player* this, s32 timer) {
    if (this->invincibilityTimer > timer) {
        this->invincibilityTimer = timer;
    }
    this->unk_88F = 0;
}

s32 func_80837B18(GlobalContext* globalCtx, Player* this, s32 damage) {
    if ((this->invincibilityTimer != 0) || (this->actor.category != ACTORCAT_PLAYER)) {
        return 1;
    }

    return Health_ChangeBy(globalCtx, damage);
}

void func_80837B60(Player* this) {
    this->skelAnime.prevTransl = this->skelAnime.jointTable[0];
    func_80832E48(this, 3);
}

void func_80837B9C(Player* this, GlobalContext* globalCtx) {
    func_80835C58(globalCtx, this, func_8084411C, 0);
    func_80832284(globalCtx, this, &gPlayerAnim_003040);
    this->unk_850 = 1;
    if (this->unk_6AD != 3) {
        this->unk_6AD = 0;
    }
}

static LinkAnimationHeader* D_808544B0[] = {
    &gPlayerAnim_002F80, &gPlayerAnim_002F78, &gPlayerAnim_002DE0, &gPlayerAnim_002DD8,
    &gPlayerAnim_002F70, &gPlayerAnim_002528, &gPlayerAnim_002DC8, &gPlayerAnim_0024F0,
};

void func_80837C0C(GlobalContext* globalCtx, Player* this, s32 arg2, f32 arg3, f32 arg4, s16 arg5, s32 arg6) {
    LinkAnimationHeader* sp2C = NULL;
    LinkAnimationHeader** sp28;

    if (this->stateFlags1 & 0x2000) {
        func_80837B60(this);
    }

    this->unk_890 = 0;

    func_8002F7DC(&this->actor, NA_SE_PL_DAMAGE);

    if (!func_80837B18(globalCtx, this, 0 - this->actor.colChkInfo.damage)) {
        this->stateFlags2 &= ~0x80;
        if (!(this->actor.bgCheckFlags & 1) && !(this->stateFlags1 & 0x8000000)) {
            func_80837B9C(this, globalCtx);
        }
        return;
    }

    func_80837AE0(this, arg6);

    if (arg2 == 3) {
        func_80835C58(globalCtx, this, func_8084FB10, 0);

        sp2C = &gPlayerAnim_002FD0;

        func_80832224(this);
        func_8083264C(this, 255, 10, 40, 0);

        func_8002F7DC(&this->actor, NA_SE_PL_FREEZE_S);
        func_80832698(this, NA_SE_VO_LI_FREEZE);
    } else if (arg2 == 4) {
        func_80835C58(globalCtx, this, func_8084FBF4, 0);

        func_8083264C(this, 255, 80, 150, 0);

        func_808322A4(globalCtx, this, &gPlayerAnim_002F00);
        func_80832224(this);

        this->unk_850 = 20;
    } else {
        arg5 -= this->actor.shape.rot.y;
        if (this->stateFlags1 & 0x8000000) {
            func_80835C58(globalCtx, this, func_8084E30C, 0);
            func_8083264C(this, 180, 20, 50, 0);

            this->linearVelocity = 4.0f;
            this->actor.velocity.y = 0.0f;

            sp2C = &gPlayerAnim_003320;

            func_80832698(this, NA_SE_VO_LI_DAMAGE_S);
        } else if ((arg2 == 1) || (arg2 == 2) || !(this->actor.bgCheckFlags & 1) || (this->stateFlags1 & 0x206000)) {
            func_80835C58(globalCtx, this, func_8084377C, 0);

            this->stateFlags3 |= 2;

            func_8083264C(this, 255, 20, 150, 0);
            func_80832224(this);

            if (arg2 == 2) {
                this->unk_850 = 4;

                this->actor.speedXZ = 3.0f;
                this->linearVelocity = 3.0f;
                this->actor.velocity.y = 6.0f;

                func_80832C2C(globalCtx, this, D_8085395C[this->modelAnimType]);
                func_80832698(this, NA_SE_VO_LI_DAMAGE_S);
            } else {
                this->actor.speedXZ = arg3;
                this->linearVelocity = arg3;
                this->actor.velocity.y = arg4;

                if (ABS(arg5) > 0x4000) {
                    sp2C = &gPlayerAnim_002F58;
                } else {
                    sp2C = &gPlayerAnim_002DB0;
                }

                if ((this->actor.category != ACTORCAT_PLAYER) && (this->actor.colChkInfo.health == 0)) {
                    func_80832698(this, NA_SE_VO_BL_DOWN);
                } else {
                    func_80832698(this, NA_SE_VO_LI_FALL_L);
                }
            }

            this->hoverBootsTimer = 0;
            this->actor.bgCheckFlags &= ~1;
        } else {
            if ((this->linearVelocity > 4.0f) && !func_8008E9C4(this)) {
                this->unk_890 = 20;
                func_8083264C(this, 120, 20, 10, 0);
                func_80832698(this, NA_SE_VO_LI_DAMAGE_S);
                return;
            }

            sp28 = D_808544B0;

            func_80835C58(globalCtx, this, func_8084370C, 0);
            func_80833C3C(this);

            if (this->actor.colChkInfo.damage < 5) {
                func_8083264C(this, 120, 20, 10, 0);
            } else {
                func_8083264C(this, 180, 20, 100, 0);
                this->linearVelocity = 23.0f;
                sp28 += 4;
            }

            if (ABS(arg5) <= 0x4000) {
                sp28 += 2;
            }

            if (func_8008E9C4(this)) {
                sp28 += 1;
            }

            sp2C = *sp28;

            func_80832698(this, NA_SE_VO_LI_DAMAGE_S);
        }

        this->actor.shape.rot.y += arg5;
        this->currentYaw = this->actor.shape.rot.y;
        this->actor.world.rot.y = this->actor.shape.rot.y;
        if (ABS(arg5) > 0x4000) {
            this->actor.shape.rot.y += 0x8000;
        }
    }

    func_80832564(globalCtx, this);

    this->stateFlags1 |= 0x4000000;

    if (sp2C != NULL) {
        func_808322D0(globalCtx, this, sp2C);
    }
}

s32 func_80838144(s32 arg0) {
    s32 temp = arg0 - 2;

    if ((temp >= 0) && (temp < 2)) {
        return temp;
    } else {
        return -1;
    }
}

s32 func_8083816C(s32 arg0) {
    return (arg0 == 4) || (arg0 == 7) || (arg0 == 12);
}

void func_8083819C(Player* this, GlobalContext* globalCtx) {
    if (this->currentShield == PLAYER_SHIELD_DEKU) {
        Actor_Spawn(&globalCtx->actorCtx, globalCtx, ACTOR_ITEM_SHIELD, this->actor.world.pos.x,
                    this->actor.world.pos.y, this->actor.world.pos.z, 0, 0, 0, 1);
        Inventory_DeleteEquipment(globalCtx, EQUIP_SHIELD);
        func_8010B680(globalCtx, 0x305F, NULL); // "Your shield is gone!"
    }
}

void func_8083821C(Player* this) {
    s32 i;

    // clang-format off
    for (i = 0; i < 18; i++) { this->flameTimers[i] = Rand_S16Offset(0, 200); }
    // clang-format on

    this->isBurning = true;
}

void func_80838280(Player* this) {
    if (this->actor.colChkInfo.acHitEffect == 1) {
        func_8083821C(this);
    }
    func_80832698(this, NA_SE_VO_LI_FALL_L);
}

void func_808382BC(Player* this) {
    if ((this->invincibilityTimer >= 0) && (this->invincibilityTimer < 20)) {
        this->invincibilityTimer = 20;
    }
}

s32 func_808382DC(Player* this, GlobalContext* globalCtx) {
    s32 pad;
    s32 sp68 = false;
    s32 sp64;

    if (this->unk_A86 != 0) {
        if (!Player_InBlockingCsMode(globalCtx, this)) {
            Player_InflictDamage(globalCtx, -16);
            this->unk_A86 = 0;
        }
    } else {
        sp68 = ((Player_GetHeight(this) - 8.0f) < (this->unk_6C4 * this->actor.scale.y));

        if (sp68 || (this->actor.bgCheckFlags & 0x100) || (D_808535E4 == 9) || (this->stateFlags2 & 0x80000000)) {
            func_80832698(this, NA_SE_VO_LI_DAMAGE_S);

            if (sp68) {
                Gameplay_TriggerRespawn(globalCtx);
                func_800994A0(globalCtx);
            } else {
                // Special case for getting crushed in Forest Temple's Checkboard Ceiling Hall or Shadow Temple's
                // Falling Spike Trap Room, to respawn the player in a specific place
                if (((globalCtx->sceneNum == SCENE_BMORI1) && (globalCtx->roomCtx.curRoom.num == 15)) ||
                    ((globalCtx->sceneNum == SCENE_HAKADAN) && (globalCtx->roomCtx.curRoom.num == 10))) {
                    static SpecialRespawnInfo checkboardCeilingRespawn = { { 1992.0f, 403.0f, -3432.0f }, 0 };
                    static SpecialRespawnInfo fallingSpikeTrapRespawn = { { 1200.0f, -1343.0f, 3850.0f }, 0 };
                    SpecialRespawnInfo* respawnInfo;

                    if (globalCtx->sceneNum == SCENE_BMORI1) {
                        respawnInfo = &checkboardCeilingRespawn;
                    } else {
                        respawnInfo = &fallingSpikeTrapRespawn;
                    }

                    Gameplay_SetupRespawnPoint(globalCtx, RESPAWN_MODE_DOWN, 0xDFF);
                    gSaveContext.respawn[RESPAWN_MODE_DOWN].pos = respawnInfo->pos;
                    gSaveContext.respawn[RESPAWN_MODE_DOWN].yaw = respawnInfo->yaw;
                }

                Gameplay_TriggerVoidOut(globalCtx);
            }

            func_80832698(this, NA_SE_VO_LI_TAKEN_AWAY);
            globalCtx->unk_11DE9 = 1;
            func_80078884(NA_SE_OC_ABYSS);
        } else if ((this->unk_8A1 != 0) && ((this->unk_8A1 >= 2) || (this->invincibilityTimer == 0))) {
            u8 sp5C[] = { 2, 1, 1 };

            func_80838280(this);

            if (this->unk_8A1 == 3) {
                this->shockTimer = 40;
            }

            this->actor.colChkInfo.damage += this->unk_8A0;
            func_80837C0C(globalCtx, this, sp5C[this->unk_8A1 - 1], this->unk_8A4, this->unk_8A8, this->unk_8A2, 20);
        } else {
            sp64 = (this->shieldQuad.base.acFlags & AC_BOUNCED) != 0;

            //! @bug The second set of conditions here seems intended as a way for Link to "block" hits by rolling.
            // However, `Collider.atFlags` is a byte so the flag check at the end is incorrect and cannot work.
            // Additionally, `Collider.atHit` can never be set while already colliding as AC, so it's also bugged.
            // This behavior was later fixed in MM, most likely by removing both the `atHit` and `atFlags` checks.
            if (sp64 || ((this->invincibilityTimer < 0) && (this->cylinder.base.acFlags & AC_HIT) &&
                         (this->cylinder.info.atHit != NULL) && (this->cylinder.info.atHit->atFlags & 0x20000000))) {

                func_8083264C(this, 180, 20, 100, 0);

                if (!Player_IsChildWithHylianShield(this)) {
                    if (this->invincibilityTimer >= 0) {
                        LinkAnimationHeader* anim;
                        s32 sp54 = func_80843188 == this->func_674;

                        if (!func_808332B8(this)) {
                            func_80835C58(globalCtx, this, func_808435C4, 0);
                        }

                        if (!(this->unk_84F = sp54)) {
                            func_80833638(this, func_80834BD4);

                            if (this->unk_870 < 0.5f) {
                                anim = D_808543BC[Player_HoldsTwoHandedWeapon(this)];
                            } else {
                                anim = D_808543B4[Player_HoldsTwoHandedWeapon(this)];
                            }
                            LinkAnimation_PlayOnce(globalCtx, &this->skelAnime2, anim);
                        } else {
                            func_80832264(globalCtx, this, D_808543C4[Player_HoldsTwoHandedWeapon(this)]);
                        }
                    }

                    if (!(this->stateFlags1 & 0x206000)) {
                        this->linearVelocity = -18.0f;
                        this->currentYaw = this->actor.shape.rot.y;
                    }
                }

                if (sp64 && (this->shieldQuad.info.acHitInfo->toucher.effect == 1)) {
                    func_8083819C(this, globalCtx);
                }

                return 0;
            }

            if ((this->unk_A87 != 0) || (this->invincibilityTimer > 0) || (this->stateFlags1 & 0x4000000) ||
                (this->csMode != 0) || (this->swordQuads[0].base.atFlags & AT_HIT) ||
                (this->swordQuads[1].base.atFlags & AT_HIT)) {
                return 0;
            }

            if (this->cylinder.base.acFlags & AC_HIT) {
                Actor* ac = this->cylinder.base.ac;
                s32 sp4C;

                if (ac->flags & 0x1000000) {
                    func_8002F7DC(&this->actor, NA_SE_PL_BODY_HIT);
                }

                if (this->stateFlags1 & 0x8000000) {
                    sp4C = 0;
                } else if (this->actor.colChkInfo.acHitEffect == 2) {
                    sp4C = 3;
                } else if (this->actor.colChkInfo.acHitEffect == 3) {
                    sp4C = 4;
                } else if (this->actor.colChkInfo.acHitEffect == 4) {
                    sp4C = 1;
                } else {
                    func_80838280(this);
                    sp4C = 0;
                }

                func_80837C0C(globalCtx, this, sp4C, 4.0f, 5.0f, Actor_WorldYawTowardActor(ac, &this->actor), 20);
            } else if (this->invincibilityTimer != 0) {
                return 0;
            } else {
                static u8 D_808544F4[] = { 120, 60 };
                s32 sp48 = func_80838144(D_808535E4);

                if (((this->actor.wallPoly != NULL) &&
                     SurfaceType_IsWallDamage(&globalCtx->colCtx, this->actor.wallPoly, this->actor.wallBgId)) ||
                    ((sp48 >= 0) &&
                     SurfaceType_IsWallDamage(&globalCtx->colCtx, this->actor.floorPoly, this->actor.floorBgId) &&
                     (this->unk_A79 >= D_808544F4[sp48])) ||
                    ((sp48 >= 0) &&
                     ((this->currentTunic != PLAYER_TUNIC_GORON) || (this->unk_A79 >= D_808544F4[sp48])))) {
                    this->unk_A79 = 0;
                    this->actor.colChkInfo.damage = 4;
                    func_80837C0C(globalCtx, this, 0, 4.0f, 5.0f, this->actor.shape.rot.y, 20);
                } else {
                    return 0;
                }
            }
        }
    }

    return 1;
}

void func_80838940(Player* this, LinkAnimationHeader* anim, f32 arg2, GlobalContext* globalCtx, u16 sfxId) {
    func_80835C58(globalCtx, this, func_8084411C, 1);

    if (anim != NULL) {
        func_808322D0(globalCtx, this, anim);
    }

    this->actor.velocity.y = arg2 * D_808535E8;
    this->hoverBootsTimer = 0;
    this->actor.bgCheckFlags &= ~1;

    func_80832854(this);
    func_80832698(this, sfxId);

    this->stateFlags1 |= 0x40000;
}

void func_808389E8(Player* this, LinkAnimationHeader* anim, f32 arg2, GlobalContext* globalCtx) {
    func_80838940(this, anim, arg2, globalCtx, NA_SE_VO_LI_SWORD_N);
}

s32 func_80838A14(Player* this, GlobalContext* globalCtx) {
    s32 sp3C;
    LinkAnimationHeader* sp38;
    f32 sp34;
    f32 temp;
    f32 sp2C;
    f32 sp28;
    f32 sp24;

    if (!(this->stateFlags1 & 0x800) && (this->unk_88C >= 2) &&
        (!(this->stateFlags1 & 0x8000000) || (this->ageProperties->unk_14 > this->wallHeight))) {
        sp3C = 0;

        if (func_808332B8(this)) {
            if (this->actor.yDistToWater < 50.0f) {
                if ((this->unk_88C < 2) || (this->wallHeight > this->ageProperties->unk_10)) {
                    return 0;
                }
            } else if ((this->currentBoots != PLAYER_BOOTS_IRON) || (this->unk_88C > 2)) {
                return 0;
            }
        } else if (!(this->actor.bgCheckFlags & 1) ||
                   ((this->ageProperties->unk_14 <= this->wallHeight) && (this->stateFlags1 & 0x8000000))) {
            return 0;
        }

        if ((this->actor.wallBgId != BGCHECK_SCENE) && (D_808535F0 & 0x40)) {
            if (this->unk_88D >= 6) {
                this->stateFlags2 |= 4;
                if (CHECK_BTN_ALL(sControlInput->press.button, BTN_A)) {
                    sp3C = 1;
                }
            }
        } else if ((this->unk_88D >= 6) || CHECK_BTN_ALL(sControlInput->press.button, BTN_A)) {
            sp3C = 1;
        }

        if (sp3C != 0) {
            func_80835C58(globalCtx, this, func_80845668, 0);

            this->stateFlags1 |= 0x40000;

            sp34 = this->wallHeight;

            if (this->ageProperties->unk_14 <= sp34) {
                sp38 = &gPlayerAnim_002D48;
                this->linearVelocity = 1.0f;
            } else {
                sp2C = COLPOLY_GET_NORMAL(this->actor.wallPoly->normal.x);
                sp28 = COLPOLY_GET_NORMAL(this->actor.wallPoly->normal.z);
                sp24 = this->wallDistance + 0.5f;

                this->stateFlags1 |= 0x4000;

                if (func_808332B8(this)) {
                    sp38 = &gPlayerAnim_0032E8;
                    sp34 -= (60.0f * this->ageProperties->unk_08);
                    this->stateFlags1 &= ~0x8000000;
                } else if (this->ageProperties->unk_18 <= sp34) {
                    sp38 = &gPlayerAnim_002D40;
                    sp34 -= (59.0f * this->ageProperties->unk_08);
                } else {
                    sp38 = &gPlayerAnim_002D38;
                    sp34 -= (41.0f * this->ageProperties->unk_08);
                }

                this->actor.shape.yOffset -= sp34 * 100.0f;

                this->actor.world.pos.x -= sp24 * sp2C;
                this->actor.world.pos.y += this->wallHeight;
                this->actor.world.pos.z -= sp24 * sp28;

                func_80832224(this);
            }

            this->actor.bgCheckFlags |= 1;

            LinkAnimation_PlayOnceSetSpeed(globalCtx, &this->skelAnime, sp38, 1.3f);
            AnimationContext_DisableQueue(globalCtx);

            this->actor.shape.rot.y = this->currentYaw = this->actor.wallYaw + 0x8000;

            return 1;
        }
    } else if ((this->actor.bgCheckFlags & 1) && (this->unk_88C == 1) && (this->unk_88D >= 3)) {
        temp = (this->wallHeight * 0.08f) + 5.5f;
        func_808389E8(this, &gPlayerAnim_002FE0, temp, globalCtx);
        this->linearVelocity = 2.5f;

        return 1;
    }

    return 0;
}

void func_80838E70(GlobalContext* globalCtx, Player* this, f32 arg2, s16 arg3) {
    func_80835C58(globalCtx, this, func_80845CA4, 0);
    func_80832440(globalCtx, this);

    this->unk_84F = 1;
    this->unk_850 = 1;

    this->unk_450.x = (Math_SinS(arg3) * arg2) + this->actor.world.pos.x;
    this->unk_450.z = (Math_CosS(arg3) * arg2) + this->actor.world.pos.z;

    func_80832264(globalCtx, this, func_80833338(this));
}

void func_80838F18(GlobalContext* globalCtx, Player* this) {
    func_80835C58(globalCtx, this, func_8084D610, 0);
    func_80832C6C(globalCtx, this, &gPlayerAnim_003328);
}

void func_80838F5C(GlobalContext* globalCtx, Player* this) {
    func_80835C58(globalCtx, this, func_8084F88C, 0);

    this->stateFlags1 |= 0xA0000000;

    Camera_ChangeSetting(Gameplay_GetCamera(globalCtx, CAM_ID_MAIN), CAM_SET_FREE0);
}

s32 func_80838FB8(GlobalContext* globalCtx, Player* this) {
    if ((globalCtx->sceneLoadFlag == 0) && (this->stateFlags1 & 0x80000000)) {
        func_80838F5C(globalCtx, this);
        func_80832284(globalCtx, this, &gPlayerAnim_003040);
        func_80832698(this, NA_SE_VO_LI_FALL_S);
        func_800788CC(NA_SE_OC_SECRET_WARP_IN);
        return 1;
    }

    return 0;
}

s32 func_80839034(GlobalContext* globalCtx, Player* this, CollisionPoly* poly, s32 bgId) {
    static s16 D_808544F8[] = {
        0x045B, 0x0482, 0x0340, 0x044B, 0x02A2, 0x0201, 0x03B8, 0x04EE, 0x03C0, 0x0463, 0x01CD, 0x0394, 0x0340, 0x057C,
    };
    static u8 D_80854514[] = { 11, 9, 3, 5, 7, 0 };
    s32 sp3C;
    s32 temp;
    s32 sp34;
    f32 linearVel;
    s32 yaw;

    if (1) {}

    if (this->actor.category == ACTORCAT_PLAYER) {
        sp3C = 0;

        if (!(this->stateFlags1 & 0x80) && (globalCtx->sceneLoadFlag == 0) && (this->csMode == 0) &&
            !(this->stateFlags1 & 1) &&
            (((poly != NULL) && (sp3C = SurfaceType_GetSceneExitIndex(&globalCtx->colCtx, poly, bgId), sp3C != 0)) ||
             (func_8083816C(D_808535E4) && (this->unk_A7A == 12)))) {

            sp34 = this->unk_A84 - (s32)this->actor.world.pos.y;

            if (!(this->stateFlags1 & 0x28800000) && !(this->actor.bgCheckFlags & 1) && (sp34 < 100) &&
                (D_80853600 > 100.0f)) {
                return 0;
            }

            if (sp3C == 0) {
                Gameplay_TriggerVoidOut(globalCtx);
                func_800994A0(globalCtx);
            } else {
                globalCtx->nextEntranceIndex = globalCtx->setupExitList[sp3C - 1];
                if (globalCtx->nextEntranceIndex == 0x7FFF) {
                    gSaveContext.respawnFlag = 2;
                    globalCtx->nextEntranceIndex = gSaveContext.respawn[RESPAWN_MODE_RETURN].entranceIndex;
                    globalCtx->fadeTransition = 3;
                    gSaveContext.nextTransition = 3;
                } else if (globalCtx->nextEntranceIndex >= 0x7FF9) {
                    globalCtx->nextEntranceIndex =
                        D_808544F8[D_80854514[globalCtx->nextEntranceIndex - 0x7FF9] + globalCtx->curSpawn];
                    func_800994A0(globalCtx);
                } else {
                    if (SurfaceType_GetSlope(&globalCtx->colCtx, poly, bgId) == 2) {
                        gSaveContext.respawn[RESPAWN_MODE_DOWN].entranceIndex = globalCtx->nextEntranceIndex;
                        Gameplay_TriggerVoidOut(globalCtx);
                        gSaveContext.respawnFlag = -2;
                    }
                    gSaveContext.unk_13C3 = 1;
                    func_800994A0(globalCtx);
                }
                globalCtx->sceneLoadFlag = 0x14;
            }

            if (!(this->stateFlags1 & 0x20800000) && !(this->stateFlags2 & 0x40000) && !func_808332B8(this) &&
                (temp = func_80041D4C(&globalCtx->colCtx, poly, bgId), (temp != 10)) &&
                ((sp34 < 100) || (this->actor.bgCheckFlags & 1))) {

                if (temp == 11) {
                    func_800788CC(NA_SE_OC_SECRET_HOLE_OUT);
                    func_800F6964(5);
                    gSaveContext.seqIndex = 0xFF;
                    gSaveContext.nightSeqIndex = 0xFF;
                } else {
                    linearVel = this->linearVelocity;

                    if (linearVel < 0.0f) {
                        this->actor.world.rot.y += 0x8000;
                        linearVel = -linearVel;
                    }

                    if (linearVel > R_RUN_SPEED_LIMIT / 100.0f) {
                        gSaveContext.entranceSpeed = R_RUN_SPEED_LIMIT / 100.0f;
                    } else {
                        gSaveContext.entranceSpeed = linearVel;
                    }

                    if (D_808535F4 != 0) {
                        yaw = D_808535FC;
                    } else {
                        yaw = this->actor.world.rot.y;
                    }
                    func_80838E70(globalCtx, this, 400.0f, yaw);
                }
            } else {
                if (!(this->actor.bgCheckFlags & 1)) {
                    func_80832210(this);
                }
            }

            this->stateFlags1 |= 0x20000001;

            func_80835E44(globalCtx, CAM_SET_SCENE1);

            return 1;
        } else {
            if (globalCtx->sceneLoadFlag == 0) {

                if ((this->actor.world.pos.y < -4000.0f) ||
                    (((this->unk_A7A == 5) || (this->unk_A7A == 12)) &&
                     ((D_80853600 < 100.0f) || (this->fallDistance > 400.0f) ||
                      ((globalCtx->sceneNum != SCENE_HAKADAN) && (this->fallDistance > 200.0f)))) ||
                    ((globalCtx->sceneNum == SCENE_GANON_FINAL) && (this->fallDistance > 320.0f))) {

                    if (this->actor.bgCheckFlags & 1) {
                        if (this->unk_A7A == 5) {
                            Gameplay_TriggerRespawn(globalCtx);
                        } else {
                            Gameplay_TriggerVoidOut(globalCtx);
                        }
                        globalCtx->fadeTransition = 4;
                        func_80078884(NA_SE_OC_ABYSS);
                    } else {
                        func_80838F5C(globalCtx, this);
                        this->unk_850 = 9999;
                        if (this->unk_A7A == 5) {
                            this->unk_84F = -1;
                        } else {
                            this->unk_84F = 1;
                        }
                    }
                }

                this->unk_A84 = this->actor.world.pos.y;
            }
        }
    }

    return 0;
}

void func_808395DC(Player* this, Vec3f* arg1, Vec3f* arg2, Vec3f* arg3) {
    f32 cos = Math_CosS(this->actor.shape.rot.y);
    f32 sin = Math_SinS(this->actor.shape.rot.y);

    arg3->x = arg1->x + ((arg2->x * cos) + (arg2->z * sin));
    arg3->y = arg1->y + arg2->y;
    arg3->z = arg1->z + ((arg2->z * cos) - (arg2->x * sin));
}

Actor* Player_SpawnFairy(GlobalContext* globalCtx, Player* this, Vec3f* arg2, Vec3f* arg3, s32 type) {
    Vec3f pos;

    func_808395DC(this, arg2, arg3, &pos);

    return Actor_Spawn(&globalCtx->actorCtx, globalCtx, ACTOR_EN_ELF, pos.x, pos.y, pos.z, 0, 0, 0, type);
}

f32 func_808396F4(GlobalContext* globalCtx, Player* this, Vec3f* arg2, Vec3f* arg3, CollisionPoly** arg4, s32* arg5) {
    func_808395DC(this, &this->actor.world.pos, arg2, arg3);

    return BgCheck_EntityRaycastFloor3(&globalCtx->colCtx, arg4, arg5, arg3);
}

f32 func_8083973C(GlobalContext* globalCtx, Player* this, Vec3f* arg2, Vec3f* arg3) {
    CollisionPoly* sp24;
    s32 sp20;

    return func_808396F4(globalCtx, this, arg2, arg3, &sp24, &sp20);
}

s32 func_80839768(GlobalContext* globalCtx, Player* this, Vec3f* arg2, CollisionPoly** arg3, s32* arg4, Vec3f* arg5) {
    Vec3f sp44;
    Vec3f sp38;

    sp44.x = this->actor.world.pos.x;
    sp44.y = this->actor.world.pos.y + arg2->y;
    sp44.z = this->actor.world.pos.z;

    func_808395DC(this, &this->actor.world.pos, arg2, &sp38);

    return BgCheck_EntityLineTest1(&globalCtx->colCtx, &sp44, &sp38, arg5, arg3, true, false, false, true, arg4);
}

s32 func_80839800(Player* this, GlobalContext* globalCtx) {
    DoorShutter* doorShutter;
    EnDoor* door; // Can also be DoorKiller*
    s32 doorDirection;
    f32 sp78;
    f32 sp74;
    Actor* doorActor;
    f32 sp6C;
    s32 pad3;
    s32 frontRoom;
    Actor* attachedActor;
    LinkAnimationHeader* sp5C;
    CollisionPoly* sp58;
    Vec3f sp4C;

    if ((this->doorType != PLAYER_DOORTYPE_NONE) &&
        (!(this->stateFlags1 & 0x800) || ((this->heldActor != NULL) && (this->heldActor->id == ACTOR_EN_RU1)))) {
        if (CHECK_BTN_ALL(sControlInput->press.button, BTN_A) || (func_8084F9A0 == this->func_674)) {
            doorActor = this->doorActor;

            if (this->doorType <= PLAYER_DOORTYPE_AJAR) {
                doorActor->textId = 0xD0; // "It won't open!"
                func_80853148(globalCtx, doorActor);
                return 0;
            }

            doorDirection = this->doorDirection;
            sp78 = Math_CosS(doorActor->shape.rot.y);
            sp74 = Math_SinS(doorActor->shape.rot.y);

            if (this->doorType == PLAYER_DOORTYPE_SLIDING) {
                doorShutter = (DoorShutter*)doorActor;

                this->currentYaw = doorShutter->dyna.actor.home.rot.y;
                if (doorDirection > 0) {
                    this->currentYaw -= 0x8000;
                }
                this->actor.shape.rot.y = this->currentYaw;

                if (this->linearVelocity <= 0.0f) {
                    this->linearVelocity = 0.1f;
                }

                func_80838E70(globalCtx, this, 50.0f, this->actor.shape.rot.y);

                this->unk_84F = 0;
                this->unk_447 = this->doorType;
                this->stateFlags1 |= 0x20000000;

                this->unk_450.x = this->actor.world.pos.x + ((doorDirection * 20.0f) * sp74);
                this->unk_450.z = this->actor.world.pos.z + ((doorDirection * 20.0f) * sp78);
                this->unk_45C.x = this->actor.world.pos.x + ((doorDirection * -120.0f) * sp74);
                this->unk_45C.z = this->actor.world.pos.z + ((doorDirection * -120.0f) * sp78);

                doorShutter->unk_164 = 1;
                func_80832224(this);

                if (this->doorTimer != 0) {
                    this->unk_850 = 0;
                    func_80832B0C(globalCtx, this, func_80833338(this));
                    this->skelAnime.endFrame = 0.0f;
                } else {
                    this->linearVelocity = 0.1f;
                }

                if (doorShutter->dyna.actor.category == ACTORCAT_DOOR) {
                    this->unk_46A = globalCtx->transiActorCtx.list[(u16)doorShutter->dyna.actor.params >> 10]
                                        .sides[(doorDirection > 0) ? 0 : 1]
                                        .effects;

                    func_800304B0(globalCtx);
                }
            } else {
                // This actor can be either EnDoor or DoorKiller.
                // Don't try to access any struct vars other than `animStyle` and `playerIsOpening`! These two variables
                // are common across the two actors' structs however most other variables are not!
                door = (EnDoor*)doorActor;

                door->animStyle = (doorDirection < 0.0f) ? ((LINK_IS_ADULT) ? KNOB_ANIM_ADULT_L : KNOB_ANIM_CHILD_L)
                                                         : ((LINK_IS_ADULT) ? KNOB_ANIM_ADULT_R : KNOB_ANIM_CHILD_R);

                if (door->animStyle == KNOB_ANIM_ADULT_L) {
                    sp5C = D_808539EC[this->modelAnimType];
                } else if (door->animStyle == KNOB_ANIM_CHILD_L) {
                    sp5C = D_80853A04[this->modelAnimType];
                } else if (door->animStyle == KNOB_ANIM_ADULT_R) {
                    sp5C = D_80853A1C[this->modelAnimType];
                } else {
                    sp5C = D_80853A34[this->modelAnimType];
                }

                func_80835C58(globalCtx, this, func_80845EF8, 0);
                func_80832528(globalCtx, this);

                if (doorDirection < 0) {
                    this->actor.shape.rot.y = doorActor->shape.rot.y;
                } else {
                    this->actor.shape.rot.y = doorActor->shape.rot.y - 0x8000;
                }

                this->currentYaw = this->actor.shape.rot.y;

                sp6C = (doorDirection * 22.0f);
                this->actor.world.pos.x = doorActor->world.pos.x + sp6C * sp74;
                this->actor.world.pos.z = doorActor->world.pos.z + sp6C * sp78;

                func_8083328C(globalCtx, this, sp5C);

                if (this->doorTimer != 0) {
                    this->skelAnime.endFrame = 0.0f;
                }

                func_80832224(this);
                func_80832F54(globalCtx, this, 0x28F);

                if (doorActor->parent != NULL) {
                    doorDirection = -doorDirection;
                }

                door->playerIsOpening = 1;

                if (this->doorType != PLAYER_DOORTYPE_FAKE) {
                    this->stateFlags1 |= 0x20000000;
                    func_800304B0(globalCtx);

                    if (((doorActor->params >> 7) & 7) == 3) {
                        sp4C.x = doorActor->world.pos.x - (sp6C * sp74);
                        sp4C.y = doorActor->world.pos.y + 10.0f;
                        sp4C.z = doorActor->world.pos.z - (sp6C * sp78);

                        BgCheck_EntityRaycastFloor1(&globalCtx->colCtx, &sp58, &sp4C);

                        if (func_80839034(globalCtx, this, sp58, BGCHECK_SCENE)) {
                            gSaveContext.entranceSpeed = 2.0f;
                            gSaveContext.entranceSound = NA_SE_OC_DOOR_OPEN;
                        }
                    } else {
<<<<<<< HEAD
                        Camera_ChangeDoorCam(Gameplay_GetCamera(globalCtx, CAM_ID_MAIN), doorActor,
                                             globalCtx->transitionActorList[(u16)doorActor->params >> 10]
=======
                        Camera_ChangeDoorCam(Gameplay_GetCamera(globalCtx, 0), doorActor,
                                             globalCtx->transiActorCtx.list[(u16)doorActor->params >> 10]
>>>>>>> 7551dc2b
                                                 .sides[(doorDirection > 0) ? 0 : 1]
                                                 .effects,
                                             0, 38.0f * D_808535EC, 26.0f * D_808535EC, 10.0f * D_808535EC);
                    }
                }
            }

            if ((this->doorType != PLAYER_DOORTYPE_FAKE) && (doorActor->category == ACTORCAT_DOOR)) {
                frontRoom = globalCtx->transiActorCtx.list[(u16)doorActor->params >> 10]
                                .sides[(doorDirection > 0) ? 0 : 1]
                                .room;

                if ((frontRoom >= 0) && (frontRoom != globalCtx->roomCtx.curRoom.num)) {
                    func_8009728C(globalCtx, &globalCtx->roomCtx, frontRoom);
                }
            }

            doorActor->room = globalCtx->roomCtx.curRoom.num;

            if (((attachedActor = doorActor->child) != NULL) || ((attachedActor = doorActor->parent) != NULL)) {
                attachedActor->room = globalCtx->roomCtx.curRoom.num;
            }

            return 1;
        }
    }

    return 0;
}

void func_80839E88(Player* this, GlobalContext* globalCtx) {
    LinkAnimationHeader* anim;

    func_80835C58(globalCtx, this, func_80840450, 1);

    if (this->unk_870 < 0.5f) {
        anim = func_808334E4(this);
        this->unk_870 = 0.0f;
    } else {
        anim = func_80833528(this);
        this->unk_870 = 1.0f;
    }

    this->unk_874 = this->unk_870;
    func_80832284(globalCtx, this, anim);
    this->currentYaw = this->actor.shape.rot.y;
}

void func_80839F30(Player* this, GlobalContext* globalCtx) {
    func_80835C58(globalCtx, this, func_808407CC, 1);
    func_80832B0C(globalCtx, this, func_80833338(this));
    this->currentYaw = this->actor.shape.rot.y;
}

void func_80839F90(Player* this, GlobalContext* globalCtx) {
    if (func_8008E9C4(this)) {
        func_80839E88(this, globalCtx);
    } else if (func_80833B2C(this)) {
        func_80839F30(this, globalCtx);
    } else {
        func_80853080(this, globalCtx);
    }
}

void func_80839FFC(Player* this, GlobalContext* globalCtx) {
    PlayerFunc674 func;

    if (func_8008E9C4(this)) {
        func = func_80840450;
    } else if (func_80833B2C(this)) {
        func = func_808407CC;
    } else {
        func = func_80840BC8;
    }

    func_80835C58(globalCtx, this, func, 1);
}

void func_8083A060(Player* this, GlobalContext* globalCtx) {
    func_80839FFC(this, globalCtx);
    if (func_8008E9C4(this)) {
        this->unk_850 = 1;
    }
}

void func_8083A098(Player* this, LinkAnimationHeader* anim, GlobalContext* globalCtx) {
    func_8083A060(this, globalCtx);
    func_8083328C(globalCtx, this, anim);
}

s32 func_8083A0D4(Player* this) {
    return (this->interactRangeActor != NULL) && (this->heldActor == NULL);
}

void func_8083A0F4(GlobalContext* globalCtx, Player* this) {
    if (func_8083A0D4(this)) {
        Actor* interactRangeActor = this->interactRangeActor;
        s32 interactActorId = interactRangeActor->id;

        if (interactActorId == ACTOR_BG_TOKI_SWD) {
            this->interactRangeActor->parent = &this->actor;
            func_80835C58(globalCtx, this, func_8084F608, 0);
            this->stateFlags1 |= 0x20000000;
        } else {
            LinkAnimationHeader* anim;

            if (interactActorId == ACTOR_BG_HEAVY_BLOCK) {
                func_80835C58(globalCtx, this, func_80846120, 0);
                this->stateFlags1 |= 0x20000000;
                anim = &gPlayerAnim_002F98;
            } else if ((interactActorId == ACTOR_EN_ISHI) && ((interactRangeActor->params & 0xF) == 1)) {
                func_80835C58(globalCtx, this, func_80846260, 0);
                anim = &gPlayerAnim_0032B0;
            } else if (((interactActorId == ACTOR_EN_BOMBF) || (interactActorId == ACTOR_EN_KUSA)) &&
                       (Player_GetStrength() <= PLAYER_STR_NONE)) {
                func_80835C58(globalCtx, this, func_80846408, 0);
                this->actor.world.pos.x =
                    (Math_SinS(interactRangeActor->yawTowardsPlayer) * 20.0f) + interactRangeActor->world.pos.x;
                this->actor.world.pos.z =
                    (Math_CosS(interactRangeActor->yawTowardsPlayer) * 20.0f) + interactRangeActor->world.pos.z;
                this->currentYaw = this->actor.shape.rot.y = interactRangeActor->yawTowardsPlayer + 0x8000;
                anim = &gPlayerAnim_003060;
            } else {
                func_80835C58(globalCtx, this, func_80846050, 0);
                anim = D_80853A4C[this->modelAnimType];
            }

            func_80832264(globalCtx, this, anim);
        }
    } else {
        func_80839F90(this, globalCtx);
        this->stateFlags1 &= ~0x800;
    }
}

void func_8083A2F8(GlobalContext* globalCtx, Player* this) {
    func_80835DAC(globalCtx, this, func_8084B530, 0);

    this->stateFlags1 |= 0x20000040;

    if (this->actor.textId != 0) {
        func_8010B680(globalCtx, this->actor.textId, this->targetActor);
        this->unk_664 = this->targetActor;
    }
}

void func_8083A360(GlobalContext* globalCtx, Player* this) {
    func_80835DAC(globalCtx, this, func_8084CC98, 0);
}

void func_8083A388(GlobalContext* globalCtx, Player* this) {
    func_80835C58(globalCtx, this, func_8084B78C, 0);
}

void func_8083A3B0(GlobalContext* globalCtx, Player* this) {
    s32 sp1C = this->unk_850;
    s32 sp18 = this->unk_84F;

    func_80835DAC(globalCtx, this, func_8084BF1C, 0);
    this->actor.velocity.y = 0.0f;

    this->unk_850 = sp1C;
    this->unk_84F = sp18;
}

void func_8083A40C(GlobalContext* globalCtx, Player* this) {
    func_80835DAC(globalCtx, this, func_8084C760, 0);
}

void func_8083A434(GlobalContext* globalCtx, Player* this) {
    func_80835DAC(globalCtx, this, func_8084E6D4, 0);

    this->stateFlags1 |= 0x20000400;

    if (this->getItemId == GI_HEART_CONTAINER_2) {
        this->unk_850 = 20;
    } else if (this->getItemId >= 0) {
        this->unk_850 = 1;
    } else {
        this->getItemId = -this->getItemId;
    }
}

s32 func_8083A4A8(Player* this, GlobalContext* globalCtx) {
    s16 yawDiff;
    LinkAnimationHeader* anim;
    f32 temp;

    yawDiff = this->currentYaw - this->actor.shape.rot.y;

    if ((ABS(yawDiff) < 0x1000) && (this->linearVelocity > 4.0f)) {
        anim = &gPlayerAnim_003148;
    } else {
        anim = &gPlayerAnim_002FE0;
    }

    if (this->linearVelocity > (IREG(66) / 100.0f)) {
        temp = IREG(67) / 100.0f;
    } else {
        temp = (IREG(68) / 100.0f) + ((IREG(69) * this->linearVelocity) / 1000.0f);
    }

    func_80838940(this, anim, temp, globalCtx, NA_SE_VO_LI_AUTO_JUMP);
    this->unk_850 = 1;

    return 1;
}

void func_8083A5C4(GlobalContext* globalCtx, Player* this, CollisionPoly* arg2, f32 arg3, LinkAnimationHeader* arg4) {
    f32 sp24 = COLPOLY_GET_NORMAL(arg2->normal.x);
    f32 sp20 = COLPOLY_GET_NORMAL(arg2->normal.z);

    func_80835C58(globalCtx, this, func_8084BBE4, 0);
    func_80832564(globalCtx, this);
    func_80832264(globalCtx, this, arg4);

    this->actor.world.pos.x -= (arg3 + 1.0f) * sp24;
    this->actor.world.pos.z -= (arg3 + 1.0f) * sp20;
    this->actor.shape.rot.y = this->currentYaw = Math_Atan2S(sp20, sp24);

    func_80832224(this);
    func_80832CFC(this);
}

s32 func_8083A6AC(Player* this, GlobalContext* globalCtx) {
    CollisionPoly* sp84;
    s32 sp80;
    Vec3f sp74;
    Vec3f sp68;
    f32 temp1;

    if ((this->actor.yDistToWater < -80.0f) && (ABS(this->unk_898) < 2730) && (ABS(this->unk_89A) < 2730)) {
        sp74.x = this->actor.prevPos.x - this->actor.world.pos.x;
        sp74.z = this->actor.prevPos.z - this->actor.world.pos.z;

        temp1 = sqrtf(SQ(sp74.x) + SQ(sp74.z));
        if (temp1 != 0.0f) {
            temp1 = 5.0f / temp1;
        } else {
            temp1 = 0.0f;
        }

        sp74.x = this->actor.prevPos.x + (sp74.x * temp1);
        sp74.y = this->actor.world.pos.y;
        sp74.z = this->actor.prevPos.z + (sp74.z * temp1);

        if (BgCheck_EntityLineTest1(&globalCtx->colCtx, &this->actor.world.pos, &sp74, &sp68, &sp84, true, false, false,
                                    true, &sp80) &&
            (ABS(sp84->normal.y) < 600)) {
            f32 nx = COLPOLY_GET_NORMAL(sp84->normal.x);
            f32 ny = COLPOLY_GET_NORMAL(sp84->normal.y);
            f32 nz = COLPOLY_GET_NORMAL(sp84->normal.z);
            f32 sp54;
            s32 sp50;

            sp54 = Math3D_UDistPlaneToPos(nx, ny, nz, sp84->dist, &this->actor.world.pos);

            sp50 = D_80853604 == 6;
            if (!sp50 && (func_80041DB8(&globalCtx->colCtx, sp84, sp80) & 8)) {
                sp50 = 1;
            }

            func_8083A5C4(globalCtx, this, sp84, sp54, sp50 ? &gPlayerAnim_002D88 : &gPlayerAnim_002F10);

            if (sp50) {
                func_80836898(globalCtx, this, func_8083A3B0);

                this->currentYaw += 0x8000;
                this->actor.shape.rot.y = this->currentYaw;

                this->stateFlags1 |= 0x200000;
                func_80832F54(globalCtx, this, 0x9F);

                this->unk_850 = -1;
                this->unk_84F = sp50;
            } else {
                this->stateFlags1 |= 0x2000;
                this->stateFlags1 &= ~0x20000;
            }

            func_8002F7DC(&this->actor, NA_SE_PL_SLIPDOWN);
            func_80832698(this, NA_SE_VO_LI_HANG);
            return 1;
        }
    }

    return 0;
}

void func_8083A9B8(Player* this, LinkAnimationHeader* anim, GlobalContext* globalCtx) {
    func_80835C58(globalCtx, this, func_8084BDFC, 0);
    LinkAnimation_PlayOnceSetSpeed(globalCtx, &this->skelAnime, anim, 1.3f);
}

static Vec3f D_8085451C = { 0.0f, 0.0f, 100.0f };

void func_8083AA10(Player* this, GlobalContext* globalCtx) {
    s32 sp5C;
    CollisionPoly* sp58;
    s32 sp54;
    WaterBox* sp50;
    Vec3f sp44;
    f32 sp40;
    f32 sp3C;

    this->fallDistance = this->fallStartHeight - (s32)this->actor.world.pos.y;

    if (!(this->stateFlags1 & 0x28000000) && !(this->actor.bgCheckFlags & 1)) {
        if (!func_80838FB8(globalCtx, this)) {
            if (D_80853604 == 8) {
                this->actor.world.pos.x = this->actor.prevPos.x;
                this->actor.world.pos.z = this->actor.prevPos.z;
                return;
            }

            if (!(this->stateFlags3 & 2) && !(this->skelAnime.moveFlags & 0x80) && (func_8084411C != this->func_674) &&
                (func_80844A44 != this->func_674)) {

                if ((D_80853604 == 7) || (this->swordState != 0)) {
                    Math_Vec3f_Copy(&this->actor.world.pos, &this->actor.prevPos);
                    func_80832210(this);
                    return;
                }

                if (this->hoverBootsTimer != 0) {
                    this->actor.velocity.y = 1.0f;
                    D_80853604 = 9;
                    return;
                }

                sp5C = (s16)(this->currentYaw - this->actor.shape.rot.y);

                func_80835C58(globalCtx, this, func_8084411C, 1);
                func_80832440(globalCtx, this);

                this->unk_89E = this->unk_A82;

                if ((this->actor.bgCheckFlags & 4) && !(this->stateFlags1 & 0x8000000) && (D_80853604 != 6) &&
                    (D_80853604 != 9) && (D_80853600 > 20.0f) && (this->swordState == 0) && (ABS(sp5C) < 0x2000) &&
                    (this->linearVelocity > 3.0f)) {

                    if ((D_80853604 == 11) && !(this->stateFlags1 & 0x800)) {

                        sp40 = func_808396F4(globalCtx, this, &D_8085451C, &sp44, &sp58, &sp54);
                        sp3C = this->actor.world.pos.y;

                        if (WaterBox_GetSurface1(globalCtx, &globalCtx->colCtx, sp44.x, sp44.z, &sp3C, &sp50) &&
                            ((sp3C - sp40) > 50.0f)) {
                            func_808389E8(this, &gPlayerAnim_003158, 6.0f, globalCtx);
                            func_80835C58(globalCtx, this, func_80844A44, 0);
                            return;
                        }
                    }

                    func_8083A4A8(this, globalCtx);
                    return;
                }

                if ((D_80853604 == 9) || (D_80853600 <= this->ageProperties->unk_34) ||
                    !func_8083A6AC(this, globalCtx)) {
                    func_80832284(globalCtx, this, &gPlayerAnim_003040);
                    return;
                }
            }
        }
    } else {
        this->fallStartHeight = this->actor.world.pos.y;
    }
}

s32 func_8083AD4C(GlobalContext* globalCtx, Player* this) {
    s32 cameraMode;

    if (this->unk_6AD == 2) {
        if (func_8002DD6C(this)) {
            if (LINK_IS_ADULT) {
                cameraMode = CAM_MODE_BOWARROW;
            } else {
                cameraMode = CAM_MODE_SLINGSHOT;
            }
        } else {
            cameraMode = CAM_MODE_BOOMERANG;
        }
    } else {
        cameraMode = CAM_MODE_FIRSTPERSON;
    }

    return Camera_ChangeMode(Gameplay_GetCamera(globalCtx, CAM_ID_MAIN), cameraMode);
}

s32 func_8083ADD4(GlobalContext* globalCtx, Player* this) {
    if (this->unk_6AD == 3) {
        func_80835C58(globalCtx, this, func_80852E14, 0);
        if (this->unk_46A != 0) {
            this->stateFlags1 |= 0x20000000;
        }
        func_80832318(this);
        return 1;
    } else {
        return 0;
    }
}

void func_8083AE40(Player* this, s16 objectId) {
    s32 pad;
    u32 size;

    if (objectId != 0) {
        this->giObjectLoading = true;
        osCreateMesgQueue(&this->giObjectLoadQueue, &this->giObjectLoadMsg, 1);

        size = gObjectTable[objectId].vromEnd - gObjectTable[objectId].vromStart;

        LOG_HEX("size", size, "../z_player.c", 9090);
        ASSERT(size <= 1024 * 8, "size <= 1024 * 8", "../z_player.c", 9091);

        if (gObjectTable[objectId].vromEnd) {}

        DmaMgr_SendRequest2(&this->giObjectDmaRequest, (u32)this->giObjectSegment, gObjectTable[objectId].vromStart,
                            size, 0, &this->giObjectLoadQueue, NULL, "../z_player.c", 9099);
    }
}

void func_8083AF44(GlobalContext* globalCtx, Player* this, s32 magicSpell) {
    func_80835DE4(globalCtx, this, func_808507F4, 0);

    this->unk_84F = magicSpell - 3;
    func_80087708(globalCtx, sMagicSpellCosts[magicSpell], 4);

    LinkAnimation_PlayOnceSetSpeed(globalCtx, &this->skelAnime, &gPlayerAnim_002D28, 0.83f);

    if (magicSpell == 5) {
        this->subCamId = OnePointCutscene_Init(globalCtx, 1100, -101, NULL, CAM_ID_MAIN);
    } else {
        func_80835EA4(globalCtx, 10);
    }
}

void func_8083B010(Player* this) {
    this->actor.focus.rot.x = this->actor.focus.rot.z = this->unk_6B6 = this->unk_6B8 = this->unk_6BA = this->unk_6BC =
        this->unk_6BE = this->unk_6C0 = 0;

    this->actor.focus.rot.y = this->actor.shape.rot.y;
}

static u8 D_80854528[] = {
    GI_LETTER_ZELDA, GI_WEIRD_EGG,    GI_CHICKEN,     GI_BEAN,        GI_POCKET_EGG,   GI_POCKET_CUCCO,
    GI_COJIRO,       GI_ODD_MUSHROOM, GI_ODD_POTION,  GI_SAW,         GI_SWORD_BROKEN, GI_PRESCRIPTION,
    GI_FROG,         GI_EYEDROPS,     GI_CLAIM_CHECK, GI_MASK_SKULL,  GI_MASK_SPOOKY,  GI_MASK_KEATON,
    GI_MASK_BUNNY,   GI_MASK_TRUTH,   GI_MASK_GORON,  GI_MASK_ZORA,   GI_MASK_GERUDO,  GI_LETTER_RUTO,
    GI_LETTER_RUTO,  GI_LETTER_RUTO,  GI_LETTER_RUTO, GI_LETTER_RUTO, GI_LETTER_RUTO,
};

static LinkAnimationHeader* D_80854548[] = {
    &gPlayerAnim_002F88,
    &gPlayerAnim_002690,
    &gPlayerAnim_003198,
};

s32 func_8083B040(Player* this, GlobalContext* globalCtx) {
    s32 sp2C;
    s32 sp28;
    GetItemEntry* giEntry;
    Actor* targetActor;

    if ((this->unk_6AD != 0) &&
        (func_808332B8(this) || (this->actor.bgCheckFlags & 1) || (this->stateFlags1 & 0x800000))) {

        if (!func_8083ADD4(globalCtx, this)) {
            if (this->unk_6AD == 4) {
                sp2C = Player_ActionToMagicSpell(this, this->itemActionParam);
                if (sp2C >= 0) {
                    if ((sp2C != 3) || (gSaveContext.respawn[RESPAWN_MODE_TOP].data <= 0)) {
                        func_8083AF44(globalCtx, this, sp2C);
                    } else {
                        func_80835C58(globalCtx, this, func_8085063C, 1);
                        this->stateFlags1 |= 0x30000000;
                        func_80832264(globalCtx, this, func_80833338(this));
                        func_80835EA4(globalCtx, 4);
                    }

                    func_80832224(this);
                    return 1;
                }

                sp2C = this->itemActionParam - PLAYER_AP_LETTER_ZELDA;
                if ((sp2C >= 0) ||
                    (sp28 = Player_ActionToBottle(this, this->itemActionParam) - 1,
                     ((sp28 >= 0) && (sp28 < 6) &&
                      ((this->itemActionParam > PLAYER_AP_BOTTLE_POE) ||
                       ((this->targetActor != NULL) &&
                        (((this->itemActionParam == PLAYER_AP_BOTTLE_POE) && (this->exchangeItemId == EXCH_ITEM_POE)) ||
                         (this->exchangeItemId == EXCH_ITEM_BLUE_FIRE))))))) {

                    if ((globalCtx->actorCtx.titleCtx.delayTimer == 0) && (globalCtx->actorCtx.titleCtx.alpha == 0)) {
                        func_80835DE4(globalCtx, this, func_8084F104, 0);

                        if (sp2C >= 0) {
                            giEntry = &sGetItemTable[D_80854528[sp2C] - 1];
                            func_8083AE40(this, giEntry->objectId);
                        }

                        this->stateFlags1 |= 0x30000040;

                        if (sp2C >= 0) {
                            sp2C = sp2C + 1;
                        } else {
                            sp2C = sp28 + 0x18;
                        }

                        targetActor = this->targetActor;

                        if ((targetActor != NULL) &&
                            ((this->exchangeItemId == sp2C) || (this->exchangeItemId == EXCH_ITEM_BLUE_FIRE) ||
                             ((this->exchangeItemId == EXCH_ITEM_POE) &&
                              (this->itemActionParam == PLAYER_AP_BOTTLE_BIG_POE)) ||
                             ((this->exchangeItemId == EXCH_ITEM_BEAN) &&
                              (this->itemActionParam == PLAYER_AP_BOTTLE_BUG))) &&
                            ((this->exchangeItemId != EXCH_ITEM_BEAN) || (this->itemActionParam == PLAYER_AP_BEAN))) {
                            if (this->exchangeItemId == EXCH_ITEM_BEAN) {
                                Inventory_ChangeAmmo(ITEM_BEAN, -1);
                                func_80835DE4(globalCtx, this, func_8084279C, 0);
                                this->stateFlags1 |= 0x20000000;
                                this->unk_850 = 0x50;
                                this->unk_84F = -1;
                            }
                            targetActor->flags |= 0x100;
                            this->unk_664 = this->targetActor;
                        } else if (sp2C == EXCH_ITEM_LETTER_RUTO) {
                            this->unk_84F = 1;
                            this->actor.textId = 0x4005; // "There is something already inside this bottle..."
                            func_80835EA4(globalCtx, 1);
                        } else {
                            this->unk_84F = 2;
                            this->actor.textId = 0xCF; // "This item doesn't work here..."
                            func_80835EA4(globalCtx, 4);
                        }

                        this->actor.flags |= 0x100;
                        this->exchangeItemId = sp2C;

                        if (this->unk_84F < 0) {
                            func_80832B0C(globalCtx, this, D_80853C14[this->modelAnimType]);
                        } else {
                            func_80832264(globalCtx, this, D_80854548[this->unk_84F]);
                        }

                        func_80832224(this);
                    }
                    return 1;
                }

                sp2C = Player_ActionToBottle(this, this->itemActionParam);
                if (sp2C >= 0) {
                    if (sp2C == 0xC) {
                        func_80835DE4(globalCtx, this, func_8084EED8, 0);
                        func_808322D0(globalCtx, this, &gPlayerAnim_002650);
                        func_80835EA4(globalCtx, 3);
                    } else if ((sp2C > 0) && (sp2C < 4)) {
                        func_80835DE4(globalCtx, this, func_8084EFC0, 0);
                        func_808322D0(globalCtx, this, &gPlayerAnim_002688);
                        func_80835EA4(globalCtx, (sp2C == 1) ? 1 : 5);
                    } else {
                        func_80835DE4(globalCtx, this, func_8084EAC0, 0);
                        func_80832B78(globalCtx, this, &gPlayerAnim_002668);
                        func_80835EA4(globalCtx, 2);
                    }
                } else {
                    func_80835DE4(globalCtx, this, func_8084E3C4, 0);
                    func_808322D0(globalCtx, this, &gPlayerAnim_0030A0);
                    this->stateFlags2 |= 0x8000000;
                    func_80835EA4(globalCtx, (this->unk_6A8 != NULL) ? 0x5B : 0x5A);
                    if (this->unk_6A8 != NULL) {
                        this->stateFlags2 |= 0x2000000;
                        Camera_SetParam(Gameplay_GetCamera(globalCtx, CAM_ID_MAIN), 8, this->unk_6A8);
                    }
                }
            } else if (func_8083AD4C(globalCtx, this)) {
                if (!(this->stateFlags1 & 0x800000)) {
                    func_80835C58(globalCtx, this, func_8084B1D8, 1);
                    this->unk_850 = 13;
                    func_8083B010(this);
                }
                this->stateFlags1 |= 0x100000;
                func_80078884(NA_SE_SY_CAMERA_ZOOM_UP);
                func_80832210(this);
                return 1;
            } else {
                this->unk_6AD = 0;
                func_80078884(NA_SE_SY_ERROR);
                return 0;
            }

            this->stateFlags1 |= 0x30000000;
        }

        func_80832224(this);
        return 1;
    }

    return 0;
}

s32 func_8083B644(Player* this, GlobalContext* globalCtx) {
    Actor* sp34 = this->targetActor;
    Actor* sp30 = this->unk_664;
    Actor* sp2C = NULL;
    s32 sp28 = 0;
    s32 sp24;

    sp24 = (sp30 != NULL) && (((sp30->flags & 0x40001) == 0x40001) || (sp30->naviEnemyId != 0xFF));

    if (sp24 || (this->naviTextId != 0)) {
        sp28 = (this->naviTextId < 0) && ((ABS(this->naviTextId) & 0xFF00) != 0x200);
        if (sp28 || !sp24) {
            sp2C = this->naviActor;
            if (sp28) {
                sp30 = NULL;
                sp34 = NULL;
            }
        } else {
            sp2C = sp30;
        }
    }

    if ((sp34 != NULL) || (sp2C != NULL)) {
        if ((sp30 == NULL) || (sp30 == sp34) || (sp30 == sp2C)) {
            if (!(this->stateFlags1 & 0x800) ||
                ((this->heldActor != NULL) && (sp28 || (sp34 == this->heldActor) || (sp2C == this->heldActor) ||
                                               ((sp34 != NULL) && (sp34->flags & 0x10000))))) {
                if ((this->actor.bgCheckFlags & 1) || (this->stateFlags1 & 0x800000) ||
                    (func_808332B8(this) && !(this->stateFlags2 & 0x400))) {

                    if (sp34 != NULL) {
                        this->stateFlags2 |= 2;
                        if (CHECK_BTN_ALL(sControlInput->press.button, BTN_A) || (sp34->flags & 0x10000)) {
                            sp2C = NULL;
                        } else if (sp2C == NULL) {
                            return 0;
                        }
                    }

                    if (sp2C != NULL) {
                        if (!sp28) {
                            this->stateFlags2 |= 0x200000;
                        }

                        if (!CHECK_BTN_ALL(sControlInput->press.button, BTN_CUP) && !sp28) {
                            return 0;
                        }

                        sp34 = sp2C;
                        this->targetActor = NULL;

                        if (sp28 || !sp24) {
                            if (this->naviTextId >= 0) {
                                sp2C->textId = this->naviTextId;
                            } else {
                                sp2C->textId = -this->naviTextId;
                            }
                        } else {
                            if (sp2C->naviEnemyId != 0xFF) {
                                sp2C->textId = sp2C->naviEnemyId + 0x600;
                            }
                        }
                    }

                    this->currentMask = D_80858AA4;
                    func_80853148(globalCtx, sp34);
                    return 1;
                }
            }
        }
    }

    return 0;
}

s32 func_8083B8F4(Player* this, GlobalContext* globalCtx) {
    if (!(this->stateFlags1 & 0x800800) && (Camera_CheckValidMode(Gameplay_GetCamera(globalCtx, CAM_ID_MAIN), CAM_MODE_FIRSTPERSON) != 0)) {
        if ((this->actor.bgCheckFlags & 1) ||
            (func_808332B8(this) && (this->actor.yDistToWater < this->ageProperties->unk_2C))) {
            this->unk_6AD = 1;
            return 1;
        }
    }

    return 0;
}

s32 func_8083B998(Player* this, GlobalContext* globalCtx) {
    if (this->unk_6AD != 0) {
        func_8083B040(this, globalCtx);
        return 1;
    }

    if ((this->unk_664 != NULL) &&
        (((this->unk_664->flags & 0x40001) == 0x40001) || (this->unk_664->naviEnemyId != 0xFF))) {
        this->stateFlags2 |= 0x200000;
    } else if ((this->naviTextId == 0) && !func_8008E9C4(this) && CHECK_BTN_ALL(sControlInput->press.button, BTN_CUP) &&
               (YREG(15) != 0x10) && (YREG(15) != 0x20) && !func_8083B8F4(this, globalCtx)) {
        func_80078884(NA_SE_SY_ERROR);
    }

    return 0;
}

void func_8083BA90(GlobalContext* globalCtx, Player* this, s32 arg2, f32 xzVelocity, f32 yVelocity) {
    func_80837948(globalCtx, this, arg2);
    func_80835C58(globalCtx, this, func_80844AF4, 0);

    this->stateFlags3 |= 2;

    this->currentYaw = this->actor.shape.rot.y;
    this->linearVelocity = xzVelocity;
    this->actor.velocity.y = yVelocity;

    this->actor.bgCheckFlags &= ~1;
    this->hoverBootsTimer = 0;

    func_80832854(this);
    func_80832698(this, NA_SE_VO_LI_SWORD_L);
}

s32 func_8083BB20(Player* this) {
    if (!(this->stateFlags1 & 0x400000) && (Player_GetSwordHeld(this) != 0)) {
        if (D_80853614 ||
            ((this->actor.category != ACTORCAT_PLAYER) && CHECK_BTN_ALL(sControlInput->press.button, BTN_B))) {
            return 1;
        }
    }

    return 0;
}

s32 func_8083BBA0(Player* this, GlobalContext* globalCtx) {
    if (func_8083BB20(this) && (D_808535E4 != 7)) {
        func_8083BA90(globalCtx, this, 17, 3.0f, 4.5f);
        return 1;
    }

    return 0;
}

void func_8083BC04(Player* this, GlobalContext* globalCtx) {
    func_80835C58(globalCtx, this, func_80844708, 0);
    LinkAnimation_PlayOnceSetSpeed(globalCtx, &this->skelAnime, D_80853A94[this->modelAnimType], 1.25f * D_808535E8);
}

s32 func_8083BC7C(Player* this, GlobalContext* globalCtx) {
    if ((this->unk_84B[this->unk_846] == 0) && (D_808535E4 != 7)) {
        func_8083BC04(this, globalCtx);
        return 1;
    }

    return 0;
}

void func_8083BCD0(Player* this, GlobalContext* globalCtx, s32 arg2) {
    func_80838940(this, D_80853D4C[arg2][0], !(arg2 & 1) ? 5.8f : 3.5f, globalCtx, NA_SE_VO_LI_SWORD_N);

    if (arg2) {}

    this->unk_850 = 1;
    this->unk_84F = arg2;

    this->currentYaw = this->actor.shape.rot.y + (arg2 << 0xE);
    this->linearVelocity = !(arg2 & 1) ? 6.0f : 8.5f;

    this->stateFlags2 |= 0x80000;

    func_8002F7DC(&this->actor, ((arg2 << 0xE) == 0x8000) ? NA_SE_PL_ROLL : NA_SE_PL_SKIP);
}

s32 func_8083BDBC(Player* this, GlobalContext* globalCtx) {
    s32 sp2C;

    if (CHECK_BTN_ALL(sControlInput->press.button, BTN_A) && (globalCtx->roomCtx.curRoom.unk_03 != 2) &&
        (D_808535E4 != 7) &&
        (SurfaceType_GetSlope(&globalCtx->colCtx, this->actor.floorPoly, this->actor.floorBgId) != 1)) {
        sp2C = this->unk_84B[this->unk_846];

        if (sp2C <= 0) {
            if (func_80833BCC(this)) {
                if (this->actor.category != ACTORCAT_PLAYER) {
                    if (sp2C < 0) {
                        func_808389E8(this, &gPlayerAnim_002FE0, REG(69) / 100.0f, globalCtx);
                    } else {
                        func_8083BC04(this, globalCtx);
                    }
                } else {
                    if (Player_GetSwordHeld(this) && func_808365C8(this)) {
                        func_8083BA90(globalCtx, this, 17, 5.0f, 5.0f);
                    } else {
                        func_8083BC04(this, globalCtx);
                    }
                }
                return 1;
            }
        } else {
            func_8083BCD0(this, globalCtx, sp2C);
            return 1;
        }
    }

    return 0;
}

void func_8083BF50(Player* this, GlobalContext* globalCtx) {
    LinkAnimationHeader* anim;
    f32 sp30;

    sp30 = this->unk_868 - 3.0f;
    if (sp30 < 0.0f) {
        sp30 += 29.0f;
    }

    if (sp30 < 14.0f) {
        anim = D_80853AC4[this->modelAnimType];
        sp30 = 11.0f - sp30;
        if (sp30 < 0.0f) {
            sp30 = 1.375f * -sp30;
        }
        sp30 /= 11.0f;
    } else {
        anim = D_80853ADC[this->modelAnimType];
        sp30 = 26.0f - sp30;
        if (sp30 < 0.0f) {
            sp30 = 2 * -sp30;
        }
        sp30 /= 12.0f;
    }

    LinkAnimation_Change(globalCtx, &this->skelAnime, anim, 1.0f, 0.0f, Animation_GetLastFrame(anim), ANIMMODE_ONCE,
                         4.0f * sp30);
    this->currentYaw = this->actor.shape.rot.y;
}

void func_8083C0B8(Player* this, GlobalContext* globalCtx) {
    func_80839FFC(this, globalCtx);
    func_8083BF50(this, globalCtx);
}

void func_8083C0E8(Player* this, GlobalContext* globalCtx) {
    func_80835C58(globalCtx, this, func_80840BC8, 1);
    func_80832264(globalCtx, this, func_80833338(this));
    this->currentYaw = this->actor.shape.rot.y;
}

void func_8083C148(Player* this, GlobalContext* globalCtx) {
    if (!(this->stateFlags3 & 0x80)) {
        func_8083B010(this);
        if (this->stateFlags1 & 0x8000000) {
            func_80838F18(globalCtx, this);
        } else {
            func_80839F90(this, globalCtx);
        }
        if (this->unk_6AD < 4) {
            this->unk_6AD = 0;
        }
    }

    this->stateFlags1 &= ~0x106000;
}

s32 func_8083C1DC(Player* this, GlobalContext* globalCtx) {
    if (!func_80833B54(this) && (D_808535E0 == 0) && !(this->stateFlags1 & 0x800000) &&
        CHECK_BTN_ALL(sControlInput->press.button, BTN_A)) {
        if (func_8083BC7C(this, globalCtx)) {
            return 1;
        }
        if ((this->unk_837 == 0) && (this->heldItemActionParam >= PLAYER_AP_SWORD_MASTER)) {
            func_80835F44(globalCtx, this, ITEM_NONE);
        } else {
            this->stateFlags2 ^= 0x100000;
        }
    }

    return 0;
}

s32 func_8083C2B0(Player* this, GlobalContext* globalCtx) {
    LinkAnimationHeader* anim;
    f32 frame;

    if ((globalCtx->shootingGalleryStatus == 0) && (this->currentShield != PLAYER_SHIELD_NONE) &&
        CHECK_BTN_ALL(sControlInput->cur.button, BTN_R) &&
        (Player_IsChildWithHylianShield(this) || (!func_80833B2C(this) && (this->unk_664 == NULL)))) {

        func_80832318(this);
        func_808323B4(globalCtx, this);

        if (func_80835C58(globalCtx, this, func_80843188, 0)) {
            this->stateFlags1 |= 0x400000;

            if (!Player_IsChildWithHylianShield(this)) {
                Player_SetModelsForHoldingShield(this);
                anim = D_80853AF4[this->modelAnimType];
            } else {
                anim = &gPlayerAnim_002400;
            }

            if (anim != this->skelAnime.animation) {
                if (func_8008E9C4(this)) {
                    this->unk_86C = 1.0f;
                } else {
                    this->unk_86C = 0.0f;
                    func_80833C3C(this);
                }
                this->unk_6BC = this->unk_6BE = this->unk_6C0 = 0;
            }

            frame = Animation_GetLastFrame(anim);
            LinkAnimation_Change(globalCtx, &this->skelAnime, anim, 1.0f, frame, frame, ANIMMODE_ONCE, 0.0f);

            if (Player_IsChildWithHylianShield(this)) {
                func_80832F54(globalCtx, this, 4);
            }

            func_8002F7DC(&this->actor, NA_SE_IT_SHIELD_POSTURE);
        }

        return 1;
    }

    return 0;
}

s32 func_8083C484(Player* this, f32* arg1, s16* arg2) {
    s16 yaw = this->currentYaw - *arg2;

    if (ABS(yaw) > 0x6000) {
        if (func_8083721C(this)) {
            *arg1 = 0.0f;
            *arg2 = this->currentYaw;
        } else {
            return 1;
        }
    }

    return 0;
}

void func_8083C50C(Player* this) {
    if ((this->unk_844 > 0) && !CHECK_BTN_ALL(sControlInput->cur.button, BTN_B)) {
        this->unk_844 = -this->unk_844;
    }
}

s32 func_8083C544(Player* this, GlobalContext* globalCtx) {
    if (CHECK_BTN_ALL(sControlInput->cur.button, BTN_B)) {
        if (!(this->stateFlags1 & 0x400000) && (Player_GetSwordHeld(this) != 0) && (this->unk_844 == 1) &&
            (this->heldItemActionParam != PLAYER_AP_STICK)) {
            if ((this->heldItemActionParam != PLAYER_AP_SWORD_BGS) || (gSaveContext.swordHealth > 0.0f)) {
                func_808377DC(globalCtx, this);
                return 1;
            }
        }
    } else {
        func_8083C50C(this);
    }

    return 0;
}

s32 func_8083C61C(GlobalContext* globalCtx, Player* this) {
    if ((globalCtx->roomCtx.curRoom.unk_03 != 2) && (this->actor.bgCheckFlags & 1) && (AMMO(ITEM_NUT) != 0)) {
        func_80835C58(globalCtx, this, func_8084E604, 0);
        func_80832264(globalCtx, this, &gPlayerAnim_003048);
        this->unk_6AD = 0;
        return 1;
    }

    return 0;
}

static struct_80854554 D_80854554[] = {
    { &gPlayerAnim_002648, &gPlayerAnim_002640, 2, 3 },
    { &gPlayerAnim_002680, &gPlayerAnim_002678, 5, 3 },
};

s32 func_8083C6B8(GlobalContext* globalCtx, Player* this) {
    Vec3f sp24;

    if (D_80853614) {
        if (Player_GetBottleHeld(this) >= 0) {
            func_80835C58(globalCtx, this, func_8084ECA4, 0);

            if (this->actor.yDistToWater > 12.0f) {
                this->unk_850 = 1;
            }

            func_808322D0(globalCtx, this, D_80854554[this->unk_850].unk_00);

            func_8002F7DC(&this->actor, NA_SE_IT_SWORD_SWING);
            func_80832698(this, NA_SE_VO_LI_AUTO_JUMP);
            return 1;
        }

        if (this->heldItemActionParam == PLAYER_AP_FISHING_POLE) {
            sp24 = this->actor.world.pos;
            sp24.y += 50.0f;

            if (!(this->actor.bgCheckFlags & 1) || (this->actor.world.pos.z > 1300.0f) ||
                BgCheck_SphVsFirstPoly(&globalCtx->colCtx, &sp24, 20.0f)) {
                func_80078884(NA_SE_SY_ERROR);
                return 0;
            }

            func_80835C58(globalCtx, this, func_80850C68, 0);
            this->unk_860 = 1;
            func_80832210(this);
            func_80832264(globalCtx, this, &gPlayerAnim_002C30);
            return 1;
        } else {
            return 0;
        }
    }

    return 0;
}

void func_8083C858(Player* this, GlobalContext* globalCtx) {
    PlayerFunc674 func;

    if (func_80833BCC(this)) {
        func = func_8084227C;
    } else {
        func = func_80842180;
    }

    func_80835C58(globalCtx, this, func, 1);
    func_80832BE8(globalCtx, this, D_80853944[this->modelAnimType]);

    this->unk_89C = 0;
    this->unk_864 = this->unk_868 = 0.0f;
}

void func_8083C8DC(Player* this, GlobalContext* globalCtx, s16 arg2) {
    this->actor.shape.rot.y = this->currentYaw = arg2;
    func_8083C858(this, globalCtx);
}

s32 func_8083C910(GlobalContext* globalCtx, Player* this, f32 arg2) {
    WaterBox* sp2C;
    f32 sp28;

    sp28 = this->actor.world.pos.y;
    if (WaterBox_GetSurface1(globalCtx, &globalCtx->colCtx, this->actor.world.pos.x, this->actor.world.pos.z, &sp28,
                             &sp2C) != 0) {
        sp28 -= this->actor.world.pos.y;
        if (this->ageProperties->unk_24 <= sp28) {
            func_80835C58(globalCtx, this, func_8084D7C4, 0);
            func_80832C6C(globalCtx, this, &gPlayerAnim_0032F0);
            this->stateFlags1 |= 0x28000000;
            this->unk_850 = 20;
            this->linearVelocity = 2.0f;
            Player_SetBootData(globalCtx, this);
            return 0;
        }
    }

    func_80838E70(globalCtx, this, arg2, this->actor.shape.rot.y);
    this->stateFlags1 |= 0x20000000;
    return 1;
}

void func_8083CA20(GlobalContext* globalCtx, Player* this) {
    if (func_8083C910(globalCtx, this, 180.0f)) {
        this->unk_850 = -20;
    }
}

void func_8083CA54(GlobalContext* globalCtx, Player* this) {
    this->linearVelocity = 2.0f;
    gSaveContext.entranceSpeed = 2.0f;
    if (func_8083C910(globalCtx, this, 120.0f)) {
        this->unk_850 = -15;
    }
}

void func_8083CA9C(GlobalContext* globalCtx, Player* this) {
    if (gSaveContext.entranceSpeed < 0.1f) {
        gSaveContext.entranceSpeed = 0.1f;
    }

    this->linearVelocity = gSaveContext.entranceSpeed;

    if (func_8083C910(globalCtx, this, 800.0f)) {
        this->unk_850 = -80 / this->linearVelocity;
        if (this->unk_850 < -20) {
            this->unk_850 = -20;
        }
    }
}

void func_8083CB2C(Player* this, s16 yaw, GlobalContext* globalCtx) {
    func_80835C58(globalCtx, this, func_808414F8, 1);
    LinkAnimation_CopyJointToMorph(globalCtx, &this->skelAnime);
    this->unk_864 = this->unk_868 = 0.0f;
    this->currentYaw = yaw;
}

void func_8083CB94(Player* this, GlobalContext* globalCtx) {
    func_80835C58(globalCtx, this, func_80840DE4, 1);
    func_80832BE8(globalCtx, this, D_8085392C[this->modelAnimType]);
}

void func_8083CBF0(Player* this, s16 yaw, GlobalContext* globalCtx) {
    func_80835C58(globalCtx, this, func_808423EC, 1);
    LinkAnimation_Change(globalCtx, &this->skelAnime, &gPlayerAnim_0024F8, 2.2f, 0.0f,
                         Animation_GetLastFrame(&gPlayerAnim_0024F8), ANIMMODE_ONCE, -6.0f);
    this->linearVelocity = 8.0f;
    this->currentYaw = yaw;
}

void func_8083CC9C(Player* this, GlobalContext* globalCtx) {
    func_80835C58(globalCtx, this, func_8084193C, 1);
    func_80832BE8(globalCtx, this, D_80853B6C[this->modelAnimType]);
    this->unk_868 = 0.0f;
}

void func_8083CD00(Player* this, GlobalContext* globalCtx) {
    func_80835C58(globalCtx, this, func_8084251C, 1);
    LinkAnimation_PlayOnceSetSpeed(globalCtx, &this->skelAnime, &gPlayerAnim_0024E8, 2.0f);
}

void func_8083CD54(GlobalContext* globalCtx, Player* this, s16 yaw) {
    this->currentYaw = yaw;
    func_80835C58(globalCtx, this, func_80841BA8, 1);
    this->unk_87E = 1200;
    this->unk_87E *= D_808535E8;
    LinkAnimation_Change(globalCtx, &this->skelAnime, D_80853B84[this->modelAnimType], 1.0f, 0.0f, 0.0f, ANIMMODE_LOOP,
                         -6.0f);
}

void func_8083CE0C(Player* this, GlobalContext* globalCtx) {
    LinkAnimationHeader* anim;

    func_80835C58(globalCtx, this, func_80840BC8, 1);

    if (this->unk_870 < 0.5f) {
        anim = D_80853BB4[this->modelAnimType];
    } else {
        anim = D_80853B9C[this->modelAnimType];
    }
    func_80832264(globalCtx, this, anim);

    this->currentYaw = this->actor.shape.rot.y;
}

void func_8083CEAC(Player* this, GlobalContext* globalCtx) {
    func_80835C58(globalCtx, this, func_80840450, 1);
    func_80832B0C(globalCtx, this, D_808539BC[this->modelAnimType]);
    this->unk_850 = 1;
}

void func_8083CF10(Player* this, GlobalContext* globalCtx) {
    if (this->linearVelocity != 0.0f) {
        func_8083C858(this, globalCtx);
    } else {
        func_8083CE0C(this, globalCtx);
    }
}

void func_8083CF5C(Player* this, GlobalContext* globalCtx) {
    if (this->linearVelocity != 0.0f) {
        func_8083C858(this, globalCtx);
    } else {
        func_80839F90(this, globalCtx);
    }
}

s32 func_8083CFA8(GlobalContext* globalCtx, Player* this, f32 arg2, s32 splashScale) {
    f32 sp3C = fabsf(arg2);
    WaterBox* sp38;
    f32 sp34;
    Vec3f splashPos;
    s32 splashType;

    if (sp3C > 2.0f) {
        splashPos.x = this->bodyPartsPos[0].x;
        splashPos.z = this->bodyPartsPos[0].z;
        sp34 = this->actor.world.pos.y;
        if (WaterBox_GetSurface1(globalCtx, &globalCtx->colCtx, splashPos.x, splashPos.z, &sp34, &sp38)) {
            if ((sp34 - this->actor.world.pos.y) < 100.0f) {
                splashType = (sp3C <= 10.0f) ? 0 : 1;
                splashPos.y = sp34;
                EffectSsGSplash_Spawn(globalCtx, &splashPos, NULL, NULL, splashType, splashScale);
                return 1;
            }
        }
    }

    return 0;
}

void func_8083D0A8(GlobalContext* globalCtx, Player* this, f32 arg2) {
    this->stateFlags1 |= 0x40000;
    this->stateFlags1 &= ~0x8000000;

    func_80832340(globalCtx, this);
    if (func_8083CFA8(globalCtx, this, arg2, 500)) {
        func_8002F7DC(&this->actor, NA_SE_EV_JUMP_OUT_WATER);
    }

    Player_SetBootData(globalCtx, this);
}

s32 func_8083D12C(GlobalContext* globalCtx, Player* this, Input* arg2) {
    if (!(this->stateFlags1 & 0x400) && !(this->stateFlags2 & 0x400)) {
        if ((arg2 == NULL) || (CHECK_BTN_ALL(arg2->press.button, BTN_A) && (ABS(this->unk_6C2) < 12000) &&
                               (this->currentBoots != PLAYER_BOOTS_IRON))) {

            func_80835C58(globalCtx, this, func_8084DC48, 0);
            func_80832264(globalCtx, this, &gPlayerAnim_003308);

            this->unk_6C2 = 0;
            this->stateFlags2 |= 0x400;
            this->actor.velocity.y = 0.0f;

            if (arg2 != NULL) {
                this->stateFlags2 |= 0x800;
                func_8002F7DC(&this->actor, NA_SE_PL_DIVE_BUBBLE);
            }

            return 1;
        }
    }

    if ((this->stateFlags1 & 0x400) || (this->stateFlags2 & 0x400)) {
        if (this->actor.velocity.y > 0.0f) {
            if (this->actor.yDistToWater < this->ageProperties->unk_30) {

                this->stateFlags2 &= ~0x400;

                if (arg2 != NULL) {
                    func_80835C58(globalCtx, this, func_8084E1EC, 1);

                    if (this->stateFlags1 & 0x400) {
                        this->stateFlags1 |= 0x20000C00;
                    }

                    this->unk_850 = 2;
                }

                func_80832340(globalCtx, this);
                func_80832B0C(globalCtx, this, (this->stateFlags1 & 0x800) ? &gPlayerAnim_003318 : &gPlayerAnim_003300);

                if (func_8083CFA8(globalCtx, this, this->actor.velocity.y, 500)) {
                    func_8002F7DC(&this->actor, NA_SE_PL_FACE_UP);
                }

                return 1;
            }
        }
    }

    return 0;
}

void func_8083D330(GlobalContext* globalCtx, Player* this) {
    func_80832284(globalCtx, this, &gPlayerAnim_0032F0);
    this->unk_6C2 = 16000;
    this->unk_850 = 1;
}

void func_8083D36C(GlobalContext* globalCtx, Player* this) {
    if ((this->currentBoots != PLAYER_BOOTS_IRON) || !(this->actor.bgCheckFlags & 1)) {
        func_80832564(globalCtx, this);

        if ((this->currentBoots != PLAYER_BOOTS_IRON) && (this->stateFlags2 & 0x400)) {
            this->stateFlags2 &= ~0x400;
            func_8083D12C(globalCtx, this, 0);
            this->unk_84F = 1;
        } else if (func_80844A44 == this->func_674) {
            func_80835C58(globalCtx, this, func_8084DC48, 0);
            func_8083D330(globalCtx, this);
        } else {
            func_80835C58(globalCtx, this, func_8084D610, 1);
            func_80832B0C(globalCtx, this, (this->actor.bgCheckFlags & 1) ? &gPlayerAnim_003330 : &gPlayerAnim_0032E0);
        }
    }

    if (!(this->stateFlags1 & 0x8000000) || (this->actor.yDistToWater < this->ageProperties->unk_2C)) {
        if (func_8083CFA8(globalCtx, this, this->actor.velocity.y, 500)) {
            func_8002F7DC(&this->actor, NA_SE_EV_DIVE_INTO_WATER);

            if (this->fallDistance > 800.0f) {
                func_80832698(this, NA_SE_VO_LI_CLIMB_END);
            }
        }
    }

    this->stateFlags1 |= 0x8000000;
    this->stateFlags2 |= 0x400;
    this->stateFlags1 &= ~0xC0000;
    this->unk_854 = 0.0f;

    Player_SetBootData(globalCtx, this);
}

void func_8083D53C(GlobalContext* globalCtx, Player* this) {
    if (this->actor.yDistToWater < this->ageProperties->unk_2C) {
        func_800F67A0(0);
        this->unk_840 = 0;
    } else {
        func_800F67A0(32);
        if (this->unk_840 < 300) {
            this->unk_840++;
        }
    }

    if ((func_80845668 != this->func_674) && (func_8084BDFC != this->func_674)) {
        if (this->ageProperties->unk_2C < this->actor.yDistToWater) {
            if (!(this->stateFlags1 & 0x8000000) ||
                (!((this->currentBoots == PLAYER_BOOTS_IRON) && (this->actor.bgCheckFlags & 1)) &&
                 (func_8084E30C != this->func_674) && (func_8084E368 != this->func_674) &&
                 (func_8084D610 != this->func_674) && (func_8084D84C != this->func_674) &&
                 (func_8084DAB4 != this->func_674) && (func_8084DC48 != this->func_674) &&
                 (func_8084E1EC != this->func_674) && (func_8084D7C4 != this->func_674))) {
                func_8083D36C(globalCtx, this);
                return;
            }
        } else if ((this->stateFlags1 & 0x8000000) && (this->actor.yDistToWater < this->ageProperties->unk_24)) {
            if ((this->skelAnime.moveFlags == 0) && (this->currentBoots != PLAYER_BOOTS_IRON)) {
                func_8083CD54(globalCtx, this, this->actor.shape.rot.y);
            }
            func_8083D0A8(globalCtx, this, this->actor.velocity.y);
        }
    }
}

void func_8083D6EC(GlobalContext* globalCtx, Player* this) {
    Vec3f ripplePos;
    f32 temp1;
    f32 temp2;
    f32 temp3;
    f32 temp4;

    this->actor.minVelocityY = -20.0f;
    this->actor.gravity = REG(68) / 100.0f;

    if (func_8083816C(D_808535E4)) {
        temp1 = fabsf(this->linearVelocity) * 20.0f;
        temp3 = 0.0f;

        if (D_808535E4 == 4) {
            if (this->unk_6C4 > 1300.0f) {
                temp2 = this->unk_6C4;
            } else {
                temp2 = 1300.0f;
            }
            if (this->currentBoots == PLAYER_BOOTS_HOVER) {
                temp1 += temp1;
            } else if (this->currentBoots == PLAYER_BOOTS_IRON) {
                temp1 *= 0.3f;
            }
        } else {
            temp2 = 20000.0f;
            if (this->currentBoots != PLAYER_BOOTS_HOVER) {
                temp1 += temp1;
            } else if ((D_808535E4 == 7) || (this->currentBoots == PLAYER_BOOTS_IRON)) {
                temp1 = 0;
            }
        }

        if (this->currentBoots != PLAYER_BOOTS_HOVER) {
            temp3 = (temp2 - this->unk_6C4) * 0.02f;
            temp3 = CLAMP(temp3, 0.0f, 300.0f);
            if (this->currentBoots == PLAYER_BOOTS_IRON) {
                temp3 += temp3;
            }
        }

        this->unk_6C4 += temp3 - temp1;
        this->unk_6C4 = CLAMP(this->unk_6C4, 0.0f, temp2);

        this->actor.gravity -= this->unk_6C4 * 0.004f;
    } else {
        this->unk_6C4 = 0.0f;
    }

    if (this->actor.bgCheckFlags & 0x20) {
        if (this->actor.yDistToWater < 50.0f) {
            temp4 = fabsf(this->bodyPartsPos[0].x - this->unk_A88.x) +
                    fabsf(this->bodyPartsPos[0].y - this->unk_A88.y) + fabsf(this->bodyPartsPos[0].z - this->unk_A88.z);
            if (temp4 > 4.0f) {
                temp4 = 4.0f;
            }
            this->unk_854 += temp4;

            if (this->unk_854 > 15.0f) {
                this->unk_854 = 0.0f;

                ripplePos.x = (Rand_ZeroOne() * 10.0f) + this->actor.world.pos.x;
                ripplePos.y = this->actor.world.pos.y + this->actor.yDistToWater;
                ripplePos.z = (Rand_ZeroOne() * 10.0f) + this->actor.world.pos.z;
                EffectSsGRipple_Spawn(globalCtx, &ripplePos, 100, 500, 0);

                if ((this->linearVelocity > 4.0f) && !func_808332B8(this) &&
                    ((this->actor.world.pos.y + this->actor.yDistToWater) < this->bodyPartsPos[0].y)) {
                    func_8083CFA8(globalCtx, this, 20.0f,
                                  (fabsf(this->linearVelocity) * 50.0f) + (this->actor.yDistToWater * 5.0f));
                }
            }
        }

        if (this->actor.yDistToWater > 40.0f) {
            s32 numBubbles = 0;
            s32 i;

            if ((this->actor.velocity.y > -1.0f) || (this->actor.bgCheckFlags & 1)) {
                if (Rand_ZeroOne() < 0.2f) {
                    numBubbles = 1;
                }
            } else {
                numBubbles = this->actor.velocity.y * -2.0f;
            }

            for (i = 0; i < numBubbles; i++) {
                EffectSsBubble_Spawn(globalCtx, &this->actor.world.pos, 20.0f, 10.0f, 20.0f, 0.13f);
            }
        }
    }
}

s32 func_8083DB98(Player* this, s32 arg1) {
    Actor* unk_664 = this->unk_664;
    Vec3f sp30;
    s16 sp2E;
    s16 sp2C;

    sp30.x = this->actor.world.pos.x;
    sp30.y = this->bodyPartsPos[7].y + 3.0f;
    sp30.z = this->actor.world.pos.z;
    sp2E = Math_Vec3f_Pitch(&sp30, &unk_664->focus.pos);
    sp2C = Math_Vec3f_Yaw(&sp30, &unk_664->focus.pos);
    Math_SmoothStepToS(&this->actor.focus.rot.y, sp2C, 4, 10000, 0);
    Math_SmoothStepToS(&this->actor.focus.rot.x, sp2E, 4, 10000, 0);
    this->unk_6AE |= 2;

    return func_80836AB8(this, arg1);
}

static Vec3f D_8085456C = { 0.0f, 100.0f, 40.0f };

void func_8083DC54(Player* this, GlobalContext* globalCtx) {
    s16 sp46;
    s16 temp2;
    f32 temp1;
    Vec3f sp34;

    if (this->unk_664 != NULL) {
        if (func_8002DD78(this) || func_808334B4(this)) {
            func_8083DB98(this, 1);
        } else {
            func_8083DB98(this, 0);
        }
        return;
    }

    if (D_808535E4 == 11) {
        Math_SmoothStepToS(&this->actor.focus.rot.x, -20000, 10, 4000, 800);
    } else {
        sp46 = 0;
        temp1 = func_8083973C(globalCtx, this, &D_8085456C, &sp34);
        if (temp1 > BGCHECK_Y_MIN) {
            temp2 = Math_Atan2S(40.0f, this->actor.world.pos.y - temp1);
            sp46 = CLAMP(temp2, -4000, 4000);
        }
        this->actor.focus.rot.y = this->actor.shape.rot.y;
        Math_SmoothStepToS(&this->actor.focus.rot.x, sp46, 14, 4000, 30);
    }

    func_80836AB8(this, func_8002DD78(this) || func_808334B4(this));
}

void func_8083DDC8(Player* this, GlobalContext* globalCtx) {
    s16 temp1;
    s16 temp2;

    if (!func_8002DD78(this) && !func_808334B4(this) && (this->linearVelocity > 5.0f)) {
        temp1 = this->linearVelocity * 200.0f;
        temp2 = (s16)(this->currentYaw - this->actor.shape.rot.y) * this->linearVelocity * 0.1f;
        temp1 = CLAMP(temp1, -4000, 4000);
        temp2 = CLAMP(-temp2, -4000, 4000);
        Math_ScaledStepToS(&this->unk_6BC, temp1, 900);
        this->unk_6B6 = -(f32)this->unk_6BC * 0.5f;
        Math_ScaledStepToS(&this->unk_6BA, temp2, 300);
        Math_ScaledStepToS(&this->unk_6C0, temp2, 200);
        this->unk_6AE |= 0x168;
    } else {
        func_8083DC54(this, globalCtx);
    }
}

void func_8083DF68(Player* this, f32 arg1, s16 arg2) {
    Math_AsymStepToF(&this->linearVelocity, arg1, REG(19) / 100.0f, 1.5f);
    Math_ScaledStepToS(&this->currentYaw, arg2, REG(27));
}

void func_8083DFE0(Player* this, f32* arg1, s16* arg2) {
    s16 yawDiff = this->currentYaw - *arg2;

    if (this->swordState == 0) {
        this->linearVelocity = CLAMP(this->linearVelocity, -(R_RUN_SPEED_LIMIT / 100.0f), (R_RUN_SPEED_LIMIT / 100.0f));
    }

    if (ABS(yawDiff) > 0x6000) {
        if (Math_StepToF(&this->linearVelocity, 0.0f, 1.0f)) {
            this->currentYaw = *arg2;
        }
    } else {
        Math_AsymStepToF(&this->linearVelocity, *arg1, 0.05f, 0.1f);
        Math_ScaledStepToS(&this->currentYaw, *arg2, 200);
    }
}

static struct_80854578 D_80854578[] = {
    { &gPlayerAnim_003398, 35.17f, 6.6099997f },
    { &gPlayerAnim_0033A8, -34.16f, 7.91f },
};

s32 func_8083E0FC(Player* this, GlobalContext* globalCtx) {
    EnHorse* rideActor = (EnHorse*)this->rideActor;
    f32 unk_04;
    f32 unk_08;
    f32 sp38;
    f32 sp34;
    s32 temp;

    if ((rideActor != NULL) && CHECK_BTN_ALL(sControlInput->press.button, BTN_A)) {
        sp38 = Math_CosS(rideActor->actor.shape.rot.y);
        sp34 = Math_SinS(rideActor->actor.shape.rot.y);

        func_80836898(globalCtx, this, func_8083A360);

        this->stateFlags1 |= 0x800000;
        this->actor.bgCheckFlags &= ~0x20;

        if (this->mountSide < 0) {
            temp = 0;
        } else {
            temp = 1;
        }

        unk_04 = D_80854578[temp].unk_04;
        unk_08 = D_80854578[temp].unk_08;
        this->actor.world.pos.x =
            rideActor->actor.world.pos.x + rideActor->riderPos.x + ((unk_04 * sp38) + (unk_08 * sp34));
        this->actor.world.pos.z =
            rideActor->actor.world.pos.z + rideActor->riderPos.z + ((unk_08 * sp38) - (unk_04 * sp34));

        this->unk_878 = rideActor->actor.world.pos.y - this->actor.world.pos.y;
        this->currentYaw = this->actor.shape.rot.y = rideActor->actor.shape.rot.y;

        Actor_MountHorse(globalCtx, this, &rideActor->actor);
        func_80832264(globalCtx, this, D_80854578[temp].anim);
        func_80832F54(globalCtx, this, 0x9B);
        this->actor.parent = this->rideActor;
        func_80832224(this);
        func_800304B0(globalCtx);
        return 1;
    }

    return 0;
}

void func_8083E298(CollisionPoly* arg0, Vec3f* arg1, s16* arg2) {
    arg1->x = COLPOLY_GET_NORMAL(arg0->normal.x);
    arg1->y = COLPOLY_GET_NORMAL(arg0->normal.y);
    arg1->z = COLPOLY_GET_NORMAL(arg0->normal.z);

    *arg2 = Math_Atan2S(arg1->z, arg1->x);
}

static LinkAnimationHeader* D_80854590[] = {
    &gPlayerAnim_002EE0,
    &gPlayerAnim_0031D0,
};

s32 func_8083E318(GlobalContext* globalCtx, Player* this, CollisionPoly* arg2) {
    s32 pad;
    s16 sp4A;
    Vec3f sp3C;
    s16 sp3A;
    f32 temp1;
    f32 temp2;
    s16 temp3;

    if (!Player_InBlockingCsMode(globalCtx, this) && (func_8084F390 != this->func_674) &&
        (SurfaceType_GetSlope(&globalCtx->colCtx, arg2, this->actor.floorBgId) == 1)) {
        sp4A = Math_Atan2S(this->actor.velocity.z, this->actor.velocity.x);
        func_8083E298(arg2, &sp3C, &sp3A);
        temp3 = sp3A - sp4A;

        if (ABS(temp3) > 16000) {
            temp1 = (1.0f - sp3C.y) * 40.0f;
            temp2 = (temp1 * temp1) * 0.015f;
            if (temp2 < 1.2f) {
                temp2 = 1.2f;
            }
            this->windDirection = sp3A;
            Math_StepToF(&this->windSpeed, temp1, temp2);
        } else {
            func_80835C58(globalCtx, this, func_8084F390, 0);
            func_80832564(globalCtx, this);
            if (D_80853610 >= 0) {
                this->unk_84F = 1;
            }
            func_80832BE8(globalCtx, this, D_80854590[this->unk_84F]);
            this->linearVelocity = sqrtf(SQ(this->actor.velocity.x) + SQ(this->actor.velocity.z));
            this->currentYaw = sp4A;
            return 1;
        }
    }

    return 0;
}

// unknown data (unused)
static s32 D_80854598[] = {
    0xFFDB0871, 0xF8310000, 0x00940470, 0xF3980000, 0xFFB504A9, 0x0C9F0000, 0x08010402,
};

void func_8083E4C4(GlobalContext* globalCtx, Player* this, GetItemEntry* giEntry) {
    s32 sp1C = giEntry->field & 0x1F;

    if (!(giEntry->field & 0x80)) {
        Item_DropCollectible(globalCtx, &this->actor.world.pos, sp1C | 0x8000);
        if ((sp1C != 4) && (sp1C != 8) && (sp1C != 9) && (sp1C != 0xA) && (sp1C != 0) && (sp1C != 1) && (sp1C != 2) &&
            (sp1C != 0x14) && (sp1C != 0x13)) {
            Item_Give(globalCtx, giEntry->itemId);
        }
    } else {
        Item_Give(globalCtx, giEntry->itemId);
    }

    func_80078884((this->getItemId < 0) ? NA_SE_SY_GET_BOXITEM : NA_SE_SY_GET_ITEM);
}

s32 func_8083E5A8(Player* this, GlobalContext* globalCtx) {
    Actor* interactedActor;

    if (iREG(67) || (((interactedActor = this->interactRangeActor) != NULL) &&
                     func_8002D53C(globalCtx, &globalCtx->actorCtx.titleCtx))) {
        if (iREG(67) || (this->getItemId > GI_NONE)) {
            if (iREG(67)) {
                this->getItemId = iREG(68);
            }

            if (this->getItemId < GI_MAX) {
                GetItemEntry* giEntry = &sGetItemTable[this->getItemId - 1];

                if ((interactedActor != &this->actor) && !iREG(67)) {
                    interactedActor->parent = &this->actor;
                }

                iREG(67) = false;

                if ((Item_CheckObtainability(giEntry->itemId) == ITEM_NONE) || (globalCtx->sceneNum == SCENE_BOWLING)) {
                    func_808323B4(globalCtx, this);
                    func_8083AE40(this, giEntry->objectId);

                    if (!(this->stateFlags2 & 0x400) || (this->currentBoots == PLAYER_BOOTS_IRON)) {
                        func_80836898(globalCtx, this, func_8083A434);
                        func_808322D0(globalCtx, this, &gPlayerAnim_002788);
                        func_80835EA4(globalCtx, 9);
                    }

                    this->stateFlags1 |= 0x20000C00;
                    func_80832224(this);
                    return 1;
                }

                func_8083E4C4(globalCtx, this, giEntry);
                this->getItemId = GI_NONE;
            }
        } else if (CHECK_BTN_ALL(sControlInput->press.button, BTN_A) && !(this->stateFlags1 & 0x800) &&
                   !(this->stateFlags2 & 0x400)) {
            if (this->getItemId != GI_NONE) {
                GetItemEntry* giEntry = &sGetItemTable[-this->getItemId - 1];
                EnBox* chest = (EnBox*)interactedActor;

                if (giEntry->itemId != ITEM_NONE) {
                    if (((Item_CheckObtainability(giEntry->itemId) == ITEM_NONE) && (giEntry->field & 0x40)) ||
                        ((Item_CheckObtainability(giEntry->itemId) != ITEM_NONE) && (giEntry->field & 0x20))) {
                        this->getItemId = -GI_RUPEE_BLUE;
                        giEntry = &sGetItemTable[GI_RUPEE_BLUE - 1];
                    }
                }

                func_80836898(globalCtx, this, func_8083A434);
                this->stateFlags1 |= 0x20000C00;
                func_8083AE40(this, giEntry->objectId);
                this->actor.world.pos.x =
                    chest->dyna.actor.world.pos.x - (Math_SinS(chest->dyna.actor.shape.rot.y) * 29.4343f);
                this->actor.world.pos.z =
                    chest->dyna.actor.world.pos.z - (Math_CosS(chest->dyna.actor.shape.rot.y) * 29.4343f);
                this->currentYaw = this->actor.shape.rot.y = chest->dyna.actor.shape.rot.y;
                func_80832224(this);

                if ((giEntry->itemId != ITEM_NONE) && (giEntry->gi >= 0) &&
                    (Item_CheckObtainability(giEntry->itemId) == ITEM_NONE)) {
                    func_808322D0(globalCtx, this, this->ageProperties->unk_98);
                    func_80832F54(globalCtx, this, 0x28F);
                    chest->unk_1F4 = 1;
                    Camera_ChangeSetting(Gameplay_GetCamera(globalCtx, CAM_ID_MAIN), CAM_SET_ITEM0);
                } else {
                    func_80832264(globalCtx, this, &gPlayerAnim_002DF8);
                    chest->unk_1F4 = -1;
                }

                return 1;
            }

            if ((this->heldActor == NULL) || Player_HoldsHookshot(this)) {
                if ((interactedActor->id == ACTOR_BG_TOKI_SWD) && LINK_IS_ADULT) {
                    s32 sp24 = this->itemActionParam;

                    this->itemActionParam = PLAYER_AP_NONE;
                    this->modelAnimType = 0;
                    this->heldItemActionParam = this->itemActionParam;
                    func_80836898(globalCtx, this, func_8083A0F4);

                    if (sp24 == PLAYER_AP_SWORD_MASTER) {
                        this->nextModelGroup = Player_ActionToModelGroup(this, PLAYER_AP_LAST_USED);
                        func_8083399C(globalCtx, this, PLAYER_AP_LAST_USED);
                    } else {
                        func_80835F44(globalCtx, this, ITEM_LAST_USED);
                    }
                } else {
                    s32 strength = Player_GetStrength();
                    if ((interactedActor->id == ACTOR_EN_ISHI) && ((interactedActor->params & 0xF) == 1) &&
                        (strength < PLAYER_STR_SILVER_G)) {
                        return 0;
                    }

                    func_80836898(globalCtx, this, func_8083A0F4);
                }

                func_80832224(this);
                this->stateFlags1 |= 0x800;
                return 1;
            }
        }
    }

    return 0;
}

void func_8083EA94(Player* this, GlobalContext* globalCtx) {
    func_80835C58(globalCtx, this, func_80846578, 1);
    func_80832264(globalCtx, this, D_80853BCC[this->modelAnimType]);
}

s32 func_8083EAF0(Player* this, Actor* actor) {
    if ((actor != NULL) && !(actor->flags & 0x800000) &&
        ((this->linearVelocity < 1.1f) || (actor->id == ACTOR_EN_BOM_CHU))) {
        return 0;
    }

    return 1;
}

s32 func_8083EB44(Player* this, GlobalContext* globalCtx) {
    if ((this->stateFlags1 & 0x800) && (this->heldActor != NULL) &&
        CHECK_BTN_ANY(sControlInput->press.button, BTN_A | BTN_B | BTN_CLEFT | BTN_CRIGHT | BTN_CDOWN)) {
        if (!func_80835644(globalCtx, this, this->heldActor)) {
            if (!func_8083EAF0(this, this->heldActor)) {
                func_80835C58(globalCtx, this, func_808464B0, 1);
                func_80832264(globalCtx, this, D_80853BE4[this->modelAnimType]);
            } else {
                func_8083EA94(this, globalCtx);
            }
        }
        return 1;
    }

    return 0;
}

s32 func_8083EC18(Player* this, GlobalContext* globalCtx, u32 arg2) {
    if (this->wallHeight >= 79.0f) {
        if (!(this->stateFlags1 & 0x8000000) || (this->currentBoots == PLAYER_BOOTS_IRON) ||
            (this->actor.yDistToWater < this->ageProperties->unk_2C)) {
            s32 sp8C = (arg2 & 8) ? 2 : 0;

            if ((sp8C != 0) || (arg2 & 2) ||
                func_80041E4C(&globalCtx->colCtx, this->actor.wallPoly, this->actor.wallBgId)) {
                f32 phi_f20;
                CollisionPoly* sp84 = this->actor.wallPoly;
                f32 sp80;
                f32 sp7C;
                f32 phi_f12;
                f32 phi_f14;

                phi_f20 = phi_f12 = 0.0f;

                if (sp8C != 0) {
                    sp80 = this->actor.world.pos.x;
                    sp7C = this->actor.world.pos.z;
                } else {
                    Vec3f sp50[3];
                    s32 i;
                    f32 sp48;
                    Vec3f* sp44 = &sp50[0];
                    s32 pad;

                    CollisionPoly_GetVerticesByBgId(sp84, this->actor.wallBgId, &globalCtx->colCtx, sp50);

                    sp80 = phi_f12 = sp44->x;
                    sp7C = phi_f14 = sp44->z;
                    phi_f20 = sp44->y;
                    for (i = 1; i < 3; i++) {
                        sp44++;
                        if (sp80 > sp44->x) {
                            sp80 = sp44->x;
                        } else if (phi_f12 < sp44->x) {
                            phi_f12 = sp44->x;
                        }

                        if (sp7C > sp44->z) {
                            sp7C = sp44->z;
                        } else if (phi_f14 < sp44->z) {
                            phi_f14 = sp44->z;
                        }

                        if (phi_f20 > sp44->y) {
                            phi_f20 = sp44->y;
                        }
                    }

                    sp80 = (sp80 + phi_f12) * 0.5f;
                    sp7C = (sp7C + phi_f14) * 0.5f;

                    phi_f12 = ((this->actor.world.pos.x - sp80) * COLPOLY_GET_NORMAL(sp84->normal.z)) -
                              ((this->actor.world.pos.z - sp7C) * COLPOLY_GET_NORMAL(sp84->normal.x));
                    sp48 = this->actor.world.pos.y - phi_f20;

                    phi_f20 = ((f32)(s32)((sp48 / 15.000000223517418) + 0.5) * 15.000000223517418) - sp48;
                    phi_f12 = fabsf(phi_f12);
                }

                if (phi_f12 < 8.0f) {
                    f32 sp3C = COLPOLY_GET_NORMAL(sp84->normal.x);
                    f32 sp38 = COLPOLY_GET_NORMAL(sp84->normal.z);
                    f32 sp34 = this->wallDistance;
                    LinkAnimationHeader* sp30;

                    func_80836898(globalCtx, this, func_8083A3B0);
                    this->stateFlags1 |= 0x200000;
                    this->stateFlags1 &= ~0x8000000;

                    if ((sp8C != 0) || (arg2 & 2)) {
                        if ((this->unk_84F = sp8C) != 0) {
                            if (this->actor.bgCheckFlags & 1) {
                                sp30 = &gPlayerAnim_002D80;
                            } else {
                                sp30 = &gPlayerAnim_002D68;
                            }
                            sp34 = (this->ageProperties->unk_38 - 1.0f) - sp34;
                        } else {
                            sp30 = this->ageProperties->unk_A4;
                            sp34 = sp34 - 1.0f;
                        }
                        this->unk_850 = -2;
                        this->actor.world.pos.y += phi_f20;
                        this->actor.shape.rot.y = this->currentYaw = this->actor.wallYaw + 0x8000;
                    } else {
                        sp30 = this->ageProperties->unk_A8;
                        this->unk_850 = -4;
                        this->actor.shape.rot.y = this->currentYaw = this->actor.wallYaw;
                    }

                    this->actor.world.pos.x = (sp34 * sp3C) + sp80;
                    this->actor.world.pos.z = (sp34 * sp38) + sp7C;
                    func_80832224(this);
                    Math_Vec3f_Copy(&this->actor.prevPos, &this->actor.world.pos);
                    func_80832264(globalCtx, this, sp30);
                    func_80832F54(globalCtx, this, 0x9F);

                    return 1;
                }
            }
        }
    }

    return 0;
}

void func_8083F070(Player* this, LinkAnimationHeader* anim, GlobalContext* globalCtx) {
    func_80835DAC(globalCtx, this, func_8084C5F8, 0);
    LinkAnimation_PlayOnceSetSpeed(globalCtx, &this->skelAnime, anim, (4.0f / 3.0f));
}

s32 func_8083F0C8(Player* this, GlobalContext* globalCtx, u32 arg2) {
    CollisionPoly* wallPoly;
    Vec3f sp50[3];
    f32 sp4C;
    f32 phi_f2;
    f32 sp44;
    f32 phi_f12;
    s32 i;

    if (LINK_IS_CHILD && !(this->stateFlags1 & 0x8000000) && (arg2 & 0x30)) {
        wallPoly = this->actor.wallPoly;
        CollisionPoly_GetVerticesByBgId(wallPoly, this->actor.wallBgId, &globalCtx->colCtx, sp50);

        sp4C = phi_f2 = sp50[0].x;
        sp44 = phi_f12 = sp50[0].z;
        for (i = 1; i < 3; i++) {
            if (sp4C > sp50[i].x) {
                sp4C = sp50[i].x;
            } else if (phi_f2 < sp50[i].x) {
                phi_f2 = sp50[i].x;
            }

            if (sp44 > sp50[i].z) {
                sp44 = sp50[i].z;
            } else if (phi_f12 < sp50[i].z) {
                phi_f12 = sp50[i].z;
            }
        }

        sp4C = (sp4C + phi_f2) * 0.5f;
        sp44 = (sp44 + phi_f12) * 0.5f;

        phi_f2 = ((this->actor.world.pos.x - sp4C) * COLPOLY_GET_NORMAL(wallPoly->normal.z)) -
                 ((this->actor.world.pos.z - sp44) * COLPOLY_GET_NORMAL(wallPoly->normal.x));

        if (fabsf(phi_f2) < 8.0f) {
            this->stateFlags2 |= 0x10000;

            if (CHECK_BTN_ALL(sControlInput->press.button, BTN_A)) {
                f32 sp38 = COLPOLY_GET_NORMAL(wallPoly->normal.x);
                f32 sp34 = COLPOLY_GET_NORMAL(wallPoly->normal.z);
                f32 sp30 = this->wallDistance;

                func_80836898(globalCtx, this, func_8083A40C);
                this->stateFlags2 |= 0x40000;
                this->actor.shape.rot.y = this->currentYaw = this->actor.wallYaw + 0x8000;
                this->actor.world.pos.x = sp4C + (sp30 * sp38);
                this->actor.world.pos.z = sp44 + (sp30 * sp34);
                func_80832224(this);
                this->actor.prevPos = this->actor.world.pos;
                func_80832264(globalCtx, this, &gPlayerAnim_002708);
                func_80832F54(globalCtx, this, 0x9D);

                return 1;
            }
        }
    }

    return 0;
}

s32 func_8083F360(GlobalContext* globalCtx, Player* this, f32 arg1, f32 arg2, f32 arg3, f32 arg4) {
    CollisionPoly* wallPoly;
    s32 sp78;
    Vec3f sp6C;
    Vec3f sp60;
    Vec3f sp54;
    f32 yawCos;
    f32 yawSin;
    s32 temp;
    f32 temp1;
    f32 temp2;

    yawCos = Math_CosS(this->actor.shape.rot.y);
    yawSin = Math_SinS(this->actor.shape.rot.y);

    sp6C.x = this->actor.world.pos.x + (arg4 * yawSin);
    sp6C.z = this->actor.world.pos.z + (arg4 * yawCos);
    sp60.x = this->actor.world.pos.x + (arg3 * yawSin);
    sp60.z = this->actor.world.pos.z + (arg3 * yawCos);
    sp60.y = sp6C.y = this->actor.world.pos.y + arg1;

    if (BgCheck_EntityLineTest1(&globalCtx->colCtx, &sp6C, &sp60, &sp54, &this->actor.wallPoly, true, false, false,
                                true, &sp78)) {
        wallPoly = this->actor.wallPoly;

        this->actor.bgCheckFlags |= 0x200;
        this->actor.wallBgId = sp78;

        D_808535F0 = func_80041DB8(&globalCtx->colCtx, wallPoly, sp78);

        temp1 = COLPOLY_GET_NORMAL(wallPoly->normal.x);
        temp2 = COLPOLY_GET_NORMAL(wallPoly->normal.z);
        temp = Math_Atan2S(-temp2, -temp1);
        Math_ScaledStepToS(&this->actor.shape.rot.y, temp, 800);

        this->currentYaw = this->actor.shape.rot.y;
        this->actor.world.pos.x = sp54.x - (Math_SinS(this->actor.shape.rot.y) * arg2);
        this->actor.world.pos.z = sp54.z - (Math_CosS(this->actor.shape.rot.y) * arg2);

        return 1;
    }

    this->actor.bgCheckFlags &= ~0x200;

    return 0;
}

s32 func_8083F524(GlobalContext* globalCtx, Player* this) {
    return func_8083F360(globalCtx, this, 26.0f, this->ageProperties->unk_38 + 5.0f, 30.0f, 0.0f);
}

s32 func_8083F570(Player* this, GlobalContext* globalCtx) {
    s16 temp;

    if ((this->linearVelocity != 0.0f) && (this->actor.bgCheckFlags & 8) && (D_808535F0 & 0x30)) {

        temp = this->actor.shape.rot.y - this->actor.wallYaw;
        if (this->linearVelocity < 0.0f) {
            temp += 0x8000;
        }

        if (ABS(temp) > 0x4000) {
            func_80835C58(globalCtx, this, func_8084C81C, 0);

            if (this->linearVelocity > 0.0f) {
                this->actor.shape.rot.y = this->actor.wallYaw + 0x8000;
                func_80832264(globalCtx, this, &gPlayerAnim_002700);
                func_80832F54(globalCtx, this, 0x9D);
                OnePointCutscene_Init(globalCtx, 9601, 999, NULL, CAM_ID_MAIN);
            } else {
                this->actor.shape.rot.y = this->actor.wallYaw;
                LinkAnimation_Change(globalCtx, &this->skelAnime, &gPlayerAnim_002708, -1.0f,
                                     Animation_GetLastFrame(&gPlayerAnim_002708), 0.0f, ANIMMODE_ONCE, 0.0f);
                func_80832F54(globalCtx, this, 0x9D);
                OnePointCutscene_Init(globalCtx, 9602, 999, NULL, CAM_ID_MAIN);
            }

            this->currentYaw = this->actor.shape.rot.y;
            func_80832210(this);

            return 1;
        }
    }

    return 0;
}

void func_8083F72C(Player* this, LinkAnimationHeader* anim, GlobalContext* globalCtx) {
    if (!func_80836898(globalCtx, this, func_8083A388)) {
        func_80835C58(globalCtx, this, func_8084B78C, 0);
    }

    func_80832264(globalCtx, this, anim);
    func_80832224(this);

    this->actor.shape.rot.y = this->currentYaw = this->actor.wallYaw + 0x8000;
}

s32 func_8083F7BC(Player* this, GlobalContext* globalCtx) {
    DynaPolyActor* wallPolyActor;

    if (!(this->stateFlags1 & 0x800) && (this->actor.bgCheckFlags & 0x200) && (D_80853608 < 0x3000)) {

        if (((this->linearVelocity > 0.0f) && func_8083EC18(this, globalCtx, D_808535F0)) ||
            func_8083F0C8(this, globalCtx, D_808535F0)) {
            return 1;
        }

        if (!func_808332B8(this) && ((this->linearVelocity == 0.0f) || !(this->stateFlags2 & 4)) &&
            (D_808535F0 & 0x40) && (this->actor.bgCheckFlags & 1) && (this->wallHeight >= 39.0f)) {

            this->stateFlags2 |= 1;

            if (CHECK_BTN_ALL(sControlInput->cur.button, BTN_A)) {

                if ((this->actor.wallBgId != BGCHECK_SCENE) &&
                    ((wallPolyActor = DynaPoly_GetActor(&globalCtx->colCtx, this->actor.wallBgId)) != NULL)) {

                    if (wallPolyActor->actor.id == ACTOR_BG_HEAVY_BLOCK) {
                        if (Player_GetStrength() < PLAYER_STR_GOLD_G) {
                            return 0;
                        }

                        func_80836898(globalCtx, this, func_8083A0F4);
                        this->stateFlags1 |= 0x800;
                        this->interactRangeActor = &wallPolyActor->actor;
                        this->getItemId = GI_NONE;
                        this->currentYaw = this->actor.wallYaw + 0x8000;
                        func_80832224(this);

                        return 1;
                    }

                    this->unk_3C4 = &wallPolyActor->actor;
                } else {
                    this->unk_3C4 = NULL;
                }

                func_8083F72C(this, &gPlayerAnim_0030F8, globalCtx);

                return 1;
            }
        }
    }

    return 0;
}

s32 func_8083F9D0(GlobalContext* globalCtx, Player* this) {
    if ((this->actor.bgCheckFlags & 0x200) &&
        ((this->stateFlags2 & 0x10) || CHECK_BTN_ALL(sControlInput->cur.button, BTN_A))) {
        DynaPolyActor* wallPolyActor = NULL;

        if (this->actor.wallBgId != BGCHECK_SCENE) {
            wallPolyActor = DynaPoly_GetActor(&globalCtx->colCtx, this->actor.wallBgId);
        }

        if (&wallPolyActor->actor == this->unk_3C4) {
            if (this->stateFlags2 & 0x10) {
                return 1;
            } else {
                return 0;
            }
        }
    }

    func_80839FFC(this, globalCtx);
    func_80832264(globalCtx, this, &gPlayerAnim_003100);
    this->stateFlags2 &= ~0x10;
    return 1;
}

void func_8083FAB8(Player* this, GlobalContext* globalCtx) {
    func_80835C58(globalCtx, this, func_8084B898, 0);
    this->stateFlags2 |= 0x10;
    func_80832264(globalCtx, this, &gPlayerAnim_0030F0);
}

void func_8083FB14(Player* this, GlobalContext* globalCtx) {
    func_80835C58(globalCtx, this, func_8084B9E4, 0);
    this->stateFlags2 |= 0x10;
    func_80832264(globalCtx, this, D_80853C5C[this->modelAnimType]);
}

void func_8083FB7C(Player* this, GlobalContext* globalCtx) {
    this->stateFlags1 &= ~0x8200000;
    func_80837B9C(this, globalCtx);
    this->linearVelocity = -0.4f;
}

s32 func_8083FBC0(Player* this, GlobalContext* globalCtx) {
    if (!CHECK_BTN_ALL(sControlInput->press.button, BTN_A) && (this->actor.bgCheckFlags & 0x200) &&
        ((D_808535F0 & 8) || (D_808535F0 & 2) ||
         func_80041E4C(&globalCtx->colCtx, this->actor.wallPoly, this->actor.wallBgId))) {
        return 0;
    }

    func_8083FB7C(this, globalCtx);
    func_80832698(this, NA_SE_VO_LI_AUTO_JUMP);
    return 1;
}

s32 func_8083FC68(Player* this, f32 arg1, s16 arg2) {
    f32 sp1C = (s16)(arg2 - this->actor.shape.rot.y);
    f32 temp;

    if (this->unk_664 != NULL) {
        func_8083DB98(this, func_8002DD78(this) || func_808334B4(this));
    }

    temp = fabsf(sp1C) / 32768.0f;

    if (arg1 > (((temp * temp) * 50.0f) + 6.0f)) {
        return 1;
    } else if (arg1 > (((1.0f - temp) * 10.0f) + 6.8f)) {
        return -1;
    }

    return 0;
}

s32 func_8083FD78(Player* this, f32* arg1, s16* arg2, GlobalContext* globalCtx) {
    s16 sp2E = *arg2 - this->targetYaw;
    u16 sp2C = ABS(sp2E);

    if ((func_8002DD78(this) || func_808334B4(this)) && (this->unk_664 == NULL)) {
        *arg1 *= Math_SinS(sp2C);

        if (*arg1 != 0.0f) {
            *arg2 = (((sp2E >= 0) ? 1 : -1) << 0xE) + this->actor.shape.rot.y;
        } else {
            *arg2 = this->actor.shape.rot.y;
        }

        if (this->unk_664 != NULL) {
            func_8083DB98(this, 1);
        } else {
            Math_SmoothStepToS(&this->actor.focus.rot.x, sControlInput->rel.stick_y * 240.0f, 14, 4000, 30);
            func_80836AB8(this, 1);
        }
    } else {
        if (this->unk_664 != NULL) {
            return func_8083FC68(this, *arg1, *arg2);
        } else {
            func_8083DC54(this, globalCtx);
            if ((*arg1 != 0.0f) && (sp2C < 6000)) {
                return 1;
            } else if (*arg1 > Math_SinS((0x4000 - (sp2C >> 1))) * 200.0f) {
                return -1;
            }
        }
    }

    return 0;
}

s32 func_8083FFB8(Player* this, f32* arg1, s16* arg2) {
    s16 temp1 = *arg2 - this->actor.shape.rot.y;
    u16 temp2 = ABS(temp1);
    f32 temp3 = Math_CosS(temp2);

    *arg1 *= temp3;

    if (*arg1 != 0.0f) {
        if (temp3 > 0) {
            return 1;
        } else {
            return -1;
        }
    }

    return 0;
}

s32 func_80840058(Player* this, f32* arg1, s16* arg2, GlobalContext* globalCtx) {
    func_8083DC54(this, globalCtx);

    if ((*arg1 != 0.0f) || (ABS(this->unk_87C) > 400)) {
        s16 temp1 = *arg2 - Camera_GetInputDirYaw(ACTIVE_CAM);
        u16 temp2 = (ABS(temp1) - 0x2000) & 0xFFFF;

        if ((temp2 < 0x4000) || (this->unk_87C != 0)) {
            return -1;
        } else {
            return 1;
        }
    }

    return 0;
}

void func_80840138(Player* this, f32 arg1, s16 arg2) {
    s16 temp = arg2 - this->actor.shape.rot.y;

    if (arg1 > 0.0f) {
        if (temp < 0) {
            this->unk_874 = 0.0f;
        } else {
            this->unk_874 = 1.0f;
        }
    }

    Math_StepToF(&this->unk_870, this->unk_874, 0.3f);
}

void func_808401B0(GlobalContext* globalCtx, Player* this) {
    LinkAnimation_BlendToJoint(globalCtx, &this->skelAnime, func_808334E4(this), this->unk_868, func_80833528(this),
                               this->unk_868, this->unk_870, this->blendTable);
}

s32 func_8084021C(f32 arg0, f32 arg1, f32 arg2, f32 arg3) {
    f32 temp;

    if ((arg3 == 0.0f) && (arg1 > 0.0f)) {
        arg3 = arg2;
    }

    temp = (arg0 + arg1) - arg3;

    if (((temp * arg1) >= 0.0f) && (((temp - arg1) * arg1) < 0.0f)) {
        return 1;
    }

    return 0;
}

void func_8084029C(Player* this, f32 arg1) {
    f32 updateScale = R_UPDATE_RATE * 0.5f;

    arg1 *= updateScale;
    if (arg1 < -7.25) {
        arg1 = -7.25;
    } else if (arg1 > 7.25f) {
        arg1 = 7.25f;
    }

    if (1) {}

    if ((this->currentBoots == PLAYER_BOOTS_HOVER) && !(this->actor.bgCheckFlags & 1) && (this->hoverBootsTimer != 0)) {
        func_8002F8F0(&this->actor, NA_SE_PL_HOBBERBOOTS_LV - SFX_FLAG);
    } else if (func_8084021C(this->unk_868, arg1, 29.0f, 10.0f) || func_8084021C(this->unk_868, arg1, 29.0f, 24.0f)) {
        func_808327F8(this, this->linearVelocity);
        if (this->linearVelocity > 4.0f) {
            this->stateFlags2 |= 8;
        }
    }

    this->unk_868 += arg1;

    if (this->unk_868 < 0.0f) {
        this->unk_868 += 29.0f;
    } else if (this->unk_868 >= 29.0f) {
        this->unk_868 -= 29.0f;
    }
}

void func_80840450(Player* this, GlobalContext* globalCtx) {
    f32 sp44;
    s16 sp42;
    s32 temp1;
    u32 temp2;
    s16 temp3;
    s32 temp4;

    if (this->stateFlags3 & 8) {
        if (Player_GetSwordHeld(this)) {
            this->stateFlags2 |= 0x60;
        } else {
            this->stateFlags3 &= ~8;
        }
    }

    if (this->unk_850 != 0) {
        if (LinkAnimation_Update(globalCtx, &this->skelAnime)) {
            func_80832DBC(this);
            func_80832284(globalCtx, this, func_808334E4(this));
            this->unk_850 = 0;
            this->stateFlags3 &= ~8;
        }
        func_80833C3C(this);
    } else {
        func_808401B0(globalCtx, this);
    }

    func_8083721C(this);

    if (!func_80837348(globalCtx, this, D_808543E0, 1)) {
        if (!func_80833B54(this) && (!func_80833B2C(this) || (func_80834B5C != this->func_82C))) {
            func_8083CF10(this, globalCtx);
            return;
        }

        func_80837268(this, &sp44, &sp42, 0.0f, globalCtx);

        temp1 = func_8083FC68(this, sp44, sp42);

        if (temp1 > 0) {
            func_8083C8DC(this, globalCtx, sp42);
            return;
        }

        if (temp1 < 0) {
            func_8083CBF0(this, sp42, globalCtx);
            return;
        }

        if (sp44 > 4.0f) {
            func_8083CC9C(this, globalCtx);
            return;
        }

        func_8084029C(this, (this->linearVelocity * 0.3f) + 1.0f);
        func_80840138(this, sp44, sp42);

        temp2 = this->unk_868;
        if ((temp2 < 6) || ((temp2 - 0xE) < 6)) {
            Math_StepToF(&this->linearVelocity, 0.0f, 1.5f);
            return;
        }

        temp3 = sp42 - this->currentYaw;
        temp4 = ABS(temp3);

        if (temp4 > 0x4000) {
            if (Math_StepToF(&this->linearVelocity, 0.0f, 1.5f)) {
                this->currentYaw = sp42;
            }
            return;
        }

        Math_AsymStepToF(&this->linearVelocity, sp44 * 0.3f, 2.0f, 1.5f);

        if (!(this->stateFlags3 & 8)) {
            Math_ScaledStepToS(&this->currentYaw, sp42, temp4 * 0.1f);
        }
    }
}

void func_808407CC(Player* this, GlobalContext* globalCtx) {
    f32 sp3C;
    s16 sp3A;
    s32 temp1;
    s16 temp2;
    s32 temp3;

    if (LinkAnimation_Update(globalCtx, &this->skelAnime)) {
        func_80832DBC(this);
        func_80832264(globalCtx, this, func_80833338(this));
    }

    func_8083721C(this);

    if (!func_80837348(globalCtx, this, D_808543E8, 1)) {
        if (func_80833B54(this)) {
            func_8083CEAC(this, globalCtx);
            return;
        }

        if (!func_80833B2C(this)) {
            func_80835DAC(globalCtx, this, func_80840BC8, 1);
            this->currentYaw = this->actor.shape.rot.y;
            return;
        }

        if (func_80834B5C == this->func_82C) {
            func_8083CEAC(this, globalCtx);
            return;
        }

        func_80837268(this, &sp3C, &sp3A, 0.0f, globalCtx);

        temp1 = func_8083FD78(this, &sp3C, &sp3A, globalCtx);

        if (temp1 > 0) {
            func_8083C8DC(this, globalCtx, sp3A);
            return;
        }

        if (temp1 < 0) {
            func_8083CB2C(this, sp3A, globalCtx);
            return;
        }

        if (sp3C > 4.9f) {
            func_8083CC9C(this, globalCtx);
            func_80833C3C(this);
            return;
        }
        if (sp3C != 0.0f) {
            func_8083CB94(this, globalCtx);
            return;
        }

        temp2 = sp3A - this->actor.shape.rot.y;
        temp3 = ABS(temp2);

        if (temp3 > 800) {
            func_8083CD54(globalCtx, this, sp3A);
        }
    }
}

void func_808409CC(GlobalContext* globalCtx, Player* this) {
    LinkAnimationHeader* anim;
    LinkAnimationHeader** animPtr;
    s32 heathIsCritical;
    s32 sp38;
    s32 sp34;

    if ((this->unk_664 != NULL) ||
        (!(heathIsCritical = HealthMeter_IsCritical()) && ((this->unk_6AC = (this->unk_6AC + 1) & 1) != 0))) {
        this->stateFlags2 &= ~0x10000000;
        anim = func_80833338(this);
    } else {
        this->stateFlags2 |= 0x10000000;
        if (this->stateFlags1 & 0x800) {
            anim = func_80833338(this);
        } else {
            sp38 = globalCtx->roomCtx.curRoom.unk_02;
            if (heathIsCritical) {
                if (this->unk_6AC >= 0) {
                    sp38 = 7;
                    this->unk_6AC = -1;
                } else {
                    sp38 = 8;
                }
            } else {
                sp34 = Rand_ZeroOne() * 5.0f;
                if (sp34 < 4) {
                    if (((sp34 != 0) && (sp34 != 3)) ||
                        ((this->rightHandType == 10) && ((sp34 == 3) || Player_GetSwordHeld(this)))) {
                        if ((sp34 == 0) && Player_HoldsTwoHandedWeapon(this)) {
                            sp34 = 4;
                        }
                        sp38 = sp34 + 9;
                    }
                }
            }
            animPtr = &D_80853D7C[sp38][0];
            if (this->modelAnimType != 1) {
                animPtr = &D_80853D7C[sp38][1];
            }
            anim = *animPtr;
        }
    }

    LinkAnimation_Change(globalCtx, &this->skelAnime, anim, (2.0f / 3.0f) * D_808535E8, 0.0f,
                         Animation_GetLastFrame(anim), ANIMMODE_ONCE, -6.0f);
}

void func_80840BC8(Player* this, GlobalContext* globalCtx) {
    s32 sp44;
    s32 sp40;
    f32 sp3C;
    s16 sp3A;
    s16 temp;

    sp44 = func_80833350(this);
    sp40 = LinkAnimation_Update(globalCtx, &this->skelAnime);

    if (sp44 > 0) {
        func_808333FC(this, sp44 - 1);
    }

    if (sp40 != 0) {
        if (this->unk_850 != 0) {
            if (DECR(this->unk_850) == 0) {
                this->skelAnime.endFrame = this->skelAnime.animLength - 1.0f;
            }
            this->skelAnime.jointTable[0].y = (this->skelAnime.jointTable[0].y + ((this->unk_850 & 1) * 0x50)) - 0x28;
        } else {
            func_80832DBC(this);
            func_808409CC(globalCtx, this);
        }
    }

    func_8083721C(this);

    if (this->unk_850 == 0) {
        if (!func_80837348(globalCtx, this, D_80854418, 1)) {
            if (func_80833B54(this)) {
                func_8083CEAC(this, globalCtx);
                return;
            }

            if (func_80833B2C(this)) {
                func_80839F30(this, globalCtx);
                return;
            }

            func_80837268(this, &sp3C, &sp3A, 0.018f, globalCtx);

            if (sp3C != 0.0f) {
                func_8083C8DC(this, globalCtx, sp3A);
                return;
            }

            temp = sp3A - this->actor.shape.rot.y;
            if (ABS(temp) > 800) {
                func_8083CD54(globalCtx, this, sp3A);
                return;
            }

            Math_ScaledStepToS(&this->actor.shape.rot.y, sp3A, 1200);
            this->currentYaw = this->actor.shape.rot.y;
            if (func_80833338(this) == this->skelAnime.animation) {
                func_8083DC54(this, globalCtx);
            }
        }
    }
}

void func_80840DE4(Player* this, GlobalContext* globalCtx) {
    f32 frames;
    f32 coeff;
    f32 sp44;
    s16 sp42;
    s32 temp1;
    s16 temp2;
    s32 temp3;
    s32 direction;

    this->skelAnime.mode = 0;
    LinkAnimation_SetUpdateFunction(&this->skelAnime);

    this->skelAnime.animation = func_8083356C(this);

    if (this->skelAnime.animation == &gPlayerAnim_0026E8) {
        frames = 24.0f;
        coeff = -(MREG(95) / 100.0f);
    } else {
        frames = 29.0f;
        coeff = MREG(95) / 100.0f;
    }

    this->skelAnime.animLength = frames;
    this->skelAnime.endFrame = frames - 1.0f;

    if ((s16)(this->currentYaw - this->actor.shape.rot.y) >= 0) {
        direction = 1;
    } else {
        direction = -1;
    }

    this->skelAnime.playSpeed = direction * (this->linearVelocity * coeff);

    LinkAnimation_Update(globalCtx, &this->skelAnime);

    if (LinkAnimation_OnFrame(&this->skelAnime, 0.0f) || LinkAnimation_OnFrame(&this->skelAnime, frames * 0.5f)) {
        func_808327F8(this, this->linearVelocity);
    }

    if (!func_80837348(globalCtx, this, D_808543F4, 1)) {
        if (func_80833B54(this)) {
            func_8083CEAC(this, globalCtx);
            return;
        }

        if (!func_80833B2C(this)) {
            func_80853080(this, globalCtx);
            return;
        }

        func_80837268(this, &sp44, &sp42, 0.0f, globalCtx);
        temp1 = func_8083FD78(this, &sp44, &sp42, globalCtx);

        if (temp1 > 0) {
            func_8083C8DC(this, globalCtx, sp42);
            return;
        }

        if (temp1 < 0) {
            func_8083CB2C(this, sp42, globalCtx);
            return;
        }

        if (sp44 > 4.9f) {
            func_8083CC9C(this, globalCtx);
            func_80833C3C(this);
            return;
        }

        if ((sp44 == 0.0f) && (this->linearVelocity == 0.0f)) {
            func_80839F30(this, globalCtx);
            return;
        }

        temp2 = sp42 - this->currentYaw;
        temp3 = ABS(temp2);

        if (temp3 > 0x4000) {
            if (Math_StepToF(&this->linearVelocity, 0.0f, 1.5f)) {
                this->currentYaw = sp42;
            }
            return;
        }

        Math_AsymStepToF(&this->linearVelocity, sp44 * 0.4f, 1.5f, 1.5f);
        Math_ScaledStepToS(&this->currentYaw, sp42, temp3 * 0.1f);
    }
}

void func_80841138(Player* this, GlobalContext* globalCtx) {
    f32 temp1;
    f32 temp2;

    if (this->unk_864 < 1.0f) {
        temp1 = R_UPDATE_RATE * 0.5f;
        func_8084029C(this, REG(35) / 1000.0f);
        LinkAnimation_LoadToJoint(globalCtx, &this->skelAnime, D_80853BFC[this->modelAnimType], this->unk_868);
        this->unk_864 += 1 * temp1;
        if (this->unk_864 >= 1.0f) {
            this->unk_864 = 1.0f;
        }
        temp1 = this->unk_864;
    } else {
        temp2 = this->linearVelocity - (REG(48) / 100.0f);
        if (temp2 < 0.0f) {
            temp1 = 1.0f;
            func_8084029C(this, (REG(35) / 1000.0f) + ((REG(36) / 1000.0f) * this->linearVelocity));
            LinkAnimation_LoadToJoint(globalCtx, &this->skelAnime, D_80853BFC[this->modelAnimType], this->unk_868);
        } else {
            temp1 = (REG(37) / 1000.0f) * temp2;
            if (temp1 < 1.0f) {
                func_8084029C(this, (REG(35) / 1000.0f) + ((REG(36) / 1000.0f) * this->linearVelocity));
            } else {
                temp1 = 1.0f;
                func_8084029C(this, 1.2f + ((REG(38) / 1000.0f) * temp2));
            }
            LinkAnimation_LoadToMorph(globalCtx, &this->skelAnime, D_80853BFC[this->modelAnimType], this->unk_868);
            LinkAnimation_LoadToJoint(globalCtx, &this->skelAnime, &gPlayerAnim_002DD0,
                                      this->unk_868 * (16.0f / 29.0f));
        }
    }

    if (temp1 < 1.0f) {
        LinkAnimation_InterpJointMorph(globalCtx, &this->skelAnime, 1.0f - temp1);
    }
}

void func_8084140C(Player* this, GlobalContext* globalCtx) {
    func_80835C58(globalCtx, this, func_8084170C, 1);
    func_80832B0C(globalCtx, this, &gPlayerAnim_002DA0);
}

s32 func_80841458(Player* this, f32* arg1, s16* arg2, GlobalContext* globalCtx) {
    if (this->linearVelocity > 6.0f) {
        func_8084140C(this, globalCtx);
        return 1;
    }

    if (*arg1 != 0.0f) {
        if (func_8083721C(this)) {
            *arg1 = 0.0f;
            *arg2 = this->currentYaw;
        } else {
            return 1;
        }
    }

    return 0;
}

void func_808414F8(Player* this, GlobalContext* globalCtx) {
    f32 sp34;
    s16 sp32;
    s32 sp2C;
    s16 sp2A;

    func_80841138(this, globalCtx);

    if (!func_80837348(globalCtx, this, D_80854400, 1)) {
        if (!func_80833C04(this)) {
            func_8083C8DC(this, globalCtx, this->currentYaw);
            return;
        }

        func_80837268(this, &sp34, &sp32, 0.0f, globalCtx);
        sp2C = func_8083FD78(this, &sp34, &sp32, globalCtx);

        if (sp2C >= 0) {
            if (!func_80841458(this, &sp34, &sp32, globalCtx)) {
                if (sp2C != 0) {
                    func_8083C858(this, globalCtx);
                } else if (sp34 > 4.9f) {
                    func_8083CC9C(this, globalCtx);
                } else {
                    func_8083CB94(this, globalCtx);
                }
            }
        } else {
            sp2A = sp32 - this->currentYaw;

            Math_AsymStepToF(&this->linearVelocity, sp34 * 1.5f, 1.5f, 2.0f);
            Math_ScaledStepToS(&this->currentYaw, sp32, sp2A * 0.1f);

            if ((sp34 == 0.0f) && (this->linearVelocity == 0.0f)) {
                func_80839F30(this, globalCtx);
            }
        }
    }
}

void func_808416C0(Player* this, GlobalContext* globalCtx) {
    func_80835C58(globalCtx, this, func_808417FC, 1);
    func_80832264(globalCtx, this, &gPlayerAnim_002DA8);
}

void func_8084170C(Player* this, GlobalContext* globalCtx) {
    s32 sp34;
    f32 sp30;
    s16 sp2E;

    sp34 = LinkAnimation_Update(globalCtx, &this->skelAnime);
    func_8083721C(this);

    if (!func_80837348(globalCtx, this, D_80854400, 1)) {
        func_80837268(this, &sp30, &sp2E, 0.0f, globalCtx);

        if (this->linearVelocity == 0.0f) {
            this->currentYaw = this->actor.shape.rot.y;

            if (func_8083FD78(this, &sp30, &sp2E, globalCtx) > 0) {
                func_8083C858(this, globalCtx);
            } else if ((sp30 != 0.0f) || (sp34 != 0)) {
                func_808416C0(this, globalCtx);
            }
        }
    }
}

void func_808417FC(Player* this, GlobalContext* globalCtx) {
    s32 sp1C;

    sp1C = LinkAnimation_Update(globalCtx, &this->skelAnime);

    if (!func_80837348(globalCtx, this, D_80854400, 1)) {
        if (sp1C != 0) {
            func_80839F30(this, globalCtx);
        }
    }
}

void func_80841860(GlobalContext* globalCtx, Player* this) {
    f32 frame;
    LinkAnimationHeader* sp38 = D_80853914[this->modelAnimType + 144];
    LinkAnimationHeader* sp34 = D_80853914[this->modelAnimType + 150];

    this->skelAnime.animation = sp38;

    func_8084029C(this, (REG(30) / 1000.0f) + ((REG(32) / 1000.0f) * this->linearVelocity));

    frame = this->unk_868 * (16.0f / 29.0f);
    LinkAnimation_BlendToJoint(globalCtx, &this->skelAnime, sp34, frame, sp38, frame, this->unk_870, this->blendTable);
}

void func_8084193C(Player* this, GlobalContext* globalCtx) {
    f32 sp3C;
    s16 sp3A;
    s32 temp1;
    s16 temp2;
    s32 temp3;

    func_80841860(globalCtx, this);

    if (!func_80837348(globalCtx, this, D_80854408, 1)) {
        if (!func_80833C04(this)) {
            func_8083C858(this, globalCtx);
            return;
        }

        func_80837268(this, &sp3C, &sp3A, 0.0f, globalCtx);

        if (func_80833B2C(this)) {
            temp1 = func_8083FD78(this, &sp3C, &sp3A, globalCtx);
        } else {
            temp1 = func_8083FC68(this, sp3C, sp3A);
        }

        if (temp1 > 0) {
            func_8083C858(this, globalCtx);
            return;
        }

        if (temp1 < 0) {
            if (func_80833B2C(this)) {
                func_8083CB2C(this, sp3A, globalCtx);
            } else {
                func_8083CBF0(this, sp3A, globalCtx);
            }
            return;
        }

        if ((this->linearVelocity < 3.6f) && (sp3C < 4.0f)) {
            if (!func_8008E9C4(this) && func_80833B2C(this)) {
                func_8083CB94(this, globalCtx);
            } else {
                func_80839F90(this, globalCtx);
            }
            return;
        }

        func_80840138(this, sp3C, sp3A);

        temp2 = sp3A - this->currentYaw;
        temp3 = ABS(temp2);

        if (temp3 > 0x4000) {
            if (Math_StepToF(&this->linearVelocity, 0.0f, 3.0f) != 0) {
                this->currentYaw = sp3A;
            }
            return;
        }

        sp3C *= 0.9f;
        Math_AsymStepToF(&this->linearVelocity, sp3C, 2.0f, 3.0f);
        Math_ScaledStepToS(&this->currentYaw, sp3A, temp3 * 0.1f);
    }
}

void func_80841BA8(Player* this, GlobalContext* globalCtx) {
    f32 sp34;
    s16 sp32;

    LinkAnimation_Update(globalCtx, &this->skelAnime);

    if (Player_HoldsTwoHandedWeapon(this)) {
        AnimationContext_SetLoadFrame(globalCtx, func_80833338(this), 0, this->skelAnime.limbCount,
                                      this->skelAnime.morphTable);
        AnimationContext_SetCopyTrue(globalCtx, this->skelAnime.limbCount, this->skelAnime.jointTable,
                                     this->skelAnime.morphTable, D_80853410);
    }

    func_80837268(this, &sp34, &sp32, 0.018f, globalCtx);

    if (!func_80837348(globalCtx, this, D_80854414, 1)) {
        if (sp34 != 0.0f) {
            this->actor.shape.rot.y = sp32;
            func_8083C858(this, globalCtx);
        } else if (Math_ScaledStepToS(&this->actor.shape.rot.y, sp32, this->unk_87E)) {
            func_8083C0E8(this, globalCtx);
        }

        this->currentYaw = this->actor.shape.rot.y;
    }
}

void func_80841CC4(Player* this, s32 arg1, GlobalContext* globalCtx) {
    LinkAnimationHeader* anim;
    s16 target;
    f32 rate;

    if (ABS(D_80853610) < 3640) {
        target = 0;
    } else {
        target = CLAMP(D_80853610, -10922, 10922);
    }

    Math_ScaledStepToS(&this->unk_89C, target, 400);

    if ((this->modelAnimType == 3) || ((this->unk_89C == 0) && (this->unk_6C4 <= 0.0f))) {
        if (arg1 == 0) {
            LinkAnimation_LoadToJoint(globalCtx, &this->skelAnime, D_8085392C[this->modelAnimType], this->unk_868);
        } else {
            LinkAnimation_LoadToMorph(globalCtx, &this->skelAnime, D_8085392C[this->modelAnimType], this->unk_868);
        }
        return;
    }

    if (this->unk_89C != 0) {
        rate = this->unk_89C / 10922.0f;
    } else {
        rate = this->unk_6C4 * 0.0006f;
    }

    rate *= fabsf(this->linearVelocity) * 0.5f;

    if (rate > 1.0f) {
        rate = 1.0f;
    }

    if (rate < 0.0f) {
        anim = &gPlayerAnim_002E48;
        rate = -rate;
    } else {
        anim = &gPlayerAnim_002E90;
    }

    if (arg1 == 0) {
        LinkAnimation_BlendToJoint(globalCtx, &this->skelAnime, D_8085392C[this->modelAnimType], this->unk_868, anim,
                                   this->unk_868, rate, this->blendTable);
    } else {
        LinkAnimation_BlendToMorph(globalCtx, &this->skelAnime, D_8085392C[this->modelAnimType], this->unk_868, anim,
                                   this->unk_868, rate, this->blendTable);
    }
}

void func_80841EE4(Player* this, GlobalContext* globalCtx) {
    f32 temp1;
    f32 temp2;

    if (this->unk_864 < 1.0f) {
        temp1 = R_UPDATE_RATE * 0.5f;

        func_8084029C(this, REG(35) / 1000.0f);
        LinkAnimation_LoadToJoint(globalCtx, &this->skelAnime, D_8085392C[this->modelAnimType], this->unk_868);

        this->unk_864 += 1 * temp1;
        if (this->unk_864 >= 1.0f) {
            this->unk_864 = 1.0f;
        }

        temp1 = this->unk_864;
    } else {
        temp2 = this->linearVelocity - (REG(48) / 100.0f);

        if (temp2 < 0.0f) {
            temp1 = 1.0f;
            func_8084029C(this, (REG(35) / 1000.0f) + ((REG(36) / 1000.0f) * this->linearVelocity));

            func_80841CC4(this, 0, globalCtx);
        } else {
            temp1 = (REG(37) / 1000.0f) * temp2;
            if (temp1 < 1.0f) {
                func_8084029C(this, (REG(35) / 1000.0f) + ((REG(36) / 1000.0f) * this->linearVelocity));
            } else {
                temp1 = 1.0f;
                func_8084029C(this, 1.2f + ((REG(38) / 1000.0f) * temp2));
            }

            func_80841CC4(this, 1, globalCtx);

            LinkAnimation_LoadToJoint(globalCtx, &this->skelAnime, func_80833438(this),
                                      this->unk_868 * (20.0f / 29.0f));
        }
    }

    if (temp1 < 1.0f) {
        LinkAnimation_InterpJointMorph(globalCtx, &this->skelAnime, 1.0f - temp1);
    }
}

void func_80842180(Player* this, GlobalContext* globalCtx) {
    f32 sp2C;
    s16 sp2A;

    this->stateFlags2 |= 0x20;
    func_80841EE4(this, globalCtx);

    if (!func_80837348(globalCtx, this, D_80854424, 1)) {
        if (func_80833C04(this)) {
            func_8083C858(this, globalCtx);
            return;
        }

        func_80837268(this, &sp2C, &sp2A, 0.018f, globalCtx);

        if (!func_8083C484(this, &sp2C, &sp2A)) {
            func_8083DF68(this, sp2C, sp2A);
            func_8083DDC8(this, globalCtx);

            if ((this->linearVelocity == 0.0f) && (sp2C == 0.0f)) {
                func_8083C0B8(this, globalCtx);
            }
        }
    }
}

void func_8084227C(Player* this, GlobalContext* globalCtx) {
    f32 sp2C;
    s16 sp2A;

    this->stateFlags2 |= 0x20;
    func_80841EE4(this, globalCtx);

    if (!func_80837348(globalCtx, this, D_80854430, 1)) {
        if (!func_80833C04(this)) {
            func_8083C858(this, globalCtx);
            return;
        }

        func_80837268(this, &sp2C, &sp2A, 0.0f, globalCtx);

        if (!func_8083C484(this, &sp2C, &sp2A)) {
            if ((func_80833B2C(this) && (sp2C != 0.0f) && (func_8083FD78(this, &sp2C, &sp2A, globalCtx) <= 0)) ||
                (!func_80833B2C(this) && (func_8083FC68(this, sp2C, sp2A) <= 0))) {
                func_80839F90(this, globalCtx);
                return;
            }

            func_8083DF68(this, sp2C, sp2A);
            func_8083DDC8(this, globalCtx);

            if ((this->linearVelocity == 0) && (sp2C == 0)) {
                func_80839F90(this, globalCtx);
            }
        }
    }
}

void func_808423EC(Player* this, GlobalContext* globalCtx) {
    s32 sp34;
    f32 sp30;
    s16 sp2E;

    sp34 = LinkAnimation_Update(globalCtx, &this->skelAnime);

    if (!func_80837348(globalCtx, this, D_80854408, 1)) {
        if (!func_80833C04(this)) {
            func_8083C858(this, globalCtx);
            return;
        }

        func_80837268(this, &sp30, &sp2E, 0.0f, globalCtx);

        if ((this->skelAnime.morphWeight == 0.0f) && (this->skelAnime.curFrame > 5.0f)) {
            func_8083721C(this);

            if ((this->skelAnime.curFrame > 10.0f) && (func_8083FC68(this, sp30, sp2E) < 0)) {
                func_8083CBF0(this, sp2E, globalCtx);
                return;
            }

            if (sp34 != 0) {
                func_8083CD00(this, globalCtx);
            }
        }
    }
}

void func_8084251C(Player* this, GlobalContext* globalCtx) {
    s32 sp34;
    f32 sp30;
    s16 sp2E;

    sp34 = LinkAnimation_Update(globalCtx, &this->skelAnime);

    func_8083721C(this);

    if (!func_80837348(globalCtx, this, D_80854440, 1)) {
        func_80837268(this, &sp30, &sp2E, 0.0f, globalCtx);

        if (this->linearVelocity == 0.0f) {
            this->currentYaw = this->actor.shape.rot.y;

            if (func_8083FC68(this, sp30, sp2E) > 0) {
                func_8083C858(this, globalCtx);
                return;
            }

            if ((sp30 != 0.0f) || (sp34 != 0)) {
                func_80839F90(this, globalCtx);
            }
        }
    }
}

void func_8084260C(Vec3f* src, Vec3f* dest, f32 arg2, f32 arg3, f32 arg4) {
    dest->x = (Rand_ZeroOne() * arg3) + src->x;
    dest->y = (Rand_ZeroOne() * arg4) + (src->y + arg2);
    dest->z = (Rand_ZeroOne() * arg3) + src->z;
}

static Vec3f D_808545B4 = { 0.0f, 0.0f, 0.0f };
static Vec3f D_808545C0 = { 0.0f, 0.0f, 0.0f };

s32 func_8084269C(GlobalContext* globalCtx, Player* this) {
    Vec3f sp2C;

    if ((this->unk_89E == 0) || (this->unk_89E == 1)) {
        func_8084260C(&this->actor.shape.feetPos[FOOT_LEFT], &sp2C,
                      this->actor.floorHeight - this->actor.shape.feetPos[FOOT_LEFT].y, 7.0f, 5.0f);
        func_800286CC(globalCtx, &sp2C, &D_808545B4, &D_808545C0, 50, 30);
        func_8084260C(&this->actor.shape.feetPos[FOOT_RIGHT], &sp2C,
                      this->actor.floorHeight - this->actor.shape.feetPos[FOOT_RIGHT].y, 7.0f, 5.0f);
        func_800286CC(globalCtx, &this->actor.shape.feetPos[FOOT_RIGHT], &D_808545B4, &D_808545C0, 50, 30);
        return 1;
    }

    return 0;
}

void func_8084279C(Player* this, GlobalContext* globalCtx) {
    func_80832CB0(globalCtx, this, D_80853C2C[this->modelAnimType]);

    if (DECR(this->unk_850) == 0) {
        if (!func_8083B040(this, globalCtx)) {
            func_8083A098(this, D_80853C44[this->modelAnimType], globalCtx);
        }

        this->actor.flags &= ~0x100;
        func_8005B1A4(Gameplay_GetCamera(globalCtx, CAM_ID_MAIN));
    }
}

s32 func_8084285C(Player* this, f32 arg1, f32 arg2, f32 arg3) {
    if ((arg1 <= this->skelAnime.curFrame) && (this->skelAnime.curFrame <= arg3)) {
        func_80833A20(this, (arg2 <= this->skelAnime.curFrame) ? 1 : -1);
        return 1;
    }

    func_80832318(this);
    return 0;
}

s32 func_808428D8(Player* this, GlobalContext* globalCtx) {
    if (!Player_IsChildWithHylianShield(this) && Player_GetSwordHeld(this) && D_80853614) {
        func_80832264(globalCtx, this, &gPlayerAnim_002EC8);
        this->unk_84F = 1;
        this->swordAnimation = 0xC;
        this->currentYaw = this->actor.shape.rot.y + this->unk_6BE;
        return 1;
    }

    return 0;
}

s32 func_80842964(Player* this, GlobalContext* globalCtx) {
    return func_8083B040(this, globalCtx) || func_8083B644(this, globalCtx) || func_8083E5A8(this, globalCtx);
}

void func_808429B4(GlobalContext* globalCtx, s32 speed, s32 y, s32 countdown) {
    s32 quakeIdx = Quake_Add(Gameplay_GetCamera(globalCtx, CAM_ID_MAIN), 3);
    Quake_SetSpeed(quakeIdx, speed);
    Quake_SetQuakeValues(quakeIdx, y, 0, 0, 0);
    Quake_SetCountdown(quakeIdx, countdown);
}

void func_80842A28(GlobalContext* globalCtx, Player* this) {
    func_808429B4(globalCtx, 27767, 7, 20);
    globalCtx->actorCtx.unk_02 = 4;
    func_8083264C(this, 255, 20, 150, 0);
    func_8002F7DC(&this->actor, NA_SE_IT_HAMMER_HIT);
}

void func_80842A88(GlobalContext* globalCtx, Player* this) {
    Inventory_ChangeAmmo(ITEM_STICK, -1);
    func_80835F44(globalCtx, this, ITEM_NONE);
}

s32 func_80842AC4(GlobalContext* globalCtx, Player* this) {
    if ((this->heldItemActionParam == PLAYER_AP_STICK) && (this->unk_85C > 0.5f)) {
        if (AMMO(ITEM_STICK) != 0) {
            EffectSsStick_Spawn(globalCtx, &this->bodyPartsPos[15], this->actor.shape.rot.y + 0x8000);
            this->unk_85C = 0.5f;
            func_80842A88(globalCtx, this);
            func_8002F7DC(&this->actor, NA_SE_IT_WOODSTICK_BROKEN);
        }

        return 1;
    }

    return 0;
}

s32 func_80842B7C(GlobalContext* globalCtx, Player* this) {
    if (this->heldItemActionParam == PLAYER_AP_SWORD_BGS) {
        if (!gSaveContext.bgsFlag && (gSaveContext.swordHealth > 0.0f)) {
            if ((gSaveContext.swordHealth -= 1.0f) <= 0.0f) {
                EffectSsStick_Spawn(globalCtx, &this->bodyPartsPos[15], this->actor.shape.rot.y + 0x8000);
                func_800849EC(globalCtx);
                func_8002F7DC(&this->actor, NA_SE_IT_MAJIN_SWORD_BROKEN);
            }
        }

        return 1;
    }

    return 0;
}

void func_80842CF0(GlobalContext* globalCtx, Player* this) {
    func_80842AC4(globalCtx, this);
    func_80842B7C(globalCtx, this);
}

static LinkAnimationHeader* D_808545CC[] = {
    &gPlayerAnim_002B10,
    &gPlayerAnim_002B20,
    &gPlayerAnim_002B08,
    &gPlayerAnim_002B18,
};

void func_80842D20(GlobalContext* globalCtx, Player* this) {
    s32 pad;
    s32 sp28;

    if (func_80843188 != this->func_674) {
        func_80832440(globalCtx, this);
        func_80835C58(globalCtx, this, func_808505DC, 0);

        if (func_8008E9C4(this)) {
            sp28 = 2;
        } else {
            sp28 = 0;
        }

        func_808322D0(globalCtx, this, D_808545CC[Player_HoldsTwoHandedWeapon(this) + sp28]);
    }

    func_8083264C(this, 180, 20, 100, 0);
    this->linearVelocity = -18.0f;
    func_80842CF0(globalCtx, this);
}

s32 func_80842DF4(GlobalContext* globalCtx, Player* this) {
    f32 phi_f2;
    CollisionPoly* sp78;
    s32 sp74;
    Vec3f sp68;
    Vec3f sp5C;
    Vec3f sp50;
    s32 temp1;
    s32 sp48;

    if (this->swordState > 0) {
        if (this->swordAnimation < 0x18) {
            if (!(this->swordQuads[0].base.atFlags & AT_BOUNCED) && !(this->swordQuads[1].base.atFlags & AT_BOUNCED)) {
                if (this->skelAnime.curFrame >= 2.0f) {

                    phi_f2 = Math_Vec3f_DistXYZAndStoreDiff(&this->swordInfo[0].tip, &this->swordInfo[0].base, &sp50);
                    if (phi_f2 != 0.0f) {
                        phi_f2 = (phi_f2 + 10.0f) / phi_f2;
                    }

                    sp68.x = this->swordInfo[0].tip.x + (sp50.x * phi_f2);
                    sp68.y = this->swordInfo[0].tip.y + (sp50.y * phi_f2);
                    sp68.z = this->swordInfo[0].tip.z + (sp50.z * phi_f2);

                    if (BgCheck_EntityLineTest1(&globalCtx->colCtx, &sp68, &this->swordInfo[0].tip, &sp5C, &sp78, true,
                                                false, false, true, &sp74) &&
                        !SurfaceType_IsIgnoredByEntities(&globalCtx->colCtx, sp78, sp74) &&
                        (func_80041D4C(&globalCtx->colCtx, sp78, sp74) != 6) &&
                        (func_8002F9EC(globalCtx, &this->actor, sp78, sp74, &sp5C) == 0)) {

                        if (this->heldItemActionParam == PLAYER_AP_HAMMER) {
                            func_80832630(globalCtx);
                            func_80842A28(globalCtx, this);
                            func_80842D20(globalCtx, this);
                            return 1;
                        }

                        if (this->linearVelocity >= 0.0f) {
                            sp48 = func_80041F10(&globalCtx->colCtx, sp78, sp74);

                            if (sp48 == 0xA) {
                                CollisionCheck_SpawnShieldParticlesWood(globalCtx, &sp5C, &this->actor.projectedPos);
                            } else {
                                CollisionCheck_SpawnShieldParticles(globalCtx, &sp5C);
                                if (sp48 == 0xB) {
                                    func_8002F7DC(&this->actor, NA_SE_IT_WALL_HIT_SOFT);
                                } else {
                                    func_8002F7DC(&this->actor, NA_SE_IT_WALL_HIT_HARD);
                                }
                            }

                            func_80842CF0(globalCtx, this);
                            this->linearVelocity = -14.0f;
                            func_8083264C(this, 180, 20, 100, 0);
                        }
                    }
                }
            } else {
                func_80842D20(globalCtx, this);
                func_80832630(globalCtx);
                return 1;
            }
        }

        temp1 = (this->swordQuads[0].base.atFlags & AT_HIT) || (this->swordQuads[1].base.atFlags & AT_HIT);

        if (temp1) {
            if (this->swordAnimation < 0x18) {
                Actor* at = this->swordQuads[temp1 ? 1 : 0].base.at;

                if ((at != NULL) && (at->id != ACTOR_EN_KANBAN)) {
                    func_80832630(globalCtx);
                }
            }

            if ((func_80842AC4(globalCtx, this) == 0) && (this->heldItemActionParam != PLAYER_AP_HAMMER)) {
                func_80842B7C(globalCtx, this);

                if (this->actor.colChkInfo.atHitEffect == 1) {
                    this->actor.colChkInfo.damage = 8;
                    func_80837C0C(globalCtx, this, 4, 0.0f, 0.0f, this->actor.shape.rot.y, 20);
                    return 1;
                }
            }
        }
    }

    return 0;
}

void func_80843188(Player* this, GlobalContext* globalCtx) {
    f32 sp54;
    f32 sp50;
    s16 sp4E;
    s16 sp4C;
    s16 sp4A;
    s16 sp48;
    s16 sp46;
    f32 sp40;

    if (LinkAnimation_Update(globalCtx, &this->skelAnime)) {
        if (!Player_IsChildWithHylianShield(this)) {
            func_80832284(globalCtx, this, D_80853B0C[this->modelAnimType]);
        }
        this->unk_850 = 1;
        this->unk_84F = 0;
    }

    if (!Player_IsChildWithHylianShield(this)) {
        this->stateFlags1 |= 0x400000;
        func_80836670(this, globalCtx);
        this->stateFlags1 &= ~0x400000;
    }

    func_8083721C(this);

    if (this->unk_850 != 0) {
        sp54 = sControlInput->rel.stick_y * 100;
        sp50 = sControlInput->rel.stick_x * -120;
        sp4E = this->actor.shape.rot.y - Camera_GetInputDirYaw(ACTIVE_CAM);

        sp40 = Math_CosS(sp4E);
        sp4C = (Math_SinS(sp4E) * sp50) + (sp54 * sp40);
        sp40 = Math_CosS(sp4E);
        sp4A = (sp50 * sp40) - (Math_SinS(sp4E) * sp54);

        if (sp4C > 3500) {
            sp4C = 3500;
        }

        sp48 = ABS(sp4C - this->actor.focus.rot.x) * 0.25f;
        if (sp48 < 100) {
            sp48 = 100;
        }

        sp46 = ABS(sp4A - this->unk_6BE) * 0.25f;
        if (sp46 < 50) {
            sp46 = 50;
        }

        Math_ScaledStepToS(&this->actor.focus.rot.x, sp4C, sp48);
        this->unk_6BC = this->actor.focus.rot.x;
        Math_ScaledStepToS(&this->unk_6BE, sp4A, sp46);

        if (this->unk_84F != 0) {
            if (!func_80842DF4(globalCtx, this)) {
                if (this->skelAnime.curFrame < 2.0f) {
                    func_80833A20(this, 1);
                }
            } else {
                this->unk_850 = 1;
                this->unk_84F = 0;
            }
        } else if (!func_80842964(this, globalCtx)) {
            if (func_8083C2B0(this, globalCtx)) {
                func_808428D8(this, globalCtx);
            } else {
                this->stateFlags1 &= ~0x400000;
                func_80832318(this);

                if (Player_IsChildWithHylianShield(this)) {
                    func_8083A060(this, globalCtx);
                    LinkAnimation_Change(globalCtx, &this->skelAnime, &gPlayerAnim_002400, 1.0f,
                                         Animation_GetLastFrame(&gPlayerAnim_002400), 0.0f, ANIMMODE_ONCE, 0.0f);
                    func_80832F54(globalCtx, this, 4);
                } else {
                    if (this->itemActionParam < 0) {
                        func_8008EC70(this);
                    }
                    func_8083A098(this, D_80853B24[this->modelAnimType], globalCtx);
                }

                func_8002F7DC(&this->actor, NA_SE_IT_SHIELD_REMOVE);
                return;
            }
        } else {
            return;
        }
    }

    this->stateFlags1 |= 0x400000;
    Player_SetModelsForHoldingShield(this);

    this->unk_6AE |= 0xC1;
}

void func_808435C4(Player* this, GlobalContext* globalCtx) {
    s32 temp;
    LinkAnimationHeader* anim;
    f32 frames;

    func_8083721C(this);

    if (this->unk_84F == 0) {
        D_808535E0 = func_80836670(this, globalCtx);
        if ((func_80834B5C == this->func_82C) || (func_808374A0(globalCtx, this, &this->skelAnime2, 4.0f) > 0)) {
            func_80835C58(globalCtx, this, func_80840450, 1);
        }
    } else {
        temp = func_808374A0(globalCtx, this, &this->skelAnime, 4.0f);
        if ((temp != 0) && ((temp > 0) || LinkAnimation_Update(globalCtx, &this->skelAnime))) {
            func_80835C58(globalCtx, this, func_80843188, 1);
            this->stateFlags1 |= 0x400000;
            Player_SetModelsForHoldingShield(this);
            anim = D_80853AF4[this->modelAnimType];
            frames = Animation_GetLastFrame(anim);
            LinkAnimation_Change(globalCtx, &this->skelAnime, anim, 1.0f, frames, frames, ANIMMODE_ONCE, 0.0f);
        }
    }
}

void func_8084370C(Player* this, GlobalContext* globalCtx) {
    s32 sp1C;

    func_8083721C(this);

    sp1C = func_808374A0(globalCtx, this, &this->skelAnime, 16.0f);
    if ((sp1C != 0) && (LinkAnimation_Update(globalCtx, &this->skelAnime) || (sp1C > 0))) {
        func_80839F90(this, globalCtx);
    }
}

void func_8084377C(Player* this, GlobalContext* globalCtx) {
    this->stateFlags2 |= 0x60;

    func_808382BC(this);

    if (!(this->stateFlags1 & 0x20000000) && (this->unk_850 == 0) && (this->unk_8A1 != 0)) {
        s16 temp = this->actor.shape.rot.y - this->unk_8A2;

        this->currentYaw = this->actor.shape.rot.y = this->unk_8A2;
        this->linearVelocity = this->unk_8A4;

        if (ABS(temp) > 0x4000) {
            this->actor.shape.rot.y = this->unk_8A2 + 0x8000;
        }

        if (this->actor.velocity.y < 0.0f) {
            this->actor.gravity = 0.0f;
            this->actor.velocity.y = 0.0f;
        }
    }

    if (LinkAnimation_Update(globalCtx, &this->skelAnime) && (this->actor.bgCheckFlags & 1)) {
        if (this->unk_850 != 0) {
            this->unk_850--;
            if (this->unk_850 == 0) {
                func_80853080(this, globalCtx);
            }
        } else if ((this->stateFlags1 & 0x20000000) ||
                   (!(this->cylinder.base.acFlags & AC_HIT) && (this->unk_8A1 == 0))) {
            if (this->stateFlags1 & 0x20000000) {
                this->unk_850++;
            } else {
                func_80835C58(globalCtx, this, func_80843954, 0);
                this->stateFlags1 |= 0x4000000;
            }

            func_80832264(globalCtx, this,
                          (this->currentYaw != this->actor.shape.rot.y) ? &gPlayerAnim_002F60 : &gPlayerAnim_002DB8);
            func_80832698(this, NA_SE_VO_LI_FREEZE);
        }
    }

    if (this->actor.bgCheckFlags & 2) {
        func_80832770(this, NA_SE_PL_BOUND);
    }
}

void func_80843954(Player* this, GlobalContext* globalCtx) {
    this->stateFlags2 |= 0x60;
    func_808382BC(this);

    func_8083721C(this);

    if (LinkAnimation_Update(globalCtx, &this->skelAnime) && (this->linearVelocity == 0.0f)) {
        if (this->stateFlags1 & 0x20000000) {
            this->unk_850++;
        } else {
            func_80835C58(globalCtx, this, func_80843A38, 0);
            this->stateFlags1 |= 0x4000000;
        }

        func_808322D0(globalCtx, this,
                      (this->currentYaw != this->actor.shape.rot.y) ? &gPlayerAnim_002F68 : &gPlayerAnim_002DC0);
        this->currentYaw = this->actor.shape.rot.y;
    }
}

static struct_80832924 D_808545DC[] = {
    { 0, 0x4014 },
    { 0, -0x401E },
};

void func_80843A38(Player* this, GlobalContext* globalCtx) {
    s32 sp24;

    this->stateFlags2 |= 0x20;
    func_808382BC(this);

    if (this->stateFlags1 & 0x20000000) {
        LinkAnimation_Update(globalCtx, &this->skelAnime);
    } else {
        sp24 = func_808374A0(globalCtx, this, &this->skelAnime, 16.0f);
        if ((sp24 != 0) && (LinkAnimation_Update(globalCtx, &this->skelAnime) || (sp24 > 0))) {
            func_80839F90(this, globalCtx);
        }
    }

    func_80832924(this, D_808545DC);
}

static Vec3f D_808545E4 = { 0.0f, 0.0f, 5.0f };

void func_80843AE8(GlobalContext* globalCtx, Player* this) {
    if (this->unk_850 != 0) {
        if (this->unk_850 > 0) {
            this->unk_850--;
            if (this->unk_850 == 0) {
                if (this->stateFlags1 & 0x8000000) {
                    LinkAnimation_Change(globalCtx, &this->skelAnime, &gPlayerAnim_003328, 1.0f, 0.0f,
                                         Animation_GetLastFrame(&gPlayerAnim_003328), ANIMMODE_ONCE, -16.0f);
                } else {
                    LinkAnimation_Change(globalCtx, &this->skelAnime, &gPlayerAnim_002878, 1.0f, 99.0f,
                                         Animation_GetLastFrame(&gPlayerAnim_002878), ANIMMODE_ONCE, 0.0f);
                }
                gSaveContext.healthAccumulator = 0x140;
                this->unk_850 = -1;
            }
        } else if (gSaveContext.healthAccumulator == 0) {
            this->stateFlags1 &= ~0x80;
            if (this->stateFlags1 & 0x8000000) {
                func_80838F18(globalCtx, this);
            } else {
                func_80853080(this, globalCtx);
            }
            this->unk_A87 = 20;
            func_80837AFC(this, -20);
            func_800F47FC();
        }
    } else if (this->unk_84F != 0) {
        this->unk_850 = 60;
        Player_SpawnFairy(globalCtx, this, &this->actor.world.pos, &D_808545E4, FAIRY_REVIVE_DEATH);
        func_8002F7DC(&this->actor, NA_SE_EV_FIATY_HEAL - SFX_FLAG);
        OnePointCutscene_Init(globalCtx, 9908, 125, &this->actor, CAM_ID_MAIN);
    } else if (globalCtx->gameOverCtx.state == GAMEOVER_DEATH_WAIT_GROUND) {
        globalCtx->gameOverCtx.state = GAMEOVER_DEATH_DELAY_MENU;
    }
}

static struct_80832924 D_808545F0[] = {
    { NA_SE_PL_BOUND, 0x103C },
    { 0, 0x408C },
    { 0, 0x40A4 },
    { 0, -0x40AA },
};

void func_80843CEC(Player* this, GlobalContext* globalCtx) {
    if (this->currentTunic != PLAYER_TUNIC_GORON) {
        if ((globalCtx->roomCtx.curRoom.unk_02 == 3) || (D_808535E4 == 9) ||
            ((func_80838144(D_808535E4) >= 0) &&
             !SurfaceType_IsWallDamage(&globalCtx->colCtx, this->actor.floorPoly, this->actor.floorBgId))) {
            func_8083821C(this);
        }
    }

    func_8083721C(this);

    if (LinkAnimation_Update(globalCtx, &this->skelAnime)) {
        if (this->actor.category == ACTORCAT_PLAYER) {
            func_80843AE8(globalCtx, this);
        }
        return;
    }

    if (this->skelAnime.animation == &gPlayerAnim_002878) {
        func_80832924(this, D_808545F0);
    } else if (this->skelAnime.animation == &gPlayerAnim_002F08) {
        if (LinkAnimation_OnFrame(&this->skelAnime, 88.0f)) {
            func_80832770(this, NA_SE_PL_BOUND);
        }
    }
}

void func_80843E14(Player* this, u16 sfxId) {
    func_80832698(this, sfxId);

    if ((this->heldActor != NULL) && (this->heldActor->id == ACTOR_EN_RU1)) {
        Audio_PlayActorSound2(this->heldActor, NA_SE_VO_RT_FALL);
    }
}

static FallImpactInfo D_80854600[] = {
    { -8, 180, 40, 100, NA_SE_VO_LI_LAND_DAMAGE_S },
    { -16, 255, 140, 150, NA_SE_VO_LI_LAND_DAMAGE_S },
};

s32 func_80843E64(GlobalContext* globalCtx, Player* this) {
    s32 sp34;

    if ((D_808535E4 == 6) || (D_808535E4 == 9)) {
        sp34 = 0;
    } else {
        sp34 = this->fallDistance;
    }

    Math_StepToF(&this->linearVelocity, 0.0f, 1.0f);

    this->stateFlags1 &= ~0xC0000;

    if (sp34 >= 400) {
        s32 impactIndex;
        FallImpactInfo* impactInfo;

        if (this->fallDistance < 800) {
            impactIndex = 0;
        } else {
            impactIndex = 1;
        }

        impactInfo = &D_80854600[impactIndex];

        if (Player_InflictDamage(globalCtx, impactInfo->damage)) {
            return -1;
        }

        func_80837AE0(this, 40);
        func_808429B4(globalCtx, 32967, 2, 30);
        func_8083264C(this, impactInfo->unk_01, impactInfo->unk_02, impactInfo->unk_03, 0);
        func_8002F7DC(&this->actor, NA_SE_PL_BODY_HIT);
        func_80832698(this, impactInfo->sfxId);

        return impactIndex + 1;
    }

    if (sp34 > 200) {
        sp34 *= 2;

        if (sp34 > 255) {
            sp34 = 255;
        }

        func_8083264C(this, (u8)sp34, (u8)(sp34 * 0.1f), (u8)sp34, 0);

        if (D_808535E4 == 6) {
            func_80832698(this, NA_SE_VO_LI_CLIMB_END);
        }
    }

    func_808328A0(this);

    return 0;
}

void func_8084409C(GlobalContext* globalCtx, Player* this, f32 speedXZ, f32 velocityY) {
    Actor* heldActor = this->heldActor;

    if (!func_80835644(globalCtx, this, heldActor)) {
        heldActor->world.rot.y = this->actor.shape.rot.y;
        heldActor->speedXZ = speedXZ;
        heldActor->velocity.y = velocityY;
        func_80834644(globalCtx, this);
        func_8002F7DC(&this->actor, NA_SE_PL_THROW);
        func_80832698(this, NA_SE_VO_LI_SWORD_N);
    }
}

void func_8084411C(Player* this, GlobalContext* globalCtx) {
    f32 sp4C;
    s16 sp4A;

    if (gSaveContext.respawn[RESPAWN_MODE_TOP].data > 40) {
        this->actor.gravity = 0.0f;
    } else if (func_8008E9C4(this)) {
        this->actor.gravity = -1.2f;
    }

    func_80837268(this, &sp4C, &sp4A, 0.0f, globalCtx);

    if (!(this->actor.bgCheckFlags & 1)) {
        if (this->stateFlags1 & 0x800) {
            Actor* heldActor = this->heldActor;

            if (!func_80835644(globalCtx, this, heldActor) && (heldActor->id == ACTOR_EN_NIW) &&
                CHECK_BTN_ANY(sControlInput->press.button, BTN_A | BTN_B | BTN_CLEFT | BTN_CRIGHT | BTN_CDOWN)) {
                func_8084409C(globalCtx, this, this->linearVelocity + 2.0f, this->actor.velocity.y + 2.0f);
            }
        }

        LinkAnimation_Update(globalCtx, &this->skelAnime);

        if (!(this->stateFlags2 & 0x80000)) {
            func_8083DFE0(this, &sp4C, &sp4A);
        }

        func_80836670(this, globalCtx);

        if (((this->stateFlags2 & 0x80000) && (this->unk_84F == 2)) || !func_8083BBA0(this, globalCtx)) {
            if (this->actor.velocity.y < 0.0f) {
                if (this->unk_850 >= 0) {
                    if ((this->actor.bgCheckFlags & 8) || (this->unk_850 == 0) || (this->fallDistance > 0)) {
                        if ((D_80853600 > 800.0f) || (this->stateFlags1 & 4)) {
                            func_80843E14(this, NA_SE_VO_LI_FALL_S);
                            this->stateFlags1 &= ~4;
                        }

                        LinkAnimation_Change(globalCtx, &this->skelAnime, &gPlayerAnim_003020, 1.0f, 0.0f, 0.0f,
                                             ANIMMODE_ONCE, 8.0f);
                        this->unk_850 = -1;
                    }
                } else {
                    if ((this->unk_850 == -1) && (this->fallDistance > 120.0f) && (D_80853600 > 280.0f)) {
                        this->unk_850 = -2;
                        func_80843E14(this, NA_SE_VO_LI_FALL_L);
                    }

                    if ((this->actor.bgCheckFlags & 0x200) && !(this->stateFlags2 & 0x80000) &&
                        !(this->stateFlags1 & 0x8000800) && (this->linearVelocity > 0.0f)) {
                        if ((this->wallHeight >= 150.0f) && (this->unk_84B[this->unk_846] == 0)) {
                            func_8083EC18(this, globalCtx, D_808535F0);
                        } else if ((this->unk_88C >= 2) && (this->wallHeight < 150.0f) &&
                                   (((this->actor.world.pos.y - this->actor.floorHeight) + this->wallHeight) >
                                    (70.0f * this->ageProperties->unk_08))) {
                            AnimationContext_DisableQueue(globalCtx);
                            if (this->stateFlags1 & 4) {
                                func_80832698(this, NA_SE_VO_LI_HOOKSHOT_HANG);
                            } else {
                                func_80832698(this, NA_SE_VO_LI_HANG);
                            }
                            this->actor.world.pos.y += this->wallHeight;
                            func_8083A5C4(globalCtx, this, this->actor.wallPoly, this->wallDistance,
                                          D_80853CBC[this->modelAnimType]);
                            this->actor.shape.rot.y = this->currentYaw += 0x8000;
                            this->stateFlags1 |= 0x2000;
                        }
                    }
                }
            }
        }
    } else {
        LinkAnimationHeader* anim = D_80853A64[this->modelAnimType];
        s32 sp3C;

        if (this->stateFlags2 & 0x80000) {
            if (func_8008E9C4(this)) {
                anim = D_80853D4C[this->unk_84F][2];
            } else {
                anim = D_80853D4C[this->unk_84F][1];
            }
        } else if (this->skelAnime.animation == &gPlayerAnim_003148) {
            anim = &gPlayerAnim_003150;
        } else if (func_8008E9C4(this)) {
            anim = &gPlayerAnim_002538;
            func_80833C3C(this);
        } else if (this->fallDistance <= 80) {
            anim = D_80853A7C[this->modelAnimType];
        } else if ((this->fallDistance < 800) && (this->unk_84B[this->unk_846] == 0) && !(this->stateFlags1 & 0x800)) {
            func_8083BC04(this, globalCtx);
            return;
        }

        sp3C = func_80843E64(globalCtx, this);

        if (sp3C > 0) {
            func_8083A098(this, D_80853A64[this->modelAnimType], globalCtx);
            this->skelAnime.endFrame = 8.0f;
            if (sp3C == 1) {
                this->unk_850 = 10;
            } else {
                this->unk_850 = 20;
            }
        } else if (sp3C == 0) {
            func_8083A098(this, anim, globalCtx);
        }
    }
}

static struct_80832924 D_8085460C[] = {
    { NA_SE_VO_LI_SWORD_N, 0x2001 },
    { NA_SE_PL_WALK_GROUND, 0x1806 },
    { NA_SE_PL_ROLL, 0x806 },
    { 0, -0x2812 },
};

void func_80844708(Player* this, GlobalContext* globalCtx) {
    Actor* cylinderOc;
    s32 temp;
    s32 sp44;
    DynaPolyActor* wallPolyActor;
    s32 pad;
    f32 sp38;
    s16 sp36;

    this->stateFlags2 |= 0x20;

    cylinderOc = NULL;
    sp44 = LinkAnimation_Update(globalCtx, &this->skelAnime);

    if (LinkAnimation_OnFrame(&this->skelAnime, 8.0f)) {
        func_80837AFC(this, -10);
    }

    if (func_80842964(this, globalCtx) == 0) {
        if (this->unk_850 != 0) {
            Math_StepToF(&this->linearVelocity, 0.0f, 2.0f);

            temp = func_808374A0(globalCtx, this, &this->skelAnime, 5.0f);
            if ((temp != 0) && ((temp > 0) || sp44)) {
                func_8083A060(this, globalCtx);
            }
        } else {
            if (this->linearVelocity >= 7.0f) {
                if (((this->actor.bgCheckFlags & 0x200) && (D_8085360C < 0x2000)) ||
                    ((this->cylinder.base.ocFlags1 & OC1_HIT) &&
                     (cylinderOc = this->cylinder.base.oc,
                      ((cylinderOc->id == ACTOR_EN_WOOD02) &&
                       (ABS((s16)(this->actor.world.rot.y - cylinderOc->yawTowardsPlayer)) > 0x6000))))) {

                    if (cylinderOc != NULL) {
                        cylinderOc->home.rot.y = 1;
                    } else if (this->actor.wallBgId != BGCHECK_SCENE) {
                        wallPolyActor = DynaPoly_GetActor(&globalCtx->colCtx, this->actor.wallBgId);
                        if ((wallPolyActor != NULL) && (wallPolyActor->actor.id == ACTOR_OBJ_KIBAKO2)) {
                            wallPolyActor->actor.home.rot.z = 1;
                        }
                    }

                    func_80832264(globalCtx, this, D_80853AAC[this->modelAnimType]);
                    this->linearVelocity = -this->linearVelocity;
                    func_808429B4(globalCtx, 33267, 3, 12);
                    func_8083264C(this, 255, 20, 150, 0);
                    func_8002F7DC(&this->actor, NA_SE_PL_BODY_HIT);
                    func_80832698(this, NA_SE_VO_LI_CLIMB_END);
                    this->unk_850 = 1;
                    return;
                }
            }

            if ((this->skelAnime.curFrame < 15.0f) || !func_80850224(this, globalCtx)) {
                if (this->skelAnime.curFrame >= 20.0f) {
                    func_8083A060(this, globalCtx);
                    return;
                }

                func_80837268(this, &sp38, &sp36, 0.018f, globalCtx);

                sp38 *= 1.5f;
                if ((sp38 < 3.0f) || (this->unk_84B[this->unk_846] != 0)) {
                    sp38 = 3.0f;
                }

                func_8083DF68(this, sp38, this->actor.shape.rot.y);

                if (func_8084269C(globalCtx, this)) {
                    func_8002F8F0(&this->actor, NA_SE_PL_ROLL_DUST - SFX_FLAG);
                }

                func_80832924(this, D_8085460C);
            }
        }
    }
}

void func_80844A44(Player* this, GlobalContext* globalCtx) {
    this->stateFlags2 |= 0x20;

    if (LinkAnimation_Update(globalCtx, &this->skelAnime)) {
        func_80832284(globalCtx, this, &gPlayerAnim_003160);
    }

    Math_StepToF(&this->linearVelocity, 0.0f, 0.05f);

    if (this->actor.bgCheckFlags & 1) {
        this->actor.colChkInfo.damage = 0x10;
        func_80837C0C(globalCtx, this, 1, 4.0f, 5.0f, this->actor.shape.rot.y, 20);
    }
}

void func_80844AF4(Player* this, GlobalContext* globalCtx) {
    f32 sp2C;
    s16 sp2A;

    this->stateFlags2 |= 0x20;

    this->actor.gravity = -1.2f;
    LinkAnimation_Update(globalCtx, &this->skelAnime);

    if (!func_80842DF4(globalCtx, this)) {
        func_8084285C(this, 6.0f, 7.0f, 99.0f);

        if (!(this->actor.bgCheckFlags & 1)) {
            func_80837268(this, &sp2C, &sp2A, 0.0f, globalCtx);
            func_8083DFE0(this, &sp2C, &this->currentYaw);
            return;
        }

        if (func_80843E64(globalCtx, this) >= 0) {
            this->swordAnimation += 2;
            func_80837948(globalCtx, this, this->swordAnimation);
            this->unk_845 = 3;
            func_808328A0(this);
        }
    }
}

s32 func_80844BE4(Player* this, GlobalContext* globalCtx) {
    s32 temp;

    if (func_8083ADD4(globalCtx, this)) {
        this->stateFlags2 |= 0x20000;
    } else {
        if (!CHECK_BTN_ALL(sControlInput->cur.button, BTN_B)) {
            if ((this->unk_858 >= 0.85f) || func_808375D8(this)) {
                temp = D_80854384[Player_HoldsTwoHandedWeapon(this)];
            } else {
                temp = D_80854380[Player_HoldsTwoHandedWeapon(this)];
            }

            func_80837948(globalCtx, this, temp);
            func_80837AFC(this, -8);

            this->stateFlags2 |= 0x20000;
            if (this->unk_84B[this->unk_846] == 0) {
                this->stateFlags2 |= 0x40000000;
            }
        } else {
            return 0;
        }
    }

    return 1;
}

void func_80844CF8(Player* this, GlobalContext* globalCtx) {
    func_80835C58(globalCtx, this, func_80845000, 1);
}

void func_80844D30(Player* this, GlobalContext* globalCtx) {
    func_80835C58(globalCtx, this, func_80845308, 1);
}

void func_80844D68(Player* this, GlobalContext* globalCtx) {
    func_80839FFC(this, globalCtx);
    func_80832318(this);
    func_80832B0C(globalCtx, this, D_80854368[Player_HoldsTwoHandedWeapon(this)]);
    this->currentYaw = this->actor.shape.rot.y;
}

void func_80844DC8(Player* this, GlobalContext* globalCtx) {
    func_80835C58(globalCtx, this, func_80844E68, 1);
    this->unk_868 = 0.0f;
    func_80832284(globalCtx, this, D_80854360[Player_HoldsTwoHandedWeapon(this)]);
    this->unk_850 = 1;
}

void func_80844E3C(Player* this) {
    Math_StepToF(&this->unk_858, 1.0f, 0.02f);
}

void func_80844E68(Player* this, GlobalContext* globalCtx) {
    f32 sp34;
    s16 sp32;
    s32 temp;

    this->stateFlags1 |= 0x1000;

    if (LinkAnimation_Update(globalCtx, &this->skelAnime)) {
        func_80832DBC(this);
        func_808355DC(this);
        this->stateFlags1 &= ~0x20000;
        func_80832284(globalCtx, this, D_80854360[Player_HoldsTwoHandedWeapon(this)]);
        this->unk_850 = -1;
    }

    func_8083721C(this);

    if (!func_80842964(this, globalCtx) && (this->unk_850 != 0)) {
        func_80844E3C(this);

        if (this->unk_850 < 0) {
            if (this->unk_858 >= 0.1f) {
                this->unk_845 = 0;
                this->unk_850 = 1;
            } else if (!CHECK_BTN_ALL(sControlInput->cur.button, BTN_B)) {
                func_80844D68(this, globalCtx);
            }
        } else if (!func_80844BE4(this, globalCtx)) {
            func_80837268(this, &sp34, &sp32, 0.0f, globalCtx);

            temp = func_80840058(this, &sp34, &sp32, globalCtx);
            if (temp > 0) {
                func_80844CF8(this, globalCtx);
            } else if (temp < 0) {
                func_80844D30(this, globalCtx);
            }
        }
    }
}

void func_80845000(Player* this, GlobalContext* globalCtx) {
    s16 temp1;
    s32 temp2;
    f32 sp5C;
    f32 sp58;
    f32 sp54;
    s16 sp52;
    s32 temp4;
    s16 temp5;
    s32 sp44;

    temp1 = this->currentYaw - this->actor.shape.rot.y;
    temp2 = ABS(temp1);

    sp5C = fabsf(this->linearVelocity);
    sp58 = sp5C * 1.5f;

    this->stateFlags1 |= 0x1000;

    if (sp58 < 1.5f) {
        sp58 = 1.5f;
    }

    sp58 = ((temp2 < 0x4000) ? -1.0f : 1.0f) * sp58;

    func_8084029C(this, sp58);

    sp58 = CLAMP(sp5C * 0.5f, 0.5f, 1.0f);

    LinkAnimation_BlendToJoint(globalCtx, &this->skelAnime, D_80854360[Player_HoldsTwoHandedWeapon(this)], 0.0f,
                               D_80854370[Player_HoldsTwoHandedWeapon(this)], this->unk_868 * (21.0f / 29.0f), sp58,
                               this->blendTable);

    if (!func_80842964(this, globalCtx) && !func_80844BE4(this, globalCtx)) {
        func_80844E3C(this);
        func_80837268(this, &sp54, &sp52, 0.0f, globalCtx);

        temp4 = func_80840058(this, &sp54, &sp52, globalCtx);

        if (temp4 < 0) {
            func_80844D30(this, globalCtx);
            return;
        }

        if (temp4 == 0) {
            sp54 = 0.0f;
            sp52 = this->currentYaw;
        }

        temp5 = sp52 - this->currentYaw;
        sp44 = ABS(temp5);

        if (sp44 > 0x4000) {
            if (Math_StepToF(&this->linearVelocity, 0.0f, 1.0f)) {
                this->currentYaw = sp52;
            }
            return;
        }

        Math_AsymStepToF(&this->linearVelocity, sp54 * 0.2f, 1.0f, 0.5f);
        Math_ScaledStepToS(&this->currentYaw, sp52, sp44 * 0.1f);

        if ((sp54 == 0.0f) && (this->linearVelocity == 0.0f)) {
            func_80844DC8(this, globalCtx);
        }
    }
}

void func_80845308(Player* this, GlobalContext* globalCtx) {
    f32 sp5C;
    f32 sp58;
    f32 sp54;
    s16 sp52;
    s32 temp4;
    s16 temp5;
    s32 sp44;

    sp5C = fabsf(this->linearVelocity);

    this->stateFlags1 |= 0x1000;

    if (sp5C == 0.0f) {
        sp5C = ABS(this->unk_87C) * 0.0015f;
        if (sp5C < 400.0f) {
            sp5C = 0.0f;
        }
        func_8084029C(this, ((this->unk_87C >= 0) ? 1 : -1) * sp5C);
    } else {
        sp58 = sp5C * 1.5f;
        if (sp58 < 1.5f) {
            sp58 = 1.5f;
        }
        func_8084029C(this, sp58);
    }

    sp58 = CLAMP(sp5C * 0.5f, 0.5f, 1.0f);

    LinkAnimation_BlendToJoint(globalCtx, &this->skelAnime, D_80854360[Player_HoldsTwoHandedWeapon(this)], 0.0f,
                               D_80854378[Player_HoldsTwoHandedWeapon(this)], this->unk_868 * (21.0f / 29.0f), sp58,
                               this->blendTable);

    if (!func_80842964(this, globalCtx) && !func_80844BE4(this, globalCtx)) {
        func_80844E3C(this);
        func_80837268(this, &sp54, &sp52, 0.0f, globalCtx);

        temp4 = func_80840058(this, &sp54, &sp52, globalCtx);

        if (temp4 > 0) {
            func_80844CF8(this, globalCtx);
            return;
        }

        if (temp4 == 0) {
            sp54 = 0.0f;
            sp52 = this->currentYaw;
        }

        temp5 = sp52 - this->currentYaw;
        sp44 = ABS(temp5);

        if (sp44 > 0x4000) {
            if (Math_StepToF(&this->linearVelocity, 0.0f, 1.0f)) {
                this->currentYaw = sp52;
            }
            return;
        }

        Math_AsymStepToF(&this->linearVelocity, sp54 * 0.2f, 1.0f, 0.5f);
        Math_ScaledStepToS(&this->currentYaw, sp52, sp44 * 0.1f);

        if ((sp54 == 0.0f) && (this->linearVelocity == 0.0f) && (sp5C == 0.0f)) {
            func_80844DC8(this, globalCtx);
        }
    }
}

void func_80845668(Player* this, GlobalContext* globalCtx) {
    s32 sp3C;
    f32 temp1;
    s32 temp2;
    f32 temp3;

    this->stateFlags2 |= 0x20;
    sp3C = LinkAnimation_Update(globalCtx, &this->skelAnime);

    if (this->skelAnime.animation == &gPlayerAnim_002D48) {
        this->linearVelocity = 1.0f;

        if (LinkAnimation_OnFrame(&this->skelAnime, 8.0f)) {
            temp1 = this->wallHeight;

            if (temp1 > this->ageProperties->unk_0C) {
                temp1 = this->ageProperties->unk_0C;
            }

            if (this->stateFlags1 & 0x8000000) {
                temp1 *= 0.085f;
            } else {
                temp1 *= 0.072f;
            }

            if (LINK_IS_CHILD) {
                temp1 += 1.0f;
            }

            func_80838940(this, NULL, temp1, globalCtx, NA_SE_VO_LI_AUTO_JUMP);
            this->unk_850 = -1;
            return;
        }
    } else {
        temp2 = func_808374A0(globalCtx, this, &this->skelAnime, 4.0f);

        if (temp2 == 0) {
            this->stateFlags1 &= ~0x44000;
            return;
        }

        if ((sp3C != 0) || (temp2 > 0)) {
            func_8083C0E8(this, globalCtx);
            this->stateFlags1 &= ~0x44000;
            return;
        }

        temp3 = 0.0f;

        if (this->skelAnime.animation == &gPlayerAnim_0032E8) {
            if (LinkAnimation_OnFrame(&this->skelAnime, 30.0f)) {
                func_8083D0A8(globalCtx, this, 10.0f);
            }
            temp3 = 50.0f;
        } else if (this->skelAnime.animation == &gPlayerAnim_002D40) {
            temp3 = 30.0f;
        } else if (this->skelAnime.animation == &gPlayerAnim_002D38) {
            temp3 = 16.0f;
        }

        if (LinkAnimation_OnFrame(&this->skelAnime, temp3)) {
            func_808328A0(this);
            func_80832698(this, NA_SE_VO_LI_CLIMB_END);
        }

        if ((this->skelAnime.animation == &gPlayerAnim_002D38) || (this->skelAnime.curFrame > 5.0f)) {
            if (this->unk_850 == 0) {
                func_80832854(this);
                this->unk_850 = 1;
            }
            Math_StepToF(&this->actor.shape.yOffset, 0.0f, 150.0f);
        }
    }
}

void func_808458D0(Player* this, GlobalContext* globalCtx) {
    this->stateFlags2 |= 0x60;
    LinkAnimation_Update(globalCtx, &this->skelAnime);

    if (((this->stateFlags1 & 0x800) && (this->heldActor != NULL) && (this->getItemId == GI_NONE)) ||
        !func_80836670(this, globalCtx)) {
        this->func_A74(globalCtx, this);
    }
}

s32 func_80845964(GlobalContext* globalCtx, Player* this, CsCmdActorAction* arg2, f32 arg3, s16 arg4, s32 arg5) {
    if ((arg5 != 0) && (this->linearVelocity == 0.0f)) {
        return LinkAnimation_Update(globalCtx, &this->skelAnime);
    }

    if (arg5 != 2) {
        f32 sp34 = R_UPDATE_RATE * 0.5f;
        f32 selfDistX = arg2->endPos.x - this->actor.world.pos.x;
        f32 selfDistZ = arg2->endPos.z - this->actor.world.pos.z;
        f32 sp28 = sqrtf(SQ(selfDistX) + SQ(selfDistZ)) / sp34;
        s32 sp24 = (arg2->endFrame - globalCtx->csCtx.frames) + 1;

        arg4 = Math_Atan2S(selfDistZ, selfDistX);

        if (arg5 == 1) {
            f32 distX = arg2->endPos.x - arg2->startPos.x;
            f32 distZ = arg2->endPos.z - arg2->startPos.z;
            s32 temp = (((sqrtf(SQ(distX) + SQ(distZ)) / sp34) / (arg2->endFrame - arg2->startFrame)) / 1.5f) * 4.0f;

            if (temp >= sp24) {
                arg4 = this->actor.shape.rot.y;
                arg3 = 0.0f;
            } else {
                arg3 = sp28 / ((sp24 - temp) + 1);
            }
        } else {
            arg3 = sp28 / sp24;
        }
    }

    this->stateFlags2 |= 0x20;
    func_80841EE4(this, globalCtx);
    func_8083DF68(this, arg3, arg4);

    if ((arg3 == 0.0f) && (this->linearVelocity == 0.0f)) {
        func_8083BF50(this, globalCtx);
    }

    return 0;
}

s32 func_80845BA0(GlobalContext* arg0, Player* arg1, f32* arg2, s32 arg3) {
    f32 dx = arg1->unk_450.x - arg1->actor.world.pos.x;
    f32 dz = arg1->unk_450.z - arg1->actor.world.pos.z;
    s32 sp2C = sqrtf(SQ(dx) + SQ(dz));
    s16 yaw = Math_Vec3f_Yaw(&arg1->actor.world.pos, &arg1->unk_450);

    if (sp2C < arg3) {
        *arg2 = 0.0f;
        yaw = arg1->actor.shape.rot.y;
    }

    if (func_80845964(arg0, arg1, NULL, *arg2, yaw, 2)) {
        return 0;
    }

    return sp2C;
}

s32 func_80845C68(GlobalContext* globalCtx, s32 arg1) {
    if (arg1 == 0) {
        Gameplay_SetupRespawnPoint(globalCtx, RESPAWN_MODE_DOWN, 0xDFF);
    }
    gSaveContext.respawn[RESPAWN_MODE_DOWN].data = 0;
    return arg1;
}

void func_80845CA4(Player* this, GlobalContext* globalCtx) {
    f32 sp3C;
    s32 temp;
    f32 sp34;
    s32 sp30;
    s32 pad;

    if (!func_8083B040(this, globalCtx)) {
        if (this->unk_850 == 0) {
            LinkAnimation_Update(globalCtx, &this->skelAnime);

            if (DECR(this->doorTimer) == 0) {
                this->linearVelocity = 0.1f;
                this->unk_850 = 1;
            }
        } else if (this->unk_84F == 0) {
            sp3C = 5.0f * D_808535E8;

            if (func_80845BA0(globalCtx, this, &sp3C, -1) < 30) {
                this->unk_84F = 1;
                this->stateFlags1 |= 0x20000000;

                this->unk_450.x = this->unk_45C.x;
                this->unk_450.z = this->unk_45C.z;
            }
        } else {
            sp34 = 5.0f;
            sp30 = 20;

            if (this->stateFlags1 & 1) {
                sp34 = gSaveContext.entranceSpeed;

                if (D_808535F4 != 0) {
                    this->unk_450.x = (Math_SinS(D_808535FC) * 400.0f) + this->actor.world.pos.x;
                    this->unk_450.z = (Math_CosS(D_808535FC) * 400.0f) + this->actor.world.pos.z;
                }
            } else if (this->unk_850 < 0) {
                this->unk_850++;

                sp34 = gSaveContext.entranceSpeed;
                sp30 = -1;
            }

            temp = func_80845BA0(globalCtx, this, &sp34, sp30);

            if ((this->unk_850 == 0) ||
                ((temp == 0) && (this->linearVelocity == 0.0f) && (Gameplay_GetCamera(globalCtx, CAM_ID_MAIN)->unk_14C & 0x10))) {

                func_8005B1A4(Gameplay_GetCamera(globalCtx, CAM_ID_MAIN));
                func_80845C68(globalCtx, gSaveContext.respawn[RESPAWN_MODE_DOWN].data);

                if (!func_8083B644(this, globalCtx)) {
                    func_8083CF5C(this, globalCtx);
                }
            }
        }
    }

    if (this->stateFlags1 & 0x800) {
        func_80836670(this, globalCtx);
    }
}

void func_80845EF8(Player* this, GlobalContext* globalCtx) {
    s32 sp2C;

    this->stateFlags2 |= 0x20;
    sp2C = LinkAnimation_Update(globalCtx, &this->skelAnime);

    func_80836670(this, globalCtx);

    if (sp2C) {
        if (this->unk_850 == 0) {
            if (DECR(this->doorTimer) == 0) {
                this->unk_850 = 1;
                this->skelAnime.endFrame = this->skelAnime.animLength - 1.0f;
            }
        } else {
            func_8083C0E8(this, globalCtx);
            if (globalCtx->roomCtx.prevRoom.num >= 0) {
                func_80097534(globalCtx, &globalCtx->roomCtx);
            }
            func_8005B1A4(Gameplay_GetCamera(globalCtx, CAM_ID_MAIN));
            Gameplay_SetupRespawnPoint(globalCtx, 0, 0xDFF);
        }
        return;
    }

    if (!(this->stateFlags1 & 0x20000000) && LinkAnimation_OnFrame(&this->skelAnime, 15.0f)) {
        globalCtx->func_11D54(this, globalCtx);
    }
}

void func_80846050(Player* this, GlobalContext* globalCtx) {
    func_8083721C(this);

    if (LinkAnimation_Update(globalCtx, &this->skelAnime)) {
        func_80839F90(this, globalCtx);
        func_80835688(this, globalCtx);
        return;
    }

    if (LinkAnimation_OnFrame(&this->skelAnime, 4.0f)) {
        Actor* interactRangeActor = this->interactRangeActor;

        if (!func_80835644(globalCtx, this, interactRangeActor)) {
            this->heldActor = interactRangeActor;
            this->actor.child = interactRangeActor;
            interactRangeActor->parent = &this->actor;
            interactRangeActor->bgCheckFlags &= 0xFF00;
            this->unk_3BC.y = interactRangeActor->shape.rot.y - this->actor.shape.rot.y;
        }
        return;
    }

    Math_ScaledStepToS(&this->unk_3BC.y, 0, 4000);
}

static struct_80832924 D_8085461C[] = {
    { NA_SE_VO_LI_SWORD_L, 0x2031 },
    { NA_SE_VO_LI_SWORD_N, -0x20E6 },
};

void func_80846120(Player* this, GlobalContext* globalCtx) {
    if (LinkAnimation_Update(globalCtx, &this->skelAnime) && (this->unk_850++ > 20)) {
        if (!func_8083B040(this, globalCtx)) {
            func_8083A098(this, &gPlayerAnim_002FA0, globalCtx);
        }
        return;
    }

    if (LinkAnimation_OnFrame(&this->skelAnime, 41.0f)) {
        BgHeavyBlock* heavyBlock = (BgHeavyBlock*)this->interactRangeActor;

        this->heldActor = &heavyBlock->dyna.actor;
        this->actor.child = &heavyBlock->dyna.actor;
        heavyBlock->dyna.actor.parent = &this->actor;
        func_8002DBD0(&heavyBlock->dyna.actor, &heavyBlock->unk_164, &this->leftHandPos);
        return;
    }

    if (LinkAnimation_OnFrame(&this->skelAnime, 229.0f)) {
        Actor* heldActor = this->heldActor;

        heldActor->speedXZ = Math_SinS(heldActor->shape.rot.x) * 40.0f;
        heldActor->velocity.y = Math_CosS(heldActor->shape.rot.x) * 40.0f;
        heldActor->gravity = -2.0f;
        heldActor->minVelocityY = -30.0f;
        func_808323B4(globalCtx, this);
        return;
    }

    func_80832924(this, D_8085461C);
}

void func_80846260(Player* this, GlobalContext* globalCtx) {
    func_8083721C(this);

    if (LinkAnimation_Update(globalCtx, &this->skelAnime)) {
        func_80832284(globalCtx, this, &gPlayerAnim_0032C0);
        this->unk_850 = 1;
        return;
    }

    if (this->unk_850 == 0) {
        if (LinkAnimation_OnFrame(&this->skelAnime, 27.0f)) {
            Actor* interactRangeActor = this->interactRangeActor;

            this->heldActor = interactRangeActor;
            this->actor.child = interactRangeActor;
            interactRangeActor->parent = &this->actor;
            return;
        }

        if (LinkAnimation_OnFrame(&this->skelAnime, 25.0f)) {
            func_80832698(this, NA_SE_VO_LI_SWORD_L);
            return;
        }

    } else if (CHECK_BTN_ANY(sControlInput->press.button, BTN_A | BTN_B | BTN_CLEFT | BTN_CRIGHT | BTN_CDOWN)) {
        func_80835C58(globalCtx, this, func_80846358, 1);
        func_80832264(globalCtx, this, &gPlayerAnim_0032B8);
    }
}

void func_80846358(Player* this, GlobalContext* globalCtx) {
    if (LinkAnimation_Update(globalCtx, &this->skelAnime)) {
        func_80839F90(this, globalCtx);
        return;
    }

    if (LinkAnimation_OnFrame(&this->skelAnime, 6.0f)) {
        Actor* heldActor = this->heldActor;

        heldActor->world.rot.y = this->actor.shape.rot.y;
        heldActor->speedXZ = 10.0f;
        heldActor->velocity.y = 20.0f;
        func_80834644(globalCtx, this);
        func_8002F7DC(&this->actor, NA_SE_PL_THROW);
        func_80832698(this, NA_SE_VO_LI_SWORD_N);
    }
}

void func_80846408(Player* this, GlobalContext* globalCtx) {
    if (LinkAnimation_Update(globalCtx, &this->skelAnime)) {
        func_80832284(globalCtx, this, &gPlayerAnim_003070);
        this->unk_850 = 15;
        return;
    }

    if (this->unk_850 != 0) {
        this->unk_850--;
        if (this->unk_850 == 0) {
            func_8083A098(this, &gPlayerAnim_003068, globalCtx);
            this->stateFlags1 &= ~0x800;
            func_80832698(this, NA_SE_VO_LI_DAMAGE_S);
        }
    }
}

void func_808464B0(Player* this, GlobalContext* globalCtx) {
    func_8083721C(this);

    if (LinkAnimation_Update(globalCtx, &this->skelAnime)) {
        func_80839F90(this, globalCtx);
        return;
    }

    if (LinkAnimation_OnFrame(&this->skelAnime, 4.0f)) {
        Actor* heldActor = this->heldActor;

        if (!func_80835644(globalCtx, this, heldActor)) {
            heldActor->velocity.y = 0.0f;
            heldActor->speedXZ = 0.0f;
            func_80834644(globalCtx, this);
            if (heldActor->id == ACTOR_EN_BOM_CHU) {
                func_8083B8F4(this, globalCtx);
            }
        }
    }
}

void func_80846578(Player* this, GlobalContext* globalCtx) {
    f32 sp34;
    s16 sp32;

    func_8083721C(this);

    if (LinkAnimation_Update(globalCtx, &this->skelAnime) ||
        ((this->skelAnime.curFrame >= 8.0f) && func_80837268(this, &sp34, &sp32, 0.018f, globalCtx))) {
        func_80839F90(this, globalCtx);
        return;
    }

    if (LinkAnimation_OnFrame(&this->skelAnime, 3.0f)) {
        func_8084409C(globalCtx, this, this->linearVelocity + 8.0f, 12.0f);
    }
}

static ColliderCylinderInit D_80854624 = {
    {
        COLTYPE_HIT5,
        AT_NONE,
        AC_ON | AC_TYPE_ENEMY,
        OC1_ON | OC1_TYPE_ALL,
        OC2_TYPE_PLAYER,
        COLSHAPE_CYLINDER,
    },
    {
        ELEMTYPE_UNK1,
        { 0x00000000, 0x00, 0x00 },
        { 0xFFCFFFFF, 0x00, 0x00 },
        TOUCH_NONE,
        BUMP_ON,
        OCELEM_ON,
    },
    { 12, 60, 0, { 0, 0, 0 } },
};

static ColliderQuadInit D_80854650 = {
    {
        COLTYPE_NONE,
        AT_ON | AT_TYPE_PLAYER,
        AC_NONE,
        OC1_NONE,
        OC2_TYPE_PLAYER,
        COLSHAPE_QUAD,
    },
    {
        ELEMTYPE_UNK2,
        { 0x00000100, 0x00, 0x01 },
        { 0xFFCFFFFF, 0x00, 0x00 },
        TOUCH_ON | TOUCH_SFX_NORMAL,
        BUMP_NONE,
        OCELEM_NONE,
    },
    { { { 0.0f, 0.0f, 0.0f }, { 0.0f, 0.0f, 0.0f }, { 0.0f, 0.0f, 0.0f }, { 0.0f, 0.0f, 0.0f } } },
};

static ColliderQuadInit D_808546A0 = {
    {
        COLTYPE_METAL,
        AT_ON | AT_TYPE_PLAYER,
        AC_ON | AC_HARD | AC_TYPE_ENEMY,
        OC1_NONE,
        OC2_TYPE_PLAYER,
        COLSHAPE_QUAD,
    },
    {
        ELEMTYPE_UNK2,
        { 0x00100000, 0x00, 0x00 },
        { 0xDFCFFFFF, 0x00, 0x00 },
        TOUCH_ON | TOUCH_SFX_NORMAL,
        BUMP_ON,
        OCELEM_NONE,
    },
    { { { 0.0f, 0.0f, 0.0f }, { 0.0f, 0.0f, 0.0f }, { 0.0f, 0.0f, 0.0f }, { 0.0f, 0.0f, 0.0f } } },
};

void func_8084663C(Actor* thisx, GlobalContext* globalCtx) {
}

void func_80846648(GlobalContext* globalCtx, Player* this) {
    this->actor.update = func_8084663C;
    this->actor.draw = NULL;
}

void func_80846660(GlobalContext* globalCtx, Player* this) {
    func_80835C58(globalCtx, this, func_8084F710, 0);
    if ((globalCtx->sceneNum == SCENE_SPOT06) && (gSaveContext.sceneSetupIndex >= 4)) {
        this->unk_84F = 1;
    }
    this->stateFlags1 |= 0x20000000;
    LinkAnimation_Change(globalCtx, &this->skelAnime, &gPlayerAnim_003298, 2.0f / 3.0f, 0.0f, 24.0f, ANIMMODE_ONCE,
                         0.0f);
    this->actor.world.pos.y += 800.0f;
}

static u8 D_808546F0[] = { ITEM_SWORD_MASTER, ITEM_SWORD_KOKIRI };

void func_80846720(GlobalContext* globalCtx, Player* this, s32 arg2) {
    s32 item = D_808546F0[(void)0, gSaveContext.linkAge];
    s32 actionParam = sItemActionParams[item];

    func_80835EFC(this);
    func_808323B4(globalCtx, this);

    this->heldItemId = item;
    this->nextModelGroup = Player_ActionToModelGroup(this, actionParam);

    func_8083399C(globalCtx, this, actionParam);
    func_80834644(globalCtx, this);

    if (arg2 != 0) {
        func_8002F7DC(&this->actor, NA_SE_IT_SWORD_PICKOUT);
    }
}

static Vec3f D_808546F4 = { -1.0f, 69.0f, 20.0f };

void func_808467D4(GlobalContext* globalCtx, Player* this) {
    func_80835C58(globalCtx, this, func_8084E9AC, 0);
    this->stateFlags1 |= 0x20000000;
    Math_Vec3f_Copy(&this->actor.world.pos, &D_808546F4);
    this->currentYaw = this->actor.shape.rot.y = -0x8000;
    LinkAnimation_Change(globalCtx, &this->skelAnime, this->ageProperties->unk_A0, 2.0f / 3.0f, 0.0f, 0.0f,
                         ANIMMODE_ONCE, 0.0f);
    func_80832F54(globalCtx, this, 0x28F);
    if (LINK_IS_ADULT) {
        func_80846720(globalCtx, this, 0);
    }
    this->unk_850 = 20;
}

void func_808468A8(GlobalContext* globalCtx, Player* this) {
    func_80835C58(globalCtx, this, func_8084F9A0, 0);
    func_80832F54(globalCtx, this, 0x9B);
}

void func_808468E8(GlobalContext* globalCtx, Player* this) {
    func_808389E8(this, &gPlayerAnim_002FE0, 12.0f, globalCtx);
    func_80835C58(globalCtx, this, func_8084F9C0, 0);
    this->stateFlags1 |= 0x20000000;
    this->fallStartHeight = this->actor.world.pos.y;
    OnePointCutscene_Init(globalCtx, 5110, 40, &this->actor, CAM_ID_MAIN);
}

void func_80846978(GlobalContext* globalCtx, Player* this) {
    func_80837C0C(globalCtx, this, 1, 2.0f, 2.0f, this->actor.shape.rot.y + 0x8000, 0);
}

void func_808469BC(GlobalContext* globalCtx, Player* this) {
    func_80835C58(globalCtx, this, func_8084F698, 0);
    this->actor.draw = NULL;
    this->stateFlags1 |= 0x20000000;
}

static s16 D_80854700[] = { ACTOR_MAGIC_WIND, ACTOR_MAGIC_DARK, ACTOR_MAGIC_FIRE };

Actor* func_80846A00(GlobalContext* globalCtx, Player* this, s32 arg2) {
    return Actor_Spawn(&globalCtx->actorCtx, globalCtx, D_80854700[arg2], this->actor.world.pos.x,
                       this->actor.world.pos.y, this->actor.world.pos.z, 0, 0, 0, 0);
}

void func_80846A68(GlobalContext* globalCtx, Player* this) {
    this->actor.draw = NULL;
    func_80835C58(globalCtx, this, func_8085076C, 0);
    this->stateFlags1 |= 0x20000000;
}

static InitChainEntry D_80854708[] = {
    ICHAIN_F32(targetArrowOffset, 500, ICHAIN_STOP),
};

static EffectBlureInit2 D_8085470C = {
    0, 8, 0, { 255, 255, 255, 255 }, { 255, 255, 255, 64 }, { 255, 255, 255, 0 }, { 255, 255, 255, 0 }, 4,
    0, 2, 0, { 0, 0, 0, 0 },         { 0, 0, 0, 0 },
};

static Vec3s D_80854730 = { -57, 3377, 0 };

void Player_InitCommon(Player* this, GlobalContext* globalCtx, FlexSkeletonHeader* skelHeader) {
    this->ageProperties = &sAgeProperties[gSaveContext.linkAge];
    Actor_ProcessInitChain(&this->actor, D_80854708);
    this->swordEffectIndex = TOTAL_EFFECT_COUNT;
    this->currentYaw = this->actor.world.rot.y;
    func_80834644(globalCtx, this);

    SkelAnime_InitLink(globalCtx, &this->skelAnime, skelHeader, D_80853914[this->modelAnimType], 9, this->jointTable,
                       this->morphTable, PLAYER_LIMB_MAX);
    this->skelAnime.baseTransl = D_80854730;
    SkelAnime_InitLink(globalCtx, &this->skelAnime2, skelHeader, func_80833338(this), 9, this->jointTable2,
                       this->morphTable2, PLAYER_LIMB_MAX);
    this->skelAnime2.baseTransl = D_80854730;

    Effect_Add(globalCtx, &this->swordEffectIndex, EFFECT_BLURE2, 0, 0, &D_8085470C);
    ActorShape_Init(&this->actor.shape, 0.0f, ActorShadow_DrawFeet, this->ageProperties->unk_04);
    this->subCamId = CAM_ID_SUB_NONE;

    Collider_InitCylinder(globalCtx, &this->cylinder);
    Collider_SetCylinder(globalCtx, &this->cylinder, &this->actor, &D_80854624);
    Collider_InitQuad(globalCtx, &this->swordQuads[0]);
    Collider_SetQuad(globalCtx, &this->swordQuads[0], &this->actor, &D_80854650);
    Collider_InitQuad(globalCtx, &this->swordQuads[1]);
    Collider_SetQuad(globalCtx, &this->swordQuads[1], &this->actor, &D_80854650);
    Collider_InitQuad(globalCtx, &this->shieldQuad);
    Collider_SetQuad(globalCtx, &this->shieldQuad, &this->actor, &D_808546A0);
}

static void (*D_80854738[])(GlobalContext* globalCtx, Player* this) = {
    func_80846648, func_808467D4, func_80846660, func_808468A8, func_808468E8, func_808469BC,
    func_80846A68, func_80846978, func_8083CA54, func_8083CA54, func_8083CA54, func_8083CA54,
    func_8083CA54, func_8083CA20, func_8083CA54, func_8083CA9C,
};

static Vec3f D_80854778 = { 0.0f, 50.0f, 0.0f };

void Player_Init(Actor* thisx, GlobalContext* globalCtx2) {
    Player* this = THIS;
    GlobalContext* globalCtx = globalCtx2;
    SceneTableEntry* scene = globalCtx->loadedScene;
    u32 titleFileSize;
    s32 initMode;
    s32 sp50;
    s32 sp4C;

    globalCtx->shootingGalleryStatus = globalCtx->bombchuBowlingStatus = 0;

    globalCtx->playerInit = Player_InitCommon;
    globalCtx->playerUpdate = Player_UpdateCommon;
    globalCtx->isPlayerDroppingFish = Player_IsDroppingFish;
    globalCtx->startPlayerFishing = Player_StartFishing;
    globalCtx->grabPlayer = func_80852F38;
    globalCtx->startPlayerCutscene = func_80852FFC;
    globalCtx->func_11D54 = func_80853080;
    globalCtx->damagePlayer = Player_InflictDamage;
    globalCtx->talkWithPlayer = func_80853148;

    thisx->room = -1;
    this->ageProperties = &sAgeProperties[gSaveContext.linkAge];
    this->itemActionParam = this->heldItemActionParam = -1;
    this->heldItemId = ITEM_NONE;

    func_80835F44(globalCtx, this, ITEM_NONE);
    Player_SetEquipmentData(globalCtx, this);
    this->prevBoots = this->currentBoots;
    Player_InitCommon(this, globalCtx, gPlayerSkelHeaders[((void)0, gSaveContext.linkAge)]);
    this->giObjectSegment = (void*)(((u32)ZeldaArena_MallocDebug(0x3008, "../z_player.c", 17175) + 8) & ~0xF);

    sp50 = gSaveContext.respawnFlag;

    if (sp50 != 0) {
        if (sp50 == -3) {
            thisx->params = gSaveContext.respawn[RESPAWN_MODE_RETURN].playerParams;
        } else {
            if ((sp50 == 1) || (sp50 == -1)) {
                this->unk_A86 = -2;
            }

            if (sp50 < 0) {
                sp4C = 0;
            } else {
                sp4C = sp50 - 1;
                Math_Vec3f_Copy(&thisx->world.pos, &gSaveContext.respawn[sp50 - 1].pos);
                Math_Vec3f_Copy(&thisx->home.pos, &thisx->world.pos);
                Math_Vec3f_Copy(&thisx->prevPos, &thisx->world.pos);
                this->fallStartHeight = thisx->world.pos.y;
                this->currentYaw = thisx->shape.rot.y = gSaveContext.respawn[sp4C].yaw;
                thisx->params = gSaveContext.respawn[sp4C].playerParams;
            }

            globalCtx->actorCtx.flags.tempSwch = gSaveContext.respawn[sp4C].tempSwchFlags & 0xFFFFFF;
            globalCtx->actorCtx.flags.tempCollect = gSaveContext.respawn[sp4C].tempCollectFlags;
        }
    }

    if ((sp50 == 0) || (sp50 < -1)) {
        titleFileSize = scene->titleFile.vromEnd - scene->titleFile.vromStart;
        if ((titleFileSize != 0) && gSaveContext.showTitleCard) {
            if ((gSaveContext.sceneSetupIndex < 4) &&
                (gEntranceTable[((void)0, gSaveContext.entranceIndex) + ((void)0, gSaveContext.sceneSetupIndex)].field &
                 0x4000) &&
                ((globalCtx->sceneNum != SCENE_DDAN) || (gSaveContext.eventChkInf[11] & 1)) &&
                ((globalCtx->sceneNum != SCENE_NIGHT_SHOP) || (gSaveContext.eventChkInf[2] & 0x20))) {
                TitleCard_InitPlaceName(globalCtx, &globalCtx->actorCtx.titleCtx, this->giObjectSegment, 160, 120, 144,
                                        24, 20);
            }
        }
        gSaveContext.showTitleCard = true;
    }

    if (func_80845C68(globalCtx, (sp50 == 2) ? 1 : 0) == 0) {
        gSaveContext.respawn[RESPAWN_MODE_DOWN].playerParams = (thisx->params & 0xFF) | 0xD00;
    }

    gSaveContext.respawn[RESPAWN_MODE_DOWN].data = 1;

    if (globalCtx->sceneNum <= SCENE_GANONTIKA_SONOGO) {
        gSaveContext.infTable[26] |= gBitFlags[globalCtx->sceneNum];
    }

    initMode = (thisx->params & 0xF00) >> 8;
    if ((initMode == 5) || (initMode == 6)) {
        if (gSaveContext.cutsceneIndex >= 0xFFF0) {
            initMode = 13;
        }
    }

    D_80854738[initMode](globalCtx, this);

    if (initMode != 0) {
        if ((gSaveContext.gameMode == 0) || (gSaveContext.gameMode == 3)) {
            this->naviActor = Player_SpawnFairy(globalCtx, this, &thisx->world.pos, &D_80854778, FAIRY_NAVI);
            if (gSaveContext.dogParams != 0) {
                gSaveContext.dogParams |= 0x8000;
            }
        }
    }

    if (gSaveContext.nayrusLoveTimer != 0) {
        gSaveContext.unk_13F0 = 3;
        func_80846A00(globalCtx, this, 1);
        this->stateFlags3 &= ~0x40;
    }

    if (gSaveContext.entranceSound != 0) {
        Audio_PlayActorSound2(&this->actor, ((void)0, gSaveContext.entranceSound));
        gSaveContext.entranceSound = 0;
    }

    Map_SavePlayerInitialInfo(globalCtx);
    MREG(64) = 0;
}

void func_808471F4(s16* pValue) {
    s16 step;

    step = (ABS(*pValue) * 100.0f) / 1000.0f;
    step = CLAMP(step, 400, 4000);

    Math_ScaledStepToS(pValue, 0, step);
}

void func_80847298(Player* this) {
    s16 sp26;

    if (!(this->unk_6AE & 2)) {
        sp26 = this->actor.focus.rot.y - this->actor.shape.rot.y;
        func_808471F4(&sp26);
        this->actor.focus.rot.y = this->actor.shape.rot.y + sp26;
    }

    if (!(this->unk_6AE & 1)) {
        func_808471F4(&this->actor.focus.rot.x);
    }

    if (!(this->unk_6AE & 8)) {
        func_808471F4(&this->unk_6B6);
    }

    if (!(this->unk_6AE & 0x40)) {
        func_808471F4(&this->unk_6BC);
    }

    if (!(this->unk_6AE & 4)) {
        func_808471F4(&this->actor.focus.rot.z);
    }

    if (!(this->unk_6AE & 0x10)) {
        func_808471F4(&this->unk_6B8);
    }

    if (!(this->unk_6AE & 0x20)) {
        func_808471F4(&this->unk_6BA);
    }

    if (!(this->unk_6AE & 0x80)) {
        if (this->unk_6B0 != 0) {
            func_808471F4(&this->unk_6B0);
        } else {
            func_808471F4(&this->unk_6BE);
        }
    }

    if (!(this->unk_6AE & 0x100)) {
        func_808471F4(&this->unk_6C0);
    }

    this->unk_6AE = 0;
}

static f32 D_80854784[] = { 120.0f, 240.0f, 360.0f };

static u8 D_80854790[] = { 0x15, 0x16, 0x17, 0x18, 0x19, 0x1A, 0x1B, 0x1C };

void func_808473D4(GlobalContext* globalCtx, Player* this) {
    if ((func_8010BDBC(&globalCtx->msgCtx) == 0) && (this->actor.category == ACTORCAT_PLAYER)) {
        Actor* heldActor = this->heldActor;
        Actor* interactRangeActor = this->interactRangeActor;
        s32 sp24;
        s32 sp20 = this->unk_84B[this->unk_846];
        s32 sp1C = func_808332B8(this);
        s32 doAction = 0xA;

        if (!Player_InBlockingCsMode(globalCtx, this)) {
            if (this->stateFlags1 & 0x100000) {
                doAction = 3;
            } else if ((this->heldItemActionParam == PLAYER_AP_FISHING_POLE) && (this->unk_860 != 0)) {
                if (this->unk_860 == 2) {
                    doAction = 0x14;
                }
            } else if ((func_8084E3C4 != this->func_674) && !(this->stateFlags2 & 0x40000)) {
                if ((this->doorType != PLAYER_DOORTYPE_NONE) &&
                    (!(this->stateFlags1 & 0x800) || ((heldActor != NULL) && (heldActor->id == ACTOR_EN_RU1)))) {
                    doAction = 4;
                } else if ((!(this->stateFlags1 & 0x800) || (heldActor == NULL)) && (interactRangeActor != NULL) &&
                           ((!sp1C && (this->getItemId == GI_NONE)) ||
                            ((this->getItemId < 0) && !(this->stateFlags1 & 0x8000000)))) {
                    if (this->getItemId < 0) {
                        doAction = 4;
                    } else if ((interactRangeActor->id == ACTOR_BG_TOKI_SWD) && LINK_IS_ADULT) {
                        doAction = 0xC;
                    } else {
                        doAction = 0x11;
                    }
                } else if (!sp1C && (this->stateFlags2 & 1)) {
                    doAction = 0x11;
                } else if ((this->stateFlags2 & 4) || (!(this->stateFlags1 & 0x800000) && (this->rideActor != NULL))) {
                    doAction = 0xB;
                } else if ((this->stateFlags1 & 0x800000) && !EN_HORSE_CHECK_4((EnHorse*)this->rideActor) &&
                           (func_8084D3E4 != this->func_674)) {
                    if ((this->stateFlags2 & 2) && (this->targetActor != NULL)) {
                        if (this->targetActor->category == ACTORCAT_NPC) {
                            doAction = 0xF;
                        } else {
                            doAction = 1;
                        }
                    } else if (!func_8002DD78(this) && !(this->stateFlags1 & 0x100000)) {
                        doAction = 8;
                    }
                } else if ((this->stateFlags2 & 2) && (this->targetActor != NULL)) {
                    if (this->targetActor->category == ACTORCAT_NPC) {
                        doAction = 0xF;
                    } else {
                        doAction = 1;
                    }
                } else if ((this->stateFlags1 & 0x202000) ||
                           ((this->stateFlags1 & 0x800000) && (this->stateFlags2 & 0x400000))) {
                    doAction = 0xD;
                } else if (this->stateFlags2 & 0x10000) {
                    doAction = 2;
                } else if ((this->stateFlags1 & 0x800) && (this->getItemId == GI_NONE) && (heldActor != NULL)) {
                    if ((this->actor.bgCheckFlags & 1) || (heldActor->id == ACTOR_EN_NIW)) {
                        if (func_8083EAF0(this, heldActor) == 0) {
                            doAction = 0xC;
                        } else {
                            doAction = 9;
                        }
                    }
                } else if (!(this->stateFlags1 & 0x8000000) && func_8083A0D4(this) && (this->getItemId < GI_MAX)) {
                    doAction = 0x11;
                } else if (this->stateFlags2 & 0x800) {
                    sp24 = (D_80854784[CUR_UPG_VALUE(UPG_SCALE)] - this->actor.yDistToWater) / 40.0f;
                    sp24 = CLAMP(sp24, 0, 7);
                    doAction = D_80854790[sp24];
                } else if (sp1C && !(this->stateFlags2 & 0x400)) {
                    doAction = 7;
                } else if (!sp1C && (!(this->stateFlags1 & 0x400000) || func_80833BCC(this) ||
                                     !Player_IsChildWithHylianShield(this))) {
                    if ((!(this->stateFlags1 & 0x4000) && (sp20 <= 0) &&
                         (func_8008E9C4(this) ||
                          ((D_808535E4 != 7) &&
                           (func_80833B2C(this) || ((globalCtx->roomCtx.curRoom.unk_03 != 2) &&
                                                    !(this->stateFlags1 & 0x400000) && (sp20 == 0))))))) {
                        doAction = 0;
                    } else if ((globalCtx->roomCtx.curRoom.unk_03 != 2) && func_80833BCC(this) && (sp20 > 0)) {
                        doAction = 5;
                    } else if ((this->heldItemActionParam >= PLAYER_AP_SWORD_MASTER) ||
                               ((this->stateFlags2 & 0x100000) &&
                                (globalCtx->actorCtx.targetCtx.arrowPointedActor == NULL))) {
                        doAction = 0x13;
                    }
                }
            }
        }

        if (doAction != 0x13) {
            this->unk_837 = 20;
        } else if (this->unk_837 != 0) {
            doAction = 0xA;
            this->unk_837--;
        }

        Interface_SetDoAction(globalCtx, doAction);

        if (this->stateFlags2 & 0x200000) {
            if (this->unk_664 != NULL) {
                Interface_SetNaviCall(globalCtx, 0x1E);
            } else {
                Interface_SetNaviCall(globalCtx, 0x1D);
            }
            Interface_SetNaviCall(globalCtx, 0x1E);
        } else {
            Interface_SetNaviCall(globalCtx, 0x1F);
        }
    }
}

s32 func_80847A78(Player* this) {
    s32 cond;

    if ((this->currentBoots == PLAYER_BOOTS_HOVER) && (this->hoverBootsTimer != 0)) {
        this->hoverBootsTimer--;
    } else {
        this->hoverBootsTimer = 0;
    }

    cond = (this->currentBoots == PLAYER_BOOTS_HOVER) &&
           ((this->actor.yDistToWater >= 0.0f) || (func_80838144(D_808535E4) >= 0) || func_8083816C(D_808535E4));

    if (cond && (this->actor.bgCheckFlags & 1) && (this->hoverBootsTimer != 0)) {
        this->actor.bgCheckFlags &= ~1;
    }

    if (this->actor.bgCheckFlags & 1) {
        if (!cond) {
            this->hoverBootsTimer = 19;
        }
        return 0;
    }

    D_808535E4 = 0;
    this->unk_898 = this->unk_89A = D_80853610 = 0;

    return 1;
}

static Vec3f D_80854798 = { 0.0f, 18.0f, 0.0f };

void func_80847BA0(GlobalContext* globalCtx, Player* this) {
    u8 spC7 = 0;
    CollisionPoly* spC0;
    Vec3f spB4;
    f32 spB0;
    f32 spAC;
    f32 spA8;
    u32 spA4;

    D_80853604 = this->unk_A7A;

    if (this->stateFlags2 & 0x40000) {
        spB0 = 10.0f;
        spAC = 15.0f;
        spA8 = 30.0f;
    } else {
        spB0 = this->ageProperties->unk_38;
        spAC = 26.0f;
        spA8 = this->ageProperties->unk_00;
    }

    if (this->stateFlags1 & 0xA0000000) {
        if (this->stateFlags1 & 0x80000000) {
            this->actor.bgCheckFlags &= ~1;
            spA4 = 0x38;
        } else if ((this->stateFlags1 & 1) && ((this->unk_A84 - (s32)this->actor.world.pos.y) >= 100)) {
            spA4 = 0x39;
        } else if (!(this->stateFlags1 & 1) &&
                   ((func_80845EF8 == this->func_674) || (func_80845CA4 == this->func_674))) {
            this->actor.bgCheckFlags &= ~0x208;
            spA4 = 0x3C;
        } else {
            spA4 = 0x3F;
        }
    } else {
        spA4 = 0x3F;
    }

    if (this->stateFlags3 & 1) {
        spA4 &= ~6;
    }

    if (spA4 & 4) {
        this->stateFlags3 |= 0x10;
    }

    Math_Vec3f_Copy(&spB4, &this->actor.world.pos);
    Actor_UpdateBgCheckInfo(globalCtx, &this->actor, spAC, spB0, spA8, spA4);

    if (this->actor.bgCheckFlags & 0x10) {
        this->actor.velocity.y = 0.0f;
    }

    D_80853600 = this->actor.world.pos.y - this->actor.floorHeight;
    D_808535F4 = 0;

    spC0 = this->actor.floorPoly;

    if (spC0 != NULL) {
        this->unk_A7A = func_80041EA4(&globalCtx->colCtx, spC0, this->actor.floorBgId);
        this->unk_A82 = this->unk_89E;

        if (this->actor.bgCheckFlags & 0x20) {
            if (this->actor.yDistToWater < 20.0f) {
                this->unk_89E = 4;
            } else {
                this->unk_89E = 5;
            }
        } else {
            if (this->stateFlags2 & 0x200) {
                this->unk_89E = 1;
            } else {
                this->unk_89E = SurfaceType_GetSfx(&globalCtx->colCtx, spC0, this->actor.floorBgId);
            }
        }

        if (this->actor.category == ACTORCAT_PLAYER) {
            func_800F66DC(SurfaceType_GetEcho(&globalCtx->colCtx, spC0, this->actor.floorBgId));

            if (this->actor.floorBgId == BGCHECK_SCENE) {
                func_80074CE8(globalCtx,
                              SurfaceType_GetLightSettingIndex(&globalCtx->colCtx, spC0, this->actor.floorBgId));
            } else {
                func_80043508(&globalCtx->colCtx, this->actor.floorBgId);
            }
        }

        D_808535F4 = SurfaceType_GetConveyorSpeed(&globalCtx->colCtx, spC0, this->actor.floorBgId);
        if (D_808535F4 != 0) {
            D_808535F8 = SurfaceType_IsConveyor(&globalCtx->colCtx, spC0, this->actor.floorBgId);
            if (((D_808535F8 == 0) && (this->actor.yDistToWater > 20.0f) &&
                 (this->currentBoots != PLAYER_BOOTS_IRON)) ||
                ((D_808535F8 != 0) && (this->actor.bgCheckFlags & 1))) {
                D_808535FC = SurfaceType_GetConveyorDirection(&globalCtx->colCtx, spC0, this->actor.floorBgId) << 10;
            } else {
                D_808535F4 = 0;
            }
        }
    }

    func_80839034(globalCtx, this, spC0, this->actor.floorBgId);

    this->actor.bgCheckFlags &= ~0x200;

    if (this->actor.bgCheckFlags & 8) {
        CollisionPoly* spA0;
        s32 sp9C;
        s16 sp9A;
        s32 pad;

        D_80854798.y = 18.0f;
        D_80854798.z = this->ageProperties->unk_38 + 10.0f;

        if (!(this->stateFlags2 & 0x40000) && func_80839768(globalCtx, this, &D_80854798, &spA0, &sp9C, &D_80858AA8)) {
            this->actor.bgCheckFlags |= 0x200;
            if (this->actor.wallPoly != spA0) {
                this->actor.wallPoly = spA0;
                this->actor.wallBgId = sp9C;
                this->actor.wallYaw = Math_Atan2S(spA0->normal.z, spA0->normal.x);
            }
        }

        sp9A = this->actor.shape.rot.y - (s16)(this->actor.wallYaw + 0x8000);

        D_808535F0 = func_80041DB8(&globalCtx->colCtx, this->actor.wallPoly, this->actor.wallBgId);

        D_80853608 = ABS(sp9A);

        sp9A = this->currentYaw - (s16)(this->actor.wallYaw + 0x8000);

        D_8085360C = ABS(sp9A);

        spB0 = D_8085360C * 0.00008f;
        if (!(this->actor.bgCheckFlags & 1) || spB0 >= 1.0f) {
            this->unk_880 = R_RUN_SPEED_LIMIT / 100.0f;
        } else {
            spAC = (R_RUN_SPEED_LIMIT / 100.0f * spB0);
            this->unk_880 = spAC;
            if (spAC < 0.1f) {
                this->unk_880 = 0.1f;
            }
        }

        if ((this->actor.bgCheckFlags & 0x200) && (D_80853608 < 0x3000)) {
            CollisionPoly* wallPoly = this->actor.wallPoly;

            if (ABS(wallPoly->normal.y) < 600) {
                f32 sp8C = COLPOLY_GET_NORMAL(wallPoly->normal.x);
                f32 sp88 = COLPOLY_GET_NORMAL(wallPoly->normal.y);
                f32 sp84 = COLPOLY_GET_NORMAL(wallPoly->normal.z);
                f32 wallHeight;
                CollisionPoly* sp7C;
                CollisionPoly* sp78;
                s32 sp74;
                Vec3f sp68;
                f32 sp64;
                f32 sp60;
                s32 temp3;

                this->wallDistance = Math3D_UDistPlaneToPos(sp8C, sp88, sp84, wallPoly->dist, &this->actor.world.pos);

                spB0 = this->wallDistance + 10.0f;
                sp68.x = this->actor.world.pos.x - (spB0 * sp8C);
                sp68.z = this->actor.world.pos.z - (spB0 * sp84);
                sp68.y = this->actor.world.pos.y + this->ageProperties->unk_0C;

                sp64 = BgCheck_EntityRaycastFloor1(&globalCtx->colCtx, &sp7C, &sp68);
                wallHeight = sp64 - this->actor.world.pos.y;
                this->wallHeight = wallHeight;

                if ((this->wallHeight < 18.0f) ||
                    BgCheck_EntityCheckCeiling(&globalCtx->colCtx, &sp60, &this->actor.world.pos,
                                               (sp64 - this->actor.world.pos.y) + 20.0f, &sp78, &sp74, &this->actor)) {
                    this->wallHeight = 399.96002f;
                } else {
                    D_80854798.y = (sp64 + 5.0f) - this->actor.world.pos.y;

                    if (func_80839768(globalCtx, this, &D_80854798, &sp78, &sp74, &D_80858AA8) &&
                        (temp3 = this->actor.wallYaw - Math_Atan2S(sp78->normal.z, sp78->normal.x),
                         ABS(temp3) < 0x4000) &&
                        !func_80041E18(&globalCtx->colCtx, sp78, sp74)) {
                        this->wallHeight = 399.96002f;
                    } else if (func_80041DE4(&globalCtx->colCtx, wallPoly, this->actor.wallBgId) == 0) {
                        if (this->ageProperties->unk_1C <= this->wallHeight) {
                            if (ABS(sp7C->normal.y) > 28000) {
                                if (this->ageProperties->unk_14 <= this->wallHeight) {
                                    spC7 = 4;
                                } else if (this->ageProperties->unk_18 <= this->wallHeight) {
                                    spC7 = 3;
                                } else {
                                    spC7 = 2;
                                }
                            }
                        } else {
                            spC7 = 1;
                        }
                    }
                }
            }
        }
    } else {
        this->unk_880 = R_RUN_SPEED_LIMIT / 100.0f;
        this->unk_88D = 0;
        this->wallHeight = 0.0f;
    }

    if (spC7 == this->unk_88C) {
        if ((this->linearVelocity != 0.0f) && (this->unk_88D < 100)) {
            this->unk_88D++;
        }
    } else {
        this->unk_88C = spC7;
        this->unk_88D = 0;
    }

    if (this->actor.bgCheckFlags & 1) {
        D_808535E4 = func_80041D4C(&globalCtx->colCtx, spC0, this->actor.floorBgId);

        if (!func_80847A78(this)) {
            f32 sp58;
            f32 sp54;
            f32 sp50;
            f32 sp4C;
            s32 pad2;
            f32 sp44;
            s32 pad3;

            if (this->actor.floorBgId != BGCHECK_SCENE) {
                func_800434C8(&globalCtx->colCtx, this->actor.floorBgId);
            }

            sp58 = COLPOLY_GET_NORMAL(spC0->normal.x);
            sp54 = 1.0f / COLPOLY_GET_NORMAL(spC0->normal.y);
            sp50 = COLPOLY_GET_NORMAL(spC0->normal.z);

            sp4C = Math_SinS(this->currentYaw);
            sp44 = Math_CosS(this->currentYaw);

            this->unk_898 = Math_Atan2S(1.0f, (-(sp58 * sp4C) - (sp50 * sp44)) * sp54);
            this->unk_89A = Math_Atan2S(1.0f, (-(sp58 * sp44) - (sp50 * sp4C)) * sp54);

            sp4C = Math_SinS(this->actor.shape.rot.y);
            sp44 = Math_CosS(this->actor.shape.rot.y);

            D_80853610 = Math_Atan2S(1.0f, (-(sp58 * sp4C) - (sp50 * sp44)) * sp54);

            func_8083E318(globalCtx, this, spC0);
        }
    } else {
        func_80847A78(this);
    }

    if (this->unk_A7B == D_808535E4) {
        this->unk_A79++;
    } else {
        this->unk_A7B = D_808535E4;
        this->unk_A79 = 0;
    }
}

void func_808486A8(GlobalContext* globalCtx, Player* this) {
    u8 sp27;
    s32 pad;
    Actor* unk_664;
    s32 cameraMode;

    if (this->actor.category == ACTORCAT_PLAYER) {
        sp27 = 0;

        if (this->csMode != 0) {
            Camera_ChangeMode(Gameplay_GetCamera(globalCtx, CAM_ID_MAIN), CAM_MODE_NORMAL);
        } else if (!(this->stateFlags1 & 0x100000)) {
            if ((this->actor.parent != NULL) && (this->stateFlags3 & 0x80)) {
                cameraMode = CAM_MODE_FOOKSHOT;
                Camera_SetParam(Gameplay_GetCamera(globalCtx, CAM_ID_MAIN), 8, this->actor.parent);
            } else if (func_8084377C == this->func_674) {
                cameraMode = CAM_MODE_STILL;
            } else if (this->stateFlags2 & 0x100) {
                cameraMode = CAM_MODE_PUSHPULL;
            } else if ((unk_664 = this->unk_664) != NULL) {
                if ((this->actor.flags & 0x100) == 0x100) {
                    cameraMode = CAM_MODE_TALK;
                } else if (this->stateFlags1 & 0x10000) {
                    if (this->stateFlags1 & 0x2000000) {
                        cameraMode = CAM_MODE_BOOMFOLLLOW;
                    } else {
                        cameraMode = CAM_MODE_FOLLOWTARGET;
                    }
                } else {
                    cameraMode = CAM_MODE_BATTLE;
                }
                Camera_SetParam(Gameplay_GetCamera(globalCtx, CAM_ID_MAIN), 8, unk_664);
            } else if (this->stateFlags1 & 0x1000) {
                cameraMode = CAM_MODE_CHARGE;
            } else if (this->stateFlags1 & 0x2000000) {
                cameraMode = CAM_MODE_BOOMFOLLLOW;
                Camera_SetParam(Gameplay_GetCamera(globalCtx, CAM_ID_MAIN), 8, this->boomerangActor);
            } else if (this->stateFlags1 & 0x6000) {
                if (func_80833B2C(this)) {
                    cameraMode = CAM_MODE_HANGZ;
                } else {
                    cameraMode = CAM_MODE_HANG;
                }
            } else if (this->stateFlags1 & 0x40020000) {
                if (func_8002DD78(this) || func_808334B4(this)) {
                    cameraMode = CAM_MODE_BOWARROWZ;
                } else if (this->stateFlags1 & 0x200000) {
                    cameraMode = CAM_MODE_CLIMBZ;
                } else {
                    cameraMode = CAM_MODE_TARGET;
                }
            } else if (this->stateFlags1 & 0x240000) {
                if ((func_80845668 == this->func_674) || (this->stateFlags1 & 0x200000)) {
                    cameraMode = CAM_MODE_CLIMB;
                } else {
                    cameraMode = CAM_MODE_JUMP;
                }
            } else if (this->stateFlags1 & 0x80000) {
                cameraMode = CAM_MODE_FREEFALL;
            } else if ((this->swordState != 0) && (this->swordAnimation >= 0) && (this->swordAnimation < 0x18)) {
                cameraMode = CAM_MODE_STILL;
            } else {
                cameraMode = CAM_MODE_NORMAL;
                if ((this->linearVelocity == 0.0f) &&
                    (!(this->stateFlags1 & 0x800000) || (this->rideActor->speedXZ == 0.0f))) {
                    sp27 = 2;
                }
            }

            Camera_ChangeMode(Gameplay_GetCamera(globalCtx, CAM_ID_MAIN), cameraMode);
        } else {
            sp27 = 2;
        }

        if (globalCtx->actorCtx.targetCtx.unk_90 != NULL) {
            sp27 = 1;
            func_800F6114(sqrtf(globalCtx->actorCtx.targetCtx.unk_90->xyzDistToPlayerSq));
        }

        if (globalCtx->sceneNum != SCENE_TURIBORI) {
            func_800F5E90(sp27);
        }
    }
}

static Vec3f D_808547A4 = { 0.0f, 0.5f, 0.0f };
static Vec3f D_808547B0 = { 0.0f, 0.5f, 0.0f };

static Color_RGBA8 D_808547BC = { 255, 255, 100, 255 };
static Color_RGBA8 D_808547C0 = { 255, 50, 0, 0 };

void func_80848A04(GlobalContext* globalCtx, Player* this) {
    f32 temp;

    if (this->unk_85C == 0.0f) {
        func_80835F44(globalCtx, this, 0xFF);
        return;
    }

    temp = 1.0f;
    if (DECR(this->unk_860) == 0) {
        Inventory_ChangeAmmo(ITEM_STICK, -1);
        this->unk_860 = 1;
        temp = 0.0f;
        this->unk_85C = temp;
    } else if (this->unk_860 > 200) {
        temp = (210 - this->unk_860) / 10.0f;
    } else if (this->unk_860 < 20) {
        temp = this->unk_860 / 20.0f;
        this->unk_85C = temp;
    }

    func_8002836C(globalCtx, &this->swordInfo[0].tip, &D_808547A4, &D_808547B0, &D_808547BC, &D_808547C0, temp * 200.0f,
                  0, 8);
}

void func_80848B44(GlobalContext* globalCtx, Player* this) {
    Vec3f shockPos;
    Vec3f* randBodyPart;
    s32 shockScale;

    this->shockTimer--;
    this->unk_892 += this->shockTimer;

    if (this->unk_892 > 20) {
        shockScale = this->shockTimer * 2;
        this->unk_892 -= 20;

        if (shockScale > 40) {
            shockScale = 40;
        }

        randBodyPart = this->bodyPartsPos + (s32)Rand_ZeroFloat(17.9f);
        shockPos.x = (Rand_CenteredFloat(5.0f) + randBodyPart->x) - this->actor.world.pos.x;
        shockPos.y = (Rand_CenteredFloat(5.0f) + randBodyPart->y) - this->actor.world.pos.y;
        shockPos.z = (Rand_CenteredFloat(5.0f) + randBodyPart->z) - this->actor.world.pos.z;

        EffectSsFhgFlash_SpawnShock(globalCtx, &this->actor, &shockPos, shockScale, FHGFLASH_SHOCK_PLAYER);
        func_8002F8F0(&this->actor, NA_SE_PL_SPARK - SFX_FLAG);
    }
}

void func_80848C74(GlobalContext* globalCtx, Player* this) {
    s32 spawnedFlame;
    u8* timerPtr;
    s32 timerStep;
    f32 flameScale;
    f32 flameIntensity;
    s32 dmgCooldown;
    s32 i;
    s32 sp58;
    s32 sp54;

    if (this->currentTunic == PLAYER_TUNIC_GORON) {
        sp54 = 20;
    } else {
        sp54 = (s32)(this->linearVelocity * 0.4f) + 1;
    }

    spawnedFlame = false;
    timerPtr = this->flameTimers;

    if (this->stateFlags2 & 8) {
        sp58 = 100;
    } else {
        sp58 = 0;
    }

    func_8083819C(this, globalCtx);

    for (i = 0; i < 18; i++, timerPtr++) {
        timerStep = sp58 + sp54;

        if (*timerPtr <= timerStep) {
            *timerPtr = 0;
        } else {
            spawnedFlame = true;
            *timerPtr -= timerStep;

            if (*timerPtr > 20.0f) {
                flameIntensity = (*timerPtr - 20.0f) * 0.01f;
                flameScale = CLAMP(flameIntensity, 0.19999999f, 0.2f);
            } else {
                flameScale = *timerPtr * 0.01f;
            }

            flameIntensity = (*timerPtr - 25.0f) * 0.02f;
            flameIntensity = CLAMP(flameIntensity, 0.0f, 1.0f);
            EffectSsFireTail_SpawnFlameOnPlayer(globalCtx, flameScale, i, flameIntensity);
        }

        if (1) {}
    }

    if (spawnedFlame) {
        func_8002F7DC(&this->actor, NA_SE_EV_TORCH - SFX_FLAG);

        if (globalCtx->sceneNum == SCENE_JYASINBOSS) {
            dmgCooldown = 0;
        } else {
            dmgCooldown = 7;
        }

        if ((dmgCooldown & globalCtx->gameplayFrames) == 0) {
            Player_InflictDamage(globalCtx, -1);
        }
    } else {
        this->isBurning = false;
    }
}

void func_80848EF8(Player* this) {
    if (CHECK_QUEST_ITEM(QUEST_STONE_OF_AGONY)) {
        f32 temp = 200000.0f - (this->unk_6A4 * 5.0f);

        if (temp < 0.0f) {
            temp = 0.0f;
        }

        this->unk_6A0 += temp;
        if (this->unk_6A0 > 4000000.0f) {
            this->unk_6A0 = 0.0f;
            func_8083264C(this, 120, 20, 10, 0);
        }
    }
}

static s8 D_808547C4[] = {
    0,  3,  3,  5,   4,   8,   9,   13, 14, 15, 16, 17, 18, -22, 23, 24, 25,  26, 27,  28,  29, 31, 32, 33, 34, -35,
    30, 36, 38, -39, -40, -41, 42,  43, 45, 46, 0,  0,  0,  67,  48, 47, -50, 51, -52, -53, 54, 55, 56, 57, 58, 59,
    60, 61, 62, 63,  64,  -65, -66, 68, 11, 69, 70, 71, 8,  8,   72, 73, 78,  79, 80,  89,  90, 91, 92, 77, 19, 94,
};

static Vec3f D_80854814 = { 0.0f, 0.0f, 200.0f };

static f32 D_80854820[] = { 2.0f, 4.0f, 7.0f };
static f32 D_8085482C[] = { 0.5f, 1.0f, 3.0f };

void Player_UpdateCommon(Player* this, GlobalContext* globalCtx, Input* input) {
    s32 pad;

    sControlInput = input;

    if (this->unk_A86 < 0) {
        this->unk_A86++;
        if (this->unk_A86 == 0) {
            this->unk_A86 = 1;
            func_80078884(NA_SE_OC_REVENGE);
        }
    }

    Math_Vec3f_Copy(&this->actor.prevPos, &this->actor.home.pos);

    if (this->unk_A73 != 0) {
        this->unk_A73--;
    }

    if (this->unk_88E != 0) {
        this->unk_88E--;
    }

    if (this->unk_A87 != 0) {
        this->unk_A87--;
    }

    if (this->invincibilityTimer < 0) {
        this->invincibilityTimer++;
    } else if (this->invincibilityTimer > 0) {
        this->invincibilityTimer--;
    }

    if (this->unk_890 != 0) {
        this->unk_890--;
    }

    func_808473D4(globalCtx, this);
    func_80836BEC(this, globalCtx);

    if ((this->heldItemActionParam == PLAYER_AP_STICK) && (this->unk_860 != 0)) {
        func_80848A04(globalCtx, this);
    } else if ((this->heldItemActionParam == PLAYER_AP_FISHING_POLE) && (this->unk_860 < 0)) {
        this->unk_860++;
    }

    if (this->shockTimer != 0) {
        func_80848B44(globalCtx, this);
    }

    if (this->isBurning) {
        func_80848C74(globalCtx, this);
    }

    if ((this->stateFlags3 & 0x40) && (gSaveContext.nayrusLoveTimer != 0) && (gSaveContext.unk_13F0 == 0)) {
        gSaveContext.unk_13F0 = 3;
        func_80846A00(globalCtx, this, 1);
        this->stateFlags3 &= ~0x40;
    }

    if (this->stateFlags2 & 0x8000) {
        if (!(this->actor.bgCheckFlags & 1)) {
            func_80832210(this);
            Actor_MoveForward(&this->actor);
        }

        func_80847BA0(globalCtx, this);
    } else {
        f32 temp_f0;
        f32 phi_f12;

        if (this->currentBoots != this->prevBoots) {
            if (this->currentBoots == PLAYER_BOOTS_IRON) {
                if (this->stateFlags1 & 0x8000000) {
                    func_80832340(globalCtx, this);
                    if (this->ageProperties->unk_2C < this->actor.yDistToWater) {
                        this->stateFlags2 |= 0x400;
                    }
                }
            } else {
                if (this->stateFlags1 & 0x8000000) {
                    if ((this->prevBoots == PLAYER_BOOTS_IRON) || (this->actor.bgCheckFlags & 1)) {
                        func_8083D36C(globalCtx, this);
                        this->stateFlags2 &= ~0x400;
                    }
                }
            }

            this->prevBoots = this->currentBoots;
        }

        if ((this->actor.parent == NULL) && (this->stateFlags1 & 0x800000)) {
            this->actor.parent = this->rideActor;
            func_8083A360(globalCtx, this);
            this->stateFlags1 |= 0x800000;
            func_80832264(globalCtx, this, &gPlayerAnim_0033B8);
            func_80832F54(globalCtx, this, 0x9B);
            this->unk_850 = 99;
        }

        if (this->unk_844 == 0) {
            this->unk_845 = 0;
        } else if (this->unk_844 < 0) {
            this->unk_844++;
        } else {
            this->unk_844--;
        }

        Math_ScaledStepToS(&this->unk_6C2, 0, 400);
        func_80032CB4(this->unk_3A8, 20, 80, 6);

        this->actor.shape.face = this->unk_3A8[0] + ((globalCtx->gameplayFrames & 32) ? 0 : 3);

        if (this->currentMask == PLAYER_MASK_BUNNY) {
            func_8085002C(this);
        }

        if (func_8002DD6C(this) != 0) {
            func_8084FF7C(this);
        }

        if (!(this->skelAnime.moveFlags & 0x80)) {
            if (((this->actor.bgCheckFlags & 1) && (D_808535E4 == 5) && (this->currentBoots != PLAYER_BOOTS_IRON)) ||
                ((this->currentBoots == PLAYER_BOOTS_HOVER) && !(this->stateFlags1 & 0x28000000))) {
                f32 sp70 = this->linearVelocity;
                s16 sp6E = this->currentYaw;
                s16 yawDiff = this->actor.world.rot.y - sp6E;
                s32 pad;

                if ((ABS(yawDiff) > 0x6000) && (this->actor.speedXZ != 0.0f)) {
                    sp70 = 0.0f;
                    sp6E += 0x8000;
                }

                if (Math_StepToF(&this->actor.speedXZ, sp70, 0.35f) && (sp70 == 0.0f)) {
                    this->actor.world.rot.y = this->currentYaw;
                }

                if (this->linearVelocity != 0.0f) {
                    s32 phi_v0;

                    phi_v0 = (fabsf(this->linearVelocity) * 700.0f) - (fabsf(this->actor.speedXZ) * 100.0f);
                    phi_v0 = CLAMP(phi_v0, 0, 1350);

                    Math_ScaledStepToS(&this->actor.world.rot.y, sp6E, phi_v0);
                }

                if ((this->linearVelocity == 0.0f) && (this->actor.speedXZ != 0.0f)) {
                    func_800F4138(&this->actor.projectedPos, 0xD0, this->actor.speedXZ);
                }
            } else {
                this->actor.speedXZ = this->linearVelocity;
                this->actor.world.rot.y = this->currentYaw;
            }

            func_8002D868(&this->actor);

            if ((this->windSpeed != 0.0f) && !Player_InCsMode(globalCtx) && !(this->stateFlags1 & 0x206000) &&
                (func_80845668 != this->func_674) && (func_808507F4 != this->func_674)) {
                this->actor.velocity.x += this->windSpeed * Math_SinS(this->windDirection);
                this->actor.velocity.z += this->windSpeed * Math_CosS(this->windDirection);
            }

            func_8002D7EC(&this->actor);
            func_80847BA0(globalCtx, this);
        } else {
            D_808535E4 = 0;
            this->unk_A7A = 0;

            if (!(this->stateFlags1 & 1) && (this->stateFlags1 & 0x800000)) {
                EnHorse* rideActor = (EnHorse*)this->rideActor;
                CollisionPoly* sp5C;
                s32 sp58;
                Vec3f sp4C;

                if (!(rideActor->actor.bgCheckFlags & 1)) {
                    func_808396F4(globalCtx, this, &D_80854814, &sp4C, &sp5C, &sp58);
                } else {
                    sp5C = rideActor->actor.floorPoly;
                    sp58 = rideActor->actor.floorBgId;
                }

                if ((sp5C != NULL) && func_80839034(globalCtx, this, sp5C, sp58)) {
                    if (DREG(25) != 0) {
                        DREG(25) = 0;
                    } else {
                        AREG(6) = 1;
                    }
                }
            }

            D_808535F4 = 0;
            this->windSpeed = 0.0f;
        }

        if ((D_808535F4 != 0) && (this->currentBoots != PLAYER_BOOTS_IRON)) {
            f32 sp48;

            D_808535F4--;

            if (D_808535F8 == 0) {
                sp48 = D_80854820[D_808535F4];

                if (!(this->stateFlags1 & 0x8000000)) {
                    sp48 *= 0.25f;
                }
            } else {
                sp48 = D_8085482C[D_808535F4];
            }

            Math_StepToF(&this->windSpeed, sp48, sp48 * 0.1f);

            Math_ScaledStepToS(&this->windDirection, D_808535FC,
                               ((this->stateFlags1 & 0x8000000) ? 400.0f : 800.0f) * sp48);
        } else if (this->windSpeed != 0.0f) {
            Math_StepToF(&this->windSpeed, 0.0f, (this->stateFlags1 & 0x8000000) ? 0.5f : 1.0f);
        }

        if (!Player_InBlockingCsMode(globalCtx, this) && !(this->stateFlags2 & 0x40000)) {
            func_8083D53C(globalCtx, this);

            if ((this->actor.category == ACTORCAT_PLAYER) && (gSaveContext.health == 0)) {
                if (this->stateFlags1 & 0x206000) {
                    func_80832440(globalCtx, this);
                    func_80837B9C(this, globalCtx);
                } else if ((this->actor.bgCheckFlags & 1) || (this->stateFlags1 & 0x8000000)) {
                    func_80836448(globalCtx, this,
                                  func_808332B8(this)
                                      ? &gPlayerAnim_003310
                                      : (this->shockTimer != 0) ? &gPlayerAnim_002F08 : &gPlayerAnim_002878);
                }
            } else {
                if ((this->actor.parent == NULL) &&
                    ((globalCtx->sceneLoadFlag == 0x14) || (this->unk_A87 != 0) || !func_808382DC(this, globalCtx))) {
                    func_8083AA10(this, globalCtx);
                } else {
                    this->fallStartHeight = this->actor.world.pos.y;
                }
                func_80848EF8(this);
            }
        }

        if ((globalCtx->csCtx.state != CS_STATE_IDLE) && (this->csMode != 6) && !(this->stateFlags1 & 0x800000) &&
            !(this->stateFlags2 & 0x80) && (this->actor.category == ACTORCAT_PLAYER)) {
            CsCmdActorAction* linkActionCsCmd = globalCtx->csCtx.linkAction;

            if ((linkActionCsCmd != NULL) && (D_808547C4[linkActionCsCmd->action] != 0)) {
                func_8002DF54(globalCtx, NULL, 6);
                func_80832210(this);
            } else if ((this->csMode == 0) && !(this->stateFlags2 & 0x400) &&
                       (globalCtx->csCtx.state != CS_STATE_UNSKIPPABLE_INIT)) {
                func_8002DF54(globalCtx, NULL, 0x31);
                func_80832210(this);
            }
        }

        if (this->csMode != 0) {
            if ((this->csMode != 7) || !(this->stateFlags1 & 0x4206000)) {
                this->unk_6AD = 3;
            } else if (func_80852E14 != this->func_674) {
                func_80852944(globalCtx, this, NULL);
            }
        } else {
            this->prevCsMode = 0;
        }

        func_8083D6EC(globalCtx, this);

        if ((this->unk_664 == NULL) && (this->naviTextId == 0)) {
            this->stateFlags2 &= ~0x200002;
        }

        this->stateFlags1 &= ~0x401202;
        this->stateFlags2 &= ~0x441536D;
        this->stateFlags3 &= ~0x10;

        func_80847298(this);
        func_8083315C(globalCtx, this);

        if (this->stateFlags1 & 0x8000000) {
            D_808535E8 = 0.5f;
        } else {
            D_808535E8 = 1.0f;
        }

        D_808535EC = 1.0f / D_808535E8;
        D_80853614 = D_80853618 = 0;
        D_80858AA4 = this->currentMask;

        if (!(this->stateFlags3 & 4)) {
            this->func_674(this, globalCtx);
        }

        func_808486A8(globalCtx, this);

        if (this->skelAnime.moveFlags & 8) {
            AnimationContext_SetMoveActor(globalCtx, &this->actor, &this->skelAnime,
                                          (this->skelAnime.moveFlags & 4) ? 1.0f : this->ageProperties->unk_08);
        }

        func_808368EC(this, globalCtx);

        if ((this->actor.flags & 0x100) == 0x100) {
            this->targetActorDistance = 0.0f;
        } else {
            this->targetActor = NULL;
            this->targetActorDistance = FLT_MAX;
            this->exchangeItemId = EXCH_ITEM_NONE;
        }

        if (!(this->stateFlags1 & 0x800)) {
            this->interactRangeActor = NULL;
            this->getItemDirection = 0x6000;
        }

        if (this->actor.parent == NULL) {
            this->rideActor = NULL;
        }

        this->naviTextId = 0;

        if (!(this->stateFlags2 & 0x2000000)) {
            this->unk_6A8 = NULL;
        }

        this->stateFlags2 &= ~0x800000;
        this->unk_6A4 = FLT_MAX;

        temp_f0 = this->actor.world.pos.y - this->actor.prevPos.y;

        this->doorType = PLAYER_DOORTYPE_NONE;
        this->unk_8A1 = 0;
        this->unk_684 = NULL;

        phi_f12 = ((this->bodyPartsPos[6].y + this->bodyPartsPos[3].y) * 0.5f) + temp_f0;
        temp_f0 += this->bodyPartsPos[7].y + 10.0f;

        this->cylinder.dim.height = temp_f0 - phi_f12;

        if (this->cylinder.dim.height < 0) {
            phi_f12 = temp_f0;
            this->cylinder.dim.height = -this->cylinder.dim.height;
        }

        this->cylinder.dim.yShift = phi_f12 - this->actor.world.pos.y;

        if (this->stateFlags1 & 0x400000) {
            this->cylinder.dim.height = this->cylinder.dim.height * 0.8f;
        }

        Collider_UpdateCylinder(&this->actor, &this->cylinder);

        if (!(this->stateFlags2 & 0x4000)) {
            if (!(this->stateFlags1 & 0x806080)) {
                CollisionCheck_SetOC(globalCtx, &globalCtx->colChkCtx, &this->cylinder.base);
            }

            if (!(this->stateFlags1 & 0x4000080) && (this->invincibilityTimer <= 0)) {
                CollisionCheck_SetAC(globalCtx, &globalCtx->colChkCtx, &this->cylinder.base);

                if (this->invincibilityTimer < 0) {
                    CollisionCheck_SetAT(globalCtx, &globalCtx->colChkCtx, &this->cylinder.base);
                }
            }
        }

        AnimationContext_SetNextQueue(globalCtx);
    }

    Math_Vec3f_Copy(&this->actor.home.pos, &this->actor.world.pos);
    Math_Vec3f_Copy(&this->unk_A88, &this->bodyPartsPos[0]);

    if (this->stateFlags1 & 0x30000080) {
        this->actor.colChkInfo.mass = MASS_IMMOVABLE;
    } else {
        this->actor.colChkInfo.mass = 50;
    }

    this->stateFlags3 &= ~4;

    Collider_ResetCylinderAC(globalCtx, &this->cylinder.base);

    Collider_ResetQuadAT(globalCtx, &this->swordQuads[0].base);
    Collider_ResetQuadAT(globalCtx, &this->swordQuads[1].base);

    Collider_ResetQuadAC(globalCtx, &this->shieldQuad.base);
    Collider_ResetQuadAT(globalCtx, &this->shieldQuad.base);
}

static Vec3f D_80854838 = { 0.0f, 0.0f, -30.0f };

void Player_Update(Actor* thisx, GlobalContext* globalCtx) {
    static Vec3f sDogSpawnPos;
    Player* this = THIS;
    s32 dogParams;
    s32 pad;
    Input sp44;
    Actor* dog;

    if (func_8084FCAC(this, globalCtx)) {
        if (gSaveContext.dogParams < 0) {
            if (Object_GetIndex(&globalCtx->objectCtx, OBJECT_DOG) < 0) {
                gSaveContext.dogParams = 0;
            } else {
                gSaveContext.dogParams &= 0x7FFF;
                func_808395DC(this, &this->actor.world.pos, &D_80854838, &sDogSpawnPos);
                dogParams = gSaveContext.dogParams;

                dog = Actor_Spawn(&globalCtx->actorCtx, globalCtx, ACTOR_EN_DOG, sDogSpawnPos.x, sDogSpawnPos.y,
                                  sDogSpawnPos.z, 0, this->actor.shape.rot.y, 0, dogParams | 0x8000);
                if (dog != NULL) {
                    dog->room = 0;
                }
            }
        }

        if ((this->interactRangeActor != NULL) && (this->interactRangeActor->update == NULL)) {
            this->interactRangeActor = NULL;
        }

        if ((this->heldActor != NULL) && (this->heldActor->update == NULL)) {
            func_808323B4(globalCtx, this);
        }

        if (this->stateFlags1 & 0x20000020) {
            bzero(&sp44, sizeof(sp44));
        } else {
            sp44 = globalCtx->state.input[0];
            if (this->unk_88E != 0) {
                sp44.cur.button &= ~(BTN_A | BTN_B | BTN_CUP);
                sp44.press.button &= ~(BTN_A | BTN_B | BTN_CUP);
            }
        }

        Player_UpdateCommon(this, globalCtx, &sp44);
    }

    MREG(52) = this->actor.world.pos.x;
    MREG(53) = this->actor.world.pos.y;
    MREG(54) = this->actor.world.pos.z;
    MREG(55) = this->actor.world.rot.y;
}

static struct_80858AC8 D_80858AC8;
static Vec3s D_80858AD8[25];

static Gfx* sMaskDlists[PLAYER_MASK_MAX - 1] = {
    gLinkChildKeatonMaskDL, gLinkChildSkullMaskDL, gLinkChildSpookyMaskDL, gLinkChildBunnyHoodDL,
    gLinkChildGoronMaskDL,  gLinkChildZoraMaskDL,  gLinkChildGerudoMaskDL, gLinkChildMaskOfTruthDL,
};

static Vec3s D_80854864 = { 0, 0, 0 };

void func_8084A0E8(GlobalContext* globalCtx, Player* this, s32 lod, Gfx* cullDList,
                   OverrideLimbDrawOpa overrideLimbDraw) {
    static s32 D_8085486C = 255;

    OPEN_DISPS(globalCtx->state.gfxCtx, "../z_player.c", 19228);

    gSPSegment(POLY_OPA_DISP++, 0x0C, cullDList);
    gSPSegment(POLY_XLU_DISP++, 0x0C, cullDList);

    func_8008F470(globalCtx, this->skelAnime.skeleton, this->skelAnime.jointTable, this->skelAnime.dListCount, lod,
                  this->currentTunic, this->currentBoots, this->actor.shape.face, overrideLimbDraw, func_80090D20,
                  this);

    if ((overrideLimbDraw == func_80090014) && (this->currentMask != PLAYER_MASK_NONE)) {
        Mtx* sp70 = Graph_Alloc(globalCtx->state.gfxCtx, 2 * sizeof(Mtx));

        if (this->currentMask == PLAYER_MASK_BUNNY) {
            Vec3s sp68;

            gSPSegment(POLY_OPA_DISP++, 0x0B, sp70);

            sp68.x = D_80858AC8.unk_02 + 0x3E2;
            sp68.y = D_80858AC8.unk_04 + 0xDBE;
            sp68.z = D_80858AC8.unk_00 - 0x348A;
            func_800D1694(97.0f, -1203.0f, -240.0f, &sp68);
            Matrix_ToMtx(sp70++, "../z_player.c", 19273);

            sp68.x = D_80858AC8.unk_02 - 0x3E2;
            sp68.y = -0xDBE - D_80858AC8.unk_04;
            sp68.z = D_80858AC8.unk_00 - 0x348A;
            func_800D1694(97.0f, -1203.0f, 240.0f, &sp68);
            Matrix_ToMtx(sp70, "../z_player.c", 19279);
        }

        gSPDisplayList(POLY_OPA_DISP++, sMaskDlists[this->currentMask - 1]);
    }

    if ((this->currentBoots == PLAYER_BOOTS_HOVER) && !(this->actor.bgCheckFlags & 1) &&
        !(this->stateFlags1 & 0x800000) && (this->hoverBootsTimer != 0)) {
        s32 sp5C;
        s32 hoverBootsTimer = this->hoverBootsTimer;

        if (this->hoverBootsTimer < 19) {
            if (hoverBootsTimer >= 15) {
                D_8085486C = (19 - hoverBootsTimer) * 51.0f;
            } else if (hoverBootsTimer < 19) {
                sp5C = hoverBootsTimer;

                if (sp5C > 9) {
                    sp5C = 9;
                }

                D_8085486C = (-sp5C * 4) + 36;
                D_8085486C = D_8085486C * D_8085486C;
                D_8085486C = (s32)((Math_CosS(D_8085486C) * 100.0f) + 100.0f) + 55.0f;
                D_8085486C = D_8085486C * (sp5C * (1.0f / 9.0f));
            }

            func_800D1694(this->actor.world.pos.x, this->actor.world.pos.y + 2.0f, this->actor.world.pos.z,
                          &D_80854864);
            Matrix_Scale(4.0f, 4.0f, 4.0f, MTXMODE_APPLY);

            gSPMatrix(POLY_XLU_DISP++, Matrix_NewMtx(globalCtx->state.gfxCtx, "../z_player.c", 19317),
                      G_MTX_NOPUSH | G_MTX_LOAD | G_MTX_MODELVIEW);
            gSPSegment(POLY_XLU_DISP++, 0x08,
                       Gfx_TwoTexScroll(globalCtx->state.gfxCtx, 0, 0, 0, 16, 32, 1, 0,
                                        (globalCtx->gameplayFrames * -15) % 128, 16, 32));
            gDPSetPrimColor(POLY_XLU_DISP++, 0x80, 0x80, 255, 255, 255, D_8085486C);
            gDPSetEnvColor(POLY_XLU_DISP++, 120, 90, 30, 128);
            gSPDisplayList(POLY_XLU_DISP++, gHoverBootsCircleDL);
        }
    }

    CLOSE_DISPS(globalCtx->state.gfxCtx, "../z_player.c", 19328);
}

void Player_Draw(Actor* thisx, GlobalContext* globalCtx) {
    s32 pad;
    Player* this = THIS;

    if (1) {}

    OPEN_DISPS(globalCtx->state.gfxCtx, "../z_player.c", 19346);

    if (!(this->stateFlags2 & 0x20000000)) {
        OverrideLimbDrawOpa overrideLimbDraw = func_80090014;
        s32 lod;
        s32 pad;

        if ((this->csMode != 0) || (func_8008E9C4(this) && 0) || (this->actor.projectedPos.z < 160.0f)) {
            lod = 0;
        } else {
            lod = 1;
        }

        func_80093C80(globalCtx);
        func_80093D84(globalCtx->state.gfxCtx);

        if (this->invincibilityTimer > 0) {
            this->unk_88F += CLAMP(50 - this->invincibilityTimer, 8, 40);
            POLY_OPA_DISP =
                Gfx_SetFog2(POLY_OPA_DISP, 255, 0, 0, 0, 0, 4000 - (s32)(Math_CosS(this->unk_88F * 256) * 2000.0f));
        }

        func_8002EBCC(&this->actor, globalCtx, 0);
        func_8002ED80(&this->actor, globalCtx, 0);

        if (this->unk_6AD != 0) {
            Vec3f sp7C;

            SkinMatrix_Vec3fMtxFMultXYZ(&globalCtx->mf_11D60, &this->actor.focus.pos, &sp7C);
            if (sp7C.z < -4.0f) {
                overrideLimbDraw = func_800902F0;
            }
        } else if (this->stateFlags2 & 0x40000) {
            if (this->actor.projectedPos.z < 0.0f) {
                overrideLimbDraw = func_80090440;
            }
        }

        if (this->stateFlags2 & 0x4000000) {
            f32 sp78 = ((u16)(globalCtx->gameplayFrames * 600) * M_PI) / 0x8000;
            f32 sp74 = ((u16)(globalCtx->gameplayFrames * 1000) * M_PI) / 0x8000;

            Matrix_Push();
            this->actor.scale.y = -this->actor.scale.y;
            func_800D1694(this->actor.world.pos.x,
                          (this->actor.floorHeight + (this->actor.floorHeight - this->actor.world.pos.y)) +
                              (this->actor.shape.yOffset * this->actor.scale.y),
                          this->actor.world.pos.z, &this->actor.shape.rot);
            Matrix_Scale(this->actor.scale.x, this->actor.scale.y, this->actor.scale.z, MTXMODE_APPLY);
            Matrix_RotateX(sp78, MTXMODE_APPLY);
            Matrix_RotateY(sp74, MTXMODE_APPLY);
            Matrix_Scale(1.1f, 0.95f, 1.05f, MTXMODE_APPLY);
            Matrix_RotateY(-sp74, MTXMODE_APPLY);
            Matrix_RotateX(-sp78, MTXMODE_APPLY);
            func_8084A0E8(globalCtx, this, lod, gCullFrontDList, overrideLimbDraw);
            this->actor.scale.y = -this->actor.scale.y;
            Matrix_Pop();
        }

        gSPClearGeometryMode(POLY_OPA_DISP++, G_CULL_BOTH);
        gSPClearGeometryMode(POLY_XLU_DISP++, G_CULL_BOTH);

        func_8084A0E8(globalCtx, this, lod, gCullBackDList, overrideLimbDraw);

        if (this->invincibilityTimer > 0) {
            POLY_OPA_DISP = func_800BC8A0(globalCtx, POLY_OPA_DISP);
        }

        if (this->stateFlags2 & 0x4000) {
            f32 scale = (this->unk_84F >> 1) * 22.0f;

            gSPSegment(POLY_XLU_DISP++, 0x08,
                       Gfx_TwoTexScroll(globalCtx->state.gfxCtx, 0, 0, (0 - globalCtx->gameplayFrames) % 128, 32, 32, 1,
                                        0, (globalCtx->gameplayFrames * -2) % 128, 32, 32));

            Matrix_Scale(scale, scale, scale, MTXMODE_APPLY);
            gSPMatrix(POLY_XLU_DISP++, Matrix_NewMtx(globalCtx->state.gfxCtx, "../z_player.c", 19459),
                      G_MTX_NOPUSH | G_MTX_LOAD | G_MTX_MODELVIEW);
            gDPSetEnvColor(POLY_XLU_DISP++, 0, 50, 100, 255);
            gSPDisplayList(POLY_XLU_DISP++, gEffIceFragment3DL);
        }

        if (this->unk_862 > 0) {
            Player_DrawGetItem(globalCtx, this);
        }
    }

    CLOSE_DISPS(globalCtx->state.gfxCtx, "../z_player.c", 19473);
}

void Player_Destroy(Actor* thisx, GlobalContext* globalCtx) {
    Player* this = THIS;

    Effect_Delete(globalCtx, this->swordEffectIndex);

    Collider_DestroyCylinder(globalCtx, &this->cylinder);
    Collider_DestroyQuad(globalCtx, &this->swordQuads[0]);
    Collider_DestroyQuad(globalCtx, &this->swordQuads[1]);
    Collider_DestroyQuad(globalCtx, &this->shieldQuad);

    func_800876C8(globalCtx);

    gSaveContext.linkAge = globalCtx->linkAgeOnLoad;
}

s16 func_8084ABD8(GlobalContext* globalCtx, Player* this, s32 arg2, s16 arg3) {
    s32 temp1;
    s16 temp2;
    s16 temp3;

    if (!func_8002DD78(this) && !func_808334B4(this) && (arg2 == 0)) {
        temp2 = sControlInput->rel.stick_y * 240.0f;
        Math_SmoothStepToS(&this->actor.focus.rot.x, temp2, 14, 4000, 30);

        temp2 = sControlInput->rel.stick_x * -16.0f;
        temp2 = CLAMP(temp2, -3000, 3000);
        this->actor.focus.rot.y += temp2;
    } else {
        temp1 = (this->stateFlags1 & 0x800000) ? 3500 : 14000;
        temp3 = ((sControlInput->rel.stick_y >= 0) ? 1 : -1) *
                (s32)((1.0f - Math_CosS(sControlInput->rel.stick_y * 200)) * 1500.0f);
        this->actor.focus.rot.x += temp3;
        this->actor.focus.rot.x = CLAMP(this->actor.focus.rot.x, -temp1, temp1);

        temp1 = 19114;
        temp2 = this->actor.focus.rot.y - this->actor.shape.rot.y;
        temp3 = ((sControlInput->rel.stick_x >= 0) ? 1 : -1) *
                (s32)((1.0f - Math_CosS(sControlInput->rel.stick_x * 200)) * -1500.0f);
        temp2 += temp3;
        this->actor.focus.rot.y = CLAMP(temp2, -temp1, temp1) + this->actor.shape.rot.y;
    }

    this->unk_6AE |= 2;
    return func_80836AB8(this, (globalCtx->shootingGalleryStatus != 0) || func_8002DD78(this) || func_808334B4(this)) -
           arg3;
}

void func_8084AEEC(Player* this, f32* arg1, f32 arg2, s16 arg3) {
    f32 temp1;
    f32 temp2;

    temp1 = this->skelAnime.curFrame - 10.0f;

    temp2 = (R_RUN_SPEED_LIMIT / 100.0f) * 0.8f;
    if (*arg1 > temp2) {
        *arg1 = temp2;
    }

    if ((0.0f < temp1) && (temp1 < 10.0f)) {
        temp1 *= 6.0f;
    } else {
        temp1 = 0.0f;
        arg2 = 0.0f;
    }

    Math_AsymStepToF(arg1, arg2 * 0.8f, temp1, (fabsf(*arg1) * 0.02f) + 0.05f);
    Math_ScaledStepToS(&this->currentYaw, arg3, 1600);
}

void func_8084B000(Player* this) {
    f32 phi_f18;
    f32 phi_f16;
    f32 phi_f14;
    f32 yDistToWater;

    phi_f14 = -5.0f;

    phi_f16 = this->ageProperties->unk_28;
    if (this->actor.velocity.y < 0.0f) {
        phi_f16 += 1.0f;
    }

    if (this->actor.yDistToWater < phi_f16) {
        if (this->actor.velocity.y <= 0.0f) {
            phi_f16 = 0.0f;
        } else {
            phi_f16 = this->actor.velocity.y * 0.5f;
        }
        phi_f18 = -0.1f - phi_f16;
    } else {
        if (!(this->stateFlags1 & 0x80) && (this->currentBoots == PLAYER_BOOTS_IRON) &&
            (this->actor.velocity.y >= -3.0f)) {
            phi_f18 = -0.2f;
        } else {
            phi_f14 = 2.0f;
            if (this->actor.velocity.y >= 0.0f) {
                phi_f16 = 0.0f;
            } else {
                phi_f16 = this->actor.velocity.y * -0.3f;
            }
            phi_f18 = phi_f16 + 0.1f;
        }

        yDistToWater = this->actor.yDistToWater;
        if (yDistToWater > 100.0f) {
            this->stateFlags2 |= 0x400;
        }
    }

    this->actor.velocity.y += phi_f18;

    if (((this->actor.velocity.y - phi_f14) * phi_f18) > 0) {
        this->actor.velocity.y = phi_f14;
    }

    this->actor.gravity = 0.0f;
}

void func_8084B158(GlobalContext* globalCtx, Player* this, Input* input, f32 arg3) {
    f32 temp;

    if ((input != NULL) && CHECK_BTN_ANY(input->press.button, BTN_A | BTN_B)) {
        temp = 1.0f;
    } else {
        temp = 0.5f;
    }

    temp *= arg3;

    if (temp < 1.0f) {
        temp = 1.0f;
    }

    this->skelAnime.playSpeed = temp;
    LinkAnimation_Update(globalCtx, &this->skelAnime);
}

void func_8084B1D8(Player* this, GlobalContext* globalCtx) {
    if (this->stateFlags1 & 0x8000000) {
        func_8084B000(this);
        func_8084AEEC(this, &this->linearVelocity, 0, this->actor.shape.rot.y);
    } else {
        func_8083721C(this);
    }

    if ((this->unk_6AD == 2) && (func_8002DD6C(this) || func_808332E4(this))) {
        func_80836670(this, globalCtx);
    }

    if ((this->csMode != 0) || (this->unk_6AD == 0) || (this->unk_6AD >= 4) || func_80833B54(this) ||
        (this->unk_664 != NULL) || !func_8083AD4C(globalCtx, this) ||
        (((this->unk_6AD == 2) && (CHECK_BTN_ANY(sControlInput->press.button, BTN_A | BTN_B | BTN_R) ||
                                   func_80833B2C(this) || (!func_8002DD78(this) && !func_808334B4(this)))) ||
         ((this->unk_6AD == 1) &&
          CHECK_BTN_ANY(sControlInput->press.button,
                        BTN_A | BTN_B | BTN_R | BTN_CUP | BTN_CLEFT | BTN_CRIGHT | BTN_CDOWN)))) {
        func_8083C148(this, globalCtx);
        func_80078884(NA_SE_SY_CAMERA_ZOOM_UP);
    } else if ((DECR(this->unk_850) == 0) || (this->unk_6AD != 2)) {
        if (func_8008F128(this)) {
            this->unk_6AE |= 0x43;
        } else {
            this->actor.shape.rot.y = func_8084ABD8(globalCtx, this, 0, 0);
        }
    }

    this->currentYaw = this->actor.shape.rot.y;
}

s32 func_8084B3CC(GlobalContext* globalCtx, Player* this) {
    if (globalCtx->shootingGalleryStatus != 0) {
        func_80832564(globalCtx, this);
        func_80835C58(globalCtx, this, func_8084FA54, 0);

        if (!func_8002DD6C(this) || Player_HoldsHookshot(this)) {
            func_80835F44(globalCtx, this, 3);
        }

        this->stateFlags1 |= 0x100000;
        func_80832264(globalCtx, this, func_80833338(this));
        func_80832210(this);
        func_8083B010(this);
        return 1;
    }

    return 0;
}

void func_8084B498(Player* this) {
    this->itemActionParam =
        (INV_CONTENT(ITEM_OCARINA_FAIRY) == ITEM_OCARINA_FAIRY) ? PLAYER_AP_OCARINA_FAIRY : PLAYER_AP_OCARINA_TIME;
}

s32 func_8084B4D4(GlobalContext* globalCtx, Player* this) {
    if (this->stateFlags3 & 0x20) {
        this->stateFlags3 &= ~0x20;
        func_8084B498(this);
        this->unk_6AD = 4;
        func_8083B040(this, globalCtx);
        return 1;
    }

    return 0;
}

void func_8084B530(Player* this, GlobalContext* globalCtx) {
    this->stateFlags2 |= 0x20;
    func_80836670(this, globalCtx);

    if (func_8010BDBC(&globalCtx->msgCtx) == 2) {
        this->actor.flags &= ~0x100;

        if ((this->targetActor->flags & 5) != 5) {
            this->stateFlags2 &= ~0x2000;
        }

        func_8005B1A4(Gameplay_GetCamera(globalCtx, CAM_ID_MAIN));

        if (!func_8084B4D4(globalCtx, this) && !func_8084B3CC(globalCtx, this) && !func_8083ADD4(globalCtx, this)) {
            if ((this->targetActor != this->interactRangeActor) || !func_8083E5A8(this, globalCtx)) {
                if (this->stateFlags1 & 0x800000) {
                    s32 sp24 = this->unk_850;
                    func_8083A360(globalCtx, this);
                    this->unk_850 = sp24;
                } else if (func_808332B8(this)) {
                    func_80838F18(globalCtx, this);
                } else {
                    func_80853080(this, globalCtx);
                }
            }
        }

        this->unk_88E = 10;
        return;
    }

    if (this->stateFlags1 & 0x800000) {
        func_8084CC98(this, globalCtx);
    } else if (func_808332B8(this)) {
        func_8084D610(this, globalCtx);
    } else if (!func_8008E9C4(this) && LinkAnimation_Update(globalCtx, &this->skelAnime)) {
        if (this->skelAnime.moveFlags != 0) {
            func_80832DBC(this);
            if ((this->targetActor->category == ACTORCAT_NPC) &&
                (this->heldItemActionParam != PLAYER_AP_FISHING_POLE)) {
                func_808322D0(globalCtx, this, &gPlayerAnim_0031A0);
            } else {
                func_80832284(globalCtx, this, func_80833338(this));
            }
        } else {
            func_808322A4(globalCtx, this, &gPlayerAnim_0031A8);
        }
    }

    if (this->unk_664 != NULL) {
        this->currentYaw = this->actor.shape.rot.y = func_8083DB98(this, 0);
    }
}

void func_8084B78C(Player* this, GlobalContext* globalCtx) {
    f32 sp34;
    s16 sp32;
    s32 temp;

    this->stateFlags2 |= 0x141;
    func_8083F524(globalCtx, this);

    if (LinkAnimation_Update(globalCtx, &this->skelAnime)) {
        if (!func_8083F9D0(globalCtx, this)) {
            func_80837268(this, &sp34, &sp32, 0.0f, globalCtx);
            temp = func_8083FFB8(this, &sp34, &sp32);
            if (temp > 0) {
                func_8083FAB8(this, globalCtx);
            } else if (temp < 0) {
                func_8083FB14(this, globalCtx);
            }
        }
    }
}

void func_8084B840(GlobalContext* globalCtx, Player* this, f32 arg2) {
    if (this->actor.wallBgId != BGCHECK_SCENE) {
        DynaPolyActor* dynaPolyActor = DynaPoly_GetActor(&globalCtx->colCtx, this->actor.wallBgId);

        if (dynaPolyActor != NULL) {
            func_8002DFA4(dynaPolyActor, arg2, this->actor.world.rot.y);
        }
    }
}

static struct_80832924 D_80854870[] = {
    { NA_SE_PL_SLIP, 0x1003 },
    { NA_SE_PL_SLIP, -0x1015 },
};

void func_8084B898(Player* this, GlobalContext* globalCtx) {
    f32 sp34;
    s16 sp32;
    s32 temp;

    this->stateFlags2 |= 0x141;

    if (func_80832CB0(globalCtx, this, &gPlayerAnim_003108)) {
        this->unk_850 = 1;
    } else if (this->unk_850 == 0) {
        if (LinkAnimation_OnFrame(&this->skelAnime, 11.0f)) {
            func_80832698(this, NA_SE_VO_LI_PUSH);
        }
    }

    func_80832924(this, D_80854870);
    func_8083F524(globalCtx, this);

    if (!func_8083F9D0(globalCtx, this)) {
        func_80837268(this, &sp34, &sp32, 0.0f, globalCtx);
        temp = func_8083FFB8(this, &sp34, &sp32);
        if (temp < 0) {
            func_8083FB14(this, globalCtx);
        } else if (temp == 0) {
            func_8083F72C(this, &gPlayerAnim_0030E0, globalCtx);
        } else {
            this->stateFlags2 |= 0x10;
        }
    }

    if (this->stateFlags2 & 0x10) {
        func_8084B840(globalCtx, this, 2.0f);
        this->linearVelocity = 2.0f;
    }
}

static struct_80832924 D_80854878[] = {
    { NA_SE_PL_SLIP, 0x1004 },
    { NA_SE_PL_SLIP, -0x1018 },
};

static Vec3f D_80854880 = { 0.0f, 26.0f, -40.0f };

void func_8084B9E4(Player* this, GlobalContext* globalCtx) {
    LinkAnimationHeader* anim;
    f32 sp70;
    s16 sp6E;
    s32 temp1;
    Vec3f sp5C;
    f32 temp2;
    CollisionPoly* sp54;
    s32 sp50;
    Vec3f sp44;
    Vec3f sp38;

    anim = D_80853C74[this->modelAnimType];
    this->stateFlags2 |= 0x141;

    if (func_80832CB0(globalCtx, this, anim)) {
        this->unk_850 = 1;
    } else {
        if (this->unk_850 == 0) {
            if (LinkAnimation_OnFrame(&this->skelAnime, 11.0f)) {
                func_80832698(this, NA_SE_VO_LI_PUSH);
            }
        } else {
            func_80832924(this, D_80854878);
        }
    }

    func_8083F524(globalCtx, this);

    if (!func_8083F9D0(globalCtx, this)) {
        func_80837268(this, &sp70, &sp6E, 0.0f, globalCtx);
        temp1 = func_8083FFB8(this, &sp70, &sp6E);
        if (temp1 > 0) {
            func_8083FAB8(this, globalCtx);
        } else if (temp1 == 0) {
            func_8083F72C(this, D_80853C8C[this->modelAnimType], globalCtx);
        } else {
            this->stateFlags2 |= 0x10;
        }
    }

    if (this->stateFlags2 & 0x10) {
        temp2 = func_8083973C(globalCtx, this, &D_80854880, &sp5C) - this->actor.world.pos.y;
        if (fabsf(temp2) < 20.0f) {
            sp44.x = this->actor.world.pos.x;
            sp44.z = this->actor.world.pos.z;
            sp44.y = sp5C.y;
            if (!BgCheck_EntityLineTest1(&globalCtx->colCtx, &sp44, &sp5C, &sp38, &sp54, true, false, false, true,
                                         &sp50)) {
                func_8084B840(globalCtx, this, -2.0f);
                return;
            }
        }
        this->stateFlags2 &= ~0x10;
    }
}

void func_8084BBE4(Player* this, GlobalContext* globalCtx) {
    f32 sp3C;
    s16 sp3A;
    LinkAnimationHeader* anim;
    f32 temp;

    this->stateFlags2 |= 0x40;

    if (LinkAnimation_Update(globalCtx, &this->skelAnime)) {
        // clang-format off
        anim = (this->unk_84F > 0) ? &gPlayerAnim_002F28 : D_80853CD4[this->modelAnimType]; func_80832284(globalCtx, this, anim);
        // clang-format on
    } else if (this->unk_84F == 0) {
        if (this->skelAnime.animation == &gPlayerAnim_002F10) {
            temp = 11.0f;
        } else {
            temp = 1.0f;
        }

        if (LinkAnimation_OnFrame(&this->skelAnime, temp)) {
            func_80832770(this, NA_SE_PL_WALK_GROUND);
            if (this->skelAnime.animation == &gPlayerAnim_002F10) {
                this->unk_84F = 1;
            } else {
                this->unk_84F = -1;
            }
        }
    }

    Math_ScaledStepToS(&this->actor.shape.rot.y, this->currentYaw, 0x800);

    if (this->unk_84F != 0) {
        func_80837268(this, &sp3C, &sp3A, 0.0f, globalCtx);
        if (this->unk_847[this->unk_846] >= 0) {
            if (this->unk_84F > 0) {
                anim = D_80853CA4[this->modelAnimType];
            } else {
                anim = D_80853CEC[this->modelAnimType];
            }
            func_8083A9B8(this, anim, globalCtx);
            return;
        }

        if (CHECK_BTN_ALL(sControlInput->cur.button, BTN_A) || (this->actor.shape.feetFloorFlags != 0)) {
            func_80837B60(this);
            if (this->unk_84F < 0) {
                this->linearVelocity = -0.8f;
            } else {
                this->linearVelocity = 0.8f;
            }
            func_80837B9C(this, globalCtx);
            this->stateFlags1 &= ~0x6000;
        }
    }
}

void func_8084BDFC(Player* this, GlobalContext* globalCtx) {
    this->stateFlags2 |= 0x40;

    if (LinkAnimation_Update(globalCtx, &this->skelAnime)) {
        func_80832E48(this, 1);
        func_8083C0E8(this, globalCtx);
        return;
    }

    if (LinkAnimation_OnFrame(&this->skelAnime, this->skelAnime.endFrame - 6.0f)) {
        func_808328A0(this);
    } else if (LinkAnimation_OnFrame(&this->skelAnime, this->skelAnime.endFrame - 34.0f)) {
        this->stateFlags1 &= ~0x6000;
        func_8002F7DC(&this->actor, NA_SE_PL_CLIMB_CLIFF);
        func_80832698(this, NA_SE_VO_LI_CLIMB_END);
    }
}

void func_8084BEE4(Player* this) {
    func_8002F7DC(&this->actor, (this->unk_84F != 0) ? NA_SE_PL_WALK_WALL : NA_SE_PL_WALK_LADDER);
}

void func_8084BF1C(Player* this, GlobalContext* globalCtx) {
    static Vec3f D_8085488C = { 0.0f, 0.0f, 26.0f };
    s32 sp84;
    s32 sp80;
    f32 phi_f0;
    f32 phi_f2;
    Vec3f sp6C;
    s32 sp68;
    Vec3f sp5C;
    f32 temp_f0;
    LinkAnimationHeader* anim1;
    LinkAnimationHeader* anim2;

    sp84 = sControlInput->rel.stick_y;
    sp80 = sControlInput->rel.stick_x;

    this->fallStartHeight = this->actor.world.pos.y;
    this->stateFlags2 |= 0x40;

    if ((this->unk_84F != 0) && (ABS(sp84) < ABS(sp80))) {
        phi_f0 = ABS(sp80) * 0.0325f;
        sp84 = 0;
    } else {
        phi_f0 = ABS(sp84) * 0.05f;
        sp80 = 0;
    }

    if (phi_f0 < 1.0f) {
        phi_f0 = 1.0f;
    } else if (phi_f0 > 3.35f) {
        phi_f0 = 3.35f;
    }

    if (this->skelAnime.playSpeed >= 0.0f) {
        phi_f2 = 1.0f;
    } else {
        phi_f2 = -1.0f;
    }

    this->skelAnime.playSpeed = phi_f2 * phi_f0;

    if (this->unk_850 >= 0) {
        if ((this->actor.wallPoly != NULL) && (this->actor.wallBgId != BGCHECK_SCENE)) {
            DynaPolyActor* wallPolyActor = DynaPoly_GetActor(&globalCtx->colCtx, this->actor.wallBgId);
            if (wallPolyActor != NULL) {
                Math_Vec3f_Diff(&wallPolyActor->actor.world.pos, &wallPolyActor->actor.prevPos, &sp6C);
                Math_Vec3f_Sum(&this->actor.world.pos, &sp6C, &this->actor.world.pos);
            }
        }

        Actor_UpdateBgCheckInfo(globalCtx, &this->actor, 26.0f, 6.0f, this->ageProperties->unk_00, 7);
        func_8083F360(globalCtx, this, 26.0f, this->ageProperties->unk_3C, 50.0f, -20.0f);
    }

    if ((this->unk_850 < 0) || !func_8083FBC0(this, globalCtx)) {
        if (LinkAnimation_Update(globalCtx, &this->skelAnime) != 0) {
            if (this->unk_850 < 0) {
                this->unk_850 = ABS(this->unk_850) & 1;
                return;
            }

            if (sp84 != 0) {
                sp68 = this->unk_84F + this->unk_850;

                if (sp84 > 0) {
                    D_8085488C.y = this->ageProperties->unk_40;
                    temp_f0 = func_8083973C(globalCtx, this, &D_8085488C, &sp5C);

                    if (this->actor.world.pos.y < temp_f0) {
                        if (this->unk_84F != 0) {
                            this->actor.world.pos.y = temp_f0;
                            this->stateFlags1 &= ~0x200000;
                            func_8083A5C4(globalCtx, this, this->actor.wallPoly, this->ageProperties->unk_3C,
                                          &gPlayerAnim_003000);
                            this->currentYaw += 0x8000;
                            this->actor.shape.rot.y = this->currentYaw;
                            func_8083A9B8(this, &gPlayerAnim_003000, globalCtx);
                            this->stateFlags1 |= 0x4000;
                        } else {
                            func_8083F070(this, this->ageProperties->unk_CC[this->unk_850], globalCtx);
                        }
                    } else {
                        this->skelAnime.prevTransl = this->ageProperties->unk_4A[sp68];
                        func_80832264(globalCtx, this, this->ageProperties->unk_AC[sp68]);
                    }
                } else {
                    if ((this->actor.world.pos.y - this->actor.floorHeight) < 15.0f) {
                        if (this->unk_84F != 0) {
                            func_8083FB7C(this, globalCtx);
                        } else {
                            if (this->unk_850 != 0) {
                                this->skelAnime.prevTransl = this->ageProperties->unk_44;
                            }
                            func_8083F070(this, this->ageProperties->unk_C4[this->unk_850], globalCtx);
                            this->unk_850 = 1;
                        }
                    } else {
                        sp68 ^= 1;
                        this->skelAnime.prevTransl = this->ageProperties->unk_62[sp68];
                        anim1 = this->ageProperties->unk_AC[sp68];
                        LinkAnimation_Change(globalCtx, &this->skelAnime, anim1, -1.0f, Animation_GetLastFrame(anim1),
                                             0.0f, ANIMMODE_ONCE, 0.0f);
                    }
                }
                this->unk_850 ^= 1;
            } else {
                if ((this->unk_84F != 0) && (sp80 != 0)) {
                    anim2 = this->ageProperties->unk_BC[this->unk_850];

                    if (sp80 > 0) {
                        this->skelAnime.prevTransl = this->ageProperties->unk_7A[this->unk_850];
                        func_80832264(globalCtx, this, anim2);
                    } else {
                        this->skelAnime.prevTransl = this->ageProperties->unk_86[this->unk_850];
                        LinkAnimation_Change(globalCtx, &this->skelAnime, anim2, -1.0f, Animation_GetLastFrame(anim2),
                                             0.0f, ANIMMODE_ONCE, 0.0f);
                    }
                } else {
                    this->stateFlags2 |= 0x1000;
                }
            }

            return;
        }
    }

    if (this->unk_850 < 0) {
        if (((this->unk_850 == -2) &&
             (LinkAnimation_OnFrame(&this->skelAnime, 14.0f) || LinkAnimation_OnFrame(&this->skelAnime, 29.0f))) ||
            ((this->unk_850 == -4) &&
             (LinkAnimation_OnFrame(&this->skelAnime, 22.0f) || LinkAnimation_OnFrame(&this->skelAnime, 35.0f) ||
              LinkAnimation_OnFrame(&this->skelAnime, 49.0f) || LinkAnimation_OnFrame(&this->skelAnime, 55.0f)))) {
            func_8084BEE4(this);
        }
        return;
    }

    if (LinkAnimation_OnFrame(&this->skelAnime, (this->skelAnime.playSpeed > 0.0f) ? 20.0f : 0.0f)) {
        func_8084BEE4(this);
    }
}

static f32 D_80854898[] = { 10.0f, 20.0f };
static f32 D_808548A0[] = { 40.0f, 50.0f };

static struct_80832924 D_808548A8[] = {
    { NA_SE_PL_WALK_LADDER, 0x80A },
    { NA_SE_PL_WALK_LADDER, 0x814 },
    { NA_SE_PL_WALK_LADDER, -0x81E },
};

void func_8084C5F8(Player* this, GlobalContext* globalCtx) {
    s32 temp;
    f32* sp38;
    CollisionPoly* sp34;
    s32 sp30;
    Vec3f sp24;

    this->stateFlags2 |= 0x40;

    temp = func_808374A0(globalCtx, this, &this->skelAnime, 4.0f);

    if (temp == 0) {
        this->stateFlags1 &= ~0x200000;
        return;
    }

    if ((temp > 0) || LinkAnimation_Update(globalCtx, &this->skelAnime)) {
        func_8083C0E8(this, globalCtx);
        this->stateFlags1 &= ~0x200000;
        return;
    }

    sp38 = D_80854898;

    if (this->unk_850 != 0) {
        func_80832924(this, D_808548A8);
        sp38 = D_808548A0;
    }

    if (LinkAnimation_OnFrame(&this->skelAnime, sp38[0]) || LinkAnimation_OnFrame(&this->skelAnime, sp38[1])) {
        sp24.x = this->actor.world.pos.x;
        sp24.y = this->actor.world.pos.y + 20.0f;
        sp24.z = this->actor.world.pos.z;
        if (BgCheck_EntityRaycastFloor3(&globalCtx->colCtx, &sp34, &sp30, &sp24) != 0.0f) {
            this->unk_89E = func_80041F10(&globalCtx->colCtx, sp34, sp30);
            func_808328A0(this);
        }
    }
}

static struct_80832924 D_808548B4[] = {
    { 0, 0x3028 }, { 0, 0x3030 }, { 0, 0x3038 }, { 0, 0x3040 },  { 0, 0x3048 },
    { 0, 0x3050 }, { 0, 0x3058 }, { 0, 0x3060 }, { 0, -0x3068 },
};

void func_8084C760(Player* this, GlobalContext* globalCtx) {
    this->stateFlags2 |= 0x40;

    if (LinkAnimation_Update(globalCtx, &this->skelAnime)) {
        if (!(this->stateFlags1 & 1)) {
            if (this->skelAnime.moveFlags != 0) {
                this->skelAnime.moveFlags = 0;
                return;
            }

            if (!func_8083F570(this, globalCtx)) {
                this->linearVelocity = sControlInput->rel.stick_y * 0.03f;
            }
        }
        return;
    }

    func_80832924(this, D_808548B4);
}

static struct_80832924 D_808548D8[] = {
    { 0, 0x300A }, { 0, 0x3012 }, { 0, 0x301A }, { 0, 0x3022 },  { 0, 0x3034 },
    { 0, 0x303C }, { 0, 0x3044 }, { 0, 0x304C }, { 0, -0x3054 },
};

void func_8084C81C(Player* this, GlobalContext* globalCtx) {
    this->stateFlags2 |= 0x40;

    if (LinkAnimation_Update(globalCtx, &this->skelAnime)) {
        func_8083C0E8(this, globalCtx);
        this->stateFlags2 &= ~0x40000;
        return;
    }

    func_80832924(this, D_808548D8);
}

static Vec3f D_808548FC[] = {
    { 40.0f, 0.0f, 0.0f },
    { -40.0f, 0.0f, 0.0f },
};

static Vec3f D_80854914[] = {
    { 60.0f, 20.0f, 0.0f },
    { -60.0f, 20.0f, 0.0f },
};

static Vec3f D_8085492C[] = {
    { 60.0f, -20.0f, 0.0f },
    { -60.0f, -20.0f, 0.0f },
};

s32 func_8084C89C(GlobalContext* globalCtx, Player* this, s32 arg2, f32* arg3) {
    EnHorse* rideActor = (EnHorse*)this->rideActor;
    f32 sp50;
    f32 sp4C;
    Vec3f sp40;
    Vec3f sp34;
    CollisionPoly* sp30;
    s32 sp2C;

    sp50 = rideActor->actor.world.pos.y + 20.0f;
    sp4C = rideActor->actor.world.pos.y - 20.0f;

    *arg3 = func_8083973C(globalCtx, this, &D_808548FC[arg2], &sp40);

    return (sp4C < *arg3) && (*arg3 < sp50) &&
           !func_80839768(globalCtx, this, &D_80854914[arg2], &sp30, &sp2C, &sp34) &&
           !func_80839768(globalCtx, this, &D_8085492C[arg2], &sp30, &sp2C, &sp34);
}

s32 func_8084C9BC(Player* this, GlobalContext* globalCtx) {
    EnHorse* rideActor = (EnHorse*)this->rideActor;
    s32 sp38;
    f32 sp34;

    if (this->unk_850 < 0) {
        this->unk_850 = 99;
    } else {
        sp38 = (this->mountSide < 0) ? 0 : 1;
        if (!func_8084C89C(globalCtx, this, sp38, &sp34)) {
            sp38 ^= 1;
            if (!func_8084C89C(globalCtx, this, sp38, &sp34)) {
                return 0;
            } else {
                this->mountSide = -this->mountSide;
            }
        }

        if ((globalCtx->csCtx.state == CS_STATE_IDLE) && (globalCtx->transitionMode == 0) &&
            (EN_HORSE_CHECK_1(rideActor) || EN_HORSE_CHECK_4(rideActor))) {
            this->stateFlags2 |= 0x400000;

            if (EN_HORSE_CHECK_1(rideActor) ||
                (EN_HORSE_CHECK_4(rideActor) && CHECK_BTN_ALL(sControlInput->press.button, BTN_A))) {
                rideActor->actor.child = NULL;
                func_80835DAC(globalCtx, this, func_8084D3E4, 0);
                this->unk_878 = sp34 - rideActor->actor.world.pos.y;
                func_80832264(globalCtx, this, (this->mountSide < 0) ? &gPlayerAnim_003390 : &gPlayerAnim_0033A0);
                return 1;
            }
        }
    }

    return 0;
}

void func_8084CBF4(Player* this, f32 arg1, f32 arg2) {
    f32 temp;
    f32 dir;

    if ((this->unk_878 != 0.0f) && (arg2 <= this->skelAnime.curFrame)) {
        if (arg1 < fabsf(this->unk_878)) {
            if (this->unk_878 >= 0.0f) {
                dir = 1;
            } else {
                dir = -1;
            }
            temp = dir * arg1;
        } else {
            temp = this->unk_878;
        }
        this->actor.world.pos.y += temp;
        this->unk_878 -= temp;
    }
}

static LinkAnimationHeader* D_80854944[] = {
    &gPlayerAnim_003370,
    &gPlayerAnim_003368,
    &gPlayerAnim_003380,
    &gPlayerAnim_003358,
    &gPlayerAnim_003338,
    &gPlayerAnim_003348,
    &gPlayerAnim_003350,
    NULL,
    NULL,
};

static LinkAnimationHeader* D_80854968[] = {
    &gPlayerAnim_003388,
    &gPlayerAnim_003388,
    &gPlayerAnim_003388,
    &gPlayerAnim_003360,
    &gPlayerAnim_003340,
    &gPlayerAnim_003340,
    &gPlayerAnim_003340,
    NULL,
    NULL,
};

static LinkAnimationHeader* D_8085498C[] = {
    &gPlayerAnim_0033C8,
    &gPlayerAnim_0033B8,
    &gPlayerAnim_0033C0,
};

static u8 D_80854998[2][2] = {
    { 32, 58 },
    { 25, 42 },
};

static Vec3s D_8085499C = { -69, 7146, -266 };

static struct_80832924 D_808549A4[] = {
    { NA_SE_PL_CALM_HIT, 0x830 }, { NA_SE_PL_CALM_HIT, 0x83A },  { NA_SE_PL_CALM_HIT, 0x844 },
    { NA_SE_PL_CALM_PAT, 0x85C }, { NA_SE_PL_CALM_PAT, 0x86E },  { NA_SE_PL_CALM_PAT, 0x87E },
    { NA_SE_PL_CALM_PAT, 0x884 }, { NA_SE_PL_CALM_PAT, -0x888 },
};

void func_8084CC98(Player* this, GlobalContext* globalCtx) {
    EnHorse* rideActor = (EnHorse*)this->rideActor;
    u8* arr;

    this->stateFlags2 |= 0x40;

    func_8084CBF4(this, 1.0f, 10.0f);

    if (this->unk_850 == 0) {
        if (LinkAnimation_Update(globalCtx, &this->skelAnime)) {
            this->skelAnime.animation = &gPlayerAnim_0033B8;
            this->unk_850 = 99;
            return;
        }

        arr = D_80854998[(this->mountSide < 0) ? 0 : 1];

        if (LinkAnimation_OnFrame(&this->skelAnime, arr[0])) {
            func_8002F7DC(&this->actor, NA_SE_PL_CLIMB_CLIFF);
            return;
        }

        if (LinkAnimation_OnFrame(&this->skelAnime, arr[1])) {
            func_8002DE74(globalCtx, this);
            func_8002F7DC(&this->actor, NA_SE_PL_SIT_ON_HORSE);
            return;
        }

        return;
    }

    func_8002DE74(globalCtx, this);
    this->skelAnime.prevTransl = D_8085499C;

    if ((rideActor->animationIdx != this->unk_850) && ((rideActor->animationIdx >= 2) || (this->unk_850 >= 2))) {
        if ((this->unk_850 = rideActor->animationIdx) < 2) {
            f32 rand = Rand_ZeroOne();
            s32 temp = 0;

            this->unk_850 = 1;

            if (rand < 0.1f) {
                temp = 2;
            } else if (rand < 0.2f) {
                temp = 1;
            }
            func_80832264(globalCtx, this, D_8085498C[temp]);
        } else {
            this->skelAnime.animation = D_80854944[this->unk_850 - 2];
            Animation_SetMorph(globalCtx, &this->skelAnime, 8.0f);
            if (this->unk_850 < 4) {
                func_80834644(globalCtx, this);
                this->unk_84F = 0;
            }
        }
    }

    if (this->unk_850 == 1) {
        if ((D_808535E0 != 0) || func_8083224C(globalCtx)) {
            func_80832264(globalCtx, this, &gPlayerAnim_0033C8);
        } else if (LinkAnimation_Update(globalCtx, &this->skelAnime)) {
            this->unk_850 = 99;
        } else if (this->skelAnime.animation == &gPlayerAnim_0033B8) {
            func_80832924(this, D_808549A4);
        }
    } else {
        this->skelAnime.curFrame = rideActor->curFrame;
        LinkAnimation_AnimateFrame(globalCtx, &this->skelAnime);
    }

    AnimationContext_SetCopyAll(globalCtx, this->skelAnime.limbCount, this->skelAnime.morphTable,
                                this->skelAnime.jointTable);

    if ((globalCtx->csCtx.state != CS_STATE_IDLE) || (this->csMode != 0)) {
        if (this->csMode == 7) {
            this->csMode = 0;
        }
        this->unk_6AD = 0;
        this->unk_84F = 0;
    } else if ((this->unk_850 < 2) || (this->unk_850 >= 4)) {
        D_808535E0 = func_80836670(this, globalCtx);
        if (D_808535E0 != 0) {
            this->unk_84F = 0;
        }
    }

    this->actor.world.pos.x = rideActor->actor.world.pos.x + rideActor->riderPos.x;
    this->actor.world.pos.y = (rideActor->actor.world.pos.y + rideActor->riderPos.y) - 27.0f;
    this->actor.world.pos.z = rideActor->actor.world.pos.z + rideActor->riderPos.z;

    this->currentYaw = this->actor.shape.rot.y = rideActor->actor.shape.rot.y;

    if ((this->csMode != 0) ||
        (!func_8083224C(globalCtx) && ((rideActor->actor.speedXZ != 0.0f) || !func_8083B644(this, globalCtx)) &&
         !func_8083C1DC(this, globalCtx))) {
        if (D_808535E0 == 0) {
            if (this->unk_84F != 0) {
                if (LinkAnimation_Update(globalCtx, &this->skelAnime2)) {
                    rideActor->stateFlags &= ~ENHORSE_FLAG_8;
                    this->unk_84F = 0;
                }

                if (this->skelAnime2.animation == &gPlayerAnim_0033B0) {
                    if (LinkAnimation_OnFrame(&this->skelAnime2, 23.0f)) {
                        func_8002F7DC(&this->actor, NA_SE_IT_LASH);
                        func_80832698(this, NA_SE_VO_LI_LASH);
                    }

                    AnimationContext_SetCopyAll(globalCtx, this->skelAnime.limbCount, this->skelAnime.jointTable,
                                                this->skelAnime2.jointTable);
                } else {
                    if (LinkAnimation_OnFrame(&this->skelAnime2, 10.0f)) {
                        func_8002F7DC(&this->actor, NA_SE_IT_LASH);
                        func_80832698(this, NA_SE_VO_LI_LASH);
                    }

                    AnimationContext_SetCopyTrue(globalCtx, this->skelAnime.limbCount, this->skelAnime.jointTable,
                                                 this->skelAnime2.jointTable, D_80853410);
                }
            } else {
                LinkAnimationHeader* anim = NULL;

                if (EN_HORSE_CHECK_3(rideActor)) {
                    anim = &gPlayerAnim_0033B0;
                } else if (EN_HORSE_CHECK_2(rideActor)) {
                    if ((this->unk_850 >= 2) && (this->unk_850 != 99)) {
                        anim = D_80854968[this->unk_850 - 2];
                    }
                }

                if (anim != NULL) {
                    LinkAnimation_PlayOnce(globalCtx, &this->skelAnime2, anim);
                    this->unk_84F = 1;
                }
            }
        }

        if (this->stateFlags1 & 0x100000) {
            if (!func_8083AD4C(globalCtx, this) || CHECK_BTN_ANY(sControlInput->press.button, BTN_A) ||
                func_80833BCC(this)) {
                this->unk_6AD = 0;
                this->stateFlags1 &= ~0x100000;
            } else {
                this->unk_6BE = func_8084ABD8(globalCtx, this, 1, -5000) - this->actor.shape.rot.y;
                this->unk_6BE += 5000;
                this->unk_6B0 = -5000;
            }
            return;
        }

        if ((this->csMode != 0) || (!func_8084C9BC(this, globalCtx) && !func_8083B040(this, globalCtx))) {
            if (this->unk_664 != NULL) {
                if (func_8002DD78(this) != 0) {
                    this->unk_6BE = func_8083DB98(this, 1) - this->actor.shape.rot.y;
                    this->unk_6BE = CLAMP(this->unk_6BE, -0x4AAA, 0x4AAA);
                    this->actor.focus.rot.y = this->actor.shape.rot.y + this->unk_6BE;
                    this->unk_6BE += 5000;
                    this->unk_6AE |= 0x80;
                } else {
                    func_8083DB98(this, 0);
                }
            } else {
                if (func_8002DD78(this) != 0) {
                    this->unk_6BE = func_8084ABD8(globalCtx, this, 1, -5000) - this->actor.shape.rot.y;
                    this->unk_6BE += 5000;
                    this->unk_6B0 = -5000;
                }
            }
        }
    }
}

static struct_80832924 D_808549C4[] = {
    { 0, 0x2800 },
    { NA_SE_PL_GET_OFF_HORSE, 0x80A },
    { NA_SE_PL_SLIPDOWN, -0x819 },
};

void func_8084D3E4(Player* this, GlobalContext* globalCtx) {
    this->stateFlags2 |= 0x40;
    func_8084CBF4(this, 1.0f, 10.0f);

    if (LinkAnimation_Update(globalCtx, &this->skelAnime)) {
        EnHorse* rideActor = (EnHorse*)this->rideActor;

        func_8083C0E8(this, globalCtx);
        this->stateFlags1 &= ~0x800000;
        this->actor.parent = NULL;
        AREG(6) = 0;

        if (Flags_GetEventChkInf(0x18) || (DREG(1) != 0)) {
            gSaveContext.horseData.pos.x = rideActor->actor.world.pos.x;
            gSaveContext.horseData.pos.y = rideActor->actor.world.pos.y;
            gSaveContext.horseData.pos.z = rideActor->actor.world.pos.z;
            gSaveContext.horseData.angle = rideActor->actor.shape.rot.y;
        }
    } else {
        Camera_ChangeSetting(Gameplay_GetCamera(globalCtx, CAM_ID_MAIN), CAM_SET_NORMAL0);

        if (this->mountSide < 0) {
            D_808549C4[0].field = 0x2828;
        } else {
            D_808549C4[0].field = 0x281D;
        }
        func_80832924(this, D_808549C4);
    }
}

static struct_80832924 D_808549D0[] = {
    { NA_SE_PL_SWIM, -0x800 },
};

void func_8084D530(Player* this, f32* arg1, f32 arg2, s16 arg3) {
    func_8084AEEC(this, arg1, arg2, arg3);
    func_80832924(this, D_808549D0);
}

void func_8084D574(GlobalContext* globalCtx, Player* this, s16 arg2) {
    func_80835C58(globalCtx, this, func_8084D84C, 0);
    this->actor.shape.rot.y = this->currentYaw = arg2;
    func_80832C6C(globalCtx, this, &gPlayerAnim_0032F0);
}

void func_8084D5CC(GlobalContext* globalCtx, Player* this) {
    func_80835C58(globalCtx, this, func_8084DAB4, 0);
    func_80832C6C(globalCtx, this, &gPlayerAnim_0032F0);
}

void func_8084D610(Player* this, GlobalContext* globalCtx) {
    f32 sp34;
    s16 sp32;

    func_80832CB0(globalCtx, this, &gPlayerAnim_003328);
    func_8084B000(this);

    if (!func_8083224C(globalCtx) && !func_80837348(globalCtx, this, D_80854444, 1) &&
        !func_8083D12C(globalCtx, this, sControlInput)) {
        if (this->unk_6AD != 1) {
            this->unk_6AD = 0;
        }

        if (this->currentBoots == PLAYER_BOOTS_IRON) {
            sp34 = 0.0f;
            sp32 = this->actor.shape.rot.y;

            if (this->actor.bgCheckFlags & 1) {
                func_8083A098(this, D_80853A7C[this->modelAnimType], globalCtx);
                func_808328A0(this);
            }
        } else {
            func_80837268(this, &sp34, &sp32, 0.0f, globalCtx);

            if (sp34 != 0.0f) {
                s16 temp = this->actor.shape.rot.y - sp32;
                if ((ABS(temp) > 0x6000) && !Math_StepToF(&this->linearVelocity, 0.0f, 1.0f)) {
                    return;
                }

                if (func_80833C04(this)) {
                    func_8084D5CC(globalCtx, this);
                } else {
                    func_8084D574(globalCtx, this, sp32);
                }
            }
        }

        func_8084AEEC(this, &this->linearVelocity, sp34, sp32);
    }
}

void func_8084D7C4(Player* this, GlobalContext* globalCtx) {
    if (!func_8083B040(this, globalCtx)) {
        this->stateFlags2 |= 0x20;

        func_8084B158(globalCtx, this, NULL, this->linearVelocity);
        func_8084B000(this);

        if (DECR(this->unk_850) == 0) {
            func_80838F18(globalCtx, this);
        }
    }
}

void func_8084D84C(Player* this, GlobalContext* globalCtx) {
    f32 sp34;
    s16 sp32;
    s16 temp;

    this->stateFlags2 |= 0x20;

    func_8084B158(globalCtx, this, sControlInput, this->linearVelocity);
    func_8084B000(this);

    if (!func_80837348(globalCtx, this, D_80854444, 1) && !func_8083D12C(globalCtx, this, sControlInput)) {
        func_80837268(this, &sp34, &sp32, 0.0f, globalCtx);

        temp = this->actor.shape.rot.y - sp32;
        if ((sp34 == 0.0f) || (ABS(temp) > 0x6000) || (this->currentBoots == PLAYER_BOOTS_IRON)) {
            func_80838F18(globalCtx, this);
        } else if (func_80833C04(this)) {
            func_8084D5CC(globalCtx, this);
        }

        func_8084D530(this, &this->linearVelocity, sp34, sp32);
    }
}

s32 func_8084D980(GlobalContext* globalCtx, Player* this, f32* arg2, s16* arg3) {
    LinkAnimationHeader* anim;
    s16 temp1;
    s32 temp2;

    temp1 = this->currentYaw - *arg3;

    if (ABS(temp1) > 0x6000) {
        anim = &gPlayerAnim_003328;

        if (Math_StepToF(&this->linearVelocity, 0.0f, 1.0f)) {
            this->currentYaw = *arg3;
        } else {
            *arg2 = 0.0f;
            *arg3 = this->currentYaw;
        }
    } else {
        temp2 = func_8083FD78(this, arg2, arg3, globalCtx);

        if (temp2 > 0) {
            anim = &gPlayerAnim_0032F0;
        } else if (temp2 < 0) {
            anim = &gPlayerAnim_0032D8;
        } else if ((temp1 = this->actor.shape.rot.y - *arg3) > 0) {
            anim = &gPlayerAnim_0032D0;
        } else {
            anim = &gPlayerAnim_0032C8;
        }
    }

    if (anim != this->skelAnime.animation) {
        func_80832C6C(globalCtx, this, anim);
        return 1;
    }

    return 0;
}

void func_8084DAB4(Player* this, GlobalContext* globalCtx) {
    f32 sp2C;
    s16 sp2A;

    func_8084B158(globalCtx, this, sControlInput, this->linearVelocity);
    func_8084B000(this);

    if (!func_80837348(globalCtx, this, D_80854444, 1) && !func_8083D12C(globalCtx, this, sControlInput)) {
        func_80837268(this, &sp2C, &sp2A, 0.0f, globalCtx);

        if (sp2C == 0.0f) {
            func_80838F18(globalCtx, this);
        } else if (!func_80833C04(this)) {
            func_8084D574(globalCtx, this, sp2A);
        } else {
            func_8084D980(globalCtx, this, &sp2C, &sp2A);
        }

        func_8084D530(this, &this->linearVelocity, sp2C, sp2A);
    }
}

void func_8084DBC4(GlobalContext* globalCtx, Player* this, f32 arg2) {
    f32 sp2C;
    s16 sp2A;

    func_80837268(this, &sp2C, &sp2A, 0.0f, globalCtx);
    func_8084AEEC(this, &this->linearVelocity, sp2C * 0.5f, sp2A);
    func_8084AEEC(this, &this->actor.velocity.y, arg2, this->currentYaw);
}

void func_8084DC48(Player* this, GlobalContext* globalCtx) {
    f32 sp2C;

    this->stateFlags2 |= 0x20;
    this->actor.gravity = 0.0f;
    func_80836670(this, globalCtx);

    if (!func_8083B040(this, globalCtx)) {
        if (this->currentBoots == PLAYER_BOOTS_IRON) {
            func_80838F18(globalCtx, this);
            return;
        }

        if (this->unk_84F == 0) {
            if (this->unk_850 == 0) {
                if (LinkAnimation_Update(globalCtx, &this->skelAnime) ||
                    ((this->skelAnime.curFrame >= 22.0f) && !CHECK_BTN_ALL(sControlInput->cur.button, BTN_A))) {
                    func_8083D330(globalCtx, this);
                } else if (LinkAnimation_OnFrame(&this->skelAnime, 20.0f) != 0) {
                    this->actor.velocity.y = -2.0f;
                }

                func_8083721C(this);
                return;
            }

            func_8084B158(globalCtx, this, sControlInput, this->actor.velocity.y);
            this->unk_6C2 = 16000;

            if (CHECK_BTN_ALL(sControlInput->cur.button, BTN_A) && !func_8083E5A8(this, globalCtx) &&
                !(this->actor.bgCheckFlags & 1) && (this->actor.yDistToWater < D_80854784[CUR_UPG_VALUE(UPG_SCALE)])) {
                func_8084DBC4(globalCtx, this, -2.0f);
            } else {
                this->unk_84F++;
                func_80832C6C(globalCtx, this, &gPlayerAnim_003328);
            }
        } else if (this->unk_84F == 1) {
            LinkAnimation_Update(globalCtx, &this->skelAnime);
            func_8084B000(this);

            if (this->unk_6C2 < 10000) {
                this->unk_84F++;
                this->unk_850 = this->actor.yDistToWater;
                func_80832C6C(globalCtx, this, &gPlayerAnim_0032F0);
            }
        } else if (!func_8083D12C(globalCtx, this, sControlInput)) {
            sp2C = (this->unk_850 * 0.018f) + 4.0f;

            if (this->stateFlags1 & 0x800) {
                sControlInput = NULL;
            }

            func_8084B158(globalCtx, this, sControlInput, fabsf(this->actor.velocity.y));
            Math_ScaledStepToS(&this->unk_6C2, -10000, 800);

            if (sp2C > 8.0f) {
                sp2C = 8.0f;
            }

            func_8084DBC4(globalCtx, this, sp2C);
        }
    }
}

void func_8084DF6C(GlobalContext* globalCtx, Player* this) {
    this->unk_862 = 0;
    this->stateFlags1 &= ~0xC00;
    this->getItemId = GI_NONE;
    func_8005B1A4(Gameplay_GetCamera(globalCtx, CAM_ID_MAIN));
}

void func_8084DFAC(GlobalContext* globalCtx, Player* this) {
    func_8084DF6C(globalCtx, this);
    func_808322FC(this);
    func_8083C0E8(this, globalCtx);
    this->currentYaw = this->actor.shape.rot.y;
}

s32 func_8084DFF4(GlobalContext* globalCtx, Player* this) {
    GetItemEntry* giEntry;
    s32 temp1;
    s32 temp2;

    if (this->getItemId == GI_NONE) {
        return 1;
    }

    if (this->unk_84F == 0) {
        giEntry = &sGetItemTable[this->getItemId - 1];
        this->unk_84F = 1;

        func_8010B680(globalCtx, giEntry->textId, &this->actor);
        Item_Give(globalCtx, giEntry->itemId);

        if (((this->getItemId >= GI_RUPEE_GREEN) && (this->getItemId <= GI_RUPEE_RED)) ||
            ((this->getItemId >= GI_RUPEE_PURPLE) && (this->getItemId <= GI_RUPEE_GOLD)) ||
            ((this->getItemId >= GI_RUPEE_GREEN_LOSE) && (this->getItemId <= GI_RUPEE_PURPLE_LOSE)) ||
            (this->getItemId == GI_HEART)) {
            Audio_PlaySoundGeneral(NA_SE_SY_GET_BOXITEM, &D_801333D4, 4, &D_801333E0, &D_801333E0, &D_801333E8);
        } else {
            if ((this->getItemId == GI_HEART_CONTAINER_2) || (this->getItemId == GI_HEART_CONTAINER) ||
                ((this->getItemId == GI_HEART_PIECE) &&
                 ((gSaveContext.inventory.questItems & 0xF0000000) == 0x40000000))) {
                temp1 = 0x924;
            } else {
                temp1 = temp2 = (this->getItemId == GI_HEART_PIECE) ? 0x39 : 0x922;
            }
            func_800F5C64(temp1);
        }
    } else {
        if (func_8010BDBC(&globalCtx->msgCtx) == 2) {
            if (this->getItemId == GI_GAUNTLETS_SILVER) {
                globalCtx->nextEntranceIndex = 0x0123;
                globalCtx->sceneLoadFlag = 0x14;
                gSaveContext.nextCutsceneIndex = 0xFFF1;
                globalCtx->fadeTransition = 0xF;
                this->stateFlags1 &= ~0x20000000;
                func_80852FFC(globalCtx, NULL, 8);
            }
            this->getItemId = GI_NONE;
        }
    }

    return 0;
}

void func_8084E1EC(Player* this, GlobalContext* globalCtx) {
    this->stateFlags2 |= 0x20;

    if (LinkAnimation_Update(globalCtx, &this->skelAnime)) {
        if (!(this->stateFlags1 & 0x400) || func_8084DFF4(globalCtx, this)) {
            func_8084DF6C(globalCtx, this);
            func_80838F18(globalCtx, this);
            func_80832340(globalCtx, this);
        }
    } else {
        if ((this->stateFlags1 & 0x400) && LinkAnimation_OnFrame(&this->skelAnime, 10.0f)) {
            func_808332F4(this, globalCtx);
            func_80832340(globalCtx, this);
            func_80835EA4(globalCtx, 8);
        } else if (LinkAnimation_OnFrame(&this->skelAnime, 5.0f)) {
            func_80832698(this, NA_SE_VO_LI_BREATH_DRINK);
        }
    }

    func_8084B000(this);
    func_8084AEEC(this, &this->linearVelocity, 0.0f, this->actor.shape.rot.y);
}

void func_8084E30C(Player* this, GlobalContext* globalCtx) {
    func_8084B000(this);

    if (LinkAnimation_Update(globalCtx, &this->skelAnime)) {
        func_80838F18(globalCtx, this);
    }

    func_8084AEEC(this, &this->linearVelocity, 0.0f, this->actor.shape.rot.y);
}

void func_8084E368(Player* this, GlobalContext* globalCtx) {
    func_8084B000(this);

    if (LinkAnimation_Update(globalCtx, &this->skelAnime)) {
        func_80843AE8(globalCtx, this);
    }

    func_8084AEEC(this, &this->linearVelocity, 0.0f, this->actor.shape.rot.y);
}

static s16 D_808549D4[] = { 0x0600, 0x04F6, 0x0604, 0x01F1, 0x0568, 0x05F4 };

void func_8084E3C4(Player* this, GlobalContext* globalCtx) {
    if (LinkAnimation_Update(globalCtx, &this->skelAnime)) {
        func_808322A4(globalCtx, this, &gPlayerAnim_0030A8);
        this->unk_850 = 1;
        if (this->stateFlags2 & 0x2800000) {
            this->stateFlags2 |= 0x1000000;
        } else {
            func_8010BD58(globalCtx, 1);
        }
        return;
    }

    if (this->unk_850 == 0) {
        return;
    }

    if (globalCtx->msgCtx.unk_E3EE == 4) {
        func_8005B1A4(Gameplay_GetCamera(globalCtx, CAM_ID_MAIN));

        if ((this->targetActor != NULL) && (this->targetActor == this->unk_6A8)) {
            func_80853148(globalCtx, this->targetActor);
        } else if (this->naviTextId < 0) {
            this->targetActor = this->naviActor;
            this->naviActor->textId = -this->naviTextId;
            func_80853148(globalCtx, this->targetActor);
        } else if (!func_8083B040(this, globalCtx)) {
            func_8083A098(this, &gPlayerAnim_003098, globalCtx);
        }

        this->stateFlags2 &= ~0x3800000;
        this->unk_6A8 = NULL;
    } else if (globalCtx->msgCtx.unk_E3EE == 2) {
        gSaveContext.respawn[RESPAWN_MODE_RETURN].entranceIndex = D_808549D4[globalCtx->msgCtx.unk_E3EC];
        gSaveContext.respawn[RESPAWN_MODE_RETURN].playerParams = 0x5FF;
        gSaveContext.respawn[RESPAWN_MODE_RETURN].data = globalCtx->msgCtx.unk_E3EC;

        this->csMode = 0;
        this->stateFlags1 &= ~0x20000000;

        func_80852FFC(globalCtx, NULL, 8);
        globalCtx->mainCamera.unk_14C &= ~8;

        this->stateFlags1 |= 0x30000000;
        this->stateFlags2 |= 0x8000000;

        if (Actor_Spawn(&globalCtx->actorCtx, globalCtx, ACTOR_DEMO_KANKYO, 0.0f, 0.0f, 0.0f, 0, 0, 0, 0xF) == NULL) {
            func_800776E4(globalCtx);
        }

        gSaveContext.seqIndex = 0xFF;
        gSaveContext.nightSeqIndex = 0xFF;
    }
}

void func_8084E604(Player* this, GlobalContext* globalCtx) {
    if (LinkAnimation_Update(globalCtx, &this->skelAnime)) {
        func_8083A098(this, &gPlayerAnim_003050, globalCtx);
    } else if (LinkAnimation_OnFrame(&this->skelAnime, 3.0f)) {
        Inventory_ChangeAmmo(ITEM_NUT, -1);
        Actor_Spawn(&globalCtx->actorCtx, globalCtx, ACTOR_EN_ARROW, this->bodyPartsPos[15].x, this->bodyPartsPos[15].y,
                    this->bodyPartsPos[15].z, 4000, this->actor.shape.rot.y, 0, 10);
        func_80832698(this, NA_SE_VO_LI_SWORD_N);
    }

    func_8083721C(this);
}

static struct_80832924 D_808549E0[] = {
    { 0, 0x3857 },
    { NA_SE_VO_LI_CLIMB_END, 0x2057 },
    { NA_SE_VO_LI_AUTO_JUMP, 0x2045 },
    { 0, -0x287B },
};

void func_8084E6D4(Player* this, GlobalContext* globalCtx) {
    s32 cond;

    if (LinkAnimation_Update(globalCtx, &this->skelAnime)) {
        if (this->unk_850 != 0) {
            if (this->unk_850 >= 2) {
                this->unk_850--;
            }

            if (func_8084DFF4(globalCtx, this) && (this->unk_850 == 1)) {
                cond = ((this->targetActor != NULL) && (this->exchangeItemId < 0)) || (this->stateFlags3 & 0x20);

                if (cond || (gSaveContext.healthAccumulator == 0)) {
                    if (cond) {
                        func_8084DF6C(globalCtx, this);
                        this->exchangeItemId = EXCH_ITEM_NONE;

                        if (func_8084B4D4(globalCtx, this) == 0) {
                            func_80853148(globalCtx, this->targetActor);
                        }
                    } else {
                        func_8084DFAC(globalCtx, this);
                    }
                }
            }
        } else {
            func_80832DBC(this);

            if (this->getItemId == GI_ICE_TRAP) {
                this->stateFlags1 &= ~0xC00;

                if (this->getItemId != GI_ICE_TRAP) {
                    Actor_Spawn(&globalCtx->actorCtx, globalCtx, ACTOR_EN_CLEAR_TAG, this->actor.world.pos.x,
                                this->actor.world.pos.y + 100.0f, this->actor.world.pos.z, 0, 0, 0, 0);
                    func_8083C0E8(this, globalCtx);
                } else {
                    this->actor.colChkInfo.damage = 0;
                    func_80837C0C(globalCtx, this, 3, 0.0f, 0.0f, 0, 20);
                }
                return;
            }

            if (this->skelAnime.animation == &gPlayerAnim_002DF8) {
                func_808322D0(globalCtx, this, &gPlayerAnim_002788);
            } else {
                func_808322D0(globalCtx, this, &gPlayerAnim_002780);
            }

            this->unk_850 = 2;
            func_80835EA4(globalCtx, 9);
        }
    } else {
        if (this->unk_850 == 0) {
            if (LINK_IS_CHILD) {
                func_80832924(this, D_808549E0);
            }
            return;
        }

        if (this->skelAnime.animation == &gPlayerAnim_002788) {
            Math_ScaledStepToS(&this->actor.shape.rot.y, Camera_GetCamDirYaw(ACTIVE_CAM) + 0x8000, 4000);
        }

        if (LinkAnimation_OnFrame(&this->skelAnime, 21.0f)) {
            func_808332F4(this, globalCtx);
        }
    }
}

static struct_80832924 D_808549F0[] = {
    { NA_SE_IT_MASTER_SWORD_SWING, -0x83C },
};

void func_8084E988(Player* this) {
    func_80832924(this, D_808549F0);
}

static struct_80832924 D_808549F4[] = {
    { NA_SE_VO_LI_AUTO_JUMP, 0x2005 },
    { 0, -0x280F },
};

void func_8084E9AC(Player* this, GlobalContext* globalCtx) {
    if (LinkAnimation_Update(globalCtx, &this->skelAnime)) {
        if (this->unk_84F == 0) {
            if (DECR(this->unk_850) == 0) {
                this->unk_84F = 1;
                this->skelAnime.endFrame = this->skelAnime.animLength - 1.0f;
            }
        } else {
            func_8083C0E8(this, globalCtx);
        }
    } else {
        if (LINK_IS_ADULT && LinkAnimation_OnFrame(&this->skelAnime, 158.0f)) {
            func_80832698(this, NA_SE_VO_LI_SWORD_N);
            return;
        }

        if (LINK_IS_CHILD) {
            func_80832924(this, D_808549F4);
        } else {
            func_8084E988(this);
        }
    }
}

static u8 D_808549FC[] = {
    0x01, 0x03, 0x02, 0x04, 0x04,
};

void func_8084EAC0(Player* this, GlobalContext* globalCtx) {
    if (LinkAnimation_Update(globalCtx, &this->skelAnime)) {
        if (this->unk_850 == 0) {
            if (this->itemActionParam == PLAYER_AP_BOTTLE_POE) {
                s32 rand = Rand_S16Offset(-1, 3);

                if (rand == 0) {
                    rand = 3;
                }

                if ((rand < 0) && (gSaveContext.health <= 0x10)) {
                    rand = 3;
                }

                if (rand < 0) {
                    Health_ChangeBy(globalCtx, -0x10);
                } else {
                    gSaveContext.healthAccumulator = rand * 0x10;
                }
            } else {
                s32 sp28 = D_808549FC[this->itemActionParam - PLAYER_AP_BOTTLE_POTION_RED];

                if (sp28 & 1) {
                    gSaveContext.healthAccumulator = 0x140;
                }

                if (sp28 & 2) {
                    Magic_Fill(globalCtx);
                }

                if (sp28 & 4) {
                    gSaveContext.healthAccumulator = 0x50;
                }
            }

            func_808322A4(globalCtx, this, &gPlayerAnim_002670);
            this->unk_850 = 1;
            return;
        }

        func_8083C0E8(this, globalCtx);
        func_8005B1A4(Gameplay_GetCamera(globalCtx, CAM_ID_MAIN));
    } else if (this->unk_850 == 1) {
        if ((gSaveContext.healthAccumulator == 0) && (gSaveContext.unk_13F0 != 9)) {
            func_80832B78(globalCtx, this, &gPlayerAnim_002660);
            this->unk_850 = 2;
            Player_UpdateBottleHeld(globalCtx, this, ITEM_BOTTLE, PLAYER_AP_BOTTLE);
        }
        func_80832698(this, NA_SE_VO_LI_DRINK - SFX_FLAG);
    } else if ((this->unk_850 == 2) && LinkAnimation_OnFrame(&this->skelAnime, 29.0f)) {
        func_80832698(this, NA_SE_VO_LI_BREATH_DRINK);
    }
}

static BottleCatchInfo D_80854A04[] = {
    { ACTOR_EN_ELF, ITEM_FAIRY, 0x2A, 0x46 },
    { ACTOR_EN_FISH, ITEM_FISH, 0x1F, 0x47 },
    { ACTOR_EN_ICE_HONO, ITEM_BLUE_FIRE, 0x20, 0x5D },
    { ACTOR_EN_INSECT, ITEM_BUG, 0x21, 0x7A },
};

void func_8084ECA4(Player* this, GlobalContext* globalCtx) {
    struct_80854554* sp24;
    BottleCatchInfo* catchInfo;
    s32 temp;
    s32 i;

    sp24 = &D_80854554[this->unk_850];
    func_8083721C(this);

    if (LinkAnimation_Update(globalCtx, &this->skelAnime)) {
        if (this->unk_84F != 0) {
            if (this->unk_850 == 0) {
                func_8010B680(globalCtx, D_80854A04[this->unk_84F - 1].textId, &this->actor);
                func_800F5C64(0x922);
                this->unk_850 = 1;
            } else if (func_8010BDBC(&globalCtx->msgCtx) == 2) {
                this->unk_84F = 0;
                func_8005B1A4(Gameplay_GetCamera(globalCtx, CAM_ID_MAIN));
            }
        } else {
            func_8083C0E8(this, globalCtx);
        }
    } else {
        if (this->unk_84F == 0) {
            temp = this->skelAnime.curFrame - sp24->unk_08;

            if (temp >= 0) {
                if (sp24->unk_09 >= temp) {
                    if (this->unk_850 != 0) {
                        if (temp == 0) {
                            func_8002F7DC(&this->actor, NA_SE_IT_SCOOP_UP_WATER);
                        }
                    }

                    if (this->interactRangeActor != NULL) {
                        catchInfo = &D_80854A04[0];
                        for (i = 0; i < 4; i++, catchInfo++) {
                            if (this->interactRangeActor->id == catchInfo->actorId) {
                                break;
                            }
                        }

                        if (i < 4) {
                            this->unk_84F = i + 1;
                            this->unk_850 = 0;
                            this->stateFlags1 |= 0x30000000;
                            this->interactRangeActor->parent = &this->actor;
                            Player_UpdateBottleHeld(globalCtx, this, catchInfo->itemId, ABS(catchInfo->actionParam));
                            func_808322D0(globalCtx, this, sp24->unk_04);
                            func_80835EA4(globalCtx, 4);
                        }
                    }
                }
            }
        }
    }

    if (this->skelAnime.curFrame <= 7.0f) {
        this->stateFlags1 |= 2;
    }
}

static Vec3f D_80854A1C = { 0.0f, 0.0f, 5.0f };

void func_8084EED8(Player* this, GlobalContext* globalCtx) {
    if (LinkAnimation_Update(globalCtx, &this->skelAnime)) {
        func_8083C0E8(this, globalCtx);
        func_8005B1A4(Gameplay_GetCamera(globalCtx, CAM_ID_MAIN));
        return;
    }

    if (LinkAnimation_OnFrame(&this->skelAnime, 37.0f)) {
        Player_SpawnFairy(globalCtx, this, &this->leftHandPos, &D_80854A1C, FAIRY_REVIVE_BOTTLE);
        Player_UpdateBottleHeld(globalCtx, this, ITEM_BOTTLE, PLAYER_AP_BOTTLE);
        func_8002F7DC(&this->actor, NA_SE_EV_BOTTLE_CAP_OPEN);
        func_8002F7DC(&this->actor, NA_SE_EV_FIATY_HEAL - SFX_FLAG);
    } else if (LinkAnimation_OnFrame(&this->skelAnime, 47.0f)) {
        gSaveContext.healthAccumulator = 0x140;
    }
}

static BottleDropInfo D_80854A28[] = {
    { ACTOR_EN_FISH, FISH_DROPPED },
    { ACTOR_EN_ICE_HONO, 0 },
    { ACTOR_EN_INSECT, 2 },
};

static struct_80832924 D_80854A34[] = {
    { NA_SE_VO_LI_AUTO_JUMP, 0x2026 },
    { NA_SE_EV_BOTTLE_CAP_OPEN, -0x828 },
};

void func_8084EFC0(Player* this, GlobalContext* globalCtx) {
    func_8083721C(this);

    if (LinkAnimation_Update(globalCtx, &this->skelAnime)) {
        func_8083C0E8(this, globalCtx);
        func_8005B1A4(Gameplay_GetCamera(globalCtx, CAM_ID_MAIN));
        return;
    }

    if (LinkAnimation_OnFrame(&this->skelAnime, 76.0f)) {
        BottleDropInfo* dropInfo = &D_80854A28[this->itemActionParam - PLAYER_AP_BOTTLE_FISH];

        Actor_Spawn(&globalCtx->actorCtx, globalCtx, dropInfo->actorId,
                    (Math_SinS(this->actor.shape.rot.y) * 5.0f) + this->leftHandPos.x, this->leftHandPos.y,
                    (Math_CosS(this->actor.shape.rot.y) * 5.0f) + this->leftHandPos.z, 0x4000, this->actor.shape.rot.y,
                    0, dropInfo->actorParams);

        Player_UpdateBottleHeld(globalCtx, this, ITEM_BOTTLE, PLAYER_AP_BOTTLE);
        return;
    }

    func_80832924(this, D_80854A34);
}

static struct_80832924 D_80854A3C[] = {
    { NA_SE_PL_PUT_OUT_ITEM, -0x81E },
};

void func_8084F104(Player* this, GlobalContext* globalCtx) {
    this->stateFlags2 |= 0x20;

    if (LinkAnimation_Update(globalCtx, &this->skelAnime)) {
        if (this->unk_850 < 0) {
            func_8083C0E8(this, globalCtx);
        } else if (this->exchangeItemId == EXCH_ITEM_NONE) {
            Actor* targetActor = this->targetActor;

            this->unk_862 = 0;
            if (targetActor->textId != 0xFFFF) {
                this->actor.flags |= 0x100;
            }

            func_80853148(globalCtx, targetActor);
        } else {
            GetItemEntry* giEntry = &sGetItemTable[D_80854528[this->exchangeItemId - 1] - 1];

            if (this->itemActionParam >= PLAYER_AP_LETTER_ZELDA) {
                if (giEntry->gi >= 0) {
                    this->unk_862 = giEntry->gi;
                } else {
                    this->unk_862 = -giEntry->gi;
                }
            }

            if (this->unk_850 == 0) {
                func_8010B680(globalCtx, this->actor.textId, &this->actor);

                if ((this->itemActionParam == PLAYER_AP_CHICKEN) || (this->itemActionParam == PLAYER_AP_POCKET_CUCCO)) {
                    func_8002F7DC(&this->actor, NA_SE_EV_CHICKEN_CRY_M);
                }

                this->unk_850 = 1;
            } else if (func_8010BDBC(&globalCtx->msgCtx) == 2) {
                this->actor.flags &= ~0x100;
                this->unk_862 = 0;

                if (this->unk_84F == 1) {
                    func_80832264(globalCtx, this, &gPlayerAnim_002698);
                    this->unk_850 = -1;
                } else {
                    func_8083C0E8(this, globalCtx);
                }

                func_8005B1A4(Gameplay_GetCamera(globalCtx, CAM_ID_MAIN));
            }
        }
    } else if (this->unk_850 >= 0) {
        func_80832924(this, D_80854A3C);
    }

    if ((this->unk_84F == 0) && (this->unk_664 != NULL)) {
        this->currentYaw = this->actor.shape.rot.y = func_8083DB98(this, 0);
    }
}

void func_8084F308(Player* this, GlobalContext* globalCtx) {
    this->stateFlags2 |= 0x60;

    if (LinkAnimation_Update(globalCtx, &this->skelAnime)) {
        func_80832284(globalCtx, this, &gPlayerAnim_003128);
    }

    if (func_80832594(this, 0, 100)) {
        func_80839F90(this, globalCtx);
        this->stateFlags2 &= ~0x80;
    }
}

void func_8084F390(Player* this, GlobalContext* globalCtx) {
    CollisionPoly* floorPoly;
    f32 sp50;
    f32 sp4C;
    f32 sp48;
    s16 sp46;
    s16 sp44;
    Vec3f sp38;

    this->stateFlags2 |= 0x60;
    LinkAnimation_Update(globalCtx, &this->skelAnime);
    func_8084269C(globalCtx, this);
    func_800F4138(&this->actor.projectedPos, NA_SE_PL_SLIP_LEVEL - SFX_FLAG, this->actor.speedXZ);

    if (func_8083B040(this, globalCtx) == 0) {
        floorPoly = this->actor.floorPoly;

        if (floorPoly == NULL) {
            func_80837B9C(this, globalCtx);
            return;
        }

        func_8083E298(floorPoly, &sp38, &sp46);

        sp44 = sp46;
        if (this->unk_84F != 0) {
            sp44 = sp46 + 0x8000;
        }

        if (this->linearVelocity < 0) {
            sp46 += 0x8000;
        }

        sp50 = (1.0f - sp38.y) * 40.0f;
        sp50 = CLAMP(sp50, 0, 10.0f);
        sp4C = (sp50 * sp50) * 0.015f;
        sp48 = sp38.y * 0.01f;

        if (SurfaceType_GetSlope(&globalCtx->colCtx, floorPoly, this->actor.floorBgId) != 1) {
            sp50 = 0;
            sp48 = sp38.y * 10.0f;
        }

        if (sp4C < 1.0f) {
            sp4C = 1.0f;
        }

        if (Math_AsymStepToF(&this->linearVelocity, sp50, sp4C, sp48) && (sp50 == 0)) {
            LinkAnimationHeader* anim;
            if (this->unk_84F == 0) {
                anim = D_80853D04[this->modelAnimType];
            } else {
                anim = D_80853D1C[this->modelAnimType];
            }
            func_8083A098(this, anim, globalCtx);
        }

        Math_SmoothStepToS(&this->currentYaw, sp46, 10, 4000, 800);
        Math_ScaledStepToS(&this->actor.shape.rot.y, sp44, 2000);
    }
}

void func_8084F608(Player* this, GlobalContext* globalCtx) {
    if ((DECR(this->unk_850) == 0) && func_8083ADD4(globalCtx, this)) {
        func_80852280(globalCtx, this, NULL);
        func_80835C58(globalCtx, this, func_80852E14, 0);
        func_80852E14(this, globalCtx);
    }
}

void func_8084F698(Player* this, GlobalContext* globalCtx) {
    func_80835C58(globalCtx, this, func_8084F608, 0);
    this->unk_850 = 40;
    Actor_Spawn(&globalCtx->actorCtx, globalCtx, ACTOR_DEMO_KANKYO, 0.0f, 0.0f, 0.0f, 0, 0, 0, 0x10);
}

void func_8084F710(Player* this, GlobalContext* globalCtx) {
    s32 pad;

    if ((this->unk_84F != 0) && (globalCtx->csCtx.frames < 0x131)) {
        this->actor.gravity = 0.0f;
        this->actor.velocity.y = 0.0f;
    } else if (D_80853600 < 150.0f) {
        if (LinkAnimation_Update(globalCtx, &this->skelAnime)) {
            if (this->unk_850 == 0) {
                if (this->actor.bgCheckFlags & 1) {
                    this->skelAnime.endFrame = this->skelAnime.animLength - 1.0f;
                    func_808328A0(this);
                    this->unk_850 = 1;
                }
            } else {
                if ((globalCtx->sceneNum == SCENE_SPOT04) && func_8083ADD4(globalCtx, this)) {
                    return;
                }
                func_80853080(this, globalCtx);
            }
        }
        Math_SmoothStepToF(&this->actor.velocity.y, 2.0f, 0.3f, 8.0f, 0.5f);
    }

    if ((globalCtx->sceneNum == SCENE_KENJYANOMA) && func_8083ADD4(globalCtx, this)) {
        return;
    }

    if ((globalCtx->csCtx.state != CS_STATE_IDLE) && (globalCtx->csCtx.linkAction != NULL)) {
        f32 sp28 = this->actor.world.pos.y;
        func_808529D0(globalCtx, this, globalCtx->csCtx.linkAction);
        this->actor.world.pos.y = sp28;
    }
}

void func_8084F88C(Player* this, GlobalContext* globalCtx) {
    LinkAnimation_Update(globalCtx, &this->skelAnime);

    if ((this->unk_850++ > 8) && (globalCtx->sceneLoadFlag == 0)) {

        if (this->unk_84F != 0) {
            if (globalCtx->sceneNum == 9) {
                Gameplay_TriggerRespawn(globalCtx);
                globalCtx->nextEntranceIndex = 0x0088;
            } else if (this->unk_84F < 0) {
                Gameplay_TriggerRespawn(globalCtx);
            } else {
                Gameplay_TriggerVoidOut(globalCtx);
            }

            globalCtx->fadeTransition = 4;
            func_80078884(NA_SE_OC_ABYSS);
        } else {
            globalCtx->fadeTransition = 2;
            gSaveContext.nextTransition = 2;
            gSaveContext.seqIndex = 0xFF;
            gSaveContext.nightSeqIndex = 0xFF;
        }

        globalCtx->sceneLoadFlag = 0x14;
    }
}

void func_8084F9A0(Player* this, GlobalContext* globalCtx) {
    func_80839800(this, globalCtx);
}

void func_8084F9C0(Player* this, GlobalContext* globalCtx) {
    this->actor.gravity = -1.0f;

    LinkAnimation_Update(globalCtx, &this->skelAnime);

    if (this->actor.velocity.y < 0.0f) {
        func_80837B9C(this, globalCtx);
    } else if (this->actor.velocity.y < 6.0f) {
        Math_StepToF(&this->linearVelocity, 3.0f, 0.5f);
    }
}

void func_8084FA54(Player* this, GlobalContext* globalCtx) {
    this->unk_6AD = 2;

    func_8083AD4C(globalCtx, this);
    LinkAnimation_Update(globalCtx, &this->skelAnime);
    func_80836670(this, globalCtx);

    this->unk_6BE = func_8084ABD8(globalCtx, this, 1, 0) - this->actor.shape.rot.y;
    this->unk_6AE |= 0x80;

    if (globalCtx->shootingGalleryStatus < 0) {
        globalCtx->shootingGalleryStatus++;
        if (globalCtx->shootingGalleryStatus == 0) {
            func_8083C148(this, globalCtx);
        }
    }
}

void func_8084FB10(Player* this, GlobalContext* globalCtx) {
    if (this->unk_84F >= 0) {
        if (this->unk_84F < 6) {
            this->unk_84F++;
        }

        if (func_80832594(this, 1, 100)) {
            this->unk_84F = -1;
            EffectSsIcePiece_SpawnBurst(globalCtx, &this->actor.world.pos, this->actor.scale.x);
            func_8002F7DC(&this->actor, NA_SE_PL_ICE_BROKEN);
        } else {
            this->stateFlags2 |= 0x4000;
        }

        if ((globalCtx->gameplayFrames % 4) == 0) {
            Player_InflictDamage(globalCtx, -1);
        }
    } else {
        if (LinkAnimation_Update(globalCtx, &this->skelAnime)) {
            func_80839F90(this, globalCtx);
            func_80837AFC(this, -20);
        }
    }
}

void func_8084FBF4(Player* this, GlobalContext* globalCtx) {
    LinkAnimation_Update(globalCtx, &this->skelAnime);
    func_808382BC(this);

    if (((this->unk_850 % 25) != 0) || func_80837B18(globalCtx, this, -1)) {
        if (DECR(this->unk_850) == 0) {
            func_80839F90(this, globalCtx);
        }
    }

    this->shockTimer = 40;
    func_8002F8F0(&this->actor, NA_SE_VO_LI_TAKEN_AWAY - SFX_FLAG + this->ageProperties->unk_92);
}

s32 func_8084FCAC(Player* this, GlobalContext* globalCtx) {
    sControlInput = &globalCtx->state.input[0];

    if ((CHECK_BTN_ALL(sControlInput->cur.button, BTN_A | BTN_L | BTN_R) &&
         CHECK_BTN_ALL(sControlInput->press.button, BTN_B)) ||
        (CHECK_BTN_ALL(sControlInput->cur.button, BTN_L) && CHECK_BTN_ALL(sControlInput->press.button, BTN_DRIGHT))) {

        D_808535D0 ^= 1;

        if (D_808535D0) {
            Camera_ChangeMode(Gameplay_GetCamera(globalCtx, CAM_ID_MAIN), CAM_MODE_BOWARROWZ);
        }
    }

    if (D_808535D0) {
        f32 speed;

        if (CHECK_BTN_ALL(sControlInput->cur.button, BTN_R)) {
            speed = 100.0f;
        } else {
            speed = 20.0f;
        }

        func_8006375C(3, 2, "DEBUG MODE");

        if (!CHECK_BTN_ALL(sControlInput->cur.button, BTN_L)) {
            if (CHECK_BTN_ALL(sControlInput->cur.button, BTN_B)) {
                this->actor.world.pos.y += speed;
            } else if (CHECK_BTN_ALL(sControlInput->cur.button, BTN_A)) {
                this->actor.world.pos.y -= speed;
            }

            if (CHECK_BTN_ANY(sControlInput->cur.button, BTN_DUP | BTN_DLEFT | BTN_DDOWN | BTN_DRIGHT)) {
                s16 angle;
                s16 temp;

                angle = temp = Camera_GetInputDirYaw(ACTIVE_CAM);

                if (CHECK_BTN_ALL(sControlInput->cur.button, BTN_DDOWN)) {
                    angle = temp + 0x8000;
                } else if (CHECK_BTN_ALL(sControlInput->cur.button, BTN_DLEFT)) {
                    angle = temp + 0x4000;
                } else if (CHECK_BTN_ALL(sControlInput->cur.button, BTN_DRIGHT)) {
                    angle = temp - 0x4000;
                }

                this->actor.world.pos.x += speed * Math_SinS(angle);
                this->actor.world.pos.z += speed * Math_CosS(angle);
            }
        }

        func_80832210(this);

        this->actor.gravity = 0.0f;
        this->actor.velocity.z = 0.0f;
        this->actor.velocity.y = 0.0f;
        this->actor.velocity.x = 0.0f;

        if (CHECK_BTN_ALL(sControlInput->cur.button, BTN_L) && CHECK_BTN_ALL(sControlInput->press.button, BTN_DLEFT)) {
            Flags_SetTempClear(globalCtx, globalCtx->roomCtx.curRoom.num);
        }

        Math_Vec3f_Copy(&this->actor.home.pos, &this->actor.world.pos);

        return 0;
    }

    return 1;
}

void func_8084FF7C(Player* this) {
    this->unk_858 += this->unk_85C;
    this->unk_85C -= this->unk_858 * 5.0f;
    this->unk_85C *= 0.3f;

    if (ABS(this->unk_85C) < 0.00001f) {
        this->unk_85C = 0.0f;
        if (ABS(this->unk_858) < 0.00001f) {
            this->unk_858 = 0.0f;
        }
    }
}

void func_8085002C(Player* this) {
    s32 pad;
    s16 sp2A;
    s16 sp28;
    s16 sp26;

    D_80858AC8.unk_06 -= D_80858AC8.unk_06 >> 3;
    D_80858AC8.unk_08 -= D_80858AC8.unk_08 >> 3;
    D_80858AC8.unk_06 += -D_80858AC8.unk_00 >> 2;
    D_80858AC8.unk_08 += -D_80858AC8.unk_02 >> 2;

    sp26 = this->actor.world.rot.y - this->actor.shape.rot.y;

    sp28 = (s32)(this->actor.speedXZ * -200.0f * Math_CosS(sp26) * (Rand_CenteredFloat(2.0f) + 10.0f)) & 0xFFFF;
    sp2A = (s32)(this->actor.speedXZ * 100.0f * Math_SinS(sp26) * (Rand_CenteredFloat(2.0f) + 10.0f)) & 0xFFFF;

    D_80858AC8.unk_06 += sp28 >> 2;
    D_80858AC8.unk_08 += sp2A >> 2;

    if (D_80858AC8.unk_06 > 6000) {
        D_80858AC8.unk_06 = 6000;
    } else if (D_80858AC8.unk_06 < -6000) {
        D_80858AC8.unk_06 = -6000;
    }

    if (D_80858AC8.unk_08 > 6000) {
        D_80858AC8.unk_08 = 6000;
    } else if (D_80858AC8.unk_08 < -6000) {
        D_80858AC8.unk_08 = -6000;
    }

    D_80858AC8.unk_00 += D_80858AC8.unk_06;
    D_80858AC8.unk_02 += D_80858AC8.unk_08;

    if (D_80858AC8.unk_00 < 0) {
        D_80858AC8.unk_04 = D_80858AC8.unk_00 >> 1;
    } else {
        D_80858AC8.unk_04 = 0;
    }
}

s32 func_80850224(Player* this, GlobalContext* globalCtx) {
    if (func_8083C6B8(globalCtx, this) == 0) {
        if (func_8083BB20(this) != 0) {
            s32 sp24 = func_80837818(this);

            func_80837948(globalCtx, this, sp24);

            if (sp24 >= 0x18) {
                this->stateFlags2 |= 0x20000;
                func_80837530(globalCtx, this, 0);
                return 1;
            }
        } else {
            return 0;
        }
    }

    return 1;
}

static Vec3f D_80854A40 = { 0.0f, 40.0f, 45.0f };

void func_808502D0(Player* this, GlobalContext* globalCtx) {
    struct_80854190* sp44 = &D_80854190[this->swordAnimation];

    this->stateFlags2 |= 0x20;

    if (!func_80842DF4(globalCtx, this)) {
        func_8084285C(this, 0.0f, sp44->unk_0C, sp44->unk_0D);

        if ((this->stateFlags2 & 0x40000000) && (this->heldItemActionParam != PLAYER_AP_HAMMER) &&
            LinkAnimation_OnFrame(&this->skelAnime, 0.0f)) {
            this->linearVelocity = 15.0f;
            this->stateFlags2 &= ~0x40000000;
        }

        if (this->linearVelocity > 12.0f) {
            func_8084269C(globalCtx, this);
        }

        Math_StepToF(&this->linearVelocity, 0.0f, 5.0f);
        func_8083C50C(this);

        if (LinkAnimation_Update(globalCtx, &this->skelAnime)) {
            if (!func_80850224(this, globalCtx)) {
                u8 sp43 = this->skelAnime.moveFlags;
                LinkAnimationHeader* sp3C;

                if (func_8008E9C4(this)) {
                    sp3C = sp44->unk_08;
                } else {
                    sp3C = sp44->unk_04;
                }

                func_80832318(this);
                this->skelAnime.moveFlags = 0;

                if ((sp3C == &gPlayerAnim_002908) && (this->modelAnimType != 3)) {
                    sp3C = &gPlayerAnim_002AC8;
                }

                func_8083A098(this, sp3C, globalCtx);

                this->skelAnime.moveFlags = sp43;
                this->stateFlags3 |= 8;
            }
        } else if (this->heldItemActionParam == PLAYER_AP_HAMMER) {
            if ((this->swordAnimation == 0x16) || (this->swordAnimation == 0x13)) {
                static Vec3f zeroVec = { 0.0f, 0.0f, 0.0f };
                Vec3f shockwavePos;
                f32 sp2C;

                shockwavePos.y = func_8083973C(globalCtx, this, &D_80854A40, &shockwavePos);
                sp2C = this->actor.world.pos.y - shockwavePos.y;

                Math_ScaledStepToS(&this->actor.focus.rot.x, Math_Atan2S(45.0f, sp2C), 800);
                func_80836AB8(this, 1);

                if ((((this->swordAnimation == 0x16) && LinkAnimation_OnFrame(&this->skelAnime, 7.0f)) ||
                     ((this->swordAnimation == 0x13) && LinkAnimation_OnFrame(&this->skelAnime, 2.0f))) &&
                    (sp2C > -40.0f) && (sp2C < 40.0f)) {
                    func_80842A28(globalCtx, this);
                    EffectSsBlast_SpawnWhiteShockwave(globalCtx, &shockwavePos, &zeroVec, &zeroVec);
                }
            }
        }
    }
}

void func_808505DC(Player* this, GlobalContext* globalCtx) {
    LinkAnimation_Update(globalCtx, &this->skelAnime);
    func_8083721C(this);

    if (this->skelAnime.curFrame >= 6.0f) {
        func_80839FFC(this, globalCtx);
    }
}

void func_8085063C(Player* this, GlobalContext* globalCtx) {
    this->stateFlags2 |= 0x20;

    LinkAnimation_Update(globalCtx, &this->skelAnime);
    func_80836670(this, globalCtx);

    if (this->unk_850 == 0) {
        func_8010B680(globalCtx, 0x3B, &this->actor);
        this->unk_850 = 1;
        return;
    }

    if (func_8010BDBC(&globalCtx->msgCtx) == 2) {
        s32 respawnData = gSaveContext.respawn[RESPAWN_MODE_TOP].data;

        if (globalCtx->msgCtx.choiceIndex == 0) {
            gSaveContext.respawnFlag = 3;
            globalCtx->sceneLoadFlag = 0x14;
            globalCtx->nextEntranceIndex = gSaveContext.respawn[RESPAWN_MODE_TOP].entranceIndex;
            globalCtx->fadeTransition = 5;
            func_80088AF0(globalCtx);
            return;
        }

        if (globalCtx->msgCtx.choiceIndex == 1) {
            gSaveContext.respawn[RESPAWN_MODE_TOP].data = -respawnData;
            gSaveContext.fw.set = 0;
            func_80078914(&gSaveContext.respawn[RESPAWN_MODE_TOP].pos, NA_SE_PL_MAGIC_WIND_VANISH);
        }

        func_80853080(this, globalCtx);
        func_8005B1A4(Gameplay_GetCamera(globalCtx, CAM_ID_MAIN));
    }
}

void func_8085076C(Player* this, GlobalContext* globalCtx) {
    s32 respawnData = gSaveContext.respawn[RESPAWN_MODE_TOP].data;

    if (this->unk_850 > 20) {
        this->actor.draw = Player_Draw;
        this->actor.world.pos.y += 60.0f;
        func_80837B9C(this, globalCtx);
        return;
    }

    if (this->unk_850++ == 20) {
        gSaveContext.respawn[RESPAWN_MODE_TOP].data = respawnData + 1;
        func_80078914(&gSaveContext.respawn[RESPAWN_MODE_TOP].pos, NA_SE_PL_MAGIC_WIND_WARP);
    }
}

static LinkAnimationHeader* D_80854A58[] = {
    &gPlayerAnim_002CF8,
    &gPlayerAnim_002CE0,
    &gPlayerAnim_002D10,
};

static LinkAnimationHeader* D_80854A64[] = {
    &gPlayerAnim_002D00,
    &gPlayerAnim_002CE8,
    &gPlayerAnim_002D18,
};

static LinkAnimationHeader* D_80854A70[] = {
    &gPlayerAnim_002D08,
    &gPlayerAnim_002CF0,
    &gPlayerAnim_002D20,
};

static u8 D_80854A7C[] = { 70, 10, 10 };

static struct_80832924 D_80854A80[] = {
    { NA_SE_PL_SKIP, 0x814 },
    { NA_SE_VO_LI_SWORD_N, 0x2014 },
    { 0, -0x301A },
};

static struct_80832924 D_80854A8C[][2] = {
    {
        { 0, 0x4014 },
        { NA_SE_VO_LI_MAGIC_FROL, -0x201E },
    },
    {
        { 0, 0x4014 },
        { NA_SE_VO_LI_MAGIC_NALE, -0x202C },
    },
    {
        { NA_SE_VO_LI_MAGIC_ATTACK, 0x2014 },
        { NA_SE_IT_SWORD_SWING_HARD, -0x814 },
    },
};

void func_808507F4(Player* this, GlobalContext* globalCtx) {
    if (LinkAnimation_Update(globalCtx, &this->skelAnime)) {
        if (this->unk_84F < 0) {
            if ((this->itemActionParam == PLAYER_AP_NAYRUS_LOVE) || (gSaveContext.unk_13F0 == 0)) {
                func_80839FFC(this, globalCtx);
                func_8005B1A4(Gameplay_GetCamera(globalCtx, CAM_ID_MAIN));
            }
        } else {
            if (this->unk_850 == 0) {
                LinkAnimation_PlayOnceSetSpeed(globalCtx, &this->skelAnime, D_80854A58[this->unk_84F], 0.83f);

                if (func_80846A00(globalCtx, this, this->unk_84F) != NULL) {
                    this->stateFlags1 |= 0x30000000;
                    if ((this->unk_84F != 0) || (gSaveContext.respawn[RESPAWN_MODE_TOP].data <= 0)) {
                        gSaveContext.unk_13F0 = 1;
                    }
                } else {
                    func_800876C8(globalCtx);
                }
            } else {
                LinkAnimation_PlayLoopSetSpeed(globalCtx, &this->skelAnime, D_80854A64[this->unk_84F], 0.83f);

                if (this->unk_84F == 0) {
                    this->unk_850 = -10;
                }
            }

            this->unk_850++;
        }
    } else {
        if (this->unk_850 < 0) {
            this->unk_850++;

            if (this->unk_850 == 0) {
                gSaveContext.respawn[RESPAWN_MODE_TOP].data = 1;
                Gameplay_SetupRespawnPoint(globalCtx, RESPAWN_MODE_TOP, 0x6FF);
                gSaveContext.fw.set = 1;
                gSaveContext.fw.pos.x = gSaveContext.respawn[RESPAWN_MODE_DOWN].pos.x;
                gSaveContext.fw.pos.y = gSaveContext.respawn[RESPAWN_MODE_DOWN].pos.y;
                gSaveContext.fw.pos.z = gSaveContext.respawn[RESPAWN_MODE_DOWN].pos.z;
                gSaveContext.fw.yaw = gSaveContext.respawn[RESPAWN_MODE_DOWN].yaw;
                gSaveContext.fw.playerParams = 0x6FF;
                gSaveContext.fw.entranceIndex = gSaveContext.respawn[RESPAWN_MODE_DOWN].entranceIndex;
                gSaveContext.fw.roomIndex = gSaveContext.respawn[RESPAWN_MODE_DOWN].roomIndex;
                gSaveContext.fw.tempSwchFlags = gSaveContext.respawn[RESPAWN_MODE_DOWN].tempSwchFlags;
                gSaveContext.fw.tempCollectFlags = gSaveContext.respawn[RESPAWN_MODE_DOWN].tempCollectFlags;
                this->unk_850 = 2;
            }
        } else if (this->unk_84F >= 0) {
            if (this->unk_850 == 0) {
                func_80832924(this, D_80854A80);
            } else if (this->unk_850 == 1) {
                func_80832924(this, D_80854A8C[this->unk_84F]);
                if ((this->unk_84F == 2) && LinkAnimation_OnFrame(&this->skelAnime, 30.0f)) {
                    this->stateFlags1 &= ~0x30000000;
                }
            } else if (D_80854A7C[this->unk_84F] < this->unk_850++) {
                LinkAnimation_PlayOnceSetSpeed(globalCtx, &this->skelAnime, D_80854A70[this->unk_84F], 0.83f);
                this->currentYaw = this->actor.shape.rot.y;
                this->unk_84F = -1;
            }
        }
    }

    func_8083721C(this);
}

void func_80850AEC(Player* this, GlobalContext* globalCtx) {
    f32 temp;

    this->stateFlags2 |= 0x20;

    if (LinkAnimation_Update(globalCtx, &this->skelAnime)) {
        func_80832284(globalCtx, this, &gPlayerAnim_002C98);
    }

    Math_Vec3f_Sum(&this->actor.world.pos, &this->actor.velocity, &this->actor.world.pos);

    if (func_80834FBC(this)) {
        Math_Vec3f_Copy(&this->actor.prevPos, &this->actor.world.pos);
        func_80847BA0(globalCtx, this);

        temp = this->actor.world.pos.y - this->actor.floorHeight;
        if (temp > 20.0f) {
            temp = 20.0f;
        }

        this->actor.world.rot.x = this->actor.shape.rot.x = 0;
        this->actor.world.pos.y -= temp;
        this->linearVelocity = 1.0f;
        this->actor.velocity.y = 0.0f;
        func_80837B9C(this, globalCtx);
        this->stateFlags2 &= ~0x400;
        this->actor.bgCheckFlags |= 1;
        this->stateFlags1 |= 4;
        return;
    }

    if ((this->skelAnime.animation != &gPlayerAnim_002C90) || (4.0f <= this->skelAnime.curFrame)) {
        this->actor.gravity = 0.0f;
        Math_ScaledStepToS(&this->actor.shape.rot.x, this->actor.world.rot.x, 0x800);
        func_8083264C(this, 100, 2, 100, 0);
    }
}

void func_80850C68(Player* this, GlobalContext* globalCtx) {
    if ((this->unk_850 != 0) && ((this->unk_858 != 0.0f) || (this->unk_85C != 0.0f))) {
        f32 updateScale = R_UPDATE_RATE * 0.5f;

        this->skelAnime.curFrame += this->skelAnime.playSpeed * updateScale;
        if (this->skelAnime.curFrame >= this->skelAnime.animLength) {
            this->skelAnime.curFrame -= this->skelAnime.animLength;
        }

        LinkAnimation_BlendToJoint(globalCtx, &this->skelAnime, &gPlayerAnim_002C38, this->skelAnime.curFrame,
                                   (this->unk_858 < 0.0f) ? &gPlayerAnim_002C18 : &gPlayerAnim_002C20, 5.0f,
                                   fabsf(this->unk_858), this->blendTable);
        LinkAnimation_BlendToMorph(globalCtx, &this->skelAnime, &gPlayerAnim_002C38, this->skelAnime.curFrame,
                                   (this->unk_85C < 0.0f) ? &gPlayerAnim_002C28 : &gPlayerAnim_002C10, 5.0f,
                                   fabsf(this->unk_85C), D_80858AD8);
        LinkAnimation_InterpJointMorph(globalCtx, &this->skelAnime, 0.5f);
    } else if (LinkAnimation_Update(globalCtx, &this->skelAnime)) {
        this->unk_860 = 2;
        func_80832284(globalCtx, this, &gPlayerAnim_002C38);
        this->unk_850 = 1;
    }

    func_8083721C(this);

    if (this->unk_860 == 0) {
        func_80853080(this, globalCtx);
    } else if (this->unk_860 == 3) {
        func_80835C58(globalCtx, this, func_80850E84, 0);
        func_80832B0C(globalCtx, this, &gPlayerAnim_002C00);
    }
}

void func_80850E84(Player* this, GlobalContext* globalCtx) {
    if (LinkAnimation_Update(globalCtx, &this->skelAnime) && (this->unk_860 == 0)) {
        func_8083A098(this, &gPlayerAnim_002C08, globalCtx);
    }
}

static void (*D_80854AA4[])(GlobalContext*, Player*, void*) = {
    NULL,          func_80851008, func_80851030, func_80851094, func_808510B4, func_808510D4, func_808510F4,
    func_80851114, func_80851134, func_80851154, func_80851174, func_808511D4, func_808511FC, func_80851294,
    func_80851050, func_80851194, func_808511B4, func_80851248, func_808512E0,
};

static struct_80832924 D_80854AF0[] = {
    { 0, 0x2822 },
    { NA_SE_PL_CALM_HIT, 0x82D },
    { NA_SE_PL_CALM_HIT, 0x833 },
    { NA_SE_PL_CALM_HIT, -0x840 },
};

static struct_80832924 D_80854B00[] = {
    { NA_SE_VO_LI_SURPRISE, 0x2003 }, { 0, 0x300F }, { 0, 0x3018 }, { 0, 0x301E }, { NA_SE_VO_LI_FALL_L, -0x201F },
};

static struct_80832924 D_80854B14[] = {
    { 0, -0x300A },
};

static struct_80854B18 D_80854B18[] = {
    { 0, NULL },
    { -1, func_808515A4 },
    { 2, &gPlayerAnim_002790 },
    { 0, NULL },
    { 0, NULL },
    { 3, &gPlayerAnim_002740 },
    { 0, NULL },
    { 0, NULL },
    { -1, func_808515A4 },
    { 2, &gPlayerAnim_002778 },
    { -1, func_80851788 },
    { 3, &gPlayerAnim_002860 },
    { -1, func_808518DC },
    { 7, &gPlayerAnim_002348 },
    { 5, &gPlayerAnim_002350 },
    { 5, &gPlayerAnim_002358 },
    { 5, &gPlayerAnim_0023B0 },
    { 7, &gPlayerAnim_0023B8 },
    { -1, func_808519EC },
    { 2, &gPlayerAnim_002728 },
    { 2, &gPlayerAnim_002738 },
    { 0, NULL },
    { -1, func_80851B90 },
    { 3, &gPlayerAnim_0027A8 },
    { 9, &gPlayerAnim_002DB0 },
    { 2, &gPlayerAnim_002DC0 },
    { -1, func_80851D2C },
    { 2, &gPlayerAnim_003098 },
    { 3, &gPlayerAnim_002780 },
    { -1, func_808515A4 },
    { 2, &gPlayerAnim_003088 },
    { 0, NULL },
    { 0, NULL },
    { 5, &gPlayerAnim_002320 },
    { -1, func_80851368 },
    { -1, func_80851E64 },
    { 5, &gPlayerAnim_002328 },
    { 16, &gPlayerAnim_002F90 },
    { -1, func_80851F84 },
    { -1, func_80851E90 },
    { 6, &gPlayerAnim_002410 },
    { 6, &gPlayerAnim_002418 },
    { -1, func_80852080 },
    { 5, &gPlayerAnim_002390 },
    { -1, func_808521F4 },
    { -1, func_8085225C },
    { -1, func_80852280 },
    { 5, &gPlayerAnim_0023A0 },
    { 5, &gPlayerAnim_002368 },
    { -1, func_808515A4 },
    { 5, &gPlayerAnim_002370 },
    { 5, &gPlayerAnim_0027B0 },
    { 5, &gPlayerAnim_0027B8 },
    { 5, &gPlayerAnim_0027C0 },
    { 3, &gPlayerAnim_002768 },
    { 3, &gPlayerAnim_0027D8 },
    { 4, &gPlayerAnim_0027E0 },
    { 3, &gPlayerAnim_002380 },
    { 3, &gPlayerAnim_002828 },
    { 6, &gPlayerAnim_002470 },
    { 6, &gPlayerAnim_0032A8 },
    { 14, &gPlayerAnim_0032A0 },
    { 3, &gPlayerAnim_0032A0 },
    { 5, &gPlayerAnim_002AE8 },
    { 16, &gPlayerAnim_002450 },
    { 15, &gPlayerAnim_002460 },
    { 15, &gPlayerAnim_002458 },
    { 3, &gPlayerAnim_002440 },
    { 3, &gPlayerAnim_002438 },
    { 3, &gPlayerAnim_002C88 },
    { 6, &gPlayerAnim_003450 },
    { 6, &gPlayerAnim_003448 },
    { 6, &gPlayerAnim_003460 },
    { 6, &gPlayerAnim_003440 },
    { 3, &gPlayerAnim_002798 },
    { 3, &gPlayerAnim_002818 },
    { 4, &gPlayerAnim_002848 },
    { 3, &gPlayerAnim_002850 },
    { 3, &gPlayerAnim_0034E0 },
    { 3, &gPlayerAnim_0034D8 },
    { 6, &gPlayerAnim_0034C8 },
    { 3, &gPlayerAnim_003470 },
    { 3, &gPlayerAnim_003478 },
    { 3, &gPlayerAnim_0034C0 },
    { 3, &gPlayerAnim_003480 },
    { 3, &gPlayerAnim_003490 },
    { 3, &gPlayerAnim_003488 },
    { 3, &gPlayerAnim_003498 },
    { 3, &gPlayerAnim_0034B0 },
    { -1, func_808524B0 },
    { 3, &gPlayerAnim_003420 },
    { -1, func_80852544 },
    { -1, func_80852564 },
    { 3, &gPlayerAnim_003250 },
    { -1, func_80852608 },
    { 3, &gPlayerAnim_002810 },
    { 3, &gPlayerAnim_002838 },
    { 3, &gPlayerAnim_002CD0 },
    { 3, &gPlayerAnim_002CD8 },
    { 3, &gPlayerAnim_002868 },
    { 3, &gPlayerAnim_0027E8 },
    { 3, &gPlayerAnim_0027F8 },
    { 3, &gPlayerAnim_002800 },
};

static struct_80854B18 D_80854E50[] = {
    { 0, NULL },
    { -1, func_808514C0 },
    { -1, func_8085157C },
    { -1, func_80851998 },
    { -1, func_808519C0 },
    { 11, NULL },
    { -1, func_80852C50 },
    { -1, func_80852944 },
    { -1, func_80851688 },
    { -1, func_80851750 },
    { -1, func_80851828 },
    { -1, func_808521B8 },
    { -1, func_8085190C },
    { 11, NULL },
    { 11, NULL },
    { 11, NULL },
    { 18, D_80854AF0 },
    { 11, NULL },
    { -1, func_80851A50 },
    { 12, &gPlayerAnim_002730 },
    { 11, NULL },
    { 0, NULL },
    { -1, func_80851BE8 },
    { 11, NULL },
    { -1, func_80851CA4 },
    { 11, NULL },
    { 17, &gPlayerAnim_0030A8 },
    { 11, NULL },
    { 11, NULL },
    { 11, NULL },
    { -1, func_80851D80 },
    { -1, func_80851DEC },
    { -1, func_80851E28 },
    { 18, D_80854B00 },
    { -1, func_808513BC },
    { 11, NULL },
    { 11, NULL },
    { 11, NULL },
    { 11, NULL },
    { -1, func_80851ECC },
    { -1, func_80851FB0 },
    { -1, func_80852048 },
    { -1, func_80852174 },
    { 13, &gPlayerAnim_002398 },
    { -1, func_80852234 },
    { 0, NULL },
    { 0, NULL },
    { 11, NULL },
    { -1, func_80852450 },
    { -1, func_80851688 },
    { -1, func_80852298 },
    { 13, &gPlayerAnim_0027D0 },
    { -1, func_80852480 },
    { 13, &gPlayerAnim_0027C8 },
    { -1, func_80852328 },
    { 11, NULL },
    { 11, NULL },
    { 12, &gPlayerAnim_002388 },
    { -1, func_80852358 },
    { 11, NULL },
    { 18, D_80854B14 },
    { 11, NULL },
    { 11, NULL },
    { 11, NULL },
    { 11, NULL },
    { -1, func_80852388 },
    { 17, &gPlayerAnim_002450 },
    { 12, &gPlayerAnim_002448 },
    { 12, &gPlayerAnim_002450 },
    { 11, NULL },
    { -1, func_808526EC },
    { 17, &gPlayerAnim_003468 },
    { -1, func_808526EC },
    { 17, &gPlayerAnim_003468 },
    { 12, &gPlayerAnim_0027A0 },
    { 12, &gPlayerAnim_002820 },
    { 11, NULL },
    { 12, &gPlayerAnim_002858 },
    { 12, &gPlayerAnim_0034D0 },
    { 13, &gPlayerAnim_0034F0 },
    { 12, &gPlayerAnim_0034E8 },
    { 12, &gPlayerAnim_0034A8 },
    { 11, NULL },
    { 11, NULL },
    { 11, NULL },
    { 11, NULL },
    { -1, func_80852648 },
    { 11, NULL },
    { 12, &gPlayerAnim_0034A0 },
    { -1, func_808524D0 },
    { -1, func_80852514 },
    { -1, func_80852554 },
    { -1, func_808525C0 },
    { 11, NULL },
    { 11, NULL },
    { 11, NULL },
    { -1, func_8085283C },
    { -1, func_808528C8 },
    { -1, func_808528C8 },
    { 12, &gPlayerAnim_002870 },
    { 12, &gPlayerAnim_0027F0 },
    { 12, &gPlayerAnim_002808 },
    { 12, &gPlayerAnim_002450 },
};

void func_80850ED8(GlobalContext* globalCtx, Player* this, LinkAnimationHeader* anim) {
    func_80832DB0(this);
    func_80832B0C(globalCtx, this, anim);
    func_80832210(this);
}

void func_80850F1C(GlobalContext* globalCtx, Player* this, LinkAnimationHeader* anim) {
    func_80832DB0(this);
    LinkAnimation_Change(globalCtx, &this->skelAnime, anim, (2.0f / 3.0f), 0.0f, Animation_GetLastFrame(anim),
                         ANIMMODE_ONCE, -8.0f);
    func_80832210(this);
}

void func_80850F9C(GlobalContext* globalCtx, Player* this, LinkAnimationHeader* anim) {
    func_80832DB0(this);
    LinkAnimation_Change(globalCtx, &this->skelAnime, anim, (2.0f / 3.0f), 0.0f, 0.0f, ANIMMODE_LOOP, -8.0f);
    func_80832210(this);
}

void func_80851008(GlobalContext* globalCtx, Player* this, void* anim) {
    func_80832210(this);
}

void func_80851030(GlobalContext* globalCtx, Player* this, void* anim) {
    func_80850ED8(globalCtx, this, anim);
}

void func_80851050(GlobalContext* globalCtx, Player* this, void* anim) {
    func_80832DB0(this);
    func_80832C2C(globalCtx, this, anim);
    func_80832210(this);
}

void func_80851094(GlobalContext* globalCtx, Player* this, void* anim) {
    func_80850F1C(globalCtx, this, anim);
}

void func_808510B4(GlobalContext* globalCtx, Player* this, void* anim) {
    func_80850F9C(globalCtx, this, anim);
}

void func_808510D4(GlobalContext* globalCtx, Player* this, void* anim) {
    func_8083308C(globalCtx, this, anim);
}

void func_808510F4(GlobalContext* globalCtx, Player* this, void* anim) {
    func_8083303C(globalCtx, this, anim, 0x9C);
}

void func_80851114(GlobalContext* globalCtx, Player* this, void* anim) {
    func_8083313C(globalCtx, this, anim);
}

void func_80851134(GlobalContext* globalCtx, Player* this, void* anim) {
    func_808330EC(globalCtx, this, anim, 0x9C);
}

void func_80851154(GlobalContext* globalCtx, Player* this, void* anim) {
    func_80832264(globalCtx, this, anim);
}

void func_80851174(GlobalContext* globalCtx, Player* this, void* anim) {
    func_80832284(globalCtx, this, anim);
}

void func_80851194(GlobalContext* globalCtx, Player* this, void* anim) {
    func_808322D0(globalCtx, this, anim);
}

void func_808511B4(GlobalContext* globalCtx, Player* this, void* anim) {
    func_808322A4(globalCtx, this, anim);
}

void func_808511D4(GlobalContext* globalCtx, Player* this, void* anim) {
    LinkAnimation_Update(globalCtx, &this->skelAnime);
}

void func_808511FC(GlobalContext* globalCtx, Player* this, void* anim) {
    if (LinkAnimation_Update(globalCtx, &this->skelAnime)) {
        func_80850F9C(globalCtx, this, anim);
        this->unk_850 = 1;
    }
}

void func_80851248(GlobalContext* globalCtx, Player* this, void* anim) {
    if (LinkAnimation_Update(globalCtx, &this->skelAnime)) {
        func_80832DBC(this);
        func_808322A4(globalCtx, this, anim);
    }
}

void func_80851294(GlobalContext* globalCtx, Player* this, void* anim) {
    if (LinkAnimation_Update(globalCtx, &this->skelAnime)) {
        func_8083313C(globalCtx, this, anim);
        this->unk_850 = 1;
    }
}

void func_808512E0(GlobalContext* globalCtx, Player* this, void* arg2) {
    LinkAnimation_Update(globalCtx, &this->skelAnime);
    func_80832924(this, arg2);
}

void func_80851314(Player* this) {
    if ((this->unk_448 == NULL) || (this->unk_448->update == NULL)) {
        this->unk_448 = NULL;
    }

    this->unk_664 = this->unk_448;

    if (this->unk_664 != NULL) {
        this->actor.shape.rot.y = func_8083DB98(this, 0);
    }
}

void func_80851368(GlobalContext* globalCtx, Player* this, CsCmdActorAction* arg2) {
    this->stateFlags1 |= 0x8000000;
    this->stateFlags2 |= 0x400;
    this->stateFlags1 &= ~0xC0000;

    func_80832284(globalCtx, this, &gPlayerAnim_0032F0);
}

void func_808513BC(GlobalContext* globalCtx, Player* this, CsCmdActorAction* arg2) {
    this->actor.gravity = 0.0f;

    if (this->unk_84F == 0) {
        if (func_8083D12C(globalCtx, this, NULL)) {
            this->unk_84F = 1;
        } else {
            func_8084B158(globalCtx, this, NULL, fabsf(this->actor.velocity.y));
            Math_ScaledStepToS(&this->unk_6C2, -10000, 800);
            func_8084AEEC(this, &this->actor.velocity.y, 4.0f, this->currentYaw);
        }
        return;
    }

    if (LinkAnimation_Update(globalCtx, &this->skelAnime)) {
        if (this->unk_84F == 1) {
            func_80832C6C(globalCtx, this, &gPlayerAnim_003328);
        } else {
            func_80832284(globalCtx, this, &gPlayerAnim_003328);
        }
    }

    func_8084B000(this);
    func_8084AEEC(this, &this->linearVelocity, 0.0f, this->actor.shape.rot.y);
}

void func_808514C0(GlobalContext* globalCtx, Player* this, CsCmdActorAction* arg2) {
    func_80851314(this);

    if (func_808332B8(this)) {
        func_808513BC(globalCtx, this, 0);
        return;
    }

    LinkAnimation_Update(globalCtx, &this->skelAnime);

    if (func_8008F128(this) || (this->stateFlags1 & 0x800)) {
        func_80836670(this, globalCtx);
        return;
    }

    if ((this->interactRangeActor != NULL) && (this->interactRangeActor->textId == 0xFFFF)) {
        func_8083E5A8(this, globalCtx);
    }
}

void func_8085157C(GlobalContext* globalCtx, Player* this, CsCmdActorAction* arg2) {
    LinkAnimation_Update(globalCtx, &this->skelAnime);
}

void func_808515A4(GlobalContext* globalCtx, Player* this, CsCmdActorAction* arg2) {
    LinkAnimationHeader* anim;

    if (func_808332B8(this)) {
        func_80851368(globalCtx, this, 0);
        return;
    }

    anim = D_80853D34[this->modelAnimType];

    if ((this->unk_446 == 6) || (this->unk_446 == 0x2E)) {
        func_80832264(globalCtx, this, anim);
    } else {
        func_80832DB0(this);
        LinkAnimation_Change(globalCtx, &this->skelAnime, anim, (2.0f / 3.0f), 0.0f, Animation_GetLastFrame(anim),
                             ANIMMODE_LOOP, -4.0f);
    }

    func_80832210(this);
}

void func_80851688(GlobalContext* globalCtx, Player* this, CsCmdActorAction* arg2) {
    if (func_8084B3CC(globalCtx, this) == 0) {
        if ((this->csMode == 0x31) && (globalCtx->csCtx.state == CS_STATE_IDLE)) {
            func_8002DF54(globalCtx, NULL, 7);
            return;
        }

        if (func_808332B8(this) != 0) {
            func_808513BC(globalCtx, this, 0);
            return;
        }

        LinkAnimation_Update(globalCtx, &this->skelAnime);

        if (func_8008F128(this) || (this->stateFlags1 & 0x800)) {
            func_80836670(this, globalCtx);
        }
    }
}

static struct_80832924 D_80855188[] = {
    { 0, 0x302A },
    { 0, -0x3030 },
};

void func_80851750(GlobalContext* globalCtx, Player* this, CsCmdActorAction* arg2) {
    LinkAnimation_Update(globalCtx, &this->skelAnime);
    func_80832924(this, D_80855188);
}

void func_80851788(GlobalContext* globalCtx, Player* this, CsCmdActorAction* arg2) {
    this->stateFlags1 &= ~0x2000000;

    this->currentYaw = this->actor.shape.rot.y = this->actor.world.rot.y =
        Math_Vec3f_Yaw(&this->actor.world.pos, &this->unk_450);

    if (this->linearVelocity <= 0.0f) {
        this->linearVelocity = 0.1f;
    } else if (this->linearVelocity > 2.5f) {
        this->linearVelocity = 2.5f;
    }
}

void func_80851828(GlobalContext* globalCtx, Player* this, CsCmdActorAction* arg2) {
    f32 sp1C = 2.5f;

    func_80845BA0(globalCtx, this, &sp1C, 10);

    if (globalCtx->sceneNum == SCENE_BDAN_BOSS) {
        if (this->unk_850 == 0) {
            if (func_8010BDBC(&globalCtx->msgCtx) == 0) {
                return;
            }
        } else {
            if (func_8010BDBC(&globalCtx->msgCtx) != 0) {
                return;
            }
        }
    }

    this->unk_850++;
    if (this->unk_850 > 20) {
        this->csMode = 0xB;
    }
}

void func_808518DC(GlobalContext* globalCtx, Player* this, CsCmdActorAction* arg2) {
    func_8083CEAC(this, globalCtx);
}

void func_8085190C(GlobalContext* globalCtx, Player* this, CsCmdActorAction* arg2) {
    func_80851314(this);

    if (this->unk_850 != 0) {
        if (LinkAnimation_Update(globalCtx, &this->skelAnime)) {
            func_80832284(globalCtx, this, func_808334E4(this));
            this->unk_850 = 0;
        }

        func_80833C3C(this);
    } else {
        func_808401B0(globalCtx, this);
    }
}

void func_80851998(GlobalContext* globalCtx, Player* this, CsCmdActorAction* arg2) {
    func_80845964(globalCtx, this, arg2, 0.0f, 0, 0);
}

void func_808519C0(GlobalContext* globalCtx, Player* this, CsCmdActorAction* arg2) {
    func_80845964(globalCtx, this, arg2, 0.0f, 0, 1);
}

// unused
static LinkAnimationHeader* D_80855190[] = {
    &gPlayerAnim_002720,
    &gPlayerAnim_002360,
};

static Vec3f D_80855198 = { -1.0f, 70.0f, 20.0f };

void func_808519EC(GlobalContext* globalCtx, Player* this, CsCmdActorAction* arg2) {
    Math_Vec3f_Copy(&this->actor.world.pos, &D_80855198);
    this->actor.shape.rot.y = -0x8000;
    func_808322D0(globalCtx, this, this->ageProperties->unk_9C);
    func_80832F54(globalCtx, this, 0x28F);
}

static struct_808551A4 D_808551A4[] = {
    { NA_SE_IT_SWORD_PUTAWAY_STN, 0 },
    { NA_SE_IT_SWORD_STICK_STN, NA_SE_VO_LI_SWORD_N },
};

static struct_80832924 D_808551AC[] = {
    { 0, 0x401D },
    { 0, -0x4027 },
};

void func_80851A50(GlobalContext* globalCtx, Player* this, CsCmdActorAction* arg2) {
    struct_808551A4* sp2C;
    Gfx** dLists;

    LinkAnimation_Update(globalCtx, &this->skelAnime);

    if (((LINK_IS_ADULT) && LinkAnimation_OnFrame(&this->skelAnime, 70.0f)) ||
        ((LINK_IS_CHILD) && LinkAnimation_OnFrame(&this->skelAnime, 87.0f))) {
        sp2C = &D_808551A4[gSaveContext.linkAge];
        this->interactRangeActor->parent = &this->actor;

        if (LINK_IS_CHILD) {
            dLists = D_80125DE8;
        } else {
            dLists = D_80125E18;
        }
        this->leftHandDLists = &dLists[gSaveContext.linkAge];

        func_8002F7DC(&this->actor, sp2C->unk_00);
        if (LINK_IS_CHILD) {
            func_80832698(this, sp2C->unk_02);
        }
    } else if (LINK_IS_ADULT) {
        if (LinkAnimation_OnFrame(&this->skelAnime, 66.0f)) {
            func_80832698(this, NA_SE_VO_LI_SWORD_L);
        }
    } else {
        func_80832924(this, D_808551AC);
    }
}

void func_80851B90(GlobalContext* globalCtx, Player* this, CsCmdActorAction* arg2) {
    LinkAnimation_Change(globalCtx, &this->skelAnime, &gPlayerAnim_002860, -(2.0f / 3.0f), 12.0f, 12.0f, ANIMMODE_ONCE,
                         0.0f);
}

static struct_80832924 D_808551B4[] = {
    { 0, -0x281E },
};

void func_80851BE8(GlobalContext* globalCtx, Player* this, CsCmdActorAction* arg2) {
    LinkAnimation_Update(globalCtx, &this->skelAnime);

    this->unk_850++;

    if (this->unk_850 >= 180) {
        if (this->unk_850 == 180) {
            LinkAnimation_Change(globalCtx, &this->skelAnime, &gPlayerAnim_003298, (2.0f / 3.0f), 10.0f,
                                 Animation_GetLastFrame(&gPlayerAnim_003298), ANIMMODE_ONCE, -8.0f);
        }
        func_80832924(this, D_808551B4);
    }
}

void func_80851CA4(GlobalContext* globalCtx, Player* this, CsCmdActorAction* arg2) {
    if (LinkAnimation_Update(globalCtx, &this->skelAnime) && (this->unk_850 == 0) && (this->actor.bgCheckFlags & 1)) {
        func_80832264(globalCtx, this, &gPlayerAnim_002DB8);
        this->unk_850 = 1;
    }

    if (this->unk_850 != 0) {
        func_8083721C(this);
    }
}

void func_80851D2C(GlobalContext* globalCtx, Player* this, CsCmdActorAction* arg2) {
    func_80850F1C(globalCtx, this, &gPlayerAnim_0030A0);
    func_8084B498(this);
    Player_SetModels(this, Player_ActionToModelGroup(this, this->itemActionParam));
}

static struct_80832924 D_808551B8[] = {
    { NA_SE_IT_SWORD_PICKOUT, -0x80C },
};

void func_80851D80(GlobalContext* globalCtx, Player* this, CsCmdActorAction* arg2) {
    LinkAnimation_Update(globalCtx, &this->skelAnime);

    if (LinkAnimation_OnFrame(&this->skelAnime, 6.0f)) {
        func_80846720(globalCtx, this, 0);
    } else {
        func_80832924(this, D_808551B8);
    }
}

void func_80851DEC(GlobalContext* globalCtx, Player* this, CsCmdActorAction* arg2) {
    LinkAnimation_Update(globalCtx, &this->skelAnime);
    Math_StepToS(&this->actor.shape.face, 0, 1);
}

void func_80851E28(GlobalContext* globalCtx, Player* this, CsCmdActorAction* arg2) {
    LinkAnimation_Update(globalCtx, &this->skelAnime);
    Math_StepToS(&this->actor.shape.face, 2, 1);
}

void func_80851E64(GlobalContext* globalCtx, Player* this, CsCmdActorAction* arg2) {
    func_80833064(globalCtx, this, &gPlayerAnim_003318, 0x98);
}

void func_80851E90(GlobalContext* globalCtx, Player* this, CsCmdActorAction* arg2) {
    func_8083303C(globalCtx, this, &gPlayerAnim_002408, 0x9C);
    func_80832698(this, NA_SE_VO_LI_GROAN);
}

void func_80851ECC(GlobalContext* globalCtx, Player* this, CsCmdActorAction* arg2) {
    if (LinkAnimation_Update(globalCtx, &this->skelAnime)) {
        func_808330EC(globalCtx, this, &gPlayerAnim_002428, 0x9C);
    }
}

void func_80851F14(GlobalContext* globalCtx, Player* this, LinkAnimationHeader* anim, struct_80832924* arg3) {
    if (LinkAnimation_Update(globalCtx, &this->skelAnime)) {
        func_808322A4(globalCtx, this, anim);
        this->unk_850 = 1;
    } else if (this->unk_850 == 0) {
        func_80832924(this, arg3);
    }
}

void func_80851F84(GlobalContext* globalCtx, Player* this, CsCmdActorAction* arg2) {
    this->actor.shape.shadowDraw = NULL;
    func_80851134(globalCtx, this, &gPlayerAnim_002420);
}

static struct_80832924 D_808551BC[] = {
    { NA_SE_VO_LI_RELAX, 0x2023 },
    { NA_SE_PL_SLIPDOWN, 0x8EC },
    { NA_SE_PL_SLIPDOWN, -0x900 },
};

void func_80851FB0(GlobalContext* globalCtx, Player* this, CsCmdActorAction* arg2) {
    if (LinkAnimation_Update(globalCtx, &this->skelAnime)) {
        func_808330EC(globalCtx, this, &gPlayerAnim_002430, 0x9C);
        this->unk_850 = 1;
    } else if (this->unk_850 == 0) {
        func_80832924(this, D_808551BC);
        if (LinkAnimation_OnFrame(&this->skelAnime, 240.0f)) {
            this->actor.shape.shadowDraw = ActorShadow_DrawFeet;
        }
    }
}

static struct_80832924 D_808551C8[] = {
    { NA_SE_PL_LAND_LADDER, 0x843 },
    { 0, 0x4854 },
    { 0, 0x485A },
    { 0, -0x4860 },
};

void func_80852048(GlobalContext* globalCtx, Player* this, CsCmdActorAction* arg2) {
    LinkAnimation_Update(globalCtx, &this->skelAnime);
    func_80832924(this, D_808551C8);
}

void func_80852080(GlobalContext* globalCtx, Player* this, CsCmdActorAction* arg2) {
    func_80833064(globalCtx, this, &gPlayerAnim_002340, 0x9D);
    func_80832698(this, NA_SE_VO_LI_FALL_L);
}

void func_808520BC(GlobalContext* globalCtx, Player* this, CsCmdActorAction* arg2) {
    f32 startX = arg2->startPos.x;
    f32 startY = arg2->startPos.y;
    f32 startZ = arg2->startPos.z;
    f32 distX = (arg2->endPos.x - startX);
    f32 distY = (arg2->endPos.y - startY);
    f32 distZ = (arg2->endPos.z - startZ);
    f32 sp4 = (f32)(globalCtx->csCtx.frames - arg2->startFrame) / (f32)(arg2->endFrame - arg2->startFrame);

    this->actor.world.pos.x = distX * sp4 + startX;
    this->actor.world.pos.y = distY * sp4 + startY;
    this->actor.world.pos.z = distZ * sp4 + startZ;
}

static struct_80832924 D_808551D8[] = {
    { NA_SE_PL_BOUND, 0x1014 },
    { NA_SE_PL_BOUND, -0x101E },
};

void func_80852174(GlobalContext* globalCtx, Player* this, CsCmdActorAction* arg2) {
    func_808520BC(globalCtx, this, arg2);
    LinkAnimation_Update(globalCtx, &this->skelAnime);
    func_80832924(this, D_808551D8);
}

void func_808521B8(GlobalContext* globalCtx, Player* this, CsCmdActorAction* arg2) {
    if (arg2 != NULL) {
        func_808520BC(globalCtx, this, arg2);
    }
    LinkAnimation_Update(globalCtx, &this->skelAnime);
}

void func_808521F4(GlobalContext* globalCtx, Player* this, CsCmdActorAction* arg2) {
    func_80832B0C(globalCtx, this, D_80853D34[this->modelAnimType]);
    func_80832210(this);
}

void func_80852234(GlobalContext* globalCtx, Player* this, CsCmdActorAction* arg2) {
    LinkAnimation_Update(globalCtx, &this->skelAnime);
}

void func_8085225C(GlobalContext* globalCtx, Player* this, CsCmdActorAction* arg2) {
    func_80832F54(globalCtx, this, 0x98);
}

void func_80852280(GlobalContext* globalCtx, Player* this, CsCmdActorAction* arg2) {
    this->actor.draw = Player_Draw;
}

void func_80852298(GlobalContext* globalCtx, Player* this, CsCmdActorAction* arg2) {
    if (LinkAnimation_Update(globalCtx, &this->skelAnime)) {
        func_8083313C(globalCtx, this, &gPlayerAnim_002378);
        this->unk_850 = 1;
    } else if (this->unk_850 == 0) {
        if (LinkAnimation_OnFrame(&this->skelAnime, 10.0f)) {
            func_80846720(globalCtx, this, 1);
        }
    }
}

static struct_80832924 D_808551E0[] = {
    { 0, 0x300A },
    { 0, -0x3018 },
};

void func_80852328(GlobalContext* globalCtx, Player* this, CsCmdActorAction* arg2) {
    func_80851F14(globalCtx, this, &gPlayerAnim_002770, D_808551E0);
}

static struct_80832924 D_808551E8[] = {
    { 0, 0x400F },
    { 0, -0x4023 },
};

void func_80852358(GlobalContext* globalCtx, Player* this, CsCmdActorAction* arg2) {
    func_80851F14(globalCtx, this, &gPlayerAnim_002830, D_808551E8);
}

void func_80852388(GlobalContext* globalCtx, Player* this, CsCmdActorAction* arg2) {
    if (LinkAnimation_Update(globalCtx, &this->skelAnime)) {
        func_808322A4(globalCtx, this, &gPlayerAnim_002468);
        this->unk_850 = 1;
    }

    if ((this->unk_850 != 0) && (globalCtx->csCtx.frames >= 900)) {
        this->rightHandType = 0;
    } else {
        this->rightHandType = 0xFF;
    }
}

void func_80852414(GlobalContext* globalCtx, Player* this, LinkAnimationHeader* anim, struct_80832924* arg3) {
    func_80851294(globalCtx, this, anim);
    if (this->unk_850 == 0) {
        func_80832924(this, arg3);
    }
}

static struct_80832924 D_808551F0[] = {
    { 0, 0x300F },
    { 0, -0x3021 },
};

void func_80852450(GlobalContext* globalCtx, Player* this, CsCmdActorAction* arg2) {
    func_80852414(globalCtx, this, &gPlayerAnim_002378, D_808551F0);
}

static struct_80832924 D_808551F8[] = {
    { NA_SE_PL_KNOCK, -0x84E },
};

void func_80852480(GlobalContext* globalCtx, Player* this, CsCmdActorAction* arg2) {
    func_80852414(globalCtx, this, &gPlayerAnim_0027D0, D_808551F8);
}

void func_808524B0(GlobalContext* globalCtx, Player* this, CsCmdActorAction* arg2) {
    func_80837704(globalCtx, this);
}

void func_808524D0(GlobalContext* globalCtx, Player* this, CsCmdActorAction* arg2) {
    sControlInput->press.button |= BTN_B;

    func_80844E68(this, globalCtx);
}

void func_80852514(GlobalContext* globalCtx, Player* this, CsCmdActorAction* arg2) {
    func_80844E68(this, globalCtx);
}

void func_80852544(GlobalContext* globalCtx, Player* this, CsCmdActorAction* arg2) {
}

void func_80852554(GlobalContext* globalCtx, Player* this, CsCmdActorAction* arg2) {
}

void func_80852564(GlobalContext* globalCtx, Player* this, CsCmdActorAction* arg2) {
    this->stateFlags3 |= 2;
    this->linearVelocity = 2.0f;
    this->actor.velocity.y = -1.0f;

    func_80832264(globalCtx, this, &gPlayerAnim_002DB0);
    func_80832698(this, NA_SE_VO_LI_FALL_L);
}

static void (*D_808551FC[])(Player* this, GlobalContext* globalCtx) = {
    func_8084377C,
    func_80843954,
    func_80843A38,
};

void func_808525C0(GlobalContext* globalCtx, Player* this, CsCmdActorAction* arg2) {
    D_808551FC[this->unk_850](this, globalCtx);
}

void func_80852608(GlobalContext* globalCtx, Player* this, CsCmdActorAction* arg2) {
    func_80846720(globalCtx, this, 0);
    func_808322D0(globalCtx, this, &gPlayerAnim_002838);
}

void func_80852648(GlobalContext* globalCtx, Player* this, CsCmdActorAction* arg2) {
    LinkAnimation_Update(globalCtx, &this->skelAnime);

    if (LinkAnimation_OnFrame(&this->skelAnime, 10.0f)) {
        this->heldItemActionParam = this->itemActionParam = PLAYER_AP_NONE;
        this->heldItemId = ITEM_NONE;
        this->modelGroup = this->nextModelGroup = Player_ActionToModelGroup(this, PLAYER_AP_NONE);
        this->leftHandDLists = D_80125E08;
        Inventory_ChangeEquipment(EQUIP_SWORD, 2);
        gSaveContext.equips.buttonItems[0] = ITEM_SWORD_MASTER;
        Inventory_DeleteEquipment(globalCtx, 0);
    }
}

static LinkAnimationHeader* D_80855208[] = {
    &gPlayerAnim_0034B8,
    &gPlayerAnim_003458,
};

static Vec3s D_80855210[2][2] = {
    { { -200, 700, 100 }, { 800, 600, 800 } },
    { { -200, 500, 0 }, { 600, 400, 600 } },
};

void func_808526EC(GlobalContext* globalCtx, Player* this, CsCmdActorAction* arg2) {
    static Vec3f zeroVec = { 0.0f, 0.0f, 0.0f };
    static Color_RGBA8 primColor = { 255, 255, 255, 0 };
    static Color_RGBA8 envColor = { 0, 128, 128, 0 };
    s32 age = gSaveContext.linkAge;
    Vec3f sparklePos;
    Vec3f sp34;
    Vec3s* ptr;

    func_80851294(globalCtx, this, D_80855208[age]);

    if (this->rightHandType != 0xFF) {
        this->rightHandType = 0xFF;
        return;
    }

    ptr = D_80855210[gSaveContext.linkAge];

    sp34.x = ptr[0].x + Rand_CenteredFloat(ptr[1].x);
    sp34.y = ptr[0].y + Rand_CenteredFloat(ptr[1].y);
    sp34.z = ptr[0].z + Rand_CenteredFloat(ptr[1].z);

    SkinMatrix_Vec3fMtxFMultXYZ(&this->shieldMf, &sp34, &sparklePos);

    EffectSsKiraKira_SpawnDispersed(globalCtx, &sparklePos, &zeroVec, &zeroVec, &primColor, &envColor, 600, -10);
}

void func_8085283C(GlobalContext* globalCtx, Player* this, CsCmdActorAction* arg2) {
    if (LinkAnimation_Update(globalCtx, &this->skelAnime)) {
        func_80852944(globalCtx, this, arg2);
    } else if (this->unk_850 == 0) {
        Item_Give(globalCtx, ITEM_SWORD_MASTER);
        func_80846720(globalCtx, this, 0);
    } else {
        func_8084E988(this);
    }
}

void func_808528C8(GlobalContext* globalCtx, Player* this, CsCmdActorAction* arg2) {
    if (LinkAnimation_Update(globalCtx, &this->skelAnime)) {
        func_8084285C(this, 0.0f, 99.0f, this->skelAnime.endFrame - 8.0f);
    }

    if (this->heldItemActionParam != PLAYER_AP_SWORD_MASTER) {
        func_80846720(globalCtx, this, 1);
    }
}

void func_80852944(GlobalContext* globalCtx, Player* this, CsCmdActorAction* arg2) {
    if (func_808332B8(this)) {
        func_80838F18(globalCtx, this);
        func_80832340(globalCtx, this);
    } else {
        func_8083C148(this, globalCtx);
        if (!func_8083B644(this, globalCtx)) {
            func_8083E5A8(this, globalCtx);
        }
    }

    this->csMode = 0;
    this->unk_6AD = 0;
}

void func_808529D0(GlobalContext* globalCtx, Player* this, CsCmdActorAction* arg2) {
    this->actor.world.pos.x = arg2->startPos.x;
    this->actor.world.pos.y = arg2->startPos.y;
    if ((globalCtx->sceneNum == SCENE_SPOT04) && LINK_IS_CHILD) {
        this->actor.world.pos.y -= 1.0f;
    }
    this->actor.world.pos.z = arg2->startPos.z;
    this->currentYaw = this->actor.shape.rot.y = arg2->rot.y;
}

void func_80852A54(GlobalContext* globalCtx, Player* this, CsCmdActorAction* arg2) {
    f32 dx = arg2->startPos.x - (s32)this->actor.world.pos.x;
    f32 dy = arg2->startPos.y - (s32)this->actor.world.pos.y;
    f32 dz = arg2->startPos.z - (s32)this->actor.world.pos.z;
    f32 dist = sqrtf(SQ(dx) + SQ(dy) + SQ(dz));
    s16 yawDiff = arg2->rot.y - this->actor.shape.rot.y;

    if ((this->linearVelocity == 0.0f) && ((dist > 50.0f) || (ABS(yawDiff) > 0x4000))) {
        func_808529D0(globalCtx, this, arg2);
    }

    this->skelAnime.moveFlags = 0;
    func_80832DB0(this);
}

void func_80852B4C(GlobalContext* globalCtx, Player* this, CsCmdActorAction* arg2, struct_80854B18* arg3) {
    if (arg3->type > 0) {
        D_80854AA4[arg3->type](globalCtx, this, arg3->ptr);
    } else if (arg3->type < 0) {
        arg3->func(globalCtx, this, arg2);
    }

    if ((D_80858AA0 & 4) && !(this->skelAnime.moveFlags & 4)) {
        this->skelAnime.morphTable[0].y /= this->ageProperties->unk_08;
        D_80858AA0 = 0;
    }
}

void func_80852C0C(GlobalContext* globalCtx, Player* this, s32 csMode) {
    if ((csMode != 1) && (csMode != 8) && (csMode != 0x31) && (csMode != 7)) {
        func_808323B4(globalCtx, this);
    }
}

void func_80852C50(GlobalContext* globalCtx, Player* this, CsCmdActorAction* arg2) {
    CsCmdActorAction* linkCsAction = globalCtx->csCtx.linkAction;
    s32 pad;
    s32 sp24;

    if (globalCtx->csCtx.state == CS_STATE_UNSKIPPABLE_INIT) {
        func_8002DF54(globalCtx, NULL, 7);
        this->unk_446 = 0;
        func_80832210(this);
        return;
    }

    if (linkCsAction == NULL) {
        this->actor.flags &= ~0x40;
        return;
    }

    if (this->unk_446 != linkCsAction->action) {
        sp24 = D_808547C4[linkCsAction->action];
        if (sp24 >= 0) {
            if ((sp24 == 3) || (sp24 == 4)) {
                func_80852A54(globalCtx, this, linkCsAction);
            } else {
                func_808529D0(globalCtx, this, linkCsAction);
            }
        }

        D_80858AA0 = this->skelAnime.moveFlags;

        func_80832DBC(this);
        osSyncPrintf("TOOL MODE=%d\n", sp24);
        func_80852C0C(globalCtx, this, ABS(sp24));
        func_80852B4C(globalCtx, this, linkCsAction, &D_80854B18[ABS(sp24)]);

        this->unk_850 = 0;
        this->unk_84F = 0;
        this->unk_446 = linkCsAction->action;
    }

    sp24 = D_808547C4[this->unk_446];
    func_80852B4C(globalCtx, this, linkCsAction, &D_80854E50[ABS(sp24)]);
}

void func_80852E14(Player* this, GlobalContext* globalCtx) {
    if (this->csMode != this->prevCsMode) {
        D_80858AA0 = this->skelAnime.moveFlags;

        func_80832DBC(this);
        this->prevCsMode = this->csMode;
        osSyncPrintf("DEMO MODE=%d\n", this->csMode);
        func_80852C0C(globalCtx, this, this->csMode);
        func_80852B4C(globalCtx, this, NULL, &D_80854B18[this->csMode]);
    }

    func_80852B4C(globalCtx, this, NULL, &D_80854E50[this->csMode]);
}

s32 Player_IsDroppingFish(GlobalContext* globalCtx) {
    Player* this = PLAYER;

    return (func_8084EFC0 == this->func_674) && (this->itemActionParam == PLAYER_AP_BOTTLE_FISH);
}

s32 Player_StartFishing(GlobalContext* globalCtx) {
    Player* this = PLAYER;

    func_80832564(globalCtx, this);
    func_80835F44(globalCtx, this, ITEM_FISHING_POLE);
    return 1;
}

s32 func_80852F38(GlobalContext* globalCtx, Player* this) {
    if (!Player_InBlockingCsMode(globalCtx, this) && (this->invincibilityTimer >= 0) && !func_8008F128(this) &&
        !(this->stateFlags3 & 0x80)) {
        func_80832564(globalCtx, this);
        func_80835C58(globalCtx, this, func_8084F308, 0);
        func_80832264(globalCtx, this, &gPlayerAnim_003120);
        this->stateFlags2 |= 0x80;
        func_80832224(this);
        func_80832698(this, NA_SE_VO_LI_HELD);
        return true;
    }

    return false;
}

// Sets up player cutscene
s32 func_80852FFC(GlobalContext* globalCtx, Actor* actor, s32 csMode) {
    Player* this = PLAYER;

    if (!Player_InBlockingCsMode(globalCtx, this)) {
        func_80832564(globalCtx, this);
        func_80835C58(globalCtx, this, func_80852E14, 0);
        this->csMode = csMode;
        this->unk_448 = actor;
        func_80832224(this);
        return 1;
    }

    return 0;
}

void func_80853080(Player* this, GlobalContext* globalCtx) {
    func_80835C58(globalCtx, this, func_80840BC8, 1);
    func_80832B0C(globalCtx, this, func_80833338(this));
    this->currentYaw = this->actor.shape.rot.y;
}

s32 Player_InflictDamage(GlobalContext* globalCtx, s32 damage) {
    Player* this = PLAYER;

    if (!Player_InBlockingCsMode(globalCtx, this) && !func_80837B18(globalCtx, this, damage)) {
        this->stateFlags2 &= ~0x80;
        return 1;
    }

    return 0;
}

// Start talking with the given actor
void func_80853148(GlobalContext* globalCtx, Actor* actor) {
    Player* this = PLAYER;
    s32 pad;

    if ((this->targetActor != NULL) || (actor == this->naviActor) || ((actor->flags & 0x40001) == 0x40001)) {
        actor->flags |= 0x100;
    }

    this->targetActor = actor;
    this->exchangeItemId = EXCH_ITEM_NONE;

    if (actor->textId == 0xFFFF) {
        func_8002DF54(globalCtx, actor, 1);
        actor->flags |= 0x100;
        func_80832528(globalCtx, this);
    } else {
        if (this->actor.flags & 0x100) {
            this->actor.textId = 0;
        } else {
            this->actor.flags |= 0x100;
            this->actor.textId = actor->textId;
        }

        if (this->stateFlags1 & 0x800000) {
            s32 sp24 = this->unk_850;

            func_80832528(globalCtx, this);
            func_8083A2F8(globalCtx, this);

            this->unk_850 = sp24;
        } else {
            if (func_808332B8(this)) {
                func_80836898(globalCtx, this, func_8083A2F8);
                func_80832C6C(globalCtx, this, &gPlayerAnim_003328);
            } else if ((actor->category != ACTORCAT_NPC) || (this->heldItemActionParam == PLAYER_AP_FISHING_POLE)) {
                func_8083A2F8(globalCtx, this);

                if (!func_8008E9C4(this)) {
                    if ((actor != this->naviActor) && (actor->xzDistToPlayer < 40.0f)) {
                        func_808322D0(globalCtx, this, &gPlayerAnim_002DF0);
                    } else {
                        func_80832284(globalCtx, this, func_80833338(this));
                    }
                }
            } else {
                func_80836898(globalCtx, this, func_8083A2F8);
                func_808322D0(globalCtx, this,
                              (actor->xzDistToPlayer < 40.0f) ? &gPlayerAnim_002DF0 : &gPlayerAnim_0031A0);
            }

            if (this->skelAnime.animation == &gPlayerAnim_002DF0) {
                func_80832F54(globalCtx, this, 0x19);
            }

            func_80832224(this);
        }

        this->stateFlags1 |= 0x20000040;
    }

    if ((this->naviActor == this->targetActor) && ((this->targetActor->textId & 0xFF00) != 0x200)) {
        this->naviActor->flags |= 0x100;
        func_80835EA4(globalCtx, 0xB);
    }
}<|MERGE_RESOLUTION|>--- conflicted
+++ resolved
@@ -4223,13 +4223,8 @@
                             gSaveContext.entranceSound = NA_SE_OC_DOOR_OPEN;
                         }
                     } else {
-<<<<<<< HEAD
                         Camera_ChangeDoorCam(Gameplay_GetCamera(globalCtx, CAM_ID_MAIN), doorActor,
-                                             globalCtx->transitionActorList[(u16)doorActor->params >> 10]
-=======
-                        Camera_ChangeDoorCam(Gameplay_GetCamera(globalCtx, 0), doorActor,
                                              globalCtx->transiActorCtx.list[(u16)doorActor->params >> 10]
->>>>>>> 7551dc2b
                                                  .sides[(doorDirection > 0) ? 0 : 1]
                                                  .effects,
                                              0, 38.0f * D_808535EC, 26.0f * D_808535EC, 10.0f * D_808535EC);
