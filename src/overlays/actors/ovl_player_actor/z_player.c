--- conflicted
+++ resolved
@@ -9416,24 +9416,14 @@
 
     if (this->stateFlags1 & (PLAYER_STATE1_29 | PLAYER_STATE1_31)) {
         if (this->stateFlags1 & PLAYER_STATE1_31) {
-<<<<<<< HEAD
-            this->actor.bgCheckFlags &= ~1;
+            this->actor.bgCheckFlags &= ~BGCHECKFLAG_GROUND;
             spA4 = UPDBGCHECKINFO_FLAG_3 | UPDBGCHECKINFO_FLAG_4 | UPDBGCHECKINFO_FLAG_5;
-=======
-            this->actor.bgCheckFlags &= ~BGCHECKFLAG_GROUND;
-            spA4 = 0x38;
->>>>>>> 67f29477
         } else if ((this->stateFlags1 & PLAYER_STATE1_0) && ((this->unk_A84 - (s32)this->actor.world.pos.y) >= 100)) {
             spA4 = UPDBGCHECKINFO_FLAG_0 | UPDBGCHECKINFO_FLAG_3 | UPDBGCHECKINFO_FLAG_4 | UPDBGCHECKINFO_FLAG_5;
         } else if (!(this->stateFlags1 & PLAYER_STATE1_0) &&
                    ((func_80845EF8 == this->func_674) || (func_80845CA4 == this->func_674))) {
-<<<<<<< HEAD
-            this->actor.bgCheckFlags &= ~0x208;
+            this->actor.bgCheckFlags &= ~(BGCHECKFLAG_WALL | BGCHECKFLAG_PLAYER_WALL_INTERACT);
             spA4 = UPDBGCHECKINFO_FLAG_2 | UPDBGCHECKINFO_FLAG_3 | UPDBGCHECKINFO_FLAG_4 | UPDBGCHECKINFO_FLAG_5;
-=======
-            this->actor.bgCheckFlags &= ~(BGCHECKFLAG_WALL | BGCHECKFLAG_PLAYER_WALL_INTERACT);
-            spA4 = 0x3C;
->>>>>>> 67f29477
         } else {
             spA4 = UPDBGCHECKINFO_FLAG_0 | UPDBGCHECKINFO_FLAG_1 | UPDBGCHECKINFO_FLAG_2 | UPDBGCHECKINFO_FLAG_3 |
                    UPDBGCHECKINFO_FLAG_4 | UPDBGCHECKINFO_FLAG_5;
