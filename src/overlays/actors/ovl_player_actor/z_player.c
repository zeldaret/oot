--- conflicted
+++ resolved
@@ -4272,15 +4272,9 @@
 
                         BgCheck_EntityRaycastFloor1(&globalCtx->colCtx, &sp58, &sp4C);
 
-<<<<<<< HEAD
                         if (func_80839034(globalCtx, this, sp58, BGCHECK_SCENE)) {
-                            gSaveContext.unk_13BC = 2.0f;
-                            gSaveContext.unk_13C0 = NA_SE_OC_DOOR_OPEN;
-=======
-                        if (func_80839034(globalCtx, this, sp58, 50)) {
                             gSaveContext.entranceSpeed = 2.0f;
                             gSaveContext.entranceSound = NA_SE_OC_DOOR_OPEN;
->>>>>>> 9e5cbcdd
                         }
                     } else {
                         func_8005AD40(Gameplay_GetCamera(globalCtx, 0), doorActor,
