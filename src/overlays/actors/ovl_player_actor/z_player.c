/*
 * File: z_player.c
 * Overlay: ovl_player_actor
 * Description: Link
 */

#include "ultra64.h"
#include "global.h"

#include "overlays/actors/ovl_Bg_Heavy_Block/z_bg_heavy_block.h"
#include "overlays/actors/ovl_Door_Shutter/z_door_shutter.h"
#include "overlays/actors/ovl_En_Boom/z_en_boom.h"
#include "overlays/actors/ovl_En_Arrow/z_en_arrow.h"
#include "overlays/actors/ovl_En_Box/z_en_box.h"
#include "overlays/actors/ovl_En_Door/z_en_door.h"
#include "overlays/actors/ovl_En_Elf/z_en_elf.h"
#include "overlays/actors/ovl_En_Horse/z_en_horse.h"
#include "overlays/effects/ovl_Effect_Ss_Fhg_Flash/z_eff_ss_fhg_flash.h"
#include "objects/gameplay_keep/gameplay_keep.h"

#define THIS ((Player*)thisx)

typedef struct {
    /* 0x00 */ u8 itemId;
    /* 0x01 */ u8 field; // various bit-packed data
    /* 0x02 */ s8 gi;    // defines the draw id and chest opening animation
    /* 0x03 */ u8 textId;
    /* 0x04 */ u16 objectId;
} GetItemEntry; // size = 0x06

#define GET_ITEM(itemId, objectId, drawId, textId, field, chestAnim) \
    { itemId, field, (chestAnim != 0 ? 1 : -1) * (drawId + 1), textId, objectId }

#define CHEST_ANIM_SHORT 0
#define CHEST_ANIM_LONG 1

#define GET_ITEM_NONE \
    { ITEM_NONE, 0, 0, 0, 0 }

typedef enum {
    /* 0x00 */ KNOB_ANIM_ADULT_L,
    /* 0x01 */ KNOB_ANIM_CHILD_L,
    /* 0x02 */ KNOB_ANIM_ADULT_R,
    /* 0x03 */ KNOB_ANIM_CHILD_R
} KnobDoorAnim;

typedef struct {
    /* 0x00 */ u8 itemId;
    /* 0x02 */ s16 actorId;
} ExplosiveInfo; // size = 0x04

typedef struct {
    /* 0x00 */ s16 actorId;
    /* 0x02 */ u8 itemId;
    /* 0x03 */ u8 actionParam;
    /* 0x04 */ u8 textId;
} BottleCatchInfo; // size = 0x06

typedef struct {
    /* 0x00 */ s16 actorId;
    /* 0x02 */ s16 actorParams;
} BottleDropInfo; // size = 0x04

typedef struct {
    /* 0x00 */ s8 damage;
    /* 0x01 */ u8 unk_01;
    /* 0x02 */ u8 unk_02;
    /* 0x03 */ u8 unk_03;
    /* 0x04 */ u16 sfxId;
} FallImpactInfo; // size = 0x06

typedef struct {
    /* 0x00 */ Vec3f pos;
    /* 0x0C */ s16 yaw;
} SpecialRespawnInfo; // size = 0x10

typedef struct {
    /* 0x00 */ u16 sfxId;
    /* 0x02 */ s16 field;
} struct_80832924; // size = 0x04

typedef struct {
    /* 0x00 */ u16 unk_00;
    /* 0x02 */ s16 unk_02;
} struct_808551A4; // size = 0x04

typedef struct {
    /* 0x00 */ LinkAnimationHeader* anim;
    /* 0x04 */ u8 unk_04;
} struct_808540F4; // size = 0x08

typedef struct {
    /* 0x00 */ LinkAnimationHeader* unk_00;
    /* 0x04 */ LinkAnimationHeader* unk_04;
    /* 0x08 */ u8 unk_08;
    /* 0x09 */ u8 unk_09;
} struct_80854554; // size = 0x0C

typedef struct {
    /* 0x00 */ LinkAnimationHeader* unk_00;
    /* 0x04 */ LinkAnimationHeader* unk_04;
    /* 0x08 */ LinkAnimationHeader* unk_08;
    /* 0x0C */ u8 unk_0C;
    /* 0x0D */ u8 unk_0D;
} struct_80854190; // size = 0x10

typedef struct {
    /* 0x00 */ LinkAnimationHeader* anim;
    /* 0x04 */ f32 unk_04;
    /* 0x04 */ f32 unk_08;
} struct_80854578; // size = 0x0C

typedef struct {
    /* 0x00 */ s8 type;
    /* 0x04 */ union {
        void* ptr;
        void (*func)(GlobalContext*, Player*, CsCmdActorAction*);
    };
} struct_80854B18; // size = 0x08

typedef struct {
    /* 0x00 */ s16 unk_00;
    /* 0x02 */ s16 unk_02;
    /* 0x04 */ s16 unk_04;
    /* 0x06 */ s16 unk_06;
    /* 0x08 */ s16 unk_08;
} struct_80858AC8; // size = 0x0A

void func_80833770(GlobalContext* globalCtx, Player* this);
void func_80833790(GlobalContext* globalCtx, Player* this);
void func_8083379C(GlobalContext* globalCtx, Player* this);
void func_8083377C(GlobalContext* globalCtx, Player* this);
void func_808337D4(GlobalContext* globalCtx, Player* this);
void func_80833910(GlobalContext* globalCtx, Player* this);
void func_80833984(GlobalContext* globalCtx, Player* this);
void func_8083399C(GlobalContext* globalCtx, Player* this, s8 actionParam);
s32 func_8083485C(Player* this, GlobalContext* globalCtx);
s32 func_808349DC(Player* this, GlobalContext* globalCtx);
s32 func_80834A2C(Player* this, GlobalContext* globalCtx);
s32 func_80834B5C(Player* this, GlobalContext* globalCtx);
s32 func_80834C74(Player* this, GlobalContext* globalCtx);
s32 func_8083501C(Player* this, GlobalContext* globalCtx);
s32 func_808351D4(Player* this, GlobalContext* globalCtx);
s32 func_808353D8(Player* this, GlobalContext* globalCtx);
s32 func_80835588(Player* this, GlobalContext* globalCtx);
s32 func_808356E8(Player* this, GlobalContext* globalCtx);
s32 func_80835800(Player* this, GlobalContext* globalCtx);
s32 func_80835884(Player* this, GlobalContext* globalCtx);
s32 func_808358F0(Player* this, GlobalContext* globalCtx);
s32 func_808359FC(Player* this, GlobalContext* globalCtx);
s32 func_80835B60(Player* this, GlobalContext* globalCtx);
s32 func_80835C08(Player* this, GlobalContext* globalCtx);
void func_80835F44(GlobalContext* globalCtx, Player* this, s32 item);
void func_80839F90(Player* this, GlobalContext* globalCtx);
s32 func_80838A14(Player* this, GlobalContext* globalCtx);
s32 func_80839800(Player* this, GlobalContext* globalCtx);
s32 func_8083B040(Player* this, GlobalContext* globalCtx);
s32 func_8083B998(Player* this, GlobalContext* globalCtx);
s32 func_8083B644(Player* this, GlobalContext* globalCtx);
s32 func_8083BDBC(Player* this, GlobalContext* globalCtx);
s32 func_8083C1DC(Player* this, GlobalContext* globalCtx);
s32 func_8083C2B0(Player* this, GlobalContext* globalCtx);
s32 func_8083C544(Player* this, GlobalContext* globalCtx);
s32 func_8083C61C(GlobalContext* globalCtx, Player* this);
void func_8083CA20(GlobalContext* globalCtx, Player* this);
void func_8083CA54(GlobalContext* globalCtx, Player* this);
void func_8083CA9C(GlobalContext* globalCtx, Player* this);
s32 func_8083E0FC(Player* this, GlobalContext* globalCtx);
s32 func_8083E5A8(Player* this, GlobalContext* globalCtx);
s32 func_8083EB44(Player* this, GlobalContext* globalCtx);
s32 func_8083F7BC(Player* this, GlobalContext* globalCtx);
void func_80840450(Player* this, GlobalContext* globalCtx);
void func_808407CC(Player* this, GlobalContext* globalCtx);
void func_80840BC8(Player* this, GlobalContext* globalCtx);
void func_80840DE4(Player* this, GlobalContext* globalCtx);
void func_808414F8(Player* this, GlobalContext* globalCtx);
void func_8084170C(Player* this, GlobalContext* globalCtx);
void func_808417FC(Player* this, GlobalContext* globalCtx);
void func_8084193C(Player* this, GlobalContext* globalCtx);
void func_80841BA8(Player* this, GlobalContext* globalCtx);
void func_80842180(Player* this, GlobalContext* globalCtx);
void func_8084227C(Player* this, GlobalContext* globalCtx);
void func_8084279C(Player* this, GlobalContext* globalCtx);
void func_808423EC(Player* this, GlobalContext* globalCtx);
void func_8084251C(Player* this, GlobalContext* globalCtx);
void func_80843188(Player* this, GlobalContext* globalCtx);
void func_808435C4(Player* this, GlobalContext* globalCtx);
void func_8084370C(Player* this, GlobalContext* globalCtx);
void func_8084377C(Player* this, GlobalContext* globalCtx);
void func_80843954(Player* this, GlobalContext* globalCtx);
void func_80843A38(Player* this, GlobalContext* globalCtx);
void func_80843CEC(Player* this, GlobalContext* globalCtx);
void func_8084411C(Player* this, GlobalContext* globalCtx);
void func_80844708(Player* this, GlobalContext* globalCtx);
void func_80844A44(Player* this, GlobalContext* globalCtx);
void func_80844AF4(Player* this, GlobalContext* globalCtx);
void func_80844E68(Player* this, GlobalContext* globalCtx);
void func_80845000(Player* this, GlobalContext* globalCtx);
void func_80845308(Player* this, GlobalContext* globalCtx);
void func_80845668(Player* this, GlobalContext* globalCtx);
void func_808458D0(Player* this, GlobalContext* globalCtx);
void func_80845CA4(Player* this, GlobalContext* globalCtx);
void func_80845EF8(Player* this, GlobalContext* globalCtx);
void func_80846050(Player* this, GlobalContext* globalCtx);
void func_80846120(Player* this, GlobalContext* globalCtx);
void func_80846260(Player* this, GlobalContext* globalCtx);
void func_80846358(Player* this, GlobalContext* globalCtx);
void func_80846408(Player* this, GlobalContext* globalCtx);
void func_808464B0(Player* this, GlobalContext* globalCtx);
void func_80846578(Player* this, GlobalContext* globalCtx);
void func_80846648(GlobalContext* globalCtx, Player* this);
void func_80846660(GlobalContext* globalCtx, Player* this);
void func_808467D4(GlobalContext* globalCtx, Player* this);
void func_808468A8(GlobalContext* globalCtx, Player* this);
void func_808468E8(GlobalContext* globalCtx, Player* this);
void func_80846978(GlobalContext* globalCtx, Player* this);
void func_808469BC(GlobalContext* globalCtx, Player* this);
void func_80846A68(GlobalContext* globalCtx, Player* this);
void func_8084B1D8(Player* this, GlobalContext* globalCtx);
void func_8084B530(Player* this, GlobalContext* globalCtx);
void func_8084B78C(Player* this, GlobalContext* globalCtx);
void func_8084B898(Player* this, GlobalContext* globalCtx);
void func_8084B9E4(Player* this, GlobalContext* globalCtx);
void func_8084BBE4(Player* this, GlobalContext* globalCtx);
void func_8084BDFC(Player* this, GlobalContext* globalCtx);
void func_8084BF1C(Player* this, GlobalContext* globalCtx);
void Player_UpdateCommon(Player* this, GlobalContext* globalCtx, Input* input);
void func_8084C5F8(Player* this, GlobalContext* globalCtx);
void func_8084C760(Player* this, GlobalContext* globalCtx);
void func_8084C81C(Player* this, GlobalContext* globalCtx);
void func_8084CC98(Player* this, GlobalContext* globalCtx);
void func_8084D3E4(Player* this, GlobalContext* globalCtx);
void func_8084D610(Player* this, GlobalContext* globalCtx);
void func_8084D7C4(Player* this, GlobalContext* globalCtx);
void func_8084D84C(Player* this, GlobalContext* globalCtx);
void func_8084DAB4(Player* this, GlobalContext* globalCtx);
void func_8084DC48(Player* this, GlobalContext* globalCtx);
void func_8084E1EC(Player* this, GlobalContext* globalCtx);
void func_8084E30C(Player* this, GlobalContext* globalCtx);
void func_8084E368(Player* this, GlobalContext* globalCtx);
void func_8084E3C4(Player* this, GlobalContext* globalCtx);
void func_8084E604(Player* this, GlobalContext* globalCtx);
void func_8084E6D4(Player* this, GlobalContext* globalCtx);
void func_8084E9AC(Player* this, GlobalContext* globalCtx);
void func_8084EAC0(Player* this, GlobalContext* globalCtx);
void func_8084ECA4(Player* this, GlobalContext* globalCtx);
void func_8084EED8(Player* this, GlobalContext* globalCtx);
void func_8084EFC0(Player* this, GlobalContext* globalCtx);
void func_8084F104(Player* this, GlobalContext* globalCtx);
void func_8084F390(Player* this, GlobalContext* globalCtx);
void func_8084F608(Player* this, GlobalContext* globalCtx);
void func_8084F698(Player* this, GlobalContext* globalCtx);
void func_8084F710(Player* this, GlobalContext* globalCtx);
void func_8084F88C(Player* this, GlobalContext* globalCtx);
void func_8084F9A0(Player* this, GlobalContext* globalCtx);
void func_8084F9C0(Player* this, GlobalContext* globalCtx);
void func_8084FA54(Player* this, GlobalContext* globalCtx);
void func_8084FB10(Player* this, GlobalContext* globalCtx);
void func_8084FBF4(Player* this, GlobalContext* globalCtx);
s32 func_8084FCAC(Player* this, GlobalContext* globalCtx);
void func_8084FF7C(Player* this);
void func_8085002C(Player* this);
s32 func_80850224(Player* this, GlobalContext* globalCtx);
void func_808502D0(Player* this, GlobalContext* globalCtx);
void func_808505DC(Player* this, GlobalContext* globalCtx);
void func_8085063C(Player* this, GlobalContext* globalCtx);
void func_8085076C(Player* this, GlobalContext* globalCtx);
void func_808507F4(Player* this, GlobalContext* globalCtx);
void func_80850AEC(Player* this, GlobalContext* globalCtx);
void func_80850C68(Player* this, GlobalContext* globalCtx);
void func_80850E84(Player* this, GlobalContext* globalCtx);
void func_80851008(GlobalContext* globalCtx, Player* this, void* anim);
void func_80851030(GlobalContext* globalCtx, Player* this, void* anim);
void func_80851050(GlobalContext* globalCtx, Player* this, void* anim);
void func_80851094(GlobalContext* globalCtx, Player* this, void* anim);
void func_808510B4(GlobalContext* globalCtx, Player* this, void* anim);
void func_808510D4(GlobalContext* globalCtx, Player* this, void* anim);
void func_808510F4(GlobalContext* globalCtx, Player* this, void* anim);
void func_80851114(GlobalContext* globalCtx, Player* this, void* anim);
void func_80851134(GlobalContext* globalCtx, Player* this, void* anim);
void func_80851154(GlobalContext* globalCtx, Player* this, void* anim);
void func_80851174(GlobalContext* globalCtx, Player* this, void* anim);
void func_80851194(GlobalContext* globalCtx, Player* this, void* anim);
void func_808511B4(GlobalContext* globalCtx, Player* this, void* anim);
void func_808511D4(GlobalContext* globalCtx, Player* this, void* anim);
void func_808511FC(GlobalContext* globalCtx, Player* this, void* anim);
void func_80851248(GlobalContext* globalCtx, Player* this, void* anim);
void func_80851294(GlobalContext* globalCtx, Player* this, void* anim);
void func_808512E0(GlobalContext* globalCtx, Player* this, void* arg2);
void func_80851368(GlobalContext* globalCtx, Player* this, CsCmdActorAction* arg2);
void func_808513BC(GlobalContext* globalCtx, Player* this, CsCmdActorAction* arg2);
void func_808514C0(GlobalContext* globalCtx, Player* this, CsCmdActorAction* arg2);
void func_8085157C(GlobalContext* globalCtx, Player* this, CsCmdActorAction* arg2);
void func_808515A4(GlobalContext* globalCtx, Player* this, CsCmdActorAction* arg2);
void func_80851688(GlobalContext* globalCtx, Player* this, CsCmdActorAction* arg2);
void func_80851750(GlobalContext* globalCtx, Player* this, CsCmdActorAction* arg2);
void func_80851788(GlobalContext* globalCtx, Player* this, CsCmdActorAction* arg2);
void func_80851828(GlobalContext* globalCtx, Player* this, CsCmdActorAction* arg2);
void func_808518DC(GlobalContext* globalCtx, Player* this, CsCmdActorAction* arg2);
void func_8085190C(GlobalContext* globalCtx, Player* this, CsCmdActorAction* arg2);
void func_80851998(GlobalContext* globalCtx, Player* this, CsCmdActorAction* arg2);
void func_808519C0(GlobalContext* globalCtx, Player* this, CsCmdActorAction* arg2);
void func_808519EC(GlobalContext* globalCtx, Player* this, CsCmdActorAction* arg2);
void func_80851A50(GlobalContext* globalCtx, Player* this, CsCmdActorAction* arg2);
void func_80851B90(GlobalContext* globalCtx, Player* this, CsCmdActorAction* arg2);
void func_80851BE8(GlobalContext* globalCtx, Player* this, CsCmdActorAction* arg2);
void func_80851CA4(GlobalContext* globalCtx, Player* this, CsCmdActorAction* arg2);
void func_80851D2C(GlobalContext* globalCtx, Player* this, CsCmdActorAction* arg2);
void func_80851D80(GlobalContext* globalCtx, Player* this, CsCmdActorAction* arg2);
void func_80851DEC(GlobalContext* globalCtx, Player* this, CsCmdActorAction* arg2);
void func_80851E28(GlobalContext* globalCtx, Player* this, CsCmdActorAction* arg2);
void func_80851E64(GlobalContext* globalCtx, Player* this, CsCmdActorAction* arg2);
void func_80851E90(GlobalContext* globalCtx, Player* this, CsCmdActorAction* arg2);
void func_80851ECC(GlobalContext* globalCtx, Player* this, CsCmdActorAction* arg2);
void func_80851F84(GlobalContext* globalCtx, Player* this, CsCmdActorAction* arg2);
void func_80851FB0(GlobalContext* globalCtx, Player* this, CsCmdActorAction* arg2);
void func_80852048(GlobalContext* globalCtx, Player* this, CsCmdActorAction* arg2);
void func_80852080(GlobalContext* globalCtx, Player* this, CsCmdActorAction* arg2);
void func_80852174(GlobalContext* globalCtx, Player* this, CsCmdActorAction* arg2);
void func_808521B8(GlobalContext* globalCtx, Player* this, CsCmdActorAction* arg2);
void func_808521F4(GlobalContext* globalCtx, Player* this, CsCmdActorAction* arg2);
void func_80852234(GlobalContext* globalCtx, Player* this, CsCmdActorAction* arg2);
void func_8085225C(GlobalContext* globalCtx, Player* this, CsCmdActorAction* arg2);
void func_80852280(GlobalContext* globalCtx, Player* this, CsCmdActorAction* arg2);
void func_80852358(GlobalContext* globalCtx, Player* this, CsCmdActorAction* arg2);
void func_80852388(GlobalContext* globalCtx, Player* this, CsCmdActorAction* arg2);
void func_80852298(GlobalContext* globalCtx, Player* this, CsCmdActorAction* arg2);
void func_80852328(GlobalContext* globalCtx, Player* this, CsCmdActorAction* arg2);
void func_80852480(GlobalContext* globalCtx, Player* this, CsCmdActorAction* arg2);
void func_80852450(GlobalContext* globalCtx, Player* this, CsCmdActorAction* arg2);
void func_808524B0(GlobalContext* globalCtx, Player* this, CsCmdActorAction* arg2);
void func_808524D0(GlobalContext* globalCtx, Player* this, CsCmdActorAction* arg2);
void func_80852514(GlobalContext* globalCtx, Player* this, CsCmdActorAction* arg2);
void func_80852544(GlobalContext* globalCtx, Player* this, CsCmdActorAction* arg2);
void func_80852554(GlobalContext* globalCtx, Player* this, CsCmdActorAction* arg2);
void func_80852564(GlobalContext* globalCtx, Player* this, CsCmdActorAction* arg2);
void func_808525C0(GlobalContext* globalCtx, Player* this, CsCmdActorAction* arg2);
void func_80852608(GlobalContext* globalCtx, Player* this, CsCmdActorAction* arg2);
void func_80852648(GlobalContext* globalCtx, Player* this, CsCmdActorAction* arg2);
void func_808526EC(GlobalContext* globalCtx, Player* this, CsCmdActorAction* arg2);
void func_8085283C(GlobalContext* globalCtx, Player* this, CsCmdActorAction* arg2);
void func_808528C8(GlobalContext* globalCtx, Player* this, CsCmdActorAction* arg2);
void func_80852944(GlobalContext* globalCtx, Player* this, CsCmdActorAction* arg2);
void func_808529D0(GlobalContext* globalCtx, Player* this, CsCmdActorAction* arg2);
void func_80852C50(GlobalContext* globalCtx, Player* this, CsCmdActorAction* arg2);
void func_80852E14(Player* this, GlobalContext* globalCtx);
s32 Player_IsDroppingFish(GlobalContext* globalCtx);
s32 Player_StartFishing(GlobalContext* globalCtx);
s32 func_80852F38(GlobalContext* globalCtx, Player* this);
s32 func_80852FFC(GlobalContext* globalCtx, Actor* actor, s32 csMode);
void func_80853080(Player* this, GlobalContext* globalCtx);
s32 Player_InflictDamage(GlobalContext* globalCtx, s32 damage);
void func_80853148(GlobalContext* globalCtx, Actor* actor);

// .bss part 1
s32 D_80858AA0;
s32 D_80858AA4;
Vec3f D_80858AA8;
Input* sControlInput;

// .data

u8 D_80853410[] = { 0, 0, 0, 0, 0, 0, 0, 0, 0, 0, 1, 1, 1, 1, 1, 1, 1, 1, 1, 1, 1, 1 };

PlayerAgeProperties sAgeProperties[] = {
    {
        56.0f,
        90.0f,
        1.0f,
        111.0f,
        70.0f,
        79.4f,
        59.0f,
        41.0f,
        19.0f,
        36.0f,
        44.8f,
        56.0f,
        68.0f,
        70.0f,
        18.0f,
        15.0f,
        70.0f,
        { 9, 4671, 359 },
        {
            { 8, 4694, 380 },
            { 9, 6122, 359 },
            { 8, 4694, 380 },
            { 9, 6122, 359 },
        },
        {
            { 9, 6122, 359 },
            { 9, 7693, 380 },
            { 9, 6122, 359 },
            { 9, 7693, 380 },
        },
        {
            { 8, 4694, 380 },
            { 9, 6122, 359 },
        },
        {
            { -1592, 4694, 380 },
            { -1591, 6122, 359 },
        },
        0,
        0x80,
        &gPlayerAnim_002718,
        &gPlayerAnim_002720,
        &gPlayerAnim_002838,
        &gPlayerAnim_002E70,
        &gPlayerAnim_002E78,
        { &gPlayerAnim_002E80, &gPlayerAnim_002E88, &gPlayerAnim_002D90, &gPlayerAnim_002D98 },
        { &gPlayerAnim_002D70, &gPlayerAnim_002D78 },
        { &gPlayerAnim_002E50, &gPlayerAnim_002E58 },
        { &gPlayerAnim_002E68, &gPlayerAnim_002E60 },
    },
    {
        40.0f,
        60.0f,
        11.0f / 17.0f,
        71.0f,
        50.0f,
        47.0f,
        39.0f,
        27.0f,
        19.0f,
        22.0f,
        29.6f,
        32.0f,
        48.0f,
        70.0f * (11.0f / 17.0f),
        14.0f,
        12.0f,
        55.0f,
        { -24, 3565, 876 },
        {
            { -24, 3474, 862 },
            { -24, 4977, 937 },
            { 8, 4694, 380 },
            { 9, 6122, 359 },
        },
        {
            { -24, 4977, 937 },
            { -24, 6495, 937 },
            { 9, 6122, 359 },
            { 9, 7693, 380 },
        },
        {
            { 8, 4694, 380 },
            { 9, 6122, 359 },
        },
        {
            { -1592, 4694, 380 },
            { -1591, 6122, 359 },
        },
        0x20,
        0,
        &gPlayerAnim_002318,
        &gPlayerAnim_002360,
        &gPlayerAnim_0023A8,
        &gPlayerAnim_0023E0,
        &gPlayerAnim_0023E8,
        { &gPlayerAnim_0023F0, &gPlayerAnim_0023F8, &gPlayerAnim_002D90, &gPlayerAnim_002D98 },
        { &gPlayerAnim_002D70, &gPlayerAnim_002D78 },
        { &gPlayerAnim_0023C0, &gPlayerAnim_0023C8 },
        { &gPlayerAnim_0023D8, &gPlayerAnim_0023D0 },
    },
};

u32 D_808535D0 = false;
f32 D_808535D4 = 0.0f;
s16 D_808535D8 = 0;
s16 D_808535DC = 0;
s32 D_808535E0 = 0;
s32 D_808535E4 = 0;
f32 D_808535E8 = 1.0f;
f32 D_808535EC = 1.0f;
u32 D_808535F0 = 0;
u32 D_808535F4 = 0;
s16 D_808535F8 = 0;
s16 D_808535FC = 0;
f32 D_80853600 = 0.0f;
s32 D_80853604 = 0;
s32 D_80853608 = 0;
s32 D_8085360C = 0;
s16 D_80853610 = 0;
s32 D_80853614 = 0;
s32 D_80853618 = 0;

u16 D_8085361C[] = {
    NA_SE_VO_LI_SWEAT,
    NA_SE_VO_LI_SNEEZE,
    NA_SE_VO_LI_RELAX,
    NA_SE_VO_LI_FALL_L,
};

GetItemEntry sGetItemTable[] = {
    GET_ITEM(ITEM_BOMBS_5, OBJECT_GI_BOMB_1, GID_BOMB, 0x32, 0x59, CHEST_ANIM_SHORT),
    GET_ITEM(ITEM_NUTS_5, OBJECT_GI_NUTS, GID_NUTS, 0x34, 0x0C, CHEST_ANIM_SHORT),
    GET_ITEM(ITEM_BOMBCHU, OBJECT_GI_BOMB_2, GID_BOMBCHU, 0x33, 0x80, CHEST_ANIM_SHORT),
    GET_ITEM(ITEM_BOW, OBJECT_GI_BOW, GID_BOW, 0x31, 0x80, CHEST_ANIM_LONG),
    GET_ITEM(ITEM_SLINGSHOT, OBJECT_GI_PACHINKO, GID_SLINGSHOT, 0x30, 0x80, CHEST_ANIM_LONG),
    GET_ITEM(ITEM_BOOMERANG, OBJECT_GI_BOOMERANG, GID_BOOMERANG, 0x35, 0x80, CHEST_ANIM_LONG),
    GET_ITEM(ITEM_STICK, OBJECT_GI_STICK, GID_STICK, 0x37, 0x0D, CHEST_ANIM_SHORT),
    GET_ITEM(ITEM_HOOKSHOT, OBJECT_GI_HOOKSHOT, GID_HOOKSHOT, 0x36, 0x80, CHEST_ANIM_LONG),
    GET_ITEM(ITEM_LONGSHOT, OBJECT_GI_HOOKSHOT, GID_LONGSHOT, 0x4F, 0x80, CHEST_ANIM_LONG),
    GET_ITEM(ITEM_LENS, OBJECT_GI_GLASSES, GID_LENS, 0x39, 0x80, CHEST_ANIM_LONG),
    GET_ITEM(ITEM_LETTER_ZELDA, OBJECT_GI_LETTER, GID_LETTER_ZELDA, 0x69, 0x80, CHEST_ANIM_LONG),
    GET_ITEM(ITEM_OCARINA_TIME, OBJECT_GI_OCARINA, GID_OCARINA_TIME, 0x3A, 0x80, CHEST_ANIM_LONG),
    GET_ITEM(ITEM_HAMMER, OBJECT_GI_HAMMER, GID_HAMMER, 0x38, 0x80, CHEST_ANIM_LONG),
    GET_ITEM(ITEM_COJIRO, OBJECT_GI_NIWATORI, GID_COJIRO, 0x02, 0x80, CHEST_ANIM_LONG),
    GET_ITEM(ITEM_BOTTLE, OBJECT_GI_BOTTLE, GID_BOTTLE, 0x42, 0x80, CHEST_ANIM_LONG),
    GET_ITEM(ITEM_POTION_RED, OBJECT_GI_LIQUID, GID_POTION_RED, 0x43, 0x80, CHEST_ANIM_LONG),
    GET_ITEM(ITEM_POTION_GREEN, OBJECT_GI_LIQUID, GID_POTION_GREEN, 0x44, 0x80, CHEST_ANIM_LONG),
    GET_ITEM(ITEM_POTION_BLUE, OBJECT_GI_LIQUID, GID_POTION_BLUE, 0x45, 0x80, CHEST_ANIM_LONG),
    GET_ITEM(ITEM_FAIRY, OBJECT_GI_BOTTLE, GID_BOTTLE, 0x46, 0x80, CHEST_ANIM_LONG),
    GET_ITEM(ITEM_MILK_BOTTLE, OBJECT_GI_MILK, GID_MILK, 0x98, 0x80, CHEST_ANIM_LONG),
    GET_ITEM(ITEM_LETTER_RUTO, OBJECT_GI_BOTTLE_LETTER, GID_LETTER_RUTO, 0x99, 0x80, CHEST_ANIM_LONG),
    GET_ITEM(ITEM_BEAN, OBJECT_GI_BEAN, GID_BEAN, 0x48, 0x80, CHEST_ANIM_SHORT),
    GET_ITEM(ITEM_MASK_SKULL, OBJECT_GI_SKJ_MASK, GID_MASK_SKULL, 0x10, 0x80, CHEST_ANIM_LONG),
    GET_ITEM(ITEM_MASK_SPOOKY, OBJECT_GI_REDEAD_MASK, GID_MASK_SPOOKY, 0x11, 0x80, CHEST_ANIM_LONG),
    GET_ITEM(ITEM_CHICKEN, OBJECT_GI_NIWATORI, GID_CHICKEN, 0x48, 0x80, CHEST_ANIM_LONG),
    GET_ITEM(ITEM_MASK_KEATON, OBJECT_GI_KI_TAN_MASK, GID_MASK_KEATON, 0x12, 0x80, CHEST_ANIM_LONG),
    GET_ITEM(ITEM_MASK_BUNNY, OBJECT_GI_RABIT_MASK, GID_MASK_BUNNY, 0x13, 0x80, CHEST_ANIM_LONG),
    GET_ITEM(ITEM_MASK_TRUTH, OBJECT_GI_TRUTH_MASK, GID_MASK_TRUTH, 0x17, 0x80, CHEST_ANIM_LONG),
    GET_ITEM(ITEM_POCKET_EGG, OBJECT_GI_EGG, GID_EGG, 0x01, 0x80, CHEST_ANIM_LONG),
    GET_ITEM(ITEM_POCKET_CUCCO, OBJECT_GI_NIWATORI, GID_CHICKEN, 0x48, 0x80, CHEST_ANIM_LONG),
    GET_ITEM(ITEM_ODD_MUSHROOM, OBJECT_GI_MUSHROOM, GID_ODD_MUSHROOM, 0x03, 0x80, CHEST_ANIM_LONG),
    GET_ITEM(ITEM_ODD_POTION, OBJECT_GI_POWDER, GID_ODD_POTION, 0x04, 0x80, CHEST_ANIM_LONG),
    GET_ITEM(ITEM_SAW, OBJECT_GI_SAW, GID_SAW, 0x05, 0x80, CHEST_ANIM_LONG),
    GET_ITEM(ITEM_SWORD_BROKEN, OBJECT_GI_BROKENSWORD, GID_SWORD_BROKEN, 0x08, 0x80, CHEST_ANIM_LONG),
    GET_ITEM(ITEM_PRESCRIPTION, OBJECT_GI_PRESCRIPTION, GID_PRESCRIPTION, 0x09, 0x80, CHEST_ANIM_LONG),
    GET_ITEM(ITEM_FROG, OBJECT_GI_FROG, GID_FROG, 0x0D, 0x80, CHEST_ANIM_LONG),
    GET_ITEM(ITEM_EYEDROPS, OBJECT_GI_EYE_LOTION, GID_EYEDROPS, 0x0E, 0x80, CHEST_ANIM_LONG),
    GET_ITEM(ITEM_CLAIM_CHECK, OBJECT_GI_TICKETSTONE, GID_CLAIM_CHECK, 0x0A, 0x80, CHEST_ANIM_LONG),
    GET_ITEM(ITEM_SWORD_KOKIRI, OBJECT_GI_SWORD_1, GID_SWORD_KOKIRI, 0xA4, 0x80, CHEST_ANIM_LONG),
    GET_ITEM(ITEM_SWORD_BGS, OBJECT_GI_LONGSWORD, GID_SWORD_BGS, 0x4B, 0x80, CHEST_ANIM_LONG),
    GET_ITEM(ITEM_SHIELD_DEKU, OBJECT_GI_SHIELD_1, GID_SHIELD_DEKU, 0x4C, 0xA0, CHEST_ANIM_SHORT),
    GET_ITEM(ITEM_SHIELD_HYLIAN, OBJECT_GI_SHIELD_2, GID_SHIELD_HYLIAN, 0x4D, 0xA0, CHEST_ANIM_SHORT),
    GET_ITEM(ITEM_SHIELD_MIRROR, OBJECT_GI_SHIELD_3, GID_SHIELD_MIRROR, 0x4E, 0x80, CHEST_ANIM_LONG),
    GET_ITEM(ITEM_TUNIC_GORON, OBJECT_GI_CLOTHES, GID_TUNIC_GORON, 0x50, 0xA0, CHEST_ANIM_LONG),
    GET_ITEM(ITEM_TUNIC_ZORA, OBJECT_GI_CLOTHES, GID_TUNIC_ZORA, 0x51, 0xA0, CHEST_ANIM_LONG),
    GET_ITEM(ITEM_BOOTS_IRON, OBJECT_GI_BOOTS_2, GID_BOOTS_IRON, 0x53, 0x80, CHEST_ANIM_LONG),
    GET_ITEM(ITEM_BOOTS_HOVER, OBJECT_GI_HOVERBOOTS, GID_BOOTS_HOVER, 0x54, 0x80, CHEST_ANIM_LONG),
    GET_ITEM(ITEM_QUIVER_40, OBJECT_GI_ARROWCASE, GID_QUIVER_40, 0x56, 0x80, CHEST_ANIM_LONG),
    GET_ITEM(ITEM_QUIVER_50, OBJECT_GI_ARROWCASE, GID_QUIVER_50, 0x57, 0x80, CHEST_ANIM_LONG),
    GET_ITEM(ITEM_BOMB_BAG_20, OBJECT_GI_BOMBPOUCH, GID_BOMB_BAG_20, 0x58, 0x80, CHEST_ANIM_LONG),
    GET_ITEM(ITEM_BOMB_BAG_30, OBJECT_GI_BOMBPOUCH, GID_BOMB_BAG_30, 0x59, 0x80, CHEST_ANIM_LONG),
    GET_ITEM(ITEM_BOMB_BAG_40, OBJECT_GI_BOMBPOUCH, GID_BOMB_BAG_40, 0x5A, 0x80, CHEST_ANIM_LONG),
    GET_ITEM(ITEM_GAUNTLETS_SILVER, OBJECT_GI_GLOVES, GID_GAUNTLETS_SILVER, 0x5B, 0x80, CHEST_ANIM_LONG),
    GET_ITEM(ITEM_GAUNTLETS_GOLD, OBJECT_GI_GLOVES, GID_GAUNTLETS_GOLD, 0x5C, 0x80, CHEST_ANIM_LONG),
    GET_ITEM(ITEM_SCALE_SILVER, OBJECT_GI_SCALE, GID_SCALE_SILVER, 0xCD, 0x80, CHEST_ANIM_LONG),
    GET_ITEM(ITEM_SCALE_GOLDEN, OBJECT_GI_SCALE, GID_SCALE_GOLDEN, 0xCE, 0x80, CHEST_ANIM_LONG),
    GET_ITEM(ITEM_STONE_OF_AGONY, OBJECT_GI_MAP, GID_STONE_OF_AGONY, 0x68, 0x80, CHEST_ANIM_LONG),
    GET_ITEM(ITEM_GERUDO_CARD, OBJECT_GI_GERUDO, GID_GERUDO_CARD, 0x7B, 0x80, CHEST_ANIM_LONG),
    GET_ITEM(ITEM_OCARINA_FAIRY, OBJECT_GI_OCARINA_0, GID_OCARINA_FAIRY, 0x3A, 0x80, CHEST_ANIM_LONG),
    GET_ITEM(ITEM_SEEDS, OBJECT_GI_SEED, GID_SEEDS, 0xDC, 0x50, CHEST_ANIM_SHORT),
    GET_ITEM(ITEM_HEART_CONTAINER, OBJECT_GI_HEARTS, GID_HEART_CONTAINER, 0xC6, 0x80, CHEST_ANIM_LONG),
    GET_ITEM(ITEM_HEART_PIECE_2, OBJECT_GI_HEARTS, GID_HEART_PIECE, 0xC2, 0x80, CHEST_ANIM_LONG),
    GET_ITEM(ITEM_KEY_BOSS, OBJECT_GI_BOSSKEY, GID_KEY_BOSS, 0xC7, 0x80, CHEST_ANIM_LONG),
    GET_ITEM(ITEM_COMPASS, OBJECT_GI_COMPASS, GID_COMPASS, 0x67, 0x80, CHEST_ANIM_LONG),
    GET_ITEM(ITEM_DUNGEON_MAP, OBJECT_GI_MAP, GID_DUNGEON_MAP, 0x66, 0x80, CHEST_ANIM_LONG),
    GET_ITEM(ITEM_KEY_SMALL, OBJECT_GI_KEY, GID_KEY_SMALL, 0x60, 0x80, CHEST_ANIM_SHORT),
    GET_ITEM(ITEM_MAGIC_SMALL, OBJECT_GI_MAGICPOT, GID_MAGIC_SMALL, 0x52, 0x6F, CHEST_ANIM_SHORT),
    GET_ITEM(ITEM_MAGIC_LARGE, OBJECT_GI_MAGICPOT, GID_MAGIC_LARGE, 0x52, 0x6E, CHEST_ANIM_SHORT),
    GET_ITEM(ITEM_WALLET_ADULT, OBJECT_GI_PURSE, GID_WALLET_ADULT, 0x5E, 0x80, CHEST_ANIM_LONG),
    GET_ITEM(ITEM_WALLET_GIANT, OBJECT_GI_PURSE, GID_WALLET_GIANT, 0x5F, 0x80, CHEST_ANIM_LONG),
    GET_ITEM(ITEM_WEIRD_EGG, OBJECT_GI_EGG, GID_EGG, 0x9A, 0x80, CHEST_ANIM_LONG),
    GET_ITEM(ITEM_HEART, OBJECT_GI_HEART, GID_HEART, 0x55, 0x80, CHEST_ANIM_LONG),
    GET_ITEM(ITEM_ARROWS_SMALL, OBJECT_GI_ARROW, GID_ARROWS_SMALL, 0xE6, 0x48, CHEST_ANIM_SHORT),
    GET_ITEM(ITEM_ARROWS_MEDIUM, OBJECT_GI_ARROW, GID_ARROWS_MEDIUM, 0xE6, 0x49, CHEST_ANIM_SHORT),
    GET_ITEM(ITEM_ARROWS_LARGE, OBJECT_GI_ARROW, GID_ARROWS_LARGE, 0xE6, 0x4A, CHEST_ANIM_SHORT),
    GET_ITEM(ITEM_RUPEE_GREEN, OBJECT_GI_RUPY, GID_RUPEE_GREEN, 0x6F, 0x00, CHEST_ANIM_SHORT),
    GET_ITEM(ITEM_RUPEE_BLUE, OBJECT_GI_RUPY, GID_RUPEE_BLUE, 0xCC, 0x01, CHEST_ANIM_SHORT),
    GET_ITEM(ITEM_RUPEE_RED, OBJECT_GI_RUPY, GID_RUPEE_RED, 0xF0, 0x02, CHEST_ANIM_SHORT),
    GET_ITEM(ITEM_HEART_CONTAINER, OBJECT_GI_HEARTS, GID_HEART_CONTAINER, 0xC6, 0x80, CHEST_ANIM_LONG),
    GET_ITEM(ITEM_MILK, OBJECT_GI_MILK, GID_MILK, 0x98, 0x80, CHEST_ANIM_LONG),
    GET_ITEM(ITEM_MASK_GORON, OBJECT_GI_GOLONMASK, GID_MASK_GORON, 0x14, 0x80, CHEST_ANIM_LONG),
    GET_ITEM(ITEM_MASK_ZORA, OBJECT_GI_ZORAMASK, GID_MASK_ZORA, 0x15, 0x80, CHEST_ANIM_LONG),
    GET_ITEM(ITEM_MASK_GERUDO, OBJECT_GI_GERUDOMASK, GID_MASK_GERUDO, 0x16, 0x80, CHEST_ANIM_LONG),
    GET_ITEM(ITEM_BRACELET, OBJECT_GI_BRACELET, GID_BRACELET, 0x79, 0x80, CHEST_ANIM_LONG),
    GET_ITEM(ITEM_RUPEE_PURPLE, OBJECT_GI_RUPY, GID_RUPEE_PURPLE, 0xF1, 0x14, CHEST_ANIM_SHORT),
    GET_ITEM(ITEM_RUPEE_GOLD, OBJECT_GI_RUPY, GID_RUPEE_GOLD, 0xF2, 0x13, CHEST_ANIM_SHORT),
    GET_ITEM(ITEM_SWORD_BGS, OBJECT_GI_LONGSWORD, GID_SWORD_BGS, 0x0C, 0x80, CHEST_ANIM_LONG),
    GET_ITEM(ITEM_ARROW_FIRE, OBJECT_GI_M_ARROW, GID_ARROW_FIRE, 0x70, 0x80, CHEST_ANIM_LONG),
    GET_ITEM(ITEM_ARROW_ICE, OBJECT_GI_M_ARROW, GID_ARROW_ICE, 0x71, 0x80, CHEST_ANIM_LONG),
    GET_ITEM(ITEM_ARROW_LIGHT, OBJECT_GI_M_ARROW, GID_ARROW_LIGHT, 0x72, 0x80, CHEST_ANIM_LONG),
    GET_ITEM(ITEM_SKULL_TOKEN, OBJECT_GI_SUTARU, GID_SKULL_TOKEN, 0xB4, 0x80, CHEST_ANIM_SHORT),
    GET_ITEM(ITEM_DINS_FIRE, OBJECT_GI_GODDESS, GID_DINS_FIRE, 0xAD, 0x80, CHEST_ANIM_LONG),
    GET_ITEM(ITEM_FARORES_WIND, OBJECT_GI_GODDESS, GID_FARORES_WIND, 0xAE, 0x80, CHEST_ANIM_LONG),
    GET_ITEM(ITEM_NAYRUS_LOVE, OBJECT_GI_GODDESS, GID_NAYRUS_LOVE, 0xAF, 0x80, CHEST_ANIM_LONG),
    GET_ITEM(ITEM_BULLET_BAG_30, OBJECT_GI_DEKUPOUCH, GID_BULLET_BAG, 0x07, 0x80, CHEST_ANIM_LONG),
    GET_ITEM(ITEM_BULLET_BAG_40, OBJECT_GI_DEKUPOUCH, GID_BULLET_BAG, 0x07, 0x80, CHEST_ANIM_LONG),
    GET_ITEM(ITEM_STICKS_5, OBJECT_GI_STICK, GID_STICK, 0x37, 0x0D, CHEST_ANIM_SHORT),
    GET_ITEM(ITEM_STICKS_10, OBJECT_GI_STICK, GID_STICK, 0x37, 0x0D, CHEST_ANIM_SHORT),
    GET_ITEM(ITEM_NUTS_5, OBJECT_GI_NUTS, GID_NUTS, 0x34, 0x0C, CHEST_ANIM_SHORT),
    GET_ITEM(ITEM_NUTS_10, OBJECT_GI_NUTS, GID_NUTS, 0x34, 0x0C, CHEST_ANIM_SHORT),
    GET_ITEM(ITEM_BOMB, OBJECT_GI_BOMB_1, GID_BOMB, 0x32, 0x59, CHEST_ANIM_SHORT),
    GET_ITEM(ITEM_BOMBS_10, OBJECT_GI_BOMB_1, GID_BOMB, 0x32, 0x59, CHEST_ANIM_SHORT),
    GET_ITEM(ITEM_BOMBS_20, OBJECT_GI_BOMB_1, GID_BOMB, 0x32, 0x59, CHEST_ANIM_SHORT),
    GET_ITEM(ITEM_BOMBS_30, OBJECT_GI_BOMB_1, GID_BOMB, 0x32, 0x59, CHEST_ANIM_SHORT),
    GET_ITEM(ITEM_SEEDS_30, OBJECT_GI_SEED, GID_SEEDS, 0xDC, 0x50, CHEST_ANIM_SHORT),
    GET_ITEM(ITEM_BOMBCHUS_5, OBJECT_GI_BOMB_2, GID_BOMBCHU, 0x33, 0x80, CHEST_ANIM_SHORT),
    GET_ITEM(ITEM_BOMBCHUS_20, OBJECT_GI_BOMB_2, GID_BOMBCHU, 0x33, 0x80, CHEST_ANIM_SHORT),
    GET_ITEM(ITEM_FISH, OBJECT_GI_FISH, GID_FISH, 0x47, 0x80, CHEST_ANIM_LONG),
    GET_ITEM(ITEM_BUG, OBJECT_GI_INSECT, GID_BUG, 0x7A, 0x80, CHEST_ANIM_LONG),
    GET_ITEM(ITEM_BLUE_FIRE, OBJECT_GI_FIRE, GID_BLUE_FIRE, 0x5D, 0x80, CHEST_ANIM_LONG),
    GET_ITEM(ITEM_POE, OBJECT_GI_GHOST, GID_POE, 0x97, 0x80, CHEST_ANIM_LONG),
    GET_ITEM(ITEM_BIG_POE, OBJECT_GI_GHOST, GID_BIG_POE, 0xF9, 0x80, CHEST_ANIM_LONG),
    GET_ITEM(ITEM_KEY_SMALL, OBJECT_GI_KEY, GID_KEY_SMALL, 0xF3, 0x80, CHEST_ANIM_SHORT),
    GET_ITEM(ITEM_RUPEE_GREEN, OBJECT_GI_RUPY, GID_RUPEE_GREEN, 0xF4, 0x00, CHEST_ANIM_SHORT),
    GET_ITEM(ITEM_RUPEE_BLUE, OBJECT_GI_RUPY, GID_RUPEE_BLUE, 0xF5, 0x01, CHEST_ANIM_SHORT),
    GET_ITEM(ITEM_RUPEE_RED, OBJECT_GI_RUPY, GID_RUPEE_RED, 0xF6, 0x02, CHEST_ANIM_SHORT),
    GET_ITEM(ITEM_RUPEE_PURPLE, OBJECT_GI_RUPY, GID_RUPEE_PURPLE, 0xF7, 0x14, CHEST_ANIM_SHORT),
    GET_ITEM(ITEM_HEART_PIECE_2, OBJECT_GI_HEARTS, GID_HEART_PIECE, 0xFA, 0x80, CHEST_ANIM_LONG),
    GET_ITEM(ITEM_STICK_UPGRADE_20, OBJECT_GI_STICK, GID_STICK, 0x90, 0x80, CHEST_ANIM_SHORT),
    GET_ITEM(ITEM_STICK_UPGRADE_30, OBJECT_GI_STICK, GID_STICK, 0x91, 0x80, CHEST_ANIM_SHORT),
    GET_ITEM(ITEM_NUT_UPGRADE_30, OBJECT_GI_NUTS, GID_NUTS, 0xA7, 0x80, CHEST_ANIM_SHORT),
    GET_ITEM(ITEM_NUT_UPGRADE_40, OBJECT_GI_NUTS, GID_NUTS, 0xA8, 0x80, CHEST_ANIM_SHORT),
    GET_ITEM(ITEM_BULLET_BAG_50, OBJECT_GI_DEKUPOUCH, GID_BULLET_BAG_50, 0x6C, 0x80, CHEST_ANIM_LONG),
    GET_ITEM_NONE,
    GET_ITEM_NONE,
};

LinkAnimationHeader* D_80853914[] = {
    &gPlayerAnim_003240, &gPlayerAnim_003238, &gPlayerAnim_003238,
    &gPlayerAnim_002BE0, &gPlayerAnim_003240, &gPlayerAnim_003240,
};

LinkAnimationHeader* D_8085392C[] = {
    &gPlayerAnim_003290, &gPlayerAnim_003268, &gPlayerAnim_003268,
    &gPlayerAnim_002BF8, &gPlayerAnim_003290, &gPlayerAnim_003290,
};

LinkAnimationHeader* D_80853944[] = {
    &gPlayerAnim_003140, &gPlayerAnim_002B38, &gPlayerAnim_003138,
    &gPlayerAnim_002B40, &gPlayerAnim_003140, &gPlayerAnim_003140,
};

LinkAnimationHeader* D_8085395C[] = {
    &gPlayerAnim_002E98, &gPlayerAnim_0029E8, &gPlayerAnim_002E98,
    &gPlayerAnim_0029F0, &gPlayerAnim_002E98, &gPlayerAnim_002E98,
};

LinkAnimationHeader* D_80853974[] = {
    &gPlayerAnim_002FB0, &gPlayerAnim_002FA8, &gPlayerAnim_002FB0,
    &gPlayerAnim_002A40, &gPlayerAnim_002FB0, &gPlayerAnim_002FB0,
};

LinkAnimationHeader* D_8085398C[] = {
    &gPlayerAnim_003220, &gPlayerAnim_002590, &gPlayerAnim_002590,
    &gPlayerAnim_002BC0, &gPlayerAnim_003220, &gPlayerAnim_003220,
};

LinkAnimationHeader* D_808539A4[] = {
    &gPlayerAnim_003230, &gPlayerAnim_0025D0, &gPlayerAnim_0025D0,
    &gPlayerAnim_002BD0, &gPlayerAnim_003230, &gPlayerAnim_003230,
};

LinkAnimationHeader* D_808539BC[] = {
    &gPlayerAnim_002BB0, &gPlayerAnim_0031F8, &gPlayerAnim_0031F8,
    &gPlayerAnim_002BB0, &gPlayerAnim_002BB0, &gPlayerAnim_002BB0,
};

LinkAnimationHeader* D_808539D4[] = {
    &gPlayerAnim_003088, &gPlayerAnim_002A70, &gPlayerAnim_002A70,
    &gPlayerAnim_003088, &gPlayerAnim_003088, &gPlayerAnim_003088,
};

LinkAnimationHeader* D_808539EC[] = {
    &gPlayerAnim_002750, &gPlayerAnim_002748, &gPlayerAnim_002748,
    &gPlayerAnim_002750, &gPlayerAnim_002750, &gPlayerAnim_002750,
};

LinkAnimationHeader* D_80853A04[] = {
    &gPlayerAnim_002330, &gPlayerAnim_002330, &gPlayerAnim_002330,
    &gPlayerAnim_002330, &gPlayerAnim_002330, &gPlayerAnim_002330,
};

LinkAnimationHeader* D_80853A1C[] = {
    &gPlayerAnim_002760, &gPlayerAnim_002758, &gPlayerAnim_002758,
    &gPlayerAnim_002760, &gPlayerAnim_002760, &gPlayerAnim_002760,
};

LinkAnimationHeader* D_80853A34[] = {
    &gPlayerAnim_002338, &gPlayerAnim_002338, &gPlayerAnim_002338,
    &gPlayerAnim_002338, &gPlayerAnim_002338, &gPlayerAnim_002338,
};

LinkAnimationHeader* D_80853A4C[] = {
    &gPlayerAnim_002E08, &gPlayerAnim_002E00, &gPlayerAnim_002E00,
    &gPlayerAnim_002E08, &gPlayerAnim_002E08, &gPlayerAnim_002E08,
};

LinkAnimationHeader* D_80853A64[] = {
    &gPlayerAnim_003028, &gPlayerAnim_003020, &gPlayerAnim_003020,
    &gPlayerAnim_003028, &gPlayerAnim_003028, &gPlayerAnim_003028,
};

LinkAnimationHeader* D_80853A7C[] = {
    &gPlayerAnim_003170, &gPlayerAnim_003168, &gPlayerAnim_003168,
    &gPlayerAnim_003170, &gPlayerAnim_003170, &gPlayerAnim_003170,
};

LinkAnimationHeader* D_80853A94[] = {
    &gPlayerAnim_003038, &gPlayerAnim_003030, &gPlayerAnim_003030,
    &gPlayerAnim_002A68, &gPlayerAnim_003038, &gPlayerAnim_003038,
};

LinkAnimationHeader* D_80853AAC[] = {
    &gPlayerAnim_002FC0, &gPlayerAnim_002FB8, &gPlayerAnim_002FB8,
    &gPlayerAnim_002FC8, &gPlayerAnim_002FC0, &gPlayerAnim_002FC0,
};

LinkAnimationHeader* D_80853AC4[] = {
    &gPlayerAnim_003278, &gPlayerAnim_003270, &gPlayerAnim_003270,
    &gPlayerAnim_002BE8, &gPlayerAnim_003278, &gPlayerAnim_003278,
};

LinkAnimationHeader* D_80853ADC[] = {
    &gPlayerAnim_003288, &gPlayerAnim_003280, &gPlayerAnim_003280,
    &gPlayerAnim_002BF0, &gPlayerAnim_003288, &gPlayerAnim_003288,
};

LinkAnimationHeader* D_80853AF4[] = {
    &gPlayerAnim_002EB8, &gPlayerAnim_002EA0, &gPlayerAnim_002EA0,
    &gPlayerAnim_002EB8, &gPlayerAnim_0026C8, &gPlayerAnim_002EB8,
};

LinkAnimationHeader* D_80853B0C[] = {
    &gPlayerAnim_002ED8, &gPlayerAnim_002ED0, &gPlayerAnim_002ED0,
    &gPlayerAnim_002ED8, &gPlayerAnim_0026D0, &gPlayerAnim_002ED8,
};

LinkAnimationHeader* D_80853B24[] = {
    &gPlayerAnim_002EB0, &gPlayerAnim_002EA8, &gPlayerAnim_002EA8,
    &gPlayerAnim_002EB0, &gPlayerAnim_002EB0, &gPlayerAnim_002EB0,
};

LinkAnimationHeader* D_80853B3C[] = {
    &gPlayerAnim_003190, &gPlayerAnim_003188, &gPlayerAnim_003188,
    &gPlayerAnim_002B68, &gPlayerAnim_003190, &gPlayerAnim_003190,
};

LinkAnimationHeader* D_80853B54[] = {
    &gPlayerAnim_003178, &gPlayerAnim_002568, &gPlayerAnim_002568,
    &gPlayerAnim_002B58, &gPlayerAnim_003178, &gPlayerAnim_003178,
};

LinkAnimationHeader* D_80853B6C[] = {
    &gPlayerAnim_003180, &gPlayerAnim_002570, &gPlayerAnim_002570,
    &gPlayerAnim_002B60, &gPlayerAnim_003180, &gPlayerAnim_003180,
};

LinkAnimationHeader* D_80853B84[] = {
    &gPlayerAnim_002D60, &gPlayerAnim_002D58, &gPlayerAnim_002D58,
    &gPlayerAnim_002D60, &gPlayerAnim_002D60, &gPlayerAnim_002D60,
};

LinkAnimationHeader* D_80853B9C[] = {
    &gPlayerAnim_002BB8, &gPlayerAnim_003218, &gPlayerAnim_003218,
    &gPlayerAnim_002BB8, &gPlayerAnim_002BB8, &gPlayerAnim_002BB8,
};

LinkAnimationHeader* D_80853BB4[] = {
    &gPlayerAnim_002BC8, &gPlayerAnim_003228, &gPlayerAnim_003228,
    &gPlayerAnim_002BC8, &gPlayerAnim_002BC8, &gPlayerAnim_002BC8,
};

LinkAnimationHeader* D_80853BCC[] = {
    &gPlayerAnim_0031C8, &gPlayerAnim_0031C0, &gPlayerAnim_0031C0,
    &gPlayerAnim_0031C8, &gPlayerAnim_0031C8, &gPlayerAnim_0031C8,
};

LinkAnimationHeader* D_80853BE4[] = {
    &gPlayerAnim_003118, &gPlayerAnim_003110, &gPlayerAnim_003110,
    &gPlayerAnim_003118, &gPlayerAnim_003118, &gPlayerAnim_003118,
};

LinkAnimationHeader* D_80853BFC[] = {
    &gPlayerAnim_002DE8, &gPlayerAnim_002DE8, &gPlayerAnim_002DE8,
    &gPlayerAnim_002DE8, &gPlayerAnim_002DE8, &gPlayerAnim_002DE8,
};

LinkAnimationHeader* D_80853C14[] = {
    &gPlayerAnim_002E30, &gPlayerAnim_002E18, &gPlayerAnim_002E18,
    &gPlayerAnim_002E30, &gPlayerAnim_002E30, &gPlayerAnim_002E30,
};

LinkAnimationHeader* D_80853C2C[] = {
    &gPlayerAnim_002E40, &gPlayerAnim_002E38, &gPlayerAnim_002E38,
    &gPlayerAnim_002E40, &gPlayerAnim_002E40, &gPlayerAnim_002E40,
};

LinkAnimationHeader* D_80853C44[] = {
    &gPlayerAnim_002E28, &gPlayerAnim_002E20, &gPlayerAnim_002E20,
    &gPlayerAnim_002E28, &gPlayerAnim_002E28, &gPlayerAnim_002E28,
};

LinkAnimationHeader* D_80853C5C[] = {
    &gPlayerAnim_0030C8, &gPlayerAnim_0030C0, &gPlayerAnim_0030C0,
    &gPlayerAnim_0030C8, &gPlayerAnim_0030C8, &gPlayerAnim_0030C8,
};

LinkAnimationHeader* D_80853C74[] = {
    &gPlayerAnim_0030D8, &gPlayerAnim_0030D0, &gPlayerAnim_0030D0,
    &gPlayerAnim_0030D8, &gPlayerAnim_0030D8, &gPlayerAnim_0030D8,
};

LinkAnimationHeader* D_80853C8C[] = {
    &gPlayerAnim_0030B8, &gPlayerAnim_0030B0, &gPlayerAnim_0030B0,
    &gPlayerAnim_0030B8, &gPlayerAnim_0030B8, &gPlayerAnim_0030B8,
};

LinkAnimationHeader* D_80853CA4[] = {
    &gPlayerAnim_002F20, &gPlayerAnim_002F18, &gPlayerAnim_002F18,
    &gPlayerAnim_002F20, &gPlayerAnim_002F20, &gPlayerAnim_002F20,
};

LinkAnimationHeader* D_80853CBC[] = {
    &gPlayerAnim_002FF0, &gPlayerAnim_002FE8, &gPlayerAnim_002FE8,
    &gPlayerAnim_002FF0, &gPlayerAnim_002FF0, &gPlayerAnim_002FF0,
};

LinkAnimationHeader* D_80853CD4[] = {
    &gPlayerAnim_003010, &gPlayerAnim_003008, &gPlayerAnim_003008,
    &gPlayerAnim_003010, &gPlayerAnim_003010, &gPlayerAnim_003010,
};

LinkAnimationHeader* D_80853CEC[] = {
    &gPlayerAnim_003000, &gPlayerAnim_002FF8, &gPlayerAnim_002FF8,
    &gPlayerAnim_003000, &gPlayerAnim_003000, &gPlayerAnim_003000,
};

LinkAnimationHeader* D_80853D04[] = {
    &gPlayerAnim_002EF0, &gPlayerAnim_002EE8, &gPlayerAnim_002EE8,
    &gPlayerAnim_002EF8, &gPlayerAnim_002EF0, &gPlayerAnim_002EF0,
};

LinkAnimationHeader* D_80853D1C[] = {
    &gPlayerAnim_0031E0, &gPlayerAnim_0031D8, &gPlayerAnim_0031D8,
    &gPlayerAnim_0031E8, &gPlayerAnim_0031E0, &gPlayerAnim_0031E0,
};

LinkAnimationHeader* D_80853D34[] = {
    &gPlayerAnim_003468, &gPlayerAnim_003438, &gPlayerAnim_003438,
    &gPlayerAnim_003468, &gPlayerAnim_003468, &gPlayerAnim_003468,
};

LinkAnimationHeader* D_80853D4C[][3] = {
    { &gPlayerAnim_002A28, &gPlayerAnim_002A38, &gPlayerAnim_002A30 },
    { &gPlayerAnim_002950, &gPlayerAnim_002960, &gPlayerAnim_002958 },
    { &gPlayerAnim_0029D0, &gPlayerAnim_0029E0, &gPlayerAnim_0029D8 },
    { &gPlayerAnim_002988, &gPlayerAnim_002998, &gPlayerAnim_002990 },
};

LinkAnimationHeader* D_80853D7C[][2] = {
    { &gPlayerAnim_003248, &gPlayerAnim_003200 }, { &gPlayerAnim_003258, &gPlayerAnim_003210 },
    { &gPlayerAnim_003250, &gPlayerAnim_003208 }, { &gPlayerAnim_003250, &gPlayerAnim_003208 },
    { &gPlayerAnim_003430, &gPlayerAnim_0033F0 }, { &gPlayerAnim_003430, &gPlayerAnim_0033F0 },
    { &gPlayerAnim_003430, &gPlayerAnim_0033F0 }, { &gPlayerAnim_0033F8, &gPlayerAnim_0033D0 },
    { &gPlayerAnim_003400, &gPlayerAnim_0033D8 }, { &gPlayerAnim_003420, &gPlayerAnim_003420 },
    { &gPlayerAnim_003408, &gPlayerAnim_0033E0 }, { &gPlayerAnim_003410, &gPlayerAnim_0033E8 },
    { &gPlayerAnim_003418, &gPlayerAnim_003418 }, { &gPlayerAnim_003428, &gPlayerAnim_003428 },
};

struct_80832924 D_80853DEC[] = {
    { NA_SE_VO_LI_SNEEZE, -0x2008 },
};

struct_80832924 D_80853DF0[] = {
    { NA_SE_VO_LI_SWEAT, -0x2012 },
};

struct_80832924 D_80853DF4[] = {
    { NA_SE_VO_LI_BREATH_REST, -0x200D },
};

struct_80832924 D_80853DF8[] = {
    { NA_SE_VO_LI_BREATH_REST, -0x200A },
};

struct_80832924 D_80853DFC[] = {
    { NA_SE_PL_CALM_HIT, 0x82C }, { NA_SE_PL_CALM_HIT, 0x830 },  { NA_SE_PL_CALM_HIT, 0x834 },
    { NA_SE_PL_CALM_HIT, 0x838 }, { NA_SE_PL_CALM_HIT, -0x83C },
};

struct_80832924 D_80853E10[] = {
    { 0, 0x4019 }, { 0, 0x401E }, { 0, 0x402C }, { 0, 0x4030 }, { 0, 0x4034 }, { 0, -0x4038 },
};

struct_80832924 D_80853E28[] = {
    { NA_SE_IT_SHIELD_POSTURE, 0x810 },
    { NA_SE_IT_SHIELD_POSTURE, 0x814 },
    { NA_SE_IT_SHIELD_POSTURE, -0x846 },
};

struct_80832924 D_80853E34[] = {
    { NA_SE_IT_HAMMER_SWING, 0x80A },
    { NA_SE_VO_LI_AUTO_JUMP, 0x200A },
    { NA_SE_IT_SWORD_SWING, 0x816 },
    { NA_SE_VO_LI_SWORD_N, -0x2016 },
};

struct_80832924 D_80853E44[] = {
    { NA_SE_IT_SWORD_SWING, 0x827 },
    { NA_SE_VO_LI_SWORD_N, -0x2027 },
};

struct_80832924 D_80853E4C[] = {
    { NA_SE_VO_LI_RELAX, -0x2014 },
};

struct_80832924* D_80853E50[] = {
    D_80853DEC, D_80853DF0, D_80853DF4, D_80853DF8, D_80853DFC, D_80853E10,
    D_80853E28, D_80853E34, D_80853E44, D_80853E4C, NULL,
};

u8 D_80853E7C[] = {
    0, 0, 1, 1, 2, 2, 2, 2, 10, 10, 10, 10, 10, 10, 3, 3, 4, 4, 8, 8, 5, 5, 6, 6, 7, 7, 9, 9, 0,
};

// Used to map item IDs to action params
s8 sItemActionParams[] = {
    PLAYER_AP_STICK,
    PLAYER_AP_NUT,
    PLAYER_AP_BOMB,
    PLAYER_AP_BOW,
    PLAYER_AP_BOW_FIRE,
    PLAYER_AP_DINS_FIRE,
    PLAYER_AP_SLINGSHOT,
    PLAYER_AP_OCARINA_FAIRY,
    PLAYER_AP_OCARINA_TIME,
    PLAYER_AP_BOMBCHU,
    PLAYER_AP_HOOKSHOT,
    PLAYER_AP_LONGSHOT,
    PLAYER_AP_BOW_ICE,
    PLAYER_AP_FARORES_WIND,
    PLAYER_AP_BOOMERANG,
    PLAYER_AP_LENS,
    PLAYER_AP_BEAN,
    PLAYER_AP_HAMMER,
    PLAYER_AP_BOW_LIGHT,
    PLAYER_AP_NAYRUS_LOVE,
    PLAYER_AP_BOTTLE,
    PLAYER_AP_BOTTLE_POTION_RED,
    PLAYER_AP_BOTTLE_POTION_GREEN,
    PLAYER_AP_BOTTLE_POTION_BLUE,
    PLAYER_AP_BOTTLE_FAIRY,
    PLAYER_AP_BOTTLE_FISH,
    PLAYER_AP_BOTTLE_MILK,
    PLAYER_AP_BOTTLE_LETTER,
    PLAYER_AP_BOTTLE_FIRE,
    PLAYER_AP_BOTTLE_BUG,
    PLAYER_AP_BOTTLE_BIG_POE,
    PLAYER_AP_BOTTLE_MILK_HALF,
    PLAYER_AP_BOTTLE_POE,
    PLAYER_AP_WEIRD_EGG,
    PLAYER_AP_CHICKEN,
    PLAYER_AP_LETTER_ZELDA,
    PLAYER_AP_MASK_KEATON,
    PLAYER_AP_MASK_SKULL,
    PLAYER_AP_MASK_SPOOKY,
    PLAYER_AP_MASK_BUNNY,
    PLAYER_AP_MASK_GORON,
    PLAYER_AP_MASK_ZORA,
    PLAYER_AP_MASK_GERUDO,
    PLAYER_AP_MASK_TRUTH,
    PLAYER_AP_SWORD_MASTER,
    PLAYER_AP_POCKET_EGG,
    PLAYER_AP_POCKET_CUCCO,
    PLAYER_AP_COJIRO,
    PLAYER_AP_ODD_MUSHROOM,
    PLAYER_AP_ODD_POTION,
    PLAYER_AP_SAW,
    PLAYER_AP_SWORD_BROKEN,
    PLAYER_AP_PRESCRIPTION,
    PLAYER_AP_FROG,
    PLAYER_AP_EYEDROPS,
    PLAYER_AP_CLAIM_CHECK,
    PLAYER_AP_BOW_FIRE,
    PLAYER_AP_BOW_ICE,
    PLAYER_AP_BOW_LIGHT,
    PLAYER_AP_SWORD_KOKIRI,
    PLAYER_AP_SWORD_MASTER,
    PLAYER_AP_SWORD_BGS,
};

s32 (*D_80853EDC[])(Player* this, GlobalContext* globalCtx) = {
    func_8083485C, func_8083485C, func_8083485C, func_808349DC, func_808349DC, func_808349DC, func_8083485C,
    func_8083485C, func_8083501C, func_8083501C, func_8083501C, func_8083501C, func_8083501C, func_8083501C,
    func_8083501C, func_8083501C, func_8083501C, func_8083501C, func_808356E8, func_808356E8, func_80835800,
    func_8083485C, func_8083485C, func_8083485C, func_8083485C, func_8083485C, func_8083485C, func_8083485C,
    func_8083485C, func_8083485C, func_8083485C, func_8083485C, func_8083485C, func_8083485C, func_8083485C,
    func_8083485C, func_8083485C, func_8083485C, func_8083485C, func_8083485C, func_8083485C, func_8083485C,
    func_8083485C, func_8083485C, func_8083485C, func_8083485C, func_8083485C, func_8083485C, func_8083485C,
    func_8083485C, func_8083485C, func_8083485C, func_8083485C, func_8083485C, func_8083485C, func_8083485C,
    func_8083485C, func_8083485C, func_8083485C, func_8083485C, func_8083485C, func_8083485C, func_8083485C,
    func_8083485C, func_8083485C, func_8083485C, func_8083485C,
};

void (*D_80853FE8[])(GlobalContext* globalCtx, Player* this) = {
    func_80833770, func_80833770, func_80833770, func_80833770, func_80833770, func_80833770, func_8083377C,
    func_80833790, func_8083379C, func_8083379C, func_8083379C, func_8083379C, func_8083379C, func_8083379C,
    func_8083379C, func_8083379C, func_80833910, func_80833910, func_808337D4, func_808337D4, func_80833984,
    func_80833770, func_80833770, func_80833770, func_80833770, func_80833770, func_80833770, func_80833770,
    func_80833770, func_80833770, func_80833770, func_80833770, func_80833770, func_80833770, func_80833770,
    func_80833770, func_80833770, func_80833770, func_80833770, func_80833770, func_80833770, func_80833770,
    func_80833770, func_80833770, func_80833770, func_80833770, func_80833770, func_80833770, func_80833770,
    func_80833770, func_80833770, func_80833770, func_80833770, func_80833770, func_80833770, func_80833770,
    func_80833770, func_80833770, func_80833770, func_80833770, func_80833770, func_80833770, func_80833770,
    func_80833770, func_80833770, func_80833770, func_80833770,
};

struct_808540F4 D_808540F4[] = {
    { &gPlayerAnim_002F50, 12 }, { &gPlayerAnim_003080, 6 },  { &gPlayerAnim_002C68, 8 }, { &gPlayerAnim_003090, 8 },
    { &gPlayerAnim_002A20, 8 },  { &gPlayerAnim_002F30, 10 }, { &gPlayerAnim_002C58, 7 }, { &gPlayerAnim_002C60, 11 },
    { &gPlayerAnim_002F50, 12 }, { &gPlayerAnim_003078, 4 },  { &gPlayerAnim_003058, 4 }, { &gPlayerAnim_002F38, 4 },
    { &gPlayerAnim_0024E0, 5 },  { &gPlayerAnim_002F48, 13 },
};

s8 D_80854164[][6] = {
    { 8, -5, -3, -6, 8, 11 }, { 5, 0, -1, 4, 5, 9 },    { 3, 1, 0, 2, 3, 9 },
    { 6, -4, -2, 7, 6, 10 },  { 8, -5, -3, -6, 8, 11 }, { 8, -5, -3, -6, 8, 11 },
};

ExplosiveInfo sExplosiveInfos[] = {
    { ITEM_BOMB, ACTOR_EN_BOM },
    { ITEM_BOMBCHU, ACTOR_EN_BOM_CHU },
};

struct_80854190 D_80854190[] = {
    { &gPlayerAnim_002A80, &gPlayerAnim_002A90, &gPlayerAnim_002A88, 1, 4 },
    { &gPlayerAnim_0028C0, &gPlayerAnim_0028C8, &gPlayerAnim_002498, 1, 4 },
    { &gPlayerAnim_002A98, &gPlayerAnim_002AA0, &gPlayerAnim_002540, 0, 5 },
    { &gPlayerAnim_0028D0, &gPlayerAnim_0028D8, &gPlayerAnim_0024A0, 1, 7 },
    { &gPlayerAnim_002968, &gPlayerAnim_002970, &gPlayerAnim_0024C0, 1, 4 },
    { &gPlayerAnim_002880, &gPlayerAnim_002888, &gPlayerAnim_002478, 0, 5 },
    { &gPlayerAnim_002978, &gPlayerAnim_002980, &gPlayerAnim_0024C8, 2, 8 },
    { &gPlayerAnim_002890, &gPlayerAnim_002898, &gPlayerAnim_002480, 3, 8 },
    { &gPlayerAnim_0029A0, &gPlayerAnim_0029A8, &gPlayerAnim_0024D0, 0, 4 },
    { &gPlayerAnim_0028A0, &gPlayerAnim_0028A8, &gPlayerAnim_002488, 0, 5 },
    { &gPlayerAnim_0029B0, &gPlayerAnim_0029B8, &gPlayerAnim_0024D8, 0, 6 },
    { &gPlayerAnim_0028B0, &gPlayerAnim_0028B8, &gPlayerAnim_002490, 1, 5 },
    { &gPlayerAnim_002AA8, &gPlayerAnim_002AB0, &gPlayerAnim_002548, 0, 3 },
    { &gPlayerAnim_0028E0, &gPlayerAnim_0028E8, &gPlayerAnim_0024A8, 0, 3 },
    { &gPlayerAnim_002AB8, &gPlayerAnim_002AC0, &gPlayerAnim_002550, 1, 9 },
    { &gPlayerAnim_0028F0, &gPlayerAnim_0028F8, &gPlayerAnim_0024B0, 1, 8 },
    { &gPlayerAnim_002A60, &gPlayerAnim_002A50, &gPlayerAnim_002A50, 1, 10 },
    { &gPlayerAnim_002900, &gPlayerAnim_002910, &gPlayerAnim_002910, 1, 11 },
    { &gPlayerAnim_002A50, &gPlayerAnim_002A58, &gPlayerAnim_002A58, 1, 2 },
    { &gPlayerAnim_002910, &gPlayerAnim_002908, &gPlayerAnim_002908, 1, 2 },
    { &gPlayerAnim_002B80, &gPlayerAnim_002B88, &gPlayerAnim_002B88, 1, 5 },
    { &gPlayerAnim_002B70, &gPlayerAnim_002B78, &gPlayerAnim_002B78, 1, 4 },
    { &gPlayerAnim_002C40, &gPlayerAnim_002C50, &gPlayerAnim_002C48, 3, 10 },
    { &gPlayerAnim_002C70, &gPlayerAnim_002C80, &gPlayerAnim_002C78, 2, 11 },
    { &gPlayerAnim_002B28, &gPlayerAnim_002B30, &gPlayerAnim_002560, 0, 12 },
    { &gPlayerAnim_002940, &gPlayerAnim_002948, &gPlayerAnim_0024B8, 0, 15 },
    { &gPlayerAnim_0029C0, &gPlayerAnim_0029C8, &gPlayerAnim_002560, 0, 16 },
    { &gPlayerAnim_0029C0, &gPlayerAnim_0029C8, &gPlayerAnim_0024B8, 0, 16 },
};

LinkAnimationHeader* D_80854350[] = {
    &gPlayerAnim_002AE8,
    &gPlayerAnim_002920,
};

LinkAnimationHeader* D_80854358[] = {
    &gPlayerAnim_002AE0,
    &gPlayerAnim_002920,
};

LinkAnimationHeader* D_80854360[] = {
    &gPlayerAnim_002AF0,
    &gPlayerAnim_002928,
};

LinkAnimationHeader* D_80854368[] = {
    &gPlayerAnim_002AF8,
    &gPlayerAnim_002930,
};

LinkAnimationHeader* D_80854370[] = {
    &gPlayerAnim_002B00,
    &gPlayerAnim_002938,
};

LinkAnimationHeader* D_80854378[] = {
    &gPlayerAnim_002AD8,
    &gPlayerAnim_002918,
};

u8 D_80854380[2] = { 0x18, 0x19 };
u8 D_80854384[2] = { 0x1A, 0x1B };

u16 D_80854388[] = { BTN_B, BTN_CLEFT, BTN_CDOWN, BTN_CRIGHT };

u8 sMagicSpellCosts[] = { 12, 24, 24, 12, 24, 12 };

u16 D_80854398[] = { NA_SE_IT_BOW_DRAW, NA_SE_IT_SLING_DRAW, NA_SE_IT_HOOKSHOT_READY };

u8 sMagicArrowCosts[] = { 4, 4, 8 };

LinkAnimationHeader* D_808543A4[] = {
    &gPlayerAnim_0025C0,
    &gPlayerAnim_0025C8,
};

LinkAnimationHeader* D_808543AC[] = {
    &gPlayerAnim_002580,
    &gPlayerAnim_002588,
};

LinkAnimationHeader* D_808543B4[] = {
    &gPlayerAnim_002510,
    &gPlayerAnim_002518,
};

LinkAnimationHeader* D_808543BC[] = {
    &gPlayerAnim_002510,
    &gPlayerAnim_002520,
};

LinkAnimationHeader* D_808543C4[] = {
    &gPlayerAnim_002EC0,
    &gPlayerAnim_002A08,
};

LinkAnimationHeader* D_808543CC[] = {
    &gPlayerAnim_0026F0,
    &gPlayerAnim_002CC8,
};

LinkAnimationHeader* D_808543D4[] = {
    &gPlayerAnim_0026C0,
    &gPlayerAnim_002CC0,
};

// return type can't be void due to regalloc in func_8084FCAC
s32 func_80832210(Player* this) {
    this->actor.speedXZ = 0.0f;
    this->linearVelocity = 0.0f;
}

// return type can't be void due to regalloc in func_8083F72C
s32 func_80832224(Player* this) {
    func_80832210(this);
    this->unk_6AD = 0;
}

s32 func_8083224C(GlobalContext* globalCtx) {
    Player* this = PLAYER;

    return (this->actor.flags & 0x100) == 0x100;
}

void func_80832264(GlobalContext* globalCtx, Player* this, LinkAnimationHeader* anim) {
    LinkAnimation_PlayOnce(globalCtx, &this->skelAnime, anim);
}

void func_80832284(GlobalContext* globalCtx, Player* this, LinkAnimationHeader* anim) {
    LinkAnimation_PlayLoop(globalCtx, &this->skelAnime, anim);
}

void func_808322A4(GlobalContext* globalCtx, Player* this, LinkAnimationHeader* anim) {
    LinkAnimation_PlayLoopSetSpeed(globalCtx, &this->skelAnime, anim, 2.0f / 3.0f);
}

void func_808322D0(GlobalContext* globalCtx, Player* this, LinkAnimationHeader* anim) {
    LinkAnimation_PlayOnceSetSpeed(globalCtx, &this->skelAnime, anim, 2.0f / 3.0f);
}

void func_808322FC(Player* this) {
    this->actor.shape.rot.y += this->skelAnime.jointTable[1].y;
    this->skelAnime.jointTable[1].y = 0;
}

void func_80832318(Player* this) {
    this->stateFlags2 &= ~0x20000;
    this->swordState = 0;
    this->swordInfo[0].active = this->swordInfo[1].active = this->swordInfo[2].active = 0;
}

void func_80832340(GlobalContext* globalCtx, Player* this) {
    Camera* camera;

    if (this->unk_46C != SUBCAM_NONE) {
        camera = globalCtx->cameraPtrs[this->unk_46C];
        if ((camera != NULL) && (camera->csId == 1100)) {
            OnePointCutscene_EndCutscene(globalCtx, this->unk_46C);
            this->unk_46C = SUBCAM_NONE;
        }
    }

    this->stateFlags2 &= ~0xC00;
}

void func_808323B4(GlobalContext* globalCtx, Player* this) {
    Actor* heldActor = this->heldActor;

    if ((heldActor != NULL) && !Player_HoldsHookshot(this)) {
        this->actor.child = NULL;
        this->heldActor = NULL;
        this->interactRangeActor = NULL;
        heldActor->parent = NULL;
        this->stateFlags1 &= ~0x800;
    }

    if (Player_GetExplosiveHeld(this) >= 0) {
        func_8083399C(globalCtx, this, PLAYER_AP_NONE);
        this->heldItemId = ITEM_NONE_FE;
    }
}

void func_80832440(GlobalContext* globalCtx, Player* this) {
    if ((this->stateFlags1 & 0x800) && (this->heldActor == NULL)) {
        if (this->interactRangeActor != NULL) {
            if (this->getItemId == GI_NONE) {
                this->stateFlags1 &= ~0x800;
                this->interactRangeActor = NULL;
            }
        } else {
            this->stateFlags1 &= ~0x800;
        }
    }

    func_80832318(this);
    this->unk_6AD = 0;

    func_80832340(globalCtx, this);
    func_8005B1A4(Gameplay_GetCamera(globalCtx, 0));

    this->stateFlags1 &= ~0x306000;
    this->stateFlags2 &= ~0x40090;

    this->actor.shape.rot.x = 0;
    this->actor.shape.yOffset = 0.0f;

    this->unk_845 = this->unk_844 = 0;
}

s32 func_80832528(GlobalContext* globalCtx, Player* this) {
    if (this->heldItemActionParam >= PLAYER_AP_FISHING_POLE) {
        func_80835F44(globalCtx, this, ITEM_NONE);
        return 1;
    } else {
        return 0;
    }
}

void func_80832564(GlobalContext* globalCtx, Player* this) {
    func_80832440(globalCtx, this);
    func_808323B4(globalCtx, this);
}

s32 func_80832594(Player* this, s32 arg1, s32 arg2) {
    s16 temp = this->unk_A80 - D_808535D8;

    this->unk_850 += arg1 + (s16)(ABS(temp) * fabsf(D_808535D4) * 2.5415802156203426e-06f);

    if (CHECK_BTN_ANY(sControlInput->press.button, BTN_A | BTN_B)) {
        this->unk_850 += 5;
    }

    return this->unk_850 > arg2;
}

void func_80832630(GlobalContext* globalCtx) {
    if (globalCtx->actorCtx.unk_00 == 0) {
        globalCtx->actorCtx.unk_00 = 1;
    }
}

void func_8083264C(Player* this, s32 arg1, s32 arg2, s32 arg3, s32 arg4) {
    if (this->actor.category == ACTORCAT_PLAYER) {
        func_800AA000(arg4, arg1, arg2, arg3);
    }
}

void func_80832698(Player* this, u16 sfxId) {
    if (this->actor.category == ACTORCAT_PLAYER) {
        func_8002F7DC(&this->actor, sfxId + this->ageProperties->unk_92);
    } else {
        func_800F4190(&this->actor.projectedPos, sfxId);
    }
}

void func_808326F0(Player* this) {
    u16* entry = &D_8085361C[0];
    s32 i;

    for (i = 0; i < 4; i++) {
        func_800F8D04((u16)(*entry + this->ageProperties->unk_92));
        entry++;
    }
}

u16 func_8083275C(Player* this, u16 sfxId) {
    return sfxId + this->unk_89E;
}

void func_80832770(Player* this, u16 sfxId) {
    func_8002F7DC(&this->actor, func_8083275C(this, sfxId));
}

u16 func_808327A4(Player* this, u16 sfxId) {
    return sfxId + this->unk_89E + this->ageProperties->unk_94;
}

void func_808327C4(Player* this, u16 sfxId) {
    func_8002F7DC(&this->actor, func_808327A4(this, sfxId));
}

void func_808327F8(Player* this, f32 arg1) {
    s32 sfxId;

    if (this->currentBoots == PLAYER_BOOTS_IRON) {
        sfxId = NA_SE_PL_WALK_HEAVYBOOTS;
    } else {
        sfxId = func_808327A4(this, NA_SE_PL_WALK_GROUND);
    }

    func_800F4010(&this->actor.projectedPos, sfxId, arg1);
}

void func_80832854(Player* this) {
    s32 sfxId;

    if (this->currentBoots == PLAYER_BOOTS_IRON) {
        sfxId = NA_SE_PL_JUMP_HEAVYBOOTS;
    } else {
        sfxId = func_808327A4(this, NA_SE_PL_JUMP);
    }

    func_8002F7DC(&this->actor, sfxId);
}

void func_808328A0(Player* this) {
    s32 sfxId;

    if (this->currentBoots == PLAYER_BOOTS_IRON) {
        sfxId = NA_SE_PL_LAND_HEAVYBOOTS;
    } else {
        sfxId = func_808327A4(this, NA_SE_PL_LAND);
    }

    func_8002F7DC(&this->actor, sfxId);
}

void func_808328EC(Player* this, u16 sfxId) {
    func_8002F7DC(&this->actor, sfxId);
    this->stateFlags2 |= 8;
}

void func_80832924(Player* this, struct_80832924* entry) {
    s32 data;
    s32 flags;
    u32 cont;
    s32 pad;

    do {
        data = ABS(entry->field);
        flags = data & 0x7800;
        if (LinkAnimation_OnFrame(&this->skelAnime, fabsf(data & 0x7FF))) {
            if (flags == 0x800) {
                func_8002F7DC(&this->actor, entry->sfxId);
            } else if (flags == 0x1000) {
                func_80832770(this, entry->sfxId);
            } else if (flags == 0x1800) {
                func_808327C4(this, entry->sfxId);
            } else if (flags == 0x2000) {
                func_80832698(this, entry->sfxId);
            } else if (flags == 0x2800) {
                func_808328A0(this);
            } else if (flags == 0x3000) {
                func_808327F8(this, 6.0f);
            } else if (flags == 0x3800) {
                func_80832854(this);
            } else if (flags == 0x4000) {
                func_808327F8(this, 0.0f);
            } else if (flags == 0x4800) {
                func_800F4010(&this->actor.projectedPos, this->ageProperties->unk_94 + NA_SE_PL_WALK_LADDER, 0.0f);
            }
        }
        cont = (entry->field >= 0);
        entry++;
    } while (cont);
}

void func_80832B0C(GlobalContext* globalCtx, Player* this, LinkAnimationHeader* anim) {
    LinkAnimation_Change(globalCtx, &this->skelAnime, anim, 1.0f, 0.0f, Animation_GetLastFrame(anim), ANIMMODE_ONCE,
                         -6.0f);
}

void func_80832B78(GlobalContext* globalCtx, Player* this, LinkAnimationHeader* anim) {
    LinkAnimation_Change(globalCtx, &this->skelAnime, anim, 2.0f / 3.0f, 0.0f, Animation_GetLastFrame(anim),
                         ANIMMODE_ONCE, -6.0f);
}

void func_80832BE8(GlobalContext* globalCtx, Player* this, LinkAnimationHeader* anim) {
    LinkAnimation_Change(globalCtx, &this->skelAnime, anim, 1.0f, 0.0f, 0.0f, ANIMMODE_LOOP, -6.0f);
}

void func_80832C2C(GlobalContext* globalCtx, Player* this, LinkAnimationHeader* anim) {
    LinkAnimation_Change(globalCtx, &this->skelAnime, anim, 1.0f, 0.0f, 0.0f, ANIMMODE_ONCE, 0.0f);
}

void func_80832C6C(GlobalContext* globalCtx, Player* this, LinkAnimationHeader* anim) {
    LinkAnimation_Change(globalCtx, &this->skelAnime, anim, 1.0f, 0.0f, 0.0f, ANIMMODE_LOOP, -16.0f);
}

s32 func_80832CB0(GlobalContext* globalCtx, Player* this, LinkAnimationHeader* anim) {
    if (LinkAnimation_Update(globalCtx, &this->skelAnime)) {
        func_80832284(globalCtx, this, anim);
        return 1;
    } else {
        return 0;
    }
}

void func_80832CFC(Player* this) {
    this->skelAnime.prevTransl = this->skelAnime.baseTransl;
    this->skelAnime.prevRot = this->actor.shape.rot.y;
}

void func_80832D20(Player* this) {
    func_80832CFC(this);
    this->skelAnime.prevTransl.x *= this->ageProperties->unk_08;
    this->skelAnime.prevTransl.y *= this->ageProperties->unk_08;
    this->skelAnime.prevTransl.z *= this->ageProperties->unk_08;
}

void func_80832DB0(Player* this) {
    this->skelAnime.jointTable[1].y = 0;
}

void func_80832DBC(Player* this) {
    if (this->skelAnime.moveFlags != 0) {
        func_808322FC(this);
        this->skelAnime.jointTable[0].x = this->skelAnime.baseTransl.x;
        this->skelAnime.jointTable[0].z = this->skelAnime.baseTransl.z;
        if (this->skelAnime.moveFlags & 8) {
            if (this->skelAnime.moveFlags & 2) {
                this->skelAnime.jointTable[0].y = this->skelAnime.prevTransl.y;
            }
        } else {
            this->skelAnime.jointTable[0].y = this->skelAnime.baseTransl.y;
        }
        func_80832CFC(this);
        this->skelAnime.moveFlags = 0;
    }
}

void func_80832E48(Player* this, s32 flags) {
    Vec3f pos;

    this->skelAnime.moveFlags = flags;
    this->skelAnime.prevTransl = this->skelAnime.baseTransl;
    SkelAnime_UpdateTranslation(&this->skelAnime, &pos, this->actor.shape.rot.y);

    if (flags & 1) {
        if (LINK_IS_CHILD) {
            pos.x *= 0.64f;
            pos.z *= 0.64f;
        }
        this->actor.world.pos.x += pos.x * this->actor.scale.x;
        this->actor.world.pos.z += pos.z * this->actor.scale.z;
    }

    if (flags & 2) {
        if (!(flags & 4)) {
            pos.y *= this->ageProperties->unk_08;
        }
        this->actor.world.pos.y += pos.y * this->actor.scale.y;
    }

    func_808322FC(this);
}

void func_80832F54(GlobalContext* globalCtx, Player* this, s32 flags) {
    if (flags & 0x200) {
        func_80832D20(this);
    } else if ((flags & 0x100) || (this->skelAnime.moveFlags != 0)) {
        func_80832CFC(this);
    } else {
        this->skelAnime.prevTransl = this->skelAnime.jointTable[0];
        this->skelAnime.prevRot = this->actor.shape.rot.y;
    }

    this->skelAnime.moveFlags = flags;
    func_80832210(this);
    AnimationContext_DisableQueue(globalCtx);
}

void func_80832FFC(GlobalContext* globalCtx, Player* this, LinkAnimationHeader* anim, s32 flags, f32 playbackSpeed) {
    LinkAnimation_PlayOnceSetSpeed(globalCtx, &this->skelAnime, anim, playbackSpeed);
    func_80832F54(globalCtx, this, flags);
}

void func_8083303C(GlobalContext* globalCtx, Player* this, LinkAnimationHeader* anim, s32 flags) {
    func_80832FFC(globalCtx, this, anim, flags, 1.0f);
}

void func_80833064(GlobalContext* globalCtx, Player* this, LinkAnimationHeader* anim, s32 flags) {
    func_80832FFC(globalCtx, this, anim, flags, 2.0f / 3.0f);
}

void func_8083308C(GlobalContext* globalCtx, Player* this, LinkAnimationHeader* anim) {
    func_80833064(globalCtx, this, anim, 0x1C);
}

void func_808330AC(GlobalContext* globalCtx, Player* this, LinkAnimationHeader* anim, s32 flags, f32 playbackSpeed) {
    LinkAnimation_PlayLoopSetSpeed(globalCtx, &this->skelAnime, anim, playbackSpeed);
    func_80832F54(globalCtx, this, flags);
}

void func_808330EC(GlobalContext* globalCtx, Player* this, LinkAnimationHeader* anim, s32 flags) {
    func_808330AC(globalCtx, this, anim, flags, 1.0f);
}

void func_80833114(GlobalContext* globalCtx, Player* this, LinkAnimationHeader* anim, s32 flags) {
    func_808330AC(globalCtx, this, anim, flags, 2.0f / 3.0f);
}

void func_8083313C(GlobalContext* globalCtx, Player* this, LinkAnimationHeader* anim) {
    func_80833114(globalCtx, this, anim, 0x1C);
}

void func_8083315C(GlobalContext* globalCtx, Player* this) {
    s8 phi_v1;
    s8 phi_v0;

    this->unk_A7C = D_808535D4;
    this->unk_A80 = D_808535D8;

    func_80077D10(&D_808535D4, &D_808535D8, sControlInput);

    D_808535DC = Camera_GetInputDirYaw(ACTIVE_CAM) + D_808535D8;

    this->unk_846 = (this->unk_846 + 1) % 4;

    if (D_808535D4 < 55.0f) {
        phi_v0 = -1;
        phi_v1 = -1;
    } else {
        phi_v1 = (u16)(D_808535D8 + 0x2000) >> 9;
        phi_v0 = (u16)((s16)(D_808535DC - this->actor.shape.rot.y) + 0x2000) >> 14;
    }

    this->unk_847[this->unk_846] = phi_v1;
    this->unk_84B[this->unk_846] = phi_v0;
}

void func_8083328C(GlobalContext* globalCtx, Player* this, LinkAnimationHeader* linkAnim) {
    LinkAnimation_PlayOnceSetSpeed(globalCtx, &this->skelAnime, linkAnim, D_808535E8);
}

s32 func_808332B8(Player* this) {
    return (this->stateFlags1 & 0x8000000) && (this->currentBoots != PLAYER_BOOTS_IRON);
}

s32 func_808332E4(Player* this) {
    return (this->stateFlags1 & 0x1000000);
}

void func_808332F4(Player* this, GlobalContext* globalCtx) {
    GetItemEntry* giEntry = &sGetItemTable[this->getItemId - 1];

    this->unk_862 = ABS(giEntry->gi);
}

LinkAnimationHeader* func_80833338(Player* this) {
    return D_80853914[this->modelAnimType];
}

s32 func_80833350(Player* this) {
    LinkAnimationHeader** entry;
    s32 i;

    if (func_80833338(this) != this->skelAnime.animation) {
        for (i = 0, entry = &D_80853D7C[0][0]; i < 28; i++, entry++) {
            if (this->skelAnime.animation == *entry) {
                return i + 1;
            }
        }
        return 0;
    }

    return -1;
}

void func_808333FC(Player* this, s32 arg1) {
    if (D_80853E7C[arg1] != 0) {
        func_80832924(this, D_80853E50[D_80853E7C[arg1] - 1]);
    }
}

LinkAnimationHeader* func_80833438(Player* this) {
    if (this->unk_890 != 0) {
        return D_8085395C[this->modelAnimType];
    } else if (!(this->stateFlags1 & 0x28000000) && (this->currentBoots == PLAYER_BOOTS_IRON)) {
        return D_80853974[this->modelAnimType];
    } else {
        return D_80853944[this->modelAnimType];
    }
}

s32 func_808334B4(Player* this) {
    return func_808332E4(this) && (this->unk_834 != 0);
}

LinkAnimationHeader* func_808334E4(Player* this) {
    if (func_808334B4(this)) {
        return &gPlayerAnim_002638;
    } else {
        return D_808539A4[this->modelAnimType];
    }
}

LinkAnimationHeader* func_80833528(Player* this) {
    if (func_808334B4(this)) {
        return &gPlayerAnim_002630;
    } else {
        return D_8085398C[this->modelAnimType];
    }
}

LinkAnimationHeader* func_8083356C(Player* this) {
    if (func_8002DD78(this)) {
        return &gPlayerAnim_0026E8;
    } else {
        return D_80853B3C[this->modelAnimType];
    }
}

LinkAnimationHeader* func_808335B0(Player* this) {
    if (func_808334B4(this)) {
        return &gPlayerAnim_002620;
    } else {
        return D_80853B6C[this->modelAnimType];
    }
}

LinkAnimationHeader* func_808335F4(Player* this) {
    if (func_808334B4(this)) {
        return &gPlayerAnim_002618;
    } else {
        return D_80853B54[this->modelAnimType];
    }
}

void func_80833638(Player* this, PlayerFunc82C arg1) {
    this->func_82C = arg1;
    this->unk_836 = 0;
    this->unk_830 = 0.0f;
    func_808326F0(this);
}

void func_80833664(GlobalContext* globalCtx, Player* this, s8 actionParam) {
    LinkAnimationHeader* current = this->skelAnime.animation;
    LinkAnimationHeader** iter = &D_80853914[this->modelAnimType];
    u32 i;

    this->stateFlags1 &= ~0x1000008;

    for (i = 0; i < 45; i++) {
        if (current == *iter) {
            break;
        }
        iter += 6;
    }

    func_8083399C(globalCtx, this, actionParam);

    if (i < 45) {
        this->skelAnime.animation = D_80853914[i * 6 + this->modelAnimType];
    }
}

s8 Player_ItemToActionParam(s32 item) {
    if (item >= ITEM_NONE_FE) {
        return PLAYER_AP_NONE;
    } else if (item == ITEM_LAST_USED) {
        return PLAYER_AP_LAST_USED;
    } else if (item == ITEM_FISHING_POLE) {
        return PLAYER_AP_FISHING_POLE;
    } else {
        return sItemActionParams[item];
    }
}

void func_80833770(GlobalContext* globalCtx, Player* this) {
}

void func_8083377C(GlobalContext* globalCtx, Player* this) {
    this->unk_85C = 1.0f;
}

void func_80833790(GlobalContext* globalCtx, Player* this) {
}

void func_8083379C(GlobalContext* globalCtx, Player* this) {
    this->stateFlags1 |= 8;

    if (this->heldItemActionParam != PLAYER_AP_SLINGSHOT) {
        this->unk_860 = -1;
    } else {
        this->unk_860 = -2;
    }
}

void func_808337D4(GlobalContext* globalCtx, Player* this) {
    s32 explosiveType;
    ExplosiveInfo* explosiveInfo;
    Actor* spawnedActor;

    if (this->stateFlags1 & 0x800) {
        func_80832528(globalCtx, this);
        return;
    }

    explosiveType = Player_GetExplosiveHeld(this);
    explosiveInfo = &sExplosiveInfos[explosiveType];

    spawnedActor = Actor_SpawnAsChild(&globalCtx->actorCtx, &this->actor, globalCtx, explosiveInfo->actorId,
                                      this->actor.world.pos.x, this->actor.world.pos.y, this->actor.world.pos.z, 0,
                                      this->actor.shape.rot.y, 0, 0);
    if (spawnedActor != NULL) {
        if ((explosiveType != 0) && (globalCtx->bombchuBowlingStatus != 0)) {
            globalCtx->bombchuBowlingStatus--;
            if (globalCtx->bombchuBowlingStatus == 0) {
                globalCtx->bombchuBowlingStatus = -1;
            }
        } else {
            Inventory_ChangeAmmo(explosiveInfo->itemId, -1);
        }

        this->interactRangeActor = spawnedActor;
        this->heldActor = spawnedActor;
        this->getItemId = GI_NONE;
        this->unk_3BC.y = spawnedActor->shape.rot.y - this->actor.shape.rot.y;
        this->stateFlags1 |= 0x800;
    }
}

void func_80833910(GlobalContext* globalCtx, Player* this) {
    this->stateFlags1 |= 8;
    this->unk_860 = -3;

    this->heldActor =
        Actor_SpawnAsChild(&globalCtx->actorCtx, &this->actor, globalCtx, ACTOR_ARMS_HOOK, this->actor.world.pos.x,
                           this->actor.world.pos.y, this->actor.world.pos.z, 0, this->actor.shape.rot.y, 0, 0);
}

void func_80833984(GlobalContext* globalCtx, Player* this) {
    this->stateFlags1 |= 0x1000000;
}

void func_8083399C(GlobalContext* globalCtx, Player* this, s8 actionParam) {
    this->unk_860 = 0;
    this->unk_85C = 0.0f;
    this->unk_858 = 0.0f;

    this->heldItemActionParam = this->itemActionParam = actionParam;
    this->modelGroup = this->nextModelGroup;

    this->stateFlags1 &= ~0x1000008;

    D_80853FE8[actionParam](globalCtx, this);

    Player_SetModelGroup(this, this->modelGroup);
}

void func_80833A20(Player* this, s32 newSwordState) {
    u16 itemSfx;
    u16 voiceSfx;

    if (this->swordState == 0) {
        if ((this->heldItemActionParam == PLAYER_AP_SWORD_BGS) && (gSaveContext.swordHealth > 0.0f)) {
            itemSfx = NA_SE_IT_HAMMER_SWING;
        } else {
            itemSfx = NA_SE_IT_SWORD_SWING;
        }

        voiceSfx = NA_SE_VO_LI_SWORD_N;
        if (this->heldItemActionParam == PLAYER_AP_HAMMER) {
            itemSfx = NA_SE_IT_HAMMER_SWING;
        } else if (this->swordAnimation >= 0x18) {
            itemSfx = 0;
            voiceSfx = NA_SE_VO_LI_SWORD_L;
        } else if (this->unk_845 >= 3) {
            itemSfx = NA_SE_IT_SWORD_SWING_HARD;
            voiceSfx = NA_SE_VO_LI_SWORD_L;
        }

        if (itemSfx != 0) {
            func_808328EC(this, itemSfx);
        }

        if ((this->swordAnimation < 0x10) || (this->swordAnimation >= 0x14)) {
            func_80832698(this, voiceSfx);
        }
    }

    this->swordState = newSwordState;
}

s32 func_80833B2C(Player* this) {
    if (this->stateFlags1 & 0x40030000) {
        return 1;
    } else {
        return 0;
    }
}

s32 func_80833B54(Player* this) {
    if ((this->unk_664 != NULL) && ((this->unk_664->flags & 5) == 5)) {
        this->stateFlags1 |= 0x10;
        return 1;
    }

    if (this->stateFlags1 & 0x10) {
        this->stateFlags1 &= ~0x10;
        if (this->linearVelocity == 0.0f) {
            this->currentYaw = this->actor.shape.rot.y;
        }
    }

    return 0;
}

s32 func_80833BCC(Player* this) {
    return func_8008E9C4(this) || func_80833B2C(this);
}

s32 func_80833C04(Player* this) {
    return func_80833B54(this) || func_80833B2C(this);
}

void func_80833C3C(Player* this) {
    this->unk_870 = this->unk_874 = 0.0f;
}

s32 func_80833C50(Player* this, s32 item) {
    if ((item < ITEM_NONE_FE) && (Player_ItemToActionParam(item) == this->itemActionParam)) {
        return 1;
    } else {
        return 0;
    }
}

s32 func_80833C98(s32 item1, s32 actionParam) {
    if ((item1 < ITEM_NONE_FE) && (Player_ItemToActionParam(item1) == actionParam)) {
        return 1;
    } else {
        return 0;
    }
}

s32 func_80833CDC(GlobalContext* globalCtx, s32 index) {
    if (index >= 4) {
        return ITEM_NONE;
    } else if (globalCtx->bombchuBowlingStatus != 0) {
        return (globalCtx->bombchuBowlingStatus > 0) ? ITEM_BOMBCHU : ITEM_NONE;
    } else if (index == 0) {
        return B_BTN_ITEM;
    } else if (index == 1) {
        return C_BTN_ITEM(0);
    } else if (index == 2) {
        return C_BTN_ITEM(1);
    } else {
        return C_BTN_ITEM(2);
    }
}

void func_80833DF8(Player* this, GlobalContext* globalCtx) {
    s32 maskActionParam;
    s32 item;
    s32 i;

    if (this->currentMask != PLAYER_MASK_NONE) {
        maskActionParam = this->currentMask - 1 + PLAYER_AP_MASK_KEATON;
        if (!func_80833C98(C_BTN_ITEM(0), maskActionParam) && !func_80833C98(C_BTN_ITEM(1), maskActionParam) &&
            !func_80833C98(C_BTN_ITEM(2), maskActionParam)) {
            this->currentMask = PLAYER_MASK_NONE;
        }
    }

    if (!(this->stateFlags1 & 0x20000800) && !func_8008F128(this)) {
        if (this->itemActionParam >= PLAYER_AP_FISHING_POLE) {
            if (!func_80833C50(this, B_BTN_ITEM) && !func_80833C50(this, C_BTN_ITEM(0)) &&
                !func_80833C50(this, C_BTN_ITEM(1)) && !func_80833C50(this, C_BTN_ITEM(2))) {
                func_80835F44(globalCtx, this, ITEM_NONE);
                return;
            }
        }

        for (i = 0; i < ARRAY_COUNT(D_80854388); i++) {
            if (CHECK_BTN_ALL(sControlInput->press.button, D_80854388[i])) {
                break;
            }
        }

        item = func_80833CDC(globalCtx, i);
        if (item >= ITEM_NONE_FE) {
            for (i = 0; i < ARRAY_COUNT(D_80854388); i++) {
                if (CHECK_BTN_ALL(sControlInput->cur.button, D_80854388[i])) {
                    break;
                }
            }

            item = func_80833CDC(globalCtx, i);
            if ((item < ITEM_NONE_FE) && (Player_ItemToActionParam(item) == this->heldItemActionParam)) {
                D_80853618 = true;
            }
        } else {
            this->heldItemButton = i;
            func_80835F44(globalCtx, this, item);
        }
    }
}

void func_808340DC(Player* this, GlobalContext* globalCtx) {
    LinkAnimationHeader* anim;
    f32 phi_f2;
    f32 phi_f12;
    f32 phi_f14;
    f32 phi_f0;
    s32 sp38;
    s8 sp37;
    s32 temp;

    sp37 = Player_ItemToActionParam(this->heldItemId);
    func_80833638(this, func_80834A2C);

    temp = gPlayerModelTypes[this->nextModelGroup][0];
    sp38 = D_80854164[gPlayerModelTypes[this->modelGroup][0]][temp];
    if ((sp37 == PLAYER_AP_BOTTLE) || (sp37 == PLAYER_AP_BOOMERANG) ||
        ((sp37 == PLAYER_AP_NONE) &&
         ((this->heldItemActionParam == PLAYER_AP_BOTTLE) || (this->heldItemActionParam == PLAYER_AP_BOOMERANG)))) {
        sp38 = (sp37 == PLAYER_AP_NONE) ? -13 : 13;
    }

    this->unk_15A = ABS(sp38);

    anim = D_808540F4[this->unk_15A].anim;
    if ((anim == &gPlayerAnim_002F30) && (this->currentShield == PLAYER_SHIELD_NONE)) {
        anim = &gPlayerAnim_002F40;
    }

    phi_f2 = Animation_GetLastFrame(anim);
    phi_f14 = phi_f2;

    if (sp38 >= 0) {
        phi_f0 = 1.2f;
        phi_f12 = 0.0f;
    } else {
        phi_f14 = 0.0f;
        phi_f0 = -1.2f;
        phi_f12 = phi_f2;
    }

    if (sp37 != PLAYER_AP_NONE) {
        phi_f0 *= 2.0f;
    }

    LinkAnimation_Change(globalCtx, &this->skelAnime2, anim, phi_f0, phi_f12, phi_f14, ANIMMODE_ONCE, 0.0f);

    this->stateFlags1 &= ~0x100;
}

void func_80834298(Player* this, GlobalContext* globalCtx) {
    if ((this->actor.category == ACTORCAT_PLAYER) && !(this->stateFlags1 & 0x100) &&
        ((this->heldItemActionParam == this->itemActionParam) || (this->stateFlags1 & 0x400000)) &&
        (gSaveContext.health != 0) && (globalCtx->csCtx.state == CS_STATE_IDLE) && (this->csMode == 0) &&
        (globalCtx->shootingGalleryStatus == 0) && (globalCtx->activeCamera == MAIN_CAM) &&
        (globalCtx->sceneLoadFlag != 0x14) && (gSaveContext.timer1State != 10)) {
        func_80833DF8(this, globalCtx);
    }

    if (this->stateFlags1 & 0x100) {
        func_808340DC(this, globalCtx);
    }
}

s32 func_80834380(GlobalContext* globalCtx, Player* this, s32* itemPtr, s32* typePtr) {
    if (LINK_IS_ADULT) {
        *itemPtr = ITEM_BOW;
        if (this->stateFlags1 & 0x800000) {
            *typePtr = ARROW_NORMAL_HORSE;
        } else {
            *typePtr = this->heldItemActionParam - 6;
        }
    } else {
        *itemPtr = ITEM_SLINGSHOT;
        *typePtr = ARROW_SEED;
    }

    if (gSaveContext.minigameState == 1) {
        return globalCtx->interfaceCtx.hbaAmmo;
    } else if (globalCtx->shootingGalleryStatus != 0) {
        return globalCtx->shootingGalleryStatus;
    } else {
        return AMMO(*itemPtr);
    }
}

s32 func_8083442C(Player* this, GlobalContext* globalCtx) {
    s32 item;
    s32 arrowType;
    s32 magicArrowType;

    if ((this->heldItemActionParam >= PLAYER_AP_BOW_FIRE) && (this->heldItemActionParam <= PLAYER_AP_BOW_0E) &&
        (gSaveContext.unk_13F0 != 0)) {
        func_80078884(NA_SE_SY_ERROR);
    } else {
        func_80833638(this, func_808351D4);

        this->stateFlags1 |= 0x200;
        this->unk_834 = 14;

        if (this->unk_860 >= 0) {
            func_8002F7DC(&this->actor, D_80854398[ABS(this->unk_860) - 1]);

            if (!Player_HoldsHookshot(this) && (func_80834380(globalCtx, this, &item, &arrowType) > 0)) {
                magicArrowType = arrowType - ARROW_FIRE;

                if (this->unk_860 >= 0) {
                    if ((magicArrowType >= 0) && (magicArrowType <= 2) &&
                        !func_80087708(globalCtx, sMagicArrowCosts[magicArrowType], 0)) {
                        arrowType = ARROW_NORMAL;
                    }

                    this->heldActor = Actor_SpawnAsChild(
                        &globalCtx->actorCtx, &this->actor, globalCtx, ACTOR_EN_ARROW, this->actor.world.pos.x,
                        this->actor.world.pos.y, this->actor.world.pos.z, 0, this->actor.shape.rot.y, 0, arrowType);
                }
            }
        }

        return 1;
    }

    return 0;
}

void func_80834594(GlobalContext* globalCtx, Player* this) {
    if (this->heldItemActionParam != PLAYER_AP_NONE) {
        if (func_8008F2BC(this, this->heldItemActionParam) >= 0) {
            func_808328EC(this, NA_SE_IT_SWORD_PUTAWAY);
        } else {
            func_808328EC(this, NA_SE_PL_CHANGE_ARMS);
        }
    }

    func_80835F44(globalCtx, this, this->heldItemId);

    if (func_8008F2BC(this, this->heldItemActionParam) >= 0) {
        func_808328EC(this, NA_SE_IT_SWORD_PICKOUT);
    } else if (this->heldItemActionParam != PLAYER_AP_NONE) {
        func_808328EC(this, NA_SE_PL_CHANGE_ARMS);
    }
}

void func_80834644(GlobalContext* globalCtx, Player* this) {
    if (func_80834A2C == this->func_82C) {
        func_80834594(globalCtx, this);
    }

    func_80833638(this, D_80853EDC[this->heldItemActionParam]);
    this->unk_834 = 0;
    this->unk_6AC = 0;
    func_808323B4(globalCtx, this);
    this->stateFlags1 &= ~0x100;
}

LinkAnimationHeader* func_808346C4(GlobalContext* globalCtx, Player* this) {
    func_80833638(this, func_80834B5C);
    func_808323B4(globalCtx, this);

    if (this->unk_870 < 0.5f) {
        return D_808543A4[Player_HoldsTwoHandedWeapon(this)];
    } else {
        return D_808543AC[Player_HoldsTwoHandedWeapon(this)];
    }
}

s32 func_80834758(GlobalContext* globalCtx, Player* this) {
    LinkAnimationHeader* anim;
    f32 frame;

    if (!(this->stateFlags1 & 0x20C00000) && (globalCtx->shootingGalleryStatus == 0) &&
        (this->heldItemActionParam == this->itemActionParam) && (this->currentShield != PLAYER_SHIELD_NONE) &&
        !Player_IsChildWithHylianShield(this) && func_80833BCC(this) &&
        CHECK_BTN_ALL(sControlInput->cur.button, BTN_R)) {

        anim = func_808346C4(globalCtx, this);
        frame = Animation_GetLastFrame(anim);
        LinkAnimation_Change(globalCtx, &this->skelAnime2, anim, 1.0f, frame, frame, ANIMMODE_ONCE, 0.0f);
        func_8002F7DC(&this->actor, NA_SE_IT_SHIELD_POSTURE);

        return 1;
    } else {
        return 0;
    }
}

s32 func_8083485C(Player* this, GlobalContext* globalCtx) {
    if (func_80834758(globalCtx, this)) {
        return 1;
    } else {
        return 0;
    }
}

void func_80834894(Player* this) {
    func_80833638(this, func_80834C74);

    if (this->itemActionParam < 0) {
        func_8008EC70(this);
    }

    Animation_Reverse(&this->skelAnime2);
    func_8002F7DC(&this->actor, NA_SE_IT_SHIELD_REMOVE);
}

void func_808348EC(GlobalContext* globalCtx, Player* this) {
    struct_808540F4* ptr = &D_808540F4[this->unk_15A];
    f32 temp;

    temp = ptr->unk_04;
    temp = (this->skelAnime2.playSpeed < 0.0f) ? temp - 1.0f : temp;

    if (LinkAnimation_OnFrame(&this->skelAnime2, temp)) {
        func_80834594(globalCtx, this);
    }

    func_80833B54(this);
}

s32 func_8083499C(Player* this, GlobalContext* globalCtx) {
    if (this->stateFlags1 & 0x100) {
        func_808340DC(this, globalCtx);
    } else {
        return 0;
    }

    return 1;
}

s32 func_808349DC(Player* this, GlobalContext* globalCtx) {
    if (func_80834758(globalCtx, this) || func_8083499C(this, globalCtx)) {
        return 1;
    } else {
        return 0;
    }
}

s32 func_80834A2C(Player* this, GlobalContext* globalCtx) {
    if (LinkAnimation_Update(globalCtx, &this->skelAnime2) ||
        ((Player_ItemToActionParam(this->heldItemId) == this->heldItemActionParam) &&
         (D_80853614 = (D_80853614 || ((this->modelAnimType != 3) && (globalCtx->shootingGalleryStatus == 0)))))) {
        func_80833638(this, D_80853EDC[this->heldItemActionParam]);
        this->unk_834 = 0;
        this->unk_6AC = 0;
        D_80853618 = D_80853614;
        return this->func_82C(this, globalCtx);
    }

    if (func_80833350(this) != 0) {
        func_808348EC(globalCtx, this);
        func_80832264(globalCtx, this, func_80833338(this));
        this->unk_6AC = 0;
    } else {
        func_808348EC(globalCtx, this);
    }

    return 1;
}

s32 func_80834B5C(Player* this, GlobalContext* globalCtx) {
    LinkAnimation_Update(globalCtx, &this->skelAnime2);

    if (!CHECK_BTN_ALL(sControlInput->cur.button, BTN_R)) {
        func_80834894(this);
        return 1;
    } else {
        this->stateFlags1 |= 0x400000;
        Player_SetModelsForHoldingShield(this);
        return 1;
    }
}

s32 func_80834BD4(Player* this, GlobalContext* globalCtx) {
    LinkAnimationHeader* anim;
    f32 frame;

    if (LinkAnimation_Update(globalCtx, &this->skelAnime2)) {
        anim = func_808346C4(globalCtx, this);
        frame = Animation_GetLastFrame(anim);
        LinkAnimation_Change(globalCtx, &this->skelAnime2, anim, 1.0f, frame, frame, ANIMMODE_ONCE, 0.0f);
    }

    this->stateFlags1 |= 0x400000;
    Player_SetModelsForHoldingShield(this);

    return 1;
}

s32 func_80834C74(Player* this, GlobalContext* globalCtx) {
    D_80853614 = D_80853618;

    if (D_80853614 || LinkAnimation_Update(globalCtx, &this->skelAnime2)) {
        func_80833638(this, D_80853EDC[this->heldItemActionParam]);
        LinkAnimation_PlayLoop(globalCtx, &this->skelAnime2, D_80853914[this->modelAnimType]);
        this->unk_6AC = 0;
        this->func_82C(this, globalCtx);
        return 0;
    }

    return 1;
}

s32 func_80834D2C(Player* this, GlobalContext* globalCtx) {
    LinkAnimationHeader* anim;

    if (this->heldItemActionParam != PLAYER_AP_BOOMERANG) {
        if (!func_8083442C(this, globalCtx)) {
            return 0;
        }

        if (!Player_HoldsHookshot(this)) {
            anim = &gPlayerAnim_0026A0;
        } else {
            anim = &gPlayerAnim_002CA0;
        }
        LinkAnimation_PlayOnce(globalCtx, &this->skelAnime2, anim);
    } else {
        func_80833638(this, func_80835884);
        this->unk_834 = 10;
        LinkAnimation_PlayOnce(globalCtx, &this->skelAnime2, &gPlayerAnim_002628);
    }

    if (this->stateFlags1 & 0x800000) {
        func_80832284(globalCtx, this, &gPlayerAnim_003380);
    } else if ((this->actor.bgCheckFlags & 1) && !func_80833B54(this)) {
        func_80832284(globalCtx, this, D_80853914[this->modelAnimType]);
    }

    return 1;
}

s32 func_80834E44(GlobalContext* globalCtx) {
    return (globalCtx->shootingGalleryStatus > 0) && CHECK_BTN_ALL(sControlInput->press.button, BTN_B);
}

s32 func_80834E7C(GlobalContext* globalCtx) {
    return (globalCtx->shootingGalleryStatus != 0) &&
           ((globalCtx->shootingGalleryStatus < 0) ||
            CHECK_BTN_ANY(sControlInput->cur.button, BTN_A | BTN_B | BTN_CUP | BTN_CLEFT | BTN_CRIGHT | BTN_CDOWN));
}

s32 func_80834EB8(Player* this, GlobalContext* globalCtx) {
    if ((this->unk_6AD == 0) || (this->unk_6AD == 2)) {
        if (func_80833BCC(this) || (Camera_CheckValidMode(Gameplay_GetCamera(globalCtx, 0), 7) == 0)) {
            return 1;
        }
        this->unk_6AD = 2;
    }

    return 0;
}

s32 func_80834F2C(Player* this, GlobalContext* globalCtx) {
    if ((this->doorType == PLAYER_DOORTYPE_NONE) && !(this->stateFlags1 & 0x2000000)) {
        if (D_80853614 || func_80834E44(globalCtx)) {
            if (func_80834D2C(this, globalCtx)) {
                return func_80834EB8(this, globalCtx);
            }
        }
    }

    return 0;
}

s32 func_80834FBC(Player* this) {
    if (this->actor.child != NULL) {
        if (this->heldActor == NULL) {
            this->heldActor = this->actor.child;
            func_8083264C(this, 255, 10, 250, 0);
            func_8002F7DC(&this->actor, NA_SE_IT_HOOKSHOT_RECEIVE);
        }

        return 1;
    }

    return 0;
}

s32 func_8083501C(Player* this, GlobalContext* globalCtx) {
    if (this->unk_860 >= 0) {
        this->unk_860 = -this->unk_860;
    }

    if ((!Player_HoldsHookshot(this) || func_80834FBC(this)) && !func_80834758(globalCtx, this) &&
        !func_80834F2C(this, globalCtx)) {
        return 0;
    }

    return 1;
}

s32 func_808350A4(GlobalContext* globalCtx, Player* this) {
    s32 item;
    s32 arrowType;

    if (this->heldActor != NULL) {
        if (!Player_HoldsHookshot(this)) {
            func_80834380(globalCtx, this, &item, &arrowType);

            if (gSaveContext.minigameState == 1) {
                globalCtx->interfaceCtx.hbaAmmo--;
            } else if (globalCtx->shootingGalleryStatus != 0) {
                globalCtx->shootingGalleryStatus--;
            } else {
                Inventory_ChangeAmmo(item, -1);
            }

            if (globalCtx->shootingGalleryStatus == 1) {
                globalCtx->shootingGalleryStatus = -10;
            }

            func_8083264C(this, 150, 10, 150, 0);
        } else {
            func_8083264C(this, 255, 20, 150, 0);
        }

        this->unk_A73 = 4;
        this->heldActor->parent = NULL;
        this->actor.child = NULL;
        this->heldActor = NULL;

        return 1;
    }

    return 0;
}

u16 D_808543DC[] = { NA_SE_IT_BOW_FLICK, NA_SE_IT_SLING_FLICK };

s32 func_808351D4(Player* this, GlobalContext* globalCtx) {
    s32 sp2C;

    if (!Player_HoldsHookshot(this)) {
        sp2C = 0;
    } else {
        sp2C = 1;
    }

    Math_ScaledStepToS(&this->unk_6C0, 1200, 400);
    this->unk_6AE |= 0x100;

    if ((this->unk_836 == 0) && (func_80833350(this) == 0) && (this->skelAnime.animation == &gPlayerAnim_0026E8)) {
        LinkAnimation_PlayOnce(globalCtx, &this->skelAnime2, D_808543CC[sp2C]);
        this->unk_836 = -1;
    } else if (LinkAnimation_Update(globalCtx, &this->skelAnime2)) {
        LinkAnimation_PlayLoop(globalCtx, &this->skelAnime2, D_808543D4[sp2C]);
        this->unk_836 = 1;
    } else if (this->unk_836 == 1) {
        this->unk_836 = 2;
    }

    if (this->unk_834 > 10) {
        this->unk_834--;
    }

    func_80834EB8(this, globalCtx);

    if ((this->unk_836 > 0) && ((this->unk_860 < 0) || (!D_80853618 && !func_80834E7C(globalCtx)))) {
        func_80833638(this, func_808353D8);
        if (this->unk_860 >= 0) {
            if (sp2C == 0) {
                if (!func_808350A4(globalCtx, this)) {
                    func_8002F7DC(&this->actor, D_808543DC[ABS(this->unk_860) - 1]);
                }
            } else if (this->actor.bgCheckFlags & 1) {
                func_808350A4(globalCtx, this);
            }
        }
        this->unk_834 = 10;
        func_80832210(this);
    } else {
        this->stateFlags1 |= 0x200;
    }

    return 1;
}

s32 func_808353D8(Player* this, GlobalContext* globalCtx) {
    LinkAnimation_Update(globalCtx, &this->skelAnime2);

    if (Player_HoldsHookshot(this) && !func_80834FBC(this)) {
        return 1;
    }

    if (!func_80834758(globalCtx, this) &&
        (D_80853614 || ((this->unk_860 < 0) && D_80853618) || func_80834E44(globalCtx))) {
        this->unk_860 = ABS(this->unk_860);

        if (func_8083442C(this, globalCtx)) {
            if (Player_HoldsHookshot(this)) {
                this->unk_836 = 1;
            } else {
                LinkAnimation_PlayOnce(globalCtx, &this->skelAnime2, &gPlayerAnim_0026B8);
            }
        }
    } else {
        if (this->unk_834 != 0) {
            this->unk_834--;
        }

        if (func_80833BCC(this) || (this->unk_6AD != 0) || (this->stateFlags1 & 0x100000)) {
            if (this->unk_834 == 0) {
                this->unk_834++;
            }
            return 1;
        }

        if (Player_HoldsHookshot(this)) {
            func_80833638(this, func_8083501C);
        } else {
            func_80833638(this, func_80835588);
            LinkAnimation_PlayOnce(globalCtx, &this->skelAnime2, &gPlayerAnim_0026B0);
        }

        this->unk_834 = 0;
    }

    return 1;
}

s32 func_80835588(Player* this, GlobalContext* globalCtx) {
    if (!(this->actor.bgCheckFlags & 1) || LinkAnimation_Update(globalCtx, &this->skelAnime2)) {
        func_80833638(this, func_8083501C);
    }

    return 1;
}

void func_808355DC(Player* this) {
    this->stateFlags1 |= 0x20000;

    if (!(this->skelAnime.moveFlags & 0x80) && (this->actor.bgCheckFlags & 0x200) && (D_80853608 < 0x2000)) {
        this->currentYaw = this->actor.shape.rot.y = this->actor.wallYaw + 0x8000;
    }

    this->targetYaw = this->actor.shape.rot.y;
}

s32 func_80835644(GlobalContext* globalCtx, Player* this, Actor* arg2) {
    if (arg2 == NULL) {
        func_80832564(globalCtx, this);
        func_80839F90(this, globalCtx);
        return 1;
    }

    return 0;
}

void func_80835688(Player* this, GlobalContext* globalCtx) {
    if (!func_80835644(globalCtx, this, this->heldActor)) {
        func_80833638(this, func_808356E8);
        LinkAnimation_PlayLoop(globalCtx, &this->skelAnime2, &gPlayerAnim_002E10);
    }
}

s32 func_808356E8(Player* this, GlobalContext* globalCtx) {
    Actor* heldActor = this->heldActor;

    if (heldActor == NULL) {
        func_80834644(globalCtx, this);
    }

    if (func_80834758(globalCtx, this)) {
        return 1;
    }

    if (this->stateFlags1 & 0x800) {
        if (LinkAnimation_Update(globalCtx, &this->skelAnime2)) {
            LinkAnimation_PlayLoop(globalCtx, &this->skelAnime2, &gPlayerAnim_002E10);
        }

        if ((heldActor->id == ACTOR_EN_NIW) && (this->actor.velocity.y <= 0.0f)) {
            this->actor.minVelocityY = -2.0f;
            this->actor.gravity = -0.5f;
            this->fallStartHeight = this->actor.world.pos.y;
        }

        return 1;
    }

    return func_8083485C(this, globalCtx);
}

void func_808357E8(Player* this, Gfx** dLists) {
    this->leftHandDLists = &dLists[gSaveContext.linkAge];
}

s32 func_80835800(Player* this, GlobalContext* globalCtx) {
    if (func_80834758(globalCtx, this)) {
        return 1;
    }

    if (this->stateFlags1 & 0x2000000) {
        func_80833638(this, func_80835B60);
    } else if (func_80834F2C(this, globalCtx)) {
        return 1;
    }

    return 0;
}

s32 func_80835884(Player* this, GlobalContext* globalCtx) {
    if (LinkAnimation_Update(globalCtx, &this->skelAnime2)) {
        func_80833638(this, func_808358F0);
        LinkAnimation_PlayLoop(globalCtx, &this->skelAnime2, &gPlayerAnim_002638);
    }

    func_80834EB8(this, globalCtx);

    return 1;
}

s32 func_808358F0(Player* this, GlobalContext* globalCtx) {
    LinkAnimationHeader* animSeg = this->skelAnime.animation;

    if ((func_808334E4(this) == animSeg) || (func_80833528(this) == animSeg) || (func_808335B0(this) == animSeg) ||
        (func_808335F4(this) == animSeg)) {
        AnimationContext_SetCopyAll(globalCtx, this->skelAnime.limbCount, this->skelAnime2.jointTable,
                                    this->skelAnime.jointTable);
    } else {
        LinkAnimation_Update(globalCtx, &this->skelAnime2);
    }

    func_80834EB8(this, globalCtx);

    if (!D_80853618) {
        func_80833638(this, func_808359FC);
        LinkAnimation_PlayOnce(globalCtx, &this->skelAnime2,
                               (this->unk_870 < 0.5f) ? &gPlayerAnim_002608 : &gPlayerAnim_002600);
    }

    return 1;
}

s32 func_808359FC(Player* this, GlobalContext* globalCtx) {
    if (LinkAnimation_Update(globalCtx, &this->skelAnime2)) {
        func_80833638(this, func_80835B60);
        this->unk_834 = 0;
    } else if (LinkAnimation_OnFrame(&this->skelAnime2, 6.0f)) {
        f32 posX = (Math_SinS(this->actor.shape.rot.y) * 10.0f) + this->actor.world.pos.x;
        f32 posZ = (Math_CosS(this->actor.shape.rot.y) * 10.0f) + this->actor.world.pos.z;
        s32 yaw = (this->unk_664 != NULL) ? this->actor.shape.rot.y + 14000 : this->actor.shape.rot.y;
        EnBoom* boomerang =
            (EnBoom*)Actor_Spawn(&globalCtx->actorCtx, globalCtx, ACTOR_EN_BOOM, posX, this->actor.world.pos.y + 30.0f,
                                 posZ, this->actor.focus.rot.x, yaw, 0, 0);

        this->boomerangActor = &boomerang->actor;
        if (boomerang != NULL) {
            boomerang->moveTo = this->unk_664;
            boomerang->returnTimer = 20;
            this->stateFlags1 |= 0x2000000;
            if (!func_8008E9C4(this)) {
                func_808355DC(this);
            }
            this->unk_A73 = 4;
            func_8002F7DC(&this->actor, NA_SE_IT_BOOMERANG_THROW);
            func_80832698(this, NA_SE_VO_LI_SWORD_N);
        }
    }

    return 1;
}

s32 func_80835B60(Player* this, GlobalContext* globalCtx) {
    if (func_80834758(globalCtx, this)) {
        return 1;
    }

    if (!(this->stateFlags1 & 0x2000000)) {
        func_80833638(this, func_80835C08);
        LinkAnimation_PlayOnce(globalCtx, &this->skelAnime2, &gPlayerAnim_0025F8);
        func_808357E8(this, D_80125EF8);
        func_8002F7DC(&this->actor, NA_SE_PL_CATCH_BOOMERANG);
        func_80832698(this, NA_SE_VO_LI_SWORD_N);
        return 1;
    }

    return 0;
}

s32 func_80835C08(Player* this, GlobalContext* globalCtx) {
    if (!func_80835800(this, globalCtx) && LinkAnimation_Update(globalCtx, &this->skelAnime2)) {
        func_80833638(this, func_80835800);
    }

    return 1;
}

s32 func_80835C58(GlobalContext* globalCtx, Player* this, PlayerFunc674 func, s32 flags) {
    if (func == this->func_674) {
        return 0;
    }

    if (func_8084E3C4 == this->func_674) {
        func_800ED858(0);
        this->stateFlags2 &= ~0x3000000;
    } else if (func_808507F4 == this->func_674) {
        func_80832340(globalCtx, this);
    }

    this->func_674 = func;

    if ((this->itemActionParam != this->heldItemActionParam) && (!(flags & 1) || !(this->stateFlags1 & 0x400000))) {
        func_8008EC70(this);
    }

    if (!(flags & 1) && (!(this->stateFlags1 & 0x800))) {
        func_80834644(globalCtx, this);
        this->stateFlags1 &= ~0x400000;
    }

    func_80832DBC(this);
    this->stateFlags1 &= ~0xB4000044;
    this->stateFlags2 &= ~0x18080000;
    this->stateFlags3 &= ~0x8A;
    this->unk_84F = 0;
    this->unk_850 = 0;
    this->unk_6AC = 0;
    func_808326F0(this);

    return 1;
}

void func_80835DAC(GlobalContext* globalCtx, Player* this, PlayerFunc674 func, s32 flags) {
    s32 temp;

    temp = this->skelAnime.moveFlags;
    this->skelAnime.moveFlags = 0;
    func_80835C58(globalCtx, this, func, flags);
    this->skelAnime.moveFlags = temp;
}

void func_80835DE4(GlobalContext* globalCtx, Player* this, PlayerFunc674 func, s32 flags) {
    s32 temp;

    if (this->itemActionParam >= 0) {
        temp = this->itemActionParam;
        this->itemActionParam = this->heldItemActionParam;
        func_80835C58(globalCtx, this, func, flags);
        this->itemActionParam = temp;
        Player_SetModels(this, Player_ActionToModelGroup(this, this->itemActionParam));
    }
}

void func_80835E44(GlobalContext* globalCtx, s16 camSetting) {
    if (!func_800C0CB8(globalCtx)) {
        if (camSetting == CAM_SET_SCENE1) {
            Interface_ChangeAlpha(2);
        }
    } else {
        Camera_ChangeSetting(Gameplay_GetCamera(globalCtx, 0), camSetting);
    }
}

void func_80835EA4(GlobalContext* globalCtx, s32 arg1) {
    func_80835E44(globalCtx, CAM_SET_ITEM2);
    Camera_SetCameraData(Gameplay_GetCamera(globalCtx, 0), 4, 0, 0, arg1, 0, 0);
}

void func_80835EFC(Player* this) {
    if (Player_HoldsHookshot(this)) {
        Actor* heldActor = this->heldActor;

        if (heldActor != NULL) {
            Actor_Kill(heldActor);
            this->actor.child = NULL;
            this->heldActor = NULL;
        }
    }
}

void func_80835F44(GlobalContext* globalCtx, Player* this, s32 item) {
    s8 actionParam;
    s32 temp;
    s32 nextType;

    actionParam = Player_ItemToActionParam(item);

    if (((this->heldItemActionParam == this->itemActionParam) &&
         (!(this->stateFlags1 & 0x400000) || (Player_ActionToSword(actionParam) != 0) ||
          (actionParam == PLAYER_AP_NONE))) ||
        ((this->itemActionParam < 0) &&
         ((Player_ActionToSword(actionParam) != 0) || (actionParam == PLAYER_AP_NONE)))) {

        if ((actionParam == PLAYER_AP_NONE) || !(this->stateFlags1 & 0x8000000) ||
            ((this->actor.bgCheckFlags & 1) &&
             ((actionParam == PLAYER_AP_HOOKSHOT) || (actionParam == PLAYER_AP_LONGSHOT)))) {

            if ((globalCtx->bombchuBowlingStatus == 0) &&
                (((actionParam == PLAYER_AP_STICK) && (AMMO(ITEM_STICK) == 0)) ||
                 ((actionParam == PLAYER_AP_BEAN) && (AMMO(ITEM_BEAN) == 0)) ||
                 (temp = Player_ActionToExplosive(this, actionParam),
                  ((temp >= 0) && ((AMMO(sExplosiveInfos[temp].itemId) == 0) ||
                                   (globalCtx->actorCtx.actorLists[ACTORCAT_EXPLOSIVE].length >= 3)))))) {
                func_80078884(NA_SE_SY_ERROR);
                return;
            }

            if (actionParam == PLAYER_AP_LENS) {
                if (func_80087708(globalCtx, 0, 3)) {
                    if (globalCtx->actorCtx.unk_03 != 0) {
                        func_800304B0(globalCtx);
                    } else {
                        globalCtx->actorCtx.unk_03 = 1;
                    }
                    func_80078884((globalCtx->actorCtx.unk_03 != 0) ? NA_SE_SY_GLASSMODE_ON : NA_SE_SY_GLASSMODE_OFF);
                } else {
                    func_80078884(NA_SE_SY_ERROR);
                }
                return;
            }

            if (actionParam == PLAYER_AP_NUT) {
                if (AMMO(ITEM_NUT) != 0) {
                    func_8083C61C(globalCtx, this);
                } else {
                    func_80078884(NA_SE_SY_ERROR);
                }
                return;
            }

            temp = Player_ActionToMagicSpell(this, actionParam);
            if (temp >= 0) {
                if (((actionParam == PLAYER_AP_FARORES_WIND) && (gSaveContext.respawn[RESPAWN_MODE_TOP].data > 0)) ||
                    ((gSaveContext.unk_13F4 != 0) && (gSaveContext.unk_13F0 == 0) &&
                     (gSaveContext.magic >= sMagicSpellCosts[temp]))) {
                    this->itemActionParam = actionParam;
                    this->unk_6AD = 4;
                } else {
                    func_80078884(NA_SE_SY_ERROR);
                }
                return;
            }

            if (actionParam >= PLAYER_AP_MASK_KEATON) {
                if (this->currentMask != PLAYER_MASK_NONE) {
                    this->currentMask = PLAYER_MASK_NONE;
                } else {
                    this->currentMask = actionParam - PLAYER_AP_MASK_KEATON + 1;
                }
                func_808328EC(this, NA_SE_PL_CHANGE_ARMS);
                return;
            }

            if (((actionParam >= PLAYER_AP_OCARINA_FAIRY) && (actionParam <= PLAYER_AP_OCARINA_TIME)) ||
                (actionParam >= PLAYER_AP_BOTTLE_FISH)) {
                if (!func_8008E9C4(this) ||
                    ((actionParam >= PLAYER_AP_BOTTLE_POTION_RED) && (actionParam <= PLAYER_AP_BOTTLE_FAIRY))) {
                    func_8002D53C(globalCtx, &globalCtx->actorCtx.titleCtx);
                    this->unk_6AD = 4;
                    this->itemActionParam = actionParam;
                }
                return;
            }

            if ((actionParam != this->heldItemActionParam) ||
                ((this->heldActor == 0) && (Player_ActionToExplosive(this, actionParam) >= 0))) {
                this->nextModelGroup = Player_ActionToModelGroup(this, actionParam);
                nextType = gPlayerModelTypes[this->nextModelGroup][0];
                if ((this->heldItemActionParam >= 0) && (Player_ActionToMagicSpell(this, actionParam) < 0) &&
                    (item != this->heldItemId) && (D_80854164[gPlayerModelTypes[this->modelGroup][0]][nextType] != 0)) {
                    this->heldItemId = item;
                    this->stateFlags1 |= 0x100;
                } else {
                    func_80835EFC(this);
                    func_808323B4(globalCtx, this);
                    func_80833664(globalCtx, this, actionParam);
                }
                return;
            }

            D_80853614 = D_80853618 = true;
        }
    }
}

void func_80836448(GlobalContext* globalCtx, Player* this, LinkAnimationHeader* anim) {
    s32 cond = func_808332B8(this);

    func_80832564(globalCtx, this);

    func_80835C58(globalCtx, this, cond ? func_8084E368 : func_80843CEC, 0);

    this->stateFlags1 |= 0x80;

    func_80832264(globalCtx, this, anim);
    if (anim == &gPlayerAnim_002878) {
        this->skelAnime.endFrame = 84.0f;
    }

    func_80832224(this);
    func_80832698(this, NA_SE_VO_LI_DOWN);

    if (this->actor.category == ACTORCAT_PLAYER) {
        func_800F47BC();

        if (Inventory_ConsumeFairy(globalCtx)) {
            globalCtx->gameOverCtx.state = GAMEOVER_REVIVE_START;
            this->unk_84F = 1;
        } else {
            globalCtx->gameOverCtx.state = GAMEOVER_DEATH_START;
            func_800F6AB0(0);
            func_800F5C64(0x20);
            gSaveContext.seqIndex = 0xFF;
            gSaveContext.nightSeqIndex = 0xFF;
        }

        OnePointCutscene_Init(globalCtx, 9806, cond ? 120 : 60, &this->actor, MAIN_CAM);
        ShrinkWindow_SetVal(0x20);
    }
}

s32 func_808365C8(Player* this) {
    return (!(func_808458D0 == this->func_674) ||
            ((this->stateFlags1 & 0x100) &&
             ((this->heldItemId == ITEM_LAST_USED) || (this->heldItemId == ITEM_NONE)))) &&
           (!(func_80834A2C == this->func_82C) ||
            (Player_ItemToActionParam(this->heldItemId) == this->heldItemActionParam));
}

s32 func_80836670(Player* this, GlobalContext* globalCtx) {
    if (!(this->stateFlags1 & 0x800000) && (this->actor.parent != NULL) && Player_HoldsHookshot(this)) {
        func_80835C58(globalCtx, this, func_80850AEC, 1);
        this->stateFlags3 |= 0x80;
        func_80832264(globalCtx, this, &gPlayerAnim_002C90);
        func_80832F54(globalCtx, this, 0x9B);
        func_80832224(this);
        this->currentYaw = this->actor.shape.rot.y;
        this->actor.bgCheckFlags &= ~1;
        this->hoverBootsTimer = 0;
        this->unk_6AE |= 0x43;
        func_80832698(this, NA_SE_VO_LI_LASH);
        return 1;
    }

    if (func_808365C8(this)) {
        func_80834298(this, globalCtx);
        if (func_8084E604 == this->func_674) {
            return 1;
        }
    }

    if (!this->func_82C(this, globalCtx)) {
        return 0;
    }

    if (this->unk_830 != 0.0f) {
        if ((func_80833350(this) == 0) || (this->linearVelocity != 0.0f)) {
            AnimationContext_SetCopyFalse(globalCtx, this->skelAnime.limbCount, this->skelAnime2.jointTable,
                                          this->skelAnime.jointTable, D_80853410);
        }
        Math_StepToF(&this->unk_830, 0.0f, 0.25f);
        AnimationContext_SetInterp(globalCtx, this->skelAnime.limbCount, this->skelAnime.jointTable,
                                   this->skelAnime2.jointTable, 1.0f - this->unk_830);
    } else if ((func_80833350(this) == 0) || (this->linearVelocity != 0.0f)) {
        AnimationContext_SetCopyTrue(globalCtx, this->skelAnime.limbCount, this->skelAnime.jointTable,
                                     this->skelAnime2.jointTable, D_80853410);
    } else {
        AnimationContext_SetCopyAll(globalCtx, this->skelAnime.limbCount, this->skelAnime.jointTable,
                                    this->skelAnime2.jointTable);
    }

    return 1;
}

s32 func_80836898(GlobalContext* globalCtx, Player* this, PlayerFuncA74 func) {
    this->func_A74 = func;
    func_80835C58(globalCtx, this, func_808458D0, 0);
    this->stateFlags2 |= 0x40;
    return func_80832528(globalCtx, this);
}

void func_808368EC(Player* this, GlobalContext* globalCtx) {
    s16 previousYaw = this->actor.shape.rot.y;

    if (!(this->stateFlags2 & 0x60)) {
        if ((this->unk_664 != NULL) &&
            ((globalCtx->actorCtx.targetCtx.unk_4B != 0) || (this->actor.category != ACTORCAT_PLAYER))) {
            Math_ScaledStepToS(&this->actor.shape.rot.y,
                               Math_Vec3f_Yaw(&this->actor.world.pos, &this->unk_664->focus.pos), 4000);
        } else if ((this->stateFlags1 & 0x20000) && !(this->stateFlags2 & 0x60)) {
            Math_ScaledStepToS(&this->actor.shape.rot.y, this->targetYaw, 4000);
        }
    } else if (!(this->stateFlags2 & 0x40)) {
        Math_ScaledStepToS(&this->actor.shape.rot.y, this->currentYaw, 2000);
    }

    this->unk_87C = this->actor.shape.rot.y - previousYaw;
}

s32 func_808369C8(s16* pValue, s16 arg1, s16 arg2, s16 arg3, s16 arg4, s16 arg5) {
    s16 temp1;
    s16 temp2;
    s16 temp3;

    temp1 = temp2 = arg4 - *pValue;
    temp2 = CLAMP(temp2, -arg5, arg5);
    *pValue += (s16)(temp1 - temp2);

    Math_ScaledStepToS(pValue, arg1, arg2);

    temp3 = *pValue;
    if (*pValue < -arg3) {
        *pValue = -arg3;
    } else if (*pValue > arg3) {
        *pValue = arg3;
    }
    return temp3 - *pValue;
}

s32 func_80836AB8(Player* this, s32 arg1) {
    s16 sp36;
    s16 var;

    var = this->actor.shape.rot.y;
    if (arg1 != 0) {
        var = this->actor.focus.rot.y;
        this->unk_6BC = this->actor.focus.rot.x;
        this->unk_6AE |= 0x41;
    } else {
        func_808369C8(&this->unk_6BC,
                      func_808369C8(&this->unk_6B6, this->actor.focus.rot.x, 600, 10000, this->actor.focus.rot.x, 0),
                      200, 4000, this->unk_6B6, 10000);
        sp36 = this->actor.focus.rot.y - var;
        func_808369C8(&sp36, 0, 200, 24000, this->unk_6BE, 8000);
        var = this->actor.focus.rot.y - sp36;
        func_808369C8(&this->unk_6B8, sp36 - this->unk_6BE, 200, 8000, sp36, 8000);
        func_808369C8(&this->unk_6BE, sp36, 200, 8000, this->unk_6B8, 8000);
        this->unk_6AE |= 0xD9;
    }

    return var;
}

void func_80836BEC(Player* this, GlobalContext* globalCtx) {
    s32 sp1C = 0;
    s32 zTrigPressed = CHECK_BTN_ALL(sControlInput->cur.button, BTN_Z);
    Actor* actorToTarget;
    s32 pad;
    s32 holdTarget;
    s32 cond;

    if (!zTrigPressed) {
        this->stateFlags1 &= ~0x40000000;
    }

    if ((globalCtx->csCtx.state != CS_STATE_IDLE) || (this->csMode != 0) || (this->stateFlags1 & 0x20000080) ||
        (this->stateFlags3 & 0x80)) {
        this->unk_66C = 0;
    } else if (zTrigPressed || (this->stateFlags2 & 0x2000) || (this->unk_684 != NULL)) {
        if (this->unk_66C <= 5) {
            this->unk_66C = 5;
        } else {
            this->unk_66C--;
        }
    } else if (this->stateFlags1 & 0x20000) {
        this->unk_66C = 0;
    } else if (this->unk_66C != 0) {
        this->unk_66C--;
    }

    if (this->unk_66C >= 6) {
        sp1C = 1;
    }

    cond = func_8083224C(globalCtx);
    if (cond || (this->unk_66C != 0) || (this->stateFlags1 & 0x2001000)) {
        if (!cond) {
            if (!(this->stateFlags1 & 0x2000000) &&
                ((this->heldItemActionParam != PLAYER_AP_FISHING_POLE) || (this->unk_860 == 0)) &&
                CHECK_BTN_ALL(sControlInput->press.button, BTN_Z)) {

                if (this->actor.category == ACTORCAT_PLAYER) {
                    actorToTarget = globalCtx->actorCtx.targetCtx.arrowPointedActor;
                } else {
                    actorToTarget = &PLAYER->actor;
                }

                holdTarget = (gSaveContext.zTargetSetting != 0) || (this->actor.category != ACTORCAT_PLAYER);
                this->stateFlags1 |= 0x8000;

                if ((actorToTarget != NULL) && !(actorToTarget->flags & 0x8000000)) {
                    if ((actorToTarget == this->unk_664) && (this->actor.category == ACTORCAT_PLAYER)) {
                        actorToTarget = globalCtx->actorCtx.targetCtx.unk_94;
                    }

                    if (actorToTarget != this->unk_664) {
                        if (!holdTarget) {
                            this->stateFlags2 |= 0x2000;
                        }
                        this->unk_664 = actorToTarget;
                        this->unk_66C = 15;
                        this->stateFlags2 &= ~0x200002;
                    } else {
                        if (!holdTarget) {
                            func_8008EDF0(this);
                        }
                    }

                    this->stateFlags1 &= ~0x40000000;
                } else {
                    if (!(this->stateFlags1 & 0x40020000)) {
                        func_808355DC(this);
                    }
                }
            }

            if (this->unk_664 != NULL) {
                if ((this->actor.category == ACTORCAT_PLAYER) && (this->unk_664 != this->unk_684) &&
                    func_8002F0C8(this->unk_664, this, sp1C)) {
                    func_8008EDF0(this);
                    this->stateFlags1 |= 0x40000000;
                } else if (this->unk_664 != NULL) {
                    this->unk_664->targetPriority = 40;
                }
            } else if (this->unk_684 != NULL) {
                this->unk_664 = this->unk_684;
            }
        }

        if (this->unk_664 != NULL) {
            this->stateFlags1 &= ~0x30000;
            if ((this->stateFlags1 & 0x800) || ((this->unk_664->flags & 5) != 5)) {
                this->stateFlags1 |= 0x10000;
            }
        } else {
            if (this->stateFlags1 & 0x20000) {
                this->stateFlags2 &= ~0x2000;
            } else {
                func_8008EE08(this);
            }
        }
    } else {
        func_8008EE08(this);
    }
}

s32 func_80836FAC(GlobalContext* globalCtx, Player* this, f32* arg2, s16* arg3, f32 arg4) {
    f32 temp_f2;
    f32 temp_f0;
    f32 temp_f14;
    f32 temp_f12;

    if ((this->unk_6AD != 0) || (globalCtx->sceneLoadFlag == 0x14) || (this->stateFlags1 & 1)) {
        *arg2 = 0.0f;
        *arg3 = this->actor.shape.rot.y;
    } else {
        *arg2 = D_808535D4;
        *arg3 = D_808535D8;

        if (arg4 != 0.0f) {
            *arg2 -= 20.0f;
            if (*arg2 < 0.0f) {
                *arg2 = 0.0f;
            } else {
                temp_f2 = 1.0f - Math_CosS(*arg2 * 450.0f);
                *arg2 = ((temp_f2 * temp_f2) * 30.0f) + 7.0f;
            }
        } else {
            *arg2 *= 0.8f;
        }

        if (D_808535D4 != 0.0f) {
            temp_f0 = Math_SinS(this->unk_898);
            temp_f12 = this->unk_880;
            temp_f14 = CLAMP(temp_f0, 0.0f, 0.6f);

            if (this->unk_6C4 != 0.0f) {
                temp_f12 = temp_f12 - (this->unk_6C4 * 0.008f);
                if (temp_f12 < 2.0f) {
                    temp_f12 = 2.0f;
                }
            }

            *arg2 = (*arg2 * 0.14f) - (8.0f * temp_f14 * temp_f14);
            *arg2 = CLAMP(*arg2, 0.0f, temp_f12);

            return 1;
        }
    }

    return 0;
}

s32 func_8083721C(Player* this) {
    return Math_StepToF(&this->linearVelocity, 0.0f, REG(43) / 100.0f);
}

s32 func_80837268(Player* this, f32* arg1, s16* arg2, f32 arg3, GlobalContext* globalCtx) {
    if (!func_80836FAC(globalCtx, this, arg1, arg2, arg3)) {
        *arg2 = this->actor.shape.rot.y;

        if (this->unk_664 != NULL) {
            if ((globalCtx->actorCtx.targetCtx.unk_4B != 0) && !(this->stateFlags2 & 0x40)) {
                *arg2 = Math_Vec3f_Yaw(&this->actor.world.pos, &this->unk_664->focus.pos);
                return 0;
            }
        } else if (func_80833B2C(this)) {
            *arg2 = this->targetYaw;
        }

        return 0;
    } else {
        *arg2 += Camera_GetInputDirYaw(ACTIVE_CAM);
        return 1;
    }
}

s8 D_808543E0[] = { 13, 2, 4, 9, 10, 11, 8, -7 };
s8 D_808543E8[] = { 13, 1, 2, 5, 3, 4, 9, 10, 11, 7, 8, -6 };
s8 D_808543F4[] = { 13, 1, 2, 3, 4, 9, 10, 11, 8, 7, -6 };
s8 D_80854400[] = { 13, 2, 4, 9, 10, 11, 8, -7 };
s8 D_80854408[] = { 13, 2, 4, 9, 10, 11, 12, 8, -7 };
s8 D_80854414[] = { -7 };
s8 D_80854418[] = { 0, 11, 1, 2, 3, 5, 4, 9, 8, 7, -6 };
s8 D_80854424[] = { 0, 11, 1, 2, 3, 12, 5, 4, 9, 8, 7, -6 };
s8 D_80854430[] = { 13, 1, 2, 3, 12, 5, 4, 9, 10, 11, 8, 7, -6 };
s8 D_80854440[] = { 10, 8, -7 };
s8 D_80854444[] = { 0, 12, 5, -4 };

s32 (*D_80854448[])(Player* this, GlobalContext* globalCtx) = {
    func_8083B998, func_80839800, func_8083E5A8, func_8083E0FC, func_8083B644, func_8083F7BC, func_8083C1DC,
    func_80850224, func_8083C544, func_8083EB44, func_8083BDBC, func_8083C2B0, func_80838A14, func_8083B040,
};

s32 func_80837348(GlobalContext* globalCtx, Player* this, s8* arg2, s32 arg3) {
    s32 i;

    if (!(this->stateFlags1 & 0x20000081)) {
        if (arg3 != 0) {
            D_808535E0 = func_80836670(this, globalCtx);
            if (func_8084E604 == this->func_674) {
                return 1;
            }
        }

        if (func_8008F128(this)) {
            this->unk_6AE |= 0x41;
            return 1;
        }

        if (!(this->stateFlags1 & 0x100) && (func_80834A2C != this->func_82C)) {
            while (*arg2 >= 0) {
                if (D_80854448[*arg2](this, globalCtx)) {
                    return 1;
                }
                arg2++;
            }

            if (D_80854448[-(*arg2)](this, globalCtx)) {
                return 1;
            }
        }
    }

    return 0;
}

s32 func_808374A0(GlobalContext* globalCtx, Player* this, SkelAnime* skelAnime, f32 arg3) {
    f32 sp24;
    s16 sp22;

    if ((skelAnime->endFrame - arg3) <= skelAnime->curFrame) {
        if (func_80837348(globalCtx, this, D_80854418, 1)) {
            return 0;
        }

        if (func_80837268(this, &sp24, &sp22, 0.018f, globalCtx)) {
            return 1;
        }
    }

    return -1;
}

void func_80837530(GlobalContext* globalCtx, Player* this, s32 arg2) {
    if (arg2 != 0) {
        this->unk_858 = 0.0f;
    } else {
        this->unk_858 = 0.5f;
    }

    this->stateFlags1 |= 0x1000;

    if (this->actor.category == ACTORCAT_PLAYER) {
        Actor_Spawn(&globalCtx->actorCtx, globalCtx, ACTOR_EN_M_THUNDER, this->bodyPartsPos[0].x,
                    this->bodyPartsPos[0].y, this->bodyPartsPos[0].z, 0, 0, 0, Player_GetSwordHeld(this) | arg2);
    }
}

s32 func_808375D8(Player* this) {
    s8 sp3C[4];
    s8* iter;
    s8* iter2;
    s8 temp1;
    s8 temp2;
    s32 i;

    if ((this->heldItemActionParam == PLAYER_AP_STICK) || Player_HoldsBrokenKnife(this)) {
        return 0;
    }

    iter = &this->unk_847[0];
    iter2 = &sp3C[0];
    for (i = 0; i < 4; i++, iter++, iter2++) {
        if ((*iter2 = *iter) < 0) {
            return 0;
        }
        *iter2 *= 2;
    }

    temp1 = sp3C[0] - sp3C[1];
    if (ABS(temp1) < 10) {
        return 0;
    }

    iter2 = &sp3C[1];
    for (i = 1; i < 3; i++, iter2++) {
        temp2 = *iter2 - *(iter2 + 1);
        if ((ABS(temp2) < 10) || (temp2 * temp1 < 0)) {
            return 0;
        }
    }

    return 1;
}

void func_80837704(GlobalContext* globalCtx, Player* this) {
    LinkAnimationHeader* anim;

    if ((this->swordAnimation >= 4) && (this->swordAnimation < 8)) {
        anim = D_80854358[Player_HoldsTwoHandedWeapon(this)];
    } else {
        anim = D_80854350[Player_HoldsTwoHandedWeapon(this)];
    }

    func_80832318(this);
    LinkAnimation_Change(globalCtx, &this->skelAnime, anim, 1.0f, 8.0f, Animation_GetLastFrame(anim), ANIMMODE_ONCE,
                         -9.0f);
    func_80837530(globalCtx, this, 0x200);
}

void func_808377DC(GlobalContext* globalCtx, Player* this) {
    func_80835C58(globalCtx, this, func_80844E68, 1);
    func_80837704(globalCtx, this);
}

s8 D_80854480[] = { 12, 4, 4, 8 };
s8 D_80854484[] = { 22, 23, 22, 23 };

s32 func_80837818(Player* this) {
    s32 sp1C = this->unk_84B[this->unk_846];
    s32 sp18;

    if (this->heldItemActionParam == PLAYER_AP_HAMMER) {
        if (sp1C < 0) {
            sp1C = 0;
        }
        sp18 = D_80854484[sp1C];
        this->unk_845 = 0;
    } else {
        if (func_808375D8(this)) {
            sp18 = 24;
        } else {
            if (sp1C < 0) {
                if (func_80833BCC(this)) {
                    sp18 = 0;
                } else {
                    sp18 = 4;
                }
            } else {
                sp18 = D_80854480[sp1C];
                if (sp18 == 12) {
                    this->stateFlags2 |= 0x40000000;
                    if (!func_80833BCC(this)) {
                        sp18 = 0;
                    }
                }
            }
            if (this->heldItemActionParam == PLAYER_AP_STICK) {
                sp18 = 0;
            }
        }
        if (Player_HoldsTwoHandedWeapon(this)) {
            sp18++;
        }
    }

    return sp18;
}

void func_80837918(Player* this, s32 quadIndex, u32 flags) {
    this->swordQuads[quadIndex].info.toucher.dmgFlags = flags;

    if (flags == 2) {
        this->swordQuads[quadIndex].info.toucherFlags = TOUCH_ON | TOUCH_NEAREST | TOUCH_SFX_WOOD;
    } else {
        this->swordQuads[quadIndex].info.toucherFlags = TOUCH_ON | TOUCH_NEAREST;
    }
}

u32 D_80854488[][2] = {
    { 0x00000200, 0x08000000 }, { 0x00000100, 0x02000000 }, { 0x00000400, 0x04000000 },
    { 0x00000002, 0x08000000 }, { 0x00000040, 0x40000000 },
};

void func_80837948(GlobalContext* globalCtx, Player* this, s32 arg2) {
    s32 pad;
    u32 flags;
    s32 temp;

    func_80835C58(globalCtx, this, func_808502D0, 0);
    this->unk_844 = 8;
    if ((arg2 < 18) || (arg2 >= 20)) {
        func_80832318(this);
    }

    if ((arg2 != this->swordAnimation) || !(this->unk_845 < 3)) {
        this->unk_845 = 0;
    }

    this->unk_845++;
    if (this->unk_845 >= 3) {
        arg2 += 2;
    }

    this->swordAnimation = arg2;

    func_808322D0(globalCtx, this, D_80854190[arg2].unk_00);
    if ((arg2 != 16) && (arg2 != 17)) {
        func_80832F54(globalCtx, this, 0x209);
    }

    this->currentYaw = this->actor.shape.rot.y;

    if (Player_HoldsBrokenKnife(this)) {
        temp = 1;
    } else {
        temp = Player_GetSwordHeld(this) - 1;
    }

    if ((arg2 >= 16) && (arg2 < 20)) {
        flags = D_80854488[temp][1];
    } else {
        flags = D_80854488[temp][0];
    }

    func_80837918(this, 0, flags);
    func_80837918(this, 1, flags);
}

void func_80837AE0(Player* this, s32 timer) {
    if (this->invincibilityTimer >= 0) {
        this->invincibilityTimer = timer;
        this->unk_88F = 0;
    }
}

void func_80837AFC(Player* this, s32 timer) {
    if (this->invincibilityTimer > timer) {
        this->invincibilityTimer = timer;
    }
    this->unk_88F = 0;
}

s32 func_80837B18(GlobalContext* globalCtx, Player* this, s32 damage) {
    if ((this->invincibilityTimer != 0) || (this->actor.category != ACTORCAT_PLAYER)) {
        return 1;
    }

    return Health_ChangeBy(globalCtx, damage);
}

void func_80837B60(Player* this) {
    this->skelAnime.prevTransl = this->skelAnime.jointTable[0];
    func_80832E48(this, 3);
}

void func_80837B9C(Player* this, GlobalContext* globalCtx) {
    func_80835C58(globalCtx, this, func_8084411C, 0);
    func_80832284(globalCtx, this, &gPlayerAnim_003040);
    this->unk_850 = 1;
    if (this->unk_6AD != 3) {
        this->unk_6AD = 0;
    }
}

LinkAnimationHeader* D_808544B0[] = {
    &gPlayerAnim_002F80, &gPlayerAnim_002F78, &gPlayerAnim_002DE0, &gPlayerAnim_002DD8,
    &gPlayerAnim_002F70, &gPlayerAnim_002528, &gPlayerAnim_002DC8, &gPlayerAnim_0024F0,
};

void func_80837C0C(GlobalContext* globalCtx, Player* this, s32 arg2, f32 arg3, f32 arg4, s16 arg5, s32 arg6) {
    LinkAnimationHeader* sp2C = NULL;
    LinkAnimationHeader** sp28;

    if (this->stateFlags1 & 0x2000) {
        func_80837B60(this);
    }

    this->unk_890 = 0;

    func_8002F7DC(&this->actor, NA_SE_PL_DAMAGE);

    if (!func_80837B18(globalCtx, this, 0 - this->actor.colChkInfo.damage)) {
        this->stateFlags2 &= ~0x80;
        if (!(this->actor.bgCheckFlags & 1) && !(this->stateFlags1 & 0x8000000)) {
            func_80837B9C(this, globalCtx);
        }
        return;
    }

    func_80837AE0(this, arg6);

    if (arg2 == 3) {
        func_80835C58(globalCtx, this, func_8084FB10, 0);

        sp2C = &gPlayerAnim_002FD0;

        func_80832224(this);
        func_8083264C(this, 255, 10, 40, 0);

        func_8002F7DC(&this->actor, NA_SE_PL_FREEZE_S);
        func_80832698(this, NA_SE_VO_LI_FREEZE);
    } else if (arg2 == 4) {
        func_80835C58(globalCtx, this, func_8084FBF4, 0);

        func_8083264C(this, 255, 80, 150, 0);

        func_808322A4(globalCtx, this, &gPlayerAnim_002F00);
        func_80832224(this);

        this->unk_850 = 20;
    } else {
        arg5 -= this->actor.shape.rot.y;
        if (this->stateFlags1 & 0x8000000) {
            func_80835C58(globalCtx, this, func_8084E30C, 0);
            func_8083264C(this, 180, 20, 50, 0);

            this->linearVelocity = 4.0f;
            this->actor.velocity.y = 0.0f;

            sp2C = &gPlayerAnim_003320;

            func_80832698(this, NA_SE_VO_LI_DAMAGE_S);
        } else if ((arg2 == 1) || (arg2 == 2) || !(this->actor.bgCheckFlags & 1) || (this->stateFlags1 & 0x206000)) {
            func_80835C58(globalCtx, this, func_8084377C, 0);

            this->stateFlags3 |= 2;

            func_8083264C(this, 255, 20, 150, 0);
            func_80832224(this);

            if (arg2 == 2) {
                this->unk_850 = 4;

                this->actor.speedXZ = 3.0f;
                this->linearVelocity = 3.0f;
                this->actor.velocity.y = 6.0f;

                func_80832C2C(globalCtx, this, D_8085395C[this->modelAnimType]);
                func_80832698(this, NA_SE_VO_LI_DAMAGE_S);
            } else {
                this->actor.speedXZ = arg3;
                this->linearVelocity = arg3;
                this->actor.velocity.y = arg4;

                if (ABS(arg5) > 0x4000) {
                    sp2C = &gPlayerAnim_002F58;
                } else {
                    sp2C = &gPlayerAnim_002DB0;
                }

                if ((this->actor.category != ACTORCAT_PLAYER) && (this->actor.colChkInfo.health == 0)) {
                    func_80832698(this, NA_SE_VO_BL_DOWN);
                } else {
                    func_80832698(this, NA_SE_VO_LI_FALL_L);
                }
            }

            this->hoverBootsTimer = 0;
            this->actor.bgCheckFlags &= ~1;
        } else {
            if ((this->linearVelocity > 4.0f) && !func_8008E9C4(this)) {
                this->unk_890 = 20;
                func_8083264C(this, 120, 20, 10, 0);
                func_80832698(this, NA_SE_VO_LI_DAMAGE_S);
                return;
            }

            sp28 = D_808544B0;

            func_80835C58(globalCtx, this, func_8084370C, 0);
            func_80833C3C(this);

            if (this->actor.colChkInfo.damage < 5) {
                func_8083264C(this, 120, 20, 10, 0);
            } else {
                func_8083264C(this, 180, 20, 100, 0);
                this->linearVelocity = 23.0f;
                sp28 += 4;
            }

            if (ABS(arg5) <= 0x4000) {
                sp28 += 2;
            }

            if (func_8008E9C4(this)) {
                sp28 += 1;
            }

            sp2C = *sp28;

            func_80832698(this, NA_SE_VO_LI_DAMAGE_S);
        }

        this->actor.shape.rot.y += arg5;
        this->currentYaw = this->actor.shape.rot.y;
        this->actor.world.rot.y = this->actor.shape.rot.y;
        if (ABS(arg5) > 0x4000) {
            this->actor.shape.rot.y += 0x8000;
        }
    }

    func_80832564(globalCtx, this);

    this->stateFlags1 |= 0x4000000;

    if (sp2C != NULL) {
        func_808322D0(globalCtx, this, sp2C);
    }
}

s32 func_80838144(s32 arg0) {
    s32 temp = arg0 - 2;

    if ((temp >= 0) && (temp < 2)) {
        return temp;
    } else {
        return -1;
    }
}

s32 func_8083816C(s32 arg0) {
    return (arg0 == 4) || (arg0 == 7) || (arg0 == 12);
}

void func_8083819C(Player* this, GlobalContext* globalCtx) {
    if (this->currentShield == PLAYER_SHIELD_DEKU) {
        Actor_Spawn(&globalCtx->actorCtx, globalCtx, ACTOR_ITEM_SHIELD, this->actor.world.pos.x,
                    this->actor.world.pos.y, this->actor.world.pos.z, 0, 0, 0, 1);
        Inventory_DeleteEquipment(globalCtx, EQUIP_SHIELD);
        func_8010B680(globalCtx, 0x305F, NULL); // "Your shield is gone!"
    }
}

void func_8083821C(Player* this) {
    s32 i;

    // clang-format off
    for (i = 0; i < 18; i++) { this->flameTimers[i] = Rand_S16Offset(0, 200); }
    // clang-format on

    this->isBurning = true;
}

void func_80838280(Player* this) {
    if (this->actor.colChkInfo.acHitEffect == 1) {
        func_8083821C(this);
    }
    func_80832698(this, NA_SE_VO_LI_FALL_L);
}

void func_808382BC(Player* this) {
    if ((this->invincibilityTimer >= 0) && (this->invincibilityTimer < 20)) {
        this->invincibilityTimer = 20;
    }
}

s32 func_808382DC(Player* this, GlobalContext* globalCtx) {
    s32 pad;
    s32 sp68 = false;
    s32 sp64;

    if (this->unk_A86 != 0) {
        if (!Player_InBlockingCsMode(globalCtx, this)) {
            Player_InflictDamage(globalCtx, -16);
            this->unk_A86 = 0;
        }
    } else {
        sp68 = ((Player_GetHeight(this) - 8.0f) < (this->unk_6C4 * this->actor.scale.y));

        if (sp68 || (this->actor.bgCheckFlags & 0x100) || (D_808535E4 == 9) || (this->stateFlags2 & 0x80000000)) {
            func_80832698(this, NA_SE_VO_LI_DAMAGE_S);

            if (sp68) {
                Gameplay_TriggerRespawn(globalCtx);
                func_800994A0(globalCtx);
            } else {
                // Special case for getting crushed in Forest Temple's Checkboard Ceiling Hall or Shadow Temple's
                // Falling Spike Trap Room, to respawn the player in a specific place
                if (((globalCtx->sceneNum == SCENE_BMORI1) && (globalCtx->roomCtx.curRoom.num == 15)) ||
                    ((globalCtx->sceneNum == SCENE_HAKADAN) && (globalCtx->roomCtx.curRoom.num == 10))) {
                    static SpecialRespawnInfo checkboardCeilingRespawn = { { 1992.0f, 403.0f, -3432.0f }, 0 };
                    static SpecialRespawnInfo fallingSpikeTrapRespawn = { { 1200.0f, -1343.0f, 3850.0f }, 0 };
                    SpecialRespawnInfo* respawnInfo;

                    if (globalCtx->sceneNum == SCENE_BMORI1) {
                        respawnInfo = &checkboardCeilingRespawn;
                    } else {
                        respawnInfo = &fallingSpikeTrapRespawn;
                    }

                    Gameplay_SetupRespawnPoint(globalCtx, RESPAWN_MODE_DOWN, 0xDFF);
                    gSaveContext.respawn[RESPAWN_MODE_DOWN].pos = respawnInfo->pos;
                    gSaveContext.respawn[RESPAWN_MODE_DOWN].yaw = respawnInfo->yaw;
                }

                Gameplay_TriggerVoidOut(globalCtx);
            }

            func_80832698(this, NA_SE_VO_LI_TAKEN_AWAY);
            globalCtx->unk_11DE9 = 1;
            func_80078884(NA_SE_OC_ABYSS);
        } else if ((this->unk_8A1 != 0) && ((this->unk_8A1 >= 2) || (this->invincibilityTimer == 0))) {
            u8 sp5C[] = { 2, 1, 1 };

            func_80838280(this);

            if (this->unk_8A1 == 3) {
                this->shockTimer = 40;
            }

            this->actor.colChkInfo.damage += this->unk_8A0;
            func_80837C0C(globalCtx, this, sp5C[this->unk_8A1 - 1], this->unk_8A4, this->unk_8A8, this->unk_8A2, 20);
        } else {
            sp64 = (this->shieldQuad.base.acFlags & AC_BOUNCED) != 0;

            // @bug The second set of conditions here seems intended as a way for Link to "block" hits by rolling.
            // However, `Collider.atFlags` is a byte so the flag check at the end is incorrect and cannot work.
            // Additionally, `Collider.atHit` can never be set while already colliding as AC, so it's also bugged.
            // This behavior was later fixed in MM, most likely by removing both the `atHit` and `atFlags` checks.
            if (sp64 || ((this->invincibilityTimer < 0) && (this->cylinder.base.acFlags & AC_HIT) &&
                         (this->cylinder.info.atHit != NULL) && (this->cylinder.info.atHit->atFlags & 0x20000000))) {

                func_8083264C(this, 180, 20, 100, 0);

                if (!Player_IsChildWithHylianShield(this)) {
                    if (this->invincibilityTimer >= 0) {
                        LinkAnimationHeader* anim;
                        s32 sp54 = func_80843188 == this->func_674;

                        if (!func_808332B8(this)) {
                            func_80835C58(globalCtx, this, func_808435C4, 0);
                        }

                        if (!(this->unk_84F = sp54)) {
                            func_80833638(this, func_80834BD4);

                            if (this->unk_870 < 0.5f) {
                                anim = D_808543BC[Player_HoldsTwoHandedWeapon(this)];
                            } else {
                                anim = D_808543B4[Player_HoldsTwoHandedWeapon(this)];
                            }
                            LinkAnimation_PlayOnce(globalCtx, &this->skelAnime2, anim);
                        } else {
                            func_80832264(globalCtx, this, D_808543C4[Player_HoldsTwoHandedWeapon(this)]);
                        }
                    }

                    if (!(this->stateFlags1 & 0x206000)) {
                        this->linearVelocity = -18.0f;
                        this->currentYaw = this->actor.shape.rot.y;
                    }
                }

                if (sp64 && (this->shieldQuad.info.acHitInfo->toucher.effect == 1)) {
                    func_8083819C(this, globalCtx);
                }

                return 0;
            }

            if ((this->unk_A87 != 0) || (this->invincibilityTimer > 0) || (this->stateFlags1 & 0x4000000) ||
                (this->csMode != 0) || (this->swordQuads[0].base.atFlags & AT_HIT) ||
                (this->swordQuads[1].base.atFlags & AT_HIT)) {
                return 0;
            }

            if (this->cylinder.base.acFlags & AC_HIT) {
                Actor* ac = this->cylinder.base.ac;
                s32 sp4C;

                if (ac->flags & 0x1000000) {
                    func_8002F7DC(&this->actor, NA_SE_PL_BODY_HIT);
                }

                if (this->stateFlags1 & 0x8000000) {
                    sp4C = 0;
                } else if (this->actor.colChkInfo.acHitEffect == 2) {
                    sp4C = 3;
                } else if (this->actor.colChkInfo.acHitEffect == 3) {
                    sp4C = 4;
                } else if (this->actor.colChkInfo.acHitEffect == 4) {
                    sp4C = 1;
                } else {
                    func_80838280(this);
                    sp4C = 0;
                }

                func_80837C0C(globalCtx, this, sp4C, 4.0f, 5.0f, Actor_WorldYawTowardActor(ac, &this->actor), 20);
            } else if (this->invincibilityTimer != 0) {
                return 0;
            } else {
                static u8 D_808544F4[] = { 120, 60 };
                s32 sp48 = func_80838144(D_808535E4);

                if (((this->actor.wallPoly != NULL) &&
                     SurfaceType_IsWallDamage(&globalCtx->colCtx, this->actor.wallPoly, this->actor.wallBgId)) ||
                    ((sp48 >= 0) &&
                     SurfaceType_IsWallDamage(&globalCtx->colCtx, this->actor.floorPoly, this->actor.floorBgId) &&
                     (this->unk_A79 >= D_808544F4[sp48])) ||
                    ((sp48 >= 0) &&
                     ((this->currentTunic != PLAYER_TUNIC_GORON) || (this->unk_A79 >= D_808544F4[sp48])))) {
                    this->unk_A79 = 0;
                    this->actor.colChkInfo.damage = 4;
                    func_80837C0C(globalCtx, this, 0, 4.0f, 5.0f, this->actor.shape.rot.y, 20);
                } else {
                    return 0;
                }
            }
        }
    }

    return 1;
}

void func_80838940(Player* this, LinkAnimationHeader* anim, f32 arg2, GlobalContext* globalCtx, u16 sfxId) {
    func_80835C58(globalCtx, this, func_8084411C, 1);

    if (anim != NULL) {
        func_808322D0(globalCtx, this, anim);
    }

    this->actor.velocity.y = arg2 * D_808535E8;
    this->hoverBootsTimer = 0;
    this->actor.bgCheckFlags &= ~1;

    func_80832854(this);
    func_80832698(this, sfxId);

    this->stateFlags1 |= 0x40000;
}

void func_808389E8(Player* this, LinkAnimationHeader* anim, f32 arg2, GlobalContext* globalCtx) {
    func_80838940(this, anim, arg2, globalCtx, NA_SE_VO_LI_SWORD_N);
}

s32 func_80838A14(Player* this, GlobalContext* globalCtx) {
    s32 sp3C;
    LinkAnimationHeader* sp38;
    f32 sp34;
    f32 temp;
    f32 sp2C;
    f32 sp28;
    f32 sp24;

    if (!(this->stateFlags1 & 0x800) && (this->unk_88C >= 2) &&
        (!(this->stateFlags1 & 0x8000000) || (this->ageProperties->unk_14 > this->wallHeight))) {
        sp3C = 0;

        if (func_808332B8(this)) {
            if (this->actor.yDistToWater < 50.0f) {
                if ((this->unk_88C < 2) || (this->wallHeight > this->ageProperties->unk_10)) {
                    return 0;
                }
            } else if ((this->currentBoots != PLAYER_BOOTS_IRON) || (this->unk_88C > 2)) {
                return 0;
            }
        } else if (!(this->actor.bgCheckFlags & 1) ||
                   ((this->ageProperties->unk_14 <= this->wallHeight) && (this->stateFlags1 & 0x8000000))) {
            return 0;
        }

        if ((this->actor.wallBgId != BGCHECK_SCENE) && (D_808535F0 & 0x40)) {
            if (this->unk_88D >= 6) {
                this->stateFlags2 |= 4;
                if (CHECK_BTN_ALL(sControlInput->press.button, BTN_A)) {
                    sp3C = 1;
                }
            }
        } else if ((this->unk_88D >= 6) || CHECK_BTN_ALL(sControlInput->press.button, BTN_A)) {
            sp3C = 1;
        }

        if (sp3C != 0) {
            func_80835C58(globalCtx, this, func_80845668, 0);

            this->stateFlags1 |= 0x40000;

            sp34 = this->wallHeight;

            if (this->ageProperties->unk_14 <= sp34) {
                sp38 = &gPlayerAnim_002D48;
                this->linearVelocity = 1.0f;
            } else {
                sp2C = COLPOLY_GET_NORMAL(this->actor.wallPoly->normal.x);
                sp28 = COLPOLY_GET_NORMAL(this->actor.wallPoly->normal.z);
                sp24 = this->wallDistance + 0.5f;

                this->stateFlags1 |= 0x4000;

                if (func_808332B8(this)) {
                    sp38 = &gPlayerAnim_0032E8;
                    sp34 -= (60.0f * this->ageProperties->unk_08);
                    this->stateFlags1 &= ~0x8000000;
                } else if (this->ageProperties->unk_18 <= sp34) {
                    sp38 = &gPlayerAnim_002D40;
                    sp34 -= (59.0f * this->ageProperties->unk_08);
                } else {
                    sp38 = &gPlayerAnim_002D38;
                    sp34 -= (41.0f * this->ageProperties->unk_08);
                }

                this->actor.shape.yOffset -= sp34 * 100.0f;

                this->actor.world.pos.x -= sp24 * sp2C;
                this->actor.world.pos.y += this->wallHeight;
                this->actor.world.pos.z -= sp24 * sp28;

                func_80832224(this);
            }

            this->actor.bgCheckFlags |= 1;

            LinkAnimation_PlayOnceSetSpeed(globalCtx, &this->skelAnime, sp38, 1.3f);
            AnimationContext_DisableQueue(globalCtx);

            this->actor.shape.rot.y = this->currentYaw = this->actor.wallYaw + 0x8000;

            return 1;
        }
    } else if ((this->actor.bgCheckFlags & 1) && (this->unk_88C == 1) && (this->unk_88D >= 3)) {
        temp = (this->wallHeight * 0.08f) + 5.5f;
        func_808389E8(this, &gPlayerAnim_002FE0, temp, globalCtx);
        this->linearVelocity = 2.5f;

        return 1;
    }

    return 0;
}

void func_80838E70(GlobalContext* globalCtx, Player* this, f32 arg2, s16 arg3) {
    func_80835C58(globalCtx, this, func_80845CA4, 0);
    func_80832440(globalCtx, this);

    this->unk_84F = 1;
    this->unk_850 = 1;

    this->unk_450.x = (Math_SinS(arg3) * arg2) + this->actor.world.pos.x;
    this->unk_450.z = (Math_CosS(arg3) * arg2) + this->actor.world.pos.z;

    func_80832264(globalCtx, this, func_80833338(this));
}

void func_80838F18(GlobalContext* globalCtx, Player* this) {
    func_80835C58(globalCtx, this, func_8084D610, 0);
    func_80832C6C(globalCtx, this, &gPlayerAnim_003328);
}

void func_80838F5C(GlobalContext* globalCtx, Player* this) {
    func_80835C58(globalCtx, this, func_8084F88C, 0);

    this->stateFlags1 |= 0xA0000000;

    Camera_ChangeSetting(Gameplay_GetCamera(globalCtx, 0), CAM_SET_FREE0);
}

s32 func_80838FB8(GlobalContext* globalCtx, Player* this) {
    if ((globalCtx->sceneLoadFlag == 0) && (this->stateFlags1 & 0x80000000)) {
        func_80838F5C(globalCtx, this);
        func_80832284(globalCtx, this, &gPlayerAnim_003040);
        func_80832698(this, NA_SE_VO_LI_FALL_S);
        func_800788CC(NA_SE_OC_SECRET_WARP_IN);
        return 1;
    }

    return 0;
}

s16 D_808544F8[] = {
    0x045B, 0x0482, 0x0340, 0x044B, 0x02A2, 0x0201, 0x03B8, 0x04EE, 0x03C0, 0x0463, 0x01CD, 0x0394, 0x0340, 0x057C,
};

u8 D_80854514[] = { 11, 9, 3, 5, 7, 0 };

s32 func_80839034(GlobalContext* globalCtx, Player* this, CollisionPoly* poly, s32 bgId) {
    s32 sp3C;
    s32 temp;
    s32 sp34;
    f32 linearVel;
    s32 yaw;

    if (1) {}

    if (this->actor.category == ACTORCAT_PLAYER) {
        sp3C = 0;

        if (!(this->stateFlags1 & 0x80) && (globalCtx->sceneLoadFlag == 0) && (this->csMode == 0) &&
            !(this->stateFlags1 & 1) &&
            (((poly != NULL) && (sp3C = SurfaceType_GetSceneExitIndex(&globalCtx->colCtx, poly, bgId), sp3C != 0)) ||
             (func_8083816C(D_808535E4) && (this->unk_A7A == 12)))) {

            sp34 = this->unk_A84 - (s32)this->actor.world.pos.y;

            if (!(this->stateFlags1 & 0x28800000) && !(this->actor.bgCheckFlags & 1) && (sp34 < 100) &&
                (D_80853600 > 100.0f)) {
                return 0;
            }

            if (sp3C == 0) {
                Gameplay_TriggerVoidOut(globalCtx);
                func_800994A0(globalCtx);
            } else {
                globalCtx->nextEntranceIndex = globalCtx->setupExitList[sp3C - 1];
                if (globalCtx->nextEntranceIndex == 0x7FFF) {
                    gSaveContext.respawnFlag = 2;
                    globalCtx->nextEntranceIndex = gSaveContext.respawn[RESPAWN_MODE_RETURN].entranceIndex;
                    globalCtx->fadeTransition = 3;
                    gSaveContext.nextTransition = 3;
                } else if (globalCtx->nextEntranceIndex >= 0x7FF9) {
                    globalCtx->nextEntranceIndex =
                        D_808544F8[D_80854514[globalCtx->nextEntranceIndex - 0x7FF9] + globalCtx->curSpawn];
                    func_800994A0(globalCtx);
                } else {
                    if (SurfaceType_GetSlope(&globalCtx->colCtx, poly, bgId) == 2) {
                        gSaveContext.respawn[RESPAWN_MODE_DOWN].entranceIndex = globalCtx->nextEntranceIndex;
                        Gameplay_TriggerVoidOut(globalCtx);
                        gSaveContext.respawnFlag = -2;
                    }
                    gSaveContext.unk_13C3 = 1;
                    func_800994A0(globalCtx);
                }
                globalCtx->sceneLoadFlag = 0x14;
            }

            if (!(this->stateFlags1 & 0x20800000) && !(this->stateFlags2 & 0x40000) && !func_808332B8(this) &&
                (temp = func_80041D4C(&globalCtx->colCtx, poly, bgId), (temp != 10)) &&
                ((sp34 < 100) || (this->actor.bgCheckFlags & 1))) {

                if (temp == 11) {
                    func_800788CC(NA_SE_OC_SECRET_HOLE_OUT);
                    func_800F6964(5);
                    gSaveContext.seqIndex = 0xFF;
                    gSaveContext.nightSeqIndex = 0xFF;
                } else {
                    linearVel = this->linearVelocity;

                    if (linearVel < 0.0f) {
                        this->actor.world.rot.y += 0x8000;
                        linearVel = -linearVel;
                    }

                    if (linearVel > R_RUN_SPEED_LIMIT / 100.0f) {
                        gSaveContext.entranceSpeed = R_RUN_SPEED_LIMIT / 100.0f;
                    } else {
                        gSaveContext.entranceSpeed = linearVel;
                    }

                    if (D_808535F4 != 0) {
                        yaw = D_808535FC;
                    } else {
                        yaw = this->actor.world.rot.y;
                    }
                    func_80838E70(globalCtx, this, 400.0f, yaw);
                }
            } else {
                if (!(this->actor.bgCheckFlags & 1)) {
                    func_80832210(this);
                }
            }

            this->stateFlags1 |= 0x20000001;

            func_80835E44(globalCtx, 0x2F);

            return 1;
        } else {
            if (globalCtx->sceneLoadFlag == 0) {

                if ((this->actor.world.pos.y < -4000.0f) ||
                    (((this->unk_A7A == 5) || (this->unk_A7A == 12)) &&
                     ((D_80853600 < 100.0f) || (this->fallDistance > 400.0f) ||
                      ((globalCtx->sceneNum != SCENE_HAKADAN) && (this->fallDistance > 200.0f)))) ||
                    ((globalCtx->sceneNum == SCENE_GANON_FINAL) && (this->fallDistance > 320.0f))) {

                    if (this->actor.bgCheckFlags & 1) {
                        if (this->unk_A7A == 5) {
                            Gameplay_TriggerRespawn(globalCtx);
                        } else {
                            Gameplay_TriggerVoidOut(globalCtx);
                        }
                        globalCtx->fadeTransition = 4;
                        func_80078884(NA_SE_OC_ABYSS);
                    } else {
                        func_80838F5C(globalCtx, this);
                        this->unk_850 = 9999;
                        if (this->unk_A7A == 5) {
                            this->unk_84F = -1;
                        } else {
                            this->unk_84F = 1;
                        }
                    }
                }

                this->unk_A84 = this->actor.world.pos.y;
            }
        }
    }

    return 0;
}

void func_808395DC(Player* this, Vec3f* arg1, Vec3f* arg2, Vec3f* arg3) {
    f32 cos = Math_CosS(this->actor.shape.rot.y);
    f32 sin = Math_SinS(this->actor.shape.rot.y);

    arg3->x = arg1->x + ((arg2->x * cos) + (arg2->z * sin));
    arg3->y = arg1->y + arg2->y;
    arg3->z = arg1->z + ((arg2->z * cos) - (arg2->x * sin));
}

Actor* Player_SpawnFairy(GlobalContext* globalCtx, Player* this, Vec3f* arg2, Vec3f* arg3, s32 type) {
    Vec3f pos;

    func_808395DC(this, arg2, arg3, &pos);

    return Actor_Spawn(&globalCtx->actorCtx, globalCtx, ACTOR_EN_ELF, pos.x, pos.y, pos.z, 0, 0, 0, type);
}

f32 func_808396F4(GlobalContext* globalCtx, Player* this, Vec3f* arg2, Vec3f* arg3, CollisionPoly** arg4, s32* arg5) {
    func_808395DC(this, &this->actor.world.pos, arg2, arg3);

    return BgCheck_EntityRaycastFloor3(&globalCtx->colCtx, arg4, arg5, arg3);
}

f32 func_8083973C(GlobalContext* globalCtx, Player* this, Vec3f* arg2, Vec3f* arg3) {
    CollisionPoly* sp24;
    s32 sp20;

    return func_808396F4(globalCtx, this, arg2, arg3, &sp24, &sp20);
}

s32 func_80839768(GlobalContext* globalCtx, Player* this, Vec3f* arg2, CollisionPoly** arg3, s32* arg4, Vec3f* arg5) {
    Vec3f sp44;
    Vec3f sp38;

    sp44.x = this->actor.world.pos.x;
    sp44.y = this->actor.world.pos.y + arg2->y;
    sp44.z = this->actor.world.pos.z;

    func_808395DC(this, &this->actor.world.pos, arg2, &sp38);

    return BgCheck_EntityLineTest1(&globalCtx->colCtx, &sp44, &sp38, arg5, arg3, true, false, false, true, arg4);
}

s32 func_80839800(Player* this, GlobalContext* globalCtx) {
    DoorShutter* doorShutter;
    EnDoor* door; // Can also be DoorKiller*
    s32 doorDirection;
    f32 sp78;
    f32 sp74;
    Actor* doorActor;
    f32 sp6C;
    s32 pad3;
    s32 frontRoom;
    Actor* attachedActor;
    LinkAnimationHeader* sp5C;
    CollisionPoly* sp58;
    Vec3f sp4C;

    if ((this->doorType != PLAYER_DOORTYPE_NONE) &&
        (!(this->stateFlags1 & 0x800) || ((this->heldActor != NULL) && (this->heldActor->id == ACTOR_EN_RU1)))) {
        if (CHECK_BTN_ALL(sControlInput->press.button, BTN_A) || (func_8084F9A0 == this->func_674)) {
            doorActor = this->doorActor;

            if (this->doorType <= PLAYER_DOORTYPE_AJAR) {
                doorActor->textId = 0xD0; // "It won't open!"
                func_80853148(globalCtx, doorActor);
                return 0;
            }

            doorDirection = this->doorDirection;
            sp78 = Math_CosS(doorActor->shape.rot.y);
            sp74 = Math_SinS(doorActor->shape.rot.y);

            if (this->doorType == PLAYER_DOORTYPE_SLIDING) {
                doorShutter = (DoorShutter*)doorActor;

                this->currentYaw = doorShutter->dyna.actor.home.rot.y;
                if (doorDirection > 0) {
                    this->currentYaw -= 0x8000;
                }
                this->actor.shape.rot.y = this->currentYaw;

                if (this->linearVelocity <= 0.0f) {
                    this->linearVelocity = 0.1f;
                }

                func_80838E70(globalCtx, this, 50.0f, this->actor.shape.rot.y);

                this->unk_84F = 0;
                this->unk_447 = this->doorType;
                this->stateFlags1 |= 0x20000000;

                this->unk_450.x = this->actor.world.pos.x + ((doorDirection * 20.0f) * sp74);
                this->unk_450.z = this->actor.world.pos.z + ((doorDirection * 20.0f) * sp78);
                this->unk_45C.x = this->actor.world.pos.x + ((doorDirection * -120.0f) * sp74);
                this->unk_45C.z = this->actor.world.pos.z + ((doorDirection * -120.0f) * sp78);

                doorShutter->unk_164 = 1;
                func_80832224(this);

                if (this->doorTimer != 0) {
                    this->unk_850 = 0;
                    func_80832B0C(globalCtx, this, func_80833338(this));
                    this->skelAnime.endFrame = 0.0f;
                } else {
                    this->linearVelocity = 0.1f;
                }

                if (doorShutter->dyna.actor.category == ACTORCAT_DOOR) {
                    this->unk_46A = globalCtx->transitionActorList[(u16)doorShutter->dyna.actor.params >> 10]
                                        .sides[(doorDirection > 0) ? 0 : 1]
                                        .effects;

                    func_800304B0(globalCtx);
                }
            } else {
                // This actor can be either EnDoor or DoorKiller.
                // Don't try to access any struct vars other than `animStyle` and `playerIsOpening`! These two variables
                // are common across the two actors' structs however most other variables are not!
                door = (EnDoor*)doorActor;

                door->animStyle = (doorDirection < 0.0f) ? ((LINK_IS_ADULT) ? KNOB_ANIM_ADULT_L : KNOB_ANIM_CHILD_L)
                                                         : ((LINK_IS_ADULT) ? KNOB_ANIM_ADULT_R : KNOB_ANIM_CHILD_R);

                if (door->animStyle == KNOB_ANIM_ADULT_L) {
                    sp5C = D_808539EC[this->modelAnimType];
                } else if (door->animStyle == KNOB_ANIM_CHILD_L) {
                    sp5C = D_80853A04[this->modelAnimType];
                } else if (door->animStyle == KNOB_ANIM_ADULT_R) {
                    sp5C = D_80853A1C[this->modelAnimType];
                } else {
                    sp5C = D_80853A34[this->modelAnimType];
                }

                func_80835C58(globalCtx, this, func_80845EF8, 0);
                func_80832528(globalCtx, this);

                if (doorDirection < 0) {
                    this->actor.shape.rot.y = doorActor->shape.rot.y;
                } else {
                    this->actor.shape.rot.y = doorActor->shape.rot.y - 0x8000;
                }

                this->currentYaw = this->actor.shape.rot.y;

                sp6C = (doorDirection * 22.0f);
                this->actor.world.pos.x = doorActor->world.pos.x + sp6C * sp74;
                this->actor.world.pos.z = doorActor->world.pos.z + sp6C * sp78;

                func_8083328C(globalCtx, this, sp5C);

                if (this->doorTimer != 0) {
                    this->skelAnime.endFrame = 0.0f;
                }

                func_80832224(this);
                func_80832F54(globalCtx, this, 0x28F);

                if (doorActor->parent != NULL) {
                    doorDirection = -doorDirection;
                }

                door->playerIsOpening = 1;

                if (this->doorType != PLAYER_DOORTYPE_FAKE) {
                    this->stateFlags1 |= 0x20000000;
                    func_800304B0(globalCtx);

                    if (((doorActor->params >> 7) & 7) == 3) {
                        sp4C.x = doorActor->world.pos.x - (sp6C * sp74);
                        sp4C.y = doorActor->world.pos.y + 10.0f;
                        sp4C.z = doorActor->world.pos.z - (sp6C * sp78);

                        BgCheck_EntityRaycastFloor1(&globalCtx->colCtx, &sp58, &sp4C);

                        if (func_80839034(globalCtx, this, sp58, BGCHECK_SCENE)) {
                            gSaveContext.entranceSpeed = 2.0f;
                            gSaveContext.entranceSound = NA_SE_OC_DOOR_OPEN;
                        }
                    } else {
                        Camera_ChangeDoorCam(Gameplay_GetCamera(globalCtx, 0), doorActor,
                                             globalCtx->transitionActorList[(u16)doorActor->params >> 10]
                                                 .sides[(doorDirection > 0) ? 0 : 1]
                                                 .effects,
                                             0, 38.0f * D_808535EC, 26.0f * D_808535EC, 10.0f * D_808535EC);
                    }
                }
            }

            if ((this->doorType != PLAYER_DOORTYPE_FAKE) && (doorActor->category == ACTORCAT_DOOR)) {
                frontRoom = globalCtx->transitionActorList[(u16)doorActor->params >> 10]
                                .sides[(doorDirection > 0) ? 0 : 1]
                                .room;

                if ((frontRoom >= 0) && (frontRoom != globalCtx->roomCtx.curRoom.num)) {
                    func_8009728C(globalCtx, &globalCtx->roomCtx, frontRoom);
                }
            }

            doorActor->room = globalCtx->roomCtx.curRoom.num;

            if (((attachedActor = doorActor->child) != NULL) || ((attachedActor = doorActor->parent) != NULL)) {
                attachedActor->room = globalCtx->roomCtx.curRoom.num;
            }

            return 1;
        }
    }

    return 0;
}

void func_80839E88(Player* this, GlobalContext* globalCtx) {
    LinkAnimationHeader* anim;

    func_80835C58(globalCtx, this, func_80840450, 1);

    if (this->unk_870 < 0.5f) {
        anim = func_808334E4(this);
        this->unk_870 = 0.0f;
    } else {
        anim = func_80833528(this);
        this->unk_870 = 1.0f;
    }

    this->unk_874 = this->unk_870;
    func_80832284(globalCtx, this, anim);
    this->currentYaw = this->actor.shape.rot.y;
}

void func_80839F30(Player* this, GlobalContext* globalCtx) {
    func_80835C58(globalCtx, this, func_808407CC, 1);
    func_80832B0C(globalCtx, this, func_80833338(this));
    this->currentYaw = this->actor.shape.rot.y;
}

void func_80839F90(Player* this, GlobalContext* globalCtx) {
    if (func_8008E9C4(this)) {
        func_80839E88(this, globalCtx);
    } else if (func_80833B2C(this)) {
        func_80839F30(this, globalCtx);
    } else {
        func_80853080(this, globalCtx);
    }
}

void func_80839FFC(Player* this, GlobalContext* globalCtx) {
    PlayerFunc674 func;

    if (func_8008E9C4(this)) {
        func = func_80840450;
    } else if (func_80833B2C(this)) {
        func = func_808407CC;
    } else {
        func = func_80840BC8;
    }

    func_80835C58(globalCtx, this, func, 1);
}

void func_8083A060(Player* this, GlobalContext* globalCtx) {
    func_80839FFC(this, globalCtx);
    if (func_8008E9C4(this)) {
        this->unk_850 = 1;
    }
}

void func_8083A098(Player* this, LinkAnimationHeader* anim, GlobalContext* globalCtx) {
    func_8083A060(this, globalCtx);
    func_8083328C(globalCtx, this, anim);
}

s32 func_8083A0D4(Player* this) {
    return (this->interactRangeActor != NULL) && (this->heldActor == NULL);
}

void func_8083A0F4(GlobalContext* globalCtx, Player* this) {
    if (func_8083A0D4(this)) {
        Actor* interactRangeActor = this->interactRangeActor;
        s32 interactActorId = interactRangeActor->id;

        if (interactActorId == ACTOR_BG_TOKI_SWD) {
            this->interactRangeActor->parent = &this->actor;
            func_80835C58(globalCtx, this, func_8084F608, 0);
            this->stateFlags1 |= 0x20000000;
        } else {
            LinkAnimationHeader* anim;

            if (interactActorId == ACTOR_BG_HEAVY_BLOCK) {
                func_80835C58(globalCtx, this, func_80846120, 0);
                this->stateFlags1 |= 0x20000000;
                anim = &gPlayerAnim_002F98;
            } else if ((interactActorId == ACTOR_EN_ISHI) && ((interactRangeActor->params & 0xF) == 1)) {
                func_80835C58(globalCtx, this, func_80846260, 0);
                anim = &gPlayerAnim_0032B0;
            } else if (((interactActorId == ACTOR_EN_BOMBF) || (interactActorId == ACTOR_EN_KUSA)) &&
                       (Player_GetStrength() <= PLAYER_STR_NONE)) {
                func_80835C58(globalCtx, this, func_80846408, 0);
                this->actor.world.pos.x =
                    (Math_SinS(interactRangeActor->yawTowardsPlayer) * 20.0f) + interactRangeActor->world.pos.x;
                this->actor.world.pos.z =
                    (Math_CosS(interactRangeActor->yawTowardsPlayer) * 20.0f) + interactRangeActor->world.pos.z;
                this->currentYaw = this->actor.shape.rot.y = interactRangeActor->yawTowardsPlayer + 0x8000;
                anim = &gPlayerAnim_003060;
            } else {
                func_80835C58(globalCtx, this, func_80846050, 0);
                anim = D_80853A4C[this->modelAnimType];
            }

            func_80832264(globalCtx, this, anim);
        }
    } else {
        func_80839F90(this, globalCtx);
        this->stateFlags1 &= ~0x800;
    }
}

void func_8083A2F8(GlobalContext* globalCtx, Player* this) {
    func_80835DAC(globalCtx, this, func_8084B530, 0);

    this->stateFlags1 |= 0x20000040;

    if (this->actor.textId != 0) {
        func_8010B680(globalCtx, this->actor.textId, this->targetActor);
        this->unk_664 = this->targetActor;
    }
}

void func_8083A360(GlobalContext* globalCtx, Player* this) {
    func_80835DAC(globalCtx, this, func_8084CC98, 0);
}

void func_8083A388(GlobalContext* globalCtx, Player* this) {
    func_80835C58(globalCtx, this, func_8084B78C, 0);
}

void func_8083A3B0(GlobalContext* globalCtx, Player* this) {
    s32 sp1C = this->unk_850;
    s32 sp18 = this->unk_84F;

    func_80835DAC(globalCtx, this, func_8084BF1C, 0);
    this->actor.velocity.y = 0.0f;

    this->unk_850 = sp1C;
    this->unk_84F = sp18;
}

void func_8083A40C(GlobalContext* globalCtx, Player* this) {
    func_80835DAC(globalCtx, this, func_8084C760, 0);
}

void func_8083A434(GlobalContext* globalCtx, Player* this) {
    func_80835DAC(globalCtx, this, func_8084E6D4, 0);

    this->stateFlags1 |= 0x20000400;

    if (this->getItemId == GI_HEART_CONTAINER_2) {
        this->unk_850 = 20;
    } else if (this->getItemId >= 0) {
        this->unk_850 = 1;
    } else {
        this->getItemId = -this->getItemId;
    }
}

s32 func_8083A4A8(Player* this, GlobalContext* globalCtx) {
    s16 yawDiff;
    LinkAnimationHeader* anim;
    f32 temp;

    yawDiff = this->currentYaw - this->actor.shape.rot.y;

    if ((ABS(yawDiff) < 0x1000) && (this->linearVelocity > 4.0f)) {
        anim = &gPlayerAnim_003148;
    } else {
        anim = &gPlayerAnim_002FE0;
    }

    if (this->linearVelocity > (IREG(66) / 100.0f)) {
        temp = IREG(67) / 100.0f;
    } else {
        temp = (IREG(68) / 100.0f) + ((IREG(69) * this->linearVelocity) / 1000.0f);
    }

    func_80838940(this, anim, temp, globalCtx, NA_SE_VO_LI_AUTO_JUMP);
    this->unk_850 = 1;

    return 1;
}

void func_8083A5C4(GlobalContext* globalCtx, Player* this, CollisionPoly* arg2, f32 arg3, LinkAnimationHeader* arg4) {
    f32 sp24 = COLPOLY_GET_NORMAL(arg2->normal.x);
    f32 sp20 = COLPOLY_GET_NORMAL(arg2->normal.z);

    func_80835C58(globalCtx, this, func_8084BBE4, 0);
    func_80832564(globalCtx, this);
    func_80832264(globalCtx, this, arg4);

    this->actor.world.pos.x -= (arg3 + 1.0f) * sp24;
    this->actor.world.pos.z -= (arg3 + 1.0f) * sp20;
    this->actor.shape.rot.y = this->currentYaw = Math_Atan2S(sp20, sp24);

    func_80832224(this);
    func_80832CFC(this);
}

s32 func_8083A6AC(Player* this, GlobalContext* globalCtx) {
    CollisionPoly* sp84;
    s32 sp80;
    Vec3f sp74;
    Vec3f sp68;
    f32 temp1;

    if ((this->actor.yDistToWater < -80.0f) && (ABS(this->unk_898) < 2730) && (ABS(this->unk_89A) < 2730)) {
        sp74.x = this->actor.prevPos.x - this->actor.world.pos.x;
        sp74.z = this->actor.prevPos.z - this->actor.world.pos.z;

        temp1 = sqrtf(SQ(sp74.x) + SQ(sp74.z));
        if (temp1 != 0.0f) {
            temp1 = 5.0f / temp1;
        } else {
            temp1 = 0.0f;
        }

        sp74.x = this->actor.prevPos.x + (sp74.x * temp1);
        sp74.y = this->actor.world.pos.y;
        sp74.z = this->actor.prevPos.z + (sp74.z * temp1);

        if (BgCheck_EntityLineTest1(&globalCtx->colCtx, &this->actor.world.pos, &sp74, &sp68, &sp84, true, false, false,
                                    true, &sp80) &&
            (ABS(sp84->normal.y) < 600)) {
            f32 nx = COLPOLY_GET_NORMAL(sp84->normal.x);
            f32 ny = COLPOLY_GET_NORMAL(sp84->normal.y);
            f32 nz = COLPOLY_GET_NORMAL(sp84->normal.z);
            f32 sp54;
            s32 sp50;

            sp54 = Math3D_UDistPlaneToPos(nx, ny, nz, sp84->dist, &this->actor.world.pos);

            sp50 = D_80853604 == 6;
            if (!sp50 && (func_80041DB8(&globalCtx->colCtx, sp84, sp80) & 8)) {
                sp50 = 1;
            }

            func_8083A5C4(globalCtx, this, sp84, sp54, sp50 ? &gPlayerAnim_002D88 : &gPlayerAnim_002F10);

            if (sp50) {
                func_80836898(globalCtx, this, func_8083A3B0);

                this->currentYaw += 0x8000;
                this->actor.shape.rot.y = this->currentYaw;

                this->stateFlags1 |= 0x200000;
                func_80832F54(globalCtx, this, 0x9F);

                this->unk_850 = -1;
                this->unk_84F = sp50;
            } else {
                this->stateFlags1 |= 0x2000;
                this->stateFlags1 &= ~0x20000;
            }

            func_8002F7DC(&this->actor, NA_SE_PL_SLIPDOWN);
            func_80832698(this, NA_SE_VO_LI_HANG);
            return 1;
        }
    }

    return 0;
}

void func_8083A9B8(Player* this, LinkAnimationHeader* anim, GlobalContext* globalCtx) {
    func_80835C58(globalCtx, this, func_8084BDFC, 0);
    LinkAnimation_PlayOnceSetSpeed(globalCtx, &this->skelAnime, anim, 1.3f);
}

Vec3f D_8085451C = { 0.0f, 0.0f, 100.0f };

void func_8083AA10(Player* this, GlobalContext* globalCtx) {
    s32 sp5C;
    CollisionPoly* sp58;
    s32 sp54;
    WaterBox* sp50;
    Vec3f sp44;
    f32 sp40;
    f32 sp3C;

    this->fallDistance = this->fallStartHeight - (s32)this->actor.world.pos.y;

    if (!(this->stateFlags1 & 0x28000000) && !(this->actor.bgCheckFlags & 1)) {
        if (!func_80838FB8(globalCtx, this)) {
            if (D_80853604 == 8) {
                this->actor.world.pos.x = this->actor.prevPos.x;
                this->actor.world.pos.z = this->actor.prevPos.z;
                return;
            }

            if (!(this->stateFlags3 & 2) && !(this->skelAnime.moveFlags & 0x80) && (func_8084411C != this->func_674) &&
                (func_80844A44 != this->func_674)) {

                if ((D_80853604 == 7) || (this->swordState != 0)) {
                    Math_Vec3f_Copy(&this->actor.world.pos, &this->actor.prevPos);
                    func_80832210(this);
                    return;
                }

                if (this->hoverBootsTimer != 0) {
                    this->actor.velocity.y = 1.0f;
                    D_80853604 = 9;
                    return;
                }

                sp5C = (s16)(this->currentYaw - this->actor.shape.rot.y);

                func_80835C58(globalCtx, this, func_8084411C, 1);
                func_80832440(globalCtx, this);

                this->unk_89E = this->unk_A82;

                if ((this->actor.bgCheckFlags & 4) && !(this->stateFlags1 & 0x8000000) && (D_80853604 != 6) &&
                    (D_80853604 != 9) && (D_80853600 > 20.0f) && (this->swordState == 0) && (ABS(sp5C) < 0x2000) &&
                    (this->linearVelocity > 3.0f)) {

                    if ((D_80853604 == 11) && !(this->stateFlags1 & 0x800)) {

                        sp40 = func_808396F4(globalCtx, this, &D_8085451C, &sp44, &sp58, &sp54);
                        sp3C = this->actor.world.pos.y;

                        if (WaterBox_GetSurface1(globalCtx, &globalCtx->colCtx, sp44.x, sp44.z, &sp3C, &sp50) &&
                            ((sp3C - sp40) > 50.0f)) {
                            func_808389E8(this, &gPlayerAnim_003158, 6.0f, globalCtx);
                            func_80835C58(globalCtx, this, func_80844A44, 0);
                            return;
                        }
                    }

                    func_8083A4A8(this, globalCtx);
                    return;
                }

                if ((D_80853604 == 9) || (D_80853600 <= this->ageProperties->unk_34) ||
                    !func_8083A6AC(this, globalCtx)) {
                    func_80832284(globalCtx, this, &gPlayerAnim_003040);
                    return;
                }
            }
        }
    } else {
        this->fallStartHeight = this->actor.world.pos.y;
    }
}

s32 func_8083AD4C(GlobalContext* globalCtx, Player* this) {
    s32 cameraMode;

    if (this->unk_6AD == 2) {
        if (func_8002DD6C(this)) {
            if (LINK_IS_ADULT) {
                cameraMode = CAM_MODE_BOWARROW;
            } else {
                cameraMode = CAM_MODE_SLINGSHOT;
            }
        } else {
            cameraMode = CAM_MODE_BOOMERANG;
        }
    } else {
        cameraMode = CAM_MODE_FIRSTPERSON;
    }

    return Camera_ChangeMode(Gameplay_GetCamera(globalCtx, 0), cameraMode);
}

s32 func_8083ADD4(GlobalContext* globalCtx, Player* this) {
    if (this->unk_6AD == 3) {
        func_80835C58(globalCtx, this, func_80852E14, 0);
        if (this->unk_46A != 0) {
            this->stateFlags1 |= 0x20000000;
        }
        func_80832318(this);
        return 1;
    } else {
        return 0;
    }
}

void func_8083AE40(Player* this, s16 objectId) {
    s32 pad;
    u32 size;

    if (objectId != 0) {
        this->giObjectLoading = true;
        osCreateMesgQueue(&this->giObjectLoadQueue, &this->giObjectLoadMsg, 1);

        size = gObjectTable[objectId].vromEnd - gObjectTable[objectId].vromStart;

        LOG_HEX("size", size, "../z_player.c", 9090);
        ASSERT(size <= 1024 * 8, "size <= 1024 * 8", "../z_player.c", 9091);

        if (gObjectTable[objectId].vromEnd) {}

        DmaMgr_SendRequest2(&this->giObjectDmaRequest, (u32)this->giObjectSegment, gObjectTable[objectId].vromStart,
                            size, 0, &this->giObjectLoadQueue, NULL, "../z_player.c", 9099);
    }
}

void func_8083AF44(GlobalContext* globalCtx, Player* this, s32 magicSpell) {
    func_80835DE4(globalCtx, this, func_808507F4, 0);

    this->unk_84F = magicSpell - 3;
    func_80087708(globalCtx, sMagicSpellCosts[magicSpell], 4);

    LinkAnimation_PlayOnceSetSpeed(globalCtx, &this->skelAnime, &gPlayerAnim_002D28, 0.83f);

    if (magicSpell == 5) {
        this->unk_46C = OnePointCutscene_Init(globalCtx, 1100, -101, NULL, MAIN_CAM);
    } else {
        func_80835EA4(globalCtx, 10);
    }
}

void func_8083B010(Player* this) {
    this->actor.focus.rot.x = this->actor.focus.rot.z = this->unk_6B6 = this->unk_6B8 = this->unk_6BA = this->unk_6BC =
        this->unk_6BE = this->unk_6C0 = 0;

    this->actor.focus.rot.y = this->actor.shape.rot.y;
}

u8 D_80854528[] = {
    GI_LETTER_ZELDA, GI_WEIRD_EGG,    GI_CHICKEN,     GI_BEAN,        GI_POCKET_EGG,   GI_POCKET_CUCCO,
    GI_COJIRO,       GI_ODD_MUSHROOM, GI_ODD_POTION,  GI_SAW,         GI_SWORD_BROKEN, GI_PRESCRIPTION,
    GI_FROG,         GI_EYEDROPS,     GI_CLAIM_CHECK, GI_MASK_SKULL,  GI_MASK_SPOOKY,  GI_MASK_KEATON,
    GI_MASK_BUNNY,   GI_MASK_TRUTH,   GI_MASK_GORON,  GI_MASK_ZORA,   GI_MASK_GERUDO,  GI_LETTER_RUTO,
    GI_LETTER_RUTO,  GI_LETTER_RUTO,  GI_LETTER_RUTO, GI_LETTER_RUTO, GI_LETTER_RUTO,
};

LinkAnimationHeader* D_80854548[] = {
    &gPlayerAnim_002F88,
    &gPlayerAnim_002690,
    &gPlayerAnim_003198,
};

s32 func_8083B040(Player* this, GlobalContext* globalCtx) {
    s32 sp2C;
    s32 sp28;
    GetItemEntry* giEntry;
    Actor* targetActor;

    if ((this->unk_6AD != 0) &&
        (func_808332B8(this) || (this->actor.bgCheckFlags & 1) || (this->stateFlags1 & 0x800000))) {

        if (!func_8083ADD4(globalCtx, this)) {
            if (this->unk_6AD == 4) {
                sp2C = Player_ActionToMagicSpell(this, this->itemActionParam);
                if (sp2C >= 0) {
                    if ((sp2C != 3) || (gSaveContext.respawn[RESPAWN_MODE_TOP].data <= 0)) {
                        func_8083AF44(globalCtx, this, sp2C);
                    } else {
                        func_80835C58(globalCtx, this, func_8085063C, 1);
                        this->stateFlags1 |= 0x30000000;
                        func_80832264(globalCtx, this, func_80833338(this));
                        func_80835EA4(globalCtx, 4);
                    }

                    func_80832224(this);
                    return 1;
                }

                sp2C = this->itemActionParam - PLAYER_AP_LETTER_ZELDA;
                if ((sp2C >= 0) ||
                    (sp28 = Player_ActionToBottle(this, this->itemActionParam) - 1,
                     ((sp28 >= 0) && (sp28 < 6) &&
                      ((this->itemActionParam > PLAYER_AP_BOTTLE_POE) ||
                       ((this->targetActor != NULL) &&
                        (((this->itemActionParam == PLAYER_AP_BOTTLE_POE) && (this->exchangeItemId == EXCH_ITEM_POE)) ||
                         (this->exchangeItemId == EXCH_ITEM_BLUE_FIRE))))))) {

                    if ((globalCtx->actorCtx.titleCtx.delayTimer == 0) && (globalCtx->actorCtx.titleCtx.alpha == 0)) {
                        func_80835DE4(globalCtx, this, func_8084F104, 0);

                        if (sp2C >= 0) {
                            giEntry = &sGetItemTable[D_80854528[sp2C] - 1];
                            func_8083AE40(this, giEntry->objectId);
                        }

                        this->stateFlags1 |= 0x30000040;

                        if (sp2C >= 0) {
                            sp2C = sp2C + 1;
                        } else {
                            sp2C = sp28 + 0x18;
                        }

                        targetActor = this->targetActor;

                        if ((targetActor != NULL) &&
                            ((this->exchangeItemId == sp2C) || (this->exchangeItemId == EXCH_ITEM_BLUE_FIRE) ||
                             ((this->exchangeItemId == EXCH_ITEM_POE) &&
                              (this->itemActionParam == PLAYER_AP_BOTTLE_BIG_POE)) ||
                             ((this->exchangeItemId == EXCH_ITEM_BEAN) &&
                              (this->itemActionParam == PLAYER_AP_BOTTLE_BUG))) &&
                            ((this->exchangeItemId != EXCH_ITEM_BEAN) || (this->itemActionParam == PLAYER_AP_BEAN))) {
                            if (this->exchangeItemId == EXCH_ITEM_BEAN) {
                                Inventory_ChangeAmmo(ITEM_BEAN, -1);
                                func_80835DE4(globalCtx, this, func_8084279C, 0);
                                this->stateFlags1 |= 0x20000000;
                                this->unk_850 = 0x50;
                                this->unk_84F = -1;
                            }
                            targetActor->flags |= 0x100;
                            this->unk_664 = this->targetActor;
                        } else if (sp2C == EXCH_ITEM_LETTER_RUTO) {
                            this->unk_84F = 1;
                            this->actor.textId = 0x4005; // "There is something already inside this bottle..."
                            func_80835EA4(globalCtx, 1);
                        } else {
                            this->unk_84F = 2;
                            this->actor.textId = 0xCF; // "This item doesn't work here..."
                            func_80835EA4(globalCtx, 4);
                        }

                        this->actor.flags |= 0x100;
                        this->exchangeItemId = sp2C;

                        if (this->unk_84F < 0) {
                            func_80832B0C(globalCtx, this, D_80853C14[this->modelAnimType]);
                        } else {
                            func_80832264(globalCtx, this, D_80854548[this->unk_84F]);
                        }

                        func_80832224(this);
                    }
                    return 1;
                }

                sp2C = Player_ActionToBottle(this, this->itemActionParam);
                if (sp2C >= 0) {
                    if (sp2C == 0xC) {
                        func_80835DE4(globalCtx, this, func_8084EED8, 0);
                        func_808322D0(globalCtx, this, &gPlayerAnim_002650);
                        func_80835EA4(globalCtx, 3);
                    } else if ((sp2C > 0) && (sp2C < 4)) {
                        func_80835DE4(globalCtx, this, func_8084EFC0, 0);
                        func_808322D0(globalCtx, this, &gPlayerAnim_002688);
                        func_80835EA4(globalCtx, (sp2C == 1) ? 1 : 5);
                    } else {
                        func_80835DE4(globalCtx, this, func_8084EAC0, 0);
                        func_80832B78(globalCtx, this, &gPlayerAnim_002668);
                        func_80835EA4(globalCtx, 2);
                    }
                } else {
                    func_80835DE4(globalCtx, this, func_8084E3C4, 0);
                    func_808322D0(globalCtx, this, &gPlayerAnim_0030A0);
                    this->stateFlags2 |= 0x8000000;
                    func_80835EA4(globalCtx, (this->unk_6A8 != NULL) ? 0x5B : 0x5A);
                    if (this->unk_6A8 != NULL) {
                        this->stateFlags2 |= 0x2000000;
                        Camera_SetParam(Gameplay_GetCamera(globalCtx, 0), 8, this->unk_6A8);
                    }
                }
            } else if (func_8083AD4C(globalCtx, this)) {
                if (!(this->stateFlags1 & 0x800000)) {
                    func_80835C58(globalCtx, this, func_8084B1D8, 1);
                    this->unk_850 = 13;
                    func_8083B010(this);
                }
                this->stateFlags1 |= 0x100000;
                func_80078884(NA_SE_SY_CAMERA_ZOOM_UP);
                func_80832210(this);
                return 1;
            } else {
                this->unk_6AD = 0;
                func_80078884(NA_SE_SY_ERROR);
                return 0;
            }

            this->stateFlags1 |= 0x30000000;
        }

        func_80832224(this);
        return 1;
    }

    return 0;
}

s32 func_8083B644(Player* this, GlobalContext* globalCtx) {
    Actor* sp34 = this->targetActor;
    Actor* sp30 = this->unk_664;
    Actor* sp2C = NULL;
    s32 sp28 = 0;
    s32 sp24;

    sp24 = (sp30 != NULL) && (((sp30->flags & 0x40001) == 0x40001) || (sp30->naviEnemyId != 0xFF));

    if (sp24 || (this->naviTextId != 0)) {
        sp28 = (this->naviTextId < 0) && ((ABS(this->naviTextId) & 0xFF00) != 0x200);
        if (sp28 || !sp24) {
            sp2C = this->naviActor;
            if (sp28) {
                sp30 = NULL;
                sp34 = NULL;
            }
        } else {
            sp2C = sp30;
        }
    }

    if ((sp34 != NULL) || (sp2C != NULL)) {
        if ((sp30 == NULL) || (sp30 == sp34) || (sp30 == sp2C)) {
            if (!(this->stateFlags1 & 0x800) ||
                ((this->heldActor != NULL) && (sp28 || (sp34 == this->heldActor) || (sp2C == this->heldActor) ||
                                               ((sp34 != NULL) && (sp34->flags & 0x10000))))) {
                if ((this->actor.bgCheckFlags & 1) || (this->stateFlags1 & 0x800000) ||
                    (func_808332B8(this) && !(this->stateFlags2 & 0x400))) {

                    if (sp34 != NULL) {
                        this->stateFlags2 |= 2;
                        if (CHECK_BTN_ALL(sControlInput->press.button, BTN_A) || (sp34->flags & 0x10000)) {
                            sp2C = NULL;
                        } else if (sp2C == NULL) {
                            return 0;
                        }
                    }

                    if (sp2C != NULL) {
                        if (!sp28) {
                            this->stateFlags2 |= 0x200000;
                        }

                        if (!CHECK_BTN_ALL(sControlInput->press.button, BTN_CUP) && !sp28) {
                            return 0;
                        }

                        sp34 = sp2C;
                        this->targetActor = NULL;

                        if (sp28 || !sp24) {
                            if (this->naviTextId >= 0) {
                                sp2C->textId = this->naviTextId;
                            } else {
                                sp2C->textId = -this->naviTextId;
                            }
                        } else {
                            if (sp2C->naviEnemyId != 0xFF) {
                                sp2C->textId = sp2C->naviEnemyId + 0x600;
                            }
                        }
                    }

                    this->currentMask = D_80858AA4;
                    func_80853148(globalCtx, sp34);
                    return 1;
                }
            }
        }
    }

    return 0;
}

s32 func_8083B8F4(Player* this, GlobalContext* globalCtx) {
    if (!(this->stateFlags1 & 0x800800) && Camera_CheckValidMode(Gameplay_GetCamera(globalCtx, 0), 6)) {
        if ((this->actor.bgCheckFlags & 1) ||
            (func_808332B8(this) && (this->actor.yDistToWater < this->ageProperties->unk_2C))) {
            this->unk_6AD = 1;
            return 1;
        }
    }

    return 0;
}

s32 func_8083B998(Player* this, GlobalContext* globalCtx) {
    if (this->unk_6AD != 0) {
        func_8083B040(this, globalCtx);
        return 1;
    }

    if ((this->unk_664 != NULL) &&
        (((this->unk_664->flags & 0x40001) == 0x40001) || (this->unk_664->naviEnemyId != 0xFF))) {
        this->stateFlags2 |= 0x200000;
    } else if ((this->naviTextId == 0) && !func_8008E9C4(this) && CHECK_BTN_ALL(sControlInput->press.button, BTN_CUP) &&
               (YREG(15) != 0x10) && (YREG(15) != 0x20) && !func_8083B8F4(this, globalCtx)) {
        func_80078884(NA_SE_SY_ERROR);
    }

    return 0;
}

void func_8083BA90(GlobalContext* globalCtx, Player* this, s32 arg2, f32 xzVelocity, f32 yVelocity) {
    func_80837948(globalCtx, this, arg2);
    func_80835C58(globalCtx, this, func_80844AF4, 0);

    this->stateFlags3 |= 2;

    this->currentYaw = this->actor.shape.rot.y;
    this->linearVelocity = xzVelocity;
    this->actor.velocity.y = yVelocity;

    this->actor.bgCheckFlags &= ~1;
    this->hoverBootsTimer = 0;

    func_80832854(this);
    func_80832698(this, NA_SE_VO_LI_SWORD_L);
}

s32 func_8083BB20(Player* this) {
    if (!(this->stateFlags1 & 0x400000) && (Player_GetSwordHeld(this) != 0)) {
        if (D_80853614 ||
            ((this->actor.category != ACTORCAT_PLAYER) && CHECK_BTN_ALL(sControlInput->press.button, BTN_B))) {
            return 1;
        }
    }

    return 0;
}

s32 func_8083BBA0(Player* this, GlobalContext* globalCtx) {
    if (func_8083BB20(this) && (D_808535E4 != 7)) {
        func_8083BA90(globalCtx, this, 17, 3.0f, 4.5f);
        return 1;
    }

    return 0;
}

void func_8083BC04(Player* this, GlobalContext* globalCtx) {
    func_80835C58(globalCtx, this, func_80844708, 0);
    LinkAnimation_PlayOnceSetSpeed(globalCtx, &this->skelAnime, D_80853A94[this->modelAnimType], 1.25f * D_808535E8);
}

s32 func_8083BC7C(Player* this, GlobalContext* globalCtx) {
    if ((this->unk_84B[this->unk_846] == 0) && (D_808535E4 != 7)) {
        func_8083BC04(this, globalCtx);
        return 1;
    }

    return 0;
}

void func_8083BCD0(Player* this, GlobalContext* globalCtx, s32 arg2) {
    func_80838940(this, D_80853D4C[arg2][0], !(arg2 & 1) ? 5.8f : 3.5f, globalCtx, NA_SE_VO_LI_SWORD_N);

    if (arg2) {}

    this->unk_850 = 1;
    this->unk_84F = arg2;

    this->currentYaw = this->actor.shape.rot.y + (arg2 << 0xE);
    this->linearVelocity = !(arg2 & 1) ? 6.0f : 8.5f;

    this->stateFlags2 |= 0x80000;

    func_8002F7DC(&this->actor, ((arg2 << 0xE) == 0x8000) ? NA_SE_PL_ROLL : NA_SE_PL_SKIP);
}

s32 func_8083BDBC(Player* this, GlobalContext* globalCtx) {
    s32 sp2C;

    if (CHECK_BTN_ALL(sControlInput->press.button, BTN_A) && (globalCtx->roomCtx.curRoom.unk_03 != 2) &&
        (D_808535E4 != 7) &&
        (SurfaceType_GetSlope(&globalCtx->colCtx, this->actor.floorPoly, this->actor.floorBgId) != 1)) {
        sp2C = this->unk_84B[this->unk_846];

        if (sp2C <= 0) {
            if (func_80833BCC(this)) {
                if (this->actor.category != ACTORCAT_PLAYER) {
                    if (sp2C < 0) {
                        func_808389E8(this, &gPlayerAnim_002FE0, REG(69) / 100.0f, globalCtx);
                    } else {
                        func_8083BC04(this, globalCtx);
                    }
                } else {
                    if (Player_GetSwordHeld(this) && func_808365C8(this)) {
                        func_8083BA90(globalCtx, this, 17, 5.0f, 5.0f);
                    } else {
                        func_8083BC04(this, globalCtx);
                    }
                }
                return 1;
            }
        } else {
            func_8083BCD0(this, globalCtx, sp2C);
            return 1;
        }
    }

    return 0;
}

void func_8083BF50(Player* this, GlobalContext* globalCtx) {
    LinkAnimationHeader* anim;
    f32 sp30;

    sp30 = this->unk_868 - 3.0f;
    if (sp30 < 0.0f) {
        sp30 += 29.0f;
    }

    if (sp30 < 14.0f) {
        anim = D_80853AC4[this->modelAnimType];
        sp30 = 11.0f - sp30;
        if (sp30 < 0.0f) {
            sp30 = 1.375f * -sp30;
        }
        sp30 /= 11.0f;
    } else {
        anim = D_80853ADC[this->modelAnimType];
        sp30 = 26.0f - sp30;
        if (sp30 < 0.0f) {
            sp30 = 2 * -sp30;
        }
        sp30 /= 12.0f;
    }

    LinkAnimation_Change(globalCtx, &this->skelAnime, anim, 1.0f, 0.0f, Animation_GetLastFrame(anim), ANIMMODE_ONCE,
                         4.0f * sp30);
    this->currentYaw = this->actor.shape.rot.y;
}

void func_8083C0B8(Player* this, GlobalContext* globalCtx) {
    func_80839FFC(this, globalCtx);
    func_8083BF50(this, globalCtx);
}

void func_8083C0E8(Player* this, GlobalContext* globalCtx) {
    func_80835C58(globalCtx, this, func_80840BC8, 1);
    func_80832264(globalCtx, this, func_80833338(this));
    this->currentYaw = this->actor.shape.rot.y;
}

void func_8083C148(Player* this, GlobalContext* globalCtx) {
    if (!(this->stateFlags3 & 0x80)) {
        func_8083B010(this);
        if (this->stateFlags1 & 0x8000000) {
            func_80838F18(globalCtx, this);
        } else {
            func_80839F90(this, globalCtx);
        }
        if (this->unk_6AD < 4) {
            this->unk_6AD = 0;
        }
    }

    this->stateFlags1 &= ~0x106000;
}

s32 func_8083C1DC(Player* this, GlobalContext* globalCtx) {
    if (!func_80833B54(this) && (D_808535E0 == 0) && !(this->stateFlags1 & 0x800000) &&
        CHECK_BTN_ALL(sControlInput->press.button, BTN_A)) {
        if (func_8083BC7C(this, globalCtx)) {
            return 1;
        }
        if ((this->unk_837 == 0) && (this->heldItemActionParam >= PLAYER_AP_SWORD_MASTER)) {
            func_80835F44(globalCtx, this, ITEM_NONE);
        } else {
            this->stateFlags2 ^= 0x100000;
        }
    }

    return 0;
}

s32 func_8083C2B0(Player* this, GlobalContext* globalCtx) {
    LinkAnimationHeader* anim;
    f32 frame;

    if ((globalCtx->shootingGalleryStatus == 0) && (this->currentShield != PLAYER_SHIELD_NONE) &&
        CHECK_BTN_ALL(sControlInput->cur.button, BTN_R) &&
        (Player_IsChildWithHylianShield(this) || (!func_80833B2C(this) && (this->unk_664 == NULL)))) {

        func_80832318(this);
        func_808323B4(globalCtx, this);

        if (func_80835C58(globalCtx, this, func_80843188, 0)) {
            this->stateFlags1 |= 0x400000;

            if (!Player_IsChildWithHylianShield(this)) {
                Player_SetModelsForHoldingShield(this);
                anim = D_80853AF4[this->modelAnimType];
            } else {
                anim = &gPlayerAnim_002400;
            }

            if (anim != this->skelAnime.animation) {
                if (func_8008E9C4(this)) {
                    this->unk_86C = 1.0f;
                } else {
                    this->unk_86C = 0.0f;
                    func_80833C3C(this);
                }
                this->unk_6BC = this->unk_6BE = this->unk_6C0 = 0;
            }

            frame = Animation_GetLastFrame(anim);
            LinkAnimation_Change(globalCtx, &this->skelAnime, anim, 1.0f, frame, frame, ANIMMODE_ONCE, 0.0f);

            if (Player_IsChildWithHylianShield(this)) {
                func_80832F54(globalCtx, this, 4);
            }

            func_8002F7DC(&this->actor, NA_SE_IT_SHIELD_POSTURE);
        }

        return 1;
    }

    return 0;
}

s32 func_8083C484(Player* this, f32* arg1, s16* arg2) {
    s16 yaw = this->currentYaw - *arg2;

    if (ABS(yaw) > 0x6000) {
        if (func_8083721C(this)) {
            *arg1 = 0.0f;
            *arg2 = this->currentYaw;
        } else {
            return 1;
        }
    }

    return 0;
}

void func_8083C50C(Player* this) {
    if ((this->unk_844 > 0) && !CHECK_BTN_ALL(sControlInput->cur.button, BTN_B)) {
        this->unk_844 = -this->unk_844;
    }
}

s32 func_8083C544(Player* this, GlobalContext* globalCtx) {
    if (CHECK_BTN_ALL(sControlInput->cur.button, BTN_B)) {
        if (!(this->stateFlags1 & 0x400000) && (Player_GetSwordHeld(this) != 0) && (this->unk_844 == 1) &&
            (this->heldItemActionParam != PLAYER_AP_STICK)) {
            if ((this->heldItemActionParam != PLAYER_AP_SWORD_BGS) || (gSaveContext.swordHealth > 0.0f)) {
                func_808377DC(globalCtx, this);
                return 1;
            }
        }
    } else {
        func_8083C50C(this);
    }

    return 0;
}

s32 func_8083C61C(GlobalContext* globalCtx, Player* this) {
    if ((globalCtx->roomCtx.curRoom.unk_03 != 2) && (this->actor.bgCheckFlags & 1) && (AMMO(ITEM_NUT) != 0)) {
        func_80835C58(globalCtx, this, func_8084E604, 0);
        func_80832264(globalCtx, this, &gPlayerAnim_003048);
        this->unk_6AD = 0;
        return 1;
    }

    return 0;
}

struct_80854554 D_80854554[] = {
    { &gPlayerAnim_002648, &gPlayerAnim_002640, 2, 3 },
    { &gPlayerAnim_002680, &gPlayerAnim_002678, 5, 3 },
};

s32 func_8083C6B8(GlobalContext* globalCtx, Player* this) {
    Vec3f sp24;

    if (D_80853614) {
        if (Player_GetBottleHeld(this) >= 0) {
            func_80835C58(globalCtx, this, func_8084ECA4, 0);

            if (this->actor.yDistToWater > 12.0f) {
                this->unk_850 = 1;
            }

            func_808322D0(globalCtx, this, D_80854554[this->unk_850].unk_00);

            func_8002F7DC(&this->actor, NA_SE_IT_SWORD_SWING);
            func_80832698(this, NA_SE_VO_LI_AUTO_JUMP);
            return 1;
        }

        if (this->heldItemActionParam == PLAYER_AP_FISHING_POLE) {
            sp24 = this->actor.world.pos;
            sp24.y += 50.0f;

            if (!(this->actor.bgCheckFlags & 1) || (this->actor.world.pos.z > 1300.0f) ||
                BgCheck_SphVsFirstPoly(&globalCtx->colCtx, &sp24, 20.0f)) {
                func_80078884(NA_SE_SY_ERROR);
                return 0;
            }

            func_80835C58(globalCtx, this, func_80850C68, 0);
            this->unk_860 = 1;
            func_80832210(this);
            func_80832264(globalCtx, this, &gPlayerAnim_002C30);
            return 1;
        } else {
            return 0;
        }
    }

    return 0;
}

void func_8083C858(Player* this, GlobalContext* globalCtx) {
    PlayerFunc674 func;

    if (func_80833BCC(this)) {
        func = func_8084227C;
    } else {
        func = func_80842180;
    }

    func_80835C58(globalCtx, this, func, 1);
    func_80832BE8(globalCtx, this, D_80853944[this->modelAnimType]);

    this->unk_89C = 0;
    this->unk_864 = this->unk_868 = 0.0f;
}

void func_8083C8DC(Player* this, GlobalContext* globalCtx, s16 arg2) {
    this->actor.shape.rot.y = this->currentYaw = arg2;
    func_8083C858(this, globalCtx);
}

s32 func_8083C910(GlobalContext* globalCtx, Player* this, f32 arg2) {
    WaterBox* sp2C;
    f32 sp28;

    sp28 = this->actor.world.pos.y;
    if (WaterBox_GetSurface1(globalCtx, &globalCtx->colCtx, this->actor.world.pos.x, this->actor.world.pos.z, &sp28,
                             &sp2C) != 0) {
        sp28 -= this->actor.world.pos.y;
        if (this->ageProperties->unk_24 <= sp28) {
            func_80835C58(globalCtx, this, func_8084D7C4, 0);
            func_80832C6C(globalCtx, this, &gPlayerAnim_0032F0);
            this->stateFlags1 |= 0x28000000;
            this->unk_850 = 20;
            this->linearVelocity = 2.0f;
            Player_SetBootData(globalCtx, this);
            return 0;
        }
    }

    func_80838E70(globalCtx, this, arg2, this->actor.shape.rot.y);
    this->stateFlags1 |= 0x20000000;
    return 1;
}

void func_8083CA20(GlobalContext* globalCtx, Player* this) {
    if (func_8083C910(globalCtx, this, 180.0f)) {
        this->unk_850 = -20;
    }
}

void func_8083CA54(GlobalContext* globalCtx, Player* this) {
    this->linearVelocity = 2.0f;
    gSaveContext.entranceSpeed = 2.0f;
    if (func_8083C910(globalCtx, this, 120.0f)) {
        this->unk_850 = -15;
    }
}

void func_8083CA9C(GlobalContext* globalCtx, Player* this) {
    if (gSaveContext.entranceSpeed < 0.1f) {
        gSaveContext.entranceSpeed = 0.1f;
    }

    this->linearVelocity = gSaveContext.entranceSpeed;

    if (func_8083C910(globalCtx, this, 800.0f)) {
        this->unk_850 = -80 / this->linearVelocity;
        if (this->unk_850 < -20) {
            this->unk_850 = -20;
        }
    }
}

void func_8083CB2C(Player* this, s16 yaw, GlobalContext* globalCtx) {
    func_80835C58(globalCtx, this, func_808414F8, 1);
    LinkAnimation_CopyJointToMorph(globalCtx, &this->skelAnime);
    this->unk_864 = this->unk_868 = 0.0f;
    this->currentYaw = yaw;
}

void func_8083CB94(Player* this, GlobalContext* globalCtx) {
    func_80835C58(globalCtx, this, func_80840DE4, 1);
    func_80832BE8(globalCtx, this, D_8085392C[this->modelAnimType]);
}

void func_8083CBF0(Player* this, s16 yaw, GlobalContext* globalCtx) {
    func_80835C58(globalCtx, this, func_808423EC, 1);
    LinkAnimation_Change(globalCtx, &this->skelAnime, &gPlayerAnim_0024F8, 2.2f, 0.0f,
                         Animation_GetLastFrame(&gPlayerAnim_0024F8), ANIMMODE_ONCE, -6.0f);
    this->linearVelocity = 8.0f;
    this->currentYaw = yaw;
}

void func_8083CC9C(Player* this, GlobalContext* globalCtx) {
    func_80835C58(globalCtx, this, func_8084193C, 1);
    func_80832BE8(globalCtx, this, D_80853B6C[this->modelAnimType]);
    this->unk_868 = 0.0f;
}

void func_8083CD00(Player* this, GlobalContext* globalCtx) {
    func_80835C58(globalCtx, this, func_8084251C, 1);
    LinkAnimation_PlayOnceSetSpeed(globalCtx, &this->skelAnime, &gPlayerAnim_0024E8, 2.0f);
}

void func_8083CD54(GlobalContext* globalCtx, Player* this, s16 yaw) {
    this->currentYaw = yaw;
    func_80835C58(globalCtx, this, func_80841BA8, 1);
    this->unk_87E = 1200;
    this->unk_87E *= D_808535E8;
    LinkAnimation_Change(globalCtx, &this->skelAnime, D_80853B84[this->modelAnimType], 1.0f, 0.0f, 0.0f, ANIMMODE_LOOP,
                         -6.0f);
}

void func_8083CE0C(Player* this, GlobalContext* globalCtx) {
    LinkAnimationHeader* anim;

    func_80835C58(globalCtx, this, func_80840BC8, 1);

    if (this->unk_870 < 0.5f) {
        anim = D_80853BB4[this->modelAnimType];
    } else {
        anim = D_80853B9C[this->modelAnimType];
    }
    func_80832264(globalCtx, this, anim);

    this->currentYaw = this->actor.shape.rot.y;
}

void func_8083CEAC(Player* this, GlobalContext* globalCtx) {
    func_80835C58(globalCtx, this, func_80840450, 1);
    func_80832B0C(globalCtx, this, D_808539BC[this->modelAnimType]);
    this->unk_850 = 1;
}

void func_8083CF10(Player* this, GlobalContext* globalCtx) {
    if (this->linearVelocity != 0.0f) {
        func_8083C858(this, globalCtx);
    } else {
        func_8083CE0C(this, globalCtx);
    }
}

void func_8083CF5C(Player* this, GlobalContext* globalCtx) {
    if (this->linearVelocity != 0.0f) {
        func_8083C858(this, globalCtx);
    } else {
        func_80839F90(this, globalCtx);
    }
}

s32 func_8083CFA8(GlobalContext* globalCtx, Player* this, f32 arg2, s32 splashScale) {
    f32 sp3C = fabsf(arg2);
    WaterBox* sp38;
    f32 sp34;
    Vec3f splashPos;
    s32 splashType;

    if (sp3C > 2.0f) {
        splashPos.x = this->bodyPartsPos[0].x;
        splashPos.z = this->bodyPartsPos[0].z;
        sp34 = this->actor.world.pos.y;
        if (WaterBox_GetSurface1(globalCtx, &globalCtx->colCtx, splashPos.x, splashPos.z, &sp34, &sp38)) {
            if ((sp34 - this->actor.world.pos.y) < 100.0f) {
                splashType = (sp3C <= 10.0f) ? 0 : 1;
                splashPos.y = sp34;
                EffectSsGSplash_Spawn(globalCtx, &splashPos, NULL, NULL, splashType, splashScale);
                return 1;
            }
        }
    }

    return 0;
}

void func_8083D0A8(GlobalContext* globalCtx, Player* this, f32 arg2) {
    this->stateFlags1 |= 0x40000;
    this->stateFlags1 &= ~0x8000000;

    func_80832340(globalCtx, this);
    if (func_8083CFA8(globalCtx, this, arg2, 500)) {
        func_8002F7DC(&this->actor, NA_SE_EV_JUMP_OUT_WATER);
    }

    Player_SetBootData(globalCtx, this);
}

s32 func_8083D12C(GlobalContext* globalCtx, Player* this, Input* arg2) {
    if (!(this->stateFlags1 & 0x400) && !(this->stateFlags2 & 0x400)) {
        if ((arg2 == NULL) || (CHECK_BTN_ALL(arg2->press.button, BTN_A) && (ABS(this->unk_6C2) < 12000) &&
                               (this->currentBoots != PLAYER_BOOTS_IRON))) {

            func_80835C58(globalCtx, this, func_8084DC48, 0);
            func_80832264(globalCtx, this, &gPlayerAnim_003308);

            this->unk_6C2 = 0;
            this->stateFlags2 |= 0x400;
            this->actor.velocity.y = 0.0f;

            if (arg2 != NULL) {
                this->stateFlags2 |= 0x800;
                func_8002F7DC(&this->actor, NA_SE_PL_DIVE_BUBBLE);
            }

            return 1;
        }
    }

    if ((this->stateFlags1 & 0x400) || (this->stateFlags2 & 0x400)) {
        if (this->actor.velocity.y > 0.0f) {
            if (this->actor.yDistToWater < this->ageProperties->unk_30) {

                this->stateFlags2 &= ~0x400;

                if (arg2 != NULL) {
                    func_80835C58(globalCtx, this, func_8084E1EC, 1);

                    if (this->stateFlags1 & 0x400) {
                        this->stateFlags1 |= 0x20000C00;
                    }

                    this->unk_850 = 2;
                }

                func_80832340(globalCtx, this);
                func_80832B0C(globalCtx, this, (this->stateFlags1 & 0x800) ? &gPlayerAnim_003318 : &gPlayerAnim_003300);

                if (func_8083CFA8(globalCtx, this, this->actor.velocity.y, 500)) {
                    func_8002F7DC(&this->actor, NA_SE_PL_FACE_UP);
                }

                return 1;
            }
        }
    }

    return 0;
}

void func_8083D330(GlobalContext* globalCtx, Player* this) {
    func_80832284(globalCtx, this, &gPlayerAnim_0032F0);
    this->unk_6C2 = 16000;
    this->unk_850 = 1;
}

void func_8083D36C(GlobalContext* globalCtx, Player* this) {
    if ((this->currentBoots != PLAYER_BOOTS_IRON) || !(this->actor.bgCheckFlags & 1)) {
        func_80832564(globalCtx, this);

        if ((this->currentBoots != PLAYER_BOOTS_IRON) && (this->stateFlags2 & 0x400)) {
            this->stateFlags2 &= ~0x400;
            func_8083D12C(globalCtx, this, 0);
            this->unk_84F = 1;
        } else if (func_80844A44 == this->func_674) {
            func_80835C58(globalCtx, this, func_8084DC48, 0);
            func_8083D330(globalCtx, this);
        } else {
            func_80835C58(globalCtx, this, func_8084D610, 1);
            func_80832B0C(globalCtx, this, (this->actor.bgCheckFlags & 1) ? &gPlayerAnim_003330 : &gPlayerAnim_0032E0);
        }
    }

    if (!(this->stateFlags1 & 0x8000000) || (this->actor.yDistToWater < this->ageProperties->unk_2C)) {
        if (func_8083CFA8(globalCtx, this, this->actor.velocity.y, 500)) {
            func_8002F7DC(&this->actor, NA_SE_EV_DIVE_INTO_WATER);

            if (this->fallDistance > 800.0f) {
                func_80832698(this, NA_SE_VO_LI_CLIMB_END);
            }
        }
    }

    this->stateFlags1 |= 0x8000000;
    this->stateFlags2 |= 0x400;
    this->stateFlags1 &= ~0xC0000;
    this->unk_854 = 0.0f;

    Player_SetBootData(globalCtx, this);
}

void func_8083D53C(GlobalContext* globalCtx, Player* this) {
    if (this->actor.yDistToWater < this->ageProperties->unk_2C) {
        func_800F67A0(0);
        this->unk_840 = 0;
    } else {
        func_800F67A0(32);
        if (this->unk_840 < 300) {
            this->unk_840++;
        }
    }

    if ((func_80845668 != this->func_674) && (func_8084BDFC != this->func_674)) {
        if (this->ageProperties->unk_2C < this->actor.yDistToWater) {
            if (!(this->stateFlags1 & 0x8000000) ||
                (!((this->currentBoots == PLAYER_BOOTS_IRON) && (this->actor.bgCheckFlags & 1)) &&
                 (func_8084E30C != this->func_674) && (func_8084E368 != this->func_674) &&
                 (func_8084D610 != this->func_674) && (func_8084D84C != this->func_674) &&
                 (func_8084DAB4 != this->func_674) && (func_8084DC48 != this->func_674) &&
                 (func_8084E1EC != this->func_674) && (func_8084D7C4 != this->func_674))) {
                func_8083D36C(globalCtx, this);
                return;
            }
        } else if ((this->stateFlags1 & 0x8000000) && (this->actor.yDistToWater < this->ageProperties->unk_24)) {
            if ((this->skelAnime.moveFlags == 0) && (this->currentBoots != PLAYER_BOOTS_IRON)) {
                func_8083CD54(globalCtx, this, this->actor.shape.rot.y);
            }
            func_8083D0A8(globalCtx, this, this->actor.velocity.y);
        }
    }
}

void func_8083D6EC(GlobalContext* globalCtx, Player* this) {
    Vec3f ripplePos;
    f32 temp1;
    f32 temp2;
    f32 temp3;
    f32 temp4;

    this->actor.minVelocityY = -20.0f;
    this->actor.gravity = REG(68) / 100.0f;

    if (func_8083816C(D_808535E4)) {
        temp1 = fabsf(this->linearVelocity) * 20.0f;
        temp3 = 0.0f;

        if (D_808535E4 == 4) {
            if (this->unk_6C4 > 1300.0f) {
                temp2 = this->unk_6C4;
            } else {
                temp2 = 1300.0f;
            }
            if (this->currentBoots == PLAYER_BOOTS_HOVER) {
                temp1 += temp1;
            } else if (this->currentBoots == PLAYER_BOOTS_IRON) {
                temp1 *= 0.3f;
            }
        } else {
            temp2 = 20000.0f;
            if (this->currentBoots != PLAYER_BOOTS_HOVER) {
                temp1 += temp1;
            } else if ((D_808535E4 == 7) || (this->currentBoots == PLAYER_BOOTS_IRON)) {
                temp1 = 0;
            }
        }

        if (this->currentBoots != PLAYER_BOOTS_HOVER) {
            temp3 = (temp2 - this->unk_6C4) * 0.02f;
            temp3 = CLAMP(temp3, 0.0f, 300.0f);
            if (this->currentBoots == PLAYER_BOOTS_IRON) {
                temp3 += temp3;
            }
        }

        this->unk_6C4 += temp3 - temp1;
        this->unk_6C4 = CLAMP(this->unk_6C4, 0.0f, temp2);

        this->actor.gravity -= this->unk_6C4 * 0.004f;
    } else {
        this->unk_6C4 = 0.0f;
    }

    if (this->actor.bgCheckFlags & 0x20) {
        if (this->actor.yDistToWater < 50.0f) {
            temp4 = fabsf(this->bodyPartsPos[0].x - this->unk_A88.x) +
                    fabsf(this->bodyPartsPos[0].y - this->unk_A88.y) + fabsf(this->bodyPartsPos[0].z - this->unk_A88.z);
            if (temp4 > 4.0f) {
                temp4 = 4.0f;
            }
            this->unk_854 += temp4;

            if (this->unk_854 > 15.0f) {
                this->unk_854 = 0.0f;

                ripplePos.x = (Rand_ZeroOne() * 10.0f) + this->actor.world.pos.x;
                ripplePos.y = this->actor.world.pos.y + this->actor.yDistToWater;
                ripplePos.z = (Rand_ZeroOne() * 10.0f) + this->actor.world.pos.z;
                EffectSsGRipple_Spawn(globalCtx, &ripplePos, 100, 500, 0);

                if ((this->linearVelocity > 4.0f) && !func_808332B8(this) &&
                    ((this->actor.world.pos.y + this->actor.yDistToWater) < this->bodyPartsPos[0].y)) {
                    func_8083CFA8(globalCtx, this, 20.0f,
                                  (fabsf(this->linearVelocity) * 50.0f) + (this->actor.yDistToWater * 5.0f));
                }
            }
        }

        if (this->actor.yDistToWater > 40.0f) {
            s32 numBubbles = 0;
            s32 i;

            if ((this->actor.velocity.y > -1.0f) || (this->actor.bgCheckFlags & 1)) {
                if (Rand_ZeroOne() < 0.2f) {
                    numBubbles = 1;
                }
            } else {
                numBubbles = this->actor.velocity.y * -2.0f;
            }

            for (i = 0; i < numBubbles; i++) {
                EffectSsBubble_Spawn(globalCtx, &this->actor.world.pos, 20.0f, 10.0f, 20.0f, 0.13f);
            }
        }
    }
}

s32 func_8083DB98(Player* this, s32 arg1) {
    Actor* unk_664 = this->unk_664;
    Vec3f sp30;
    s16 sp2E;
    s16 sp2C;

    sp30.x = this->actor.world.pos.x;
    sp30.y = this->bodyPartsPos[7].y + 3.0f;
    sp30.z = this->actor.world.pos.z;
    sp2E = Math_Vec3f_Pitch(&sp30, &unk_664->focus.pos);
    sp2C = Math_Vec3f_Yaw(&sp30, &unk_664->focus.pos);
    Math_SmoothStepToS(&this->actor.focus.rot.y, sp2C, 4, 10000, 0);
    Math_SmoothStepToS(&this->actor.focus.rot.x, sp2E, 4, 10000, 0);
    this->unk_6AE |= 2;

    return func_80836AB8(this, arg1);
}

Vec3f D_8085456C = { 0.0f, 100.0f, 40.0f };

void func_8083DC54(Player* this, GlobalContext* globalCtx) {
    s16 sp46;
    s16 temp2;
    f32 temp1;
    Vec3f sp34;

    if (this->unk_664 != NULL) {
        if (func_8002DD78(this) || func_808334B4(this)) {
            func_8083DB98(this, 1);
        } else {
            func_8083DB98(this, 0);
        }
        return;
    }

    if (D_808535E4 == 11) {
        Math_SmoothStepToS(&this->actor.focus.rot.x, -20000, 10, 4000, 800);
    } else {
        sp46 = 0;
        temp1 = func_8083973C(globalCtx, this, &D_8085456C, &sp34);
        if (temp1 > BGCHECK_Y_MIN) {
            temp2 = Math_Atan2S(40.0f, this->actor.world.pos.y - temp1);
            sp46 = CLAMP(temp2, -4000, 4000);
        }
        this->actor.focus.rot.y = this->actor.shape.rot.y;
        Math_SmoothStepToS(&this->actor.focus.rot.x, sp46, 14, 4000, 30);
    }

    func_80836AB8(this, func_8002DD78(this) || func_808334B4(this));
}

void func_8083DDC8(Player* this, GlobalContext* globalCtx) {
    s16 temp1;
    s16 temp2;

    if (!func_8002DD78(this) && !func_808334B4(this) && (this->linearVelocity > 5.0f)) {
        temp1 = this->linearVelocity * 200.0f;
        temp2 = (s16)(this->currentYaw - this->actor.shape.rot.y) * this->linearVelocity * 0.1f;
        temp1 = CLAMP(temp1, -4000, 4000);
        temp2 = CLAMP(-temp2, -4000, 4000);
        Math_ScaledStepToS(&this->unk_6BC, temp1, 900);
        this->unk_6B6 = -(f32)this->unk_6BC * 0.5f;
        Math_ScaledStepToS(&this->unk_6BA, temp2, 300);
        Math_ScaledStepToS(&this->unk_6C0, temp2, 200);
        this->unk_6AE |= 0x168;
    } else {
        func_8083DC54(this, globalCtx);
    }
}

void func_8083DF68(Player* this, f32 arg1, s16 arg2) {
    Math_AsymStepToF(&this->linearVelocity, arg1, REG(19) / 100.0f, 1.5f);
    Math_ScaledStepToS(&this->currentYaw, arg2, REG(27));
}

void func_8083DFE0(Player* this, f32* arg1, s16* arg2) {
    s16 yawDiff = this->currentYaw - *arg2;

    if (this->swordState == 0) {
        this->linearVelocity = CLAMP(this->linearVelocity, -(R_RUN_SPEED_LIMIT / 100.0f), (R_RUN_SPEED_LIMIT / 100.0f));
    }

    if (ABS(yawDiff) > 0x6000) {
        if (Math_StepToF(&this->linearVelocity, 0.0f, 1.0f)) {
            this->currentYaw = *arg2;
        }
    } else {
        Math_AsymStepToF(&this->linearVelocity, *arg1, 0.05f, 0.1f);
        Math_ScaledStepToS(&this->currentYaw, *arg2, 200);
    }
}

struct_80854578 D_80854578[] = {
    { &gPlayerAnim_003398, 35.17f, 6.6099997f },
    { &gPlayerAnim_0033A8, -34.16f, 7.91f },
};

s32 func_8083E0FC(Player* this, GlobalContext* globalCtx) {
    EnHorse* rideActor = (EnHorse*)this->rideActor;
    f32 unk_04;
    f32 unk_08;
    f32 sp38;
    f32 sp34;
    s32 temp;

    if ((rideActor != NULL) && CHECK_BTN_ALL(sControlInput->press.button, BTN_A)) {
        sp38 = Math_CosS(rideActor->actor.shape.rot.y);
        sp34 = Math_SinS(rideActor->actor.shape.rot.y);

        func_80836898(globalCtx, this, func_8083A360);

        this->stateFlags1 |= 0x800000;
        this->actor.bgCheckFlags &= ~0x20;

        if (this->mountSide < 0) {
            temp = 0;
        } else {
            temp = 1;
        }

        unk_04 = D_80854578[temp].unk_04;
        unk_08 = D_80854578[temp].unk_08;
        this->actor.world.pos.x =
            rideActor->actor.world.pos.x + rideActor->riderPos.x + ((unk_04 * sp38) + (unk_08 * sp34));
        this->actor.world.pos.z =
            rideActor->actor.world.pos.z + rideActor->riderPos.z + ((unk_08 * sp38) - (unk_04 * sp34));

        this->unk_878 = rideActor->actor.world.pos.y - this->actor.world.pos.y;
        this->currentYaw = this->actor.shape.rot.y = rideActor->actor.shape.rot.y;

        Actor_MountHorse(globalCtx, this, &rideActor->actor);
        func_80832264(globalCtx, this, D_80854578[temp].anim);
        func_80832F54(globalCtx, this, 0x9B);
        this->actor.parent = this->rideActor;
        func_80832224(this);
        func_800304B0(globalCtx);
        return 1;
    }

    return 0;
}

void func_8083E298(CollisionPoly* arg0, Vec3f* arg1, s16* arg2) {
    arg1->x = COLPOLY_GET_NORMAL(arg0->normal.x);
    arg1->y = COLPOLY_GET_NORMAL(arg0->normal.y);
    arg1->z = COLPOLY_GET_NORMAL(arg0->normal.z);

    *arg2 = Math_Atan2S(arg1->z, arg1->x);
}

LinkAnimationHeader* D_80854590[] = {
    &gPlayerAnim_002EE0,
    &gPlayerAnim_0031D0,
};

s32 func_8083E318(GlobalContext* globalCtx, Player* this, CollisionPoly* arg2) {
    s32 pad;
    s16 sp4A;
    Vec3f sp3C;
    s16 sp3A;
    f32 temp1;
    f32 temp2;
    s16 temp3;

    if (!Player_InBlockingCsMode(globalCtx, this) && (func_8084F390 != this->func_674) &&
        (SurfaceType_GetSlope(&globalCtx->colCtx, arg2, this->actor.floorBgId) == 1)) {
        sp4A = Math_Atan2S(this->actor.velocity.z, this->actor.velocity.x);
        func_8083E298(arg2, &sp3C, &sp3A);
        temp3 = sp3A - sp4A;

        if (ABS(temp3) > 16000) {
            temp1 = (1.0f - sp3C.y) * 40.0f;
            temp2 = (temp1 * temp1) * 0.015f;
            if (temp2 < 1.2f) {
                temp2 = 1.2f;
            }
            this->windDirection = sp3A;
            Math_StepToF(&this->windSpeed, temp1, temp2);
        } else {
            func_80835C58(globalCtx, this, func_8084F390, 0);
            func_80832564(globalCtx, this);
            if (D_80853610 >= 0) {
                this->unk_84F = 1;
            }
            func_80832BE8(globalCtx, this, D_80854590[this->unk_84F]);
            this->linearVelocity = sqrtf(SQ(this->actor.velocity.x) + SQ(this->actor.velocity.z));
            this->currentYaw = sp4A;
            return 1;
        }
    }

    return 0;
}

// unknown data (unused)
s32 D_80854598[] = {
    0xFFDB0871, 0xF8310000, 0x00940470, 0xF3980000, 0xFFB504A9, 0x0C9F0000, 0x08010402,
};

void func_8083E4C4(GlobalContext* globalCtx, Player* this, GetItemEntry* giEntry) {
    s32 sp1C = giEntry->field & 0x1F;

    if (!(giEntry->field & 0x80)) {
        Item_DropCollectible(globalCtx, &this->actor.world.pos, sp1C | 0x8000);
        if ((sp1C != 4) && (sp1C != 8) && (sp1C != 9) && (sp1C != 0xA) && (sp1C != 0) && (sp1C != 1) && (sp1C != 2) &&
            (sp1C != 0x14) && (sp1C != 0x13)) {
            Item_Give(globalCtx, giEntry->itemId);
        }
    } else {
        Item_Give(globalCtx, giEntry->itemId);
    }

    func_80078884((this->getItemId < 0) ? NA_SE_SY_GET_BOXITEM : NA_SE_SY_GET_ITEM);
}

s32 func_8083E5A8(Player* this, GlobalContext* globalCtx) {
    Actor* interactedActor;

    if (iREG(67) || (((interactedActor = this->interactRangeActor) != NULL) &&
                     func_8002D53C(globalCtx, &globalCtx->actorCtx.titleCtx))) {
        if (iREG(67) || (this->getItemId > GI_NONE)) {
            if (iREG(67)) {
                this->getItemId = iREG(68);
            }

            if (this->getItemId < GI_MAX) {
                GetItemEntry* giEntry = &sGetItemTable[this->getItemId - 1];

                if ((interactedActor != &this->actor) && !iREG(67)) {
                    interactedActor->parent = &this->actor;
                }

                iREG(67) = false;

                if ((Item_CheckObtainability(giEntry->itemId) == ITEM_NONE) || (globalCtx->sceneNum == SCENE_BOWLING)) {
                    func_808323B4(globalCtx, this);
                    func_8083AE40(this, giEntry->objectId);

                    if (!(this->stateFlags2 & 0x400) || (this->currentBoots == PLAYER_BOOTS_IRON)) {
                        func_80836898(globalCtx, this, func_8083A434);
                        func_808322D0(globalCtx, this, &gPlayerAnim_002788);
                        func_80835EA4(globalCtx, 9);
                    }

                    this->stateFlags1 |= 0x20000C00;
                    func_80832224(this);
                    return 1;
                }

                func_8083E4C4(globalCtx, this, giEntry);
                this->getItemId = GI_NONE;
            }
        } else if (CHECK_BTN_ALL(sControlInput->press.button, BTN_A) && !(this->stateFlags1 & 0x800) &&
                   !(this->stateFlags2 & 0x400)) {
            if (this->getItemId != GI_NONE) {
                GetItemEntry* giEntry = &sGetItemTable[-this->getItemId - 1];
                EnBox* chest = (EnBox*)interactedActor;

                if (giEntry->itemId != ITEM_NONE) {
                    if (((Item_CheckObtainability(giEntry->itemId) == ITEM_NONE) && (giEntry->field & 0x40)) ||
                        ((Item_CheckObtainability(giEntry->itemId) != ITEM_NONE) && (giEntry->field & 0x20))) {
                        this->getItemId = -GI_RUPEE_BLUE;
                        giEntry = &sGetItemTable[GI_RUPEE_BLUE - 1];
                    }
                }

                func_80836898(globalCtx, this, func_8083A434);
                this->stateFlags1 |= 0x20000C00;
                func_8083AE40(this, giEntry->objectId);
                this->actor.world.pos.x =
                    chest->dyna.actor.world.pos.x - (Math_SinS(chest->dyna.actor.shape.rot.y) * 29.4343f);
                this->actor.world.pos.z =
                    chest->dyna.actor.world.pos.z - (Math_CosS(chest->dyna.actor.shape.rot.y) * 29.4343f);
                this->currentYaw = this->actor.shape.rot.y = chest->dyna.actor.shape.rot.y;
                func_80832224(this);

                if ((giEntry->itemId != ITEM_NONE) && (giEntry->gi >= 0) &&
                    (Item_CheckObtainability(giEntry->itemId) == ITEM_NONE)) {
                    func_808322D0(globalCtx, this, this->ageProperties->unk_98);
                    func_80832F54(globalCtx, this, 0x28F);
                    chest->unk_1F4 = 1;
                    Camera_ChangeSetting(Gameplay_GetCamera(globalCtx, 0), CAM_SET_ITEM0);
                } else {
                    func_80832264(globalCtx, this, &gPlayerAnim_002DF8);
                    chest->unk_1F4 = -1;
                }

                return 1;
            }

            if ((this->heldActor == NULL) || Player_HoldsHookshot(this)) {
                if ((interactedActor->id == ACTOR_BG_TOKI_SWD) && LINK_IS_ADULT) {
                    s32 sp24 = this->itemActionParam;

                    this->itemActionParam = PLAYER_AP_NONE;
                    this->modelAnimType = 0;
                    this->heldItemActionParam = this->itemActionParam;
                    func_80836898(globalCtx, this, func_8083A0F4);

                    if (sp24 == PLAYER_AP_SWORD_MASTER) {
                        this->nextModelGroup = Player_ActionToModelGroup(this, PLAYER_AP_LAST_USED);
                        func_8083399C(globalCtx, this, PLAYER_AP_LAST_USED);
                    } else {
                        func_80835F44(globalCtx, this, ITEM_LAST_USED);
                    }
                } else {
                    s32 strength = Player_GetStrength();
                    if ((interactedActor->id == ACTOR_EN_ISHI) && ((interactedActor->params & 0xF) == 1) &&
                        (strength < PLAYER_STR_SILVER_G)) {
                        return 0;
                    }

                    func_80836898(globalCtx, this, func_8083A0F4);
                }

                func_80832224(this);
                this->stateFlags1 |= 0x800;
                return 1;
            }
        }
    }

    return 0;
}

void func_8083EA94(Player* this, GlobalContext* globalCtx) {
    func_80835C58(globalCtx, this, func_80846578, 1);
    func_80832264(globalCtx, this, D_80853BCC[this->modelAnimType]);
}

s32 func_8083EAF0(Player* this, Actor* actor) {
    if ((actor != NULL) && !(actor->flags & 0x800000) &&
        ((this->linearVelocity < 1.1f) || (actor->id == ACTOR_EN_BOM_CHU))) {
        return 0;
    }

    return 1;
}

s32 func_8083EB44(Player* this, GlobalContext* globalCtx) {
    if ((this->stateFlags1 & 0x800) && (this->heldActor != NULL) &&
        CHECK_BTN_ANY(sControlInput->press.button, BTN_A | BTN_B | BTN_CLEFT | BTN_CRIGHT | BTN_CDOWN)) {
        if (!func_80835644(globalCtx, this, this->heldActor)) {
            if (!func_8083EAF0(this, this->heldActor)) {
                func_80835C58(globalCtx, this, func_808464B0, 1);
                func_80832264(globalCtx, this, D_80853BE4[this->modelAnimType]);
            } else {
                func_8083EA94(this, globalCtx);
            }
        }
        return 1;
    }

    return 0;
}

s32 func_8083EC18(Player* this, GlobalContext* globalCtx, u32 arg2) {
    if (this->wallHeight >= 79.0f) {
        if (!(this->stateFlags1 & 0x8000000) || (this->currentBoots == PLAYER_BOOTS_IRON) ||
            (this->actor.yDistToWater < this->ageProperties->unk_2C)) {
            s32 sp8C = (arg2 & 8) ? 2 : 0;

            if ((sp8C != 0) || (arg2 & 2) ||
                func_80041E4C(&globalCtx->colCtx, this->actor.wallPoly, this->actor.wallBgId)) {
                f32 phi_f20;
                CollisionPoly* sp84 = this->actor.wallPoly;
                f32 sp80;
                f32 sp7C;
                f32 phi_f12;
                f32 phi_f14;

                phi_f20 = phi_f12 = 0.0f;

                if (sp8C != 0) {
                    sp80 = this->actor.world.pos.x;
                    sp7C = this->actor.world.pos.z;
                } else {
                    Vec3f sp50[3];
                    s32 i;
                    f32 sp48;
                    Vec3f* sp44 = &sp50[0];
                    s32 pad;

                    CollisionPoly_GetVerticesByBgId(sp84, this->actor.wallBgId, &globalCtx->colCtx, sp50);

                    sp80 = phi_f12 = sp44->x;
                    sp7C = phi_f14 = sp44->z;
                    phi_f20 = sp44->y;
                    for (i = 1; i < 3; i++) {
                        sp44++;
                        if (sp80 > sp44->x) {
                            sp80 = sp44->x;
                        } else if (phi_f12 < sp44->x) {
                            phi_f12 = sp44->x;
                        }

                        if (sp7C > sp44->z) {
                            sp7C = sp44->z;
                        } else if (phi_f14 < sp44->z) {
                            phi_f14 = sp44->z;
                        }

                        if (phi_f20 > sp44->y) {
                            phi_f20 = sp44->y;
                        }
                    }

                    sp80 = (sp80 + phi_f12) * 0.5f;
                    sp7C = (sp7C + phi_f14) * 0.5f;

                    phi_f12 = ((this->actor.world.pos.x - sp80) * COLPOLY_GET_NORMAL(sp84->normal.z)) -
                              ((this->actor.world.pos.z - sp7C) * COLPOLY_GET_NORMAL(sp84->normal.x));
                    sp48 = this->actor.world.pos.y - phi_f20;

                    phi_f20 = ((f32)(s32)((sp48 / 15.000000223517418) + 0.5) * 15.000000223517418) - sp48;
                    phi_f12 = fabsf(phi_f12);
                }

                if (phi_f12 < 8.0f) {
                    f32 sp3C = COLPOLY_GET_NORMAL(sp84->normal.x);
                    f32 sp38 = COLPOLY_GET_NORMAL(sp84->normal.z);
                    f32 sp34 = this->wallDistance;
                    LinkAnimationHeader* sp30;

                    func_80836898(globalCtx, this, func_8083A3B0);
                    this->stateFlags1 |= 0x200000;
                    this->stateFlags1 &= ~0x8000000;

                    if ((sp8C != 0) || (arg2 & 2)) {
                        if ((this->unk_84F = sp8C) != 0) {
                            if (this->actor.bgCheckFlags & 1) {
                                sp30 = &gPlayerAnim_002D80;
                            } else {
                                sp30 = &gPlayerAnim_002D68;
                            }
                            sp34 = (this->ageProperties->unk_38 - 1.0f) - sp34;
                        } else {
                            sp30 = this->ageProperties->unk_A4;
                            sp34 = sp34 - 1.0f;
                        }
                        this->unk_850 = -2;
                        this->actor.world.pos.y += phi_f20;
                        this->actor.shape.rot.y = this->currentYaw = this->actor.wallYaw + 0x8000;
                    } else {
                        sp30 = this->ageProperties->unk_A8;
                        this->unk_850 = -4;
                        this->actor.shape.rot.y = this->currentYaw = this->actor.wallYaw;
                    }

                    this->actor.world.pos.x = (sp34 * sp3C) + sp80;
                    this->actor.world.pos.z = (sp34 * sp38) + sp7C;
                    func_80832224(this);
                    Math_Vec3f_Copy(&this->actor.prevPos, &this->actor.world.pos);
                    func_80832264(globalCtx, this, sp30);
                    func_80832F54(globalCtx, this, 0x9F);

                    return 1;
                }
            }
        }
    }

    return 0;
}

void func_8083F070(Player* this, LinkAnimationHeader* anim, GlobalContext* globalCtx) {
    func_80835DAC(globalCtx, this, func_8084C5F8, 0);
    LinkAnimation_PlayOnceSetSpeed(globalCtx, &this->skelAnime, anim, (4.0f / 3.0f));
}

s32 func_8083F0C8(Player* this, GlobalContext* globalCtx, u32 arg2) {
    CollisionPoly* wallPoly;
    Vec3f sp50[3];
    f32 sp4C;
    f32 phi_f2;
    f32 sp44;
    f32 phi_f12;
    s32 i;

    if (LINK_IS_CHILD && !(this->stateFlags1 & 0x8000000) && (arg2 & 0x30)) {
        wallPoly = this->actor.wallPoly;
        CollisionPoly_GetVerticesByBgId(wallPoly, this->actor.wallBgId, &globalCtx->colCtx, sp50);

        sp4C = phi_f2 = sp50[0].x;
        sp44 = phi_f12 = sp50[0].z;
        for (i = 1; i < 3; i++) {
            if (sp4C > sp50[i].x) {
                sp4C = sp50[i].x;
            } else if (phi_f2 < sp50[i].x) {
                phi_f2 = sp50[i].x;
            }

            if (sp44 > sp50[i].z) {
                sp44 = sp50[i].z;
            } else if (phi_f12 < sp50[i].z) {
                phi_f12 = sp50[i].z;
            }
        }

        sp4C = (sp4C + phi_f2) * 0.5f;
        sp44 = (sp44 + phi_f12) * 0.5f;

        phi_f2 = ((this->actor.world.pos.x - sp4C) * COLPOLY_GET_NORMAL(wallPoly->normal.z)) -
                 ((this->actor.world.pos.z - sp44) * COLPOLY_GET_NORMAL(wallPoly->normal.x));

        if (fabsf(phi_f2) < 8.0f) {
            this->stateFlags2 |= 0x10000;

            if (CHECK_BTN_ALL(sControlInput->press.button, BTN_A)) {
                f32 sp38 = COLPOLY_GET_NORMAL(wallPoly->normal.x);
                f32 sp34 = COLPOLY_GET_NORMAL(wallPoly->normal.z);
                f32 sp30 = this->wallDistance;

                func_80836898(globalCtx, this, func_8083A40C);
                this->stateFlags2 |= 0x40000;
                this->actor.shape.rot.y = this->currentYaw = this->actor.wallYaw + 0x8000;
                this->actor.world.pos.x = sp4C + (sp30 * sp38);
                this->actor.world.pos.z = sp44 + (sp30 * sp34);
                func_80832224(this);
                this->actor.prevPos = this->actor.world.pos;
                func_80832264(globalCtx, this, &gPlayerAnim_002708);
                func_80832F54(globalCtx, this, 0x9D);

                return 1;
            }
        }
    }

    return 0;
}

s32 func_8083F360(GlobalContext* globalCtx, Player* this, f32 arg1, f32 arg2, f32 arg3, f32 arg4) {
    CollisionPoly* wallPoly;
    s32 sp78;
    Vec3f sp6C;
    Vec3f sp60;
    Vec3f sp54;
    f32 yawCos;
    f32 yawSin;
    s32 temp;
    f32 temp1;
    f32 temp2;

    yawCos = Math_CosS(this->actor.shape.rot.y);
    yawSin = Math_SinS(this->actor.shape.rot.y);

    sp6C.x = this->actor.world.pos.x + (arg4 * yawSin);
    sp6C.z = this->actor.world.pos.z + (arg4 * yawCos);
    sp60.x = this->actor.world.pos.x + (arg3 * yawSin);
    sp60.z = this->actor.world.pos.z + (arg3 * yawCos);
    sp60.y = sp6C.y = this->actor.world.pos.y + arg1;

    if (BgCheck_EntityLineTest1(&globalCtx->colCtx, &sp6C, &sp60, &sp54, &this->actor.wallPoly, true, false, false,
                                true, &sp78)) {
        wallPoly = this->actor.wallPoly;

        this->actor.bgCheckFlags |= 0x200;
        this->actor.wallBgId = sp78;

        D_808535F0 = func_80041DB8(&globalCtx->colCtx, wallPoly, sp78);

        temp1 = COLPOLY_GET_NORMAL(wallPoly->normal.x);
        temp2 = COLPOLY_GET_NORMAL(wallPoly->normal.z);
        temp = Math_Atan2S(-temp2, -temp1);
        Math_ScaledStepToS(&this->actor.shape.rot.y, temp, 800);

        this->currentYaw = this->actor.shape.rot.y;
        this->actor.world.pos.x = sp54.x - (Math_SinS(this->actor.shape.rot.y) * arg2);
        this->actor.world.pos.z = sp54.z - (Math_CosS(this->actor.shape.rot.y) * arg2);

        return 1;
    }

    this->actor.bgCheckFlags &= ~0x200;

    return 0;
}

s32 func_8083F524(GlobalContext* globalCtx, Player* this) {
    return func_8083F360(globalCtx, this, 26.0f, this->ageProperties->unk_38 + 5.0f, 30.0f, 0.0f);
}

s32 func_8083F570(Player* this, GlobalContext* globalCtx) {
    s16 temp;

    if ((this->linearVelocity != 0.0f) && (this->actor.bgCheckFlags & 8) && (D_808535F0 & 0x30)) {

        temp = this->actor.shape.rot.y - this->actor.wallYaw;
        if (this->linearVelocity < 0.0f) {
            temp += 0x8000;
        }

        if (ABS(temp) > 0x4000) {
            func_80835C58(globalCtx, this, func_8084C81C, 0);

            if (this->linearVelocity > 0.0f) {
                this->actor.shape.rot.y = this->actor.wallYaw + 0x8000;
                func_80832264(globalCtx, this, &gPlayerAnim_002700);
                func_80832F54(globalCtx, this, 0x9D);
                OnePointCutscene_Init(globalCtx, 9601, 999, NULL, MAIN_CAM);
            } else {
                this->actor.shape.rot.y = this->actor.wallYaw;
                LinkAnimation_Change(globalCtx, &this->skelAnime, &gPlayerAnim_002708, -1.0f,
                                     Animation_GetLastFrame(&gPlayerAnim_002708), 0.0f, ANIMMODE_ONCE, 0.0f);
                func_80832F54(globalCtx, this, 0x9D);
                OnePointCutscene_Init(globalCtx, 9602, 999, NULL, MAIN_CAM);
            }

            this->currentYaw = this->actor.shape.rot.y;
            func_80832210(this);

            return 1;
        }
    }

    return 0;
}

void func_8083F72C(Player* this, LinkAnimationHeader* anim, GlobalContext* globalCtx) {
    if (!func_80836898(globalCtx, this, func_8083A388)) {
        func_80835C58(globalCtx, this, func_8084B78C, 0);
    }

    func_80832264(globalCtx, this, anim);
    func_80832224(this);

    this->actor.shape.rot.y = this->currentYaw = this->actor.wallYaw + 0x8000;
}

s32 func_8083F7BC(Player* this, GlobalContext* globalCtx) {
    DynaPolyActor* wallPolyActor;

    if (!(this->stateFlags1 & 0x800) && (this->actor.bgCheckFlags & 0x200) && (D_80853608 < 0x3000)) {

        if (((this->linearVelocity > 0.0f) && func_8083EC18(this, globalCtx, D_808535F0)) ||
            func_8083F0C8(this, globalCtx, D_808535F0)) {
            return 1;
        }

        if (!func_808332B8(this) && ((this->linearVelocity == 0.0f) || !(this->stateFlags2 & 4)) &&
            (D_808535F0 & 0x40) && (this->actor.bgCheckFlags & 1) && (this->wallHeight >= 39.0f)) {

            this->stateFlags2 |= 1;

            if (CHECK_BTN_ALL(sControlInput->cur.button, BTN_A)) {

                if ((this->actor.wallBgId != BGCHECK_SCENE) &&
                    ((wallPolyActor = DynaPoly_GetActor(&globalCtx->colCtx, this->actor.wallBgId)) != NULL)) {

                    if (wallPolyActor->actor.id == ACTOR_BG_HEAVY_BLOCK) {
                        if (Player_GetStrength() < PLAYER_STR_GOLD_G) {
                            return 0;
                        }

                        func_80836898(globalCtx, this, func_8083A0F4);
                        this->stateFlags1 |= 0x800;
                        this->interactRangeActor = &wallPolyActor->actor;
                        this->getItemId = GI_NONE;
                        this->currentYaw = this->actor.wallYaw + 0x8000;
                        func_80832224(this);

                        return 1;
                    }

                    this->unk_3C4 = &wallPolyActor->actor;
                } else {
                    this->unk_3C4 = NULL;
                }

                func_8083F72C(this, &gPlayerAnim_0030F8, globalCtx);

                return 1;
            }
        }
    }

    return 0;
}

s32 func_8083F9D0(GlobalContext* globalCtx, Player* this) {
    if ((this->actor.bgCheckFlags & 0x200) &&
        ((this->stateFlags2 & 0x10) || CHECK_BTN_ALL(sControlInput->cur.button, BTN_A))) {
        DynaPolyActor* wallPolyActor = NULL;

        if (this->actor.wallBgId != BGCHECK_SCENE) {
            wallPolyActor = DynaPoly_GetActor(&globalCtx->colCtx, this->actor.wallBgId);
        }

        if (&wallPolyActor->actor == this->unk_3C4) {
            if (this->stateFlags2 & 0x10) {
                return 1;
            } else {
                return 0;
            }
        }
    }

    func_80839FFC(this, globalCtx);
    func_80832264(globalCtx, this, &gPlayerAnim_003100);
    this->stateFlags2 &= ~0x10;
    return 1;
}

void func_8083FAB8(Player* this, GlobalContext* globalCtx) {
    func_80835C58(globalCtx, this, func_8084B898, 0);
    this->stateFlags2 |= 0x10;
    func_80832264(globalCtx, this, &gPlayerAnim_0030F0);
}

void func_8083FB14(Player* this, GlobalContext* globalCtx) {
    func_80835C58(globalCtx, this, func_8084B9E4, 0);
    this->stateFlags2 |= 0x10;
    func_80832264(globalCtx, this, D_80853C5C[this->modelAnimType]);
}

void func_8083FB7C(Player* this, GlobalContext* globalCtx) {
    this->stateFlags1 &= ~0x8200000;
    func_80837B9C(this, globalCtx);
    this->linearVelocity = -0.4f;
}

s32 func_8083FBC0(Player* this, GlobalContext* globalCtx) {
    if (!CHECK_BTN_ALL(sControlInput->press.button, BTN_A) && (this->actor.bgCheckFlags & 0x200) &&
        ((D_808535F0 & 8) || (D_808535F0 & 2) ||
         func_80041E4C(&globalCtx->colCtx, this->actor.wallPoly, this->actor.wallBgId))) {
        return 0;
    }

    func_8083FB7C(this, globalCtx);
    func_80832698(this, NA_SE_VO_LI_AUTO_JUMP);
    return 1;
}

s32 func_8083FC68(Player* this, f32 arg1, s16 arg2) {
    f32 sp1C = (s16)(arg2 - this->actor.shape.rot.y);
    f32 temp;

    if (this->unk_664 != NULL) {
        func_8083DB98(this, func_8002DD78(this) || func_808334B4(this));
    }

    temp = fabsf(sp1C) / 32768.0f;

    if (arg1 > (((temp * temp) * 50.0f) + 6.0f)) {
        return 1;
    } else if (arg1 > (((1.0f - temp) * 10.0f) + 6.8f)) {
        return -1;
    }

    return 0;
}

s32 func_8083FD78(Player* this, f32* arg1, s16* arg2, GlobalContext* globalCtx) {
    s16 sp2E = *arg2 - this->targetYaw;
    u16 sp2C = ABS(sp2E);

    if ((func_8002DD78(this) || func_808334B4(this)) && (this->unk_664 == NULL)) {
        *arg1 *= Math_SinS(sp2C);

        if (*arg1 != 0.0f) {
            *arg2 = (((sp2E >= 0) ? 1 : -1) << 0xE) + this->actor.shape.rot.y;
        } else {
            *arg2 = this->actor.shape.rot.y;
        }

        if (this->unk_664 != NULL) {
            func_8083DB98(this, 1);
        } else {
            Math_SmoothStepToS(&this->actor.focus.rot.x, sControlInput->rel.stick_y * 240.0f, 14, 4000, 30);
            func_80836AB8(this, 1);
        }
    } else {
        if (this->unk_664 != NULL) {
            return func_8083FC68(this, *arg1, *arg2);
        } else {
            func_8083DC54(this, globalCtx);
            if ((*arg1 != 0.0f) && (sp2C < 6000)) {
                return 1;
            } else if (*arg1 > Math_SinS((0x4000 - (sp2C >> 1))) * 200.0f) {
                return -1;
            }
        }
    }

    return 0;
}

s32 func_8083FFB8(Player* this, f32* arg1, s16* arg2) {
    s16 temp1 = *arg2 - this->actor.shape.rot.y;
    u16 temp2 = ABS(temp1);
    f32 temp3 = Math_CosS(temp2);

    *arg1 *= temp3;

    if (*arg1 != 0.0f) {
        if (temp3 > 0) {
            return 1;
        } else {
            return -1;
        }
    }

    return 0;
}

s32 func_80840058(Player* this, f32* arg1, s16* arg2, GlobalContext* globalCtx) {
    func_8083DC54(this, globalCtx);

    if ((*arg1 != 0.0f) || (ABS(this->unk_87C) > 400)) {
        s16 temp1 = *arg2 - Camera_GetInputDirYaw(ACTIVE_CAM);
        u16 temp2 = (ABS(temp1) - 0x2000) & 0xFFFF;

        if ((temp2 < 0x4000) || (this->unk_87C != 0)) {
            return -1;
        } else {
            return 1;
        }
    }

    return 0;
}

void func_80840138(Player* this, f32 arg1, s16 arg2) {
    s16 temp = arg2 - this->actor.shape.rot.y;

    if (arg1 > 0.0f) {
        if (temp < 0) {
            this->unk_874 = 0.0f;
        } else {
            this->unk_874 = 1.0f;
        }
    }

    Math_StepToF(&this->unk_870, this->unk_874, 0.3f);
}

void func_808401B0(GlobalContext* globalCtx, Player* this) {
    LinkAnimation_BlendToJoint(globalCtx, &this->skelAnime, func_808334E4(this), this->unk_868, func_80833528(this),
                               this->unk_868, this->unk_870, this->blendTable);
}

s32 func_8084021C(f32 arg0, f32 arg1, f32 arg2, f32 arg3) {
    f32 temp;

    if ((arg3 == 0.0f) && (arg1 > 0.0f)) {
        arg3 = arg2;
    }

    temp = (arg0 + arg1) - arg3;

    if (((temp * arg1) >= 0.0f) && (((temp - arg1) * arg1) < 0.0f)) {
        return 1;
    }

    return 0;
}

void func_8084029C(Player* this, f32 arg1) {
    f32 updateScale = R_UPDATE_RATE * 0.5f;

    arg1 *= updateScale;
    if (arg1 < -7.25) {
        arg1 = -7.25;
    } else if (arg1 > 7.25f) {
        arg1 = 7.25f;
    }

    if (1) {}

    if ((this->currentBoots == PLAYER_BOOTS_HOVER) && !(this->actor.bgCheckFlags & 1) && (this->hoverBootsTimer != 0)) {
        func_8002F8F0(&this->actor, NA_SE_PL_HOBBERBOOTS_LV - SFX_FLAG);
    } else if (func_8084021C(this->unk_868, arg1, 29.0f, 10.0f) || func_8084021C(this->unk_868, arg1, 29.0f, 24.0f)) {
        func_808327F8(this, this->linearVelocity);
        if (this->linearVelocity > 4.0f) {
            this->stateFlags2 |= 8;
        }
    }

    this->unk_868 += arg1;

    if (this->unk_868 < 0.0f) {
        this->unk_868 += 29.0f;
    } else if (this->unk_868 >= 29.0f) {
        this->unk_868 -= 29.0f;
    }
}

void func_80840450(Player* this, GlobalContext* globalCtx) {
    f32 sp44;
    s16 sp42;
    s32 temp1;
    u32 temp2;
    s16 temp3;
    s32 temp4;

    if (this->stateFlags3 & 8) {
        if (Player_GetSwordHeld(this)) {
            this->stateFlags2 |= 0x60;
        } else {
            this->stateFlags3 &= ~8;
        }
    }

    if (this->unk_850 != 0) {
        if (LinkAnimation_Update(globalCtx, &this->skelAnime)) {
            func_80832DBC(this);
            func_80832284(globalCtx, this, func_808334E4(this));
            this->unk_850 = 0;
            this->stateFlags3 &= ~8;
        }
        func_80833C3C(this);
    } else {
        func_808401B0(globalCtx, this);
    }

    func_8083721C(this);

    if (!func_80837348(globalCtx, this, D_808543E0, 1)) {
        if (!func_80833B54(this) && (!func_80833B2C(this) || (func_80834B5C != this->func_82C))) {
            func_8083CF10(this, globalCtx);
            return;
        }

        func_80837268(this, &sp44, &sp42, 0.0f, globalCtx);

        temp1 = func_8083FC68(this, sp44, sp42);

        if (temp1 > 0) {
            func_8083C8DC(this, globalCtx, sp42);
            return;
        }

        if (temp1 < 0) {
            func_8083CBF0(this, sp42, globalCtx);
            return;
        }

        if (sp44 > 4.0f) {
            func_8083CC9C(this, globalCtx);
            return;
        }

        func_8084029C(this, (this->linearVelocity * 0.3f) + 1.0f);
        func_80840138(this, sp44, sp42);

        temp2 = this->unk_868;
        if ((temp2 < 6) || ((temp2 - 0xE) < 6)) {
            Math_StepToF(&this->linearVelocity, 0.0f, 1.5f);
            return;
        }

        temp3 = sp42 - this->currentYaw;
        temp4 = ABS(temp3);

        if (temp4 > 0x4000) {
            if (Math_StepToF(&this->linearVelocity, 0.0f, 1.5f)) {
                this->currentYaw = sp42;
            }
            return;
        }

        Math_AsymStepToF(&this->linearVelocity, sp44 * 0.3f, 2.0f, 1.5f);

        if (!(this->stateFlags3 & 8)) {
            Math_ScaledStepToS(&this->currentYaw, sp42, temp4 * 0.1f);
        }
    }
}

void func_808407CC(Player* this, GlobalContext* globalCtx) {
    f32 sp3C;
    s16 sp3A;
    s32 temp1;
    s16 temp2;
    s32 temp3;

    if (LinkAnimation_Update(globalCtx, &this->skelAnime)) {
        func_80832DBC(this);
        func_80832264(globalCtx, this, func_80833338(this));
    }

    func_8083721C(this);

    if (!func_80837348(globalCtx, this, D_808543E8, 1)) {
        if (func_80833B54(this)) {
            func_8083CEAC(this, globalCtx);
            return;
        }

        if (!func_80833B2C(this)) {
            func_80835DAC(globalCtx, this, func_80840BC8, 1);
            this->currentYaw = this->actor.shape.rot.y;
            return;
        }

        if (func_80834B5C == this->func_82C) {
            func_8083CEAC(this, globalCtx);
            return;
        }

        func_80837268(this, &sp3C, &sp3A, 0.0f, globalCtx);

        temp1 = func_8083FD78(this, &sp3C, &sp3A, globalCtx);

        if (temp1 > 0) {
            func_8083C8DC(this, globalCtx, sp3A);
            return;
        }

        if (temp1 < 0) {
            func_8083CB2C(this, sp3A, globalCtx);
            return;
        }

        if (sp3C > 4.9f) {
            func_8083CC9C(this, globalCtx);
            func_80833C3C(this);
            return;
        }
        if (sp3C != 0.0f) {
            func_8083CB94(this, globalCtx);
            return;
        }

        temp2 = sp3A - this->actor.shape.rot.y;
        temp3 = ABS(temp2);

        if (temp3 > 800) {
            func_8083CD54(globalCtx, this, sp3A);
        }
    }
}

void func_808409CC(GlobalContext* globalCtx, Player* this) {
    LinkAnimationHeader* anim;
    LinkAnimationHeader** animPtr;
    s32 heathIsCritical;
    s32 sp38;
    s32 sp34;

    if ((this->unk_664 != NULL) ||
        (!(heathIsCritical = HealthMeter_IsCritical()) && ((this->unk_6AC = (this->unk_6AC + 1) & 1) != 0))) {
        this->stateFlags2 &= ~0x10000000;
        anim = func_80833338(this);
    } else {
        this->stateFlags2 |= 0x10000000;
        if (this->stateFlags1 & 0x800) {
            anim = func_80833338(this);
        } else {
            sp38 = globalCtx->roomCtx.curRoom.unk_02;
            if (heathIsCritical) {
                if (this->unk_6AC >= 0) {
                    sp38 = 7;
                    this->unk_6AC = -1;
                } else {
                    sp38 = 8;
                }
            } else {
                sp34 = Rand_ZeroOne() * 5.0f;
                if (sp34 < 4) {
                    if (((sp34 != 0) && (sp34 != 3)) ||
                        ((this->rightHandType == 10) && ((sp34 == 3) || Player_GetSwordHeld(this)))) {
                        if ((sp34 == 0) && Player_HoldsTwoHandedWeapon(this)) {
                            sp34 = 4;
                        }
                        sp38 = sp34 + 9;
                    }
                }
            }
            animPtr = &D_80853D7C[sp38][0];
            if (this->modelAnimType != 1) {
                animPtr = &D_80853D7C[sp38][1];
            }
            anim = *animPtr;
        }
    }

    LinkAnimation_Change(globalCtx, &this->skelAnime, anim, (2.0f / 3.0f) * D_808535E8, 0.0f,
                         Animation_GetLastFrame(anim), ANIMMODE_ONCE, -6.0f);
}

void func_80840BC8(Player* this, GlobalContext* globalCtx) {
    s32 sp44;
    s32 sp40;
    f32 sp3C;
    s16 sp3A;
    s16 temp;

    sp44 = func_80833350(this);
    sp40 = LinkAnimation_Update(globalCtx, &this->skelAnime);

    if (sp44 > 0) {
        func_808333FC(this, sp44 - 1);
    }

    if (sp40 != 0) {
        if (this->unk_850 != 0) {
            if (DECR(this->unk_850) == 0) {
                this->skelAnime.endFrame = this->skelAnime.animLength - 1.0f;
            }
            this->skelAnime.jointTable[0].y = (this->skelAnime.jointTable[0].y + ((this->unk_850 & 1) * 0x50)) - 0x28;
        } else {
            func_80832DBC(this);
            func_808409CC(globalCtx, this);
        }
    }

    func_8083721C(this);

    if (this->unk_850 == 0) {
        if (!func_80837348(globalCtx, this, D_80854418, 1)) {
            if (func_80833B54(this)) {
                func_8083CEAC(this, globalCtx);
                return;
            }

            if (func_80833B2C(this)) {
                func_80839F30(this, globalCtx);
                return;
            }

            func_80837268(this, &sp3C, &sp3A, 0.018f, globalCtx);

            if (sp3C != 0.0f) {
                func_8083C8DC(this, globalCtx, sp3A);
                return;
            }

            temp = sp3A - this->actor.shape.rot.y;
            if (ABS(temp) > 800) {
                func_8083CD54(globalCtx, this, sp3A);
                return;
            }

            Math_ScaledStepToS(&this->actor.shape.rot.y, sp3A, 1200);
            this->currentYaw = this->actor.shape.rot.y;
            if (func_80833338(this) == this->skelAnime.animation) {
                func_8083DC54(this, globalCtx);
            }
        }
    }
}

void func_80840DE4(Player* this, GlobalContext* globalCtx) {
    f32 frames;
    f32 coeff;
    f32 sp44;
    s16 sp42;
    s32 temp1;
    s16 temp2;
    s32 temp3;
    s32 direction;

    this->skelAnime.mode = 0;
    LinkAnimation_SetUpdateFunction(&this->skelAnime);

    this->skelAnime.animation = func_8083356C(this);

    if (this->skelAnime.animation == &gPlayerAnim_0026E8) {
        frames = 24.0f;
        coeff = -(MREG(95) / 100.0f);
    } else {
        frames = 29.0f;
        coeff = MREG(95) / 100.0f;
    }

    this->skelAnime.animLength = frames;
    this->skelAnime.endFrame = frames - 1.0f;

    if ((s16)(this->currentYaw - this->actor.shape.rot.y) >= 0) {
        direction = 1;
    } else {
        direction = -1;
    }

    this->skelAnime.playSpeed = direction * (this->linearVelocity * coeff);

    LinkAnimation_Update(globalCtx, &this->skelAnime);

    if (LinkAnimation_OnFrame(&this->skelAnime, 0.0f) || LinkAnimation_OnFrame(&this->skelAnime, frames * 0.5f)) {
        func_808327F8(this, this->linearVelocity);
    }

    if (!func_80837348(globalCtx, this, D_808543F4, 1)) {
        if (func_80833B54(this)) {
            func_8083CEAC(this, globalCtx);
            return;
        }

        if (!func_80833B2C(this)) {
            func_80853080(this, globalCtx);
            return;
        }

        func_80837268(this, &sp44, &sp42, 0.0f, globalCtx);
        temp1 = func_8083FD78(this, &sp44, &sp42, globalCtx);

        if (temp1 > 0) {
            func_8083C8DC(this, globalCtx, sp42);
            return;
        }

        if (temp1 < 0) {
            func_8083CB2C(this, sp42, globalCtx);
            return;
        }

        if (sp44 > 4.9f) {
            func_8083CC9C(this, globalCtx);
            func_80833C3C(this);
            return;
        }

        if ((sp44 == 0.0f) && (this->linearVelocity == 0.0f)) {
            func_80839F30(this, globalCtx);
            return;
        }

        temp2 = sp42 - this->currentYaw;
        temp3 = ABS(temp2);

        if (temp3 > 0x4000) {
            if (Math_StepToF(&this->linearVelocity, 0.0f, 1.5f)) {
                this->currentYaw = sp42;
            }
            return;
        }

        Math_AsymStepToF(&this->linearVelocity, sp44 * 0.4f, 1.5f, 1.5f);
        Math_ScaledStepToS(&this->currentYaw, sp42, temp3 * 0.1f);
    }
}

void func_80841138(Player* this, GlobalContext* globalCtx) {
    f32 temp1;
    f32 temp2;

    if (this->unk_864 < 1.0f) {
        temp1 = R_UPDATE_RATE * 0.5f;
        func_8084029C(this, REG(35) / 1000.0f);
        LinkAnimation_LoadToJoint(globalCtx, &this->skelAnime, D_80853BFC[this->modelAnimType], this->unk_868);
        this->unk_864 += 1 * temp1;
        if (this->unk_864 >= 1.0f) {
            this->unk_864 = 1.0f;
        }
        temp1 = this->unk_864;
    } else {
        temp2 = this->linearVelocity - (REG(48) / 100.0f);
        if (temp2 < 0.0f) {
            temp1 = 1.0f;
            func_8084029C(this, (REG(35) / 1000.0f) + ((REG(36) / 1000.0f) * this->linearVelocity));
            LinkAnimation_LoadToJoint(globalCtx, &this->skelAnime, D_80853BFC[this->modelAnimType], this->unk_868);
        } else {
            temp1 = (REG(37) / 1000.0f) * temp2;
            if (temp1 < 1.0f) {
                func_8084029C(this, (REG(35) / 1000.0f) + ((REG(36) / 1000.0f) * this->linearVelocity));
            } else {
                temp1 = 1.0f;
                func_8084029C(this, 1.2f + ((REG(38) / 1000.0f) * temp2));
            }
            LinkAnimation_LoadToMorph(globalCtx, &this->skelAnime, D_80853BFC[this->modelAnimType], this->unk_868);
            LinkAnimation_LoadToJoint(globalCtx, &this->skelAnime, &gPlayerAnim_002DD0,
                                      this->unk_868 * (16.0f / 29.0f));
        }
    }

    if (temp1 < 1.0f) {
        LinkAnimation_InterpJointMorph(globalCtx, &this->skelAnime, 1.0f - temp1);
    }
}

void func_8084140C(Player* this, GlobalContext* globalCtx) {
    func_80835C58(globalCtx, this, func_8084170C, 1);
    func_80832B0C(globalCtx, this, &gPlayerAnim_002DA0);
}

s32 func_80841458(Player* this, f32* arg1, s16* arg2, GlobalContext* globalCtx) {
    if (this->linearVelocity > 6.0f) {
        func_8084140C(this, globalCtx);
        return 1;
    }

    if (*arg1 != 0.0f) {
        if (func_8083721C(this)) {
            *arg1 = 0.0f;
            *arg2 = this->currentYaw;
        } else {
            return 1;
        }
    }

    return 0;
}

void func_808414F8(Player* this, GlobalContext* globalCtx) {
    f32 sp34;
    s16 sp32;
    s32 sp2C;
    s16 sp2A;

    func_80841138(this, globalCtx);

    if (!func_80837348(globalCtx, this, D_80854400, 1)) {
        if (!func_80833C04(this)) {
            func_8083C8DC(this, globalCtx, this->currentYaw);
            return;
        }

        func_80837268(this, &sp34, &sp32, 0.0f, globalCtx);
        sp2C = func_8083FD78(this, &sp34, &sp32, globalCtx);

        if (sp2C >= 0) {
            if (!func_80841458(this, &sp34, &sp32, globalCtx)) {
                if (sp2C != 0) {
                    func_8083C858(this, globalCtx);
                } else if (sp34 > 4.9f) {
                    func_8083CC9C(this, globalCtx);
                } else {
                    func_8083CB94(this, globalCtx);
                }
            }
        } else {
            sp2A = sp32 - this->currentYaw;

            Math_AsymStepToF(&this->linearVelocity, sp34 * 1.5f, 1.5f, 2.0f);
            Math_ScaledStepToS(&this->currentYaw, sp32, sp2A * 0.1f);

            if ((sp34 == 0.0f) && (this->linearVelocity == 0.0f)) {
                func_80839F30(this, globalCtx);
            }
        }
    }
}

void func_808416C0(Player* this, GlobalContext* globalCtx) {
    func_80835C58(globalCtx, this, func_808417FC, 1);
    func_80832264(globalCtx, this, &gPlayerAnim_002DA8);
}

void func_8084170C(Player* this, GlobalContext* globalCtx) {
    s32 sp34;
    f32 sp30;
    s16 sp2E;

    sp34 = LinkAnimation_Update(globalCtx, &this->skelAnime);
    func_8083721C(this);

    if (!func_80837348(globalCtx, this, D_80854400, 1)) {
        func_80837268(this, &sp30, &sp2E, 0.0f, globalCtx);

        if (this->linearVelocity == 0.0f) {
            this->currentYaw = this->actor.shape.rot.y;

            if (func_8083FD78(this, &sp30, &sp2E, globalCtx) > 0) {
                func_8083C858(this, globalCtx);
            } else if ((sp30 != 0.0f) || (sp34 != 0)) {
                func_808416C0(this, globalCtx);
            }
        }
    }
}

void func_808417FC(Player* this, GlobalContext* globalCtx) {
    s32 sp1C;

    sp1C = LinkAnimation_Update(globalCtx, &this->skelAnime);

    if (!func_80837348(globalCtx, this, D_80854400, 1)) {
        if (sp1C != 0) {
            func_80839F30(this, globalCtx);
        }
    }
}

void func_80841860(GlobalContext* globalCtx, Player* this) {
    f32 frame;
    LinkAnimationHeader* sp38 = D_80853914[this->modelAnimType + 144];
    LinkAnimationHeader* sp34 = D_80853914[this->modelAnimType + 150];

    this->skelAnime.animation = sp38;

    func_8084029C(this, (REG(30) / 1000.0f) + ((REG(32) / 1000.0f) * this->linearVelocity));

    frame = this->unk_868 * (16.0f / 29.0f);
    LinkAnimation_BlendToJoint(globalCtx, &this->skelAnime, sp34, frame, sp38, frame, this->unk_870, this->blendTable);
}

void func_8084193C(Player* this, GlobalContext* globalCtx) {
    f32 sp3C;
    s16 sp3A;
    s32 temp1;
    s16 temp2;
    s32 temp3;

    func_80841860(globalCtx, this);

    if (!func_80837348(globalCtx, this, D_80854408, 1)) {
        if (!func_80833C04(this)) {
            func_8083C858(this, globalCtx);
            return;
        }

        func_80837268(this, &sp3C, &sp3A, 0.0f, globalCtx);

        if (func_80833B2C(this)) {
            temp1 = func_8083FD78(this, &sp3C, &sp3A, globalCtx);
        } else {
            temp1 = func_8083FC68(this, sp3C, sp3A);
        }

        if (temp1 > 0) {
            func_8083C858(this, globalCtx);
            return;
        }

        if (temp1 < 0) {
            if (func_80833B2C(this)) {
                func_8083CB2C(this, sp3A, globalCtx);
            } else {
                func_8083CBF0(this, sp3A, globalCtx);
            }
            return;
        }

        if ((this->linearVelocity < 3.6f) && (sp3C < 4.0f)) {
            if (!func_8008E9C4(this) && func_80833B2C(this)) {
                func_8083CB94(this, globalCtx);
            } else {
                func_80839F90(this, globalCtx);
            }
            return;
        }

        func_80840138(this, sp3C, sp3A);

        temp2 = sp3A - this->currentYaw;
        temp3 = ABS(temp2);

        if (temp3 > 0x4000) {
            if (Math_StepToF(&this->linearVelocity, 0.0f, 3.0f) != 0) {
                this->currentYaw = sp3A;
            }
            return;
        }

        sp3C *= 0.9f;
        Math_AsymStepToF(&this->linearVelocity, sp3C, 2.0f, 3.0f);
        Math_ScaledStepToS(&this->currentYaw, sp3A, temp3 * 0.1f);
    }
}

void func_80841BA8(Player* this, GlobalContext* globalCtx) {
    f32 sp34;
    s16 sp32;

    LinkAnimation_Update(globalCtx, &this->skelAnime);

    if (Player_HoldsTwoHandedWeapon(this)) {
        AnimationContext_SetLoadFrame(globalCtx, func_80833338(this), 0, this->skelAnime.limbCount,
                                      this->skelAnime.morphTable);
        AnimationContext_SetCopyTrue(globalCtx, this->skelAnime.limbCount, this->skelAnime.jointTable,
                                     this->skelAnime.morphTable, D_80853410);
    }

    func_80837268(this, &sp34, &sp32, 0.018f, globalCtx);

    if (!func_80837348(globalCtx, this, D_80854414, 1)) {
        if (sp34 != 0.0f) {
            this->actor.shape.rot.y = sp32;
            func_8083C858(this, globalCtx);
        } else if (Math_ScaledStepToS(&this->actor.shape.rot.y, sp32, this->unk_87E)) {
            func_8083C0E8(this, globalCtx);
        }

        this->currentYaw = this->actor.shape.rot.y;
    }
}

void func_80841CC4(Player* this, s32 arg1, GlobalContext* globalCtx) {
    LinkAnimationHeader* anim;
    s16 target;
    f32 rate;

    if (ABS(D_80853610) < 3640) {
        target = 0;
    } else {
        target = CLAMP(D_80853610, -10922, 10922);
    }

    Math_ScaledStepToS(&this->unk_89C, target, 400);

    if ((this->modelAnimType == 3) || ((this->unk_89C == 0) && (this->unk_6C4 <= 0.0f))) {
        if (arg1 == 0) {
            LinkAnimation_LoadToJoint(globalCtx, &this->skelAnime, D_8085392C[this->modelAnimType], this->unk_868);
        } else {
            LinkAnimation_LoadToMorph(globalCtx, &this->skelAnime, D_8085392C[this->modelAnimType], this->unk_868);
        }
        return;
    }

    if (this->unk_89C != 0) {
        rate = this->unk_89C / 10922.0f;
    } else {
        rate = this->unk_6C4 * 0.0006f;
    }

    rate *= fabsf(this->linearVelocity) * 0.5f;

    if (rate > 1.0f) {
        rate = 1.0f;
    }

    if (rate < 0.0f) {
        anim = &gPlayerAnim_002E48;
        rate = -rate;
    } else {
        anim = &gPlayerAnim_002E90;
    }

    if (arg1 == 0) {
        LinkAnimation_BlendToJoint(globalCtx, &this->skelAnime, D_8085392C[this->modelAnimType], this->unk_868, anim,
                                   this->unk_868, rate, this->blendTable);
    } else {
        LinkAnimation_BlendToMorph(globalCtx, &this->skelAnime, D_8085392C[this->modelAnimType], this->unk_868, anim,
                                   this->unk_868, rate, this->blendTable);
    }
}

void func_80841EE4(Player* this, GlobalContext* globalCtx) {
    f32 temp1;
    f32 temp2;

    if (this->unk_864 < 1.0f) {
        temp1 = R_UPDATE_RATE * 0.5f;

        func_8084029C(this, REG(35) / 1000.0f);
        LinkAnimation_LoadToJoint(globalCtx, &this->skelAnime, D_8085392C[this->modelAnimType], this->unk_868);

        this->unk_864 += 1 * temp1;
        if (this->unk_864 >= 1.0f) {
            this->unk_864 = 1.0f;
        }

        temp1 = this->unk_864;
    } else {
        temp2 = this->linearVelocity - (REG(48) / 100.0f);

        if (temp2 < 0.0f) {
            temp1 = 1.0f;
            func_8084029C(this, (REG(35) / 1000.0f) + ((REG(36) / 1000.0f) * this->linearVelocity));

            func_80841CC4(this, 0, globalCtx);
        } else {
            temp1 = (REG(37) / 1000.0f) * temp2;
            if (temp1 < 1.0f) {
                func_8084029C(this, (REG(35) / 1000.0f) + ((REG(36) / 1000.0f) * this->linearVelocity));
            } else {
                temp1 = 1.0f;
                func_8084029C(this, 1.2f + ((REG(38) / 1000.0f) * temp2));
            }

            func_80841CC4(this, 1, globalCtx);

            LinkAnimation_LoadToJoint(globalCtx, &this->skelAnime, func_80833438(this),
                                      this->unk_868 * (20.0f / 29.0f));
        }
    }

    if (temp1 < 1.0f) {
        LinkAnimation_InterpJointMorph(globalCtx, &this->skelAnime, 1.0f - temp1);
    }
}

void func_80842180(Player* this, GlobalContext* globalCtx) {
    f32 sp2C;
    s16 sp2A;

    this->stateFlags2 |= 0x20;
    func_80841EE4(this, globalCtx);

    if (!func_80837348(globalCtx, this, D_80854424, 1)) {
        if (func_80833C04(this)) {
            func_8083C858(this, globalCtx);
            return;
        }

        func_80837268(this, &sp2C, &sp2A, 0.018f, globalCtx);

        if (!func_8083C484(this, &sp2C, &sp2A)) {
            func_8083DF68(this, sp2C, sp2A);
            func_8083DDC8(this, globalCtx);

            if ((this->linearVelocity == 0.0f) && (sp2C == 0.0f)) {
                func_8083C0B8(this, globalCtx);
            }
        }
    }
}

void func_8084227C(Player* this, GlobalContext* globalCtx) {
    f32 sp2C;
    s16 sp2A;

    this->stateFlags2 |= 0x20;
    func_80841EE4(this, globalCtx);

    if (!func_80837348(globalCtx, this, D_80854430, 1)) {
        if (!func_80833C04(this)) {
            func_8083C858(this, globalCtx);
            return;
        }

        func_80837268(this, &sp2C, &sp2A, 0.0f, globalCtx);

        if (!func_8083C484(this, &sp2C, &sp2A)) {
            if ((func_80833B2C(this) && (sp2C != 0.0f) && (func_8083FD78(this, &sp2C, &sp2A, globalCtx) <= 0)) ||
                (!func_80833B2C(this) && (func_8083FC68(this, sp2C, sp2A) <= 0))) {
                func_80839F90(this, globalCtx);
                return;
            }

            func_8083DF68(this, sp2C, sp2A);
            func_8083DDC8(this, globalCtx);

            if ((this->linearVelocity == 0) && (sp2C == 0)) {
                func_80839F90(this, globalCtx);
            }
        }
    }
}

void func_808423EC(Player* this, GlobalContext* globalCtx) {
    s32 sp34;
    f32 sp30;
    s16 sp2E;

    sp34 = LinkAnimation_Update(globalCtx, &this->skelAnime);

    if (!func_80837348(globalCtx, this, D_80854408, 1)) {
        if (!func_80833C04(this)) {
            func_8083C858(this, globalCtx);
            return;
        }

        func_80837268(this, &sp30, &sp2E, 0.0f, globalCtx);

        if ((this->skelAnime.morphWeight == 0.0f) && (this->skelAnime.curFrame > 5.0f)) {
            func_8083721C(this);

            if ((this->skelAnime.curFrame > 10.0f) && (func_8083FC68(this, sp30, sp2E) < 0)) {
                func_8083CBF0(this, sp2E, globalCtx);
                return;
            }

            if (sp34 != 0) {
                func_8083CD00(this, globalCtx);
            }
        }
    }
}

void func_8084251C(Player* this, GlobalContext* globalCtx) {
    s32 sp34;
    f32 sp30;
    s16 sp2E;

    sp34 = LinkAnimation_Update(globalCtx, &this->skelAnime);

    func_8083721C(this);

    if (!func_80837348(globalCtx, this, D_80854440, 1)) {
        func_80837268(this, &sp30, &sp2E, 0.0f, globalCtx);

        if (this->linearVelocity == 0.0f) {
            this->currentYaw = this->actor.shape.rot.y;

            if (func_8083FC68(this, sp30, sp2E) > 0) {
                func_8083C858(this, globalCtx);
                return;
            }

            if ((sp30 != 0.0f) || (sp34 != 0)) {
                func_80839F90(this, globalCtx);
            }
        }
    }
}

void func_8084260C(Vec3f* src, Vec3f* dest, f32 arg2, f32 arg3, f32 arg4) {
    dest->x = (Rand_ZeroOne() * arg3) + src->x;
    dest->y = (Rand_ZeroOne() * arg4) + (src->y + arg2);
    dest->z = (Rand_ZeroOne() * arg3) + src->z;
}

Vec3f D_808545B4 = { 0.0f, 0.0f, 0.0f };
Vec3f D_808545C0 = { 0.0f, 0.0f, 0.0f };

s32 func_8084269C(GlobalContext* globalCtx, Player* this) {
    Vec3f sp2C;

    if ((this->unk_89E == 0) || (this->unk_89E == 1)) {
        func_8084260C(&this->actor.shape.feetPos[FOOT_LEFT], &sp2C,
                      this->actor.floorHeight - this->actor.shape.feetPos[FOOT_LEFT].y, 7.0f, 5.0f);
        func_800286CC(globalCtx, &sp2C, &D_808545B4, &D_808545C0, 50, 30);
        func_8084260C(&this->actor.shape.feetPos[FOOT_RIGHT], &sp2C,
                      this->actor.floorHeight - this->actor.shape.feetPos[FOOT_RIGHT].y, 7.0f, 5.0f);
        func_800286CC(globalCtx, &this->actor.shape.feetPos[FOOT_RIGHT], &D_808545B4, &D_808545C0, 50, 30);
        return 1;
    }

    return 0;
}

void func_8084279C(Player* this, GlobalContext* globalCtx) {
    func_80832CB0(globalCtx, this, D_80853C2C[this->modelAnimType]);

    if (DECR(this->unk_850) == 0) {
        if (!func_8083B040(this, globalCtx)) {
            func_8083A098(this, D_80853C44[this->modelAnimType], globalCtx);
        }

        this->actor.flags &= ~0x100;
        func_8005B1A4(Gameplay_GetCamera(globalCtx, 0));
    }
}

s32 func_8084285C(Player* this, f32 arg1, f32 arg2, f32 arg3) {
    if ((arg1 <= this->skelAnime.curFrame) && (this->skelAnime.curFrame <= arg3)) {
        func_80833A20(this, (arg2 <= this->skelAnime.curFrame) ? 1 : -1);
        return 1;
    }

    func_80832318(this);
    return 0;
}

s32 func_808428D8(Player* this, GlobalContext* globalCtx) {
    if (!Player_IsChildWithHylianShield(this) && Player_GetSwordHeld(this) && D_80853614) {
        func_80832264(globalCtx, this, &gPlayerAnim_002EC8);
        this->unk_84F = 1;
        this->swordAnimation = 0xC;
        this->currentYaw = this->actor.shape.rot.y + this->unk_6BE;
        return 1;
    }

    return 0;
}

s32 func_80842964(Player* this, GlobalContext* globalCtx) {
    return func_8083B040(this, globalCtx) || func_8083B644(this, globalCtx) || func_8083E5A8(this, globalCtx);
}

void func_808429B4(GlobalContext* globalCtx, s32 speed, s32 y, s32 countdown) {
    s32 quakeIdx = Quake_Add(Gameplay_GetCamera(globalCtx, 0), 3);
    Quake_SetSpeed(quakeIdx, speed);
    Quake_SetQuakeValues(quakeIdx, y, 0, 0, 0);
    Quake_SetCountdown(quakeIdx, countdown);
}

void func_80842A28(GlobalContext* globalCtx, Player* this) {
    func_808429B4(globalCtx, 27767, 7, 20);
    globalCtx->actorCtx.unk_02 = 4;
    func_8083264C(this, 255, 20, 150, 0);
    func_8002F7DC(&this->actor, NA_SE_IT_HAMMER_HIT);
}

void func_80842A88(GlobalContext* globalCtx, Player* this) {
    Inventory_ChangeAmmo(ITEM_STICK, -1);
    func_80835F44(globalCtx, this, ITEM_NONE);
}

s32 func_80842AC4(GlobalContext* globalCtx, Player* this) {
    if ((this->heldItemActionParam == PLAYER_AP_STICK) && (this->unk_85C > 0.5f)) {
        if (AMMO(ITEM_STICK) != 0) {
            EffectSsStick_Spawn(globalCtx, &this->bodyPartsPos[15], this->actor.shape.rot.y + 0x8000);
            this->unk_85C = 0.5f;
            func_80842A88(globalCtx, this);
            func_8002F7DC(&this->actor, NA_SE_IT_WOODSTICK_BROKEN);
        }

        return 1;
    }

    return 0;
}

s32 func_80842B7C(GlobalContext* globalCtx, Player* this) {
    if (this->heldItemActionParam == PLAYER_AP_SWORD_BGS) {
        if (!gSaveContext.bgsFlag && (gSaveContext.swordHealth > 0.0f)) {
            if ((gSaveContext.swordHealth -= 1.0f) <= 0.0f) {
                EffectSsStick_Spawn(globalCtx, &this->bodyPartsPos[15], this->actor.shape.rot.y + 0x8000);
                func_800849EC(globalCtx);
                func_8002F7DC(&this->actor, NA_SE_IT_MAJIN_SWORD_BROKEN);
            }
        }

        return 1;
    }

    return 0;
}

void func_80842CF0(GlobalContext* globalCtx, Player* this) {
    func_80842AC4(globalCtx, this);
    func_80842B7C(globalCtx, this);
}

LinkAnimationHeader* D_808545CC[] = {
    &gPlayerAnim_002B10,
    &gPlayerAnim_002B20,
    &gPlayerAnim_002B08,
    &gPlayerAnim_002B18,
};

void func_80842D20(GlobalContext* globalCtx, Player* this) {
    s32 pad;
    s32 sp28;

    if (func_80843188 != this->func_674) {
        func_80832440(globalCtx, this);
        func_80835C58(globalCtx, this, func_808505DC, 0);

        if (func_8008E9C4(this)) {
            sp28 = 2;
        } else {
            sp28 = 0;
        }

        func_808322D0(globalCtx, this, D_808545CC[Player_HoldsTwoHandedWeapon(this) + sp28]);
    }

    func_8083264C(this, 180, 20, 100, 0);
    this->linearVelocity = -18.0f;
    func_80842CF0(globalCtx, this);
}

s32 func_80842DF4(GlobalContext* globalCtx, Player* this) {
    f32 phi_f2;
    CollisionPoly* sp78;
    s32 sp74;
    Vec3f sp68;
    Vec3f sp5C;
    Vec3f sp50;
    s32 temp1;
    s32 sp48;

    if (this->swordState > 0) {
        if (this->swordAnimation < 0x18) {
            if (!(this->swordQuads[0].base.atFlags & AT_BOUNCED) && !(this->swordQuads[1].base.atFlags & AT_BOUNCED)) {
                if (this->skelAnime.curFrame >= 2.0f) {

                    phi_f2 = Math_Vec3f_DistXYZAndStoreDiff(&this->swordInfo[0].tip, &this->swordInfo[0].base, &sp50);
                    if (phi_f2 != 0.0f) {
                        phi_f2 = (phi_f2 + 10.0f) / phi_f2;
                    }

                    sp68.x = this->swordInfo[0].tip.x + (sp50.x * phi_f2);
                    sp68.y = this->swordInfo[0].tip.y + (sp50.y * phi_f2);
                    sp68.z = this->swordInfo[0].tip.z + (sp50.z * phi_f2);

                    if (BgCheck_EntityLineTest1(&globalCtx->colCtx, &sp68, &this->swordInfo[0].tip, &sp5C, &sp78, true,
                                                false, false, true, &sp74) &&
                        !SurfaceType_IsIgnoredByEntities(&globalCtx->colCtx, sp78, sp74) &&
                        (func_80041D4C(&globalCtx->colCtx, sp78, sp74) != 6) &&
                        (func_8002F9EC(globalCtx, &this->actor, sp78, sp74, &sp5C) == 0)) {

                        if (this->heldItemActionParam == PLAYER_AP_HAMMER) {
                            func_80832630(globalCtx);
                            func_80842A28(globalCtx, this);
                            func_80842D20(globalCtx, this);
                            return 1;
                        }

                        if (this->linearVelocity >= 0.0f) {
                            sp48 = func_80041F10(&globalCtx->colCtx, sp78, sp74);

                            if (sp48 == 0xA) {
                                CollisionCheck_SpawnShieldParticlesWood(globalCtx, &sp5C, &this->actor.projectedPos);
                            } else {
                                CollisionCheck_SpawnShieldParticles(globalCtx, &sp5C);
                                if (sp48 == 0xB) {
                                    func_8002F7DC(&this->actor, NA_SE_IT_WALL_HIT_SOFT);
                                } else {
                                    func_8002F7DC(&this->actor, NA_SE_IT_WALL_HIT_HARD);
                                }
                            }

                            func_80842CF0(globalCtx, this);
                            this->linearVelocity = -14.0f;
                            func_8083264C(this, 180, 20, 100, 0);
                        }
                    }
                }
            } else {
                func_80842D20(globalCtx, this);
                func_80832630(globalCtx);
                return 1;
            }
        }

        temp1 = (this->swordQuads[0].base.atFlags & AT_HIT) || (this->swordQuads[1].base.atFlags & AT_HIT);

        if (temp1) {
            if (this->swordAnimation < 0x18) {
                Actor* at = this->swordQuads[temp1 ? 1 : 0].base.at;

                if ((at != NULL) && (at->id != ACTOR_EN_KANBAN)) {
                    func_80832630(globalCtx);
                }
            }

            if ((func_80842AC4(globalCtx, this) == 0) && (this->heldItemActionParam != PLAYER_AP_HAMMER)) {
                func_80842B7C(globalCtx, this);

                if (this->actor.colChkInfo.atHitEffect == 1) {
                    this->actor.colChkInfo.damage = 8;
                    func_80837C0C(globalCtx, this, 4, 0.0f, 0.0f, this->actor.shape.rot.y, 20);
                    return 1;
                }
            }
        }
    }

    return 0;
}

void func_80843188(Player* this, GlobalContext* globalCtx) {
    f32 sp54;
    f32 sp50;
    s16 sp4E;
    s16 sp4C;
    s16 sp4A;
    s16 sp48;
    s16 sp46;
    f32 sp40;

    if (LinkAnimation_Update(globalCtx, &this->skelAnime)) {
        if (!Player_IsChildWithHylianShield(this)) {
            func_80832284(globalCtx, this, D_80853B0C[this->modelAnimType]);
        }
        this->unk_850 = 1;
        this->unk_84F = 0;
    }

    if (!Player_IsChildWithHylianShield(this)) {
        this->stateFlags1 |= 0x400000;
        func_80836670(this, globalCtx);
        this->stateFlags1 &= ~0x400000;
    }

    func_8083721C(this);

    if (this->unk_850 != 0) {
        sp54 = sControlInput->rel.stick_y * 100;
        sp50 = sControlInput->rel.stick_x * -120;
        sp4E = this->actor.shape.rot.y - Camera_GetInputDirYaw(ACTIVE_CAM);

        sp40 = Math_CosS(sp4E);
        sp4C = (Math_SinS(sp4E) * sp50) + (sp54 * sp40);
        sp40 = Math_CosS(sp4E);
        sp4A = (sp50 * sp40) - (Math_SinS(sp4E) * sp54);

        if (sp4C > 3500) {
            sp4C = 3500;
        }

        sp48 = ABS(sp4C - this->actor.focus.rot.x) * 0.25f;
        if (sp48 < 100) {
            sp48 = 100;
        }

        sp46 = ABS(sp4A - this->unk_6BE) * 0.25f;
        if (sp46 < 50) {
            sp46 = 50;
        }

        Math_ScaledStepToS(&this->actor.focus.rot.x, sp4C, sp48);
        this->unk_6BC = this->actor.focus.rot.x;
        Math_ScaledStepToS(&this->unk_6BE, sp4A, sp46);

        if (this->unk_84F != 0) {
            if (!func_80842DF4(globalCtx, this)) {
                if (this->skelAnime.curFrame < 2.0f) {
                    func_80833A20(this, 1);
                }
            } else {
                this->unk_850 = 1;
                this->unk_84F = 0;
            }
        } else if (!func_80842964(this, globalCtx)) {
            if (func_8083C2B0(this, globalCtx)) {
                func_808428D8(this, globalCtx);
            } else {
                this->stateFlags1 &= ~0x400000;
                func_80832318(this);

                if (Player_IsChildWithHylianShield(this)) {
                    func_8083A060(this, globalCtx);
                    LinkAnimation_Change(globalCtx, &this->skelAnime, &gPlayerAnim_002400, 1.0f,
                                         Animation_GetLastFrame(&gPlayerAnim_002400), 0.0f, ANIMMODE_ONCE, 0.0f);
                    func_80832F54(globalCtx, this, 4);
                } else {
                    if (this->itemActionParam < 0) {
                        func_8008EC70(this);
                    }
                    func_8083A098(this, D_80853B24[this->modelAnimType], globalCtx);
                }

                func_8002F7DC(&this->actor, NA_SE_IT_SHIELD_REMOVE);
                return;
            }
        } else {
            return;
        }
    }

    this->stateFlags1 |= 0x400000;
    Player_SetModelsForHoldingShield(this);

    this->unk_6AE |= 0xC1;
}

void func_808435C4(Player* this, GlobalContext* globalCtx) {
    s32 temp;
    LinkAnimationHeader* anim;
    f32 frames;

    func_8083721C(this);

    if (this->unk_84F == 0) {
        D_808535E0 = func_80836670(this, globalCtx);
        if ((func_80834B5C == this->func_82C) || (func_808374A0(globalCtx, this, &this->skelAnime2, 4.0f) > 0)) {
            func_80835C58(globalCtx, this, func_80840450, 1);
        }
    } else {
        temp = func_808374A0(globalCtx, this, &this->skelAnime, 4.0f);
        if ((temp != 0) && ((temp > 0) || LinkAnimation_Update(globalCtx, &this->skelAnime))) {
            func_80835C58(globalCtx, this, func_80843188, 1);
            this->stateFlags1 |= 0x400000;
            Player_SetModelsForHoldingShield(this);
            anim = D_80853AF4[this->modelAnimType];
            frames = Animation_GetLastFrame(anim);
            LinkAnimation_Change(globalCtx, &this->skelAnime, anim, 1.0f, frames, frames, ANIMMODE_ONCE, 0.0f);
        }
    }
}

void func_8084370C(Player* this, GlobalContext* globalCtx) {
    s32 sp1C;

    func_8083721C(this);

    sp1C = func_808374A0(globalCtx, this, &this->skelAnime, 16.0f);
    if ((sp1C != 0) && (LinkAnimation_Update(globalCtx, &this->skelAnime) || (sp1C > 0))) {
        func_80839F90(this, globalCtx);
    }
}

void func_8084377C(Player* this, GlobalContext* globalCtx) {
    this->stateFlags2 |= 0x60;

    func_808382BC(this);

    if (!(this->stateFlags1 & 0x20000000) && (this->unk_850 == 0) && (this->unk_8A1 != 0)) {
        s16 temp = this->actor.shape.rot.y - this->unk_8A2;

        this->currentYaw = this->actor.shape.rot.y = this->unk_8A2;
        this->linearVelocity = this->unk_8A4;

        if (ABS(temp) > 0x4000) {
            this->actor.shape.rot.y = this->unk_8A2 + 0x8000;
        }

        if (this->actor.velocity.y < 0.0f) {
            this->actor.gravity = 0.0f;
            this->actor.velocity.y = 0.0f;
        }
    }

    if (LinkAnimation_Update(globalCtx, &this->skelAnime) && (this->actor.bgCheckFlags & 1)) {
        if (this->unk_850 != 0) {
            this->unk_850--;
            if (this->unk_850 == 0) {
                func_80853080(this, globalCtx);
            }
        } else if ((this->stateFlags1 & 0x20000000) ||
                   (!(this->cylinder.base.acFlags & AC_HIT) && (this->unk_8A1 == 0))) {
            if (this->stateFlags1 & 0x20000000) {
                this->unk_850++;
            } else {
                func_80835C58(globalCtx, this, func_80843954, 0);
                this->stateFlags1 |= 0x4000000;
            }

            func_80832264(globalCtx, this,
                          (this->currentYaw != this->actor.shape.rot.y) ? &gPlayerAnim_002F60 : &gPlayerAnim_002DB8);
            func_80832698(this, NA_SE_VO_LI_FREEZE);
        }
    }

    if (this->actor.bgCheckFlags & 2) {
        func_80832770(this, NA_SE_PL_BOUND);
    }
}

void func_80843954(Player* this, GlobalContext* globalCtx) {
    this->stateFlags2 |= 0x60;
    func_808382BC(this);

    func_8083721C(this);

    if (LinkAnimation_Update(globalCtx, &this->skelAnime) && (this->linearVelocity == 0.0f)) {
        if (this->stateFlags1 & 0x20000000) {
            this->unk_850++;
        } else {
            func_80835C58(globalCtx, this, func_80843A38, 0);
            this->stateFlags1 |= 0x4000000;
        }

        func_808322D0(globalCtx, this,
                      (this->currentYaw != this->actor.shape.rot.y) ? &gPlayerAnim_002F68 : &gPlayerAnim_002DC0);
        this->currentYaw = this->actor.shape.rot.y;
    }
}

struct_80832924 D_808545DC[] = {
    { 0, 0x4014 },
    { 0, -0x401E },
};

void func_80843A38(Player* this, GlobalContext* globalCtx) {
    s32 sp24;

    this->stateFlags2 |= 0x20;
    func_808382BC(this);

    if (this->stateFlags1 & 0x20000000) {
        LinkAnimation_Update(globalCtx, &this->skelAnime);
    } else {
        sp24 = func_808374A0(globalCtx, this, &this->skelAnime, 16.0f);
        if ((sp24 != 0) && (LinkAnimation_Update(globalCtx, &this->skelAnime) || (sp24 > 0))) {
            func_80839F90(this, globalCtx);
        }
    }

    func_80832924(this, D_808545DC);
}

Vec3f D_808545E4 = { 0.0f, 0.0f, 5.0f };

void func_80843AE8(GlobalContext* globalCtx, Player* this) {
    if (this->unk_850 != 0) {
        if (this->unk_850 > 0) {
            this->unk_850--;
            if (this->unk_850 == 0) {
                if (this->stateFlags1 & 0x8000000) {
                    LinkAnimation_Change(globalCtx, &this->skelAnime, &gPlayerAnim_003328, 1.0f, 0.0f,
                                         Animation_GetLastFrame(&gPlayerAnim_003328), ANIMMODE_ONCE, -16.0f);
                } else {
                    LinkAnimation_Change(globalCtx, &this->skelAnime, &gPlayerAnim_002878, 1.0f, 99.0f,
                                         Animation_GetLastFrame(&gPlayerAnim_002878), ANIMMODE_ONCE, 0.0f);
                }
                gSaveContext.healthAccumulator = 0x140;
                this->unk_850 = -1;
            }
        } else if (gSaveContext.healthAccumulator == 0) {
            this->stateFlags1 &= ~0x80;
            if (this->stateFlags1 & 0x8000000) {
                func_80838F18(globalCtx, this);
            } else {
                func_80853080(this, globalCtx);
            }
            this->unk_A87 = 20;
            func_80837AFC(this, -20);
            func_800F47FC();
        }
    } else if (this->unk_84F != 0) {
        this->unk_850 = 60;
        Player_SpawnFairy(globalCtx, this, &this->actor.world.pos, &D_808545E4, FAIRY_REVIVE_DEATH);
        func_8002F7DC(&this->actor, NA_SE_EV_FIATY_HEAL - SFX_FLAG);
        OnePointCutscene_Init(globalCtx, 9908, 125, &this->actor, MAIN_CAM);
    } else if (globalCtx->gameOverCtx.state == GAMEOVER_DEATH_WAIT_GROUND) {
        globalCtx->gameOverCtx.state = GAMEOVER_DEATH_DELAY_MENU;
    }
}

struct_80832924 D_808545F0[] = {
    { NA_SE_PL_BOUND, 0x103C },
    { 0, 0x408C },
    { 0, 0x40A4 },
    { 0, -0x40AA },
};

void func_80843CEC(Player* this, GlobalContext* globalCtx) {
    if (this->currentTunic != PLAYER_TUNIC_GORON) {
        if ((globalCtx->roomCtx.curRoom.unk_02 == 3) || (D_808535E4 == 9) ||
            ((func_80838144(D_808535E4) >= 0) &&
             !SurfaceType_IsWallDamage(&globalCtx->colCtx, this->actor.floorPoly, this->actor.floorBgId))) {
            func_8083821C(this);
        }
    }

    func_8083721C(this);

    if (LinkAnimation_Update(globalCtx, &this->skelAnime)) {
        if (this->actor.category == ACTORCAT_PLAYER) {
            func_80843AE8(globalCtx, this);
        }
        return;
    }

    if (this->skelAnime.animation == &gPlayerAnim_002878) {
        func_80832924(this, D_808545F0);
    } else if (this->skelAnime.animation == &gPlayerAnim_002F08) {
        if (LinkAnimation_OnFrame(&this->skelAnime, 88.0f)) {
            func_80832770(this, NA_SE_PL_BOUND);
        }
    }
}

void func_80843E14(Player* this, u16 sfxId) {
    func_80832698(this, sfxId);

    if ((this->heldActor != NULL) && (this->heldActor->id == ACTOR_EN_RU1)) {
        Audio_PlayActorSound2(this->heldActor, NA_SE_VO_RT_FALL);
    }
}

FallImpactInfo D_80854600[] = {
    { -8, 180, 40, 100, NA_SE_VO_LI_LAND_DAMAGE_S },
    { -16, 255, 140, 150, NA_SE_VO_LI_LAND_DAMAGE_S },
};

s32 func_80843E64(GlobalContext* globalCtx, Player* this) {
    s32 sp34;

    if ((D_808535E4 == 6) || (D_808535E4 == 9)) {
        sp34 = 0;
    } else {
        sp34 = this->fallDistance;
    }

    Math_StepToF(&this->linearVelocity, 0.0f, 1.0f);

    this->stateFlags1 &= ~0xC0000;

    if (sp34 >= 400) {
        s32 impactIndex;
        FallImpactInfo* impactInfo;

        if (this->fallDistance < 800) {
            impactIndex = 0;
        } else {
            impactIndex = 1;
        }

        impactInfo = &D_80854600[impactIndex];

        if (Player_InflictDamage(globalCtx, impactInfo->damage)) {
            return -1;
        }

        func_80837AE0(this, 40);
        func_808429B4(globalCtx, 32967, 2, 30);
        func_8083264C(this, impactInfo->unk_01, impactInfo->unk_02, impactInfo->unk_03, 0);
        func_8002F7DC(&this->actor, NA_SE_PL_BODY_HIT);
        func_80832698(this, impactInfo->sfxId);

        return impactIndex + 1;
    }

    if (sp34 > 200) {
        sp34 *= 2;

        if (sp34 > 255) {
            sp34 = 255;
        }

        func_8083264C(this, (u8)sp34, (u8)(sp34 * 0.1f), (u8)sp34, 0);

        if (D_808535E4 == 6) {
            func_80832698(this, NA_SE_VO_LI_CLIMB_END);
        }
    }

    func_808328A0(this);

    return 0;
}

void func_8084409C(GlobalContext* globalCtx, Player* this, f32 speedXZ, f32 velocityY) {
    Actor* heldActor = this->heldActor;

    if (!func_80835644(globalCtx, this, heldActor)) {
        heldActor->world.rot.y = this->actor.shape.rot.y;
        heldActor->speedXZ = speedXZ;
        heldActor->velocity.y = velocityY;
        func_80834644(globalCtx, this);
        func_8002F7DC(&this->actor, NA_SE_PL_THROW);
        func_80832698(this, NA_SE_VO_LI_SWORD_N);
    }
}

void func_8084411C(Player* this, GlobalContext* globalCtx) {
    f32 sp4C;
    s16 sp4A;

    if (gSaveContext.respawn[RESPAWN_MODE_TOP].data > 40) {
        this->actor.gravity = 0.0f;
    } else if (func_8008E9C4(this)) {
        this->actor.gravity = -1.2f;
    }

    func_80837268(this, &sp4C, &sp4A, 0.0f, globalCtx);

    if (!(this->actor.bgCheckFlags & 1)) {
        if (this->stateFlags1 & 0x800) {
            Actor* heldActor = this->heldActor;

            if (!func_80835644(globalCtx, this, heldActor) && (heldActor->id == ACTOR_EN_NIW) &&
                CHECK_BTN_ANY(sControlInput->press.button, BTN_A | BTN_B | BTN_CLEFT | BTN_CRIGHT | BTN_CDOWN)) {
                func_8084409C(globalCtx, this, this->linearVelocity + 2.0f, this->actor.velocity.y + 2.0f);
            }
        }

        LinkAnimation_Update(globalCtx, &this->skelAnime);

        if (!(this->stateFlags2 & 0x80000)) {
            func_8083DFE0(this, &sp4C, &sp4A);
        }

        func_80836670(this, globalCtx);

        if (((this->stateFlags2 & 0x80000) && (this->unk_84F == 2)) || !func_8083BBA0(this, globalCtx)) {
            if (this->actor.velocity.y < 0.0f) {
                if (this->unk_850 >= 0) {
                    if ((this->actor.bgCheckFlags & 8) || (this->unk_850 == 0) || (this->fallDistance > 0)) {
                        if ((D_80853600 > 800.0f) || (this->stateFlags1 & 4)) {
                            func_80843E14(this, NA_SE_VO_LI_FALL_S);
                            this->stateFlags1 &= ~4;
                        }

                        LinkAnimation_Change(globalCtx, &this->skelAnime, &gPlayerAnim_003020, 1.0f, 0.0f, 0.0f,
                                             ANIMMODE_ONCE, 8.0f);
                        this->unk_850 = -1;
                    }
                } else {
                    if ((this->unk_850 == -1) && (this->fallDistance > 120.0f) && (D_80853600 > 280.0f)) {
                        this->unk_850 = -2;
                        func_80843E14(this, NA_SE_VO_LI_FALL_L);
                    }

                    if ((this->actor.bgCheckFlags & 0x200) && !(this->stateFlags2 & 0x80000) &&
                        !(this->stateFlags1 & 0x8000800) && (this->linearVelocity > 0.0f)) {
                        if ((this->wallHeight >= 150.0f) && (this->unk_84B[this->unk_846] == 0)) {
                            func_8083EC18(this, globalCtx, D_808535F0);
                        } else if ((this->unk_88C >= 2) && (this->wallHeight < 150.0f) &&
                                   (((this->actor.world.pos.y - this->actor.floorHeight) + this->wallHeight) >
                                    (70.0f * this->ageProperties->unk_08))) {
                            AnimationContext_DisableQueue(globalCtx);
                            if (this->stateFlags1 & 4) {
                                func_80832698(this, NA_SE_VO_LI_HOOKSHOT_HANG);
                            } else {
                                func_80832698(this, NA_SE_VO_LI_HANG);
                            }
                            this->actor.world.pos.y += this->wallHeight;
                            func_8083A5C4(globalCtx, this, this->actor.wallPoly, this->wallDistance,
                                          D_80853CBC[this->modelAnimType]);
                            this->actor.shape.rot.y = this->currentYaw += 0x8000;
                            this->stateFlags1 |= 0x2000;
                        }
                    }
                }
            }
        }
    } else {
        LinkAnimationHeader* anim = D_80853A64[this->modelAnimType];
        s32 sp3C;

        if (this->stateFlags2 & 0x80000) {
            if (func_8008E9C4(this)) {
                anim = D_80853D4C[this->unk_84F][2];
            } else {
                anim = D_80853D4C[this->unk_84F][1];
            }
        } else if (this->skelAnime.animation == &gPlayerAnim_003148) {
            anim = &gPlayerAnim_003150;
        } else if (func_8008E9C4(this)) {
            anim = &gPlayerAnim_002538;
            func_80833C3C(this);
        } else if (this->fallDistance <= 80) {
            anim = D_80853A7C[this->modelAnimType];
        } else if ((this->fallDistance < 800) && (this->unk_84B[this->unk_846] == 0) && !(this->stateFlags1 & 0x800)) {
            func_8083BC04(this, globalCtx);
            return;
        }

        sp3C = func_80843E64(globalCtx, this);

        if (sp3C > 0) {
            func_8083A098(this, D_80853A64[this->modelAnimType], globalCtx);
            this->skelAnime.endFrame = 8.0f;
            if (sp3C == 1) {
                this->unk_850 = 10;
            } else {
                this->unk_850 = 20;
            }
        } else if (sp3C == 0) {
            func_8083A098(this, anim, globalCtx);
        }
    }
}

struct_80832924 D_8085460C[] = {
    { NA_SE_VO_LI_SWORD_N, 0x2001 },
    { NA_SE_PL_WALK_GROUND, 0x1806 },
    { NA_SE_PL_ROLL, 0x806 },
    { 0, -0x2812 },
};

void func_80844708(Player* this, GlobalContext* globalCtx) {
    Actor* cylinderOc;
    s32 temp;
    s32 sp44;
    DynaPolyActor* wallPolyActor;
    s32 pad;
    f32 sp38;
    s16 sp36;

    this->stateFlags2 |= 0x20;

    cylinderOc = NULL;
    sp44 = LinkAnimation_Update(globalCtx, &this->skelAnime);

    if (LinkAnimation_OnFrame(&this->skelAnime, 8.0f)) {
        func_80837AFC(this, -10);
    }

    if (func_80842964(this, globalCtx) == 0) {
        if (this->unk_850 != 0) {
            Math_StepToF(&this->linearVelocity, 0.0f, 2.0f);

            temp = func_808374A0(globalCtx, this, &this->skelAnime, 5.0f);
            if ((temp != 0) && ((temp > 0) || sp44)) {
                func_8083A060(this, globalCtx);
            }
        } else {
            if (this->linearVelocity >= 7.0f) {
                if (((this->actor.bgCheckFlags & 0x200) && (D_8085360C < 0x2000)) ||
                    ((this->cylinder.base.ocFlags1 & OC1_HIT) &&
                     (cylinderOc = this->cylinder.base.oc,
                      ((cylinderOc->id == ACTOR_EN_WOOD02) &&
                       (ABS((s16)(this->actor.world.rot.y - cylinderOc->yawTowardsPlayer)) > 0x6000))))) {

                    if (cylinderOc != NULL) {
                        cylinderOc->home.rot.y = 1;
                    } else if (this->actor.wallBgId != BGCHECK_SCENE) {
                        wallPolyActor = DynaPoly_GetActor(&globalCtx->colCtx, this->actor.wallBgId);
                        if ((wallPolyActor != NULL) && (wallPolyActor->actor.id == ACTOR_OBJ_KIBAKO2)) {
                            wallPolyActor->actor.home.rot.z = 1;
                        }
                    }

                    func_80832264(globalCtx, this, D_80853AAC[this->modelAnimType]);
                    this->linearVelocity = -this->linearVelocity;
                    func_808429B4(globalCtx, 33267, 3, 12);
                    func_8083264C(this, 255, 20, 150, 0);
                    func_8002F7DC(&this->actor, NA_SE_PL_BODY_HIT);
                    func_80832698(this, NA_SE_VO_LI_CLIMB_END);
                    this->unk_850 = 1;
                    return;
                }
            }

            if ((this->skelAnime.curFrame < 15.0f) || !func_80850224(this, globalCtx)) {
                if (this->skelAnime.curFrame >= 20.0f) {
                    func_8083A060(this, globalCtx);
                    return;
                }

                func_80837268(this, &sp38, &sp36, 0.018f, globalCtx);

                sp38 *= 1.5f;
                if ((sp38 < 3.0f) || (this->unk_84B[this->unk_846] != 0)) {
                    sp38 = 3.0f;
                }

                func_8083DF68(this, sp38, this->actor.shape.rot.y);

                if (func_8084269C(globalCtx, this)) {
                    func_8002F8F0(&this->actor, NA_SE_PL_ROLL_DUST - SFX_FLAG);
                }

                func_80832924(this, D_8085460C);
            }
        }
    }
}

void func_80844A44(Player* this, GlobalContext* globalCtx) {
    this->stateFlags2 |= 0x20;

    if (LinkAnimation_Update(globalCtx, &this->skelAnime)) {
        func_80832284(globalCtx, this, &gPlayerAnim_003160);
    }

    Math_StepToF(&this->linearVelocity, 0.0f, 0.05f);

    if (this->actor.bgCheckFlags & 1) {
        this->actor.colChkInfo.damage = 0x10;
        func_80837C0C(globalCtx, this, 1, 4.0f, 5.0f, this->actor.shape.rot.y, 20);
    }
}

void func_80844AF4(Player* this, GlobalContext* globalCtx) {
    f32 sp2C;
    s16 sp2A;

    this->stateFlags2 |= 0x20;

    this->actor.gravity = -1.2f;
    LinkAnimation_Update(globalCtx, &this->skelAnime);

    if (!func_80842DF4(globalCtx, this)) {
        func_8084285C(this, 6.0f, 7.0f, 99.0f);

        if (!(this->actor.bgCheckFlags & 1)) {
            func_80837268(this, &sp2C, &sp2A, 0.0f, globalCtx);
            func_8083DFE0(this, &sp2C, &this->currentYaw);
            return;
        }

        if (func_80843E64(globalCtx, this) >= 0) {
            this->swordAnimation += 2;
            func_80837948(globalCtx, this, this->swordAnimation);
            this->unk_845 = 3;
            func_808328A0(this);
        }
    }
}

s32 func_80844BE4(Player* this, GlobalContext* globalCtx) {
    s32 temp;

    if (func_8083ADD4(globalCtx, this)) {
        this->stateFlags2 |= 0x20000;
    } else {
        if (!CHECK_BTN_ALL(sControlInput->cur.button, BTN_B)) {
            if ((this->unk_858 >= 0.85f) || func_808375D8(this)) {
                temp = D_80854384[Player_HoldsTwoHandedWeapon(this)];
            } else {
                temp = D_80854380[Player_HoldsTwoHandedWeapon(this)];
            }

            func_80837948(globalCtx, this, temp);
            func_80837AFC(this, -8);

            this->stateFlags2 |= 0x20000;
            if (this->unk_84B[this->unk_846] == 0) {
                this->stateFlags2 |= 0x40000000;
            }
        } else {
            return 0;
        }
    }

    return 1;
}

void func_80844CF8(Player* this, GlobalContext* globalCtx) {
    func_80835C58(globalCtx, this, func_80845000, 1);
}

void func_80844D30(Player* this, GlobalContext* globalCtx) {
    func_80835C58(globalCtx, this, func_80845308, 1);
}

void func_80844D68(Player* this, GlobalContext* globalCtx) {
    func_80839FFC(this, globalCtx);
    func_80832318(this);
    func_80832B0C(globalCtx, this, D_80854368[Player_HoldsTwoHandedWeapon(this)]);
    this->currentYaw = this->actor.shape.rot.y;
}

void func_80844DC8(Player* this, GlobalContext* globalCtx) {
    func_80835C58(globalCtx, this, func_80844E68, 1);
    this->unk_868 = 0.0f;
    func_80832284(globalCtx, this, D_80854360[Player_HoldsTwoHandedWeapon(this)]);
    this->unk_850 = 1;
}

void func_80844E3C(Player* this) {
    Math_StepToF(&this->unk_858, 1.0f, 0.02f);
}

void func_80844E68(Player* this, GlobalContext* globalCtx) {
    f32 sp34;
    s16 sp32;
    s32 temp;

    this->stateFlags1 |= 0x1000;

    if (LinkAnimation_Update(globalCtx, &this->skelAnime)) {
        func_80832DBC(this);
        func_808355DC(this);
        this->stateFlags1 &= ~0x20000;
        func_80832284(globalCtx, this, D_80854360[Player_HoldsTwoHandedWeapon(this)]);
        this->unk_850 = -1;
    }

    func_8083721C(this);

    if (!func_80842964(this, globalCtx) && (this->unk_850 != 0)) {
        func_80844E3C(this);

        if (this->unk_850 < 0) {
            if (this->unk_858 >= 0.1f) {
                this->unk_845 = 0;
                this->unk_850 = 1;
            } else if (!CHECK_BTN_ALL(sControlInput->cur.button, BTN_B)) {
                func_80844D68(this, globalCtx);
            }
        } else if (!func_80844BE4(this, globalCtx)) {
            func_80837268(this, &sp34, &sp32, 0.0f, globalCtx);

            temp = func_80840058(this, &sp34, &sp32, globalCtx);
            if (temp > 0) {
                func_80844CF8(this, globalCtx);
            } else if (temp < 0) {
                func_80844D30(this, globalCtx);
            }
        }
    }
}

void func_80845000(Player* this, GlobalContext* globalCtx) {
    s16 temp1;
    s32 temp2;
    f32 sp5C;
    f32 sp58;
    f32 sp54;
    s16 sp52;
    s32 temp4;
    s16 temp5;
    s32 sp44;

    temp1 = this->currentYaw - this->actor.shape.rot.y;
    temp2 = ABS(temp1);

    sp5C = fabsf(this->linearVelocity);
    sp58 = sp5C * 1.5f;

    this->stateFlags1 |= 0x1000;

    if (sp58 < 1.5f) {
        sp58 = 1.5f;
    }

    sp58 = ((temp2 < 0x4000) ? -1.0f : 1.0f) * sp58;

    func_8084029C(this, sp58);

    sp58 = CLAMP(sp5C * 0.5f, 0.5f, 1.0f);

    LinkAnimation_BlendToJoint(globalCtx, &this->skelAnime, D_80854360[Player_HoldsTwoHandedWeapon(this)], 0.0f,
                               D_80854370[Player_HoldsTwoHandedWeapon(this)], this->unk_868 * (21.0f / 29.0f), sp58,
                               this->blendTable);

    if (!func_80842964(this, globalCtx) && !func_80844BE4(this, globalCtx)) {
        func_80844E3C(this);
        func_80837268(this, &sp54, &sp52, 0.0f, globalCtx);

        temp4 = func_80840058(this, &sp54, &sp52, globalCtx);

        if (temp4 < 0) {
            func_80844D30(this, globalCtx);
            return;
        }

        if (temp4 == 0) {
            sp54 = 0.0f;
            sp52 = this->currentYaw;
        }

        temp5 = sp52 - this->currentYaw;
        sp44 = ABS(temp5);

        if (sp44 > 0x4000) {
            if (Math_StepToF(&this->linearVelocity, 0.0f, 1.0f)) {
                this->currentYaw = sp52;
            }
            return;
        }

        Math_AsymStepToF(&this->linearVelocity, sp54 * 0.2f, 1.0f, 0.5f);
        Math_ScaledStepToS(&this->currentYaw, sp52, sp44 * 0.1f);

        if ((sp54 == 0.0f) && (this->linearVelocity == 0.0f)) {
            func_80844DC8(this, globalCtx);
        }
    }
}

void func_80845308(Player* this, GlobalContext* globalCtx) {
    f32 sp5C;
    f32 sp58;
    f32 sp54;
    s16 sp52;
    s32 temp4;
    s16 temp5;
    s32 sp44;

    sp5C = fabsf(this->linearVelocity);

    this->stateFlags1 |= 0x1000;

    if (sp5C == 0.0f) {
        sp5C = ABS(this->unk_87C) * 0.0015f;
        if (sp5C < 400.0f) {
            sp5C = 0.0f;
        }
        func_8084029C(this, ((this->unk_87C >= 0) ? 1 : -1) * sp5C);
    } else {
        sp58 = sp5C * 1.5f;
        if (sp58 < 1.5f) {
            sp58 = 1.5f;
        }
        func_8084029C(this, sp58);
    }

    sp58 = CLAMP(sp5C * 0.5f, 0.5f, 1.0f);

    LinkAnimation_BlendToJoint(globalCtx, &this->skelAnime, D_80854360[Player_HoldsTwoHandedWeapon(this)], 0.0f,
                               D_80854378[Player_HoldsTwoHandedWeapon(this)], this->unk_868 * (21.0f / 29.0f), sp58,
                               this->blendTable);

    if (!func_80842964(this, globalCtx) && !func_80844BE4(this, globalCtx)) {
        func_80844E3C(this);
        func_80837268(this, &sp54, &sp52, 0.0f, globalCtx);

        temp4 = func_80840058(this, &sp54, &sp52, globalCtx);

        if (temp4 > 0) {
            func_80844CF8(this, globalCtx);
            return;
        }

        if (temp4 == 0) {
            sp54 = 0.0f;
            sp52 = this->currentYaw;
        }

        temp5 = sp52 - this->currentYaw;
        sp44 = ABS(temp5);

        if (sp44 > 0x4000) {
            if (Math_StepToF(&this->linearVelocity, 0.0f, 1.0f)) {
                this->currentYaw = sp52;
            }
            return;
        }

        Math_AsymStepToF(&this->linearVelocity, sp54 * 0.2f, 1.0f, 0.5f);
        Math_ScaledStepToS(&this->currentYaw, sp52, sp44 * 0.1f);

        if ((sp54 == 0.0f) && (this->linearVelocity == 0.0f) && (sp5C == 0.0f)) {
            func_80844DC8(this, globalCtx);
        }
    }
}

void func_80845668(Player* this, GlobalContext* globalCtx) {
    s32 sp3C;
    f32 temp1;
    s32 temp2;
    f32 temp3;

    this->stateFlags2 |= 0x20;
    sp3C = LinkAnimation_Update(globalCtx, &this->skelAnime);

    if (this->skelAnime.animation == &gPlayerAnim_002D48) {
        this->linearVelocity = 1.0f;

        if (LinkAnimation_OnFrame(&this->skelAnime, 8.0f)) {
            temp1 = this->wallHeight;

            if (temp1 > this->ageProperties->unk_0C) {
                temp1 = this->ageProperties->unk_0C;
            }

            if (this->stateFlags1 & 0x8000000) {
                temp1 *= 0.085f;
            } else {
                temp1 *= 0.072f;
            }

            if (LINK_IS_CHILD) {
                temp1 += 1.0f;
            }

            func_80838940(this, NULL, temp1, globalCtx, NA_SE_VO_LI_AUTO_JUMP);
            this->unk_850 = -1;
            return;
        }
    } else {
        temp2 = func_808374A0(globalCtx, this, &this->skelAnime, 4.0f);

        if (temp2 == 0) {
            this->stateFlags1 &= ~0x44000;
            return;
        }

        if ((sp3C != 0) || (temp2 > 0)) {
            func_8083C0E8(this, globalCtx);
            this->stateFlags1 &= ~0x44000;
            return;
        }

        temp3 = 0.0f;

        if (this->skelAnime.animation == &gPlayerAnim_0032E8) {
            if (LinkAnimation_OnFrame(&this->skelAnime, 30.0f)) {
                func_8083D0A8(globalCtx, this, 10.0f);
            }
            temp3 = 50.0f;
        } else if (this->skelAnime.animation == &gPlayerAnim_002D40) {
            temp3 = 30.0f;
        } else if (this->skelAnime.animation == &gPlayerAnim_002D38) {
            temp3 = 16.0f;
        }

        if (LinkAnimation_OnFrame(&this->skelAnime, temp3)) {
            func_808328A0(this);
            func_80832698(this, NA_SE_VO_LI_CLIMB_END);
        }

        if ((this->skelAnime.animation == &gPlayerAnim_002D38) || (this->skelAnime.curFrame > 5.0f)) {
            if (this->unk_850 == 0) {
                func_80832854(this);
                this->unk_850 = 1;
            }
            Math_StepToF(&this->actor.shape.yOffset, 0.0f, 150.0f);
        }
    }
}

void func_808458D0(Player* this, GlobalContext* globalCtx) {
    this->stateFlags2 |= 0x60;
    LinkAnimation_Update(globalCtx, &this->skelAnime);

    if (((this->stateFlags1 & 0x800) && (this->heldActor != NULL) && (this->getItemId == GI_NONE)) ||
        !func_80836670(this, globalCtx)) {
        this->func_A74(globalCtx, this);
    }
}

s32 func_80845964(GlobalContext* globalCtx, Player* this, CsCmdActorAction* arg2, f32 arg3, s16 arg4, s32 arg5) {
    if ((arg5 != 0) && (this->linearVelocity == 0.0f)) {
        return LinkAnimation_Update(globalCtx, &this->skelAnime);
    }

    if (arg5 != 2) {
        f32 sp34 = R_UPDATE_RATE * 0.5f;
        f32 selfDistX = arg2->endPos.x - this->actor.world.pos.x;
        f32 selfDistZ = arg2->endPos.z - this->actor.world.pos.z;
        f32 sp28 = sqrtf(SQ(selfDistX) + SQ(selfDistZ)) / sp34;
        s32 sp24 = (arg2->endFrame - globalCtx->csCtx.frames) + 1;

        arg4 = Math_Atan2S(selfDistZ, selfDistX);

        if (arg5 == 1) {
            f32 distX = arg2->endPos.x - arg2->startPos.x;
            f32 distZ = arg2->endPos.z - arg2->startPos.z;
            s32 temp = (((sqrtf(SQ(distX) + SQ(distZ)) / sp34) / (arg2->endFrame - arg2->startFrame)) / 1.5f) * 4.0f;

            if (temp >= sp24) {
                arg4 = this->actor.shape.rot.y;
                arg3 = 0.0f;
            } else {
                arg3 = sp28 / ((sp24 - temp) + 1);
            }
        } else {
            arg3 = sp28 / sp24;
        }
    }

    this->stateFlags2 |= 0x20;
    func_80841EE4(this, globalCtx);
    func_8083DF68(this, arg3, arg4);

    if ((arg3 == 0.0f) && (this->linearVelocity == 0.0f)) {
        func_8083BF50(this, globalCtx);
    }

    return 0;
}

s32 func_80845BA0(GlobalContext* arg0, Player* arg1, f32* arg2, s32 arg3) {
    f32 dx = arg1->unk_450.x - arg1->actor.world.pos.x;
    f32 dz = arg1->unk_450.z - arg1->actor.world.pos.z;
    s32 sp2C = sqrtf(SQ(dx) + SQ(dz));
    s16 yaw = Math_Vec3f_Yaw(&arg1->actor.world.pos, &arg1->unk_450);

    if (sp2C < arg3) {
        *arg2 = 0.0f;
        yaw = arg1->actor.shape.rot.y;
    }

    if (func_80845964(arg0, arg1, NULL, *arg2, yaw, 2)) {
        return 0;
    }

    return sp2C;
}

s32 func_80845C68(GlobalContext* globalCtx, s32 arg1) {
    if (arg1 == 0) {
        Gameplay_SetupRespawnPoint(globalCtx, RESPAWN_MODE_DOWN, 0xDFF);
    }
    gSaveContext.respawn[RESPAWN_MODE_DOWN].data = 0;
    return arg1;
}

void func_80845CA4(Player* this, GlobalContext* globalCtx) {
    f32 sp3C;
    s32 temp;
    f32 sp34;
    s32 sp30;
    s32 pad;

    if (!func_8083B040(this, globalCtx)) {
        if (this->unk_850 == 0) {
            LinkAnimation_Update(globalCtx, &this->skelAnime);

            if (DECR(this->doorTimer) == 0) {
                this->linearVelocity = 0.1f;
                this->unk_850 = 1;
            }
        } else if (this->unk_84F == 0) {
            sp3C = 5.0f * D_808535E8;

            if (func_80845BA0(globalCtx, this, &sp3C, -1) < 30) {
                this->unk_84F = 1;
                this->stateFlags1 |= 0x20000000;

                this->unk_450.x = this->unk_45C.x;
                this->unk_450.z = this->unk_45C.z;
            }
        } else {
            sp34 = 5.0f;
            sp30 = 20;

            if (this->stateFlags1 & 1) {
                sp34 = gSaveContext.entranceSpeed;

                if (D_808535F4 != 0) {
                    this->unk_450.x = (Math_SinS(D_808535FC) * 400.0f) + this->actor.world.pos.x;
                    this->unk_450.z = (Math_CosS(D_808535FC) * 400.0f) + this->actor.world.pos.z;
                }
            } else if (this->unk_850 < 0) {
                this->unk_850++;

                sp34 = gSaveContext.entranceSpeed;
                sp30 = -1;
            }

            temp = func_80845BA0(globalCtx, this, &sp34, sp30);

            if ((this->unk_850 == 0) ||
                ((temp == 0) && (this->linearVelocity == 0.0f) && (Gameplay_GetCamera(globalCtx, 0)->unk_14C & 0x10))) {

                func_8005B1A4(Gameplay_GetCamera(globalCtx, 0));
                func_80845C68(globalCtx, gSaveContext.respawn[RESPAWN_MODE_DOWN].data);

                if (!func_8083B644(this, globalCtx)) {
                    func_8083CF5C(this, globalCtx);
                }
            }
        }
    }

    if (this->stateFlags1 & 0x800) {
        func_80836670(this, globalCtx);
    }
}

void func_80845EF8(Player* this, GlobalContext* globalCtx) {
    s32 sp2C;

    this->stateFlags2 |= 0x20;
    sp2C = LinkAnimation_Update(globalCtx, &this->skelAnime);

    func_80836670(this, globalCtx);

    if (sp2C) {
        if (this->unk_850 == 0) {
            if (DECR(this->doorTimer) == 0) {
                this->unk_850 = 1;
                this->skelAnime.endFrame = this->skelAnime.animLength - 1.0f;
            }
        } else {
            func_8083C0E8(this, globalCtx);
            if (globalCtx->roomCtx.prevRoom.num >= 0) {
                func_80097534(globalCtx, &globalCtx->roomCtx);
            }
            func_8005B1A4(Gameplay_GetCamera(globalCtx, 0));
            Gameplay_SetupRespawnPoint(globalCtx, 0, 0xDFF);
        }
        return;
    }

    if (!(this->stateFlags1 & 0x20000000) && LinkAnimation_OnFrame(&this->skelAnime, 15.0f)) {
        globalCtx->func_11D54(this, globalCtx);
    }
}

void func_80846050(Player* this, GlobalContext* globalCtx) {
    func_8083721C(this);

    if (LinkAnimation_Update(globalCtx, &this->skelAnime)) {
        func_80839F90(this, globalCtx);
        func_80835688(this, globalCtx);
        return;
    }

    if (LinkAnimation_OnFrame(&this->skelAnime, 4.0f)) {
        Actor* interactRangeActor = this->interactRangeActor;

        if (!func_80835644(globalCtx, this, interactRangeActor)) {
            this->heldActor = interactRangeActor;
            this->actor.child = interactRangeActor;
            interactRangeActor->parent = &this->actor;
            interactRangeActor->bgCheckFlags &= 0xFF00;
            this->unk_3BC.y = interactRangeActor->shape.rot.y - this->actor.shape.rot.y;
        }
        return;
    }

    Math_ScaledStepToS(&this->unk_3BC.y, 0, 4000);
}

struct_80832924 D_8085461C[] = {
    { NA_SE_VO_LI_SWORD_L, 0x2031 },
    { NA_SE_VO_LI_SWORD_N, -0x20E6 },
};

void func_80846120(Player* this, GlobalContext* globalCtx) {
    if (LinkAnimation_Update(globalCtx, &this->skelAnime) && (this->unk_850++ > 20)) {
        if (!func_8083B040(this, globalCtx)) {
            func_8083A098(this, &gPlayerAnim_002FA0, globalCtx);
        }
        return;
    }

    if (LinkAnimation_OnFrame(&this->skelAnime, 41.0f)) {
        BgHeavyBlock* heavyBlock = (BgHeavyBlock*)this->interactRangeActor;

        this->heldActor = &heavyBlock->dyna.actor;
        this->actor.child = &heavyBlock->dyna.actor;
        heavyBlock->dyna.actor.parent = &this->actor;
        func_8002DBD0(&heavyBlock->dyna.actor, &heavyBlock->unk_164, &this->leftHandPos);
        return;
    }

    if (LinkAnimation_OnFrame(&this->skelAnime, 229.0f)) {
        Actor* heldActor = this->heldActor;

        heldActor->speedXZ = Math_SinS(heldActor->shape.rot.x) * 40.0f;
        heldActor->velocity.y = Math_CosS(heldActor->shape.rot.x) * 40.0f;
        heldActor->gravity = -2.0f;
        heldActor->minVelocityY = -30.0f;
        func_808323B4(globalCtx, this);
        return;
    }

    func_80832924(this, D_8085461C);
}

void func_80846260(Player* this, GlobalContext* globalCtx) {
    func_8083721C(this);

    if (LinkAnimation_Update(globalCtx, &this->skelAnime)) {
        func_80832284(globalCtx, this, &gPlayerAnim_0032C0);
        this->unk_850 = 1;
        return;
    }

    if (this->unk_850 == 0) {
        if (LinkAnimation_OnFrame(&this->skelAnime, 27.0f)) {
            Actor* interactRangeActor = this->interactRangeActor;

            this->heldActor = interactRangeActor;
            this->actor.child = interactRangeActor;
            interactRangeActor->parent = &this->actor;
            return;
        }

        if (LinkAnimation_OnFrame(&this->skelAnime, 25.0f)) {
            func_80832698(this, NA_SE_VO_LI_SWORD_L);
            return;
        }

    } else if (CHECK_BTN_ANY(sControlInput->press.button, BTN_A | BTN_B | BTN_CLEFT | BTN_CRIGHT | BTN_CDOWN)) {
        func_80835C58(globalCtx, this, func_80846358, 1);
        func_80832264(globalCtx, this, &gPlayerAnim_0032B8);
    }
}

void func_80846358(Player* this, GlobalContext* globalCtx) {
    if (LinkAnimation_Update(globalCtx, &this->skelAnime)) {
        func_80839F90(this, globalCtx);
        return;
    }

    if (LinkAnimation_OnFrame(&this->skelAnime, 6.0f)) {
        Actor* heldActor = this->heldActor;

        heldActor->world.rot.y = this->actor.shape.rot.y;
        heldActor->speedXZ = 10.0f;
        heldActor->velocity.y = 20.0f;
        func_80834644(globalCtx, this);
        func_8002F7DC(&this->actor, NA_SE_PL_THROW);
        func_80832698(this, NA_SE_VO_LI_SWORD_N);
    }
}

void func_80846408(Player* this, GlobalContext* globalCtx) {
    if (LinkAnimation_Update(globalCtx, &this->skelAnime)) {
        func_80832284(globalCtx, this, &gPlayerAnim_003070);
        this->unk_850 = 15;
        return;
    }

    if (this->unk_850 != 0) {
        this->unk_850--;
        if (this->unk_850 == 0) {
            func_8083A098(this, &gPlayerAnim_003068, globalCtx);
            this->stateFlags1 &= ~0x800;
            func_80832698(this, NA_SE_VO_LI_DAMAGE_S);
        }
    }
}

void func_808464B0(Player* this, GlobalContext* globalCtx) {
    func_8083721C(this);

    if (LinkAnimation_Update(globalCtx, &this->skelAnime)) {
        func_80839F90(this, globalCtx);
        return;
    }

    if (LinkAnimation_OnFrame(&this->skelAnime, 4.0f)) {
        Actor* heldActor = this->heldActor;

        if (!func_80835644(globalCtx, this, heldActor)) {
            heldActor->velocity.y = 0.0f;
            heldActor->speedXZ = 0.0f;
            func_80834644(globalCtx, this);
            if (heldActor->id == ACTOR_EN_BOM_CHU) {
                func_8083B8F4(this, globalCtx);
            }
        }
    }
}

void func_80846578(Player* this, GlobalContext* globalCtx) {
    f32 sp34;
    s16 sp32;

    func_8083721C(this);

    if (LinkAnimation_Update(globalCtx, &this->skelAnime) ||
        ((this->skelAnime.curFrame >= 8.0f) && func_80837268(this, &sp34, &sp32, 0.018f, globalCtx))) {
        func_80839F90(this, globalCtx);
        return;
    }

    if (LinkAnimation_OnFrame(&this->skelAnime, 3.0f)) {
        func_8084409C(globalCtx, this, this->linearVelocity + 8.0f, 12.0f);
    }
}

ColliderCylinderInit D_80854624 = {
    {
        COLTYPE_HIT5,
        AT_NONE,
        AC_ON | AC_TYPE_ENEMY,
        OC1_ON | OC1_TYPE_ALL,
        OC2_TYPE_PLAYER,
        COLSHAPE_CYLINDER,
    },
    {
        ELEMTYPE_UNK1,
        { 0x00000000, 0x00, 0x00 },
        { 0xFFCFFFFF, 0x00, 0x00 },
        TOUCH_NONE,
        BUMP_ON,
        OCELEM_ON,
    },
    { 12, 60, 0, { 0, 0, 0 } },
};

ColliderQuadInit D_80854650 = {
    {
        COLTYPE_NONE,
        AT_ON | AT_TYPE_PLAYER,
        AC_NONE,
        OC1_NONE,
        OC2_TYPE_PLAYER,
        COLSHAPE_QUAD,
    },
    {
        ELEMTYPE_UNK2,
        { 0x00000100, 0x00, 0x01 },
        { 0xFFCFFFFF, 0x00, 0x00 },
        TOUCH_ON | TOUCH_SFX_NORMAL,
        BUMP_NONE,
        OCELEM_NONE,
    },
    { { { 0.0f, 0.0f, 0.0f }, { 0.0f, 0.0f, 0.0f }, { 0.0f, 0.0f, 0.0f }, { 0.0f, 0.0f, 0.0f } } },
};

ColliderQuadInit D_808546A0 = {
    {
        COLTYPE_METAL,
        AT_ON | AT_TYPE_PLAYER,
        AC_ON | AC_HARD | AC_TYPE_ENEMY,
        OC1_NONE,
        OC2_TYPE_PLAYER,
        COLSHAPE_QUAD,
    },
    {
        ELEMTYPE_UNK2,
        { 0x00100000, 0x00, 0x00 },
        { 0xDFCFFFFF, 0x00, 0x00 },
        TOUCH_ON | TOUCH_SFX_NORMAL,
        BUMP_ON,
        OCELEM_NONE,
    },
    { { { 0.0f, 0.0f, 0.0f }, { 0.0f, 0.0f, 0.0f }, { 0.0f, 0.0f, 0.0f }, { 0.0f, 0.0f, 0.0f } } },
};

void func_8084663C(Actor* thisx, GlobalContext* globalCtx) {
}

void func_80846648(GlobalContext* globalCtx, Player* this) {
    this->actor.update = func_8084663C;
    this->actor.draw = NULL;
}

void func_80846660(GlobalContext* globalCtx, Player* this) {
    func_80835C58(globalCtx, this, func_8084F710, 0);
    if ((globalCtx->sceneNum == SCENE_SPOT06) && (gSaveContext.sceneSetupIndex >= 4)) {
        this->unk_84F = 1;
    }
    this->stateFlags1 |= 0x20000000;
    LinkAnimation_Change(globalCtx, &this->skelAnime, &gPlayerAnim_003298, 2.0f / 3.0f, 0.0f, 24.0f, ANIMMODE_ONCE,
                         0.0f);
    this->actor.world.pos.y += 800.0f;
}

u8 D_808546F0[] = { ITEM_SWORD_MASTER, ITEM_SWORD_KOKIRI };

void func_80846720(GlobalContext* globalCtx, Player* this, s32 arg2) {
    s32 item = D_808546F0[(void)0, gSaveContext.linkAge];
    s32 actionParam = sItemActionParams[item];

    func_80835EFC(this);
    func_808323B4(globalCtx, this);

    this->heldItemId = item;
    this->nextModelGroup = Player_ActionToModelGroup(this, actionParam);

    func_8083399C(globalCtx, this, actionParam);
    func_80834644(globalCtx, this);

    if (arg2 != 0) {
        func_8002F7DC(&this->actor, NA_SE_IT_SWORD_PICKOUT);
    }
}

Vec3f D_808546F4 = { -1.0f, 69.0f, 20.0f };

void func_808467D4(GlobalContext* globalCtx, Player* this) {
    func_80835C58(globalCtx, this, func_8084E9AC, 0);
    this->stateFlags1 |= 0x20000000;
    Math_Vec3f_Copy(&this->actor.world.pos, &D_808546F4);
    this->currentYaw = this->actor.shape.rot.y = -0x8000;
    LinkAnimation_Change(globalCtx, &this->skelAnime, this->ageProperties->unk_A0, 2.0f / 3.0f, 0.0f, 0.0f,
                         ANIMMODE_ONCE, 0.0f);
    func_80832F54(globalCtx, this, 0x28F);
    if (LINK_IS_ADULT) {
        func_80846720(globalCtx, this, 0);
    }
    this->unk_850 = 20;
}

void func_808468A8(GlobalContext* globalCtx, Player* this) {
    func_80835C58(globalCtx, this, func_8084F9A0, 0);
    func_80832F54(globalCtx, this, 0x9B);
}

void func_808468E8(GlobalContext* globalCtx, Player* this) {
    func_808389E8(this, &gPlayerAnim_002FE0, 12.0f, globalCtx);
    func_80835C58(globalCtx, this, func_8084F9C0, 0);
    this->stateFlags1 |= 0x20000000;
    this->fallStartHeight = this->actor.world.pos.y;
    OnePointCutscene_Init(globalCtx, 5110, 40, &this->actor, MAIN_CAM);
}

void func_80846978(GlobalContext* globalCtx, Player* this) {
    func_80837C0C(globalCtx, this, 1, 2.0f, 2.0f, this->actor.shape.rot.y + 0x8000, 0);
}

void func_808469BC(GlobalContext* globalCtx, Player* this) {
    func_80835C58(globalCtx, this, func_8084F698, 0);
    this->actor.draw = NULL;
    this->stateFlags1 |= 0x20000000;
}

s16 D_80854700[] = { ACTOR_MAGIC_WIND, ACTOR_MAGIC_DARK, ACTOR_MAGIC_FIRE };

Actor* func_80846A00(GlobalContext* globalCtx, Player* this, s32 arg2) {
    return Actor_Spawn(&globalCtx->actorCtx, globalCtx, D_80854700[arg2], this->actor.world.pos.x,
                       this->actor.world.pos.y, this->actor.world.pos.z, 0, 0, 0, 0);
}

void func_80846A68(GlobalContext* globalCtx, Player* this) {
    this->actor.draw = NULL;
    func_80835C58(globalCtx, this, func_8085076C, 0);
    this->stateFlags1 |= 0x20000000;
}

InitChainEntry D_80854708[] = {
    ICHAIN_F32(targetArrowOffset, 500, ICHAIN_STOP),
};

EffectBlureInit2 D_8085470C = {
    0, 8, 0, { 255, 255, 255, 255 }, { 255, 255, 255, 64 }, { 255, 255, 255, 0 }, { 255, 255, 255, 0 }, 4,
    0, 2, 0, { 0, 0, 0, 0 },         { 0, 0, 0, 0 },
};

Vec3s D_80854730 = { -57, 3377, 0 };

void Player_InitCommon(Player* this, GlobalContext* globalCtx, FlexSkeletonHeader* skelHeader) {
    this->ageProperties = &sAgeProperties[gSaveContext.linkAge];
    Actor_ProcessInitChain(&this->actor, D_80854708);
    this->swordEffectIndex = TOTAL_EFFECT_COUNT;
    this->currentYaw = this->actor.world.rot.y;
    func_80834644(globalCtx, this);

    SkelAnime_InitLink(globalCtx, &this->skelAnime, skelHeader, D_80853914[this->modelAnimType], 9, this->jointTable,
                       this->morphTable, PLAYER_LIMB_MAX);
    this->skelAnime.baseTransl = D_80854730;
    SkelAnime_InitLink(globalCtx, &this->skelAnime2, skelHeader, func_80833338(this), 9, this->jointTable2,
                       this->morphTable2, PLAYER_LIMB_MAX);
    this->skelAnime2.baseTransl = D_80854730;

    Effect_Add(globalCtx, &this->swordEffectIndex, EFFECT_BLURE2, 0, 0, &D_8085470C);
    ActorShape_Init(&this->actor.shape, 0.0f, ActorShadow_DrawFeet, this->ageProperties->unk_04);
    this->unk_46C = SUBCAM_NONE;

    Collider_InitCylinder(globalCtx, &this->cylinder);
    Collider_SetCylinder(globalCtx, &this->cylinder, &this->actor, &D_80854624);
    Collider_InitQuad(globalCtx, &this->swordQuads[0]);
    Collider_SetQuad(globalCtx, &this->swordQuads[0], &this->actor, &D_80854650);
    Collider_InitQuad(globalCtx, &this->swordQuads[1]);
    Collider_SetQuad(globalCtx, &this->swordQuads[1], &this->actor, &D_80854650);
    Collider_InitQuad(globalCtx, &this->shieldQuad);
    Collider_SetQuad(globalCtx, &this->shieldQuad, &this->actor, &D_808546A0);
}

void (*D_80854738[])(GlobalContext* globalCtx, Player* this) = {
    func_80846648, func_808467D4, func_80846660, func_808468A8, func_808468E8, func_808469BC,
    func_80846A68, func_80846978, func_8083CA54, func_8083CA54, func_8083CA54, func_8083CA54,
    func_8083CA54, func_8083CA20, func_8083CA54, func_8083CA9C,
};

Vec3f D_80854778 = { 0.0f, 50.0f, 0.0f };

void Player_Init(Actor* thisx, GlobalContext* globalCtx2) {
    Player* this = THIS;
    GlobalContext* globalCtx = globalCtx2;
    Scene* scene = globalCtx->loadedScene;
    u32 titleFileSize;
    s32 initMode;
    s32 sp50;
    s32 sp4C;

    globalCtx->shootingGalleryStatus = globalCtx->bombchuBowlingStatus = 0;

    globalCtx->playerInit = Player_InitCommon;
    globalCtx->playerUpdate = Player_UpdateCommon;
    globalCtx->isPlayerDroppingFish = Player_IsDroppingFish;
    globalCtx->startPlayerFishing = Player_StartFishing;
    globalCtx->grabPlayer = func_80852F38;
    globalCtx->startPlayerCutscene = func_80852FFC;
    globalCtx->func_11D54 = func_80853080;
    globalCtx->damagePlayer = Player_InflictDamage;
    globalCtx->talkWithPlayer = func_80853148;

    thisx->room = -1;
    this->ageProperties = &sAgeProperties[gSaveContext.linkAge];
    this->itemActionParam = this->heldItemActionParam = -1;
    this->heldItemId = ITEM_NONE;

    func_80835F44(globalCtx, this, ITEM_NONE);
    Player_SetEquipmentData(globalCtx, this);
    this->prevBoots = this->currentBoots;
    Player_InitCommon(this, globalCtx, gPlayerSkelHeaders[((void)0, gSaveContext.linkAge)]);
    this->giObjectSegment = (void*)(((u32)ZeldaArena_MallocDebug(0x3008, "../z_player.c", 17175) + 8) & ~0xF);

    sp50 = gSaveContext.respawnFlag;

    if (sp50 != 0) {
        if (sp50 == -3) {
            thisx->params = gSaveContext.respawn[RESPAWN_MODE_RETURN].playerParams;
        } else {
            if ((sp50 == 1) || (sp50 == -1)) {
                this->unk_A86 = -2;
            }

            if (sp50 < 0) {
                sp4C = 0;
            } else {
                sp4C = sp50 - 1;
                Math_Vec3f_Copy(&thisx->world.pos, &gSaveContext.respawn[sp50 - 1].pos);
                Math_Vec3f_Copy(&thisx->home.pos, &thisx->world.pos);
                Math_Vec3f_Copy(&thisx->prevPos, &thisx->world.pos);
                this->fallStartHeight = thisx->world.pos.y;
                this->currentYaw = thisx->shape.rot.y = gSaveContext.respawn[sp4C].yaw;
                thisx->params = gSaveContext.respawn[sp4C].playerParams;
            }

            globalCtx->actorCtx.flags.tempSwch = gSaveContext.respawn[sp4C].tempSwchFlags & 0xFFFFFF;
            globalCtx->actorCtx.flags.tempCollect = gSaveContext.respawn[sp4C].tempCollectFlags;
        }
    }

    if ((sp50 == 0) || (sp50 < -1)) {
        titleFileSize = scene->titleFile.vromEnd - scene->titleFile.vromStart;
        if ((titleFileSize != 0) && gSaveContext.showTitleCard) {
            if ((gSaveContext.sceneSetupIndex < 4) &&
                (gEntranceTable[((void)0, gSaveContext.entranceIndex) + ((void)0, gSaveContext.sceneSetupIndex)].field &
                 0x4000) &&
                ((globalCtx->sceneNum != SCENE_DDAN) || (gSaveContext.eventChkInf[11] & 1)) &&
                ((globalCtx->sceneNum != SCENE_NIGHT_SHOP) || (gSaveContext.eventChkInf[2] & 0x20))) {
                TitleCard_InitPlaceName(globalCtx, &globalCtx->actorCtx.titleCtx, this->giObjectSegment, 160, 120, 144,
                                        24, 20);
            }
        }
        gSaveContext.showTitleCard = true;
    }

    if (func_80845C68(globalCtx, (sp50 == 2) ? 1 : 0) == 0) {
        gSaveContext.respawn[RESPAWN_MODE_DOWN].playerParams = (thisx->params & 0xFF) | 0xD00;
    }

    gSaveContext.respawn[RESPAWN_MODE_DOWN].data = 1;

    if (globalCtx->sceneNum <= SCENE_GANONTIKA_SONOGO) {
        gSaveContext.infTable[26] |= gBitFlags[globalCtx->sceneNum];
    }

    initMode = (thisx->params & 0xF00) >> 8;
    if ((initMode == 5) || (initMode == 6)) {
        if (gSaveContext.cutsceneIndex >= 0xFFF0) {
            initMode = 13;
        }
    }

    D_80854738[initMode](globalCtx, this);

    if (initMode != 0) {
        if ((gSaveContext.gameMode == 0) || (gSaveContext.gameMode == 3)) {
            this->naviActor = Player_SpawnFairy(globalCtx, this, &thisx->world.pos, &D_80854778, FAIRY_NAVI);
            if (gSaveContext.dogParams != 0) {
                gSaveContext.dogParams |= 0x8000;
            }
        }
    }

    if (gSaveContext.nayrusLoveTimer != 0) {
        gSaveContext.unk_13F0 = 3;
        func_80846A00(globalCtx, this, 1);
        this->stateFlags3 &= ~0x40;
    }

    if (gSaveContext.entranceSound != 0) {
        Audio_PlayActorSound2(&this->actor, ((void)0, gSaveContext.entranceSound));
        gSaveContext.entranceSound = 0;
    }

    Map_SavePlayerInitialInfo(globalCtx);
    MREG(64) = 0;
}

void func_808471F4(s16* pValue) {
    s16 step;

    step = (ABS(*pValue) * 100.0f) / 1000.0f;
    step = CLAMP(step, 400, 4000);

    Math_ScaledStepToS(pValue, 0, step);
}

void func_80847298(Player* this) {
    s16 sp26;

    if (!(this->unk_6AE & 2)) {
        sp26 = this->actor.focus.rot.y - this->actor.shape.rot.y;
        func_808471F4(&sp26);
        this->actor.focus.rot.y = this->actor.shape.rot.y + sp26;
    }

    if (!(this->unk_6AE & 1)) {
        func_808471F4(&this->actor.focus.rot.x);
    }

    if (!(this->unk_6AE & 8)) {
        func_808471F4(&this->unk_6B6);
    }

    if (!(this->unk_6AE & 0x40)) {
        func_808471F4(&this->unk_6BC);
    }

    if (!(this->unk_6AE & 4)) {
        func_808471F4(&this->actor.focus.rot.z);
    }

    if (!(this->unk_6AE & 0x10)) {
        func_808471F4(&this->unk_6B8);
    }

    if (!(this->unk_6AE & 0x20)) {
        func_808471F4(&this->unk_6BA);
    }

    if (!(this->unk_6AE & 0x80)) {
        if (this->unk_6B0 != 0) {
            func_808471F4(&this->unk_6B0);
        } else {
            func_808471F4(&this->unk_6BE);
        }
    }

    if (!(this->unk_6AE & 0x100)) {
        func_808471F4(&this->unk_6C0);
    }

    this->unk_6AE = 0;
}

f32 D_80854784[] = { 120.0f, 240.0f, 360.0f };

u8 D_80854790[] = { 0x15, 0x16, 0x17, 0x18, 0x19, 0x1A, 0x1B, 0x1C };

void func_808473D4(GlobalContext* globalCtx, Player* this) {
    if ((func_8010BDBC(&globalCtx->msgCtx) == 0) && (this->actor.category == ACTORCAT_PLAYER)) {
        Actor* heldActor = this->heldActor;
        Actor* interactRangeActor = this->interactRangeActor;
        s32 sp24;
        s32 sp20 = this->unk_84B[this->unk_846];
        s32 sp1C = func_808332B8(this);
        s32 doAction = 0xA;

        if (!Player_InBlockingCsMode(globalCtx, this)) {
            if (this->stateFlags1 & 0x100000) {
                doAction = 3;
            } else if ((this->heldItemActionParam == PLAYER_AP_FISHING_POLE) && (this->unk_860 != 0)) {
                if (this->unk_860 == 2) {
                    doAction = 0x14;
                }
            } else if ((func_8084E3C4 != this->func_674) && !(this->stateFlags2 & 0x40000)) {
                if ((this->doorType != PLAYER_DOORTYPE_NONE) &&
                    (!(this->stateFlags1 & 0x800) || ((heldActor != NULL) && (heldActor->id == ACTOR_EN_RU1)))) {
                    doAction = 4;
                } else if ((!(this->stateFlags1 & 0x800) || (heldActor == NULL)) && (interactRangeActor != NULL) &&
                           ((!sp1C && (this->getItemId == GI_NONE)) ||
                            ((this->getItemId < 0) && !(this->stateFlags1 & 0x8000000)))) {
                    if (this->getItemId < 0) {
                        doAction = 4;
                    } else if ((interactRangeActor->id == ACTOR_BG_TOKI_SWD) && LINK_IS_ADULT) {
                        doAction = 0xC;
                    } else {
                        doAction = 0x11;
                    }
                } else if (!sp1C && (this->stateFlags2 & 1)) {
                    doAction = 0x11;
                } else if ((this->stateFlags2 & 4) || (!(this->stateFlags1 & 0x800000) && (this->rideActor != NULL))) {
                    doAction = 0xB;
                } else if ((this->stateFlags1 & 0x800000) && !EN_HORSE_CHECK_4((EnHorse*)this->rideActor) &&
                           (func_8084D3E4 != this->func_674)) {
                    if ((this->stateFlags2 & 2) && (this->targetActor != NULL)) {
                        if (this->targetActor->category == ACTORCAT_NPC) {
                            doAction = 0xF;
                        } else {
                            doAction = 1;
                        }
                    } else if (!func_8002DD78(this) && !(this->stateFlags1 & 0x100000)) {
                        doAction = 8;
                    }
                } else if ((this->stateFlags2 & 2) && (this->targetActor != NULL)) {
                    if (this->targetActor->category == ACTORCAT_NPC) {
                        doAction = 0xF;
                    } else {
                        doAction = 1;
                    }
                } else if ((this->stateFlags1 & 0x202000) ||
                           ((this->stateFlags1 & 0x800000) && (this->stateFlags2 & 0x400000))) {
                    doAction = 0xD;
                } else if (this->stateFlags2 & 0x10000) {
                    doAction = 2;
                } else if ((this->stateFlags1 & 0x800) && (this->getItemId == GI_NONE) && (heldActor != NULL)) {
                    if ((this->actor.bgCheckFlags & 1) || (heldActor->id == ACTOR_EN_NIW)) {
                        if (func_8083EAF0(this, heldActor) == 0) {
                            doAction = 0xC;
                        } else {
                            doAction = 9;
                        }
                    }
                } else if (!(this->stateFlags1 & 0x8000000) && func_8083A0D4(this) && (this->getItemId < GI_MAX)) {
                    doAction = 0x11;
                } else if (this->stateFlags2 & 0x800) {
                    sp24 = (D_80854784[CUR_UPG_VALUE(UPG_SCALE)] - this->actor.yDistToWater) / 40.0f;
                    sp24 = CLAMP(sp24, 0, 7);
                    doAction = D_80854790[sp24];
                } else if (sp1C && !(this->stateFlags2 & 0x400)) {
                    doAction = 7;
                } else if (!sp1C && (!(this->stateFlags1 & 0x400000) || func_80833BCC(this) ||
                                     !Player_IsChildWithHylianShield(this))) {
                    if ((!(this->stateFlags1 & 0x4000) && (sp20 <= 0) &&
                         (func_8008E9C4(this) ||
                          ((D_808535E4 != 7) &&
                           (func_80833B2C(this) || ((globalCtx->roomCtx.curRoom.unk_03 != 2) &&
                                                    !(this->stateFlags1 & 0x400000) && (sp20 == 0))))))) {
                        doAction = 0;
                    } else if ((globalCtx->roomCtx.curRoom.unk_03 != 2) && func_80833BCC(this) && (sp20 > 0)) {
                        doAction = 5;
                    } else if ((this->heldItemActionParam >= PLAYER_AP_SWORD_MASTER) ||
                               ((this->stateFlags2 & 0x100000) &&
                                (globalCtx->actorCtx.targetCtx.arrowPointedActor == NULL))) {
                        doAction = 0x13;
                    }
                }
            }
        }

        if (doAction != 0x13) {
            this->unk_837 = 20;
        } else if (this->unk_837 != 0) {
            doAction = 0xA;
            this->unk_837--;
        }

        Interface_SetDoAction(globalCtx, doAction);

        if (this->stateFlags2 & 0x200000) {
            if (this->unk_664 != NULL) {
                Interface_SetNaviCall(globalCtx, 0x1E);
            } else {
                Interface_SetNaviCall(globalCtx, 0x1D);
            }
            Interface_SetNaviCall(globalCtx, 0x1E);
        } else {
            Interface_SetNaviCall(globalCtx, 0x1F);
        }
    }
}

s32 func_80847A78(Player* this) {
    s32 cond;

    if ((this->currentBoots == PLAYER_BOOTS_HOVER) && (this->hoverBootsTimer != 0)) {
        this->hoverBootsTimer--;
    } else {
        this->hoverBootsTimer = 0;
    }

    cond = (this->currentBoots == PLAYER_BOOTS_HOVER) &&
           ((this->actor.yDistToWater >= 0.0f) || (func_80838144(D_808535E4) >= 0) || func_8083816C(D_808535E4));

    if (cond && (this->actor.bgCheckFlags & 1) && (this->hoverBootsTimer != 0)) {
        this->actor.bgCheckFlags &= ~1;
    }

    if (this->actor.bgCheckFlags & 1) {
        if (!cond) {
            this->hoverBootsTimer = 19;
        }
        return 0;
    }

    D_808535E4 = 0;
    this->unk_898 = this->unk_89A = D_80853610 = 0;

    return 1;
}

Vec3f D_80854798 = { 0.0f, 18.0f, 0.0f };

void func_80847BA0(GlobalContext* globalCtx, Player* this) {
    u8 spC7 = 0;
    CollisionPoly* spC0;
    Vec3f spB4;
    f32 spB0;
    f32 spAC;
    f32 spA8;
    u32 spA4;

    D_80853604 = this->unk_A7A;

    if (this->stateFlags2 & 0x40000) {
        spB0 = 10.0f;
        spAC = 15.0f;
        spA8 = 30.0f;
    } else {
        spB0 = this->ageProperties->unk_38;
        spAC = 26.0f;
        spA8 = this->ageProperties->unk_00;
    }

    if (this->stateFlags1 & 0xA0000000) {
        if (this->stateFlags1 & 0x80000000) {
            this->actor.bgCheckFlags &= ~1;
            spA4 = 0x38;
        } else if ((this->stateFlags1 & 1) && ((this->unk_A84 - (s32)this->actor.world.pos.y) >= 100)) {
            spA4 = 0x39;
        } else if (!(this->stateFlags1 & 1) &&
                   ((func_80845EF8 == this->func_674) || (func_80845CA4 == this->func_674))) {
            this->actor.bgCheckFlags &= ~0x208;
            spA4 = 0x3C;
        } else {
            spA4 = 0x3F;
        }
    } else {
        spA4 = 0x3F;
    }

    if (this->stateFlags3 & 1) {
        spA4 &= ~6;
    }

    if (spA4 & 4) {
        this->stateFlags3 |= 0x10;
    }

    Math_Vec3f_Copy(&spB4, &this->actor.world.pos);
    Actor_UpdateBgCheckInfo(globalCtx, &this->actor, spAC, spB0, spA8, spA4);

    if (this->actor.bgCheckFlags & 0x10) {
        this->actor.velocity.y = 0.0f;
    }

    D_80853600 = this->actor.world.pos.y - this->actor.floorHeight;
    D_808535F4 = 0;

    spC0 = this->actor.floorPoly;

    if (spC0 != NULL) {
        this->unk_A7A = func_80041EA4(&globalCtx->colCtx, spC0, this->actor.floorBgId);
        this->unk_A82 = this->unk_89E;

        if (this->actor.bgCheckFlags & 0x20) {
            if (this->actor.yDistToWater < 20.0f) {
                this->unk_89E = 4;
            } else {
                this->unk_89E = 5;
            }
        } else {
            if (this->stateFlags2 & 0x200) {
                this->unk_89E = 1;
            } else {
                this->unk_89E = SurfaceType_GetSfx(&globalCtx->colCtx, spC0, this->actor.floorBgId);
            }
        }

        if (this->actor.category == ACTORCAT_PLAYER) {
            func_800F66DC(SurfaceType_GetEcho(&globalCtx->colCtx, spC0, this->actor.floorBgId));

            if (this->actor.floorBgId == BGCHECK_SCENE) {
                func_80074CE8(globalCtx,
                              SurfaceType_GetLightSettingIndex(&globalCtx->colCtx, spC0, this->actor.floorBgId));
            } else {
                func_80043508(&globalCtx->colCtx, this->actor.floorBgId);
            }
        }

        D_808535F4 = SurfaceType_GetConveyorSpeed(&globalCtx->colCtx, spC0, this->actor.floorBgId);
        if (D_808535F4 != 0) {
            D_808535F8 = SurfaceType_IsConveyor(&globalCtx->colCtx, spC0, this->actor.floorBgId);
            if (((D_808535F8 == 0) && (this->actor.yDistToWater > 20.0f) &&
                 (this->currentBoots != PLAYER_BOOTS_IRON)) ||
                ((D_808535F8 != 0) && (this->actor.bgCheckFlags & 1))) {
                D_808535FC = SurfaceType_GetConveyorDirection(&globalCtx->colCtx, spC0, this->actor.floorBgId) << 10;
            } else {
                D_808535F4 = 0;
            }
        }
    }

    func_80839034(globalCtx, this, spC0, this->actor.floorBgId);

    this->actor.bgCheckFlags &= ~0x200;

    if (this->actor.bgCheckFlags & 8) {
        CollisionPoly* spA0;
        s32 sp9C;
        s16 sp9A;
        s32 pad;

        D_80854798.y = 18.0f;
        D_80854798.z = this->ageProperties->unk_38 + 10.0f;

        if (!(this->stateFlags2 & 0x40000) && func_80839768(globalCtx, this, &D_80854798, &spA0, &sp9C, &D_80858AA8)) {
            this->actor.bgCheckFlags |= 0x200;
            if (this->actor.wallPoly != spA0) {
                this->actor.wallPoly = spA0;
                this->actor.wallBgId = sp9C;
                this->actor.wallYaw = Math_Atan2S(spA0->normal.z, spA0->normal.x);
            }
        }

        sp9A = this->actor.shape.rot.y - (s16)(this->actor.wallYaw + 0x8000);

        D_808535F0 = func_80041DB8(&globalCtx->colCtx, this->actor.wallPoly, this->actor.wallBgId);

        D_80853608 = ABS(sp9A);

        sp9A = this->currentYaw - (s16)(this->actor.wallYaw + 0x8000);

        D_8085360C = ABS(sp9A);

        spB0 = D_8085360C * 0.00008f;
        if (!(this->actor.bgCheckFlags & 1) || spB0 >= 1.0f) {
            this->unk_880 = R_RUN_SPEED_LIMIT / 100.0f;
        } else {
            spAC = (R_RUN_SPEED_LIMIT / 100.0f * spB0);
            this->unk_880 = spAC;
            if (spAC < 0.1f) {
                this->unk_880 = 0.1f;
            }
        }

        if ((this->actor.bgCheckFlags & 0x200) && (D_80853608 < 0x3000)) {
            CollisionPoly* wallPoly = this->actor.wallPoly;

            if (ABS(wallPoly->normal.y) < 600) {
                f32 sp8C = COLPOLY_GET_NORMAL(wallPoly->normal.x);
                f32 sp88 = COLPOLY_GET_NORMAL(wallPoly->normal.y);
                f32 sp84 = COLPOLY_GET_NORMAL(wallPoly->normal.z);
                f32 wallHeight;
                CollisionPoly* sp7C;
                CollisionPoly* sp78;
                s32 sp74;
                Vec3f sp68;
                f32 sp64;
                f32 sp60;
                s32 temp3;

                this->wallDistance = Math3D_UDistPlaneToPos(sp8C, sp88, sp84, wallPoly->dist, &this->actor.world.pos);

                spB0 = this->wallDistance + 10.0f;
                sp68.x = this->actor.world.pos.x - (spB0 * sp8C);
                sp68.z = this->actor.world.pos.z - (spB0 * sp84);
                sp68.y = this->actor.world.pos.y + this->ageProperties->unk_0C;

                sp64 = BgCheck_EntityRaycastFloor1(&globalCtx->colCtx, &sp7C, &sp68);
                wallHeight = sp64 - this->actor.world.pos.y;
                this->wallHeight = wallHeight;

                if ((this->wallHeight < 18.0f) ||
                    BgCheck_EntityCheckCeiling(&globalCtx->colCtx, &sp60, &this->actor.world.pos,
                                               (sp64 - this->actor.world.pos.y) + 20.0f, &sp78, &sp74, &this->actor)) {
                    this->wallHeight = 399.96002f;
                } else {
                    D_80854798.y = (sp64 + 5.0f) - this->actor.world.pos.y;

                    if (func_80839768(globalCtx, this, &D_80854798, &sp78, &sp74, &D_80858AA8) &&
                        (temp3 = this->actor.wallYaw - Math_Atan2S(sp78->normal.z, sp78->normal.x),
                         ABS(temp3) < 0x4000) &&
                        !func_80041E18(&globalCtx->colCtx, sp78, sp74)) {
                        this->wallHeight = 399.96002f;
                    } else if (func_80041DE4(&globalCtx->colCtx, wallPoly, this->actor.wallBgId) == 0) {
                        if (this->ageProperties->unk_1C <= this->wallHeight) {
                            if (ABS(sp7C->normal.y) > 28000) {
                                if (this->ageProperties->unk_14 <= this->wallHeight) {
                                    spC7 = 4;
                                } else if (this->ageProperties->unk_18 <= this->wallHeight) {
                                    spC7 = 3;
                                } else {
                                    spC7 = 2;
                                }
                            }
                        } else {
                            spC7 = 1;
                        }
                    }
                }
            }
        }
    } else {
        this->unk_880 = R_RUN_SPEED_LIMIT / 100.0f;
        this->unk_88D = 0;
        this->wallHeight = 0.0f;
    }

    if (spC7 == this->unk_88C) {
        if ((this->linearVelocity != 0.0f) && (this->unk_88D < 100)) {
            this->unk_88D++;
        }
    } else {
        this->unk_88C = spC7;
        this->unk_88D = 0;
    }

    if (this->actor.bgCheckFlags & 1) {
        D_808535E4 = func_80041D4C(&globalCtx->colCtx, spC0, this->actor.floorBgId);

        if (!func_80847A78(this)) {
            f32 sp58;
            f32 sp54;
            f32 sp50;
            f32 sp4C;
            s32 pad2;
            f32 sp44;
            s32 pad3;

            if (this->actor.floorBgId != BGCHECK_SCENE) {
                func_800434C8(&globalCtx->colCtx, this->actor.floorBgId);
            }

            sp58 = COLPOLY_GET_NORMAL(spC0->normal.x);
            sp54 = 1.0f / COLPOLY_GET_NORMAL(spC0->normal.y);
            sp50 = COLPOLY_GET_NORMAL(spC0->normal.z);

            sp4C = Math_SinS(this->currentYaw);
            sp44 = Math_CosS(this->currentYaw);

            this->unk_898 = Math_Atan2S(1.0f, (-(sp58 * sp4C) - (sp50 * sp44)) * sp54);
            this->unk_89A = Math_Atan2S(1.0f, (-(sp58 * sp44) - (sp50 * sp4C)) * sp54);

            sp4C = Math_SinS(this->actor.shape.rot.y);
            sp44 = Math_CosS(this->actor.shape.rot.y);

            D_80853610 = Math_Atan2S(1.0f, (-(sp58 * sp4C) - (sp50 * sp44)) * sp54);

            func_8083E318(globalCtx, this, spC0);
        }
    } else {
        func_80847A78(this);
    }

    if (this->unk_A7B == D_808535E4) {
        this->unk_A79++;
    } else {
        this->unk_A7B = D_808535E4;
        this->unk_A79 = 0;
    }
}

void func_808486A8(GlobalContext* globalCtx, Player* this) {
    u8 sp27;
    s32 pad;
    Actor* unk_664;
    s32 camMode;

    if (this->actor.category == ACTORCAT_PLAYER) {
        sp27 = 0;

        if (this->csMode != 0) {
            Camera_ChangeMode(Gameplay_GetCamera(globalCtx, 0), CAM_MODE_NORMAL);
        } else if (!(this->stateFlags1 & 0x100000)) {
            if ((this->actor.parent != NULL) && (this->stateFlags3 & 0x80)) {
                camMode = CAM_MODE_FOOKSHOT;
                Camera_SetParam(Gameplay_GetCamera(globalCtx, 0), 8, this->actor.parent);
            } else if (func_8084377C == this->func_674) {
                camMode = CAM_MODE_STILL;
            } else if (this->stateFlags2 & 0x100) {
                camMode = CAM_MODE_PUSHPULL;
            } else if ((unk_664 = this->unk_664) != NULL) {
                if ((this->actor.flags & 0x100) == 0x100) {
                    camMode = CAM_MODE_TALK;
                } else if (this->stateFlags1 & 0x10000) {
                    if (this->stateFlags1 & 0x2000000) {
                        camMode = CAM_MODE_BOOMFOLLLOW;
                    } else {
                        camMode = CAM_MODE_FOLLOWTARGET;
                    }
                } else {
                    camMode = CAM_MODE_BATTLE;
                }
                Camera_SetParam(Gameplay_GetCamera(globalCtx, 0), 8, unk_664);
            } else if (this->stateFlags1 & 0x1000) {
                camMode = CAM_MODE_CHARGE;
            } else if (this->stateFlags1 & 0x2000000) {
                camMode = CAM_MODE_BOOMFOLLLOW;
                Camera_SetParam(Gameplay_GetCamera(globalCtx, 0), 8, this->boomerangActor);
            } else if (this->stateFlags1 & 0x6000) {
                if (func_80833B2C(this)) {
                    camMode = CAM_MODE_HANGZ;
                } else {
                    camMode = CAM_MODE_HANG;
                }
            } else if (this->stateFlags1 & 0x40020000) {
                if (func_8002DD78(this) || func_808334B4(this)) {
                    camMode = CAM_MODE_BOWARROWZ;
                } else if (this->stateFlags1 & 0x200000) {
                    camMode = CAM_MODE_CLIMBZ;
                } else {
                    camMode = CAM_MODE_TARGET;
                }
            } else if (this->stateFlags1 & 0x240000) {
                if ((func_80845668 == this->func_674) || (this->stateFlags1 & 0x200000)) {
                    camMode = CAM_MODE_CLIMB;
                } else {
                    camMode = CAM_MODE_JUMP;
                }
            } else if (this->stateFlags1 & 0x80000) {
                camMode = CAM_MODE_FREEFALL;
            } else if ((this->swordState != 0) && (this->swordAnimation >= 0) && (this->swordAnimation < 0x18)) {
                camMode = CAM_MODE_STILL;
            } else {
                camMode = CAM_MODE_NORMAL;
                if ((this->linearVelocity == 0.0f) &&
                    (!(this->stateFlags1 & 0x800000) || (this->rideActor->speedXZ == 0.0f))) {
                    sp27 = 2;
                }
            }

            Camera_ChangeMode(Gameplay_GetCamera(globalCtx, 0), camMode);
        } else {
            sp27 = 2;
        }

        if (globalCtx->actorCtx.targetCtx.unk_90 != NULL) {
            sp27 = 1;
            func_800F6114(sqrtf(globalCtx->actorCtx.targetCtx.unk_90->xyzDistToPlayerSq));
        }

        if (globalCtx->sceneNum != SCENE_TURIBORI) {
            func_800F5E90(sp27);
        }
    }
}

Vec3f D_808547A4 = { 0.0f, 0.5f, 0.0f };
Vec3f D_808547B0 = { 0.0f, 0.5f, 0.0f };

Color_RGBA8 D_808547BC = { 255, 255, 100, 255 };
Color_RGBA8 D_808547C0 = { 255, 50, 0, 0 };

void func_80848A04(GlobalContext* globalCtx, Player* this) {
    f32 temp;

    if (this->unk_85C == 0.0f) {
        func_80835F44(globalCtx, this, 0xFF);
        return;
    }

    temp = 1.0f;
    if (DECR(this->unk_860) == 0) {
        Inventory_ChangeAmmo(ITEM_STICK, -1);
        this->unk_860 = 1;
        temp = 0.0f;
        this->unk_85C = temp;
    } else if (this->unk_860 > 200) {
        temp = (210 - this->unk_860) / 10.0f;
    } else if (this->unk_860 < 20) {
        temp = this->unk_860 / 20.0f;
        this->unk_85C = temp;
    }

    func_8002836C(globalCtx, &this->swordInfo[0].tip, &D_808547A4, &D_808547B0, &D_808547BC, &D_808547C0, temp * 200.0f,
                  0, 8);
}

void func_80848B44(GlobalContext* globalCtx, Player* this) {
    Vec3f shockPos;
    Vec3f* randBodyPart;
    s32 shockScale;

    this->shockTimer--;
    this->unk_892 += this->shockTimer;

    if (this->unk_892 > 20) {
        shockScale = this->shockTimer * 2;
        this->unk_892 -= 20;

        if (shockScale > 40) {
            shockScale = 40;
        }

        randBodyPart = this->bodyPartsPos + (s32)Rand_ZeroFloat(17.9f);
        shockPos.x = (Rand_CenteredFloat(5.0f) + randBodyPart->x) - this->actor.world.pos.x;
        shockPos.y = (Rand_CenteredFloat(5.0f) + randBodyPart->y) - this->actor.world.pos.y;
        shockPos.z = (Rand_CenteredFloat(5.0f) + randBodyPart->z) - this->actor.world.pos.z;

        EffectSsFhgFlash_SpawnShock(globalCtx, &this->actor, &shockPos, shockScale, FHGFLASH_SHOCK_PLAYER);
        func_8002F8F0(&this->actor, NA_SE_PL_SPARK - SFX_FLAG);
    }
}

void func_80848C74(GlobalContext* globalCtx, Player* this) {
    s32 spawnedFlame;
    u8* timerPtr;
    s32 timerStep;
    f32 flameScale;
    f32 flameIntensity;
    s32 dmgCooldown;
    s32 i;
    s32 sp58;
    s32 sp54;

    if (this->currentTunic == PLAYER_TUNIC_GORON) {
        sp54 = 20;
    } else {
        sp54 = (s32)(this->linearVelocity * 0.4f) + 1;
    }

    spawnedFlame = false;
    timerPtr = this->flameTimers;

    if (this->stateFlags2 & 8) {
        sp58 = 100;
    } else {
        sp58 = 0;
    }

    func_8083819C(this, globalCtx);

    for (i = 0; i < 18; i++, timerPtr++) {
        timerStep = sp58 + sp54;

        if (*timerPtr <= timerStep) {
            *timerPtr = 0;
        } else {
            spawnedFlame = true;
            *timerPtr -= timerStep;

            if (*timerPtr > 20.0f) {
                flameIntensity = (*timerPtr - 20.0f) * 0.01f;
                flameScale = CLAMP(flameIntensity, 0.19999999f, 0.2f);
            } else {
                flameScale = *timerPtr * 0.01f;
            }

            flameIntensity = (*timerPtr - 25.0f) * 0.02f;
            flameIntensity = CLAMP(flameIntensity, 0.0f, 1.0f);
            EffectSsFireTail_SpawnFlameOnPlayer(globalCtx, flameScale, i, flameIntensity);
        }

        if (1) {}
    }

    if (spawnedFlame) {
        func_8002F7DC(&this->actor, NA_SE_EV_TORCH - SFX_FLAG);

        if (globalCtx->sceneNum == SCENE_JYASINBOSS) {
            dmgCooldown = 0;
        } else {
            dmgCooldown = 7;
        }

        if ((dmgCooldown & globalCtx->gameplayFrames) == 0) {
            Player_InflictDamage(globalCtx, -1);
        }
    } else {
        this->isBurning = false;
    }
}

void func_80848EF8(Player* this) {
    if (CHECK_QUEST_ITEM(QUEST_STONE_OF_AGONY)) {
        f32 temp = 200000.0f - (this->unk_6A4 * 5.0f);

        if (temp < 0.0f) {
            temp = 0.0f;
        }

        this->unk_6A0 += temp;
        if (this->unk_6A0 > 4000000.0f) {
            this->unk_6A0 = 0.0f;
            func_8083264C(this, 120, 20, 10, 0);
        }
    }
}

s8 D_808547C4[] = {
    0,  3,  3,  5,   4,   8,   9,   13, 14, 15, 16, 17, 18, -22, 23, 24, 25,  26, 27,  28,  29, 31, 32, 33, 34, -35,
    30, 36, 38, -39, -40, -41, 42,  43, 45, 46, 0,  0,  0,  67,  48, 47, -50, 51, -52, -53, 54, 55, 56, 57, 58, 59,
    60, 61, 62, 63,  64,  -65, -66, 68, 11, 69, 70, 71, 8,  8,   72, 73, 78,  79, 80,  89,  90, 91, 92, 77, 19, 94,
};

Vec3f D_80854814 = { 0.0f, 0.0f, 200.0f };

f32 D_80854820[] = { 2.0f, 4.0f, 7.0f };
f32 D_8085482C[] = { 0.5f, 1.0f, 3.0f };

void Player_UpdateCommon(Player* this, GlobalContext* globalCtx, Input* input) {
    s32 pad;

    sControlInput = input;

    if (this->unk_A86 < 0) {
        this->unk_A86++;
        if (this->unk_A86 == 0) {
            this->unk_A86 = 1;
            func_80078884(NA_SE_OC_REVENGE);
        }
    }

    Math_Vec3f_Copy(&this->actor.prevPos, &this->actor.home.pos);

    if (this->unk_A73 != 0) {
        this->unk_A73--;
    }

    if (this->unk_88E != 0) {
        this->unk_88E--;
    }

    if (this->unk_A87 != 0) {
        this->unk_A87--;
    }

    if (this->invincibilityTimer < 0) {
        this->invincibilityTimer++;
    } else if (this->invincibilityTimer > 0) {
        this->invincibilityTimer--;
    }

    if (this->unk_890 != 0) {
        this->unk_890--;
    }

    func_808473D4(globalCtx, this);
    func_80836BEC(this, globalCtx);

    if ((this->heldItemActionParam == PLAYER_AP_STICK) && (this->unk_860 != 0)) {
        func_80848A04(globalCtx, this);
    } else if ((this->heldItemActionParam == PLAYER_AP_FISHING_POLE) && (this->unk_860 < 0)) {
        this->unk_860++;
    }

    if (this->shockTimer != 0) {
        func_80848B44(globalCtx, this);
    }

    if (this->isBurning) {
        func_80848C74(globalCtx, this);
    }

    if ((this->stateFlags3 & 0x40) && (gSaveContext.nayrusLoveTimer != 0) && (gSaveContext.unk_13F0 == 0)) {
        gSaveContext.unk_13F0 = 3;
        func_80846A00(globalCtx, this, 1);
        this->stateFlags3 &= ~0x40;
    }

    if (this->stateFlags2 & 0x8000) {
        if (!(this->actor.bgCheckFlags & 1)) {
            func_80832210(this);
            Actor_MoveForward(&this->actor);
        }

        func_80847BA0(globalCtx, this);
    } else {
        f32 temp_f0;
        f32 phi_f12;

        if (this->currentBoots != this->prevBoots) {
            if (this->currentBoots == PLAYER_BOOTS_IRON) {
                if (this->stateFlags1 & 0x8000000) {
                    func_80832340(globalCtx, this);
                    if (this->ageProperties->unk_2C < this->actor.yDistToWater) {
                        this->stateFlags2 |= 0x400;
                    }
                }
            } else {
                if (this->stateFlags1 & 0x8000000) {
                    if ((this->prevBoots == PLAYER_BOOTS_IRON) || (this->actor.bgCheckFlags & 1)) {
                        func_8083D36C(globalCtx, this);
                        this->stateFlags2 &= ~0x400;
                    }
                }
            }

            this->prevBoots = this->currentBoots;
        }

        if ((this->actor.parent == NULL) && (this->stateFlags1 & 0x800000)) {
            this->actor.parent = this->rideActor;
            func_8083A360(globalCtx, this);
            this->stateFlags1 |= 0x800000;
            func_80832264(globalCtx, this, &gPlayerAnim_0033B8);
            func_80832F54(globalCtx, this, 0x9B);
            this->unk_850 = 99;
        }

        if (this->unk_844 == 0) {
            this->unk_845 = 0;
        } else if (this->unk_844 < 0) {
            this->unk_844++;
        } else {
            this->unk_844--;
        }

        Math_ScaledStepToS(&this->unk_6C2, 0, 400);
        func_80032CB4(this->unk_3A8, 20, 80, 6);

        this->actor.shape.face = this->unk_3A8[0] + ((globalCtx->gameplayFrames & 32) ? 0 : 3);

        if (this->currentMask == PLAYER_MASK_BUNNY) {
            func_8085002C(this);
        }

        if (func_8002DD6C(this) != 0) {
            func_8084FF7C(this);
        }

        if (!(this->skelAnime.moveFlags & 0x80)) {
            if (((this->actor.bgCheckFlags & 1) && (D_808535E4 == 5) && (this->currentBoots != PLAYER_BOOTS_IRON)) ||
                ((this->currentBoots == PLAYER_BOOTS_HOVER) && !(this->stateFlags1 & 0x28000000))) {
                f32 sp70 = this->linearVelocity;
                s16 sp6E = this->currentYaw;
                s16 yawDiff = this->actor.world.rot.y - sp6E;
                s32 pad;

                if ((ABS(yawDiff) > 0x6000) && (this->actor.speedXZ != 0.0f)) {
                    sp70 = 0.0f;
                    sp6E += 0x8000;
                }

                if (Math_StepToF(&this->actor.speedXZ, sp70, 0.35f) && (sp70 == 0.0f)) {
                    this->actor.world.rot.y = this->currentYaw;
                }

                if (this->linearVelocity != 0.0f) {
                    s32 phi_v0;

                    phi_v0 = (fabsf(this->linearVelocity) * 700.0f) - (fabsf(this->actor.speedXZ) * 100.0f);
                    phi_v0 = CLAMP(phi_v0, 0, 1350);

                    Math_ScaledStepToS(&this->actor.world.rot.y, sp6E, phi_v0);
                }

                if ((this->linearVelocity == 0.0f) && (this->actor.speedXZ != 0.0f)) {
                    func_800F4138(&this->actor.projectedPos, 0xD0, this->actor.speedXZ);
                }
            } else {
                this->actor.speedXZ = this->linearVelocity;
                this->actor.world.rot.y = this->currentYaw;
            }

            func_8002D868(&this->actor);

            if ((this->windSpeed != 0.0f) && !Player_InCsMode(globalCtx) && !(this->stateFlags1 & 0x206000) &&
                (func_80845668 != this->func_674) && (func_808507F4 != this->func_674)) {
                this->actor.velocity.x += this->windSpeed * Math_SinS(this->windDirection);
                this->actor.velocity.z += this->windSpeed * Math_CosS(this->windDirection);
            }

            func_8002D7EC(&this->actor);
            func_80847BA0(globalCtx, this);
        } else {
            D_808535E4 = 0;
            this->unk_A7A = 0;

            if (!(this->stateFlags1 & 1) && (this->stateFlags1 & 0x800000)) {
                EnHorse* rideActor = (EnHorse*)this->rideActor;
                CollisionPoly* sp5C;
                s32 sp58;
                Vec3f sp4C;

                if (!(rideActor->actor.bgCheckFlags & 1)) {
                    func_808396F4(globalCtx, this, &D_80854814, &sp4C, &sp5C, &sp58);
                } else {
                    sp5C = rideActor->actor.floorPoly;
                    sp58 = rideActor->actor.floorBgId;
                }

                if ((sp5C != NULL) && func_80839034(globalCtx, this, sp5C, sp58)) {
                    if (DREG(25) != 0) {
                        DREG(25) = 0;
                    } else {
                        AREG(6) = 1;
                    }
                }
            }

            D_808535F4 = 0;
            this->windSpeed = 0.0f;
        }

        if ((D_808535F4 != 0) && (this->currentBoots != PLAYER_BOOTS_IRON)) {
            f32 sp48;

            D_808535F4--;

            if (D_808535F8 == 0) {
                sp48 = D_80854820[D_808535F4];

                if (!(this->stateFlags1 & 0x8000000)) {
                    sp48 *= 0.25f;
                }
            } else {
                sp48 = D_8085482C[D_808535F4];
            }

            Math_StepToF(&this->windSpeed, sp48, sp48 * 0.1f);

            Math_ScaledStepToS(&this->windDirection, D_808535FC,
                               ((this->stateFlags1 & 0x8000000) ? 400.0f : 800.0f) * sp48);
        } else if (this->windSpeed != 0.0f) {
            Math_StepToF(&this->windSpeed, 0.0f, (this->stateFlags1 & 0x8000000) ? 0.5f : 1.0f);
        }

        if (!Player_InBlockingCsMode(globalCtx, this) && !(this->stateFlags2 & 0x40000)) {
            func_8083D53C(globalCtx, this);

            if ((this->actor.category == ACTORCAT_PLAYER) && (gSaveContext.health == 0)) {
                if (this->stateFlags1 & 0x206000) {
                    func_80832440(globalCtx, this);
                    func_80837B9C(this, globalCtx);
                } else if ((this->actor.bgCheckFlags & 1) || (this->stateFlags1 & 0x8000000)) {
                    func_80836448(globalCtx, this,
<<<<<<< HEAD
                                  func_808332B8(this)       ? &gPlayer515Anim
                                  : (this->shockTimer != 0) ? &gPlayer386Anim
                                                            : &gPlayer176Anim);
=======
                                  func_808332B8(this)
                                      ? &gPlayerAnim_003310
                                      : (this->shockTimer != 0) ? &gPlayerAnim_002F08 : &gPlayerAnim_002878);
>>>>>>> e3c1b528
                }
            } else {
                if ((this->actor.parent == NULL) &&
                    ((globalCtx->sceneLoadFlag == 0x14) || (this->unk_A87 != 0) || !func_808382DC(this, globalCtx))) {
                    func_8083AA10(this, globalCtx);
                } else {
                    this->fallStartHeight = this->actor.world.pos.y;
                }
                func_80848EF8(this);
            }
        }

        if ((globalCtx->csCtx.state != CS_STATE_IDLE) && (this->csMode != 6) && !(this->stateFlags1 & 0x800000) &&
            !(this->stateFlags2 & 0x80) && (this->actor.category == ACTORCAT_PLAYER)) {
            CsCmdActorAction* linkActionCsCmd = globalCtx->csCtx.linkAction;

            if ((linkActionCsCmd != NULL) && (D_808547C4[linkActionCsCmd->action] != 0)) {
                func_8002DF54(globalCtx, NULL, 6);
                func_80832210(this);
            } else if ((this->csMode == 0) && !(this->stateFlags2 & 0x400) &&
                       (globalCtx->csCtx.state != CS_STATE_UNSKIPPABLE_INIT)) {
                func_8002DF54(globalCtx, NULL, 0x31);
                func_80832210(this);
            }
        }

        if (this->csMode != 0) {
            if ((this->csMode != 7) || !(this->stateFlags1 & 0x4206000)) {
                this->unk_6AD = 3;
            } else if (func_80852E14 != this->func_674) {
                func_80852944(globalCtx, this, NULL);
            }
        } else {
            this->prevCsMode = 0;
        }

        func_8083D6EC(globalCtx, this);

        if ((this->unk_664 == NULL) && (this->naviTextId == 0)) {
            this->stateFlags2 &= ~0x200002;
        }

        this->stateFlags1 &= ~0x401202;
        this->stateFlags2 &= ~0x441536D;
        this->stateFlags3 &= ~0x10;

        func_80847298(this);
        func_8083315C(globalCtx, this);

        if (this->stateFlags1 & 0x8000000) {
            D_808535E8 = 0.5f;
        } else {
            D_808535E8 = 1.0f;
        }

        D_808535EC = 1.0f / D_808535E8;
        D_80853614 = D_80853618 = 0;
        D_80858AA4 = this->currentMask;

        if (!(this->stateFlags3 & 4)) {
            this->func_674(this, globalCtx);
        }

        func_808486A8(globalCtx, this);

        if (this->skelAnime.moveFlags & 8) {
            AnimationContext_SetMoveActor(globalCtx, &this->actor, &this->skelAnime,
                                          (this->skelAnime.moveFlags & 4) ? 1.0f : this->ageProperties->unk_08);
        }

        func_808368EC(this, globalCtx);

        if ((this->actor.flags & 0x100) == 0x100) {
            this->targetActorDistance = 0.0f;
        } else {
            this->targetActor = NULL;
            this->targetActorDistance = FLT_MAX;
            this->exchangeItemId = EXCH_ITEM_NONE;
        }

        if (!(this->stateFlags1 & 0x800)) {
            this->interactRangeActor = NULL;
            this->getItemDirection = 0x6000;
        }

        if (this->actor.parent == NULL) {
            this->rideActor = NULL;
        }

        this->naviTextId = 0;

        if (!(this->stateFlags2 & 0x2000000)) {
            this->unk_6A8 = NULL;
        }

        this->stateFlags2 &= ~0x800000;
        this->unk_6A4 = FLT_MAX;

        temp_f0 = this->actor.world.pos.y - this->actor.prevPos.y;

        this->doorType = PLAYER_DOORTYPE_NONE;
        this->unk_8A1 = 0;
        this->unk_684 = NULL;

        phi_f12 = ((this->bodyPartsPos[6].y + this->bodyPartsPos[3].y) * 0.5f) + temp_f0;
        temp_f0 += this->bodyPartsPos[7].y + 10.0f;

        this->cylinder.dim.height = temp_f0 - phi_f12;

        if (this->cylinder.dim.height < 0) {
            phi_f12 = temp_f0;
            this->cylinder.dim.height = -this->cylinder.dim.height;
        }

        this->cylinder.dim.yShift = phi_f12 - this->actor.world.pos.y;

        if (this->stateFlags1 & 0x400000) {
            this->cylinder.dim.height = this->cylinder.dim.height * 0.8f;
        }

        Collider_UpdateCylinder(&this->actor, &this->cylinder);

        if (!(this->stateFlags2 & 0x4000)) {
            if (!(this->stateFlags1 & 0x806080)) {
                CollisionCheck_SetOC(globalCtx, &globalCtx->colChkCtx, &this->cylinder.base);
            }

            if (!(this->stateFlags1 & 0x4000080) && (this->invincibilityTimer <= 0)) {
                CollisionCheck_SetAC(globalCtx, &globalCtx->colChkCtx, &this->cylinder.base);

                if (this->invincibilityTimer < 0) {
                    CollisionCheck_SetAT(globalCtx, &globalCtx->colChkCtx, &this->cylinder.base);
                }
            }
        }

        AnimationContext_SetNextQueue(globalCtx);
    }

    Math_Vec3f_Copy(&this->actor.home.pos, &this->actor.world.pos);
    Math_Vec3f_Copy(&this->unk_A88, &this->bodyPartsPos[0]);

    if (this->stateFlags1 & 0x30000080) {
        this->actor.colChkInfo.mass = MASS_IMMOVABLE;
    } else {
        this->actor.colChkInfo.mass = 50;
    }

    this->stateFlags3 &= ~4;

    Collider_ResetCylinderAC(globalCtx, &this->cylinder.base);

    Collider_ResetQuadAT(globalCtx, &this->swordQuads[0].base);
    Collider_ResetQuadAT(globalCtx, &this->swordQuads[1].base);

    Collider_ResetQuadAC(globalCtx, &this->shieldQuad.base);
    Collider_ResetQuadAT(globalCtx, &this->shieldQuad.base);
}

Vec3f D_80854838 = { 0.0f, 0.0f, -30.0f };

void Player_Update(Actor* thisx, GlobalContext* globalCtx) {
    static Vec3f sDogSpawnPos;
    Player* this = THIS;
    s32 dogParams;
    s32 pad;
    Input sp44;
    Actor* dog;

    if (func_8084FCAC(this, globalCtx)) {
        if (gSaveContext.dogParams < 0) {
            if (Object_GetIndex(&globalCtx->objectCtx, OBJECT_DOG) < 0) {
                gSaveContext.dogParams = 0;
            } else {
                gSaveContext.dogParams &= 0x7FFF;
                func_808395DC(this, &this->actor.world.pos, &D_80854838, &sDogSpawnPos);
                dogParams = gSaveContext.dogParams;

                dog = Actor_Spawn(&globalCtx->actorCtx, globalCtx, ACTOR_EN_DOG, sDogSpawnPos.x, sDogSpawnPos.y,
                                  sDogSpawnPos.z, 0, this->actor.shape.rot.y, 0, dogParams | 0x8000);
                if (dog != NULL) {
                    dog->room = 0;
                }
            }
        }

        if ((this->interactRangeActor != NULL) && (this->interactRangeActor->update == NULL)) {
            this->interactRangeActor = NULL;
        }

        if ((this->heldActor != NULL) && (this->heldActor->update == NULL)) {
            func_808323B4(globalCtx, this);
        }

        if (this->stateFlags1 & 0x20000020) {
            bzero(&sp44, sizeof(sp44));
        } else {
            sp44 = globalCtx->state.input[0];
            if (this->unk_88E != 0) {
                sp44.cur.button &= ~(BTN_A | BTN_B | BTN_CUP);
                sp44.press.button &= ~(BTN_A | BTN_B | BTN_CUP);
            }
        }

        Player_UpdateCommon(this, globalCtx, &sp44);
    }

    MREG(52) = this->actor.world.pos.x;
    MREG(53) = this->actor.world.pos.y;
    MREG(54) = this->actor.world.pos.z;
    MREG(55) = this->actor.world.rot.y;
}

struct_80858AC8 D_80858AC8;
Vec3s D_80858AD8[25];

Gfx* D_80854844[PLAYER_MASK_MAX - 1] = {
    0x0602B060, 0x0602AD40, 0x0602AF70, 0x0602CA38, 0x0602B350, 0x0602B580, 0x0602B788, 0x0602B1F0,
};

Vec3s D_80854864 = { 0, 0, 0 };

void func_8084A0E8(GlobalContext* globalCtx, Player* this, s32 lod, Gfx* cullDList,
                   OverrideLimbDrawOpa overrideLimbDraw) {
    static s32 D_8085486C = 255;

    OPEN_DISPS(globalCtx->state.gfxCtx, "../z_player.c", 19228);

    gSPSegment(POLY_OPA_DISP++, 0x0C, cullDList);
    gSPSegment(POLY_XLU_DISP++, 0x0C, cullDList);

    func_8008F470(globalCtx, this->skelAnime.skeleton, this->skelAnime.jointTable, this->skelAnime.dListCount, lod,
                  this->currentTunic, this->currentBoots, this->actor.shape.face, overrideLimbDraw, func_80090D20,
                  this);

    if ((overrideLimbDraw == func_80090014) && (this->currentMask != PLAYER_MASK_NONE)) {
        Mtx* sp70 = Graph_Alloc(globalCtx->state.gfxCtx, 2 * sizeof(Mtx));

        if (this->currentMask == PLAYER_MASK_BUNNY) {
            Vec3s sp68;

            gSPSegment(POLY_OPA_DISP++, 0x0B, sp70);

            sp68.x = D_80858AC8.unk_02 + 0x3E2;
            sp68.y = D_80858AC8.unk_04 + 0xDBE;
            sp68.z = D_80858AC8.unk_00 - 0x348A;
            func_800D1694(97.0f, -1203.0f, -240.0f, &sp68);
            Matrix_ToMtx(sp70++, "../z_player.c", 19273);

            sp68.x = D_80858AC8.unk_02 - 0x3E2;
            sp68.y = -0xDBE - D_80858AC8.unk_04;
            sp68.z = D_80858AC8.unk_00 - 0x348A;
            func_800D1694(97.0f, -1203.0f, 240.0f, &sp68);
            Matrix_ToMtx(sp70, "../z_player.c", 19279);
        }

        gSPDisplayList(POLY_OPA_DISP++, D_80854844[this->currentMask - 1]);
    }

    if ((this->currentBoots == PLAYER_BOOTS_HOVER) && !(this->actor.bgCheckFlags & 1) &&
        !(this->stateFlags1 & 0x800000) && (this->hoverBootsTimer != 0)) {
        s32 sp5C;
        s32 hoverBootsTimer = this->hoverBootsTimer;

        if (this->hoverBootsTimer < 19) {
            if (hoverBootsTimer >= 15) {
                D_8085486C = (19 - hoverBootsTimer) * 51.0f;
            } else if (hoverBootsTimer < 19) {
                sp5C = hoverBootsTimer;

                if (sp5C > 9) {
                    sp5C = 9;
                }

                D_8085486C = (-sp5C * 4) + 36;
                D_8085486C = D_8085486C * D_8085486C;
                D_8085486C = (s32)((Math_CosS(D_8085486C) * 100.0f) + 100.0f) + 55.0f;
                D_8085486C = D_8085486C * (sp5C * (1.0f / 9.0f));
            }

            func_800D1694(this->actor.world.pos.x, this->actor.world.pos.y + 2.0f, this->actor.world.pos.z,
                          &D_80854864);
            Matrix_Scale(4.0f, 4.0f, 4.0f, MTXMODE_APPLY);

            gSPMatrix(POLY_XLU_DISP++, Matrix_NewMtx(globalCtx->state.gfxCtx, "../z_player.c", 19317),
                      G_MTX_NOPUSH | G_MTX_LOAD | G_MTX_MODELVIEW);
            gSPSegment(POLY_XLU_DISP++, 0x08,
                       Gfx_TwoTexScroll(globalCtx->state.gfxCtx, 0, 0, 0, 16, 32, 1, 0,
                                        (globalCtx->gameplayFrames * -15) % 128, 16, 32));
            gDPSetPrimColor(POLY_XLU_DISP++, 0x80, 0x80, 255, 255, 255, D_8085486C);
            gDPSetEnvColor(POLY_XLU_DISP++, 120, 90, 30, 128);
            gSPDisplayList(POLY_XLU_DISP++, gHoverBootsCircleDL);
        }
    }

    CLOSE_DISPS(globalCtx->state.gfxCtx, "../z_player.c", 19328);
}

void Player_Draw(Actor* thisx, GlobalContext* globalCtx) {
    s32 pad;
    Player* this = THIS;

    if (1) {}

    OPEN_DISPS(globalCtx->state.gfxCtx, "../z_player.c", 19346);

    if (!(this->stateFlags2 & 0x20000000)) {
        OverrideLimbDrawOpa overrideLimbDraw = func_80090014;
        s32 lod;
        s32 pad;

        if ((this->csMode != 0) || (func_8008E9C4(this) && 0) || (this->actor.projectedPos.z < 160.0f)) {
            lod = 0;
        } else {
            lod = 1;
        }

        func_80093C80(globalCtx);
        func_80093D84(globalCtx->state.gfxCtx);

        if (this->invincibilityTimer > 0) {
            this->unk_88F += CLAMP(50 - this->invincibilityTimer, 8, 40);
            POLY_OPA_DISP =
                Gfx_SetFog2(POLY_OPA_DISP, 255, 0, 0, 0, 0, 4000 - (s32)(Math_CosS(this->unk_88F * 256) * 2000.0f));
        }

        func_8002EBCC(&this->actor, globalCtx, 0);
        func_8002ED80(&this->actor, globalCtx, 0);

        if (this->unk_6AD != 0) {
            Vec3f sp7C;

            SkinMatrix_Vec3fMtxFMultXYZ(&globalCtx->mf_11D60, &this->actor.focus.pos, &sp7C);
            if (sp7C.z < -4.0f) {
                overrideLimbDraw = func_800902F0;
            }
        } else if (this->stateFlags2 & 0x40000) {
            if (this->actor.projectedPos.z < 0.0f) {
                overrideLimbDraw = func_80090440;
            }
        }

        if (this->stateFlags2 & 0x4000000) {
            f32 sp78 = ((u16)(globalCtx->gameplayFrames * 600) * M_PI) / 0x8000;
            f32 sp74 = ((u16)(globalCtx->gameplayFrames * 1000) * M_PI) / 0x8000;

            Matrix_Push();
            this->actor.scale.y = -this->actor.scale.y;
            func_800D1694(this->actor.world.pos.x,
                          (this->actor.floorHeight + (this->actor.floorHeight - this->actor.world.pos.y)) +
                              (this->actor.shape.yOffset * this->actor.scale.y),
                          this->actor.world.pos.z, &this->actor.shape.rot);
            Matrix_Scale(this->actor.scale.x, this->actor.scale.y, this->actor.scale.z, MTXMODE_APPLY);
            Matrix_RotateX(sp78, MTXMODE_APPLY);
            Matrix_RotateY(sp74, MTXMODE_APPLY);
            Matrix_Scale(1.1f, 0.95f, 1.05f, MTXMODE_APPLY);
            Matrix_RotateY(-sp74, MTXMODE_APPLY);
            Matrix_RotateX(-sp78, MTXMODE_APPLY);
            func_8084A0E8(globalCtx, this, lod, gCullFrontDList, overrideLimbDraw);
            this->actor.scale.y = -this->actor.scale.y;
            Matrix_Pop();
        }

        gSPClearGeometryMode(POLY_OPA_DISP++, G_CULL_BOTH);
        gSPClearGeometryMode(POLY_XLU_DISP++, G_CULL_BOTH);

        func_8084A0E8(globalCtx, this, lod, gCullBackDList, overrideLimbDraw);

        if (this->invincibilityTimer > 0) {
            POLY_OPA_DISP = func_800BC8A0(globalCtx, POLY_OPA_DISP);
        }

        if (this->stateFlags2 & 0x4000) {
            f32 scale = (this->unk_84F >> 1) * 22.0f;

            gSPSegment(POLY_XLU_DISP++, 0x08,
                       Gfx_TwoTexScroll(globalCtx->state.gfxCtx, 0, 0, (0 - globalCtx->gameplayFrames) % 128, 32, 32, 1,
                                        0, (globalCtx->gameplayFrames * -2) % 128, 32, 32));

            Matrix_Scale(scale, scale, scale, MTXMODE_APPLY);
            gSPMatrix(POLY_XLU_DISP++, Matrix_NewMtx(globalCtx->state.gfxCtx, "../z_player.c", 19459),
                      G_MTX_NOPUSH | G_MTX_LOAD | G_MTX_MODELVIEW);
            gDPSetEnvColor(POLY_XLU_DISP++, 0, 50, 100, 255);
            gSPDisplayList(POLY_XLU_DISP++, gEffIceFragment3DL);
        }

        if (this->unk_862 > 0) {
            Player_DrawGetItem(globalCtx, this);
        }
    }

    CLOSE_DISPS(globalCtx->state.gfxCtx, "../z_player.c", 19473);
}

void Player_Destroy(Actor* thisx, GlobalContext* globalCtx) {
    Player* this = THIS;

    Effect_Delete(globalCtx, this->swordEffectIndex);

    Collider_DestroyCylinder(globalCtx, &this->cylinder);
    Collider_DestroyQuad(globalCtx, &this->swordQuads[0]);
    Collider_DestroyQuad(globalCtx, &this->swordQuads[1]);
    Collider_DestroyQuad(globalCtx, &this->shieldQuad);

    func_800876C8(globalCtx);

    gSaveContext.linkAge = globalCtx->linkAgeOnLoad;
}

s16 func_8084ABD8(GlobalContext* globalCtx, Player* this, s32 arg2, s16 arg3) {
    s32 temp1;
    s16 temp2;
    s16 temp3;

    if (!func_8002DD78(this) && !func_808334B4(this) && (arg2 == 0)) {
        temp2 = sControlInput->rel.stick_y * 240.0f;
        Math_SmoothStepToS(&this->actor.focus.rot.x, temp2, 14, 4000, 30);

        temp2 = sControlInput->rel.stick_x * -16.0f;
        temp2 = CLAMP(temp2, -3000, 3000);
        this->actor.focus.rot.y += temp2;
    } else {
        temp1 = (this->stateFlags1 & 0x800000) ? 3500 : 14000;
        temp3 = ((sControlInput->rel.stick_y >= 0) ? 1 : -1) *
                (s32)((1.0f - Math_CosS(sControlInput->rel.stick_y * 200)) * 1500.0f);
        this->actor.focus.rot.x += temp3;
        this->actor.focus.rot.x = CLAMP(this->actor.focus.rot.x, -temp1, temp1);

        temp1 = 19114;
        temp2 = this->actor.focus.rot.y - this->actor.shape.rot.y;
        temp3 = ((sControlInput->rel.stick_x >= 0) ? 1 : -1) *
                (s32)((1.0f - Math_CosS(sControlInput->rel.stick_x * 200)) * -1500.0f);
        temp2 += temp3;
        this->actor.focus.rot.y = CLAMP(temp2, -temp1, temp1) + this->actor.shape.rot.y;
    }

    this->unk_6AE |= 2;
    return func_80836AB8(this, (globalCtx->shootingGalleryStatus != 0) || func_8002DD78(this) || func_808334B4(this)) -
           arg3;
}

void func_8084AEEC(Player* this, f32* arg1, f32 arg2, s16 arg3) {
    f32 temp1;
    f32 temp2;

    temp1 = this->skelAnime.curFrame - 10.0f;

    temp2 = (R_RUN_SPEED_LIMIT / 100.0f) * 0.8f;
    if (*arg1 > temp2) {
        *arg1 = temp2;
    }

    if ((0.0f < temp1) && (temp1 < 10.0f)) {
        temp1 *= 6.0f;
    } else {
        temp1 = 0.0f;
        arg2 = 0.0f;
    }

    Math_AsymStepToF(arg1, arg2 * 0.8f, temp1, (fabsf(*arg1) * 0.02f) + 0.05f);
    Math_ScaledStepToS(&this->currentYaw, arg3, 1600);
}

void func_8084B000(Player* this) {
    f32 phi_f18;
    f32 phi_f16;
    f32 phi_f14;
    f32 yDistToWater;

    phi_f14 = -5.0f;

    phi_f16 = this->ageProperties->unk_28;
    if (this->actor.velocity.y < 0.0f) {
        phi_f16 += 1.0f;
    }

    if (this->actor.yDistToWater < phi_f16) {
        if (this->actor.velocity.y <= 0.0f) {
            phi_f16 = 0.0f;
        } else {
            phi_f16 = this->actor.velocity.y * 0.5f;
        }
        phi_f18 = -0.1f - phi_f16;
    } else {
        if (!(this->stateFlags1 & 0x80) && (this->currentBoots == PLAYER_BOOTS_IRON) &&
            (this->actor.velocity.y >= -3.0f)) {
            phi_f18 = -0.2f;
        } else {
            phi_f14 = 2.0f;
            if (this->actor.velocity.y >= 0.0f) {
                phi_f16 = 0.0f;
            } else {
                phi_f16 = this->actor.velocity.y * -0.3f;
            }
            phi_f18 = phi_f16 + 0.1f;
        }

        yDistToWater = this->actor.yDistToWater;
        if (yDistToWater > 100.0f) {
            this->stateFlags2 |= 0x400;
        }
    }

    this->actor.velocity.y += phi_f18;

    if (((this->actor.velocity.y - phi_f14) * phi_f18) > 0) {
        this->actor.velocity.y = phi_f14;
    }

    this->actor.gravity = 0.0f;
}

void func_8084B158(GlobalContext* globalCtx, Player* this, Input* input, f32 arg3) {
    f32 temp;

    if ((input != NULL) && CHECK_BTN_ANY(input->press.button, BTN_A | BTN_B)) {
        temp = 1.0f;
    } else {
        temp = 0.5f;
    }

    temp *= arg3;

    if (temp < 1.0f) {
        temp = 1.0f;
    }

    this->skelAnime.playSpeed = temp;
    LinkAnimation_Update(globalCtx, &this->skelAnime);
}

void func_8084B1D8(Player* this, GlobalContext* globalCtx) {
    if (this->stateFlags1 & 0x8000000) {
        func_8084B000(this);
        func_8084AEEC(this, &this->linearVelocity, 0, this->actor.shape.rot.y);
    } else {
        func_8083721C(this);
    }

    if ((this->unk_6AD == 2) && (func_8002DD6C(this) || func_808332E4(this))) {
        func_80836670(this, globalCtx);
    }

    if ((this->csMode != 0) || (this->unk_6AD == 0) || (this->unk_6AD >= 4) || func_80833B54(this) ||
        (this->unk_664 != NULL) || !func_8083AD4C(globalCtx, this) ||
        (((this->unk_6AD == 2) && (CHECK_BTN_ANY(sControlInput->press.button, BTN_A | BTN_B | BTN_R) ||
                                   func_80833B2C(this) || (!func_8002DD78(this) && !func_808334B4(this)))) ||
         ((this->unk_6AD == 1) &&
          CHECK_BTN_ANY(sControlInput->press.button,
                        BTN_A | BTN_B | BTN_R | BTN_CUP | BTN_CLEFT | BTN_CRIGHT | BTN_CDOWN)))) {
        func_8083C148(this, globalCtx);
        func_80078884(NA_SE_SY_CAMERA_ZOOM_UP);
    } else if ((DECR(this->unk_850) == 0) || (this->unk_6AD != 2)) {
        if (func_8008F128(this)) {
            this->unk_6AE |= 0x43;
        } else {
            this->actor.shape.rot.y = func_8084ABD8(globalCtx, this, 0, 0);
        }
    }

    this->currentYaw = this->actor.shape.rot.y;
}

s32 func_8084B3CC(GlobalContext* globalCtx, Player* this) {
    if (globalCtx->shootingGalleryStatus != 0) {
        func_80832564(globalCtx, this);
        func_80835C58(globalCtx, this, func_8084FA54, 0);

        if (!func_8002DD6C(this) || Player_HoldsHookshot(this)) {
            func_80835F44(globalCtx, this, 3);
        }

        this->stateFlags1 |= 0x100000;
        func_80832264(globalCtx, this, func_80833338(this));
        func_80832210(this);
        func_8083B010(this);
        return 1;
    }

    return 0;
}

void func_8084B498(Player* this) {
    this->itemActionParam =
        (INV_CONTENT(ITEM_OCARINA_FAIRY) == ITEM_OCARINA_FAIRY) ? PLAYER_AP_OCARINA_FAIRY : PLAYER_AP_OCARINA_TIME;
}

s32 func_8084B4D4(GlobalContext* globalCtx, Player* this) {
    if (this->stateFlags3 & 0x20) {
        this->stateFlags3 &= ~0x20;
        func_8084B498(this);
        this->unk_6AD = 4;
        func_8083B040(this, globalCtx);
        return 1;
    }

    return 0;
}

void func_8084B530(Player* this, GlobalContext* globalCtx) {
    this->stateFlags2 |= 0x20;
    func_80836670(this, globalCtx);

    if (func_8010BDBC(&globalCtx->msgCtx) == 2) {
        this->actor.flags &= ~0x100;

        if ((this->targetActor->flags & 5) != 5) {
            this->stateFlags2 &= ~0x2000;
        }

        func_8005B1A4(Gameplay_GetCamera(globalCtx, 0));

        if (!func_8084B4D4(globalCtx, this) && !func_8084B3CC(globalCtx, this) && !func_8083ADD4(globalCtx, this)) {
            if ((this->targetActor != this->interactRangeActor) || !func_8083E5A8(this, globalCtx)) {
                if (this->stateFlags1 & 0x800000) {
                    s32 sp24 = this->unk_850;
                    func_8083A360(globalCtx, this);
                    this->unk_850 = sp24;
                } else if (func_808332B8(this)) {
                    func_80838F18(globalCtx, this);
                } else {
                    func_80853080(this, globalCtx);
                }
            }
        }

        this->unk_88E = 10;
        return;
    }

    if (this->stateFlags1 & 0x800000) {
        func_8084CC98(this, globalCtx);
    } else if (func_808332B8(this)) {
        func_8084D610(this, globalCtx);
    } else if (!func_8008E9C4(this) && LinkAnimation_Update(globalCtx, &this->skelAnime)) {
        if (this->skelAnime.moveFlags != 0) {
            func_80832DBC(this);
            if ((this->targetActor->category == ACTORCAT_NPC) &&
                (this->heldItemActionParam != PLAYER_AP_FISHING_POLE)) {
                func_808322D0(globalCtx, this, &gPlayerAnim_0031A0);
            } else {
                func_80832284(globalCtx, this, func_80833338(this));
            }
        } else {
            func_808322A4(globalCtx, this, &gPlayerAnim_0031A8);
        }
    }

    if (this->unk_664 != NULL) {
        this->currentYaw = this->actor.shape.rot.y = func_8083DB98(this, 0);
    }
}

void func_8084B78C(Player* this, GlobalContext* globalCtx) {
    f32 sp34;
    s16 sp32;
    s32 temp;

    this->stateFlags2 |= 0x141;
    func_8083F524(globalCtx, this);

    if (LinkAnimation_Update(globalCtx, &this->skelAnime)) {
        if (!func_8083F9D0(globalCtx, this)) {
            func_80837268(this, &sp34, &sp32, 0.0f, globalCtx);
            temp = func_8083FFB8(this, &sp34, &sp32);
            if (temp > 0) {
                func_8083FAB8(this, globalCtx);
            } else if (temp < 0) {
                func_8083FB14(this, globalCtx);
            }
        }
    }
}

void func_8084B840(GlobalContext* globalCtx, Player* this, f32 arg2) {
    if (this->actor.wallBgId != BGCHECK_SCENE) {
        DynaPolyActor* dynaPolyActor = DynaPoly_GetActor(&globalCtx->colCtx, this->actor.wallBgId);

        if (dynaPolyActor != NULL) {
            func_8002DFA4(dynaPolyActor, arg2, this->actor.world.rot.y);
        }
    }
}

struct_80832924 D_80854870[] = {
    { NA_SE_PL_SLIP, 0x1003 },
    { NA_SE_PL_SLIP, -0x1015 },
};

void func_8084B898(Player* this, GlobalContext* globalCtx) {
    f32 sp34;
    s16 sp32;
    s32 temp;

    this->stateFlags2 |= 0x141;

    if (func_80832CB0(globalCtx, this, &gPlayerAnim_003108)) {
        this->unk_850 = 1;
    } else if (this->unk_850 == 0) {
        if (LinkAnimation_OnFrame(&this->skelAnime, 11.0f)) {
            func_80832698(this, NA_SE_VO_LI_PUSH);
        }
    }

    func_80832924(this, D_80854870);
    func_8083F524(globalCtx, this);

    if (!func_8083F9D0(globalCtx, this)) {
        func_80837268(this, &sp34, &sp32, 0.0f, globalCtx);
        temp = func_8083FFB8(this, &sp34, &sp32);
        if (temp < 0) {
            func_8083FB14(this, globalCtx);
        } else if (temp == 0) {
            func_8083F72C(this, &gPlayerAnim_0030E0, globalCtx);
        } else {
            this->stateFlags2 |= 0x10;
        }
    }

    if (this->stateFlags2 & 0x10) {
        func_8084B840(globalCtx, this, 2.0f);
        this->linearVelocity = 2.0f;
    }
}

struct_80832924 D_80854878[] = {
    { NA_SE_PL_SLIP, 0x1004 },
    { NA_SE_PL_SLIP, -0x1018 },
};

Vec3f D_80854880 = { 0.0f, 26.0f, -40.0f };

void func_8084B9E4(Player* this, GlobalContext* globalCtx) {
    LinkAnimationHeader* anim;
    f32 sp70;
    s16 sp6E;
    s32 temp1;
    Vec3f sp5C;
    f32 temp2;
    CollisionPoly* sp54;
    s32 sp50;
    Vec3f sp44;
    Vec3f sp38;

    anim = D_80853C74[this->modelAnimType];
    this->stateFlags2 |= 0x141;

    if (func_80832CB0(globalCtx, this, anim)) {
        this->unk_850 = 1;
    } else {
        if (this->unk_850 == 0) {
            if (LinkAnimation_OnFrame(&this->skelAnime, 11.0f)) {
                func_80832698(this, NA_SE_VO_LI_PUSH);
            }
        } else {
            func_80832924(this, D_80854878);
        }
    }

    func_8083F524(globalCtx, this);

    if (!func_8083F9D0(globalCtx, this)) {
        func_80837268(this, &sp70, &sp6E, 0.0f, globalCtx);
        temp1 = func_8083FFB8(this, &sp70, &sp6E);
        if (temp1 > 0) {
            func_8083FAB8(this, globalCtx);
        } else if (temp1 == 0) {
            func_8083F72C(this, D_80853C8C[this->modelAnimType], globalCtx);
        } else {
            this->stateFlags2 |= 0x10;
        }
    }

    if (this->stateFlags2 & 0x10) {
        temp2 = func_8083973C(globalCtx, this, &D_80854880, &sp5C) - this->actor.world.pos.y;
        if (fabsf(temp2) < 20.0f) {
            sp44.x = this->actor.world.pos.x;
            sp44.z = this->actor.world.pos.z;
            sp44.y = sp5C.y;
            if (!BgCheck_EntityLineTest1(&globalCtx->colCtx, &sp44, &sp5C, &sp38, &sp54, true, false, false, true,
                                         &sp50)) {
                func_8084B840(globalCtx, this, -2.0f);
                return;
            }
        }
        this->stateFlags2 &= ~0x10;
    }
}

void func_8084BBE4(Player* this, GlobalContext* globalCtx) {
    f32 sp3C;
    s16 sp3A;
    LinkAnimationHeader* anim;
    f32 temp;

    this->stateFlags2 |= 0x40;

    if (LinkAnimation_Update(globalCtx, &this->skelAnime)) {
        // clang-format off
        anim = (this->unk_84F > 0) ? &gPlayerAnim_002F28 : D_80853CD4[this->modelAnimType]; func_80832284(globalCtx, this, anim);
        // clang-format on
    } else if (this->unk_84F == 0) {
        if (this->skelAnime.animation == &gPlayerAnim_002F10) {
            temp = 11.0f;
        } else {
            temp = 1.0f;
        }

        if (LinkAnimation_OnFrame(&this->skelAnime, temp)) {
            func_80832770(this, NA_SE_PL_WALK_GROUND);
            if (this->skelAnime.animation == &gPlayerAnim_002F10) {
                this->unk_84F = 1;
            } else {
                this->unk_84F = -1;
            }
        }
    }

    Math_ScaledStepToS(&this->actor.shape.rot.y, this->currentYaw, 0x800);

    if (this->unk_84F != 0) {
        func_80837268(this, &sp3C, &sp3A, 0.0f, globalCtx);
        if (this->unk_847[this->unk_846] >= 0) {
            if (this->unk_84F > 0) {
                anim = D_80853CA4[this->modelAnimType];
            } else {
                anim = D_80853CEC[this->modelAnimType];
            }
            func_8083A9B8(this, anim, globalCtx);
            return;
        }

        if (CHECK_BTN_ALL(sControlInput->cur.button, BTN_A) || (this->actor.shape.feetFloorFlags != 0)) {
            func_80837B60(this);
            if (this->unk_84F < 0) {
                this->linearVelocity = -0.8f;
            } else {
                this->linearVelocity = 0.8f;
            }
            func_80837B9C(this, globalCtx);
            this->stateFlags1 &= ~0x6000;
        }
    }
}

void func_8084BDFC(Player* this, GlobalContext* globalCtx) {
    this->stateFlags2 |= 0x40;

    if (LinkAnimation_Update(globalCtx, &this->skelAnime)) {
        func_80832E48(this, 1);
        func_8083C0E8(this, globalCtx);
        return;
    }

    if (LinkAnimation_OnFrame(&this->skelAnime, this->skelAnime.endFrame - 6.0f)) {
        func_808328A0(this);
    } else if (LinkAnimation_OnFrame(&this->skelAnime, this->skelAnime.endFrame - 34.0f)) {
        this->stateFlags1 &= ~0x6000;
        func_8002F7DC(&this->actor, NA_SE_PL_CLIMB_CLIFF);
        func_80832698(this, NA_SE_VO_LI_CLIMB_END);
    }
}

void func_8084BEE4(Player* this) {
    func_8002F7DC(&this->actor, (this->unk_84F != 0) ? NA_SE_PL_WALK_WALL : NA_SE_PL_WALK_LADDER);
}

void func_8084BF1C(Player* this, GlobalContext* globalCtx) {
    static Vec3f D_8085488C = { 0.0f, 0.0f, 26.0f };
    s32 sp84;
    s32 sp80;
    f32 phi_f0;
    f32 phi_f2;
    Vec3f sp6C;
    s32 sp68;
    Vec3f sp5C;
    f32 temp_f0;
    LinkAnimationHeader* anim1;
    LinkAnimationHeader* anim2;

    sp84 = sControlInput->rel.stick_y;
    sp80 = sControlInput->rel.stick_x;

    this->fallStartHeight = this->actor.world.pos.y;
    this->stateFlags2 |= 0x40;

    if ((this->unk_84F != 0) && (ABS(sp84) < ABS(sp80))) {
        phi_f0 = ABS(sp80) * 0.0325f;
        sp84 = 0;
    } else {
        phi_f0 = ABS(sp84) * 0.05f;
        sp80 = 0;
    }

    if (phi_f0 < 1.0f) {
        phi_f0 = 1.0f;
    } else if (phi_f0 > 3.35f) {
        phi_f0 = 3.35f;
    }

    if (this->skelAnime.playSpeed >= 0.0f) {
        phi_f2 = 1.0f;
    } else {
        phi_f2 = -1.0f;
    }

    this->skelAnime.playSpeed = phi_f2 * phi_f0;

    if (this->unk_850 >= 0) {
        if ((this->actor.wallPoly != NULL) && (this->actor.wallBgId != BGCHECK_SCENE)) {
            DynaPolyActor* wallPolyActor = DynaPoly_GetActor(&globalCtx->colCtx, this->actor.wallBgId);
            if (wallPolyActor != NULL) {
                Math_Vec3f_Diff(&wallPolyActor->actor.world.pos, &wallPolyActor->actor.prevPos, &sp6C);
                Math_Vec3f_Sum(&this->actor.world.pos, &sp6C, &this->actor.world.pos);
            }
        }

        Actor_UpdateBgCheckInfo(globalCtx, &this->actor, 26.0f, 6.0f, this->ageProperties->unk_00, 7);
        func_8083F360(globalCtx, this, 26.0f, this->ageProperties->unk_3C, 50.0f, -20.0f);
    }

    if ((this->unk_850 < 0) || !func_8083FBC0(this, globalCtx)) {
        if (LinkAnimation_Update(globalCtx, &this->skelAnime) != 0) {
            if (this->unk_850 < 0) {
                this->unk_850 = ABS(this->unk_850) & 1;
                return;
            }

            if (sp84 != 0) {
                sp68 = this->unk_84F + this->unk_850;

                if (sp84 > 0) {
                    D_8085488C.y = this->ageProperties->unk_40;
                    temp_f0 = func_8083973C(globalCtx, this, &D_8085488C, &sp5C);

                    if (this->actor.world.pos.y < temp_f0) {
                        if (this->unk_84F != 0) {
                            this->actor.world.pos.y = temp_f0;
                            this->stateFlags1 &= ~0x200000;
                            func_8083A5C4(globalCtx, this, this->actor.wallPoly, this->ageProperties->unk_3C,
                                          &gPlayerAnim_003000);
                            this->currentYaw += 0x8000;
                            this->actor.shape.rot.y = this->currentYaw;
                            func_8083A9B8(this, &gPlayerAnim_003000, globalCtx);
                            this->stateFlags1 |= 0x4000;
                        } else {
                            func_8083F070(this, this->ageProperties->unk_CC[this->unk_850], globalCtx);
                        }
                    } else {
                        this->skelAnime.prevTransl = this->ageProperties->unk_4A[sp68];
                        func_80832264(globalCtx, this, this->ageProperties->unk_AC[sp68]);
                    }
                } else {
                    if ((this->actor.world.pos.y - this->actor.floorHeight) < 15.0f) {
                        if (this->unk_84F != 0) {
                            func_8083FB7C(this, globalCtx);
                        } else {
                            if (this->unk_850 != 0) {
                                this->skelAnime.prevTransl = this->ageProperties->unk_44;
                            }
                            func_8083F070(this, this->ageProperties->unk_C4[this->unk_850], globalCtx);
                            this->unk_850 = 1;
                        }
                    } else {
                        sp68 ^= 1;
                        this->skelAnime.prevTransl = this->ageProperties->unk_62[sp68];
                        anim1 = this->ageProperties->unk_AC[sp68];
                        LinkAnimation_Change(globalCtx, &this->skelAnime, anim1, -1.0f, Animation_GetLastFrame(anim1),
                                             0.0f, ANIMMODE_ONCE, 0.0f);
                    }
                }
                this->unk_850 ^= 1;
            } else {
                if ((this->unk_84F != 0) && (sp80 != 0)) {
                    anim2 = this->ageProperties->unk_BC[this->unk_850];

                    if (sp80 > 0) {
                        this->skelAnime.prevTransl = this->ageProperties->unk_7A[this->unk_850];
                        func_80832264(globalCtx, this, anim2);
                    } else {
                        this->skelAnime.prevTransl = this->ageProperties->unk_86[this->unk_850];
                        LinkAnimation_Change(globalCtx, &this->skelAnime, anim2, -1.0f, Animation_GetLastFrame(anim2),
                                             0.0f, ANIMMODE_ONCE, 0.0f);
                    }
                } else {
                    this->stateFlags2 |= 0x1000;
                }
            }

            return;
        }
    }

    if (this->unk_850 < 0) {
        if (((this->unk_850 == -2) &&
             (LinkAnimation_OnFrame(&this->skelAnime, 14.0f) || LinkAnimation_OnFrame(&this->skelAnime, 29.0f))) ||
            ((this->unk_850 == -4) &&
             (LinkAnimation_OnFrame(&this->skelAnime, 22.0f) || LinkAnimation_OnFrame(&this->skelAnime, 35.0f) ||
              LinkAnimation_OnFrame(&this->skelAnime, 49.0f) || LinkAnimation_OnFrame(&this->skelAnime, 55.0f)))) {
            func_8084BEE4(this);
        }
        return;
    }

    if (LinkAnimation_OnFrame(&this->skelAnime, (this->skelAnime.playSpeed > 0.0f) ? 20.0f : 0.0f)) {
        func_8084BEE4(this);
    }
}

f32 D_80854898[] = { 10.0f, 20.0f };
f32 D_808548A0[] = { 40.0f, 50.0f };

struct_80832924 D_808548A8[] = {
    { NA_SE_PL_WALK_LADDER, 0x80A },
    { NA_SE_PL_WALK_LADDER, 0x814 },
    { NA_SE_PL_WALK_LADDER, -0x81E },
};

void func_8084C5F8(Player* this, GlobalContext* globalCtx) {
    s32 temp;
    f32* sp38;
    CollisionPoly* sp34;
    s32 sp30;
    Vec3f sp24;

    this->stateFlags2 |= 0x40;

    temp = func_808374A0(globalCtx, this, &this->skelAnime, 4.0f);

    if (temp == 0) {
        this->stateFlags1 &= ~0x200000;
        return;
    }

    if ((temp > 0) || LinkAnimation_Update(globalCtx, &this->skelAnime)) {
        func_8083C0E8(this, globalCtx);
        this->stateFlags1 &= ~0x200000;
        return;
    }

    sp38 = D_80854898;

    if (this->unk_850 != 0) {
        func_80832924(this, D_808548A8);
        sp38 = D_808548A0;
    }

    if (LinkAnimation_OnFrame(&this->skelAnime, sp38[0]) || LinkAnimation_OnFrame(&this->skelAnime, sp38[1])) {
        sp24.x = this->actor.world.pos.x;
        sp24.y = this->actor.world.pos.y + 20.0f;
        sp24.z = this->actor.world.pos.z;
        if (BgCheck_EntityRaycastFloor3(&globalCtx->colCtx, &sp34, &sp30, &sp24) != 0.0f) {
            this->unk_89E = func_80041F10(&globalCtx->colCtx, sp34, sp30);
            func_808328A0(this);
        }
    }
}

struct_80832924 D_808548B4[] = {
    { 0, 0x3028 }, { 0, 0x3030 }, { 0, 0x3038 }, { 0, 0x3040 },  { 0, 0x3048 },
    { 0, 0x3050 }, { 0, 0x3058 }, { 0, 0x3060 }, { 0, -0x3068 },
};

void func_8084C760(Player* this, GlobalContext* globalCtx) {
    this->stateFlags2 |= 0x40;

    if (LinkAnimation_Update(globalCtx, &this->skelAnime)) {
        if (!(this->stateFlags1 & 1)) {
            if (this->skelAnime.moveFlags != 0) {
                this->skelAnime.moveFlags = 0;
                return;
            }

            if (!func_8083F570(this, globalCtx)) {
                this->linearVelocity = sControlInput->rel.stick_y * 0.03f;
            }
        }
        return;
    }

    func_80832924(this, D_808548B4);
}

struct_80832924 D_808548D8[] = {
    { 0, 0x300A }, { 0, 0x3012 }, { 0, 0x301A }, { 0, 0x3022 },  { 0, 0x3034 },
    { 0, 0x303C }, { 0, 0x3044 }, { 0, 0x304C }, { 0, -0x3054 },
};

void func_8084C81C(Player* this, GlobalContext* globalCtx) {
    this->stateFlags2 |= 0x40;

    if (LinkAnimation_Update(globalCtx, &this->skelAnime)) {
        func_8083C0E8(this, globalCtx);
        this->stateFlags2 &= ~0x40000;
        return;
    }

    func_80832924(this, D_808548D8);
}

Vec3f D_808548FC[] = {
    { 40.0f, 0.0f, 0.0f },
    { -40.0f, 0.0f, 0.0f },
};

Vec3f D_80854914[] = {
    { 60.0f, 20.0f, 0.0f },
    { -60.0f, 20.0f, 0.0f },
};

Vec3f D_8085492C[] = {
    { 60.0f, -20.0f, 0.0f },
    { -60.0f, -20.0f, 0.0f },
};

s32 func_8084C89C(GlobalContext* globalCtx, Player* this, s32 arg2, f32* arg3) {
    EnHorse* rideActor = (EnHorse*)this->rideActor;
    f32 sp50;
    f32 sp4C;
    Vec3f sp40;
    Vec3f sp34;
    CollisionPoly* sp30;
    s32 sp2C;

    sp50 = rideActor->actor.world.pos.y + 20.0f;
    sp4C = rideActor->actor.world.pos.y - 20.0f;

    *arg3 = func_8083973C(globalCtx, this, &D_808548FC[arg2], &sp40);

    return (sp4C < *arg3) && (*arg3 < sp50) &&
           !func_80839768(globalCtx, this, &D_80854914[arg2], &sp30, &sp2C, &sp34) &&
           !func_80839768(globalCtx, this, &D_8085492C[arg2], &sp30, &sp2C, &sp34);
}

s32 func_8084C9BC(Player* this, GlobalContext* globalCtx) {
    EnHorse* rideActor = (EnHorse*)this->rideActor;
    s32 sp38;
    f32 sp34;

    if (this->unk_850 < 0) {
        this->unk_850 = 99;
    } else {
        sp38 = (this->mountSide < 0) ? 0 : 1;
        if (!func_8084C89C(globalCtx, this, sp38, &sp34)) {
            sp38 ^= 1;
            if (!func_8084C89C(globalCtx, this, sp38, &sp34)) {
                return 0;
            } else {
                this->mountSide = -this->mountSide;
            }
        }

        if ((globalCtx->csCtx.state == CS_STATE_IDLE) && (globalCtx->transitionMode == 0) &&
            (EN_HORSE_CHECK_1(rideActor) || EN_HORSE_CHECK_4(rideActor))) {
            this->stateFlags2 |= 0x400000;

            if (EN_HORSE_CHECK_1(rideActor) ||
                (EN_HORSE_CHECK_4(rideActor) && CHECK_BTN_ALL(sControlInput->press.button, BTN_A))) {
                rideActor->actor.child = NULL;
                func_80835DAC(globalCtx, this, func_8084D3E4, 0);
                this->unk_878 = sp34 - rideActor->actor.world.pos.y;
                func_80832264(globalCtx, this, (this->mountSide < 0) ? &gPlayerAnim_003390 : &gPlayerAnim_0033A0);
                return 1;
            }
        }
    }

    return 0;
}

void func_8084CBF4(Player* this, f32 arg1, f32 arg2) {
    f32 temp;
    f32 dir;

    if ((this->unk_878 != 0.0f) && (arg2 <= this->skelAnime.curFrame)) {
        if (arg1 < fabsf(this->unk_878)) {
            if (this->unk_878 >= 0.0f) {
                dir = 1;
            } else {
                dir = -1;
            }
            temp = dir * arg1;
        } else {
            temp = this->unk_878;
        }
        this->actor.world.pos.y += temp;
        this->unk_878 -= temp;
    }
}

LinkAnimationHeader* D_80854944[] = {
    &gPlayerAnim_003370,
    &gPlayerAnim_003368,
    &gPlayerAnim_003380,
    &gPlayerAnim_003358,
    &gPlayerAnim_003338,
    &gPlayerAnim_003348,
    &gPlayerAnim_003350,
    NULL,
    NULL,
};

LinkAnimationHeader* D_80854968[] = {
    &gPlayerAnim_003388,
    &gPlayerAnim_003388,
    &gPlayerAnim_003388,
    &gPlayerAnim_003360,
    &gPlayerAnim_003340,
    &gPlayerAnim_003340,
    &gPlayerAnim_003340,
    NULL,
    NULL,
};

LinkAnimationHeader* D_8085498C[] = {
    &gPlayerAnim_0033C8,
    &gPlayerAnim_0033B8,
    &gPlayerAnim_0033C0,
};

u8 D_80854998[2][2] = {
    { 32, 58 },
    { 25, 42 },
};

Vec3s D_8085499C = { -69, 7146, -266 };

struct_80832924 D_808549A4[] = {
    { NA_SE_PL_CALM_HIT, 0x830 }, { NA_SE_PL_CALM_HIT, 0x83A },  { NA_SE_PL_CALM_HIT, 0x844 },
    { NA_SE_PL_CALM_PAT, 0x85C }, { NA_SE_PL_CALM_PAT, 0x86E },  { NA_SE_PL_CALM_PAT, 0x87E },
    { NA_SE_PL_CALM_PAT, 0x884 }, { NA_SE_PL_CALM_PAT, -0x888 },
};

void func_8084CC98(Player* this, GlobalContext* globalCtx) {
    EnHorse* rideActor = (EnHorse*)this->rideActor;
    u8* arr;

    this->stateFlags2 |= 0x40;

    func_8084CBF4(this, 1.0f, 10.0f);

    if (this->unk_850 == 0) {
        if (LinkAnimation_Update(globalCtx, &this->skelAnime)) {
            this->skelAnime.animation = &gPlayerAnim_0033B8;
            this->unk_850 = 99;
            return;
        }

        arr = D_80854998[(this->mountSide < 0) ? 0 : 1];

        if (LinkAnimation_OnFrame(&this->skelAnime, arr[0])) {
            func_8002F7DC(&this->actor, NA_SE_PL_CLIMB_CLIFF);
            return;
        }

        if (LinkAnimation_OnFrame(&this->skelAnime, arr[1])) {
            func_8002DE74(globalCtx, this);
            func_8002F7DC(&this->actor, NA_SE_PL_SIT_ON_HORSE);
            return;
        }

        return;
    }

    func_8002DE74(globalCtx, this);
    this->skelAnime.prevTransl = D_8085499C;

    if ((rideActor->animationIdx != this->unk_850) && ((rideActor->animationIdx >= 2) || (this->unk_850 >= 2))) {
        if ((this->unk_850 = rideActor->animationIdx) < 2) {
            f32 rand = Rand_ZeroOne();
            s32 temp = 0;

            this->unk_850 = 1;

            if (rand < 0.1f) {
                temp = 2;
            } else if (rand < 0.2f) {
                temp = 1;
            }
            func_80832264(globalCtx, this, D_8085498C[temp]);
        } else {
            this->skelAnime.animation = D_80854944[this->unk_850 - 2];
            Animation_SetMorph(globalCtx, &this->skelAnime, 8.0f);
            if (this->unk_850 < 4) {
                func_80834644(globalCtx, this);
                this->unk_84F = 0;
            }
        }
    }

    if (this->unk_850 == 1) {
        if ((D_808535E0 != 0) || func_8083224C(globalCtx)) {
            func_80832264(globalCtx, this, &gPlayerAnim_0033C8);
        } else if (LinkAnimation_Update(globalCtx, &this->skelAnime)) {
            this->unk_850 = 99;
        } else if (this->skelAnime.animation == &gPlayerAnim_0033B8) {
            func_80832924(this, D_808549A4);
        }
    } else {
        this->skelAnime.curFrame = rideActor->curFrame;
        LinkAnimation_AnimateFrame(globalCtx, &this->skelAnime);
    }

    AnimationContext_SetCopyAll(globalCtx, this->skelAnime.limbCount, this->skelAnime.morphTable,
                                this->skelAnime.jointTable);

    if ((globalCtx->csCtx.state != CS_STATE_IDLE) || (this->csMode != 0)) {
        if (this->csMode == 7) {
            this->csMode = 0;
        }
        this->unk_6AD = 0;
        this->unk_84F = 0;
    } else if ((this->unk_850 < 2) || (this->unk_850 >= 4)) {
        D_808535E0 = func_80836670(this, globalCtx);
        if (D_808535E0 != 0) {
            this->unk_84F = 0;
        }
    }

    this->actor.world.pos.x = rideActor->actor.world.pos.x + rideActor->riderPos.x;
    this->actor.world.pos.y = (rideActor->actor.world.pos.y + rideActor->riderPos.y) - 27.0f;
    this->actor.world.pos.z = rideActor->actor.world.pos.z + rideActor->riderPos.z;

    this->currentYaw = this->actor.shape.rot.y = rideActor->actor.shape.rot.y;

    if ((this->csMode != 0) ||
        (!func_8083224C(globalCtx) && ((rideActor->actor.speedXZ != 0.0f) || !func_8083B644(this, globalCtx)) &&
         !func_8083C1DC(this, globalCtx))) {
        if (D_808535E0 == 0) {
            if (this->unk_84F != 0) {
                if (LinkAnimation_Update(globalCtx, &this->skelAnime2)) {
                    rideActor->stateFlags &= ~ENHORSE_FLAG_8;
                    this->unk_84F = 0;
                }

                if (this->skelAnime2.animation == &gPlayerAnim_0033B0) {
                    if (LinkAnimation_OnFrame(&this->skelAnime2, 23.0f)) {
                        func_8002F7DC(&this->actor, NA_SE_IT_LASH);
                        func_80832698(this, NA_SE_VO_LI_LASH);
                    }

                    AnimationContext_SetCopyAll(globalCtx, this->skelAnime.limbCount, this->skelAnime.jointTable,
                                                this->skelAnime2.jointTable);
                } else {
                    if (LinkAnimation_OnFrame(&this->skelAnime2, 10.0f)) {
                        func_8002F7DC(&this->actor, NA_SE_IT_LASH);
                        func_80832698(this, NA_SE_VO_LI_LASH);
                    }

                    AnimationContext_SetCopyTrue(globalCtx, this->skelAnime.limbCount, this->skelAnime.jointTable,
                                                 this->skelAnime2.jointTable, D_80853410);
                }
            } else {
                LinkAnimationHeader* anim = NULL;

                if (EN_HORSE_CHECK_3(rideActor)) {
                    anim = &gPlayerAnim_0033B0;
                } else if (EN_HORSE_CHECK_2(rideActor)) {
                    if ((this->unk_850 >= 2) && (this->unk_850 != 99)) {
                        anim = D_80854968[this->unk_850 - 2];
                    }
                }

                if (anim != NULL) {
                    LinkAnimation_PlayOnce(globalCtx, &this->skelAnime2, anim);
                    this->unk_84F = 1;
                }
            }
        }

        if (this->stateFlags1 & 0x100000) {
            if (!func_8083AD4C(globalCtx, this) || CHECK_BTN_ANY(sControlInput->press.button, BTN_A) ||
                func_80833BCC(this)) {
                this->unk_6AD = 0;
                this->stateFlags1 &= ~0x100000;
            } else {
                this->unk_6BE = func_8084ABD8(globalCtx, this, 1, -5000) - this->actor.shape.rot.y;
                this->unk_6BE += 5000;
                this->unk_6B0 = -5000;
            }
            return;
        }

        if ((this->csMode != 0) || (!func_8084C9BC(this, globalCtx) && !func_8083B040(this, globalCtx))) {
            if (this->unk_664 != NULL) {
                if (func_8002DD78(this) != 0) {
                    this->unk_6BE = func_8083DB98(this, 1) - this->actor.shape.rot.y;
                    this->unk_6BE = CLAMP(this->unk_6BE, -0x4AAA, 0x4AAA);
                    this->actor.focus.rot.y = this->actor.shape.rot.y + this->unk_6BE;
                    this->unk_6BE += 5000;
                    this->unk_6AE |= 0x80;
                } else {
                    func_8083DB98(this, 0);
                }
            } else {
                if (func_8002DD78(this) != 0) {
                    this->unk_6BE = func_8084ABD8(globalCtx, this, 1, -5000) - this->actor.shape.rot.y;
                    this->unk_6BE += 5000;
                    this->unk_6B0 = -5000;
                }
            }
        }
    }
}

struct_80832924 D_808549C4[] = {
    { 0, 0x2800 },
    { NA_SE_PL_GET_OFF_HORSE, 0x80A },
    { NA_SE_PL_SLIPDOWN, -0x819 },
};

void func_8084D3E4(Player* this, GlobalContext* globalCtx) {
    this->stateFlags2 |= 0x40;
    func_8084CBF4(this, 1.0f, 10.0f);

    if (LinkAnimation_Update(globalCtx, &this->skelAnime)) {
        EnHorse* rideActor = (EnHorse*)this->rideActor;

        func_8083C0E8(this, globalCtx);
        this->stateFlags1 &= ~0x800000;
        this->actor.parent = NULL;
        AREG(6) = 0;

        if (Flags_GetEventChkInf(0x18) || (DREG(1) != 0)) {
            gSaveContext.horseData.pos.x = rideActor->actor.world.pos.x;
            gSaveContext.horseData.pos.y = rideActor->actor.world.pos.y;
            gSaveContext.horseData.pos.z = rideActor->actor.world.pos.z;
            gSaveContext.horseData.angle = rideActor->actor.shape.rot.y;
        }
    } else {
        Camera_ChangeSetting(Gameplay_GetCamera(globalCtx, 0), CAM_SET_NORMAL0);

        if (this->mountSide < 0) {
            D_808549C4[0].field = 0x2828;
        } else {
            D_808549C4[0].field = 0x281D;
        }
        func_80832924(this, D_808549C4);
    }
}

struct_80832924 D_808549D0[] = {
    { NA_SE_PL_SWIM, -0x800 },
};

void func_8084D530(Player* this, f32* arg1, f32 arg2, s16 arg3) {
    func_8084AEEC(this, arg1, arg2, arg3);
    func_80832924(this, D_808549D0);
}

void func_8084D574(GlobalContext* globalCtx, Player* this, s16 arg2) {
    func_80835C58(globalCtx, this, func_8084D84C, 0);
    this->actor.shape.rot.y = this->currentYaw = arg2;
    func_80832C6C(globalCtx, this, &gPlayerAnim_0032F0);
}

void func_8084D5CC(GlobalContext* globalCtx, Player* this) {
    func_80835C58(globalCtx, this, func_8084DAB4, 0);
    func_80832C6C(globalCtx, this, &gPlayerAnim_0032F0);
}

void func_8084D610(Player* this, GlobalContext* globalCtx) {
    f32 sp34;
    s16 sp32;

    func_80832CB0(globalCtx, this, &gPlayerAnim_003328);
    func_8084B000(this);

    if (!func_8083224C(globalCtx) && !func_80837348(globalCtx, this, D_80854444, 1) &&
        !func_8083D12C(globalCtx, this, sControlInput)) {
        if (this->unk_6AD != 1) {
            this->unk_6AD = 0;
        }

        if (this->currentBoots == PLAYER_BOOTS_IRON) {
            sp34 = 0.0f;
            sp32 = this->actor.shape.rot.y;

            if (this->actor.bgCheckFlags & 1) {
                func_8083A098(this, D_80853A7C[this->modelAnimType], globalCtx);
                func_808328A0(this);
            }
        } else {
            func_80837268(this, &sp34, &sp32, 0.0f, globalCtx);

            if (sp34 != 0.0f) {
                s16 temp = this->actor.shape.rot.y - sp32;
                if ((ABS(temp) > 0x6000) && !Math_StepToF(&this->linearVelocity, 0.0f, 1.0f)) {
                    return;
                }

                if (func_80833C04(this)) {
                    func_8084D5CC(globalCtx, this);
                } else {
                    func_8084D574(globalCtx, this, sp32);
                }
            }
        }

        func_8084AEEC(this, &this->linearVelocity, sp34, sp32);
    }
}

void func_8084D7C4(Player* this, GlobalContext* globalCtx) {
    if (!func_8083B040(this, globalCtx)) {
        this->stateFlags2 |= 0x20;

        func_8084B158(globalCtx, this, NULL, this->linearVelocity);
        func_8084B000(this);

        if (DECR(this->unk_850) == 0) {
            func_80838F18(globalCtx, this);
        }
    }
}

void func_8084D84C(Player* this, GlobalContext* globalCtx) {
    f32 sp34;
    s16 sp32;
    s16 temp;

    this->stateFlags2 |= 0x20;

    func_8084B158(globalCtx, this, sControlInput, this->linearVelocity);
    func_8084B000(this);

    if (!func_80837348(globalCtx, this, D_80854444, 1) && !func_8083D12C(globalCtx, this, sControlInput)) {
        func_80837268(this, &sp34, &sp32, 0.0f, globalCtx);

        temp = this->actor.shape.rot.y - sp32;
        if ((sp34 == 0.0f) || (ABS(temp) > 0x6000) || (this->currentBoots == PLAYER_BOOTS_IRON)) {
            func_80838F18(globalCtx, this);
        } else if (func_80833C04(this)) {
            func_8084D5CC(globalCtx, this);
        }

        func_8084D530(this, &this->linearVelocity, sp34, sp32);
    }
}

s32 func_8084D980(GlobalContext* globalCtx, Player* this, f32* arg2, s16* arg3) {
    LinkAnimationHeader* anim;
    s16 temp1;
    s32 temp2;

    temp1 = this->currentYaw - *arg3;

    if (ABS(temp1) > 0x6000) {
        anim = &gPlayerAnim_003328;

        if (Math_StepToF(&this->linearVelocity, 0.0f, 1.0f)) {
            this->currentYaw = *arg3;
        } else {
            *arg2 = 0.0f;
            *arg3 = this->currentYaw;
        }
    } else {
        temp2 = func_8083FD78(this, arg2, arg3, globalCtx);

        if (temp2 > 0) {
            anim = &gPlayerAnim_0032F0;
        } else if (temp2 < 0) {
            anim = &gPlayerAnim_0032D8;
        } else if ((temp1 = this->actor.shape.rot.y - *arg3) > 0) {
            anim = &gPlayerAnim_0032D0;
        } else {
            anim = &gPlayerAnim_0032C8;
        }
    }

    if (anim != this->skelAnime.animation) {
        func_80832C6C(globalCtx, this, anim);
        return 1;
    }

    return 0;
}

void func_8084DAB4(Player* this, GlobalContext* globalCtx) {
    f32 sp2C;
    s16 sp2A;

    func_8084B158(globalCtx, this, sControlInput, this->linearVelocity);
    func_8084B000(this);

    if (!func_80837348(globalCtx, this, D_80854444, 1) && !func_8083D12C(globalCtx, this, sControlInput)) {
        func_80837268(this, &sp2C, &sp2A, 0.0f, globalCtx);

        if (sp2C == 0.0f) {
            func_80838F18(globalCtx, this);
        } else if (!func_80833C04(this)) {
            func_8084D574(globalCtx, this, sp2A);
        } else {
            func_8084D980(globalCtx, this, &sp2C, &sp2A);
        }

        func_8084D530(this, &this->linearVelocity, sp2C, sp2A);
    }
}

void func_8084DBC4(GlobalContext* globalCtx, Player* this, f32 arg2) {
    f32 sp2C;
    s16 sp2A;

    func_80837268(this, &sp2C, &sp2A, 0.0f, globalCtx);
    func_8084AEEC(this, &this->linearVelocity, sp2C * 0.5f, sp2A);
    func_8084AEEC(this, &this->actor.velocity.y, arg2, this->currentYaw);
}

void func_8084DC48(Player* this, GlobalContext* globalCtx) {
    f32 sp2C;

    this->stateFlags2 |= 0x20;
    this->actor.gravity = 0.0f;
    func_80836670(this, globalCtx);

    if (!func_8083B040(this, globalCtx)) {
        if (this->currentBoots == PLAYER_BOOTS_IRON) {
            func_80838F18(globalCtx, this);
            return;
        }

        if (this->unk_84F == 0) {
            if (this->unk_850 == 0) {
                if (LinkAnimation_Update(globalCtx, &this->skelAnime) ||
                    ((this->skelAnime.curFrame >= 22.0f) && !CHECK_BTN_ALL(sControlInput->cur.button, BTN_A))) {
                    func_8083D330(globalCtx, this);
                } else if (LinkAnimation_OnFrame(&this->skelAnime, 20.0f) != 0) {
                    this->actor.velocity.y = -2.0f;
                }

                func_8083721C(this);
                return;
            }

            func_8084B158(globalCtx, this, sControlInput, this->actor.velocity.y);
            this->unk_6C2 = 16000;

            if (CHECK_BTN_ALL(sControlInput->cur.button, BTN_A) && !func_8083E5A8(this, globalCtx) &&
                !(this->actor.bgCheckFlags & 1) && (this->actor.yDistToWater < D_80854784[CUR_UPG_VALUE(UPG_SCALE)])) {
                func_8084DBC4(globalCtx, this, -2.0f);
            } else {
                this->unk_84F++;
                func_80832C6C(globalCtx, this, &gPlayerAnim_003328);
            }
        } else if (this->unk_84F == 1) {
            LinkAnimation_Update(globalCtx, &this->skelAnime);
            func_8084B000(this);

            if (this->unk_6C2 < 10000) {
                this->unk_84F++;
                this->unk_850 = this->actor.yDistToWater;
                func_80832C6C(globalCtx, this, &gPlayerAnim_0032F0);
            }
        } else if (!func_8083D12C(globalCtx, this, sControlInput)) {
            sp2C = (this->unk_850 * 0.018f) + 4.0f;

            if (this->stateFlags1 & 0x800) {
                sControlInput = NULL;
            }

            func_8084B158(globalCtx, this, sControlInput, fabsf(this->actor.velocity.y));
            Math_ScaledStepToS(&this->unk_6C2, -10000, 800);

            if (sp2C > 8.0f) {
                sp2C = 8.0f;
            }

            func_8084DBC4(globalCtx, this, sp2C);
        }
    }
}

void func_8084DF6C(GlobalContext* globalCtx, Player* this) {
    this->unk_862 = 0;
    this->stateFlags1 &= ~0xC00;
    this->getItemId = GI_NONE;
    func_8005B1A4(Gameplay_GetCamera(globalCtx, 0));
}

void func_8084DFAC(GlobalContext* globalCtx, Player* this) {
    func_8084DF6C(globalCtx, this);
    func_808322FC(this);
    func_8083C0E8(this, globalCtx);
    this->currentYaw = this->actor.shape.rot.y;
}

s32 func_8084DFF4(GlobalContext* globalCtx, Player* this) {
    GetItemEntry* giEntry;
    s32 temp1;
    s32 temp2;

    if (this->getItemId == GI_NONE) {
        return 1;
    }

    if (this->unk_84F == 0) {
        giEntry = &sGetItemTable[this->getItemId - 1];
        this->unk_84F = 1;

        func_8010B680(globalCtx, giEntry->textId, &this->actor);
        Item_Give(globalCtx, giEntry->itemId);

        if (((this->getItemId >= GI_RUPEE_GREEN) && (this->getItemId <= GI_RUPEE_RED)) ||
            ((this->getItemId >= GI_RUPEE_PURPLE) && (this->getItemId <= GI_RUPEE_GOLD)) ||
            ((this->getItemId >= GI_RUPEE_GREEN_LOSE) && (this->getItemId <= GI_RUPEE_PURPLE_LOSE)) ||
            (this->getItemId == GI_HEART)) {
            Audio_PlaySoundGeneral(NA_SE_SY_GET_BOXITEM, &D_801333D4, 4, &D_801333E0, &D_801333E0, &D_801333E8);
        } else {
            if ((this->getItemId == GI_HEART_CONTAINER_2) || (this->getItemId == GI_HEART_CONTAINER) ||
                ((this->getItemId == GI_HEART_PIECE) &&
                 ((gSaveContext.inventory.questItems & 0xF0000000) == 0x40000000))) {
                temp1 = 0x924;
            } else {
                temp1 = temp2 = (this->getItemId == GI_HEART_PIECE) ? 0x39 : 0x922;
            }
            func_800F5C64(temp1);
        }
    } else {
        if (func_8010BDBC(&globalCtx->msgCtx) == 2) {
            if (this->getItemId == GI_GAUNTLETS_SILVER) {
                globalCtx->nextEntranceIndex = 0x0123;
                globalCtx->sceneLoadFlag = 0x14;
                gSaveContext.nextCutsceneIndex = 0xFFF1;
                globalCtx->fadeTransition = 0xF;
                this->stateFlags1 &= ~0x20000000;
                func_80852FFC(globalCtx, NULL, 8);
            }
            this->getItemId = GI_NONE;
        }
    }

    return 0;
}

void func_8084E1EC(Player* this, GlobalContext* globalCtx) {
    this->stateFlags2 |= 0x20;

    if (LinkAnimation_Update(globalCtx, &this->skelAnime)) {
        if (!(this->stateFlags1 & 0x400) || func_8084DFF4(globalCtx, this)) {
            func_8084DF6C(globalCtx, this);
            func_80838F18(globalCtx, this);
            func_80832340(globalCtx, this);
        }
    } else {
        if ((this->stateFlags1 & 0x400) && LinkAnimation_OnFrame(&this->skelAnime, 10.0f)) {
            func_808332F4(this, globalCtx);
            func_80832340(globalCtx, this);
            func_80835EA4(globalCtx, 8);
        } else if (LinkAnimation_OnFrame(&this->skelAnime, 5.0f)) {
            func_80832698(this, NA_SE_VO_LI_BREATH_DRINK);
        }
    }

    func_8084B000(this);
    func_8084AEEC(this, &this->linearVelocity, 0.0f, this->actor.shape.rot.y);
}

void func_8084E30C(Player* this, GlobalContext* globalCtx) {
    func_8084B000(this);

    if (LinkAnimation_Update(globalCtx, &this->skelAnime)) {
        func_80838F18(globalCtx, this);
    }

    func_8084AEEC(this, &this->linearVelocity, 0.0f, this->actor.shape.rot.y);
}

void func_8084E368(Player* this, GlobalContext* globalCtx) {
    func_8084B000(this);

    if (LinkAnimation_Update(globalCtx, &this->skelAnime)) {
        func_80843AE8(globalCtx, this);
    }

    func_8084AEEC(this, &this->linearVelocity, 0.0f, this->actor.shape.rot.y);
}

s16 D_808549D4[] = { 0x0600, 0x04F6, 0x0604, 0x01F1, 0x0568, 0x05F4 };

void func_8084E3C4(Player* this, GlobalContext* globalCtx) {
    if (LinkAnimation_Update(globalCtx, &this->skelAnime)) {
        func_808322A4(globalCtx, this, &gPlayerAnim_0030A8);
        this->unk_850 = 1;
        if (this->stateFlags2 & 0x2800000) {
            this->stateFlags2 |= 0x1000000;
        } else {
            func_8010BD58(globalCtx, 1);
        }
        return;
    }

    if (this->unk_850 == 0) {
        return;
    }

    if (globalCtx->msgCtx.unk_E3EE == 4) {
        func_8005B1A4(Gameplay_GetCamera(globalCtx, 0));

        if ((this->targetActor != NULL) && (this->targetActor == this->unk_6A8)) {
            func_80853148(globalCtx, this->targetActor);
        } else if (this->naviTextId < 0) {
            this->targetActor = this->naviActor;
            this->naviActor->textId = -this->naviTextId;
            func_80853148(globalCtx, this->targetActor);
        } else if (!func_8083B040(this, globalCtx)) {
            func_8083A098(this, &gPlayerAnim_003098, globalCtx);
        }

        this->stateFlags2 &= ~0x3800000;
        this->unk_6A8 = NULL;
    } else if (globalCtx->msgCtx.unk_E3EE == 2) {
        gSaveContext.respawn[RESPAWN_MODE_RETURN].entranceIndex = D_808549D4[globalCtx->msgCtx.unk_E3EC];
        gSaveContext.respawn[RESPAWN_MODE_RETURN].playerParams = 0x5FF;
        gSaveContext.respawn[RESPAWN_MODE_RETURN].data = globalCtx->msgCtx.unk_E3EC;

        this->csMode = 0;
        this->stateFlags1 &= ~0x20000000;

        func_80852FFC(globalCtx, NULL, 8);
        globalCtx->mainCamera.unk_14C &= ~8;

        this->stateFlags1 |= 0x30000000;
        this->stateFlags2 |= 0x8000000;

        if (Actor_Spawn(&globalCtx->actorCtx, globalCtx, ACTOR_DEMO_KANKYO, 0.0f, 0.0f, 0.0f, 0, 0, 0, 0xF) == NULL) {
            func_800776E4(globalCtx);
        }

        gSaveContext.seqIndex = 0xFF;
        gSaveContext.nightSeqIndex = 0xFF;
    }
}

void func_8084E604(Player* this, GlobalContext* globalCtx) {
    if (LinkAnimation_Update(globalCtx, &this->skelAnime)) {
        func_8083A098(this, &gPlayerAnim_003050, globalCtx);
    } else if (LinkAnimation_OnFrame(&this->skelAnime, 3.0f)) {
        Inventory_ChangeAmmo(ITEM_NUT, -1);
        Actor_Spawn(&globalCtx->actorCtx, globalCtx, ACTOR_EN_ARROW, this->bodyPartsPos[15].x, this->bodyPartsPos[15].y,
                    this->bodyPartsPos[15].z, 4000, this->actor.shape.rot.y, 0, 10);
        func_80832698(this, NA_SE_VO_LI_SWORD_N);
    }

    func_8083721C(this);
}

struct_80832924 D_808549E0[] = {
    { 0, 0x3857 },
    { NA_SE_VO_LI_CLIMB_END, 0x2057 },
    { NA_SE_VO_LI_AUTO_JUMP, 0x2045 },
    { 0, -0x287B },
};

void func_8084E6D4(Player* this, GlobalContext* globalCtx) {
    s32 cond;

    if (LinkAnimation_Update(globalCtx, &this->skelAnime)) {
        if (this->unk_850 != 0) {
            if (this->unk_850 >= 2) {
                this->unk_850--;
            }

            if (func_8084DFF4(globalCtx, this) && (this->unk_850 == 1)) {
                cond = ((this->targetActor != NULL) && (this->exchangeItemId < 0)) || (this->stateFlags3 & 0x20);

                if (cond || (gSaveContext.healthAccumulator == 0)) {
                    if (cond) {
                        func_8084DF6C(globalCtx, this);
                        this->exchangeItemId = EXCH_ITEM_NONE;

                        if (func_8084B4D4(globalCtx, this) == 0) {
                            func_80853148(globalCtx, this->targetActor);
                        }
                    } else {
                        func_8084DFAC(globalCtx, this);
                    }
                }
            }
        } else {
            func_80832DBC(this);

            if (this->getItemId == GI_ICE_TRAP) {
                this->stateFlags1 &= ~0xC00;

                if (this->getItemId != GI_ICE_TRAP) {
                    Actor_Spawn(&globalCtx->actorCtx, globalCtx, ACTOR_EN_CLEAR_TAG, this->actor.world.pos.x,
                                this->actor.world.pos.y + 100.0f, this->actor.world.pos.z, 0, 0, 0, 0);
                    func_8083C0E8(this, globalCtx);
                } else {
                    this->actor.colChkInfo.damage = 0;
                    func_80837C0C(globalCtx, this, 3, 0.0f, 0.0f, 0, 20);
                }
                return;
            }

            if (this->skelAnime.animation == &gPlayerAnim_002DF8) {
                func_808322D0(globalCtx, this, &gPlayerAnim_002788);
            } else {
                func_808322D0(globalCtx, this, &gPlayerAnim_002780);
            }

            this->unk_850 = 2;
            func_80835EA4(globalCtx, 9);
        }
    } else {
        if (this->unk_850 == 0) {
            if (LINK_IS_CHILD) {
                func_80832924(this, D_808549E0);
            }
            return;
        }

        if (this->skelAnime.animation == &gPlayerAnim_002788) {
            Math_ScaledStepToS(&this->actor.shape.rot.y, Camera_GetCamDirYaw(ACTIVE_CAM) + 0x8000, 4000);
        }

        if (LinkAnimation_OnFrame(&this->skelAnime, 21.0f)) {
            func_808332F4(this, globalCtx);
        }
    }
}

struct_80832924 D_808549F0[] = {
    { NA_SE_IT_MASTER_SWORD_SWING, -0x83C },
};

void func_8084E988(Player* this) {
    func_80832924(this, D_808549F0);
}

struct_80832924 D_808549F4[] = {
    { NA_SE_VO_LI_AUTO_JUMP, 0x2005 },
    { 0, -0x280F },
};

void func_8084E9AC(Player* this, GlobalContext* globalCtx) {
    if (LinkAnimation_Update(globalCtx, &this->skelAnime)) {
        if (this->unk_84F == 0) {
            if (DECR(this->unk_850) == 0) {
                this->unk_84F = 1;
                this->skelAnime.endFrame = this->skelAnime.animLength - 1.0f;
            }
        } else {
            func_8083C0E8(this, globalCtx);
        }
    } else {
        if (LINK_IS_ADULT && LinkAnimation_OnFrame(&this->skelAnime, 158.0f)) {
            func_80832698(this, NA_SE_VO_LI_SWORD_N);
            return;
        }

        if (LINK_IS_CHILD) {
            func_80832924(this, D_808549F4);
        } else {
            func_8084E988(this);
        }
    }
}

u8 D_808549FC[] = {
    0x01, 0x03, 0x02, 0x04, 0x04,
};

void func_8084EAC0(Player* this, GlobalContext* globalCtx) {
    if (LinkAnimation_Update(globalCtx, &this->skelAnime)) {
        if (this->unk_850 == 0) {
            if (this->itemActionParam == PLAYER_AP_BOTTLE_POE) {
                s32 rand = Rand_S16Offset(-1, 3);

                if (rand == 0) {
                    rand = 3;
                }

                if ((rand < 0) && (gSaveContext.health <= 0x10)) {
                    rand = 3;
                }

                if (rand < 0) {
                    Health_ChangeBy(globalCtx, -0x10);
                } else {
                    gSaveContext.healthAccumulator = rand * 0x10;
                }
            } else {
                s32 sp28 = D_808549FC[this->itemActionParam - PLAYER_AP_BOTTLE_POTION_RED];

                if (sp28 & 1) {
                    gSaveContext.healthAccumulator = 0x140;
                }

                if (sp28 & 2) {
                    Magic_Fill(globalCtx);
                }

                if (sp28 & 4) {
                    gSaveContext.healthAccumulator = 0x50;
                }
            }

            func_808322A4(globalCtx, this, &gPlayerAnim_002670);
            this->unk_850 = 1;
            return;
        }

        func_8083C0E8(this, globalCtx);
        func_8005B1A4(Gameplay_GetCamera(globalCtx, 0));
    } else if (this->unk_850 == 1) {
        if ((gSaveContext.healthAccumulator == 0) && (gSaveContext.unk_13F0 != 9)) {
            func_80832B78(globalCtx, this, &gPlayerAnim_002660);
            this->unk_850 = 2;
            Player_UpdateBottleHeld(globalCtx, this, ITEM_BOTTLE, PLAYER_AP_BOTTLE);
        }
        func_80832698(this, NA_SE_VO_LI_DRINK - SFX_FLAG);
    } else if ((this->unk_850 == 2) && LinkAnimation_OnFrame(&this->skelAnime, 29.0f)) {
        func_80832698(this, NA_SE_VO_LI_BREATH_DRINK);
    }
}

BottleCatchInfo D_80854A04[] = {
    { ACTOR_EN_ELF, ITEM_FAIRY, 0x2A, 0x46 },
    { ACTOR_EN_FISH, ITEM_FISH, 0x1F, 0x47 },
    { ACTOR_EN_ICE_HONO, ITEM_BLUE_FIRE, 0x20, 0x5D },
    { ACTOR_EN_INSECT, ITEM_BUG, 0x21, 0x7A },
};

void func_8084ECA4(Player* this, GlobalContext* globalCtx) {
    struct_80854554* sp24;
    BottleCatchInfo* catchInfo;
    s32 temp;
    s32 i;

    sp24 = &D_80854554[this->unk_850];
    func_8083721C(this);

    if (LinkAnimation_Update(globalCtx, &this->skelAnime)) {
        if (this->unk_84F != 0) {
            if (this->unk_850 == 0) {
                func_8010B680(globalCtx, D_80854A04[this->unk_84F - 1].textId, &this->actor);
                func_800F5C64(0x922);
                this->unk_850 = 1;
            } else if (func_8010BDBC(&globalCtx->msgCtx) == 2) {
                this->unk_84F = 0;
                func_8005B1A4(Gameplay_GetCamera(globalCtx, 0));
            }
        } else {
            func_8083C0E8(this, globalCtx);
        }
    } else {
        if (this->unk_84F == 0) {
            temp = this->skelAnime.curFrame - sp24->unk_08;

            if (temp >= 0) {
                if (sp24->unk_09 >= temp) {
                    if (this->unk_850 != 0) {
                        if (temp == 0) {
                            func_8002F7DC(&this->actor, NA_SE_IT_SCOOP_UP_WATER);
                        }
                    }

                    if (this->interactRangeActor != NULL) {
                        catchInfo = &D_80854A04[0];
                        for (i = 0; i < 4; i++, catchInfo++) {
                            if (this->interactRangeActor->id == catchInfo->actorId) {
                                break;
                            }
                        }

                        if (i < 4) {
                            this->unk_84F = i + 1;
                            this->unk_850 = 0;
                            this->stateFlags1 |= 0x30000000;
                            this->interactRangeActor->parent = &this->actor;
                            Player_UpdateBottleHeld(globalCtx, this, catchInfo->itemId, ABS(catchInfo->actionParam));
                            func_808322D0(globalCtx, this, sp24->unk_04);
                            func_80835EA4(globalCtx, 4);
                        }
                    }
                }
            }
        }
    }

    if (this->skelAnime.curFrame <= 7.0f) {
        this->stateFlags1 |= 2;
    }
}

Vec3f D_80854A1C = { 0.0f, 0.0f, 5.0f };

void func_8084EED8(Player* this, GlobalContext* globalCtx) {
    if (LinkAnimation_Update(globalCtx, &this->skelAnime)) {
        func_8083C0E8(this, globalCtx);
        func_8005B1A4(Gameplay_GetCamera(globalCtx, 0));
        return;
    }

    if (LinkAnimation_OnFrame(&this->skelAnime, 37.0f)) {
        Player_SpawnFairy(globalCtx, this, &this->leftHandPos, &D_80854A1C, FAIRY_REVIVE_BOTTLE);
        Player_UpdateBottleHeld(globalCtx, this, ITEM_BOTTLE, PLAYER_AP_BOTTLE);
        func_8002F7DC(&this->actor, NA_SE_EV_BOTTLE_CAP_OPEN);
        func_8002F7DC(&this->actor, NA_SE_EV_FIATY_HEAL - SFX_FLAG);
    } else if (LinkAnimation_OnFrame(&this->skelAnime, 47.0f)) {
        gSaveContext.healthAccumulator = 0x140;
    }
}

BottleDropInfo D_80854A28[] = {
    { ACTOR_EN_FISH, 0 },
    { ACTOR_EN_ICE_HONO, 0 },
    { ACTOR_EN_INSECT, 2 },
};

struct_80832924 D_80854A34[] = {
    { NA_SE_VO_LI_AUTO_JUMP, 0x2026 },
    { NA_SE_EV_BOTTLE_CAP_OPEN, -0x828 },
};

void func_8084EFC0(Player* this, GlobalContext* globalCtx) {
    func_8083721C(this);

    if (LinkAnimation_Update(globalCtx, &this->skelAnime)) {
        func_8083C0E8(this, globalCtx);
        func_8005B1A4(Gameplay_GetCamera(globalCtx, 0));
        return;
    }

    if (LinkAnimation_OnFrame(&this->skelAnime, 76.0f)) {
        BottleDropInfo* dropInfo = &D_80854A28[this->itemActionParam - PLAYER_AP_BOTTLE_FISH];

        Actor_Spawn(&globalCtx->actorCtx, globalCtx, dropInfo->actorId,
                    (Math_SinS(this->actor.shape.rot.y) * 5.0f) + this->leftHandPos.x, this->leftHandPos.y,
                    (Math_CosS(this->actor.shape.rot.y) * 5.0f) + this->leftHandPos.z, 0x4000, this->actor.shape.rot.y,
                    0, dropInfo->actorParams);

        Player_UpdateBottleHeld(globalCtx, this, ITEM_BOTTLE, PLAYER_AP_BOTTLE);
        return;
    }

    func_80832924(this, D_80854A34);
}

struct_80832924 D_80854A3C[] = {
    { NA_SE_PL_PUT_OUT_ITEM, -0x81E },
};

void func_8084F104(Player* this, GlobalContext* globalCtx) {
    this->stateFlags2 |= 0x20;

    if (LinkAnimation_Update(globalCtx, &this->skelAnime)) {
        if (this->unk_850 < 0) {
            func_8083C0E8(this, globalCtx);
        } else if (this->exchangeItemId == EXCH_ITEM_NONE) {
            Actor* targetActor = this->targetActor;

            this->unk_862 = 0;
            if (targetActor->textId != 0xFFFF) {
                this->actor.flags |= 0x100;
            }

            func_80853148(globalCtx, targetActor);
        } else {
            GetItemEntry* giEntry = &sGetItemTable[D_80854528[this->exchangeItemId - 1] - 1];

            if (this->itemActionParam >= PLAYER_AP_LETTER_ZELDA) {
                if (giEntry->gi >= 0) {
                    this->unk_862 = giEntry->gi;
                } else {
                    this->unk_862 = -giEntry->gi;
                }
            }

            if (this->unk_850 == 0) {
                func_8010B680(globalCtx, this->actor.textId, &this->actor);

                if ((this->itemActionParam == PLAYER_AP_CHICKEN) || (this->itemActionParam == PLAYER_AP_POCKET_CUCCO)) {
                    func_8002F7DC(&this->actor, NA_SE_EV_CHICKEN_CRY_M);
                }

                this->unk_850 = 1;
            } else if (func_8010BDBC(&globalCtx->msgCtx) == 2) {
                this->actor.flags &= ~0x100;
                this->unk_862 = 0;

                if (this->unk_84F == 1) {
                    func_80832264(globalCtx, this, &gPlayerAnim_002698);
                    this->unk_850 = -1;
                } else {
                    func_8083C0E8(this, globalCtx);
                }

                func_8005B1A4(Gameplay_GetCamera(globalCtx, 0));
            }
        }
    } else if (this->unk_850 >= 0) {
        func_80832924(this, D_80854A3C);
    }

    if ((this->unk_84F == 0) && (this->unk_664 != NULL)) {
        this->currentYaw = this->actor.shape.rot.y = func_8083DB98(this, 0);
    }
}

void func_8084F308(Player* this, GlobalContext* globalCtx) {
    this->stateFlags2 |= 0x60;

    if (LinkAnimation_Update(globalCtx, &this->skelAnime)) {
        func_80832284(globalCtx, this, &gPlayerAnim_003128);
    }

    if (func_80832594(this, 0, 100)) {
        func_80839F90(this, globalCtx);
        this->stateFlags2 &= ~0x80;
    }
}

void func_8084F390(Player* this, GlobalContext* globalCtx) {
    CollisionPoly* floorPoly;
    f32 sp50;
    f32 sp4C;
    f32 sp48;
    s16 sp46;
    s16 sp44;
    Vec3f sp38;

    this->stateFlags2 |= 0x60;
    LinkAnimation_Update(globalCtx, &this->skelAnime);
    func_8084269C(globalCtx, this);
    func_800F4138(&this->actor.projectedPos, NA_SE_PL_SLIP_LEVEL - SFX_FLAG, this->actor.speedXZ);

    if (func_8083B040(this, globalCtx) == 0) {
        floorPoly = this->actor.floorPoly;

        if (floorPoly == NULL) {
            func_80837B9C(this, globalCtx);
            return;
        }

        func_8083E298(floorPoly, &sp38, &sp46);

        sp44 = sp46;
        if (this->unk_84F != 0) {
            sp44 = sp46 + 0x8000;
        }

        if (this->linearVelocity < 0) {
            sp46 += 0x8000;
        }

        sp50 = (1.0f - sp38.y) * 40.0f;
        sp50 = CLAMP(sp50, 0, 10.0f);
        sp4C = (sp50 * sp50) * 0.015f;
        sp48 = sp38.y * 0.01f;

        if (SurfaceType_GetSlope(&globalCtx->colCtx, floorPoly, this->actor.floorBgId) != 1) {
            sp50 = 0;
            sp48 = sp38.y * 10.0f;
        }

        if (sp4C < 1.0f) {
            sp4C = 1.0f;
        }

        if (Math_AsymStepToF(&this->linearVelocity, sp50, sp4C, sp48) && (sp50 == 0)) {
            LinkAnimationHeader* anim;
            if (this->unk_84F == 0) {
                anim = D_80853D04[this->modelAnimType];
            } else {
                anim = D_80853D1C[this->modelAnimType];
            }
            func_8083A098(this, anim, globalCtx);
        }

        Math_SmoothStepToS(&this->currentYaw, sp46, 10, 4000, 800);
        Math_ScaledStepToS(&this->actor.shape.rot.y, sp44, 2000);
    }
}

void func_8084F608(Player* this, GlobalContext* globalCtx) {
    if ((DECR(this->unk_850) == 0) && func_8083ADD4(globalCtx, this)) {
        func_80852280(globalCtx, this, NULL);
        func_80835C58(globalCtx, this, func_80852E14, 0);
        func_80852E14(this, globalCtx);
    }
}

void func_8084F698(Player* this, GlobalContext* globalCtx) {
    func_80835C58(globalCtx, this, func_8084F608, 0);
    this->unk_850 = 40;
    Actor_Spawn(&globalCtx->actorCtx, globalCtx, ACTOR_DEMO_KANKYO, 0.0f, 0.0f, 0.0f, 0, 0, 0, 0x10);
}

void func_8084F710(Player* this, GlobalContext* globalCtx) {
    s32 pad;

    if ((this->unk_84F != 0) && (globalCtx->csCtx.frames < 0x131)) {
        this->actor.gravity = 0.0f;
        this->actor.velocity.y = 0.0f;
    } else if (D_80853600 < 150.0f) {
        if (LinkAnimation_Update(globalCtx, &this->skelAnime)) {
            if (this->unk_850 == 0) {
                if (this->actor.bgCheckFlags & 1) {
                    this->skelAnime.endFrame = this->skelAnime.animLength - 1.0f;
                    func_808328A0(this);
                    this->unk_850 = 1;
                }
            } else {
                if ((globalCtx->sceneNum == SCENE_SPOT04) && func_8083ADD4(globalCtx, this)) {
                    return;
                }
                func_80853080(this, globalCtx);
            }
        }
        Math_SmoothStepToF(&this->actor.velocity.y, 2.0f, 0.3f, 8.0f, 0.5f);
    }

    if ((globalCtx->sceneNum == SCENE_KENJYANOMA) && func_8083ADD4(globalCtx, this)) {
        return;
    }

    if ((globalCtx->csCtx.state != CS_STATE_IDLE) && (globalCtx->csCtx.linkAction != NULL)) {
        f32 sp28 = this->actor.world.pos.y;
        func_808529D0(globalCtx, this, globalCtx->csCtx.linkAction);
        this->actor.world.pos.y = sp28;
    }
}

void func_8084F88C(Player* this, GlobalContext* globalCtx) {
    LinkAnimation_Update(globalCtx, &this->skelAnime);

    if ((this->unk_850++ > 8) && (globalCtx->sceneLoadFlag == 0)) {

        if (this->unk_84F != 0) {
            if (globalCtx->sceneNum == 9) {
                Gameplay_TriggerRespawn(globalCtx);
                globalCtx->nextEntranceIndex = 0x0088;
            } else if (this->unk_84F < 0) {
                Gameplay_TriggerRespawn(globalCtx);
            } else {
                Gameplay_TriggerVoidOut(globalCtx);
            }

            globalCtx->fadeTransition = 4;
            func_80078884(NA_SE_OC_ABYSS);
        } else {
            globalCtx->fadeTransition = 2;
            gSaveContext.nextTransition = 2;
            gSaveContext.seqIndex = 0xFF;
            gSaveContext.nightSeqIndex = 0xFF;
        }

        globalCtx->sceneLoadFlag = 0x14;
    }
}

void func_8084F9A0(Player* this, GlobalContext* globalCtx) {
    func_80839800(this, globalCtx);
}

void func_8084F9C0(Player* this, GlobalContext* globalCtx) {
    this->actor.gravity = -1.0f;

    LinkAnimation_Update(globalCtx, &this->skelAnime);

    if (this->actor.velocity.y < 0.0f) {
        func_80837B9C(this, globalCtx);
    } else if (this->actor.velocity.y < 6.0f) {
        Math_StepToF(&this->linearVelocity, 3.0f, 0.5f);
    }
}

void func_8084FA54(Player* this, GlobalContext* globalCtx) {
    this->unk_6AD = 2;

    func_8083AD4C(globalCtx, this);
    LinkAnimation_Update(globalCtx, &this->skelAnime);
    func_80836670(this, globalCtx);

    this->unk_6BE = func_8084ABD8(globalCtx, this, 1, 0) - this->actor.shape.rot.y;
    this->unk_6AE |= 0x80;

    if (globalCtx->shootingGalleryStatus < 0) {
        globalCtx->shootingGalleryStatus++;
        if (globalCtx->shootingGalleryStatus == 0) {
            func_8083C148(this, globalCtx);
        }
    }
}

void func_8084FB10(Player* this, GlobalContext* globalCtx) {
    if (this->unk_84F >= 0) {
        if (this->unk_84F < 6) {
            this->unk_84F++;
        }

        if (func_80832594(this, 1, 100)) {
            this->unk_84F = -1;
            EffectSsIcePiece_SpawnBurst(globalCtx, &this->actor.world.pos, this->actor.scale.x);
            func_8002F7DC(&this->actor, NA_SE_PL_ICE_BROKEN);
        } else {
            this->stateFlags2 |= 0x4000;
        }

        if ((globalCtx->gameplayFrames % 4) == 0) {
            Player_InflictDamage(globalCtx, -1);
        }
    } else {
        if (LinkAnimation_Update(globalCtx, &this->skelAnime)) {
            func_80839F90(this, globalCtx);
            func_80837AFC(this, -20);
        }
    }
}

void func_8084FBF4(Player* this, GlobalContext* globalCtx) {
    LinkAnimation_Update(globalCtx, &this->skelAnime);
    func_808382BC(this);

    if (((this->unk_850 % 25) != 0) || func_80837B18(globalCtx, this, -1)) {
        if (DECR(this->unk_850) == 0) {
            func_80839F90(this, globalCtx);
        }
    }

    this->shockTimer = 40;
    func_8002F8F0(&this->actor, NA_SE_VO_LI_TAKEN_AWAY - SFX_FLAG + this->ageProperties->unk_92);
}

s32 func_8084FCAC(Player* this, GlobalContext* globalCtx) {
    sControlInput = &globalCtx->state.input[0];

    if ((CHECK_BTN_ALL(sControlInput->cur.button, BTN_A | BTN_L | BTN_R) &&
         CHECK_BTN_ALL(sControlInput->press.button, BTN_B)) ||
        (CHECK_BTN_ALL(sControlInput->cur.button, BTN_L) && CHECK_BTN_ALL(sControlInput->press.button, BTN_DRIGHT))) {

        D_808535D0 ^= 1;

        if (D_808535D0) {
            Camera_ChangeMode(Gameplay_GetCamera(globalCtx, 0), CAM_MODE_BOWARROWZ);
        }
    }

    if (D_808535D0) {
        f32 speed;

        if (CHECK_BTN_ALL(sControlInput->cur.button, BTN_R)) {
            speed = 100.0f;
        } else {
            speed = 20.0f;
        }

        func_8006375C(3, 2, "DEBUG MODE");

        if (!CHECK_BTN_ALL(sControlInput->cur.button, BTN_L)) {
            if (CHECK_BTN_ALL(sControlInput->cur.button, BTN_B)) {
                this->actor.world.pos.y += speed;
            } else if (CHECK_BTN_ALL(sControlInput->cur.button, BTN_A)) {
                this->actor.world.pos.y -= speed;
            }

            if (CHECK_BTN_ANY(sControlInput->cur.button, BTN_DUP | BTN_DLEFT | BTN_DDOWN | BTN_DRIGHT)) {
                s16 angle;
                s16 temp;

                angle = temp = Camera_GetInputDirYaw(ACTIVE_CAM);

                if (CHECK_BTN_ALL(sControlInput->cur.button, BTN_DDOWN)) {
                    angle = temp + 0x8000;
                } else if (CHECK_BTN_ALL(sControlInput->cur.button, BTN_DLEFT)) {
                    angle = temp + 0x4000;
                } else if (CHECK_BTN_ALL(sControlInput->cur.button, BTN_DRIGHT)) {
                    angle = temp - 0x4000;
                }

                this->actor.world.pos.x += speed * Math_SinS(angle);
                this->actor.world.pos.z += speed * Math_CosS(angle);
            }
        }

        func_80832210(this);

        this->actor.gravity = 0.0f;
        this->actor.velocity.z = 0.0f;
        this->actor.velocity.y = 0.0f;
        this->actor.velocity.x = 0.0f;

        if (CHECK_BTN_ALL(sControlInput->cur.button, BTN_L) && CHECK_BTN_ALL(sControlInput->press.button, BTN_DLEFT)) {
            Flags_SetTempClear(globalCtx, globalCtx->roomCtx.curRoom.num);
        }

        Math_Vec3f_Copy(&this->actor.home.pos, &this->actor.world.pos);

        return 0;
    }

    return 1;
}

void func_8084FF7C(Player* this) {
    this->unk_858 += this->unk_85C;
    this->unk_85C -= this->unk_858 * 5.0f;
    this->unk_85C *= 0.3f;

    if (ABS(this->unk_85C) < 0.00001f) {
        this->unk_85C = 0.0f;
        if (ABS(this->unk_858) < 0.00001f) {
            this->unk_858 = 0.0f;
        }
    }
}

void func_8085002C(Player* this) {
    s32 pad;
    s16 sp2A;
    s16 sp28;
    s16 sp26;

    D_80858AC8.unk_06 -= D_80858AC8.unk_06 >> 3;
    D_80858AC8.unk_08 -= D_80858AC8.unk_08 >> 3;
    D_80858AC8.unk_06 += -D_80858AC8.unk_00 >> 2;
    D_80858AC8.unk_08 += -D_80858AC8.unk_02 >> 2;

    sp26 = this->actor.world.rot.y - this->actor.shape.rot.y;

    sp28 = (s32)(this->actor.speedXZ * -200.0f * Math_CosS(sp26) * (Rand_CenteredFloat(2.0f) + 10.0f)) & 0xFFFF;
    sp2A = (s32)(this->actor.speedXZ * 100.0f * Math_SinS(sp26) * (Rand_CenteredFloat(2.0f) + 10.0f)) & 0xFFFF;

    D_80858AC8.unk_06 += sp28 >> 2;
    D_80858AC8.unk_08 += sp2A >> 2;

    if (D_80858AC8.unk_06 > 6000) {
        D_80858AC8.unk_06 = 6000;
    } else if (D_80858AC8.unk_06 < -6000) {
        D_80858AC8.unk_06 = -6000;
    }

    if (D_80858AC8.unk_08 > 6000) {
        D_80858AC8.unk_08 = 6000;
    } else if (D_80858AC8.unk_08 < -6000) {
        D_80858AC8.unk_08 = -6000;
    }

    D_80858AC8.unk_00 += D_80858AC8.unk_06;
    D_80858AC8.unk_02 += D_80858AC8.unk_08;

    if (D_80858AC8.unk_00 < 0) {
        D_80858AC8.unk_04 = D_80858AC8.unk_00 >> 1;
    } else {
        D_80858AC8.unk_04 = 0;
    }
}

s32 func_80850224(Player* this, GlobalContext* globalCtx) {
    if (func_8083C6B8(globalCtx, this) == 0) {
        if (func_8083BB20(this) != 0) {
            s32 sp24 = func_80837818(this);

            func_80837948(globalCtx, this, sp24);

            if (sp24 >= 0x18) {
                this->stateFlags2 |= 0x20000;
                func_80837530(globalCtx, this, 0);
                return 1;
            }
        } else {
            return 0;
        }
    }

    return 1;
}

Vec3f D_80854A40 = { 0.0f, 40.0f, 45.0f };

void func_808502D0(Player* this, GlobalContext* globalCtx) {
    struct_80854190* sp44 = &D_80854190[this->swordAnimation];

    this->stateFlags2 |= 0x20;

    if (!func_80842DF4(globalCtx, this)) {
        func_8084285C(this, 0.0f, sp44->unk_0C, sp44->unk_0D);

        if ((this->stateFlags2 & 0x40000000) && (this->heldItemActionParam != PLAYER_AP_HAMMER) &&
            LinkAnimation_OnFrame(&this->skelAnime, 0.0f)) {
            this->linearVelocity = 15.0f;
            this->stateFlags2 &= ~0x40000000;
        }

        if (this->linearVelocity > 12.0f) {
            func_8084269C(globalCtx, this);
        }

        Math_StepToF(&this->linearVelocity, 0.0f, 5.0f);
        func_8083C50C(this);

        if (LinkAnimation_Update(globalCtx, &this->skelAnime)) {
            if (!func_80850224(this, globalCtx)) {
                u8 sp43 = this->skelAnime.moveFlags;
                LinkAnimationHeader* sp3C;

                if (func_8008E9C4(this)) {
                    sp3C = sp44->unk_08;
                } else {
                    sp3C = sp44->unk_04;
                }

                func_80832318(this);
                this->skelAnime.moveFlags = 0;

                if ((sp3C == &gPlayerAnim_002908) && (this->modelAnimType != 3)) {
                    sp3C = &gPlayerAnim_002AC8;
                }

                func_8083A098(this, sp3C, globalCtx);

                this->skelAnime.moveFlags = sp43;
                this->stateFlags3 |= 8;
            }
        } else if (this->heldItemActionParam == PLAYER_AP_HAMMER) {
            if ((this->swordAnimation == 0x16) || (this->swordAnimation == 0x13)) {
                static Vec3f zeroVec = { 0.0f, 0.0f, 0.0f };
                Vec3f shockwavePos;
                f32 sp2C;

                shockwavePos.y = func_8083973C(globalCtx, this, &D_80854A40, &shockwavePos);
                sp2C = this->actor.world.pos.y - shockwavePos.y;

                Math_ScaledStepToS(&this->actor.focus.rot.x, Math_Atan2S(45.0f, sp2C), 800);
                func_80836AB8(this, 1);

                if ((((this->swordAnimation == 0x16) && LinkAnimation_OnFrame(&this->skelAnime, 7.0f)) ||
                     ((this->swordAnimation == 0x13) && LinkAnimation_OnFrame(&this->skelAnime, 2.0f))) &&
                    (sp2C > -40.0f) && (sp2C < 40.0f)) {
                    func_80842A28(globalCtx, this);
                    EffectSsBlast_SpawnWhiteShockwave(globalCtx, &shockwavePos, &zeroVec, &zeroVec);
                }
            }
        }
    }
}

void func_808505DC(Player* this, GlobalContext* globalCtx) {
    LinkAnimation_Update(globalCtx, &this->skelAnime);
    func_8083721C(this);

    if (this->skelAnime.curFrame >= 6.0f) {
        func_80839FFC(this, globalCtx);
    }
}

void func_8085063C(Player* this, GlobalContext* globalCtx) {
    this->stateFlags2 |= 0x20;

    LinkAnimation_Update(globalCtx, &this->skelAnime);
    func_80836670(this, globalCtx);

    if (this->unk_850 == 0) {
        func_8010B680(globalCtx, 0x3B, &this->actor);
        this->unk_850 = 1;
        return;
    }

    if (func_8010BDBC(&globalCtx->msgCtx) == 2) {
        s32 respawnData = gSaveContext.respawn[RESPAWN_MODE_TOP].data;

        if (globalCtx->msgCtx.choiceIndex == 0) {
            gSaveContext.respawnFlag = 3;
            globalCtx->sceneLoadFlag = 0x14;
            globalCtx->nextEntranceIndex = gSaveContext.respawn[RESPAWN_MODE_TOP].entranceIndex;
            globalCtx->fadeTransition = 5;
            func_80088AF0(globalCtx);
            return;
        }

        if (globalCtx->msgCtx.choiceIndex == 1) {
            gSaveContext.respawn[RESPAWN_MODE_TOP].data = -respawnData;
            gSaveContext.fw.set = 0;
            func_80078914(&gSaveContext.respawn[RESPAWN_MODE_TOP].pos, NA_SE_PL_MAGIC_WIND_VANISH);
        }

        func_80853080(this, globalCtx);
        func_8005B1A4(Gameplay_GetCamera(globalCtx, 0));
    }
}

void func_8085076C(Player* this, GlobalContext* globalCtx) {
    s32 respawnData = gSaveContext.respawn[RESPAWN_MODE_TOP].data;

    if (this->unk_850 > 20) {
        this->actor.draw = Player_Draw;
        this->actor.world.pos.y += 60.0f;
        func_80837B9C(this, globalCtx);
        return;
    }

    if (this->unk_850++ == 20) {
        gSaveContext.respawn[RESPAWN_MODE_TOP].data = respawnData + 1;
        func_80078914(&gSaveContext.respawn[RESPAWN_MODE_TOP].pos, NA_SE_PL_MAGIC_WIND_WARP);
    }
}

LinkAnimationHeader* D_80854A58[] = {
    &gPlayerAnim_002CF8,
    &gPlayerAnim_002CE0,
    &gPlayerAnim_002D10,
};

LinkAnimationHeader* D_80854A64[] = {
    &gPlayerAnim_002D00,
    &gPlayerAnim_002CE8,
    &gPlayerAnim_002D18,
};

LinkAnimationHeader* D_80854A70[] = {
    &gPlayerAnim_002D08,
    &gPlayerAnim_002CF0,
    &gPlayerAnim_002D20,
};

u8 D_80854A7C[] = { 70, 10, 10 };

struct_80832924 D_80854A80[] = {
    { NA_SE_PL_SKIP, 0x814 },
    { NA_SE_VO_LI_SWORD_N, 0x2014 },
    { 0, -0x301A },
};

struct_80832924 D_80854A8C[][2] = {
    {
        { 0, 0x4014 },
        { NA_SE_VO_LI_MAGIC_FROL, -0x201E },
    },
    {
        { 0, 0x4014 },
        { NA_SE_VO_LI_MAGIC_NALE, -0x202C },
    },
    {
        { NA_SE_VO_LI_MAGIC_ATTACK, 0x2014 },
        { NA_SE_IT_SWORD_SWING_HARD, -0x814 },
    },
};

void func_808507F4(Player* this, GlobalContext* globalCtx) {
    if (LinkAnimation_Update(globalCtx, &this->skelAnime)) {
        if (this->unk_84F < 0) {
            if ((this->itemActionParam == PLAYER_AP_NAYRUS_LOVE) || (gSaveContext.unk_13F0 == 0)) {
                func_80839FFC(this, globalCtx);
                func_8005B1A4(Gameplay_GetCamera(globalCtx, 0));
            }
        } else {
            if (this->unk_850 == 0) {
                LinkAnimation_PlayOnceSetSpeed(globalCtx, &this->skelAnime, D_80854A58[this->unk_84F], 0.83f);

                if (func_80846A00(globalCtx, this, this->unk_84F) != NULL) {
                    this->stateFlags1 |= 0x30000000;
                    if ((this->unk_84F != 0) || (gSaveContext.respawn[RESPAWN_MODE_TOP].data <= 0)) {
                        gSaveContext.unk_13F0 = 1;
                    }
                } else {
                    func_800876C8(globalCtx);
                }
            } else {
                LinkAnimation_PlayLoopSetSpeed(globalCtx, &this->skelAnime, D_80854A64[this->unk_84F], 0.83f);

                if (this->unk_84F == 0) {
                    this->unk_850 = -10;
                }
            }

            this->unk_850++;
        }
    } else {
        if (this->unk_850 < 0) {
            this->unk_850++;

            if (this->unk_850 == 0) {
                gSaveContext.respawn[RESPAWN_MODE_TOP].data = 1;
                Gameplay_SetupRespawnPoint(globalCtx, RESPAWN_MODE_TOP, 0x6FF);
                gSaveContext.fw.set = 1;
                gSaveContext.fw.pos.x = gSaveContext.respawn[RESPAWN_MODE_DOWN].pos.x;
                gSaveContext.fw.pos.y = gSaveContext.respawn[RESPAWN_MODE_DOWN].pos.y;
                gSaveContext.fw.pos.z = gSaveContext.respawn[RESPAWN_MODE_DOWN].pos.z;
                gSaveContext.fw.yaw = gSaveContext.respawn[RESPAWN_MODE_DOWN].yaw;
                gSaveContext.fw.playerParams = 0x6FF;
                gSaveContext.fw.entranceIndex = gSaveContext.respawn[RESPAWN_MODE_DOWN].entranceIndex;
                gSaveContext.fw.roomIndex = gSaveContext.respawn[RESPAWN_MODE_DOWN].roomIndex;
                gSaveContext.fw.tempSwchFlags = gSaveContext.respawn[RESPAWN_MODE_DOWN].tempSwchFlags;
                gSaveContext.fw.tempCollectFlags = gSaveContext.respawn[RESPAWN_MODE_DOWN].tempCollectFlags;
                this->unk_850 = 2;
            }
        } else if (this->unk_84F >= 0) {
            if (this->unk_850 == 0) {
                func_80832924(this, D_80854A80);
            } else if (this->unk_850 == 1) {
                func_80832924(this, D_80854A8C[this->unk_84F]);
                if ((this->unk_84F == 2) && LinkAnimation_OnFrame(&this->skelAnime, 30.0f)) {
                    this->stateFlags1 &= ~0x30000000;
                }
            } else if (D_80854A7C[this->unk_84F] < this->unk_850++) {
                LinkAnimation_PlayOnceSetSpeed(globalCtx, &this->skelAnime, D_80854A70[this->unk_84F], 0.83f);
                this->currentYaw = this->actor.shape.rot.y;
                this->unk_84F = -1;
            }
        }
    }

    func_8083721C(this);
}

void func_80850AEC(Player* this, GlobalContext* globalCtx) {
    f32 temp;

    this->stateFlags2 |= 0x20;

    if (LinkAnimation_Update(globalCtx, &this->skelAnime)) {
        func_80832284(globalCtx, this, &gPlayerAnim_002C98);
    }

    Math_Vec3f_Sum(&this->actor.world.pos, &this->actor.velocity, &this->actor.world.pos);

    if (func_80834FBC(this)) {
        Math_Vec3f_Copy(&this->actor.prevPos, &this->actor.world.pos);
        func_80847BA0(globalCtx, this);

        temp = this->actor.world.pos.y - this->actor.floorHeight;
        if (temp > 20.0f) {
            temp = 20.0f;
        }

        this->actor.world.rot.x = this->actor.shape.rot.x = 0;
        this->actor.world.pos.y -= temp;
        this->linearVelocity = 1.0f;
        this->actor.velocity.y = 0.0f;
        func_80837B9C(this, globalCtx);
        this->stateFlags2 &= ~0x400;
        this->actor.bgCheckFlags |= 1;
        this->stateFlags1 |= 4;
        return;
    }

    if ((this->skelAnime.animation != &gPlayerAnim_002C90) || (4.0f <= this->skelAnime.curFrame)) {
        this->actor.gravity = 0.0f;
        Math_ScaledStepToS(&this->actor.shape.rot.x, this->actor.world.rot.x, 0x800);
        func_8083264C(this, 100, 2, 100, 0);
    }
}

void func_80850C68(Player* this, GlobalContext* globalCtx) {
    if ((this->unk_850 != 0) && ((this->unk_858 != 0.0f) || (this->unk_85C != 0.0f))) {
        f32 updateScale = R_UPDATE_RATE * 0.5f;

        this->skelAnime.curFrame += this->skelAnime.playSpeed * updateScale;
        if (this->skelAnime.curFrame >= this->skelAnime.animLength) {
            this->skelAnime.curFrame -= this->skelAnime.animLength;
        }

        LinkAnimation_BlendToJoint(globalCtx, &this->skelAnime, &gPlayerAnim_002C38, this->skelAnime.curFrame,
                                   (this->unk_858 < 0.0f) ? &gPlayerAnim_002C18 : &gPlayerAnim_002C20, 5.0f,
                                   fabsf(this->unk_858), this->blendTable);
        LinkAnimation_BlendToMorph(globalCtx, &this->skelAnime, &gPlayerAnim_002C38, this->skelAnime.curFrame,
                                   (this->unk_85C < 0.0f) ? &gPlayerAnim_002C28 : &gPlayerAnim_002C10, 5.0f,
                                   fabsf(this->unk_85C), D_80858AD8);
        LinkAnimation_InterpJointMorph(globalCtx, &this->skelAnime, 0.5f);
    } else if (LinkAnimation_Update(globalCtx, &this->skelAnime)) {
        this->unk_860 = 2;
        func_80832284(globalCtx, this, &gPlayerAnim_002C38);
        this->unk_850 = 1;
    }

    func_8083721C(this);

    if (this->unk_860 == 0) {
        func_80853080(this, globalCtx);
    } else if (this->unk_860 == 3) {
        func_80835C58(globalCtx, this, func_80850E84, 0);
        func_80832B0C(globalCtx, this, &gPlayerAnim_002C00);
    }
}

void func_80850E84(Player* this, GlobalContext* globalCtx) {
    if (LinkAnimation_Update(globalCtx, &this->skelAnime) && (this->unk_860 == 0)) {
        func_8083A098(this, &gPlayerAnim_002C08, globalCtx);
    }
}

void (*D_80854AA4[])(GlobalContext*, Player*, void*) = {
    NULL,          func_80851008, func_80851030, func_80851094, func_808510B4, func_808510D4, func_808510F4,
    func_80851114, func_80851134, func_80851154, func_80851174, func_808511D4, func_808511FC, func_80851294,
    func_80851050, func_80851194, func_808511B4, func_80851248, func_808512E0,
};

struct_80832924 D_80854AF0[] = {
    { 0, 0x2822 },
    { NA_SE_PL_CALM_HIT, 0x82D },
    { NA_SE_PL_CALM_HIT, 0x833 },
    { NA_SE_PL_CALM_HIT, -0x840 },
};

struct_80832924 D_80854B00[] = {
    { NA_SE_VO_LI_SURPRISE, 0x2003 }, { 0, 0x300F }, { 0, 0x3018 }, { 0, 0x301E }, { NA_SE_VO_LI_FALL_L, -0x201F },
};

struct_80832924 D_80854B14[] = {
    { 0, -0x300A },
};

struct_80854B18 D_80854B18[] = {
    { 0, NULL },
    { -1, func_808515A4 },
    { 2, &gPlayerAnim_002790 },
    { 0, NULL },
    { 0, NULL },
    { 3, &gPlayerAnim_002740 },
    { 0, NULL },
    { 0, NULL },
    { -1, func_808515A4 },
    { 2, &gPlayerAnim_002778 },
    { -1, func_80851788 },
    { 3, &gPlayerAnim_002860 },
    { -1, func_808518DC },
    { 7, &gPlayerAnim_002348 },
    { 5, &gPlayerAnim_002350 },
    { 5, &gPlayerAnim_002358 },
    { 5, &gPlayerAnim_0023B0 },
    { 7, &gPlayerAnim_0023B8 },
    { -1, func_808519EC },
    { 2, &gPlayerAnim_002728 },
    { 2, &gPlayerAnim_002738 },
    { 0, NULL },
    { -1, func_80851B90 },
    { 3, &gPlayerAnim_0027A8 },
    { 9, &gPlayerAnim_002DB0 },
    { 2, &gPlayerAnim_002DC0 },
    { -1, func_80851D2C },
    { 2, &gPlayerAnim_003098 },
    { 3, &gPlayerAnim_002780 },
    { -1, func_808515A4 },
    { 2, &gPlayerAnim_003088 },
    { 0, NULL },
    { 0, NULL },
    { 5, &gPlayerAnim_002320 },
    { -1, func_80851368 },
    { -1, func_80851E64 },
    { 5, &gPlayerAnim_002328 },
    { 16, &gPlayerAnim_002F90 },
    { -1, func_80851F84 },
    { -1, func_80851E90 },
    { 6, &gPlayerAnim_002410 },
    { 6, &gPlayerAnim_002418 },
    { -1, func_80852080 },
    { 5, &gPlayerAnim_002390 },
    { -1, func_808521F4 },
    { -1, func_8085225C },
    { -1, func_80852280 },
    { 5, &gPlayerAnim_0023A0 },
    { 5, &gPlayerAnim_002368 },
    { -1, func_808515A4 },
    { 5, &gPlayerAnim_002370 },
    { 5, &gPlayerAnim_0027B0 },
    { 5, &gPlayerAnim_0027B8 },
    { 5, &gPlayerAnim_0027C0 },
    { 3, &gPlayerAnim_002768 },
    { 3, &gPlayerAnim_0027D8 },
    { 4, &gPlayerAnim_0027E0 },
    { 3, &gPlayerAnim_002380 },
    { 3, &gPlayerAnim_002828 },
    { 6, &gPlayerAnim_002470 },
    { 6, &gPlayerAnim_0032A8 },
    { 14, &gPlayerAnim_0032A0 },
    { 3, &gPlayerAnim_0032A0 },
    { 5, &gPlayerAnim_002AE8 },
    { 16, &gPlayerAnim_002450 },
    { 15, &gPlayerAnim_002460 },
    { 15, &gPlayerAnim_002458 },
    { 3, &gPlayerAnim_002440 },
    { 3, &gPlayerAnim_002438 },
    { 3, &gPlayerAnim_002C88 },
    { 6, &gPlayerAnim_003450 },
    { 6, &gPlayerAnim_003448 },
    { 6, &gPlayerAnim_003460 },
    { 6, &gPlayerAnim_003440 },
    { 3, &gPlayerAnim_002798 },
    { 3, &gPlayerAnim_002818 },
    { 4, &gPlayerAnim_002848 },
    { 3, &gPlayerAnim_002850 },
    { 3, &gPlayerAnim_0034E0 },
    { 3, &gPlayerAnim_0034D8 },
    { 6, &gPlayerAnim_0034C8 },
    { 3, &gPlayerAnim_003470 },
    { 3, &gPlayerAnim_003478 },
    { 3, &gPlayerAnim_0034C0 },
    { 3, &gPlayerAnim_003480 },
    { 3, &gPlayerAnim_003490 },
    { 3, &gPlayerAnim_003488 },
    { 3, &gPlayerAnim_003498 },
    { 3, &gPlayerAnim_0034B0 },
    { -1, func_808524B0 },
    { 3, &gPlayerAnim_003420 },
    { -1, func_80852544 },
    { -1, func_80852564 },
    { 3, &gPlayerAnim_003250 },
    { -1, func_80852608 },
    { 3, &gPlayerAnim_002810 },
    { 3, &gPlayerAnim_002838 },
    { 3, &gPlayerAnim_002CD0 },
    { 3, &gPlayerAnim_002CD8 },
    { 3, &gPlayerAnim_002868 },
    { 3, &gPlayerAnim_0027E8 },
    { 3, &gPlayerAnim_0027F8 },
    { 3, &gPlayerAnim_002800 },
};

struct_80854B18 D_80854E50[] = {
    { 0, NULL },
    { -1, func_808514C0 },
    { -1, func_8085157C },
    { -1, func_80851998 },
    { -1, func_808519C0 },
    { 11, NULL },
    { -1, func_80852C50 },
    { -1, func_80852944 },
    { -1, func_80851688 },
    { -1, func_80851750 },
    { -1, func_80851828 },
    { -1, func_808521B8 },
    { -1, func_8085190C },
    { 11, NULL },
    { 11, NULL },
    { 11, NULL },
    { 18, D_80854AF0 },
    { 11, NULL },
    { -1, func_80851A50 },
    { 12, &gPlayerAnim_002730 },
    { 11, NULL },
    { 0, NULL },
    { -1, func_80851BE8 },
    { 11, NULL },
    { -1, func_80851CA4 },
    { 11, NULL },
    { 17, &gPlayerAnim_0030A8 },
    { 11, NULL },
    { 11, NULL },
    { 11, NULL },
    { -1, func_80851D80 },
    { -1, func_80851DEC },
    { -1, func_80851E28 },
    { 18, D_80854B00 },
    { -1, func_808513BC },
    { 11, NULL },
    { 11, NULL },
    { 11, NULL },
    { 11, NULL },
    { -1, func_80851ECC },
    { -1, func_80851FB0 },
    { -1, func_80852048 },
    { -1, func_80852174 },
    { 13, &gPlayerAnim_002398 },
    { -1, func_80852234 },
    { 0, NULL },
    { 0, NULL },
    { 11, NULL },
    { -1, func_80852450 },
    { -1, func_80851688 },
    { -1, func_80852298 },
    { 13, &gPlayerAnim_0027D0 },
    { -1, func_80852480 },
    { 13, &gPlayerAnim_0027C8 },
    { -1, func_80852328 },
    { 11, NULL },
    { 11, NULL },
    { 12, &gPlayerAnim_002388 },
    { -1, func_80852358 },
    { 11, NULL },
    { 18, D_80854B14 },
    { 11, NULL },
    { 11, NULL },
    { 11, NULL },
    { 11, NULL },
    { -1, func_80852388 },
    { 17, &gPlayerAnim_002450 },
    { 12, &gPlayerAnim_002448 },
    { 12, &gPlayerAnim_002450 },
    { 11, NULL },
    { -1, func_808526EC },
    { 17, &gPlayerAnim_003468 },
    { -1, func_808526EC },
    { 17, &gPlayerAnim_003468 },
    { 12, &gPlayerAnim_0027A0 },
    { 12, &gPlayerAnim_002820 },
    { 11, NULL },
    { 12, &gPlayerAnim_002858 },
    { 12, &gPlayerAnim_0034D0 },
    { 13, &gPlayerAnim_0034F0 },
    { 12, &gPlayerAnim_0034E8 },
    { 12, &gPlayerAnim_0034A8 },
    { 11, NULL },
    { 11, NULL },
    { 11, NULL },
    { 11, NULL },
    { -1, func_80852648 },
    { 11, NULL },
    { 12, &gPlayerAnim_0034A0 },
    { -1, func_808524D0 },
    { -1, func_80852514 },
    { -1, func_80852554 },
    { -1, func_808525C0 },
    { 11, NULL },
    { 11, NULL },
    { 11, NULL },
    { -1, func_8085283C },
    { -1, func_808528C8 },
    { -1, func_808528C8 },
    { 12, &gPlayerAnim_002870 },
    { 12, &gPlayerAnim_0027F0 },
    { 12, &gPlayerAnim_002808 },
    { 12, &gPlayerAnim_002450 },
};

void func_80850ED8(GlobalContext* globalCtx, Player* this, LinkAnimationHeader* anim) {
    func_80832DB0(this);
    func_80832B0C(globalCtx, this, anim);
    func_80832210(this);
}

void func_80850F1C(GlobalContext* globalCtx, Player* this, LinkAnimationHeader* anim) {
    func_80832DB0(this);
    LinkAnimation_Change(globalCtx, &this->skelAnime, anim, (2.0f / 3.0f), 0.0f, Animation_GetLastFrame(anim),
                         ANIMMODE_ONCE, -8.0f);
    func_80832210(this);
}

void func_80850F9C(GlobalContext* globalCtx, Player* this, LinkAnimationHeader* anim) {
    func_80832DB0(this);
    LinkAnimation_Change(globalCtx, &this->skelAnime, anim, (2.0f / 3.0f), 0.0f, 0.0f, ANIMMODE_LOOP, -8.0f);
    func_80832210(this);
}

void func_80851008(GlobalContext* globalCtx, Player* this, void* anim) {
    func_80832210(this);
}

void func_80851030(GlobalContext* globalCtx, Player* this, void* anim) {
    func_80850ED8(globalCtx, this, anim);
}

void func_80851050(GlobalContext* globalCtx, Player* this, void* anim) {
    func_80832DB0(this);
    func_80832C2C(globalCtx, this, anim);
    func_80832210(this);
}

void func_80851094(GlobalContext* globalCtx, Player* this, void* anim) {
    func_80850F1C(globalCtx, this, anim);
}

void func_808510B4(GlobalContext* globalCtx, Player* this, void* anim) {
    func_80850F9C(globalCtx, this, anim);
}

void func_808510D4(GlobalContext* globalCtx, Player* this, void* anim) {
    func_8083308C(globalCtx, this, anim);
}

void func_808510F4(GlobalContext* globalCtx, Player* this, void* anim) {
    func_8083303C(globalCtx, this, anim, 0x9C);
}

void func_80851114(GlobalContext* globalCtx, Player* this, void* anim) {
    func_8083313C(globalCtx, this, anim);
}

void func_80851134(GlobalContext* globalCtx, Player* this, void* anim) {
    func_808330EC(globalCtx, this, anim, 0x9C);
}

void func_80851154(GlobalContext* globalCtx, Player* this, void* anim) {
    func_80832264(globalCtx, this, anim);
}

void func_80851174(GlobalContext* globalCtx, Player* this, void* anim) {
    func_80832284(globalCtx, this, anim);
}

void func_80851194(GlobalContext* globalCtx, Player* this, void* anim) {
    func_808322D0(globalCtx, this, anim);
}

void func_808511B4(GlobalContext* globalCtx, Player* this, void* anim) {
    func_808322A4(globalCtx, this, anim);
}

void func_808511D4(GlobalContext* globalCtx, Player* this, void* anim) {
    LinkAnimation_Update(globalCtx, &this->skelAnime);
}

void func_808511FC(GlobalContext* globalCtx, Player* this, void* anim) {
    if (LinkAnimation_Update(globalCtx, &this->skelAnime)) {
        func_80850F9C(globalCtx, this, anim);
        this->unk_850 = 1;
    }
}

void func_80851248(GlobalContext* globalCtx, Player* this, void* anim) {
    if (LinkAnimation_Update(globalCtx, &this->skelAnime)) {
        func_80832DBC(this);
        func_808322A4(globalCtx, this, anim);
    }
}

void func_80851294(GlobalContext* globalCtx, Player* this, void* anim) {
    if (LinkAnimation_Update(globalCtx, &this->skelAnime)) {
        func_8083313C(globalCtx, this, anim);
        this->unk_850 = 1;
    }
}

void func_808512E0(GlobalContext* globalCtx, Player* this, void* arg2) {
    LinkAnimation_Update(globalCtx, &this->skelAnime);
    func_80832924(this, arg2);
}

void func_80851314(Player* this) {
    if ((this->unk_448 == NULL) || (this->unk_448->update == NULL)) {
        this->unk_448 = NULL;
    }

    this->unk_664 = this->unk_448;

    if (this->unk_664 != NULL) {
        this->actor.shape.rot.y = func_8083DB98(this, 0);
    }
}

void func_80851368(GlobalContext* globalCtx, Player* this, CsCmdActorAction* arg2) {
    this->stateFlags1 |= 0x8000000;
    this->stateFlags2 |= 0x400;
    this->stateFlags1 &= ~0xC0000;

    func_80832284(globalCtx, this, &gPlayerAnim_0032F0);
}

void func_808513BC(GlobalContext* globalCtx, Player* this, CsCmdActorAction* arg2) {
    this->actor.gravity = 0.0f;

    if (this->unk_84F == 0) {
        if (func_8083D12C(globalCtx, this, NULL)) {
            this->unk_84F = 1;
        } else {
            func_8084B158(globalCtx, this, NULL, fabsf(this->actor.velocity.y));
            Math_ScaledStepToS(&this->unk_6C2, -10000, 800);
            func_8084AEEC(this, &this->actor.velocity.y, 4.0f, this->currentYaw);
        }
        return;
    }

    if (LinkAnimation_Update(globalCtx, &this->skelAnime)) {
        if (this->unk_84F == 1) {
            func_80832C6C(globalCtx, this, &gPlayerAnim_003328);
        } else {
            func_80832284(globalCtx, this, &gPlayerAnim_003328);
        }
    }

    func_8084B000(this);
    func_8084AEEC(this, &this->linearVelocity, 0.0f, this->actor.shape.rot.y);
}

void func_808514C0(GlobalContext* globalCtx, Player* this, CsCmdActorAction* arg2) {
    func_80851314(this);

    if (func_808332B8(this)) {
        func_808513BC(globalCtx, this, 0);
        return;
    }

    LinkAnimation_Update(globalCtx, &this->skelAnime);

    if (func_8008F128(this) || (this->stateFlags1 & 0x800)) {
        func_80836670(this, globalCtx);
        return;
    }

    if ((this->interactRangeActor != NULL) && (this->interactRangeActor->textId == 0xFFFF)) {
        func_8083E5A8(this, globalCtx);
    }
}

void func_8085157C(GlobalContext* globalCtx, Player* this, CsCmdActorAction* arg2) {
    LinkAnimation_Update(globalCtx, &this->skelAnime);
}

void func_808515A4(GlobalContext* globalCtx, Player* this, CsCmdActorAction* arg2) {
    LinkAnimationHeader* anim;

    if (func_808332B8(this)) {
        func_80851368(globalCtx, this, 0);
        return;
    }

    anim = D_80853D34[this->modelAnimType];

    if ((this->unk_446 == 6) || (this->unk_446 == 0x2E)) {
        func_80832264(globalCtx, this, anim);
    } else {
        func_80832DB0(this);
        LinkAnimation_Change(globalCtx, &this->skelAnime, anim, (2.0f / 3.0f), 0.0f, Animation_GetLastFrame(anim),
                             ANIMMODE_LOOP, -4.0f);
    }

    func_80832210(this);
}

void func_80851688(GlobalContext* globalCtx, Player* this, CsCmdActorAction* arg2) {
    if (func_8084B3CC(globalCtx, this) == 0) {
        if ((this->csMode == 0x31) && (globalCtx->csCtx.state == CS_STATE_IDLE)) {
            func_8002DF54(globalCtx, NULL, 7);
            return;
        }

        if (func_808332B8(this) != 0) {
            func_808513BC(globalCtx, this, 0);
            return;
        }

        LinkAnimation_Update(globalCtx, &this->skelAnime);

        if (func_8008F128(this) || (this->stateFlags1 & 0x800)) {
            func_80836670(this, globalCtx);
        }
    }
}

struct_80832924 D_80855188[] = {
    { 0, 0x302A },
    { 0, -0x3030 },
};

void func_80851750(GlobalContext* globalCtx, Player* this, CsCmdActorAction* arg2) {
    LinkAnimation_Update(globalCtx, &this->skelAnime);
    func_80832924(this, D_80855188);
}

void func_80851788(GlobalContext* globalCtx, Player* this, CsCmdActorAction* arg2) {
    this->stateFlags1 &= ~0x2000000;

    this->currentYaw = this->actor.shape.rot.y = this->actor.world.rot.y =
        Math_Vec3f_Yaw(&this->actor.world.pos, &this->unk_450);

    if (this->linearVelocity <= 0.0f) {
        this->linearVelocity = 0.1f;
    } else if (this->linearVelocity > 2.5f) {
        this->linearVelocity = 2.5f;
    }
}

void func_80851828(GlobalContext* globalCtx, Player* this, CsCmdActorAction* arg2) {
    f32 sp1C = 2.5f;

    func_80845BA0(globalCtx, this, &sp1C, 10);

    if (globalCtx->sceneNum == SCENE_BDAN_BOSS) {
        if (this->unk_850 == 0) {
            if (func_8010BDBC(&globalCtx->msgCtx) == 0) {
                return;
            }
        } else {
            if (func_8010BDBC(&globalCtx->msgCtx) != 0) {
                return;
            }
        }
    }

    this->unk_850++;
    if (this->unk_850 > 20) {
        this->csMode = 0xB;
    }
}

void func_808518DC(GlobalContext* globalCtx, Player* this, CsCmdActorAction* arg2) {
    func_8083CEAC(this, globalCtx);
}

void func_8085190C(GlobalContext* globalCtx, Player* this, CsCmdActorAction* arg2) {
    func_80851314(this);

    if (this->unk_850 != 0) {
        if (LinkAnimation_Update(globalCtx, &this->skelAnime)) {
            func_80832284(globalCtx, this, func_808334E4(this));
            this->unk_850 = 0;
        }

        func_80833C3C(this);
    } else {
        func_808401B0(globalCtx, this);
    }
}

void func_80851998(GlobalContext* globalCtx, Player* this, CsCmdActorAction* arg2) {
    func_80845964(globalCtx, this, arg2, 0.0f, 0, 0);
}

void func_808519C0(GlobalContext* globalCtx, Player* this, CsCmdActorAction* arg2) {
    func_80845964(globalCtx, this, arg2, 0.0f, 0, 1);
}

// unused
LinkAnimationHeader* D_80855190[] = {
    &gPlayerAnim_002720,
    &gPlayerAnim_002360,
};

Vec3f D_80855198 = { -1.0f, 70.0f, 20.0f };

void func_808519EC(GlobalContext* globalCtx, Player* this, CsCmdActorAction* arg2) {
    Math_Vec3f_Copy(&this->actor.world.pos, &D_80855198);
    this->actor.shape.rot.y = -0x8000;
    func_808322D0(globalCtx, this, this->ageProperties->unk_9C);
    func_80832F54(globalCtx, this, 0x28F);
}

struct_808551A4 D_808551A4[] = {
    { NA_SE_IT_SWORD_PUTAWAY_STN, 0 },
    { NA_SE_IT_SWORD_STICK_STN, NA_SE_VO_LI_SWORD_N },
};

struct_80832924 D_808551AC[] = {
    { 0, 0x401D },
    { 0, -0x4027 },
};

void func_80851A50(GlobalContext* globalCtx, Player* this, CsCmdActorAction* arg2) {
    struct_808551A4* sp2C;
    Gfx** dLists;

    LinkAnimation_Update(globalCtx, &this->skelAnime);

    if (((LINK_IS_ADULT) && LinkAnimation_OnFrame(&this->skelAnime, 70.0f)) ||
        ((LINK_IS_CHILD) && LinkAnimation_OnFrame(&this->skelAnime, 87.0f))) {
        sp2C = &D_808551A4[gSaveContext.linkAge];
        this->interactRangeActor->parent = &this->actor;

        if (LINK_IS_CHILD) {
            dLists = D_80125DE8;
        } else {
            dLists = D_80125E18;
        }
        this->leftHandDLists = &dLists[gSaveContext.linkAge];

        func_8002F7DC(&this->actor, sp2C->unk_00);
        if (LINK_IS_CHILD) {
            func_80832698(this, sp2C->unk_02);
        }
    } else if (LINK_IS_ADULT) {
        if (LinkAnimation_OnFrame(&this->skelAnime, 66.0f)) {
            func_80832698(this, NA_SE_VO_LI_SWORD_L);
        }
    } else {
        func_80832924(this, D_808551AC);
    }
}

void func_80851B90(GlobalContext* globalCtx, Player* this, CsCmdActorAction* arg2) {
    LinkAnimation_Change(globalCtx, &this->skelAnime, &gPlayerAnim_002860, -(2.0f / 3.0f), 12.0f, 12.0f, ANIMMODE_ONCE,
                         0.0f);
}

struct_80832924 D_808551B4[] = {
    { 0, -0x281E },
};

void func_80851BE8(GlobalContext* globalCtx, Player* this, CsCmdActorAction* arg2) {
    LinkAnimation_Update(globalCtx, &this->skelAnime);

    this->unk_850++;

    if (this->unk_850 >= 180) {
        if (this->unk_850 == 180) {
            LinkAnimation_Change(globalCtx, &this->skelAnime, &gPlayerAnim_003298, (2.0f / 3.0f), 10.0f,
                                 Animation_GetLastFrame(&gPlayerAnim_003298), ANIMMODE_ONCE, -8.0f);
        }
        func_80832924(this, D_808551B4);
    }
}

void func_80851CA4(GlobalContext* globalCtx, Player* this, CsCmdActorAction* arg2) {
    if (LinkAnimation_Update(globalCtx, &this->skelAnime) && (this->unk_850 == 0) && (this->actor.bgCheckFlags & 1)) {
        func_80832264(globalCtx, this, &gPlayerAnim_002DB8);
        this->unk_850 = 1;
    }

    if (this->unk_850 != 0) {
        func_8083721C(this);
    }
}

void func_80851D2C(GlobalContext* globalCtx, Player* this, CsCmdActorAction* arg2) {
    func_80850F1C(globalCtx, this, &gPlayerAnim_0030A0);
    func_8084B498(this);
    Player_SetModels(this, Player_ActionToModelGroup(this, this->itemActionParam));
}

struct_80832924 D_808551B8[] = {
    { NA_SE_IT_SWORD_PICKOUT, -0x80C },
};

void func_80851D80(GlobalContext* globalCtx, Player* this, CsCmdActorAction* arg2) {
    LinkAnimation_Update(globalCtx, &this->skelAnime);

    if (LinkAnimation_OnFrame(&this->skelAnime, 6.0f)) {
        func_80846720(globalCtx, this, 0);
    } else {
        func_80832924(this, D_808551B8);
    }
}

void func_80851DEC(GlobalContext* globalCtx, Player* this, CsCmdActorAction* arg2) {
    LinkAnimation_Update(globalCtx, &this->skelAnime);
    Math_StepToS(&this->actor.shape.face, 0, 1);
}

void func_80851E28(GlobalContext* globalCtx, Player* this, CsCmdActorAction* arg2) {
    LinkAnimation_Update(globalCtx, &this->skelAnime);
    Math_StepToS(&this->actor.shape.face, 2, 1);
}

void func_80851E64(GlobalContext* globalCtx, Player* this, CsCmdActorAction* arg2) {
    func_80833064(globalCtx, this, &gPlayerAnim_003318, 0x98);
}

void func_80851E90(GlobalContext* globalCtx, Player* this, CsCmdActorAction* arg2) {
    func_8083303C(globalCtx, this, &gPlayerAnim_002408, 0x9C);
    func_80832698(this, NA_SE_VO_LI_GROAN);
}

void func_80851ECC(GlobalContext* globalCtx, Player* this, CsCmdActorAction* arg2) {
    if (LinkAnimation_Update(globalCtx, &this->skelAnime)) {
        func_808330EC(globalCtx, this, &gPlayerAnim_002428, 0x9C);
    }
}

void func_80851F14(GlobalContext* globalCtx, Player* this, LinkAnimationHeader* anim, struct_80832924* arg3) {
    if (LinkAnimation_Update(globalCtx, &this->skelAnime)) {
        func_808322A4(globalCtx, this, anim);
        this->unk_850 = 1;
    } else if (this->unk_850 == 0) {
        func_80832924(this, arg3);
    }
}

void func_80851F84(GlobalContext* globalCtx, Player* this, CsCmdActorAction* arg2) {
    this->actor.shape.shadowDraw = NULL;
    func_80851134(globalCtx, this, &gPlayerAnim_002420);
}

struct_80832924 D_808551BC[] = {
    { NA_SE_VO_LI_RELAX, 0x2023 },
    { NA_SE_PL_SLIPDOWN, 0x8EC },
    { NA_SE_PL_SLIPDOWN, -0x900 },
};

void func_80851FB0(GlobalContext* globalCtx, Player* this, CsCmdActorAction* arg2) {
    if (LinkAnimation_Update(globalCtx, &this->skelAnime)) {
        func_808330EC(globalCtx, this, &gPlayerAnim_002430, 0x9C);
        this->unk_850 = 1;
    } else if (this->unk_850 == 0) {
        func_80832924(this, D_808551BC);
        if (LinkAnimation_OnFrame(&this->skelAnime, 240.0f)) {
            this->actor.shape.shadowDraw = ActorShadow_DrawFeet;
        }
    }
}

struct_80832924 D_808551C8[] = {
    { NA_SE_PL_LAND_LADDER, 0x843 },
    { 0, 0x4854 },
    { 0, 0x485A },
    { 0, -0x4860 },
};

void func_80852048(GlobalContext* globalCtx, Player* this, CsCmdActorAction* arg2) {
    LinkAnimation_Update(globalCtx, &this->skelAnime);
    func_80832924(this, D_808551C8);
}

void func_80852080(GlobalContext* globalCtx, Player* this, CsCmdActorAction* arg2) {
    func_80833064(globalCtx, this, &gPlayerAnim_002340, 0x9D);
    func_80832698(this, NA_SE_VO_LI_FALL_L);
}

void func_808520BC(GlobalContext* globalCtx, Player* this, CsCmdActorAction* arg2) {
    f32 startX = arg2->startPos.x;
    f32 startY = arg2->startPos.y;
    f32 startZ = arg2->startPos.z;
    f32 distX = (arg2->endPos.x - startX);
    f32 distY = (arg2->endPos.y - startY);
    f32 distZ = (arg2->endPos.z - startZ);
    f32 sp4 = (f32)(globalCtx->csCtx.frames - arg2->startFrame) / (f32)(arg2->endFrame - arg2->startFrame);

    this->actor.world.pos.x = distX * sp4 + startX;
    this->actor.world.pos.y = distY * sp4 + startY;
    this->actor.world.pos.z = distZ * sp4 + startZ;
}

struct_80832924 D_808551D8[] = {
    { NA_SE_PL_BOUND, 0x1014 },
    { NA_SE_PL_BOUND, -0x101E },
};

void func_80852174(GlobalContext* globalCtx, Player* this, CsCmdActorAction* arg2) {
    func_808520BC(globalCtx, this, arg2);
    LinkAnimation_Update(globalCtx, &this->skelAnime);
    func_80832924(this, D_808551D8);
}

void func_808521B8(GlobalContext* globalCtx, Player* this, CsCmdActorAction* arg2) {
    if (arg2 != NULL) {
        func_808520BC(globalCtx, this, arg2);
    }
    LinkAnimation_Update(globalCtx, &this->skelAnime);
}

void func_808521F4(GlobalContext* globalCtx, Player* this, CsCmdActorAction* arg2) {
    func_80832B0C(globalCtx, this, D_80853D34[this->modelAnimType]);
    func_80832210(this);
}

void func_80852234(GlobalContext* globalCtx, Player* this, CsCmdActorAction* arg2) {
    LinkAnimation_Update(globalCtx, &this->skelAnime);
}

void func_8085225C(GlobalContext* globalCtx, Player* this, CsCmdActorAction* arg2) {
    func_80832F54(globalCtx, this, 0x98);
}

void func_80852280(GlobalContext* globalCtx, Player* this, CsCmdActorAction* arg2) {
    this->actor.draw = Player_Draw;
}

void func_80852298(GlobalContext* globalCtx, Player* this, CsCmdActorAction* arg2) {
    if (LinkAnimation_Update(globalCtx, &this->skelAnime)) {
        func_8083313C(globalCtx, this, &gPlayerAnim_002378);
        this->unk_850 = 1;
    } else if (this->unk_850 == 0) {
        if (LinkAnimation_OnFrame(&this->skelAnime, 10.0f)) {
            func_80846720(globalCtx, this, 1);
        }
    }
}

struct_80832924 D_808551E0[] = {
    { 0, 0x300A },
    { 0, -0x3018 },
};

void func_80852328(GlobalContext* globalCtx, Player* this, CsCmdActorAction* arg2) {
    func_80851F14(globalCtx, this, &gPlayerAnim_002770, D_808551E0);
}

struct_80832924 D_808551E8[] = {
    { 0, 0x400F },
    { 0, -0x4023 },
};

void func_80852358(GlobalContext* globalCtx, Player* this, CsCmdActorAction* arg2) {
    func_80851F14(globalCtx, this, &gPlayerAnim_002830, D_808551E8);
}

void func_80852388(GlobalContext* globalCtx, Player* this, CsCmdActorAction* arg2) {
    if (LinkAnimation_Update(globalCtx, &this->skelAnime)) {
        func_808322A4(globalCtx, this, &gPlayerAnim_002468);
        this->unk_850 = 1;
    }

    if ((this->unk_850 != 0) && (globalCtx->csCtx.frames >= 900)) {
        this->rightHandType = 0;
    } else {
        this->rightHandType = 0xFF;
    }
}

void func_80852414(GlobalContext* globalCtx, Player* this, LinkAnimationHeader* anim, struct_80832924* arg3) {
    func_80851294(globalCtx, this, anim);
    if (this->unk_850 == 0) {
        func_80832924(this, arg3);
    }
}

struct_80832924 D_808551F0[] = {
    { 0, 0x300F },
    { 0, -0x3021 },
};

void func_80852450(GlobalContext* globalCtx, Player* this, CsCmdActorAction* arg2) {
    func_80852414(globalCtx, this, &gPlayerAnim_002378, D_808551F0);
}

struct_80832924 D_808551F8[] = {
    { NA_SE_PL_KNOCK, -0x84E },
};

void func_80852480(GlobalContext* globalCtx, Player* this, CsCmdActorAction* arg2) {
    func_80852414(globalCtx, this, &gPlayerAnim_0027D0, D_808551F8);
}

void func_808524B0(GlobalContext* globalCtx, Player* this, CsCmdActorAction* arg2) {
    func_80837704(globalCtx, this);
}

void func_808524D0(GlobalContext* globalCtx, Player* this, CsCmdActorAction* arg2) {
    sControlInput->press.button |= BTN_B;

    func_80844E68(this, globalCtx);
}

void func_80852514(GlobalContext* globalCtx, Player* this, CsCmdActorAction* arg2) {
    func_80844E68(this, globalCtx);
}

void func_80852544(GlobalContext* globalCtx, Player* this, CsCmdActorAction* arg2) {
}

void func_80852554(GlobalContext* globalCtx, Player* this, CsCmdActorAction* arg2) {
}

void func_80852564(GlobalContext* globalCtx, Player* this, CsCmdActorAction* arg2) {
    this->stateFlags3 |= 2;
    this->linearVelocity = 2.0f;
    this->actor.velocity.y = -1.0f;

    func_80832264(globalCtx, this, &gPlayerAnim_002DB0);
    func_80832698(this, NA_SE_VO_LI_FALL_L);
}

void (*D_808551FC[])(Player* this, GlobalContext* globalCtx) = {
    func_8084377C,
    func_80843954,
    func_80843A38,
};

void func_808525C0(GlobalContext* globalCtx, Player* this, CsCmdActorAction* arg2) {
    D_808551FC[this->unk_850](this, globalCtx);
}

void func_80852608(GlobalContext* globalCtx, Player* this, CsCmdActorAction* arg2) {
    func_80846720(globalCtx, this, 0);
    func_808322D0(globalCtx, this, &gPlayerAnim_002838);
}

void func_80852648(GlobalContext* globalCtx, Player* this, CsCmdActorAction* arg2) {
    LinkAnimation_Update(globalCtx, &this->skelAnime);

    if (LinkAnimation_OnFrame(&this->skelAnime, 10.0f)) {
        this->heldItemActionParam = this->itemActionParam = PLAYER_AP_NONE;
        this->heldItemId = ITEM_NONE;
        this->modelGroup = this->nextModelGroup = Player_ActionToModelGroup(this, PLAYER_AP_NONE);
        this->leftHandDLists = D_80125E08;
        Inventory_ChangeEquipment(EQUIP_SWORD, 2);
        gSaveContext.equips.buttonItems[0] = ITEM_SWORD_MASTER;
        Inventory_DeleteEquipment(globalCtx, 0);
    }
}

LinkAnimationHeader* D_80855208[] = {
    &gPlayerAnim_0034B8,
    &gPlayerAnim_003458,
};

Vec3s D_80855210[2][2] = {
    { { -200, 700, 100 }, { 800, 600, 800 } },
    { { -200, 500, 0 }, { 600, 400, 600 } },
};

void func_808526EC(GlobalContext* globalCtx, Player* this, CsCmdActorAction* arg2) {
    static Vec3f zeroVec = { 0.0f, 0.0f, 0.0f };
    static Color_RGBA8 primColor = { 255, 255, 255, 0 };
    static Color_RGBA8 envColor = { 0, 128, 128, 0 };
    s32 age = gSaveContext.linkAge;
    Vec3f sparklePos;
    Vec3f sp34;
    Vec3s* ptr;

    func_80851294(globalCtx, this, D_80855208[age]);

    if (this->rightHandType != 0xFF) {
        this->rightHandType = 0xFF;
        return;
    }

    ptr = D_80855210[gSaveContext.linkAge];

    sp34.x = ptr[0].x + Rand_CenteredFloat(ptr[1].x);
    sp34.y = ptr[0].y + Rand_CenteredFloat(ptr[1].y);
    sp34.z = ptr[0].z + Rand_CenteredFloat(ptr[1].z);

    SkinMatrix_Vec3fMtxFMultXYZ(&this->shieldMf, &sp34, &sparklePos);

    EffectSsKiraKira_SpawnDispersed(globalCtx, &sparklePos, &zeroVec, &zeroVec, &primColor, &envColor, 600, -10);
}

void func_8085283C(GlobalContext* globalCtx, Player* this, CsCmdActorAction* arg2) {
    if (LinkAnimation_Update(globalCtx, &this->skelAnime)) {
        func_80852944(globalCtx, this, arg2);
    } else if (this->unk_850 == 0) {
        Item_Give(globalCtx, ITEM_SWORD_MASTER);
        func_80846720(globalCtx, this, 0);
    } else {
        func_8084E988(this);
    }
}

void func_808528C8(GlobalContext* globalCtx, Player* this, CsCmdActorAction* arg2) {
    if (LinkAnimation_Update(globalCtx, &this->skelAnime)) {
        func_8084285C(this, 0.0f, 99.0f, this->skelAnime.endFrame - 8.0f);
    }

    if (this->heldItemActionParam != PLAYER_AP_SWORD_MASTER) {
        func_80846720(globalCtx, this, 1);
    }
}

void func_80852944(GlobalContext* globalCtx, Player* this, CsCmdActorAction* arg2) {
    if (func_808332B8(this)) {
        func_80838F18(globalCtx, this);
        func_80832340(globalCtx, this);
    } else {
        func_8083C148(this, globalCtx);
        if (!func_8083B644(this, globalCtx)) {
            func_8083E5A8(this, globalCtx);
        }
    }

    this->csMode = 0;
    this->unk_6AD = 0;
}

void func_808529D0(GlobalContext* globalCtx, Player* this, CsCmdActorAction* arg2) {
    this->actor.world.pos.x = arg2->startPos.x;
    this->actor.world.pos.y = arg2->startPos.y;
    if ((globalCtx->sceneNum == SCENE_SPOT04) && LINK_IS_CHILD) {
        this->actor.world.pos.y -= 1.0f;
    }
    this->actor.world.pos.z = arg2->startPos.z;
    this->currentYaw = this->actor.shape.rot.y = arg2->rot.y;
}

void func_80852A54(GlobalContext* globalCtx, Player* this, CsCmdActorAction* arg2) {
    f32 dx = arg2->startPos.x - (s32)this->actor.world.pos.x;
    f32 dy = arg2->startPos.y - (s32)this->actor.world.pos.y;
    f32 dz = arg2->startPos.z - (s32)this->actor.world.pos.z;
    f32 dist = sqrtf(SQ(dx) + SQ(dy) + SQ(dz));
    s16 yawDiff = arg2->rot.y - this->actor.shape.rot.y;

    if ((this->linearVelocity == 0.0f) && ((dist > 50.0f) || (ABS(yawDiff) > 0x4000))) {
        func_808529D0(globalCtx, this, arg2);
    }

    this->skelAnime.moveFlags = 0;
    func_80832DB0(this);
}

void func_80852B4C(GlobalContext* globalCtx, Player* this, CsCmdActorAction* arg2, struct_80854B18* arg3) {
    if (arg3->type > 0) {
        D_80854AA4[arg3->type](globalCtx, this, arg3->ptr);
    } else if (arg3->type < 0) {
        arg3->func(globalCtx, this, arg2);
    }

    if ((D_80858AA0 & 4) && !(this->skelAnime.moveFlags & 4)) {
        this->skelAnime.morphTable[0].y /= this->ageProperties->unk_08;
        D_80858AA0 = 0;
    }
}

void func_80852C0C(GlobalContext* globalCtx, Player* this, s32 csMode) {
    if ((csMode != 1) && (csMode != 8) && (csMode != 0x31) && (csMode != 7)) {
        func_808323B4(globalCtx, this);
    }
}

void func_80852C50(GlobalContext* globalCtx, Player* this, CsCmdActorAction* arg2) {
    CsCmdActorAction* linkCsAction = globalCtx->csCtx.linkAction;
    s32 pad;
    s32 sp24;

    if (globalCtx->csCtx.state == CS_STATE_UNSKIPPABLE_INIT) {
        func_8002DF54(globalCtx, NULL, 7);
        this->unk_446 = 0;
        func_80832210(this);
        return;
    }

    if (linkCsAction == NULL) {
        this->actor.flags &= ~0x40;
        return;
    }

    if (this->unk_446 != linkCsAction->action) {
        sp24 = D_808547C4[linkCsAction->action];
        if (sp24 >= 0) {
            if ((sp24 == 3) || (sp24 == 4)) {
                func_80852A54(globalCtx, this, linkCsAction);
            } else {
                func_808529D0(globalCtx, this, linkCsAction);
            }
        }

        D_80858AA0 = this->skelAnime.moveFlags;

        func_80832DBC(this);
        osSyncPrintf("TOOL MODE=%d\n", sp24);
        func_80852C0C(globalCtx, this, ABS(sp24));
        func_80852B4C(globalCtx, this, linkCsAction, &D_80854B18[ABS(sp24)]);

        this->unk_850 = 0;
        this->unk_84F = 0;
        this->unk_446 = linkCsAction->action;
    }

    sp24 = D_808547C4[this->unk_446];
    func_80852B4C(globalCtx, this, linkCsAction, &D_80854E50[ABS(sp24)]);
}

void func_80852E14(Player* this, GlobalContext* globalCtx) {
    if (this->csMode != this->prevCsMode) {
        D_80858AA0 = this->skelAnime.moveFlags;

        func_80832DBC(this);
        this->prevCsMode = this->csMode;
        osSyncPrintf("DEMO MODE=%d\n", this->csMode);
        func_80852C0C(globalCtx, this, this->csMode);
        func_80852B4C(globalCtx, this, NULL, &D_80854B18[this->csMode]);
    }

    func_80852B4C(globalCtx, this, NULL, &D_80854E50[this->csMode]);
}

s32 Player_IsDroppingFish(GlobalContext* globalCtx) {
    Player* this = PLAYER;

    return (func_8084EFC0 == this->func_674) && (this->itemActionParam == PLAYER_AP_BOTTLE_FISH);
}

s32 Player_StartFishing(GlobalContext* globalCtx) {
    Player* this = PLAYER;

    func_80832564(globalCtx, this);
    func_80835F44(globalCtx, this, ITEM_FISHING_POLE);
    return 1;
}

s32 func_80852F38(GlobalContext* globalCtx, Player* this) {
    if (!Player_InBlockingCsMode(globalCtx, this) && (this->invincibilityTimer >= 0) && !func_8008F128(this) &&
        !(this->stateFlags3 & 0x80)) {
        func_80832564(globalCtx, this);
        func_80835C58(globalCtx, this, func_8084F308, 0);
        func_80832264(globalCtx, this, &gPlayerAnim_003120);
        this->stateFlags2 |= 0x80;
        func_80832224(this);
        func_80832698(this, NA_SE_VO_LI_HELD);
        return 1;
    }

    return 0;
}

// Sets up player cutscene
s32 func_80852FFC(GlobalContext* globalCtx, Actor* actor, s32 csMode) {
    Player* this = PLAYER;

    if (!Player_InBlockingCsMode(globalCtx, this)) {
        func_80832564(globalCtx, this);
        func_80835C58(globalCtx, this, func_80852E14, 0);
        this->csMode = csMode;
        this->unk_448 = actor;
        func_80832224(this);
        return 1;
    }

    return 0;
}

void func_80853080(Player* this, GlobalContext* globalCtx) {
    func_80835C58(globalCtx, this, func_80840BC8, 1);
    func_80832B0C(globalCtx, this, func_80833338(this));
    this->currentYaw = this->actor.shape.rot.y;
}

s32 Player_InflictDamage(GlobalContext* globalCtx, s32 damage) {
    Player* this = PLAYER;

    if (!Player_InBlockingCsMode(globalCtx, this) && !func_80837B18(globalCtx, this, damage)) {
        this->stateFlags2 &= ~0x80;
        return 1;
    }

    return 0;
}

// Start talking with the given actor
void func_80853148(GlobalContext* globalCtx, Actor* actor) {
    Player* this = PLAYER;
    s32 pad;

    if ((this->targetActor != NULL) || (actor == this->naviActor) || ((actor->flags & 0x40001) == 0x40001)) {
        actor->flags |= 0x100;
    }

    this->targetActor = actor;
    this->exchangeItemId = EXCH_ITEM_NONE;

    if (actor->textId == 0xFFFF) {
        func_8002DF54(globalCtx, actor, 1);
        actor->flags |= 0x100;
        func_80832528(globalCtx, this);
    } else {
        if (this->actor.flags & 0x100) {
            this->actor.textId = 0;
        } else {
            this->actor.flags |= 0x100;
            this->actor.textId = actor->textId;
        }

        if (this->stateFlags1 & 0x800000) {
            s32 sp24 = this->unk_850;

            func_80832528(globalCtx, this);
            func_8083A2F8(globalCtx, this);

            this->unk_850 = sp24;
        } else {
            if (func_808332B8(this)) {
                func_80836898(globalCtx, this, func_8083A2F8);
                func_80832C6C(globalCtx, this, &gPlayerAnim_003328);
            } else if ((actor->category != ACTORCAT_NPC) || (this->heldItemActionParam == PLAYER_AP_FISHING_POLE)) {
                func_8083A2F8(globalCtx, this);

                if (!func_8008E9C4(this)) {
                    if ((actor != this->naviActor) && (actor->xzDistToPlayer < 40.0f)) {
                        func_808322D0(globalCtx, this, &gPlayerAnim_002DF0);
                    } else {
                        func_80832284(globalCtx, this, func_80833338(this));
                    }
                }
            } else {
                func_80836898(globalCtx, this, func_8083A2F8);
                func_808322D0(globalCtx, this,
                              (actor->xzDistToPlayer < 40.0f) ? &gPlayerAnim_002DF0 : &gPlayerAnim_0031A0);
            }

            if (this->skelAnime.animation == &gPlayerAnim_002DF0) {
                func_80832F54(globalCtx, this, 0x19);
            }

            func_80832224(this);
        }

        this->stateFlags1 |= 0x20000040;
    }

    if ((this->naviActor == this->targetActor) && ((this->targetActor->textId & 0xFF00) != 0x200)) {
        this->naviActor->flags |= 0x100;
        func_80835EA4(globalCtx, 0xB);
    }
}<|MERGE_RESOLUTION|>--- conflicted
+++ resolved
@@ -10079,15 +10079,9 @@
                     func_80837B9C(this, globalCtx);
                 } else if ((this->actor.bgCheckFlags & 1) || (this->stateFlags1 & 0x8000000)) {
                     func_80836448(globalCtx, this,
-<<<<<<< HEAD
-                                  func_808332B8(this)       ? &gPlayer515Anim
-                                  : (this->shockTimer != 0) ? &gPlayer386Anim
-                                                            : &gPlayer176Anim);
-=======
                                   func_808332B8(this)
                                       ? &gPlayerAnim_003310
                                       : (this->shockTimer != 0) ? &gPlayerAnim_002F08 : &gPlayerAnim_002878);
->>>>>>> e3c1b528
                 }
             } else {
                 if ((this->actor.parent == NULL) &&
