/*
 * File: z_player.c
 * Overlay: ovl_player_actor
 * Description: Link
 */

#include "ultra64.h"
#include "global.h"

#include "overlays/actors/ovl_Bg_Heavy_Block/z_bg_heavy_block.h"
#include "overlays/actors/ovl_Door_Shutter/z_door_shutter.h"
#include "overlays/actors/ovl_En_Boom/z_en_boom.h"
#include "overlays/actors/ovl_En_Arrow/z_en_arrow.h"
#include "overlays/actors/ovl_En_Box/z_en_box.h"
#include "overlays/actors/ovl_En_Door/z_en_door.h"
#include "overlays/actors/ovl_En_Elf/z_en_elf.h"
#include "overlays/actors/ovl_En_Horse/z_en_horse.h"
#include "overlays/effects/ovl_Effect_Ss_Fhg_Flash/z_eff_ss_fhg_flash.h"
#include "objects/gameplay_keep/gameplay_keep.h"
#include "objects/object_link_child/object_link_child.h"

#define THIS ((Player*)thisx)

typedef struct {
    /* 0x00 */ u8 itemId;
    /* 0x01 */ u8 field; // various bit-packed data
    /* 0x02 */ s8 gi;    // defines the draw id and chest opening animation
    /* 0x03 */ u8 textId;
    /* 0x04 */ u16 objectId;
} GetItemEntry; // size = 0x06

#define GET_ITEM(itemId, objectId, drawId, textId, field, chestAnim) \
    { itemId, field, (chestAnim != 0 ? 1 : -1) * (drawId + 1), textId, objectId }

#define CHEST_ANIM_SHORT 0
#define CHEST_ANIM_LONG 1

#define GET_ITEM_NONE \
    { ITEM_NONE, 0, 0, 0, 0 }

typedef enum {
    /* 0x00 */ KNOB_ANIM_ADULT_L,
    /* 0x01 */ KNOB_ANIM_CHILD_L,
    /* 0x02 */ KNOB_ANIM_ADULT_R,
    /* 0x03 */ KNOB_ANIM_CHILD_R
} KnobDoorAnim;

typedef struct {
    /* 0x00 */ u8 itemId;
    /* 0x02 */ s16 actorId;
} ExplosiveInfo; // size = 0x04

typedef struct {
    /* 0x00 */ s16 actorId;
    /* 0x02 */ u8 itemId;
    /* 0x03 */ u8 actionParam;
    /* 0x04 */ u8 textId;
} BottleCatchInfo; // size = 0x06

typedef struct {
    /* 0x00 */ s16 actorId;
    /* 0x02 */ s16 actorParams;
} BottleDropInfo; // size = 0x04

typedef struct {
    /* 0x00 */ s8 damage;
    /* 0x01 */ u8 unk_01;
    /* 0x02 */ u8 unk_02;
    /* 0x03 */ u8 unk_03;
    /* 0x04 */ u16 sfxId;
} FallImpactInfo; // size = 0x06

typedef struct {
    /* 0x00 */ Vec3f pos;
    /* 0x0C */ s16 yaw;
} SpecialRespawnInfo; // size = 0x10

typedef struct {
    /* 0x00 */ u16 sfxId;
    /* 0x02 */ s16 field;
} struct_80832924; // size = 0x04

typedef struct {
    /* 0x00 */ u16 unk_00;
    /* 0x02 */ s16 unk_02;
} struct_808551A4; // size = 0x04

typedef struct {
    /* 0x00 */ LinkAnimationHeader* anim;
    /* 0x04 */ u8 unk_04;
} struct_808540F4; // size = 0x08

typedef struct {
    /* 0x00 */ LinkAnimationHeader* unk_00;
    /* 0x04 */ LinkAnimationHeader* unk_04;
    /* 0x08 */ u8 unk_08;
    /* 0x09 */ u8 unk_09;
} struct_80854554; // size = 0x0C

typedef struct {
    /* 0x00 */ LinkAnimationHeader* unk_00;
    /* 0x04 */ LinkAnimationHeader* unk_04;
    /* 0x08 */ LinkAnimationHeader* unk_08;
    /* 0x0C */ u8 unk_0C;
    /* 0x0D */ u8 unk_0D;
} struct_80854190; // size = 0x10

typedef struct {
    /* 0x00 */ LinkAnimationHeader* anim;
    /* 0x04 */ f32 unk_04;
    /* 0x04 */ f32 unk_08;
} struct_80854578; // size = 0x0C

typedef struct {
    /* 0x00 */ s8 type;
    /* 0x04 */ union {
        void* ptr;
        void (*func)(GlobalContext*, Player*, CsCmdActorAction*);
    };
} struct_80854B18; // size = 0x08

typedef struct {
    /* 0x00 */ s16 unk_00;
    /* 0x02 */ s16 unk_02;
    /* 0x04 */ s16 unk_04;
    /* 0x06 */ s16 unk_06;
    /* 0x08 */ s16 unk_08;
} struct_80858AC8; // size = 0x0A

void func_80833770(GlobalContext* globalCtx, Player* this);
void func_80833790(GlobalContext* globalCtx, Player* this);
void func_8083379C(GlobalContext* globalCtx, Player* this);
void func_8083377C(GlobalContext* globalCtx, Player* this);
void func_808337D4(GlobalContext* globalCtx, Player* this);
void func_80833910(GlobalContext* globalCtx, Player* this);
void func_80833984(GlobalContext* globalCtx, Player* this);
void func_8083399C(GlobalContext* globalCtx, Player* this, s8 actionParam);
s32 func_8083485C(Player* this, GlobalContext* globalCtx);
s32 func_808349DC(Player* this, GlobalContext* globalCtx);
s32 func_80834A2C(Player* this, GlobalContext* globalCtx);
s32 func_80834B5C(Player* this, GlobalContext* globalCtx);
s32 func_80834C74(Player* this, GlobalContext* globalCtx);
s32 func_8083501C(Player* this, GlobalContext* globalCtx);
s32 func_808351D4(Player* this, GlobalContext* globalCtx);
s32 func_808353D8(Player* this, GlobalContext* globalCtx);
s32 func_80835588(Player* this, GlobalContext* globalCtx);
s32 func_808356E8(Player* this, GlobalContext* globalCtx);
s32 func_80835800(Player* this, GlobalContext* globalCtx);
s32 func_80835884(Player* this, GlobalContext* globalCtx);
s32 func_808358F0(Player* this, GlobalContext* globalCtx);
s32 func_808359FC(Player* this, GlobalContext* globalCtx);
s32 func_80835B60(Player* this, GlobalContext* globalCtx);
s32 func_80835C08(Player* this, GlobalContext* globalCtx);
void func_80835F44(GlobalContext* globalCtx, Player* this, s32 item);
void func_80839F90(Player* this, GlobalContext* globalCtx);
s32 func_80838A14(Player* this, GlobalContext* globalCtx);
s32 func_80839800(Player* this, GlobalContext* globalCtx);
s32 func_8083B040(Player* this, GlobalContext* globalCtx);
s32 func_8083B998(Player* this, GlobalContext* globalCtx);
s32 func_8083B644(Player* this, GlobalContext* globalCtx);
s32 func_8083BDBC(Player* this, GlobalContext* globalCtx);
s32 func_8083C1DC(Player* this, GlobalContext* globalCtx);
s32 func_8083C2B0(Player* this, GlobalContext* globalCtx);
s32 func_8083C544(Player* this, GlobalContext* globalCtx);
s32 func_8083C61C(GlobalContext* globalCtx, Player* this);
void func_8083CA20(GlobalContext* globalCtx, Player* this);
void func_8083CA54(GlobalContext* globalCtx, Player* this);
void func_8083CA9C(GlobalContext* globalCtx, Player* this);
s32 func_8083E0FC(Player* this, GlobalContext* globalCtx);
s32 func_8083E5A8(Player* this, GlobalContext* globalCtx);
s32 func_8083EB44(Player* this, GlobalContext* globalCtx);
s32 func_8083F7BC(Player* this, GlobalContext* globalCtx);
void func_80840450(Player* this, GlobalContext* globalCtx);
void func_808407CC(Player* this, GlobalContext* globalCtx);
void func_80840BC8(Player* this, GlobalContext* globalCtx);
void func_80840DE4(Player* this, GlobalContext* globalCtx);
void func_808414F8(Player* this, GlobalContext* globalCtx);
void func_8084170C(Player* this, GlobalContext* globalCtx);
void func_808417FC(Player* this, GlobalContext* globalCtx);
void func_8084193C(Player* this, GlobalContext* globalCtx);
void func_80841BA8(Player* this, GlobalContext* globalCtx);
void func_80842180(Player* this, GlobalContext* globalCtx);
void func_8084227C(Player* this, GlobalContext* globalCtx);
void func_8084279C(Player* this, GlobalContext* globalCtx);
void func_808423EC(Player* this, GlobalContext* globalCtx);
void func_8084251C(Player* this, GlobalContext* globalCtx);
void func_80843188(Player* this, GlobalContext* globalCtx);
void func_808435C4(Player* this, GlobalContext* globalCtx);
void func_8084370C(Player* this, GlobalContext* globalCtx);
void func_8084377C(Player* this, GlobalContext* globalCtx);
void func_80843954(Player* this, GlobalContext* globalCtx);
void func_80843A38(Player* this, GlobalContext* globalCtx);
void func_80843CEC(Player* this, GlobalContext* globalCtx);
void func_8084411C(Player* this, GlobalContext* globalCtx);
void func_80844708(Player* this, GlobalContext* globalCtx);
void func_80844A44(Player* this, GlobalContext* globalCtx);
void func_80844AF4(Player* this, GlobalContext* globalCtx);
void func_80844E68(Player* this, GlobalContext* globalCtx);
void func_80845000(Player* this, GlobalContext* globalCtx);
void func_80845308(Player* this, GlobalContext* globalCtx);
void func_80845668(Player* this, GlobalContext* globalCtx);
void func_808458D0(Player* this, GlobalContext* globalCtx);
void func_80845CA4(Player* this, GlobalContext* globalCtx);
void func_80845EF8(Player* this, GlobalContext* globalCtx);
void func_80846050(Player* this, GlobalContext* globalCtx);
void func_80846120(Player* this, GlobalContext* globalCtx);
void func_80846260(Player* this, GlobalContext* globalCtx);
void func_80846358(Player* this, GlobalContext* globalCtx);
void func_80846408(Player* this, GlobalContext* globalCtx);
void func_808464B0(Player* this, GlobalContext* globalCtx);
void func_80846578(Player* this, GlobalContext* globalCtx);
void func_80846648(GlobalContext* globalCtx, Player* this);
void func_80846660(GlobalContext* globalCtx, Player* this);
void func_808467D4(GlobalContext* globalCtx, Player* this);
void func_808468A8(GlobalContext* globalCtx, Player* this);
void func_808468E8(GlobalContext* globalCtx, Player* this);
void func_80846978(GlobalContext* globalCtx, Player* this);
void func_808469BC(GlobalContext* globalCtx, Player* this);
void func_80846A68(GlobalContext* globalCtx, Player* this);
void func_8084B1D8(Player* this, GlobalContext* globalCtx);
void func_8084B530(Player* this, GlobalContext* globalCtx);
void func_8084B78C(Player* this, GlobalContext* globalCtx);
void func_8084B898(Player* this, GlobalContext* globalCtx);
void func_8084B9E4(Player* this, GlobalContext* globalCtx);
void func_8084BBE4(Player* this, GlobalContext* globalCtx);
void func_8084BDFC(Player* this, GlobalContext* globalCtx);
void func_8084BF1C(Player* this, GlobalContext* globalCtx);
void Player_UpdateCommon(Player* this, GlobalContext* globalCtx, Input* input);
void func_8084C5F8(Player* this, GlobalContext* globalCtx);
void func_8084C760(Player* this, GlobalContext* globalCtx);
void func_8084C81C(Player* this, GlobalContext* globalCtx);
void func_8084CC98(Player* this, GlobalContext* globalCtx);
void func_8084D3E4(Player* this, GlobalContext* globalCtx);
void func_8084D610(Player* this, GlobalContext* globalCtx);
void func_8084D7C4(Player* this, GlobalContext* globalCtx);
void func_8084D84C(Player* this, GlobalContext* globalCtx);
void func_8084DAB4(Player* this, GlobalContext* globalCtx);
void func_8084DC48(Player* this, GlobalContext* globalCtx);
void func_8084E1EC(Player* this, GlobalContext* globalCtx);
void func_8084E30C(Player* this, GlobalContext* globalCtx);
void func_8084E368(Player* this, GlobalContext* globalCtx);
void func_8084E3C4(Player* this, GlobalContext* globalCtx);
void func_8084E604(Player* this, GlobalContext* globalCtx);
void func_8084E6D4(Player* this, GlobalContext* globalCtx);
void func_8084E9AC(Player* this, GlobalContext* globalCtx);
void func_8084EAC0(Player* this, GlobalContext* globalCtx);
void func_8084ECA4(Player* this, GlobalContext* globalCtx);
void func_8084EED8(Player* this, GlobalContext* globalCtx);
void func_8084EFC0(Player* this, GlobalContext* globalCtx);
void func_8084F104(Player* this, GlobalContext* globalCtx);
void func_8084F390(Player* this, GlobalContext* globalCtx);
void func_8084F608(Player* this, GlobalContext* globalCtx);
void func_8084F698(Player* this, GlobalContext* globalCtx);
void func_8084F710(Player* this, GlobalContext* globalCtx);
void func_8084F88C(Player* this, GlobalContext* globalCtx);
void func_8084F9A0(Player* this, GlobalContext* globalCtx);
void func_8084F9C0(Player* this, GlobalContext* globalCtx);
void func_8084FA54(Player* this, GlobalContext* globalCtx);
void func_8084FB10(Player* this, GlobalContext* globalCtx);
void func_8084FBF4(Player* this, GlobalContext* globalCtx);
s32 func_8084FCAC(Player* this, GlobalContext* globalCtx);
void func_8084FF7C(Player* this);
void func_8085002C(Player* this);
s32 func_80850224(Player* this, GlobalContext* globalCtx);
void func_808502D0(Player* this, GlobalContext* globalCtx);
void func_808505DC(Player* this, GlobalContext* globalCtx);
void func_8085063C(Player* this, GlobalContext* globalCtx);
void func_8085076C(Player* this, GlobalContext* globalCtx);
void func_808507F4(Player* this, GlobalContext* globalCtx);
void func_80850AEC(Player* this, GlobalContext* globalCtx);
void func_80850C68(Player* this, GlobalContext* globalCtx);
void func_80850E84(Player* this, GlobalContext* globalCtx);
void func_80851008(GlobalContext* globalCtx, Player* this, void* anim);
void func_80851030(GlobalContext* globalCtx, Player* this, void* anim);
void func_80851050(GlobalContext* globalCtx, Player* this, void* anim);
void func_80851094(GlobalContext* globalCtx, Player* this, void* anim);
void func_808510B4(GlobalContext* globalCtx, Player* this, void* anim);
void func_808510D4(GlobalContext* globalCtx, Player* this, void* anim);
void func_808510F4(GlobalContext* globalCtx, Player* this, void* anim);
void func_80851114(GlobalContext* globalCtx, Player* this, void* anim);
void func_80851134(GlobalContext* globalCtx, Player* this, void* anim);
void func_80851154(GlobalContext* globalCtx, Player* this, void* anim);
void func_80851174(GlobalContext* globalCtx, Player* this, void* anim);
void func_80851194(GlobalContext* globalCtx, Player* this, void* anim);
void func_808511B4(GlobalContext* globalCtx, Player* this, void* anim);
void func_808511D4(GlobalContext* globalCtx, Player* this, void* anim);
void func_808511FC(GlobalContext* globalCtx, Player* this, void* anim);
void func_80851248(GlobalContext* globalCtx, Player* this, void* anim);
void func_80851294(GlobalContext* globalCtx, Player* this, void* anim);
void func_808512E0(GlobalContext* globalCtx, Player* this, void* arg2);
void func_80851368(GlobalContext* globalCtx, Player* this, CsCmdActorAction* arg2);
void func_808513BC(GlobalContext* globalCtx, Player* this, CsCmdActorAction* arg2);
void func_808514C0(GlobalContext* globalCtx, Player* this, CsCmdActorAction* arg2);
void func_8085157C(GlobalContext* globalCtx, Player* this, CsCmdActorAction* arg2);
void func_808515A4(GlobalContext* globalCtx, Player* this, CsCmdActorAction* arg2);
void func_80851688(GlobalContext* globalCtx, Player* this, CsCmdActorAction* arg2);
void func_80851750(GlobalContext* globalCtx, Player* this, CsCmdActorAction* arg2);
void func_80851788(GlobalContext* globalCtx, Player* this, CsCmdActorAction* arg2);
void func_80851828(GlobalContext* globalCtx, Player* this, CsCmdActorAction* arg2);
void func_808518DC(GlobalContext* globalCtx, Player* this, CsCmdActorAction* arg2);
void func_8085190C(GlobalContext* globalCtx, Player* this, CsCmdActorAction* arg2);
void func_80851998(GlobalContext* globalCtx, Player* this, CsCmdActorAction* arg2);
void func_808519C0(GlobalContext* globalCtx, Player* this, CsCmdActorAction* arg2);
void func_808519EC(GlobalContext* globalCtx, Player* this, CsCmdActorAction* arg2);
void func_80851A50(GlobalContext* globalCtx, Player* this, CsCmdActorAction* arg2);
void func_80851B90(GlobalContext* globalCtx, Player* this, CsCmdActorAction* arg2);
void func_80851BE8(GlobalContext* globalCtx, Player* this, CsCmdActorAction* arg2);
void func_80851CA4(GlobalContext* globalCtx, Player* this, CsCmdActorAction* arg2);
void func_80851D2C(GlobalContext* globalCtx, Player* this, CsCmdActorAction* arg2);
void func_80851D80(GlobalContext* globalCtx, Player* this, CsCmdActorAction* arg2);
void func_80851DEC(GlobalContext* globalCtx, Player* this, CsCmdActorAction* arg2);
void func_80851E28(GlobalContext* globalCtx, Player* this, CsCmdActorAction* arg2);
void func_80851E64(GlobalContext* globalCtx, Player* this, CsCmdActorAction* arg2);
void func_80851E90(GlobalContext* globalCtx, Player* this, CsCmdActorAction* arg2);
void func_80851ECC(GlobalContext* globalCtx, Player* this, CsCmdActorAction* arg2);
void func_80851F84(GlobalContext* globalCtx, Player* this, CsCmdActorAction* arg2);
void func_80851FB0(GlobalContext* globalCtx, Player* this, CsCmdActorAction* arg2);
void func_80852048(GlobalContext* globalCtx, Player* this, CsCmdActorAction* arg2);
void func_80852080(GlobalContext* globalCtx, Player* this, CsCmdActorAction* arg2);
void func_80852174(GlobalContext* globalCtx, Player* this, CsCmdActorAction* arg2);
void func_808521B8(GlobalContext* globalCtx, Player* this, CsCmdActorAction* arg2);
void func_808521F4(GlobalContext* globalCtx, Player* this, CsCmdActorAction* arg2);
void func_80852234(GlobalContext* globalCtx, Player* this, CsCmdActorAction* arg2);
void func_8085225C(GlobalContext* globalCtx, Player* this, CsCmdActorAction* arg2);
void func_80852280(GlobalContext* globalCtx, Player* this, CsCmdActorAction* arg2);
void func_80852358(GlobalContext* globalCtx, Player* this, CsCmdActorAction* arg2);
void func_80852388(GlobalContext* globalCtx, Player* this, CsCmdActorAction* arg2);
void func_80852298(GlobalContext* globalCtx, Player* this, CsCmdActorAction* arg2);
void func_80852328(GlobalContext* globalCtx, Player* this, CsCmdActorAction* arg2);
void func_80852480(GlobalContext* globalCtx, Player* this, CsCmdActorAction* arg2);
void func_80852450(GlobalContext* globalCtx, Player* this, CsCmdActorAction* arg2);
void func_808524B0(GlobalContext* globalCtx, Player* this, CsCmdActorAction* arg2);
void func_808524D0(GlobalContext* globalCtx, Player* this, CsCmdActorAction* arg2);
void func_80852514(GlobalContext* globalCtx, Player* this, CsCmdActorAction* arg2);
void func_80852544(GlobalContext* globalCtx, Player* this, CsCmdActorAction* arg2);
void func_80852554(GlobalContext* globalCtx, Player* this, CsCmdActorAction* arg2);
void func_80852564(GlobalContext* globalCtx, Player* this, CsCmdActorAction* arg2);
void func_808525C0(GlobalContext* globalCtx, Player* this, CsCmdActorAction* arg2);
void func_80852608(GlobalContext* globalCtx, Player* this, CsCmdActorAction* arg2);
void func_80852648(GlobalContext* globalCtx, Player* this, CsCmdActorAction* arg2);
void func_808526EC(GlobalContext* globalCtx, Player* this, CsCmdActorAction* arg2);
void func_8085283C(GlobalContext* globalCtx, Player* this, CsCmdActorAction* arg2);
void func_808528C8(GlobalContext* globalCtx, Player* this, CsCmdActorAction* arg2);
void func_80852944(GlobalContext* globalCtx, Player* this, CsCmdActorAction* arg2);
void func_808529D0(GlobalContext* globalCtx, Player* this, CsCmdActorAction* arg2);
void func_80852C50(GlobalContext* globalCtx, Player* this, CsCmdActorAction* arg2);
void func_80852E14(Player* this, GlobalContext* globalCtx);
s32 Player_IsDroppingFish(GlobalContext* globalCtx);
s32 Player_StartFishing(GlobalContext* globalCtx);
s32 func_80852F38(GlobalContext* globalCtx, Player* this);
s32 func_80852FFC(GlobalContext* globalCtx, Actor* actor, s32 csMode);
void func_80853080(Player* this, GlobalContext* globalCtx);
s32 Player_InflictDamage(GlobalContext* globalCtx, s32 damage);
void func_80853148(GlobalContext* globalCtx, Actor* actor);

// .bss part 1
static s32 D_80858AA0;
static s32 D_80858AA4;
static Vec3f D_80858AA8;
static Input* sControlInput;

// .data

static u8 D_80853410[] = { 0, 0, 0, 0, 0, 0, 0, 0, 0, 0, 1, 1, 1, 1, 1, 1, 1, 1, 1, 1, 1, 1 };

static PlayerAgeProperties sAgeProperties[] = {
    {
        56.0f,
        90.0f,
        1.0f,
        111.0f,
        70.0f,
        79.4f,
        59.0f,
        41.0f,
        19.0f,
        36.0f,
        44.8f,
        56.0f,
        68.0f,
        70.0f,
        18.0f,
        15.0f,
        70.0f,
        { 9, 4671, 359 },
        {
            { 8, 4694, 380 },
            { 9, 6122, 359 },
            { 8, 4694, 380 },
            { 9, 6122, 359 },
        },
        {
            { 9, 6122, 359 },
            { 9, 7693, 380 },
            { 9, 6122, 359 },
            { 9, 7693, 380 },
        },
        {
            { 8, 4694, 380 },
            { 9, 6122, 359 },
        },
        {
            { -1592, 4694, 380 },
            { -1591, 6122, 359 },
        },
        0,
        0x80,
        &gPlayerAnim_002718,
        &gPlayerAnim_002720,
        &gPlayerAnim_002838,
        &gPlayerAnim_002E70,
        &gPlayerAnim_002E78,
        { &gPlayerAnim_002E80, &gPlayerAnim_002E88, &gPlayerAnim_002D90, &gPlayerAnim_002D98 },
        { &gPlayerAnim_002D70, &gPlayerAnim_002D78 },
        { &gPlayerAnim_002E50, &gPlayerAnim_002E58 },
        { &gPlayerAnim_002E68, &gPlayerAnim_002E60 },
    },
    {
        40.0f,
        60.0f,
        11.0f / 17.0f,
        71.0f,
        50.0f,
        47.0f,
        39.0f,
        27.0f,
        19.0f,
        22.0f,
        29.6f,
        32.0f,
        48.0f,
        70.0f * (11.0f / 17.0f),
        14.0f,
        12.0f,
        55.0f,
        { -24, 3565, 876 },
        {
            { -24, 3474, 862 },
            { -24, 4977, 937 },
            { 8, 4694, 380 },
            { 9, 6122, 359 },
        },
        {
            { -24, 4977, 937 },
            { -24, 6495, 937 },
            { 9, 6122, 359 },
            { 9, 7693, 380 },
        },
        {
            { 8, 4694, 380 },
            { 9, 6122, 359 },
        },
        {
            { -1592, 4694, 380 },
            { -1591, 6122, 359 },
        },
        0x20,
        0,
        &gPlayerAnim_002318,
        &gPlayerAnim_002360,
        &gPlayerAnim_0023A8,
        &gPlayerAnim_0023E0,
        &gPlayerAnim_0023E8,
        { &gPlayerAnim_0023F0, &gPlayerAnim_0023F8, &gPlayerAnim_002D90, &gPlayerAnim_002D98 },
        { &gPlayerAnim_002D70, &gPlayerAnim_002D78 },
        { &gPlayerAnim_0023C0, &gPlayerAnim_0023C8 },
        { &gPlayerAnim_0023D8, &gPlayerAnim_0023D0 },
    },
};

static u32 D_808535D0 = false;
static f32 D_808535D4 = 0.0f;
static s16 D_808535D8 = 0;
static s16 D_808535DC = 0;
static s32 D_808535E0 = 0;
static s32 D_808535E4 = 0;
static f32 D_808535E8 = 1.0f;
static f32 D_808535EC = 1.0f;
static u32 D_808535F0 = 0;
static u32 D_808535F4 = 0;
static s16 D_808535F8 = 0;
static s16 D_808535FC = 0;
static f32 D_80853600 = 0.0f;
static s32 D_80853604 = 0;
static s32 D_80853608 = 0;
static s32 D_8085360C = 0;
static s16 D_80853610 = 0;
static s32 D_80853614 = 0;
static s32 D_80853618 = 0;

static u16 D_8085361C[] = {
    NA_SE_VO_LI_SWEAT,
    NA_SE_VO_LI_SNEEZE,
    NA_SE_VO_LI_RELAX,
    NA_SE_VO_LI_FALL_L,
};

static GetItemEntry sGetItemTable[] = {
    GET_ITEM(ITEM_BOMBS_5, OBJECT_GI_BOMB_1, GID_BOMB, 0x32, 0x59, CHEST_ANIM_SHORT),
    GET_ITEM(ITEM_NUTS_5, OBJECT_GI_NUTS, GID_NUTS, 0x34, 0x0C, CHEST_ANIM_SHORT),
    GET_ITEM(ITEM_BOMBCHU, OBJECT_GI_BOMB_2, GID_BOMBCHU, 0x33, 0x80, CHEST_ANIM_SHORT),
    GET_ITEM(ITEM_BOW, OBJECT_GI_BOW, GID_BOW, 0x31, 0x80, CHEST_ANIM_LONG),
    GET_ITEM(ITEM_SLINGSHOT, OBJECT_GI_PACHINKO, GID_SLINGSHOT, 0x30, 0x80, CHEST_ANIM_LONG),
    GET_ITEM(ITEM_BOOMERANG, OBJECT_GI_BOOMERANG, GID_BOOMERANG, 0x35, 0x80, CHEST_ANIM_LONG),
    GET_ITEM(ITEM_STICK, OBJECT_GI_STICK, GID_STICK, 0x37, 0x0D, CHEST_ANIM_SHORT),
    GET_ITEM(ITEM_HOOKSHOT, OBJECT_GI_HOOKSHOT, GID_HOOKSHOT, 0x36, 0x80, CHEST_ANIM_LONG),
    GET_ITEM(ITEM_LONGSHOT, OBJECT_GI_HOOKSHOT, GID_LONGSHOT, 0x4F, 0x80, CHEST_ANIM_LONG),
    GET_ITEM(ITEM_LENS, OBJECT_GI_GLASSES, GID_LENS, 0x39, 0x80, CHEST_ANIM_LONG),
    GET_ITEM(ITEM_LETTER_ZELDA, OBJECT_GI_LETTER, GID_LETTER_ZELDA, 0x69, 0x80, CHEST_ANIM_LONG),
    GET_ITEM(ITEM_OCARINA_TIME, OBJECT_GI_OCARINA, GID_OCARINA_TIME, 0x3A, 0x80, CHEST_ANIM_LONG),
    GET_ITEM(ITEM_HAMMER, OBJECT_GI_HAMMER, GID_HAMMER, 0x38, 0x80, CHEST_ANIM_LONG),
    GET_ITEM(ITEM_COJIRO, OBJECT_GI_NIWATORI, GID_COJIRO, 0x02, 0x80, CHEST_ANIM_LONG),
    GET_ITEM(ITEM_BOTTLE, OBJECT_GI_BOTTLE, GID_BOTTLE, 0x42, 0x80, CHEST_ANIM_LONG),
    GET_ITEM(ITEM_POTION_RED, OBJECT_GI_LIQUID, GID_POTION_RED, 0x43, 0x80, CHEST_ANIM_LONG),
    GET_ITEM(ITEM_POTION_GREEN, OBJECT_GI_LIQUID, GID_POTION_GREEN, 0x44, 0x80, CHEST_ANIM_LONG),
    GET_ITEM(ITEM_POTION_BLUE, OBJECT_GI_LIQUID, GID_POTION_BLUE, 0x45, 0x80, CHEST_ANIM_LONG),
    GET_ITEM(ITEM_FAIRY, OBJECT_GI_BOTTLE, GID_BOTTLE, 0x46, 0x80, CHEST_ANIM_LONG),
    GET_ITEM(ITEM_MILK_BOTTLE, OBJECT_GI_MILK, GID_MILK, 0x98, 0x80, CHEST_ANIM_LONG),
    GET_ITEM(ITEM_LETTER_RUTO, OBJECT_GI_BOTTLE_LETTER, GID_LETTER_RUTO, 0x99, 0x80, CHEST_ANIM_LONG),
    GET_ITEM(ITEM_BEAN, OBJECT_GI_BEAN, GID_BEAN, 0x48, 0x80, CHEST_ANIM_SHORT),
    GET_ITEM(ITEM_MASK_SKULL, OBJECT_GI_SKJ_MASK, GID_MASK_SKULL, 0x10, 0x80, CHEST_ANIM_LONG),
    GET_ITEM(ITEM_MASK_SPOOKY, OBJECT_GI_REDEAD_MASK, GID_MASK_SPOOKY, 0x11, 0x80, CHEST_ANIM_LONG),
    GET_ITEM(ITEM_CHICKEN, OBJECT_GI_NIWATORI, GID_CHICKEN, 0x48, 0x80, CHEST_ANIM_LONG),
    GET_ITEM(ITEM_MASK_KEATON, OBJECT_GI_KI_TAN_MASK, GID_MASK_KEATON, 0x12, 0x80, CHEST_ANIM_LONG),
    GET_ITEM(ITEM_MASK_BUNNY, OBJECT_GI_RABIT_MASK, GID_MASK_BUNNY, 0x13, 0x80, CHEST_ANIM_LONG),
    GET_ITEM(ITEM_MASK_TRUTH, OBJECT_GI_TRUTH_MASK, GID_MASK_TRUTH, 0x17, 0x80, CHEST_ANIM_LONG),
    GET_ITEM(ITEM_POCKET_EGG, OBJECT_GI_EGG, GID_EGG, 0x01, 0x80, CHEST_ANIM_LONG),
    GET_ITEM(ITEM_POCKET_CUCCO, OBJECT_GI_NIWATORI, GID_CHICKEN, 0x48, 0x80, CHEST_ANIM_LONG),
    GET_ITEM(ITEM_ODD_MUSHROOM, OBJECT_GI_MUSHROOM, GID_ODD_MUSHROOM, 0x03, 0x80, CHEST_ANIM_LONG),
    GET_ITEM(ITEM_ODD_POTION, OBJECT_GI_POWDER, GID_ODD_POTION, 0x04, 0x80, CHEST_ANIM_LONG),
    GET_ITEM(ITEM_SAW, OBJECT_GI_SAW, GID_SAW, 0x05, 0x80, CHEST_ANIM_LONG),
    GET_ITEM(ITEM_SWORD_BROKEN, OBJECT_GI_BROKENSWORD, GID_SWORD_BROKEN, 0x08, 0x80, CHEST_ANIM_LONG),
    GET_ITEM(ITEM_PRESCRIPTION, OBJECT_GI_PRESCRIPTION, GID_PRESCRIPTION, 0x09, 0x80, CHEST_ANIM_LONG),
    GET_ITEM(ITEM_FROG, OBJECT_GI_FROG, GID_FROG, 0x0D, 0x80, CHEST_ANIM_LONG),
    GET_ITEM(ITEM_EYEDROPS, OBJECT_GI_EYE_LOTION, GID_EYEDROPS, 0x0E, 0x80, CHEST_ANIM_LONG),
    GET_ITEM(ITEM_CLAIM_CHECK, OBJECT_GI_TICKETSTONE, GID_CLAIM_CHECK, 0x0A, 0x80, CHEST_ANIM_LONG),
    GET_ITEM(ITEM_SWORD_KOKIRI, OBJECT_GI_SWORD_1, GID_SWORD_KOKIRI, 0xA4, 0x80, CHEST_ANIM_LONG),
    GET_ITEM(ITEM_SWORD_BGS, OBJECT_GI_LONGSWORD, GID_SWORD_BGS, 0x4B, 0x80, CHEST_ANIM_LONG),
    GET_ITEM(ITEM_SHIELD_DEKU, OBJECT_GI_SHIELD_1, GID_SHIELD_DEKU, 0x4C, 0xA0, CHEST_ANIM_SHORT),
    GET_ITEM(ITEM_SHIELD_HYLIAN, OBJECT_GI_SHIELD_2, GID_SHIELD_HYLIAN, 0x4D, 0xA0, CHEST_ANIM_SHORT),
    GET_ITEM(ITEM_SHIELD_MIRROR, OBJECT_GI_SHIELD_3, GID_SHIELD_MIRROR, 0x4E, 0x80, CHEST_ANIM_LONG),
    GET_ITEM(ITEM_TUNIC_GORON, OBJECT_GI_CLOTHES, GID_TUNIC_GORON, 0x50, 0xA0, CHEST_ANIM_LONG),
    GET_ITEM(ITEM_TUNIC_ZORA, OBJECT_GI_CLOTHES, GID_TUNIC_ZORA, 0x51, 0xA0, CHEST_ANIM_LONG),
    GET_ITEM(ITEM_BOOTS_IRON, OBJECT_GI_BOOTS_2, GID_BOOTS_IRON, 0x53, 0x80, CHEST_ANIM_LONG),
    GET_ITEM(ITEM_BOOTS_HOVER, OBJECT_GI_HOVERBOOTS, GID_BOOTS_HOVER, 0x54, 0x80, CHEST_ANIM_LONG),
    GET_ITEM(ITEM_QUIVER_40, OBJECT_GI_ARROWCASE, GID_QUIVER_40, 0x56, 0x80, CHEST_ANIM_LONG),
    GET_ITEM(ITEM_QUIVER_50, OBJECT_GI_ARROWCASE, GID_QUIVER_50, 0x57, 0x80, CHEST_ANIM_LONG),
    GET_ITEM(ITEM_BOMB_BAG_20, OBJECT_GI_BOMBPOUCH, GID_BOMB_BAG_20, 0x58, 0x80, CHEST_ANIM_LONG),
    GET_ITEM(ITEM_BOMB_BAG_30, OBJECT_GI_BOMBPOUCH, GID_BOMB_BAG_30, 0x59, 0x80, CHEST_ANIM_LONG),
    GET_ITEM(ITEM_BOMB_BAG_40, OBJECT_GI_BOMBPOUCH, GID_BOMB_BAG_40, 0x5A, 0x80, CHEST_ANIM_LONG),
    GET_ITEM(ITEM_GAUNTLETS_SILVER, OBJECT_GI_GLOVES, GID_GAUNTLETS_SILVER, 0x5B, 0x80, CHEST_ANIM_LONG),
    GET_ITEM(ITEM_GAUNTLETS_GOLD, OBJECT_GI_GLOVES, GID_GAUNTLETS_GOLD, 0x5C, 0x80, CHEST_ANIM_LONG),
    GET_ITEM(ITEM_SCALE_SILVER, OBJECT_GI_SCALE, GID_SCALE_SILVER, 0xCD, 0x80, CHEST_ANIM_LONG),
    GET_ITEM(ITEM_SCALE_GOLDEN, OBJECT_GI_SCALE, GID_SCALE_GOLDEN, 0xCE, 0x80, CHEST_ANIM_LONG),
    GET_ITEM(ITEM_STONE_OF_AGONY, OBJECT_GI_MAP, GID_STONE_OF_AGONY, 0x68, 0x80, CHEST_ANIM_LONG),
    GET_ITEM(ITEM_GERUDO_CARD, OBJECT_GI_GERUDO, GID_GERUDO_CARD, 0x7B, 0x80, CHEST_ANIM_LONG),
    GET_ITEM(ITEM_OCARINA_FAIRY, OBJECT_GI_OCARINA_0, GID_OCARINA_FAIRY, 0x3A, 0x80, CHEST_ANIM_LONG),
    GET_ITEM(ITEM_SEEDS, OBJECT_GI_SEED, GID_SEEDS, 0xDC, 0x50, CHEST_ANIM_SHORT),
    GET_ITEM(ITEM_HEART_CONTAINER, OBJECT_GI_HEARTS, GID_HEART_CONTAINER, 0xC6, 0x80, CHEST_ANIM_LONG),
    GET_ITEM(ITEM_HEART_PIECE_2, OBJECT_GI_HEARTS, GID_HEART_PIECE, 0xC2, 0x80, CHEST_ANIM_LONG),
    GET_ITEM(ITEM_KEY_BOSS, OBJECT_GI_BOSSKEY, GID_KEY_BOSS, 0xC7, 0x80, CHEST_ANIM_LONG),
    GET_ITEM(ITEM_COMPASS, OBJECT_GI_COMPASS, GID_COMPASS, 0x67, 0x80, CHEST_ANIM_LONG),
    GET_ITEM(ITEM_DUNGEON_MAP, OBJECT_GI_MAP, GID_DUNGEON_MAP, 0x66, 0x80, CHEST_ANIM_LONG),
    GET_ITEM(ITEM_KEY_SMALL, OBJECT_GI_KEY, GID_KEY_SMALL, 0x60, 0x80, CHEST_ANIM_SHORT),
    GET_ITEM(ITEM_MAGIC_SMALL, OBJECT_GI_MAGICPOT, GID_MAGIC_SMALL, 0x52, 0x6F, CHEST_ANIM_SHORT),
    GET_ITEM(ITEM_MAGIC_LARGE, OBJECT_GI_MAGICPOT, GID_MAGIC_LARGE, 0x52, 0x6E, CHEST_ANIM_SHORT),
    GET_ITEM(ITEM_WALLET_ADULT, OBJECT_GI_PURSE, GID_WALLET_ADULT, 0x5E, 0x80, CHEST_ANIM_LONG),
    GET_ITEM(ITEM_WALLET_GIANT, OBJECT_GI_PURSE, GID_WALLET_GIANT, 0x5F, 0x80, CHEST_ANIM_LONG),
    GET_ITEM(ITEM_WEIRD_EGG, OBJECT_GI_EGG, GID_EGG, 0x9A, 0x80, CHEST_ANIM_LONG),
    GET_ITEM(ITEM_HEART, OBJECT_GI_HEART, GID_HEART, 0x55, 0x80, CHEST_ANIM_LONG),
    GET_ITEM(ITEM_ARROWS_SMALL, OBJECT_GI_ARROW, GID_ARROWS_SMALL, 0xE6, 0x48, CHEST_ANIM_SHORT),
    GET_ITEM(ITEM_ARROWS_MEDIUM, OBJECT_GI_ARROW, GID_ARROWS_MEDIUM, 0xE6, 0x49, CHEST_ANIM_SHORT),
    GET_ITEM(ITEM_ARROWS_LARGE, OBJECT_GI_ARROW, GID_ARROWS_LARGE, 0xE6, 0x4A, CHEST_ANIM_SHORT),
    GET_ITEM(ITEM_RUPEE_GREEN, OBJECT_GI_RUPY, GID_RUPEE_GREEN, 0x6F, 0x00, CHEST_ANIM_SHORT),
    GET_ITEM(ITEM_RUPEE_BLUE, OBJECT_GI_RUPY, GID_RUPEE_BLUE, 0xCC, 0x01, CHEST_ANIM_SHORT),
    GET_ITEM(ITEM_RUPEE_RED, OBJECT_GI_RUPY, GID_RUPEE_RED, 0xF0, 0x02, CHEST_ANIM_SHORT),
    GET_ITEM(ITEM_HEART_CONTAINER, OBJECT_GI_HEARTS, GID_HEART_CONTAINER, 0xC6, 0x80, CHEST_ANIM_LONG),
    GET_ITEM(ITEM_MILK, OBJECT_GI_MILK, GID_MILK, 0x98, 0x80, CHEST_ANIM_LONG),
    GET_ITEM(ITEM_MASK_GORON, OBJECT_GI_GOLONMASK, GID_MASK_GORON, 0x14, 0x80, CHEST_ANIM_LONG),
    GET_ITEM(ITEM_MASK_ZORA, OBJECT_GI_ZORAMASK, GID_MASK_ZORA, 0x15, 0x80, CHEST_ANIM_LONG),
    GET_ITEM(ITEM_MASK_GERUDO, OBJECT_GI_GERUDOMASK, GID_MASK_GERUDO, 0x16, 0x80, CHEST_ANIM_LONG),
    GET_ITEM(ITEM_BRACELET, OBJECT_GI_BRACELET, GID_BRACELET, 0x79, 0x80, CHEST_ANIM_LONG),
    GET_ITEM(ITEM_RUPEE_PURPLE, OBJECT_GI_RUPY, GID_RUPEE_PURPLE, 0xF1, 0x14, CHEST_ANIM_SHORT),
    GET_ITEM(ITEM_RUPEE_GOLD, OBJECT_GI_RUPY, GID_RUPEE_GOLD, 0xF2, 0x13, CHEST_ANIM_SHORT),
    GET_ITEM(ITEM_SWORD_BGS, OBJECT_GI_LONGSWORD, GID_SWORD_BGS, 0x0C, 0x80, CHEST_ANIM_LONG),
    GET_ITEM(ITEM_ARROW_FIRE, OBJECT_GI_M_ARROW, GID_ARROW_FIRE, 0x70, 0x80, CHEST_ANIM_LONG),
    GET_ITEM(ITEM_ARROW_ICE, OBJECT_GI_M_ARROW, GID_ARROW_ICE, 0x71, 0x80, CHEST_ANIM_LONG),
    GET_ITEM(ITEM_ARROW_LIGHT, OBJECT_GI_M_ARROW, GID_ARROW_LIGHT, 0x72, 0x80, CHEST_ANIM_LONG),
    GET_ITEM(ITEM_SKULL_TOKEN, OBJECT_GI_SUTARU, GID_SKULL_TOKEN, 0xB4, 0x80, CHEST_ANIM_SHORT),
    GET_ITEM(ITEM_DINS_FIRE, OBJECT_GI_GODDESS, GID_DINS_FIRE, 0xAD, 0x80, CHEST_ANIM_LONG),
    GET_ITEM(ITEM_FARORES_WIND, OBJECT_GI_GODDESS, GID_FARORES_WIND, 0xAE, 0x80, CHEST_ANIM_LONG),
    GET_ITEM(ITEM_NAYRUS_LOVE, OBJECT_GI_GODDESS, GID_NAYRUS_LOVE, 0xAF, 0x80, CHEST_ANIM_LONG),
    GET_ITEM(ITEM_BULLET_BAG_30, OBJECT_GI_DEKUPOUCH, GID_BULLET_BAG, 0x07, 0x80, CHEST_ANIM_LONG),
    GET_ITEM(ITEM_BULLET_BAG_40, OBJECT_GI_DEKUPOUCH, GID_BULLET_BAG, 0x07, 0x80, CHEST_ANIM_LONG),
    GET_ITEM(ITEM_STICKS_5, OBJECT_GI_STICK, GID_STICK, 0x37, 0x0D, CHEST_ANIM_SHORT),
    GET_ITEM(ITEM_STICKS_10, OBJECT_GI_STICK, GID_STICK, 0x37, 0x0D, CHEST_ANIM_SHORT),
    GET_ITEM(ITEM_NUTS_5, OBJECT_GI_NUTS, GID_NUTS, 0x34, 0x0C, CHEST_ANIM_SHORT),
    GET_ITEM(ITEM_NUTS_10, OBJECT_GI_NUTS, GID_NUTS, 0x34, 0x0C, CHEST_ANIM_SHORT),
    GET_ITEM(ITEM_BOMB, OBJECT_GI_BOMB_1, GID_BOMB, 0x32, 0x59, CHEST_ANIM_SHORT),
    GET_ITEM(ITEM_BOMBS_10, OBJECT_GI_BOMB_1, GID_BOMB, 0x32, 0x59, CHEST_ANIM_SHORT),
    GET_ITEM(ITEM_BOMBS_20, OBJECT_GI_BOMB_1, GID_BOMB, 0x32, 0x59, CHEST_ANIM_SHORT),
    GET_ITEM(ITEM_BOMBS_30, OBJECT_GI_BOMB_1, GID_BOMB, 0x32, 0x59, CHEST_ANIM_SHORT),
    GET_ITEM(ITEM_SEEDS_30, OBJECT_GI_SEED, GID_SEEDS, 0xDC, 0x50, CHEST_ANIM_SHORT),
    GET_ITEM(ITEM_BOMBCHUS_5, OBJECT_GI_BOMB_2, GID_BOMBCHU, 0x33, 0x80, CHEST_ANIM_SHORT),
    GET_ITEM(ITEM_BOMBCHUS_20, OBJECT_GI_BOMB_2, GID_BOMBCHU, 0x33, 0x80, CHEST_ANIM_SHORT),
    GET_ITEM(ITEM_FISH, OBJECT_GI_FISH, GID_FISH, 0x47, 0x80, CHEST_ANIM_LONG),
    GET_ITEM(ITEM_BUG, OBJECT_GI_INSECT, GID_BUG, 0x7A, 0x80, CHEST_ANIM_LONG),
    GET_ITEM(ITEM_BLUE_FIRE, OBJECT_GI_FIRE, GID_BLUE_FIRE, 0x5D, 0x80, CHEST_ANIM_LONG),
    GET_ITEM(ITEM_POE, OBJECT_GI_GHOST, GID_POE, 0x97, 0x80, CHEST_ANIM_LONG),
    GET_ITEM(ITEM_BIG_POE, OBJECT_GI_GHOST, GID_BIG_POE, 0xF9, 0x80, CHEST_ANIM_LONG),
    GET_ITEM(ITEM_KEY_SMALL, OBJECT_GI_KEY, GID_KEY_SMALL, 0xF3, 0x80, CHEST_ANIM_SHORT),
    GET_ITEM(ITEM_RUPEE_GREEN, OBJECT_GI_RUPY, GID_RUPEE_GREEN, 0xF4, 0x00, CHEST_ANIM_SHORT),
    GET_ITEM(ITEM_RUPEE_BLUE, OBJECT_GI_RUPY, GID_RUPEE_BLUE, 0xF5, 0x01, CHEST_ANIM_SHORT),
    GET_ITEM(ITEM_RUPEE_RED, OBJECT_GI_RUPY, GID_RUPEE_RED, 0xF6, 0x02, CHEST_ANIM_SHORT),
    GET_ITEM(ITEM_RUPEE_PURPLE, OBJECT_GI_RUPY, GID_RUPEE_PURPLE, 0xF7, 0x14, CHEST_ANIM_SHORT),
    GET_ITEM(ITEM_HEART_PIECE_2, OBJECT_GI_HEARTS, GID_HEART_PIECE, 0xFA, 0x80, CHEST_ANIM_LONG),
    GET_ITEM(ITEM_STICK_UPGRADE_20, OBJECT_GI_STICK, GID_STICK, 0x90, 0x80, CHEST_ANIM_SHORT),
    GET_ITEM(ITEM_STICK_UPGRADE_30, OBJECT_GI_STICK, GID_STICK, 0x91, 0x80, CHEST_ANIM_SHORT),
    GET_ITEM(ITEM_NUT_UPGRADE_30, OBJECT_GI_NUTS, GID_NUTS, 0xA7, 0x80, CHEST_ANIM_SHORT),
    GET_ITEM(ITEM_NUT_UPGRADE_40, OBJECT_GI_NUTS, GID_NUTS, 0xA8, 0x80, CHEST_ANIM_SHORT),
    GET_ITEM(ITEM_BULLET_BAG_50, OBJECT_GI_DEKUPOUCH, GID_BULLET_BAG_50, 0x6C, 0x80, CHEST_ANIM_LONG),
    GET_ITEM_NONE,
    GET_ITEM_NONE,
};

<<<<<<< HEAD
static LinkAnimationHeader* D_80853914[] = {
    &gPlayer489Anim, &gPlayer488Anim, &gPlayer488Anim, &gPlayer285Anim, &gPlayer489Anim, &gPlayer489Anim,
};

static LinkAnimationHeader* D_8085392C[] = {
    &gPlayer499Anim, &gPlayer494Anim, &gPlayer494Anim, &gPlayer288Anim, &gPlayer499Anim, &gPlayer499Anim,
};

static LinkAnimationHeader* D_80853944[] = {
    &gPlayer457Anim, &gPlayer264Anim, &gPlayer456Anim, &gPlayer265Anim, &gPlayer457Anim, &gPlayer457Anim,
};

static LinkAnimationHeader* D_8085395C[] = {
    &gPlayer372Anim, &gPlayer222Anim, &gPlayer372Anim, &gPlayer223Anim, &gPlayer372Anim, &gPlayer372Anim,
};

static LinkAnimationHeader* D_80853974[] = {
    &gPlayer407Anim, &gPlayer406Anim, &gPlayer407Anim, &gPlayer233Anim, &gPlayer407Anim, &gPlayer407Anim,
};

static LinkAnimationHeader* D_8085398C[] = {
    &gPlayer485Anim, &gPlayer83Anim, &gPlayer83Anim, &gPlayer281Anim, &gPlayer485Anim, &gPlayer485Anim,
};

static LinkAnimationHeader* D_808539A4[] = {
    &gPlayer487Anim, &gPlayer91Anim, &gPlayer91Anim, &gPlayer283Anim, &gPlayer487Anim, &gPlayer487Anim,
};

static LinkAnimationHeader* D_808539BC[] = {
    &gPlayer279Anim, &gPlayer480Anim, &gPlayer480Anim, &gPlayer279Anim, &gPlayer279Anim, &gPlayer279Anim,
};

static LinkAnimationHeader* D_808539D4[] = {
    &gPlayer434Anim, &gPlayer239Anim, &gPlayer239Anim, &gPlayer434Anim, &gPlayer434Anim, &gPlayer434Anim,
};

static LinkAnimationHeader* D_808539EC[] = {
    &gPlayer139Anim, &gPlayer138Anim, &gPlayer138Anim, &gPlayer139Anim, &gPlayer139Anim, &gPlayer139Anim,
};

static LinkAnimationHeader* D_80853A04[] = {
    &gPlayer7Anim, &gPlayer7Anim, &gPlayer7Anim, &gPlayer7Anim, &gPlayer7Anim, &gPlayer7Anim,
};

static LinkAnimationHeader* D_80853A1C[] = {
    &gPlayer141Anim, &gPlayer140Anim, &gPlayer140Anim, &gPlayer141Anim, &gPlayer141Anim, &gPlayer141Anim,
};

static LinkAnimationHeader* D_80853A34[] = {
    &gPlayer8Anim, &gPlayer8Anim, &gPlayer8Anim, &gPlayer8Anim, &gPlayer8Anim, &gPlayer8Anim,
};

static LinkAnimationHeader* D_80853A4C[] = {
    &gPlayer354Anim, &gPlayer353Anim, &gPlayer353Anim, &gPlayer354Anim, &gPlayer354Anim, &gPlayer354Anim,
};

static LinkAnimationHeader* D_80853A64[] = {
    &gPlayer422Anim, &gPlayer421Anim, &gPlayer421Anim, &gPlayer422Anim, &gPlayer422Anim, &gPlayer422Anim,
};

static LinkAnimationHeader* D_80853A7C[] = {
    &gPlayer463Anim, &gPlayer462Anim, &gPlayer462Anim, &gPlayer463Anim, &gPlayer463Anim, &gPlayer463Anim,
};

static LinkAnimationHeader* D_80853A94[] = {
    &gPlayer424Anim, &gPlayer423Anim, &gPlayer423Anim, &gPlayer238Anim, &gPlayer424Anim, &gPlayer424Anim,
};

static LinkAnimationHeader* D_80853AAC[] = {
    &gPlayer409Anim, &gPlayer408Anim, &gPlayer408Anim, &gPlayer410Anim, &gPlayer409Anim, &gPlayer409Anim,
};

static LinkAnimationHeader* D_80853AC4[] = {
    &gPlayer496Anim, &gPlayer495Anim, &gPlayer495Anim, &gPlayer286Anim, &gPlayer496Anim, &gPlayer496Anim,
};

static LinkAnimationHeader* D_80853ADC[] = {
    &gPlayer498Anim, &gPlayer497Anim, &gPlayer497Anim, &gPlayer287Anim, &gPlayer498Anim, &gPlayer498Anim,
};

static LinkAnimationHeader* D_80853AF4[] = {
    &gPlayer376Anim, &gPlayer373Anim, &gPlayer373Anim, &gPlayer376Anim, &gPlayer122Anim, &gPlayer376Anim,
};

static LinkAnimationHeader* D_80853B0C[] = {
    &gPlayer380Anim, &gPlayer379Anim, &gPlayer379Anim, &gPlayer380Anim, &gPlayer123Anim, &gPlayer380Anim,
};

static LinkAnimationHeader* D_80853B24[] = {
    &gPlayer375Anim, &gPlayer374Anim, &gPlayer374Anim, &gPlayer375Anim, &gPlayer375Anim, &gPlayer375Anim,
};

static LinkAnimationHeader* D_80853B3C[] = {
    &gPlayer467Anim, &gPlayer466Anim, &gPlayer466Anim, &gPlayer270Anim, &gPlayer467Anim, &gPlayer467Anim,
};

static LinkAnimationHeader* D_80853B54[] = {
    &gPlayer464Anim, &gPlayer78Anim, &gPlayer78Anim, &gPlayer268Anim, &gPlayer464Anim, &gPlayer464Anim,
};

static LinkAnimationHeader* D_80853B6C[] = {
    &gPlayer465Anim, &gPlayer79Anim, &gPlayer79Anim, &gPlayer269Anim, &gPlayer465Anim, &gPlayer465Anim,
};

static LinkAnimationHeader* D_80853B84[] = {
    &gPlayer333Anim, &gPlayer332Anim, &gPlayer332Anim, &gPlayer333Anim, &gPlayer333Anim, &gPlayer333Anim,
};

static LinkAnimationHeader* D_80853B9C[] = {
    &gPlayer280Anim, &gPlayer484Anim, &gPlayer484Anim, &gPlayer280Anim, &gPlayer280Anim, &gPlayer280Anim,
};

static LinkAnimationHeader* D_80853BB4[] = {
    &gPlayer282Anim, &gPlayer486Anim, &gPlayer486Anim, &gPlayer282Anim, &gPlayer282Anim, &gPlayer282Anim,
};

static LinkAnimationHeader* D_80853BCC[] = {
    &gPlayer474Anim, &gPlayer473Anim, &gPlayer473Anim, &gPlayer474Anim, &gPlayer474Anim, &gPlayer474Anim,
};

static LinkAnimationHeader* D_80853BE4[] = {
    &gPlayer452Anim, &gPlayer451Anim, &gPlayer451Anim, &gPlayer452Anim, &gPlayer452Anim, &gPlayer452Anim,
};

static LinkAnimationHeader* D_80853BFC[] = {
    &gPlayer350Anim, &gPlayer350Anim, &gPlayer350Anim, &gPlayer350Anim, &gPlayer350Anim, &gPlayer350Anim,
};

static LinkAnimationHeader* D_80853C14[] = {
    &gPlayer359Anim, &gPlayer356Anim, &gPlayer356Anim, &gPlayer359Anim, &gPlayer359Anim, &gPlayer359Anim,
};

static LinkAnimationHeader* D_80853C2C[] = {
    &gPlayer361Anim, &gPlayer360Anim, &gPlayer360Anim, &gPlayer361Anim, &gPlayer361Anim, &gPlayer361Anim,
};

static LinkAnimationHeader* D_80853C44[] = {
    &gPlayer358Anim, &gPlayer357Anim, &gPlayer357Anim, &gPlayer358Anim, &gPlayer358Anim, &gPlayer358Anim,
};

static LinkAnimationHeader* D_80853C5C[] = {
    &gPlayer442Anim, &gPlayer441Anim, &gPlayer441Anim, &gPlayer442Anim, &gPlayer442Anim, &gPlayer442Anim,
};

static LinkAnimationHeader* D_80853C74[] = {
    &gPlayer444Anim, &gPlayer443Anim, &gPlayer443Anim, &gPlayer444Anim, &gPlayer444Anim, &gPlayer444Anim,
};

static LinkAnimationHeader* D_80853C8C[] = {
    &gPlayer440Anim, &gPlayer439Anim, &gPlayer439Anim, &gPlayer440Anim, &gPlayer440Anim, &gPlayer440Anim,
};

static LinkAnimationHeader* D_80853CA4[] = {
    &gPlayer389Anim, &gPlayer388Anim, &gPlayer388Anim, &gPlayer389Anim, &gPlayer389Anim, &gPlayer389Anim,
};

static LinkAnimationHeader* D_80853CBC[] = {
    &gPlayer415Anim, &gPlayer414Anim, &gPlayer414Anim, &gPlayer415Anim, &gPlayer415Anim, &gPlayer415Anim,
};

static LinkAnimationHeader* D_80853CD4[] = {
    &gPlayer419Anim, &gPlayer418Anim, &gPlayer418Anim, &gPlayer419Anim, &gPlayer419Anim, &gPlayer419Anim,
};

static LinkAnimationHeader* D_80853CEC[] = {
    &gPlayer417Anim, &gPlayer416Anim, &gPlayer416Anim, &gPlayer417Anim, &gPlayer417Anim, &gPlayer417Anim,
};

static LinkAnimationHeader* D_80853D04[] = {
    &gPlayer383Anim, &gPlayer382Anim, &gPlayer382Anim, &gPlayer384Anim, &gPlayer383Anim, &gPlayer383Anim,
};

static LinkAnimationHeader* D_80853D1C[] = {
    &gPlayer477Anim, &gPlayer476Anim, &gPlayer476Anim, &gPlayer478Anim, &gPlayer477Anim, &gPlayer477Anim,
};

static LinkAnimationHeader* D_80853D34[] = {
    &gPlayer558Anim, &gPlayer552Anim, &gPlayer552Anim, &gPlayer558Anim, &gPlayer558Anim, &gPlayer558Anim,
};

static LinkAnimationHeader* D_80853D4C[][3] = {
    { &gPlayer230Anim, &gPlayer232Anim, &gPlayer231Anim },
    { &gPlayer203Anim, &gPlayer205Anim, &gPlayer204Anim },
    { &gPlayer219Anim, &gPlayer221Anim, &gPlayer220Anim },
    { &gPlayer210Anim, &gPlayer212Anim, &gPlayer211Anim },
};

static LinkAnimationHeader* D_80853D7C[][2] = {
    { &gPlayer490Anim, &gPlayer481Anim }, { &gPlayer492Anim, &gPlayer483Anim }, { &gPlayer491Anim, &gPlayer482Anim },
    { &gPlayer491Anim, &gPlayer482Anim }, { &gPlayer551Anim, &gPlayer543Anim }, { &gPlayer551Anim, &gPlayer543Anim },
    { &gPlayer551Anim, &gPlayer543Anim }, { &gPlayer544Anim, &gPlayer539Anim }, { &gPlayer545Anim, &gPlayer540Anim },
    { &gPlayer549Anim, &gPlayer549Anim }, { &gPlayer546Anim, &gPlayer541Anim }, { &gPlayer547Anim, &gPlayer542Anim },
    { &gPlayer548Anim, &gPlayer548Anim }, { &gPlayer550Anim, &gPlayer550Anim },
=======
LinkAnimationHeader* D_80853914[] = {
    &gPlayerAnim_003240, &gPlayerAnim_003238, &gPlayerAnim_003238, &gPlayerAnim_002BE0, &gPlayerAnim_003240, &gPlayerAnim_003240,
};

LinkAnimationHeader* D_8085392C[] = {
    &gPlayerAnim_003290, &gPlayerAnim_003268, &gPlayerAnim_003268, &gPlayerAnim_002BF8, &gPlayerAnim_003290, &gPlayerAnim_003290,
};

LinkAnimationHeader* D_80853944[] = {
    &gPlayerAnim_003140, &gPlayerAnim_002B38, &gPlayerAnim_003138, &gPlayerAnim_002B40, &gPlayerAnim_003140, &gPlayerAnim_003140,
};

LinkAnimationHeader* D_8085395C[] = {
    &gPlayerAnim_002E98, &gPlayerAnim_0029E8, &gPlayerAnim_002E98, &gPlayerAnim_0029F0, &gPlayerAnim_002E98, &gPlayerAnim_002E98,
};

LinkAnimationHeader* D_80853974[] = {
    &gPlayerAnim_002FB0, &gPlayerAnim_002FA8, &gPlayerAnim_002FB0, &gPlayerAnim_002A40, &gPlayerAnim_002FB0, &gPlayerAnim_002FB0,
};

LinkAnimationHeader* D_8085398C[] = {
    &gPlayerAnim_003220, &gPlayerAnim_002590, &gPlayerAnim_002590, &gPlayerAnim_002BC0, &gPlayerAnim_003220, &gPlayerAnim_003220,
};

LinkAnimationHeader* D_808539A4[] = {
    &gPlayerAnim_003230, &gPlayerAnim_0025D0, &gPlayerAnim_0025D0, &gPlayerAnim_002BD0, &gPlayerAnim_003230, &gPlayerAnim_003230,
};

LinkAnimationHeader* D_808539BC[] = {
    &gPlayerAnim_002BB0, &gPlayerAnim_0031F8, &gPlayerAnim_0031F8, &gPlayerAnim_002BB0, &gPlayerAnim_002BB0, &gPlayerAnim_002BB0,
};

LinkAnimationHeader* D_808539D4[] = {
    &gPlayerAnim_003088, &gPlayerAnim_002A70, &gPlayerAnim_002A70, &gPlayerAnim_003088, &gPlayerAnim_003088, &gPlayerAnim_003088,
};

LinkAnimationHeader* D_808539EC[] = {
    &gPlayerAnim_002750, &gPlayerAnim_002748, &gPlayerAnim_002748, &gPlayerAnim_002750, &gPlayerAnim_002750, &gPlayerAnim_002750,
};

LinkAnimationHeader* D_80853A04[] = {
    &gPlayerAnim_002330, &gPlayerAnim_002330, &gPlayerAnim_002330, &gPlayerAnim_002330, &gPlayerAnim_002330, &gPlayerAnim_002330,
};

LinkAnimationHeader* D_80853A1C[] = {
    &gPlayerAnim_002760, &gPlayerAnim_002758, &gPlayerAnim_002758, &gPlayerAnim_002760, &gPlayerAnim_002760, &gPlayerAnim_002760,
};

LinkAnimationHeader* D_80853A34[] = {
    &gPlayerAnim_002338, &gPlayerAnim_002338, &gPlayerAnim_002338, &gPlayerAnim_002338, &gPlayerAnim_002338, &gPlayerAnim_002338,
};

LinkAnimationHeader* D_80853A4C[] = {
    &gPlayerAnim_002E08, &gPlayerAnim_002E00, &gPlayerAnim_002E00, &gPlayerAnim_002E08, &gPlayerAnim_002E08, &gPlayerAnim_002E08,
};

LinkAnimationHeader* D_80853A64[] = {
    &gPlayerAnim_003028, &gPlayerAnim_003020, &gPlayerAnim_003020, &gPlayerAnim_003028, &gPlayerAnim_003028, &gPlayerAnim_003028,
};

LinkAnimationHeader* D_80853A7C[] = {
    &gPlayerAnim_003170, &gPlayerAnim_003168, &gPlayerAnim_003168, &gPlayerAnim_003170, &gPlayerAnim_003170, &gPlayerAnim_003170,
};

LinkAnimationHeader* D_80853A94[] = {
    &gPlayerAnim_003038, &gPlayerAnim_003030, &gPlayerAnim_003030, &gPlayerAnim_002A68, &gPlayerAnim_003038, &gPlayerAnim_003038,
};

LinkAnimationHeader* D_80853AAC[] = {
    &gPlayerAnim_002FC0, &gPlayerAnim_002FB8, &gPlayerAnim_002FB8, &gPlayerAnim_002FC8, &gPlayerAnim_002FC0, &gPlayerAnim_002FC0,
};

LinkAnimationHeader* D_80853AC4[] = {
    &gPlayerAnim_003278, &gPlayerAnim_003270, &gPlayerAnim_003270, &gPlayerAnim_002BE8, &gPlayerAnim_003278, &gPlayerAnim_003278,
};

LinkAnimationHeader* D_80853ADC[] = {
    &gPlayerAnim_003288, &gPlayerAnim_003280, &gPlayerAnim_003280, &gPlayerAnim_002BF0, &gPlayerAnim_003288, &gPlayerAnim_003288,
};

LinkAnimationHeader* D_80853AF4[] = {
    &gPlayerAnim_002EB8, &gPlayerAnim_002EA0, &gPlayerAnim_002EA0, &gPlayerAnim_002EB8, &gPlayerAnim_0026C8, &gPlayerAnim_002EB8,
};

LinkAnimationHeader* D_80853B0C[] = {
    &gPlayerAnim_002ED8, &gPlayerAnim_002ED0, &gPlayerAnim_002ED0, &gPlayerAnim_002ED8, &gPlayerAnim_0026D0, &gPlayerAnim_002ED8,
};

LinkAnimationHeader* D_80853B24[] = {
    &gPlayerAnim_002EB0, &gPlayerAnim_002EA8, &gPlayerAnim_002EA8, &gPlayerAnim_002EB0, &gPlayerAnim_002EB0, &gPlayerAnim_002EB0,
};

LinkAnimationHeader* D_80853B3C[] = {
    &gPlayerAnim_003190, &gPlayerAnim_003188, &gPlayerAnim_003188, &gPlayerAnim_002B68, &gPlayerAnim_003190, &gPlayerAnim_003190,
};

LinkAnimationHeader* D_80853B54[] = {
    &gPlayerAnim_003178, &gPlayerAnim_002568, &gPlayerAnim_002568, &gPlayerAnim_002B58, &gPlayerAnim_003178, &gPlayerAnim_003178,
};

LinkAnimationHeader* D_80853B6C[] = {
    &gPlayerAnim_003180, &gPlayerAnim_002570, &gPlayerAnim_002570, &gPlayerAnim_002B60, &gPlayerAnim_003180, &gPlayerAnim_003180,
};

LinkAnimationHeader* D_80853B84[] = {
    &gPlayerAnim_002D60, &gPlayerAnim_002D58, &gPlayerAnim_002D58, &gPlayerAnim_002D60, &gPlayerAnim_002D60, &gPlayerAnim_002D60,
};

LinkAnimationHeader* D_80853B9C[] = {
    &gPlayerAnim_002BB8, &gPlayerAnim_003218, &gPlayerAnim_003218, &gPlayerAnim_002BB8, &gPlayerAnim_002BB8, &gPlayerAnim_002BB8,
};

LinkAnimationHeader* D_80853BB4[] = {
    &gPlayerAnim_002BC8, &gPlayerAnim_003228, &gPlayerAnim_003228, &gPlayerAnim_002BC8, &gPlayerAnim_002BC8, &gPlayerAnim_002BC8,
};

LinkAnimationHeader* D_80853BCC[] = {
    &gPlayerAnim_0031C8, &gPlayerAnim_0031C0, &gPlayerAnim_0031C0, &gPlayerAnim_0031C8, &gPlayerAnim_0031C8, &gPlayerAnim_0031C8,
};

LinkAnimationHeader* D_80853BE4[] = {
    &gPlayerAnim_003118, &gPlayerAnim_003110, &gPlayerAnim_003110, &gPlayerAnim_003118, &gPlayerAnim_003118, &gPlayerAnim_003118,
};

LinkAnimationHeader* D_80853BFC[] = {
    &gPlayerAnim_002DE8, &gPlayerAnim_002DE8, &gPlayerAnim_002DE8, &gPlayerAnim_002DE8, &gPlayerAnim_002DE8, &gPlayerAnim_002DE8,
};

LinkAnimationHeader* D_80853C14[] = {
    &gPlayerAnim_002E30, &gPlayerAnim_002E18, &gPlayerAnim_002E18, &gPlayerAnim_002E30, &gPlayerAnim_002E30, &gPlayerAnim_002E30,
};

LinkAnimationHeader* D_80853C2C[] = {
    &gPlayerAnim_002E40, &gPlayerAnim_002E38, &gPlayerAnim_002E38, &gPlayerAnim_002E40, &gPlayerAnim_002E40, &gPlayerAnim_002E40,
};

LinkAnimationHeader* D_80853C44[] = {
    &gPlayerAnim_002E28, &gPlayerAnim_002E20, &gPlayerAnim_002E20, &gPlayerAnim_002E28, &gPlayerAnim_002E28, &gPlayerAnim_002E28,
};

LinkAnimationHeader* D_80853C5C[] = {
    &gPlayerAnim_0030C8, &gPlayerAnim_0030C0, &gPlayerAnim_0030C0, &gPlayerAnim_0030C8, &gPlayerAnim_0030C8, &gPlayerAnim_0030C8,
};

LinkAnimationHeader* D_80853C74[] = {
    &gPlayerAnim_0030D8, &gPlayerAnim_0030D0, &gPlayerAnim_0030D0, &gPlayerAnim_0030D8, &gPlayerAnim_0030D8, &gPlayerAnim_0030D8,
};

LinkAnimationHeader* D_80853C8C[] = {
    &gPlayerAnim_0030B8, &gPlayerAnim_0030B0, &gPlayerAnim_0030B0, &gPlayerAnim_0030B8, &gPlayerAnim_0030B8, &gPlayerAnim_0030B8,
};

LinkAnimationHeader* D_80853CA4[] = {
    &gPlayerAnim_002F20, &gPlayerAnim_002F18, &gPlayerAnim_002F18, &gPlayerAnim_002F20, &gPlayerAnim_002F20, &gPlayerAnim_002F20,
};

LinkAnimationHeader* D_80853CBC[] = {
    &gPlayerAnim_002FF0, &gPlayerAnim_002FE8, &gPlayerAnim_002FE8, &gPlayerAnim_002FF0, &gPlayerAnim_002FF0, &gPlayerAnim_002FF0,
};

LinkAnimationHeader* D_80853CD4[] = {
    &gPlayerAnim_003010, &gPlayerAnim_003008, &gPlayerAnim_003008, &gPlayerAnim_003010, &gPlayerAnim_003010, &gPlayerAnim_003010,
};

LinkAnimationHeader* D_80853CEC[] = {
    &gPlayerAnim_003000, &gPlayerAnim_002FF8, &gPlayerAnim_002FF8, &gPlayerAnim_003000, &gPlayerAnim_003000, &gPlayerAnim_003000,
};

LinkAnimationHeader* D_80853D04[] = {
    &gPlayerAnim_002EF0, &gPlayerAnim_002EE8, &gPlayerAnim_002EE8, &gPlayerAnim_002EF8, &gPlayerAnim_002EF0, &gPlayerAnim_002EF0,
};

LinkAnimationHeader* D_80853D1C[] = {
    &gPlayerAnim_0031E0, &gPlayerAnim_0031D8, &gPlayerAnim_0031D8, &gPlayerAnim_0031E8, &gPlayerAnim_0031E0, &gPlayerAnim_0031E0,
};

LinkAnimationHeader* D_80853D34[] = {
    &gPlayerAnim_003468, &gPlayerAnim_003438, &gPlayerAnim_003438, &gPlayerAnim_003468, &gPlayerAnim_003468, &gPlayerAnim_003468,
};

LinkAnimationHeader* D_80853D4C[][3] = {
    { &gPlayerAnim_002A28, &gPlayerAnim_002A38, &gPlayerAnim_002A30 },
    { &gPlayerAnim_002950, &gPlayerAnim_002960, &gPlayerAnim_002958 },
    { &gPlayerAnim_0029D0, &gPlayerAnim_0029E0, &gPlayerAnim_0029D8 },
    { &gPlayerAnim_002988, &gPlayerAnim_002998, &gPlayerAnim_002990 },
};

LinkAnimationHeader* D_80853D7C[][2] = {
    { &gPlayerAnim_003248, &gPlayerAnim_003200 }, { &gPlayerAnim_003258, &gPlayerAnim_003210 }, { &gPlayerAnim_003250, &gPlayerAnim_003208 },
    { &gPlayerAnim_003250, &gPlayerAnim_003208 }, { &gPlayerAnim_003430, &gPlayerAnim_0033F0 }, { &gPlayerAnim_003430, &gPlayerAnim_0033F0 },
    { &gPlayerAnim_003430, &gPlayerAnim_0033F0 }, { &gPlayerAnim_0033F8, &gPlayerAnim_0033D0 }, { &gPlayerAnim_003400, &gPlayerAnim_0033D8 },
    { &gPlayerAnim_003420, &gPlayerAnim_003420 }, { &gPlayerAnim_003408, &gPlayerAnim_0033E0 }, { &gPlayerAnim_003410, &gPlayerAnim_0033E8 },
    { &gPlayerAnim_003418, &gPlayerAnim_003418 }, { &gPlayerAnim_003428, &gPlayerAnim_003428 },
>>>>>>> d22b7461
};

static struct_80832924 D_80853DEC[] = {
    { NA_SE_VO_LI_SNEEZE, -0x2008 },
};

static struct_80832924 D_80853DF0[] = {
    { NA_SE_VO_LI_SWEAT, -0x2012 },
};

static struct_80832924 D_80853DF4[] = {
    { NA_SE_VO_LI_BREATH_REST, -0x200D },
};

static struct_80832924 D_80853DF8[] = {
    { NA_SE_VO_LI_BREATH_REST, -0x200A },
};

static struct_80832924 D_80853DFC[] = {
    { NA_SE_PL_CALM_HIT, 0x82C }, { NA_SE_PL_CALM_HIT, 0x830 },  { NA_SE_PL_CALM_HIT, 0x834 },
    { NA_SE_PL_CALM_HIT, 0x838 }, { NA_SE_PL_CALM_HIT, -0x83C },
};

static struct_80832924 D_80853E10[] = {
    { 0, 0x4019 }, { 0, 0x401E }, { 0, 0x402C }, { 0, 0x4030 }, { 0, 0x4034 }, { 0, -0x4038 },
};

static struct_80832924 D_80853E28[] = {
    { NA_SE_IT_SHIELD_POSTURE, 0x810 },
    { NA_SE_IT_SHIELD_POSTURE, 0x814 },
    { NA_SE_IT_SHIELD_POSTURE, -0x846 },
};

static struct_80832924 D_80853E34[] = {
    { NA_SE_IT_HAMMER_SWING, 0x80A },
    { NA_SE_VO_LI_AUTO_JUMP, 0x200A },
    { NA_SE_IT_SWORD_SWING, 0x816 },
    { NA_SE_VO_LI_SWORD_N, -0x2016 },
};

static struct_80832924 D_80853E44[] = {
    { NA_SE_IT_SWORD_SWING, 0x827 },
    { NA_SE_VO_LI_SWORD_N, -0x2027 },
};

static struct_80832924 D_80853E4C[] = {
    { NA_SE_VO_LI_RELAX, -0x2014 },
};

static struct_80832924* D_80853E50[] = {
    D_80853DEC, D_80853DF0, D_80853DF4, D_80853DF8, D_80853DFC, D_80853E10,
    D_80853E28, D_80853E34, D_80853E44, D_80853E4C, NULL,
};

static u8 D_80853E7C[] = {
    0, 0, 1, 1, 2, 2, 2, 2, 10, 10, 10, 10, 10, 10, 3, 3, 4, 4, 8, 8, 5, 5, 6, 6, 7, 7, 9, 9, 0,
};

// Used to map item IDs to action params
static s8 sItemActionParams[] = {
    PLAYER_AP_STICK,
    PLAYER_AP_NUT,
    PLAYER_AP_BOMB,
    PLAYER_AP_BOW,
    PLAYER_AP_BOW_FIRE,
    PLAYER_AP_DINS_FIRE,
    PLAYER_AP_SLINGSHOT,
    PLAYER_AP_OCARINA_FAIRY,
    PLAYER_AP_OCARINA_TIME,
    PLAYER_AP_BOMBCHU,
    PLAYER_AP_HOOKSHOT,
    PLAYER_AP_LONGSHOT,
    PLAYER_AP_BOW_ICE,
    PLAYER_AP_FARORES_WIND,
    PLAYER_AP_BOOMERANG,
    PLAYER_AP_LENS,
    PLAYER_AP_BEAN,
    PLAYER_AP_HAMMER,
    PLAYER_AP_BOW_LIGHT,
    PLAYER_AP_NAYRUS_LOVE,
    PLAYER_AP_BOTTLE,
    PLAYER_AP_BOTTLE_POTION_RED,
    PLAYER_AP_BOTTLE_POTION_GREEN,
    PLAYER_AP_BOTTLE_POTION_BLUE,
    PLAYER_AP_BOTTLE_FAIRY,
    PLAYER_AP_BOTTLE_FISH,
    PLAYER_AP_BOTTLE_MILK,
    PLAYER_AP_BOTTLE_LETTER,
    PLAYER_AP_BOTTLE_FIRE,
    PLAYER_AP_BOTTLE_BUG,
    PLAYER_AP_BOTTLE_BIG_POE,
    PLAYER_AP_BOTTLE_MILK_HALF,
    PLAYER_AP_BOTTLE_POE,
    PLAYER_AP_WEIRD_EGG,
    PLAYER_AP_CHICKEN,
    PLAYER_AP_LETTER_ZELDA,
    PLAYER_AP_MASK_KEATON,
    PLAYER_AP_MASK_SKULL,
    PLAYER_AP_MASK_SPOOKY,
    PLAYER_AP_MASK_BUNNY,
    PLAYER_AP_MASK_GORON,
    PLAYER_AP_MASK_ZORA,
    PLAYER_AP_MASK_GERUDO,
    PLAYER_AP_MASK_TRUTH,
    PLAYER_AP_SWORD_MASTER,
    PLAYER_AP_POCKET_EGG,
    PLAYER_AP_POCKET_CUCCO,
    PLAYER_AP_COJIRO,
    PLAYER_AP_ODD_MUSHROOM,
    PLAYER_AP_ODD_POTION,
    PLAYER_AP_SAW,
    PLAYER_AP_SWORD_BROKEN,
    PLAYER_AP_PRESCRIPTION,
    PLAYER_AP_FROG,
    PLAYER_AP_EYEDROPS,
    PLAYER_AP_CLAIM_CHECK,
    PLAYER_AP_BOW_FIRE,
    PLAYER_AP_BOW_ICE,
    PLAYER_AP_BOW_LIGHT,
    PLAYER_AP_SWORD_KOKIRI,
    PLAYER_AP_SWORD_MASTER,
    PLAYER_AP_SWORD_BGS,
};

static s32 (*D_80853EDC[])(Player* this, GlobalContext* globalCtx) = {
    func_8083485C, func_8083485C, func_8083485C, func_808349DC, func_808349DC, func_808349DC, func_8083485C,
    func_8083485C, func_8083501C, func_8083501C, func_8083501C, func_8083501C, func_8083501C, func_8083501C,
    func_8083501C, func_8083501C, func_8083501C, func_8083501C, func_808356E8, func_808356E8, func_80835800,
    func_8083485C, func_8083485C, func_8083485C, func_8083485C, func_8083485C, func_8083485C, func_8083485C,
    func_8083485C, func_8083485C, func_8083485C, func_8083485C, func_8083485C, func_8083485C, func_8083485C,
    func_8083485C, func_8083485C, func_8083485C, func_8083485C, func_8083485C, func_8083485C, func_8083485C,
    func_8083485C, func_8083485C, func_8083485C, func_8083485C, func_8083485C, func_8083485C, func_8083485C,
    func_8083485C, func_8083485C, func_8083485C, func_8083485C, func_8083485C, func_8083485C, func_8083485C,
    func_8083485C, func_8083485C, func_8083485C, func_8083485C, func_8083485C, func_8083485C, func_8083485C,
    func_8083485C, func_8083485C, func_8083485C, func_8083485C,
};

static void (*D_80853FE8[])(GlobalContext* globalCtx, Player* this) = {
    func_80833770, func_80833770, func_80833770, func_80833770, func_80833770, func_80833770, func_8083377C,
    func_80833790, func_8083379C, func_8083379C, func_8083379C, func_8083379C, func_8083379C, func_8083379C,
    func_8083379C, func_8083379C, func_80833910, func_80833910, func_808337D4, func_808337D4, func_80833984,
    func_80833770, func_80833770, func_80833770, func_80833770, func_80833770, func_80833770, func_80833770,
    func_80833770, func_80833770, func_80833770, func_80833770, func_80833770, func_80833770, func_80833770,
    func_80833770, func_80833770, func_80833770, func_80833770, func_80833770, func_80833770, func_80833770,
    func_80833770, func_80833770, func_80833770, func_80833770, func_80833770, func_80833770, func_80833770,
    func_80833770, func_80833770, func_80833770, func_80833770, func_80833770, func_80833770, func_80833770,
    func_80833770, func_80833770, func_80833770, func_80833770, func_80833770, func_80833770, func_80833770,
    func_80833770, func_80833770, func_80833770, func_80833770,
};

<<<<<<< HEAD
static struct_808540F4 D_808540F4[] = {
    { &gPlayer395Anim, 12 }, { &gPlayer433Anim, 6 },  { &gPlayer302Anim, 8 }, { &gPlayer435Anim, 8 },
    { &gPlayer229Anim, 8 },  { &gPlayer391Anim, 10 }, { &gPlayer300Anim, 7 }, { &gPlayer301Anim, 11 },
    { &gPlayer395Anim, 12 }, { &gPlayer432Anim, 4 },  { &gPlayer428Anim, 4 }, { &gPlayer392Anim, 4 },
    { &gPlayer61Anim, 5 },   { &gPlayer394Anim, 13 },
=======
struct_808540F4 D_808540F4[] = {
    { &gPlayerAnim_002F50, 12 }, { &gPlayerAnim_003080, 6 },  { &gPlayerAnim_002C68, 8 }, { &gPlayerAnim_003090, 8 },
    { &gPlayerAnim_002A20, 8 },  { &gPlayerAnim_002F30, 10 }, { &gPlayerAnim_002C58, 7 }, { &gPlayerAnim_002C60, 11 },
    { &gPlayerAnim_002F50, 12 }, { &gPlayerAnim_003078, 4 },  { &gPlayerAnim_003058, 4 }, { &gPlayerAnim_002F38, 4 },
    { &gPlayerAnim_0024E0, 5 },   { &gPlayerAnim_002F48, 13 },
>>>>>>> d22b7461
};

static s8 D_80854164[][6] = {
    { 8, -5, -3, -6, 8, 11 }, { 5, 0, -1, 4, 5, 9 },    { 3, 1, 0, 2, 3, 9 },
    { 6, -4, -2, 7, 6, 10 },  { 8, -5, -3, -6, 8, 11 }, { 8, -5, -3, -6, 8, 11 },
};

static ExplosiveInfo sExplosiveInfos[] = {
    { ITEM_BOMB, ACTOR_EN_BOM },
    { ITEM_BOMBCHU, ACTOR_EN_BOM_CHU },
};

<<<<<<< HEAD
static struct_80854190 D_80854190[] = {
    { &gPlayer241Anim, &gPlayer243Anim, &gPlayer242Anim, 1, 4 },
    { &gPlayer185Anim, &gPlayer186Anim, &gPlayer52Anim, 1, 4 },
    { &gPlayer244Anim, &gPlayer245Anim, &gPlayer73Anim, 0, 5 },
    { &gPlayer187Anim, &gPlayer188Anim, &gPlayer53Anim, 1, 7 },
    { &gPlayer206Anim, &gPlayer207Anim, &gPlayer57Anim, 1, 4 },
    { &gPlayer177Anim, &gPlayer178Anim, &gPlayer48Anim, 0, 5 },
    { &gPlayer208Anim, &gPlayer209Anim, &gPlayer58Anim, 2, 8 },
    { &gPlayer179Anim, &gPlayer180Anim, &gPlayer49Anim, 3, 8 },
    { &gPlayer213Anim, &gPlayer214Anim, &gPlayer59Anim, 0, 4 },
    { &gPlayer181Anim, &gPlayer182Anim, &gPlayer50Anim, 0, 5 },
    { &gPlayer215Anim, &gPlayer216Anim, &gPlayer60Anim, 0, 6 },
    { &gPlayer183Anim, &gPlayer184Anim, &gPlayer51Anim, 1, 5 },
    { &gPlayer246Anim, &gPlayer247Anim, &gPlayer74Anim, 0, 3 },
    { &gPlayer189Anim, &gPlayer190Anim, &gPlayer54Anim, 0, 3 },
    { &gPlayer248Anim, &gPlayer249Anim, &gPlayer75Anim, 1, 9 },
    { &gPlayer191Anim, &gPlayer192Anim, &gPlayer55Anim, 1, 8 },
    { &gPlayer237Anim, &gPlayer235Anim, &gPlayer235Anim, 1, 10 },
    { &gPlayer193Anim, &gPlayer195Anim, &gPlayer195Anim, 1, 11 },
    { &gPlayer235Anim, &gPlayer236Anim, &gPlayer236Anim, 1, 2 },
    { &gPlayer195Anim, &gPlayer194Anim, &gPlayer194Anim, 1, 2 },
    { &gPlayer273Anim, &gPlayer274Anim, &gPlayer274Anim, 1, 5 },
    { &gPlayer271Anim, &gPlayer272Anim, &gPlayer272Anim, 1, 4 },
    { &gPlayer297Anim, &gPlayer299Anim, &gPlayer298Anim, 3, 10 },
    { &gPlayer303Anim, &gPlayer305Anim, &gPlayer304Anim, 2, 11 },
    { &gPlayer262Anim, &gPlayer263Anim, &gPlayer77Anim, 0, 12 },
    { &gPlayer201Anim, &gPlayer202Anim, &gPlayer56Anim, 0, 15 },
    { &gPlayer217Anim, &gPlayer218Anim, &gPlayer77Anim, 0, 16 },
    { &gPlayer217Anim, &gPlayer218Anim, &gPlayer56Anim, 0, 16 },
};

static LinkAnimationHeader* D_80854350[] = {
    &gPlayer254Anim,
    &gPlayer197Anim,
};

static LinkAnimationHeader* D_80854358[] = {
    &gPlayer253Anim,
    &gPlayer197Anim,
};

static LinkAnimationHeader* D_80854360[] = {
    &gPlayer255Anim,
    &gPlayer198Anim,
};

static LinkAnimationHeader* D_80854368[] = {
    &gPlayer256Anim,
    &gPlayer199Anim,
};

static LinkAnimationHeader* D_80854370[] = {
    &gPlayer257Anim,
    &gPlayer200Anim,
};

static LinkAnimationHeader* D_80854378[] = {
    &gPlayer252Anim,
    &gPlayer196Anim,
=======
struct_80854190 D_80854190[] = {
    { &gPlayerAnim_002A80, &gPlayerAnim_002A90, &gPlayerAnim_002A88, 1, 4 },
    { &gPlayerAnim_0028C0, &gPlayerAnim_0028C8, &gPlayerAnim_002498, 1, 4 },
    { &gPlayerAnim_002A98, &gPlayerAnim_002AA0, &gPlayerAnim_002540, 0, 5 },
    { &gPlayerAnim_0028D0, &gPlayerAnim_0028D8, &gPlayerAnim_0024A0, 1, 7 },
    { &gPlayerAnim_002968, &gPlayerAnim_002970, &gPlayerAnim_0024C0, 1, 4 },
    { &gPlayerAnim_002880, &gPlayerAnim_002888, &gPlayerAnim_002478, 0, 5 },
    { &gPlayerAnim_002978, &gPlayerAnim_002980, &gPlayerAnim_0024C8, 2, 8 },
    { &gPlayerAnim_002890, &gPlayerAnim_002898, &gPlayerAnim_002480, 3, 8 },
    { &gPlayerAnim_0029A0, &gPlayerAnim_0029A8, &gPlayerAnim_0024D0, 0, 4 },
    { &gPlayerAnim_0028A0, &gPlayerAnim_0028A8, &gPlayerAnim_002488, 0, 5 },
    { &gPlayerAnim_0029B0, &gPlayerAnim_0029B8, &gPlayerAnim_0024D8, 0, 6 },
    { &gPlayerAnim_0028B0, &gPlayerAnim_0028B8, &gPlayerAnim_002490, 1, 5 },
    { &gPlayerAnim_002AA8, &gPlayerAnim_002AB0, &gPlayerAnim_002548, 0, 3 },
    { &gPlayerAnim_0028E0, &gPlayerAnim_0028E8, &gPlayerAnim_0024A8, 0, 3 },
    { &gPlayerAnim_002AB8, &gPlayerAnim_002AC0, &gPlayerAnim_002550, 1, 9 },
    { &gPlayerAnim_0028F0, &gPlayerAnim_0028F8, &gPlayerAnim_0024B0, 1, 8 },
    { &gPlayerAnim_002A60, &gPlayerAnim_002A50, &gPlayerAnim_002A50, 1, 10 },
    { &gPlayerAnim_002900, &gPlayerAnim_002910, &gPlayerAnim_002910, 1, 11 },
    { &gPlayerAnim_002A50, &gPlayerAnim_002A58, &gPlayerAnim_002A58, 1, 2 },
    { &gPlayerAnim_002910, &gPlayerAnim_002908, &gPlayerAnim_002908, 1, 2 },
    { &gPlayerAnim_002B80, &gPlayerAnim_002B88, &gPlayerAnim_002B88, 1, 5 },
    { &gPlayerAnim_002B70, &gPlayerAnim_002B78, &gPlayerAnim_002B78, 1, 4 },
    { &gPlayerAnim_002C40, &gPlayerAnim_002C50, &gPlayerAnim_002C48, 3, 10 },
    { &gPlayerAnim_002C70, &gPlayerAnim_002C80, &gPlayerAnim_002C78, 2, 11 },
    { &gPlayerAnim_002B28, &gPlayerAnim_002B30, &gPlayerAnim_002560, 0, 12 },
    { &gPlayerAnim_002940, &gPlayerAnim_002948, &gPlayerAnim_0024B8, 0, 15 },
    { &gPlayerAnim_0029C0, &gPlayerAnim_0029C8, &gPlayerAnim_002560, 0, 16 },
    { &gPlayerAnim_0029C0, &gPlayerAnim_0029C8, &gPlayerAnim_0024B8, 0, 16 },
};

LinkAnimationHeader* D_80854350[] = {
    &gPlayerAnim_002AE8,
    &gPlayerAnim_002920,
};

LinkAnimationHeader* D_80854358[] = {
    &gPlayerAnim_002AE0,
    &gPlayerAnim_002920,
};

LinkAnimationHeader* D_80854360[] = {
    &gPlayerAnim_002AF0,
    &gPlayerAnim_002928,
};

LinkAnimationHeader* D_80854368[] = {
    &gPlayerAnim_002AF8,
    &gPlayerAnim_002930,
};

LinkAnimationHeader* D_80854370[] = {
    &gPlayerAnim_002B00,
    &gPlayerAnim_002938,
};

LinkAnimationHeader* D_80854378[] = {
    &gPlayerAnim_002AD8,
    &gPlayerAnim_002918,
>>>>>>> d22b7461
};

static u8 D_80854380[2] = { 0x18, 0x19 };
static u8 D_80854384[2] = { 0x1A, 0x1B };

static u16 D_80854388[] = { BTN_B, BTN_CLEFT, BTN_CDOWN, BTN_CRIGHT };

static u8 sMagicSpellCosts[] = { 12, 24, 24, 12, 24, 12 };

static u16 D_80854398[] = { NA_SE_IT_BOW_DRAW, NA_SE_IT_SLING_DRAW, NA_SE_IT_HOOKSHOT_READY };

static u8 sMagicArrowCosts[] = { 4, 4, 8 };

<<<<<<< HEAD
static LinkAnimationHeader* D_808543A4[] = {
    &gPlayer89Anim,
    &gPlayer90Anim,
};

static LinkAnimationHeader* D_808543AC[] = {
    &gPlayer81Anim,
    &gPlayer82Anim,
};

static LinkAnimationHeader* D_808543B4[] = {
    &gPlayer67Anim,
    &gPlayer68Anim,
};

static LinkAnimationHeader* D_808543BC[] = {
    &gPlayer67Anim,
    &gPlayer69Anim,
};

static LinkAnimationHeader* D_808543C4[] = {
    &gPlayer377Anim,
    &gPlayer226Anim,
};

static LinkAnimationHeader* D_808543CC[] = {
    &gPlayer127Anim,
    &gPlayer314Anim,
};

static LinkAnimationHeader* D_808543D4[] = {
    &gPlayer121Anim,
    &gPlayer313Anim,
=======
LinkAnimationHeader* D_808543A4[] = {
    &gPlayerAnim_0025C0,
    &gPlayerAnim_0025C8,
};

LinkAnimationHeader* D_808543AC[] = {
    &gPlayerAnim_002580,
    &gPlayerAnim_002588,
};

LinkAnimationHeader* D_808543B4[] = {
    &gPlayerAnim_002510,
    &gPlayerAnim_002518,
};

LinkAnimationHeader* D_808543BC[] = {
    &gPlayerAnim_002510,
    &gPlayerAnim_002520,
};

LinkAnimationHeader* D_808543C4[] = {
    &gPlayerAnim_002EC0,
    &gPlayerAnim_002A08,
};

LinkAnimationHeader* D_808543CC[] = {
    &gPlayerAnim_0026F0,
    &gPlayerAnim_002CC8,
};

LinkAnimationHeader* D_808543D4[] = {
    &gPlayerAnim_0026C0,
    &gPlayerAnim_002CC0,
>>>>>>> d22b7461
};

// return type can't be void due to regalloc in func_8084FCAC
s32 func_80832210(Player* this) {
    this->actor.speedXZ = 0.0f;
    this->linearVelocity = 0.0f;
}

// return type can't be void due to regalloc in func_8083F72C
s32 func_80832224(Player* this) {
    func_80832210(this);
    this->unk_6AD = 0;
}

s32 func_8083224C(GlobalContext* globalCtx) {
    Player* this = PLAYER;

    return (this->actor.flags & 0x100) == 0x100;
}

void func_80832264(GlobalContext* globalCtx, Player* this, LinkAnimationHeader* anim) {
    LinkAnimation_PlayOnce(globalCtx, &this->skelAnime, anim);
}

void func_80832284(GlobalContext* globalCtx, Player* this, LinkAnimationHeader* anim) {
    LinkAnimation_PlayLoop(globalCtx, &this->skelAnime, anim);
}

void func_808322A4(GlobalContext* globalCtx, Player* this, LinkAnimationHeader* anim) {
    LinkAnimation_PlayLoopSetSpeed(globalCtx, &this->skelAnime, anim, 2.0f / 3.0f);
}

void func_808322D0(GlobalContext* globalCtx, Player* this, LinkAnimationHeader* anim) {
    LinkAnimation_PlayOnceSetSpeed(globalCtx, &this->skelAnime, anim, 2.0f / 3.0f);
}

void func_808322FC(Player* this) {
    this->actor.shape.rot.y += this->skelAnime.jointTable[1].y;
    this->skelAnime.jointTable[1].y = 0;
}

void func_80832318(Player* this) {
    this->stateFlags2 &= ~0x20000;
    this->swordState = 0;
    this->swordInfo[0].active = this->swordInfo[1].active = this->swordInfo[2].active = 0;
}

void func_80832340(GlobalContext* globalCtx, Player* this) {
    Camera* camera;

    if (this->unk_46C != SUBCAM_NONE) {
        camera = globalCtx->cameraPtrs[this->unk_46C];
        if ((camera != NULL) && (camera->csId == 1100)) {
            OnePointCutscene_EndCutscene(globalCtx, this->unk_46C);
            this->unk_46C = SUBCAM_NONE;
        }
    }

    this->stateFlags2 &= ~0xC00;
}

void func_808323B4(GlobalContext* globalCtx, Player* this) {
    Actor* heldActor = this->heldActor;

    if ((heldActor != NULL) && !Player_HoldsHookshot(this)) {
        this->actor.child = NULL;
        this->heldActor = NULL;
        this->interactRangeActor = NULL;
        heldActor->parent = NULL;
        this->stateFlags1 &= ~0x800;
    }

    if (Player_GetExplosiveHeld(this) >= 0) {
        func_8083399C(globalCtx, this, PLAYER_AP_NONE);
        this->heldItemId = ITEM_NONE_FE;
    }
}

void func_80832440(GlobalContext* globalCtx, Player* this) {
    if ((this->stateFlags1 & 0x800) && (this->heldActor == NULL)) {
        if (this->interactRangeActor != NULL) {
            if (this->getItemId == GI_NONE) {
                this->stateFlags1 &= ~0x800;
                this->interactRangeActor = NULL;
            }
        } else {
            this->stateFlags1 &= ~0x800;
        }
    }

    func_80832318(this);
    this->unk_6AD = 0;

    func_80832340(globalCtx, this);
    func_8005B1A4(Gameplay_GetCamera(globalCtx, 0));

    this->stateFlags1 &= ~0x306000;
    this->stateFlags2 &= ~0x40090;

    this->actor.shape.rot.x = 0;
    this->actor.shape.yOffset = 0.0f;

    this->unk_845 = this->unk_844 = 0;
}

s32 func_80832528(GlobalContext* globalCtx, Player* this) {
    if (this->heldItemActionParam >= PLAYER_AP_FISHING_POLE) {
        func_80835F44(globalCtx, this, ITEM_NONE);
        return 1;
    } else {
        return 0;
    }
}

void func_80832564(GlobalContext* globalCtx, Player* this) {
    func_80832440(globalCtx, this);
    func_808323B4(globalCtx, this);
}

s32 func_80832594(Player* this, s32 arg1, s32 arg2) {
    s16 temp = this->unk_A80 - D_808535D8;

    this->unk_850 += arg1 + (s16)(ABS(temp) * fabsf(D_808535D4) * 2.5415802156203426e-06f);

    if (CHECK_BTN_ANY(sControlInput->press.button, BTN_A | BTN_B)) {
        this->unk_850 += 5;
    }

    return this->unk_850 > arg2;
}

void func_80832630(GlobalContext* globalCtx) {
    if (globalCtx->actorCtx.unk_00 == 0) {
        globalCtx->actorCtx.unk_00 = 1;
    }
}

void func_8083264C(Player* this, s32 arg1, s32 arg2, s32 arg3, s32 arg4) {
    if (this->actor.category == ACTORCAT_PLAYER) {
        func_800AA000(arg4, arg1, arg2, arg3);
    }
}

void func_80832698(Player* this, u16 sfxId) {
    if (this->actor.category == ACTORCAT_PLAYER) {
        func_8002F7DC(&this->actor, sfxId + this->ageProperties->unk_92);
    } else {
        func_800F4190(&this->actor.projectedPos, sfxId);
    }
}

void func_808326F0(Player* this) {
    u16* entry = &D_8085361C[0];
    s32 i;

    for (i = 0; i < 4; i++) {
        func_800F8D04((u16)(*entry + this->ageProperties->unk_92));
        entry++;
    }
}

u16 func_8083275C(Player* this, u16 sfxId) {
    return sfxId + this->unk_89E;
}

void func_80832770(Player* this, u16 sfxId) {
    func_8002F7DC(&this->actor, func_8083275C(this, sfxId));
}

u16 func_808327A4(Player* this, u16 sfxId) {
    return sfxId + this->unk_89E + this->ageProperties->unk_94;
}

void func_808327C4(Player* this, u16 sfxId) {
    func_8002F7DC(&this->actor, func_808327A4(this, sfxId));
}

void func_808327F8(Player* this, f32 arg1) {
    s32 sfxId;

    if (this->currentBoots == PLAYER_BOOTS_IRON) {
        sfxId = NA_SE_PL_WALK_HEAVYBOOTS;
    } else {
        sfxId = func_808327A4(this, NA_SE_PL_WALK_GROUND);
    }

    func_800F4010(&this->actor.projectedPos, sfxId, arg1);
}

void func_80832854(Player* this) {
    s32 sfxId;

    if (this->currentBoots == PLAYER_BOOTS_IRON) {
        sfxId = NA_SE_PL_JUMP_HEAVYBOOTS;
    } else {
        sfxId = func_808327A4(this, NA_SE_PL_JUMP);
    }

    func_8002F7DC(&this->actor, sfxId);
}

void func_808328A0(Player* this) {
    s32 sfxId;

    if (this->currentBoots == PLAYER_BOOTS_IRON) {
        sfxId = NA_SE_PL_LAND_HEAVYBOOTS;
    } else {
        sfxId = func_808327A4(this, NA_SE_PL_LAND);
    }

    func_8002F7DC(&this->actor, sfxId);
}

void func_808328EC(Player* this, u16 sfxId) {
    func_8002F7DC(&this->actor, sfxId);
    this->stateFlags2 |= 8;
}

void func_80832924(Player* this, struct_80832924* entry) {
    s32 data;
    s32 flags;
    u32 cont;
    s32 pad;

    do {
        data = ABS(entry->field);
        flags = data & 0x7800;
        if (LinkAnimation_OnFrame(&this->skelAnime, fabsf(data & 0x7FF))) {
            if (flags == 0x800) {
                func_8002F7DC(&this->actor, entry->sfxId);
            } else if (flags == 0x1000) {
                func_80832770(this, entry->sfxId);
            } else if (flags == 0x1800) {
                func_808327C4(this, entry->sfxId);
            } else if (flags == 0x2000) {
                func_80832698(this, entry->sfxId);
            } else if (flags == 0x2800) {
                func_808328A0(this);
            } else if (flags == 0x3000) {
                func_808327F8(this, 6.0f);
            } else if (flags == 0x3800) {
                func_80832854(this);
            } else if (flags == 0x4000) {
                func_808327F8(this, 0.0f);
            } else if (flags == 0x4800) {
                func_800F4010(&this->actor.projectedPos, this->ageProperties->unk_94 + NA_SE_PL_WALK_LADDER, 0.0f);
            }
        }
        cont = (entry->field >= 0);
        entry++;
    } while (cont);
}

void func_80832B0C(GlobalContext* globalCtx, Player* this, LinkAnimationHeader* anim) {
    LinkAnimation_Change(globalCtx, &this->skelAnime, anim, 1.0f, 0.0f, Animation_GetLastFrame(anim), ANIMMODE_ONCE,
                         -6.0f);
}

void func_80832B78(GlobalContext* globalCtx, Player* this, LinkAnimationHeader* anim) {
    LinkAnimation_Change(globalCtx, &this->skelAnime, anim, 2.0f / 3.0f, 0.0f, Animation_GetLastFrame(anim),
                         ANIMMODE_ONCE, -6.0f);
}

void func_80832BE8(GlobalContext* globalCtx, Player* this, LinkAnimationHeader* anim) {
    LinkAnimation_Change(globalCtx, &this->skelAnime, anim, 1.0f, 0.0f, 0.0f, ANIMMODE_LOOP, -6.0f);
}

void func_80832C2C(GlobalContext* globalCtx, Player* this, LinkAnimationHeader* anim) {
    LinkAnimation_Change(globalCtx, &this->skelAnime, anim, 1.0f, 0.0f, 0.0f, ANIMMODE_ONCE, 0.0f);
}

void func_80832C6C(GlobalContext* globalCtx, Player* this, LinkAnimationHeader* anim) {
    LinkAnimation_Change(globalCtx, &this->skelAnime, anim, 1.0f, 0.0f, 0.0f, ANIMMODE_LOOP, -16.0f);
}

s32 func_80832CB0(GlobalContext* globalCtx, Player* this, LinkAnimationHeader* anim) {
    if (LinkAnimation_Update(globalCtx, &this->skelAnime)) {
        func_80832284(globalCtx, this, anim);
        return 1;
    } else {
        return 0;
    }
}

void func_80832CFC(Player* this) {
    this->skelAnime.prevTransl = this->skelAnime.baseTransl;
    this->skelAnime.prevRot = this->actor.shape.rot.y;
}

void func_80832D20(Player* this) {
    func_80832CFC(this);
    this->skelAnime.prevTransl.x *= this->ageProperties->unk_08;
    this->skelAnime.prevTransl.y *= this->ageProperties->unk_08;
    this->skelAnime.prevTransl.z *= this->ageProperties->unk_08;
}

void func_80832DB0(Player* this) {
    this->skelAnime.jointTable[1].y = 0;
}

void func_80832DBC(Player* this) {
    if (this->skelAnime.moveFlags != 0) {
        func_808322FC(this);
        this->skelAnime.jointTable[0].x = this->skelAnime.baseTransl.x;
        this->skelAnime.jointTable[0].z = this->skelAnime.baseTransl.z;
        if (this->skelAnime.moveFlags & 8) {
            if (this->skelAnime.moveFlags & 2) {
                this->skelAnime.jointTable[0].y = this->skelAnime.prevTransl.y;
            }
        } else {
            this->skelAnime.jointTable[0].y = this->skelAnime.baseTransl.y;
        }
        func_80832CFC(this);
        this->skelAnime.moveFlags = 0;
    }
}

void func_80832E48(Player* this, s32 flags) {
    Vec3f pos;

    this->skelAnime.moveFlags = flags;
    this->skelAnime.prevTransl = this->skelAnime.baseTransl;
    SkelAnime_UpdateTranslation(&this->skelAnime, &pos, this->actor.shape.rot.y);

    if (flags & 1) {
        if (LINK_IS_CHILD) {
            pos.x *= 0.64f;
            pos.z *= 0.64f;
        }
        this->actor.world.pos.x += pos.x * this->actor.scale.x;
        this->actor.world.pos.z += pos.z * this->actor.scale.z;
    }

    if (flags & 2) {
        if (!(flags & 4)) {
            pos.y *= this->ageProperties->unk_08;
        }
        this->actor.world.pos.y += pos.y * this->actor.scale.y;
    }

    func_808322FC(this);
}

void func_80832F54(GlobalContext* globalCtx, Player* this, s32 flags) {
    if (flags & 0x200) {
        func_80832D20(this);
    } else if ((flags & 0x100) || (this->skelAnime.moveFlags != 0)) {
        func_80832CFC(this);
    } else {
        this->skelAnime.prevTransl = this->skelAnime.jointTable[0];
        this->skelAnime.prevRot = this->actor.shape.rot.y;
    }

    this->skelAnime.moveFlags = flags;
    func_80832210(this);
    AnimationContext_DisableQueue(globalCtx);
}

void func_80832FFC(GlobalContext* globalCtx, Player* this, LinkAnimationHeader* anim, s32 flags, f32 playbackSpeed) {
    LinkAnimation_PlayOnceSetSpeed(globalCtx, &this->skelAnime, anim, playbackSpeed);
    func_80832F54(globalCtx, this, flags);
}

void func_8083303C(GlobalContext* globalCtx, Player* this, LinkAnimationHeader* anim, s32 flags) {
    func_80832FFC(globalCtx, this, anim, flags, 1.0f);
}

void func_80833064(GlobalContext* globalCtx, Player* this, LinkAnimationHeader* anim, s32 flags) {
    func_80832FFC(globalCtx, this, anim, flags, 2.0f / 3.0f);
}

void func_8083308C(GlobalContext* globalCtx, Player* this, LinkAnimationHeader* anim) {
    func_80833064(globalCtx, this, anim, 0x1C);
}

void func_808330AC(GlobalContext* globalCtx, Player* this, LinkAnimationHeader* anim, s32 flags, f32 playbackSpeed) {
    LinkAnimation_PlayLoopSetSpeed(globalCtx, &this->skelAnime, anim, playbackSpeed);
    func_80832F54(globalCtx, this, flags);
}

void func_808330EC(GlobalContext* globalCtx, Player* this, LinkAnimationHeader* anim, s32 flags) {
    func_808330AC(globalCtx, this, anim, flags, 1.0f);
}

void func_80833114(GlobalContext* globalCtx, Player* this, LinkAnimationHeader* anim, s32 flags) {
    func_808330AC(globalCtx, this, anim, flags, 2.0f / 3.0f);
}

void func_8083313C(GlobalContext* globalCtx, Player* this, LinkAnimationHeader* anim) {
    func_80833114(globalCtx, this, anim, 0x1C);
}

void func_8083315C(GlobalContext* globalCtx, Player* this) {
    s8 phi_v1;
    s8 phi_v0;

    this->unk_A7C = D_808535D4;
    this->unk_A80 = D_808535D8;

    func_80077D10(&D_808535D4, &D_808535D8, sControlInput);

    D_808535DC = Camera_GetInputDirYaw(ACTIVE_CAM) + D_808535D8;

    this->unk_846 = (this->unk_846 + 1) % 4;

    if (D_808535D4 < 55.0f) {
        phi_v0 = -1;
        phi_v1 = -1;
    } else {
        phi_v1 = (u16)(D_808535D8 + 0x2000) >> 9;
        phi_v0 = (u16)((s16)(D_808535DC - this->actor.shape.rot.y) + 0x2000) >> 14;
    }

    this->unk_847[this->unk_846] = phi_v1;
    this->unk_84B[this->unk_846] = phi_v0;
}

void func_8083328C(GlobalContext* globalCtx, Player* this, LinkAnimationHeader* linkAnim) {
    LinkAnimation_PlayOnceSetSpeed(globalCtx, &this->skelAnime, linkAnim, D_808535E8);
}

s32 func_808332B8(Player* this) {
    return (this->stateFlags1 & 0x8000000) && (this->currentBoots != PLAYER_BOOTS_IRON);
}

s32 func_808332E4(Player* this) {
    return (this->stateFlags1 & 0x1000000);
}

void func_808332F4(Player* this, GlobalContext* globalCtx) {
    GetItemEntry* giEntry = &sGetItemTable[this->getItemId - 1];

    this->unk_862 = ABS(giEntry->gi);
}

LinkAnimationHeader* func_80833338(Player* this) {
    return D_80853914[this->modelAnimType];
}

s32 func_80833350(Player* this) {
    LinkAnimationHeader** entry;
    s32 i;

    if (func_80833338(this) != this->skelAnime.animation) {
        for (i = 0, entry = &D_80853D7C[0][0]; i < 28; i++, entry++) {
            if (this->skelAnime.animation == *entry) {
                return i + 1;
            }
        }
        return 0;
    }

    return -1;
}

void func_808333FC(Player* this, s32 arg1) {
    if (D_80853E7C[arg1] != 0) {
        func_80832924(this, D_80853E50[D_80853E7C[arg1] - 1]);
    }
}

LinkAnimationHeader* func_80833438(Player* this) {
    if (this->unk_890 != 0) {
        return D_8085395C[this->modelAnimType];
    } else if (!(this->stateFlags1 & 0x28000000) && (this->currentBoots == PLAYER_BOOTS_IRON)) {
        return D_80853974[this->modelAnimType];
    } else {
        return D_80853944[this->modelAnimType];
    }
}

s32 func_808334B4(Player* this) {
    return func_808332E4(this) && (this->unk_834 != 0);
}

LinkAnimationHeader* func_808334E4(Player* this) {
    if (func_808334B4(this)) {
        return &gPlayerAnim_002638;
    } else {
        return D_808539A4[this->modelAnimType];
    }
}

LinkAnimationHeader* func_80833528(Player* this) {
    if (func_808334B4(this)) {
        return &gPlayerAnim_002630;
    } else {
        return D_8085398C[this->modelAnimType];
    }
}

LinkAnimationHeader* func_8083356C(Player* this) {
    if (func_8002DD78(this)) {
        return &gPlayerAnim_0026E8;
    } else {
        return D_80853B3C[this->modelAnimType];
    }
}

LinkAnimationHeader* func_808335B0(Player* this) {
    if (func_808334B4(this)) {
        return &gPlayerAnim_002620;
    } else {
        return D_80853B6C[this->modelAnimType];
    }
}

LinkAnimationHeader* func_808335F4(Player* this) {
    if (func_808334B4(this)) {
        return &gPlayerAnim_002618;
    } else {
        return D_80853B54[this->modelAnimType];
    }
}

void func_80833638(Player* this, PlayerFunc82C arg1) {
    this->func_82C = arg1;
    this->unk_836 = 0;
    this->unk_830 = 0.0f;
    func_808326F0(this);
}

void func_80833664(GlobalContext* globalCtx, Player* this, s8 actionParam) {
    LinkAnimationHeader* current = this->skelAnime.animation;
    LinkAnimationHeader** iter = &D_80853914[this->modelAnimType];
    u32 i;

    this->stateFlags1 &= ~0x1000008;

    for (i = 0; i < 45; i++) {
        if (current == *iter) {
            break;
        }
        iter += 6;
    }

    func_8083399C(globalCtx, this, actionParam);

    if (i < 45) {
        this->skelAnime.animation = D_80853914[i * 6 + this->modelAnimType];
    }
}

s8 Player_ItemToActionParam(s32 item) {
    if (item >= ITEM_NONE_FE) {
        return PLAYER_AP_NONE;
    } else if (item == ITEM_LAST_USED) {
        return PLAYER_AP_LAST_USED;
    } else if (item == ITEM_FISHING_POLE) {
        return PLAYER_AP_FISHING_POLE;
    } else {
        return sItemActionParams[item];
    }
}

void func_80833770(GlobalContext* globalCtx, Player* this) {
}

void func_8083377C(GlobalContext* globalCtx, Player* this) {
    this->unk_85C = 1.0f;
}

void func_80833790(GlobalContext* globalCtx, Player* this) {
}

void func_8083379C(GlobalContext* globalCtx, Player* this) {
    this->stateFlags1 |= 8;

    if (this->heldItemActionParam != PLAYER_AP_SLINGSHOT) {
        this->unk_860 = -1;
    } else {
        this->unk_860 = -2;
    }
}

void func_808337D4(GlobalContext* globalCtx, Player* this) {
    s32 explosiveType;
    ExplosiveInfo* explosiveInfo;
    Actor* spawnedActor;

    if (this->stateFlags1 & 0x800) {
        func_80832528(globalCtx, this);
        return;
    }

    explosiveType = Player_GetExplosiveHeld(this);
    explosiveInfo = &sExplosiveInfos[explosiveType];

    spawnedActor = Actor_SpawnAsChild(&globalCtx->actorCtx, &this->actor, globalCtx, explosiveInfo->actorId,
                                      this->actor.world.pos.x, this->actor.world.pos.y, this->actor.world.pos.z, 0,
                                      this->actor.shape.rot.y, 0, 0);
    if (spawnedActor != NULL) {
        if ((explosiveType != 0) && (globalCtx->bombchuBowlingStatus != 0)) {
            globalCtx->bombchuBowlingStatus--;
            if (globalCtx->bombchuBowlingStatus == 0) {
                globalCtx->bombchuBowlingStatus = -1;
            }
        } else {
            Inventory_ChangeAmmo(explosiveInfo->itemId, -1);
        }

        this->interactRangeActor = spawnedActor;
        this->heldActor = spawnedActor;
        this->getItemId = GI_NONE;
        this->unk_3BC.y = spawnedActor->shape.rot.y - this->actor.shape.rot.y;
        this->stateFlags1 |= 0x800;
    }
}

void func_80833910(GlobalContext* globalCtx, Player* this) {
    this->stateFlags1 |= 8;
    this->unk_860 = -3;

    this->heldActor =
        Actor_SpawnAsChild(&globalCtx->actorCtx, &this->actor, globalCtx, ACTOR_ARMS_HOOK, this->actor.world.pos.x,
                           this->actor.world.pos.y, this->actor.world.pos.z, 0, this->actor.shape.rot.y, 0, 0);
}

void func_80833984(GlobalContext* globalCtx, Player* this) {
    this->stateFlags1 |= 0x1000000;
}

void func_8083399C(GlobalContext* globalCtx, Player* this, s8 actionParam) {
    this->unk_860 = 0;
    this->unk_85C = 0.0f;
    this->unk_858 = 0.0f;

    this->heldItemActionParam = this->itemActionParam = actionParam;
    this->modelGroup = this->nextModelGroup;

    this->stateFlags1 &= ~0x1000008;

    D_80853FE8[actionParam](globalCtx, this);

    Player_SetModelGroup(this, this->modelGroup);
}

void func_80833A20(Player* this, s32 newSwordState) {
    u16 itemSfx;
    u16 voiceSfx;

    if (this->swordState == 0) {
        if ((this->heldItemActionParam == PLAYER_AP_SWORD_BGS) && (gSaveContext.swordHealth > 0.0f)) {
            itemSfx = NA_SE_IT_HAMMER_SWING;
        } else {
            itemSfx = NA_SE_IT_SWORD_SWING;
        }

        voiceSfx = NA_SE_VO_LI_SWORD_N;
        if (this->heldItemActionParam == PLAYER_AP_HAMMER) {
            itemSfx = NA_SE_IT_HAMMER_SWING;
        } else if (this->swordAnimation >= 0x18) {
            itemSfx = 0;
            voiceSfx = NA_SE_VO_LI_SWORD_L;
        } else if (this->unk_845 >= 3) {
            itemSfx = NA_SE_IT_SWORD_SWING_HARD;
            voiceSfx = NA_SE_VO_LI_SWORD_L;
        }

        if (itemSfx != 0) {
            func_808328EC(this, itemSfx);
        }

        if ((this->swordAnimation < 0x10) || (this->swordAnimation >= 0x14)) {
            func_80832698(this, voiceSfx);
        }
    }

    this->swordState = newSwordState;
}

s32 func_80833B2C(Player* this) {
    if (this->stateFlags1 & 0x40030000) {
        return 1;
    } else {
        return 0;
    }
}

s32 func_80833B54(Player* this) {
    if ((this->unk_664 != NULL) && ((this->unk_664->flags & 5) == 5)) {
        this->stateFlags1 |= 0x10;
        return 1;
    }

    if (this->stateFlags1 & 0x10) {
        this->stateFlags1 &= ~0x10;
        if (this->linearVelocity == 0.0f) {
            this->currentYaw = this->actor.shape.rot.y;
        }
    }

    return 0;
}

s32 func_80833BCC(Player* this) {
    return func_8008E9C4(this) || func_80833B2C(this);
}

s32 func_80833C04(Player* this) {
    return func_80833B54(this) || func_80833B2C(this);
}

void func_80833C3C(Player* this) {
    this->unk_870 = this->unk_874 = 0.0f;
}

s32 func_80833C50(Player* this, s32 item) {
    if ((item < ITEM_NONE_FE) && (Player_ItemToActionParam(item) == this->itemActionParam)) {
        return 1;
    } else {
        return 0;
    }
}

s32 func_80833C98(s32 item1, s32 actionParam) {
    if ((item1 < ITEM_NONE_FE) && (Player_ItemToActionParam(item1) == actionParam)) {
        return 1;
    } else {
        return 0;
    }
}

s32 func_80833CDC(GlobalContext* globalCtx, s32 index) {
    if (index >= 4) {
        return ITEM_NONE;
    } else if (globalCtx->bombchuBowlingStatus != 0) {
        return (globalCtx->bombchuBowlingStatus > 0) ? ITEM_BOMBCHU : ITEM_NONE;
    } else if (index == 0) {
        return B_BTN_ITEM;
    } else if (index == 1) {
        return C_BTN_ITEM(0);
    } else if (index == 2) {
        return C_BTN_ITEM(1);
    } else {
        return C_BTN_ITEM(2);
    }
}

void func_80833DF8(Player* this, GlobalContext* globalCtx) {
    s32 maskActionParam;
    s32 item;
    s32 i;

    if (this->currentMask != PLAYER_MASK_NONE) {
        maskActionParam = this->currentMask - 1 + PLAYER_AP_MASK_KEATON;
        if (!func_80833C98(C_BTN_ITEM(0), maskActionParam) && !func_80833C98(C_BTN_ITEM(1), maskActionParam) &&
            !func_80833C98(C_BTN_ITEM(2), maskActionParam)) {
            this->currentMask = PLAYER_MASK_NONE;
        }
    }

    if (!(this->stateFlags1 & 0x20000800) && !func_8008F128(this)) {
        if (this->itemActionParam >= PLAYER_AP_FISHING_POLE) {
            if (!func_80833C50(this, B_BTN_ITEM) && !func_80833C50(this, C_BTN_ITEM(0)) &&
                !func_80833C50(this, C_BTN_ITEM(1)) && !func_80833C50(this, C_BTN_ITEM(2))) {
                func_80835F44(globalCtx, this, ITEM_NONE);
                return;
            }
        }

        for (i = 0; i < ARRAY_COUNT(D_80854388); i++) {
            if (CHECK_BTN_ALL(sControlInput->press.button, D_80854388[i])) {
                break;
            }
        }

        item = func_80833CDC(globalCtx, i);
        if (item >= ITEM_NONE_FE) {
            for (i = 0; i < ARRAY_COUNT(D_80854388); i++) {
                if (CHECK_BTN_ALL(sControlInput->cur.button, D_80854388[i])) {
                    break;
                }
            }

            item = func_80833CDC(globalCtx, i);
            if ((item < ITEM_NONE_FE) && (Player_ItemToActionParam(item) == this->heldItemActionParam)) {
                D_80853618 = true;
            }
        } else {
            this->heldItemButton = i;
            func_80835F44(globalCtx, this, item);
        }
    }
}

void func_808340DC(Player* this, GlobalContext* globalCtx) {
    LinkAnimationHeader* anim;
    f32 phi_f2;
    f32 phi_f12;
    f32 phi_f14;
    f32 phi_f0;
    s32 sp38;
    s8 sp37;
    s32 temp;

    sp37 = Player_ItemToActionParam(this->heldItemId);
    func_80833638(this, func_80834A2C);

    temp = gPlayerModelTypes[this->nextModelGroup][0];
    sp38 = D_80854164[gPlayerModelTypes[this->modelGroup][0]][temp];
    if ((sp37 == PLAYER_AP_BOTTLE) || (sp37 == PLAYER_AP_BOOMERANG) ||
        ((sp37 == PLAYER_AP_NONE) &&
         ((this->heldItemActionParam == PLAYER_AP_BOTTLE) || (this->heldItemActionParam == PLAYER_AP_BOOMERANG)))) {
        sp38 = (sp37 == PLAYER_AP_NONE) ? -13 : 13;
    }

    this->unk_15A = ABS(sp38);

    anim = D_808540F4[this->unk_15A].anim;
    if ((anim == &gPlayerAnim_002F30) && (this->currentShield == PLAYER_SHIELD_NONE)) {
        anim = &gPlayerAnim_002F40;
    }

    phi_f2 = Animation_GetLastFrame(anim);
    phi_f14 = phi_f2;

    if (sp38 >= 0) {
        phi_f0 = 1.2f;
        phi_f12 = 0.0f;
    } else {
        phi_f14 = 0.0f;
        phi_f0 = -1.2f;
        phi_f12 = phi_f2;
    }

    if (sp37 != PLAYER_AP_NONE) {
        phi_f0 *= 2.0f;
    }

    LinkAnimation_Change(globalCtx, &this->skelAnime2, anim, phi_f0, phi_f12, phi_f14, ANIMMODE_ONCE, 0.0f);

    this->stateFlags1 &= ~0x100;
}

void func_80834298(Player* this, GlobalContext* globalCtx) {
    if ((this->actor.category == ACTORCAT_PLAYER) && !(this->stateFlags1 & 0x100) &&
        ((this->heldItemActionParam == this->itemActionParam) || (this->stateFlags1 & 0x400000)) &&
        (gSaveContext.health != 0) && (globalCtx->csCtx.state == CS_STATE_IDLE) && (this->csMode == 0) &&
        (globalCtx->shootingGalleryStatus == 0) && (globalCtx->activeCamera == MAIN_CAM) &&
        (globalCtx->sceneLoadFlag != 0x14) && (gSaveContext.timer1State != 10)) {
        func_80833DF8(this, globalCtx);
    }

    if (this->stateFlags1 & 0x100) {
        func_808340DC(this, globalCtx);
    }
}

s32 func_80834380(GlobalContext* globalCtx, Player* this, s32* itemPtr, s32* typePtr) {
    if (LINK_IS_ADULT) {
        *itemPtr = ITEM_BOW;
        if (this->stateFlags1 & 0x800000) {
            *typePtr = ARROW_NORMAL_HORSE;
        } else {
            *typePtr = this->heldItemActionParam - 6;
        }
    } else {
        *itemPtr = ITEM_SLINGSHOT;
        *typePtr = ARROW_SEED;
    }

    if (gSaveContext.minigameState == 1) {
        return globalCtx->interfaceCtx.hbaAmmo;
    } else if (globalCtx->shootingGalleryStatus != 0) {
        return globalCtx->shootingGalleryStatus;
    } else {
        return AMMO(*itemPtr);
    }
}

s32 func_8083442C(Player* this, GlobalContext* globalCtx) {
    s32 item;
    s32 arrowType;
    s32 magicArrowType;

    if ((this->heldItemActionParam >= PLAYER_AP_BOW_FIRE) && (this->heldItemActionParam <= PLAYER_AP_BOW_0E) &&
        (gSaveContext.unk_13F0 != 0)) {
        func_80078884(NA_SE_SY_ERROR);
    } else {
        func_80833638(this, func_808351D4);

        this->stateFlags1 |= 0x200;
        this->unk_834 = 14;

        if (this->unk_860 >= 0) {
            func_8002F7DC(&this->actor, D_80854398[ABS(this->unk_860) - 1]);

            if (!Player_HoldsHookshot(this) && (func_80834380(globalCtx, this, &item, &arrowType) > 0)) {
                magicArrowType = arrowType - ARROW_FIRE;

                if (this->unk_860 >= 0) {
                    if ((magicArrowType >= 0) && (magicArrowType <= 2) &&
                        !func_80087708(globalCtx, sMagicArrowCosts[magicArrowType], 0)) {
                        arrowType = ARROW_NORMAL;
                    }

                    this->heldActor = Actor_SpawnAsChild(
                        &globalCtx->actorCtx, &this->actor, globalCtx, ACTOR_EN_ARROW, this->actor.world.pos.x,
                        this->actor.world.pos.y, this->actor.world.pos.z, 0, this->actor.shape.rot.y, 0, arrowType);
                }
            }
        }

        return 1;
    }

    return 0;
}

void func_80834594(GlobalContext* globalCtx, Player* this) {
    if (this->heldItemActionParam != PLAYER_AP_NONE) {
        if (func_8008F2BC(this, this->heldItemActionParam) >= 0) {
            func_808328EC(this, NA_SE_IT_SWORD_PUTAWAY);
        } else {
            func_808328EC(this, NA_SE_PL_CHANGE_ARMS);
        }
    }

    func_80835F44(globalCtx, this, this->heldItemId);

    if (func_8008F2BC(this, this->heldItemActionParam) >= 0) {
        func_808328EC(this, NA_SE_IT_SWORD_PICKOUT);
    } else if (this->heldItemActionParam != PLAYER_AP_NONE) {
        func_808328EC(this, NA_SE_PL_CHANGE_ARMS);
    }
}

void func_80834644(GlobalContext* globalCtx, Player* this) {
    if (func_80834A2C == this->func_82C) {
        func_80834594(globalCtx, this);
    }

    func_80833638(this, D_80853EDC[this->heldItemActionParam]);
    this->unk_834 = 0;
    this->unk_6AC = 0;
    func_808323B4(globalCtx, this);
    this->stateFlags1 &= ~0x100;
}

LinkAnimationHeader* func_808346C4(GlobalContext* globalCtx, Player* this) {
    func_80833638(this, func_80834B5C);
    func_808323B4(globalCtx, this);

    if (this->unk_870 < 0.5f) {
        return D_808543A4[Player_HoldsTwoHandedWeapon(this)];
    } else {
        return D_808543AC[Player_HoldsTwoHandedWeapon(this)];
    }
}

s32 func_80834758(GlobalContext* globalCtx, Player* this) {
    LinkAnimationHeader* anim;
    f32 frame;

    if (!(this->stateFlags1 & 0x20C00000) && (globalCtx->shootingGalleryStatus == 0) &&
        (this->heldItemActionParam == this->itemActionParam) && (this->currentShield != PLAYER_SHIELD_NONE) &&
        !Player_IsChildWithHylianShield(this) && func_80833BCC(this) &&
        CHECK_BTN_ALL(sControlInput->cur.button, BTN_R)) {

        anim = func_808346C4(globalCtx, this);
        frame = Animation_GetLastFrame(anim);
        LinkAnimation_Change(globalCtx, &this->skelAnime2, anim, 1.0f, frame, frame, ANIMMODE_ONCE, 0.0f);
        func_8002F7DC(&this->actor, NA_SE_IT_SHIELD_POSTURE);

        return 1;
    } else {
        return 0;
    }
}

s32 func_8083485C(Player* this, GlobalContext* globalCtx) {
    if (func_80834758(globalCtx, this)) {
        return 1;
    } else {
        return 0;
    }
}

void func_80834894(Player* this) {
    func_80833638(this, func_80834C74);

    if (this->itemActionParam < 0) {
        func_8008EC70(this);
    }

    Animation_Reverse(&this->skelAnime2);
    func_8002F7DC(&this->actor, NA_SE_IT_SHIELD_REMOVE);
}

void func_808348EC(GlobalContext* globalCtx, Player* this) {
    struct_808540F4* ptr = &D_808540F4[this->unk_15A];
    f32 temp;

    temp = ptr->unk_04;
    temp = (this->skelAnime2.playSpeed < 0.0f) ? temp - 1.0f : temp;

    if (LinkAnimation_OnFrame(&this->skelAnime2, temp)) {
        func_80834594(globalCtx, this);
    }

    func_80833B54(this);
}

s32 func_8083499C(Player* this, GlobalContext* globalCtx) {
    if (this->stateFlags1 & 0x100) {
        func_808340DC(this, globalCtx);
    } else {
        return 0;
    }

    return 1;
}

s32 func_808349DC(Player* this, GlobalContext* globalCtx) {
    if (func_80834758(globalCtx, this) || func_8083499C(this, globalCtx)) {
        return 1;
    } else {
        return 0;
    }
}

s32 func_80834A2C(Player* this, GlobalContext* globalCtx) {
    if (LinkAnimation_Update(globalCtx, &this->skelAnime2) ||
        ((Player_ItemToActionParam(this->heldItemId) == this->heldItemActionParam) &&
         (D_80853614 = (D_80853614 || ((this->modelAnimType != 3) && (globalCtx->shootingGalleryStatus == 0)))))) {
        func_80833638(this, D_80853EDC[this->heldItemActionParam]);
        this->unk_834 = 0;
        this->unk_6AC = 0;
        D_80853618 = D_80853614;
        return this->func_82C(this, globalCtx);
    }

    if (func_80833350(this) != 0) {
        func_808348EC(globalCtx, this);
        func_80832264(globalCtx, this, func_80833338(this));
        this->unk_6AC = 0;
    } else {
        func_808348EC(globalCtx, this);
    }

    return 1;
}

s32 func_80834B5C(Player* this, GlobalContext* globalCtx) {
    LinkAnimation_Update(globalCtx, &this->skelAnime2);

    if (!CHECK_BTN_ALL(sControlInput->cur.button, BTN_R)) {
        func_80834894(this);
        return 1;
    } else {
        this->stateFlags1 |= 0x400000;
        Player_SetModelsForHoldingShield(this);
        return 1;
    }
}

s32 func_80834BD4(Player* this, GlobalContext* globalCtx) {
    LinkAnimationHeader* anim;
    f32 frame;

    if (LinkAnimation_Update(globalCtx, &this->skelAnime2)) {
        anim = func_808346C4(globalCtx, this);
        frame = Animation_GetLastFrame(anim);
        LinkAnimation_Change(globalCtx, &this->skelAnime2, anim, 1.0f, frame, frame, ANIMMODE_ONCE, 0.0f);
    }

    this->stateFlags1 |= 0x400000;
    Player_SetModelsForHoldingShield(this);

    return 1;
}

s32 func_80834C74(Player* this, GlobalContext* globalCtx) {
    D_80853614 = D_80853618;

    if (D_80853614 || LinkAnimation_Update(globalCtx, &this->skelAnime2)) {
        func_80833638(this, D_80853EDC[this->heldItemActionParam]);
        LinkAnimation_PlayLoop(globalCtx, &this->skelAnime2, D_80853914[this->modelAnimType]);
        this->unk_6AC = 0;
        this->func_82C(this, globalCtx);
        return 0;
    }

    return 1;
}

s32 func_80834D2C(Player* this, GlobalContext* globalCtx) {
    LinkAnimationHeader* anim;

    if (this->heldItemActionParam != PLAYER_AP_BOOMERANG) {
        if (!func_8083442C(this, globalCtx)) {
            return 0;
        }

        if (!Player_HoldsHookshot(this)) {
            anim = &gPlayerAnim_0026A0;
        } else {
            anim = &gPlayerAnim_002CA0;
        }
        LinkAnimation_PlayOnce(globalCtx, &this->skelAnime2, anim);
    } else {
        func_80833638(this, func_80835884);
        this->unk_834 = 10;
        LinkAnimation_PlayOnce(globalCtx, &this->skelAnime2, &gPlayerAnim_002628);
    }

    if (this->stateFlags1 & 0x800000) {
        func_80832284(globalCtx, this, &gPlayerAnim_003380);
    } else if ((this->actor.bgCheckFlags & 1) && !func_80833B54(this)) {
        func_80832284(globalCtx, this, D_80853914[this->modelAnimType]);
    }

    return 1;
}

s32 func_80834E44(GlobalContext* globalCtx) {
    return (globalCtx->shootingGalleryStatus > 0) && CHECK_BTN_ALL(sControlInput->press.button, BTN_B);
}

s32 func_80834E7C(GlobalContext* globalCtx) {
    return (globalCtx->shootingGalleryStatus != 0) &&
           ((globalCtx->shootingGalleryStatus < 0) ||
            CHECK_BTN_ANY(sControlInput->cur.button, BTN_A | BTN_B | BTN_CUP | BTN_CLEFT | BTN_CRIGHT | BTN_CDOWN));
}

s32 func_80834EB8(Player* this, GlobalContext* globalCtx) {
    if ((this->unk_6AD == 0) || (this->unk_6AD == 2)) {
        if (func_80833BCC(this) || (Camera_CheckValidMode(Gameplay_GetCamera(globalCtx, 0), 7) == 0)) {
            return 1;
        }
        this->unk_6AD = 2;
    }

    return 0;
}

s32 func_80834F2C(Player* this, GlobalContext* globalCtx) {
    if ((this->doorType == PLAYER_DOORTYPE_NONE) && !(this->stateFlags1 & 0x2000000)) {
        if (D_80853614 || func_80834E44(globalCtx)) {
            if (func_80834D2C(this, globalCtx)) {
                return func_80834EB8(this, globalCtx);
            }
        }
    }

    return 0;
}

s32 func_80834FBC(Player* this) {
    if (this->actor.child != NULL) {
        if (this->heldActor == NULL) {
            this->heldActor = this->actor.child;
            func_8083264C(this, 255, 10, 250, 0);
            func_8002F7DC(&this->actor, NA_SE_IT_HOOKSHOT_RECEIVE);
        }

        return 1;
    }

    return 0;
}

s32 func_8083501C(Player* this, GlobalContext* globalCtx) {
    if (this->unk_860 >= 0) {
        this->unk_860 = -this->unk_860;
    }

    if ((!Player_HoldsHookshot(this) || func_80834FBC(this)) && !func_80834758(globalCtx, this) &&
        !func_80834F2C(this, globalCtx)) {
        return 0;
    }

    return 1;
}

s32 func_808350A4(GlobalContext* globalCtx, Player* this) {
    s32 item;
    s32 arrowType;

    if (this->heldActor != NULL) {
        if (!Player_HoldsHookshot(this)) {
            func_80834380(globalCtx, this, &item, &arrowType);

            if (gSaveContext.minigameState == 1) {
                globalCtx->interfaceCtx.hbaAmmo--;
            } else if (globalCtx->shootingGalleryStatus != 0) {
                globalCtx->shootingGalleryStatus--;
            } else {
                Inventory_ChangeAmmo(item, -1);
            }

            if (globalCtx->shootingGalleryStatus == 1) {
                globalCtx->shootingGalleryStatus = -10;
            }

            func_8083264C(this, 150, 10, 150, 0);
        } else {
            func_8083264C(this, 255, 20, 150, 0);
        }

        this->unk_A73 = 4;
        this->heldActor->parent = NULL;
        this->actor.child = NULL;
        this->heldActor = NULL;

        return 1;
    }

    return 0;
}

static u16 D_808543DC[] = { NA_SE_IT_BOW_FLICK, NA_SE_IT_SLING_FLICK };

s32 func_808351D4(Player* this, GlobalContext* globalCtx) {
    s32 sp2C;

    if (!Player_HoldsHookshot(this)) {
        sp2C = 0;
    } else {
        sp2C = 1;
    }

    Math_ScaledStepToS(&this->unk_6C0, 1200, 400);
    this->unk_6AE |= 0x100;

    if ((this->unk_836 == 0) && (func_80833350(this) == 0) && (this->skelAnime.animation == &gPlayerAnim_0026E8)) {
        LinkAnimation_PlayOnce(globalCtx, &this->skelAnime2, D_808543CC[sp2C]);
        this->unk_836 = -1;
    } else if (LinkAnimation_Update(globalCtx, &this->skelAnime2)) {
        LinkAnimation_PlayLoop(globalCtx, &this->skelAnime2, D_808543D4[sp2C]);
        this->unk_836 = 1;
    } else if (this->unk_836 == 1) {
        this->unk_836 = 2;
    }

    if (this->unk_834 > 10) {
        this->unk_834--;
    }

    func_80834EB8(this, globalCtx);

    if ((this->unk_836 > 0) && ((this->unk_860 < 0) || (!D_80853618 && !func_80834E7C(globalCtx)))) {
        func_80833638(this, func_808353D8);
        if (this->unk_860 >= 0) {
            if (sp2C == 0) {
                if (!func_808350A4(globalCtx, this)) {
                    func_8002F7DC(&this->actor, D_808543DC[ABS(this->unk_860) - 1]);
                }
            } else if (this->actor.bgCheckFlags & 1) {
                func_808350A4(globalCtx, this);
            }
        }
        this->unk_834 = 10;
        func_80832210(this);
    } else {
        this->stateFlags1 |= 0x200;
    }

    return 1;
}

s32 func_808353D8(Player* this, GlobalContext* globalCtx) {
    LinkAnimation_Update(globalCtx, &this->skelAnime2);

    if (Player_HoldsHookshot(this) && !func_80834FBC(this)) {
        return 1;
    }

    if (!func_80834758(globalCtx, this) &&
        (D_80853614 || ((this->unk_860 < 0) && D_80853618) || func_80834E44(globalCtx))) {
        this->unk_860 = ABS(this->unk_860);

        if (func_8083442C(this, globalCtx)) {
            if (Player_HoldsHookshot(this)) {
                this->unk_836 = 1;
            } else {
                LinkAnimation_PlayOnce(globalCtx, &this->skelAnime2, &gPlayerAnim_0026B8);
            }
        }
    } else {
        if (this->unk_834 != 0) {
            this->unk_834--;
        }

        if (func_80833BCC(this) || (this->unk_6AD != 0) || (this->stateFlags1 & 0x100000)) {
            if (this->unk_834 == 0) {
                this->unk_834++;
            }
            return 1;
        }

        if (Player_HoldsHookshot(this)) {
            func_80833638(this, func_8083501C);
        } else {
            func_80833638(this, func_80835588);
            LinkAnimation_PlayOnce(globalCtx, &this->skelAnime2, &gPlayerAnim_0026B0);
        }

        this->unk_834 = 0;
    }

    return 1;
}

s32 func_80835588(Player* this, GlobalContext* globalCtx) {
    if (!(this->actor.bgCheckFlags & 1) || LinkAnimation_Update(globalCtx, &this->skelAnime2)) {
        func_80833638(this, func_8083501C);
    }

    return 1;
}

void func_808355DC(Player* this) {
    this->stateFlags1 |= 0x20000;

    if (!(this->skelAnime.moveFlags & 0x80) && (this->actor.bgCheckFlags & 0x200) && (D_80853608 < 0x2000)) {
        this->currentYaw = this->actor.shape.rot.y = this->actor.wallYaw + 0x8000;
    }

    this->targetYaw = this->actor.shape.rot.y;
}

s32 func_80835644(GlobalContext* globalCtx, Player* this, Actor* arg2) {
    if (arg2 == NULL) {
        func_80832564(globalCtx, this);
        func_80839F90(this, globalCtx);
        return 1;
    }

    return 0;
}

void func_80835688(Player* this, GlobalContext* globalCtx) {
    if (!func_80835644(globalCtx, this, this->heldActor)) {
        func_80833638(this, func_808356E8);
        LinkAnimation_PlayLoop(globalCtx, &this->skelAnime2, &gPlayerAnim_002E10);
    }
}

s32 func_808356E8(Player* this, GlobalContext* globalCtx) {
    Actor* heldActor = this->heldActor;

    if (heldActor == NULL) {
        func_80834644(globalCtx, this);
    }

    if (func_80834758(globalCtx, this)) {
        return 1;
    }

    if (this->stateFlags1 & 0x800) {
        if (LinkAnimation_Update(globalCtx, &this->skelAnime2)) {
            LinkAnimation_PlayLoop(globalCtx, &this->skelAnime2, &gPlayerAnim_002E10);
        }

        if ((heldActor->id == ACTOR_EN_NIW) && (this->actor.velocity.y <= 0.0f)) {
            this->actor.minVelocityY = -2.0f;
            this->actor.gravity = -0.5f;
            this->fallStartHeight = this->actor.world.pos.y;
        }

        return 1;
    }

    return func_8083485C(this, globalCtx);
}

void func_808357E8(Player* this, Gfx** dLists) {
    this->leftHandDLists = &dLists[gSaveContext.linkAge];
}

s32 func_80835800(Player* this, GlobalContext* globalCtx) {
    if (func_80834758(globalCtx, this)) {
        return 1;
    }

    if (this->stateFlags1 & 0x2000000) {
        func_80833638(this, func_80835B60);
    } else if (func_80834F2C(this, globalCtx)) {
        return 1;
    }

    return 0;
}

s32 func_80835884(Player* this, GlobalContext* globalCtx) {
    if (LinkAnimation_Update(globalCtx, &this->skelAnime2)) {
        func_80833638(this, func_808358F0);
        LinkAnimation_PlayLoop(globalCtx, &this->skelAnime2, &gPlayerAnim_002638);
    }

    func_80834EB8(this, globalCtx);

    return 1;
}

s32 func_808358F0(Player* this, GlobalContext* globalCtx) {
    LinkAnimationHeader* animSeg = this->skelAnime.animation;

    if ((func_808334E4(this) == animSeg) || (func_80833528(this) == animSeg) || (func_808335B0(this) == animSeg) ||
        (func_808335F4(this) == animSeg)) {
        AnimationContext_SetCopyAll(globalCtx, this->skelAnime.limbCount, this->skelAnime2.jointTable,
                                    this->skelAnime.jointTable);
    } else {
        LinkAnimation_Update(globalCtx, &this->skelAnime2);
    }

    func_80834EB8(this, globalCtx);

    if (!D_80853618) {
        func_80833638(this, func_808359FC);
        LinkAnimation_PlayOnce(globalCtx, &this->skelAnime2, (this->unk_870 < 0.5f) ? &gPlayerAnim_002608 : &gPlayerAnim_002600);
    }

    return 1;
}

s32 func_808359FC(Player* this, GlobalContext* globalCtx) {
    if (LinkAnimation_Update(globalCtx, &this->skelAnime2)) {
        func_80833638(this, func_80835B60);
        this->unk_834 = 0;
    } else if (LinkAnimation_OnFrame(&this->skelAnime2, 6.0f)) {
        f32 posX = (Math_SinS(this->actor.shape.rot.y) * 10.0f) + this->actor.world.pos.x;
        f32 posZ = (Math_CosS(this->actor.shape.rot.y) * 10.0f) + this->actor.world.pos.z;
        s32 yaw = (this->unk_664 != NULL) ? this->actor.shape.rot.y + 14000 : this->actor.shape.rot.y;
        EnBoom* boomerang =
            (EnBoom*)Actor_Spawn(&globalCtx->actorCtx, globalCtx, ACTOR_EN_BOOM, posX, this->actor.world.pos.y + 30.0f,
                                 posZ, this->actor.focus.rot.x, yaw, 0, 0);

        this->boomerangActor = &boomerang->actor;
        if (boomerang != NULL) {
            boomerang->moveTo = this->unk_664;
            boomerang->returnTimer = 20;
            this->stateFlags1 |= 0x2000000;
            if (!func_8008E9C4(this)) {
                func_808355DC(this);
            }
            this->unk_A73 = 4;
            func_8002F7DC(&this->actor, NA_SE_IT_BOOMERANG_THROW);
            func_80832698(this, NA_SE_VO_LI_SWORD_N);
        }
    }

    return 1;
}

s32 func_80835B60(Player* this, GlobalContext* globalCtx) {
    if (func_80834758(globalCtx, this)) {
        return 1;
    }

    if (!(this->stateFlags1 & 0x2000000)) {
        func_80833638(this, func_80835C08);
        LinkAnimation_PlayOnce(globalCtx, &this->skelAnime2, &gPlayerAnim_0025F8);
        func_808357E8(this, D_80125EF8);
        func_8002F7DC(&this->actor, NA_SE_PL_CATCH_BOOMERANG);
        func_80832698(this, NA_SE_VO_LI_SWORD_N);
        return 1;
    }

    return 0;
}

s32 func_80835C08(Player* this, GlobalContext* globalCtx) {
    if (!func_80835800(this, globalCtx) && LinkAnimation_Update(globalCtx, &this->skelAnime2)) {
        func_80833638(this, func_80835800);
    }

    return 1;
}

s32 func_80835C58(GlobalContext* globalCtx, Player* this, PlayerFunc674 func, s32 flags) {
    if (func == this->func_674) {
        return 0;
    }

    if (func_8084E3C4 == this->func_674) {
        func_800ED858(0);
        this->stateFlags2 &= ~0x3000000;
    } else if (func_808507F4 == this->func_674) {
        func_80832340(globalCtx, this);
    }

    this->func_674 = func;

    if ((this->itemActionParam != this->heldItemActionParam) && (!(flags & 1) || !(this->stateFlags1 & 0x400000))) {
        func_8008EC70(this);
    }

    if (!(flags & 1) && (!(this->stateFlags1 & 0x800))) {
        func_80834644(globalCtx, this);
        this->stateFlags1 &= ~0x400000;
    }

    func_80832DBC(this);
    this->stateFlags1 &= ~0xB4000044;
    this->stateFlags2 &= ~0x18080000;
    this->stateFlags3 &= ~0x8A;
    this->unk_84F = 0;
    this->unk_850 = 0;
    this->unk_6AC = 0;
    func_808326F0(this);

    return 1;
}

void func_80835DAC(GlobalContext* globalCtx, Player* this, PlayerFunc674 func, s32 flags) {
    s32 temp;

    temp = this->skelAnime.moveFlags;
    this->skelAnime.moveFlags = 0;
    func_80835C58(globalCtx, this, func, flags);
    this->skelAnime.moveFlags = temp;
}

void func_80835DE4(GlobalContext* globalCtx, Player* this, PlayerFunc674 func, s32 flags) {
    s32 temp;

    if (this->itemActionParam >= 0) {
        temp = this->itemActionParam;
        this->itemActionParam = this->heldItemActionParam;
        func_80835C58(globalCtx, this, func, flags);
        this->itemActionParam = temp;
        Player_SetModels(this, Player_ActionToModelGroup(this, this->itemActionParam));
    }
}

void func_80835E44(GlobalContext* globalCtx, s16 camSetting) {
    if (!func_800C0CB8(globalCtx)) {
        if (camSetting == CAM_SET_SCENE1) {
            Interface_ChangeAlpha(2);
        }
    } else {
        Camera_ChangeSetting(Gameplay_GetCamera(globalCtx, 0), camSetting);
    }
}

void func_80835EA4(GlobalContext* globalCtx, s32 arg1) {
    func_80835E44(globalCtx, CAM_SET_ITEM2);
    Camera_SetCameraData(Gameplay_GetCamera(globalCtx, 0), 4, 0, 0, arg1, 0, 0);
}

void func_80835EFC(Player* this) {
    if (Player_HoldsHookshot(this)) {
        Actor* heldActor = this->heldActor;

        if (heldActor != NULL) {
            Actor_Kill(heldActor);
            this->actor.child = NULL;
            this->heldActor = NULL;
        }
    }
}

void func_80835F44(GlobalContext* globalCtx, Player* this, s32 item) {
    s8 actionParam;
    s32 temp;
    s32 nextType;

    actionParam = Player_ItemToActionParam(item);

    if (((this->heldItemActionParam == this->itemActionParam) &&
         (!(this->stateFlags1 & 0x400000) || (Player_ActionToSword(actionParam) != 0) ||
          (actionParam == PLAYER_AP_NONE))) ||
        ((this->itemActionParam < 0) &&
         ((Player_ActionToSword(actionParam) != 0) || (actionParam == PLAYER_AP_NONE)))) {

        if ((actionParam == PLAYER_AP_NONE) || !(this->stateFlags1 & 0x8000000) ||
            ((this->actor.bgCheckFlags & 1) &&
             ((actionParam == PLAYER_AP_HOOKSHOT) || (actionParam == PLAYER_AP_LONGSHOT)))) {

            if ((globalCtx->bombchuBowlingStatus == 0) &&
                (((actionParam == PLAYER_AP_STICK) && (AMMO(ITEM_STICK) == 0)) ||
                 ((actionParam == PLAYER_AP_BEAN) && (AMMO(ITEM_BEAN) == 0)) ||
                 (temp = Player_ActionToExplosive(this, actionParam),
                  ((temp >= 0) && ((AMMO(sExplosiveInfos[temp].itemId) == 0) ||
                                   (globalCtx->actorCtx.actorLists[ACTORCAT_EXPLOSIVE].length >= 3)))))) {
                func_80078884(NA_SE_SY_ERROR);
                return;
            }

            if (actionParam == PLAYER_AP_LENS) {
                if (func_80087708(globalCtx, 0, 3)) {
                    if (globalCtx->actorCtx.unk_03 != 0) {
                        func_800304B0(globalCtx);
                    } else {
                        globalCtx->actorCtx.unk_03 = 1;
                    }
                    func_80078884((globalCtx->actorCtx.unk_03 != 0) ? NA_SE_SY_GLASSMODE_ON : NA_SE_SY_GLASSMODE_OFF);
                } else {
                    func_80078884(NA_SE_SY_ERROR);
                }
                return;
            }

            if (actionParam == PLAYER_AP_NUT) {
                if (AMMO(ITEM_NUT) != 0) {
                    func_8083C61C(globalCtx, this);
                } else {
                    func_80078884(NA_SE_SY_ERROR);
                }
                return;
            }

            temp = Player_ActionToMagicSpell(this, actionParam);
            if (temp >= 0) {
                if (((actionParam == PLAYER_AP_FARORES_WIND) && (gSaveContext.respawn[RESPAWN_MODE_TOP].data > 0)) ||
                    ((gSaveContext.unk_13F4 != 0) && (gSaveContext.unk_13F0 == 0) &&
                     (gSaveContext.magic >= sMagicSpellCosts[temp]))) {
                    this->itemActionParam = actionParam;
                    this->unk_6AD = 4;
                } else {
                    func_80078884(NA_SE_SY_ERROR);
                }
                return;
            }

            if (actionParam >= PLAYER_AP_MASK_KEATON) {
                if (this->currentMask != PLAYER_MASK_NONE) {
                    this->currentMask = PLAYER_MASK_NONE;
                } else {
                    this->currentMask = actionParam - PLAYER_AP_MASK_KEATON + 1;
                }
                func_808328EC(this, NA_SE_PL_CHANGE_ARMS);
                return;
            }

            if (((actionParam >= PLAYER_AP_OCARINA_FAIRY) && (actionParam <= PLAYER_AP_OCARINA_TIME)) ||
                (actionParam >= PLAYER_AP_BOTTLE_FISH)) {
                if (!func_8008E9C4(this) ||
                    ((actionParam >= PLAYER_AP_BOTTLE_POTION_RED) && (actionParam <= PLAYER_AP_BOTTLE_FAIRY))) {
                    func_8002D53C(globalCtx, &globalCtx->actorCtx.titleCtx);
                    this->unk_6AD = 4;
                    this->itemActionParam = actionParam;
                }
                return;
            }

            if ((actionParam != this->heldItemActionParam) ||
                ((this->heldActor == 0) && (Player_ActionToExplosive(this, actionParam) >= 0))) {
                this->nextModelGroup = Player_ActionToModelGroup(this, actionParam);
                nextType = gPlayerModelTypes[this->nextModelGroup][0];
                if ((this->heldItemActionParam >= 0) && (Player_ActionToMagicSpell(this, actionParam) < 0) &&
                    (item != this->heldItemId) && (D_80854164[gPlayerModelTypes[this->modelGroup][0]][nextType] != 0)) {
                    this->heldItemId = item;
                    this->stateFlags1 |= 0x100;
                } else {
                    func_80835EFC(this);
                    func_808323B4(globalCtx, this);
                    func_80833664(globalCtx, this, actionParam);
                }
                return;
            }

            D_80853614 = D_80853618 = true;
        }
    }
}

void func_80836448(GlobalContext* globalCtx, Player* this, LinkAnimationHeader* anim) {
    s32 cond = func_808332B8(this);

    func_80832564(globalCtx, this);

    func_80835C58(globalCtx, this, cond ? func_8084E368 : func_80843CEC, 0);

    this->stateFlags1 |= 0x80;

    func_80832264(globalCtx, this, anim);
    if (anim == &gPlayerAnim_002878) {
        this->skelAnime.endFrame = 84.0f;
    }

    func_80832224(this);
    func_80832698(this, NA_SE_VO_LI_DOWN);

    if (this->actor.category == ACTORCAT_PLAYER) {
        func_800F47BC();

        if (Inventory_ConsumeFairy(globalCtx)) {
            globalCtx->gameOverCtx.state = GAMEOVER_REVIVE_START;
            this->unk_84F = 1;
        } else {
            globalCtx->gameOverCtx.state = GAMEOVER_DEATH_START;
            func_800F6AB0(0);
            func_800F5C64(0x20);
            gSaveContext.seqIndex = 0xFF;
            gSaveContext.nightSeqIndex = 0xFF;
        }

        OnePointCutscene_Init(globalCtx, 9806, cond ? 120 : 60, &this->actor, MAIN_CAM);
        ShrinkWindow_SetVal(0x20);
    }
}

s32 func_808365C8(Player* this) {
    return (!(func_808458D0 == this->func_674) ||
            ((this->stateFlags1 & 0x100) &&
             ((this->heldItemId == ITEM_LAST_USED) || (this->heldItemId == ITEM_NONE)))) &&
           (!(func_80834A2C == this->func_82C) ||
            (Player_ItemToActionParam(this->heldItemId) == this->heldItemActionParam));
}

s32 func_80836670(Player* this, GlobalContext* globalCtx) {
    if (!(this->stateFlags1 & 0x800000) && (this->actor.parent != NULL) && Player_HoldsHookshot(this)) {
        func_80835C58(globalCtx, this, func_80850AEC, 1);
        this->stateFlags3 |= 0x80;
        func_80832264(globalCtx, this, &gPlayerAnim_002C90);
        func_80832F54(globalCtx, this, 0x9B);
        func_80832224(this);
        this->currentYaw = this->actor.shape.rot.y;
        this->actor.bgCheckFlags &= ~1;
        this->hoverBootsTimer = 0;
        this->unk_6AE |= 0x43;
        func_80832698(this, NA_SE_VO_LI_LASH);
        return 1;
    }

    if (func_808365C8(this)) {
        func_80834298(this, globalCtx);
        if (func_8084E604 == this->func_674) {
            return 1;
        }
    }

    if (!this->func_82C(this, globalCtx)) {
        return 0;
    }

    if (this->unk_830 != 0.0f) {
        if ((func_80833350(this) == 0) || (this->linearVelocity != 0.0f)) {
            AnimationContext_SetCopyFalse(globalCtx, this->skelAnime.limbCount, this->skelAnime2.jointTable,
                                          this->skelAnime.jointTable, D_80853410);
        }
        Math_StepToF(&this->unk_830, 0.0f, 0.25f);
        AnimationContext_SetInterp(globalCtx, this->skelAnime.limbCount, this->skelAnime.jointTable,
                                   this->skelAnime2.jointTable, 1.0f - this->unk_830);
    } else if ((func_80833350(this) == 0) || (this->linearVelocity != 0.0f)) {
        AnimationContext_SetCopyTrue(globalCtx, this->skelAnime.limbCount, this->skelAnime.jointTable,
                                     this->skelAnime2.jointTable, D_80853410);
    } else {
        AnimationContext_SetCopyAll(globalCtx, this->skelAnime.limbCount, this->skelAnime.jointTable,
                                    this->skelAnime2.jointTable);
    }

    return 1;
}

s32 func_80836898(GlobalContext* globalCtx, Player* this, PlayerFuncA74 func) {
    this->func_A74 = func;
    func_80835C58(globalCtx, this, func_808458D0, 0);
    this->stateFlags2 |= 0x40;
    return func_80832528(globalCtx, this);
}

void func_808368EC(Player* this, GlobalContext* globalCtx) {
    s16 previousYaw = this->actor.shape.rot.y;

    if (!(this->stateFlags2 & 0x60)) {
        if ((this->unk_664 != NULL) &&
            ((globalCtx->actorCtx.targetCtx.unk_4B != 0) || (this->actor.category != ACTORCAT_PLAYER))) {
            Math_ScaledStepToS(&this->actor.shape.rot.y,
                               Math_Vec3f_Yaw(&this->actor.world.pos, &this->unk_664->focus.pos), 4000);
        } else if ((this->stateFlags1 & 0x20000) && !(this->stateFlags2 & 0x60)) {
            Math_ScaledStepToS(&this->actor.shape.rot.y, this->targetYaw, 4000);
        }
    } else if (!(this->stateFlags2 & 0x40)) {
        Math_ScaledStepToS(&this->actor.shape.rot.y, this->currentYaw, 2000);
    }

    this->unk_87C = this->actor.shape.rot.y - previousYaw;
}

s32 func_808369C8(s16* pValue, s16 arg1, s16 arg2, s16 arg3, s16 arg4, s16 arg5) {
    s16 temp1;
    s16 temp2;
    s16 temp3;

    temp1 = temp2 = arg4 - *pValue;
    temp2 = CLAMP(temp2, -arg5, arg5);
    *pValue += (s16)(temp1 - temp2);

    Math_ScaledStepToS(pValue, arg1, arg2);

    temp3 = *pValue;
    if (*pValue < -arg3) {
        *pValue = -arg3;
    } else if (*pValue > arg3) {
        *pValue = arg3;
    }
    return temp3 - *pValue;
}

s32 func_80836AB8(Player* this, s32 arg1) {
    s16 sp36;
    s16 var;

    var = this->actor.shape.rot.y;
    if (arg1 != 0) {
        var = this->actor.focus.rot.y;
        this->unk_6BC = this->actor.focus.rot.x;
        this->unk_6AE |= 0x41;
    } else {
        func_808369C8(&this->unk_6BC,
                      func_808369C8(&this->unk_6B6, this->actor.focus.rot.x, 600, 10000, this->actor.focus.rot.x, 0),
                      200, 4000, this->unk_6B6, 10000);
        sp36 = this->actor.focus.rot.y - var;
        func_808369C8(&sp36, 0, 200, 24000, this->unk_6BE, 8000);
        var = this->actor.focus.rot.y - sp36;
        func_808369C8(&this->unk_6B8, sp36 - this->unk_6BE, 200, 8000, sp36, 8000);
        func_808369C8(&this->unk_6BE, sp36, 200, 8000, this->unk_6B8, 8000);
        this->unk_6AE |= 0xD9;
    }

    return var;
}

void func_80836BEC(Player* this, GlobalContext* globalCtx) {
    s32 sp1C = 0;
    s32 zTrigPressed = CHECK_BTN_ALL(sControlInput->cur.button, BTN_Z);
    Actor* actorToTarget;
    s32 pad;
    s32 holdTarget;
    s32 cond;

    if (!zTrigPressed) {
        this->stateFlags1 &= ~0x40000000;
    }

    if ((globalCtx->csCtx.state != CS_STATE_IDLE) || (this->csMode != 0) || (this->stateFlags1 & 0x20000080) ||
        (this->stateFlags3 & 0x80)) {
        this->unk_66C = 0;
    } else if (zTrigPressed || (this->stateFlags2 & 0x2000) || (this->unk_684 != NULL)) {
        if (this->unk_66C <= 5) {
            this->unk_66C = 5;
        } else {
            this->unk_66C--;
        }
    } else if (this->stateFlags1 & 0x20000) {
        this->unk_66C = 0;
    } else if (this->unk_66C != 0) {
        this->unk_66C--;
    }

    if (this->unk_66C >= 6) {
        sp1C = 1;
    }

    cond = func_8083224C(globalCtx);
    if (cond || (this->unk_66C != 0) || (this->stateFlags1 & 0x2001000)) {
        if (!cond) {
            if (!(this->stateFlags1 & 0x2000000) &&
                ((this->heldItemActionParam != PLAYER_AP_FISHING_POLE) || (this->unk_860 == 0)) &&
                CHECK_BTN_ALL(sControlInput->press.button, BTN_Z)) {

                if (this->actor.category == ACTORCAT_PLAYER) {
                    actorToTarget = globalCtx->actorCtx.targetCtx.arrowPointedActor;
                } else {
                    actorToTarget = &PLAYER->actor;
                }

                holdTarget = (gSaveContext.zTargetSetting != 0) || (this->actor.category != ACTORCAT_PLAYER);
                this->stateFlags1 |= 0x8000;

                if ((actorToTarget != NULL) && !(actorToTarget->flags & 0x8000000)) {
                    if ((actorToTarget == this->unk_664) && (this->actor.category == ACTORCAT_PLAYER)) {
                        actorToTarget = globalCtx->actorCtx.targetCtx.unk_94;
                    }

                    if (actorToTarget != this->unk_664) {
                        if (!holdTarget) {
                            this->stateFlags2 |= 0x2000;
                        }
                        this->unk_664 = actorToTarget;
                        this->unk_66C = 15;
                        this->stateFlags2 &= ~0x200002;
                    } else {
                        if (!holdTarget) {
                            func_8008EDF0(this);
                        }
                    }

                    this->stateFlags1 &= ~0x40000000;
                } else {
                    if (!(this->stateFlags1 & 0x40020000)) {
                        func_808355DC(this);
                    }
                }
            }

            if (this->unk_664 != NULL) {
                if ((this->actor.category == ACTORCAT_PLAYER) && (this->unk_664 != this->unk_684) &&
                    func_8002F0C8(this->unk_664, this, sp1C)) {
                    func_8008EDF0(this);
                    this->stateFlags1 |= 0x40000000;
                } else if (this->unk_664 != NULL) {
                    this->unk_664->targetPriority = 40;
                }
            } else if (this->unk_684 != NULL) {
                this->unk_664 = this->unk_684;
            }
        }

        if (this->unk_664 != NULL) {
            this->stateFlags1 &= ~0x30000;
            if ((this->stateFlags1 & 0x800) || ((this->unk_664->flags & 5) != 5)) {
                this->stateFlags1 |= 0x10000;
            }
        } else {
            if (this->stateFlags1 & 0x20000) {
                this->stateFlags2 &= ~0x2000;
            } else {
                func_8008EE08(this);
            }
        }
    } else {
        func_8008EE08(this);
    }
}

s32 func_80836FAC(GlobalContext* globalCtx, Player* this, f32* arg2, s16* arg3, f32 arg4) {
    f32 temp_f2;
    f32 temp_f0;
    f32 temp_f14;
    f32 temp_f12;

    if ((this->unk_6AD != 0) || (globalCtx->sceneLoadFlag == 0x14) || (this->stateFlags1 & 1)) {
        *arg2 = 0.0f;
        *arg3 = this->actor.shape.rot.y;
    } else {
        *arg2 = D_808535D4;
        *arg3 = D_808535D8;

        if (arg4 != 0.0f) {
            *arg2 -= 20.0f;
            if (*arg2 < 0.0f) {
                *arg2 = 0.0f;
            } else {
                temp_f2 = 1.0f - Math_CosS(*arg2 * 450.0f);
                *arg2 = ((temp_f2 * temp_f2) * 30.0f) + 7.0f;
            }
        } else {
            *arg2 *= 0.8f;
        }

        if (D_808535D4 != 0.0f) {
            temp_f0 = Math_SinS(this->unk_898);
            temp_f12 = this->unk_880;
            temp_f14 = CLAMP(temp_f0, 0.0f, 0.6f);

            if (this->unk_6C4 != 0.0f) {
                temp_f12 = temp_f12 - (this->unk_6C4 * 0.008f);
                if (temp_f12 < 2.0f) {
                    temp_f12 = 2.0f;
                }
            }

            *arg2 = (*arg2 * 0.14f) - (8.0f * temp_f14 * temp_f14);
            *arg2 = CLAMP(*arg2, 0.0f, temp_f12);

            return 1;
        }
    }

    return 0;
}

s32 func_8083721C(Player* this) {
    return Math_StepToF(&this->linearVelocity, 0.0f, REG(43) / 100.0f);
}

s32 func_80837268(Player* this, f32* arg1, s16* arg2, f32 arg3, GlobalContext* globalCtx) {
    if (!func_80836FAC(globalCtx, this, arg1, arg2, arg3)) {
        *arg2 = this->actor.shape.rot.y;

        if (this->unk_664 != NULL) {
            if ((globalCtx->actorCtx.targetCtx.unk_4B != 0) && !(this->stateFlags2 & 0x40)) {
                *arg2 = Math_Vec3f_Yaw(&this->actor.world.pos, &this->unk_664->focus.pos);
                return 0;
            }
        } else if (func_80833B2C(this)) {
            *arg2 = this->targetYaw;
        }

        return 0;
    } else {
        *arg2 += Camera_GetInputDirYaw(ACTIVE_CAM);
        return 1;
    }
}

static s8 D_808543E0[] = { 13, 2, 4, 9, 10, 11, 8, -7 };
static s8 D_808543E8[] = { 13, 1, 2, 5, 3, 4, 9, 10, 11, 7, 8, -6 };
static s8 D_808543F4[] = { 13, 1, 2, 3, 4, 9, 10, 11, 8, 7, -6 };
static s8 D_80854400[] = { 13, 2, 4, 9, 10, 11, 8, -7 };
static s8 D_80854408[] = { 13, 2, 4, 9, 10, 11, 12, 8, -7 };
static s8 D_80854414[] = { -7 };
static s8 D_80854418[] = { 0, 11, 1, 2, 3, 5, 4, 9, 8, 7, -6 };
static s8 D_80854424[] = { 0, 11, 1, 2, 3, 12, 5, 4, 9, 8, 7, -6 };
static s8 D_80854430[] = { 13, 1, 2, 3, 12, 5, 4, 9, 10, 11, 8, 7, -6 };
static s8 D_80854440[] = { 10, 8, -7 };
static s8 D_80854444[] = { 0, 12, 5, -4 };

static s32 (*D_80854448[])(Player* this, GlobalContext* globalCtx) = {
    func_8083B998, func_80839800, func_8083E5A8, func_8083E0FC, func_8083B644, func_8083F7BC, func_8083C1DC,
    func_80850224, func_8083C544, func_8083EB44, func_8083BDBC, func_8083C2B0, func_80838A14, func_8083B040,
};

s32 func_80837348(GlobalContext* globalCtx, Player* this, s8* arg2, s32 arg3) {
    s32 i;

    if (!(this->stateFlags1 & 0x20000081)) {
        if (arg3 != 0) {
            D_808535E0 = func_80836670(this, globalCtx);
            if (func_8084E604 == this->func_674) {
                return 1;
            }
        }

        if (func_8008F128(this)) {
            this->unk_6AE |= 0x41;
            return 1;
        }

        if (!(this->stateFlags1 & 0x100) && (func_80834A2C != this->func_82C)) {
            while (*arg2 >= 0) {
                if (D_80854448[*arg2](this, globalCtx)) {
                    return 1;
                }
                arg2++;
            }

            if (D_80854448[-(*arg2)](this, globalCtx)) {
                return 1;
            }
        }
    }

    return 0;
}

s32 func_808374A0(GlobalContext* globalCtx, Player* this, SkelAnime* skelAnime, f32 arg3) {
    f32 sp24;
    s16 sp22;

    if ((skelAnime->endFrame - arg3) <= skelAnime->curFrame) {
        if (func_80837348(globalCtx, this, D_80854418, 1)) {
            return 0;
        }

        if (func_80837268(this, &sp24, &sp22, 0.018f, globalCtx)) {
            return 1;
        }
    }

    return -1;
}

void func_80837530(GlobalContext* globalCtx, Player* this, s32 arg2) {
    if (arg2 != 0) {
        this->unk_858 = 0.0f;
    } else {
        this->unk_858 = 0.5f;
    }

    this->stateFlags1 |= 0x1000;

    if (this->actor.category == ACTORCAT_PLAYER) {
        Actor_Spawn(&globalCtx->actorCtx, globalCtx, ACTOR_EN_M_THUNDER, this->bodyPartsPos[0].x,
                    this->bodyPartsPos[0].y, this->bodyPartsPos[0].z, 0, 0, 0, Player_GetSwordHeld(this) | arg2);
    }
}

s32 func_808375D8(Player* this) {
    s8 sp3C[4];
    s8* iter;
    s8* iter2;
    s8 temp1;
    s8 temp2;
    s32 i;

    if ((this->heldItemActionParam == PLAYER_AP_STICK) || Player_HoldsBrokenKnife(this)) {
        return 0;
    }

    iter = &this->unk_847[0];
    iter2 = &sp3C[0];
    for (i = 0; i < 4; i++, iter++, iter2++) {
        if ((*iter2 = *iter) < 0) {
            return 0;
        }
        *iter2 *= 2;
    }

    temp1 = sp3C[0] - sp3C[1];
    if (ABS(temp1) < 10) {
        return 0;
    }

    iter2 = &sp3C[1];
    for (i = 1; i < 3; i++, iter2++) {
        temp2 = *iter2 - *(iter2 + 1);
        if ((ABS(temp2) < 10) || (temp2 * temp1 < 0)) {
            return 0;
        }
    }

    return 1;
}

void func_80837704(GlobalContext* globalCtx, Player* this) {
    LinkAnimationHeader* anim;

    if ((this->swordAnimation >= 4) && (this->swordAnimation < 8)) {
        anim = D_80854358[Player_HoldsTwoHandedWeapon(this)];
    } else {
        anim = D_80854350[Player_HoldsTwoHandedWeapon(this)];
    }

    func_80832318(this);
    LinkAnimation_Change(globalCtx, &this->skelAnime, anim, 1.0f, 8.0f, Animation_GetLastFrame(anim), ANIMMODE_ONCE,
                         -9.0f);
    func_80837530(globalCtx, this, 0x200);
}

void func_808377DC(GlobalContext* globalCtx, Player* this) {
    func_80835C58(globalCtx, this, func_80844E68, 1);
    func_80837704(globalCtx, this);
}

static s8 D_80854480[] = { 12, 4, 4, 8 };
static s8 D_80854484[] = { 22, 23, 22, 23 };

s32 func_80837818(Player* this) {
    s32 sp1C = this->unk_84B[this->unk_846];
    s32 sp18;

    if (this->heldItemActionParam == PLAYER_AP_HAMMER) {
        if (sp1C < 0) {
            sp1C = 0;
        }
        sp18 = D_80854484[sp1C];
        this->unk_845 = 0;
    } else {
        if (func_808375D8(this)) {
            sp18 = 24;
        } else {
            if (sp1C < 0) {
                if (func_80833BCC(this)) {
                    sp18 = 0;
                } else {
                    sp18 = 4;
                }
            } else {
                sp18 = D_80854480[sp1C];
                if (sp18 == 12) {
                    this->stateFlags2 |= 0x40000000;
                    if (!func_80833BCC(this)) {
                        sp18 = 0;
                    }
                }
            }
            if (this->heldItemActionParam == PLAYER_AP_STICK) {
                sp18 = 0;
            }
        }
        if (Player_HoldsTwoHandedWeapon(this)) {
            sp18++;
        }
    }

    return sp18;
}

void func_80837918(Player* this, s32 quadIndex, u32 flags) {
    this->swordQuads[quadIndex].info.toucher.dmgFlags = flags;

    if (flags == 2) {
        this->swordQuads[quadIndex].info.toucherFlags = TOUCH_ON | TOUCH_NEAREST | TOUCH_SFX_WOOD;
    } else {
        this->swordQuads[quadIndex].info.toucherFlags = TOUCH_ON | TOUCH_NEAREST;
    }
}

static u32 D_80854488[][2] = {
    { 0x00000200, 0x08000000 }, { 0x00000100, 0x02000000 }, { 0x00000400, 0x04000000 },
    { 0x00000002, 0x08000000 }, { 0x00000040, 0x40000000 },
};

void func_80837948(GlobalContext* globalCtx, Player* this, s32 arg2) {
    s32 pad;
    u32 flags;
    s32 temp;

    func_80835C58(globalCtx, this, func_808502D0, 0);
    this->unk_844 = 8;
    if ((arg2 < 18) || (arg2 >= 20)) {
        func_80832318(this);
    }

    if ((arg2 != this->swordAnimation) || !(this->unk_845 < 3)) {
        this->unk_845 = 0;
    }

    this->unk_845++;
    if (this->unk_845 >= 3) {
        arg2 += 2;
    }

    this->swordAnimation = arg2;

    func_808322D0(globalCtx, this, D_80854190[arg2].unk_00);
    if ((arg2 != 16) && (arg2 != 17)) {
        func_80832F54(globalCtx, this, 0x209);
    }

    this->currentYaw = this->actor.shape.rot.y;

    if (Player_HoldsBrokenKnife(this)) {
        temp = 1;
    } else {
        temp = Player_GetSwordHeld(this) - 1;
    }

    if ((arg2 >= 16) && (arg2 < 20)) {
        flags = D_80854488[temp][1];
    } else {
        flags = D_80854488[temp][0];
    }

    func_80837918(this, 0, flags);
    func_80837918(this, 1, flags);
}

void func_80837AE0(Player* this, s32 timer) {
    if (this->invincibilityTimer >= 0) {
        this->invincibilityTimer = timer;
        this->unk_88F = 0;
    }
}

void func_80837AFC(Player* this, s32 timer) {
    if (this->invincibilityTimer > timer) {
        this->invincibilityTimer = timer;
    }
    this->unk_88F = 0;
}

s32 func_80837B18(GlobalContext* globalCtx, Player* this, s32 damage) {
    if ((this->invincibilityTimer != 0) || (this->actor.category != ACTORCAT_PLAYER)) {
        return 1;
    }

    return Health_ChangeBy(globalCtx, damage);
}

void func_80837B60(Player* this) {
    this->skelAnime.prevTransl = this->skelAnime.jointTable[0];
    func_80832E48(this, 3);
}

void func_80837B9C(Player* this, GlobalContext* globalCtx) {
    func_80835C58(globalCtx, this, func_8084411C, 0);
    func_80832284(globalCtx, this, &gPlayerAnim_003040);
    this->unk_850 = 1;
    if (this->unk_6AD != 3) {
        this->unk_6AD = 0;
    }
}

<<<<<<< HEAD
static LinkAnimationHeader* D_808544B0[] = {
    &gPlayer401Anim, &gPlayer400Anim, &gPlayer349Anim, &gPlayer348Anim,
    &gPlayer399Anim, &gPlayer70Anim,  &gPlayer346Anim, &gPlayer63Anim,
=======
LinkAnimationHeader* D_808544B0[] = {
    &gPlayerAnim_002F80, &gPlayerAnim_002F78, &gPlayerAnim_002DE0, &gPlayerAnim_002DD8,
    &gPlayerAnim_002F70, &gPlayerAnim_002528,  &gPlayerAnim_002DC8, &gPlayerAnim_0024F0,
>>>>>>> d22b7461
};

void func_80837C0C(GlobalContext* globalCtx, Player* this, s32 arg2, f32 arg3, f32 arg4, s16 arg5, s32 arg6) {
    LinkAnimationHeader* sp2C = NULL;
    LinkAnimationHeader** sp28;

    if (this->stateFlags1 & 0x2000) {
        func_80837B60(this);
    }

    this->unk_890 = 0;

    func_8002F7DC(&this->actor, NA_SE_PL_DAMAGE);

    if (!func_80837B18(globalCtx, this, 0 - this->actor.colChkInfo.damage)) {
        this->stateFlags2 &= ~0x80;
        if (!(this->actor.bgCheckFlags & 1) && !(this->stateFlags1 & 0x8000000)) {
            func_80837B9C(this, globalCtx);
        }
        return;
    }

    func_80837AE0(this, arg6);

    if (arg2 == 3) {
        func_80835C58(globalCtx, this, func_8084FB10, 0);

        sp2C = &gPlayerAnim_002FD0;

        func_80832224(this);
        func_8083264C(this, 255, 10, 40, 0);

        func_8002F7DC(&this->actor, NA_SE_PL_FREEZE_S);
        func_80832698(this, NA_SE_VO_LI_FREEZE);
    } else if (arg2 == 4) {
        func_80835C58(globalCtx, this, func_8084FBF4, 0);

        func_8083264C(this, 255, 80, 150, 0);

        func_808322A4(globalCtx, this, &gPlayerAnim_002F00);
        func_80832224(this);

        this->unk_850 = 20;
    } else {
        arg5 -= this->actor.shape.rot.y;
        if (this->stateFlags1 & 0x8000000) {
            func_80835C58(globalCtx, this, func_8084E30C, 0);
            func_8083264C(this, 180, 20, 50, 0);

            this->linearVelocity = 4.0f;
            this->actor.velocity.y = 0.0f;

            sp2C = &gPlayerAnim_003320;

            func_80832698(this, NA_SE_VO_LI_DAMAGE_S);
        } else if ((arg2 == 1) || (arg2 == 2) || !(this->actor.bgCheckFlags & 1) || (this->stateFlags1 & 0x206000)) {
            func_80835C58(globalCtx, this, func_8084377C, 0);

            this->stateFlags3 |= 2;

            func_8083264C(this, 255, 20, 150, 0);
            func_80832224(this);

            if (arg2 == 2) {
                this->unk_850 = 4;

                this->actor.speedXZ = 3.0f;
                this->linearVelocity = 3.0f;
                this->actor.velocity.y = 6.0f;

                func_80832C2C(globalCtx, this, D_8085395C[this->modelAnimType]);
                func_80832698(this, NA_SE_VO_LI_DAMAGE_S);
            } else {
                this->actor.speedXZ = arg3;
                this->linearVelocity = arg3;
                this->actor.velocity.y = arg4;

                if (ABS(arg5) > 0x4000) {
                    sp2C = &gPlayerAnim_002F58;
                } else {
                    sp2C = &gPlayerAnim_002DB0;
                }

                if ((this->actor.category != ACTORCAT_PLAYER) && (this->actor.colChkInfo.health == 0)) {
                    func_80832698(this, NA_SE_VO_BL_DOWN);
                } else {
                    func_80832698(this, NA_SE_VO_LI_FALL_L);
                }
            }

            this->hoverBootsTimer = 0;
            this->actor.bgCheckFlags &= ~1;
        } else {
            if ((this->linearVelocity > 4.0f) && !func_8008E9C4(this)) {
                this->unk_890 = 20;
                func_8083264C(this, 120, 20, 10, 0);
                func_80832698(this, NA_SE_VO_LI_DAMAGE_S);
                return;
            }

            sp28 = D_808544B0;

            func_80835C58(globalCtx, this, func_8084370C, 0);
            func_80833C3C(this);

            if (this->actor.colChkInfo.damage < 5) {
                func_8083264C(this, 120, 20, 10, 0);
            } else {
                func_8083264C(this, 180, 20, 100, 0);
                this->linearVelocity = 23.0f;
                sp28 += 4;
            }

            if (ABS(arg5) <= 0x4000) {
                sp28 += 2;
            }

            if (func_8008E9C4(this)) {
                sp28 += 1;
            }

            sp2C = *sp28;

            func_80832698(this, NA_SE_VO_LI_DAMAGE_S);
        }

        this->actor.shape.rot.y += arg5;
        this->currentYaw = this->actor.shape.rot.y;
        this->actor.world.rot.y = this->actor.shape.rot.y;
        if (ABS(arg5) > 0x4000) {
            this->actor.shape.rot.y += 0x8000;
        }
    }

    func_80832564(globalCtx, this);

    this->stateFlags1 |= 0x4000000;

    if (sp2C != NULL) {
        func_808322D0(globalCtx, this, sp2C);
    }
}

s32 func_80838144(s32 arg0) {
    s32 temp = arg0 - 2;

    if ((temp >= 0) && (temp < 2)) {
        return temp;
    } else {
        return -1;
    }
}

s32 func_8083816C(s32 arg0) {
    return (arg0 == 4) || (arg0 == 7) || (arg0 == 12);
}

void func_8083819C(Player* this, GlobalContext* globalCtx) {
    if (this->currentShield == PLAYER_SHIELD_DEKU) {
        Actor_Spawn(&globalCtx->actorCtx, globalCtx, ACTOR_ITEM_SHIELD, this->actor.world.pos.x,
                    this->actor.world.pos.y, this->actor.world.pos.z, 0, 0, 0, 1);
        Inventory_DeleteEquipment(globalCtx, EQUIP_SHIELD);
        func_8010B680(globalCtx, 0x305F, NULL); // "Your shield is gone!"
    }
}

void func_8083821C(Player* this) {
    s32 i;

    // clang-format off
    for (i = 0; i < 18; i++) { this->flameTimers[i] = Rand_S16Offset(0, 200); }
    // clang-format on

    this->isBurning = true;
}

void func_80838280(Player* this) {
    if (this->actor.colChkInfo.acHitEffect == 1) {
        func_8083821C(this);
    }
    func_80832698(this, NA_SE_VO_LI_FALL_L);
}

void func_808382BC(Player* this) {
    if ((this->invincibilityTimer >= 0) && (this->invincibilityTimer < 20)) {
        this->invincibilityTimer = 20;
    }
}

s32 func_808382DC(Player* this, GlobalContext* globalCtx) {
    s32 pad;
    s32 sp68 = false;
    s32 sp64;

    if (this->unk_A86 != 0) {
        if (!Player_InBlockingCsMode(globalCtx, this)) {
            Player_InflictDamage(globalCtx, -16);
            this->unk_A86 = 0;
        }
    } else {
        sp68 = ((Player_GetHeight(this) - 8.0f) < (this->unk_6C4 * this->actor.scale.y));

        if (sp68 || (this->actor.bgCheckFlags & 0x100) || (D_808535E4 == 9) || (this->stateFlags2 & 0x80000000)) {
            func_80832698(this, NA_SE_VO_LI_DAMAGE_S);

            if (sp68) {
                Gameplay_TriggerRespawn(globalCtx);
                func_800994A0(globalCtx);
            } else {
                // Special case for getting crushed in Forest Temple's Checkboard Ceiling Hall or Shadow Temple's
                // Falling Spike Trap Room, to respawn the player in a specific place
                if (((globalCtx->sceneNum == SCENE_BMORI1) && (globalCtx->roomCtx.curRoom.num == 15)) ||
                    ((globalCtx->sceneNum == SCENE_HAKADAN) && (globalCtx->roomCtx.curRoom.num == 10))) {
                    static SpecialRespawnInfo checkboardCeilingRespawn = { { 1992.0f, 403.0f, -3432.0f }, 0 };
                    static SpecialRespawnInfo fallingSpikeTrapRespawn = { { 1200.0f, -1343.0f, 3850.0f }, 0 };
                    SpecialRespawnInfo* respawnInfo;

                    if (globalCtx->sceneNum == SCENE_BMORI1) {
                        respawnInfo = &checkboardCeilingRespawn;
                    } else {
                        respawnInfo = &fallingSpikeTrapRespawn;
                    }

                    Gameplay_SetupRespawnPoint(globalCtx, RESPAWN_MODE_DOWN, 0xDFF);
                    gSaveContext.respawn[RESPAWN_MODE_DOWN].pos = respawnInfo->pos;
                    gSaveContext.respawn[RESPAWN_MODE_DOWN].yaw = respawnInfo->yaw;
                }

                Gameplay_TriggerVoidOut(globalCtx);
            }

            func_80832698(this, NA_SE_VO_LI_TAKEN_AWAY);
            globalCtx->unk_11DE9 = 1;
            func_80078884(NA_SE_OC_ABYSS);
        } else if ((this->unk_8A1 != 0) && ((this->unk_8A1 >= 2) || (this->invincibilityTimer == 0))) {
            u8 sp5C[] = { 2, 1, 1 };

            func_80838280(this);

            if (this->unk_8A1 == 3) {
                this->shockTimer = 40;
            }

            this->actor.colChkInfo.damage += this->unk_8A0;
            func_80837C0C(globalCtx, this, sp5C[this->unk_8A1 - 1], this->unk_8A4, this->unk_8A8, this->unk_8A2, 20);
        } else {
            sp64 = (this->shieldQuad.base.acFlags & AC_BOUNCED) != 0;

            //! @bug The second set of conditions here seems intended as a way for Link to "block" hits by rolling.
            // However, `Collider.atFlags` is a byte so the flag check at the end is incorrect and cannot work.
            // Additionally, `Collider.atHit` can never be set while already colliding as AC, so it's also bugged.
            // This behavior was later fixed in MM, most likely by removing both the `atHit` and `atFlags` checks.
            if (sp64 || ((this->invincibilityTimer < 0) && (this->cylinder.base.acFlags & AC_HIT) &&
                         (this->cylinder.info.atHit != NULL) && (this->cylinder.info.atHit->atFlags & 0x20000000))) {

                func_8083264C(this, 180, 20, 100, 0);

                if (!Player_IsChildWithHylianShield(this)) {
                    if (this->invincibilityTimer >= 0) {
                        LinkAnimationHeader* anim;
                        s32 sp54 = func_80843188 == this->func_674;

                        if (!func_808332B8(this)) {
                            func_80835C58(globalCtx, this, func_808435C4, 0);
                        }

                        if (!(this->unk_84F = sp54)) {
                            func_80833638(this, func_80834BD4);

                            if (this->unk_870 < 0.5f) {
                                anim = D_808543BC[Player_HoldsTwoHandedWeapon(this)];
                            } else {
                                anim = D_808543B4[Player_HoldsTwoHandedWeapon(this)];
                            }
                            LinkAnimation_PlayOnce(globalCtx, &this->skelAnime2, anim);
                        } else {
                            func_80832264(globalCtx, this, D_808543C4[Player_HoldsTwoHandedWeapon(this)]);
                        }
                    }

                    if (!(this->stateFlags1 & 0x206000)) {
                        this->linearVelocity = -18.0f;
                        this->currentYaw = this->actor.shape.rot.y;
                    }
                }

                if (sp64 && (this->shieldQuad.info.acHitInfo->toucher.effect == 1)) {
                    func_8083819C(this, globalCtx);
                }

                return 0;
            }

            if ((this->unk_A87 != 0) || (this->invincibilityTimer > 0) || (this->stateFlags1 & 0x4000000) ||
                (this->csMode != 0) || (this->swordQuads[0].base.atFlags & AT_HIT) ||
                (this->swordQuads[1].base.atFlags & AT_HIT)) {
                return 0;
            }

            if (this->cylinder.base.acFlags & AC_HIT) {
                Actor* ac = this->cylinder.base.ac;
                s32 sp4C;

                if (ac->flags & 0x1000000) {
                    func_8002F7DC(&this->actor, NA_SE_PL_BODY_HIT);
                }

                if (this->stateFlags1 & 0x8000000) {
                    sp4C = 0;
                } else if (this->actor.colChkInfo.acHitEffect == 2) {
                    sp4C = 3;
                } else if (this->actor.colChkInfo.acHitEffect == 3) {
                    sp4C = 4;
                } else if (this->actor.colChkInfo.acHitEffect == 4) {
                    sp4C = 1;
                } else {
                    func_80838280(this);
                    sp4C = 0;
                }

                func_80837C0C(globalCtx, this, sp4C, 4.0f, 5.0f, Actor_WorldYawTowardActor(ac, &this->actor), 20);
            } else if (this->invincibilityTimer != 0) {
                return 0;
            } else {
                static u8 D_808544F4[] = { 120, 60 };
                s32 sp48 = func_80838144(D_808535E4);

                if (((this->actor.wallPoly != NULL) &&
                     SurfaceType_IsWallDamage(&globalCtx->colCtx, this->actor.wallPoly, this->actor.wallBgId)) ||
                    ((sp48 >= 0) &&
                     SurfaceType_IsWallDamage(&globalCtx->colCtx, this->actor.floorPoly, this->actor.floorBgId) &&
                     (this->unk_A79 >= D_808544F4[sp48])) ||
                    ((sp48 >= 0) &&
                     ((this->currentTunic != PLAYER_TUNIC_GORON) || (this->unk_A79 >= D_808544F4[sp48])))) {
                    this->unk_A79 = 0;
                    this->actor.colChkInfo.damage = 4;
                    func_80837C0C(globalCtx, this, 0, 4.0f, 5.0f, this->actor.shape.rot.y, 20);
                } else {
                    return 0;
                }
            }
        }
    }

    return 1;
}

void func_80838940(Player* this, LinkAnimationHeader* anim, f32 arg2, GlobalContext* globalCtx, u16 sfxId) {
    func_80835C58(globalCtx, this, func_8084411C, 1);

    if (anim != NULL) {
        func_808322D0(globalCtx, this, anim);
    }

    this->actor.velocity.y = arg2 * D_808535E8;
    this->hoverBootsTimer = 0;
    this->actor.bgCheckFlags &= ~1;

    func_80832854(this);
    func_80832698(this, sfxId);

    this->stateFlags1 |= 0x40000;
}

void func_808389E8(Player* this, LinkAnimationHeader* anim, f32 arg2, GlobalContext* globalCtx) {
    func_80838940(this, anim, arg2, globalCtx, NA_SE_VO_LI_SWORD_N);
}

s32 func_80838A14(Player* this, GlobalContext* globalCtx) {
    s32 sp3C;
    LinkAnimationHeader* sp38;
    f32 sp34;
    f32 temp;
    f32 sp2C;
    f32 sp28;
    f32 sp24;

    if (!(this->stateFlags1 & 0x800) && (this->unk_88C >= 2) &&
        (!(this->stateFlags1 & 0x8000000) || (this->ageProperties->unk_14 > this->wallHeight))) {
        sp3C = 0;

        if (func_808332B8(this)) {
            if (this->actor.yDistToWater < 50.0f) {
                if ((this->unk_88C < 2) || (this->wallHeight > this->ageProperties->unk_10)) {
                    return 0;
                }
            } else if ((this->currentBoots != PLAYER_BOOTS_IRON) || (this->unk_88C > 2)) {
                return 0;
            }
        } else if (!(this->actor.bgCheckFlags & 1) ||
                   ((this->ageProperties->unk_14 <= this->wallHeight) && (this->stateFlags1 & 0x8000000))) {
            return 0;
        }

        if ((this->actor.wallBgId != BGCHECK_SCENE) && (D_808535F0 & 0x40)) {
            if (this->unk_88D >= 6) {
                this->stateFlags2 |= 4;
                if (CHECK_BTN_ALL(sControlInput->press.button, BTN_A)) {
                    sp3C = 1;
                }
            }
        } else if ((this->unk_88D >= 6) || CHECK_BTN_ALL(sControlInput->press.button, BTN_A)) {
            sp3C = 1;
        }

        if (sp3C != 0) {
            func_80835C58(globalCtx, this, func_80845668, 0);

            this->stateFlags1 |= 0x40000;

            sp34 = this->wallHeight;

            if (this->ageProperties->unk_14 <= sp34) {
                sp38 = &gPlayerAnim_002D48;
                this->linearVelocity = 1.0f;
            } else {
                sp2C = COLPOLY_GET_NORMAL(this->actor.wallPoly->normal.x);
                sp28 = COLPOLY_GET_NORMAL(this->actor.wallPoly->normal.z);
                sp24 = this->wallDistance + 0.5f;

                this->stateFlags1 |= 0x4000;

                if (func_808332B8(this)) {
                    sp38 = &gPlayerAnim_0032E8;
                    sp34 -= (60.0f * this->ageProperties->unk_08);
                    this->stateFlags1 &= ~0x8000000;
                } else if (this->ageProperties->unk_18 <= sp34) {
                    sp38 = &gPlayerAnim_002D40;
                    sp34 -= (59.0f * this->ageProperties->unk_08);
                } else {
                    sp38 = &gPlayerAnim_002D38;
                    sp34 -= (41.0f * this->ageProperties->unk_08);
                }

                this->actor.shape.yOffset -= sp34 * 100.0f;

                this->actor.world.pos.x -= sp24 * sp2C;
                this->actor.world.pos.y += this->wallHeight;
                this->actor.world.pos.z -= sp24 * sp28;

                func_80832224(this);
            }

            this->actor.bgCheckFlags |= 1;

            LinkAnimation_PlayOnceSetSpeed(globalCtx, &this->skelAnime, sp38, 1.3f);
            AnimationContext_DisableQueue(globalCtx);

            this->actor.shape.rot.y = this->currentYaw = this->actor.wallYaw + 0x8000;

            return 1;
        }
    } else if ((this->actor.bgCheckFlags & 1) && (this->unk_88C == 1) && (this->unk_88D >= 3)) {
        temp = (this->wallHeight * 0.08f) + 5.5f;
        func_808389E8(this, &gPlayerAnim_002FE0, temp, globalCtx);
        this->linearVelocity = 2.5f;

        return 1;
    }

    return 0;
}

void func_80838E70(GlobalContext* globalCtx, Player* this, f32 arg2, s16 arg3) {
    func_80835C58(globalCtx, this, func_80845CA4, 0);
    func_80832440(globalCtx, this);

    this->unk_84F = 1;
    this->unk_850 = 1;

    this->unk_450.x = (Math_SinS(arg3) * arg2) + this->actor.world.pos.x;
    this->unk_450.z = (Math_CosS(arg3) * arg2) + this->actor.world.pos.z;

    func_80832264(globalCtx, this, func_80833338(this));
}

void func_80838F18(GlobalContext* globalCtx, Player* this) {
    func_80835C58(globalCtx, this, func_8084D610, 0);
    func_80832C6C(globalCtx, this, &gPlayerAnim_003328);
}

void func_80838F5C(GlobalContext* globalCtx, Player* this) {
    func_80835C58(globalCtx, this, func_8084F88C, 0);

    this->stateFlags1 |= 0xA0000000;

    Camera_ChangeSetting(Gameplay_GetCamera(globalCtx, 0), CAM_SET_FREE0);
}

s32 func_80838FB8(GlobalContext* globalCtx, Player* this) {
    if ((globalCtx->sceneLoadFlag == 0) && (this->stateFlags1 & 0x80000000)) {
        func_80838F5C(globalCtx, this);
        func_80832284(globalCtx, this, &gPlayerAnim_003040);
        func_80832698(this, NA_SE_VO_LI_FALL_S);
        func_800788CC(NA_SE_OC_SECRET_WARP_IN);
        return 1;
    }

    return 0;
}

s32 func_80839034(GlobalContext* globalCtx, Player* this, CollisionPoly* poly, s32 bgId) {
    static s16 D_808544F8[] = {
        0x045B, 0x0482, 0x0340, 0x044B, 0x02A2, 0x0201, 0x03B8, 0x04EE, 0x03C0, 0x0463, 0x01CD, 0x0394, 0x0340, 0x057C,
    };
    static u8 D_80854514[] = { 11, 9, 3, 5, 7, 0 };
    s32 sp3C;
    s32 temp;
    s32 sp34;
    f32 linearVel;
    s32 yaw;

    if (1) {}

    if (this->actor.category == ACTORCAT_PLAYER) {
        sp3C = 0;

        if (!(this->stateFlags1 & 0x80) && (globalCtx->sceneLoadFlag == 0) && (this->csMode == 0) &&
            !(this->stateFlags1 & 1) &&
            (((poly != NULL) && (sp3C = SurfaceType_GetSceneExitIndex(&globalCtx->colCtx, poly, bgId), sp3C != 0)) ||
             (func_8083816C(D_808535E4) && (this->unk_A7A == 12)))) {

            sp34 = this->unk_A84 - (s32)this->actor.world.pos.y;

            if (!(this->stateFlags1 & 0x28800000) && !(this->actor.bgCheckFlags & 1) && (sp34 < 100) &&
                (D_80853600 > 100.0f)) {
                return 0;
            }

            if (sp3C == 0) {
                Gameplay_TriggerVoidOut(globalCtx);
                func_800994A0(globalCtx);
            } else {
                globalCtx->nextEntranceIndex = globalCtx->setupExitList[sp3C - 1];
                if (globalCtx->nextEntranceIndex == 0x7FFF) {
                    gSaveContext.respawnFlag = 2;
                    globalCtx->nextEntranceIndex = gSaveContext.respawn[RESPAWN_MODE_RETURN].entranceIndex;
                    globalCtx->fadeTransition = 3;
                    gSaveContext.nextTransition = 3;
                } else if (globalCtx->nextEntranceIndex >= 0x7FF9) {
                    globalCtx->nextEntranceIndex =
                        D_808544F8[D_80854514[globalCtx->nextEntranceIndex - 0x7FF9] + globalCtx->curSpawn];
                    func_800994A0(globalCtx);
                } else {
                    if (SurfaceType_GetSlope(&globalCtx->colCtx, poly, bgId) == 2) {
                        gSaveContext.respawn[RESPAWN_MODE_DOWN].entranceIndex = globalCtx->nextEntranceIndex;
                        Gameplay_TriggerVoidOut(globalCtx);
                        gSaveContext.respawnFlag = -2;
                    }
                    gSaveContext.unk_13C3 = 1;
                    func_800994A0(globalCtx);
                }
                globalCtx->sceneLoadFlag = 0x14;
            }

            if (!(this->stateFlags1 & 0x20800000) && !(this->stateFlags2 & 0x40000) && !func_808332B8(this) &&
                (temp = func_80041D4C(&globalCtx->colCtx, poly, bgId), (temp != 10)) &&
                ((sp34 < 100) || (this->actor.bgCheckFlags & 1))) {

                if (temp == 11) {
                    func_800788CC(NA_SE_OC_SECRET_HOLE_OUT);
                    func_800F6964(5);
                    gSaveContext.seqIndex = 0xFF;
                    gSaveContext.nightSeqIndex = 0xFF;
                } else {
                    linearVel = this->linearVelocity;

                    if (linearVel < 0.0f) {
                        this->actor.world.rot.y += 0x8000;
                        linearVel = -linearVel;
                    }

                    if (linearVel > R_RUN_SPEED_LIMIT / 100.0f) {
                        gSaveContext.entranceSpeed = R_RUN_SPEED_LIMIT / 100.0f;
                    } else {
                        gSaveContext.entranceSpeed = linearVel;
                    }

                    if (D_808535F4 != 0) {
                        yaw = D_808535FC;
                    } else {
                        yaw = this->actor.world.rot.y;
                    }
                    func_80838E70(globalCtx, this, 400.0f, yaw);
                }
            } else {
                if (!(this->actor.bgCheckFlags & 1)) {
                    func_80832210(this);
                }
            }

            this->stateFlags1 |= 0x20000001;

            func_80835E44(globalCtx, 0x2F);

            return 1;
        } else {
            if (globalCtx->sceneLoadFlag == 0) {

                if ((this->actor.world.pos.y < -4000.0f) ||
                    (((this->unk_A7A == 5) || (this->unk_A7A == 12)) &&
                     ((D_80853600 < 100.0f) || (this->fallDistance > 400.0f) ||
                      ((globalCtx->sceneNum != SCENE_HAKADAN) && (this->fallDistance > 200.0f)))) ||
                    ((globalCtx->sceneNum == SCENE_GANON_FINAL) && (this->fallDistance > 320.0f))) {

                    if (this->actor.bgCheckFlags & 1) {
                        if (this->unk_A7A == 5) {
                            Gameplay_TriggerRespawn(globalCtx);
                        } else {
                            Gameplay_TriggerVoidOut(globalCtx);
                        }
                        globalCtx->fadeTransition = 4;
                        func_80078884(NA_SE_OC_ABYSS);
                    } else {
                        func_80838F5C(globalCtx, this);
                        this->unk_850 = 9999;
                        if (this->unk_A7A == 5) {
                            this->unk_84F = -1;
                        } else {
                            this->unk_84F = 1;
                        }
                    }
                }

                this->unk_A84 = this->actor.world.pos.y;
            }
        }
    }

    return 0;
}

void func_808395DC(Player* this, Vec3f* arg1, Vec3f* arg2, Vec3f* arg3) {
    f32 cos = Math_CosS(this->actor.shape.rot.y);
    f32 sin = Math_SinS(this->actor.shape.rot.y);

    arg3->x = arg1->x + ((arg2->x * cos) + (arg2->z * sin));
    arg3->y = arg1->y + arg2->y;
    arg3->z = arg1->z + ((arg2->z * cos) - (arg2->x * sin));
}

Actor* Player_SpawnFairy(GlobalContext* globalCtx, Player* this, Vec3f* arg2, Vec3f* arg3, s32 type) {
    Vec3f pos;

    func_808395DC(this, arg2, arg3, &pos);

    return Actor_Spawn(&globalCtx->actorCtx, globalCtx, ACTOR_EN_ELF, pos.x, pos.y, pos.z, 0, 0, 0, type);
}

f32 func_808396F4(GlobalContext* globalCtx, Player* this, Vec3f* arg2, Vec3f* arg3, CollisionPoly** arg4, s32* arg5) {
    func_808395DC(this, &this->actor.world.pos, arg2, arg3);

    return BgCheck_EntityRaycastFloor3(&globalCtx->colCtx, arg4, arg5, arg3);
}

f32 func_8083973C(GlobalContext* globalCtx, Player* this, Vec3f* arg2, Vec3f* arg3) {
    CollisionPoly* sp24;
    s32 sp20;

    return func_808396F4(globalCtx, this, arg2, arg3, &sp24, &sp20);
}

s32 func_80839768(GlobalContext* globalCtx, Player* this, Vec3f* arg2, CollisionPoly** arg3, s32* arg4, Vec3f* arg5) {
    Vec3f sp44;
    Vec3f sp38;

    sp44.x = this->actor.world.pos.x;
    sp44.y = this->actor.world.pos.y + arg2->y;
    sp44.z = this->actor.world.pos.z;

    func_808395DC(this, &this->actor.world.pos, arg2, &sp38);

    return BgCheck_EntityLineTest1(&globalCtx->colCtx, &sp44, &sp38, arg5, arg3, true, false, false, true, arg4);
}

s32 func_80839800(Player* this, GlobalContext* globalCtx) {
    DoorShutter* doorShutter;
    EnDoor* door; // Can also be DoorKiller*
    s32 doorDirection;
    f32 sp78;
    f32 sp74;
    Actor* doorActor;
    f32 sp6C;
    s32 pad3;
    s32 frontRoom;
    Actor* attachedActor;
    LinkAnimationHeader* sp5C;
    CollisionPoly* sp58;
    Vec3f sp4C;

    if ((this->doorType != PLAYER_DOORTYPE_NONE) &&
        (!(this->stateFlags1 & 0x800) || ((this->heldActor != NULL) && (this->heldActor->id == ACTOR_EN_RU1)))) {
        if (CHECK_BTN_ALL(sControlInput->press.button, BTN_A) || (func_8084F9A0 == this->func_674)) {
            doorActor = this->doorActor;

            if (this->doorType <= PLAYER_DOORTYPE_AJAR) {
                doorActor->textId = 0xD0; // "It won't open!"
                func_80853148(globalCtx, doorActor);
                return 0;
            }

            doorDirection = this->doorDirection;
            sp78 = Math_CosS(doorActor->shape.rot.y);
            sp74 = Math_SinS(doorActor->shape.rot.y);

            if (this->doorType == PLAYER_DOORTYPE_SLIDING) {
                doorShutter = (DoorShutter*)doorActor;

                this->currentYaw = doorShutter->dyna.actor.home.rot.y;
                if (doorDirection > 0) {
                    this->currentYaw -= 0x8000;
                }
                this->actor.shape.rot.y = this->currentYaw;

                if (this->linearVelocity <= 0.0f) {
                    this->linearVelocity = 0.1f;
                }

                func_80838E70(globalCtx, this, 50.0f, this->actor.shape.rot.y);

                this->unk_84F = 0;
                this->unk_447 = this->doorType;
                this->stateFlags1 |= 0x20000000;

                this->unk_450.x = this->actor.world.pos.x + ((doorDirection * 20.0f) * sp74);
                this->unk_450.z = this->actor.world.pos.z + ((doorDirection * 20.0f) * sp78);
                this->unk_45C.x = this->actor.world.pos.x + ((doorDirection * -120.0f) * sp74);
                this->unk_45C.z = this->actor.world.pos.z + ((doorDirection * -120.0f) * sp78);

                doorShutter->unk_164 = 1;
                func_80832224(this);

                if (this->doorTimer != 0) {
                    this->unk_850 = 0;
                    func_80832B0C(globalCtx, this, func_80833338(this));
                    this->skelAnime.endFrame = 0.0f;
                } else {
                    this->linearVelocity = 0.1f;
                }

                if (doorShutter->dyna.actor.category == ACTORCAT_DOOR) {
                    this->unk_46A = globalCtx->transitionActorList[(u16)doorShutter->dyna.actor.params >> 10]
                                        .sides[(doorDirection > 0) ? 0 : 1]
                                        .effects;

                    func_800304B0(globalCtx);
                }
            } else {
                // This actor can be either EnDoor or DoorKiller.
                // Don't try to access any struct vars other than `animStyle` and `playerIsOpening`! These two variables
                // are common across the two actors' structs however most other variables are not!
                door = (EnDoor*)doorActor;

                door->animStyle = (doorDirection < 0.0f) ? ((LINK_IS_ADULT) ? KNOB_ANIM_ADULT_L : KNOB_ANIM_CHILD_L)
                                                         : ((LINK_IS_ADULT) ? KNOB_ANIM_ADULT_R : KNOB_ANIM_CHILD_R);

                if (door->animStyle == KNOB_ANIM_ADULT_L) {
                    sp5C = D_808539EC[this->modelAnimType];
                } else if (door->animStyle == KNOB_ANIM_CHILD_L) {
                    sp5C = D_80853A04[this->modelAnimType];
                } else if (door->animStyle == KNOB_ANIM_ADULT_R) {
                    sp5C = D_80853A1C[this->modelAnimType];
                } else {
                    sp5C = D_80853A34[this->modelAnimType];
                }

                func_80835C58(globalCtx, this, func_80845EF8, 0);
                func_80832528(globalCtx, this);

                if (doorDirection < 0) {
                    this->actor.shape.rot.y = doorActor->shape.rot.y;
                } else {
                    this->actor.shape.rot.y = doorActor->shape.rot.y - 0x8000;
                }

                this->currentYaw = this->actor.shape.rot.y;

                sp6C = (doorDirection * 22.0f);
                this->actor.world.pos.x = doorActor->world.pos.x + sp6C * sp74;
                this->actor.world.pos.z = doorActor->world.pos.z + sp6C * sp78;

                func_8083328C(globalCtx, this, sp5C);

                if (this->doorTimer != 0) {
                    this->skelAnime.endFrame = 0.0f;
                }

                func_80832224(this);
                func_80832F54(globalCtx, this, 0x28F);

                if (doorActor->parent != NULL) {
                    doorDirection = -doorDirection;
                }

                door->playerIsOpening = 1;

                if (this->doorType != PLAYER_DOORTYPE_FAKE) {
                    this->stateFlags1 |= 0x20000000;
                    func_800304B0(globalCtx);

                    if (((doorActor->params >> 7) & 7) == 3) {
                        sp4C.x = doorActor->world.pos.x - (sp6C * sp74);
                        sp4C.y = doorActor->world.pos.y + 10.0f;
                        sp4C.z = doorActor->world.pos.z - (sp6C * sp78);

                        BgCheck_EntityRaycastFloor1(&globalCtx->colCtx, &sp58, &sp4C);

                        if (func_80839034(globalCtx, this, sp58, BGCHECK_SCENE)) {
                            gSaveContext.entranceSpeed = 2.0f;
                            gSaveContext.entranceSound = NA_SE_OC_DOOR_OPEN;
                        }
                    } else {
                        Camera_ChangeDoorCam(Gameplay_GetCamera(globalCtx, 0), doorActor,
                                             globalCtx->transitionActorList[(u16)doorActor->params >> 10]
                                                 .sides[(doorDirection > 0) ? 0 : 1]
                                                 .effects,
                                             0, 38.0f * D_808535EC, 26.0f * D_808535EC, 10.0f * D_808535EC);
                    }
                }
            }

            if ((this->doorType != PLAYER_DOORTYPE_FAKE) && (doorActor->category == ACTORCAT_DOOR)) {
                frontRoom = globalCtx->transitionActorList[(u16)doorActor->params >> 10]
                                .sides[(doorDirection > 0) ? 0 : 1]
                                .room;

                if ((frontRoom >= 0) && (frontRoom != globalCtx->roomCtx.curRoom.num)) {
                    func_8009728C(globalCtx, &globalCtx->roomCtx, frontRoom);
                }
            }

            doorActor->room = globalCtx->roomCtx.curRoom.num;

            if (((attachedActor = doorActor->child) != NULL) || ((attachedActor = doorActor->parent) != NULL)) {
                attachedActor->room = globalCtx->roomCtx.curRoom.num;
            }

            return 1;
        }
    }

    return 0;
}

void func_80839E88(Player* this, GlobalContext* globalCtx) {
    LinkAnimationHeader* anim;

    func_80835C58(globalCtx, this, func_80840450, 1);

    if (this->unk_870 < 0.5f) {
        anim = func_808334E4(this);
        this->unk_870 = 0.0f;
    } else {
        anim = func_80833528(this);
        this->unk_870 = 1.0f;
    }

    this->unk_874 = this->unk_870;
    func_80832284(globalCtx, this, anim);
    this->currentYaw = this->actor.shape.rot.y;
}

void func_80839F30(Player* this, GlobalContext* globalCtx) {
    func_80835C58(globalCtx, this, func_808407CC, 1);
    func_80832B0C(globalCtx, this, func_80833338(this));
    this->currentYaw = this->actor.shape.rot.y;
}

void func_80839F90(Player* this, GlobalContext* globalCtx) {
    if (func_8008E9C4(this)) {
        func_80839E88(this, globalCtx);
    } else if (func_80833B2C(this)) {
        func_80839F30(this, globalCtx);
    } else {
        func_80853080(this, globalCtx);
    }
}

void func_80839FFC(Player* this, GlobalContext* globalCtx) {
    PlayerFunc674 func;

    if (func_8008E9C4(this)) {
        func = func_80840450;
    } else if (func_80833B2C(this)) {
        func = func_808407CC;
    } else {
        func = func_80840BC8;
    }

    func_80835C58(globalCtx, this, func, 1);
}

void func_8083A060(Player* this, GlobalContext* globalCtx) {
    func_80839FFC(this, globalCtx);
    if (func_8008E9C4(this)) {
        this->unk_850 = 1;
    }
}

void func_8083A098(Player* this, LinkAnimationHeader* anim, GlobalContext* globalCtx) {
    func_8083A060(this, globalCtx);
    func_8083328C(globalCtx, this, anim);
}

s32 func_8083A0D4(Player* this) {
    return (this->interactRangeActor != NULL) && (this->heldActor == NULL);
}

void func_8083A0F4(GlobalContext* globalCtx, Player* this) {
    if (func_8083A0D4(this)) {
        Actor* interactRangeActor = this->interactRangeActor;
        s32 interactActorId = interactRangeActor->id;

        if (interactActorId == ACTOR_BG_TOKI_SWD) {
            this->interactRangeActor->parent = &this->actor;
            func_80835C58(globalCtx, this, func_8084F608, 0);
            this->stateFlags1 |= 0x20000000;
        } else {
            LinkAnimationHeader* anim;

            if (interactActorId == ACTOR_BG_HEAVY_BLOCK) {
                func_80835C58(globalCtx, this, func_80846120, 0);
                this->stateFlags1 |= 0x20000000;
                anim = &gPlayerAnim_002F98;
            } else if ((interactActorId == ACTOR_EN_ISHI) && ((interactRangeActor->params & 0xF) == 1)) {
                func_80835C58(globalCtx, this, func_80846260, 0);
                anim = &gPlayerAnim_0032B0;
            } else if (((interactActorId == ACTOR_EN_BOMBF) || (interactActorId == ACTOR_EN_KUSA)) &&
                       (Player_GetStrength() <= PLAYER_STR_NONE)) {
                func_80835C58(globalCtx, this, func_80846408, 0);
                this->actor.world.pos.x =
                    (Math_SinS(interactRangeActor->yawTowardsPlayer) * 20.0f) + interactRangeActor->world.pos.x;
                this->actor.world.pos.z =
                    (Math_CosS(interactRangeActor->yawTowardsPlayer) * 20.0f) + interactRangeActor->world.pos.z;
                this->currentYaw = this->actor.shape.rot.y = interactRangeActor->yawTowardsPlayer + 0x8000;
                anim = &gPlayerAnim_003060;
            } else {
                func_80835C58(globalCtx, this, func_80846050, 0);
                anim = D_80853A4C[this->modelAnimType];
            }

            func_80832264(globalCtx, this, anim);
        }
    } else {
        func_80839F90(this, globalCtx);
        this->stateFlags1 &= ~0x800;
    }
}

void func_8083A2F8(GlobalContext* globalCtx, Player* this) {
    func_80835DAC(globalCtx, this, func_8084B530, 0);

    this->stateFlags1 |= 0x20000040;

    if (this->actor.textId != 0) {
        func_8010B680(globalCtx, this->actor.textId, this->targetActor);
        this->unk_664 = this->targetActor;
    }
}

void func_8083A360(GlobalContext* globalCtx, Player* this) {
    func_80835DAC(globalCtx, this, func_8084CC98, 0);
}

void func_8083A388(GlobalContext* globalCtx, Player* this) {
    func_80835C58(globalCtx, this, func_8084B78C, 0);
}

void func_8083A3B0(GlobalContext* globalCtx, Player* this) {
    s32 sp1C = this->unk_850;
    s32 sp18 = this->unk_84F;

    func_80835DAC(globalCtx, this, func_8084BF1C, 0);
    this->actor.velocity.y = 0.0f;

    this->unk_850 = sp1C;
    this->unk_84F = sp18;
}

void func_8083A40C(GlobalContext* globalCtx, Player* this) {
    func_80835DAC(globalCtx, this, func_8084C760, 0);
}

void func_8083A434(GlobalContext* globalCtx, Player* this) {
    func_80835DAC(globalCtx, this, func_8084E6D4, 0);

    this->stateFlags1 |= 0x20000400;

    if (this->getItemId == GI_HEART_CONTAINER_2) {
        this->unk_850 = 20;
    } else if (this->getItemId >= 0) {
        this->unk_850 = 1;
    } else {
        this->getItemId = -this->getItemId;
    }
}

s32 func_8083A4A8(Player* this, GlobalContext* globalCtx) {
    s16 yawDiff;
    LinkAnimationHeader* anim;
    f32 temp;

    yawDiff = this->currentYaw - this->actor.shape.rot.y;

    if ((ABS(yawDiff) < 0x1000) && (this->linearVelocity > 4.0f)) {
        anim = &gPlayerAnim_003148;
    } else {
        anim = &gPlayerAnim_002FE0;
    }

    if (this->linearVelocity > (IREG(66) / 100.0f)) {
        temp = IREG(67) / 100.0f;
    } else {
        temp = (IREG(68) / 100.0f) + ((IREG(69) * this->linearVelocity) / 1000.0f);
    }

    func_80838940(this, anim, temp, globalCtx, NA_SE_VO_LI_AUTO_JUMP);
    this->unk_850 = 1;

    return 1;
}

void func_8083A5C4(GlobalContext* globalCtx, Player* this, CollisionPoly* arg2, f32 arg3, LinkAnimationHeader* arg4) {
    f32 sp24 = COLPOLY_GET_NORMAL(arg2->normal.x);
    f32 sp20 = COLPOLY_GET_NORMAL(arg2->normal.z);

    func_80835C58(globalCtx, this, func_8084BBE4, 0);
    func_80832564(globalCtx, this);
    func_80832264(globalCtx, this, arg4);

    this->actor.world.pos.x -= (arg3 + 1.0f) * sp24;
    this->actor.world.pos.z -= (arg3 + 1.0f) * sp20;
    this->actor.shape.rot.y = this->currentYaw = Math_Atan2S(sp20, sp24);

    func_80832224(this);
    func_80832CFC(this);
}

s32 func_8083A6AC(Player* this, GlobalContext* globalCtx) {
    CollisionPoly* sp84;
    s32 sp80;
    Vec3f sp74;
    Vec3f sp68;
    f32 temp1;

    if ((this->actor.yDistToWater < -80.0f) && (ABS(this->unk_898) < 2730) && (ABS(this->unk_89A) < 2730)) {
        sp74.x = this->actor.prevPos.x - this->actor.world.pos.x;
        sp74.z = this->actor.prevPos.z - this->actor.world.pos.z;

        temp1 = sqrtf(SQ(sp74.x) + SQ(sp74.z));
        if (temp1 != 0.0f) {
            temp1 = 5.0f / temp1;
        } else {
            temp1 = 0.0f;
        }

        sp74.x = this->actor.prevPos.x + (sp74.x * temp1);
        sp74.y = this->actor.world.pos.y;
        sp74.z = this->actor.prevPos.z + (sp74.z * temp1);

        if (BgCheck_EntityLineTest1(&globalCtx->colCtx, &this->actor.world.pos, &sp74, &sp68, &sp84, true, false, false,
                                    true, &sp80) &&
            (ABS(sp84->normal.y) < 600)) {
            f32 nx = COLPOLY_GET_NORMAL(sp84->normal.x);
            f32 ny = COLPOLY_GET_NORMAL(sp84->normal.y);
            f32 nz = COLPOLY_GET_NORMAL(sp84->normal.z);
            f32 sp54;
            s32 sp50;

            sp54 = Math3D_UDistPlaneToPos(nx, ny, nz, sp84->dist, &this->actor.world.pos);

            sp50 = D_80853604 == 6;
            if (!sp50 && (func_80041DB8(&globalCtx->colCtx, sp84, sp80) & 8)) {
                sp50 = 1;
            }

            func_8083A5C4(globalCtx, this, sp84, sp54, sp50 ? &gPlayerAnim_002D88 : &gPlayerAnim_002F10);

            if (sp50) {
                func_80836898(globalCtx, this, func_8083A3B0);

                this->currentYaw += 0x8000;
                this->actor.shape.rot.y = this->currentYaw;

                this->stateFlags1 |= 0x200000;
                func_80832F54(globalCtx, this, 0x9F);

                this->unk_850 = -1;
                this->unk_84F = sp50;
            } else {
                this->stateFlags1 |= 0x2000;
                this->stateFlags1 &= ~0x20000;
            }

            func_8002F7DC(&this->actor, NA_SE_PL_SLIPDOWN);
            func_80832698(this, NA_SE_VO_LI_HANG);
            return 1;
        }
    }

    return 0;
}

void func_8083A9B8(Player* this, LinkAnimationHeader* anim, GlobalContext* globalCtx) {
    func_80835C58(globalCtx, this, func_8084BDFC, 0);
    LinkAnimation_PlayOnceSetSpeed(globalCtx, &this->skelAnime, anim, 1.3f);
}

static Vec3f D_8085451C = { 0.0f, 0.0f, 100.0f };

void func_8083AA10(Player* this, GlobalContext* globalCtx) {
    s32 sp5C;
    CollisionPoly* sp58;
    s32 sp54;
    WaterBox* sp50;
    Vec3f sp44;
    f32 sp40;
    f32 sp3C;

    this->fallDistance = this->fallStartHeight - (s32)this->actor.world.pos.y;

    if (!(this->stateFlags1 & 0x28000000) && !(this->actor.bgCheckFlags & 1)) {
        if (!func_80838FB8(globalCtx, this)) {
            if (D_80853604 == 8) {
                this->actor.world.pos.x = this->actor.prevPos.x;
                this->actor.world.pos.z = this->actor.prevPos.z;
                return;
            }

            if (!(this->stateFlags3 & 2) && !(this->skelAnime.moveFlags & 0x80) && (func_8084411C != this->func_674) &&
                (func_80844A44 != this->func_674)) {

                if ((D_80853604 == 7) || (this->swordState != 0)) {
                    Math_Vec3f_Copy(&this->actor.world.pos, &this->actor.prevPos);
                    func_80832210(this);
                    return;
                }

                if (this->hoverBootsTimer != 0) {
                    this->actor.velocity.y = 1.0f;
                    D_80853604 = 9;
                    return;
                }

                sp5C = (s16)(this->currentYaw - this->actor.shape.rot.y);

                func_80835C58(globalCtx, this, func_8084411C, 1);
                func_80832440(globalCtx, this);

                this->unk_89E = this->unk_A82;

                if ((this->actor.bgCheckFlags & 4) && !(this->stateFlags1 & 0x8000000) && (D_80853604 != 6) &&
                    (D_80853604 != 9) && (D_80853600 > 20.0f) && (this->swordState == 0) && (ABS(sp5C) < 0x2000) &&
                    (this->linearVelocity > 3.0f)) {

                    if ((D_80853604 == 11) && !(this->stateFlags1 & 0x800)) {

                        sp40 = func_808396F4(globalCtx, this, &D_8085451C, &sp44, &sp58, &sp54);
                        sp3C = this->actor.world.pos.y;

                        if (WaterBox_GetSurface1(globalCtx, &globalCtx->colCtx, sp44.x, sp44.z, &sp3C, &sp50) &&
                            ((sp3C - sp40) > 50.0f)) {
                            func_808389E8(this, &gPlayerAnim_003158, 6.0f, globalCtx);
                            func_80835C58(globalCtx, this, func_80844A44, 0);
                            return;
                        }
                    }

                    func_8083A4A8(this, globalCtx);
                    return;
                }

                if ((D_80853604 == 9) || (D_80853600 <= this->ageProperties->unk_34) ||
                    !func_8083A6AC(this, globalCtx)) {
                    func_80832284(globalCtx, this, &gPlayerAnim_003040);
                    return;
                }
            }
        }
    } else {
        this->fallStartHeight = this->actor.world.pos.y;
    }
}

s32 func_8083AD4C(GlobalContext* globalCtx, Player* this) {
    s32 cameraMode;

    if (this->unk_6AD == 2) {
        if (func_8002DD6C(this)) {
            if (LINK_IS_ADULT) {
                cameraMode = CAM_MODE_BOWARROW;
            } else {
                cameraMode = CAM_MODE_SLINGSHOT;
            }
        } else {
            cameraMode = CAM_MODE_BOOMERANG;
        }
    } else {
        cameraMode = CAM_MODE_FIRSTPERSON;
    }

    return Camera_ChangeMode(Gameplay_GetCamera(globalCtx, 0), cameraMode);
}

s32 func_8083ADD4(GlobalContext* globalCtx, Player* this) {
    if (this->unk_6AD == 3) {
        func_80835C58(globalCtx, this, func_80852E14, 0);
        if (this->unk_46A != 0) {
            this->stateFlags1 |= 0x20000000;
        }
        func_80832318(this);
        return 1;
    } else {
        return 0;
    }
}

void func_8083AE40(Player* this, s16 objectId) {
    s32 pad;
    u32 size;

    if (objectId != 0) {
        this->giObjectLoading = true;
        osCreateMesgQueue(&this->giObjectLoadQueue, &this->giObjectLoadMsg, 1);

        size = gObjectTable[objectId].vromEnd - gObjectTable[objectId].vromStart;

        LOG_HEX("size", size, "../z_player.c", 9090);

        if (size > 1024 * 8) {
            __assert("size <= 1024 * 8", "../z_player.c", 9091);
        }

        if (gObjectTable[objectId].vromEnd) {}

        DmaMgr_SendRequest2(&this->giObjectDmaRequest, (u32)this->giObjectSegment, gObjectTable[objectId].vromStart,
                            size, 0, &this->giObjectLoadQueue, NULL, "../z_player.c", 9099);
    }
}

void func_8083AF44(GlobalContext* globalCtx, Player* this, s32 magicSpell) {
    func_80835DE4(globalCtx, this, func_808507F4, 0);

    this->unk_84F = magicSpell - 3;
    func_80087708(globalCtx, sMagicSpellCosts[magicSpell], 4);

    LinkAnimation_PlayOnceSetSpeed(globalCtx, &this->skelAnime, &gPlayerAnim_002D28, 0.83f);

    if (magicSpell == 5) {
        this->unk_46C = OnePointCutscene_Init(globalCtx, 1100, -101, NULL, MAIN_CAM);
    } else {
        func_80835EA4(globalCtx, 10);
    }
}

void func_8083B010(Player* this) {
    this->actor.focus.rot.x = this->actor.focus.rot.z = this->unk_6B6 = this->unk_6B8 = this->unk_6BA = this->unk_6BC =
        this->unk_6BE = this->unk_6C0 = 0;

    this->actor.focus.rot.y = this->actor.shape.rot.y;
}

static u8 D_80854528[] = {
    GI_LETTER_ZELDA, GI_WEIRD_EGG,    GI_CHICKEN,     GI_BEAN,        GI_POCKET_EGG,   GI_POCKET_CUCCO,
    GI_COJIRO,       GI_ODD_MUSHROOM, GI_ODD_POTION,  GI_SAW,         GI_SWORD_BROKEN, GI_PRESCRIPTION,
    GI_FROG,         GI_EYEDROPS,     GI_CLAIM_CHECK, GI_MASK_SKULL,  GI_MASK_SPOOKY,  GI_MASK_KEATON,
    GI_MASK_BUNNY,   GI_MASK_TRUTH,   GI_MASK_GORON,  GI_MASK_ZORA,   GI_MASK_GERUDO,  GI_LETTER_RUTO,
    GI_LETTER_RUTO,  GI_LETTER_RUTO,  GI_LETTER_RUTO, GI_LETTER_RUTO, GI_LETTER_RUTO,
};

<<<<<<< HEAD
static LinkAnimationHeader* D_80854548[] = {
    &gPlayer402Anim,
    &gPlayer115Anim,
    &gPlayer468Anim,
=======
LinkAnimationHeader* D_80854548[] = {
    &gPlayerAnim_002F88,
    &gPlayerAnim_002690,
    &gPlayerAnim_003198,
>>>>>>> d22b7461
};

s32 func_8083B040(Player* this, GlobalContext* globalCtx) {
    s32 sp2C;
    s32 sp28;
    GetItemEntry* giEntry;
    Actor* targetActor;

    if ((this->unk_6AD != 0) &&
        (func_808332B8(this) || (this->actor.bgCheckFlags & 1) || (this->stateFlags1 & 0x800000))) {

        if (!func_8083ADD4(globalCtx, this)) {
            if (this->unk_6AD == 4) {
                sp2C = Player_ActionToMagicSpell(this, this->itemActionParam);
                if (sp2C >= 0) {
                    if ((sp2C != 3) || (gSaveContext.respawn[RESPAWN_MODE_TOP].data <= 0)) {
                        func_8083AF44(globalCtx, this, sp2C);
                    } else {
                        func_80835C58(globalCtx, this, func_8085063C, 1);
                        this->stateFlags1 |= 0x30000000;
                        func_80832264(globalCtx, this, func_80833338(this));
                        func_80835EA4(globalCtx, 4);
                    }

                    func_80832224(this);
                    return 1;
                }

                sp2C = this->itemActionParam - PLAYER_AP_LETTER_ZELDA;
                if ((sp2C >= 0) ||
                    (sp28 = Player_ActionToBottle(this, this->itemActionParam) - 1,
                     ((sp28 >= 0) && (sp28 < 6) &&
                      ((this->itemActionParam > PLAYER_AP_BOTTLE_POE) ||
                       ((this->targetActor != NULL) &&
                        (((this->itemActionParam == PLAYER_AP_BOTTLE_POE) && (this->exchangeItemId == EXCH_ITEM_POE)) ||
                         (this->exchangeItemId == EXCH_ITEM_BLUE_FIRE))))))) {

                    if ((globalCtx->actorCtx.titleCtx.delayTimer == 0) && (globalCtx->actorCtx.titleCtx.alpha == 0)) {
                        func_80835DE4(globalCtx, this, func_8084F104, 0);

                        if (sp2C >= 0) {
                            giEntry = &sGetItemTable[D_80854528[sp2C] - 1];
                            func_8083AE40(this, giEntry->objectId);
                        }

                        this->stateFlags1 |= 0x30000040;

                        if (sp2C >= 0) {
                            sp2C = sp2C + 1;
                        } else {
                            sp2C = sp28 + 0x18;
                        }

                        targetActor = this->targetActor;

                        if ((targetActor != NULL) &&
                            ((this->exchangeItemId == sp2C) || (this->exchangeItemId == EXCH_ITEM_BLUE_FIRE) ||
                             ((this->exchangeItemId == EXCH_ITEM_POE) &&
                              (this->itemActionParam == PLAYER_AP_BOTTLE_BIG_POE)) ||
                             ((this->exchangeItemId == EXCH_ITEM_BEAN) &&
                              (this->itemActionParam == PLAYER_AP_BOTTLE_BUG))) &&
                            ((this->exchangeItemId != EXCH_ITEM_BEAN) || (this->itemActionParam == PLAYER_AP_BEAN))) {
                            if (this->exchangeItemId == EXCH_ITEM_BEAN) {
                                Inventory_ChangeAmmo(ITEM_BEAN, -1);
                                func_80835DE4(globalCtx, this, func_8084279C, 0);
                                this->stateFlags1 |= 0x20000000;
                                this->unk_850 = 0x50;
                                this->unk_84F = -1;
                            }
                            targetActor->flags |= 0x100;
                            this->unk_664 = this->targetActor;
                        } else if (sp2C == EXCH_ITEM_LETTER_RUTO) {
                            this->unk_84F = 1;
                            this->actor.textId = 0x4005; // "There is something already inside this bottle..."
                            func_80835EA4(globalCtx, 1);
                        } else {
                            this->unk_84F = 2;
                            this->actor.textId = 0xCF; // "This item doesn't work here..."
                            func_80835EA4(globalCtx, 4);
                        }

                        this->actor.flags |= 0x100;
                        this->exchangeItemId = sp2C;

                        if (this->unk_84F < 0) {
                            func_80832B0C(globalCtx, this, D_80853C14[this->modelAnimType]);
                        } else {
                            func_80832264(globalCtx, this, D_80854548[this->unk_84F]);
                        }

                        func_80832224(this);
                    }
                    return 1;
                }

                sp2C = Player_ActionToBottle(this, this->itemActionParam);
                if (sp2C >= 0) {
                    if (sp2C == 0xC) {
                        func_80835DE4(globalCtx, this, func_8084EED8, 0);
                        func_808322D0(globalCtx, this, &gPlayerAnim_002650);
                        func_80835EA4(globalCtx, 3);
                    } else if ((sp2C > 0) && (sp2C < 4)) {
                        func_80835DE4(globalCtx, this, func_8084EFC0, 0);
                        func_808322D0(globalCtx, this, &gPlayerAnim_002688);
                        func_80835EA4(globalCtx, (sp2C == 1) ? 1 : 5);
                    } else {
                        func_80835DE4(globalCtx, this, func_8084EAC0, 0);
                        func_80832B78(globalCtx, this, &gPlayerAnim_002668);
                        func_80835EA4(globalCtx, 2);
                    }
                } else {
                    func_80835DE4(globalCtx, this, func_8084E3C4, 0);
                    func_808322D0(globalCtx, this, &gPlayerAnim_0030A0);
                    this->stateFlags2 |= 0x8000000;
                    func_80835EA4(globalCtx, (this->unk_6A8 != NULL) ? 0x5B : 0x5A);
                    if (this->unk_6A8 != NULL) {
                        this->stateFlags2 |= 0x2000000;
                        Camera_SetParam(Gameplay_GetCamera(globalCtx, 0), 8, this->unk_6A8);
                    }
                }
            } else if (func_8083AD4C(globalCtx, this)) {
                if (!(this->stateFlags1 & 0x800000)) {
                    func_80835C58(globalCtx, this, func_8084B1D8, 1);
                    this->unk_850 = 13;
                    func_8083B010(this);
                }
                this->stateFlags1 |= 0x100000;
                func_80078884(NA_SE_SY_CAMERA_ZOOM_UP);
                func_80832210(this);
                return 1;
            } else {
                this->unk_6AD = 0;
                func_80078884(NA_SE_SY_ERROR);
                return 0;
            }

            this->stateFlags1 |= 0x30000000;
        }

        func_80832224(this);
        return 1;
    }

    return 0;
}

s32 func_8083B644(Player* this, GlobalContext* globalCtx) {
    Actor* sp34 = this->targetActor;
    Actor* sp30 = this->unk_664;
    Actor* sp2C = NULL;
    s32 sp28 = 0;
    s32 sp24;

    sp24 = (sp30 != NULL) && (((sp30->flags & 0x40001) == 0x40001) || (sp30->naviEnemyId != 0xFF));

    if (sp24 || (this->naviTextId != 0)) {
        sp28 = (this->naviTextId < 0) && ((ABS(this->naviTextId) & 0xFF00) != 0x200);
        if (sp28 || !sp24) {
            sp2C = this->naviActor;
            if (sp28) {
                sp30 = NULL;
                sp34 = NULL;
            }
        } else {
            sp2C = sp30;
        }
    }

    if ((sp34 != NULL) || (sp2C != NULL)) {
        if ((sp30 == NULL) || (sp30 == sp34) || (sp30 == sp2C)) {
            if (!(this->stateFlags1 & 0x800) ||
                ((this->heldActor != NULL) && (sp28 || (sp34 == this->heldActor) || (sp2C == this->heldActor) ||
                                               ((sp34 != NULL) && (sp34->flags & 0x10000))))) {
                if ((this->actor.bgCheckFlags & 1) || (this->stateFlags1 & 0x800000) ||
                    (func_808332B8(this) && !(this->stateFlags2 & 0x400))) {

                    if (sp34 != NULL) {
                        this->stateFlags2 |= 2;
                        if (CHECK_BTN_ALL(sControlInput->press.button, BTN_A) || (sp34->flags & 0x10000)) {
                            sp2C = NULL;
                        } else if (sp2C == NULL) {
                            return 0;
                        }
                    }

                    if (sp2C != NULL) {
                        if (!sp28) {
                            this->stateFlags2 |= 0x200000;
                        }

                        if (!CHECK_BTN_ALL(sControlInput->press.button, BTN_CUP) && !sp28) {
                            return 0;
                        }

                        sp34 = sp2C;
                        this->targetActor = NULL;

                        if (sp28 || !sp24) {
                            if (this->naviTextId >= 0) {
                                sp2C->textId = this->naviTextId;
                            } else {
                                sp2C->textId = -this->naviTextId;
                            }
                        } else {
                            if (sp2C->naviEnemyId != 0xFF) {
                                sp2C->textId = sp2C->naviEnemyId + 0x600;
                            }
                        }
                    }

                    this->currentMask = D_80858AA4;
                    func_80853148(globalCtx, sp34);
                    return 1;
                }
            }
        }
    }

    return 0;
}

s32 func_8083B8F4(Player* this, GlobalContext* globalCtx) {
    if (!(this->stateFlags1 & 0x800800) && Camera_CheckValidMode(Gameplay_GetCamera(globalCtx, 0), 6)) {
        if ((this->actor.bgCheckFlags & 1) ||
            (func_808332B8(this) && (this->actor.yDistToWater < this->ageProperties->unk_2C))) {
            this->unk_6AD = 1;
            return 1;
        }
    }

    return 0;
}

s32 func_8083B998(Player* this, GlobalContext* globalCtx) {
    if (this->unk_6AD != 0) {
        func_8083B040(this, globalCtx);
        return 1;
    }

    if ((this->unk_664 != NULL) &&
        (((this->unk_664->flags & 0x40001) == 0x40001) || (this->unk_664->naviEnemyId != 0xFF))) {
        this->stateFlags2 |= 0x200000;
    } else if ((this->naviTextId == 0) && !func_8008E9C4(this) && CHECK_BTN_ALL(sControlInput->press.button, BTN_CUP) &&
               (YREG(15) != 0x10) && (YREG(15) != 0x20) && !func_8083B8F4(this, globalCtx)) {
        func_80078884(NA_SE_SY_ERROR);
    }

    return 0;
}

void func_8083BA90(GlobalContext* globalCtx, Player* this, s32 arg2, f32 xzVelocity, f32 yVelocity) {
    func_80837948(globalCtx, this, arg2);
    func_80835C58(globalCtx, this, func_80844AF4, 0);

    this->stateFlags3 |= 2;

    this->currentYaw = this->actor.shape.rot.y;
    this->linearVelocity = xzVelocity;
    this->actor.velocity.y = yVelocity;

    this->actor.bgCheckFlags &= ~1;
    this->hoverBootsTimer = 0;

    func_80832854(this);
    func_80832698(this, NA_SE_VO_LI_SWORD_L);
}

s32 func_8083BB20(Player* this) {
    if (!(this->stateFlags1 & 0x400000) && (Player_GetSwordHeld(this) != 0)) {
        if (D_80853614 ||
            ((this->actor.category != ACTORCAT_PLAYER) && CHECK_BTN_ALL(sControlInput->press.button, BTN_B))) {
            return 1;
        }
    }

    return 0;
}

s32 func_8083BBA0(Player* this, GlobalContext* globalCtx) {
    if (func_8083BB20(this) && (D_808535E4 != 7)) {
        func_8083BA90(globalCtx, this, 17, 3.0f, 4.5f);
        return 1;
    }

    return 0;
}

void func_8083BC04(Player* this, GlobalContext* globalCtx) {
    func_80835C58(globalCtx, this, func_80844708, 0);
    LinkAnimation_PlayOnceSetSpeed(globalCtx, &this->skelAnime, D_80853A94[this->modelAnimType], 1.25f * D_808535E8);
}

s32 func_8083BC7C(Player* this, GlobalContext* globalCtx) {
    if ((this->unk_84B[this->unk_846] == 0) && (D_808535E4 != 7)) {
        func_8083BC04(this, globalCtx);
        return 1;
    }

    return 0;
}

void func_8083BCD0(Player* this, GlobalContext* globalCtx, s32 arg2) {
    func_80838940(this, D_80853D4C[arg2][0], !(arg2 & 1) ? 5.8f : 3.5f, globalCtx, NA_SE_VO_LI_SWORD_N);

    if (arg2) {}

    this->unk_850 = 1;
    this->unk_84F = arg2;

    this->currentYaw = this->actor.shape.rot.y + (arg2 << 0xE);
    this->linearVelocity = !(arg2 & 1) ? 6.0f : 8.5f;

    this->stateFlags2 |= 0x80000;

    func_8002F7DC(&this->actor, ((arg2 << 0xE) == 0x8000) ? NA_SE_PL_ROLL : NA_SE_PL_SKIP);
}

s32 func_8083BDBC(Player* this, GlobalContext* globalCtx) {
    s32 sp2C;

    if (CHECK_BTN_ALL(sControlInput->press.button, BTN_A) && (globalCtx->roomCtx.curRoom.unk_03 != 2) &&
        (D_808535E4 != 7) &&
        (SurfaceType_GetSlope(&globalCtx->colCtx, this->actor.floorPoly, this->actor.floorBgId) != 1)) {
        sp2C = this->unk_84B[this->unk_846];

        if (sp2C <= 0) {
            if (func_80833BCC(this)) {
                if (this->actor.category != ACTORCAT_PLAYER) {
                    if (sp2C < 0) {
                        func_808389E8(this, &gPlayerAnim_002FE0, REG(69) / 100.0f, globalCtx);
                    } else {
                        func_8083BC04(this, globalCtx);
                    }
                } else {
                    if (Player_GetSwordHeld(this) && func_808365C8(this)) {
                        func_8083BA90(globalCtx, this, 17, 5.0f, 5.0f);
                    } else {
                        func_8083BC04(this, globalCtx);
                    }
                }
                return 1;
            }
        } else {
            func_8083BCD0(this, globalCtx, sp2C);
            return 1;
        }
    }

    return 0;
}

void func_8083BF50(Player* this, GlobalContext* globalCtx) {
    LinkAnimationHeader* anim;
    f32 sp30;

    sp30 = this->unk_868 - 3.0f;
    if (sp30 < 0.0f) {
        sp30 += 29.0f;
    }

    if (sp30 < 14.0f) {
        anim = D_80853AC4[this->modelAnimType];
        sp30 = 11.0f - sp30;
        if (sp30 < 0.0f) {
            sp30 = 1.375f * -sp30;
        }
        sp30 /= 11.0f;
    } else {
        anim = D_80853ADC[this->modelAnimType];
        sp30 = 26.0f - sp30;
        if (sp30 < 0.0f) {
            sp30 = 2 * -sp30;
        }
        sp30 /= 12.0f;
    }

    LinkAnimation_Change(globalCtx, &this->skelAnime, anim, 1.0f, 0.0f, Animation_GetLastFrame(anim), ANIMMODE_ONCE,
                         4.0f * sp30);
    this->currentYaw = this->actor.shape.rot.y;
}

void func_8083C0B8(Player* this, GlobalContext* globalCtx) {
    func_80839FFC(this, globalCtx);
    func_8083BF50(this, globalCtx);
}

void func_8083C0E8(Player* this, GlobalContext* globalCtx) {
    func_80835C58(globalCtx, this, func_80840BC8, 1);
    func_80832264(globalCtx, this, func_80833338(this));
    this->currentYaw = this->actor.shape.rot.y;
}

void func_8083C148(Player* this, GlobalContext* globalCtx) {
    if (!(this->stateFlags3 & 0x80)) {
        func_8083B010(this);
        if (this->stateFlags1 & 0x8000000) {
            func_80838F18(globalCtx, this);
        } else {
            func_80839F90(this, globalCtx);
        }
        if (this->unk_6AD < 4) {
            this->unk_6AD = 0;
        }
    }

    this->stateFlags1 &= ~0x106000;
}

s32 func_8083C1DC(Player* this, GlobalContext* globalCtx) {
    if (!func_80833B54(this) && (D_808535E0 == 0) && !(this->stateFlags1 & 0x800000) &&
        CHECK_BTN_ALL(sControlInput->press.button, BTN_A)) {
        if (func_8083BC7C(this, globalCtx)) {
            return 1;
        }
        if ((this->unk_837 == 0) && (this->heldItemActionParam >= PLAYER_AP_SWORD_MASTER)) {
            func_80835F44(globalCtx, this, ITEM_NONE);
        } else {
            this->stateFlags2 ^= 0x100000;
        }
    }

    return 0;
}

s32 func_8083C2B0(Player* this, GlobalContext* globalCtx) {
    LinkAnimationHeader* anim;
    f32 frame;

    if ((globalCtx->shootingGalleryStatus == 0) && (this->currentShield != PLAYER_SHIELD_NONE) &&
        CHECK_BTN_ALL(sControlInput->cur.button, BTN_R) &&
        (Player_IsChildWithHylianShield(this) || (!func_80833B2C(this) && (this->unk_664 == NULL)))) {

        func_80832318(this);
        func_808323B4(globalCtx, this);

        if (func_80835C58(globalCtx, this, func_80843188, 0)) {
            this->stateFlags1 |= 0x400000;

            if (!Player_IsChildWithHylianShield(this)) {
                Player_SetModelsForHoldingShield(this);
                anim = D_80853AF4[this->modelAnimType];
            } else {
                anim = &gPlayerAnim_002400;
            }

            if (anim != this->skelAnime.animation) {
                if (func_8008E9C4(this)) {
                    this->unk_86C = 1.0f;
                } else {
                    this->unk_86C = 0.0f;
                    func_80833C3C(this);
                }
                this->unk_6BC = this->unk_6BE = this->unk_6C0 = 0;
            }

            frame = Animation_GetLastFrame(anim);
            LinkAnimation_Change(globalCtx, &this->skelAnime, anim, 1.0f, frame, frame, ANIMMODE_ONCE, 0.0f);

            if (Player_IsChildWithHylianShield(this)) {
                func_80832F54(globalCtx, this, 4);
            }

            func_8002F7DC(&this->actor, NA_SE_IT_SHIELD_POSTURE);
        }

        return 1;
    }

    return 0;
}

s32 func_8083C484(Player* this, f32* arg1, s16* arg2) {
    s16 yaw = this->currentYaw - *arg2;

    if (ABS(yaw) > 0x6000) {
        if (func_8083721C(this)) {
            *arg1 = 0.0f;
            *arg2 = this->currentYaw;
        } else {
            return 1;
        }
    }

    return 0;
}

void func_8083C50C(Player* this) {
    if ((this->unk_844 > 0) && !CHECK_BTN_ALL(sControlInput->cur.button, BTN_B)) {
        this->unk_844 = -this->unk_844;
    }
}

s32 func_8083C544(Player* this, GlobalContext* globalCtx) {
    if (CHECK_BTN_ALL(sControlInput->cur.button, BTN_B)) {
        if (!(this->stateFlags1 & 0x400000) && (Player_GetSwordHeld(this) != 0) && (this->unk_844 == 1) &&
            (this->heldItemActionParam != PLAYER_AP_STICK)) {
            if ((this->heldItemActionParam != PLAYER_AP_SWORD_BGS) || (gSaveContext.swordHealth > 0.0f)) {
                func_808377DC(globalCtx, this);
                return 1;
            }
        }
    } else {
        func_8083C50C(this);
    }

    return 0;
}

s32 func_8083C61C(GlobalContext* globalCtx, Player* this) {
    if ((globalCtx->roomCtx.curRoom.unk_03 != 2) && (this->actor.bgCheckFlags & 1) && (AMMO(ITEM_NUT) != 0)) {
        func_80835C58(globalCtx, this, func_8084E604, 0);
        func_80832264(globalCtx, this, &gPlayerAnim_003048);
        this->unk_6AD = 0;
        return 1;
    }

    return 0;
}

<<<<<<< HEAD
static struct_80854554 D_80854554[] = {
    { &gPlayer106Anim, &gPlayer105Anim, 2, 3 },
    { &gPlayer113Anim, &gPlayer112Anim, 5, 3 },
=======
struct_80854554 D_80854554[] = {
    { &gPlayerAnim_002648, &gPlayerAnim_002640, 2, 3 },
    { &gPlayerAnim_002680, &gPlayerAnim_002678, 5, 3 },
>>>>>>> d22b7461
};

s32 func_8083C6B8(GlobalContext* globalCtx, Player* this) {
    Vec3f sp24;

    if (D_80853614) {
        if (Player_GetBottleHeld(this) >= 0) {
            func_80835C58(globalCtx, this, func_8084ECA4, 0);

            if (this->actor.yDistToWater > 12.0f) {
                this->unk_850 = 1;
            }

            func_808322D0(globalCtx, this, D_80854554[this->unk_850].unk_00);

            func_8002F7DC(&this->actor, NA_SE_IT_SWORD_SWING);
            func_80832698(this, NA_SE_VO_LI_AUTO_JUMP);
            return 1;
        }

        if (this->heldItemActionParam == PLAYER_AP_FISHING_POLE) {
            sp24 = this->actor.world.pos;
            sp24.y += 50.0f;

            if (!(this->actor.bgCheckFlags & 1) || (this->actor.world.pos.z > 1300.0f) ||
                BgCheck_SphVsFirstPoly(&globalCtx->colCtx, &sp24, 20.0f)) {
                func_80078884(NA_SE_SY_ERROR);
                return 0;
            }

            func_80835C58(globalCtx, this, func_80850C68, 0);
            this->unk_860 = 1;
            func_80832210(this);
            func_80832264(globalCtx, this, &gPlayerAnim_002C30);
            return 1;
        } else {
            return 0;
        }
    }

    return 0;
}

void func_8083C858(Player* this, GlobalContext* globalCtx) {
    PlayerFunc674 func;

    if (func_80833BCC(this)) {
        func = func_8084227C;
    } else {
        func = func_80842180;
    }

    func_80835C58(globalCtx, this, func, 1);
    func_80832BE8(globalCtx, this, D_80853944[this->modelAnimType]);

    this->unk_89C = 0;
    this->unk_864 = this->unk_868 = 0.0f;
}

void func_8083C8DC(Player* this, GlobalContext* globalCtx, s16 arg2) {
    this->actor.shape.rot.y = this->currentYaw = arg2;
    func_8083C858(this, globalCtx);
}

s32 func_8083C910(GlobalContext* globalCtx, Player* this, f32 arg2) {
    WaterBox* sp2C;
    f32 sp28;

    sp28 = this->actor.world.pos.y;
    if (WaterBox_GetSurface1(globalCtx, &globalCtx->colCtx, this->actor.world.pos.x, this->actor.world.pos.z, &sp28,
                             &sp2C) != 0) {
        sp28 -= this->actor.world.pos.y;
        if (this->ageProperties->unk_24 <= sp28) {
            func_80835C58(globalCtx, this, func_8084D7C4, 0);
            func_80832C6C(globalCtx, this, &gPlayerAnim_0032F0);
            this->stateFlags1 |= 0x28000000;
            this->unk_850 = 20;
            this->linearVelocity = 2.0f;
            Player_SetBootData(globalCtx, this);
            return 0;
        }
    }

    func_80838E70(globalCtx, this, arg2, this->actor.shape.rot.y);
    this->stateFlags1 |= 0x20000000;
    return 1;
}

void func_8083CA20(GlobalContext* globalCtx, Player* this) {
    if (func_8083C910(globalCtx, this, 180.0f)) {
        this->unk_850 = -20;
    }
}

void func_8083CA54(GlobalContext* globalCtx, Player* this) {
    this->linearVelocity = 2.0f;
    gSaveContext.entranceSpeed = 2.0f;
    if (func_8083C910(globalCtx, this, 120.0f)) {
        this->unk_850 = -15;
    }
}

void func_8083CA9C(GlobalContext* globalCtx, Player* this) {
    if (gSaveContext.entranceSpeed < 0.1f) {
        gSaveContext.entranceSpeed = 0.1f;
    }

    this->linearVelocity = gSaveContext.entranceSpeed;

    if (func_8083C910(globalCtx, this, 800.0f)) {
        this->unk_850 = -80 / this->linearVelocity;
        if (this->unk_850 < -20) {
            this->unk_850 = -20;
        }
    }
}

void func_8083CB2C(Player* this, s16 yaw, GlobalContext* globalCtx) {
    func_80835C58(globalCtx, this, func_808414F8, 1);
    LinkAnimation_CopyJointToMorph(globalCtx, &this->skelAnime);
    this->unk_864 = this->unk_868 = 0.0f;
    this->currentYaw = yaw;
}

void func_8083CB94(Player* this, GlobalContext* globalCtx) {
    func_80835C58(globalCtx, this, func_80840DE4, 1);
    func_80832BE8(globalCtx, this, D_8085392C[this->modelAnimType]);
}

void func_8083CBF0(Player* this, s16 yaw, GlobalContext* globalCtx) {
    func_80835C58(globalCtx, this, func_808423EC, 1);
    LinkAnimation_Change(globalCtx, &this->skelAnime, &gPlayerAnim_0024F8, 2.2f, 0.0f,
                         Animation_GetLastFrame(&gPlayerAnim_0024F8), ANIMMODE_ONCE, -6.0f);
    this->linearVelocity = 8.0f;
    this->currentYaw = yaw;
}

void func_8083CC9C(Player* this, GlobalContext* globalCtx) {
    func_80835C58(globalCtx, this, func_8084193C, 1);
    func_80832BE8(globalCtx, this, D_80853B6C[this->modelAnimType]);
    this->unk_868 = 0.0f;
}

void func_8083CD00(Player* this, GlobalContext* globalCtx) {
    func_80835C58(globalCtx, this, func_8084251C, 1);
    LinkAnimation_PlayOnceSetSpeed(globalCtx, &this->skelAnime, &gPlayerAnim_0024E8, 2.0f);
}

void func_8083CD54(GlobalContext* globalCtx, Player* this, s16 yaw) {
    this->currentYaw = yaw;
    func_80835C58(globalCtx, this, func_80841BA8, 1);
    this->unk_87E = 1200;
    this->unk_87E *= D_808535E8;
    LinkAnimation_Change(globalCtx, &this->skelAnime, D_80853B84[this->modelAnimType], 1.0f, 0.0f, 0.0f, ANIMMODE_LOOP,
                         -6.0f);
}

void func_8083CE0C(Player* this, GlobalContext* globalCtx) {
    LinkAnimationHeader* anim;

    func_80835C58(globalCtx, this, func_80840BC8, 1);

    if (this->unk_870 < 0.5f) {
        anim = D_80853BB4[this->modelAnimType];
    } else {
        anim = D_80853B9C[this->modelAnimType];
    }
    func_80832264(globalCtx, this, anim);

    this->currentYaw = this->actor.shape.rot.y;
}

void func_8083CEAC(Player* this, GlobalContext* globalCtx) {
    func_80835C58(globalCtx, this, func_80840450, 1);
    func_80832B0C(globalCtx, this, D_808539BC[this->modelAnimType]);
    this->unk_850 = 1;
}

void func_8083CF10(Player* this, GlobalContext* globalCtx) {
    if (this->linearVelocity != 0.0f) {
        func_8083C858(this, globalCtx);
    } else {
        func_8083CE0C(this, globalCtx);
    }
}

void func_8083CF5C(Player* this, GlobalContext* globalCtx) {
    if (this->linearVelocity != 0.0f) {
        func_8083C858(this, globalCtx);
    } else {
        func_80839F90(this, globalCtx);
    }
}

s32 func_8083CFA8(GlobalContext* globalCtx, Player* this, f32 arg2, s32 splashScale) {
    f32 sp3C = fabsf(arg2);
    WaterBox* sp38;
    f32 sp34;
    Vec3f splashPos;
    s32 splashType;

    if (sp3C > 2.0f) {
        splashPos.x = this->bodyPartsPos[0].x;
        splashPos.z = this->bodyPartsPos[0].z;
        sp34 = this->actor.world.pos.y;
        if (WaterBox_GetSurface1(globalCtx, &globalCtx->colCtx, splashPos.x, splashPos.z, &sp34, &sp38)) {
            if ((sp34 - this->actor.world.pos.y) < 100.0f) {
                splashType = (sp3C <= 10.0f) ? 0 : 1;
                splashPos.y = sp34;
                EffectSsGSplash_Spawn(globalCtx, &splashPos, NULL, NULL, splashType, splashScale);
                return 1;
            }
        }
    }

    return 0;
}

void func_8083D0A8(GlobalContext* globalCtx, Player* this, f32 arg2) {
    this->stateFlags1 |= 0x40000;
    this->stateFlags1 &= ~0x8000000;

    func_80832340(globalCtx, this);
    if (func_8083CFA8(globalCtx, this, arg2, 500)) {
        func_8002F7DC(&this->actor, NA_SE_EV_JUMP_OUT_WATER);
    }

    Player_SetBootData(globalCtx, this);
}

s32 func_8083D12C(GlobalContext* globalCtx, Player* this, Input* arg2) {
    if (!(this->stateFlags1 & 0x400) && !(this->stateFlags2 & 0x400)) {
        if ((arg2 == NULL) || (CHECK_BTN_ALL(arg2->press.button, BTN_A) && (ABS(this->unk_6C2) < 12000) &&
                               (this->currentBoots != PLAYER_BOOTS_IRON))) {

            func_80835C58(globalCtx, this, func_8084DC48, 0);
            func_80832264(globalCtx, this, &gPlayerAnim_003308);

            this->unk_6C2 = 0;
            this->stateFlags2 |= 0x400;
            this->actor.velocity.y = 0.0f;

            if (arg2 != NULL) {
                this->stateFlags2 |= 0x800;
                func_8002F7DC(&this->actor, NA_SE_PL_DIVE_BUBBLE);
            }

            return 1;
        }
    }

    if ((this->stateFlags1 & 0x400) || (this->stateFlags2 & 0x400)) {
        if (this->actor.velocity.y > 0.0f) {
            if (this->actor.yDistToWater < this->ageProperties->unk_30) {

                this->stateFlags2 &= ~0x400;

                if (arg2 != NULL) {
                    func_80835C58(globalCtx, this, func_8084E1EC, 1);

                    if (this->stateFlags1 & 0x400) {
                        this->stateFlags1 |= 0x20000C00;
                    }

                    this->unk_850 = 2;
                }

                func_80832340(globalCtx, this);
                func_80832B0C(globalCtx, this, (this->stateFlags1 & 0x800) ? &gPlayerAnim_003318 : &gPlayerAnim_003300);

                if (func_8083CFA8(globalCtx, this, this->actor.velocity.y, 500)) {
                    func_8002F7DC(&this->actor, NA_SE_PL_FACE_UP);
                }

                return 1;
            }
        }
    }

    return 0;
}

void func_8083D330(GlobalContext* globalCtx, Player* this) {
    func_80832284(globalCtx, this, &gPlayerAnim_0032F0);
    this->unk_6C2 = 16000;
    this->unk_850 = 1;
}

void func_8083D36C(GlobalContext* globalCtx, Player* this) {
    if ((this->currentBoots != PLAYER_BOOTS_IRON) || !(this->actor.bgCheckFlags & 1)) {
        func_80832564(globalCtx, this);

        if ((this->currentBoots != PLAYER_BOOTS_IRON) && (this->stateFlags2 & 0x400)) {
            this->stateFlags2 &= ~0x400;
            func_8083D12C(globalCtx, this, 0);
            this->unk_84F = 1;
        } else if (func_80844A44 == this->func_674) {
            func_80835C58(globalCtx, this, func_8084DC48, 0);
            func_8083D330(globalCtx, this);
        } else {
            func_80835C58(globalCtx, this, func_8084D610, 1);
            func_80832B0C(globalCtx, this, (this->actor.bgCheckFlags & 1) ? &gPlayerAnim_003330 : &gPlayerAnim_0032E0);
        }
    }

    if (!(this->stateFlags1 & 0x8000000) || (this->actor.yDistToWater < this->ageProperties->unk_2C)) {
        if (func_8083CFA8(globalCtx, this, this->actor.velocity.y, 500)) {
            func_8002F7DC(&this->actor, NA_SE_EV_DIVE_INTO_WATER);

            if (this->fallDistance > 800.0f) {
                func_80832698(this, NA_SE_VO_LI_CLIMB_END);
            }
        }
    }

    this->stateFlags1 |= 0x8000000;
    this->stateFlags2 |= 0x400;
    this->stateFlags1 &= ~0xC0000;
    this->unk_854 = 0.0f;

    Player_SetBootData(globalCtx, this);
}

void func_8083D53C(GlobalContext* globalCtx, Player* this) {
    if (this->actor.yDistToWater < this->ageProperties->unk_2C) {
        func_800F67A0(0);
        this->unk_840 = 0;
    } else {
        func_800F67A0(32);
        if (this->unk_840 < 300) {
            this->unk_840++;
        }
    }

    if ((func_80845668 != this->func_674) && (func_8084BDFC != this->func_674)) {
        if (this->ageProperties->unk_2C < this->actor.yDistToWater) {
            if (!(this->stateFlags1 & 0x8000000) ||
                (!((this->currentBoots == PLAYER_BOOTS_IRON) && (this->actor.bgCheckFlags & 1)) &&
                 (func_8084E30C != this->func_674) && (func_8084E368 != this->func_674) &&
                 (func_8084D610 != this->func_674) && (func_8084D84C != this->func_674) &&
                 (func_8084DAB4 != this->func_674) && (func_8084DC48 != this->func_674) &&
                 (func_8084E1EC != this->func_674) && (func_8084D7C4 != this->func_674))) {
                func_8083D36C(globalCtx, this);
                return;
            }
        } else if ((this->stateFlags1 & 0x8000000) && (this->actor.yDistToWater < this->ageProperties->unk_24)) {
            if ((this->skelAnime.moveFlags == 0) && (this->currentBoots != PLAYER_BOOTS_IRON)) {
                func_8083CD54(globalCtx, this, this->actor.shape.rot.y);
            }
            func_8083D0A8(globalCtx, this, this->actor.velocity.y);
        }
    }
}

void func_8083D6EC(GlobalContext* globalCtx, Player* this) {
    Vec3f ripplePos;
    f32 temp1;
    f32 temp2;
    f32 temp3;
    f32 temp4;

    this->actor.minVelocityY = -20.0f;
    this->actor.gravity = REG(68) / 100.0f;

    if (func_8083816C(D_808535E4)) {
        temp1 = fabsf(this->linearVelocity) * 20.0f;
        temp3 = 0.0f;

        if (D_808535E4 == 4) {
            if (this->unk_6C4 > 1300.0f) {
                temp2 = this->unk_6C4;
            } else {
                temp2 = 1300.0f;
            }
            if (this->currentBoots == PLAYER_BOOTS_HOVER) {
                temp1 += temp1;
            } else if (this->currentBoots == PLAYER_BOOTS_IRON) {
                temp1 *= 0.3f;
            }
        } else {
            temp2 = 20000.0f;
            if (this->currentBoots != PLAYER_BOOTS_HOVER) {
                temp1 += temp1;
            } else if ((D_808535E4 == 7) || (this->currentBoots == PLAYER_BOOTS_IRON)) {
                temp1 = 0;
            }
        }

        if (this->currentBoots != PLAYER_BOOTS_HOVER) {
            temp3 = (temp2 - this->unk_6C4) * 0.02f;
            temp3 = CLAMP(temp3, 0.0f, 300.0f);
            if (this->currentBoots == PLAYER_BOOTS_IRON) {
                temp3 += temp3;
            }
        }

        this->unk_6C4 += temp3 - temp1;
        this->unk_6C4 = CLAMP(this->unk_6C4, 0.0f, temp2);

        this->actor.gravity -= this->unk_6C4 * 0.004f;
    } else {
        this->unk_6C4 = 0.0f;
    }

    if (this->actor.bgCheckFlags & 0x20) {
        if (this->actor.yDistToWater < 50.0f) {
            temp4 = fabsf(this->bodyPartsPos[0].x - this->unk_A88.x) +
                    fabsf(this->bodyPartsPos[0].y - this->unk_A88.y) + fabsf(this->bodyPartsPos[0].z - this->unk_A88.z);
            if (temp4 > 4.0f) {
                temp4 = 4.0f;
            }
            this->unk_854 += temp4;

            if (this->unk_854 > 15.0f) {
                this->unk_854 = 0.0f;

                ripplePos.x = (Rand_ZeroOne() * 10.0f) + this->actor.world.pos.x;
                ripplePos.y = this->actor.world.pos.y + this->actor.yDistToWater;
                ripplePos.z = (Rand_ZeroOne() * 10.0f) + this->actor.world.pos.z;
                EffectSsGRipple_Spawn(globalCtx, &ripplePos, 100, 500, 0);

                if ((this->linearVelocity > 4.0f) && !func_808332B8(this) &&
                    ((this->actor.world.pos.y + this->actor.yDistToWater) < this->bodyPartsPos[0].y)) {
                    func_8083CFA8(globalCtx, this, 20.0f,
                                  (fabsf(this->linearVelocity) * 50.0f) + (this->actor.yDistToWater * 5.0f));
                }
            }
        }

        if (this->actor.yDistToWater > 40.0f) {
            s32 numBubbles = 0;
            s32 i;

            if ((this->actor.velocity.y > -1.0f) || (this->actor.bgCheckFlags & 1)) {
                if (Rand_ZeroOne() < 0.2f) {
                    numBubbles = 1;
                }
            } else {
                numBubbles = this->actor.velocity.y * -2.0f;
            }

            for (i = 0; i < numBubbles; i++) {
                EffectSsBubble_Spawn(globalCtx, &this->actor.world.pos, 20.0f, 10.0f, 20.0f, 0.13f);
            }
        }
    }
}

s32 func_8083DB98(Player* this, s32 arg1) {
    Actor* unk_664 = this->unk_664;
    Vec3f sp30;
    s16 sp2E;
    s16 sp2C;

    sp30.x = this->actor.world.pos.x;
    sp30.y = this->bodyPartsPos[7].y + 3.0f;
    sp30.z = this->actor.world.pos.z;
    sp2E = Math_Vec3f_Pitch(&sp30, &unk_664->focus.pos);
    sp2C = Math_Vec3f_Yaw(&sp30, &unk_664->focus.pos);
    Math_SmoothStepToS(&this->actor.focus.rot.y, sp2C, 4, 10000, 0);
    Math_SmoothStepToS(&this->actor.focus.rot.x, sp2E, 4, 10000, 0);
    this->unk_6AE |= 2;

    return func_80836AB8(this, arg1);
}

static Vec3f D_8085456C = { 0.0f, 100.0f, 40.0f };

void func_8083DC54(Player* this, GlobalContext* globalCtx) {
    s16 sp46;
    s16 temp2;
    f32 temp1;
    Vec3f sp34;

    if (this->unk_664 != NULL) {
        if (func_8002DD78(this) || func_808334B4(this)) {
            func_8083DB98(this, 1);
        } else {
            func_8083DB98(this, 0);
        }
        return;
    }

    if (D_808535E4 == 11) {
        Math_SmoothStepToS(&this->actor.focus.rot.x, -20000, 10, 4000, 800);
    } else {
        sp46 = 0;
        temp1 = func_8083973C(globalCtx, this, &D_8085456C, &sp34);
        if (temp1 > BGCHECK_Y_MIN) {
            temp2 = Math_Atan2S(40.0f, this->actor.world.pos.y - temp1);
            sp46 = CLAMP(temp2, -4000, 4000);
        }
        this->actor.focus.rot.y = this->actor.shape.rot.y;
        Math_SmoothStepToS(&this->actor.focus.rot.x, sp46, 14, 4000, 30);
    }

    func_80836AB8(this, func_8002DD78(this) || func_808334B4(this));
}

void func_8083DDC8(Player* this, GlobalContext* globalCtx) {
    s16 temp1;
    s16 temp2;

    if (!func_8002DD78(this) && !func_808334B4(this) && (this->linearVelocity > 5.0f)) {
        temp1 = this->linearVelocity * 200.0f;
        temp2 = (s16)(this->currentYaw - this->actor.shape.rot.y) * this->linearVelocity * 0.1f;
        temp1 = CLAMP(temp1, -4000, 4000);
        temp2 = CLAMP(-temp2, -4000, 4000);
        Math_ScaledStepToS(&this->unk_6BC, temp1, 900);
        this->unk_6B6 = -(f32)this->unk_6BC * 0.5f;
        Math_ScaledStepToS(&this->unk_6BA, temp2, 300);
        Math_ScaledStepToS(&this->unk_6C0, temp2, 200);
        this->unk_6AE |= 0x168;
    } else {
        func_8083DC54(this, globalCtx);
    }
}

void func_8083DF68(Player* this, f32 arg1, s16 arg2) {
    Math_AsymStepToF(&this->linearVelocity, arg1, REG(19) / 100.0f, 1.5f);
    Math_ScaledStepToS(&this->currentYaw, arg2, REG(27));
}

void func_8083DFE0(Player* this, f32* arg1, s16* arg2) {
    s16 yawDiff = this->currentYaw - *arg2;

    if (this->swordState == 0) {
        this->linearVelocity = CLAMP(this->linearVelocity, -(R_RUN_SPEED_LIMIT / 100.0f), (R_RUN_SPEED_LIMIT / 100.0f));
    }

    if (ABS(yawDiff) > 0x6000) {
        if (Math_StepToF(&this->linearVelocity, 0.0f, 1.0f)) {
            this->currentYaw = *arg2;
        }
    } else {
        Math_AsymStepToF(&this->linearVelocity, *arg1, 0.05f, 0.1f);
        Math_ScaledStepToS(&this->currentYaw, *arg2, 200);
    }
}

<<<<<<< HEAD
static struct_80854578 D_80854578[] = {
    { &gPlayer532Anim, 35.17f, 6.6099997f },
    { &gPlayer534Anim, -34.16f, 7.91f },
=======
struct_80854578 D_80854578[] = {
    { &gPlayerAnim_003398, 35.17f, 6.6099997f },
    { &gPlayerAnim_0033A8, -34.16f, 7.91f },
>>>>>>> d22b7461
};

s32 func_8083E0FC(Player* this, GlobalContext* globalCtx) {
    EnHorse* rideActor = (EnHorse*)this->rideActor;
    f32 unk_04;
    f32 unk_08;
    f32 sp38;
    f32 sp34;
    s32 temp;

    if ((rideActor != NULL) && CHECK_BTN_ALL(sControlInput->press.button, BTN_A)) {
        sp38 = Math_CosS(rideActor->actor.shape.rot.y);
        sp34 = Math_SinS(rideActor->actor.shape.rot.y);

        func_80836898(globalCtx, this, func_8083A360);

        this->stateFlags1 |= 0x800000;
        this->actor.bgCheckFlags &= ~0x20;

        if (this->unk_43C < 0) {
            temp = 0;
        } else {
            temp = 1;
        }

        unk_04 = D_80854578[temp].unk_04;
        unk_08 = D_80854578[temp].unk_08;
        this->actor.world.pos.x =
            rideActor->actor.world.pos.x + rideActor->unk_258.x + ((unk_04 * sp38) + (unk_08 * sp34));
        this->actor.world.pos.z =
            rideActor->actor.world.pos.z + rideActor->unk_258.z + ((unk_08 * sp38) - (unk_04 * sp34));

        this->unk_878 = rideActor->actor.world.pos.y - this->actor.world.pos.y;
        this->currentYaw = this->actor.shape.rot.y = rideActor->actor.shape.rot.y;

        func_8002DECC(globalCtx, this, &rideActor->actor);
        func_80832264(globalCtx, this, D_80854578[temp].anim);
        func_80832F54(globalCtx, this, 0x9B);
        this->actor.parent = this->rideActor;
        func_80832224(this);
        func_800304B0(globalCtx);
        return 1;
    }

    return 0;
}

void func_8083E298(CollisionPoly* arg0, Vec3f* arg1, s16* arg2) {
    arg1->x = COLPOLY_GET_NORMAL(arg0->normal.x);
    arg1->y = COLPOLY_GET_NORMAL(arg0->normal.y);
    arg1->z = COLPOLY_GET_NORMAL(arg0->normal.z);

    *arg2 = Math_Atan2S(arg1->z, arg1->x);
}

<<<<<<< HEAD
static LinkAnimationHeader* D_80854590[] = {
    &gPlayer381Anim,
    &gPlayer475Anim,
=======
LinkAnimationHeader* D_80854590[] = {
    &gPlayerAnim_002EE0,
    &gPlayerAnim_0031D0,
>>>>>>> d22b7461
};

s32 func_8083E318(GlobalContext* globalCtx, Player* this, CollisionPoly* arg2) {
    s32 pad;
    s16 sp4A;
    Vec3f sp3C;
    s16 sp3A;
    f32 temp1;
    f32 temp2;
    s16 temp3;

    if (!Player_InBlockingCsMode(globalCtx, this) && (func_8084F390 != this->func_674) &&
        (SurfaceType_GetSlope(&globalCtx->colCtx, arg2, this->actor.floorBgId) == 1)) {
        sp4A = Math_Atan2S(this->actor.velocity.z, this->actor.velocity.x);
        func_8083E298(arg2, &sp3C, &sp3A);
        temp3 = sp3A - sp4A;

        if (ABS(temp3) > 16000) {
            temp1 = (1.0f - sp3C.y) * 40.0f;
            temp2 = (temp1 * temp1) * 0.015f;
            if (temp2 < 1.2f) {
                temp2 = 1.2f;
            }
            this->windDirection = sp3A;
            Math_StepToF(&this->windSpeed, temp1, temp2);
        } else {
            func_80835C58(globalCtx, this, func_8084F390, 0);
            func_80832564(globalCtx, this);
            if (D_80853610 >= 0) {
                this->unk_84F = 1;
            }
            func_80832BE8(globalCtx, this, D_80854590[this->unk_84F]);
            this->linearVelocity = sqrtf(SQ(this->actor.velocity.x) + SQ(this->actor.velocity.z));
            this->currentYaw = sp4A;
            return 1;
        }
    }

    return 0;
}

// unknown data (unused)
static s32 D_80854598[] = {
    0xFFDB0871, 0xF8310000, 0x00940470, 0xF3980000, 0xFFB504A9, 0x0C9F0000, 0x08010402,
};

void func_8083E4C4(GlobalContext* globalCtx, Player* this, GetItemEntry* giEntry) {
    s32 sp1C = giEntry->field & 0x1F;

    if (!(giEntry->field & 0x80)) {
        Item_DropCollectible(globalCtx, &this->actor.world.pos, sp1C | 0x8000);
        if ((sp1C != 4) && (sp1C != 8) && (sp1C != 9) && (sp1C != 0xA) && (sp1C != 0) && (sp1C != 1) && (sp1C != 2) &&
            (sp1C != 0x14) && (sp1C != 0x13)) {
            Item_Give(globalCtx, giEntry->itemId);
        }
    } else {
        Item_Give(globalCtx, giEntry->itemId);
    }

    func_80078884((this->getItemId < 0) ? NA_SE_SY_GET_BOXITEM : NA_SE_SY_GET_ITEM);
}

s32 func_8083E5A8(Player* this, GlobalContext* globalCtx) {
    Actor* interactedActor;

    if (iREG(67) || (((interactedActor = this->interactRangeActor) != NULL) &&
                     func_8002D53C(globalCtx, &globalCtx->actorCtx.titleCtx))) {
        if (iREG(67) || (this->getItemId > GI_NONE)) {
            if (iREG(67)) {
                this->getItemId = iREG(68);
            }

            if (this->getItemId < GI_MAX) {
                GetItemEntry* giEntry = &sGetItemTable[this->getItemId - 1];

                if ((interactedActor != &this->actor) && !iREG(67)) {
                    interactedActor->parent = &this->actor;
                }

                iREG(67) = false;

                if ((Item_CheckObtainability(giEntry->itemId) == ITEM_NONE) || (globalCtx->sceneNum == SCENE_BOWLING)) {
                    func_808323B4(globalCtx, this);
                    func_8083AE40(this, giEntry->objectId);

                    if (!(this->stateFlags2 & 0x400) || (this->currentBoots == PLAYER_BOOTS_IRON)) {
                        func_80836898(globalCtx, this, func_8083A434);
                        func_808322D0(globalCtx, this, &gPlayerAnim_002788);
                        func_80835EA4(globalCtx, 9);
                    }

                    this->stateFlags1 |= 0x20000C00;
                    func_80832224(this);
                    return 1;
                }

                func_8083E4C4(globalCtx, this, giEntry);
                this->getItemId = GI_NONE;
            }
        } else if (CHECK_BTN_ALL(sControlInput->press.button, BTN_A) && !(this->stateFlags1 & 0x800) &&
                   !(this->stateFlags2 & 0x400)) {
            if (this->getItemId != GI_NONE) {
                GetItemEntry* giEntry = &sGetItemTable[-this->getItemId - 1];
                EnBox* chest = (EnBox*)interactedActor;

                if (giEntry->itemId != ITEM_NONE) {
                    if (((Item_CheckObtainability(giEntry->itemId) == ITEM_NONE) && (giEntry->field & 0x40)) ||
                        ((Item_CheckObtainability(giEntry->itemId) != ITEM_NONE) && (giEntry->field & 0x20))) {
                        this->getItemId = -GI_RUPEE_BLUE;
                        giEntry = &sGetItemTable[GI_RUPEE_BLUE - 1];
                    }
                }

                func_80836898(globalCtx, this, func_8083A434);
                this->stateFlags1 |= 0x20000C00;
                func_8083AE40(this, giEntry->objectId);
                this->actor.world.pos.x =
                    chest->dyna.actor.world.pos.x - (Math_SinS(chest->dyna.actor.shape.rot.y) * 29.4343f);
                this->actor.world.pos.z =
                    chest->dyna.actor.world.pos.z - (Math_CosS(chest->dyna.actor.shape.rot.y) * 29.4343f);
                this->currentYaw = this->actor.shape.rot.y = chest->dyna.actor.shape.rot.y;
                func_80832224(this);

                if ((giEntry->itemId != ITEM_NONE) && (giEntry->gi >= 0) &&
                    (Item_CheckObtainability(giEntry->itemId) == ITEM_NONE)) {
                    func_808322D0(globalCtx, this, this->ageProperties->unk_98);
                    func_80832F54(globalCtx, this, 0x28F);
                    chest->unk_1F4 = 1;
                    Camera_ChangeSetting(Gameplay_GetCamera(globalCtx, 0), CAM_SET_ITEM0);
                } else {
                    func_80832264(globalCtx, this, &gPlayerAnim_002DF8);
                    chest->unk_1F4 = -1;
                }

                return 1;
            }

            if ((this->heldActor == NULL) || Player_HoldsHookshot(this)) {
                if ((interactedActor->id == ACTOR_BG_TOKI_SWD) && LINK_IS_ADULT) {
                    s32 sp24 = this->itemActionParam;

                    this->itemActionParam = PLAYER_AP_NONE;
                    this->modelAnimType = 0;
                    this->heldItemActionParam = this->itemActionParam;
                    func_80836898(globalCtx, this, func_8083A0F4);

                    if (sp24 == PLAYER_AP_SWORD_MASTER) {
                        this->nextModelGroup = Player_ActionToModelGroup(this, PLAYER_AP_LAST_USED);
                        func_8083399C(globalCtx, this, PLAYER_AP_LAST_USED);
                    } else {
                        func_80835F44(globalCtx, this, ITEM_LAST_USED);
                    }
                } else {
                    s32 strength = Player_GetStrength();
                    if ((interactedActor->id == ACTOR_EN_ISHI) && ((interactedActor->params & 0xF) == 1) &&
                        (strength < PLAYER_STR_SILVER_G)) {
                        return 0;
                    }

                    func_80836898(globalCtx, this, func_8083A0F4);
                }

                func_80832224(this);
                this->stateFlags1 |= 0x800;
                return 1;
            }
        }
    }

    return 0;
}

void func_8083EA94(Player* this, GlobalContext* globalCtx) {
    func_80835C58(globalCtx, this, func_80846578, 1);
    func_80832264(globalCtx, this, D_80853BCC[this->modelAnimType]);
}

s32 func_8083EAF0(Player* this, Actor* actor) {
    if ((actor != NULL) && !(actor->flags & 0x800000) &&
        ((this->linearVelocity < 1.1f) || (actor->id == ACTOR_EN_BOM_CHU))) {
        return 0;
    }

    return 1;
}

s32 func_8083EB44(Player* this, GlobalContext* globalCtx) {
    if ((this->stateFlags1 & 0x800) && (this->heldActor != NULL) &&
        CHECK_BTN_ANY(sControlInput->press.button, BTN_A | BTN_B | BTN_CLEFT | BTN_CRIGHT | BTN_CDOWN)) {
        if (!func_80835644(globalCtx, this, this->heldActor)) {
            if (!func_8083EAF0(this, this->heldActor)) {
                func_80835C58(globalCtx, this, func_808464B0, 1);
                func_80832264(globalCtx, this, D_80853BE4[this->modelAnimType]);
            } else {
                func_8083EA94(this, globalCtx);
            }
        }
        return 1;
    }

    return 0;
}

s32 func_8083EC18(Player* this, GlobalContext* globalCtx, u32 arg2) {
    if (this->wallHeight >= 79.0f) {
        if (!(this->stateFlags1 & 0x8000000) || (this->currentBoots == PLAYER_BOOTS_IRON) ||
            (this->actor.yDistToWater < this->ageProperties->unk_2C)) {
            s32 sp8C = (arg2 & 8) ? 2 : 0;

            if ((sp8C != 0) || (arg2 & 2) ||
                func_80041E4C(&globalCtx->colCtx, this->actor.wallPoly, this->actor.wallBgId)) {
                f32 phi_f20;
                CollisionPoly* sp84 = this->actor.wallPoly;
                f32 sp80;
                f32 sp7C;
                f32 phi_f12;
                f32 phi_f14;

                phi_f20 = phi_f12 = 0.0f;

                if (sp8C != 0) {
                    sp80 = this->actor.world.pos.x;
                    sp7C = this->actor.world.pos.z;
                } else {
                    Vec3f sp50[3];
                    s32 i;
                    f32 sp48;
                    Vec3f* sp44 = &sp50[0];
                    s32 pad;

                    CollisionPoly_GetVerticesByBgId(sp84, this->actor.wallBgId, &globalCtx->colCtx, sp50);

                    sp80 = phi_f12 = sp44->x;
                    sp7C = phi_f14 = sp44->z;
                    phi_f20 = sp44->y;
                    for (i = 1; i < 3; i++) {
                        sp44++;
                        if (sp80 > sp44->x) {
                            sp80 = sp44->x;
                        } else if (phi_f12 < sp44->x) {
                            phi_f12 = sp44->x;
                        }

                        if (sp7C > sp44->z) {
                            sp7C = sp44->z;
                        } else if (phi_f14 < sp44->z) {
                            phi_f14 = sp44->z;
                        }

                        if (phi_f20 > sp44->y) {
                            phi_f20 = sp44->y;
                        }
                    }

                    sp80 = (sp80 + phi_f12) * 0.5f;
                    sp7C = (sp7C + phi_f14) * 0.5f;

                    phi_f12 = ((this->actor.world.pos.x - sp80) * COLPOLY_GET_NORMAL(sp84->normal.z)) -
                              ((this->actor.world.pos.z - sp7C) * COLPOLY_GET_NORMAL(sp84->normal.x));
                    sp48 = this->actor.world.pos.y - phi_f20;

                    phi_f20 = ((f32)(s32)((sp48 / 15.000000223517418) + 0.5) * 15.000000223517418) - sp48;
                    phi_f12 = fabsf(phi_f12);
                }

                if (phi_f12 < 8.0f) {
                    f32 sp3C = COLPOLY_GET_NORMAL(sp84->normal.x);
                    f32 sp38 = COLPOLY_GET_NORMAL(sp84->normal.z);
                    f32 sp34 = this->wallDistance;
                    LinkAnimationHeader* sp30;

                    func_80836898(globalCtx, this, func_8083A3B0);
                    this->stateFlags1 |= 0x200000;
                    this->stateFlags1 &= ~0x8000000;

                    if ((sp8C != 0) || (arg2 & 2)) {
                        if ((this->unk_84F = sp8C) != 0) {
                            if (this->actor.bgCheckFlags & 1) {
                                sp30 = &gPlayerAnim_002D80;
                            } else {
                                sp30 = &gPlayerAnim_002D68;
                            }
                            sp34 = (this->ageProperties->unk_38 - 1.0f) - sp34;
                        } else {
                            sp30 = this->ageProperties->unk_A4;
                            sp34 = sp34 - 1.0f;
                        }
                        this->unk_850 = -2;
                        this->actor.world.pos.y += phi_f20;
                        this->actor.shape.rot.y = this->currentYaw = this->actor.wallYaw + 0x8000;
                    } else {
                        sp30 = this->ageProperties->unk_A8;
                        this->unk_850 = -4;
                        this->actor.shape.rot.y = this->currentYaw = this->actor.wallYaw;
                    }

                    this->actor.world.pos.x = (sp34 * sp3C) + sp80;
                    this->actor.world.pos.z = (sp34 * sp38) + sp7C;
                    func_80832224(this);
                    Math_Vec3f_Copy(&this->actor.prevPos, &this->actor.world.pos);
                    func_80832264(globalCtx, this, sp30);
                    func_80832F54(globalCtx, this, 0x9F);

                    return 1;
                }
            }
        }
    }

    return 0;
}

void func_8083F070(Player* this, LinkAnimationHeader* anim, GlobalContext* globalCtx) {
    func_80835DAC(globalCtx, this, func_8084C5F8, 0);
    LinkAnimation_PlayOnceSetSpeed(globalCtx, &this->skelAnime, anim, (4.0f / 3.0f));
}

s32 func_8083F0C8(Player* this, GlobalContext* globalCtx, u32 arg2) {
    CollisionPoly* wallPoly;
    Vec3f sp50[3];
    f32 sp4C;
    f32 phi_f2;
    f32 sp44;
    f32 phi_f12;
    s32 i;

    if (LINK_IS_CHILD && !(this->stateFlags1 & 0x8000000) && (arg2 & 0x30)) {
        wallPoly = this->actor.wallPoly;
        CollisionPoly_GetVerticesByBgId(wallPoly, this->actor.wallBgId, &globalCtx->colCtx, sp50);

        sp4C = phi_f2 = sp50[0].x;
        sp44 = phi_f12 = sp50[0].z;
        for (i = 1; i < 3; i++) {
            if (sp4C > sp50[i].x) {
                sp4C = sp50[i].x;
            } else if (phi_f2 < sp50[i].x) {
                phi_f2 = sp50[i].x;
            }

            if (sp44 > sp50[i].z) {
                sp44 = sp50[i].z;
            } else if (phi_f12 < sp50[i].z) {
                phi_f12 = sp50[i].z;
            }
        }

        sp4C = (sp4C + phi_f2) * 0.5f;
        sp44 = (sp44 + phi_f12) * 0.5f;

        phi_f2 = ((this->actor.world.pos.x - sp4C) * COLPOLY_GET_NORMAL(wallPoly->normal.z)) -
                 ((this->actor.world.pos.z - sp44) * COLPOLY_GET_NORMAL(wallPoly->normal.x));

        if (fabsf(phi_f2) < 8.0f) {
            this->stateFlags2 |= 0x10000;

            if (CHECK_BTN_ALL(sControlInput->press.button, BTN_A)) {
                f32 sp38 = COLPOLY_GET_NORMAL(wallPoly->normal.x);
                f32 sp34 = COLPOLY_GET_NORMAL(wallPoly->normal.z);
                f32 sp30 = this->wallDistance;

                func_80836898(globalCtx, this, func_8083A40C);
                this->stateFlags2 |= 0x40000;
                this->actor.shape.rot.y = this->currentYaw = this->actor.wallYaw + 0x8000;
                this->actor.world.pos.x = sp4C + (sp30 * sp38);
                this->actor.world.pos.z = sp44 + (sp30 * sp34);
                func_80832224(this);
                this->actor.prevPos = this->actor.world.pos;
                func_80832264(globalCtx, this, &gPlayerAnim_002708);
                func_80832F54(globalCtx, this, 0x9D);

                return 1;
            }
        }
    }

    return 0;
}

s32 func_8083F360(GlobalContext* globalCtx, Player* this, f32 arg1, f32 arg2, f32 arg3, f32 arg4) {
    CollisionPoly* wallPoly;
    s32 sp78;
    Vec3f sp6C;
    Vec3f sp60;
    Vec3f sp54;
    f32 yawCos;
    f32 yawSin;
    s32 temp;
    f32 temp1;
    f32 temp2;

    yawCos = Math_CosS(this->actor.shape.rot.y);
    yawSin = Math_SinS(this->actor.shape.rot.y);

    sp6C.x = this->actor.world.pos.x + (arg4 * yawSin);
    sp6C.z = this->actor.world.pos.z + (arg4 * yawCos);
    sp60.x = this->actor.world.pos.x + (arg3 * yawSin);
    sp60.z = this->actor.world.pos.z + (arg3 * yawCos);
    sp60.y = sp6C.y = this->actor.world.pos.y + arg1;

    if (BgCheck_EntityLineTest1(&globalCtx->colCtx, &sp6C, &sp60, &sp54, &this->actor.wallPoly, true, false, false,
                                true, &sp78)) {
        wallPoly = this->actor.wallPoly;

        this->actor.bgCheckFlags |= 0x200;
        this->actor.wallBgId = sp78;

        D_808535F0 = func_80041DB8(&globalCtx->colCtx, wallPoly, sp78);

        temp1 = COLPOLY_GET_NORMAL(wallPoly->normal.x);
        temp2 = COLPOLY_GET_NORMAL(wallPoly->normal.z);
        temp = Math_Atan2S(-temp2, -temp1);
        Math_ScaledStepToS(&this->actor.shape.rot.y, temp, 800);

        this->currentYaw = this->actor.shape.rot.y;
        this->actor.world.pos.x = sp54.x - (Math_SinS(this->actor.shape.rot.y) * arg2);
        this->actor.world.pos.z = sp54.z - (Math_CosS(this->actor.shape.rot.y) * arg2);

        return 1;
    }

    this->actor.bgCheckFlags &= ~0x200;

    return 0;
}

s32 func_8083F524(GlobalContext* globalCtx, Player* this) {
    return func_8083F360(globalCtx, this, 26.0f, this->ageProperties->unk_38 + 5.0f, 30.0f, 0.0f);
}

s32 func_8083F570(Player* this, GlobalContext* globalCtx) {
    s16 temp;

    if ((this->linearVelocity != 0.0f) && (this->actor.bgCheckFlags & 8) && (D_808535F0 & 0x30)) {

        temp = this->actor.shape.rot.y - this->actor.wallYaw;
        if (this->linearVelocity < 0.0f) {
            temp += 0x8000;
        }

        if (ABS(temp) > 0x4000) {
            func_80835C58(globalCtx, this, func_8084C81C, 0);

            if (this->linearVelocity > 0.0f) {
                this->actor.shape.rot.y = this->actor.wallYaw + 0x8000;
                func_80832264(globalCtx, this, &gPlayerAnim_002700);
                func_80832F54(globalCtx, this, 0x9D);
                OnePointCutscene_Init(globalCtx, 9601, 999, NULL, MAIN_CAM);
            } else {
                this->actor.shape.rot.y = this->actor.wallYaw;
                LinkAnimation_Change(globalCtx, &this->skelAnime, &gPlayerAnim_002708, -1.0f,
                                     Animation_GetLastFrame(&gPlayerAnim_002708), 0.0f, ANIMMODE_ONCE, 0.0f);
                func_80832F54(globalCtx, this, 0x9D);
                OnePointCutscene_Init(globalCtx, 9602, 999, NULL, MAIN_CAM);
            }

            this->currentYaw = this->actor.shape.rot.y;
            func_80832210(this);

            return 1;
        }
    }

    return 0;
}

void func_8083F72C(Player* this, LinkAnimationHeader* anim, GlobalContext* globalCtx) {
    if (!func_80836898(globalCtx, this, func_8083A388)) {
        func_80835C58(globalCtx, this, func_8084B78C, 0);
    }

    func_80832264(globalCtx, this, anim);
    func_80832224(this);

    this->actor.shape.rot.y = this->currentYaw = this->actor.wallYaw + 0x8000;
}

s32 func_8083F7BC(Player* this, GlobalContext* globalCtx) {
    DynaPolyActor* wallPolyActor;

    if (!(this->stateFlags1 & 0x800) && (this->actor.bgCheckFlags & 0x200) && (D_80853608 < 0x3000)) {

        if (((this->linearVelocity > 0.0f) && func_8083EC18(this, globalCtx, D_808535F0)) ||
            func_8083F0C8(this, globalCtx, D_808535F0)) {
            return 1;
        }

        if (!func_808332B8(this) && ((this->linearVelocity == 0.0f) || !(this->stateFlags2 & 4)) &&
            (D_808535F0 & 0x40) && (this->actor.bgCheckFlags & 1) && (this->wallHeight >= 39.0f)) {

            this->stateFlags2 |= 1;

            if (CHECK_BTN_ALL(sControlInput->cur.button, BTN_A)) {

                if ((this->actor.wallBgId != BGCHECK_SCENE) &&
                    ((wallPolyActor = DynaPoly_GetActor(&globalCtx->colCtx, this->actor.wallBgId)) != NULL)) {

                    if (wallPolyActor->actor.id == ACTOR_BG_HEAVY_BLOCK) {
                        if (Player_GetStrength() < PLAYER_STR_GOLD_G) {
                            return 0;
                        }

                        func_80836898(globalCtx, this, func_8083A0F4);
                        this->stateFlags1 |= 0x800;
                        this->interactRangeActor = &wallPolyActor->actor;
                        this->getItemId = GI_NONE;
                        this->currentYaw = this->actor.wallYaw + 0x8000;
                        func_80832224(this);

                        return 1;
                    }

                    this->unk_3C4 = &wallPolyActor->actor;
                } else {
                    this->unk_3C4 = NULL;
                }

                func_8083F72C(this, &gPlayerAnim_0030F8, globalCtx);

                return 1;
            }
        }
    }

    return 0;
}

s32 func_8083F9D0(GlobalContext* globalCtx, Player* this) {
    if ((this->actor.bgCheckFlags & 0x200) &&
        ((this->stateFlags2 & 0x10) || CHECK_BTN_ALL(sControlInput->cur.button, BTN_A))) {
        DynaPolyActor* wallPolyActor = NULL;

        if (this->actor.wallBgId != BGCHECK_SCENE) {
            wallPolyActor = DynaPoly_GetActor(&globalCtx->colCtx, this->actor.wallBgId);
        }

        if (&wallPolyActor->actor == this->unk_3C4) {
            if (this->stateFlags2 & 0x10) {
                return 1;
            } else {
                return 0;
            }
        }
    }

    func_80839FFC(this, globalCtx);
    func_80832264(globalCtx, this, &gPlayerAnim_003100);
    this->stateFlags2 &= ~0x10;
    return 1;
}

void func_8083FAB8(Player* this, GlobalContext* globalCtx) {
    func_80835C58(globalCtx, this, func_8084B898, 0);
    this->stateFlags2 |= 0x10;
    func_80832264(globalCtx, this, &gPlayerAnim_0030F0);
}

void func_8083FB14(Player* this, GlobalContext* globalCtx) {
    func_80835C58(globalCtx, this, func_8084B9E4, 0);
    this->stateFlags2 |= 0x10;
    func_80832264(globalCtx, this, D_80853C5C[this->modelAnimType]);
}

void func_8083FB7C(Player* this, GlobalContext* globalCtx) {
    this->stateFlags1 &= ~0x8200000;
    func_80837B9C(this, globalCtx);
    this->linearVelocity = -0.4f;
}

s32 func_8083FBC0(Player* this, GlobalContext* globalCtx) {
    if (!CHECK_BTN_ALL(sControlInput->press.button, BTN_A) && (this->actor.bgCheckFlags & 0x200) &&
        ((D_808535F0 & 8) || (D_808535F0 & 2) ||
         func_80041E4C(&globalCtx->colCtx, this->actor.wallPoly, this->actor.wallBgId))) {
        return 0;
    }

    func_8083FB7C(this, globalCtx);
    func_80832698(this, NA_SE_VO_LI_AUTO_JUMP);
    return 1;
}

s32 func_8083FC68(Player* this, f32 arg1, s16 arg2) {
    f32 sp1C = (s16)(arg2 - this->actor.shape.rot.y);
    f32 temp;

    if (this->unk_664 != NULL) {
        func_8083DB98(this, func_8002DD78(this) || func_808334B4(this));
    }

    temp = fabsf(sp1C) / 32768.0f;

    if (arg1 > (((temp * temp) * 50.0f) + 6.0f)) {
        return 1;
    } else if (arg1 > (((1.0f - temp) * 10.0f) + 6.8f)) {
        return -1;
    }

    return 0;
}

s32 func_8083FD78(Player* this, f32* arg1, s16* arg2, GlobalContext* globalCtx) {
    s16 sp2E = *arg2 - this->targetYaw;
    u16 sp2C = ABS(sp2E);

    if ((func_8002DD78(this) || func_808334B4(this)) && (this->unk_664 == NULL)) {
        *arg1 *= Math_SinS(sp2C);

        if (*arg1 != 0.0f) {
            *arg2 = (((sp2E >= 0) ? 1 : -1) << 0xE) + this->actor.shape.rot.y;
        } else {
            *arg2 = this->actor.shape.rot.y;
        }

        if (this->unk_664 != NULL) {
            func_8083DB98(this, 1);
        } else {
            Math_SmoothStepToS(&this->actor.focus.rot.x, sControlInput->rel.stick_y * 240.0f, 14, 4000, 30);
            func_80836AB8(this, 1);
        }
    } else {
        if (this->unk_664 != NULL) {
            return func_8083FC68(this, *arg1, *arg2);
        } else {
            func_8083DC54(this, globalCtx);
            if ((*arg1 != 0.0f) && (sp2C < 6000)) {
                return 1;
            } else if (*arg1 > Math_SinS((0x4000 - (sp2C >> 1))) * 200.0f) {
                return -1;
            }
        }
    }

    return 0;
}

s32 func_8083FFB8(Player* this, f32* arg1, s16* arg2) {
    s16 temp1 = *arg2 - this->actor.shape.rot.y;
    u16 temp2 = ABS(temp1);
    f32 temp3 = Math_CosS(temp2);

    *arg1 *= temp3;

    if (*arg1 != 0.0f) {
        if (temp3 > 0) {
            return 1;
        } else {
            return -1;
        }
    }

    return 0;
}

s32 func_80840058(Player* this, f32* arg1, s16* arg2, GlobalContext* globalCtx) {
    func_8083DC54(this, globalCtx);

    if ((*arg1 != 0.0f) || (ABS(this->unk_87C) > 400)) {
        s16 temp1 = *arg2 - Camera_GetInputDirYaw(ACTIVE_CAM);
        u16 temp2 = (ABS(temp1) - 0x2000) & 0xFFFF;

        if ((temp2 < 0x4000) || (this->unk_87C != 0)) {
            return -1;
        } else {
            return 1;
        }
    }

    return 0;
}

void func_80840138(Player* this, f32 arg1, s16 arg2) {
    s16 temp = arg2 - this->actor.shape.rot.y;

    if (arg1 > 0.0f) {
        if (temp < 0) {
            this->unk_874 = 0.0f;
        } else {
            this->unk_874 = 1.0f;
        }
    }

    Math_StepToF(&this->unk_870, this->unk_874, 0.3f);
}

void func_808401B0(GlobalContext* globalCtx, Player* this) {
    LinkAnimation_BlendToJoint(globalCtx, &this->skelAnime, func_808334E4(this), this->unk_868, func_80833528(this),
                               this->unk_868, this->unk_870, this->blendTable);
}

s32 func_8084021C(f32 arg0, f32 arg1, f32 arg2, f32 arg3) {
    f32 temp;

    if ((arg3 == 0.0f) && (arg1 > 0.0f)) {
        arg3 = arg2;
    }

    temp = (arg0 + arg1) - arg3;

    if (((temp * arg1) >= 0.0f) && (((temp - arg1) * arg1) < 0.0f)) {
        return 1;
    }

    return 0;
}

void func_8084029C(Player* this, f32 arg1) {
    f32 updateScale = R_UPDATE_RATE * 0.5f;

    arg1 *= updateScale;
    if (arg1 < -7.25) {
        arg1 = -7.25;
    } else if (arg1 > 7.25f) {
        arg1 = 7.25f;
    }

    if (1) {}

    if ((this->currentBoots == PLAYER_BOOTS_HOVER) && !(this->actor.bgCheckFlags & 1) && (this->hoverBootsTimer != 0)) {
        func_8002F8F0(&this->actor, NA_SE_PL_HOBBERBOOTS_LV - SFX_FLAG);
    } else if (func_8084021C(this->unk_868, arg1, 29.0f, 10.0f) || func_8084021C(this->unk_868, arg1, 29.0f, 24.0f)) {
        func_808327F8(this, this->linearVelocity);
        if (this->linearVelocity > 4.0f) {
            this->stateFlags2 |= 8;
        }
    }

    this->unk_868 += arg1;

    if (this->unk_868 < 0.0f) {
        this->unk_868 += 29.0f;
    } else if (this->unk_868 >= 29.0f) {
        this->unk_868 -= 29.0f;
    }
}

void func_80840450(Player* this, GlobalContext* globalCtx) {
    f32 sp44;
    s16 sp42;
    s32 temp1;
    u32 temp2;
    s16 temp3;
    s32 temp4;

    if (this->stateFlags3 & 8) {
        if (Player_GetSwordHeld(this)) {
            this->stateFlags2 |= 0x60;
        } else {
            this->stateFlags3 &= ~8;
        }
    }

    if (this->unk_850 != 0) {
        if (LinkAnimation_Update(globalCtx, &this->skelAnime)) {
            func_80832DBC(this);
            func_80832284(globalCtx, this, func_808334E4(this));
            this->unk_850 = 0;
            this->stateFlags3 &= ~8;
        }
        func_80833C3C(this);
    } else {
        func_808401B0(globalCtx, this);
    }

    func_8083721C(this);

    if (!func_80837348(globalCtx, this, D_808543E0, 1)) {
        if (!func_80833B54(this) && (!func_80833B2C(this) || (func_80834B5C != this->func_82C))) {
            func_8083CF10(this, globalCtx);
            return;
        }

        func_80837268(this, &sp44, &sp42, 0.0f, globalCtx);

        temp1 = func_8083FC68(this, sp44, sp42);

        if (temp1 > 0) {
            func_8083C8DC(this, globalCtx, sp42);
            return;
        }

        if (temp1 < 0) {
            func_8083CBF0(this, sp42, globalCtx);
            return;
        }

        if (sp44 > 4.0f) {
            func_8083CC9C(this, globalCtx);
            return;
        }

        func_8084029C(this, (this->linearVelocity * 0.3f) + 1.0f);
        func_80840138(this, sp44, sp42);

        temp2 = this->unk_868;
        if ((temp2 < 6) || ((temp2 - 0xE) < 6)) {
            Math_StepToF(&this->linearVelocity, 0.0f, 1.5f);
            return;
        }

        temp3 = sp42 - this->currentYaw;
        temp4 = ABS(temp3);

        if (temp4 > 0x4000) {
            if (Math_StepToF(&this->linearVelocity, 0.0f, 1.5f)) {
                this->currentYaw = sp42;
            }
            return;
        }

        Math_AsymStepToF(&this->linearVelocity, sp44 * 0.3f, 2.0f, 1.5f);

        if (!(this->stateFlags3 & 8)) {
            Math_ScaledStepToS(&this->currentYaw, sp42, temp4 * 0.1f);
        }
    }
}

void func_808407CC(Player* this, GlobalContext* globalCtx) {
    f32 sp3C;
    s16 sp3A;
    s32 temp1;
    s16 temp2;
    s32 temp3;

    if (LinkAnimation_Update(globalCtx, &this->skelAnime)) {
        func_80832DBC(this);
        func_80832264(globalCtx, this, func_80833338(this));
    }

    func_8083721C(this);

    if (!func_80837348(globalCtx, this, D_808543E8, 1)) {
        if (func_80833B54(this)) {
            func_8083CEAC(this, globalCtx);
            return;
        }

        if (!func_80833B2C(this)) {
            func_80835DAC(globalCtx, this, func_80840BC8, 1);
            this->currentYaw = this->actor.shape.rot.y;
            return;
        }

        if (func_80834B5C == this->func_82C) {
            func_8083CEAC(this, globalCtx);
            return;
        }

        func_80837268(this, &sp3C, &sp3A, 0.0f, globalCtx);

        temp1 = func_8083FD78(this, &sp3C, &sp3A, globalCtx);

        if (temp1 > 0) {
            func_8083C8DC(this, globalCtx, sp3A);
            return;
        }

        if (temp1 < 0) {
            func_8083CB2C(this, sp3A, globalCtx);
            return;
        }

        if (sp3C > 4.9f) {
            func_8083CC9C(this, globalCtx);
            func_80833C3C(this);
            return;
        }
        if (sp3C != 0.0f) {
            func_8083CB94(this, globalCtx);
            return;
        }

        temp2 = sp3A - this->actor.shape.rot.y;
        temp3 = ABS(temp2);

        if (temp3 > 800) {
            func_8083CD54(globalCtx, this, sp3A);
        }
    }
}

void func_808409CC(GlobalContext* globalCtx, Player* this) {
    LinkAnimationHeader* anim;
    LinkAnimationHeader** animPtr;
    s32 heathIsCritical;
    s32 sp38;
    s32 sp34;

    if ((this->unk_664 != NULL) ||
        (!(heathIsCritical = HealthMeter_IsCritical()) && ((this->unk_6AC = (this->unk_6AC + 1) & 1) != 0))) {
        this->stateFlags2 &= ~0x10000000;
        anim = func_80833338(this);
    } else {
        this->stateFlags2 |= 0x10000000;
        if (this->stateFlags1 & 0x800) {
            anim = func_80833338(this);
        } else {
            sp38 = globalCtx->roomCtx.curRoom.unk_02;
            if (heathIsCritical) {
                if (this->unk_6AC >= 0) {
                    sp38 = 7;
                    this->unk_6AC = -1;
                } else {
                    sp38 = 8;
                }
            } else {
                sp34 = Rand_ZeroOne() * 5.0f;
                if (sp34 < 4) {
                    if (((sp34 != 0) && (sp34 != 3)) ||
                        ((this->rightHandType == 10) && ((sp34 == 3) || Player_GetSwordHeld(this)))) {
                        if ((sp34 == 0) && Player_HoldsTwoHandedWeapon(this)) {
                            sp34 = 4;
                        }
                        sp38 = sp34 + 9;
                    }
                }
            }
            animPtr = &D_80853D7C[sp38][0];
            if (this->modelAnimType != 1) {
                animPtr = &D_80853D7C[sp38][1];
            }
            anim = *animPtr;
        }
    }

    LinkAnimation_Change(globalCtx, &this->skelAnime, anim, (2.0f / 3.0f) * D_808535E8, 0.0f,
                         Animation_GetLastFrame(anim), ANIMMODE_ONCE, -6.0f);
}

void func_80840BC8(Player* this, GlobalContext* globalCtx) {
    s32 sp44;
    s32 sp40;
    f32 sp3C;
    s16 sp3A;
    s16 temp;

    sp44 = func_80833350(this);
    sp40 = LinkAnimation_Update(globalCtx, &this->skelAnime);

    if (sp44 > 0) {
        func_808333FC(this, sp44 - 1);
    }

    if (sp40 != 0) {
        if (this->unk_850 != 0) {
            if (DECR(this->unk_850) == 0) {
                this->skelAnime.endFrame = this->skelAnime.animLength - 1.0f;
            }
            this->skelAnime.jointTable[0].y = (this->skelAnime.jointTable[0].y + ((this->unk_850 & 1) * 0x50)) - 0x28;
        } else {
            func_80832DBC(this);
            func_808409CC(globalCtx, this);
        }
    }

    func_8083721C(this);

    if (this->unk_850 == 0) {
        if (!func_80837348(globalCtx, this, D_80854418, 1)) {
            if (func_80833B54(this)) {
                func_8083CEAC(this, globalCtx);
                return;
            }

            if (func_80833B2C(this)) {
                func_80839F30(this, globalCtx);
                return;
            }

            func_80837268(this, &sp3C, &sp3A, 0.018f, globalCtx);

            if (sp3C != 0.0f) {
                func_8083C8DC(this, globalCtx, sp3A);
                return;
            }

            temp = sp3A - this->actor.shape.rot.y;
            if (ABS(temp) > 800) {
                func_8083CD54(globalCtx, this, sp3A);
                return;
            }

            Math_ScaledStepToS(&this->actor.shape.rot.y, sp3A, 1200);
            this->currentYaw = this->actor.shape.rot.y;
            if (func_80833338(this) == this->skelAnime.animation) {
                func_8083DC54(this, globalCtx);
            }
        }
    }
}

void func_80840DE4(Player* this, GlobalContext* globalCtx) {
    f32 frames;
    f32 coeff;
    f32 sp44;
    s16 sp42;
    s32 temp1;
    s16 temp2;
    s32 temp3;
    s32 direction;

    this->skelAnime.mode = 0;
    LinkAnimation_SetUpdateFunction(&this->skelAnime);

    this->skelAnime.animation = func_8083356C(this);

    if (this->skelAnime.animation == &gPlayerAnim_0026E8) {
        frames = 24.0f;
        coeff = -(MREG(95) / 100.0f);
    } else {
        frames = 29.0f;
        coeff = MREG(95) / 100.0f;
    }

    this->skelAnime.animLength = frames;
    this->skelAnime.endFrame = frames - 1.0f;

    if ((s16)(this->currentYaw - this->actor.shape.rot.y) >= 0) {
        direction = 1;
    } else {
        direction = -1;
    }

    this->skelAnime.playSpeed = direction * (this->linearVelocity * coeff);

    LinkAnimation_Update(globalCtx, &this->skelAnime);

    if (LinkAnimation_OnFrame(&this->skelAnime, 0.0f) || LinkAnimation_OnFrame(&this->skelAnime, frames * 0.5f)) {
        func_808327F8(this, this->linearVelocity);
    }

    if (!func_80837348(globalCtx, this, D_808543F4, 1)) {
        if (func_80833B54(this)) {
            func_8083CEAC(this, globalCtx);
            return;
        }

        if (!func_80833B2C(this)) {
            func_80853080(this, globalCtx);
            return;
        }

        func_80837268(this, &sp44, &sp42, 0.0f, globalCtx);
        temp1 = func_8083FD78(this, &sp44, &sp42, globalCtx);

        if (temp1 > 0) {
            func_8083C8DC(this, globalCtx, sp42);
            return;
        }

        if (temp1 < 0) {
            func_8083CB2C(this, sp42, globalCtx);
            return;
        }

        if (sp44 > 4.9f) {
            func_8083CC9C(this, globalCtx);
            func_80833C3C(this);
            return;
        }

        if ((sp44 == 0.0f) && (this->linearVelocity == 0.0f)) {
            func_80839F30(this, globalCtx);
            return;
        }

        temp2 = sp42 - this->currentYaw;
        temp3 = ABS(temp2);

        if (temp3 > 0x4000) {
            if (Math_StepToF(&this->linearVelocity, 0.0f, 1.5f)) {
                this->currentYaw = sp42;
            }
            return;
        }

        Math_AsymStepToF(&this->linearVelocity, sp44 * 0.4f, 1.5f, 1.5f);
        Math_ScaledStepToS(&this->currentYaw, sp42, temp3 * 0.1f);
    }
}

void func_80841138(Player* this, GlobalContext* globalCtx) {
    f32 temp1;
    f32 temp2;

    if (this->unk_864 < 1.0f) {
        temp1 = R_UPDATE_RATE * 0.5f;
        func_8084029C(this, REG(35) / 1000.0f);
        LinkAnimation_LoadToJoint(globalCtx, &this->skelAnime, D_80853BFC[this->modelAnimType], this->unk_868);
        this->unk_864 += 1 * temp1;
        if (this->unk_864 >= 1.0f) {
            this->unk_864 = 1.0f;
        }
        temp1 = this->unk_864;
    } else {
        temp2 = this->linearVelocity - (REG(48) / 100.0f);
        if (temp2 < 0.0f) {
            temp1 = 1.0f;
            func_8084029C(this, (REG(35) / 1000.0f) + ((REG(36) / 1000.0f) * this->linearVelocity));
            LinkAnimation_LoadToJoint(globalCtx, &this->skelAnime, D_80853BFC[this->modelAnimType], this->unk_868);
        } else {
            temp1 = (REG(37) / 1000.0f) * temp2;
            if (temp1 < 1.0f) {
                func_8084029C(this, (REG(35) / 1000.0f) + ((REG(36) / 1000.0f) * this->linearVelocity));
            } else {
                temp1 = 1.0f;
                func_8084029C(this, 1.2f + ((REG(38) / 1000.0f) * temp2));
            }
            LinkAnimation_LoadToMorph(globalCtx, &this->skelAnime, D_80853BFC[this->modelAnimType], this->unk_868);
            LinkAnimation_LoadToJoint(globalCtx, &this->skelAnime, &gPlayerAnim_002DD0, this->unk_868 * (16.0f / 29.0f));
        }
    }

    if (temp1 < 1.0f) {
        LinkAnimation_InterpJointMorph(globalCtx, &this->skelAnime, 1.0f - temp1);
    }
}

void func_8084140C(Player* this, GlobalContext* globalCtx) {
    func_80835C58(globalCtx, this, func_8084170C, 1);
    func_80832B0C(globalCtx, this, &gPlayerAnim_002DA0);
}

s32 func_80841458(Player* this, f32* arg1, s16* arg2, GlobalContext* globalCtx) {
    if (this->linearVelocity > 6.0f) {
        func_8084140C(this, globalCtx);
        return 1;
    }

    if (*arg1 != 0.0f) {
        if (func_8083721C(this)) {
            *arg1 = 0.0f;
            *arg2 = this->currentYaw;
        } else {
            return 1;
        }
    }

    return 0;
}

void func_808414F8(Player* this, GlobalContext* globalCtx) {
    f32 sp34;
    s16 sp32;
    s32 sp2C;
    s16 sp2A;

    func_80841138(this, globalCtx);

    if (!func_80837348(globalCtx, this, D_80854400, 1)) {
        if (!func_80833C04(this)) {
            func_8083C8DC(this, globalCtx, this->currentYaw);
            return;
        }

        func_80837268(this, &sp34, &sp32, 0.0f, globalCtx);
        sp2C = func_8083FD78(this, &sp34, &sp32, globalCtx);

        if (sp2C >= 0) {
            if (!func_80841458(this, &sp34, &sp32, globalCtx)) {
                if (sp2C != 0) {
                    func_8083C858(this, globalCtx);
                } else if (sp34 > 4.9f) {
                    func_8083CC9C(this, globalCtx);
                } else {
                    func_8083CB94(this, globalCtx);
                }
            }
        } else {
            sp2A = sp32 - this->currentYaw;

            Math_AsymStepToF(&this->linearVelocity, sp34 * 1.5f, 1.5f, 2.0f);
            Math_ScaledStepToS(&this->currentYaw, sp32, sp2A * 0.1f);

            if ((sp34 == 0.0f) && (this->linearVelocity == 0.0f)) {
                func_80839F30(this, globalCtx);
            }
        }
    }
}

void func_808416C0(Player* this, GlobalContext* globalCtx) {
    func_80835C58(globalCtx, this, func_808417FC, 1);
    func_80832264(globalCtx, this, &gPlayerAnim_002DA8);
}

void func_8084170C(Player* this, GlobalContext* globalCtx) {
    s32 sp34;
    f32 sp30;
    s16 sp2E;

    sp34 = LinkAnimation_Update(globalCtx, &this->skelAnime);
    func_8083721C(this);

    if (!func_80837348(globalCtx, this, D_80854400, 1)) {
        func_80837268(this, &sp30, &sp2E, 0.0f, globalCtx);

        if (this->linearVelocity == 0.0f) {
            this->currentYaw = this->actor.shape.rot.y;

            if (func_8083FD78(this, &sp30, &sp2E, globalCtx) > 0) {
                func_8083C858(this, globalCtx);
            } else if ((sp30 != 0.0f) || (sp34 != 0)) {
                func_808416C0(this, globalCtx);
            }
        }
    }
}

void func_808417FC(Player* this, GlobalContext* globalCtx) {
    s32 sp1C;

    sp1C = LinkAnimation_Update(globalCtx, &this->skelAnime);

    if (!func_80837348(globalCtx, this, D_80854400, 1)) {
        if (sp1C != 0) {
            func_80839F30(this, globalCtx);
        }
    }
}

void func_80841860(GlobalContext* globalCtx, Player* this) {
    f32 frame;
    LinkAnimationHeader* sp38 = D_80853914[this->modelAnimType + 144];
    LinkAnimationHeader* sp34 = D_80853914[this->modelAnimType + 150];

    this->skelAnime.animation = sp38;

    func_8084029C(this, (REG(30) / 1000.0f) + ((REG(32) / 1000.0f) * this->linearVelocity));

    frame = this->unk_868 * (16.0f / 29.0f);
    LinkAnimation_BlendToJoint(globalCtx, &this->skelAnime, sp34, frame, sp38, frame, this->unk_870, this->blendTable);
}

void func_8084193C(Player* this, GlobalContext* globalCtx) {
    f32 sp3C;
    s16 sp3A;
    s32 temp1;
    s16 temp2;
    s32 temp3;

    func_80841860(globalCtx, this);

    if (!func_80837348(globalCtx, this, D_80854408, 1)) {
        if (!func_80833C04(this)) {
            func_8083C858(this, globalCtx);
            return;
        }

        func_80837268(this, &sp3C, &sp3A, 0.0f, globalCtx);

        if (func_80833B2C(this)) {
            temp1 = func_8083FD78(this, &sp3C, &sp3A, globalCtx);
        } else {
            temp1 = func_8083FC68(this, sp3C, sp3A);
        }

        if (temp1 > 0) {
            func_8083C858(this, globalCtx);
            return;
        }

        if (temp1 < 0) {
            if (func_80833B2C(this)) {
                func_8083CB2C(this, sp3A, globalCtx);
            } else {
                func_8083CBF0(this, sp3A, globalCtx);
            }
            return;
        }

        if ((this->linearVelocity < 3.6f) && (sp3C < 4.0f)) {
            if (!func_8008E9C4(this) && func_80833B2C(this)) {
                func_8083CB94(this, globalCtx);
            } else {
                func_80839F90(this, globalCtx);
            }
            return;
        }

        func_80840138(this, sp3C, sp3A);

        temp2 = sp3A - this->currentYaw;
        temp3 = ABS(temp2);

        if (temp3 > 0x4000) {
            if (Math_StepToF(&this->linearVelocity, 0.0f, 3.0f) != 0) {
                this->currentYaw = sp3A;
            }
            return;
        }

        sp3C *= 0.9f;
        Math_AsymStepToF(&this->linearVelocity, sp3C, 2.0f, 3.0f);
        Math_ScaledStepToS(&this->currentYaw, sp3A, temp3 * 0.1f);
    }
}

void func_80841BA8(Player* this, GlobalContext* globalCtx) {
    f32 sp34;
    s16 sp32;

    LinkAnimation_Update(globalCtx, &this->skelAnime);

    if (Player_HoldsTwoHandedWeapon(this)) {
        AnimationContext_SetLoadFrame(globalCtx, func_80833338(this), 0, this->skelAnime.limbCount,
                                      this->skelAnime.morphTable);
        AnimationContext_SetCopyTrue(globalCtx, this->skelAnime.limbCount, this->skelAnime.jointTable,
                                     this->skelAnime.morphTable, D_80853410);
    }

    func_80837268(this, &sp34, &sp32, 0.018f, globalCtx);

    if (!func_80837348(globalCtx, this, D_80854414, 1)) {
        if (sp34 != 0.0f) {
            this->actor.shape.rot.y = sp32;
            func_8083C858(this, globalCtx);
        } else if (Math_ScaledStepToS(&this->actor.shape.rot.y, sp32, this->unk_87E)) {
            func_8083C0E8(this, globalCtx);
        }

        this->currentYaw = this->actor.shape.rot.y;
    }
}

void func_80841CC4(Player* this, s32 arg1, GlobalContext* globalCtx) {
    LinkAnimationHeader* anim;
    s16 target;
    f32 rate;

    if (ABS(D_80853610) < 3640) {
        target = 0;
    } else {
        target = CLAMP(D_80853610, -10922, 10922);
    }

    Math_ScaledStepToS(&this->unk_89C, target, 400);

    if ((this->modelAnimType == 3) || ((this->unk_89C == 0) && (this->unk_6C4 <= 0.0f))) {
        if (arg1 == 0) {
            LinkAnimation_LoadToJoint(globalCtx, &this->skelAnime, D_8085392C[this->modelAnimType], this->unk_868);
        } else {
            LinkAnimation_LoadToMorph(globalCtx, &this->skelAnime, D_8085392C[this->modelAnimType], this->unk_868);
        }
        return;
    }

    if (this->unk_89C != 0) {
        rate = this->unk_89C / 10922.0f;
    } else {
        rate = this->unk_6C4 * 0.0006f;
    }

    rate *= fabsf(this->linearVelocity) * 0.5f;

    if (rate > 1.0f) {
        rate = 1.0f;
    }

    if (rate < 0.0f) {
        anim = &gPlayerAnim_002E48;
        rate = -rate;
    } else {
        anim = &gPlayerAnim_002E90;
    }

    if (arg1 == 0) {
        LinkAnimation_BlendToJoint(globalCtx, &this->skelAnime, D_8085392C[this->modelAnimType], this->unk_868, anim,
                                   this->unk_868, rate, this->blendTable);
    } else {
        LinkAnimation_BlendToMorph(globalCtx, &this->skelAnime, D_8085392C[this->modelAnimType], this->unk_868, anim,
                                   this->unk_868, rate, this->blendTable);
    }
}

void func_80841EE4(Player* this, GlobalContext* globalCtx) {
    f32 temp1;
    f32 temp2;

    if (this->unk_864 < 1.0f) {
        temp1 = R_UPDATE_RATE * 0.5f;

        func_8084029C(this, REG(35) / 1000.0f);
        LinkAnimation_LoadToJoint(globalCtx, &this->skelAnime, D_8085392C[this->modelAnimType], this->unk_868);

        this->unk_864 += 1 * temp1;
        if (this->unk_864 >= 1.0f) {
            this->unk_864 = 1.0f;
        }

        temp1 = this->unk_864;
    } else {
        temp2 = this->linearVelocity - (REG(48) / 100.0f);

        if (temp2 < 0.0f) {
            temp1 = 1.0f;
            func_8084029C(this, (REG(35) / 1000.0f) + ((REG(36) / 1000.0f) * this->linearVelocity));

            func_80841CC4(this, 0, globalCtx);
        } else {
            temp1 = (REG(37) / 1000.0f) * temp2;
            if (temp1 < 1.0f) {
                func_8084029C(this, (REG(35) / 1000.0f) + ((REG(36) / 1000.0f) * this->linearVelocity));
            } else {
                temp1 = 1.0f;
                func_8084029C(this, 1.2f + ((REG(38) / 1000.0f) * temp2));
            }

            func_80841CC4(this, 1, globalCtx);

            LinkAnimation_LoadToJoint(globalCtx, &this->skelAnime, func_80833438(this),
                                      this->unk_868 * (20.0f / 29.0f));
        }
    }

    if (temp1 < 1.0f) {
        LinkAnimation_InterpJointMorph(globalCtx, &this->skelAnime, 1.0f - temp1);
    }
}

void func_80842180(Player* this, GlobalContext* globalCtx) {
    f32 sp2C;
    s16 sp2A;

    this->stateFlags2 |= 0x20;
    func_80841EE4(this, globalCtx);

    if (!func_80837348(globalCtx, this, D_80854424, 1)) {
        if (func_80833C04(this)) {
            func_8083C858(this, globalCtx);
            return;
        }

        func_80837268(this, &sp2C, &sp2A, 0.018f, globalCtx);

        if (!func_8083C484(this, &sp2C, &sp2A)) {
            func_8083DF68(this, sp2C, sp2A);
            func_8083DDC8(this, globalCtx);

            if ((this->linearVelocity == 0.0f) && (sp2C == 0.0f)) {
                func_8083C0B8(this, globalCtx);
            }
        }
    }
}

void func_8084227C(Player* this, GlobalContext* globalCtx) {
    f32 sp2C;
    s16 sp2A;

    this->stateFlags2 |= 0x20;
    func_80841EE4(this, globalCtx);

    if (!func_80837348(globalCtx, this, D_80854430, 1)) {
        if (!func_80833C04(this)) {
            func_8083C858(this, globalCtx);
            return;
        }

        func_80837268(this, &sp2C, &sp2A, 0.0f, globalCtx);

        if (!func_8083C484(this, &sp2C, &sp2A)) {
            if ((func_80833B2C(this) && (sp2C != 0.0f) && (func_8083FD78(this, &sp2C, &sp2A, globalCtx) <= 0)) ||
                (!func_80833B2C(this) && (func_8083FC68(this, sp2C, sp2A) <= 0))) {
                func_80839F90(this, globalCtx);
                return;
            }

            func_8083DF68(this, sp2C, sp2A);
            func_8083DDC8(this, globalCtx);

            if ((this->linearVelocity == 0) && (sp2C == 0)) {
                func_80839F90(this, globalCtx);
            }
        }
    }
}

void func_808423EC(Player* this, GlobalContext* globalCtx) {
    s32 sp34;
    f32 sp30;
    s16 sp2E;

    sp34 = LinkAnimation_Update(globalCtx, &this->skelAnime);

    if (!func_80837348(globalCtx, this, D_80854408, 1)) {
        if (!func_80833C04(this)) {
            func_8083C858(this, globalCtx);
            return;
        }

        func_80837268(this, &sp30, &sp2E, 0.0f, globalCtx);

        if ((this->skelAnime.morphWeight == 0.0f) && (this->skelAnime.curFrame > 5.0f)) {
            func_8083721C(this);

            if ((this->skelAnime.curFrame > 10.0f) && (func_8083FC68(this, sp30, sp2E) < 0)) {
                func_8083CBF0(this, sp2E, globalCtx);
                return;
            }

            if (sp34 != 0) {
                func_8083CD00(this, globalCtx);
            }
        }
    }
}

void func_8084251C(Player* this, GlobalContext* globalCtx) {
    s32 sp34;
    f32 sp30;
    s16 sp2E;

    sp34 = LinkAnimation_Update(globalCtx, &this->skelAnime);

    func_8083721C(this);

    if (!func_80837348(globalCtx, this, D_80854440, 1)) {
        func_80837268(this, &sp30, &sp2E, 0.0f, globalCtx);

        if (this->linearVelocity == 0.0f) {
            this->currentYaw = this->actor.shape.rot.y;

            if (func_8083FC68(this, sp30, sp2E) > 0) {
                func_8083C858(this, globalCtx);
                return;
            }

            if ((sp30 != 0.0f) || (sp34 != 0)) {
                func_80839F90(this, globalCtx);
            }
        }
    }
}

void func_8084260C(Vec3f* src, Vec3f* dest, f32 arg2, f32 arg3, f32 arg4) {
    dest->x = (Rand_ZeroOne() * arg3) + src->x;
    dest->y = (Rand_ZeroOne() * arg4) + (src->y + arg2);
    dest->z = (Rand_ZeroOne() * arg3) + src->z;
}

static Vec3f D_808545B4 = { 0.0f, 0.0f, 0.0f };
static Vec3f D_808545C0 = { 0.0f, 0.0f, 0.0f };

s32 func_8084269C(GlobalContext* globalCtx, Player* this) {
    Vec3f sp2C;

    if ((this->unk_89E == 0) || (this->unk_89E == 1)) {
        func_8084260C(&this->actor.shape.feetPos[FOOT_LEFT], &sp2C,
                      this->actor.floorHeight - this->actor.shape.feetPos[FOOT_LEFT].y, 7.0f, 5.0f);
        func_800286CC(globalCtx, &sp2C, &D_808545B4, &D_808545C0, 50, 30);
        func_8084260C(&this->actor.shape.feetPos[FOOT_RIGHT], &sp2C,
                      this->actor.floorHeight - this->actor.shape.feetPos[FOOT_RIGHT].y, 7.0f, 5.0f);
        func_800286CC(globalCtx, &this->actor.shape.feetPos[FOOT_RIGHT], &D_808545B4, &D_808545C0, 50, 30);
        return 1;
    }

    return 0;
}

void func_8084279C(Player* this, GlobalContext* globalCtx) {
    func_80832CB0(globalCtx, this, D_80853C2C[this->modelAnimType]);

    if (DECR(this->unk_850) == 0) {
        if (!func_8083B040(this, globalCtx)) {
            func_8083A098(this, D_80853C44[this->modelAnimType], globalCtx);
        }

        this->actor.flags &= ~0x100;
        func_8005B1A4(Gameplay_GetCamera(globalCtx, 0));
    }
}

s32 func_8084285C(Player* this, f32 arg1, f32 arg2, f32 arg3) {
    if ((arg1 <= this->skelAnime.curFrame) && (this->skelAnime.curFrame <= arg3)) {
        func_80833A20(this, (arg2 <= this->skelAnime.curFrame) ? 1 : -1);
        return 1;
    }

    func_80832318(this);
    return 0;
}

s32 func_808428D8(Player* this, GlobalContext* globalCtx) {
    if (!Player_IsChildWithHylianShield(this) && Player_GetSwordHeld(this) && D_80853614) {
        func_80832264(globalCtx, this, &gPlayerAnim_002EC8);
        this->unk_84F = 1;
        this->swordAnimation = 0xC;
        this->currentYaw = this->actor.shape.rot.y + this->unk_6BE;
        return 1;
    }

    return 0;
}

s32 func_80842964(Player* this, GlobalContext* globalCtx) {
    return func_8083B040(this, globalCtx) || func_8083B644(this, globalCtx) || func_8083E5A8(this, globalCtx);
}

void func_808429B4(GlobalContext* globalCtx, s32 speed, s32 y, s32 countdown) {
    s32 quakeIdx = Quake_Add(Gameplay_GetCamera(globalCtx, 0), 3);
    Quake_SetSpeed(quakeIdx, speed);
    Quake_SetQuakeValues(quakeIdx, y, 0, 0, 0);
    Quake_SetCountdown(quakeIdx, countdown);
}

void func_80842A28(GlobalContext* globalCtx, Player* this) {
    func_808429B4(globalCtx, 27767, 7, 20);
    globalCtx->actorCtx.unk_02 = 4;
    func_8083264C(this, 255, 20, 150, 0);
    func_8002F7DC(&this->actor, NA_SE_IT_HAMMER_HIT);
}

void func_80842A88(GlobalContext* globalCtx, Player* this) {
    Inventory_ChangeAmmo(ITEM_STICK, -1);
    func_80835F44(globalCtx, this, ITEM_NONE);
}

s32 func_80842AC4(GlobalContext* globalCtx, Player* this) {
    if ((this->heldItemActionParam == PLAYER_AP_STICK) && (this->unk_85C > 0.5f)) {
        if (AMMO(ITEM_STICK) != 0) {
            EffectSsStick_Spawn(globalCtx, &this->bodyPartsPos[15], this->actor.shape.rot.y + 0x8000);
            this->unk_85C = 0.5f;
            func_80842A88(globalCtx, this);
            func_8002F7DC(&this->actor, NA_SE_IT_WOODSTICK_BROKEN);
        }

        return 1;
    }

    return 0;
}

s32 func_80842B7C(GlobalContext* globalCtx, Player* this) {
    if (this->heldItemActionParam == PLAYER_AP_SWORD_BGS) {
        if (!gSaveContext.bgsFlag && (gSaveContext.swordHealth > 0.0f)) {
            if ((gSaveContext.swordHealth -= 1.0f) <= 0.0f) {
                EffectSsStick_Spawn(globalCtx, &this->bodyPartsPos[15], this->actor.shape.rot.y + 0x8000);
                func_800849EC(globalCtx);
                func_8002F7DC(&this->actor, NA_SE_IT_MAJIN_SWORD_BROKEN);
            }
        }

        return 1;
    }

    return 0;
}

void func_80842CF0(GlobalContext* globalCtx, Player* this) {
    func_80842AC4(globalCtx, this);
    func_80842B7C(globalCtx, this);
}

<<<<<<< HEAD
static LinkAnimationHeader* D_808545CC[] = {
    &gPlayer259Anim,
    &gPlayer261Anim,
    &gPlayer258Anim,
    &gPlayer260Anim,
=======
LinkAnimationHeader* D_808545CC[] = {
    &gPlayerAnim_002B10,
    &gPlayerAnim_002B20,
    &gPlayerAnim_002B08,
    &gPlayerAnim_002B18,
>>>>>>> d22b7461
};

void func_80842D20(GlobalContext* globalCtx, Player* this) {
    s32 pad;
    s32 sp28;

    if (func_80843188 != this->func_674) {
        func_80832440(globalCtx, this);
        func_80835C58(globalCtx, this, func_808505DC, 0);

        if (func_8008E9C4(this)) {
            sp28 = 2;
        } else {
            sp28 = 0;
        }

        func_808322D0(globalCtx, this, D_808545CC[Player_HoldsTwoHandedWeapon(this) + sp28]);
    }

    func_8083264C(this, 180, 20, 100, 0);
    this->linearVelocity = -18.0f;
    func_80842CF0(globalCtx, this);
}

s32 func_80842DF4(GlobalContext* globalCtx, Player* this) {
    f32 phi_f2;
    CollisionPoly* sp78;
    s32 sp74;
    Vec3f sp68;
    Vec3f sp5C;
    Vec3f sp50;
    s32 temp1;
    s32 sp48;

    if (this->swordState > 0) {
        if (this->swordAnimation < 0x18) {
            if (!(this->swordQuads[0].base.atFlags & AT_BOUNCED) && !(this->swordQuads[1].base.atFlags & AT_BOUNCED)) {
                if (this->skelAnime.curFrame >= 2.0f) {

                    phi_f2 = Math_Vec3f_DistXYZAndStoreDiff(&this->swordInfo[0].tip, &this->swordInfo[0].base, &sp50);
                    if (phi_f2 != 0.0f) {
                        phi_f2 = (phi_f2 + 10.0f) / phi_f2;
                    }

                    sp68.x = this->swordInfo[0].tip.x + (sp50.x * phi_f2);
                    sp68.y = this->swordInfo[0].tip.y + (sp50.y * phi_f2);
                    sp68.z = this->swordInfo[0].tip.z + (sp50.z * phi_f2);

                    if (BgCheck_EntityLineTest1(&globalCtx->colCtx, &sp68, &this->swordInfo[0].tip, &sp5C, &sp78, true,
                                                false, false, true, &sp74) &&
                        !SurfaceType_IsIgnoredByEntities(&globalCtx->colCtx, sp78, sp74) &&
                        (func_80041D4C(&globalCtx->colCtx, sp78, sp74) != 6) &&
                        (func_8002F9EC(globalCtx, &this->actor, sp78, sp74, &sp5C) == 0)) {

                        if (this->heldItemActionParam == PLAYER_AP_HAMMER) {
                            func_80832630(globalCtx);
                            func_80842A28(globalCtx, this);
                            func_80842D20(globalCtx, this);
                            return 1;
                        }

                        if (this->linearVelocity >= 0.0f) {
                            sp48 = func_80041F10(&globalCtx->colCtx, sp78, sp74);

                            if (sp48 == 0xA) {
                                CollisionCheck_SpawnShieldParticlesWood(globalCtx, &sp5C, &this->actor.projectedPos);
                            } else {
                                CollisionCheck_SpawnShieldParticles(globalCtx, &sp5C);
                                if (sp48 == 0xB) {
                                    func_8002F7DC(&this->actor, NA_SE_IT_WALL_HIT_SOFT);
                                } else {
                                    func_8002F7DC(&this->actor, NA_SE_IT_WALL_HIT_HARD);
                                }
                            }

                            func_80842CF0(globalCtx, this);
                            this->linearVelocity = -14.0f;
                            func_8083264C(this, 180, 20, 100, 0);
                        }
                    }
                }
            } else {
                func_80842D20(globalCtx, this);
                func_80832630(globalCtx);
                return 1;
            }
        }

        temp1 = (this->swordQuads[0].base.atFlags & AT_HIT) || (this->swordQuads[1].base.atFlags & AT_HIT);

        if (temp1) {
            if (this->swordAnimation < 0x18) {
                Actor* at = this->swordQuads[temp1 ? 1 : 0].base.at;

                if ((at != NULL) && (at->id != ACTOR_EN_KANBAN)) {
                    func_80832630(globalCtx);
                }
            }

            if ((func_80842AC4(globalCtx, this) == 0) && (this->heldItemActionParam != PLAYER_AP_HAMMER)) {
                func_80842B7C(globalCtx, this);

                if (this->actor.colChkInfo.atHitEffect == 1) {
                    this->actor.colChkInfo.damage = 8;
                    func_80837C0C(globalCtx, this, 4, 0.0f, 0.0f, this->actor.shape.rot.y, 20);
                    return 1;
                }
            }
        }
    }

    return 0;
}

void func_80843188(Player* this, GlobalContext* globalCtx) {
    f32 sp54;
    f32 sp50;
    s16 sp4E;
    s16 sp4C;
    s16 sp4A;
    s16 sp48;
    s16 sp46;
    f32 sp40;

    if (LinkAnimation_Update(globalCtx, &this->skelAnime)) {
        if (!Player_IsChildWithHylianShield(this)) {
            func_80832284(globalCtx, this, D_80853B0C[this->modelAnimType]);
        }
        this->unk_850 = 1;
        this->unk_84F = 0;
    }

    if (!Player_IsChildWithHylianShield(this)) {
        this->stateFlags1 |= 0x400000;
        func_80836670(this, globalCtx);
        this->stateFlags1 &= ~0x400000;
    }

    func_8083721C(this);

    if (this->unk_850 != 0) {
        sp54 = sControlInput->rel.stick_y * 100;
        sp50 = sControlInput->rel.stick_x * -120;
        sp4E = this->actor.shape.rot.y - Camera_GetInputDirYaw(ACTIVE_CAM);

        sp40 = Math_CosS(sp4E);
        sp4C = (Math_SinS(sp4E) * sp50) + (sp54 * sp40);
        sp40 = Math_CosS(sp4E);
        sp4A = (sp50 * sp40) - (Math_SinS(sp4E) * sp54);

        if (sp4C > 3500) {
            sp4C = 3500;
        }

        sp48 = ABS(sp4C - this->actor.focus.rot.x) * 0.25f;
        if (sp48 < 100) {
            sp48 = 100;
        }

        sp46 = ABS(sp4A - this->unk_6BE) * 0.25f;
        if (sp46 < 50) {
            sp46 = 50;
        }

        Math_ScaledStepToS(&this->actor.focus.rot.x, sp4C, sp48);
        this->unk_6BC = this->actor.focus.rot.x;
        Math_ScaledStepToS(&this->unk_6BE, sp4A, sp46);

        if (this->unk_84F != 0) {
            if (!func_80842DF4(globalCtx, this)) {
                if (this->skelAnime.curFrame < 2.0f) {
                    func_80833A20(this, 1);
                }
            } else {
                this->unk_850 = 1;
                this->unk_84F = 0;
            }
        } else if (!func_80842964(this, globalCtx)) {
            if (func_8083C2B0(this, globalCtx)) {
                func_808428D8(this, globalCtx);
            } else {
                this->stateFlags1 &= ~0x400000;
                func_80832318(this);

                if (Player_IsChildWithHylianShield(this)) {
                    func_8083A060(this, globalCtx);
                    LinkAnimation_Change(globalCtx, &this->skelAnime, &gPlayerAnim_002400, 1.0f,
                                         Animation_GetLastFrame(&gPlayerAnim_002400), 0.0f, ANIMMODE_ONCE, 0.0f);
                    func_80832F54(globalCtx, this, 4);
                } else {
                    if (this->itemActionParam < 0) {
                        func_8008EC70(this);
                    }
                    func_8083A098(this, D_80853B24[this->modelAnimType], globalCtx);
                }

                func_8002F7DC(&this->actor, NA_SE_IT_SHIELD_REMOVE);
                return;
            }
        } else {
            return;
        }
    }

    this->stateFlags1 |= 0x400000;
    Player_SetModelsForHoldingShield(this);

    this->unk_6AE |= 0xC1;
}

void func_808435C4(Player* this, GlobalContext* globalCtx) {
    s32 temp;
    LinkAnimationHeader* anim;
    f32 frames;

    func_8083721C(this);

    if (this->unk_84F == 0) {
        D_808535E0 = func_80836670(this, globalCtx);
        if ((func_80834B5C == this->func_82C) || (func_808374A0(globalCtx, this, &this->skelAnime2, 4.0f) > 0)) {
            func_80835C58(globalCtx, this, func_80840450, 1);
        }
    } else {
        temp = func_808374A0(globalCtx, this, &this->skelAnime, 4.0f);
        if ((temp != 0) && ((temp > 0) || LinkAnimation_Update(globalCtx, &this->skelAnime))) {
            func_80835C58(globalCtx, this, func_80843188, 1);
            this->stateFlags1 |= 0x400000;
            Player_SetModelsForHoldingShield(this);
            anim = D_80853AF4[this->modelAnimType];
            frames = Animation_GetLastFrame(anim);
            LinkAnimation_Change(globalCtx, &this->skelAnime, anim, 1.0f, frames, frames, ANIMMODE_ONCE, 0.0f);
        }
    }
}

void func_8084370C(Player* this, GlobalContext* globalCtx) {
    s32 sp1C;

    func_8083721C(this);

    sp1C = func_808374A0(globalCtx, this, &this->skelAnime, 16.0f);
    if ((sp1C != 0) && (LinkAnimation_Update(globalCtx, &this->skelAnime) || (sp1C > 0))) {
        func_80839F90(this, globalCtx);
    }
}

void func_8084377C(Player* this, GlobalContext* globalCtx) {
    this->stateFlags2 |= 0x60;

    func_808382BC(this);

    if (!(this->stateFlags1 & 0x20000000) && (this->unk_850 == 0) && (this->unk_8A1 != 0)) {
        s16 temp = this->actor.shape.rot.y - this->unk_8A2;

        this->currentYaw = this->actor.shape.rot.y = this->unk_8A2;
        this->linearVelocity = this->unk_8A4;

        if (ABS(temp) > 0x4000) {
            this->actor.shape.rot.y = this->unk_8A2 + 0x8000;
        }

        if (this->actor.velocity.y < 0.0f) {
            this->actor.gravity = 0.0f;
            this->actor.velocity.y = 0.0f;
        }
    }

    if (LinkAnimation_Update(globalCtx, &this->skelAnime) && (this->actor.bgCheckFlags & 1)) {
        if (this->unk_850 != 0) {
            this->unk_850--;
            if (this->unk_850 == 0) {
                func_80853080(this, globalCtx);
            }
        } else if ((this->stateFlags1 & 0x20000000) ||
                   (!(this->cylinder.base.acFlags & AC_HIT) && (this->unk_8A1 == 0))) {
            if (this->stateFlags1 & 0x20000000) {
                this->unk_850++;
            } else {
                func_80835C58(globalCtx, this, func_80843954, 0);
                this->stateFlags1 |= 0x4000000;
            }

            func_80832264(globalCtx, this,
                          (this->currentYaw != this->actor.shape.rot.y) ? &gPlayerAnim_002F60 : &gPlayerAnim_002DB8);
            func_80832698(this, NA_SE_VO_LI_FREEZE);
        }
    }

    if (this->actor.bgCheckFlags & 2) {
        func_80832770(this, NA_SE_PL_BOUND);
    }
}

void func_80843954(Player* this, GlobalContext* globalCtx) {
    this->stateFlags2 |= 0x60;
    func_808382BC(this);

    func_8083721C(this);

    if (LinkAnimation_Update(globalCtx, &this->skelAnime) && (this->linearVelocity == 0.0f)) {
        if (this->stateFlags1 & 0x20000000) {
            this->unk_850++;
        } else {
            func_80835C58(globalCtx, this, func_80843A38, 0);
            this->stateFlags1 |= 0x4000000;
        }

        func_808322D0(globalCtx, this,
                      (this->currentYaw != this->actor.shape.rot.y) ? &gPlayerAnim_002F68 : &gPlayerAnim_002DC0);
        this->currentYaw = this->actor.shape.rot.y;
    }
}

static struct_80832924 D_808545DC[] = {
    { 0, 0x4014 },
    { 0, -0x401E },
};

void func_80843A38(Player* this, GlobalContext* globalCtx) {
    s32 sp24;

    this->stateFlags2 |= 0x20;
    func_808382BC(this);

    if (this->stateFlags1 & 0x20000000) {
        LinkAnimation_Update(globalCtx, &this->skelAnime);
    } else {
        sp24 = func_808374A0(globalCtx, this, &this->skelAnime, 16.0f);
        if ((sp24 != 0) && (LinkAnimation_Update(globalCtx, &this->skelAnime) || (sp24 > 0))) {
            func_80839F90(this, globalCtx);
        }
    }

    func_80832924(this, D_808545DC);
}

static Vec3f D_808545E4 = { 0.0f, 0.0f, 5.0f };

void func_80843AE8(GlobalContext* globalCtx, Player* this) {
    if (this->unk_850 != 0) {
        if (this->unk_850 > 0) {
            this->unk_850--;
            if (this->unk_850 == 0) {
                if (this->stateFlags1 & 0x8000000) {
                    LinkAnimation_Change(globalCtx, &this->skelAnime, &gPlayerAnim_003328, 1.0f, 0.0f,
                                         Animation_GetLastFrame(&gPlayerAnim_003328), ANIMMODE_ONCE, -16.0f);
                } else {
                    LinkAnimation_Change(globalCtx, &this->skelAnime, &gPlayerAnim_002878, 1.0f, 99.0f,
                                         Animation_GetLastFrame(&gPlayerAnim_002878), ANIMMODE_ONCE, 0.0f);
                }
                gSaveContext.healthAccumulator = 0x140;
                this->unk_850 = -1;
            }
        } else if (gSaveContext.healthAccumulator == 0) {
            this->stateFlags1 &= ~0x80;
            if (this->stateFlags1 & 0x8000000) {
                func_80838F18(globalCtx, this);
            } else {
                func_80853080(this, globalCtx);
            }
            this->unk_A87 = 20;
            func_80837AFC(this, -20);
            func_800F47FC();
        }
    } else if (this->unk_84F != 0) {
        this->unk_850 = 60;
        Player_SpawnFairy(globalCtx, this, &this->actor.world.pos, &D_808545E4, FAIRY_REVIVE_DEATH);
        func_8002F7DC(&this->actor, NA_SE_EV_FIATY_HEAL - SFX_FLAG);
        OnePointCutscene_Init(globalCtx, 9908, 125, &this->actor, MAIN_CAM);
    } else if (globalCtx->gameOverCtx.state == GAMEOVER_DEATH_WAIT_GROUND) {
        globalCtx->gameOverCtx.state = GAMEOVER_DEATH_DELAY_MENU;
    }
}

static struct_80832924 D_808545F0[] = {
    { NA_SE_PL_BOUND, 0x103C },
    { 0, 0x408C },
    { 0, 0x40A4 },
    { 0, -0x40AA },
};

void func_80843CEC(Player* this, GlobalContext* globalCtx) {
    if (this->currentTunic != PLAYER_TUNIC_GORON) {
        if ((globalCtx->roomCtx.curRoom.unk_02 == 3) || (D_808535E4 == 9) ||
            ((func_80838144(D_808535E4) >= 0) &&
             !SurfaceType_IsWallDamage(&globalCtx->colCtx, this->actor.floorPoly, this->actor.floorBgId))) {
            func_8083821C(this);
        }
    }

    func_8083721C(this);

    if (LinkAnimation_Update(globalCtx, &this->skelAnime)) {
        if (this->actor.category == ACTORCAT_PLAYER) {
            func_80843AE8(globalCtx, this);
        }
        return;
    }

    if (this->skelAnime.animation == &gPlayerAnim_002878) {
        func_80832924(this, D_808545F0);
    } else if (this->skelAnime.animation == &gPlayerAnim_002F08) {
        if (LinkAnimation_OnFrame(&this->skelAnime, 88.0f)) {
            func_80832770(this, NA_SE_PL_BOUND);
        }
    }
}

void func_80843E14(Player* this, u16 sfxId) {
    func_80832698(this, sfxId);

    if ((this->heldActor != NULL) && (this->heldActor->id == ACTOR_EN_RU1)) {
        Audio_PlayActorSound2(this->heldActor, NA_SE_VO_RT_FALL);
    }
}

static FallImpactInfo D_80854600[] = {
    { -8, 180, 40, 100, NA_SE_VO_LI_LAND_DAMAGE_S },
    { -16, 255, 140, 150, NA_SE_VO_LI_LAND_DAMAGE_S },
};

s32 func_80843E64(GlobalContext* globalCtx, Player* this) {
    s32 sp34;

    if ((D_808535E4 == 6) || (D_808535E4 == 9)) {
        sp34 = 0;
    } else {
        sp34 = this->fallDistance;
    }

    Math_StepToF(&this->linearVelocity, 0.0f, 1.0f);

    this->stateFlags1 &= ~0xC0000;

    if (sp34 >= 400) {
        s32 impactIndex;
        FallImpactInfo* impactInfo;

        if (this->fallDistance < 800) {
            impactIndex = 0;
        } else {
            impactIndex = 1;
        }

        impactInfo = &D_80854600[impactIndex];

        if (Player_InflictDamage(globalCtx, impactInfo->damage)) {
            return -1;
        }

        func_80837AE0(this, 40);
        func_808429B4(globalCtx, 32967, 2, 30);
        func_8083264C(this, impactInfo->unk_01, impactInfo->unk_02, impactInfo->unk_03, 0);
        func_8002F7DC(&this->actor, NA_SE_PL_BODY_HIT);
        func_80832698(this, impactInfo->sfxId);

        return impactIndex + 1;
    }

    if (sp34 > 200) {
        sp34 *= 2;

        if (sp34 > 255) {
            sp34 = 255;
        }

        func_8083264C(this, (u8)sp34, (u8)(sp34 * 0.1f), (u8)sp34, 0);

        if (D_808535E4 == 6) {
            func_80832698(this, NA_SE_VO_LI_CLIMB_END);
        }
    }

    func_808328A0(this);

    return 0;
}

void func_8084409C(GlobalContext* globalCtx, Player* this, f32 speedXZ, f32 velocityY) {
    Actor* heldActor = this->heldActor;

    if (!func_80835644(globalCtx, this, heldActor)) {
        heldActor->world.rot.y = this->actor.shape.rot.y;
        heldActor->speedXZ = speedXZ;
        heldActor->velocity.y = velocityY;
        func_80834644(globalCtx, this);
        func_8002F7DC(&this->actor, NA_SE_PL_THROW);
        func_80832698(this, NA_SE_VO_LI_SWORD_N);
    }
}

void func_8084411C(Player* this, GlobalContext* globalCtx) {
    f32 sp4C;
    s16 sp4A;

    if (gSaveContext.respawn[RESPAWN_MODE_TOP].data > 40) {
        this->actor.gravity = 0.0f;
    } else if (func_8008E9C4(this)) {
        this->actor.gravity = -1.2f;
    }

    func_80837268(this, &sp4C, &sp4A, 0.0f, globalCtx);

    if (!(this->actor.bgCheckFlags & 1)) {
        if (this->stateFlags1 & 0x800) {
            Actor* heldActor = this->heldActor;

            if (!func_80835644(globalCtx, this, heldActor) && (heldActor->id == ACTOR_EN_NIW) &&
                CHECK_BTN_ANY(sControlInput->press.button, BTN_A | BTN_B | BTN_CLEFT | BTN_CRIGHT | BTN_CDOWN)) {
                func_8084409C(globalCtx, this, this->linearVelocity + 2.0f, this->actor.velocity.y + 2.0f);
            }
        }

        LinkAnimation_Update(globalCtx, &this->skelAnime);

        if (!(this->stateFlags2 & 0x80000)) {
            func_8083DFE0(this, &sp4C, &sp4A);
        }

        func_80836670(this, globalCtx);

        if (((this->stateFlags2 & 0x80000) && (this->unk_84F == 2)) || !func_8083BBA0(this, globalCtx)) {
            if (this->actor.velocity.y < 0.0f) {
                if (this->unk_850 >= 0) {
                    if ((this->actor.bgCheckFlags & 8) || (this->unk_850 == 0) || (this->fallDistance > 0)) {
                        if ((D_80853600 > 800.0f) || (this->stateFlags1 & 4)) {
                            func_80843E14(this, NA_SE_VO_LI_FALL_S);
                            this->stateFlags1 &= ~4;
                        }

                        LinkAnimation_Change(globalCtx, &this->skelAnime, &gPlayerAnim_003020, 1.0f, 0.0f, 0.0f,
                                             ANIMMODE_ONCE, 8.0f);
                        this->unk_850 = -1;
                    }
                } else {
                    if ((this->unk_850 == -1) && (this->fallDistance > 120.0f) && (D_80853600 > 280.0f)) {
                        this->unk_850 = -2;
                        func_80843E14(this, NA_SE_VO_LI_FALL_L);
                    }

                    if ((this->actor.bgCheckFlags & 0x200) && !(this->stateFlags2 & 0x80000) &&
                        !(this->stateFlags1 & 0x8000800) && (this->linearVelocity > 0.0f)) {
                        if ((this->wallHeight >= 150.0f) && (this->unk_84B[this->unk_846] == 0)) {
                            func_8083EC18(this, globalCtx, D_808535F0);
                        } else if ((this->unk_88C >= 2) && (this->wallHeight < 150.0f) &&
                                   (((this->actor.world.pos.y - this->actor.floorHeight) + this->wallHeight) >
                                    (70.0f * this->ageProperties->unk_08))) {
                            AnimationContext_DisableQueue(globalCtx);
                            if (this->stateFlags1 & 4) {
                                func_80832698(this, NA_SE_VO_LI_HOOKSHOT_HANG);
                            } else {
                                func_80832698(this, NA_SE_VO_LI_HANG);
                            }
                            this->actor.world.pos.y += this->wallHeight;
                            func_8083A5C4(globalCtx, this, this->actor.wallPoly, this->wallDistance,
                                          D_80853CBC[this->modelAnimType]);
                            this->actor.shape.rot.y = this->currentYaw += 0x8000;
                            this->stateFlags1 |= 0x2000;
                        }
                    }
                }
            }
        }
    } else {
        LinkAnimationHeader* anim = D_80853A64[this->modelAnimType];
        s32 sp3C;

        if (this->stateFlags2 & 0x80000) {
            if (func_8008E9C4(this)) {
                anim = D_80853D4C[this->unk_84F][2];
            } else {
                anim = D_80853D4C[this->unk_84F][1];
            }
        } else if (this->skelAnime.animation == &gPlayerAnim_003148) {
            anim = &gPlayerAnim_003150;
        } else if (func_8008E9C4(this)) {
            anim = &gPlayerAnim_002538;
            func_80833C3C(this);
        } else if (this->fallDistance <= 80) {
            anim = D_80853A7C[this->modelAnimType];
        } else if ((this->fallDistance < 800) && (this->unk_84B[this->unk_846] == 0) && !(this->stateFlags1 & 0x800)) {
            func_8083BC04(this, globalCtx);
            return;
        }

        sp3C = func_80843E64(globalCtx, this);

        if (sp3C > 0) {
            func_8083A098(this, D_80853A64[this->modelAnimType], globalCtx);
            this->skelAnime.endFrame = 8.0f;
            if (sp3C == 1) {
                this->unk_850 = 10;
            } else {
                this->unk_850 = 20;
            }
        } else if (sp3C == 0) {
            func_8083A098(this, anim, globalCtx);
        }
    }
}

static struct_80832924 D_8085460C[] = {
    { NA_SE_VO_LI_SWORD_N, 0x2001 },
    { NA_SE_PL_WALK_GROUND, 0x1806 },
    { NA_SE_PL_ROLL, 0x806 },
    { 0, -0x2812 },
};

void func_80844708(Player* this, GlobalContext* globalCtx) {
    Actor* cylinderOc;
    s32 temp;
    s32 sp44;
    DynaPolyActor* wallPolyActor;
    s32 pad;
    f32 sp38;
    s16 sp36;

    this->stateFlags2 |= 0x20;

    cylinderOc = NULL;
    sp44 = LinkAnimation_Update(globalCtx, &this->skelAnime);

    if (LinkAnimation_OnFrame(&this->skelAnime, 8.0f)) {
        func_80837AFC(this, -10);
    }

    if (func_80842964(this, globalCtx) == 0) {
        if (this->unk_850 != 0) {
            Math_StepToF(&this->linearVelocity, 0.0f, 2.0f);

            temp = func_808374A0(globalCtx, this, &this->skelAnime, 5.0f);
            if ((temp != 0) && ((temp > 0) || sp44)) {
                func_8083A060(this, globalCtx);
            }
        } else {
            if (this->linearVelocity >= 7.0f) {
                if (((this->actor.bgCheckFlags & 0x200) && (D_8085360C < 0x2000)) ||
                    ((this->cylinder.base.ocFlags1 & OC1_HIT) &&
                     (cylinderOc = this->cylinder.base.oc,
                      ((cylinderOc->id == ACTOR_EN_WOOD02) &&
                       (ABS((s16)(this->actor.world.rot.y - cylinderOc->yawTowardsPlayer)) > 0x6000))))) {

                    if (cylinderOc != NULL) {
                        cylinderOc->home.rot.y = 1;
                    } else if (this->actor.wallBgId != BGCHECK_SCENE) {
                        wallPolyActor = DynaPoly_GetActor(&globalCtx->colCtx, this->actor.wallBgId);
                        if ((wallPolyActor != NULL) && (wallPolyActor->actor.id == ACTOR_OBJ_KIBAKO2)) {
                            wallPolyActor->actor.home.rot.z = 1;
                        }
                    }

                    func_80832264(globalCtx, this, D_80853AAC[this->modelAnimType]);
                    this->linearVelocity = -this->linearVelocity;
                    func_808429B4(globalCtx, 33267, 3, 12);
                    func_8083264C(this, 255, 20, 150, 0);
                    func_8002F7DC(&this->actor, NA_SE_PL_BODY_HIT);
                    func_80832698(this, NA_SE_VO_LI_CLIMB_END);
                    this->unk_850 = 1;
                    return;
                }
            }

            if ((this->skelAnime.curFrame < 15.0f) || !func_80850224(this, globalCtx)) {
                if (this->skelAnime.curFrame >= 20.0f) {
                    func_8083A060(this, globalCtx);
                    return;
                }

                func_80837268(this, &sp38, &sp36, 0.018f, globalCtx);

                sp38 *= 1.5f;
                if ((sp38 < 3.0f) || (this->unk_84B[this->unk_846] != 0)) {
                    sp38 = 3.0f;
                }

                func_8083DF68(this, sp38, this->actor.shape.rot.y);

                if (func_8084269C(globalCtx, this)) {
                    func_8002F8F0(&this->actor, NA_SE_PL_ROLL_DUST - SFX_FLAG);
                }

                func_80832924(this, D_8085460C);
            }
        }
    }
}

void func_80844A44(Player* this, GlobalContext* globalCtx) {
    this->stateFlags2 |= 0x20;

    if (LinkAnimation_Update(globalCtx, &this->skelAnime)) {
        func_80832284(globalCtx, this, &gPlayerAnim_003160);
    }

    Math_StepToF(&this->linearVelocity, 0.0f, 0.05f);

    if (this->actor.bgCheckFlags & 1) {
        this->actor.colChkInfo.damage = 0x10;
        func_80837C0C(globalCtx, this, 1, 4.0f, 5.0f, this->actor.shape.rot.y, 20);
    }
}

void func_80844AF4(Player* this, GlobalContext* globalCtx) {
    f32 sp2C;
    s16 sp2A;

    this->stateFlags2 |= 0x20;

    this->actor.gravity = -1.2f;
    LinkAnimation_Update(globalCtx, &this->skelAnime);

    if (!func_80842DF4(globalCtx, this)) {
        func_8084285C(this, 6.0f, 7.0f, 99.0f);

        if (!(this->actor.bgCheckFlags & 1)) {
            func_80837268(this, &sp2C, &sp2A, 0.0f, globalCtx);
            func_8083DFE0(this, &sp2C, &this->currentYaw);
            return;
        }

        if (func_80843E64(globalCtx, this) >= 0) {
            this->swordAnimation += 2;
            func_80837948(globalCtx, this, this->swordAnimation);
            this->unk_845 = 3;
            func_808328A0(this);
        }
    }
}

s32 func_80844BE4(Player* this, GlobalContext* globalCtx) {
    s32 temp;

    if (func_8083ADD4(globalCtx, this)) {
        this->stateFlags2 |= 0x20000;
    } else {
        if (!CHECK_BTN_ALL(sControlInput->cur.button, BTN_B)) {
            if ((this->unk_858 >= 0.85f) || func_808375D8(this)) {
                temp = D_80854384[Player_HoldsTwoHandedWeapon(this)];
            } else {
                temp = D_80854380[Player_HoldsTwoHandedWeapon(this)];
            }

            func_80837948(globalCtx, this, temp);
            func_80837AFC(this, -8);

            this->stateFlags2 |= 0x20000;
            if (this->unk_84B[this->unk_846] == 0) {
                this->stateFlags2 |= 0x40000000;
            }
        } else {
            return 0;
        }
    }

    return 1;
}

void func_80844CF8(Player* this, GlobalContext* globalCtx) {
    func_80835C58(globalCtx, this, func_80845000, 1);
}

void func_80844D30(Player* this, GlobalContext* globalCtx) {
    func_80835C58(globalCtx, this, func_80845308, 1);
}

void func_80844D68(Player* this, GlobalContext* globalCtx) {
    func_80839FFC(this, globalCtx);
    func_80832318(this);
    func_80832B0C(globalCtx, this, D_80854368[Player_HoldsTwoHandedWeapon(this)]);
    this->currentYaw = this->actor.shape.rot.y;
}

void func_80844DC8(Player* this, GlobalContext* globalCtx) {
    func_80835C58(globalCtx, this, func_80844E68, 1);
    this->unk_868 = 0.0f;
    func_80832284(globalCtx, this, D_80854360[Player_HoldsTwoHandedWeapon(this)]);
    this->unk_850 = 1;
}

void func_80844E3C(Player* this) {
    Math_StepToF(&this->unk_858, 1.0f, 0.02f);
}

void func_80844E68(Player* this, GlobalContext* globalCtx) {
    f32 sp34;
    s16 sp32;
    s32 temp;

    this->stateFlags1 |= 0x1000;

    if (LinkAnimation_Update(globalCtx, &this->skelAnime)) {
        func_80832DBC(this);
        func_808355DC(this);
        this->stateFlags1 &= ~0x20000;
        func_80832284(globalCtx, this, D_80854360[Player_HoldsTwoHandedWeapon(this)]);
        this->unk_850 = -1;
    }

    func_8083721C(this);

    if (!func_80842964(this, globalCtx) && (this->unk_850 != 0)) {
        func_80844E3C(this);

        if (this->unk_850 < 0) {
            if (this->unk_858 >= 0.1f) {
                this->unk_845 = 0;
                this->unk_850 = 1;
            } else if (!CHECK_BTN_ALL(sControlInput->cur.button, BTN_B)) {
                func_80844D68(this, globalCtx);
            }
        } else if (!func_80844BE4(this, globalCtx)) {
            func_80837268(this, &sp34, &sp32, 0.0f, globalCtx);

            temp = func_80840058(this, &sp34, &sp32, globalCtx);
            if (temp > 0) {
                func_80844CF8(this, globalCtx);
            } else if (temp < 0) {
                func_80844D30(this, globalCtx);
            }
        }
    }
}

void func_80845000(Player* this, GlobalContext* globalCtx) {
    s16 temp1;
    s32 temp2;
    f32 sp5C;
    f32 sp58;
    f32 sp54;
    s16 sp52;
    s32 temp4;
    s16 temp5;
    s32 sp44;

    temp1 = this->currentYaw - this->actor.shape.rot.y;
    temp2 = ABS(temp1);

    sp5C = fabsf(this->linearVelocity);
    sp58 = sp5C * 1.5f;

    this->stateFlags1 |= 0x1000;

    if (sp58 < 1.5f) {
        sp58 = 1.5f;
    }

    sp58 = ((temp2 < 0x4000) ? -1.0f : 1.0f) * sp58;

    func_8084029C(this, sp58);

    sp58 = CLAMP(sp5C * 0.5f, 0.5f, 1.0f);

    LinkAnimation_BlendToJoint(globalCtx, &this->skelAnime, D_80854360[Player_HoldsTwoHandedWeapon(this)], 0.0f,
                               D_80854370[Player_HoldsTwoHandedWeapon(this)], this->unk_868 * (21.0f / 29.0f), sp58,
                               this->blendTable);

    if (!func_80842964(this, globalCtx) && !func_80844BE4(this, globalCtx)) {
        func_80844E3C(this);
        func_80837268(this, &sp54, &sp52, 0.0f, globalCtx);

        temp4 = func_80840058(this, &sp54, &sp52, globalCtx);

        if (temp4 < 0) {
            func_80844D30(this, globalCtx);
            return;
        }

        if (temp4 == 0) {
            sp54 = 0.0f;
            sp52 = this->currentYaw;
        }

        temp5 = sp52 - this->currentYaw;
        sp44 = ABS(temp5);

        if (sp44 > 0x4000) {
            if (Math_StepToF(&this->linearVelocity, 0.0f, 1.0f)) {
                this->currentYaw = sp52;
            }
            return;
        }

        Math_AsymStepToF(&this->linearVelocity, sp54 * 0.2f, 1.0f, 0.5f);
        Math_ScaledStepToS(&this->currentYaw, sp52, sp44 * 0.1f);

        if ((sp54 == 0.0f) && (this->linearVelocity == 0.0f)) {
            func_80844DC8(this, globalCtx);
        }
    }
}

void func_80845308(Player* this, GlobalContext* globalCtx) {
    f32 sp5C;
    f32 sp58;
    f32 sp54;
    s16 sp52;
    s32 temp4;
    s16 temp5;
    s32 sp44;

    sp5C = fabsf(this->linearVelocity);

    this->stateFlags1 |= 0x1000;

    if (sp5C == 0.0f) {
        sp5C = ABS(this->unk_87C) * 0.0015f;
        if (sp5C < 400.0f) {
            sp5C = 0.0f;
        }
        func_8084029C(this, ((this->unk_87C >= 0) ? 1 : -1) * sp5C);
    } else {
        sp58 = sp5C * 1.5f;
        if (sp58 < 1.5f) {
            sp58 = 1.5f;
        }
        func_8084029C(this, sp58);
    }

    sp58 = CLAMP(sp5C * 0.5f, 0.5f, 1.0f);

    LinkAnimation_BlendToJoint(globalCtx, &this->skelAnime, D_80854360[Player_HoldsTwoHandedWeapon(this)], 0.0f,
                               D_80854378[Player_HoldsTwoHandedWeapon(this)], this->unk_868 * (21.0f / 29.0f), sp58,
                               this->blendTable);

    if (!func_80842964(this, globalCtx) && !func_80844BE4(this, globalCtx)) {
        func_80844E3C(this);
        func_80837268(this, &sp54, &sp52, 0.0f, globalCtx);

        temp4 = func_80840058(this, &sp54, &sp52, globalCtx);

        if (temp4 > 0) {
            func_80844CF8(this, globalCtx);
            return;
        }

        if (temp4 == 0) {
            sp54 = 0.0f;
            sp52 = this->currentYaw;
        }

        temp5 = sp52 - this->currentYaw;
        sp44 = ABS(temp5);

        if (sp44 > 0x4000) {
            if (Math_StepToF(&this->linearVelocity, 0.0f, 1.0f)) {
                this->currentYaw = sp52;
            }
            return;
        }

        Math_AsymStepToF(&this->linearVelocity, sp54 * 0.2f, 1.0f, 0.5f);
        Math_ScaledStepToS(&this->currentYaw, sp52, sp44 * 0.1f);

        if ((sp54 == 0.0f) && (this->linearVelocity == 0.0f) && (sp5C == 0.0f)) {
            func_80844DC8(this, globalCtx);
        }
    }
}

void func_80845668(Player* this, GlobalContext* globalCtx) {
    s32 sp3C;
    f32 temp1;
    s32 temp2;
    f32 temp3;

    this->stateFlags2 |= 0x20;
    sp3C = LinkAnimation_Update(globalCtx, &this->skelAnime);

    if (this->skelAnime.animation == &gPlayerAnim_002D48) {
        this->linearVelocity = 1.0f;

        if (LinkAnimation_OnFrame(&this->skelAnime, 8.0f)) {
            temp1 = this->wallHeight;

            if (temp1 > this->ageProperties->unk_0C) {
                temp1 = this->ageProperties->unk_0C;
            }

            if (this->stateFlags1 & 0x8000000) {
                temp1 *= 0.085f;
            } else {
                temp1 *= 0.072f;
            }

            if (LINK_IS_CHILD) {
                temp1 += 1.0f;
            }

            func_80838940(this, NULL, temp1, globalCtx, NA_SE_VO_LI_AUTO_JUMP);
            this->unk_850 = -1;
            return;
        }
    } else {
        temp2 = func_808374A0(globalCtx, this, &this->skelAnime, 4.0f);

        if (temp2 == 0) {
            this->stateFlags1 &= ~0x44000;
            return;
        }

        if ((sp3C != 0) || (temp2 > 0)) {
            func_8083C0E8(this, globalCtx);
            this->stateFlags1 &= ~0x44000;
            return;
        }

        temp3 = 0.0f;

        if (this->skelAnime.animation == &gPlayerAnim_0032E8) {
            if (LinkAnimation_OnFrame(&this->skelAnime, 30.0f)) {
                func_8083D0A8(globalCtx, this, 10.0f);
            }
            temp3 = 50.0f;
        } else if (this->skelAnime.animation == &gPlayerAnim_002D40) {
            temp3 = 30.0f;
        } else if (this->skelAnime.animation == &gPlayerAnim_002D38) {
            temp3 = 16.0f;
        }

        if (LinkAnimation_OnFrame(&this->skelAnime, temp3)) {
            func_808328A0(this);
            func_80832698(this, NA_SE_VO_LI_CLIMB_END);
        }

        if ((this->skelAnime.animation == &gPlayerAnim_002D38) || (this->skelAnime.curFrame > 5.0f)) {
            if (this->unk_850 == 0) {
                func_80832854(this);
                this->unk_850 = 1;
            }
            Math_StepToF(&this->actor.shape.yOffset, 0.0f, 150.0f);
        }
    }
}

void func_808458D0(Player* this, GlobalContext* globalCtx) {
    this->stateFlags2 |= 0x60;
    LinkAnimation_Update(globalCtx, &this->skelAnime);

    if (((this->stateFlags1 & 0x800) && (this->heldActor != NULL) && (this->getItemId == GI_NONE)) ||
        !func_80836670(this, globalCtx)) {
        this->func_A74(globalCtx, this);
    }
}

s32 func_80845964(GlobalContext* globalCtx, Player* this, CsCmdActorAction* arg2, f32 arg3, s16 arg4, s32 arg5) {
    if ((arg5 != 0) && (this->linearVelocity == 0.0f)) {
        return LinkAnimation_Update(globalCtx, &this->skelAnime);
    }

    if (arg5 != 2) {
        f32 sp34 = R_UPDATE_RATE * 0.5f;
        f32 selfDistX = arg2->endPos.x - this->actor.world.pos.x;
        f32 selfDistZ = arg2->endPos.z - this->actor.world.pos.z;
        f32 sp28 = sqrtf(SQ(selfDistX) + SQ(selfDistZ)) / sp34;
        s32 sp24 = (arg2->endFrame - globalCtx->csCtx.frames) + 1;

        arg4 = Math_Atan2S(selfDistZ, selfDistX);

        if (arg5 == 1) {
            f32 distX = arg2->endPos.x - arg2->startPos.x;
            f32 distZ = arg2->endPos.z - arg2->startPos.z;
            s32 temp = (((sqrtf(SQ(distX) + SQ(distZ)) / sp34) / (arg2->endFrame - arg2->startFrame)) / 1.5f) * 4.0f;

            if (temp >= sp24) {
                arg4 = this->actor.shape.rot.y;
                arg3 = 0.0f;
            } else {
                arg3 = sp28 / ((sp24 - temp) + 1);
            }
        } else {
            arg3 = sp28 / sp24;
        }
    }

    this->stateFlags2 |= 0x20;
    func_80841EE4(this, globalCtx);
    func_8083DF68(this, arg3, arg4);

    if ((arg3 == 0.0f) && (this->linearVelocity == 0.0f)) {
        func_8083BF50(this, globalCtx);
    }

    return 0;
}

s32 func_80845BA0(GlobalContext* arg0, Player* arg1, f32* arg2, s32 arg3) {
    f32 dx = arg1->unk_450.x - arg1->actor.world.pos.x;
    f32 dz = arg1->unk_450.z - arg1->actor.world.pos.z;
    s32 sp2C = sqrtf(SQ(dx) + SQ(dz));
    s16 yaw = Math_Vec3f_Yaw(&arg1->actor.world.pos, &arg1->unk_450);

    if (sp2C < arg3) {
        *arg2 = 0.0f;
        yaw = arg1->actor.shape.rot.y;
    }

    if (func_80845964(arg0, arg1, NULL, *arg2, yaw, 2)) {
        return 0;
    }

    return sp2C;
}

s32 func_80845C68(GlobalContext* globalCtx, s32 arg1) {
    if (arg1 == 0) {
        Gameplay_SetupRespawnPoint(globalCtx, RESPAWN_MODE_DOWN, 0xDFF);
    }
    gSaveContext.respawn[RESPAWN_MODE_DOWN].data = 0;
    return arg1;
}

void func_80845CA4(Player* this, GlobalContext* globalCtx) {
    f32 sp3C;
    s32 temp;
    f32 sp34;
    s32 sp30;
    s32 pad;

    if (!func_8083B040(this, globalCtx)) {
        if (this->unk_850 == 0) {
            LinkAnimation_Update(globalCtx, &this->skelAnime);

            if (DECR(this->doorTimer) == 0) {
                this->linearVelocity = 0.1f;
                this->unk_850 = 1;
            }
        } else if (this->unk_84F == 0) {
            sp3C = 5.0f * D_808535E8;

            if (func_80845BA0(globalCtx, this, &sp3C, -1) < 30) {
                this->unk_84F = 1;
                this->stateFlags1 |= 0x20000000;

                this->unk_450.x = this->unk_45C.x;
                this->unk_450.z = this->unk_45C.z;
            }
        } else {
            sp34 = 5.0f;
            sp30 = 20;

            if (this->stateFlags1 & 1) {
                sp34 = gSaveContext.entranceSpeed;

                if (D_808535F4 != 0) {
                    this->unk_450.x = (Math_SinS(D_808535FC) * 400.0f) + this->actor.world.pos.x;
                    this->unk_450.z = (Math_CosS(D_808535FC) * 400.0f) + this->actor.world.pos.z;
                }
            } else if (this->unk_850 < 0) {
                this->unk_850++;

                sp34 = gSaveContext.entranceSpeed;
                sp30 = -1;
            }

            temp = func_80845BA0(globalCtx, this, &sp34, sp30);

            if ((this->unk_850 == 0) ||
                ((temp == 0) && (this->linearVelocity == 0.0f) && (Gameplay_GetCamera(globalCtx, 0)->unk_14C & 0x10))) {

                func_8005B1A4(Gameplay_GetCamera(globalCtx, 0));
                func_80845C68(globalCtx, gSaveContext.respawn[RESPAWN_MODE_DOWN].data);

                if (!func_8083B644(this, globalCtx)) {
                    func_8083CF5C(this, globalCtx);
                }
            }
        }
    }

    if (this->stateFlags1 & 0x800) {
        func_80836670(this, globalCtx);
    }
}

void func_80845EF8(Player* this, GlobalContext* globalCtx) {
    s32 sp2C;

    this->stateFlags2 |= 0x20;
    sp2C = LinkAnimation_Update(globalCtx, &this->skelAnime);

    func_80836670(this, globalCtx);

    if (sp2C) {
        if (this->unk_850 == 0) {
            if (DECR(this->doorTimer) == 0) {
                this->unk_850 = 1;
                this->skelAnime.endFrame = this->skelAnime.animLength - 1.0f;
            }
        } else {
            func_8083C0E8(this, globalCtx);
            if (globalCtx->roomCtx.prevRoom.num >= 0) {
                func_80097534(globalCtx, &globalCtx->roomCtx);
            }
            func_8005B1A4(Gameplay_GetCamera(globalCtx, 0));
            Gameplay_SetupRespawnPoint(globalCtx, 0, 0xDFF);
        }
        return;
    }

    if (!(this->stateFlags1 & 0x20000000) && LinkAnimation_OnFrame(&this->skelAnime, 15.0f)) {
        globalCtx->func_11D54(this, globalCtx);
    }
}

void func_80846050(Player* this, GlobalContext* globalCtx) {
    func_8083721C(this);

    if (LinkAnimation_Update(globalCtx, &this->skelAnime)) {
        func_80839F90(this, globalCtx);
        func_80835688(this, globalCtx);
        return;
    }

    if (LinkAnimation_OnFrame(&this->skelAnime, 4.0f)) {
        Actor* interactRangeActor = this->interactRangeActor;

        if (!func_80835644(globalCtx, this, interactRangeActor)) {
            this->heldActor = interactRangeActor;
            this->actor.child = interactRangeActor;
            interactRangeActor->parent = &this->actor;
            interactRangeActor->bgCheckFlags &= 0xFF00;
            this->unk_3BC.y = interactRangeActor->shape.rot.y - this->actor.shape.rot.y;
        }
        return;
    }

    Math_ScaledStepToS(&this->unk_3BC.y, 0, 4000);
}

static struct_80832924 D_8085461C[] = {
    { NA_SE_VO_LI_SWORD_L, 0x2031 },
    { NA_SE_VO_LI_SWORD_N, -0x20E6 },
};

void func_80846120(Player* this, GlobalContext* globalCtx) {
    if (LinkAnimation_Update(globalCtx, &this->skelAnime) && (this->unk_850++ > 20)) {
        if (!func_8083B040(this, globalCtx)) {
            func_8083A098(this, &gPlayerAnim_002FA0, globalCtx);
        }
        return;
    }

    if (LinkAnimation_OnFrame(&this->skelAnime, 41.0f)) {
        BgHeavyBlock* heavyBlock = (BgHeavyBlock*)this->interactRangeActor;

        this->heldActor = &heavyBlock->dyna.actor;
        this->actor.child = &heavyBlock->dyna.actor;
        heavyBlock->dyna.actor.parent = &this->actor;
        func_8002DBD0(&heavyBlock->dyna.actor, &heavyBlock->unk_164, &this->leftHandPos);
        return;
    }

    if (LinkAnimation_OnFrame(&this->skelAnime, 229.0f)) {
        Actor* heldActor = this->heldActor;

        heldActor->speedXZ = Math_SinS(heldActor->shape.rot.x) * 40.0f;
        heldActor->velocity.y = Math_CosS(heldActor->shape.rot.x) * 40.0f;
        heldActor->gravity = -2.0f;
        heldActor->minVelocityY = -30.0f;
        func_808323B4(globalCtx, this);
        return;
    }

    func_80832924(this, D_8085461C);
}

void func_80846260(Player* this, GlobalContext* globalCtx) {
    func_8083721C(this);

    if (LinkAnimation_Update(globalCtx, &this->skelAnime)) {
        func_80832284(globalCtx, this, &gPlayerAnim_0032C0);
        this->unk_850 = 1;
        return;
    }

    if (this->unk_850 == 0) {
        if (LinkAnimation_OnFrame(&this->skelAnime, 27.0f)) {
            Actor* interactRangeActor = this->interactRangeActor;

            this->heldActor = interactRangeActor;
            this->actor.child = interactRangeActor;
            interactRangeActor->parent = &this->actor;
            return;
        }

        if (LinkAnimation_OnFrame(&this->skelAnime, 25.0f)) {
            func_80832698(this, NA_SE_VO_LI_SWORD_L);
            return;
        }

    } else if (CHECK_BTN_ANY(sControlInput->press.button, BTN_A | BTN_B | BTN_CLEFT | BTN_CRIGHT | BTN_CDOWN)) {
        func_80835C58(globalCtx, this, func_80846358, 1);
        func_80832264(globalCtx, this, &gPlayerAnim_0032B8);
    }
}

void func_80846358(Player* this, GlobalContext* globalCtx) {
    if (LinkAnimation_Update(globalCtx, &this->skelAnime)) {
        func_80839F90(this, globalCtx);
        return;
    }

    if (LinkAnimation_OnFrame(&this->skelAnime, 6.0f)) {
        Actor* heldActor = this->heldActor;

        heldActor->world.rot.y = this->actor.shape.rot.y;
        heldActor->speedXZ = 10.0f;
        heldActor->velocity.y = 20.0f;
        func_80834644(globalCtx, this);
        func_8002F7DC(&this->actor, NA_SE_PL_THROW);
        func_80832698(this, NA_SE_VO_LI_SWORD_N);
    }
}

void func_80846408(Player* this, GlobalContext* globalCtx) {
    if (LinkAnimation_Update(globalCtx, &this->skelAnime)) {
        func_80832284(globalCtx, this, &gPlayerAnim_003070);
        this->unk_850 = 15;
        return;
    }

    if (this->unk_850 != 0) {
        this->unk_850--;
        if (this->unk_850 == 0) {
            func_8083A098(this, &gPlayerAnim_003068, globalCtx);
            this->stateFlags1 &= ~0x800;
            func_80832698(this, NA_SE_VO_LI_DAMAGE_S);
        }
    }
}

void func_808464B0(Player* this, GlobalContext* globalCtx) {
    func_8083721C(this);

    if (LinkAnimation_Update(globalCtx, &this->skelAnime)) {
        func_80839F90(this, globalCtx);
        return;
    }

    if (LinkAnimation_OnFrame(&this->skelAnime, 4.0f)) {
        Actor* heldActor = this->heldActor;

        if (!func_80835644(globalCtx, this, heldActor)) {
            heldActor->velocity.y = 0.0f;
            heldActor->speedXZ = 0.0f;
            func_80834644(globalCtx, this);
            if (heldActor->id == ACTOR_EN_BOM_CHU) {
                func_8083B8F4(this, globalCtx);
            }
        }
    }
}

void func_80846578(Player* this, GlobalContext* globalCtx) {
    f32 sp34;
    s16 sp32;

    func_8083721C(this);

    if (LinkAnimation_Update(globalCtx, &this->skelAnime) ||
        ((this->skelAnime.curFrame >= 8.0f) && func_80837268(this, &sp34, &sp32, 0.018f, globalCtx))) {
        func_80839F90(this, globalCtx);
        return;
    }

    if (LinkAnimation_OnFrame(&this->skelAnime, 3.0f)) {
        func_8084409C(globalCtx, this, this->linearVelocity + 8.0f, 12.0f);
    }
}

static ColliderCylinderInit D_80854624 = {
    {
        COLTYPE_HIT5,
        AT_NONE,
        AC_ON | AC_TYPE_ENEMY,
        OC1_ON | OC1_TYPE_ALL,
        OC2_TYPE_PLAYER,
        COLSHAPE_CYLINDER,
    },
    {
        ELEMTYPE_UNK1,
        { 0x00000000, 0x00, 0x00 },
        { 0xFFCFFFFF, 0x00, 0x00 },
        TOUCH_NONE,
        BUMP_ON,
        OCELEM_ON,
    },
    { 12, 60, 0, { 0, 0, 0 } },
};

static ColliderQuadInit D_80854650 = {
    {
        COLTYPE_NONE,
        AT_ON | AT_TYPE_PLAYER,
        AC_NONE,
        OC1_NONE,
        OC2_TYPE_PLAYER,
        COLSHAPE_QUAD,
    },
    {
        ELEMTYPE_UNK2,
        { 0x00000100, 0x00, 0x01 },
        { 0xFFCFFFFF, 0x00, 0x00 },
        TOUCH_ON | TOUCH_SFX_NORMAL,
        BUMP_NONE,
        OCELEM_NONE,
    },
    { { { 0.0f, 0.0f, 0.0f }, { 0.0f, 0.0f, 0.0f }, { 0.0f, 0.0f, 0.0f }, { 0.0f, 0.0f, 0.0f } } },
};

static ColliderQuadInit D_808546A0 = {
    {
        COLTYPE_METAL,
        AT_ON | AT_TYPE_PLAYER,
        AC_ON | AC_HARD | AC_TYPE_ENEMY,
        OC1_NONE,
        OC2_TYPE_PLAYER,
        COLSHAPE_QUAD,
    },
    {
        ELEMTYPE_UNK2,
        { 0x00100000, 0x00, 0x00 },
        { 0xDFCFFFFF, 0x00, 0x00 },
        TOUCH_ON | TOUCH_SFX_NORMAL,
        BUMP_ON,
        OCELEM_NONE,
    },
    { { { 0.0f, 0.0f, 0.0f }, { 0.0f, 0.0f, 0.0f }, { 0.0f, 0.0f, 0.0f }, { 0.0f, 0.0f, 0.0f } } },
};

void func_8084663C(Actor* thisx, GlobalContext* globalCtx) {
}

void func_80846648(GlobalContext* globalCtx, Player* this) {
    this->actor.update = func_8084663C;
    this->actor.draw = NULL;
}

void func_80846660(GlobalContext* globalCtx, Player* this) {
    func_80835C58(globalCtx, this, func_8084F710, 0);
    if ((globalCtx->sceneNum == SCENE_SPOT06) && (gSaveContext.sceneSetupIndex >= 4)) {
        this->unk_84F = 1;
    }
    this->stateFlags1 |= 0x20000000;
    LinkAnimation_Change(globalCtx, &this->skelAnime, &gPlayerAnim_003298, 2.0f / 3.0f, 0.0f, 24.0f, ANIMMODE_ONCE, 0.0f);
    this->actor.world.pos.y += 800.0f;
}

static u8 D_808546F0[] = { ITEM_SWORD_MASTER, ITEM_SWORD_KOKIRI };

void func_80846720(GlobalContext* globalCtx, Player* this, s32 arg2) {
    s32 item = D_808546F0[(void)0, gSaveContext.linkAge];
    s32 actionParam = sItemActionParams[item];

    func_80835EFC(this);
    func_808323B4(globalCtx, this);

    this->heldItemId = item;
    this->nextModelGroup = Player_ActionToModelGroup(this, actionParam);

    func_8083399C(globalCtx, this, actionParam);
    func_80834644(globalCtx, this);

    if (arg2 != 0) {
        func_8002F7DC(&this->actor, NA_SE_IT_SWORD_PICKOUT);
    }
}

static Vec3f D_808546F4 = { -1.0f, 69.0f, 20.0f };

void func_808467D4(GlobalContext* globalCtx, Player* this) {
    func_80835C58(globalCtx, this, func_8084E9AC, 0);
    this->stateFlags1 |= 0x20000000;
    Math_Vec3f_Copy(&this->actor.world.pos, &D_808546F4);
    this->currentYaw = this->actor.shape.rot.y = -0x8000;
    LinkAnimation_Change(globalCtx, &this->skelAnime, this->ageProperties->unk_A0, 2.0f / 3.0f, 0.0f, 0.0f,
                         ANIMMODE_ONCE, 0.0f);
    func_80832F54(globalCtx, this, 0x28F);
    if (LINK_IS_ADULT) {
        func_80846720(globalCtx, this, 0);
    }
    this->unk_850 = 20;
}

void func_808468A8(GlobalContext* globalCtx, Player* this) {
    func_80835C58(globalCtx, this, func_8084F9A0, 0);
    func_80832F54(globalCtx, this, 0x9B);
}

void func_808468E8(GlobalContext* globalCtx, Player* this) {
    func_808389E8(this, &gPlayerAnim_002FE0, 12.0f, globalCtx);
    func_80835C58(globalCtx, this, func_8084F9C0, 0);
    this->stateFlags1 |= 0x20000000;
    this->fallStartHeight = this->actor.world.pos.y;
    OnePointCutscene_Init(globalCtx, 5110, 40, &this->actor, MAIN_CAM);
}

void func_80846978(GlobalContext* globalCtx, Player* this) {
    func_80837C0C(globalCtx, this, 1, 2.0f, 2.0f, this->actor.shape.rot.y + 0x8000, 0);
}

void func_808469BC(GlobalContext* globalCtx, Player* this) {
    func_80835C58(globalCtx, this, func_8084F698, 0);
    this->actor.draw = NULL;
    this->stateFlags1 |= 0x20000000;
}

static s16 D_80854700[] = { ACTOR_MAGIC_WIND, ACTOR_MAGIC_DARK, ACTOR_MAGIC_FIRE };

Actor* func_80846A00(GlobalContext* globalCtx, Player* this, s32 arg2) {
    return Actor_Spawn(&globalCtx->actorCtx, globalCtx, D_80854700[arg2], this->actor.world.pos.x,
                       this->actor.world.pos.y, this->actor.world.pos.z, 0, 0, 0, 0);
}

void func_80846A68(GlobalContext* globalCtx, Player* this) {
    this->actor.draw = NULL;
    func_80835C58(globalCtx, this, func_8085076C, 0);
    this->stateFlags1 |= 0x20000000;
}

static InitChainEntry D_80854708[] = {
    ICHAIN_F32(targetArrowOffset, 500, ICHAIN_STOP),
};

static EffectBlureInit2 D_8085470C = {
    0, 8, 0, { 255, 255, 255, 255 }, { 255, 255, 255, 64 }, { 255, 255, 255, 0 }, { 255, 255, 255, 0 }, 4,
    0, 2, 0, { 0, 0, 0, 0 },         { 0, 0, 0, 0 },
};

static Vec3s D_80854730 = { -57, 3377, 0 };

void Player_InitCommon(Player* this, GlobalContext* globalCtx, FlexSkeletonHeader* skelHeader) {
    this->ageProperties = &sAgeProperties[gSaveContext.linkAge];
    Actor_ProcessInitChain(&this->actor, D_80854708);
    this->swordEffectIndex = TOTAL_EFFECT_COUNT;
    this->currentYaw = this->actor.world.rot.y;
    func_80834644(globalCtx, this);

    SkelAnime_InitLink(globalCtx, &this->skelAnime, skelHeader, D_80853914[this->modelAnimType], 9, this->jointTable,
                       this->morphTable, PLAYER_LIMB_MAX);
    this->skelAnime.baseTransl = D_80854730;
    SkelAnime_InitLink(globalCtx, &this->skelAnime2, skelHeader, func_80833338(this), 9, this->jointTable2,
                       this->morphTable2, PLAYER_LIMB_MAX);
    this->skelAnime2.baseTransl = D_80854730;

    Effect_Add(globalCtx, &this->swordEffectIndex, EFFECT_BLURE2, 0, 0, &D_8085470C);
    ActorShape_Init(&this->actor.shape, 0.0f, ActorShadow_DrawFeet, this->ageProperties->unk_04);
    this->unk_46C = SUBCAM_NONE;

    Collider_InitCylinder(globalCtx, &this->cylinder);
    Collider_SetCylinder(globalCtx, &this->cylinder, &this->actor, &D_80854624);
    Collider_InitQuad(globalCtx, &this->swordQuads[0]);
    Collider_SetQuad(globalCtx, &this->swordQuads[0], &this->actor, &D_80854650);
    Collider_InitQuad(globalCtx, &this->swordQuads[1]);
    Collider_SetQuad(globalCtx, &this->swordQuads[1], &this->actor, &D_80854650);
    Collider_InitQuad(globalCtx, &this->shieldQuad);
    Collider_SetQuad(globalCtx, &this->shieldQuad, &this->actor, &D_808546A0);
}

static void (*D_80854738[])(GlobalContext* globalCtx, Player* this) = {
    func_80846648, func_808467D4, func_80846660, func_808468A8, func_808468E8, func_808469BC,
    func_80846A68, func_80846978, func_8083CA54, func_8083CA54, func_8083CA54, func_8083CA54,
    func_8083CA54, func_8083CA20, func_8083CA54, func_8083CA9C,
};

static Vec3f D_80854778 = { 0.0f, 50.0f, 0.0f };

void Player_Init(Actor* thisx, GlobalContext* globalCtx2) {
    Player* this = THIS;
    GlobalContext* globalCtx = globalCtx2;
    Scene* scene = globalCtx->loadedScene;
    u32 titleFileSize;
    s32 initMode;
    s32 sp50;
    s32 sp4C;

    globalCtx->shootingGalleryStatus = globalCtx->bombchuBowlingStatus = 0;

    globalCtx->playerInit = Player_InitCommon;
    globalCtx->playerUpdate = Player_UpdateCommon;
    globalCtx->isPlayerDroppingFish = Player_IsDroppingFish;
    globalCtx->startPlayerFishing = Player_StartFishing;
    globalCtx->grabPlayer = func_80852F38;
    globalCtx->startPlayerCutscene = func_80852FFC;
    globalCtx->func_11D54 = func_80853080;
    globalCtx->damagePlayer = Player_InflictDamage;
    globalCtx->talkWithPlayer = func_80853148;

    thisx->room = -1;
    this->ageProperties = &sAgeProperties[gSaveContext.linkAge];
    this->itemActionParam = this->heldItemActionParam = -1;
    this->heldItemId = ITEM_NONE;

    func_80835F44(globalCtx, this, ITEM_NONE);
    Player_SetEquipmentData(globalCtx, this);
    this->prevBoots = this->currentBoots;
    Player_InitCommon(this, globalCtx, gPlayerSkelHeaders[((void)0, gSaveContext.linkAge)]);
    this->giObjectSegment = (void*)(((u32)ZeldaArena_MallocDebug(0x3008, "../z_player.c", 17175) + 8) & ~0xF);

    sp50 = gSaveContext.respawnFlag;

    if (sp50 != 0) {
        if (sp50 == -3) {
            thisx->params = gSaveContext.respawn[RESPAWN_MODE_RETURN].playerParams;
        } else {
            if ((sp50 == 1) || (sp50 == -1)) {
                this->unk_A86 = -2;
            }

            if (sp50 < 0) {
                sp4C = 0;
            } else {
                sp4C = sp50 - 1;
                Math_Vec3f_Copy(&thisx->world.pos, &gSaveContext.respawn[sp50 - 1].pos);
                Math_Vec3f_Copy(&thisx->home.pos, &thisx->world.pos);
                Math_Vec3f_Copy(&thisx->prevPos, &thisx->world.pos);
                this->fallStartHeight = thisx->world.pos.y;
                this->currentYaw = thisx->shape.rot.y = gSaveContext.respawn[sp4C].yaw;
                thisx->params = gSaveContext.respawn[sp4C].playerParams;
            }

            globalCtx->actorCtx.flags.tempSwch = gSaveContext.respawn[sp4C].tempSwchFlags & 0xFFFFFF;
            globalCtx->actorCtx.flags.tempCollect = gSaveContext.respawn[sp4C].tempCollectFlags;
        }
    }

    if ((sp50 == 0) || (sp50 < -1)) {
        titleFileSize = scene->titleFile.vromEnd - scene->titleFile.vromStart;
        if ((titleFileSize != 0) && gSaveContext.showTitleCard) {
            if ((gSaveContext.sceneSetupIndex < 4) &&
                (gEntranceTable[((void)0, gSaveContext.entranceIndex) + ((void)0, gSaveContext.sceneSetupIndex)].field &
                 0x4000) &&
                ((globalCtx->sceneNum != SCENE_DDAN) || (gSaveContext.eventChkInf[11] & 1)) &&
                ((globalCtx->sceneNum != SCENE_NIGHT_SHOP) || (gSaveContext.eventChkInf[2] & 0x20))) {
                TitleCard_InitPlaceName(globalCtx, &globalCtx->actorCtx.titleCtx, this->giObjectSegment, 160, 120, 144,
                                        24, 20);
            }
        }
        gSaveContext.showTitleCard = true;
    }

    if (func_80845C68(globalCtx, (sp50 == 2) ? 1 : 0) == 0) {
        gSaveContext.respawn[RESPAWN_MODE_DOWN].playerParams = (thisx->params & 0xFF) | 0xD00;
    }

    gSaveContext.respawn[RESPAWN_MODE_DOWN].data = 1;

    if (globalCtx->sceneNum <= SCENE_GANONTIKA_SONOGO) {
        gSaveContext.infTable[26] |= gBitFlags[globalCtx->sceneNum];
    }

    initMode = (thisx->params & 0xF00) >> 8;
    if ((initMode == 5) || (initMode == 6)) {
        if (gSaveContext.cutsceneIndex >= 0xFFF0) {
            initMode = 13;
        }
    }

    D_80854738[initMode](globalCtx, this);

    if (initMode != 0) {
        if ((gSaveContext.gameMode == 0) || (gSaveContext.gameMode == 3)) {
            this->naviActor = Player_SpawnFairy(globalCtx, this, &thisx->world.pos, &D_80854778, FAIRY_NAVI);
            if (gSaveContext.dogParams != 0) {
                gSaveContext.dogParams |= 0x8000;
            }
        }
    }

    if (gSaveContext.nayrusLoveTimer != 0) {
        gSaveContext.unk_13F0 = 3;
        func_80846A00(globalCtx, this, 1);
        this->stateFlags3 &= ~0x40;
    }

    if (gSaveContext.entranceSound != 0) {
        Audio_PlayActorSound2(&this->actor, ((void)0, gSaveContext.entranceSound));
        gSaveContext.entranceSound = 0;
    }

    Map_SavePlayerInitialInfo(globalCtx);
    MREG(64) = 0;
}

void func_808471F4(s16* pValue) {
    s16 step;

    step = (ABS(*pValue) * 100.0f) / 1000.0f;
    step = CLAMP(step, 400, 4000);

    Math_ScaledStepToS(pValue, 0, step);
}

void func_80847298(Player* this) {
    s16 sp26;

    if (!(this->unk_6AE & 2)) {
        sp26 = this->actor.focus.rot.y - this->actor.shape.rot.y;
        func_808471F4(&sp26);
        this->actor.focus.rot.y = this->actor.shape.rot.y + sp26;
    }

    if (!(this->unk_6AE & 1)) {
        func_808471F4(&this->actor.focus.rot.x);
    }

    if (!(this->unk_6AE & 8)) {
        func_808471F4(&this->unk_6B6);
    }

    if (!(this->unk_6AE & 0x40)) {
        func_808471F4(&this->unk_6BC);
    }

    if (!(this->unk_6AE & 4)) {
        func_808471F4(&this->actor.focus.rot.z);
    }

    if (!(this->unk_6AE & 0x10)) {
        func_808471F4(&this->unk_6B8);
    }

    if (!(this->unk_6AE & 0x20)) {
        func_808471F4(&this->unk_6BA);
    }

    if (!(this->unk_6AE & 0x80)) {
        if (this->unk_6B0 != 0) {
            func_808471F4(&this->unk_6B0);
        } else {
            func_808471F4(&this->unk_6BE);
        }
    }

    if (!(this->unk_6AE & 0x100)) {
        func_808471F4(&this->unk_6C0);
    }

    this->unk_6AE = 0;
}

static f32 D_80854784[] = { 120.0f, 240.0f, 360.0f };

static u8 D_80854790[] = { 0x15, 0x16, 0x17, 0x18, 0x19, 0x1A, 0x1B, 0x1C };

void func_808473D4(GlobalContext* globalCtx, Player* this) {
    if ((func_8010BDBC(&globalCtx->msgCtx) == 0) && (this->actor.category == ACTORCAT_PLAYER)) {
        Actor* heldActor = this->heldActor;
        Actor* interactRangeActor = this->interactRangeActor;
        s32 sp24;
        s32 sp20 = this->unk_84B[this->unk_846];
        s32 sp1C = func_808332B8(this);
        s32 doAction = 0xA;

        if (!Player_InBlockingCsMode(globalCtx, this)) {
            if (this->stateFlags1 & 0x100000) {
                doAction = 3;
            } else if ((this->heldItemActionParam == PLAYER_AP_FISHING_POLE) && (this->unk_860 != 0)) {
                if (this->unk_860 == 2) {
                    doAction = 0x14;
                }
            } else if ((func_8084E3C4 != this->func_674) && !(this->stateFlags2 & 0x40000)) {
                if ((this->doorType != PLAYER_DOORTYPE_NONE) &&
                    (!(this->stateFlags1 & 0x800) || ((heldActor != NULL) && (heldActor->id == ACTOR_EN_RU1)))) {
                    doAction = 4;
                } else if ((!(this->stateFlags1 & 0x800) || (heldActor == NULL)) && (interactRangeActor != NULL) &&
                           ((!sp1C && (this->getItemId == GI_NONE)) ||
                            ((this->getItemId < 0) && !(this->stateFlags1 & 0x8000000)))) {
                    if (this->getItemId < 0) {
                        doAction = 4;
                    } else if ((interactRangeActor->id == ACTOR_BG_TOKI_SWD) && LINK_IS_ADULT) {
                        doAction = 0xC;
                    } else {
                        doAction = 0x11;
                    }
                } else if (!sp1C && (this->stateFlags2 & 1)) {
                    doAction = 0x11;
                } else if ((this->stateFlags2 & 4) || (!(this->stateFlags1 & 0x800000) && (this->rideActor != NULL))) {
                    doAction = 0xB;
                } else if ((this->stateFlags1 & 0x800000) && !EN_HORSE_CHECK_4((EnHorse*)this->rideActor) &&
                           (func_8084D3E4 != this->func_674)) {
                    if ((this->stateFlags2 & 2) && (this->targetActor != NULL)) {
                        if (this->targetActor->category == ACTORCAT_NPC) {
                            doAction = 0xF;
                        } else {
                            doAction = 1;
                        }
                    } else if (!func_8002DD78(this) && !(this->stateFlags1 & 0x100000)) {
                        doAction = 8;
                    }
                } else if ((this->stateFlags2 & 2) && (this->targetActor != NULL)) {
                    if (this->targetActor->category == ACTORCAT_NPC) {
                        doAction = 0xF;
                    } else {
                        doAction = 1;
                    }
                } else if ((this->stateFlags1 & 0x202000) ||
                           ((this->stateFlags1 & 0x800000) && (this->stateFlags2 & 0x400000))) {
                    doAction = 0xD;
                } else if (this->stateFlags2 & 0x10000) {
                    doAction = 2;
                } else if ((this->stateFlags1 & 0x800) && (this->getItemId == GI_NONE) && (heldActor != NULL)) {
                    if ((this->actor.bgCheckFlags & 1) || (heldActor->id == ACTOR_EN_NIW)) {
                        if (func_8083EAF0(this, heldActor) == 0) {
                            doAction = 0xC;
                        } else {
                            doAction = 9;
                        }
                    }
                } else if (!(this->stateFlags1 & 0x8000000) && func_8083A0D4(this) && (this->getItemId < GI_MAX)) {
                    doAction = 0x11;
                } else if (this->stateFlags2 & 0x800) {
                    sp24 = (D_80854784[CUR_UPG_VALUE(UPG_SCALE)] - this->actor.yDistToWater) / 40.0f;
                    sp24 = CLAMP(sp24, 0, 7);
                    doAction = D_80854790[sp24];
                } else if (sp1C && !(this->stateFlags2 & 0x400)) {
                    doAction = 7;
                } else if (!sp1C && (!(this->stateFlags1 & 0x400000) || func_80833BCC(this) ||
                                     !Player_IsChildWithHylianShield(this))) {
                    if ((!(this->stateFlags1 & 0x4000) && (sp20 <= 0) &&
                         (func_8008E9C4(this) ||
                          ((D_808535E4 != 7) &&
                           (func_80833B2C(this) || ((globalCtx->roomCtx.curRoom.unk_03 != 2) &&
                                                    !(this->stateFlags1 & 0x400000) && (sp20 == 0))))))) {
                        doAction = 0;
                    } else if ((globalCtx->roomCtx.curRoom.unk_03 != 2) && func_80833BCC(this) && (sp20 > 0)) {
                        doAction = 5;
                    } else if ((this->heldItemActionParam >= PLAYER_AP_SWORD_MASTER) ||
                               ((this->stateFlags2 & 0x100000) &&
                                (globalCtx->actorCtx.targetCtx.arrowPointedActor == NULL))) {
                        doAction = 0x13;
                    }
                }
            }
        }

        if (doAction != 0x13) {
            this->unk_837 = 20;
        } else if (this->unk_837 != 0) {
            doAction = 0xA;
            this->unk_837--;
        }

        Interface_SetDoAction(globalCtx, doAction);

        if (this->stateFlags2 & 0x200000) {
            if (this->unk_664 != NULL) {
                Interface_SetNaviCall(globalCtx, 0x1E);
            } else {
                Interface_SetNaviCall(globalCtx, 0x1D);
            }
            Interface_SetNaviCall(globalCtx, 0x1E);
        } else {
            Interface_SetNaviCall(globalCtx, 0x1F);
        }
    }
}

s32 func_80847A78(Player* this) {
    s32 cond;

    if ((this->currentBoots == PLAYER_BOOTS_HOVER) && (this->hoverBootsTimer != 0)) {
        this->hoverBootsTimer--;
    } else {
        this->hoverBootsTimer = 0;
    }

    cond = (this->currentBoots == PLAYER_BOOTS_HOVER) &&
           ((this->actor.yDistToWater >= 0.0f) || (func_80838144(D_808535E4) >= 0) || func_8083816C(D_808535E4));

    if (cond && (this->actor.bgCheckFlags & 1) && (this->hoverBootsTimer != 0)) {
        this->actor.bgCheckFlags &= ~1;
    }

    if (this->actor.bgCheckFlags & 1) {
        if (!cond) {
            this->hoverBootsTimer = 19;
        }
        return 0;
    }

    D_808535E4 = 0;
    this->unk_898 = this->unk_89A = D_80853610 = 0;

    return 1;
}

static Vec3f D_80854798 = { 0.0f, 18.0f, 0.0f };

void func_80847BA0(GlobalContext* globalCtx, Player* this) {
    u8 spC7 = 0;
    CollisionPoly* spC0;
    Vec3f spB4;
    f32 spB0;
    f32 spAC;
    f32 spA8;
    u32 spA4;

    D_80853604 = this->unk_A7A;

    if (this->stateFlags2 & 0x40000) {
        spB0 = 10.0f;
        spAC = 15.0f;
        spA8 = 30.0f;
    } else {
        spB0 = this->ageProperties->unk_38;
        spAC = 26.0f;
        spA8 = this->ageProperties->unk_00;
    }

    if (this->stateFlags1 & 0xA0000000) {
        if (this->stateFlags1 & 0x80000000) {
            this->actor.bgCheckFlags &= ~1;
            spA4 = 0x38;
        } else if ((this->stateFlags1 & 1) && ((this->unk_A84 - (s32)this->actor.world.pos.y) >= 100)) {
            spA4 = 0x39;
        } else if (!(this->stateFlags1 & 1) &&
                   ((func_80845EF8 == this->func_674) || (func_80845CA4 == this->func_674))) {
            this->actor.bgCheckFlags &= ~0x208;
            spA4 = 0x3C;
        } else {
            spA4 = 0x3F;
        }
    } else {
        spA4 = 0x3F;
    }

    if (this->stateFlags3 & 1) {
        spA4 &= ~6;
    }

    if (spA4 & 4) {
        this->stateFlags3 |= 0x10;
    }

    Math_Vec3f_Copy(&spB4, &this->actor.world.pos);
    Actor_UpdateBgCheckInfo(globalCtx, &this->actor, spAC, spB0, spA8, spA4);

    if (this->actor.bgCheckFlags & 0x10) {
        this->actor.velocity.y = 0.0f;
    }

    D_80853600 = this->actor.world.pos.y - this->actor.floorHeight;
    D_808535F4 = 0;

    spC0 = this->actor.floorPoly;

    if (spC0 != NULL) {
        this->unk_A7A = func_80041EA4(&globalCtx->colCtx, spC0, this->actor.floorBgId);
        this->unk_A82 = this->unk_89E;

        if (this->actor.bgCheckFlags & 0x20) {
            if (this->actor.yDistToWater < 20.0f) {
                this->unk_89E = 4;
            } else {
                this->unk_89E = 5;
            }
        } else {
            if (this->stateFlags2 & 0x200) {
                this->unk_89E = 1;
            } else {
                this->unk_89E = SurfaceType_GetSfx(&globalCtx->colCtx, spC0, this->actor.floorBgId);
            }
        }

        if (this->actor.category == ACTORCAT_PLAYER) {
            func_800F66DC(SurfaceType_GetEcho(&globalCtx->colCtx, spC0, this->actor.floorBgId));

            if (this->actor.floorBgId == BGCHECK_SCENE) {
                func_80074CE8(globalCtx,
                              SurfaceType_GetLightSettingIndex(&globalCtx->colCtx, spC0, this->actor.floorBgId));
            } else {
                func_80043508(&globalCtx->colCtx, this->actor.floorBgId);
            }
        }

        D_808535F4 = SurfaceType_GetConveyorSpeed(&globalCtx->colCtx, spC0, this->actor.floorBgId);
        if (D_808535F4 != 0) {
            D_808535F8 = SurfaceType_IsConveyor(&globalCtx->colCtx, spC0, this->actor.floorBgId);
            if (((D_808535F8 == 0) && (this->actor.yDistToWater > 20.0f) &&
                 (this->currentBoots != PLAYER_BOOTS_IRON)) ||
                ((D_808535F8 != 0) && (this->actor.bgCheckFlags & 1))) {
                D_808535FC = SurfaceType_GetConveyorDirection(&globalCtx->colCtx, spC0, this->actor.floorBgId) << 10;
            } else {
                D_808535F4 = 0;
            }
        }
    }

    func_80839034(globalCtx, this, spC0, this->actor.floorBgId);

    this->actor.bgCheckFlags &= ~0x200;

    if (this->actor.bgCheckFlags & 8) {
        CollisionPoly* spA0;
        s32 sp9C;
        s16 sp9A;
        s32 pad;

        D_80854798.y = 18.0f;
        D_80854798.z = this->ageProperties->unk_38 + 10.0f;

        if (!(this->stateFlags2 & 0x40000) && func_80839768(globalCtx, this, &D_80854798, &spA0, &sp9C, &D_80858AA8)) {
            this->actor.bgCheckFlags |= 0x200;
            if (this->actor.wallPoly != spA0) {
                this->actor.wallPoly = spA0;
                this->actor.wallBgId = sp9C;
                this->actor.wallYaw = Math_Atan2S(spA0->normal.z, spA0->normal.x);
            }
        }

        sp9A = this->actor.shape.rot.y - (s16)(this->actor.wallYaw + 0x8000);

        D_808535F0 = func_80041DB8(&globalCtx->colCtx, this->actor.wallPoly, this->actor.wallBgId);

        D_80853608 = ABS(sp9A);

        sp9A = this->currentYaw - (s16)(this->actor.wallYaw + 0x8000);

        D_8085360C = ABS(sp9A);

        spB0 = D_8085360C * 0.00008f;
        if (!(this->actor.bgCheckFlags & 1) || spB0 >= 1.0f) {
            this->unk_880 = R_RUN_SPEED_LIMIT / 100.0f;
        } else {
            spAC = (R_RUN_SPEED_LIMIT / 100.0f * spB0);
            this->unk_880 = spAC;
            if (spAC < 0.1f) {
                this->unk_880 = 0.1f;
            }
        }

        if ((this->actor.bgCheckFlags & 0x200) && (D_80853608 < 0x3000)) {
            CollisionPoly* wallPoly = this->actor.wallPoly;

            if (ABS(wallPoly->normal.y) < 600) {
                f32 sp8C = COLPOLY_GET_NORMAL(wallPoly->normal.x);
                f32 sp88 = COLPOLY_GET_NORMAL(wallPoly->normal.y);
                f32 sp84 = COLPOLY_GET_NORMAL(wallPoly->normal.z);
                f32 wallHeight;
                CollisionPoly* sp7C;
                CollisionPoly* sp78;
                s32 sp74;
                Vec3f sp68;
                f32 sp64;
                f32 sp60;
                s32 temp3;

                this->wallDistance = Math3D_UDistPlaneToPos(sp8C, sp88, sp84, wallPoly->dist, &this->actor.world.pos);

                spB0 = this->wallDistance + 10.0f;
                sp68.x = this->actor.world.pos.x - (spB0 * sp8C);
                sp68.z = this->actor.world.pos.z - (spB0 * sp84);
                sp68.y = this->actor.world.pos.y + this->ageProperties->unk_0C;

                sp64 = BgCheck_EntityRaycastFloor1(&globalCtx->colCtx, &sp7C, &sp68);
                wallHeight = sp64 - this->actor.world.pos.y;
                this->wallHeight = wallHeight;

                if ((this->wallHeight < 18.0f) ||
                    BgCheck_EntityCheckCeiling(&globalCtx->colCtx, &sp60, &this->actor.world.pos,
                                               (sp64 - this->actor.world.pos.y) + 20.0f, &sp78, &sp74, &this->actor)) {
                    this->wallHeight = 399.96002f;
                } else {
                    D_80854798.y = (sp64 + 5.0f) - this->actor.world.pos.y;

                    if (func_80839768(globalCtx, this, &D_80854798, &sp78, &sp74, &D_80858AA8) &&
                        (temp3 = this->actor.wallYaw - Math_Atan2S(sp78->normal.z, sp78->normal.x),
                         ABS(temp3) < 0x4000) &&
                        !func_80041E18(&globalCtx->colCtx, sp78, sp74)) {
                        this->wallHeight = 399.96002f;
                    } else if (func_80041DE4(&globalCtx->colCtx, wallPoly, this->actor.wallBgId) == 0) {
                        if (this->ageProperties->unk_1C <= this->wallHeight) {
                            if (ABS(sp7C->normal.y) > 28000) {
                                if (this->ageProperties->unk_14 <= this->wallHeight) {
                                    spC7 = 4;
                                } else if (this->ageProperties->unk_18 <= this->wallHeight) {
                                    spC7 = 3;
                                } else {
                                    spC7 = 2;
                                }
                            }
                        } else {
                            spC7 = 1;
                        }
                    }
                }
            }
        }
    } else {
        this->unk_880 = R_RUN_SPEED_LIMIT / 100.0f;
        this->unk_88D = 0;
        this->wallHeight = 0.0f;
    }

    if (spC7 == this->unk_88C) {
        if ((this->linearVelocity != 0.0f) && (this->unk_88D < 100)) {
            this->unk_88D++;
        }
    } else {
        this->unk_88C = spC7;
        this->unk_88D = 0;
    }

    if (this->actor.bgCheckFlags & 1) {
        D_808535E4 = func_80041D4C(&globalCtx->colCtx, spC0, this->actor.floorBgId);

        if (!func_80847A78(this)) {
            f32 sp58;
            f32 sp54;
            f32 sp50;
            f32 sp4C;
            s32 pad2;
            f32 sp44;
            s32 pad3;

            if (this->actor.floorBgId != BGCHECK_SCENE) {
                func_800434C8(&globalCtx->colCtx, this->actor.floorBgId);
            }

            sp58 = COLPOLY_GET_NORMAL(spC0->normal.x);
            sp54 = 1.0f / COLPOLY_GET_NORMAL(spC0->normal.y);
            sp50 = COLPOLY_GET_NORMAL(spC0->normal.z);

            sp4C = Math_SinS(this->currentYaw);
            sp44 = Math_CosS(this->currentYaw);

            this->unk_898 = Math_Atan2S(1.0f, (-(sp58 * sp4C) - (sp50 * sp44)) * sp54);
            this->unk_89A = Math_Atan2S(1.0f, (-(sp58 * sp44) - (sp50 * sp4C)) * sp54);

            sp4C = Math_SinS(this->actor.shape.rot.y);
            sp44 = Math_CosS(this->actor.shape.rot.y);

            D_80853610 = Math_Atan2S(1.0f, (-(sp58 * sp4C) - (sp50 * sp44)) * sp54);

            func_8083E318(globalCtx, this, spC0);
        }
    } else {
        func_80847A78(this);
    }

    if (this->unk_A7B == D_808535E4) {
        this->unk_A79++;
    } else {
        this->unk_A7B = D_808535E4;
        this->unk_A79 = 0;
    }
}

void func_808486A8(GlobalContext* globalCtx, Player* this) {
    u8 sp27;
    s32 pad;
    Actor* unk_664;
    s32 camMode;

    if (this->actor.category == ACTORCAT_PLAYER) {
        sp27 = 0;

        if (this->csMode != 0) {
            Camera_ChangeMode(Gameplay_GetCamera(globalCtx, 0), CAM_MODE_NORMAL);
        } else if (!(this->stateFlags1 & 0x100000)) {
            if ((this->actor.parent != NULL) && (this->stateFlags3 & 0x80)) {
                camMode = CAM_MODE_FOOKSHOT;
                Camera_SetParam(Gameplay_GetCamera(globalCtx, 0), 8, this->actor.parent);
            } else if (func_8084377C == this->func_674) {
                camMode = CAM_MODE_STILL;
            } else if (this->stateFlags2 & 0x100) {
                camMode = CAM_MODE_PUSHPULL;
            } else if ((unk_664 = this->unk_664) != NULL) {
                if ((this->actor.flags & 0x100) == 0x100) {
                    camMode = CAM_MODE_TALK;
                } else if (this->stateFlags1 & 0x10000) {
                    if (this->stateFlags1 & 0x2000000) {
                        camMode = CAM_MODE_BOOMFOLLLOW;
                    } else {
                        camMode = CAM_MODE_FOLLOWTARGET;
                    }
                } else {
                    camMode = CAM_MODE_BATTLE;
                }
                Camera_SetParam(Gameplay_GetCamera(globalCtx, 0), 8, unk_664);
            } else if (this->stateFlags1 & 0x1000) {
                camMode = CAM_MODE_CHARGE;
            } else if (this->stateFlags1 & 0x2000000) {
                camMode = CAM_MODE_BOOMFOLLLOW;
                Camera_SetParam(Gameplay_GetCamera(globalCtx, 0), 8, this->boomerangActor);
            } else if (this->stateFlags1 & 0x6000) {
                if (func_80833B2C(this)) {
                    camMode = CAM_MODE_HANGZ;
                } else {
                    camMode = CAM_MODE_HANG;
                }
            } else if (this->stateFlags1 & 0x40020000) {
                if (func_8002DD78(this) || func_808334B4(this)) {
                    camMode = CAM_MODE_BOWARROWZ;
                } else if (this->stateFlags1 & 0x200000) {
                    camMode = CAM_MODE_CLIMBZ;
                } else {
                    camMode = CAM_MODE_TARGET;
                }
            } else if (this->stateFlags1 & 0x240000) {
                if ((func_80845668 == this->func_674) || (this->stateFlags1 & 0x200000)) {
                    camMode = CAM_MODE_CLIMB;
                } else {
                    camMode = CAM_MODE_JUMP;
                }
            } else if (this->stateFlags1 & 0x80000) {
                camMode = CAM_MODE_FREEFALL;
            } else if ((this->swordState != 0) && (this->swordAnimation >= 0) && (this->swordAnimation < 0x18)) {
                camMode = CAM_MODE_STILL;
            } else {
                camMode = CAM_MODE_NORMAL;
                if ((this->linearVelocity == 0.0f) &&
                    (!(this->stateFlags1 & 0x800000) || (this->rideActor->speedXZ == 0.0f))) {
                    sp27 = 2;
                }
            }

            Camera_ChangeMode(Gameplay_GetCamera(globalCtx, 0), camMode);
        } else {
            sp27 = 2;
        }

        if (globalCtx->actorCtx.targetCtx.unk_90 != NULL) {
            sp27 = 1;
            func_800F6114(sqrtf(globalCtx->actorCtx.targetCtx.unk_90->xyzDistToPlayerSq));
        }

        if (globalCtx->sceneNum != SCENE_TURIBORI) {
            func_800F5E90(sp27);
        }
    }
}

static Vec3f D_808547A4 = { 0.0f, 0.5f, 0.0f };
static Vec3f D_808547B0 = { 0.0f, 0.5f, 0.0f };

static Color_RGBA8 D_808547BC = { 255, 255, 100, 255 };
static Color_RGBA8 D_808547C0 = { 255, 50, 0, 0 };

void func_80848A04(GlobalContext* globalCtx, Player* this) {
    f32 temp;

    if (this->unk_85C == 0.0f) {
        func_80835F44(globalCtx, this, 0xFF);
        return;
    }

    temp = 1.0f;
    if (DECR(this->unk_860) == 0) {
        Inventory_ChangeAmmo(ITEM_STICK, -1);
        this->unk_860 = 1;
        temp = 0.0f;
        this->unk_85C = temp;
    } else if (this->unk_860 > 200) {
        temp = (210 - this->unk_860) / 10.0f;
    } else if (this->unk_860 < 20) {
        temp = this->unk_860 / 20.0f;
        this->unk_85C = temp;
    }

    func_8002836C(globalCtx, &this->swordInfo[0].tip, &D_808547A4, &D_808547B0, &D_808547BC, &D_808547C0, temp * 200.0f,
                  0, 8);
}

void func_80848B44(GlobalContext* globalCtx, Player* this) {
    Vec3f shockPos;
    Vec3f* randBodyPart;
    s32 shockScale;

    this->shockTimer--;
    this->unk_892 += this->shockTimer;

    if (this->unk_892 > 20) {
        shockScale = this->shockTimer * 2;
        this->unk_892 -= 20;

        if (shockScale > 40) {
            shockScale = 40;
        }

        randBodyPart = this->bodyPartsPos + (s32)Rand_ZeroFloat(17.9f);
        shockPos.x = (Rand_CenteredFloat(5.0f) + randBodyPart->x) - this->actor.world.pos.x;
        shockPos.y = (Rand_CenteredFloat(5.0f) + randBodyPart->y) - this->actor.world.pos.y;
        shockPos.z = (Rand_CenteredFloat(5.0f) + randBodyPart->z) - this->actor.world.pos.z;

        EffectSsFhgFlash_SpawnShock(globalCtx, &this->actor, &shockPos, shockScale, FHGFLASH_SHOCK_PLAYER);
        func_8002F8F0(&this->actor, NA_SE_PL_SPARK - SFX_FLAG);
    }
}

void func_80848C74(GlobalContext* globalCtx, Player* this) {
    s32 spawnedFlame;
    u8* timerPtr;
    s32 timerStep;
    f32 flameScale;
    f32 flameIntensity;
    s32 dmgCooldown;
    s32 i;
    s32 sp58;
    s32 sp54;

    if (this->currentTunic == PLAYER_TUNIC_GORON) {
        sp54 = 20;
    } else {
        sp54 = (s32)(this->linearVelocity * 0.4f) + 1;
    }

    spawnedFlame = false;
    timerPtr = this->flameTimers;

    if (this->stateFlags2 & 8) {
        sp58 = 100;
    } else {
        sp58 = 0;
    }

    func_8083819C(this, globalCtx);

    for (i = 0; i < 18; i++, timerPtr++) {
        timerStep = sp58 + sp54;

        if (*timerPtr <= timerStep) {
            *timerPtr = 0;
        } else {
            spawnedFlame = true;
            *timerPtr -= timerStep;

            if (*timerPtr > 20.0f) {
                flameIntensity = (*timerPtr - 20.0f) * 0.01f;
                flameScale = CLAMP(flameIntensity, 0.19999999f, 0.2f);
            } else {
                flameScale = *timerPtr * 0.01f;
            }

            flameIntensity = (*timerPtr - 25.0f) * 0.02f;
            flameIntensity = CLAMP(flameIntensity, 0.0f, 1.0f);
            EffectSsFireTail_SpawnFlameOnPlayer(globalCtx, flameScale, i, flameIntensity);
        }

        if (1) {}
    }

    if (spawnedFlame) {
        func_8002F7DC(&this->actor, NA_SE_EV_TORCH - SFX_FLAG);

        if (globalCtx->sceneNum == SCENE_JYASINBOSS) {
            dmgCooldown = 0;
        } else {
            dmgCooldown = 7;
        }

        if ((dmgCooldown & globalCtx->gameplayFrames) == 0) {
            Player_InflictDamage(globalCtx, -1);
        }
    } else {
        this->isBurning = false;
    }
}

void func_80848EF8(Player* this) {
    if (CHECK_QUEST_ITEM(QUEST_STONE_OF_AGONY)) {
        f32 temp = 200000.0f - (this->unk_6A4 * 5.0f);

        if (temp < 0.0f) {
            temp = 0.0f;
        }

        this->unk_6A0 += temp;
        if (this->unk_6A0 > 4000000.0f) {
            this->unk_6A0 = 0.0f;
            func_8083264C(this, 120, 20, 10, 0);
        }
    }
}

static s8 D_808547C4[] = {
    0,  3,  3,  5,   4,   8,   9,   13, 14, 15, 16, 17, 18, -22, 23, 24, 25,  26, 27,  28,  29, 31, 32, 33, 34, -35,
    30, 36, 38, -39, -40, -41, 42,  43, 45, 46, 0,  0,  0,  67,  48, 47, -50, 51, -52, -53, 54, 55, 56, 57, 58, 59,
    60, 61, 62, 63,  64,  -65, -66, 68, 11, 69, 70, 71, 8,  8,   72, 73, 78,  79, 80,  89,  90, 91, 92, 77, 19, 94,
};

static Vec3f D_80854814 = { 0.0f, 0.0f, 200.0f };

static f32 D_80854820[] = { 2.0f, 4.0f, 7.0f };
static f32 D_8085482C[] = { 0.5f, 1.0f, 3.0f };

void Player_UpdateCommon(Player* this, GlobalContext* globalCtx, Input* input) {
    s32 pad;

    sControlInput = input;

    if (this->unk_A86 < 0) {
        this->unk_A86++;
        if (this->unk_A86 == 0) {
            this->unk_A86 = 1;
            func_80078884(NA_SE_OC_REVENGE);
        }
    }

    Math_Vec3f_Copy(&this->actor.prevPos, &this->actor.home.pos);

    if (this->unk_A73 != 0) {
        this->unk_A73--;
    }

    if (this->unk_88E != 0) {
        this->unk_88E--;
    }

    if (this->unk_A87 != 0) {
        this->unk_A87--;
    }

    if (this->invincibilityTimer < 0) {
        this->invincibilityTimer++;
    } else if (this->invincibilityTimer > 0) {
        this->invincibilityTimer--;
    }

    if (this->unk_890 != 0) {
        this->unk_890--;
    }

    func_808473D4(globalCtx, this);
    func_80836BEC(this, globalCtx);

    if ((this->heldItemActionParam == PLAYER_AP_STICK) && (this->unk_860 != 0)) {
        func_80848A04(globalCtx, this);
    } else if ((this->heldItemActionParam == PLAYER_AP_FISHING_POLE) && (this->unk_860 < 0)) {
        this->unk_860++;
    }

    if (this->shockTimer != 0) {
        func_80848B44(globalCtx, this);
    }

    if (this->isBurning) {
        func_80848C74(globalCtx, this);
    }

    if ((this->stateFlags3 & 0x40) && (gSaveContext.nayrusLoveTimer != 0) && (gSaveContext.unk_13F0 == 0)) {
        gSaveContext.unk_13F0 = 3;
        func_80846A00(globalCtx, this, 1);
        this->stateFlags3 &= ~0x40;
    }

    if (this->stateFlags2 & 0x8000) {
        if (!(this->actor.bgCheckFlags & 1)) {
            func_80832210(this);
            Actor_MoveForward(&this->actor);
        }

        func_80847BA0(globalCtx, this);
    } else {
        f32 temp_f0;
        f32 phi_f12;

        if (this->currentBoots != this->prevBoots) {
            if (this->currentBoots == PLAYER_BOOTS_IRON) {
                if (this->stateFlags1 & 0x8000000) {
                    func_80832340(globalCtx, this);
                    if (this->ageProperties->unk_2C < this->actor.yDistToWater) {
                        this->stateFlags2 |= 0x400;
                    }
                }
            } else {
                if (this->stateFlags1 & 0x8000000) {
                    if ((this->prevBoots == PLAYER_BOOTS_IRON) || (this->actor.bgCheckFlags & 1)) {
                        func_8083D36C(globalCtx, this);
                        this->stateFlags2 &= ~0x400;
                    }
                }
            }

            this->prevBoots = this->currentBoots;
        }

        if ((this->actor.parent == NULL) && (this->stateFlags1 & 0x800000)) {
            this->actor.parent = this->rideActor;
            func_8083A360(globalCtx, this);
            this->stateFlags1 |= 0x800000;
            func_80832264(globalCtx, this, &gPlayerAnim_0033B8);
            func_80832F54(globalCtx, this, 0x9B);
            this->unk_850 = 99;
        }

        if (this->unk_844 == 0) {
            this->unk_845 = 0;
        } else if (this->unk_844 < 0) {
            this->unk_844++;
        } else {
            this->unk_844--;
        }

        Math_ScaledStepToS(&this->unk_6C2, 0, 400);
        func_80032CB4(this->unk_3A8, 20, 80, 6);

        this->actor.shape.face = this->unk_3A8[0] + ((globalCtx->gameplayFrames & 32) ? 0 : 3);

        if (this->currentMask == PLAYER_MASK_BUNNY) {
            func_8085002C(this);
        }

        if (func_8002DD6C(this) != 0) {
            func_8084FF7C(this);
        }

        if (!(this->skelAnime.moveFlags & 0x80)) {
            if (((this->actor.bgCheckFlags & 1) && (D_808535E4 == 5) && (this->currentBoots != PLAYER_BOOTS_IRON)) ||
                ((this->currentBoots == PLAYER_BOOTS_HOVER) && !(this->stateFlags1 & 0x28000000))) {
                f32 sp70 = this->linearVelocity;
                s16 sp6E = this->currentYaw;
                s16 yawDiff = this->actor.world.rot.y - sp6E;
                s32 pad;

                if ((ABS(yawDiff) > 0x6000) && (this->actor.speedXZ != 0.0f)) {
                    sp70 = 0.0f;
                    sp6E += 0x8000;
                }

                if (Math_StepToF(&this->actor.speedXZ, sp70, 0.35f) && (sp70 == 0.0f)) {
                    this->actor.world.rot.y = this->currentYaw;
                }

                if (this->linearVelocity != 0.0f) {
                    s32 phi_v0;

                    phi_v0 = (fabsf(this->linearVelocity) * 700.0f) - (fabsf(this->actor.speedXZ) * 100.0f);
                    phi_v0 = CLAMP(phi_v0, 0, 1350);

                    Math_ScaledStepToS(&this->actor.world.rot.y, sp6E, phi_v0);
                }

                if ((this->linearVelocity == 0.0f) && (this->actor.speedXZ != 0.0f)) {
                    func_800F4138(&this->actor.projectedPos, 0xD0, this->actor.speedXZ);
                }
            } else {
                this->actor.speedXZ = this->linearVelocity;
                this->actor.world.rot.y = this->currentYaw;
            }

            func_8002D868(&this->actor);

            if ((this->windSpeed != 0.0f) && !Player_InCsMode(globalCtx) && !(this->stateFlags1 & 0x206000) &&
                (func_80845668 != this->func_674) && (func_808507F4 != this->func_674)) {
                this->actor.velocity.x += this->windSpeed * Math_SinS(this->windDirection);
                this->actor.velocity.z += this->windSpeed * Math_CosS(this->windDirection);
            }

            func_8002D7EC(&this->actor);
            func_80847BA0(globalCtx, this);
        } else {
            D_808535E4 = 0;
            this->unk_A7A = 0;

            if (!(this->stateFlags1 & 1) && (this->stateFlags1 & 0x800000)) {
                EnHorse* rideActor = (EnHorse*)this->rideActor;
                CollisionPoly* sp5C;
                s32 sp58;
                Vec3f sp4C;

                if (!(rideActor->actor.bgCheckFlags & 1)) {
                    func_808396F4(globalCtx, this, &D_80854814, &sp4C, &sp5C, &sp58);
                } else {
                    sp5C = rideActor->actor.floorPoly;
                    sp58 = rideActor->actor.floorBgId;
                }

                if ((sp5C != NULL) && func_80839034(globalCtx, this, sp5C, sp58)) {
                    if (DREG(25) != 0) {
                        DREG(25) = 0;
                    } else {
                        AREG(6) = 1;
                    }
                }
            }

            D_808535F4 = 0;
            this->windSpeed = 0.0f;
        }

        if ((D_808535F4 != 0) && (this->currentBoots != PLAYER_BOOTS_IRON)) {
            f32 sp48;

            D_808535F4--;

            if (D_808535F8 == 0) {
                sp48 = D_80854820[D_808535F4];

                if (!(this->stateFlags1 & 0x8000000)) {
                    sp48 *= 0.25f;
                }
            } else {
                sp48 = D_8085482C[D_808535F4];
            }

            Math_StepToF(&this->windSpeed, sp48, sp48 * 0.1f);

            Math_ScaledStepToS(&this->windDirection, D_808535FC,
                               ((this->stateFlags1 & 0x8000000) ? 400.0f : 800.0f) * sp48);
        } else if (this->windSpeed != 0.0f) {
            Math_StepToF(&this->windSpeed, 0.0f, (this->stateFlags1 & 0x8000000) ? 0.5f : 1.0f);
        }

        if (!Player_InBlockingCsMode(globalCtx, this) && !(this->stateFlags2 & 0x40000)) {
            func_8083D53C(globalCtx, this);

            if ((this->actor.category == ACTORCAT_PLAYER) && (gSaveContext.health == 0)) {
                if (this->stateFlags1 & 0x206000) {
                    func_80832440(globalCtx, this);
                    func_80837B9C(this, globalCtx);
                } else if ((this->actor.bgCheckFlags & 1) || (this->stateFlags1 & 0x8000000)) {
                    func_80836448(globalCtx, this,
                                  func_808332B8(this) ? &gPlayerAnim_003310
                                                      : (this->shockTimer != 0) ? &gPlayerAnim_002F08 : &gPlayerAnim_002878);
                }
            } else {
                if ((this->actor.parent == NULL) &&
                    ((globalCtx->sceneLoadFlag == 0x14) || (this->unk_A87 != 0) || !func_808382DC(this, globalCtx))) {
                    func_8083AA10(this, globalCtx);
                } else {
                    this->fallStartHeight = this->actor.world.pos.y;
                }
                func_80848EF8(this);
            }
        }

        if ((globalCtx->csCtx.state != CS_STATE_IDLE) && (this->csMode != 6) && !(this->stateFlags1 & 0x800000) &&
            !(this->stateFlags2 & 0x80) && (this->actor.category == ACTORCAT_PLAYER)) {
            CsCmdActorAction* linkActionCsCmd = globalCtx->csCtx.linkAction;

            if ((linkActionCsCmd != NULL) && (D_808547C4[linkActionCsCmd->action] != 0)) {
                func_8002DF54(globalCtx, NULL, 6);
                func_80832210(this);
            } else if ((this->csMode == 0) && !(this->stateFlags2 & 0x400) &&
                       (globalCtx->csCtx.state != CS_STATE_UNSKIPPABLE_INIT)) {
                func_8002DF54(globalCtx, NULL, 0x31);
                func_80832210(this);
            }
        }

        if (this->csMode != 0) {
            if ((this->csMode != 7) || !(this->stateFlags1 & 0x4206000)) {
                this->unk_6AD = 3;
            } else if (func_80852E14 != this->func_674) {
                func_80852944(globalCtx, this, NULL);
            }
        } else {
            this->prevCsMode = 0;
        }

        func_8083D6EC(globalCtx, this);

        if ((this->unk_664 == NULL) && (this->naviTextId == 0)) {
            this->stateFlags2 &= ~0x200002;
        }

        this->stateFlags1 &= ~0x401202;
        this->stateFlags2 &= ~0x441536D;
        this->stateFlags3 &= ~0x10;

        func_80847298(this);
        func_8083315C(globalCtx, this);

        if (this->stateFlags1 & 0x8000000) {
            D_808535E8 = 0.5f;
        } else {
            D_808535E8 = 1.0f;
        }

        D_808535EC = 1.0f / D_808535E8;
        D_80853614 = D_80853618 = 0;
        D_80858AA4 = this->currentMask;

        if (!(this->stateFlags3 & 4)) {
            this->func_674(this, globalCtx);
        }

        func_808486A8(globalCtx, this);

        if (this->skelAnime.moveFlags & 8) {
            AnimationContext_SetMoveActor(globalCtx, &this->actor, &this->skelAnime,
                                          (this->skelAnime.moveFlags & 4) ? 1.0f : this->ageProperties->unk_08);
        }

        func_808368EC(this, globalCtx);

        if ((this->actor.flags & 0x100) == 0x100) {
            this->targetActorDistance = 0.0f;
        } else {
            this->targetActor = NULL;
            this->targetActorDistance = FLT_MAX;
            this->exchangeItemId = EXCH_ITEM_NONE;
        }

        if (!(this->stateFlags1 & 0x800)) {
            this->interactRangeActor = NULL;
            this->getItemDirection = 0x6000;
        }

        if (this->actor.parent == NULL) {
            this->rideActor = NULL;
        }

        this->naviTextId = 0;

        if (!(this->stateFlags2 & 0x2000000)) {
            this->unk_6A8 = NULL;
        }

        this->stateFlags2 &= ~0x800000;
        this->unk_6A4 = FLT_MAX;

        temp_f0 = this->actor.world.pos.y - this->actor.prevPos.y;

        this->doorType = PLAYER_DOORTYPE_NONE;
        this->unk_8A1 = 0;
        this->unk_684 = NULL;

        phi_f12 = ((this->bodyPartsPos[6].y + this->bodyPartsPos[3].y) * 0.5f) + temp_f0;
        temp_f0 += this->bodyPartsPos[7].y + 10.0f;

        this->cylinder.dim.height = temp_f0 - phi_f12;

        if (this->cylinder.dim.height < 0) {
            phi_f12 = temp_f0;
            this->cylinder.dim.height = -this->cylinder.dim.height;
        }

        this->cylinder.dim.yShift = phi_f12 - this->actor.world.pos.y;

        if (this->stateFlags1 & 0x400000) {
            this->cylinder.dim.height = this->cylinder.dim.height * 0.8f;
        }

        Collider_UpdateCylinder(&this->actor, &this->cylinder);

        if (!(this->stateFlags2 & 0x4000)) {
            if (!(this->stateFlags1 & 0x806080)) {
                CollisionCheck_SetOC(globalCtx, &globalCtx->colChkCtx, &this->cylinder.base);
            }

            if (!(this->stateFlags1 & 0x4000080) && (this->invincibilityTimer <= 0)) {
                CollisionCheck_SetAC(globalCtx, &globalCtx->colChkCtx, &this->cylinder.base);

                if (this->invincibilityTimer < 0) {
                    CollisionCheck_SetAT(globalCtx, &globalCtx->colChkCtx, &this->cylinder.base);
                }
            }
        }

        AnimationContext_SetNextQueue(globalCtx);
    }

    Math_Vec3f_Copy(&this->actor.home.pos, &this->actor.world.pos);
    Math_Vec3f_Copy(&this->unk_A88, &this->bodyPartsPos[0]);

    if (this->stateFlags1 & 0x30000080) {
        this->actor.colChkInfo.mass = MASS_IMMOVABLE;
    } else {
        this->actor.colChkInfo.mass = 50;
    }

    this->stateFlags3 &= ~4;

    Collider_ResetCylinderAC(globalCtx, &this->cylinder.base);

    Collider_ResetQuadAT(globalCtx, &this->swordQuads[0].base);
    Collider_ResetQuadAT(globalCtx, &this->swordQuads[1].base);

    Collider_ResetQuadAC(globalCtx, &this->shieldQuad.base);
    Collider_ResetQuadAT(globalCtx, &this->shieldQuad.base);
}

static Vec3f D_80854838 = { 0.0f, 0.0f, -30.0f };

void Player_Update(Actor* thisx, GlobalContext* globalCtx) {
    static Vec3f sDogSpawnPos;
    Player* this = THIS;
    s32 dogParams;
    s32 pad;
    Input sp44;
    Actor* dog;

    if (func_8084FCAC(this, globalCtx)) {
        if (gSaveContext.dogParams < 0) {
            if (Object_GetIndex(&globalCtx->objectCtx, OBJECT_DOG) < 0) {
                gSaveContext.dogParams = 0;
            } else {
                gSaveContext.dogParams &= 0x7FFF;
                func_808395DC(this, &this->actor.world.pos, &D_80854838, &sDogSpawnPos);
                dogParams = gSaveContext.dogParams;

                dog = Actor_Spawn(&globalCtx->actorCtx, globalCtx, ACTOR_EN_DOG, sDogSpawnPos.x, sDogSpawnPos.y,
                                  sDogSpawnPos.z, 0, this->actor.shape.rot.y, 0, dogParams | 0x8000);
                if (dog != NULL) {
                    dog->room = 0;
                }
            }
        }

        if ((this->interactRangeActor != NULL) && (this->interactRangeActor->update == NULL)) {
            this->interactRangeActor = NULL;
        }

        if ((this->heldActor != NULL) && (this->heldActor->update == NULL)) {
            func_808323B4(globalCtx, this);
        }

        if (this->stateFlags1 & 0x20000020) {
            bzero(&sp44, sizeof(sp44));
        } else {
            sp44 = globalCtx->state.input[0];
            if (this->unk_88E != 0) {
                sp44.cur.button &= ~(BTN_A | BTN_B | BTN_CUP);
                sp44.press.button &= ~(BTN_A | BTN_B | BTN_CUP);
            }
        }

        Player_UpdateCommon(this, globalCtx, &sp44);
    }

    MREG(52) = this->actor.world.pos.x;
    MREG(53) = this->actor.world.pos.y;
    MREG(54) = this->actor.world.pos.z;
    MREG(55) = this->actor.world.rot.y;
}

static struct_80858AC8 D_80858AC8;
static Vec3s D_80858AD8[25];

static Gfx* sMaskDlists[PLAYER_MASK_MAX - 1] = {
    gChildKeatonMaskDlist, gChildSkullMaskDlist, gChildSpookyMaskDlist, gChildBunnyHoodDlist,
    gChildGoronMaskDlist,  gChildZoraMaskDlist,  gChildGerudoMaskDlist, gChildMaskOfTruthDlist,
};

static Vec3s D_80854864 = { 0, 0, 0 };

void func_8084A0E8(GlobalContext* globalCtx, Player* this, s32 lod, Gfx* cullDList,
                   OverrideLimbDrawOpa overrideLimbDraw) {
    static s32 D_8085486C = 255;

    OPEN_DISPS(globalCtx->state.gfxCtx, "../z_player.c", 19228);

    gSPSegment(POLY_OPA_DISP++, 0x0C, cullDList);
    gSPSegment(POLY_XLU_DISP++, 0x0C, cullDList);

    func_8008F470(globalCtx, this->skelAnime.skeleton, this->skelAnime.jointTable, this->skelAnime.dListCount, lod,
                  this->currentTunic, this->currentBoots, this->actor.shape.face, overrideLimbDraw, func_80090D20,
                  this);

    if ((overrideLimbDraw == func_80090014) && (this->currentMask != PLAYER_MASK_NONE)) {
        Mtx* sp70 = Graph_Alloc(globalCtx->state.gfxCtx, 2 * sizeof(Mtx));

        if (this->currentMask == PLAYER_MASK_BUNNY) {
            Vec3s sp68;

            gSPSegment(POLY_OPA_DISP++, 0x0B, sp70);

            sp68.x = D_80858AC8.unk_02 + 0x3E2;
            sp68.y = D_80858AC8.unk_04 + 0xDBE;
            sp68.z = D_80858AC8.unk_00 - 0x348A;
            func_800D1694(97.0f, -1203.0f, -240.0f, &sp68);
            Matrix_ToMtx(sp70++, "../z_player.c", 19273);

            sp68.x = D_80858AC8.unk_02 - 0x3E2;
            sp68.y = -0xDBE - D_80858AC8.unk_04;
            sp68.z = D_80858AC8.unk_00 - 0x348A;
            func_800D1694(97.0f, -1203.0f, 240.0f, &sp68);
            Matrix_ToMtx(sp70, "../z_player.c", 19279);
        }

        gSPDisplayList(POLY_OPA_DISP++, sMaskDlists[this->currentMask - 1]);
    }

    if ((this->currentBoots == PLAYER_BOOTS_HOVER) && !(this->actor.bgCheckFlags & 1) &&
        !(this->stateFlags1 & 0x800000) && (this->hoverBootsTimer != 0)) {
        s32 sp5C;
        s32 hoverBootsTimer = this->hoverBootsTimer;

        if (this->hoverBootsTimer < 19) {
            if (hoverBootsTimer >= 15) {
                D_8085486C = (19 - hoverBootsTimer) * 51.0f;
            } else if (hoverBootsTimer < 19) {
                sp5C = hoverBootsTimer;

                if (sp5C > 9) {
                    sp5C = 9;
                }

                D_8085486C = (-sp5C * 4) + 36;
                D_8085486C = D_8085486C * D_8085486C;
                D_8085486C = (s32)((Math_CosS(D_8085486C) * 100.0f) + 100.0f) + 55.0f;
                D_8085486C = D_8085486C * (sp5C * (1.0f / 9.0f));
            }

            func_800D1694(this->actor.world.pos.x, this->actor.world.pos.y + 2.0f, this->actor.world.pos.z,
                          &D_80854864);
            Matrix_Scale(4.0f, 4.0f, 4.0f, MTXMODE_APPLY);

            gSPMatrix(POLY_XLU_DISP++, Matrix_NewMtx(globalCtx->state.gfxCtx, "../z_player.c", 19317),
                      G_MTX_NOPUSH | G_MTX_LOAD | G_MTX_MODELVIEW);
            gSPSegment(POLY_XLU_DISP++, 0x08,
                       Gfx_TwoTexScroll(globalCtx->state.gfxCtx, 0, 0, 0, 16, 32, 1, 0,
                                        (globalCtx->gameplayFrames * -15) % 128, 16, 32));
            gDPSetPrimColor(POLY_XLU_DISP++, 0x80, 0x80, 255, 255, 255, D_8085486C);
            gDPSetEnvColor(POLY_XLU_DISP++, 120, 90, 30, 128);
            gSPDisplayList(POLY_XLU_DISP++, gHoverBootsCircleDL);
        }
    }

    CLOSE_DISPS(globalCtx->state.gfxCtx, "../z_player.c", 19328);
}

void Player_Draw(Actor* thisx, GlobalContext* globalCtx) {
    s32 pad;
    Player* this = THIS;

    if (1) {}

    OPEN_DISPS(globalCtx->state.gfxCtx, "../z_player.c", 19346);

    if (!(this->stateFlags2 & 0x20000000)) {
        OverrideLimbDrawOpa overrideLimbDraw = func_80090014;
        s32 lod;
        s32 pad;

        if ((this->csMode != 0) || (func_8008E9C4(this) && 0) || (this->actor.projectedPos.z < 160.0f)) {
            lod = 0;
        } else {
            lod = 1;
        }

        func_80093C80(globalCtx);
        func_80093D84(globalCtx->state.gfxCtx);

        if (this->invincibilityTimer > 0) {
            this->unk_88F += CLAMP(50 - this->invincibilityTimer, 8, 40);
            POLY_OPA_DISP =
                Gfx_SetFog2(POLY_OPA_DISP, 255, 0, 0, 0, 0, 4000 - (s32)(Math_CosS(this->unk_88F * 256) * 2000.0f));
        }

        func_8002EBCC(&this->actor, globalCtx, 0);
        func_8002ED80(&this->actor, globalCtx, 0);

        if (this->unk_6AD != 0) {
            Vec3f sp7C;

            SkinMatrix_Vec3fMtxFMultXYZ(&globalCtx->mf_11D60, &this->actor.focus.pos, &sp7C);
            if (sp7C.z < -4.0f) {
                overrideLimbDraw = func_800902F0;
            }
        } else if (this->stateFlags2 & 0x40000) {
            if (this->actor.projectedPos.z < 0.0f) {
                overrideLimbDraw = func_80090440;
            }
        }

        if (this->stateFlags2 & 0x4000000) {
            f32 sp78 = ((u16)(globalCtx->gameplayFrames * 600) * M_PI) / 0x8000;
            f32 sp74 = ((u16)(globalCtx->gameplayFrames * 1000) * M_PI) / 0x8000;

            Matrix_Push();
            this->actor.scale.y = -this->actor.scale.y;
            func_800D1694(this->actor.world.pos.x,
                          (this->actor.floorHeight + (this->actor.floorHeight - this->actor.world.pos.y)) +
                              (this->actor.shape.yOffset * this->actor.scale.y),
                          this->actor.world.pos.z, &this->actor.shape.rot);
            Matrix_Scale(this->actor.scale.x, this->actor.scale.y, this->actor.scale.z, MTXMODE_APPLY);
            Matrix_RotateX(sp78, MTXMODE_APPLY);
            Matrix_RotateY(sp74, MTXMODE_APPLY);
            Matrix_Scale(1.1f, 0.95f, 1.05f, MTXMODE_APPLY);
            Matrix_RotateY(-sp74, MTXMODE_APPLY);
            Matrix_RotateX(-sp78, MTXMODE_APPLY);
            func_8084A0E8(globalCtx, this, lod, gCullFrontDList, overrideLimbDraw);
            this->actor.scale.y = -this->actor.scale.y;
            Matrix_Pop();
        }

        gSPClearGeometryMode(POLY_OPA_DISP++, G_CULL_BOTH);
        gSPClearGeometryMode(POLY_XLU_DISP++, G_CULL_BOTH);

        func_8084A0E8(globalCtx, this, lod, gCullBackDList, overrideLimbDraw);

        if (this->invincibilityTimer > 0) {
            POLY_OPA_DISP = func_800BC8A0(globalCtx, POLY_OPA_DISP);
        }

        if (this->stateFlags2 & 0x4000) {
            f32 scale = (this->unk_84F >> 1) * 22.0f;

            gSPSegment(POLY_XLU_DISP++, 0x08,
                       Gfx_TwoTexScroll(globalCtx->state.gfxCtx, 0, 0, (0 - globalCtx->gameplayFrames) % 128, 32, 32, 1,
                                        0, (globalCtx->gameplayFrames * -2) % 128, 32, 32));

            Matrix_Scale(scale, scale, scale, MTXMODE_APPLY);
            gSPMatrix(POLY_XLU_DISP++, Matrix_NewMtx(globalCtx->state.gfxCtx, "../z_player.c", 19459),
                      G_MTX_NOPUSH | G_MTX_LOAD | G_MTX_MODELVIEW);
            gDPSetEnvColor(POLY_XLU_DISP++, 0, 50, 100, 255);
            gSPDisplayList(POLY_XLU_DISP++, gEffIceFragment3DL);
        }

        if (this->unk_862 > 0) {
            Player_DrawGetItem(globalCtx, this);
        }
    }

    CLOSE_DISPS(globalCtx->state.gfxCtx, "../z_player.c", 19473);
}

void Player_Destroy(Actor* thisx, GlobalContext* globalCtx) {
    Player* this = THIS;

    Effect_Delete(globalCtx, this->swordEffectIndex);

    Collider_DestroyCylinder(globalCtx, &this->cylinder);
    Collider_DestroyQuad(globalCtx, &this->swordQuads[0]);
    Collider_DestroyQuad(globalCtx, &this->swordQuads[1]);
    Collider_DestroyQuad(globalCtx, &this->shieldQuad);

    func_800876C8(globalCtx);

    gSaveContext.linkAge = globalCtx->linkAgeOnLoad;
}

s16 func_8084ABD8(GlobalContext* globalCtx, Player* this, s32 arg2, s16 arg3) {
    s32 temp1;
    s16 temp2;
    s16 temp3;

    if (!func_8002DD78(this) && !func_808334B4(this) && (arg2 == 0)) {
        temp2 = sControlInput->rel.stick_y * 240.0f;
        Math_SmoothStepToS(&this->actor.focus.rot.x, temp2, 14, 4000, 30);

        temp2 = sControlInput->rel.stick_x * -16.0f;
        temp2 = CLAMP(temp2, -3000, 3000);
        this->actor.focus.rot.y += temp2;
    } else {
        temp1 = (this->stateFlags1 & 0x800000) ? 3500 : 14000;
        temp3 = ((sControlInput->rel.stick_y >= 0) ? 1 : -1) *
                (s32)((1.0f - Math_CosS(sControlInput->rel.stick_y * 200)) * 1500.0f);
        this->actor.focus.rot.x += temp3;
        this->actor.focus.rot.x = CLAMP(this->actor.focus.rot.x, -temp1, temp1);

        temp1 = 19114;
        temp2 = this->actor.focus.rot.y - this->actor.shape.rot.y;
        temp3 = ((sControlInput->rel.stick_x >= 0) ? 1 : -1) *
                (s32)((1.0f - Math_CosS(sControlInput->rel.stick_x * 200)) * -1500.0f);
        temp2 += temp3;
        this->actor.focus.rot.y = CLAMP(temp2, -temp1, temp1) + this->actor.shape.rot.y;
    }

    this->unk_6AE |= 2;
    return func_80836AB8(this, (globalCtx->shootingGalleryStatus != 0) || func_8002DD78(this) || func_808334B4(this)) -
           arg3;
}

void func_8084AEEC(Player* this, f32* arg1, f32 arg2, s16 arg3) {
    f32 temp1;
    f32 temp2;

    temp1 = this->skelAnime.curFrame - 10.0f;

    temp2 = (R_RUN_SPEED_LIMIT / 100.0f) * 0.8f;
    if (*arg1 > temp2) {
        *arg1 = temp2;
    }

    if ((0.0f < temp1) && (temp1 < 10.0f)) {
        temp1 *= 6.0f;
    } else {
        temp1 = 0.0f;
        arg2 = 0.0f;
    }

    Math_AsymStepToF(arg1, arg2 * 0.8f, temp1, (fabsf(*arg1) * 0.02f) + 0.05f);
    Math_ScaledStepToS(&this->currentYaw, arg3, 1600);
}

void func_8084B000(Player* this) {
    f32 phi_f18;
    f32 phi_f16;
    f32 phi_f14;
    f32 yDistToWater;

    phi_f14 = -5.0f;

    phi_f16 = this->ageProperties->unk_28;
    if (this->actor.velocity.y < 0.0f) {
        phi_f16 += 1.0f;
    }

    if (this->actor.yDistToWater < phi_f16) {
        if (this->actor.velocity.y <= 0.0f) {
            phi_f16 = 0.0f;
        } else {
            phi_f16 = this->actor.velocity.y * 0.5f;
        }
        phi_f18 = -0.1f - phi_f16;
    } else {
        if (!(this->stateFlags1 & 0x80) && (this->currentBoots == PLAYER_BOOTS_IRON) &&
            (this->actor.velocity.y >= -3.0f)) {
            phi_f18 = -0.2f;
        } else {
            phi_f14 = 2.0f;
            if (this->actor.velocity.y >= 0.0f) {
                phi_f16 = 0.0f;
            } else {
                phi_f16 = this->actor.velocity.y * -0.3f;
            }
            phi_f18 = phi_f16 + 0.1f;
        }

        yDistToWater = this->actor.yDistToWater;
        if (yDistToWater > 100.0f) {
            this->stateFlags2 |= 0x400;
        }
    }

    this->actor.velocity.y += phi_f18;

    if (((this->actor.velocity.y - phi_f14) * phi_f18) > 0) {
        this->actor.velocity.y = phi_f14;
    }

    this->actor.gravity = 0.0f;
}

void func_8084B158(GlobalContext* globalCtx, Player* this, Input* input, f32 arg3) {
    f32 temp;

    if ((input != NULL) && CHECK_BTN_ANY(input->press.button, BTN_A | BTN_B)) {
        temp = 1.0f;
    } else {
        temp = 0.5f;
    }

    temp *= arg3;

    if (temp < 1.0f) {
        temp = 1.0f;
    }

    this->skelAnime.playSpeed = temp;
    LinkAnimation_Update(globalCtx, &this->skelAnime);
}

void func_8084B1D8(Player* this, GlobalContext* globalCtx) {
    if (this->stateFlags1 & 0x8000000) {
        func_8084B000(this);
        func_8084AEEC(this, &this->linearVelocity, 0, this->actor.shape.rot.y);
    } else {
        func_8083721C(this);
    }

    if ((this->unk_6AD == 2) && (func_8002DD6C(this) || func_808332E4(this))) {
        func_80836670(this, globalCtx);
    }

    if ((this->csMode != 0) || (this->unk_6AD == 0) || (this->unk_6AD >= 4) || func_80833B54(this) ||
        (this->unk_664 != NULL) || !func_8083AD4C(globalCtx, this) ||
        (((this->unk_6AD == 2) && (CHECK_BTN_ANY(sControlInput->press.button, BTN_A | BTN_B | BTN_R) ||
                                   func_80833B2C(this) || (!func_8002DD78(this) && !func_808334B4(this)))) ||
         ((this->unk_6AD == 1) &&
          CHECK_BTN_ANY(sControlInput->press.button,
                        BTN_A | BTN_B | BTN_R | BTN_CUP | BTN_CLEFT | BTN_CRIGHT | BTN_CDOWN)))) {
        func_8083C148(this, globalCtx);
        func_80078884(NA_SE_SY_CAMERA_ZOOM_UP);
    } else if ((DECR(this->unk_850) == 0) || (this->unk_6AD != 2)) {
        if (func_8008F128(this)) {
            this->unk_6AE |= 0x43;
        } else {
            this->actor.shape.rot.y = func_8084ABD8(globalCtx, this, 0, 0);
        }
    }

    this->currentYaw = this->actor.shape.rot.y;
}

s32 func_8084B3CC(GlobalContext* globalCtx, Player* this) {
    if (globalCtx->shootingGalleryStatus != 0) {
        func_80832564(globalCtx, this);
        func_80835C58(globalCtx, this, func_8084FA54, 0);

        if (!func_8002DD6C(this) || Player_HoldsHookshot(this)) {
            func_80835F44(globalCtx, this, 3);
        }

        this->stateFlags1 |= 0x100000;
        func_80832264(globalCtx, this, func_80833338(this));
        func_80832210(this);
        func_8083B010(this);
        return 1;
    }

    return 0;
}

void func_8084B498(Player* this) {
    this->itemActionParam =
        (INV_CONTENT(ITEM_OCARINA_FAIRY) == ITEM_OCARINA_FAIRY) ? PLAYER_AP_OCARINA_FAIRY : PLAYER_AP_OCARINA_TIME;
}

s32 func_8084B4D4(GlobalContext* globalCtx, Player* this) {
    if (this->stateFlags3 & 0x20) {
        this->stateFlags3 &= ~0x20;
        func_8084B498(this);
        this->unk_6AD = 4;
        func_8083B040(this, globalCtx);
        return 1;
    }

    return 0;
}

void func_8084B530(Player* this, GlobalContext* globalCtx) {
    this->stateFlags2 |= 0x20;
    func_80836670(this, globalCtx);

    if (func_8010BDBC(&globalCtx->msgCtx) == 2) {
        this->actor.flags &= ~0x100;

        if ((this->targetActor->flags & 5) != 5) {
            this->stateFlags2 &= ~0x2000;
        }

        func_8005B1A4(Gameplay_GetCamera(globalCtx, 0));

        if (!func_8084B4D4(globalCtx, this) && !func_8084B3CC(globalCtx, this) && !func_8083ADD4(globalCtx, this)) {
            if ((this->targetActor != this->interactRangeActor) || !func_8083E5A8(this, globalCtx)) {
                if (this->stateFlags1 & 0x800000) {
                    s32 sp24 = this->unk_850;
                    func_8083A360(globalCtx, this);
                    this->unk_850 = sp24;
                } else if (func_808332B8(this)) {
                    func_80838F18(globalCtx, this);
                } else {
                    func_80853080(this, globalCtx);
                }
            }
        }

        this->unk_88E = 10;
        return;
    }

    if (this->stateFlags1 & 0x800000) {
        func_8084CC98(this, globalCtx);
    } else if (func_808332B8(this)) {
        func_8084D610(this, globalCtx);
    } else if (!func_8008E9C4(this) && LinkAnimation_Update(globalCtx, &this->skelAnime)) {
        if (this->skelAnime.moveFlags != 0) {
            func_80832DBC(this);
            if ((this->targetActor->category == ACTORCAT_NPC) &&
                (this->heldItemActionParam != PLAYER_AP_FISHING_POLE)) {
                func_808322D0(globalCtx, this, &gPlayerAnim_0031A0);
            } else {
                func_80832284(globalCtx, this, func_80833338(this));
            }
        } else {
            func_808322A4(globalCtx, this, &gPlayerAnim_0031A8);
        }
    }

    if (this->unk_664 != NULL) {
        this->currentYaw = this->actor.shape.rot.y = func_8083DB98(this, 0);
    }
}

void func_8084B78C(Player* this, GlobalContext* globalCtx) {
    f32 sp34;
    s16 sp32;
    s32 temp;

    this->stateFlags2 |= 0x141;
    func_8083F524(globalCtx, this);

    if (LinkAnimation_Update(globalCtx, &this->skelAnime)) {
        if (!func_8083F9D0(globalCtx, this)) {
            func_80837268(this, &sp34, &sp32, 0.0f, globalCtx);
            temp = func_8083FFB8(this, &sp34, &sp32);
            if (temp > 0) {
                func_8083FAB8(this, globalCtx);
            } else if (temp < 0) {
                func_8083FB14(this, globalCtx);
            }
        }
    }
}

void func_8084B840(GlobalContext* globalCtx, Player* this, f32 arg2) {
    if (this->actor.wallBgId != BGCHECK_SCENE) {
        DynaPolyActor* dynaPolyActor = DynaPoly_GetActor(&globalCtx->colCtx, this->actor.wallBgId);

        if (dynaPolyActor != NULL) {
            func_8002DFA4(dynaPolyActor, arg2, this->actor.world.rot.y);
        }
    }
}

static struct_80832924 D_80854870[] = {
    { NA_SE_PL_SLIP, 0x1003 },
    { NA_SE_PL_SLIP, -0x1015 },
};

void func_8084B898(Player* this, GlobalContext* globalCtx) {
    f32 sp34;
    s16 sp32;
    s32 temp;

    this->stateFlags2 |= 0x141;

    if (func_80832CB0(globalCtx, this, &gPlayerAnim_003108)) {
        this->unk_850 = 1;
    } else if (this->unk_850 == 0) {
        if (LinkAnimation_OnFrame(&this->skelAnime, 11.0f)) {
            func_80832698(this, NA_SE_VO_LI_PUSH);
        }
    }

    func_80832924(this, D_80854870);
    func_8083F524(globalCtx, this);

    if (!func_8083F9D0(globalCtx, this)) {
        func_80837268(this, &sp34, &sp32, 0.0f, globalCtx);
        temp = func_8083FFB8(this, &sp34, &sp32);
        if (temp < 0) {
            func_8083FB14(this, globalCtx);
        } else if (temp == 0) {
            func_8083F72C(this, &gPlayerAnim_0030E0, globalCtx);
        } else {
            this->stateFlags2 |= 0x10;
        }
    }

    if (this->stateFlags2 & 0x10) {
        func_8084B840(globalCtx, this, 2.0f);
        this->linearVelocity = 2.0f;
    }
}

static struct_80832924 D_80854878[] = {
    { NA_SE_PL_SLIP, 0x1004 },
    { NA_SE_PL_SLIP, -0x1018 },
};

static Vec3f D_80854880 = { 0.0f, 26.0f, -40.0f };

void func_8084B9E4(Player* this, GlobalContext* globalCtx) {
    LinkAnimationHeader* anim;
    f32 sp70;
    s16 sp6E;
    s32 temp1;
    Vec3f sp5C;
    f32 temp2;
    CollisionPoly* sp54;
    s32 sp50;
    Vec3f sp44;
    Vec3f sp38;

    anim = D_80853C74[this->modelAnimType];
    this->stateFlags2 |= 0x141;

    if (func_80832CB0(globalCtx, this, anim)) {
        this->unk_850 = 1;
    } else {
        if (this->unk_850 == 0) {
            if (LinkAnimation_OnFrame(&this->skelAnime, 11.0f)) {
                func_80832698(this, NA_SE_VO_LI_PUSH);
            }
        } else {
            func_80832924(this, D_80854878);
        }
    }

    func_8083F524(globalCtx, this);

    if (!func_8083F9D0(globalCtx, this)) {
        func_80837268(this, &sp70, &sp6E, 0.0f, globalCtx);
        temp1 = func_8083FFB8(this, &sp70, &sp6E);
        if (temp1 > 0) {
            func_8083FAB8(this, globalCtx);
        } else if (temp1 == 0) {
            func_8083F72C(this, D_80853C8C[this->modelAnimType], globalCtx);
        } else {
            this->stateFlags2 |= 0x10;
        }
    }

    if (this->stateFlags2 & 0x10) {
        temp2 = func_8083973C(globalCtx, this, &D_80854880, &sp5C) - this->actor.world.pos.y;
        if (fabsf(temp2) < 20.0f) {
            sp44.x = this->actor.world.pos.x;
            sp44.z = this->actor.world.pos.z;
            sp44.y = sp5C.y;
            if (!BgCheck_EntityLineTest1(&globalCtx->colCtx, &sp44, &sp5C, &sp38, &sp54, true, false, false, true,
                                         &sp50)) {
                func_8084B840(globalCtx, this, -2.0f);
                return;
            }
        }
        this->stateFlags2 &= ~0x10;
    }
}

void func_8084BBE4(Player* this, GlobalContext* globalCtx) {
    f32 sp3C;
    s16 sp3A;
    LinkAnimationHeader* anim;
    f32 temp;

    this->stateFlags2 |= 0x40;

    if (LinkAnimation_Update(globalCtx, &this->skelAnime)) {
        // clang-format off
        anim = (this->unk_84F > 0) ? &gPlayerAnim_002F28 : D_80853CD4[this->modelAnimType]; func_80832284(globalCtx, this, anim);
        // clang-format on
    } else if (this->unk_84F == 0) {
        if (this->skelAnime.animation == &gPlayerAnim_002F10) {
            temp = 11.0f;
        } else {
            temp = 1.0f;
        }

        if (LinkAnimation_OnFrame(&this->skelAnime, temp)) {
            func_80832770(this, NA_SE_PL_WALK_GROUND);
            if (this->skelAnime.animation == &gPlayerAnim_002F10) {
                this->unk_84F = 1;
            } else {
                this->unk_84F = -1;
            }
        }
    }

    Math_ScaledStepToS(&this->actor.shape.rot.y, this->currentYaw, 0x800);

    if (this->unk_84F != 0) {
        func_80837268(this, &sp3C, &sp3A, 0.0f, globalCtx);
        if (this->unk_847[this->unk_846] >= 0) {
            if (this->unk_84F > 0) {
                anim = D_80853CA4[this->modelAnimType];
            } else {
                anim = D_80853CEC[this->modelAnimType];
            }
            func_8083A9B8(this, anim, globalCtx);
            return;
        }

        if (CHECK_BTN_ALL(sControlInput->cur.button, BTN_A) || (this->actor.shape.feetFloorFlags != 0)) {
            func_80837B60(this);
            if (this->unk_84F < 0) {
                this->linearVelocity = -0.8f;
            } else {
                this->linearVelocity = 0.8f;
            }
            func_80837B9C(this, globalCtx);
            this->stateFlags1 &= ~0x6000;
        }
    }
}

void func_8084BDFC(Player* this, GlobalContext* globalCtx) {
    this->stateFlags2 |= 0x40;

    if (LinkAnimation_Update(globalCtx, &this->skelAnime)) {
        func_80832E48(this, 1);
        func_8083C0E8(this, globalCtx);
        return;
    }

    if (LinkAnimation_OnFrame(&this->skelAnime, this->skelAnime.endFrame - 6.0f)) {
        func_808328A0(this);
    } else if (LinkAnimation_OnFrame(&this->skelAnime, this->skelAnime.endFrame - 34.0f)) {
        this->stateFlags1 &= ~0x6000;
        func_8002F7DC(&this->actor, NA_SE_PL_CLIMB_CLIFF);
        func_80832698(this, NA_SE_VO_LI_CLIMB_END);
    }
}

void func_8084BEE4(Player* this) {
    func_8002F7DC(&this->actor, (this->unk_84F != 0) ? NA_SE_PL_WALK_WALL : NA_SE_PL_WALK_LADDER);
}

void func_8084BF1C(Player* this, GlobalContext* globalCtx) {
    static Vec3f D_8085488C = { 0.0f, 0.0f, 26.0f };
    s32 sp84;
    s32 sp80;
    f32 phi_f0;
    f32 phi_f2;
    Vec3f sp6C;
    s32 sp68;
    Vec3f sp5C;
    f32 temp_f0;
    LinkAnimationHeader* anim1;
    LinkAnimationHeader* anim2;

    sp84 = sControlInput->rel.stick_y;
    sp80 = sControlInput->rel.stick_x;

    this->fallStartHeight = this->actor.world.pos.y;
    this->stateFlags2 |= 0x40;

    if ((this->unk_84F != 0) && (ABS(sp84) < ABS(sp80))) {
        phi_f0 = ABS(sp80) * 0.0325f;
        sp84 = 0;
    } else {
        phi_f0 = ABS(sp84) * 0.05f;
        sp80 = 0;
    }

    if (phi_f0 < 1.0f) {
        phi_f0 = 1.0f;
    } else if (phi_f0 > 3.35f) {
        phi_f0 = 3.35f;
    }

    if (this->skelAnime.playSpeed >= 0.0f) {
        phi_f2 = 1.0f;
    } else {
        phi_f2 = -1.0f;
    }

    this->skelAnime.playSpeed = phi_f2 * phi_f0;

    if (this->unk_850 >= 0) {
        if ((this->actor.wallPoly != NULL) && (this->actor.wallBgId != BGCHECK_SCENE)) {
            DynaPolyActor* wallPolyActor = DynaPoly_GetActor(&globalCtx->colCtx, this->actor.wallBgId);
            if (wallPolyActor != NULL) {
                Math_Vec3f_Diff(&wallPolyActor->actor.world.pos, &wallPolyActor->actor.prevPos, &sp6C);
                Math_Vec3f_Sum(&this->actor.world.pos, &sp6C, &this->actor.world.pos);
            }
        }

        Actor_UpdateBgCheckInfo(globalCtx, &this->actor, 26.0f, 6.0f, this->ageProperties->unk_00, 7);
        func_8083F360(globalCtx, this, 26.0f, this->ageProperties->unk_3C, 50.0f, -20.0f);
    }

    if ((this->unk_850 < 0) || !func_8083FBC0(this, globalCtx)) {
        if (LinkAnimation_Update(globalCtx, &this->skelAnime) != 0) {
            if (this->unk_850 < 0) {
                this->unk_850 = ABS(this->unk_850) & 1;
                return;
            }

            if (sp84 != 0) {
                sp68 = this->unk_84F + this->unk_850;

                if (sp84 > 0) {
                    D_8085488C.y = this->ageProperties->unk_40;
                    temp_f0 = func_8083973C(globalCtx, this, &D_8085488C, &sp5C);

                    if (this->actor.world.pos.y < temp_f0) {
                        if (this->unk_84F != 0) {
                            this->actor.world.pos.y = temp_f0;
                            this->stateFlags1 &= ~0x200000;
                            func_8083A5C4(globalCtx, this, this->actor.wallPoly, this->ageProperties->unk_3C,
                                          &gPlayerAnim_003000);
                            this->currentYaw += 0x8000;
                            this->actor.shape.rot.y = this->currentYaw;
                            func_8083A9B8(this, &gPlayerAnim_003000, globalCtx);
                            this->stateFlags1 |= 0x4000;
                        } else {
                            func_8083F070(this, this->ageProperties->unk_CC[this->unk_850], globalCtx);
                        }
                    } else {
                        this->skelAnime.prevTransl = this->ageProperties->unk_4A[sp68];
                        func_80832264(globalCtx, this, this->ageProperties->unk_AC[sp68]);
                    }
                } else {
                    if ((this->actor.world.pos.y - this->actor.floorHeight) < 15.0f) {
                        if (this->unk_84F != 0) {
                            func_8083FB7C(this, globalCtx);
                        } else {
                            if (this->unk_850 != 0) {
                                this->skelAnime.prevTransl = this->ageProperties->unk_44;
                            }
                            func_8083F070(this, this->ageProperties->unk_C4[this->unk_850], globalCtx);
                            this->unk_850 = 1;
                        }
                    } else {
                        sp68 ^= 1;
                        this->skelAnime.prevTransl = this->ageProperties->unk_62[sp68];
                        anim1 = this->ageProperties->unk_AC[sp68];
                        LinkAnimation_Change(globalCtx, &this->skelAnime, anim1, -1.0f, Animation_GetLastFrame(anim1),
                                             0.0f, ANIMMODE_ONCE, 0.0f);
                    }
                }
                this->unk_850 ^= 1;
            } else {
                if ((this->unk_84F != 0) && (sp80 != 0)) {
                    anim2 = this->ageProperties->unk_BC[this->unk_850];

                    if (sp80 > 0) {
                        this->skelAnime.prevTransl = this->ageProperties->unk_7A[this->unk_850];
                        func_80832264(globalCtx, this, anim2);
                    } else {
                        this->skelAnime.prevTransl = this->ageProperties->unk_86[this->unk_850];
                        LinkAnimation_Change(globalCtx, &this->skelAnime, anim2, -1.0f, Animation_GetLastFrame(anim2),
                                             0.0f, ANIMMODE_ONCE, 0.0f);
                    }
                } else {
                    this->stateFlags2 |= 0x1000;
                }
            }

            return;
        }
    }

    if (this->unk_850 < 0) {
        if (((this->unk_850 == -2) &&
             (LinkAnimation_OnFrame(&this->skelAnime, 14.0f) || LinkAnimation_OnFrame(&this->skelAnime, 29.0f))) ||
            ((this->unk_850 == -4) &&
             (LinkAnimation_OnFrame(&this->skelAnime, 22.0f) || LinkAnimation_OnFrame(&this->skelAnime, 35.0f) ||
              LinkAnimation_OnFrame(&this->skelAnime, 49.0f) || LinkAnimation_OnFrame(&this->skelAnime, 55.0f)))) {
            func_8084BEE4(this);
        }
        return;
    }

    if (LinkAnimation_OnFrame(&this->skelAnime, (this->skelAnime.playSpeed > 0.0f) ? 20.0f : 0.0f)) {
        func_8084BEE4(this);
    }
}

static f32 D_80854898[] = { 10.0f, 20.0f };
static f32 D_808548A0[] = { 40.0f, 50.0f };

static struct_80832924 D_808548A8[] = {
    { NA_SE_PL_WALK_LADDER, 0x80A },
    { NA_SE_PL_WALK_LADDER, 0x814 },
    { NA_SE_PL_WALK_LADDER, -0x81E },
};

void func_8084C5F8(Player* this, GlobalContext* globalCtx) {
    s32 temp;
    f32* sp38;
    CollisionPoly* sp34;
    s32 sp30;
    Vec3f sp24;

    this->stateFlags2 |= 0x40;

    temp = func_808374A0(globalCtx, this, &this->skelAnime, 4.0f);

    if (temp == 0) {
        this->stateFlags1 &= ~0x200000;
        return;
    }

    if ((temp > 0) || LinkAnimation_Update(globalCtx, &this->skelAnime)) {
        func_8083C0E8(this, globalCtx);
        this->stateFlags1 &= ~0x200000;
        return;
    }

    sp38 = D_80854898;

    if (this->unk_850 != 0) {
        func_80832924(this, D_808548A8);
        sp38 = D_808548A0;
    }

    if (LinkAnimation_OnFrame(&this->skelAnime, sp38[0]) || LinkAnimation_OnFrame(&this->skelAnime, sp38[1])) {
        sp24.x = this->actor.world.pos.x;
        sp24.y = this->actor.world.pos.y + 20.0f;
        sp24.z = this->actor.world.pos.z;
        if (BgCheck_EntityRaycastFloor3(&globalCtx->colCtx, &sp34, &sp30, &sp24) != 0.0f) {
            this->unk_89E = func_80041F10(&globalCtx->colCtx, sp34, sp30);
            func_808328A0(this);
        }
    }
}

static struct_80832924 D_808548B4[] = {
    { 0, 0x3028 }, { 0, 0x3030 }, { 0, 0x3038 }, { 0, 0x3040 },  { 0, 0x3048 },
    { 0, 0x3050 }, { 0, 0x3058 }, { 0, 0x3060 }, { 0, -0x3068 },
};

void func_8084C760(Player* this, GlobalContext* globalCtx) {
    this->stateFlags2 |= 0x40;

    if (LinkAnimation_Update(globalCtx, &this->skelAnime)) {
        if (!(this->stateFlags1 & 1)) {
            if (this->skelAnime.moveFlags != 0) {
                this->skelAnime.moveFlags = 0;
                return;
            }

            if (!func_8083F570(this, globalCtx)) {
                this->linearVelocity = sControlInput->rel.stick_y * 0.03f;
            }
        }
        return;
    }

    func_80832924(this, D_808548B4);
}

static struct_80832924 D_808548D8[] = {
    { 0, 0x300A }, { 0, 0x3012 }, { 0, 0x301A }, { 0, 0x3022 },  { 0, 0x3034 },
    { 0, 0x303C }, { 0, 0x3044 }, { 0, 0x304C }, { 0, -0x3054 },
};

void func_8084C81C(Player* this, GlobalContext* globalCtx) {
    this->stateFlags2 |= 0x40;

    if (LinkAnimation_Update(globalCtx, &this->skelAnime)) {
        func_8083C0E8(this, globalCtx);
        this->stateFlags2 &= ~0x40000;
        return;
    }

    func_80832924(this, D_808548D8);
}

static Vec3f D_808548FC[] = {
    { 40.0f, 0.0f, 0.0f },
    { -40.0f, 0.0f, 0.0f },
};

static Vec3f D_80854914[] = {
    { 60.0f, 20.0f, 0.0f },
    { -60.0f, 20.0f, 0.0f },
};

static Vec3f D_8085492C[] = {
    { 60.0f, -20.0f, 0.0f },
    { -60.0f, -20.0f, 0.0f },
};

s32 func_8084C89C(GlobalContext* globalCtx, Player* this, s32 arg2, f32* arg3) {
    EnHorse* rideActor = (EnHorse*)this->rideActor;
    f32 sp50;
    f32 sp4C;
    Vec3f sp40;
    Vec3f sp34;
    CollisionPoly* sp30;
    s32 sp2C;

    sp50 = rideActor->actor.world.pos.y + 20.0f;
    sp4C = rideActor->actor.world.pos.y - 20.0f;

    *arg3 = func_8083973C(globalCtx, this, &D_808548FC[arg2], &sp40);

    return (sp4C < *arg3) && (*arg3 < sp50) &&
           !func_80839768(globalCtx, this, &D_80854914[arg2], &sp30, &sp2C, &sp34) &&
           !func_80839768(globalCtx, this, &D_8085492C[arg2], &sp30, &sp2C, &sp34);
}

s32 func_8084C9BC(Player* this, GlobalContext* globalCtx) {
    EnHorse* rideActor = (EnHorse*)this->rideActor;
    s32 sp38;
    f32 sp34;

    if (this->unk_850 < 0) {
        this->unk_850 = 99;
    } else {
        sp38 = (this->unk_43C < 0) ? 0 : 1;
        if (!func_8084C89C(globalCtx, this, sp38, &sp34)) {
            sp38 ^= 1;
            if (!func_8084C89C(globalCtx, this, sp38, &sp34)) {
                return 0;
            } else {
                this->unk_43C = -this->unk_43C;
            }
        }

        if ((globalCtx->csCtx.state == CS_STATE_IDLE) && (globalCtx->transitionMode == 0) &&
            (EN_HORSE_CHECK_1(rideActor) || EN_HORSE_CHECK_4(rideActor))) {
            this->stateFlags2 |= 0x400000;

            if (EN_HORSE_CHECK_1(rideActor) ||
                (EN_HORSE_CHECK_4(rideActor) && CHECK_BTN_ALL(sControlInput->press.button, BTN_A))) {
                rideActor->actor.child = NULL;
                func_80835DAC(globalCtx, this, func_8084D3E4, 0);
                this->unk_878 = sp34 - rideActor->actor.world.pos.y;
                func_80832264(globalCtx, this, (this->unk_43C < 0) ? &gPlayerAnim_003390 : &gPlayerAnim_0033A0);
                return 1;
            }
        }
    }

    return 0;
}

void func_8084CBF4(Player* this, f32 arg1, f32 arg2) {
    f32 temp;
    f32 dir;

    if ((this->unk_878 != 0.0f) && (arg2 <= this->skelAnime.curFrame)) {
        if (arg1 < fabsf(this->unk_878)) {
            if (this->unk_878 >= 0.0f) {
                dir = 1;
            } else {
                dir = -1;
            }
            temp = dir * arg1;
        } else {
            temp = this->unk_878;
        }
        this->actor.world.pos.y += temp;
        this->unk_878 -= temp;
    }
}

<<<<<<< HEAD
static LinkAnimationHeader* D_80854944[] = {
    &gPlayer527Anim,
    &gPlayer526Anim,
    &gPlayer529Anim,
    &gPlayer524Anim,
    &gPlayer520Anim,
    &gPlayer522Anim,
    &gPlayer523Anim,
=======
LinkAnimationHeader* D_80854944[] = {
    &gPlayerAnim_003370,
    &gPlayerAnim_003368,
    &gPlayerAnim_003380,
    &gPlayerAnim_003358,
    &gPlayerAnim_003338,
    &gPlayerAnim_003348,
    &gPlayerAnim_003350,
>>>>>>> d22b7461
    NULL,
    NULL,
};

<<<<<<< HEAD
static LinkAnimationHeader* D_80854968[] = {
    &gPlayer530Anim,
    &gPlayer530Anim,
    &gPlayer530Anim,
    &gPlayer525Anim,
    &gPlayer521Anim,
    &gPlayer521Anim,
    &gPlayer521Anim,
=======
LinkAnimationHeader* D_80854968[] = {
    &gPlayerAnim_003388,
    &gPlayerAnim_003388,
    &gPlayerAnim_003388,
    &gPlayerAnim_003360,
    &gPlayerAnim_003340,
    &gPlayerAnim_003340,
    &gPlayerAnim_003340,
>>>>>>> d22b7461
    NULL,
    NULL,
};

<<<<<<< HEAD
static LinkAnimationHeader* D_8085498C[] = {
    &gPlayer538Anim,
    &gPlayer536Anim,
    &gPlayer537Anim,
=======
LinkAnimationHeader* D_8085498C[] = {
    &gPlayerAnim_0033C8,
    &gPlayerAnim_0033B8,
    &gPlayerAnim_0033C0,
>>>>>>> d22b7461
};

static u8 D_80854998[2][2] = {
    { 32, 58 },
    { 25, 42 },
};

static Vec3s D_8085499C = { -69, 7146, -266 };

static struct_80832924 D_808549A4[] = {
    { NA_SE_PL_CALM_HIT, 0x830 }, { NA_SE_PL_CALM_HIT, 0x83A },  { NA_SE_PL_CALM_HIT, 0x844 },
    { NA_SE_PL_CALM_PAT, 0x85C }, { NA_SE_PL_CALM_PAT, 0x86E },  { NA_SE_PL_CALM_PAT, 0x87E },
    { NA_SE_PL_CALM_PAT, 0x884 }, { NA_SE_PL_CALM_PAT, -0x888 },
};

void func_8084CC98(Player* this, GlobalContext* globalCtx) {
    EnHorse* rideActor = (EnHorse*)this->rideActor;
    u8* arr;

    this->stateFlags2 |= 0x40;

    func_8084CBF4(this, 1.0f, 10.0f);

    if (this->unk_850 == 0) {
        if (LinkAnimation_Update(globalCtx, &this->skelAnime)) {
            this->skelAnime.animation = &gPlayerAnim_0033B8;
            this->unk_850 = 99;
            return;
        }

        arr = D_80854998[(this->unk_43C < 0) ? 0 : 1];

        if (LinkAnimation_OnFrame(&this->skelAnime, arr[0])) {
            func_8002F7DC(&this->actor, NA_SE_PL_CLIMB_CLIFF);
            return;
        }

        if (LinkAnimation_OnFrame(&this->skelAnime, arr[1])) {
            func_8002DE74(globalCtx, this);
            func_8002F7DC(&this->actor, NA_SE_PL_SIT_ON_HORSE);
            return;
        }

        return;
    }

    func_8002DE74(globalCtx, this);
    this->skelAnime.prevTransl = D_8085499C;

    if ((rideActor->unk_210 != this->unk_850) && ((rideActor->unk_210 >= 2) || (this->unk_850 >= 2))) {
        if ((this->unk_850 = rideActor->unk_210) < 2) {
            f32 rand = Rand_ZeroOne();
            s32 temp = 0;

            this->unk_850 = 1;

            if (rand < 0.1f) {
                temp = 2;
            } else if (rand < 0.2f) {
                temp = 1;
            }
            func_80832264(globalCtx, this, D_8085498C[temp]);
        } else {
            this->skelAnime.animation = D_80854944[this->unk_850 - 2];
            Animation_SetMorph(globalCtx, &this->skelAnime, 8.0f);
            if (this->unk_850 < 4) {
                func_80834644(globalCtx, this);
                this->unk_84F = 0;
            }
        }
    }

    if (this->unk_850 == 1) {
        if ((D_808535E0 != 0) || func_8083224C(globalCtx)) {
            func_80832264(globalCtx, this, &gPlayerAnim_0033C8);
        } else if (LinkAnimation_Update(globalCtx, &this->skelAnime)) {
            this->unk_850 = 99;
        } else if (this->skelAnime.animation == &gPlayerAnim_0033B8) {
            func_80832924(this, D_808549A4);
        }
    } else {
        this->skelAnime.curFrame = rideActor->unk_214;
        LinkAnimation_AnimateFrame(globalCtx, &this->skelAnime);
    }

    AnimationContext_SetCopyAll(globalCtx, this->skelAnime.limbCount, this->skelAnime.morphTable,
                                this->skelAnime.jointTable);

    if ((globalCtx->csCtx.state != CS_STATE_IDLE) || (this->csMode != 0)) {
        if (this->csMode == 7) {
            this->csMode = 0;
        }
        this->unk_6AD = 0;
        this->unk_84F = 0;
    } else if ((this->unk_850 < 2) || (this->unk_850 >= 4)) {
        D_808535E0 = func_80836670(this, globalCtx);
        if (D_808535E0 != 0) {
            this->unk_84F = 0;
        }
    }

    this->actor.world.pos.x = rideActor->actor.world.pos.x + rideActor->unk_258.x;
    this->actor.world.pos.y = (rideActor->actor.world.pos.y + rideActor->unk_258.y) - 27.0f;
    this->actor.world.pos.z = rideActor->actor.world.pos.z + rideActor->unk_258.z;

    this->currentYaw = this->actor.shape.rot.y = rideActor->actor.shape.rot.y;

    if ((this->csMode != 0) ||
        (!func_8083224C(globalCtx) && ((rideActor->actor.speedXZ != 0.0f) || !func_8083B644(this, globalCtx)) &&
         !func_8083C1DC(this, globalCtx))) {
        if (D_808535E0 == 0) {
            if (this->unk_84F != 0) {
                if (LinkAnimation_Update(globalCtx, &this->skelAnime2)) {
                    rideActor->unk_1F0 &= ~0x100;
                    this->unk_84F = 0;
                }

                if (this->skelAnime2.animation == &gPlayerAnim_0033B0) {
                    if (LinkAnimation_OnFrame(&this->skelAnime2, 23.0f)) {
                        func_8002F7DC(&this->actor, NA_SE_IT_LASH);
                        func_80832698(this, NA_SE_VO_LI_LASH);
                    }

                    AnimationContext_SetCopyAll(globalCtx, this->skelAnime.limbCount, this->skelAnime.jointTable,
                                                this->skelAnime2.jointTable);
                } else {
                    if (LinkAnimation_OnFrame(&this->skelAnime2, 10.0f)) {
                        func_8002F7DC(&this->actor, NA_SE_IT_LASH);
                        func_80832698(this, NA_SE_VO_LI_LASH);
                    }

                    AnimationContext_SetCopyTrue(globalCtx, this->skelAnime.limbCount, this->skelAnime.jointTable,
                                                 this->skelAnime2.jointTable, D_80853410);
                }
            } else {
                LinkAnimationHeader* anim = NULL;

                if (EN_HORSE_CHECK_3(rideActor)) {
                    anim = &gPlayerAnim_0033B0;
                } else if (EN_HORSE_CHECK_2(rideActor)) {
                    if ((this->unk_850 >= 2) && (this->unk_850 != 99)) {
                        anim = D_80854968[this->unk_850 - 2];
                    }
                }

                if (anim != NULL) {
                    LinkAnimation_PlayOnce(globalCtx, &this->skelAnime2, anim);
                    this->unk_84F = 1;
                }
            }
        }

        if (this->stateFlags1 & 0x100000) {
            if (!func_8083AD4C(globalCtx, this) || CHECK_BTN_ANY(sControlInput->press.button, BTN_A) ||
                func_80833BCC(this)) {
                this->unk_6AD = 0;
                this->stateFlags1 &= ~0x100000;
            } else {
                this->unk_6BE = func_8084ABD8(globalCtx, this, 1, -5000) - this->actor.shape.rot.y;
                this->unk_6BE += 5000;
                this->unk_6B0 = -5000;
            }
            return;
        }

        if ((this->csMode != 0) || (!func_8084C9BC(this, globalCtx) && !func_8083B040(this, globalCtx))) {
            if (this->unk_664 != NULL) {
                if (func_8002DD78(this) != 0) {
                    this->unk_6BE = func_8083DB98(this, 1) - this->actor.shape.rot.y;
                    this->unk_6BE = CLAMP(this->unk_6BE, -0x4AAA, 0x4AAA);
                    this->actor.focus.rot.y = this->actor.shape.rot.y + this->unk_6BE;
                    this->unk_6BE += 5000;
                    this->unk_6AE |= 0x80;
                } else {
                    func_8083DB98(this, 0);
                }
            } else {
                if (func_8002DD78(this) != 0) {
                    this->unk_6BE = func_8084ABD8(globalCtx, this, 1, -5000) - this->actor.shape.rot.y;
                    this->unk_6BE += 5000;
                    this->unk_6B0 = -5000;
                }
            }
        }
    }
}

static struct_80832924 D_808549C4[] = {
    { 0, 0x2800 },
    { NA_SE_PL_GET_OFF_HORSE, 0x80A },
    { NA_SE_PL_SLIPDOWN, -0x819 },
};

void func_8084D3E4(Player* this, GlobalContext* globalCtx) {
    this->stateFlags2 |= 0x40;
    func_8084CBF4(this, 1.0f, 10.0f);

    if (LinkAnimation_Update(globalCtx, &this->skelAnime)) {
        EnHorse* rideActor = (EnHorse*)this->rideActor;

        func_8083C0E8(this, globalCtx);
        this->stateFlags1 &= ~0x800000;
        this->actor.parent = NULL;
        AREG(6) = 0;

        if (Flags_GetEventChkInf(0x18) || (DREG(1) != 0)) {
            gSaveContext.horseData.pos.x = rideActor->actor.world.pos.x;
            gSaveContext.horseData.pos.y = rideActor->actor.world.pos.y;
            gSaveContext.horseData.pos.z = rideActor->actor.world.pos.z;
            gSaveContext.horseData.angle = rideActor->actor.shape.rot.y;
        }
    } else {
        Camera_ChangeSetting(Gameplay_GetCamera(globalCtx, 0), CAM_SET_NORMAL0);

        if (this->unk_43C < 0) {
            D_808549C4[0].field = 0x2828;
        } else {
            D_808549C4[0].field = 0x281D;
        }
        func_80832924(this, D_808549C4);
    }
}

static struct_80832924 D_808549D0[] = {
    { NA_SE_PL_SWIM, -0x800 },
};

void func_8084D530(Player* this, f32* arg1, f32 arg2, s16 arg3) {
    func_8084AEEC(this, arg1, arg2, arg3);
    func_80832924(this, D_808549D0);
}

void func_8084D574(GlobalContext* globalCtx, Player* this, s16 arg2) {
    func_80835C58(globalCtx, this, func_8084D84C, 0);
    this->actor.shape.rot.y = this->currentYaw = arg2;
    func_80832C6C(globalCtx, this, &gPlayerAnim_0032F0);
}

void func_8084D5CC(GlobalContext* globalCtx, Player* this) {
    func_80835C58(globalCtx, this, func_8084DAB4, 0);
    func_80832C6C(globalCtx, this, &gPlayerAnim_0032F0);
}

void func_8084D610(Player* this, GlobalContext* globalCtx) {
    f32 sp34;
    s16 sp32;

    func_80832CB0(globalCtx, this, &gPlayerAnim_003328);
    func_8084B000(this);

    if (!func_8083224C(globalCtx) && !func_80837348(globalCtx, this, D_80854444, 1) &&
        !func_8083D12C(globalCtx, this, sControlInput)) {
        if (this->unk_6AD != 1) {
            this->unk_6AD = 0;
        }

        if (this->currentBoots == PLAYER_BOOTS_IRON) {
            sp34 = 0.0f;
            sp32 = this->actor.shape.rot.y;

            if (this->actor.bgCheckFlags & 1) {
                func_8083A098(this, D_80853A7C[this->modelAnimType], globalCtx);
                func_808328A0(this);
            }
        } else {
            func_80837268(this, &sp34, &sp32, 0.0f, globalCtx);

            if (sp34 != 0.0f) {
                s16 temp = this->actor.shape.rot.y - sp32;
                if ((ABS(temp) > 0x6000) && !Math_StepToF(&this->linearVelocity, 0.0f, 1.0f)) {
                    return;
                }

                if (func_80833C04(this)) {
                    func_8084D5CC(globalCtx, this);
                } else {
                    func_8084D574(globalCtx, this, sp32);
                }
            }
        }

        func_8084AEEC(this, &this->linearVelocity, sp34, sp32);
    }
}

void func_8084D7C4(Player* this, GlobalContext* globalCtx) {
    if (!func_8083B040(this, globalCtx)) {
        this->stateFlags2 |= 0x20;

        func_8084B158(globalCtx, this, NULL, this->linearVelocity);
        func_8084B000(this);

        if (DECR(this->unk_850) == 0) {
            func_80838F18(globalCtx, this);
        }
    }
}

void func_8084D84C(Player* this, GlobalContext* globalCtx) {
    f32 sp34;
    s16 sp32;
    s16 temp;

    this->stateFlags2 |= 0x20;

    func_8084B158(globalCtx, this, sControlInput, this->linearVelocity);
    func_8084B000(this);

    if (!func_80837348(globalCtx, this, D_80854444, 1) && !func_8083D12C(globalCtx, this, sControlInput)) {
        func_80837268(this, &sp34, &sp32, 0.0f, globalCtx);

        temp = this->actor.shape.rot.y - sp32;
        if ((sp34 == 0.0f) || (ABS(temp) > 0x6000) || (this->currentBoots == PLAYER_BOOTS_IRON)) {
            func_80838F18(globalCtx, this);
        } else if (func_80833C04(this)) {
            func_8084D5CC(globalCtx, this);
        }

        func_8084D530(this, &this->linearVelocity, sp34, sp32);
    }
}

s32 func_8084D980(GlobalContext* globalCtx, Player* this, f32* arg2, s16* arg3) {
    LinkAnimationHeader* anim;
    s16 temp1;
    s32 temp2;

    temp1 = this->currentYaw - *arg3;

    if (ABS(temp1) > 0x6000) {
        anim = &gPlayerAnim_003328;

        if (Math_StepToF(&this->linearVelocity, 0.0f, 1.0f)) {
            this->currentYaw = *arg3;
        } else {
            *arg2 = 0.0f;
            *arg3 = this->currentYaw;
        }
    } else {
        temp2 = func_8083FD78(this, arg2, arg3, globalCtx);

        if (temp2 > 0) {
            anim = &gPlayerAnim_0032F0;
        } else if (temp2 < 0) {
            anim = &gPlayerAnim_0032D8;
        } else if ((temp1 = this->actor.shape.rot.y - *arg3) > 0) {
            anim = &gPlayerAnim_0032D0;
        } else {
            anim = &gPlayerAnim_0032C8;
        }
    }

    if (anim != this->skelAnime.animation) {
        func_80832C6C(globalCtx, this, anim);
        return 1;
    }

    return 0;
}

void func_8084DAB4(Player* this, GlobalContext* globalCtx) {
    f32 sp2C;
    s16 sp2A;

    func_8084B158(globalCtx, this, sControlInput, this->linearVelocity);
    func_8084B000(this);

    if (!func_80837348(globalCtx, this, D_80854444, 1) && !func_8083D12C(globalCtx, this, sControlInput)) {
        func_80837268(this, &sp2C, &sp2A, 0.0f, globalCtx);

        if (sp2C == 0.0f) {
            func_80838F18(globalCtx, this);
        } else if (!func_80833C04(this)) {
            func_8084D574(globalCtx, this, sp2A);
        } else {
            func_8084D980(globalCtx, this, &sp2C, &sp2A);
        }

        func_8084D530(this, &this->linearVelocity, sp2C, sp2A);
    }
}

void func_8084DBC4(GlobalContext* globalCtx, Player* this, f32 arg2) {
    f32 sp2C;
    s16 sp2A;

    func_80837268(this, &sp2C, &sp2A, 0.0f, globalCtx);
    func_8084AEEC(this, &this->linearVelocity, sp2C * 0.5f, sp2A);
    func_8084AEEC(this, &this->actor.velocity.y, arg2, this->currentYaw);
}

void func_8084DC48(Player* this, GlobalContext* globalCtx) {
    f32 sp2C;

    this->stateFlags2 |= 0x20;
    this->actor.gravity = 0.0f;
    func_80836670(this, globalCtx);

    if (!func_8083B040(this, globalCtx)) {
        if (this->currentBoots == PLAYER_BOOTS_IRON) {
            func_80838F18(globalCtx, this);
            return;
        }

        if (this->unk_84F == 0) {
            if (this->unk_850 == 0) {
                if (LinkAnimation_Update(globalCtx, &this->skelAnime) ||
                    ((this->skelAnime.curFrame >= 22.0f) && !CHECK_BTN_ALL(sControlInput->cur.button, BTN_A))) {
                    func_8083D330(globalCtx, this);
                } else if (LinkAnimation_OnFrame(&this->skelAnime, 20.0f) != 0) {
                    this->actor.velocity.y = -2.0f;
                }

                func_8083721C(this);
                return;
            }

            func_8084B158(globalCtx, this, sControlInput, this->actor.velocity.y);
            this->unk_6C2 = 16000;

            if (CHECK_BTN_ALL(sControlInput->cur.button, BTN_A) && !func_8083E5A8(this, globalCtx) &&
                !(this->actor.bgCheckFlags & 1) && (this->actor.yDistToWater < D_80854784[CUR_UPG_VALUE(UPG_SCALE)])) {
                func_8084DBC4(globalCtx, this, -2.0f);
            } else {
                this->unk_84F++;
                func_80832C6C(globalCtx, this, &gPlayerAnim_003328);
            }
        } else if (this->unk_84F == 1) {
            LinkAnimation_Update(globalCtx, &this->skelAnime);
            func_8084B000(this);

            if (this->unk_6C2 < 10000) {
                this->unk_84F++;
                this->unk_850 = this->actor.yDistToWater;
                func_80832C6C(globalCtx, this, &gPlayerAnim_0032F0);
            }
        } else if (!func_8083D12C(globalCtx, this, sControlInput)) {
            sp2C = (this->unk_850 * 0.018f) + 4.0f;

            if (this->stateFlags1 & 0x800) {
                sControlInput = NULL;
            }

            func_8084B158(globalCtx, this, sControlInput, fabsf(this->actor.velocity.y));
            Math_ScaledStepToS(&this->unk_6C2, -10000, 800);

            if (sp2C > 8.0f) {
                sp2C = 8.0f;
            }

            func_8084DBC4(globalCtx, this, sp2C);
        }
    }
}

void func_8084DF6C(GlobalContext* globalCtx, Player* this) {
    this->unk_862 = 0;
    this->stateFlags1 &= ~0xC00;
    this->getItemId = GI_NONE;
    func_8005B1A4(Gameplay_GetCamera(globalCtx, 0));
}

void func_8084DFAC(GlobalContext* globalCtx, Player* this) {
    func_8084DF6C(globalCtx, this);
    func_808322FC(this);
    func_8083C0E8(this, globalCtx);
    this->currentYaw = this->actor.shape.rot.y;
}

s32 func_8084DFF4(GlobalContext* globalCtx, Player* this) {
    GetItemEntry* giEntry;
    s32 temp1;
    s32 temp2;

    if (this->getItemId == GI_NONE) {
        return 1;
    }

    if (this->unk_84F == 0) {
        giEntry = &sGetItemTable[this->getItemId - 1];
        this->unk_84F = 1;

        func_8010B680(globalCtx, giEntry->textId, &this->actor);
        Item_Give(globalCtx, giEntry->itemId);

        if (((this->getItemId >= GI_RUPEE_GREEN) && (this->getItemId <= GI_RUPEE_RED)) ||
            ((this->getItemId >= GI_RUPEE_PURPLE) && (this->getItemId <= GI_RUPEE_GOLD)) ||
            ((this->getItemId >= GI_RUPEE_GREEN_LOSE) && (this->getItemId <= GI_RUPEE_PURPLE_LOSE)) ||
            (this->getItemId == GI_HEART)) {
            Audio_PlaySoundGeneral(NA_SE_SY_GET_BOXITEM, &D_801333D4, 4, &D_801333E0, &D_801333E0, &D_801333E8);
        } else {
            if ((this->getItemId == GI_HEART_CONTAINER_2) || (this->getItemId == GI_HEART_CONTAINER) ||
                ((this->getItemId == GI_HEART_PIECE) &&
                 ((gSaveContext.inventory.questItems & 0xF0000000) == 0x40000000))) {
                temp1 = 0x924;
            } else {
                temp1 = temp2 = (this->getItemId == GI_HEART_PIECE) ? 0x39 : 0x922;
            }
            func_800F5C64(temp1);
        }
    } else {
        if (func_8010BDBC(&globalCtx->msgCtx) == 2) {
            if (this->getItemId == GI_GAUNTLETS_SILVER) {
                globalCtx->nextEntranceIndex = 0x0123;
                globalCtx->sceneLoadFlag = 0x14;
                gSaveContext.nextCutsceneIndex = 0xFFF1;
                globalCtx->fadeTransition = 0xF;
                this->stateFlags1 &= ~0x20000000;
                func_80852FFC(globalCtx, NULL, 8);
            }
            this->getItemId = GI_NONE;
        }
    }

    return 0;
}

void func_8084E1EC(Player* this, GlobalContext* globalCtx) {
    this->stateFlags2 |= 0x20;

    if (LinkAnimation_Update(globalCtx, &this->skelAnime)) {
        if (!(this->stateFlags1 & 0x400) || func_8084DFF4(globalCtx, this)) {
            func_8084DF6C(globalCtx, this);
            func_80838F18(globalCtx, this);
            func_80832340(globalCtx, this);
        }
    } else {
        if ((this->stateFlags1 & 0x400) && LinkAnimation_OnFrame(&this->skelAnime, 10.0f)) {
            func_808332F4(this, globalCtx);
            func_80832340(globalCtx, this);
            func_80835EA4(globalCtx, 8);
        } else if (LinkAnimation_OnFrame(&this->skelAnime, 5.0f)) {
            func_80832698(this, NA_SE_VO_LI_BREATH_DRINK);
        }
    }

    func_8084B000(this);
    func_8084AEEC(this, &this->linearVelocity, 0.0f, this->actor.shape.rot.y);
}

void func_8084E30C(Player* this, GlobalContext* globalCtx) {
    func_8084B000(this);

    if (LinkAnimation_Update(globalCtx, &this->skelAnime)) {
        func_80838F18(globalCtx, this);
    }

    func_8084AEEC(this, &this->linearVelocity, 0.0f, this->actor.shape.rot.y);
}

void func_8084E368(Player* this, GlobalContext* globalCtx) {
    func_8084B000(this);

    if (LinkAnimation_Update(globalCtx, &this->skelAnime)) {
        func_80843AE8(globalCtx, this);
    }

    func_8084AEEC(this, &this->linearVelocity, 0.0f, this->actor.shape.rot.y);
}

static s16 D_808549D4[] = { 0x0600, 0x04F6, 0x0604, 0x01F1, 0x0568, 0x05F4 };

void func_8084E3C4(Player* this, GlobalContext* globalCtx) {
    if (LinkAnimation_Update(globalCtx, &this->skelAnime)) {
        func_808322A4(globalCtx, this, &gPlayerAnim_0030A8);
        this->unk_850 = 1;
        if (this->stateFlags2 & 0x2800000) {
            this->stateFlags2 |= 0x1000000;
        } else {
            func_8010BD58(globalCtx, 1);
        }
        return;
    }

    if (this->unk_850 == 0) {
        return;
    }

    if (globalCtx->msgCtx.unk_E3EE == 4) {
        func_8005B1A4(Gameplay_GetCamera(globalCtx, 0));

        if ((this->targetActor != NULL) && (this->targetActor == this->unk_6A8)) {
            func_80853148(globalCtx, this->targetActor);
        } else if (this->naviTextId < 0) {
            this->targetActor = this->naviActor;
            this->naviActor->textId = -this->naviTextId;
            func_80853148(globalCtx, this->targetActor);
        } else if (!func_8083B040(this, globalCtx)) {
            func_8083A098(this, &gPlayerAnim_003098, globalCtx);
        }

        this->stateFlags2 &= ~0x3800000;
        this->unk_6A8 = NULL;
    } else if (globalCtx->msgCtx.unk_E3EE == 2) {
        gSaveContext.respawn[RESPAWN_MODE_RETURN].entranceIndex = D_808549D4[globalCtx->msgCtx.unk_E3EC];
        gSaveContext.respawn[RESPAWN_MODE_RETURN].playerParams = 0x5FF;
        gSaveContext.respawn[RESPAWN_MODE_RETURN].data = globalCtx->msgCtx.unk_E3EC;

        this->csMode = 0;
        this->stateFlags1 &= ~0x20000000;

        func_80852FFC(globalCtx, NULL, 8);
        globalCtx->mainCamera.unk_14C &= ~8;

        this->stateFlags1 |= 0x30000000;
        this->stateFlags2 |= 0x8000000;

        if (Actor_Spawn(&globalCtx->actorCtx, globalCtx, ACTOR_DEMO_KANKYO, 0.0f, 0.0f, 0.0f, 0, 0, 0, 0xF) == NULL) {
            func_800776E4(globalCtx);
        }

        gSaveContext.seqIndex = 0xFF;
        gSaveContext.nightSeqIndex = 0xFF;
    }
}

void func_8084E604(Player* this, GlobalContext* globalCtx) {
    if (LinkAnimation_Update(globalCtx, &this->skelAnime)) {
        func_8083A098(this, &gPlayerAnim_003050, globalCtx);
    } else if (LinkAnimation_OnFrame(&this->skelAnime, 3.0f)) {
        Inventory_ChangeAmmo(ITEM_NUT, -1);
        Actor_Spawn(&globalCtx->actorCtx, globalCtx, ACTOR_EN_ARROW, this->bodyPartsPos[15].x, this->bodyPartsPos[15].y,
                    this->bodyPartsPos[15].z, 4000, this->actor.shape.rot.y, 0, 10);
        func_80832698(this, NA_SE_VO_LI_SWORD_N);
    }

    func_8083721C(this);
}

static struct_80832924 D_808549E0[] = {
    { 0, 0x3857 },
    { NA_SE_VO_LI_CLIMB_END, 0x2057 },
    { NA_SE_VO_LI_AUTO_JUMP, 0x2045 },
    { 0, -0x287B },
};

void func_8084E6D4(Player* this, GlobalContext* globalCtx) {
    s32 cond;

    if (LinkAnimation_Update(globalCtx, &this->skelAnime)) {
        if (this->unk_850 != 0) {
            if (this->unk_850 >= 2) {
                this->unk_850--;
            }

            if (func_8084DFF4(globalCtx, this) && (this->unk_850 == 1)) {
                cond = ((this->targetActor != NULL) && (this->exchangeItemId < 0)) || (this->stateFlags3 & 0x20);

                if (cond || (gSaveContext.healthAccumulator == 0)) {
                    if (cond) {
                        func_8084DF6C(globalCtx, this);
                        this->exchangeItemId = EXCH_ITEM_NONE;

                        if (func_8084B4D4(globalCtx, this) == 0) {
                            func_80853148(globalCtx, this->targetActor);
                        }
                    } else {
                        func_8084DFAC(globalCtx, this);
                    }
                }
            }
        } else {
            func_80832DBC(this);

            if (this->getItemId == GI_ICE_TRAP) {
                this->stateFlags1 &= ~0xC00;

                if (this->getItemId != GI_ICE_TRAP) {
                    Actor_Spawn(&globalCtx->actorCtx, globalCtx, ACTOR_EN_CLEAR_TAG, this->actor.world.pos.x,
                                this->actor.world.pos.y + 100.0f, this->actor.world.pos.z, 0, 0, 0, 0);
                    func_8083C0E8(this, globalCtx);
                } else {
                    this->actor.colChkInfo.damage = 0;
                    func_80837C0C(globalCtx, this, 3, 0.0f, 0.0f, 0, 20);
                }
                return;
            }

            if (this->skelAnime.animation == &gPlayerAnim_002DF8) {
                func_808322D0(globalCtx, this, &gPlayerAnim_002788);
            } else {
                func_808322D0(globalCtx, this, &gPlayerAnim_002780);
            }

            this->unk_850 = 2;
            func_80835EA4(globalCtx, 9);
        }
    } else {
        if (this->unk_850 == 0) {
            if (LINK_IS_CHILD) {
                func_80832924(this, D_808549E0);
            }
            return;
        }

        if (this->skelAnime.animation == &gPlayerAnim_002788) {
            Math_ScaledStepToS(&this->actor.shape.rot.y, Camera_GetCamDirYaw(ACTIVE_CAM) + 0x8000, 4000);
        }

        if (LinkAnimation_OnFrame(&this->skelAnime, 21.0f)) {
            func_808332F4(this, globalCtx);
        }
    }
}

static struct_80832924 D_808549F0[] = {
    { NA_SE_IT_MASTER_SWORD_SWING, -0x83C },
};

void func_8084E988(Player* this) {
    func_80832924(this, D_808549F0);
}

static struct_80832924 D_808549F4[] = {
    { NA_SE_VO_LI_AUTO_JUMP, 0x2005 },
    { 0, -0x280F },
};

void func_8084E9AC(Player* this, GlobalContext* globalCtx) {
    if (LinkAnimation_Update(globalCtx, &this->skelAnime)) {
        if (this->unk_84F == 0) {
            if (DECR(this->unk_850) == 0) {
                this->unk_84F = 1;
                this->skelAnime.endFrame = this->skelAnime.animLength - 1.0f;
            }
        } else {
            func_8083C0E8(this, globalCtx);
        }
    } else {
        if (LINK_IS_ADULT && LinkAnimation_OnFrame(&this->skelAnime, 158.0f)) {
            func_80832698(this, NA_SE_VO_LI_SWORD_N);
            return;
        }

        if (LINK_IS_CHILD) {
            func_80832924(this, D_808549F4);
        } else {
            func_8084E988(this);
        }
    }
}

static u8 D_808549FC[] = {
    0x01, 0x03, 0x02, 0x04, 0x04,
};

void func_8084EAC0(Player* this, GlobalContext* globalCtx) {
    if (LinkAnimation_Update(globalCtx, &this->skelAnime)) {
        if (this->unk_850 == 0) {
            if (this->itemActionParam == PLAYER_AP_BOTTLE_POE) {
                s32 rand = Rand_S16Offset(-1, 3);

                if (rand == 0) {
                    rand = 3;
                }

                if ((rand < 0) && (gSaveContext.health <= 0x10)) {
                    rand = 3;
                }

                if (rand < 0) {
                    Health_ChangeBy(globalCtx, -0x10);
                } else {
                    gSaveContext.healthAccumulator = rand * 0x10;
                }
            } else {
                s32 sp28 = D_808549FC[this->itemActionParam - PLAYER_AP_BOTTLE_POTION_RED];

                if (sp28 & 1) {
                    gSaveContext.healthAccumulator = 0x140;
                }

                if (sp28 & 2) {
                    Magic_Fill(globalCtx);
                }

                if (sp28 & 4) {
                    gSaveContext.healthAccumulator = 0x50;
                }
            }

            func_808322A4(globalCtx, this, &gPlayerAnim_002670);
            this->unk_850 = 1;
            return;
        }

        func_8083C0E8(this, globalCtx);
        func_8005B1A4(Gameplay_GetCamera(globalCtx, 0));
    } else if (this->unk_850 == 1) {
        if ((gSaveContext.healthAccumulator == 0) && (gSaveContext.unk_13F0 != 9)) {
            func_80832B78(globalCtx, this, &gPlayerAnim_002660);
            this->unk_850 = 2;
            Player_UpdateBottleHeld(globalCtx, this, ITEM_BOTTLE, PLAYER_AP_BOTTLE);
        }
        func_80832698(this, NA_SE_VO_LI_DRINK - SFX_FLAG);
    } else if ((this->unk_850 == 2) && LinkAnimation_OnFrame(&this->skelAnime, 29.0f)) {
        func_80832698(this, NA_SE_VO_LI_BREATH_DRINK);
    }
}

static BottleCatchInfo D_80854A04[] = {
    { ACTOR_EN_ELF, ITEM_FAIRY, 0x2A, 0x46 },
    { ACTOR_EN_FISH, ITEM_FISH, 0x1F, 0x47 },
    { ACTOR_EN_ICE_HONO, ITEM_BLUE_FIRE, 0x20, 0x5D },
    { ACTOR_EN_INSECT, ITEM_BUG, 0x21, 0x7A },
};

void func_8084ECA4(Player* this, GlobalContext* globalCtx) {
    struct_80854554* sp24;
    BottleCatchInfo* catchInfo;
    s32 temp;
    s32 i;

    sp24 = &D_80854554[this->unk_850];
    func_8083721C(this);

    if (LinkAnimation_Update(globalCtx, &this->skelAnime)) {
        if (this->unk_84F != 0) {
            if (this->unk_850 == 0) {
                func_8010B680(globalCtx, D_80854A04[this->unk_84F - 1].textId, &this->actor);
                func_800F5C64(0x922);
                this->unk_850 = 1;
            } else if (func_8010BDBC(&globalCtx->msgCtx) == 2) {
                this->unk_84F = 0;
                func_8005B1A4(Gameplay_GetCamera(globalCtx, 0));
            }
        } else {
            func_8083C0E8(this, globalCtx);
        }
    } else {
        if (this->unk_84F == 0) {
            temp = this->skelAnime.curFrame - sp24->unk_08;

            if (temp >= 0) {
                if (sp24->unk_09 >= temp) {
                    if (this->unk_850 != 0) {
                        if (temp == 0) {
                            func_8002F7DC(&this->actor, NA_SE_IT_SCOOP_UP_WATER);
                        }
                    }

                    if (this->interactRangeActor != NULL) {
                        catchInfo = &D_80854A04[0];
                        for (i = 0; i < 4; i++, catchInfo++) {
                            if (this->interactRangeActor->id == catchInfo->actorId) {
                                break;
                            }
                        }

                        if (i < 4) {
                            this->unk_84F = i + 1;
                            this->unk_850 = 0;
                            this->stateFlags1 |= 0x30000000;
                            this->interactRangeActor->parent = &this->actor;
                            Player_UpdateBottleHeld(globalCtx, this, catchInfo->itemId, ABS(catchInfo->actionParam));
                            func_808322D0(globalCtx, this, sp24->unk_04);
                            func_80835EA4(globalCtx, 4);
                        }
                    }
                }
            }
        }
    }

    if (this->skelAnime.curFrame <= 7.0f) {
        this->stateFlags1 |= 2;
    }
}

static Vec3f D_80854A1C = { 0.0f, 0.0f, 5.0f };

void func_8084EED8(Player* this, GlobalContext* globalCtx) {
    if (LinkAnimation_Update(globalCtx, &this->skelAnime)) {
        func_8083C0E8(this, globalCtx);
        func_8005B1A4(Gameplay_GetCamera(globalCtx, 0));
        return;
    }

    if (LinkAnimation_OnFrame(&this->skelAnime, 37.0f)) {
        Player_SpawnFairy(globalCtx, this, &this->leftHandPos, &D_80854A1C, FAIRY_REVIVE_BOTTLE);
        Player_UpdateBottleHeld(globalCtx, this, ITEM_BOTTLE, PLAYER_AP_BOTTLE);
        func_8002F7DC(&this->actor, NA_SE_EV_BOTTLE_CAP_OPEN);
        func_8002F7DC(&this->actor, NA_SE_EV_FIATY_HEAL - SFX_FLAG);
    } else if (LinkAnimation_OnFrame(&this->skelAnime, 47.0f)) {
        gSaveContext.healthAccumulator = 0x140;
    }
}

static BottleDropInfo D_80854A28[] = {
    { ACTOR_EN_FISH, 0 },
    { ACTOR_EN_ICE_HONO, 0 },
    { ACTOR_EN_INSECT, 2 },
};

static struct_80832924 D_80854A34[] = {
    { NA_SE_VO_LI_AUTO_JUMP, 0x2026 },
    { NA_SE_EV_BOTTLE_CAP_OPEN, -0x828 },
};

void func_8084EFC0(Player* this, GlobalContext* globalCtx) {
    func_8083721C(this);

    if (LinkAnimation_Update(globalCtx, &this->skelAnime)) {
        func_8083C0E8(this, globalCtx);
        func_8005B1A4(Gameplay_GetCamera(globalCtx, 0));
        return;
    }

    if (LinkAnimation_OnFrame(&this->skelAnime, 76.0f)) {
        BottleDropInfo* dropInfo = &D_80854A28[this->itemActionParam - PLAYER_AP_BOTTLE_FISH];

        Actor_Spawn(&globalCtx->actorCtx, globalCtx, dropInfo->actorId,
                    (Math_SinS(this->actor.shape.rot.y) * 5.0f) + this->leftHandPos.x, this->leftHandPos.y,
                    (Math_CosS(this->actor.shape.rot.y) * 5.0f) + this->leftHandPos.z, 0x4000, this->actor.shape.rot.y,
                    0, dropInfo->actorParams);

        Player_UpdateBottleHeld(globalCtx, this, ITEM_BOTTLE, PLAYER_AP_BOTTLE);
        return;
    }

    func_80832924(this, D_80854A34);
}

static struct_80832924 D_80854A3C[] = {
    { NA_SE_PL_PUT_OUT_ITEM, -0x81E },
};

void func_8084F104(Player* this, GlobalContext* globalCtx) {
    this->stateFlags2 |= 0x20;

    if (LinkAnimation_Update(globalCtx, &this->skelAnime)) {
        if (this->unk_850 < 0) {
            func_8083C0E8(this, globalCtx);
        } else if (this->exchangeItemId == EXCH_ITEM_NONE) {
            Actor* targetActor = this->targetActor;

            this->unk_862 = 0;
            if (targetActor->textId != 0xFFFF) {
                this->actor.flags |= 0x100;
            }

            func_80853148(globalCtx, targetActor);
        } else {
            GetItemEntry* giEntry = &sGetItemTable[D_80854528[this->exchangeItemId - 1] - 1];

            if (this->itemActionParam >= PLAYER_AP_LETTER_ZELDA) {
                if (giEntry->gi >= 0) {
                    this->unk_862 = giEntry->gi;
                } else {
                    this->unk_862 = -giEntry->gi;
                }
            }

            if (this->unk_850 == 0) {
                func_8010B680(globalCtx, this->actor.textId, &this->actor);

                if ((this->itemActionParam == PLAYER_AP_CHICKEN) || (this->itemActionParam == PLAYER_AP_POCKET_CUCCO)) {
                    func_8002F7DC(&this->actor, NA_SE_EV_CHICKEN_CRY_M);
                }

                this->unk_850 = 1;
            } else if (func_8010BDBC(&globalCtx->msgCtx) == 2) {
                this->actor.flags &= ~0x100;
                this->unk_862 = 0;

                if (this->unk_84F == 1) {
                    func_80832264(globalCtx, this, &gPlayerAnim_002698);
                    this->unk_850 = -1;
                } else {
                    func_8083C0E8(this, globalCtx);
                }

                func_8005B1A4(Gameplay_GetCamera(globalCtx, 0));
            }
        }
    } else if (this->unk_850 >= 0) {
        func_80832924(this, D_80854A3C);
    }

    if ((this->unk_84F == 0) && (this->unk_664 != NULL)) {
        this->currentYaw = this->actor.shape.rot.y = func_8083DB98(this, 0);
    }
}

void func_8084F308(Player* this, GlobalContext* globalCtx) {
    this->stateFlags2 |= 0x60;

    if (LinkAnimation_Update(globalCtx, &this->skelAnime)) {
        func_80832284(globalCtx, this, &gPlayerAnim_003128);
    }

    if (func_80832594(this, 0, 100)) {
        func_80839F90(this, globalCtx);
        this->stateFlags2 &= ~0x80;
    }
}

void func_8084F390(Player* this, GlobalContext* globalCtx) {
    CollisionPoly* floorPoly;
    f32 sp50;
    f32 sp4C;
    f32 sp48;
    s16 sp46;
    s16 sp44;
    Vec3f sp38;

    this->stateFlags2 |= 0x60;
    LinkAnimation_Update(globalCtx, &this->skelAnime);
    func_8084269C(globalCtx, this);
    func_800F4138(&this->actor.projectedPos, NA_SE_PL_SLIP_LEVEL - SFX_FLAG, this->actor.speedXZ);

    if (func_8083B040(this, globalCtx) == 0) {
        floorPoly = this->actor.floorPoly;

        if (floorPoly == NULL) {
            func_80837B9C(this, globalCtx);
            return;
        }

        func_8083E298(floorPoly, &sp38, &sp46);

        sp44 = sp46;
        if (this->unk_84F != 0) {
            sp44 = sp46 + 0x8000;
        }

        if (this->linearVelocity < 0) {
            sp46 += 0x8000;
        }

        sp50 = (1.0f - sp38.y) * 40.0f;
        sp50 = CLAMP(sp50, 0, 10.0f);
        sp4C = (sp50 * sp50) * 0.015f;
        sp48 = sp38.y * 0.01f;

        if (SurfaceType_GetSlope(&globalCtx->colCtx, floorPoly, this->actor.floorBgId) != 1) {
            sp50 = 0;
            sp48 = sp38.y * 10.0f;
        }

        if (sp4C < 1.0f) {
            sp4C = 1.0f;
        }

        if (Math_AsymStepToF(&this->linearVelocity, sp50, sp4C, sp48) && (sp50 == 0)) {
            LinkAnimationHeader* anim;
            if (this->unk_84F == 0) {
                anim = D_80853D04[this->modelAnimType];
            } else {
                anim = D_80853D1C[this->modelAnimType];
            }
            func_8083A098(this, anim, globalCtx);
        }

        Math_SmoothStepToS(&this->currentYaw, sp46, 10, 4000, 800);
        Math_ScaledStepToS(&this->actor.shape.rot.y, sp44, 2000);
    }
}

void func_8084F608(Player* this, GlobalContext* globalCtx) {
    if ((DECR(this->unk_850) == 0) && func_8083ADD4(globalCtx, this)) {
        func_80852280(globalCtx, this, NULL);
        func_80835C58(globalCtx, this, func_80852E14, 0);
        func_80852E14(this, globalCtx);
    }
}

void func_8084F698(Player* this, GlobalContext* globalCtx) {
    func_80835C58(globalCtx, this, func_8084F608, 0);
    this->unk_850 = 40;
    Actor_Spawn(&globalCtx->actorCtx, globalCtx, ACTOR_DEMO_KANKYO, 0.0f, 0.0f, 0.0f, 0, 0, 0, 0x10);
}

void func_8084F710(Player* this, GlobalContext* globalCtx) {
    s32 pad;

    if ((this->unk_84F != 0) && (globalCtx->csCtx.frames < 0x131)) {
        this->actor.gravity = 0.0f;
        this->actor.velocity.y = 0.0f;
    } else if (D_80853600 < 150.0f) {
        if (LinkAnimation_Update(globalCtx, &this->skelAnime)) {
            if (this->unk_850 == 0) {
                if (this->actor.bgCheckFlags & 1) {
                    this->skelAnime.endFrame = this->skelAnime.animLength - 1.0f;
                    func_808328A0(this);
                    this->unk_850 = 1;
                }
            } else {
                if ((globalCtx->sceneNum == SCENE_SPOT04) && func_8083ADD4(globalCtx, this)) {
                    return;
                }
                func_80853080(this, globalCtx);
            }
        }
        Math_SmoothStepToF(&this->actor.velocity.y, 2.0f, 0.3f, 8.0f, 0.5f);
    }

    if ((globalCtx->sceneNum == SCENE_KENJYANOMA) && func_8083ADD4(globalCtx, this)) {
        return;
    }

    if ((globalCtx->csCtx.state != CS_STATE_IDLE) && (globalCtx->csCtx.linkAction != NULL)) {
        f32 sp28 = this->actor.world.pos.y;
        func_808529D0(globalCtx, this, globalCtx->csCtx.linkAction);
        this->actor.world.pos.y = sp28;
    }
}

void func_8084F88C(Player* this, GlobalContext* globalCtx) {
    LinkAnimation_Update(globalCtx, &this->skelAnime);

    if ((this->unk_850++ > 8) && (globalCtx->sceneLoadFlag == 0)) {

        if (this->unk_84F != 0) {
            if (globalCtx->sceneNum == 9) {
                Gameplay_TriggerRespawn(globalCtx);
                globalCtx->nextEntranceIndex = 0x0088;
            } else if (this->unk_84F < 0) {
                Gameplay_TriggerRespawn(globalCtx);
            } else {
                Gameplay_TriggerVoidOut(globalCtx);
            }

            globalCtx->fadeTransition = 4;
            func_80078884(NA_SE_OC_ABYSS);
        } else {
            globalCtx->fadeTransition = 2;
            gSaveContext.nextTransition = 2;
            gSaveContext.seqIndex = 0xFF;
            gSaveContext.nightSeqIndex = 0xFF;
        }

        globalCtx->sceneLoadFlag = 0x14;
    }
}

void func_8084F9A0(Player* this, GlobalContext* globalCtx) {
    func_80839800(this, globalCtx);
}

void func_8084F9C0(Player* this, GlobalContext* globalCtx) {
    this->actor.gravity = -1.0f;

    LinkAnimation_Update(globalCtx, &this->skelAnime);

    if (this->actor.velocity.y < 0.0f) {
        func_80837B9C(this, globalCtx);
    } else if (this->actor.velocity.y < 6.0f) {
        Math_StepToF(&this->linearVelocity, 3.0f, 0.5f);
    }
}

void func_8084FA54(Player* this, GlobalContext* globalCtx) {
    this->unk_6AD = 2;

    func_8083AD4C(globalCtx, this);
    LinkAnimation_Update(globalCtx, &this->skelAnime);
    func_80836670(this, globalCtx);

    this->unk_6BE = func_8084ABD8(globalCtx, this, 1, 0) - this->actor.shape.rot.y;
    this->unk_6AE |= 0x80;

    if (globalCtx->shootingGalleryStatus < 0) {
        globalCtx->shootingGalleryStatus++;
        if (globalCtx->shootingGalleryStatus == 0) {
            func_8083C148(this, globalCtx);
        }
    }
}

void func_8084FB10(Player* this, GlobalContext* globalCtx) {
    if (this->unk_84F >= 0) {
        if (this->unk_84F < 6) {
            this->unk_84F++;
        }

        if (func_80832594(this, 1, 100)) {
            this->unk_84F = -1;
            EffectSsIcePiece_SpawnBurst(globalCtx, &this->actor.world.pos, this->actor.scale.x);
            func_8002F7DC(&this->actor, NA_SE_PL_ICE_BROKEN);
        } else {
            this->stateFlags2 |= 0x4000;
        }

        if ((globalCtx->gameplayFrames % 4) == 0) {
            Player_InflictDamage(globalCtx, -1);
        }
    } else {
        if (LinkAnimation_Update(globalCtx, &this->skelAnime)) {
            func_80839F90(this, globalCtx);
            func_80837AFC(this, -20);
        }
    }
}

void func_8084FBF4(Player* this, GlobalContext* globalCtx) {
    LinkAnimation_Update(globalCtx, &this->skelAnime);
    func_808382BC(this);

    if (((this->unk_850 % 25) != 0) || func_80837B18(globalCtx, this, -1)) {
        if (DECR(this->unk_850) == 0) {
            func_80839F90(this, globalCtx);
        }
    }

    this->shockTimer = 40;
    func_8002F8F0(&this->actor, NA_SE_VO_LI_TAKEN_AWAY - SFX_FLAG + this->ageProperties->unk_92);
}

s32 func_8084FCAC(Player* this, GlobalContext* globalCtx) {
    sControlInput = &globalCtx->state.input[0];

    if ((CHECK_BTN_ALL(sControlInput->cur.button, BTN_A | BTN_L | BTN_R) &&
         CHECK_BTN_ALL(sControlInput->press.button, BTN_B)) ||
        (CHECK_BTN_ALL(sControlInput->cur.button, BTN_L) && CHECK_BTN_ALL(sControlInput->press.button, BTN_DRIGHT))) {

        D_808535D0 ^= 1;

        if (D_808535D0) {
            Camera_ChangeMode(Gameplay_GetCamera(globalCtx, 0), CAM_MODE_BOWARROWZ);
        }
    }

    if (D_808535D0) {
        f32 speed;

        if (CHECK_BTN_ALL(sControlInput->cur.button, BTN_R)) {
            speed = 100.0f;
        } else {
            speed = 20.0f;
        }

        func_8006375C(3, 2, "DEBUG MODE");

        if (!CHECK_BTN_ALL(sControlInput->cur.button, BTN_L)) {
            if (CHECK_BTN_ALL(sControlInput->cur.button, BTN_B)) {
                this->actor.world.pos.y += speed;
            } else if (CHECK_BTN_ALL(sControlInput->cur.button, BTN_A)) {
                this->actor.world.pos.y -= speed;
            }

            if (CHECK_BTN_ANY(sControlInput->cur.button, BTN_DUP | BTN_DLEFT | BTN_DDOWN | BTN_DRIGHT)) {
                s16 angle;
                s16 temp;

                angle = temp = Camera_GetInputDirYaw(ACTIVE_CAM);

                if (CHECK_BTN_ALL(sControlInput->cur.button, BTN_DDOWN)) {
                    angle = temp + 0x8000;
                } else if (CHECK_BTN_ALL(sControlInput->cur.button, BTN_DLEFT)) {
                    angle = temp + 0x4000;
                } else if (CHECK_BTN_ALL(sControlInput->cur.button, BTN_DRIGHT)) {
                    angle = temp - 0x4000;
                }

                this->actor.world.pos.x += speed * Math_SinS(angle);
                this->actor.world.pos.z += speed * Math_CosS(angle);
            }
        }

        func_80832210(this);

        this->actor.gravity = 0.0f;
        this->actor.velocity.z = 0.0f;
        this->actor.velocity.y = 0.0f;
        this->actor.velocity.x = 0.0f;

        if (CHECK_BTN_ALL(sControlInput->cur.button, BTN_L) && CHECK_BTN_ALL(sControlInput->press.button, BTN_DLEFT)) {
            Flags_SetTempClear(globalCtx, globalCtx->roomCtx.curRoom.num);
        }

        Math_Vec3f_Copy(&this->actor.home.pos, &this->actor.world.pos);

        return 0;
    }

    return 1;
}

void func_8084FF7C(Player* this) {
    this->unk_858 += this->unk_85C;
    this->unk_85C -= this->unk_858 * 5.0f;
    this->unk_85C *= 0.3f;

    if (ABS(this->unk_85C) < 0.00001f) {
        this->unk_85C = 0.0f;
        if (ABS(this->unk_858) < 0.00001f) {
            this->unk_858 = 0.0f;
        }
    }
}

void func_8085002C(Player* this) {
    s32 pad;
    s16 sp2A;
    s16 sp28;
    s16 sp26;

    D_80858AC8.unk_06 -= D_80858AC8.unk_06 >> 3;
    D_80858AC8.unk_08 -= D_80858AC8.unk_08 >> 3;
    D_80858AC8.unk_06 += -D_80858AC8.unk_00 >> 2;
    D_80858AC8.unk_08 += -D_80858AC8.unk_02 >> 2;

    sp26 = this->actor.world.rot.y - this->actor.shape.rot.y;

    sp28 = (s32)(this->actor.speedXZ * -200.0f * Math_CosS(sp26) * (Rand_CenteredFloat(2.0f) + 10.0f)) & 0xFFFF;
    sp2A = (s32)(this->actor.speedXZ * 100.0f * Math_SinS(sp26) * (Rand_CenteredFloat(2.0f) + 10.0f)) & 0xFFFF;

    D_80858AC8.unk_06 += sp28 >> 2;
    D_80858AC8.unk_08 += sp2A >> 2;

    if (D_80858AC8.unk_06 > 6000) {
        D_80858AC8.unk_06 = 6000;
    } else if (D_80858AC8.unk_06 < -6000) {
        D_80858AC8.unk_06 = -6000;
    }

    if (D_80858AC8.unk_08 > 6000) {
        D_80858AC8.unk_08 = 6000;
    } else if (D_80858AC8.unk_08 < -6000) {
        D_80858AC8.unk_08 = -6000;
    }

    D_80858AC8.unk_00 += D_80858AC8.unk_06;
    D_80858AC8.unk_02 += D_80858AC8.unk_08;

    if (D_80858AC8.unk_00 < 0) {
        D_80858AC8.unk_04 = D_80858AC8.unk_00 >> 1;
    } else {
        D_80858AC8.unk_04 = 0;
    }
}

s32 func_80850224(Player* this, GlobalContext* globalCtx) {
    if (func_8083C6B8(globalCtx, this) == 0) {
        if (func_8083BB20(this) != 0) {
            s32 sp24 = func_80837818(this);

            func_80837948(globalCtx, this, sp24);

            if (sp24 >= 0x18) {
                this->stateFlags2 |= 0x20000;
                func_80837530(globalCtx, this, 0);
                return 1;
            }
        } else {
            return 0;
        }
    }

    return 1;
}

static Vec3f D_80854A40 = { 0.0f, 40.0f, 45.0f };

void func_808502D0(Player* this, GlobalContext* globalCtx) {
    struct_80854190* sp44 = &D_80854190[this->swordAnimation];

    this->stateFlags2 |= 0x20;

    if (!func_80842DF4(globalCtx, this)) {
        func_8084285C(this, 0.0f, sp44->unk_0C, sp44->unk_0D);

        if ((this->stateFlags2 & 0x40000000) && (this->heldItemActionParam != PLAYER_AP_HAMMER) &&
            LinkAnimation_OnFrame(&this->skelAnime, 0.0f)) {
            this->linearVelocity = 15.0f;
            this->stateFlags2 &= ~0x40000000;
        }

        if (this->linearVelocity > 12.0f) {
            func_8084269C(globalCtx, this);
        }

        Math_StepToF(&this->linearVelocity, 0.0f, 5.0f);
        func_8083C50C(this);

        if (LinkAnimation_Update(globalCtx, &this->skelAnime)) {
            if (!func_80850224(this, globalCtx)) {
                u8 sp43 = this->skelAnime.moveFlags;
                LinkAnimationHeader* sp3C;

                if (func_8008E9C4(this)) {
                    sp3C = sp44->unk_08;
                } else {
                    sp3C = sp44->unk_04;
                }

                func_80832318(this);
                this->skelAnime.moveFlags = 0;

                if ((sp3C == &gPlayerAnim_002908) && (this->modelAnimType != 3)) {
                    sp3C = &gPlayerAnim_002AC8;
                }

                func_8083A098(this, sp3C, globalCtx);

                this->skelAnime.moveFlags = sp43;
                this->stateFlags3 |= 8;
            }
        } else if (this->heldItemActionParam == PLAYER_AP_HAMMER) {
            if ((this->swordAnimation == 0x16) || (this->swordAnimation == 0x13)) {
                static Vec3f zeroVec = { 0.0f, 0.0f, 0.0f };
                Vec3f shockwavePos;
                f32 sp2C;

                shockwavePos.y = func_8083973C(globalCtx, this, &D_80854A40, &shockwavePos);
                sp2C = this->actor.world.pos.y - shockwavePos.y;

                Math_ScaledStepToS(&this->actor.focus.rot.x, Math_Atan2S(45.0f, sp2C), 800);
                func_80836AB8(this, 1);

                if ((((this->swordAnimation == 0x16) && LinkAnimation_OnFrame(&this->skelAnime, 7.0f)) ||
                     ((this->swordAnimation == 0x13) && LinkAnimation_OnFrame(&this->skelAnime, 2.0f))) &&
                    (sp2C > -40.0f) && (sp2C < 40.0f)) {
                    func_80842A28(globalCtx, this);
                    EffectSsBlast_SpawnWhiteShockwave(globalCtx, &shockwavePos, &zeroVec, &zeroVec);
                }
            }
        }
    }
}

void func_808505DC(Player* this, GlobalContext* globalCtx) {
    LinkAnimation_Update(globalCtx, &this->skelAnime);
    func_8083721C(this);

    if (this->skelAnime.curFrame >= 6.0f) {
        func_80839FFC(this, globalCtx);
    }
}

void func_8085063C(Player* this, GlobalContext* globalCtx) {
    this->stateFlags2 |= 0x20;

    LinkAnimation_Update(globalCtx, &this->skelAnime);
    func_80836670(this, globalCtx);

    if (this->unk_850 == 0) {
        func_8010B680(globalCtx, 0x3B, &this->actor);
        this->unk_850 = 1;
        return;
    }

    if (func_8010BDBC(&globalCtx->msgCtx) == 2) {
        s32 respawnData = gSaveContext.respawn[RESPAWN_MODE_TOP].data;

        if (globalCtx->msgCtx.choiceIndex == 0) {
            gSaveContext.respawnFlag = 3;
            globalCtx->sceneLoadFlag = 0x14;
            globalCtx->nextEntranceIndex = gSaveContext.respawn[RESPAWN_MODE_TOP].entranceIndex;
            globalCtx->fadeTransition = 5;
            func_80088AF0(globalCtx);
            return;
        }

        if (globalCtx->msgCtx.choiceIndex == 1) {
            gSaveContext.respawn[RESPAWN_MODE_TOP].data = -respawnData;
            gSaveContext.fw.set = 0;
            func_80078914(&gSaveContext.respawn[RESPAWN_MODE_TOP].pos, NA_SE_PL_MAGIC_WIND_VANISH);
        }

        func_80853080(this, globalCtx);
        func_8005B1A4(Gameplay_GetCamera(globalCtx, 0));
    }
}

void func_8085076C(Player* this, GlobalContext* globalCtx) {
    s32 respawnData = gSaveContext.respawn[RESPAWN_MODE_TOP].data;

    if (this->unk_850 > 20) {
        this->actor.draw = Player_Draw;
        this->actor.world.pos.y += 60.0f;
        func_80837B9C(this, globalCtx);
        return;
    }

    if (this->unk_850++ == 20) {
        gSaveContext.respawn[RESPAWN_MODE_TOP].data = respawnData + 1;
        func_80078914(&gSaveContext.respawn[RESPAWN_MODE_TOP].pos, NA_SE_PL_MAGIC_WIND_WARP);
    }
}

<<<<<<< HEAD
static LinkAnimationHeader* D_80854A58[] = {
    &gPlayer320Anim,
    &gPlayer317Anim,
    &gPlayer323Anim,
};

static LinkAnimationHeader* D_80854A64[] = {
    &gPlayer321Anim,
    &gPlayer318Anim,
    &gPlayer324Anim,
};

static LinkAnimationHeader* D_80854A70[] = {
    &gPlayer322Anim,
    &gPlayer319Anim,
    &gPlayer325Anim,
=======
LinkAnimationHeader* D_80854A58[] = {
    &gPlayerAnim_002CF8,
    &gPlayerAnim_002CE0,
    &gPlayerAnim_002D10,
};

LinkAnimationHeader* D_80854A64[] = {
    &gPlayerAnim_002D00,
    &gPlayerAnim_002CE8,
    &gPlayerAnim_002D18,
};

LinkAnimationHeader* D_80854A70[] = {
    &gPlayerAnim_002D08,
    &gPlayerAnim_002CF0,
    &gPlayerAnim_002D20,
>>>>>>> d22b7461
};

static u8 D_80854A7C[] = { 70, 10, 10 };

static struct_80832924 D_80854A80[] = {
    { NA_SE_PL_SKIP, 0x814 },
    { NA_SE_VO_LI_SWORD_N, 0x2014 },
    { 0, -0x301A },
};

static struct_80832924 D_80854A8C[][2] = {
    {
        { 0, 0x4014 },
        { NA_SE_VO_LI_MAGIC_FROL, -0x201E },
    },
    {
        { 0, 0x4014 },
        { NA_SE_VO_LI_MAGIC_NALE, -0x202C },
    },
    {
        { NA_SE_VO_LI_MAGIC_ATTACK, 0x2014 },
        { NA_SE_IT_SWORD_SWING_HARD, -0x814 },
    },
};

void func_808507F4(Player* this, GlobalContext* globalCtx) {
    if (LinkAnimation_Update(globalCtx, &this->skelAnime)) {
        if (this->unk_84F < 0) {
            if ((this->itemActionParam == PLAYER_AP_NAYRUS_LOVE) || (gSaveContext.unk_13F0 == 0)) {
                func_80839FFC(this, globalCtx);
                func_8005B1A4(Gameplay_GetCamera(globalCtx, 0));
            }
        } else {
            if (this->unk_850 == 0) {
                LinkAnimation_PlayOnceSetSpeed(globalCtx, &this->skelAnime, D_80854A58[this->unk_84F], 0.83f);

                if (func_80846A00(globalCtx, this, this->unk_84F) != NULL) {
                    this->stateFlags1 |= 0x30000000;
                    if ((this->unk_84F != 0) || (gSaveContext.respawn[RESPAWN_MODE_TOP].data <= 0)) {
                        gSaveContext.unk_13F0 = 1;
                    }
                } else {
                    func_800876C8(globalCtx);
                }
            } else {
                LinkAnimation_PlayLoopSetSpeed(globalCtx, &this->skelAnime, D_80854A64[this->unk_84F], 0.83f);

                if (this->unk_84F == 0) {
                    this->unk_850 = -10;
                }
            }

            this->unk_850++;
        }
    } else {
        if (this->unk_850 < 0) {
            this->unk_850++;

            if (this->unk_850 == 0) {
                gSaveContext.respawn[RESPAWN_MODE_TOP].data = 1;
                Gameplay_SetupRespawnPoint(globalCtx, RESPAWN_MODE_TOP, 0x6FF);
                gSaveContext.fw.set = 1;
                gSaveContext.fw.pos.x = gSaveContext.respawn[RESPAWN_MODE_DOWN].pos.x;
                gSaveContext.fw.pos.y = gSaveContext.respawn[RESPAWN_MODE_DOWN].pos.y;
                gSaveContext.fw.pos.z = gSaveContext.respawn[RESPAWN_MODE_DOWN].pos.z;
                gSaveContext.fw.yaw = gSaveContext.respawn[RESPAWN_MODE_DOWN].yaw;
                gSaveContext.fw.playerParams = 0x6FF;
                gSaveContext.fw.entranceIndex = gSaveContext.respawn[RESPAWN_MODE_DOWN].entranceIndex;
                gSaveContext.fw.roomIndex = gSaveContext.respawn[RESPAWN_MODE_DOWN].roomIndex;
                gSaveContext.fw.tempSwchFlags = gSaveContext.respawn[RESPAWN_MODE_DOWN].tempSwchFlags;
                gSaveContext.fw.tempCollectFlags = gSaveContext.respawn[RESPAWN_MODE_DOWN].tempCollectFlags;
                this->unk_850 = 2;
            }
        } else if (this->unk_84F >= 0) {
            if (this->unk_850 == 0) {
                func_80832924(this, D_80854A80);
            } else if (this->unk_850 == 1) {
                func_80832924(this, D_80854A8C[this->unk_84F]);
                if ((this->unk_84F == 2) && LinkAnimation_OnFrame(&this->skelAnime, 30.0f)) {
                    this->stateFlags1 &= ~0x30000000;
                }
            } else if (D_80854A7C[this->unk_84F] < this->unk_850++) {
                LinkAnimation_PlayOnceSetSpeed(globalCtx, &this->skelAnime, D_80854A70[this->unk_84F], 0.83f);
                this->currentYaw = this->actor.shape.rot.y;
                this->unk_84F = -1;
            }
        }
    }

    func_8083721C(this);
}

void func_80850AEC(Player* this, GlobalContext* globalCtx) {
    f32 temp;

    this->stateFlags2 |= 0x20;

    if (LinkAnimation_Update(globalCtx, &this->skelAnime)) {
        func_80832284(globalCtx, this, &gPlayerAnim_002C98);
    }

    Math_Vec3f_Sum(&this->actor.world.pos, &this->actor.velocity, &this->actor.world.pos);

    if (func_80834FBC(this)) {
        Math_Vec3f_Copy(&this->actor.prevPos, &this->actor.world.pos);
        func_80847BA0(globalCtx, this);

        temp = this->actor.world.pos.y - this->actor.floorHeight;
        if (temp > 20.0f) {
            temp = 20.0f;
        }

        this->actor.world.rot.x = this->actor.shape.rot.x = 0;
        this->actor.world.pos.y -= temp;
        this->linearVelocity = 1.0f;
        this->actor.velocity.y = 0.0f;
        func_80837B9C(this, globalCtx);
        this->stateFlags2 &= ~0x400;
        this->actor.bgCheckFlags |= 1;
        this->stateFlags1 |= 4;
        return;
    }

    if ((this->skelAnime.animation != &gPlayerAnim_002C90) || (4.0f <= this->skelAnime.curFrame)) {
        this->actor.gravity = 0.0f;
        Math_ScaledStepToS(&this->actor.shape.rot.x, this->actor.world.rot.x, 0x800);
        func_8083264C(this, 100, 2, 100, 0);
    }
}

void func_80850C68(Player* this, GlobalContext* globalCtx) {
    if ((this->unk_850 != 0) && ((this->unk_858 != 0.0f) || (this->unk_85C != 0.0f))) {
        f32 updateScale = R_UPDATE_RATE * 0.5f;

        this->skelAnime.curFrame += this->skelAnime.playSpeed * updateScale;
        if (this->skelAnime.curFrame >= this->skelAnime.animLength) {
            this->skelAnime.curFrame -= this->skelAnime.animLength;
        }

        LinkAnimation_BlendToJoint(globalCtx, &this->skelAnime, &gPlayerAnim_002C38, this->skelAnime.curFrame,
                                   (this->unk_858 < 0.0f) ? &gPlayerAnim_002C18 : &gPlayerAnim_002C20, 5.0f,
                                   fabsf(this->unk_858), this->blendTable);
        LinkAnimation_BlendToMorph(globalCtx, &this->skelAnime, &gPlayerAnim_002C38, this->skelAnime.curFrame,
                                   (this->unk_85C < 0.0f) ? &gPlayerAnim_002C28 : &gPlayerAnim_002C10, 5.0f,
                                   fabsf(this->unk_85C), D_80858AD8);
        LinkAnimation_InterpJointMorph(globalCtx, &this->skelAnime, 0.5f);
    } else if (LinkAnimation_Update(globalCtx, &this->skelAnime)) {
        this->unk_860 = 2;
        func_80832284(globalCtx, this, &gPlayerAnim_002C38);
        this->unk_850 = 1;
    }

    func_8083721C(this);

    if (this->unk_860 == 0) {
        func_80853080(this, globalCtx);
    } else if (this->unk_860 == 3) {
        func_80835C58(globalCtx, this, func_80850E84, 0);
        func_80832B0C(globalCtx, this, &gPlayerAnim_002C00);
    }
}

void func_80850E84(Player* this, GlobalContext* globalCtx) {
    if (LinkAnimation_Update(globalCtx, &this->skelAnime) && (this->unk_860 == 0)) {
        func_8083A098(this, &gPlayerAnim_002C08, globalCtx);
    }
}

static void (*D_80854AA4[])(GlobalContext*, Player*, void*) = {
    NULL,          func_80851008, func_80851030, func_80851094, func_808510B4, func_808510D4, func_808510F4,
    func_80851114, func_80851134, func_80851154, func_80851174, func_808511D4, func_808511FC, func_80851294,
    func_80851050, func_80851194, func_808511B4, func_80851248, func_808512E0,
};

static struct_80832924 D_80854AF0[] = {
    { 0, 0x2822 },
    { NA_SE_PL_CALM_HIT, 0x82D },
    { NA_SE_PL_CALM_HIT, 0x833 },
    { NA_SE_PL_CALM_HIT, -0x840 },
};

static struct_80832924 D_80854B00[] = {
    { NA_SE_VO_LI_SURPRISE, 0x2003 }, { 0, 0x300F }, { 0, 0x3018 }, { 0, 0x301E }, { NA_SE_VO_LI_FALL_L, -0x201F },
};

static struct_80832924 D_80854B14[] = {
    { 0, -0x300A },
};

static struct_80854B18 D_80854B18[] = {
    { 0, NULL },
    { -1, func_808515A4 },
    { 2, &gPlayerAnim_002790 },
    { 0, NULL },
    { 0, NULL },
    { 3, &gPlayerAnim_002740 },
    { 0, NULL },
    { 0, NULL },
    { -1, func_808515A4 },
    { 2, &gPlayerAnim_002778 },
    { -1, func_80851788 },
    { 3, &gPlayerAnim_002860 },
    { -1, func_808518DC },
    { 7, &gPlayerAnim_002348 },
    { 5, &gPlayerAnim_002350 },
    { 5, &gPlayerAnim_002358 },
    { 5, &gPlayerAnim_0023B0 },
    { 7, &gPlayerAnim_0023B8 },
    { -1, func_808519EC },
    { 2, &gPlayerAnim_002728 },
    { 2, &gPlayerAnim_002738 },
    { 0, NULL },
    { -1, func_80851B90 },
    { 3, &gPlayerAnim_0027A8 },
    { 9, &gPlayerAnim_002DB0 },
    { 2, &gPlayerAnim_002DC0 },
    { -1, func_80851D2C },
    { 2, &gPlayerAnim_003098 },
    { 3, &gPlayerAnim_002780 },
    { -1, func_808515A4 },
    { 2, &gPlayerAnim_003088 },
    { 0, NULL },
    { 0, NULL },
    { 5, &gPlayerAnim_002320 },
    { -1, func_80851368 },
    { -1, func_80851E64 },
    { 5, &gPlayerAnim_002328 },
    { 16, &gPlayerAnim_002F90 },
    { -1, func_80851F84 },
    { -1, func_80851E90 },
    { 6, &gPlayerAnim_002410 },
    { 6, &gPlayerAnim_002418 },
    { -1, func_80852080 },
    { 5, &gPlayerAnim_002390 },
    { -1, func_808521F4 },
    { -1, func_8085225C },
    { -1, func_80852280 },
    { 5, &gPlayerAnim_0023A0 },
    { 5, &gPlayerAnim_002368 },
    { -1, func_808515A4 },
    { 5, &gPlayerAnim_002370 },
    { 5, &gPlayerAnim_0027B0 },
    { 5, &gPlayerAnim_0027B8 },
    { 5, &gPlayerAnim_0027C0 },
    { 3, &gPlayerAnim_002768 },
    { 3, &gPlayerAnim_0027D8 },
    { 4, &gPlayerAnim_0027E0 },
    { 3, &gPlayerAnim_002380 },
    { 3, &gPlayerAnim_002828 },
    { 6, &gPlayerAnim_002470 },
    { 6, &gPlayerAnim_0032A8 },
    { 14, &gPlayerAnim_0032A0 },
    { 3, &gPlayerAnim_0032A0 },
    { 5, &gPlayerAnim_002AE8 },
    { 16, &gPlayerAnim_002450 },
    { 15, &gPlayerAnim_002460 },
    { 15, &gPlayerAnim_002458 },
    { 3, &gPlayerAnim_002440 },
    { 3, &gPlayerAnim_002438 },
    { 3, &gPlayerAnim_002C88 },
    { 6, &gPlayerAnim_003450 },
    { 6, &gPlayerAnim_003448 },
    { 6, &gPlayerAnim_003460 },
    { 6, &gPlayerAnim_003440 },
    { 3, &gPlayerAnim_002798 },
    { 3, &gPlayerAnim_002818 },
    { 4, &gPlayerAnim_002848 },
    { 3, &gPlayerAnim_002850 },
    { 3, &gPlayerAnim_0034E0 },
    { 3, &gPlayerAnim_0034D8 },
    { 6, &gPlayerAnim_0034C8 },
    { 3, &gPlayerAnim_003470 },
    { 3, &gPlayerAnim_003478 },
    { 3, &gPlayerAnim_0034C0 },
    { 3, &gPlayerAnim_003480 },
    { 3, &gPlayerAnim_003490 },
    { 3, &gPlayerAnim_003488 },
    { 3, &gPlayerAnim_003498 },
    { 3, &gPlayerAnim_0034B0 },
    { -1, func_808524B0 },
    { 3, &gPlayerAnim_003420 },
    { -1, func_80852544 },
    { -1, func_80852564 },
    { 3, &gPlayerAnim_003250 },
    { -1, func_80852608 },
    { 3, &gPlayerAnim_002810 },
    { 3, &gPlayerAnim_002838 },
    { 3, &gPlayerAnim_002CD0 },
    { 3, &gPlayerAnim_002CD8 },
    { 3, &gPlayerAnim_002868 },
    { 3, &gPlayerAnim_0027E8 },
    { 3, &gPlayerAnim_0027F8 },
    { 3, &gPlayerAnim_002800 },
};

static struct_80854B18 D_80854E50[] = {
    { 0, NULL },
    { -1, func_808514C0 },
    { -1, func_8085157C },
    { -1, func_80851998 },
    { -1, func_808519C0 },
    { 11, NULL },
    { -1, func_80852C50 },
    { -1, func_80852944 },
    { -1, func_80851688 },
    { -1, func_80851750 },
    { -1, func_80851828 },
    { -1, func_808521B8 },
    { -1, func_8085190C },
    { 11, NULL },
    { 11, NULL },
    { 11, NULL },
    { 18, D_80854AF0 },
    { 11, NULL },
    { -1, func_80851A50 },
    { 12, &gPlayerAnim_002730 },
    { 11, NULL },
    { 0, NULL },
    { -1, func_80851BE8 },
    { 11, NULL },
    { -1, func_80851CA4 },
    { 11, NULL },
    { 17, &gPlayerAnim_0030A8 },
    { 11, NULL },
    { 11, NULL },
    { 11, NULL },
    { -1, func_80851D80 },
    { -1, func_80851DEC },
    { -1, func_80851E28 },
    { 18, D_80854B00 },
    { -1, func_808513BC },
    { 11, NULL },
    { 11, NULL },
    { 11, NULL },
    { 11, NULL },
    { -1, func_80851ECC },
    { -1, func_80851FB0 },
    { -1, func_80852048 },
    { -1, func_80852174 },
    { 13, &gPlayerAnim_002398 },
    { -1, func_80852234 },
    { 0, NULL },
    { 0, NULL },
    { 11, NULL },
    { -1, func_80852450 },
    { -1, func_80851688 },
    { -1, func_80852298 },
    { 13, &gPlayerAnim_0027D0 },
    { -1, func_80852480 },
    { 13, &gPlayerAnim_0027C8 },
    { -1, func_80852328 },
    { 11, NULL },
    { 11, NULL },
    { 12, &gPlayerAnim_002388 },
    { -1, func_80852358 },
    { 11, NULL },
    { 18, D_80854B14 },
    { 11, NULL },
    { 11, NULL },
    { 11, NULL },
    { 11, NULL },
    { -1, func_80852388 },
    { 17, &gPlayerAnim_002450 },
    { 12, &gPlayerAnim_002448 },
    { 12, &gPlayerAnim_002450 },
    { 11, NULL },
    { -1, func_808526EC },
    { 17, &gPlayerAnim_003468 },
    { -1, func_808526EC },
    { 17, &gPlayerAnim_003468 },
    { 12, &gPlayerAnim_0027A0 },
    { 12, &gPlayerAnim_002820 },
    { 11, NULL },
    { 12, &gPlayerAnim_002858 },
    { 12, &gPlayerAnim_0034D0 },
    { 13, &gPlayerAnim_0034F0 },
    { 12, &gPlayerAnim_0034E8 },
    { 12, &gPlayerAnim_0034A8 },
    { 11, NULL },
    { 11, NULL },
    { 11, NULL },
    { 11, NULL },
    { -1, func_80852648 },
    { 11, NULL },
    { 12, &gPlayerAnim_0034A0 },
    { -1, func_808524D0 },
    { -1, func_80852514 },
    { -1, func_80852554 },
    { -1, func_808525C0 },
    { 11, NULL },
    { 11, NULL },
    { 11, NULL },
    { -1, func_8085283C },
    { -1, func_808528C8 },
    { -1, func_808528C8 },
    { 12, &gPlayerAnim_002870 },
    { 12, &gPlayerAnim_0027F0 },
    { 12, &gPlayerAnim_002808 },
    { 12, &gPlayerAnim_002450 },
};

void func_80850ED8(GlobalContext* globalCtx, Player* this, LinkAnimationHeader* anim) {
    func_80832DB0(this);
    func_80832B0C(globalCtx, this, anim);
    func_80832210(this);
}

void func_80850F1C(GlobalContext* globalCtx, Player* this, LinkAnimationHeader* anim) {
    func_80832DB0(this);
    LinkAnimation_Change(globalCtx, &this->skelAnime, anim, (2.0f / 3.0f), 0.0f, Animation_GetLastFrame(anim),
                         ANIMMODE_ONCE, -8.0f);
    func_80832210(this);
}

void func_80850F9C(GlobalContext* globalCtx, Player* this, LinkAnimationHeader* anim) {
    func_80832DB0(this);
    LinkAnimation_Change(globalCtx, &this->skelAnime, anim, (2.0f / 3.0f), 0.0f, 0.0f, ANIMMODE_LOOP, -8.0f);
    func_80832210(this);
}

void func_80851008(GlobalContext* globalCtx, Player* this, void* anim) {
    func_80832210(this);
}

void func_80851030(GlobalContext* globalCtx, Player* this, void* anim) {
    func_80850ED8(globalCtx, this, anim);
}

void func_80851050(GlobalContext* globalCtx, Player* this, void* anim) {
    func_80832DB0(this);
    func_80832C2C(globalCtx, this, anim);
    func_80832210(this);
}

void func_80851094(GlobalContext* globalCtx, Player* this, void* anim) {
    func_80850F1C(globalCtx, this, anim);
}

void func_808510B4(GlobalContext* globalCtx, Player* this, void* anim) {
    func_80850F9C(globalCtx, this, anim);
}

void func_808510D4(GlobalContext* globalCtx, Player* this, void* anim) {
    func_8083308C(globalCtx, this, anim);
}

void func_808510F4(GlobalContext* globalCtx, Player* this, void* anim) {
    func_8083303C(globalCtx, this, anim, 0x9C);
}

void func_80851114(GlobalContext* globalCtx, Player* this, void* anim) {
    func_8083313C(globalCtx, this, anim);
}

void func_80851134(GlobalContext* globalCtx, Player* this, void* anim) {
    func_808330EC(globalCtx, this, anim, 0x9C);
}

void func_80851154(GlobalContext* globalCtx, Player* this, void* anim) {
    func_80832264(globalCtx, this, anim);
}

void func_80851174(GlobalContext* globalCtx, Player* this, void* anim) {
    func_80832284(globalCtx, this, anim);
}

void func_80851194(GlobalContext* globalCtx, Player* this, void* anim) {
    func_808322D0(globalCtx, this, anim);
}

void func_808511B4(GlobalContext* globalCtx, Player* this, void* anim) {
    func_808322A4(globalCtx, this, anim);
}

void func_808511D4(GlobalContext* globalCtx, Player* this, void* anim) {
    LinkAnimation_Update(globalCtx, &this->skelAnime);
}

void func_808511FC(GlobalContext* globalCtx, Player* this, void* anim) {
    if (LinkAnimation_Update(globalCtx, &this->skelAnime)) {
        func_80850F9C(globalCtx, this, anim);
        this->unk_850 = 1;
    }
}

void func_80851248(GlobalContext* globalCtx, Player* this, void* anim) {
    if (LinkAnimation_Update(globalCtx, &this->skelAnime)) {
        func_80832DBC(this);
        func_808322A4(globalCtx, this, anim);
    }
}

void func_80851294(GlobalContext* globalCtx, Player* this, void* anim) {
    if (LinkAnimation_Update(globalCtx, &this->skelAnime)) {
        func_8083313C(globalCtx, this, anim);
        this->unk_850 = 1;
    }
}

void func_808512E0(GlobalContext* globalCtx, Player* this, void* arg2) {
    LinkAnimation_Update(globalCtx, &this->skelAnime);
    func_80832924(this, arg2);
}

void func_80851314(Player* this) {
    if ((this->unk_448 == NULL) || (this->unk_448->update == NULL)) {
        this->unk_448 = NULL;
    }

    this->unk_664 = this->unk_448;

    if (this->unk_664 != NULL) {
        this->actor.shape.rot.y = func_8083DB98(this, 0);
    }
}

void func_80851368(GlobalContext* globalCtx, Player* this, CsCmdActorAction* arg2) {
    this->stateFlags1 |= 0x8000000;
    this->stateFlags2 |= 0x400;
    this->stateFlags1 &= ~0xC0000;

    func_80832284(globalCtx, this, &gPlayerAnim_0032F0);
}

void func_808513BC(GlobalContext* globalCtx, Player* this, CsCmdActorAction* arg2) {
    this->actor.gravity = 0.0f;

    if (this->unk_84F == 0) {
        if (func_8083D12C(globalCtx, this, NULL)) {
            this->unk_84F = 1;
        } else {
            func_8084B158(globalCtx, this, NULL, fabsf(this->actor.velocity.y));
            Math_ScaledStepToS(&this->unk_6C2, -10000, 800);
            func_8084AEEC(this, &this->actor.velocity.y, 4.0f, this->currentYaw);
        }
        return;
    }

    if (LinkAnimation_Update(globalCtx, &this->skelAnime)) {
        if (this->unk_84F == 1) {
            func_80832C6C(globalCtx, this, &gPlayerAnim_003328);
        } else {
            func_80832284(globalCtx, this, &gPlayerAnim_003328);
        }
    }

    func_8084B000(this);
    func_8084AEEC(this, &this->linearVelocity, 0.0f, this->actor.shape.rot.y);
}

void func_808514C0(GlobalContext* globalCtx, Player* this, CsCmdActorAction* arg2) {
    func_80851314(this);

    if (func_808332B8(this)) {
        func_808513BC(globalCtx, this, 0);
        return;
    }

    LinkAnimation_Update(globalCtx, &this->skelAnime);

    if (func_8008F128(this) || (this->stateFlags1 & 0x800)) {
        func_80836670(this, globalCtx);
        return;
    }

    if ((this->interactRangeActor != NULL) && (this->interactRangeActor->textId == 0xFFFF)) {
        func_8083E5A8(this, globalCtx);
    }
}

void func_8085157C(GlobalContext* globalCtx, Player* this, CsCmdActorAction* arg2) {
    LinkAnimation_Update(globalCtx, &this->skelAnime);
}

void func_808515A4(GlobalContext* globalCtx, Player* this, CsCmdActorAction* arg2) {
    LinkAnimationHeader* anim;

    if (func_808332B8(this)) {
        func_80851368(globalCtx, this, 0);
        return;
    }

    anim = D_80853D34[this->modelAnimType];

    if ((this->unk_446 == 6) || (this->unk_446 == 0x2E)) {
        func_80832264(globalCtx, this, anim);
    } else {
        func_80832DB0(this);
        LinkAnimation_Change(globalCtx, &this->skelAnime, anim, (2.0f / 3.0f), 0.0f, Animation_GetLastFrame(anim),
                             ANIMMODE_LOOP, -4.0f);
    }

    func_80832210(this);
}

void func_80851688(GlobalContext* globalCtx, Player* this, CsCmdActorAction* arg2) {
    if (func_8084B3CC(globalCtx, this) == 0) {
        if ((this->csMode == 0x31) && (globalCtx->csCtx.state == CS_STATE_IDLE)) {
            func_8002DF54(globalCtx, NULL, 7);
            return;
        }

        if (func_808332B8(this) != 0) {
            func_808513BC(globalCtx, this, 0);
            return;
        }

        LinkAnimation_Update(globalCtx, &this->skelAnime);

        if (func_8008F128(this) || (this->stateFlags1 & 0x800)) {
            func_80836670(this, globalCtx);
        }
    }
}

static struct_80832924 D_80855188[] = {
    { 0, 0x302A },
    { 0, -0x3030 },
};

void func_80851750(GlobalContext* globalCtx, Player* this, CsCmdActorAction* arg2) {
    LinkAnimation_Update(globalCtx, &this->skelAnime);
    func_80832924(this, D_80855188);
}

void func_80851788(GlobalContext* globalCtx, Player* this, CsCmdActorAction* arg2) {
    this->stateFlags1 &= ~0x2000000;

    this->currentYaw = this->actor.shape.rot.y = this->actor.world.rot.y =
        Math_Vec3f_Yaw(&this->actor.world.pos, &this->unk_450);

    if (this->linearVelocity <= 0.0f) {
        this->linearVelocity = 0.1f;
    } else if (this->linearVelocity > 2.5f) {
        this->linearVelocity = 2.5f;
    }
}

void func_80851828(GlobalContext* globalCtx, Player* this, CsCmdActorAction* arg2) {
    f32 sp1C = 2.5f;

    func_80845BA0(globalCtx, this, &sp1C, 10);

    if (globalCtx->sceneNum == SCENE_BDAN_BOSS) {
        if (this->unk_850 == 0) {
            if (func_8010BDBC(&globalCtx->msgCtx) == 0) {
                return;
            }
        } else {
            if (func_8010BDBC(&globalCtx->msgCtx) != 0) {
                return;
            }
        }
    }

    this->unk_850++;
    if (this->unk_850 > 20) {
        this->csMode = 0xB;
    }
}

void func_808518DC(GlobalContext* globalCtx, Player* this, CsCmdActorAction* arg2) {
    func_8083CEAC(this, globalCtx);
}

void func_8085190C(GlobalContext* globalCtx, Player* this, CsCmdActorAction* arg2) {
    func_80851314(this);

    if (this->unk_850 != 0) {
        if (LinkAnimation_Update(globalCtx, &this->skelAnime)) {
            func_80832284(globalCtx, this, func_808334E4(this));
            this->unk_850 = 0;
        }

        func_80833C3C(this);
    } else {
        func_808401B0(globalCtx, this);
    }
}

void func_80851998(GlobalContext* globalCtx, Player* this, CsCmdActorAction* arg2) {
    func_80845964(globalCtx, this, arg2, 0.0f, 0, 0);
}

void func_808519C0(GlobalContext* globalCtx, Player* this, CsCmdActorAction* arg2) {
    func_80845964(globalCtx, this, arg2, 0.0f, 0, 1);
}

// unused
<<<<<<< HEAD
static LinkAnimationHeader* D_80855190[] = {
    &gPlayer133Anim,
    &gPlayer13Anim,
=======
LinkAnimationHeader* D_80855190[] = {
    &gPlayerAnim_002720,
    &gPlayerAnim_002360,
>>>>>>> d22b7461
};

static Vec3f D_80855198 = { -1.0f, 70.0f, 20.0f };

void func_808519EC(GlobalContext* globalCtx, Player* this, CsCmdActorAction* arg2) {
    Math_Vec3f_Copy(&this->actor.world.pos, &D_80855198);
    this->actor.shape.rot.y = -0x8000;
    func_808322D0(globalCtx, this, this->ageProperties->unk_9C);
    func_80832F54(globalCtx, this, 0x28F);
}

static struct_808551A4 D_808551A4[] = {
    { NA_SE_IT_SWORD_PUTAWAY_STN, 0 },
    { NA_SE_IT_SWORD_STICK_STN, NA_SE_VO_LI_SWORD_N },
};

static struct_80832924 D_808551AC[] = {
    { 0, 0x401D },
    { 0, -0x4027 },
};

void func_80851A50(GlobalContext* globalCtx, Player* this, CsCmdActorAction* arg2) {
    struct_808551A4* sp2C;
    Gfx** dLists;

    LinkAnimation_Update(globalCtx, &this->skelAnime);

    if (((LINK_IS_ADULT) && LinkAnimation_OnFrame(&this->skelAnime, 70.0f)) ||
        ((LINK_IS_CHILD) && LinkAnimation_OnFrame(&this->skelAnime, 87.0f))) {
        sp2C = &D_808551A4[gSaveContext.linkAge];
        this->interactRangeActor->parent = &this->actor;

        if (LINK_IS_CHILD) {
            dLists = D_80125DE8;
        } else {
            dLists = D_80125E18;
        }
        this->leftHandDLists = &dLists[gSaveContext.linkAge];

        func_8002F7DC(&this->actor, sp2C->unk_00);
        if (LINK_IS_CHILD) {
            func_80832698(this, sp2C->unk_02);
        }
    } else if (LINK_IS_ADULT) {
        if (LinkAnimation_OnFrame(&this->skelAnime, 66.0f)) {
            func_80832698(this, NA_SE_VO_LI_SWORD_L);
        }
    } else {
        func_80832924(this, D_808551AC);
    }
}

void func_80851B90(GlobalContext* globalCtx, Player* this, CsCmdActorAction* arg2) {
    LinkAnimation_Change(globalCtx, &this->skelAnime, &gPlayerAnim_002860, -(2.0f / 3.0f), 12.0f, 12.0f, ANIMMODE_ONCE,
                         0.0f);
}

static struct_80832924 D_808551B4[] = {
    { 0, -0x281E },
};

void func_80851BE8(GlobalContext* globalCtx, Player* this, CsCmdActorAction* arg2) {
    LinkAnimation_Update(globalCtx, &this->skelAnime);

    this->unk_850++;

    if (this->unk_850 >= 180) {
        if (this->unk_850 == 180) {
            LinkAnimation_Change(globalCtx, &this->skelAnime, &gPlayerAnim_003298, (2.0f / 3.0f), 10.0f,
                                 Animation_GetLastFrame(&gPlayerAnim_003298), ANIMMODE_ONCE, -8.0f);
        }
        func_80832924(this, D_808551B4);
    }
}

void func_80851CA4(GlobalContext* globalCtx, Player* this, CsCmdActorAction* arg2) {
    if (LinkAnimation_Update(globalCtx, &this->skelAnime) && (this->unk_850 == 0) && (this->actor.bgCheckFlags & 1)) {
        func_80832264(globalCtx, this, &gPlayerAnim_002DB8);
        this->unk_850 = 1;
    }

    if (this->unk_850 != 0) {
        func_8083721C(this);
    }
}

void func_80851D2C(GlobalContext* globalCtx, Player* this, CsCmdActorAction* arg2) {
    func_80850F1C(globalCtx, this, &gPlayerAnim_0030A0);
    func_8084B498(this);
    Player_SetModels(this, Player_ActionToModelGroup(this, this->itemActionParam));
}

static struct_80832924 D_808551B8[] = {
    { NA_SE_IT_SWORD_PICKOUT, -0x80C },
};

void func_80851D80(GlobalContext* globalCtx, Player* this, CsCmdActorAction* arg2) {
    LinkAnimation_Update(globalCtx, &this->skelAnime);

    if (LinkAnimation_OnFrame(&this->skelAnime, 6.0f)) {
        func_80846720(globalCtx, this, 0);
    } else {
        func_80832924(this, D_808551B8);
    }
}

void func_80851DEC(GlobalContext* globalCtx, Player* this, CsCmdActorAction* arg2) {
    LinkAnimation_Update(globalCtx, &this->skelAnime);
    Math_StepToS(&this->actor.shape.face, 0, 1);
}

void func_80851E28(GlobalContext* globalCtx, Player* this, CsCmdActorAction* arg2) {
    LinkAnimation_Update(globalCtx, &this->skelAnime);
    Math_StepToS(&this->actor.shape.face, 2, 1);
}

void func_80851E64(GlobalContext* globalCtx, Player* this, CsCmdActorAction* arg2) {
    func_80833064(globalCtx, this, &gPlayerAnim_003318, 0x98);
}

void func_80851E90(GlobalContext* globalCtx, Player* this, CsCmdActorAction* arg2) {
    func_8083303C(globalCtx, this, &gPlayerAnim_002408, 0x9C);
    func_80832698(this, NA_SE_VO_LI_GROAN);
}

void func_80851ECC(GlobalContext* globalCtx, Player* this, CsCmdActorAction* arg2) {
    if (LinkAnimation_Update(globalCtx, &this->skelAnime)) {
        func_808330EC(globalCtx, this, &gPlayerAnim_002428, 0x9C);
    }
}

void func_80851F14(GlobalContext* globalCtx, Player* this, LinkAnimationHeader* anim, struct_80832924* arg3) {
    if (LinkAnimation_Update(globalCtx, &this->skelAnime)) {
        func_808322A4(globalCtx, this, anim);
        this->unk_850 = 1;
    } else if (this->unk_850 == 0) {
        func_80832924(this, arg3);
    }
}

void func_80851F84(GlobalContext* globalCtx, Player* this, CsCmdActorAction* arg2) {
    this->actor.shape.shadowDraw = NULL;
    func_80851134(globalCtx, this, &gPlayerAnim_002420);
}

static struct_80832924 D_808551BC[] = {
    { NA_SE_VO_LI_RELAX, 0x2023 },
    { NA_SE_PL_SLIPDOWN, 0x8EC },
    { NA_SE_PL_SLIPDOWN, -0x900 },
};

void func_80851FB0(GlobalContext* globalCtx, Player* this, CsCmdActorAction* arg2) {
    if (LinkAnimation_Update(globalCtx, &this->skelAnime)) {
        func_808330EC(globalCtx, this, &gPlayerAnim_002430, 0x9C);
        this->unk_850 = 1;
    } else if (this->unk_850 == 0) {
        func_80832924(this, D_808551BC);
        if (LinkAnimation_OnFrame(&this->skelAnime, 240.0f)) {
            this->actor.shape.shadowDraw = ActorShadow_DrawFeet;
        }
    }
}

static struct_80832924 D_808551C8[] = {
    { NA_SE_PL_LAND_LADDER, 0x843 },
    { 0, 0x4854 },
    { 0, 0x485A },
    { 0, -0x4860 },
};

void func_80852048(GlobalContext* globalCtx, Player* this, CsCmdActorAction* arg2) {
    LinkAnimation_Update(globalCtx, &this->skelAnime);
    func_80832924(this, D_808551C8);
}

void func_80852080(GlobalContext* globalCtx, Player* this, CsCmdActorAction* arg2) {
    func_80833064(globalCtx, this, &gPlayerAnim_002340, 0x9D);
    func_80832698(this, NA_SE_VO_LI_FALL_L);
}

void func_808520BC(GlobalContext* globalCtx, Player* this, CsCmdActorAction* arg2) {
    f32 startX = arg2->startPos.x;
    f32 startY = arg2->startPos.y;
    f32 startZ = arg2->startPos.z;
    f32 distX = (arg2->endPos.x - startX);
    f32 distY = (arg2->endPos.y - startY);
    f32 distZ = (arg2->endPos.z - startZ);
    f32 sp4 = (f32)(globalCtx->csCtx.frames - arg2->startFrame) / (f32)(arg2->endFrame - arg2->startFrame);

    this->actor.world.pos.x = distX * sp4 + startX;
    this->actor.world.pos.y = distY * sp4 + startY;
    this->actor.world.pos.z = distZ * sp4 + startZ;
}

static struct_80832924 D_808551D8[] = {
    { NA_SE_PL_BOUND, 0x1014 },
    { NA_SE_PL_BOUND, -0x101E },
};

void func_80852174(GlobalContext* globalCtx, Player* this, CsCmdActorAction* arg2) {
    func_808520BC(globalCtx, this, arg2);
    LinkAnimation_Update(globalCtx, &this->skelAnime);
    func_80832924(this, D_808551D8);
}

void func_808521B8(GlobalContext* globalCtx, Player* this, CsCmdActorAction* arg2) {
    if (arg2 != NULL) {
        func_808520BC(globalCtx, this, arg2);
    }
    LinkAnimation_Update(globalCtx, &this->skelAnime);
}

void func_808521F4(GlobalContext* globalCtx, Player* this, CsCmdActorAction* arg2) {
    func_80832B0C(globalCtx, this, D_80853D34[this->modelAnimType]);
    func_80832210(this);
}

void func_80852234(GlobalContext* globalCtx, Player* this, CsCmdActorAction* arg2) {
    LinkAnimation_Update(globalCtx, &this->skelAnime);
}

void func_8085225C(GlobalContext* globalCtx, Player* this, CsCmdActorAction* arg2) {
    func_80832F54(globalCtx, this, 0x98);
}

void func_80852280(GlobalContext* globalCtx, Player* this, CsCmdActorAction* arg2) {
    this->actor.draw = Player_Draw;
}

void func_80852298(GlobalContext* globalCtx, Player* this, CsCmdActorAction* arg2) {
    if (LinkAnimation_Update(globalCtx, &this->skelAnime)) {
        func_8083313C(globalCtx, this, &gPlayerAnim_002378);
        this->unk_850 = 1;
    } else if (this->unk_850 == 0) {
        if (LinkAnimation_OnFrame(&this->skelAnime, 10.0f)) {
            func_80846720(globalCtx, this, 1);
        }
    }
}

static struct_80832924 D_808551E0[] = {
    { 0, 0x300A },
    { 0, -0x3018 },
};

void func_80852328(GlobalContext* globalCtx, Player* this, CsCmdActorAction* arg2) {
    func_80851F14(globalCtx, this, &gPlayerAnim_002770, D_808551E0);
}

static struct_80832924 D_808551E8[] = {
    { 0, 0x400F },
    { 0, -0x4023 },
};

void func_80852358(GlobalContext* globalCtx, Player* this, CsCmdActorAction* arg2) {
    func_80851F14(globalCtx, this, &gPlayerAnim_002830, D_808551E8);
}

void func_80852388(GlobalContext* globalCtx, Player* this, CsCmdActorAction* arg2) {
    if (LinkAnimation_Update(globalCtx, &this->skelAnime)) {
        func_808322A4(globalCtx, this, &gPlayerAnim_002468);
        this->unk_850 = 1;
    }

    if ((this->unk_850 != 0) && (globalCtx->csCtx.frames >= 900)) {
        this->rightHandType = 0;
    } else {
        this->rightHandType = 0xFF;
    }
}

void func_80852414(GlobalContext* globalCtx, Player* this, LinkAnimationHeader* anim, struct_80832924* arg3) {
    func_80851294(globalCtx, this, anim);
    if (this->unk_850 == 0) {
        func_80832924(this, arg3);
    }
}

static struct_80832924 D_808551F0[] = {
    { 0, 0x300F },
    { 0, -0x3021 },
};

void func_80852450(GlobalContext* globalCtx, Player* this, CsCmdActorAction* arg2) {
    func_80852414(globalCtx, this, &gPlayerAnim_002378, D_808551F0);
}

static struct_80832924 D_808551F8[] = {
    { NA_SE_PL_KNOCK, -0x84E },
};

void func_80852480(GlobalContext* globalCtx, Player* this, CsCmdActorAction* arg2) {
    func_80852414(globalCtx, this, &gPlayerAnim_0027D0, D_808551F8);
}

void func_808524B0(GlobalContext* globalCtx, Player* this, CsCmdActorAction* arg2) {
    func_80837704(globalCtx, this);
}

void func_808524D0(GlobalContext* globalCtx, Player* this, CsCmdActorAction* arg2) {
    sControlInput->press.button |= BTN_B;

    func_80844E68(this, globalCtx);
}

void func_80852514(GlobalContext* globalCtx, Player* this, CsCmdActorAction* arg2) {
    func_80844E68(this, globalCtx);
}

void func_80852544(GlobalContext* globalCtx, Player* this, CsCmdActorAction* arg2) {
}

void func_80852554(GlobalContext* globalCtx, Player* this, CsCmdActorAction* arg2) {
}

void func_80852564(GlobalContext* globalCtx, Player* this, CsCmdActorAction* arg2) {
    this->stateFlags3 |= 2;
    this->linearVelocity = 2.0f;
    this->actor.velocity.y = -1.0f;

    func_80832264(globalCtx, this, &gPlayerAnim_002DB0);
    func_80832698(this, NA_SE_VO_LI_FALL_L);
}

static void (*D_808551FC[])(Player* this, GlobalContext* globalCtx) = {
    func_8084377C,
    func_80843954,
    func_80843A38,
};

void func_808525C0(GlobalContext* globalCtx, Player* this, CsCmdActorAction* arg2) {
    D_808551FC[this->unk_850](this, globalCtx);
}

void func_80852608(GlobalContext* globalCtx, Player* this, CsCmdActorAction* arg2) {
    func_80846720(globalCtx, this, 0);
    func_808322D0(globalCtx, this, &gPlayerAnim_002838);
}

void func_80852648(GlobalContext* globalCtx, Player* this, CsCmdActorAction* arg2) {
    LinkAnimation_Update(globalCtx, &this->skelAnime);

    if (LinkAnimation_OnFrame(&this->skelAnime, 10.0f)) {
        this->heldItemActionParam = this->itemActionParam = PLAYER_AP_NONE;
        this->heldItemId = ITEM_NONE;
        this->modelGroup = this->nextModelGroup = Player_ActionToModelGroup(this, PLAYER_AP_NONE);
        this->leftHandDLists = D_80125E08;
        Inventory_ChangeEquipment(EQUIP_SWORD, 2);
        gSaveContext.equips.buttonItems[0] = ITEM_SWORD_MASTER;
        Inventory_DeleteEquipment(globalCtx, 0);
    }
}

<<<<<<< HEAD
static LinkAnimationHeader* D_80855208[] = {
    &gPlayer568Anim,
    &gPlayer556Anim,
=======
LinkAnimationHeader* D_80855208[] = {
    &gPlayerAnim_0034B8,
    &gPlayerAnim_003458,
>>>>>>> d22b7461
};

static Vec3s D_80855210[2][2] = {
    { { -200, 700, 100 }, { 800, 600, 800 } },
    { { -200, 500, 0 }, { 600, 400, 600 } },
};

void func_808526EC(GlobalContext* globalCtx, Player* this, CsCmdActorAction* arg2) {
    static Vec3f zeroVec = { 0.0f, 0.0f, 0.0f };
    static Color_RGBA8 primColor = { 255, 255, 255, 0 };
    static Color_RGBA8 envColor = { 0, 128, 128, 0 };
    s32 age = gSaveContext.linkAge;
    Vec3f sparklePos;
    Vec3f sp34;
    Vec3s* ptr;

    func_80851294(globalCtx, this, D_80855208[age]);

    if (this->rightHandType != 0xFF) {
        this->rightHandType = 0xFF;
        return;
    }

    ptr = D_80855210[gSaveContext.linkAge];

    sp34.x = ptr[0].x + Rand_CenteredFloat(ptr[1].x);
    sp34.y = ptr[0].y + Rand_CenteredFloat(ptr[1].y);
    sp34.z = ptr[0].z + Rand_CenteredFloat(ptr[1].z);

    SkinMatrix_Vec3fMtxFMultXYZ(&this->shieldMf, &sp34, &sparklePos);

    EffectSsKiraKira_SpawnDispersed(globalCtx, &sparklePos, &zeroVec, &zeroVec, &primColor, &envColor, 600, -10);
}

void func_8085283C(GlobalContext* globalCtx, Player* this, CsCmdActorAction* arg2) {
    if (LinkAnimation_Update(globalCtx, &this->skelAnime)) {
        func_80852944(globalCtx, this, arg2);
    } else if (this->unk_850 == 0) {
        Item_Give(globalCtx, ITEM_SWORD_MASTER);
        func_80846720(globalCtx, this, 0);
    } else {
        func_8084E988(this);
    }
}

void func_808528C8(GlobalContext* globalCtx, Player* this, CsCmdActorAction* arg2) {
    if (LinkAnimation_Update(globalCtx, &this->skelAnime)) {
        func_8084285C(this, 0.0f, 99.0f, this->skelAnime.endFrame - 8.0f);
    }

    if (this->heldItemActionParam != PLAYER_AP_SWORD_MASTER) {
        func_80846720(globalCtx, this, 1);
    }
}

void func_80852944(GlobalContext* globalCtx, Player* this, CsCmdActorAction* arg2) {
    if (func_808332B8(this)) {
        func_80838F18(globalCtx, this);
        func_80832340(globalCtx, this);
    } else {
        func_8083C148(this, globalCtx);
        if (!func_8083B644(this, globalCtx)) {
            func_8083E5A8(this, globalCtx);
        }
    }

    this->csMode = 0;
    this->unk_6AD = 0;
}

void func_808529D0(GlobalContext* globalCtx, Player* this, CsCmdActorAction* arg2) {
    this->actor.world.pos.x = arg2->startPos.x;
    this->actor.world.pos.y = arg2->startPos.y;
    if ((globalCtx->sceneNum == SCENE_SPOT04) && LINK_IS_CHILD) {
        this->actor.world.pos.y -= 1.0f;
    }
    this->actor.world.pos.z = arg2->startPos.z;
    this->currentYaw = this->actor.shape.rot.y = arg2->rot.y;
}

void func_80852A54(GlobalContext* globalCtx, Player* this, CsCmdActorAction* arg2) {
    f32 dx = arg2->startPos.x - (s32)this->actor.world.pos.x;
    f32 dy = arg2->startPos.y - (s32)this->actor.world.pos.y;
    f32 dz = arg2->startPos.z - (s32)this->actor.world.pos.z;
    f32 dist = sqrtf(SQ(dx) + SQ(dy) + SQ(dz));
    s16 yawDiff = arg2->rot.y - this->actor.shape.rot.y;

    if ((this->linearVelocity == 0.0f) && ((dist > 50.0f) || (ABS(yawDiff) > 0x4000))) {
        func_808529D0(globalCtx, this, arg2);
    }

    this->skelAnime.moveFlags = 0;
    func_80832DB0(this);
}

void func_80852B4C(GlobalContext* globalCtx, Player* this, CsCmdActorAction* arg2, struct_80854B18* arg3) {
    if (arg3->type > 0) {
        D_80854AA4[arg3->type](globalCtx, this, arg3->ptr);
    } else if (arg3->type < 0) {
        arg3->func(globalCtx, this, arg2);
    }

    if ((D_80858AA0 & 4) && !(this->skelAnime.moveFlags & 4)) {
        this->skelAnime.morphTable[0].y /= this->ageProperties->unk_08;
        D_80858AA0 = 0;
    }
}

void func_80852C0C(GlobalContext* globalCtx, Player* this, s32 csMode) {
    if ((csMode != 1) && (csMode != 8) && (csMode != 0x31) && (csMode != 7)) {
        func_808323B4(globalCtx, this);
    }
}

void func_80852C50(GlobalContext* globalCtx, Player* this, CsCmdActorAction* arg2) {
    CsCmdActorAction* linkCsAction = globalCtx->csCtx.linkAction;
    s32 pad;
    s32 sp24;

    if (globalCtx->csCtx.state == CS_STATE_UNSKIPPABLE_INIT) {
        func_8002DF54(globalCtx, NULL, 7);
        this->unk_446 = 0;
        func_80832210(this);
        return;
    }

    if (linkCsAction == NULL) {
        this->actor.flags &= ~0x40;
        return;
    }

    if (this->unk_446 != linkCsAction->action) {
        sp24 = D_808547C4[linkCsAction->action];
        if (sp24 >= 0) {
            if ((sp24 == 3) || (sp24 == 4)) {
                func_80852A54(globalCtx, this, linkCsAction);
            } else {
                func_808529D0(globalCtx, this, linkCsAction);
            }
        }

        D_80858AA0 = this->skelAnime.moveFlags;

        func_80832DBC(this);
        osSyncPrintf("TOOL MODE=%d\n", sp24);
        func_80852C0C(globalCtx, this, ABS(sp24));
        func_80852B4C(globalCtx, this, linkCsAction, &D_80854B18[ABS(sp24)]);

        this->unk_850 = 0;
        this->unk_84F = 0;
        this->unk_446 = linkCsAction->action;
    }

    sp24 = D_808547C4[this->unk_446];
    func_80852B4C(globalCtx, this, linkCsAction, &D_80854E50[ABS(sp24)]);
}

void func_80852E14(Player* this, GlobalContext* globalCtx) {
    if (this->csMode != this->prevCsMode) {
        D_80858AA0 = this->skelAnime.moveFlags;

        func_80832DBC(this);
        this->prevCsMode = this->csMode;
        osSyncPrintf("DEMO MODE=%d\n", this->csMode);
        func_80852C0C(globalCtx, this, this->csMode);
        func_80852B4C(globalCtx, this, NULL, &D_80854B18[this->csMode]);
    }

    func_80852B4C(globalCtx, this, NULL, &D_80854E50[this->csMode]);
}

s32 Player_IsDroppingFish(GlobalContext* globalCtx) {
    Player* this = PLAYER;

    return (func_8084EFC0 == this->func_674) && (this->itemActionParam == PLAYER_AP_BOTTLE_FISH);
}

s32 Player_StartFishing(GlobalContext* globalCtx) {
    Player* this = PLAYER;

    func_80832564(globalCtx, this);
    func_80835F44(globalCtx, this, ITEM_FISHING_POLE);
    return 1;
}

s32 func_80852F38(GlobalContext* globalCtx, Player* this) {
    if (!Player_InBlockingCsMode(globalCtx, this) && (this->invincibilityTimer >= 0) && !func_8008F128(this) &&
        !(this->stateFlags3 & 0x80)) {
        func_80832564(globalCtx, this);
        func_80835C58(globalCtx, this, func_8084F308, 0);
        func_80832264(globalCtx, this, &gPlayerAnim_003120);
        this->stateFlags2 |= 0x80;
        func_80832224(this);
        func_80832698(this, NA_SE_VO_LI_HELD);
        return 1;
    }

    return 0;
}

// Sets up player cutscene
s32 func_80852FFC(GlobalContext* globalCtx, Actor* actor, s32 csMode) {
    Player* this = PLAYER;

    if (!Player_InBlockingCsMode(globalCtx, this)) {
        func_80832564(globalCtx, this);
        func_80835C58(globalCtx, this, func_80852E14, 0);
        this->csMode = csMode;
        this->unk_448 = actor;
        func_80832224(this);
        return 1;
    }

    return 0;
}

void func_80853080(Player* this, GlobalContext* globalCtx) {
    func_80835C58(globalCtx, this, func_80840BC8, 1);
    func_80832B0C(globalCtx, this, func_80833338(this));
    this->currentYaw = this->actor.shape.rot.y;
}

s32 Player_InflictDamage(GlobalContext* globalCtx, s32 damage) {
    Player* this = PLAYER;

    if (!Player_InBlockingCsMode(globalCtx, this) && !func_80837B18(globalCtx, this, damage)) {
        this->stateFlags2 &= ~0x80;
        return 1;
    }

    return 0;
}

// Start talking with the given actor
void func_80853148(GlobalContext* globalCtx, Actor* actor) {
    Player* this = PLAYER;
    s32 pad;

    if ((this->targetActor != NULL) || (actor == this->naviActor) || ((actor->flags & 0x40001) == 0x40001)) {
        actor->flags |= 0x100;
    }

    this->targetActor = actor;
    this->exchangeItemId = EXCH_ITEM_NONE;

    if (actor->textId == 0xFFFF) {
        func_8002DF54(globalCtx, actor, 1);
        actor->flags |= 0x100;
        func_80832528(globalCtx, this);
    } else {
        if (this->actor.flags & 0x100) {
            this->actor.textId = 0;
        } else {
            this->actor.flags |= 0x100;
            this->actor.textId = actor->textId;
        }

        if (this->stateFlags1 & 0x800000) {
            s32 sp24 = this->unk_850;

            func_80832528(globalCtx, this);
            func_8083A2F8(globalCtx, this);

            this->unk_850 = sp24;
        } else {
            if (func_808332B8(this)) {
                func_80836898(globalCtx, this, func_8083A2F8);
                func_80832C6C(globalCtx, this, &gPlayerAnim_003328);
            } else if ((actor->category != ACTORCAT_NPC) || (this->heldItemActionParam == PLAYER_AP_FISHING_POLE)) {
                func_8083A2F8(globalCtx, this);

                if (!func_8008E9C4(this)) {
                    if ((actor != this->naviActor) && (actor->xzDistToPlayer < 40.0f)) {
                        func_808322D0(globalCtx, this, &gPlayerAnim_002DF0);
                    } else {
                        func_80832284(globalCtx, this, func_80833338(this));
                    }
                }
            } else {
                func_80836898(globalCtx, this, func_8083A2F8);
                func_808322D0(globalCtx, this, (actor->xzDistToPlayer < 40.0f) ? &gPlayerAnim_002DF0 : &gPlayerAnim_0031A0);
            }

            if (this->skelAnime.animation == &gPlayerAnim_002DF0) {
                func_80832F54(globalCtx, this, 0x19);
            }

            func_80832224(this);
        }

        this->stateFlags1 |= 0x20000040;
    }

    if ((this->naviActor == this->targetActor) && ((this->targetActor->textId & 0xFF00) != 0x200)) {
        this->naviActor->flags |= 0x100;
        func_80835EA4(globalCtx, 0xB);
    }
}<|MERGE_RESOLUTION|>--- conflicted
+++ resolved
@@ -623,395 +623,199 @@
     GET_ITEM_NONE,
 };
 
-<<<<<<< HEAD
 static LinkAnimationHeader* D_80853914[] = {
-    &gPlayer489Anim, &gPlayer488Anim, &gPlayer488Anim, &gPlayer285Anim, &gPlayer489Anim, &gPlayer489Anim,
+    &gPlayerAnim_003240, &gPlayerAnim_003238, &gPlayerAnim_003238, &gPlayerAnim_002BE0, &gPlayerAnim_003240, &gPlayerAnim_003240,
 };
 
 static LinkAnimationHeader* D_8085392C[] = {
-    &gPlayer499Anim, &gPlayer494Anim, &gPlayer494Anim, &gPlayer288Anim, &gPlayer499Anim, &gPlayer499Anim,
+    &gPlayerAnim_003290, &gPlayerAnim_003268, &gPlayerAnim_003268, &gPlayerAnim_002BF8, &gPlayerAnim_003290, &gPlayerAnim_003290,
 };
 
 static LinkAnimationHeader* D_80853944[] = {
-    &gPlayer457Anim, &gPlayer264Anim, &gPlayer456Anim, &gPlayer265Anim, &gPlayer457Anim, &gPlayer457Anim,
+    &gPlayerAnim_003140, &gPlayerAnim_002B38, &gPlayerAnim_003138, &gPlayerAnim_002B40, &gPlayerAnim_003140, &gPlayerAnim_003140,
 };
 
 static LinkAnimationHeader* D_8085395C[] = {
-    &gPlayer372Anim, &gPlayer222Anim, &gPlayer372Anim, &gPlayer223Anim, &gPlayer372Anim, &gPlayer372Anim,
+    &gPlayerAnim_002E98, &gPlayerAnim_0029E8, &gPlayerAnim_002E98, &gPlayerAnim_0029F0, &gPlayerAnim_002E98, &gPlayerAnim_002E98,
 };
 
 static LinkAnimationHeader* D_80853974[] = {
-    &gPlayer407Anim, &gPlayer406Anim, &gPlayer407Anim, &gPlayer233Anim, &gPlayer407Anim, &gPlayer407Anim,
+    &gPlayerAnim_002FB0, &gPlayerAnim_002FA8, &gPlayerAnim_002FB0, &gPlayerAnim_002A40, &gPlayerAnim_002FB0, &gPlayerAnim_002FB0,
 };
 
 static LinkAnimationHeader* D_8085398C[] = {
-    &gPlayer485Anim, &gPlayer83Anim, &gPlayer83Anim, &gPlayer281Anim, &gPlayer485Anim, &gPlayer485Anim,
+    &gPlayerAnim_003220, &gPlayerAnim_002590, &gPlayerAnim_002590, &gPlayerAnim_002BC0, &gPlayerAnim_003220, &gPlayerAnim_003220,
 };
 
 static LinkAnimationHeader* D_808539A4[] = {
-    &gPlayer487Anim, &gPlayer91Anim, &gPlayer91Anim, &gPlayer283Anim, &gPlayer487Anim, &gPlayer487Anim,
+    &gPlayerAnim_003230, &gPlayerAnim_0025D0, &gPlayerAnim_0025D0, &gPlayerAnim_002BD0, &gPlayerAnim_003230, &gPlayerAnim_003230,
 };
 
 static LinkAnimationHeader* D_808539BC[] = {
-    &gPlayer279Anim, &gPlayer480Anim, &gPlayer480Anim, &gPlayer279Anim, &gPlayer279Anim, &gPlayer279Anim,
+    &gPlayerAnim_002BB0, &gPlayerAnim_0031F8, &gPlayerAnim_0031F8, &gPlayerAnim_002BB0, &gPlayerAnim_002BB0, &gPlayerAnim_002BB0,
 };
 
 static LinkAnimationHeader* D_808539D4[] = {
-    &gPlayer434Anim, &gPlayer239Anim, &gPlayer239Anim, &gPlayer434Anim, &gPlayer434Anim, &gPlayer434Anim,
+    &gPlayerAnim_003088, &gPlayerAnim_002A70, &gPlayerAnim_002A70, &gPlayerAnim_003088, &gPlayerAnim_003088, &gPlayerAnim_003088,
 };
 
 static LinkAnimationHeader* D_808539EC[] = {
-    &gPlayer139Anim, &gPlayer138Anim, &gPlayer138Anim, &gPlayer139Anim, &gPlayer139Anim, &gPlayer139Anim,
+    &gPlayerAnim_002750, &gPlayerAnim_002748, &gPlayerAnim_002748, &gPlayerAnim_002750, &gPlayerAnim_002750, &gPlayerAnim_002750,
 };
 
 static LinkAnimationHeader* D_80853A04[] = {
-    &gPlayer7Anim, &gPlayer7Anim, &gPlayer7Anim, &gPlayer7Anim, &gPlayer7Anim, &gPlayer7Anim,
+    &gPlayerAnim_002330, &gPlayerAnim_002330, &gPlayerAnim_002330, &gPlayerAnim_002330, &gPlayerAnim_002330, &gPlayerAnim_002330,
 };
 
 static LinkAnimationHeader* D_80853A1C[] = {
-    &gPlayer141Anim, &gPlayer140Anim, &gPlayer140Anim, &gPlayer141Anim, &gPlayer141Anim, &gPlayer141Anim,
+    &gPlayerAnim_002760, &gPlayerAnim_002758, &gPlayerAnim_002758, &gPlayerAnim_002760, &gPlayerAnim_002760, &gPlayerAnim_002760,
 };
 
 static LinkAnimationHeader* D_80853A34[] = {
-    &gPlayer8Anim, &gPlayer8Anim, &gPlayer8Anim, &gPlayer8Anim, &gPlayer8Anim, &gPlayer8Anim,
+    &gPlayerAnim_002338, &gPlayerAnim_002338, &gPlayerAnim_002338, &gPlayerAnim_002338, &gPlayerAnim_002338, &gPlayerAnim_002338,
 };
 
 static LinkAnimationHeader* D_80853A4C[] = {
-    &gPlayer354Anim, &gPlayer353Anim, &gPlayer353Anim, &gPlayer354Anim, &gPlayer354Anim, &gPlayer354Anim,
+    &gPlayerAnim_002E08, &gPlayerAnim_002E00, &gPlayerAnim_002E00, &gPlayerAnim_002E08, &gPlayerAnim_002E08, &gPlayerAnim_002E08,
 };
 
 static LinkAnimationHeader* D_80853A64[] = {
-    &gPlayer422Anim, &gPlayer421Anim, &gPlayer421Anim, &gPlayer422Anim, &gPlayer422Anim, &gPlayer422Anim,
+    &gPlayerAnim_003028, &gPlayerAnim_003020, &gPlayerAnim_003020, &gPlayerAnim_003028, &gPlayerAnim_003028, &gPlayerAnim_003028,
 };
 
 static LinkAnimationHeader* D_80853A7C[] = {
-    &gPlayer463Anim, &gPlayer462Anim, &gPlayer462Anim, &gPlayer463Anim, &gPlayer463Anim, &gPlayer463Anim,
+    &gPlayerAnim_003170, &gPlayerAnim_003168, &gPlayerAnim_003168, &gPlayerAnim_003170, &gPlayerAnim_003170, &gPlayerAnim_003170,
 };
 
 static LinkAnimationHeader* D_80853A94[] = {
-    &gPlayer424Anim, &gPlayer423Anim, &gPlayer423Anim, &gPlayer238Anim, &gPlayer424Anim, &gPlayer424Anim,
+    &gPlayerAnim_003038, &gPlayerAnim_003030, &gPlayerAnim_003030, &gPlayerAnim_002A68, &gPlayerAnim_003038, &gPlayerAnim_003038,
 };
 
 static LinkAnimationHeader* D_80853AAC[] = {
-    &gPlayer409Anim, &gPlayer408Anim, &gPlayer408Anim, &gPlayer410Anim, &gPlayer409Anim, &gPlayer409Anim,
+    &gPlayerAnim_002FC0, &gPlayerAnim_002FB8, &gPlayerAnim_002FB8, &gPlayerAnim_002FC8, &gPlayerAnim_002FC0, &gPlayerAnim_002FC0,
 };
 
 static LinkAnimationHeader* D_80853AC4[] = {
-    &gPlayer496Anim, &gPlayer495Anim, &gPlayer495Anim, &gPlayer286Anim, &gPlayer496Anim, &gPlayer496Anim,
+    &gPlayerAnim_003278, &gPlayerAnim_003270, &gPlayerAnim_003270, &gPlayerAnim_002BE8, &gPlayerAnim_003278, &gPlayerAnim_003278,
 };
 
 static LinkAnimationHeader* D_80853ADC[] = {
-    &gPlayer498Anim, &gPlayer497Anim, &gPlayer497Anim, &gPlayer287Anim, &gPlayer498Anim, &gPlayer498Anim,
+    &gPlayerAnim_003288, &gPlayerAnim_003280, &gPlayerAnim_003280, &gPlayerAnim_002BF0, &gPlayerAnim_003288, &gPlayerAnim_003288,
 };
 
 static LinkAnimationHeader* D_80853AF4[] = {
-    &gPlayer376Anim, &gPlayer373Anim, &gPlayer373Anim, &gPlayer376Anim, &gPlayer122Anim, &gPlayer376Anim,
+    &gPlayerAnim_002EB8, &gPlayerAnim_002EA0, &gPlayerAnim_002EA0, &gPlayerAnim_002EB8, &gPlayerAnim_0026C8, &gPlayerAnim_002EB8,
 };
 
 static LinkAnimationHeader* D_80853B0C[] = {
-    &gPlayer380Anim, &gPlayer379Anim, &gPlayer379Anim, &gPlayer380Anim, &gPlayer123Anim, &gPlayer380Anim,
+    &gPlayerAnim_002ED8, &gPlayerAnim_002ED0, &gPlayerAnim_002ED0, &gPlayerAnim_002ED8, &gPlayerAnim_0026D0, &gPlayerAnim_002ED8,
 };
 
 static LinkAnimationHeader* D_80853B24[] = {
-    &gPlayer375Anim, &gPlayer374Anim, &gPlayer374Anim, &gPlayer375Anim, &gPlayer375Anim, &gPlayer375Anim,
+    &gPlayerAnim_002EB0, &gPlayerAnim_002EA8, &gPlayerAnim_002EA8, &gPlayerAnim_002EB0, &gPlayerAnim_002EB0, &gPlayerAnim_002EB0,
 };
 
 static LinkAnimationHeader* D_80853B3C[] = {
-    &gPlayer467Anim, &gPlayer466Anim, &gPlayer466Anim, &gPlayer270Anim, &gPlayer467Anim, &gPlayer467Anim,
+    &gPlayerAnim_003190, &gPlayerAnim_003188, &gPlayerAnim_003188, &gPlayerAnim_002B68, &gPlayerAnim_003190, &gPlayerAnim_003190,
 };
 
 static LinkAnimationHeader* D_80853B54[] = {
-    &gPlayer464Anim, &gPlayer78Anim, &gPlayer78Anim, &gPlayer268Anim, &gPlayer464Anim, &gPlayer464Anim,
+    &gPlayerAnim_003178, &gPlayerAnim_002568, &gPlayerAnim_002568, &gPlayerAnim_002B58, &gPlayerAnim_003178, &gPlayerAnim_003178,
 };
 
 static LinkAnimationHeader* D_80853B6C[] = {
-    &gPlayer465Anim, &gPlayer79Anim, &gPlayer79Anim, &gPlayer269Anim, &gPlayer465Anim, &gPlayer465Anim,
+    &gPlayerAnim_003180, &gPlayerAnim_002570, &gPlayerAnim_002570, &gPlayerAnim_002B60, &gPlayerAnim_003180, &gPlayerAnim_003180,
 };
 
 static LinkAnimationHeader* D_80853B84[] = {
-    &gPlayer333Anim, &gPlayer332Anim, &gPlayer332Anim, &gPlayer333Anim, &gPlayer333Anim, &gPlayer333Anim,
+    &gPlayerAnim_002D60, &gPlayerAnim_002D58, &gPlayerAnim_002D58, &gPlayerAnim_002D60, &gPlayerAnim_002D60, &gPlayerAnim_002D60,
 };
 
 static LinkAnimationHeader* D_80853B9C[] = {
-    &gPlayer280Anim, &gPlayer484Anim, &gPlayer484Anim, &gPlayer280Anim, &gPlayer280Anim, &gPlayer280Anim,
+    &gPlayerAnim_002BB8, &gPlayerAnim_003218, &gPlayerAnim_003218, &gPlayerAnim_002BB8, &gPlayerAnim_002BB8, &gPlayerAnim_002BB8,
 };
 
 static LinkAnimationHeader* D_80853BB4[] = {
-    &gPlayer282Anim, &gPlayer486Anim, &gPlayer486Anim, &gPlayer282Anim, &gPlayer282Anim, &gPlayer282Anim,
+    &gPlayerAnim_002BC8, &gPlayerAnim_003228, &gPlayerAnim_003228, &gPlayerAnim_002BC8, &gPlayerAnim_002BC8, &gPlayerAnim_002BC8,
 };
 
 static LinkAnimationHeader* D_80853BCC[] = {
-    &gPlayer474Anim, &gPlayer473Anim, &gPlayer473Anim, &gPlayer474Anim, &gPlayer474Anim, &gPlayer474Anim,
+    &gPlayerAnim_0031C8, &gPlayerAnim_0031C0, &gPlayerAnim_0031C0, &gPlayerAnim_0031C8, &gPlayerAnim_0031C8, &gPlayerAnim_0031C8,
 };
 
 static LinkAnimationHeader* D_80853BE4[] = {
-    &gPlayer452Anim, &gPlayer451Anim, &gPlayer451Anim, &gPlayer452Anim, &gPlayer452Anim, &gPlayer452Anim,
+    &gPlayerAnim_003118, &gPlayerAnim_003110, &gPlayerAnim_003110, &gPlayerAnim_003118, &gPlayerAnim_003118, &gPlayerAnim_003118,
 };
 
 static LinkAnimationHeader* D_80853BFC[] = {
-    &gPlayer350Anim, &gPlayer350Anim, &gPlayer350Anim, &gPlayer350Anim, &gPlayer350Anim, &gPlayer350Anim,
+    &gPlayerAnim_002DE8, &gPlayerAnim_002DE8, &gPlayerAnim_002DE8, &gPlayerAnim_002DE8, &gPlayerAnim_002DE8, &gPlayerAnim_002DE8,
 };
 
 static LinkAnimationHeader* D_80853C14[] = {
-    &gPlayer359Anim, &gPlayer356Anim, &gPlayer356Anim, &gPlayer359Anim, &gPlayer359Anim, &gPlayer359Anim,
+    &gPlayerAnim_002E30, &gPlayerAnim_002E18, &gPlayerAnim_002E18, &gPlayerAnim_002E30, &gPlayerAnim_002E30, &gPlayerAnim_002E30,
 };
 
 static LinkAnimationHeader* D_80853C2C[] = {
-    &gPlayer361Anim, &gPlayer360Anim, &gPlayer360Anim, &gPlayer361Anim, &gPlayer361Anim, &gPlayer361Anim,
+    &gPlayerAnim_002E40, &gPlayerAnim_002E38, &gPlayerAnim_002E38, &gPlayerAnim_002E40, &gPlayerAnim_002E40, &gPlayerAnim_002E40,
 };
 
 static LinkAnimationHeader* D_80853C44[] = {
-    &gPlayer358Anim, &gPlayer357Anim, &gPlayer357Anim, &gPlayer358Anim, &gPlayer358Anim, &gPlayer358Anim,
+    &gPlayerAnim_002E28, &gPlayerAnim_002E20, &gPlayerAnim_002E20, &gPlayerAnim_002E28, &gPlayerAnim_002E28, &gPlayerAnim_002E28,
 };
 
 static LinkAnimationHeader* D_80853C5C[] = {
-    &gPlayer442Anim, &gPlayer441Anim, &gPlayer441Anim, &gPlayer442Anim, &gPlayer442Anim, &gPlayer442Anim,
+    &gPlayerAnim_0030C8, &gPlayerAnim_0030C0, &gPlayerAnim_0030C0, &gPlayerAnim_0030C8, &gPlayerAnim_0030C8, &gPlayerAnim_0030C8,
 };
 
 static LinkAnimationHeader* D_80853C74[] = {
-    &gPlayer444Anim, &gPlayer443Anim, &gPlayer443Anim, &gPlayer444Anim, &gPlayer444Anim, &gPlayer444Anim,
+    &gPlayerAnim_0030D8, &gPlayerAnim_0030D0, &gPlayerAnim_0030D0, &gPlayerAnim_0030D8, &gPlayerAnim_0030D8, &gPlayerAnim_0030D8,
 };
 
 static LinkAnimationHeader* D_80853C8C[] = {
-    &gPlayer440Anim, &gPlayer439Anim, &gPlayer439Anim, &gPlayer440Anim, &gPlayer440Anim, &gPlayer440Anim,
+    &gPlayerAnim_0030B8, &gPlayerAnim_0030B0, &gPlayerAnim_0030B0, &gPlayerAnim_0030B8, &gPlayerAnim_0030B8, &gPlayerAnim_0030B8,
 };
 
 static LinkAnimationHeader* D_80853CA4[] = {
-    &gPlayer389Anim, &gPlayer388Anim, &gPlayer388Anim, &gPlayer389Anim, &gPlayer389Anim, &gPlayer389Anim,
+    &gPlayerAnim_002F20, &gPlayerAnim_002F18, &gPlayerAnim_002F18, &gPlayerAnim_002F20, &gPlayerAnim_002F20, &gPlayerAnim_002F20,
 };
 
 static LinkAnimationHeader* D_80853CBC[] = {
-    &gPlayer415Anim, &gPlayer414Anim, &gPlayer414Anim, &gPlayer415Anim, &gPlayer415Anim, &gPlayer415Anim,
+    &gPlayerAnim_002FF0, &gPlayerAnim_002FE8, &gPlayerAnim_002FE8, &gPlayerAnim_002FF0, &gPlayerAnim_002FF0, &gPlayerAnim_002FF0,
 };
 
 static LinkAnimationHeader* D_80853CD4[] = {
-    &gPlayer419Anim, &gPlayer418Anim, &gPlayer418Anim, &gPlayer419Anim, &gPlayer419Anim, &gPlayer419Anim,
+    &gPlayerAnim_003010, &gPlayerAnim_003008, &gPlayerAnim_003008, &gPlayerAnim_003010, &gPlayerAnim_003010, &gPlayerAnim_003010,
 };
 
 static LinkAnimationHeader* D_80853CEC[] = {
-    &gPlayer417Anim, &gPlayer416Anim, &gPlayer416Anim, &gPlayer417Anim, &gPlayer417Anim, &gPlayer417Anim,
+    &gPlayerAnim_003000, &gPlayerAnim_002FF8, &gPlayerAnim_002FF8, &gPlayerAnim_003000, &gPlayerAnim_003000, &gPlayerAnim_003000,
 };
 
 static LinkAnimationHeader* D_80853D04[] = {
-    &gPlayer383Anim, &gPlayer382Anim, &gPlayer382Anim, &gPlayer384Anim, &gPlayer383Anim, &gPlayer383Anim,
+    &gPlayerAnim_002EF0, &gPlayerAnim_002EE8, &gPlayerAnim_002EE8, &gPlayerAnim_002EF8, &gPlayerAnim_002EF0, &gPlayerAnim_002EF0,
 };
 
 static LinkAnimationHeader* D_80853D1C[] = {
-    &gPlayer477Anim, &gPlayer476Anim, &gPlayer476Anim, &gPlayer478Anim, &gPlayer477Anim, &gPlayer477Anim,
+    &gPlayerAnim_0031E0, &gPlayerAnim_0031D8, &gPlayerAnim_0031D8, &gPlayerAnim_0031E8, &gPlayerAnim_0031E0, &gPlayerAnim_0031E0,
 };
 
 static LinkAnimationHeader* D_80853D34[] = {
-    &gPlayer558Anim, &gPlayer552Anim, &gPlayer552Anim, &gPlayer558Anim, &gPlayer558Anim, &gPlayer558Anim,
+    &gPlayerAnim_003468, &gPlayerAnim_003438, &gPlayerAnim_003438, &gPlayerAnim_003468, &gPlayerAnim_003468, &gPlayerAnim_003468,
 };
 
 static LinkAnimationHeader* D_80853D4C[][3] = {
-    { &gPlayer230Anim, &gPlayer232Anim, &gPlayer231Anim },
-    { &gPlayer203Anim, &gPlayer205Anim, &gPlayer204Anim },
-    { &gPlayer219Anim, &gPlayer221Anim, &gPlayer220Anim },
-    { &gPlayer210Anim, &gPlayer212Anim, &gPlayer211Anim },
-};
-
-static LinkAnimationHeader* D_80853D7C[][2] = {
-    { &gPlayer490Anim, &gPlayer481Anim }, { &gPlayer492Anim, &gPlayer483Anim }, { &gPlayer491Anim, &gPlayer482Anim },
-    { &gPlayer491Anim, &gPlayer482Anim }, { &gPlayer551Anim, &gPlayer543Anim }, { &gPlayer551Anim, &gPlayer543Anim },
-    { &gPlayer551Anim, &gPlayer543Anim }, { &gPlayer544Anim, &gPlayer539Anim }, { &gPlayer545Anim, &gPlayer540Anim },
-    { &gPlayer549Anim, &gPlayer549Anim }, { &gPlayer546Anim, &gPlayer541Anim }, { &gPlayer547Anim, &gPlayer542Anim },
-    { &gPlayer548Anim, &gPlayer548Anim }, { &gPlayer550Anim, &gPlayer550Anim },
-=======
-LinkAnimationHeader* D_80853914[] = {
-    &gPlayerAnim_003240, &gPlayerAnim_003238, &gPlayerAnim_003238, &gPlayerAnim_002BE0, &gPlayerAnim_003240, &gPlayerAnim_003240,
-};
-
-LinkAnimationHeader* D_8085392C[] = {
-    &gPlayerAnim_003290, &gPlayerAnim_003268, &gPlayerAnim_003268, &gPlayerAnim_002BF8, &gPlayerAnim_003290, &gPlayerAnim_003290,
-};
-
-LinkAnimationHeader* D_80853944[] = {
-    &gPlayerAnim_003140, &gPlayerAnim_002B38, &gPlayerAnim_003138, &gPlayerAnim_002B40, &gPlayerAnim_003140, &gPlayerAnim_003140,
-};
-
-LinkAnimationHeader* D_8085395C[] = {
-    &gPlayerAnim_002E98, &gPlayerAnim_0029E8, &gPlayerAnim_002E98, &gPlayerAnim_0029F0, &gPlayerAnim_002E98, &gPlayerAnim_002E98,
-};
-
-LinkAnimationHeader* D_80853974[] = {
-    &gPlayerAnim_002FB0, &gPlayerAnim_002FA8, &gPlayerAnim_002FB0, &gPlayerAnim_002A40, &gPlayerAnim_002FB0, &gPlayerAnim_002FB0,
-};
-
-LinkAnimationHeader* D_8085398C[] = {
-    &gPlayerAnim_003220, &gPlayerAnim_002590, &gPlayerAnim_002590, &gPlayerAnim_002BC0, &gPlayerAnim_003220, &gPlayerAnim_003220,
-};
-
-LinkAnimationHeader* D_808539A4[] = {
-    &gPlayerAnim_003230, &gPlayerAnim_0025D0, &gPlayerAnim_0025D0, &gPlayerAnim_002BD0, &gPlayerAnim_003230, &gPlayerAnim_003230,
-};
-
-LinkAnimationHeader* D_808539BC[] = {
-    &gPlayerAnim_002BB0, &gPlayerAnim_0031F8, &gPlayerAnim_0031F8, &gPlayerAnim_002BB0, &gPlayerAnim_002BB0, &gPlayerAnim_002BB0,
-};
-
-LinkAnimationHeader* D_808539D4[] = {
-    &gPlayerAnim_003088, &gPlayerAnim_002A70, &gPlayerAnim_002A70, &gPlayerAnim_003088, &gPlayerAnim_003088, &gPlayerAnim_003088,
-};
-
-LinkAnimationHeader* D_808539EC[] = {
-    &gPlayerAnim_002750, &gPlayerAnim_002748, &gPlayerAnim_002748, &gPlayerAnim_002750, &gPlayerAnim_002750, &gPlayerAnim_002750,
-};
-
-LinkAnimationHeader* D_80853A04[] = {
-    &gPlayerAnim_002330, &gPlayerAnim_002330, &gPlayerAnim_002330, &gPlayerAnim_002330, &gPlayerAnim_002330, &gPlayerAnim_002330,
-};
-
-LinkAnimationHeader* D_80853A1C[] = {
-    &gPlayerAnim_002760, &gPlayerAnim_002758, &gPlayerAnim_002758, &gPlayerAnim_002760, &gPlayerAnim_002760, &gPlayerAnim_002760,
-};
-
-LinkAnimationHeader* D_80853A34[] = {
-    &gPlayerAnim_002338, &gPlayerAnim_002338, &gPlayerAnim_002338, &gPlayerAnim_002338, &gPlayerAnim_002338, &gPlayerAnim_002338,
-};
-
-LinkAnimationHeader* D_80853A4C[] = {
-    &gPlayerAnim_002E08, &gPlayerAnim_002E00, &gPlayerAnim_002E00, &gPlayerAnim_002E08, &gPlayerAnim_002E08, &gPlayerAnim_002E08,
-};
-
-LinkAnimationHeader* D_80853A64[] = {
-    &gPlayerAnim_003028, &gPlayerAnim_003020, &gPlayerAnim_003020, &gPlayerAnim_003028, &gPlayerAnim_003028, &gPlayerAnim_003028,
-};
-
-LinkAnimationHeader* D_80853A7C[] = {
-    &gPlayerAnim_003170, &gPlayerAnim_003168, &gPlayerAnim_003168, &gPlayerAnim_003170, &gPlayerAnim_003170, &gPlayerAnim_003170,
-};
-
-LinkAnimationHeader* D_80853A94[] = {
-    &gPlayerAnim_003038, &gPlayerAnim_003030, &gPlayerAnim_003030, &gPlayerAnim_002A68, &gPlayerAnim_003038, &gPlayerAnim_003038,
-};
-
-LinkAnimationHeader* D_80853AAC[] = {
-    &gPlayerAnim_002FC0, &gPlayerAnim_002FB8, &gPlayerAnim_002FB8, &gPlayerAnim_002FC8, &gPlayerAnim_002FC0, &gPlayerAnim_002FC0,
-};
-
-LinkAnimationHeader* D_80853AC4[] = {
-    &gPlayerAnim_003278, &gPlayerAnim_003270, &gPlayerAnim_003270, &gPlayerAnim_002BE8, &gPlayerAnim_003278, &gPlayerAnim_003278,
-};
-
-LinkAnimationHeader* D_80853ADC[] = {
-    &gPlayerAnim_003288, &gPlayerAnim_003280, &gPlayerAnim_003280, &gPlayerAnim_002BF0, &gPlayerAnim_003288, &gPlayerAnim_003288,
-};
-
-LinkAnimationHeader* D_80853AF4[] = {
-    &gPlayerAnim_002EB8, &gPlayerAnim_002EA0, &gPlayerAnim_002EA0, &gPlayerAnim_002EB8, &gPlayerAnim_0026C8, &gPlayerAnim_002EB8,
-};
-
-LinkAnimationHeader* D_80853B0C[] = {
-    &gPlayerAnim_002ED8, &gPlayerAnim_002ED0, &gPlayerAnim_002ED0, &gPlayerAnim_002ED8, &gPlayerAnim_0026D0, &gPlayerAnim_002ED8,
-};
-
-LinkAnimationHeader* D_80853B24[] = {
-    &gPlayerAnim_002EB0, &gPlayerAnim_002EA8, &gPlayerAnim_002EA8, &gPlayerAnim_002EB0, &gPlayerAnim_002EB0, &gPlayerAnim_002EB0,
-};
-
-LinkAnimationHeader* D_80853B3C[] = {
-    &gPlayerAnim_003190, &gPlayerAnim_003188, &gPlayerAnim_003188, &gPlayerAnim_002B68, &gPlayerAnim_003190, &gPlayerAnim_003190,
-};
-
-LinkAnimationHeader* D_80853B54[] = {
-    &gPlayerAnim_003178, &gPlayerAnim_002568, &gPlayerAnim_002568, &gPlayerAnim_002B58, &gPlayerAnim_003178, &gPlayerAnim_003178,
-};
-
-LinkAnimationHeader* D_80853B6C[] = {
-    &gPlayerAnim_003180, &gPlayerAnim_002570, &gPlayerAnim_002570, &gPlayerAnim_002B60, &gPlayerAnim_003180, &gPlayerAnim_003180,
-};
-
-LinkAnimationHeader* D_80853B84[] = {
-    &gPlayerAnim_002D60, &gPlayerAnim_002D58, &gPlayerAnim_002D58, &gPlayerAnim_002D60, &gPlayerAnim_002D60, &gPlayerAnim_002D60,
-};
-
-LinkAnimationHeader* D_80853B9C[] = {
-    &gPlayerAnim_002BB8, &gPlayerAnim_003218, &gPlayerAnim_003218, &gPlayerAnim_002BB8, &gPlayerAnim_002BB8, &gPlayerAnim_002BB8,
-};
-
-LinkAnimationHeader* D_80853BB4[] = {
-    &gPlayerAnim_002BC8, &gPlayerAnim_003228, &gPlayerAnim_003228, &gPlayerAnim_002BC8, &gPlayerAnim_002BC8, &gPlayerAnim_002BC8,
-};
-
-LinkAnimationHeader* D_80853BCC[] = {
-    &gPlayerAnim_0031C8, &gPlayerAnim_0031C0, &gPlayerAnim_0031C0, &gPlayerAnim_0031C8, &gPlayerAnim_0031C8, &gPlayerAnim_0031C8,
-};
-
-LinkAnimationHeader* D_80853BE4[] = {
-    &gPlayerAnim_003118, &gPlayerAnim_003110, &gPlayerAnim_003110, &gPlayerAnim_003118, &gPlayerAnim_003118, &gPlayerAnim_003118,
-};
-
-LinkAnimationHeader* D_80853BFC[] = {
-    &gPlayerAnim_002DE8, &gPlayerAnim_002DE8, &gPlayerAnim_002DE8, &gPlayerAnim_002DE8, &gPlayerAnim_002DE8, &gPlayerAnim_002DE8,
-};
-
-LinkAnimationHeader* D_80853C14[] = {
-    &gPlayerAnim_002E30, &gPlayerAnim_002E18, &gPlayerAnim_002E18, &gPlayerAnim_002E30, &gPlayerAnim_002E30, &gPlayerAnim_002E30,
-};
-
-LinkAnimationHeader* D_80853C2C[] = {
-    &gPlayerAnim_002E40, &gPlayerAnim_002E38, &gPlayerAnim_002E38, &gPlayerAnim_002E40, &gPlayerAnim_002E40, &gPlayerAnim_002E40,
-};
-
-LinkAnimationHeader* D_80853C44[] = {
-    &gPlayerAnim_002E28, &gPlayerAnim_002E20, &gPlayerAnim_002E20, &gPlayerAnim_002E28, &gPlayerAnim_002E28, &gPlayerAnim_002E28,
-};
-
-LinkAnimationHeader* D_80853C5C[] = {
-    &gPlayerAnim_0030C8, &gPlayerAnim_0030C0, &gPlayerAnim_0030C0, &gPlayerAnim_0030C8, &gPlayerAnim_0030C8, &gPlayerAnim_0030C8,
-};
-
-LinkAnimationHeader* D_80853C74[] = {
-    &gPlayerAnim_0030D8, &gPlayerAnim_0030D0, &gPlayerAnim_0030D0, &gPlayerAnim_0030D8, &gPlayerAnim_0030D8, &gPlayerAnim_0030D8,
-};
-
-LinkAnimationHeader* D_80853C8C[] = {
-    &gPlayerAnim_0030B8, &gPlayerAnim_0030B0, &gPlayerAnim_0030B0, &gPlayerAnim_0030B8, &gPlayerAnim_0030B8, &gPlayerAnim_0030B8,
-};
-
-LinkAnimationHeader* D_80853CA4[] = {
-    &gPlayerAnim_002F20, &gPlayerAnim_002F18, &gPlayerAnim_002F18, &gPlayerAnim_002F20, &gPlayerAnim_002F20, &gPlayerAnim_002F20,
-};
-
-LinkAnimationHeader* D_80853CBC[] = {
-    &gPlayerAnim_002FF0, &gPlayerAnim_002FE8, &gPlayerAnim_002FE8, &gPlayerAnim_002FF0, &gPlayerAnim_002FF0, &gPlayerAnim_002FF0,
-};
-
-LinkAnimationHeader* D_80853CD4[] = {
-    &gPlayerAnim_003010, &gPlayerAnim_003008, &gPlayerAnim_003008, &gPlayerAnim_003010, &gPlayerAnim_003010, &gPlayerAnim_003010,
-};
-
-LinkAnimationHeader* D_80853CEC[] = {
-    &gPlayerAnim_003000, &gPlayerAnim_002FF8, &gPlayerAnim_002FF8, &gPlayerAnim_003000, &gPlayerAnim_003000, &gPlayerAnim_003000,
-};
-
-LinkAnimationHeader* D_80853D04[] = {
-    &gPlayerAnim_002EF0, &gPlayerAnim_002EE8, &gPlayerAnim_002EE8, &gPlayerAnim_002EF8, &gPlayerAnim_002EF0, &gPlayerAnim_002EF0,
-};
-
-LinkAnimationHeader* D_80853D1C[] = {
-    &gPlayerAnim_0031E0, &gPlayerAnim_0031D8, &gPlayerAnim_0031D8, &gPlayerAnim_0031E8, &gPlayerAnim_0031E0, &gPlayerAnim_0031E0,
-};
-
-LinkAnimationHeader* D_80853D34[] = {
-    &gPlayerAnim_003468, &gPlayerAnim_003438, &gPlayerAnim_003438, &gPlayerAnim_003468, &gPlayerAnim_003468, &gPlayerAnim_003468,
-};
-
-LinkAnimationHeader* D_80853D4C[][3] = {
     { &gPlayerAnim_002A28, &gPlayerAnim_002A38, &gPlayerAnim_002A30 },
     { &gPlayerAnim_002950, &gPlayerAnim_002960, &gPlayerAnim_002958 },
     { &gPlayerAnim_0029D0, &gPlayerAnim_0029E0, &gPlayerAnim_0029D8 },
     { &gPlayerAnim_002988, &gPlayerAnim_002998, &gPlayerAnim_002990 },
 };
 
-LinkAnimationHeader* D_80853D7C[][2] = {
+static LinkAnimationHeader* D_80853D7C[][2] = {
     { &gPlayerAnim_003248, &gPlayerAnim_003200 }, { &gPlayerAnim_003258, &gPlayerAnim_003210 }, { &gPlayerAnim_003250, &gPlayerAnim_003208 },
     { &gPlayerAnim_003250, &gPlayerAnim_003208 }, { &gPlayerAnim_003430, &gPlayerAnim_0033F0 }, { &gPlayerAnim_003430, &gPlayerAnim_0033F0 },
     { &gPlayerAnim_003430, &gPlayerAnim_0033F0 }, { &gPlayerAnim_0033F8, &gPlayerAnim_0033D0 }, { &gPlayerAnim_003400, &gPlayerAnim_0033D8 },
     { &gPlayerAnim_003420, &gPlayerAnim_003420 }, { &gPlayerAnim_003408, &gPlayerAnim_0033E0 }, { &gPlayerAnim_003410, &gPlayerAnim_0033E8 },
     { &gPlayerAnim_003418, &gPlayerAnim_003418 }, { &gPlayerAnim_003428, &gPlayerAnim_003428 },
->>>>>>> d22b7461
 };
 
 static struct_80832924 D_80853DEC[] = {
@@ -1162,19 +966,11 @@
     func_80833770, func_80833770, func_80833770, func_80833770,
 };
 
-<<<<<<< HEAD
 static struct_808540F4 D_808540F4[] = {
-    { &gPlayer395Anim, 12 }, { &gPlayer433Anim, 6 },  { &gPlayer302Anim, 8 }, { &gPlayer435Anim, 8 },
-    { &gPlayer229Anim, 8 },  { &gPlayer391Anim, 10 }, { &gPlayer300Anim, 7 }, { &gPlayer301Anim, 11 },
-    { &gPlayer395Anim, 12 }, { &gPlayer432Anim, 4 },  { &gPlayer428Anim, 4 }, { &gPlayer392Anim, 4 },
-    { &gPlayer61Anim, 5 },   { &gPlayer394Anim, 13 },
-=======
-struct_808540F4 D_808540F4[] = {
     { &gPlayerAnim_002F50, 12 }, { &gPlayerAnim_003080, 6 },  { &gPlayerAnim_002C68, 8 }, { &gPlayerAnim_003090, 8 },
     { &gPlayerAnim_002A20, 8 },  { &gPlayerAnim_002F30, 10 }, { &gPlayerAnim_002C58, 7 }, { &gPlayerAnim_002C60, 11 },
     { &gPlayerAnim_002F50, 12 }, { &gPlayerAnim_003078, 4 },  { &gPlayerAnim_003058, 4 }, { &gPlayerAnim_002F38, 4 },
     { &gPlayerAnim_0024E0, 5 },   { &gPlayerAnim_002F48, 13 },
->>>>>>> d22b7461
 };
 
 static s8 D_80854164[][6] = {
@@ -1187,68 +983,7 @@
     { ITEM_BOMBCHU, ACTOR_EN_BOM_CHU },
 };
 
-<<<<<<< HEAD
 static struct_80854190 D_80854190[] = {
-    { &gPlayer241Anim, &gPlayer243Anim, &gPlayer242Anim, 1, 4 },
-    { &gPlayer185Anim, &gPlayer186Anim, &gPlayer52Anim, 1, 4 },
-    { &gPlayer244Anim, &gPlayer245Anim, &gPlayer73Anim, 0, 5 },
-    { &gPlayer187Anim, &gPlayer188Anim, &gPlayer53Anim, 1, 7 },
-    { &gPlayer206Anim, &gPlayer207Anim, &gPlayer57Anim, 1, 4 },
-    { &gPlayer177Anim, &gPlayer178Anim, &gPlayer48Anim, 0, 5 },
-    { &gPlayer208Anim, &gPlayer209Anim, &gPlayer58Anim, 2, 8 },
-    { &gPlayer179Anim, &gPlayer180Anim, &gPlayer49Anim, 3, 8 },
-    { &gPlayer213Anim, &gPlayer214Anim, &gPlayer59Anim, 0, 4 },
-    { &gPlayer181Anim, &gPlayer182Anim, &gPlayer50Anim, 0, 5 },
-    { &gPlayer215Anim, &gPlayer216Anim, &gPlayer60Anim, 0, 6 },
-    { &gPlayer183Anim, &gPlayer184Anim, &gPlayer51Anim, 1, 5 },
-    { &gPlayer246Anim, &gPlayer247Anim, &gPlayer74Anim, 0, 3 },
-    { &gPlayer189Anim, &gPlayer190Anim, &gPlayer54Anim, 0, 3 },
-    { &gPlayer248Anim, &gPlayer249Anim, &gPlayer75Anim, 1, 9 },
-    { &gPlayer191Anim, &gPlayer192Anim, &gPlayer55Anim, 1, 8 },
-    { &gPlayer237Anim, &gPlayer235Anim, &gPlayer235Anim, 1, 10 },
-    { &gPlayer193Anim, &gPlayer195Anim, &gPlayer195Anim, 1, 11 },
-    { &gPlayer235Anim, &gPlayer236Anim, &gPlayer236Anim, 1, 2 },
-    { &gPlayer195Anim, &gPlayer194Anim, &gPlayer194Anim, 1, 2 },
-    { &gPlayer273Anim, &gPlayer274Anim, &gPlayer274Anim, 1, 5 },
-    { &gPlayer271Anim, &gPlayer272Anim, &gPlayer272Anim, 1, 4 },
-    { &gPlayer297Anim, &gPlayer299Anim, &gPlayer298Anim, 3, 10 },
-    { &gPlayer303Anim, &gPlayer305Anim, &gPlayer304Anim, 2, 11 },
-    { &gPlayer262Anim, &gPlayer263Anim, &gPlayer77Anim, 0, 12 },
-    { &gPlayer201Anim, &gPlayer202Anim, &gPlayer56Anim, 0, 15 },
-    { &gPlayer217Anim, &gPlayer218Anim, &gPlayer77Anim, 0, 16 },
-    { &gPlayer217Anim, &gPlayer218Anim, &gPlayer56Anim, 0, 16 },
-};
-
-static LinkAnimationHeader* D_80854350[] = {
-    &gPlayer254Anim,
-    &gPlayer197Anim,
-};
-
-static LinkAnimationHeader* D_80854358[] = {
-    &gPlayer253Anim,
-    &gPlayer197Anim,
-};
-
-static LinkAnimationHeader* D_80854360[] = {
-    &gPlayer255Anim,
-    &gPlayer198Anim,
-};
-
-static LinkAnimationHeader* D_80854368[] = {
-    &gPlayer256Anim,
-    &gPlayer199Anim,
-};
-
-static LinkAnimationHeader* D_80854370[] = {
-    &gPlayer257Anim,
-    &gPlayer200Anim,
-};
-
-static LinkAnimationHeader* D_80854378[] = {
-    &gPlayer252Anim,
-    &gPlayer196Anim,
-=======
-struct_80854190 D_80854190[] = {
     { &gPlayerAnim_002A80, &gPlayerAnim_002A90, &gPlayerAnim_002A88, 1, 4 },
     { &gPlayerAnim_0028C0, &gPlayerAnim_0028C8, &gPlayerAnim_002498, 1, 4 },
     { &gPlayerAnim_002A98, &gPlayerAnim_002AA0, &gPlayerAnim_002540, 0, 5 },
@@ -1279,35 +1014,34 @@
     { &gPlayerAnim_0029C0, &gPlayerAnim_0029C8, &gPlayerAnim_0024B8, 0, 16 },
 };
 
-LinkAnimationHeader* D_80854350[] = {
+static LinkAnimationHeader* D_80854350[] = {
     &gPlayerAnim_002AE8,
     &gPlayerAnim_002920,
 };
 
-LinkAnimationHeader* D_80854358[] = {
+static LinkAnimationHeader* D_80854358[] = {
     &gPlayerAnim_002AE0,
     &gPlayerAnim_002920,
 };
 
-LinkAnimationHeader* D_80854360[] = {
+static LinkAnimationHeader* D_80854360[] = {
     &gPlayerAnim_002AF0,
     &gPlayerAnim_002928,
 };
 
-LinkAnimationHeader* D_80854368[] = {
+static LinkAnimationHeader* D_80854368[] = {
     &gPlayerAnim_002AF8,
     &gPlayerAnim_002930,
 };
 
-LinkAnimationHeader* D_80854370[] = {
+static LinkAnimationHeader* D_80854370[] = {
     &gPlayerAnim_002B00,
     &gPlayerAnim_002938,
 };
 
-LinkAnimationHeader* D_80854378[] = {
+static LinkAnimationHeader* D_80854378[] = {
     &gPlayerAnim_002AD8,
     &gPlayerAnim_002918,
->>>>>>> d22b7461
 };
 
 static u8 D_80854380[2] = { 0x18, 0x19 };
@@ -1321,75 +1055,39 @@
 
 static u8 sMagicArrowCosts[] = { 4, 4, 8 };
 
-<<<<<<< HEAD
 static LinkAnimationHeader* D_808543A4[] = {
-    &gPlayer89Anim,
-    &gPlayer90Anim,
-};
-
-static LinkAnimationHeader* D_808543AC[] = {
-    &gPlayer81Anim,
-    &gPlayer82Anim,
-};
-
-static LinkAnimationHeader* D_808543B4[] = {
-    &gPlayer67Anim,
-    &gPlayer68Anim,
-};
-
-static LinkAnimationHeader* D_808543BC[] = {
-    &gPlayer67Anim,
-    &gPlayer69Anim,
-};
-
-static LinkAnimationHeader* D_808543C4[] = {
-    &gPlayer377Anim,
-    &gPlayer226Anim,
-};
-
-static LinkAnimationHeader* D_808543CC[] = {
-    &gPlayer127Anim,
-    &gPlayer314Anim,
-};
-
-static LinkAnimationHeader* D_808543D4[] = {
-    &gPlayer121Anim,
-    &gPlayer313Anim,
-=======
-LinkAnimationHeader* D_808543A4[] = {
     &gPlayerAnim_0025C0,
     &gPlayerAnim_0025C8,
 };
 
-LinkAnimationHeader* D_808543AC[] = {
+static LinkAnimationHeader* D_808543AC[] = {
     &gPlayerAnim_002580,
     &gPlayerAnim_002588,
 };
 
-LinkAnimationHeader* D_808543B4[] = {
+static LinkAnimationHeader* D_808543B4[] = {
     &gPlayerAnim_002510,
     &gPlayerAnim_002518,
 };
 
-LinkAnimationHeader* D_808543BC[] = {
+static LinkAnimationHeader* D_808543BC[] = {
     &gPlayerAnim_002510,
     &gPlayerAnim_002520,
 };
 
-LinkAnimationHeader* D_808543C4[] = {
+static LinkAnimationHeader* D_808543C4[] = {
     &gPlayerAnim_002EC0,
     &gPlayerAnim_002A08,
 };
 
-LinkAnimationHeader* D_808543CC[] = {
+static LinkAnimationHeader* D_808543CC[] = {
     &gPlayerAnim_0026F0,
     &gPlayerAnim_002CC8,
 };
 
-LinkAnimationHeader* D_808543D4[] = {
+static LinkAnimationHeader* D_808543D4[] = {
     &gPlayerAnim_0026C0,
     &gPlayerAnim_002CC0,
->>>>>>> d22b7461
 };
 
 // return type can't be void due to regalloc in func_8084FCAC
@@ -1825,7 +1523,7 @@
     this->unk_862 = ABS(giEntry->gi);
 }
 
-LinkAnimationHeader* func_80833338(Player* this) {
+static LinkAnimationHeader* func_80833338(Player* this) {
     return D_80853914[this->modelAnimType];
 }
 
@@ -3661,15 +3359,9 @@
     }
 }
 
-<<<<<<< HEAD
 static LinkAnimationHeader* D_808544B0[] = {
-    &gPlayer401Anim, &gPlayer400Anim, &gPlayer349Anim, &gPlayer348Anim,
-    &gPlayer399Anim, &gPlayer70Anim,  &gPlayer346Anim, &gPlayer63Anim,
-=======
-LinkAnimationHeader* D_808544B0[] = {
     &gPlayerAnim_002F80, &gPlayerAnim_002F78, &gPlayerAnim_002DE0, &gPlayerAnim_002DD8,
     &gPlayerAnim_002F70, &gPlayerAnim_002528,  &gPlayerAnim_002DC8, &gPlayerAnim_0024F0,
->>>>>>> d22b7461
 };
 
 void func_80837C0C(GlobalContext* globalCtx, Player* this, s32 arg2, f32 arg3, f32 arg4, s16 arg5, s32 arg6) {
@@ -4940,17 +4632,10 @@
     GI_LETTER_RUTO,  GI_LETTER_RUTO,  GI_LETTER_RUTO, GI_LETTER_RUTO, GI_LETTER_RUTO,
 };
 
-<<<<<<< HEAD
 static LinkAnimationHeader* D_80854548[] = {
-    &gPlayer402Anim,
-    &gPlayer115Anim,
-    &gPlayer468Anim,
-=======
-LinkAnimationHeader* D_80854548[] = {
     &gPlayerAnim_002F88,
     &gPlayerAnim_002690,
     &gPlayerAnim_003198,
->>>>>>> d22b7461
 };
 
 s32 func_8083B040(Player* this, GlobalContext* globalCtx) {
@@ -5470,15 +5155,9 @@
     return 0;
 }
 
-<<<<<<< HEAD
 static struct_80854554 D_80854554[] = {
-    { &gPlayer106Anim, &gPlayer105Anim, 2, 3 },
-    { &gPlayer113Anim, &gPlayer112Anim, 5, 3 },
-=======
-struct_80854554 D_80854554[] = {
     { &gPlayerAnim_002648, &gPlayerAnim_002640, 2, 3 },
     { &gPlayerAnim_002680, &gPlayerAnim_002678, 5, 3 },
->>>>>>> d22b7461
 };
 
 s32 func_8083C6B8(GlobalContext* globalCtx, Player* this) {
@@ -6019,15 +5698,9 @@
     }
 }
 
-<<<<<<< HEAD
 static struct_80854578 D_80854578[] = {
-    { &gPlayer532Anim, 35.17f, 6.6099997f },
-    { &gPlayer534Anim, -34.16f, 7.91f },
-=======
-struct_80854578 D_80854578[] = {
     { &gPlayerAnim_003398, 35.17f, 6.6099997f },
     { &gPlayerAnim_0033A8, -34.16f, 7.91f },
->>>>>>> d22b7461
 };
 
 s32 func_8083E0FC(Player* this, GlobalContext* globalCtx) {
@@ -6083,15 +5756,9 @@
     *arg2 = Math_Atan2S(arg1->z, arg1->x);
 }
 
-<<<<<<< HEAD
 static LinkAnimationHeader* D_80854590[] = {
-    &gPlayer381Anim,
-    &gPlayer475Anim,
-=======
-LinkAnimationHeader* D_80854590[] = {
     &gPlayerAnim_002EE0,
     &gPlayerAnim_0031D0,
->>>>>>> d22b7461
 };
 
 s32 func_8083E318(GlobalContext* globalCtx, Player* this, CollisionPoly* arg2) {
@@ -7745,19 +7412,11 @@
     func_80842B7C(globalCtx, this);
 }
 
-<<<<<<< HEAD
 static LinkAnimationHeader* D_808545CC[] = {
-    &gPlayer259Anim,
-    &gPlayer261Anim,
-    &gPlayer258Anim,
-    &gPlayer260Anim,
-=======
-LinkAnimationHeader* D_808545CC[] = {
     &gPlayerAnim_002B10,
     &gPlayerAnim_002B20,
     &gPlayerAnim_002B08,
     &gPlayerAnim_002B18,
->>>>>>> d22b7461
 };
 
 void func_80842D20(GlobalContext* globalCtx, Player* this) {
@@ -11565,17 +11224,7 @@
     }
 }
 
-<<<<<<< HEAD
 static LinkAnimationHeader* D_80854944[] = {
-    &gPlayer527Anim,
-    &gPlayer526Anim,
-    &gPlayer529Anim,
-    &gPlayer524Anim,
-    &gPlayer520Anim,
-    &gPlayer522Anim,
-    &gPlayer523Anim,
-=======
-LinkAnimationHeader* D_80854944[] = {
     &gPlayerAnim_003370,
     &gPlayerAnim_003368,
     &gPlayerAnim_003380,
@@ -11583,22 +11232,11 @@
     &gPlayerAnim_003338,
     &gPlayerAnim_003348,
     &gPlayerAnim_003350,
->>>>>>> d22b7461
     NULL,
     NULL,
 };
 
-<<<<<<< HEAD
 static LinkAnimationHeader* D_80854968[] = {
-    &gPlayer530Anim,
-    &gPlayer530Anim,
-    &gPlayer530Anim,
-    &gPlayer525Anim,
-    &gPlayer521Anim,
-    &gPlayer521Anim,
-    &gPlayer521Anim,
-=======
-LinkAnimationHeader* D_80854968[] = {
     &gPlayerAnim_003388,
     &gPlayerAnim_003388,
     &gPlayerAnim_003388,
@@ -11606,22 +11244,14 @@
     &gPlayerAnim_003340,
     &gPlayerAnim_003340,
     &gPlayerAnim_003340,
->>>>>>> d22b7461
     NULL,
     NULL,
 };
 
-<<<<<<< HEAD
 static LinkAnimationHeader* D_8085498C[] = {
-    &gPlayer538Anim,
-    &gPlayer536Anim,
-    &gPlayer537Anim,
-=======
-LinkAnimationHeader* D_8085498C[] = {
     &gPlayerAnim_0033C8,
     &gPlayerAnim_0033B8,
     &gPlayerAnim_0033C0,
->>>>>>> d22b7461
 };
 
 static u8 D_80854998[2][2] = {
@@ -13104,41 +12734,22 @@
     }
 }
 
-<<<<<<< HEAD
 static LinkAnimationHeader* D_80854A58[] = {
-    &gPlayer320Anim,
-    &gPlayer317Anim,
-    &gPlayer323Anim,
-};
-
-static LinkAnimationHeader* D_80854A64[] = {
-    &gPlayer321Anim,
-    &gPlayer318Anim,
-    &gPlayer324Anim,
-};
-
-static LinkAnimationHeader* D_80854A70[] = {
-    &gPlayer322Anim,
-    &gPlayer319Anim,
-    &gPlayer325Anim,
-=======
-LinkAnimationHeader* D_80854A58[] = {
     &gPlayerAnim_002CF8,
     &gPlayerAnim_002CE0,
     &gPlayerAnim_002D10,
 };
 
-LinkAnimationHeader* D_80854A64[] = {
+static LinkAnimationHeader* D_80854A64[] = {
     &gPlayerAnim_002D00,
     &gPlayerAnim_002CE8,
     &gPlayerAnim_002D18,
 };
 
-LinkAnimationHeader* D_80854A70[] = {
+static LinkAnimationHeader* D_80854A70[] = {
     &gPlayerAnim_002D08,
     &gPlayerAnim_002CF0,
     &gPlayerAnim_002D20,
->>>>>>> d22b7461
 };
 
 static u8 D_80854A7C[] = { 70, 10, 10 };
@@ -13828,15 +13439,9 @@
 }
 
 // unused
-<<<<<<< HEAD
 static LinkAnimationHeader* D_80855190[] = {
-    &gPlayer133Anim,
-    &gPlayer13Anim,
-=======
-LinkAnimationHeader* D_80855190[] = {
     &gPlayerAnim_002720,
     &gPlayerAnim_002360,
->>>>>>> d22b7461
 };
 
 static Vec3f D_80855198 = { -1.0f, 70.0f, 20.0f };
@@ -14190,15 +13795,9 @@
     }
 }
 
-<<<<<<< HEAD
 static LinkAnimationHeader* D_80855208[] = {
-    &gPlayer568Anim,
-    &gPlayer556Anim,
-=======
-LinkAnimationHeader* D_80855208[] = {
     &gPlayerAnim_0034B8,
     &gPlayerAnim_003458,
->>>>>>> d22b7461
 };
 
 static Vec3s D_80855210[2][2] = {
