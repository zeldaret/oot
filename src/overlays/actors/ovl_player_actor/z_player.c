--- conflicted
+++ resolved
@@ -1139,8 +1139,8 @@
 
     if (this->unk_46C != -1) {
         camera = globalCtx->cameraPtrs[this->unk_46C];
-        if ((camera != NULL) && (camera->demoId == 1100)) {
-            OnePointDemo_EndDemo(globalCtx, this->unk_46C);
+        if ((camera != NULL) && (camera->csId == 1100)) {
+            OnePointDemo_EndCutscene(globalCtx, this->unk_46C);
             this->unk_46C = -1;
         }
     }
@@ -7786,15 +7786,9 @@
         this->unk_850 = 60;
         Player_SpawnFairy(globalCtx, this, &this->actor.world.pos, &D_808545E4, FAIRY_REVIVE_DEATH);
         func_8002F7DC(&this->actor, NA_SE_EV_FIATY_HEAL - SFX_FLAG);
-<<<<<<< HEAD
         OnePointDemo_Init(globalCtx, 9908, 125, &this->actor, MAIN_CAM);
-    } else if (globalCtx->unk_10A20 == 2) {
-        globalCtx->unk_10A20 = 3;
-=======
-        func_800800F8(globalCtx, 0x26B4, 125, &this->actor, 0);
     } else if (globalCtx->gameOverCtx.state == GAMEOVER_DEATH_WAIT_GROUND) {
         globalCtx->gameOverCtx.state = GAMEOVER_DEATH_DELAY_MENU;
->>>>>>> 28cfd82a
     }
 }
 
