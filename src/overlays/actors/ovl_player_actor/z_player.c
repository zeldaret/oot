--- conflicted
+++ resolved
@@ -10695,13 +10695,8 @@
     this->stateFlags2 |= 0x20;
     func_80836670(this, globalCtx);
 
-<<<<<<< HEAD
-    if (func_8010BDBC(&globalCtx->msgCtx) == 2) {
+    if (Message_GetState(&globalCtx->msgCtx) == TEXT_STATE_CLOSING) {
         this->actor.flags &= ~ACTOR_FLAG_8;
-=======
-    if (Message_GetState(&globalCtx->msgCtx) == TEXT_STATE_CLOSING) {
-        this->actor.flags &= ~0x100;
->>>>>>> d9c1dffe
 
         if (!ACTOR_FLAGS_ALL(this->targetActor->flags, ACTOR_FLAG_0 | ACTOR_FLAG_2)) {
             this->stateFlags2 &= ~0x2000;
@@ -12276,13 +12271,8 @@
                 }
 
                 this->unk_850 = 1;
-<<<<<<< HEAD
-            } else if (func_8010BDBC(&globalCtx->msgCtx) == 2) {
+            } else if (Message_GetState(&globalCtx->msgCtx) == TEXT_STATE_CLOSING) {
                 this->actor.flags &= ~ACTOR_FLAG_8;
-=======
-            } else if (Message_GetState(&globalCtx->msgCtx) == TEXT_STATE_CLOSING) {
-                this->actor.flags &= ~0x100;
->>>>>>> d9c1dffe
                 this->unk_862 = 0;
 
                 if (this->unk_84F == 1) {
