/*
 * File: z_player.c
 * Overlay: ovl_player_actor
 * Description: Link
 */

#include "ultra64.h"
#include "global.h"

#include "overlays/actors/ovl_Bg_Heavy_Block/z_bg_heavy_block.h"
#include "overlays/actors/ovl_Door_Shutter/z_door_shutter.h"
#include "overlays/actors/ovl_En_Boom/z_en_boom.h"
#include "overlays/actors/ovl_En_Box/z_en_box.h"
#include "overlays/actors/ovl_En_Door/z_en_door.h"
#include "overlays/actors/ovl_En_Elf/z_en_elf.h"
#include "overlays/actors/ovl_En_Horse/z_en_horse.h"
#include "overlays/effects/ovl_Effect_Ss_Fhg_Flash/z_eff_ss_fhg_flash.h"

#define THIS ((Player*)thisx)

typedef struct {
    /* 0x00 */ u8 itemId;
    /* 0x01 */ u8 field; // various bit-packed data
    /* 0x02 */ s8 gi;    // defines the draw id and chest opening animation
    /* 0x03 */ u8 textId;
    /* 0x04 */ u16 objectId;
} GetItemEntry; // size = 0x06

#define GET_ITEM(itemId, objectId, drawId, textId, field, chestAnim) \
    { itemId, field, (chestAnim != 0 ? 1 : -1) * (drawId + 1), textId, objectId }

#define CHEST_ANIM_SHORT 0
#define CHEST_ANIM_LONG 1

typedef struct {
    /* 0x00 */ u8 itemId;
    /* 0x02 */ s16 actorId;
} ExplosiveInfo; // size = 0x04

typedef struct {
    /* 0x00 */ s16 actorId;
    /* 0x02 */ u8 itemId;
    /* 0x03 */ u8 actionParam;
    /* 0x04 */ u8 textId;
} BottleCatchInfo; // size = 0x06

typedef struct {
    /* 0x00 */ s16 actorId;
    /* 0x02 */ s16 actorParams;
} BottleDropInfo; // size = 0x04

typedef struct {
    /* 0x00 */ s8 damage;
    /* 0x01 */ u8 unk_01;
    /* 0x02 */ u8 unk_02;
    /* 0x03 */ u8 unk_03;
    /* 0x04 */ u16 sfxId;
} FallImpactInfo; // size = 0x06

typedef struct {
    /* 0x00 */ Vec3f pos;
    /* 0x0C */ s16 yaw;
} SpecialRespawnInfo; // size = 0x10

typedef struct {
    /* 0x00 */ u16 sfxId;
    /* 0x02 */ s16 field;
} struct_80832924; // size = 0x04

typedef struct {
    /* 0x00 */ u16 unk_00;
    /* 0x02 */ s16 unk_02;
} struct_808551A4; // size = 0x04

typedef struct {
    /* 0x00 */ LinkAnimationHeader* anim;
    /* 0x04 */ u8 unk_04;
} struct_808540F4; // size = 0x08

typedef struct {
    /* 0x00 */ LinkAnimationHeader* unk_00;
    /* 0x04 */ LinkAnimationHeader* unk_04;
    /* 0x08 */ u8 unk_08;
    /* 0x09 */ u8 unk_09;
} struct_80854554; // size = 0x0C

typedef struct {
    /* 0x00 */ LinkAnimationHeader* unk_00;
    /* 0x04 */ LinkAnimationHeader* unk_04;
    /* 0x08 */ LinkAnimationHeader* unk_08;
    /* 0x0C */ u8 unk_0C;
    /* 0x0D */ u8 unk_0D;
} struct_80854190; // size = 0x10

typedef struct {
    /* 0x00 */ LinkAnimationHeader* anim;
    /* 0x04 */ f32 unk_04;
    /* 0x04 */ f32 unk_08;
} struct_80854578; // size = 0x0C

typedef struct {
    /* 0x00 */ s8 type;
    /* 0x04 */ union {
        void* ptr;
        void (*func)(GlobalContext*, Player*, CsCmdActorAction*);
    };
} struct_80854B18; // size = 0x08

void func_80833770(GlobalContext* globalCtx, Player* this);
void func_80833790(GlobalContext* globalCtx, Player* this);
void func_8083379C(GlobalContext* globalCtx, Player* this);
void func_8083377C(GlobalContext* globalCtx, Player* this);
void func_808337D4(GlobalContext* globalCtx, Player* this);
void func_80833910(GlobalContext* globalCtx, Player* this);
void func_80833984(GlobalContext* globalCtx, Player* this);
void func_8083399C(GlobalContext* globalCtx, Player* this, s8 actionParam);
s32 func_8083485C(Player* this, GlobalContext* globalCtx);
s32 func_808349DC(Player* this, GlobalContext* globalCtx);
s32 func_80834A2C(Player* this, GlobalContext* globalCtx);
s32 func_80834B5C(Player* this, GlobalContext* globalCtx);
s32 func_80834C74(Player* this, GlobalContext* globalCtx);
s32 func_8083501C(Player* this, GlobalContext* globalCtx);
s32 func_808351D4(Player* this, GlobalContext* globalCtx);
s32 func_808353D8(Player* this, GlobalContext* globalCtx);
s32 func_80835588(Player* this, GlobalContext* globalCtx);
s32 func_808356E8(Player* this, GlobalContext* globalCtx);
s32 func_80835800(Player* this, GlobalContext* globalCtx);
s32 func_80835884(Player* this, GlobalContext* globalCtx);
s32 func_808358F0(Player* this, GlobalContext* globalCtx);
s32 func_808359FC(Player* this, GlobalContext* globalCtx);
s32 func_80835B60(Player* this, GlobalContext* globalCtx);
s32 func_80835C08(Player* this, GlobalContext* globalCtx);
void func_80835F44(GlobalContext* globalCtx, Player* this, s32 item);
void func_80839F90(Player* this, GlobalContext* globalCtx);
s32 func_80838A14(Player* this, GlobalContext* globalCtx);
s32 func_80839800(Player* this, GlobalContext* globalCtx);
s32 func_8083B040(Player* this, GlobalContext* globalCtx);
s32 func_8083B998(Player* this, GlobalContext* globalCtx);
s32 func_8083B644(Player* this, GlobalContext* globalCtx);
s32 func_8083BDBC(Player* this, GlobalContext* globalCtx);
s32 func_8083C1DC(Player* this, GlobalContext* globalCtx);
s32 func_8083C2B0(Player* this, GlobalContext* globalCtx);
s32 func_8083C544(Player* this, GlobalContext* globalCtx);
s32 func_8083C61C(GlobalContext* globalCtx, Player* this);
void func_8083CA20(GlobalContext* globalCtx, Player* this);
void func_8083CA54(GlobalContext* globalCtx, Player* this);
void func_8083CA9C(GlobalContext* globalCtx, Player* this);
s32 func_8083E0FC(Player* this, GlobalContext* globalCtx);
s32 func_8083E5A8(Player* this, GlobalContext* globalCtx);
s32 func_8083EB44(Player* this, GlobalContext* globalCtx);
s32 func_8083F7BC(Player* this, GlobalContext* globalCtx);
void func_80840450(Player* this, GlobalContext* globalCtx);
void func_808407CC(Player* this, GlobalContext* globalCtx);
void func_80840BC8(Player* this, GlobalContext* globalCtx);
void func_80840DE4(Player* this, GlobalContext* globalCtx);
void func_808414F8(Player* this, GlobalContext* globalCtx);
void func_8084170C(Player* this, GlobalContext* globalCtx);
void func_808417FC(Player* this, GlobalContext* globalCtx);
void func_8084193C(Player* this, GlobalContext* globalCtx);
void func_80841BA8(Player* this, GlobalContext* globalCtx);
void func_80842180(Player* this, GlobalContext* globalCtx);
void func_8084227C(Player* this, GlobalContext* globalCtx);
void func_8084279C(Player* this, GlobalContext* globalCtx);
void func_808423EC(Player* this, GlobalContext* globalCtx);
void func_8084251C(Player* this, GlobalContext* globalCtx);
void func_80843188(Player* this, GlobalContext* globalCtx);
void func_808435C4(Player* this, GlobalContext* globalCtx);
void func_8084370C(Player* this, GlobalContext* globalCtx);
void func_8084377C(Player* this, GlobalContext* globalCtx);
void func_80843954(Player* this, GlobalContext* globalCtx);
void func_80843A38(Player* this, GlobalContext* globalCtx);
void func_80843CEC(Player* this, GlobalContext* globalCtx);
void func_8084411C(Player* this, GlobalContext* globalCtx);
void func_80844708(Player* this, GlobalContext* globalCtx);
void func_80844A44(Player* this, GlobalContext* globalCtx);
void func_80844AF4(Player* this, GlobalContext* globalCtx);
void func_80844E68(Player* this, GlobalContext* globalCtx);
void func_80845000(Player* this, GlobalContext* globalCtx);
void func_80845308(Player* this, GlobalContext* globalCtx);
void func_80845668(Player* this, GlobalContext* globalCtx);
void func_808458D0(Player* this, GlobalContext* globalCtx);
void func_80845CA4(Player* this, GlobalContext* globalCtx);
void func_80845EF8(Player* this, GlobalContext* globalCtx);
void func_80846050(Player* this, GlobalContext* globalCtx);
void func_80846120(Player* this, GlobalContext* globalCtx);
void func_80846260(Player* this, GlobalContext* globalCtx);
void func_80846358(Player* this, GlobalContext* globalCtx);
void func_80846408(Player* this, GlobalContext* globalCtx);
void func_808464B0(Player* this, GlobalContext* globalCtx);
void func_80846578(Player* this, GlobalContext* globalCtx);
void func_80846648(GlobalContext* globalCtx, Player* this);
void func_80846660(GlobalContext* globalCtx, Player* this);
void func_808467D4(GlobalContext* globalCtx, Player* this);
void func_808468A8(GlobalContext* globalCtx, Player* this);
void func_808468E8(GlobalContext* globalCtx, Player* this);
void func_80846978(GlobalContext* globalCtx, Player* this);
void func_808469BC(GlobalContext* globalCtx, Player* this);
void func_80846A68(GlobalContext* globalCtx, Player* this);
void func_8084B1D8(Player* this, GlobalContext* globalCtx);
void func_8084B530(Player* this, GlobalContext* globalCtx);
void func_8084B78C(Player* this, GlobalContext* globalCtx);
void func_8084B898(Player* this, GlobalContext* globalCtx);
void func_8084B9E4(Player* this, GlobalContext* globalCtx);
void func_8084BBE4(Player* this, GlobalContext* globalCtx);
void func_8084BDFC(Player* this, GlobalContext* globalCtx);
void func_8084BF1C(Player* this, GlobalContext* globalCtx);
void Player_UpdateCommon(Player* this, GlobalContext* globalCtx, Input* input);
void func_8084C5F8(Player* this, GlobalContext* globalCtx);
void func_8084C760(Player* this, GlobalContext* globalCtx);
void func_8084C81C(Player* this, GlobalContext* globalCtx);
void func_8084CC98(Player* this, GlobalContext* globalCtx);
void func_8084D3E4(Player* this, GlobalContext* globalCtx);
void func_8084D610(Player* this, GlobalContext* globalCtx);
void func_8084D7C4(Player* this, GlobalContext* globalCtx);
void func_8084D84C(Player* this, GlobalContext* globalCtx);
void func_8084DAB4(Player* this, GlobalContext* globalCtx);
void func_8084DC48(Player* this, GlobalContext* globalCtx);
void func_8084E1EC(Player* this, GlobalContext* globalCtx);
void func_8084E30C(Player* this, GlobalContext* globalCtx);
void func_8084E368(Player* this, GlobalContext* globalCtx);
void func_8084E3C4(Player* this, GlobalContext* globalCtx);
void func_8084E604(Player* this, GlobalContext* globalCtx);
void func_8084E6D4(Player* this, GlobalContext* globalCtx);
void func_8084E9AC(Player* this, GlobalContext* globalCtx);
void func_8084EAC0(Player* this, GlobalContext* globalCtx);
void func_8084ECA4(Player* this, GlobalContext* globalCtx);
void func_8084EED8(Player* this, GlobalContext* globalCtx);
void func_8084EFC0(Player* this, GlobalContext* globalCtx);
void func_8084F104(Player* this, GlobalContext* globalCtx);
void func_8084F390(Player* this, GlobalContext* globalCtx);
void func_8084F608(Player* this, GlobalContext* globalCtx);
void func_8084F698(Player* this, GlobalContext* globalCtx);
void func_8084F710(Player* this, GlobalContext* globalCtx);
void func_8084F88C(Player* this, GlobalContext* globalCtx);
void func_8084F9A0(Player* this, GlobalContext* globalCtx);
void func_8084F9C0(Player* this, GlobalContext* globalCtx);
void func_8084FA54(Player* this, GlobalContext* globalCtx);
void func_8084FB10(Player* this, GlobalContext* globalCtx);
void func_8084FBF4(Player* this, GlobalContext* globalCtx);
s32 func_8084FCAC(Player* this, GlobalContext* globalCtx);
void func_8084FF7C(Player* this);
void func_8085002C(Player* this);
s32 func_80850224(Player* this, GlobalContext* globalCtx);
void func_808502D0(Player* this, GlobalContext* globalCtx);
void func_808505DC(Player* this, GlobalContext* globalCtx);
void func_8085063C(Player* this, GlobalContext* globalCtx);
void func_8085076C(Player* this, GlobalContext* globalCtx);
void func_808507F4(Player* this, GlobalContext* globalCtx);
void func_80850AEC(Player* this, GlobalContext* globalCtx);
void func_80850C68(Player* this, GlobalContext* globalCtx);
void func_80850E84(Player* this, GlobalContext* globalCtx);
void func_80851008(GlobalContext* globalCtx, Player* this, void* anim);
void func_80851030(GlobalContext* globalCtx, Player* this, void* anim);
void func_80851050(GlobalContext* globalCtx, Player* this, void* anim);
void func_80851094(GlobalContext* globalCtx, Player* this, void* anim);
void func_808510B4(GlobalContext* globalCtx, Player* this, void* anim);
void func_808510D4(GlobalContext* globalCtx, Player* this, void* anim);
void func_808510F4(GlobalContext* globalCtx, Player* this, void* anim);
void func_80851114(GlobalContext* globalCtx, Player* this, void* anim);
void func_80851134(GlobalContext* globalCtx, Player* this, void* anim);
void func_80851154(GlobalContext* globalCtx, Player* this, void* anim);
void func_80851174(GlobalContext* globalCtx, Player* this, void* anim);
void func_80851194(GlobalContext* globalCtx, Player* this, void* anim);
void func_808511B4(GlobalContext* globalCtx, Player* this, void* anim);
void func_808511D4(GlobalContext* globalCtx, Player* this, void* anim);
void func_808511FC(GlobalContext* globalCtx, Player* this, void* anim);
void func_80851248(GlobalContext* globalCtx, Player* this, void* anim);
void func_80851294(GlobalContext* globalCtx, Player* this, void* anim);
void func_808512E0(GlobalContext* globalCtx, Player* this, void* arg2);
void func_80851368(GlobalContext* globalCtx, Player* this, CsCmdActorAction* arg2);
void func_808513BC(GlobalContext* globalCtx, Player* this, CsCmdActorAction* arg2);
void func_808514C0(GlobalContext* globalCtx, Player* this, CsCmdActorAction* arg2);
void func_8085157C(GlobalContext* globalCtx, Player* this, CsCmdActorAction* arg2);
void func_808515A4(GlobalContext* globalCtx, Player* this, CsCmdActorAction* arg2);
void func_80851688(GlobalContext* globalCtx, Player* this, CsCmdActorAction* arg2);
void func_80851750(GlobalContext* globalCtx, Player* this, CsCmdActorAction* arg2);
void func_80851788(GlobalContext* globalCtx, Player* this, CsCmdActorAction* arg2);
void func_80851828(GlobalContext* globalCtx, Player* this, CsCmdActorAction* arg2);
void func_808518DC(GlobalContext* globalCtx, Player* this, CsCmdActorAction* arg2);
void func_8085190C(GlobalContext* globalCtx, Player* this, CsCmdActorAction* arg2);
void func_80851998(GlobalContext* globalCtx, Player* this, CsCmdActorAction* arg2);
void func_808519C0(GlobalContext* globalCtx, Player* this, CsCmdActorAction* arg2);
void func_808519EC(GlobalContext* globalCtx, Player* this, CsCmdActorAction* arg2);
void func_80851A50(GlobalContext* globalCtx, Player* this, CsCmdActorAction* arg2);
void func_80851B90(GlobalContext* globalCtx, Player* this, CsCmdActorAction* arg2);
void func_80851BE8(GlobalContext* globalCtx, Player* this, CsCmdActorAction* arg2);
void func_80851CA4(GlobalContext* globalCtx, Player* this, CsCmdActorAction* arg2);
void func_80851D2C(GlobalContext* globalCtx, Player* this, CsCmdActorAction* arg2);
void func_80851D80(GlobalContext* globalCtx, Player* this, CsCmdActorAction* arg2);
void func_80851DEC(GlobalContext* globalCtx, Player* this, CsCmdActorAction* arg2);
void func_80851E28(GlobalContext* globalCtx, Player* this, CsCmdActorAction* arg2);
void func_80851E64(GlobalContext* globalCtx, Player* this, CsCmdActorAction* arg2);
void func_80851E90(GlobalContext* globalCtx, Player* this, CsCmdActorAction* arg2);
void func_80851ECC(GlobalContext* globalCtx, Player* this, CsCmdActorAction* arg2);
void func_80851F84(GlobalContext* globalCtx, Player* this, CsCmdActorAction* arg2);
void func_80851FB0(GlobalContext* globalCtx, Player* this, CsCmdActorAction* arg2);
void func_80852048(GlobalContext* globalCtx, Player* this, CsCmdActorAction* arg2);
void func_80852080(GlobalContext* globalCtx, Player* this, CsCmdActorAction* arg2);
void func_80852174(GlobalContext* globalCtx, Player* this, CsCmdActorAction* arg2);
void func_808521B8(GlobalContext* globalCtx, Player* this, CsCmdActorAction* arg2);
void func_808521F4(GlobalContext* globalCtx, Player* this, CsCmdActorAction* arg2);
void func_80852234(GlobalContext* globalCtx, Player* this, CsCmdActorAction* arg2);
void func_8085225C(GlobalContext* globalCtx, Player* this, CsCmdActorAction* arg2);
void func_80852280(GlobalContext* globalCtx, Player* this, CsCmdActorAction* arg2);
void func_80852358(GlobalContext* globalCtx, Player* this, CsCmdActorAction* arg2);
void func_80852388(GlobalContext* globalCtx, Player* this, CsCmdActorAction* arg2);
void func_80852298(GlobalContext* globalCtx, Player* this, CsCmdActorAction* arg2);
void func_80852328(GlobalContext* globalCtx, Player* this, CsCmdActorAction* arg2);
void func_80852480(GlobalContext* globalCtx, Player* this, CsCmdActorAction* arg2);
void func_80852450(GlobalContext* globalCtx, Player* this, CsCmdActorAction* arg2);
void func_808524B0(GlobalContext* globalCtx, Player* this, CsCmdActorAction* arg2);
void func_808524D0(GlobalContext* globalCtx, Player* this, CsCmdActorAction* arg2);
void func_80852514(GlobalContext* globalCtx, Player* this, CsCmdActorAction* arg2);
void func_80852544(GlobalContext* globalCtx, Player* this, CsCmdActorAction* arg2);
void func_80852554(GlobalContext* globalCtx, Player* this, CsCmdActorAction* arg2);
void func_80852564(GlobalContext* globalCtx, Player* this, CsCmdActorAction* arg2);
void func_808525C0(GlobalContext* globalCtx, Player* this, CsCmdActorAction* arg2);
void func_80852608(GlobalContext* globalCtx, Player* this, CsCmdActorAction* arg2);
void func_80852648(GlobalContext* globalCtx, Player* this, CsCmdActorAction* arg2);
void func_808526EC(GlobalContext* globalCtx, Player* this, CsCmdActorAction* arg2);
void func_8085283C(GlobalContext* globalCtx, Player* this, CsCmdActorAction* arg2);
void func_808528C8(GlobalContext* globalCtx, Player* this, CsCmdActorAction* arg2);
void func_80852944(GlobalContext* globalCtx, Player* this, CsCmdActorAction* arg2);
void func_808529D0(GlobalContext* globalCtx, Player* this, CsCmdActorAction* arg2);
void func_80852C50(GlobalContext* globalCtx, Player* this, CsCmdActorAction* arg2);
void func_80852E14(Player* this, GlobalContext* globalCtx);
s32 Player_IsDroppingFish(GlobalContext* globalCtx);
s32 Player_StartFishing(GlobalContext* globalCtx);
s32 func_80852F38(GlobalContext* globalCtx, Player* this);
s32 func_80852FFC(GlobalContext* globalCtx, Actor* actor, s32 csMode);
void func_80853080(Player* this, GlobalContext* globalCtx);
s32 Player_InflictDamage(GlobalContext* globalCtx, s32 damage);
void func_80853148(GlobalContext* globalCtx, Actor* actor);

// .bss part 1
s32 D_80858AA0;
s32 D_80858AA4;
Vec3f D_80858AA8;
Input* sControlInput;

// .data

u8 D_80853410[] = { 0, 0, 0, 0, 0, 0, 0, 0, 0, 0, 1, 1, 1, 1, 1, 1, 1, 1, 1, 1, 1, 1 };

PlayerAgeProperties sAgeProperties[] = {
    {
        56.0f,
        90.0f,
        1.0f,
        111.0f,
        70.0f,
        79.4f,
        59.0f,
        41.0f,
        19.0f,
        36.0f,
        44.8f,
        56.0f,
        68.0f,
        70.0f,
        18.0f,
        15.0f,
        70.0f,
        { 9, 4671, 359 },
        {
            { 8, 4694, 380 },
            { 9, 6122, 359 },
            { 8, 4694, 380 },
            { 9, 6122, 359 },
        },
        {
            { 9, 6122, 359 },
            { 9, 7693, 380 },
            { 9, 6122, 359 },
            { 9, 7693, 380 },
        },
        {
            { 8, 4694, 380 },
            { 9, 6122, 359 },
        },
        {
            { -1592, 4694, 380 },
            { -1591, 6122, 359 },
        },
        0,
        0x80,
        0x04002718,
        0x04002720,
        0x04002838,
        0x04002E70,
        0x04002E78,
        { 0x04002E80, 0x04002E88, 0x04002D90, 0x04002D98 },
        { 0x04002D70, 0x04002D78 },
        { 0x04002E50, 0x04002E58 },
        { 0x04002E68, 0x04002E60 },
    },
    {
        40.0f,
        60.0f,
        0.6470588446f,
        71.0f,
        50.0f,
        47.0f,
        39.0f,
        27.0f,
        19.0f,
        22.0f,
        29.6f,
        32.0f,
        48.0f,
        45.29412079f,
        14.0f,
        12.0f,
        55.0f,
        { -24, 3565, 876 },
        {
            { -24, 3474, 862 },
            { -24, 4977, 937 },
            { 8, 4694, 380 },
            { 9, 6122, 359 },
        },
        {
            { -24, 4977, 937 },
            { -24, 6495, 937 },
            { 9, 6122, 359 },
            { 9, 7693, 380 },
        },
        {
            { 8, 4694, 380 },
            { 9, 6122, 359 },
        },
        {
            { -1592, 4694, 380 },
            { -1591, 6122, 359 },
        },
        0x20,
        0,
        0x04002318,
        0x04002360,
        0x040023A8,
        0x040023E0,
        0x040023E8,
        { 0x040023F0, 0x040023F8, 0x04002D90, 0x04002D98 },
        { 0x04002D70, 0x04002D78 },
        { 0x040023C0, 0x040023C8 },
        { 0x040023D8, 0x040023D0 },
    },
};

u32 D_808535D0 = false;
f32 D_808535D4 = 0.0f;
s16 D_808535D8 = 0;
s16 D_808535DC = 0;
s32 D_808535E0 = 0;
s32 D_808535E4 = 0;
f32 D_808535E8 = 1.0f;
f32 D_808535EC = 1.0f;
u32 D_808535F0 = 0;
u32 D_808535F4 = 0;
s16 D_808535F8 = 0;
s16 D_808535FC = 0;
f32 D_80853600 = 0.0f;
s32 D_80853604 = 0;
s32 D_80853608 = 0;
s32 D_8085360C = 0;
s16 D_80853610 = 0;
s32 D_80853614 = 0;
s32 D_80853618 = 0;

u16 D_8085361C[] = {
    NA_SE_VO_LI_SWEAT,
    NA_SE_VO_LI_SNEEZE,
    NA_SE_VO_LI_RELAX,
    NA_SE_VO_LI_FALL_L,
};

GetItemEntry sGetItemTable[] = {
    GET_ITEM(ITEM_BOMBS_5, OBJECT_GI_BOMB_1, 0x1F, 0x32, 0x59, CHEST_ANIM_SHORT),
    GET_ITEM(ITEM_NUTS_5, OBJECT_GI_NUTS, 0x11, 0x34, 0x0C, CHEST_ANIM_SHORT),
    GET_ITEM(ITEM_BOMBCHU, OBJECT_GI_BOMB_2, 0x27, 0x33, 0x80, CHEST_ANIM_SHORT),
    GET_ITEM(ITEM_BOW, OBJECT_GI_BOW, 0x34, 0x31, 0x80, CHEST_ANIM_LONG),
    GET_ITEM(ITEM_SLINGSHOT, OBJECT_GI_PACHINKO, 0x32, 0x30, 0x80, CHEST_ANIM_LONG),
    GET_ITEM(ITEM_BOOMERANG, OBJECT_GI_BOOMERANG, 0x33, 0x35, 0x80, CHEST_ANIM_LONG),
    GET_ITEM(ITEM_STICK, OBJECT_GI_STICK, 0x1A, 0x37, 0x0D, CHEST_ANIM_SHORT),
    GET_ITEM(ITEM_HOOKSHOT, OBJECT_GI_HOOKSHOT, 0x2C, 0x36, 0x80, CHEST_ANIM_LONG),
    GET_ITEM(ITEM_LONGSHOT, OBJECT_GI_HOOKSHOT, 0x2D, 0x4F, 0x80, CHEST_ANIM_LONG),
    GET_ITEM(ITEM_LENS, OBJECT_GI_GLASSES, 0x35, 0x39, 0x80, CHEST_ANIM_LONG),
    GET_ITEM(ITEM_LETTER_ZELDA, OBJECT_GI_LETTER, 0x3A, 0x69, 0x80, CHEST_ANIM_LONG),
    GET_ITEM(ITEM_OCARINA_TIME, OBJECT_GI_OCARINA, 0x2E, 0x3A, 0x80, CHEST_ANIM_LONG),
    GET_ITEM(ITEM_HAMMER, OBJECT_GI_HAMMER, 0x40, 0x38, 0x80, CHEST_ANIM_LONG),
    GET_ITEM(ITEM_COJIRO, OBJECT_GI_NIWATORI, 0x5D, 0x02, 0x80, CHEST_ANIM_LONG),
    GET_ITEM(ITEM_BOTTLE, OBJECT_GI_BOTTLE, 0x00, 0x42, 0x80, CHEST_ANIM_LONG),
    GET_ITEM(ITEM_POTION_RED, OBJECT_GI_LIQUID, 0x37, 0x43, 0x80, CHEST_ANIM_LONG),
    GET_ITEM(ITEM_POTION_GREEN, OBJECT_GI_LIQUID, 0x36, 0x44, 0x80, CHEST_ANIM_LONG),
    GET_ITEM(ITEM_POTION_BLUE, OBJECT_GI_LIQUID, 0x38, 0x45, 0x80, CHEST_ANIM_LONG),
    GET_ITEM(ITEM_FAIRY, OBJECT_GI_BOTTLE, 0x00, 0x46, 0x80, CHEST_ANIM_LONG),
    GET_ITEM(ITEM_MILK_BOTTLE, OBJECT_GI_MILK, 0x2F, 0x98, 0x80, CHEST_ANIM_LONG),
    GET_ITEM(ITEM_LETTER_RUTO, OBJECT_GI_BOTTLE_LETTER, 0x44, 0x99, 0x80, CHEST_ANIM_LONG),
    GET_ITEM(ITEM_BEAN, OBJECT_GI_BEAN, 0x3D, 0x48, 0x80, CHEST_ANIM_SHORT),
    GET_ITEM(ITEM_MASK_SKULL, OBJECT_GI_SKJ_MASK, 0x4E, 0x10, 0x80, CHEST_ANIM_LONG),
    GET_ITEM(ITEM_MASK_SPOOKY, OBJECT_GI_REDEAD_MASK, 0x31, 0x11, 0x80, CHEST_ANIM_LONG),
    GET_ITEM(ITEM_CHICKEN, OBJECT_GI_NIWATORI, 0x43, 0x48, 0x80, CHEST_ANIM_LONG),
    GET_ITEM(ITEM_MASK_KEATON, OBJECT_GI_KI_TAN_MASK, 0x30, 0x12, 0x80, CHEST_ANIM_LONG),
    GET_ITEM(ITEM_MASK_BUNNY, OBJECT_GI_RABIT_MASK, 0x4F, 0x13, 0x80, CHEST_ANIM_LONG),
    GET_ITEM(ITEM_MASK_TRUTH, OBJECT_GI_TRUTH_MASK, 0x50, 0x17, 0x80, CHEST_ANIM_LONG),
    GET_ITEM(ITEM_POCKET_EGG, OBJECT_GI_EGG, 0x28, 0x01, 0x80, CHEST_ANIM_LONG),
    GET_ITEM(ITEM_POCKET_CUCCO, OBJECT_GI_NIWATORI, 0x43, 0x48, 0x80, CHEST_ANIM_LONG),
    GET_ITEM(ITEM_ODD_MUSHROOM, OBJECT_GI_MUSHROOM, 0x53, 0x03, 0x80, CHEST_ANIM_LONG),
    GET_ITEM(ITEM_ODD_POTION, OBJECT_GI_POWDER, 0x52, 0x04, 0x80, CHEST_ANIM_LONG),
    GET_ITEM(ITEM_SAW, OBJECT_GI_SAW, 0x3F, 0x05, 0x80, CHEST_ANIM_LONG),
    GET_ITEM(ITEM_SWORD_BROKEN, OBJECT_GI_BROKENSWORD, 0x55, 0x08, 0x80, CHEST_ANIM_LONG),
    GET_ITEM(ITEM_PRESCRIPTION, OBJECT_GI_PRESCRIPTION, 0x56, 0x09, 0x80, CHEST_ANIM_LONG),
    GET_ITEM(ITEM_FROG, OBJECT_GI_FROG, 0x59, 0x0D, 0x80, CHEST_ANIM_LONG),
    GET_ITEM(ITEM_EYEDROPS, OBJECT_GI_EYE_LOTION, 0x51, 0x0E, 0x80, CHEST_ANIM_LONG),
    GET_ITEM(ITEM_CLAIM_CHECK, OBJECT_GI_TICKETSTONE, 0x54, 0x0A, 0x80, CHEST_ANIM_LONG),
    GET_ITEM(ITEM_SWORD_KOKIRI, OBJECT_GI_SWORD_1, 0x73, 0xA4, 0x80, CHEST_ANIM_LONG),
    GET_ITEM(ITEM_SWORD_BGS, OBJECT_GI_LONGSWORD, 0x42, 0x4B, 0x80, CHEST_ANIM_LONG),
    GET_ITEM(ITEM_SHIELD_DEKU, OBJECT_GI_SHIELD_1, 0x1C, 0x4C, 0xA0, CHEST_ANIM_SHORT),
    GET_ITEM(ITEM_SHIELD_HYLIAN, OBJECT_GI_SHIELD_2, 0x2B, 0x4D, 0xA0, CHEST_ANIM_SHORT),
    GET_ITEM(ITEM_SHIELD_MIRROR, OBJECT_GI_SHIELD_3, 0x39, 0x4E, 0x80, CHEST_ANIM_LONG),
    GET_ITEM(ITEM_TUNIC_GORON, OBJECT_GI_CLOTHES, 0x3B, 0x50, 0xA0, CHEST_ANIM_LONG),
    GET_ITEM(ITEM_TUNIC_ZORA, OBJECT_GI_CLOTHES, 0x3C, 0x51, 0xA0, CHEST_ANIM_LONG),
    GET_ITEM(ITEM_BOOTS_IRON, OBJECT_GI_BOOTS_2, 0x46, 0x53, 0x80, CHEST_ANIM_LONG),
    GET_ITEM(ITEM_BOOTS_HOVER, OBJECT_GI_HOVERBOOTS, 0x5E, 0x54, 0x80, CHEST_ANIM_LONG),
    GET_ITEM(ITEM_QUIVER_40, OBJECT_GI_ARROWCASE, 0x15, 0x56, 0x80, CHEST_ANIM_LONG),
    GET_ITEM(ITEM_QUIVER_50, OBJECT_GI_ARROWCASE, 0x16, 0x57, 0x80, CHEST_ANIM_LONG),
    GET_ITEM(ITEM_BOMB_BAG_20, OBJECT_GI_BOMBPOUCH, 0x17, 0x58, 0x80, CHEST_ANIM_LONG),
    GET_ITEM(ITEM_BOMB_BAG_30, OBJECT_GI_BOMBPOUCH, 0x18, 0x59, 0x80, CHEST_ANIM_LONG),
    GET_ITEM(ITEM_BOMB_BAG_40, OBJECT_GI_BOMBPOUCH, 0x19, 0x5A, 0x80, CHEST_ANIM_LONG),
    GET_ITEM(ITEM_GAUNTLETS_SILVER, OBJECT_GI_GLOVES, 0x48, 0x5B, 0x80, CHEST_ANIM_LONG),
    GET_ITEM(ITEM_GAUNTLETS_GOLD, OBJECT_GI_GLOVES, 0x49, 0x5C, 0x80, CHEST_ANIM_LONG),
    GET_ITEM(ITEM_SCALE_SILVER, OBJECT_GI_SCALE, 0x29, 0xCD, 0x80, CHEST_ANIM_LONG),
    GET_ITEM(ITEM_SCALE_GOLDEN, OBJECT_GI_SCALE, 0x2A, 0xCE, 0x80, CHEST_ANIM_LONG),
    GET_ITEM(ITEM_STONE_OF_AGONY, OBJECT_GI_MAP, 0x20, 0x68, 0x80, CHEST_ANIM_LONG),
    GET_ITEM(ITEM_GERUDO_CARD, OBJECT_GI_GERUDO, 0x23, 0x7B, 0x80, CHEST_ANIM_LONG),
    GET_ITEM(ITEM_OCARINA_FAIRY, OBJECT_GI_OCARINA_0, 0x45, 0x3A, 0x80, CHEST_ANIM_LONG),
    GET_ITEM(ITEM_SEEDS, OBJECT_GI_SEED, 0x47, 0xDC, 0x50, CHEST_ANIM_SHORT),
    GET_ITEM(ITEM_HEART_CONTAINER, OBJECT_GI_HEARTS, 0x12, 0xC6, 0x80, CHEST_ANIM_LONG),
    GET_ITEM(ITEM_HEART_PIECE_2, OBJECT_GI_HEARTS, 0x13, 0xC2, 0x80, CHEST_ANIM_LONG),
    GET_ITEM(ITEM_KEY_BOSS, OBJECT_GI_BOSSKEY, 0x09, 0xC7, 0x80, CHEST_ANIM_LONG),
    GET_ITEM(ITEM_COMPASS, OBJECT_GI_COMPASS, 0x0A, 0x67, 0x80, CHEST_ANIM_LONG),
    GET_ITEM(ITEM_DUNGEON_MAP, OBJECT_GI_MAP, 0x1B, 0x66, 0x80, CHEST_ANIM_LONG),
    GET_ITEM(ITEM_KEY_SMALL, OBJECT_GI_KEY, 0x01, 0x60, 0x80, CHEST_ANIM_SHORT),
    GET_ITEM(ITEM_MAGIC_SMALL, OBJECT_GI_MAGICPOT, 0x1D, 0x52, 0x6F, CHEST_ANIM_SHORT),
    GET_ITEM(ITEM_MAGIC_LARGE, OBJECT_GI_MAGICPOT, 0x1E, 0x52, 0x6E, CHEST_ANIM_SHORT),
    GET_ITEM(ITEM_WALLET_ADULT, OBJECT_GI_PURSE, 0x21, 0x5E, 0x80, CHEST_ANIM_LONG),
    GET_ITEM(ITEM_WALLET_GIANT, OBJECT_GI_PURSE, 0x22, 0x5F, 0x80, CHEST_ANIM_LONG),
    GET_ITEM(ITEM_WEIRD_EGG, OBJECT_GI_EGG, 0x28, 0x9A, 0x80, CHEST_ANIM_LONG),
    GET_ITEM(ITEM_HEART, OBJECT_GI_HEART, 0x08, 0x55, 0x80, CHEST_ANIM_LONG),
    GET_ITEM(ITEM_ARROWS_SMALL, OBJECT_GI_ARROW, 0x24, 0xE6, 0x48, CHEST_ANIM_SHORT),
    GET_ITEM(ITEM_ARROWS_MEDIUM, OBJECT_GI_ARROW, 0x25, 0xE6, 0x49, CHEST_ANIM_SHORT),
    GET_ITEM(ITEM_ARROWS_LARGE, OBJECT_GI_ARROW, 0x26, 0xE6, 0x4A, CHEST_ANIM_SHORT),
    GET_ITEM(ITEM_RUPEE_GREEN, OBJECT_GI_RUPY, 0x6C, 0x6F, 0x00, CHEST_ANIM_SHORT),
    GET_ITEM(ITEM_RUPEE_BLUE, OBJECT_GI_RUPY, 0x6D, 0xCC, 0x01, CHEST_ANIM_SHORT),
    GET_ITEM(ITEM_RUPEE_RED, OBJECT_GI_RUPY, 0x6E, 0xF0, 0x02, CHEST_ANIM_SHORT),
    GET_ITEM(ITEM_HEART_CONTAINER, OBJECT_GI_HEARTS, 0x12, 0xC6, 0x80, CHEST_ANIM_LONG),
    GET_ITEM(ITEM_MILK, OBJECT_GI_MILK, 0x2F, 0x98, 0x80, CHEST_ANIM_LONG),
    GET_ITEM(ITEM_MASK_GORON, OBJECT_GI_GOLONMASK, 0x5A, 0x14, 0x80, CHEST_ANIM_LONG),
    GET_ITEM(ITEM_MASK_ZORA, OBJECT_GI_ZORAMASK, 0x5B, 0x15, 0x80, CHEST_ANIM_LONG),
    GET_ITEM(ITEM_MASK_GERUDO, OBJECT_GI_GERUDOMASK, 0x5C, 0x16, 0x80, CHEST_ANIM_LONG),
    GET_ITEM(ITEM_BRACELET, OBJECT_GI_BRACELET, 0x57, 0x79, 0x80, CHEST_ANIM_LONG),
    GET_ITEM(ITEM_RUPEE_PURPLE, OBJECT_GI_RUPY, 0x70, 0xF1, 0x14, CHEST_ANIM_SHORT),
    GET_ITEM(ITEM_RUPEE_GOLD, OBJECT_GI_RUPY, 0x71, 0xF2, 0x13, CHEST_ANIM_SHORT),
    GET_ITEM(ITEM_SWORD_BGS, OBJECT_GI_LONGSWORD, 0x42, 0x0C, 0x80, CHEST_ANIM_LONG),
    GET_ITEM(ITEM_ARROW_FIRE, OBJECT_GI_M_ARROW, 0x5F, 0x70, 0x80, CHEST_ANIM_LONG),
    GET_ITEM(ITEM_ARROW_ICE, OBJECT_GI_M_ARROW, 0x60, 0x71, 0x80, CHEST_ANIM_LONG),
    GET_ITEM(ITEM_ARROW_LIGHT, OBJECT_GI_M_ARROW, 0x61, 0x72, 0x80, CHEST_ANIM_LONG),
    GET_ITEM(ITEM_SKULL_TOKEN, OBJECT_GI_SUTARU, 0x62, 0xB4, 0x80, CHEST_ANIM_SHORT),
    GET_ITEM(ITEM_DINS_FIRE, OBJECT_GI_GODDESS, 0x63, 0xAD, 0x80, CHEST_ANIM_LONG),
    GET_ITEM(ITEM_FARORES_WIND, OBJECT_GI_GODDESS, 0x64, 0xAE, 0x80, CHEST_ANIM_LONG),
    GET_ITEM(ITEM_NAYRUS_LOVE, OBJECT_GI_GODDESS, 0x65, 0xAF, 0x80, CHEST_ANIM_LONG),
    GET_ITEM(ITEM_BULLET_BAG_30, OBJECT_GI_DEKUPOUCH, 0x6B, 0x07, 0x80, CHEST_ANIM_LONG),
    GET_ITEM(ITEM_BULLET_BAG_40, OBJECT_GI_DEKUPOUCH, 0x6B, 0x07, 0x80, CHEST_ANIM_LONG),
    GET_ITEM(ITEM_STICKS_5, OBJECT_GI_STICK, 0x1A, 0x37, 0x0D, CHEST_ANIM_SHORT),
    GET_ITEM(ITEM_STICKS_10, OBJECT_GI_STICK, 0x1A, 0x37, 0x0D, CHEST_ANIM_SHORT),
    GET_ITEM(ITEM_NUTS_5, OBJECT_GI_NUTS, 0x11, 0x34, 0x0C, CHEST_ANIM_SHORT),
    GET_ITEM(ITEM_NUTS_10, OBJECT_GI_NUTS, 0x11, 0x34, 0x0C, CHEST_ANIM_SHORT),
    GET_ITEM(ITEM_BOMB, OBJECT_GI_BOMB_1, 0x1F, 0x32, 0x59, CHEST_ANIM_SHORT),
    GET_ITEM(ITEM_BOMBS_10, OBJECT_GI_BOMB_1, 0x1F, 0x32, 0x59, CHEST_ANIM_SHORT),
    GET_ITEM(ITEM_BOMBS_20, OBJECT_GI_BOMB_1, 0x1F, 0x32, 0x59, CHEST_ANIM_SHORT),
    GET_ITEM(ITEM_BOMBS_30, OBJECT_GI_BOMB_1, 0x1F, 0x32, 0x59, CHEST_ANIM_SHORT),
    GET_ITEM(ITEM_SEEDS_30, OBJECT_GI_SEED, 0x47, 0xDC, 0x50, CHEST_ANIM_SHORT),
    GET_ITEM(ITEM_BOMBCHUS_5, OBJECT_GI_BOMB_2, 0x27, 0x33, 0x80, CHEST_ANIM_SHORT),
    GET_ITEM(ITEM_BOMBCHUS_20, OBJECT_GI_BOMB_2, 0x27, 0x33, 0x80, CHEST_ANIM_SHORT),
    GET_ITEM(ITEM_FISH, OBJECT_GI_FISH, 0x3E, 0x47, 0x80, CHEST_ANIM_LONG),
    GET_ITEM(ITEM_BUG, OBJECT_GI_INSECT, 0x67, 0x7A, 0x80, CHEST_ANIM_LONG),
    GET_ITEM(ITEM_BLUE_FIRE, OBJECT_GI_FIRE, 0x66, 0x5D, 0x80, CHEST_ANIM_LONG),
    GET_ITEM(ITEM_POE, OBJECT_GI_GHOST, 0x69, 0x97, 0x80, CHEST_ANIM_LONG),
    GET_ITEM(ITEM_BIG_POE, OBJECT_GI_GHOST, 0x6F, 0xF9, 0x80, CHEST_ANIM_LONG),
    GET_ITEM(ITEM_KEY_SMALL, OBJECT_GI_KEY, 0x01, 0xF3, 0x80, CHEST_ANIM_SHORT),
    GET_ITEM(ITEM_RUPEE_GREEN, OBJECT_GI_RUPY, 0x6C, 0xF4, 0x00, CHEST_ANIM_SHORT),
    GET_ITEM(ITEM_RUPEE_BLUE, OBJECT_GI_RUPY, 0x6D, 0xF5, 0x01, CHEST_ANIM_SHORT),
    GET_ITEM(ITEM_RUPEE_RED, OBJECT_GI_RUPY, 0x6E, 0xF6, 0x02, CHEST_ANIM_SHORT),
    GET_ITEM(ITEM_RUPEE_PURPLE, OBJECT_GI_RUPY, 0x70, 0xF7, 0x14, CHEST_ANIM_SHORT),
    GET_ITEM(ITEM_HEART_PIECE_2, OBJECT_GI_HEARTS, 0x13, 0xFA, 0x80, CHEST_ANIM_LONG),
    GET_ITEM(ITEM_STICK_UPGRADE_20, OBJECT_GI_STICK, 0x1A, 0x90, 0x80, CHEST_ANIM_SHORT),
    GET_ITEM(ITEM_STICK_UPGRADE_30, OBJECT_GI_STICK, 0x1A, 0x91, 0x80, CHEST_ANIM_SHORT),
    GET_ITEM(ITEM_NUT_UPGRADE_30, OBJECT_GI_NUTS, 0x11, 0xA7, 0x80, CHEST_ANIM_SHORT),
    GET_ITEM(ITEM_NUT_UPGRADE_40, OBJECT_GI_NUTS, 0x11, 0xA8, 0x80, CHEST_ANIM_SHORT),
    GET_ITEM(ITEM_BULLET_BAG_50, OBJECT_GI_DEKUPOUCH, 0x72, 0x6C, 0x80, CHEST_ANIM_LONG),
    { ITEM_NONE },
    { ITEM_NONE },
};

LinkAnimationHeader* D_80853914[] = {
    0x04003240, 0x04003238, 0x04003238, 0x04002BE0, 0x04003240, 0x04003240,
};

LinkAnimationHeader* D_8085392C[] = {
    0x04003290, 0x04003268, 0x04003268, 0x04002BF8, 0x04003290, 0x04003290,
};

LinkAnimationHeader* D_80853944[] = {
    0x04003140, 0x04002B38, 0x04003138, 0x04002B40, 0x04003140, 0x04003140,
};

LinkAnimationHeader* D_8085395C[] = {
    0x04002E98, 0x040029E8, 0x04002E98, 0x040029F0, 0x04002E98, 0x04002E98,
};

LinkAnimationHeader* D_80853974[] = {
    0x04002FB0, 0x04002FA8, 0x04002FB0, 0x04002A40, 0x04002FB0, 0x04002FB0,
};

LinkAnimationHeader* D_8085398C[] = {
    0x04003220, 0x04002590, 0x04002590, 0x04002BC0, 0x04003220, 0x04003220,
};

LinkAnimationHeader* D_808539A4[] = {
    0x04003230, 0x040025D0, 0x040025D0, 0x04002BD0, 0x04003230, 0x04003230,
};

LinkAnimationHeader* D_808539BC[] = {
    0x04002BB0, 0x040031F8, 0x040031F8, 0x04002BB0, 0x04002BB0, 0x04002BB0,
};

LinkAnimationHeader* D_808539D4[] = {
    0x04003088, 0x04002A70, 0x04002A70, 0x04003088, 0x04003088, 0x04003088,
};

LinkAnimationHeader* D_808539EC[] = {
    0x04002750, 0x04002748, 0x04002748, 0x04002750, 0x04002750, 0x04002750,
};

LinkAnimationHeader* D_80853A04[] = {
    0x04002330, 0x04002330, 0x04002330, 0x04002330, 0x04002330, 0x04002330,
};

LinkAnimationHeader* D_80853A1C[] = {
    0x04002760, 0x04002758, 0x04002758, 0x04002760, 0x04002760, 0x04002760,
};

LinkAnimationHeader* D_80853A34[] = {
    0x04002338, 0x04002338, 0x04002338, 0x04002338, 0x04002338, 0x04002338,
};

LinkAnimationHeader* D_80853A4C[] = {
    0x04002E08, 0x04002E00, 0x04002E00, 0x04002E08, 0x04002E08, 0x04002E08,
};

LinkAnimationHeader* D_80853A64[] = {
    0x04003028, 0x04003020, 0x04003020, 0x04003028, 0x04003028, 0x04003028,
};

LinkAnimationHeader* D_80853A7C[] = {
    0x04003170, 0x04003168, 0x04003168, 0x04003170, 0x04003170, 0x04003170,
};

LinkAnimationHeader* D_80853A94[] = {
    0x04003038, 0x04003030, 0x04003030, 0x04002A68, 0x04003038, 0x04003038,
};

LinkAnimationHeader* D_80853AAC[] = {
    0x04002FC0, 0x04002FB8, 0x04002FB8, 0x04002FC8, 0x04002FC0, 0x04002FC0,
};

LinkAnimationHeader* D_80853AC4[] = {
    0x04003278, 0x04003270, 0x04003270, 0x04002BE8, 0x04003278, 0x04003278,
};

LinkAnimationHeader* D_80853ADC[] = {
    0x04003288, 0x04003280, 0x04003280, 0x04002BF0, 0x04003288, 0x04003288,
};

LinkAnimationHeader* D_80853AF4[] = {
    0x04002EB8, 0x04002EA0, 0x04002EA0, 0x04002EB8, 0x040026C8, 0x04002EB8,
};

LinkAnimationHeader* D_80853B0C[] = {
    0x04002ED8, 0x04002ED0, 0x04002ED0, 0x04002ED8, 0x040026D0, 0x04002ED8,
};

LinkAnimationHeader* D_80853B24[] = {
    0x04002EB0, 0x04002EA8, 0x04002EA8, 0x04002EB0, 0x04002EB0, 0x04002EB0,
};

LinkAnimationHeader* D_80853B3C[] = {
    0x04003190, 0x04003188, 0x04003188, 0x04002B68, 0x04003190, 0x04003190,
};

LinkAnimationHeader* D_80853B54[] = {
    0x04003178, 0x04002568, 0x04002568, 0x04002B58, 0x04003178, 0x04003178,
};

LinkAnimationHeader* D_80853B6C[] = {
    0x04003180, 0x04002570, 0x04002570, 0x04002B60, 0x04003180, 0x04003180,
};

LinkAnimationHeader* D_80853B84[] = {
    0x04002D60, 0x04002D58, 0x04002D58, 0x04002D60, 0x04002D60, 0x04002D60,
};

LinkAnimationHeader* D_80853B9C[] = {
    0x04002BB8, 0x04003218, 0x04003218, 0x04002BB8, 0x04002BB8, 0x04002BB8,
};

LinkAnimationHeader* D_80853BB4[] = {
    0x04002BC8, 0x04003228, 0x04003228, 0x04002BC8, 0x04002BC8, 0x04002BC8,
};

LinkAnimationHeader* D_80853BCC[] = {
    0x040031C8, 0x040031C0, 0x040031C0, 0x040031C8, 0x040031C8, 0x040031C8,
};

LinkAnimationHeader* D_80853BE4[] = {
    0x04003118, 0x04003110, 0x04003110, 0x04003118, 0x04003118, 0x04003118,
};

LinkAnimationHeader* D_80853BFC[] = {
    0x04002DE8, 0x04002DE8, 0x04002DE8, 0x04002DE8, 0x04002DE8, 0x04002DE8,
};

LinkAnimationHeader* D_80853C14[] = {
    0x04002E30, 0x04002E18, 0x04002E18, 0x04002E30, 0x04002E30, 0x04002E30,
};

LinkAnimationHeader* D_80853C2C[] = {
    0x04002E40, 0x04002E38, 0x04002E38, 0x04002E40, 0x04002E40, 0x04002E40,
};

LinkAnimationHeader* D_80853C44[] = {
    0x04002E28, 0x04002E20, 0x04002E20, 0x04002E28, 0x04002E28, 0x04002E28,
};

LinkAnimationHeader* D_80853C5C[] = {
    0x040030C8, 0x040030C0, 0x040030C0, 0x040030C8, 0x040030C8, 0x040030C8,
};

LinkAnimationHeader* D_80853C74[] = {
    0x040030D8, 0x040030D0, 0x040030D0, 0x040030D8, 0x040030D8, 0x040030D8,
};

LinkAnimationHeader* D_80853C8C[] = {
    0x040030B8, 0x040030B0, 0x040030B0, 0x040030B8, 0x040030B8, 0x040030B8,
};

LinkAnimationHeader* D_80853CA4[] = {
    0x04002F20, 0x04002F18, 0x04002F18, 0x04002F20, 0x04002F20, 0x04002F20,
};

LinkAnimationHeader* D_80853CBC[] = {
    0x04002FF0, 0x04002FE8, 0x04002FE8, 0x04002FF0, 0x04002FF0, 0x04002FF0,
};

LinkAnimationHeader* D_80853CD4[] = {
    0x04003010, 0x04003008, 0x04003008, 0x04003010, 0x04003010, 0x04003010,
};

LinkAnimationHeader* D_80853CEC[] = {
    0x04003000, 0x04002FF8, 0x04002FF8, 0x04003000, 0x04003000, 0x04003000,
};

LinkAnimationHeader* D_80853D04[] = {
    0x04002EF0, 0x04002EE8, 0x04002EE8, 0x04002EF8, 0x04002EF0, 0x04002EF0,
};

LinkAnimationHeader* D_80853D1C[] = {
    0x040031E0, 0x040031D8, 0x040031D8, 0x040031E8, 0x040031E0, 0x040031E0,
};

LinkAnimationHeader* D_80853D34[] = {
    0x04003468, 0x04003438, 0x04003438, 0x04003468, 0x04003468, 0x04003468,
};

LinkAnimationHeader* D_80853D4C[][3] = {
    { 0x04002A28, 0x04002A38, 0x04002A30 },
    { 0x04002950, 0x04002960, 0x04002958 },
    { 0x040029D0, 0x040029E0, 0x040029D8 },
    { 0x04002988, 0x04002998, 0x04002990 },
};

LinkAnimationHeader* D_80853D7C[] = {
    0x04003248, 0x04003200, 0x04003258, 0x04003210, 0x04003250, 0x04003208, 0x04003250,
    0x04003208, 0x04003430, 0x040033F0, 0x04003430, 0x040033F0, 0x04003430, 0x040033F0,
    0x040033F8, 0x040033D0, 0x04003400, 0x040033D8, 0x04003420, 0x04003420, 0x04003408,
    0x040033E0, 0x04003410, 0x040033E8, 0x04003418, 0x04003418, 0x04003428, 0x04003428,
};

struct_80832924 D_80853DEC[] = {
    { NA_SE_VO_LI_SNEEZE, -0x2008 },
};

struct_80832924 D_80853DF0[] = {
    { NA_SE_VO_LI_SWEAT, -0x2012 },
};

struct_80832924 D_80853DF4[] = {
    { NA_SE_VO_LI_BREATH_REST, -0x200D },
};

struct_80832924 D_80853DF8[] = {
    { NA_SE_VO_LI_BREATH_REST, -0x200A },
};

struct_80832924 D_80853DFC[] = {
    { NA_SE_PL_CALM_HIT, 0x82C }, { NA_SE_PL_CALM_HIT, 0x830 },  { NA_SE_PL_CALM_HIT, 0x834 },
    { NA_SE_PL_CALM_HIT, 0x838 }, { NA_SE_PL_CALM_HIT, -0x83C },
};

struct_80832924 D_80853E10[] = {
    { 0, 0x4019 }, { 0, 0x401E }, { 0, 0x402C }, { 0, 0x4030 }, { 0, 0x4034 }, { 0, -0x4038 },
};

struct_80832924 D_80853E28[] = {
    { NA_SE_IT_SHIELD_POSTURE, 0x810 },
    { NA_SE_IT_SHIELD_POSTURE, 0x814 },
    { NA_SE_IT_SHIELD_POSTURE, -0x846 },
};

struct_80832924 D_80853E34[] = {
    { NA_SE_IT_HAMMER_SWING, 0x80A },
    { NA_SE_VO_LI_AUTO_JUMP, 0x200A },
    { NA_SE_IT_SWORD_SWING, 0x816 },
    { NA_SE_VO_LI_SWORD_N, -0x2016 },
};

struct_80832924 D_80853E44[] = {
    { NA_SE_IT_SWORD_SWING, 0x827 },
    { NA_SE_VO_LI_SWORD_N, -0x2027 },
};

struct_80832924 D_80853E4C[] = {
    { NA_SE_VO_LI_RELAX, -0x2014 },
};

struct_80832924* D_80853E50[] = {
    D_80853DEC, D_80853DF0, D_80853DF4, D_80853DF8, D_80853DFC, D_80853E10,
    D_80853E28, D_80853E34, D_80853E44, D_80853E4C, NULL,
};

u8 D_80853E7C[] = {
    0, 0, 1, 1, 2, 2, 2, 2, 10, 10, 10, 10, 10, 10, 3, 3, 4, 4, 8, 8, 5, 5, 6, 6, 7, 7, 9, 9, 0,
};

// Used to map item IDs to action params
s8 sItemActionParams[] = {
    PLAYER_AP_STICK,
    PLAYER_AP_NUT,
    PLAYER_AP_BOMB,
    PLAYER_AP_BOW,
    PLAYER_AP_BOW_FIRE,
    PLAYER_AP_DINS_FIRE,
    PLAYER_AP_SLINGSHOT,
    PLAYER_AP_OCARINA_FAIRY,
    PLAYER_AP_OCARINA_TIME,
    PLAYER_AP_BOMBCHU,
    PLAYER_AP_HOOKSHOT,
    PLAYER_AP_LONGSHOT,
    PLAYER_AP_BOW_ICE,
    PLAYER_AP_FARORES_WIND,
    PLAYER_AP_BOOMERANG,
    PLAYER_AP_LENS,
    PLAYER_AP_BEAN,
    PLAYER_AP_HAMMER,
    PLAYER_AP_BOW_LIGHT,
    PLAYER_AP_NAYRUS_LOVE,
    PLAYER_AP_BOTTLE,
    PLAYER_AP_BOTTLE_POTION_RED,
    PLAYER_AP_BOTTLE_POTION_GREEN,
    PLAYER_AP_BOTTLE_POTION_BLUE,
    PLAYER_AP_BOTTLE_FAIRY,
    PLAYER_AP_BOTTLE_FISH,
    PLAYER_AP_BOTTLE_MILK,
    PLAYER_AP_BOTTLE_LETTER,
    PLAYER_AP_BOTTLE_FIRE,
    PLAYER_AP_BOTTLE_BUG,
    PLAYER_AP_BOTTLE_BIG_POE,
    PLAYER_AP_BOTTLE_MILK_HALF,
    PLAYER_AP_BOTTLE_POE,
    PLAYER_AP_WEIRD_EGG,
    PLAYER_AP_CHICKEN,
    PLAYER_AP_LETTER_ZELDA,
    PLAYER_AP_MASK_KEATON,
    PLAYER_AP_MASK_SKULL,
    PLAYER_AP_MASK_SPOOKY,
    PLAYER_AP_MASK_BUNNY,
    PLAYER_AP_MASK_GORON,
    PLAYER_AP_MASK_ZORA,
    PLAYER_AP_MASK_GERUDO,
    PLAYER_AP_MASK_TRUTH,
    PLAYER_AP_SWORD_MASTER,
    PLAYER_AP_POCKET_EGG,
    PLAYER_AP_POCKET_CUCCO,
    PLAYER_AP_COJIRO,
    PLAYER_AP_ODD_MUSHROOM,
    PLAYER_AP_ODD_POTION,
    PLAYER_AP_SAW,
    PLAYER_AP_SWORD_BROKEN,
    PLAYER_AP_PRESCRIPTION,
    PLAYER_AP_FROG,
    PLAYER_AP_EYEDROPS,
    PLAYER_AP_CLAIM_CHECK,
    PLAYER_AP_BOW_FIRE,
    PLAYER_AP_BOW_ICE,
    PLAYER_AP_BOW_LIGHT,
    PLAYER_AP_SWORD_KOKIRI,
    PLAYER_AP_SWORD_MASTER,
    PLAYER_AP_SWORD_BGS,
};

s32 (*D_80853EDC[])(Player* this, GlobalContext* globalCtx) = {
    func_8083485C, func_8083485C, func_8083485C, func_808349DC, func_808349DC, func_808349DC, func_8083485C,
    func_8083485C, func_8083501C, func_8083501C, func_8083501C, func_8083501C, func_8083501C, func_8083501C,
    func_8083501C, func_8083501C, func_8083501C, func_8083501C, func_808356E8, func_808356E8, func_80835800,
    func_8083485C, func_8083485C, func_8083485C, func_8083485C, func_8083485C, func_8083485C, func_8083485C,
    func_8083485C, func_8083485C, func_8083485C, func_8083485C, func_8083485C, func_8083485C, func_8083485C,
    func_8083485C, func_8083485C, func_8083485C, func_8083485C, func_8083485C, func_8083485C, func_8083485C,
    func_8083485C, func_8083485C, func_8083485C, func_8083485C, func_8083485C, func_8083485C, func_8083485C,
    func_8083485C, func_8083485C, func_8083485C, func_8083485C, func_8083485C, func_8083485C, func_8083485C,
    func_8083485C, func_8083485C, func_8083485C, func_8083485C, func_8083485C, func_8083485C, func_8083485C,
    func_8083485C, func_8083485C, func_8083485C, func_8083485C,
};

void (*D_80853FE8[])(GlobalContext* globalCtx, Player* this) = {
    func_80833770, func_80833770, func_80833770, func_80833770, func_80833770, func_80833770, func_8083377C,
    func_80833790, func_8083379C, func_8083379C, func_8083379C, func_8083379C, func_8083379C, func_8083379C,
    func_8083379C, func_8083379C, func_80833910, func_80833910, func_808337D4, func_808337D4, func_80833984,
    func_80833770, func_80833770, func_80833770, func_80833770, func_80833770, func_80833770, func_80833770,
    func_80833770, func_80833770, func_80833770, func_80833770, func_80833770, func_80833770, func_80833770,
    func_80833770, func_80833770, func_80833770, func_80833770, func_80833770, func_80833770, func_80833770,
    func_80833770, func_80833770, func_80833770, func_80833770, func_80833770, func_80833770, func_80833770,
    func_80833770, func_80833770, func_80833770, func_80833770, func_80833770, func_80833770, func_80833770,
    func_80833770, func_80833770, func_80833770, func_80833770, func_80833770, func_80833770, func_80833770,
    func_80833770, func_80833770, func_80833770, func_80833770,
};

struct_808540F4 D_808540F4[] = {
    { 0x04002F50, 12 }, { 0x04003080, 6 }, { 0x04002C68, 8 },  { 0x04003090, 8 },  { 0x04002A20, 8 },
    { 0x04002F30, 10 }, { 0x04002C58, 7 }, { 0x04002C60, 11 }, { 0x04002F50, 12 }, { 0x04003078, 4 },
    { 0x04003058, 4 },  { 0x04002F38, 4 }, { 0x040024E0, 5 },  { 0x04002F48, 13 },
};

s8 D_80854164[][6] = {
    { 8, -5, -3, -6, 8, 11 }, { 5, 0, -1, 4, 5, 9 },    { 3, 1, 0, 2, 3, 9 },
    { 6, -4, -2, 7, 6, 10 },  { 8, -5, -3, -6, 8, 11 }, { 8, -5, -3, -6, 8, 11 },
};

ExplosiveInfo sExplosiveInfos[] = {
    { ITEM_BOMB, ACTOR_EN_BOM },
    { ITEM_BOMBCHU, ACTOR_EN_BOM_CHU },
};

struct_80854190 D_80854190[] = {
    { 0x04002A80, 0x04002A90, 0x04002A88, 1, 4 },  { 0x040028C0, 0x040028C8, 0x04002498, 1, 4 },
    { 0x04002A98, 0x04002AA0, 0x04002540, 0, 5 },  { 0x040028D0, 0x040028D8, 0x040024A0, 1, 7 },
    { 0x04002968, 0x04002970, 0x040024C0, 1, 4 },  { 0x04002880, 0x04002888, 0x04002478, 0, 5 },
    { 0x04002978, 0x04002980, 0x040024C8, 2, 8 },  { 0x04002890, 0x04002898, 0x04002480, 3, 8 },
    { 0x040029A0, 0x040029A8, 0x040024D0, 0, 4 },  { 0x040028A0, 0x040028A8, 0x04002488, 0, 5 },
    { 0x040029B0, 0x040029B8, 0x040024D8, 0, 6 },  { 0x040028B0, 0x040028B8, 0x04002490, 1, 5 },
    { 0x04002AA8, 0x04002AB0, 0x04002548, 0, 3 },  { 0x040028E0, 0x040028E8, 0x040024A8, 0, 3 },
    { 0x04002AB8, 0x04002AC0, 0x04002550, 1, 9 },  { 0x040028F0, 0x040028F8, 0x040024B0, 1, 8 },
    { 0x04002A60, 0x04002A50, 0x04002A50, 1, 10 }, { 0x04002900, 0x04002910, 0x04002910, 1, 11 },
    { 0x04002A50, 0x04002A58, 0x04002A58, 1, 2 },  { 0x04002910, 0x04002908, 0x04002908, 1, 2 },
    { 0x04002B80, 0x04002B88, 0x04002B88, 1, 5 },  { 0x04002B70, 0x04002B78, 0x04002B78, 1, 4 },
    { 0x04002C40, 0x04002C50, 0x04002C48, 3, 10 }, { 0x04002C70, 0x04002C80, 0x04002C78, 2, 11 },
    { 0x04002B28, 0x04002B30, 0x04002560, 0, 12 }, { 0x04002940, 0x04002948, 0x040024B8, 0, 15 },
    { 0x040029C0, 0x040029C8, 0x04002560, 0, 16 }, { 0x040029C0, 0x040029C8, 0x040024B8, 0, 16 },
};

LinkAnimationHeader* D_80854350[] = {
    0x04002AE8,
    0x04002920,
};

LinkAnimationHeader* D_80854358[] = {
    0x04002AE0,
    0x04002920,
};

LinkAnimationHeader* D_80854360[] = {
    0x04002AF0,
    0x04002928,
};

LinkAnimationHeader* D_80854368[] = {
    0x04002AF8,
    0x04002930,
};

LinkAnimationHeader* D_80854370[] = {
    0x04002B00,
    0x04002938,
};

LinkAnimationHeader* D_80854378[] = {
    0x04002AD8,
    0x04002918,
};

u8 D_80854380[2] = { 0x18, 0x19 };
u8 D_80854384[2] = { 0x1A, 0x1B };

u16 D_80854388[] = { BTN_B, BTN_CLEFT, BTN_CDOWN, BTN_CRIGHT };

u8 sMagicSpellCosts[] = { 12, 24, 24, 12, 24, 12 };

u16 D_80854398[] = { NA_SE_IT_BOW_DRAW, NA_SE_IT_SLING_DRAW, NA_SE_IT_HOOKSHOT_READY };

u8 sMagicArrowCosts[] = { 4, 4, 8 };

LinkAnimationHeader* D_808543A4[] = {
    0x040025C0,
    0x040025C8,
};

LinkAnimationHeader* D_808543AC[] = {
    0x04002580,
    0x04002588,
};

LinkAnimationHeader* D_808543B4[] = {
    0x04002510,
    0x04002518,
};

LinkAnimationHeader* D_808543BC[] = {
    0x04002510,
    0x04002520,
};

LinkAnimationHeader* D_808543C4[] = {
    0x04002EC0,
    0x04002A08,
};

LinkAnimationHeader* D_808543CC[] = {
    0x040026F0,
    0x04002CC8,
};

LinkAnimationHeader* D_808543D4[] = {
    0x040026C0,
    0x04002CC0,
};

// external segments
extern LinkAnimationHeader D_04002340;
extern LinkAnimationHeader D_04002378;
extern LinkAnimationHeader D_04002400;
extern LinkAnimationHeader D_04002408;
extern LinkAnimationHeader D_04002420;
extern LinkAnimationHeader D_04002428;
extern LinkAnimationHeader D_04002430;
extern LinkAnimationHeader D_04002468;
extern LinkAnimationHeader D_040024E8;
extern LinkAnimationHeader D_040024F8;
extern LinkAnimationHeader D_04002538;
extern LinkAnimationHeader D_040025F8;
extern LinkAnimationHeader D_04002600;
extern LinkAnimationHeader D_04002608;
extern LinkAnimationHeader D_04002618;
extern LinkAnimationHeader D_04002620;
extern LinkAnimationHeader D_04002628;
extern LinkAnimationHeader D_04002630;
extern LinkAnimationHeader D_04002638;
extern LinkAnimationHeader D_04002650;
extern LinkAnimationHeader D_04002660;
extern LinkAnimationHeader D_04002668;
extern LinkAnimationHeader D_04002670;
extern LinkAnimationHeader D_04002688;
extern LinkAnimationHeader D_04002698;
extern LinkAnimationHeader D_040026A0;
extern LinkAnimationHeader D_040026B0;
extern LinkAnimationHeader D_040026B8;
extern LinkAnimationHeader D_040026E8;
extern LinkAnimationHeader D_04002700;
extern LinkAnimationHeader D_04002708;
extern LinkAnimationHeader D_04002770;
extern LinkAnimationHeader D_04002780;
extern LinkAnimationHeader D_04002788;
extern LinkAnimationHeader D_040027D0;
extern LinkAnimationHeader D_04002830;
extern LinkAnimationHeader D_04002838;
extern LinkAnimationHeader D_04002860;
extern LinkAnimationHeader D_04002878;
extern LinkAnimationHeader D_04002908;
extern LinkAnimationHeader D_04002AC8;
extern LinkAnimationHeader D_04002C00;
extern LinkAnimationHeader D_04002C08;
extern LinkAnimationHeader D_04002C10;
extern LinkAnimationHeader D_04002C18;
extern LinkAnimationHeader D_04002C20;
extern LinkAnimationHeader D_04002C28;
extern LinkAnimationHeader D_04002C30;
extern LinkAnimationHeader D_04002C38;
extern LinkAnimationHeader D_04002C90;
extern LinkAnimationHeader D_04002C98;
extern LinkAnimationHeader D_04002CA0;
extern LinkAnimationHeader D_04002D28;
extern LinkAnimationHeader D_04002D38;
extern LinkAnimationHeader D_04002D40;
extern LinkAnimationHeader D_04002D48;
extern LinkAnimationHeader D_04002D68;
extern LinkAnimationHeader D_04002D80;
extern LinkAnimationHeader D_04002D88;
extern LinkAnimationHeader D_04002DA0;
extern LinkAnimationHeader D_04002DA8;
extern LinkAnimationHeader D_04002DB0;
extern LinkAnimationHeader D_04002DB8;
extern LinkAnimationHeader D_04002DC0;
extern LinkAnimationHeader D_04002DD0;
extern LinkAnimationHeader D_04002DF0;
extern LinkAnimationHeader D_04002DF8;
extern LinkAnimationHeader D_04002E10;
extern LinkAnimationHeader D_04002E48;
extern LinkAnimationHeader D_04002E90;
extern LinkAnimationHeader D_04002EC8;
extern LinkAnimationHeader D_04002F00;
extern LinkAnimationHeader D_04002F08;
extern LinkAnimationHeader D_04002F10;
extern LinkAnimationHeader D_04002F28;
extern LinkAnimationHeader D_04002F30;
extern LinkAnimationHeader D_04002F40;
extern LinkAnimationHeader D_04002F58;
extern LinkAnimationHeader D_04002F60;
extern LinkAnimationHeader D_04002F68;
extern LinkAnimationHeader D_04002F98;
extern LinkAnimationHeader D_04002FA0;
extern LinkAnimationHeader D_04002FD0;
extern LinkAnimationHeader D_04002FE0;
extern LinkAnimationHeader D_04003000;
extern LinkAnimationHeader D_04003020;
extern LinkAnimationHeader D_04003040;
extern LinkAnimationHeader D_04003048;
extern LinkAnimationHeader D_04003050;
extern LinkAnimationHeader D_04003060;
extern LinkAnimationHeader D_04003068;
extern LinkAnimationHeader D_04003070;
extern LinkAnimationHeader D_04003098;
extern LinkAnimationHeader D_040030A0;
extern LinkAnimationHeader D_040030A8;
extern LinkAnimationHeader D_040030E0;
extern LinkAnimationHeader D_040030F0;
extern LinkAnimationHeader D_040030F8;
extern LinkAnimationHeader D_04003100;
extern LinkAnimationHeader D_04003108;
extern LinkAnimationHeader D_04003120;
extern LinkAnimationHeader D_04003128;
extern LinkAnimationHeader D_04003148;
extern LinkAnimationHeader D_04003150;
extern LinkAnimationHeader D_04003158;
extern LinkAnimationHeader D_04003160;
extern LinkAnimationHeader D_040031A0;
extern LinkAnimationHeader D_040031A8;
extern LinkAnimationHeader D_04003298;
extern LinkAnimationHeader D_040032B0;
extern LinkAnimationHeader D_040032B8;
extern LinkAnimationHeader D_040032C0;
extern LinkAnimationHeader D_040032C8;
extern LinkAnimationHeader D_040032D0;
extern LinkAnimationHeader D_040032D8;
extern LinkAnimationHeader D_040032E0;
extern LinkAnimationHeader D_040032E8;
extern LinkAnimationHeader D_040032F0;
extern LinkAnimationHeader D_04003300;
extern LinkAnimationHeader D_04003308;
extern LinkAnimationHeader D_04003310;
extern LinkAnimationHeader D_04003318;
extern LinkAnimationHeader D_04003320;
extern LinkAnimationHeader D_04003328;
extern LinkAnimationHeader D_04003330;
extern LinkAnimationHeader D_04003380;
extern LinkAnimationHeader D_04003390;
extern LinkAnimationHeader D_040033A0;
extern LinkAnimationHeader D_040033B0;
extern LinkAnimationHeader D_040033B8;
extern LinkAnimationHeader D_040033C8;
extern Gfx D_04037E30[];
extern Gfx D_04033EE0[];

// return type can't be void due to regalloc in func_8084FCAC
s32 func_80832210(Player* this) {
    this->actor.speedXZ = 0.0f;
    this->linearVelocity = 0.0f;
}

// return type can't be void due to regalloc in func_8083F72C
s32 func_80832224(Player* this) {
    func_80832210(this);
    this->unk_6AD = 0;
}

s32 func_8083224C(GlobalContext* globalCtx) {
    Player* this = PLAYER;

    return (this->actor.flags & 0x100) == 0x100;
}

void func_80832264(GlobalContext* globalCtx, Player* this, LinkAnimationHeader* anim) {
    SkelAnime_ChangeLinkAnimDefaultStop(globalCtx, &this->skelAnime, anim);
}

void func_80832284(GlobalContext* globalCtx, Player* this, LinkAnimationHeader* anim) {
    SkelAnime_ChangeLinkAnimDefaultRepeat(globalCtx, &this->skelAnime, anim);
}

void func_808322A4(GlobalContext* globalCtx, Player* this, LinkAnimationHeader* anim) {
    SkelAnime_ChangeLinkAnimPlaybackRepeat(globalCtx, &this->skelAnime, anim, 2.0f / 3.0f);
}

void func_808322D0(GlobalContext* globalCtx, Player* this, LinkAnimationHeader* anim) {
    SkelAnime_ChangeLinkAnimPlaybackStop(globalCtx, &this->skelAnime, anim, 2.0f / 3.0f);
}

void func_808322FC(Player* this) {
    this->actor.shape.rot.y += this->skelAnime.limbDrawTbl[1].y;
    this->skelAnime.limbDrawTbl[1].y = 0;
}

void func_80832318(Player* this) {
    this->stateFlags2 &= ~0x20000;
    this->swordState = 0;
    this->swordInfo[0].active = this->swordInfo[1].active = this->swordInfo[2].active = 0;
}

void func_80832340(GlobalContext* globalCtx, Player* this) {
    Camera* camera;

    if (this->unk_46C != -1) {
        camera = globalCtx->cameraPtrs[this->unk_46C];
        if ((camera != NULL) && (camera->unk_168 == 1100)) {
            func_800803F0(globalCtx, this->unk_46C);
            this->unk_46C = -1;
        }
    }

    this->stateFlags2 &= ~0xC00;
}

void func_808323B4(GlobalContext* globalCtx, Player* this) {
    Actor* heldActor = this->heldActor;

    if ((heldActor != NULL) && !Player_HoldsHookshot(this)) {
        this->actor.child = NULL;
        this->heldActor = NULL;
        this->interactRangeActor = NULL;
        heldActor->parent = NULL;
        this->stateFlags1 &= ~0x800;
    }

    if (Player_GetExplosiveHeld(this) >= 0) {
        func_8083399C(globalCtx, this, PLAYER_AP_NONE);
        this->heldItemId = ITEM_NONE_FE;
    }
}

void func_80832440(GlobalContext* globalCtx, Player* this) {
    if ((this->stateFlags1 & 0x800) && (this->heldActor == NULL)) {
        if (this->interactRangeActor != NULL) {
            if (this->getItemId == GI_NONE) {
                this->stateFlags1 &= ~0x800;
                this->interactRangeActor = NULL;
            }
        } else {
            this->stateFlags1 &= ~0x800;
        }
    }

    func_80832318(this);
    this->unk_6AD = 0;

    func_80832340(globalCtx, this);
    func_8005B1A4(Gameplay_GetCamera(globalCtx, 0));

    this->stateFlags1 &= ~0x306000;
    this->stateFlags2 &= ~0x40090;

    this->actor.shape.rot.x = 0;
    this->actor.shape.unk_08 = 0.0f;

    this->unk_845 = this->unk_844 = 0;
}

s32 func_80832528(GlobalContext* globalCtx, Player* this) {
    if (this->heldItemActionParam >= PLAYER_AP_FISHING_POLE) {
        func_80835F44(globalCtx, this, ITEM_NONE);
        return 1;
    } else {
        return 0;
    }
}

void func_80832564(GlobalContext* globalCtx, Player* this) {
    func_80832440(globalCtx, this);
    func_808323B4(globalCtx, this);
}

s32 func_80832594(Player* this, s32 arg1, s32 arg2) {
    s16 temp = this->unk_A80 - D_808535D8;

    this->unk_850 += arg1 + (s16)(ABS(temp) * fabsf(D_808535D4) * 2.5415802156203426e-06f);

    if (CHECK_BTN_ANY(sControlInput->press.button, BTN_A | BTN_B)) {
        this->unk_850 += 5;
    }

    return this->unk_850 > arg2;
}

void func_80832630(GlobalContext* globalCtx) {
    if (globalCtx->actorCtx.unk_00 == 0) {
        globalCtx->actorCtx.unk_00 = 1;
    }
}

void func_8083264C(Player* this, s32 arg1, s32 arg2, s32 arg3, s32 arg4) {
    if (this->actor.type == ACTORTYPE_PLAYER) {
        func_800AA000(arg4, arg1, arg2, arg3);
    }
}

void func_80832698(Player* this, u16 sfxId) {
    if (this->actor.type == ACTORTYPE_PLAYER) {
        func_8002F7DC(&this->actor, sfxId + this->ageProperties->unk_92);
    } else {
        func_800F4190(&this->actor.projectedPos, sfxId);
    }
}

void func_808326F0(Player* this) {
    u16* entry = &D_8085361C[0];
    s32 i;

    for (i = 0; i < 4; i++) {
        func_800F8D04((u16)(*entry + this->ageProperties->unk_92));
        entry++;
    }
}

u16 func_8083275C(Player* this, u16 sfxId) {
    return sfxId + this->unk_89E;
}

void func_80832770(Player* this, u16 sfxId) {
    func_8002F7DC(&this->actor, func_8083275C(this, sfxId));
}

u16 func_808327A4(Player* this, u16 sfxId) {
    return sfxId + this->unk_89E + this->ageProperties->unk_94;
}

void func_808327C4(Player* this, u16 sfxId) {
    func_8002F7DC(&this->actor, func_808327A4(this, sfxId));
}

void func_808327F8(Player* this, f32 arg1) {
    s32 sfxId;

    if (this->currentBoots == PLAYER_BOOTS_IRON) {
        sfxId = NA_SE_PL_WALK_HEAVYBOOTS;
    } else {
        sfxId = func_808327A4(this, NA_SE_PL_WALK_GROUND);
    }

    func_800F4010(&this->actor.projectedPos, sfxId, arg1);
}

void func_80832854(Player* this) {
    s32 sfxId;

    if (this->currentBoots == PLAYER_BOOTS_IRON) {
        sfxId = NA_SE_PL_JUMP_HEAVYBOOTS;
    } else {
        sfxId = func_808327A4(this, NA_SE_PL_JUMP);
    }

    func_8002F7DC(&this->actor, sfxId);
}

void func_808328A0(Player* this) {
    s32 sfxId;

    if (this->currentBoots == PLAYER_BOOTS_IRON) {
        sfxId = NA_SE_PL_LAND_HEAVYBOOTS;
    } else {
        sfxId = func_808327A4(this, NA_SE_PL_LAND);
    }

    func_8002F7DC(&this->actor, sfxId);
}

void func_808328EC(Player* this, u16 sfxId) {
    func_8002F7DC(&this->actor, sfxId);
    this->stateFlags2 |= 8;
}

void func_80832924(Player* this, struct_80832924* entry) {
    s32 data;
    s32 flags;
    u32 cont;
    s32 pad;

    do {
        data = ABS(entry->field);
        flags = data & 0x7800;
        if (func_800A4530(&this->skelAnime, fabsf(data & 0x7FF))) {
            if (flags == 0x800) {
                func_8002F7DC(&this->actor, entry->sfxId);
            } else if (flags == 0x1000) {
                func_80832770(this, entry->sfxId);
            } else if (flags == 0x1800) {
                func_808327C4(this, entry->sfxId);
            } else if (flags == 0x2000) {
                func_80832698(this, entry->sfxId);
            } else if (flags == 0x2800) {
                func_808328A0(this);
            } else if (flags == 0x3000) {
                func_808327F8(this, 6.0f);
            } else if (flags == 0x3800) {
                func_80832854(this);
            } else if (flags == 0x4000) {
                func_808327F8(this, 0.0f);
            } else if (flags == 0x4800) {
                func_800F4010(&this->actor.projectedPos, this->ageProperties->unk_94 + NA_SE_PL_WALK_LADDER, 0.0f);
            }
        }
        cont = (entry->field >= 0);
        entry++;
    } while (cont);
}

void func_80832B0C(GlobalContext* globalCtx, Player* this, LinkAnimationHeader* anim) {
    SkelAnime_ChangeLinkAnim(globalCtx, &this->skelAnime, anim, 1.0f, 0.0f, SkelAnime_GetFrameCount(anim), 2, -6.0f);
}

void func_80832B78(GlobalContext* globalCtx, Player* this, LinkAnimationHeader* anim) {
    SkelAnime_ChangeLinkAnim(globalCtx, &this->skelAnime, anim, 2.0f / 3.0f, 0.0f, SkelAnime_GetFrameCount(anim), 2,
                             -6.0f);
}

void func_80832BE8(GlobalContext* globalCtx, Player* this, LinkAnimationHeader* anim) {
    SkelAnime_ChangeLinkAnim(globalCtx, &this->skelAnime, anim, 1.0f, 0.0f, 0.0f, 0, -6.0f);
}

void func_80832C2C(GlobalContext* globalCtx, Player* this, LinkAnimationHeader* anim) {
    SkelAnime_ChangeLinkAnim(globalCtx, &this->skelAnime, anim, 1.0f, 0.0f, 0.0f, 2, 0.0f);
}

void func_80832C6C(GlobalContext* globalCtx, Player* this, LinkAnimationHeader* anim) {
    SkelAnime_ChangeLinkAnim(globalCtx, &this->skelAnime, anim, 1.0f, 0.0f, 0.0f, 0, -16.0f);
}

s32 func_80832CB0(GlobalContext* globalCtx, Player* this, LinkAnimationHeader* anim) {
    if (func_800A3BC0(globalCtx, &this->skelAnime)) {
        func_80832284(globalCtx, this, anim);
        return 1;
    } else {
        return 0;
    }
}

void func_80832CFC(Player* this) {
    this->skelAnime.prevFramePos = this->skelAnime.unk_3E;
    this->skelAnime.prevFrameRot = this->actor.shape.rot.y;
}

void func_80832D20(Player* this) {
    func_80832CFC(this);
    this->skelAnime.prevFramePos.x *= this->ageProperties->unk_08;
    this->skelAnime.prevFramePos.y *= this->ageProperties->unk_08;
    this->skelAnime.prevFramePos.z *= this->ageProperties->unk_08;
}

void func_80832DB0(Player* this) {
    this->skelAnime.limbDrawTbl[1].y = 0;
}

void func_80832DBC(Player* this) {
    if (this->skelAnime.flags != 0) {
        func_808322FC(this);
        this->skelAnime.limbDrawTbl[0].x = this->skelAnime.unk_3E.x;
        this->skelAnime.limbDrawTbl[0].z = this->skelAnime.unk_3E.z;
        if (this->skelAnime.flags & 8) {
            if (this->skelAnime.flags & 2) {
                this->skelAnime.limbDrawTbl[0].y = this->skelAnime.prevFramePos.y;
            }
        } else {
            this->skelAnime.limbDrawTbl[0].y = this->skelAnime.unk_3E.y;
        }
        func_80832CFC(this);
        this->skelAnime.flags = 0;
    }
}

void func_80832E48(Player* this, s32 flags) {
    Vec3f pos;

    this->skelAnime.flags = flags;
    this->skelAnime.prevFramePos = this->skelAnime.unk_3E;
    func_800A54FC(&this->skelAnime, &pos, this->actor.shape.rot.y);

    if (flags & 1) {
        if (LINK_IS_CHILD) {
            pos.x *= 0.64f;
            pos.z *= 0.64f;
        }
        this->actor.posRot.pos.x += pos.x * this->actor.scale.x;
        this->actor.posRot.pos.z += pos.z * this->actor.scale.z;
    }

    if (flags & 2) {
        if (!(flags & 4)) {
            pos.y *= this->ageProperties->unk_08;
        }
        this->actor.posRot.pos.y += pos.y * this->actor.scale.y;
    }

    func_808322FC(this);
}

void func_80832F54(GlobalContext* globalCtx, Player* this, s32 flags) {
    if (flags & 0x200) {
        func_80832D20(this);
    } else if ((flags & 0x100) || (this->skelAnime.flags != 0)) {
        func_80832CFC(this);
    } else {
        this->skelAnime.prevFramePos = this->skelAnime.limbDrawTbl[0];
        this->skelAnime.prevFrameRot = this->actor.shape.rot.y;
    }

    this->skelAnime.flags = flags;
    func_80832210(this);
    func_800A3310(globalCtx);
}

void func_80832FFC(GlobalContext* globalCtx, Player* this, LinkAnimationHeader* anim, s32 flags, f32 playbackSpeed) {
    SkelAnime_ChangeLinkAnimPlaybackStop(globalCtx, &this->skelAnime, anim, playbackSpeed);
    func_80832F54(globalCtx, this, flags);
}

void func_8083303C(GlobalContext* globalCtx, Player* this, LinkAnimationHeader* anim, s32 flags) {
    func_80832FFC(globalCtx, this, anim, flags, 1.0f);
}

void func_80833064(GlobalContext* globalCtx, Player* this, LinkAnimationHeader* anim, s32 flags) {
    func_80832FFC(globalCtx, this, anim, flags, 2.0f / 3.0f);
}

void func_8083308C(GlobalContext* globalCtx, Player* this, LinkAnimationHeader* anim) {
    func_80833064(globalCtx, this, anim, 0x1C);
}

void func_808330AC(GlobalContext* globalCtx, Player* this, LinkAnimationHeader* anim, s32 flags, f32 playbackSpeed) {
    SkelAnime_ChangeLinkAnimPlaybackRepeat(globalCtx, &this->skelAnime, anim, playbackSpeed);
    func_80832F54(globalCtx, this, flags);
}

void func_808330EC(GlobalContext* globalCtx, Player* this, LinkAnimationHeader* anim, s32 flags) {
    func_808330AC(globalCtx, this, anim, flags, 1.0f);
}

void func_80833114(GlobalContext* globalCtx, Player* this, LinkAnimationHeader* anim, s32 flags) {
    func_808330AC(globalCtx, this, anim, flags, 2.0f / 3.0f);
}

void func_8083313C(GlobalContext* globalCtx, Player* this, LinkAnimationHeader* anim) {
    func_80833114(globalCtx, this, anim, 0x1C);
}

void func_8083315C(GlobalContext* globalCtx, Player* this) {
    s8 phi_v1;
    s8 phi_v0;

    this->unk_A7C = D_808535D4;
    this->unk_A80 = D_808535D8;

    func_80077D10(&D_808535D4, &D_808535D8, sControlInput);

    D_808535DC = Camera_GetInputDirYaw(ACTIVE_CAM) + D_808535D8;

    this->unk_846 = (this->unk_846 + 1) % 4;

    if (D_808535D4 < 55.0f) {
        phi_v0 = -1;
        phi_v1 = -1;
    } else {
        phi_v1 = (u16)(D_808535D8 + 0x2000) >> 9;
        phi_v0 = (u16)((s16)(D_808535DC - this->actor.shape.rot.y) + 0x2000) >> 14;
    }

    this->unk_847[this->unk_846] = phi_v1;
    this->unk_84B[this->unk_846] = phi_v0;
}

void func_8083328C(GlobalContext* globalCtx, Player* this, LinkAnimationHeader* linkAnim) {
    SkelAnime_ChangeLinkAnimPlaybackStop(globalCtx, &this->skelAnime, linkAnim, D_808535E8);
}

s32 func_808332B8(Player* this) {
    return (this->stateFlags1 & 0x8000000) && (this->currentBoots != PLAYER_BOOTS_IRON);
}

s32 func_808332E4(Player* this) {
    return (this->stateFlags1 & 0x1000000);
}

void func_808332F4(Player* this, GlobalContext* globalCtx) {
    GetItemEntry* giEntry = &sGetItemTable[this->getItemId - 1];

    this->unk_862 = ABS(giEntry->gi);
}

LinkAnimationHeader* func_80833338(Player* this) {
    return D_80853914[this->modelAnimType];
}

s32 func_80833350(Player* this) {
    LinkAnimationHeader** entry;
    s32 i;

    if (func_80833338(this) != this->skelAnime.animation) {
        for (i = 0, entry = &D_80853D7C[0]; i < 28; i++, entry++) {
            if (this->skelAnime.animation == *entry) {
                return i + 1;
            }
        }
        return 0;
    }

    return -1;
}

void func_808333FC(Player* this, s32 arg1) {
    if (D_80853E7C[arg1] != 0) {
        func_80832924(this, D_80853E50[D_80853E7C[arg1] - 1]);
    }
}

LinkAnimationHeader* func_80833438(Player* this) {
    if (this->unk_890 != 0) {
        return D_8085395C[this->modelAnimType];
    } else if (!(this->stateFlags1 & 0x28000000) && (this->currentBoots == PLAYER_BOOTS_IRON)) {
        return D_80853974[this->modelAnimType];
    } else {
        return D_80853944[this->modelAnimType];
    }
}

s32 func_808334B4(Player* this) {
    return func_808332E4(this) && (this->unk_834 != 0);
}

LinkAnimationHeader* func_808334E4(Player* this) {
    if (func_808334B4(this)) {
        return &D_04002638;
    } else {
        return D_808539A4[this->modelAnimType];
    }
}

LinkAnimationHeader* func_80833528(Player* this) {
    if (func_808334B4(this)) {
        return &D_04002630;
    } else {
        return D_8085398C[this->modelAnimType];
    }
}

LinkAnimationHeader* func_8083356C(Player* this) {
    if (func_8002DD78(this)) {
        return &D_040026E8;
    } else {
        return D_80853B3C[this->modelAnimType];
    }
}

LinkAnimationHeader* func_808335B0(Player* this) {
    if (func_808334B4(this)) {
        return &D_04002620;
    } else {
        return D_80853B6C[this->modelAnimType];
    }
}

LinkAnimationHeader* func_808335F4(Player* this) {
    if (func_808334B4(this)) {
        return &D_04002618;
    } else {
        return D_80853B54[this->modelAnimType];
    }
}

void func_80833638(Player* this, PlayerFunc82C arg1) {
    this->func_82C = arg1;
    this->unk_836 = 0;
    this->unk_830 = 0.0f;
    func_808326F0(this);
}

void func_80833664(GlobalContext* globalCtx, Player* this, s8 actionParam) {
    LinkAnimationHeader* current = this->skelAnime.animation;
    LinkAnimationHeader** iter = &D_80853914[this->modelAnimType];
    u32 i;

    this->stateFlags1 &= ~0x1000008;

    for (i = 0; i < 45; i++) {
        if (current == *iter) {
            break;
        }
        iter += 6;
    }

    func_8083399C(globalCtx, this, actionParam);

    if (i < 45) {
        this->skelAnime.animation = D_80853914[i * 6 + this->modelAnimType];
    }
}

s8 Player_ItemToActionParam(s32 item) {
    if (item >= ITEM_NONE_FE) {
        return PLAYER_AP_NONE;
    } else if (item == ITEM_LAST_USED) {
        return PLAYER_AP_LAST_USED;
    } else if (item == ITEM_FISHING_POLE) {
        return PLAYER_AP_FISHING_POLE;
    } else {
        return sItemActionParams[item];
    }
}

void func_80833770(GlobalContext* globalCtx, Player* this) {
}

void func_8083377C(GlobalContext* globalCtx, Player* this) {
    this->unk_85C = 1.0f;
}

void func_80833790(GlobalContext* globalCtx, Player* this) {
}

void func_8083379C(GlobalContext* globalCtx, Player* this) {
    this->stateFlags1 |= 8;

    if (this->heldItemActionParam != PLAYER_AP_SLINGSHOT) {
        this->unk_860 = -1;
    } else {
        this->unk_860 = -2;
    }
}

void func_808337D4(GlobalContext* globalCtx, Player* this) {
    s32 explosiveType;
    ExplosiveInfo* explosiveInfo;
    Actor* spawnedActor;

    if (this->stateFlags1 & 0x800) {
        func_80832528(globalCtx, this);
        return;
    }

    explosiveType = Player_GetExplosiveHeld(this);
    explosiveInfo = &sExplosiveInfos[explosiveType];

    spawnedActor = Actor_SpawnAsChild(&globalCtx->actorCtx, &this->actor, globalCtx, explosiveInfo->actorId,
                                      this->actor.posRot.pos.x, this->actor.posRot.pos.y, this->actor.posRot.pos.z, 0,
                                      this->actor.shape.rot.y, 0, 0);
    if (spawnedActor != NULL) {
        if ((explosiveType != 0) && (globalCtx->bombchuBowlingAmmo != 0)) {
            globalCtx->bombchuBowlingAmmo--;
            if (globalCtx->bombchuBowlingAmmo == 0) {
                globalCtx->bombchuBowlingAmmo = -1;
            }
        } else {
            Inventory_ChangeAmmo(explosiveInfo->itemId, -1);
        }

        this->interactRangeActor = spawnedActor;
        this->heldActor = spawnedActor;
        this->getItemId = GI_NONE;
        this->unk_3BC.y = spawnedActor->shape.rot.y - this->actor.shape.rot.y;
        this->stateFlags1 |= 0x800;
    }
}

void func_80833910(GlobalContext* globalCtx, Player* this) {
    this->stateFlags1 |= 8;
    this->unk_860 = -3;

    this->heldActor =
        Actor_SpawnAsChild(&globalCtx->actorCtx, &this->actor, globalCtx, ACTOR_ARMS_HOOK, this->actor.posRot.pos.x,
                           this->actor.posRot.pos.y, this->actor.posRot.pos.z, 0, this->actor.shape.rot.y, 0, 0);
}

void func_80833984(GlobalContext* globalCtx, Player* this) {
    this->stateFlags1 |= 0x1000000;
}

void func_8083399C(GlobalContext* globalCtx, Player* this, s8 actionParam) {
    this->unk_860 = 0;
    this->unk_85C = 0.0f;
    this->unk_858 = 0.0f;

    this->heldItemActionParam = this->itemActionParam = actionParam;
    this->modelGroup = this->nextModelGroup;

    this->stateFlags1 &= ~0x1000008;

    D_80853FE8[actionParam](globalCtx, this);

    Player_SetModelGroup(this, this->modelGroup);
}

void func_80833A20(Player* this, s32 newSwordState) {
    u16 itemSfx;
    u16 voiceSfx;

    if (this->swordState == 0) {
        if ((this->heldItemActionParam == PLAYER_AP_SWORD_BGS) && (gSaveContext.swordHealth > 0.0f)) {
            itemSfx = NA_SE_IT_HAMMER_SWING;
        } else {
            itemSfx = NA_SE_IT_SWORD_SWING;
        }

        voiceSfx = NA_SE_VO_LI_SWORD_N;
        if (this->heldItemActionParam == PLAYER_AP_HAMMER) {
            itemSfx = NA_SE_IT_HAMMER_SWING;
        } else if (this->swordAnimation >= 0x18) {
            itemSfx = 0;
            voiceSfx = NA_SE_VO_LI_SWORD_L;
        } else if (this->unk_845 >= 3) {
            itemSfx = NA_SE_IT_SWORD_SWING_HARD;
            voiceSfx = NA_SE_VO_LI_SWORD_L;
        }

        if (itemSfx != 0) {
            func_808328EC(this, itemSfx);
        }

        if ((this->swordAnimation < 0x10) || (this->swordAnimation >= 0x14)) {
            func_80832698(this, voiceSfx);
        }
    }

    this->swordState = newSwordState;
}

s32 func_80833B2C(Player* this) {
    if (this->stateFlags1 & 0x40030000) {
        return 1;
    } else {
        return 0;
    }
}

s32 func_80833B54(Player* this) {
    if ((this->unk_664 != NULL) && ((this->unk_664->flags & 5) == 5)) {
        this->stateFlags1 |= 0x10;
        return 1;
    }

    if (this->stateFlags1 & 0x10) {
        this->stateFlags1 &= ~0x10;
        if (this->linearVelocity == 0.0f) {
            this->currentYaw = this->actor.shape.rot.y;
        }
    }

    return 0;
}

s32 func_80833BCC(Player* this) {
    return func_8008E9C4(this) || func_80833B2C(this);
}

s32 func_80833C04(Player* this) {
    return func_80833B54(this) || func_80833B2C(this);
}

void func_80833C3C(Player* this) {
    this->unk_870 = this->unk_874 = 0.0f;
}

s32 func_80833C50(Player* this, s32 item) {
    if ((item < ITEM_NONE_FE) && (Player_ItemToActionParam(item) == this->itemActionParam)) {
        return 1;
    } else {
        return 0;
    }
}

s32 func_80833C98(s32 item1, s32 actionParam) {
    if ((item1 < ITEM_NONE_FE) && (Player_ItemToActionParam(item1) == actionParam)) {
        return 1;
    } else {
        return 0;
    }
}

s32 func_80833CDC(GlobalContext* globalCtx, s32 index) {
    if (index >= 4) {
        return ITEM_NONE;
    } else if (globalCtx->bombchuBowlingAmmo != 0) {
        return (globalCtx->bombchuBowlingAmmo > 0) ? ITEM_BOMBCHU : ITEM_NONE;
    } else if (index == 0) {
        return B_BTN_ITEM;
    } else if (index == 1) {
        return C_BTN_ITEM(0);
    } else if (index == 2) {
        return C_BTN_ITEM(1);
    } else {
        return C_BTN_ITEM(2);
    }
}

void func_80833DF8(Player* this, GlobalContext* globalCtx) {
    s32 maskActionParam;
    s32 item;
    s32 i;

    if (this->currentMask != PLAYER_MASK_NONE) {
        maskActionParam = this->currentMask - 1 + PLAYER_AP_MASK_KEATON;
        if (!func_80833C98(C_BTN_ITEM(0), maskActionParam) && !func_80833C98(C_BTN_ITEM(1), maskActionParam) &&
            !func_80833C98(C_BTN_ITEM(2), maskActionParam)) {
            this->currentMask = PLAYER_MASK_NONE;
        }
    }

    if (!(this->stateFlags1 & 0x20000800) && !func_8008F128(this)) {
        if (this->itemActionParam >= PLAYER_AP_FISHING_POLE) {
            if (!func_80833C50(this, B_BTN_ITEM) && !func_80833C50(this, C_BTN_ITEM(0)) &&
                !func_80833C50(this, C_BTN_ITEM(1)) && !func_80833C50(this, C_BTN_ITEM(2))) {
                func_80835F44(globalCtx, this, ITEM_NONE);
                return;
            }
        }

        for (i = 0; i < ARRAY_COUNT(D_80854388); i++) {
            if (CHECK_BTN_ALL(sControlInput->press.button, D_80854388[i])) {
                break;
            }
        }

        item = func_80833CDC(globalCtx, i);
        if (item >= ITEM_NONE_FE) {
            for (i = 0; i < ARRAY_COUNT(D_80854388); i++) {
                if (CHECK_BTN_ALL(sControlInput->cur.button, D_80854388[i])) {
                    break;
                }
            }

            item = func_80833CDC(globalCtx, i);
            if ((item < ITEM_NONE_FE) && (Player_ItemToActionParam(item) == this->heldItemActionParam)) {
                D_80853618 = true;
            }
        } else {
            this->heldItemButton = i;
            func_80835F44(globalCtx, this, item);
        }
    }
}

#ifdef NON_MATCHING
// ordering and deduplication differences
void func_808340DC(Player* this, GlobalContext* globalCtx) {
    LinkAnimationHeader* anim;
    f32 phi_f2;
    f32 phi_f12;
    f32 phi_f14;
    f32 phi_f0;
    s32 sp38;
    s8 sp37;
    s32 temp;

    sp37 = Player_ItemToActionParam(this->heldItemId);
    func_80833638(this, func_80834A2C);

    temp = gPlayerModelTypes[this->nextModelGroup][0];
    sp38 = D_80854164[gPlayerModelTypes[this->modelGroup][0]][temp];
    if ((sp37 == PLAYER_AP_BOTTLE) || (sp37 == PLAYER_AP_BOOMERANG) ||
        ((sp37 == PLAYER_AP_NONE) &&
         ((this->heldItemActionParam == PLAYER_AP_BOTTLE) || (this->heldItemActionParam == PLAYER_AP_BOOMERANG)))) {
        sp38 = (sp37 == PLAYER_AP_NONE) ? -13 : 13;
    }

    this->unk_15A = ABS(sp38);

    anim = D_808540F4[this->unk_15A].anim;
    if ((anim == &D_04002F30) && (this->currentShield == PLAYER_SHIELD_NONE)) {
        anim = &D_04002F40;
    }

    phi_f2 = SkelAnime_GetFrameCount(anim);

    if (sp38 >= 0) {
        phi_f12 = 0.0f;
        phi_f14 = phi_f2;
        phi_f0 = 1.2f;
    } else {
        phi_f12 = phi_f2;
        phi_f14 = 0.0f;
        phi_f0 = -1.2f;
    }

    if (sp37 != PLAYER_AP_NONE) {
        phi_f0 *= 2.0f;
    }

    SkelAnime_ChangeLinkAnim(globalCtx, &this->skelAnime2, anim, phi_f0, phi_f12, phi_f14, 2, 0.0f);

    this->stateFlags1 &= ~0x100;
}
#else
#pragma GLOBAL_ASM("asm/non_matchings/overlays/actors/ovl_player_actor/func_808340DC.s")
#endif

void func_80834298(Player* this, GlobalContext* globalCtx) {
    if ((this->actor.type == ACTORTYPE_PLAYER) && !(this->stateFlags1 & 0x100) &&
        ((this->heldItemActionParam == this->itemActionParam) || (this->stateFlags1 & 0x400000)) &&
        (gSaveContext.health != 0) && (globalCtx->csCtx.state == 0) && (this->csMode == 0) &&
        (globalCtx->unk_11E5C == 0) && (globalCtx->activeCamera == 0) && (globalCtx->sceneLoadFlag != 0x14) &&
        (gSaveContext.timer1State != 10)) {
        func_80833DF8(this, globalCtx);
    }

    if (this->stateFlags1 & 0x100) {
        func_808340DC(this, globalCtx);
    }
}

s32 func_80834380(GlobalContext* globalCtx, Player* this, s32* itemPtr, s32* typePtr) {
    if (LINK_IS_ADULT) {
        *itemPtr = ITEM_BOW;
        if (this->stateFlags1 & 0x800000) {
            *typePtr = 1;
        } else {
            *typePtr = this->heldItemActionParam - 6;
        }
    } else {
        *itemPtr = ITEM_SLINGSHOT;
        *typePtr = 9;
    }

    if (gSaveContext.minigameState == 1) {
        return globalCtx->interfaceCtx.hbaAmmo;
    } else if (globalCtx->unk_11E5C != 0) {
        return globalCtx->unk_11E5C;
    } else {
        return AMMO(*itemPtr);
    }
}

s32 func_8083442C(Player* this, GlobalContext* globalCtx) {
    s32 item;
    s32 arrowType;
    s32 magicArrowType;

    if ((this->heldItemActionParam >= PLAYER_AP_BOW_FIRE) && (this->heldItemActionParam <= PLAYER_AP_BOW_0E) &&
        (gSaveContext.unk_13F0 != 0)) {
        func_80078884(NA_SE_SY_ERROR);
    } else {
        func_80833638(this, func_808351D4);

        this->stateFlags1 |= 0x200;
        this->unk_834 = 14;

        if (this->unk_860 >= 0) {
            func_8002F7DC(&this->actor, D_80854398[ABS(this->unk_860) - 1]);

            if (!Player_HoldsHookshot(this) && (func_80834380(globalCtx, this, &item, &arrowType) > 0)) {
                magicArrowType = arrowType - 3;

                if (this->unk_860 >= 0) {
                    if ((magicArrowType >= 0) && (magicArrowType < 3) &&
                        !func_80087708(globalCtx, sMagicArrowCosts[magicArrowType], 0)) {
                        arrowType = 2;
                    }

                    this->heldActor = Actor_SpawnAsChild(
                        &globalCtx->actorCtx, &this->actor, globalCtx, ACTOR_EN_ARROW, this->actor.posRot.pos.x,
                        this->actor.posRot.pos.y, this->actor.posRot.pos.z, 0, this->actor.shape.rot.y, 0, arrowType);
                }
            }
        }

        return 1;
    }

    return 0;
}

void func_80834594(GlobalContext* globalCtx, Player* this) {
    if (this->heldItemActionParam != PLAYER_AP_NONE) {
        if (func_8008F2BC(this, this->heldItemActionParam) >= 0) {
            func_808328EC(this, NA_SE_IT_SWORD_PUTAWAY);
        } else {
            func_808328EC(this, NA_SE_PL_CHANGE_ARMS);
        }
    }

    func_80835F44(globalCtx, this, this->heldItemId);

    if (func_8008F2BC(this, this->heldItemActionParam) >= 0) {
        func_808328EC(this, NA_SE_IT_SWORD_PICKOUT);
    } else if (this->heldItemActionParam != PLAYER_AP_NONE) {
        func_808328EC(this, NA_SE_PL_CHANGE_ARMS);
    }
}

void func_80834644(GlobalContext* globalCtx, Player* this) {
    if (func_80834A2C == this->func_82C) {
        func_80834594(globalCtx, this);
    }

    func_80833638(this, D_80853EDC[this->heldItemActionParam]);
    this->unk_834 = 0;
    this->unk_6AC = 0;
    func_808323B4(globalCtx, this);
    this->stateFlags1 &= ~0x100;
}

LinkAnimationHeader* func_808346C4(GlobalContext* globalCtx, Player* this) {
    func_80833638(this, func_80834B5C);
    func_808323B4(globalCtx, this);

    if (this->unk_870 < 0.5f) {
        return D_808543A4[Player_HoldsTwoHandedWeapon(this)];
    } else {
        return D_808543AC[Player_HoldsTwoHandedWeapon(this)];
    }
}

s32 func_80834758(GlobalContext* globalCtx, Player* this) {
    LinkAnimationHeader* anim;
    f32 frame;

    if (!(this->stateFlags1 & 0x20C00000) && (globalCtx->unk_11E5C == 0) &&
        (this->heldItemActionParam == this->itemActionParam) && (this->currentShield != PLAYER_SHIELD_NONE) &&
        !Player_IsChildWithHylianShield(this) && func_80833BCC(this) &&
        CHECK_BTN_ALL(sControlInput->cur.button, BTN_R)) {

        anim = func_808346C4(globalCtx, this);
        frame = SkelAnime_GetFrameCount(anim);
        SkelAnime_ChangeLinkAnim(globalCtx, &this->skelAnime2, anim, 1.0f, frame, frame, 2, 0.0f);
        func_8002F7DC(&this->actor, NA_SE_IT_SHIELD_POSTURE);

        return 1;
    } else {
        return 0;
    }
}

s32 func_8083485C(Player* this, GlobalContext* globalCtx) {
    if (func_80834758(globalCtx, this)) {
        return 1;
    } else {
        return 0;
    }
}

void func_80834894(Player* this) {
    func_80833638(this, func_80834C74);

    if (this->itemActionParam < 0) {
        func_8008EC70(this);
    }

    SkelAnime_AnimReverse(&this->skelAnime2);
    func_8002F7DC(&this->actor, NA_SE_IT_SHIELD_REMOVE);
}

void func_808348EC(GlobalContext* globalCtx, Player* this) {
    struct_808540F4* ptr = &D_808540F4[this->unk_15A];
    f32 temp;

    temp = ptr->unk_04;
    temp = (this->skelAnime2.animPlaybackSpeed < 0.0f) ? temp - 1.0f : temp;

    if (func_800A4530(&this->skelAnime2, temp)) {
        func_80834594(globalCtx, this);
    }

    func_80833B54(this);
}

s32 func_8083499C(Player* this, GlobalContext* globalCtx) {
    if (this->stateFlags1 & 0x100) {
        func_808340DC(this, globalCtx);
    } else {
        return 0;
    }

    return 1;
}

s32 func_808349DC(Player* this, GlobalContext* globalCtx) {
    if (func_80834758(globalCtx, this) || func_8083499C(this, globalCtx)) {
        return 1;
    } else {
        return 0;
    }
}

s32 func_80834A2C(Player* this, GlobalContext* globalCtx) {
    if (func_800A3BC0(globalCtx, &this->skelAnime2) ||
        ((Player_ItemToActionParam(this->heldItemId) == this->heldItemActionParam) &&
         (D_80853614 = (D_80853614 || ((this->modelAnimType != 3) && (globalCtx->unk_11E5C == 0)))))) {
        func_80833638(this, D_80853EDC[this->heldItemActionParam]);
        this->unk_834 = 0;
        this->unk_6AC = 0;
        D_80853618 = D_80853614;
        return this->func_82C(this, globalCtx);
    }

    if (func_80833350(this) != 0) {
        func_808348EC(globalCtx, this);
        func_80832264(globalCtx, this, func_80833338(this));
        this->unk_6AC = 0;
    } else {
        func_808348EC(globalCtx, this);
    }

    return 1;
}

s32 func_80834B5C(Player* this, GlobalContext* globalCtx) {
    func_800A3BC0(globalCtx, &this->skelAnime2);

    if (!CHECK_BTN_ALL(sControlInput->cur.button, BTN_R)) {
        func_80834894(this);
        return 1;
    } else {
        this->stateFlags1 |= 0x400000;
        Player_SetModelsForHoldingShield(this);
        return 1;
    }
}

s32 func_80834BD4(Player* this, GlobalContext* globalCtx) {
    LinkAnimationHeader* anim;
    f32 frame;

    if (func_800A3BC0(globalCtx, &this->skelAnime2)) {
        anim = func_808346C4(globalCtx, this);
        frame = SkelAnime_GetFrameCount(anim);
        SkelAnime_ChangeLinkAnim(globalCtx, &this->skelAnime2, anim, 1.0f, frame, frame, 2, 0.0f);
    }

    this->stateFlags1 |= 0x400000;
    Player_SetModelsForHoldingShield(this);

    return 1;
}

s32 func_80834C74(Player* this, GlobalContext* globalCtx) {
    D_80853614 = D_80853618;

    if (D_80853614 || func_800A3BC0(globalCtx, &this->skelAnime2)) {
        func_80833638(this, D_80853EDC[this->heldItemActionParam]);
        SkelAnime_ChangeLinkAnimDefaultRepeat(globalCtx, &this->skelAnime2, D_80853914[this->modelAnimType]);
        this->unk_6AC = 0;
        this->func_82C(this, globalCtx);
        return 0;
    }

    return 1;
}

s32 func_80834D2C(Player* this, GlobalContext* globalCtx) {
    LinkAnimationHeader* anim;

    if (this->heldItemActionParam != PLAYER_AP_BOOMERANG) {
        if (!func_8083442C(this, globalCtx)) {
            return 0;
        }

        if (!Player_HoldsHookshot(this)) {
            anim = &D_040026A0;
        } else {
            anim = &D_04002CA0;
        }
        SkelAnime_ChangeLinkAnimDefaultStop(globalCtx, &this->skelAnime2, anim);
    } else {
        func_80833638(this, func_80835884);
        this->unk_834 = 10;
        SkelAnime_ChangeLinkAnimDefaultStop(globalCtx, &this->skelAnime2, &D_04002628);
    }

    if (this->stateFlags1 & 0x800000) {
        func_80832284(globalCtx, this, &D_04003380);
    } else if ((this->actor.bgCheckFlags & 1) && !func_80833B54(this)) {
        func_80832284(globalCtx, this, D_80853914[this->modelAnimType]);
    }

    return 1;
}

s32 func_80834E44(GlobalContext* globalCtx) {
    return (globalCtx->unk_11E5C > 0) && CHECK_BTN_ALL(sControlInput->press.button, BTN_B);
}

s32 func_80834E7C(GlobalContext* globalCtx) {
    return (globalCtx->unk_11E5C != 0) &&
           ((globalCtx->unk_11E5C < 0) ||
            CHECK_BTN_ANY(sControlInput->cur.button, BTN_A | BTN_B | BTN_CUP | BTN_CLEFT | BTN_CRIGHT | BTN_CDOWN));
}

s32 func_80834EB8(Player* this, GlobalContext* globalCtx) {
    if ((this->unk_6AD == 0) || (this->unk_6AD == 2)) {
        if (func_80833BCC(this) || (Camera_CheckValidMode(Gameplay_GetCamera(globalCtx, 0), 7) == 0)) {
            return 1;
        }
        this->unk_6AD = 2;
    }

    return 0;
}

s32 func_80834F2C(Player* this, GlobalContext* globalCtx) {
    if ((this->doorType == 0) && !(this->stateFlags1 & 0x2000000)) {
        if (D_80853614 || func_80834E44(globalCtx)) {
            if (func_80834D2C(this, globalCtx)) {
                return func_80834EB8(this, globalCtx);
            }
        }
    }

    return 0;
}

s32 func_80834FBC(Player* this) {
    if (this->actor.child != NULL) {
        if (this->heldActor == NULL) {
            this->heldActor = this->actor.child;
            func_8083264C(this, 255, 10, 250, 0);
            func_8002F7DC(&this->actor, NA_SE_IT_HOOKSHOT_RECEIVE);
        }

        return 1;
    }

    return 0;
}

s32 func_8083501C(Player* this, GlobalContext* globalCtx) {
    if (this->unk_860 >= 0) {
        this->unk_860 = -this->unk_860;
    }

    if ((!Player_HoldsHookshot(this) || func_80834FBC(this)) && !func_80834758(globalCtx, this) &&
        !func_80834F2C(this, globalCtx)) {
        return 0;
    }

    return 1;
}

s32 func_808350A4(GlobalContext* globalCtx, Player* this) {
    s32 item;
    s32 arrowType;

    if (this->heldActor != NULL) {
        if (!Player_HoldsHookshot(this)) {
            func_80834380(globalCtx, this, &item, &arrowType);

            if (gSaveContext.minigameState == 1) {
                globalCtx->interfaceCtx.hbaAmmo--;
            } else if (globalCtx->unk_11E5C != 0) {
                globalCtx->unk_11E5C--;
            } else {
                Inventory_ChangeAmmo(item, -1);
            }

            if (globalCtx->unk_11E5C == 1) {
                globalCtx->unk_11E5C = -10;
            }

            func_8083264C(this, 150, 10, 150, 0);
        } else {
            func_8083264C(this, 255, 20, 150, 0);
        }

        this->unk_A73 = 4;
        this->heldActor->parent = NULL;
        this->actor.child = NULL;
        this->heldActor = NULL;

        return 1;
    }

    return 0;
}

u16 D_808543DC[] = { NA_SE_IT_BOW_FLICK, NA_SE_IT_SLING_FLICK };

s32 func_808351D4(Player* this, GlobalContext* globalCtx) {
    s32 sp2C;

    if (!Player_HoldsHookshot(this)) {
        sp2C = 0;
    } else {
        sp2C = 1;
    }

    Math_ApproxUpdateScaledS(&this->unk_6C0, 1200, 400);
    this->unk_6AE |= 0x100;

    if ((this->unk_836 == 0) && (func_80833350(this) == 0) && (this->skelAnime.animation == &D_040026E8)) {
        SkelAnime_ChangeLinkAnimDefaultStop(globalCtx, &this->skelAnime2, D_808543CC[sp2C]);
        this->unk_836 = -1;
    } else if (func_800A3BC0(globalCtx, &this->skelAnime2)) {
        SkelAnime_ChangeLinkAnimDefaultRepeat(globalCtx, &this->skelAnime2, D_808543D4[sp2C]);
        this->unk_836 = 1;
    } else if (this->unk_836 == 1) {
        this->unk_836 = 2;
    }

    if (this->unk_834 > 10) {
        this->unk_834--;
    }

    func_80834EB8(this, globalCtx);

    if ((this->unk_836 > 0) && ((this->unk_860 < 0) || (!D_80853618 && !func_80834E7C(globalCtx)))) {
        func_80833638(this, func_808353D8);
        if (this->unk_860 >= 0) {
            if (sp2C == 0) {
                if (!func_808350A4(globalCtx, this)) {
                    func_8002F7DC(&this->actor, D_808543DC[ABS(this->unk_860) - 1]);
                }
            } else if (this->actor.bgCheckFlags & 1) {
                func_808350A4(globalCtx, this);
            }
        }
        this->unk_834 = 10;
        func_80832210(this);
    } else {
        this->stateFlags1 |= 0x200;
    }

    return 1;
}

s32 func_808353D8(Player* this, GlobalContext* globalCtx) {
    func_800A3BC0(globalCtx, &this->skelAnime2);

    if (Player_HoldsHookshot(this) && !func_80834FBC(this)) {
        return 1;
    }

    if (!func_80834758(globalCtx, this) &&
        (D_80853614 || ((this->unk_860 < 0) && D_80853618) || func_80834E44(globalCtx))) {
        this->unk_860 = ABS(this->unk_860);

        if (func_8083442C(this, globalCtx)) {
            if (Player_HoldsHookshot(this)) {
                this->unk_836 = 1;
            } else {
                SkelAnime_ChangeLinkAnimDefaultStop(globalCtx, &this->skelAnime2, &D_040026B8);
            }
        }
    } else {
        if (this->unk_834 != 0) {
            this->unk_834--;
        }

        if (func_80833BCC(this) || (this->unk_6AD != 0) || (this->stateFlags1 & 0x100000)) {
            if (this->unk_834 == 0) {
                this->unk_834++;
            }
            return 1;
        }

        if (Player_HoldsHookshot(this)) {
            func_80833638(this, func_8083501C);
        } else {
            func_80833638(this, func_80835588);
            SkelAnime_ChangeLinkAnimDefaultStop(globalCtx, &this->skelAnime2, &D_040026B0);
        }

        this->unk_834 = 0;
    }

    return 1;
}

s32 func_80835588(Player* this, GlobalContext* globalCtx) {
    if (!(this->actor.bgCheckFlags & 1) || func_800A3BC0(globalCtx, &this->skelAnime2)) {
        func_80833638(this, func_8083501C);
    }

    return 1;
}

void func_808355DC(Player* this) {
    this->stateFlags1 |= 0x20000;

    if (!(this->skelAnime.flags & 0x80) && (this->actor.bgCheckFlags & 0x200) && (D_80853608 < 0x2000)) {
        this->currentYaw = this->actor.shape.rot.y = this->actor.wallPolyRot + 0x8000;
    }

    this->targetYaw = this->actor.shape.rot.y;
}

s32 func_80835644(GlobalContext* globalCtx, Player* this, Actor* arg2) {
    if (arg2 == NULL) {
        func_80832564(globalCtx, this);
        func_80839F90(this, globalCtx);
        return 1;
    }

    return 0;
}

void func_80835688(Player* this, GlobalContext* globalCtx) {
    if (!func_80835644(globalCtx, this, this->heldActor)) {
        func_80833638(this, func_808356E8);
        SkelAnime_ChangeLinkAnimDefaultRepeat(globalCtx, &this->skelAnime2, &D_04002E10);
    }
}

s32 func_808356E8(Player* this, GlobalContext* globalCtx) {
    Actor* heldActor = this->heldActor;

    if (heldActor == NULL) {
        func_80834644(globalCtx, this);
    }

    if (func_80834758(globalCtx, this)) {
        return 1;
    }

    if (this->stateFlags1 & 0x800) {
        if (func_800A3BC0(globalCtx, &this->skelAnime2)) {
            SkelAnime_ChangeLinkAnimDefaultRepeat(globalCtx, &this->skelAnime2, &D_04002E10);
        }

        if ((heldActor->id == ACTOR_EN_NIW) && (this->actor.velocity.y <= 0.0f)) {
            this->actor.minVelocityY = -2.0f;
            this->actor.gravity = -0.5f;
            this->fallStartHeight = this->actor.posRot.pos.y;
        }

        return 1;
    }

    return func_8083485C(this, globalCtx);
}

void func_808357E8(Player* this, Gfx** dLists) {
    this->leftHandDLists = &dLists[gSaveContext.linkAge];
}

s32 func_80835800(Player* this, GlobalContext* globalCtx) {
    if (func_80834758(globalCtx, this)) {
        return 1;
    }

    if (this->stateFlags1 & 0x2000000) {
        func_80833638(this, func_80835B60);
    } else if (func_80834F2C(this, globalCtx)) {
        return 1;
    }

    return 0;
}

s32 func_80835884(Player* this, GlobalContext* globalCtx) {
    if (func_800A3BC0(globalCtx, &this->skelAnime2)) {
        func_80833638(this, func_808358F0);
        SkelAnime_ChangeLinkAnimDefaultRepeat(globalCtx, &this->skelAnime2, &D_04002638);
    }

    func_80834EB8(this, globalCtx);

    return 1;
}

s32 func_808358F0(Player* this, GlobalContext* globalCtx) {
    LinkAnimationHeader* animSeg = this->skelAnime.animation;

    if ((func_808334E4(this) == animSeg) || (func_80833528(this) == animSeg) || (func_808335B0(this) == animSeg) ||
        (func_808335F4(this) == animSeg)) {
        SkelAnime_LoadAnimationType1(globalCtx, this->skelAnime.limbCount, this->skelAnime2.limbDrawTbl,
                                     this->skelAnime.limbDrawTbl);
    } else {
        func_800A3BC0(globalCtx, &this->skelAnime2);
    }

    func_80834EB8(this, globalCtx);

    if (!D_80853618) {
        func_80833638(this, func_808359FC);
        SkelAnime_ChangeLinkAnimDefaultStop(globalCtx, &this->skelAnime2,
                                            (this->unk_870 < 0.5f) ? &D_04002608 : &D_04002600);
    }

    return 1;
}

s32 func_808359FC(Player* this, GlobalContext* globalCtx) {
    if (func_800A3BC0(globalCtx, &this->skelAnime2)) {
        func_80833638(this, func_80835B60);
        this->unk_834 = 0;
    } else if (func_800A4530(&this->skelAnime2, 6.0f)) {
        f32 posX = (Math_Sins(this->actor.shape.rot.y) * 10.0f) + this->actor.posRot.pos.x;
        f32 posZ = (Math_Coss(this->actor.shape.rot.y) * 10.0f) + this->actor.posRot.pos.z;
        s32 yaw = (this->unk_664 != NULL) ? this->actor.shape.rot.y + 14000 : this->actor.shape.rot.y;
        EnBoom* boomerang =
            (EnBoom*)Actor_Spawn(&globalCtx->actorCtx, globalCtx, ACTOR_EN_BOOM, posX, this->actor.posRot.pos.y + 30.0f,
                                 posZ, this->actor.posRot2.rot.x, yaw, 0, 0);

        this->boomerangActor = &boomerang->actor;
        if (boomerang != NULL) {
            boomerang->moveTo = this->unk_664;
            boomerang->returnTimer = 20;
            this->stateFlags1 |= 0x2000000;
            if (!func_8008E9C4(this)) {
                func_808355DC(this);
            }
            this->unk_A73 = 4;
            func_8002F7DC(&this->actor, NA_SE_IT_BOOMERANG_THROW);
            func_80832698(this, NA_SE_VO_LI_SWORD_N);
        }
    }

    return 1;
}

s32 func_80835B60(Player* this, GlobalContext* globalCtx) {
    if (func_80834758(globalCtx, this)) {
        return 1;
    }

    if (!(this->stateFlags1 & 0x2000000)) {
        func_80833638(this, func_80835C08);
        SkelAnime_ChangeLinkAnimDefaultStop(globalCtx, &this->skelAnime2, &D_040025F8);
        func_808357E8(this, D_80125EF8);
        func_8002F7DC(&this->actor, NA_SE_PL_CATCH_BOOMERANG);
        func_80832698(this, NA_SE_VO_LI_SWORD_N);
        return 1;
    }

    return 0;
}

s32 func_80835C08(Player* this, GlobalContext* globalCtx) {
    if (!func_80835800(this, globalCtx) && func_800A3BC0(globalCtx, &this->skelAnime2)) {
        func_80833638(this, func_80835800);
    }

    return 1;
}

s32 func_80835C58(GlobalContext* globalCtx, Player* this, PlayerFunc674 func, s32 flags) {
    if (func == this->func_674) {
        return 0;
    }

    if (func_8084E3C4 == this->func_674) {
        func_800ED858(0);
        this->stateFlags2 &= ~0x3000000;
    } else if (func_808507F4 == this->func_674) {
        func_80832340(globalCtx, this);
    }

    this->func_674 = func;

    if ((this->itemActionParam != this->heldItemActionParam) && (!(flags & 1) || !(this->stateFlags1 & 0x400000))) {
        func_8008EC70(this);
    }

    if (!(flags & 1) && (!(this->stateFlags1 & 0x800))) {
        func_80834644(globalCtx, this);
        this->stateFlags1 &= ~0x400000;
    }

    func_80832DBC(this);
    this->stateFlags1 &= ~0xB4000044;
    this->stateFlags2 &= ~0x18080000;
    this->stateFlags3 &= ~0x8A;
    this->unk_84F = 0;
    this->unk_850 = 0;
    this->unk_6AC = 0;
    func_808326F0(this);

    return 1;
}

void func_80835DAC(GlobalContext* globalCtx, Player* this, PlayerFunc674 func, s32 flags) {
    s32 temp;

    temp = this->skelAnime.flags;
    this->skelAnime.flags = 0;
    func_80835C58(globalCtx, this, func, flags);
    this->skelAnime.flags = temp;
}

void func_80835DE4(GlobalContext* globalCtx, Player* this, PlayerFunc674 func, s32 flags) {
    s32 temp;

    if (this->itemActionParam >= 0) {
        temp = this->itemActionParam;
        this->itemActionParam = this->heldItemActionParam;
        func_80835C58(globalCtx, this, func, flags);
        this->itemActionParam = temp;
        Player_SetModels(this, Player_ActionToModelGroup(this, this->itemActionParam));
    }
}

void func_80835E44(GlobalContext* globalCtx, s16 camSetting) {
    if (!func_800C0CB8(globalCtx)) {
        if (camSetting == CAM_SET_SCENE1) {
            Interface_ChangeAlpha(2);
        }
    } else {
        Camera_ChangeSetting(Gameplay_GetCamera(globalCtx, 0), camSetting);
    }
}

void func_80835EA4(GlobalContext* globalCtx, s32 arg1) {
    func_80835E44(globalCtx, CAM_SET_ITEM2);
    Camera_SetCameraData(Gameplay_GetCamera(globalCtx, 0), 4, 0, 0, arg1, 0, 0);
}

void func_80835EFC(Player* this) {
    if (Player_HoldsHookshot(this)) {
        Actor* heldActor = this->heldActor;

        if (heldActor != NULL) {
            Actor_Kill(heldActor);
            this->actor.child = NULL;
            this->heldActor = NULL;
        }
    }
}

void func_80835F44(GlobalContext* globalCtx, Player* this, s32 item) {
    s8 actionParam;
    s32 temp;
    s32 nextType;

    actionParam = Player_ItemToActionParam(item);

    if (((this->heldItemActionParam == this->itemActionParam) &&
         (!(this->stateFlags1 & 0x400000) || (Player_ActionToSword(actionParam) != 0) ||
          (actionParam == PLAYER_AP_NONE))) ||
        ((this->itemActionParam < 0) &&
         ((Player_ActionToSword(actionParam) != 0) || (actionParam == PLAYER_AP_NONE)))) {

        if ((actionParam == PLAYER_AP_NONE) || !(this->stateFlags1 & 0x8000000) ||
            ((this->actor.bgCheckFlags & 1) &&
             ((actionParam == PLAYER_AP_HOOKSHOT) || (actionParam == PLAYER_AP_LONGSHOT)))) {

            if ((globalCtx->bombchuBowlingAmmo == 0) &&
                (((actionParam == PLAYER_AP_STICK) && (AMMO(ITEM_STICK) == 0)) ||
                 ((actionParam == PLAYER_AP_BEAN) && (AMMO(ITEM_BEAN) == 0)) ||
                 (temp = Player_ActionToExplosive(this, actionParam),
                  ((temp >= 0) && ((AMMO(sExplosiveInfos[temp].itemId) == 0) ||
                                   (globalCtx->actorCtx.actorList[ACTORTYPE_EXPLOSIVES].length >= 3)))))) {
                func_80078884(NA_SE_SY_ERROR);
                return;
            }

            if (actionParam == PLAYER_AP_LENS) {
                if (func_80087708(globalCtx, 0, 3)) {
                    if (globalCtx->actorCtx.unk_03 != 0) {
                        func_800304B0(globalCtx);
                    } else {
                        globalCtx->actorCtx.unk_03 = 1;
                    }
                    func_80078884((globalCtx->actorCtx.unk_03 != 0) ? NA_SE_SY_GLASSMODE_ON : NA_SE_SY_GLASSMODE_OFF);
                } else {
                    func_80078884(NA_SE_SY_ERROR);
                }
                return;
            }

            if (actionParam == PLAYER_AP_NUT) {
                if (AMMO(ITEM_NUT) != 0) {
                    func_8083C61C(globalCtx, this);
                } else {
                    func_80078884(NA_SE_SY_ERROR);
                }
                return;
            }

            temp = Player_ActionToMagicSpell(this, actionParam);
            if (temp >= 0) {
                if (((actionParam == PLAYER_AP_FARORES_WIND) && (gSaveContext.respawn[RESPAWN_MODE_TOP].data > 0)) ||
                    ((gSaveContext.unk_13F4 != 0) && (gSaveContext.unk_13F0 == 0) &&
                     (gSaveContext.magic >= sMagicSpellCosts[temp]))) {
                    this->itemActionParam = actionParam;
                    this->unk_6AD = 4;
                } else {
                    func_80078884(NA_SE_SY_ERROR);
                }
                return;
            }

            if (actionParam >= PLAYER_AP_MASK_KEATON) {
                if (this->currentMask != PLAYER_MASK_NONE) {
                    this->currentMask = PLAYER_MASK_NONE;
                } else {
                    this->currentMask = actionParam - PLAYER_AP_MASK_KEATON + 1;
                }
                func_808328EC(this, NA_SE_PL_CHANGE_ARMS);
                return;
            }

            if (((actionParam >= PLAYER_AP_OCARINA_FAIRY) && (actionParam <= PLAYER_AP_OCARINA_TIME)) ||
                (actionParam >= PLAYER_AP_BOTTLE_FISH)) {
                if (!func_8008E9C4(this) ||
                    ((actionParam >= PLAYER_AP_BOTTLE_POTION_RED) && (actionParam <= PLAYER_AP_BOTTLE_FAIRY))) {
                    func_8002D53C(globalCtx, &globalCtx->actorCtx.titleCtx);
                    this->unk_6AD = 4;
                    this->itemActionParam = actionParam;
                }
                return;
            }

            if ((actionParam != this->heldItemActionParam) ||
                ((this->heldActor == 0) && (Player_ActionToExplosive(this, actionParam) >= 0))) {
                this->nextModelGroup = Player_ActionToModelGroup(this, actionParam);
                nextType = gPlayerModelTypes[this->nextModelGroup][0];
                if ((this->heldItemActionParam >= 0) && (Player_ActionToMagicSpell(this, actionParam) < 0) &&
                    (item != this->heldItemId) && (D_80854164[gPlayerModelTypes[this->modelGroup][0]][nextType] != 0)) {
                    this->heldItemId = item;
                    this->stateFlags1 |= 0x100;
                } else {
                    func_80835EFC(this);
                    func_808323B4(globalCtx, this);
                    func_80833664(globalCtx, this, actionParam);
                }
                return;
            }

            D_80853614 = D_80853618 = true;
        }
    }
}

void func_80836448(GlobalContext* globalCtx, Player* this, LinkAnimationHeader* anim) {
    s32 cond = func_808332B8(this);

    func_80832564(globalCtx, this);

    func_80835C58(globalCtx, this, cond ? func_8084E368 : func_80843CEC, 0);

    this->stateFlags1 |= 0x80;

    func_80832264(globalCtx, this, anim);
    if (anim == &D_04002878) {
        this->skelAnime.animFrameCount = 84.0f;
    }

    func_80832224(this);
    func_80832698(this, NA_SE_VO_LI_DOWN);

    if (this->actor.type == ACTORTYPE_PLAYER) {
        func_800F47BC();

        if (Inventory_ConsumeFairy(globalCtx)) {
            globalCtx->unk_10A20 = 20;
            this->unk_84F = 1;
        } else {
            globalCtx->unk_10A20 = 1;
            func_800F6AB0(0);
            func_800F5C64(0x20);
            gSaveContext.seqIndex = 0xFF;
            gSaveContext.nightSeqIndex = 0xFF;
        }

        func_800800F8(globalCtx, 0x264E, cond ? 120 : 60, &this->actor, 0);
        ShrinkWindow_SetVal(0x20);
    }
}

s32 func_808365C8(Player* this) {
    return (!(func_808458D0 == this->func_674) ||
            ((this->stateFlags1 & 0x100) &&
             ((this->heldItemId == ITEM_LAST_USED) || (this->heldItemId == ITEM_NONE)))) &&
           (!(func_80834A2C == this->func_82C) ||
            (Player_ItemToActionParam(this->heldItemId) == this->heldItemActionParam));
}

s32 func_80836670(Player* this, GlobalContext* globalCtx) {
    if (!(this->stateFlags1 & 0x800000) && (this->actor.parent != NULL) && Player_HoldsHookshot(this)) {
        func_80835C58(globalCtx, this, func_80850AEC, 1);
        this->stateFlags3 |= 0x80;
        func_80832264(globalCtx, this, &D_04002C90);
        func_80832F54(globalCtx, this, 0x9B);
        func_80832224(this);
        this->currentYaw = this->actor.shape.rot.y;
        this->actor.bgCheckFlags &= ~1;
        this->unk_893 = 0;
        this->unk_6AE |= 0x43;
        func_80832698(this, NA_SE_VO_LI_LASH);
        return 1;
    }

    if (func_808365C8(this)) {
        func_80834298(this, globalCtx);
        if (func_8084E604 == this->func_674) {
            return 1;
        }
    }

    if (!this->func_82C(this, globalCtx)) {
        return 0;
    }

    if (this->unk_830 != 0.0f) {
        if ((func_80833350(this) == 0) || (this->linearVelocity != 0.0f)) {
            SkelAnime_LoadAnimationType4(globalCtx, this->skelAnime.limbCount, this->skelAnime2.limbDrawTbl,
                                         this->skelAnime.limbDrawTbl, D_80853410);
        }
        Math_ApproxF(&this->unk_830, 0.0f, 0.25f);
        SkelAnime_LoadAnimationType2(globalCtx, this->skelAnime.limbCount, this->skelAnime.limbDrawTbl,
                                     this->skelAnime2.limbDrawTbl, 1.0f - this->unk_830);
    } else if ((func_80833350(this) == 0) || (this->linearVelocity != 0.0f)) {
        SkelAnime_LoadAnimationType3(globalCtx, this->skelAnime.limbCount, this->skelAnime.limbDrawTbl,
                                     this->skelAnime2.limbDrawTbl, D_80853410);
    } else {
        SkelAnime_LoadAnimationType1(globalCtx, this->skelAnime.limbCount, this->skelAnime.limbDrawTbl,
                                     this->skelAnime2.limbDrawTbl);
    }

    return 1;
}

s32 func_80836898(GlobalContext* globalCtx, Player* this, PlayerFuncA74 func) {
    this->func_A74 = func;
    func_80835C58(globalCtx, this, func_808458D0, 0);
    this->stateFlags2 |= 0x40;
    return func_80832528(globalCtx, this);
}

void func_808368EC(Player* this, GlobalContext* globalCtx) {
    s16 previousYaw = this->actor.shape.rot.y;

    if (!(this->stateFlags2 & 0x60)) {
        if ((this->unk_664 != NULL) &&
            ((globalCtx->actorCtx.targetCtx.unk_4B != 0) || (this->actor.type != ACTORTYPE_PLAYER))) {
            Math_ApproxUpdateScaledS(&this->actor.shape.rot.y,
                                     Math_Vec3f_Yaw(&this->actor.posRot.pos, &this->unk_664->posRot2.pos), 4000);
        } else if ((this->stateFlags1 & 0x20000) && !(this->stateFlags2 & 0x60)) {
            Math_ApproxUpdateScaledS(&this->actor.shape.rot.y, this->targetYaw, 4000);
        }
    } else if (!(this->stateFlags2 & 0x40)) {
        Math_ApproxUpdateScaledS(&this->actor.shape.rot.y, this->currentYaw, 2000);
    }

    this->unk_87C = this->actor.shape.rot.y - previousYaw;
}

s32 func_808369C8(s16* pValue, s16 arg1, s16 arg2, s16 arg3, s16 arg4, s16 arg5) {
    s16 temp1;
    s16 temp2;
    s16 temp3;

    temp1 = temp2 = arg4 - *pValue;
    temp2 = CLAMP(temp2, -arg5, arg5);
    *pValue += (s16)(temp1 - temp2);

    Math_ApproxUpdateScaledS(pValue, arg1, arg2);

    temp3 = *pValue;
    if (*pValue < -arg3) {
        *pValue = -arg3;
    } else if (*pValue > arg3) {
        *pValue = arg3;
    }
    return temp3 - *pValue;
}

s32 func_80836AB8(Player* this, s32 arg1) {
    s16 sp36;
    s16 var;

    var = this->actor.shape.rot.y;
    if (arg1 != 0) {
        var = this->actor.posRot2.rot.y;
        this->unk_6BC = this->actor.posRot2.rot.x;
        this->unk_6AE |= 0x41;
    } else {
        func_808369C8(
            &this->unk_6BC,
            func_808369C8(&this->unk_6B6, this->actor.posRot2.rot.x, 600, 10000, this->actor.posRot2.rot.x, 0), 200,
            4000, this->unk_6B6, 10000);
        sp36 = this->actor.posRot2.rot.y - var;
        func_808369C8(&sp36, 0, 200, 24000, this->unk_6BE, 8000);
        var = this->actor.posRot2.rot.y - sp36;
        func_808369C8(&this->unk_6B8, sp36 - this->unk_6BE, 200, 8000, sp36, 8000);
        func_808369C8(&this->unk_6BE, sp36, 200, 8000, this->unk_6B8, 8000);
        this->unk_6AE |= 0xD9;
    }

    return var;
}

void func_80836BEC(Player* this, GlobalContext* globalCtx) {
    s32 sp1C = 0;
    s32 zTrigPressed = CHECK_BTN_ALL(sControlInput->cur.button, BTN_Z);
    Actor* actorToTarget;
    s32 pad;
    s32 holdTarget;
    s32 cond;

    if (!zTrigPressed) {
        this->stateFlags1 &= ~0x40000000;
    }

    if ((globalCtx->csCtx.state != 0) || (this->csMode != 0) || (this->stateFlags1 & 0x20000080) ||
        (this->stateFlags3 & 0x80)) {
        this->unk_66C = 0;
    } else if (zTrigPressed || (this->stateFlags2 & 0x2000) || (this->unk_684 != NULL)) {
        if (this->unk_66C <= 5) {
            this->unk_66C = 5;
        } else {
            this->unk_66C--;
        }
    } else if (this->stateFlags1 & 0x20000) {
        this->unk_66C = 0;
    } else if (this->unk_66C != 0) {
        this->unk_66C--;
    }

    if (this->unk_66C >= 6) {
        sp1C = 1;
    }

    cond = func_8083224C(globalCtx);
    if (cond || (this->unk_66C != 0) || (this->stateFlags1 & 0x2001000)) {
        if (!cond) {
            if (!(this->stateFlags1 & 0x2000000) &&
                ((this->heldItemActionParam != PLAYER_AP_FISHING_POLE) || (this->unk_860 == 0)) &&
                CHECK_BTN_ALL(sControlInput->press.button, BTN_Z)) {

                if (this->actor.type == ACTORTYPE_PLAYER) {
                    actorToTarget = globalCtx->actorCtx.targetCtx.arrowPointedActor;
                } else {
                    actorToTarget = &PLAYER->actor;
                }

                holdTarget = (gSaveContext.zTargetSetting != 0) || (this->actor.type != ACTORTYPE_PLAYER);
                this->stateFlags1 |= 0x8000;

                if ((actorToTarget != NULL) && !(actorToTarget->flags & 0x8000000)) {
                    if ((actorToTarget == this->unk_664) && (this->actor.type == ACTORTYPE_PLAYER)) {
                        actorToTarget = globalCtx->actorCtx.targetCtx.unk_94;
                    }

                    if (actorToTarget != this->unk_664) {
                        if (!holdTarget) {
                            this->stateFlags2 |= 0x2000;
                        }
                        this->unk_664 = actorToTarget;
                        this->unk_66C = 15;
                        this->stateFlags2 &= ~0x200002;
                    } else {
                        if (!holdTarget) {
                            func_8008EDF0(this);
                        }
                    }

                    this->stateFlags1 &= ~0x40000000;
                } else {
                    if (!(this->stateFlags1 & 0x40020000)) {
                        func_808355DC(this);
                    }
                }
            }

            if (this->unk_664 != NULL) {
                if ((this->actor.type == ACTORTYPE_PLAYER) && (this->unk_664 != this->unk_684) &&
                    func_8002F0C8(this->unk_664, this, sp1C)) {
                    func_8008EDF0(this);
                    this->stateFlags1 |= 0x40000000;
                } else if (this->unk_664 != NULL) {
                    this->unk_664->unk_10D = 40;
                }
            } else if (this->unk_684 != NULL) {
                this->unk_664 = this->unk_684;
            }
        }

        if (this->unk_664 != NULL) {
            this->stateFlags1 &= ~0x30000;
            if ((this->stateFlags1 & 0x800) || ((this->unk_664->flags & 5) != 5)) {
                this->stateFlags1 |= 0x10000;
            }
        } else {
            if (this->stateFlags1 & 0x20000) {
                this->stateFlags2 &= ~0x2000;
            } else {
                func_8008EE08(this);
            }
        }
    } else {
        func_8008EE08(this);
    }
}

s32 func_80836FAC(GlobalContext* globalCtx, Player* this, f32* arg2, s16* arg3, f32 arg4) {
    f32 temp_f2;
    f32 temp_f0;
    f32 temp_f14;
    f32 temp_f12;

    if ((this->unk_6AD != 0) || (globalCtx->sceneLoadFlag == 0x14) || (this->stateFlags1 & 1)) {
        *arg2 = 0.0f;
        *arg3 = this->actor.shape.rot.y;
    } else {
        *arg2 = D_808535D4;
        *arg3 = D_808535D8;

        if (arg4 != 0.0f) {
            *arg2 -= 20.0f;
            if (*arg2 < 0.0f) {
                *arg2 = 0.0f;
            } else {
                temp_f2 = 1.0f - Math_Coss(*arg2 * 450.0f);
                *arg2 = ((temp_f2 * temp_f2) * 30.0f) + 7.0f;
            }
        } else {
            *arg2 *= 0.8f;
        }

        if (D_808535D4 != 0.0f) {
            temp_f0 = Math_Sins(this->unk_898);
            temp_f12 = this->unk_880;
            temp_f14 = CLAMP(temp_f0, 0.0f, 0.6f);

            if (this->unk_6C4 != 0.0f) {
                temp_f12 = temp_f12 - (this->unk_6C4 * 0.008f);
                if (temp_f12 < 2.0f) {
                    temp_f12 = 2.0f;
                }
            }

            *arg2 = (*arg2 * 0.14f) - (8.0f * temp_f14 * temp_f14);
            *arg2 = CLAMP(*arg2, 0.0f, temp_f12);

            return 1;
        }
    }

    return 0;
}

s32 func_8083721C(Player* this) {
    return Math_ApproxF(&this->linearVelocity, 0.0f, REG(43) / 100.0f);
}

s32 func_80837268(Player* this, f32* arg1, s16* arg2, f32 arg3, GlobalContext* globalCtx) {
    if (!func_80836FAC(globalCtx, this, arg1, arg2, arg3)) {
        *arg2 = this->actor.shape.rot.y;

        if (this->unk_664 != NULL) {
            if ((globalCtx->actorCtx.targetCtx.unk_4B != 0) && !(this->stateFlags2 & 0x40)) {
                *arg2 = Math_Vec3f_Yaw(&this->actor.posRot.pos, &this->unk_664->posRot2.pos);
                return 0;
            }
        } else if (func_80833B2C(this)) {
            *arg2 = this->targetYaw;
        }

        return 0;
    } else {
        *arg2 += Camera_GetInputDirYaw(ACTIVE_CAM);
        return 1;
    }
}

s8 D_808543E0[] = { 13, 2, 4, 9, 10, 11, 8, -7 };
s8 D_808543E8[] = { 13, 1, 2, 5, 3, 4, 9, 10, 11, 7, 8, -6 };
s8 D_808543F4[] = { 13, 1, 2, 3, 4, 9, 10, 11, 8, 7, -6 };
s8 D_80854400[] = { 13, 2, 4, 9, 10, 11, 8, -7 };
s8 D_80854408[] = { 13, 2, 4, 9, 10, 11, 12, 8, -7 };
s8 D_80854414[] = { -7 };
s8 D_80854418[] = { 0, 11, 1, 2, 3, 5, 4, 9, 8, 7, -6 };
s8 D_80854424[] = { 0, 11, 1, 2, 3, 12, 5, 4, 9, 8, 7, -6 };
s8 D_80854430[] = { 13, 1, 2, 3, 12, 5, 4, 9, 10, 11, 8, 7, -6 };
s8 D_80854440[] = { 10, 8, -7 };
s8 D_80854444[] = { 0, 12, 5, -4 };

s32 (*D_80854448[])(Player* this, GlobalContext* globalCtx) = {
    func_8083B998, func_80839800, func_8083E5A8, func_8083E0FC, func_8083B644, func_8083F7BC, func_8083C1DC,
    func_80850224, func_8083C544, func_8083EB44, func_8083BDBC, func_8083C2B0, func_80838A14, func_8083B040,
};

s32 func_80837348(GlobalContext* globalCtx, Player* this, s8* arg2, s32 arg3) {
    s32 i;

    if (!(this->stateFlags1 & 0x20000081)) {
        if (arg3 != 0) {
            D_808535E0 = func_80836670(this, globalCtx);
            if (func_8084E604 == this->func_674) {
                return 1;
            }
        }

        if (func_8008F128(this)) {
            this->unk_6AE |= 0x41;
            return 1;
        }

        if (!(this->stateFlags1 & 0x100) && (func_80834A2C != this->func_82C)) {
            while (*arg2 >= 0) {
                if (D_80854448[*arg2](this, globalCtx)) {
                    return 1;
                }
                arg2++;
            }

            if (D_80854448[-(*arg2)](this, globalCtx)) {
                return 1;
            }
        }
    }

    return 0;
}

s32 func_808374A0(GlobalContext* globalCtx, Player* this, SkelAnime* skelAnime, f32 arg3) {
    f32 sp24;
    s16 sp22;

    if ((skelAnime->animFrameCount - arg3) <= skelAnime->animCurrentFrame) {
        if (func_80837348(globalCtx, this, D_80854418, 1)) {
            return 0;
        }

        if (func_80837268(this, &sp24, &sp22, 0.018f, globalCtx)) {
            return 1;
        }
    }

    return -1;
}

void func_80837530(GlobalContext* globalCtx, Player* this, s32 arg2) {
    if (arg2 != 0) {
        this->unk_858 = 0.0f;
    } else {
        this->unk_858 = 0.5f;
    }

    this->stateFlags1 |= 0x1000;

    if (this->actor.type == ACTORTYPE_PLAYER) {
        Actor_Spawn(&globalCtx->actorCtx, globalCtx, ACTOR_EN_M_THUNDER, this->bodyPartsPos[0].x,
                    this->bodyPartsPos[0].y, this->bodyPartsPos[0].z, 0, 0, 0, Player_GetSwordHeld(this) | arg2);
    }
}

s32 func_808375D8(Player* this) {
    s8 sp3C[4];
    s8* iter;
    s8* iter2;
    s8 temp1;
    s8 temp2;
    s32 i;

    if ((this->heldItemActionParam == PLAYER_AP_STICK) || Player_HoldsBrokenKnife(this)) {
        return 0;
    }

    iter = &this->unk_847[0];
    iter2 = &sp3C[0];
    for (i = 0; i < 4; i++, iter++, iter2++) {
        if ((*iter2 = *iter) < 0) {
            return 0;
        }
        *iter2 *= 2;
    }

    temp1 = sp3C[0] - sp3C[1];
    if (ABS(temp1) < 10) {
        return 0;
    }

    iter2 = &sp3C[1];
    for (i = 1; i < 3; i++, iter2++) {
        temp2 = *iter2 - *(iter2 + 1);
        if ((ABS(temp2) < 10) || (temp2 * temp1 < 0)) {
            return 0;
        }
    }

    return 1;
}

void func_80837704(GlobalContext* globalCtx, Player* this) {
    LinkAnimationHeader* anim;

    if ((this->swordAnimation >= 4) && (this->swordAnimation < 8)) {
        anim = D_80854358[Player_HoldsTwoHandedWeapon(this)];
    } else {
        anim = D_80854350[Player_HoldsTwoHandedWeapon(this)];
    }

    func_80832318(this);
    SkelAnime_ChangeLinkAnim(globalCtx, &this->skelAnime, anim, 1.0f, 8.0f, SkelAnime_GetFrameCount(anim), 2, -9.0f);
    func_80837530(globalCtx, this, 0x200);
}

void func_808377DC(GlobalContext* globalCtx, Player* this) {
    func_80835C58(globalCtx, this, func_80844E68, 1);
    func_80837704(globalCtx, this);
}

s8 D_80854480[] = { 12, 4, 4, 8 };
s8 D_80854484[] = { 22, 23, 22, 23 };

s32 func_80837818(Player* this) {
    s32 sp1C = this->unk_84B[this->unk_846];
    s32 sp18;

    if (this->heldItemActionParam == PLAYER_AP_HAMMER) {
        if (sp1C < 0) {
            sp1C = 0;
        }
        sp18 = D_80854484[sp1C];
        this->unk_845 = 0;
    } else {
        if (func_808375D8(this)) {
            sp18 = 24;
        } else {
            if (sp1C < 0) {
                if (func_80833BCC(this)) {
                    sp18 = 0;
                } else {
                    sp18 = 4;
                }
            } else {
                sp18 = D_80854480[sp1C];
                if (sp18 == 12) {
                    this->stateFlags2 |= 0x40000000;
                    if (!func_80833BCC(this)) {
                        sp18 = 0;
                    }
                }
            }
            if (this->heldItemActionParam == PLAYER_AP_STICK) {
                sp18 = 0;
            }
        }
        if (Player_HoldsTwoHandedWeapon(this)) {
            sp18++;
        }
    }

    return sp18;
}

void func_80837918(Player* this, s32 quadIndex, u32 flags) {
    this->swordQuads[quadIndex].body.toucher.flags = flags;

    if (flags == 2) {
        this->swordQuads[quadIndex].body.toucherFlags = 0x15;
    } else {
        this->swordQuads[quadIndex].body.toucherFlags = 5;
    }
}

u32 D_80854488[][2] = {
    { 0x00000200, 0x08000000 }, { 0x00000100, 0x02000000 }, { 0x00000400, 0x04000000 },
    { 0x00000002, 0x08000000 }, { 0x00000040, 0x40000000 },
};

void func_80837948(GlobalContext* globalCtx, Player* this, s32 arg2) {
    s32 pad;
    u32 flags;
    s32 temp;

    func_80835C58(globalCtx, this, func_808502D0, 0);
    this->unk_844 = 8;
    if ((arg2 < 18) || (arg2 >= 20)) {
        func_80832318(this);
    }

    if ((arg2 != this->swordAnimation) || !(this->unk_845 < 3)) {
        this->unk_845 = 0;
    }

    this->unk_845++;
    if (this->unk_845 >= 3) {
        arg2 += 2;
    }

    this->swordAnimation = arg2;

    func_808322D0(globalCtx, this, D_80854190[arg2].unk_00);
    if ((arg2 != 16) && (arg2 != 17)) {
        func_80832F54(globalCtx, this, 0x209);
    }

    this->currentYaw = this->actor.shape.rot.y;

    if (Player_HoldsBrokenKnife(this)) {
        temp = 1;
    } else {
        temp = Player_GetSwordHeld(this) - 1;
    }

    if ((arg2 >= 16) && (arg2 < 20)) {
        flags = D_80854488[temp][1];
    } else {
        flags = D_80854488[temp][0];
    }

    func_80837918(this, 0, flags);
    func_80837918(this, 1, flags);
}

void func_80837AE0(Player* this, s32 timer) {
    if (this->invincibilityTimer >= 0) {
        this->invincibilityTimer = timer;
        this->unk_88F = 0;
    }
}

void func_80837AFC(Player* this, s32 timer) {
    if (this->invincibilityTimer > timer) {
        this->invincibilityTimer = timer;
    }
    this->unk_88F = 0;
}

s32 func_80837B18(GlobalContext* globalCtx, Player* this, s32 damage) {
    if ((this->invincibilityTimer != 0) || (this->actor.type != ACTORTYPE_PLAYER)) {
        return 1;
    }

    return Health_ChangeBy(globalCtx, damage);
}

void func_80837B60(Player* this) {
    this->skelAnime.prevFramePos = this->skelAnime.limbDrawTbl[0];
    func_80832E48(this, 3);
}

void func_80837B9C(Player* this, GlobalContext* globalCtx) {
    func_80835C58(globalCtx, this, func_8084411C, 0);
    func_80832284(globalCtx, this, &D_04003040);
    this->unk_850 = 1;
    if (this->unk_6AD != 3) {
        this->unk_6AD = 0;
    }
}

LinkAnimationHeader* D_808544B0[] = {
    0x04002F80, 0x04002F78, 0x04002DE0, 0x04002DD8, 0x04002F70, 0x04002528, 0x04002DC8, 0x040024F0,
};

void func_80837C0C(GlobalContext* globalCtx, Player* this, s32 arg2, f32 arg3, f32 arg4, s16 arg5, s32 arg6) {
    LinkAnimationHeader* sp2C = NULL;
    LinkAnimationHeader** sp28;

    if (this->stateFlags1 & 0x2000) {
        func_80837B60(this);
    }

    this->unk_890 = 0;

    func_8002F7DC(&this->actor, NA_SE_PL_DAMAGE);

    if (!func_80837B18(globalCtx, this, 0 - this->actor.colChkInfo.damage)) {
        this->stateFlags2 &= ~0x80;
        if (!(this->actor.bgCheckFlags & 1) && !(this->stateFlags1 & 0x8000000)) {
            func_80837B9C(this, globalCtx);
        }
        return;
    }

    func_80837AE0(this, arg6);

    if (arg2 == 3) {
        func_80835C58(globalCtx, this, func_8084FB10, 0);

        sp2C = &D_04002FD0;

        func_80832224(this);
        func_8083264C(this, 255, 10, 40, 0);

        func_8002F7DC(&this->actor, NA_SE_PL_FREEZE_S);
        func_80832698(this, NA_SE_VO_LI_FREEZE);
    } else if (arg2 == 4) {
        func_80835C58(globalCtx, this, func_8084FBF4, 0);

        func_8083264C(this, 255, 80, 150, 0);

        func_808322A4(globalCtx, this, &D_04002F00);
        func_80832224(this);

        this->unk_850 = 20;
    } else {
        arg5 -= this->actor.shape.rot.y;
        if (this->stateFlags1 & 0x8000000) {
            func_80835C58(globalCtx, this, func_8084E30C, 0);
            func_8083264C(this, 180, 20, 50, 0);

            this->linearVelocity = 4.0f;
            this->actor.velocity.y = 0.0f;

            sp2C = &D_04003320;

            func_80832698(this, NA_SE_VO_LI_DAMAGE_S);
        } else if ((arg2 == 1) || (arg2 == 2) || !(this->actor.bgCheckFlags & 1) || (this->stateFlags1 & 0x206000)) {
            func_80835C58(globalCtx, this, func_8084377C, 0);

            this->stateFlags3 |= 2;

            func_8083264C(this, 255, 20, 150, 0);
            func_80832224(this);

            if (arg2 == 2) {
                this->unk_850 = 4;

                this->actor.speedXZ = 3.0f;
                this->linearVelocity = 3.0f;
                this->actor.velocity.y = 6.0f;

                func_80832C2C(globalCtx, this, D_8085395C[this->modelAnimType]);
                func_80832698(this, NA_SE_VO_LI_DAMAGE_S);
            } else {
                this->actor.speedXZ = arg3;
                this->linearVelocity = arg3;
                this->actor.velocity.y = arg4;

                if (ABS(arg5) > 0x4000) {
                    sp2C = &D_04002F58;
                } else {
                    sp2C = &D_04002DB0;
                }

                if ((this->actor.type != ACTORTYPE_PLAYER) && (this->actor.colChkInfo.health == 0)) {
                    func_80832698(this, NA_SE_VO_BL_DOWN);
                } else {
                    func_80832698(this, NA_SE_VO_LI_FALL_L);
                }
            }

            this->unk_893 = 0;
            this->actor.bgCheckFlags &= ~1;
        } else {
            if ((this->linearVelocity > 4.0f) && !func_8008E9C4(this)) {
                this->unk_890 = 20;
                func_8083264C(this, 120, 20, 10, 0);
                func_80832698(this, NA_SE_VO_LI_DAMAGE_S);
                return;
            }

            sp28 = D_808544B0;

            func_80835C58(globalCtx, this, func_8084370C, 0);
            func_80833C3C(this);

            if (this->actor.colChkInfo.damage < 5) {
                func_8083264C(this, 120, 20, 10, 0);
            } else {
                func_8083264C(this, 180, 20, 100, 0);
                this->linearVelocity = 23.0f;
                sp28 += 4;
            }

            if (ABS(arg5) <= 0x4000) {
                sp28 += 2;
            }

            if (func_8008E9C4(this)) {
                sp28 += 1;
            }

            sp2C = *sp28;

            func_80832698(this, NA_SE_VO_LI_DAMAGE_S);
        }

        this->actor.shape.rot.y += arg5;
        this->currentYaw = this->actor.shape.rot.y;
        this->actor.posRot.rot.y = this->actor.shape.rot.y;
        if (ABS(arg5) > 0x4000) {
            this->actor.shape.rot.y += 0x8000;
        }
    }

    func_80832564(globalCtx, this);

    this->stateFlags1 |= 0x4000000;

    if (sp2C != NULL) {
        func_808322D0(globalCtx, this, sp2C);
    }
}

s32 func_80838144(s32 arg0) {
    s32 temp = arg0 - 2;

    if ((temp >= 0) && (temp < 2)) {
        return temp;
    } else {
        return -1;
    }
}

s32 func_8083816C(s32 arg0) {
    return (arg0 == 4) || (arg0 == 7) || (arg0 == 12);
}

void func_8083819C(Player* this, GlobalContext* globalCtx) {
    if (this->currentShield == PLAYER_SHIELD_DEKU) {
        Actor_Spawn(&globalCtx->actorCtx, globalCtx, ACTOR_ITEM_SHIELD, this->actor.posRot.pos.x,
                    this->actor.posRot.pos.y, this->actor.posRot.pos.z, 0, 0, 0, 1);
        Inventory_DeleteEquipment(globalCtx, EQUIP_SHIELD);
        func_8010B680(globalCtx, 0x305F, NULL); // "Your shield is gone!"
    }
}

void func_8083821C(Player* this) {
    s32 i;

    // clang-format off
    for (i = 0; i < 18; i++) { this->flameTimers[i] = Math_Rand_S16Offset(0, 200); }
    // clang-format on

    this->isBurning = true;
}

void func_80838280(Player* this) {
    if (this->actor.colChkInfo.acHitEffect == 1) {
        func_8083821C(this);
    }
    func_80832698(this, NA_SE_VO_LI_FALL_L);
}

void func_808382BC(Player* this) {
    if ((this->invincibilityTimer >= 0) && (this->invincibilityTimer < 20)) {
        this->invincibilityTimer = 20;
    }
}

s32 func_808382DC(Player* this, GlobalContext* globalCtx) {
    s32 pad;
    s32 sp68 = false;
    s32 sp64;

    if (this->unk_A86 != 0) {
        if (!Player_InBlockingCsMode(globalCtx, this)) {
            Player_InflictDamage(globalCtx, -16);
            this->unk_A86 = 0;
        }
    } else {
        sp68 = ((Player_GetHeight(this) - 8.0f) < (this->unk_6C4 * this->actor.scale.y));

        if (sp68 || (this->actor.bgCheckFlags & 0x100) || (D_808535E4 == 9) || (this->stateFlags2 & 0x80000000)) {
            func_80832698(this, NA_SE_VO_LI_DAMAGE_S);

            if (sp68) {
                Gameplay_TriggerRespawn(globalCtx);
                func_800994A0(globalCtx);
            } else {
                // Special case for getting crushed in Forest Temple's Checkboard Ceiling Hall or Shadow Temple's
                // Falling Spike Trap Room, to respawn the player in a specific place
                if (((globalCtx->sceneNum == SCENE_BMORI1) && (globalCtx->roomCtx.curRoom.num == 15)) ||
                    ((globalCtx->sceneNum == SCENE_HAKADAN) && (globalCtx->roomCtx.curRoom.num == 10))) {
                    static SpecialRespawnInfo checkboardCeilingRespawn = { { 1992.0f, 403.0f, -3432.0f }, 0 };
                    static SpecialRespawnInfo fallingSpikeTrapRespawn = { { 1200.0f, -1343.0f, 3850.0f }, 0 };
                    SpecialRespawnInfo* respawnInfo;

                    if (globalCtx->sceneNum == SCENE_BMORI1) {
                        respawnInfo = &checkboardCeilingRespawn;
                    } else {
                        respawnInfo = &fallingSpikeTrapRespawn;
                    }

                    Gameplay_SetupRespawnPoint(globalCtx, RESPAWN_MODE_DOWN, 0xDFF);
                    gSaveContext.respawn[RESPAWN_MODE_DOWN].pos = respawnInfo->pos;
                    gSaveContext.respawn[RESPAWN_MODE_DOWN].yaw = respawnInfo->yaw;
                }

                Gameplay_TriggerVoidOut(globalCtx);
            }

            func_80832698(this, NA_SE_VO_LI_TAKEN_AWAY);
            globalCtx->unk_11DE9 = 1;
            func_80078884(NA_SE_OC_ABYSS);
        } else if ((this->unk_8A1 != 0) && ((this->unk_8A1 >= 2) || (this->invincibilityTimer == 0))) {
            u8 sp5C[] = { 2, 1, 1 };

            func_80838280(this);

            if (this->unk_8A1 == 3) {
                this->shockTimer = 40;
            }

            this->actor.colChkInfo.damage += this->unk_8A0;
            func_80837C0C(globalCtx, this, sp5C[this->unk_8A1 - 1], this->unk_8A4, this->unk_8A8, this->unk_8A2, 20);
        } else {
            sp64 = (this->shieldQuad.base.acFlags & 0x80) != 0;

            // @bug The second set of conditions here seems intended as a way for Link to "block" hits by rolling.
            // However, `ColliderBody.atFlags` is a byte so the flag check at the end is incorrect and cannot work.
            // Additionally, `ColliderBody.atHit` can never be set while already colliding as AC, so it's also bugged.
            // This behavior was later fixed in MM, most likely by removing both the `atHit` and `atFlags` checks.
            if (sp64 || ((this->invincibilityTimer < 0) && (this->cylinder.base.acFlags & 2) &&
                         (this->cylinder.body.atHit != NULL) && (this->cylinder.body.atHit->atFlags & 0x20000000))) {

                func_8083264C(this, 180, 20, 100, 0);

                if (!Player_IsChildWithHylianShield(this)) {
                    if (this->invincibilityTimer >= 0) {
                        LinkAnimationHeader* anim;
                        s32 sp54 = func_80843188 == this->func_674;

                        if (!func_808332B8(this)) {
                            func_80835C58(globalCtx, this, func_808435C4, 0);
                        }

                        if (!(this->unk_84F = sp54)) {
                            func_80833638(this, func_80834BD4);

                            if (this->unk_870 < 0.5f) {
                                anim = D_808543BC[Player_HoldsTwoHandedWeapon(this)];
                            } else {
                                anim = D_808543B4[Player_HoldsTwoHandedWeapon(this)];
                            }
                            SkelAnime_ChangeLinkAnimDefaultStop(globalCtx, &this->skelAnime2, anim);
                        } else {
                            func_80832264(globalCtx, this, D_808543C4[Player_HoldsTwoHandedWeapon(this)]);
                        }
                    }

                    if (!(this->stateFlags1 & 0x206000)) {
                        this->linearVelocity = -18.0f;
                        this->currentYaw = this->actor.shape.rot.y;
                    }
                }

                if (sp64 && (this->shieldQuad.body.acHitItem->toucher.effect == 1)) {
                    func_8083819C(this, globalCtx);
                }

                return 0;
            }

            if ((this->unk_A87 != 0) || (this->invincibilityTimer > 0) || (this->stateFlags1 & 0x4000000) ||
                (this->csMode != 0) || (this->swordQuads[0].base.atFlags & 2) ||
                (this->swordQuads[1].base.atFlags & 2)) {
                return 0;
            }

            if (this->cylinder.base.acFlags & 2) {
                Actor* ac = this->cylinder.base.ac;
                s32 sp4C;

                if (ac->flags & 0x1000000) {
                    func_8002F7DC(&this->actor, NA_SE_PL_BODY_HIT);
                }

                if (this->stateFlags1 & 0x8000000) {
                    sp4C = 0;
                } else if (this->actor.colChkInfo.acHitEffect == 2) {
                    sp4C = 3;
                } else if (this->actor.colChkInfo.acHitEffect == 3) {
                    sp4C = 4;
                } else if (this->actor.colChkInfo.acHitEffect == 4) {
                    sp4C = 1;
                } else {
                    func_80838280(this);
                    sp4C = 0;
                }

                func_80837C0C(globalCtx, this, sp4C, 4.0f, 5.0f, func_8002DA78(ac, &this->actor), 20);
            } else if (this->invincibilityTimer != 0) {
                return 0;
            } else {
                static u8 D_808544F4[] = { 120, 60 };
                s32 sp48 = func_80838144(D_808535E4);

                if (((this->actor.wallPoly != NULL) &&
                     SurfaceType_IsWallDamage(&globalCtx->colCtx, this->actor.wallPoly, this->actor.wallPolySource)) ||
                    ((sp48 >= 0) &&
                     SurfaceType_IsWallDamage(&globalCtx->colCtx, this->actor.floorPoly, this->actor.floorPolySource) &&
                     (this->unk_A79 >= D_808544F4[sp48])) ||
                    ((sp48 >= 0) &&
                     ((this->currentTunic != PLAYER_TUNIC_GORON) || (this->unk_A79 >= D_808544F4[sp48])))) {
                    this->unk_A79 = 0;
                    this->actor.colChkInfo.damage = 4;
                    func_80837C0C(globalCtx, this, 0, 4.0f, 5.0f, this->actor.shape.rot.y, 20);
                } else {
                    return 0;
                }
            }
        }
    }

    return 1;
}

void func_80838940(Player* this, LinkAnimationHeader* anim, f32 arg2, GlobalContext* globalCtx, u16 sfxId) {
    func_80835C58(globalCtx, this, func_8084411C, 1);

    if (anim != NULL) {
        func_808322D0(globalCtx, this, anim);
    }

    this->actor.velocity.y = arg2 * D_808535E8;
    this->unk_893 = 0;
    this->actor.bgCheckFlags &= ~1;

    func_80832854(this);
    func_80832698(this, sfxId);

    this->stateFlags1 |= 0x40000;
}

void func_808389E8(Player* this, LinkAnimationHeader* anim, f32 arg2, GlobalContext* globalCtx) {
    func_80838940(this, anim, arg2, globalCtx, NA_SE_VO_LI_SWORD_N);
}

s32 func_80838A14(Player* this, GlobalContext* globalCtx) {
    s32 sp3C;
    LinkAnimationHeader* sp38;
    f32 sp34;
    f32 temp;
    f32 sp2C;
    f32 sp28;
    f32 sp24;

    if (!(this->stateFlags1 & 0x800) && (this->unk_88C >= 2) &&
        (!(this->stateFlags1 & 0x8000000) || (this->ageProperties->unk_14 > this->wallHeight))) {
        sp3C = 0;

        if (func_808332B8(this)) {
            if (this->actor.waterY < 50.0f) {
                if ((this->unk_88C < 2) || (this->wallHeight > this->ageProperties->unk_10)) {
                    return 0;
                }
            } else if ((this->currentBoots != PLAYER_BOOTS_IRON) || (this->unk_88C > 2)) {
                return 0;
            }
        } else if (!(this->actor.bgCheckFlags & 1) ||
                   ((this->ageProperties->unk_14 <= this->wallHeight) && (this->stateFlags1 & 0x8000000))) {
            return 0;
        }

        if ((this->actor.wallPolySource != BGCHECK_SCENE) && (D_808535F0 & 0x40)) {
            if (this->unk_88D >= 6) {
                this->stateFlags2 |= 4;
                if (CHECK_BTN_ALL(sControlInput->press.button, BTN_A)) {
                    sp3C = 1;
                }
            }
        } else if ((this->unk_88D >= 6) || CHECK_BTN_ALL(sControlInput->press.button, BTN_A)) {
            sp3C = 1;
        }

        if (sp3C != 0) {
            func_80835C58(globalCtx, this, func_80845668, 0);

            this->stateFlags1 |= 0x40000;

            sp34 = this->wallHeight;

            if (this->ageProperties->unk_14 <= sp34) {
                sp38 = &D_04002D48;
                this->linearVelocity = 1.0f;
            } else {
                sp2C = COLPOLY_GET_NORMAL(this->actor.wallPoly->normal.x);
                sp28 = COLPOLY_GET_NORMAL(this->actor.wallPoly->normal.z);
                sp24 = this->wallDistance + 0.5f;

                this->stateFlags1 |= 0x4000;

                if (func_808332B8(this)) {
                    sp38 = &D_040032E8;
                    sp34 -= (60.0f * this->ageProperties->unk_08);
                    this->stateFlags1 &= ~0x8000000;
                } else if (this->ageProperties->unk_18 <= sp34) {
                    sp38 = &D_04002D40;
                    sp34 -= (59.0f * this->ageProperties->unk_08);
                } else {
                    sp38 = &D_04002D38;
                    sp34 -= (41.0f * this->ageProperties->unk_08);
                }

                this->actor.shape.unk_08 -= sp34 * 100.0f;

                this->actor.posRot.pos.x -= sp24 * sp2C;
                this->actor.posRot.pos.y += this->wallHeight;
                this->actor.posRot.pos.z -= sp24 * sp28;

                func_80832224(this);
            }

            this->actor.bgCheckFlags |= 1;

            SkelAnime_ChangeLinkAnimPlaybackStop(globalCtx, &this->skelAnime, sp38, 1.3f);
            func_800A3310(globalCtx);

            this->actor.shape.rot.y = this->currentYaw = this->actor.wallPolyRot + 0x8000;

            return 1;
        }
    } else if ((this->actor.bgCheckFlags & 1) && (this->unk_88C == 1) && (this->unk_88D >= 3)) {
        temp = (this->wallHeight * 0.08f) + 5.5f;
        func_808389E8(this, &D_04002FE0, temp, globalCtx);
        this->linearVelocity = 2.5f;

        return 1;
    }

    return 0;
}

void func_80838E70(GlobalContext* globalCtx, Player* this, f32 arg2, s16 arg3) {
    func_80835C58(globalCtx, this, func_80845CA4, 0);
    func_80832440(globalCtx, this);

    this->unk_84F = 1;
    this->unk_850 = 1;

    this->unk_450.x = (Math_Sins(arg3) * arg2) + this->actor.posRot.pos.x;
    this->unk_450.z = (Math_Coss(arg3) * arg2) + this->actor.posRot.pos.z;

    func_80832264(globalCtx, this, func_80833338(this));
}

void func_80838F18(GlobalContext* globalCtx, Player* this) {
    func_80835C58(globalCtx, this, func_8084D610, 0);
    func_80832C6C(globalCtx, this, &D_04003328);
}

void func_80838F5C(GlobalContext* globalCtx, Player* this) {
    func_80835C58(globalCtx, this, func_8084F88C, 0);

    this->stateFlags1 |= 0xA0000000;

    Camera_ChangeSetting(Gameplay_GetCamera(globalCtx, 0), CAM_SET_FREE0);
}

s32 func_80838FB8(GlobalContext* globalCtx, Player* this) {
    if ((globalCtx->sceneLoadFlag == 0) && (this->stateFlags1 & 0x80000000)) {
        func_80838F5C(globalCtx, this);
        func_80832284(globalCtx, this, &D_04003040);
        func_80832698(this, NA_SE_VO_LI_FALL_S);
        func_800788CC(NA_SE_OC_SECRET_WARP_IN);
        return 1;
    }

    return 0;
}

s16 D_808544F8[] = {
    0x045B, 0x0482, 0x0340, 0x044B, 0x02A2, 0x0201, 0x03B8, 0x04EE, 0x03C0, 0x0463, 0x01CD, 0x0394, 0x0340, 0x057C,
};

u8 D_80854514[] = { 11, 9, 3, 5, 7, 0 };

s32 func_80839034(GlobalContext* globalCtx, Player* this, CollisionPoly* poly, s32 bgId) {
    s32 sp3C;
    s32 temp;
    s32 sp34;
    f32 linearVel;
    s32 yaw;

    if (1) {}

    if (this->actor.type == ACTORTYPE_PLAYER) {
        sp3C = 0;

        if (!(this->stateFlags1 & 0x80) && (globalCtx->sceneLoadFlag == 0) && (this->csMode == 0) &&
            !(this->stateFlags1 & 1) &&
            (((poly != NULL) && (sp3C = SurfaceType_GetSceneExitIndex(&globalCtx->colCtx, poly, bgId), sp3C != 0)) ||
             (func_8083816C(D_808535E4) && (this->unk_A7A == 12)))) {

            sp34 = this->unk_A84 - (s32)this->actor.posRot.pos.y;

            if (!(this->stateFlags1 & 0x28800000) && !(this->actor.bgCheckFlags & 1) && (sp34 < 100) &&
                (D_80853600 > 100.0f)) {
                return 0;
            }

            if (sp3C == 0) {
                Gameplay_TriggerVoidOut(globalCtx);
                func_800994A0(globalCtx);
            } else {
                globalCtx->nextEntranceIndex = globalCtx->setupExitList[sp3C - 1];
                if (globalCtx->nextEntranceIndex == 0x7FFF) {
                    gSaveContext.respawnFlag = 2;
                    globalCtx->nextEntranceIndex = gSaveContext.respawn[RESPAWN_MODE_RETURN].entranceIndex;
                    globalCtx->fadeTransition = 3;
                    gSaveContext.nextTransition = 3;
                } else if (globalCtx->nextEntranceIndex >= 0x7FF9) {
                    globalCtx->nextEntranceIndex =
                        D_808544F8[D_80854514[globalCtx->nextEntranceIndex - 0x7FF9] + globalCtx->curSpawn];
                    func_800994A0(globalCtx);
                } else {
                    if (SurfaceType_GetSlope(&globalCtx->colCtx, poly, bgId) == 2) {
                        gSaveContext.respawn[RESPAWN_MODE_DOWN].entranceIndex = globalCtx->nextEntranceIndex;
                        Gameplay_TriggerVoidOut(globalCtx);
                        gSaveContext.respawnFlag = -2;
                    }
                    gSaveContext.unk_13C3 = 1;
                    func_800994A0(globalCtx);
                }
                globalCtx->sceneLoadFlag = 0x14;
            }

            if (!(this->stateFlags1 & 0x20800000) && !(this->stateFlags2 & 0x40000) && !func_808332B8(this) &&
                (temp = func_80041D4C(&globalCtx->colCtx, poly, bgId), (temp != 10)) &&
                ((sp34 < 100) || (this->actor.bgCheckFlags & 1))) {

                if (temp == 11) {
                    func_800788CC(NA_SE_OC_SECRET_HOLE_OUT);
                    func_800F6964(5);
                    gSaveContext.seqIndex = 0xFF;
                    gSaveContext.nightSeqIndex = 0xFF;
                } else {
                    linearVel = this->linearVelocity;

                    if (linearVel < 0.0f) {
                        this->actor.posRot.rot.y += 0x8000;
                        linearVel = -linearVel;
                    }

                    if (linearVel > R_RUN_SPEED_LIMIT / 100.0f) {
                        gSaveContext.entranceSpeed = R_RUN_SPEED_LIMIT / 100.0f;
                    } else {
                        gSaveContext.entranceSpeed = linearVel;
                    }

                    if (D_808535F4 != 0) {
                        yaw = D_808535FC;
                    } else {
                        yaw = this->actor.posRot.rot.y;
                    }
                    func_80838E70(globalCtx, this, 400.0f, yaw);
                }
            } else {
                if (!(this->actor.bgCheckFlags & 1)) {
                    func_80832210(this);
                }
            }

            this->stateFlags1 |= 0x20000001;

            func_80835E44(globalCtx, 0x2F);

            return 1;
        } else {
            if (globalCtx->sceneLoadFlag == 0) {

                if ((this->actor.posRot.pos.y < -4000.0f) ||
                    (((this->unk_A7A == 5) || (this->unk_A7A == 12)) &&
                     ((D_80853600 < 100.0f) || (this->fallDistance > 400.0f) ||
                      ((globalCtx->sceneNum != SCENE_HAKADAN) && (this->fallDistance > 200.0f)))) ||
                    ((globalCtx->sceneNum == SCENE_GANON_FINAL) && (this->fallDistance > 320.0f))) {

                    if (this->actor.bgCheckFlags & 1) {
                        if (this->unk_A7A == 5) {
                            Gameplay_TriggerRespawn(globalCtx);
                        } else {
                            Gameplay_TriggerVoidOut(globalCtx);
                        }
                        globalCtx->fadeTransition = 4;
                        func_80078884(NA_SE_OC_ABYSS);
                    } else {
                        func_80838F5C(globalCtx, this);
                        this->unk_850 = 9999;
                        if (this->unk_A7A == 5) {
                            this->unk_84F = -1;
                        } else {
                            this->unk_84F = 1;
                        }
                    }
                }

                this->unk_A84 = this->actor.posRot.pos.y;
            }
        }
    }

    return 0;
}

void func_808395DC(Player* this, Vec3f* arg1, Vec3f* arg2, Vec3f* arg3) {
    f32 cos = Math_Coss(this->actor.shape.rot.y);
    f32 sin = Math_Sins(this->actor.shape.rot.y);

    arg3->x = arg1->x + ((arg2->x * cos) + (arg2->z * sin));
    arg3->y = arg1->y + arg2->y;
    arg3->z = arg1->z + ((arg2->z * cos) - (arg2->x * sin));
}

Actor* Player_SpawnFairy(GlobalContext* globalCtx, Player* this, Vec3f* arg2, Vec3f* arg3, s32 type) {
    Vec3f pos;

    func_808395DC(this, arg2, arg3, &pos);

    return Actor_Spawn(&globalCtx->actorCtx, globalCtx, ACTOR_EN_ELF, pos.x, pos.y, pos.z, 0, 0, 0, type);
}

f32 func_808396F4(GlobalContext* globalCtx, Player* this, Vec3f* arg2, Vec3f* arg3, CollisionPoly** arg4, s32* arg5) {
    func_808395DC(this, &this->actor.posRot.pos, arg2, arg3);

    BgCheck_EntityRaycastFloor3(&globalCtx->colCtx, arg4, arg5, arg3);
}

f32 func_8083973C(GlobalContext* globalCtx, Player* this, Vec3f* arg2, Vec3f* arg3) {
    CollisionPoly* sp24;
    s32 sp20;

    return func_808396F4(globalCtx, this, arg2, arg3, &sp24, &sp20);
}

s32 func_80839768(GlobalContext* globalCtx, Player* this, Vec3f* arg2, CollisionPoly** arg3, u32* arg4, Vec3f* arg5) {
    Vec3f sp44;
    Vec3f sp38;

    sp44.x = this->actor.posRot.pos.x;
    sp44.y = this->actor.posRot.pos.y + arg2->y;
    sp44.z = this->actor.posRot.pos.z;

    func_808395DC(this, &this->actor.posRot.pos, arg2, &sp38);

    return BgCheck_EntityLineTest1(&globalCtx->colCtx, &sp44, &sp38, arg5, arg3, 1, 0, 0, 1, arg4);
}

s32 func_80839800(Player* this, GlobalContext* globalCtx) {
    DoorShutter* doorShutter;
    EnDoor* enDoor;
    s32 sp7C;
    f32 sp78;
    f32 sp74;
    Actor* doorActor;
    f32 sp6C;
    s32 pad3;
    s32 frontRoom;
    Actor* attachedActor;
    LinkAnimationHeader* sp5C;
    CollisionPoly* sp58;
    Vec3f sp4C;

    if ((this->doorType != 0) &&
        (!(this->stateFlags1 & 0x800) || ((this->heldActor != NULL) && (this->heldActor->id == ACTOR_EN_RU1)))) {
        if (CHECK_BTN_ALL(sControlInput->press.button, BTN_A) || (func_8084F9A0 == this->func_674)) {
            doorActor = this->doorActor;

            if (this->doorType < 0) {
                doorActor->textId = 0xD0; // "It won't open!"
                func_80853148(globalCtx, doorActor);
                return 0;
            }

            sp7C = this->doorDirection;
            sp78 = Math_Coss(doorActor->shape.rot.y);
            sp74 = Math_Sins(doorActor->shape.rot.y);

            if (this->doorType == 2) {
                doorShutter = (DoorShutter*)doorActor;

                this->currentYaw = doorShutter->dyna.actor.initPosRot.rot.y;
                if (sp7C > 0) {
                    this->currentYaw -= 0x8000;
                }
                this->actor.shape.rot.y = this->currentYaw;

                if (this->linearVelocity <= 0.0f) {
                    this->linearVelocity = 0.1f;
                }

                func_80838E70(globalCtx, this, 50.0f, this->actor.shape.rot.y);

                this->unk_84F = 0;
                this->unk_447 = this->doorType;
                this->stateFlags1 |= 0x20000000;

                this->unk_450.x = this->actor.posRot.pos.x + ((sp7C * 20.0f) * sp74);
                this->unk_450.z = this->actor.posRot.pos.z + ((sp7C * 20.0f) * sp78);
                this->unk_45C.x = this->actor.posRot.pos.x + ((sp7C * -120.0f) * sp74);
                this->unk_45C.z = this->actor.posRot.pos.z + ((sp7C * -120.0f) * sp78);

                doorShutter->unk_164 = 1;
                func_80832224(this);

                if (this->doorTimer != 0) {
                    this->unk_850 = 0;
                    func_80832B0C(globalCtx, this, func_80833338(this));
                    this->skelAnime.animFrameCount = 0.0f;
                } else {
                    this->linearVelocity = 0.1f;
                }

                if (doorShutter->dyna.actor.type == ACTORTYPE_DOOR) {
                    this->unk_46A = globalCtx->transitionActorList[(u16)doorShutter->dyna.actor.params >> 10]
                                        .sides[(sp7C > 0) ? 0 : 1]
                                        .effects;

                    func_800304B0(globalCtx);
                }
            } else {
                enDoor = (EnDoor*)doorActor;

                enDoor->unk_190 = (sp7C < 0.0f) ? ((LINK_IS_ADULT) ? 0 : 1) : ((LINK_IS_ADULT) ? 2 : 3);

                if (enDoor->unk_190 == 0) {
                    sp5C = D_808539EC[this->modelAnimType];
                } else if (enDoor->unk_190 == 1) {
                    sp5C = D_80853A04[this->modelAnimType];
                } else if (enDoor->unk_190 == 2) {
                    sp5C = D_80853A1C[this->modelAnimType];
                } else {
                    sp5C = D_80853A34[this->modelAnimType];
                }

                func_80835C58(globalCtx, this, func_80845EF8, 0);
                func_80832528(globalCtx, this);

                if (sp7C < 0) {
                    this->actor.shape.rot.y = doorActor->shape.rot.y;
                } else {
                    this->actor.shape.rot.y = doorActor->shape.rot.y - 0x8000;
                }

                this->currentYaw = this->actor.shape.rot.y;

                sp6C = (sp7C * 22.0f);
                this->actor.posRot.pos.x = doorActor->posRot.pos.x + sp6C * sp74;
                this->actor.posRot.pos.z = doorActor->posRot.pos.z + sp6C * sp78;

                func_8083328C(globalCtx, this, sp5C);

                if (this->doorTimer != 0) {
                    this->skelAnime.animFrameCount = 0.0f;
                }

                func_80832224(this);
                func_80832F54(globalCtx, this, 0x28F);

                if (doorActor->parent != NULL) {
                    sp7C = -sp7C;
                }

                enDoor->unk_191 = 1;

                if (this->doorType != 3) {
                    this->stateFlags1 |= 0x20000000;
                    func_800304B0(globalCtx);

                    if (((doorActor->params >> 7) & 7) == 3) {
                        sp4C.x = doorActor->posRot.pos.x - (sp6C * sp74);
                        sp4C.y = doorActor->posRot.pos.y + 10.0f;
                        sp4C.z = doorActor->posRot.pos.z - (sp6C * sp78);

                        BgCheck_EntityRaycastFloor1(&globalCtx->colCtx, &sp58, &sp4C);

                        if (func_80839034(globalCtx, this, sp58, BGCHECK_SCENE)) {
                            gSaveContext.entranceSpeed = 2.0f;
                            gSaveContext.entranceSound = NA_SE_OC_DOOR_OPEN;
                        }
                    } else {
                        Camera_ChangeDoorCam(Gameplay_GetCamera(globalCtx, 0), doorActor,
                                             globalCtx->transitionActorList[(u16)doorActor->params >> 10]
                                                 .sides[(sp7C > 0) ? 0 : 1]
                                                 .effects,
                                             0, 38.0f * D_808535EC, 26.0f * D_808535EC, 10.0f * D_808535EC);
                    }
                }
            }

            if ((this->doorType != 3) && (doorActor->type == ACTORTYPE_DOOR)) {
                frontRoom = globalCtx->transitionActorList[(u16)doorActor->params >> 10].sides[(sp7C > 0) ? 0 : 1].room;

                if ((frontRoom >= 0) && (frontRoom != globalCtx->roomCtx.curRoom.num)) {
                    func_8009728C(globalCtx, &globalCtx->roomCtx, frontRoom);
                }
            }

            doorActor->room = globalCtx->roomCtx.curRoom.num;

            if (((attachedActor = doorActor->child) != NULL) || ((attachedActor = doorActor->parent) != NULL)) {
                attachedActor->room = globalCtx->roomCtx.curRoom.num;
            }

            return 1;
        }
    }

    return 0;
}

void func_80839E88(Player* this, GlobalContext* globalCtx) {
    LinkAnimationHeader* anim;

    func_80835C58(globalCtx, this, func_80840450, 1);

    if (this->unk_870 < 0.5f) {
        anim = func_808334E4(this);
        this->unk_870 = 0.0f;
    } else {
        anim = func_80833528(this);
        this->unk_870 = 1.0f;
    }

    this->unk_874 = this->unk_870;
    func_80832284(globalCtx, this, anim);
    this->currentYaw = this->actor.shape.rot.y;
}

void func_80839F30(Player* this, GlobalContext* globalCtx) {
    func_80835C58(globalCtx, this, func_808407CC, 1);
    func_80832B0C(globalCtx, this, func_80833338(this));
    this->currentYaw = this->actor.shape.rot.y;
}

void func_80839F90(Player* this, GlobalContext* globalCtx) {
    if (func_8008E9C4(this)) {
        func_80839E88(this, globalCtx);
    } else if (func_80833B2C(this)) {
        func_80839F30(this, globalCtx);
    } else {
        func_80853080(this, globalCtx);
    }
}

void func_80839FFC(Player* this, GlobalContext* globalCtx) {
    PlayerFunc674 func;

    if (func_8008E9C4(this)) {
        func = func_80840450;
    } else if (func_80833B2C(this)) {
        func = func_808407CC;
    } else {
        func = func_80840BC8;
    }

    func_80835C58(globalCtx, this, func, 1);
}

void func_8083A060(Player* this, GlobalContext* globalCtx) {
    func_80839FFC(this, globalCtx);
    if (func_8008E9C4(this)) {
        this->unk_850 = 1;
    }
}

void func_8083A098(Player* this, LinkAnimationHeader* anim, GlobalContext* globalCtx) {
    func_8083A060(this, globalCtx);
    func_8083328C(globalCtx, this, anim);
}

s32 func_8083A0D4(Player* this) {
    return (this->interactRangeActor != NULL) && (this->heldActor == NULL);
}

void func_8083A0F4(GlobalContext* globalCtx, Player* this) {
    if (func_8083A0D4(this)) {
        Actor* interactRangeActor = this->interactRangeActor;
        s32 interactActorId = interactRangeActor->id;

        if (interactActorId == ACTOR_BG_TOKI_SWD) {
            this->interactRangeActor->parent = &this->actor;
            func_80835C58(globalCtx, this, func_8084F608, 0);
            this->stateFlags1 |= 0x20000000;
        } else {
            LinkAnimationHeader* anim;

            if (interactActorId == ACTOR_BG_HEAVY_BLOCK) {
                func_80835C58(globalCtx, this, func_80846120, 0);
                this->stateFlags1 |= 0x20000000;
                anim = &D_04002F98;
            } else if ((interactActorId == ACTOR_EN_ISHI) && ((interactRangeActor->params & 0xF) == 1)) {
                func_80835C58(globalCtx, this, func_80846260, 0);
                anim = &D_040032B0;
            } else if (((interactActorId == ACTOR_EN_BOMBF) || (interactActorId == ACTOR_EN_KUSA)) &&
                       (Player_GetStrength() <= PLAYER_STR_NONE)) {
                func_80835C58(globalCtx, this, func_80846408, 0);
                this->actor.posRot.pos.x =
                    (Math_Sins(interactRangeActor->yawTowardsLink) * 20.0f) + interactRangeActor->posRot.pos.x;
                this->actor.posRot.pos.z =
                    (Math_Coss(interactRangeActor->yawTowardsLink) * 20.0f) + interactRangeActor->posRot.pos.z;
                this->currentYaw = this->actor.shape.rot.y = interactRangeActor->yawTowardsLink + 0x8000;
                anim = &D_04003060;
            } else {
                func_80835C58(globalCtx, this, func_80846050, 0);
                anim = D_80853A4C[this->modelAnimType];
            }

            func_80832264(globalCtx, this, anim);
        }
    } else {
        func_80839F90(this, globalCtx);
        this->stateFlags1 &= ~0x800;
    }
}

void func_8083A2F8(GlobalContext* globalCtx, Player* this) {
    func_80835DAC(globalCtx, this, func_8084B530, 0);

    this->stateFlags1 |= 0x20000040;

    if (this->actor.textId != 0) {
        func_8010B680(globalCtx, this->actor.textId, this->targetActor);
        this->unk_664 = this->targetActor;
    }
}

void func_8083A360(GlobalContext* globalCtx, Player* this) {
    func_80835DAC(globalCtx, this, func_8084CC98, 0);
}

void func_8083A388(GlobalContext* globalCtx, Player* this) {
    func_80835C58(globalCtx, this, func_8084B78C, 0);
}

void func_8083A3B0(GlobalContext* globalCtx, Player* this) {
    s32 sp1C = this->unk_850;
    s32 sp18 = this->unk_84F;

    func_80835DAC(globalCtx, this, func_8084BF1C, 0);
    this->actor.velocity.y = 0.0f;

    this->unk_850 = sp1C;
    this->unk_84F = sp18;
}

void func_8083A40C(GlobalContext* globalCtx, Player* this) {
    func_80835DAC(globalCtx, this, func_8084C760, 0);
}

void func_8083A434(GlobalContext* globalCtx, Player* this) {
    func_80835DAC(globalCtx, this, func_8084E6D4, 0);

    this->stateFlags1 |= 0x20000400;

    if (this->getItemId == GI_HEART_CONTAINER_2) {
        this->unk_850 = 20;
    } else if (this->getItemId >= 0) {
        this->unk_850 = 1;
    } else {
        this->getItemId = -this->getItemId;
    }
}

s32 func_8083A4A8(Player* this, GlobalContext* globalCtx) {
    s16 yawDiff;
    LinkAnimationHeader* anim;
    f32 temp;

    yawDiff = this->currentYaw - this->actor.shape.rot.y;

    if ((ABS(yawDiff) < 0x1000) && (this->linearVelocity > 4.0f)) {
        anim = &D_04003148;
    } else {
        anim = &D_04002FE0;
    }

    if (this->linearVelocity > (IREG(66) / 100.0f)) {
        temp = IREG(67) / 100.0f;
    } else {
        temp = (IREG(68) / 100.0f) + ((IREG(69) * this->linearVelocity) / 1000.0f);
    }

    func_80838940(this, anim, temp, globalCtx, NA_SE_VO_LI_AUTO_JUMP);
    this->unk_850 = 1;

    return 1;
}

<<<<<<< HEAD
void func_8083A5C4(GlobalContext* globalCtx, Player* this, CollisionPoly* arg2, f32 arg3, LinkAnimetionEntry* arg4) {
    f32 sp24 = COLPOLY_GET_NORMAL(arg2->normal.x);
    f32 sp20 = COLPOLY_GET_NORMAL(arg2->normal.z);
=======
void func_8083A5C4(GlobalContext* globalCtx, Player* this, CollisionPoly* arg2, f32 arg3, LinkAnimationHeader* arg4) {
    f32 sp24 = arg2->norm.x * (1.0f / 32767.0f);
    f32 sp20 = arg2->norm.z * (1.0f / 32767.0f);
>>>>>>> d4e16bba

    func_80835C58(globalCtx, this, func_8084BBE4, 0);
    func_80832564(globalCtx, this);
    func_80832264(globalCtx, this, arg4);

    this->actor.posRot.pos.x -= (arg3 + 1.0f) * sp24;
    this->actor.posRot.pos.z -= (arg3 + 1.0f) * sp20;
    this->actor.shape.rot.y = this->currentYaw = atan2s(sp20, sp24);

    func_80832224(this);
    func_80832CFC(this);
}

s32 func_8083A6AC(Player* this, GlobalContext* globalCtx) {
    CollisionPoly* sp84;
    u32 sp80;
    Vec3f sp74;
    Vec3f sp68;
    f32 temp1;

    if ((this->actor.waterY < -80.0f) && (ABS(this->unk_898) < 2730) && (ABS(this->unk_89A) < 2730)) {
        sp74.x = this->actor.pos4.x - this->actor.posRot.pos.x;
        sp74.z = this->actor.pos4.z - this->actor.posRot.pos.z;

        temp1 = sqrtf(SQ(sp74.x) + SQ(sp74.z));
        if (temp1 != 0.0f) {
            temp1 = 5.0f / temp1;
        } else {
            temp1 = 0.0f;
        }

        sp74.x = this->actor.pos4.x + (sp74.x * temp1);
        sp74.y = this->actor.posRot.pos.y;
        sp74.z = this->actor.pos4.z + (sp74.z * temp1);

        if (BgCheck_EntityLineTest1(&globalCtx->colCtx, &this->actor.posRot.pos, &sp74, &sp68, &sp84, 1, 0, 0, 1,
                                    &sp80) &&
            (ABS(sp84->normal.y) < 600)) {
            f32 nx = COLPOLY_GET_NORMAL(sp84->normal.x);
            f32 ny = COLPOLY_GET_NORMAL(sp84->normal.y);
            f32 nz = COLPOLY_GET_NORMAL(sp84->normal.z);
            f32 sp54;
            s32 sp50;

            sp54 = Math3D_UDistPlaneToPos(nx, ny, nz, sp84->dist, &this->actor.posRot.pos);

            sp50 = D_80853604 == 6;
            if (!sp50 && (func_80041DB8(&globalCtx->colCtx, sp84, sp80) & 8)) {
                sp50 = 1;
            }

            func_8083A5C4(globalCtx, this, sp84, sp54, sp50 ? &D_04002D88 : &D_04002F10);

            if (sp50) {
                func_80836898(globalCtx, this, func_8083A3B0);

                this->currentYaw += 0x8000;
                this->actor.shape.rot.y = this->currentYaw;

                this->stateFlags1 |= 0x200000;
                func_80832F54(globalCtx, this, 0x9F);

                this->unk_850 = -1;
                this->unk_84F = sp50;
            } else {
                this->stateFlags1 |= 0x2000;
                this->stateFlags1 &= ~0x20000;
            }

            func_8002F7DC(&this->actor, NA_SE_PL_SLIPDOWN);
            func_80832698(this, NA_SE_VO_LI_HANG);
            return 1;
        }
    }

    return 0;
}

void func_8083A9B8(Player* this, LinkAnimationHeader* anim, GlobalContext* globalCtx) {
    func_80835C58(globalCtx, this, func_8084BDFC, 0);
    SkelAnime_ChangeLinkAnimPlaybackStop(globalCtx, &this->skelAnime, anim, 1.3f);
}

Vec3f D_8085451C = { 0.0f, 0.0f, 100.0f };

void func_8083AA10(Player* this, GlobalContext* globalCtx) {
    s32 sp5C;
    CollisionPoly* sp58;
    s32 sp54;
    WaterBox* sp50;
    Vec3f sp44;
    f32 sp40;
    f32 sp3C;

    this->fallDistance = this->fallStartHeight - (s32)this->actor.posRot.pos.y;

    if (!(this->stateFlags1 & 0x28000000) && !(this->actor.bgCheckFlags & 1)) {
        if (!func_80838FB8(globalCtx, this)) {
            if (D_80853604 == 8) {
                this->actor.posRot.pos.x = this->actor.pos4.x;
                this->actor.posRot.pos.z = this->actor.pos4.z;
                return;
            }

            if (!(this->stateFlags3 & 2) && !(this->skelAnime.flags & 0x80) && (func_8084411C != this->func_674) &&
                (func_80844A44 != this->func_674)) {

                if ((D_80853604 == 7) || (this->swordState != 0)) {
                    Math_Vec3f_Copy(&this->actor.posRot.pos, &this->actor.pos4);
                    func_80832210(this);
                    return;
                }

                if (this->unk_893 != 0) {
                    this->actor.velocity.y = 1.0f;
                    D_80853604 = 9;
                    return;
                }

                sp5C = (s16)(this->currentYaw - this->actor.shape.rot.y);

                func_80835C58(globalCtx, this, func_8084411C, 1);
                func_80832440(globalCtx, this);

                this->unk_89E = this->unk_A82;

                if ((this->actor.bgCheckFlags & 4) && !(this->stateFlags1 & 0x8000000) && (D_80853604 != 6) &&
                    (D_80853604 != 9) && (D_80853600 > 20.0f) && (this->swordState == 0) && (ABS(sp5C) < 0x2000) &&
                    (this->linearVelocity > 3.0f)) {

                    if ((D_80853604 == 11) && !(this->stateFlags1 & 0x800)) {

                        sp40 = func_808396F4(globalCtx, this, &D_8085451C, &sp44, &sp58, &sp54);
                        sp3C = this->actor.posRot.pos.y;

                        if (WaterBox_GetSurface1(globalCtx, &globalCtx->colCtx, sp44.x, sp44.z, &sp3C, &sp50) &&
                            ((sp3C - sp40) > 50.0f)) {
                            func_808389E8(this, &D_04003158, 6.0f, globalCtx);
                            func_80835C58(globalCtx, this, func_80844A44, 0);
                            return;
                        }
                    }

                    func_8083A4A8(this, globalCtx);
                    return;
                }

                if ((D_80853604 == 9) || (D_80853600 <= this->ageProperties->unk_34) ||
                    !func_8083A6AC(this, globalCtx)) {
                    func_80832284(globalCtx, this, &D_04003040);
                    return;
                }
            }
        }
    } else {
        this->fallStartHeight = this->actor.posRot.pos.y;
    }
}

s32 func_8083AD4C(GlobalContext* globalCtx, Player* this) {
    s32 cameraMode;

    if (this->unk_6AD == 2) {
        if (func_8002DD6C(this)) {
            if (LINK_IS_ADULT) {
                cameraMode = CAM_MODE_BOWARROW;
            } else {
                cameraMode = CAM_MODE_SLINGSHOT;
            }
        } else {
            cameraMode = CAM_MODE_BOOMERANG;
        }
    } else {
        cameraMode = CAM_MODE_FIRSTPERSON;
    }

    return Camera_ChangeMode(Gameplay_GetCamera(globalCtx, 0), cameraMode);
}

s32 func_8083ADD4(GlobalContext* globalCtx, Player* this) {
    if (this->unk_6AD == 3) {
        func_80835C58(globalCtx, this, func_80852E14, 0);
        if (this->unk_46A != 0) {
            this->stateFlags1 |= 0x20000000;
        }
        func_80832318(this);
        return 1;
    } else {
        return 0;
    }
}

void func_8083AE40(Player* this, s16 objectId) {
    s32 pad;
    u32 size;

    if (objectId != 0) {
        this->giObjectLoading = true;
        osCreateMesgQueue(&this->giObjectLoadQueue, &this->giObjectLoadMsg, 1);

        size = gObjectTable[objectId].vromEnd - gObjectTable[objectId].vromStart;

        LOG_HEX("size", size, "../z_player.c", 9090);

        if (size > 1024 * 8) {
            __assert("size <= 1024 * 8", "../z_player.c", 9091);
        }

        if (gObjectTable[objectId].vromEnd) {}

        DmaMgr_SendRequest2(&this->giObjectDmaRequest, (u32)this->giObjectSegment, gObjectTable[objectId].vromStart,
                            size, 0, &this->giObjectLoadQueue, NULL, "../z_player.c", 9099);
    }
}

void func_8083AF44(GlobalContext* globalCtx, Player* this, s32 magicSpell) {
    func_80835DE4(globalCtx, this, func_808507F4, 0);

    this->unk_84F = magicSpell - 3;
    func_80087708(globalCtx, sMagicSpellCosts[magicSpell], 4);

    SkelAnime_ChangeLinkAnimPlaybackStop(globalCtx, &this->skelAnime, &D_04002D28, 0.83f);

    if (magicSpell == 5) {
        this->unk_46C = func_800800F8(globalCtx, 1100, -101, NULL, 0);
    } else {
        func_80835EA4(globalCtx, 10);
    }
}

void func_8083B010(Player* this) {
    this->actor.posRot2.rot.x = this->actor.posRot2.rot.z = this->unk_6B6 = this->unk_6B8 = this->unk_6BA =
        this->unk_6BC = this->unk_6BE = this->unk_6C0 = 0;

    this->actor.posRot2.rot.y = this->actor.shape.rot.y;
}

u8 D_80854528[] = {
    GI_LETTER_ZELDA, GI_WEIRD_EGG,    GI_CHICKEN,     GI_BEAN,        GI_POCKET_EGG,   GI_POCKET_CUCCO,
    GI_COJIRO,       GI_ODD_MUSHROOM, GI_ODD_POTION,  GI_SAW,         GI_SWORD_BROKEN, GI_PRESCRIPTION,
    GI_FROG,         GI_EYEDROPS,     GI_CLAIM_CHECK, GI_MASK_SKULL,  GI_MASK_SPOOKY,  GI_MASK_KEATON,
    GI_MASK_BUNNY,   GI_MASK_TRUTH,   GI_MASK_GORON,  GI_MASK_ZORA,   GI_MASK_GERUDO,  GI_LETTER_RUTO,
    GI_LETTER_RUTO,  GI_LETTER_RUTO,  GI_LETTER_RUTO, GI_LETTER_RUTO, GI_LETTER_RUTO,
};

LinkAnimationHeader* D_80854548[] = {
    0x04002F88,
    0x04002690,
    0x04003198,
};

s32 func_8083B040(Player* this, GlobalContext* globalCtx) {
    s32 sp2C;
    s32 sp28;
    GetItemEntry* giEntry;
    Actor* targetActor;

    if ((this->unk_6AD != 0) &&
        (func_808332B8(this) || (this->actor.bgCheckFlags & 1) || (this->stateFlags1 & 0x800000))) {

        if (!func_8083ADD4(globalCtx, this)) {
            if (this->unk_6AD == 4) {
                sp2C = Player_ActionToMagicSpell(this, this->itemActionParam);
                if (sp2C >= 0) {
                    if ((sp2C != 3) || (gSaveContext.respawn[RESPAWN_MODE_TOP].data <= 0)) {
                        func_8083AF44(globalCtx, this, sp2C);
                    } else {
                        func_80835C58(globalCtx, this, func_8085063C, 1);
                        this->stateFlags1 |= 0x30000000;
                        func_80832264(globalCtx, this, func_80833338(this));
                        func_80835EA4(globalCtx, 4);
                    }

                    func_80832224(this);
                    return 1;
                }

                sp2C = this->itemActionParam - PLAYER_AP_LETTER_ZELDA;
                if ((sp2C >= 0) ||
                    (sp28 = Player_ActionToBottle(this, this->itemActionParam) - 1,
                     ((sp28 >= 0) && (sp28 < 6) &&
                      ((this->itemActionParam > PLAYER_AP_BOTTLE_POE) ||
                       ((this->targetActor != NULL) &&
                        (((this->itemActionParam == PLAYER_AP_BOTTLE_POE) && (this->exchangeItemId == EXCH_ITEM_POE)) ||
                         (this->exchangeItemId == EXCH_ITEM_BLUE_FIRE))))))) {

                    if ((globalCtx->actorCtx.titleCtx.delayB == 0) && (globalCtx->actorCtx.titleCtx.unk_C == 0)) {
                        func_80835DE4(globalCtx, this, func_8084F104, 0);

                        if (sp2C >= 0) {
                            giEntry = &sGetItemTable[D_80854528[sp2C] - 1];
                            func_8083AE40(this, giEntry->objectId);
                        }

                        this->stateFlags1 |= 0x30000040;

                        if (sp2C >= 0) {
                            sp2C = sp2C + 1;
                        } else {
                            sp2C = sp28 + 0x18;
                        }

                        targetActor = this->targetActor;

                        if ((targetActor != NULL) &&
                            ((this->exchangeItemId == sp2C) || (this->exchangeItemId == EXCH_ITEM_BLUE_FIRE) ||
                             ((this->exchangeItemId == EXCH_ITEM_POE) &&
                              (this->itemActionParam == PLAYER_AP_BOTTLE_BIG_POE)) ||
                             ((this->exchangeItemId == EXCH_ITEM_BEAN) &&
                              (this->itemActionParam == PLAYER_AP_BOTTLE_BUG))) &&
                            ((this->exchangeItemId != EXCH_ITEM_BEAN) || (this->itemActionParam == PLAYER_AP_BEAN))) {
                            if (this->exchangeItemId == EXCH_ITEM_BEAN) {
                                Inventory_ChangeAmmo(ITEM_BEAN, -1);
                                func_80835DE4(globalCtx, this, func_8084279C, 0);
                                this->stateFlags1 |= 0x20000000;
                                this->unk_850 = 0x50;
                                this->unk_84F = -1;
                            }
                            targetActor->flags |= 0x100;
                            this->unk_664 = this->targetActor;
                        } else if (sp2C == EXCH_ITEM_LETTER_RUTO) {
                            this->unk_84F = 1;
                            this->actor.textId = 0x4005; // "There is something already inside this bottle..."
                            func_80835EA4(globalCtx, 1);
                        } else {
                            this->unk_84F = 2;
                            this->actor.textId = 0xCF; // "This item doesn't work here..."
                            func_80835EA4(globalCtx, 4);
                        }

                        this->actor.flags |= 0x100;
                        this->exchangeItemId = sp2C;

                        if (this->unk_84F < 0) {
                            func_80832B0C(globalCtx, this, D_80853C14[this->modelAnimType]);
                        } else {
                            func_80832264(globalCtx, this, D_80854548[this->unk_84F]);
                        }

                        func_80832224(this);
                    }
                    return 1;
                }

                sp2C = Player_ActionToBottle(this, this->itemActionParam);
                if (sp2C >= 0) {
                    if (sp2C == 0xC) {
                        func_80835DE4(globalCtx, this, func_8084EED8, 0);
                        func_808322D0(globalCtx, this, &D_04002650);
                        func_80835EA4(globalCtx, 3);
                    } else if ((sp2C > 0) && (sp2C < 4)) {
                        func_80835DE4(globalCtx, this, func_8084EFC0, 0);
                        func_808322D0(globalCtx, this, &D_04002688);
                        func_80835EA4(globalCtx, (sp2C == 1) ? 1 : 5);
                    } else {
                        func_80835DE4(globalCtx, this, func_8084EAC0, 0);
                        func_80832B78(globalCtx, this, &D_04002668);
                        func_80835EA4(globalCtx, 2);
                    }
                } else {
                    func_80835DE4(globalCtx, this, func_8084E3C4, 0);
                    func_808322D0(globalCtx, this, &D_040030A0);
                    this->stateFlags2 |= 0x8000000;
                    func_80835EA4(globalCtx, (this->unk_6A8 != NULL) ? 0x5B : 0x5A);
                    if (this->unk_6A8 != NULL) {
                        this->stateFlags2 |= 0x2000000;
                        Camera_SetParam(Gameplay_GetCamera(globalCtx, 0), 8, this->unk_6A8);
                    }
                }
            } else if (func_8083AD4C(globalCtx, this)) {
                if (!(this->stateFlags1 & 0x800000)) {
                    func_80835C58(globalCtx, this, func_8084B1D8, 1);
                    this->unk_850 = 13;
                    func_8083B010(this);
                }
                this->stateFlags1 |= 0x100000;
                func_80078884(NA_SE_SY_CAMERA_ZOOM_UP);
                func_80832210(this);
                return 1;
            } else {
                this->unk_6AD = 0;
                func_80078884(NA_SE_SY_ERROR);
                return 0;
            }

            this->stateFlags1 |= 0x30000000;
        }

        func_80832224(this);
        return 1;
    }

    return 0;
}

s32 func_8083B644(Player* this, GlobalContext* globalCtx) {
    Actor* sp34 = this->targetActor;
    Actor* sp30 = this->unk_664;
    Actor* sp2C = NULL;
    s32 sp28 = 0;
    s32 sp24;

    sp24 = (sp30 != NULL) && (((sp30->flags & 0x40001) == 0x40001) || (sp30->naviEnemyId != 0xFF));

    if (sp24 || (this->naviTextId != 0)) {
        sp28 = (this->naviTextId < 0) && ((ABS(this->naviTextId) & 0xFF00) != 0x200);
        if (sp28 || !sp24) {
            sp2C = this->naviActor;
            if (sp28) {
                sp30 = NULL;
                sp34 = NULL;
            }
        } else {
            sp2C = sp30;
        }
    }

    if ((sp34 != NULL) || (sp2C != NULL)) {
        if ((sp30 == NULL) || (sp30 == sp34) || (sp30 == sp2C)) {
            if (!(this->stateFlags1 & 0x800) ||
                ((this->heldActor != NULL) && (sp28 || (sp34 == this->heldActor) || (sp2C == this->heldActor) ||
                                               ((sp34 != NULL) && (sp34->flags & 0x10000))))) {
                if ((this->actor.bgCheckFlags & 1) || (this->stateFlags1 & 0x800000) ||
                    (func_808332B8(this) && !(this->stateFlags2 & 0x400))) {

                    if (sp34 != NULL) {
                        this->stateFlags2 |= 2;
                        if (CHECK_BTN_ALL(sControlInput->press.button, BTN_A) || (sp34->flags & 0x10000)) {
                            sp2C = NULL;
                        } else if (sp2C == NULL) {
                            return 0;
                        }
                    }

                    if (sp2C != NULL) {
                        if (!sp28) {
                            this->stateFlags2 |= 0x200000;
                        }

                        if (!CHECK_BTN_ALL(sControlInput->press.button, BTN_CUP) && !sp28) {
                            return 0;
                        }

                        sp34 = sp2C;
                        this->targetActor = NULL;

                        if (sp28 || !sp24) {
                            if (this->naviTextId >= 0) {
                                sp2C->textId = this->naviTextId;
                            } else {
                                sp2C->textId = -this->naviTextId;
                            }
                        } else {
                            if (sp2C->naviEnemyId != 0xFF) {
                                sp2C->textId = sp2C->naviEnemyId + 0x600;
                            }
                        }
                    }

                    this->currentMask = D_80858AA4;
                    func_80853148(globalCtx, sp34);
                    return 1;
                }
            }
        }
    }

    return 0;
}

s32 func_8083B8F4(Player* this, GlobalContext* globalCtx) {
    if (!(this->stateFlags1 & 0x800800) && Camera_CheckValidMode(Gameplay_GetCamera(globalCtx, 0), 6)) {
        if ((this->actor.bgCheckFlags & 1) ||
            (func_808332B8(this) && (this->actor.waterY < this->ageProperties->unk_2C))) {
            this->unk_6AD = 1;
            return 1;
        }
    }

    return 0;
}

s32 func_8083B998(Player* this, GlobalContext* globalCtx) {
    if (this->unk_6AD != 0) {
        func_8083B040(this, globalCtx);
        return 1;
    }

    if ((this->unk_664 != NULL) &&
        (((this->unk_664->flags & 0x40001) == 0x40001) || (this->unk_664->naviEnemyId != 0xFF))) {
        this->stateFlags2 |= 0x200000;
    } else if ((this->naviTextId == 0) && !func_8008E9C4(this) && CHECK_BTN_ALL(sControlInput->press.button, BTN_CUP) &&
               (YREG(15) != 0x10) && (YREG(15) != 0x20) && !func_8083B8F4(this, globalCtx)) {
        func_80078884(NA_SE_SY_ERROR);
    }

    return 0;
}

void func_8083BA90(GlobalContext* globalCtx, Player* this, s32 arg2, f32 xzVelocity, f32 yVelocity) {
    func_80837948(globalCtx, this, arg2);
    func_80835C58(globalCtx, this, func_80844AF4, 0);

    this->stateFlags3 |= 2;

    this->currentYaw = this->actor.shape.rot.y;
    this->linearVelocity = xzVelocity;
    this->actor.velocity.y = yVelocity;

    this->actor.bgCheckFlags &= ~1;
    this->unk_893 = 0;

    func_80832854(this);
    func_80832698(this, NA_SE_VO_LI_SWORD_L);
}

s32 func_8083BB20(Player* this) {
    if (!(this->stateFlags1 & 0x400000) && (Player_GetSwordHeld(this) != 0)) {
        if (D_80853614 ||
            ((this->actor.type != ACTORTYPE_PLAYER) && CHECK_BTN_ALL(sControlInput->press.button, BTN_B))) {
            return 1;
        }
    }

    return 0;
}

s32 func_8083BBA0(Player* this, GlobalContext* globalCtx) {
    if (func_8083BB20(this) && (D_808535E4 != 7)) {
        func_8083BA90(globalCtx, this, 17, 3.0f, 4.5f);
        return 1;
    }

    return 0;
}

void func_8083BC04(Player* this, GlobalContext* globalCtx) {
    func_80835C58(globalCtx, this, func_80844708, 0);
    SkelAnime_ChangeLinkAnimPlaybackStop(globalCtx, &this->skelAnime, D_80853A94[this->modelAnimType],
                                         1.25f * D_808535E8);
}

s32 func_8083BC7C(Player* this, GlobalContext* globalCtx) {
    if ((this->unk_84B[this->unk_846] == 0) && (D_808535E4 != 7)) {
        func_8083BC04(this, globalCtx);
        return 1;
    }

    return 0;
}

void func_8083BCD0(Player* this, GlobalContext* globalCtx, s32 arg2) {
    func_80838940(this, D_80853D4C[arg2][0], !(arg2 & 1) ? 5.8f : 3.5f, globalCtx, NA_SE_VO_LI_SWORD_N);

    if (arg2) {}

    this->unk_850 = 1;
    this->unk_84F = arg2;

    this->currentYaw = this->actor.shape.rot.y + (arg2 << 0xE);
    this->linearVelocity = !(arg2 & 1) ? 6.0f : 8.5f;

    this->stateFlags2 |= 0x80000;

    func_8002F7DC(&this->actor, ((arg2 << 0xE) == 0x8000) ? NA_SE_PL_ROLL : NA_SE_PL_SKIP);
}

s32 func_8083BDBC(Player* this, GlobalContext* globalCtx) {
    s32 sp2C;

    if (CHECK_BTN_ALL(sControlInput->press.button, BTN_A) && (globalCtx->roomCtx.curRoom.unk_03 != 2) &&
        (D_808535E4 != 7) &&
        (SurfaceType_GetSlope(&globalCtx->colCtx, this->actor.floorPoly, this->actor.floorPolySource) != 1)) {
        sp2C = this->unk_84B[this->unk_846];

        if (sp2C <= 0) {
            if (func_80833BCC(this)) {
                if (this->actor.type != ACTORTYPE_PLAYER) {
                    if (sp2C < 0) {
                        func_808389E8(this, &D_04002FE0, REG(69) / 100.0f, globalCtx);
                    } else {
                        func_8083BC04(this, globalCtx);
                    }
                } else {
                    if (Player_GetSwordHeld(this) && func_808365C8(this)) {
                        func_8083BA90(globalCtx, this, 17, 5.0f, 5.0f);
                    } else {
                        func_8083BC04(this, globalCtx);
                    }
                }
                return 1;
            }
        } else {
            func_8083BCD0(this, globalCtx, sp2C);
            return 1;
        }
    }

    return 0;
}

void func_8083BF50(Player* this, GlobalContext* globalCtx) {
    LinkAnimationHeader* anim;
    f32 sp30;

    sp30 = this->unk_868 - 3.0f;
    if (sp30 < 0.0f) {
        sp30 += 29.0f;
    }

    if (sp30 < 14.0f) {
        anim = D_80853AC4[this->modelAnimType];
        sp30 = 11.0f - sp30;
        if (sp30 < 0.0f) {
            sp30 = 1.375f * -sp30;
        }
        sp30 /= 11.0f;
    } else {
        anim = D_80853ADC[this->modelAnimType];
        sp30 = 26.0f - sp30;
        if (sp30 < 0.0f) {
            sp30 = 2 * -sp30;
        }
        sp30 /= 12.0f;
    }

    SkelAnime_ChangeLinkAnim(globalCtx, &this->skelAnime, anim, 1.0f, 0.0f, SkelAnime_GetFrameCount(anim), 2,
                             4.0f * sp30);
    this->currentYaw = this->actor.shape.rot.y;
}

void func_8083C0B8(Player* this, GlobalContext* globalCtx) {
    func_80839FFC(this, globalCtx);
    func_8083BF50(this, globalCtx);
}

void func_8083C0E8(Player* this, GlobalContext* globalCtx) {
    func_80835C58(globalCtx, this, func_80840BC8, 1);
    func_80832264(globalCtx, this, func_80833338(this));
    this->currentYaw = this->actor.shape.rot.y;
}

void func_8083C148(Player* this, GlobalContext* globalCtx) {
    if (!(this->stateFlags3 & 0x80)) {
        func_8083B010(this);
        if (this->stateFlags1 & 0x8000000) {
            func_80838F18(globalCtx, this);
        } else {
            func_80839F90(this, globalCtx);
        }
        if (this->unk_6AD < 4) {
            this->unk_6AD = 0;
        }
    }

    this->stateFlags1 &= ~0x106000;
}

s32 func_8083C1DC(Player* this, GlobalContext* globalCtx) {
    if (!func_80833B54(this) && (D_808535E0 == 0) && !(this->stateFlags1 & 0x800000) &&
        CHECK_BTN_ALL(sControlInput->press.button, BTN_A)) {
        if (func_8083BC7C(this, globalCtx)) {
            return 1;
        }
        if ((this->unk_837 == 0) && (this->heldItemActionParam >= PLAYER_AP_SWORD_MASTER)) {
            func_80835F44(globalCtx, this, ITEM_NONE);
        } else {
            this->stateFlags2 ^= 0x100000;
        }
    }

    return 0;
}

s32 func_8083C2B0(Player* this, GlobalContext* globalCtx) {
    LinkAnimationHeader* anim;
    f32 frame;

    if ((globalCtx->unk_11E5C == 0) && (this->currentShield != PLAYER_SHIELD_NONE) &&
        CHECK_BTN_ALL(sControlInput->cur.button, BTN_R) &&
        (Player_IsChildWithHylianShield(this) || (!func_80833B2C(this) && (this->unk_664 == NULL)))) {

        func_80832318(this);
        func_808323B4(globalCtx, this);

        if (func_80835C58(globalCtx, this, func_80843188, 0)) {
            this->stateFlags1 |= 0x400000;

            if (!Player_IsChildWithHylianShield(this)) {
                Player_SetModelsForHoldingShield(this);
                anim = D_80853AF4[this->modelAnimType];
            } else {
                anim = &D_04002400;
            }

            if (anim != this->skelAnime.animation) {
                if (func_8008E9C4(this)) {
                    this->unk_86C = 1.0f;
                } else {
                    this->unk_86C = 0.0f;
                    func_80833C3C(this);
                }
                this->unk_6BC = this->unk_6BE = this->unk_6C0 = 0;
            }

            frame = SkelAnime_GetFrameCount(anim);
            SkelAnime_ChangeLinkAnim(globalCtx, &this->skelAnime, anim, 1.0f, frame, frame, 2, 0.0f);

            if (Player_IsChildWithHylianShield(this)) {
                func_80832F54(globalCtx, this, 4);
            }

            func_8002F7DC(&this->actor, NA_SE_IT_SHIELD_POSTURE);
        }

        return 1;
    }

    return 0;
}

s32 func_8083C484(Player* this, f32* arg1, s16* arg2) {
    s16 yaw = this->currentYaw - *arg2;

    if (ABS(yaw) > 0x6000) {
        if (func_8083721C(this)) {
            *arg1 = 0.0f;
            *arg2 = this->currentYaw;
        } else {
            return 1;
        }
    }

    return 0;
}

void func_8083C50C(Player* this) {
    if ((this->unk_844 > 0) && !CHECK_BTN_ALL(sControlInput->cur.button, BTN_B)) {
        this->unk_844 = -this->unk_844;
    }
}

s32 func_8083C544(Player* this, GlobalContext* globalCtx) {
    if (CHECK_BTN_ALL(sControlInput->cur.button, BTN_B)) {
        if (!(this->stateFlags1 & 0x400000) && (Player_GetSwordHeld(this) != 0) && (this->unk_844 == 1) &&
            (this->heldItemActionParam != PLAYER_AP_STICK)) {
            if ((this->heldItemActionParam != PLAYER_AP_SWORD_BGS) || (gSaveContext.swordHealth > 0.0f)) {
                func_808377DC(globalCtx, this);
                return 1;
            }
        }
    } else {
        func_8083C50C(this);
    }

    return 0;
}

s32 func_8083C61C(GlobalContext* globalCtx, Player* this) {
    if ((globalCtx->roomCtx.curRoom.unk_03 != 2) && (this->actor.bgCheckFlags & 1) && (AMMO(ITEM_NUT) != 0)) {
        func_80835C58(globalCtx, this, func_8084E604, 0);
        func_80832264(globalCtx, this, &D_04003048);
        this->unk_6AD = 0;
        return 1;
    }

    return 0;
}

struct_80854554 D_80854554[] = {
    { 0x04002648, 0x04002640, 2, 3 },
    { 0x04002680, 0x04002678, 5, 3 },
};

s32 func_8083C6B8(GlobalContext* globalCtx, Player* this) {
    Vec3f sp24;

    if (D_80853614) {
        if (Player_GetBottleHeld(this) >= 0) {
            func_80835C58(globalCtx, this, func_8084ECA4, 0);

            if (this->actor.waterY > 12.0f) {
                this->unk_850 = 1;
            }

            func_808322D0(globalCtx, this, D_80854554[this->unk_850].unk_00);

            func_8002F7DC(&this->actor, NA_SE_IT_SWORD_SWING);
            func_80832698(this, NA_SE_VO_LI_AUTO_JUMP);
            return 1;
        }

        if (this->heldItemActionParam == PLAYER_AP_FISHING_POLE) {
            sp24 = this->actor.posRot.pos;
            sp24.y += 50.0f;

            if (!(this->actor.bgCheckFlags & 1) || (this->actor.posRot.pos.z > 1300.0f) ||
                BgCheck_SphVsFirstPoly(&globalCtx->colCtx, &sp24, 20.0f)) {
                func_80078884(NA_SE_SY_ERROR);
                return 0;
            }

            func_80835C58(globalCtx, this, func_80850C68, 0);
            this->unk_860 = 1;
            func_80832210(this);
            func_80832264(globalCtx, this, &D_04002C30);
            return 1;
        } else {
            return 0;
        }
    }

    return 0;
}

void func_8083C858(Player* this, GlobalContext* globalCtx) {
    PlayerFunc674 func;

    if (func_80833BCC(this)) {
        func = func_8084227C;
    } else {
        func = func_80842180;
    }

    func_80835C58(globalCtx, this, func, 1);
    func_80832BE8(globalCtx, this, D_80853944[this->modelAnimType]);

    this->unk_89C = 0;
    this->unk_864 = this->unk_868 = 0.0f;
}

void func_8083C8DC(Player* this, GlobalContext* globalCtx, s16 arg2) {
    this->actor.shape.rot.y = this->currentYaw = arg2;
    func_8083C858(this, globalCtx);
}

s32 func_8083C910(GlobalContext* globalCtx, Player* this, f32 arg2) {
    WaterBox* sp2C;
    f32 sp28;

    sp28 = this->actor.posRot.pos.y;
    if (WaterBox_GetSurface1(globalCtx, &globalCtx->colCtx, this->actor.posRot.pos.x, this->actor.posRot.pos.z, &sp28,
                             &sp2C) != 0) {
        sp28 -= this->actor.posRot.pos.y;
        if (this->ageProperties->unk_24 <= sp28) {
            func_80835C58(globalCtx, this, func_8084D7C4, 0);
            func_80832C6C(globalCtx, this, &D_040032F0);
            this->stateFlags1 |= 0x28000000;
            this->unk_850 = 20;
            this->linearVelocity = 2.0f;
            Player_SetBootData(globalCtx, this);
            return 0;
        }
    }

    func_80838E70(globalCtx, this, arg2, this->actor.shape.rot.y);
    this->stateFlags1 |= 0x20000000;
    return 1;
}

void func_8083CA20(GlobalContext* globalCtx, Player* this) {
    if (func_8083C910(globalCtx, this, 180.0f)) {
        this->unk_850 = -20;
    }
}

void func_8083CA54(GlobalContext* globalCtx, Player* this) {
    this->linearVelocity = 2.0f;
    gSaveContext.entranceSpeed = 2.0f;
    if (func_8083C910(globalCtx, this, 120.0f)) {
        this->unk_850 = -15;
    }
}

void func_8083CA9C(GlobalContext* globalCtx, Player* this) {
    if (gSaveContext.entranceSpeed < 0.1f) {
        gSaveContext.entranceSpeed = 0.1f;
    }

    this->linearVelocity = gSaveContext.entranceSpeed;

    if (func_8083C910(globalCtx, this, 800.0f)) {
        this->unk_850 = -80 / this->linearVelocity;
        if (this->unk_850 < -20) {
            this->unk_850 = -20;
        }
    }
}

void func_8083CB2C(Player* this, s16 yaw, GlobalContext* globalCtx) {
    func_80835C58(globalCtx, this, func_808414F8, 1);
    func_800A41FC(globalCtx, &this->skelAnime);
    this->unk_864 = this->unk_868 = 0.0f;
    this->currentYaw = yaw;
}

void func_8083CB94(Player* this, GlobalContext* globalCtx) {
    func_80835C58(globalCtx, this, func_80840DE4, 1);
    func_80832BE8(globalCtx, this, D_8085392C[this->modelAnimType]);
}

void func_8083CBF0(Player* this, s16 yaw, GlobalContext* globalCtx) {
    func_80835C58(globalCtx, this, func_808423EC, 1);
    SkelAnime_ChangeLinkAnim(globalCtx, &this->skelAnime, &D_040024F8, 2.2f, 0.0f, SkelAnime_GetFrameCount(&D_040024F8),
                             2, -6.0f);
    this->linearVelocity = 8.0f;
    this->currentYaw = yaw;
}

void func_8083CC9C(Player* this, GlobalContext* globalCtx) {
    func_80835C58(globalCtx, this, func_8084193C, 1);
    func_80832BE8(globalCtx, this, D_80853B6C[this->modelAnimType]);
    this->unk_868 = 0.0f;
}

void func_8083CD00(Player* this, GlobalContext* globalCtx) {
    func_80835C58(globalCtx, this, func_8084251C, 1);
    SkelAnime_ChangeLinkAnimPlaybackStop(globalCtx, &this->skelAnime, &D_040024E8, 2.0f);
}

void func_8083CD54(GlobalContext* globalCtx, Player* this, s16 yaw) {
    this->currentYaw = yaw;
    func_80835C58(globalCtx, this, func_80841BA8, 1);
    this->unk_87E = 1200;
    this->unk_87E *= D_808535E8;
    SkelAnime_ChangeLinkAnim(globalCtx, &this->skelAnime, D_80853B84[this->modelAnimType], 1.0f, 0.0f, 0.0f, 0, -6.0f);
}

void func_8083CE0C(Player* this, GlobalContext* globalCtx) {
    LinkAnimationHeader* anim;

    func_80835C58(globalCtx, this, func_80840BC8, 1);

    if (this->unk_870 < 0.5f) {
        anim = D_80853BB4[this->modelAnimType];
    } else {
        anim = D_80853B9C[this->modelAnimType];
    }
    func_80832264(globalCtx, this, anim);

    this->currentYaw = this->actor.shape.rot.y;
}

void func_8083CEAC(Player* this, GlobalContext* globalCtx) {
    func_80835C58(globalCtx, this, func_80840450, 1);
    func_80832B0C(globalCtx, this, D_808539BC[this->modelAnimType]);
    this->unk_850 = 1;
}

void func_8083CF10(Player* this, GlobalContext* globalCtx) {
    if (this->linearVelocity != 0.0f) {
        func_8083C858(this, globalCtx);
    } else {
        func_8083CE0C(this, globalCtx);
    }
}

void func_8083CF5C(Player* this, GlobalContext* globalCtx) {
    if (this->linearVelocity != 0.0f) {
        func_8083C858(this, globalCtx);
    } else {
        func_80839F90(this, globalCtx);
    }
}

s32 func_8083CFA8(GlobalContext* globalCtx, Player* this, f32 arg2, s32 splashScale) {
    f32 sp3C = fabsf(arg2);
    WaterBox* sp38;
    f32 sp34;
    Vec3f splashPos;
    s32 splashType;

    if (sp3C > 2.0f) {
        splashPos.x = this->bodyPartsPos[0].x;
        splashPos.z = this->bodyPartsPos[0].z;
        sp34 = this->actor.posRot.pos.y;
        if (WaterBox_GetSurface1(globalCtx, &globalCtx->colCtx, splashPos.x, splashPos.z, &sp34, &sp38)) {
            if ((sp34 - this->actor.posRot.pos.y) < 100.0f) {
                splashType = (sp3C <= 10.0f) ? 0 : 1;
                splashPos.y = sp34;
                EffectSsGSplash_Spawn(globalCtx, &splashPos, NULL, NULL, splashType, splashScale);
                return 1;
            }
        }
    }

    return 0;
}

void func_8083D0A8(GlobalContext* globalCtx, Player* this, f32 arg2) {
    this->stateFlags1 |= 0x40000;
    this->stateFlags1 &= ~0x8000000;

    func_80832340(globalCtx, this);
    if (func_8083CFA8(globalCtx, this, arg2, 500)) {
        func_8002F7DC(&this->actor, NA_SE_EV_JUMP_OUT_WATER);
    }

    Player_SetBootData(globalCtx, this);
}

s32 func_8083D12C(GlobalContext* globalCtx, Player* this, Input* arg2) {
    if (!(this->stateFlags1 & 0x400) && !(this->stateFlags2 & 0x400)) {
        if ((arg2 == NULL) || (CHECK_BTN_ALL(arg2->press.button, BTN_A) && (ABS(this->unk_6C2) < 12000) &&
                               (this->currentBoots != PLAYER_BOOTS_IRON))) {

            func_80835C58(globalCtx, this, func_8084DC48, 0);
            func_80832264(globalCtx, this, &D_04003308);

            this->unk_6C2 = 0;
            this->stateFlags2 |= 0x400;
            this->actor.velocity.y = 0.0f;

            if (arg2 != NULL) {
                this->stateFlags2 |= 0x800;
                func_8002F7DC(&this->actor, NA_SE_PL_DIVE_BUBBLE);
            }

            return 1;
        }
    }

    if ((this->stateFlags1 & 0x400) || (this->stateFlags2 & 0x400)) {
        if (this->actor.velocity.y > 0.0f) {
            if (this->actor.waterY < this->ageProperties->unk_30) {

                this->stateFlags2 &= ~0x400;

                if (arg2 != NULL) {
                    func_80835C58(globalCtx, this, func_8084E1EC, 1);

                    if (this->stateFlags1 & 0x400) {
                        this->stateFlags1 |= 0x20000C00;
                    }

                    this->unk_850 = 2;
                }

                func_80832340(globalCtx, this);
                func_80832B0C(globalCtx, this, (this->stateFlags1 & 0x800) ? &D_04003318 : &D_04003300);

                if (func_8083CFA8(globalCtx, this, this->actor.velocity.y, 500)) {
                    func_8002F7DC(&this->actor, NA_SE_PL_FACE_UP);
                }

                return 1;
            }
        }
    }

    return 0;
}

void func_8083D330(GlobalContext* globalCtx, Player* this) {
    func_80832284(globalCtx, this, &D_040032F0);
    this->unk_6C2 = 16000;
    this->unk_850 = 1;
}

void func_8083D36C(GlobalContext* globalCtx, Player* this) {
    if ((this->currentBoots != PLAYER_BOOTS_IRON) || !(this->actor.bgCheckFlags & 1)) {
        func_80832564(globalCtx, this);

        if ((this->currentBoots != PLAYER_BOOTS_IRON) && (this->stateFlags2 & 0x400)) {
            this->stateFlags2 &= ~0x400;
            func_8083D12C(globalCtx, this, 0);
            this->unk_84F = 1;
        } else if (func_80844A44 == this->func_674) {
            func_80835C58(globalCtx, this, func_8084DC48, 0);
            func_8083D330(globalCtx, this);
        } else {
            func_80835C58(globalCtx, this, func_8084D610, 1);
            func_80832B0C(globalCtx, this, (this->actor.bgCheckFlags & 1) ? &D_04003330 : &D_040032E0);
        }
    }

    if (!(this->stateFlags1 & 0x8000000) || (this->actor.waterY < this->ageProperties->unk_2C)) {
        if (func_8083CFA8(globalCtx, this, this->actor.velocity.y, 500)) {
            func_8002F7DC(&this->actor, NA_SE_EV_DIVE_INTO_WATER);

            if (this->fallDistance > 800.0f) {
                func_80832698(this, NA_SE_VO_LI_CLIMB_END);
            }
        }
    }

    this->stateFlags1 |= 0x8000000;
    this->stateFlags2 |= 0x400;
    this->stateFlags1 &= ~0xC0000;
    this->unk_854 = 0.0f;

    Player_SetBootData(globalCtx, this);
}

void func_8083D53C(GlobalContext* globalCtx, Player* this) {
    if (this->actor.waterY < this->ageProperties->unk_2C) {
        func_800F67A0(0);
        this->unk_840 = 0;
    } else {
        func_800F67A0(32);
        if (this->unk_840 < 300) {
            this->unk_840++;
        }
    }

    if ((func_80845668 != this->func_674) && (func_8084BDFC != this->func_674)) {
        if (this->ageProperties->unk_2C < this->actor.waterY) {
            if (!(this->stateFlags1 & 0x8000000) ||
                (!((this->currentBoots == PLAYER_BOOTS_IRON) && (this->actor.bgCheckFlags & 1)) &&
                 (func_8084E30C != this->func_674) && (func_8084E368 != this->func_674) &&
                 (func_8084D610 != this->func_674) && (func_8084D84C != this->func_674) &&
                 (func_8084DAB4 != this->func_674) && (func_8084DC48 != this->func_674) &&
                 (func_8084E1EC != this->func_674) && (func_8084D7C4 != this->func_674))) {
                func_8083D36C(globalCtx, this);
                return;
            }
        } else if ((this->stateFlags1 & 0x8000000) && (this->actor.waterY < this->ageProperties->unk_24)) {
            if ((this->skelAnime.flags == 0) && (this->currentBoots != PLAYER_BOOTS_IRON)) {
                func_8083CD54(globalCtx, this, this->actor.shape.rot.y);
            }
            func_8083D0A8(globalCtx, this, this->actor.velocity.y);
        }
    }
}

void func_8083D6EC(GlobalContext* globalCtx, Player* this) {
    Vec3f ripplePos;
    f32 temp1;
    f32 temp2;
    f32 temp3;
    f32 temp4;

    this->actor.minVelocityY = -20.0f;
    this->actor.gravity = REG(68) / 100.0f;

    if (func_8083816C(D_808535E4)) {
        temp1 = fabsf(this->linearVelocity) * 20.0f;
        temp3 = 0.0f;

        if (D_808535E4 == 4) {
            if (this->unk_6C4 > 1300.0f) {
                temp2 = this->unk_6C4;
            } else {
                temp2 = 1300.0f;
            }
            if (this->currentBoots == PLAYER_BOOTS_HOVER) {
                temp1 += temp1;
            } else if (this->currentBoots == PLAYER_BOOTS_IRON) {
                temp1 *= 0.3f;
            }
        } else {
            temp2 = 20000.0f;
            if (this->currentBoots != PLAYER_BOOTS_HOVER) {
                temp1 += temp1;
            } else if ((D_808535E4 == 7) || (this->currentBoots == PLAYER_BOOTS_IRON)) {
                temp1 = 0;
            }
        }

        if (this->currentBoots != PLAYER_BOOTS_HOVER) {
            temp3 = (temp2 - this->unk_6C4) * 0.02f;
            temp3 = CLAMP(temp3, 0.0f, 300.0f);
            if (this->currentBoots == PLAYER_BOOTS_IRON) {
                temp3 += temp3;
            }
        }

        this->unk_6C4 += temp3 - temp1;
        this->unk_6C4 = CLAMP(this->unk_6C4, 0.0f, temp2);

        this->actor.gravity -= this->unk_6C4 * 0.004f;
    } else {
        this->unk_6C4 = 0.0f;
    }

    if (this->actor.bgCheckFlags & 0x20) {
        if (this->actor.waterY < 50.0f) {
            temp4 = fabsf(this->bodyPartsPos[0].x - this->unk_A88.x) +
                    fabsf(this->bodyPartsPos[0].y - this->unk_A88.y) + fabsf(this->bodyPartsPos[0].z - this->unk_A88.z);
            if (temp4 > 4.0f) {
                temp4 = 4.0f;
            }
            this->unk_854 += temp4;

            if (this->unk_854 > 15.0f) {
                this->unk_854 = 0.0f;

                ripplePos.x = (Math_Rand_ZeroOne() * 10.0f) + this->actor.posRot.pos.x;
                ripplePos.y = this->actor.posRot.pos.y + this->actor.waterY;
                ripplePos.z = (Math_Rand_ZeroOne() * 10.0f) + this->actor.posRot.pos.z;
                EffectSsGRipple_Spawn(globalCtx, &ripplePos, 100, 500, 0);

                if ((this->linearVelocity > 4.0f) && !func_808332B8(this) &&
                    ((this->actor.posRot.pos.y + this->actor.waterY) < this->bodyPartsPos[0].y)) {
                    func_8083CFA8(globalCtx, this, 20.0f,
                                  (fabsf(this->linearVelocity) * 50.0f) + (this->actor.waterY * 5.0f));
                }
            }
        }

        if (this->actor.waterY > 40.0f) {
            s32 numBubbles = 0;
            s32 i;

            if ((this->actor.velocity.y > -1.0f) || (this->actor.bgCheckFlags & 1)) {
                if (Math_Rand_ZeroOne() < 0.2f) {
                    numBubbles = 1;
                }
            } else {
                numBubbles = this->actor.velocity.y * -2.0f;
            }

            for (i = 0; i < numBubbles; i++) {
                EffectSsBubble_Spawn(globalCtx, &this->actor.posRot.pos, 20.0f, 10.0f, 20.0f, 0.13f);
            }
        }
    }
}

s32 func_8083DB98(Player* this, s32 arg1) {
    Actor* unk_664 = this->unk_664;
    Vec3f sp30;
    s16 sp2E;
    s16 sp2C;

    sp30.x = this->actor.posRot.pos.x;
    sp30.y = this->bodyPartsPos[7].y + 3.0f;
    sp30.z = this->actor.posRot.pos.z;
    sp2E = Math_Vec3f_Pitch(&sp30, &unk_664->posRot2.pos);
    sp2C = Math_Vec3f_Yaw(&sp30, &unk_664->posRot2.pos);
    Math_SmoothScaleMaxMinS(&this->actor.posRot2.rot.y, sp2C, 4, 10000, 0);
    Math_SmoothScaleMaxMinS(&this->actor.posRot2.rot.x, sp2E, 4, 10000, 0);
    this->unk_6AE |= 2;

    return func_80836AB8(this, arg1);
}

Vec3f D_8085456C = { 0.0f, 100.0f, 40.0f };

void func_8083DC54(Player* this, GlobalContext* globalCtx) {
    s16 sp46;
    s16 temp2;
    f32 temp1;
    Vec3f sp34;

    if (this->unk_664 != NULL) {
        if (func_8002DD78(this) || func_808334B4(this)) {
            func_8083DB98(this, 1);
        } else {
            func_8083DB98(this, 0);
        }
        return;
    }

    if (D_808535E4 == 11) {
        Math_SmoothScaleMaxMinS(&this->actor.posRot2.rot.x, -20000, 10, 4000, 800);
    } else {
        sp46 = 0;
        temp1 = func_8083973C(globalCtx, this, &D_8085456C, &sp34);
        if (temp1 > -32000.0f) {
            temp2 = atan2s(40.0f, this->actor.posRot.pos.y - temp1);
            sp46 = CLAMP(temp2, -4000, 4000);
        }
        this->actor.posRot2.rot.y = this->actor.shape.rot.y;
        Math_SmoothScaleMaxMinS(&this->actor.posRot2.rot.x, sp46, 14, 4000, 30);
    }

    func_80836AB8(this, func_8002DD78(this) || func_808334B4(this));
}

void func_8083DDC8(Player* this, GlobalContext* globalCtx) {
    s16 temp1;
    s16 temp2;

    if (!func_8002DD78(this) && !func_808334B4(this) && (this->linearVelocity > 5.0f)) {
        temp1 = this->linearVelocity * 200.0f;
        temp2 = (s16)(this->currentYaw - this->actor.shape.rot.y) * this->linearVelocity * 0.1f;
        temp1 = CLAMP(temp1, -4000, 4000);
        temp2 = CLAMP(-temp2, -4000, 4000);
        Math_ApproxUpdateScaledS(&this->unk_6BC, temp1, 900);
        this->unk_6B6 = -(f32)this->unk_6BC * 0.5f;
        Math_ApproxUpdateScaledS(&this->unk_6BA, temp2, 300);
        Math_ApproxUpdateScaledS(&this->unk_6C0, temp2, 200);
        this->unk_6AE |= 0x168;
    } else {
        func_8083DC54(this, globalCtx);
    }
}

void func_8083DF68(Player* this, f32 arg1, s16 arg2) {
    func_80077C6C(&this->linearVelocity, arg1, REG(19) / 100.0f, 1.5f);
    Math_ApproxUpdateScaledS(&this->currentYaw, arg2, REG(27));
}

void func_8083DFE0(Player* this, f32* arg1, s16* arg2) {
    s16 yawDiff = this->currentYaw - *arg2;

    if (this->swordState == 0) {
        this->linearVelocity = CLAMP(this->linearVelocity, -(R_RUN_SPEED_LIMIT / 100.0f), (R_RUN_SPEED_LIMIT / 100.0f));
    }

    if (ABS(yawDiff) > 0x6000) {
        if (Math_ApproxF(&this->linearVelocity, 0.0f, 1.0f)) {
            this->currentYaw = *arg2;
        }
    } else {
        func_80077C6C(&this->linearVelocity, *arg1, 0.05f, 0.1f);
        Math_ApproxUpdateScaledS(&this->currentYaw, *arg2, 200);
    }
}

struct_80854578 D_80854578[] = {
    { 0x04003398, 35.16999817f, 6.609999657f },
    { 0x040033A8, -34.15999985f, 7.909999847f },
};

s32 func_8083E0FC(Player* this, GlobalContext* globalCtx) {
    EnHorse* rideActor = (EnHorse*)this->rideActor;
    f32 unk_04;
    f32 unk_08;
    f32 sp38;
    f32 sp34;
    s32 temp;

    if ((rideActor != NULL) && CHECK_BTN_ALL(sControlInput->press.button, BTN_A)) {
        sp38 = Math_Coss(rideActor->actor.shape.rot.y);
        sp34 = Math_Sins(rideActor->actor.shape.rot.y);

        func_80836898(globalCtx, this, func_8083A360);

        this->stateFlags1 |= 0x800000;
        this->actor.bgCheckFlags &= ~0x20;

        if (this->unk_43C < 0) {
            temp = 0;
        } else {
            temp = 1;
        }

        unk_04 = D_80854578[temp].unk_04;
        unk_08 = D_80854578[temp].unk_08;
        this->actor.posRot.pos.x =
            rideActor->actor.posRot.pos.x + rideActor->unk_258.x + ((unk_04 * sp38) + (unk_08 * sp34));
        this->actor.posRot.pos.z =
            rideActor->actor.posRot.pos.z + rideActor->unk_258.z + ((unk_08 * sp38) - (unk_04 * sp34));

        this->unk_878 = rideActor->actor.posRot.pos.y - this->actor.posRot.pos.y;
        this->currentYaw = this->actor.shape.rot.y = rideActor->actor.shape.rot.y;

        func_8002DECC(globalCtx, this, &rideActor->actor);
        func_80832264(globalCtx, this, D_80854578[temp].anim);
        func_80832F54(globalCtx, this, 0x9B);
        this->actor.parent = this->rideActor;
        func_80832224(this);
        func_800304B0(globalCtx);
        return 1;
    }

    return 0;
}

void func_8083E298(CollisionPoly* arg0, Vec3f* arg1, s16* arg2) {
    arg1->x = COLPOLY_GET_NORMAL(arg0->normal.x);
    arg1->y = COLPOLY_GET_NORMAL(arg0->normal.y);
    arg1->z = COLPOLY_GET_NORMAL(arg0->normal.z);

    *arg2 = atan2s(arg1->z, arg1->x);
}

LinkAnimationHeader* D_80854590[] = {
    0x04002EE0,
    0x040031D0,
};

s32 func_8083E318(GlobalContext* globalCtx, Player* this, CollisionPoly* arg2) {
    s32 pad;
    s16 sp4A;
    Vec3f sp3C;
    s16 sp3A;
    f32 temp1;
    f32 temp2;
    s16 temp3;

    if (!Player_InBlockingCsMode(globalCtx, this) && (func_8084F390 != this->func_674) &&
        (SurfaceType_GetSlope(&globalCtx->colCtx, arg2, this->actor.floorPolySource) == 1)) {
        sp4A = atan2s(this->actor.velocity.z, this->actor.velocity.x);
        func_8083E298(arg2, &sp3C, &sp3A);
        temp3 = sp3A - sp4A;

        if (ABS(temp3) > 16000) {
            temp1 = (1.0f - sp3C.y) * 40.0f;
            temp2 = (temp1 * temp1) * 0.015f;
            if (temp2 < 1.2f) {
                temp2 = 1.2f;
            }
            this->windDirection = sp3A;
            Math_ApproxF(&this->windSpeed, temp1, temp2);
        } else {
            func_80835C58(globalCtx, this, func_8084F390, 0);
            func_80832564(globalCtx, this);
            if (D_80853610 >= 0) {
                this->unk_84F = 1;
            }
            func_80832BE8(globalCtx, this, D_80854590[this->unk_84F]);
            this->linearVelocity = sqrtf(SQ(this->actor.velocity.x) + SQ(this->actor.velocity.z));
            this->currentYaw = sp4A;
            return 1;
        }
    }

    return 0;
}

// unknown data (unused)
s32 D_80854598[] = {
    0xFFDB0871, 0xF8310000, 0x00940470, 0xF3980000, 0xFFB504A9, 0x0C9F0000, 0x08010402,
};

void func_8083E4C4(GlobalContext* globalCtx, Player* this, GetItemEntry* giEntry) {
    s32 sp1C = giEntry->field & 0x1F;

    if (!(giEntry->field & 0x80)) {
        Item_DropCollectible(globalCtx, &this->actor.posRot.pos, sp1C | 0x8000);
        if ((sp1C != 4) && (sp1C != 8) && (sp1C != 9) && (sp1C != 0xA) && (sp1C != 0) && (sp1C != 1) && (sp1C != 2) &&
            (sp1C != 0x14) && (sp1C != 0x13)) {
            Item_Give(globalCtx, giEntry->itemId);
        }
    } else {
        Item_Give(globalCtx, giEntry->itemId);
    }

    func_80078884((this->getItemId < 0) ? NA_SE_SY_GET_BOXITEM : NA_SE_SY_GET_ITEM);
}

s32 func_8083E5A8(Player* this, GlobalContext* globalCtx) {
    Actor* interactedActor;

    if (iREG(67) || (((interactedActor = this->interactRangeActor) != NULL) &&
                     func_8002D53C(globalCtx, &globalCtx->actorCtx.titleCtx))) {
        if (iREG(67) || (this->getItemId > GI_NONE)) {
            if (iREG(67)) {
                this->getItemId = iREG(68);
            }

            if (this->getItemId < GI_MAX) {
                GetItemEntry* giEntry = &sGetItemTable[this->getItemId - 1];

                if ((interactedActor != &this->actor) && !iREG(67)) {
                    interactedActor->parent = &this->actor;
                }

                iREG(67) = false;

                if ((Item_CheckObtainability(giEntry->itemId) == ITEM_NONE) || (globalCtx->sceneNum == SCENE_BOWLING)) {
                    func_808323B4(globalCtx, this);
                    func_8083AE40(this, giEntry->objectId);

                    if (!(this->stateFlags2 & 0x400) || (this->currentBoots == PLAYER_BOOTS_IRON)) {
                        func_80836898(globalCtx, this, func_8083A434);
                        func_808322D0(globalCtx, this, &D_04002788);
                        func_80835EA4(globalCtx, 9);
                    }

                    this->stateFlags1 |= 0x20000C00;
                    func_80832224(this);
                    return 1;
                }

                func_8083E4C4(globalCtx, this, giEntry);
                this->getItemId = GI_NONE;
            }
        } else if (CHECK_BTN_ALL(sControlInput->press.button, BTN_A) && !(this->stateFlags1 & 0x800) &&
                   !(this->stateFlags2 & 0x400)) {
            if (this->getItemId != GI_NONE) {
                GetItemEntry* giEntry = &sGetItemTable[-this->getItemId - 1];
                EnBox* chest = (EnBox*)interactedActor;

                if (giEntry->itemId != ITEM_NONE) {
                    if (((Item_CheckObtainability(giEntry->itemId) == ITEM_NONE) && (giEntry->field & 0x40)) ||
                        ((Item_CheckObtainability(giEntry->itemId) != ITEM_NONE) && (giEntry->field & 0x20))) {
                        this->getItemId = -GI_RUPEE_BLUE;
                        giEntry = &sGetItemTable[GI_RUPEE_BLUE - 1];
                    }
                }

                func_80836898(globalCtx, this, func_8083A434);
                this->stateFlags1 |= 0x20000C00;
                func_8083AE40(this, giEntry->objectId);
                this->actor.posRot.pos.x =
                    chest->dyna.actor.posRot.pos.x - (Math_Sins(chest->dyna.actor.shape.rot.y) * 29.434299469f);
                this->actor.posRot.pos.z =
                    chest->dyna.actor.posRot.pos.z - (Math_Coss(chest->dyna.actor.shape.rot.y) * 29.434299469f);
                this->currentYaw = this->actor.shape.rot.y = chest->dyna.actor.shape.rot.y;
                func_80832224(this);

                if ((giEntry->itemId != ITEM_NONE) && (giEntry->gi >= 0) &&
                    (Item_CheckObtainability(giEntry->itemId) == ITEM_NONE)) {
                    func_808322D0(globalCtx, this, this->ageProperties->unk_98);
                    func_80832F54(globalCtx, this, 0x28F);
                    chest->unk_1F4 = 1;
                    Camera_ChangeSetting(Gameplay_GetCamera(globalCtx, 0), CAM_SET_ITEM0);
                } else {
                    func_80832264(globalCtx, this, &D_04002DF8);
                    chest->unk_1F4 = -1;
                }

                return 1;
            }

            if ((this->heldActor == NULL) || Player_HoldsHookshot(this)) {
                if ((interactedActor->id == ACTOR_BG_TOKI_SWD) && LINK_IS_ADULT) {
                    s32 sp24 = this->itemActionParam;

                    this->itemActionParam = PLAYER_AP_NONE;
                    this->modelAnimType = 0;
                    this->heldItemActionParam = this->itemActionParam;
                    func_80836898(globalCtx, this, func_8083A0F4);

                    if (sp24 == PLAYER_AP_SWORD_MASTER) {
                        this->nextModelGroup = Player_ActionToModelGroup(this, PLAYER_AP_LAST_USED);
                        func_8083399C(globalCtx, this, PLAYER_AP_LAST_USED);
                    } else {
                        func_80835F44(globalCtx, this, ITEM_LAST_USED);
                    }
                } else {
                    s32 strength = Player_GetStrength();
                    if ((interactedActor->id == ACTOR_EN_ISHI) && ((interactedActor->params & 0xF) == 1) &&
                        (strength < PLAYER_STR_SILVER_G)) {
                        return 0;
                    }

                    func_80836898(globalCtx, this, func_8083A0F4);
                }

                func_80832224(this);
                this->stateFlags1 |= 0x800;
                return 1;
            }
        }
    }

    return 0;
}

void func_8083EA94(Player* this, GlobalContext* globalCtx) {
    func_80835C58(globalCtx, this, func_80846578, 1);
    func_80832264(globalCtx, this, D_80853BCC[this->modelAnimType]);
}

s32 func_8083EAF0(Player* this, Actor* actor) {
    if ((actor != NULL) && !(actor->flags & 0x800000) &&
        ((this->linearVelocity < 1.1f) || (actor->id == ACTOR_EN_BOM_CHU))) {
        return 0;
    }

    return 1;
}

s32 func_8083EB44(Player* this, GlobalContext* globalCtx) {
    if ((this->stateFlags1 & 0x800) && (this->heldActor != NULL) &&
        CHECK_BTN_ANY(sControlInput->press.button, BTN_A | BTN_B | BTN_CLEFT | BTN_CRIGHT | BTN_CDOWN)) {
        if (!func_80835644(globalCtx, this, this->heldActor)) {
            if (!func_8083EAF0(this, this->heldActor)) {
                func_80835C58(globalCtx, this, func_808464B0, 1);
                func_80832264(globalCtx, this, D_80853BE4[this->modelAnimType]);
            } else {
                func_8083EA94(this, globalCtx);
            }
        }
        return 1;
    }

    return 0;
}

#ifdef NON_MATCHING
// regalloc differences
s32 func_8083EC18(Player* this, GlobalContext* globalCtx, u32 arg2) {
    if (this->wallHeight >= 79.0f) {
        if (!(this->stateFlags1 & 0x8000000) || (this->currentBoots == PLAYER_BOOTS_IRON) ||
            (this->actor.waterY < this->ageProperties->unk_2C)) {
            s32 sp8C = (arg2 & 8) ? 2 : 0;

            if ((sp8C != 0) || (arg2 & 2) ||
                func_80041E4C(&globalCtx->colCtx, this->actor.wallPoly, this->actor.wallPolySource)) {
                s32 i;
                CollisionPoly* sp84 = this->actor.wallPoly;
                f32 sp80;
                f32 sp7C;
                f32 phi_f12;
                f32 phi_f14;
                Vec3f sp50[3];
                f32 phi_f20;

                phi_f20 = phi_f12 = 0.0f;

                if (sp8C != 0) {
                    sp80 = this->actor.posRot.pos.x;
                    sp7C = this->actor.posRot.pos.z;
                } else {
                    f32 sp48;
                    Vec3f* sp44 = &sp50[0];
                    s32 pad;

                    CollisionPoly_GetVerticesByBgId(sp84, this->actor.wallPolySource, &globalCtx->colCtx, sp50);

                    sp80 = phi_f12 = sp44->x;
                    sp7C = phi_f14 = sp44->z;
                    phi_f20 = sp44->y;
                    for (i = 1; i < 3; i++) {
                        sp44++;
                        if (sp80 > sp44->x) {
                            sp80 = sp44->x;
                        } else if (phi_f12 < sp44->x) {
                            phi_f12 = sp44->x;
                        }

                        if (sp7C > sp44->z) {
                            sp7C = sp44->z;
                        } else if (phi_f14 < sp44->z) {
                            phi_f14 = sp44->z;
                        }

                        if (phi_f20 > sp44->y) {
                            phi_f20 = sp44->y;
                        }
                    }

                    sp80 = (sp80 + phi_f12) * 0.5f;
                    sp7C = (sp7C + phi_f14) * 0.5f;

                    phi_f12 = ((this->actor.posRot.pos.x - sp80) * COLPOLY_GET_NORMAL(sp84->normal.z)) -
                              ((this->actor.posRot.pos.z - sp7C) * COLPOLY_GET_NORMAL(sp84->normal.x));
                    sp48 = this->actor.posRot.pos.y - phi_f20;

                    phi_f20 = ((f32)(s32)((sp48 / 15.000000223517418) + 0.5) * 15.000000223517418) - sp48;
                    phi_f12 = fabsf(phi_f12);
                }

                if (phi_f12 < 8.0f) {
                    f32 sp3C = COLPOLY_GET_NORMAL(sp84->normal.x);
                    f32 sp38 = COLPOLY_GET_NORMAL(sp84->normal.z);
                    f32 sp34 = this->wallDistance;
                    LinkAnimationHeader* sp30;

                    func_80836898(globalCtx, this, func_8083A3B0);
                    this->stateFlags1 |= 0x200000;
                    this->stateFlags1 &= ~0x8000000;

                    if ((sp8C != 0) || (arg2 & 2)) {
                        if ((this->unk_84F = sp8C) != 0) {
                            if (this->actor.bgCheckFlags & 1) {
                                sp30 = &D_04002D80;
                            } else {
                                sp30 = &D_04002D68;
                            }
                            sp34 = (this->ageProperties->unk_38 - 1.0f) - sp34;
                        } else {
                            sp30 = this->ageProperties->unk_A4;
                            sp34 = sp34 - 1.0f;
                        }
                        this->unk_850 = -2;
                        this->actor.posRot.pos.y += phi_f20;
                        this->actor.shape.rot.y = this->currentYaw = this->actor.wallPolyRot + 0x8000;
                    } else {
                        sp30 = this->ageProperties->unk_A8;
                        this->unk_850 = -4;
                        this->actor.shape.rot.y = this->currentYaw = this->actor.wallPolyRot;
                    }

                    this->actor.posRot.pos.x = (sp34 * sp3C) + sp80;
                    this->actor.posRot.pos.z = (sp34 * sp38) + sp7C;
                    func_80832224(this);
                    Math_Vec3f_Copy(&this->actor.pos4, &this->actor.posRot.pos);
                    func_80832264(globalCtx, this, sp30);
                    func_80832F54(globalCtx, this, 0x9F);

                    return 1;
                }
            }
        }
    }

    return 0;
}
#else
s32 func_8083EC18(Player* this, GlobalContext* globalCtx, u32 arg2);
#pragma GLOBAL_ASM("asm/non_matchings/overlays/actors/ovl_player_actor/func_8083EC18.s")
#endif

void func_8083F070(Player* this, LinkAnimationHeader* anim, GlobalContext* globalCtx) {
    func_80835DAC(globalCtx, this, func_8084C5F8, 0);
    SkelAnime_ChangeLinkAnimPlaybackStop(globalCtx, &this->skelAnime, anim, (4.0f / 3.0f));
}

#ifdef NON_MATCHING
// single regalloc difference
s32 func_8083F0C8(Player* this, GlobalContext* globalCtx, u32 arg2) {
    CollisionPoly* wallPoly;
    Vec3f sp50[3];
    f32 sp4C;
    f32 phi_f2;
    f32 sp44;
    f32 phi_f12;
    s32 i;

    if (LINK_IS_CHILD && !(this->stateFlags1 & 0x8000000) && (arg2 & 0x30)) {
        wallPoly = this->actor.wallPoly;
        CollisionPoly_GetVerticesByBgId(wallPoly, this->actor.wallPolySource, &globalCtx->colCtx, &sp50);

        sp4C = phi_f2 = sp50[0].x;
        sp44 = phi_f12 = sp50[0].z;
        for (i = 1; i < 3; i++) {
            if (sp4C > sp50[i].x) {
                sp4C = sp50[i].x;
            } else if (phi_f2 < sp50[i].x) {
                phi_f2 = sp50[i].x;
            }

            if (sp44 > sp50[i].z) {
                sp44 = sp50[i].z;
            } else if (phi_f12 < sp50[i].z) {
                phi_f12 = sp50[i].z;
            }
        }

        sp4C = (sp4C + phi_f2) * 0.5f;
        sp44 = (sp44 + phi_f12) * 0.5f;

        if (fabsf(((this->actor.posRot.pos.x - sp4C) * COLPOLY_GET_NORMAL(wallPoly->normal.z)) -
                  ((this->actor.posRot.pos.z - sp44) * COLPOLY_GET_NORMAL(wallPoly->normal.x))) < 8.0f) {

            this->stateFlags2 |= 0x10000;

            if (CHECK_BTN_ALL(sControlInput->press.button, BTN_A)) {
                f32 sp38 = COLPOLY_GET_NORMAL(wallPoly->normal.x);
                f32 sp34 = COLPOLY_GET_NORMAL(wallPoly->normal.z);
                f32 sp30 = this->wallDistance;

                func_80836898(globalCtx, this, func_8083A40C);
                this->stateFlags2 |= 0x40000;
                this->actor.shape.rot.y = this->currentYaw = this->actor.wallPolyRot + 0x8000;
                this->actor.posRot.pos.x = sp4C + (sp30 * sp38);
                this->actor.posRot.pos.z = sp44 + (sp30 * sp34);
                func_80832224(this);
                this->actor.pos4 = this->actor.posRot.pos;
                func_80832264(globalCtx, this, &D_04002708);
                func_80832F54(globalCtx, this, 0x9D);

                return 1;
            }
        }
    }

    return 0;
}
#else
#pragma GLOBAL_ASM("asm/non_matchings/overlays/actors/ovl_player_actor/func_8083F0C8.s")
#endif

s32 func_8083F360(GlobalContext* globalCtx, Player* this, f32 arg1, f32 arg2, f32 arg3, f32 arg4) {
    CollisionPoly* wallPoly;
    u32 sp78;
    Vec3f sp6C;
    Vec3f sp60;
    Vec3f sp54;
    f32 yawCos;
    f32 yawSin;
    s32 temp;
    f32 temp1;
    f32 temp2;

    yawCos = Math_Coss(this->actor.shape.rot.y);
    yawSin = Math_Sins(this->actor.shape.rot.y);

    sp6C.x = this->actor.posRot.pos.x + (arg4 * yawSin);
    sp6C.z = this->actor.posRot.pos.z + (arg4 * yawCos);
    sp60.x = this->actor.posRot.pos.x + (arg3 * yawSin);
    sp60.z = this->actor.posRot.pos.z + (arg3 * yawCos);
    sp60.y = sp6C.y = this->actor.posRot.pos.y + arg1;

    if (BgCheck_EntityLineTest1(&globalCtx->colCtx, &sp6C, &sp60, &sp54, &this->actor.wallPoly, 1, 0, 0, 1, &sp78)) {
        wallPoly = this->actor.wallPoly;

        this->actor.bgCheckFlags |= 0x200;
        this->actor.wallPolySource = sp78;

        D_808535F0 = func_80041DB8(&globalCtx->colCtx, wallPoly, sp78);

        temp1 = COLPOLY_GET_NORMAL(wallPoly->normal.x);
        temp2 = COLPOLY_GET_NORMAL(wallPoly->normal.z);
        temp = atan2s(-temp2, -temp1);
        Math_ApproxUpdateScaledS(&this->actor.shape.rot.y, temp, 800);

        this->currentYaw = this->actor.shape.rot.y;
        this->actor.posRot.pos.x = sp54.x - (Math_Sins(this->actor.shape.rot.y) * arg2);
        this->actor.posRot.pos.z = sp54.z - (Math_Coss(this->actor.shape.rot.y) * arg2);

        return 1;
    }

    this->actor.bgCheckFlags &= ~0x200;

    return 0;
}

s32 func_8083F524(GlobalContext* globalCtx, Player* this) {
    return func_8083F360(globalCtx, this, 26.0f, this->ageProperties->unk_38 + 5.0f, 30.0f, 0.0f);
}

s32 func_8083F570(Player* this, GlobalContext* globalCtx) {
    s16 temp;

    if ((this->linearVelocity != 0.0f) && (this->actor.bgCheckFlags & 8) && (D_808535F0 & 0x30)) {

        temp = this->actor.shape.rot.y - this->actor.wallPolyRot;
        if (this->linearVelocity < 0.0f) {
            temp += 0x8000;
        }

        if (ABS(temp) > 0x4000) {
            func_80835C58(globalCtx, this, func_8084C81C, 0);

            if (this->linearVelocity > 0.0f) {
                this->actor.shape.rot.y = this->actor.wallPolyRot + 0x8000;
                func_80832264(globalCtx, this, &D_04002700);
                func_80832F54(globalCtx, this, 0x9D);
                func_800800F8(globalCtx, 0x2581, 999, NULL, 0);
            } else {
                this->actor.shape.rot.y = this->actor.wallPolyRot;
                SkelAnime_ChangeLinkAnim(globalCtx, &this->skelAnime, &D_04002708, -1.0f,
                                         SkelAnime_GetFrameCount(&D_04002708), 0.0f, 2, 0.0f);
                func_80832F54(globalCtx, this, 0x9D);
                func_800800F8(globalCtx, 0x2582, 999, NULL, 0);
            }

            this->currentYaw = this->actor.shape.rot.y;
            func_80832210(this);

            return 1;
        }
    }

    return 0;
}

void func_8083F72C(Player* this, LinkAnimationHeader* anim, GlobalContext* globalCtx) {
    if (!func_80836898(globalCtx, this, func_8083A388)) {
        func_80835C58(globalCtx, this, func_8084B78C, 0);
    }

    func_80832264(globalCtx, this, anim);
    func_80832224(this);

    this->actor.shape.rot.y = this->currentYaw = this->actor.wallPolyRot + 0x8000;
}

s32 func_8083F7BC(Player* this, GlobalContext* globalCtx) {
    DynaPolyActor* wallPolyActor;

    if (!(this->stateFlags1 & 0x800) && (this->actor.bgCheckFlags & 0x200) && (D_80853608 < 0x3000)) {

        if (((this->linearVelocity > 0.0f) && func_8083EC18(this, globalCtx, D_808535F0)) ||
            func_8083F0C8(this, globalCtx, D_808535F0)) {
            return 1;
        }

        if (!func_808332B8(this) && ((this->linearVelocity == 0.0f) || !(this->stateFlags2 & 4)) &&
            (D_808535F0 & 0x40) && (this->actor.bgCheckFlags & 1) && (this->wallHeight >= 39.0f)) {

            this->stateFlags2 |= 1;

            if (CHECK_BTN_ALL(sControlInput->cur.button, BTN_A)) {

                if ((this->actor.wallPolySource != BGCHECK_SCENE) &&
                    ((wallPolyActor = DynaPoly_GetActor(&globalCtx->colCtx, this->actor.wallPolySource)) != NULL)) {

                    if (wallPolyActor->actor.id == ACTOR_BG_HEAVY_BLOCK) {
                        if (Player_GetStrength() < PLAYER_STR_GOLD_G) {
                            return 0;
                        }

                        func_80836898(globalCtx, this, func_8083A0F4);
                        this->stateFlags1 |= 0x800;
                        this->interactRangeActor = &wallPolyActor->actor;
                        this->getItemId = GI_NONE;
                        this->currentYaw = this->actor.wallPolyRot + 0x8000;
                        func_80832224(this);

                        return 1;
                    }

                    this->unk_3C4 = &wallPolyActor->actor;
                } else {
                    this->unk_3C4 = NULL;
                }

                func_8083F72C(this, &D_040030F8, globalCtx);

                return 1;
            }
        }
    }

    return 0;
}

s32 func_8083F9D0(GlobalContext* globalCtx, Player* this) {
    if ((this->actor.bgCheckFlags & 0x200) &&
        ((this->stateFlags2 & 0x10) || CHECK_BTN_ALL(sControlInput->cur.button, BTN_A))) {
        DynaPolyActor* wallPolyActor = NULL;

        if (this->actor.wallPolySource != BGCHECK_SCENE) {
            wallPolyActor = DynaPoly_GetActor(&globalCtx->colCtx, this->actor.wallPolySource);
        }

        if (&wallPolyActor->actor == this->unk_3C4) {
            if (this->stateFlags2 & 0x10) {
                return 1;
            } else {
                return 0;
            }
        }
    }

    func_80839FFC(this, globalCtx);
    func_80832264(globalCtx, this, &D_04003100);
    this->stateFlags2 &= ~0x10;
    return 1;
}

void func_8083FAB8(Player* this, GlobalContext* globalCtx) {
    func_80835C58(globalCtx, this, func_8084B898, 0);
    this->stateFlags2 |= 0x10;
    func_80832264(globalCtx, this, &D_040030F0);
}

void func_8083FB14(Player* this, GlobalContext* globalCtx) {
    func_80835C58(globalCtx, this, func_8084B9E4, 0);
    this->stateFlags2 |= 0x10;
    func_80832264(globalCtx, this, D_80853C5C[this->modelAnimType]);
}

void func_8083FB7C(Player* this, GlobalContext* globalCtx) {
    this->stateFlags1 &= ~0x8200000;
    func_80837B9C(this, globalCtx);
    this->linearVelocity = -0.4f;
}

s32 func_8083FBC0(Player* this, GlobalContext* globalCtx) {
    if (!CHECK_BTN_ALL(sControlInput->press.button, BTN_A) && (this->actor.bgCheckFlags & 0x200) &&
        ((D_808535F0 & 8) || (D_808535F0 & 2) ||
         func_80041E4C(&globalCtx->colCtx, this->actor.wallPoly, this->actor.wallPolySource))) {
        return 0;
    }

    func_8083FB7C(this, globalCtx);
    func_80832698(this, NA_SE_VO_LI_AUTO_JUMP);
    return 1;
}

s32 func_8083FC68(Player* this, f32 arg1, s16 arg2) {
    f32 sp1C = (s16)(arg2 - this->actor.shape.rot.y);
    f32 temp;

    if (this->unk_664 != NULL) {
        func_8083DB98(this, func_8002DD78(this) || func_808334B4(this));
    }

    temp = fabsf(sp1C) / 32768.0f;

    if (arg1 > (((temp * temp) * 50.0f) + 6.0f)) {
        return 1;
    } else if (arg1 > (((1.0f - temp) * 10.0f) + 6.8f)) {
        return -1;
    }

    return 0;
}

s32 func_8083FD78(Player* this, f32* arg1, s16* arg2, GlobalContext* globalCtx) {
    s16 sp2E = *arg2 - this->targetYaw;
    u16 sp2C = ABS(sp2E);

    if ((func_8002DD78(this) || func_808334B4(this)) && (this->unk_664 == NULL)) {
        *arg1 *= Math_Sins(sp2C);

        if (*arg1 != 0.0f) {
            *arg2 = (((sp2E >= 0) ? 1 : -1) << 0xE) + this->actor.shape.rot.y;
        } else {
            *arg2 = this->actor.shape.rot.y;
        }

        if (this->unk_664 != NULL) {
            func_8083DB98(this, 1);
        } else {
            Math_SmoothScaleMaxMinS(&this->actor.posRot2.rot.x, sControlInput->rel.stick_y * 240.0f, 14, 4000, 30);
            func_80836AB8(this, 1);
        }
    } else {
        if (this->unk_664 != NULL) {
            return func_8083FC68(this, *arg1, *arg2);
        } else {
            func_8083DC54(this, globalCtx);
            if ((*arg1 != 0.0f) && (sp2C < 6000)) {
                return 1;
            } else if (*arg1 > Math_Sins((0x4000 - (sp2C >> 1))) * 200.0f) {
                return -1;
            }
        }
    }

    return 0;
}

s32 func_8083FFB8(Player* this, f32* arg1, s16* arg2) {
    s16 temp1 = *arg2 - this->actor.shape.rot.y;
    u16 temp2 = ABS(temp1);
    f32 temp3 = Math_Coss(temp2);

    *arg1 *= temp3;

    if (*arg1 != 0.0f) {
        if (temp3 > 0) {
            return 1;
        } else {
            return -1;
        }
    }

    return 0;
}

s32 func_80840058(Player* this, f32* arg1, s16* arg2, GlobalContext* globalCtx) {
    func_8083DC54(this, globalCtx);

    if ((*arg1 != 0.0f) || (ABS(this->unk_87C) > 400)) {
        s16 temp1 = *arg2 - Camera_GetInputDirYaw(ACTIVE_CAM);
        u16 temp2 = (ABS(temp1) - 0x2000) & 0xFFFF;

        if ((temp2 < 0x4000) || (this->unk_87C != 0)) {
            return -1;
        } else {
            return 1;
        }
    }

    return 0;
}

void func_80840138(Player* this, f32 arg1, s16 arg2) {
    s16 temp = arg2 - this->actor.shape.rot.y;

    if (arg1 > 0.0f) {
        if (temp < 0) {
            this->unk_874 = 0.0f;
        } else {
            this->unk_874 = 1.0f;
        }
    }

    Math_ApproxF(&this->unk_870, this->unk_874, 0.3f);
}

void func_808401B0(GlobalContext* globalCtx, Player* this) {
    func_800A431C(globalCtx, &this->skelAnime, func_808334E4(this), this->unk_868, func_80833528(this), this->unk_868,
                  this->unk_870, this->unk_318);
}

s32 func_8084021C(f32 arg0, f32 arg1, f32 arg2, f32 arg3) {
    f32 temp;

    if ((arg3 == 0.0f) && (arg1 > 0.0f)) {
        arg3 = arg2;
    }

    temp = (arg0 + arg1) - arg3;

    if (((temp * arg1) >= 0.0f) && (((temp - arg1) * arg1) < 0.0f)) {
        return 1;
    }

    return 0;
}

void func_8084029C(Player* this, f32 arg1) {
    f32 updateScale = R_UPDATE_RATE * 0.5f;

    arg1 *= updateScale;
    if (arg1 < -7.25) {
        arg1 = -7.25;
    } else if (arg1 > 7.25f) {
        arg1 = 7.25f;
    }

    if (1) {}

    if ((this->currentBoots == PLAYER_BOOTS_HOVER) && !(this->actor.bgCheckFlags & 1) && (this->unk_893 != 0)) {
        func_8002F8F0(&this->actor, NA_SE_PL_HOBBERBOOTS_LV - SFX_FLAG);
    } else if (func_8084021C(this->unk_868, arg1, 29.0f, 10.0f) || func_8084021C(this->unk_868, arg1, 29.0f, 24.0f)) {
        func_808327F8(this, this->linearVelocity);
        if (this->linearVelocity > 4.0f) {
            this->stateFlags2 |= 8;
        }
    }

    this->unk_868 += arg1;

    if (this->unk_868 < 0.0f) {
        this->unk_868 += 29.0f;
    } else if (this->unk_868 >= 29.0f) {
        this->unk_868 -= 29.0f;
    }
}

void func_80840450(Player* this, GlobalContext* globalCtx) {
    f32 sp44;
    s16 sp42;
    s32 temp1;
    u32 temp2;
    s16 temp3;
    s32 temp4;

    if (this->stateFlags3 & 8) {
        if (Player_GetSwordHeld(this)) {
            this->stateFlags2 |= 0x60;
        } else {
            this->stateFlags3 &= ~8;
        }
    }

    if (this->unk_850 != 0) {
        if (func_800A3BC0(globalCtx, &this->skelAnime)) {
            func_80832DBC(this);
            func_80832284(globalCtx, this, func_808334E4(this));
            this->unk_850 = 0;
            this->stateFlags3 &= ~8;
        }
        func_80833C3C(this);
    } else {
        func_808401B0(globalCtx, this);
    }

    func_8083721C(this);

    if (!func_80837348(globalCtx, this, D_808543E0, 1)) {
        if (!func_80833B54(this) && (!func_80833B2C(this) || (func_80834B5C != this->func_82C))) {
            func_8083CF10(this, globalCtx);
            return;
        }

        func_80837268(this, &sp44, &sp42, 0.0f, globalCtx);

        temp1 = func_8083FC68(this, sp44, sp42);

        if (temp1 > 0) {
            func_8083C8DC(this, globalCtx, sp42);
            return;
        }

        if (temp1 < 0) {
            func_8083CBF0(this, sp42, globalCtx);
            return;
        }

        if (sp44 > 4.0f) {
            func_8083CC9C(this, globalCtx);
            return;
        }

        func_8084029C(this, (this->linearVelocity * 0.3f) + 1.0f);
        func_80840138(this, sp44, sp42);

        temp2 = this->unk_868;
        if ((temp2 < 6) || ((temp2 - 0xE) < 6)) {
            Math_ApproxF(&this->linearVelocity, 0.0f, 1.5f);
            return;
        }

        temp3 = sp42 - this->currentYaw;
        temp4 = ABS(temp3);

        if (temp4 > 0x4000) {
            if (Math_ApproxF(&this->linearVelocity, 0.0f, 1.5f)) {
                this->currentYaw = sp42;
            }
            return;
        }

        func_80077C6C(&this->linearVelocity, sp44 * 0.3f, 2.0f, 1.5f);

        if (!(this->stateFlags3 & 8)) {
            Math_ApproxUpdateScaledS(&this->currentYaw, sp42, temp4 * 0.1f);
        }
    }
}

void func_808407CC(Player* this, GlobalContext* globalCtx) {
    f32 sp3C;
    s16 sp3A;
    s32 temp1;
    s16 temp2;
    s32 temp3;

    if (func_800A3BC0(globalCtx, &this->skelAnime)) {
        func_80832DBC(this);
        func_80832264(globalCtx, this, func_80833338(this));
    }

    func_8083721C(this);

    if (!func_80837348(globalCtx, this, D_808543E8, 1)) {
        if (func_80833B54(this)) {
            func_8083CEAC(this, globalCtx);
            return;
        }

        if (!func_80833B2C(this)) {
            func_80835DAC(globalCtx, this, func_80840BC8, 1);
            this->currentYaw = this->actor.shape.rot.y;
            return;
        }

        if (func_80834B5C == this->func_82C) {
            func_8083CEAC(this, globalCtx);
            return;
        }

        func_80837268(this, &sp3C, &sp3A, 0.0f, globalCtx);

        temp1 = func_8083FD78(this, &sp3C, &sp3A, globalCtx);

        if (temp1 > 0) {
            func_8083C8DC(this, globalCtx, sp3A);
            return;
        }

        if (temp1 < 0) {
            func_8083CB2C(this, sp3A, globalCtx);
            return;
        }

        if (sp3C > 4.9f) {
            func_8083CC9C(this, globalCtx);
            func_80833C3C(this);
            return;
        }
        if (sp3C != 0.0f) {
            func_8083CB94(this, globalCtx);
            return;
        }

        temp2 = sp3A - this->actor.shape.rot.y;
        temp3 = ABS(temp2);

        if (temp3 > 800) {
            func_8083CD54(globalCtx, this, sp3A);
        }
    }
}

#ifdef NON_MATCHING
// regalloc differences
void func_808409CC(GlobalContext* globalCtx, Player* this) {
    LinkAnimationHeader* anim;
    LinkAnimationHeader** animPtr;
    s32 heathIsCritical;
    s32 sp38;
    s32 sp34;

    if ((this->unk_664 != NULL) ||
        (!(heathIsCritical = Health_IsCritical()) && ((this->unk_6AC = (this->unk_6AC + 1) & 1) != 0))) {
        this->stateFlags2 &= ~0x10000000;
        anim = func_80833338(this);
    } else {
        this->stateFlags2 |= 0x10000000;
        if (this->stateFlags1 & 0x800) {
            anim = func_80833338(this);
        } else {
            sp38 = globalCtx->roomCtx.curRoom.unk_02;
            if (heathIsCritical) {
                if (this->unk_6AC >= 0) {
                    sp38 = 7;
                    this->unk_6AC = -1;
                } else {
                    sp38 = 8;
                }
            } else {
                sp34 = Math_Rand_ZeroOne() * 5.0f;
                if (sp34 < 4) {
                    if (((sp34 != 0) && (sp34 != 3)) ||
                        ((this->rightHandType == 10) && ((sp34 == 3) || Player_GetSwordHeld(this)))) {
                        if ((sp34 == 0) && Player_HoldsTwoHandedWeapon(this)) {
                            sp34 = 4;
                        }
                        sp38 = sp34 + 9;
                    }
                }
            }
            animPtr = &D_80853D7C[sp38 * 2];
            if (this->modelAnimType != 1) {
                animPtr++;
            }
            anim = *animPtr;
        }
    }

    SkelAnime_ChangeLinkAnim(globalCtx, &this->skelAnime, anim, (2.0f / 3.0f) * D_808535E8, 0.0f,
                             SkelAnime_GetFrameCount(anim), 2, -6.0f);
}
#else
#pragma GLOBAL_ASM("asm/non_matchings/overlays/actors/ovl_player_actor/func_808409CC.s")
#endif

void func_80840BC8(Player* this, GlobalContext* globalCtx) {
    s32 sp44;
    s32 sp40;
    f32 sp3C;
    s16 sp3A;
    s16 temp;

    sp44 = func_80833350(this);
    sp40 = func_800A3BC0(globalCtx, &this->skelAnime);

    if (sp44 > 0) {
        func_808333FC(this, sp44 - 1);
    }

    if (sp40 != 0) {
        if (this->unk_850 != 0) {
            if (DECR(this->unk_850) == 0) {
                this->skelAnime.animFrameCount = this->skelAnime.totalFrames - 1.0f;
            }
            this->skelAnime.limbDrawTbl[0].y = (this->skelAnime.limbDrawTbl[0].y + ((this->unk_850 & 1) * 0x50)) - 0x28;
        } else {
            func_80832DBC(this);
            func_808409CC(globalCtx, this);
        }
    }

    func_8083721C(this);

    if (this->unk_850 == 0) {
        if (!func_80837348(globalCtx, this, D_80854418, 1)) {
            if (func_80833B54(this)) {
                func_8083CEAC(this, globalCtx);
                return;
            }

            if (func_80833B2C(this)) {
                func_80839F30(this, globalCtx);
                return;
            }

            func_80837268(this, &sp3C, &sp3A, 0.018f, globalCtx);

            if (sp3C != 0.0f) {
                func_8083C8DC(this, globalCtx, sp3A);
                return;
            }

            temp = sp3A - this->actor.shape.rot.y;
            if (ABS(temp) > 800) {
                func_8083CD54(globalCtx, this, sp3A);
                return;
            }

            Math_ApproxUpdateScaledS(&this->actor.shape.rot.y, sp3A, 1200);
            this->currentYaw = this->actor.shape.rot.y;
            if (func_80833338(this) == this->skelAnime.animation) {
                func_8083DC54(this, globalCtx);
            }
        }
    }
}

void func_80840DE4(Player* this, GlobalContext* globalCtx) {
    f32 frames;
    f32 coeff;
    f32 sp44;
    s16 sp42;
    s32 temp1;
    s16 temp2;
    s32 temp3;
    s32 direction;

    this->skelAnime.mode = 0;
    func_800A3B8C(&this->skelAnime);

    this->skelAnime.animation = func_8083356C(this);

    if (this->skelAnime.animation == &D_040026E8) {
        frames = 24.0f;
        coeff = -(MREG(95) / 100.0f);
    } else {
        frames = 29.0f;
        coeff = MREG(95) / 100.0f;
    }

    this->skelAnime.totalFrames = frames;
    this->skelAnime.animFrameCount = frames - 1.0f;

    if ((s16)(this->currentYaw - this->actor.shape.rot.y) >= 0) {
        direction = 1;
    } else {
        direction = -1;
    }

    this->skelAnime.animPlaybackSpeed = direction * (this->linearVelocity * coeff);

    func_800A3BC0(globalCtx, &this->skelAnime);

    if (func_800A4530(&this->skelAnime, 0.0f) || func_800A4530(&this->skelAnime, frames * 0.5f)) {
        func_808327F8(this, this->linearVelocity);
    }

    if (!func_80837348(globalCtx, this, D_808543F4, 1)) {
        if (func_80833B54(this)) {
            func_8083CEAC(this, globalCtx);
            return;
        }

        if (!func_80833B2C(this)) {
            func_80853080(this, globalCtx);
            return;
        }

        func_80837268(this, &sp44, &sp42, 0.0f, globalCtx);
        temp1 = func_8083FD78(this, &sp44, &sp42, globalCtx);

        if (temp1 > 0) {
            func_8083C8DC(this, globalCtx, sp42);
            return;
        }

        if (temp1 < 0) {
            func_8083CB2C(this, sp42, globalCtx);
            return;
        }

        if (sp44 > 4.9f) {
            func_8083CC9C(this, globalCtx);
            func_80833C3C(this);
            return;
        }

        if ((sp44 == 0.0f) && (this->linearVelocity == 0.0f)) {
            func_80839F30(this, globalCtx);
            return;
        }

        temp2 = sp42 - this->currentYaw;
        temp3 = ABS(temp2);

        if (temp3 > 0x4000) {
            if (Math_ApproxF(&this->linearVelocity, 0.0f, 1.5f)) {
                this->currentYaw = sp42;
            }
            return;
        }

        func_80077C6C(&this->linearVelocity, sp44 * 0.4f, 1.5f, 1.5f);
        Math_ApproxUpdateScaledS(&this->currentYaw, sp42, temp3 * 0.1f);
    }
}

void func_80841138(Player* this, GlobalContext* globalCtx) {
    f32 temp1;
    f32 temp2;

    if (this->unk_864 < 1.0f) {
        temp1 = R_UPDATE_RATE * 0.5f;
        func_8084029C(this, REG(35) / 1000.0f);
        func_800A42A0(globalCtx, &this->skelAnime, D_80853BFC[this->modelAnimType], this->unk_868);
        this->unk_864 += 1 * temp1;
        if (this->unk_864 >= 1.0f) {
            this->unk_864 = 1.0f;
        }
        temp1 = this->unk_864;
    } else {
        temp2 = this->linearVelocity - (REG(48) / 100.0f);
        if (temp2 < 0.0f) {
            temp1 = 1.0f;
            func_8084029C(this, (REG(35) / 1000.0f) + ((REG(36) / 1000.0f) * this->linearVelocity));
            func_800A42A0(globalCtx, &this->skelAnime, D_80853BFC[this->modelAnimType], this->unk_868);
        } else {
            temp1 = (REG(37) / 1000.0f) * temp2;
            if (temp1 < 1.0f) {
                func_8084029C(this, (REG(35) / 1000.0f) + ((REG(36) / 1000.0f) * this->linearVelocity));
            } else {
                temp1 = 1.0f;
                func_8084029C(this, 1.2f + ((REG(38) / 1000.0f) * temp2));
            }
            func_800A425C(globalCtx, &this->skelAnime, D_80853BFC[this->modelAnimType], this->unk_868);
            func_800A42A0(globalCtx, &this->skelAnime, &D_04002DD0, this->unk_868 * 0.551724135876f);
        }
    }

    if (temp1 < 1.0f) {
        func_800A42E4(globalCtx, &this->skelAnime, 1.0f - temp1);
    }
}

void func_8084140C(Player* this, GlobalContext* globalCtx) {
    func_80835C58(globalCtx, this, func_8084170C, 1);
    func_80832B0C(globalCtx, this, &D_04002DA0);
}

s32 func_80841458(Player* this, f32* arg1, s16* arg2, GlobalContext* globalCtx) {
    if (this->linearVelocity > 6.0f) {
        func_8084140C(this, globalCtx);
        return 1;
    }

    if (*arg1 != 0.0f) {
        if (func_8083721C(this)) {
            *arg1 = 0.0f;
            *arg2 = this->currentYaw;
        } else {
            return 1;
        }
    }

    return 0;
}

void func_808414F8(Player* this, GlobalContext* globalCtx) {
    f32 sp34;
    s16 sp32;
    s32 sp2C;
    s16 sp2A;

    func_80841138(this, globalCtx);

    if (!func_80837348(globalCtx, this, D_80854400, 1)) {
        if (!func_80833C04(this)) {
            func_8083C8DC(this, globalCtx, this->currentYaw);
            return;
        }

        func_80837268(this, &sp34, &sp32, 0.0f, globalCtx);
        sp2C = func_8083FD78(this, &sp34, &sp32, globalCtx);

        if (sp2C >= 0) {
            if (!func_80841458(this, &sp34, &sp32, globalCtx)) {
                if (sp2C != 0) {
                    func_8083C858(this, globalCtx);
                } else if (sp34 > 4.9f) {
                    func_8083CC9C(this, globalCtx);
                } else {
                    func_8083CB94(this, globalCtx);
                }
            }
        } else {
            sp2A = sp32 - this->currentYaw;

            func_80077C6C(&this->linearVelocity, sp34 * 1.5f, 1.5f, 2.0f);
            Math_ApproxUpdateScaledS(&this->currentYaw, sp32, sp2A * 0.1f);

            if ((sp34 == 0.0f) && (this->linearVelocity == 0.0f)) {
                func_80839F30(this, globalCtx);
            }
        }
    }
}

void func_808416C0(Player* this, GlobalContext* globalCtx) {
    func_80835C58(globalCtx, this, func_808417FC, 1);
    func_80832264(globalCtx, this, &D_04002DA8);
}

void func_8084170C(Player* this, GlobalContext* globalCtx) {
    s32 sp34;
    f32 sp30;
    s16 sp2E;

    sp34 = func_800A3BC0(globalCtx, &this->skelAnime);
    func_8083721C(this);

    if (!func_80837348(globalCtx, this, D_80854400, 1)) {
        func_80837268(this, &sp30, &sp2E, 0.0f, globalCtx);

        if (this->linearVelocity == 0.0f) {
            this->currentYaw = this->actor.shape.rot.y;

            if (func_8083FD78(this, &sp30, &sp2E, globalCtx) > 0) {
                func_8083C858(this, globalCtx);
            } else if ((sp30 != 0.0f) || (sp34 != 0)) {
                func_808416C0(this, globalCtx);
            }
        }
    }
}

void func_808417FC(Player* this, GlobalContext* globalCtx) {
    s32 sp1C;

    sp1C = func_800A3BC0(globalCtx, &this->skelAnime);

    if (!func_80837348(globalCtx, this, D_80854400, 1)) {
        if (sp1C != 0) {
            func_80839F30(this, globalCtx);
        }
    }
}

void func_80841860(GlobalContext* globalCtx, Player* this) {
    s32 pad;
    LinkAnimationHeader* sp38;
    LinkAnimationHeader* sp34;
    f32 frame;

    sp38 = D_80853914[this->modelAnimType + 144];
    sp34 = D_80853914[this->modelAnimType + 150];
    this->skelAnime.animation = sp38;

    func_8084029C(this, (REG(30) / 1000.0f) + ((REG(32) / 1000.0f) * this->linearVelocity));

    frame = this->unk_868 * 0.551724135876f;
    func_800A431C(globalCtx, &this->skelAnime, sp34, frame, sp38, frame, this->unk_870, this->unk_318);
}

void func_8084193C(Player* this, GlobalContext* globalCtx) {
    f32 sp3C;
    s16 sp3A;
    s32 temp1;
    s16 temp2;
    s32 temp3;

    func_80841860(globalCtx, this);

    if (!func_80837348(globalCtx, this, D_80854408, 1)) {
        if (!func_80833C04(this)) {
            func_8083C858(this, globalCtx);
            return;
        }

        func_80837268(this, &sp3C, &sp3A, 0.0f, globalCtx);

        if (func_80833B2C(this)) {
            temp1 = func_8083FD78(this, &sp3C, &sp3A, globalCtx);
        } else {
            temp1 = func_8083FC68(this, sp3C, sp3A);
        }

        if (temp1 > 0) {
            func_8083C858(this, globalCtx);
            return;
        }

        if (temp1 < 0) {
            if (func_80833B2C(this)) {
                func_8083CB2C(this, sp3A, globalCtx);
            } else {
                func_8083CBF0(this, sp3A, globalCtx);
            }
            return;
        }

        if ((this->linearVelocity < 3.6f) && (sp3C < 4.0f)) {
            if (!func_8008E9C4(this) && func_80833B2C(this)) {
                func_8083CB94(this, globalCtx);
            } else {
                func_80839F90(this, globalCtx);
            }
            return;
        }

        func_80840138(this, sp3C, sp3A);

        temp2 = sp3A - this->currentYaw;
        temp3 = ABS(temp2);

        if (temp3 > 0x4000) {
            if (Math_ApproxF(&this->linearVelocity, 0.0f, 3.0f) != 0) {
                this->currentYaw = sp3A;
            }
            return;
        }

        sp3C *= 0.9f;
        func_80077C6C(&this->linearVelocity, sp3C, 2.0f, 3.0f);
        Math_ApproxUpdateScaledS(&this->currentYaw, sp3A, temp3 * 0.1f);
    }
}

void func_80841BA8(Player* this, GlobalContext* globalCtx) {
    f32 sp34;
    s16 sp32;

    func_800A3BC0(globalCtx, &this->skelAnime);

    if (Player_HoldsTwoHandedWeapon(this)) {
        SkelAnime_LoadLinkAnimation(globalCtx, func_80833338(this), 0, this->skelAnime.limbCount,
                                    this->skelAnime.transitionDrawTbl);
        SkelAnime_LoadAnimationType3(globalCtx, this->skelAnime.limbCount, this->skelAnime.limbDrawTbl,
                                     this->skelAnime.transitionDrawTbl, D_80853410);
    }

    func_80837268(this, &sp34, &sp32, 0.018f, globalCtx);

    if (!func_80837348(globalCtx, this, D_80854414, 1)) {
        if (sp34 != 0.0f) {
            this->actor.shape.rot.y = sp32;
            func_8083C858(this, globalCtx);
        } else if (Math_ApproxUpdateScaledS(&this->actor.shape.rot.y, sp32, this->unk_87E)) {
            func_8083C0E8(this, globalCtx);
        }

        this->currentYaw = this->actor.shape.rot.y;
    }
}

void func_80841CC4(Player* this, s32 arg1, GlobalContext* globalCtx) {
    LinkAnimationHeader* anim;
    s16 target;
    f32 rate;

    if (ABS(D_80853610) < 3640) {
        target = 0;
    } else {
        target = CLAMP(D_80853610, -10922, 10922);
    }

    Math_ApproxUpdateScaledS(&this->unk_89C, target, 400);

    if ((this->modelAnimType == 3) || ((this->unk_89C == 0) && (this->unk_6C4 <= 0.0f))) {
        if (arg1 == 0) {
            func_800A42A0(globalCtx, &this->skelAnime, D_8085392C[this->modelAnimType], this->unk_868);
        } else {
            func_800A425C(globalCtx, &this->skelAnime, D_8085392C[this->modelAnimType], this->unk_868);
        }
        return;
    }

    if (this->unk_89C != 0) {
        rate = this->unk_89C / 10922.0f;
    } else {
        rate = this->unk_6C4 * 0.0006f;
    }

    rate *= fabsf(this->linearVelocity) * 0.5f;

    if (rate > 1.0f) {
        rate = 1.0f;
    }

    if (rate < 0.0f) {
        anim = &D_04002E48;
        rate = -rate;
    } else {
        anim = &D_04002E90;
    }

    if (arg1 == 0) {
        func_800A431C(globalCtx, &this->skelAnime, D_8085392C[this->modelAnimType], this->unk_868, anim, this->unk_868,
                      rate, this->unk_318);
    } else {
        func_800A43B8(globalCtx, &this->skelAnime, D_8085392C[this->modelAnimType], this->unk_868, anim, this->unk_868,
                      rate, this->unk_318);
    }
}

void func_80841EE4(Player* this, GlobalContext* globalCtx) {
    f32 temp1;
    f32 temp2;

    if (this->unk_864 < 1.0f) {
        temp1 = R_UPDATE_RATE * 0.5f;

        func_8084029C(this, REG(35) / 1000.0f);
        func_800A42A0(globalCtx, &this->skelAnime, D_8085392C[this->modelAnimType], this->unk_868);

        this->unk_864 += 1 * temp1;
        if (this->unk_864 >= 1.0f) {
            this->unk_864 = 1.0f;
        }

        temp1 = this->unk_864;
    } else {
        temp2 = this->linearVelocity - (REG(48) / 100.0f);

        if (temp2 < 0.0f) {
            temp1 = 1.0f;
            func_8084029C(this, (REG(35) / 1000.0f) + ((REG(36) / 1000.0f) * this->linearVelocity));

            func_80841CC4(this, 0, globalCtx);
        } else {
            temp1 = (REG(37) / 1000.0f) * temp2;
            if (temp1 < 1.0f) {
                func_8084029C(this, (REG(35) / 1000.0f) + ((REG(36) / 1000.0f) * this->linearVelocity));
            } else {
                temp1 = 1.0f;
                func_8084029C(this, 1.2f + ((REG(38) / 1000.0f) * temp2));
            }

            func_80841CC4(this, 1, globalCtx);

            func_800A42A0(globalCtx, &this->skelAnime, func_80833438(this), this->unk_868 * 0.689655185f);
        }
    }

    if (temp1 < 1.0f) {
        func_800A42E4(globalCtx, &this->skelAnime, 1.0f - temp1);
    }
}

void func_80842180(Player* this, GlobalContext* globalCtx) {
    f32 sp2C;
    s16 sp2A;

    this->stateFlags2 |= 0x20;
    func_80841EE4(this, globalCtx);

    if (!func_80837348(globalCtx, this, D_80854424, 1)) {
        if (func_80833C04(this)) {
            func_8083C858(this, globalCtx);
            return;
        }

        func_80837268(this, &sp2C, &sp2A, 0.018f, globalCtx);

        if (!func_8083C484(this, &sp2C, &sp2A)) {
            func_8083DF68(this, sp2C, sp2A);
            func_8083DDC8(this, globalCtx);

            if ((this->linearVelocity == 0.0f) && (sp2C == 0.0f)) {
                func_8083C0B8(this, globalCtx);
            }
        }
    }
}

void func_8084227C(Player* this, GlobalContext* globalCtx) {
    f32 sp2C;
    s16 sp2A;

    this->stateFlags2 |= 0x20;
    func_80841EE4(this, globalCtx);

    if (!func_80837348(globalCtx, this, D_80854430, 1)) {
        if (!func_80833C04(this)) {
            func_8083C858(this, globalCtx);
            return;
        }

        func_80837268(this, &sp2C, &sp2A, 0.0f, globalCtx);

        if (!func_8083C484(this, &sp2C, &sp2A)) {
            if ((func_80833B2C(this) && (sp2C != 0.0f) && (func_8083FD78(this, &sp2C, &sp2A, globalCtx) <= 0)) ||
                (!func_80833B2C(this) && (func_8083FC68(this, sp2C, sp2A) <= 0))) {
                func_80839F90(this, globalCtx);
                return;
            }

            func_8083DF68(this, sp2C, sp2A);
            func_8083DDC8(this, globalCtx);

            if ((this->linearVelocity == 0) && (sp2C == 0)) {
                func_80839F90(this, globalCtx);
            }
        }
    }
}

void func_808423EC(Player* this, GlobalContext* globalCtx) {
    s32 sp34;
    f32 sp30;
    s16 sp2E;

    sp34 = func_800A3BC0(globalCtx, &this->skelAnime);

    if (!func_80837348(globalCtx, this, D_80854408, 1)) {
        if (!func_80833C04(this)) {
            func_8083C858(this, globalCtx);
            return;
        }

        func_80837268(this, &sp30, &sp2E, 0.0f, globalCtx);

        if ((this->skelAnime.transCurrentFrame == 0.0f) && (this->skelAnime.animCurrentFrame > 5.0f)) {
            func_8083721C(this);

            if ((this->skelAnime.animCurrentFrame > 10.0f) && (func_8083FC68(this, sp30, sp2E) < 0)) {
                func_8083CBF0(this, sp2E, globalCtx);
                return;
            }

            if (sp34 != 0) {
                func_8083CD00(this, globalCtx);
            }
        }
    }
}

void func_8084251C(Player* this, GlobalContext* globalCtx) {
    s32 sp34;
    f32 sp30;
    s16 sp2E;

    sp34 = func_800A3BC0(globalCtx, &this->skelAnime);

    func_8083721C(this);

    if (!func_80837348(globalCtx, this, D_80854440, 1)) {
        func_80837268(this, &sp30, &sp2E, 0.0f, globalCtx);

        if (this->linearVelocity == 0.0f) {
            this->currentYaw = this->actor.shape.rot.y;

            if (func_8083FC68(this, sp30, sp2E) > 0) {
                func_8083C858(this, globalCtx);
                return;
            }

            if ((sp30 != 0.0f) || (sp34 != 0)) {
                func_80839F90(this, globalCtx);
            }
        }
    }
}

void func_8084260C(Vec3f* src, Vec3f* dest, f32 arg2, f32 arg3, f32 arg4) {
    dest->x = (Math_Rand_ZeroOne() * arg3) + src->x;
    dest->y = (Math_Rand_ZeroOne() * arg4) + (src->y + arg2);
    dest->z = (Math_Rand_ZeroOne() * arg3) + src->z;
}

Vec3f D_808545B4 = { 0.0f, 0.0f, 0.0f };
Vec3f D_808545C0 = { 0.0f, 0.0f, 0.0f };

s32 func_8084269C(GlobalContext* globalCtx, Player* this) {
    Vec3f sp2C;

    if ((this->unk_89E == 0) || (this->unk_89E == 1)) {
        func_8084260C(&this->actor.unk_CC[0], &sp2C, this->actor.groundY - this->actor.unk_CC[0].y, 7.0f, 5.0f);
        func_800286CC(globalCtx, &sp2C, &D_808545B4, &D_808545C0, 50, 30);
        func_8084260C(&this->actor.unk_CC[1], &sp2C, this->actor.groundY - this->actor.unk_CC[1].y, 7.0f, 5.0f);
        func_800286CC(globalCtx, &this->actor.unk_CC[1], &D_808545B4, &D_808545C0, 50, 30);
        return 1;
    }

    return 0;
}

void func_8084279C(Player* this, GlobalContext* globalCtx) {
    func_80832CB0(globalCtx, this, D_80853C2C[this->modelAnimType]);

    if (DECR(this->unk_850) == 0) {
        if (!func_8083B040(this, globalCtx)) {
            func_8083A098(this, D_80853C44[this->modelAnimType], globalCtx);
        }

        this->actor.flags &= ~0x100;
        func_8005B1A4(Gameplay_GetCamera(globalCtx, 0));
    }
}

s32 func_8084285C(Player* this, f32 arg1, f32 arg2, f32 arg3) {
    if ((arg1 <= this->skelAnime.animCurrentFrame) && (this->skelAnime.animCurrentFrame <= arg3)) {
        func_80833A20(this, (arg2 <= this->skelAnime.animCurrentFrame) ? 1 : -1);
        return 1;
    }

    func_80832318(this);
    return 0;
}

s32 func_808428D8(Player* this, GlobalContext* globalCtx) {
    if (!Player_IsChildWithHylianShield(this) && Player_GetSwordHeld(this) && D_80853614) {
        func_80832264(globalCtx, this, &D_04002EC8);
        this->unk_84F = 1;
        this->swordAnimation = 0xC;
        this->currentYaw = this->actor.shape.rot.y + this->unk_6BE;
        return 1;
    }

    return 0;
}

s32 func_80842964(Player* this, GlobalContext* globalCtx) {
    return func_8083B040(this, globalCtx) || func_8083B644(this, globalCtx) || func_8083E5A8(this, globalCtx);
}

void func_808429B4(GlobalContext* globalCtx, s32 speed, s32 y, s32 countdown) {
    s32 quakeIdx = Quake_Add(Gameplay_GetCamera(globalCtx, 0), 3);
    Quake_SetSpeed(quakeIdx, speed);
    Quake_SetQuakeValues(quakeIdx, y, 0, 0, 0);
    Quake_SetCountdown(quakeIdx, countdown);
}

void func_80842A28(GlobalContext* globalCtx, Player* this) {
    func_808429B4(globalCtx, 27767, 7, 20);
    globalCtx->actorCtx.unk_02 = 4;
    func_8083264C(this, 255, 20, 150, 0);
    func_8002F7DC(&this->actor, NA_SE_IT_HAMMER_HIT);
}

void func_80842A88(GlobalContext* globalCtx, Player* this) {
    Inventory_ChangeAmmo(ITEM_STICK, -1);
    func_80835F44(globalCtx, this, ITEM_NONE);
}

s32 func_80842AC4(GlobalContext* globalCtx, Player* this) {
    if ((this->heldItemActionParam == PLAYER_AP_STICK) && (this->unk_85C > 0.5f)) {
        if (AMMO(ITEM_STICK) != 0) {
            EffectSsStick_Spawn(globalCtx, &this->bodyPartsPos[15], this->actor.shape.rot.y + 0x8000);
            this->unk_85C = 0.5f;
            func_80842A88(globalCtx, this);
            func_8002F7DC(&this->actor, NA_SE_IT_WOODSTICK_BROKEN);
        }

        return 1;
    }

    return 0;
}

s32 func_80842B7C(GlobalContext* globalCtx, Player* this) {
    if (this->heldItemActionParam == PLAYER_AP_SWORD_BGS) {
        if ((gSaveContext.bgsFlag == 0) && (gSaveContext.swordHealth > 0.0f)) {
            if ((gSaveContext.swordHealth -= 1.0f) <= 0.0f) {
                EffectSsStick_Spawn(globalCtx, &this->bodyPartsPos[15], this->actor.shape.rot.y + 0x8000);
                func_800849EC(globalCtx);
                func_8002F7DC(&this->actor, NA_SE_IT_MAJIN_SWORD_BROKEN);
            }
        }

        return 1;
    }

    return 0;
}

void func_80842CF0(GlobalContext* globalCtx, Player* this) {
    func_80842AC4(globalCtx, this);
    func_80842B7C(globalCtx, this);
}

LinkAnimationHeader* D_808545CC[] = {
    0x04002B10,
    0x04002B20,
    0x04002B08,
    0x04002B18,
};

void func_80842D20(GlobalContext* globalCtx, Player* this) {
    s32 pad;
    s32 sp28;

    if (func_80843188 != this->func_674) {
        func_80832440(globalCtx, this);
        func_80835C58(globalCtx, this, func_808505DC, 0);

        if (func_8008E9C4(this)) {
            sp28 = 2;
        } else {
            sp28 = 0;
        }

        func_808322D0(globalCtx, this, D_808545CC[Player_HoldsTwoHandedWeapon(this) + sp28]);
    }

    func_8083264C(this, 180, 20, 100, 0);
    this->linearVelocity = -18.0f;
    func_80842CF0(globalCtx, this);
}

s32 func_80842DF4(GlobalContext* globalCtx, Player* this) {
    f32 phi_f2;
    CollisionPoly* sp78;
    u32 sp74;
    Vec3f sp68;
    Vec3f sp5C;
    Vec3f sp50;
    s32 temp1;
    s32 sp48;

    if (this->swordState > 0) {
        if (this->swordAnimation < 0x18) {
            if (!(this->swordQuads[0].base.atFlags & 4) && !(this->swordQuads[1].base.atFlags & 4)) {
                if (this->skelAnime.animCurrentFrame >= 2.0f) {

                    phi_f2 = Math_Vec3f_DistXYZAndStoreDiff(&this->swordInfo[0].tip, &this->swordInfo[0].base, &sp50);
                    if (phi_f2 != 0.0f) {
                        phi_f2 = (phi_f2 + 10.0f) / phi_f2;
                    }

                    sp68.x = this->swordInfo[0].tip.x + (sp50.x * phi_f2);
                    sp68.y = this->swordInfo[0].tip.y + (sp50.y * phi_f2);
                    sp68.z = this->swordInfo[0].tip.z + (sp50.z * phi_f2);

                    if ((BgCheck_EntityLineTest1(&globalCtx->colCtx, &sp68, &this->swordInfo[0].tip, &sp5C, &sp78, 1, 0,
                                                 0, 1, &sp74) != 0) &&
                        (SurfaceType_IsIgnoredByEntities(&globalCtx->colCtx, sp78, sp74) == 0) &&
                        (func_80041D4C(&globalCtx->colCtx, sp78, sp74) != 6) &&
                        (func_8002F9EC(globalCtx, &this->actor, sp78, sp74, &sp5C) == 0)) {

                        if (this->heldItemActionParam == PLAYER_AP_HAMMER) {
                            func_80832630(globalCtx);
                            func_80842A28(globalCtx, this);
                            func_80842D20(globalCtx, this);
                            return 1;
                        }

                        if (this->linearVelocity >= 0.0f) {
                            sp48 = func_80041F10(&globalCtx->colCtx, sp78, sp74);

                            if (sp48 == 0xA) {
                                func_80062E14(globalCtx, &sp5C, &this->actor.projectedPos);
                            } else {
                                func_80062CD4(globalCtx, &sp5C);
                                if (sp48 == 0xB) {
                                    func_8002F7DC(&this->actor, NA_SE_IT_WALL_HIT_SOFT);
                                } else {
                                    func_8002F7DC(&this->actor, NA_SE_IT_WALL_HIT_HARD);
                                }
                            }

                            func_80842CF0(globalCtx, this);
                            this->linearVelocity = -14.0f;
                            func_8083264C(this, 180, 20, 100, 0);
                        }
                    }
                }
            } else {
                func_80842D20(globalCtx, this);
                func_80832630(globalCtx);
                return 1;
            }
        }

        temp1 = (this->swordQuads[0].base.atFlags & 2) || (this->swordQuads[1].base.atFlags & 2);

        if (temp1) {
            if (this->swordAnimation < 0x18) {
                Actor* at = this->swordQuads[temp1 ? 1 : 0].base.at;

                if ((at != NULL) && (at->id != ACTOR_EN_KANBAN)) {
                    func_80832630(globalCtx);
                }
            }

            if ((func_80842AC4(globalCtx, this) == 0) && (this->heldItemActionParam != PLAYER_AP_HAMMER)) {
                func_80842B7C(globalCtx, this);

                if (this->actor.colChkInfo.atHitEffect == 1) {
                    this->actor.colChkInfo.damage = 8;
                    func_80837C0C(globalCtx, this, 4, 0.0f, 0.0f, this->actor.shape.rot.y, 20);
                    return 1;
                }
            }
        }
    }

    return 0;
}

void func_80843188(Player* this, GlobalContext* globalCtx) {
    f32 sp54;
    f32 sp50;
    s16 sp4E;
    s16 sp4C;
    s16 sp4A;
    s16 sp48;
    s16 sp46;
    f32 sp40;

    if (func_800A3BC0(globalCtx, &this->skelAnime)) {
        if (!Player_IsChildWithHylianShield(this)) {
            func_80832284(globalCtx, this, D_80853B0C[this->modelAnimType]);
        }
        this->unk_850 = 1;
        this->unk_84F = 0;
    }

    if (!Player_IsChildWithHylianShield(this)) {
        this->stateFlags1 |= 0x400000;
        func_80836670(this, globalCtx);
        this->stateFlags1 &= ~0x400000;
    }

    func_8083721C(this);

    if (this->unk_850 != 0) {
        sp54 = sControlInput->rel.stick_y * 100;
        sp50 = sControlInput->rel.stick_x * -120;
        sp4E = this->actor.shape.rot.y - Camera_GetInputDirYaw(ACTIVE_CAM);

        sp40 = Math_Coss(sp4E);
        sp4C = (Math_Sins(sp4E) * sp50) + (sp54 * sp40);
        sp40 = Math_Coss(sp4E);
        sp4A = (sp50 * sp40) - (Math_Sins(sp4E) * sp54);

        if (sp4C > 3500) {
            sp4C = 3500;
        }

        sp48 = ABS(sp4C - this->actor.posRot2.rot.x) * 0.25f;
        if (sp48 < 100) {
            sp48 = 100;
        }

        sp46 = ABS(sp4A - this->unk_6BE) * 0.25f;
        if (sp46 < 50) {
            sp46 = 50;
        }

        Math_ApproxUpdateScaledS(&this->actor.posRot2.rot.x, sp4C, sp48);
        this->unk_6BC = this->actor.posRot2.rot.x;
        Math_ApproxUpdateScaledS(&this->unk_6BE, sp4A, sp46);

        if (this->unk_84F != 0) {
            if (!func_80842DF4(globalCtx, this)) {
                if (this->skelAnime.animCurrentFrame < 2.0f) {
                    func_80833A20(this, 1);
                }
            } else {
                this->unk_850 = 1;
                this->unk_84F = 0;
            }
        } else if (!func_80842964(this, globalCtx)) {
            if (func_8083C2B0(this, globalCtx)) {
                func_808428D8(this, globalCtx);
            } else {
                this->stateFlags1 &= ~0x400000;
                func_80832318(this);

                if (Player_IsChildWithHylianShield(this)) {
                    func_8083A060(this, globalCtx);
                    SkelAnime_ChangeLinkAnim(globalCtx, &this->skelAnime, &D_04002400, 1.0f,
                                             SkelAnime_GetFrameCount(&D_04002400), 0.0f, 2, 0.0f);
                    func_80832F54(globalCtx, this, 4);
                } else {
                    if (this->itemActionParam < 0) {
                        func_8008EC70(this);
                    }
                    func_8083A098(this, D_80853B24[this->modelAnimType], globalCtx);
                }

                func_8002F7DC(&this->actor, NA_SE_IT_SHIELD_REMOVE);
                return;
            }
        } else {
            return;
        }
    }

    this->stateFlags1 |= 0x400000;
    Player_SetModelsForHoldingShield(this);

    this->unk_6AE |= 0xC1;
}

void func_808435C4(Player* this, GlobalContext* globalCtx) {
    s32 temp;
    LinkAnimationHeader* anim;
    f32 frames;

    func_8083721C(this);

    if (this->unk_84F == 0) {
        D_808535E0 = func_80836670(this, globalCtx);
        if ((func_80834B5C == this->func_82C) || (func_808374A0(globalCtx, this, &this->skelAnime2, 4.0f) > 0)) {
            func_80835C58(globalCtx, this, func_80840450, 1);
        }
    } else {
        temp = func_808374A0(globalCtx, this, &this->skelAnime, 4.0f);
        if ((temp != 0) && ((temp > 0) || func_800A3BC0(globalCtx, &this->skelAnime))) {
            func_80835C58(globalCtx, this, func_80843188, 1);
            this->stateFlags1 |= 0x400000;
            Player_SetModelsForHoldingShield(this);
            anim = D_80853AF4[this->modelAnimType];
            frames = SkelAnime_GetFrameCount(anim);
            SkelAnime_ChangeLinkAnim(globalCtx, &this->skelAnime, anim, 1.0f, frames, frames, 2, 0.0f);
        }
    }
}

void func_8084370C(Player* this, GlobalContext* globalCtx) {
    s32 sp1C;

    func_8083721C(this);

    sp1C = func_808374A0(globalCtx, this, &this->skelAnime, 16.0f);
    if ((sp1C != 0) && (func_800A3BC0(globalCtx, &this->skelAnime) || (sp1C > 0))) {
        func_80839F90(this, globalCtx);
    }
}

void func_8084377C(Player* this, GlobalContext* globalCtx) {
    this->stateFlags2 |= 0x60;

    func_808382BC(this);

    if (!(this->stateFlags1 & 0x20000000) && (this->unk_850 == 0) && (this->unk_8A1 != 0)) {
        s16 temp = this->actor.shape.rot.y - this->unk_8A2;

        this->currentYaw = this->actor.shape.rot.y = this->unk_8A2;
        this->linearVelocity = this->unk_8A4;

        if (ABS(temp) > 0x4000) {
            this->actor.shape.rot.y = this->unk_8A2 + 0x8000;
        }

        if (this->actor.velocity.y < 0.0f) {
            this->actor.gravity = 0.0f;
            this->actor.velocity.y = 0.0f;
        }
    }

    if (func_800A3BC0(globalCtx, &this->skelAnime) && (this->actor.bgCheckFlags & 1)) {
        if (this->unk_850 != 0) {
            this->unk_850--;
            if (this->unk_850 == 0) {
                func_80853080(this, globalCtx);
            }
        } else if ((this->stateFlags1 & 0x20000000) || (!(this->cylinder.base.acFlags & 2) && (this->unk_8A1 == 0))) {
            if (this->stateFlags1 & 0x20000000) {
                this->unk_850++;
            } else {
                func_80835C58(globalCtx, this, func_80843954, 0);
                this->stateFlags1 |= 0x4000000;
            }

            func_80832264(globalCtx, this, (this->currentYaw != this->actor.shape.rot.y) ? &D_04002F60 : &D_04002DB8);
            func_80832698(this, NA_SE_VO_LI_FREEZE);
        }
    }

    if (this->actor.bgCheckFlags & 2) {
        func_80832770(this, NA_SE_PL_BOUND);
    }
}

void func_80843954(Player* this, GlobalContext* globalCtx) {
    this->stateFlags2 |= 0x60;
    func_808382BC(this);

    func_8083721C(this);

    if (func_800A3BC0(globalCtx, &this->skelAnime) && (this->linearVelocity == 0.0f)) {
        if (this->stateFlags1 & 0x20000000) {
            this->unk_850++;
        } else {
            func_80835C58(globalCtx, this, func_80843A38, 0);
            this->stateFlags1 |= 0x4000000;
        }

        func_808322D0(globalCtx, this, (this->currentYaw != this->actor.shape.rot.y) ? &D_04002F68 : &D_04002DC0);
        this->currentYaw = this->actor.shape.rot.y;
    }
}

struct_80832924 D_808545DC[] = {
    { 0, 0x4014 },
    { 0, -0x401E },
};

void func_80843A38(Player* this, GlobalContext* globalCtx) {
    s32 sp24;

    this->stateFlags2 |= 0x20;
    func_808382BC(this);

    if (this->stateFlags1 & 0x20000000) {
        func_800A3BC0(globalCtx, &this->skelAnime);
    } else {
        sp24 = func_808374A0(globalCtx, this, &this->skelAnime, 16.0f);
        if ((sp24 != 0) && (func_800A3BC0(globalCtx, &this->skelAnime) || (sp24 > 0))) {
            func_80839F90(this, globalCtx);
        }
    }

    func_80832924(this, D_808545DC);
}

Vec3f D_808545E4 = { 0.0f, 0.0f, 5.0f };

void func_80843AE8(GlobalContext* globalCtx, Player* this) {
    if (this->unk_850 != 0) {
        if (this->unk_850 > 0) {
            this->unk_850--;
            if (this->unk_850 == 0) {
                if (this->stateFlags1 & 0x8000000) {
                    SkelAnime_ChangeLinkAnim(globalCtx, &this->skelAnime, &D_04003328, 1.0f, 0.0f,
                                             SkelAnime_GetFrameCount(&D_04003328), 2, -16.0f);
                } else {
                    SkelAnime_ChangeLinkAnim(globalCtx, &this->skelAnime, &D_04002878, 1.0f, 99.0f,
                                             SkelAnime_GetFrameCount(&D_04002878), 2, 0.0f);
                }
                gSaveContext.healthAccumulator = 0x140;
                this->unk_850 = -1;
            }
        } else if (gSaveContext.healthAccumulator == 0) {
            this->stateFlags1 &= ~0x80;
            if (this->stateFlags1 & 0x8000000) {
                func_80838F18(globalCtx, this);
            } else {
                func_80853080(this, globalCtx);
            }
            this->unk_A87 = 20;
            func_80837AFC(this, -20);
            func_800F47FC();
        }
    } else if (this->unk_84F != 0) {
        this->unk_850 = 60;
        Player_SpawnFairy(globalCtx, this, &this->actor.posRot.pos, &D_808545E4, FAIRY_REVIVE_DEATH);
        func_8002F7DC(&this->actor, NA_SE_EV_FIATY_HEAL - SFX_FLAG);
        func_800800F8(globalCtx, 0x26B4, 125, &this->actor, 0);
    } else if (globalCtx->unk_10A20 == 2) {
        globalCtx->unk_10A20 = 3;
    }
}

struct_80832924 D_808545F0[] = {
    { NA_SE_PL_BOUND, 0x103C },
    { 0, 0x408C },
    { 0, 0x40A4 },
    { 0, -0x40AA },
};

void func_80843CEC(Player* this, GlobalContext* globalCtx) {
    if (this->currentTunic != PLAYER_TUNIC_GORON) {
        if ((globalCtx->roomCtx.curRoom.unk_02 == 3) || (D_808535E4 == 9) ||
            ((func_80838144(D_808535E4) >= 0) &&
             !SurfaceType_IsWallDamage(&globalCtx->colCtx, this->actor.floorPoly, this->actor.floorPolySource))) {
            func_8083821C(this);
        }
    }

    func_8083721C(this);

    if (func_800A3BC0(globalCtx, &this->skelAnime)) {
        if (this->actor.type == ACTORTYPE_PLAYER) {
            func_80843AE8(globalCtx, this);
        }
        return;
    }

    if (this->skelAnime.animation == &D_04002878) {
        func_80832924(this, D_808545F0);
    } else if (this->skelAnime.animation == &D_04002F08) {
        if (func_800A4530(&this->skelAnime, 88.0f)) {
            func_80832770(this, NA_SE_PL_BOUND);
        }
    }
}

void func_80843E14(Player* this, u16 sfxId) {
    func_80832698(this, sfxId);

    if ((this->heldActor != NULL) && (this->heldActor->id == ACTOR_EN_RU1)) {
        Audio_PlayActorSound2(this->heldActor, NA_SE_VO_RT_FALL);
    }
}

FallImpactInfo D_80854600[] = {
    { -8, 180, 40, 100, NA_SE_VO_LI_LAND_DAMAGE_S },
    { -16, 255, 140, 150, NA_SE_VO_LI_LAND_DAMAGE_S },
};

s32 func_80843E64(GlobalContext* globalCtx, Player* this) {
    s32 sp34;

    if ((D_808535E4 == 6) || (D_808535E4 == 9)) {
        sp34 = 0;
    } else {
        sp34 = this->fallDistance;
    }

    Math_ApproxF(&this->linearVelocity, 0.0f, 1.0f);

    this->stateFlags1 &= ~0xC0000;

    if (sp34 >= 400) {
        s32 impactIndex;
        FallImpactInfo* impactInfo;

        if (this->fallDistance < 800) {
            impactIndex = 0;
        } else {
            impactIndex = 1;
        }

        impactInfo = &D_80854600[impactIndex];

        if (Player_InflictDamage(globalCtx, impactInfo->damage)) {
            return -1;
        }

        func_80837AE0(this, 40);
        func_808429B4(globalCtx, 32967, 2, 30);
        func_8083264C(this, impactInfo->unk_01, impactInfo->unk_02, impactInfo->unk_03, 0);
        func_8002F7DC(&this->actor, NA_SE_PL_BODY_HIT);
        func_80832698(this, impactInfo->sfxId);

        return impactIndex + 1;
    }

    if (sp34 > 200) {
        sp34 *= 2;

        if (sp34 > 255) {
            sp34 = 255;
        }

        func_8083264C(this, (u8)sp34, (u8)(sp34 * 0.1f), (u8)sp34, 0);

        if (D_808535E4 == 6) {
            func_80832698(this, NA_SE_VO_LI_CLIMB_END);
        }
    }

    func_808328A0(this);

    return 0;
}

void func_8084409C(GlobalContext* globalCtx, Player* this, f32 speedXZ, f32 velocityY) {
    Actor* heldActor = this->heldActor;

    if (!func_80835644(globalCtx, this, heldActor)) {
        heldActor->posRot.rot.y = this->actor.shape.rot.y;
        heldActor->speedXZ = speedXZ;
        heldActor->velocity.y = velocityY;
        func_80834644(globalCtx, this);
        func_8002F7DC(&this->actor, NA_SE_PL_THROW);
        func_80832698(this, NA_SE_VO_LI_SWORD_N);
    }
}

void func_8084411C(Player* this, GlobalContext* globalCtx) {
    f32 sp4C;
    s16 sp4A;

    if (gSaveContext.respawn[RESPAWN_MODE_TOP].data > 40) {
        this->actor.gravity = 0.0f;
    } else if (func_8008E9C4(this)) {
        this->actor.gravity = -1.2f;
    }

    func_80837268(this, &sp4C, &sp4A, 0.0f, globalCtx);

    if (!(this->actor.bgCheckFlags & 1)) {
        if (this->stateFlags1 & 0x800) {
            Actor* heldActor = this->heldActor;

            if (!func_80835644(globalCtx, this, heldActor) && (heldActor->id == ACTOR_EN_NIW) &&
                CHECK_BTN_ANY(sControlInput->press.button, BTN_A | BTN_B | BTN_CLEFT | BTN_CRIGHT | BTN_CDOWN)) {
                func_8084409C(globalCtx, this, this->linearVelocity + 2.0f, this->actor.velocity.y + 2.0f);
            }
        }

        func_800A3BC0(globalCtx, &this->skelAnime);

        if (!(this->stateFlags2 & 0x80000)) {
            func_8083DFE0(this, &sp4C, &sp4A);
        }

        func_80836670(this, globalCtx);

        if (((this->stateFlags2 & 0x80000) && (this->unk_84F == 2)) || !func_8083BBA0(this, globalCtx)) {
            if (this->actor.velocity.y < 0.0f) {
                if (this->unk_850 >= 0) {
                    if ((this->actor.bgCheckFlags & 8) || (this->unk_850 == 0) || (this->fallDistance > 0)) {
                        if ((D_80853600 > 800.0f) || (this->stateFlags1 & 4)) {
                            func_80843E14(this, NA_SE_VO_LI_FALL_S);
                            this->stateFlags1 &= ~4;
                        }

                        SkelAnime_ChangeLinkAnim(globalCtx, &this->skelAnime, &D_04003020, 1.0f, 0.0f, 0.0f, 2, 8.0f);
                        this->unk_850 = -1;
                    }
                } else {
                    if ((this->unk_850 == -1) && (this->fallDistance > 120.0f) && (D_80853600 > 280.0f)) {
                        this->unk_850 = -2;
                        func_80843E14(this, NA_SE_VO_LI_FALL_L);
                    }

                    if ((this->actor.bgCheckFlags & 0x200) && !(this->stateFlags2 & 0x80000) &&
                        !(this->stateFlags1 & 0x8000800) && (this->linearVelocity > 0.0f)) {
                        if ((this->wallHeight >= 150.0f) && (this->unk_84B[this->unk_846] == 0)) {
                            func_8083EC18(this, globalCtx, D_808535F0);
                        } else if ((this->unk_88C >= 2) && (this->wallHeight < 150.0f) &&
                                   (((this->actor.posRot.pos.y - this->actor.groundY) + this->wallHeight) >
                                    (70.0f * this->ageProperties->unk_08))) {
                            func_800A3310(globalCtx);
                            if (this->stateFlags1 & 4) {
                                func_80832698(this, NA_SE_VO_LI_HOOKSHOT_HANG);
                            } else {
                                func_80832698(this, NA_SE_VO_LI_HANG);
                            }
                            this->actor.posRot.pos.y += this->wallHeight;
                            func_8083A5C4(globalCtx, this, this->actor.wallPoly, this->wallDistance,
                                          D_80853CBC[this->modelAnimType]);
                            this->actor.shape.rot.y = this->currentYaw += 0x8000;
                            this->stateFlags1 |= 0x2000;
                        }
                    }
                }
            }
        }
    } else {
        LinkAnimationHeader* anim = D_80853A64[this->modelAnimType];
        s32 sp3C;

        if (this->stateFlags2 & 0x80000) {
            if (func_8008E9C4(this)) {
                anim = D_80853D4C[this->unk_84F][2];
            } else {
                anim = D_80853D4C[this->unk_84F][1];
            }
        } else if (this->skelAnime.animation == &D_04003148) {
            anim = &D_04003150;
        } else if (func_8008E9C4(this)) {
            anim = &D_04002538;
            func_80833C3C(this);
        } else if (this->fallDistance <= 80) {
            anim = D_80853A7C[this->modelAnimType];
        } else if ((this->fallDistance < 800) && (this->unk_84B[this->unk_846] == 0) && !(this->stateFlags1 & 0x800)) {
            func_8083BC04(this, globalCtx);
            return;
        }

        sp3C = func_80843E64(globalCtx, this);

        if (sp3C > 0) {
            func_8083A098(this, D_80853A64[this->modelAnimType], globalCtx);
            this->skelAnime.animFrameCount = 8.0f;
            if (sp3C == 1) {
                this->unk_850 = 10;
            } else {
                this->unk_850 = 20;
            }
        } else if (sp3C == 0) {
            func_8083A098(this, anim, globalCtx);
        }
    }
}

struct_80832924 D_8085460C[] = {
    { NA_SE_VO_LI_SWORD_N, 0x2001 },
    { NA_SE_PL_WALK_GROUND, 0x1806 },
    { NA_SE_PL_ROLL, 0x806 },
    { 0, -0x2812 },
};

void func_80844708(Player* this, GlobalContext* globalCtx) {
    Actor* cylinderOc;
    s32 temp;
    s32 sp44;
    DynaPolyActor* wallPolyActor;
    s32 pad;
    f32 sp38;
    s16 sp36;

    this->stateFlags2 |= 0x20;

    cylinderOc = NULL;
    sp44 = func_800A3BC0(globalCtx, &this->skelAnime);

    if (func_800A4530(&this->skelAnime, 8.0f)) {
        func_80837AFC(this, -10);
    }

    if (func_80842964(this, globalCtx) == 0) {
        if (this->unk_850 != 0) {
            Math_ApproxF(&this->linearVelocity, 0.0f, 2.0f);

            temp = func_808374A0(globalCtx, this, &this->skelAnime, 5.0f);
            if ((temp != 0) && ((temp > 0) || sp44)) {
                func_8083A060(this, globalCtx);
            }
        } else {
            if (this->linearVelocity >= 7.0f) {
                if (((this->actor.bgCheckFlags & 0x200) && (D_8085360C < 0x2000)) ||
                    ((this->cylinder.base.maskA & 2) &&
                     (cylinderOc = this->cylinder.base.oc,
                      ((cylinderOc->id == ACTOR_EN_WOOD02) &&
                       (ABS((s16)(this->actor.posRot.rot.y - cylinderOc->yawTowardsLink)) > 0x6000))))) {

                    if (cylinderOc != NULL) {
                        cylinderOc->initPosRot.rot.y = 1;
                    } else if (this->actor.wallPolySource != BGCHECK_SCENE) {
                        wallPolyActor = DynaPoly_GetActor(&globalCtx->colCtx, this->actor.wallPolySource);
                        if ((wallPolyActor != NULL) && (wallPolyActor->actor.id == ACTOR_OBJ_KIBAKO2)) {
                            wallPolyActor->actor.initPosRot.rot.z = 1;
                        }
                    }

                    func_80832264(globalCtx, this, D_80853AAC[this->modelAnimType]);
                    this->linearVelocity = -this->linearVelocity;
                    func_808429B4(globalCtx, 33267, 3, 12);
                    func_8083264C(this, 255, 20, 150, 0);
                    func_8002F7DC(&this->actor, NA_SE_PL_BODY_HIT);
                    func_80832698(this, NA_SE_VO_LI_CLIMB_END);
                    this->unk_850 = 1;
                    return;
                }
            }

            if ((this->skelAnime.animCurrentFrame < 15.0f) || !func_80850224(this, globalCtx)) {
                if (this->skelAnime.animCurrentFrame >= 20.0f) {
                    func_8083A060(this, globalCtx);
                    return;
                }

                func_80837268(this, &sp38, &sp36, 0.018f, globalCtx);

                sp38 *= 1.5f;
                if ((sp38 < 3.0f) || (this->unk_84B[this->unk_846] != 0)) {
                    sp38 = 3.0f;
                }

                func_8083DF68(this, sp38, this->actor.shape.rot.y);

                if (func_8084269C(globalCtx, this)) {
                    func_8002F8F0(&this->actor, NA_SE_PL_ROLL_DUST - SFX_FLAG);
                }

                func_80832924(this, D_8085460C);
            }
        }
    }
}

void func_80844A44(Player* this, GlobalContext* globalCtx) {
    this->stateFlags2 |= 0x20;

    if (func_800A3BC0(globalCtx, &this->skelAnime)) {
        func_80832284(globalCtx, this, &D_04003160);
    }

    Math_ApproxF(&this->linearVelocity, 0.0f, 0.05f);

    if (this->actor.bgCheckFlags & 1) {
        this->actor.colChkInfo.damage = 0x10;
        func_80837C0C(globalCtx, this, 1, 4.0f, 5.0f, this->actor.shape.rot.y, 20);
    }
}

void func_80844AF4(Player* this, GlobalContext* globalCtx) {
    f32 sp2C;
    s16 sp2A;

    this->stateFlags2 |= 0x20;

    this->actor.gravity = -1.2f;
    func_800A3BC0(globalCtx, &this->skelAnime);

    if (!func_80842DF4(globalCtx, this)) {
        func_8084285C(this, 6.0f, 7.0f, 99.0f);

        if (!(this->actor.bgCheckFlags & 1)) {
            func_80837268(this, &sp2C, &sp2A, 0.0f, globalCtx);
            func_8083DFE0(this, &sp2C, &this->currentYaw);
            return;
        }

        if (func_80843E64(globalCtx, this) >= 0) {
            this->swordAnimation += 2;
            func_80837948(globalCtx, this, this->swordAnimation);
            this->unk_845 = 3;
            func_808328A0(this);
        }
    }
}

s32 func_80844BE4(Player* this, GlobalContext* globalCtx) {
    s32 temp;

    if (func_8083ADD4(globalCtx, this)) {
        this->stateFlags2 |= 0x20000;
    } else {
        if (!CHECK_BTN_ALL(sControlInput->cur.button, BTN_B)) {
            if ((this->unk_858 >= 0.85f) || func_808375D8(this)) {
                temp = D_80854384[Player_HoldsTwoHandedWeapon(this)];
            } else {
                temp = D_80854380[Player_HoldsTwoHandedWeapon(this)];
            }

            func_80837948(globalCtx, this, temp);
            func_80837AFC(this, -8);

            this->stateFlags2 |= 0x20000;
            if (this->unk_84B[this->unk_846] == 0) {
                this->stateFlags2 |= 0x40000000;
            }
        } else {
            return 0;
        }
    }

    return 1;
}

void func_80844CF8(Player* this, GlobalContext* globalCtx) {
    func_80835C58(globalCtx, this, func_80845000, 1);
}

void func_80844D30(Player* this, GlobalContext* globalCtx) {
    func_80835C58(globalCtx, this, func_80845308, 1);
}

void func_80844D68(Player* this, GlobalContext* globalCtx) {
    func_80839FFC(this, globalCtx);
    func_80832318(this);
    func_80832B0C(globalCtx, this, D_80854368[Player_HoldsTwoHandedWeapon(this)]);
    this->currentYaw = this->actor.shape.rot.y;
}

void func_80844DC8(Player* this, GlobalContext* globalCtx) {
    func_80835C58(globalCtx, this, func_80844E68, 1);
    this->unk_868 = 0.0f;
    func_80832284(globalCtx, this, D_80854360[Player_HoldsTwoHandedWeapon(this)]);
    this->unk_850 = 1;
}

void func_80844E3C(Player* this) {
    Math_ApproxF(&this->unk_858, 1.0f, 0.02f);
}

void func_80844E68(Player* this, GlobalContext* globalCtx) {
    f32 sp34;
    s16 sp32;
    s32 temp;

    this->stateFlags1 |= 0x1000;

    if (func_800A3BC0(globalCtx, &this->skelAnime)) {
        func_80832DBC(this);
        func_808355DC(this);
        this->stateFlags1 &= ~0x20000;
        func_80832284(globalCtx, this, D_80854360[Player_HoldsTwoHandedWeapon(this)]);
        this->unk_850 = -1;
    }

    func_8083721C(this);

    if (!func_80842964(this, globalCtx) && (this->unk_850 != 0)) {
        func_80844E3C(this);

        if (this->unk_850 < 0) {
            if (this->unk_858 >= 0.1f) {
                this->unk_845 = 0;
                this->unk_850 = 1;
            } else if (!CHECK_BTN_ALL(sControlInput->cur.button, BTN_B)) {
                func_80844D68(this, globalCtx);
            }
        } else if (!func_80844BE4(this, globalCtx)) {
            func_80837268(this, &sp34, &sp32, 0.0f, globalCtx);

            temp = func_80840058(this, &sp34, &sp32, globalCtx);
            if (temp > 0) {
                func_80844CF8(this, globalCtx);
            } else if (temp < 0) {
                func_80844D30(this, globalCtx);
            }
        }
    }
}

void func_80845000(Player* this, GlobalContext* globalCtx) {
    s16 temp1;
    s32 temp2;
    f32 sp5C;
    f32 sp58;
    f32 sp54;
    s16 sp52;
    s32 temp4;
    s16 temp5;
    s32 sp44;

    temp1 = this->currentYaw - this->actor.shape.rot.y;
    temp2 = ABS(temp1);

    sp5C = fabsf(this->linearVelocity);
    sp58 = sp5C * 1.5f;

    this->stateFlags1 |= 0x1000;

    if (sp58 < 1.5f) {
        sp58 = 1.5f;
    }

    sp58 = ((temp2 < 0x4000) ? -1.0f : 1.0f) * sp58;

    func_8084029C(this, sp58);

    sp58 = CLAMP(sp5C * 0.5f, 0.5f, 1.0f);

    func_800A431C(globalCtx, &this->skelAnime, D_80854360[Player_HoldsTwoHandedWeapon(this)], 0.0f,
                  D_80854370[Player_HoldsTwoHandedWeapon(this)], this->unk_868 * 0.7241379022598267f, sp58,
                  this->unk_318);

    if (!func_80842964(this, globalCtx) && !func_80844BE4(this, globalCtx)) {
        func_80844E3C(this);
        func_80837268(this, &sp54, &sp52, 0.0f, globalCtx);

        temp4 = func_80840058(this, &sp54, &sp52, globalCtx);

        if (temp4 < 0) {
            func_80844D30(this, globalCtx);
            return;
        }

        if (temp4 == 0) {
            sp54 = 0.0f;
            sp52 = this->currentYaw;
        }

        temp5 = sp52 - this->currentYaw;
        sp44 = ABS(temp5);

        if (sp44 > 0x4000) {
            if (Math_ApproxF(&this->linearVelocity, 0.0f, 1.0f)) {
                this->currentYaw = sp52;
            }
            return;
        }

        func_80077C6C(&this->linearVelocity, sp54 * 0.2f, 1.0f, 0.5f);
        Math_ApproxUpdateScaledS(&this->currentYaw, sp52, sp44 * 0.1f);

        if ((sp54 == 0.0f) && (this->linearVelocity == 0.0f)) {
            func_80844DC8(this, globalCtx);
        }
    }
}

void func_80845308(Player* this, GlobalContext* globalCtx) {
    f32 sp5C;
    f32 sp58;
    f32 sp54;
    s16 sp52;
    s32 temp4;
    s16 temp5;
    s32 sp44;

    sp5C = fabsf(this->linearVelocity);

    this->stateFlags1 |= 0x1000;

    if (sp5C == 0.0f) {
        sp5C = ABS(this->unk_87C) * 0.0015f;
        if (sp5C < 400.0f) {
            sp5C = 0.0f;
        }
        func_8084029C(this, ((this->unk_87C >= 0) ? 1 : -1) * sp5C);
    } else {
        sp58 = sp5C * 1.5f;
        if (sp58 < 1.5f) {
            sp58 = 1.5f;
        }
        func_8084029C(this, sp58);
    }

    sp58 = CLAMP(sp5C * 0.5f, 0.5f, 1.0f);

    func_800A431C(globalCtx, &this->skelAnime, D_80854360[Player_HoldsTwoHandedWeapon(this)], 0.0f,
                  D_80854378[Player_HoldsTwoHandedWeapon(this)], this->unk_868 * 0.7241379022598267f, sp58,
                  this->unk_318);

    if (!func_80842964(this, globalCtx) && !func_80844BE4(this, globalCtx)) {
        func_80844E3C(this);
        func_80837268(this, &sp54, &sp52, 0.0f, globalCtx);

        temp4 = func_80840058(this, &sp54, &sp52, globalCtx);

        if (temp4 > 0) {
            func_80844CF8(this, globalCtx);
            return;
        }

        if (temp4 == 0) {
            sp54 = 0.0f;
            sp52 = this->currentYaw;
        }

        temp5 = sp52 - this->currentYaw;
        sp44 = ABS(temp5);

        if (sp44 > 0x4000) {
            if (Math_ApproxF(&this->linearVelocity, 0.0f, 1.0f)) {
                this->currentYaw = sp52;
            }
            return;
        }

        func_80077C6C(&this->linearVelocity, sp54 * 0.2f, 1.0f, 0.5f);
        Math_ApproxUpdateScaledS(&this->currentYaw, sp52, sp44 * 0.1f);

        if ((sp54 == 0.0f) && (this->linearVelocity == 0.0f) && (sp5C == 0.0f)) {
            func_80844DC8(this, globalCtx);
        }
    }
}

void func_80845668(Player* this, GlobalContext* globalCtx) {
    s32 sp3C;
    f32 temp1;
    s32 temp2;
    f32 temp3;

    this->stateFlags2 |= 0x20;
    sp3C = func_800A3BC0(globalCtx, &this->skelAnime);

    if (this->skelAnime.animation == &D_04002D48) {
        this->linearVelocity = 1.0f;

        if (func_800A4530(&this->skelAnime, 8.0f)) {
            temp1 = this->wallHeight;

            if (temp1 > this->ageProperties->unk_0C) {
                temp1 = this->ageProperties->unk_0C;
            }

            if (this->stateFlags1 & 0x8000000) {
                temp1 *= 0.085f;
            } else {
                temp1 *= 0.072f;
            }

            if (LINK_IS_CHILD) {
                temp1 += 1.0f;
            }

            func_80838940(this, NULL, temp1, globalCtx, NA_SE_VO_LI_AUTO_JUMP);
            this->unk_850 = -1;
            return;
        }
    } else {
        temp2 = func_808374A0(globalCtx, this, &this->skelAnime, 4.0f);

        if (temp2 == 0) {
            this->stateFlags1 &= ~0x44000;
            return;
        }

        if ((sp3C != 0) || (temp2 > 0)) {
            func_8083C0E8(this, globalCtx);
            this->stateFlags1 &= ~0x44000;
            return;
        }

        temp3 = 0.0f;

        if (this->skelAnime.animation == &D_040032E8) {
            if (func_800A4530(&this->skelAnime, 30.0f)) {
                func_8083D0A8(globalCtx, this, 10.0f);
            }
            temp3 = 50.0f;
        } else if (this->skelAnime.animation == &D_04002D40) {
            temp3 = 30.0f;
        } else if (this->skelAnime.animation == &D_04002D38) {
            temp3 = 16.0f;
        }

        if (func_800A4530(&this->skelAnime, temp3)) {
            func_808328A0(this);
            func_80832698(this, NA_SE_VO_LI_CLIMB_END);
        }

        if ((this->skelAnime.animation == &D_04002D38) || (this->skelAnime.animCurrentFrame > 5.0f)) {
            if (this->unk_850 == 0) {
                func_80832854(this);
                this->unk_850 = 1;
            }
            Math_ApproxF(&this->actor.shape.unk_08, 0.0f, 150.0f);
        }
    }
}

void func_808458D0(Player* this, GlobalContext* globalCtx) {
    this->stateFlags2 |= 0x60;
    func_800A3BC0(globalCtx, &this->skelAnime);

    if (((this->stateFlags1 & 0x800) && (this->heldActor != NULL) && (this->getItemId == GI_NONE)) ||
        !func_80836670(this, globalCtx)) {
        this->func_A74(globalCtx, this);
    }
}

#ifdef NON_MATCHING
// single regalloc difference
s32 func_80845964(GlobalContext* globalCtx, Player* this, CsCmdActorAction* arg2, f32 arg3, s16 arg4, s32 arg5) {
    if ((arg5 != 0) && (this->linearVelocity == 0.0f)) {
        return func_800A3BC0(globalCtx, &this->skelAnime);
    }

    if (arg5 != 2) {
        f32 sp34 = R_UPDATE_RATE * 0.5f;
        f32 selfDistX = arg2->endPos.x - this->actor.posRot.pos.x;
        f32 selfDistZ = arg2->endPos.z - this->actor.posRot.pos.z;
        f32 sp28 = sqrtf(SQ(selfDistX) + SQ(selfDistZ)) / sp34;
        s32 sp24 = (arg2->endFrame - globalCtx->csCtx.frames) + 1;

        arg4 = atan2s(selfDistX, selfDistZ);

        if (arg5 == 1) {
            f32 distX = arg2->endPos.x - arg2->startPos.x;
            f32 distZ = arg2->endPos.z - arg2->startPos.z;
            s32 temp = (((sqrtf(SQ(distX) + SQ(distZ)) / sp34) / (arg2->endFrame - arg2->startFrame)) / 1.5f) * 4.0f;

            if (temp >= sp24) {
                arg4 = this->actor.shape.rot.y;
                arg3 = 0.0f;
            } else {
                arg3 = sp28 / ((sp24 - temp) + 1);
            }
        } else {
            arg3 = sp28 / sp24;
        }
    }

    this->stateFlags2 |= 0x20;
    func_80841EE4(this, globalCtx);
    func_8083DF68(this, arg3, arg4);

    if ((arg3 == 0.0f) && (this->linearVelocity == 0.0f)) {
        func_8083BF50(this, globalCtx);
    }

    return 0;
}
#else
s32 func_80845964(GlobalContext* globalCtx, Player* this, CsCmdActorAction* arg2, f32 arg3, s16 arg4, s32 arg5);
#pragma GLOBAL_ASM("asm/non_matchings/overlays/actors/ovl_player_actor/func_80845964.s")
#endif

s32 func_80845BA0(GlobalContext* arg0, Player* arg1, f32* arg2, s32 arg3) {
    f32 dx = arg1->unk_450.x - arg1->actor.posRot.pos.x;
    f32 dz = arg1->unk_450.z - arg1->actor.posRot.pos.z;
    s32 sp2C = sqrtf(SQ(dx) + SQ(dz));
    s16 yaw = Math_Vec3f_Yaw(&arg1->actor.posRot.pos, &arg1->unk_450);

    if (sp2C < arg3) {
        *arg2 = 0.0f;
        yaw = arg1->actor.shape.rot.y;
    }

    if (func_80845964(arg0, arg1, NULL, *arg2, yaw, 2)) {
        return 0;
    }

    return sp2C;
}

s32 func_80845C68(GlobalContext* globalCtx, s32 arg1) {
    if (arg1 == 0) {
        Gameplay_SetupRespawnPoint(globalCtx, RESPAWN_MODE_DOWN, 0xDFF);
    }
    gSaveContext.respawn[RESPAWN_MODE_DOWN].data = 0;
    return arg1;
}

void func_80845CA4(Player* this, GlobalContext* globalCtx) {
    f32 sp3C;
    s32 temp;
    f32 sp34;
    s32 sp30;
    s32 pad;

    if (!func_8083B040(this, globalCtx)) {
        if (this->unk_850 == 0) {
            func_800A3BC0(globalCtx, &this->skelAnime);

            if (DECR(this->doorTimer) == 0) {
                this->linearVelocity = 0.1f;
                this->unk_850 = 1;
            }
        } else if (this->unk_84F == 0) {
            sp3C = 5.0f * D_808535E8;

            if (func_80845BA0(globalCtx, this, &sp3C, -1) < 30) {
                this->unk_84F = 1;
                this->stateFlags1 |= 0x20000000;

                this->unk_450.x = this->unk_45C.x;
                this->unk_450.z = this->unk_45C.z;
            }
        } else {
            sp34 = 5.0f;
            sp30 = 20;

            if (this->stateFlags1 & 1) {
                sp34 = gSaveContext.entranceSpeed;

                if (D_808535F4 != 0) {
                    this->unk_450.x = (Math_Sins(D_808535FC) * 400.0f) + this->actor.posRot.pos.x;
                    this->unk_450.z = (Math_Coss(D_808535FC) * 400.0f) + this->actor.posRot.pos.z;
                }
            } else if (this->unk_850 < 0) {
                this->unk_850++;

                sp34 = gSaveContext.entranceSpeed;
                sp30 = -1;
            }

            temp = func_80845BA0(globalCtx, this, &sp34, sp30);

            if ((this->unk_850 == 0) ||
                ((temp == 0) && (this->linearVelocity == 0.0f) && (Gameplay_GetCamera(globalCtx, 0)->unk_14C & 0x10))) {

                func_8005B1A4(Gameplay_GetCamera(globalCtx, 0));
                func_80845C68(globalCtx, gSaveContext.respawn[RESPAWN_MODE_DOWN].data);

                if (!func_8083B644(this, globalCtx)) {
                    func_8083CF5C(this, globalCtx);
                }
            }
        }
    }

    if (this->stateFlags1 & 0x800) {
        func_80836670(this, globalCtx);
    }
}

void func_80845EF8(Player* this, GlobalContext* globalCtx) {
    s32 sp2C;

    this->stateFlags2 |= 0x20;
    sp2C = func_800A3BC0(globalCtx, &this->skelAnime);

    func_80836670(this, globalCtx);

    if (sp2C) {
        if (this->unk_850 == 0) {
            if (DECR(this->doorTimer) == 0) {
                this->unk_850 = 1;
                this->skelAnime.animFrameCount = this->skelAnime.totalFrames - 1.0f;
            }
        } else {
            func_8083C0E8(this, globalCtx);
            if (globalCtx->roomCtx.prevRoom.num >= 0) {
                func_80097534(globalCtx, &globalCtx->roomCtx);
            }
            func_8005B1A4(Gameplay_GetCamera(globalCtx, 0));
            Gameplay_SetupRespawnPoint(globalCtx, 0, 0xDFF);
        }
        return;
    }

    if (!(this->stateFlags1 & 0x20000000) && func_800A4530(&this->skelAnime, 15.0f)) {
        globalCtx->func_11D54(this, globalCtx);
    }
}

void func_80846050(Player* this, GlobalContext* globalCtx) {
    func_8083721C(this);

    if (func_800A3BC0(globalCtx, &this->skelAnime)) {
        func_80839F90(this, globalCtx);
        func_80835688(this, globalCtx);
        return;
    }

    if (func_800A4530(&this->skelAnime, 4.0f)) {
        Actor* interactRangeActor = this->interactRangeActor;

        if (!func_80835644(globalCtx, this, interactRangeActor)) {
            this->heldActor = interactRangeActor;
            this->actor.child = interactRangeActor;
            interactRangeActor->parent = &this->actor;
            interactRangeActor->bgCheckFlags &= 0xFF00;
            this->unk_3BC.y = interactRangeActor->shape.rot.y - this->actor.shape.rot.y;
        }
        return;
    }

    Math_ApproxUpdateScaledS(&this->unk_3BC.y, 0, 4000);
}

struct_80832924 D_8085461C[] = {
    { NA_SE_VO_LI_SWORD_L, 0x2031 },
    { NA_SE_VO_LI_SWORD_N, -0x20E6 },
};

void func_80846120(Player* this, GlobalContext* globalCtx) {
    if (func_800A3BC0(globalCtx, &this->skelAnime) && (this->unk_850++ > 20)) {
        if (!func_8083B040(this, globalCtx)) {
            func_8083A098(this, &D_04002FA0, globalCtx);
        }
        return;
    }

    if (func_800A4530(&this->skelAnime, 41.0f)) {
        BgHeavyBlock* heavyBlock = (BgHeavyBlock*)this->interactRangeActor;

        this->heldActor = &heavyBlock->dyna.actor;
        this->actor.child = &heavyBlock->dyna.actor;
        heavyBlock->dyna.actor.parent = &this->actor;
        func_8002DBD0(&heavyBlock->dyna.actor, &heavyBlock->unk_164, &this->leftHandPos);
        return;
    }

    if (func_800A4530(&this->skelAnime, 229.0f)) {
        Actor* heldActor = this->heldActor;

        heldActor->speedXZ = Math_Sins(heldActor->shape.rot.x) * 40.0f;
        heldActor->velocity.y = Math_Coss(heldActor->shape.rot.x) * 40.0f;
        heldActor->gravity = -2.0f;
        heldActor->minVelocityY = -30.0f;
        func_808323B4(globalCtx, this);
        return;
    }

    func_80832924(this, D_8085461C);
}

void func_80846260(Player* this, GlobalContext* globalCtx) {
    func_8083721C(this);

    if (func_800A3BC0(globalCtx, &this->skelAnime)) {
        func_80832284(globalCtx, this, &D_040032C0);
        this->unk_850 = 1;
        return;
    }

    if (this->unk_850 == 0) {
        if (func_800A4530(&this->skelAnime, 27.0f)) {
            Actor* interactRangeActor = this->interactRangeActor;

            this->heldActor = interactRangeActor;
            this->actor.child = interactRangeActor;
            interactRangeActor->parent = &this->actor;
            return;
        }

        if (func_800A4530(&this->skelAnime, 25.0f)) {
            func_80832698(this, NA_SE_VO_LI_SWORD_L);
            return;
        }

    } else if (CHECK_BTN_ANY(sControlInput->press.button, BTN_A | BTN_B | BTN_CLEFT | BTN_CRIGHT | BTN_CDOWN)) {
        func_80835C58(globalCtx, this, func_80846358, 1);
        func_80832264(globalCtx, this, &D_040032B8);
    }
}

void func_80846358(Player* this, GlobalContext* globalCtx) {
    if (func_800A3BC0(globalCtx, &this->skelAnime)) {
        func_80839F90(this, globalCtx);
        return;
    }

    if (func_800A4530(&this->skelAnime, 6.0f)) {
        Actor* heldActor = this->heldActor;

        heldActor->posRot.rot.y = this->actor.shape.rot.y;
        heldActor->speedXZ = 10.0f;
        heldActor->velocity.y = 20.0f;
        func_80834644(globalCtx, this);
        func_8002F7DC(&this->actor, NA_SE_PL_THROW);
        func_80832698(this, NA_SE_VO_LI_SWORD_N);
    }
}

void func_80846408(Player* this, GlobalContext* globalCtx) {
    if (func_800A3BC0(globalCtx, &this->skelAnime)) {
        func_80832284(globalCtx, this, &D_04003070);
        this->unk_850 = 15;
        return;
    }

    if (this->unk_850 != 0) {
        this->unk_850--;
        if (this->unk_850 == 0) {
            func_8083A098(this, &D_04003068, globalCtx);
            this->stateFlags1 &= ~0x800;
            func_80832698(this, NA_SE_VO_LI_DAMAGE_S);
        }
    }
}

void func_808464B0(Player* this, GlobalContext* globalCtx) {
    func_8083721C(this);

    if (func_800A3BC0(globalCtx, &this->skelAnime)) {
        func_80839F90(this, globalCtx);
        return;
    }

    if (func_800A4530(&this->skelAnime, 4.0f)) {
        Actor* heldActor = this->heldActor;

        if (!func_80835644(globalCtx, this, heldActor)) {
            heldActor->velocity.y = 0.0f;
            heldActor->speedXZ = 0.0f;
            func_80834644(globalCtx, this);
            if (heldActor->id == ACTOR_EN_BOM_CHU) {
                func_8083B8F4(this, globalCtx);
            }
        }
    }
}

void func_80846578(Player* this, GlobalContext* globalCtx) {
    f32 sp34;
    s16 sp32;

    func_8083721C(this);

    if (func_800A3BC0(globalCtx, &this->skelAnime) ||
        ((this->skelAnime.animCurrentFrame >= 8.0f) && func_80837268(this, &sp34, &sp32, 0.018f, globalCtx))) {
        func_80839F90(this, globalCtx);
        return;
    }

    if (func_800A4530(&this->skelAnime, 3.0f)) {
        func_8084409C(globalCtx, this, this->linearVelocity + 8.0f, 12.0f);
    }
}

ColliderCylinderInit D_80854624 = {
    { COLTYPE_UNK5, 0x00, 0x11, 0x39, 0x08, COLSHAPE_CYLINDER },
    { 0x01, { 0x00000000, 0x00, 0x00 }, { 0xFFCFFFFF, 0x00, 0x00 }, 0x00, 0x01, 0x01 },
    { 12, 60, 0, { 0, 0, 0 } },
};

ColliderQuadInit D_80854650 = {
    { COLTYPE_UNK10, 0x09, 0x00, 0x00, 0x08, COLSHAPE_QUAD },
    { 0x02, { 0x00000100, 0x00, 0x01 }, { 0xFFCFFFFF, 0x00, 0x00 }, 0x01, 0x00, 0x00 },
    { { { 0.0f, 0.0f, 0.0f }, { 0.0f, 0.0f, 0.0f }, { 0.0f, 0.0f, 0.0f }, { 0.0f, 0.0f, 0.0f } } },
};

ColliderQuadInit D_808546A0 = {
    { COLTYPE_METAL_SHIELD, 0x09, 0x15, 0x00, 0x08, COLSHAPE_QUAD },
    { 0x02, { 0x00100000, 0x00, 0x00 }, { 0xDFCFFFFF, 0x00, 0x00 }, 0x01, 0x01, 0x00 },
    { { { 0.0f, 0.0f, 0.0f }, { 0.0f, 0.0f, 0.0f }, { 0.0f, 0.0f, 0.0f }, { 0.0f, 0.0f, 0.0f } } },
};

void func_8084663C(Actor* thisx, GlobalContext* globalCtx) {
}

void func_80846648(GlobalContext* globalCtx, Player* this) {
    this->actor.update = func_8084663C;
    this->actor.draw = NULL;
}

void func_80846660(GlobalContext* globalCtx, Player* this) {
    func_80835C58(globalCtx, this, func_8084F710, 0);
    if ((globalCtx->sceneNum == SCENE_SPOT06) && (gSaveContext.sceneSetupIndex >= 4)) {
        this->unk_84F = 1;
    }
    this->stateFlags1 |= 0x20000000;
    SkelAnime_ChangeLinkAnim(globalCtx, &this->skelAnime, &D_04003298, 2.0f / 3.0f, 0.0f, 24.0f, 2, 0.0f);
    this->actor.posRot.pos.y += 800.0f;
}

u8 D_808546F0[] = { ITEM_SWORD_MASTER, ITEM_SWORD_KOKIRI };

void func_80846720(GlobalContext* globalCtx, Player* this, s32 arg2) {
    s32 item = D_808546F0[(void)0, gSaveContext.linkAge];
    s32 actionParam = sItemActionParams[item];

    func_80835EFC(this);
    func_808323B4(globalCtx, this);

    this->heldItemId = item;
    this->nextModelGroup = Player_ActionToModelGroup(this, actionParam);

    func_8083399C(globalCtx, this, actionParam);
    func_80834644(globalCtx, this);

    if (arg2 != 0) {
        func_8002F7DC(&this->actor, NA_SE_IT_SWORD_PICKOUT);
    }
}

Vec3f D_808546F4 = { -1.0f, 69.0f, 20.0f };

void func_808467D4(GlobalContext* globalCtx, Player* this) {
    func_80835C58(globalCtx, this, func_8084E9AC, 0);
    this->stateFlags1 |= 0x20000000;
    Math_Vec3f_Copy(&this->actor.posRot.pos, &D_808546F4);
    this->currentYaw = this->actor.shape.rot.y = -0x8000;
    SkelAnime_ChangeLinkAnim(globalCtx, &this->skelAnime, this->ageProperties->unk_A0, 2.0f / 3.0f, 0.0f, 0.0f, 2,
                             0.0f);
    func_80832F54(globalCtx, this, 0x28F);
    if (LINK_IS_ADULT) {
        func_80846720(globalCtx, this, 0);
    }
    this->unk_850 = 20;
}

void func_808468A8(GlobalContext* globalCtx, Player* this) {
    func_80835C58(globalCtx, this, func_8084F9A0, 0);
    func_80832F54(globalCtx, this, 0x9B);
}

void func_808468E8(GlobalContext* globalCtx, Player* this) {
    func_808389E8(this, &D_04002FE0, 12.0f, globalCtx);
    func_80835C58(globalCtx, this, func_8084F9C0, 0);
    this->stateFlags1 |= 0x20000000;
    this->fallStartHeight = this->actor.posRot.pos.y;
    func_800800F8(globalCtx, 0x13F6, 40, &this->actor, 0);
}

void func_80846978(GlobalContext* globalCtx, Player* this) {
    func_80837C0C(globalCtx, this, 1, 2.0f, 2.0f, this->actor.shape.rot.y + 0x8000, 0);
}

void func_808469BC(GlobalContext* globalCtx, Player* this) {
    func_80835C58(globalCtx, this, func_8084F698, 0);
    this->actor.draw = NULL;
    this->stateFlags1 |= 0x20000000;
}

s16 D_80854700[] = { ACTOR_MAGIC_WIND, ACTOR_MAGIC_DARK, ACTOR_MAGIC_FIRE };

Actor* func_80846A00(GlobalContext* globalCtx, Player* this, s32 arg2) {
    return Actor_Spawn(&globalCtx->actorCtx, globalCtx, D_80854700[arg2], this->actor.posRot.pos.x,
                       this->actor.posRot.pos.y, this->actor.posRot.pos.z, 0, 0, 0, 0);
}

void func_80846A68(GlobalContext* globalCtx, Player* this) {
    this->actor.draw = NULL;
    func_80835C58(globalCtx, this, func_8085076C, 0);
    this->stateFlags1 |= 0x20000000;
}

InitChainEntry D_80854708[] = {
    ICHAIN_F32(unk_4C, 500, ICHAIN_STOP),
};

EffectBlureInit2 D_8085470C = {
    0, 8, 0, { 255, 255, 255, 255 }, { 255, 255, 255, 64 }, { 255, 255, 255, 0 }, { 255, 255, 255, 0 }, 4,
    0, 2, 0, { 0, 0, 0, 0 },         { 0, 0, 0, 0 },
};

Vec3s D_80854730 = { -57, 3377, 0 };

void Player_InitCommon(Player* this, GlobalContext* globalCtx, FlexSkeletonHeader* skelHeader) {
    this->ageProperties = &sAgeProperties[gSaveContext.linkAge];
    Actor_ProcessInitChain(&this->actor, D_80854708);
    this->swordEffectIndex = TOTAL_EFFECT_COUNT;
    this->currentYaw = this->actor.posRot.rot.y;
    func_80834644(globalCtx, this);

    SkelAnime_InitLinkAnimation(globalCtx, &this->skelAnime, skelHeader, D_80853914[this->modelAnimType], 9,
                                this->limbDrawTable, this->transitionDrawTable, PLAYER_LIMB_MAX);
    this->skelAnime.unk_3E = D_80854730;
    SkelAnime_InitLinkAnimation(globalCtx, &this->skelAnime2, skelHeader, func_80833338(this), 9, this->limbDrawTable2,
                                this->transitionDrawTable2, PLAYER_LIMB_MAX);
    this->skelAnime2.unk_3E = D_80854730;

    Effect_Add(globalCtx, &this->swordEffectIndex, EFFECT_BLURE2, 0, 0, &D_8085470C);
    ActorShape_Init(&this->actor.shape, 0.0f, ActorShadow_DrawFunc_Teardrop, this->ageProperties->unk_04);
    this->unk_46C = -1;

    Collider_InitCylinder(globalCtx, &this->cylinder);
    Collider_SetCylinder(globalCtx, &this->cylinder, &this->actor, &D_80854624);
    Collider_InitQuad(globalCtx, &this->swordQuads[0]);
    Collider_SetQuad(globalCtx, &this->swordQuads[0], &this->actor, &D_80854650);
    Collider_InitQuad(globalCtx, &this->swordQuads[1]);
    Collider_SetQuad(globalCtx, &this->swordQuads[1], &this->actor, &D_80854650);
    Collider_InitQuad(globalCtx, &this->shieldQuad);
    Collider_SetQuad(globalCtx, &this->shieldQuad, &this->actor, &D_808546A0);
}

void (*D_80854738[])(GlobalContext* globalCtx, Player* this) = {
    func_80846648, func_808467D4, func_80846660, func_808468A8, func_808468E8, func_808469BC,
    func_80846A68, func_80846978, func_8083CA54, func_8083CA54, func_8083CA54, func_8083CA54,
    func_8083CA54, func_8083CA20, func_8083CA54, func_8083CA9C,
};

Vec3f D_80854778 = { 0.0f, 50.0f, 0.0f };

#ifdef NON_MATCHING
// mostly regalloc differences
void Player_Init(Actor* thisx, GlobalContext* globalCtx) {
    Player* this = THIS;
    Scene* scene = globalCtx->loadedScene;
    s32 temp;
    u8 temp2;
    s32 sp50;
    s32 sp4C;
    s32 initMode;
    s16 params;
    u16 entranceSound;

    globalCtx->unk_11E5C = globalCtx->bombchuBowlingAmmo = 0;

    globalCtx->playerInit = Player_InitCommon;
    globalCtx->playerUpdate = Player_UpdateCommon;
    globalCtx->isPlayerDroppingFish = Player_IsDroppingFish;
    globalCtx->startPlayerFishing = Player_StartFishing;
    globalCtx->grabPlayer = func_80852F38;
    globalCtx->startPlayerCutscene = func_80852FFC;
    globalCtx->func_11D54 = func_80853080;
    globalCtx->damagePlayer = Player_InflictDamage;
    globalCtx->talkWithPlayer = func_80853148;

    this->actor.room = -1;
    this->ageProperties = &sAgeProperties[gSaveContext.linkAge];
    this->itemActionParam = this->heldItemActionParam = -1;
    this->heldItemId = ITEM_NONE;

    func_80835F44(globalCtx, this, ITEM_NONE);
    Player_SetEquipmentData(globalCtx, this);
    this->prevBoots = this->currentBoots;
    Player_InitCommon(this, globalCtx, gPlayerSkelHeaders[(void)0, gSaveContext.linkAge]);
    this->giObjectSegment = (void*)(((u32)ZeldaArena_MallocDebug(0x3008, "../z_player.c", 17175) + 8) & ~0xF);

    sp50 = gSaveContext.respawnFlag;

    if (sp50 != 0) {
        if (sp50 == -3) {
            this->actor.params = gSaveContext.respawn[RESPAWN_MODE_RETURN].playerParams;
        } else {
            if ((sp50 == 1) || (sp50 == -1)) {
                this->unk_A86 = -2;
            }

            temp = sp50 - 1;
            if (sp50 < 0) {
                sp4C = 0;
            } else {
                sp4C = temp;
                Math_Vec3f_Copy(&this->actor.posRot.pos, &gSaveContext.respawn[sp50 - 1].pos);
                Math_Vec3f_Copy(&this->actor.initPosRot.pos, &this->actor.posRot.pos);
                Math_Vec3f_Copy(&this->actor.pos4, &this->actor.posRot.pos);
                this->fallStartHeight = this->actor.posRot.pos.y;
                this->currentYaw = this->actor.shape.rot.y = gSaveContext.respawn[temp].yaw;
                this->actor.params = gSaveContext.respawn[temp].playerParams;
            }

            globalCtx->actorCtx.flags.tempSwch = gSaveContext.respawn[sp4C].tempSwchFlags & 0xFFFFFF;
            globalCtx->actorCtx.flags.tempCollect = gSaveContext.respawn[sp4C].tempCollectFlags;
        }
    }

    if ((sp50 == 0) || (sp50 < -1)) {
        if ((scene->titleFile.vromStart != scene->titleFile.vromEnd) && (gSaveContext.showTitleCard) &&
            (gSaveContext.sceneSetupIndex < 4) &&
            (gEntranceTable[gSaveContext.entranceIndex + gSaveContext.sceneSetupIndex].field & 0x4000) &&
            ((globalCtx->sceneNum != SCENE_DDAN) || (gSaveContext.eventChkInf[11] & 1)) &&
            ((globalCtx->sceneNum != SCENE_NIGHT_SHOP) || (gSaveContext.eventChkInf[2] & 0x20))) {
            TitleCard_InitPlaceName(globalCtx, &globalCtx->actorCtx.titleCtx, this->giObjectSegment, 0xA0, 0x78, 0x90,
                                    0x18, 0x14);
        }
        gSaveContext.showTitleCard = true;
    }

    if (sp50 == 2) {
        temp2 = 1;
    } else {
        temp2 = 0;
    }

    if (func_80845C68(globalCtx, temp2) == 0) {
        params = this->actor.params;
        gSaveContext.respawn[RESPAWN_MODE_DOWN].playerParams = (params & 0xFF) | 0xD00;
    }

    gSaveContext.respawn[RESPAWN_MODE_DOWN].data = 1;

    if (globalCtx->sceneNum <= SCENE_GANONTIKA_SONOGO) {
        gSaveContext.infTable[26] |= gBitFlags[globalCtx->sceneNum];
    }

    initMode = (this->actor.params & 0xF00) >> 8;
    if ((initMode == 5) || (initMode == 6)) {
        if (gSaveContext.cutsceneIndex >= 0xFFF0) {
            initMode = 13;
        }
    }

    D_80854738[initMode](globalCtx, this);

    if (initMode != 0) {
        if ((gSaveContext.gameMode == 0) || (gSaveContext.gameMode == 3)) {
            this->naviActor = Player_SpawnFairy(globalCtx, this, &this->actor.posRot.pos, &D_80854778, FAIRY_NAVI);
            if (gSaveContext.dogParams != 0) {
                gSaveContext.dogParams |= 0x8000;
            }
        }
    }

    if (gSaveContext.nayrusLoveTimer != 0) {
        gSaveContext.unk_13F0 = 3;
        func_80846A00(globalCtx, this, 1);
        this->stateFlags3 &= ~0x40;
    }

    if (gSaveContext.entranceSound != 0) {
        entranceSound = gSaveContext.entranceSound;
        Audio_PlayActorSound2(&this->actor, entranceSound);
        gSaveContext.entranceSound = 0;
    }

    Map_SavePlayerInitialInfo(globalCtx);
    MREG(64) = 0;
}
#else
#pragma GLOBAL_ASM("asm/non_matchings/overlays/actors/ovl_player_actor/Player_Init.s")
#endif

void func_808471F4(s16* pValue) {
    s16 step;

    step = (ABS(*pValue) * 100.0f) / 1000.0f;
    step = CLAMP(step, 400, 4000);

    Math_ApproxUpdateScaledS(pValue, 0, step);
}

void func_80847298(Player* this) {
    s16 sp26;

    if (!(this->unk_6AE & 2)) {
        sp26 = this->actor.posRot2.rot.y - this->actor.shape.rot.y;
        func_808471F4(&sp26);
        this->actor.posRot2.rot.y = this->actor.shape.rot.y + sp26;
    }

    if (!(this->unk_6AE & 1)) {
        func_808471F4(&this->actor.posRot2.rot.x);
    }

    if (!(this->unk_6AE & 8)) {
        func_808471F4(&this->unk_6B6);
    }

    if (!(this->unk_6AE & 0x40)) {
        func_808471F4(&this->unk_6BC);
    }

    if (!(this->unk_6AE & 4)) {
        func_808471F4(&this->actor.posRot2.rot.z);
    }

    if (!(this->unk_6AE & 0x10)) {
        func_808471F4(&this->unk_6B8);
    }

    if (!(this->unk_6AE & 0x20)) {
        func_808471F4(&this->unk_6BA);
    }

    if (!(this->unk_6AE & 0x80)) {
        if (this->unk_6B0 != 0) {
            func_808471F4(&this->unk_6B0);
        } else {
            func_808471F4(&this->unk_6BE);
        }
    }

    if (!(this->unk_6AE & 0x100)) {
        func_808471F4(&this->unk_6C0);
    }

    this->unk_6AE = 0;
}

f32 D_80854784[] = { 120.0f, 240.0f, 360.0f };

u8 D_80854790[] = { 0x15, 0x16, 0x17, 0x18, 0x19, 0x1A, 0x1B, 0x1C };

void func_808473D4(GlobalContext* globalCtx, Player* this) {
    if ((func_8010BDBC(&globalCtx->msgCtx) == 0) && (this->actor.type == ACTORTYPE_PLAYER)) {
        Actor* heldActor = this->heldActor;
        Actor* interactRangeActor = this->interactRangeActor;
        s32 sp24;
        s32 sp20 = this->unk_84B[this->unk_846];
        s32 sp1C = func_808332B8(this);
        s32 doAction = 0xA;

        if (!Player_InBlockingCsMode(globalCtx, this)) {
            if (this->stateFlags1 & 0x100000) {
                doAction = 3;
            } else if ((this->heldItemActionParam == PLAYER_AP_FISHING_POLE) && (this->unk_860 != 0)) {
                if (this->unk_860 == 2) {
                    doAction = 0x14;
                }
            } else if ((func_8084E3C4 != this->func_674) && !(this->stateFlags2 & 0x40000)) {
                if ((this->doorType != 0) &&
                    (!(this->stateFlags1 & 0x800) || ((heldActor != NULL) && (heldActor->id == ACTOR_EN_RU1)))) {
                    doAction = 4;
                } else if ((!(this->stateFlags1 & 0x800) || (heldActor == NULL)) && (interactRangeActor != NULL) &&
                           ((!sp1C && (this->getItemId == GI_NONE)) ||
                            ((this->getItemId < 0) && !(this->stateFlags1 & 0x8000000)))) {
                    if (this->getItemId < 0) {
                        doAction = 4;
                    } else if ((interactRangeActor->id == ACTOR_BG_TOKI_SWD) && LINK_IS_ADULT) {
                        doAction = 0xC;
                    } else {
                        doAction = 0x11;
                    }
                } else if (!sp1C && (this->stateFlags2 & 1)) {
                    doAction = 0x11;
                } else if ((this->stateFlags2 & 4) || (!(this->stateFlags1 & 0x800000) && (this->rideActor != NULL))) {
                    doAction = 0xB;
                } else if ((this->stateFlags1 & 0x800000) && !EN_HORSE_CHECK_4((EnHorse*)this->rideActor) &&
                           (func_8084D3E4 != this->func_674)) {
                    if ((this->stateFlags2 & 2) && (this->targetActor != NULL)) {
                        if (this->targetActor->type == ACTORTYPE_NPC) {
                            doAction = 0xF;
                        } else {
                            doAction = 1;
                        }
                    } else if (!func_8002DD78(this) && !(this->stateFlags1 & 0x100000)) {
                        doAction = 8;
                    }
                } else if ((this->stateFlags2 & 2) && (this->targetActor != NULL)) {
                    if (this->targetActor->type == ACTORTYPE_NPC) {
                        doAction = 0xF;
                    } else {
                        doAction = 1;
                    }
                } else if ((this->stateFlags1 & 0x202000) ||
                           ((this->stateFlags1 & 0x800000) && (this->stateFlags2 & 0x400000))) {
                    doAction = 0xD;
                } else if (this->stateFlags2 & 0x10000) {
                    doAction = 2;
                } else if ((this->stateFlags1 & 0x800) && (this->getItemId == GI_NONE) && (heldActor != NULL)) {
                    if ((this->actor.bgCheckFlags & 1) || (heldActor->id == ACTOR_EN_NIW)) {
                        if (func_8083EAF0(this, heldActor) == 0) {
                            doAction = 0xC;
                        } else {
                            doAction = 9;
                        }
                    }
                } else if (!(this->stateFlags1 & 0x8000000) && func_8083A0D4(this) && (this->getItemId < GI_MAX)) {
                    doAction = 0x11;
                } else if (this->stateFlags2 & 0x800) {
                    sp24 = (D_80854784[CUR_UPG_VALUE(UPG_SCALE)] - this->actor.waterY) / 40.0f;
                    sp24 = CLAMP(sp24, 0, 7);
                    doAction = D_80854790[sp24];
                } else if (sp1C && !(this->stateFlags2 & 0x400)) {
                    doAction = 7;
                } else if (!sp1C && (!(this->stateFlags1 & 0x400000) || func_80833BCC(this) ||
                                     !Player_IsChildWithHylianShield(this))) {
                    if ((!(this->stateFlags1 & 0x4000) && (sp20 <= 0) &&
                         (func_8008E9C4(this) ||
                          ((D_808535E4 != 7) &&
                           (func_80833B2C(this) || ((globalCtx->roomCtx.curRoom.unk_03 != 2) &&
                                                    !(this->stateFlags1 & 0x400000) && (sp20 == 0))))))) {
                        doAction = 0;
                    } else if ((globalCtx->roomCtx.curRoom.unk_03 != 2) && func_80833BCC(this) && (sp20 > 0)) {
                        doAction = 5;
                    } else if ((this->heldItemActionParam >= PLAYER_AP_SWORD_MASTER) ||
                               ((this->stateFlags2 & 0x100000) &&
                                (globalCtx->actorCtx.targetCtx.arrowPointedActor == NULL))) {
                        doAction = 0x13;
                    }
                }
            }
        }

        if (doAction != 0x13) {
            this->unk_837 = 20;
        } else if (this->unk_837 != 0) {
            doAction = 0xA;
            this->unk_837--;
        }

        Interface_SetDoAction(globalCtx, doAction);

        if (this->stateFlags2 & 0x200000) {
            if (this->unk_664 != NULL) {
                Interface_SetNaviCall(globalCtx, 0x1E);
            } else {
                Interface_SetNaviCall(globalCtx, 0x1D);
            }
            Interface_SetNaviCall(globalCtx, 0x1E);
        } else {
            Interface_SetNaviCall(globalCtx, 0x1F);
        }
    }
}

s32 func_80847A78(Player* this) {
    s32 cond;

    if ((this->currentBoots == PLAYER_BOOTS_HOVER) && (this->unk_893 != 0)) {
        this->unk_893--;
    } else {
        this->unk_893 = 0;
    }

    cond = (this->currentBoots == PLAYER_BOOTS_HOVER) &&
           ((this->actor.waterY >= 0.0f) || (func_80838144(D_808535E4) >= 0) || func_8083816C(D_808535E4));

    if (cond && (this->actor.bgCheckFlags & 1) && (this->unk_893 != 0)) {
        this->actor.bgCheckFlags &= ~1;
    }

    if (this->actor.bgCheckFlags & 1) {
        if (!cond) {
            this->unk_893 = 0x13;
        }
        return 0;
    }

    D_808535E4 = 0;
    this->unk_898 = this->unk_89A = D_80853610 = 0;

    return 1;
}

Vec3f D_80854798 = { 0.0f, 18.0f, 0.0f };

#ifdef NON_MATCHING
// regalloc and stack alloc differences
void func_80847BA0(GlobalContext* globalCtx, Player* this) {
    u8 spC7 = 0;
    CollisionPoly* spC0;
    Vec3f spB4;
    f32 spB0;
    f32 spAC;
    f32 spA8;
    u32 spA4;

    D_80853604 = this->unk_A7A;

    if (this->stateFlags2 & 0x40000) {
        spB0 = 10.0f;
        spAC = 15.0f;
        spA8 = 30.0f;
    } else {
        spB0 = this->ageProperties->unk_38;
        spAC = 26.0f;
        spA8 = this->ageProperties->unk_00;
    }

    if (this->stateFlags1 & 0xA0000000) {
        if (this->stateFlags1 & 0x80000000) {
            this->actor.bgCheckFlags &= ~1;
            spA4 = 0x38;
        } else if ((this->stateFlags1 & 1) && ((this->unk_A84 - (s32)this->actor.posRot.pos.y) >= 100)) {
            spA4 = 0x39;
        } else if (!(this->stateFlags1 & 1) &&
                   ((func_80845EF8 == this->func_674) || (func_80845CA4 == this->func_674))) {
            this->actor.bgCheckFlags &= ~0x208;
            spA4 = 0x3C;
        } else {
            spA4 = 0x3F;
        }
    } else {
        spA4 = 0x3F;
    }

    if (this->stateFlags3 & 1) {
        spA4 &= ~6;
    }

    if (spA4 & 4) {
        this->stateFlags3 |= 0x10;
    }

    Math_Vec3f_Copy(&spB4, &this->actor.posRot.pos);
    func_8002E4B4(globalCtx, &this->actor, spAC, spB0, spA8, spA4);

    if (this->actor.bgCheckFlags & 0x10) {
        this->actor.velocity.y = 0.0f;
    }

    D_80853600 = this->actor.posRot.pos.y - this->actor.groundY;
    D_808535F4 = 0;

    spC0 = this->actor.floorPoly;

    if (spC0 != NULL) {
        this->unk_A7A = func_80041EA4(&globalCtx->colCtx, spC0, this->actor.floorPolySource);
        this->unk_A82 = this->unk_89E;

        if (this->actor.bgCheckFlags & 0x20) {
            if (this->actor.waterY < 20.0f) {
                this->unk_89E = 4;
            } else {
                this->unk_89E = 5;
            }
        } else {
            if (this->stateFlags2 & 0x200) {
                this->unk_89E = 1;
            } else {
                this->unk_89E = SurfaceType_GetSfx(&globalCtx->colCtx, spC0, this->actor.floorPolySource);
            }
        }

        if (this->actor.type == ACTORTYPE_PLAYER) {
            func_800F66DC(SurfaceType_GetEcho(&globalCtx->colCtx, spC0, this->actor.floorPolySource));

            if (this->actor.floorPolySource == BGCHECK_SCENE) {
                func_80074CE8(globalCtx,
                              SurfaceType_GetLightSettingIndex(&globalCtx->colCtx, spC0, this->actor.floorPolySource));
            } else {
                func_80043508(&globalCtx->colCtx, this->actor.floorPolySource);
            }
        }

        D_808535F4 = SurfaceType_GetConveyorSpeed(&globalCtx->colCtx, spC0, this->actor.floorPolySource);
        if (D_808535F4 != 0) {
            D_808535F8 = SurfaceType_IsConveyor(&globalCtx->colCtx, spC0, this->actor.floorPolySource);
            if (((D_808535F8 == 0) && (this->actor.waterY > 20.0f) && (this->currentBoots != PLAYER_BOOTS_IRON)) ||
                ((D_808535F8 != 0) && (this->actor.bgCheckFlags & 1))) {
                D_808535FC = SurfaceType_GetConveyorDirection(&globalCtx->colCtx, spC0, this->actor.floorPolySource)
                             << 10;
            } else {
                D_808535F4 = 0;
            }
        }
    }

    func_80839034(globalCtx, this, spC0, this->actor.floorPolySource);

    this->actor.bgCheckFlags &= ~0x200;

    if (this->actor.bgCheckFlags & 8) {
        CollisionPoly* spA0;
        u32 sp9C;
        s16 sp9A;
        f32 temp1;

        D_80854798.y = 18.0f;
        D_80854798.z = this->ageProperties->unk_38 + 10.0f;

        if (!(this->stateFlags2 & 0x40000) && func_80839768(globalCtx, this, &D_80854798, &spA0, &sp9C, &D_80858AA8)) {
            this->actor.bgCheckFlags |= 0x200;
            if (this->actor.wallPoly != spA0) {
                this->actor.wallPoly = spA0;
                this->actor.wallPolySource = sp9C;
                this->actor.wallPolyRot = atan2s(spA0->normal.z, spA0->normal.x);
            }
        }

        sp9A = this->actor.shape.rot.y - (s16)(this->actor.wallPolyRot + 0x8000);

        D_808535F0 = func_80041DB8(&globalCtx->colCtx, this->actor.wallPoly, this->actor.wallPolySource);

        D_80853608 = ABS(sp9A);

        sp9A = this->currentYaw - (s16)(this->actor.wallPolyRot + 0x8000);

        D_8085360C = ABS(sp9A);

        temp1 = D_8085360C * 0.00008f;
        if (!(this->actor.bgCheckFlags & 1) || (temp1 >= 1.0f)) {
            this->unk_880 = R_RUN_SPEED_LIMIT / 100.0f;
        } else {
            if ((this->unk_880 = (R_RUN_SPEED_LIMIT / 100.0f) * temp1) < 0.1f) {
                this->unk_880 = 0.1f;
            }
        }

        if ((this->actor.bgCheckFlags & 0x200) && (D_80853608 < 0x3000)) {
            CollisionPoly* wallPoly = this->actor.wallPoly; // sp+0x90

            if (ABS(wallPoly->normal.y) < 600) {
                f32 sp8C = COLPOLY_GET_NORMAL(wallPoly->normal.x);
                f32 sp88 = COLPOLY_GET_NORMAL(wallPoly->normal.y);
                f32 sp84 = COLPOLY_GET_NORMAL(wallPoly->normal.z);
                f32 temp2;
                CollisionPoly* sp7C;
                CollisionPoly* sp78;
                u32 sp74;
                Vec3f sp68;
                f32 sp64;
                f32 sp60;
                s32 temp3;

                this->wallDistance = Math3D_UDistPlaneToPos(sp8C, sp88, sp84, wallPoly->dist, &this->actor.posRot.pos);

                temp2 = this->wallDistance + 10.0f;
                sp68.x = this->actor.posRot.pos.x - (temp2 * sp8C);
                sp68.z = this->actor.posRot.pos.z - (temp2 * sp84);
                sp68.y = this->actor.posRot.pos.y + this->ageProperties->unk_0C;

                sp64 = BgCheck_EntityRaycastFloor1(&globalCtx->colCtx, &sp7C, &sp68);
                this->wallHeight = sp64 - this->actor.posRot.pos.y;

                if ((this->wallHeight < 18.0f) ||
                    BgCheck_EntityCheckCeiling(&globalCtx->colCtx, &sp60, &this->actor.posRot.pos,
                                               (sp64 - this->actor.posRot.pos.y) + 20.0f, &sp78, &sp74, &this->actor)) {
                    this->wallHeight = 399.96002f;
                } else {
                    D_80854798.y = (sp64 + 5.0f) - this->actor.posRot.pos.y;

                    if (func_80839768(globalCtx, this, &D_80854798, &sp78, &sp74, &D_80858AA8) &&
                        (temp3 = this->actor.wallPolyRot - atan2s(sp78->normal.z, sp78->normal.x),
                         ABS(temp3) < 0x4000) &&
                        !func_80041E18(&globalCtx->colCtx, sp78, sp74)) {
                        this->wallHeight = 399.96002f;
                    } else if (func_80041DE4(&globalCtx->colCtx, wallPoly, this->actor.wallPolySource) == 0) {
                        if (this->ageProperties->unk_1C <= this->wallHeight) {
                            if (ABS(sp7C->normal.y) > 28000) {
                                if (this->ageProperties->unk_14 <= this->wallHeight) {
                                    spC7 = 4;
                                } else if (this->ageProperties->unk_18 <= this->wallHeight) {
                                    spC7 = 3;
                                } else {
                                    spC7 = 2;
                                }
                            }
                        } else {
                            spC7 = 1;
                        }
                    }
                }
            }
        }
    } else {
        this->unk_880 = R_RUN_SPEED_LIMIT / 100.0f;
        this->unk_88D = 0;
        this->wallHeight = 0.0f;
    }

    if (spC7 == this->unk_88C) {
        if ((this->linearVelocity != 0.0f) && (this->unk_88D < 100)) {
            this->unk_88D++;
        }
    } else {
        this->unk_88C = spC7;
        this->unk_88D = 0;
    }

    if (this->actor.bgCheckFlags & 1) {
        D_808535E4 = func_80041D4C(&globalCtx->colCtx, spC0, this->actor.floorPolySource);

        if (!func_80847A78(this)) {
            f32 sp58;
            f32 sp54;
            f32 sp50;
            f32 sp4C;
            s32 pad;
            f32 sp44;

            if (this->actor.floorPolySource != BGCHECK_SCENE) {
                func_800434C8(&globalCtx->colCtx, this->actor.floorPolySource);
            }

            sp58 = COLPOLY_GET_NORMAL(spC0->normal.x);
            sp54 = 1.0f / COLPOLY_GET_NORMAL(spC0->normal.y);
            sp50 = COLPOLY_GET_NORMAL(spC0->normal.z);

            sp4C = Math_Sins(this->currentYaw);
            sp44 = Math_Coss(this->currentYaw);

            this->unk_898 = atan2s(1.0f, (-(sp58 * sp4C) - (sp50 * sp44)) * sp54);
            this->unk_89A = atan2s(1.0f, (-(sp58 * sp44) - (sp50 * sp4C)) * sp54);

            sp4C = Math_Sins(this->actor.shape.rot.y);
            sp44 = Math_Coss(this->actor.shape.rot.y);

            D_80853610 = atan2s(1.0f, (-(sp58 * sp4C) - (sp50 * sp44)) * sp54);

            func_8083E318(globalCtx, this, spC0);
        }
    } else {
        func_80847A78(this);
    }

    if (this->unk_A7B == D_808535E4) {
        this->unk_A79++;
    } else {
        this->unk_A7B = D_808535E4;
        this->unk_A79 = 0;
    }
}
#else
#pragma GLOBAL_ASM("asm/non_matchings/overlays/actors/ovl_player_actor/func_80847BA0.s")
#endif

void func_808486A8(GlobalContext* globalCtx, Player* this) {
    u8 sp27;
    s32 pad;
    Actor* unk_664;
    s32 camMode;

    if (this->actor.type == ACTORTYPE_PLAYER) {
        sp27 = 0;

        if (this->csMode != 0) {
            Camera_ChangeMode(Gameplay_GetCamera(globalCtx, 0), CAM_MODE_NORMAL);
        } else if (!(this->stateFlags1 & 0x100000)) {
            if ((this->actor.parent != NULL) && (this->stateFlags3 & 0x80)) {
                camMode = CAM_MODE_FOOKSHOT;
                Camera_SetParam(Gameplay_GetCamera(globalCtx, 0), 8, this->actor.parent);
            } else if (func_8084377C == this->func_674) {
                camMode = CAM_MODE_STILL;
            } else if (this->stateFlags2 & 0x100) {
                camMode = CAM_MODE_PUSHPULL;
            } else if ((unk_664 = this->unk_664) != NULL) {
                if ((this->actor.flags & 0x100) == 0x100) {
                    camMode = CAM_MODE_TALK;
                } else if (this->stateFlags1 & 0x10000) {
                    if (this->stateFlags1 & 0x2000000) {
                        camMode = CAM_MODE_BOOMFOLLLOW;
                    } else {
                        camMode = CAM_MODE_FOLLOWTARGET;
                    }
                } else {
                    camMode = CAM_MODE_BATTLE;
                }
                Camera_SetParam(Gameplay_GetCamera(globalCtx, 0), 8, unk_664);
            } else if (this->stateFlags1 & 0x1000) {
                camMode = CAM_MODE_CHARGE;
            } else if (this->stateFlags1 & 0x2000000) {
                camMode = CAM_MODE_BOOMFOLLLOW;
                Camera_SetParam(Gameplay_GetCamera(globalCtx, 0), 8, this->boomerangActor);
            } else if (this->stateFlags1 & 0x6000) {
                if (func_80833B2C(this)) {
                    camMode = CAM_MODE_HANGZ;
                } else {
                    camMode = CAM_MODE_HANG;
                }
            } else if (this->stateFlags1 & 0x40020000) {
                if (func_8002DD78(this) || func_808334B4(this)) {
                    camMode = CAM_MODE_BOWARROWZ;
                } else if (this->stateFlags1 & 0x200000) {
                    camMode = CAM_MODE_CLIMBZ;
                } else {
                    camMode = CAM_MODE_TARGET;
                }
            } else if (this->stateFlags1 & 0x240000) {
                if ((func_80845668 == this->func_674) || (this->stateFlags1 & 0x200000)) {
                    camMode = CAM_MODE_CLIMB;
                } else {
                    camMode = CAM_MODE_JUMP;
                }
            } else if (this->stateFlags1 & 0x80000) {
                camMode = CAM_MODE_FREEFALL;
            } else if ((this->swordState != 0) && (this->swordAnimation >= 0) && (this->swordAnimation < 0x18)) {
                camMode = CAM_MODE_STILL;
            } else {
                camMode = CAM_MODE_NORMAL;
                if ((this->linearVelocity == 0.0f) &&
                    (!(this->stateFlags1 & 0x800000) || (this->rideActor->speedXZ == 0.0f))) {
                    sp27 = 2;
                }
            }

            Camera_ChangeMode(Gameplay_GetCamera(globalCtx, 0), camMode);
        } else {
            sp27 = 2;
        }

        if (globalCtx->actorCtx.targetCtx.unk_90 != NULL) {
            sp27 = 1;
            func_800F6114(sqrtf(globalCtx->actorCtx.targetCtx.unk_90->xyzDistFromLinkSq));
        }

        if (globalCtx->sceneNum != SCENE_TURIBORI) {
            func_800F5E90(sp27);
        }
    }
}

Vec3f D_808547A4 = { 0.0f, 0.5f, 0.0f };
Vec3f D_808547B0 = { 0.0f, 0.5f, 0.0f };

Color_RGBA8 D_808547BC = { 255, 255, 100, 255 };
Color_RGBA8 D_808547C0 = { 255, 50, 0, 0 };

void func_80848A04(GlobalContext* globalCtx, Player* this) {
    f32 temp;

    if (this->unk_85C == 0.0f) {
        func_80835F44(globalCtx, this, 0xFF);
        return;
    }

    temp = 1.0f;
    if (DECR(this->unk_860) == 0) {
        Inventory_ChangeAmmo(ITEM_STICK, -1);
        this->unk_860 = 1;
        temp = 0.0f;
        this->unk_85C = temp;
    } else if (this->unk_860 > 200) {
        temp = (210 - this->unk_860) / 10.0f;
    } else if (this->unk_860 < 20) {
        temp = this->unk_860 / 20.0f;
        this->unk_85C = temp;
    }

    func_8002836C(globalCtx, &this->swordInfo[0].tip, &D_808547A4, &D_808547B0, &D_808547BC, &D_808547C0, temp * 200.0f,
                  0, 8);
}

void func_80848B44(GlobalContext* globalCtx, Player* this) {
    Vec3f shockPos;
    Vec3f* randBodyPart;
    s32 shockScale;

    this->shockTimer--;
    this->unk_892 += this->shockTimer;

    if (this->unk_892 > 20) {
        shockScale = this->shockTimer * 2;
        this->unk_892 -= 20;

        if (shockScale > 40) {
            shockScale = 40;
        }

        randBodyPart = this->bodyPartsPos + (s32)Math_Rand_ZeroFloat(17.9f);
        shockPos.x = (Math_Rand_CenteredFloat(5.0f) + randBodyPart->x) - this->actor.posRot.pos.x;
        shockPos.y = (Math_Rand_CenteredFloat(5.0f) + randBodyPart->y) - this->actor.posRot.pos.y;
        shockPos.z = (Math_Rand_CenteredFloat(5.0f) + randBodyPart->z) - this->actor.posRot.pos.z;

        EffectSsFhgFlash_SpawnShock(globalCtx, &this->actor, &shockPos, shockScale, FHGFLASH_SHOCK_PLAYER);
        func_8002F8F0(&this->actor, NA_SE_PL_SPARK - SFX_FLAG);
    }
}

void func_80848C74(GlobalContext* globalCtx, Player* this) {
    s32 spawnedFlame;
    u8* timerPtr;
    s32 timerStep;
    f32 flameScale;
    f32 flameIntensity;
    s32 dmgCooldown;
    s32 i;
    s32 sp58;
    s32 sp54;

    if (this->currentTunic == PLAYER_TUNIC_GORON) {
        sp54 = 20;
    } else {
        sp54 = (s32)(this->linearVelocity * 0.4f) + 1;
    }

    spawnedFlame = false;
    timerPtr = this->flameTimers;

    if (this->stateFlags2 & 8) {
        sp58 = 100;
    } else {
        sp58 = 0;
    }

    func_8083819C(this, globalCtx);

    for (i = 0; i < 18; i++, timerPtr++) {
        timerStep = sp58 + sp54;

        if (*timerPtr <= timerStep) {
            *timerPtr = 0;
        } else {
            spawnedFlame = true;
            *timerPtr -= timerStep;

            if (*timerPtr > 20.0f) {
                flameIntensity = (*timerPtr - 20.0f) * 0.01f;
                flameScale = CLAMP(flameIntensity, 0.19999999f, 0.2f);
            } else {
                flameScale = *timerPtr * 0.01f;
            }

            flameIntensity = (*timerPtr - 25.0f) * 0.02f;
            flameIntensity = CLAMP(flameIntensity, 0.0f, 1.0f);
            EffectSsFireTail_SpawnFlameOnPlayer(globalCtx, flameScale, i, flameIntensity);
        }

        if (1) {}
    }

    if (spawnedFlame) {
        func_8002F7DC(&this->actor, NA_SE_EV_TORCH - SFX_FLAG);

        if (globalCtx->sceneNum == SCENE_JYASINBOSS) {
            dmgCooldown = 0;
        } else {
            dmgCooldown = 7;
        }

        if ((dmgCooldown & globalCtx->gameplayFrames) == 0) {
            Player_InflictDamage(globalCtx, -1);
        }
    } else {
        this->isBurning = false;
    }
}

void func_80848EF8(Player* this) {
    if (CHECK_QUEST_ITEM(QUEST_STONE_OF_AGONY)) {
        f32 temp = 200000.0f - (this->unk_6A4 * 5.0f);

        if (temp < 0.0f) {
            temp = 0.0f;
        }

        this->unk_6A0 += temp;
        if (this->unk_6A0 > 4000000.0f) {
            this->unk_6A0 = 0.0f;
            func_8083264C(this, 120, 20, 10, 0);
        }
    }
}

s8 D_808547C4[] = {
    0,  3,  3,  5,   4,   8,   9,   13, 14, 15, 16, 17, 18, -22, 23, 24, 25,  26, 27,  28,  29, 31, 32, 33, 34, -35,
    30, 36, 38, -39, -40, -41, 42,  43, 45, 46, 0,  0,  0,  67,  48, 47, -50, 51, -52, -53, 54, 55, 56, 57, 58, 59,
    60, 61, 62, 63,  64,  -65, -66, 68, 11, 69, 70, 71, 8,  8,   72, 73, 78,  79, 80,  89,  90, 91, 92, 77, 19, 94,
};

Vec3f D_80854814 = { 0.0f, 0.0f, 200.0f };

f32 D_80854820[] = { 2.0f, 4.0f, 7.0f };
f32 D_8085482C[] = { 0.5f, 1.0f, 3.0f };

#ifdef NON_MATCHING
// stack alloc differences
void Player_UpdateCommon(Player* this, GlobalContext* globalCtx, Input* input) {
    s32 pad;

    sControlInput = input;

    if (this->unk_A86 < 0) {
        this->unk_A86++;
        if (this->unk_A86 == 0) {
            this->unk_A86 = 1;
            func_80078884(NA_SE_OC_REVENGE);
        }
    }

    Math_Vec3f_Copy(&this->actor.pos4, &this->actor.initPosRot.pos);

    if (this->unk_A73 != 0) {
        this->unk_A73--;
    }

    if (this->unk_88E != 0) {
        this->unk_88E--;
    }

    if (this->unk_A87 != 0) {
        this->unk_A87--;
    }

    if (this->invincibilityTimer < 0) {
        this->invincibilityTimer++;
    } else if (this->invincibilityTimer > 0) {
        this->invincibilityTimer--;
    }

    if (this->unk_890 != 0) {
        this->unk_890--;
    }

    func_808473D4(globalCtx, this);
    func_80836BEC(this, globalCtx);

    if ((this->heldItemActionParam == PLAYER_AP_STICK) && (this->unk_860 != 0)) {
        func_80848A04(globalCtx, this);
    } else if ((this->heldItemActionParam == PLAYER_AP_FISHING_POLE) && (this->unk_860 < 0)) {
        this->unk_860++;
    }

    if (this->shockTimer != 0) {
        func_80848B44(globalCtx, this);
    }

    if (this->isBurning) {
        func_80848C74(globalCtx, this);
    }

    if ((this->stateFlags3 & 0x40) && (gSaveContext.nayrusLoveTimer != 0) && (gSaveContext.unk_13F0 == 0)) {
        gSaveContext.unk_13F0 = 3;
        func_80846A00(globalCtx, this, 1);
        this->stateFlags3 &= ~0x40;
    }

    if (this->stateFlags2 & 0x8000) {
        if (!(this->actor.bgCheckFlags & 1)) {
            func_80832210(this);
            Actor_MoveForward(&this->actor);
        }

        func_80847BA0(globalCtx, this);
    } else {
        f32 temp_f0;
        f32 phi_f12;

        if (this->currentBoots != this->prevBoots) {
            if (this->currentBoots == PLAYER_BOOTS_IRON) {
                if (this->stateFlags1 & 0x8000000) {
                    func_80832340(globalCtx, this);
                    if (this->ageProperties->unk_2C < this->actor.waterY) {
                        this->stateFlags2 |= 0x400;
                    }
                }
            } else {
                if (this->stateFlags1 & 0x8000000) {
                    if ((this->prevBoots == PLAYER_BOOTS_IRON) || (this->actor.bgCheckFlags & 1)) {
                        func_8083D36C(globalCtx, this);
                        this->stateFlags2 &= ~0x400;
                    }
                }
            }

            this->prevBoots = this->currentBoots;
        }

        if ((this->actor.parent == NULL) && (this->stateFlags1 & 0x800000)) {
            this->actor.parent = this->rideActor;
            func_8083A360(globalCtx, this);
            this->stateFlags1 |= 0x800000;
            func_80832264(globalCtx, this, &D_040033B8);
            func_80832F54(globalCtx, this, 0x9B);
            this->unk_850 = 99;
        }

        if (this->unk_844 == 0) {
            this->unk_845 = 0;
        } else if (this->unk_844 < 0) {
            this->unk_844++;
        } else {
            this->unk_844--;
        }

        Math_ApproxUpdateScaledS(&this->unk_6C2, 0, 400);
        func_80032CB4(this->unk_3A8, 20, 80, 6);

        this->actor.shape.unk_06 = this->unk_3A8[0] + ((globalCtx->gameplayFrames & 32) ? 0 : 3);

        if (this->currentMask == PLAYER_MASK_BUNNY) {
            func_8085002C(this);
        }

        if (func_8002DD6C(this) != 0) {
            func_8084FF7C(this);
        }

        if (!(this->skelAnime.flags & 0x80)) {
            if (((this->actor.bgCheckFlags & 1) && (D_808535E4 == 5) && (this->currentBoots != PLAYER_BOOTS_IRON)) ||
                ((this->currentBoots == PLAYER_BOOTS_HOVER) && !(this->stateFlags1 & 0x28000000))) {
                f32 sp70 = this->linearVelocity;
                s16 sp6E = this->currentYaw;
                s16 yawDiff = this->actor.posRot.rot.y - sp6E;
                s32 pad;

                if ((ABS(yawDiff) > 0x6000) && (this->actor.speedXZ != 0.0f)) {
                    sp70 = 0.0f;
                    sp6E += 0x8000;
                }

                if (Math_ApproxF(&this->actor.speedXZ, sp70, 0.35f) && (sp70 == 0.0f)) {
                    this->actor.posRot.rot.y = this->currentYaw;
                }

                if (this->linearVelocity != 0.0f) {
                    s32 phi_v0;

                    phi_v0 = (fabsf(this->linearVelocity) * 700.0f) - (fabsf(this->actor.speedXZ) * 100.0f);
                    phi_v0 = CLAMP(phi_v0, 0, 1350);

                    Math_ApproxUpdateScaledS(&this->actor.posRot.rot.y, sp6E, phi_v0);
                }

                if ((this->linearVelocity == 0.0f) && (this->actor.speedXZ != 0.0f)) {
                    func_800F4138(&this->actor.projectedPos, 0xD0, this->actor.speedXZ);
                }
            } else {
                this->actor.speedXZ = this->linearVelocity;
                this->actor.posRot.rot.y = this->currentYaw;
            }

            func_8002D868(&this->actor);

            if ((this->windSpeed != 0.0f) && !Player_InCsMode(globalCtx) && !(this->stateFlags1 & 0x206000) &&
                (func_80845668 != this->func_674) && (func_808507F4 != this->func_674)) {
                this->actor.velocity.x += this->windSpeed * Math_Sins(this->windDirection);
                this->actor.velocity.z += this->windSpeed * Math_Coss(this->windDirection);
            }

            func_8002D7EC(&this->actor);
            func_80847BA0(globalCtx, this);
        } else {
            D_808535E4 = 0;
            this->unk_A7A = 0;

            if (!(this->stateFlags1 & 1) && (this->stateFlags1 & 0x800000)) {
                EnHorse* rideActor = (EnHorse*)this->rideActor;
                CollisionPoly* sp5C;
                s32 sp58;
                Vec3f sp4C;

                if (!(rideActor->actor.bgCheckFlags & 1)) {
                    func_808396F4(globalCtx, this, &D_80854814, &sp4C, &sp5C, &sp58);
                } else {
                    sp5C = rideActor->actor.floorPoly;
                    sp58 = rideActor->actor.floorPolySource;
                }

                if ((sp5C != NULL) && func_80839034(globalCtx, this, sp5C, sp58)) {
                    if (DREG(25) != 0) {
                        DREG(25) = 0;
                    } else {
                        AREG(6) = 1;
                    }
                }
            }

            D_808535F4 = 0;
            this->windSpeed = 0.0f;
        }

        if ((D_808535F4 != 0) && (this->currentBoots != PLAYER_BOOTS_IRON)) {
            f32 sp48;

            D_808535F4--;

            if (D_808535F8 == 0) {
                sp48 = D_80854820[D_808535F4];

                if (!(this->stateFlags1 & 0x8000000)) {
                    sp48 *= 0.25f;
                }
            } else {
                sp48 = D_8085482C[D_808535F4];
            }

            Math_ApproxF(&this->windSpeed, sp48, sp48 * 0.1f);

            Math_ApproxUpdateScaledS(&this->windDirection, D_808535FC,
                                     ((this->stateFlags1 & 0x8000000) ? 400.0f : 800.0f) * sp48);
        } else if (this->windSpeed != 0.0f) {
            Math_ApproxF(&this->windSpeed, 0.0f, (this->stateFlags1 & 0x8000000) ? 0.5f : 1.0f);
        }

        if (!Player_InBlockingCsMode(globalCtx, this) && !(this->stateFlags2 & 0x40000)) {
            func_8083D53C(globalCtx, this);

            if ((this->actor.type == ACTORTYPE_PLAYER) && (gSaveContext.health == 0)) {
                if (this->stateFlags1 & 0x206000) {
                    func_80832440(globalCtx, this);
                    func_80837B9C(this, globalCtx);
                } else if ((this->actor.bgCheckFlags & 1) || (this->stateFlags1 & 0x8000000)) {
                    func_80836448(globalCtx, this,
                                  func_808332B8(this) ? &D_04003310
                                                      : (this->shockTimer != 0) ? &D_04002F08 : &D_04002878);
                }
            } else {
                if ((this->actor.parent == NULL) &&
                    ((globalCtx->sceneLoadFlag == 0x14) || (this->unk_A87 != 0) || !func_808382DC(this, globalCtx))) {
                    func_8083AA10(this, globalCtx);
                } else {
                    this->fallStartHeight = this->actor.posRot.pos.y;
                }
                func_80848EF8(this);
            }
        }

        if ((globalCtx->csCtx.state != 0) && (this->csMode != 6) && !(this->stateFlags1 & 0x800000) &&
            !(this->stateFlags2 & 0x80) && (this->actor.type == ACTORTYPE_PLAYER)) {

            if ((globalCtx->csCtx.linkAction != NULL) && (D_808547C4[globalCtx->csCtx.linkAction->action] != 0)) {
                func_8002DF54(globalCtx, NULL, 6);
                func_80832210(this);
            } else if ((this->csMode == 0) && !(this->stateFlags2 & 0x400) && (globalCtx->csCtx.state != 3)) {
                func_8002DF54(globalCtx, NULL, 0x31);
                func_80832210(this);
            }
        }

        if (this->csMode != 0) {
            if ((this->csMode != 7) || !(this->stateFlags1 & 0x4206000)) {
                this->unk_6AD = 3;
            } else if (func_80852E14 != this->func_674) {
                func_80852944(globalCtx, this, NULL);
            }
        } else {
            this->prevCsMode = 0;
        }

        func_8083D6EC(globalCtx, this);

        if ((this->unk_664 == NULL) && (this->naviTextId == 0)) {
            this->stateFlags2 &= ~0x200002;
        }

        this->stateFlags1 &= ~0x401202;
        this->stateFlags2 &= ~0x441536D;
        this->stateFlags3 &= ~0x10;

        func_80847298(this);
        func_8083315C(globalCtx, this);

        if (this->stateFlags1 & 0x8000000) {
            D_808535E8 = 0.5f;
        } else {
            D_808535E8 = 1.0f;
        }

        D_808535EC = 1.0f / D_808535E8;
        D_80853614 = D_80853618 = 0;
        D_80858AA4 = this->currentMask;

        if (!(this->stateFlags3 & 4)) {
            this->func_674(this, globalCtx);
        }

        func_808486A8(globalCtx, this);

        if (this->skelAnime.flags & 8) {
            SkelAnime_LoadAnimationType5(globalCtx, &this->actor, &this->skelAnime,
                                         (this->skelAnime.flags & 4) ? 1.0f : this->ageProperties->unk_08);
        }

        func_808368EC(this, globalCtx);

        if ((this->actor.flags & 0x100) == 0x100) {
            this->targetActorDistance = 0.0f;
        } else {
            this->targetActor = NULL;
            this->targetActorDistance = FLT_MAX;
            this->exchangeItemId = EXCH_ITEM_NONE;
        }

        if (!(this->stateFlags1 & 0x800)) {
            this->interactRangeActor = NULL;
            this->getItemDirection = 0x6000;
        }

        if (this->actor.parent == NULL) {
            this->rideActor = NULL;
        }

        this->naviTextId = 0;

        if (!(this->stateFlags2 & 0x2000000)) {
            this->unk_6A8 = NULL;
        }

        this->stateFlags2 &= ~0x800000;
        this->unk_6A4 = FLT_MAX;

        temp_f0 = this->actor.posRot.pos.y - this->actor.pos4.y;

        this->doorType = 0;
        this->unk_8A1 = 0;
        this->unk_684 = NULL;

        phi_f12 = ((this->bodyPartsPos[6].y + this->bodyPartsPos[3].y) * 0.5f) + temp_f0;
        temp_f0 += this->bodyPartsPos[7].y + 10.0f;

        this->cylinder.dim.height = temp_f0 - phi_f12;

        if (this->cylinder.dim.height < 0) {
            phi_f12 = temp_f0;
            this->cylinder.dim.height = -this->cylinder.dim.height;
        }

        this->cylinder.dim.yShift = phi_f12 - this->actor.posRot.pos.y;

        if (this->stateFlags1 & 0x400000) {
            this->cylinder.dim.height = this->cylinder.dim.height * 0.8f;
        }

        Collider_CylinderUpdate(&this->actor, &this->cylinder);

        if (!(this->stateFlags2 & 0x4000)) {
            if (!(this->stateFlags1 & 0x806080)) {
                CollisionCheck_SetOC(globalCtx, &globalCtx->colChkCtx, &this->cylinder.base);
            }

            if (!(this->stateFlags1 & 0x4000080) && (this->invincibilityTimer <= 0)) {
                CollisionCheck_SetAC(globalCtx, &globalCtx->colChkCtx, &this->cylinder.base);

                if (this->invincibilityTimer < 0) {
                    CollisionCheck_SetAT(globalCtx, &globalCtx->colChkCtx, &this->cylinder.base);
                }
            }
        }

        func_800A32F4(globalCtx);
    }

    Math_Vec3f_Copy(&this->actor.initPosRot.pos, &this->actor.posRot.pos);
    Math_Vec3f_Copy(&this->unk_A88, &this->bodyPartsPos[0]);

    if (this->stateFlags1 & 0x30000080) {
        this->actor.colChkInfo.mass = 0xFF;
    } else {
        this->actor.colChkInfo.mass = 50;
    }

    this->stateFlags3 &= ~4;

    Collider_CylinderSetAC(globalCtx, &this->cylinder.base);

    Collider_QuadSetAT(globalCtx, &this->swordQuads[0].base);
    Collider_QuadSetAT(globalCtx, &this->swordQuads[1].base);

    Collider_QuadSetAC(globalCtx, &this->shieldQuad.base);
    Collider_QuadSetAT(globalCtx, &this->shieldQuad.base);
}
#else
#pragma GLOBAL_ASM("asm/non_matchings/overlays/actors/ovl_player_actor/Player_UpdateCommon.s")
#endif

Vec3f D_80854838 = { 0.0f, 0.0f, -30.0f };

void Player_Update(Actor* thisx, GlobalContext* globalCtx) {
    static Vec3f sDogSpawnPos;
    Player* this = THIS;
    s32 dogParams;
    s32 pad;
    Input sp44;
    Actor* dog;

    if (func_8084FCAC(this, globalCtx)) {
        if (gSaveContext.dogParams < 0) {
            if (Object_GetIndex(&globalCtx->objectCtx, OBJECT_DOG) < 0) {
                gSaveContext.dogParams = 0;
            } else {
                gSaveContext.dogParams &= 0x7FFF;
                func_808395DC(this, &this->actor.posRot.pos, &D_80854838, &sDogSpawnPos);
                dogParams = gSaveContext.dogParams;

                dog = Actor_Spawn(&globalCtx->actorCtx, globalCtx, ACTOR_EN_DOG, sDogSpawnPos.x, sDogSpawnPos.y,
                                  sDogSpawnPos.z, 0, this->actor.shape.rot.y, 0, dogParams | 0x8000);
                if (dog != NULL) {
                    dog->room = 0;
                }
            }
        }

        if ((this->interactRangeActor != NULL) && (this->interactRangeActor->update == NULL)) {
            this->interactRangeActor = NULL;
        }

        if ((this->heldActor != NULL) && (this->heldActor->update == NULL)) {
            func_808323B4(globalCtx, this);
        }

        if (this->stateFlags1 & 0x20000020) {
            bzero(&sp44, sizeof(sp44));
        } else {
            sp44 = globalCtx->state.input[0];
            if (this->unk_88E != 0) {
                sp44.cur.button &= ~(BTN_A | BTN_B | BTN_CUP);
                sp44.press.button &= ~(BTN_A | BTN_B | BTN_CUP);
            }
        }

        Player_UpdateCommon(this, globalCtx, &sp44);
    }

    MREG(52) = this->actor.posRot.pos.x;
    MREG(53) = this->actor.posRot.pos.y;
    MREG(54) = this->actor.posRot.pos.z;
    MREG(55) = this->actor.posRot.rot.y;
}

s16 D_80858AC8[5];
Vec3s D_80858AD8[25];

Gfx* D_80854844[PLAYER_MASK_MAX - 1] = {
    0x0602B060, 0x0602AD40, 0x0602AF70, 0x0602CA38, 0x0602B350, 0x0602B580, 0x0602B788, 0x0602B1F0,
};

Vec3s D_80854864 = { 0, 0, 0 };

void func_8084A0E8(GlobalContext* globalCtx, Player* this, s32 lod, Gfx* cullDList,
                   OverrideLimbDrawOpa overrideLimbDraw) {
    static s32 D_8085486C = 255;

    OPEN_DISPS(globalCtx->state.gfxCtx, "../z_player.c", 19228);

    gSPSegment(POLY_OPA_DISP++, 0x0C, cullDList);
    gSPSegment(POLY_XLU_DISP++, 0x0C, cullDList);

    func_8008F470(globalCtx, this->skelAnime.skeleton, this->skelAnime.limbDrawTbl, this->skelAnime.dListCount, lod,
                  this->currentTunic, this->currentBoots, this->actor.shape.unk_06, overrideLimbDraw, func_80090D20,
                  this);

    if ((overrideLimbDraw == func_80090014) && (this->currentMask != PLAYER_MASK_NONE)) {
        Mtx* sp70 = Graph_Alloc(globalCtx->state.gfxCtx, 2 * sizeof(Mtx));

        if (this->currentMask == PLAYER_MASK_BUNNY) {
            Vec3s sp68;

            gSPSegment(POLY_OPA_DISP++, 0x0B, sp70);

            sp68.x = D_80858AC8[1] + 0x3E2;
            sp68.y = D_80858AC8[2] + 0xDBE;
            sp68.z = D_80858AC8[0] - 0x348A;
            func_800D1694(97.0f, -1203.0f, -240.0f, &sp68);
            Matrix_ToMtx(sp70++, "../z_player.c", 19273);

            sp68.x = D_80858AC8[1] - 0x3E2;
            sp68.y = -0xDBE - D_80858AC8[2];
            sp68.z = D_80858AC8[0] - 0x348A;
            func_800D1694(97.0f, -1203.0f, 240.0f, &sp68);
            Matrix_ToMtx(sp70, "../z_player.c", 19279);
        }

        gSPDisplayList(POLY_OPA_DISP++, D_80854844[this->currentMask - 1]);
    }

    if ((this->currentBoots == PLAYER_BOOTS_HOVER) && !(this->actor.bgCheckFlags & 1) &&
        !(this->stateFlags1 & 0x800000) && (this->unk_893 != 0)) {
        s32 sp5C;
        s32 unk_893 = this->unk_893;

        if (this->unk_893 < 19) {
            if (unk_893 >= 0xF) {
                D_8085486C = (19 - unk_893) * 51.0f;
            } else if (unk_893 < 19) {
                sp5C = unk_893;

                if (sp5C > 9) {
                    sp5C = 9;
                }

                D_8085486C = (-sp5C * 4) + 36;
                D_8085486C = D_8085486C * D_8085486C;
                D_8085486C = (s32)((Math_Coss(D_8085486C) * 100.0f) + 100.0f) + 55.0f;
                D_8085486C = D_8085486C * (sp5C * 0.11111111f);
            }

            func_800D1694(this->actor.posRot.pos.x, this->actor.posRot.pos.y + 2.0f, this->actor.posRot.pos.z,
                          &D_80854864);
            Matrix_Scale(4.0f, 4.0f, 4.0f, MTXMODE_APPLY);

            gSPMatrix(POLY_XLU_DISP++, Matrix_NewMtx(globalCtx->state.gfxCtx, "../z_player.c", 19317),
                      G_MTX_NOPUSH | G_MTX_LOAD | G_MTX_MODELVIEW);
            gSPSegment(POLY_XLU_DISP++, 0x08,
                       Gfx_TwoTexScroll(globalCtx->state.gfxCtx, 0, 0, 0, 16, 32, 1, 0,
                                        (globalCtx->gameplayFrames * -15) % 128, 16, 32));
            gDPSetPrimColor(POLY_XLU_DISP++, 0x80, 0x80, 255, 255, 255, D_8085486C);
            gDPSetEnvColor(POLY_XLU_DISP++, 120, 90, 30, 128);
            gSPDisplayList(POLY_XLU_DISP++, D_04037E30);
        }
    }

    CLOSE_DISPS(globalCtx->state.gfxCtx, "../z_player.c", 19328);
}

void Player_Draw(Actor* thisx, GlobalContext* globalCtx) {
    s32 pad;
    Player* this = THIS;

    if (1) {}

    OPEN_DISPS(globalCtx->state.gfxCtx, "../z_player.c", 19346);

    if (!(this->stateFlags2 & 0x20000000)) {
        OverrideLimbDrawOpa overrideLimbDraw = func_80090014;
        s32 lod;
        s32 pad;

        if ((this->csMode != 0) || (func_8008E9C4(this) && 0) || (this->actor.projectedPos.z < 160.0f)) {
            lod = 0;
        } else {
            lod = 1;
        }

        func_80093C80(globalCtx);
        func_80093D84(globalCtx->state.gfxCtx);

        if (this->invincibilityTimer > 0) {
            this->unk_88F += CLAMP(50 - this->invincibilityTimer, 8, 40);
            POLY_OPA_DISP =
                Gfx_SetFog2(POLY_OPA_DISP, 255, 0, 0, 0, 0, 4000 - (s32)(Math_Coss(this->unk_88F * 256) * 2000.0f));
        }

        func_8002EBCC(&this->actor, globalCtx, 0);
        func_8002ED80(&this->actor, globalCtx, 0);

        if (this->unk_6AD != 0) {
            Vec3f sp7C;

            SkinMatrix_Vec3fMtxFMultXYZ(&globalCtx->mf_11D60, &this->actor.posRot2.pos, &sp7C);
            if (sp7C.z < -4.0f) {
                overrideLimbDraw = func_800902F0;
            }
        } else if (this->stateFlags2 & 0x40000) {
            if (this->actor.projectedPos.z < 0.0f) {
                overrideLimbDraw = func_80090440;
            }
        }

        if (this->stateFlags2 & 0x4000000) {
            f32 sp78 = ((u16)(globalCtx->gameplayFrames * 600) * M_PI) / 0x8000;
            f32 sp74 = ((u16)(globalCtx->gameplayFrames * 1000) * M_PI) / 0x8000;

            Matrix_Push();
            this->actor.scale.y = -this->actor.scale.y;
            func_800D1694(this->actor.posRot.pos.x,
                          (this->actor.groundY + (this->actor.groundY - this->actor.posRot.pos.y)) +
                              (this->actor.shape.unk_08 * this->actor.scale.y),
                          this->actor.posRot.pos.z, &this->actor.shape.rot);
            Matrix_Scale(this->actor.scale.x, this->actor.scale.y, this->actor.scale.z, MTXMODE_APPLY);
            Matrix_RotateX(sp78, MTXMODE_APPLY);
            Matrix_RotateY(sp74, MTXMODE_APPLY);
            Matrix_Scale(1.1f, 0.95f, 1.05f, MTXMODE_APPLY);
            Matrix_RotateY(-sp74, MTXMODE_APPLY);
            Matrix_RotateX(-sp78, MTXMODE_APPLY);
            func_8084A0E8(globalCtx, this, lod, gCullFrontDList, overrideLimbDraw);
            this->actor.scale.y = -this->actor.scale.y;
            Matrix_Pull();
        }

        gSPClearGeometryMode(POLY_OPA_DISP++, G_CULL_BOTH);
        gSPClearGeometryMode(POLY_XLU_DISP++, G_CULL_BOTH);

        func_8084A0E8(globalCtx, this, lod, gCullBackDList, overrideLimbDraw);

        if (this->invincibilityTimer > 0) {
            POLY_OPA_DISP = func_800BC8A0(globalCtx, POLY_OPA_DISP);
        }

        if (this->stateFlags2 & 0x4000) {
            f32 scale = (this->unk_84F >> 1) * 22.0f;

            gSPSegment(POLY_XLU_DISP++, 0x08,
                       Gfx_TwoTexScroll(globalCtx->state.gfxCtx, 0, 0, (0 - globalCtx->gameplayFrames) % 128, 32, 32, 1,
                                        0, (globalCtx->gameplayFrames * -2) % 128, 32, 32));

            Matrix_Scale(scale, scale, scale, MTXMODE_APPLY);
            gSPMatrix(POLY_XLU_DISP++, Matrix_NewMtx(globalCtx->state.gfxCtx, "../z_player.c", 19459),
                      G_MTX_NOPUSH | G_MTX_LOAD | G_MTX_MODELVIEW);
            gDPSetEnvColor(POLY_XLU_DISP++, 0, 50, 100, 255);
            gSPDisplayList(POLY_XLU_DISP++, D_04033EE0);
        }

        if (this->unk_862 > 0) {
            Player_DrawGetItem(globalCtx, this);
        }
    }

    CLOSE_DISPS(globalCtx->state.gfxCtx, "../z_player.c", 19473);
}

void Player_Destroy(Actor* thisx, GlobalContext* globalCtx) {
    Player* this = THIS;

    Effect_Delete(globalCtx, this->swordEffectIndex);

    Collider_DestroyCylinder(globalCtx, &this->cylinder);
    Collider_DestroyQuad(globalCtx, &this->swordQuads[0]);
    Collider_DestroyQuad(globalCtx, &this->swordQuads[1]);
    Collider_DestroyQuad(globalCtx, &this->shieldQuad);

    func_800876C8(globalCtx);

    gSaveContext.linkAge = globalCtx->linkAgeOnLoad;
}

#ifdef NON_MATCHING
// regalloc differences
s16 func_8084ABD8(GlobalContext* globalCtx, Player* this, s32 arg2, s16 arg3) {
    s32 temp1;
    s16 temp2;

    if (!func_8002DD78(this) && !func_808334B4(this) && (arg2 == 0)) {
        temp2 = sControlInput->rel.stick_y * 240.0f;
        Math_SmoothScaleMaxMinS(&this->actor.posRot2.rot.x, temp2, 14, 4000, 30);

        temp2 = sControlInput->rel.stick_x * -16.0f;
        temp2 = CLAMP(temp2, -3000, 3000);
        this->actor.posRot2.rot.y += temp2;
    } else {
        temp1 = (this->stateFlags1 & 0x800000) ? 3500 : 14000;
        this->actor.posRot2.rot.x += (s32)((1.0f - Math_Coss(sControlInput->rel.stick_y * 200)) * 1500.0f) *
                                     ((sControlInput->rel.stick_y >= 0) ? 1 : -1);
        this->actor.posRot2.rot.x = CLAMP(this->actor.posRot2.rot.x, -temp1, temp1);

        temp1 = 19114;
        temp2 = this->actor.posRot2.rot.y - this->actor.shape.rot.y;
        temp2 += (s32)((1.0f - Math_Coss(sControlInput->rel.stick_x * 200)) * -1500.0f) *
                 ((sControlInput->rel.stick_x >= 0) ? 1 : -1);
        this->actor.posRot2.rot.y = CLAMP(temp2, -temp1, temp1) + this->actor.shape.rot.y;
    }

    this->unk_6AE |= 2;
    return func_80836AB8(this, (globalCtx->unk_11E5C != 0) || func_8002DD78(this) || func_808334B4(this)) - arg3;
}
#else
s16 func_8084ABD8(GlobalContext* globalCtx, Player* this, s32 arg2, s16 arg3);
#pragma GLOBAL_ASM("asm/non_matchings/overlays/actors/ovl_player_actor/func_8084ABD8.s")
#endif

void func_8084AEEC(Player* this, f32* arg1, f32 arg2, s16 arg3) {
    f32 temp1;
    f32 temp2;

    temp1 = this->skelAnime.animCurrentFrame - 10.0f;

    temp2 = (R_RUN_SPEED_LIMIT / 100.0f) * 0.8f;
    if (*arg1 > temp2) {
        *arg1 = temp2;
    }

    if ((0.0f < temp1) && (temp1 < 10.0f)) {
        temp1 *= 6.0f;
    } else {
        temp1 = 0.0f;
        arg2 = 0.0f;
    }

    func_80077C6C(arg1, arg2 * 0.8f, temp1, (fabsf(*arg1) * 0.02f) + 0.05f);
    Math_ApproxUpdateScaledS(&this->currentYaw, arg3, 1600);
}

void func_8084B000(Player* this) {
    f32 phi_f18;
    f32 phi_f16;
    f32 phi_f14;
    f32 waterY;

    phi_f14 = -5.0f;

    phi_f16 = this->ageProperties->unk_28;
    if (this->actor.velocity.y < 0.0f) {
        phi_f16 += 1.0f;
    }

    if (this->actor.waterY < phi_f16) {
        if (this->actor.velocity.y <= 0.0f) {
            phi_f16 = 0.0f;
        } else {
            phi_f16 = this->actor.velocity.y * 0.5f;
        }
        phi_f18 = -0.1f - phi_f16;
    } else {
        if (!(this->stateFlags1 & 0x80) && (this->currentBoots == PLAYER_BOOTS_IRON) &&
            (this->actor.velocity.y >= -3.0f)) {
            phi_f18 = -0.2f;
        } else {
            phi_f14 = 2.0f;
            if (this->actor.velocity.y >= 0.0f) {
                phi_f16 = 0.0f;
            } else {
                phi_f16 = this->actor.velocity.y * -0.3f;
            }
            phi_f18 = phi_f16 + 0.1f;
        }

        waterY = this->actor.waterY;
        if (waterY > 100.0f) {
            this->stateFlags2 |= 0x400;
        }
    }

    this->actor.velocity.y += phi_f18;

    if (((this->actor.velocity.y - phi_f14) * phi_f18) > 0) {
        this->actor.velocity.y = phi_f14;
    }

    this->actor.gravity = 0.0f;
}

void func_8084B158(GlobalContext* globalCtx, Player* this, Input* input, f32 arg3) {
    f32 temp;

    if ((input != NULL) && CHECK_BTN_ANY(input->press.button, BTN_A | BTN_B)) {
        temp = 1.0f;
    } else {
        temp = 0.5f;
    }

    temp *= arg3;

    if (temp < 1.0f) {
        temp = 1.0f;
    }

    this->skelAnime.animPlaybackSpeed = temp;
    func_800A3BC0(globalCtx, &this->skelAnime);
}

void func_8084B1D8(Player* this, GlobalContext* globalCtx) {
    if (this->stateFlags1 & 0x8000000) {
        func_8084B000(this);
        func_8084AEEC(this, &this->linearVelocity, 0, this->actor.shape.rot.y);
    } else {
        func_8083721C(this);
    }

    if ((this->unk_6AD == 2) && (func_8002DD6C(this) || func_808332E4(this))) {
        func_80836670(this, globalCtx);
    }

    if ((this->csMode != 0) || (this->unk_6AD == 0) || (this->unk_6AD >= 4) || func_80833B54(this) ||
        (this->unk_664 != NULL) || !func_8083AD4C(globalCtx, this) ||
        (((this->unk_6AD == 2) && (CHECK_BTN_ANY(sControlInput->press.button, BTN_A | BTN_B | BTN_R) ||
                                   func_80833B2C(this) || (!func_8002DD78(this) && !func_808334B4(this)))) ||
         ((this->unk_6AD == 1) &&
          CHECK_BTN_ANY(sControlInput->press.button,
                        BTN_A | BTN_B | BTN_R | BTN_CUP | BTN_CLEFT | BTN_CRIGHT | BTN_CDOWN)))) {
        func_8083C148(this, globalCtx);
        func_80078884(NA_SE_SY_CAMERA_ZOOM_UP);
    } else if ((DECR(this->unk_850) == 0) || (this->unk_6AD != 2)) {
        if (func_8008F128(this)) {
            this->unk_6AE |= 0x43;
        } else {
            this->actor.shape.rot.y = func_8084ABD8(globalCtx, this, 0, 0);
        }
    }

    this->currentYaw = this->actor.shape.rot.y;
}

s32 func_8084B3CC(GlobalContext* globalCtx, Player* this) {
    if (globalCtx->unk_11E5C != 0) {
        func_80832564(globalCtx, this);
        func_80835C58(globalCtx, this, func_8084FA54, 0);

        if (!func_8002DD6C(this) || Player_HoldsHookshot(this)) {
            func_80835F44(globalCtx, this, 3);
        }

        this->stateFlags1 |= 0x100000;
        func_80832264(globalCtx, this, func_80833338(this));
        func_80832210(this);
        func_8083B010(this);
        return 1;
    }

    return 0;
}

void func_8084B498(Player* this) {
    this->itemActionParam =
        (INV_CONTENT(ITEM_OCARINA_FAIRY) == ITEM_OCARINA_FAIRY) ? PLAYER_AP_OCARINA_FAIRY : PLAYER_AP_OCARINA_TIME;
}

s32 func_8084B4D4(GlobalContext* globalCtx, Player* this) {
    if (this->stateFlags3 & 0x20) {
        this->stateFlags3 &= ~0x20;
        func_8084B498(this);
        this->unk_6AD = 4;
        func_8083B040(this, globalCtx);
        return 1;
    }

    return 0;
}

void func_8084B530(Player* this, GlobalContext* globalCtx) {
    this->stateFlags2 |= 0x20;
    func_80836670(this, globalCtx);

    if (func_8010BDBC(&globalCtx->msgCtx) == 2) {
        this->actor.flags &= ~0x100;

        if ((this->targetActor->flags & 5) != 5) {
            this->stateFlags2 &= ~0x2000;
        }

        func_8005B1A4(Gameplay_GetCamera(globalCtx, 0));

        if (!func_8084B4D4(globalCtx, this) && !func_8084B3CC(globalCtx, this) && !func_8083ADD4(globalCtx, this)) {
            if ((this->targetActor != this->interactRangeActor) || !func_8083E5A8(this, globalCtx)) {
                if (this->stateFlags1 & 0x800000) {
                    s32 sp24 = this->unk_850;
                    func_8083A360(globalCtx, this);
                    this->unk_850 = sp24;
                } else if (func_808332B8(this)) {
                    func_80838F18(globalCtx, this);
                } else {
                    func_80853080(this, globalCtx);
                }
            }
        }

        this->unk_88E = 10;
        return;
    }

    if (this->stateFlags1 & 0x800000) {
        func_8084CC98(this, globalCtx);
    } else if (func_808332B8(this)) {
        func_8084D610(this, globalCtx);
    } else if (!func_8008E9C4(this) && func_800A3BC0(globalCtx, &this->skelAnime)) {
        if (this->skelAnime.flags != 0) {
            func_80832DBC(this);
            if ((this->targetActor->type == ACTORTYPE_NPC) && (this->heldItemActionParam != PLAYER_AP_FISHING_POLE)) {
                func_808322D0(globalCtx, this, &D_040031A0);
            } else {
                func_80832284(globalCtx, this, func_80833338(this));
            }
        } else {
            func_808322A4(globalCtx, this, &D_040031A8);
        }
    }

    if (this->unk_664 != NULL) {
        this->currentYaw = this->actor.shape.rot.y = func_8083DB98(this, 0);
    }
}

void func_8084B78C(Player* this, GlobalContext* globalCtx) {
    f32 sp34;
    s16 sp32;
    s32 temp;

    this->stateFlags2 |= 0x141;
    func_8083F524(globalCtx, this);

    if (func_800A3BC0(globalCtx, &this->skelAnime)) {
        if (!func_8083F9D0(globalCtx, this)) {
            func_80837268(this, &sp34, &sp32, 0.0f, globalCtx);
            temp = func_8083FFB8(this, &sp34, &sp32);
            if (temp > 0) {
                func_8083FAB8(this, globalCtx);
            } else if (temp < 0) {
                func_8083FB14(this, globalCtx);
            }
        }
    }
}

void func_8084B840(GlobalContext* globalCtx, Player* this, f32 arg2) {
    if (this->actor.wallPolySource != BGCHECK_SCENE) {
        DynaPolyActor* dynaActor = DynaPoly_GetActor(&globalCtx->colCtx, this->actor.wallPolySource);

        if (dynaActor != NULL) {
            func_8002DFA4(dynaActor, arg2, this->actor.posRot.rot.y);
        }
    }
}

struct_80832924 D_80854870[] = {
    { NA_SE_PL_SLIP, 0x1003 },
    { NA_SE_PL_SLIP, -0x1015 },
};

void func_8084B898(Player* this, GlobalContext* globalCtx) {
    f32 sp34;
    s16 sp32;
    s32 temp;

    this->stateFlags2 |= 0x141;

    if (func_80832CB0(globalCtx, this, &D_04003108)) {
        this->unk_850 = 1;
    } else if (this->unk_850 == 0) {
        if (func_800A4530(&this->skelAnime, 11.0f)) {
            func_80832698(this, NA_SE_VO_LI_PUSH);
        }
    }

    func_80832924(this, D_80854870);
    func_8083F524(globalCtx, this);

    if (!func_8083F9D0(globalCtx, this)) {
        func_80837268(this, &sp34, &sp32, 0.0f, globalCtx);
        temp = func_8083FFB8(this, &sp34, &sp32);
        if (temp < 0) {
            func_8083FB14(this, globalCtx);
        } else if (temp == 0) {
            func_8083F72C(this, &D_040030E0, globalCtx);
        } else {
            this->stateFlags2 |= 0x10;
        }
    }

    if (this->stateFlags2 & 0x10) {
        func_8084B840(globalCtx, this, 2.0f);
        this->linearVelocity = 2.0f;
    }
}

struct_80832924 D_80854878[] = {
    { NA_SE_PL_SLIP, 0x1004 },
    { NA_SE_PL_SLIP, -0x1018 },
};

Vec3f D_80854880 = { 0.0f, 26.0f, -40.0f };

void func_8084B9E4(Player* this, GlobalContext* globalCtx) {
    LinkAnimationHeader* anim;
    f32 sp70;
    s16 sp6E;
    s32 temp1;
    Vec3f sp5C;
    f32 temp2;
    CollisionPoly* sp54;
    u32 sp50;
    Vec3f sp44;
    Vec3f sp38;

    anim = D_80853C74[this->modelAnimType];
    this->stateFlags2 |= 0x141;

    if (func_80832CB0(globalCtx, this, anim)) {
        this->unk_850 = 1;
    } else {
        if (this->unk_850 == 0) {
            if (func_800A4530(&this->skelAnime, 11.0f)) {
                func_80832698(this, NA_SE_VO_LI_PUSH);
            }
        } else {
            func_80832924(this, D_80854878);
        }
    }

    func_8083F524(globalCtx, this);

    if (!func_8083F9D0(globalCtx, this)) {
        func_80837268(this, &sp70, &sp6E, 0.0f, globalCtx);
        temp1 = func_8083FFB8(this, &sp70, &sp6E);
        if (temp1 > 0) {
            func_8083FAB8(this, globalCtx);
        } else if (temp1 == 0) {
            func_8083F72C(this, D_80853C8C[this->modelAnimType], globalCtx);
        } else {
            this->stateFlags2 |= 0x10;
        }
    }

    if (this->stateFlags2 & 0x10) {
        temp2 = func_8083973C(globalCtx, this, &D_80854880, &sp5C) - this->actor.posRot.pos.y;
        if (fabsf(temp2) < 20.0f) {
            sp44.x = this->actor.posRot.pos.x;
            sp44.z = this->actor.posRot.pos.z;
            sp44.y = sp5C.y;
            if (BgCheck_EntityLineTest1(&globalCtx->colCtx, &sp44, &sp5C, &sp38, &sp54, 1, 0, 0, 1, &sp50) == 0) {
                func_8084B840(globalCtx, this, -2.0f);
                return;
            }
        }
        this->stateFlags2 &= ~0x10;
    }
}

void func_8084BBE4(Player* this, GlobalContext* globalCtx) {
    f32 sp3C;
    s16 sp3A;
    LinkAnimationHeader* anim;
    f32 temp;

    this->stateFlags2 |= 0x40;

    if (func_800A3BC0(globalCtx, &this->skelAnime)) {
        // clang-format off
        anim = (this->unk_84F > 0) ? &D_04002F28 : D_80853CD4[this->modelAnimType]; func_80832284(globalCtx, this, anim);
        // clang-format on
    } else if (this->unk_84F == 0) {
        if (this->skelAnime.animation == &D_04002F10) {
            temp = 11.0f;
        } else {
            temp = 1.0f;
        }

        if (func_800A4530(&this->skelAnime, temp)) {
            func_80832770(this, NA_SE_PL_WALK_GROUND);
            if (this->skelAnime.animation == &D_04002F10) {
                this->unk_84F = 1;
            } else {
                this->unk_84F = -1;
            }
        }
    }

    Math_ApproxUpdateScaledS(&this->actor.shape.rot.y, this->currentYaw, 0x800);

    if (this->unk_84F != 0) {
        func_80837268(this, &sp3C, &sp3A, 0.0f, globalCtx);
        if (this->unk_847[this->unk_846] >= 0) {
            if (this->unk_84F > 0) {
                anim = D_80853CA4[this->modelAnimType];
            } else {
                anim = D_80853CEC[this->modelAnimType];
            }
            func_8083A9B8(this, anim, globalCtx);
            return;
        }

        if (CHECK_BTN_ALL(sControlInput->cur.button, BTN_A) || (this->actor.shape.unk_15 != 0)) {
            func_80837B60(this);
            if (this->unk_84F < 0) {
                this->linearVelocity = -0.8f;
            } else {
                this->linearVelocity = 0.8f;
            }
            func_80837B9C(this, globalCtx);
            this->stateFlags1 &= ~0x6000;
        }
    }
}

void func_8084BDFC(Player* this, GlobalContext* globalCtx) {
    this->stateFlags2 |= 0x40;

    if (func_800A3BC0(globalCtx, &this->skelAnime)) {
        func_80832E48(this, 1);
        func_8083C0E8(this, globalCtx);
        return;
    }

    if (func_800A4530(&this->skelAnime, this->skelAnime.animFrameCount - 6.0f)) {
        func_808328A0(this);
    } else if (func_800A4530(&this->skelAnime, this->skelAnime.animFrameCount - 34.0f)) {
        this->stateFlags1 &= ~0x6000;
        func_8002F7DC(&this->actor, NA_SE_PL_CLIMB_CLIFF);
        func_80832698(this, NA_SE_VO_LI_CLIMB_END);
    }
}

void func_8084BEE4(Player* this) {
    func_8002F7DC(&this->actor, (this->unk_84F != 0) ? NA_SE_PL_WALK_WALL : NA_SE_PL_WALK_LADDER);
}

void func_8084BF1C(Player* this, GlobalContext* globalCtx) {
    static Vec3f D_8085488C = { 0.0f, 0.0f, 26.0f };
    s32 sp84;
    s32 sp80;
    f32 phi_f0;
    f32 phi_f2;
    Vec3f sp6C;
    s32 sp68;
    Vec3f sp5C;
    f32 temp_f0;
    LinkAnimationHeader* anim1;
    LinkAnimationHeader* anim2;

    sp84 = sControlInput->rel.stick_y;
    sp80 = sControlInput->rel.stick_x;

    this->fallStartHeight = this->actor.posRot.pos.y;
    this->stateFlags2 |= 0x40;

    if ((this->unk_84F != 0) && (ABS(sp84) < ABS(sp80))) {
        phi_f0 = ABS(sp80) * 0.0325f;
        sp84 = 0;
    } else {
        phi_f0 = ABS(sp84) * 0.05f;
        sp80 = 0;
    }

    if (phi_f0 < 1.0f) {
        phi_f0 = 1.0f;
    } else if (phi_f0 > 3.35f) {
        phi_f0 = 3.35f;
    }

    if (this->skelAnime.animPlaybackSpeed >= 0.0f) {
        phi_f2 = 1.0f;
    } else {
        phi_f2 = -1.0f;
    }

    this->skelAnime.animPlaybackSpeed = phi_f2 * phi_f0;

    if (this->unk_850 >= 0) {
        if ((this->actor.wallPoly != NULL) && (this->actor.wallPolySource != BGCHECK_SCENE)) {
            DynaPolyActor* wallPolyActor = DynaPoly_GetActor(&globalCtx->colCtx, this->actor.wallPolySource);
            if (wallPolyActor != NULL) {
                Math_Vec3f_Diff(&wallPolyActor->actor.posRot.pos, &wallPolyActor->actor.pos4, &sp6C);
                Math_Vec3f_Sum(&this->actor.posRot.pos, &sp6C, &this->actor.posRot.pos);
            }
        }

        func_8002E4B4(globalCtx, &this->actor, 26.0f, 6.0f, this->ageProperties->unk_00, 7);
        func_8083F360(globalCtx, this, 26.0f, this->ageProperties->unk_3C, 50.0f, -20.0f);
    }

    if ((this->unk_850 < 0) || !func_8083FBC0(this, globalCtx)) {
        if (func_800A3BC0(globalCtx, &this->skelAnime) != 0) {
            if (this->unk_850 < 0) {
                this->unk_850 = ABS(this->unk_850) & 1;
                return;
            }

            if (sp84 != 0) {
                sp68 = this->unk_84F + this->unk_850;

                if (sp84 > 0) {
                    D_8085488C.y = this->ageProperties->unk_40;
                    temp_f0 = func_8083973C(globalCtx, this, &D_8085488C, &sp5C);

                    if (this->actor.posRot.pos.y < temp_f0) {
                        if (this->unk_84F != 0) {
                            this->actor.posRot.pos.y = temp_f0;
                            this->stateFlags1 &= ~0x200000;
                            func_8083A5C4(globalCtx, this, this->actor.wallPoly, this->ageProperties->unk_3C,
                                          &D_04003000);
                            this->currentYaw += 0x8000;
                            this->actor.shape.rot.y = this->currentYaw;
                            func_8083A9B8(this, &D_04003000, globalCtx);
                            this->stateFlags1 |= 0x4000;
                        } else {
                            func_8083F070(this, this->ageProperties->unk_CC[this->unk_850], globalCtx);
                        }
                    } else {
                        this->skelAnime.prevFramePos = this->ageProperties->unk_4A[sp68];
                        func_80832264(globalCtx, this, this->ageProperties->unk_AC[sp68]);
                    }
                } else {
                    if ((this->actor.posRot.pos.y - this->actor.groundY) < 15.0f) {
                        if (this->unk_84F != 0) {
                            func_8083FB7C(this, globalCtx);
                        } else {
                            if (this->unk_850 != 0) {
                                this->skelAnime.prevFramePos = this->ageProperties->unk_44;
                            }
                            func_8083F070(this, this->ageProperties->unk_C4[this->unk_850], globalCtx);
                            this->unk_850 = 1;
                        }
                    } else {
                        sp68 ^= 1;
                        this->skelAnime.prevFramePos = this->ageProperties->unk_62[sp68];
                        anim1 = this->ageProperties->unk_AC[sp68];
                        SkelAnime_ChangeLinkAnim(globalCtx, &this->skelAnime, anim1, -1.0f,
                                                 SkelAnime_GetFrameCount(anim1), 0.0f, 2, 0.0f);
                    }
                }
                this->unk_850 ^= 1;
            } else {
                if ((this->unk_84F != 0) && (sp80 != 0)) {
                    anim2 = this->ageProperties->unk_BC[this->unk_850];

                    if (sp80 > 0) {
                        this->skelAnime.prevFramePos = this->ageProperties->unk_7A[this->unk_850];
                        func_80832264(globalCtx, this, anim2);
                    } else {
                        this->skelAnime.prevFramePos = this->ageProperties->unk_86[this->unk_850];
                        SkelAnime_ChangeLinkAnim(globalCtx, &this->skelAnime, anim2, -1.0f,
                                                 SkelAnime_GetFrameCount(anim2), 0.0f, 2, 0.0f);
                    }
                } else {
                    this->stateFlags2 |= 0x1000;
                }
            }

            return;
        }
    }

    if (this->unk_850 < 0) {
        if (((this->unk_850 == -2) &&
             (func_800A4530(&this->skelAnime, 14.0f) || func_800A4530(&this->skelAnime, 29.0f))) ||
            ((this->unk_850 == -4) &&
             (func_800A4530(&this->skelAnime, 22.0f) || func_800A4530(&this->skelAnime, 35.0f) ||
              func_800A4530(&this->skelAnime, 49.0f) || func_800A4530(&this->skelAnime, 55.0f)))) {
            func_8084BEE4(this);
        }
        return;
    }

    if (func_800A4530(&this->skelAnime, (this->skelAnime.animPlaybackSpeed > 0.0f) ? 20.0f : 0.0f)) {
        func_8084BEE4(this);
    }
}

f32 D_80854898[] = { 10.0f, 20.0f };
f32 D_808548A0[] = { 40.0f, 50.0f };

struct_80832924 D_808548A8[] = {
    { NA_SE_PL_WALK_LADDER, 0x80A },
    { NA_SE_PL_WALK_LADDER, 0x814 },
    { NA_SE_PL_WALK_LADDER, -0x81E },
};

void func_8084C5F8(Player* this, GlobalContext* globalCtx) {
    s32 temp;
    f32* sp38;
    CollisionPoly* sp34;
    s32 sp30;
    Vec3f sp24;

    this->stateFlags2 |= 0x40;

    temp = func_808374A0(globalCtx, this, &this->skelAnime, 4.0f);

    if (temp == 0) {
        this->stateFlags1 &= ~0x200000;
        return;
    }

    if ((temp > 0) || func_800A3BC0(globalCtx, &this->skelAnime)) {
        func_8083C0E8(this, globalCtx);
        this->stateFlags1 &= ~0x200000;
        return;
    }

    sp38 = D_80854898;

    if (this->unk_850 != 0) {
        func_80832924(this, D_808548A8);
        sp38 = D_808548A0;
    }

    if (func_800A4530(&this->skelAnime, sp38[0]) || func_800A4530(&this->skelAnime, sp38[1])) {
        sp24.x = this->actor.posRot.pos.x;
        sp24.y = this->actor.posRot.pos.y + 20.0f;
        sp24.z = this->actor.posRot.pos.z;
        if (BgCheck_EntityRaycastFloor3(&globalCtx->colCtx, &sp34, &sp30, &sp24) != 0.0f) {
            this->unk_89E = func_80041F10(&globalCtx->colCtx, sp34, sp30);
            func_808328A0(this);
        }
    }
}

struct_80832924 D_808548B4[] = {
    { 0, 0x3028 }, { 0, 0x3030 }, { 0, 0x3038 }, { 0, 0x3040 },  { 0, 0x3048 },
    { 0, 0x3050 }, { 0, 0x3058 }, { 0, 0x3060 }, { 0, -0x3068 },
};

void func_8084C760(Player* this, GlobalContext* globalCtx) {
    this->stateFlags2 |= 0x40;

    if (func_800A3BC0(globalCtx, &this->skelAnime)) {
        if (!(this->stateFlags1 & 1)) {
            if (this->skelAnime.flags != 0) {
                this->skelAnime.flags = 0;
                return;
            }

            if (!func_8083F570(this, globalCtx)) {
                this->linearVelocity = sControlInput->rel.stick_y * 0.03f;
            }
        }
        return;
    }

    func_80832924(this, D_808548B4);
}

struct_80832924 D_808548D8[] = {
    { 0, 0x300A }, { 0, 0x3012 }, { 0, 0x301A }, { 0, 0x3022 },  { 0, 0x3034 },
    { 0, 0x303C }, { 0, 0x3044 }, { 0, 0x304C }, { 0, -0x3054 },
};

void func_8084C81C(Player* this, GlobalContext* globalCtx) {
    this->stateFlags2 |= 0x40;

    if (func_800A3BC0(globalCtx, &this->skelAnime)) {
        func_8083C0E8(this, globalCtx);
        this->stateFlags2 &= ~0x40000;
        return;
    }

    func_80832924(this, D_808548D8);
}

Vec3f D_808548FC[] = {
    { 40.0f, 0.0f, 0.0f },
    { -40.0f, 0.0f, 0.0f },
};

Vec3f D_80854914[] = {
    { 60.0f, 20.0f, 0.0f },
    { -60.0f, 20.0f, 0.0f },
};

Vec3f D_8085492C[] = {
    { 60.0f, -20.0f, 0.0f },
    { -60.0f, -20.0f, 0.0f },
};

s32 func_8084C89C(GlobalContext* globalCtx, Player* this, s32 arg2, f32* arg3) {
    EnHorse* rideActor = (EnHorse*)this->rideActor;
    f32 sp50;
    f32 sp4C;
    Vec3f sp40;
    Vec3f sp34;
    CollisionPoly* sp30;
    u32 sp2C;

    sp50 = rideActor->actor.posRot.pos.y + 20.0f;
    sp4C = rideActor->actor.posRot.pos.y - 20.0f;

    *arg3 = func_8083973C(globalCtx, this, &D_808548FC[arg2], &sp40);

    return (sp4C < *arg3) && (*arg3 < sp50) &&
           !func_80839768(globalCtx, this, &D_80854914[arg2], &sp30, &sp2C, &sp34) &&
           !func_80839768(globalCtx, this, &D_8085492C[arg2], &sp30, &sp2C, &sp34);
}

s32 func_8084C9BC(Player* this, GlobalContext* globalCtx) {
    EnHorse* rideActor = (EnHorse*)this->rideActor;
    s32 sp38;
    f32 sp34;

    if (this->unk_850 < 0) {
        this->unk_850 = 99;
    } else {
        sp38 = (this->unk_43C < 0) ? 0 : 1;
        if (!func_8084C89C(globalCtx, this, sp38, &sp34)) {
            sp38 ^= 1;
            if (!func_8084C89C(globalCtx, this, sp38, &sp34)) {
                return 0;
            } else {
                this->unk_43C = -this->unk_43C;
            }
        }

        if ((globalCtx->csCtx.state == 0) && (globalCtx->transitionMode == 0) &&
            (EN_HORSE_CHECK_1(rideActor) || EN_HORSE_CHECK_4(rideActor))) {
            this->stateFlags2 |= 0x400000;

            if (EN_HORSE_CHECK_1(rideActor) ||
                (EN_HORSE_CHECK_4(rideActor) && CHECK_BTN_ALL(sControlInput->press.button, BTN_A))) {
                rideActor->actor.child = NULL;
                func_80835DAC(globalCtx, this, func_8084D3E4, 0);
                this->unk_878 = sp34 - rideActor->actor.posRot.pos.y;
                func_80832264(globalCtx, this, (this->unk_43C < 0) ? &D_04003390 : &D_040033A0);
                return 1;
            }
        }
    }

    return 0;
}

void func_8084CBF4(Player* this, f32 arg1, f32 arg2) {
    f32 temp;
    f32 dir;

    if ((this->unk_878 != 0.0f) && (arg2 <= this->skelAnime.animCurrentFrame)) {
        if (arg1 < fabsf(this->unk_878)) {
            if (this->unk_878 >= 0.0f) {
                dir = 1;
            } else {
                dir = -1;
            }
            temp = dir * arg1;
        } else {
            temp = this->unk_878;
        }
        this->actor.posRot.pos.y += temp;
        this->unk_878 -= temp;
    }
}

LinkAnimationHeader* D_80854944[] = {
    0x04003370, 0x04003368, 0x04003380, 0x04003358, 0x04003338, 0x04003348, 0x04003350, NULL, NULL,
};

LinkAnimationHeader* D_80854968[] = {
    0x04003388, 0x04003388, 0x04003388, 0x04003360, 0x04003340, 0x04003340, 0x04003340, NULL, NULL,
};

LinkAnimationHeader* D_8085498C[] = {
    0x040033C8,
    0x040033B8,
    0x040033C0,
};

u8 D_80854998[2][2] = {
    { 32, 58 },
    { 25, 42 },
};

Vec3s D_8085499C = { -69, 7146, -266 };

struct_80832924 D_808549A4[] = {
    { NA_SE_PL_CALM_HIT, 0x830 }, { NA_SE_PL_CALM_HIT, 0x83A },  { NA_SE_PL_CALM_HIT, 0x844 },
    { NA_SE_PL_CALM_PAT, 0x85C }, { NA_SE_PL_CALM_PAT, 0x86E },  { NA_SE_PL_CALM_PAT, 0x87E },
    { NA_SE_PL_CALM_PAT, 0x884 }, { NA_SE_PL_CALM_PAT, -0x888 },
};

void func_8084CC98(Player* this, GlobalContext* globalCtx) {
    EnHorse* rideActor = (EnHorse*)this->rideActor;
    u8* arr;

    this->stateFlags2 |= 0x40;

    func_8084CBF4(this, 1.0f, 10.0f);

    if (this->unk_850 == 0) {
        if (func_800A3BC0(globalCtx, &this->skelAnime)) {
            this->skelAnime.animation = &D_040033B8;
            this->unk_850 = 99;
            return;
        }

        arr = D_80854998[(this->unk_43C < 0) ? 0 : 1];

        if (func_800A4530(&this->skelAnime, arr[0])) {
            func_8002F7DC(&this->actor, NA_SE_PL_CLIMB_CLIFF);
            return;
        }

        if (func_800A4530(&this->skelAnime, arr[1])) {
            func_8002DE74(globalCtx, this);
            func_8002F7DC(&this->actor, NA_SE_PL_SIT_ON_HORSE);
            return;
        }

        return;
    }

    func_8002DE74(globalCtx, this);
    this->skelAnime.prevFramePos = D_8085499C;

    if ((rideActor->unk_210 != this->unk_850) && ((rideActor->unk_210 >= 2) || (this->unk_850 >= 2))) {
        if ((this->unk_850 = rideActor->unk_210) < 2) {
            f32 rand = Math_Rand_ZeroOne();
            s32 temp = 0;

            this->unk_850 = 1;

            if (rand < 0.1f) {
                temp = 2;
            } else if (rand < 0.2f) {
                temp = 1;
            }
            func_80832264(globalCtx, this, D_8085498C[temp]);
        } else {
            this->skelAnime.animation = D_80854944[this->unk_850 - 2];
            SkelAnime_SetTransition(globalCtx, &this->skelAnime, 8.0f);
            if (this->unk_850 < 4) {
                func_80834644(globalCtx, this);
                this->unk_84F = 0;
            }
        }
    }

    if (this->unk_850 == 1) {
        if ((D_808535E0 != 0) || func_8083224C(globalCtx)) {
            func_80832264(globalCtx, this, &D_040033C8);
        } else if (func_800A3BC0(globalCtx, &this->skelAnime)) {
            this->unk_850 = 99;
        } else if (this->skelAnime.animation == &D_040033B8) {
            func_80832924(this, D_808549A4);
        }
    } else {
        this->skelAnime.animCurrentFrame = rideActor->unk_214;
        func_800A3C9C(globalCtx, &this->skelAnime);
    }

    SkelAnime_LoadAnimationType1(globalCtx, this->skelAnime.limbCount, this->skelAnime.transitionDrawTbl,
                                 this->skelAnime.limbDrawTbl);

    if ((globalCtx->csCtx.state != 0) || (this->csMode != 0)) {
        if (this->csMode == 7) {
            this->csMode = 0;
        }
        this->unk_6AD = 0;
        this->unk_84F = 0;
    } else if ((this->unk_850 < 2) || (this->unk_850 >= 4)) {
        D_808535E0 = func_80836670(this, globalCtx);
        if (D_808535E0 != 0) {
            this->unk_84F = 0;
        }
    }

    this->actor.posRot.pos.x = rideActor->actor.posRot.pos.x + rideActor->unk_258.x;
    this->actor.posRot.pos.y = (rideActor->actor.posRot.pos.y + rideActor->unk_258.y) - 27.0f;
    this->actor.posRot.pos.z = rideActor->actor.posRot.pos.z + rideActor->unk_258.z;

    this->currentYaw = this->actor.shape.rot.y = rideActor->actor.shape.rot.y;

    if ((this->csMode != 0) ||
        (!func_8083224C(globalCtx) && ((rideActor->actor.speedXZ != 0.0f) || !func_8083B644(this, globalCtx)) &&
         !func_8083C1DC(this, globalCtx))) {
        if (D_808535E0 == 0) {
            if (this->unk_84F != 0) {
                if (func_800A3BC0(globalCtx, &this->skelAnime2)) {
                    rideActor->unk_1F0 &= ~0x100;
                    this->unk_84F = 0;
                }

                if (this->skelAnime2.animation == &D_040033B0) {
                    if (func_800A4530(&this->skelAnime2, 23.0f)) {
                        func_8002F7DC(&this->actor, NA_SE_IT_LASH);
                        func_80832698(this, NA_SE_VO_LI_LASH);
                    }

                    SkelAnime_LoadAnimationType1(globalCtx, this->skelAnime.limbCount, this->skelAnime.limbDrawTbl,
                                                 this->skelAnime2.limbDrawTbl);
                } else {
                    if (func_800A4530(&this->skelAnime2, 10.0f)) {
                        func_8002F7DC(&this->actor, NA_SE_IT_LASH);
                        func_80832698(this, NA_SE_VO_LI_LASH);
                    }

                    SkelAnime_LoadAnimationType3(globalCtx, this->skelAnime.limbCount, this->skelAnime.limbDrawTbl,
                                                 this->skelAnime2.limbDrawTbl, D_80853410);
                }
            } else {
                LinkAnimationHeader* anim = NULL;

                if (EN_HORSE_CHECK_3(rideActor)) {
                    anim = &D_040033B0;
                } else if (EN_HORSE_CHECK_2(rideActor)) {
                    if ((this->unk_850 >= 2) && (this->unk_850 != 99)) {
                        anim = D_80854968[this->unk_850 - 2];
                    }
                }

                if (anim != NULL) {
                    SkelAnime_ChangeLinkAnimDefaultStop(globalCtx, &this->skelAnime2, anim);
                    this->unk_84F = 1;
                }
            }
        }

        if (this->stateFlags1 & 0x100000) {
            if (!func_8083AD4C(globalCtx, this) || CHECK_BTN_ANY(sControlInput->press.button, BTN_A) ||
                func_80833BCC(this)) {
                this->unk_6AD = 0;
                this->stateFlags1 &= ~0x100000;
            } else {
                this->unk_6BE = func_8084ABD8(globalCtx, this, 1, -5000) - this->actor.shape.rot.y;
                this->unk_6BE += 5000;
                this->unk_6B0 = -5000;
            }
            return;
        }

        if ((this->csMode != 0) || (!func_8084C9BC(this, globalCtx) && !func_8083B040(this, globalCtx))) {
            if (this->unk_664 != NULL) {
                if (func_8002DD78(this) != 0) {
                    this->unk_6BE = func_8083DB98(this, 1) - this->actor.shape.rot.y;
                    this->unk_6BE = CLAMP(this->unk_6BE, -0x4AAA, 0x4AAA);
                    this->actor.posRot2.rot.y = this->actor.shape.rot.y + this->unk_6BE;
                    this->unk_6BE += 5000;
                    this->unk_6AE |= 0x80;
                } else {
                    func_8083DB98(this, 0);
                }
            } else {
                if (func_8002DD78(this) != 0) {
                    this->unk_6BE = func_8084ABD8(globalCtx, this, 1, -5000) - this->actor.shape.rot.y;
                    this->unk_6BE += 5000;
                    this->unk_6B0 = -5000;
                }
            }
        }
    }
}

struct_80832924 D_808549C4[] = {
    { 0, 0x2800 },
    { NA_SE_PL_GET_OFF_HORSE, 0x80A },
    { NA_SE_PL_SLIPDOWN, -0x819 },
};

void func_8084D3E4(Player* this, GlobalContext* globalCtx) {
    this->stateFlags2 |= 0x40;
    func_8084CBF4(this, 1.0f, 10.0f);

    if (func_800A3BC0(globalCtx, &this->skelAnime)) {
        EnHorse* rideActor = (EnHorse*)this->rideActor;

        func_8083C0E8(this, globalCtx);
        this->stateFlags1 &= ~0x800000;
        this->actor.parent = NULL;
        AREG(6) = 0;

        if (Flags_GetEventChkInf(0x18) || (DREG(1) != 0)) {
            gSaveContext.horseData.pos.x = rideActor->actor.posRot.pos.x;
            gSaveContext.horseData.pos.y = rideActor->actor.posRot.pos.y;
            gSaveContext.horseData.pos.z = rideActor->actor.posRot.pos.z;
            gSaveContext.horseData.angle = rideActor->actor.shape.rot.y;
        }
    } else {
        Camera_ChangeSetting(Gameplay_GetCamera(globalCtx, 0), CAM_SET_NORMAL0);

        if (this->unk_43C < 0) {
            D_808549C4[0].field = 0x2828;
        } else {
            D_808549C4[0].field = 0x281D;
        }
        func_80832924(this, D_808549C4);
    }
}

struct_80832924 D_808549D0[] = {
    { NA_SE_PL_SWIM, -0x800 },
};

void func_8084D530(Player* this, f32* arg1, f32 arg2, s16 arg3) {
    func_8084AEEC(this, arg1, arg2, arg3);
    func_80832924(this, D_808549D0);
}

void func_8084D574(GlobalContext* globalCtx, Player* this, s16 arg2) {
    func_80835C58(globalCtx, this, func_8084D84C, 0);
    this->actor.shape.rot.y = this->currentYaw = arg2;
    func_80832C6C(globalCtx, this, &D_040032F0);
}

void func_8084D5CC(GlobalContext* globalCtx, Player* this) {
    func_80835C58(globalCtx, this, func_8084DAB4, 0);
    func_80832C6C(globalCtx, this, &D_040032F0);
}

void func_8084D610(Player* this, GlobalContext* globalCtx) {
    f32 sp34;
    s16 sp32;

    func_80832CB0(globalCtx, this, &D_04003328);
    func_8084B000(this);

    if (!func_8083224C(globalCtx) && !func_80837348(globalCtx, this, D_80854444, 1) &&
        !func_8083D12C(globalCtx, this, sControlInput)) {
        if (this->unk_6AD != 1) {
            this->unk_6AD = 0;
        }

        if (this->currentBoots == PLAYER_BOOTS_IRON) {
            sp34 = 0.0f;
            sp32 = this->actor.shape.rot.y;

            if (this->actor.bgCheckFlags & 1) {
                func_8083A098(this, D_80853A7C[this->modelAnimType], globalCtx);
                func_808328A0(this);
            }
        } else {
            func_80837268(this, &sp34, &sp32, 0.0f, globalCtx);

            if (sp34 != 0.0f) {
                s16 temp = this->actor.shape.rot.y - sp32;
                if ((ABS(temp) > 0x6000) && !Math_ApproxF(&this->linearVelocity, 0.0f, 1.0f)) {
                    return;
                }

                if (func_80833C04(this)) {
                    func_8084D5CC(globalCtx, this);
                } else {
                    func_8084D574(globalCtx, this, sp32);
                }
            }
        }

        func_8084AEEC(this, &this->linearVelocity, sp34, sp32);
    }
}

void func_8084D7C4(Player* this, GlobalContext* globalCtx) {
    if (!func_8083B040(this, globalCtx)) {
        this->stateFlags2 |= 0x20;

        func_8084B158(globalCtx, this, NULL, this->linearVelocity);
        func_8084B000(this);

        if (DECR(this->unk_850) == 0) {
            func_80838F18(globalCtx, this);
        }
    }
}

void func_8084D84C(Player* this, GlobalContext* globalCtx) {
    f32 sp34;
    s16 sp32;
    s16 temp;

    this->stateFlags2 |= 0x20;

    func_8084B158(globalCtx, this, sControlInput, this->linearVelocity);
    func_8084B000(this);

    if (!func_80837348(globalCtx, this, D_80854444, 1) && !func_8083D12C(globalCtx, this, sControlInput)) {
        func_80837268(this, &sp34, &sp32, 0.0f, globalCtx);

        temp = this->actor.shape.rot.y - sp32;
        if ((sp34 == 0.0f) || (ABS(temp) > 0x6000) || (this->currentBoots == PLAYER_BOOTS_IRON)) {
            func_80838F18(globalCtx, this);
        } else if (func_80833C04(this)) {
            func_8084D5CC(globalCtx, this);
        }

        func_8084D530(this, &this->linearVelocity, sp34, sp32);
    }
}

s32 func_8084D980(GlobalContext* globalCtx, Player* this, f32* arg2, s16* arg3) {
    LinkAnimationHeader* anim;
    s16 temp1;
    s32 temp2;

    temp1 = this->currentYaw - *arg3;

    if (ABS(temp1) > 0x6000) {
        anim = &D_04003328;

        if (Math_ApproxF(&this->linearVelocity, 0.0f, 1.0f)) {
            this->currentYaw = *arg3;
        } else {
            *arg2 = 0.0f;
            *arg3 = this->currentYaw;
        }
    } else {
        temp2 = func_8083FD78(this, arg2, arg3, globalCtx);

        if (temp2 > 0) {
            anim = &D_040032F0;
        } else if (temp2 < 0) {
            anim = &D_040032D8;
        } else if ((temp1 = this->actor.shape.rot.y - *arg3) > 0) {
            anim = &D_040032D0;
        } else {
            anim = &D_040032C8;
        }
    }

    if (anim != this->skelAnime.animation) {
        func_80832C6C(globalCtx, this, anim);
        return 1;
    }

    return 0;
}

void func_8084DAB4(Player* this, GlobalContext* globalCtx) {
    f32 sp2C;
    s16 sp2A;

    func_8084B158(globalCtx, this, sControlInput, this->linearVelocity);
    func_8084B000(this);

    if (!func_80837348(globalCtx, this, D_80854444, 1) && !func_8083D12C(globalCtx, this, sControlInput)) {
        func_80837268(this, &sp2C, &sp2A, 0.0f, globalCtx);

        if (sp2C == 0.0f) {
            func_80838F18(globalCtx, this);
        } else if (!func_80833C04(this)) {
            func_8084D574(globalCtx, this, sp2A);
        } else {
            func_8084D980(globalCtx, this, &sp2C, &sp2A);
        }

        func_8084D530(this, &this->linearVelocity, sp2C, sp2A);
    }
}

void func_8084DBC4(GlobalContext* globalCtx, Player* this, f32 arg2) {
    f32 sp2C;
    s16 sp2A;

    func_80837268(this, &sp2C, &sp2A, 0.0f, globalCtx);
    func_8084AEEC(this, &this->linearVelocity, sp2C * 0.5f, sp2A);
    func_8084AEEC(this, &this->actor.velocity.y, arg2, this->currentYaw);
}

void func_8084DC48(Player* this, GlobalContext* globalCtx) {
    f32 sp2C;

    this->stateFlags2 |= 0x20;
    this->actor.gravity = 0.0f;
    func_80836670(this, globalCtx);

    if (!func_8083B040(this, globalCtx)) {
        if (this->currentBoots == PLAYER_BOOTS_IRON) {
            func_80838F18(globalCtx, this);
            return;
        }

        if (this->unk_84F == 0) {
            if (this->unk_850 == 0) {
                if (func_800A3BC0(globalCtx, &this->skelAnime) ||
                    ((this->skelAnime.animCurrentFrame >= 22.0f) && !CHECK_BTN_ALL(sControlInput->cur.button, BTN_A))) {
                    func_8083D330(globalCtx, this);
                } else if (func_800A4530(&this->skelAnime, 20.0f) != 0) {
                    this->actor.velocity.y = -2.0f;
                }

                func_8083721C(this);
                return;
            }

            func_8084B158(globalCtx, this, sControlInput, this->actor.velocity.y);
            this->unk_6C2 = 16000;

            if (CHECK_BTN_ALL(sControlInput->cur.button, BTN_A) && !func_8083E5A8(this, globalCtx) &&
                !(this->actor.bgCheckFlags & 1) && (this->actor.waterY < D_80854784[CUR_UPG_VALUE(UPG_SCALE)])) {
                func_8084DBC4(globalCtx, this, -2.0f);
            } else {
                this->unk_84F++;
                func_80832C6C(globalCtx, this, &D_04003328);
            }
        } else if (this->unk_84F == 1) {
            func_800A3BC0(globalCtx, &this->skelAnime);
            func_8084B000(this);

            if (this->unk_6C2 < 10000) {
                this->unk_84F++;
                this->unk_850 = this->actor.waterY;
                func_80832C6C(globalCtx, this, &D_040032F0);
            }
        } else if (!func_8083D12C(globalCtx, this, sControlInput)) {
            sp2C = (this->unk_850 * 0.018f) + 4.0f;

            if (this->stateFlags1 & 0x800) {
                sControlInput = NULL;
            }

            func_8084B158(globalCtx, this, sControlInput, fabsf(this->actor.velocity.y));
            Math_ApproxUpdateScaledS(&this->unk_6C2, -10000, 800);

            if (sp2C > 8.0f) {
                sp2C = 8.0f;
            }

            func_8084DBC4(globalCtx, this, sp2C);
        }
    }
}

void func_8084DF6C(GlobalContext* globalCtx, Player* this) {
    this->unk_862 = 0;
    this->stateFlags1 &= ~0xC00;
    this->getItemId = GI_NONE;
    func_8005B1A4(Gameplay_GetCamera(globalCtx, 0));
}

void func_8084DFAC(GlobalContext* globalCtx, Player* this) {
    func_8084DF6C(globalCtx, this);
    func_808322FC(this);
    func_8083C0E8(this, globalCtx);
    this->currentYaw = this->actor.shape.rot.y;
}

s32 func_8084DFF4(GlobalContext* globalCtx, Player* this) {
    GetItemEntry* giEntry;
    s32 temp1;
    s32 temp2;

    if (this->getItemId == GI_NONE) {
        return 1;
    }

    if (this->unk_84F == 0) {
        giEntry = &sGetItemTable[this->getItemId - 1];
        this->unk_84F = 1;

        func_8010B680(globalCtx, giEntry->textId, &this->actor);
        Item_Give(globalCtx, giEntry->itemId);

        if (((this->getItemId >= GI_RUPEE_GREEN) && (this->getItemId <= GI_RUPEE_RED)) ||
            ((this->getItemId >= GI_RUPEE_PURPLE) && (this->getItemId <= GI_RUPEE_GOLD)) ||
            ((this->getItemId >= GI_RUPEE_GREEN_LOSE) && (this->getItemId <= GI_RUPEE_PURPLE_LOSE)) ||
            (this->getItemId == GI_HEART)) {
            Audio_PlaySoundGeneral(NA_SE_SY_GET_BOXITEM, &D_801333D4, 4, &D_801333E0, &D_801333E0, &D_801333E8);
        } else {
            if ((this->getItemId == GI_HEART_CONTAINER_2) || (this->getItemId == GI_HEART_CONTAINER) ||
                ((this->getItemId == GI_HEART_PIECE) &&
                 ((gSaveContext.inventory.questItems & 0xF0000000) == 0x40000000))) {
                temp1 = 0x924;
            } else {
                temp1 = temp2 = (this->getItemId == GI_HEART_PIECE) ? 0x39 : 0x922;
            }
            func_800F5C64(temp1);
        }
    } else {
        if (func_8010BDBC(&globalCtx->msgCtx) == 2) {
            if (this->getItemId == GI_GAUNTLETS_SILVER) {
                globalCtx->nextEntranceIndex = 0x0123;
                globalCtx->sceneLoadFlag = 0x14;
                gSaveContext.nextCutsceneIndex = 0xFFF1;
                globalCtx->fadeTransition = 0xF;
                this->stateFlags1 &= ~0x20000000;
                func_80852FFC(globalCtx, NULL, 8);
            }
            this->getItemId = GI_NONE;
        }
    }

    return 0;
}

void func_8084E1EC(Player* this, GlobalContext* globalCtx) {
    this->stateFlags2 |= 0x20;

    if (func_800A3BC0(globalCtx, &this->skelAnime)) {
        if (!(this->stateFlags1 & 0x400) || func_8084DFF4(globalCtx, this)) {
            func_8084DF6C(globalCtx, this);
            func_80838F18(globalCtx, this);
            func_80832340(globalCtx, this);
        }
    } else {
        if ((this->stateFlags1 & 0x400) && func_800A4530(&this->skelAnime, 10.0f)) {
            func_808332F4(this, globalCtx);
            func_80832340(globalCtx, this);
            func_80835EA4(globalCtx, 8);
        } else if (func_800A4530(&this->skelAnime, 5.0f)) {
            func_80832698(this, NA_SE_VO_LI_BREATH_DRINK);
        }
    }

    func_8084B000(this);
    func_8084AEEC(this, &this->linearVelocity, 0.0f, this->actor.shape.rot.y);
}

void func_8084E30C(Player* this, GlobalContext* globalCtx) {
    func_8084B000(this);

    if (func_800A3BC0(globalCtx, &this->skelAnime)) {
        func_80838F18(globalCtx, this);
    }

    func_8084AEEC(this, &this->linearVelocity, 0.0f, this->actor.shape.rot.y);
}

void func_8084E368(Player* this, GlobalContext* globalCtx) {
    func_8084B000(this);

    if (func_800A3BC0(globalCtx, &this->skelAnime)) {
        func_80843AE8(globalCtx, this);
    }

    func_8084AEEC(this, &this->linearVelocity, 0.0f, this->actor.shape.rot.y);
}

s16 D_808549D4[] = { 0x0600, 0x04F6, 0x0604, 0x01F1, 0x0568, 0x05F4 };

void func_8084E3C4(Player* this, GlobalContext* globalCtx) {
    if (func_800A3BC0(globalCtx, &this->skelAnime)) {
        func_808322A4(globalCtx, this, &D_040030A8);
        this->unk_850 = 1;
        if (this->stateFlags2 & 0x2800000) {
            this->stateFlags2 |= 0x1000000;
        } else {
            func_8010BD58(globalCtx, 1);
        }
        return;
    }

    if (this->unk_850 == 0) {
        return;
    }

    if (globalCtx->msgCtx.unk_E3EE == 4) {
        func_8005B1A4(Gameplay_GetCamera(globalCtx, 0));

        if ((this->targetActor != NULL) && (this->targetActor == this->unk_6A8)) {
            func_80853148(globalCtx, this->targetActor);
        } else if (this->naviTextId < 0) {
            this->targetActor = this->naviActor;
            this->naviActor->textId = -this->naviTextId;
            func_80853148(globalCtx, this->targetActor);
        } else if (!func_8083B040(this, globalCtx)) {
            func_8083A098(this, &D_04003098, globalCtx);
        }

        this->stateFlags2 &= ~0x3800000;
        this->unk_6A8 = NULL;
    } else if (globalCtx->msgCtx.unk_E3EE == 2) {
        gSaveContext.respawn[RESPAWN_MODE_RETURN].entranceIndex = D_808549D4[globalCtx->msgCtx.unk_E3EC];
        gSaveContext.respawn[RESPAWN_MODE_RETURN].playerParams = 0x5FF;
        gSaveContext.respawn[RESPAWN_MODE_RETURN].data = globalCtx->msgCtx.unk_E3EC;

        this->csMode = 0;
        this->stateFlags1 &= ~0x20000000;

        func_80852FFC(globalCtx, NULL, 8);
        globalCtx->mainCamera.unk_14C &= ~8;

        this->stateFlags1 |= 0x30000000;
        this->stateFlags2 |= 0x8000000;

        if (Actor_Spawn(&globalCtx->actorCtx, globalCtx, ACTOR_DEMO_KANKYO, 0.0f, 0.0f, 0.0f, 0, 0, 0, 0xF) == NULL) {
            func_800776E4(globalCtx);
        }

        gSaveContext.seqIndex = 0xFF;
        gSaveContext.nightSeqIndex = 0xFF;
    }
}

void func_8084E604(Player* this, GlobalContext* globalCtx) {
    if (func_800A3BC0(globalCtx, &this->skelAnime)) {
        func_8083A098(this, &D_04003050, globalCtx);
    } else if (func_800A4530(&this->skelAnime, 3.0f)) {
        Inventory_ChangeAmmo(ITEM_NUT, -1);
        Actor_Spawn(&globalCtx->actorCtx, globalCtx, ACTOR_EN_ARROW, this->bodyPartsPos[15].x, this->bodyPartsPos[15].y,
                    this->bodyPartsPos[15].z, 4000, this->actor.shape.rot.y, 0, 10);
        func_80832698(this, NA_SE_VO_LI_SWORD_N);
    }

    func_8083721C(this);
}

struct_80832924 D_808549E0[] = {
    { 0, 0x3857 },
    { NA_SE_VO_LI_CLIMB_END, 0x2057 },
    { NA_SE_VO_LI_AUTO_JUMP, 0x2045 },
    { 0, -0x287B },
};

void func_8084E6D4(Player* this, GlobalContext* globalCtx) {
    s32 cond;

    if (func_800A3BC0(globalCtx, &this->skelAnime)) {
        if (this->unk_850 != 0) {
            if (this->unk_850 >= 2) {
                this->unk_850--;
            }

            if (func_8084DFF4(globalCtx, this) && (this->unk_850 == 1)) {
                cond = ((this->targetActor != NULL) && (this->exchangeItemId < 0)) || (this->stateFlags3 & 0x20);

                if (cond || (gSaveContext.healthAccumulator == 0)) {
                    if (cond) {
                        func_8084DF6C(globalCtx, this);
                        this->exchangeItemId = EXCH_ITEM_NONE;

                        if (func_8084B4D4(globalCtx, this) == 0) {
                            func_80853148(globalCtx, this->targetActor);
                        }
                    } else {
                        func_8084DFAC(globalCtx, this);
                    }
                }
            }
        } else {
            func_80832DBC(this);

            if (this->getItemId == GI_ICE_TRAP) {
                this->stateFlags1 &= ~0xC00;

                if (this->getItemId != GI_ICE_TRAP) {
                    Actor_Spawn(&globalCtx->actorCtx, globalCtx, ACTOR_EN_CLEAR_TAG, this->actor.posRot.pos.x,
                                this->actor.posRot.pos.y + 100.0f, this->actor.posRot.pos.z, 0, 0, 0, 0);
                    func_8083C0E8(this, globalCtx);
                } else {
                    this->actor.colChkInfo.damage = 0;
                    func_80837C0C(globalCtx, this, 3, 0.0f, 0.0f, 0, 20);
                }
                return;
            }

            if (this->skelAnime.animation == &D_04002DF8) {
                func_808322D0(globalCtx, this, &D_04002788);
            } else {
                func_808322D0(globalCtx, this, &D_04002780);
            }

            this->unk_850 = 2;
            func_80835EA4(globalCtx, 9);
        }
    } else {
        if (this->unk_850 == 0) {
            if (LINK_IS_CHILD) {
                func_80832924(this, D_808549E0);
            }
            return;
        }

        if (this->skelAnime.animation == &D_04002788) {
            Math_ApproxUpdateScaledS(&this->actor.shape.rot.y, Camera_GetCamDirYaw(ACTIVE_CAM) + 0x8000, 4000);
        }

        if (func_800A4530(&this->skelAnime, 21.0f)) {
            func_808332F4(this, globalCtx);
        }
    }
}

struct_80832924 D_808549F0[] = {
    { NA_SE_IT_MASTER_SWORD_SWING, -0x83C },
};

void func_8084E988(Player* this) {
    func_80832924(this, D_808549F0);
}

struct_80832924 D_808549F4[] = {
    { NA_SE_VO_LI_AUTO_JUMP, 0x2005 },
    { 0, -0x280F },
};

void func_8084E9AC(Player* this, GlobalContext* globalCtx) {
    if (func_800A3BC0(globalCtx, &this->skelAnime)) {
        if (this->unk_84F == 0) {
            if (DECR(this->unk_850) == 0) {
                this->unk_84F = 1;
                this->skelAnime.animFrameCount = this->skelAnime.totalFrames - 1.0f;
            }
        } else {
            func_8083C0E8(this, globalCtx);
        }
    } else {
        if (LINK_IS_ADULT && func_800A4530(&this->skelAnime, 158.0f)) {
            func_80832698(this, NA_SE_VO_LI_SWORD_N);
            return;
        }

        if (LINK_IS_CHILD) {
            func_80832924(this, D_808549F4);
        } else {
            func_8084E988(this);
        }
    }
}

u8 D_808549FC[] = {
    0x01, 0x03, 0x02, 0x04, 0x04,
};

void func_8084EAC0(Player* this, GlobalContext* globalCtx) {
    if (func_800A3BC0(globalCtx, &this->skelAnime)) {
        if (this->unk_850 == 0) {
            if (this->itemActionParam == PLAYER_AP_BOTTLE_POE) {
                s32 rand = Math_Rand_S16Offset(-1, 3);

                if (rand == 0) {
                    rand = 3;
                }

                if ((rand < 0) && (gSaveContext.health <= 0x10)) {
                    rand = 3;
                }

                if (rand < 0) {
                    Health_ChangeBy(globalCtx, -0x10);
                } else {
                    gSaveContext.healthAccumulator = rand * 0x10;
                }
            } else {
                s32 sp28 = D_808549FC[this->itemActionParam - PLAYER_AP_BOTTLE_POTION_RED];

                if (sp28 & 1) {
                    gSaveContext.healthAccumulator = 0x140;
                }

                if (sp28 & 2) {
                    Magic_Fill(globalCtx);
                }

                if (sp28 & 4) {
                    gSaveContext.healthAccumulator = 0x50;
                }
            }

            func_808322A4(globalCtx, this, &D_04002670);
            this->unk_850 = 1;
            return;
        }

        func_8083C0E8(this, globalCtx);
        func_8005B1A4(Gameplay_GetCamera(globalCtx, 0));
    } else if (this->unk_850 == 1) {
        if ((gSaveContext.healthAccumulator == 0) && (gSaveContext.unk_13F0 != 9)) {
            func_80832B78(globalCtx, this, &D_04002660);
            this->unk_850 = 2;
            Player_UpdateBottleHeld(globalCtx, this, ITEM_BOTTLE, PLAYER_AP_BOTTLE);
        }
        func_80832698(this, NA_SE_VO_LI_DRINK - SFX_FLAG);
    } else if ((this->unk_850 == 2) && func_800A4530(&this->skelAnime, 29.0f)) {
        func_80832698(this, NA_SE_VO_LI_BREATH_DRINK);
    }
}

BottleCatchInfo D_80854A04[] = {
    { ACTOR_EN_ELF, ITEM_FAIRY, 0x2A, 0x46 },
    { ACTOR_EN_FISH, ITEM_FISH, 0x1F, 0x47 },
    { ACTOR_EN_ICE_HONO, ITEM_BLUE_FIRE, 0x20, 0x5D },
    { ACTOR_EN_INSECT, ITEM_BUG, 0x21, 0x7A },
};

void func_8084ECA4(Player* this, GlobalContext* globalCtx) {
    struct_80854554* sp24;
    BottleCatchInfo* catchInfo;
    s32 temp;
    s32 i;

    sp24 = &D_80854554[this->unk_850];
    func_8083721C(this);

    if (func_800A3BC0(globalCtx, &this->skelAnime)) {
        if (this->unk_84F != 0) {
            if (this->unk_850 == 0) {
                func_8010B680(globalCtx, D_80854A04[this->unk_84F - 1].textId, &this->actor);
                func_800F5C64(0x922);
                this->unk_850 = 1;
            } else if (func_8010BDBC(&globalCtx->msgCtx) == 2) {
                this->unk_84F = 0;
                func_8005B1A4(Gameplay_GetCamera(globalCtx, 0));
            }
        } else {
            func_8083C0E8(this, globalCtx);
        }
    } else {
        if (this->unk_84F == 0) {
            temp = this->skelAnime.animCurrentFrame - sp24->unk_08;

            if (temp >= 0) {
                if (sp24->unk_09 >= temp) {
                    if (this->unk_850 != 0) {
                        if (temp == 0) {
                            func_8002F7DC(&this->actor, NA_SE_IT_SCOOP_UP_WATER);
                        }
                    }

                    if (this->interactRangeActor != NULL) {
                        catchInfo = &D_80854A04[0];
                        for (i = 0; i < 4; i++, catchInfo++) {
                            if (this->interactRangeActor->id == catchInfo->actorId) {
                                break;
                            }
                        }

                        if (i < 4) {
                            this->unk_84F = i + 1;
                            this->unk_850 = 0;
                            this->stateFlags1 |= 0x30000000;
                            this->interactRangeActor->parent = &this->actor;
                            Player_UpdateBottleHeld(globalCtx, this, catchInfo->itemId, ABS(catchInfo->actionParam));
                            func_808322D0(globalCtx, this, sp24->unk_04);
                            func_80835EA4(globalCtx, 4);
                        }
                    }
                }
            }
        }
    }

    if (this->skelAnime.animCurrentFrame <= 7.0f) {
        this->stateFlags1 |= 2;
    }
}

Vec3f D_80854A1C = { 0.0f, 0.0f, 5.0f };

void func_8084EED8(Player* this, GlobalContext* globalCtx) {
    if (func_800A3BC0(globalCtx, &this->skelAnime)) {
        func_8083C0E8(this, globalCtx);
        func_8005B1A4(Gameplay_GetCamera(globalCtx, 0));
        return;
    }

    if (func_800A4530(&this->skelAnime, 37.0f)) {
        Player_SpawnFairy(globalCtx, this, &this->leftHandPos, &D_80854A1C, FAIRY_REVIVE_BOTTLE);
        Player_UpdateBottleHeld(globalCtx, this, ITEM_BOTTLE, PLAYER_AP_BOTTLE);
        func_8002F7DC(&this->actor, NA_SE_EV_BOTTLE_CAP_OPEN);
        func_8002F7DC(&this->actor, NA_SE_EV_FIATY_HEAL - SFX_FLAG);
    } else if (func_800A4530(&this->skelAnime, 47.0f)) {
        gSaveContext.healthAccumulator = 0x140;
    }
}

BottleDropInfo D_80854A28[] = {
    { ACTOR_EN_FISH, 0 },
    { ACTOR_EN_ICE_HONO, 0 },
    { ACTOR_EN_INSECT, 2 },
};

struct_80832924 D_80854A34[] = {
    { NA_SE_VO_LI_AUTO_JUMP, 0x2026 },
    { NA_SE_EV_BOTTLE_CAP_OPEN, -0x828 },
};

void func_8084EFC0(Player* this, GlobalContext* globalCtx) {
    func_8083721C(this);

    if (func_800A3BC0(globalCtx, &this->skelAnime)) {
        func_8083C0E8(this, globalCtx);
        func_8005B1A4(Gameplay_GetCamera(globalCtx, 0));
        return;
    }

    if (func_800A4530(&this->skelAnime, 76.0f)) {
        BottleDropInfo* dropInfo = &D_80854A28[this->itemActionParam - PLAYER_AP_BOTTLE_FISH];

        Actor_Spawn(&globalCtx->actorCtx, globalCtx, dropInfo->actorId,
                    (Math_Sins(this->actor.shape.rot.y) * 5.0f) + this->leftHandPos.x, this->leftHandPos.y,
                    (Math_Coss(this->actor.shape.rot.y) * 5.0f) + this->leftHandPos.z, 0x4000, this->actor.shape.rot.y,
                    0, dropInfo->actorParams);

        Player_UpdateBottleHeld(globalCtx, this, ITEM_BOTTLE, PLAYER_AP_BOTTLE);
        return;
    }

    func_80832924(this, D_80854A34);
}

struct_80832924 D_80854A3C[] = {
    { NA_SE_PL_PUT_OUT_ITEM, -0x81E },
};

void func_8084F104(Player* this, GlobalContext* globalCtx) {
    this->stateFlags2 |= 0x20;

    if (func_800A3BC0(globalCtx, &this->skelAnime)) {
        if (this->unk_850 < 0) {
            func_8083C0E8(this, globalCtx);
        } else if (this->exchangeItemId == EXCH_ITEM_NONE) {
            Actor* targetActor = this->targetActor;

            this->unk_862 = 0;
            if (targetActor->textId != 0xFFFF) {
                this->actor.flags |= 0x100;
            }

            func_80853148(globalCtx, targetActor);
        } else {
            GetItemEntry* giEntry = &sGetItemTable[D_80854528[this->exchangeItemId - 1] - 1];

            if (this->itemActionParam >= PLAYER_AP_LETTER_ZELDA) {
                if (giEntry->gi >= 0) {
                    this->unk_862 = giEntry->gi;
                } else {
                    this->unk_862 = -giEntry->gi;
                }
            }

            if (this->unk_850 == 0) {
                func_8010B680(globalCtx, this->actor.textId, &this->actor);

                if ((this->itemActionParam == PLAYER_AP_CHICKEN) || (this->itemActionParam == PLAYER_AP_POCKET_CUCCO)) {
                    func_8002F7DC(&this->actor, NA_SE_EV_CHICKEN_CRY_M);
                }

                this->unk_850 = 1;
            } else if (func_8010BDBC(&globalCtx->msgCtx) == 2) {
                this->actor.flags &= ~0x100;
                this->unk_862 = 0;

                if (this->unk_84F == 1) {
                    func_80832264(globalCtx, this, &D_04002698);
                    this->unk_850 = -1;
                } else {
                    func_8083C0E8(this, globalCtx);
                }

                func_8005B1A4(Gameplay_GetCamera(globalCtx, 0));
            }
        }
    } else if (this->unk_850 >= 0) {
        func_80832924(this, D_80854A3C);
    }

    if ((this->unk_84F == 0) && (this->unk_664 != NULL)) {
        this->currentYaw = this->actor.shape.rot.y = func_8083DB98(this, 0);
    }
}

void func_8084F308(Player* this, GlobalContext* globalCtx) {
    this->stateFlags2 |= 0x60;

    if (func_800A3BC0(globalCtx, &this->skelAnime)) {
        func_80832284(globalCtx, this, &D_04003128);
    }

    if (func_80832594(this, 0, 100)) {
        func_80839F90(this, globalCtx);
        this->stateFlags2 &= ~0x80;
    }
}

void func_8084F390(Player* this, GlobalContext* globalCtx) {
    CollisionPoly* floorPoly;
    f32 sp50;
    f32 sp4C;
    f32 sp48;
    s16 sp46;
    s16 sp44;
    Vec3f sp38;

    this->stateFlags2 |= 0x60;
    func_800A3BC0(globalCtx, &this->skelAnime);
    func_8084269C(globalCtx, this);
    func_800F4138(&this->actor.projectedPos, NA_SE_PL_SLIP_LEVEL - SFX_FLAG, this->actor.speedXZ);

    if (func_8083B040(this, globalCtx) == 0) {
        floorPoly = this->actor.floorPoly;

        if (floorPoly == NULL) {
            func_80837B9C(this, globalCtx);
            return;
        }

        func_8083E298(floorPoly, &sp38, &sp46);

        sp44 = sp46;
        if (this->unk_84F != 0) {
            sp44 = sp46 + 0x8000;
        }

        if (this->linearVelocity < 0) {
            sp46 += 0x8000;
        }

        sp50 = (1.0f - sp38.y) * 40.0f;
        sp50 = CLAMP(sp50, 0, 10.0f);
        sp4C = (sp50 * sp50) * 0.015f;
        sp48 = sp38.y * 0.01f;

        if (SurfaceType_GetSlope(&globalCtx->colCtx, floorPoly, this->actor.floorPolySource) != 1) {
            sp50 = 0;
            sp48 = sp38.y * 10.0f;
        }

        if (sp4C < 1.0f) {
            sp4C = 1.0f;
        }

        if (func_80077C6C(&this->linearVelocity, sp50, sp4C, sp48) && (sp50 == 0)) {
            LinkAnimationHeader* anim;
            if (this->unk_84F == 0) {
                anim = D_80853D04[this->modelAnimType];
            } else {
                anim = D_80853D1C[this->modelAnimType];
            }
            func_8083A098(this, anim, globalCtx);
        }

        Math_SmoothScaleMaxMinS(&this->currentYaw, sp46, 10, 4000, 800);
        Math_ApproxUpdateScaledS(&this->actor.shape.rot.y, sp44, 2000);
    }
}

void func_8084F608(Player* this, GlobalContext* globalCtx) {
    if ((DECR(this->unk_850) == 0) && func_8083ADD4(globalCtx, this)) {
        func_80852280(globalCtx, this, NULL);
        func_80835C58(globalCtx, this, func_80852E14, 0);
        func_80852E14(this, globalCtx);
    }
}

void func_8084F698(Player* this, GlobalContext* globalCtx) {
    func_80835C58(globalCtx, this, func_8084F608, 0);
    this->unk_850 = 40;
    Actor_Spawn(&globalCtx->actorCtx, globalCtx, ACTOR_DEMO_KANKYO, 0.0f, 0.0f, 0.0f, 0, 0, 0, 0x10);
}

void func_8084F710(Player* this, GlobalContext* globalCtx) {
    s32 pad;

    if ((this->unk_84F != 0) && (globalCtx->csCtx.frames < 0x131)) {
        this->actor.gravity = 0.0f;
        this->actor.velocity.y = 0.0f;
    } else if (D_80853600 < 150.0f) {
        if (func_800A3BC0(globalCtx, &this->skelAnime)) {
            if (this->unk_850 == 0) {
                if (this->actor.bgCheckFlags & 1) {
                    this->skelAnime.animFrameCount = this->skelAnime.totalFrames - 1.0f;
                    func_808328A0(this);
                    this->unk_850 = 1;
                }
            } else {
                if ((globalCtx->sceneNum == SCENE_SPOT04) && func_8083ADD4(globalCtx, this)) {
                    return;
                }
                func_80853080(this, globalCtx);
            }
        }
        Math_SmoothScaleMaxMinF(&this->actor.velocity.y, 2.0f, 0.3f, 8.0f, 0.5f);
    }

    if ((globalCtx->sceneNum == SCENE_KENJYANOMA) && func_8083ADD4(globalCtx, this)) {
        return;
    }

    if ((globalCtx->csCtx.state != 0) && (globalCtx->csCtx.linkAction != NULL)) {
        f32 sp28 = this->actor.posRot.pos.y;
        func_808529D0(globalCtx, this, globalCtx->csCtx.linkAction);
        this->actor.posRot.pos.y = sp28;
    }
}

void func_8084F88C(Player* this, GlobalContext* globalCtx) {
    func_800A3BC0(globalCtx, &this->skelAnime);

    if ((this->unk_850++ > 8) && (globalCtx->sceneLoadFlag == 0)) {

        if (this->unk_84F != 0) {
            if (globalCtx->sceneNum == 9) {
                Gameplay_TriggerRespawn(globalCtx);
                globalCtx->nextEntranceIndex = 0x0088;
            } else if (this->unk_84F < 0) {
                Gameplay_TriggerRespawn(globalCtx);
            } else {
                Gameplay_TriggerVoidOut(globalCtx);
            }

            globalCtx->fadeTransition = 4;
            func_80078884(NA_SE_OC_ABYSS);
        } else {
            globalCtx->fadeTransition = 2;
            gSaveContext.nextTransition = 2;
            gSaveContext.seqIndex = 0xFF;
            gSaveContext.nightSeqIndex = 0xFF;
        }

        globalCtx->sceneLoadFlag = 0x14;
    }
}

void func_8084F9A0(Player* this, GlobalContext* globalCtx) {
    func_80839800(this, globalCtx);
}

void func_8084F9C0(Player* this, GlobalContext* globalCtx) {
    this->actor.gravity = -1.0f;

    func_800A3BC0(globalCtx, &this->skelAnime);

    if (this->actor.velocity.y < 0.0f) {
        func_80837B9C(this, globalCtx);
    } else if (this->actor.velocity.y < 6.0f) {
        Math_ApproxF(&this->linearVelocity, 3.0f, 0.5f);
    }
}

void func_8084FA54(Player* this, GlobalContext* globalCtx) {
    this->unk_6AD = 2;

    func_8083AD4C(globalCtx, this);
    func_800A3BC0(globalCtx, &this->skelAnime);
    func_80836670(this, globalCtx);

    this->unk_6BE = func_8084ABD8(globalCtx, this, 1, 0) - this->actor.shape.rot.y;
    this->unk_6AE |= 0x80;

    if (globalCtx->unk_11E5C < 0) {
        globalCtx->unk_11E5C++;
        if (globalCtx->unk_11E5C == 0) {
            func_8083C148(this, globalCtx);
        }
    }
}

void func_8084FB10(Player* this, GlobalContext* globalCtx) {
    if (this->unk_84F >= 0) {
        if (this->unk_84F < 6) {
            this->unk_84F++;
        }

        if (func_80832594(this, 1, 100)) {
            this->unk_84F = -1;
            EffectSsIcePiece_SpawnBurst(globalCtx, &this->actor.posRot.pos, this->actor.scale.x);
            func_8002F7DC(&this->actor, NA_SE_PL_ICE_BROKEN);
        } else {
            this->stateFlags2 |= 0x4000;
        }

        if ((globalCtx->gameplayFrames % 4) == 0) {
            Player_InflictDamage(globalCtx, -1);
        }
    } else {
        if (func_800A3BC0(globalCtx, &this->skelAnime)) {
            func_80839F90(this, globalCtx);
            func_80837AFC(this, -20);
        }
    }
}

void func_8084FBF4(Player* this, GlobalContext* globalCtx) {
    func_800A3BC0(globalCtx, &this->skelAnime);
    func_808382BC(this);

    if (((this->unk_850 % 25) != 0) || func_80837B18(globalCtx, this, -1)) {
        if (DECR(this->unk_850) == 0) {
            func_80839F90(this, globalCtx);
        }
    }

    this->shockTimer = 40;
    func_8002F8F0(&this->actor, NA_SE_VO_LI_TAKEN_AWAY - SFX_FLAG + this->ageProperties->unk_92);
}

s32 func_8084FCAC(Player* this, GlobalContext* globalCtx) {
    sControlInput = &globalCtx->state.input[0];

    if ((CHECK_BTN_ALL(sControlInput->cur.button, BTN_A | BTN_L | BTN_R) &&
         CHECK_BTN_ALL(sControlInput->press.button, BTN_B)) ||
        (CHECK_BTN_ALL(sControlInput->cur.button, BTN_L) && CHECK_BTN_ALL(sControlInput->press.button, BTN_DRIGHT))) {

        D_808535D0 ^= 1;

        if (D_808535D0) {
            Camera_ChangeMode(Gameplay_GetCamera(globalCtx, 0), CAM_MODE_BOWARROWZ);
        }
    }

    if (D_808535D0) {
        f32 speed;

        if (CHECK_BTN_ALL(sControlInput->cur.button, BTN_R)) {
            speed = 100.0f;
        } else {
            speed = 20.0f;
        }

        func_8006375C(3, 2, "DEBUG MODE");

        if (!CHECK_BTN_ALL(sControlInput->cur.button, BTN_L)) {
            if (CHECK_BTN_ALL(sControlInput->cur.button, BTN_B)) {
                this->actor.posRot.pos.y += speed;
            } else if (CHECK_BTN_ALL(sControlInput->cur.button, BTN_A)) {
                this->actor.posRot.pos.y -= speed;
            }

            if (CHECK_BTN_ANY(sControlInput->cur.button, BTN_DUP | BTN_DLEFT | BTN_DDOWN | BTN_DRIGHT)) {
                s16 angle;
                s16 temp;

                angle = temp = Camera_GetInputDirYaw(ACTIVE_CAM);

                if (CHECK_BTN_ALL(sControlInput->cur.button, BTN_DDOWN)) {
                    angle = temp + 0x8000;
                } else if (CHECK_BTN_ALL(sControlInput->cur.button, BTN_DLEFT)) {
                    angle = temp + 0x4000;
                } else if (CHECK_BTN_ALL(sControlInput->cur.button, BTN_DRIGHT)) {
                    angle = temp - 0x4000;
                }

                this->actor.posRot.pos.x += speed * Math_Sins(angle);
                this->actor.posRot.pos.z += speed * Math_Coss(angle);
            }
        }

        func_80832210(this);

        this->actor.gravity = 0.0f;
        this->actor.velocity.z = 0.0f;
        this->actor.velocity.y = 0.0f;
        this->actor.velocity.x = 0.0f;

        if (CHECK_BTN_ALL(sControlInput->cur.button, BTN_L) && CHECK_BTN_ALL(sControlInput->press.button, BTN_DLEFT)) {
            Flags_SetTempClear(globalCtx, globalCtx->roomCtx.curRoom.num);
        }

        Math_Vec3f_Copy(&this->actor.initPosRot.pos, &this->actor.posRot.pos);

        return 0;
    }

    return 1;
}

void func_8084FF7C(Player* this) {
    this->unk_858 += this->unk_85C;
    this->unk_85C -= this->unk_858 * 5.0f;
    this->unk_85C *= 0.3f;

    if (ABS(this->unk_85C) < 0.00001f) {
        this->unk_85C = 0.0f;
        if (ABS(this->unk_858) < 0.00001f) {
            this->unk_858 = 0.0f;
        }
    }
}

#ifdef NON_MATCHING
// minor ordering and regalloc differences
void func_8085002C(Player* this) {
    s32 pad;
    s16 sp2A;
    s16 sp28;
    s16 sp26;

    D_80858AC8[3] -= D_80858AC8[3] >> 3;
    D_80858AC8[4] -= D_80858AC8[4] >> 3;
    D_80858AC8[3] += -D_80858AC8[0] >> 2;
    D_80858AC8[4] += -D_80858AC8[1] >> 2;

    sp26 = this->actor.posRot.rot.y - this->actor.shape.rot.y;

    sp28 = this->actor.speedXZ * -200.0f * Math_Coss(sp26) * (Math_Rand_CenteredFloat(2.0f) + 10.0f);
    sp2A = this->actor.speedXZ * 100.0f * Math_Sins(sp26) * (Math_Rand_CenteredFloat(2.0f) + 10.0f);

    D_80858AC8[3] += sp28 >> 2;
    D_80858AC8[4] += sp2A >> 2;

    if (D_80858AC8[3] > 6000) {
        D_80858AC8[3] = 6000;
    } else if (D_80858AC8[3] < -6000) {
        D_80858AC8[3] = -6000;
    }

    if (D_80858AC8[4] > 6000) {
        D_80858AC8[4] = 6000;
    } else if (D_80858AC8[4] < -6000) {
        D_80858AC8[4] = -6000;
    }

    D_80858AC8[0] += D_80858AC8[3];
    D_80858AC8[1] += D_80858AC8[4];

    if (D_80858AC8[0] < 0) {
        D_80858AC8[2] = D_80858AC8[0] >> 1;
    } else {
        D_80858AC8[2] = 0;
    }
}
#else
#pragma GLOBAL_ASM("asm/non_matchings/overlays/actors/ovl_player_actor/func_8085002C.s")
#endif

s32 func_80850224(Player* this, GlobalContext* globalCtx) {
    if (func_8083C6B8(globalCtx, this) == 0) {
        if (func_8083BB20(this) != 0) {
            s32 sp24 = func_80837818(this);

            func_80837948(globalCtx, this, sp24);

            if (sp24 >= 0x18) {
                this->stateFlags2 |= 0x20000;
                func_80837530(globalCtx, this, 0);
                return 1;
            }
        } else {
            return 0;
        }
    }

    return 1;
}

Vec3f D_80854A40 = { 0.0f, 40.0f, 45.0f };

void func_808502D0(Player* this, GlobalContext* globalCtx) {
    struct_80854190* sp44 = &D_80854190[this->swordAnimation];

    this->stateFlags2 |= 0x20;

    if (!func_80842DF4(globalCtx, this)) {
        func_8084285C(this, 0.0f, sp44->unk_0C, sp44->unk_0D);

        if ((this->stateFlags2 & 0x40000000) && (this->heldItemActionParam != PLAYER_AP_HAMMER) &&
            func_800A4530(&this->skelAnime, 0.0f)) {
            this->linearVelocity = 15.0f;
            this->stateFlags2 &= ~0x40000000;
        }

        if (this->linearVelocity > 12.0f) {
            func_8084269C(globalCtx, this);
        }

        Math_ApproxF(&this->linearVelocity, 0.0f, 5.0f);
        func_8083C50C(this);

        if (func_800A3BC0(globalCtx, &this->skelAnime)) {
            if (!func_80850224(this, globalCtx)) {
                u8 sp43 = this->skelAnime.flags;
                LinkAnimationHeader* sp3C;

                if (func_8008E9C4(this)) {
                    sp3C = sp44->unk_08;
                } else {
                    sp3C = sp44->unk_04;
                }

                func_80832318(this);
                this->skelAnime.flags = 0;

                if ((sp3C == &D_04002908) && (this->modelAnimType != 3)) {
                    sp3C = &D_04002AC8;
                }

                func_8083A098(this, sp3C, globalCtx);

                this->skelAnime.flags = sp43;
                this->stateFlags3 |= 8;
            }
        } else if (this->heldItemActionParam == PLAYER_AP_HAMMER) {
            if ((this->swordAnimation == 0x16) || (this->swordAnimation == 0x13)) {
                static Vec3f zeroVec = { 0.0f, 0.0f, 0.0f };
                Vec3f shockwavePos;
                f32 sp2C;

                shockwavePos.y = func_8083973C(globalCtx, this, &D_80854A40, &shockwavePos);
                sp2C = this->actor.posRot.pos.y - shockwavePos.y;

                Math_ApproxUpdateScaledS(&this->actor.posRot2.rot.x, atan2s(45.0f, sp2C), 800);
                func_80836AB8(this, 1);

                if ((((this->swordAnimation == 0x16) && func_800A4530(&this->skelAnime, 7.0f)) ||
                     ((this->swordAnimation == 0x13) && func_800A4530(&this->skelAnime, 2.0f))) &&
                    (sp2C > -40.0f) && (sp2C < 40.0f)) {
                    func_80842A28(globalCtx, this);
                    EffectSsBlast_SpawnWhiteShockwave(globalCtx, &shockwavePos, &zeroVec, &zeroVec);
                }
            }
        }
    }
}

void func_808505DC(Player* this, GlobalContext* globalCtx) {
    func_800A3BC0(globalCtx, &this->skelAnime);
    func_8083721C(this);

    if (this->skelAnime.animCurrentFrame >= 6.0f) {
        func_80839FFC(this, globalCtx);
    }
}

void func_8085063C(Player* this, GlobalContext* globalCtx) {
    this->stateFlags2 |= 0x20;

    func_800A3BC0(globalCtx, &this->skelAnime);
    func_80836670(this, globalCtx);

    if (this->unk_850 == 0) {
        func_8010B680(globalCtx, 0x3B, &this->actor);
        this->unk_850 = 1;
        return;
    }

    if (func_8010BDBC(&globalCtx->msgCtx) == 2) {
        s32 respawnData = gSaveContext.respawn[RESPAWN_MODE_TOP].data;

        if (globalCtx->msgCtx.choiceIndex == 0) {
            gSaveContext.respawnFlag = 3;
            globalCtx->sceneLoadFlag = 0x14;
            globalCtx->nextEntranceIndex = gSaveContext.respawn[RESPAWN_MODE_TOP].entranceIndex;
            globalCtx->fadeTransition = 5;
            func_80088AF0(globalCtx);
            return;
        }

        if (globalCtx->msgCtx.choiceIndex == 1) {
            gSaveContext.respawn[RESPAWN_MODE_TOP].data = -respawnData;
            gSaveContext.fw.set = 0;
            func_80078914(&gSaveContext.respawn[RESPAWN_MODE_TOP].pos, NA_SE_PL_MAGIC_WIND_VANISH);
        }

        func_80853080(this, globalCtx);
        func_8005B1A4(Gameplay_GetCamera(globalCtx, 0));
    }
}

void func_8085076C(Player* this, GlobalContext* globalCtx) {
    s32 respawnData = gSaveContext.respawn[RESPAWN_MODE_TOP].data;

    if (this->unk_850 > 20) {
        this->actor.draw = Player_Draw;
        this->actor.posRot.pos.y += 60.0f;
        func_80837B9C(this, globalCtx);
        return;
    }

    if (this->unk_850++ == 20) {
        gSaveContext.respawn[RESPAWN_MODE_TOP].data = respawnData + 1;
        func_80078914(&gSaveContext.respawn[RESPAWN_MODE_TOP].pos, NA_SE_PL_MAGIC_WIND_WARP);
    }
}

LinkAnimationHeader* D_80854A58[] = {
    0x04002CF8,
    0x04002CE0,
    0x04002D10,
};

LinkAnimationHeader* D_80854A64[] = {
    0x04002D00,
    0x04002CE8,
    0x04002D18,
};

LinkAnimationHeader* D_80854A70[] = {
    0x04002D08,
    0x04002CF0,
    0x04002D20,
};

u8 D_80854A7C[] = { 70, 10, 10 };

struct_80832924 D_80854A80[] = {
    { NA_SE_PL_SKIP, 0x814 },
    { NA_SE_VO_LI_SWORD_N, 0x2014 },
    { 0, -0x301A },
};

struct_80832924 D_80854A8C[][2] = {
    {
        { 0, 0x4014 },
        { NA_SE_VO_LI_MAGIC_FROL, -0x201E },
    },
    {
        { 0, 0x4014 },
        { NA_SE_VO_LI_MAGIC_NALE, -0x202C },
    },
    {
        { NA_SE_VO_LI_MAGIC_ATTACK, 0x2014 },
        { NA_SE_IT_SWORD_SWING_HARD, -0x814 },
    },
};

void func_808507F4(Player* this, GlobalContext* globalCtx) {
    if (func_800A3BC0(globalCtx, &this->skelAnime)) {
        if (this->unk_84F < 0) {
            if ((this->itemActionParam == PLAYER_AP_NAYRUS_LOVE) || (gSaveContext.unk_13F0 == 0)) {
                func_80839FFC(this, globalCtx);
                func_8005B1A4(Gameplay_GetCamera(globalCtx, 0));
            }
        } else {
            if (this->unk_850 == 0) {
                SkelAnime_ChangeLinkAnimPlaybackStop(globalCtx, &this->skelAnime, D_80854A58[this->unk_84F], 0.83f);

                if (func_80846A00(globalCtx, this, this->unk_84F) != NULL) {
                    this->stateFlags1 |= 0x30000000;
                    if ((this->unk_84F != 0) || (gSaveContext.respawn[RESPAWN_MODE_TOP].data <= 0)) {
                        gSaveContext.unk_13F0 = 1;
                    }
                } else {
                    func_800876C8(globalCtx);
                }
            } else {
                SkelAnime_ChangeLinkAnimPlaybackRepeat(globalCtx, &this->skelAnime, D_80854A64[this->unk_84F], 0.83f);

                if (this->unk_84F == 0) {
                    this->unk_850 = -10;
                }
            }

            this->unk_850++;
        }
    } else {
        if (this->unk_850 < 0) {
            this->unk_850++;

            if (this->unk_850 == 0) {
                gSaveContext.respawn[RESPAWN_MODE_TOP].data = 1;
                Gameplay_SetupRespawnPoint(globalCtx, RESPAWN_MODE_TOP, 0x6FF);
                gSaveContext.fw.set = 1;
                gSaveContext.fw.pos.x = gSaveContext.respawn[RESPAWN_MODE_DOWN].pos.x;
                gSaveContext.fw.pos.y = gSaveContext.respawn[RESPAWN_MODE_DOWN].pos.y;
                gSaveContext.fw.pos.z = gSaveContext.respawn[RESPAWN_MODE_DOWN].pos.z;
                gSaveContext.fw.yaw = gSaveContext.respawn[RESPAWN_MODE_DOWN].yaw;
                gSaveContext.fw.playerParams = 0x6FF;
                gSaveContext.fw.entranceIndex = gSaveContext.respawn[RESPAWN_MODE_DOWN].entranceIndex;
                gSaveContext.fw.roomIndex = gSaveContext.respawn[RESPAWN_MODE_DOWN].roomIndex;
                gSaveContext.fw.tempSwchFlags = gSaveContext.respawn[RESPAWN_MODE_DOWN].tempSwchFlags;
                gSaveContext.fw.tempCollectFlags = gSaveContext.respawn[RESPAWN_MODE_DOWN].tempCollectFlags;
                this->unk_850 = 2;
            }
        } else if (this->unk_84F >= 0) {
            if (this->unk_850 == 0) {
                func_80832924(this, D_80854A80);
            } else if (this->unk_850 == 1) {
                func_80832924(this, D_80854A8C[this->unk_84F]);
                if ((this->unk_84F == 2) && func_800A4530(&this->skelAnime, 30.0f)) {
                    this->stateFlags1 &= ~0x30000000;
                }
            } else if (D_80854A7C[this->unk_84F] < this->unk_850++) {
                SkelAnime_ChangeLinkAnimPlaybackStop(globalCtx, &this->skelAnime, D_80854A70[this->unk_84F], 0.83f);
                this->currentYaw = this->actor.shape.rot.y;
                this->unk_84F = -1;
            }
        }
    }

    func_8083721C(this);
}

void func_80850AEC(Player* this, GlobalContext* globalCtx) {
    f32 temp;

    this->stateFlags2 |= 0x20;

    if (func_800A3BC0(globalCtx, &this->skelAnime)) {
        func_80832284(globalCtx, this, &D_04002C98);
    }

    Math_Vec3f_Sum(&this->actor.posRot.pos, &this->actor.velocity, &this->actor.posRot.pos);

    if (func_80834FBC(this)) {
        Math_Vec3f_Copy(&this->actor.pos4, &this->actor.posRot.pos);
        func_80847BA0(globalCtx, this);

        temp = this->actor.posRot.pos.y - this->actor.groundY;
        if (temp > 20.0f) {
            temp = 20.0f;
        }

        this->actor.posRot.rot.x = this->actor.shape.rot.x = 0;
        this->actor.posRot.pos.y -= temp;
        this->linearVelocity = 1.0f;
        this->actor.velocity.y = 0.0f;
        func_80837B9C(this, globalCtx);
        this->stateFlags2 &= ~0x400;
        this->actor.bgCheckFlags |= 1;
        this->stateFlags1 |= 4;
        return;
    }

    if ((this->skelAnime.animation != &D_04002C90) || (4.0f <= this->skelAnime.animCurrentFrame)) {
        this->actor.gravity = 0.0f;
        Math_ApproxUpdateScaledS(&this->actor.shape.rot.x, this->actor.posRot.rot.x, 0x800);
        func_8083264C(this, 100, 2, 100, 0);
    }
}

void func_80850C68(Player* this, GlobalContext* globalCtx) {
    if ((this->unk_850 != 0) && ((this->unk_858 != 0.0f) || (this->unk_85C != 0.0f))) {
        f32 updateScale = R_UPDATE_RATE * 0.5f;

        this->skelAnime.animCurrentFrame += this->skelAnime.animPlaybackSpeed * updateScale;
        if (this->skelAnime.animCurrentFrame >= this->skelAnime.totalFrames) {
            this->skelAnime.animCurrentFrame -= this->skelAnime.totalFrames;
        }

        func_800A431C(globalCtx, &this->skelAnime, &D_04002C38, this->skelAnime.animCurrentFrame,
                      (this->unk_858 < 0.0f) ? &D_04002C18 : &D_04002C20, 5.0f, fabsf(this->unk_858), this->unk_318);
        func_800A43B8(globalCtx, &this->skelAnime, &D_04002C38, this->skelAnime.animCurrentFrame,
                      (this->unk_85C < 0.0f) ? &D_04002C28 : &D_04002C10, 5.0f, fabsf(this->unk_85C), D_80858AD8);
        func_800A42E4(globalCtx, &this->skelAnime, 0.5f);
    } else if (func_800A3BC0(globalCtx, &this->skelAnime)) {
        this->unk_860 = 2;
        func_80832284(globalCtx, this, &D_04002C38);
        this->unk_850 = 1;
    }

    func_8083721C(this);

    if (this->unk_860 == 0) {
        func_80853080(this, globalCtx);
    } else if (this->unk_860 == 3) {
        func_80835C58(globalCtx, this, func_80850E84, 0);
        func_80832B0C(globalCtx, this, &D_04002C00);
    }
}

void func_80850E84(Player* this, GlobalContext* globalCtx) {
    if (func_800A3BC0(globalCtx, &this->skelAnime) && (this->unk_860 == 0)) {
        func_8083A098(this, &D_04002C08, globalCtx);
    }
}

void (*D_80854AA4[])(GlobalContext*, Player*, void*) = {
    NULL,          func_80851008, func_80851030, func_80851094, func_808510B4, func_808510D4, func_808510F4,
    func_80851114, func_80851134, func_80851154, func_80851174, func_808511D4, func_808511FC, func_80851294,
    func_80851050, func_80851194, func_808511B4, func_80851248, func_808512E0,
};

struct_80832924 D_80854AF0[] = {
    { 0, 0x2822 },
    { NA_SE_PL_CALM_HIT, 0x82D },
    { NA_SE_PL_CALM_HIT, 0x833 },
    { NA_SE_PL_CALM_HIT, -0x840 },
};

struct_80832924 D_80854B00[] = {
    { NA_SE_VO_LI_SURPRISE, 0x2003 }, { 0, 0x300F }, { 0, 0x3018 }, { 0, 0x301E }, { NA_SE_VO_LI_FALL_L, -0x201F },
};

struct_80832924 D_80854B14[] = {
    { 0, -0x300A },
};

struct_80854B18 D_80854B18[] = {
    { 0, NULL },           { -1, func_808515A4 }, { 2, 0x04002790 },     { 0, NULL },           { 0, NULL },
    { 3, 0x04002740 },     { 0, NULL },           { 0, NULL },           { -1, func_808515A4 }, { 2, 0x04002778 },
    { -1, func_80851788 }, { 3, 0x04002860 },     { -1, func_808518DC }, { 7, 0x04002348 },     { 5, 0x04002350 },
    { 5, 0x04002358 },     { 5, 0x040023B0 },     { 7, 0x040023B8 },     { -1, func_808519EC }, { 2, 0x04002728 },
    { 2, 0x04002738 },     { 0, NULL },           { -1, func_80851B90 }, { 3, 0x040027A8 },     { 9, 0x04002DB0 },
    { 2, 0x04002DC0 },     { -1, func_80851D2C }, { 2, 0x04003098 },     { 3, 0x04002780 },     { -1, func_808515A4 },
    { 2, 0x04003088 },     { 0, NULL },           { 0, NULL },           { 5, 0x04002320 },     { -1, func_80851368 },
    { -1, func_80851E64 }, { 5, 0x04002328 },     { 16, 0x04002F90 },    { -1, func_80851F84 }, { -1, func_80851E90 },
    { 6, 0x04002410 },     { 6, 0x04002418 },     { -1, func_80852080 }, { 5, 0x04002390 },     { -1, func_808521F4 },
    { -1, func_8085225C }, { -1, func_80852280 }, { 5, 0x040023A0 },     { 5, 0x04002368 },     { -1, func_808515A4 },
    { 5, 0x04002370 },     { 5, 0x040027B0 },     { 5, 0x040027B8 },     { 5, 0x040027C0 },     { 3, 0x04002768 },
    { 3, 0x040027D8 },     { 4, 0x040027E0 },     { 3, 0x04002380 },     { 3, 0x04002828 },     { 6, 0x04002470 },
    { 6, 0x040032A8 },     { 14, 0x040032A0 },    { 3, 0x040032A0 },     { 5, 0x04002AE8 },     { 16, 0x04002450 },
    { 15, 0x04002460 },    { 15, 0x04002458 },    { 3, 0x04002440 },     { 3, 0x04002438 },     { 3, 0x04002C88 },
    { 6, 0x04003450 },     { 6, 0x04003448 },     { 6, 0x04003460 },     { 6, 0x04003440 },     { 3, 0x04002798 },
    { 3, 0x04002818 },     { 4, 0x04002848 },     { 3, 0x04002850 },     { 3, 0x040034E0 },     { 3, 0x040034D8 },
    { 6, 0x040034C8 },     { 3, 0x04003470 },     { 3, 0x04003478 },     { 3, 0x040034C0 },     { 3, 0x04003480 },
    { 3, 0x04003490 },     { 3, 0x04003488 },     { 3, 0x04003498 },     { 3, 0x040034B0 },     { -1, func_808524B0 },
    { 3, 0x04003420 },     { -1, func_80852544 }, { -1, func_80852564 }, { 3, 0x04003250 },     { -1, func_80852608 },
    { 3, 0x04002810 },     { 3, 0x04002838 },     { 3, 0x04002CD0 },     { 3, 0x04002CD8 },     { 3, 0x04002868 },
    { 3, 0x040027E8 },     { 3, 0x040027F8 },     { 3, 0x04002800 },
};

struct_80854B18 D_80854E50[] = {
    { 0, NULL },           { -1, func_808514C0 }, { -1, func_8085157C }, { -1, func_80851998 }, { -1, func_808519C0 },
    { 11, NULL },          { -1, func_80852C50 }, { -1, func_80852944 }, { -1, func_80851688 }, { -1, func_80851750 },
    { -1, func_80851828 }, { -1, func_808521B8 }, { -1, func_8085190C }, { 11, NULL },          { 11, NULL },
    { 11, NULL },          { 18, D_80854AF0 },    { 11, NULL },          { -1, func_80851A50 }, { 12, 0x04002730 },
    { 11, NULL },          { 0, NULL },           { -1, func_80851BE8 }, { 11, NULL },          { -1, func_80851CA4 },
    { 11, NULL },          { 17, 0x040030A8 },    { 11, NULL },          { 11, NULL },          { 11, NULL },
    { -1, func_80851D80 }, { -1, func_80851DEC }, { -1, func_80851E28 }, { 18, D_80854B00 },    { -1, func_808513BC },
    { 11, NULL },          { 11, NULL },          { 11, NULL },          { 11, NULL },          { -1, func_80851ECC },
    { -1, func_80851FB0 }, { -1, func_80852048 }, { -1, func_80852174 }, { 13, 0x04002398 },    { -1, func_80852234 },
    { 0, NULL },           { 0, NULL },           { 11, NULL },          { -1, func_80852450 }, { -1, func_80851688 },
    { -1, func_80852298 }, { 13, 0x040027D0 },    { -1, func_80852480 }, { 13, 0x040027C8 },    { -1, func_80852328 },
    { 11, NULL },          { 11, NULL },          { 12, 0x04002388 },    { -1, func_80852358 }, { 11, NULL },
    { 18, D_80854B14 },    { 11, NULL },          { 11, NULL },          { 11, NULL },          { 11, NULL },
    { -1, func_80852388 }, { 17, 0x04002450 },    { 12, 0x04002448 },    { 12, 0x04002450 },    { 11, NULL },
    { -1, func_808526EC }, { 17, 0x04003468 },    { -1, func_808526EC }, { 17, 0x04003468 },    { 12, 0x040027A0 },
    { 12, 0x04002820 },    { 11, NULL },          { 12, 0x04002858 },    { 12, 0x040034D0 },    { 13, 0x040034F0 },
    { 12, 0x040034E8 },    { 12, 0x040034A8 },    { 11, NULL },          { 11, NULL },          { 11, NULL },
    { 11, NULL },          { -1, func_80852648 }, { 11, NULL },          { 12, 0x040034A0 },    { -1, func_808524D0 },
    { -1, func_80852514 }, { -1, func_80852554 }, { -1, func_808525C0 }, { 11, NULL },          { 11, NULL },
    { 11, NULL },          { -1, func_8085283C }, { -1, func_808528C8 }, { -1, func_808528C8 }, { 12, 0x04002870 },
    { 12, 0x040027F0 },    { 12, 0x04002808 },    { 12, 0x04002450 },
};

void func_80850ED8(GlobalContext* globalCtx, Player* this, LinkAnimationHeader* anim) {
    func_80832DB0(this);
    func_80832B0C(globalCtx, this, anim);
    func_80832210(this);
}

void func_80850F1C(GlobalContext* globalCtx, Player* this, LinkAnimationHeader* anim) {
    func_80832DB0(this);
    SkelAnime_ChangeLinkAnim(globalCtx, &this->skelAnime, anim, (2.0f / 3.0f), 0.0f, SkelAnime_GetFrameCount(anim), 2,
                             -8.0f);
    func_80832210(this);
}

void func_80850F9C(GlobalContext* globalCtx, Player* this, LinkAnimationHeader* anim) {
    func_80832DB0(this);
    SkelAnime_ChangeLinkAnim(globalCtx, &this->skelAnime, anim, (2.0f / 3.0f), 0.0f, 0.0f, 0, -8.0f);
    func_80832210(this);
}

void func_80851008(GlobalContext* globalCtx, Player* this, void* anim) {
    func_80832210(this);
}

void func_80851030(GlobalContext* globalCtx, Player* this, void* anim) {
    func_80850ED8(globalCtx, this, anim);
}

void func_80851050(GlobalContext* globalCtx, Player* this, void* anim) {
    func_80832DB0(this);
    func_80832C2C(globalCtx, this, anim);
    func_80832210(this);
}

void func_80851094(GlobalContext* globalCtx, Player* this, void* anim) {
    func_80850F1C(globalCtx, this, anim);
}

void func_808510B4(GlobalContext* globalCtx, Player* this, void* anim) {
    func_80850F9C(globalCtx, this, anim);
}

void func_808510D4(GlobalContext* globalCtx, Player* this, void* anim) {
    func_8083308C(globalCtx, this, anim);
}

void func_808510F4(GlobalContext* globalCtx, Player* this, void* anim) {
    func_8083303C(globalCtx, this, anim, 0x9C);
}

void func_80851114(GlobalContext* globalCtx, Player* this, void* anim) {
    func_8083313C(globalCtx, this, anim);
}

void func_80851134(GlobalContext* globalCtx, Player* this, void* anim) {
    func_808330EC(globalCtx, this, anim, 0x9C);
}

void func_80851154(GlobalContext* globalCtx, Player* this, void* anim) {
    func_80832264(globalCtx, this, anim);
}

void func_80851174(GlobalContext* globalCtx, Player* this, void* anim) {
    func_80832284(globalCtx, this, anim);
}

void func_80851194(GlobalContext* globalCtx, Player* this, void* anim) {
    func_808322D0(globalCtx, this, anim);
}

void func_808511B4(GlobalContext* globalCtx, Player* this, void* anim) {
    func_808322A4(globalCtx, this, anim);
}

void func_808511D4(GlobalContext* globalCtx, Player* this, void* anim) {
    func_800A3BC0(globalCtx, &this->skelAnime);
}

void func_808511FC(GlobalContext* globalCtx, Player* this, void* anim) {
    if (func_800A3BC0(globalCtx, &this->skelAnime)) {
        func_80850F9C(globalCtx, this, anim);
        this->unk_850 = 1;
    }
}

void func_80851248(GlobalContext* globalCtx, Player* this, void* anim) {
    if (func_800A3BC0(globalCtx, &this->skelAnime)) {
        func_80832DBC(this);
        func_808322A4(globalCtx, this, anim);
    }
}

void func_80851294(GlobalContext* globalCtx, Player* this, void* anim) {
    if (func_800A3BC0(globalCtx, &this->skelAnime)) {
        func_8083313C(globalCtx, this, anim);
        this->unk_850 = 1;
    }
}

void func_808512E0(GlobalContext* globalCtx, Player* this, void* arg2) {
    func_800A3BC0(globalCtx, &this->skelAnime);
    func_80832924(this, arg2);
}

void func_80851314(Player* this) {
    if ((this->unk_448 == NULL) || (this->unk_448->update == NULL)) {
        this->unk_448 = NULL;
    }

    this->unk_664 = this->unk_448;

    if (this->unk_664 != NULL) {
        this->actor.shape.rot.y = func_8083DB98(this, 0);
    }
}

void func_80851368(GlobalContext* globalCtx, Player* this, CsCmdActorAction* arg2) {
    this->stateFlags1 |= 0x8000000;
    this->stateFlags2 |= 0x400;
    this->stateFlags1 &= ~0xC0000;

    func_80832284(globalCtx, this, &D_040032F0);
}

void func_808513BC(GlobalContext* globalCtx, Player* this, CsCmdActorAction* arg2) {
    this->actor.gravity = 0.0f;

    if (this->unk_84F == 0) {
        if (func_8083D12C(globalCtx, this, NULL)) {
            this->unk_84F = 1;
        } else {
            func_8084B158(globalCtx, this, NULL, fabsf(this->actor.velocity.y));
            Math_ApproxUpdateScaledS(&this->unk_6C2, -10000, 800);
            func_8084AEEC(this, &this->actor.velocity.y, 4.0f, this->currentYaw);
        }
        return;
    }

    if (func_800A3BC0(globalCtx, &this->skelAnime)) {
        if (this->unk_84F == 1) {
            func_80832C6C(globalCtx, this, &D_04003328);
        } else {
            func_80832284(globalCtx, this, &D_04003328);
        }
    }

    func_8084B000(this);
    func_8084AEEC(this, &this->linearVelocity, 0.0f, this->actor.shape.rot.y);
}

void func_808514C0(GlobalContext* globalCtx, Player* this, CsCmdActorAction* arg2) {
    func_80851314(this);

    if (func_808332B8(this)) {
        func_808513BC(globalCtx, this, 0);
        return;
    }

    func_800A3BC0(globalCtx, &this->skelAnime);

    if (func_8008F128(this) || (this->stateFlags1 & 0x800)) {
        func_80836670(this, globalCtx);
        return;
    }

    if ((this->interactRangeActor != NULL) && (this->interactRangeActor->textId == 0xFFFF)) {
        func_8083E5A8(this, globalCtx);
    }
}

void func_8085157C(GlobalContext* globalCtx, Player* this, CsCmdActorAction* arg2) {
    func_800A3BC0(globalCtx, &this->skelAnime);
}

void func_808515A4(GlobalContext* globalCtx, Player* this, CsCmdActorAction* arg2) {
    LinkAnimationHeader* anim;

    if (func_808332B8(this)) {
        func_80851368(globalCtx, this, 0);
        return;
    }

    anim = D_80853D34[this->modelAnimType];

    if ((this->unk_446 == 6) || (this->unk_446 == 0x2E)) {
        func_80832264(globalCtx, this, anim);
    } else {
        func_80832DB0(this);
        SkelAnime_ChangeLinkAnim(globalCtx, &this->skelAnime, anim, (2.0f / 3.0f), 0.0f, SkelAnime_GetFrameCount(anim),
                                 0, -4.0f);
    }

    func_80832210(this);
}

void func_80851688(GlobalContext* globalCtx, Player* this, CsCmdActorAction* arg2) {
    if (func_8084B3CC(globalCtx, this) == 0) {
        if ((this->csMode == 0x31) && (globalCtx->csCtx.state == 0)) {
            func_8002DF54(globalCtx, NULL, 7);
            return;
        }

        if (func_808332B8(this) != 0) {
            func_808513BC(globalCtx, this, 0);
            return;
        }

        func_800A3BC0(globalCtx, &this->skelAnime);

        if (func_8008F128(this) || (this->stateFlags1 & 0x800)) {
            func_80836670(this, globalCtx);
        }
    }
}

struct_80832924 D_80855188[] = {
    { 0, 0x302A },
    { 0, -0x3030 },
};

void func_80851750(GlobalContext* globalCtx, Player* this, CsCmdActorAction* arg2) {
    func_800A3BC0(globalCtx, &this->skelAnime);
    func_80832924(this, D_80855188);
}

void func_80851788(GlobalContext* globalCtx, Player* this, CsCmdActorAction* arg2) {
    this->stateFlags1 &= ~0x2000000;

    this->currentYaw = this->actor.shape.rot.y = this->actor.posRot.rot.y =
        Math_Vec3f_Yaw(&this->actor.posRot.pos, &this->unk_450);

    if (this->linearVelocity <= 0.0f) {
        this->linearVelocity = 0.1f;
    } else if (this->linearVelocity > 2.5f) {
        this->linearVelocity = 2.5f;
    }
}

void func_80851828(GlobalContext* globalCtx, Player* this, CsCmdActorAction* arg2) {
    f32 sp1C = 2.5f;

    func_80845BA0(globalCtx, this, &sp1C, 10);

    if (globalCtx->sceneNum == SCENE_BDAN_BOSS) {
        if (this->unk_850 == 0) {
            if (func_8010BDBC(&globalCtx->msgCtx) == 0) {
                return;
            }
        } else {
            if (func_8010BDBC(&globalCtx->msgCtx) != 0) {
                return;
            }
        }
    }

    this->unk_850++;
    if (this->unk_850 > 20) {
        this->csMode = 0xB;
    }
}

void func_808518DC(GlobalContext* globalCtx, Player* this, CsCmdActorAction* arg2) {
    func_8083CEAC(this, globalCtx);
}

void func_8085190C(GlobalContext* globalCtx, Player* this, CsCmdActorAction* arg2) {
    func_80851314(this);

    if (this->unk_850 != 0) {
        if (func_800A3BC0(globalCtx, &this->skelAnime)) {
            func_80832284(globalCtx, this, func_808334E4(this));
            this->unk_850 = 0;
        }

        func_80833C3C(this);
    } else {
        func_808401B0(globalCtx, this);
    }
}

void func_80851998(GlobalContext* globalCtx, Player* this, CsCmdActorAction* arg2) {
    func_80845964(globalCtx, this, arg2, 0.0f, 0, 0);
}

void func_808519C0(GlobalContext* globalCtx, Player* this, CsCmdActorAction* arg2) {
    func_80845964(globalCtx, this, arg2, 0.0f, 0, 1);
}

// unused
LinkAnimationHeader* D_80855190[] = {
    0x04002720,
    0x04002360,
};

Vec3f D_80855198 = { -1.0f, 70.0f, 20.0f };

void func_808519EC(GlobalContext* globalCtx, Player* this, CsCmdActorAction* arg2) {
    Math_Vec3f_Copy(&this->actor.posRot.pos, &D_80855198);
    this->actor.shape.rot.y = -0x8000;
    func_808322D0(globalCtx, this, this->ageProperties->unk_9C);
    func_80832F54(globalCtx, this, 0x28F);
}

struct_808551A4 D_808551A4[] = {
    { NA_SE_IT_SWORD_PUTAWAY_STN, 0 },
    { NA_SE_IT_SWORD_STICK_STN, NA_SE_VO_LI_SWORD_N },
};

struct_80832924 D_808551AC[] = {
    { 0, 0x401D },
    { 0, -0x4027 },
};

void func_80851A50(GlobalContext* globalCtx, Player* this, CsCmdActorAction* arg2) {
    struct_808551A4* sp2C;
    Gfx** dLists;

    func_800A3BC0(globalCtx, &this->skelAnime);

    if (((LINK_IS_ADULT) && func_800A4530(&this->skelAnime, 70.0f)) ||
        ((LINK_IS_CHILD) && func_800A4530(&this->skelAnime, 87.0f))) {
        sp2C = &D_808551A4[gSaveContext.linkAge];
        this->interactRangeActor->parent = &this->actor;

        if (LINK_IS_CHILD) {
            dLists = D_80125DE8;
        } else {
            dLists = D_80125E18;
        }
        this->leftHandDLists = &dLists[gSaveContext.linkAge];

        func_8002F7DC(&this->actor, sp2C->unk_00);
        if (LINK_IS_CHILD) {
            func_80832698(this, sp2C->unk_02);
        }
    } else if (LINK_IS_ADULT) {
        if (func_800A4530(&this->skelAnime, 66.0f)) {
            func_80832698(this, NA_SE_VO_LI_SWORD_L);
        }
    } else {
        func_80832924(this, D_808551AC);
    }
}

void func_80851B90(GlobalContext* globalCtx, Player* this, CsCmdActorAction* arg2) {
    SkelAnime_ChangeLinkAnim(globalCtx, &this->skelAnime, &D_04002860, -(2.0f / 3.0f), 12.0f, 12.0f, 2, 0.0f);
}

struct_80832924 D_808551B4[] = {
    { 0, -0x281E },
};

void func_80851BE8(GlobalContext* globalCtx, Player* this, CsCmdActorAction* arg2) {
    func_800A3BC0(globalCtx, &this->skelAnime);

    this->unk_850++;

    if (this->unk_850 >= 180) {
        if (this->unk_850 == 180) {
            SkelAnime_ChangeLinkAnim(globalCtx, &this->skelAnime, &D_04003298, (2.0f / 3.0f), 10.0f,
                                     SkelAnime_GetFrameCount(&D_04003298), 2, -8.0f);
        }
        func_80832924(this, D_808551B4);
    }
}

void func_80851CA4(GlobalContext* globalCtx, Player* this, CsCmdActorAction* arg2) {
    if (func_800A3BC0(globalCtx, &this->skelAnime) && (this->unk_850 == 0) && (this->actor.bgCheckFlags & 1)) {
        func_80832264(globalCtx, this, &D_04002DB8);
        this->unk_850 = 1;
    }

    if (this->unk_850 != 0) {
        func_8083721C(this);
    }
}

void func_80851D2C(GlobalContext* globalCtx, Player* this, CsCmdActorAction* arg2) {
    func_80850F1C(globalCtx, this, &D_040030A0);
    func_8084B498(this);
    Player_SetModels(this, Player_ActionToModelGroup(this, this->itemActionParam));
}

struct_80832924 D_808551B8[] = {
    { NA_SE_IT_SWORD_PICKOUT, -0x80C },
};

void func_80851D80(GlobalContext* globalCtx, Player* this, CsCmdActorAction* arg2) {
    func_800A3BC0(globalCtx, &this->skelAnime);

    if (func_800A4530(&this->skelAnime, 6.0f)) {
        func_80846720(globalCtx, this, 0);
    } else {
        func_80832924(this, D_808551B8);
    }
}

void func_80851DEC(GlobalContext* globalCtx, Player* this, CsCmdActorAction* arg2) {
    func_800A3BC0(globalCtx, &this->skelAnime);
    Math_ApproxS(&this->actor.shape.unk_06, 0, 1);
}

void func_80851E28(GlobalContext* globalCtx, Player* this, CsCmdActorAction* arg2) {
    func_800A3BC0(globalCtx, &this->skelAnime);
    Math_ApproxS(&this->actor.shape.unk_06, 2, 1);
}

void func_80851E64(GlobalContext* globalCtx, Player* this, CsCmdActorAction* arg2) {
    func_80833064(globalCtx, this, &D_04003318, 0x98);
}

void func_80851E90(GlobalContext* globalCtx, Player* this, CsCmdActorAction* arg2) {
    func_8083303C(globalCtx, this, &D_04002408, 0x9C);
    func_80832698(this, NA_SE_VO_LI_GROAN);
}

void func_80851ECC(GlobalContext* globalCtx, Player* this, CsCmdActorAction* arg2) {
    if (func_800A3BC0(globalCtx, &this->skelAnime)) {
        func_808330EC(globalCtx, this, &D_04002428, 0x9C);
    }
}

void func_80851F14(GlobalContext* globalCtx, Player* this, LinkAnimationHeader* anim, struct_80832924* arg3) {
    if (func_800A3BC0(globalCtx, &this->skelAnime)) {
        func_808322A4(globalCtx, this, anim);
        this->unk_850 = 1;
    } else if (this->unk_850 == 0) {
        func_80832924(this, arg3);
    }
}

void func_80851F84(GlobalContext* globalCtx, Player* this, CsCmdActorAction* arg2) {
    this->actor.shape.shadowDrawFunc = NULL;
    func_80851134(globalCtx, this, &D_04002420);
}

struct_80832924 D_808551BC[] = {
    { NA_SE_VO_LI_RELAX, 0x2023 },
    { NA_SE_PL_SLIPDOWN, 0x8EC },
    { NA_SE_PL_SLIPDOWN, -0x900 },
};

void func_80851FB0(GlobalContext* globalCtx, Player* this, CsCmdActorAction* arg2) {
    if (func_800A3BC0(globalCtx, &this->skelAnime)) {
        func_808330EC(globalCtx, this, &D_04002430, 0x9C);
        this->unk_850 = 1;
    } else if (this->unk_850 == 0) {
        func_80832924(this, D_808551BC);
        if (func_800A4530(&this->skelAnime, 240.0f)) {
            this->actor.shape.shadowDrawFunc = ActorShadow_DrawFunc_Teardrop;
        }
    }
}

struct_80832924 D_808551C8[] = {
    { NA_SE_PL_LAND_LADDER, 0x843 },
    { 0, 0x4854 },
    { 0, 0x485A },
    { 0, -0x4860 },
};

void func_80852048(GlobalContext* globalCtx, Player* this, CsCmdActorAction* arg2) {
    func_800A3BC0(globalCtx, &this->skelAnime);
    func_80832924(this, D_808551C8);
}

void func_80852080(GlobalContext* globalCtx, Player* this, CsCmdActorAction* arg2) {
    func_80833064(globalCtx, this, &D_04002340, 0x9D);
    func_80832698(this, NA_SE_VO_LI_FALL_L);
}

void func_808520BC(GlobalContext* globalCtx, Player* this, CsCmdActorAction* arg2) {
    f32 startX = arg2->startPos.x;
    f32 startY = arg2->startPos.y;
    f32 startZ = arg2->startPos.z;
    f32 distX = (arg2->endPos.x - startX);
    f32 distY = (arg2->endPos.y - startY);
    f32 distZ = (arg2->endPos.z - startZ);
    f32 sp4 = (f32)(globalCtx->csCtx.frames - arg2->startFrame) / (f32)(arg2->endFrame - arg2->startFrame);

    this->actor.posRot.pos.x = distX * sp4 + startX;
    this->actor.posRot.pos.y = distY * sp4 + startY;
    this->actor.posRot.pos.z = distZ * sp4 + startZ;
}

struct_80832924 D_808551D8[] = {
    { NA_SE_PL_BOUND, 0x1014 },
    { NA_SE_PL_BOUND, -0x101E },
};

void func_80852174(GlobalContext* globalCtx, Player* this, CsCmdActorAction* arg2) {
    func_808520BC(globalCtx, this, arg2);
    func_800A3BC0(globalCtx, &this->skelAnime);
    func_80832924(this, D_808551D8);
}

void func_808521B8(GlobalContext* globalCtx, Player* this, CsCmdActorAction* arg2) {
    if (arg2 != NULL) {
        func_808520BC(globalCtx, this, arg2);
    }
    func_800A3BC0(globalCtx, &this->skelAnime);
}

void func_808521F4(GlobalContext* globalCtx, Player* this, CsCmdActorAction* arg2) {
    func_80832B0C(globalCtx, this, D_80853D34[this->modelAnimType]);
    func_80832210(this);
}

void func_80852234(GlobalContext* globalCtx, Player* this, CsCmdActorAction* arg2) {
    func_800A3BC0(globalCtx, &this->skelAnime);
}

void func_8085225C(GlobalContext* globalCtx, Player* this, CsCmdActorAction* arg2) {
    func_80832F54(globalCtx, this, 0x98);
}

void func_80852280(GlobalContext* globalCtx, Player* this, CsCmdActorAction* arg2) {
    this->actor.draw = Player_Draw;
}

void func_80852298(GlobalContext* globalCtx, Player* this, CsCmdActorAction* arg2) {
    if (func_800A3BC0(globalCtx, &this->skelAnime)) {
        func_8083313C(globalCtx, this, &D_04002378);
        this->unk_850 = 1;
    } else if (this->unk_850 == 0) {
        if (func_800A4530(&this->skelAnime, 10.0f)) {
            func_80846720(globalCtx, this, 1);
        }
    }
}

struct_80832924 D_808551E0[] = {
    { 0, 0x300A },
    { 0, -0x3018 },
};

void func_80852328(GlobalContext* globalCtx, Player* this, CsCmdActorAction* arg2) {
    func_80851F14(globalCtx, this, &D_04002770, D_808551E0);
}

struct_80832924 D_808551E8[] = {
    { 0, 0x400F },
    { 0, -0x4023 },
};

void func_80852358(GlobalContext* globalCtx, Player* this, CsCmdActorAction* arg2) {
    func_80851F14(globalCtx, this, &D_04002830, D_808551E8);
}

void func_80852388(GlobalContext* globalCtx, Player* this, CsCmdActorAction* arg2) {
    if (func_800A3BC0(globalCtx, &this->skelAnime)) {
        func_808322A4(globalCtx, this, &D_04002468);
        this->unk_850 = 1;
    }

    if ((this->unk_850 != 0) && (globalCtx->csCtx.frames >= 900)) {
        this->rightHandType = 0;
    } else {
        this->rightHandType = 0xFF;
    }
}

void func_80852414(GlobalContext* globalCtx, Player* this, LinkAnimationHeader* anim, struct_80832924* arg3) {
    func_80851294(globalCtx, this, anim);
    if (this->unk_850 == 0) {
        func_80832924(this, arg3);
    }
}

struct_80832924 D_808551F0[] = {
    { 0, 0x300F },
    { 0, -0x3021 },
};

void func_80852450(GlobalContext* globalCtx, Player* this, CsCmdActorAction* arg2) {
    func_80852414(globalCtx, this, &D_04002378, D_808551F0);
}

struct_80832924 D_808551F8[] = {
    { NA_SE_PL_KNOCK, -0x84E },
};

void func_80852480(GlobalContext* globalCtx, Player* this, CsCmdActorAction* arg2) {
    func_80852414(globalCtx, this, &D_040027D0, D_808551F8);
}

void func_808524B0(GlobalContext* globalCtx, Player* this, CsCmdActorAction* arg2) {
    func_80837704(globalCtx, this);
}

void func_808524D0(GlobalContext* globalCtx, Player* this, CsCmdActorAction* arg2) {
    sControlInput->press.button |= BTN_B;

    func_80844E68(this, globalCtx);
}

void func_80852514(GlobalContext* globalCtx, Player* this, CsCmdActorAction* arg2) {
    func_80844E68(this, globalCtx);
}

void func_80852544(GlobalContext* globalCtx, Player* this, CsCmdActorAction* arg2) {
}

void func_80852554(GlobalContext* globalCtx, Player* this, CsCmdActorAction* arg2) {
}

void func_80852564(GlobalContext* globalCtx, Player* this, CsCmdActorAction* arg2) {
    this->stateFlags3 |= 2;
    this->linearVelocity = 2.0f;
    this->actor.velocity.y = -1.0f;

    func_80832264(globalCtx, this, &D_04002DB0);
    func_80832698(this, NA_SE_VO_LI_FALL_L);
}

void (*D_808551FC[])(Player* this, GlobalContext* globalCtx) = {
    func_8084377C,
    func_80843954,
    func_80843A38,
};

void func_808525C0(GlobalContext* globalCtx, Player* this, CsCmdActorAction* arg2) {
    D_808551FC[this->unk_850](this, globalCtx);
}

void func_80852608(GlobalContext* globalCtx, Player* this, CsCmdActorAction* arg2) {
    func_80846720(globalCtx, this, 0);
    func_808322D0(globalCtx, this, &D_04002838);
}

void func_80852648(GlobalContext* globalCtx, Player* this, CsCmdActorAction* arg2) {
    func_800A3BC0(globalCtx, &this->skelAnime);

    if (func_800A4530(&this->skelAnime, 10.0f)) {
        this->heldItemActionParam = this->itemActionParam = PLAYER_AP_NONE;
        this->heldItemId = ITEM_NONE;
        this->modelGroup = this->nextModelGroup = Player_ActionToModelGroup(this, PLAYER_AP_NONE);
        this->leftHandDLists = D_80125E08;
        Inventory_ChangeEquipment(EQUIP_SWORD, 2);
        gSaveContext.equips.buttonItems[0] = ITEM_SWORD_MASTER;
        Inventory_DeleteEquipment(globalCtx, 0);
    }
}

LinkAnimationHeader* D_80855208[] = {
    0x040034B8,
    0x04003458,
};

Vec3s D_80855210[2][2] = {
    { { -200, 700, 100 }, { 800, 600, 800 } },
    { { -200, 500, 0 }, { 600, 400, 600 } },
};

void func_808526EC(GlobalContext* globalCtx, Player* this, CsCmdActorAction* arg2) {
    static Vec3f zeroVec = { 0.0f, 0.0f, 0.0f };
    static Color_RGB8 primColor = { 255, 255, 255 };
    static Color_RGB8 envColor = { 0, 128, 128 };
    s32 age = gSaveContext.linkAge;
    Vec3f sparklePos;
    Vec3f sp34;
    Vec3s* ptr;

    func_80851294(globalCtx, this, D_80855208[age]);

    if (this->rightHandType != 0xFF) {
        this->rightHandType = 0xFF;
        return;
    }

    ptr = D_80855210[gSaveContext.linkAge];

    sp34.x = ptr[0].x + Math_Rand_CenteredFloat(ptr[1].x);
    sp34.y = ptr[0].y + Math_Rand_CenteredFloat(ptr[1].y);
    sp34.z = ptr[0].z + Math_Rand_CenteredFloat(ptr[1].z);

    SkinMatrix_Vec3fMtxFMultXYZ(&this->shieldMf, &sp34, &sparklePos);

    EffectSsKiraKira_SpawnDispersed(globalCtx, &sparklePos, &zeroVec, &zeroVec, &primColor, &envColor, 600, -10);
}

void func_8085283C(GlobalContext* globalCtx, Player* this, CsCmdActorAction* arg2) {
    if (func_800A3BC0(globalCtx, &this->skelAnime)) {
        func_80852944(globalCtx, this, arg2);
    } else if (this->unk_850 == 0) {
        Item_Give(globalCtx, ITEM_SWORD_MASTER);
        func_80846720(globalCtx, this, 0);
    } else {
        func_8084E988(this);
    }
}

void func_808528C8(GlobalContext* globalCtx, Player* this, CsCmdActorAction* arg2) {
    if (func_800A3BC0(globalCtx, &this->skelAnime)) {
        func_8084285C(this, 0.0f, 99.0f, this->skelAnime.animFrameCount - 8.0f);
    }

    if (this->heldItemActionParam != PLAYER_AP_SWORD_MASTER) {
        func_80846720(globalCtx, this, 1);
    }
}

void func_80852944(GlobalContext* globalCtx, Player* this, CsCmdActorAction* arg2) {
    if (func_808332B8(this)) {
        func_80838F18(globalCtx, this);
        func_80832340(globalCtx, this);
    } else {
        func_8083C148(this, globalCtx);
        if (!func_8083B644(this, globalCtx)) {
            func_8083E5A8(this, globalCtx);
        }
    }

    this->csMode = 0;
    this->unk_6AD = 0;
}

void func_808529D0(GlobalContext* globalCtx, Player* this, CsCmdActorAction* arg2) {
    this->actor.posRot.pos.x = arg2->startPos.x;
    this->actor.posRot.pos.y = arg2->startPos.y;
    if ((globalCtx->sceneNum == SCENE_SPOT04) && LINK_IS_CHILD) {
        this->actor.posRot.pos.y -= 1.0f;
    }
    this->actor.posRot.pos.z = arg2->startPos.z;
    this->currentYaw = this->actor.shape.rot.y = arg2->rot.y;
}

void func_80852A54(GlobalContext* globalCtx, Player* this, CsCmdActorAction* arg2) {
    f32 dx = arg2->startPos.x - (s32)this->actor.posRot.pos.x;
    f32 dy = arg2->startPos.y - (s32)this->actor.posRot.pos.y;
    f32 dz = arg2->startPos.z - (s32)this->actor.posRot.pos.z;
    f32 dist = sqrtf(SQ(dx) + SQ(dy) + SQ(dz));
    s16 yawDiff = arg2->rot.y - this->actor.shape.rot.y;

    if ((this->linearVelocity == 0.0f) && ((dist > 50.0f) || (ABS(yawDiff) > 0x4000))) {
        func_808529D0(globalCtx, this, arg2);
    }

    this->skelAnime.flags = 0;
    func_80832DB0(this);
}

void func_80852B4C(GlobalContext* globalCtx, Player* this, CsCmdActorAction* arg2, struct_80854B18* arg3) {
    if (arg3->type > 0) {
        D_80854AA4[arg3->type](globalCtx, this, arg3->ptr);
    } else if (arg3->type < 0) {
        arg3->func(globalCtx, this, arg2);
    }

    if ((D_80858AA0 & 4) && !(this->skelAnime.flags & 4)) {
        this->skelAnime.transitionDrawTbl[0].y /= this->ageProperties->unk_08;
        D_80858AA0 = 0;
    }
}

void func_80852C0C(GlobalContext* globalCtx, Player* this, s32 csMode) {
    if ((csMode != 1) && (csMode != 8) && (csMode != 0x31) && (csMode != 7)) {
        func_808323B4(globalCtx, this);
    }
}

void func_80852C50(GlobalContext* globalCtx, Player* this, CsCmdActorAction* arg2) {
    CsCmdActorAction* linkCsAction = globalCtx->csCtx.linkAction;
    s32 pad;
    s32 sp24;

    if (globalCtx->csCtx.state == 3) {
        func_8002DF54(globalCtx, NULL, 7);
        this->unk_446 = 0;
        func_80832210(this);
        return;
    }

    if (linkCsAction == NULL) {
        this->actor.flags &= ~0x40;
        return;
    }

    if (this->unk_446 != linkCsAction->action) {
        sp24 = D_808547C4[linkCsAction->action];
        if (sp24 >= 0) {
            if ((sp24 == 3) || (sp24 == 4)) {
                func_80852A54(globalCtx, this, linkCsAction);
            } else {
                func_808529D0(globalCtx, this, linkCsAction);
            }
        }

        D_80858AA0 = this->skelAnime.flags;

        func_80832DBC(this);
        osSyncPrintf("TOOL MODE=%d\n", sp24);
        func_80852C0C(globalCtx, this, ABS(sp24));
        func_80852B4C(globalCtx, this, linkCsAction, &D_80854B18[ABS(sp24)]);

        this->unk_850 = 0;
        this->unk_84F = 0;
        this->unk_446 = linkCsAction->action;
    }

    sp24 = D_808547C4[this->unk_446];
    func_80852B4C(globalCtx, this, linkCsAction, &D_80854E50[ABS(sp24)]);
}

void func_80852E14(Player* this, GlobalContext* globalCtx) {
    if (this->csMode != this->prevCsMode) {
        D_80858AA0 = this->skelAnime.flags;

        func_80832DBC(this);
        this->prevCsMode = this->csMode;
        osSyncPrintf("DEMO MODE=%d\n", this->csMode);
        func_80852C0C(globalCtx, this, this->csMode);
        func_80852B4C(globalCtx, this, NULL, &D_80854B18[this->csMode]);
    }

    func_80852B4C(globalCtx, this, NULL, &D_80854E50[this->csMode]);
}

s32 Player_IsDroppingFish(GlobalContext* globalCtx) {
    Player* this = PLAYER;

    return (func_8084EFC0 == this->func_674) && (this->itemActionParam == PLAYER_AP_BOTTLE_FISH);
}

s32 Player_StartFishing(GlobalContext* globalCtx) {
    Player* this = PLAYER;

    func_80832564(globalCtx, this);
    func_80835F44(globalCtx, this, ITEM_FISHING_POLE);
    return 1;
}

s32 func_80852F38(GlobalContext* globalCtx, Player* this) {
    if (!Player_InBlockingCsMode(globalCtx, this) && (this->invincibilityTimer >= 0) && !func_8008F128(this) &&
        !(this->stateFlags3 & 0x80)) {
        func_80832564(globalCtx, this);
        func_80835C58(globalCtx, this, func_8084F308, 0);
        func_80832264(globalCtx, this, &D_04003120);
        this->stateFlags2 |= 0x80;
        func_80832224(this);
        func_80832698(this, NA_SE_VO_LI_HELD);
        return 1;
    }

    return 0;
}

// Sets up player cutscene
s32 func_80852FFC(GlobalContext* globalCtx, Actor* actor, s32 csMode) {
    Player* this = PLAYER;

    if (!Player_InBlockingCsMode(globalCtx, this)) {
        func_80832564(globalCtx, this);
        func_80835C58(globalCtx, this, func_80852E14, 0);
        this->csMode = csMode;
        this->unk_448 = actor;
        func_80832224(this);
        return 1;
    }

    return 0;
}

void func_80853080(Player* this, GlobalContext* globalCtx) {
    func_80835C58(globalCtx, this, func_80840BC8, 1);
    func_80832B0C(globalCtx, this, func_80833338(this));
    this->currentYaw = this->actor.shape.rot.y;
}

s32 Player_InflictDamage(GlobalContext* globalCtx, s32 damage) {
    Player* this = PLAYER;

    if (!Player_InBlockingCsMode(globalCtx, this) && !func_80837B18(globalCtx, this, damage)) {
        this->stateFlags2 &= ~0x80;
        return 1;
    }

    return 0;
}

// Start talking with the given actor
void func_80853148(GlobalContext* globalCtx, Actor* actor) {
    Player* this = PLAYER;
    s32 pad;

    if ((this->targetActor != NULL) || (actor == this->naviActor) || ((actor->flags & 0x40001) == 0x40001)) {
        actor->flags |= 0x100;
    }

    this->targetActor = actor;
    this->exchangeItemId = EXCH_ITEM_NONE;

    if (actor->textId == 0xFFFF) {
        func_8002DF54(globalCtx, actor, 1);
        actor->flags |= 0x100;
        func_80832528(globalCtx, this);
    } else {
        if (this->actor.flags & 0x100) {
            this->actor.textId = 0;
        } else {
            this->actor.flags |= 0x100;
            this->actor.textId = actor->textId;
        }

        if (this->stateFlags1 & 0x800000) {
            s32 sp24 = this->unk_850;

            func_80832528(globalCtx, this);
            func_8083A2F8(globalCtx, this);

            this->unk_850 = sp24;
        } else {
            if (func_808332B8(this)) {
                func_80836898(globalCtx, this, func_8083A2F8);
                func_80832C6C(globalCtx, this, &D_04003328);
            } else if ((actor->type != ACTORTYPE_NPC) || (this->heldItemActionParam == PLAYER_AP_FISHING_POLE)) {
                func_8083A2F8(globalCtx, this);

                if (!func_8008E9C4(this)) {
                    if ((actor != this->naviActor) && (actor->xzDistFromLink < 40.0f)) {
                        func_808322D0(globalCtx, this, &D_04002DF0);
                    } else {
                        func_80832284(globalCtx, this, func_80833338(this));
                    }
                }
            } else {
                func_80836898(globalCtx, this, func_8083A2F8);
                func_808322D0(globalCtx, this, (actor->xzDistFromLink < 40.0f) ? &D_04002DF0 : &D_040031A0);
            }

            if (this->skelAnime.animation == &D_04002DF0) {
                func_80832F54(globalCtx, this, 0x19);
            }

            func_80832224(this);
        }

        this->stateFlags1 |= 0x20000040;
    }

    if ((this->naviActor == this->targetActor) && ((this->targetActor->textId & 0xFF00) != 0x200)) {
        this->naviActor->flags |= 0x100;
        func_80835EA4(globalCtx, 0xB);
    }
}<|MERGE_RESOLUTION|>--- conflicted
+++ resolved
@@ -4118,7 +4118,7 @@
 f32 func_808396F4(GlobalContext* globalCtx, Player* this, Vec3f* arg2, Vec3f* arg3, CollisionPoly** arg4, s32* arg5) {
     func_808395DC(this, &this->actor.posRot.pos, arg2, arg3);
 
-    BgCheck_EntityRaycastFloor3(&globalCtx->colCtx, arg4, arg5, arg3);
+    return BgCheck_EntityRaycastFloor3(&globalCtx->colCtx, arg4, arg5, arg3);
 }
 
 f32 func_8083973C(GlobalContext* globalCtx, Player* this, Vec3f* arg2, Vec3f* arg3) {
@@ -4482,15 +4482,9 @@
     return 1;
 }
 
-<<<<<<< HEAD
-void func_8083A5C4(GlobalContext* globalCtx, Player* this, CollisionPoly* arg2, f32 arg3, LinkAnimetionEntry* arg4) {
+void func_8083A5C4(GlobalContext* globalCtx, Player* this, CollisionPoly* arg2, f32 arg3, LinkAnimationHeader* arg4) {
     f32 sp24 = COLPOLY_GET_NORMAL(arg2->normal.x);
     f32 sp20 = COLPOLY_GET_NORMAL(arg2->normal.z);
-=======
-void func_8083A5C4(GlobalContext* globalCtx, Player* this, CollisionPoly* arg2, f32 arg3, LinkAnimationHeader* arg4) {
-    f32 sp24 = arg2->norm.x * (1.0f / 32767.0f);
-    f32 sp20 = arg2->norm.z * (1.0f / 32767.0f);
->>>>>>> d4e16bba
 
     func_80835C58(globalCtx, this, func_8084BBE4, 0);
     func_80832564(globalCtx, this);
@@ -5750,7 +5744,7 @@
     } else {
         sp46 = 0;
         temp1 = func_8083973C(globalCtx, this, &D_8085456C, &sp34);
-        if (temp1 > -32000.0f) {
+        if (temp1 > BGCHECK_Y_MIN) {
             temp2 = atan2s(40.0f, this->actor.posRot.pos.y - temp1);
             sp46 = CLAMP(temp2, -4000, 4000);
         }
