--- conflicted
+++ resolved
@@ -7385,13 +7385,8 @@
             func_8083A098(this, D_80853C44[this->modelAnimType], globalCtx);
         }
 
-<<<<<<< HEAD
-        this->actor.flags &= ~0x100;
+        this->actor.flags &= ~ACTOR_FLAG_8;
         func_8005B1A4(Gameplay_GetCamera(globalCtx, CAM_ID_MAIN));
-=======
-        this->actor.flags &= ~ACTOR_FLAG_8;
-        func_8005B1A4(Gameplay_GetCamera(globalCtx, 0));
->>>>>>> a9284494
     }
 }
 
