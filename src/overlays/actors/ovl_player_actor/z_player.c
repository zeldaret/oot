--- conflicted
+++ resolved
@@ -12379,19 +12379,11 @@
     }
 }
 
-<<<<<<< HEAD
-static BottleCatchInfo D_80854A04[] = {
-    { ACTOR_EN_ELF, ITEM_BOTTLE_FAIRY, 0x2A, 0x46 },
-    { ACTOR_EN_FISH, ITEM_BOTTLE_FISH, 0x1F, 0x47 },
-    { ACTOR_EN_ICE_HONO, ITEM_BOTTLE_BLUE_FIRE, 0x20, 0x5D },
-    { ACTOR_EN_INSECT, ITEM_BOTTLE_BUG, 0x21, 0x7A },
-=======
 static BottleCatchInfo sBottleCatchInfos[] = {
-    { ACTOR_EN_ELF, ITEM_FAIRY, PLAYER_AP_BOTTLE_FAIRY, 0x46 },
-    { ACTOR_EN_FISH, ITEM_FISH, PLAYER_AP_BOTTLE_FISH, 0x47 },
-    { ACTOR_EN_ICE_HONO, ITEM_BLUE_FIRE, PLAYER_AP_BOTTLE_FIRE, 0x5D },
-    { ACTOR_EN_INSECT, ITEM_BUG, PLAYER_AP_BOTTLE_BUG, 0x7A },
->>>>>>> 030594a4
+    { ACTOR_EN_ELF, ITEM_BOTTLE_FAIRY, PLAYER_AP_BOTTLE_FAIRY, 0x46 },
+    { ACTOR_EN_FISH, ITEM_BOTTLE_FISH, PLAYER_AP_BOTTLE_FISH, 0x47 },
+    { ACTOR_EN_ICE_HONO, ITEM_BOTTLE_BLUE_FIRE, PLAYER_AP_BOTTLE_FIRE, 0x5D },
+    { ACTOR_EN_INSECT, ITEM_BOTTLE_BUG, PLAYER_AP_BOTTLE_BUG, 0x7A },
 };
 
 void func_8084ECA4(Player* this, PlayState* play) {
