/*
 * File: z_player.c
 * Overlay: ovl_player_actor
 * Description: Link
 */

#include "ultra64.h"
#include "global.h"

#include "overlays/actors/ovl_Bg_Heavy_Block/z_bg_heavy_block.h"
#include "overlays/actors/ovl_Door_Shutter/z_door_shutter.h"
#include "overlays/actors/ovl_En_Boom/z_en_boom.h"
#include "overlays/actors/ovl_En_Box/z_en_box.h"
#include "overlays/actors/ovl_En_Door/z_en_door.h"
#include "overlays/actors/ovl_En_Elf/z_en_elf.h"
#include "overlays/actors/ovl_En_Horse/z_en_horse.h"
#include "overlays/effects/ovl_Effect_Ss_Fhg_Flash/z_eff_ss_fhg_flash.h"

#define THIS ((Player*)thisx)

typedef struct {
    /* 0x00 */ u8 itemId;
    /* 0x01 */ u8 field; // various bit-packed data
    /* 0x02 */ s8 gi;    // defines the draw id and chest opening animation
    /* 0x03 */ u8 textId;
    /* 0x04 */ u16 objectId;
} GetItemEntry; // size = 0x06

#define GET_ITEM(itemId, objectId, drawId, textId, field, chestAnim) \
    { itemId, field, (chestAnim != 0 ? 1 : -1) * (drawId + 1), textId, objectId }

#define CHEST_ANIM_SHORT 0
#define CHEST_ANIM_LONG 1

typedef struct {
    /* 0x00 */ u8 itemId;
    /* 0x02 */ s16 actorId;
} ExplosiveInfo; // size = 0x04

typedef struct {
    /* 0x00 */ s16 actorId;
    /* 0x02 */ u8 itemId;
    /* 0x03 */ u8 actionParam;
    /* 0x04 */ u8 textId;
} BottleCatchInfo; // size = 0x06

typedef struct {
    /* 0x00 */ s16 actorId;
    /* 0x02 */ s16 actorParams;
} BottleDropInfo; // size = 0x04

typedef struct {
    /* 0x00 */ s8 damage;
    /* 0x01 */ u8 unk_01;
    /* 0x02 */ u8 unk_02;
    /* 0x03 */ u8 unk_03;
    /* 0x04 */ u16 sfxId;
} FallImpactInfo; // size = 0x06

typedef struct {
    /* 0x00 */ Vec3f pos;
    /* 0x0C */ s16 yaw;
} SpecialRespawnInfo; // size = 0x10

typedef struct {
    /* 0x00 */ u16 sfxId;
    /* 0x02 */ s16 field;
} struct_80832924; // size = 0x04

typedef struct {
    /* 0x00 */ u16 unk_00;
    /* 0x02 */ s16 unk_02;
} struct_808551A4; // size = 0x04

typedef struct {
    /* 0x00 */ LinkAnimationHeader* anim;
    /* 0x04 */ u8 unk_04;
} struct_808540F4; // size = 0x08

typedef struct {
    /* 0x00 */ LinkAnimationHeader* unk_00;
    /* 0x04 */ LinkAnimationHeader* unk_04;
    /* 0x08 */ u8 unk_08;
    /* 0x09 */ u8 unk_09;
} struct_80854554; // size = 0x0C

typedef struct {
    /* 0x00 */ LinkAnimationHeader* unk_00;
    /* 0x04 */ LinkAnimationHeader* unk_04;
    /* 0x08 */ LinkAnimationHeader* unk_08;
    /* 0x0C */ u8 unk_0C;
    /* 0x0D */ u8 unk_0D;
} struct_80854190; // size = 0x10

typedef struct {
    /* 0x00 */ LinkAnimationHeader* anim;
    /* 0x04 */ f32 unk_04;
    /* 0x04 */ f32 unk_08;
} struct_80854578; // size = 0x0C

typedef struct {
    /* 0x00 */ s8 type;
    /* 0x04 */ union {
        void* ptr;
        void (*func)(GlobalContext*, Player*, CsCmdActorAction*);
    };
} struct_80854B18; // size = 0x08

void func_80833770(GlobalContext* globalCtx, Player* this);
void func_80833790(GlobalContext* globalCtx, Player* this);
void func_8083379C(GlobalContext* globalCtx, Player* this);
void func_8083377C(GlobalContext* globalCtx, Player* this);
void func_808337D4(GlobalContext* globalCtx, Player* this);
void func_80833910(GlobalContext* globalCtx, Player* this);
void func_80833984(GlobalContext* globalCtx, Player* this);
void func_8083399C(GlobalContext* globalCtx, Player* this, s8 actionParam);
s32 func_8083485C(Player* this, GlobalContext* globalCtx);
s32 func_808349DC(Player* this, GlobalContext* globalCtx);
s32 func_80834A2C(Player* this, GlobalContext* globalCtx);
s32 func_80834B5C(Player* this, GlobalContext* globalCtx);
s32 func_80834C74(Player* this, GlobalContext* globalCtx);
s32 func_8083501C(Player* this, GlobalContext* globalCtx);
s32 func_808351D4(Player* this, GlobalContext* globalCtx);
s32 func_808353D8(Player* this, GlobalContext* globalCtx);
s32 func_80835588(Player* this, GlobalContext* globalCtx);
s32 func_808356E8(Player* this, GlobalContext* globalCtx);
s32 func_80835800(Player* this, GlobalContext* globalCtx);
s32 func_80835884(Player* this, GlobalContext* globalCtx);
s32 func_808358F0(Player* this, GlobalContext* globalCtx);
s32 func_808359FC(Player* this, GlobalContext* globalCtx);
s32 func_80835B60(Player* this, GlobalContext* globalCtx);
s32 func_80835C08(Player* this, GlobalContext* globalCtx);
void func_80835F44(GlobalContext* globalCtx, Player* this, s32 item);
void func_80839F90(Player* this, GlobalContext* globalCtx);
s32 func_80838A14(Player* this, GlobalContext* globalCtx);
s32 func_80839800(Player* this, GlobalContext* globalCtx);
s32 func_8083B040(Player* this, GlobalContext* globalCtx);
s32 func_8083B998(Player* this, GlobalContext* globalCtx);
s32 func_8083B644(Player* this, GlobalContext* globalCtx);
s32 func_8083BDBC(Player* this, GlobalContext* globalCtx);
s32 func_8083C1DC(Player* this, GlobalContext* globalCtx);
s32 func_8083C2B0(Player* this, GlobalContext* globalCtx);
s32 func_8083C544(Player* this, GlobalContext* globalCtx);
s32 func_8083C61C(GlobalContext* globalCtx, Player* this);
void func_8083CA20(GlobalContext* globalCtx, Player* this);
void func_8083CA54(GlobalContext* globalCtx, Player* this);
void func_8083CA9C(GlobalContext* globalCtx, Player* this);
s32 func_8083E0FC(Player* this, GlobalContext* globalCtx);
s32 func_8083E5A8(Player* this, GlobalContext* globalCtx);
s32 func_8083EB44(Player* this, GlobalContext* globalCtx);
s32 func_8083F7BC(Player* this, GlobalContext* globalCtx);
void func_80840450(Player* this, GlobalContext* globalCtx);
void func_808407CC(Player* this, GlobalContext* globalCtx);
void func_80840BC8(Player* this, GlobalContext* globalCtx);
void func_80840DE4(Player* this, GlobalContext* globalCtx);
void func_808414F8(Player* this, GlobalContext* globalCtx);
void func_8084170C(Player* this, GlobalContext* globalCtx);
void func_808417FC(Player* this, GlobalContext* globalCtx);
void func_8084193C(Player* this, GlobalContext* globalCtx);
void func_80841BA8(Player* this, GlobalContext* globalCtx);
void func_80842180(Player* this, GlobalContext* globalCtx);
void func_8084227C(Player* this, GlobalContext* globalCtx);
void func_8084279C(Player* this, GlobalContext* globalCtx);
void func_808423EC(Player* this, GlobalContext* globalCtx);
void func_8084251C(Player* this, GlobalContext* globalCtx);
void func_80843188(Player* this, GlobalContext* globalCtx);
void func_808435C4(Player* this, GlobalContext* globalCtx);
void func_8084370C(Player* this, GlobalContext* globalCtx);
void func_8084377C(Player* this, GlobalContext* globalCtx);
void func_80843954(Player* this, GlobalContext* globalCtx);
void func_80843A38(Player* this, GlobalContext* globalCtx);
void func_80843CEC(Player* this, GlobalContext* globalCtx);
void func_8084411C(Player* this, GlobalContext* globalCtx);
void func_80844708(Player* this, GlobalContext* globalCtx);
void func_80844A44(Player* this, GlobalContext* globalCtx);
void func_80844AF4(Player* this, GlobalContext* globalCtx);
void func_80844E68(Player* this, GlobalContext* globalCtx);
void func_80845000(Player* this, GlobalContext* globalCtx);
void func_80845308(Player* this, GlobalContext* globalCtx);
void func_80845668(Player* this, GlobalContext* globalCtx);
void func_808458D0(Player* this, GlobalContext* globalCtx);
void func_80845CA4(Player* this, GlobalContext* globalCtx);
void func_80845EF8(Player* this, GlobalContext* globalCtx);
void func_80846050(Player* this, GlobalContext* globalCtx);
void func_80846120(Player* this, GlobalContext* globalCtx);
void func_80846260(Player* this, GlobalContext* globalCtx);
void func_80846358(Player* this, GlobalContext* globalCtx);
void func_80846408(Player* this, GlobalContext* globalCtx);
void func_808464B0(Player* this, GlobalContext* globalCtx);
void func_80846578(Player* this, GlobalContext* globalCtx);
void func_80846648(GlobalContext* globalCtx, Player* this);
void func_80846660(GlobalContext* globalCtx, Player* this);
void func_808467D4(GlobalContext* globalCtx, Player* this);
void func_808468A8(GlobalContext* globalCtx, Player* this);
void func_808468E8(GlobalContext* globalCtx, Player* this);
void func_80846978(GlobalContext* globalCtx, Player* this);
void func_808469BC(GlobalContext* globalCtx, Player* this);
void func_80846A68(GlobalContext* globalCtx, Player* this);
void func_8084B1D8(Player* this, GlobalContext* globalCtx);
void func_8084B530(Player* this, GlobalContext* globalCtx);
void func_8084B78C(Player* this, GlobalContext* globalCtx);
void func_8084B898(Player* this, GlobalContext* globalCtx);
void func_8084B9E4(Player* this, GlobalContext* globalCtx);
void func_8084BBE4(Player* this, GlobalContext* globalCtx);
void func_8084BDFC(Player* this, GlobalContext* globalCtx);
void func_8084BF1C(Player* this, GlobalContext* globalCtx);
void Player_UpdateCommon(Player* this, GlobalContext* globalCtx, Input* input);
void func_8084C5F8(Player* this, GlobalContext* globalCtx);
void func_8084C760(Player* this, GlobalContext* globalCtx);
void func_8084C81C(Player* this, GlobalContext* globalCtx);
void func_8084CC98(Player* this, GlobalContext* globalCtx);
void func_8084D3E4(Player* this, GlobalContext* globalCtx);
void func_8084D610(Player* this, GlobalContext* globalCtx);
void func_8084D7C4(Player* this, GlobalContext* globalCtx);
void func_8084D84C(Player* this, GlobalContext* globalCtx);
void func_8084DAB4(Player* this, GlobalContext* globalCtx);
void func_8084DC48(Player* this, GlobalContext* globalCtx);
void func_8084E1EC(Player* this, GlobalContext* globalCtx);
void func_8084E30C(Player* this, GlobalContext* globalCtx);
void func_8084E368(Player* this, GlobalContext* globalCtx);
void func_8084E3C4(Player* this, GlobalContext* globalCtx);
void func_8084E604(Player* this, GlobalContext* globalCtx);
void func_8084E6D4(Player* this, GlobalContext* globalCtx);
void func_8084E9AC(Player* this, GlobalContext* globalCtx);
void func_8084EAC0(Player* this, GlobalContext* globalCtx);
void func_8084ECA4(Player* this, GlobalContext* globalCtx);
void func_8084EED8(Player* this, GlobalContext* globalCtx);
void func_8084EFC0(Player* this, GlobalContext* globalCtx);
void func_8084F104(Player* this, GlobalContext* globalCtx);
void func_8084F390(Player* this, GlobalContext* globalCtx);
void func_8084F608(Player* this, GlobalContext* globalCtx);
void func_8084F698(Player* this, GlobalContext* globalCtx);
void func_8084F710(Player* this, GlobalContext* globalCtx);
void func_8084F88C(Player* this, GlobalContext* globalCtx);
void func_8084F9A0(Player* this, GlobalContext* globalCtx);
void func_8084F9C0(Player* this, GlobalContext* globalCtx);
void func_8084FA54(Player* this, GlobalContext* globalCtx);
void func_8084FB10(Player* this, GlobalContext* globalCtx);
void func_8084FBF4(Player* this, GlobalContext* globalCtx);
s32 func_8084FCAC(Player* this, GlobalContext* globalCtx);
void func_8084FF7C(Player* this);
void func_8085002C(Player* this);
s32 func_80850224(Player* this, GlobalContext* globalCtx);
void func_808502D0(Player* this, GlobalContext* globalCtx);
void func_808505DC(Player* this, GlobalContext* globalCtx);
void func_8085063C(Player* this, GlobalContext* globalCtx);
void func_8085076C(Player* this, GlobalContext* globalCtx);
void func_808507F4(Player* this, GlobalContext* globalCtx);
void func_80850AEC(Player* this, GlobalContext* globalCtx);
void func_80850C68(Player* this, GlobalContext* globalCtx);
void func_80850E84(Player* this, GlobalContext* globalCtx);
void func_80851008(GlobalContext* globalCtx, Player* this, void* anim);
void func_80851030(GlobalContext* globalCtx, Player* this, void* anim);
void func_80851050(GlobalContext* globalCtx, Player* this, void* anim);
void func_80851094(GlobalContext* globalCtx, Player* this, void* anim);
void func_808510B4(GlobalContext* globalCtx, Player* this, void* anim);
void func_808510D4(GlobalContext* globalCtx, Player* this, void* anim);
void func_808510F4(GlobalContext* globalCtx, Player* this, void* anim);
void func_80851114(GlobalContext* globalCtx, Player* this, void* anim);
void func_80851134(GlobalContext* globalCtx, Player* this, void* anim);
void func_80851154(GlobalContext* globalCtx, Player* this, void* anim);
void func_80851174(GlobalContext* globalCtx, Player* this, void* anim);
void func_80851194(GlobalContext* globalCtx, Player* this, void* anim);
void func_808511B4(GlobalContext* globalCtx, Player* this, void* anim);
void func_808511D4(GlobalContext* globalCtx, Player* this, void* anim);
void func_808511FC(GlobalContext* globalCtx, Player* this, void* anim);
void func_80851248(GlobalContext* globalCtx, Player* this, void* anim);
void func_80851294(GlobalContext* globalCtx, Player* this, void* anim);
void func_808512E0(GlobalContext* globalCtx, Player* this, void* arg2);
void func_80851368(GlobalContext* globalCtx, Player* this, CsCmdActorAction* arg2);
void func_808513BC(GlobalContext* globalCtx, Player* this, CsCmdActorAction* arg2);
void func_808514C0(GlobalContext* globalCtx, Player* this, CsCmdActorAction* arg2);
void func_8085157C(GlobalContext* globalCtx, Player* this, CsCmdActorAction* arg2);
void func_808515A4(GlobalContext* globalCtx, Player* this, CsCmdActorAction* arg2);
void func_80851688(GlobalContext* globalCtx, Player* this, CsCmdActorAction* arg2);
void func_80851750(GlobalContext* globalCtx, Player* this, CsCmdActorAction* arg2);
void func_80851788(GlobalContext* globalCtx, Player* this, CsCmdActorAction* arg2);
void func_80851828(GlobalContext* globalCtx, Player* this, CsCmdActorAction* arg2);
void func_808518DC(GlobalContext* globalCtx, Player* this, CsCmdActorAction* arg2);
void func_8085190C(GlobalContext* globalCtx, Player* this, CsCmdActorAction* arg2);
void func_80851998(GlobalContext* globalCtx, Player* this, CsCmdActorAction* arg2);
void func_808519C0(GlobalContext* globalCtx, Player* this, CsCmdActorAction* arg2);
void func_808519EC(GlobalContext* globalCtx, Player* this, CsCmdActorAction* arg2);
void func_80851A50(GlobalContext* globalCtx, Player* this, CsCmdActorAction* arg2);
void func_80851B90(GlobalContext* globalCtx, Player* this, CsCmdActorAction* arg2);
void func_80851BE8(GlobalContext* globalCtx, Player* this, CsCmdActorAction* arg2);
void func_80851CA4(GlobalContext* globalCtx, Player* this, CsCmdActorAction* arg2);
void func_80851D2C(GlobalContext* globalCtx, Player* this, CsCmdActorAction* arg2);
void func_80851D80(GlobalContext* globalCtx, Player* this, CsCmdActorAction* arg2);
void func_80851DEC(GlobalContext* globalCtx, Player* this, CsCmdActorAction* arg2);
void func_80851E28(GlobalContext* globalCtx, Player* this, CsCmdActorAction* arg2);
void func_80851E64(GlobalContext* globalCtx, Player* this, CsCmdActorAction* arg2);
void func_80851E90(GlobalContext* globalCtx, Player* this, CsCmdActorAction* arg2);
void func_80851ECC(GlobalContext* globalCtx, Player* this, CsCmdActorAction* arg2);
void func_80851F84(GlobalContext* globalCtx, Player* this, CsCmdActorAction* arg2);
void func_80851FB0(GlobalContext* globalCtx, Player* this, CsCmdActorAction* arg2);
void func_80852048(GlobalContext* globalCtx, Player* this, CsCmdActorAction* arg2);
void func_80852080(GlobalContext* globalCtx, Player* this, CsCmdActorAction* arg2);
void func_80852174(GlobalContext* globalCtx, Player* this, CsCmdActorAction* arg2);
void func_808521B8(GlobalContext* globalCtx, Player* this, CsCmdActorAction* arg2);
void func_808521F4(GlobalContext* globalCtx, Player* this, CsCmdActorAction* arg2);
void func_80852234(GlobalContext* globalCtx, Player* this, CsCmdActorAction* arg2);
void func_8085225C(GlobalContext* globalCtx, Player* this, CsCmdActorAction* arg2);
void func_80852280(GlobalContext* globalCtx, Player* this, CsCmdActorAction* arg2);
void func_80852358(GlobalContext* globalCtx, Player* this, CsCmdActorAction* arg2);
void func_80852388(GlobalContext* globalCtx, Player* this, CsCmdActorAction* arg2);
void func_80852298(GlobalContext* globalCtx, Player* this, CsCmdActorAction* arg2);
void func_80852328(GlobalContext* globalCtx, Player* this, CsCmdActorAction* arg2);
void func_80852480(GlobalContext* globalCtx, Player* this, CsCmdActorAction* arg2);
void func_80852450(GlobalContext* globalCtx, Player* this, CsCmdActorAction* arg2);
void func_808524B0(GlobalContext* globalCtx, Player* this, CsCmdActorAction* arg2);
void func_808524D0(GlobalContext* globalCtx, Player* this, CsCmdActorAction* arg2);
void func_80852514(GlobalContext* globalCtx, Player* this, CsCmdActorAction* arg2);
void func_80852544(GlobalContext* globalCtx, Player* this, CsCmdActorAction* arg2);
void func_80852554(GlobalContext* globalCtx, Player* this, CsCmdActorAction* arg2);
void func_80852564(GlobalContext* globalCtx, Player* this, CsCmdActorAction* arg2);
void func_808525C0(GlobalContext* globalCtx, Player* this, CsCmdActorAction* arg2);
void func_80852608(GlobalContext* globalCtx, Player* this, CsCmdActorAction* arg2);
void func_80852648(GlobalContext* globalCtx, Player* this, CsCmdActorAction* arg2);
void func_808526EC(GlobalContext* globalCtx, Player* this, CsCmdActorAction* arg2);
void func_8085283C(GlobalContext* globalCtx, Player* this, CsCmdActorAction* arg2);
void func_808528C8(GlobalContext* globalCtx, Player* this, CsCmdActorAction* arg2);
void func_80852944(GlobalContext* globalCtx, Player* this, CsCmdActorAction* arg2);
void func_808529D0(GlobalContext* globalCtx, Player* this, CsCmdActorAction* arg2);
void func_80852C50(GlobalContext* globalCtx, Player* this, CsCmdActorAction* arg2);
void func_80852E14(Player* this, GlobalContext* globalCtx);
s32 Player_IsDroppingFish(GlobalContext* globalCtx);
s32 Player_StartFishing(GlobalContext* globalCtx);
s32 func_80852F38(GlobalContext* globalCtx, Player* this);
s32 func_80852FFC(GlobalContext* globalCtx, Actor* actor, s32 csMode);
void func_80853080(Player* this, GlobalContext* globalCtx);
s32 Player_InflictDamage(GlobalContext* globalCtx, s32 damage);
void func_80853148(GlobalContext* globalCtx, Actor* actor);

// .bss part 1
s32 D_80858AA0;
s32 D_80858AA4;
Vec3f D_80858AA8;
Input* sControlInput;

// .data

u8 D_80853410[] = { 0, 0, 0, 0, 0, 0, 0, 0, 0, 0, 1, 1, 1, 1, 1, 1, 1, 1, 1, 1, 1, 1 };

PlayerAgeProperties sAgeProperties[] = {
    {
        56.0f,
        90.0f,
        1.0f,
        111.0f,
        70.0f,
        79.4f,
        59.0f,
        41.0f,
        19.0f,
        36.0f,
        44.8f,
        56.0f,
        68.0f,
        70.0f,
        18.0f,
        15.0f,
        70.0f,
        { 9, 4671, 359 },
        {
            { 8, 4694, 380 },
            { 9, 6122, 359 },
            { 8, 4694, 380 },
            { 9, 6122, 359 },
        },
        {
            { 9, 6122, 359 },
            { 9, 7693, 380 },
            { 9, 6122, 359 },
            { 9, 7693, 380 },
        },
        {
            { 8, 4694, 380 },
            { 9, 6122, 359 },
        },
        {
            { -1592, 4694, 380 },
            { -1591, 6122, 359 },
        },
        0,
        0x80,
        0x04002718,
        0x04002720,
        0x04002838,
        0x04002E70,
        0x04002E78,
        { 0x04002E80, 0x04002E88, 0x04002D90, 0x04002D98 },
        { 0x04002D70, 0x04002D78 },
        { 0x04002E50, 0x04002E58 },
        { 0x04002E68, 0x04002E60 },
    },
    {
        40.0f,
        60.0f,
        0.6470588446f,
        71.0f,
        50.0f,
        47.0f,
        39.0f,
        27.0f,
        19.0f,
        22.0f,
        29.6f,
        32.0f,
        48.0f,
        45.29412079f,
        14.0f,
        12.0f,
        55.0f,
        { -24, 3565, 876 },
        {
            { -24, 3474, 862 },
            { -24, 4977, 937 },
            { 8, 4694, 380 },
            { 9, 6122, 359 },
        },
        {
            { -24, 4977, 937 },
            { -24, 6495, 937 },
            { 9, 6122, 359 },
            { 9, 7693, 380 },
        },
        {
            { 8, 4694, 380 },
            { 9, 6122, 359 },
        },
        {
            { -1592, 4694, 380 },
            { -1591, 6122, 359 },
        },
        0x20,
        0,
        0x04002318,
        0x04002360,
        0x040023A8,
        0x040023E0,
        0x040023E8,
        { 0x040023F0, 0x040023F8, 0x04002D90, 0x04002D98 },
        { 0x04002D70, 0x04002D78 },
        { 0x040023C0, 0x040023C8 },
        { 0x040023D8, 0x040023D0 },
    },
};

u32 D_808535D0 = false;
f32 D_808535D4 = 0.0f;
s16 D_808535D8 = 0;
s16 D_808535DC = 0;
s32 D_808535E0 = 0;
s32 D_808535E4 = 0;
f32 D_808535E8 = 1.0f;
f32 D_808535EC = 1.0f;
u32 D_808535F0 = 0;
u32 D_808535F4 = 0;
s16 D_808535F8 = 0;
s16 D_808535FC = 0;
f32 D_80853600 = 0.0f;
s32 D_80853604 = 0;
s32 D_80853608 = 0;
s32 D_8085360C = 0;
s16 D_80853610 = 0;
s32 D_80853614 = 0;
s32 D_80853618 = 0;

u16 D_8085361C[] = {
    NA_SE_VO_LI_SWEAT,
    NA_SE_VO_LI_SNEEZE,
    NA_SE_VO_LI_RELAX,
    NA_SE_VO_LI_FALL_L,
};

GetItemEntry sGetItemTable[] = {
    GET_ITEM(ITEM_BOMBS_5, OBJECT_GI_BOMB_1, 0x1F, 0x32, 0x59, CHEST_ANIM_SHORT),
    GET_ITEM(ITEM_NUTS_5, OBJECT_GI_NUTS, 0x11, 0x34, 0x0C, CHEST_ANIM_SHORT),
    GET_ITEM(ITEM_BOMBCHU, OBJECT_GI_BOMB_2, 0x27, 0x33, 0x80, CHEST_ANIM_SHORT),
    GET_ITEM(ITEM_BOW, OBJECT_GI_BOW, 0x34, 0x31, 0x80, CHEST_ANIM_LONG),
    GET_ITEM(ITEM_SLINGSHOT, OBJECT_GI_PACHINKO, 0x32, 0x30, 0x80, CHEST_ANIM_LONG),
    GET_ITEM(ITEM_BOOMERANG, OBJECT_GI_BOOMERANG, 0x33, 0x35, 0x80, CHEST_ANIM_LONG),
    GET_ITEM(ITEM_STICK, OBJECT_GI_STICK, 0x1A, 0x37, 0x0D, CHEST_ANIM_SHORT),
    GET_ITEM(ITEM_HOOKSHOT, OBJECT_GI_HOOKSHOT, 0x2C, 0x36, 0x80, CHEST_ANIM_LONG),
    GET_ITEM(ITEM_LONGSHOT, OBJECT_GI_HOOKSHOT, 0x2D, 0x4F, 0x80, CHEST_ANIM_LONG),
    GET_ITEM(ITEM_LENS, OBJECT_GI_GLASSES, 0x35, 0x39, 0x80, CHEST_ANIM_LONG),
    GET_ITEM(ITEM_LETTER_ZELDA, OBJECT_GI_LETTER, 0x3A, 0x69, 0x80, CHEST_ANIM_LONG),
    GET_ITEM(ITEM_OCARINA_TIME, OBJECT_GI_OCARINA, 0x2E, 0x3A, 0x80, CHEST_ANIM_LONG),
    GET_ITEM(ITEM_HAMMER, OBJECT_GI_HAMMER, 0x40, 0x38, 0x80, CHEST_ANIM_LONG),
    GET_ITEM(ITEM_COJIRO, OBJECT_GI_NIWATORI, 0x5D, 0x02, 0x80, CHEST_ANIM_LONG),
    GET_ITEM(ITEM_BOTTLE, OBJECT_GI_BOTTLE, 0x00, 0x42, 0x80, CHEST_ANIM_LONG),
    GET_ITEM(ITEM_POTION_RED, OBJECT_GI_LIQUID, 0x37, 0x43, 0x80, CHEST_ANIM_LONG),
    GET_ITEM(ITEM_POTION_GREEN, OBJECT_GI_LIQUID, 0x36, 0x44, 0x80, CHEST_ANIM_LONG),
    GET_ITEM(ITEM_POTION_BLUE, OBJECT_GI_LIQUID, 0x38, 0x45, 0x80, CHEST_ANIM_LONG),
    GET_ITEM(ITEM_FAIRY, OBJECT_GI_BOTTLE, 0x00, 0x46, 0x80, CHEST_ANIM_LONG),
    GET_ITEM(ITEM_MILK_BOTTLE, OBJECT_GI_MILK, 0x2F, 0x98, 0x80, CHEST_ANIM_LONG),
    GET_ITEM(ITEM_LETTER_RUTO, OBJECT_GI_BOTTLE_LETTER, 0x44, 0x99, 0x80, CHEST_ANIM_LONG),
    GET_ITEM(ITEM_BEAN, OBJECT_GI_BEAN, 0x3D, 0x48, 0x80, CHEST_ANIM_SHORT),
    GET_ITEM(ITEM_MASK_SKULL, OBJECT_GI_SKJ_MASK, 0x4E, 0x10, 0x80, CHEST_ANIM_LONG),
    GET_ITEM(ITEM_MASK_SPOOKY, OBJECT_GI_REDEAD_MASK, 0x31, 0x11, 0x80, CHEST_ANIM_LONG),
    GET_ITEM(ITEM_CHICKEN, OBJECT_GI_NIWATORI, 0x43, 0x48, 0x80, CHEST_ANIM_LONG),
    GET_ITEM(ITEM_MASK_KEATON, OBJECT_GI_KI_TAN_MASK, 0x30, 0x12, 0x80, CHEST_ANIM_LONG),
    GET_ITEM(ITEM_MASK_BUNNY, OBJECT_GI_RABIT_MASK, 0x4F, 0x13, 0x80, CHEST_ANIM_LONG),
    GET_ITEM(ITEM_MASK_TRUTH, OBJECT_GI_TRUTH_MASK, 0x50, 0x17, 0x80, CHEST_ANIM_LONG),
    GET_ITEM(ITEM_POCKET_EGG, OBJECT_GI_EGG, 0x28, 0x01, 0x80, CHEST_ANIM_LONG),
    GET_ITEM(ITEM_POCKET_CUCCO, OBJECT_GI_NIWATORI, 0x43, 0x48, 0x80, CHEST_ANIM_LONG),
    GET_ITEM(ITEM_ODD_MUSHROOM, OBJECT_GI_MUSHROOM, 0x53, 0x03, 0x80, CHEST_ANIM_LONG),
    GET_ITEM(ITEM_ODD_POTION, OBJECT_GI_POWDER, 0x52, 0x04, 0x80, CHEST_ANIM_LONG),
    GET_ITEM(ITEM_SAW, OBJECT_GI_SAW, 0x3F, 0x05, 0x80, CHEST_ANIM_LONG),
    GET_ITEM(ITEM_SWORD_BROKEN, OBJECT_GI_BROKENSWORD, 0x55, 0x08, 0x80, CHEST_ANIM_LONG),
    GET_ITEM(ITEM_PRESCRIPTION, OBJECT_GI_PRESCRIPTION, 0x56, 0x09, 0x80, CHEST_ANIM_LONG),
    GET_ITEM(ITEM_FROG, OBJECT_GI_FROG, 0x59, 0x0D, 0x80, CHEST_ANIM_LONG),
    GET_ITEM(ITEM_EYEDROPS, OBJECT_GI_EYE_LOTION, 0x51, 0x0E, 0x80, CHEST_ANIM_LONG),
    GET_ITEM(ITEM_CLAIM_CHECK, OBJECT_GI_TICKETSTONE, 0x54, 0x0A, 0x80, CHEST_ANIM_LONG),
    GET_ITEM(ITEM_SWORD_KOKIRI, OBJECT_GI_SWORD_1, 0x73, 0xA4, 0x80, CHEST_ANIM_LONG),
    GET_ITEM(ITEM_SWORD_BGS, OBJECT_GI_LONGSWORD, 0x42, 0x4B, 0x80, CHEST_ANIM_LONG),
    GET_ITEM(ITEM_SHIELD_DEKU, OBJECT_GI_SHIELD_1, 0x1C, 0x4C, 0xA0, CHEST_ANIM_SHORT),
    GET_ITEM(ITEM_SHIELD_HYLIAN, OBJECT_GI_SHIELD_2, 0x2B, 0x4D, 0xA0, CHEST_ANIM_SHORT),
    GET_ITEM(ITEM_SHIELD_MIRROR, OBJECT_GI_SHIELD_3, 0x39, 0x4E, 0x80, CHEST_ANIM_LONG),
    GET_ITEM(ITEM_TUNIC_GORON, OBJECT_GI_CLOTHES, 0x3B, 0x50, 0xA0, CHEST_ANIM_LONG),
    GET_ITEM(ITEM_TUNIC_ZORA, OBJECT_GI_CLOTHES, 0x3C, 0x51, 0xA0, CHEST_ANIM_LONG),
    GET_ITEM(ITEM_BOOTS_IRON, OBJECT_GI_BOOTS_2, 0x46, 0x53, 0x80, CHEST_ANIM_LONG),
    GET_ITEM(ITEM_BOOTS_HOVER, OBJECT_GI_HOVERBOOTS, 0x5E, 0x54, 0x80, CHEST_ANIM_LONG),
    GET_ITEM(ITEM_QUIVER_40, OBJECT_GI_ARROWCASE, 0x15, 0x56, 0x80, CHEST_ANIM_LONG),
    GET_ITEM(ITEM_QUIVER_50, OBJECT_GI_ARROWCASE, 0x16, 0x57, 0x80, CHEST_ANIM_LONG),
    GET_ITEM(ITEM_BOMB_BAG_20, OBJECT_GI_BOMBPOUCH, 0x17, 0x58, 0x80, CHEST_ANIM_LONG),
    GET_ITEM(ITEM_BOMB_BAG_30, OBJECT_GI_BOMBPOUCH, 0x18, 0x59, 0x80, CHEST_ANIM_LONG),
    GET_ITEM(ITEM_BOMB_BAG_40, OBJECT_GI_BOMBPOUCH, 0x19, 0x5A, 0x80, CHEST_ANIM_LONG),
    GET_ITEM(ITEM_GAUNTLETS_SILVER, OBJECT_GI_GLOVES, 0x48, 0x5B, 0x80, CHEST_ANIM_LONG),
    GET_ITEM(ITEM_GAUNTLETS_GOLD, OBJECT_GI_GLOVES, 0x49, 0x5C, 0x80, CHEST_ANIM_LONG),
    GET_ITEM(ITEM_SCALE_SILVER, OBJECT_GI_SCALE, 0x29, 0xCD, 0x80, CHEST_ANIM_LONG),
    GET_ITEM(ITEM_SCALE_GOLDEN, OBJECT_GI_SCALE, 0x2A, 0xCE, 0x80, CHEST_ANIM_LONG),
    GET_ITEM(ITEM_STONE_OF_AGONY, OBJECT_GI_MAP, 0x20, 0x68, 0x80, CHEST_ANIM_LONG),
    GET_ITEM(ITEM_GERUDO_CARD, OBJECT_GI_GERUDO, 0x23, 0x7B, 0x80, CHEST_ANIM_LONG),
    GET_ITEM(ITEM_OCARINA_FAIRY, OBJECT_GI_OCARINA_0, 0x45, 0x3A, 0x80, CHEST_ANIM_LONG),
    GET_ITEM(ITEM_SEEDS, OBJECT_GI_SEED, 0x47, 0xDC, 0x50, CHEST_ANIM_SHORT),
    GET_ITEM(ITEM_HEART_CONTAINER, OBJECT_GI_HEARTS, 0x12, 0xC6, 0x80, CHEST_ANIM_LONG),
    GET_ITEM(ITEM_HEART_PIECE_2, OBJECT_GI_HEARTS, 0x13, 0xC2, 0x80, CHEST_ANIM_LONG),
    GET_ITEM(ITEM_KEY_BOSS, OBJECT_GI_BOSSKEY, 0x09, 0xC7, 0x80, CHEST_ANIM_LONG),
    GET_ITEM(ITEM_COMPASS, OBJECT_GI_COMPASS, 0x0A, 0x67, 0x80, CHEST_ANIM_LONG),
    GET_ITEM(ITEM_DUNGEON_MAP, OBJECT_GI_MAP, 0x1B, 0x66, 0x80, CHEST_ANIM_LONG),
    GET_ITEM(ITEM_KEY_SMALL, OBJECT_GI_KEY, 0x01, 0x60, 0x80, CHEST_ANIM_SHORT),
    GET_ITEM(ITEM_MAGIC_SMALL, OBJECT_GI_MAGICPOT, 0x1D, 0x52, 0x6F, CHEST_ANIM_SHORT),
    GET_ITEM(ITEM_MAGIC_LARGE, OBJECT_GI_MAGICPOT, 0x1E, 0x52, 0x6E, CHEST_ANIM_SHORT),
    GET_ITEM(ITEM_WALLET_ADULT, OBJECT_GI_PURSE, 0x21, 0x5E, 0x80, CHEST_ANIM_LONG),
    GET_ITEM(ITEM_WALLET_GIANT, OBJECT_GI_PURSE, 0x22, 0x5F, 0x80, CHEST_ANIM_LONG),
    GET_ITEM(ITEM_WEIRD_EGG, OBJECT_GI_EGG, 0x28, 0x9A, 0x80, CHEST_ANIM_LONG),
    GET_ITEM(ITEM_HEART, OBJECT_GI_HEART, 0x08, 0x55, 0x80, CHEST_ANIM_LONG),
    GET_ITEM(ITEM_ARROWS_SMALL, OBJECT_GI_ARROW, 0x24, 0xE6, 0x48, CHEST_ANIM_SHORT),
    GET_ITEM(ITEM_ARROWS_MEDIUM, OBJECT_GI_ARROW, 0x25, 0xE6, 0x49, CHEST_ANIM_SHORT),
    GET_ITEM(ITEM_ARROWS_LARGE, OBJECT_GI_ARROW, 0x26, 0xE6, 0x4A, CHEST_ANIM_SHORT),
    GET_ITEM(ITEM_RUPEE_GREEN, OBJECT_GI_RUPY, 0x6C, 0x6F, 0x00, CHEST_ANIM_SHORT),
    GET_ITEM(ITEM_RUPEE_BLUE, OBJECT_GI_RUPY, 0x6D, 0xCC, 0x01, CHEST_ANIM_SHORT),
    GET_ITEM(ITEM_RUPEE_RED, OBJECT_GI_RUPY, 0x6E, 0xF0, 0x02, CHEST_ANIM_SHORT),
    GET_ITEM(ITEM_HEART_CONTAINER, OBJECT_GI_HEARTS, 0x12, 0xC6, 0x80, CHEST_ANIM_LONG),
    GET_ITEM(ITEM_MILK, OBJECT_GI_MILK, 0x2F, 0x98, 0x80, CHEST_ANIM_LONG),
    GET_ITEM(ITEM_MASK_GORON, OBJECT_GI_GOLONMASK, 0x5A, 0x14, 0x80, CHEST_ANIM_LONG),
    GET_ITEM(ITEM_MASK_ZORA, OBJECT_GI_ZORAMASK, 0x5B, 0x15, 0x80, CHEST_ANIM_LONG),
    GET_ITEM(ITEM_MASK_GERUDO, OBJECT_GI_GERUDOMASK, 0x5C, 0x16, 0x80, CHEST_ANIM_LONG),
    GET_ITEM(ITEM_BRACELET, OBJECT_GI_BRACELET, 0x57, 0x79, 0x80, CHEST_ANIM_LONG),
    GET_ITEM(ITEM_RUPEE_PURPLE, OBJECT_GI_RUPY, 0x70, 0xF1, 0x14, CHEST_ANIM_SHORT),
    GET_ITEM(ITEM_RUPEE_GOLD, OBJECT_GI_RUPY, 0x71, 0xF2, 0x13, CHEST_ANIM_SHORT),
    GET_ITEM(ITEM_SWORD_BGS, OBJECT_GI_LONGSWORD, 0x42, 0x0C, 0x80, CHEST_ANIM_LONG),
    GET_ITEM(ITEM_ARROW_FIRE, OBJECT_GI_M_ARROW, 0x5F, 0x70, 0x80, CHEST_ANIM_LONG),
    GET_ITEM(ITEM_ARROW_ICE, OBJECT_GI_M_ARROW, 0x60, 0x71, 0x80, CHEST_ANIM_LONG),
    GET_ITEM(ITEM_ARROW_LIGHT, OBJECT_GI_M_ARROW, 0x61, 0x72, 0x80, CHEST_ANIM_LONG),
    GET_ITEM(ITEM_SKULL_TOKEN, OBJECT_GI_SUTARU, 0x62, 0xB4, 0x80, CHEST_ANIM_SHORT),
    GET_ITEM(ITEM_DINS_FIRE, OBJECT_GI_GODDESS, 0x63, 0xAD, 0x80, CHEST_ANIM_LONG),
    GET_ITEM(ITEM_FARORES_WIND, OBJECT_GI_GODDESS, 0x64, 0xAE, 0x80, CHEST_ANIM_LONG),
    GET_ITEM(ITEM_NAYRUS_LOVE, OBJECT_GI_GODDESS, 0x65, 0xAF, 0x80, CHEST_ANIM_LONG),
    GET_ITEM(ITEM_BULLET_BAG_30, OBJECT_GI_DEKUPOUCH, 0x6B, 0x07, 0x80, CHEST_ANIM_LONG),
    GET_ITEM(ITEM_BULLET_BAG_40, OBJECT_GI_DEKUPOUCH, 0x6B, 0x07, 0x80, CHEST_ANIM_LONG),
    GET_ITEM(ITEM_STICKS_5, OBJECT_GI_STICK, 0x1A, 0x37, 0x0D, CHEST_ANIM_SHORT),
    GET_ITEM(ITEM_STICKS_10, OBJECT_GI_STICK, 0x1A, 0x37, 0x0D, CHEST_ANIM_SHORT),
    GET_ITEM(ITEM_NUTS_5, OBJECT_GI_NUTS, 0x11, 0x34, 0x0C, CHEST_ANIM_SHORT),
    GET_ITEM(ITEM_NUTS_10, OBJECT_GI_NUTS, 0x11, 0x34, 0x0C, CHEST_ANIM_SHORT),
    GET_ITEM(ITEM_BOMB, OBJECT_GI_BOMB_1, 0x1F, 0x32, 0x59, CHEST_ANIM_SHORT),
    GET_ITEM(ITEM_BOMBS_10, OBJECT_GI_BOMB_1, 0x1F, 0x32, 0x59, CHEST_ANIM_SHORT),
    GET_ITEM(ITEM_BOMBS_20, OBJECT_GI_BOMB_1, 0x1F, 0x32, 0x59, CHEST_ANIM_SHORT),
    GET_ITEM(ITEM_BOMBS_30, OBJECT_GI_BOMB_1, 0x1F, 0x32, 0x59, CHEST_ANIM_SHORT),
    GET_ITEM(ITEM_SEEDS_30, OBJECT_GI_SEED, 0x47, 0xDC, 0x50, CHEST_ANIM_SHORT),
    GET_ITEM(ITEM_BOMBCHUS_5, OBJECT_GI_BOMB_2, 0x27, 0x33, 0x80, CHEST_ANIM_SHORT),
    GET_ITEM(ITEM_BOMBCHUS_20, OBJECT_GI_BOMB_2, 0x27, 0x33, 0x80, CHEST_ANIM_SHORT),
    GET_ITEM(ITEM_FISH, OBJECT_GI_FISH, 0x3E, 0x47, 0x80, CHEST_ANIM_LONG),
    GET_ITEM(ITEM_BUG, OBJECT_GI_INSECT, 0x67, 0x7A, 0x80, CHEST_ANIM_LONG),
    GET_ITEM(ITEM_BLUE_FIRE, OBJECT_GI_FIRE, 0x66, 0x5D, 0x80, CHEST_ANIM_LONG),
    GET_ITEM(ITEM_POE, OBJECT_GI_GHOST, 0x69, 0x97, 0x80, CHEST_ANIM_LONG),
    GET_ITEM(ITEM_BIG_POE, OBJECT_GI_GHOST, 0x6F, 0xF9, 0x80, CHEST_ANIM_LONG),
    GET_ITEM(ITEM_KEY_SMALL, OBJECT_GI_KEY, 0x01, 0xF3, 0x80, CHEST_ANIM_SHORT),
    GET_ITEM(ITEM_RUPEE_GREEN, OBJECT_GI_RUPY, 0x6C, 0xF4, 0x00, CHEST_ANIM_SHORT),
    GET_ITEM(ITEM_RUPEE_BLUE, OBJECT_GI_RUPY, 0x6D, 0xF5, 0x01, CHEST_ANIM_SHORT),
    GET_ITEM(ITEM_RUPEE_RED, OBJECT_GI_RUPY, 0x6E, 0xF6, 0x02, CHEST_ANIM_SHORT),
    GET_ITEM(ITEM_RUPEE_PURPLE, OBJECT_GI_RUPY, 0x70, 0xF7, 0x14, CHEST_ANIM_SHORT),
    GET_ITEM(ITEM_HEART_PIECE_2, OBJECT_GI_HEARTS, 0x13, 0xFA, 0x80, CHEST_ANIM_LONG),
    GET_ITEM(ITEM_STICK_UPGRADE_20, OBJECT_GI_STICK, 0x1A, 0x90, 0x80, CHEST_ANIM_SHORT),
    GET_ITEM(ITEM_STICK_UPGRADE_30, OBJECT_GI_STICK, 0x1A, 0x91, 0x80, CHEST_ANIM_SHORT),
    GET_ITEM(ITEM_NUT_UPGRADE_30, OBJECT_GI_NUTS, 0x11, 0xA7, 0x80, CHEST_ANIM_SHORT),
    GET_ITEM(ITEM_NUT_UPGRADE_40, OBJECT_GI_NUTS, 0x11, 0xA8, 0x80, CHEST_ANIM_SHORT),
    GET_ITEM(ITEM_BULLET_BAG_50, OBJECT_GI_DEKUPOUCH, 0x72, 0x6C, 0x80, CHEST_ANIM_LONG),
    { ITEM_NONE },
    { ITEM_NONE },
};

LinkAnimationHeader* D_80853914[] = {
    0x04003240, 0x04003238, 0x04003238, 0x04002BE0, 0x04003240, 0x04003240,
};

LinkAnimationHeader* D_8085392C[] = {
    0x04003290, 0x04003268, 0x04003268, 0x04002BF8, 0x04003290, 0x04003290,
};

LinkAnimationHeader* D_80853944[] = {
    0x04003140, 0x04002B38, 0x04003138, 0x04002B40, 0x04003140, 0x04003140,
};

LinkAnimationHeader* D_8085395C[] = {
    0x04002E98, 0x040029E8, 0x04002E98, 0x040029F0, 0x04002E98, 0x04002E98,
};

LinkAnimationHeader* D_80853974[] = {
    0x04002FB0, 0x04002FA8, 0x04002FB0, 0x04002A40, 0x04002FB0, 0x04002FB0,
};

LinkAnimationHeader* D_8085398C[] = {
    0x04003220, 0x04002590, 0x04002590, 0x04002BC0, 0x04003220, 0x04003220,
};

LinkAnimationHeader* D_808539A4[] = {
    0x04003230, 0x040025D0, 0x040025D0, 0x04002BD0, 0x04003230, 0x04003230,
};

LinkAnimationHeader* D_808539BC[] = {
    0x04002BB0, 0x040031F8, 0x040031F8, 0x04002BB0, 0x04002BB0, 0x04002BB0,
};

LinkAnimationHeader* D_808539D4[] = {
    0x04003088, 0x04002A70, 0x04002A70, 0x04003088, 0x04003088, 0x04003088,
};

LinkAnimationHeader* D_808539EC[] = {
    0x04002750, 0x04002748, 0x04002748, 0x04002750, 0x04002750, 0x04002750,
};

LinkAnimationHeader* D_80853A04[] = {
    0x04002330, 0x04002330, 0x04002330, 0x04002330, 0x04002330, 0x04002330,
};

LinkAnimationHeader* D_80853A1C[] = {
    0x04002760, 0x04002758, 0x04002758, 0x04002760, 0x04002760, 0x04002760,
};

LinkAnimationHeader* D_80853A34[] = {
    0x04002338, 0x04002338, 0x04002338, 0x04002338, 0x04002338, 0x04002338,
};

LinkAnimationHeader* D_80853A4C[] = {
    0x04002E08, 0x04002E00, 0x04002E00, 0x04002E08, 0x04002E08, 0x04002E08,
};

LinkAnimationHeader* D_80853A64[] = {
    0x04003028, 0x04003020, 0x04003020, 0x04003028, 0x04003028, 0x04003028,
};

LinkAnimationHeader* D_80853A7C[] = {
    0x04003170, 0x04003168, 0x04003168, 0x04003170, 0x04003170, 0x04003170,
};

LinkAnimationHeader* D_80853A94[] = {
    0x04003038, 0x04003030, 0x04003030, 0x04002A68, 0x04003038, 0x04003038,
};

LinkAnimationHeader* D_80853AAC[] = {
    0x04002FC0, 0x04002FB8, 0x04002FB8, 0x04002FC8, 0x04002FC0, 0x04002FC0,
};

LinkAnimationHeader* D_80853AC4[] = {
    0x04003278, 0x04003270, 0x04003270, 0x04002BE8, 0x04003278, 0x04003278,
};

LinkAnimationHeader* D_80853ADC[] = {
    0x04003288, 0x04003280, 0x04003280, 0x04002BF0, 0x04003288, 0x04003288,
};

LinkAnimationHeader* D_80853AF4[] = {
    0x04002EB8, 0x04002EA0, 0x04002EA0, 0x04002EB8, 0x040026C8, 0x04002EB8,
};

LinkAnimationHeader* D_80853B0C[] = {
    0x04002ED8, 0x04002ED0, 0x04002ED0, 0x04002ED8, 0x040026D0, 0x04002ED8,
};

LinkAnimationHeader* D_80853B24[] = {
    0x04002EB0, 0x04002EA8, 0x04002EA8, 0x04002EB0, 0x04002EB0, 0x04002EB0,
};

LinkAnimationHeader* D_80853B3C[] = {
    0x04003190, 0x04003188, 0x04003188, 0x04002B68, 0x04003190, 0x04003190,
};

LinkAnimationHeader* D_80853B54[] = {
    0x04003178, 0x04002568, 0x04002568, 0x04002B58, 0x04003178, 0x04003178,
};

LinkAnimationHeader* D_80853B6C[] = {
    0x04003180, 0x04002570, 0x04002570, 0x04002B60, 0x04003180, 0x04003180,
};

LinkAnimationHeader* D_80853B84[] = {
    0x04002D60, 0x04002D58, 0x04002D58, 0x04002D60, 0x04002D60, 0x04002D60,
};

LinkAnimationHeader* D_80853B9C[] = {
    0x04002BB8, 0x04003218, 0x04003218, 0x04002BB8, 0x04002BB8, 0x04002BB8,
};

LinkAnimationHeader* D_80853BB4[] = {
    0x04002BC8, 0x04003228, 0x04003228, 0x04002BC8, 0x04002BC8, 0x04002BC8,
};

LinkAnimationHeader* D_80853BCC[] = {
    0x040031C8, 0x040031C0, 0x040031C0, 0x040031C8, 0x040031C8, 0x040031C8,
};

LinkAnimationHeader* D_80853BE4[] = {
    0x04003118, 0x04003110, 0x04003110, 0x04003118, 0x04003118, 0x04003118,
};

LinkAnimationHeader* D_80853BFC[] = {
    0x04002DE8, 0x04002DE8, 0x04002DE8, 0x04002DE8, 0x04002DE8, 0x04002DE8,
};

LinkAnimationHeader* D_80853C14[] = {
    0x04002E30, 0x04002E18, 0x04002E18, 0x04002E30, 0x04002E30, 0x04002E30,
};

LinkAnimationHeader* D_80853C2C[] = {
    0x04002E40, 0x04002E38, 0x04002E38, 0x04002E40, 0x04002E40, 0x04002E40,
};

LinkAnimationHeader* D_80853C44[] = {
    0x04002E28, 0x04002E20, 0x04002E20, 0x04002E28, 0x04002E28, 0x04002E28,
};

LinkAnimationHeader* D_80853C5C[] = {
    0x040030C8, 0x040030C0, 0x040030C0, 0x040030C8, 0x040030C8, 0x040030C8,
};

LinkAnimationHeader* D_80853C74[] = {
    0x040030D8, 0x040030D0, 0x040030D0, 0x040030D8, 0x040030D8, 0x040030D8,
};

LinkAnimationHeader* D_80853C8C[] = {
    0x040030B8, 0x040030B0, 0x040030B0, 0x040030B8, 0x040030B8, 0x040030B8,
};

LinkAnimationHeader* D_80853CA4[] = {
    0x04002F20, 0x04002F18, 0x04002F18, 0x04002F20, 0x04002F20, 0x04002F20,
};

LinkAnimationHeader* D_80853CBC[] = {
    0x04002FF0, 0x04002FE8, 0x04002FE8, 0x04002FF0, 0x04002FF0, 0x04002FF0,
};

LinkAnimationHeader* D_80853CD4[] = {
    0x04003010, 0x04003008, 0x04003008, 0x04003010, 0x04003010, 0x04003010,
};

LinkAnimationHeader* D_80853CEC[] = {
    0x04003000, 0x04002FF8, 0x04002FF8, 0x04003000, 0x04003000, 0x04003000,
};

LinkAnimationHeader* D_80853D04[] = {
    0x04002EF0, 0x04002EE8, 0x04002EE8, 0x04002EF8, 0x04002EF0, 0x04002EF0,
};

LinkAnimationHeader* D_80853D1C[] = {
    0x040031E0, 0x040031D8, 0x040031D8, 0x040031E8, 0x040031E0, 0x040031E0,
};

LinkAnimationHeader* D_80853D34[] = {
    0x04003468, 0x04003438, 0x04003438, 0x04003468, 0x04003468, 0x04003468,
};

LinkAnimationHeader* D_80853D4C[][3] = {
    { 0x04002A28, 0x04002A38, 0x04002A30 },
    { 0x04002950, 0x04002960, 0x04002958 },
    { 0x040029D0, 0x040029E0, 0x040029D8 },
    { 0x04002988, 0x04002998, 0x04002990 },
};

LinkAnimationHeader* D_80853D7C[] = {
    0x04003248, 0x04003200, 0x04003258, 0x04003210, 0x04003250, 0x04003208, 0x04003250,
    0x04003208, 0x04003430, 0x040033F0, 0x04003430, 0x040033F0, 0x04003430, 0x040033F0,
    0x040033F8, 0x040033D0, 0x04003400, 0x040033D8, 0x04003420, 0x04003420, 0x04003408,
    0x040033E0, 0x04003410, 0x040033E8, 0x04003418, 0x04003418, 0x04003428, 0x04003428,
};

struct_80832924 D_80853DEC[] = {
    { NA_SE_VO_LI_SNEEZE, -0x2008 },
};

struct_80832924 D_80853DF0[] = {
    { NA_SE_VO_LI_SWEAT, -0x2012 },
};

struct_80832924 D_80853DF4[] = {
    { NA_SE_VO_LI_BREATH_REST, -0x200D },
};

struct_80832924 D_80853DF8[] = {
    { NA_SE_VO_LI_BREATH_REST, -0x200A },
};

struct_80832924 D_80853DFC[] = {
    { NA_SE_PL_CALM_HIT, 0x82C }, { NA_SE_PL_CALM_HIT, 0x830 },  { NA_SE_PL_CALM_HIT, 0x834 },
    { NA_SE_PL_CALM_HIT, 0x838 }, { NA_SE_PL_CALM_HIT, -0x83C },
};

struct_80832924 D_80853E10[] = {
    { 0, 0x4019 }, { 0, 0x401E }, { 0, 0x402C }, { 0, 0x4030 }, { 0, 0x4034 }, { 0, -0x4038 },
};

struct_80832924 D_80853E28[] = {
    { NA_SE_IT_SHIELD_POSTURE, 0x810 },
    { NA_SE_IT_SHIELD_POSTURE, 0x814 },
    { NA_SE_IT_SHIELD_POSTURE, -0x846 },
};

struct_80832924 D_80853E34[] = {
    { NA_SE_IT_HAMMER_SWING, 0x80A },
    { NA_SE_VO_LI_AUTO_JUMP, 0x200A },
    { NA_SE_IT_SWORD_SWING, 0x816 },
    { NA_SE_VO_LI_SWORD_N, -0x2016 },
};

struct_80832924 D_80853E44[] = {
    { NA_SE_IT_SWORD_SWING, 0x827 },
    { NA_SE_VO_LI_SWORD_N, -0x2027 },
};

struct_80832924 D_80853E4C[] = {
    { NA_SE_VO_LI_RELAX, -0x2014 },
};

struct_80832924* D_80853E50[] = {
    D_80853DEC, D_80853DF0, D_80853DF4, D_80853DF8, D_80853DFC, D_80853E10,
    D_80853E28, D_80853E34, D_80853E44, D_80853E4C, NULL,
};

u8 D_80853E7C[] = {
    0, 0, 1, 1, 2, 2, 2, 2, 10, 10, 10, 10, 10, 10, 3, 3, 4, 4, 8, 8, 5, 5, 6, 6, 7, 7, 9, 9, 0,
};

// Used to map item IDs to action params
s8 sItemActionParams[] = {
    PLAYER_AP_STICK,
    PLAYER_AP_NUT,
    PLAYER_AP_BOMB,
    PLAYER_AP_BOW,
    PLAYER_AP_BOW_FIRE,
    PLAYER_AP_DINS_FIRE,
    PLAYER_AP_SLINGSHOT,
    PLAYER_AP_OCARINA_FAIRY,
    PLAYER_AP_OCARINA_TIME,
    PLAYER_AP_BOMBCHU,
    PLAYER_AP_HOOKSHOT,
    PLAYER_AP_LONGSHOT,
    PLAYER_AP_BOW_ICE,
    PLAYER_AP_FARORES_WIND,
    PLAYER_AP_BOOMERANG,
    PLAYER_AP_LENS,
    PLAYER_AP_BEAN,
    PLAYER_AP_HAMMER,
    PLAYER_AP_BOW_LIGHT,
    PLAYER_AP_NAYRUS_LOVE,
    PLAYER_AP_BOTTLE,
    PLAYER_AP_BOTTLE_POTION_RED,
    PLAYER_AP_BOTTLE_POTION_GREEN,
    PLAYER_AP_BOTTLE_POTION_BLUE,
    PLAYER_AP_BOTTLE_FAIRY,
    PLAYER_AP_BOTTLE_FISH,
    PLAYER_AP_BOTTLE_MILK,
    PLAYER_AP_BOTTLE_LETTER,
    PLAYER_AP_BOTTLE_FIRE,
    PLAYER_AP_BOTTLE_BUG,
    PLAYER_AP_BOTTLE_BIG_POE,
    PLAYER_AP_BOTTLE_MILK_HALF,
    PLAYER_AP_BOTTLE_POE,
    PLAYER_AP_WEIRD_EGG,
    PLAYER_AP_CHICKEN,
    PLAYER_AP_LETTER_ZELDA,
    PLAYER_AP_MASK_KEATON,
    PLAYER_AP_MASK_SKULL,
    PLAYER_AP_MASK_SPOOKY,
    PLAYER_AP_MASK_BUNNY,
    PLAYER_AP_MASK_GORON,
    PLAYER_AP_MASK_ZORA,
    PLAYER_AP_MASK_GERUDO,
    PLAYER_AP_MASK_TRUTH,
    PLAYER_AP_SWORD_MASTER,
    PLAYER_AP_POCKET_EGG,
    PLAYER_AP_POCKET_CUCCO,
    PLAYER_AP_COJIRO,
    PLAYER_AP_ODD_MUSHROOM,
    PLAYER_AP_ODD_POTION,
    PLAYER_AP_SAW,
    PLAYER_AP_SWORD_BROKEN,
    PLAYER_AP_PRESCRIPTION,
    PLAYER_AP_FROG,
    PLAYER_AP_EYEDROPS,
    PLAYER_AP_CLAIM_CHECK,
    PLAYER_AP_BOW_FIRE,
    PLAYER_AP_BOW_ICE,
    PLAYER_AP_BOW_LIGHT,
    PLAYER_AP_SWORD_KOKIRI,
    PLAYER_AP_SWORD_MASTER,
    PLAYER_AP_SWORD_BGS,
};

s32 (*D_80853EDC[])(Player* this, GlobalContext* globalCtx) = {
    func_8083485C, func_8083485C, func_8083485C, func_808349DC, func_808349DC, func_808349DC, func_8083485C,
    func_8083485C, func_8083501C, func_8083501C, func_8083501C, func_8083501C, func_8083501C, func_8083501C,
    func_8083501C, func_8083501C, func_8083501C, func_8083501C, func_808356E8, func_808356E8, func_80835800,
    func_8083485C, func_8083485C, func_8083485C, func_8083485C, func_8083485C, func_8083485C, func_8083485C,
    func_8083485C, func_8083485C, func_8083485C, func_8083485C, func_8083485C, func_8083485C, func_8083485C,
    func_8083485C, func_8083485C, func_8083485C, func_8083485C, func_8083485C, func_8083485C, func_8083485C,
    func_8083485C, func_8083485C, func_8083485C, func_8083485C, func_8083485C, func_8083485C, func_8083485C,
    func_8083485C, func_8083485C, func_8083485C, func_8083485C, func_8083485C, func_8083485C, func_8083485C,
    func_8083485C, func_8083485C, func_8083485C, func_8083485C, func_8083485C, func_8083485C, func_8083485C,
    func_8083485C, func_8083485C, func_8083485C, func_8083485C,
};

void (*D_80853FE8[])(GlobalContext* globalCtx, Player* this) = {
    func_80833770, func_80833770, func_80833770, func_80833770, func_80833770, func_80833770, func_8083377C,
    func_80833790, func_8083379C, func_8083379C, func_8083379C, func_8083379C, func_8083379C, func_8083379C,
    func_8083379C, func_8083379C, func_80833910, func_80833910, func_808337D4, func_808337D4, func_80833984,
    func_80833770, func_80833770, func_80833770, func_80833770, func_80833770, func_80833770, func_80833770,
    func_80833770, func_80833770, func_80833770, func_80833770, func_80833770, func_80833770, func_80833770,
    func_80833770, func_80833770, func_80833770, func_80833770, func_80833770, func_80833770, func_80833770,
    func_80833770, func_80833770, func_80833770, func_80833770, func_80833770, func_80833770, func_80833770,
    func_80833770, func_80833770, func_80833770, func_80833770, func_80833770, func_80833770, func_80833770,
    func_80833770, func_80833770, func_80833770, func_80833770, func_80833770, func_80833770, func_80833770,
    func_80833770, func_80833770, func_80833770, func_80833770,
};

struct_808540F4 D_808540F4[] = {
    { 0x04002F50, 12 }, { 0x04003080, 6 }, { 0x04002C68, 8 },  { 0x04003090, 8 },  { 0x04002A20, 8 },
    { 0x04002F30, 10 }, { 0x04002C58, 7 }, { 0x04002C60, 11 }, { 0x04002F50, 12 }, { 0x04003078, 4 },
    { 0x04003058, 4 },  { 0x04002F38, 4 }, { 0x040024E0, 5 },  { 0x04002F48, 13 },
};

s8 D_80854164[][6] = {
    { 8, -5, -3, -6, 8, 11 }, { 5, 0, -1, 4, 5, 9 },    { 3, 1, 0, 2, 3, 9 },
    { 6, -4, -2, 7, 6, 10 },  { 8, -5, -3, -6, 8, 11 }, { 8, -5, -3, -6, 8, 11 },
};

ExplosiveInfo sExplosiveInfos[] = {
    { ITEM_BOMB, ACTOR_EN_BOM },
    { ITEM_BOMBCHU, ACTOR_EN_BOM_CHU },
};

struct_80854190 D_80854190[] = {
    { 0x04002A80, 0x04002A90, 0x04002A88, 1, 4 },  { 0x040028C0, 0x040028C8, 0x04002498, 1, 4 },
    { 0x04002A98, 0x04002AA0, 0x04002540, 0, 5 },  { 0x040028D0, 0x040028D8, 0x040024A0, 1, 7 },
    { 0x04002968, 0x04002970, 0x040024C0, 1, 4 },  { 0x04002880, 0x04002888, 0x04002478, 0, 5 },
    { 0x04002978, 0x04002980, 0x040024C8, 2, 8 },  { 0x04002890, 0x04002898, 0x04002480, 3, 8 },
    { 0x040029A0, 0x040029A8, 0x040024D0, 0, 4 },  { 0x040028A0, 0x040028A8, 0x04002488, 0, 5 },
    { 0x040029B0, 0x040029B8, 0x040024D8, 0, 6 },  { 0x040028B0, 0x040028B8, 0x04002490, 1, 5 },
    { 0x04002AA8, 0x04002AB0, 0x04002548, 0, 3 },  { 0x040028E0, 0x040028E8, 0x040024A8, 0, 3 },
    { 0x04002AB8, 0x04002AC0, 0x04002550, 1, 9 },  { 0x040028F0, 0x040028F8, 0x040024B0, 1, 8 },
    { 0x04002A60, 0x04002A50, 0x04002A50, 1, 10 }, { 0x04002900, 0x04002910, 0x04002910, 1, 11 },
    { 0x04002A50, 0x04002A58, 0x04002A58, 1, 2 },  { 0x04002910, 0x04002908, 0x04002908, 1, 2 },
    { 0x04002B80, 0x04002B88, 0x04002B88, 1, 5 },  { 0x04002B70, 0x04002B78, 0x04002B78, 1, 4 },
    { 0x04002C40, 0x04002C50, 0x04002C48, 3, 10 }, { 0x04002C70, 0x04002C80, 0x04002C78, 2, 11 },
    { 0x04002B28, 0x04002B30, 0x04002560, 0, 12 }, { 0x04002940, 0x04002948, 0x040024B8, 0, 15 },
    { 0x040029C0, 0x040029C8, 0x04002560, 0, 16 }, { 0x040029C0, 0x040029C8, 0x040024B8, 0, 16 },
};

LinkAnimationHeader* D_80854350[] = {
    0x04002AE8,
    0x04002920,
};

LinkAnimationHeader* D_80854358[] = {
    0x04002AE0,
    0x04002920,
};

LinkAnimationHeader* D_80854360[] = {
    0x04002AF0,
    0x04002928,
};

LinkAnimationHeader* D_80854368[] = {
    0x04002AF8,
    0x04002930,
};

LinkAnimationHeader* D_80854370[] = {
    0x04002B00,
    0x04002938,
};

LinkAnimationHeader* D_80854378[] = {
    0x04002AD8,
    0x04002918,
};

u8 D_80854380[2] = { 0x18, 0x19 };
u8 D_80854384[2] = { 0x1A, 0x1B };

u16 D_80854388[] = { BTN_B, BTN_CLEFT, BTN_CDOWN, BTN_CRIGHT };

u8 sMagicSpellCosts[] = { 12, 24, 24, 12, 24, 12 };

u16 D_80854398[] = { NA_SE_IT_BOW_DRAW, NA_SE_IT_SLING_DRAW, NA_SE_IT_HOOKSHOT_READY };

u8 sMagicArrowCosts[] = { 4, 4, 8 };

LinkAnimationHeader* D_808543A4[] = {
    0x040025C0,
    0x040025C8,
};

LinkAnimationHeader* D_808543AC[] = {
    0x04002580,
    0x04002588,
};

LinkAnimationHeader* D_808543B4[] = {
    0x04002510,
    0x04002518,
};

LinkAnimationHeader* D_808543BC[] = {
    0x04002510,
    0x04002520,
};

LinkAnimationHeader* D_808543C4[] = {
    0x04002EC0,
    0x04002A08,
};

LinkAnimationHeader* D_808543CC[] = {
    0x040026F0,
    0x04002CC8,
};

LinkAnimationHeader* D_808543D4[] = {
    0x040026C0,
    0x04002CC0,
};

// external segments
extern LinkAnimationHeader D_04002340;
extern LinkAnimationHeader D_04002378;
extern LinkAnimationHeader D_04002400;
extern LinkAnimationHeader D_04002408;
extern LinkAnimationHeader D_04002420;
extern LinkAnimationHeader D_04002428;
extern LinkAnimationHeader D_04002430;
extern LinkAnimationHeader D_04002468;
extern LinkAnimationHeader D_040024E8;
extern LinkAnimationHeader D_040024F8;
extern LinkAnimationHeader D_04002538;
extern LinkAnimationHeader D_040025F8;
extern LinkAnimationHeader D_04002600;
extern LinkAnimationHeader D_04002608;
extern LinkAnimationHeader D_04002618;
extern LinkAnimationHeader D_04002620;
extern LinkAnimationHeader D_04002628;
extern LinkAnimationHeader D_04002630;
extern LinkAnimationHeader D_04002638;
extern LinkAnimationHeader D_04002650;
extern LinkAnimationHeader D_04002660;
extern LinkAnimationHeader D_04002668;
extern LinkAnimationHeader D_04002670;
extern LinkAnimationHeader D_04002688;
extern LinkAnimationHeader D_04002698;
extern LinkAnimationHeader D_040026A0;
extern LinkAnimationHeader D_040026B0;
extern LinkAnimationHeader D_040026B8;
extern LinkAnimationHeader D_040026E8;
extern LinkAnimationHeader D_04002700;
extern LinkAnimationHeader D_04002708;
extern LinkAnimationHeader D_04002770;
extern LinkAnimationHeader D_04002780;
extern LinkAnimationHeader D_04002788;
extern LinkAnimationHeader D_040027D0;
extern LinkAnimationHeader D_04002830;
extern LinkAnimationHeader D_04002838;
extern LinkAnimationHeader D_04002860;
extern LinkAnimationHeader D_04002878;
extern LinkAnimationHeader D_04002908;
extern LinkAnimationHeader D_04002AC8;
extern LinkAnimationHeader D_04002C00;
extern LinkAnimationHeader D_04002C08;
extern LinkAnimationHeader D_04002C10;
extern LinkAnimationHeader D_04002C18;
extern LinkAnimationHeader D_04002C20;
extern LinkAnimationHeader D_04002C28;
extern LinkAnimationHeader D_04002C30;
extern LinkAnimationHeader D_04002C38;
extern LinkAnimationHeader D_04002C90;
extern LinkAnimationHeader D_04002C98;
extern LinkAnimationHeader D_04002CA0;
extern LinkAnimationHeader D_04002D28;
extern LinkAnimationHeader D_04002D38;
extern LinkAnimationHeader D_04002D40;
extern LinkAnimationHeader D_04002D48;
extern LinkAnimationHeader D_04002D68;
extern LinkAnimationHeader D_04002D80;
extern LinkAnimationHeader D_04002D88;
extern LinkAnimationHeader D_04002DA0;
extern LinkAnimationHeader D_04002DA8;
extern LinkAnimationHeader D_04002DB0;
extern LinkAnimationHeader D_04002DB8;
extern LinkAnimationHeader D_04002DC0;
extern LinkAnimationHeader D_04002DD0;
extern LinkAnimationHeader D_04002DF0;
extern LinkAnimationHeader D_04002DF8;
extern LinkAnimationHeader D_04002E10;
extern LinkAnimationHeader D_04002E48;
extern LinkAnimationHeader D_04002E90;
extern LinkAnimationHeader D_04002EC8;
extern LinkAnimationHeader D_04002F00;
extern LinkAnimationHeader D_04002F08;
extern LinkAnimationHeader D_04002F10;
extern LinkAnimationHeader D_04002F28;
extern LinkAnimationHeader D_04002F30;
extern LinkAnimationHeader D_04002F40;
extern LinkAnimationHeader D_04002F58;
extern LinkAnimationHeader D_04002F60;
extern LinkAnimationHeader D_04002F68;
extern LinkAnimationHeader D_04002F98;
extern LinkAnimationHeader D_04002FA0;
extern LinkAnimationHeader D_04002FD0;
extern LinkAnimationHeader D_04002FE0;
extern LinkAnimationHeader D_04003000;
extern LinkAnimationHeader D_04003020;
extern LinkAnimationHeader D_04003040;
extern LinkAnimationHeader D_04003048;
extern LinkAnimationHeader D_04003050;
extern LinkAnimationHeader D_04003060;
extern LinkAnimationHeader D_04003068;
extern LinkAnimationHeader D_04003070;
extern LinkAnimationHeader D_04003098;
extern LinkAnimationHeader D_040030A0;
extern LinkAnimationHeader D_040030A8;
extern LinkAnimationHeader D_040030E0;
extern LinkAnimationHeader D_040030F0;
extern LinkAnimationHeader D_040030F8;
extern LinkAnimationHeader D_04003100;
extern LinkAnimationHeader D_04003108;
extern LinkAnimationHeader D_04003120;
extern LinkAnimationHeader D_04003128;
extern LinkAnimationHeader D_04003148;
extern LinkAnimationHeader D_04003150;
extern LinkAnimationHeader D_04003158;
extern LinkAnimationHeader D_04003160;
extern LinkAnimationHeader D_040031A0;
extern LinkAnimationHeader D_040031A8;
extern LinkAnimationHeader D_04003298;
extern LinkAnimationHeader D_040032B0;
extern LinkAnimationHeader D_040032B8;
extern LinkAnimationHeader D_040032C0;
extern LinkAnimationHeader D_040032C8;
extern LinkAnimationHeader D_040032D0;
extern LinkAnimationHeader D_040032D8;
extern LinkAnimationHeader D_040032E0;
extern LinkAnimationHeader D_040032E8;
extern LinkAnimationHeader D_040032F0;
extern LinkAnimationHeader D_04003300;
extern LinkAnimationHeader D_04003308;
extern LinkAnimationHeader D_04003310;
extern LinkAnimationHeader D_04003318;
extern LinkAnimationHeader D_04003320;
extern LinkAnimationHeader D_04003328;
extern LinkAnimationHeader D_04003330;
extern LinkAnimationHeader D_04003380;
extern LinkAnimationHeader D_04003390;
extern LinkAnimationHeader D_040033A0;
extern LinkAnimationHeader D_040033B0;
extern LinkAnimationHeader D_040033B8;
extern LinkAnimationHeader D_040033C8;
extern Gfx D_04037E30[];
extern Gfx D_04033EE0[];

// return type can't be void due to regalloc in func_8084FCAC
s32 func_80832210(Player* this) {
    this->actor.speedXZ = 0.0f;
    this->linearVelocity = 0.0f;
}

// return type can't be void due to regalloc in func_8083F72C
s32 func_80832224(Player* this) {
    func_80832210(this);
    this->unk_6AD = 0;
}

s32 func_8083224C(GlobalContext* globalCtx) {
    Player* this = PLAYER;

    return (this->actor.flags & 0x100) == 0x100;
}

void func_80832264(GlobalContext* globalCtx, Player* this, LinkAnimationHeader* anim) {
    SkelAnime_ChangeLinkAnimDefaultStop(globalCtx, &this->skelAnime, anim);
}

void func_80832284(GlobalContext* globalCtx, Player* this, LinkAnimationHeader* anim) {
    SkelAnime_ChangeLinkAnimDefaultRepeat(globalCtx, &this->skelAnime, anim);
}

void func_808322A4(GlobalContext* globalCtx, Player* this, LinkAnimationHeader* anim) {
    SkelAnime_ChangeLinkAnimPlaybackRepeat(globalCtx, &this->skelAnime, anim, 2.0f / 3.0f);
}

void func_808322D0(GlobalContext* globalCtx, Player* this, LinkAnimationHeader* anim) {
    SkelAnime_ChangeLinkAnimPlaybackStop(globalCtx, &this->skelAnime, anim, 2.0f / 3.0f);
}

void func_808322FC(Player* this) {
    this->actor.shape.rot.y += this->skelAnime.limbDrawTbl[1].y;
    this->skelAnime.limbDrawTbl[1].y = 0;
}

void func_80832318(Player* this) {
    this->stateFlags2 &= ~0x20000;
    this->swordState = 0;
    this->swordInfo[0].active = this->swordInfo[1].active = this->swordInfo[2].active = 0;
}

void func_80832340(GlobalContext* globalCtx, Player* this) {
    Camera* camera;

    if (this->unk_46C != -1) {
        camera = globalCtx->cameraPtrs[this->unk_46C];
        if ((camera != NULL) && (camera->unk_168 == 1100)) {
            func_800803F0(globalCtx, this->unk_46C);
            this->unk_46C = -1;
        }
    }

    this->stateFlags2 &= ~0xC00;
}

void func_808323B4(GlobalContext* globalCtx, Player* this) {
    Actor* heldActor = this->heldActor;

    if ((heldActor != NULL) && !Player_HoldsHookshot(this)) {
        this->actor.child = NULL;
        this->heldActor = NULL;
        this->interactRangeActor = NULL;
        heldActor->parent = NULL;
        this->stateFlags1 &= ~0x800;
    }

    if (Player_GetExplosiveHeld(this) >= 0) {
        func_8083399C(globalCtx, this, PLAYER_AP_NONE);
        this->heldItemId = ITEM_NONE_FE;
    }
}

void func_80832440(GlobalContext* globalCtx, Player* this) {
    if ((this->stateFlags1 & 0x800) && (this->heldActor == NULL)) {
        if (this->interactRangeActor != NULL) {
            if (this->getItemId == GI_NONE) {
                this->stateFlags1 &= ~0x800;
                this->interactRangeActor = NULL;
            }
        } else {
            this->stateFlags1 &= ~0x800;
        }
    }

    func_80832318(this);
    this->unk_6AD = 0;

    func_80832340(globalCtx, this);
    func_8005B1A4(Gameplay_GetCamera(globalCtx, 0));

    this->stateFlags1 &= ~0x306000;
    this->stateFlags2 &= ~0x40090;

    this->actor.shape.rot.x = 0;
    this->actor.shape.unk_08 = 0.0f;

    this->unk_845 = this->unk_844 = 0;
}

s32 func_80832528(GlobalContext* globalCtx, Player* this) {
    if (this->heldItemActionParam >= PLAYER_AP_FISHING_POLE) {
        func_80835F44(globalCtx, this, ITEM_NONE);
        return 1;
    } else {
        return 0;
    }
}

void func_80832564(GlobalContext* globalCtx, Player* this) {
    func_80832440(globalCtx, this);
    func_808323B4(globalCtx, this);
}

s32 func_80832594(Player* this, s32 arg1, s32 arg2) {
    s16 temp = this->unk_A80 - D_808535D8;

    this->unk_850 += arg1 + (s16)(ABS(temp) * fabsf(D_808535D4) * 2.5415802156203426e-06f);

    if (CHECK_BTN_ANY(sControlInput->press.button, BTN_A | BTN_B)) {
        this->unk_850 += 5;
    }

    return this->unk_850 > arg2;
}

void func_80832630(GlobalContext* globalCtx) {
    if (globalCtx->actorCtx.unk_00 == 0) {
        globalCtx->actorCtx.unk_00 = 1;
    }
}

void func_8083264C(Player* this, s32 arg1, s32 arg2, s32 arg3, s32 arg4) {
    if (this->actor.type == ACTORTYPE_PLAYER) {
        func_800AA000(arg4, arg1, arg2, arg3);
    }
}

void func_80832698(Player* this, u16 sfxId) {
    if (this->actor.type == ACTORTYPE_PLAYER) {
        func_8002F7DC(&this->actor, sfxId + this->ageProperties->unk_92);
    } else {
        func_800F4190(&this->actor.projectedPos, sfxId);
    }
}

void func_808326F0(Player* this) {
    u16* entry = &D_8085361C[0];
    s32 i;

    for (i = 0; i < 4; i++) {
        func_800F8D04((u16)(*entry + this->ageProperties->unk_92));
        entry++;
    }
}

u16 func_8083275C(Player* this, u16 sfxId) {
    return sfxId + this->unk_89E;
}

void func_80832770(Player* this, u16 sfxId) {
    func_8002F7DC(&this->actor, func_8083275C(this, sfxId));
}

u16 func_808327A4(Player* this, u16 sfxId) {
    return sfxId + this->unk_89E + this->ageProperties->unk_94;
}

void func_808327C4(Player* this, u16 sfxId) {
    func_8002F7DC(&this->actor, func_808327A4(this, sfxId));
}

void func_808327F8(Player* this, f32 arg1) {
    s32 sfxId;

    if (this->currentBoots == PLAYER_BOOTS_IRON) {
        sfxId = NA_SE_PL_WALK_HEAVYBOOTS;
    } else {
        sfxId = func_808327A4(this, NA_SE_PL_WALK_GROUND);
    }

    func_800F4010(&this->actor.projectedPos, sfxId, arg1);
}

void func_80832854(Player* this) {
    s32 sfxId;

    if (this->currentBoots == PLAYER_BOOTS_IRON) {
        sfxId = NA_SE_PL_JUMP_HEAVYBOOTS;
    } else {
        sfxId = func_808327A4(this, NA_SE_PL_JUMP);
    }

    func_8002F7DC(&this->actor, sfxId);
}

void func_808328A0(Player* this) {
    s32 sfxId;

    if (this->currentBoots == PLAYER_BOOTS_IRON) {
        sfxId = NA_SE_PL_LAND_HEAVYBOOTS;
    } else {
        sfxId = func_808327A4(this, NA_SE_PL_LAND);
    }

    func_8002F7DC(&this->actor, sfxId);
}

void func_808328EC(Player* this, u16 sfxId) {
    func_8002F7DC(&this->actor, sfxId);
    this->stateFlags2 |= 8;
}

void func_80832924(Player* this, struct_80832924* entry) {
    s32 data;
    s32 flags;
    u32 cont;
    s32 pad;

    do {
        data = ABS(entry->field);
        flags = data & 0x7800;
        if (func_800A4530(&this->skelAnime, fabsf(data & 0x7FF))) {
            if (flags == 0x800) {
                func_8002F7DC(&this->actor, entry->sfxId);
            } else if (flags == 0x1000) {
                func_80832770(this, entry->sfxId);
            } else if (flags == 0x1800) {
                func_808327C4(this, entry->sfxId);
            } else if (flags == 0x2000) {
                func_80832698(this, entry->sfxId);
            } else if (flags == 0x2800) {
                func_808328A0(this);
            } else if (flags == 0x3000) {
                func_808327F8(this, 6.0f);
            } else if (flags == 0x3800) {
                func_80832854(this);
            } else if (flags == 0x4000) {
                func_808327F8(this, 0.0f);
            } else if (flags == 0x4800) {
                func_800F4010(&this->actor.projectedPos, this->ageProperties->unk_94 + NA_SE_PL_WALK_LADDER, 0.0f);
            }
        }
        cont = (entry->field >= 0);
        entry++;
    } while (cont);
}

void func_80832B0C(GlobalContext* globalCtx, Player* this, LinkAnimationHeader* anim) {
    SkelAnime_ChangeLinkAnim(globalCtx, &this->skelAnime, anim, 1.0f, 0.0f, SkelAnime_GetFrameCount(anim), 2, -6.0f);
}

void func_80832B78(GlobalContext* globalCtx, Player* this, LinkAnimationHeader* anim) {
    SkelAnime_ChangeLinkAnim(globalCtx, &this->skelAnime, anim, 2.0f / 3.0f, 0.0f, SkelAnime_GetFrameCount(anim), 2,
                             -6.0f);
}

void func_80832BE8(GlobalContext* globalCtx, Player* this, LinkAnimationHeader* anim) {
    SkelAnime_ChangeLinkAnim(globalCtx, &this->skelAnime, anim, 1.0f, 0.0f, 0.0f, 0, -6.0f);
}

void func_80832C2C(GlobalContext* globalCtx, Player* this, LinkAnimationHeader* anim) {
    SkelAnime_ChangeLinkAnim(globalCtx, &this->skelAnime, anim, 1.0f, 0.0f, 0.0f, 2, 0.0f);
}

void func_80832C6C(GlobalContext* globalCtx, Player* this, LinkAnimationHeader* anim) {
    SkelAnime_ChangeLinkAnim(globalCtx, &this->skelAnime, anim, 1.0f, 0.0f, 0.0f, 0, -16.0f);
}

s32 func_80832CB0(GlobalContext* globalCtx, Player* this, LinkAnimationHeader* anim) {
    if (func_800A3BC0(globalCtx, &this->skelAnime)) {
        func_80832284(globalCtx, this, anim);
        return 1;
    } else {
        return 0;
    }
}

void func_80832CFC(Player* this) {
    this->skelAnime.prevFramePos = this->skelAnime.unk_3E;
    this->skelAnime.prevFrameRot = this->actor.shape.rot.y;
}

void func_80832D20(Player* this) {
    func_80832CFC(this);
    this->skelAnime.prevFramePos.x *= this->ageProperties->unk_08;
    this->skelAnime.prevFramePos.y *= this->ageProperties->unk_08;
    this->skelAnime.prevFramePos.z *= this->ageProperties->unk_08;
}

void func_80832DB0(Player* this) {
    this->skelAnime.limbDrawTbl[1].y = 0;
}

void func_80832DBC(Player* this) {
    if (this->skelAnime.flags != 0) {
        func_808322FC(this);
        this->skelAnime.limbDrawTbl[0].x = this->skelAnime.unk_3E.x;
        this->skelAnime.limbDrawTbl[0].z = this->skelAnime.unk_3E.z;
        if (this->skelAnime.flags & 8) {
            if (this->skelAnime.flags & 2) {
                this->skelAnime.limbDrawTbl[0].y = this->skelAnime.prevFramePos.y;
            }
        } else {
            this->skelAnime.limbDrawTbl[0].y = this->skelAnime.unk_3E.y;
        }
        func_80832CFC(this);
        this->skelAnime.flags = 0;
    }
}

void func_80832E48(Player* this, s32 flags) {
    Vec3f pos;

    this->skelAnime.flags = flags;
    this->skelAnime.prevFramePos = this->skelAnime.unk_3E;
    func_800A54FC(&this->skelAnime, &pos, this->actor.shape.rot.y);

    if (flags & 1) {
        if (LINK_IS_CHILD) {
            pos.x *= 0.64f;
            pos.z *= 0.64f;
        }
        this->actor.posRot.pos.x += pos.x * this->actor.scale.x;
        this->actor.posRot.pos.z += pos.z * this->actor.scale.z;
    }

    if (flags & 2) {
        if (!(flags & 4)) {
            pos.y *= this->ageProperties->unk_08;
        }
        this->actor.posRot.pos.y += pos.y * this->actor.scale.y;
    }

    func_808322FC(this);
}

void func_80832F54(GlobalContext* globalCtx, Player* this, s32 flags) {
    if (flags & 0x200) {
        func_80832D20(this);
    } else if ((flags & 0x100) || (this->skelAnime.flags != 0)) {
        func_80832CFC(this);
    } else {
        this->skelAnime.prevFramePos = this->skelAnime.limbDrawTbl[0];
        this->skelAnime.prevFrameRot = this->actor.shape.rot.y;
    }

    this->skelAnime.flags = flags;
    func_80832210(this);
    func_800A3310(globalCtx);
}

void func_80832FFC(GlobalContext* globalCtx, Player* this, LinkAnimationHeader* anim, s32 flags, f32 playbackSpeed) {
    SkelAnime_ChangeLinkAnimPlaybackStop(globalCtx, &this->skelAnime, anim, playbackSpeed);
    func_80832F54(globalCtx, this, flags);
}

void func_8083303C(GlobalContext* globalCtx, Player* this, LinkAnimationHeader* anim, s32 flags) {
    func_80832FFC(globalCtx, this, anim, flags, 1.0f);
}

void func_80833064(GlobalContext* globalCtx, Player* this, LinkAnimationHeader* anim, s32 flags) {
    func_80832FFC(globalCtx, this, anim, flags, 2.0f / 3.0f);
}

void func_8083308C(GlobalContext* globalCtx, Player* this, LinkAnimationHeader* anim) {
    func_80833064(globalCtx, this, anim, 0x1C);
}

void func_808330AC(GlobalContext* globalCtx, Player* this, LinkAnimationHeader* anim, s32 flags, f32 playbackSpeed) {
    SkelAnime_ChangeLinkAnimPlaybackRepeat(globalCtx, &this->skelAnime, anim, playbackSpeed);
    func_80832F54(globalCtx, this, flags);
}

void func_808330EC(GlobalContext* globalCtx, Player* this, LinkAnimationHeader* anim, s32 flags) {
    func_808330AC(globalCtx, this, anim, flags, 1.0f);
}

void func_80833114(GlobalContext* globalCtx, Player* this, LinkAnimationHeader* anim, s32 flags) {
    func_808330AC(globalCtx, this, anim, flags, 2.0f / 3.0f);
}

void func_8083313C(GlobalContext* globalCtx, Player* this, LinkAnimationHeader* anim) {
    func_80833114(globalCtx, this, anim, 0x1C);
}

void func_8083315C(GlobalContext* globalCtx, Player* this) {
    s8 phi_v1;
    s8 phi_v0;

    this->unk_A7C = D_808535D4;
    this->unk_A80 = D_808535D8;

    func_80077D10(&D_808535D4, &D_808535D8, sControlInput);

    D_808535DC = Camera_GetInputDirYaw(ACTIVE_CAM) + D_808535D8;

    this->unk_846 = (this->unk_846 + 1) % 4;

    if (D_808535D4 < 55.0f) {
        phi_v0 = -1;
        phi_v1 = -1;
    } else {
        phi_v1 = (u16)(D_808535D8 + 0x2000) >> 9;
        phi_v0 = (u16)((s16)(D_808535DC - this->actor.shape.rot.y) + 0x2000) >> 14;
    }

    this->unk_847[this->unk_846] = phi_v1;
    this->unk_84B[this->unk_846] = phi_v0;
}

void func_8083328C(GlobalContext* globalCtx, Player* this, LinkAnimationHeader* linkAnim) {
    SkelAnime_ChangeLinkAnimPlaybackStop(globalCtx, &this->skelAnime, linkAnim, D_808535E8);
}

s32 func_808332B8(Player* this) {
    return (this->stateFlags1 & 0x8000000) && (this->currentBoots != PLAYER_BOOTS_IRON);
}

s32 func_808332E4(Player* this) {
    return (this->stateFlags1 & 0x1000000);
}

void func_808332F4(Player* this, GlobalContext* globalCtx) {
    GetItemEntry* giEntry = &sGetItemTable[this->getItemId - 1];

    this->unk_862 = ABS(giEntry->gi);
}

LinkAnimationHeader* func_80833338(Player* this) {
    return D_80853914[this->modelAnimType];
}

s32 func_80833350(Player* this) {
    LinkAnimationHeader** entry;
    s32 i;

    if (func_80833338(this) != this->skelAnime.animation) {
        for (i = 0, entry = &D_80853D7C[0]; i < 28; i++, entry++) {
            if (this->skelAnime.animation == *entry) {
                return i + 1;
            }
        }
        return 0;
    }

    return -1;
}

void func_808333FC(Player* this, s32 arg1) {
    if (D_80853E7C[arg1] != 0) {
        func_80832924(this, D_80853E50[D_80853E7C[arg1] - 1]);
    }
}

LinkAnimationHeader* func_80833438(Player* this) {
    if (this->unk_890 != 0) {
        return D_8085395C[this->modelAnimType];
    } else if (!(this->stateFlags1 & 0x28000000) && (this->currentBoots == PLAYER_BOOTS_IRON)) {
        return D_80853974[this->modelAnimType];
    } else {
        return D_80853944[this->modelAnimType];
    }
}

s32 func_808334B4(Player* this) {
    return func_808332E4(this) && (this->unk_834 != 0);
}

LinkAnimationHeader* func_808334E4(Player* this) {
    if (func_808334B4(this)) {
        return &D_04002638;
    } else {
        return D_808539A4[this->modelAnimType];
    }
}

LinkAnimationHeader* func_80833528(Player* this) {
    if (func_808334B4(this)) {
        return &D_04002630;
    } else {
        return D_8085398C[this->modelAnimType];
    }
}

LinkAnimationHeader* func_8083356C(Player* this) {
    if (func_8002DD78(this)) {
        return &D_040026E8;
    } else {
        return D_80853B3C[this->modelAnimType];
    }
}

LinkAnimationHeader* func_808335B0(Player* this) {
    if (func_808334B4(this)) {
        return &D_04002620;
    } else {
        return D_80853B6C[this->modelAnimType];
    }
}

LinkAnimationHeader* func_808335F4(Player* this) {
    if (func_808334B4(this)) {
        return &D_04002618;
    } else {
        return D_80853B54[this->modelAnimType];
    }
}

void func_80833638(Player* this, PlayerFunc82C arg1) {
    this->func_82C = arg1;
    this->unk_836 = 0;
    this->unk_830 = 0.0f;
    func_808326F0(this);
}

void func_80833664(GlobalContext* globalCtx, Player* this, s8 actionParam) {
    LinkAnimationHeader* current = this->skelAnime.animation;
    LinkAnimationHeader** iter = &D_80853914[this->modelAnimType];
    u32 i;

    this->stateFlags1 &= ~0x1000008;

    for (i = 0; i < 45; i++) {
        if (current == *iter) {
            break;
        }
        iter += 6;
    }

    func_8083399C(globalCtx, this, actionParam);

    if (i < 45) {
        this->skelAnime.animation = D_80853914[i * 6 + this->modelAnimType];
    }
}

s8 Player_ItemToActionParam(s32 item) {
    if (item >= ITEM_NONE_FE) {
        return PLAYER_AP_NONE;
    } else if (item == ITEM_LAST_USED) {
        return PLAYER_AP_LAST_USED;
    } else if (item == ITEM_FISHING_POLE) {
        return PLAYER_AP_FISHING_POLE;
    } else {
        return sItemActionParams[item];
    }
}

void func_80833770(GlobalContext* globalCtx, Player* this) {
}

void func_8083377C(GlobalContext* globalCtx, Player* this) {
    this->unk_85C = 1.0f;
}

void func_80833790(GlobalContext* globalCtx, Player* this) {
}

void func_8083379C(GlobalContext* globalCtx, Player* this) {
    this->stateFlags1 |= 8;

    if (this->heldItemActionParam != PLAYER_AP_SLINGSHOT) {
        this->unk_860 = -1;
    } else {
        this->unk_860 = -2;
    }
}

void func_808337D4(GlobalContext* globalCtx, Player* this) {
    s32 explosiveType;
    ExplosiveInfo* explosiveInfo;
    Actor* spawnedActor;

    if (this->stateFlags1 & 0x800) {
        func_80832528(globalCtx, this);
        return;
    }

    explosiveType = Player_GetExplosiveHeld(this);
    explosiveInfo = &sExplosiveInfos[explosiveType];

    spawnedActor = Actor_SpawnAsChild(&globalCtx->actorCtx, &this->actor, globalCtx, explosiveInfo->actorId,
                                      this->actor.posRot.pos.x, this->actor.posRot.pos.y, this->actor.posRot.pos.z, 0,
                                      this->actor.shape.rot.y, 0, 0);
    if (spawnedActor != NULL) {
        if ((explosiveType != 0) && (globalCtx->bombchuBowlingStatus != 0)) {
            globalCtx->bombchuBowlingStatus--;
            if (globalCtx->bombchuBowlingStatus == 0) {
                globalCtx->bombchuBowlingStatus = -1;
            }
        } else {
            Inventory_ChangeAmmo(explosiveInfo->itemId, -1);
        }

        this->interactRangeActor = spawnedActor;
        this->heldActor = spawnedActor;
        this->getItemId = GI_NONE;
        this->unk_3BC.y = spawnedActor->shape.rot.y - this->actor.shape.rot.y;
        this->stateFlags1 |= 0x800;
    }
}

void func_80833910(GlobalContext* globalCtx, Player* this) {
    this->stateFlags1 |= 8;
    this->unk_860 = -3;

    this->heldActor =
        Actor_SpawnAsChild(&globalCtx->actorCtx, &this->actor, globalCtx, ACTOR_ARMS_HOOK, this->actor.posRot.pos.x,
                           this->actor.posRot.pos.y, this->actor.posRot.pos.z, 0, this->actor.shape.rot.y, 0, 0);
}

void func_80833984(GlobalContext* globalCtx, Player* this) {
    this->stateFlags1 |= 0x1000000;
}

void func_8083399C(GlobalContext* globalCtx, Player* this, s8 actionParam) {
    this->unk_860 = 0;
    this->unk_85C = 0.0f;
    this->unk_858 = 0.0f;

    this->heldItemActionParam = this->itemActionParam = actionParam;
    this->modelGroup = this->nextModelGroup;

    this->stateFlags1 &= ~0x1000008;

    D_80853FE8[actionParam](globalCtx, this);

    Player_SetModelGroup(this, this->modelGroup);
}

void func_80833A20(Player* this, s32 newSwordState) {
    u16 itemSfx;
    u16 voiceSfx;

    if (this->swordState == 0) {
        if ((this->heldItemActionParam == PLAYER_AP_SWORD_BGS) && (gSaveContext.swordHealth > 0.0f)) {
            itemSfx = NA_SE_IT_HAMMER_SWING;
        } else {
            itemSfx = NA_SE_IT_SWORD_SWING;
        }

        voiceSfx = NA_SE_VO_LI_SWORD_N;
        if (this->heldItemActionParam == PLAYER_AP_HAMMER) {
            itemSfx = NA_SE_IT_HAMMER_SWING;
        } else if (this->swordAnimation >= 0x18) {
            itemSfx = 0;
            voiceSfx = NA_SE_VO_LI_SWORD_L;
        } else if (this->unk_845 >= 3) {
            itemSfx = NA_SE_IT_SWORD_SWING_HARD;
            voiceSfx = NA_SE_VO_LI_SWORD_L;
        }

        if (itemSfx != 0) {
            func_808328EC(this, itemSfx);
        }

        if ((this->swordAnimation < 0x10) || (this->swordAnimation >= 0x14)) {
            func_80832698(this, voiceSfx);
        }
    }

    this->swordState = newSwordState;
}

s32 func_80833B2C(Player* this) {
    if (this->stateFlags1 & 0x40030000) {
        return 1;
    } else {
        return 0;
    }
}

s32 func_80833B54(Player* this) {
    if ((this->unk_664 != NULL) && ((this->unk_664->flags & 5) == 5)) {
        this->stateFlags1 |= 0x10;
        return 1;
    }

    if (this->stateFlags1 & 0x10) {
        this->stateFlags1 &= ~0x10;
        if (this->linearVelocity == 0.0f) {
            this->currentYaw = this->actor.shape.rot.y;
        }
    }

    return 0;
}

s32 func_80833BCC(Player* this) {
    return func_8008E9C4(this) || func_80833B2C(this);
}

s32 func_80833C04(Player* this) {
    return func_80833B54(this) || func_80833B2C(this);
}

void func_80833C3C(Player* this) {
    this->unk_870 = this->unk_874 = 0.0f;
}

s32 func_80833C50(Player* this, s32 item) {
    if ((item < ITEM_NONE_FE) && (Player_ItemToActionParam(item) == this->itemActionParam)) {
        return 1;
    } else {
        return 0;
    }
}

s32 func_80833C98(s32 item1, s32 actionParam) {
    if ((item1 < ITEM_NONE_FE) && (Player_ItemToActionParam(item1) == actionParam)) {
        return 1;
    } else {
        return 0;
    }
}

s32 func_80833CDC(GlobalContext* globalCtx, s32 index) {
    if (index >= 4) {
        return ITEM_NONE;
    } else if (globalCtx->bombchuBowlingStatus != 0) {
        return (globalCtx->bombchuBowlingStatus > 0) ? ITEM_BOMBCHU : ITEM_NONE;
    } else if (index == 0) {
        return B_BTN_ITEM;
    } else if (index == 1) {
        return C_BTN_ITEM(0);
    } else if (index == 2) {
        return C_BTN_ITEM(1);
    } else {
        return C_BTN_ITEM(2);
    }
}

void func_80833DF8(Player* this, GlobalContext* globalCtx) {
    s32 maskActionParam;
    s32 item;
    s32 i;

    if (this->currentMask != PLAYER_MASK_NONE) {
        maskActionParam = this->currentMask - 1 + PLAYER_AP_MASK_KEATON;
        if (!func_80833C98(C_BTN_ITEM(0), maskActionParam) && !func_80833C98(C_BTN_ITEM(1), maskActionParam) &&
            !func_80833C98(C_BTN_ITEM(2), maskActionParam)) {
            this->currentMask = PLAYER_MASK_NONE;
        }
    }

    if (!(this->stateFlags1 & 0x20000800) && !func_8008F128(this)) {
        if (this->itemActionParam >= PLAYER_AP_FISHING_POLE) {
            if (!func_80833C50(this, B_BTN_ITEM) && !func_80833C50(this, C_BTN_ITEM(0)) &&
                !func_80833C50(this, C_BTN_ITEM(1)) && !func_80833C50(this, C_BTN_ITEM(2))) {
                func_80835F44(globalCtx, this, ITEM_NONE);
                return;
            }
        }

        for (i = 0; i < ARRAY_COUNT(D_80854388); i++) {
            if (CHECK_BTN_ALL(sControlInput->press.button, D_80854388[i])) {
                break;
            }
        }

        item = func_80833CDC(globalCtx, i);
        if (item >= ITEM_NONE_FE) {
            for (i = 0; i < ARRAY_COUNT(D_80854388); i++) {
                if (CHECK_BTN_ALL(sControlInput->cur.button, D_80854388[i])) {
                    break;
                }
            }

            item = func_80833CDC(globalCtx, i);
            if ((item < ITEM_NONE_FE) && (Player_ItemToActionParam(item) == this->heldItemActionParam)) {
                D_80853618 = true;
            }
        } else {
            this->heldItemButton = i;
            func_80835F44(globalCtx, this, item);
        }
    }
}

#ifdef NON_MATCHING
// ordering and deduplication differences
void func_808340DC(Player* this, GlobalContext* globalCtx) {
    LinkAnimationHeader* anim;
    f32 phi_f2;
    f32 phi_f12;
    f32 phi_f14;
    f32 phi_f0;
    s32 sp38;
    s8 sp37;
    s32 temp;

    sp37 = Player_ItemToActionParam(this->heldItemId);
    func_80833638(this, func_80834A2C);

    temp = gPlayerModelTypes[this->nextModelGroup][0];
    sp38 = D_80854164[gPlayerModelTypes[this->modelGroup][0]][temp];
    if ((sp37 == PLAYER_AP_BOTTLE) || (sp37 == PLAYER_AP_BOOMERANG) ||
        ((sp37 == PLAYER_AP_NONE) &&
         ((this->heldItemActionParam == PLAYER_AP_BOTTLE) || (this->heldItemActionParam == PLAYER_AP_BOOMERANG)))) {
        sp38 = (sp37 == PLAYER_AP_NONE) ? -13 : 13;
    }

    this->unk_15A = ABS(sp38);

    anim = D_808540F4[this->unk_15A].anim;
    if ((anim == &D_04002F30) && (this->currentShield == PLAYER_SHIELD_NONE)) {
        anim = &D_04002F40;
    }

    phi_f2 = SkelAnime_GetFrameCount(anim);

    if (sp38 >= 0) {
        phi_f12 = 0.0f;
        phi_f14 = phi_f2;
        phi_f0 = 1.2f;
    } else {
        phi_f12 = phi_f2;
        phi_f14 = 0.0f;
        phi_f0 = -1.2f;
    }

    if (sp37 != PLAYER_AP_NONE) {
        phi_f0 *= 2.0f;
    }

    SkelAnime_ChangeLinkAnim(globalCtx, &this->skelAnime2, anim, phi_f0, phi_f12, phi_f14, 2, 0.0f);

    this->stateFlags1 &= ~0x100;
}
#else
#pragma GLOBAL_ASM("asm/non_matchings/overlays/actors/ovl_player_actor/func_808340DC.s")
#endif

void func_80834298(Player* this, GlobalContext* globalCtx) {
    if ((this->actor.type == ACTORTYPE_PLAYER) && !(this->stateFlags1 & 0x100) &&
        ((this->heldItemActionParam == this->itemActionParam) || (this->stateFlags1 & 0x400000)) &&
        (gSaveContext.health != 0) && (globalCtx->csCtx.state == 0) && (this->csMode == 0) &&
        (globalCtx->shootingGalleryStatus == 0) && (globalCtx->activeCamera == 0) && (globalCtx->sceneLoadFlag != 0x14) &&
        (gSaveContext.timer1State != 10)) {
        func_80833DF8(this, globalCtx);
    }

    if (this->stateFlags1 & 0x100) {
        func_808340DC(this, globalCtx);
    }
}

s32 func_80834380(GlobalContext* globalCtx, Player* this, s32* itemPtr, s32* typePtr) {
    if (LINK_IS_ADULT) {
        *itemPtr = ITEM_BOW;
        if (this->stateFlags1 & 0x800000) {
            *typePtr = 1;
        } else {
            *typePtr = this->heldItemActionParam - 6;
        }
    } else {
        *itemPtr = ITEM_SLINGSHOT;
        *typePtr = 9;
    }

    if (gSaveContext.minigameState == 1) {
        return globalCtx->interfaceCtx.hbaAmmo;
    } else if (globalCtx->shootingGalleryStatus != 0) {
        return globalCtx->shootingGalleryStatus;
    } else {
        return AMMO(*itemPtr);
    }
}

s32 func_8083442C(Player* this, GlobalContext* globalCtx) {
    s32 item;
    s32 arrowType;
    s32 magicArrowType;

    if ((this->heldItemActionParam >= PLAYER_AP_BOW_FIRE) && (this->heldItemActionParam <= PLAYER_AP_BOW_0E) &&
        (gSaveContext.unk_13F0 != 0)) {
        func_80078884(NA_SE_SY_ERROR);
    } else {
        func_80833638(this, func_808351D4);

        this->stateFlags1 |= 0x200;
        this->unk_834 = 14;

        if (this->unk_860 >= 0) {
            func_8002F7DC(&this->actor, D_80854398[ABS(this->unk_860) - 1]);

            if (!Player_HoldsHookshot(this) && (func_80834380(globalCtx, this, &item, &arrowType) > 0)) {
                magicArrowType = arrowType - 3;

                if (this->unk_860 >= 0) {
                    if ((magicArrowType >= 0) && (magicArrowType < 3) &&
                        !func_80087708(globalCtx, sMagicArrowCosts[magicArrowType], 0)) {
                        arrowType = 2;
                    }

                    this->heldActor = Actor_SpawnAsChild(
                        &globalCtx->actorCtx, &this->actor, globalCtx, ACTOR_EN_ARROW, this->actor.posRot.pos.x,
                        this->actor.posRot.pos.y, this->actor.posRot.pos.z, 0, this->actor.shape.rot.y, 0, arrowType);
                }
            }
        }

        return 1;
    }

    return 0;
}

void func_80834594(GlobalContext* globalCtx, Player* this) {
    if (this->heldItemActionParam != PLAYER_AP_NONE) {
        if (func_8008F2BC(this, this->heldItemActionParam) >= 0) {
            func_808328EC(this, NA_SE_IT_SWORD_PUTAWAY);
        } else {
            func_808328EC(this, NA_SE_PL_CHANGE_ARMS);
        }
    }

    func_80835F44(globalCtx, this, this->heldItemId);

    if (func_8008F2BC(this, this->heldItemActionParam) >= 0) {
        func_808328EC(this, NA_SE_IT_SWORD_PICKOUT);
    } else if (this->heldItemActionParam != PLAYER_AP_NONE) {
        func_808328EC(this, NA_SE_PL_CHANGE_ARMS);
    }
}

void func_80834644(GlobalContext* globalCtx, Player* this) {
    if (func_80834A2C == this->func_82C) {
        func_80834594(globalCtx, this);
    }

    func_80833638(this, D_80853EDC[this->heldItemActionParam]);
    this->unk_834 = 0;
    this->unk_6AC = 0;
    func_808323B4(globalCtx, this);
    this->stateFlags1 &= ~0x100;
}

LinkAnimationHeader* func_808346C4(GlobalContext* globalCtx, Player* this) {
    func_80833638(this, func_80834B5C);
    func_808323B4(globalCtx, this);

    if (this->unk_870 < 0.5f) {
        return D_808543A4[Player_HoldsTwoHandedWeapon(this)];
    } else {
        return D_808543AC[Player_HoldsTwoHandedWeapon(this)];
    }
}

s32 func_80834758(GlobalContext* globalCtx, Player* this) {
    LinkAnimationHeader* anim;
    f32 frame;

    if (!(this->stateFlags1 & 0x20C00000) && (globalCtx->shootingGalleryStatus == 0) &&
        (this->heldItemActionParam == this->itemActionParam) && (this->currentShield != PLAYER_SHIELD_NONE) &&
        !Player_IsChildWithHylianShield(this) && func_80833BCC(this) &&
        CHECK_BTN_ALL(sControlInput->cur.button, BTN_R)) {

        anim = func_808346C4(globalCtx, this);
        frame = SkelAnime_GetFrameCount(anim);
        SkelAnime_ChangeLinkAnim(globalCtx, &this->skelAnime2, anim, 1.0f, frame, frame, 2, 0.0f);
        func_8002F7DC(&this->actor, NA_SE_IT_SHIELD_POSTURE);

        return 1;
    } else {
        return 0;
    }
}

s32 func_8083485C(Player* this, GlobalContext* globalCtx) {
    if (func_80834758(globalCtx, this)) {
        return 1;
    } else {
        return 0;
    }
}

void func_80834894(Player* this) {
    func_80833638(this, func_80834C74);

    if (this->itemActionParam < 0) {
        func_8008EC70(this);
    }

    SkelAnime_AnimReverse(&this->skelAnime2);
    func_8002F7DC(&this->actor, NA_SE_IT_SHIELD_REMOVE);
}

void func_808348EC(GlobalContext* globalCtx, Player* this) {
    struct_808540F4* ptr = &D_808540F4[this->unk_15A];
    f32 temp;

    temp = ptr->unk_04;
    temp = (this->skelAnime2.animPlaybackSpeed < 0.0f) ? temp - 1.0f : temp;

    if (func_800A4530(&this->skelAnime2, temp)) {
        func_80834594(globalCtx, this);
    }

    func_80833B54(this);
}

s32 func_8083499C(Player* this, GlobalContext* globalCtx) {
    if (this->stateFlags1 & 0x100) {
        func_808340DC(this, globalCtx);
    } else {
        return 0;
    }

    return 1;
}

s32 func_808349DC(Player* this, GlobalContext* globalCtx) {
    if (func_80834758(globalCtx, this) || func_8083499C(this, globalCtx)) {
        return 1;
    } else {
        return 0;
    }
}

s32 func_80834A2C(Player* this, GlobalContext* globalCtx) {
    if (func_800A3BC0(globalCtx, &this->skelAnime2) ||
        ((Player_ItemToActionParam(this->heldItemId) == this->heldItemActionParam) &&
         (D_80853614 = (D_80853614 || ((this->modelAnimType != 3) && (globalCtx->shootingGalleryStatus == 0)))))) {
        func_80833638(this, D_80853EDC[this->heldItemActionParam]);
        this->unk_834 = 0;
        this->unk_6AC = 0;
        D_80853618 = D_80853614;
        return this->func_82C(this, globalCtx);
    }

    if (func_80833350(this) != 0) {
        func_808348EC(globalCtx, this);
        func_80832264(globalCtx, this, func_80833338(this));
        this->unk_6AC = 0;
    } else {
        func_808348EC(globalCtx, this);
    }

    return 1;
}

s32 func_80834B5C(Player* this, GlobalContext* globalCtx) {
    func_800A3BC0(globalCtx, &this->skelAnime2);

    if (!CHECK_BTN_ALL(sControlInput->cur.button, BTN_R)) {
        func_80834894(this);
        return 1;
    } else {
        this->stateFlags1 |= 0x400000;
        Player_SetModelsForHoldingShield(this);
        return 1;
    }
}

s32 func_80834BD4(Player* this, GlobalContext* globalCtx) {
    LinkAnimationHeader* anim;
    f32 frame;

    if (func_800A3BC0(globalCtx, &this->skelAnime2)) {
        anim = func_808346C4(globalCtx, this);
        frame = SkelAnime_GetFrameCount(anim);
        SkelAnime_ChangeLinkAnim(globalCtx, &this->skelAnime2, anim, 1.0f, frame, frame, 2, 0.0f);
    }

    this->stateFlags1 |= 0x400000;
    Player_SetModelsForHoldingShield(this);

    return 1;
}

s32 func_80834C74(Player* this, GlobalContext* globalCtx) {
    D_80853614 = D_80853618;

    if (D_80853614 || func_800A3BC0(globalCtx, &this->skelAnime2)) {
        func_80833638(this, D_80853EDC[this->heldItemActionParam]);
        SkelAnime_ChangeLinkAnimDefaultRepeat(globalCtx, &this->skelAnime2, D_80853914[this->modelAnimType]);
        this->unk_6AC = 0;
        this->func_82C(this, globalCtx);
        return 0;
    }

    return 1;
}

s32 func_80834D2C(Player* this, GlobalContext* globalCtx) {
    LinkAnimationHeader* anim;

    if (this->heldItemActionParam != PLAYER_AP_BOOMERANG) {
        if (!func_8083442C(this, globalCtx)) {
            return 0;
        }

        if (!Player_HoldsHookshot(this)) {
            anim = &D_040026A0;
        } else {
            anim = &D_04002CA0;
        }
        SkelAnime_ChangeLinkAnimDefaultStop(globalCtx, &this->skelAnime2, anim);
    } else {
        func_80833638(this, func_80835884);
        this->unk_834 = 10;
        SkelAnime_ChangeLinkAnimDefaultStop(globalCtx, &this->skelAnime2, &D_04002628);
    }

    if (this->stateFlags1 & 0x800000) {
        func_80832284(globalCtx, this, &D_04003380);
    } else if ((this->actor.bgCheckFlags & 1) && !func_80833B54(this)) {
        func_80832284(globalCtx, this, D_80853914[this->modelAnimType]);
    }

    return 1;
}

s32 func_80834E44(GlobalContext* globalCtx) {
    return (globalCtx->shootingGalleryStatus > 0) && CHECK_BTN_ALL(sControlInput->press.button, BTN_B);
}

s32 func_80834E7C(GlobalContext* globalCtx) {
    return (globalCtx->shootingGalleryStatus != 0) &&
           ((globalCtx->shootingGalleryStatus < 0) ||
            CHECK_BTN_ANY(sControlInput->cur.button, BTN_A | BTN_B | BTN_CUP | BTN_CLEFT | BTN_CRIGHT | BTN_CDOWN));
}

s32 func_80834EB8(Player* this, GlobalContext* globalCtx) {
    if ((this->unk_6AD == 0) || (this->unk_6AD == 2)) {
        if (func_80833BCC(this) || (Camera_CheckValidMode(Gameplay_GetCamera(globalCtx, 0), 7) == 0)) {
            return 1;
        }
        this->unk_6AD = 2;
    }

    return 0;
}

s32 func_80834F2C(Player* this, GlobalContext* globalCtx) {
    if ((this->doorType == 0) && !(this->stateFlags1 & 0x2000000)) {
        if (D_80853614 || func_80834E44(globalCtx)) {
            if (func_80834D2C(this, globalCtx)) {
                return func_80834EB8(this, globalCtx);
            }
        }
    }

    return 0;
}

s32 func_80834FBC(Player* this) {
    if (this->actor.child != NULL) {
        if (this->heldActor == NULL) {
            this->heldActor = this->actor.child;
            func_8083264C(this, 255, 10, 250, 0);
            func_8002F7DC(&this->actor, NA_SE_IT_HOOKSHOT_RECEIVE);
        }

        return 1;
    }

    return 0;
}

s32 func_8083501C(Player* this, GlobalContext* globalCtx) {
    if (this->unk_860 >= 0) {
        this->unk_860 = -this->unk_860;
    }

    if ((!Player_HoldsHookshot(this) || func_80834FBC(this)) && !func_80834758(globalCtx, this) &&
        !func_80834F2C(this, globalCtx)) {
        return 0;
    }

    return 1;
}

s32 func_808350A4(GlobalContext* globalCtx, Player* this) {
    s32 item;
    s32 arrowType;

    if (this->heldActor != NULL) {
        if (!Player_HoldsHookshot(this)) {
            func_80834380(globalCtx, this, &item, &arrowType);

            if (gSaveContext.minigameState == 1) {
                globalCtx->interfaceCtx.hbaAmmo--;
            } else if (globalCtx->shootingGalleryStatus != 0) {
                globalCtx->shootingGalleryStatus--;
            } else {
                Inventory_ChangeAmmo(item, -1);
            }

            if (globalCtx->shootingGalleryStatus == 1) {
                globalCtx->shootingGalleryStatus = -10;
            }

            func_8083264C(this, 150, 10, 150, 0);
        } else {
            func_8083264C(this, 255, 20, 150, 0);
        }

        this->unk_A73 = 4;
        this->heldActor->parent = NULL;
        this->actor.child = NULL;
        this->heldActor = NULL;

        return 1;
    }

    return 0;
}

u16 D_808543DC[] = { NA_SE_IT_BOW_FLICK, NA_SE_IT_SLING_FLICK };

s32 func_808351D4(Player* this, GlobalContext* globalCtx) {
    s32 sp2C;

    if (!Player_HoldsHookshot(this)) {
        sp2C = 0;
    } else {
        sp2C = 1;
    }

    Math_ApproxUpdateScaledS(&this->unk_6C0, 1200, 400);
    this->unk_6AE |= 0x100;

    if ((this->unk_836 == 0) && (func_80833350(this) == 0) && (this->skelAnime.animation == &D_040026E8)) {
        SkelAnime_ChangeLinkAnimDefaultStop(globalCtx, &this->skelAnime2, D_808543CC[sp2C]);
        this->unk_836 = -1;
    } else if (func_800A3BC0(globalCtx, &this->skelAnime2)) {
        SkelAnime_ChangeLinkAnimDefaultRepeat(globalCtx, &this->skelAnime2, D_808543D4[sp2C]);
        this->unk_836 = 1;
    } else if (this->unk_836 == 1) {
        this->unk_836 = 2;
    }

    if (this->unk_834 > 10) {
        this->unk_834--;
    }

    func_80834EB8(this, globalCtx);

    if ((this->unk_836 > 0) && ((this->unk_860 < 0) || (!D_80853618 && !func_80834E7C(globalCtx)))) {
        func_80833638(this, func_808353D8);
        if (this->unk_860 >= 0) {
            if (sp2C == 0) {
                if (!func_808350A4(globalCtx, this)) {
                    func_8002F7DC(&this->actor, D_808543DC[ABS(this->unk_860) - 1]);
                }
            } else if (this->actor.bgCheckFlags & 1) {
                func_808350A4(globalCtx, this);
            }
        }
        this->unk_834 = 10;
        func_80832210(this);
    } else {
        this->stateFlags1 |= 0x200;
    }

    return 1;
}

s32 func_808353D8(Player* this, GlobalContext* globalCtx) {
    func_800A3BC0(globalCtx, &this->skelAnime2);

    if (Player_HoldsHookshot(this) && !func_80834FBC(this)) {
        return 1;
    }

    if (!func_80834758(globalCtx, this) &&
        (D_80853614 || ((this->unk_860 < 0) && D_80853618) || func_80834E44(globalCtx))) {
        this->unk_860 = ABS(this->unk_860);

        if (func_8083442C(this, globalCtx)) {
            if (Player_HoldsHookshot(this)) {
                this->unk_836 = 1;
            } else {
                SkelAnime_ChangeLinkAnimDefaultStop(globalCtx, &this->skelAnime2, &D_040026B8);
            }
        }
    } else {
        if (this->unk_834 != 0) {
            this->unk_834--;
        }

        if (func_80833BCC(this) || (this->unk_6AD != 0) || (this->stateFlags1 & 0x100000)) {
            if (this->unk_834 == 0) {
                this->unk_834++;
            }
            return 1;
        }

        if (Player_HoldsHookshot(this)) {
            func_80833638(this, func_8083501C);
        } else {
            func_80833638(this, func_80835588);
            SkelAnime_ChangeLinkAnimDefaultStop(globalCtx, &this->skelAnime2, &D_040026B0);
        }

        this->unk_834 = 0;
    }

    return 1;
}

s32 func_80835588(Player* this, GlobalContext* globalCtx) {
    if (!(this->actor.bgCheckFlags & 1) || func_800A3BC0(globalCtx, &this->skelAnime2)) {
        func_80833638(this, func_8083501C);
    }

    return 1;
}

void func_808355DC(Player* this) {
    this->stateFlags1 |= 0x20000;

    if (!(this->skelAnime.flags & 0x80) && (this->actor.bgCheckFlags & 0x200) && (D_80853608 < 0x2000)) {
        this->currentYaw = this->actor.shape.rot.y = this->actor.wallPolyRot + 0x8000;
    }

    this->targetYaw = this->actor.shape.rot.y;
}

s32 func_80835644(GlobalContext* globalCtx, Player* this, Actor* arg2) {
    if (arg2 == NULL) {
        func_80832564(globalCtx, this);
        func_80839F90(this, globalCtx);
        return 1;
    }

    return 0;
}

void func_80835688(Player* this, GlobalContext* globalCtx) {
    if (!func_80835644(globalCtx, this, this->heldActor)) {
        func_80833638(this, func_808356E8);
        SkelAnime_ChangeLinkAnimDefaultRepeat(globalCtx, &this->skelAnime2, &D_04002E10);
    }
}

s32 func_808356E8(Player* this, GlobalContext* globalCtx) {
    Actor* heldActor = this->heldActor;

    if (heldActor == NULL) {
        func_80834644(globalCtx, this);
    }

    if (func_80834758(globalCtx, this)) {
        return 1;
    }

    if (this->stateFlags1 & 0x800) {
        if (func_800A3BC0(globalCtx, &this->skelAnime2)) {
            SkelAnime_ChangeLinkAnimDefaultRepeat(globalCtx, &this->skelAnime2, &D_04002E10);
        }

        if ((heldActor->id == ACTOR_EN_NIW) && (this->actor.velocity.y <= 0.0f)) {
            this->actor.minVelocityY = -2.0f;
            this->actor.gravity = -0.5f;
            this->fallStartHeight = this->actor.posRot.pos.y;
        }

        return 1;
    }

    return func_8083485C(this, globalCtx);
}

void func_808357E8(Player* this, Gfx** dLists) {
    this->leftHandDLists = &dLists[gSaveContext.linkAge];
}

s32 func_80835800(Player* this, GlobalContext* globalCtx) {
    if (func_80834758(globalCtx, this)) {
        return 1;
    }

    if (this->stateFlags1 & 0x2000000) {
        func_80833638(this, func_80835B60);
    } else if (func_80834F2C(this, globalCtx)) {
        return 1;
    }

    return 0;
}

s32 func_80835884(Player* this, GlobalContext* globalCtx) {
    if (func_800A3BC0(globalCtx, &this->skelAnime2)) {
        func_80833638(this, func_808358F0);
        SkelAnime_ChangeLinkAnimDefaultRepeat(globalCtx, &this->skelAnime2, &D_04002638);
    }

    func_80834EB8(this, globalCtx);

    return 1;
}

s32 func_808358F0(Player* this, GlobalContext* globalCtx) {
    LinkAnimationHeader* animSeg = this->skelAnime.animation;

    if ((func_808334E4(this) == animSeg) || (func_80833528(this) == animSeg) || (func_808335B0(this) == animSeg) ||
        (func_808335F4(this) == animSeg)) {
        SkelAnime_LoadAnimationType1(globalCtx, this->skelAnime.limbCount, this->skelAnime2.limbDrawTbl,
                                     this->skelAnime.limbDrawTbl);
    } else {
        func_800A3BC0(globalCtx, &this->skelAnime2);
    }

    func_80834EB8(this, globalCtx);

    if (!D_80853618) {
        func_80833638(this, func_808359FC);
        SkelAnime_ChangeLinkAnimDefaultStop(globalCtx, &this->skelAnime2,
                                            (this->unk_870 < 0.5f) ? &D_04002608 : &D_04002600);
    }

    return 1;
}

s32 func_808359FC(Player* this, GlobalContext* globalCtx) {
    if (func_800A3BC0(globalCtx, &this->skelAnime2)) {
        func_80833638(this, func_80835B60);
        this->unk_834 = 0;
    } else if (func_800A4530(&this->skelAnime2, 6.0f)) {
        f32 posX = (Math_Sins(this->actor.shape.rot.y) * 10.0f) + this->actor.posRot.pos.x;
        f32 posZ = (Math_Coss(this->actor.shape.rot.y) * 10.0f) + this->actor.posRot.pos.z;
        s32 yaw = (this->unk_664 != NULL) ? this->actor.shape.rot.y + 14000 : this->actor.shape.rot.y;
        EnBoom* boomerang =
            (EnBoom*)Actor_Spawn(&globalCtx->actorCtx, globalCtx, ACTOR_EN_BOOM, posX, this->actor.posRot.pos.y + 30.0f,
                                 posZ, this->actor.posRot2.rot.x, yaw, 0, 0);

        this->boomerangActor = &boomerang->actor;
        if (boomerang != NULL) {
            boomerang->moveTo = this->unk_664;
            boomerang->returnTimer = 20;
            this->stateFlags1 |= 0x2000000;
            if (!func_8008E9C4(this)) {
                func_808355DC(this);
            }
            this->unk_A73 = 4;
            func_8002F7DC(&this->actor, NA_SE_IT_BOOMERANG_THROW);
            func_80832698(this, NA_SE_VO_LI_SWORD_N);
        }
    }

    return 1;
}

s32 func_80835B60(Player* this, GlobalContext* globalCtx) {
    if (func_80834758(globalCtx, this)) {
        return 1;
    }

    if (!(this->stateFlags1 & 0x2000000)) {
        func_80833638(this, func_80835C08);
        SkelAnime_ChangeLinkAnimDefaultStop(globalCtx, &this->skelAnime2, &D_040025F8);
        func_808357E8(this, D_80125EF8);
        func_8002F7DC(&this->actor, NA_SE_PL_CATCH_BOOMERANG);
        func_80832698(this, NA_SE_VO_LI_SWORD_N);
        return 1;
    }

    return 0;
}

s32 func_80835C08(Player* this, GlobalContext* globalCtx) {
    if (!func_80835800(this, globalCtx) && func_800A3BC0(globalCtx, &this->skelAnime2)) {
        func_80833638(this, func_80835800);
    }

    return 1;
}

s32 func_80835C58(GlobalContext* globalCtx, Player* this, PlayerFunc674 func, s32 flags) {
    if (func == this->func_674) {
        return 0;
    }

    if (func_8084E3C4 == this->func_674) {
        func_800ED858(0);
        this->stateFlags2 &= ~0x3000000;
    } else if (func_808507F4 == this->func_674) {
        func_80832340(globalCtx, this);
    }

    this->func_674 = func;

    if ((this->itemActionParam != this->heldItemActionParam) && (!(flags & 1) || !(this->stateFlags1 & 0x400000))) {
        func_8008EC70(this);
    }

    if (!(flags & 1) && (!(this->stateFlags1 & 0x800))) {
        func_80834644(globalCtx, this);
        this->stateFlags1 &= ~0x400000;
    }

    func_80832DBC(this);
    this->stateFlags1 &= ~0xB4000044;
    this->stateFlags2 &= ~0x18080000;
    this->stateFlags3 &= ~0x8A;
    this->unk_84F = 0;
    this->unk_850 = 0;
    this->unk_6AC = 0;
    func_808326F0(this);

    return 1;
}

void func_80835DAC(GlobalContext* globalCtx, Player* this, PlayerFunc674 func, s32 flags) {
    s32 temp;

    temp = this->skelAnime.flags;
    this->skelAnime.flags = 0;
    func_80835C58(globalCtx, this, func, flags);
    this->skelAnime.flags = temp;
}

void func_80835DE4(GlobalContext* globalCtx, Player* this, PlayerFunc674 func, s32 flags) {
    s32 temp;

    if (this->itemActionParam >= 0) {
        temp = this->itemActionParam;
        this->itemActionParam = this->heldItemActionParam;
        func_80835C58(globalCtx, this, func, flags);
        this->itemActionParam = temp;
        Player_SetModels(this, Player_ActionToModelGroup(this, this->itemActionParam));
    }
}

void func_80835E44(GlobalContext* globalCtx, s16 camSetting) {
    if (!func_800C0CB8(globalCtx)) {
        if (camSetting == CAM_SET_SCENE1) {
            Interface_ChangeAlpha(2);
        }
    } else {
        Camera_ChangeSetting(Gameplay_GetCamera(globalCtx, 0), camSetting);
    }
}

void func_80835EA4(GlobalContext* globalCtx, s32 arg1) {
    func_80835E44(globalCtx, CAM_SET_ITEM2);
    Camera_SetCameraData(Gameplay_GetCamera(globalCtx, 0), 4, 0, 0, arg1, 0, 0);
}

void func_80835EFC(Player* this) {
    if (Player_HoldsHookshot(this)) {
        Actor* heldActor = this->heldActor;

        if (heldActor != NULL) {
            Actor_Kill(heldActor);
            this->actor.child = NULL;
            this->heldActor = NULL;
        }
    }
}

void func_80835F44(GlobalContext* globalCtx, Player* this, s32 item) {
    s8 actionParam;
    s32 temp;
    s32 nextType;

    actionParam = Player_ItemToActionParam(item);

    if (((this->heldItemActionParam == this->itemActionParam) &&
         (!(this->stateFlags1 & 0x400000) || (Player_ActionToSword(actionParam) != 0) ||
          (actionParam == PLAYER_AP_NONE))) ||
        ((this->itemActionParam < 0) &&
         ((Player_ActionToSword(actionParam) != 0) || (actionParam == PLAYER_AP_NONE)))) {

        if ((actionParam == PLAYER_AP_NONE) || !(this->stateFlags1 & 0x8000000) ||
            ((this->actor.bgCheckFlags & 1) &&
             ((actionParam == PLAYER_AP_HOOKSHOT) || (actionParam == PLAYER_AP_LONGSHOT)))) {

            if ((globalCtx->bombchuBowlingStatus == 0) &&
                (((actionParam == PLAYER_AP_STICK) && (AMMO(ITEM_STICK) == 0)) ||
                 ((actionParam == PLAYER_AP_BEAN) && (AMMO(ITEM_BEAN) == 0)) ||
                 (temp = Player_ActionToExplosive(this, actionParam),
                  ((temp >= 0) && ((AMMO(sExplosiveInfos[temp].itemId) == 0) ||
                                   (globalCtx->actorCtx.actorList[ACTORTYPE_EXPLOSIVES].length >= 3)))))) {
                func_80078884(NA_SE_SY_ERROR);
                return;
            }

            if (actionParam == PLAYER_AP_LENS) {
                if (func_80087708(globalCtx, 0, 3)) {
                    if (globalCtx->actorCtx.unk_03 != 0) {
                        func_800304B0(globalCtx);
                    } else {
                        globalCtx->actorCtx.unk_03 = 1;
                    }
                    func_80078884((globalCtx->actorCtx.unk_03 != 0) ? NA_SE_SY_GLASSMODE_ON : NA_SE_SY_GLASSMODE_OFF);
                } else {
                    func_80078884(NA_SE_SY_ERROR);
                }
                return;
            }

            if (actionParam == PLAYER_AP_NUT) {
                if (AMMO(ITEM_NUT) != 0) {
                    func_8083C61C(globalCtx, this);
                } else {
                    func_80078884(NA_SE_SY_ERROR);
                }
                return;
            }

            temp = Player_ActionToMagicSpell(this, actionParam);
            if (temp >= 0) {
                if (((actionParam == PLAYER_AP_FARORES_WIND) && (gSaveContext.respawn[RESPAWN_MODE_TOP].data > 0)) ||
                    ((gSaveContext.unk_13F4 != 0) && (gSaveContext.unk_13F0 == 0) &&
                     (gSaveContext.magic >= sMagicSpellCosts[temp]))) {
                    this->itemActionParam = actionParam;
                    this->unk_6AD = 4;
                } else {
                    func_80078884(NA_SE_SY_ERROR);
                }
                return;
            }

            if (actionParam >= PLAYER_AP_MASK_KEATON) {
                if (this->currentMask != PLAYER_MASK_NONE) {
                    this->currentMask = PLAYER_MASK_NONE;
                } else {
                    this->currentMask = actionParam - PLAYER_AP_MASK_KEATON + 1;
                }
                func_808328EC(this, NA_SE_PL_CHANGE_ARMS);
                return;
            }

            if (((actionParam >= PLAYER_AP_OCARINA_FAIRY) && (actionParam <= PLAYER_AP_OCARINA_TIME)) ||
                (actionParam >= PLAYER_AP_BOTTLE_FISH)) {
                if (!func_8008E9C4(this) ||
                    ((actionParam >= PLAYER_AP_BOTTLE_POTION_RED) && (actionParam <= PLAYER_AP_BOTTLE_FAIRY))) {
                    func_8002D53C(globalCtx, &globalCtx->actorCtx.titleCtx);
                    this->unk_6AD = 4;
                    this->itemActionParam = actionParam;
                }
                return;
            }

            if ((actionParam != this->heldItemActionParam) ||
                ((this->heldActor == 0) && (Player_ActionToExplosive(this, actionParam) >= 0))) {
                this->nextModelGroup = Player_ActionToModelGroup(this, actionParam);
                nextType = gPlayerModelTypes[this->nextModelGroup][0];
                if ((this->heldItemActionParam >= 0) && (Player_ActionToMagicSpell(this, actionParam) < 0) &&
                    (item != this->heldItemId) && (D_80854164[gPlayerModelTypes[this->modelGroup][0]][nextType] != 0)) {
                    this->heldItemId = item;
                    this->stateFlags1 |= 0x100;
                } else {
                    func_80835EFC(this);
                    func_808323B4(globalCtx, this);
                    func_80833664(globalCtx, this, actionParam);
                }
                return;
            }

            D_80853614 = D_80853618 = true;
        }
    }
}

void func_80836448(GlobalContext* globalCtx, Player* this, LinkAnimationHeader* anim) {
    s32 cond = func_808332B8(this);

    func_80832564(globalCtx, this);

    func_80835C58(globalCtx, this, cond ? func_8084E368 : func_80843CEC, 0);

    this->stateFlags1 |= 0x80;

    func_80832264(globalCtx, this, anim);
    if (anim == &D_04002878) {
        this->skelAnime.animFrameCount = 84.0f;
    }

    func_80832224(this);
    func_80832698(this, NA_SE_VO_LI_DOWN);

    if (this->actor.type == ACTORTYPE_PLAYER) {
        func_800F47BC();

        if (Inventory_ConsumeFairy(globalCtx)) {
            globalCtx->unk_10A20 = 20;
            this->unk_84F = 1;
        } else {
            globalCtx->unk_10A20 = 1;
            func_800F6AB0(0);
            func_800F5C64(0x20);
            gSaveContext.seqIndex = 0xFF;
            gSaveContext.nightSeqIndex = 0xFF;
        }

        func_800800F8(globalCtx, 0x264E, cond ? 120 : 60, &this->actor, 0);
        ShrinkWindow_SetVal(0x20);
    }
}

s32 func_808365C8(Player* this) {
    return (!(func_808458D0 == this->func_674) ||
            ((this->stateFlags1 & 0x100) &&
             ((this->heldItemId == ITEM_LAST_USED) || (this->heldItemId == ITEM_NONE)))) &&
           (!(func_80834A2C == this->func_82C) ||
            (Player_ItemToActionParam(this->heldItemId) == this->heldItemActionParam));
}

s32 func_80836670(Player* this, GlobalContext* globalCtx) {
    if (!(this->stateFlags1 & 0x800000) && (this->actor.parent != NULL) && Player_HoldsHookshot(this)) {
        func_80835C58(globalCtx, this, func_80850AEC, 1);
        this->stateFlags3 |= 0x80;
        func_80832264(globalCtx, this, &D_04002C90);
        func_80832F54(globalCtx, this, 0x9B);
        func_80832224(this);
        this->currentYaw = this->actor.shape.rot.y;
        this->actor.bgCheckFlags &= ~1;
        this->unk_893 = 0;
        this->unk_6AE |= 0x43;
        func_80832698(this, NA_SE_VO_LI_LASH);
        return 1;
    }

    if (func_808365C8(this)) {
        func_80834298(this, globalCtx);
        if (func_8084E604 == this->func_674) {
            return 1;
        }
    }

    if (!this->func_82C(this, globalCtx)) {
        return 0;
    }

    if (this->unk_830 != 0.0f) {
        if ((func_80833350(this) == 0) || (this->linearVelocity != 0.0f)) {
            SkelAnime_LoadAnimationType4(globalCtx, this->skelAnime.limbCount, this->skelAnime2.limbDrawTbl,
                                         this->skelAnime.limbDrawTbl, D_80853410);
        }
        Math_ApproxF(&this->unk_830, 0.0f, 0.25f);
        SkelAnime_LoadAnimationType2(globalCtx, this->skelAnime.limbCount, this->skelAnime.limbDrawTbl,
                                     this->skelAnime2.limbDrawTbl, 1.0f - this->unk_830);
    } else if ((func_80833350(this) == 0) || (this->linearVelocity != 0.0f)) {
        SkelAnime_LoadAnimationType3(globalCtx, this->skelAnime.limbCount, this->skelAnime.limbDrawTbl,
                                     this->skelAnime2.limbDrawTbl, D_80853410);
    } else {
        SkelAnime_LoadAnimationType1(globalCtx, this->skelAnime.limbCount, this->skelAnime.limbDrawTbl,
                                     this->skelAnime2.limbDrawTbl);
    }

    return 1;
}

s32 func_80836898(GlobalContext* globalCtx, Player* this, PlayerFuncA74 func) {
    this->func_A74 = func;
    func_80835C58(globalCtx, this, func_808458D0, 0);
    this->stateFlags2 |= 0x40;
    return func_80832528(globalCtx, this);
}

void func_808368EC(Player* this, GlobalContext* globalCtx) {
    s16 previousYaw = this->actor.shape.rot.y;

    if (!(this->stateFlags2 & 0x60)) {
        if ((this->unk_664 != NULL) &&
            ((globalCtx->actorCtx.targetCtx.unk_4B != 0) || (this->actor.type != ACTORTYPE_PLAYER))) {
            Math_ApproxUpdateScaledS(&this->actor.shape.rot.y,
                                     Math_Vec3f_Yaw(&this->actor.posRot.pos, &this->unk_664->posRot2.pos), 4000);
        } else if ((this->stateFlags1 & 0x20000) && !(this->stateFlags2 & 0x60)) {
            Math_ApproxUpdateScaledS(&this->actor.shape.rot.y, this->targetYaw, 4000);
        }
    } else if (!(this->stateFlags2 & 0x40)) {
        Math_ApproxUpdateScaledS(&this->actor.shape.rot.y, this->currentYaw, 2000);
    }

    this->unk_87C = this->actor.shape.rot.y - previousYaw;
}

s32 func_808369C8(s16* pValue, s16 arg1, s16 arg2, s16 arg3, s16 arg4, s16 arg5) {
    s16 temp1;
    s16 temp2;
    s16 temp3;

    temp1 = temp2 = arg4 - *pValue;
    temp2 = CLAMP(temp2, -arg5, arg5);
    *pValue += (s16)(temp1 - temp2);

    Math_ApproxUpdateScaledS(pValue, arg1, arg2);

    temp3 = *pValue;
    if (*pValue < -arg3) {
        *pValue = -arg3;
    } else if (*pValue > arg3) {
        *pValue = arg3;
    }
    return temp3 - *pValue;
}

s32 func_80836AB8(Player* this, s32 arg1) {
    s16 sp36;
    s16 var;

    var = this->actor.shape.rot.y;
    if (arg1 != 0) {
        var = this->actor.posRot2.rot.y;
        this->unk_6BC = this->actor.posRot2.rot.x;
        this->unk_6AE |= 0x41;
    } else {
        func_808369C8(
            &this->unk_6BC,
            func_808369C8(&this->unk_6B6, this->actor.posRot2.rot.x, 600, 10000, this->actor.posRot2.rot.x, 0), 200,
            4000, this->unk_6B6, 10000);
        sp36 = this->actor.posRot2.rot.y - var;
        func_808369C8(&sp36, 0, 200, 24000, this->unk_6BE, 8000);
        var = this->actor.posRot2.rot.y - sp36;
        func_808369C8(&this->unk_6B8, sp36 - this->unk_6BE, 200, 8000, sp36, 8000);
        func_808369C8(&this->unk_6BE, sp36, 200, 8000, this->unk_6B8, 8000);
        this->unk_6AE |= 0xD9;
    }

    return var;
}

void func_80836BEC(Player* this, GlobalContext* globalCtx) {
    s32 sp1C = 0;
    s32 zTrigPressed = CHECK_BTN_ALL(sControlInput->cur.button, BTN_Z);
    Actor* actorToTarget;
    s32 pad;
    s32 holdTarget;
    s32 cond;

    if (!zTrigPressed) {
        this->stateFlags1 &= ~0x40000000;
    }

    if ((globalCtx->csCtx.state != 0) || (this->csMode != 0) || (this->stateFlags1 & 0x20000080) ||
        (this->stateFlags3 & 0x80)) {
        this->unk_66C = 0;
    } else if (zTrigPressed || (this->stateFlags2 & 0x2000) || (this->unk_684 != NULL)) {
        if (this->unk_66C <= 5) {
            this->unk_66C = 5;
        } else {
            this->unk_66C--;
        }
    } else if (this->stateFlags1 & 0x20000) {
        this->unk_66C = 0;
    } else if (this->unk_66C != 0) {
        this->unk_66C--;
    }

    if (this->unk_66C >= 6) {
        sp1C = 1;
    }

    cond = func_8083224C(globalCtx);
    if (cond || (this->unk_66C != 0) || (this->stateFlags1 & 0x2001000)) {
        if (!cond) {
            if (!(this->stateFlags1 & 0x2000000) &&
                ((this->heldItemActionParam != PLAYER_AP_FISHING_POLE) || (this->unk_860 == 0)) &&
                CHECK_BTN_ALL(sControlInput->press.button, BTN_Z)) {

                if (this->actor.type == ACTORTYPE_PLAYER) {
                    actorToTarget = globalCtx->actorCtx.targetCtx.arrowPointedActor;
                } else {
                    actorToTarget = &PLAYER->actor;
                }

                holdTarget = (gSaveContext.zTargetSetting != 0) || (this->actor.type != ACTORTYPE_PLAYER);
                this->stateFlags1 |= 0x8000;

                if ((actorToTarget != NULL) && !(actorToTarget->flags & 0x8000000)) {
                    if ((actorToTarget == this->unk_664) && (this->actor.type == ACTORTYPE_PLAYER)) {
                        actorToTarget = globalCtx->actorCtx.targetCtx.unk_94;
                    }

                    if (actorToTarget != this->unk_664) {
                        if (!holdTarget) {
                            this->stateFlags2 |= 0x2000;
                        }
                        this->unk_664 = actorToTarget;
                        this->unk_66C = 15;
                        this->stateFlags2 &= ~0x200002;
                    } else {
                        if (!holdTarget) {
                            func_8008EDF0(this);
                        }
                    }

                    this->stateFlags1 &= ~0x40000000;
                } else {
                    if (!(this->stateFlags1 & 0x40020000)) {
                        func_808355DC(this);
                    }
                }
            }

            if (this->unk_664 != NULL) {
                if ((this->actor.type == ACTORTYPE_PLAYER) && (this->unk_664 != this->unk_684) &&
                    func_8002F0C8(this->unk_664, this, sp1C)) {
                    func_8008EDF0(this);
                    this->stateFlags1 |= 0x40000000;
                } else if (this->unk_664 != NULL) {
                    this->unk_664->unk_10D = 40;
                }
            } else if (this->unk_684 != NULL) {
                this->unk_664 = this->unk_684;
            }
        }

        if (this->unk_664 != NULL) {
            this->stateFlags1 &= ~0x30000;
            if ((this->stateFlags1 & 0x800) || ((this->unk_664->flags & 5) != 5)) {
                this->stateFlags1 |= 0x10000;
            }
        } else {
            if (this->stateFlags1 & 0x20000) {
                this->stateFlags2 &= ~0x2000;
            } else {
                func_8008EE08(this);
            }
        }
    } else {
        func_8008EE08(this);
    }
}

s32 func_80836FAC(GlobalContext* globalCtx, Player* this, f32* arg2, s16* arg3, f32 arg4) {
    f32 temp_f2;
    f32 temp_f0;
    f32 temp_f14;
    f32 temp_f12;

    if ((this->unk_6AD != 0) || (globalCtx->sceneLoadFlag == 0x14) || (this->stateFlags1 & 1)) {
        *arg2 = 0.0f;
        *arg3 = this->actor.shape.rot.y;
    } else {
        *arg2 = D_808535D4;
        *arg3 = D_808535D8;

        if (arg4 != 0.0f) {
            *arg2 -= 20.0f;
            if (*arg2 < 0.0f) {
                *arg2 = 0.0f;
            } else {
                temp_f2 = 1.0f - Math_Coss(*arg2 * 450.0f);
                *arg2 = ((temp_f2 * temp_f2) * 30.0f) + 7.0f;
            }
        } else {
            *arg2 *= 0.8f;
        }

        if (D_808535D4 != 0.0f) {
            temp_f0 = Math_Sins(this->unk_898);
            temp_f12 = this->unk_880;
            temp_f14 = CLAMP(temp_f0, 0.0f, 0.6f);

            if (this->unk_6C4 != 0.0f) {
                temp_f12 = temp_f12 - (this->unk_6C4 * 0.008f);
                if (temp_f12 < 2.0f) {
                    temp_f12 = 2.0f;
                }
            }

            *arg2 = (*arg2 * 0.14f) - (8.0f * temp_f14 * temp_f14);
            *arg2 = CLAMP(*arg2, 0.0f, temp_f12);

            return 1;
        }
    }

    return 0;
}

s32 func_8083721C(Player* this) {
    return Math_ApproxF(&this->linearVelocity, 0.0f, REG(43) / 100.0f);
}

s32 func_80837268(Player* this, f32* arg1, s16* arg2, f32 arg3, GlobalContext* globalCtx) {
    if (!func_80836FAC(globalCtx, this, arg1, arg2, arg3)) {
        *arg2 = this->actor.shape.rot.y;

        if (this->unk_664 != NULL) {
            if ((globalCtx->actorCtx.targetCtx.unk_4B != 0) && !(this->stateFlags2 & 0x40)) {
                *arg2 = Math_Vec3f_Yaw(&this->actor.posRot.pos, &this->unk_664->posRot2.pos);
                return 0;
            }
        } else if (func_80833B2C(this)) {
            *arg2 = this->targetYaw;
        }

        return 0;
    } else {
        *arg2 += Camera_GetInputDirYaw(ACTIVE_CAM);
        return 1;
    }
}

s8 D_808543E0[] = { 13, 2, 4, 9, 10, 11, 8, -7 };
s8 D_808543E8[] = { 13, 1, 2, 5, 3, 4, 9, 10, 11, 7, 8, -6 };
s8 D_808543F4[] = { 13, 1, 2, 3, 4, 9, 10, 11, 8, 7, -6 };
s8 D_80854400[] = { 13, 2, 4, 9, 10, 11, 8, -7 };
s8 D_80854408[] = { 13, 2, 4, 9, 10, 11, 12, 8, -7 };
s8 D_80854414[] = { -7 };
s8 D_80854418[] = { 0, 11, 1, 2, 3, 5, 4, 9, 8, 7, -6 };
s8 D_80854424[] = { 0, 11, 1, 2, 3, 12, 5, 4, 9, 8, 7, -6 };
s8 D_80854430[] = { 13, 1, 2, 3, 12, 5, 4, 9, 10, 11, 8, 7, -6 };
s8 D_80854440[] = { 10, 8, -7 };
s8 D_80854444[] = { 0, 12, 5, -4 };

s32 (*D_80854448[])(Player* this, GlobalContext* globalCtx) = {
    func_8083B998, func_80839800, func_8083E5A8, func_8083E0FC, func_8083B644, func_8083F7BC, func_8083C1DC,
    func_80850224, func_8083C544, func_8083EB44, func_8083BDBC, func_8083C2B0, func_80838A14, func_8083B040,
};

s32 func_80837348(GlobalContext* globalCtx, Player* this, s8* arg2, s32 arg3) {
    s32 i;

    if (!(this->stateFlags1 & 0x20000081)) {
        if (arg3 != 0) {
            D_808535E0 = func_80836670(this, globalCtx);
            if (func_8084E604 == this->func_674) {
                return 1;
            }
        }

        if (func_8008F128(this)) {
            this->unk_6AE |= 0x41;
            return 1;
        }

        if (!(this->stateFlags1 & 0x100) && (func_80834A2C != this->func_82C)) {
            while (*arg2 >= 0) {
                if (D_80854448[*arg2](this, globalCtx)) {
                    return 1;
                }
                arg2++;
            }

            if (D_80854448[-(*arg2)](this, globalCtx)) {
                return 1;
            }
        }
    }

    return 0;
}

s32 func_808374A0(GlobalContext* globalCtx, Player* this, SkelAnime* skelAnime, f32 arg3) {
    f32 sp24;
    s16 sp22;

    if ((skelAnime->animFrameCount - arg3) <= skelAnime->animCurrentFrame) {
        if (func_80837348(globalCtx, this, D_80854418, 1)) {
            return 0;
        }

        if (func_80837268(this, &sp24, &sp22, 0.018f, globalCtx)) {
            return 1;
        }
    }

    return -1;
}

void func_80837530(GlobalContext* globalCtx, Player* this, s32 arg2) {
    if (arg2 != 0) {
        this->unk_858 = 0.0f;
    } else {
        this->unk_858 = 0.5f;
    }

    this->stateFlags1 |= 0x1000;

    if (this->actor.type == ACTORTYPE_PLAYER) {
        Actor_Spawn(&globalCtx->actorCtx, globalCtx, ACTOR_EN_M_THUNDER, this->bodyPartsPos[0].x,
                    this->bodyPartsPos[0].y, this->bodyPartsPos[0].z, 0, 0, 0, Player_GetSwordHeld(this) | arg2);
    }
}

s32 func_808375D8(Player* this) {
    s8 sp3C[4];
    s8* iter;
    s8* iter2;
    s8 temp1;
    s8 temp2;
    s32 i;

    if ((this->heldItemActionParam == PLAYER_AP_STICK) || Player_HoldsBrokenKnife(this)) {
        return 0;
    }

    iter = &this->unk_847[0];
    iter2 = &sp3C[0];
    for (i = 0; i < 4; i++, iter++, iter2++) {
        if ((*iter2 = *iter) < 0) {
            return 0;
        }
        *iter2 *= 2;
    }

    temp1 = sp3C[0] - sp3C[1];
    if (ABS(temp1) < 10) {
        return 0;
    }

    iter2 = &sp3C[1];
    for (i = 1; i < 3; i++, iter2++) {
        temp2 = *iter2 - *(iter2 + 1);
        if ((ABS(temp2) < 10) || (temp2 * temp1 < 0)) {
            return 0;
        }
    }

    return 1;
}

void func_80837704(GlobalContext* globalCtx, Player* this) {
    LinkAnimationHeader* anim;

    if ((this->swordAnimation >= 4) && (this->swordAnimation < 8)) {
        anim = D_80854358[Player_HoldsTwoHandedWeapon(this)];
    } else {
        anim = D_80854350[Player_HoldsTwoHandedWeapon(this)];
    }

    func_80832318(this);
    SkelAnime_ChangeLinkAnim(globalCtx, &this->skelAnime, anim, 1.0f, 8.0f, SkelAnime_GetFrameCount(anim), 2, -9.0f);
    func_80837530(globalCtx, this, 0x200);
}

void func_808377DC(GlobalContext* globalCtx, Player* this) {
    func_80835C58(globalCtx, this, func_80844E68, 1);
    func_80837704(globalCtx, this);
}

s8 D_80854480[] = { 12, 4, 4, 8 };
s8 D_80854484[] = { 22, 23, 22, 23 };

s32 func_80837818(Player* this) {
    s32 sp1C = this->unk_84B[this->unk_846];
    s32 sp18;

    if (this->heldItemActionParam == PLAYER_AP_HAMMER) {
        if (sp1C < 0) {
            sp1C = 0;
        }
        sp18 = D_80854484[sp1C];
        this->unk_845 = 0;
    } else {
        if (func_808375D8(this)) {
            sp18 = 24;
        } else {
            if (sp1C < 0) {
                if (func_80833BCC(this)) {
                    sp18 = 0;
                } else {
                    sp18 = 4;
                }
            } else {
                sp18 = D_80854480[sp1C];
                if (sp18 == 12) {
                    this->stateFlags2 |= 0x40000000;
                    if (!func_80833BCC(this)) {
                        sp18 = 0;
                    }
                }
            }
            if (this->heldItemActionParam == PLAYER_AP_STICK) {
                sp18 = 0;
            }
        }
        if (Player_HoldsTwoHandedWeapon(this)) {
            sp18++;
        }
    }

    return sp18;
}

void func_80837918(Player* this, s32 quadIndex, u32 flags) {
    this->swordQuads[quadIndex].body.toucher.flags = flags;

    if (flags == 2) {
        this->swordQuads[quadIndex].body.toucherFlags = 0x15;
    } else {
        this->swordQuads[quadIndex].body.toucherFlags = 5;
    }
}

u32 D_80854488[][2] = {
    { 0x00000200, 0x08000000 }, { 0x00000100, 0x02000000 }, { 0x00000400, 0x04000000 },
    { 0x00000002, 0x08000000 }, { 0x00000040, 0x40000000 },
};

void func_80837948(GlobalContext* globalCtx, Player* this, s32 arg2) {
    s32 pad;
    u32 flags;
    s32 temp;

    func_80835C58(globalCtx, this, func_808502D0, 0);
    this->unk_844 = 8;
    if ((arg2 < 18) || (arg2 >= 20)) {
        func_80832318(this);
    }

    if ((arg2 != this->swordAnimation) || !(this->unk_845 < 3)) {
        this->unk_845 = 0;
    }

    this->unk_845++;
    if (this->unk_845 >= 3) {
        arg2 += 2;
    }

    this->swordAnimation = arg2;

    func_808322D0(globalCtx, this, D_80854190[arg2].unk_00);
    if ((arg2 != 16) && (arg2 != 17)) {
        func_80832F54(globalCtx, this, 0x209);
    }

    this->currentYaw = this->actor.shape.rot.y;

    if (Player_HoldsBrokenKnife(this)) {
        temp = 1;
    } else {
        temp = Player_GetSwordHeld(this) - 1;
    }

    if ((arg2 >= 16) && (arg2 < 20)) {
        flags = D_80854488[temp][1];
    } else {
        flags = D_80854488[temp][0];
    }

    func_80837918(this, 0, flags);
    func_80837918(this, 1, flags);
}

void func_80837AE0(Player* this, s32 timer) {
    if (this->invincibilityTimer >= 0) {
        this->invincibilityTimer = timer;
        this->unk_88F = 0;
    }
}

void func_80837AFC(Player* this, s32 timer) {
    if (this->invincibilityTimer > timer) {
        this->invincibilityTimer = timer;
    }
    this->unk_88F = 0;
}

s32 func_80837B18(GlobalContext* globalCtx, Player* this, s32 damage) {
    if ((this->invincibilityTimer != 0) || (this->actor.type != ACTORTYPE_PLAYER)) {
        return 1;
    }

    return Health_ChangeBy(globalCtx, damage);
}

void func_80837B60(Player* this) {
    this->skelAnime.prevFramePos = this->skelAnime.limbDrawTbl[0];
    func_80832E48(this, 3);
}

void func_80837B9C(Player* this, GlobalContext* globalCtx) {
    func_80835C58(globalCtx, this, func_8084411C, 0);
    func_80832284(globalCtx, this, &D_04003040);
    this->unk_850 = 1;
    if (this->unk_6AD != 3) {
        this->unk_6AD = 0;
    }
}

LinkAnimationHeader* D_808544B0[] = {
    0x04002F80, 0x04002F78, 0x04002DE0, 0x04002DD8, 0x04002F70, 0x04002528, 0x04002DC8, 0x040024F0,
};

void func_80837C0C(GlobalContext* globalCtx, Player* this, s32 arg2, f32 arg3, f32 arg4, s16 arg5, s32 arg6) {
    LinkAnimationHeader* sp2C = NULL;
    LinkAnimationHeader** sp28;

    if (this->stateFlags1 & 0x2000) {
        func_80837B60(this);
    }

    this->unk_890 = 0;

    func_8002F7DC(&this->actor, NA_SE_PL_DAMAGE);

    if (!func_80837B18(globalCtx, this, 0 - this->actor.colChkInfo.damage)) {
        this->stateFlags2 &= ~0x80;
        if (!(this->actor.bgCheckFlags & 1) && !(this->stateFlags1 & 0x8000000)) {
            func_80837B9C(this, globalCtx);
        }
        return;
    }

    func_80837AE0(this, arg6);

    if (arg2 == 3) {
        func_80835C58(globalCtx, this, func_8084FB10, 0);

        sp2C = &D_04002FD0;

        func_80832224(this);
        func_8083264C(this, 255, 10, 40, 0);

        func_8002F7DC(&this->actor, NA_SE_PL_FREEZE_S);
        func_80832698(this, NA_SE_VO_LI_FREEZE);
    } else if (arg2 == 4) {
        func_80835C58(globalCtx, this, func_8084FBF4, 0);

        func_8083264C(this, 255, 80, 150, 0);

        func_808322A4(globalCtx, this, &D_04002F00);
        func_80832224(this);

        this->unk_850 = 20;
    } else {
        arg5 -= this->actor.shape.rot.y;
        if (this->stateFlags1 & 0x8000000) {
            func_80835C58(globalCtx, this, func_8084E30C, 0);
            func_8083264C(this, 180, 20, 50, 0);

            this->linearVelocity = 4.0f;
            this->actor.velocity.y = 0.0f;

            sp2C = &D_04003320;

            func_80832698(this, NA_SE_VO_LI_DAMAGE_S);
        } else if ((arg2 == 1) || (arg2 == 2) || !(this->actor.bgCheckFlags & 1) || (this->stateFlags1 & 0x206000)) {
            func_80835C58(globalCtx, this, func_8084377C, 0);

            this->stateFlags3 |= 2;

            func_8083264C(this, 255, 20, 150, 0);
            func_80832224(this);

            if (arg2 == 2) {
                this->unk_850 = 4;

                this->actor.speedXZ = 3.0f;
                this->linearVelocity = 3.0f;
                this->actor.velocity.y = 6.0f;

                func_80832C2C(globalCtx, this, D_8085395C[this->modelAnimType]);
                func_80832698(this, NA_SE_VO_LI_DAMAGE_S);
            } else {
                this->actor.speedXZ = arg3;
                this->linearVelocity = arg3;
                this->actor.velocity.y = arg4;

                if (ABS(arg5) > 0x4000) {
                    sp2C = &D_04002F58;
                } else {
                    sp2C = &D_04002DB0;
                }

                if ((this->actor.type != ACTORTYPE_PLAYER) && (this->actor.colChkInfo.health == 0)) {
                    func_80832698(this, NA_SE_VO_BL_DOWN);
                } else {
                    func_80832698(this, NA_SE_VO_LI_FALL_L);
                }
            }

            this->unk_893 = 0;
            this->actor.bgCheckFlags &= ~1;
        } else {
            if ((this->linearVelocity > 4.0f) && !func_8008E9C4(this)) {
                this->unk_890 = 20;
                func_8083264C(this, 120, 20, 10, 0);
                func_80832698(this, NA_SE_VO_LI_DAMAGE_S);
                return;
            }

            sp28 = D_808544B0;

            func_80835C58(globalCtx, this, func_8084370C, 0);
            func_80833C3C(this);

            if (this->actor.colChkInfo.damage < 5) {
                func_8083264C(this, 120, 20, 10, 0);
            } else {
                func_8083264C(this, 180, 20, 100, 0);
                this->linearVelocity = 23.0f;
                sp28 += 4;
            }

            if (ABS(arg5) <= 0x4000) {
                sp28 += 2;
            }

            if (func_8008E9C4(this)) {
                sp28 += 1;
            }

            sp2C = *sp28;

            func_80832698(this, NA_SE_VO_LI_DAMAGE_S);
        }

        this->actor.shape.rot.y += arg5;
        this->currentYaw = this->actor.shape.rot.y;
        this->actor.posRot.rot.y = this->actor.shape.rot.y;
        if (ABS(arg5) > 0x4000) {
            this->actor.shape.rot.y += 0x8000;
        }
    }

    func_80832564(globalCtx, this);

    this->stateFlags1 |= 0x4000000;

    if (sp2C != NULL) {
        func_808322D0(globalCtx, this, sp2C);
    }
}

s32 func_80838144(s32 arg0) {
    s32 temp = arg0 - 2;

    if ((temp >= 0) && (temp < 2)) {
        return temp;
    } else {
        return -1;
    }
}

s32 func_8083816C(s32 arg0) {
    return (arg0 == 4) || (arg0 == 7) || (arg0 == 12);
}

void func_8083819C(Player* this, GlobalContext* globalCtx) {
    if (this->currentShield == PLAYER_SHIELD_DEKU) {
        Actor_Spawn(&globalCtx->actorCtx, globalCtx, ACTOR_ITEM_SHIELD, this->actor.posRot.pos.x,
                    this->actor.posRot.pos.y, this->actor.posRot.pos.z, 0, 0, 0, 1);
        Inventory_DeleteEquipment(globalCtx, EQUIP_SHIELD);
        func_8010B680(globalCtx, 0x305F, NULL); // "Your shield is gone!"
    }
}

void func_8083821C(Player* this) {
    s32 i;

    // clang-format off
    for (i = 0; i < 18; i++) { this->flameTimers[i] = Math_Rand_S16Offset(0, 200); }
    // clang-format on

    this->isBurning = true;
}

void func_80838280(Player* this) {
    if (this->actor.colChkInfo.acHitEffect == 1) {
        func_8083821C(this);
    }
    func_80832698(this, NA_SE_VO_LI_FALL_L);
}

void func_808382BC(Player* this) {
    if ((this->invincibilityTimer >= 0) && (this->invincibilityTimer < 20)) {
        this->invincibilityTimer = 20;
    }
}

s32 func_808382DC(Player* this, GlobalContext* globalCtx) {
    s32 pad;
    s32 sp68 = false;
    s32 sp64;

    if (this->unk_A86 != 0) {
        if (!Player_InBlockingCsMode(globalCtx, this)) {
            Player_InflictDamage(globalCtx, -16);
            this->unk_A86 = 0;
        }
    } else {
        sp68 = ((Player_GetHeight(this) - 8.0f) < (this->unk_6C4 * this->actor.scale.y));

        if (sp68 || (this->actor.bgCheckFlags & 0x100) || (D_808535E4 == 9) || (this->stateFlags2 & 0x80000000)) {
            func_80832698(this, NA_SE_VO_LI_DAMAGE_S);

            if (sp68) {
                Gameplay_TriggerRespawn(globalCtx);
                func_800994A0(globalCtx);
            } else {
                // Special case for getting crushed in Forest Temple's Checkboard Ceiling Hall or Shadow Temple's
                // Falling Spike Trap Room, to respawn the player in a specific place
                if (((globalCtx->sceneNum == SCENE_BMORI1) && (globalCtx->roomCtx.curRoom.num == 15)) ||
                    ((globalCtx->sceneNum == SCENE_HAKADAN) && (globalCtx->roomCtx.curRoom.num == 10))) {
                    static SpecialRespawnInfo checkboardCeilingRespawn = { { 1992.0f, 403.0f, -3432.0f }, 0 };
                    static SpecialRespawnInfo fallingSpikeTrapRespawn = { { 1200.0f, -1343.0f, 3850.0f }, 0 };
                    SpecialRespawnInfo* respawnInfo;

                    if (globalCtx->sceneNum == SCENE_BMORI1) {
                        respawnInfo = &checkboardCeilingRespawn;
                    } else {
                        respawnInfo = &fallingSpikeTrapRespawn;
                    }

                    Gameplay_SetupRespawnPoint(globalCtx, RESPAWN_MODE_DOWN, 0xDFF);
                    gSaveContext.respawn[RESPAWN_MODE_DOWN].pos = respawnInfo->pos;
                    gSaveContext.respawn[RESPAWN_MODE_DOWN].yaw = respawnInfo->yaw;
                }

                Gameplay_TriggerVoidOut(globalCtx);
            }

            func_80832698(this, NA_SE_VO_LI_TAKEN_AWAY);
            globalCtx->unk_11DE9 = 1;
            func_80078884(NA_SE_OC_ABYSS);
        } else if ((this->unk_8A1 != 0) && ((this->unk_8A1 >= 2) || (this->invincibilityTimer == 0))) {
            u8 sp5C[] = { 2, 1, 1 };

            func_80838280(this);

            if (this->unk_8A1 == 3) {
                this->shockTimer = 40;
            }

            this->actor.colChkInfo.damage += this->unk_8A0;
            func_80837C0C(globalCtx, this, sp5C[this->unk_8A1 - 1], this->unk_8A4, this->unk_8A8, this->unk_8A2, 20);
        } else {
            sp64 = (this->shieldQuad.base.acFlags & 0x80) != 0;

            // @bug The second set of conditions here seems intended as a way for Link to "block" hits by rolling.
            // However, `ColliderBody.atFlags` is a byte so the flag check at the end is incorrect and cannot work.
            // Additionally, `ColliderBody.atHit` can never be set while already colliding as AC, so it's also bugged.
            // This behavior was later fixed in MM, most likely by removing both the `atHit` and `atFlags` checks.
            if (sp64 || ((this->invincibilityTimer < 0) && (this->cylinder.base.acFlags & 2) &&
                         (this->cylinder.body.atHit != NULL) && (this->cylinder.body.atHit->atFlags & 0x20000000))) {

                func_8083264C(this, 180, 20, 100, 0);

                if (!Player_IsChildWithHylianShield(this)) {
                    if (this->invincibilityTimer >= 0) {
                        LinkAnimationHeader* anim;
                        s32 sp54 = func_80843188 == this->func_674;

                        if (!func_808332B8(this)) {
                            func_80835C58(globalCtx, this, func_808435C4, 0);
                        }

                        if (!(this->unk_84F = sp54)) {
                            func_80833638(this, func_80834BD4);

                            if (this->unk_870 < 0.5f) {
                                anim = D_808543BC[Player_HoldsTwoHandedWeapon(this)];
                            } else {
                                anim = D_808543B4[Player_HoldsTwoHandedWeapon(this)];
                            }
                            SkelAnime_ChangeLinkAnimDefaultStop(globalCtx, &this->skelAnime2, anim);
                        } else {
                            func_80832264(globalCtx, this, D_808543C4[Player_HoldsTwoHandedWeapon(this)]);
                        }
                    }

                    if (!(this->stateFlags1 & 0x206000)) {
                        this->linearVelocity = -18.0f;
                        this->currentYaw = this->actor.shape.rot.y;
                    }
                }

                if (sp64 && (this->shieldQuad.body.acHitItem->toucher.effect == 1)) {
                    func_8083819C(this, globalCtx);
                }

                return 0;
            }

            if ((this->unk_A87 != 0) || (this->invincibilityTimer > 0) || (this->stateFlags1 & 0x4000000) ||
                (this->csMode != 0) || (this->swordQuads[0].base.atFlags & 2) ||
                (this->swordQuads[1].base.atFlags & 2)) {
                return 0;
            }

            if (this->cylinder.base.acFlags & 2) {
                Actor* ac = this->cylinder.base.ac;
                s32 sp4C;

                if (ac->flags & 0x1000000) {
                    func_8002F7DC(&this->actor, NA_SE_PL_BODY_HIT);
                }

                if (this->stateFlags1 & 0x8000000) {
                    sp4C = 0;
                } else if (this->actor.colChkInfo.acHitEffect == 2) {
                    sp4C = 3;
                } else if (this->actor.colChkInfo.acHitEffect == 3) {
                    sp4C = 4;
                } else if (this->actor.colChkInfo.acHitEffect == 4) {
                    sp4C = 1;
                } else {
                    func_80838280(this);
                    sp4C = 0;
                }

                func_80837C0C(globalCtx, this, sp4C, 4.0f, 5.0f, func_8002DA78(ac, &this->actor), 20);
            } else if (this->invincibilityTimer != 0) {
                return 0;
            } else {
                static u8 D_808544F4[] = { 120, 60 };
                s32 sp48 = func_80838144(D_808535E4);

                if (((this->actor.wallPoly != NULL) &&
                     func_80042108(&globalCtx->colCtx, this->actor.wallPoly, this->actor.wallPolySource)) ||
                    ((sp48 >= 0) &&
                     func_80042108(&globalCtx->colCtx, this->actor.floorPoly, this->actor.floorPolySource) &&
                     (this->unk_A79 >= D_808544F4[sp48])) ||
                    ((sp48 >= 0) &&
                     ((this->currentTunic != PLAYER_TUNIC_GORON) || (this->unk_A79 >= D_808544F4[sp48])))) {
                    this->unk_A79 = 0;
                    this->actor.colChkInfo.damage = 4;
                    func_80837C0C(globalCtx, this, 0, 4.0f, 5.0f, this->actor.shape.rot.y, 20);
                } else {
                    return 0;
                }
            }
        }
    }

    return 1;
}

void func_80838940(Player* this, LinkAnimationHeader* anim, f32 arg2, GlobalContext* globalCtx, u16 sfxId) {
    func_80835C58(globalCtx, this, func_8084411C, 1);

    if (anim != NULL) {
        func_808322D0(globalCtx, this, anim);
    }

    this->actor.velocity.y = arg2 * D_808535E8;
    this->unk_893 = 0;
    this->actor.bgCheckFlags &= ~1;

    func_80832854(this);
    func_80832698(this, sfxId);

    this->stateFlags1 |= 0x40000;
}

void func_808389E8(Player* this, LinkAnimationHeader* anim, f32 arg2, GlobalContext* globalCtx) {
    func_80838940(this, anim, arg2, globalCtx, NA_SE_VO_LI_SWORD_N);
}

s32 func_80838A14(Player* this, GlobalContext* globalCtx) {
    s32 sp3C;
    LinkAnimationHeader* sp38;
    f32 sp34;
    f32 temp;
    f32 sp2C;
    f32 sp28;
    f32 sp24;

    if (!(this->stateFlags1 & 0x800) && (this->unk_88C >= 2) &&
        (!(this->stateFlags1 & 0x8000000) || (this->ageProperties->unk_14 > this->wallHeight))) {
        sp3C = 0;

        if (func_808332B8(this)) {
            if (this->actor.waterY < 50.0f) {
                if ((this->unk_88C < 2) || (this->wallHeight > this->ageProperties->unk_10)) {
                    return 0;
                }
            } else if ((this->currentBoots != PLAYER_BOOTS_IRON) || (this->unk_88C > 2)) {
                return 0;
            }
        } else if (!(this->actor.bgCheckFlags & 1) ||
                   ((this->ageProperties->unk_14 <= this->wallHeight) && (this->stateFlags1 & 0x8000000))) {
            return 0;
        }

        if ((this->actor.wallPolySource != 50) && (D_808535F0 & 0x40)) {
            if (this->unk_88D >= 6) {
                this->stateFlags2 |= 4;
                if (CHECK_BTN_ALL(sControlInput->press.button, BTN_A)) {
                    sp3C = 1;
                }
            }
        } else if ((this->unk_88D >= 6) || CHECK_BTN_ALL(sControlInput->press.button, BTN_A)) {
            sp3C = 1;
        }

        if (sp3C != 0) {
            func_80835C58(globalCtx, this, func_80845668, 0);

            this->stateFlags1 |= 0x40000;

            sp34 = this->wallHeight;

            if (this->ageProperties->unk_14 <= sp34) {
                sp38 = &D_04002D48;
                this->linearVelocity = 1.0f;
            } else {
                sp2C = this->actor.wallPoly->norm.x * (1.0f / 32767.0f);
                sp28 = this->actor.wallPoly->norm.z * (1.0f / 32767.0f);
                sp24 = this->wallDistance + 0.5f;

                this->stateFlags1 |= 0x4000;

                if (func_808332B8(this)) {
                    sp38 = &D_040032E8;
                    sp34 -= (60.0f * this->ageProperties->unk_08);
                    this->stateFlags1 &= ~0x8000000;
                } else if (this->ageProperties->unk_18 <= sp34) {
                    sp38 = &D_04002D40;
                    sp34 -= (59.0f * this->ageProperties->unk_08);
                } else {
                    sp38 = &D_04002D38;
                    sp34 -= (41.0f * this->ageProperties->unk_08);
                }

                this->actor.shape.unk_08 -= sp34 * 100.0f;

                this->actor.posRot.pos.x -= sp24 * sp2C;
                this->actor.posRot.pos.y += this->wallHeight;
                this->actor.posRot.pos.z -= sp24 * sp28;

                func_80832224(this);
            }

            this->actor.bgCheckFlags |= 1;

            SkelAnime_ChangeLinkAnimPlaybackStop(globalCtx, &this->skelAnime, sp38, 1.3f);
            func_800A3310(globalCtx);

            this->actor.shape.rot.y = this->currentYaw = this->actor.wallPolyRot + 0x8000;

            return 1;
        }
    } else if ((this->actor.bgCheckFlags & 1) && (this->unk_88C == 1) && (this->unk_88D >= 3)) {
        temp = (this->wallHeight * 0.08f) + 5.5f;
        func_808389E8(this, &D_04002FE0, temp, globalCtx);
        this->linearVelocity = 2.5f;

        return 1;
    }

    return 0;
}

void func_80838E70(GlobalContext* globalCtx, Player* this, f32 arg2, s16 arg3) {
    func_80835C58(globalCtx, this, func_80845CA4, 0);
    func_80832440(globalCtx, this);

    this->unk_84F = 1;
    this->unk_850 = 1;

    this->unk_450.x = (Math_Sins(arg3) * arg2) + this->actor.posRot.pos.x;
    this->unk_450.z = (Math_Coss(arg3) * arg2) + this->actor.posRot.pos.z;

    func_80832264(globalCtx, this, func_80833338(this));
}

void func_80838F18(GlobalContext* globalCtx, Player* this) {
    func_80835C58(globalCtx, this, func_8084D610, 0);
    func_80832C6C(globalCtx, this, &D_04003328);
}

void func_80838F5C(GlobalContext* globalCtx, Player* this) {
    func_80835C58(globalCtx, this, func_8084F88C, 0);

    this->stateFlags1 |= 0xA0000000;

    Camera_ChangeSetting(Gameplay_GetCamera(globalCtx, 0), CAM_SET_FREE0);
}

s32 func_80838FB8(GlobalContext* globalCtx, Player* this) {
    if ((globalCtx->sceneLoadFlag == 0) && (this->stateFlags1 & 0x80000000)) {
        func_80838F5C(globalCtx, this);
        func_80832284(globalCtx, this, &D_04003040);
        func_80832698(this, NA_SE_VO_LI_FALL_S);
        func_800788CC(NA_SE_OC_SECRET_WARP_IN);
        return 1;
    }

    return 0;
}

s16 D_808544F8[] = {
    0x045B, 0x0482, 0x0340, 0x044B, 0x02A2, 0x0201, 0x03B8, 0x04EE, 0x03C0, 0x0463, 0x01CD, 0x0394, 0x0340, 0x057C,
};

u8 D_80854514[] = { 11, 9, 3, 5, 7, 0 };

s32 func_80839034(GlobalContext* globalCtx, Player* this, CollisionPoly* arg2, u32 arg3) {
    s32 sp3C;
    s32 temp;
    s32 sp34;
    f32 linearVel;
    s32 yaw;

    if (1) {}

    if (this->actor.type == ACTORTYPE_PLAYER) {
        sp3C = 0;

        if (!(this->stateFlags1 & 0x80) && (globalCtx->sceneLoadFlag == 0) && (this->csMode == 0) &&
            !(this->stateFlags1 & 1) &&
            (((arg2 != NULL) && (sp3C = func_80041D28(&globalCtx->colCtx, arg2, arg3), sp3C != 0)) ||
             (func_8083816C(D_808535E4) && (this->unk_A7A == 12)))) {

            sp34 = this->unk_A84 - (s32)this->actor.posRot.pos.y;

            if (!(this->stateFlags1 & 0x28800000) && !(this->actor.bgCheckFlags & 1) && (sp34 < 100) &&
                (D_80853600 > 100.0f)) {
                return 0;
            }

            if (sp3C == 0) {
                Gameplay_TriggerVoidOut(globalCtx);
                func_800994A0(globalCtx);
            } else {
                globalCtx->nextEntranceIndex = globalCtx->setupExitList[sp3C - 1];
                if (globalCtx->nextEntranceIndex == 0x7FFF) {
                    gSaveContext.respawnFlag = 2;
                    globalCtx->nextEntranceIndex = gSaveContext.respawn[RESPAWN_MODE_RETURN].entranceIndex;
                    globalCtx->fadeTransition = 3;
                    gSaveContext.nextTransition = 3;
                } else if (globalCtx->nextEntranceIndex >= 0x7FF9) {
                    globalCtx->nextEntranceIndex =
                        D_808544F8[D_80854514[globalCtx->nextEntranceIndex - 0x7FF9] + globalCtx->curSpawn];
                    func_800994A0(globalCtx);
                } else {
                    if (func_80041F7C(&globalCtx->colCtx, arg2, arg3) == 2) {
                        gSaveContext.respawn[RESPAWN_MODE_DOWN].entranceIndex = globalCtx->nextEntranceIndex;
                        Gameplay_TriggerVoidOut(globalCtx);
                        gSaveContext.respawnFlag = -2;
                    }
                    gSaveContext.unk_13C3 = 1;
                    func_800994A0(globalCtx);
                }
                globalCtx->sceneLoadFlag = 0x14;
            }

            if (!(this->stateFlags1 & 0x20800000) && !(this->stateFlags2 & 0x40000) && !func_808332B8(this) &&
                (temp = func_80041D4C(&globalCtx->colCtx, arg2, arg3), (temp != 10)) &&
                ((sp34 < 100) || (this->actor.bgCheckFlags & 1))) {

                if (temp == 11) {
                    func_800788CC(NA_SE_OC_SECRET_HOLE_OUT);
                    func_800F6964(5);
                    gSaveContext.seqIndex = 0xFF;
                    gSaveContext.nightSeqIndex = 0xFF;
                } else {
                    linearVel = this->linearVelocity;

                    if (linearVel < 0.0f) {
                        this->actor.posRot.rot.y += 0x8000;
                        linearVel = -linearVel;
                    }

                    if (linearVel > R_RUN_SPEED_LIMIT / 100.0f) {
                        gSaveContext.entranceSpeed = R_RUN_SPEED_LIMIT / 100.0f;
                    } else {
                        gSaveContext.entranceSpeed = linearVel;
                    }

                    if (D_808535F4 != 0) {
                        yaw = D_808535FC;
                    } else {
                        yaw = this->actor.posRot.rot.y;
                    }
                    func_80838E70(globalCtx, this, 400.0f, yaw);
                }
            } else {
                if (!(this->actor.bgCheckFlags & 1)) {
                    func_80832210(this);
                }
            }

            this->stateFlags1 |= 0x20000001;

            func_80835E44(globalCtx, 0x2F);

            return 1;
        } else {
            if (globalCtx->sceneLoadFlag == 0) {

                if ((this->actor.posRot.pos.y < -4000.0f) ||
                    (((this->unk_A7A == 5) || (this->unk_A7A == 12)) &&
                     ((D_80853600 < 100.0f) || (this->fallDistance > 400.0f) ||
                      ((globalCtx->sceneNum != SCENE_HAKADAN) && (this->fallDistance > 200.0f)))) ||
                    ((globalCtx->sceneNum == SCENE_GANON_FINAL) && (this->fallDistance > 320.0f))) {

                    if (this->actor.bgCheckFlags & 1) {
                        if (this->unk_A7A == 5) {
                            Gameplay_TriggerRespawn(globalCtx);
                        } else {
                            Gameplay_TriggerVoidOut(globalCtx);
                        }
                        globalCtx->fadeTransition = 4;
                        func_80078884(NA_SE_OC_ABYSS);
                    } else {
                        func_80838F5C(globalCtx, this);
                        this->unk_850 = 9999;
                        if (this->unk_A7A == 5) {
                            this->unk_84F = -1;
                        } else {
                            this->unk_84F = 1;
                        }
                    }
                }

                this->unk_A84 = this->actor.posRot.pos.y;
            }
        }
    }

    return 0;
}

void func_808395DC(Player* this, Vec3f* arg1, Vec3f* arg2, Vec3f* arg3) {
    f32 cos = Math_Coss(this->actor.shape.rot.y);
    f32 sin = Math_Sins(this->actor.shape.rot.y);

    arg3->x = arg1->x + ((arg2->x * cos) + (arg2->z * sin));
    arg3->y = arg1->y + arg2->y;
    arg3->z = arg1->z + ((arg2->z * cos) - (arg2->x * sin));
}

Actor* Player_SpawnFairy(GlobalContext* globalCtx, Player* this, Vec3f* arg2, Vec3f* arg3, s32 type) {
    Vec3f pos;

    func_808395DC(this, arg2, arg3, &pos);

    return Actor_Spawn(&globalCtx->actorCtx, globalCtx, ACTOR_EN_ELF, pos.x, pos.y, pos.z, 0, 0, 0, type);
}

f32 func_808396F4(GlobalContext* globalCtx, Player* this, Vec3f* arg2, Vec3f* arg3, CollisionPoly** arg4, s32* arg5) {
    func_808395DC(this, &this->actor.posRot.pos, arg2, arg3);

    func_8003C940(&globalCtx->colCtx, arg4, arg5, arg3);
}

f32 func_8083973C(GlobalContext* globalCtx, Player* this, Vec3f* arg2, Vec3f* arg3) {
    CollisionPoly* sp24;
    s32 sp20;

    return func_808396F4(globalCtx, this, arg2, arg3, &sp24, &sp20);
}

s32 func_80839768(GlobalContext* globalCtx, Player* this, Vec3f* arg2, CollisionPoly** arg3, u32* arg4, Vec3f* arg5) {
    Vec3f sp44;
    Vec3f sp38;

    sp44.x = this->actor.posRot.pos.x;
    sp44.y = this->actor.posRot.pos.y + arg2->y;
    sp44.z = this->actor.posRot.pos.z;

    func_808395DC(this, &this->actor.posRot.pos, arg2, &sp38);

    return func_8003DE84(&globalCtx->colCtx, &sp44, &sp38, arg5, arg3, 1, 0, 0, 1, arg4);
}

s32 func_80839800(Player* this, GlobalContext* globalCtx) {
    DoorShutter* doorShutter;
    EnDoor* enDoor;
    s32 sp7C;
    f32 sp78;
    f32 sp74;
    Actor* doorActor;
    f32 sp6C;
    s32 pad3;
    s32 frontRoom;
    Actor* attachedActor;
    LinkAnimationHeader* sp5C;
    CollisionPoly* sp58;
    Vec3f sp4C;

    if ((this->doorType != 0) &&
        (!(this->stateFlags1 & 0x800) || ((this->heldActor != NULL) && (this->heldActor->id == ACTOR_EN_RU1)))) {
        if (CHECK_BTN_ALL(sControlInput->press.button, BTN_A) || (func_8084F9A0 == this->func_674)) {
            doorActor = this->doorActor;

            if (this->doorType < 0) {
                doorActor->textId = 0xD0; // "It won't open!"
                func_80853148(globalCtx, doorActor);
                return 0;
            }

            sp7C = this->doorDirection;
            sp78 = Math_Coss(doorActor->shape.rot.y);
            sp74 = Math_Sins(doorActor->shape.rot.y);

            if (this->doorType == 2) {
                doorShutter = (DoorShutter*)doorActor;

                this->currentYaw = doorShutter->dyna.actor.initPosRot.rot.y;
                if (sp7C > 0) {
                    this->currentYaw -= 0x8000;
                }
                this->actor.shape.rot.y = this->currentYaw;

                if (this->linearVelocity <= 0.0f) {
                    this->linearVelocity = 0.1f;
                }

                func_80838E70(globalCtx, this, 50.0f, this->actor.shape.rot.y);

                this->unk_84F = 0;
                this->unk_447 = this->doorType;
                this->stateFlags1 |= 0x20000000;

                this->unk_450.x = this->actor.posRot.pos.x + ((sp7C * 20.0f) * sp74);
                this->unk_450.z = this->actor.posRot.pos.z + ((sp7C * 20.0f) * sp78);
                this->unk_45C.x = this->actor.posRot.pos.x + ((sp7C * -120.0f) * sp74);
                this->unk_45C.z = this->actor.posRot.pos.z + ((sp7C * -120.0f) * sp78);

                doorShutter->unk_164 = 1;
                func_80832224(this);

                if (this->doorTimer != 0) {
                    this->unk_850 = 0;
                    func_80832B0C(globalCtx, this, func_80833338(this));
                    this->skelAnime.animFrameCount = 0.0f;
                } else {
                    this->linearVelocity = 0.1f;
                }

                if (doorShutter->dyna.actor.type == ACTORTYPE_DOOR) {
                    this->unk_46A = globalCtx->transitionActorList[(u16)doorShutter->dyna.actor.params >> 10]
                                        .sides[(sp7C > 0) ? 0 : 1]
                                        .effects;

                    func_800304B0(globalCtx);
                }
            } else {
                enDoor = (EnDoor*)doorActor;

                enDoor->unk_190 = (sp7C < 0.0f) ? ((LINK_IS_ADULT) ? 0 : 1) : ((LINK_IS_ADULT) ? 2 : 3);

                if (enDoor->unk_190 == 0) {
                    sp5C = D_808539EC[this->modelAnimType];
                } else if (enDoor->unk_190 == 1) {
                    sp5C = D_80853A04[this->modelAnimType];
                } else if (enDoor->unk_190 == 2) {
                    sp5C = D_80853A1C[this->modelAnimType];
                } else {
                    sp5C = D_80853A34[this->modelAnimType];
                }

                func_80835C58(globalCtx, this, func_80845EF8, 0);
                func_80832528(globalCtx, this);

                if (sp7C < 0) {
                    this->actor.shape.rot.y = doorActor->shape.rot.y;
                } else {
                    this->actor.shape.rot.y = doorActor->shape.rot.y - 0x8000;
                }

                this->currentYaw = this->actor.shape.rot.y;

                sp6C = (sp7C * 22.0f);
                this->actor.posRot.pos.x = doorActor->posRot.pos.x + sp6C * sp74;
                this->actor.posRot.pos.z = doorActor->posRot.pos.z + sp6C * sp78;

                func_8083328C(globalCtx, this, sp5C);

                if (this->doorTimer != 0) {
                    this->skelAnime.animFrameCount = 0.0f;
                }

                func_80832224(this);
                func_80832F54(globalCtx, this, 0x28F);

                if (doorActor->parent != NULL) {
                    sp7C = -sp7C;
                }

                enDoor->unk_191 = 1;

                if (this->doorType != 3) {
                    this->stateFlags1 |= 0x20000000;
                    func_800304B0(globalCtx);

                    if (((doorActor->params >> 7) & 7) == 3) {
                        sp4C.x = doorActor->posRot.pos.x - (sp6C * sp74);
                        sp4C.y = doorActor->posRot.pos.y + 10.0f;
                        sp4C.z = doorActor->posRot.pos.z - (sp6C * sp78);

                        func_8003C890(&globalCtx->colCtx, &sp58, &sp4C);

                        if (func_80839034(globalCtx, this, sp58, 50)) {
                            gSaveContext.entranceSpeed = 2.0f;
                            gSaveContext.entranceSound = NA_SE_OC_DOOR_OPEN;
                        }
                    } else {
                        Camera_ChangeDoorCam(Gameplay_GetCamera(globalCtx, 0), doorActor,
                                             globalCtx->transitionActorList[(u16)doorActor->params >> 10]
                                                 .sides[(sp7C > 0) ? 0 : 1]
                                                 .effects,
                                             0, 38.0f * D_808535EC, 26.0f * D_808535EC, 10.0f * D_808535EC);
                    }
                }
            }

            if ((this->doorType != 3) && (doorActor->type == ACTORTYPE_DOOR)) {
                frontRoom = globalCtx->transitionActorList[(u16)doorActor->params >> 10].sides[(sp7C > 0) ? 0 : 1].room;

                if ((frontRoom >= 0) && (frontRoom != globalCtx->roomCtx.curRoom.num)) {
                    func_8009728C(globalCtx, &globalCtx->roomCtx, frontRoom);
                }
            }

            doorActor->room = globalCtx->roomCtx.curRoom.num;

            if (((attachedActor = doorActor->child) != NULL) || ((attachedActor = doorActor->parent) != NULL)) {
                attachedActor->room = globalCtx->roomCtx.curRoom.num;
            }

            return 1;
        }
    }

    return 0;
}

void func_80839E88(Player* this, GlobalContext* globalCtx) {
    LinkAnimationHeader* anim;

    func_80835C58(globalCtx, this, func_80840450, 1);

    if (this->unk_870 < 0.5f) {
        anim = func_808334E4(this);
        this->unk_870 = 0.0f;
    } else {
        anim = func_80833528(this);
        this->unk_870 = 1.0f;
    }

    this->unk_874 = this->unk_870;
    func_80832284(globalCtx, this, anim);
    this->currentYaw = this->actor.shape.rot.y;
}

void func_80839F30(Player* this, GlobalContext* globalCtx) {
    func_80835C58(globalCtx, this, func_808407CC, 1);
    func_80832B0C(globalCtx, this, func_80833338(this));
    this->currentYaw = this->actor.shape.rot.y;
}

void func_80839F90(Player* this, GlobalContext* globalCtx) {
    if (func_8008E9C4(this)) {
        func_80839E88(this, globalCtx);
    } else if (func_80833B2C(this)) {
        func_80839F30(this, globalCtx);
    } else {
        func_80853080(this, globalCtx);
    }
}

void func_80839FFC(Player* this, GlobalContext* globalCtx) {
    PlayerFunc674 func;

    if (func_8008E9C4(this)) {
        func = func_80840450;
    } else if (func_80833B2C(this)) {
        func = func_808407CC;
    } else {
        func = func_80840BC8;
    }

    func_80835C58(globalCtx, this, func, 1);
}

void func_8083A060(Player* this, GlobalContext* globalCtx) {
    func_80839FFC(this, globalCtx);
    if (func_8008E9C4(this)) {
        this->unk_850 = 1;
    }
}

void func_8083A098(Player* this, LinkAnimationHeader* anim, GlobalContext* globalCtx) {
    func_8083A060(this, globalCtx);
    func_8083328C(globalCtx, this, anim);
}

s32 func_8083A0D4(Player* this) {
    return (this->interactRangeActor != NULL) && (this->heldActor == NULL);
}

void func_8083A0F4(GlobalContext* globalCtx, Player* this) {
    if (func_8083A0D4(this)) {
        Actor* interactRangeActor = this->interactRangeActor;
        s32 interactActorId = interactRangeActor->id;

        if (interactActorId == ACTOR_BG_TOKI_SWD) {
            this->interactRangeActor->parent = &this->actor;
            func_80835C58(globalCtx, this, func_8084F608, 0);
            this->stateFlags1 |= 0x20000000;
        } else {
            LinkAnimationHeader* anim;

            if (interactActorId == ACTOR_BG_HEAVY_BLOCK) {
                func_80835C58(globalCtx, this, func_80846120, 0);
                this->stateFlags1 |= 0x20000000;
                anim = &D_04002F98;
            } else if ((interactActorId == ACTOR_EN_ISHI) && ((interactRangeActor->params & 0xF) == 1)) {
                func_80835C58(globalCtx, this, func_80846260, 0);
                anim = &D_040032B0;
            } else if (((interactActorId == ACTOR_EN_BOMBF) || (interactActorId == ACTOR_EN_KUSA)) &&
                       (Player_GetStrength() <= PLAYER_STR_NONE)) {
                func_80835C58(globalCtx, this, func_80846408, 0);
                this->actor.posRot.pos.x =
                    (Math_Sins(interactRangeActor->yawTowardsLink) * 20.0f) + interactRangeActor->posRot.pos.x;
                this->actor.posRot.pos.z =
                    (Math_Coss(interactRangeActor->yawTowardsLink) * 20.0f) + interactRangeActor->posRot.pos.z;
                this->currentYaw = this->actor.shape.rot.y = interactRangeActor->yawTowardsLink + 0x8000;
                anim = &D_04003060;
            } else {
                func_80835C58(globalCtx, this, func_80846050, 0);
                anim = D_80853A4C[this->modelAnimType];
            }

            func_80832264(globalCtx, this, anim);
        }
    } else {
        func_80839F90(this, globalCtx);
        this->stateFlags1 &= ~0x800;
    }
}

void func_8083A2F8(GlobalContext* globalCtx, Player* this) {
    func_80835DAC(globalCtx, this, func_8084B530, 0);

    this->stateFlags1 |= 0x20000040;

    if (this->actor.textId != 0) {
        func_8010B680(globalCtx, this->actor.textId, this->targetActor);
        this->unk_664 = this->targetActor;
    }
}

void func_8083A360(GlobalContext* globalCtx, Player* this) {
    func_80835DAC(globalCtx, this, func_8084CC98, 0);
}

void func_8083A388(GlobalContext* globalCtx, Player* this) {
    func_80835C58(globalCtx, this, func_8084B78C, 0);
}

void func_8083A3B0(GlobalContext* globalCtx, Player* this) {
    s32 sp1C = this->unk_850;
    s32 sp18 = this->unk_84F;

    func_80835DAC(globalCtx, this, func_8084BF1C, 0);
    this->actor.velocity.y = 0.0f;

    this->unk_850 = sp1C;
    this->unk_84F = sp18;
}

void func_8083A40C(GlobalContext* globalCtx, Player* this) {
    func_80835DAC(globalCtx, this, func_8084C760, 0);
}

void func_8083A434(GlobalContext* globalCtx, Player* this) {
    func_80835DAC(globalCtx, this, func_8084E6D4, 0);

    this->stateFlags1 |= 0x20000400;

    if (this->getItemId == GI_HEART_CONTAINER_2) {
        this->unk_850 = 20;
    } else if (this->getItemId >= 0) {
        this->unk_850 = 1;
    } else {
        this->getItemId = -this->getItemId;
    }
}

s32 func_8083A4A8(Player* this, GlobalContext* globalCtx) {
    s16 yawDiff;
    LinkAnimationHeader* anim;
    f32 temp;

    yawDiff = this->currentYaw - this->actor.shape.rot.y;

    if ((ABS(yawDiff) < 0x1000) && (this->linearVelocity > 4.0f)) {
        anim = &D_04003148;
    } else {
        anim = &D_04002FE0;
    }

    if (this->linearVelocity > (IREG(66) / 100.0f)) {
        temp = IREG(67) / 100.0f;
    } else {
        temp = (IREG(68) / 100.0f) + ((IREG(69) * this->linearVelocity) / 1000.0f);
    }

    func_80838940(this, anim, temp, globalCtx, NA_SE_VO_LI_AUTO_JUMP);
    this->unk_850 = 1;

    return 1;
}

void func_8083A5C4(GlobalContext* globalCtx, Player* this, CollisionPoly* arg2, f32 arg3, LinkAnimationHeader* arg4) {
    f32 sp24 = arg2->norm.x * (1.0f / 32767.0f);
    f32 sp20 = arg2->norm.z * (1.0f / 32767.0f);

    func_80835C58(globalCtx, this, func_8084BBE4, 0);
    func_80832564(globalCtx, this);
    func_80832264(globalCtx, this, arg4);

    this->actor.posRot.pos.x -= (arg3 + 1.0f) * sp24;
    this->actor.posRot.pos.z -= (arg3 + 1.0f) * sp20;
    this->actor.shape.rot.y = this->currentYaw = atan2s(sp20, sp24);

    func_80832224(this);
    func_80832CFC(this);
}

s32 func_8083A6AC(Player* this, GlobalContext* globalCtx) {
    CollisionPoly* sp84;
    u32 sp80;
    Vec3f sp74;
    Vec3f sp68;
    f32 temp1;

    if ((this->actor.waterY < -80.0f) && (ABS(this->unk_898) < 2730) && (ABS(this->unk_89A) < 2730)) {
        sp74.x = this->actor.pos4.x - this->actor.posRot.pos.x;
        sp74.z = this->actor.pos4.z - this->actor.posRot.pos.z;

        temp1 = sqrtf(SQ(sp74.x) + SQ(sp74.z));
        if (temp1 != 0.0f) {
            temp1 = 5.0f / temp1;
        } else {
            temp1 = 0.0f;
        }

        sp74.x = this->actor.pos4.x + (sp74.x * temp1);
        sp74.y = this->actor.posRot.pos.y;
        sp74.z = this->actor.pos4.z + (sp74.z * temp1);

        if (func_8003DE84(&globalCtx->colCtx, &this->actor.posRot.pos, &sp74, &sp68, &sp84, 1, 0, 0, 1, &sp80) &&
            (ABS(sp84->norm.y) < 600)) {
            f32 nx = sp84->norm.x * (1.0f / 32767.0f);
            f32 ny = sp84->norm.y * (1.0f / 32767.0f);
            f32 nz = sp84->norm.z * (1.0f / 32767.0f);
            f32 sp54;
            s32 sp50;

            sp54 = Math3D_UDistPlaneToPos(nx, ny, nz, sp84->dist, &this->actor.posRot.pos);

            sp50 = D_80853604 == 6;
            if (!sp50 && (func_80041DB8(&globalCtx->colCtx, sp84, sp80) & 8)) {
                sp50 = 1;
            }

            func_8083A5C4(globalCtx, this, sp84, sp54, sp50 ? &D_04002D88 : &D_04002F10);

            if (sp50) {
                func_80836898(globalCtx, this, func_8083A3B0);

                this->currentYaw += 0x8000;
                this->actor.shape.rot.y = this->currentYaw;

                this->stateFlags1 |= 0x200000;
                func_80832F54(globalCtx, this, 0x9F);

                this->unk_850 = -1;
                this->unk_84F = sp50;
            } else {
                this->stateFlags1 |= 0x2000;
                this->stateFlags1 &= ~0x20000;
            }

            func_8002F7DC(&this->actor, NA_SE_PL_SLIPDOWN);
            func_80832698(this, NA_SE_VO_LI_HANG);
            return 1;
        }
    }

    return 0;
}

void func_8083A9B8(Player* this, LinkAnimationHeader* anim, GlobalContext* globalCtx) {
    func_80835C58(globalCtx, this, func_8084BDFC, 0);
    SkelAnime_ChangeLinkAnimPlaybackStop(globalCtx, &this->skelAnime, anim, 1.3f);
}

Vec3f D_8085451C = { 0.0f, 0.0f, 100.0f };

void func_8083AA10(Player* this, GlobalContext* globalCtx) {
    s32 sp5C;
    CollisionPoly* sp58;
    s32 sp54;
    WaterBox* sp50;
    Vec3f sp44;
    f32 sp40;
    f32 sp3C;

    this->fallDistance = this->fallStartHeight - (s32)this->actor.posRot.pos.y;

    if (!(this->stateFlags1 & 0x28000000) && !(this->actor.bgCheckFlags & 1)) {
        if (!func_80838FB8(globalCtx, this)) {
            if (D_80853604 == 8) {
                this->actor.posRot.pos.x = this->actor.pos4.x;
                this->actor.posRot.pos.z = this->actor.pos4.z;
                return;
            }

            if (!(this->stateFlags3 & 2) && !(this->skelAnime.flags & 0x80) && (func_8084411C != this->func_674) &&
                (func_80844A44 != this->func_674)) {

                if ((D_80853604 == 7) || (this->swordState != 0)) {
                    Math_Vec3f_Copy(&this->actor.posRot.pos, &this->actor.pos4);
                    func_80832210(this);
                    return;
                }

                if (this->unk_893 != 0) {
                    this->actor.velocity.y = 1.0f;
                    D_80853604 = 9;
                    return;
                }

                sp5C = (s16)(this->currentYaw - this->actor.shape.rot.y);

                func_80835C58(globalCtx, this, func_8084411C, 1);
                func_80832440(globalCtx, this);

                this->unk_89E = this->unk_A82;

                if ((this->actor.bgCheckFlags & 4) && !(this->stateFlags1 & 0x8000000) && (D_80853604 != 6) &&
                    (D_80853604 != 9) && (D_80853600 > 20.0f) && (this->swordState == 0) && (ABS(sp5C) < 0x2000) &&
                    (this->linearVelocity > 3.0f)) {

                    if ((D_80853604 == 11) && !(this->stateFlags1 & 0x800)) {

                        sp40 = func_808396F4(globalCtx, this, &D_8085451C, &sp44, &sp58, &sp54);
                        sp3C = this->actor.posRot.pos.y;

                        if (func_8004213C(globalCtx, &globalCtx->colCtx, sp44.x, sp44.z, &sp3C, &sp50) &&
                            ((sp3C - sp40) > 50.0f)) {
                            func_808389E8(this, &D_04003158, 6.0f, globalCtx);
                            func_80835C58(globalCtx, this, func_80844A44, 0);
                            return;
                        }
                    }

                    func_8083A4A8(this, globalCtx);
                    return;
                }

                if ((D_80853604 == 9) || (D_80853600 <= this->ageProperties->unk_34) ||
                    !func_8083A6AC(this, globalCtx)) {
                    func_80832284(globalCtx, this, &D_04003040);
                    return;
                }
            }
        }
    } else {
        this->fallStartHeight = this->actor.posRot.pos.y;
    }
}

s32 func_8083AD4C(GlobalContext* globalCtx, Player* this) {
    s32 cameraMode;

    if (this->unk_6AD == 2) {
        if (func_8002DD6C(this)) {
            if (LINK_IS_ADULT) {
                cameraMode = CAM_MODE_BOWARROW;
            } else {
                cameraMode = CAM_MODE_SLINGSHOT;
            }
        } else {
            cameraMode = CAM_MODE_BOOMERANG;
        }
    } else {
        cameraMode = CAM_MODE_FIRSTPERSON;
    }

    return Camera_ChangeMode(Gameplay_GetCamera(globalCtx, 0), cameraMode);
}

s32 func_8083ADD4(GlobalContext* globalCtx, Player* this) {
    if (this->unk_6AD == 3) {
        func_80835C58(globalCtx, this, func_80852E14, 0);
        if (this->unk_46A != 0) {
            this->stateFlags1 |= 0x20000000;
        }
        func_80832318(this);
        return 1;
    } else {
        return 0;
    }
}

void func_8083AE40(Player* this, s16 objectId) {
    s32 pad;
    u32 size;

    if (objectId != 0) {
        this->giObjectLoading = true;
        osCreateMesgQueue(&this->giObjectLoadQueue, &this->giObjectLoadMsg, 1);

        size = gObjectTable[objectId].vromEnd - gObjectTable[objectId].vromStart;

        LOG_HEX("size", size, "../z_player.c", 9090);

        if (size > 1024 * 8) {
            __assert("size <= 1024 * 8", "../z_player.c", 9091);
        }

        if (gObjectTable[objectId].vromEnd) {}

        DmaMgr_SendRequest2(&this->giObjectDmaRequest, (u32)this->giObjectSegment, gObjectTable[objectId].vromStart,
                            size, 0, &this->giObjectLoadQueue, NULL, "../z_player.c", 9099);
    }
}

void func_8083AF44(GlobalContext* globalCtx, Player* this, s32 magicSpell) {
    func_80835DE4(globalCtx, this, func_808507F4, 0);

    this->unk_84F = magicSpell - 3;
    func_80087708(globalCtx, sMagicSpellCosts[magicSpell], 4);

    SkelAnime_ChangeLinkAnimPlaybackStop(globalCtx, &this->skelAnime, &D_04002D28, 0.83f);

    if (magicSpell == 5) {
        this->unk_46C = func_800800F8(globalCtx, 1100, -101, NULL, 0);
    } else {
        func_80835EA4(globalCtx, 10);
    }
}

void func_8083B010(Player* this) {
    this->actor.posRot2.rot.x = this->actor.posRot2.rot.z = this->unk_6B6 = this->unk_6B8 = this->unk_6BA =
        this->unk_6BC = this->unk_6BE = this->unk_6C0 = 0;

    this->actor.posRot2.rot.y = this->actor.shape.rot.y;
}

u8 D_80854528[] = {
    GI_LETTER_ZELDA, GI_WEIRD_EGG,    GI_CHICKEN,     GI_BEAN,        GI_POCKET_EGG,   GI_POCKET_CUCCO,
    GI_COJIRO,       GI_ODD_MUSHROOM, GI_ODD_POTION,  GI_SAW,         GI_SWORD_BROKEN, GI_PRESCRIPTION,
    GI_FROG,         GI_EYEDROPS,     GI_CLAIM_CHECK, GI_MASK_SKULL,  GI_MASK_SPOOKY,  GI_MASK_KEATON,
    GI_MASK_BUNNY,   GI_MASK_TRUTH,   GI_MASK_GORON,  GI_MASK_ZORA,   GI_MASK_GERUDO,  GI_LETTER_RUTO,
    GI_LETTER_RUTO,  GI_LETTER_RUTO,  GI_LETTER_RUTO, GI_LETTER_RUTO, GI_LETTER_RUTO,
};

LinkAnimationHeader* D_80854548[] = {
    0x04002F88,
    0x04002690,
    0x04003198,
};

s32 func_8083B040(Player* this, GlobalContext* globalCtx) {
    s32 sp2C;
    s32 sp28;
    GetItemEntry* giEntry;
    Actor* targetActor;

    if ((this->unk_6AD != 0) &&
        (func_808332B8(this) || (this->actor.bgCheckFlags & 1) || (this->stateFlags1 & 0x800000))) {

        if (!func_8083ADD4(globalCtx, this)) {
            if (this->unk_6AD == 4) {
                sp2C = Player_ActionToMagicSpell(this, this->itemActionParam);
                if (sp2C >= 0) {
                    if ((sp2C != 3) || (gSaveContext.respawn[RESPAWN_MODE_TOP].data <= 0)) {
                        func_8083AF44(globalCtx, this, sp2C);
                    } else {
                        func_80835C58(globalCtx, this, func_8085063C, 1);
                        this->stateFlags1 |= 0x30000000;
                        func_80832264(globalCtx, this, func_80833338(this));
                        func_80835EA4(globalCtx, 4);
                    }

                    func_80832224(this);
                    return 1;
                }

                sp2C = this->itemActionParam - PLAYER_AP_LETTER_ZELDA;
                if ((sp2C >= 0) ||
                    (sp28 = Player_ActionToBottle(this, this->itemActionParam) - 1,
                     ((sp28 >= 0) && (sp28 < 6) &&
                      ((this->itemActionParam > PLAYER_AP_BOTTLE_POE) ||
                       ((this->targetActor != NULL) &&
                        (((this->itemActionParam == PLAYER_AP_BOTTLE_POE) && (this->exchangeItemId == EXCH_ITEM_POE)) ||
                         (this->exchangeItemId == EXCH_ITEM_BLUE_FIRE))))))) {

                    if ((globalCtx->actorCtx.titleCtx.delayB == 0) && (globalCtx->actorCtx.titleCtx.unk_C == 0)) {
                        func_80835DE4(globalCtx, this, func_8084F104, 0);

                        if (sp2C >= 0) {
                            giEntry = &sGetItemTable[D_80854528[sp2C] - 1];
                            func_8083AE40(this, giEntry->objectId);
                        }

                        this->stateFlags1 |= 0x30000040;

                        if (sp2C >= 0) {
                            sp2C = sp2C + 1;
                        } else {
                            sp2C = sp28 + 0x18;
                        }

                        targetActor = this->targetActor;

                        if ((targetActor != NULL) &&
                            ((this->exchangeItemId == sp2C) || (this->exchangeItemId == EXCH_ITEM_BLUE_FIRE) ||
                             ((this->exchangeItemId == EXCH_ITEM_POE) &&
                              (this->itemActionParam == PLAYER_AP_BOTTLE_BIG_POE)) ||
                             ((this->exchangeItemId == EXCH_ITEM_BEAN) &&
                              (this->itemActionParam == PLAYER_AP_BOTTLE_BUG))) &&
                            ((this->exchangeItemId != EXCH_ITEM_BEAN) || (this->itemActionParam == PLAYER_AP_BEAN))) {
                            if (this->exchangeItemId == EXCH_ITEM_BEAN) {
                                Inventory_ChangeAmmo(ITEM_BEAN, -1);
                                func_80835DE4(globalCtx, this, func_8084279C, 0);
                                this->stateFlags1 |= 0x20000000;
                                this->unk_850 = 0x50;
                                this->unk_84F = -1;
                            }
                            targetActor->flags |= 0x100;
                            this->unk_664 = this->targetActor;
                        } else if (sp2C == EXCH_ITEM_LETTER_RUTO) {
                            this->unk_84F = 1;
                            this->actor.textId = 0x4005; // "There is something already inside this bottle..."
                            func_80835EA4(globalCtx, 1);
                        } else {
                            this->unk_84F = 2;
                            this->actor.textId = 0xCF; // "This item doesn't work here..."
                            func_80835EA4(globalCtx, 4);
                        }

                        this->actor.flags |= 0x100;
                        this->exchangeItemId = sp2C;

                        if (this->unk_84F < 0) {
                            func_80832B0C(globalCtx, this, D_80853C14[this->modelAnimType]);
                        } else {
                            func_80832264(globalCtx, this, D_80854548[this->unk_84F]);
                        }

                        func_80832224(this);
                    }
                    return 1;
                }

                sp2C = Player_ActionToBottle(this, this->itemActionParam);
                if (sp2C >= 0) {
                    if (sp2C == 0xC) {
                        func_80835DE4(globalCtx, this, func_8084EED8, 0);
                        func_808322D0(globalCtx, this, &D_04002650);
                        func_80835EA4(globalCtx, 3);
                    } else if ((sp2C > 0) && (sp2C < 4)) {
                        func_80835DE4(globalCtx, this, func_8084EFC0, 0);
                        func_808322D0(globalCtx, this, &D_04002688);
                        func_80835EA4(globalCtx, (sp2C == 1) ? 1 : 5);
                    } else {
                        func_80835DE4(globalCtx, this, func_8084EAC0, 0);
                        func_80832B78(globalCtx, this, &D_04002668);
                        func_80835EA4(globalCtx, 2);
                    }
                } else {
                    func_80835DE4(globalCtx, this, func_8084E3C4, 0);
                    func_808322D0(globalCtx, this, &D_040030A0);
                    this->stateFlags2 |= 0x8000000;
                    func_80835EA4(globalCtx, (this->unk_6A8 != NULL) ? 0x5B : 0x5A);
                    if (this->unk_6A8 != NULL) {
                        this->stateFlags2 |= 0x2000000;
                        Camera_SetParam(Gameplay_GetCamera(globalCtx, 0), 8, this->unk_6A8);
                    }
                }
            } else if (func_8083AD4C(globalCtx, this)) {
                if (!(this->stateFlags1 & 0x800000)) {
                    func_80835C58(globalCtx, this, func_8084B1D8, 1);
                    this->unk_850 = 13;
                    func_8083B010(this);
                }
                this->stateFlags1 |= 0x100000;
                func_80078884(NA_SE_SY_CAMERA_ZOOM_UP);
                func_80832210(this);
                return 1;
            } else {
                this->unk_6AD = 0;
                func_80078884(NA_SE_SY_ERROR);
                return 0;
            }

            this->stateFlags1 |= 0x30000000;
        }

        func_80832224(this);
        return 1;
    }

    return 0;
}

s32 func_8083B644(Player* this, GlobalContext* globalCtx) {
    Actor* sp34 = this->targetActor;
    Actor* sp30 = this->unk_664;
    Actor* sp2C = NULL;
    s32 sp28 = 0;
    s32 sp24;

    sp24 = (sp30 != NULL) && (((sp30->flags & 0x40001) == 0x40001) || (sp30->naviEnemyId != 0xFF));

    if (sp24 || (this->naviTextId != 0)) {
        sp28 = (this->naviTextId < 0) && ((ABS(this->naviTextId) & 0xFF00) != 0x200);
        if (sp28 || !sp24) {
            sp2C = this->naviActor;
            if (sp28) {
                sp30 = NULL;
                sp34 = NULL;
            }
        } else {
            sp2C = sp30;
        }
    }

    if ((sp34 != NULL) || (sp2C != NULL)) {
        if ((sp30 == NULL) || (sp30 == sp34) || (sp30 == sp2C)) {
            if (!(this->stateFlags1 & 0x800) ||
                ((this->heldActor != NULL) && (sp28 || (sp34 == this->heldActor) || (sp2C == this->heldActor) ||
                                               ((sp34 != NULL) && (sp34->flags & 0x10000))))) {
                if ((this->actor.bgCheckFlags & 1) || (this->stateFlags1 & 0x800000) ||
                    (func_808332B8(this) && !(this->stateFlags2 & 0x400))) {

                    if (sp34 != NULL) {
                        this->stateFlags2 |= 2;
                        if (CHECK_BTN_ALL(sControlInput->press.button, BTN_A) || (sp34->flags & 0x10000)) {
                            sp2C = NULL;
                        } else if (sp2C == NULL) {
                            return 0;
                        }
                    }

                    if (sp2C != NULL) {
                        if (!sp28) {
                            this->stateFlags2 |= 0x200000;
                        }

                        if (!CHECK_BTN_ALL(sControlInput->press.button, BTN_CUP) && !sp28) {
                            return 0;
                        }

                        sp34 = sp2C;
                        this->targetActor = NULL;

                        if (sp28 || !sp24) {
                            if (this->naviTextId >= 0) {
                                sp2C->textId = this->naviTextId;
                            } else {
                                sp2C->textId = -this->naviTextId;
                            }
                        } else {
                            if (sp2C->naviEnemyId != 0xFF) {
                                sp2C->textId = sp2C->naviEnemyId + 0x600;
                            }
                        }
                    }

                    this->currentMask = D_80858AA4;
                    func_80853148(globalCtx, sp34);
                    return 1;
                }
            }
        }
    }

    return 0;
}

s32 func_8083B8F4(Player* this, GlobalContext* globalCtx) {
    if (!(this->stateFlags1 & 0x800800) && Camera_CheckValidMode(Gameplay_GetCamera(globalCtx, 0), 6)) {
        if ((this->actor.bgCheckFlags & 1) ||
            (func_808332B8(this) && (this->actor.waterY < this->ageProperties->unk_2C))) {
            this->unk_6AD = 1;
            return 1;
        }
    }

    return 0;
}

s32 func_8083B998(Player* this, GlobalContext* globalCtx) {
    if (this->unk_6AD != 0) {
        func_8083B040(this, globalCtx);
        return 1;
    }

    if ((this->unk_664 != NULL) &&
        (((this->unk_664->flags & 0x40001) == 0x40001) || (this->unk_664->naviEnemyId != 0xFF))) {
        this->stateFlags2 |= 0x200000;
    } else if ((this->naviTextId == 0) && !func_8008E9C4(this) && CHECK_BTN_ALL(sControlInput->press.button, BTN_CUP) &&
               (YREG(15) != 0x10) && (YREG(15) != 0x20) && !func_8083B8F4(this, globalCtx)) {
        func_80078884(NA_SE_SY_ERROR);
    }

    return 0;
}

void func_8083BA90(GlobalContext* globalCtx, Player* this, s32 arg2, f32 xzVelocity, f32 yVelocity) {
    func_80837948(globalCtx, this, arg2);
    func_80835C58(globalCtx, this, func_80844AF4, 0);

    this->stateFlags3 |= 2;

    this->currentYaw = this->actor.shape.rot.y;
    this->linearVelocity = xzVelocity;
    this->actor.velocity.y = yVelocity;

    this->actor.bgCheckFlags &= ~1;
    this->unk_893 = 0;

    func_80832854(this);
    func_80832698(this, NA_SE_VO_LI_SWORD_L);
}

s32 func_8083BB20(Player* this) {
    if (!(this->stateFlags1 & 0x400000) && (Player_GetSwordHeld(this) != 0)) {
        if (D_80853614 ||
            ((this->actor.type != ACTORTYPE_PLAYER) && CHECK_BTN_ALL(sControlInput->press.button, BTN_B))) {
            return 1;
        }
    }

    return 0;
}

s32 func_8083BBA0(Player* this, GlobalContext* globalCtx) {
    if (func_8083BB20(this) && (D_808535E4 != 7)) {
        func_8083BA90(globalCtx, this, 17, 3.0f, 4.5f);
        return 1;
    }

    return 0;
}

void func_8083BC04(Player* this, GlobalContext* globalCtx) {
    func_80835C58(globalCtx, this, func_80844708, 0);
    SkelAnime_ChangeLinkAnimPlaybackStop(globalCtx, &this->skelAnime, D_80853A94[this->modelAnimType],
                                         1.25f * D_808535E8);
}

s32 func_8083BC7C(Player* this, GlobalContext* globalCtx) {
    if ((this->unk_84B[this->unk_846] == 0) && (D_808535E4 != 7)) {
        func_8083BC04(this, globalCtx);
        return 1;
    }

    return 0;
}

void func_8083BCD0(Player* this, GlobalContext* globalCtx, s32 arg2) {
    func_80838940(this, D_80853D4C[arg2][0], !(arg2 & 1) ? 5.8f : 3.5f, globalCtx, NA_SE_VO_LI_SWORD_N);

    if (arg2) {}

    this->unk_850 = 1;
    this->unk_84F = arg2;

    this->currentYaw = this->actor.shape.rot.y + (arg2 << 0xE);
    this->linearVelocity = !(arg2 & 1) ? 6.0f : 8.5f;

    this->stateFlags2 |= 0x80000;

    func_8002F7DC(&this->actor, ((arg2 << 0xE) == 0x8000) ? NA_SE_PL_ROLL : NA_SE_PL_SKIP);
}

s32 func_8083BDBC(Player* this, GlobalContext* globalCtx) {
    s32 sp2C;

    if (CHECK_BTN_ALL(sControlInput->press.button, BTN_A) && (globalCtx->roomCtx.curRoom.unk_03 != 2) &&
        (D_808535E4 != 7) &&
        (func_80041F7C(&globalCtx->colCtx, this->actor.floorPoly, this->actor.floorPolySource) != 1)) {
        sp2C = this->unk_84B[this->unk_846];

        if (sp2C <= 0) {
            if (func_80833BCC(this)) {
                if (this->actor.type != ACTORTYPE_PLAYER) {
                    if (sp2C < 0) {
                        func_808389E8(this, &D_04002FE0, REG(69) / 100.0f, globalCtx);
                    } else {
                        func_8083BC04(this, globalCtx);
                    }
                } else {
                    if (Player_GetSwordHeld(this) && func_808365C8(this)) {
                        func_8083BA90(globalCtx, this, 17, 5.0f, 5.0f);
                    } else {
                        func_8083BC04(this, globalCtx);
                    }
                }
                return 1;
            }
        } else {
            func_8083BCD0(this, globalCtx, sp2C);
            return 1;
        }
    }

    return 0;
}

void func_8083BF50(Player* this, GlobalContext* globalCtx) {
    LinkAnimationHeader* anim;
    f32 sp30;

    sp30 = this->unk_868 - 3.0f;
    if (sp30 < 0.0f) {
        sp30 += 29.0f;
    }

    if (sp30 < 14.0f) {
        anim = D_80853AC4[this->modelAnimType];
        sp30 = 11.0f - sp30;
        if (sp30 < 0.0f) {
            sp30 = 1.375f * -sp30;
        }
        sp30 /= 11.0f;
    } else {
        anim = D_80853ADC[this->modelAnimType];
        sp30 = 26.0f - sp30;
        if (sp30 < 0.0f) {
            sp30 = 2 * -sp30;
        }
        sp30 /= 12.0f;
    }

    SkelAnime_ChangeLinkAnim(globalCtx, &this->skelAnime, anim, 1.0f, 0.0f, SkelAnime_GetFrameCount(anim), 2,
                             4.0f * sp30);
    this->currentYaw = this->actor.shape.rot.y;
}

void func_8083C0B8(Player* this, GlobalContext* globalCtx) {
    func_80839FFC(this, globalCtx);
    func_8083BF50(this, globalCtx);
}

void func_8083C0E8(Player* this, GlobalContext* globalCtx) {
    func_80835C58(globalCtx, this, func_80840BC8, 1);
    func_80832264(globalCtx, this, func_80833338(this));
    this->currentYaw = this->actor.shape.rot.y;
}

void func_8083C148(Player* this, GlobalContext* globalCtx) {
    if (!(this->stateFlags3 & 0x80)) {
        func_8083B010(this);
        if (this->stateFlags1 & 0x8000000) {
            func_80838F18(globalCtx, this);
        } else {
            func_80839F90(this, globalCtx);
        }
        if (this->unk_6AD < 4) {
            this->unk_6AD = 0;
        }
    }

    this->stateFlags1 &= ~0x106000;
}

s32 func_8083C1DC(Player* this, GlobalContext* globalCtx) {
    if (!func_80833B54(this) && (D_808535E0 == 0) && !(this->stateFlags1 & 0x800000) &&
        CHECK_BTN_ALL(sControlInput->press.button, BTN_A)) {
        if (func_8083BC7C(this, globalCtx)) {
            return 1;
        }
        if ((this->unk_837 == 0) && (this->heldItemActionParam >= PLAYER_AP_SWORD_MASTER)) {
            func_80835F44(globalCtx, this, ITEM_NONE);
        } else {
            this->stateFlags2 ^= 0x100000;
        }
    }

    return 0;
}

s32 func_8083C2B0(Player* this, GlobalContext* globalCtx) {
    LinkAnimationHeader* anim;
    f32 frame;

    if ((globalCtx->shootingGalleryStatus == 0) && (this->currentShield != PLAYER_SHIELD_NONE) &&
        CHECK_BTN_ALL(sControlInput->cur.button, BTN_R) &&
        (Player_IsChildWithHylianShield(this) || (!func_80833B2C(this) && (this->unk_664 == NULL)))) {

        func_80832318(this);
        func_808323B4(globalCtx, this);

        if (func_80835C58(globalCtx, this, func_80843188, 0)) {
            this->stateFlags1 |= 0x400000;

            if (!Player_IsChildWithHylianShield(this)) {
                Player_SetModelsForHoldingShield(this);
                anim = D_80853AF4[this->modelAnimType];
            } else {
                anim = &D_04002400;
            }

            if (anim != this->skelAnime.animation) {
                if (func_8008E9C4(this)) {
                    this->unk_86C = 1.0f;
                } else {
                    this->unk_86C = 0.0f;
                    func_80833C3C(this);
                }
                this->unk_6BC = this->unk_6BE = this->unk_6C0 = 0;
            }

            frame = SkelAnime_GetFrameCount(anim);
            SkelAnime_ChangeLinkAnim(globalCtx, &this->skelAnime, anim, 1.0f, frame, frame, 2, 0.0f);

            if (Player_IsChildWithHylianShield(this)) {
                func_80832F54(globalCtx, this, 4);
            }

            func_8002F7DC(&this->actor, NA_SE_IT_SHIELD_POSTURE);
        }

        return 1;
    }

    return 0;
}

s32 func_8083C484(Player* this, f32* arg1, s16* arg2) {
    s16 yaw = this->currentYaw - *arg2;

    if (ABS(yaw) > 0x6000) {
        if (func_8083721C(this)) {
            *arg1 = 0.0f;
            *arg2 = this->currentYaw;
        } else {
            return 1;
        }
    }

    return 0;
}

void func_8083C50C(Player* this) {
    if ((this->unk_844 > 0) && !CHECK_BTN_ALL(sControlInput->cur.button, BTN_B)) {
        this->unk_844 = -this->unk_844;
    }
}

s32 func_8083C544(Player* this, GlobalContext* globalCtx) {
    if (CHECK_BTN_ALL(sControlInput->cur.button, BTN_B)) {
        if (!(this->stateFlags1 & 0x400000) && (Player_GetSwordHeld(this) != 0) && (this->unk_844 == 1) &&
            (this->heldItemActionParam != PLAYER_AP_STICK)) {
            if ((this->heldItemActionParam != PLAYER_AP_SWORD_BGS) || (gSaveContext.swordHealth > 0.0f)) {
                func_808377DC(globalCtx, this);
                return 1;
            }
        }
    } else {
        func_8083C50C(this);
    }

    return 0;
}

s32 func_8083C61C(GlobalContext* globalCtx, Player* this) {
    if ((globalCtx->roomCtx.curRoom.unk_03 != 2) && (this->actor.bgCheckFlags & 1) && (AMMO(ITEM_NUT) != 0)) {
        func_80835C58(globalCtx, this, func_8084E604, 0);
        func_80832264(globalCtx, this, &D_04003048);
        this->unk_6AD = 0;
        return 1;
    }

    return 0;
}

struct_80854554 D_80854554[] = {
    { 0x04002648, 0x04002640, 2, 3 },
    { 0x04002680, 0x04002678, 5, 3 },
};

s32 func_8083C6B8(GlobalContext* globalCtx, Player* this) {
    Vec3f sp24;

    if (D_80853614) {
        if (Player_GetBottleHeld(this) >= 0) {
            func_80835C58(globalCtx, this, func_8084ECA4, 0);

            if (this->actor.waterY > 12.0f) {
                this->unk_850 = 1;
            }

            func_808322D0(globalCtx, this, D_80854554[this->unk_850].unk_00);

            func_8002F7DC(&this->actor, NA_SE_IT_SWORD_SWING);
            func_80832698(this, NA_SE_VO_LI_AUTO_JUMP);
            return 1;
        }

        if (this->heldItemActionParam == PLAYER_AP_FISHING_POLE) {
            sp24 = this->actor.posRot.pos;
            sp24.y += 50.0f;

            if (!(this->actor.bgCheckFlags & 1) || (this->actor.posRot.pos.z > 1300.0f) ||
                func_8003E30C(&globalCtx->colCtx, &sp24, 20.0f)) {
                func_80078884(NA_SE_SY_ERROR);
                return 0;
            }

            func_80835C58(globalCtx, this, func_80850C68, 0);
            this->unk_860 = 1;
            func_80832210(this);
            func_80832264(globalCtx, this, &D_04002C30);
            return 1;
        } else {
            return 0;
        }
    }

    return 0;
}

void func_8083C858(Player* this, GlobalContext* globalCtx) {
    PlayerFunc674 func;

    if (func_80833BCC(this)) {
        func = func_8084227C;
    } else {
        func = func_80842180;
    }

    func_80835C58(globalCtx, this, func, 1);
    func_80832BE8(globalCtx, this, D_80853944[this->modelAnimType]);

    this->unk_89C = 0;
    this->unk_864 = this->unk_868 = 0.0f;
}

void func_8083C8DC(Player* this, GlobalContext* globalCtx, s16 arg2) {
    this->actor.shape.rot.y = this->currentYaw = arg2;
    func_8083C858(this, globalCtx);
}

s32 func_8083C910(GlobalContext* globalCtx, Player* this, f32 arg2) {
    WaterBox* sp2C;
    f32 sp28;

    sp28 = this->actor.posRot.pos.y;
    if (func_8004213C(globalCtx, &globalCtx->colCtx, this->actor.posRot.pos.x, this->actor.posRot.pos.z, &sp28,
                      &sp2C) != 0) {
        sp28 -= this->actor.posRot.pos.y;
        if (this->ageProperties->unk_24 <= sp28) {
            func_80835C58(globalCtx, this, func_8084D7C4, 0);
            func_80832C6C(globalCtx, this, &D_040032F0);
            this->stateFlags1 |= 0x28000000;
            this->unk_850 = 20;
            this->linearVelocity = 2.0f;
            Player_SetBootData(globalCtx, this);
            return 0;
        }
    }

    func_80838E70(globalCtx, this, arg2, this->actor.shape.rot.y);
    this->stateFlags1 |= 0x20000000;
    return 1;
}

void func_8083CA20(GlobalContext* globalCtx, Player* this) {
    if (func_8083C910(globalCtx, this, 180.0f)) {
        this->unk_850 = -20;
    }
}

void func_8083CA54(GlobalContext* globalCtx, Player* this) {
    this->linearVelocity = 2.0f;
    gSaveContext.entranceSpeed = 2.0f;
    if (func_8083C910(globalCtx, this, 120.0f)) {
        this->unk_850 = -15;
    }
}

void func_8083CA9C(GlobalContext* globalCtx, Player* this) {
    if (gSaveContext.entranceSpeed < 0.1f) {
        gSaveContext.entranceSpeed = 0.1f;
    }

    this->linearVelocity = gSaveContext.entranceSpeed;

    if (func_8083C910(globalCtx, this, 800.0f)) {
        this->unk_850 = -80 / this->linearVelocity;
        if (this->unk_850 < -20) {
            this->unk_850 = -20;
        }
    }
}

void func_8083CB2C(Player* this, s16 yaw, GlobalContext* globalCtx) {
    func_80835C58(globalCtx, this, func_808414F8, 1);
    func_800A41FC(globalCtx, &this->skelAnime);
    this->unk_864 = this->unk_868 = 0.0f;
    this->currentYaw = yaw;
}

void func_8083CB94(Player* this, GlobalContext* globalCtx) {
    func_80835C58(globalCtx, this, func_80840DE4, 1);
    func_80832BE8(globalCtx, this, D_8085392C[this->modelAnimType]);
}

void func_8083CBF0(Player* this, s16 yaw, GlobalContext* globalCtx) {
    func_80835C58(globalCtx, this, func_808423EC, 1);
    SkelAnime_ChangeLinkAnim(globalCtx, &this->skelAnime, &D_040024F8, 2.2f, 0.0f, SkelAnime_GetFrameCount(&D_040024F8),
                             2, -6.0f);
    this->linearVelocity = 8.0f;
    this->currentYaw = yaw;
}

void func_8083CC9C(Player* this, GlobalContext* globalCtx) {
    func_80835C58(globalCtx, this, func_8084193C, 1);
    func_80832BE8(globalCtx, this, D_80853B6C[this->modelAnimType]);
    this->unk_868 = 0.0f;
}

void func_8083CD00(Player* this, GlobalContext* globalCtx) {
    func_80835C58(globalCtx, this, func_8084251C, 1);
    SkelAnime_ChangeLinkAnimPlaybackStop(globalCtx, &this->skelAnime, &D_040024E8, 2.0f);
}

void func_8083CD54(GlobalContext* globalCtx, Player* this, s16 yaw) {
    this->currentYaw = yaw;
    func_80835C58(globalCtx, this, func_80841BA8, 1);
    this->unk_87E = 1200;
    this->unk_87E *= D_808535E8;
    SkelAnime_ChangeLinkAnim(globalCtx, &this->skelAnime, D_80853B84[this->modelAnimType], 1.0f, 0.0f, 0.0f, 0, -6.0f);
}

void func_8083CE0C(Player* this, GlobalContext* globalCtx) {
    LinkAnimationHeader* anim;

    func_80835C58(globalCtx, this, func_80840BC8, 1);

    if (this->unk_870 < 0.5f) {
        anim = D_80853BB4[this->modelAnimType];
    } else {
        anim = D_80853B9C[this->modelAnimType];
    }
    func_80832264(globalCtx, this, anim);

    this->currentYaw = this->actor.shape.rot.y;
}

void func_8083CEAC(Player* this, GlobalContext* globalCtx) {
    func_80835C58(globalCtx, this, func_80840450, 1);
    func_80832B0C(globalCtx, this, D_808539BC[this->modelAnimType]);
    this->unk_850 = 1;
}

void func_8083CF10(Player* this, GlobalContext* globalCtx) {
    if (this->linearVelocity != 0.0f) {
        func_8083C858(this, globalCtx);
    } else {
        func_8083CE0C(this, globalCtx);
    }
}

void func_8083CF5C(Player* this, GlobalContext* globalCtx) {
    if (this->linearVelocity != 0.0f) {
        func_8083C858(this, globalCtx);
    } else {
        func_80839F90(this, globalCtx);
    }
}

s32 func_8083CFA8(GlobalContext* globalCtx, Player* this, f32 arg2, s32 splashScale) {
    f32 sp3C = fabsf(arg2);
    WaterBox* sp38;
    f32 sp34;
    Vec3f splashPos;
    s32 splashType;

    if (sp3C > 2.0f) {
        splashPos.x = this->bodyPartsPos[0].x;
        splashPos.z = this->bodyPartsPos[0].z;
        sp34 = this->actor.posRot.pos.y;
        if (func_8004213C(globalCtx, &globalCtx->colCtx, splashPos.x, splashPos.z, &sp34, &sp38)) {
            if ((sp34 - this->actor.posRot.pos.y) < 100.0f) {
                splashType = (sp3C <= 10.0f) ? 0 : 1;
                splashPos.y = sp34;
                EffectSsGSplash_Spawn(globalCtx, &splashPos, NULL, NULL, splashType, splashScale);
                return 1;
            }
        }
    }

    return 0;
}

void func_8083D0A8(GlobalContext* globalCtx, Player* this, f32 arg2) {
    this->stateFlags1 |= 0x40000;
    this->stateFlags1 &= ~0x8000000;

    func_80832340(globalCtx, this);
    if (func_8083CFA8(globalCtx, this, arg2, 500)) {
        func_8002F7DC(&this->actor, NA_SE_EV_JUMP_OUT_WATER);
    }

    Player_SetBootData(globalCtx, this);
}

s32 func_8083D12C(GlobalContext* globalCtx, Player* this, Input* arg2) {
    if (!(this->stateFlags1 & 0x400) && !(this->stateFlags2 & 0x400)) {
        if ((arg2 == NULL) || (CHECK_BTN_ALL(arg2->press.button, BTN_A) && (ABS(this->unk_6C2) < 12000) &&
                               (this->currentBoots != PLAYER_BOOTS_IRON))) {

            func_80835C58(globalCtx, this, func_8084DC48, 0);
            func_80832264(globalCtx, this, &D_04003308);

            this->unk_6C2 = 0;
            this->stateFlags2 |= 0x400;
            this->actor.velocity.y = 0.0f;

            if (arg2 != NULL) {
                this->stateFlags2 |= 0x800;
                func_8002F7DC(&this->actor, NA_SE_PL_DIVE_BUBBLE);
            }

            return 1;
        }
    }

    if ((this->stateFlags1 & 0x400) || (this->stateFlags2 & 0x400)) {
        if (this->actor.velocity.y > 0.0f) {
            if (this->actor.waterY < this->ageProperties->unk_30) {

                this->stateFlags2 &= ~0x400;

                if (arg2 != NULL) {
                    func_80835C58(globalCtx, this, func_8084E1EC, 1);

                    if (this->stateFlags1 & 0x400) {
                        this->stateFlags1 |= 0x20000C00;
                    }

                    this->unk_850 = 2;
                }

                func_80832340(globalCtx, this);
                func_80832B0C(globalCtx, this, (this->stateFlags1 & 0x800) ? &D_04003318 : &D_04003300);

                if (func_8083CFA8(globalCtx, this, this->actor.velocity.y, 500)) {
                    func_8002F7DC(&this->actor, NA_SE_PL_FACE_UP);
                }

                return 1;
            }
        }
    }

    return 0;
}

void func_8083D330(GlobalContext* globalCtx, Player* this) {
    func_80832284(globalCtx, this, &D_040032F0);
    this->unk_6C2 = 16000;
    this->unk_850 = 1;
}

void func_8083D36C(GlobalContext* globalCtx, Player* this) {
    if ((this->currentBoots != PLAYER_BOOTS_IRON) || !(this->actor.bgCheckFlags & 1)) {
        func_80832564(globalCtx, this);

        if ((this->currentBoots != PLAYER_BOOTS_IRON) && (this->stateFlags2 & 0x400)) {
            this->stateFlags2 &= ~0x400;
            func_8083D12C(globalCtx, this, 0);
            this->unk_84F = 1;
        } else if (func_80844A44 == this->func_674) {
            func_80835C58(globalCtx, this, func_8084DC48, 0);
            func_8083D330(globalCtx, this);
        } else {
            func_80835C58(globalCtx, this, func_8084D610, 1);
            func_80832B0C(globalCtx, this, (this->actor.bgCheckFlags & 1) ? &D_04003330 : &D_040032E0);
        }
    }

    if (!(this->stateFlags1 & 0x8000000) || (this->actor.waterY < this->ageProperties->unk_2C)) {
        if (func_8083CFA8(globalCtx, this, this->actor.velocity.y, 500)) {
            func_8002F7DC(&this->actor, NA_SE_EV_DIVE_INTO_WATER);

            if (this->fallDistance > 800.0f) {
                func_80832698(this, NA_SE_VO_LI_CLIMB_END);
            }
        }
    }

    this->stateFlags1 |= 0x8000000;
    this->stateFlags2 |= 0x400;
    this->stateFlags1 &= ~0xC0000;
    this->unk_854 = 0.0f;

    Player_SetBootData(globalCtx, this);
}

void func_8083D53C(GlobalContext* globalCtx, Player* this) {
    if (this->actor.waterY < this->ageProperties->unk_2C) {
        func_800F67A0(0);
        this->unk_840 = 0;
    } else {
        func_800F67A0(32);
        if (this->unk_840 < 300) {
            this->unk_840++;
        }
    }

    if ((func_80845668 != this->func_674) && (func_8084BDFC != this->func_674)) {
        if (this->ageProperties->unk_2C < this->actor.waterY) {
            if (!(this->stateFlags1 & 0x8000000) ||
                (!((this->currentBoots == PLAYER_BOOTS_IRON) && (this->actor.bgCheckFlags & 1)) &&
                 (func_8084E30C != this->func_674) && (func_8084E368 != this->func_674) &&
                 (func_8084D610 != this->func_674) && (func_8084D84C != this->func_674) &&
                 (func_8084DAB4 != this->func_674) && (func_8084DC48 != this->func_674) &&
                 (func_8084E1EC != this->func_674) && (func_8084D7C4 != this->func_674))) {
                func_8083D36C(globalCtx, this);
                return;
            }
        } else if ((this->stateFlags1 & 0x8000000) && (this->actor.waterY < this->ageProperties->unk_24)) {
            if ((this->skelAnime.flags == 0) && (this->currentBoots != PLAYER_BOOTS_IRON)) {
                func_8083CD54(globalCtx, this, this->actor.shape.rot.y);
            }
            func_8083D0A8(globalCtx, this, this->actor.velocity.y);
        }
    }
}

void func_8083D6EC(GlobalContext* globalCtx, Player* this) {
    Vec3f ripplePos;
    f32 temp1;
    f32 temp2;
    f32 temp3;
    f32 temp4;

    this->actor.minVelocityY = -20.0f;
    this->actor.gravity = REG(68) / 100.0f;

    if (func_8083816C(D_808535E4)) {
        temp1 = fabsf(this->linearVelocity) * 20.0f;
        temp3 = 0.0f;

        if (D_808535E4 == 4) {
            if (this->unk_6C4 > 1300.0f) {
                temp2 = this->unk_6C4;
            } else {
                temp2 = 1300.0f;
            }
            if (this->currentBoots == PLAYER_BOOTS_HOVER) {
                temp1 += temp1;
            } else if (this->currentBoots == PLAYER_BOOTS_IRON) {
                temp1 *= 0.3f;
            }
        } else {
            temp2 = 20000.0f;
            if (this->currentBoots != PLAYER_BOOTS_HOVER) {
                temp1 += temp1;
            } else if ((D_808535E4 == 7) || (this->currentBoots == PLAYER_BOOTS_IRON)) {
                temp1 = 0;
            }
        }

        if (this->currentBoots != PLAYER_BOOTS_HOVER) {
            temp3 = (temp2 - this->unk_6C4) * 0.02f;
            temp3 = CLAMP(temp3, 0.0f, 300.0f);
            if (this->currentBoots == PLAYER_BOOTS_IRON) {
                temp3 += temp3;
            }
        }

        this->unk_6C4 += temp3 - temp1;
        this->unk_6C4 = CLAMP(this->unk_6C4, 0.0f, temp2);

        this->actor.gravity -= this->unk_6C4 * 0.004f;
    } else {
        this->unk_6C4 = 0.0f;
    }

    if (this->actor.bgCheckFlags & 0x20) {
        if (this->actor.waterY < 50.0f) {
            temp4 = fabsf(this->bodyPartsPos[0].x - this->unk_A88.x) +
                    fabsf(this->bodyPartsPos[0].y - this->unk_A88.y) + fabsf(this->bodyPartsPos[0].z - this->unk_A88.z);
            if (temp4 > 4.0f) {
                temp4 = 4.0f;
            }
            this->unk_854 += temp4;

            if (this->unk_854 > 15.0f) {
                this->unk_854 = 0.0f;

                ripplePos.x = (Math_Rand_ZeroOne() * 10.0f) + this->actor.posRot.pos.x;
                ripplePos.y = this->actor.posRot.pos.y + this->actor.waterY;
                ripplePos.z = (Math_Rand_ZeroOne() * 10.0f) + this->actor.posRot.pos.z;
                EffectSsGRipple_Spawn(globalCtx, &ripplePos, 100, 500, 0);

                if ((this->linearVelocity > 4.0f) && !func_808332B8(this) &&
                    ((this->actor.posRot.pos.y + this->actor.waterY) < this->bodyPartsPos[0].y)) {
                    func_8083CFA8(globalCtx, this, 20.0f,
                                  (fabsf(this->linearVelocity) * 50.0f) + (this->actor.waterY * 5.0f));
                }
            }
        }

        if (this->actor.waterY > 40.0f) {
            s32 numBubbles = 0;
            s32 i;

            if ((this->actor.velocity.y > -1.0f) || (this->actor.bgCheckFlags & 1)) {
                if (Math_Rand_ZeroOne() < 0.2f) {
                    numBubbles = 1;
                }
            } else {
                numBubbles = this->actor.velocity.y * -2.0f;
            }

            for (i = 0; i < numBubbles; i++) {
                EffectSsBubble_Spawn(globalCtx, &this->actor.posRot.pos, 20.0f, 10.0f, 20.0f, 0.13f);
            }
        }
    }
}

s32 func_8083DB98(Player* this, s32 arg1) {
    Actor* unk_664 = this->unk_664;
    Vec3f sp30;
    s16 sp2E;
    s16 sp2C;

    sp30.x = this->actor.posRot.pos.x;
    sp30.y = this->bodyPartsPos[7].y + 3.0f;
    sp30.z = this->actor.posRot.pos.z;
    sp2E = Math_Vec3f_Pitch(&sp30, &unk_664->posRot2.pos);
    sp2C = Math_Vec3f_Yaw(&sp30, &unk_664->posRot2.pos);
    Math_SmoothScaleMaxMinS(&this->actor.posRot2.rot.y, sp2C, 4, 10000, 0);
    Math_SmoothScaleMaxMinS(&this->actor.posRot2.rot.x, sp2E, 4, 10000, 0);
    this->unk_6AE |= 2;

    return func_80836AB8(this, arg1);
}

Vec3f D_8085456C = { 0.0f, 100.0f, 40.0f };

void func_8083DC54(Player* this, GlobalContext* globalCtx) {
    s16 sp46;
    s16 temp2;
    f32 temp1;
    Vec3f sp34;

    if (this->unk_664 != NULL) {
        if (func_8002DD78(this) || func_808334B4(this)) {
            func_8083DB98(this, 1);
        } else {
            func_8083DB98(this, 0);
        }
        return;
    }

    if (D_808535E4 == 11) {
        Math_SmoothScaleMaxMinS(&this->actor.posRot2.rot.x, -20000, 10, 4000, 800);
    } else {
        sp46 = 0;
        temp1 = func_8083973C(globalCtx, this, &D_8085456C, &sp34);
        if (temp1 > -32000.0f) {
            temp2 = atan2s(40.0f, this->actor.posRot.pos.y - temp1);
            sp46 = CLAMP(temp2, -4000, 4000);
        }
        this->actor.posRot2.rot.y = this->actor.shape.rot.y;
        Math_SmoothScaleMaxMinS(&this->actor.posRot2.rot.x, sp46, 14, 4000, 30);
    }

    func_80836AB8(this, func_8002DD78(this) || func_808334B4(this));
}

void func_8083DDC8(Player* this, GlobalContext* globalCtx) {
    s16 temp1;
    s16 temp2;

    if (!func_8002DD78(this) && !func_808334B4(this) && (this->linearVelocity > 5.0f)) {
        temp1 = this->linearVelocity * 200.0f;
        temp2 = (s16)(this->currentYaw - this->actor.shape.rot.y) * this->linearVelocity * 0.1f;
        temp1 = CLAMP(temp1, -4000, 4000);
        temp2 = CLAMP(-temp2, -4000, 4000);
        Math_ApproxUpdateScaledS(&this->unk_6BC, temp1, 900);
        this->unk_6B6 = -(f32)this->unk_6BC * 0.5f;
        Math_ApproxUpdateScaledS(&this->unk_6BA, temp2, 300);
        Math_ApproxUpdateScaledS(&this->unk_6C0, temp2, 200);
        this->unk_6AE |= 0x168;
    } else {
        func_8083DC54(this, globalCtx);
    }
}

void func_8083DF68(Player* this, f32 arg1, s16 arg2) {
    func_80077C6C(&this->linearVelocity, arg1, REG(19) / 100.0f, 1.5f);
    Math_ApproxUpdateScaledS(&this->currentYaw, arg2, REG(27));
}

void func_8083DFE0(Player* this, f32* arg1, s16* arg2) {
    s16 yawDiff = this->currentYaw - *arg2;

    if (this->swordState == 0) {
        this->linearVelocity = CLAMP(this->linearVelocity, -(R_RUN_SPEED_LIMIT / 100.0f), (R_RUN_SPEED_LIMIT / 100.0f));
    }

    if (ABS(yawDiff) > 0x6000) {
        if (Math_ApproxF(&this->linearVelocity, 0.0f, 1.0f)) {
            this->currentYaw = *arg2;
        }
    } else {
        func_80077C6C(&this->linearVelocity, *arg1, 0.05f, 0.1f);
        Math_ApproxUpdateScaledS(&this->currentYaw, *arg2, 200);
    }
}

struct_80854578 D_80854578[] = {
    { 0x04003398, 35.16999817f, 6.609999657f },
    { 0x040033A8, -34.15999985f, 7.909999847f },
};

s32 func_8083E0FC(Player* this, GlobalContext* globalCtx) {
    EnHorse* rideActor = (EnHorse*)this->rideActor;
    f32 unk_04;
    f32 unk_08;
    f32 sp38;
    f32 sp34;
    s32 temp;

    if ((rideActor != NULL) && CHECK_BTN_ALL(sControlInput->press.button, BTN_A)) {
        sp38 = Math_Coss(rideActor->actor.shape.rot.y);
        sp34 = Math_Sins(rideActor->actor.shape.rot.y);

        func_80836898(globalCtx, this, func_8083A360);

        this->stateFlags1 |= 0x800000;
        this->actor.bgCheckFlags &= ~0x20;

        if (this->unk_43C < 0) {
            temp = 0;
        } else {
            temp = 1;
        }

        unk_04 = D_80854578[temp].unk_04;
        unk_08 = D_80854578[temp].unk_08;
        this->actor.posRot.pos.x =
            rideActor->actor.posRot.pos.x + rideActor->unk_258.x + ((unk_04 * sp38) + (unk_08 * sp34));
        this->actor.posRot.pos.z =
            rideActor->actor.posRot.pos.z + rideActor->unk_258.z + ((unk_08 * sp38) - (unk_04 * sp34));

        this->unk_878 = rideActor->actor.posRot.pos.y - this->actor.posRot.pos.y;
        this->currentYaw = this->actor.shape.rot.y = rideActor->actor.shape.rot.y;

        func_8002DECC(globalCtx, this, &rideActor->actor);
        func_80832264(globalCtx, this, D_80854578[temp].anim);
        func_80832F54(globalCtx, this, 0x9B);
        this->actor.parent = this->rideActor;
        func_80832224(this);
        func_800304B0(globalCtx);
        return 1;
    }

    return 0;
}

void func_8083E298(CollisionPoly* arg0, Vec3f* arg1, s16* arg2) {
    arg1->x = arg0->norm.x * (1.0f / 32767.0f);
    arg1->y = arg0->norm.y * (1.0f / 32767.0f);
    arg1->z = arg0->norm.z * (1.0f / 32767.0f);

    *arg2 = atan2s(arg1->z, arg1->x);
}

LinkAnimationHeader* D_80854590[] = {
    0x04002EE0,
    0x040031D0,
};

s32 func_8083E318(GlobalContext* globalCtx, Player* this, CollisionPoly* arg2) {
    s32 pad;
    s16 sp4A;
    Vec3f sp3C;
    s16 sp3A;
    f32 temp1;
    f32 temp2;
    s16 temp3;

    if (!Player_InBlockingCsMode(globalCtx, this) && (func_8084F390 != this->func_674) &&
        (func_80041F7C(&globalCtx->colCtx, arg2, this->actor.floorPolySource) == 1)) {
        sp4A = atan2s(this->actor.velocity.z, this->actor.velocity.x);
        func_8083E298(arg2, &sp3C, &sp3A);
        temp3 = sp3A - sp4A;

        if (ABS(temp3) > 16000) {
            temp1 = (1.0f - sp3C.y) * 40.0f;
            temp2 = (temp1 * temp1) * 0.015f;
            if (temp2 < 1.2f) {
                temp2 = 1.2f;
            }
            this->windDirection = sp3A;
            Math_ApproxF(&this->windSpeed, temp1, temp2);
        } else {
            func_80835C58(globalCtx, this, func_8084F390, 0);
            func_80832564(globalCtx, this);
            if (D_80853610 >= 0) {
                this->unk_84F = 1;
            }
            func_80832BE8(globalCtx, this, D_80854590[this->unk_84F]);
            this->linearVelocity = sqrtf(SQ(this->actor.velocity.x) + SQ(this->actor.velocity.z));
            this->currentYaw = sp4A;
            return 1;
        }
    }

    return 0;
}

// unknown data (unused)
s32 D_80854598[] = {
    0xFFDB0871, 0xF8310000, 0x00940470, 0xF3980000, 0xFFB504A9, 0x0C9F0000, 0x08010402,
};

void func_8083E4C4(GlobalContext* globalCtx, Player* this, GetItemEntry* giEntry) {
    s32 sp1C = giEntry->field & 0x1F;

    if (!(giEntry->field & 0x80)) {
        Item_DropCollectible(globalCtx, &this->actor.posRot.pos, sp1C | 0x8000);
        if ((sp1C != 4) && (sp1C != 8) && (sp1C != 9) && (sp1C != 0xA) && (sp1C != 0) && (sp1C != 1) && (sp1C != 2) &&
            (sp1C != 0x14) && (sp1C != 0x13)) {
            Item_Give(globalCtx, giEntry->itemId);
        }
    } else {
        Item_Give(globalCtx, giEntry->itemId);
    }

    func_80078884((this->getItemId < 0) ? NA_SE_SY_GET_BOXITEM : NA_SE_SY_GET_ITEM);
}

s32 func_8083E5A8(Player* this, GlobalContext* globalCtx) {
    Actor* interactedActor;

    if (iREG(67) || (((interactedActor = this->interactRangeActor) != NULL) &&
                     func_8002D53C(globalCtx, &globalCtx->actorCtx.titleCtx))) {
        if (iREG(67) || (this->getItemId > GI_NONE)) {
            if (iREG(67)) {
                this->getItemId = iREG(68);
            }

            if (this->getItemId < GI_MAX) {
                GetItemEntry* giEntry = &sGetItemTable[this->getItemId - 1];

                if ((interactedActor != &this->actor) && !iREG(67)) {
                    interactedActor->parent = &this->actor;
                }

                iREG(67) = false;

                if ((Item_CheckObtainability(giEntry->itemId) == ITEM_NONE) || (globalCtx->sceneNum == SCENE_BOWLING)) {
                    func_808323B4(globalCtx, this);
                    func_8083AE40(this, giEntry->objectId);

                    if (!(this->stateFlags2 & 0x400) || (this->currentBoots == PLAYER_BOOTS_IRON)) {
                        func_80836898(globalCtx, this, func_8083A434);
                        func_808322D0(globalCtx, this, &D_04002788);
                        func_80835EA4(globalCtx, 9);
                    }

                    this->stateFlags1 |= 0x20000C00;
                    func_80832224(this);
                    return 1;
                }

                func_8083E4C4(globalCtx, this, giEntry);
                this->getItemId = GI_NONE;
            }
        } else if (CHECK_BTN_ALL(sControlInput->press.button, BTN_A) && !(this->stateFlags1 & 0x800) &&
                   !(this->stateFlags2 & 0x400)) {
            if (this->getItemId != GI_NONE) {
                GetItemEntry* giEntry = &sGetItemTable[-this->getItemId - 1];
                EnBox* chest = (EnBox*)interactedActor;

                if (giEntry->itemId != ITEM_NONE) {
                    if (((Item_CheckObtainability(giEntry->itemId) == ITEM_NONE) && (giEntry->field & 0x40)) ||
                        ((Item_CheckObtainability(giEntry->itemId) != ITEM_NONE) && (giEntry->field & 0x20))) {
                        this->getItemId = -GI_RUPEE_BLUE;
                        giEntry = &sGetItemTable[GI_RUPEE_BLUE - 1];
                    }
                }

                func_80836898(globalCtx, this, func_8083A434);
                this->stateFlags1 |= 0x20000C00;
                func_8083AE40(this, giEntry->objectId);
                this->actor.posRot.pos.x =
                    chest->dyna.actor.posRot.pos.x - (Math_Sins(chest->dyna.actor.shape.rot.y) * 29.434299469f);
                this->actor.posRot.pos.z =
                    chest->dyna.actor.posRot.pos.z - (Math_Coss(chest->dyna.actor.shape.rot.y) * 29.434299469f);
                this->currentYaw = this->actor.shape.rot.y = chest->dyna.actor.shape.rot.y;
                func_80832224(this);

                if ((giEntry->itemId != ITEM_NONE) && (giEntry->gi >= 0) &&
                    (Item_CheckObtainability(giEntry->itemId) == ITEM_NONE)) {
                    func_808322D0(globalCtx, this, this->ageProperties->unk_98);
                    func_80832F54(globalCtx, this, 0x28F);
                    chest->unk_1F4 = 1;
                    Camera_ChangeSetting(Gameplay_GetCamera(globalCtx, 0), CAM_SET_ITEM0);
                } else {
                    func_80832264(globalCtx, this, &D_04002DF8);
                    chest->unk_1F4 = -1;
                }

                return 1;
            }

            if ((this->heldActor == NULL) || Player_HoldsHookshot(this)) {
                if ((interactedActor->id == ACTOR_BG_TOKI_SWD) && LINK_IS_ADULT) {
                    s32 sp24 = this->itemActionParam;

                    this->itemActionParam = PLAYER_AP_NONE;
                    this->modelAnimType = 0;
                    this->heldItemActionParam = this->itemActionParam;
                    func_80836898(globalCtx, this, func_8083A0F4);

                    if (sp24 == PLAYER_AP_SWORD_MASTER) {
                        this->nextModelGroup = Player_ActionToModelGroup(this, PLAYER_AP_LAST_USED);
                        func_8083399C(globalCtx, this, PLAYER_AP_LAST_USED);
                    } else {
                        func_80835F44(globalCtx, this, ITEM_LAST_USED);
                    }
                } else {
                    s32 strength = Player_GetStrength();
                    if ((interactedActor->id == ACTOR_EN_ISHI) && ((interactedActor->params & 0xF) == 1) &&
                        (strength < PLAYER_STR_SILVER_G)) {
                        return 0;
                    }

                    func_80836898(globalCtx, this, func_8083A0F4);
                }

                func_80832224(this);
                this->stateFlags1 |= 0x800;
                return 1;
            }
        }
    }

    return 0;
}

void func_8083EA94(Player* this, GlobalContext* globalCtx) {
    func_80835C58(globalCtx, this, func_80846578, 1);
    func_80832264(globalCtx, this, D_80853BCC[this->modelAnimType]);
}

s32 func_8083EAF0(Player* this, Actor* actor) {
    if ((actor != NULL) && !(actor->flags & 0x800000) &&
        ((this->linearVelocity < 1.1f) || (actor->id == ACTOR_EN_BOM_CHU))) {
        return 0;
    }

    return 1;
}

s32 func_8083EB44(Player* this, GlobalContext* globalCtx) {
    if ((this->stateFlags1 & 0x800) && (this->heldActor != NULL) &&
        CHECK_BTN_ANY(sControlInput->press.button, BTN_A | BTN_B | BTN_CLEFT | BTN_CRIGHT | BTN_CDOWN)) {
        if (!func_80835644(globalCtx, this, this->heldActor)) {
            if (!func_8083EAF0(this, this->heldActor)) {
                func_80835C58(globalCtx, this, func_808464B0, 1);
                func_80832264(globalCtx, this, D_80853BE4[this->modelAnimType]);
            } else {
                func_8083EA94(this, globalCtx);
            }
        }
        return 1;
    }

    return 0;
}

#ifdef NON_MATCHING
// regalloc differences
s32 func_8083EC18(Player* this, GlobalContext* globalCtx, u32 arg2) {
    if (this->wallHeight >= 79.0f) {
        if (!(this->stateFlags1 & 0x8000000) || (this->currentBoots == PLAYER_BOOTS_IRON) ||
            (this->actor.waterY < this->ageProperties->unk_2C)) {
            s32 sp8C = (arg2 & 8) ? 2 : 0;

            if ((sp8C != 0) || (arg2 & 2) ||
                func_80041E4C(&globalCtx->colCtx, this->actor.wallPoly, this->actor.wallPolySource)) {
                s32 i;
                CollisionPoly* sp84 = this->actor.wallPoly;
                f32 sp80;
                f32 sp7C;
                f32 phi_f12;
                f32 phi_f14;
                Vec3f sp50[3];
                f32 phi_f20;

                phi_f20 = phi_f12 = 0.0f;

                if (sp8C != 0) {
                    sp80 = this->actor.posRot.pos.x;
                    sp7C = this->actor.posRot.pos.z;
                } else {
                    f32 sp48;
                    Vec3f* sp44 = &sp50[0];
                    s32 pad;

                    func_80038C78(sp84, this->actor.wallPolySource, &globalCtx->colCtx, sp50);

                    sp80 = phi_f12 = sp44->x;
                    sp7C = phi_f14 = sp44->z;
                    phi_f20 = sp44->y;
                    for (i = 1; i < 3; i++) {
                        sp44++;
                        if (sp80 > sp44->x) {
                            sp80 = sp44->x;
                        } else if (phi_f12 < sp44->x) {
                            phi_f12 = sp44->x;
                        }

                        if (sp7C > sp44->z) {
                            sp7C = sp44->z;
                        } else if (phi_f14 < sp44->z) {
                            phi_f14 = sp44->z;
                        }

                        if (phi_f20 > sp44->y) {
                            phi_f20 = sp44->y;
                        }
                    }

                    sp80 = (sp80 + phi_f12) * 0.5f;
                    sp7C = (sp7C + phi_f14) * 0.5f;

                    phi_f12 = ((this->actor.posRot.pos.x - sp80) * (sp84->norm.z * (1.0f / 32767.0f))) -
                              ((this->actor.posRot.pos.z - sp7C) * (sp84->norm.x * (1.0f / 32767.0f)));
                    sp48 = this->actor.posRot.pos.y - phi_f20;

                    phi_f20 = ((f32)(s32)((sp48 / 15.000000223517418) + 0.5) * 15.000000223517418) - sp48;
                    phi_f12 = fabsf(phi_f12);
                }

                if (phi_f12 < 8.0f) {
                    f32 sp3C = sp84->norm.x * (1.0f / 32767.0f);
                    f32 sp38 = sp84->norm.z * (1.0f / 32767.0f);
                    f32 sp34 = this->wallDistance;
                    LinkAnimationHeader* sp30;

                    func_80836898(globalCtx, this, func_8083A3B0);
                    this->stateFlags1 |= 0x200000;
                    this->stateFlags1 &= ~0x8000000;

                    if ((sp8C != 0) || (arg2 & 2)) {
                        if ((this->unk_84F = sp8C) != 0) {
                            if (this->actor.bgCheckFlags & 1) {
                                sp30 = &D_04002D80;
                            } else {
                                sp30 = &D_04002D68;
                            }
                            sp34 = (this->ageProperties->unk_38 - 1.0f) - sp34;
                        } else {
                            sp30 = this->ageProperties->unk_A4;
                            sp34 = sp34 - 1.0f;
                        }
                        this->unk_850 = -2;
                        this->actor.posRot.pos.y += phi_f20;
                        this->actor.shape.rot.y = this->currentYaw = this->actor.wallPolyRot + 0x8000;
                    } else {
                        sp30 = this->ageProperties->unk_A8;
                        this->unk_850 = -4;
                        this->actor.shape.rot.y = this->currentYaw = this->actor.wallPolyRot;
                    }

                    this->actor.posRot.pos.x = (sp34 * sp3C) + sp80;
                    this->actor.posRot.pos.z = (sp34 * sp38) + sp7C;
                    func_80832224(this);
                    Math_Vec3f_Copy(&this->actor.pos4, &this->actor.posRot.pos);
                    func_80832264(globalCtx, this, sp30);
                    func_80832F54(globalCtx, this, 0x9F);

                    return 1;
                }
            }
        }
    }

    return 0;
}
#else
s32 func_8083EC18(Player* this, GlobalContext* globalCtx, u32 arg2);
#pragma GLOBAL_ASM("asm/non_matchings/overlays/actors/ovl_player_actor/func_8083EC18.s")
#endif

void func_8083F070(Player* this, LinkAnimationHeader* anim, GlobalContext* globalCtx) {
    func_80835DAC(globalCtx, this, func_8084C5F8, 0);
    SkelAnime_ChangeLinkAnimPlaybackStop(globalCtx, &this->skelAnime, anim, (4.0f / 3.0f));
}

#ifdef NON_MATCHING
// single regalloc difference
s32 func_8083F0C8(Player* this, GlobalContext* globalCtx, u32 arg2) {
    CollisionPoly* wallPoly;
    Vec3f sp50[3];
    f32 sp4C;
    f32 phi_f2;
    f32 sp44;
    f32 phi_f12;
    s32 i;

    if (LINK_IS_CHILD && !(this->stateFlags1 & 0x8000000) && (arg2 & 0x30)) {
        wallPoly = this->actor.wallPoly;
        func_80038C78(wallPoly, this->actor.wallPolySource, &globalCtx->colCtx, &sp50);

        sp4C = phi_f2 = sp50[0].x;
        sp44 = phi_f12 = sp50[0].z;
        for (i = 1; i < 3; i++) {
            if (sp4C > sp50[i].x) {
                sp4C = sp50[i].x;
            } else if (phi_f2 < sp50[i].x) {
                phi_f2 = sp50[i].x;
            }

            if (sp44 > sp50[i].z) {
                sp44 = sp50[i].z;
            } else if (phi_f12 < sp50[i].z) {
                phi_f12 = sp50[i].z;
            }
        }

        sp4C = (sp4C + phi_f2) * 0.5f;
        sp44 = (sp44 + phi_f12) * 0.5f;

        if (fabsf(((this->actor.posRot.pos.x - sp4C) * (wallPoly->norm.z * (1.0f / 32767.0f))) -
                  ((this->actor.posRot.pos.z - sp44) * (wallPoly->norm.x * (1.0f / 32767.0f)))) < 8.0f) {

            this->stateFlags2 |= 0x10000;

            if (CHECK_BTN_ALL(sControlInput->press.button, BTN_A)) {
                f32 sp38 = wallPoly->norm.x * (1.0f / 32767.0f);
                f32 sp34 = wallPoly->norm.z * (1.0f / 32767.0f);
                f32 sp30 = this->wallDistance;

                func_80836898(globalCtx, this, func_8083A40C);
                this->stateFlags2 |= 0x40000;
                this->actor.shape.rot.y = this->currentYaw = this->actor.wallPolyRot + 0x8000;
                this->actor.posRot.pos.x = sp4C + (sp30 * sp38);
                this->actor.posRot.pos.z = sp44 + (sp30 * sp34);
                func_80832224(this);
                this->actor.pos4 = this->actor.posRot.pos;
                func_80832264(globalCtx, this, &D_04002708);
                func_80832F54(globalCtx, this, 0x9D);

                return 1;
            }
        }
    }

    return 0;
}
#else
#pragma GLOBAL_ASM("asm/non_matchings/overlays/actors/ovl_player_actor/func_8083F0C8.s")
#endif

s32 func_8083F360(GlobalContext* globalCtx, Player* this, f32 arg1, f32 arg2, f32 arg3, f32 arg4) {
    CollisionPoly* wallPoly;
    u32 sp78;
    Vec3f sp6C;
    Vec3f sp60;
    Vec3f sp54;
    f32 yawCos;
    f32 yawSin;
    s32 temp;
    f32 temp1;
    f32 temp2;

    yawCos = Math_Coss(this->actor.shape.rot.y);
    yawSin = Math_Sins(this->actor.shape.rot.y);

    sp6C.x = this->actor.posRot.pos.x + (arg4 * yawSin);
    sp6C.z = this->actor.posRot.pos.z + (arg4 * yawCos);
    sp60.x = this->actor.posRot.pos.x + (arg3 * yawSin);
    sp60.z = this->actor.posRot.pos.z + (arg3 * yawCos);
    sp60.y = sp6C.y = this->actor.posRot.pos.y + arg1;

    if (func_8003DE84(&globalCtx->colCtx, &sp6C, &sp60, &sp54, &this->actor.wallPoly, 1, 0, 0, 1, &sp78)) {
        wallPoly = this->actor.wallPoly;

        this->actor.bgCheckFlags |= 0x200;
        this->actor.wallPolySource = sp78;

        D_808535F0 = func_80041DB8(&globalCtx->colCtx, wallPoly, sp78);

        temp1 = wallPoly->norm.x * (1.0f / 32767.0f);
        temp2 = wallPoly->norm.z * (1.0f / 32767.0f);
        temp = atan2s(-temp2, -temp1);
        Math_ApproxUpdateScaledS(&this->actor.shape.rot.y, temp, 800);

        this->currentYaw = this->actor.shape.rot.y;
        this->actor.posRot.pos.x = sp54.x - (Math_Sins(this->actor.shape.rot.y) * arg2);
        this->actor.posRot.pos.z = sp54.z - (Math_Coss(this->actor.shape.rot.y) * arg2);

        return 1;
    }

    this->actor.bgCheckFlags &= ~0x200;

    return 0;
}

s32 func_8083F524(GlobalContext* globalCtx, Player* this) {
    return func_8083F360(globalCtx, this, 26.0f, this->ageProperties->unk_38 + 5.0f, 30.0f, 0.0f);
}

s32 func_8083F570(Player* this, GlobalContext* globalCtx) {
    s16 temp;

    if ((this->linearVelocity != 0.0f) && (this->actor.bgCheckFlags & 8) && (D_808535F0 & 0x30)) {

        temp = this->actor.shape.rot.y - this->actor.wallPolyRot;
        if (this->linearVelocity < 0.0f) {
            temp += 0x8000;
        }

        if (ABS(temp) > 0x4000) {
            func_80835C58(globalCtx, this, func_8084C81C, 0);

            if (this->linearVelocity > 0.0f) {
                this->actor.shape.rot.y = this->actor.wallPolyRot + 0x8000;
                func_80832264(globalCtx, this, &D_04002700);
                func_80832F54(globalCtx, this, 0x9D);
                func_800800F8(globalCtx, 0x2581, 999, NULL, 0);
            } else {
                this->actor.shape.rot.y = this->actor.wallPolyRot;
                SkelAnime_ChangeLinkAnim(globalCtx, &this->skelAnime, &D_04002708, -1.0f,
                                         SkelAnime_GetFrameCount(&D_04002708), 0.0f, 2, 0.0f);
                func_80832F54(globalCtx, this, 0x9D);
                func_800800F8(globalCtx, 0x2582, 999, NULL, 0);
            }

            this->currentYaw = this->actor.shape.rot.y;
            func_80832210(this);

            return 1;
        }
    }

    return 0;
}

void func_8083F72C(Player* this, LinkAnimationHeader* anim, GlobalContext* globalCtx) {
    if (!func_80836898(globalCtx, this, func_8083A388)) {
        func_80835C58(globalCtx, this, func_8084B78C, 0);
    }

    func_80832264(globalCtx, this, anim);
    func_80832224(this);

    this->actor.shape.rot.y = this->currentYaw = this->actor.wallPolyRot + 0x8000;
}

s32 func_8083F7BC(Player* this, GlobalContext* globalCtx) {
    DynaPolyActor* wallPolyActor;

    if (!(this->stateFlags1 & 0x800) && (this->actor.bgCheckFlags & 0x200) && (D_80853608 < 0x3000)) {

        if (((this->linearVelocity > 0.0f) && func_8083EC18(this, globalCtx, D_808535F0)) ||
            func_8083F0C8(this, globalCtx, D_808535F0)) {
            return 1;
        }

        if (!func_808332B8(this) && ((this->linearVelocity == 0.0f) || !(this->stateFlags2 & 4)) &&
            (D_808535F0 & 0x40) && (this->actor.bgCheckFlags & 1) && (this->wallHeight >= 39.0f)) {

            this->stateFlags2 |= 1;

            if (CHECK_BTN_ALL(sControlInput->cur.button, BTN_A)) {

                if ((this->actor.wallPolySource != 50) &&
                    ((wallPolyActor = DynaPolyInfo_GetActor(&globalCtx->colCtx, this->actor.wallPolySource)) != NULL)) {

                    if (wallPolyActor->actor.id == ACTOR_BG_HEAVY_BLOCK) {
                        if (Player_GetStrength() < PLAYER_STR_GOLD_G) {
                            return 0;
                        }

                        func_80836898(globalCtx, this, func_8083A0F4);
                        this->stateFlags1 |= 0x800;
                        this->interactRangeActor = &wallPolyActor->actor;
                        this->getItemId = GI_NONE;
                        this->currentYaw = this->actor.wallPolyRot + 0x8000;
                        func_80832224(this);

                        return 1;
                    }

                    this->unk_3C4 = &wallPolyActor->actor;
                } else {
                    this->unk_3C4 = NULL;
                }

                func_8083F72C(this, &D_040030F8, globalCtx);

                return 1;
            }
        }
    }

    return 0;
}

s32 func_8083F9D0(GlobalContext* globalCtx, Player* this) {
    if ((this->actor.bgCheckFlags & 0x200) &&
        ((this->stateFlags2 & 0x10) || CHECK_BTN_ALL(sControlInput->cur.button, BTN_A))) {
        DynaPolyActor* wallPolyActor = NULL;

        if (this->actor.wallPolySource != 50) {
            wallPolyActor = DynaPolyInfo_GetActor(&globalCtx->colCtx, this->actor.wallPolySource);
        }

        if (&wallPolyActor->actor == this->unk_3C4) {
            if (this->stateFlags2 & 0x10) {
                return 1;
            } else {
                return 0;
            }
        }
    }

    func_80839FFC(this, globalCtx);
    func_80832264(globalCtx, this, &D_04003100);
    this->stateFlags2 &= ~0x10;
    return 1;
}

void func_8083FAB8(Player* this, GlobalContext* globalCtx) {
    func_80835C58(globalCtx, this, func_8084B898, 0);
    this->stateFlags2 |= 0x10;
    func_80832264(globalCtx, this, &D_040030F0);
}

void func_8083FB14(Player* this, GlobalContext* globalCtx) {
    func_80835C58(globalCtx, this, func_8084B9E4, 0);
    this->stateFlags2 |= 0x10;
    func_80832264(globalCtx, this, D_80853C5C[this->modelAnimType]);
}

void func_8083FB7C(Player* this, GlobalContext* globalCtx) {
    this->stateFlags1 &= ~0x8200000;
    func_80837B9C(this, globalCtx);
    this->linearVelocity = -0.4f;
}

s32 func_8083FBC0(Player* this, GlobalContext* globalCtx) {
    if (!CHECK_BTN_ALL(sControlInput->press.button, BTN_A) && (this->actor.bgCheckFlags & 0x200) &&
        ((D_808535F0 & 8) || (D_808535F0 & 2) ||
         func_80041E4C(&globalCtx->colCtx, this->actor.wallPoly, this->actor.wallPolySource))) {
        return 0;
    }

    func_8083FB7C(this, globalCtx);
    func_80832698(this, NA_SE_VO_LI_AUTO_JUMP);
    return 1;
}

s32 func_8083FC68(Player* this, f32 arg1, s16 arg2) {
    f32 sp1C = (s16)(arg2 - this->actor.shape.rot.y);
    f32 temp;

    if (this->unk_664 != NULL) {
        func_8083DB98(this, func_8002DD78(this) || func_808334B4(this));
    }

    temp = fabsf(sp1C) / 32768.0f;

    if (arg1 > (((temp * temp) * 50.0f) + 6.0f)) {
        return 1;
    } else if (arg1 > (((1.0f - temp) * 10.0f) + 6.8f)) {
        return -1;
    }

    return 0;
}

s32 func_8083FD78(Player* this, f32* arg1, s16* arg2, GlobalContext* globalCtx) {
    s16 sp2E = *arg2 - this->targetYaw;
    u16 sp2C = ABS(sp2E);

    if ((func_8002DD78(this) || func_808334B4(this)) && (this->unk_664 == NULL)) {
        *arg1 *= Math_Sins(sp2C);

        if (*arg1 != 0.0f) {
            *arg2 = (((sp2E >= 0) ? 1 : -1) << 0xE) + this->actor.shape.rot.y;
        } else {
            *arg2 = this->actor.shape.rot.y;
        }

        if (this->unk_664 != NULL) {
            func_8083DB98(this, 1);
        } else {
            Math_SmoothScaleMaxMinS(&this->actor.posRot2.rot.x, sControlInput->rel.stick_y * 240.0f, 14, 4000, 30);
            func_80836AB8(this, 1);
        }
    } else {
        if (this->unk_664 != NULL) {
            return func_8083FC68(this, *arg1, *arg2);
        } else {
            func_8083DC54(this, globalCtx);
            if ((*arg1 != 0.0f) && (sp2C < 6000)) {
                return 1;
            } else if (*arg1 > Math_Sins((0x4000 - (sp2C >> 1))) * 200.0f) {
                return -1;
            }
        }
    }

    return 0;
}

s32 func_8083FFB8(Player* this, f32* arg1, s16* arg2) {
    s16 temp1 = *arg2 - this->actor.shape.rot.y;
    u16 temp2 = ABS(temp1);
    f32 temp3 = Math_Coss(temp2);

    *arg1 *= temp3;

    if (*arg1 != 0.0f) {
        if (temp3 > 0) {
            return 1;
        } else {
            return -1;
        }
    }

    return 0;
}

s32 func_80840058(Player* this, f32* arg1, s16* arg2, GlobalContext* globalCtx) {
    func_8083DC54(this, globalCtx);

    if ((*arg1 != 0.0f) || (ABS(this->unk_87C) > 400)) {
        s16 temp1 = *arg2 - Camera_GetInputDirYaw(ACTIVE_CAM);
        u16 temp2 = (ABS(temp1) - 0x2000) & 0xFFFF;

        if ((temp2 < 0x4000) || (this->unk_87C != 0)) {
            return -1;
        } else {
            return 1;
        }
    }

    return 0;
}

void func_80840138(Player* this, f32 arg1, s16 arg2) {
    s16 temp = arg2 - this->actor.shape.rot.y;

    if (arg1 > 0.0f) {
        if (temp < 0) {
            this->unk_874 = 0.0f;
        } else {
            this->unk_874 = 1.0f;
        }
    }

    Math_ApproxF(&this->unk_870, this->unk_874, 0.3f);
}

void func_808401B0(GlobalContext* globalCtx, Player* this) {
    func_800A431C(globalCtx, &this->skelAnime, func_808334E4(this), this->unk_868, func_80833528(this), this->unk_868,
                  this->unk_870, this->unk_318);
}

s32 func_8084021C(f32 arg0, f32 arg1, f32 arg2, f32 arg3) {
    f32 temp;

    if ((arg3 == 0.0f) && (arg1 > 0.0f)) {
        arg3 = arg2;
    }

    temp = (arg0 + arg1) - arg3;

    if (((temp * arg1) >= 0.0f) && (((temp - arg1) * arg1) < 0.0f)) {
        return 1;
    }

    return 0;
}

void func_8084029C(Player* this, f32 arg1) {
    f32 updateScale = R_UPDATE_RATE * 0.5f;

    arg1 *= updateScale;
    if (arg1 < -7.25) {
        arg1 = -7.25;
    } else if (arg1 > 7.25f) {
        arg1 = 7.25f;
    }

    if (1) {}

    if ((this->currentBoots == PLAYER_BOOTS_HOVER) && !(this->actor.bgCheckFlags & 1) && (this->unk_893 != 0)) {
        func_8002F8F0(&this->actor, NA_SE_PL_HOBBERBOOTS_LV - SFX_FLAG);
    } else if (func_8084021C(this->unk_868, arg1, 29.0f, 10.0f) || func_8084021C(this->unk_868, arg1, 29.0f, 24.0f)) {
        func_808327F8(this, this->linearVelocity);
        if (this->linearVelocity > 4.0f) {
            this->stateFlags2 |= 8;
        }
    }

    this->unk_868 += arg1;

    if (this->unk_868 < 0.0f) {
        this->unk_868 += 29.0f;
    } else if (this->unk_868 >= 29.0f) {
        this->unk_868 -= 29.0f;
    }
}

void func_80840450(Player* this, GlobalContext* globalCtx) {
    f32 sp44;
    s16 sp42;
    s32 temp1;
    u32 temp2;
    s16 temp3;
    s32 temp4;

    if (this->stateFlags3 & 8) {
        if (Player_GetSwordHeld(this)) {
            this->stateFlags2 |= 0x60;
        } else {
            this->stateFlags3 &= ~8;
        }
    }

    if (this->unk_850 != 0) {
        if (func_800A3BC0(globalCtx, &this->skelAnime)) {
            func_80832DBC(this);
            func_80832284(globalCtx, this, func_808334E4(this));
            this->unk_850 = 0;
            this->stateFlags3 &= ~8;
        }
        func_80833C3C(this);
    } else {
        func_808401B0(globalCtx, this);
    }

    func_8083721C(this);

    if (!func_80837348(globalCtx, this, D_808543E0, 1)) {
        if (!func_80833B54(this) && (!func_80833B2C(this) || (func_80834B5C != this->func_82C))) {
            func_8083CF10(this, globalCtx);
            return;
        }

        func_80837268(this, &sp44, &sp42, 0.0f, globalCtx);

        temp1 = func_8083FC68(this, sp44, sp42);

        if (temp1 > 0) {
            func_8083C8DC(this, globalCtx, sp42);
            return;
        }

        if (temp1 < 0) {
            func_8083CBF0(this, sp42, globalCtx);
            return;
        }

        if (sp44 > 4.0f) {
            func_8083CC9C(this, globalCtx);
            return;
        }

        func_8084029C(this, (this->linearVelocity * 0.3f) + 1.0f);
        func_80840138(this, sp44, sp42);

        temp2 = this->unk_868;
        if ((temp2 < 6) || ((temp2 - 0xE) < 6)) {
            Math_ApproxF(&this->linearVelocity, 0.0f, 1.5f);
            return;
        }

        temp3 = sp42 - this->currentYaw;
        temp4 = ABS(temp3);

        if (temp4 > 0x4000) {
            if (Math_ApproxF(&this->linearVelocity, 0.0f, 1.5f)) {
                this->currentYaw = sp42;
            }
            return;
        }

        func_80077C6C(&this->linearVelocity, sp44 * 0.3f, 2.0f, 1.5f);

        if (!(this->stateFlags3 & 8)) {
            Math_ApproxUpdateScaledS(&this->currentYaw, sp42, temp4 * 0.1f);
        }
    }
}

void func_808407CC(Player* this, GlobalContext* globalCtx) {
    f32 sp3C;
    s16 sp3A;
    s32 temp1;
    s16 temp2;
    s32 temp3;

    if (func_800A3BC0(globalCtx, &this->skelAnime)) {
        func_80832DBC(this);
        func_80832264(globalCtx, this, func_80833338(this));
    }

    func_8083721C(this);

    if (!func_80837348(globalCtx, this, D_808543E8, 1)) {
        if (func_80833B54(this)) {
            func_8083CEAC(this, globalCtx);
            return;
        }

        if (!func_80833B2C(this)) {
            func_80835DAC(globalCtx, this, func_80840BC8, 1);
            this->currentYaw = this->actor.shape.rot.y;
            return;
        }

        if (func_80834B5C == this->func_82C) {
            func_8083CEAC(this, globalCtx);
            return;
        }

        func_80837268(this, &sp3C, &sp3A, 0.0f, globalCtx);

        temp1 = func_8083FD78(this, &sp3C, &sp3A, globalCtx);

        if (temp1 > 0) {
            func_8083C8DC(this, globalCtx, sp3A);
            return;
        }

        if (temp1 < 0) {
            func_8083CB2C(this, sp3A, globalCtx);
            return;
        }

        if (sp3C > 4.9f) {
            func_8083CC9C(this, globalCtx);
            func_80833C3C(this);
            return;
        }
        if (sp3C != 0.0f) {
            func_8083CB94(this, globalCtx);
            return;
        }

        temp2 = sp3A - this->actor.shape.rot.y;
        temp3 = ABS(temp2);

        if (temp3 > 800) {
            func_8083CD54(globalCtx, this, sp3A);
        }
    }
}

#ifdef NON_MATCHING
// regalloc differences
void func_808409CC(GlobalContext* globalCtx, Player* this) {
    LinkAnimationHeader* anim;
    LinkAnimationHeader** animPtr;
    s32 heathIsCritical;
    s32 sp38;
    s32 sp34;

    if ((this->unk_664 != NULL) ||
        (!(heathIsCritical = Health_IsCritical()) && ((this->unk_6AC = (this->unk_6AC + 1) & 1) != 0))) {
        this->stateFlags2 &= ~0x10000000;
        anim = func_80833338(this);
    } else {
        this->stateFlags2 |= 0x10000000;
        if (this->stateFlags1 & 0x800) {
            anim = func_80833338(this);
        } else {
            sp38 = globalCtx->roomCtx.curRoom.unk_02;
            if (heathIsCritical) {
                if (this->unk_6AC >= 0) {
                    sp38 = 7;
                    this->unk_6AC = -1;
                } else {
                    sp38 = 8;
                }
            } else {
                sp34 = Math_Rand_ZeroOne() * 5.0f;
                if (sp34 < 4) {
                    if (((sp34 != 0) && (sp34 != 3)) ||
                        ((this->rightHandType == 10) && ((sp34 == 3) || Player_GetSwordHeld(this)))) {
                        if ((sp34 == 0) && Player_HoldsTwoHandedWeapon(this)) {
                            sp34 = 4;
                        }
                        sp38 = sp34 + 9;
                    }
                }
            }
            animPtr = &D_80853D7C[sp38 * 2];
            if (this->modelAnimType != 1) {
                animPtr++;
            }
            anim = *animPtr;
        }
    }

    SkelAnime_ChangeLinkAnim(globalCtx, &this->skelAnime, anim, (2.0f / 3.0f) * D_808535E8, 0.0f,
                             SkelAnime_GetFrameCount(anim), 2, -6.0f);
}
#else
#pragma GLOBAL_ASM("asm/non_matchings/overlays/actors/ovl_player_actor/func_808409CC.s")
#endif

void func_80840BC8(Player* this, GlobalContext* globalCtx) {
    s32 sp44;
    s32 sp40;
    f32 sp3C;
    s16 sp3A;
    s16 temp;

    sp44 = func_80833350(this);
    sp40 = func_800A3BC0(globalCtx, &this->skelAnime);

    if (sp44 > 0) {
        func_808333FC(this, sp44 - 1);
    }

    if (sp40 != 0) {
        if (this->unk_850 != 0) {
            if (DECR(this->unk_850) == 0) {
                this->skelAnime.animFrameCount = this->skelAnime.totalFrames - 1.0f;
            }
            this->skelAnime.limbDrawTbl[0].y = (this->skelAnime.limbDrawTbl[0].y + ((this->unk_850 & 1) * 0x50)) - 0x28;
        } else {
            func_80832DBC(this);
            func_808409CC(globalCtx, this);
        }
    }

    func_8083721C(this);

    if (this->unk_850 == 0) {
        if (!func_80837348(globalCtx, this, D_80854418, 1)) {
            if (func_80833B54(this)) {
                func_8083CEAC(this, globalCtx);
                return;
            }

            if (func_80833B2C(this)) {
                func_80839F30(this, globalCtx);
                return;
            }

            func_80837268(this, &sp3C, &sp3A, 0.018f, globalCtx);

            if (sp3C != 0.0f) {
                func_8083C8DC(this, globalCtx, sp3A);
                return;
            }

            temp = sp3A - this->actor.shape.rot.y;
            if (ABS(temp) > 800) {
                func_8083CD54(globalCtx, this, sp3A);
                return;
            }

            Math_ApproxUpdateScaledS(&this->actor.shape.rot.y, sp3A, 1200);
            this->currentYaw = this->actor.shape.rot.y;
            if (func_80833338(this) == this->skelAnime.animation) {
                func_8083DC54(this, globalCtx);
            }
        }
    }
}

void func_80840DE4(Player* this, GlobalContext* globalCtx) {
    f32 frames;
    f32 coeff;
    f32 sp44;
    s16 sp42;
    s32 temp1;
    s16 temp2;
    s32 temp3;
    s32 direction;

    this->skelAnime.mode = 0;
    func_800A3B8C(&this->skelAnime);

    this->skelAnime.animation = func_8083356C(this);

    if (this->skelAnime.animation == &D_040026E8) {
        frames = 24.0f;
        coeff = -(MREG(95) / 100.0f);
    } else {
        frames = 29.0f;
        coeff = MREG(95) / 100.0f;
    }

    this->skelAnime.totalFrames = frames;
    this->skelAnime.animFrameCount = frames - 1.0f;

    if ((s16)(this->currentYaw - this->actor.shape.rot.y) >= 0) {
        direction = 1;
    } else {
        direction = -1;
    }

    this->skelAnime.animPlaybackSpeed = direction * (this->linearVelocity * coeff);

    func_800A3BC0(globalCtx, &this->skelAnime);

    if (func_800A4530(&this->skelAnime, 0.0f) || func_800A4530(&this->skelAnime, frames * 0.5f)) {
        func_808327F8(this, this->linearVelocity);
    }

    if (!func_80837348(globalCtx, this, D_808543F4, 1)) {
        if (func_80833B54(this)) {
            func_8083CEAC(this, globalCtx);
            return;
        }

        if (!func_80833B2C(this)) {
            func_80853080(this, globalCtx);
            return;
        }

        func_80837268(this, &sp44, &sp42, 0.0f, globalCtx);
        temp1 = func_8083FD78(this, &sp44, &sp42, globalCtx);

        if (temp1 > 0) {
            func_8083C8DC(this, globalCtx, sp42);
            return;
        }

        if (temp1 < 0) {
            func_8083CB2C(this, sp42, globalCtx);
            return;
        }

        if (sp44 > 4.9f) {
            func_8083CC9C(this, globalCtx);
            func_80833C3C(this);
            return;
        }

        if ((sp44 == 0.0f) && (this->linearVelocity == 0.0f)) {
            func_80839F30(this, globalCtx);
            return;
        }

        temp2 = sp42 - this->currentYaw;
        temp3 = ABS(temp2);

        if (temp3 > 0x4000) {
            if (Math_ApproxF(&this->linearVelocity, 0.0f, 1.5f)) {
                this->currentYaw = sp42;
            }
            return;
        }

        func_80077C6C(&this->linearVelocity, sp44 * 0.4f, 1.5f, 1.5f);
        Math_ApproxUpdateScaledS(&this->currentYaw, sp42, temp3 * 0.1f);
    }
}

void func_80841138(Player* this, GlobalContext* globalCtx) {
    f32 temp1;
    f32 temp2;

    if (this->unk_864 < 1.0f) {
        temp1 = R_UPDATE_RATE * 0.5f;
        func_8084029C(this, REG(35) / 1000.0f);
        func_800A42A0(globalCtx, &this->skelAnime, D_80853BFC[this->modelAnimType], this->unk_868);
        this->unk_864 += 1 * temp1;
        if (this->unk_864 >= 1.0f) {
            this->unk_864 = 1.0f;
        }
        temp1 = this->unk_864;
    } else {
        temp2 = this->linearVelocity - (REG(48) / 100.0f);
        if (temp2 < 0.0f) {
            temp1 = 1.0f;
            func_8084029C(this, (REG(35) / 1000.0f) + ((REG(36) / 1000.0f) * this->linearVelocity));
            func_800A42A0(globalCtx, &this->skelAnime, D_80853BFC[this->modelAnimType], this->unk_868);
        } else {
            temp1 = (REG(37) / 1000.0f) * temp2;
            if (temp1 < 1.0f) {
                func_8084029C(this, (REG(35) / 1000.0f) + ((REG(36) / 1000.0f) * this->linearVelocity));
            } else {
                temp1 = 1.0f;
                func_8084029C(this, 1.2f + ((REG(38) / 1000.0f) * temp2));
            }
            func_800A425C(globalCtx, &this->skelAnime, D_80853BFC[this->modelAnimType], this->unk_868);
            func_800A42A0(globalCtx, &this->skelAnime, &D_04002DD0, this->unk_868 * 0.551724135876f);
        }
    }

    if (temp1 < 1.0f) {
        func_800A42E4(globalCtx, &this->skelAnime, 1.0f - temp1);
    }
}

void func_8084140C(Player* this, GlobalContext* globalCtx) {
    func_80835C58(globalCtx, this, func_8084170C, 1);
    func_80832B0C(globalCtx, this, &D_04002DA0);
}

s32 func_80841458(Player* this, f32* arg1, s16* arg2, GlobalContext* globalCtx) {
    if (this->linearVelocity > 6.0f) {
        func_8084140C(this, globalCtx);
        return 1;
    }

    if (*arg1 != 0.0f) {
        if (func_8083721C(this)) {
            *arg1 = 0.0f;
            *arg2 = this->currentYaw;
        } else {
            return 1;
        }
    }

    return 0;
}

void func_808414F8(Player* this, GlobalContext* globalCtx) {
    f32 sp34;
    s16 sp32;
    s32 sp2C;
    s16 sp2A;

    func_80841138(this, globalCtx);

    if (!func_80837348(globalCtx, this, D_80854400, 1)) {
        if (!func_80833C04(this)) {
            func_8083C8DC(this, globalCtx, this->currentYaw);
            return;
        }

        func_80837268(this, &sp34, &sp32, 0.0f, globalCtx);
        sp2C = func_8083FD78(this, &sp34, &sp32, globalCtx);

        if (sp2C >= 0) {
            if (!func_80841458(this, &sp34, &sp32, globalCtx)) {
                if (sp2C != 0) {
                    func_8083C858(this, globalCtx);
                } else if (sp34 > 4.9f) {
                    func_8083CC9C(this, globalCtx);
                } else {
                    func_8083CB94(this, globalCtx);
                }
            }
        } else {
            sp2A = sp32 - this->currentYaw;

            func_80077C6C(&this->linearVelocity, sp34 * 1.5f, 1.5f, 2.0f);
            Math_ApproxUpdateScaledS(&this->currentYaw, sp32, sp2A * 0.1f);

            if ((sp34 == 0.0f) && (this->linearVelocity == 0.0f)) {
                func_80839F30(this, globalCtx);
            }
        }
    }
}

void func_808416C0(Player* this, GlobalContext* globalCtx) {
    func_80835C58(globalCtx, this, func_808417FC, 1);
    func_80832264(globalCtx, this, &D_04002DA8);
}

void func_8084170C(Player* this, GlobalContext* globalCtx) {
    s32 sp34;
    f32 sp30;
    s16 sp2E;

    sp34 = func_800A3BC0(globalCtx, &this->skelAnime);
    func_8083721C(this);

    if (!func_80837348(globalCtx, this, D_80854400, 1)) {
        func_80837268(this, &sp30, &sp2E, 0.0f, globalCtx);

        if (this->linearVelocity == 0.0f) {
            this->currentYaw = this->actor.shape.rot.y;

            if (func_8083FD78(this, &sp30, &sp2E, globalCtx) > 0) {
                func_8083C858(this, globalCtx);
            } else if ((sp30 != 0.0f) || (sp34 != 0)) {
                func_808416C0(this, globalCtx);
            }
        }
    }
}

void func_808417FC(Player* this, GlobalContext* globalCtx) {
    s32 sp1C;

    sp1C = func_800A3BC0(globalCtx, &this->skelAnime);

    if (!func_80837348(globalCtx, this, D_80854400, 1)) {
        if (sp1C != 0) {
            func_80839F30(this, globalCtx);
        }
    }
}

void func_80841860(GlobalContext* globalCtx, Player* this) {
    s32 pad;
    LinkAnimationHeader* sp38;
    LinkAnimationHeader* sp34;
    f32 frame;

    sp38 = D_80853914[this->modelAnimType + 144];
    sp34 = D_80853914[this->modelAnimType + 150];
    this->skelAnime.animation = sp38;

    func_8084029C(this, (REG(30) / 1000.0f) + ((REG(32) / 1000.0f) * this->linearVelocity));

    frame = this->unk_868 * 0.551724135876f;
    func_800A431C(globalCtx, &this->skelAnime, sp34, frame, sp38, frame, this->unk_870, this->unk_318);
}

void func_8084193C(Player* this, GlobalContext* globalCtx) {
    f32 sp3C;
    s16 sp3A;
    s32 temp1;
    s16 temp2;
    s32 temp3;

    func_80841860(globalCtx, this);

    if (!func_80837348(globalCtx, this, D_80854408, 1)) {
        if (!func_80833C04(this)) {
            func_8083C858(this, globalCtx);
            return;
        }

        func_80837268(this, &sp3C, &sp3A, 0.0f, globalCtx);

        if (func_80833B2C(this)) {
            temp1 = func_8083FD78(this, &sp3C, &sp3A, globalCtx);
        } else {
            temp1 = func_8083FC68(this, sp3C, sp3A);
        }

        if (temp1 > 0) {
            func_8083C858(this, globalCtx);
            return;
        }

        if (temp1 < 0) {
            if (func_80833B2C(this)) {
                func_8083CB2C(this, sp3A, globalCtx);
            } else {
                func_8083CBF0(this, sp3A, globalCtx);
            }
            return;
        }

        if ((this->linearVelocity < 3.6f) && (sp3C < 4.0f)) {
            if (!func_8008E9C4(this) && func_80833B2C(this)) {
                func_8083CB94(this, globalCtx);
            } else {
                func_80839F90(this, globalCtx);
            }
            return;
        }

        func_80840138(this, sp3C, sp3A);

        temp2 = sp3A - this->currentYaw;
        temp3 = ABS(temp2);

        if (temp3 > 0x4000) {
            if (Math_ApproxF(&this->linearVelocity, 0.0f, 3.0f) != 0) {
                this->currentYaw = sp3A;
            }
            return;
        }

        sp3C *= 0.9f;
        func_80077C6C(&this->linearVelocity, sp3C, 2.0f, 3.0f);
        Math_ApproxUpdateScaledS(&this->currentYaw, sp3A, temp3 * 0.1f);
    }
}

void func_80841BA8(Player* this, GlobalContext* globalCtx) {
    f32 sp34;
    s16 sp32;

    func_800A3BC0(globalCtx, &this->skelAnime);

    if (Player_HoldsTwoHandedWeapon(this)) {
        SkelAnime_LoadLinkAnimation(globalCtx, func_80833338(this), 0, this->skelAnime.limbCount,
                                    this->skelAnime.transitionDrawTbl);
        SkelAnime_LoadAnimationType3(globalCtx, this->skelAnime.limbCount, this->skelAnime.limbDrawTbl,
                                     this->skelAnime.transitionDrawTbl, D_80853410);
    }

    func_80837268(this, &sp34, &sp32, 0.018f, globalCtx);

    if (!func_80837348(globalCtx, this, D_80854414, 1)) {
        if (sp34 != 0.0f) {
            this->actor.shape.rot.y = sp32;
            func_8083C858(this, globalCtx);
        } else if (Math_ApproxUpdateScaledS(&this->actor.shape.rot.y, sp32, this->unk_87E)) {
            func_8083C0E8(this, globalCtx);
        }

        this->currentYaw = this->actor.shape.rot.y;
    }
}

void func_80841CC4(Player* this, s32 arg1, GlobalContext* globalCtx) {
    LinkAnimationHeader* anim;
    s16 target;
    f32 rate;

    if (ABS(D_80853610) < 3640) {
        target = 0;
    } else {
        target = CLAMP(D_80853610, -10922, 10922);
    }

    Math_ApproxUpdateScaledS(&this->unk_89C, target, 400);

    if ((this->modelAnimType == 3) || ((this->unk_89C == 0) && (this->unk_6C4 <= 0.0f))) {
        if (arg1 == 0) {
            func_800A42A0(globalCtx, &this->skelAnime, D_8085392C[this->modelAnimType], this->unk_868);
        } else {
            func_800A425C(globalCtx, &this->skelAnime, D_8085392C[this->modelAnimType], this->unk_868);
        }
        return;
    }

    if (this->unk_89C != 0) {
        rate = this->unk_89C / 10922.0f;
    } else {
        rate = this->unk_6C4 * 0.0006f;
    }

    rate *= fabsf(this->linearVelocity) * 0.5f;

    if (rate > 1.0f) {
        rate = 1.0f;
    }

    if (rate < 0.0f) {
        anim = &D_04002E48;
        rate = -rate;
    } else {
        anim = &D_04002E90;
    }

    if (arg1 == 0) {
        func_800A431C(globalCtx, &this->skelAnime, D_8085392C[this->modelAnimType], this->unk_868, anim, this->unk_868,
                      rate, this->unk_318);
    } else {
        func_800A43B8(globalCtx, &this->skelAnime, D_8085392C[this->modelAnimType], this->unk_868, anim, this->unk_868,
                      rate, this->unk_318);
    }
}

void func_80841EE4(Player* this, GlobalContext* globalCtx) {
    f32 temp1;
    f32 temp2;

    if (this->unk_864 < 1.0f) {
        temp1 = R_UPDATE_RATE * 0.5f;

        func_8084029C(this, REG(35) / 1000.0f);
        func_800A42A0(globalCtx, &this->skelAnime, D_8085392C[this->modelAnimType], this->unk_868);

        this->unk_864 += 1 * temp1;
        if (this->unk_864 >= 1.0f) {
            this->unk_864 = 1.0f;
        }

        temp1 = this->unk_864;
    } else {
        temp2 = this->linearVelocity - (REG(48) / 100.0f);

        if (temp2 < 0.0f) {
            temp1 = 1.0f;
            func_8084029C(this, (REG(35) / 1000.0f) + ((REG(36) / 1000.0f) * this->linearVelocity));

            func_80841CC4(this, 0, globalCtx);
        } else {
            temp1 = (REG(37) / 1000.0f) * temp2;
            if (temp1 < 1.0f) {
                func_8084029C(this, (REG(35) / 1000.0f) + ((REG(36) / 1000.0f) * this->linearVelocity));
            } else {
                temp1 = 1.0f;
                func_8084029C(this, 1.2f + ((REG(38) / 1000.0f) * temp2));
            }

            func_80841CC4(this, 1, globalCtx);

            func_800A42A0(globalCtx, &this->skelAnime, func_80833438(this), this->unk_868 * 0.689655185f);
        }
    }

    if (temp1 < 1.0f) {
        func_800A42E4(globalCtx, &this->skelAnime, 1.0f - temp1);
    }
}

void func_80842180(Player* this, GlobalContext* globalCtx) {
    f32 sp2C;
    s16 sp2A;

    this->stateFlags2 |= 0x20;
    func_80841EE4(this, globalCtx);

    if (!func_80837348(globalCtx, this, D_80854424, 1)) {
        if (func_80833C04(this)) {
            func_8083C858(this, globalCtx);
            return;
        }

        func_80837268(this, &sp2C, &sp2A, 0.018f, globalCtx);

        if (!func_8083C484(this, &sp2C, &sp2A)) {
            func_8083DF68(this, sp2C, sp2A);
            func_8083DDC8(this, globalCtx);

            if ((this->linearVelocity == 0.0f) && (sp2C == 0.0f)) {
                func_8083C0B8(this, globalCtx);
            }
        }
    }
}

void func_8084227C(Player* this, GlobalContext* globalCtx) {
    f32 sp2C;
    s16 sp2A;

    this->stateFlags2 |= 0x20;
    func_80841EE4(this, globalCtx);

    if (!func_80837348(globalCtx, this, D_80854430, 1)) {
        if (!func_80833C04(this)) {
            func_8083C858(this, globalCtx);
            return;
        }

        func_80837268(this, &sp2C, &sp2A, 0.0f, globalCtx);

        if (!func_8083C484(this, &sp2C, &sp2A)) {
            if ((func_80833B2C(this) && (sp2C != 0.0f) && (func_8083FD78(this, &sp2C, &sp2A, globalCtx) <= 0)) ||
                (!func_80833B2C(this) && (func_8083FC68(this, sp2C, sp2A) <= 0))) {
                func_80839F90(this, globalCtx);
                return;
            }

            func_8083DF68(this, sp2C, sp2A);
            func_8083DDC8(this, globalCtx);

            if ((this->linearVelocity == 0) && (sp2C == 0)) {
                func_80839F90(this, globalCtx);
            }
        }
    }
}

void func_808423EC(Player* this, GlobalContext* globalCtx) {
    s32 sp34;
    f32 sp30;
    s16 sp2E;

    sp34 = func_800A3BC0(globalCtx, &this->skelAnime);

    if (!func_80837348(globalCtx, this, D_80854408, 1)) {
        if (!func_80833C04(this)) {
            func_8083C858(this, globalCtx);
            return;
        }

        func_80837268(this, &sp30, &sp2E, 0.0f, globalCtx);

        if ((this->skelAnime.transCurrentFrame == 0.0f) && (this->skelAnime.animCurrentFrame > 5.0f)) {
            func_8083721C(this);

            if ((this->skelAnime.animCurrentFrame > 10.0f) && (func_8083FC68(this, sp30, sp2E) < 0)) {
                func_8083CBF0(this, sp2E, globalCtx);
                return;
            }

            if (sp34 != 0) {
                func_8083CD00(this, globalCtx);
            }
        }
    }
}

void func_8084251C(Player* this, GlobalContext* globalCtx) {
    s32 sp34;
    f32 sp30;
    s16 sp2E;

    sp34 = func_800A3BC0(globalCtx, &this->skelAnime);

    func_8083721C(this);

    if (!func_80837348(globalCtx, this, D_80854440, 1)) {
        func_80837268(this, &sp30, &sp2E, 0.0f, globalCtx);

        if (this->linearVelocity == 0.0f) {
            this->currentYaw = this->actor.shape.rot.y;

            if (func_8083FC68(this, sp30, sp2E) > 0) {
                func_8083C858(this, globalCtx);
                return;
            }

            if ((sp30 != 0.0f) || (sp34 != 0)) {
                func_80839F90(this, globalCtx);
            }
        }
    }
}

void func_8084260C(Vec3f* src, Vec3f* dest, f32 arg2, f32 arg3, f32 arg4) {
    dest->x = (Math_Rand_ZeroOne() * arg3) + src->x;
    dest->y = (Math_Rand_ZeroOne() * arg4) + (src->y + arg2);
    dest->z = (Math_Rand_ZeroOne() * arg3) + src->z;
}

Vec3f D_808545B4 = { 0.0f, 0.0f, 0.0f };
Vec3f D_808545C0 = { 0.0f, 0.0f, 0.0f };

s32 func_8084269C(GlobalContext* globalCtx, Player* this) {
    Vec3f sp2C;

    if ((this->unk_89E == 0) || (this->unk_89E == 1)) {
        func_8084260C(&this->actor.unk_CC[0], &sp2C, this->actor.groundY - this->actor.unk_CC[0].y, 7.0f, 5.0f);
        func_800286CC(globalCtx, &sp2C, &D_808545B4, &D_808545C0, 50, 30);
        func_8084260C(&this->actor.unk_CC[1], &sp2C, this->actor.groundY - this->actor.unk_CC[1].y, 7.0f, 5.0f);
        func_800286CC(globalCtx, &this->actor.unk_CC[1], &D_808545B4, &D_808545C0, 50, 30);
        return 1;
    }

    return 0;
}

void func_8084279C(Player* this, GlobalContext* globalCtx) {
    func_80832CB0(globalCtx, this, D_80853C2C[this->modelAnimType]);

    if (DECR(this->unk_850) == 0) {
        if (!func_8083B040(this, globalCtx)) {
            func_8083A098(this, D_80853C44[this->modelAnimType], globalCtx);
        }

        this->actor.flags &= ~0x100;
        func_8005B1A4(Gameplay_GetCamera(globalCtx, 0));
    }
}

s32 func_8084285C(Player* this, f32 arg1, f32 arg2, f32 arg3) {
    if ((arg1 <= this->skelAnime.animCurrentFrame) && (this->skelAnime.animCurrentFrame <= arg3)) {
        func_80833A20(this, (arg2 <= this->skelAnime.animCurrentFrame) ? 1 : -1);
        return 1;
    }

    func_80832318(this);
    return 0;
}

s32 func_808428D8(Player* this, GlobalContext* globalCtx) {
    if (!Player_IsChildWithHylianShield(this) && Player_GetSwordHeld(this) && D_80853614) {
        func_80832264(globalCtx, this, &D_04002EC8);
        this->unk_84F = 1;
        this->swordAnimation = 0xC;
        this->currentYaw = this->actor.shape.rot.y + this->unk_6BE;
        return 1;
    }

    return 0;
}

s32 func_80842964(Player* this, GlobalContext* globalCtx) {
    return func_8083B040(this, globalCtx) || func_8083B644(this, globalCtx) || func_8083E5A8(this, globalCtx);
}

void func_808429B4(GlobalContext* globalCtx, s32 speed, s32 y, s32 countdown) {
    s32 quakeIdx = Quake_Add(Gameplay_GetCamera(globalCtx, 0), 3);
    Quake_SetSpeed(quakeIdx, speed);
    Quake_SetQuakeValues(quakeIdx, y, 0, 0, 0);
    Quake_SetCountdown(quakeIdx, countdown);
}

void func_80842A28(GlobalContext* globalCtx, Player* this) {
    func_808429B4(globalCtx, 27767, 7, 20);
    globalCtx->actorCtx.unk_02 = 4;
    func_8083264C(this, 255, 20, 150, 0);
    func_8002F7DC(&this->actor, NA_SE_IT_HAMMER_HIT);
}

void func_80842A88(GlobalContext* globalCtx, Player* this) {
    Inventory_ChangeAmmo(ITEM_STICK, -1);
    func_80835F44(globalCtx, this, ITEM_NONE);
}

s32 func_80842AC4(GlobalContext* globalCtx, Player* this) {
    if ((this->heldItemActionParam == PLAYER_AP_STICK) && (this->unk_85C > 0.5f)) {
        if (AMMO(ITEM_STICK) != 0) {
            EffectSsStick_Spawn(globalCtx, &this->bodyPartsPos[15], this->actor.shape.rot.y + 0x8000);
            this->unk_85C = 0.5f;
            func_80842A88(globalCtx, this);
            func_8002F7DC(&this->actor, NA_SE_IT_WOODSTICK_BROKEN);
        }

        return 1;
    }

    return 0;
}

s32 func_80842B7C(GlobalContext* globalCtx, Player* this) {
    if (this->heldItemActionParam == PLAYER_AP_SWORD_BGS) {
        if ((gSaveContext.bgsFlag == 0) && (gSaveContext.swordHealth > 0.0f)) {
            if ((gSaveContext.swordHealth -= 1.0f) <= 0.0f) {
                EffectSsStick_Spawn(globalCtx, &this->bodyPartsPos[15], this->actor.shape.rot.y + 0x8000);
                func_800849EC(globalCtx);
                func_8002F7DC(&this->actor, NA_SE_IT_MAJIN_SWORD_BROKEN);
            }
        }

        return 1;
    }

    return 0;
}

void func_80842CF0(GlobalContext* globalCtx, Player* this) {
    func_80842AC4(globalCtx, this);
    func_80842B7C(globalCtx, this);
}

LinkAnimationHeader* D_808545CC[] = {
    0x04002B10,
    0x04002B20,
    0x04002B08,
    0x04002B18,
};

void func_80842D20(GlobalContext* globalCtx, Player* this) {
    s32 pad;
    s32 sp28;

    if (func_80843188 != this->func_674) {
        func_80832440(globalCtx, this);
        func_80835C58(globalCtx, this, func_808505DC, 0);

        if (func_8008E9C4(this)) {
            sp28 = 2;
        } else {
            sp28 = 0;
        }

        func_808322D0(globalCtx, this, D_808545CC[Player_HoldsTwoHandedWeapon(this) + sp28]);
    }

    func_8083264C(this, 180, 20, 100, 0);
    this->linearVelocity = -18.0f;
    func_80842CF0(globalCtx, this);
}

s32 func_80842DF4(GlobalContext* globalCtx, Player* this) {
    f32 phi_f2;
    CollisionPoly* sp78;
    u32 sp74;
    Vec3f sp68;
    Vec3f sp5C;
    Vec3f sp50;
    s32 temp1;
    s32 sp48;

    if (this->swordState > 0) {
        if (this->swordAnimation < 0x18) {
            if (!(this->swordQuads[0].base.atFlags & 4) && !(this->swordQuads[1].base.atFlags & 4)) {
                if (this->skelAnime.animCurrentFrame >= 2.0f) {

                    phi_f2 = Math_Vec3f_DistXYZAndStoreDiff(&this->swordInfo[0].tip, &this->swordInfo[0].base, &sp50);
                    if (phi_f2 != 0.0f) {
                        phi_f2 = (phi_f2 + 10.0f) / phi_f2;
                    }

                    sp68.x = this->swordInfo[0].tip.x + (sp50.x * phi_f2);
                    sp68.y = this->swordInfo[0].tip.y + (sp50.y * phi_f2);
                    sp68.z = this->swordInfo[0].tip.z + (sp50.z * phi_f2);

                    if ((func_8003DE84(&globalCtx->colCtx, &sp68, &this->swordInfo[0].tip, &sp5C, &sp78, 1, 0, 0, 1,
                                       &sp74) != 0) &&
                        (func_8004200C(&globalCtx->colCtx, sp78, sp74) == 0) &&
                        (func_80041D4C(&globalCtx->colCtx, sp78, sp74) != 6) &&
                        (func_8002F9EC(globalCtx, &this->actor, sp78, sp74, &sp5C) == 0)) {

                        if (this->heldItemActionParam == PLAYER_AP_HAMMER) {
                            func_80832630(globalCtx);
                            func_80842A28(globalCtx, this);
                            func_80842D20(globalCtx, this);
                            return 1;
                        }

                        if (this->linearVelocity >= 0.0f) {
                            sp48 = func_80041F10(&globalCtx->colCtx, sp78, sp74);

                            if (sp48 == 0xA) {
                                func_80062E14(globalCtx, &sp5C, &this->actor.projectedPos);
                            } else {
                                func_80062CD4(globalCtx, &sp5C);
                                if (sp48 == 0xB) {
                                    func_8002F7DC(&this->actor, NA_SE_IT_WALL_HIT_SOFT);
                                } else {
                                    func_8002F7DC(&this->actor, NA_SE_IT_WALL_HIT_HARD);
                                }
                            }

                            func_80842CF0(globalCtx, this);
                            this->linearVelocity = -14.0f;
                            func_8083264C(this, 180, 20, 100, 0);
                        }
                    }
                }
            } else {
                func_80842D20(globalCtx, this);
                func_80832630(globalCtx);
                return 1;
            }
        }

        temp1 = (this->swordQuads[0].base.atFlags & 2) || (this->swordQuads[1].base.atFlags & 2);

        if (temp1) {
            if (this->swordAnimation < 0x18) {
                Actor* at = this->swordQuads[temp1 ? 1 : 0].base.at;

                if ((at != NULL) && (at->id != ACTOR_EN_KANBAN)) {
                    func_80832630(globalCtx);
                }
            }

            if ((func_80842AC4(globalCtx, this) == 0) && (this->heldItemActionParam != PLAYER_AP_HAMMER)) {
                func_80842B7C(globalCtx, this);

                if (this->actor.colChkInfo.atHitEffect == 1) {
                    this->actor.colChkInfo.damage = 8;
                    func_80837C0C(globalCtx, this, 4, 0.0f, 0.0f, this->actor.shape.rot.y, 20);
                    return 1;
                }
            }
        }
    }

    return 0;
}

void func_80843188(Player* this, GlobalContext* globalCtx) {
    f32 sp54;
    f32 sp50;
    s16 sp4E;
    s16 sp4C;
    s16 sp4A;
    s16 sp48;
    s16 sp46;
    f32 sp40;

    if (func_800A3BC0(globalCtx, &this->skelAnime)) {
        if (!Player_IsChildWithHylianShield(this)) {
            func_80832284(globalCtx, this, D_80853B0C[this->modelAnimType]);
        }
        this->unk_850 = 1;
        this->unk_84F = 0;
    }

    if (!Player_IsChildWithHylianShield(this)) {
        this->stateFlags1 |= 0x400000;
        func_80836670(this, globalCtx);
        this->stateFlags1 &= ~0x400000;
    }

    func_8083721C(this);

    if (this->unk_850 != 0) {
        sp54 = sControlInput->rel.stick_y * 100;
        sp50 = sControlInput->rel.stick_x * -120;
        sp4E = this->actor.shape.rot.y - Camera_GetInputDirYaw(ACTIVE_CAM);

        sp40 = Math_Coss(sp4E);
        sp4C = (Math_Sins(sp4E) * sp50) + (sp54 * sp40);
        sp40 = Math_Coss(sp4E);
        sp4A = (sp50 * sp40) - (Math_Sins(sp4E) * sp54);

        if (sp4C > 3500) {
            sp4C = 3500;
        }

        sp48 = ABS(sp4C - this->actor.posRot2.rot.x) * 0.25f;
        if (sp48 < 100) {
            sp48 = 100;
        }

        sp46 = ABS(sp4A - this->unk_6BE) * 0.25f;
        if (sp46 < 50) {
            sp46 = 50;
        }

        Math_ApproxUpdateScaledS(&this->actor.posRot2.rot.x, sp4C, sp48);
        this->unk_6BC = this->actor.posRot2.rot.x;
        Math_ApproxUpdateScaledS(&this->unk_6BE, sp4A, sp46);

        if (this->unk_84F != 0) {
            if (!func_80842DF4(globalCtx, this)) {
                if (this->skelAnime.animCurrentFrame < 2.0f) {
                    func_80833A20(this, 1);
                }
            } else {
                this->unk_850 = 1;
                this->unk_84F = 0;
            }
        } else if (!func_80842964(this, globalCtx)) {
            if (func_8083C2B0(this, globalCtx)) {
                func_808428D8(this, globalCtx);
            } else {
                this->stateFlags1 &= ~0x400000;
                func_80832318(this);

                if (Player_IsChildWithHylianShield(this)) {
                    func_8083A060(this, globalCtx);
                    SkelAnime_ChangeLinkAnim(globalCtx, &this->skelAnime, &D_04002400, 1.0f,
                                             SkelAnime_GetFrameCount(&D_04002400), 0.0f, 2, 0.0f);
                    func_80832F54(globalCtx, this, 4);
                } else {
                    if (this->itemActionParam < 0) {
                        func_8008EC70(this);
                    }
                    func_8083A098(this, D_80853B24[this->modelAnimType], globalCtx);
                }

                func_8002F7DC(&this->actor, NA_SE_IT_SHIELD_REMOVE);
                return;
            }
        } else {
            return;
        }
    }

    this->stateFlags1 |= 0x400000;
    Player_SetModelsForHoldingShield(this);

    this->unk_6AE |= 0xC1;
}

void func_808435C4(Player* this, GlobalContext* globalCtx) {
    s32 temp;
    LinkAnimationHeader* anim;
    f32 frames;

    func_8083721C(this);

    if (this->unk_84F == 0) {
        D_808535E0 = func_80836670(this, globalCtx);
        if ((func_80834B5C == this->func_82C) || (func_808374A0(globalCtx, this, &this->skelAnime2, 4.0f) > 0)) {
            func_80835C58(globalCtx, this, func_80840450, 1);
        }
    } else {
        temp = func_808374A0(globalCtx, this, &this->skelAnime, 4.0f);
        if ((temp != 0) && ((temp > 0) || func_800A3BC0(globalCtx, &this->skelAnime))) {
            func_80835C58(globalCtx, this, func_80843188, 1);
            this->stateFlags1 |= 0x400000;
            Player_SetModelsForHoldingShield(this);
            anim = D_80853AF4[this->modelAnimType];
            frames = SkelAnime_GetFrameCount(anim);
            SkelAnime_ChangeLinkAnim(globalCtx, &this->skelAnime, anim, 1.0f, frames, frames, 2, 0.0f);
        }
    }
}

void func_8084370C(Player* this, GlobalContext* globalCtx) {
    s32 sp1C;

    func_8083721C(this);

    sp1C = func_808374A0(globalCtx, this, &this->skelAnime, 16.0f);
    if ((sp1C != 0) && (func_800A3BC0(globalCtx, &this->skelAnime) || (sp1C > 0))) {
        func_80839F90(this, globalCtx);
    }
}

void func_8084377C(Player* this, GlobalContext* globalCtx) {
    this->stateFlags2 |= 0x60;

    func_808382BC(this);

    if (!(this->stateFlags1 & 0x20000000) && (this->unk_850 == 0) && (this->unk_8A1 != 0)) {
        s16 temp = this->actor.shape.rot.y - this->unk_8A2;

        this->currentYaw = this->actor.shape.rot.y = this->unk_8A2;
        this->linearVelocity = this->unk_8A4;

        if (ABS(temp) > 0x4000) {
            this->actor.shape.rot.y = this->unk_8A2 + 0x8000;
        }

        if (this->actor.velocity.y < 0.0f) {
            this->actor.gravity = 0.0f;
            this->actor.velocity.y = 0.0f;
        }
    }

    if (func_800A3BC0(globalCtx, &this->skelAnime) && (this->actor.bgCheckFlags & 1)) {
        if (this->unk_850 != 0) {
            this->unk_850--;
            if (this->unk_850 == 0) {
                func_80853080(this, globalCtx);
            }
        } else if ((this->stateFlags1 & 0x20000000) || (!(this->cylinder.base.acFlags & 2) && (this->unk_8A1 == 0))) {
            if (this->stateFlags1 & 0x20000000) {
                this->unk_850++;
            } else {
                func_80835C58(globalCtx, this, func_80843954, 0);
                this->stateFlags1 |= 0x4000000;
            }

            func_80832264(globalCtx, this, (this->currentYaw != this->actor.shape.rot.y) ? &D_04002F60 : &D_04002DB8);
            func_80832698(this, NA_SE_VO_LI_FREEZE);
        }
    }

    if (this->actor.bgCheckFlags & 2) {
        func_80832770(this, NA_SE_PL_BOUND);
    }
}

void func_80843954(Player* this, GlobalContext* globalCtx) {
    this->stateFlags2 |= 0x60;
    func_808382BC(this);

    func_8083721C(this);

    if (func_800A3BC0(globalCtx, &this->skelAnime) && (this->linearVelocity == 0.0f)) {
        if (this->stateFlags1 & 0x20000000) {
            this->unk_850++;
        } else {
            func_80835C58(globalCtx, this, func_80843A38, 0);
            this->stateFlags1 |= 0x4000000;
        }

        func_808322D0(globalCtx, this, (this->currentYaw != this->actor.shape.rot.y) ? &D_04002F68 : &D_04002DC0);
        this->currentYaw = this->actor.shape.rot.y;
    }
}

struct_80832924 D_808545DC[] = {
    { 0, 0x4014 },
    { 0, -0x401E },
};

void func_80843A38(Player* this, GlobalContext* globalCtx) {
    s32 sp24;

    this->stateFlags2 |= 0x20;
    func_808382BC(this);

    if (this->stateFlags1 & 0x20000000) {
        func_800A3BC0(globalCtx, &this->skelAnime);
    } else {
        sp24 = func_808374A0(globalCtx, this, &this->skelAnime, 16.0f);
        if ((sp24 != 0) && (func_800A3BC0(globalCtx, &this->skelAnime) || (sp24 > 0))) {
            func_80839F90(this, globalCtx);
        }
    }

    func_80832924(this, D_808545DC);
}

Vec3f D_808545E4 = { 0.0f, 0.0f, 5.0f };

void func_80843AE8(GlobalContext* globalCtx, Player* this) {
    if (this->unk_850 != 0) {
        if (this->unk_850 > 0) {
            this->unk_850--;
            if (this->unk_850 == 0) {
                if (this->stateFlags1 & 0x8000000) {
                    SkelAnime_ChangeLinkAnim(globalCtx, &this->skelAnime, &D_04003328, 1.0f, 0.0f,
                                             SkelAnime_GetFrameCount(&D_04003328), 2, -16.0f);
                } else {
                    SkelAnime_ChangeLinkAnim(globalCtx, &this->skelAnime, &D_04002878, 1.0f, 99.0f,
                                             SkelAnime_GetFrameCount(&D_04002878), 2, 0.0f);
                }
                gSaveContext.healthAccumulator = 0x140;
                this->unk_850 = -1;
            }
        } else if (gSaveContext.healthAccumulator == 0) {
            this->stateFlags1 &= ~0x80;
            if (this->stateFlags1 & 0x8000000) {
                func_80838F18(globalCtx, this);
            } else {
                func_80853080(this, globalCtx);
            }
            this->unk_A87 = 20;
            func_80837AFC(this, -20);
            func_800F47FC();
        }
    } else if (this->unk_84F != 0) {
        this->unk_850 = 60;
        Player_SpawnFairy(globalCtx, this, &this->actor.posRot.pos, &D_808545E4, FAIRY_REVIVE_DEATH);
        func_8002F7DC(&this->actor, NA_SE_EV_FIATY_HEAL - SFX_FLAG);
        func_800800F8(globalCtx, 0x26B4, 125, &this->actor, 0);
    } else if (globalCtx->unk_10A20 == 2) {
        globalCtx->unk_10A20 = 3;
    }
}

struct_80832924 D_808545F0[] = {
    { NA_SE_PL_BOUND, 0x103C },
    { 0, 0x408C },
    { 0, 0x40A4 },
    { 0, -0x40AA },
};

void func_80843CEC(Player* this, GlobalContext* globalCtx) {
    if (this->currentTunic != PLAYER_TUNIC_GORON) {
        if ((globalCtx->roomCtx.curRoom.unk_02 == 3) || (D_808535E4 == 9) ||
            ((func_80838144(D_808535E4) >= 0) &&
             !func_80042108(&globalCtx->colCtx, this->actor.floorPoly, this->actor.floorPolySource))) {
            func_8083821C(this);
        }
    }

    func_8083721C(this);

    if (func_800A3BC0(globalCtx, &this->skelAnime)) {
        if (this->actor.type == ACTORTYPE_PLAYER) {
            func_80843AE8(globalCtx, this);
        }
        return;
    }

    if (this->skelAnime.animation == &D_04002878) {
        func_80832924(this, D_808545F0);
    } else if (this->skelAnime.animation == &D_04002F08) {
        if (func_800A4530(&this->skelAnime, 88.0f)) {
            func_80832770(this, NA_SE_PL_BOUND);
        }
    }
}

void func_80843E14(Player* this, u16 sfxId) {
    func_80832698(this, sfxId);

    if ((this->heldActor != NULL) && (this->heldActor->id == ACTOR_EN_RU1)) {
        Audio_PlayActorSound2(this->heldActor, NA_SE_VO_RT_FALL);
    }
}

FallImpactInfo D_80854600[] = {
    { -8, 180, 40, 100, NA_SE_VO_LI_LAND_DAMAGE_S },
    { -16, 255, 140, 150, NA_SE_VO_LI_LAND_DAMAGE_S },
};

s32 func_80843E64(GlobalContext* globalCtx, Player* this) {
    s32 sp34;

    if ((D_808535E4 == 6) || (D_808535E4 == 9)) {
        sp34 = 0;
    } else {
        sp34 = this->fallDistance;
    }

    Math_ApproxF(&this->linearVelocity, 0.0f, 1.0f);

    this->stateFlags1 &= ~0xC0000;

    if (sp34 >= 400) {
        s32 impactIndex;
        FallImpactInfo* impactInfo;

        if (this->fallDistance < 800) {
            impactIndex = 0;
        } else {
            impactIndex = 1;
        }

        impactInfo = &D_80854600[impactIndex];

        if (Player_InflictDamage(globalCtx, impactInfo->damage)) {
            return -1;
        }

        func_80837AE0(this, 40);
        func_808429B4(globalCtx, 32967, 2, 30);
        func_8083264C(this, impactInfo->unk_01, impactInfo->unk_02, impactInfo->unk_03, 0);
        func_8002F7DC(&this->actor, NA_SE_PL_BODY_HIT);
        func_80832698(this, impactInfo->sfxId);

        return impactIndex + 1;
    }

    if (sp34 > 200) {
        sp34 *= 2;

        if (sp34 > 255) {
            sp34 = 255;
        }

        func_8083264C(this, (u8)sp34, (u8)(sp34 * 0.1f), (u8)sp34, 0);

        if (D_808535E4 == 6) {
            func_80832698(this, NA_SE_VO_LI_CLIMB_END);
        }
    }

    func_808328A0(this);

    return 0;
}

void func_8084409C(GlobalContext* globalCtx, Player* this, f32 speedXZ, f32 velocityY) {
    Actor* heldActor = this->heldActor;

    if (!func_80835644(globalCtx, this, heldActor)) {
        heldActor->posRot.rot.y = this->actor.shape.rot.y;
        heldActor->speedXZ = speedXZ;
        heldActor->velocity.y = velocityY;
        func_80834644(globalCtx, this);
        func_8002F7DC(&this->actor, NA_SE_PL_THROW);
        func_80832698(this, NA_SE_VO_LI_SWORD_N);
    }
}

void func_8084411C(Player* this, GlobalContext* globalCtx) {
    f32 sp4C;
    s16 sp4A;

    if (gSaveContext.respawn[RESPAWN_MODE_TOP].data > 40) {
        this->actor.gravity = 0.0f;
    } else if (func_8008E9C4(this)) {
        this->actor.gravity = -1.2f;
    }

    func_80837268(this, &sp4C, &sp4A, 0.0f, globalCtx);

    if (!(this->actor.bgCheckFlags & 1)) {
        if (this->stateFlags1 & 0x800) {
            Actor* heldActor = this->heldActor;

            if (!func_80835644(globalCtx, this, heldActor) && (heldActor->id == ACTOR_EN_NIW) &&
                CHECK_BTN_ANY(sControlInput->press.button, BTN_A | BTN_B | BTN_CLEFT | BTN_CRIGHT | BTN_CDOWN)) {
                func_8084409C(globalCtx, this, this->linearVelocity + 2.0f, this->actor.velocity.y + 2.0f);
            }
        }

        func_800A3BC0(globalCtx, &this->skelAnime);

        if (!(this->stateFlags2 & 0x80000)) {
            func_8083DFE0(this, &sp4C, &sp4A);
        }

        func_80836670(this, globalCtx);

        if (((this->stateFlags2 & 0x80000) && (this->unk_84F == 2)) || !func_8083BBA0(this, globalCtx)) {
            if (this->actor.velocity.y < 0.0f) {
                if (this->unk_850 >= 0) {
                    if ((this->actor.bgCheckFlags & 8) || (this->unk_850 == 0) || (this->fallDistance > 0)) {
                        if ((D_80853600 > 800.0f) || (this->stateFlags1 & 4)) {
                            func_80843E14(this, NA_SE_VO_LI_FALL_S);
                            this->stateFlags1 &= ~4;
                        }

                        SkelAnime_ChangeLinkAnim(globalCtx, &this->skelAnime, &D_04003020, 1.0f, 0.0f, 0.0f, 2, 8.0f);
                        this->unk_850 = -1;
                    }
                } else {
                    if ((this->unk_850 == -1) && (this->fallDistance > 120.0f) && (D_80853600 > 280.0f)) {
                        this->unk_850 = -2;
                        func_80843E14(this, NA_SE_VO_LI_FALL_L);
                    }

                    if ((this->actor.bgCheckFlags & 0x200) && !(this->stateFlags2 & 0x80000) &&
                        !(this->stateFlags1 & 0x8000800) && (this->linearVelocity > 0.0f)) {
                        if ((this->wallHeight >= 150.0f) && (this->unk_84B[this->unk_846] == 0)) {
                            func_8083EC18(this, globalCtx, D_808535F0);
                        } else if ((this->unk_88C >= 2) && (this->wallHeight < 150.0f) &&
                                   (((this->actor.posRot.pos.y - this->actor.groundY) + this->wallHeight) >
                                    (70.0f * this->ageProperties->unk_08))) {
                            func_800A3310(globalCtx);
                            if (this->stateFlags1 & 4) {
                                func_80832698(this, NA_SE_VO_LI_HOOKSHOT_HANG);
                            } else {
                                func_80832698(this, NA_SE_VO_LI_HANG);
                            }
                            this->actor.posRot.pos.y += this->wallHeight;
                            func_8083A5C4(globalCtx, this, this->actor.wallPoly, this->wallDistance,
                                          D_80853CBC[this->modelAnimType]);
                            this->actor.shape.rot.y = this->currentYaw += 0x8000;
                            this->stateFlags1 |= 0x2000;
                        }
                    }
                }
            }
        }
    } else {
        LinkAnimationHeader* anim = D_80853A64[this->modelAnimType];
        s32 sp3C;

        if (this->stateFlags2 & 0x80000) {
            if (func_8008E9C4(this)) {
                anim = D_80853D4C[this->unk_84F][2];
            } else {
                anim = D_80853D4C[this->unk_84F][1];
            }
        } else if (this->skelAnime.animation == &D_04003148) {
            anim = &D_04003150;
        } else if (func_8008E9C4(this)) {
            anim = &D_04002538;
            func_80833C3C(this);
        } else if (this->fallDistance <= 80) {
            anim = D_80853A7C[this->modelAnimType];
        } else if ((this->fallDistance < 800) && (this->unk_84B[this->unk_846] == 0) && !(this->stateFlags1 & 0x800)) {
            func_8083BC04(this, globalCtx);
            return;
        }

        sp3C = func_80843E64(globalCtx, this);

        if (sp3C > 0) {
            func_8083A098(this, D_80853A64[this->modelAnimType], globalCtx);
            this->skelAnime.animFrameCount = 8.0f;
            if (sp3C == 1) {
                this->unk_850 = 10;
            } else {
                this->unk_850 = 20;
            }
        } else if (sp3C == 0) {
            func_8083A098(this, anim, globalCtx);
        }
    }
}

struct_80832924 D_8085460C[] = {
    { NA_SE_VO_LI_SWORD_N, 0x2001 },
    { NA_SE_PL_WALK_GROUND, 0x1806 },
    { NA_SE_PL_ROLL, 0x806 },
    { 0, -0x2812 },
};

void func_80844708(Player* this, GlobalContext* globalCtx) {
    Actor* cylinderOc;
    s32 temp;
    s32 sp44;
    DynaPolyActor* wallPolyActor;
    s32 pad;
    f32 sp38;
    s16 sp36;

    this->stateFlags2 |= 0x20;

    cylinderOc = NULL;
    sp44 = func_800A3BC0(globalCtx, &this->skelAnime);

    if (func_800A4530(&this->skelAnime, 8.0f)) {
        func_80837AFC(this, -10);
    }

    if (func_80842964(this, globalCtx) == 0) {
        if (this->unk_850 != 0) {
            Math_ApproxF(&this->linearVelocity, 0.0f, 2.0f);

            temp = func_808374A0(globalCtx, this, &this->skelAnime, 5.0f);
            if ((temp != 0) && ((temp > 0) || sp44)) {
                func_8083A060(this, globalCtx);
            }
        } else {
            if (this->linearVelocity >= 7.0f) {
                if (((this->actor.bgCheckFlags & 0x200) && (D_8085360C < 0x2000)) ||
                    ((this->cylinder.base.maskA & 2) &&
                     (cylinderOc = this->cylinder.base.oc,
                      ((cylinderOc->id == ACTOR_EN_WOOD02) &&
                       (ABS((s16)(this->actor.posRot.rot.y - cylinderOc->yawTowardsLink)) > 0x6000))))) {

                    if (cylinderOc != NULL) {
                        cylinderOc->initPosRot.rot.y = 1;
                    } else if (this->actor.wallPolySource != 50) {
                        wallPolyActor = DynaPolyInfo_GetActor(&globalCtx->colCtx, this->actor.wallPolySource);
                        if ((wallPolyActor != NULL) && (wallPolyActor->actor.id == ACTOR_OBJ_KIBAKO2)) {
                            wallPolyActor->actor.initPosRot.rot.z = 1;
                        }
                    }

                    func_80832264(globalCtx, this, D_80853AAC[this->modelAnimType]);
                    this->linearVelocity = -this->linearVelocity;
                    func_808429B4(globalCtx, 33267, 3, 12);
                    func_8083264C(this, 255, 20, 150, 0);
                    func_8002F7DC(&this->actor, NA_SE_PL_BODY_HIT);
                    func_80832698(this, NA_SE_VO_LI_CLIMB_END);
                    this->unk_850 = 1;
                    return;
                }
            }

            if ((this->skelAnime.animCurrentFrame < 15.0f) || !func_80850224(this, globalCtx)) {
                if (this->skelAnime.animCurrentFrame >= 20.0f) {
                    func_8083A060(this, globalCtx);
                    return;
                }

                func_80837268(this, &sp38, &sp36, 0.018f, globalCtx);

                sp38 *= 1.5f;
                if ((sp38 < 3.0f) || (this->unk_84B[this->unk_846] != 0)) {
                    sp38 = 3.0f;
                }

                func_8083DF68(this, sp38, this->actor.shape.rot.y);

                if (func_8084269C(globalCtx, this)) {
                    func_8002F8F0(&this->actor, NA_SE_PL_ROLL_DUST - SFX_FLAG);
                }

                func_80832924(this, D_8085460C);
            }
        }
    }
}

void func_80844A44(Player* this, GlobalContext* globalCtx) {
    this->stateFlags2 |= 0x20;

    if (func_800A3BC0(globalCtx, &this->skelAnime)) {
        func_80832284(globalCtx, this, &D_04003160);
    }

    Math_ApproxF(&this->linearVelocity, 0.0f, 0.05f);

    if (this->actor.bgCheckFlags & 1) {
        this->actor.colChkInfo.damage = 0x10;
        func_80837C0C(globalCtx, this, 1, 4.0f, 5.0f, this->actor.shape.rot.y, 20);
    }
}

void func_80844AF4(Player* this, GlobalContext* globalCtx) {
    f32 sp2C;
    s16 sp2A;

    this->stateFlags2 |= 0x20;

    this->actor.gravity = -1.2f;
    func_800A3BC0(globalCtx, &this->skelAnime);

    if (!func_80842DF4(globalCtx, this)) {
        func_8084285C(this, 6.0f, 7.0f, 99.0f);

        if (!(this->actor.bgCheckFlags & 1)) {
            func_80837268(this, &sp2C, &sp2A, 0.0f, globalCtx);
            func_8083DFE0(this, &sp2C, &this->currentYaw);
            return;
        }

        if (func_80843E64(globalCtx, this) >= 0) {
            this->swordAnimation += 2;
            func_80837948(globalCtx, this, this->swordAnimation);
            this->unk_845 = 3;
            func_808328A0(this);
        }
    }
}

s32 func_80844BE4(Player* this, GlobalContext* globalCtx) {
    s32 temp;

    if (func_8083ADD4(globalCtx, this)) {
        this->stateFlags2 |= 0x20000;
    } else {
        if (!CHECK_BTN_ALL(sControlInput->cur.button, BTN_B)) {
            if ((this->unk_858 >= 0.85f) || func_808375D8(this)) {
                temp = D_80854384[Player_HoldsTwoHandedWeapon(this)];
            } else {
                temp = D_80854380[Player_HoldsTwoHandedWeapon(this)];
            }

            func_80837948(globalCtx, this, temp);
            func_80837AFC(this, -8);

            this->stateFlags2 |= 0x20000;
            if (this->unk_84B[this->unk_846] == 0) {
                this->stateFlags2 |= 0x40000000;
            }
        } else {
            return 0;
        }
    }

    return 1;
}

void func_80844CF8(Player* this, GlobalContext* globalCtx) {
    func_80835C58(globalCtx, this, func_80845000, 1);
}

void func_80844D30(Player* this, GlobalContext* globalCtx) {
    func_80835C58(globalCtx, this, func_80845308, 1);
}

void func_80844D68(Player* this, GlobalContext* globalCtx) {
    func_80839FFC(this, globalCtx);
    func_80832318(this);
    func_80832B0C(globalCtx, this, D_80854368[Player_HoldsTwoHandedWeapon(this)]);
    this->currentYaw = this->actor.shape.rot.y;
}

void func_80844DC8(Player* this, GlobalContext* globalCtx) {
    func_80835C58(globalCtx, this, func_80844E68, 1);
    this->unk_868 = 0.0f;
    func_80832284(globalCtx, this, D_80854360[Player_HoldsTwoHandedWeapon(this)]);
    this->unk_850 = 1;
}

void func_80844E3C(Player* this) {
    Math_ApproxF(&this->unk_858, 1.0f, 0.02f);
}

void func_80844E68(Player* this, GlobalContext* globalCtx) {
    f32 sp34;
    s16 sp32;
    s32 temp;

    this->stateFlags1 |= 0x1000;

    if (func_800A3BC0(globalCtx, &this->skelAnime)) {
        func_80832DBC(this);
        func_808355DC(this);
        this->stateFlags1 &= ~0x20000;
        func_80832284(globalCtx, this, D_80854360[Player_HoldsTwoHandedWeapon(this)]);
        this->unk_850 = -1;
    }

    func_8083721C(this);

    if (!func_80842964(this, globalCtx) && (this->unk_850 != 0)) {
        func_80844E3C(this);

        if (this->unk_850 < 0) {
            if (this->unk_858 >= 0.1f) {
                this->unk_845 = 0;
                this->unk_850 = 1;
            } else if (!CHECK_BTN_ALL(sControlInput->cur.button, BTN_B)) {
                func_80844D68(this, globalCtx);
            }
        } else if (!func_80844BE4(this, globalCtx)) {
            func_80837268(this, &sp34, &sp32, 0.0f, globalCtx);

            temp = func_80840058(this, &sp34, &sp32, globalCtx);
            if (temp > 0) {
                func_80844CF8(this, globalCtx);
            } else if (temp < 0) {
                func_80844D30(this, globalCtx);
            }
        }
    }
}

void func_80845000(Player* this, GlobalContext* globalCtx) {
    s16 temp1;
    s32 temp2;
    f32 sp5C;
    f32 sp58;
    f32 sp54;
    s16 sp52;
    s32 temp4;
    s16 temp5;
    s32 sp44;

    temp1 = this->currentYaw - this->actor.shape.rot.y;
    temp2 = ABS(temp1);

    sp5C = fabsf(this->linearVelocity);
    sp58 = sp5C * 1.5f;

    this->stateFlags1 |= 0x1000;

    if (sp58 < 1.5f) {
        sp58 = 1.5f;
    }

    sp58 = ((temp2 < 0x4000) ? -1.0f : 1.0f) * sp58;

    func_8084029C(this, sp58);

    sp58 = CLAMP(sp5C * 0.5f, 0.5f, 1.0f);

    func_800A431C(globalCtx, &this->skelAnime, D_80854360[Player_HoldsTwoHandedWeapon(this)], 0.0f,
                  D_80854370[Player_HoldsTwoHandedWeapon(this)], this->unk_868 * 0.7241379022598267f, sp58,
                  this->unk_318);

    if (!func_80842964(this, globalCtx) && !func_80844BE4(this, globalCtx)) {
        func_80844E3C(this);
        func_80837268(this, &sp54, &sp52, 0.0f, globalCtx);

        temp4 = func_80840058(this, &sp54, &sp52, globalCtx);

        if (temp4 < 0) {
            func_80844D30(this, globalCtx);
            return;
        }

        if (temp4 == 0) {
            sp54 = 0.0f;
            sp52 = this->currentYaw;
        }

        temp5 = sp52 - this->currentYaw;
        sp44 = ABS(temp5);

        if (sp44 > 0x4000) {
            if (Math_ApproxF(&this->linearVelocity, 0.0f, 1.0f)) {
                this->currentYaw = sp52;
            }
            return;
        }

        func_80077C6C(&this->linearVelocity, sp54 * 0.2f, 1.0f, 0.5f);
        Math_ApproxUpdateScaledS(&this->currentYaw, sp52, sp44 * 0.1f);

        if ((sp54 == 0.0f) && (this->linearVelocity == 0.0f)) {
            func_80844DC8(this, globalCtx);
        }
    }
}

void func_80845308(Player* this, GlobalContext* globalCtx) {
    f32 sp5C;
    f32 sp58;
    f32 sp54;
    s16 sp52;
    s32 temp4;
    s16 temp5;
    s32 sp44;

    sp5C = fabsf(this->linearVelocity);

    this->stateFlags1 |= 0x1000;

    if (sp5C == 0.0f) {
        sp5C = ABS(this->unk_87C) * 0.0015f;
        if (sp5C < 400.0f) {
            sp5C = 0.0f;
        }
        func_8084029C(this, ((this->unk_87C >= 0) ? 1 : -1) * sp5C);
    } else {
        sp58 = sp5C * 1.5f;
        if (sp58 < 1.5f) {
            sp58 = 1.5f;
        }
        func_8084029C(this, sp58);
    }

    sp58 = CLAMP(sp5C * 0.5f, 0.5f, 1.0f);

    func_800A431C(globalCtx, &this->skelAnime, D_80854360[Player_HoldsTwoHandedWeapon(this)], 0.0f,
                  D_80854378[Player_HoldsTwoHandedWeapon(this)], this->unk_868 * 0.7241379022598267f, sp58,
                  this->unk_318);

    if (!func_80842964(this, globalCtx) && !func_80844BE4(this, globalCtx)) {
        func_80844E3C(this);
        func_80837268(this, &sp54, &sp52, 0.0f, globalCtx);

        temp4 = func_80840058(this, &sp54, &sp52, globalCtx);

        if (temp4 > 0) {
            func_80844CF8(this, globalCtx);
            return;
        }

        if (temp4 == 0) {
            sp54 = 0.0f;
            sp52 = this->currentYaw;
        }

        temp5 = sp52 - this->currentYaw;
        sp44 = ABS(temp5);

        if (sp44 > 0x4000) {
            if (Math_ApproxF(&this->linearVelocity, 0.0f, 1.0f)) {
                this->currentYaw = sp52;
            }
            return;
        }

        func_80077C6C(&this->linearVelocity, sp54 * 0.2f, 1.0f, 0.5f);
        Math_ApproxUpdateScaledS(&this->currentYaw, sp52, sp44 * 0.1f);

        if ((sp54 == 0.0f) && (this->linearVelocity == 0.0f) && (sp5C == 0.0f)) {
            func_80844DC8(this, globalCtx);
        }
    }
}

void func_80845668(Player* this, GlobalContext* globalCtx) {
    s32 sp3C;
    f32 temp1;
    s32 temp2;
    f32 temp3;

    this->stateFlags2 |= 0x20;
    sp3C = func_800A3BC0(globalCtx, &this->skelAnime);

    if (this->skelAnime.animation == &D_04002D48) {
        this->linearVelocity = 1.0f;

        if (func_800A4530(&this->skelAnime, 8.0f)) {
            temp1 = this->wallHeight;

            if (temp1 > this->ageProperties->unk_0C) {
                temp1 = this->ageProperties->unk_0C;
            }

            if (this->stateFlags1 & 0x8000000) {
                temp1 *= 0.085f;
            } else {
                temp1 *= 0.072f;
            }

            if (LINK_IS_CHILD) {
                temp1 += 1.0f;
            }

            func_80838940(this, NULL, temp1, globalCtx, NA_SE_VO_LI_AUTO_JUMP);
            this->unk_850 = -1;
            return;
        }
    } else {
        temp2 = func_808374A0(globalCtx, this, &this->skelAnime, 4.0f);

        if (temp2 == 0) {
            this->stateFlags1 &= ~0x44000;
            return;
        }

        if ((sp3C != 0) || (temp2 > 0)) {
            func_8083C0E8(this, globalCtx);
            this->stateFlags1 &= ~0x44000;
            return;
        }

        temp3 = 0.0f;

        if (this->skelAnime.animation == &D_040032E8) {
            if (func_800A4530(&this->skelAnime, 30.0f)) {
                func_8083D0A8(globalCtx, this, 10.0f);
            }
            temp3 = 50.0f;
        } else if (this->skelAnime.animation == &D_04002D40) {
            temp3 = 30.0f;
        } else if (this->skelAnime.animation == &D_04002D38) {
            temp3 = 16.0f;
        }

        if (func_800A4530(&this->skelAnime, temp3)) {
            func_808328A0(this);
            func_80832698(this, NA_SE_VO_LI_CLIMB_END);
        }

        if ((this->skelAnime.animation == &D_04002D38) || (this->skelAnime.animCurrentFrame > 5.0f)) {
            if (this->unk_850 == 0) {
                func_80832854(this);
                this->unk_850 = 1;
            }
            Math_ApproxF(&this->actor.shape.unk_08, 0.0f, 150.0f);
        }
    }
}

void func_808458D0(Player* this, GlobalContext* globalCtx) {
    this->stateFlags2 |= 0x60;
    func_800A3BC0(globalCtx, &this->skelAnime);

    if (((this->stateFlags1 & 0x800) && (this->heldActor != NULL) && (this->getItemId == GI_NONE)) ||
        !func_80836670(this, globalCtx)) {
        this->func_A74(globalCtx, this);
    }
}

#ifdef NON_MATCHING
// single regalloc difference
s32 func_80845964(GlobalContext* globalCtx, Player* this, CsCmdActorAction* arg2, f32 arg3, s16 arg4, s32 arg5) {
    if ((arg5 != 0) && (this->linearVelocity == 0.0f)) {
        return func_800A3BC0(globalCtx, &this->skelAnime);
    }

    if (arg5 != 2) {
        f32 sp34 = R_UPDATE_RATE * 0.5f;
        f32 selfDistX = arg2->endPos.x - this->actor.posRot.pos.x;
        f32 selfDistZ = arg2->endPos.z - this->actor.posRot.pos.z;
        f32 sp28 = sqrtf(SQ(selfDistX) + SQ(selfDistZ)) / sp34;
        s32 sp24 = (arg2->endFrame - globalCtx->csCtx.frames) + 1;

        arg4 = atan2s(selfDistX, selfDistZ);

        if (arg5 == 1) {
            f32 distX = arg2->endPos.x - arg2->startPos.x;
            f32 distZ = arg2->endPos.z - arg2->startPos.z;
            s32 temp = (((sqrtf(SQ(distX) + SQ(distZ)) / sp34) / (arg2->endFrame - arg2->startFrame)) / 1.5f) * 4.0f;

            if (temp >= sp24) {
                arg4 = this->actor.shape.rot.y;
                arg3 = 0.0f;
            } else {
                arg3 = sp28 / ((sp24 - temp) + 1);
            }
        } else {
            arg3 = sp28 / sp24;
        }
    }

    this->stateFlags2 |= 0x20;
    func_80841EE4(this, globalCtx);
    func_8083DF68(this, arg3, arg4);

    if ((arg3 == 0.0f) && (this->linearVelocity == 0.0f)) {
        func_8083BF50(this, globalCtx);
    }

    return 0;
}
#else
s32 func_80845964(GlobalContext* globalCtx, Player* this, CsCmdActorAction* arg2, f32 arg3, s16 arg4, s32 arg5);
#pragma GLOBAL_ASM("asm/non_matchings/overlays/actors/ovl_player_actor/func_80845964.s")
#endif

s32 func_80845BA0(GlobalContext* arg0, Player* arg1, f32* arg2, s32 arg3) {
    f32 dx = arg1->unk_450.x - arg1->actor.posRot.pos.x;
    f32 dz = arg1->unk_450.z - arg1->actor.posRot.pos.z;
    s32 sp2C = sqrtf(SQ(dx) + SQ(dz));
    s16 yaw = Math_Vec3f_Yaw(&arg1->actor.posRot.pos, &arg1->unk_450);

    if (sp2C < arg3) {
        *arg2 = 0.0f;
        yaw = arg1->actor.shape.rot.y;
    }

    if (func_80845964(arg0, arg1, NULL, *arg2, yaw, 2)) {
        return 0;
    }

    return sp2C;
}

s32 func_80845C68(GlobalContext* globalCtx, s32 arg1) {
    if (arg1 == 0) {
        Gameplay_SetupRespawnPoint(globalCtx, RESPAWN_MODE_DOWN, 0xDFF);
    }
    gSaveContext.respawn[RESPAWN_MODE_DOWN].data = 0;
    return arg1;
}

void func_80845CA4(Player* this, GlobalContext* globalCtx) {
    f32 sp3C;
    s32 temp;
    f32 sp34;
    s32 sp30;
    s32 pad;

    if (!func_8083B040(this, globalCtx)) {
        if (this->unk_850 == 0) {
            func_800A3BC0(globalCtx, &this->skelAnime);

            if (DECR(this->doorTimer) == 0) {
                this->linearVelocity = 0.1f;
                this->unk_850 = 1;
            }
        } else if (this->unk_84F == 0) {
            sp3C = 5.0f * D_808535E8;

            if (func_80845BA0(globalCtx, this, &sp3C, -1) < 30) {
                this->unk_84F = 1;
                this->stateFlags1 |= 0x20000000;

                this->unk_450.x = this->unk_45C.x;
                this->unk_450.z = this->unk_45C.z;
            }
        } else {
            sp34 = 5.0f;
            sp30 = 20;

            if (this->stateFlags1 & 1) {
                sp34 = gSaveContext.entranceSpeed;

                if (D_808535F4 != 0) {
                    this->unk_450.x = (Math_Sins(D_808535FC) * 400.0f) + this->actor.posRot.pos.x;
                    this->unk_450.z = (Math_Coss(D_808535FC) * 400.0f) + this->actor.posRot.pos.z;
                }
            } else if (this->unk_850 < 0) {
                this->unk_850++;

                sp34 = gSaveContext.entranceSpeed;
                sp30 = -1;
            }

            temp = func_80845BA0(globalCtx, this, &sp34, sp30);

            if ((this->unk_850 == 0) ||
                ((temp == 0) && (this->linearVelocity == 0.0f) && (Gameplay_GetCamera(globalCtx, 0)->unk_14C & 0x10))) {

                func_8005B1A4(Gameplay_GetCamera(globalCtx, 0));
                func_80845C68(globalCtx, gSaveContext.respawn[RESPAWN_MODE_DOWN].data);

                if (!func_8083B644(this, globalCtx)) {
                    func_8083CF5C(this, globalCtx);
                }
            }
        }
    }

    if (this->stateFlags1 & 0x800) {
        func_80836670(this, globalCtx);
    }
}

void func_80845EF8(Player* this, GlobalContext* globalCtx) {
    s32 sp2C;

    this->stateFlags2 |= 0x20;
    sp2C = func_800A3BC0(globalCtx, &this->skelAnime);

    func_80836670(this, globalCtx);

    if (sp2C) {
        if (this->unk_850 == 0) {
            if (DECR(this->doorTimer) == 0) {
                this->unk_850 = 1;
                this->skelAnime.animFrameCount = this->skelAnime.totalFrames - 1.0f;
            }
        } else {
            func_8083C0E8(this, globalCtx);
            if (globalCtx->roomCtx.prevRoom.num >= 0) {
                func_80097534(globalCtx, &globalCtx->roomCtx);
            }
            func_8005B1A4(Gameplay_GetCamera(globalCtx, 0));
            Gameplay_SetupRespawnPoint(globalCtx, 0, 0xDFF);
        }
        return;
    }

    if (!(this->stateFlags1 & 0x20000000) && func_800A4530(&this->skelAnime, 15.0f)) {
        globalCtx->func_11D54(this, globalCtx);
    }
}

void func_80846050(Player* this, GlobalContext* globalCtx) {
    func_8083721C(this);

    if (func_800A3BC0(globalCtx, &this->skelAnime)) {
        func_80839F90(this, globalCtx);
        func_80835688(this, globalCtx);
        return;
    }

    if (func_800A4530(&this->skelAnime, 4.0f)) {
        Actor* interactRangeActor = this->interactRangeActor;

        if (!func_80835644(globalCtx, this, interactRangeActor)) {
            this->heldActor = interactRangeActor;
            this->actor.child = interactRangeActor;
            interactRangeActor->parent = &this->actor;
            interactRangeActor->bgCheckFlags &= 0xFF00;
            this->unk_3BC.y = interactRangeActor->shape.rot.y - this->actor.shape.rot.y;
        }
        return;
    }

    Math_ApproxUpdateScaledS(&this->unk_3BC.y, 0, 4000);
}

struct_80832924 D_8085461C[] = {
    { NA_SE_VO_LI_SWORD_L, 0x2031 },
    { NA_SE_VO_LI_SWORD_N, -0x20E6 },
};

void func_80846120(Player* this, GlobalContext* globalCtx) {
    if (func_800A3BC0(globalCtx, &this->skelAnime) && (this->unk_850++ > 20)) {
        if (!func_8083B040(this, globalCtx)) {
            func_8083A098(this, &D_04002FA0, globalCtx);
        }
        return;
    }

    if (func_800A4530(&this->skelAnime, 41.0f)) {
        BgHeavyBlock* heavyBlock = (BgHeavyBlock*)this->interactRangeActor;

        this->heldActor = &heavyBlock->dyna.actor;
        this->actor.child = &heavyBlock->dyna.actor;
        heavyBlock->dyna.actor.parent = &this->actor;
        func_8002DBD0(&heavyBlock->dyna.actor, &heavyBlock->unk_164, &this->leftHandPos);
        return;
    }

    if (func_800A4530(&this->skelAnime, 229.0f)) {
        Actor* heldActor = this->heldActor;

        heldActor->speedXZ = Math_Sins(heldActor->shape.rot.x) * 40.0f;
        heldActor->velocity.y = Math_Coss(heldActor->shape.rot.x) * 40.0f;
        heldActor->gravity = -2.0f;
        heldActor->minVelocityY = -30.0f;
        func_808323B4(globalCtx, this);
        return;
    }

    func_80832924(this, D_8085461C);
}

void func_80846260(Player* this, GlobalContext* globalCtx) {
    func_8083721C(this);

    if (func_800A3BC0(globalCtx, &this->skelAnime)) {
        func_80832284(globalCtx, this, &D_040032C0);
        this->unk_850 = 1;
        return;
    }

    if (this->unk_850 == 0) {
        if (func_800A4530(&this->skelAnime, 27.0f)) {
            Actor* interactRangeActor = this->interactRangeActor;

            this->heldActor = interactRangeActor;
            this->actor.child = interactRangeActor;
            interactRangeActor->parent = &this->actor;
            return;
        }

        if (func_800A4530(&this->skelAnime, 25.0f)) {
            func_80832698(this, NA_SE_VO_LI_SWORD_L);
            return;
        }

    } else if (CHECK_BTN_ANY(sControlInput->press.button, BTN_A | BTN_B | BTN_CLEFT | BTN_CRIGHT | BTN_CDOWN)) {
        func_80835C58(globalCtx, this, func_80846358, 1);
        func_80832264(globalCtx, this, &D_040032B8);
    }
}

void func_80846358(Player* this, GlobalContext* globalCtx) {
    if (func_800A3BC0(globalCtx, &this->skelAnime)) {
        func_80839F90(this, globalCtx);
        return;
    }

    if (func_800A4530(&this->skelAnime, 6.0f)) {
        Actor* heldActor = this->heldActor;

        heldActor->posRot.rot.y = this->actor.shape.rot.y;
        heldActor->speedXZ = 10.0f;
        heldActor->velocity.y = 20.0f;
        func_80834644(globalCtx, this);
        func_8002F7DC(&this->actor, NA_SE_PL_THROW);
        func_80832698(this, NA_SE_VO_LI_SWORD_N);
    }
}

void func_80846408(Player* this, GlobalContext* globalCtx) {
    if (func_800A3BC0(globalCtx, &this->skelAnime)) {
        func_80832284(globalCtx, this, &D_04003070);
        this->unk_850 = 15;
        return;
    }

    if (this->unk_850 != 0) {
        this->unk_850--;
        if (this->unk_850 == 0) {
            func_8083A098(this, &D_04003068, globalCtx);
            this->stateFlags1 &= ~0x800;
            func_80832698(this, NA_SE_VO_LI_DAMAGE_S);
        }
    }
}

void func_808464B0(Player* this, GlobalContext* globalCtx) {
    func_8083721C(this);

    if (func_800A3BC0(globalCtx, &this->skelAnime)) {
        func_80839F90(this, globalCtx);
        return;
    }

    if (func_800A4530(&this->skelAnime, 4.0f)) {
        Actor* heldActor = this->heldActor;

        if (!func_80835644(globalCtx, this, heldActor)) {
            heldActor->velocity.y = 0.0f;
            heldActor->speedXZ = 0.0f;
            func_80834644(globalCtx, this);
            if (heldActor->id == ACTOR_EN_BOM_CHU) {
                func_8083B8F4(this, globalCtx);
            }
        }
    }
}

void func_80846578(Player* this, GlobalContext* globalCtx) {
    f32 sp34;
    s16 sp32;

    func_8083721C(this);

    if (func_800A3BC0(globalCtx, &this->skelAnime) ||
        ((this->skelAnime.animCurrentFrame >= 8.0f) && func_80837268(this, &sp34, &sp32, 0.018f, globalCtx))) {
        func_80839F90(this, globalCtx);
        return;
    }

    if (func_800A4530(&this->skelAnime, 3.0f)) {
        func_8084409C(globalCtx, this, this->linearVelocity + 8.0f, 12.0f);
    }
}

ColliderCylinderInit D_80854624 = {
    { COLTYPE_UNK5, 0x00, 0x11, 0x39, 0x08, COLSHAPE_CYLINDER },
    { 0x01, { 0x00000000, 0x00, 0x00 }, { 0xFFCFFFFF, 0x00, 0x00 }, 0x00, 0x01, 0x01 },
    { 12, 60, 0, { 0, 0, 0 } },
};

ColliderQuadInit D_80854650 = {
    { COLTYPE_UNK10, 0x09, 0x00, 0x00, 0x08, COLSHAPE_QUAD },
    { 0x02, { 0x00000100, 0x00, 0x01 }, { 0xFFCFFFFF, 0x00, 0x00 }, 0x01, 0x00, 0x00 },
    { { { 0.0f, 0.0f, 0.0f }, { 0.0f, 0.0f, 0.0f }, { 0.0f, 0.0f, 0.0f }, { 0.0f, 0.0f, 0.0f } } },
};

ColliderQuadInit D_808546A0 = {
    { COLTYPE_METAL_SHIELD, 0x09, 0x15, 0x00, 0x08, COLSHAPE_QUAD },
    { 0x02, { 0x00100000, 0x00, 0x00 }, { 0xDFCFFFFF, 0x00, 0x00 }, 0x01, 0x01, 0x00 },
    { { { 0.0f, 0.0f, 0.0f }, { 0.0f, 0.0f, 0.0f }, { 0.0f, 0.0f, 0.0f }, { 0.0f, 0.0f, 0.0f } } },
};

void func_8084663C(Actor* thisx, GlobalContext* globalCtx) {
}

void func_80846648(GlobalContext* globalCtx, Player* this) {
    this->actor.update = func_8084663C;
    this->actor.draw = NULL;
}

void func_80846660(GlobalContext* globalCtx, Player* this) {
    func_80835C58(globalCtx, this, func_8084F710, 0);
    if ((globalCtx->sceneNum == SCENE_SPOT06) && (gSaveContext.sceneSetupIndex >= 4)) {
        this->unk_84F = 1;
    }
    this->stateFlags1 |= 0x20000000;
    SkelAnime_ChangeLinkAnim(globalCtx, &this->skelAnime, &D_04003298, 2.0f / 3.0f, 0.0f, 24.0f, 2, 0.0f);
    this->actor.posRot.pos.y += 800.0f;
}

u8 D_808546F0[] = { ITEM_SWORD_MASTER, ITEM_SWORD_KOKIRI };

void func_80846720(GlobalContext* globalCtx, Player* this, s32 arg2) {
    s32 item = D_808546F0[(void)0, gSaveContext.linkAge];
    s32 actionParam = sItemActionParams[item];

    func_80835EFC(this);
    func_808323B4(globalCtx, this);

    this->heldItemId = item;
    this->nextModelGroup = Player_ActionToModelGroup(this, actionParam);

    func_8083399C(globalCtx, this, actionParam);
    func_80834644(globalCtx, this);

    if (arg2 != 0) {
        func_8002F7DC(&this->actor, NA_SE_IT_SWORD_PICKOUT);
    }
}

Vec3f D_808546F4 = { -1.0f, 69.0f, 20.0f };

void func_808467D4(GlobalContext* globalCtx, Player* this) {
    func_80835C58(globalCtx, this, func_8084E9AC, 0);
    this->stateFlags1 |= 0x20000000;
    Math_Vec3f_Copy(&this->actor.posRot.pos, &D_808546F4);
    this->currentYaw = this->actor.shape.rot.y = -0x8000;
    SkelAnime_ChangeLinkAnim(globalCtx, &this->skelAnime, this->ageProperties->unk_A0, 2.0f / 3.0f, 0.0f, 0.0f, 2,
                             0.0f);
    func_80832F54(globalCtx, this, 0x28F);
    if (LINK_IS_ADULT) {
        func_80846720(globalCtx, this, 0);
    }
    this->unk_850 = 20;
}

void func_808468A8(GlobalContext* globalCtx, Player* this) {
    func_80835C58(globalCtx, this, func_8084F9A0, 0);
    func_80832F54(globalCtx, this, 0x9B);
}

void func_808468E8(GlobalContext* globalCtx, Player* this) {
    func_808389E8(this, &D_04002FE0, 12.0f, globalCtx);
    func_80835C58(globalCtx, this, func_8084F9C0, 0);
    this->stateFlags1 |= 0x20000000;
    this->fallStartHeight = this->actor.posRot.pos.y;
    func_800800F8(globalCtx, 0x13F6, 40, &this->actor, 0);
}

void func_80846978(GlobalContext* globalCtx, Player* this) {
    func_80837C0C(globalCtx, this, 1, 2.0f, 2.0f, this->actor.shape.rot.y + 0x8000, 0);
}

void func_808469BC(GlobalContext* globalCtx, Player* this) {
    func_80835C58(globalCtx, this, func_8084F698, 0);
    this->actor.draw = NULL;
    this->stateFlags1 |= 0x20000000;
}

s16 D_80854700[] = { ACTOR_MAGIC_WIND, ACTOR_MAGIC_DARK, ACTOR_MAGIC_FIRE };

Actor* func_80846A00(GlobalContext* globalCtx, Player* this, s32 arg2) {
    return Actor_Spawn(&globalCtx->actorCtx, globalCtx, D_80854700[arg2], this->actor.posRot.pos.x,
                       this->actor.posRot.pos.y, this->actor.posRot.pos.z, 0, 0, 0, 0);
}

void func_80846A68(GlobalContext* globalCtx, Player* this) {
    this->actor.draw = NULL;
    func_80835C58(globalCtx, this, func_8085076C, 0);
    this->stateFlags1 |= 0x20000000;
}

InitChainEntry D_80854708[] = {
    ICHAIN_F32(unk_4C, 500, ICHAIN_STOP),
};

EffectBlureInit2 D_8085470C = {
    0, 8, 0, { 255, 255, 255, 255 }, { 255, 255, 255, 64 }, { 255, 255, 255, 0 }, { 255, 255, 255, 0 }, 4,
    0, 2, 0, { 0, 0, 0, 0 },         { 0, 0, 0, 0 },
};

Vec3s D_80854730 = { -57, 3377, 0 };

void Player_InitCommon(Player* this, GlobalContext* globalCtx, FlexSkeletonHeader* skelHeader) {
    this->ageProperties = &sAgeProperties[gSaveContext.linkAge];
    Actor_ProcessInitChain(&this->actor, D_80854708);
    this->swordEffectIndex = TOTAL_EFFECT_COUNT;
    this->currentYaw = this->actor.posRot.rot.y;
    func_80834644(globalCtx, this);

    SkelAnime_InitLinkAnimation(globalCtx, &this->skelAnime, skelHeader, D_80853914[this->modelAnimType], 9,
                                this->limbDrawTable, this->transitionDrawTable, PLAYER_LIMB_MAX);
    this->skelAnime.unk_3E = D_80854730;
    SkelAnime_InitLinkAnimation(globalCtx, &this->skelAnime2, skelHeader, func_80833338(this), 9, this->limbDrawTable2,
                                this->transitionDrawTable2, PLAYER_LIMB_MAX);
    this->skelAnime2.unk_3E = D_80854730;

    Effect_Add(globalCtx, &this->swordEffectIndex, EFFECT_BLURE2, 0, 0, &D_8085470C);
    ActorShape_Init(&this->actor.shape, 0.0f, ActorShadow_DrawFunc_Teardrop, this->ageProperties->unk_04);
    this->unk_46C = -1;

    Collider_InitCylinder(globalCtx, &this->cylinder);
    Collider_SetCylinder(globalCtx, &this->cylinder, &this->actor, &D_80854624);
    Collider_InitQuad(globalCtx, &this->swordQuads[0]);
    Collider_SetQuad(globalCtx, &this->swordQuads[0], &this->actor, &D_80854650);
    Collider_InitQuad(globalCtx, &this->swordQuads[1]);
    Collider_SetQuad(globalCtx, &this->swordQuads[1], &this->actor, &D_80854650);
    Collider_InitQuad(globalCtx, &this->shieldQuad);
    Collider_SetQuad(globalCtx, &this->shieldQuad, &this->actor, &D_808546A0);
}

void (*D_80854738[])(GlobalContext* globalCtx, Player* this) = {
    func_80846648, func_808467D4, func_80846660, func_808468A8, func_808468E8, func_808469BC,
    func_80846A68, func_80846978, func_8083CA54, func_8083CA54, func_8083CA54, func_8083CA54,
    func_8083CA54, func_8083CA20, func_8083CA54, func_8083CA9C,
};

Vec3f D_80854778 = { 0.0f, 50.0f, 0.0f };

#ifdef NON_MATCHING
// mostly regalloc differences
void Player_Init(Actor* thisx, GlobalContext* globalCtx) {
    Player* this = THIS;
    Scene* scene = globalCtx->loadedScene;
    s32 temp;
    u8 temp2;
    s32 sp50;
    s32 sp4C;
    s32 initMode;
    s16 params;
    u16 entranceSound;

    globalCtx->shootingGalleryStatus = globalCtx->bombchuBowlingStatus = 0;

    globalCtx->playerInit = Player_InitCommon;
    globalCtx->playerUpdate = Player_UpdateCommon;
    globalCtx->isPlayerDroppingFish = Player_IsDroppingFish;
    globalCtx->startPlayerFishing = Player_StartFishing;
    globalCtx->grabPlayer = func_80852F38;
    globalCtx->startPlayerCutscene = func_80852FFC;
    globalCtx->func_11D54 = func_80853080;
    globalCtx->damagePlayer = Player_InflictDamage;
    globalCtx->talkWithPlayer = func_80853148;

    this->actor.room = -1;
    this->ageProperties = &sAgeProperties[gSaveContext.linkAge];
    this->itemActionParam = this->heldItemActionParam = -1;
    this->heldItemId = ITEM_NONE;

    func_80835F44(globalCtx, this, ITEM_NONE);
    Player_SetEquipmentData(globalCtx, this);
    this->prevBoots = this->currentBoots;
    Player_InitCommon(this, globalCtx, gPlayerSkelHeaders[(void)0, gSaveContext.linkAge]);
    this->giObjectSegment = (void*)(((u32)ZeldaArena_MallocDebug(0x3008, "../z_player.c", 17175) + 8) & ~0xF);

    sp50 = gSaveContext.respawnFlag;

    if (sp50 != 0) {
        if (sp50 == -3) {
            this->actor.params = gSaveContext.respawn[RESPAWN_MODE_RETURN].playerParams;
        } else {
            if ((sp50 == 1) || (sp50 == -1)) {
                this->unk_A86 = -2;
            }

            temp = sp50 - 1;
            if (sp50 < 0) {
                sp4C = 0;
            } else {
                sp4C = temp;
                Math_Vec3f_Copy(&this->actor.posRot.pos, &gSaveContext.respawn[sp50 - 1].pos);
                Math_Vec3f_Copy(&this->actor.initPosRot.pos, &this->actor.posRot.pos);
                Math_Vec3f_Copy(&this->actor.pos4, &this->actor.posRot.pos);
                this->fallStartHeight = this->actor.posRot.pos.y;
                this->currentYaw = this->actor.shape.rot.y = gSaveContext.respawn[temp].yaw;
                this->actor.params = gSaveContext.respawn[temp].playerParams;
            }

            globalCtx->actorCtx.flags.tempSwch = gSaveContext.respawn[sp4C].tempSwchFlags & 0xFFFFFF;
            globalCtx->actorCtx.flags.tempCollect = gSaveContext.respawn[sp4C].tempCollectFlags;
        }
    }

    if ((sp50 == 0) || (sp50 < -1)) {
        if ((scene->titleFile.vromStart != scene->titleFile.vromEnd) && (gSaveContext.showTitleCard) &&
            (gSaveContext.sceneSetupIndex < 4) &&
            (gEntranceTable[gSaveContext.entranceIndex + gSaveContext.sceneSetupIndex].field & 0x4000) &&
            ((globalCtx->sceneNum != SCENE_DDAN) || (gSaveContext.eventChkInf[11] & 1)) &&
            ((globalCtx->sceneNum != SCENE_NIGHT_SHOP) || (gSaveContext.eventChkInf[2] & 0x20))) {
            TitleCard_InitPlaceName(globalCtx, &globalCtx->actorCtx.titleCtx, this->giObjectSegment, 0xA0, 0x78, 0x90,
                                    0x18, 0x14);
        }
        gSaveContext.showTitleCard = true;
    }

    if (sp50 == 2) {
        temp2 = 1;
    } else {
        temp2 = 0;
    }

    if (func_80845C68(globalCtx, temp2) == 0) {
        params = this->actor.params;
        gSaveContext.respawn[RESPAWN_MODE_DOWN].playerParams = (params & 0xFF) | 0xD00;
    }

    gSaveContext.respawn[RESPAWN_MODE_DOWN].data = 1;

    if (globalCtx->sceneNum <= SCENE_GANONTIKA_SONOGO) {
        gSaveContext.infTable[26] |= gBitFlags[globalCtx->sceneNum];
    }

    initMode = (this->actor.params & 0xF00) >> 8;
    if ((initMode == 5) || (initMode == 6)) {
        if (gSaveContext.cutsceneIndex >= 0xFFF0) {
            initMode = 13;
        }
    }

    D_80854738[initMode](globalCtx, this);

    if (initMode != 0) {
        if ((gSaveContext.gameMode == 0) || (gSaveContext.gameMode == 3)) {
            this->naviActor = Player_SpawnFairy(globalCtx, this, &this->actor.posRot.pos, &D_80854778, FAIRY_NAVI);
            if (gSaveContext.dogParams != 0) {
                gSaveContext.dogParams |= 0x8000;
            }
        }
    }

    if (gSaveContext.nayrusLoveTimer != 0) {
        gSaveContext.unk_13F0 = 3;
        func_80846A00(globalCtx, this, 1);
        this->stateFlags3 &= ~0x40;
    }

    if (gSaveContext.entranceSound != 0) {
        entranceSound = gSaveContext.entranceSound;
        Audio_PlayActorSound2(&this->actor, entranceSound);
        gSaveContext.entranceSound = 0;
    }

    Map_SavePlayerInitialInfo(globalCtx);
    MREG(64) = 0;
}
#else
#pragma GLOBAL_ASM("asm/non_matchings/overlays/actors/ovl_player_actor/Player_Init.s")
#endif

void func_808471F4(s16* pValue) {
    s16 step;

    step = (ABS(*pValue) * 100.0f) / 1000.0f;
    step = CLAMP(step, 400, 4000);

    Math_ApproxUpdateScaledS(pValue, 0, step);
}

void func_80847298(Player* this) {
    s16 sp26;

    if (!(this->unk_6AE & 2)) {
        sp26 = this->actor.posRot2.rot.y - this->actor.shape.rot.y;
        func_808471F4(&sp26);
        this->actor.posRot2.rot.y = this->actor.shape.rot.y + sp26;
    }

    if (!(this->unk_6AE & 1)) {
        func_808471F4(&this->actor.posRot2.rot.x);
    }

    if (!(this->unk_6AE & 8)) {
        func_808471F4(&this->unk_6B6);
    }

    if (!(this->unk_6AE & 0x40)) {
        func_808471F4(&this->unk_6BC);
    }

    if (!(this->unk_6AE & 4)) {
        func_808471F4(&this->actor.posRot2.rot.z);
    }

    if (!(this->unk_6AE & 0x10)) {
        func_808471F4(&this->unk_6B8);
    }

    if (!(this->unk_6AE & 0x20)) {
        func_808471F4(&this->unk_6BA);
    }

    if (!(this->unk_6AE & 0x80)) {
        if (this->unk_6B0 != 0) {
            func_808471F4(&this->unk_6B0);
        } else {
            func_808471F4(&this->unk_6BE);
        }
    }

    if (!(this->unk_6AE & 0x100)) {
        func_808471F4(&this->unk_6C0);
    }

    this->unk_6AE = 0;
}

f32 D_80854784[] = { 120.0f, 240.0f, 360.0f };

u8 D_80854790[] = { 0x15, 0x16, 0x17, 0x18, 0x19, 0x1A, 0x1B, 0x1C };

void func_808473D4(GlobalContext* globalCtx, Player* this) {
    if ((func_8010BDBC(&globalCtx->msgCtx) == 0) && (this->actor.type == ACTORTYPE_PLAYER)) {
        Actor* heldActor = this->heldActor;
        Actor* interactRangeActor = this->interactRangeActor;
        s32 sp24;
        s32 sp20 = this->unk_84B[this->unk_846];
        s32 sp1C = func_808332B8(this);
        s32 doAction = 0xA;

        if (!Player_InBlockingCsMode(globalCtx, this)) {
            if (this->stateFlags1 & 0x100000) {
                doAction = 3;
            } else if ((this->heldItemActionParam == PLAYER_AP_FISHING_POLE) && (this->unk_860 != 0)) {
                if (this->unk_860 == 2) {
                    doAction = 0x14;
                }
            } else if ((func_8084E3C4 != this->func_674) && !(this->stateFlags2 & 0x40000)) {
                if ((this->doorType != 0) &&
                    (!(this->stateFlags1 & 0x800) || ((heldActor != NULL) && (heldActor->id == ACTOR_EN_RU1)))) {
                    doAction = 4;
                } else if ((!(this->stateFlags1 & 0x800) || (heldActor == NULL)) && (interactRangeActor != NULL) &&
                           ((!sp1C && (this->getItemId == GI_NONE)) ||
                            ((this->getItemId < 0) && !(this->stateFlags1 & 0x8000000)))) {
                    if (this->getItemId < 0) {
                        doAction = 4;
                    } else if ((interactRangeActor->id == ACTOR_BG_TOKI_SWD) && LINK_IS_ADULT) {
                        doAction = 0xC;
                    } else {
                        doAction = 0x11;
                    }
                } else if (!sp1C && (this->stateFlags2 & 1)) {
                    doAction = 0x11;
                } else if ((this->stateFlags2 & 4) || (!(this->stateFlags1 & 0x800000) && (this->rideActor != NULL))) {
                    doAction = 0xB;
                } else if ((this->stateFlags1 & 0x800000) && !EN_HORSE_CHECK_4((EnHorse*)this->rideActor) &&
                           (func_8084D3E4 != this->func_674)) {
                    if ((this->stateFlags2 & 2) && (this->targetActor != NULL)) {
                        if (this->targetActor->type == ACTORTYPE_NPC) {
                            doAction = 0xF;
                        } else {
                            doAction = 1;
                        }
                    } else if (!func_8002DD78(this) && !(this->stateFlags1 & 0x100000)) {
                        doAction = 8;
                    }
                } else if ((this->stateFlags2 & 2) && (this->targetActor != NULL)) {
                    if (this->targetActor->type == ACTORTYPE_NPC) {
                        doAction = 0xF;
                    } else {
                        doAction = 1;
                    }
                } else if ((this->stateFlags1 & 0x202000) ||
                           ((this->stateFlags1 & 0x800000) && (this->stateFlags2 & 0x400000))) {
                    doAction = 0xD;
                } else if (this->stateFlags2 & 0x10000) {
                    doAction = 2;
                } else if ((this->stateFlags1 & 0x800) && (this->getItemId == GI_NONE) && (heldActor != NULL)) {
                    if ((this->actor.bgCheckFlags & 1) || (heldActor->id == ACTOR_EN_NIW)) {
                        if (func_8083EAF0(this, heldActor) == 0) {
                            doAction = 0xC;
                        } else {
                            doAction = 9;
                        }
                    }
                } else if (!(this->stateFlags1 & 0x8000000) && func_8083A0D4(this) && (this->getItemId < GI_MAX)) {
                    doAction = 0x11;
                } else if (this->stateFlags2 & 0x800) {
                    sp24 = (D_80854784[CUR_UPG_VALUE(UPG_SCALE)] - this->actor.waterY) / 40.0f;
                    sp24 = CLAMP(sp24, 0, 7);
                    doAction = D_80854790[sp24];
                } else if (sp1C && !(this->stateFlags2 & 0x400)) {
                    doAction = 7;
                } else if (!sp1C && (!(this->stateFlags1 & 0x400000) || func_80833BCC(this) ||
                                     !Player_IsChildWithHylianShield(this))) {
                    if ((!(this->stateFlags1 & 0x4000) && (sp20 <= 0) &&
                         (func_8008E9C4(this) ||
                          ((D_808535E4 != 7) &&
                           (func_80833B2C(this) || ((globalCtx->roomCtx.curRoom.unk_03 != 2) &&
                                                    !(this->stateFlags1 & 0x400000) && (sp20 == 0))))))) {
                        doAction = 0;
                    } else if ((globalCtx->roomCtx.curRoom.unk_03 != 2) && func_80833BCC(this) && (sp20 > 0)) {
                        doAction = 5;
                    } else if ((this->heldItemActionParam >= PLAYER_AP_SWORD_MASTER) ||
                               ((this->stateFlags2 & 0x100000) &&
                                (globalCtx->actorCtx.targetCtx.arrowPointedActor == NULL))) {
                        doAction = 0x13;
                    }
                }
            }
        }

        if (doAction != 0x13) {
            this->unk_837 = 20;
        } else if (this->unk_837 != 0) {
            doAction = 0xA;
            this->unk_837--;
        }

        Interface_SetDoAction(globalCtx, doAction);

        if (this->stateFlags2 & 0x200000) {
            if (this->unk_664 != NULL) {
                Interface_SetNaviCall(globalCtx, 0x1E);
            } else {
                Interface_SetNaviCall(globalCtx, 0x1D);
            }
            Interface_SetNaviCall(globalCtx, 0x1E);
        } else {
            Interface_SetNaviCall(globalCtx, 0x1F);
        }
    }
}

s32 func_80847A78(Player* this) {
    s32 cond;

    if ((this->currentBoots == PLAYER_BOOTS_HOVER) && (this->unk_893 != 0)) {
        this->unk_893--;
    } else {
        this->unk_893 = 0;
    }

    cond = (this->currentBoots == PLAYER_BOOTS_HOVER) &&
           ((this->actor.waterY >= 0.0f) || (func_80838144(D_808535E4) >= 0) || func_8083816C(D_808535E4));

    if (cond && (this->actor.bgCheckFlags & 1) && (this->unk_893 != 0)) {
        this->actor.bgCheckFlags &= ~1;
    }

    if (this->actor.bgCheckFlags & 1) {
        if (!cond) {
            this->unk_893 = 0x13;
        }
        return 0;
    }

    D_808535E4 = 0;
    this->unk_898 = this->unk_89A = D_80853610 = 0;

    return 1;
}

Vec3f D_80854798 = { 0.0f, 18.0f, 0.0f };

#ifdef NON_MATCHING
// regalloc and stack alloc differences
void func_80847BA0(GlobalContext* globalCtx, Player* this) {
    u8 spC7 = 0;
    CollisionPoly* spC0;
    Vec3f spB4;
    f32 spB0;
    f32 spAC;
    f32 spA8;
    u32 spA4;

    D_80853604 = this->unk_A7A;

    if (this->stateFlags2 & 0x40000) {
        spB0 = 10.0f;
        spAC = 15.0f;
        spA8 = 30.0f;
    } else {
        spB0 = this->ageProperties->unk_38;
        spAC = 26.0f;
        spA8 = this->ageProperties->unk_00;
    }

    if (this->stateFlags1 & 0xA0000000) {
        if (this->stateFlags1 & 0x80000000) {
            this->actor.bgCheckFlags &= ~1;
            spA4 = 0x38;
        } else if ((this->stateFlags1 & 1) && ((this->unk_A84 - (s32)this->actor.posRot.pos.y) >= 100)) {
            spA4 = 0x39;
        } else if (!(this->stateFlags1 & 1) &&
                   ((func_80845EF8 == this->func_674) || (func_80845CA4 == this->func_674))) {
            this->actor.bgCheckFlags &= ~0x208;
            spA4 = 0x3C;
        } else {
            spA4 = 0x3F;
        }
    } else {
        spA4 = 0x3F;
    }

    if (this->stateFlags3 & 1) {
        spA4 &= ~6;
    }

    if (spA4 & 4) {
        this->stateFlags3 |= 0x10;
    }

    Math_Vec3f_Copy(&spB4, &this->actor.posRot.pos);
    func_8002E4B4(globalCtx, &this->actor, spAC, spB0, spA8, spA4);

    if (this->actor.bgCheckFlags & 0x10) {
        this->actor.velocity.y = 0.0f;
    }

    D_80853600 = this->actor.posRot.pos.y - this->actor.groundY;
    D_808535F4 = 0;

    spC0 = this->actor.floorPoly;

    if (spC0 != NULL) {
        this->unk_A7A = func_80041EA4(&globalCtx->colCtx, spC0, this->actor.floorPolySource);
        this->unk_A82 = this->unk_89E;

        if (this->actor.bgCheckFlags & 0x20) {
            if (this->actor.waterY < 20.0f) {
                this->unk_89E = 4;
            } else {
                this->unk_89E = 5;
            }
        } else {
            if (this->stateFlags2 & 0x200) {
                this->unk_89E = 1;
            } else {
                this->unk_89E = func_80041F34(&globalCtx->colCtx, spC0, this->actor.floorPolySource);
            }
        }

        if (this->actor.type == ACTORTYPE_PLAYER) {
            func_800F66DC(func_80041FC4(&globalCtx->colCtx, spC0, this->actor.floorPolySource));

            if (this->actor.floorPolySource == 50) {
                func_80074CE8(globalCtx, func_80041FA0(&globalCtx->colCtx, spC0, this->actor.floorPolySource));
            } else {
                func_80043508(&globalCtx->colCtx, this->actor.floorPolySource);
            }
        }

        D_808535F4 = func_800420C0(&globalCtx->colCtx, spC0, this->actor.floorPolySource);
        if (D_808535F4 != 0) {
            D_808535F8 = func_80042084(&globalCtx->colCtx, spC0, this->actor.floorPolySource);
            if (((D_808535F8 == 0) && (this->actor.waterY > 20.0f) && (this->currentBoots != PLAYER_BOOTS_IRON)) ||
                ((D_808535F8 != 0) && (this->actor.bgCheckFlags & 1))) {
                D_808535FC = func_800420E4(&globalCtx->colCtx, spC0, this->actor.floorPolySource) << 10;
            } else {
                D_808535F4 = 0;
            }
        }
    }

    func_80839034(globalCtx, this, spC0, this->actor.floorPolySource);

    this->actor.bgCheckFlags &= ~0x200;

    if (this->actor.bgCheckFlags & 8) {
        CollisionPoly* spA0;
        u32 sp9C;
        s16 sp9A;
        f32 temp1;

        D_80854798.y = 18.0f;
        D_80854798.z = this->ageProperties->unk_38 + 10.0f;

        if (!(this->stateFlags2 & 0x40000) && func_80839768(globalCtx, this, &D_80854798, &spA0, &sp9C, &D_80858AA8)) {
            this->actor.bgCheckFlags |= 0x200;
            if (this->actor.wallPoly != spA0) {
                this->actor.wallPoly = spA0;
                this->actor.wallPolySource = sp9C;
                this->actor.wallPolyRot = atan2s(spA0->norm.z, spA0->norm.x);
            }
        }

        sp9A = this->actor.shape.rot.y - (s16)(this->actor.wallPolyRot + 0x8000);

        D_808535F0 = func_80041DB8(&globalCtx->colCtx, this->actor.wallPoly, this->actor.wallPolySource);

        D_80853608 = ABS(sp9A);

        sp9A = this->currentYaw - (s16)(this->actor.wallPolyRot + 0x8000);

        D_8085360C = ABS(sp9A);

        temp1 = D_8085360C * 0.00008f;
        if (!(this->actor.bgCheckFlags & 1) || (temp1 >= 1.0f)) {
            this->unk_880 = R_RUN_SPEED_LIMIT / 100.0f;
        } else {
            if ((this->unk_880 = (R_RUN_SPEED_LIMIT / 100.0f) * temp1) < 0.1f) {
                this->unk_880 = 0.1f;
            }
        }

        if ((this->actor.bgCheckFlags & 0x200) && (D_80853608 < 0x3000)) {
            CollisionPoly* wallPoly = this->actor.wallPoly; // sp+0x90

            if (ABS(wallPoly->norm.y) < 600) {
                f32 sp8C = wallPoly->norm.x * (1.0f / 32767.0f);
                f32 sp88 = wallPoly->norm.y * (1.0f / 32767.0f);
                f32 sp84 = wallPoly->norm.z * (1.0f / 32767.0f);
                f32 temp2;
                CollisionPoly* sp7C;
                CollisionPoly* sp78;
                u32 sp74;
                Vec3f sp68;
                f32 sp64;
                f32 sp60;
                s32 temp3;

                this->wallDistance = Math3D_UDistPlaneToPos(sp8C, sp88, sp84, wallPoly->dist, &this->actor.posRot.pos);

                temp2 = this->wallDistance + 10.0f;
                sp68.x = this->actor.posRot.pos.x - (temp2 * sp8C);
                sp68.z = this->actor.posRot.pos.z - (temp2 * sp84);
                sp68.y = this->actor.posRot.pos.y + this->ageProperties->unk_0C;

                sp64 = func_8003C890(&globalCtx->colCtx, &sp7C, &sp68);
                this->wallHeight = sp64 - this->actor.posRot.pos.y;

                if ((this->wallHeight < 18.0f) ||
                    func_8003D7A0(&globalCtx->colCtx, &sp60, &this->actor.posRot.pos,
                                  (sp64 - this->actor.posRot.pos.y) + 20.0f, &sp78, &sp74, &this->actor)) {
                    this->wallHeight = 399.96002f;
                } else {
                    D_80854798.y = (sp64 + 5.0f) - this->actor.posRot.pos.y;

                    if (func_80839768(globalCtx, this, &D_80854798, &sp78, &sp74, &D_80858AA8) &&
                        (temp3 = this->actor.wallPolyRot - atan2s(sp78->norm.z, sp78->norm.x), ABS(temp3) < 0x4000) &&
                        !func_80041E18(&globalCtx->colCtx, sp78, sp74)) {
                        this->wallHeight = 399.96002f;
                    } else if (func_80041DE4(&globalCtx->colCtx, wallPoly, this->actor.wallPolySource) == 0) {
                        if (this->ageProperties->unk_1C <= this->wallHeight) {
                            if (ABS(sp7C->norm.y) > 28000) {
                                if (this->ageProperties->unk_14 <= this->wallHeight) {
                                    spC7 = 4;
                                } else if (this->ageProperties->unk_18 <= this->wallHeight) {
                                    spC7 = 3;
                                } else {
                                    spC7 = 2;
                                }
                            }
                        } else {
                            spC7 = 1;
                        }
                    }
                }
            }
        }
    } else {
        this->unk_880 = R_RUN_SPEED_LIMIT / 100.0f;
        this->unk_88D = 0;
        this->wallHeight = 0.0f;
    }

    if (spC7 == this->unk_88C) {
        if ((this->linearVelocity != 0.0f) && (this->unk_88D < 100)) {
            this->unk_88D++;
        }
    } else {
        this->unk_88C = spC7;
        this->unk_88D = 0;
    }

    if (this->actor.bgCheckFlags & 1) {
        D_808535E4 = func_80041D4C(&globalCtx->colCtx, spC0, this->actor.floorPolySource);

        if (!func_80847A78(this)) {
            f32 sp58;
            f32 sp54;
            f32 sp50;
            f32 sp4C;
            s32 pad;
            f32 sp44;

            if (this->actor.floorPolySource != 50) {
                func_800434C8(&globalCtx->colCtx, this->actor.floorPolySource);
            }

            sp58 = spC0->norm.x * (1.0f / 32767.0f);
            sp54 = 1.0f / (spC0->norm.y * (1.0f / 32767.0f));
            sp50 = spC0->norm.z * (1.0f / 32767.0f);

            sp4C = Math_Sins(this->currentYaw);
            sp44 = Math_Coss(this->currentYaw);

            this->unk_898 = atan2s(1.0f, (-(sp58 * sp4C) - (sp50 * sp44)) * sp54);
            this->unk_89A = atan2s(1.0f, (-(sp58 * sp44) - (sp50 * sp4C)) * sp54);

            sp4C = Math_Sins(this->actor.shape.rot.y);
            sp44 = Math_Coss(this->actor.shape.rot.y);

            D_80853610 = atan2s(1.0f, (-(sp58 * sp4C) - (sp50 * sp44)) * sp54);

            func_8083E318(globalCtx, this, spC0);
        }
    } else {
        func_80847A78(this);
    }

    if (this->unk_A7B == D_808535E4) {
        this->unk_A79++;
    } else {
        this->unk_A7B = D_808535E4;
        this->unk_A79 = 0;
    }
}
#else
#pragma GLOBAL_ASM("asm/non_matchings/overlays/actors/ovl_player_actor/func_80847BA0.s")
#endif

void func_808486A8(GlobalContext* globalCtx, Player* this) {
    u8 sp27;
    s32 pad;
    Actor* unk_664;
    s32 camMode;

    if (this->actor.type == ACTORTYPE_PLAYER) {
        sp27 = 0;

        if (this->csMode != 0) {
            Camera_ChangeMode(Gameplay_GetCamera(globalCtx, 0), CAM_MODE_NORMAL);
        } else if (!(this->stateFlags1 & 0x100000)) {
            if ((this->actor.parent != NULL) && (this->stateFlags3 & 0x80)) {
                camMode = CAM_MODE_FOOKSHOT;
                Camera_SetParam(Gameplay_GetCamera(globalCtx, 0), 8, this->actor.parent);
            } else if (func_8084377C == this->func_674) {
                camMode = CAM_MODE_STILL;
            } else if (this->stateFlags2 & 0x100) {
                camMode = CAM_MODE_PUSHPULL;
            } else if ((unk_664 = this->unk_664) != NULL) {
                if ((this->actor.flags & 0x100) == 0x100) {
                    camMode = CAM_MODE_TALK;
                } else if (this->stateFlags1 & 0x10000) {
                    if (this->stateFlags1 & 0x2000000) {
                        camMode = CAM_MODE_BOOMFOLLLOW;
                    } else {
                        camMode = CAM_MODE_FOLLOWTARGET;
                    }
                } else {
                    camMode = CAM_MODE_BATTLE;
                }
                Camera_SetParam(Gameplay_GetCamera(globalCtx, 0), 8, unk_664);
            } else if (this->stateFlags1 & 0x1000) {
                camMode = CAM_MODE_CHARGE;
            } else if (this->stateFlags1 & 0x2000000) {
                camMode = CAM_MODE_BOOMFOLLLOW;
                Camera_SetParam(Gameplay_GetCamera(globalCtx, 0), 8, this->boomerangActor);
            } else if (this->stateFlags1 & 0x6000) {
                if (func_80833B2C(this)) {
                    camMode = CAM_MODE_HANGZ;
                } else {
                    camMode = CAM_MODE_HANG;
                }
            } else if (this->stateFlags1 & 0x40020000) {
                if (func_8002DD78(this) || func_808334B4(this)) {
                    camMode = CAM_MODE_BOWARROWZ;
                } else if (this->stateFlags1 & 0x200000) {
                    camMode = CAM_MODE_CLIMBZ;
                } else {
                    camMode = CAM_MODE_TARGET;
                }
            } else if (this->stateFlags1 & 0x240000) {
                if ((func_80845668 == this->func_674) || (this->stateFlags1 & 0x200000)) {
                    camMode = CAM_MODE_CLIMB;
                } else {
                    camMode = CAM_MODE_JUMP;
                }
            } else if (this->stateFlags1 & 0x80000) {
                camMode = CAM_MODE_FREEFALL;
            } else if ((this->swordState != 0) && (this->swordAnimation >= 0) && (this->swordAnimation < 0x18)) {
                camMode = CAM_MODE_STILL;
            } else {
                camMode = CAM_MODE_NORMAL;
                if ((this->linearVelocity == 0.0f) &&
                    (!(this->stateFlags1 & 0x800000) || (this->rideActor->speedXZ == 0.0f))) {
                    sp27 = 2;
                }
            }

            Camera_ChangeMode(Gameplay_GetCamera(globalCtx, 0), camMode);
        } else {
            sp27 = 2;
        }

        if (globalCtx->actorCtx.targetCtx.unk_90 != NULL) {
            sp27 = 1;
            func_800F6114(sqrtf(globalCtx->actorCtx.targetCtx.unk_90->xyzDistFromLinkSq));
        }

        if (globalCtx->sceneNum != SCENE_TURIBORI) {
            func_800F5E90(sp27);
        }
    }
}

Vec3f D_808547A4 = { 0.0f, 0.5f, 0.0f };
Vec3f D_808547B0 = { 0.0f, 0.5f, 0.0f };

Color_RGBA8 D_808547BC = { 255, 255, 100, 255 };
Color_RGBA8 D_808547C0 = { 255, 50, 0, 0 };

void func_80848A04(GlobalContext* globalCtx, Player* this) {
    f32 temp;

    if (this->unk_85C == 0.0f) {
        func_80835F44(globalCtx, this, 0xFF);
        return;
    }

    temp = 1.0f;
    if (DECR(this->unk_860) == 0) {
        Inventory_ChangeAmmo(ITEM_STICK, -1);
        this->unk_860 = 1;
        temp = 0.0f;
        this->unk_85C = temp;
    } else if (this->unk_860 > 200) {
        temp = (210 - this->unk_860) / 10.0f;
    } else if (this->unk_860 < 20) {
        temp = this->unk_860 / 20.0f;
        this->unk_85C = temp;
    }

    func_8002836C(globalCtx, &this->swordInfo[0].tip, &D_808547A4, &D_808547B0, &D_808547BC, &D_808547C0, temp * 200.0f,
                  0, 8);
}

void func_80848B44(GlobalContext* globalCtx, Player* this) {
    Vec3f shockPos;
    Vec3f* randBodyPart;
    s32 shockScale;

    this->shockTimer--;
    this->unk_892 += this->shockTimer;

    if (this->unk_892 > 20) {
        shockScale = this->shockTimer * 2;
        this->unk_892 -= 20;

        if (shockScale > 40) {
            shockScale = 40;
        }

        randBodyPart = this->bodyPartsPos + (s32)Math_Rand_ZeroFloat(17.9f);
        shockPos.x = (Math_Rand_CenteredFloat(5.0f) + randBodyPart->x) - this->actor.posRot.pos.x;
        shockPos.y = (Math_Rand_CenteredFloat(5.0f) + randBodyPart->y) - this->actor.posRot.pos.y;
        shockPos.z = (Math_Rand_CenteredFloat(5.0f) + randBodyPart->z) - this->actor.posRot.pos.z;

        EffectSsFhgFlash_SpawnShock(globalCtx, &this->actor, &shockPos, shockScale, FHGFLASH_SHOCK_PLAYER);
        func_8002F8F0(&this->actor, NA_SE_PL_SPARK - SFX_FLAG);
    }
}

void func_80848C74(GlobalContext* globalCtx, Player* this) {
    s32 spawnedFlame;
    u8* timerPtr;
    s32 timerStep;
    f32 flameScale;
    f32 flameIntensity;
    s32 dmgCooldown;
    s32 i;
    s32 sp58;
    s32 sp54;

    if (this->currentTunic == PLAYER_TUNIC_GORON) {
        sp54 = 20;
    } else {
        sp54 = (s32)(this->linearVelocity * 0.4f) + 1;
    }

    spawnedFlame = false;
    timerPtr = this->flameTimers;

    if (this->stateFlags2 & 8) {
        sp58 = 100;
    } else {
        sp58 = 0;
    }

    func_8083819C(this, globalCtx);

    for (i = 0; i < 18; i++, timerPtr++) {
        timerStep = sp58 + sp54;

        if (*timerPtr <= timerStep) {
            *timerPtr = 0;
        } else {
            spawnedFlame = true;
            *timerPtr -= timerStep;

            if (*timerPtr > 20.0f) {
                flameIntensity = (*timerPtr - 20.0f) * 0.01f;
                flameScale = CLAMP(flameIntensity, 0.19999999f, 0.2f);
            } else {
                flameScale = *timerPtr * 0.01f;
            }

            flameIntensity = (*timerPtr - 25.0f) * 0.02f;
            flameIntensity = CLAMP(flameIntensity, 0.0f, 1.0f);
            EffectSsFireTail_SpawnFlameOnPlayer(globalCtx, flameScale, i, flameIntensity);
        }

        if (1) {}
    }

    if (spawnedFlame) {
        func_8002F7DC(&this->actor, NA_SE_EV_TORCH - SFX_FLAG);

        if (globalCtx->sceneNum == SCENE_JYASINBOSS) {
            dmgCooldown = 0;
        } else {
            dmgCooldown = 7;
        }

        if ((dmgCooldown & globalCtx->gameplayFrames) == 0) {
            Player_InflictDamage(globalCtx, -1);
        }
    } else {
        this->isBurning = false;
    }
}

void func_80848EF8(Player* this) {
    if (CHECK_QUEST_ITEM(QUEST_STONE_OF_AGONY)) {
        f32 temp = 200000.0f - (this->unk_6A4 * 5.0f);

        if (temp < 0.0f) {
            temp = 0.0f;
        }

        this->unk_6A0 += temp;
        if (this->unk_6A0 > 4000000.0f) {
            this->unk_6A0 = 0.0f;
            func_8083264C(this, 120, 20, 10, 0);
        }
    }
}

s8 D_808547C4[] = {
    0,  3,  3,  5,   4,   8,   9,   13, 14, 15, 16, 17, 18, -22, 23, 24, 25,  26, 27,  28,  29, 31, 32, 33, 34, -35,
    30, 36, 38, -39, -40, -41, 42,  43, 45, 46, 0,  0,  0,  67,  48, 47, -50, 51, -52, -53, 54, 55, 56, 57, 58, 59,
    60, 61, 62, 63,  64,  -65, -66, 68, 11, 69, 70, 71, 8,  8,   72, 73, 78,  79, 80,  89,  90, 91, 92, 77, 19, 94,
};

Vec3f D_80854814 = { 0.0f, 0.0f, 200.0f };

f32 D_80854820[] = { 2.0f, 4.0f, 7.0f };
f32 D_8085482C[] = { 0.5f, 1.0f, 3.0f };

#ifdef NON_MATCHING
// stack alloc differences
void Player_UpdateCommon(Player* this, GlobalContext* globalCtx, Input* input) {
    s32 pad;

    sControlInput = input;

    if (this->unk_A86 < 0) {
        this->unk_A86++;
        if (this->unk_A86 == 0) {
            this->unk_A86 = 1;
            func_80078884(NA_SE_OC_REVENGE);
        }
    }

    Math_Vec3f_Copy(&this->actor.pos4, &this->actor.initPosRot.pos);

    if (this->unk_A73 != 0) {
        this->unk_A73--;
    }

    if (this->unk_88E != 0) {
        this->unk_88E--;
    }

    if (this->unk_A87 != 0) {
        this->unk_A87--;
    }

    if (this->invincibilityTimer < 0) {
        this->invincibilityTimer++;
    } else if (this->invincibilityTimer > 0) {
        this->invincibilityTimer--;
    }

    if (this->unk_890 != 0) {
        this->unk_890--;
    }

    func_808473D4(globalCtx, this);
    func_80836BEC(this, globalCtx);

    if ((this->heldItemActionParam == PLAYER_AP_STICK) && (this->unk_860 != 0)) {
        func_80848A04(globalCtx, this);
    } else if ((this->heldItemActionParam == PLAYER_AP_FISHING_POLE) && (this->unk_860 < 0)) {
        this->unk_860++;
    }

    if (this->shockTimer != 0) {
        func_80848B44(globalCtx, this);
    }

    if (this->isBurning) {
        func_80848C74(globalCtx, this);
    }

    if ((this->stateFlags3 & 0x40) && (gSaveContext.nayrusLoveTimer != 0) && (gSaveContext.unk_13F0 == 0)) {
        gSaveContext.unk_13F0 = 3;
        func_80846A00(globalCtx, this, 1);
        this->stateFlags3 &= ~0x40;
    }

    if (this->stateFlags2 & 0x8000) {
        if (!(this->actor.bgCheckFlags & 1)) {
            func_80832210(this);
            Actor_MoveForward(&this->actor);
        }

        func_80847BA0(globalCtx, this);
    } else {
        f32 temp_f0;
        f32 phi_f12;

        if (this->currentBoots != this->prevBoots) {
            if (this->currentBoots == PLAYER_BOOTS_IRON) {
                if (this->stateFlags1 & 0x8000000) {
                    func_80832340(globalCtx, this);
                    if (this->ageProperties->unk_2C < this->actor.waterY) {
                        this->stateFlags2 |= 0x400;
                    }
                }
            } else {
                if (this->stateFlags1 & 0x8000000) {
                    if ((this->prevBoots == PLAYER_BOOTS_IRON) || (this->actor.bgCheckFlags & 1)) {
                        func_8083D36C(globalCtx, this);
                        this->stateFlags2 &= ~0x400;
                    }
                }
            }

            this->prevBoots = this->currentBoots;
        }

        if ((this->actor.parent == NULL) && (this->stateFlags1 & 0x800000)) {
            this->actor.parent = this->rideActor;
            func_8083A360(globalCtx, this);
            this->stateFlags1 |= 0x800000;
            func_80832264(globalCtx, this, &D_040033B8);
            func_80832F54(globalCtx, this, 0x9B);
            this->unk_850 = 99;
        }

        if (this->unk_844 == 0) {
            this->unk_845 = 0;
        } else if (this->unk_844 < 0) {
            this->unk_844++;
        } else {
            this->unk_844--;
        }

        Math_ApproxUpdateScaledS(&this->unk_6C2, 0, 400);
        func_80032CB4(this->unk_3A8, 20, 80, 6);

        this->actor.shape.unk_06 = this->unk_3A8[0] + ((globalCtx->gameplayFrames & 32) ? 0 : 3);

        if (this->currentMask == PLAYER_MASK_BUNNY) {
            func_8085002C(this);
        }

        if (func_8002DD6C(this) != 0) {
            func_8084FF7C(this);
        }

        if (!(this->skelAnime.flags & 0x80)) {
            if (((this->actor.bgCheckFlags & 1) && (D_808535E4 == 5) && (this->currentBoots != PLAYER_BOOTS_IRON)) ||
                ((this->currentBoots == PLAYER_BOOTS_HOVER) && !(this->stateFlags1 & 0x28000000))) {
                f32 sp70 = this->linearVelocity;
                s16 sp6E = this->currentYaw;
                s16 yawDiff = this->actor.posRot.rot.y - sp6E;
                s32 pad;

                if ((ABS(yawDiff) > 0x6000) && (this->actor.speedXZ != 0.0f)) {
                    sp70 = 0.0f;
                    sp6E += 0x8000;
                }

                if (Math_ApproxF(&this->actor.speedXZ, sp70, 0.35f) && (sp70 == 0.0f)) {
                    this->actor.posRot.rot.y = this->currentYaw;
                }

                if (this->linearVelocity != 0.0f) {
                    s32 phi_v0;

                    phi_v0 = (fabsf(this->linearVelocity) * 700.0f) - (fabsf(this->actor.speedXZ) * 100.0f);
                    phi_v0 = CLAMP(phi_v0, 0, 1350);

                    Math_ApproxUpdateScaledS(&this->actor.posRot.rot.y, sp6E, phi_v0);
                }

                if ((this->linearVelocity == 0.0f) && (this->actor.speedXZ != 0.0f)) {
                    func_800F4138(&this->actor.projectedPos, 0xD0, this->actor.speedXZ);
                }
            } else {
                this->actor.speedXZ = this->linearVelocity;
                this->actor.posRot.rot.y = this->currentYaw;
            }

            func_8002D868(&this->actor);

            if ((this->windSpeed != 0.0f) && !Player_InCsMode(globalCtx) && !(this->stateFlags1 & 0x206000) &&
                (func_80845668 != this->func_674) && (func_808507F4 != this->func_674)) {
                this->actor.velocity.x += this->windSpeed * Math_Sins(this->windDirection);
                this->actor.velocity.z += this->windSpeed * Math_Coss(this->windDirection);
            }

            func_8002D7EC(&this->actor);
            func_80847BA0(globalCtx, this);
        } else {
            D_808535E4 = 0;
            this->unk_A7A = 0;

            if (!(this->stateFlags1 & 1) && (this->stateFlags1 & 0x800000)) {
                EnHorse* rideActor = (EnHorse*)this->rideActor;
                CollisionPoly* sp5C;
                s32 sp58;
                Vec3f sp4C;

                if (!(rideActor->actor.bgCheckFlags & 1)) {
                    func_808396F4(globalCtx, this, &D_80854814, &sp4C, &sp5C, &sp58);
                } else {
                    sp5C = rideActor->actor.floorPoly;
                    sp58 = rideActor->actor.floorPolySource;
                }

                if ((sp5C != NULL) && func_80839034(globalCtx, this, sp5C, sp58)) {
                    if (DREG(25) != 0) {
                        DREG(25) = 0;
                    } else {
                        AREG(6) = 1;
                    }
                }
            }

            D_808535F4 = 0;
            this->windSpeed = 0.0f;
        }

        if ((D_808535F4 != 0) && (this->currentBoots != PLAYER_BOOTS_IRON)) {
            f32 sp48;

            D_808535F4--;

            if (D_808535F8 == 0) {
                sp48 = D_80854820[D_808535F4];

                if (!(this->stateFlags1 & 0x8000000)) {
                    sp48 *= 0.25f;
                }
            } else {
                sp48 = D_8085482C[D_808535F4];
            }

            Math_ApproxF(&this->windSpeed, sp48, sp48 * 0.1f);

            Math_ApproxUpdateScaledS(&this->windDirection, D_808535FC,
                                     ((this->stateFlags1 & 0x8000000) ? 400.0f : 800.0f) * sp48);
        } else if (this->windSpeed != 0.0f) {
            Math_ApproxF(&this->windSpeed, 0.0f, (this->stateFlags1 & 0x8000000) ? 0.5f : 1.0f);
        }

        if (!Player_InBlockingCsMode(globalCtx, this) && !(this->stateFlags2 & 0x40000)) {
            func_8083D53C(globalCtx, this);

            if ((this->actor.type == ACTORTYPE_PLAYER) && (gSaveContext.health == 0)) {
                if (this->stateFlags1 & 0x206000) {
                    func_80832440(globalCtx, this);
                    func_80837B9C(this, globalCtx);
                } else if ((this->actor.bgCheckFlags & 1) || (this->stateFlags1 & 0x8000000)) {
                    func_80836448(globalCtx, this,
                                  func_808332B8(this) ? &D_04003310
                                                      : (this->shockTimer != 0) ? &D_04002F08 : &D_04002878);
                }
            } else {
                if ((this->actor.parent == NULL) &&
                    ((globalCtx->sceneLoadFlag == 0x14) || (this->unk_A87 != 0) || !func_808382DC(this, globalCtx))) {
                    func_8083AA10(this, globalCtx);
                } else {
                    this->fallStartHeight = this->actor.posRot.pos.y;
                }
                func_80848EF8(this);
            }
        }

        if ((globalCtx->csCtx.state != 0) && (this->csMode != 6) && !(this->stateFlags1 & 0x800000) &&
            !(this->stateFlags2 & 0x80) && (this->actor.type == ACTORTYPE_PLAYER)) {

            if ((globalCtx->csCtx.linkAction != NULL) && (D_808547C4[globalCtx->csCtx.linkAction->action] != 0)) {
                func_8002DF54(globalCtx, NULL, 6);
                func_80832210(this);
            } else if ((this->csMode == 0) && !(this->stateFlags2 & 0x400) && (globalCtx->csCtx.state != 3)) {
                func_8002DF54(globalCtx, NULL, 0x31);
                func_80832210(this);
            }
        }

        if (this->csMode != 0) {
            if ((this->csMode != 7) || !(this->stateFlags1 & 0x4206000)) {
                this->unk_6AD = 3;
            } else if (func_80852E14 != this->func_674) {
                func_80852944(globalCtx, this, NULL);
            }
        } else {
            this->prevCsMode = 0;
        }

        func_8083D6EC(globalCtx, this);

        if ((this->unk_664 == NULL) && (this->naviTextId == 0)) {
            this->stateFlags2 &= ~0x200002;
        }

        this->stateFlags1 &= ~0x401202;
        this->stateFlags2 &= ~0x441536D;
        this->stateFlags3 &= ~0x10;

        func_80847298(this);
        func_8083315C(globalCtx, this);

        if (this->stateFlags1 & 0x8000000) {
            D_808535E8 = 0.5f;
        } else {
            D_808535E8 = 1.0f;
        }

        D_808535EC = 1.0f / D_808535E8;
        D_80853614 = D_80853618 = 0;
        D_80858AA4 = this->currentMask;

        if (!(this->stateFlags3 & 4)) {
            this->func_674(this, globalCtx);
        }

        func_808486A8(globalCtx, this);

        if (this->skelAnime.flags & 8) {
            SkelAnime_LoadAnimationType5(globalCtx, &this->actor, &this->skelAnime,
                                         (this->skelAnime.flags & 4) ? 1.0f : this->ageProperties->unk_08);
        }

        func_808368EC(this, globalCtx);

        if ((this->actor.flags & 0x100) == 0x100) {
            this->targetActorDistance = 0.0f;
        } else {
            this->targetActor = NULL;
            this->targetActorDistance = FLT_MAX;
            this->exchangeItemId = EXCH_ITEM_NONE;
        }

        if (!(this->stateFlags1 & 0x800)) {
            this->interactRangeActor = NULL;
            this->getItemDirection = 0x6000;
        }

        if (this->actor.parent == NULL) {
            this->rideActor = NULL;
        }

        this->naviTextId = 0;

        if (!(this->stateFlags2 & 0x2000000)) {
            this->unk_6A8 = NULL;
        }

        this->stateFlags2 &= ~0x800000;
        this->unk_6A4 = FLT_MAX;

        temp_f0 = this->actor.posRot.pos.y - this->actor.pos4.y;

        this->doorType = 0;
        this->unk_8A1 = 0;
        this->unk_684 = NULL;

        phi_f12 = ((this->bodyPartsPos[6].y + this->bodyPartsPos[3].y) * 0.5f) + temp_f0;
        temp_f0 += this->bodyPartsPos[7].y + 10.0f;

        this->cylinder.dim.height = temp_f0 - phi_f12;

        if (this->cylinder.dim.height < 0) {
            phi_f12 = temp_f0;
            this->cylinder.dim.height = -this->cylinder.dim.height;
        }

        this->cylinder.dim.yShift = phi_f12 - this->actor.posRot.pos.y;

        if (this->stateFlags1 & 0x400000) {
            this->cylinder.dim.height = this->cylinder.dim.height * 0.8f;
        }

        Collider_CylinderUpdate(&this->actor, &this->cylinder);

        if (!(this->stateFlags2 & 0x4000)) {
            if (!(this->stateFlags1 & 0x806080)) {
                CollisionCheck_SetOC(globalCtx, &globalCtx->colChkCtx, &this->cylinder.base);
            }

            if (!(this->stateFlags1 & 0x4000080) && (this->invincibilityTimer <= 0)) {
                CollisionCheck_SetAC(globalCtx, &globalCtx->colChkCtx, &this->cylinder.base);

                if (this->invincibilityTimer < 0) {
                    CollisionCheck_SetAT(globalCtx, &globalCtx->colChkCtx, &this->cylinder.base);
                }
            }
        }

        func_800A32F4(globalCtx);
    }

    Math_Vec3f_Copy(&this->actor.initPosRot.pos, &this->actor.posRot.pos);
    Math_Vec3f_Copy(&this->unk_A88, &this->bodyPartsPos[0]);

    if (this->stateFlags1 & 0x30000080) {
        this->actor.colChkInfo.mass = 0xFF;
    } else {
        this->actor.colChkInfo.mass = 50;
    }

    this->stateFlags3 &= ~4;

    Collider_CylinderSetAC(globalCtx, &this->cylinder.base);

    Collider_QuadSetAT(globalCtx, &this->swordQuads[0].base);
    Collider_QuadSetAT(globalCtx, &this->swordQuads[1].base);

    Collider_QuadSetAC(globalCtx, &this->shieldQuad.base);
    Collider_QuadSetAT(globalCtx, &this->shieldQuad.base);
}
#else
#pragma GLOBAL_ASM("asm/non_matchings/overlays/actors/ovl_player_actor/Player_UpdateCommon.s")
#endif

Vec3f D_80854838 = { 0.0f, 0.0f, -30.0f };

void Player_Update(Actor* thisx, GlobalContext* globalCtx) {
    static Vec3f sDogSpawnPos;
    Player* this = THIS;
    s32 dogParams;
    s32 pad;
    Input sp44;
    Actor* dog;

    if (func_8084FCAC(this, globalCtx)) {
        if (gSaveContext.dogParams < 0) {
            if (Object_GetIndex(&globalCtx->objectCtx, OBJECT_DOG) < 0) {
                gSaveContext.dogParams = 0;
            } else {
                gSaveContext.dogParams &= 0x7FFF;
                func_808395DC(this, &this->actor.posRot.pos, &D_80854838, &sDogSpawnPos);
                dogParams = gSaveContext.dogParams;

                dog = Actor_Spawn(&globalCtx->actorCtx, globalCtx, ACTOR_EN_DOG, sDogSpawnPos.x, sDogSpawnPos.y,
                                  sDogSpawnPos.z, 0, this->actor.shape.rot.y, 0, dogParams | 0x8000);
                if (dog != NULL) {
                    dog->room = 0;
                }
            }
        }

        if ((this->interactRangeActor != NULL) && (this->interactRangeActor->update == NULL)) {
            this->interactRangeActor = NULL;
        }

        if ((this->heldActor != NULL) && (this->heldActor->update == NULL)) {
            func_808323B4(globalCtx, this);
        }

        if (this->stateFlags1 & 0x20000020) {
            bzero(&sp44, sizeof(sp44));
        } else {
            sp44 = globalCtx->state.input[0];
            if (this->unk_88E != 0) {
                sp44.cur.button &= ~(BTN_A | BTN_B | BTN_CUP);
                sp44.press.button &= ~(BTN_A | BTN_B | BTN_CUP);
            }
        }

        Player_UpdateCommon(this, globalCtx, &sp44);
    }

    MREG(52) = this->actor.posRot.pos.x;
    MREG(53) = this->actor.posRot.pos.y;
    MREG(54) = this->actor.posRot.pos.z;
    MREG(55) = this->actor.posRot.rot.y;
}

s16 D_80858AC8[5];
Vec3s D_80858AD8[25];

Gfx* D_80854844[PLAYER_MASK_MAX - 1] = {
    0x0602B060, 0x0602AD40, 0x0602AF70, 0x0602CA38, 0x0602B350, 0x0602B580, 0x0602B788, 0x0602B1F0,
};

Vec3s D_80854864 = { 0, 0, 0 };

void func_8084A0E8(GlobalContext* globalCtx, Player* this, s32 lod, Gfx* cullDList,
                   OverrideLimbDrawOpa overrideLimbDraw) {
    static s32 D_8085486C = 255;

    OPEN_DISPS(globalCtx->state.gfxCtx, "../z_player.c", 19228);

    gSPSegment(POLY_OPA_DISP++, 0x0C, cullDList);
    gSPSegment(POLY_XLU_DISP++, 0x0C, cullDList);

    func_8008F470(globalCtx, this->skelAnime.skeleton, this->skelAnime.limbDrawTbl, this->skelAnime.dListCount, lod,
                  this->currentTunic, this->currentBoots, this->actor.shape.unk_06, overrideLimbDraw, func_80090D20,
                  this);

    if ((overrideLimbDraw == func_80090014) && (this->currentMask != PLAYER_MASK_NONE)) {
        Mtx* sp70 = Graph_Alloc(globalCtx->state.gfxCtx, 2 * sizeof(Mtx));

        if (this->currentMask == PLAYER_MASK_BUNNY) {
            Vec3s sp68;

            gSPSegment(POLY_OPA_DISP++, 0x0B, sp70);

            sp68.x = D_80858AC8[1] + 0x3E2;
            sp68.y = D_80858AC8[2] + 0xDBE;
            sp68.z = D_80858AC8[0] - 0x348A;
            func_800D1694(97.0f, -1203.0f, -240.0f, &sp68);
            Matrix_ToMtx(sp70++, "../z_player.c", 19273);

            sp68.x = D_80858AC8[1] - 0x3E2;
            sp68.y = -0xDBE - D_80858AC8[2];
            sp68.z = D_80858AC8[0] - 0x348A;
            func_800D1694(97.0f, -1203.0f, 240.0f, &sp68);
            Matrix_ToMtx(sp70, "../z_player.c", 19279);
        }

        gSPDisplayList(POLY_OPA_DISP++, D_80854844[this->currentMask - 1]);
    }

    if ((this->currentBoots == PLAYER_BOOTS_HOVER) && !(this->actor.bgCheckFlags & 1) &&
        !(this->stateFlags1 & 0x800000) && (this->unk_893 != 0)) {
        s32 sp5C;
        s32 unk_893 = this->unk_893;

        if (this->unk_893 < 19) {
            if (unk_893 >= 0xF) {
                D_8085486C = (19 - unk_893) * 51.0f;
            } else if (unk_893 < 19) {
                sp5C = unk_893;

                if (sp5C > 9) {
                    sp5C = 9;
                }

                D_8085486C = (-sp5C * 4) + 36;
                D_8085486C = D_8085486C * D_8085486C;
                D_8085486C = (s32)((Math_Coss(D_8085486C) * 100.0f) + 100.0f) + 55.0f;
                D_8085486C = D_8085486C * (sp5C * 0.11111111f);
            }

            func_800D1694(this->actor.posRot.pos.x, this->actor.posRot.pos.y + 2.0f, this->actor.posRot.pos.z,
                          &D_80854864);
            Matrix_Scale(4.0f, 4.0f, 4.0f, MTXMODE_APPLY);

            gSPMatrix(POLY_XLU_DISP++, Matrix_NewMtx(globalCtx->state.gfxCtx, "../z_player.c", 19317),
                      G_MTX_NOPUSH | G_MTX_LOAD | G_MTX_MODELVIEW);
            gSPSegment(POLY_XLU_DISP++, 0x08,
                       Gfx_TwoTexScroll(globalCtx->state.gfxCtx, 0, 0, 0, 16, 32, 1, 0,
                                        (globalCtx->gameplayFrames * -15) % 128, 16, 32));
            gDPSetPrimColor(POLY_XLU_DISP++, 0x80, 0x80, 255, 255, 255, D_8085486C);
            gDPSetEnvColor(POLY_XLU_DISP++, 120, 90, 30, 128);
            gSPDisplayList(POLY_XLU_DISP++, D_04037E30);
        }
    }

    CLOSE_DISPS(globalCtx->state.gfxCtx, "../z_player.c", 19328);
}

void Player_Draw(Actor* thisx, GlobalContext* globalCtx) {
    s32 pad;
    Player* this = THIS;

    if (1) {}

    OPEN_DISPS(globalCtx->state.gfxCtx, "../z_player.c", 19346);

    if (!(this->stateFlags2 & 0x20000000)) {
        OverrideLimbDrawOpa overrideLimbDraw = func_80090014;
        s32 lod;
        s32 pad;

        if ((this->csMode != 0) || (func_8008E9C4(this) && 0) || (this->actor.projectedPos.z < 160.0f)) {
            lod = 0;
        } else {
            lod = 1;
        }

        func_80093C80(globalCtx);
        func_80093D84(globalCtx->state.gfxCtx);

        if (this->invincibilityTimer > 0) {
            this->unk_88F += CLAMP(50 - this->invincibilityTimer, 8, 40);
            POLY_OPA_DISP =
                Gfx_SetFog2(POLY_OPA_DISP, 255, 0, 0, 0, 0, 4000 - (s32)(Math_Coss(this->unk_88F * 256) * 2000.0f));
        }

        func_8002EBCC(&this->actor, globalCtx, 0);
        func_8002ED80(&this->actor, globalCtx, 0);

        if (this->unk_6AD != 0) {
            Vec3f sp7C;

            SkinMatrix_Vec3fMtxFMultXYZ(&globalCtx->mf_11D60, &this->actor.posRot2.pos, &sp7C);
            if (sp7C.z < -4.0f) {
                overrideLimbDraw = func_800902F0;
            }
        } else if (this->stateFlags2 & 0x40000) {
            if (this->actor.projectedPos.z < 0.0f) {
                overrideLimbDraw = func_80090440;
            }
        }

        if (this->stateFlags2 & 0x4000000) {
            f32 sp78 = ((u16)(globalCtx->gameplayFrames * 600) * M_PI) / 0x8000;
            f32 sp74 = ((u16)(globalCtx->gameplayFrames * 1000) * M_PI) / 0x8000;

            Matrix_Push();
            this->actor.scale.y = -this->actor.scale.y;
            func_800D1694(this->actor.posRot.pos.x,
                          (this->actor.groundY + (this->actor.groundY - this->actor.posRot.pos.y)) +
                              (this->actor.shape.unk_08 * this->actor.scale.y),
                          this->actor.posRot.pos.z, &this->actor.shape.rot);
            Matrix_Scale(this->actor.scale.x, this->actor.scale.y, this->actor.scale.z, MTXMODE_APPLY);
            Matrix_RotateX(sp78, MTXMODE_APPLY);
            Matrix_RotateY(sp74, MTXMODE_APPLY);
            Matrix_Scale(1.1f, 0.95f, 1.05f, MTXMODE_APPLY);
            Matrix_RotateY(-sp74, MTXMODE_APPLY);
            Matrix_RotateX(-sp78, MTXMODE_APPLY);
            func_8084A0E8(globalCtx, this, lod, gCullFrontDList, overrideLimbDraw);
            this->actor.scale.y = -this->actor.scale.y;
            Matrix_Pull();
        }

        gSPClearGeometryMode(POLY_OPA_DISP++, G_CULL_BOTH);
        gSPClearGeometryMode(POLY_XLU_DISP++, G_CULL_BOTH);

        func_8084A0E8(globalCtx, this, lod, gCullBackDList, overrideLimbDraw);

        if (this->invincibilityTimer > 0) {
<<<<<<< HEAD
            oGfxCtx->polyOpa.p = Gameplay_SetFog(globalCtx, oGfxCtx->polyOpa.p);
=======
            POLY_OPA_DISP = func_800BC8A0(globalCtx, POLY_OPA_DISP);
>>>>>>> 5632df40
        }

        if (this->stateFlags2 & 0x4000) {
            f32 scale = (this->unk_84F >> 1) * 22.0f;

            gSPSegment(POLY_XLU_DISP++, 0x08,
                       Gfx_TwoTexScroll(globalCtx->state.gfxCtx, 0, 0, (0 - globalCtx->gameplayFrames) % 128, 32, 32, 1,
                                        0, (globalCtx->gameplayFrames * -2) % 128, 32, 32));

            Matrix_Scale(scale, scale, scale, MTXMODE_APPLY);
            gSPMatrix(POLY_XLU_DISP++, Matrix_NewMtx(globalCtx->state.gfxCtx, "../z_player.c", 19459),
                      G_MTX_NOPUSH | G_MTX_LOAD | G_MTX_MODELVIEW);
            gDPSetEnvColor(POLY_XLU_DISP++, 0, 50, 100, 255);
            gSPDisplayList(POLY_XLU_DISP++, D_04033EE0);
        }

        if (this->unk_862 > 0) {
            Player_DrawGetItem(globalCtx, this);
        }
    }

    CLOSE_DISPS(globalCtx->state.gfxCtx, "../z_player.c", 19473);
}

void Player_Destroy(Actor* thisx, GlobalContext* globalCtx) {
    Player* this = THIS;

    Effect_Delete(globalCtx, this->swordEffectIndex);

    Collider_DestroyCylinder(globalCtx, &this->cylinder);
    Collider_DestroyQuad(globalCtx, &this->swordQuads[0]);
    Collider_DestroyQuad(globalCtx, &this->swordQuads[1]);
    Collider_DestroyQuad(globalCtx, &this->shieldQuad);

    func_800876C8(globalCtx);

    gSaveContext.linkAge = globalCtx->linkAgeOnLoad;
}

#ifdef NON_MATCHING
// regalloc differences
s16 func_8084ABD8(GlobalContext* globalCtx, Player* this, s32 arg2, s16 arg3) {
    s32 temp1;
    s16 temp2;

    if (!func_8002DD78(this) && !func_808334B4(this) && (arg2 == 0)) {
        temp2 = sControlInput->rel.stick_y * 240.0f;
        Math_SmoothScaleMaxMinS(&this->actor.posRot2.rot.x, temp2, 14, 4000, 30);

        temp2 = sControlInput->rel.stick_x * -16.0f;
        temp2 = CLAMP(temp2, -3000, 3000);
        this->actor.posRot2.rot.y += temp2;
    } else {
        temp1 = (this->stateFlags1 & 0x800000) ? 3500 : 14000;
        this->actor.posRot2.rot.x += (s32)((1.0f - Math_Coss(sControlInput->rel.stick_y * 200)) * 1500.0f) *
                                     ((sControlInput->rel.stick_y >= 0) ? 1 : -1);
        this->actor.posRot2.rot.x = CLAMP(this->actor.posRot2.rot.x, -temp1, temp1);

        temp1 = 19114;
        temp2 = this->actor.posRot2.rot.y - this->actor.shape.rot.y;
        temp2 += (s32)((1.0f - Math_Coss(sControlInput->rel.stick_x * 200)) * -1500.0f) *
                 ((sControlInput->rel.stick_x >= 0) ? 1 : -1);
        this->actor.posRot2.rot.y = CLAMP(temp2, -temp1, temp1) + this->actor.shape.rot.y;
    }

    this->unk_6AE |= 2;
    return func_80836AB8(this, (globalCtx->shootingGalleryStatus != 0) || func_8002DD78(this) || func_808334B4(this)) -
           arg3;
}
#else
s16 func_8084ABD8(GlobalContext* globalCtx, Player* this, s32 arg2, s16 arg3);
#pragma GLOBAL_ASM("asm/non_matchings/overlays/actors/ovl_player_actor/func_8084ABD8.s")
#endif

void func_8084AEEC(Player* this, f32* arg1, f32 arg2, s16 arg3) {
    f32 temp1;
    f32 temp2;

    temp1 = this->skelAnime.animCurrentFrame - 10.0f;

    temp2 = (R_RUN_SPEED_LIMIT / 100.0f) * 0.8f;
    if (*arg1 > temp2) {
        *arg1 = temp2;
    }

    if ((0.0f < temp1) && (temp1 < 10.0f)) {
        temp1 *= 6.0f;
    } else {
        temp1 = 0.0f;
        arg2 = 0.0f;
    }

    func_80077C6C(arg1, arg2 * 0.8f, temp1, (fabsf(*arg1) * 0.02f) + 0.05f);
    Math_ApproxUpdateScaledS(&this->currentYaw, arg3, 1600);
}

void func_8084B000(Player* this) {
    f32 phi_f18;
    f32 phi_f16;
    f32 phi_f14;
    f32 waterY;

    phi_f14 = -5.0f;

    phi_f16 = this->ageProperties->unk_28;
    if (this->actor.velocity.y < 0.0f) {
        phi_f16 += 1.0f;
    }

    if (this->actor.waterY < phi_f16) {
        if (this->actor.velocity.y <= 0.0f) {
            phi_f16 = 0.0f;
        } else {
            phi_f16 = this->actor.velocity.y * 0.5f;
        }
        phi_f18 = -0.1f - phi_f16;
    } else {
        if (!(this->stateFlags1 & 0x80) && (this->currentBoots == PLAYER_BOOTS_IRON) &&
            (this->actor.velocity.y >= -3.0f)) {
            phi_f18 = -0.2f;
        } else {
            phi_f14 = 2.0f;
            if (this->actor.velocity.y >= 0.0f) {
                phi_f16 = 0.0f;
            } else {
                phi_f16 = this->actor.velocity.y * -0.3f;
            }
            phi_f18 = phi_f16 + 0.1f;
        }

        waterY = this->actor.waterY;
        if (waterY > 100.0f) {
            this->stateFlags2 |= 0x400;
        }
    }

    this->actor.velocity.y += phi_f18;

    if (((this->actor.velocity.y - phi_f14) * phi_f18) > 0) {
        this->actor.velocity.y = phi_f14;
    }

    this->actor.gravity = 0.0f;
}

void func_8084B158(GlobalContext* globalCtx, Player* this, Input* input, f32 arg3) {
    f32 temp;

    if ((input != NULL) && CHECK_BTN_ANY(input->press.button, BTN_A | BTN_B)) {
        temp = 1.0f;
    } else {
        temp = 0.5f;
    }

    temp *= arg3;

    if (temp < 1.0f) {
        temp = 1.0f;
    }

    this->skelAnime.animPlaybackSpeed = temp;
    func_800A3BC0(globalCtx, &this->skelAnime);
}

void func_8084B1D8(Player* this, GlobalContext* globalCtx) {
    if (this->stateFlags1 & 0x8000000) {
        func_8084B000(this);
        func_8084AEEC(this, &this->linearVelocity, 0, this->actor.shape.rot.y);
    } else {
        func_8083721C(this);
    }

    if ((this->unk_6AD == 2) && (func_8002DD6C(this) || func_808332E4(this))) {
        func_80836670(this, globalCtx);
    }

    if ((this->csMode != 0) || (this->unk_6AD == 0) || (this->unk_6AD >= 4) || func_80833B54(this) ||
        (this->unk_664 != NULL) || !func_8083AD4C(globalCtx, this) ||
        (((this->unk_6AD == 2) && (CHECK_BTN_ANY(sControlInput->press.button, BTN_A | BTN_B | BTN_R) ||
                                   func_80833B2C(this) || (!func_8002DD78(this) && !func_808334B4(this)))) ||
         ((this->unk_6AD == 1) &&
          CHECK_BTN_ANY(sControlInput->press.button,
                        BTN_A | BTN_B | BTN_R | BTN_CUP | BTN_CLEFT | BTN_CRIGHT | BTN_CDOWN)))) {
        func_8083C148(this, globalCtx);
        func_80078884(NA_SE_SY_CAMERA_ZOOM_UP);
    } else if ((DECR(this->unk_850) == 0) || (this->unk_6AD != 2)) {
        if (func_8008F128(this)) {
            this->unk_6AE |= 0x43;
        } else {
            this->actor.shape.rot.y = func_8084ABD8(globalCtx, this, 0, 0);
        }
    }

    this->currentYaw = this->actor.shape.rot.y;
}

s32 func_8084B3CC(GlobalContext* globalCtx, Player* this) {
    if (globalCtx->shootingGalleryStatus != 0) {
        func_80832564(globalCtx, this);
        func_80835C58(globalCtx, this, func_8084FA54, 0);

        if (!func_8002DD6C(this) || Player_HoldsHookshot(this)) {
            func_80835F44(globalCtx, this, 3);
        }

        this->stateFlags1 |= 0x100000;
        func_80832264(globalCtx, this, func_80833338(this));
        func_80832210(this);
        func_8083B010(this);
        return 1;
    }

    return 0;
}

void func_8084B498(Player* this) {
    this->itemActionParam =
        (INV_CONTENT(ITEM_OCARINA_FAIRY) == ITEM_OCARINA_FAIRY) ? PLAYER_AP_OCARINA_FAIRY : PLAYER_AP_OCARINA_TIME;
}

s32 func_8084B4D4(GlobalContext* globalCtx, Player* this) {
    if (this->stateFlags3 & 0x20) {
        this->stateFlags3 &= ~0x20;
        func_8084B498(this);
        this->unk_6AD = 4;
        func_8083B040(this, globalCtx);
        return 1;
    }

    return 0;
}

void func_8084B530(Player* this, GlobalContext* globalCtx) {
    this->stateFlags2 |= 0x20;
    func_80836670(this, globalCtx);

    if (func_8010BDBC(&globalCtx->msgCtx) == 2) {
        this->actor.flags &= ~0x100;

        if ((this->targetActor->flags & 5) != 5) {
            this->stateFlags2 &= ~0x2000;
        }

        func_8005B1A4(Gameplay_GetCamera(globalCtx, 0));

        if (!func_8084B4D4(globalCtx, this) && !func_8084B3CC(globalCtx, this) && !func_8083ADD4(globalCtx, this)) {
            if ((this->targetActor != this->interactRangeActor) || !func_8083E5A8(this, globalCtx)) {
                if (this->stateFlags1 & 0x800000) {
                    s32 sp24 = this->unk_850;
                    func_8083A360(globalCtx, this);
                    this->unk_850 = sp24;
                } else if (func_808332B8(this)) {
                    func_80838F18(globalCtx, this);
                } else {
                    func_80853080(this, globalCtx);
                }
            }
        }

        this->unk_88E = 10;
        return;
    }

    if (this->stateFlags1 & 0x800000) {
        func_8084CC98(this, globalCtx);
    } else if (func_808332B8(this)) {
        func_8084D610(this, globalCtx);
    } else if (!func_8008E9C4(this) && func_800A3BC0(globalCtx, &this->skelAnime)) {
        if (this->skelAnime.flags != 0) {
            func_80832DBC(this);
            if ((this->targetActor->type == ACTORTYPE_NPC) && (this->heldItemActionParam != PLAYER_AP_FISHING_POLE)) {
                func_808322D0(globalCtx, this, &D_040031A0);
            } else {
                func_80832284(globalCtx, this, func_80833338(this));
            }
        } else {
            func_808322A4(globalCtx, this, &D_040031A8);
        }
    }

    if (this->unk_664 != NULL) {
        this->currentYaw = this->actor.shape.rot.y = func_8083DB98(this, 0);
    }
}

void func_8084B78C(Player* this, GlobalContext* globalCtx) {
    f32 sp34;
    s16 sp32;
    s32 temp;

    this->stateFlags2 |= 0x141;
    func_8083F524(globalCtx, this);

    if (func_800A3BC0(globalCtx, &this->skelAnime)) {
        if (!func_8083F9D0(globalCtx, this)) {
            func_80837268(this, &sp34, &sp32, 0.0f, globalCtx);
            temp = func_8083FFB8(this, &sp34, &sp32);
            if (temp > 0) {
                func_8083FAB8(this, globalCtx);
            } else if (temp < 0) {
                func_8083FB14(this, globalCtx);
            }
        }
    }
}

void func_8084B840(GlobalContext* globalCtx, Player* this, f32 arg2) {
    if (this->actor.wallPolySource != 50) {
        DynaPolyActor* dynaActor = DynaPolyInfo_GetActor(&globalCtx->colCtx, this->actor.wallPolySource);

        if (dynaActor != NULL) {
            func_8002DFA4(dynaActor, arg2, this->actor.posRot.rot.y);
        }
    }
}

struct_80832924 D_80854870[] = {
    { NA_SE_PL_SLIP, 0x1003 },
    { NA_SE_PL_SLIP, -0x1015 },
};

void func_8084B898(Player* this, GlobalContext* globalCtx) {
    f32 sp34;
    s16 sp32;
    s32 temp;

    this->stateFlags2 |= 0x141;

    if (func_80832CB0(globalCtx, this, &D_04003108)) {
        this->unk_850 = 1;
    } else if (this->unk_850 == 0) {
        if (func_800A4530(&this->skelAnime, 11.0f)) {
            func_80832698(this, NA_SE_VO_LI_PUSH);
        }
    }

    func_80832924(this, D_80854870);
    func_8083F524(globalCtx, this);

    if (!func_8083F9D0(globalCtx, this)) {
        func_80837268(this, &sp34, &sp32, 0.0f, globalCtx);
        temp = func_8083FFB8(this, &sp34, &sp32);
        if (temp < 0) {
            func_8083FB14(this, globalCtx);
        } else if (temp == 0) {
            func_8083F72C(this, &D_040030E0, globalCtx);
        } else {
            this->stateFlags2 |= 0x10;
        }
    }

    if (this->stateFlags2 & 0x10) {
        func_8084B840(globalCtx, this, 2.0f);
        this->linearVelocity = 2.0f;
    }
}

struct_80832924 D_80854878[] = {
    { NA_SE_PL_SLIP, 0x1004 },
    { NA_SE_PL_SLIP, -0x1018 },
};

Vec3f D_80854880 = { 0.0f, 26.0f, -40.0f };

void func_8084B9E4(Player* this, GlobalContext* globalCtx) {
    LinkAnimationHeader* anim;
    f32 sp70;
    s16 sp6E;
    s32 temp1;
    Vec3f sp5C;
    f32 temp2;
    CollisionPoly* sp54;
    u32 sp50;
    Vec3f sp44;
    Vec3f sp38;

    anim = D_80853C74[this->modelAnimType];
    this->stateFlags2 |= 0x141;

    if (func_80832CB0(globalCtx, this, anim)) {
        this->unk_850 = 1;
    } else {
        if (this->unk_850 == 0) {
            if (func_800A4530(&this->skelAnime, 11.0f)) {
                func_80832698(this, NA_SE_VO_LI_PUSH);
            }
        } else {
            func_80832924(this, D_80854878);
        }
    }

    func_8083F524(globalCtx, this);

    if (!func_8083F9D0(globalCtx, this)) {
        func_80837268(this, &sp70, &sp6E, 0.0f, globalCtx);
        temp1 = func_8083FFB8(this, &sp70, &sp6E);
        if (temp1 > 0) {
            func_8083FAB8(this, globalCtx);
        } else if (temp1 == 0) {
            func_8083F72C(this, D_80853C8C[this->modelAnimType], globalCtx);
        } else {
            this->stateFlags2 |= 0x10;
        }
    }

    if (this->stateFlags2 & 0x10) {
        temp2 = func_8083973C(globalCtx, this, &D_80854880, &sp5C) - this->actor.posRot.pos.y;
        if (fabsf(temp2) < 20.0f) {
            sp44.x = this->actor.posRot.pos.x;
            sp44.z = this->actor.posRot.pos.z;
            sp44.y = sp5C.y;
            if (func_8003DE84(&globalCtx->colCtx, &sp44, &sp5C, &sp38, &sp54, 1, 0, 0, 1, &sp50) == 0) {
                func_8084B840(globalCtx, this, -2.0f);
                return;
            }
        }
        this->stateFlags2 &= ~0x10;
    }
}

void func_8084BBE4(Player* this, GlobalContext* globalCtx) {
    f32 sp3C;
    s16 sp3A;
    LinkAnimationHeader* anim;
    f32 temp;

    this->stateFlags2 |= 0x40;

    if (func_800A3BC0(globalCtx, &this->skelAnime)) {
        // clang-format off
        anim = (this->unk_84F > 0) ? &D_04002F28 : D_80853CD4[this->modelAnimType]; func_80832284(globalCtx, this, anim);
        // clang-format on
    } else if (this->unk_84F == 0) {
        if (this->skelAnime.animation == &D_04002F10) {
            temp = 11.0f;
        } else {
            temp = 1.0f;
        }

        if (func_800A4530(&this->skelAnime, temp)) {
            func_80832770(this, NA_SE_PL_WALK_GROUND);
            if (this->skelAnime.animation == &D_04002F10) {
                this->unk_84F = 1;
            } else {
                this->unk_84F = -1;
            }
        }
    }

    Math_ApproxUpdateScaledS(&this->actor.shape.rot.y, this->currentYaw, 0x800);

    if (this->unk_84F != 0) {
        func_80837268(this, &sp3C, &sp3A, 0.0f, globalCtx);
        if (this->unk_847[this->unk_846] >= 0) {
            if (this->unk_84F > 0) {
                anim = D_80853CA4[this->modelAnimType];
            } else {
                anim = D_80853CEC[this->modelAnimType];
            }
            func_8083A9B8(this, anim, globalCtx);
            return;
        }

        if (CHECK_BTN_ALL(sControlInput->cur.button, BTN_A) || (this->actor.shape.unk_15 != 0)) {
            func_80837B60(this);
            if (this->unk_84F < 0) {
                this->linearVelocity = -0.8f;
            } else {
                this->linearVelocity = 0.8f;
            }
            func_80837B9C(this, globalCtx);
            this->stateFlags1 &= ~0x6000;
        }
    }
}

void func_8084BDFC(Player* this, GlobalContext* globalCtx) {
    this->stateFlags2 |= 0x40;

    if (func_800A3BC0(globalCtx, &this->skelAnime)) {
        func_80832E48(this, 1);
        func_8083C0E8(this, globalCtx);
        return;
    }

    if (func_800A4530(&this->skelAnime, this->skelAnime.animFrameCount - 6.0f)) {
        func_808328A0(this);
    } else if (func_800A4530(&this->skelAnime, this->skelAnime.animFrameCount - 34.0f)) {
        this->stateFlags1 &= ~0x6000;
        func_8002F7DC(&this->actor, NA_SE_PL_CLIMB_CLIFF);
        func_80832698(this, NA_SE_VO_LI_CLIMB_END);
    }
}

void func_8084BEE4(Player* this) {
    func_8002F7DC(&this->actor, (this->unk_84F != 0) ? NA_SE_PL_WALK_WALL : NA_SE_PL_WALK_LADDER);
}

void func_8084BF1C(Player* this, GlobalContext* globalCtx) {
    static Vec3f D_8085488C = { 0.0f, 0.0f, 26.0f };
    s32 sp84;
    s32 sp80;
    f32 phi_f0;
    f32 phi_f2;
    Vec3f sp6C;
    s32 sp68;
    Vec3f sp5C;
    f32 temp_f0;
    LinkAnimationHeader* anim1;
    LinkAnimationHeader* anim2;

    sp84 = sControlInput->rel.stick_y;
    sp80 = sControlInput->rel.stick_x;

    this->fallStartHeight = this->actor.posRot.pos.y;
    this->stateFlags2 |= 0x40;

    if ((this->unk_84F != 0) && (ABS(sp84) < ABS(sp80))) {
        phi_f0 = ABS(sp80) * 0.0325f;
        sp84 = 0;
    } else {
        phi_f0 = ABS(sp84) * 0.05f;
        sp80 = 0;
    }

    if (phi_f0 < 1.0f) {
        phi_f0 = 1.0f;
    } else if (phi_f0 > 3.35f) {
        phi_f0 = 3.35f;
    }

    if (this->skelAnime.animPlaybackSpeed >= 0.0f) {
        phi_f2 = 1.0f;
    } else {
        phi_f2 = -1.0f;
    }

    this->skelAnime.animPlaybackSpeed = phi_f2 * phi_f0;

    if (this->unk_850 >= 0) {
        if ((this->actor.wallPoly != NULL) && (this->actor.wallPolySource != 50)) {
            DynaPolyActor* wallPolyActor = DynaPolyInfo_GetActor(&globalCtx->colCtx, this->actor.wallPolySource);
            if (wallPolyActor != NULL) {
                Math_Vec3f_Diff(&wallPolyActor->actor.posRot.pos, &wallPolyActor->actor.pos4, &sp6C);
                Math_Vec3f_Sum(&this->actor.posRot.pos, &sp6C, &this->actor.posRot.pos);
            }
        }

        func_8002E4B4(globalCtx, &this->actor, 26.0f, 6.0f, this->ageProperties->unk_00, 7);
        func_8083F360(globalCtx, this, 26.0f, this->ageProperties->unk_3C, 50.0f, -20.0f);
    }

    if ((this->unk_850 < 0) || !func_8083FBC0(this, globalCtx)) {
        if (func_800A3BC0(globalCtx, &this->skelAnime) != 0) {
            if (this->unk_850 < 0) {
                this->unk_850 = ABS(this->unk_850) & 1;
                return;
            }

            if (sp84 != 0) {
                sp68 = this->unk_84F + this->unk_850;

                if (sp84 > 0) {
                    D_8085488C.y = this->ageProperties->unk_40;
                    temp_f0 = func_8083973C(globalCtx, this, &D_8085488C, &sp5C);

                    if (this->actor.posRot.pos.y < temp_f0) {
                        if (this->unk_84F != 0) {
                            this->actor.posRot.pos.y = temp_f0;
                            this->stateFlags1 &= ~0x200000;
                            func_8083A5C4(globalCtx, this, this->actor.wallPoly, this->ageProperties->unk_3C,
                                          &D_04003000);
                            this->currentYaw += 0x8000;
                            this->actor.shape.rot.y = this->currentYaw;
                            func_8083A9B8(this, &D_04003000, globalCtx);
                            this->stateFlags1 |= 0x4000;
                        } else {
                            func_8083F070(this, this->ageProperties->unk_CC[this->unk_850], globalCtx);
                        }
                    } else {
                        this->skelAnime.prevFramePos = this->ageProperties->unk_4A[sp68];
                        func_80832264(globalCtx, this, this->ageProperties->unk_AC[sp68]);
                    }
                } else {
                    if ((this->actor.posRot.pos.y - this->actor.groundY) < 15.0f) {
                        if (this->unk_84F != 0) {
                            func_8083FB7C(this, globalCtx);
                        } else {
                            if (this->unk_850 != 0) {
                                this->skelAnime.prevFramePos = this->ageProperties->unk_44;
                            }
                            func_8083F070(this, this->ageProperties->unk_C4[this->unk_850], globalCtx);
                            this->unk_850 = 1;
                        }
                    } else {
                        sp68 ^= 1;
                        this->skelAnime.prevFramePos = this->ageProperties->unk_62[sp68];
                        anim1 = this->ageProperties->unk_AC[sp68];
                        SkelAnime_ChangeLinkAnim(globalCtx, &this->skelAnime, anim1, -1.0f,
                                                 SkelAnime_GetFrameCount(anim1), 0.0f, 2, 0.0f);
                    }
                }
                this->unk_850 ^= 1;
            } else {
                if ((this->unk_84F != 0) && (sp80 != 0)) {
                    anim2 = this->ageProperties->unk_BC[this->unk_850];

                    if (sp80 > 0) {
                        this->skelAnime.prevFramePos = this->ageProperties->unk_7A[this->unk_850];
                        func_80832264(globalCtx, this, anim2);
                    } else {
                        this->skelAnime.prevFramePos = this->ageProperties->unk_86[this->unk_850];
                        SkelAnime_ChangeLinkAnim(globalCtx, &this->skelAnime, anim2, -1.0f,
                                                 SkelAnime_GetFrameCount(anim2), 0.0f, 2, 0.0f);
                    }
                } else {
                    this->stateFlags2 |= 0x1000;
                }
            }

            return;
        }
    }

    if (this->unk_850 < 0) {
        if (((this->unk_850 == -2) &&
             (func_800A4530(&this->skelAnime, 14.0f) || func_800A4530(&this->skelAnime, 29.0f))) ||
            ((this->unk_850 == -4) &&
             (func_800A4530(&this->skelAnime, 22.0f) || func_800A4530(&this->skelAnime, 35.0f) ||
              func_800A4530(&this->skelAnime, 49.0f) || func_800A4530(&this->skelAnime, 55.0f)))) {
            func_8084BEE4(this);
        }
        return;
    }

    if (func_800A4530(&this->skelAnime, (this->skelAnime.animPlaybackSpeed > 0.0f) ? 20.0f : 0.0f)) {
        func_8084BEE4(this);
    }
}

f32 D_80854898[] = { 10.0f, 20.0f };
f32 D_808548A0[] = { 40.0f, 50.0f };

struct_80832924 D_808548A8[] = {
    { NA_SE_PL_WALK_LADDER, 0x80A },
    { NA_SE_PL_WALK_LADDER, 0x814 },
    { NA_SE_PL_WALK_LADDER, -0x81E },
};

void func_8084C5F8(Player* this, GlobalContext* globalCtx) {
    s32 temp;
    f32* sp38;
    CollisionPoly* sp34;
    s32 sp30;
    Vec3f sp24;

    this->stateFlags2 |= 0x40;

    temp = func_808374A0(globalCtx, this, &this->skelAnime, 4.0f);

    if (temp == 0) {
        this->stateFlags1 &= ~0x200000;
        return;
    }

    if ((temp > 0) || func_800A3BC0(globalCtx, &this->skelAnime)) {
        func_8083C0E8(this, globalCtx);
        this->stateFlags1 &= ~0x200000;
        return;
    }

    sp38 = D_80854898;

    if (this->unk_850 != 0) {
        func_80832924(this, D_808548A8);
        sp38 = D_808548A0;
    }

    if (func_800A4530(&this->skelAnime, sp38[0]) || func_800A4530(&this->skelAnime, sp38[1])) {
        sp24.x = this->actor.posRot.pos.x;
        sp24.y = this->actor.posRot.pos.y + 20.0f;
        sp24.z = this->actor.posRot.pos.z;
        if (func_8003C940(&globalCtx->colCtx, &sp34, &sp30, &sp24) != 0.0f) {
            this->unk_89E = func_80041F10(&globalCtx->colCtx, sp34, sp30);
            func_808328A0(this);
        }
    }
}

struct_80832924 D_808548B4[] = {
    { 0, 0x3028 }, { 0, 0x3030 }, { 0, 0x3038 }, { 0, 0x3040 },  { 0, 0x3048 },
    { 0, 0x3050 }, { 0, 0x3058 }, { 0, 0x3060 }, { 0, -0x3068 },
};

void func_8084C760(Player* this, GlobalContext* globalCtx) {
    this->stateFlags2 |= 0x40;

    if (func_800A3BC0(globalCtx, &this->skelAnime)) {
        if (!(this->stateFlags1 & 1)) {
            if (this->skelAnime.flags != 0) {
                this->skelAnime.flags = 0;
                return;
            }

            if (!func_8083F570(this, globalCtx)) {
                this->linearVelocity = sControlInput->rel.stick_y * 0.03f;
            }
        }
        return;
    }

    func_80832924(this, D_808548B4);
}

struct_80832924 D_808548D8[] = {
    { 0, 0x300A }, { 0, 0x3012 }, { 0, 0x301A }, { 0, 0x3022 },  { 0, 0x3034 },
    { 0, 0x303C }, { 0, 0x3044 }, { 0, 0x304C }, { 0, -0x3054 },
};

void func_8084C81C(Player* this, GlobalContext* globalCtx) {
    this->stateFlags2 |= 0x40;

    if (func_800A3BC0(globalCtx, &this->skelAnime)) {
        func_8083C0E8(this, globalCtx);
        this->stateFlags2 &= ~0x40000;
        return;
    }

    func_80832924(this, D_808548D8);
}

Vec3f D_808548FC[] = {
    { 40.0f, 0.0f, 0.0f },
    { -40.0f, 0.0f, 0.0f },
};

Vec3f D_80854914[] = {
    { 60.0f, 20.0f, 0.0f },
    { -60.0f, 20.0f, 0.0f },
};

Vec3f D_8085492C[] = {
    { 60.0f, -20.0f, 0.0f },
    { -60.0f, -20.0f, 0.0f },
};

s32 func_8084C89C(GlobalContext* globalCtx, Player* this, s32 arg2, f32* arg3) {
    EnHorse* rideActor = (EnHorse*)this->rideActor;
    f32 sp50;
    f32 sp4C;
    Vec3f sp40;
    Vec3f sp34;
    CollisionPoly* sp30;
    u32 sp2C;

    sp50 = rideActor->actor.posRot.pos.y + 20.0f;
    sp4C = rideActor->actor.posRot.pos.y - 20.0f;

    *arg3 = func_8083973C(globalCtx, this, &D_808548FC[arg2], &sp40);

    return (sp4C < *arg3) && (*arg3 < sp50) &&
           !func_80839768(globalCtx, this, &D_80854914[arg2], &sp30, &sp2C, &sp34) &&
           !func_80839768(globalCtx, this, &D_8085492C[arg2], &sp30, &sp2C, &sp34);
}

s32 func_8084C9BC(Player* this, GlobalContext* globalCtx) {
    EnHorse* rideActor = (EnHorse*)this->rideActor;
    s32 sp38;
    f32 sp34;

    if (this->unk_850 < 0) {
        this->unk_850 = 99;
    } else {
        sp38 = (this->unk_43C < 0) ? 0 : 1;
        if (!func_8084C89C(globalCtx, this, sp38, &sp34)) {
            sp38 ^= 1;
            if (!func_8084C89C(globalCtx, this, sp38, &sp34)) {
                return 0;
            } else {
                this->unk_43C = -this->unk_43C;
            }
        }

        if ((globalCtx->csCtx.state == 0) && (globalCtx->transitionMode == 0) &&
            (EN_HORSE_CHECK_1(rideActor) || EN_HORSE_CHECK_4(rideActor))) {
            this->stateFlags2 |= 0x400000;

            if (EN_HORSE_CHECK_1(rideActor) ||
                (EN_HORSE_CHECK_4(rideActor) && CHECK_BTN_ALL(sControlInput->press.button, BTN_A))) {
                rideActor->actor.child = NULL;
                func_80835DAC(globalCtx, this, func_8084D3E4, 0);
                this->unk_878 = sp34 - rideActor->actor.posRot.pos.y;
                func_80832264(globalCtx, this, (this->unk_43C < 0) ? &D_04003390 : &D_040033A0);
                return 1;
            }
        }
    }

    return 0;
}

void func_8084CBF4(Player* this, f32 arg1, f32 arg2) {
    f32 temp;
    f32 dir;

    if ((this->unk_878 != 0.0f) && (arg2 <= this->skelAnime.animCurrentFrame)) {
        if (arg1 < fabsf(this->unk_878)) {
            if (this->unk_878 >= 0.0f) {
                dir = 1;
            } else {
                dir = -1;
            }
            temp = dir * arg1;
        } else {
            temp = this->unk_878;
        }
        this->actor.posRot.pos.y += temp;
        this->unk_878 -= temp;
    }
}

LinkAnimationHeader* D_80854944[] = {
    0x04003370, 0x04003368, 0x04003380, 0x04003358, 0x04003338, 0x04003348, 0x04003350, NULL, NULL,
};

LinkAnimationHeader* D_80854968[] = {
    0x04003388, 0x04003388, 0x04003388, 0x04003360, 0x04003340, 0x04003340, 0x04003340, NULL, NULL,
};

LinkAnimationHeader* D_8085498C[] = {
    0x040033C8,
    0x040033B8,
    0x040033C0,
};

u8 D_80854998[2][2] = {
    { 32, 58 },
    { 25, 42 },
};

Vec3s D_8085499C = { -69, 7146, -266 };

struct_80832924 D_808549A4[] = {
    { NA_SE_PL_CALM_HIT, 0x830 }, { NA_SE_PL_CALM_HIT, 0x83A },  { NA_SE_PL_CALM_HIT, 0x844 },
    { NA_SE_PL_CALM_PAT, 0x85C }, { NA_SE_PL_CALM_PAT, 0x86E },  { NA_SE_PL_CALM_PAT, 0x87E },
    { NA_SE_PL_CALM_PAT, 0x884 }, { NA_SE_PL_CALM_PAT, -0x888 },
};

void func_8084CC98(Player* this, GlobalContext* globalCtx) {
    EnHorse* rideActor = (EnHorse*)this->rideActor;
    u8* arr;

    this->stateFlags2 |= 0x40;

    func_8084CBF4(this, 1.0f, 10.0f);

    if (this->unk_850 == 0) {
        if (func_800A3BC0(globalCtx, &this->skelAnime)) {
            this->skelAnime.animation = &D_040033B8;
            this->unk_850 = 99;
            return;
        }

        arr = D_80854998[(this->unk_43C < 0) ? 0 : 1];

        if (func_800A4530(&this->skelAnime, arr[0])) {
            func_8002F7DC(&this->actor, NA_SE_PL_CLIMB_CLIFF);
            return;
        }

        if (func_800A4530(&this->skelAnime, arr[1])) {
            func_8002DE74(globalCtx, this);
            func_8002F7DC(&this->actor, NA_SE_PL_SIT_ON_HORSE);
            return;
        }

        return;
    }

    func_8002DE74(globalCtx, this);
    this->skelAnime.prevFramePos = D_8085499C;

    if ((rideActor->unk_210 != this->unk_850) && ((rideActor->unk_210 >= 2) || (this->unk_850 >= 2))) {
        if ((this->unk_850 = rideActor->unk_210) < 2) {
            f32 rand = Math_Rand_ZeroOne();
            s32 temp = 0;

            this->unk_850 = 1;

            if (rand < 0.1f) {
                temp = 2;
            } else if (rand < 0.2f) {
                temp = 1;
            }
            func_80832264(globalCtx, this, D_8085498C[temp]);
        } else {
            this->skelAnime.animation = D_80854944[this->unk_850 - 2];
            SkelAnime_SetTransition(globalCtx, &this->skelAnime, 8.0f);
            if (this->unk_850 < 4) {
                func_80834644(globalCtx, this);
                this->unk_84F = 0;
            }
        }
    }

    if (this->unk_850 == 1) {
        if ((D_808535E0 != 0) || func_8083224C(globalCtx)) {
            func_80832264(globalCtx, this, &D_040033C8);
        } else if (func_800A3BC0(globalCtx, &this->skelAnime)) {
            this->unk_850 = 99;
        } else if (this->skelAnime.animation == &D_040033B8) {
            func_80832924(this, D_808549A4);
        }
    } else {
        this->skelAnime.animCurrentFrame = rideActor->unk_214;
        func_800A3C9C(globalCtx, &this->skelAnime);
    }

    SkelAnime_LoadAnimationType1(globalCtx, this->skelAnime.limbCount, this->skelAnime.transitionDrawTbl,
                                 this->skelAnime.limbDrawTbl);

    if ((globalCtx->csCtx.state != 0) || (this->csMode != 0)) {
        if (this->csMode == 7) {
            this->csMode = 0;
        }
        this->unk_6AD = 0;
        this->unk_84F = 0;
    } else if ((this->unk_850 < 2) || (this->unk_850 >= 4)) {
        D_808535E0 = func_80836670(this, globalCtx);
        if (D_808535E0 != 0) {
            this->unk_84F = 0;
        }
    }

    this->actor.posRot.pos.x = rideActor->actor.posRot.pos.x + rideActor->unk_258.x;
    this->actor.posRot.pos.y = (rideActor->actor.posRot.pos.y + rideActor->unk_258.y) - 27.0f;
    this->actor.posRot.pos.z = rideActor->actor.posRot.pos.z + rideActor->unk_258.z;

    this->currentYaw = this->actor.shape.rot.y = rideActor->actor.shape.rot.y;

    if ((this->csMode != 0) ||
        (!func_8083224C(globalCtx) && ((rideActor->actor.speedXZ != 0.0f) || !func_8083B644(this, globalCtx)) &&
         !func_8083C1DC(this, globalCtx))) {
        if (D_808535E0 == 0) {
            if (this->unk_84F != 0) {
                if (func_800A3BC0(globalCtx, &this->skelAnime2)) {
                    rideActor->unk_1F0 &= ~0x100;
                    this->unk_84F = 0;
                }

                if (this->skelAnime2.animation == &D_040033B0) {
                    if (func_800A4530(&this->skelAnime2, 23.0f)) {
                        func_8002F7DC(&this->actor, NA_SE_IT_LASH);
                        func_80832698(this, NA_SE_VO_LI_LASH);
                    }

                    SkelAnime_LoadAnimationType1(globalCtx, this->skelAnime.limbCount, this->skelAnime.limbDrawTbl,
                                                 this->skelAnime2.limbDrawTbl);
                } else {
                    if (func_800A4530(&this->skelAnime2, 10.0f)) {
                        func_8002F7DC(&this->actor, NA_SE_IT_LASH);
                        func_80832698(this, NA_SE_VO_LI_LASH);
                    }

                    SkelAnime_LoadAnimationType3(globalCtx, this->skelAnime.limbCount, this->skelAnime.limbDrawTbl,
                                                 this->skelAnime2.limbDrawTbl, D_80853410);
                }
            } else {
                LinkAnimationHeader* anim = NULL;

                if (EN_HORSE_CHECK_3(rideActor)) {
                    anim = &D_040033B0;
                } else if (EN_HORSE_CHECK_2(rideActor)) {
                    if ((this->unk_850 >= 2) && (this->unk_850 != 99)) {
                        anim = D_80854968[this->unk_850 - 2];
                    }
                }

                if (anim != NULL) {
                    SkelAnime_ChangeLinkAnimDefaultStop(globalCtx, &this->skelAnime2, anim);
                    this->unk_84F = 1;
                }
            }
        }

        if (this->stateFlags1 & 0x100000) {
            if (!func_8083AD4C(globalCtx, this) || CHECK_BTN_ANY(sControlInput->press.button, BTN_A) ||
                func_80833BCC(this)) {
                this->unk_6AD = 0;
                this->stateFlags1 &= ~0x100000;
            } else {
                this->unk_6BE = func_8084ABD8(globalCtx, this, 1, -5000) - this->actor.shape.rot.y;
                this->unk_6BE += 5000;
                this->unk_6B0 = -5000;
            }
            return;
        }

        if ((this->csMode != 0) || (!func_8084C9BC(this, globalCtx) && !func_8083B040(this, globalCtx))) {
            if (this->unk_664 != NULL) {
                if (func_8002DD78(this) != 0) {
                    this->unk_6BE = func_8083DB98(this, 1) - this->actor.shape.rot.y;
                    this->unk_6BE = CLAMP(this->unk_6BE, -0x4AAA, 0x4AAA);
                    this->actor.posRot2.rot.y = this->actor.shape.rot.y + this->unk_6BE;
                    this->unk_6BE += 5000;
                    this->unk_6AE |= 0x80;
                } else {
                    func_8083DB98(this, 0);
                }
            } else {
                if (func_8002DD78(this) != 0) {
                    this->unk_6BE = func_8084ABD8(globalCtx, this, 1, -5000) - this->actor.shape.rot.y;
                    this->unk_6BE += 5000;
                    this->unk_6B0 = -5000;
                }
            }
        }
    }
}

struct_80832924 D_808549C4[] = {
    { 0, 0x2800 },
    { NA_SE_PL_GET_OFF_HORSE, 0x80A },
    { NA_SE_PL_SLIPDOWN, -0x819 },
};

void func_8084D3E4(Player* this, GlobalContext* globalCtx) {
    this->stateFlags2 |= 0x40;
    func_8084CBF4(this, 1.0f, 10.0f);

    if (func_800A3BC0(globalCtx, &this->skelAnime)) {
        EnHorse* rideActor = (EnHorse*)this->rideActor;

        func_8083C0E8(this, globalCtx);
        this->stateFlags1 &= ~0x800000;
        this->actor.parent = NULL;
        AREG(6) = 0;

        if (Flags_GetEventChkInf(0x18) || (DREG(1) != 0)) {
            gSaveContext.horseData.pos.x = rideActor->actor.posRot.pos.x;
            gSaveContext.horseData.pos.y = rideActor->actor.posRot.pos.y;
            gSaveContext.horseData.pos.z = rideActor->actor.posRot.pos.z;
            gSaveContext.horseData.angle = rideActor->actor.shape.rot.y;
        }
    } else {
        Camera_ChangeSetting(Gameplay_GetCamera(globalCtx, 0), CAM_SET_NORMAL0);

        if (this->unk_43C < 0) {
            D_808549C4[0].field = 0x2828;
        } else {
            D_808549C4[0].field = 0x281D;
        }
        func_80832924(this, D_808549C4);
    }
}

struct_80832924 D_808549D0[] = {
    { NA_SE_PL_SWIM, -0x800 },
};

void func_8084D530(Player* this, f32* arg1, f32 arg2, s16 arg3) {
    func_8084AEEC(this, arg1, arg2, arg3);
    func_80832924(this, D_808549D0);
}

void func_8084D574(GlobalContext* globalCtx, Player* this, s16 arg2) {
    func_80835C58(globalCtx, this, func_8084D84C, 0);
    this->actor.shape.rot.y = this->currentYaw = arg2;
    func_80832C6C(globalCtx, this, &D_040032F0);
}

void func_8084D5CC(GlobalContext* globalCtx, Player* this) {
    func_80835C58(globalCtx, this, func_8084DAB4, 0);
    func_80832C6C(globalCtx, this, &D_040032F0);
}

void func_8084D610(Player* this, GlobalContext* globalCtx) {
    f32 sp34;
    s16 sp32;

    func_80832CB0(globalCtx, this, &D_04003328);
    func_8084B000(this);

    if (!func_8083224C(globalCtx) && !func_80837348(globalCtx, this, D_80854444, 1) &&
        !func_8083D12C(globalCtx, this, sControlInput)) {
        if (this->unk_6AD != 1) {
            this->unk_6AD = 0;
        }

        if (this->currentBoots == PLAYER_BOOTS_IRON) {
            sp34 = 0.0f;
            sp32 = this->actor.shape.rot.y;

            if (this->actor.bgCheckFlags & 1) {
                func_8083A098(this, D_80853A7C[this->modelAnimType], globalCtx);
                func_808328A0(this);
            }
        } else {
            func_80837268(this, &sp34, &sp32, 0.0f, globalCtx);

            if (sp34 != 0.0f) {
                s16 temp = this->actor.shape.rot.y - sp32;
                if ((ABS(temp) > 0x6000) && !Math_ApproxF(&this->linearVelocity, 0.0f, 1.0f)) {
                    return;
                }

                if (func_80833C04(this)) {
                    func_8084D5CC(globalCtx, this);
                } else {
                    func_8084D574(globalCtx, this, sp32);
                }
            }
        }

        func_8084AEEC(this, &this->linearVelocity, sp34, sp32);
    }
}

void func_8084D7C4(Player* this, GlobalContext* globalCtx) {
    if (!func_8083B040(this, globalCtx)) {
        this->stateFlags2 |= 0x20;

        func_8084B158(globalCtx, this, NULL, this->linearVelocity);
        func_8084B000(this);

        if (DECR(this->unk_850) == 0) {
            func_80838F18(globalCtx, this);
        }
    }
}

void func_8084D84C(Player* this, GlobalContext* globalCtx) {
    f32 sp34;
    s16 sp32;
    s16 temp;

    this->stateFlags2 |= 0x20;

    func_8084B158(globalCtx, this, sControlInput, this->linearVelocity);
    func_8084B000(this);

    if (!func_80837348(globalCtx, this, D_80854444, 1) && !func_8083D12C(globalCtx, this, sControlInput)) {
        func_80837268(this, &sp34, &sp32, 0.0f, globalCtx);

        temp = this->actor.shape.rot.y - sp32;
        if ((sp34 == 0.0f) || (ABS(temp) > 0x6000) || (this->currentBoots == PLAYER_BOOTS_IRON)) {
            func_80838F18(globalCtx, this);
        } else if (func_80833C04(this)) {
            func_8084D5CC(globalCtx, this);
        }

        func_8084D530(this, &this->linearVelocity, sp34, sp32);
    }
}

s32 func_8084D980(GlobalContext* globalCtx, Player* this, f32* arg2, s16* arg3) {
    LinkAnimationHeader* anim;
    s16 temp1;
    s32 temp2;

    temp1 = this->currentYaw - *arg3;

    if (ABS(temp1) > 0x6000) {
        anim = &D_04003328;

        if (Math_ApproxF(&this->linearVelocity, 0.0f, 1.0f)) {
            this->currentYaw = *arg3;
        } else {
            *arg2 = 0.0f;
            *arg3 = this->currentYaw;
        }
    } else {
        temp2 = func_8083FD78(this, arg2, arg3, globalCtx);

        if (temp2 > 0) {
            anim = &D_040032F0;
        } else if (temp2 < 0) {
            anim = &D_040032D8;
        } else if ((temp1 = this->actor.shape.rot.y - *arg3) > 0) {
            anim = &D_040032D0;
        } else {
            anim = &D_040032C8;
        }
    }

    if (anim != this->skelAnime.animation) {
        func_80832C6C(globalCtx, this, anim);
        return 1;
    }

    return 0;
}

void func_8084DAB4(Player* this, GlobalContext* globalCtx) {
    f32 sp2C;
    s16 sp2A;

    func_8084B158(globalCtx, this, sControlInput, this->linearVelocity);
    func_8084B000(this);

    if (!func_80837348(globalCtx, this, D_80854444, 1) && !func_8083D12C(globalCtx, this, sControlInput)) {
        func_80837268(this, &sp2C, &sp2A, 0.0f, globalCtx);

        if (sp2C == 0.0f) {
            func_80838F18(globalCtx, this);
        } else if (!func_80833C04(this)) {
            func_8084D574(globalCtx, this, sp2A);
        } else {
            func_8084D980(globalCtx, this, &sp2C, &sp2A);
        }

        func_8084D530(this, &this->linearVelocity, sp2C, sp2A);
    }
}

void func_8084DBC4(GlobalContext* globalCtx, Player* this, f32 arg2) {
    f32 sp2C;
    s16 sp2A;

    func_80837268(this, &sp2C, &sp2A, 0.0f, globalCtx);
    func_8084AEEC(this, &this->linearVelocity, sp2C * 0.5f, sp2A);
    func_8084AEEC(this, &this->actor.velocity.y, arg2, this->currentYaw);
}

void func_8084DC48(Player* this, GlobalContext* globalCtx) {
    f32 sp2C;

    this->stateFlags2 |= 0x20;
    this->actor.gravity = 0.0f;
    func_80836670(this, globalCtx);

    if (!func_8083B040(this, globalCtx)) {
        if (this->currentBoots == PLAYER_BOOTS_IRON) {
            func_80838F18(globalCtx, this);
            return;
        }

        if (this->unk_84F == 0) {
            if (this->unk_850 == 0) {
                if (func_800A3BC0(globalCtx, &this->skelAnime) ||
                    ((this->skelAnime.animCurrentFrame >= 22.0f) && !CHECK_BTN_ALL(sControlInput->cur.button, BTN_A))) {
                    func_8083D330(globalCtx, this);
                } else if (func_800A4530(&this->skelAnime, 20.0f) != 0) {
                    this->actor.velocity.y = -2.0f;
                }

                func_8083721C(this);
                return;
            }

            func_8084B158(globalCtx, this, sControlInput, this->actor.velocity.y);
            this->unk_6C2 = 16000;

            if (CHECK_BTN_ALL(sControlInput->cur.button, BTN_A) && !func_8083E5A8(this, globalCtx) &&
                !(this->actor.bgCheckFlags & 1) && (this->actor.waterY < D_80854784[CUR_UPG_VALUE(UPG_SCALE)])) {
                func_8084DBC4(globalCtx, this, -2.0f);
            } else {
                this->unk_84F++;
                func_80832C6C(globalCtx, this, &D_04003328);
            }
        } else if (this->unk_84F == 1) {
            func_800A3BC0(globalCtx, &this->skelAnime);
            func_8084B000(this);

            if (this->unk_6C2 < 10000) {
                this->unk_84F++;
                this->unk_850 = this->actor.waterY;
                func_80832C6C(globalCtx, this, &D_040032F0);
            }
        } else if (!func_8083D12C(globalCtx, this, sControlInput)) {
            sp2C = (this->unk_850 * 0.018f) + 4.0f;

            if (this->stateFlags1 & 0x800) {
                sControlInput = NULL;
            }

            func_8084B158(globalCtx, this, sControlInput, fabsf(this->actor.velocity.y));
            Math_ApproxUpdateScaledS(&this->unk_6C2, -10000, 800);

            if (sp2C > 8.0f) {
                sp2C = 8.0f;
            }

            func_8084DBC4(globalCtx, this, sp2C);
        }
    }
}

void func_8084DF6C(GlobalContext* globalCtx, Player* this) {
    this->unk_862 = 0;
    this->stateFlags1 &= ~0xC00;
    this->getItemId = GI_NONE;
    func_8005B1A4(Gameplay_GetCamera(globalCtx, 0));
}

void func_8084DFAC(GlobalContext* globalCtx, Player* this) {
    func_8084DF6C(globalCtx, this);
    func_808322FC(this);
    func_8083C0E8(this, globalCtx);
    this->currentYaw = this->actor.shape.rot.y;
}

s32 func_8084DFF4(GlobalContext* globalCtx, Player* this) {
    GetItemEntry* giEntry;
    s32 temp1;
    s32 temp2;

    if (this->getItemId == GI_NONE) {
        return 1;
    }

    if (this->unk_84F == 0) {
        giEntry = &sGetItemTable[this->getItemId - 1];
        this->unk_84F = 1;

        func_8010B680(globalCtx, giEntry->textId, &this->actor);
        Item_Give(globalCtx, giEntry->itemId);

        if (((this->getItemId >= GI_RUPEE_GREEN) && (this->getItemId <= GI_RUPEE_RED)) ||
            ((this->getItemId >= GI_RUPEE_PURPLE) && (this->getItemId <= GI_RUPEE_GOLD)) ||
            ((this->getItemId >= GI_RUPEE_GREEN_LOSE) && (this->getItemId <= GI_RUPEE_PURPLE_LOSE)) ||
            (this->getItemId == GI_HEART)) {
            Audio_PlaySoundGeneral(NA_SE_SY_GET_BOXITEM, &D_801333D4, 4, &D_801333E0, &D_801333E0, &D_801333E8);
        } else {
            if ((this->getItemId == GI_HEART_CONTAINER_2) || (this->getItemId == GI_HEART_CONTAINER) ||
                ((this->getItemId == GI_HEART_PIECE) &&
                 ((gSaveContext.inventory.questItems & 0xF0000000) == 0x40000000))) {
                temp1 = 0x924;
            } else {
                temp1 = temp2 = (this->getItemId == GI_HEART_PIECE) ? 0x39 : 0x922;
            }
            func_800F5C64(temp1);
        }
    } else {
        if (func_8010BDBC(&globalCtx->msgCtx) == 2) {
            if (this->getItemId == GI_GAUNTLETS_SILVER) {
                globalCtx->nextEntranceIndex = 0x0123;
                globalCtx->sceneLoadFlag = 0x14;
                gSaveContext.nextCutsceneIndex = 0xFFF1;
                globalCtx->fadeTransition = 0xF;
                this->stateFlags1 &= ~0x20000000;
                func_80852FFC(globalCtx, NULL, 8);
            }
            this->getItemId = GI_NONE;
        }
    }

    return 0;
}

void func_8084E1EC(Player* this, GlobalContext* globalCtx) {
    this->stateFlags2 |= 0x20;

    if (func_800A3BC0(globalCtx, &this->skelAnime)) {
        if (!(this->stateFlags1 & 0x400) || func_8084DFF4(globalCtx, this)) {
            func_8084DF6C(globalCtx, this);
            func_80838F18(globalCtx, this);
            func_80832340(globalCtx, this);
        }
    } else {
        if ((this->stateFlags1 & 0x400) && func_800A4530(&this->skelAnime, 10.0f)) {
            func_808332F4(this, globalCtx);
            func_80832340(globalCtx, this);
            func_80835EA4(globalCtx, 8);
        } else if (func_800A4530(&this->skelAnime, 5.0f)) {
            func_80832698(this, NA_SE_VO_LI_BREATH_DRINK);
        }
    }

    func_8084B000(this);
    func_8084AEEC(this, &this->linearVelocity, 0.0f, this->actor.shape.rot.y);
}

void func_8084E30C(Player* this, GlobalContext* globalCtx) {
    func_8084B000(this);

    if (func_800A3BC0(globalCtx, &this->skelAnime)) {
        func_80838F18(globalCtx, this);
    }

    func_8084AEEC(this, &this->linearVelocity, 0.0f, this->actor.shape.rot.y);
}

void func_8084E368(Player* this, GlobalContext* globalCtx) {
    func_8084B000(this);

    if (func_800A3BC0(globalCtx, &this->skelAnime)) {
        func_80843AE8(globalCtx, this);
    }

    func_8084AEEC(this, &this->linearVelocity, 0.0f, this->actor.shape.rot.y);
}

s16 D_808549D4[] = { 0x0600, 0x04F6, 0x0604, 0x01F1, 0x0568, 0x05F4 };

void func_8084E3C4(Player* this, GlobalContext* globalCtx) {
    if (func_800A3BC0(globalCtx, &this->skelAnime)) {
        func_808322A4(globalCtx, this, &D_040030A8);
        this->unk_850 = 1;
        if (this->stateFlags2 & 0x2800000) {
            this->stateFlags2 |= 0x1000000;
        } else {
            func_8010BD58(globalCtx, 1);
        }
        return;
    }

    if (this->unk_850 == 0) {
        return;
    }

    if (globalCtx->msgCtx.unk_E3EE == 4) {
        func_8005B1A4(Gameplay_GetCamera(globalCtx, 0));

        if ((this->targetActor != NULL) && (this->targetActor == this->unk_6A8)) {
            func_80853148(globalCtx, this->targetActor);
        } else if (this->naviTextId < 0) {
            this->targetActor = this->naviActor;
            this->naviActor->textId = -this->naviTextId;
            func_80853148(globalCtx, this->targetActor);
        } else if (!func_8083B040(this, globalCtx)) {
            func_8083A098(this, &D_04003098, globalCtx);
        }

        this->stateFlags2 &= ~0x3800000;
        this->unk_6A8 = NULL;
    } else if (globalCtx->msgCtx.unk_E3EE == 2) {
        gSaveContext.respawn[RESPAWN_MODE_RETURN].entranceIndex = D_808549D4[globalCtx->msgCtx.unk_E3EC];
        gSaveContext.respawn[RESPAWN_MODE_RETURN].playerParams = 0x5FF;
        gSaveContext.respawn[RESPAWN_MODE_RETURN].data = globalCtx->msgCtx.unk_E3EC;

        this->csMode = 0;
        this->stateFlags1 &= ~0x20000000;

        func_80852FFC(globalCtx, NULL, 8);
        globalCtx->mainCamera.unk_14C &= ~8;

        this->stateFlags1 |= 0x30000000;
        this->stateFlags2 |= 0x8000000;

        if (Actor_Spawn(&globalCtx->actorCtx, globalCtx, ACTOR_DEMO_KANKYO, 0.0f, 0.0f, 0.0f, 0, 0, 0, 0xF) == NULL) {
            func_800776E4(globalCtx);
        }

        gSaveContext.seqIndex = 0xFF;
        gSaveContext.nightSeqIndex = 0xFF;
    }
}

void func_8084E604(Player* this, GlobalContext* globalCtx) {
    if (func_800A3BC0(globalCtx, &this->skelAnime)) {
        func_8083A098(this, &D_04003050, globalCtx);
    } else if (func_800A4530(&this->skelAnime, 3.0f)) {
        Inventory_ChangeAmmo(ITEM_NUT, -1);
        Actor_Spawn(&globalCtx->actorCtx, globalCtx, ACTOR_EN_ARROW, this->bodyPartsPos[15].x, this->bodyPartsPos[15].y,
                    this->bodyPartsPos[15].z, 4000, this->actor.shape.rot.y, 0, 10);
        func_80832698(this, NA_SE_VO_LI_SWORD_N);
    }

    func_8083721C(this);
}

struct_80832924 D_808549E0[] = {
    { 0, 0x3857 },
    { NA_SE_VO_LI_CLIMB_END, 0x2057 },
    { NA_SE_VO_LI_AUTO_JUMP, 0x2045 },
    { 0, -0x287B },
};

void func_8084E6D4(Player* this, GlobalContext* globalCtx) {
    s32 cond;

    if (func_800A3BC0(globalCtx, &this->skelAnime)) {
        if (this->unk_850 != 0) {
            if (this->unk_850 >= 2) {
                this->unk_850--;
            }

            if (func_8084DFF4(globalCtx, this) && (this->unk_850 == 1)) {
                cond = ((this->targetActor != NULL) && (this->exchangeItemId < 0)) || (this->stateFlags3 & 0x20);

                if (cond || (gSaveContext.healthAccumulator == 0)) {
                    if (cond) {
                        func_8084DF6C(globalCtx, this);
                        this->exchangeItemId = EXCH_ITEM_NONE;

                        if (func_8084B4D4(globalCtx, this) == 0) {
                            func_80853148(globalCtx, this->targetActor);
                        }
                    } else {
                        func_8084DFAC(globalCtx, this);
                    }
                }
            }
        } else {
            func_80832DBC(this);

            if (this->getItemId == GI_ICE_TRAP) {
                this->stateFlags1 &= ~0xC00;

                if (this->getItemId != GI_ICE_TRAP) {
                    Actor_Spawn(&globalCtx->actorCtx, globalCtx, ACTOR_EN_CLEAR_TAG, this->actor.posRot.pos.x,
                                this->actor.posRot.pos.y + 100.0f, this->actor.posRot.pos.z, 0, 0, 0, 0);
                    func_8083C0E8(this, globalCtx);
                } else {
                    this->actor.colChkInfo.damage = 0;
                    func_80837C0C(globalCtx, this, 3, 0.0f, 0.0f, 0, 20);
                }
                return;
            }

            if (this->skelAnime.animation == &D_04002DF8) {
                func_808322D0(globalCtx, this, &D_04002788);
            } else {
                func_808322D0(globalCtx, this, &D_04002780);
            }

            this->unk_850 = 2;
            func_80835EA4(globalCtx, 9);
        }
    } else {
        if (this->unk_850 == 0) {
            if (LINK_IS_CHILD) {
                func_80832924(this, D_808549E0);
            }
            return;
        }

        if (this->skelAnime.animation == &D_04002788) {
            Math_ApproxUpdateScaledS(&this->actor.shape.rot.y, Camera_GetCamDirYaw(ACTIVE_CAM) + 0x8000, 4000);
        }

        if (func_800A4530(&this->skelAnime, 21.0f)) {
            func_808332F4(this, globalCtx);
        }
    }
}

struct_80832924 D_808549F0[] = {
    { NA_SE_IT_MASTER_SWORD_SWING, -0x83C },
};

void func_8084E988(Player* this) {
    func_80832924(this, D_808549F0);
}

struct_80832924 D_808549F4[] = {
    { NA_SE_VO_LI_AUTO_JUMP, 0x2005 },
    { 0, -0x280F },
};

void func_8084E9AC(Player* this, GlobalContext* globalCtx) {
    if (func_800A3BC0(globalCtx, &this->skelAnime)) {
        if (this->unk_84F == 0) {
            if (DECR(this->unk_850) == 0) {
                this->unk_84F = 1;
                this->skelAnime.animFrameCount = this->skelAnime.totalFrames - 1.0f;
            }
        } else {
            func_8083C0E8(this, globalCtx);
        }
    } else {
        if (LINK_IS_ADULT && func_800A4530(&this->skelAnime, 158.0f)) {
            func_80832698(this, NA_SE_VO_LI_SWORD_N);
            return;
        }

        if (LINK_IS_CHILD) {
            func_80832924(this, D_808549F4);
        } else {
            func_8084E988(this);
        }
    }
}

u8 D_808549FC[] = {
    0x01, 0x03, 0x02, 0x04, 0x04,
};

void func_8084EAC0(Player* this, GlobalContext* globalCtx) {
    if (func_800A3BC0(globalCtx, &this->skelAnime)) {
        if (this->unk_850 == 0) {
            if (this->itemActionParam == PLAYER_AP_BOTTLE_POE) {
                s32 rand = Math_Rand_S16Offset(-1, 3);

                if (rand == 0) {
                    rand = 3;
                }

                if ((rand < 0) && (gSaveContext.health <= 0x10)) {
                    rand = 3;
                }

                if (rand < 0) {
                    Health_ChangeBy(globalCtx, -0x10);
                } else {
                    gSaveContext.healthAccumulator = rand * 0x10;
                }
            } else {
                s32 sp28 = D_808549FC[this->itemActionParam - PLAYER_AP_BOTTLE_POTION_RED];

                if (sp28 & 1) {
                    gSaveContext.healthAccumulator = 0x140;
                }

                if (sp28 & 2) {
                    Magic_Fill(globalCtx);
                }

                if (sp28 & 4) {
                    gSaveContext.healthAccumulator = 0x50;
                }
            }

            func_808322A4(globalCtx, this, &D_04002670);
            this->unk_850 = 1;
            return;
        }

        func_8083C0E8(this, globalCtx);
        func_8005B1A4(Gameplay_GetCamera(globalCtx, 0));
    } else if (this->unk_850 == 1) {
        if ((gSaveContext.healthAccumulator == 0) && (gSaveContext.unk_13F0 != 9)) {
            func_80832B78(globalCtx, this, &D_04002660);
            this->unk_850 = 2;
            Player_UpdateBottleHeld(globalCtx, this, ITEM_BOTTLE, PLAYER_AP_BOTTLE);
        }
        func_80832698(this, NA_SE_VO_LI_DRINK - SFX_FLAG);
    } else if ((this->unk_850 == 2) && func_800A4530(&this->skelAnime, 29.0f)) {
        func_80832698(this, NA_SE_VO_LI_BREATH_DRINK);
    }
}

BottleCatchInfo D_80854A04[] = {
    { ACTOR_EN_ELF, ITEM_FAIRY, 0x2A, 0x46 },
    { ACTOR_EN_FISH, ITEM_FISH, 0x1F, 0x47 },
    { ACTOR_EN_ICE_HONO, ITEM_BLUE_FIRE, 0x20, 0x5D },
    { ACTOR_EN_INSECT, ITEM_BUG, 0x21, 0x7A },
};

void func_8084ECA4(Player* this, GlobalContext* globalCtx) {
    struct_80854554* sp24;
    BottleCatchInfo* catchInfo;
    s32 temp;
    s32 i;

    sp24 = &D_80854554[this->unk_850];
    func_8083721C(this);

    if (func_800A3BC0(globalCtx, &this->skelAnime)) {
        if (this->unk_84F != 0) {
            if (this->unk_850 == 0) {
                func_8010B680(globalCtx, D_80854A04[this->unk_84F - 1].textId, &this->actor);
                func_800F5C64(0x922);
                this->unk_850 = 1;
            } else if (func_8010BDBC(&globalCtx->msgCtx) == 2) {
                this->unk_84F = 0;
                func_8005B1A4(Gameplay_GetCamera(globalCtx, 0));
            }
        } else {
            func_8083C0E8(this, globalCtx);
        }
    } else {
        if (this->unk_84F == 0) {
            temp = this->skelAnime.animCurrentFrame - sp24->unk_08;

            if (temp >= 0) {
                if (sp24->unk_09 >= temp) {
                    if (this->unk_850 != 0) {
                        if (temp == 0) {
                            func_8002F7DC(&this->actor, NA_SE_IT_SCOOP_UP_WATER);
                        }
                    }

                    if (this->interactRangeActor != NULL) {
                        catchInfo = &D_80854A04[0];
                        for (i = 0; i < 4; i++, catchInfo++) {
                            if (this->interactRangeActor->id == catchInfo->actorId) {
                                break;
                            }
                        }

                        if (i < 4) {
                            this->unk_84F = i + 1;
                            this->unk_850 = 0;
                            this->stateFlags1 |= 0x30000000;
                            this->interactRangeActor->parent = &this->actor;
                            Player_UpdateBottleHeld(globalCtx, this, catchInfo->itemId, ABS(catchInfo->actionParam));
                            func_808322D0(globalCtx, this, sp24->unk_04);
                            func_80835EA4(globalCtx, 4);
                        }
                    }
                }
            }
        }
    }

    if (this->skelAnime.animCurrentFrame <= 7.0f) {
        this->stateFlags1 |= 2;
    }
}

Vec3f D_80854A1C = { 0.0f, 0.0f, 5.0f };

void func_8084EED8(Player* this, GlobalContext* globalCtx) {
    if (func_800A3BC0(globalCtx, &this->skelAnime)) {
        func_8083C0E8(this, globalCtx);
        func_8005B1A4(Gameplay_GetCamera(globalCtx, 0));
        return;
    }

    if (func_800A4530(&this->skelAnime, 37.0f)) {
        Player_SpawnFairy(globalCtx, this, &this->leftHandPos, &D_80854A1C, FAIRY_REVIVE_BOTTLE);
        Player_UpdateBottleHeld(globalCtx, this, ITEM_BOTTLE, PLAYER_AP_BOTTLE);
        func_8002F7DC(&this->actor, NA_SE_EV_BOTTLE_CAP_OPEN);
        func_8002F7DC(&this->actor, NA_SE_EV_FIATY_HEAL - SFX_FLAG);
    } else if (func_800A4530(&this->skelAnime, 47.0f)) {
        gSaveContext.healthAccumulator = 0x140;
    }
}

BottleDropInfo D_80854A28[] = {
    { ACTOR_EN_FISH, 0 },
    { ACTOR_EN_ICE_HONO, 0 },
    { ACTOR_EN_INSECT, 2 },
};

struct_80832924 D_80854A34[] = {
    { NA_SE_VO_LI_AUTO_JUMP, 0x2026 },
    { NA_SE_EV_BOTTLE_CAP_OPEN, -0x828 },
};

void func_8084EFC0(Player* this, GlobalContext* globalCtx) {
    func_8083721C(this);

    if (func_800A3BC0(globalCtx, &this->skelAnime)) {
        func_8083C0E8(this, globalCtx);
        func_8005B1A4(Gameplay_GetCamera(globalCtx, 0));
        return;
    }

    if (func_800A4530(&this->skelAnime, 76.0f)) {
        BottleDropInfo* dropInfo = &D_80854A28[this->itemActionParam - PLAYER_AP_BOTTLE_FISH];

        Actor_Spawn(&globalCtx->actorCtx, globalCtx, dropInfo->actorId,
                    (Math_Sins(this->actor.shape.rot.y) * 5.0f) + this->leftHandPos.x, this->leftHandPos.y,
                    (Math_Coss(this->actor.shape.rot.y) * 5.0f) + this->leftHandPos.z, 0x4000, this->actor.shape.rot.y,
                    0, dropInfo->actorParams);

        Player_UpdateBottleHeld(globalCtx, this, ITEM_BOTTLE, PLAYER_AP_BOTTLE);
        return;
    }

    func_80832924(this, D_80854A34);
}

struct_80832924 D_80854A3C[] = {
    { NA_SE_PL_PUT_OUT_ITEM, -0x81E },
};

void func_8084F104(Player* this, GlobalContext* globalCtx) {
    this->stateFlags2 |= 0x20;

    if (func_800A3BC0(globalCtx, &this->skelAnime)) {
        if (this->unk_850 < 0) {
            func_8083C0E8(this, globalCtx);
        } else if (this->exchangeItemId == EXCH_ITEM_NONE) {
            Actor* targetActor = this->targetActor;

            this->unk_862 = 0;
            if (targetActor->textId != 0xFFFF) {
                this->actor.flags |= 0x100;
            }

            func_80853148(globalCtx, targetActor);
        } else {
            GetItemEntry* giEntry = &sGetItemTable[D_80854528[this->exchangeItemId - 1] - 1];

            if (this->itemActionParam >= PLAYER_AP_LETTER_ZELDA) {
                if (giEntry->gi >= 0) {
                    this->unk_862 = giEntry->gi;
                } else {
                    this->unk_862 = -giEntry->gi;
                }
            }

            if (this->unk_850 == 0) {
                func_8010B680(globalCtx, this->actor.textId, &this->actor);

                if ((this->itemActionParam == PLAYER_AP_CHICKEN) || (this->itemActionParam == PLAYER_AP_POCKET_CUCCO)) {
                    func_8002F7DC(&this->actor, NA_SE_EV_CHICKEN_CRY_M);
                }

                this->unk_850 = 1;
            } else if (func_8010BDBC(&globalCtx->msgCtx) == 2) {
                this->actor.flags &= ~0x100;
                this->unk_862 = 0;

                if (this->unk_84F == 1) {
                    func_80832264(globalCtx, this, &D_04002698);
                    this->unk_850 = -1;
                } else {
                    func_8083C0E8(this, globalCtx);
                }

                func_8005B1A4(Gameplay_GetCamera(globalCtx, 0));
            }
        }
    } else if (this->unk_850 >= 0) {
        func_80832924(this, D_80854A3C);
    }

    if ((this->unk_84F == 0) && (this->unk_664 != NULL)) {
        this->currentYaw = this->actor.shape.rot.y = func_8083DB98(this, 0);
    }
}

void func_8084F308(Player* this, GlobalContext* globalCtx) {
    this->stateFlags2 |= 0x60;

    if (func_800A3BC0(globalCtx, &this->skelAnime)) {
        func_80832284(globalCtx, this, &D_04003128);
    }

    if (func_80832594(this, 0, 100)) {
        func_80839F90(this, globalCtx);
        this->stateFlags2 &= ~0x80;
    }
}

void func_8084F390(Player* this, GlobalContext* globalCtx) {
    CollisionPoly* floorPoly;
    f32 sp50;
    f32 sp4C;
    f32 sp48;
    s16 sp46;
    s16 sp44;
    Vec3f sp38;

    this->stateFlags2 |= 0x60;
    func_800A3BC0(globalCtx, &this->skelAnime);
    func_8084269C(globalCtx, this);
    func_800F4138(&this->actor.projectedPos, NA_SE_PL_SLIP_LEVEL - SFX_FLAG, this->actor.speedXZ);

    if (func_8083B040(this, globalCtx) == 0) {
        floorPoly = this->actor.floorPoly;

        if (floorPoly == NULL) {
            func_80837B9C(this, globalCtx);
            return;
        }

        func_8083E298(floorPoly, &sp38, &sp46);

        sp44 = sp46;
        if (this->unk_84F != 0) {
            sp44 = sp46 + 0x8000;
        }

        if (this->linearVelocity < 0) {
            sp46 += 0x8000;
        }

        sp50 = (1.0f - sp38.y) * 40.0f;
        sp50 = CLAMP(sp50, 0, 10.0f);
        sp4C = (sp50 * sp50) * 0.015f;
        sp48 = sp38.y * 0.01f;

        if (func_80041F7C(&globalCtx->colCtx, floorPoly, this->actor.floorPolySource) != 1) {
            sp50 = 0;
            sp48 = sp38.y * 10.0f;
        }

        if (sp4C < 1.0f) {
            sp4C = 1.0f;
        }

        if (func_80077C6C(&this->linearVelocity, sp50, sp4C, sp48) && (sp50 == 0)) {
            LinkAnimationHeader* anim;
            if (this->unk_84F == 0) {
                anim = D_80853D04[this->modelAnimType];
            } else {
                anim = D_80853D1C[this->modelAnimType];
            }
            func_8083A098(this, anim, globalCtx);
        }

        Math_SmoothScaleMaxMinS(&this->currentYaw, sp46, 10, 4000, 800);
        Math_ApproxUpdateScaledS(&this->actor.shape.rot.y, sp44, 2000);
    }
}

void func_8084F608(Player* this, GlobalContext* globalCtx) {
    if ((DECR(this->unk_850) == 0) && func_8083ADD4(globalCtx, this)) {
        func_80852280(globalCtx, this, NULL);
        func_80835C58(globalCtx, this, func_80852E14, 0);
        func_80852E14(this, globalCtx);
    }
}

void func_8084F698(Player* this, GlobalContext* globalCtx) {
    func_80835C58(globalCtx, this, func_8084F608, 0);
    this->unk_850 = 40;
    Actor_Spawn(&globalCtx->actorCtx, globalCtx, ACTOR_DEMO_KANKYO, 0.0f, 0.0f, 0.0f, 0, 0, 0, 0x10);
}

void func_8084F710(Player* this, GlobalContext* globalCtx) {
    s32 pad;

    if ((this->unk_84F != 0) && (globalCtx->csCtx.frames < 0x131)) {
        this->actor.gravity = 0.0f;
        this->actor.velocity.y = 0.0f;
    } else if (D_80853600 < 150.0f) {
        if (func_800A3BC0(globalCtx, &this->skelAnime)) {
            if (this->unk_850 == 0) {
                if (this->actor.bgCheckFlags & 1) {
                    this->skelAnime.animFrameCount = this->skelAnime.totalFrames - 1.0f;
                    func_808328A0(this);
                    this->unk_850 = 1;
                }
            } else {
                if ((globalCtx->sceneNum == SCENE_SPOT04) && func_8083ADD4(globalCtx, this)) {
                    return;
                }
                func_80853080(this, globalCtx);
            }
        }
        Math_SmoothScaleMaxMinF(&this->actor.velocity.y, 2.0f, 0.3f, 8.0f, 0.5f);
    }

    if ((globalCtx->sceneNum == SCENE_KENJYANOMA) && func_8083ADD4(globalCtx, this)) {
        return;
    }

    if ((globalCtx->csCtx.state != 0) && (globalCtx->csCtx.linkAction != NULL)) {
        f32 sp28 = this->actor.posRot.pos.y;
        func_808529D0(globalCtx, this, globalCtx->csCtx.linkAction);
        this->actor.posRot.pos.y = sp28;
    }
}

void func_8084F88C(Player* this, GlobalContext* globalCtx) {
    func_800A3BC0(globalCtx, &this->skelAnime);

    if ((this->unk_850++ > 8) && (globalCtx->sceneLoadFlag == 0)) {

        if (this->unk_84F != 0) {
            if (globalCtx->sceneNum == 9) {
                Gameplay_TriggerRespawn(globalCtx);
                globalCtx->nextEntranceIndex = 0x0088;
            } else if (this->unk_84F < 0) {
                Gameplay_TriggerRespawn(globalCtx);
            } else {
                Gameplay_TriggerVoidOut(globalCtx);
            }

            globalCtx->fadeTransition = 4;
            func_80078884(NA_SE_OC_ABYSS);
        } else {
            globalCtx->fadeTransition = 2;
            gSaveContext.nextTransition = 2;
            gSaveContext.seqIndex = 0xFF;
            gSaveContext.nightSeqIndex = 0xFF;
        }

        globalCtx->sceneLoadFlag = 0x14;
    }
}

void func_8084F9A0(Player* this, GlobalContext* globalCtx) {
    func_80839800(this, globalCtx);
}

void func_8084F9C0(Player* this, GlobalContext* globalCtx) {
    this->actor.gravity = -1.0f;

    func_800A3BC0(globalCtx, &this->skelAnime);

    if (this->actor.velocity.y < 0.0f) {
        func_80837B9C(this, globalCtx);
    } else if (this->actor.velocity.y < 6.0f) {
        Math_ApproxF(&this->linearVelocity, 3.0f, 0.5f);
    }
}

void func_8084FA54(Player* this, GlobalContext* globalCtx) {
    this->unk_6AD = 2;

    func_8083AD4C(globalCtx, this);
    func_800A3BC0(globalCtx, &this->skelAnime);
    func_80836670(this, globalCtx);

    this->unk_6BE = func_8084ABD8(globalCtx, this, 1, 0) - this->actor.shape.rot.y;
    this->unk_6AE |= 0x80;

    if (globalCtx->shootingGalleryStatus < 0) {
        globalCtx->shootingGalleryStatus++;
        if (globalCtx->shootingGalleryStatus == 0) {
            func_8083C148(this, globalCtx);
        }
    }
}

void func_8084FB10(Player* this, GlobalContext* globalCtx) {
    if (this->unk_84F >= 0) {
        if (this->unk_84F < 6) {
            this->unk_84F++;
        }

        if (func_80832594(this, 1, 100)) {
            this->unk_84F = -1;
            EffectSsIcePiece_SpawnBurst(globalCtx, &this->actor.posRot.pos, this->actor.scale.x);
            func_8002F7DC(&this->actor, NA_SE_PL_ICE_BROKEN);
        } else {
            this->stateFlags2 |= 0x4000;
        }

        if ((globalCtx->gameplayFrames % 4) == 0) {
            Player_InflictDamage(globalCtx, -1);
        }
    } else {
        if (func_800A3BC0(globalCtx, &this->skelAnime)) {
            func_80839F90(this, globalCtx);
            func_80837AFC(this, -20);
        }
    }
}

void func_8084FBF4(Player* this, GlobalContext* globalCtx) {
    func_800A3BC0(globalCtx, &this->skelAnime);
    func_808382BC(this);

    if (((this->unk_850 % 25) != 0) || func_80837B18(globalCtx, this, -1)) {
        if (DECR(this->unk_850) == 0) {
            func_80839F90(this, globalCtx);
        }
    }

    this->shockTimer = 40;
    func_8002F8F0(&this->actor, NA_SE_VO_LI_TAKEN_AWAY - SFX_FLAG + this->ageProperties->unk_92);
}

s32 func_8084FCAC(Player* this, GlobalContext* globalCtx) {
    sControlInput = &globalCtx->state.input[0];

    if ((CHECK_BTN_ALL(sControlInput->cur.button, BTN_A | BTN_L | BTN_R) &&
         CHECK_BTN_ALL(sControlInput->press.button, BTN_B)) ||
        (CHECK_BTN_ALL(sControlInput->cur.button, BTN_L) && CHECK_BTN_ALL(sControlInput->press.button, BTN_DRIGHT))) {

        D_808535D0 ^= 1;

        if (D_808535D0) {
            Camera_ChangeMode(Gameplay_GetCamera(globalCtx, 0), CAM_MODE_BOWARROWZ);
        }
    }

    if (D_808535D0) {
        f32 speed;

        if (CHECK_BTN_ALL(sControlInput->cur.button, BTN_R)) {
            speed = 100.0f;
        } else {
            speed = 20.0f;
        }

        func_8006375C(3, 2, "DEBUG MODE");

        if (!CHECK_BTN_ALL(sControlInput->cur.button, BTN_L)) {
            if (CHECK_BTN_ALL(sControlInput->cur.button, BTN_B)) {
                this->actor.posRot.pos.y += speed;
            } else if (CHECK_BTN_ALL(sControlInput->cur.button, BTN_A)) {
                this->actor.posRot.pos.y -= speed;
            }

            if (CHECK_BTN_ANY(sControlInput->cur.button, BTN_DUP | BTN_DLEFT | BTN_DDOWN | BTN_DRIGHT)) {
                s16 angle;
                s16 temp;

                angle = temp = Camera_GetInputDirYaw(ACTIVE_CAM);

                if (CHECK_BTN_ALL(sControlInput->cur.button, BTN_DDOWN)) {
                    angle = temp + 0x8000;
                } else if (CHECK_BTN_ALL(sControlInput->cur.button, BTN_DLEFT)) {
                    angle = temp + 0x4000;
                } else if (CHECK_BTN_ALL(sControlInput->cur.button, BTN_DRIGHT)) {
                    angle = temp - 0x4000;
                }

                this->actor.posRot.pos.x += speed * Math_Sins(angle);
                this->actor.posRot.pos.z += speed * Math_Coss(angle);
            }
        }

        func_80832210(this);

        this->actor.gravity = 0.0f;
        this->actor.velocity.z = 0.0f;
        this->actor.velocity.y = 0.0f;
        this->actor.velocity.x = 0.0f;

        if (CHECK_BTN_ALL(sControlInput->cur.button, BTN_L) && CHECK_BTN_ALL(sControlInput->press.button, BTN_DLEFT)) {
            Flags_SetTempClear(globalCtx, globalCtx->roomCtx.curRoom.num);
        }

        Math_Vec3f_Copy(&this->actor.initPosRot.pos, &this->actor.posRot.pos);

        return 0;
    }

    return 1;
}

void func_8084FF7C(Player* this) {
    this->unk_858 += this->unk_85C;
    this->unk_85C -= this->unk_858 * 5.0f;
    this->unk_85C *= 0.3f;

    if (ABS(this->unk_85C) < 0.00001f) {
        this->unk_85C = 0.0f;
        if (ABS(this->unk_858) < 0.00001f) {
            this->unk_858 = 0.0f;
        }
    }
}

#ifdef NON_MATCHING
// minor ordering and regalloc differences
void func_8085002C(Player* this) {
    s32 pad;
    s16 sp2A;
    s16 sp28;
    s16 sp26;

    D_80858AC8[3] -= D_80858AC8[3] >> 3;
    D_80858AC8[4] -= D_80858AC8[4] >> 3;
    D_80858AC8[3] += -D_80858AC8[0] >> 2;
    D_80858AC8[4] += -D_80858AC8[1] >> 2;

    sp26 = this->actor.posRot.rot.y - this->actor.shape.rot.y;

    sp28 = this->actor.speedXZ * -200.0f * Math_Coss(sp26) * (Math_Rand_CenteredFloat(2.0f) + 10.0f);
    sp2A = this->actor.speedXZ * 100.0f * Math_Sins(sp26) * (Math_Rand_CenteredFloat(2.0f) + 10.0f);

    D_80858AC8[3] += sp28 >> 2;
    D_80858AC8[4] += sp2A >> 2;

    if (D_80858AC8[3] > 6000) {
        D_80858AC8[3] = 6000;
    } else if (D_80858AC8[3] < -6000) {
        D_80858AC8[3] = -6000;
    }

    if (D_80858AC8[4] > 6000) {
        D_80858AC8[4] = 6000;
    } else if (D_80858AC8[4] < -6000) {
        D_80858AC8[4] = -6000;
    }

    D_80858AC8[0] += D_80858AC8[3];
    D_80858AC8[1] += D_80858AC8[4];

    if (D_80858AC8[0] < 0) {
        D_80858AC8[2] = D_80858AC8[0] >> 1;
    } else {
        D_80858AC8[2] = 0;
    }
}
#else
#pragma GLOBAL_ASM("asm/non_matchings/overlays/actors/ovl_player_actor/func_8085002C.s")
#endif

s32 func_80850224(Player* this, GlobalContext* globalCtx) {
    if (func_8083C6B8(globalCtx, this) == 0) {
        if (func_8083BB20(this) != 0) {
            s32 sp24 = func_80837818(this);

            func_80837948(globalCtx, this, sp24);

            if (sp24 >= 0x18) {
                this->stateFlags2 |= 0x20000;
                func_80837530(globalCtx, this, 0);
                return 1;
            }
        } else {
            return 0;
        }
    }

    return 1;
}

Vec3f D_80854A40 = { 0.0f, 40.0f, 45.0f };

void func_808502D0(Player* this, GlobalContext* globalCtx) {
    struct_80854190* sp44 = &D_80854190[this->swordAnimation];

    this->stateFlags2 |= 0x20;

    if (!func_80842DF4(globalCtx, this)) {
        func_8084285C(this, 0.0f, sp44->unk_0C, sp44->unk_0D);

        if ((this->stateFlags2 & 0x40000000) && (this->heldItemActionParam != PLAYER_AP_HAMMER) &&
            func_800A4530(&this->skelAnime, 0.0f)) {
            this->linearVelocity = 15.0f;
            this->stateFlags2 &= ~0x40000000;
        }

        if (this->linearVelocity > 12.0f) {
            func_8084269C(globalCtx, this);
        }

        Math_ApproxF(&this->linearVelocity, 0.0f, 5.0f);
        func_8083C50C(this);

        if (func_800A3BC0(globalCtx, &this->skelAnime)) {
            if (!func_80850224(this, globalCtx)) {
                u8 sp43 = this->skelAnime.flags;
                LinkAnimationHeader* sp3C;

                if (func_8008E9C4(this)) {
                    sp3C = sp44->unk_08;
                } else {
                    sp3C = sp44->unk_04;
                }

                func_80832318(this);
                this->skelAnime.flags = 0;

                if ((sp3C == &D_04002908) && (this->modelAnimType != 3)) {
                    sp3C = &D_04002AC8;
                }

                func_8083A098(this, sp3C, globalCtx);

                this->skelAnime.flags = sp43;
                this->stateFlags3 |= 8;
            }
        } else if (this->heldItemActionParam == PLAYER_AP_HAMMER) {
            if ((this->swordAnimation == 0x16) || (this->swordAnimation == 0x13)) {
                static Vec3f zeroVec = { 0.0f, 0.0f, 0.0f };
                Vec3f shockwavePos;
                f32 sp2C;

                shockwavePos.y = func_8083973C(globalCtx, this, &D_80854A40, &shockwavePos);
                sp2C = this->actor.posRot.pos.y - shockwavePos.y;

                Math_ApproxUpdateScaledS(&this->actor.posRot2.rot.x, atan2s(45.0f, sp2C), 800);
                func_80836AB8(this, 1);

                if ((((this->swordAnimation == 0x16) && func_800A4530(&this->skelAnime, 7.0f)) ||
                     ((this->swordAnimation == 0x13) && func_800A4530(&this->skelAnime, 2.0f))) &&
                    (sp2C > -40.0f) && (sp2C < 40.0f)) {
                    func_80842A28(globalCtx, this);
                    EffectSsBlast_SpawnWhiteShockwave(globalCtx, &shockwavePos, &zeroVec, &zeroVec);
                }
            }
        }
    }
}

void func_808505DC(Player* this, GlobalContext* globalCtx) {
    func_800A3BC0(globalCtx, &this->skelAnime);
    func_8083721C(this);

    if (this->skelAnime.animCurrentFrame >= 6.0f) {
        func_80839FFC(this, globalCtx);
    }
}

void func_8085063C(Player* this, GlobalContext* globalCtx) {
    this->stateFlags2 |= 0x20;

    func_800A3BC0(globalCtx, &this->skelAnime);
    func_80836670(this, globalCtx);

    if (this->unk_850 == 0) {
        func_8010B680(globalCtx, 0x3B, &this->actor);
        this->unk_850 = 1;
        return;
    }

    if (func_8010BDBC(&globalCtx->msgCtx) == 2) {
        s32 respawnData = gSaveContext.respawn[RESPAWN_MODE_TOP].data;

        if (globalCtx->msgCtx.choiceIndex == 0) {
            gSaveContext.respawnFlag = 3;
            globalCtx->sceneLoadFlag = 0x14;
            globalCtx->nextEntranceIndex = gSaveContext.respawn[RESPAWN_MODE_TOP].entranceIndex;
            globalCtx->fadeTransition = 5;
            func_80088AF0(globalCtx);
            return;
        }

        if (globalCtx->msgCtx.choiceIndex == 1) {
            gSaveContext.respawn[RESPAWN_MODE_TOP].data = -respawnData;
            gSaveContext.fw.set = 0;
            func_80078914(&gSaveContext.respawn[RESPAWN_MODE_TOP].pos, NA_SE_PL_MAGIC_WIND_VANISH);
        }

        func_80853080(this, globalCtx);
        func_8005B1A4(Gameplay_GetCamera(globalCtx, 0));
    }
}

void func_8085076C(Player* this, GlobalContext* globalCtx) {
    s32 respawnData = gSaveContext.respawn[RESPAWN_MODE_TOP].data;

    if (this->unk_850 > 20) {
        this->actor.draw = Player_Draw;
        this->actor.posRot.pos.y += 60.0f;
        func_80837B9C(this, globalCtx);
        return;
    }

    if (this->unk_850++ == 20) {
        gSaveContext.respawn[RESPAWN_MODE_TOP].data = respawnData + 1;
        func_80078914(&gSaveContext.respawn[RESPAWN_MODE_TOP].pos, NA_SE_PL_MAGIC_WIND_WARP);
    }
}

LinkAnimationHeader* D_80854A58[] = {
    0x04002CF8,
    0x04002CE0,
    0x04002D10,
};

LinkAnimationHeader* D_80854A64[] = {
    0x04002D00,
    0x04002CE8,
    0x04002D18,
};

LinkAnimationHeader* D_80854A70[] = {
    0x04002D08,
    0x04002CF0,
    0x04002D20,
};

u8 D_80854A7C[] = { 70, 10, 10 };

struct_80832924 D_80854A80[] = {
    { NA_SE_PL_SKIP, 0x814 },
    { NA_SE_VO_LI_SWORD_N, 0x2014 },
    { 0, -0x301A },
};

struct_80832924 D_80854A8C[][2] = {
    {
        { 0, 0x4014 },
        { NA_SE_VO_LI_MAGIC_FROL, -0x201E },
    },
    {
        { 0, 0x4014 },
        { NA_SE_VO_LI_MAGIC_NALE, -0x202C },
    },
    {
        { NA_SE_VO_LI_MAGIC_ATTACK, 0x2014 },
        { NA_SE_IT_SWORD_SWING_HARD, -0x814 },
    },
};

void func_808507F4(Player* this, GlobalContext* globalCtx) {
    if (func_800A3BC0(globalCtx, &this->skelAnime)) {
        if (this->unk_84F < 0) {
            if ((this->itemActionParam == PLAYER_AP_NAYRUS_LOVE) || (gSaveContext.unk_13F0 == 0)) {
                func_80839FFC(this, globalCtx);
                func_8005B1A4(Gameplay_GetCamera(globalCtx, 0));
            }
        } else {
            if (this->unk_850 == 0) {
                SkelAnime_ChangeLinkAnimPlaybackStop(globalCtx, &this->skelAnime, D_80854A58[this->unk_84F], 0.83f);

                if (func_80846A00(globalCtx, this, this->unk_84F) != NULL) {
                    this->stateFlags1 |= 0x30000000;
                    if ((this->unk_84F != 0) || (gSaveContext.respawn[RESPAWN_MODE_TOP].data <= 0)) {
                        gSaveContext.unk_13F0 = 1;
                    }
                } else {
                    func_800876C8(globalCtx);
                }
            } else {
                SkelAnime_ChangeLinkAnimPlaybackRepeat(globalCtx, &this->skelAnime, D_80854A64[this->unk_84F], 0.83f);

                if (this->unk_84F == 0) {
                    this->unk_850 = -10;
                }
            }

            this->unk_850++;
        }
    } else {
        if (this->unk_850 < 0) {
            this->unk_850++;

            if (this->unk_850 == 0) {
                gSaveContext.respawn[RESPAWN_MODE_TOP].data = 1;
                Gameplay_SetupRespawnPoint(globalCtx, RESPAWN_MODE_TOP, 0x6FF);
                gSaveContext.fw.set = 1;
                gSaveContext.fw.pos.x = gSaveContext.respawn[RESPAWN_MODE_DOWN].pos.x;
                gSaveContext.fw.pos.y = gSaveContext.respawn[RESPAWN_MODE_DOWN].pos.y;
                gSaveContext.fw.pos.z = gSaveContext.respawn[RESPAWN_MODE_DOWN].pos.z;
                gSaveContext.fw.yaw = gSaveContext.respawn[RESPAWN_MODE_DOWN].yaw;
                gSaveContext.fw.playerParams = 0x6FF;
                gSaveContext.fw.entranceIndex = gSaveContext.respawn[RESPAWN_MODE_DOWN].entranceIndex;
                gSaveContext.fw.roomIndex = gSaveContext.respawn[RESPAWN_MODE_DOWN].roomIndex;
                gSaveContext.fw.tempSwchFlags = gSaveContext.respawn[RESPAWN_MODE_DOWN].tempSwchFlags;
                gSaveContext.fw.tempCollectFlags = gSaveContext.respawn[RESPAWN_MODE_DOWN].tempCollectFlags;
                this->unk_850 = 2;
            }
        } else if (this->unk_84F >= 0) {
            if (this->unk_850 == 0) {
                func_80832924(this, D_80854A80);
            } else if (this->unk_850 == 1) {
                func_80832924(this, D_80854A8C[this->unk_84F]);
                if ((this->unk_84F == 2) && func_800A4530(&this->skelAnime, 30.0f)) {
                    this->stateFlags1 &= ~0x30000000;
                }
            } else if (D_80854A7C[this->unk_84F] < this->unk_850++) {
                SkelAnime_ChangeLinkAnimPlaybackStop(globalCtx, &this->skelAnime, D_80854A70[this->unk_84F], 0.83f);
                this->currentYaw = this->actor.shape.rot.y;
                this->unk_84F = -1;
            }
        }
    }

    func_8083721C(this);
}

void func_80850AEC(Player* this, GlobalContext* globalCtx) {
    f32 temp;

    this->stateFlags2 |= 0x20;

    if (func_800A3BC0(globalCtx, &this->skelAnime)) {
        func_80832284(globalCtx, this, &D_04002C98);
    }

    Math_Vec3f_Sum(&this->actor.posRot.pos, &this->actor.velocity, &this->actor.posRot.pos);

    if (func_80834FBC(this)) {
        Math_Vec3f_Copy(&this->actor.pos4, &this->actor.posRot.pos);
        func_80847BA0(globalCtx, this);

        temp = this->actor.posRot.pos.y - this->actor.groundY;
        if (temp > 20.0f) {
            temp = 20.0f;
        }

        this->actor.posRot.rot.x = this->actor.shape.rot.x = 0;
        this->actor.posRot.pos.y -= temp;
        this->linearVelocity = 1.0f;
        this->actor.velocity.y = 0.0f;
        func_80837B9C(this, globalCtx);
        this->stateFlags2 &= ~0x400;
        this->actor.bgCheckFlags |= 1;
        this->stateFlags1 |= 4;
        return;
    }

    if ((this->skelAnime.animation != &D_04002C90) || (4.0f <= this->skelAnime.animCurrentFrame)) {
        this->actor.gravity = 0.0f;
        Math_ApproxUpdateScaledS(&this->actor.shape.rot.x, this->actor.posRot.rot.x, 0x800);
        func_8083264C(this, 100, 2, 100, 0);
    }
}

void func_80850C68(Player* this, GlobalContext* globalCtx) {
    if ((this->unk_850 != 0) && ((this->unk_858 != 0.0f) || (this->unk_85C != 0.0f))) {
        f32 updateScale = R_UPDATE_RATE * 0.5f;

        this->skelAnime.animCurrentFrame += this->skelAnime.animPlaybackSpeed * updateScale;
        if (this->skelAnime.animCurrentFrame >= this->skelAnime.totalFrames) {
            this->skelAnime.animCurrentFrame -= this->skelAnime.totalFrames;
        }

        func_800A431C(globalCtx, &this->skelAnime, &D_04002C38, this->skelAnime.animCurrentFrame,
                      (this->unk_858 < 0.0f) ? &D_04002C18 : &D_04002C20, 5.0f, fabsf(this->unk_858), this->unk_318);
        func_800A43B8(globalCtx, &this->skelAnime, &D_04002C38, this->skelAnime.animCurrentFrame,
                      (this->unk_85C < 0.0f) ? &D_04002C28 : &D_04002C10, 5.0f, fabsf(this->unk_85C), D_80858AD8);
        func_800A42E4(globalCtx, &this->skelAnime, 0.5f);
    } else if (func_800A3BC0(globalCtx, &this->skelAnime)) {
        this->unk_860 = 2;
        func_80832284(globalCtx, this, &D_04002C38);
        this->unk_850 = 1;
    }

    func_8083721C(this);

    if (this->unk_860 == 0) {
        func_80853080(this, globalCtx);
    } else if (this->unk_860 == 3) {
        func_80835C58(globalCtx, this, func_80850E84, 0);
        func_80832B0C(globalCtx, this, &D_04002C00);
    }
}

void func_80850E84(Player* this, GlobalContext* globalCtx) {
    if (func_800A3BC0(globalCtx, &this->skelAnime) && (this->unk_860 == 0)) {
        func_8083A098(this, &D_04002C08, globalCtx);
    }
}

void (*D_80854AA4[])(GlobalContext*, Player*, void*) = {
    NULL,          func_80851008, func_80851030, func_80851094, func_808510B4, func_808510D4, func_808510F4,
    func_80851114, func_80851134, func_80851154, func_80851174, func_808511D4, func_808511FC, func_80851294,
    func_80851050, func_80851194, func_808511B4, func_80851248, func_808512E0,
};

struct_80832924 D_80854AF0[] = {
    { 0, 0x2822 },
    { NA_SE_PL_CALM_HIT, 0x82D },
    { NA_SE_PL_CALM_HIT, 0x833 },
    { NA_SE_PL_CALM_HIT, -0x840 },
};

struct_80832924 D_80854B00[] = {
    { NA_SE_VO_LI_SURPRISE, 0x2003 }, { 0, 0x300F }, { 0, 0x3018 }, { 0, 0x301E }, { NA_SE_VO_LI_FALL_L, -0x201F },
};

struct_80832924 D_80854B14[] = {
    { 0, -0x300A },
};

struct_80854B18 D_80854B18[] = {
    { 0, NULL },           { -1, func_808515A4 }, { 2, 0x04002790 },     { 0, NULL },           { 0, NULL },
    { 3, 0x04002740 },     { 0, NULL },           { 0, NULL },           { -1, func_808515A4 }, { 2, 0x04002778 },
    { -1, func_80851788 }, { 3, 0x04002860 },     { -1, func_808518DC }, { 7, 0x04002348 },     { 5, 0x04002350 },
    { 5, 0x04002358 },     { 5, 0x040023B0 },     { 7, 0x040023B8 },     { -1, func_808519EC }, { 2, 0x04002728 },
    { 2, 0x04002738 },     { 0, NULL },           { -1, func_80851B90 }, { 3, 0x040027A8 },     { 9, 0x04002DB0 },
    { 2, 0x04002DC0 },     { -1, func_80851D2C }, { 2, 0x04003098 },     { 3, 0x04002780 },     { -1, func_808515A4 },
    { 2, 0x04003088 },     { 0, NULL },           { 0, NULL },           { 5, 0x04002320 },     { -1, func_80851368 },
    { -1, func_80851E64 }, { 5, 0x04002328 },     { 16, 0x04002F90 },    { -1, func_80851F84 }, { -1, func_80851E90 },
    { 6, 0x04002410 },     { 6, 0x04002418 },     { -1, func_80852080 }, { 5, 0x04002390 },     { -1, func_808521F4 },
    { -1, func_8085225C }, { -1, func_80852280 }, { 5, 0x040023A0 },     { 5, 0x04002368 },     { -1, func_808515A4 },
    { 5, 0x04002370 },     { 5, 0x040027B0 },     { 5, 0x040027B8 },     { 5, 0x040027C0 },     { 3, 0x04002768 },
    { 3, 0x040027D8 },     { 4, 0x040027E0 },     { 3, 0x04002380 },     { 3, 0x04002828 },     { 6, 0x04002470 },
    { 6, 0x040032A8 },     { 14, 0x040032A0 },    { 3, 0x040032A0 },     { 5, 0x04002AE8 },     { 16, 0x04002450 },
    { 15, 0x04002460 },    { 15, 0x04002458 },    { 3, 0x04002440 },     { 3, 0x04002438 },     { 3, 0x04002C88 },
    { 6, 0x04003450 },     { 6, 0x04003448 },     { 6, 0x04003460 },     { 6, 0x04003440 },     { 3, 0x04002798 },
    { 3, 0x04002818 },     { 4, 0x04002848 },     { 3, 0x04002850 },     { 3, 0x040034E0 },     { 3, 0x040034D8 },
    { 6, 0x040034C8 },     { 3, 0x04003470 },     { 3, 0x04003478 },     { 3, 0x040034C0 },     { 3, 0x04003480 },
    { 3, 0x04003490 },     { 3, 0x04003488 },     { 3, 0x04003498 },     { 3, 0x040034B0 },     { -1, func_808524B0 },
    { 3, 0x04003420 },     { -1, func_80852544 }, { -1, func_80852564 }, { 3, 0x04003250 },     { -1, func_80852608 },
    { 3, 0x04002810 },     { 3, 0x04002838 },     { 3, 0x04002CD0 },     { 3, 0x04002CD8 },     { 3, 0x04002868 },
    { 3, 0x040027E8 },     { 3, 0x040027F8 },     { 3, 0x04002800 },
};

struct_80854B18 D_80854E50[] = {
    { 0, NULL },           { -1, func_808514C0 }, { -1, func_8085157C }, { -1, func_80851998 }, { -1, func_808519C0 },
    { 11, NULL },          { -1, func_80852C50 }, { -1, func_80852944 }, { -1, func_80851688 }, { -1, func_80851750 },
    { -1, func_80851828 }, { -1, func_808521B8 }, { -1, func_8085190C }, { 11, NULL },          { 11, NULL },
    { 11, NULL },          { 18, D_80854AF0 },    { 11, NULL },          { -1, func_80851A50 }, { 12, 0x04002730 },
    { 11, NULL },          { 0, NULL },           { -1, func_80851BE8 }, { 11, NULL },          { -1, func_80851CA4 },
    { 11, NULL },          { 17, 0x040030A8 },    { 11, NULL },          { 11, NULL },          { 11, NULL },
    { -1, func_80851D80 }, { -1, func_80851DEC }, { -1, func_80851E28 }, { 18, D_80854B00 },    { -1, func_808513BC },
    { 11, NULL },          { 11, NULL },          { 11, NULL },          { 11, NULL },          { -1, func_80851ECC },
    { -1, func_80851FB0 }, { -1, func_80852048 }, { -1, func_80852174 }, { 13, 0x04002398 },    { -1, func_80852234 },
    { 0, NULL },           { 0, NULL },           { 11, NULL },          { -1, func_80852450 }, { -1, func_80851688 },
    { -1, func_80852298 }, { 13, 0x040027D0 },    { -1, func_80852480 }, { 13, 0x040027C8 },    { -1, func_80852328 },
    { 11, NULL },          { 11, NULL },          { 12, 0x04002388 },    { -1, func_80852358 }, { 11, NULL },
    { 18, D_80854B14 },    { 11, NULL },          { 11, NULL },          { 11, NULL },          { 11, NULL },
    { -1, func_80852388 }, { 17, 0x04002450 },    { 12, 0x04002448 },    { 12, 0x04002450 },    { 11, NULL },
    { -1, func_808526EC }, { 17, 0x04003468 },    { -1, func_808526EC }, { 17, 0x04003468 },    { 12, 0x040027A0 },
    { 12, 0x04002820 },    { 11, NULL },          { 12, 0x04002858 },    { 12, 0x040034D0 },    { 13, 0x040034F0 },
    { 12, 0x040034E8 },    { 12, 0x040034A8 },    { 11, NULL },          { 11, NULL },          { 11, NULL },
    { 11, NULL },          { -1, func_80852648 }, { 11, NULL },          { 12, 0x040034A0 },    { -1, func_808524D0 },
    { -1, func_80852514 }, { -1, func_80852554 }, { -1, func_808525C0 }, { 11, NULL },          { 11, NULL },
    { 11, NULL },          { -1, func_8085283C }, { -1, func_808528C8 }, { -1, func_808528C8 }, { 12, 0x04002870 },
    { 12, 0x040027F0 },    { 12, 0x04002808 },    { 12, 0x04002450 },
};

void func_80850ED8(GlobalContext* globalCtx, Player* this, LinkAnimationHeader* anim) {
    func_80832DB0(this);
    func_80832B0C(globalCtx, this, anim);
    func_80832210(this);
}

void func_80850F1C(GlobalContext* globalCtx, Player* this, LinkAnimationHeader* anim) {
    func_80832DB0(this);
    SkelAnime_ChangeLinkAnim(globalCtx, &this->skelAnime, anim, (2.0f / 3.0f), 0.0f, SkelAnime_GetFrameCount(anim), 2,
                             -8.0f);
    func_80832210(this);
}

void func_80850F9C(GlobalContext* globalCtx, Player* this, LinkAnimationHeader* anim) {
    func_80832DB0(this);
    SkelAnime_ChangeLinkAnim(globalCtx, &this->skelAnime, anim, (2.0f / 3.0f), 0.0f, 0.0f, 0, -8.0f);
    func_80832210(this);
}

void func_80851008(GlobalContext* globalCtx, Player* this, void* anim) {
    func_80832210(this);
}

void func_80851030(GlobalContext* globalCtx, Player* this, void* anim) {
    func_80850ED8(globalCtx, this, anim);
}

void func_80851050(GlobalContext* globalCtx, Player* this, void* anim) {
    func_80832DB0(this);
    func_80832C2C(globalCtx, this, anim);
    func_80832210(this);
}

void func_80851094(GlobalContext* globalCtx, Player* this, void* anim) {
    func_80850F1C(globalCtx, this, anim);
}

void func_808510B4(GlobalContext* globalCtx, Player* this, void* anim) {
    func_80850F9C(globalCtx, this, anim);
}

void func_808510D4(GlobalContext* globalCtx, Player* this, void* anim) {
    func_8083308C(globalCtx, this, anim);
}

void func_808510F4(GlobalContext* globalCtx, Player* this, void* anim) {
    func_8083303C(globalCtx, this, anim, 0x9C);
}

void func_80851114(GlobalContext* globalCtx, Player* this, void* anim) {
    func_8083313C(globalCtx, this, anim);
}

void func_80851134(GlobalContext* globalCtx, Player* this, void* anim) {
    func_808330EC(globalCtx, this, anim, 0x9C);
}

void func_80851154(GlobalContext* globalCtx, Player* this, void* anim) {
    func_80832264(globalCtx, this, anim);
}

void func_80851174(GlobalContext* globalCtx, Player* this, void* anim) {
    func_80832284(globalCtx, this, anim);
}

void func_80851194(GlobalContext* globalCtx, Player* this, void* anim) {
    func_808322D0(globalCtx, this, anim);
}

void func_808511B4(GlobalContext* globalCtx, Player* this, void* anim) {
    func_808322A4(globalCtx, this, anim);
}

void func_808511D4(GlobalContext* globalCtx, Player* this, void* anim) {
    func_800A3BC0(globalCtx, &this->skelAnime);
}

void func_808511FC(GlobalContext* globalCtx, Player* this, void* anim) {
    if (func_800A3BC0(globalCtx, &this->skelAnime)) {
        func_80850F9C(globalCtx, this, anim);
        this->unk_850 = 1;
    }
}

void func_80851248(GlobalContext* globalCtx, Player* this, void* anim) {
    if (func_800A3BC0(globalCtx, &this->skelAnime)) {
        func_80832DBC(this);
        func_808322A4(globalCtx, this, anim);
    }
}

void func_80851294(GlobalContext* globalCtx, Player* this, void* anim) {
    if (func_800A3BC0(globalCtx, &this->skelAnime)) {
        func_8083313C(globalCtx, this, anim);
        this->unk_850 = 1;
    }
}

void func_808512E0(GlobalContext* globalCtx, Player* this, void* arg2) {
    func_800A3BC0(globalCtx, &this->skelAnime);
    func_80832924(this, arg2);
}

void func_80851314(Player* this) {
    if ((this->unk_448 == NULL) || (this->unk_448->update == NULL)) {
        this->unk_448 = NULL;
    }

    this->unk_664 = this->unk_448;

    if (this->unk_664 != NULL) {
        this->actor.shape.rot.y = func_8083DB98(this, 0);
    }
}

void func_80851368(GlobalContext* globalCtx, Player* this, CsCmdActorAction* arg2) {
    this->stateFlags1 |= 0x8000000;
    this->stateFlags2 |= 0x400;
    this->stateFlags1 &= ~0xC0000;

    func_80832284(globalCtx, this, &D_040032F0);
}

void func_808513BC(GlobalContext* globalCtx, Player* this, CsCmdActorAction* arg2) {
    this->actor.gravity = 0.0f;

    if (this->unk_84F == 0) {
        if (func_8083D12C(globalCtx, this, NULL)) {
            this->unk_84F = 1;
        } else {
            func_8084B158(globalCtx, this, NULL, fabsf(this->actor.velocity.y));
            Math_ApproxUpdateScaledS(&this->unk_6C2, -10000, 800);
            func_8084AEEC(this, &this->actor.velocity.y, 4.0f, this->currentYaw);
        }
        return;
    }

    if (func_800A3BC0(globalCtx, &this->skelAnime)) {
        if (this->unk_84F == 1) {
            func_80832C6C(globalCtx, this, &D_04003328);
        } else {
            func_80832284(globalCtx, this, &D_04003328);
        }
    }

    func_8084B000(this);
    func_8084AEEC(this, &this->linearVelocity, 0.0f, this->actor.shape.rot.y);
}

void func_808514C0(GlobalContext* globalCtx, Player* this, CsCmdActorAction* arg2) {
    func_80851314(this);

    if (func_808332B8(this)) {
        func_808513BC(globalCtx, this, 0);
        return;
    }

    func_800A3BC0(globalCtx, &this->skelAnime);

    if (func_8008F128(this) || (this->stateFlags1 & 0x800)) {
        func_80836670(this, globalCtx);
        return;
    }

    if ((this->interactRangeActor != NULL) && (this->interactRangeActor->textId == 0xFFFF)) {
        func_8083E5A8(this, globalCtx);
    }
}

void func_8085157C(GlobalContext* globalCtx, Player* this, CsCmdActorAction* arg2) {
    func_800A3BC0(globalCtx, &this->skelAnime);
}

void func_808515A4(GlobalContext* globalCtx, Player* this, CsCmdActorAction* arg2) {
    LinkAnimationHeader* anim;

    if (func_808332B8(this)) {
        func_80851368(globalCtx, this, 0);
        return;
    }

    anim = D_80853D34[this->modelAnimType];

    if ((this->unk_446 == 6) || (this->unk_446 == 0x2E)) {
        func_80832264(globalCtx, this, anim);
    } else {
        func_80832DB0(this);
        SkelAnime_ChangeLinkAnim(globalCtx, &this->skelAnime, anim, (2.0f / 3.0f), 0.0f, SkelAnime_GetFrameCount(anim),
                                 0, -4.0f);
    }

    func_80832210(this);
}

void func_80851688(GlobalContext* globalCtx, Player* this, CsCmdActorAction* arg2) {
    if (func_8084B3CC(globalCtx, this) == 0) {
        if ((this->csMode == 0x31) && (globalCtx->csCtx.state == 0)) {
            func_8002DF54(globalCtx, NULL, 7);
            return;
        }

        if (func_808332B8(this) != 0) {
            func_808513BC(globalCtx, this, 0);
            return;
        }

        func_800A3BC0(globalCtx, &this->skelAnime);

        if (func_8008F128(this) || (this->stateFlags1 & 0x800)) {
            func_80836670(this, globalCtx);
        }
    }
}

struct_80832924 D_80855188[] = {
    { 0, 0x302A },
    { 0, -0x3030 },
};

void func_80851750(GlobalContext* globalCtx, Player* this, CsCmdActorAction* arg2) {
    func_800A3BC0(globalCtx, &this->skelAnime);
    func_80832924(this, D_80855188);
}

void func_80851788(GlobalContext* globalCtx, Player* this, CsCmdActorAction* arg2) {
    this->stateFlags1 &= ~0x2000000;

    this->currentYaw = this->actor.shape.rot.y = this->actor.posRot.rot.y =
        Math_Vec3f_Yaw(&this->actor.posRot.pos, &this->unk_450);

    if (this->linearVelocity <= 0.0f) {
        this->linearVelocity = 0.1f;
    } else if (this->linearVelocity > 2.5f) {
        this->linearVelocity = 2.5f;
    }
}

void func_80851828(GlobalContext* globalCtx, Player* this, CsCmdActorAction* arg2) {
    f32 sp1C = 2.5f;

    func_80845BA0(globalCtx, this, &sp1C, 10);

    if (globalCtx->sceneNum == SCENE_BDAN_BOSS) {
        if (this->unk_850 == 0) {
            if (func_8010BDBC(&globalCtx->msgCtx) == 0) {
                return;
            }
        } else {
            if (func_8010BDBC(&globalCtx->msgCtx) != 0) {
                return;
            }
        }
    }

    this->unk_850++;
    if (this->unk_850 > 20) {
        this->csMode = 0xB;
    }
}

void func_808518DC(GlobalContext* globalCtx, Player* this, CsCmdActorAction* arg2) {
    func_8083CEAC(this, globalCtx);
}

void func_8085190C(GlobalContext* globalCtx, Player* this, CsCmdActorAction* arg2) {
    func_80851314(this);

    if (this->unk_850 != 0) {
        if (func_800A3BC0(globalCtx, &this->skelAnime)) {
            func_80832284(globalCtx, this, func_808334E4(this));
            this->unk_850 = 0;
        }

        func_80833C3C(this);
    } else {
        func_808401B0(globalCtx, this);
    }
}

void func_80851998(GlobalContext* globalCtx, Player* this, CsCmdActorAction* arg2) {
    func_80845964(globalCtx, this, arg2, 0.0f, 0, 0);
}

void func_808519C0(GlobalContext* globalCtx, Player* this, CsCmdActorAction* arg2) {
    func_80845964(globalCtx, this, arg2, 0.0f, 0, 1);
}

// unused
LinkAnimationHeader* D_80855190[] = {
    0x04002720,
    0x04002360,
};

Vec3f D_80855198 = { -1.0f, 70.0f, 20.0f };

void func_808519EC(GlobalContext* globalCtx, Player* this, CsCmdActorAction* arg2) {
    Math_Vec3f_Copy(&this->actor.posRot.pos, &D_80855198);
    this->actor.shape.rot.y = -0x8000;
    func_808322D0(globalCtx, this, this->ageProperties->unk_9C);
    func_80832F54(globalCtx, this, 0x28F);
}

struct_808551A4 D_808551A4[] = {
    { NA_SE_IT_SWORD_PUTAWAY_STN, 0 },
    { NA_SE_IT_SWORD_STICK_STN, NA_SE_VO_LI_SWORD_N },
};

struct_80832924 D_808551AC[] = {
    { 0, 0x401D },
    { 0, -0x4027 },
};

void func_80851A50(GlobalContext* globalCtx, Player* this, CsCmdActorAction* arg2) {
    struct_808551A4* sp2C;
    Gfx** dLists;

    func_800A3BC0(globalCtx, &this->skelAnime);

    if (((LINK_IS_ADULT) && func_800A4530(&this->skelAnime, 70.0f)) ||
        ((LINK_IS_CHILD) && func_800A4530(&this->skelAnime, 87.0f))) {
        sp2C = &D_808551A4[gSaveContext.linkAge];
        this->interactRangeActor->parent = &this->actor;

        if (LINK_IS_CHILD) {
            dLists = D_80125DE8;
        } else {
            dLists = D_80125E18;
        }
        this->leftHandDLists = &dLists[gSaveContext.linkAge];

        func_8002F7DC(&this->actor, sp2C->unk_00);
        if (LINK_IS_CHILD) {
            func_80832698(this, sp2C->unk_02);
        }
    } else if (LINK_IS_ADULT) {
        if (func_800A4530(&this->skelAnime, 66.0f)) {
            func_80832698(this, NA_SE_VO_LI_SWORD_L);
        }
    } else {
        func_80832924(this, D_808551AC);
    }
}

void func_80851B90(GlobalContext* globalCtx, Player* this, CsCmdActorAction* arg2) {
    SkelAnime_ChangeLinkAnim(globalCtx, &this->skelAnime, &D_04002860, -(2.0f / 3.0f), 12.0f, 12.0f, 2, 0.0f);
}

struct_80832924 D_808551B4[] = {
    { 0, -0x281E },
};

void func_80851BE8(GlobalContext* globalCtx, Player* this, CsCmdActorAction* arg2) {
    func_800A3BC0(globalCtx, &this->skelAnime);

    this->unk_850++;

    if (this->unk_850 >= 180) {
        if (this->unk_850 == 180) {
            SkelAnime_ChangeLinkAnim(globalCtx, &this->skelAnime, &D_04003298, (2.0f / 3.0f), 10.0f,
                                     SkelAnime_GetFrameCount(&D_04003298), 2, -8.0f);
        }
        func_80832924(this, D_808551B4);
    }
}

void func_80851CA4(GlobalContext* globalCtx, Player* this, CsCmdActorAction* arg2) {
    if (func_800A3BC0(globalCtx, &this->skelAnime) && (this->unk_850 == 0) && (this->actor.bgCheckFlags & 1)) {
        func_80832264(globalCtx, this, &D_04002DB8);
        this->unk_850 = 1;
    }

    if (this->unk_850 != 0) {
        func_8083721C(this);
    }
}

void func_80851D2C(GlobalContext* globalCtx, Player* this, CsCmdActorAction* arg2) {
    func_80850F1C(globalCtx, this, &D_040030A0);
    func_8084B498(this);
    Player_SetModels(this, Player_ActionToModelGroup(this, this->itemActionParam));
}

struct_80832924 D_808551B8[] = {
    { NA_SE_IT_SWORD_PICKOUT, -0x80C },
};

void func_80851D80(GlobalContext* globalCtx, Player* this, CsCmdActorAction* arg2) {
    func_800A3BC0(globalCtx, &this->skelAnime);

    if (func_800A4530(&this->skelAnime, 6.0f)) {
        func_80846720(globalCtx, this, 0);
    } else {
        func_80832924(this, D_808551B8);
    }
}

void func_80851DEC(GlobalContext* globalCtx, Player* this, CsCmdActorAction* arg2) {
    func_800A3BC0(globalCtx, &this->skelAnime);
    Math_ApproxS(&this->actor.shape.unk_06, 0, 1);
}

void func_80851E28(GlobalContext* globalCtx, Player* this, CsCmdActorAction* arg2) {
    func_800A3BC0(globalCtx, &this->skelAnime);
    Math_ApproxS(&this->actor.shape.unk_06, 2, 1);
}

void func_80851E64(GlobalContext* globalCtx, Player* this, CsCmdActorAction* arg2) {
    func_80833064(globalCtx, this, &D_04003318, 0x98);
}

void func_80851E90(GlobalContext* globalCtx, Player* this, CsCmdActorAction* arg2) {
    func_8083303C(globalCtx, this, &D_04002408, 0x9C);
    func_80832698(this, NA_SE_VO_LI_GROAN);
}

void func_80851ECC(GlobalContext* globalCtx, Player* this, CsCmdActorAction* arg2) {
    if (func_800A3BC0(globalCtx, &this->skelAnime)) {
        func_808330EC(globalCtx, this, &D_04002428, 0x9C);
    }
}

void func_80851F14(GlobalContext* globalCtx, Player* this, LinkAnimationHeader* anim, struct_80832924* arg3) {
    if (func_800A3BC0(globalCtx, &this->skelAnime)) {
        func_808322A4(globalCtx, this, anim);
        this->unk_850 = 1;
    } else if (this->unk_850 == 0) {
        func_80832924(this, arg3);
    }
}

void func_80851F84(GlobalContext* globalCtx, Player* this, CsCmdActorAction* arg2) {
    this->actor.shape.shadowDrawFunc = NULL;
    func_80851134(globalCtx, this, &D_04002420);
}

struct_80832924 D_808551BC[] = {
    { NA_SE_VO_LI_RELAX, 0x2023 },
    { NA_SE_PL_SLIPDOWN, 0x8EC },
    { NA_SE_PL_SLIPDOWN, -0x900 },
};

void func_80851FB0(GlobalContext* globalCtx, Player* this, CsCmdActorAction* arg2) {
    if (func_800A3BC0(globalCtx, &this->skelAnime)) {
        func_808330EC(globalCtx, this, &D_04002430, 0x9C);
        this->unk_850 = 1;
    } else if (this->unk_850 == 0) {
        func_80832924(this, D_808551BC);
        if (func_800A4530(&this->skelAnime, 240.0f)) {
            this->actor.shape.shadowDrawFunc = ActorShadow_DrawFunc_Teardrop;
        }
    }
}

struct_80832924 D_808551C8[] = {
    { NA_SE_PL_LAND_LADDER, 0x843 },
    { 0, 0x4854 },
    { 0, 0x485A },
    { 0, -0x4860 },
};

void func_80852048(GlobalContext* globalCtx, Player* this, CsCmdActorAction* arg2) {
    func_800A3BC0(globalCtx, &this->skelAnime);
    func_80832924(this, D_808551C8);
}

void func_80852080(GlobalContext* globalCtx, Player* this, CsCmdActorAction* arg2) {
    func_80833064(globalCtx, this, &D_04002340, 0x9D);
    func_80832698(this, NA_SE_VO_LI_FALL_L);
}

void func_808520BC(GlobalContext* globalCtx, Player* this, CsCmdActorAction* arg2) {
    f32 startX = arg2->startPos.x;
    f32 startY = arg2->startPos.y;
    f32 startZ = arg2->startPos.z;
    f32 distX = (arg2->endPos.x - startX);
    f32 distY = (arg2->endPos.y - startY);
    f32 distZ = (arg2->endPos.z - startZ);
    f32 sp4 = (f32)(globalCtx->csCtx.frames - arg2->startFrame) / (f32)(arg2->endFrame - arg2->startFrame);

    this->actor.posRot.pos.x = distX * sp4 + startX;
    this->actor.posRot.pos.y = distY * sp4 + startY;
    this->actor.posRot.pos.z = distZ * sp4 + startZ;
}

struct_80832924 D_808551D8[] = {
    { NA_SE_PL_BOUND, 0x1014 },
    { NA_SE_PL_BOUND, -0x101E },
};

void func_80852174(GlobalContext* globalCtx, Player* this, CsCmdActorAction* arg2) {
    func_808520BC(globalCtx, this, arg2);
    func_800A3BC0(globalCtx, &this->skelAnime);
    func_80832924(this, D_808551D8);
}

void func_808521B8(GlobalContext* globalCtx, Player* this, CsCmdActorAction* arg2) {
    if (arg2 != NULL) {
        func_808520BC(globalCtx, this, arg2);
    }
    func_800A3BC0(globalCtx, &this->skelAnime);
}

void func_808521F4(GlobalContext* globalCtx, Player* this, CsCmdActorAction* arg2) {
    func_80832B0C(globalCtx, this, D_80853D34[this->modelAnimType]);
    func_80832210(this);
}

void func_80852234(GlobalContext* globalCtx, Player* this, CsCmdActorAction* arg2) {
    func_800A3BC0(globalCtx, &this->skelAnime);
}

void func_8085225C(GlobalContext* globalCtx, Player* this, CsCmdActorAction* arg2) {
    func_80832F54(globalCtx, this, 0x98);
}

void func_80852280(GlobalContext* globalCtx, Player* this, CsCmdActorAction* arg2) {
    this->actor.draw = Player_Draw;
}

void func_80852298(GlobalContext* globalCtx, Player* this, CsCmdActorAction* arg2) {
    if (func_800A3BC0(globalCtx, &this->skelAnime)) {
        func_8083313C(globalCtx, this, &D_04002378);
        this->unk_850 = 1;
    } else if (this->unk_850 == 0) {
        if (func_800A4530(&this->skelAnime, 10.0f)) {
            func_80846720(globalCtx, this, 1);
        }
    }
}

struct_80832924 D_808551E0[] = {
    { 0, 0x300A },
    { 0, -0x3018 },
};

void func_80852328(GlobalContext* globalCtx, Player* this, CsCmdActorAction* arg2) {
    func_80851F14(globalCtx, this, &D_04002770, D_808551E0);
}

struct_80832924 D_808551E8[] = {
    { 0, 0x400F },
    { 0, -0x4023 },
};

void func_80852358(GlobalContext* globalCtx, Player* this, CsCmdActorAction* arg2) {
    func_80851F14(globalCtx, this, &D_04002830, D_808551E8);
}

void func_80852388(GlobalContext* globalCtx, Player* this, CsCmdActorAction* arg2) {
    if (func_800A3BC0(globalCtx, &this->skelAnime)) {
        func_808322A4(globalCtx, this, &D_04002468);
        this->unk_850 = 1;
    }

    if ((this->unk_850 != 0) && (globalCtx->csCtx.frames >= 900)) {
        this->rightHandType = 0;
    } else {
        this->rightHandType = 0xFF;
    }
}

void func_80852414(GlobalContext* globalCtx, Player* this, LinkAnimationHeader* anim, struct_80832924* arg3) {
    func_80851294(globalCtx, this, anim);
    if (this->unk_850 == 0) {
        func_80832924(this, arg3);
    }
}

struct_80832924 D_808551F0[] = {
    { 0, 0x300F },
    { 0, -0x3021 },
};

void func_80852450(GlobalContext* globalCtx, Player* this, CsCmdActorAction* arg2) {
    func_80852414(globalCtx, this, &D_04002378, D_808551F0);
}

struct_80832924 D_808551F8[] = {
    { NA_SE_PL_KNOCK, -0x84E },
};

void func_80852480(GlobalContext* globalCtx, Player* this, CsCmdActorAction* arg2) {
    func_80852414(globalCtx, this, &D_040027D0, D_808551F8);
}

void func_808524B0(GlobalContext* globalCtx, Player* this, CsCmdActorAction* arg2) {
    func_80837704(globalCtx, this);
}

void func_808524D0(GlobalContext* globalCtx, Player* this, CsCmdActorAction* arg2) {
    sControlInput->press.button |= BTN_B;

    func_80844E68(this, globalCtx);
}

void func_80852514(GlobalContext* globalCtx, Player* this, CsCmdActorAction* arg2) {
    func_80844E68(this, globalCtx);
}

void func_80852544(GlobalContext* globalCtx, Player* this, CsCmdActorAction* arg2) {
}

void func_80852554(GlobalContext* globalCtx, Player* this, CsCmdActorAction* arg2) {
}

void func_80852564(GlobalContext* globalCtx, Player* this, CsCmdActorAction* arg2) {
    this->stateFlags3 |= 2;
    this->linearVelocity = 2.0f;
    this->actor.velocity.y = -1.0f;

    func_80832264(globalCtx, this, &D_04002DB0);
    func_80832698(this, NA_SE_VO_LI_FALL_L);
}

void (*D_808551FC[])(Player* this, GlobalContext* globalCtx) = {
    func_8084377C,
    func_80843954,
    func_80843A38,
};

void func_808525C0(GlobalContext* globalCtx, Player* this, CsCmdActorAction* arg2) {
    D_808551FC[this->unk_850](this, globalCtx);
}

void func_80852608(GlobalContext* globalCtx, Player* this, CsCmdActorAction* arg2) {
    func_80846720(globalCtx, this, 0);
    func_808322D0(globalCtx, this, &D_04002838);
}

void func_80852648(GlobalContext* globalCtx, Player* this, CsCmdActorAction* arg2) {
    func_800A3BC0(globalCtx, &this->skelAnime);

    if (func_800A4530(&this->skelAnime, 10.0f)) {
        this->heldItemActionParam = this->itemActionParam = PLAYER_AP_NONE;
        this->heldItemId = ITEM_NONE;
        this->modelGroup = this->nextModelGroup = Player_ActionToModelGroup(this, PLAYER_AP_NONE);
        this->leftHandDLists = D_80125E08;
        Inventory_ChangeEquipment(EQUIP_SWORD, 2);
        gSaveContext.equips.buttonItems[0] = ITEM_SWORD_MASTER;
        Inventory_DeleteEquipment(globalCtx, 0);
    }
}

LinkAnimationHeader* D_80855208[] = {
    0x040034B8,
    0x04003458,
};

Vec3s D_80855210[2][2] = {
    { { -200, 700, 100 }, { 800, 600, 800 } },
    { { -200, 500, 0 }, { 600, 400, 600 } },
};

void func_808526EC(GlobalContext* globalCtx, Player* this, CsCmdActorAction* arg2) {
    static Vec3f zeroVec = { 0.0f, 0.0f, 0.0f };
    static Color_RGB8 primColor = { 255, 255, 255 };
    static Color_RGB8 envColor = { 0, 128, 128 };
    s32 age = gSaveContext.linkAge;
    Vec3f sparklePos;
    Vec3f sp34;
    Vec3s* ptr;

    func_80851294(globalCtx, this, D_80855208[age]);

    if (this->rightHandType != 0xFF) {
        this->rightHandType = 0xFF;
        return;
    }

    ptr = D_80855210[gSaveContext.linkAge];

    sp34.x = ptr[0].x + Math_Rand_CenteredFloat(ptr[1].x);
    sp34.y = ptr[0].y + Math_Rand_CenteredFloat(ptr[1].y);
    sp34.z = ptr[0].z + Math_Rand_CenteredFloat(ptr[1].z);

    SkinMatrix_Vec3fMtxFMultXYZ(&this->shieldMf, &sp34, &sparklePos);

    EffectSsKiraKira_SpawnDispersed(globalCtx, &sparklePos, &zeroVec, &zeroVec, &primColor, &envColor, 600, -10);
}

void func_8085283C(GlobalContext* globalCtx, Player* this, CsCmdActorAction* arg2) {
    if (func_800A3BC0(globalCtx, &this->skelAnime)) {
        func_80852944(globalCtx, this, arg2);
    } else if (this->unk_850 == 0) {
        Item_Give(globalCtx, ITEM_SWORD_MASTER);
        func_80846720(globalCtx, this, 0);
    } else {
        func_8084E988(this);
    }
}

void func_808528C8(GlobalContext* globalCtx, Player* this, CsCmdActorAction* arg2) {
    if (func_800A3BC0(globalCtx, &this->skelAnime)) {
        func_8084285C(this, 0.0f, 99.0f, this->skelAnime.animFrameCount - 8.0f);
    }

    if (this->heldItemActionParam != PLAYER_AP_SWORD_MASTER) {
        func_80846720(globalCtx, this, 1);
    }
}

void func_80852944(GlobalContext* globalCtx, Player* this, CsCmdActorAction* arg2) {
    if (func_808332B8(this)) {
        func_80838F18(globalCtx, this);
        func_80832340(globalCtx, this);
    } else {
        func_8083C148(this, globalCtx);
        if (!func_8083B644(this, globalCtx)) {
            func_8083E5A8(this, globalCtx);
        }
    }

    this->csMode = 0;
    this->unk_6AD = 0;
}

void func_808529D0(GlobalContext* globalCtx, Player* this, CsCmdActorAction* arg2) {
    this->actor.posRot.pos.x = arg2->startPos.x;
    this->actor.posRot.pos.y = arg2->startPos.y;
    if ((globalCtx->sceneNum == SCENE_SPOT04) && LINK_IS_CHILD) {
        this->actor.posRot.pos.y -= 1.0f;
    }
    this->actor.posRot.pos.z = arg2->startPos.z;
    this->currentYaw = this->actor.shape.rot.y = arg2->rot.y;
}

void func_80852A54(GlobalContext* globalCtx, Player* this, CsCmdActorAction* arg2) {
    f32 dx = arg2->startPos.x - (s32)this->actor.posRot.pos.x;
    f32 dy = arg2->startPos.y - (s32)this->actor.posRot.pos.y;
    f32 dz = arg2->startPos.z - (s32)this->actor.posRot.pos.z;
    f32 dist = sqrtf(SQ(dx) + SQ(dy) + SQ(dz));
    s16 yawDiff = arg2->rot.y - this->actor.shape.rot.y;

    if ((this->linearVelocity == 0.0f) && ((dist > 50.0f) || (ABS(yawDiff) > 0x4000))) {
        func_808529D0(globalCtx, this, arg2);
    }

    this->skelAnime.flags = 0;
    func_80832DB0(this);
}

void func_80852B4C(GlobalContext* globalCtx, Player* this, CsCmdActorAction* arg2, struct_80854B18* arg3) {
    if (arg3->type > 0) {
        D_80854AA4[arg3->type](globalCtx, this, arg3->ptr);
    } else if (arg3->type < 0) {
        arg3->func(globalCtx, this, arg2);
    }

    if ((D_80858AA0 & 4) && !(this->skelAnime.flags & 4)) {
        this->skelAnime.transitionDrawTbl[0].y /= this->ageProperties->unk_08;
        D_80858AA0 = 0;
    }
}

void func_80852C0C(GlobalContext* globalCtx, Player* this, s32 csMode) {
    if ((csMode != 1) && (csMode != 8) && (csMode != 0x31) && (csMode != 7)) {
        func_808323B4(globalCtx, this);
    }
}

void func_80852C50(GlobalContext* globalCtx, Player* this, CsCmdActorAction* arg2) {
    CsCmdActorAction* linkCsAction = globalCtx->csCtx.linkAction;
    s32 pad;
    s32 sp24;

    if (globalCtx->csCtx.state == 3) {
        func_8002DF54(globalCtx, NULL, 7);
        this->unk_446 = 0;
        func_80832210(this);
        return;
    }

    if (linkCsAction == NULL) {
        this->actor.flags &= ~0x40;
        return;
    }

    if (this->unk_446 != linkCsAction->action) {
        sp24 = D_808547C4[linkCsAction->action];
        if (sp24 >= 0) {
            if ((sp24 == 3) || (sp24 == 4)) {
                func_80852A54(globalCtx, this, linkCsAction);
            } else {
                func_808529D0(globalCtx, this, linkCsAction);
            }
        }

        D_80858AA0 = this->skelAnime.flags;

        func_80832DBC(this);
        osSyncPrintf("TOOL MODE=%d\n", sp24);
        func_80852C0C(globalCtx, this, ABS(sp24));
        func_80852B4C(globalCtx, this, linkCsAction, &D_80854B18[ABS(sp24)]);

        this->unk_850 = 0;
        this->unk_84F = 0;
        this->unk_446 = linkCsAction->action;
    }

    sp24 = D_808547C4[this->unk_446];
    func_80852B4C(globalCtx, this, linkCsAction, &D_80854E50[ABS(sp24)]);
}

void func_80852E14(Player* this, GlobalContext* globalCtx) {
    if (this->csMode != this->prevCsMode) {
        D_80858AA0 = this->skelAnime.flags;

        func_80832DBC(this);
        this->prevCsMode = this->csMode;
        osSyncPrintf("DEMO MODE=%d\n", this->csMode);
        func_80852C0C(globalCtx, this, this->csMode);
        func_80852B4C(globalCtx, this, NULL, &D_80854B18[this->csMode]);
    }

    func_80852B4C(globalCtx, this, NULL, &D_80854E50[this->csMode]);
}

s32 Player_IsDroppingFish(GlobalContext* globalCtx) {
    Player* this = PLAYER;

    return (func_8084EFC0 == this->func_674) && (this->itemActionParam == PLAYER_AP_BOTTLE_FISH);
}

s32 Player_StartFishing(GlobalContext* globalCtx) {
    Player* this = PLAYER;

    func_80832564(globalCtx, this);
    func_80835F44(globalCtx, this, ITEM_FISHING_POLE);
    return 1;
}

s32 func_80852F38(GlobalContext* globalCtx, Player* this) {
    if (!Player_InBlockingCsMode(globalCtx, this) && (this->invincibilityTimer >= 0) && !func_8008F128(this) &&
        !(this->stateFlags3 & 0x80)) {
        func_80832564(globalCtx, this);
        func_80835C58(globalCtx, this, func_8084F308, 0);
        func_80832264(globalCtx, this, &D_04003120);
        this->stateFlags2 |= 0x80;
        func_80832224(this);
        func_80832698(this, NA_SE_VO_LI_HELD);
        return 1;
    }

    return 0;
}

// Sets up player cutscene
s32 func_80852FFC(GlobalContext* globalCtx, Actor* actor, s32 csMode) {
    Player* this = PLAYER;

    if (!Player_InBlockingCsMode(globalCtx, this)) {
        func_80832564(globalCtx, this);
        func_80835C58(globalCtx, this, func_80852E14, 0);
        this->csMode = csMode;
        this->unk_448 = actor;
        func_80832224(this);
        return 1;
    }

    return 0;
}

void func_80853080(Player* this, GlobalContext* globalCtx) {
    func_80835C58(globalCtx, this, func_80840BC8, 1);
    func_80832B0C(globalCtx, this, func_80833338(this));
    this->currentYaw = this->actor.shape.rot.y;
}

s32 Player_InflictDamage(GlobalContext* globalCtx, s32 damage) {
    Player* this = PLAYER;

    if (!Player_InBlockingCsMode(globalCtx, this) && !func_80837B18(globalCtx, this, damage)) {
        this->stateFlags2 &= ~0x80;
        return 1;
    }

    return 0;
}

// Start talking with the given actor
void func_80853148(GlobalContext* globalCtx, Actor* actor) {
    Player* this = PLAYER;
    s32 pad;

    if ((this->targetActor != NULL) || (actor == this->naviActor) || ((actor->flags & 0x40001) == 0x40001)) {
        actor->flags |= 0x100;
    }

    this->targetActor = actor;
    this->exchangeItemId = EXCH_ITEM_NONE;

    if (actor->textId == 0xFFFF) {
        func_8002DF54(globalCtx, actor, 1);
        actor->flags |= 0x100;
        func_80832528(globalCtx, this);
    } else {
        if (this->actor.flags & 0x100) {
            this->actor.textId = 0;
        } else {
            this->actor.flags |= 0x100;
            this->actor.textId = actor->textId;
        }

        if (this->stateFlags1 & 0x800000) {
            s32 sp24 = this->unk_850;

            func_80832528(globalCtx, this);
            func_8083A2F8(globalCtx, this);

            this->unk_850 = sp24;
        } else {
            if (func_808332B8(this)) {
                func_80836898(globalCtx, this, func_8083A2F8);
                func_80832C6C(globalCtx, this, &D_04003328);
            } else if ((actor->type != ACTORTYPE_NPC) || (this->heldItemActionParam == PLAYER_AP_FISHING_POLE)) {
                func_8083A2F8(globalCtx, this);

                if (!func_8008E9C4(this)) {
                    if ((actor != this->naviActor) && (actor->xzDistFromLink < 40.0f)) {
                        func_808322D0(globalCtx, this, &D_04002DF0);
                    } else {
                        func_80832284(globalCtx, this, func_80833338(this));
                    }
                }
            } else {
                func_80836898(globalCtx, this, func_8083A2F8);
                func_808322D0(globalCtx, this, (actor->xzDistFromLink < 40.0f) ? &D_04002DF0 : &D_040031A0);
            }

            if (this->skelAnime.animation == &D_04002DF0) {
                func_80832F54(globalCtx, this, 0x19);
            }

            func_80832224(this);
        }

        this->stateFlags1 |= 0x20000040;
    }

    if ((this->naviActor == this->targetActor) && ((this->targetActor->textId & 0xFF00) != 0x200)) {
        this->naviActor->flags |= 0x100;
        func_80835EA4(globalCtx, 0xB);
    }
}<|MERGE_RESOLUTION|>--- conflicted
+++ resolved
@@ -10487,11 +10487,7 @@
         func_8084A0E8(globalCtx, this, lod, gCullBackDList, overrideLimbDraw);
 
         if (this->invincibilityTimer > 0) {
-<<<<<<< HEAD
-            oGfxCtx->polyOpa.p = Gameplay_SetFog(globalCtx, oGfxCtx->polyOpa.p);
-=======
-            POLY_OPA_DISP = func_800BC8A0(globalCtx, POLY_OPA_DISP);
->>>>>>> 5632df40
+            POLY_OPA_DISP = Gameplay_SetFog(globalCtx, POLY_OPA_DISP);
         }
 
         if (this->stateFlags2 & 0x4000) {
