/*
 * File: z_player.c
 * Overlay: ovl_player_actor
 * Description: Link
 */

#include "ultra64.h"
#include "global.h"

#include "overlays/actors/ovl_Bg_Heavy_Block/z_bg_heavy_block.h"
#include "overlays/actors/ovl_Door_Shutter/z_door_shutter.h"
#include "overlays/actors/ovl_En_Boom/z_en_boom.h"
#include "overlays/actors/ovl_En_Arrow/z_en_arrow.h"
#include "overlays/actors/ovl_En_Box/z_en_box.h"
#include "overlays/actors/ovl_En_Door/z_en_door.h"
#include "overlays/actors/ovl_En_Elf/z_en_elf.h"
#include "overlays/actors/ovl_En_Fish/z_en_fish.h"
#include "overlays/actors/ovl_En_Horse/z_en_horse.h"
#include "overlays/effects/ovl_Effect_Ss_Fhg_Flash/z_eff_ss_fhg_flash.h"
#include "objects/gameplay_keep/gameplay_keep.h"
#include "objects/object_link_child/object_link_child.h"

#define THIS ((Player*)thisx)

typedef struct {
    /* 0x00 */ u8 itemId;
    /* 0x01 */ u8 field; // various bit-packed data
    /* 0x02 */ s8 gi;    // defines the draw id and chest opening animation
    /* 0x03 */ u8 textId;
    /* 0x04 */ u16 objectId;
} GetItemEntry; // size = 0x06

#define GET_ITEM(itemId, objectId, drawId, textId, field, chestAnim) \
    { itemId, field, (chestAnim != 0 ? 1 : -1) * (drawId + 1), textId, objectId }

#define CHEST_ANIM_SHORT 0
#define CHEST_ANIM_LONG 1

#define GET_ITEM_NONE \
    { ITEM_NONE, 0, 0, 0, 0 }

typedef enum {
    /* 0x00 */ KNOB_ANIM_ADULT_L,
    /* 0x01 */ KNOB_ANIM_CHILD_L,
    /* 0x02 */ KNOB_ANIM_ADULT_R,
    /* 0x03 */ KNOB_ANIM_CHILD_R
} KnobDoorAnim;

typedef struct {
    /* 0x00 */ u8 itemId;
    /* 0x02 */ s16 actorId;
} ExplosiveInfo; // size = 0x04

typedef struct {
    /* 0x00 */ s16 actorId;
    /* 0x02 */ u8 itemId;
    /* 0x03 */ u8 actionParam;
    /* 0x04 */ u8 textId;
} BottleCatchInfo; // size = 0x06

typedef struct {
    /* 0x00 */ s16 actorId;
    /* 0x02 */ s16 actorParams;
} BottleDropInfo; // size = 0x04

typedef struct {
    /* 0x00 */ s8 damage;
    /* 0x01 */ u8 unk_01;
    /* 0x02 */ u8 unk_02;
    /* 0x03 */ u8 unk_03;
    /* 0x04 */ u16 sfxId;
} FallImpactInfo; // size = 0x06

typedef struct {
    /* 0x00 */ Vec3f pos;
    /* 0x0C */ s16 yaw;
} SpecialRespawnInfo; // size = 0x10

typedef struct {
    /* 0x00 */ u16 sfxId;
    /* 0x02 */ s16 field;
} struct_80832924; // size = 0x04

typedef struct {
    /* 0x00 */ u16 unk_00;
    /* 0x02 */ s16 unk_02;
} struct_808551A4; // size = 0x04

typedef struct {
    /* 0x00 */ LinkAnimationHeader* anim;
    /* 0x04 */ u8 unk_04;
} struct_808540F4; // size = 0x08

typedef struct {
    /* 0x00 */ LinkAnimationHeader* unk_00;
    /* 0x04 */ LinkAnimationHeader* unk_04;
    /* 0x08 */ u8 unk_08;
    /* 0x09 */ u8 unk_09;
} struct_80854554; // size = 0x0C

typedef struct {
    /* 0x00 */ LinkAnimationHeader* unk_00;
    /* 0x04 */ LinkAnimationHeader* unk_04;
    /* 0x08 */ LinkAnimationHeader* unk_08;
    /* 0x0C */ u8 unk_0C;
    /* 0x0D */ u8 unk_0D;
} struct_80854190; // size = 0x10

typedef struct {
    /* 0x00 */ LinkAnimationHeader* anim;
    /* 0x04 */ f32 unk_04;
    /* 0x04 */ f32 unk_08;
} struct_80854578; // size = 0x0C

typedef struct {
    /* 0x00 */ s8 type;
    /* 0x04 */ union {
        void* ptr;
        void (*func)(GlobalContext*, Player*, CsCmdActorAction*);
    };
} struct_80854B18; // size = 0x08

typedef struct {
    /* 0x00 */ s16 unk_00;
    /* 0x02 */ s16 unk_02;
    /* 0x04 */ s16 unk_04;
    /* 0x06 */ s16 unk_06;
    /* 0x08 */ s16 unk_08;
} struct_80858AC8; // size = 0x0A

void func_80833770(GlobalContext* globalCtx, Player* this);
void func_80833790(GlobalContext* globalCtx, Player* this);
void func_8083379C(GlobalContext* globalCtx, Player* this);
void func_8083377C(GlobalContext* globalCtx, Player* this);
void func_808337D4(GlobalContext* globalCtx, Player* this);
void func_80833910(GlobalContext* globalCtx, Player* this);
void func_80833984(GlobalContext* globalCtx, Player* this);
void func_8083399C(GlobalContext* globalCtx, Player* this, s8 actionParam);
s32 func_8083485C(Player* this, GlobalContext* globalCtx);
s32 func_808349DC(Player* this, GlobalContext* globalCtx);
s32 func_80834A2C(Player* this, GlobalContext* globalCtx);
s32 func_80834B5C(Player* this, GlobalContext* globalCtx);
s32 func_80834C74(Player* this, GlobalContext* globalCtx);
s32 func_8083501C(Player* this, GlobalContext* globalCtx);
s32 func_808351D4(Player* this, GlobalContext* globalCtx);
s32 func_808353D8(Player* this, GlobalContext* globalCtx);
s32 func_80835588(Player* this, GlobalContext* globalCtx);
s32 func_808356E8(Player* this, GlobalContext* globalCtx);
s32 func_80835800(Player* this, GlobalContext* globalCtx);
s32 func_80835884(Player* this, GlobalContext* globalCtx);
s32 func_808358F0(Player* this, GlobalContext* globalCtx);
s32 func_808359FC(Player* this, GlobalContext* globalCtx);
s32 func_80835B60(Player* this, GlobalContext* globalCtx);
s32 func_80835C08(Player* this, GlobalContext* globalCtx);
void func_80835F44(GlobalContext* globalCtx, Player* this, s32 item);
void func_80839F90(Player* this, GlobalContext* globalCtx);
s32 func_80838A14(Player* this, GlobalContext* globalCtx);
s32 func_80839800(Player* this, GlobalContext* globalCtx);
s32 func_8083B040(Player* this, GlobalContext* globalCtx);
s32 func_8083B998(Player* this, GlobalContext* globalCtx);
s32 func_8083B644(Player* this, GlobalContext* globalCtx);
s32 func_8083BDBC(Player* this, GlobalContext* globalCtx);
s32 func_8083C1DC(Player* this, GlobalContext* globalCtx);
s32 func_8083C2B0(Player* this, GlobalContext* globalCtx);
s32 func_8083C544(Player* this, GlobalContext* globalCtx);
s32 func_8083C61C(GlobalContext* globalCtx, Player* this);
void func_8083CA20(GlobalContext* globalCtx, Player* this);
void func_8083CA54(GlobalContext* globalCtx, Player* this);
void func_8083CA9C(GlobalContext* globalCtx, Player* this);
s32 func_8083E0FC(Player* this, GlobalContext* globalCtx);
s32 func_8083E5A8(Player* this, GlobalContext* globalCtx);
s32 func_8083EB44(Player* this, GlobalContext* globalCtx);
s32 func_8083F7BC(Player* this, GlobalContext* globalCtx);
void func_80840450(Player* this, GlobalContext* globalCtx);
void func_808407CC(Player* this, GlobalContext* globalCtx);
void func_80840BC8(Player* this, GlobalContext* globalCtx);
void func_80840DE4(Player* this, GlobalContext* globalCtx);
void func_808414F8(Player* this, GlobalContext* globalCtx);
void func_8084170C(Player* this, GlobalContext* globalCtx);
void func_808417FC(Player* this, GlobalContext* globalCtx);
void func_8084193C(Player* this, GlobalContext* globalCtx);
void func_80841BA8(Player* this, GlobalContext* globalCtx);
void func_80842180(Player* this, GlobalContext* globalCtx);
void func_8084227C(Player* this, GlobalContext* globalCtx);
void func_8084279C(Player* this, GlobalContext* globalCtx);
void func_808423EC(Player* this, GlobalContext* globalCtx);
void func_8084251C(Player* this, GlobalContext* globalCtx);
void func_80843188(Player* this, GlobalContext* globalCtx);
void func_808435C4(Player* this, GlobalContext* globalCtx);
void func_8084370C(Player* this, GlobalContext* globalCtx);
void func_8084377C(Player* this, GlobalContext* globalCtx);
void func_80843954(Player* this, GlobalContext* globalCtx);
void func_80843A38(Player* this, GlobalContext* globalCtx);
void func_80843CEC(Player* this, GlobalContext* globalCtx);
void func_8084411C(Player* this, GlobalContext* globalCtx);
void func_80844708(Player* this, GlobalContext* globalCtx);
void func_80844A44(Player* this, GlobalContext* globalCtx);
void func_80844AF4(Player* this, GlobalContext* globalCtx);
void func_80844E68(Player* this, GlobalContext* globalCtx);
void func_80845000(Player* this, GlobalContext* globalCtx);
void func_80845308(Player* this, GlobalContext* globalCtx);
void func_80845668(Player* this, GlobalContext* globalCtx);
void func_808458D0(Player* this, GlobalContext* globalCtx);
void func_80845CA4(Player* this, GlobalContext* globalCtx);
void func_80845EF8(Player* this, GlobalContext* globalCtx);
void func_80846050(Player* this, GlobalContext* globalCtx);
void func_80846120(Player* this, GlobalContext* globalCtx);
void func_80846260(Player* this, GlobalContext* globalCtx);
void func_80846358(Player* this, GlobalContext* globalCtx);
void func_80846408(Player* this, GlobalContext* globalCtx);
void func_808464B0(Player* this, GlobalContext* globalCtx);
void func_80846578(Player* this, GlobalContext* globalCtx);
void func_80846648(GlobalContext* globalCtx, Player* this);
void func_80846660(GlobalContext* globalCtx, Player* this);
void func_808467D4(GlobalContext* globalCtx, Player* this);
void func_808468A8(GlobalContext* globalCtx, Player* this);
void func_808468E8(GlobalContext* globalCtx, Player* this);
void func_80846978(GlobalContext* globalCtx, Player* this);
void func_808469BC(GlobalContext* globalCtx, Player* this);
void func_80846A68(GlobalContext* globalCtx, Player* this);
void func_8084B1D8(Player* this, GlobalContext* globalCtx);
void func_8084B530(Player* this, GlobalContext* globalCtx);
void func_8084B78C(Player* this, GlobalContext* globalCtx);
void func_8084B898(Player* this, GlobalContext* globalCtx);
void func_8084B9E4(Player* this, GlobalContext* globalCtx);
void func_8084BBE4(Player* this, GlobalContext* globalCtx);
void func_8084BDFC(Player* this, GlobalContext* globalCtx);
void func_8084BF1C(Player* this, GlobalContext* globalCtx);
void Player_UpdateCommon(Player* this, GlobalContext* globalCtx, Input* input);
void func_8084C5F8(Player* this, GlobalContext* globalCtx);
void func_8084C760(Player* this, GlobalContext* globalCtx);
void func_8084C81C(Player* this, GlobalContext* globalCtx);
void func_8084CC98(Player* this, GlobalContext* globalCtx);
void func_8084D3E4(Player* this, GlobalContext* globalCtx);
void func_8084D610(Player* this, GlobalContext* globalCtx);
void func_8084D7C4(Player* this, GlobalContext* globalCtx);
void func_8084D84C(Player* this, GlobalContext* globalCtx);
void func_8084DAB4(Player* this, GlobalContext* globalCtx);
void func_8084DC48(Player* this, GlobalContext* globalCtx);
void func_8084E1EC(Player* this, GlobalContext* globalCtx);
void func_8084E30C(Player* this, GlobalContext* globalCtx);
void func_8084E368(Player* this, GlobalContext* globalCtx);
void func_8084E3C4(Player* this, GlobalContext* globalCtx);
void func_8084E604(Player* this, GlobalContext* globalCtx);
void func_8084E6D4(Player* this, GlobalContext* globalCtx);
void func_8084E9AC(Player* this, GlobalContext* globalCtx);
void func_8084EAC0(Player* this, GlobalContext* globalCtx);
void func_8084ECA4(Player* this, GlobalContext* globalCtx);
void func_8084EED8(Player* this, GlobalContext* globalCtx);
void func_8084EFC0(Player* this, GlobalContext* globalCtx);
void func_8084F104(Player* this, GlobalContext* globalCtx);
void func_8084F390(Player* this, GlobalContext* globalCtx);
void func_8084F608(Player* this, GlobalContext* globalCtx);
void func_8084F698(Player* this, GlobalContext* globalCtx);
void func_8084F710(Player* this, GlobalContext* globalCtx);
void func_8084F88C(Player* this, GlobalContext* globalCtx);
void func_8084F9A0(Player* this, GlobalContext* globalCtx);
void func_8084F9C0(Player* this, GlobalContext* globalCtx);
void func_8084FA54(Player* this, GlobalContext* globalCtx);
void func_8084FB10(Player* this, GlobalContext* globalCtx);
void func_8084FBF4(Player* this, GlobalContext* globalCtx);
s32 func_8084FCAC(Player* this, GlobalContext* globalCtx);
void func_8084FF7C(Player* this);
void func_8085002C(Player* this);
s32 func_80850224(Player* this, GlobalContext* globalCtx);
void func_808502D0(Player* this, GlobalContext* globalCtx);
void func_808505DC(Player* this, GlobalContext* globalCtx);
void func_8085063C(Player* this, GlobalContext* globalCtx);
void func_8085076C(Player* this, GlobalContext* globalCtx);
void func_808507F4(Player* this, GlobalContext* globalCtx);
void func_80850AEC(Player* this, GlobalContext* globalCtx);
void func_80850C68(Player* this, GlobalContext* globalCtx);
void func_80850E84(Player* this, GlobalContext* globalCtx);
void func_80851008(GlobalContext* globalCtx, Player* this, void* anim);
void func_80851030(GlobalContext* globalCtx, Player* this, void* anim);
void func_80851050(GlobalContext* globalCtx, Player* this, void* anim);
void func_80851094(GlobalContext* globalCtx, Player* this, void* anim);
void func_808510B4(GlobalContext* globalCtx, Player* this, void* anim);
void func_808510D4(GlobalContext* globalCtx, Player* this, void* anim);
void func_808510F4(GlobalContext* globalCtx, Player* this, void* anim);
void func_80851114(GlobalContext* globalCtx, Player* this, void* anim);
void func_80851134(GlobalContext* globalCtx, Player* this, void* anim);
void func_80851154(GlobalContext* globalCtx, Player* this, void* anim);
void func_80851174(GlobalContext* globalCtx, Player* this, void* anim);
void func_80851194(GlobalContext* globalCtx, Player* this, void* anim);
void func_808511B4(GlobalContext* globalCtx, Player* this, void* anim);
void func_808511D4(GlobalContext* globalCtx, Player* this, void* anim);
void func_808511FC(GlobalContext* globalCtx, Player* this, void* anim);
void func_80851248(GlobalContext* globalCtx, Player* this, void* anim);
void func_80851294(GlobalContext* globalCtx, Player* this, void* anim);
void func_808512E0(GlobalContext* globalCtx, Player* this, void* arg2);
void func_80851368(GlobalContext* globalCtx, Player* this, CsCmdActorAction* arg2);
void func_808513BC(GlobalContext* globalCtx, Player* this, CsCmdActorAction* arg2);
void func_808514C0(GlobalContext* globalCtx, Player* this, CsCmdActorAction* arg2);
void func_8085157C(GlobalContext* globalCtx, Player* this, CsCmdActorAction* arg2);
void func_808515A4(GlobalContext* globalCtx, Player* this, CsCmdActorAction* arg2);
void func_80851688(GlobalContext* globalCtx, Player* this, CsCmdActorAction* arg2);
void func_80851750(GlobalContext* globalCtx, Player* this, CsCmdActorAction* arg2);
void func_80851788(GlobalContext* globalCtx, Player* this, CsCmdActorAction* arg2);
void func_80851828(GlobalContext* globalCtx, Player* this, CsCmdActorAction* arg2);
void func_808518DC(GlobalContext* globalCtx, Player* this, CsCmdActorAction* arg2);
void func_8085190C(GlobalContext* globalCtx, Player* this, CsCmdActorAction* arg2);
void func_80851998(GlobalContext* globalCtx, Player* this, CsCmdActorAction* arg2);
void func_808519C0(GlobalContext* globalCtx, Player* this, CsCmdActorAction* arg2);
void func_808519EC(GlobalContext* globalCtx, Player* this, CsCmdActorAction* arg2);
void func_80851A50(GlobalContext* globalCtx, Player* this, CsCmdActorAction* arg2);
void func_80851B90(GlobalContext* globalCtx, Player* this, CsCmdActorAction* arg2);
void func_80851BE8(GlobalContext* globalCtx, Player* this, CsCmdActorAction* arg2);
void func_80851CA4(GlobalContext* globalCtx, Player* this, CsCmdActorAction* arg2);
void func_80851D2C(GlobalContext* globalCtx, Player* this, CsCmdActorAction* arg2);
void func_80851D80(GlobalContext* globalCtx, Player* this, CsCmdActorAction* arg2);
void func_80851DEC(GlobalContext* globalCtx, Player* this, CsCmdActorAction* arg2);
void func_80851E28(GlobalContext* globalCtx, Player* this, CsCmdActorAction* arg2);
void func_80851E64(GlobalContext* globalCtx, Player* this, CsCmdActorAction* arg2);
void func_80851E90(GlobalContext* globalCtx, Player* this, CsCmdActorAction* arg2);
void func_80851ECC(GlobalContext* globalCtx, Player* this, CsCmdActorAction* arg2);
void func_80851F84(GlobalContext* globalCtx, Player* this, CsCmdActorAction* arg2);
void func_80851FB0(GlobalContext* globalCtx, Player* this, CsCmdActorAction* arg2);
void func_80852048(GlobalContext* globalCtx, Player* this, CsCmdActorAction* arg2);
void func_80852080(GlobalContext* globalCtx, Player* this, CsCmdActorAction* arg2);
void func_80852174(GlobalContext* globalCtx, Player* this, CsCmdActorAction* arg2);
void func_808521B8(GlobalContext* globalCtx, Player* this, CsCmdActorAction* arg2);
void func_808521F4(GlobalContext* globalCtx, Player* this, CsCmdActorAction* arg2);
void func_80852234(GlobalContext* globalCtx, Player* this, CsCmdActorAction* arg2);
void func_8085225C(GlobalContext* globalCtx, Player* this, CsCmdActorAction* arg2);
void func_80852280(GlobalContext* globalCtx, Player* this, CsCmdActorAction* arg2);
void func_80852358(GlobalContext* globalCtx, Player* this, CsCmdActorAction* arg2);
void func_80852388(GlobalContext* globalCtx, Player* this, CsCmdActorAction* arg2);
void func_80852298(GlobalContext* globalCtx, Player* this, CsCmdActorAction* arg2);
void func_80852328(GlobalContext* globalCtx, Player* this, CsCmdActorAction* arg2);
void func_80852480(GlobalContext* globalCtx, Player* this, CsCmdActorAction* arg2);
void func_80852450(GlobalContext* globalCtx, Player* this, CsCmdActorAction* arg2);
void func_808524B0(GlobalContext* globalCtx, Player* this, CsCmdActorAction* arg2);
void func_808524D0(GlobalContext* globalCtx, Player* this, CsCmdActorAction* arg2);
void func_80852514(GlobalContext* globalCtx, Player* this, CsCmdActorAction* arg2);
void func_80852544(GlobalContext* globalCtx, Player* this, CsCmdActorAction* arg2);
void func_80852554(GlobalContext* globalCtx, Player* this, CsCmdActorAction* arg2);
void func_80852564(GlobalContext* globalCtx, Player* this, CsCmdActorAction* arg2);
void func_808525C0(GlobalContext* globalCtx, Player* this, CsCmdActorAction* arg2);
void func_80852608(GlobalContext* globalCtx, Player* this, CsCmdActorAction* arg2);
void func_80852648(GlobalContext* globalCtx, Player* this, CsCmdActorAction* arg2);
void func_808526EC(GlobalContext* globalCtx, Player* this, CsCmdActorAction* arg2);
void func_8085283C(GlobalContext* globalCtx, Player* this, CsCmdActorAction* arg2);
void func_808528C8(GlobalContext* globalCtx, Player* this, CsCmdActorAction* arg2);
void func_80852944(GlobalContext* globalCtx, Player* this, CsCmdActorAction* arg2);
void func_808529D0(GlobalContext* globalCtx, Player* this, CsCmdActorAction* arg2);
void func_80852C50(GlobalContext* globalCtx, Player* this, CsCmdActorAction* arg2);
void func_80852E14(Player* this, GlobalContext* globalCtx);
s32 Player_IsDroppingFish(GlobalContext* globalCtx);
s32 Player_StartFishing(GlobalContext* globalCtx);
s32 func_80852F38(GlobalContext* globalCtx, Player* this);
s32 func_80852FFC(GlobalContext* globalCtx, Actor* actor, s32 csMode);
void func_80853080(Player* this, GlobalContext* globalCtx);
s32 Player_InflictDamage(GlobalContext* globalCtx, s32 damage);
void func_80853148(GlobalContext* globalCtx, Actor* actor);

// .bss part 1
static s32 D_80858AA0;
static s32 D_80858AA4;
static Vec3f D_80858AA8;
static Input* sControlInput;

// .data

static u8 D_80853410[] = { 0, 0, 0, 0, 0, 0, 0, 0, 0, 0, 1, 1, 1, 1, 1, 1, 1, 1, 1, 1, 1, 1 };

static PlayerAgeProperties sAgeProperties[] = {
    {
        56.0f,
        90.0f,
        1.0f,
        111.0f,
        70.0f,
        79.4f,
        59.0f,
        41.0f,
        19.0f,
        36.0f,
        44.8f,
        56.0f,
        68.0f,
        70.0f,
        18.0f,
        15.0f,
        70.0f,
        { 9, 4671, 359 },
        {
            { 8, 4694, 380 },
            { 9, 6122, 359 },
            { 8, 4694, 380 },
            { 9, 6122, 359 },
        },
        {
            { 9, 6122, 359 },
            { 9, 7693, 380 },
            { 9, 6122, 359 },
            { 9, 7693, 380 },
        },
        {
            { 8, 4694, 380 },
            { 9, 6122, 359 },
        },
        {
            { -1592, 4694, 380 },
            { -1591, 6122, 359 },
        },
        0,
        0x80,
        &gPlayerAnim_002718,
        &gPlayerAnim_002720,
        &gPlayerAnim_002838,
        &gPlayerAnim_002E70,
        &gPlayerAnim_002E78,
        { &gPlayerAnim_002E80, &gPlayerAnim_002E88, &gPlayerAnim_002D90, &gPlayerAnim_002D98 },
        { &gPlayerAnim_002D70, &gPlayerAnim_002D78 },
        { &gPlayerAnim_002E50, &gPlayerAnim_002E58 },
        { &gPlayerAnim_002E68, &gPlayerAnim_002E60 },
    },
    {
        40.0f,
        60.0f,
        11.0f / 17.0f,
        71.0f,
        50.0f,
        47.0f,
        39.0f,
        27.0f,
        19.0f,
        22.0f,
        29.6f,
        32.0f,
        48.0f,
        70.0f * (11.0f / 17.0f),
        14.0f,
        12.0f,
        55.0f,
        { -24, 3565, 876 },
        {
            { -24, 3474, 862 },
            { -24, 4977, 937 },
            { 8, 4694, 380 },
            { 9, 6122, 359 },
        },
        {
            { -24, 4977, 937 },
            { -24, 6495, 937 },
            { 9, 6122, 359 },
            { 9, 7693, 380 },
        },
        {
            { 8, 4694, 380 },
            { 9, 6122, 359 },
        },
        {
            { -1592, 4694, 380 },
            { -1591, 6122, 359 },
        },
        0x20,
        0,
        &gPlayerAnim_002318,
        &gPlayerAnim_002360,
        &gPlayerAnim_0023A8,
        &gPlayerAnim_0023E0,
        &gPlayerAnim_0023E8,
        { &gPlayerAnim_0023F0, &gPlayerAnim_0023F8, &gPlayerAnim_002D90, &gPlayerAnim_002D98 },
        { &gPlayerAnim_002D70, &gPlayerAnim_002D78 },
        { &gPlayerAnim_0023C0, &gPlayerAnim_0023C8 },
        { &gPlayerAnim_0023D8, &gPlayerAnim_0023D0 },
    },
};

static u32 D_808535D0 = false;
static f32 D_808535D4 = 0.0f;
static s16 D_808535D8 = 0;
static s16 D_808535DC = 0;
static s32 D_808535E0 = 0;
static s32 D_808535E4 = 0;
static f32 D_808535E8 = 1.0f;
static f32 D_808535EC = 1.0f;
static u32 D_808535F0 = 0;
static u32 D_808535F4 = 0;
static s16 D_808535F8 = 0;
static s16 D_808535FC = 0;
static f32 D_80853600 = 0.0f;
static s32 D_80853604 = 0;
static s32 D_80853608 = 0;
static s32 D_8085360C = 0;
static s16 D_80853610 = 0;
static s32 D_80853614 = 0;
static s32 D_80853618 = 0;

static u16 D_8085361C[] = {
    NA_SE_VO_LI_SWEAT,
    NA_SE_VO_LI_SNEEZE,
    NA_SE_VO_LI_RELAX,
    NA_SE_VO_LI_FALL_L,
};

static GetItemEntry sGetItemTable[] = {
    GET_ITEM(ITEM_BOMBS_5, OBJECT_GI_BOMB_1, GID_BOMB, 0x32, 0x59, CHEST_ANIM_SHORT),
    GET_ITEM(ITEM_NUTS_5, OBJECT_GI_NUTS, GID_NUTS, 0x34, 0x0C, CHEST_ANIM_SHORT),
    GET_ITEM(ITEM_BOMBCHU, OBJECT_GI_BOMB_2, GID_BOMBCHU, 0x33, 0x80, CHEST_ANIM_SHORT),
    GET_ITEM(ITEM_BOW, OBJECT_GI_BOW, GID_BOW, 0x31, 0x80, CHEST_ANIM_LONG),
    GET_ITEM(ITEM_SLINGSHOT, OBJECT_GI_PACHINKO, GID_SLINGSHOT, 0x30, 0x80, CHEST_ANIM_LONG),
    GET_ITEM(ITEM_BOOMERANG, OBJECT_GI_BOOMERANG, GID_BOOMERANG, 0x35, 0x80, CHEST_ANIM_LONG),
    GET_ITEM(ITEM_STICK, OBJECT_GI_STICK, GID_STICK, 0x37, 0x0D, CHEST_ANIM_SHORT),
    GET_ITEM(ITEM_HOOKSHOT, OBJECT_GI_HOOKSHOT, GID_HOOKSHOT, 0x36, 0x80, CHEST_ANIM_LONG),
    GET_ITEM(ITEM_LONGSHOT, OBJECT_GI_HOOKSHOT, GID_LONGSHOT, 0x4F, 0x80, CHEST_ANIM_LONG),
    GET_ITEM(ITEM_LENS, OBJECT_GI_GLASSES, GID_LENS, 0x39, 0x80, CHEST_ANIM_LONG),
    GET_ITEM(ITEM_LETTER_ZELDA, OBJECT_GI_LETTER, GID_LETTER_ZELDA, 0x69, 0x80, CHEST_ANIM_LONG),
    GET_ITEM(ITEM_OCARINA_TIME, OBJECT_GI_OCARINA, GID_OCARINA_TIME, 0x3A, 0x80, CHEST_ANIM_LONG),
    GET_ITEM(ITEM_HAMMER, OBJECT_GI_HAMMER, GID_HAMMER, 0x38, 0x80, CHEST_ANIM_LONG),
    GET_ITEM(ITEM_COJIRO, OBJECT_GI_NIWATORI, GID_COJIRO, 0x02, 0x80, CHEST_ANIM_LONG),
    GET_ITEM(ITEM_BOTTLE, OBJECT_GI_BOTTLE, GID_BOTTLE, 0x42, 0x80, CHEST_ANIM_LONG),
    GET_ITEM(ITEM_POTION_RED, OBJECT_GI_LIQUID, GID_POTION_RED, 0x43, 0x80, CHEST_ANIM_LONG),
    GET_ITEM(ITEM_POTION_GREEN, OBJECT_GI_LIQUID, GID_POTION_GREEN, 0x44, 0x80, CHEST_ANIM_LONG),
    GET_ITEM(ITEM_POTION_BLUE, OBJECT_GI_LIQUID, GID_POTION_BLUE, 0x45, 0x80, CHEST_ANIM_LONG),
    GET_ITEM(ITEM_FAIRY, OBJECT_GI_BOTTLE, GID_BOTTLE, 0x46, 0x80, CHEST_ANIM_LONG),
    GET_ITEM(ITEM_MILK_BOTTLE, OBJECT_GI_MILK, GID_MILK, 0x98, 0x80, CHEST_ANIM_LONG),
    GET_ITEM(ITEM_LETTER_RUTO, OBJECT_GI_BOTTLE_LETTER, GID_LETTER_RUTO, 0x99, 0x80, CHEST_ANIM_LONG),
    GET_ITEM(ITEM_BEAN, OBJECT_GI_BEAN, GID_BEAN, 0x48, 0x80, CHEST_ANIM_SHORT),
    GET_ITEM(ITEM_MASK_SKULL, OBJECT_GI_SKJ_MASK, GID_MASK_SKULL, 0x10, 0x80, CHEST_ANIM_LONG),
    GET_ITEM(ITEM_MASK_SPOOKY, OBJECT_GI_REDEAD_MASK, GID_MASK_SPOOKY, 0x11, 0x80, CHEST_ANIM_LONG),
    GET_ITEM(ITEM_CHICKEN, OBJECT_GI_NIWATORI, GID_CHICKEN, 0x48, 0x80, CHEST_ANIM_LONG),
    GET_ITEM(ITEM_MASK_KEATON, OBJECT_GI_KI_TAN_MASK, GID_MASK_KEATON, 0x12, 0x80, CHEST_ANIM_LONG),
    GET_ITEM(ITEM_MASK_BUNNY, OBJECT_GI_RABIT_MASK, GID_MASK_BUNNY, 0x13, 0x80, CHEST_ANIM_LONG),
    GET_ITEM(ITEM_MASK_TRUTH, OBJECT_GI_TRUTH_MASK, GID_MASK_TRUTH, 0x17, 0x80, CHEST_ANIM_LONG),
    GET_ITEM(ITEM_POCKET_EGG, OBJECT_GI_EGG, GID_EGG, 0x01, 0x80, CHEST_ANIM_LONG),
    GET_ITEM(ITEM_POCKET_CUCCO, OBJECT_GI_NIWATORI, GID_CHICKEN, 0x48, 0x80, CHEST_ANIM_LONG),
    GET_ITEM(ITEM_ODD_MUSHROOM, OBJECT_GI_MUSHROOM, GID_ODD_MUSHROOM, 0x03, 0x80, CHEST_ANIM_LONG),
    GET_ITEM(ITEM_ODD_POTION, OBJECT_GI_POWDER, GID_ODD_POTION, 0x04, 0x80, CHEST_ANIM_LONG),
    GET_ITEM(ITEM_SAW, OBJECT_GI_SAW, GID_SAW, 0x05, 0x80, CHEST_ANIM_LONG),
    GET_ITEM(ITEM_SWORD_BROKEN, OBJECT_GI_BROKENSWORD, GID_SWORD_BROKEN, 0x08, 0x80, CHEST_ANIM_LONG),
    GET_ITEM(ITEM_PRESCRIPTION, OBJECT_GI_PRESCRIPTION, GID_PRESCRIPTION, 0x09, 0x80, CHEST_ANIM_LONG),
    GET_ITEM(ITEM_FROG, OBJECT_GI_FROG, GID_FROG, 0x0D, 0x80, CHEST_ANIM_LONG),
    GET_ITEM(ITEM_EYEDROPS, OBJECT_GI_EYE_LOTION, GID_EYEDROPS, 0x0E, 0x80, CHEST_ANIM_LONG),
    GET_ITEM(ITEM_CLAIM_CHECK, OBJECT_GI_TICKETSTONE, GID_CLAIM_CHECK, 0x0A, 0x80, CHEST_ANIM_LONG),
    GET_ITEM(ITEM_SWORD_KOKIRI, OBJECT_GI_SWORD_1, GID_SWORD_KOKIRI, 0xA4, 0x80, CHEST_ANIM_LONG),
    GET_ITEM(ITEM_SWORD_BGS, OBJECT_GI_LONGSWORD, GID_SWORD_BGS, 0x4B, 0x80, CHEST_ANIM_LONG),
    GET_ITEM(ITEM_SHIELD_DEKU, OBJECT_GI_SHIELD_1, GID_SHIELD_DEKU, 0x4C, 0xA0, CHEST_ANIM_SHORT),
    GET_ITEM(ITEM_SHIELD_HYLIAN, OBJECT_GI_SHIELD_2, GID_SHIELD_HYLIAN, 0x4D, 0xA0, CHEST_ANIM_SHORT),
    GET_ITEM(ITEM_SHIELD_MIRROR, OBJECT_GI_SHIELD_3, GID_SHIELD_MIRROR, 0x4E, 0x80, CHEST_ANIM_LONG),
    GET_ITEM(ITEM_TUNIC_GORON, OBJECT_GI_CLOTHES, GID_TUNIC_GORON, 0x50, 0xA0, CHEST_ANIM_LONG),
    GET_ITEM(ITEM_TUNIC_ZORA, OBJECT_GI_CLOTHES, GID_TUNIC_ZORA, 0x51, 0xA0, CHEST_ANIM_LONG),
    GET_ITEM(ITEM_BOOTS_IRON, OBJECT_GI_BOOTS_2, GID_BOOTS_IRON, 0x53, 0x80, CHEST_ANIM_LONG),
    GET_ITEM(ITEM_BOOTS_HOVER, OBJECT_GI_HOVERBOOTS, GID_BOOTS_HOVER, 0x54, 0x80, CHEST_ANIM_LONG),
    GET_ITEM(ITEM_QUIVER_40, OBJECT_GI_ARROWCASE, GID_QUIVER_40, 0x56, 0x80, CHEST_ANIM_LONG),
    GET_ITEM(ITEM_QUIVER_50, OBJECT_GI_ARROWCASE, GID_QUIVER_50, 0x57, 0x80, CHEST_ANIM_LONG),
    GET_ITEM(ITEM_BOMB_BAG_20, OBJECT_GI_BOMBPOUCH, GID_BOMB_BAG_20, 0x58, 0x80, CHEST_ANIM_LONG),
    GET_ITEM(ITEM_BOMB_BAG_30, OBJECT_GI_BOMBPOUCH, GID_BOMB_BAG_30, 0x59, 0x80, CHEST_ANIM_LONG),
    GET_ITEM(ITEM_BOMB_BAG_40, OBJECT_GI_BOMBPOUCH, GID_BOMB_BAG_40, 0x5A, 0x80, CHEST_ANIM_LONG),
    GET_ITEM(ITEM_GAUNTLETS_SILVER, OBJECT_GI_GLOVES, GID_GAUNTLETS_SILVER, 0x5B, 0x80, CHEST_ANIM_LONG),
    GET_ITEM(ITEM_GAUNTLETS_GOLD, OBJECT_GI_GLOVES, GID_GAUNTLETS_GOLD, 0x5C, 0x80, CHEST_ANIM_LONG),
    GET_ITEM(ITEM_SCALE_SILVER, OBJECT_GI_SCALE, GID_SCALE_SILVER, 0xCD, 0x80, CHEST_ANIM_LONG),
    GET_ITEM(ITEM_SCALE_GOLDEN, OBJECT_GI_SCALE, GID_SCALE_GOLDEN, 0xCE, 0x80, CHEST_ANIM_LONG),
    GET_ITEM(ITEM_STONE_OF_AGONY, OBJECT_GI_MAP, GID_STONE_OF_AGONY, 0x68, 0x80, CHEST_ANIM_LONG),
    GET_ITEM(ITEM_GERUDO_CARD, OBJECT_GI_GERUDO, GID_GERUDO_CARD, 0x7B, 0x80, CHEST_ANIM_LONG),
    GET_ITEM(ITEM_OCARINA_FAIRY, OBJECT_GI_OCARINA_0, GID_OCARINA_FAIRY, 0x3A, 0x80, CHEST_ANIM_LONG),
    GET_ITEM(ITEM_SEEDS, OBJECT_GI_SEED, GID_SEEDS, 0xDC, 0x50, CHEST_ANIM_SHORT),
    GET_ITEM(ITEM_HEART_CONTAINER, OBJECT_GI_HEARTS, GID_HEART_CONTAINER, 0xC6, 0x80, CHEST_ANIM_LONG),
    GET_ITEM(ITEM_HEART_PIECE_2, OBJECT_GI_HEARTS, GID_HEART_PIECE, 0xC2, 0x80, CHEST_ANIM_LONG),
    GET_ITEM(ITEM_KEY_BOSS, OBJECT_GI_BOSSKEY, GID_KEY_BOSS, 0xC7, 0x80, CHEST_ANIM_LONG),
    GET_ITEM(ITEM_COMPASS, OBJECT_GI_COMPASS, GID_COMPASS, 0x67, 0x80, CHEST_ANIM_LONG),
    GET_ITEM(ITEM_DUNGEON_MAP, OBJECT_GI_MAP, GID_DUNGEON_MAP, 0x66, 0x80, CHEST_ANIM_LONG),
    GET_ITEM(ITEM_KEY_SMALL, OBJECT_GI_KEY, GID_KEY_SMALL, 0x60, 0x80, CHEST_ANIM_SHORT),
    GET_ITEM(ITEM_MAGIC_SMALL, OBJECT_GI_MAGICPOT, GID_MAGIC_SMALL, 0x52, 0x6F, CHEST_ANIM_SHORT),
    GET_ITEM(ITEM_MAGIC_LARGE, OBJECT_GI_MAGICPOT, GID_MAGIC_LARGE, 0x52, 0x6E, CHEST_ANIM_SHORT),
    GET_ITEM(ITEM_WALLET_ADULT, OBJECT_GI_PURSE, GID_WALLET_ADULT, 0x5E, 0x80, CHEST_ANIM_LONG),
    GET_ITEM(ITEM_WALLET_GIANT, OBJECT_GI_PURSE, GID_WALLET_GIANT, 0x5F, 0x80, CHEST_ANIM_LONG),
    GET_ITEM(ITEM_WEIRD_EGG, OBJECT_GI_EGG, GID_EGG, 0x9A, 0x80, CHEST_ANIM_LONG),
    GET_ITEM(ITEM_HEART, OBJECT_GI_HEART, GID_HEART, 0x55, 0x80, CHEST_ANIM_LONG),
    GET_ITEM(ITEM_ARROWS_SMALL, OBJECT_GI_ARROW, GID_ARROWS_SMALL, 0xE6, 0x48, CHEST_ANIM_SHORT),
    GET_ITEM(ITEM_ARROWS_MEDIUM, OBJECT_GI_ARROW, GID_ARROWS_MEDIUM, 0xE6, 0x49, CHEST_ANIM_SHORT),
    GET_ITEM(ITEM_ARROWS_LARGE, OBJECT_GI_ARROW, GID_ARROWS_LARGE, 0xE6, 0x4A, CHEST_ANIM_SHORT),
    GET_ITEM(ITEM_RUPEE_GREEN, OBJECT_GI_RUPY, GID_RUPEE_GREEN, 0x6F, 0x00, CHEST_ANIM_SHORT),
    GET_ITEM(ITEM_RUPEE_BLUE, OBJECT_GI_RUPY, GID_RUPEE_BLUE, 0xCC, 0x01, CHEST_ANIM_SHORT),
    GET_ITEM(ITEM_RUPEE_RED, OBJECT_GI_RUPY, GID_RUPEE_RED, 0xF0, 0x02, CHEST_ANIM_SHORT),
    GET_ITEM(ITEM_HEART_CONTAINER, OBJECT_GI_HEARTS, GID_HEART_CONTAINER, 0xC6, 0x80, CHEST_ANIM_LONG),
    GET_ITEM(ITEM_MILK, OBJECT_GI_MILK, GID_MILK, 0x98, 0x80, CHEST_ANIM_LONG),
    GET_ITEM(ITEM_MASK_GORON, OBJECT_GI_GOLONMASK, GID_MASK_GORON, 0x14, 0x80, CHEST_ANIM_LONG),
    GET_ITEM(ITEM_MASK_ZORA, OBJECT_GI_ZORAMASK, GID_MASK_ZORA, 0x15, 0x80, CHEST_ANIM_LONG),
    GET_ITEM(ITEM_MASK_GERUDO, OBJECT_GI_GERUDOMASK, GID_MASK_GERUDO, 0x16, 0x80, CHEST_ANIM_LONG),
    GET_ITEM(ITEM_BRACELET, OBJECT_GI_BRACELET, GID_BRACELET, 0x79, 0x80, CHEST_ANIM_LONG),
    GET_ITEM(ITEM_RUPEE_PURPLE, OBJECT_GI_RUPY, GID_RUPEE_PURPLE, 0xF1, 0x14, CHEST_ANIM_SHORT),
    GET_ITEM(ITEM_RUPEE_GOLD, OBJECT_GI_RUPY, GID_RUPEE_GOLD, 0xF2, 0x13, CHEST_ANIM_SHORT),
    GET_ITEM(ITEM_SWORD_BGS, OBJECT_GI_LONGSWORD, GID_SWORD_BGS, 0x0C, 0x80, CHEST_ANIM_LONG),
    GET_ITEM(ITEM_ARROW_FIRE, OBJECT_GI_M_ARROW, GID_ARROW_FIRE, 0x70, 0x80, CHEST_ANIM_LONG),
    GET_ITEM(ITEM_ARROW_ICE, OBJECT_GI_M_ARROW, GID_ARROW_ICE, 0x71, 0x80, CHEST_ANIM_LONG),
    GET_ITEM(ITEM_ARROW_LIGHT, OBJECT_GI_M_ARROW, GID_ARROW_LIGHT, 0x72, 0x80, CHEST_ANIM_LONG),
    GET_ITEM(ITEM_SKULL_TOKEN, OBJECT_GI_SUTARU, GID_SKULL_TOKEN, 0xB4, 0x80, CHEST_ANIM_SHORT),
    GET_ITEM(ITEM_DINS_FIRE, OBJECT_GI_GODDESS, GID_DINS_FIRE, 0xAD, 0x80, CHEST_ANIM_LONG),
    GET_ITEM(ITEM_FARORES_WIND, OBJECT_GI_GODDESS, GID_FARORES_WIND, 0xAE, 0x80, CHEST_ANIM_LONG),
    GET_ITEM(ITEM_NAYRUS_LOVE, OBJECT_GI_GODDESS, GID_NAYRUS_LOVE, 0xAF, 0x80, CHEST_ANIM_LONG),
    GET_ITEM(ITEM_BULLET_BAG_30, OBJECT_GI_DEKUPOUCH, GID_BULLET_BAG, 0x07, 0x80, CHEST_ANIM_LONG),
    GET_ITEM(ITEM_BULLET_BAG_40, OBJECT_GI_DEKUPOUCH, GID_BULLET_BAG, 0x07, 0x80, CHEST_ANIM_LONG),
    GET_ITEM(ITEM_STICKS_5, OBJECT_GI_STICK, GID_STICK, 0x37, 0x0D, CHEST_ANIM_SHORT),
    GET_ITEM(ITEM_STICKS_10, OBJECT_GI_STICK, GID_STICK, 0x37, 0x0D, CHEST_ANIM_SHORT),
    GET_ITEM(ITEM_NUTS_5, OBJECT_GI_NUTS, GID_NUTS, 0x34, 0x0C, CHEST_ANIM_SHORT),
    GET_ITEM(ITEM_NUTS_10, OBJECT_GI_NUTS, GID_NUTS, 0x34, 0x0C, CHEST_ANIM_SHORT),
    GET_ITEM(ITEM_BOMB, OBJECT_GI_BOMB_1, GID_BOMB, 0x32, 0x59, CHEST_ANIM_SHORT),
    GET_ITEM(ITEM_BOMBS_10, OBJECT_GI_BOMB_1, GID_BOMB, 0x32, 0x59, CHEST_ANIM_SHORT),
    GET_ITEM(ITEM_BOMBS_20, OBJECT_GI_BOMB_1, GID_BOMB, 0x32, 0x59, CHEST_ANIM_SHORT),
    GET_ITEM(ITEM_BOMBS_30, OBJECT_GI_BOMB_1, GID_BOMB, 0x32, 0x59, CHEST_ANIM_SHORT),
    GET_ITEM(ITEM_SEEDS_30, OBJECT_GI_SEED, GID_SEEDS, 0xDC, 0x50, CHEST_ANIM_SHORT),
    GET_ITEM(ITEM_BOMBCHUS_5, OBJECT_GI_BOMB_2, GID_BOMBCHU, 0x33, 0x80, CHEST_ANIM_SHORT),
    GET_ITEM(ITEM_BOMBCHUS_20, OBJECT_GI_BOMB_2, GID_BOMBCHU, 0x33, 0x80, CHEST_ANIM_SHORT),
    GET_ITEM(ITEM_FISH, OBJECT_GI_FISH, GID_FISH, 0x47, 0x80, CHEST_ANIM_LONG),
    GET_ITEM(ITEM_BUG, OBJECT_GI_INSECT, GID_BUG, 0x7A, 0x80, CHEST_ANIM_LONG),
    GET_ITEM(ITEM_BLUE_FIRE, OBJECT_GI_FIRE, GID_BLUE_FIRE, 0x5D, 0x80, CHEST_ANIM_LONG),
    GET_ITEM(ITEM_POE, OBJECT_GI_GHOST, GID_POE, 0x97, 0x80, CHEST_ANIM_LONG),
    GET_ITEM(ITEM_BIG_POE, OBJECT_GI_GHOST, GID_BIG_POE, 0xF9, 0x80, CHEST_ANIM_LONG),
    GET_ITEM(ITEM_KEY_SMALL, OBJECT_GI_KEY, GID_KEY_SMALL, 0xF3, 0x80, CHEST_ANIM_SHORT),
    GET_ITEM(ITEM_RUPEE_GREEN, OBJECT_GI_RUPY, GID_RUPEE_GREEN, 0xF4, 0x00, CHEST_ANIM_SHORT),
    GET_ITEM(ITEM_RUPEE_BLUE, OBJECT_GI_RUPY, GID_RUPEE_BLUE, 0xF5, 0x01, CHEST_ANIM_SHORT),
    GET_ITEM(ITEM_RUPEE_RED, OBJECT_GI_RUPY, GID_RUPEE_RED, 0xF6, 0x02, CHEST_ANIM_SHORT),
    GET_ITEM(ITEM_RUPEE_PURPLE, OBJECT_GI_RUPY, GID_RUPEE_PURPLE, 0xF7, 0x14, CHEST_ANIM_SHORT),
    GET_ITEM(ITEM_HEART_PIECE_2, OBJECT_GI_HEARTS, GID_HEART_PIECE, 0xFA, 0x80, CHEST_ANIM_LONG),
    GET_ITEM(ITEM_STICK_UPGRADE_20, OBJECT_GI_STICK, GID_STICK, 0x90, 0x80, CHEST_ANIM_SHORT),
    GET_ITEM(ITEM_STICK_UPGRADE_30, OBJECT_GI_STICK, GID_STICK, 0x91, 0x80, CHEST_ANIM_SHORT),
    GET_ITEM(ITEM_NUT_UPGRADE_30, OBJECT_GI_NUTS, GID_NUTS, 0xA7, 0x80, CHEST_ANIM_SHORT),
    GET_ITEM(ITEM_NUT_UPGRADE_40, OBJECT_GI_NUTS, GID_NUTS, 0xA8, 0x80, CHEST_ANIM_SHORT),
    GET_ITEM(ITEM_BULLET_BAG_50, OBJECT_GI_DEKUPOUCH, GID_BULLET_BAG_50, 0x6C, 0x80, CHEST_ANIM_LONG),
    GET_ITEM_NONE,
    GET_ITEM_NONE,
};

static LinkAnimationHeader* D_80853914[] = {
    &gPlayerAnim_003240, &gPlayerAnim_003238, &gPlayerAnim_003238,
    &gPlayerAnim_002BE0, &gPlayerAnim_003240, &gPlayerAnim_003240,
};

static LinkAnimationHeader* D_8085392C[] = {
    &gPlayerAnim_003290, &gPlayerAnim_003268, &gPlayerAnim_003268,
    &gPlayerAnim_002BF8, &gPlayerAnim_003290, &gPlayerAnim_003290,
};

static LinkAnimationHeader* D_80853944[] = {
    &gPlayerAnim_003140, &gPlayerAnim_002B38, &gPlayerAnim_003138,
    &gPlayerAnim_002B40, &gPlayerAnim_003140, &gPlayerAnim_003140,
};

static LinkAnimationHeader* D_8085395C[] = {
    &gPlayerAnim_002E98, &gPlayerAnim_0029E8, &gPlayerAnim_002E98,
    &gPlayerAnim_0029F0, &gPlayerAnim_002E98, &gPlayerAnim_002E98,
};

static LinkAnimationHeader* D_80853974[] = {
    &gPlayerAnim_002FB0, &gPlayerAnim_002FA8, &gPlayerAnim_002FB0,
    &gPlayerAnim_002A40, &gPlayerAnim_002FB0, &gPlayerAnim_002FB0,
};

static LinkAnimationHeader* D_8085398C[] = {
    &gPlayerAnim_003220, &gPlayerAnim_002590, &gPlayerAnim_002590,
    &gPlayerAnim_002BC0, &gPlayerAnim_003220, &gPlayerAnim_003220,
};

static LinkAnimationHeader* D_808539A4[] = {
    &gPlayerAnim_003230, &gPlayerAnim_0025D0, &gPlayerAnim_0025D0,
    &gPlayerAnim_002BD0, &gPlayerAnim_003230, &gPlayerAnim_003230,
};

static LinkAnimationHeader* D_808539BC[] = {
    &gPlayerAnim_002BB0, &gPlayerAnim_0031F8, &gPlayerAnim_0031F8,
    &gPlayerAnim_002BB0, &gPlayerAnim_002BB0, &gPlayerAnim_002BB0,
};

static LinkAnimationHeader* D_808539D4[] = {
    &gPlayerAnim_003088, &gPlayerAnim_002A70, &gPlayerAnim_002A70,
    &gPlayerAnim_003088, &gPlayerAnim_003088, &gPlayerAnim_003088,
};

static LinkAnimationHeader* D_808539EC[] = {
    &gPlayerAnim_002750, &gPlayerAnim_002748, &gPlayerAnim_002748,
    &gPlayerAnim_002750, &gPlayerAnim_002750, &gPlayerAnim_002750,
};

static LinkAnimationHeader* D_80853A04[] = {
    &gPlayerAnim_002330, &gPlayerAnim_002330, &gPlayerAnim_002330,
    &gPlayerAnim_002330, &gPlayerAnim_002330, &gPlayerAnim_002330,
};

static LinkAnimationHeader* D_80853A1C[] = {
    &gPlayerAnim_002760, &gPlayerAnim_002758, &gPlayerAnim_002758,
    &gPlayerAnim_002760, &gPlayerAnim_002760, &gPlayerAnim_002760,
};

static LinkAnimationHeader* D_80853A34[] = {
    &gPlayerAnim_002338, &gPlayerAnim_002338, &gPlayerAnim_002338,
    &gPlayerAnim_002338, &gPlayerAnim_002338, &gPlayerAnim_002338,
};

static LinkAnimationHeader* D_80853A4C[] = {
    &gPlayerAnim_002E08, &gPlayerAnim_002E00, &gPlayerAnim_002E00,
    &gPlayerAnim_002E08, &gPlayerAnim_002E08, &gPlayerAnim_002E08,
};

static LinkAnimationHeader* D_80853A64[] = {
    &gPlayerAnim_003028, &gPlayerAnim_003020, &gPlayerAnim_003020,
    &gPlayerAnim_003028, &gPlayerAnim_003028, &gPlayerAnim_003028,
};

static LinkAnimationHeader* D_80853A7C[] = {
    &gPlayerAnim_003170, &gPlayerAnim_003168, &gPlayerAnim_003168,
    &gPlayerAnim_003170, &gPlayerAnim_003170, &gPlayerAnim_003170,
};

static LinkAnimationHeader* D_80853A94[] = {
    &gPlayerAnim_003038, &gPlayerAnim_003030, &gPlayerAnim_003030,
    &gPlayerAnim_002A68, &gPlayerAnim_003038, &gPlayerAnim_003038,
};

static LinkAnimationHeader* D_80853AAC[] = {
    &gPlayerAnim_002FC0, &gPlayerAnim_002FB8, &gPlayerAnim_002FB8,
    &gPlayerAnim_002FC8, &gPlayerAnim_002FC0, &gPlayerAnim_002FC0,
};

static LinkAnimationHeader* D_80853AC4[] = {
    &gPlayerAnim_003278, &gPlayerAnim_003270, &gPlayerAnim_003270,
    &gPlayerAnim_002BE8, &gPlayerAnim_003278, &gPlayerAnim_003278,
};

static LinkAnimationHeader* D_80853ADC[] = {
    &gPlayerAnim_003288, &gPlayerAnim_003280, &gPlayerAnim_003280,
    &gPlayerAnim_002BF0, &gPlayerAnim_003288, &gPlayerAnim_003288,
};

static LinkAnimationHeader* D_80853AF4[] = {
    &gPlayerAnim_002EB8, &gPlayerAnim_002EA0, &gPlayerAnim_002EA0,
    &gPlayerAnim_002EB8, &gPlayerAnim_0026C8, &gPlayerAnim_002EB8,
};

static LinkAnimationHeader* D_80853B0C[] = {
    &gPlayerAnim_002ED8, &gPlayerAnim_002ED0, &gPlayerAnim_002ED0,
    &gPlayerAnim_002ED8, &gPlayerAnim_0026D0, &gPlayerAnim_002ED8,
};

static LinkAnimationHeader* D_80853B24[] = {
    &gPlayerAnim_002EB0, &gPlayerAnim_002EA8, &gPlayerAnim_002EA8,
    &gPlayerAnim_002EB0, &gPlayerAnim_002EB0, &gPlayerAnim_002EB0,
};

static LinkAnimationHeader* D_80853B3C[] = {
    &gPlayerAnim_003190, &gPlayerAnim_003188, &gPlayerAnim_003188,
    &gPlayerAnim_002B68, &gPlayerAnim_003190, &gPlayerAnim_003190,
};

static LinkAnimationHeader* D_80853B54[] = {
    &gPlayerAnim_003178, &gPlayerAnim_002568, &gPlayerAnim_002568,
    &gPlayerAnim_002B58, &gPlayerAnim_003178, &gPlayerAnim_003178,
};

static LinkAnimationHeader* D_80853B6C[] = {
    &gPlayerAnim_003180, &gPlayerAnim_002570, &gPlayerAnim_002570,
    &gPlayerAnim_002B60, &gPlayerAnim_003180, &gPlayerAnim_003180,
};

static LinkAnimationHeader* D_80853B84[] = {
    &gPlayerAnim_002D60, &gPlayerAnim_002D58, &gPlayerAnim_002D58,
    &gPlayerAnim_002D60, &gPlayerAnim_002D60, &gPlayerAnim_002D60,
};

static LinkAnimationHeader* D_80853B9C[] = {
    &gPlayerAnim_002BB8, &gPlayerAnim_003218, &gPlayerAnim_003218,
    &gPlayerAnim_002BB8, &gPlayerAnim_002BB8, &gPlayerAnim_002BB8,
};

static LinkAnimationHeader* D_80853BB4[] = {
    &gPlayerAnim_002BC8, &gPlayerAnim_003228, &gPlayerAnim_003228,
    &gPlayerAnim_002BC8, &gPlayerAnim_002BC8, &gPlayerAnim_002BC8,
};

static LinkAnimationHeader* D_80853BCC[] = {
    &gPlayerAnim_0031C8, &gPlayerAnim_0031C0, &gPlayerAnim_0031C0,
    &gPlayerAnim_0031C8, &gPlayerAnim_0031C8, &gPlayerAnim_0031C8,
};

static LinkAnimationHeader* D_80853BE4[] = {
    &gPlayerAnim_003118, &gPlayerAnim_003110, &gPlayerAnim_003110,
    &gPlayerAnim_003118, &gPlayerAnim_003118, &gPlayerAnim_003118,
};

static LinkAnimationHeader* D_80853BFC[] = {
    &gPlayerAnim_002DE8, &gPlayerAnim_002DE8, &gPlayerAnim_002DE8,
    &gPlayerAnim_002DE8, &gPlayerAnim_002DE8, &gPlayerAnim_002DE8,
};

static LinkAnimationHeader* D_80853C14[] = {
    &gPlayerAnim_002E30, &gPlayerAnim_002E18, &gPlayerAnim_002E18,
    &gPlayerAnim_002E30, &gPlayerAnim_002E30, &gPlayerAnim_002E30,
};

static LinkAnimationHeader* D_80853C2C[] = {
    &gPlayerAnim_002E40, &gPlayerAnim_002E38, &gPlayerAnim_002E38,
    &gPlayerAnim_002E40, &gPlayerAnim_002E40, &gPlayerAnim_002E40,
};

static LinkAnimationHeader* D_80853C44[] = {
    &gPlayerAnim_002E28, &gPlayerAnim_002E20, &gPlayerAnim_002E20,
    &gPlayerAnim_002E28, &gPlayerAnim_002E28, &gPlayerAnim_002E28,
};

static LinkAnimationHeader* D_80853C5C[] = {
    &gPlayerAnim_0030C8, &gPlayerAnim_0030C0, &gPlayerAnim_0030C0,
    &gPlayerAnim_0030C8, &gPlayerAnim_0030C8, &gPlayerAnim_0030C8,
};

static LinkAnimationHeader* D_80853C74[] = {
    &gPlayerAnim_0030D8, &gPlayerAnim_0030D0, &gPlayerAnim_0030D0,
    &gPlayerAnim_0030D8, &gPlayerAnim_0030D8, &gPlayerAnim_0030D8,
};

static LinkAnimationHeader* D_80853C8C[] = {
    &gPlayerAnim_0030B8, &gPlayerAnim_0030B0, &gPlayerAnim_0030B0,
    &gPlayerAnim_0030B8, &gPlayerAnim_0030B8, &gPlayerAnim_0030B8,
};

static LinkAnimationHeader* D_80853CA4[] = {
    &gPlayerAnim_002F20, &gPlayerAnim_002F18, &gPlayerAnim_002F18,
    &gPlayerAnim_002F20, &gPlayerAnim_002F20, &gPlayerAnim_002F20,
};

static LinkAnimationHeader* D_80853CBC[] = {
    &gPlayerAnim_002FF0, &gPlayerAnim_002FE8, &gPlayerAnim_002FE8,
    &gPlayerAnim_002FF0, &gPlayerAnim_002FF0, &gPlayerAnim_002FF0,
};

static LinkAnimationHeader* D_80853CD4[] = {
    &gPlayerAnim_003010, &gPlayerAnim_003008, &gPlayerAnim_003008,
    &gPlayerAnim_003010, &gPlayerAnim_003010, &gPlayerAnim_003010,
};

static LinkAnimationHeader* D_80853CEC[] = {
    &gPlayerAnim_003000, &gPlayerAnim_002FF8, &gPlayerAnim_002FF8,
    &gPlayerAnim_003000, &gPlayerAnim_003000, &gPlayerAnim_003000,
};

static LinkAnimationHeader* D_80853D04[] = {
    &gPlayerAnim_002EF0, &gPlayerAnim_002EE8, &gPlayerAnim_002EE8,
    &gPlayerAnim_002EF8, &gPlayerAnim_002EF0, &gPlayerAnim_002EF0,
};

static LinkAnimationHeader* D_80853D1C[] = {
    &gPlayerAnim_0031E0, &gPlayerAnim_0031D8, &gPlayerAnim_0031D8,
    &gPlayerAnim_0031E8, &gPlayerAnim_0031E0, &gPlayerAnim_0031E0,
};

static LinkAnimationHeader* D_80853D34[] = {
    &gPlayerAnim_003468, &gPlayerAnim_003438, &gPlayerAnim_003438,
    &gPlayerAnim_003468, &gPlayerAnim_003468, &gPlayerAnim_003468,
};

static LinkAnimationHeader* D_80853D4C[][3] = {
    { &gPlayerAnim_002A28, &gPlayerAnim_002A38, &gPlayerAnim_002A30 },
    { &gPlayerAnim_002950, &gPlayerAnim_002960, &gPlayerAnim_002958 },
    { &gPlayerAnim_0029D0, &gPlayerAnim_0029E0, &gPlayerAnim_0029D8 },
    { &gPlayerAnim_002988, &gPlayerAnim_002998, &gPlayerAnim_002990 },
};

static LinkAnimationHeader* D_80853D7C[][2] = {
    { &gPlayerAnim_003248, &gPlayerAnim_003200 }, { &gPlayerAnim_003258, &gPlayerAnim_003210 },
    { &gPlayerAnim_003250, &gPlayerAnim_003208 }, { &gPlayerAnim_003250, &gPlayerAnim_003208 },
    { &gPlayerAnim_003430, &gPlayerAnim_0033F0 }, { &gPlayerAnim_003430, &gPlayerAnim_0033F0 },
    { &gPlayerAnim_003430, &gPlayerAnim_0033F0 }, { &gPlayerAnim_0033F8, &gPlayerAnim_0033D0 },
    { &gPlayerAnim_003400, &gPlayerAnim_0033D8 }, { &gPlayerAnim_003420, &gPlayerAnim_003420 },
    { &gPlayerAnim_003408, &gPlayerAnim_0033E0 }, { &gPlayerAnim_003410, &gPlayerAnim_0033E8 },
    { &gPlayerAnim_003418, &gPlayerAnim_003418 }, { &gPlayerAnim_003428, &gPlayerAnim_003428 }
};

static struct_80832924 D_80853DEC[] = {
    { NA_SE_VO_LI_SNEEZE, -0x2008 },
};

static struct_80832924 D_80853DF0[] = {
    { NA_SE_VO_LI_SWEAT, -0x2012 },
};

static struct_80832924 D_80853DF4[] = {
    { NA_SE_VO_LI_BREATH_REST, -0x200D },
};

static struct_80832924 D_80853DF8[] = {
    { NA_SE_VO_LI_BREATH_REST, -0x200A },
};

static struct_80832924 D_80853DFC[] = {
    { NA_SE_PL_CALM_HIT, 0x82C }, { NA_SE_PL_CALM_HIT, 0x830 },  { NA_SE_PL_CALM_HIT, 0x834 },
    { NA_SE_PL_CALM_HIT, 0x838 }, { NA_SE_PL_CALM_HIT, -0x83C },
};

static struct_80832924 D_80853E10[] = {
    { 0, 0x4019 }, { 0, 0x401E }, { 0, 0x402C }, { 0, 0x4030 }, { 0, 0x4034 }, { 0, -0x4038 },
};

static struct_80832924 D_80853E28[] = {
    { NA_SE_IT_SHIELD_POSTURE, 0x810 },
    { NA_SE_IT_SHIELD_POSTURE, 0x814 },
    { NA_SE_IT_SHIELD_POSTURE, -0x846 },
};

static struct_80832924 D_80853E34[] = {
    { NA_SE_IT_HAMMER_SWING, 0x80A },
    { NA_SE_VO_LI_AUTO_JUMP, 0x200A },
    { NA_SE_IT_SWORD_SWING, 0x816 },
    { NA_SE_VO_LI_SWORD_N, -0x2016 },
};

static struct_80832924 D_80853E44[] = {
    { NA_SE_IT_SWORD_SWING, 0x827 },
    { NA_SE_VO_LI_SWORD_N, -0x2027 },
};

static struct_80832924 D_80853E4C[] = {
    { NA_SE_VO_LI_RELAX, -0x2014 },
};

static struct_80832924* D_80853E50[] = {
    D_80853DEC, D_80853DF0, D_80853DF4, D_80853DF8, D_80853DFC, D_80853E10,
    D_80853E28, D_80853E34, D_80853E44, D_80853E4C, NULL,
};

static u8 D_80853E7C[] = {
    0, 0, 1, 1, 2, 2, 2, 2, 10, 10, 10, 10, 10, 10, 3, 3, 4, 4, 8, 8, 5, 5, 6, 6, 7, 7, 9, 9, 0,
};

// Used to map item IDs to action params
static s8 sItemActionParams[] = {
    PLAYER_AP_STICK,
    PLAYER_AP_NUT,
    PLAYER_AP_BOMB,
    PLAYER_AP_BOW,
    PLAYER_AP_BOW_FIRE,
    PLAYER_AP_DINS_FIRE,
    PLAYER_AP_SLINGSHOT,
    PLAYER_AP_OCARINA_FAIRY,
    PLAYER_AP_OCARINA_TIME,
    PLAYER_AP_BOMBCHU,
    PLAYER_AP_HOOKSHOT,
    PLAYER_AP_LONGSHOT,
    PLAYER_AP_BOW_ICE,
    PLAYER_AP_FARORES_WIND,
    PLAYER_AP_BOOMERANG,
    PLAYER_AP_LENS,
    PLAYER_AP_BEAN,
    PLAYER_AP_HAMMER,
    PLAYER_AP_BOW_LIGHT,
    PLAYER_AP_NAYRUS_LOVE,
    PLAYER_AP_BOTTLE,
    PLAYER_AP_BOTTLE_POTION_RED,
    PLAYER_AP_BOTTLE_POTION_GREEN,
    PLAYER_AP_BOTTLE_POTION_BLUE,
    PLAYER_AP_BOTTLE_FAIRY,
    PLAYER_AP_BOTTLE_FISH,
    PLAYER_AP_BOTTLE_MILK,
    PLAYER_AP_BOTTLE_LETTER,
    PLAYER_AP_BOTTLE_FIRE,
    PLAYER_AP_BOTTLE_BUG,
    PLAYER_AP_BOTTLE_BIG_POE,
    PLAYER_AP_BOTTLE_MILK_HALF,
    PLAYER_AP_BOTTLE_POE,
    PLAYER_AP_WEIRD_EGG,
    PLAYER_AP_CHICKEN,
    PLAYER_AP_LETTER_ZELDA,
    PLAYER_AP_MASK_KEATON,
    PLAYER_AP_MASK_SKULL,
    PLAYER_AP_MASK_SPOOKY,
    PLAYER_AP_MASK_BUNNY,
    PLAYER_AP_MASK_GORON,
    PLAYER_AP_MASK_ZORA,
    PLAYER_AP_MASK_GERUDO,
    PLAYER_AP_MASK_TRUTH,
    PLAYER_AP_SWORD_MASTER,
    PLAYER_AP_POCKET_EGG,
    PLAYER_AP_POCKET_CUCCO,
    PLAYER_AP_COJIRO,
    PLAYER_AP_ODD_MUSHROOM,
    PLAYER_AP_ODD_POTION,
    PLAYER_AP_SAW,
    PLAYER_AP_SWORD_BROKEN,
    PLAYER_AP_PRESCRIPTION,
    PLAYER_AP_FROG,
    PLAYER_AP_EYEDROPS,
    PLAYER_AP_CLAIM_CHECK,
    PLAYER_AP_BOW_FIRE,
    PLAYER_AP_BOW_ICE,
    PLAYER_AP_BOW_LIGHT,
    PLAYER_AP_SWORD_KOKIRI,
    PLAYER_AP_SWORD_MASTER,
    PLAYER_AP_SWORD_BGS,
};

static s32 (*D_80853EDC[])(Player* this, GlobalContext* globalCtx) = {
    func_8083485C, func_8083485C, func_8083485C, func_808349DC, func_808349DC, func_808349DC, func_8083485C,
    func_8083485C, func_8083501C, func_8083501C, func_8083501C, func_8083501C, func_8083501C, func_8083501C,
    func_8083501C, func_8083501C, func_8083501C, func_8083501C, func_808356E8, func_808356E8, func_80835800,
    func_8083485C, func_8083485C, func_8083485C, func_8083485C, func_8083485C, func_8083485C, func_8083485C,
    func_8083485C, func_8083485C, func_8083485C, func_8083485C, func_8083485C, func_8083485C, func_8083485C,
    func_8083485C, func_8083485C, func_8083485C, func_8083485C, func_8083485C, func_8083485C, func_8083485C,
    func_8083485C, func_8083485C, func_8083485C, func_8083485C, func_8083485C, func_8083485C, func_8083485C,
    func_8083485C, func_8083485C, func_8083485C, func_8083485C, func_8083485C, func_8083485C, func_8083485C,
    func_8083485C, func_8083485C, func_8083485C, func_8083485C, func_8083485C, func_8083485C, func_8083485C,
    func_8083485C, func_8083485C, func_8083485C, func_8083485C,
};

static void (*D_80853FE8[])(GlobalContext* globalCtx, Player* this) = {
    func_80833770, func_80833770, func_80833770, func_80833770, func_80833770, func_80833770, func_8083377C,
    func_80833790, func_8083379C, func_8083379C, func_8083379C, func_8083379C, func_8083379C, func_8083379C,
    func_8083379C, func_8083379C, func_80833910, func_80833910, func_808337D4, func_808337D4, func_80833984,
    func_80833770, func_80833770, func_80833770, func_80833770, func_80833770, func_80833770, func_80833770,
    func_80833770, func_80833770, func_80833770, func_80833770, func_80833770, func_80833770, func_80833770,
    func_80833770, func_80833770, func_80833770, func_80833770, func_80833770, func_80833770, func_80833770,
    func_80833770, func_80833770, func_80833770, func_80833770, func_80833770, func_80833770, func_80833770,
    func_80833770, func_80833770, func_80833770, func_80833770, func_80833770, func_80833770, func_80833770,
    func_80833770, func_80833770, func_80833770, func_80833770, func_80833770, func_80833770, func_80833770,
    func_80833770, func_80833770, func_80833770, func_80833770,
};

static struct_808540F4 D_808540F4[] = {
    { &gPlayerAnim_002F50, 12 }, { &gPlayerAnim_003080, 6 },  { &gPlayerAnim_002C68, 8 }, { &gPlayerAnim_003090, 8 },
    { &gPlayerAnim_002A20, 8 },  { &gPlayerAnim_002F30, 10 }, { &gPlayerAnim_002C58, 7 }, { &gPlayerAnim_002C60, 11 },
    { &gPlayerAnim_002F50, 12 }, { &gPlayerAnim_003078, 4 },  { &gPlayerAnim_003058, 4 }, { &gPlayerAnim_002F38, 4 },
    { &gPlayerAnim_0024E0, 5 },  { &gPlayerAnim_002F48, 13 },
};

static s8 D_80854164[][6] = {
    { 8, -5, -3, -6, 8, 11 }, { 5, 0, -1, 4, 5, 9 },    { 3, 1, 0, 2, 3, 9 },
    { 6, -4, -2, 7, 6, 10 },  { 8, -5, -3, -6, 8, 11 }, { 8, -5, -3, -6, 8, 11 },
};

static ExplosiveInfo sExplosiveInfos[] = {
    { ITEM_BOMB, ACTOR_EN_BOM },
    { ITEM_BOMBCHU, ACTOR_EN_BOM_CHU },
};

static struct_80854190 D_80854190[] = {
    { &gPlayerAnim_002A80, &gPlayerAnim_002A90, &gPlayerAnim_002A88, 1, 4 },
    { &gPlayerAnim_0028C0, &gPlayerAnim_0028C8, &gPlayerAnim_002498, 1, 4 },
    { &gPlayerAnim_002A98, &gPlayerAnim_002AA0, &gPlayerAnim_002540, 0, 5 },
    { &gPlayerAnim_0028D0, &gPlayerAnim_0028D8, &gPlayerAnim_0024A0, 1, 7 },
    { &gPlayerAnim_002968, &gPlayerAnim_002970, &gPlayerAnim_0024C0, 1, 4 },
    { &gPlayerAnim_002880, &gPlayerAnim_002888, &gPlayerAnim_002478, 0, 5 },
    { &gPlayerAnim_002978, &gPlayerAnim_002980, &gPlayerAnim_0024C8, 2, 8 },
    { &gPlayerAnim_002890, &gPlayerAnim_002898, &gPlayerAnim_002480, 3, 8 },
    { &gPlayerAnim_0029A0, &gPlayerAnim_0029A8, &gPlayerAnim_0024D0, 0, 4 },
    { &gPlayerAnim_0028A0, &gPlayerAnim_0028A8, &gPlayerAnim_002488, 0, 5 },
    { &gPlayerAnim_0029B0, &gPlayerAnim_0029B8, &gPlayerAnim_0024D8, 0, 6 },
    { &gPlayerAnim_0028B0, &gPlayerAnim_0028B8, &gPlayerAnim_002490, 1, 5 },
    { &gPlayerAnim_002AA8, &gPlayerAnim_002AB0, &gPlayerAnim_002548, 0, 3 },
    { &gPlayerAnim_0028E0, &gPlayerAnim_0028E8, &gPlayerAnim_0024A8, 0, 3 },
    { &gPlayerAnim_002AB8, &gPlayerAnim_002AC0, &gPlayerAnim_002550, 1, 9 },
    { &gPlayerAnim_0028F0, &gPlayerAnim_0028F8, &gPlayerAnim_0024B0, 1, 8 },
    { &gPlayerAnim_002A60, &gPlayerAnim_002A50, &gPlayerAnim_002A50, 1, 10 },
    { &gPlayerAnim_002900, &gPlayerAnim_002910, &gPlayerAnim_002910, 1, 11 },
    { &gPlayerAnim_002A50, &gPlayerAnim_002A58, &gPlayerAnim_002A58, 1, 2 },
    { &gPlayerAnim_002910, &gPlayerAnim_002908, &gPlayerAnim_002908, 1, 2 },
    { &gPlayerAnim_002B80, &gPlayerAnim_002B88, &gPlayerAnim_002B88, 1, 5 },
    { &gPlayerAnim_002B70, &gPlayerAnim_002B78, &gPlayerAnim_002B78, 1, 4 },
    { &gPlayerAnim_002C40, &gPlayerAnim_002C50, &gPlayerAnim_002C48, 3, 10 },
    { &gPlayerAnim_002C70, &gPlayerAnim_002C80, &gPlayerAnim_002C78, 2, 11 },
    { &gPlayerAnim_002B28, &gPlayerAnim_002B30, &gPlayerAnim_002560, 0, 12 },
    { &gPlayerAnim_002940, &gPlayerAnim_002948, &gPlayerAnim_0024B8, 0, 15 },
    { &gPlayerAnim_0029C0, &gPlayerAnim_0029C8, &gPlayerAnim_002560, 0, 16 },
    { &gPlayerAnim_0029C0, &gPlayerAnim_0029C8, &gPlayerAnim_0024B8, 0, 16 },
};

static LinkAnimationHeader* D_80854350[] = {
    &gPlayerAnim_002AE8,
    &gPlayerAnim_002920,
};

static LinkAnimationHeader* D_80854358[] = {
    &gPlayerAnim_002AE0,
    &gPlayerAnim_002920,
};

static LinkAnimationHeader* D_80854360[] = {
    &gPlayerAnim_002AF0,
    &gPlayerAnim_002928,
};

static LinkAnimationHeader* D_80854368[] = {
    &gPlayerAnim_002AF8,
    &gPlayerAnim_002930,
};

static LinkAnimationHeader* D_80854370[] = {
    &gPlayerAnim_002B00,
    &gPlayerAnim_002938,
};

static LinkAnimationHeader* D_80854378[] = {
    &gPlayerAnim_002AD8,
    &gPlayerAnim_002918,
};

static u8 D_80854380[2] = { 0x18, 0x19 };
static u8 D_80854384[2] = { 0x1A, 0x1B };

static u16 D_80854388[] = { BTN_B, BTN_CLEFT, BTN_CDOWN, BTN_CRIGHT };

static u8 sMagicSpellCosts[] = { 12, 24, 24, 12, 24, 12 };

static u16 D_80854398[] = { NA_SE_IT_BOW_DRAW, NA_SE_IT_SLING_DRAW, NA_SE_IT_HOOKSHOT_READY };

static u8 sMagicArrowCosts[] = { 4, 4, 8 };

static LinkAnimationHeader* D_808543A4[] = {
    &gPlayerAnim_0025C0,
    &gPlayerAnim_0025C8,
};

static LinkAnimationHeader* D_808543AC[] = {
    &gPlayerAnim_002580,
    &gPlayerAnim_002588,
};

static LinkAnimationHeader* D_808543B4[] = {
    &gPlayerAnim_002510,
    &gPlayerAnim_002518,
};

static LinkAnimationHeader* D_808543BC[] = {
    &gPlayerAnim_002510,
    &gPlayerAnim_002520,
};

static LinkAnimationHeader* D_808543C4[] = {
    &gPlayerAnim_002EC0,
    &gPlayerAnim_002A08,
};

static LinkAnimationHeader* D_808543CC[] = {
    &gPlayerAnim_0026F0,
    &gPlayerAnim_002CC8,
};

static LinkAnimationHeader* D_808543D4[] = {
    &gPlayerAnim_0026C0,
    &gPlayerAnim_002CC0,
};

// return type can't be void due to regalloc in func_8084FCAC
s32 func_80832210(Player* this) {
    this->actor.speedXZ = 0.0f;
    this->linearVelocity = 0.0f;
}

// return type can't be void due to regalloc in func_8083F72C
s32 func_80832224(Player* this) {
    func_80832210(this);
    this->unk_6AD = 0;
}

s32 func_8083224C(GlobalContext* globalCtx) {
    Player* this = GET_PLAYER(globalCtx);

    return (this->actor.flags & 0x100) == 0x100;
}

void func_80832264(GlobalContext* globalCtx, Player* this, LinkAnimationHeader* anim) {
    LinkAnimation_PlayOnce(globalCtx, &this->skelAnime, anim);
}

void func_80832284(GlobalContext* globalCtx, Player* this, LinkAnimationHeader* anim) {
    LinkAnimation_PlayLoop(globalCtx, &this->skelAnime, anim);
}

void func_808322A4(GlobalContext* globalCtx, Player* this, LinkAnimationHeader* anim) {
    LinkAnimation_PlayLoopSetSpeed(globalCtx, &this->skelAnime, anim, 2.0f / 3.0f);
}

void func_808322D0(GlobalContext* globalCtx, Player* this, LinkAnimationHeader* anim) {
    LinkAnimation_PlayOnceSetSpeed(globalCtx, &this->skelAnime, anim, 2.0f / 3.0f);
}

void func_808322FC(Player* this) {
    this->actor.shape.rot.y += this->skelAnime.jointTable[1].y;
    this->skelAnime.jointTable[1].y = 0;
}

void func_80832318(Player* this) {
    this->stateFlags2 &= ~0x20000;
    this->swordState = 0;
    this->swordInfo[0].active = this->swordInfo[1].active = this->swordInfo[2].active = 0;
}

void func_80832340(GlobalContext* globalCtx, Player* this) {
    Camera* subCam;

    if (this->subCamId != CAM_ID_NONE) {
        subCam = globalCtx->cameraPtrs[this->subCamId];
        if ((subCam != NULL) && (subCam->csId == 1100)) {
            OnePointCutscene_EndCutscene(globalCtx, this->subCamId);
            this->subCamId = CAM_ID_NONE;
        }
    }

    this->stateFlags2 &= ~0xC00;
}

void func_808323B4(GlobalContext* globalCtx, Player* this) {
    Actor* heldActor = this->heldActor;

    if ((heldActor != NULL) && !Player_HoldsHookshot(this)) {
        this->actor.child = NULL;
        this->heldActor = NULL;
        this->interactRangeActor = NULL;
        heldActor->parent = NULL;
        this->stateFlags1 &= ~0x800;
    }

    if (Player_GetExplosiveHeld(this) >= 0) {
        func_8083399C(globalCtx, this, PLAYER_AP_NONE);
        this->heldItemId = ITEM_NONE_FE;
    }
}

void func_80832440(GlobalContext* globalCtx, Player* this) {
    if ((this->stateFlags1 & 0x800) && (this->heldActor == NULL)) {
        if (this->interactRangeActor != NULL) {
            if (this->getItemId == GI_NONE) {
                this->stateFlags1 &= ~0x800;
                this->interactRangeActor = NULL;
            }
        } else {
            this->stateFlags1 &= ~0x800;
        }
    }

    func_80832318(this);
    this->unk_6AD = 0;

    func_80832340(globalCtx, this);
    func_8005B1A4(Gameplay_GetCamera(globalCtx, CAM_ID_MAIN));

    this->stateFlags1 &= ~0x306000;
    this->stateFlags2 &= ~0x40090;

    this->actor.shape.rot.x = 0;
    this->actor.shape.yOffset = 0.0f;

    this->unk_845 = this->unk_844 = 0;
}

s32 func_80832528(GlobalContext* globalCtx, Player* this) {
    if (this->heldItemActionParam >= PLAYER_AP_FISHING_POLE) {
        func_80835F44(globalCtx, this, ITEM_NONE);
        return 1;
    } else {
        return 0;
    }
}

void func_80832564(GlobalContext* globalCtx, Player* this) {
    func_80832440(globalCtx, this);
    func_808323B4(globalCtx, this);
}

s32 func_80832594(Player* this, s32 arg1, s32 arg2) {
    s16 temp = this->unk_A80 - D_808535D8;

    this->unk_850 += arg1 + (s16)(ABS(temp) * fabsf(D_808535D4) * 2.5415802156203426e-06f);

    if (CHECK_BTN_ANY(sControlInput->press.button, BTN_A | BTN_B)) {
        this->unk_850 += 5;
    }

    return this->unk_850 > arg2;
}

void func_80832630(GlobalContext* globalCtx) {
    if (globalCtx->actorCtx.freezeFlashTimer == 0) {
        globalCtx->actorCtx.freezeFlashTimer = 1;
    }
}

void func_8083264C(Player* this, s32 arg1, s32 arg2, s32 arg3, s32 arg4) {
    if (this->actor.category == ACTORCAT_PLAYER) {
        func_800AA000(arg4, arg1, arg2, arg3);
    }
}

void func_80832698(Player* this, u16 sfxId) {
    if (this->actor.category == ACTORCAT_PLAYER) {
        func_8002F7DC(&this->actor, sfxId + this->ageProperties->unk_92);
    } else {
        func_800F4190(&this->actor.projectedPos, sfxId);
    }
}

void func_808326F0(Player* this) {
    u16* entry = &D_8085361C[0];
    s32 i;

    for (i = 0; i < 4; i++) {
        Audio_StopSfxById((u16)(*entry + this->ageProperties->unk_92));
        entry++;
    }
}

u16 func_8083275C(Player* this, u16 sfxId) {
    return sfxId + this->unk_89E;
}

void func_80832770(Player* this, u16 sfxId) {
    func_8002F7DC(&this->actor, func_8083275C(this, sfxId));
}

u16 func_808327A4(Player* this, u16 sfxId) {
    return sfxId + this->unk_89E + this->ageProperties->unk_94;
}

void func_808327C4(Player* this, u16 sfxId) {
    func_8002F7DC(&this->actor, func_808327A4(this, sfxId));
}

void func_808327F8(Player* this, f32 arg1) {
    s32 sfxId;

    if (this->currentBoots == PLAYER_BOOTS_IRON) {
        sfxId = NA_SE_PL_WALK_HEAVYBOOTS;
    } else {
        sfxId = func_808327A4(this, NA_SE_PL_WALK_GROUND);
    }

    func_800F4010(&this->actor.projectedPos, sfxId, arg1);
}

void func_80832854(Player* this) {
    s32 sfxId;

    if (this->currentBoots == PLAYER_BOOTS_IRON) {
        sfxId = NA_SE_PL_JUMP_HEAVYBOOTS;
    } else {
        sfxId = func_808327A4(this, NA_SE_PL_JUMP);
    }

    func_8002F7DC(&this->actor, sfxId);
}

void func_808328A0(Player* this) {
    s32 sfxId;

    if (this->currentBoots == PLAYER_BOOTS_IRON) {
        sfxId = NA_SE_PL_LAND_HEAVYBOOTS;
    } else {
        sfxId = func_808327A4(this, NA_SE_PL_LAND);
    }

    func_8002F7DC(&this->actor, sfxId);
}

void func_808328EC(Player* this, u16 sfxId) {
    func_8002F7DC(&this->actor, sfxId);
    this->stateFlags2 |= 8;
}

void func_80832924(Player* this, struct_80832924* entry) {
    s32 data;
    s32 flags;
    u32 cont;
    s32 pad;

    do {
        data = ABS(entry->field);
        flags = data & 0x7800;
        if (LinkAnimation_OnFrame(&this->skelAnime, fabsf(data & 0x7FF))) {
            if (flags == 0x800) {
                func_8002F7DC(&this->actor, entry->sfxId);
            } else if (flags == 0x1000) {
                func_80832770(this, entry->sfxId);
            } else if (flags == 0x1800) {
                func_808327C4(this, entry->sfxId);
            } else if (flags == 0x2000) {
                func_80832698(this, entry->sfxId);
            } else if (flags == 0x2800) {
                func_808328A0(this);
            } else if (flags == 0x3000) {
                func_808327F8(this, 6.0f);
            } else if (flags == 0x3800) {
                func_80832854(this);
            } else if (flags == 0x4000) {
                func_808327F8(this, 0.0f);
            } else if (flags == 0x4800) {
                func_800F4010(&this->actor.projectedPos, this->ageProperties->unk_94 + NA_SE_PL_WALK_LADDER, 0.0f);
            }
        }
        cont = (entry->field >= 0);
        entry++;
    } while (cont);
}

void func_80832B0C(GlobalContext* globalCtx, Player* this, LinkAnimationHeader* anim) {
    LinkAnimation_Change(globalCtx, &this->skelAnime, anim, 1.0f, 0.0f, Animation_GetLastFrame(anim), ANIMMODE_ONCE,
                         -6.0f);
}

void func_80832B78(GlobalContext* globalCtx, Player* this, LinkAnimationHeader* anim) {
    LinkAnimation_Change(globalCtx, &this->skelAnime, anim, 2.0f / 3.0f, 0.0f, Animation_GetLastFrame(anim),
                         ANIMMODE_ONCE, -6.0f);
}

void func_80832BE8(GlobalContext* globalCtx, Player* this, LinkAnimationHeader* anim) {
    LinkAnimation_Change(globalCtx, &this->skelAnime, anim, 1.0f, 0.0f, 0.0f, ANIMMODE_LOOP, -6.0f);
}

void func_80832C2C(GlobalContext* globalCtx, Player* this, LinkAnimationHeader* anim) {
    LinkAnimation_Change(globalCtx, &this->skelAnime, anim, 1.0f, 0.0f, 0.0f, ANIMMODE_ONCE, 0.0f);
}

void func_80832C6C(GlobalContext* globalCtx, Player* this, LinkAnimationHeader* anim) {
    LinkAnimation_Change(globalCtx, &this->skelAnime, anim, 1.0f, 0.0f, 0.0f, ANIMMODE_LOOP, -16.0f);
}

s32 func_80832CB0(GlobalContext* globalCtx, Player* this, LinkAnimationHeader* anim) {
    if (LinkAnimation_Update(globalCtx, &this->skelAnime)) {
        func_80832284(globalCtx, this, anim);
        return 1;
    } else {
        return 0;
    }
}

void func_80832CFC(Player* this) {
    this->skelAnime.prevTransl = this->skelAnime.baseTransl;
    this->skelAnime.prevRot = this->actor.shape.rot.y;
}

void func_80832D20(Player* this) {
    func_80832CFC(this);
    this->skelAnime.prevTransl.x *= this->ageProperties->unk_08;
    this->skelAnime.prevTransl.y *= this->ageProperties->unk_08;
    this->skelAnime.prevTransl.z *= this->ageProperties->unk_08;
}

void func_80832DB0(Player* this) {
    this->skelAnime.jointTable[1].y = 0;
}

void func_80832DBC(Player* this) {
    if (this->skelAnime.moveFlags != 0) {
        func_808322FC(this);
        this->skelAnime.jointTable[0].x = this->skelAnime.baseTransl.x;
        this->skelAnime.jointTable[0].z = this->skelAnime.baseTransl.z;
        if (this->skelAnime.moveFlags & 8) {
            if (this->skelAnime.moveFlags & 2) {
                this->skelAnime.jointTable[0].y = this->skelAnime.prevTransl.y;
            }
        } else {
            this->skelAnime.jointTable[0].y = this->skelAnime.baseTransl.y;
        }
        func_80832CFC(this);
        this->skelAnime.moveFlags = 0;
    }
}

void func_80832E48(Player* this, s32 flags) {
    Vec3f pos;

    this->skelAnime.moveFlags = flags;
    this->skelAnime.prevTransl = this->skelAnime.baseTransl;
    SkelAnime_UpdateTranslation(&this->skelAnime, &pos, this->actor.shape.rot.y);

    if (flags & 1) {
        if (!LINK_IS_ADULT) {
            pos.x *= 0.64f;
            pos.z *= 0.64f;
        }
        this->actor.world.pos.x += pos.x * this->actor.scale.x;
        this->actor.world.pos.z += pos.z * this->actor.scale.z;
    }

    if (flags & 2) {
        if (!(flags & 4)) {
            pos.y *= this->ageProperties->unk_08;
        }
        this->actor.world.pos.y += pos.y * this->actor.scale.y;
    }

    func_808322FC(this);
}

void func_80832F54(GlobalContext* globalCtx, Player* this, s32 flags) {
    if (flags & 0x200) {
        func_80832D20(this);
    } else if ((flags & 0x100) || (this->skelAnime.moveFlags != 0)) {
        func_80832CFC(this);
    } else {
        this->skelAnime.prevTransl = this->skelAnime.jointTable[0];
        this->skelAnime.prevRot = this->actor.shape.rot.y;
    }

    this->skelAnime.moveFlags = flags;
    func_80832210(this);
    AnimationContext_DisableQueue(globalCtx);
}

void func_80832FFC(GlobalContext* globalCtx, Player* this, LinkAnimationHeader* anim, s32 flags, f32 playbackSpeed) {
    LinkAnimation_PlayOnceSetSpeed(globalCtx, &this->skelAnime, anim, playbackSpeed);
    func_80832F54(globalCtx, this, flags);
}

void func_8083303C(GlobalContext* globalCtx, Player* this, LinkAnimationHeader* anim, s32 flags) {
    func_80832FFC(globalCtx, this, anim, flags, 1.0f);
}

void func_80833064(GlobalContext* globalCtx, Player* this, LinkAnimationHeader* anim, s32 flags) {
    func_80832FFC(globalCtx, this, anim, flags, 2.0f / 3.0f);
}

void func_8083308C(GlobalContext* globalCtx, Player* this, LinkAnimationHeader* anim) {
    func_80833064(globalCtx, this, anim, 0x1C);
}

void func_808330AC(GlobalContext* globalCtx, Player* this, LinkAnimationHeader* anim, s32 flags, f32 playbackSpeed) {
    LinkAnimation_PlayLoopSetSpeed(globalCtx, &this->skelAnime, anim, playbackSpeed);
    func_80832F54(globalCtx, this, flags);
}

void func_808330EC(GlobalContext* globalCtx, Player* this, LinkAnimationHeader* anim, s32 flags) {
    func_808330AC(globalCtx, this, anim, flags, 1.0f);
}

void func_80833114(GlobalContext* globalCtx, Player* this, LinkAnimationHeader* anim, s32 flags) {
    func_808330AC(globalCtx, this, anim, flags, 2.0f / 3.0f);
}

void func_8083313C(GlobalContext* globalCtx, Player* this, LinkAnimationHeader* anim) {
    func_80833114(globalCtx, this, anim, 0x1C);
}

void func_8083315C(GlobalContext* globalCtx, Player* this) {
    s8 phi_v1;
    s8 phi_v0;

    this->unk_A7C = D_808535D4;
    this->unk_A80 = D_808535D8;

    func_80077D10(&D_808535D4, &D_808535D8, sControlInput);

    D_808535DC = Camera_GetInputDirYaw(GET_ACTIVE_CAM(globalCtx)) + D_808535D8;

    this->unk_846 = (this->unk_846 + 1) % 4;

    if (D_808535D4 < 55.0f) {
        phi_v0 = -1;
        phi_v1 = -1;
    } else {
        phi_v1 = (u16)(D_808535D8 + 0x2000) >> 9;
        phi_v0 = (u16)((s16)(D_808535DC - this->actor.shape.rot.y) + 0x2000) >> 14;
    }

    this->unk_847[this->unk_846] = phi_v1;
    this->unk_84B[this->unk_846] = phi_v0;
}

void func_8083328C(GlobalContext* globalCtx, Player* this, LinkAnimationHeader* linkAnim) {
    LinkAnimation_PlayOnceSetSpeed(globalCtx, &this->skelAnime, linkAnim, D_808535E8);
}

s32 func_808332B8(Player* this) {
    return (this->stateFlags1 & 0x8000000) && (this->currentBoots != PLAYER_BOOTS_IRON);
}

s32 func_808332E4(Player* this) {
    return (this->stateFlags1 & 0x1000000);
}

void func_808332F4(Player* this, GlobalContext* globalCtx) {
    GetItemEntry* giEntry = &sGetItemTable[this->getItemId - 1];

    this->unk_862 = ABS(giEntry->gi);
}

static LinkAnimationHeader* func_80833338(Player* this) {
    return D_80853914[this->modelAnimType];
}

s32 func_80833350(Player* this) {
    LinkAnimationHeader** entry;
    s32 i;

    if (func_80833338(this) != this->skelAnime.animation) {
        for (i = 0, entry = &D_80853D7C[0][0]; i < 28; i++, entry++) {
            if (this->skelAnime.animation == *entry) {
                return i + 1;
            }
        }
        return 0;
    }

    return -1;
}

void func_808333FC(Player* this, s32 arg1) {
    if (D_80853E7C[arg1] != 0) {
        func_80832924(this, D_80853E50[D_80853E7C[arg1] - 1]);
    }
}

LinkAnimationHeader* func_80833438(Player* this) {
    if (this->unk_890 != 0) {
        return D_8085395C[this->modelAnimType];
    } else if (!(this->stateFlags1 & 0x28000000) && (this->currentBoots == PLAYER_BOOTS_IRON)) {
        return D_80853974[this->modelAnimType];
    } else {
        return D_80853944[this->modelAnimType];
    }
}

s32 func_808334B4(Player* this) {
    return func_808332E4(this) && (this->unk_834 != 0);
}

LinkAnimationHeader* func_808334E4(Player* this) {
    if (func_808334B4(this)) {
        return &gPlayerAnim_002638;
    } else {
        return D_808539A4[this->modelAnimType];
    }
}

LinkAnimationHeader* func_80833528(Player* this) {
    if (func_808334B4(this)) {
        return &gPlayerAnim_002630;
    } else {
        return D_8085398C[this->modelAnimType];
    }
}

LinkAnimationHeader* func_8083356C(Player* this) {
    if (func_8002DD78(this)) {
        return &gPlayerAnim_0026E8;
    } else {
        return D_80853B3C[this->modelAnimType];
    }
}

LinkAnimationHeader* func_808335B0(Player* this) {
    if (func_808334B4(this)) {
        return &gPlayerAnim_002620;
    } else {
        return D_80853B6C[this->modelAnimType];
    }
}

LinkAnimationHeader* func_808335F4(Player* this) {
    if (func_808334B4(this)) {
        return &gPlayerAnim_002618;
    } else {
        return D_80853B54[this->modelAnimType];
    }
}

void func_80833638(Player* this, PlayerFunc82C arg1) {
    this->func_82C = arg1;
    this->unk_836 = 0;
    this->unk_830 = 0.0f;
    func_808326F0(this);
}

void func_80833664(GlobalContext* globalCtx, Player* this, s8 actionParam) {
    LinkAnimationHeader* current = this->skelAnime.animation;
    LinkAnimationHeader** iter = &D_80853914[this->modelAnimType];
    u32 i;

    this->stateFlags1 &= ~0x1000008;

    for (i = 0; i < 45; i++) {
        if (current == *iter) {
            break;
        }
        iter += 6;
    }

    func_8083399C(globalCtx, this, actionParam);

    if (i < 45) {
        this->skelAnime.animation = D_80853914[i * 6 + this->modelAnimType];
    }
}

s8 Player_ItemToActionParam(s32 item) {
    if (item >= ITEM_NONE_FE) {
        return PLAYER_AP_NONE;
    } else if (item == ITEM_LAST_USED) {
        return PLAYER_AP_LAST_USED;
    } else if (item == ITEM_FISHING_POLE) {
        return PLAYER_AP_FISHING_POLE;
    } else {
        return sItemActionParams[item];
    }
}

void func_80833770(GlobalContext* globalCtx, Player* this) {
}

void func_8083377C(GlobalContext* globalCtx, Player* this) {
    this->unk_85C = 1.0f;
}

void func_80833790(GlobalContext* globalCtx, Player* this) {
}

void func_8083379C(GlobalContext* globalCtx, Player* this) {
    this->stateFlags1 |= 8;

    if (this->heldItemActionParam != PLAYER_AP_SLINGSHOT) {
        this->unk_860 = -1;
    } else {
        this->unk_860 = -2;
    }
}

void func_808337D4(GlobalContext* globalCtx, Player* this) {
    s32 explosiveType;
    ExplosiveInfo* explosiveInfo;
    Actor* spawnedActor;

    if (this->stateFlags1 & 0x800) {
        func_80832528(globalCtx, this);
        return;
    }

    explosiveType = Player_GetExplosiveHeld(this);
    explosiveInfo = &sExplosiveInfos[explosiveType];

    spawnedActor = Actor_SpawnAsChild(&globalCtx->actorCtx, &this->actor, globalCtx, explosiveInfo->actorId,
                                      this->actor.world.pos.x, this->actor.world.pos.y, this->actor.world.pos.z, 0,
                                      this->actor.shape.rot.y, 0, 0);
    if (spawnedActor != NULL) {
        if ((explosiveType != 0) && (globalCtx->bombchuBowlingStatus != 0)) {
            globalCtx->bombchuBowlingStatus--;
            if (globalCtx->bombchuBowlingStatus == 0) {
                globalCtx->bombchuBowlingStatus = -1;
            }
        } else {
            Inventory_ChangeAmmo(explosiveInfo->itemId, -1);
        }

        this->interactRangeActor = spawnedActor;
        this->heldActor = spawnedActor;
        this->getItemId = GI_NONE;
        this->unk_3BC.y = spawnedActor->shape.rot.y - this->actor.shape.rot.y;
        this->stateFlags1 |= 0x800;
    }
}

void func_80833910(GlobalContext* globalCtx, Player* this) {
    this->stateFlags1 |= 8;
    this->unk_860 = -3;

    this->heldActor =
        Actor_SpawnAsChild(&globalCtx->actorCtx, &this->actor, globalCtx, ACTOR_ARMS_HOOK, this->actor.world.pos.x,
                           this->actor.world.pos.y, this->actor.world.pos.z, 0, this->actor.shape.rot.y, 0, 0);
}

void func_80833984(GlobalContext* globalCtx, Player* this) {
    this->stateFlags1 |= 0x1000000;
}

void func_8083399C(GlobalContext* globalCtx, Player* this, s8 actionParam) {
    this->unk_860 = 0;
    this->unk_85C = 0.0f;
    this->unk_858 = 0.0f;

    this->heldItemActionParam = this->itemActionParam = actionParam;
    this->modelGroup = this->nextModelGroup;

    this->stateFlags1 &= ~0x1000008;

    D_80853FE8[actionParam](globalCtx, this);

    Player_SetModelGroup(this, this->modelGroup);
}

void func_80833A20(Player* this, s32 newSwordState) {
    u16 itemSfx;
    u16 voiceSfx;

    if (this->swordState == 0) {
        if ((this->heldItemActionParam == PLAYER_AP_SWORD_BGS) && (gSaveContext.swordHealth > 0.0f)) {
            itemSfx = NA_SE_IT_HAMMER_SWING;
        } else {
            itemSfx = NA_SE_IT_SWORD_SWING;
        }

        voiceSfx = NA_SE_VO_LI_SWORD_N;
        if (this->heldItemActionParam == PLAYER_AP_HAMMER) {
            itemSfx = NA_SE_IT_HAMMER_SWING;
        } else if (this->swordAnimation >= 0x18) {
            itemSfx = 0;
            voiceSfx = NA_SE_VO_LI_SWORD_L;
        } else if (this->unk_845 >= 3) {
            itemSfx = NA_SE_IT_SWORD_SWING_HARD;
            voiceSfx = NA_SE_VO_LI_SWORD_L;
        }

        if (itemSfx != 0) {
            func_808328EC(this, itemSfx);
        }

        if ((this->swordAnimation < 0x10) || (this->swordAnimation >= 0x14)) {
            func_80832698(this, voiceSfx);
        }
    }

    this->swordState = newSwordState;
}

s32 func_80833B2C(Player* this) {
    if (this->stateFlags1 & 0x40030000) {
        return 1;
    } else {
        return 0;
    }
}

s32 func_80833B54(Player* this) {
    if ((this->unk_664 != NULL) && ((this->unk_664->flags & 5) == 5)) {
        this->stateFlags1 |= 0x10;
        return 1;
    }

    if (this->stateFlags1 & 0x10) {
        this->stateFlags1 &= ~0x10;
        if (this->linearVelocity == 0.0f) {
            this->currentYaw = this->actor.shape.rot.y;
        }
    }

    return 0;
}

s32 func_80833BCC(Player* this) {
    return func_8008E9C4(this) || func_80833B2C(this);
}

s32 func_80833C04(Player* this) {
    return func_80833B54(this) || func_80833B2C(this);
}

void func_80833C3C(Player* this) {
    this->unk_870 = this->unk_874 = 0.0f;
}

s32 func_80833C50(Player* this, s32 item) {
    if ((item < ITEM_NONE_FE) && (Player_ItemToActionParam(item) == this->itemActionParam)) {
        return 1;
    } else {
        return 0;
    }
}

s32 func_80833C98(s32 item1, s32 actionParam) {
    if ((item1 < ITEM_NONE_FE) && (Player_ItemToActionParam(item1) == actionParam)) {
        return 1;
    } else {
        return 0;
    }
}

s32 func_80833CDC(GlobalContext* globalCtx, s32 index) {
    if (index >= 4) {
        return ITEM_NONE;
    } else if (globalCtx->bombchuBowlingStatus != 0) {
        return (globalCtx->bombchuBowlingStatus > 0) ? ITEM_BOMBCHU : ITEM_NONE;
    } else if (index == 0) {
        return B_BTN_ITEM;
    } else if (index == 1) {
        return C_BTN_ITEM(0);
    } else if (index == 2) {
        return C_BTN_ITEM(1);
    } else {
        return C_BTN_ITEM(2);
    }
}

void func_80833DF8(Player* this, GlobalContext* globalCtx) {
    s32 maskActionParam;
    s32 item;
    s32 i;

    if (this->currentMask != PLAYER_MASK_NONE) {
        maskActionParam = this->currentMask - 1 + PLAYER_AP_MASK_KEATON;
        if (!func_80833C98(C_BTN_ITEM(0), maskActionParam) && !func_80833C98(C_BTN_ITEM(1), maskActionParam) &&
            !func_80833C98(C_BTN_ITEM(2), maskActionParam)) {
            this->currentMask = PLAYER_MASK_NONE;
        }
    }

    if (!(this->stateFlags1 & 0x20000800) && !func_8008F128(this)) {
        if (this->itemActionParam >= PLAYER_AP_FISHING_POLE) {
            if (!func_80833C50(this, B_BTN_ITEM) && !func_80833C50(this, C_BTN_ITEM(0)) &&
                !func_80833C50(this, C_BTN_ITEM(1)) && !func_80833C50(this, C_BTN_ITEM(2))) {
                func_80835F44(globalCtx, this, ITEM_NONE);
                return;
            }
        }

        for (i = 0; i < ARRAY_COUNT(D_80854388); i++) {
            if (CHECK_BTN_ALL(sControlInput->press.button, D_80854388[i])) {
                break;
            }
        }

        item = func_80833CDC(globalCtx, i);
        if (item >= ITEM_NONE_FE) {
            for (i = 0; i < ARRAY_COUNT(D_80854388); i++) {
                if (CHECK_BTN_ALL(sControlInput->cur.button, D_80854388[i])) {
                    break;
                }
            }

            item = func_80833CDC(globalCtx, i);
            if ((item < ITEM_NONE_FE) && (Player_ItemToActionParam(item) == this->heldItemActionParam)) {
                D_80853618 = true;
            }
        } else {
            this->heldItemButton = i;
            func_80835F44(globalCtx, this, item);
        }
    }
}

void func_808340DC(Player* this, GlobalContext* globalCtx) {
    LinkAnimationHeader* anim;
    f32 phi_f2;
    f32 phi_f12;
    f32 phi_f14;
    f32 phi_f0;
    s32 sp38;
    s8 sp37;
    s32 temp;

    sp37 = Player_ItemToActionParam(this->heldItemId);
    func_80833638(this, func_80834A2C);

    temp = gPlayerModelTypes[this->nextModelGroup][0];
    sp38 = D_80854164[gPlayerModelTypes[this->modelGroup][0]][temp];
    if ((sp37 == PLAYER_AP_BOTTLE) || (sp37 == PLAYER_AP_BOOMERANG) ||
        ((sp37 == PLAYER_AP_NONE) &&
         ((this->heldItemActionParam == PLAYER_AP_BOTTLE) || (this->heldItemActionParam == PLAYER_AP_BOOMERANG)))) {
        sp38 = (sp37 == PLAYER_AP_NONE) ? -13 : 13;
    }

    this->unk_15A = ABS(sp38);

    anim = D_808540F4[this->unk_15A].anim;
    if ((anim == &gPlayerAnim_002F30) && (this->currentShield == PLAYER_SHIELD_NONE)) {
        anim = &gPlayerAnim_002F40;
    }

    phi_f2 = Animation_GetLastFrame(anim);
    phi_f14 = phi_f2;

    if (sp38 >= 0) {
        phi_f0 = 1.2f;
        phi_f12 = 0.0f;
    } else {
        phi_f14 = 0.0f;
        phi_f0 = -1.2f;
        phi_f12 = phi_f2;
    }

    if (sp37 != PLAYER_AP_NONE) {
        phi_f0 *= 2.0f;
    }

    LinkAnimation_Change(globalCtx, &this->skelAnime2, anim, phi_f0, phi_f12, phi_f14, ANIMMODE_ONCE, 0.0f);

    this->stateFlags1 &= ~0x100;
}

void func_80834298(Player* this, GlobalContext* globalCtx) {
    if ((this->actor.category == ACTORCAT_PLAYER) && !(this->stateFlags1 & 0x100) &&
        ((this->heldItemActionParam == this->itemActionParam) || (this->stateFlags1 & 0x400000)) &&
        (gSaveContext.health != 0) && (globalCtx->csCtx.state == CS_STATE_IDLE) && (this->csMode == 0) &&
        (globalCtx->shootingGalleryStatus == 0) && (globalCtx->activeCamId == CAM_ID_MAIN) &&
        (globalCtx->sceneLoadFlag != 0x14) && (gSaveContext.timer1State != 10)) {
        func_80833DF8(this, globalCtx);
    }

    if (this->stateFlags1 & 0x100) {
        func_808340DC(this, globalCtx);
    }
}

s32 func_80834380(GlobalContext* globalCtx, Player* this, s32* itemPtr, s32* typePtr) {
    if (LINK_IS_ADULT) {
        *itemPtr = ITEM_BOW;
        if (this->stateFlags1 & 0x800000) {
            *typePtr = ARROW_NORMAL_HORSE;
        } else {
            *typePtr = this->heldItemActionParam - 6;
        }
    } else {
        *itemPtr = ITEM_SLINGSHOT;
        *typePtr = ARROW_SEED;
    }

    if (gSaveContext.minigameState == 1) {
        return globalCtx->interfaceCtx.hbaAmmo;
    } else if (globalCtx->shootingGalleryStatus != 0) {
        return globalCtx->shootingGalleryStatus;
    } else {
        return AMMO(*itemPtr);
    }
}

s32 func_8083442C(Player* this, GlobalContext* globalCtx) {
    s32 item;
    s32 arrowType;
    s32 magicArrowType;

    if ((this->heldItemActionParam >= PLAYER_AP_BOW_FIRE) && (this->heldItemActionParam <= PLAYER_AP_BOW_0E) &&
        (gSaveContext.unk_13F0 != 0)) {
        func_80078884(NA_SE_SY_ERROR);
    } else {
        func_80833638(this, func_808351D4);

        this->stateFlags1 |= 0x200;
        this->unk_834 = 14;

        if (this->unk_860 >= 0) {
            func_8002F7DC(&this->actor, D_80854398[ABS(this->unk_860) - 1]);

            if (!Player_HoldsHookshot(this) && (func_80834380(globalCtx, this, &item, &arrowType) > 0)) {
                magicArrowType = arrowType - ARROW_FIRE;

                if (this->unk_860 >= 0) {
                    if ((magicArrowType >= 0) && (magicArrowType <= 2) &&
                        !func_80087708(globalCtx, sMagicArrowCosts[magicArrowType], 0)) {
                        arrowType = ARROW_NORMAL;
                    }

                    this->heldActor = Actor_SpawnAsChild(
                        &globalCtx->actorCtx, &this->actor, globalCtx, ACTOR_EN_ARROW, this->actor.world.pos.x,
                        this->actor.world.pos.y, this->actor.world.pos.z, 0, this->actor.shape.rot.y, 0, arrowType);
                }
            }
        }

        return 1;
    }

    return 0;
}

void func_80834594(GlobalContext* globalCtx, Player* this) {
    if (this->heldItemActionParam != PLAYER_AP_NONE) {
        if (func_8008F2BC(this, this->heldItemActionParam) >= 0) {
            func_808328EC(this, NA_SE_IT_SWORD_PUTAWAY);
        } else {
            func_808328EC(this, NA_SE_PL_CHANGE_ARMS);
        }
    }

    func_80835F44(globalCtx, this, this->heldItemId);

    if (func_8008F2BC(this, this->heldItemActionParam) >= 0) {
        func_808328EC(this, NA_SE_IT_SWORD_PICKOUT);
    } else if (this->heldItemActionParam != PLAYER_AP_NONE) {
        func_808328EC(this, NA_SE_PL_CHANGE_ARMS);
    }
}

void func_80834644(GlobalContext* globalCtx, Player* this) {
    if (func_80834A2C == this->func_82C) {
        func_80834594(globalCtx, this);
    }

    func_80833638(this, D_80853EDC[this->heldItemActionParam]);
    this->unk_834 = 0;
    this->unk_6AC = 0;
    func_808323B4(globalCtx, this);
    this->stateFlags1 &= ~0x100;
}

LinkAnimationHeader* func_808346C4(GlobalContext* globalCtx, Player* this) {
    func_80833638(this, func_80834B5C);
    func_808323B4(globalCtx, this);

    if (this->unk_870 < 0.5f) {
        return D_808543A4[Player_HoldsTwoHandedWeapon(this)];
    } else {
        return D_808543AC[Player_HoldsTwoHandedWeapon(this)];
    }
}

s32 func_80834758(GlobalContext* globalCtx, Player* this) {
    LinkAnimationHeader* anim;
    f32 frame;

    if (!(this->stateFlags1 & 0x20C00000) && (globalCtx->shootingGalleryStatus == 0) &&
        (this->heldItemActionParam == this->itemActionParam) && (this->currentShield != PLAYER_SHIELD_NONE) &&
        !Player_IsChildWithHylianShield(this) && func_80833BCC(this) &&
        CHECK_BTN_ALL(sControlInput->cur.button, BTN_R)) {

        anim = func_808346C4(globalCtx, this);
        frame = Animation_GetLastFrame(anim);
        LinkAnimation_Change(globalCtx, &this->skelAnime2, anim, 1.0f, frame, frame, ANIMMODE_ONCE, 0.0f);
        func_8002F7DC(&this->actor, NA_SE_IT_SHIELD_POSTURE);

        return 1;
    } else {
        return 0;
    }
}

s32 func_8083485C(Player* this, GlobalContext* globalCtx) {
    if (func_80834758(globalCtx, this)) {
        return 1;
    } else {
        return 0;
    }
}

void func_80834894(Player* this) {
    func_80833638(this, func_80834C74);

    if (this->itemActionParam < 0) {
        func_8008EC70(this);
    }

    Animation_Reverse(&this->skelAnime2);
    func_8002F7DC(&this->actor, NA_SE_IT_SHIELD_REMOVE);
}

void func_808348EC(GlobalContext* globalCtx, Player* this) {
    struct_808540F4* ptr = &D_808540F4[this->unk_15A];
    f32 temp;

    temp = ptr->unk_04;
    temp = (this->skelAnime2.playSpeed < 0.0f) ? temp - 1.0f : temp;

    if (LinkAnimation_OnFrame(&this->skelAnime2, temp)) {
        func_80834594(globalCtx, this);
    }

    func_80833B54(this);
}

s32 func_8083499C(Player* this, GlobalContext* globalCtx) {
    if (this->stateFlags1 & 0x100) {
        func_808340DC(this, globalCtx);
    } else {
        return 0;
    }

    return 1;
}

s32 func_808349DC(Player* this, GlobalContext* globalCtx) {
    if (func_80834758(globalCtx, this) || func_8083499C(this, globalCtx)) {
        return 1;
    } else {
        return 0;
    }
}

s32 func_80834A2C(Player* this, GlobalContext* globalCtx) {
    if (LinkAnimation_Update(globalCtx, &this->skelAnime2) ||
        ((Player_ItemToActionParam(this->heldItemId) == this->heldItemActionParam) &&
         (D_80853614 = (D_80853614 || ((this->modelAnimType != 3) && (globalCtx->shootingGalleryStatus == 0)))))) {
        func_80833638(this, D_80853EDC[this->heldItemActionParam]);
        this->unk_834 = 0;
        this->unk_6AC = 0;
        D_80853618 = D_80853614;
        return this->func_82C(this, globalCtx);
    }

    if (func_80833350(this) != 0) {
        func_808348EC(globalCtx, this);
        func_80832264(globalCtx, this, func_80833338(this));
        this->unk_6AC = 0;
    } else {
        func_808348EC(globalCtx, this);
    }

    return 1;
}

s32 func_80834B5C(Player* this, GlobalContext* globalCtx) {
    LinkAnimation_Update(globalCtx, &this->skelAnime2);

    if (!CHECK_BTN_ALL(sControlInput->cur.button, BTN_R)) {
        func_80834894(this);
        return 1;
    } else {
        this->stateFlags1 |= 0x400000;
        Player_SetModelsForHoldingShield(this);
        return 1;
    }
}

s32 func_80834BD4(Player* this, GlobalContext* globalCtx) {
    LinkAnimationHeader* anim;
    f32 frame;

    if (LinkAnimation_Update(globalCtx, &this->skelAnime2)) {
        anim = func_808346C4(globalCtx, this);
        frame = Animation_GetLastFrame(anim);
        LinkAnimation_Change(globalCtx, &this->skelAnime2, anim, 1.0f, frame, frame, ANIMMODE_ONCE, 0.0f);
    }

    this->stateFlags1 |= 0x400000;
    Player_SetModelsForHoldingShield(this);

    return 1;
}

s32 func_80834C74(Player* this, GlobalContext* globalCtx) {
    D_80853614 = D_80853618;

    if (D_80853614 || LinkAnimation_Update(globalCtx, &this->skelAnime2)) {
        func_80833638(this, D_80853EDC[this->heldItemActionParam]);
        LinkAnimation_PlayLoop(globalCtx, &this->skelAnime2, D_80853914[this->modelAnimType]);
        this->unk_6AC = 0;
        this->func_82C(this, globalCtx);
        return 0;
    }

    return 1;
}

s32 func_80834D2C(Player* this, GlobalContext* globalCtx) {
    LinkAnimationHeader* anim;

    if (this->heldItemActionParam != PLAYER_AP_BOOMERANG) {
        if (!func_8083442C(this, globalCtx)) {
            return 0;
        }

        if (!Player_HoldsHookshot(this)) {
            anim = &gPlayerAnim_0026A0;
        } else {
            anim = &gPlayerAnim_002CA0;
        }
        LinkAnimation_PlayOnce(globalCtx, &this->skelAnime2, anim);
    } else {
        func_80833638(this, func_80835884);
        this->unk_834 = 10;
        LinkAnimation_PlayOnce(globalCtx, &this->skelAnime2, &gPlayerAnim_002628);
    }

    if (this->stateFlags1 & 0x800000) {
        func_80832284(globalCtx, this, &gPlayerAnim_003380);
    } else if ((this->actor.bgCheckFlags & 1) && !func_80833B54(this)) {
        func_80832284(globalCtx, this, D_80853914[this->modelAnimType]);
    }

    return 1;
}

s32 func_80834E44(GlobalContext* globalCtx) {
    return (globalCtx->shootingGalleryStatus > 0) && CHECK_BTN_ALL(sControlInput->press.button, BTN_B);
}

s32 func_80834E7C(GlobalContext* globalCtx) {
    return (globalCtx->shootingGalleryStatus != 0) &&
           ((globalCtx->shootingGalleryStatus < 0) ||
            CHECK_BTN_ANY(sControlInput->cur.button, BTN_A | BTN_B | BTN_CUP | BTN_CLEFT | BTN_CRIGHT | BTN_CDOWN));
}

s32 func_80834EB8(Player* this, GlobalContext* globalCtx) {
    if ((this->unk_6AD == 0) || (this->unk_6AD == 2)) {
        if (func_80833BCC(this) ||
            (Camera_CheckValidMode(Gameplay_GetCamera(globalCtx, CAM_ID_MAIN), CAM_MODE_BOWARROW) == 0)) {
            return 1;
        }
        this->unk_6AD = 2;
    }

    return 0;
}

s32 func_80834F2C(Player* this, GlobalContext* globalCtx) {
    if ((this->doorType == PLAYER_DOORTYPE_NONE) && !(this->stateFlags1 & 0x2000000)) {
        if (D_80853614 || func_80834E44(globalCtx)) {
            if (func_80834D2C(this, globalCtx)) {
                return func_80834EB8(this, globalCtx);
            }
        }
    }

    return 0;
}

s32 func_80834FBC(Player* this) {
    if (this->actor.child != NULL) {
        if (this->heldActor == NULL) {
            this->heldActor = this->actor.child;
            func_8083264C(this, 255, 10, 250, 0);
            func_8002F7DC(&this->actor, NA_SE_IT_HOOKSHOT_RECEIVE);
        }

        return 1;
    }

    return 0;
}

s32 func_8083501C(Player* this, GlobalContext* globalCtx) {
    if (this->unk_860 >= 0) {
        this->unk_860 = -this->unk_860;
    }

    if ((!Player_HoldsHookshot(this) || func_80834FBC(this)) && !func_80834758(globalCtx, this) &&
        !func_80834F2C(this, globalCtx)) {
        return 0;
    }

    return 1;
}

s32 func_808350A4(GlobalContext* globalCtx, Player* this) {
    s32 item;
    s32 arrowType;

    if (this->heldActor != NULL) {
        if (!Player_HoldsHookshot(this)) {
            func_80834380(globalCtx, this, &item, &arrowType);

            if (gSaveContext.minigameState == 1) {
                globalCtx->interfaceCtx.hbaAmmo--;
            } else if (globalCtx->shootingGalleryStatus != 0) {
                globalCtx->shootingGalleryStatus--;
            } else {
                Inventory_ChangeAmmo(item, -1);
            }

            if (globalCtx->shootingGalleryStatus == 1) {
                globalCtx->shootingGalleryStatus = -10;
            }

            func_8083264C(this, 150, 10, 150, 0);
        } else {
            func_8083264C(this, 255, 20, 150, 0);
        }

        this->unk_A73 = 4;
        this->heldActor->parent = NULL;
        this->actor.child = NULL;
        this->heldActor = NULL;

        return 1;
    }

    return 0;
}

static u16 D_808543DC[] = { NA_SE_IT_BOW_FLICK, NA_SE_IT_SLING_FLICK };

s32 func_808351D4(Player* this, GlobalContext* globalCtx) {
    s32 sp2C;

    if (!Player_HoldsHookshot(this)) {
        sp2C = 0;
    } else {
        sp2C = 1;
    }

    Math_ScaledStepToS(&this->unk_6C0, 1200, 400);
    this->unk_6AE |= 0x100;

    if ((this->unk_836 == 0) && (func_80833350(this) == 0) && (this->skelAnime.animation == &gPlayerAnim_0026E8)) {
        LinkAnimation_PlayOnce(globalCtx, &this->skelAnime2, D_808543CC[sp2C]);
        this->unk_836 = -1;
    } else if (LinkAnimation_Update(globalCtx, &this->skelAnime2)) {
        LinkAnimation_PlayLoop(globalCtx, &this->skelAnime2, D_808543D4[sp2C]);
        this->unk_836 = 1;
    } else if (this->unk_836 == 1) {
        this->unk_836 = 2;
    }

    if (this->unk_834 > 10) {
        this->unk_834--;
    }

    func_80834EB8(this, globalCtx);

    if ((this->unk_836 > 0) && ((this->unk_860 < 0) || (!D_80853618 && !func_80834E7C(globalCtx)))) {
        func_80833638(this, func_808353D8);
        if (this->unk_860 >= 0) {
            if (sp2C == 0) {
                if (!func_808350A4(globalCtx, this)) {
                    func_8002F7DC(&this->actor, D_808543DC[ABS(this->unk_860) - 1]);
                }
            } else if (this->actor.bgCheckFlags & 1) {
                func_808350A4(globalCtx, this);
            }
        }
        this->unk_834 = 10;
        func_80832210(this);
    } else {
        this->stateFlags1 |= 0x200;
    }

    return 1;
}

s32 func_808353D8(Player* this, GlobalContext* globalCtx) {
    LinkAnimation_Update(globalCtx, &this->skelAnime2);

    if (Player_HoldsHookshot(this) && !func_80834FBC(this)) {
        return 1;
    }

    if (!func_80834758(globalCtx, this) &&
        (D_80853614 || ((this->unk_860 < 0) && D_80853618) || func_80834E44(globalCtx))) {
        this->unk_860 = ABS(this->unk_860);

        if (func_8083442C(this, globalCtx)) {
            if (Player_HoldsHookshot(this)) {
                this->unk_836 = 1;
            } else {
                LinkAnimation_PlayOnce(globalCtx, &this->skelAnime2, &gPlayerAnim_0026B8);
            }
        }
    } else {
        if (this->unk_834 != 0) {
            this->unk_834--;
        }

        if (func_80833BCC(this) || (this->unk_6AD != 0) || (this->stateFlags1 & 0x100000)) {
            if (this->unk_834 == 0) {
                this->unk_834++;
            }
            return 1;
        }

        if (Player_HoldsHookshot(this)) {
            func_80833638(this, func_8083501C);
        } else {
            func_80833638(this, func_80835588);
            LinkAnimation_PlayOnce(globalCtx, &this->skelAnime2, &gPlayerAnim_0026B0);
        }

        this->unk_834 = 0;
    }

    return 1;
}

s32 func_80835588(Player* this, GlobalContext* globalCtx) {
    if (!(this->actor.bgCheckFlags & 1) || LinkAnimation_Update(globalCtx, &this->skelAnime2)) {
        func_80833638(this, func_8083501C);
    }

    return 1;
}

void func_808355DC(Player* this) {
    this->stateFlags1 |= 0x20000;

    if (!(this->skelAnime.moveFlags & 0x80) && (this->actor.bgCheckFlags & 0x200) && (D_80853608 < 0x2000)) {
        this->currentYaw = this->actor.shape.rot.y = this->actor.wallYaw + 0x8000;
    }

    this->targetYaw = this->actor.shape.rot.y;
}

s32 func_80835644(GlobalContext* globalCtx, Player* this, Actor* arg2) {
    if (arg2 == NULL) {
        func_80832564(globalCtx, this);
        func_80839F90(this, globalCtx);
        return 1;
    }

    return 0;
}

void func_80835688(Player* this, GlobalContext* globalCtx) {
    if (!func_80835644(globalCtx, this, this->heldActor)) {
        func_80833638(this, func_808356E8);
        LinkAnimation_PlayLoop(globalCtx, &this->skelAnime2, &gPlayerAnim_002E10);
    }
}

s32 func_808356E8(Player* this, GlobalContext* globalCtx) {
    Actor* heldActor = this->heldActor;

    if (heldActor == NULL) {
        func_80834644(globalCtx, this);
    }

    if (func_80834758(globalCtx, this)) {
        return 1;
    }

    if (this->stateFlags1 & 0x800) {
        if (LinkAnimation_Update(globalCtx, &this->skelAnime2)) {
            LinkAnimation_PlayLoop(globalCtx, &this->skelAnime2, &gPlayerAnim_002E10);
        }

        if ((heldActor->id == ACTOR_EN_NIW) && (this->actor.velocity.y <= 0.0f)) {
            this->actor.minVelocityY = -2.0f;
            this->actor.gravity = -0.5f;
            this->fallStartHeight = this->actor.world.pos.y;
        }

        return 1;
    }

    return func_8083485C(this, globalCtx);
}

void func_808357E8(Player* this, Gfx** dLists) {
    this->leftHandDLists = &dLists[gSaveContext.linkAge];
}

s32 func_80835800(Player* this, GlobalContext* globalCtx) {
    if (func_80834758(globalCtx, this)) {
        return 1;
    }

    if (this->stateFlags1 & 0x2000000) {
        func_80833638(this, func_80835B60);
    } else if (func_80834F2C(this, globalCtx)) {
        return 1;
    }

    return 0;
}

s32 func_80835884(Player* this, GlobalContext* globalCtx) {
    if (LinkAnimation_Update(globalCtx, &this->skelAnime2)) {
        func_80833638(this, func_808358F0);
        LinkAnimation_PlayLoop(globalCtx, &this->skelAnime2, &gPlayerAnim_002638);
    }

    func_80834EB8(this, globalCtx);

    return 1;
}

s32 func_808358F0(Player* this, GlobalContext* globalCtx) {
    LinkAnimationHeader* animSeg = this->skelAnime.animation;

    if ((func_808334E4(this) == animSeg) || (func_80833528(this) == animSeg) || (func_808335B0(this) == animSeg) ||
        (func_808335F4(this) == animSeg)) {
        AnimationContext_SetCopyAll(globalCtx, this->skelAnime.limbCount, this->skelAnime2.jointTable,
                                    this->skelAnime.jointTable);
    } else {
        LinkAnimation_Update(globalCtx, &this->skelAnime2);
    }

    func_80834EB8(this, globalCtx);

    if (!D_80853618) {
        func_80833638(this, func_808359FC);
        LinkAnimation_PlayOnce(globalCtx, &this->skelAnime2,
                               (this->unk_870 < 0.5f) ? &gPlayerAnim_002608 : &gPlayerAnim_002600);
    }

    return 1;
}

s32 func_808359FC(Player* this, GlobalContext* globalCtx) {
    if (LinkAnimation_Update(globalCtx, &this->skelAnime2)) {
        func_80833638(this, func_80835B60);
        this->unk_834 = 0;
    } else if (LinkAnimation_OnFrame(&this->skelAnime2, 6.0f)) {
        f32 posX = (Math_SinS(this->actor.shape.rot.y) * 10.0f) + this->actor.world.pos.x;
        f32 posZ = (Math_CosS(this->actor.shape.rot.y) * 10.0f) + this->actor.world.pos.z;
        s32 yaw = (this->unk_664 != NULL) ? this->actor.shape.rot.y + 14000 : this->actor.shape.rot.y;
        EnBoom* boomerang =
            (EnBoom*)Actor_Spawn(&globalCtx->actorCtx, globalCtx, ACTOR_EN_BOOM, posX, this->actor.world.pos.y + 30.0f,
                                 posZ, this->actor.focus.rot.x, yaw, 0, 0);

        this->boomerangActor = &boomerang->actor;
        if (boomerang != NULL) {
            boomerang->moveTo = this->unk_664;
            boomerang->returnTimer = 20;
            this->stateFlags1 |= 0x2000000;
            if (!func_8008E9C4(this)) {
                func_808355DC(this);
            }
            this->unk_A73 = 4;
            func_8002F7DC(&this->actor, NA_SE_IT_BOOMERANG_THROW);
            func_80832698(this, NA_SE_VO_LI_SWORD_N);
        }
    }

    return 1;
}

s32 func_80835B60(Player* this, GlobalContext* globalCtx) {
    if (func_80834758(globalCtx, this)) {
        return 1;
    }

    if (!(this->stateFlags1 & 0x2000000)) {
        func_80833638(this, func_80835C08);
        LinkAnimation_PlayOnce(globalCtx, &this->skelAnime2, &gPlayerAnim_0025F8);
        func_808357E8(this, D_80125EF8);
        func_8002F7DC(&this->actor, NA_SE_PL_CATCH_BOOMERANG);
        func_80832698(this, NA_SE_VO_LI_SWORD_N);
        return 1;
    }

    return 0;
}

s32 func_80835C08(Player* this, GlobalContext* globalCtx) {
    if (!func_80835800(this, globalCtx) && LinkAnimation_Update(globalCtx, &this->skelAnime2)) {
        func_80833638(this, func_80835800);
    }

    return 1;
}

s32 func_80835C58(GlobalContext* globalCtx, Player* this, PlayerFunc674 func, s32 flags) {
    if (func == this->func_674) {
        return 0;
    }

    if (func_8084E3C4 == this->func_674) {
        func_800ED858(0);
        this->stateFlags2 &= ~0x3000000;
    } else if (func_808507F4 == this->func_674) {
        func_80832340(globalCtx, this);
    }

    this->func_674 = func;

    if ((this->itemActionParam != this->heldItemActionParam) && (!(flags & 1) || !(this->stateFlags1 & 0x400000))) {
        func_8008EC70(this);
    }

    if (!(flags & 1) && (!(this->stateFlags1 & 0x800))) {
        func_80834644(globalCtx, this);
        this->stateFlags1 &= ~0x400000;
    }

    func_80832DBC(this);
    this->stateFlags1 &= ~0xB4000044;
    this->stateFlags2 &= ~0x18080000;
    this->stateFlags3 &= ~0x8A;
    this->unk_84F = 0;
    this->unk_850 = 0;
    this->unk_6AC = 0;
    func_808326F0(this);

    return 1;
}

void func_80835DAC(GlobalContext* globalCtx, Player* this, PlayerFunc674 func, s32 flags) {
    s32 temp;

    temp = this->skelAnime.moveFlags;
    this->skelAnime.moveFlags = 0;
    func_80835C58(globalCtx, this, func, flags);
    this->skelAnime.moveFlags = temp;
}

void func_80835DE4(GlobalContext* globalCtx, Player* this, PlayerFunc674 func, s32 flags) {
    s32 temp;

    if (this->itemActionParam >= 0) {
        temp = this->itemActionParam;
        this->itemActionParam = this->heldItemActionParam;
        func_80835C58(globalCtx, this, func, flags);
        this->itemActionParam = temp;
        Player_SetModels(this, Player_ActionToModelGroup(this, this->itemActionParam));
    }
}

void func_80835E44(GlobalContext* globalCtx, s16 camSetting) {
    if (!func_800C0CB8(globalCtx)) {
        if (camSetting == CAM_SET_SCENE_TRANSITION) {
            Interface_ChangeAlpha(2);
        }
    } else {
        Camera_ChangeSetting(Gameplay_GetCamera(globalCtx, CAM_ID_MAIN), camSetting);
    }
}

void func_80835EA4(GlobalContext* globalCtx, s32 arg1) {
<<<<<<< HEAD
    func_80835E44(globalCtx, CAM_SET_ITEM2);
    Camera_SetCameraData(Gameplay_GetCamera(globalCtx, CAM_ID_MAIN), 4, 0, 0, arg1, 0, 0);
=======
    func_80835E44(globalCtx, CAM_SET_TURN_AROUND);
    Camera_SetCameraData(Gameplay_GetCamera(globalCtx, 0), 4, 0, 0, arg1, 0, 0);
>>>>>>> 0b184194
}

void func_80835EFC(Player* this) {
    if (Player_HoldsHookshot(this)) {
        Actor* heldActor = this->heldActor;

        if (heldActor != NULL) {
            Actor_Kill(heldActor);
            this->actor.child = NULL;
            this->heldActor = NULL;
        }
    }
}

void func_80835F44(GlobalContext* globalCtx, Player* this, s32 item) {
    s8 actionParam;
    s32 temp;
    s32 nextType;

    actionParam = Player_ItemToActionParam(item);

    if (((this->heldItemActionParam == this->itemActionParam) &&
         (!(this->stateFlags1 & 0x400000) || (Player_ActionToSword(actionParam) != 0) ||
          (actionParam == PLAYER_AP_NONE))) ||
        ((this->itemActionParam < 0) &&
         ((Player_ActionToSword(actionParam) != 0) || (actionParam == PLAYER_AP_NONE)))) {

        if ((actionParam == PLAYER_AP_NONE) || !(this->stateFlags1 & 0x8000000) ||
            ((this->actor.bgCheckFlags & 1) &&
             ((actionParam == PLAYER_AP_HOOKSHOT) || (actionParam == PLAYER_AP_LONGSHOT)))) {

            if ((globalCtx->bombchuBowlingStatus == 0) &&
                (((actionParam == PLAYER_AP_STICK) && (AMMO(ITEM_STICK) == 0)) ||
                 ((actionParam == PLAYER_AP_BEAN) && (AMMO(ITEM_BEAN) == 0)) ||
                 (temp = Player_ActionToExplosive(this, actionParam),
                  ((temp >= 0) && ((AMMO(sExplosiveInfos[temp].itemId) == 0) ||
                                   (globalCtx->actorCtx.actorLists[ACTORCAT_EXPLOSIVE].length >= 3)))))) {
                func_80078884(NA_SE_SY_ERROR);
                return;
            }

            if (actionParam == PLAYER_AP_LENS) {
                if (func_80087708(globalCtx, 0, 3)) {
                    if (globalCtx->actorCtx.unk_03 != 0) {
                        func_800304B0(globalCtx);
                    } else {
                        globalCtx->actorCtx.unk_03 = 1;
                    }
                    func_80078884((globalCtx->actorCtx.unk_03 != 0) ? NA_SE_SY_GLASSMODE_ON : NA_SE_SY_GLASSMODE_OFF);
                } else {
                    func_80078884(NA_SE_SY_ERROR);
                }
                return;
            }

            if (actionParam == PLAYER_AP_NUT) {
                if (AMMO(ITEM_NUT) != 0) {
                    func_8083C61C(globalCtx, this);
                } else {
                    func_80078884(NA_SE_SY_ERROR);
                }
                return;
            }

            temp = Player_ActionToMagicSpell(this, actionParam);
            if (temp >= 0) {
                if (((actionParam == PLAYER_AP_FARORES_WIND) && (gSaveContext.respawn[RESPAWN_MODE_TOP].data > 0)) ||
                    ((gSaveContext.unk_13F4 != 0) && (gSaveContext.unk_13F0 == 0) &&
                     (gSaveContext.magic >= sMagicSpellCosts[temp]))) {
                    this->itemActionParam = actionParam;
                    this->unk_6AD = 4;
                } else {
                    func_80078884(NA_SE_SY_ERROR);
                }
                return;
            }

            if (actionParam >= PLAYER_AP_MASK_KEATON) {
                if (this->currentMask != PLAYER_MASK_NONE) {
                    this->currentMask = PLAYER_MASK_NONE;
                } else {
                    this->currentMask = actionParam - PLAYER_AP_MASK_KEATON + 1;
                }
                func_808328EC(this, NA_SE_PL_CHANGE_ARMS);
                return;
            }

            if (((actionParam >= PLAYER_AP_OCARINA_FAIRY) && (actionParam <= PLAYER_AP_OCARINA_TIME)) ||
                (actionParam >= PLAYER_AP_BOTTLE_FISH)) {
                if (!func_8008E9C4(this) ||
                    ((actionParam >= PLAYER_AP_BOTTLE_POTION_RED) && (actionParam <= PLAYER_AP_BOTTLE_FAIRY))) {
                    func_8002D53C(globalCtx, &globalCtx->actorCtx.titleCtx);
                    this->unk_6AD = 4;
                    this->itemActionParam = actionParam;
                }
                return;
            }

            if ((actionParam != this->heldItemActionParam) ||
                ((this->heldActor == 0) && (Player_ActionToExplosive(this, actionParam) >= 0))) {
                this->nextModelGroup = Player_ActionToModelGroup(this, actionParam);
                nextType = gPlayerModelTypes[this->nextModelGroup][0];
                if ((this->heldItemActionParam >= 0) && (Player_ActionToMagicSpell(this, actionParam) < 0) &&
                    (item != this->heldItemId) && (D_80854164[gPlayerModelTypes[this->modelGroup][0]][nextType] != 0)) {
                    this->heldItemId = item;
                    this->stateFlags1 |= 0x100;
                } else {
                    func_80835EFC(this);
                    func_808323B4(globalCtx, this);
                    func_80833664(globalCtx, this, actionParam);
                }
                return;
            }

            D_80853614 = D_80853618 = true;
        }
    }
}

void func_80836448(GlobalContext* globalCtx, Player* this, LinkAnimationHeader* anim) {
    s32 cond = func_808332B8(this);

    func_80832564(globalCtx, this);

    func_80835C58(globalCtx, this, cond ? func_8084E368 : func_80843CEC, 0);

    this->stateFlags1 |= 0x80;

    func_80832264(globalCtx, this, anim);
    if (anim == &gPlayerAnim_002878) {
        this->skelAnime.endFrame = 84.0f;
    }

    func_80832224(this);
    func_80832698(this, NA_SE_VO_LI_DOWN);

    if (this->actor.category == ACTORCAT_PLAYER) {
        func_800F47BC();

        if (Inventory_ConsumeFairy(globalCtx)) {
            globalCtx->gameOverCtx.state = GAMEOVER_REVIVE_START;
            this->unk_84F = 1;
        } else {
            globalCtx->gameOverCtx.state = GAMEOVER_DEATH_START;
            func_800F6AB0(0);
            func_800F5C64(NA_BGM_GAME_OVER);
            gSaveContext.seqIndex = (u8)NA_BGM_DISABLED;
            gSaveContext.nightSeqIndex = 0xFF;
        }

        OnePointCutscene_Init(globalCtx, 9806, cond ? 120 : 60, &this->actor, CAM_ID_MAIN);
        ShrinkWindow_SetVal(0x20);
    }
}

s32 func_808365C8(Player* this) {
    return (!(func_808458D0 == this->func_674) ||
            ((this->stateFlags1 & 0x100) &&
             ((this->heldItemId == ITEM_LAST_USED) || (this->heldItemId == ITEM_NONE)))) &&
           (!(func_80834A2C == this->func_82C) ||
            (Player_ItemToActionParam(this->heldItemId) == this->heldItemActionParam));
}

s32 func_80836670(Player* this, GlobalContext* globalCtx) {
    if (!(this->stateFlags1 & 0x800000) && (this->actor.parent != NULL) && Player_HoldsHookshot(this)) {
        func_80835C58(globalCtx, this, func_80850AEC, 1);
        this->stateFlags3 |= 0x80;
        func_80832264(globalCtx, this, &gPlayerAnim_002C90);
        func_80832F54(globalCtx, this, 0x9B);
        func_80832224(this);
        this->currentYaw = this->actor.shape.rot.y;
        this->actor.bgCheckFlags &= ~1;
        this->hoverBootsTimer = 0;
        this->unk_6AE |= 0x43;
        func_80832698(this, NA_SE_VO_LI_LASH);
        return 1;
    }

    if (func_808365C8(this)) {
        func_80834298(this, globalCtx);
        if (func_8084E604 == this->func_674) {
            return 1;
        }
    }

    if (!this->func_82C(this, globalCtx)) {
        return 0;
    }

    if (this->unk_830 != 0.0f) {
        if ((func_80833350(this) == 0) || (this->linearVelocity != 0.0f)) {
            AnimationContext_SetCopyFalse(globalCtx, this->skelAnime.limbCount, this->skelAnime2.jointTable,
                                          this->skelAnime.jointTable, D_80853410);
        }
        Math_StepToF(&this->unk_830, 0.0f, 0.25f);
        AnimationContext_SetInterp(globalCtx, this->skelAnime.limbCount, this->skelAnime.jointTable,
                                   this->skelAnime2.jointTable, 1.0f - this->unk_830);
    } else if ((func_80833350(this) == 0) || (this->linearVelocity != 0.0f)) {
        AnimationContext_SetCopyTrue(globalCtx, this->skelAnime.limbCount, this->skelAnime.jointTable,
                                     this->skelAnime2.jointTable, D_80853410);
    } else {
        AnimationContext_SetCopyAll(globalCtx, this->skelAnime.limbCount, this->skelAnime.jointTable,
                                    this->skelAnime2.jointTable);
    }

    return 1;
}

s32 func_80836898(GlobalContext* globalCtx, Player* this, PlayerFuncA74 func) {
    this->func_A74 = func;
    func_80835C58(globalCtx, this, func_808458D0, 0);
    this->stateFlags2 |= 0x40;
    return func_80832528(globalCtx, this);
}

void func_808368EC(Player* this, GlobalContext* globalCtx) {
    s16 previousYaw = this->actor.shape.rot.y;

    if (!(this->stateFlags2 & 0x60)) {
        if ((this->unk_664 != NULL) &&
            ((globalCtx->actorCtx.targetCtx.unk_4B != 0) || (this->actor.category != ACTORCAT_PLAYER))) {
            Math_ScaledStepToS(&this->actor.shape.rot.y,
                               Math_Vec3f_Yaw(&this->actor.world.pos, &this->unk_664->focus.pos), 4000);
        } else if ((this->stateFlags1 & 0x20000) && !(this->stateFlags2 & 0x60)) {
            Math_ScaledStepToS(&this->actor.shape.rot.y, this->targetYaw, 4000);
        }
    } else if (!(this->stateFlags2 & 0x40)) {
        Math_ScaledStepToS(&this->actor.shape.rot.y, this->currentYaw, 2000);
    }

    this->unk_87C = this->actor.shape.rot.y - previousYaw;
}

s32 func_808369C8(s16* pValue, s16 arg1, s16 arg2, s16 arg3, s16 arg4, s16 arg5) {
    s16 temp1;
    s16 temp2;
    s16 temp3;

    temp1 = temp2 = arg4 - *pValue;
    temp2 = CLAMP(temp2, -arg5, arg5);
    *pValue += (s16)(temp1 - temp2);

    Math_ScaledStepToS(pValue, arg1, arg2);

    temp3 = *pValue;
    if (*pValue < -arg3) {
        *pValue = -arg3;
    } else if (*pValue > arg3) {
        *pValue = arg3;
    }
    return temp3 - *pValue;
}

s32 func_80836AB8(Player* this, s32 arg1) {
    s16 sp36;
    s16 var;

    var = this->actor.shape.rot.y;
    if (arg1 != 0) {
        var = this->actor.focus.rot.y;
        this->unk_6BC = this->actor.focus.rot.x;
        this->unk_6AE |= 0x41;
    } else {
        func_808369C8(&this->unk_6BC,
                      func_808369C8(&this->unk_6B6, this->actor.focus.rot.x, 600, 10000, this->actor.focus.rot.x, 0),
                      200, 4000, this->unk_6B6, 10000);
        sp36 = this->actor.focus.rot.y - var;
        func_808369C8(&sp36, 0, 200, 24000, this->unk_6BE, 8000);
        var = this->actor.focus.rot.y - sp36;
        func_808369C8(&this->unk_6B8, sp36 - this->unk_6BE, 200, 8000, sp36, 8000);
        func_808369C8(&this->unk_6BE, sp36, 200, 8000, this->unk_6B8, 8000);
        this->unk_6AE |= 0xD9;
    }

    return var;
}

void func_80836BEC(Player* this, GlobalContext* globalCtx) {
    s32 sp1C = 0;
    s32 zTrigPressed = CHECK_BTN_ALL(sControlInput->cur.button, BTN_Z);
    Actor* actorToTarget;
    s32 pad;
    s32 holdTarget;
    s32 cond;

    if (!zTrigPressed) {
        this->stateFlags1 &= ~0x40000000;
    }

    if ((globalCtx->csCtx.state != CS_STATE_IDLE) || (this->csMode != 0) || (this->stateFlags1 & 0x20000080) ||
        (this->stateFlags3 & 0x80)) {
        this->unk_66C = 0;
    } else if (zTrigPressed || (this->stateFlags2 & 0x2000) || (this->unk_684 != NULL)) {
        if (this->unk_66C <= 5) {
            this->unk_66C = 5;
        } else {
            this->unk_66C--;
        }
    } else if (this->stateFlags1 & 0x20000) {
        this->unk_66C = 0;
    } else if (this->unk_66C != 0) {
        this->unk_66C--;
    }

    if (this->unk_66C >= 6) {
        sp1C = 1;
    }

    cond = func_8083224C(globalCtx);
    if (cond || (this->unk_66C != 0) || (this->stateFlags1 & 0x2001000)) {
        if (!cond) {
            if (!(this->stateFlags1 & 0x2000000) &&
                ((this->heldItemActionParam != PLAYER_AP_FISHING_POLE) || (this->unk_860 == 0)) &&
                CHECK_BTN_ALL(sControlInput->press.button, BTN_Z)) {

                if (this->actor.category == ACTORCAT_PLAYER) {
                    actorToTarget = globalCtx->actorCtx.targetCtx.arrowPointedActor;
                } else {
                    actorToTarget = &GET_PLAYER(globalCtx)->actor;
                }

                holdTarget = (gSaveContext.zTargetSetting != 0) || (this->actor.category != ACTORCAT_PLAYER);
                this->stateFlags1 |= 0x8000;

                if ((actorToTarget != NULL) && !(actorToTarget->flags & 0x8000000)) {
                    if ((actorToTarget == this->unk_664) && (this->actor.category == ACTORCAT_PLAYER)) {
                        actorToTarget = globalCtx->actorCtx.targetCtx.unk_94;
                    }

                    if (actorToTarget != this->unk_664) {
                        if (!holdTarget) {
                            this->stateFlags2 |= 0x2000;
                        }
                        this->unk_664 = actorToTarget;
                        this->unk_66C = 15;
                        this->stateFlags2 &= ~0x200002;
                    } else {
                        if (!holdTarget) {
                            func_8008EDF0(this);
                        }
                    }

                    this->stateFlags1 &= ~0x40000000;
                } else {
                    if (!(this->stateFlags1 & 0x40020000)) {
                        func_808355DC(this);
                    }
                }
            }

            if (this->unk_664 != NULL) {
                if ((this->actor.category == ACTORCAT_PLAYER) && (this->unk_664 != this->unk_684) &&
                    func_8002F0C8(this->unk_664, this, sp1C)) {
                    func_8008EDF0(this);
                    this->stateFlags1 |= 0x40000000;
                } else if (this->unk_664 != NULL) {
                    this->unk_664->targetPriority = 40;
                }
            } else if (this->unk_684 != NULL) {
                this->unk_664 = this->unk_684;
            }
        }

        if (this->unk_664 != NULL) {
            this->stateFlags1 &= ~0x30000;
            if ((this->stateFlags1 & 0x800) || ((this->unk_664->flags & 5) != 5)) {
                this->stateFlags1 |= 0x10000;
            }
        } else {
            if (this->stateFlags1 & 0x20000) {
                this->stateFlags2 &= ~0x2000;
            } else {
                func_8008EE08(this);
            }
        }
    } else {
        func_8008EE08(this);
    }
}

s32 func_80836FAC(GlobalContext* globalCtx, Player* this, f32* arg2, s16* arg3, f32 arg4) {
    f32 temp_f2;
    f32 temp_f0;
    f32 temp_f14;
    f32 temp_f12;

    if ((this->unk_6AD != 0) || (globalCtx->sceneLoadFlag == 0x14) || (this->stateFlags1 & 1)) {
        *arg2 = 0.0f;
        *arg3 = this->actor.shape.rot.y;
    } else {
        *arg2 = D_808535D4;
        *arg3 = D_808535D8;

        if (arg4 != 0.0f) {
            *arg2 -= 20.0f;
            if (*arg2 < 0.0f) {
                *arg2 = 0.0f;
            } else {
                temp_f2 = 1.0f - Math_CosS(*arg2 * 450.0f);
                *arg2 = ((temp_f2 * temp_f2) * 30.0f) + 7.0f;
            }
        } else {
            *arg2 *= 0.8f;
        }

        if (D_808535D4 != 0.0f) {
            temp_f0 = Math_SinS(this->unk_898);
            temp_f12 = this->unk_880;
            temp_f14 = CLAMP(temp_f0, 0.0f, 0.6f);

            if (this->unk_6C4 != 0.0f) {
                temp_f12 = temp_f12 - (this->unk_6C4 * 0.008f);
                if (temp_f12 < 2.0f) {
                    temp_f12 = 2.0f;
                }
            }

            *arg2 = (*arg2 * 0.14f) - (8.0f * temp_f14 * temp_f14);
            *arg2 = CLAMP(*arg2, 0.0f, temp_f12);

            return 1;
        }
    }

    return 0;
}

s32 func_8083721C(Player* this) {
    return Math_StepToF(&this->linearVelocity, 0.0f, REG(43) / 100.0f);
}

s32 func_80837268(Player* this, f32* arg1, s16* arg2, f32 arg3, GlobalContext* globalCtx) {
    if (!func_80836FAC(globalCtx, this, arg1, arg2, arg3)) {
        *arg2 = this->actor.shape.rot.y;

        if (this->unk_664 != NULL) {
            if ((globalCtx->actorCtx.targetCtx.unk_4B != 0) && !(this->stateFlags2 & 0x40)) {
                *arg2 = Math_Vec3f_Yaw(&this->actor.world.pos, &this->unk_664->focus.pos);
                return 0;
            }
        } else if (func_80833B2C(this)) {
            *arg2 = this->targetYaw;
        }

        return 0;
    } else {
        *arg2 += Camera_GetInputDirYaw(GET_ACTIVE_CAM(globalCtx));
        return 1;
    }
}

static s8 D_808543E0[] = { 13, 2, 4, 9, 10, 11, 8, -7 };
static s8 D_808543E8[] = { 13, 1, 2, 5, 3, 4, 9, 10, 11, 7, 8, -6 };
static s8 D_808543F4[] = { 13, 1, 2, 3, 4, 9, 10, 11, 8, 7, -6 };
static s8 D_80854400[] = { 13, 2, 4, 9, 10, 11, 8, -7 };
static s8 D_80854408[] = { 13, 2, 4, 9, 10, 11, 12, 8, -7 };
static s8 D_80854414[] = { -7 };
static s8 D_80854418[] = { 0, 11, 1, 2, 3, 5, 4, 9, 8, 7, -6 };
static s8 D_80854424[] = { 0, 11, 1, 2, 3, 12, 5, 4, 9, 8, 7, -6 };
static s8 D_80854430[] = { 13, 1, 2, 3, 12, 5, 4, 9, 10, 11, 8, 7, -6 };
static s8 D_80854440[] = { 10, 8, -7 };
static s8 D_80854444[] = { 0, 12, 5, -4 };

static s32 (*D_80854448[])(Player* this, GlobalContext* globalCtx) = {
    func_8083B998, func_80839800, func_8083E5A8, func_8083E0FC, func_8083B644, func_8083F7BC, func_8083C1DC,
    func_80850224, func_8083C544, func_8083EB44, func_8083BDBC, func_8083C2B0, func_80838A14, func_8083B040,
};

s32 func_80837348(GlobalContext* globalCtx, Player* this, s8* arg2, s32 arg3) {
    s32 i;

    if (!(this->stateFlags1 & 0x20000081)) {
        if (arg3 != 0) {
            D_808535E0 = func_80836670(this, globalCtx);
            if (func_8084E604 == this->func_674) {
                return 1;
            }
        }

        if (func_8008F128(this)) {
            this->unk_6AE |= 0x41;
            return 1;
        }

        if (!(this->stateFlags1 & 0x100) && (func_80834A2C != this->func_82C)) {
            while (*arg2 >= 0) {
                if (D_80854448[*arg2](this, globalCtx)) {
                    return 1;
                }
                arg2++;
            }

            if (D_80854448[-(*arg2)](this, globalCtx)) {
                return 1;
            }
        }
    }

    return 0;
}

s32 func_808374A0(GlobalContext* globalCtx, Player* this, SkelAnime* skelAnime, f32 arg3) {
    f32 sp24;
    s16 sp22;

    if ((skelAnime->endFrame - arg3) <= skelAnime->curFrame) {
        if (func_80837348(globalCtx, this, D_80854418, 1)) {
            return 0;
        }

        if (func_80837268(this, &sp24, &sp22, 0.018f, globalCtx)) {
            return 1;
        }
    }

    return -1;
}

void func_80837530(GlobalContext* globalCtx, Player* this, s32 arg2) {
    if (arg2 != 0) {
        this->unk_858 = 0.0f;
    } else {
        this->unk_858 = 0.5f;
    }

    this->stateFlags1 |= 0x1000;

    if (this->actor.category == ACTORCAT_PLAYER) {
        Actor_Spawn(&globalCtx->actorCtx, globalCtx, ACTOR_EN_M_THUNDER, this->bodyPartsPos[0].x,
                    this->bodyPartsPos[0].y, this->bodyPartsPos[0].z, 0, 0, 0, Player_GetSwordHeld(this) | arg2);
    }
}

s32 func_808375D8(Player* this) {
    s8 sp3C[4];
    s8* iter;
    s8* iter2;
    s8 temp1;
    s8 temp2;
    s32 i;

    if ((this->heldItemActionParam == PLAYER_AP_STICK) || Player_HoldsBrokenKnife(this)) {
        return 0;
    }

    iter = &this->unk_847[0];
    iter2 = &sp3C[0];
    for (i = 0; i < 4; i++, iter++, iter2++) {
        if ((*iter2 = *iter) < 0) {
            return 0;
        }
        *iter2 *= 2;
    }

    temp1 = sp3C[0] - sp3C[1];
    if (ABS(temp1) < 10) {
        return 0;
    }

    iter2 = &sp3C[1];
    for (i = 1; i < 3; i++, iter2++) {
        temp2 = *iter2 - *(iter2 + 1);
        if ((ABS(temp2) < 10) || (temp2 * temp1 < 0)) {
            return 0;
        }
    }

    return 1;
}

void func_80837704(GlobalContext* globalCtx, Player* this) {
    LinkAnimationHeader* anim;

    if ((this->swordAnimation >= 4) && (this->swordAnimation < 8)) {
        anim = D_80854358[Player_HoldsTwoHandedWeapon(this)];
    } else {
        anim = D_80854350[Player_HoldsTwoHandedWeapon(this)];
    }

    func_80832318(this);
    LinkAnimation_Change(globalCtx, &this->skelAnime, anim, 1.0f, 8.0f, Animation_GetLastFrame(anim), ANIMMODE_ONCE,
                         -9.0f);
    func_80837530(globalCtx, this, 0x200);
}

void func_808377DC(GlobalContext* globalCtx, Player* this) {
    func_80835C58(globalCtx, this, func_80844E68, 1);
    func_80837704(globalCtx, this);
}

static s8 D_80854480[] = { 12, 4, 4, 8 };
static s8 D_80854484[] = { 22, 23, 22, 23 };

s32 func_80837818(Player* this) {
    s32 sp1C = this->unk_84B[this->unk_846];
    s32 sp18;

    if (this->heldItemActionParam == PLAYER_AP_HAMMER) {
        if (sp1C < 0) {
            sp1C = 0;
        }
        sp18 = D_80854484[sp1C];
        this->unk_845 = 0;
    } else {
        if (func_808375D8(this)) {
            sp18 = 24;
        } else {
            if (sp1C < 0) {
                if (func_80833BCC(this)) {
                    sp18 = 0;
                } else {
                    sp18 = 4;
                }
            } else {
                sp18 = D_80854480[sp1C];
                if (sp18 == 12) {
                    this->stateFlags2 |= 0x40000000;
                    if (!func_80833BCC(this)) {
                        sp18 = 0;
                    }
                }
            }
            if (this->heldItemActionParam == PLAYER_AP_STICK) {
                sp18 = 0;
            }
        }
        if (Player_HoldsTwoHandedWeapon(this)) {
            sp18++;
        }
    }

    return sp18;
}

void func_80837918(Player* this, s32 quadIndex, u32 flags) {
    this->swordQuads[quadIndex].info.toucher.dmgFlags = flags;

    if (flags == 2) {
        this->swordQuads[quadIndex].info.toucherFlags = TOUCH_ON | TOUCH_NEAREST | TOUCH_SFX_WOOD;
    } else {
        this->swordQuads[quadIndex].info.toucherFlags = TOUCH_ON | TOUCH_NEAREST;
    }
}

static u32 D_80854488[][2] = {
    { 0x00000200, 0x08000000 }, { 0x00000100, 0x02000000 }, { 0x00000400, 0x04000000 },
    { 0x00000002, 0x08000000 }, { 0x00000040, 0x40000000 },
};

void func_80837948(GlobalContext* globalCtx, Player* this, s32 arg2) {
    s32 pad;
    u32 flags;
    s32 temp;

    func_80835C58(globalCtx, this, func_808502D0, 0);
    this->unk_844 = 8;
    if ((arg2 < 18) || (arg2 >= 20)) {
        func_80832318(this);
    }

    if ((arg2 != this->swordAnimation) || !(this->unk_845 < 3)) {
        this->unk_845 = 0;
    }

    this->unk_845++;
    if (this->unk_845 >= 3) {
        arg2 += 2;
    }

    this->swordAnimation = arg2;

    func_808322D0(globalCtx, this, D_80854190[arg2].unk_00);
    if ((arg2 != 16) && (arg2 != 17)) {
        func_80832F54(globalCtx, this, 0x209);
    }

    this->currentYaw = this->actor.shape.rot.y;

    if (Player_HoldsBrokenKnife(this)) {
        temp = 1;
    } else {
        temp = Player_GetSwordHeld(this) - 1;
    }

    if ((arg2 >= 16) && (arg2 < 20)) {
        flags = D_80854488[temp][1];
    } else {
        flags = D_80854488[temp][0];
    }

    func_80837918(this, 0, flags);
    func_80837918(this, 1, flags);
}

void func_80837AE0(Player* this, s32 timer) {
    if (this->invincibilityTimer >= 0) {
        this->invincibilityTimer = timer;
        this->unk_88F = 0;
    }
}

void func_80837AFC(Player* this, s32 timer) {
    if (this->invincibilityTimer > timer) {
        this->invincibilityTimer = timer;
    }
    this->unk_88F = 0;
}

s32 func_80837B18(GlobalContext* globalCtx, Player* this, s32 damage) {
    if ((this->invincibilityTimer != 0) || (this->actor.category != ACTORCAT_PLAYER)) {
        return 1;
    }

    return Health_ChangeBy(globalCtx, damage);
}

void func_80837B60(Player* this) {
    this->skelAnime.prevTransl = this->skelAnime.jointTable[0];
    func_80832E48(this, 3);
}

void func_80837B9C(Player* this, GlobalContext* globalCtx) {
    func_80835C58(globalCtx, this, func_8084411C, 0);
    func_80832284(globalCtx, this, &gPlayerAnim_003040);
    this->unk_850 = 1;
    if (this->unk_6AD != 3) {
        this->unk_6AD = 0;
    }
}

static LinkAnimationHeader* D_808544B0[] = {
    &gPlayerAnim_002F80, &gPlayerAnim_002F78, &gPlayerAnim_002DE0, &gPlayerAnim_002DD8,
    &gPlayerAnim_002F70, &gPlayerAnim_002528, &gPlayerAnim_002DC8, &gPlayerAnim_0024F0,
};

void func_80837C0C(GlobalContext* globalCtx, Player* this, s32 arg2, f32 arg3, f32 arg4, s16 arg5, s32 arg6) {
    LinkAnimationHeader* sp2C = NULL;
    LinkAnimationHeader** sp28;

    if (this->stateFlags1 & 0x2000) {
        func_80837B60(this);
    }

    this->unk_890 = 0;

    func_8002F7DC(&this->actor, NA_SE_PL_DAMAGE);

    if (!func_80837B18(globalCtx, this, 0 - this->actor.colChkInfo.damage)) {
        this->stateFlags2 &= ~0x80;
        if (!(this->actor.bgCheckFlags & 1) && !(this->stateFlags1 & 0x8000000)) {
            func_80837B9C(this, globalCtx);
        }
        return;
    }

    func_80837AE0(this, arg6);

    if (arg2 == 3) {
        func_80835C58(globalCtx, this, func_8084FB10, 0);

        sp2C = &gPlayerAnim_002FD0;

        func_80832224(this);
        func_8083264C(this, 255, 10, 40, 0);

        func_8002F7DC(&this->actor, NA_SE_PL_FREEZE_S);
        func_80832698(this, NA_SE_VO_LI_FREEZE);
    } else if (arg2 == 4) {
        func_80835C58(globalCtx, this, func_8084FBF4, 0);

        func_8083264C(this, 255, 80, 150, 0);

        func_808322A4(globalCtx, this, &gPlayerAnim_002F00);
        func_80832224(this);

        this->unk_850 = 20;
    } else {
        arg5 -= this->actor.shape.rot.y;
        if (this->stateFlags1 & 0x8000000) {
            func_80835C58(globalCtx, this, func_8084E30C, 0);
            func_8083264C(this, 180, 20, 50, 0);

            this->linearVelocity = 4.0f;
            this->actor.velocity.y = 0.0f;

            sp2C = &gPlayerAnim_003320;

            func_80832698(this, NA_SE_VO_LI_DAMAGE_S);
        } else if ((arg2 == 1) || (arg2 == 2) || !(this->actor.bgCheckFlags & 1) || (this->stateFlags1 & 0x206000)) {
            func_80835C58(globalCtx, this, func_8084377C, 0);

            this->stateFlags3 |= 2;

            func_8083264C(this, 255, 20, 150, 0);
            func_80832224(this);

            if (arg2 == 2) {
                this->unk_850 = 4;

                this->actor.speedXZ = 3.0f;
                this->linearVelocity = 3.0f;
                this->actor.velocity.y = 6.0f;

                func_80832C2C(globalCtx, this, D_8085395C[this->modelAnimType]);
                func_80832698(this, NA_SE_VO_LI_DAMAGE_S);
            } else {
                this->actor.speedXZ = arg3;
                this->linearVelocity = arg3;
                this->actor.velocity.y = arg4;

                if (ABS(arg5) > 0x4000) {
                    sp2C = &gPlayerAnim_002F58;
                } else {
                    sp2C = &gPlayerAnim_002DB0;
                }

                if ((this->actor.category != ACTORCAT_PLAYER) && (this->actor.colChkInfo.health == 0)) {
                    func_80832698(this, NA_SE_VO_BL_DOWN);
                } else {
                    func_80832698(this, NA_SE_VO_LI_FALL_L);
                }
            }

            this->hoverBootsTimer = 0;
            this->actor.bgCheckFlags &= ~1;
        } else {
            if ((this->linearVelocity > 4.0f) && !func_8008E9C4(this)) {
                this->unk_890 = 20;
                func_8083264C(this, 120, 20, 10, 0);
                func_80832698(this, NA_SE_VO_LI_DAMAGE_S);
                return;
            }

            sp28 = D_808544B0;

            func_80835C58(globalCtx, this, func_8084370C, 0);
            func_80833C3C(this);

            if (this->actor.colChkInfo.damage < 5) {
                func_8083264C(this, 120, 20, 10, 0);
            } else {
                func_8083264C(this, 180, 20, 100, 0);
                this->linearVelocity = 23.0f;
                sp28 += 4;
            }

            if (ABS(arg5) <= 0x4000) {
                sp28 += 2;
            }

            if (func_8008E9C4(this)) {
                sp28 += 1;
            }

            sp2C = *sp28;

            func_80832698(this, NA_SE_VO_LI_DAMAGE_S);
        }

        this->actor.shape.rot.y += arg5;
        this->currentYaw = this->actor.shape.rot.y;
        this->actor.world.rot.y = this->actor.shape.rot.y;
        if (ABS(arg5) > 0x4000) {
            this->actor.shape.rot.y += 0x8000;
        }
    }

    func_80832564(globalCtx, this);

    this->stateFlags1 |= 0x4000000;

    if (sp2C != NULL) {
        func_808322D0(globalCtx, this, sp2C);
    }
}

s32 func_80838144(s32 arg0) {
    s32 temp = arg0 - 2;

    if ((temp >= 0) && (temp < 2)) {
        return temp;
    } else {
        return -1;
    }
}

s32 func_8083816C(s32 arg0) {
    return (arg0 == 4) || (arg0 == 7) || (arg0 == 12);
}

void func_8083819C(Player* this, GlobalContext* globalCtx) {
    if (this->currentShield == PLAYER_SHIELD_DEKU) {
        Actor_Spawn(&globalCtx->actorCtx, globalCtx, ACTOR_ITEM_SHIELD, this->actor.world.pos.x,
                    this->actor.world.pos.y, this->actor.world.pos.z, 0, 0, 0, 1);
        Inventory_DeleteEquipment(globalCtx, EQUIP_SHIELD);
        func_8010B680(globalCtx, 0x305F, NULL);
    }
}

void func_8083821C(Player* this) {
    s32 i;

    // clang-format off
    for (i = 0; i < 18; i++) { this->flameTimers[i] = Rand_S16Offset(0, 200); }
    // clang-format on

    this->isBurning = true;
}

void func_80838280(Player* this) {
    if (this->actor.colChkInfo.acHitEffect == 1) {
        func_8083821C(this);
    }
    func_80832698(this, NA_SE_VO_LI_FALL_L);
}

void func_808382BC(Player* this) {
    if ((this->invincibilityTimer >= 0) && (this->invincibilityTimer < 20)) {
        this->invincibilityTimer = 20;
    }
}

s32 func_808382DC(Player* this, GlobalContext* globalCtx) {
    s32 pad;
    s32 sp68 = false;
    s32 sp64;

    if (this->unk_A86 != 0) {
        if (!Player_InBlockingCsMode(globalCtx, this)) {
            Player_InflictDamage(globalCtx, -16);
            this->unk_A86 = 0;
        }
    } else {
        sp68 = ((Player_GetHeight(this) - 8.0f) < (this->unk_6C4 * this->actor.scale.y));

        if (sp68 || (this->actor.bgCheckFlags & 0x100) || (D_808535E4 == 9) || (this->stateFlags2 & 0x80000000)) {
            func_80832698(this, NA_SE_VO_LI_DAMAGE_S);

            if (sp68) {
                Gameplay_TriggerRespawn(globalCtx);
                func_800994A0(globalCtx);
            } else {
                // Special case for getting crushed in Forest Temple's Checkboard Ceiling Hall or Shadow Temple's
                // Falling Spike Trap Room, to respawn the player in a specific place
                if (((globalCtx->sceneNum == SCENE_BMORI1) && (globalCtx->roomCtx.curRoom.num == 15)) ||
                    ((globalCtx->sceneNum == SCENE_HAKADAN) && (globalCtx->roomCtx.curRoom.num == 10))) {
                    static SpecialRespawnInfo checkboardCeilingRespawn = { { 1992.0f, 403.0f, -3432.0f }, 0 };
                    static SpecialRespawnInfo fallingSpikeTrapRespawn = { { 1200.0f, -1343.0f, 3850.0f }, 0 };
                    SpecialRespawnInfo* respawnInfo;

                    if (globalCtx->sceneNum == SCENE_BMORI1) {
                        respawnInfo = &checkboardCeilingRespawn;
                    } else {
                        respawnInfo = &fallingSpikeTrapRespawn;
                    }

                    Gameplay_SetupRespawnPoint(globalCtx, RESPAWN_MODE_DOWN, 0xDFF);
                    gSaveContext.respawn[RESPAWN_MODE_DOWN].pos = respawnInfo->pos;
                    gSaveContext.respawn[RESPAWN_MODE_DOWN].yaw = respawnInfo->yaw;
                }

                Gameplay_TriggerVoidOut(globalCtx);
            }

            func_80832698(this, NA_SE_VO_LI_TAKEN_AWAY);
            globalCtx->unk_11DE9 = 1;
            func_80078884(NA_SE_OC_ABYSS);
        } else if ((this->unk_8A1 != 0) && ((this->unk_8A1 >= 2) || (this->invincibilityTimer == 0))) {
            u8 sp5C[] = { 2, 1, 1 };

            func_80838280(this);

            if (this->unk_8A1 == 3) {
                this->shockTimer = 40;
            }

            this->actor.colChkInfo.damage += this->unk_8A0;
            func_80837C0C(globalCtx, this, sp5C[this->unk_8A1 - 1], this->unk_8A4, this->unk_8A8, this->unk_8A2, 20);
        } else {
            sp64 = (this->shieldQuad.base.acFlags & AC_BOUNCED) != 0;

            //! @bug The second set of conditions here seems intended as a way for Link to "block" hits by rolling.
            // However, `Collider.atFlags` is a byte so the flag check at the end is incorrect and cannot work.
            // Additionally, `Collider.atHit` can never be set while already colliding as AC, so it's also bugged.
            // This behavior was later fixed in MM, most likely by removing both the `atHit` and `atFlags` checks.
            if (sp64 || ((this->invincibilityTimer < 0) && (this->cylinder.base.acFlags & AC_HIT) &&
                         (this->cylinder.info.atHit != NULL) && (this->cylinder.info.atHit->atFlags & 0x20000000))) {

                func_8083264C(this, 180, 20, 100, 0);

                if (!Player_IsChildWithHylianShield(this)) {
                    if (this->invincibilityTimer >= 0) {
                        LinkAnimationHeader* anim;
                        s32 sp54 = func_80843188 == this->func_674;

                        if (!func_808332B8(this)) {
                            func_80835C58(globalCtx, this, func_808435C4, 0);
                        }

                        if (!(this->unk_84F = sp54)) {
                            func_80833638(this, func_80834BD4);

                            if (this->unk_870 < 0.5f) {
                                anim = D_808543BC[Player_HoldsTwoHandedWeapon(this)];
                            } else {
                                anim = D_808543B4[Player_HoldsTwoHandedWeapon(this)];
                            }
                            LinkAnimation_PlayOnce(globalCtx, &this->skelAnime2, anim);
                        } else {
                            func_80832264(globalCtx, this, D_808543C4[Player_HoldsTwoHandedWeapon(this)]);
                        }
                    }

                    if (!(this->stateFlags1 & 0x206000)) {
                        this->linearVelocity = -18.0f;
                        this->currentYaw = this->actor.shape.rot.y;
                    }
                }

                if (sp64 && (this->shieldQuad.info.acHitInfo->toucher.effect == 1)) {
                    func_8083819C(this, globalCtx);
                }

                return 0;
            }

            if ((this->unk_A87 != 0) || (this->invincibilityTimer > 0) || (this->stateFlags1 & 0x4000000) ||
                (this->csMode != 0) || (this->swordQuads[0].base.atFlags & AT_HIT) ||
                (this->swordQuads[1].base.atFlags & AT_HIT)) {
                return 0;
            }

            if (this->cylinder.base.acFlags & AC_HIT) {
                Actor* ac = this->cylinder.base.ac;
                s32 sp4C;

                if (ac->flags & 0x1000000) {
                    func_8002F7DC(&this->actor, NA_SE_PL_BODY_HIT);
                }

                if (this->stateFlags1 & 0x8000000) {
                    sp4C = 0;
                } else if (this->actor.colChkInfo.acHitEffect == 2) {
                    sp4C = 3;
                } else if (this->actor.colChkInfo.acHitEffect == 3) {
                    sp4C = 4;
                } else if (this->actor.colChkInfo.acHitEffect == 4) {
                    sp4C = 1;
                } else {
                    func_80838280(this);
                    sp4C = 0;
                }

                func_80837C0C(globalCtx, this, sp4C, 4.0f, 5.0f, Actor_WorldYawTowardActor(ac, &this->actor), 20);
            } else if (this->invincibilityTimer != 0) {
                return 0;
            } else {
                static u8 D_808544F4[] = { 120, 60 };
                s32 sp48 = func_80838144(D_808535E4);

                if (((this->actor.wallPoly != NULL) &&
                     SurfaceType_IsWallDamage(&globalCtx->colCtx, this->actor.wallPoly, this->actor.wallBgId)) ||
                    ((sp48 >= 0) &&
                     SurfaceType_IsWallDamage(&globalCtx->colCtx, this->actor.floorPoly, this->actor.floorBgId) &&
                     (this->unk_A79 >= D_808544F4[sp48])) ||
                    ((sp48 >= 0) &&
                     ((this->currentTunic != PLAYER_TUNIC_GORON) || (this->unk_A79 >= D_808544F4[sp48])))) {
                    this->unk_A79 = 0;
                    this->actor.colChkInfo.damage = 4;
                    func_80837C0C(globalCtx, this, 0, 4.0f, 5.0f, this->actor.shape.rot.y, 20);
                } else {
                    return 0;
                }
            }
        }
    }

    return 1;
}

void func_80838940(Player* this, LinkAnimationHeader* anim, f32 arg2, GlobalContext* globalCtx, u16 sfxId) {
    func_80835C58(globalCtx, this, func_8084411C, 1);

    if (anim != NULL) {
        func_808322D0(globalCtx, this, anim);
    }

    this->actor.velocity.y = arg2 * D_808535E8;
    this->hoverBootsTimer = 0;
    this->actor.bgCheckFlags &= ~1;

    func_80832854(this);
    func_80832698(this, sfxId);

    this->stateFlags1 |= 0x40000;
}

void func_808389E8(Player* this, LinkAnimationHeader* anim, f32 arg2, GlobalContext* globalCtx) {
    func_80838940(this, anim, arg2, globalCtx, NA_SE_VO_LI_SWORD_N);
}

s32 func_80838A14(Player* this, GlobalContext* globalCtx) {
    s32 sp3C;
    LinkAnimationHeader* sp38;
    f32 sp34;
    f32 temp;
    f32 sp2C;
    f32 sp28;
    f32 sp24;

    if (!(this->stateFlags1 & 0x800) && (this->unk_88C >= 2) &&
        (!(this->stateFlags1 & 0x8000000) || (this->ageProperties->unk_14 > this->wallHeight))) {
        sp3C = 0;

        if (func_808332B8(this)) {
            if (this->actor.yDistToWater < 50.0f) {
                if ((this->unk_88C < 2) || (this->wallHeight > this->ageProperties->unk_10)) {
                    return 0;
                }
            } else if ((this->currentBoots != PLAYER_BOOTS_IRON) || (this->unk_88C > 2)) {
                return 0;
            }
        } else if (!(this->actor.bgCheckFlags & 1) ||
                   ((this->ageProperties->unk_14 <= this->wallHeight) && (this->stateFlags1 & 0x8000000))) {
            return 0;
        }

        if ((this->actor.wallBgId != BGCHECK_SCENE) && (D_808535F0 & 0x40)) {
            if (this->unk_88D >= 6) {
                this->stateFlags2 |= 4;
                if (CHECK_BTN_ALL(sControlInput->press.button, BTN_A)) {
                    sp3C = 1;
                }
            }
        } else if ((this->unk_88D >= 6) || CHECK_BTN_ALL(sControlInput->press.button, BTN_A)) {
            sp3C = 1;
        }

        if (sp3C != 0) {
            func_80835C58(globalCtx, this, func_80845668, 0);

            this->stateFlags1 |= 0x40000;

            sp34 = this->wallHeight;

            if (this->ageProperties->unk_14 <= sp34) {
                sp38 = &gPlayerAnim_002D48;
                this->linearVelocity = 1.0f;
            } else {
                sp2C = COLPOLY_GET_NORMAL(this->actor.wallPoly->normal.x);
                sp28 = COLPOLY_GET_NORMAL(this->actor.wallPoly->normal.z);
                sp24 = this->wallDistance + 0.5f;

                this->stateFlags1 |= 0x4000;

                if (func_808332B8(this)) {
                    sp38 = &gPlayerAnim_0032E8;
                    sp34 -= (60.0f * this->ageProperties->unk_08);
                    this->stateFlags1 &= ~0x8000000;
                } else if (this->ageProperties->unk_18 <= sp34) {
                    sp38 = &gPlayerAnim_002D40;
                    sp34 -= (59.0f * this->ageProperties->unk_08);
                } else {
                    sp38 = &gPlayerAnim_002D38;
                    sp34 -= (41.0f * this->ageProperties->unk_08);
                }

                this->actor.shape.yOffset -= sp34 * 100.0f;

                this->actor.world.pos.x -= sp24 * sp2C;
                this->actor.world.pos.y += this->wallHeight;
                this->actor.world.pos.z -= sp24 * sp28;

                func_80832224(this);
            }

            this->actor.bgCheckFlags |= 1;

            LinkAnimation_PlayOnceSetSpeed(globalCtx, &this->skelAnime, sp38, 1.3f);
            AnimationContext_DisableQueue(globalCtx);

            this->actor.shape.rot.y = this->currentYaw = this->actor.wallYaw + 0x8000;

            return 1;
        }
    } else if ((this->actor.bgCheckFlags & 1) && (this->unk_88C == 1) && (this->unk_88D >= 3)) {
        temp = (this->wallHeight * 0.08f) + 5.5f;
        func_808389E8(this, &gPlayerAnim_002FE0, temp, globalCtx);
        this->linearVelocity = 2.5f;

        return 1;
    }

    return 0;
}

void func_80838E70(GlobalContext* globalCtx, Player* this, f32 arg2, s16 arg3) {
    func_80835C58(globalCtx, this, func_80845CA4, 0);
    func_80832440(globalCtx, this);

    this->unk_84F = 1;
    this->unk_850 = 1;

    this->unk_450.x = (Math_SinS(arg3) * arg2) + this->actor.world.pos.x;
    this->unk_450.z = (Math_CosS(arg3) * arg2) + this->actor.world.pos.z;

    func_80832264(globalCtx, this, func_80833338(this));
}

void func_80838F18(GlobalContext* globalCtx, Player* this) {
    func_80835C58(globalCtx, this, func_8084D610, 0);
    func_80832C6C(globalCtx, this, &gPlayerAnim_003328);
}

void func_80838F5C(GlobalContext* globalCtx, Player* this) {
    func_80835C58(globalCtx, this, func_8084F88C, 0);

    this->stateFlags1 |= 0xA0000000;

    Camera_ChangeSetting(Gameplay_GetCamera(globalCtx, CAM_ID_MAIN), CAM_SET_FREE0);
}

s32 func_80838FB8(GlobalContext* globalCtx, Player* this) {
    if ((globalCtx->sceneLoadFlag == 0) && (this->stateFlags1 & 0x80000000)) {
        func_80838F5C(globalCtx, this);
        func_80832284(globalCtx, this, &gPlayerAnim_003040);
        func_80832698(this, NA_SE_VO_LI_FALL_S);
        func_800788CC(NA_SE_OC_SECRET_WARP_IN);
        return 1;
    }

    return 0;
}

s16 D_808544F8[] = {
    0x045B, // DMT from Magic Fairy Fountain
    0x0482, // DMC from Double Defense Fairy Fountain
    0x0340, // Hyrule Castle from Dins Fire Fairy Fountain
    0x044B, // Kakariko from Potion Shop
    0x02A2, // Market (child day) from Potion Shop
    0x0201, // Kakariko from Bazaar
    0x03B8, // Market (child day) from Bazaar
    0x04EE, // Kakariko from House of Skulltulas
    0x03C0, // Back Alley (day) from Bombchu Shop
    0x0463, // Kakariko from Shooting Gallery
    0x01CD, // Market (child day) from Shooting Gallery
    0x0394, // Zoras Fountain from Farores Wind Fairy Fountain
    0x0340, // Hyrule Castle from Dins Fire Fairy Fountain
    0x057C, // Desert Colossus from Nayrus Love Fairy Fountain
};

u8 D_80854514[] = { 11, 9, 3, 5, 7, 0 };

s32 func_80839034(GlobalContext* globalCtx, Player* this, CollisionPoly* poly, u32 bgId) {
    s32 sp3C;
    s32 temp;
    s32 sp34;
    f32 linearVel;
    s32 yaw;

    if (this->actor.category == ACTORCAT_PLAYER) {
        sp3C = 0;

        if (!(this->stateFlags1 & 0x80) && (globalCtx->sceneLoadFlag == 0) && (this->csMode == 0) &&
            !(this->stateFlags1 & 1) &&
            (((poly != NULL) && (sp3C = SurfaceType_GetSceneExitIndex(&globalCtx->colCtx, poly, bgId), sp3C != 0)) ||
             (func_8083816C(D_808535E4) && (this->unk_A7A == 12)))) {

            sp34 = this->unk_A84 - (s32)this->actor.world.pos.y;

            if (!(this->stateFlags1 & 0x28800000) && !(this->actor.bgCheckFlags & 1) && (sp34 < 100) &&
                (D_80853600 > 100.0f)) {
                return 0;
            }

            if (sp3C == 0) {
                Gameplay_TriggerVoidOut(globalCtx);
                func_800994A0(globalCtx);
            } else {
                globalCtx->nextEntranceIndex = globalCtx->setupExitList[sp3C - 1];
                if (globalCtx->nextEntranceIndex == 0x7FFF) {
                    gSaveContext.respawnFlag = 2;
                    globalCtx->nextEntranceIndex = gSaveContext.respawn[RESPAWN_MODE_RETURN].entranceIndex;
                    globalCtx->fadeTransition = 3;
                    gSaveContext.nextTransition = 3;
                } else if (globalCtx->nextEntranceIndex >= 0x7FF9) {
                    globalCtx->nextEntranceIndex =
                        D_808544F8[D_80854514[globalCtx->nextEntranceIndex - 0x7FF9] + globalCtx->curSpawn];
                    func_800994A0(globalCtx);
                } else {
                    if (SurfaceType_GetSlope(&globalCtx->colCtx, poly, bgId) == 2) {
                        gSaveContext.respawn[RESPAWN_MODE_DOWN].entranceIndex = globalCtx->nextEntranceIndex;
                        Gameplay_TriggerVoidOut(globalCtx);
                        gSaveContext.respawnFlag = -2;
                    }
                    gSaveContext.unk_13C3 = 1;
                    func_800994A0(globalCtx);
                }
                globalCtx->sceneLoadFlag = 0x14;
            }

            if (!(this->stateFlags1 & 0x20800000) && !(this->stateFlags2 & 0x40000) && !func_808332B8(this) &&
                (temp = func_80041D4C(&globalCtx->colCtx, poly, bgId), (temp != 10)) &&
                ((sp34 < 100) || (this->actor.bgCheckFlags & 1))) {

                if (temp == 11) {
                    func_800788CC(NA_SE_OC_SECRET_HOLE_OUT);
                    func_800F6964(5);
                    gSaveContext.seqIndex = (u8)NA_BGM_DISABLED;
                    gSaveContext.nightSeqIndex = 0xFF;
                } else {
                    linearVel = this->linearVelocity;

                    if (linearVel < 0.0f) {
                        this->actor.world.rot.y += 0x8000;
                        linearVel = -linearVel;
                    }

                    if (linearVel > R_RUN_SPEED_LIMIT / 100.0f) {
                        gSaveContext.entranceSpeed = R_RUN_SPEED_LIMIT / 100.0f;
                    } else {
                        gSaveContext.entranceSpeed = linearVel;
                    }

                    if (D_808535F4 != 0) {
                        yaw = D_808535FC;
                    } else {
                        yaw = this->actor.world.rot.y;
                    }
                    func_80838E70(globalCtx, this, 400.0f, yaw);
                }
            } else {
                if (!(this->actor.bgCheckFlags & 1)) {
                    func_80832210(this);
                }
            }

            this->stateFlags1 |= 0x20000001;

            func_80835E44(globalCtx, CAM_SET_SCENE1);

            return 1;
        } else {
            if (globalCtx->sceneLoadFlag == 0) {

                if ((this->actor.world.pos.y < -4000.0f) ||
                    (((this->unk_A7A == 5) || (this->unk_A7A == 12)) &&
                     ((D_80853600 < 100.0f) || (this->fallDistance > 400.0f) ||
                      ((globalCtx->sceneNum != SCENE_HAKADAN) && (this->fallDistance > 200.0f)))) ||
                    ((globalCtx->sceneNum == SCENE_GANON_FINAL) && (this->fallDistance > 320.0f))) {

                    if (this->actor.bgCheckFlags & 1) {
                        if (this->unk_A7A == 5) {
                            Gameplay_TriggerRespawn(globalCtx);
                        } else {
                            Gameplay_TriggerVoidOut(globalCtx);
                        }
                        globalCtx->fadeTransition = 4;
                        func_80078884(NA_SE_OC_ABYSS);
                    } else {
                        func_80838F5C(globalCtx, this);
                        this->unk_850 = 9999;
                        if (this->unk_A7A == 5) {
                            this->unk_84F = -1;
                        } else {
                            this->unk_84F = 1;
                        }
                    }
                }

                this->unk_A84 = this->actor.world.pos.y;
            }
        }
    }

    return 0;
}

void func_808395DC(Player* this, Vec3f* arg1, Vec3f* arg2, Vec3f* arg3) {
    f32 cos = Math_CosS(this->actor.shape.rot.y);
    f32 sin = Math_SinS(this->actor.shape.rot.y);

    arg3->x = arg1->x + ((arg2->x * cos) + (arg2->z * sin));
    arg3->y = arg1->y + arg2->y;
    arg3->z = arg1->z + ((arg2->z * cos) - (arg2->x * sin));
}

Actor* Player_SpawnFairy(GlobalContext* globalCtx, Player* this, Vec3f* arg2, Vec3f* arg3, s32 type) {
    Vec3f pos;

    func_808395DC(this, arg2, arg3, &pos);

    return Actor_Spawn(&globalCtx->actorCtx, globalCtx, ACTOR_EN_ELF, pos.x, pos.y, pos.z, 0, 0, 0, type);
}

f32 func_808396F4(GlobalContext* globalCtx, Player* this, Vec3f* arg2, Vec3f* arg3, CollisionPoly** arg4, s32* arg5) {
    func_808395DC(this, &this->actor.world.pos, arg2, arg3);

    return BgCheck_EntityRaycastFloor3(&globalCtx->colCtx, arg4, arg5, arg3);
}

f32 func_8083973C(GlobalContext* globalCtx, Player* this, Vec3f* arg2, Vec3f* arg3) {
    CollisionPoly* sp24;
    s32 sp20;

    return func_808396F4(globalCtx, this, arg2, arg3, &sp24, &sp20);
}

s32 func_80839768(GlobalContext* globalCtx, Player* this, Vec3f* arg2, CollisionPoly** arg3, s32* arg4, Vec3f* arg5) {
    Vec3f sp44;
    Vec3f sp38;

    sp44.x = this->actor.world.pos.x;
    sp44.y = this->actor.world.pos.y + arg2->y;
    sp44.z = this->actor.world.pos.z;

    func_808395DC(this, &this->actor.world.pos, arg2, &sp38);

    return BgCheck_EntityLineTest1(&globalCtx->colCtx, &sp44, &sp38, arg5, arg3, true, false, false, true, arg4);
}

s32 func_80839800(Player* this, GlobalContext* globalCtx) {
    DoorShutter* doorShutter;
    EnDoor* door; // Can also be DoorKiller*
    s32 doorDirection;
    f32 sp78;
    f32 sp74;
    Actor* doorActor;
    f32 sp6C;
    s32 pad3;
    s32 frontRoom;
    Actor* attachedActor;
    LinkAnimationHeader* sp5C;
    CollisionPoly* sp58;
    Vec3f sp4C;

    if ((this->doorType != PLAYER_DOORTYPE_NONE) &&
        (!(this->stateFlags1 & 0x800) || ((this->heldActor != NULL) && (this->heldActor->id == ACTOR_EN_RU1)))) {
        if (CHECK_BTN_ALL(sControlInput->press.button, BTN_A) || (func_8084F9A0 == this->func_674)) {
            doorActor = this->doorActor;

            if (this->doorType <= PLAYER_DOORTYPE_AJAR) {
                doorActor->textId = 0xD0;
                func_80853148(globalCtx, doorActor);
                return 0;
            }

            doorDirection = this->doorDirection;
            sp78 = Math_CosS(doorActor->shape.rot.y);
            sp74 = Math_SinS(doorActor->shape.rot.y);

            if (this->doorType == PLAYER_DOORTYPE_SLIDING) {
                doorShutter = (DoorShutter*)doorActor;

                this->currentYaw = doorShutter->dyna.actor.home.rot.y;
                if (doorDirection > 0) {
                    this->currentYaw -= 0x8000;
                }
                this->actor.shape.rot.y = this->currentYaw;

                if (this->linearVelocity <= 0.0f) {
                    this->linearVelocity = 0.1f;
                }

                func_80838E70(globalCtx, this, 50.0f, this->actor.shape.rot.y);

                this->unk_84F = 0;
                this->unk_447 = this->doorType;
                this->stateFlags1 |= 0x20000000;

                this->unk_450.x = this->actor.world.pos.x + ((doorDirection * 20.0f) * sp74);
                this->unk_450.z = this->actor.world.pos.z + ((doorDirection * 20.0f) * sp78);
                this->unk_45C.x = this->actor.world.pos.x + ((doorDirection * -120.0f) * sp74);
                this->unk_45C.z = this->actor.world.pos.z + ((doorDirection * -120.0f) * sp78);

                doorShutter->unk_164 = 1;
                func_80832224(this);

                if (this->doorTimer != 0) {
                    this->unk_850 = 0;
                    func_80832B0C(globalCtx, this, func_80833338(this));
                    this->skelAnime.endFrame = 0.0f;
                } else {
                    this->linearVelocity = 0.1f;
                }

                if (doorShutter->dyna.actor.category == ACTORCAT_DOOR) {
                    this->unk_46A = globalCtx->transiActorCtx.list[(u16)doorShutter->dyna.actor.params >> 10]
                                        .sides[(doorDirection > 0) ? 0 : 1]
                                        .effects;

                    func_800304B0(globalCtx);
                }
            } else {
                // This actor can be either EnDoor or DoorKiller.
                // Don't try to access any struct vars other than `animStyle` and `playerIsOpening`! These two variables
                // are common across the two actors' structs however most other variables are not!
                door = (EnDoor*)doorActor;

                door->animStyle = (doorDirection < 0.0f) ? (LINK_IS_ADULT ? KNOB_ANIM_ADULT_L : KNOB_ANIM_CHILD_L)
                                                         : (LINK_IS_ADULT ? KNOB_ANIM_ADULT_R : KNOB_ANIM_CHILD_R);

                if (door->animStyle == KNOB_ANIM_ADULT_L) {
                    sp5C = D_808539EC[this->modelAnimType];
                } else if (door->animStyle == KNOB_ANIM_CHILD_L) {
                    sp5C = D_80853A04[this->modelAnimType];
                } else if (door->animStyle == KNOB_ANIM_ADULT_R) {
                    sp5C = D_80853A1C[this->modelAnimType];
                } else {
                    sp5C = D_80853A34[this->modelAnimType];
                }

                func_80835C58(globalCtx, this, func_80845EF8, 0);
                func_80832528(globalCtx, this);

                if (doorDirection < 0) {
                    this->actor.shape.rot.y = doorActor->shape.rot.y;
                } else {
                    this->actor.shape.rot.y = doorActor->shape.rot.y - 0x8000;
                }

                this->currentYaw = this->actor.shape.rot.y;

                sp6C = (doorDirection * 22.0f);
                this->actor.world.pos.x = doorActor->world.pos.x + sp6C * sp74;
                this->actor.world.pos.z = doorActor->world.pos.z + sp6C * sp78;

                func_8083328C(globalCtx, this, sp5C);

                if (this->doorTimer != 0) {
                    this->skelAnime.endFrame = 0.0f;
                }

                func_80832224(this);
                func_80832F54(globalCtx, this, 0x28F);

                if (doorActor->parent != NULL) {
                    doorDirection = -doorDirection;
                }

                door->playerIsOpening = 1;

                if (this->doorType != PLAYER_DOORTYPE_FAKE) {
                    this->stateFlags1 |= 0x20000000;
                    func_800304B0(globalCtx);

                    if (((doorActor->params >> 7) & 7) == 3) {
                        sp4C.x = doorActor->world.pos.x - (sp6C * sp74);
                        sp4C.y = doorActor->world.pos.y + 10.0f;
                        sp4C.z = doorActor->world.pos.z - (sp6C * sp78);

                        BgCheck_EntityRaycastFloor1(&globalCtx->colCtx, &sp58, &sp4C);

                        if (func_80839034(globalCtx, this, sp58, BGCHECK_SCENE)) {
                            gSaveContext.entranceSpeed = 2.0f;
                            gSaveContext.entranceSound = NA_SE_OC_DOOR_OPEN;
                        }
                    } else {
                        Camera_ChangeDoorCam(Gameplay_GetCamera(globalCtx, CAM_ID_MAIN), doorActor,
                                             globalCtx->transiActorCtx.list[(u16)doorActor->params >> 10]
                                                 .sides[(doorDirection > 0) ? 0 : 1]
                                                 .effects,
                                             0, 38.0f * D_808535EC, 26.0f * D_808535EC, 10.0f * D_808535EC);
                    }
                }
            }

            if ((this->doorType != PLAYER_DOORTYPE_FAKE) && (doorActor->category == ACTORCAT_DOOR)) {
                frontRoom = globalCtx->transiActorCtx.list[(u16)doorActor->params >> 10]
                                .sides[(doorDirection > 0) ? 0 : 1]
                                .room;

                if ((frontRoom >= 0) && (frontRoom != globalCtx->roomCtx.curRoom.num)) {
                    func_8009728C(globalCtx, &globalCtx->roomCtx, frontRoom);
                }
            }

            doorActor->room = globalCtx->roomCtx.curRoom.num;

            if (((attachedActor = doorActor->child) != NULL) || ((attachedActor = doorActor->parent) != NULL)) {
                attachedActor->room = globalCtx->roomCtx.curRoom.num;
            }

            return 1;
        }
    }

    return 0;
}

void func_80839E88(Player* this, GlobalContext* globalCtx) {
    LinkAnimationHeader* anim;

    func_80835C58(globalCtx, this, func_80840450, 1);

    if (this->unk_870 < 0.5f) {
        anim = func_808334E4(this);
        this->unk_870 = 0.0f;
    } else {
        anim = func_80833528(this);
        this->unk_870 = 1.0f;
    }

    this->unk_874 = this->unk_870;
    func_80832284(globalCtx, this, anim);
    this->currentYaw = this->actor.shape.rot.y;
}

void func_80839F30(Player* this, GlobalContext* globalCtx) {
    func_80835C58(globalCtx, this, func_808407CC, 1);
    func_80832B0C(globalCtx, this, func_80833338(this));
    this->currentYaw = this->actor.shape.rot.y;
}

void func_80839F90(Player* this, GlobalContext* globalCtx) {
    if (func_8008E9C4(this)) {
        func_80839E88(this, globalCtx);
    } else if (func_80833B2C(this)) {
        func_80839F30(this, globalCtx);
    } else {
        func_80853080(this, globalCtx);
    }
}

void func_80839FFC(Player* this, GlobalContext* globalCtx) {
    PlayerFunc674 func;

    if (func_8008E9C4(this)) {
        func = func_80840450;
    } else if (func_80833B2C(this)) {
        func = func_808407CC;
    } else {
        func = func_80840BC8;
    }

    func_80835C58(globalCtx, this, func, 1);
}

void func_8083A060(Player* this, GlobalContext* globalCtx) {
    func_80839FFC(this, globalCtx);
    if (func_8008E9C4(this)) {
        this->unk_850 = 1;
    }
}

void func_8083A098(Player* this, LinkAnimationHeader* anim, GlobalContext* globalCtx) {
    func_8083A060(this, globalCtx);
    func_8083328C(globalCtx, this, anim);
}

s32 func_8083A0D4(Player* this) {
    return (this->interactRangeActor != NULL) && (this->heldActor == NULL);
}

void func_8083A0F4(GlobalContext* globalCtx, Player* this) {
    if (func_8083A0D4(this)) {
        Actor* interactRangeActor = this->interactRangeActor;
        s32 interactActorId = interactRangeActor->id;

        if (interactActorId == ACTOR_BG_TOKI_SWD) {
            this->interactRangeActor->parent = &this->actor;
            func_80835C58(globalCtx, this, func_8084F608, 0);
            this->stateFlags1 |= 0x20000000;
        } else {
            LinkAnimationHeader* anim;

            if (interactActorId == ACTOR_BG_HEAVY_BLOCK) {
                func_80835C58(globalCtx, this, func_80846120, 0);
                this->stateFlags1 |= 0x20000000;
                anim = &gPlayerAnim_002F98;
            } else if ((interactActorId == ACTOR_EN_ISHI) && ((interactRangeActor->params & 0xF) == 1)) {
                func_80835C58(globalCtx, this, func_80846260, 0);
                anim = &gPlayerAnim_0032B0;
            } else if (((interactActorId == ACTOR_EN_BOMBF) || (interactActorId == ACTOR_EN_KUSA)) &&
                       (Player_GetStrength() <= PLAYER_STR_NONE)) {
                func_80835C58(globalCtx, this, func_80846408, 0);
                this->actor.world.pos.x =
                    (Math_SinS(interactRangeActor->yawTowardsPlayer) * 20.0f) + interactRangeActor->world.pos.x;
                this->actor.world.pos.z =
                    (Math_CosS(interactRangeActor->yawTowardsPlayer) * 20.0f) + interactRangeActor->world.pos.z;
                this->currentYaw = this->actor.shape.rot.y = interactRangeActor->yawTowardsPlayer + 0x8000;
                anim = &gPlayerAnim_003060;
            } else {
                func_80835C58(globalCtx, this, func_80846050, 0);
                anim = D_80853A4C[this->modelAnimType];
            }

            func_80832264(globalCtx, this, anim);
        }
    } else {
        func_80839F90(this, globalCtx);
        this->stateFlags1 &= ~0x800;
    }
}

void func_8083A2F8(GlobalContext* globalCtx, Player* this) {
    func_80835DAC(globalCtx, this, func_8084B530, 0);

    this->stateFlags1 |= 0x20000040;

    if (this->actor.textId != 0) {
        func_8010B680(globalCtx, this->actor.textId, this->targetActor);
        this->unk_664 = this->targetActor;
    }
}

void func_8083A360(GlobalContext* globalCtx, Player* this) {
    func_80835DAC(globalCtx, this, func_8084CC98, 0);
}

void func_8083A388(GlobalContext* globalCtx, Player* this) {
    func_80835C58(globalCtx, this, func_8084B78C, 0);
}

void func_8083A3B0(GlobalContext* globalCtx, Player* this) {
    s32 sp1C = this->unk_850;
    s32 sp18 = this->unk_84F;

    func_80835DAC(globalCtx, this, func_8084BF1C, 0);
    this->actor.velocity.y = 0.0f;

    this->unk_850 = sp1C;
    this->unk_84F = sp18;
}

void func_8083A40C(GlobalContext* globalCtx, Player* this) {
    func_80835DAC(globalCtx, this, func_8084C760, 0);
}

void func_8083A434(GlobalContext* globalCtx, Player* this) {
    func_80835DAC(globalCtx, this, func_8084E6D4, 0);

    this->stateFlags1 |= 0x20000400;

    if (this->getItemId == GI_HEART_CONTAINER_2) {
        this->unk_850 = 20;
    } else if (this->getItemId >= 0) {
        this->unk_850 = 1;
    } else {
        this->getItemId = -this->getItemId;
    }
}

s32 func_8083A4A8(Player* this, GlobalContext* globalCtx) {
    s16 yawDiff;
    LinkAnimationHeader* anim;
    f32 temp;

    yawDiff = this->currentYaw - this->actor.shape.rot.y;

    if ((ABS(yawDiff) < 0x1000) && (this->linearVelocity > 4.0f)) {
        anim = &gPlayerAnim_003148;
    } else {
        anim = &gPlayerAnim_002FE0;
    }

    if (this->linearVelocity > (IREG(66) / 100.0f)) {
        temp = IREG(67) / 100.0f;
    } else {
        temp = (IREG(68) / 100.0f) + ((IREG(69) * this->linearVelocity) / 1000.0f);
    }

    func_80838940(this, anim, temp, globalCtx, NA_SE_VO_LI_AUTO_JUMP);
    this->unk_850 = 1;

    return 1;
}

void func_8083A5C4(GlobalContext* globalCtx, Player* this, CollisionPoly* arg2, f32 arg3, LinkAnimationHeader* arg4) {
    f32 sp24 = COLPOLY_GET_NORMAL(arg2->normal.x);
    f32 sp20 = COLPOLY_GET_NORMAL(arg2->normal.z);

    func_80835C58(globalCtx, this, func_8084BBE4, 0);
    func_80832564(globalCtx, this);
    func_80832264(globalCtx, this, arg4);

    this->actor.world.pos.x -= (arg3 + 1.0f) * sp24;
    this->actor.world.pos.z -= (arg3 + 1.0f) * sp20;
    this->actor.shape.rot.y = this->currentYaw = Math_Atan2S(sp20, sp24);

    func_80832224(this);
    func_80832CFC(this);
}

s32 func_8083A6AC(Player* this, GlobalContext* globalCtx) {
    CollisionPoly* sp84;
    s32 sp80;
    Vec3f sp74;
    Vec3f sp68;
    f32 temp1;

    if ((this->actor.yDistToWater < -80.0f) && (ABS(this->unk_898) < 2730) && (ABS(this->unk_89A) < 2730)) {
        sp74.x = this->actor.prevPos.x - this->actor.world.pos.x;
        sp74.z = this->actor.prevPos.z - this->actor.world.pos.z;

        temp1 = sqrtf(SQ(sp74.x) + SQ(sp74.z));
        if (temp1 != 0.0f) {
            temp1 = 5.0f / temp1;
        } else {
            temp1 = 0.0f;
        }

        sp74.x = this->actor.prevPos.x + (sp74.x * temp1);
        sp74.y = this->actor.world.pos.y;
        sp74.z = this->actor.prevPos.z + (sp74.z * temp1);

        if (BgCheck_EntityLineTest1(&globalCtx->colCtx, &this->actor.world.pos, &sp74, &sp68, &sp84, true, false, false,
                                    true, &sp80) &&
            (ABS(sp84->normal.y) < 600)) {
            f32 nx = COLPOLY_GET_NORMAL(sp84->normal.x);
            f32 ny = COLPOLY_GET_NORMAL(sp84->normal.y);
            f32 nz = COLPOLY_GET_NORMAL(sp84->normal.z);
            f32 sp54;
            s32 sp50;

            sp54 = Math3D_UDistPlaneToPos(nx, ny, nz, sp84->dist, &this->actor.world.pos);

            sp50 = D_80853604 == 6;
            if (!sp50 && (func_80041DB8(&globalCtx->colCtx, sp84, sp80) & 8)) {
                sp50 = 1;
            }

            func_8083A5C4(globalCtx, this, sp84, sp54, sp50 ? &gPlayerAnim_002D88 : &gPlayerAnim_002F10);

            if (sp50) {
                func_80836898(globalCtx, this, func_8083A3B0);

                this->currentYaw += 0x8000;
                this->actor.shape.rot.y = this->currentYaw;

                this->stateFlags1 |= 0x200000;
                func_80832F54(globalCtx, this, 0x9F);

                this->unk_850 = -1;
                this->unk_84F = sp50;
            } else {
                this->stateFlags1 |= 0x2000;
                this->stateFlags1 &= ~0x20000;
            }

            func_8002F7DC(&this->actor, NA_SE_PL_SLIPDOWN);
            func_80832698(this, NA_SE_VO_LI_HANG);
            return 1;
        }
    }

    return 0;
}

void func_8083A9B8(Player* this, LinkAnimationHeader* anim, GlobalContext* globalCtx) {
    func_80835C58(globalCtx, this, func_8084BDFC, 0);
    LinkAnimation_PlayOnceSetSpeed(globalCtx, &this->skelAnime, anim, 1.3f);
}

static Vec3f D_8085451C = { 0.0f, 0.0f, 100.0f };

void func_8083AA10(Player* this, GlobalContext* globalCtx) {
    s32 sp5C;
    CollisionPoly* sp58;
    s32 sp54;
    WaterBox* sp50;
    Vec3f sp44;
    f32 sp40;
    f32 sp3C;

    this->fallDistance = this->fallStartHeight - (s32)this->actor.world.pos.y;

    if (!(this->stateFlags1 & 0x28000000) && !(this->actor.bgCheckFlags & 1)) {
        if (!func_80838FB8(globalCtx, this)) {
            if (D_80853604 == 8) {
                this->actor.world.pos.x = this->actor.prevPos.x;
                this->actor.world.pos.z = this->actor.prevPos.z;
                return;
            }

            if (!(this->stateFlags3 & 2) && !(this->skelAnime.moveFlags & 0x80) && (func_8084411C != this->func_674) &&
                (func_80844A44 != this->func_674)) {

                if ((D_80853604 == 7) || (this->swordState != 0)) {
                    Math_Vec3f_Copy(&this->actor.world.pos, &this->actor.prevPos);
                    func_80832210(this);
                    return;
                }

                if (this->hoverBootsTimer != 0) {
                    this->actor.velocity.y = 1.0f;
                    D_80853604 = 9;
                    return;
                }

                sp5C = (s16)(this->currentYaw - this->actor.shape.rot.y);

                func_80835C58(globalCtx, this, func_8084411C, 1);
                func_80832440(globalCtx, this);

                this->unk_89E = this->unk_A82;

                if ((this->actor.bgCheckFlags & 4) && !(this->stateFlags1 & 0x8000000) && (D_80853604 != 6) &&
                    (D_80853604 != 9) && (D_80853600 > 20.0f) && (this->swordState == 0) && (ABS(sp5C) < 0x2000) &&
                    (this->linearVelocity > 3.0f)) {

                    if ((D_80853604 == 11) && !(this->stateFlags1 & 0x800)) {

                        sp40 = func_808396F4(globalCtx, this, &D_8085451C, &sp44, &sp58, &sp54);
                        sp3C = this->actor.world.pos.y;

                        if (WaterBox_GetSurface1(globalCtx, &globalCtx->colCtx, sp44.x, sp44.z, &sp3C, &sp50) &&
                            ((sp3C - sp40) > 50.0f)) {
                            func_808389E8(this, &gPlayerAnim_003158, 6.0f, globalCtx);
                            func_80835C58(globalCtx, this, func_80844A44, 0);
                            return;
                        }
                    }

                    func_8083A4A8(this, globalCtx);
                    return;
                }

                if ((D_80853604 == 9) || (D_80853600 <= this->ageProperties->unk_34) ||
                    !func_8083A6AC(this, globalCtx)) {
                    func_80832284(globalCtx, this, &gPlayerAnim_003040);
                    return;
                }
            }
        }
    } else {
        this->fallStartHeight = this->actor.world.pos.y;
    }
}

s32 func_8083AD4C(GlobalContext* globalCtx, Player* this) {
    s32 cameraMode;

    if (this->unk_6AD == 2) {
        if (func_8002DD6C(this)) {
            if (LINK_IS_ADULT) {
                cameraMode = CAM_MODE_BOWARROW;
            } else {
                cameraMode = CAM_MODE_SLINGSHOT;
            }
        } else {
            cameraMode = CAM_MODE_BOOMERANG;
        }
    } else {
        cameraMode = CAM_MODE_FIRSTPERSON;
    }

    return Camera_ChangeMode(Gameplay_GetCamera(globalCtx, CAM_ID_MAIN), cameraMode);
}

s32 func_8083ADD4(GlobalContext* globalCtx, Player* this) {
    if (this->unk_6AD == 3) {
        func_80835C58(globalCtx, this, func_80852E14, 0);
        if (this->unk_46A != 0) {
            this->stateFlags1 |= 0x20000000;
        }
        func_80832318(this);
        return 1;
    } else {
        return 0;
    }
}

void func_8083AE40(Player* this, s16 objectId) {
    s32 pad;
    u32 size;

    if (objectId != 0) {
        this->giObjectLoading = true;
        osCreateMesgQueue(&this->giObjectLoadQueue, &this->giObjectLoadMsg, 1);

        size = gObjectTable[objectId].vromEnd - gObjectTable[objectId].vromStart;

        LOG_HEX("size", size, "../z_player.c", 9090);
        ASSERT(size <= 1024 * 8, "size <= 1024 * 8", "../z_player.c", 9091);

        DmaMgr_SendRequest2(&this->giObjectDmaRequest, (u32)this->giObjectSegment, gObjectTable[objectId].vromStart,
                            size, 0, &this->giObjectLoadQueue, NULL, "../z_player.c", 9099);
    }
}

void func_8083AF44(GlobalContext* globalCtx, Player* this, s32 magicSpell) {
    func_80835DE4(globalCtx, this, func_808507F4, 0);

    this->unk_84F = magicSpell - 3;
    func_80087708(globalCtx, sMagicSpellCosts[magicSpell], 4);

    LinkAnimation_PlayOnceSetSpeed(globalCtx, &this->skelAnime, &gPlayerAnim_002D28, 0.83f);

    if (magicSpell == 5) {
        this->subCamId = OnePointCutscene_Init(globalCtx, 1100, -101, NULL, CAM_ID_MAIN);
    } else {
        func_80835EA4(globalCtx, 10);
    }
}

void func_8083B010(Player* this) {
    this->actor.focus.rot.x = this->actor.focus.rot.z = this->unk_6B6 = this->unk_6B8 = this->unk_6BA = this->unk_6BC =
        this->unk_6BE = this->unk_6C0 = 0;

    this->actor.focus.rot.y = this->actor.shape.rot.y;
}

static u8 D_80854528[] = {
    GI_LETTER_ZELDA, GI_WEIRD_EGG,    GI_CHICKEN,     GI_BEAN,        GI_POCKET_EGG,   GI_POCKET_CUCCO,
    GI_COJIRO,       GI_ODD_MUSHROOM, GI_ODD_POTION,  GI_SAW,         GI_SWORD_BROKEN, GI_PRESCRIPTION,
    GI_FROG,         GI_EYEDROPS,     GI_CLAIM_CHECK, GI_MASK_SKULL,  GI_MASK_SPOOKY,  GI_MASK_KEATON,
    GI_MASK_BUNNY,   GI_MASK_TRUTH,   GI_MASK_GORON,  GI_MASK_ZORA,   GI_MASK_GERUDO,  GI_LETTER_RUTO,
    GI_LETTER_RUTO,  GI_LETTER_RUTO,  GI_LETTER_RUTO, GI_LETTER_RUTO, GI_LETTER_RUTO,
};

static LinkAnimationHeader* D_80854548[] = {
    &gPlayerAnim_002F88,
    &gPlayerAnim_002690,
    &gPlayerAnim_003198,
};

s32 func_8083B040(Player* this, GlobalContext* globalCtx) {
    s32 sp2C;
    s32 sp28;
    GetItemEntry* giEntry;
    Actor* targetActor;

    if ((this->unk_6AD != 0) &&
        (func_808332B8(this) || (this->actor.bgCheckFlags & 1) || (this->stateFlags1 & 0x800000))) {

        if (!func_8083ADD4(globalCtx, this)) {
            if (this->unk_6AD == 4) {
                sp2C = Player_ActionToMagicSpell(this, this->itemActionParam);
                if (sp2C >= 0) {
                    if ((sp2C != 3) || (gSaveContext.respawn[RESPAWN_MODE_TOP].data <= 0)) {
                        func_8083AF44(globalCtx, this, sp2C);
                    } else {
                        func_80835C58(globalCtx, this, func_8085063C, 1);
                        this->stateFlags1 |= 0x30000000;
                        func_80832264(globalCtx, this, func_80833338(this));
                        func_80835EA4(globalCtx, 4);
                    }

                    func_80832224(this);
                    return 1;
                }

                sp2C = this->itemActionParam - PLAYER_AP_LETTER_ZELDA;
                if ((sp2C >= 0) ||
                    (sp28 = Player_ActionToBottle(this, this->itemActionParam) - 1,
                     ((sp28 >= 0) && (sp28 < 6) &&
                      ((this->itemActionParam > PLAYER_AP_BOTTLE_POE) ||
                       ((this->targetActor != NULL) &&
                        (((this->itemActionParam == PLAYER_AP_BOTTLE_POE) && (this->exchangeItemId == EXCH_ITEM_POE)) ||
                         (this->exchangeItemId == EXCH_ITEM_BLUE_FIRE))))))) {

                    if ((globalCtx->actorCtx.titleCtx.delayTimer == 0) && (globalCtx->actorCtx.titleCtx.alpha == 0)) {
                        func_80835DE4(globalCtx, this, func_8084F104, 0);

                        if (sp2C >= 0) {
                            giEntry = &sGetItemTable[D_80854528[sp2C] - 1];
                            func_8083AE40(this, giEntry->objectId);
                        }

                        this->stateFlags1 |= 0x30000040;

                        if (sp2C >= 0) {
                            sp2C = sp2C + 1;
                        } else {
                            sp2C = sp28 + 0x18;
                        }

                        targetActor = this->targetActor;

                        if ((targetActor != NULL) &&
                            ((this->exchangeItemId == sp2C) || (this->exchangeItemId == EXCH_ITEM_BLUE_FIRE) ||
                             ((this->exchangeItemId == EXCH_ITEM_POE) &&
                              (this->itemActionParam == PLAYER_AP_BOTTLE_BIG_POE)) ||
                             ((this->exchangeItemId == EXCH_ITEM_BEAN) &&
                              (this->itemActionParam == PLAYER_AP_BOTTLE_BUG))) &&
                            ((this->exchangeItemId != EXCH_ITEM_BEAN) || (this->itemActionParam == PLAYER_AP_BEAN))) {
                            if (this->exchangeItemId == EXCH_ITEM_BEAN) {
                                Inventory_ChangeAmmo(ITEM_BEAN, -1);
                                func_80835DE4(globalCtx, this, func_8084279C, 0);
                                this->stateFlags1 |= 0x20000000;
                                this->unk_850 = 0x50;
                                this->unk_84F = -1;
                            }
                            targetActor->flags |= 0x100;
                            this->unk_664 = this->targetActor;
                        } else if (sp2C == EXCH_ITEM_LETTER_RUTO) {
                            this->unk_84F = 1;
                            this->actor.textId = 0x4005;
                            func_80835EA4(globalCtx, 1);
                        } else {
                            this->unk_84F = 2;
                            this->actor.textId = 0xCF;
                            func_80835EA4(globalCtx, 4);
                        }

                        this->actor.flags |= 0x100;
                        this->exchangeItemId = sp2C;

                        if (this->unk_84F < 0) {
                            func_80832B0C(globalCtx, this, D_80853C14[this->modelAnimType]);
                        } else {
                            func_80832264(globalCtx, this, D_80854548[this->unk_84F]);
                        }

                        func_80832224(this);
                    }
                    return 1;
                }

                sp2C = Player_ActionToBottle(this, this->itemActionParam);
                if (sp2C >= 0) {
                    if (sp2C == 0xC) {
                        func_80835DE4(globalCtx, this, func_8084EED8, 0);
                        func_808322D0(globalCtx, this, &gPlayerAnim_002650);
                        func_80835EA4(globalCtx, 3);
                    } else if ((sp2C > 0) && (sp2C < 4)) {
                        func_80835DE4(globalCtx, this, func_8084EFC0, 0);
                        func_808322D0(globalCtx, this, &gPlayerAnim_002688);
                        func_80835EA4(globalCtx, (sp2C == 1) ? 1 : 5);
                    } else {
                        func_80835DE4(globalCtx, this, func_8084EAC0, 0);
                        func_80832B78(globalCtx, this, &gPlayerAnim_002668);
                        func_80835EA4(globalCtx, 2);
                    }
                } else {
                    func_80835DE4(globalCtx, this, func_8084E3C4, 0);
                    func_808322D0(globalCtx, this, &gPlayerAnim_0030A0);
                    this->stateFlags2 |= 0x8000000;
                    func_80835EA4(globalCtx, (this->unk_6A8 != NULL) ? 0x5B : 0x5A);
                    if (this->unk_6A8 != NULL) {
                        this->stateFlags2 |= 0x2000000;
                        Camera_SetParam(Gameplay_GetCamera(globalCtx, CAM_ID_MAIN), 8, this->unk_6A8);
                    }
                }
            } else if (func_8083AD4C(globalCtx, this)) {
                if (!(this->stateFlags1 & 0x800000)) {
                    func_80835C58(globalCtx, this, func_8084B1D8, 1);
                    this->unk_850 = 13;
                    func_8083B010(this);
                }
                this->stateFlags1 |= 0x100000;
                func_80078884(NA_SE_SY_CAMERA_ZOOM_UP);
                func_80832210(this);
                return 1;
            } else {
                this->unk_6AD = 0;
                func_80078884(NA_SE_SY_ERROR);
                return 0;
            }

            this->stateFlags1 |= 0x30000000;
        }

        func_80832224(this);
        return 1;
    }

    return 0;
}

s32 func_8083B644(Player* this, GlobalContext* globalCtx) {
    Actor* sp34 = this->targetActor;
    Actor* sp30 = this->unk_664;
    Actor* sp2C = NULL;
    s32 sp28 = 0;
    s32 sp24;

    sp24 = (sp30 != NULL) && (((sp30->flags & 0x40001) == 0x40001) || (sp30->naviEnemyId != 0xFF));

    if (sp24 || (this->naviTextId != 0)) {
        sp28 = (this->naviTextId < 0) && ((ABS(this->naviTextId) & 0xFF00) != 0x200);
        if (sp28 || !sp24) {
            sp2C = this->naviActor;
            if (sp28) {
                sp30 = NULL;
                sp34 = NULL;
            }
        } else {
            sp2C = sp30;
        }
    }

    if ((sp34 != NULL) || (sp2C != NULL)) {
        if ((sp30 == NULL) || (sp30 == sp34) || (sp30 == sp2C)) {
            if (!(this->stateFlags1 & 0x800) ||
                ((this->heldActor != NULL) && (sp28 || (sp34 == this->heldActor) || (sp2C == this->heldActor) ||
                                               ((sp34 != NULL) && (sp34->flags & 0x10000))))) {
                if ((this->actor.bgCheckFlags & 1) || (this->stateFlags1 & 0x800000) ||
                    (func_808332B8(this) && !(this->stateFlags2 & 0x400))) {

                    if (sp34 != NULL) {
                        this->stateFlags2 |= 2;
                        if (CHECK_BTN_ALL(sControlInput->press.button, BTN_A) || (sp34->flags & 0x10000)) {
                            sp2C = NULL;
                        } else if (sp2C == NULL) {
                            return 0;
                        }
                    }

                    if (sp2C != NULL) {
                        if (!sp28) {
                            this->stateFlags2 |= 0x200000;
                        }

                        if (!CHECK_BTN_ALL(sControlInput->press.button, BTN_CUP) && !sp28) {
                            return 0;
                        }

                        sp34 = sp2C;
                        this->targetActor = NULL;

                        if (sp28 || !sp24) {
                            if (this->naviTextId >= 0) {
                                sp2C->textId = this->naviTextId;
                            } else {
                                sp2C->textId = -this->naviTextId;
                            }
                        } else {
                            if (sp2C->naviEnemyId != 0xFF) {
                                sp2C->textId = sp2C->naviEnemyId + 0x600;
                            }
                        }
                    }

                    this->currentMask = D_80858AA4;
                    func_80853148(globalCtx, sp34);
                    return 1;
                }
            }
        }
    }

    return 0;
}

s32 func_8083B8F4(Player* this, GlobalContext* globalCtx) {
    if (!(this->stateFlags1 & 0x800800) &&
        Camera_CheckValidMode(Gameplay_GetCamera(globalCtx, CAM_ID_MAIN), CAM_MODE_FIRSTPERSON)) {
        if ((this->actor.bgCheckFlags & 1) ||
            (func_808332B8(this) && (this->actor.yDistToWater < this->ageProperties->unk_2C))) {
            this->unk_6AD = 1;
            return 1;
        }
    }

    return 0;
}

s32 func_8083B998(Player* this, GlobalContext* globalCtx) {
    if (this->unk_6AD != 0) {
        func_8083B040(this, globalCtx);
        return 1;
    }

    if ((this->unk_664 != NULL) &&
        (((this->unk_664->flags & 0x40001) == 0x40001) || (this->unk_664->naviEnemyId != 0xFF))) {
        this->stateFlags2 |= 0x200000;
    } else if ((this->naviTextId == 0) && !func_8008E9C4(this) && CHECK_BTN_ALL(sControlInput->press.button, BTN_CUP) &&
               (YREG(15) != 0x10) && (YREG(15) != 0x20) && !func_8083B8F4(this, globalCtx)) {
        func_80078884(NA_SE_SY_ERROR);
    }

    return 0;
}

void func_8083BA90(GlobalContext* globalCtx, Player* this, s32 arg2, f32 xzVelocity, f32 yVelocity) {
    func_80837948(globalCtx, this, arg2);
    func_80835C58(globalCtx, this, func_80844AF4, 0);

    this->stateFlags3 |= 2;

    this->currentYaw = this->actor.shape.rot.y;
    this->linearVelocity = xzVelocity;
    this->actor.velocity.y = yVelocity;

    this->actor.bgCheckFlags &= ~1;
    this->hoverBootsTimer = 0;

    func_80832854(this);
    func_80832698(this, NA_SE_VO_LI_SWORD_L);
}

s32 func_8083BB20(Player* this) {
    if (!(this->stateFlags1 & 0x400000) && (Player_GetSwordHeld(this) != 0)) {
        if (D_80853614 ||
            ((this->actor.category != ACTORCAT_PLAYER) && CHECK_BTN_ALL(sControlInput->press.button, BTN_B))) {
            return 1;
        }
    }

    return 0;
}

s32 func_8083BBA0(Player* this, GlobalContext* globalCtx) {
    if (func_8083BB20(this) && (D_808535E4 != 7)) {
        func_8083BA90(globalCtx, this, 17, 3.0f, 4.5f);
        return 1;
    }

    return 0;
}

void func_8083BC04(Player* this, GlobalContext* globalCtx) {
    func_80835C58(globalCtx, this, func_80844708, 0);
    LinkAnimation_PlayOnceSetSpeed(globalCtx, &this->skelAnime, D_80853A94[this->modelAnimType], 1.25f * D_808535E8);
}

s32 func_8083BC7C(Player* this, GlobalContext* globalCtx) {
    if ((this->unk_84B[this->unk_846] == 0) && (D_808535E4 != 7)) {
        func_8083BC04(this, globalCtx);
        return 1;
    }

    return 0;
}

void func_8083BCD0(Player* this, GlobalContext* globalCtx, s32 arg2) {
    func_80838940(this, D_80853D4C[arg2][0], !(arg2 & 1) ? 5.8f : 3.5f, globalCtx, NA_SE_VO_LI_SWORD_N);

    if (arg2) {}

    this->unk_850 = 1;
    this->unk_84F = arg2;

    this->currentYaw = this->actor.shape.rot.y + (arg2 << 0xE);
    this->linearVelocity = !(arg2 & 1) ? 6.0f : 8.5f;

    this->stateFlags2 |= 0x80000;

    func_8002F7DC(&this->actor, ((arg2 << 0xE) == 0x8000) ? NA_SE_PL_ROLL : NA_SE_PL_SKIP);
}

s32 func_8083BDBC(Player* this, GlobalContext* globalCtx) {
    s32 sp2C;

    if (CHECK_BTN_ALL(sControlInput->press.button, BTN_A) && (globalCtx->roomCtx.curRoom.unk_03 != 2) &&
        (D_808535E4 != 7) &&
        (SurfaceType_GetSlope(&globalCtx->colCtx, this->actor.floorPoly, this->actor.floorBgId) != 1)) {
        sp2C = this->unk_84B[this->unk_846];

        if (sp2C <= 0) {
            if (func_80833BCC(this)) {
                if (this->actor.category != ACTORCAT_PLAYER) {
                    if (sp2C < 0) {
                        func_808389E8(this, &gPlayerAnim_002FE0, REG(69) / 100.0f, globalCtx);
                    } else {
                        func_8083BC04(this, globalCtx);
                    }
                } else {
                    if (Player_GetSwordHeld(this) && func_808365C8(this)) {
                        func_8083BA90(globalCtx, this, 17, 5.0f, 5.0f);
                    } else {
                        func_8083BC04(this, globalCtx);
                    }
                }
                return 1;
            }
        } else {
            func_8083BCD0(this, globalCtx, sp2C);
            return 1;
        }
    }

    return 0;
}

void func_8083BF50(Player* this, GlobalContext* globalCtx) {
    LinkAnimationHeader* anim;
    f32 sp30;

    sp30 = this->unk_868 - 3.0f;
    if (sp30 < 0.0f) {
        sp30 += 29.0f;
    }

    if (sp30 < 14.0f) {
        anim = D_80853AC4[this->modelAnimType];
        sp30 = 11.0f - sp30;
        if (sp30 < 0.0f) {
            sp30 = 1.375f * -sp30;
        }
        sp30 /= 11.0f;
    } else {
        anim = D_80853ADC[this->modelAnimType];
        sp30 = 26.0f - sp30;
        if (sp30 < 0.0f) {
            sp30 = 2 * -sp30;
        }
        sp30 /= 12.0f;
    }

    LinkAnimation_Change(globalCtx, &this->skelAnime, anim, 1.0f, 0.0f, Animation_GetLastFrame(anim), ANIMMODE_ONCE,
                         4.0f * sp30);
    this->currentYaw = this->actor.shape.rot.y;
}

void func_8083C0B8(Player* this, GlobalContext* globalCtx) {
    func_80839FFC(this, globalCtx);
    func_8083BF50(this, globalCtx);
}

void func_8083C0E8(Player* this, GlobalContext* globalCtx) {
    func_80835C58(globalCtx, this, func_80840BC8, 1);
    func_80832264(globalCtx, this, func_80833338(this));
    this->currentYaw = this->actor.shape.rot.y;
}

void func_8083C148(Player* this, GlobalContext* globalCtx) {
    if (!(this->stateFlags3 & 0x80)) {
        func_8083B010(this);
        if (this->stateFlags1 & 0x8000000) {
            func_80838F18(globalCtx, this);
        } else {
            func_80839F90(this, globalCtx);
        }
        if (this->unk_6AD < 4) {
            this->unk_6AD = 0;
        }
    }

    this->stateFlags1 &= ~0x106000;
}

s32 func_8083C1DC(Player* this, GlobalContext* globalCtx) {
    if (!func_80833B54(this) && (D_808535E0 == 0) && !(this->stateFlags1 & 0x800000) &&
        CHECK_BTN_ALL(sControlInput->press.button, BTN_A)) {
        if (func_8083BC7C(this, globalCtx)) {
            return 1;
        }
        if ((this->unk_837 == 0) && (this->heldItemActionParam >= PLAYER_AP_SWORD_MASTER)) {
            func_80835F44(globalCtx, this, ITEM_NONE);
        } else {
            this->stateFlags2 ^= 0x100000;
        }
    }

    return 0;
}

s32 func_8083C2B0(Player* this, GlobalContext* globalCtx) {
    LinkAnimationHeader* anim;
    f32 frame;

    if ((globalCtx->shootingGalleryStatus == 0) && (this->currentShield != PLAYER_SHIELD_NONE) &&
        CHECK_BTN_ALL(sControlInput->cur.button, BTN_R) &&
        (Player_IsChildWithHylianShield(this) || (!func_80833B2C(this) && (this->unk_664 == NULL)))) {

        func_80832318(this);
        func_808323B4(globalCtx, this);

        if (func_80835C58(globalCtx, this, func_80843188, 0)) {
            this->stateFlags1 |= 0x400000;

            if (!Player_IsChildWithHylianShield(this)) {
                Player_SetModelsForHoldingShield(this);
                anim = D_80853AF4[this->modelAnimType];
            } else {
                anim = &gPlayerAnim_002400;
            }

            if (anim != this->skelAnime.animation) {
                if (func_8008E9C4(this)) {
                    this->unk_86C = 1.0f;
                } else {
                    this->unk_86C = 0.0f;
                    func_80833C3C(this);
                }
                this->unk_6BC = this->unk_6BE = this->unk_6C0 = 0;
            }

            frame = Animation_GetLastFrame(anim);
            LinkAnimation_Change(globalCtx, &this->skelAnime, anim, 1.0f, frame, frame, ANIMMODE_ONCE, 0.0f);

            if (Player_IsChildWithHylianShield(this)) {
                func_80832F54(globalCtx, this, 4);
            }

            func_8002F7DC(&this->actor, NA_SE_IT_SHIELD_POSTURE);
        }

        return 1;
    }

    return 0;
}

s32 func_8083C484(Player* this, f32* arg1, s16* arg2) {
    s16 yaw = this->currentYaw - *arg2;

    if (ABS(yaw) > 0x6000) {
        if (func_8083721C(this)) {
            *arg1 = 0.0f;
            *arg2 = this->currentYaw;
        } else {
            return 1;
        }
    }

    return 0;
}

void func_8083C50C(Player* this) {
    if ((this->unk_844 > 0) && !CHECK_BTN_ALL(sControlInput->cur.button, BTN_B)) {
        this->unk_844 = -this->unk_844;
    }
}

s32 func_8083C544(Player* this, GlobalContext* globalCtx) {
    if (CHECK_BTN_ALL(sControlInput->cur.button, BTN_B)) {
        if (!(this->stateFlags1 & 0x400000) && (Player_GetSwordHeld(this) != 0) && (this->unk_844 == 1) &&
            (this->heldItemActionParam != PLAYER_AP_STICK)) {
            if ((this->heldItemActionParam != PLAYER_AP_SWORD_BGS) || (gSaveContext.swordHealth > 0.0f)) {
                func_808377DC(globalCtx, this);
                return 1;
            }
        }
    } else {
        func_8083C50C(this);
    }

    return 0;
}

s32 func_8083C61C(GlobalContext* globalCtx, Player* this) {
    if ((globalCtx->roomCtx.curRoom.unk_03 != 2) && (this->actor.bgCheckFlags & 1) && (AMMO(ITEM_NUT) != 0)) {
        func_80835C58(globalCtx, this, func_8084E604, 0);
        func_80832264(globalCtx, this, &gPlayerAnim_003048);
        this->unk_6AD = 0;
        return 1;
    }

    return 0;
}

static struct_80854554 D_80854554[] = {
    { &gPlayerAnim_002648, &gPlayerAnim_002640, 2, 3 },
    { &gPlayerAnim_002680, &gPlayerAnim_002678, 5, 3 },
};

s32 func_8083C6B8(GlobalContext* globalCtx, Player* this) {
    Vec3f sp24;

    if (D_80853614) {
        if (Player_GetBottleHeld(this) >= 0) {
            func_80835C58(globalCtx, this, func_8084ECA4, 0);

            if (this->actor.yDistToWater > 12.0f) {
                this->unk_850 = 1;
            }

            func_808322D0(globalCtx, this, D_80854554[this->unk_850].unk_00);

            func_8002F7DC(&this->actor, NA_SE_IT_SWORD_SWING);
            func_80832698(this, NA_SE_VO_LI_AUTO_JUMP);
            return 1;
        }

        if (this->heldItemActionParam == PLAYER_AP_FISHING_POLE) {
            sp24 = this->actor.world.pos;
            sp24.y += 50.0f;

            if (!(this->actor.bgCheckFlags & 1) || (this->actor.world.pos.z > 1300.0f) ||
                BgCheck_SphVsFirstPoly(&globalCtx->colCtx, &sp24, 20.0f)) {
                func_80078884(NA_SE_SY_ERROR);
                return 0;
            }

            func_80835C58(globalCtx, this, func_80850C68, 0);
            this->unk_860 = 1;
            func_80832210(this);
            func_80832264(globalCtx, this, &gPlayerAnim_002C30);
            return 1;
        } else {
            return 0;
        }
    }

    return 0;
}

void func_8083C858(Player* this, GlobalContext* globalCtx) {
    PlayerFunc674 func;

    if (func_80833BCC(this)) {
        func = func_8084227C;
    } else {
        func = func_80842180;
    }

    func_80835C58(globalCtx, this, func, 1);
    func_80832BE8(globalCtx, this, D_80853944[this->modelAnimType]);

    this->unk_89C = 0;
    this->unk_864 = this->unk_868 = 0.0f;
}

void func_8083C8DC(Player* this, GlobalContext* globalCtx, s16 arg2) {
    this->actor.shape.rot.y = this->currentYaw = arg2;
    func_8083C858(this, globalCtx);
}

s32 func_8083C910(GlobalContext* globalCtx, Player* this, f32 arg2) {
    WaterBox* sp2C;
    f32 sp28;

    sp28 = this->actor.world.pos.y;
    if (WaterBox_GetSurface1(globalCtx, &globalCtx->colCtx, this->actor.world.pos.x, this->actor.world.pos.z, &sp28,
                             &sp2C) != 0) {
        sp28 -= this->actor.world.pos.y;
        if (this->ageProperties->unk_24 <= sp28) {
            func_80835C58(globalCtx, this, func_8084D7C4, 0);
            func_80832C6C(globalCtx, this, &gPlayerAnim_0032F0);
            this->stateFlags1 |= 0x28000000;
            this->unk_850 = 20;
            this->linearVelocity = 2.0f;
            Player_SetBootData(globalCtx, this);
            return 0;
        }
    }

    func_80838E70(globalCtx, this, arg2, this->actor.shape.rot.y);
    this->stateFlags1 |= 0x20000000;
    return 1;
}

void func_8083CA20(GlobalContext* globalCtx, Player* this) {
    if (func_8083C910(globalCtx, this, 180.0f)) {
        this->unk_850 = -20;
    }
}

void func_8083CA54(GlobalContext* globalCtx, Player* this) {
    this->linearVelocity = 2.0f;
    gSaveContext.entranceSpeed = 2.0f;
    if (func_8083C910(globalCtx, this, 120.0f)) {
        this->unk_850 = -15;
    }
}

void func_8083CA9C(GlobalContext* globalCtx, Player* this) {
    if (gSaveContext.entranceSpeed < 0.1f) {
        gSaveContext.entranceSpeed = 0.1f;
    }

    this->linearVelocity = gSaveContext.entranceSpeed;

    if (func_8083C910(globalCtx, this, 800.0f)) {
        this->unk_850 = -80 / this->linearVelocity;
        if (this->unk_850 < -20) {
            this->unk_850 = -20;
        }
    }
}

void func_8083CB2C(Player* this, s16 yaw, GlobalContext* globalCtx) {
    func_80835C58(globalCtx, this, func_808414F8, 1);
    LinkAnimation_CopyJointToMorph(globalCtx, &this->skelAnime);
    this->unk_864 = this->unk_868 = 0.0f;
    this->currentYaw = yaw;
}

void func_8083CB94(Player* this, GlobalContext* globalCtx) {
    func_80835C58(globalCtx, this, func_80840DE4, 1);
    func_80832BE8(globalCtx, this, D_8085392C[this->modelAnimType]);
}

void func_8083CBF0(Player* this, s16 yaw, GlobalContext* globalCtx) {
    func_80835C58(globalCtx, this, func_808423EC, 1);
    LinkAnimation_Change(globalCtx, &this->skelAnime, &gPlayerAnim_0024F8, 2.2f, 0.0f,
                         Animation_GetLastFrame(&gPlayerAnim_0024F8), ANIMMODE_ONCE, -6.0f);
    this->linearVelocity = 8.0f;
    this->currentYaw = yaw;
}

void func_8083CC9C(Player* this, GlobalContext* globalCtx) {
    func_80835C58(globalCtx, this, func_8084193C, 1);
    func_80832BE8(globalCtx, this, D_80853B6C[this->modelAnimType]);
    this->unk_868 = 0.0f;
}

void func_8083CD00(Player* this, GlobalContext* globalCtx) {
    func_80835C58(globalCtx, this, func_8084251C, 1);
    LinkAnimation_PlayOnceSetSpeed(globalCtx, &this->skelAnime, &gPlayerAnim_0024E8, 2.0f);
}

void func_8083CD54(GlobalContext* globalCtx, Player* this, s16 yaw) {
    this->currentYaw = yaw;
    func_80835C58(globalCtx, this, func_80841BA8, 1);
    this->unk_87E = 1200;
    this->unk_87E *= D_808535E8;
    LinkAnimation_Change(globalCtx, &this->skelAnime, D_80853B84[this->modelAnimType], 1.0f, 0.0f, 0.0f, ANIMMODE_LOOP,
                         -6.0f);
}

void func_8083CE0C(Player* this, GlobalContext* globalCtx) {
    LinkAnimationHeader* anim;

    func_80835C58(globalCtx, this, func_80840BC8, 1);

    if (this->unk_870 < 0.5f) {
        anim = D_80853BB4[this->modelAnimType];
    } else {
        anim = D_80853B9C[this->modelAnimType];
    }
    func_80832264(globalCtx, this, anim);

    this->currentYaw = this->actor.shape.rot.y;
}

void func_8083CEAC(Player* this, GlobalContext* globalCtx) {
    func_80835C58(globalCtx, this, func_80840450, 1);
    func_80832B0C(globalCtx, this, D_808539BC[this->modelAnimType]);
    this->unk_850 = 1;
}

void func_8083CF10(Player* this, GlobalContext* globalCtx) {
    if (this->linearVelocity != 0.0f) {
        func_8083C858(this, globalCtx);
    } else {
        func_8083CE0C(this, globalCtx);
    }
}

void func_8083CF5C(Player* this, GlobalContext* globalCtx) {
    if (this->linearVelocity != 0.0f) {
        func_8083C858(this, globalCtx);
    } else {
        func_80839F90(this, globalCtx);
    }
}

s32 func_8083CFA8(GlobalContext* globalCtx, Player* this, f32 arg2, s32 splashScale) {
    f32 sp3C = fabsf(arg2);
    WaterBox* sp38;
    f32 sp34;
    Vec3f splashPos;
    s32 splashType;

    if (sp3C > 2.0f) {
        splashPos.x = this->bodyPartsPos[0].x;
        splashPos.z = this->bodyPartsPos[0].z;
        sp34 = this->actor.world.pos.y;
        if (WaterBox_GetSurface1(globalCtx, &globalCtx->colCtx, splashPos.x, splashPos.z, &sp34, &sp38)) {
            if ((sp34 - this->actor.world.pos.y) < 100.0f) {
                splashType = (sp3C <= 10.0f) ? 0 : 1;
                splashPos.y = sp34;
                EffectSsGSplash_Spawn(globalCtx, &splashPos, NULL, NULL, splashType, splashScale);
                return 1;
            }
        }
    }

    return 0;
}

void func_8083D0A8(GlobalContext* globalCtx, Player* this, f32 arg2) {
    this->stateFlags1 |= 0x40000;
    this->stateFlags1 &= ~0x8000000;

    func_80832340(globalCtx, this);
    if (func_8083CFA8(globalCtx, this, arg2, 500)) {
        func_8002F7DC(&this->actor, NA_SE_EV_JUMP_OUT_WATER);
    }

    Player_SetBootData(globalCtx, this);
}

s32 func_8083D12C(GlobalContext* globalCtx, Player* this, Input* arg2) {
    if (!(this->stateFlags1 & 0x400) && !(this->stateFlags2 & 0x400)) {
        if ((arg2 == NULL) || (CHECK_BTN_ALL(arg2->press.button, BTN_A) && (ABS(this->unk_6C2) < 12000) &&
                               (this->currentBoots != PLAYER_BOOTS_IRON))) {

            func_80835C58(globalCtx, this, func_8084DC48, 0);
            func_80832264(globalCtx, this, &gPlayerAnim_003308);

            this->unk_6C2 = 0;
            this->stateFlags2 |= 0x400;
            this->actor.velocity.y = 0.0f;

            if (arg2 != NULL) {
                this->stateFlags2 |= 0x800;
                func_8002F7DC(&this->actor, NA_SE_PL_DIVE_BUBBLE);
            }

            return 1;
        }
    }

    if ((this->stateFlags1 & 0x400) || (this->stateFlags2 & 0x400)) {
        if (this->actor.velocity.y > 0.0f) {
            if (this->actor.yDistToWater < this->ageProperties->unk_30) {

                this->stateFlags2 &= ~0x400;

                if (arg2 != NULL) {
                    func_80835C58(globalCtx, this, func_8084E1EC, 1);

                    if (this->stateFlags1 & 0x400) {
                        this->stateFlags1 |= 0x20000C00;
                    }

                    this->unk_850 = 2;
                }

                func_80832340(globalCtx, this);
                func_80832B0C(globalCtx, this, (this->stateFlags1 & 0x800) ? &gPlayerAnim_003318 : &gPlayerAnim_003300);

                if (func_8083CFA8(globalCtx, this, this->actor.velocity.y, 500)) {
                    func_8002F7DC(&this->actor, NA_SE_PL_FACE_UP);
                }

                return 1;
            }
        }
    }

    return 0;
}

void func_8083D330(GlobalContext* globalCtx, Player* this) {
    func_80832284(globalCtx, this, &gPlayerAnim_0032F0);
    this->unk_6C2 = 16000;
    this->unk_850 = 1;
}

void func_8083D36C(GlobalContext* globalCtx, Player* this) {
    if ((this->currentBoots != PLAYER_BOOTS_IRON) || !(this->actor.bgCheckFlags & 1)) {
        func_80832564(globalCtx, this);

        if ((this->currentBoots != PLAYER_BOOTS_IRON) && (this->stateFlags2 & 0x400)) {
            this->stateFlags2 &= ~0x400;
            func_8083D12C(globalCtx, this, 0);
            this->unk_84F = 1;
        } else if (func_80844A44 == this->func_674) {
            func_80835C58(globalCtx, this, func_8084DC48, 0);
            func_8083D330(globalCtx, this);
        } else {
            func_80835C58(globalCtx, this, func_8084D610, 1);
            func_80832B0C(globalCtx, this, (this->actor.bgCheckFlags & 1) ? &gPlayerAnim_003330 : &gPlayerAnim_0032E0);
        }
    }

    if (!(this->stateFlags1 & 0x8000000) || (this->actor.yDistToWater < this->ageProperties->unk_2C)) {
        if (func_8083CFA8(globalCtx, this, this->actor.velocity.y, 500)) {
            func_8002F7DC(&this->actor, NA_SE_EV_DIVE_INTO_WATER);

            if (this->fallDistance > 800.0f) {
                func_80832698(this, NA_SE_VO_LI_CLIMB_END);
            }
        }
    }

    this->stateFlags1 |= 0x8000000;
    this->stateFlags2 |= 0x400;
    this->stateFlags1 &= ~0xC0000;
    this->unk_854 = 0.0f;

    Player_SetBootData(globalCtx, this);
}

void func_8083D53C(GlobalContext* globalCtx, Player* this) {
    if (this->actor.yDistToWater < this->ageProperties->unk_2C) {
        Audio_SetBaseFilter(0);
        this->unk_840 = 0;
    } else {
        Audio_SetBaseFilter(0x20);
        if (this->unk_840 < 300) {
            this->unk_840++;
        }
    }

    if ((func_80845668 != this->func_674) && (func_8084BDFC != this->func_674)) {
        if (this->ageProperties->unk_2C < this->actor.yDistToWater) {
            if (!(this->stateFlags1 & 0x8000000) ||
                (!((this->currentBoots == PLAYER_BOOTS_IRON) && (this->actor.bgCheckFlags & 1)) &&
                 (func_8084E30C != this->func_674) && (func_8084E368 != this->func_674) &&
                 (func_8084D610 != this->func_674) && (func_8084D84C != this->func_674) &&
                 (func_8084DAB4 != this->func_674) && (func_8084DC48 != this->func_674) &&
                 (func_8084E1EC != this->func_674) && (func_8084D7C4 != this->func_674))) {
                func_8083D36C(globalCtx, this);
                return;
            }
        } else if ((this->stateFlags1 & 0x8000000) && (this->actor.yDistToWater < this->ageProperties->unk_24)) {
            if ((this->skelAnime.moveFlags == 0) && (this->currentBoots != PLAYER_BOOTS_IRON)) {
                func_8083CD54(globalCtx, this, this->actor.shape.rot.y);
            }
            func_8083D0A8(globalCtx, this, this->actor.velocity.y);
        }
    }
}

void func_8083D6EC(GlobalContext* globalCtx, Player* this) {
    Vec3f ripplePos;
    f32 temp1;
    f32 temp2;
    f32 temp3;
    f32 temp4;

    this->actor.minVelocityY = -20.0f;
    this->actor.gravity = REG(68) / 100.0f;

    if (func_8083816C(D_808535E4)) {
        temp1 = fabsf(this->linearVelocity) * 20.0f;
        temp3 = 0.0f;

        if (D_808535E4 == 4) {
            if (this->unk_6C4 > 1300.0f) {
                temp2 = this->unk_6C4;
            } else {
                temp2 = 1300.0f;
            }
            if (this->currentBoots == PLAYER_BOOTS_HOVER) {
                temp1 += temp1;
            } else if (this->currentBoots == PLAYER_BOOTS_IRON) {
                temp1 *= 0.3f;
            }
        } else {
            temp2 = 20000.0f;
            if (this->currentBoots != PLAYER_BOOTS_HOVER) {
                temp1 += temp1;
            } else if ((D_808535E4 == 7) || (this->currentBoots == PLAYER_BOOTS_IRON)) {
                temp1 = 0;
            }
        }

        if (this->currentBoots != PLAYER_BOOTS_HOVER) {
            temp3 = (temp2 - this->unk_6C4) * 0.02f;
            temp3 = CLAMP(temp3, 0.0f, 300.0f);
            if (this->currentBoots == PLAYER_BOOTS_IRON) {
                temp3 += temp3;
            }
        }

        this->unk_6C4 += temp3 - temp1;
        this->unk_6C4 = CLAMP(this->unk_6C4, 0.0f, temp2);

        this->actor.gravity -= this->unk_6C4 * 0.004f;
    } else {
        this->unk_6C4 = 0.0f;
    }

    if (this->actor.bgCheckFlags & 0x20) {
        if (this->actor.yDistToWater < 50.0f) {
            temp4 = fabsf(this->bodyPartsPos[0].x - this->unk_A88.x) +
                    fabsf(this->bodyPartsPos[0].y - this->unk_A88.y) + fabsf(this->bodyPartsPos[0].z - this->unk_A88.z);
            if (temp4 > 4.0f) {
                temp4 = 4.0f;
            }
            this->unk_854 += temp4;

            if (this->unk_854 > 15.0f) {
                this->unk_854 = 0.0f;

                ripplePos.x = (Rand_ZeroOne() * 10.0f) + this->actor.world.pos.x;
                ripplePos.y = this->actor.world.pos.y + this->actor.yDistToWater;
                ripplePos.z = (Rand_ZeroOne() * 10.0f) + this->actor.world.pos.z;
                EffectSsGRipple_Spawn(globalCtx, &ripplePos, 100, 500, 0);

                if ((this->linearVelocity > 4.0f) && !func_808332B8(this) &&
                    ((this->actor.world.pos.y + this->actor.yDistToWater) < this->bodyPartsPos[0].y)) {
                    func_8083CFA8(globalCtx, this, 20.0f,
                                  (fabsf(this->linearVelocity) * 50.0f) + (this->actor.yDistToWater * 5.0f));
                }
            }
        }

        if (this->actor.yDistToWater > 40.0f) {
            s32 numBubbles = 0;
            s32 i;

            if ((this->actor.velocity.y > -1.0f) || (this->actor.bgCheckFlags & 1)) {
                if (Rand_ZeroOne() < 0.2f) {
                    numBubbles = 1;
                }
            } else {
                numBubbles = this->actor.velocity.y * -2.0f;
            }

            for (i = 0; i < numBubbles; i++) {
                EffectSsBubble_Spawn(globalCtx, &this->actor.world.pos, 20.0f, 10.0f, 20.0f, 0.13f);
            }
        }
    }
}

s32 func_8083DB98(Player* this, s32 arg1) {
    Actor* unk_664 = this->unk_664;
    Vec3f sp30;
    s16 sp2E;
    s16 sp2C;

    sp30.x = this->actor.world.pos.x;
    sp30.y = this->bodyPartsPos[7].y + 3.0f;
    sp30.z = this->actor.world.pos.z;
    sp2E = Math_Vec3f_Pitch(&sp30, &unk_664->focus.pos);
    sp2C = Math_Vec3f_Yaw(&sp30, &unk_664->focus.pos);
    Math_SmoothStepToS(&this->actor.focus.rot.y, sp2C, 4, 10000, 0);
    Math_SmoothStepToS(&this->actor.focus.rot.x, sp2E, 4, 10000, 0);
    this->unk_6AE |= 2;

    return func_80836AB8(this, arg1);
}

static Vec3f D_8085456C = { 0.0f, 100.0f, 40.0f };

void func_8083DC54(Player* this, GlobalContext* globalCtx) {
    s16 sp46;
    s16 temp2;
    f32 temp1;
    Vec3f sp34;

    if (this->unk_664 != NULL) {
        if (func_8002DD78(this) || func_808334B4(this)) {
            func_8083DB98(this, 1);
        } else {
            func_8083DB98(this, 0);
        }
        return;
    }

    if (D_808535E4 == 11) {
        Math_SmoothStepToS(&this->actor.focus.rot.x, -20000, 10, 4000, 800);
    } else {
        sp46 = 0;
        temp1 = func_8083973C(globalCtx, this, &D_8085456C, &sp34);
        if (temp1 > BGCHECK_Y_MIN) {
            temp2 = Math_Atan2S(40.0f, this->actor.world.pos.y - temp1);
            sp46 = CLAMP(temp2, -4000, 4000);
        }
        this->actor.focus.rot.y = this->actor.shape.rot.y;
        Math_SmoothStepToS(&this->actor.focus.rot.x, sp46, 14, 4000, 30);
    }

    func_80836AB8(this, func_8002DD78(this) || func_808334B4(this));
}

void func_8083DDC8(Player* this, GlobalContext* globalCtx) {
    s16 temp1;
    s16 temp2;

    if (!func_8002DD78(this) && !func_808334B4(this) && (this->linearVelocity > 5.0f)) {
        temp1 = this->linearVelocity * 200.0f;
        temp2 = (s16)(this->currentYaw - this->actor.shape.rot.y) * this->linearVelocity * 0.1f;
        temp1 = CLAMP(temp1, -4000, 4000);
        temp2 = CLAMP(-temp2, -4000, 4000);
        Math_ScaledStepToS(&this->unk_6BC, temp1, 900);
        this->unk_6B6 = -(f32)this->unk_6BC * 0.5f;
        Math_ScaledStepToS(&this->unk_6BA, temp2, 300);
        Math_ScaledStepToS(&this->unk_6C0, temp2, 200);
        this->unk_6AE |= 0x168;
    } else {
        func_8083DC54(this, globalCtx);
    }
}

void func_8083DF68(Player* this, f32 arg1, s16 arg2) {
    Math_AsymStepToF(&this->linearVelocity, arg1, REG(19) / 100.0f, 1.5f);
    Math_ScaledStepToS(&this->currentYaw, arg2, REG(27));
}

void func_8083DFE0(Player* this, f32* arg1, s16* arg2) {
    s16 yawDiff = this->currentYaw - *arg2;

    if (this->swordState == 0) {
        this->linearVelocity = CLAMP(this->linearVelocity, -(R_RUN_SPEED_LIMIT / 100.0f), (R_RUN_SPEED_LIMIT / 100.0f));
    }

    if (ABS(yawDiff) > 0x6000) {
        if (Math_StepToF(&this->linearVelocity, 0.0f, 1.0f)) {
            this->currentYaw = *arg2;
        }
    } else {
        Math_AsymStepToF(&this->linearVelocity, *arg1, 0.05f, 0.1f);
        Math_ScaledStepToS(&this->currentYaw, *arg2, 200);
    }
}

static struct_80854578 D_80854578[] = {
    { &gPlayerAnim_003398, 35.17f, 6.6099997f },
    { &gPlayerAnim_0033A8, -34.16f, 7.91f },
};

s32 func_8083E0FC(Player* this, GlobalContext* globalCtx) {
    EnHorse* rideActor = (EnHorse*)this->rideActor;
    f32 unk_04;
    f32 unk_08;
    f32 sp38;
    f32 sp34;
    s32 temp;

    if ((rideActor != NULL) && CHECK_BTN_ALL(sControlInput->press.button, BTN_A)) {
        sp38 = Math_CosS(rideActor->actor.shape.rot.y);
        sp34 = Math_SinS(rideActor->actor.shape.rot.y);

        func_80836898(globalCtx, this, func_8083A360);

        this->stateFlags1 |= 0x800000;
        this->actor.bgCheckFlags &= ~0x20;

        if (this->mountSide < 0) {
            temp = 0;
        } else {
            temp = 1;
        }

        unk_04 = D_80854578[temp].unk_04;
        unk_08 = D_80854578[temp].unk_08;
        this->actor.world.pos.x =
            rideActor->actor.world.pos.x + rideActor->riderPos.x + ((unk_04 * sp38) + (unk_08 * sp34));
        this->actor.world.pos.z =
            rideActor->actor.world.pos.z + rideActor->riderPos.z + ((unk_08 * sp38) - (unk_04 * sp34));

        this->unk_878 = rideActor->actor.world.pos.y - this->actor.world.pos.y;
        this->currentYaw = this->actor.shape.rot.y = rideActor->actor.shape.rot.y;

        Actor_MountHorse(globalCtx, this, &rideActor->actor);
        func_80832264(globalCtx, this, D_80854578[temp].anim);
        func_80832F54(globalCtx, this, 0x9B);
        this->actor.parent = this->rideActor;
        func_80832224(this);
        func_800304B0(globalCtx);
        return 1;
    }

    return 0;
}

void func_8083E298(CollisionPoly* arg0, Vec3f* arg1, s16* arg2) {
    arg1->x = COLPOLY_GET_NORMAL(arg0->normal.x);
    arg1->y = COLPOLY_GET_NORMAL(arg0->normal.y);
    arg1->z = COLPOLY_GET_NORMAL(arg0->normal.z);

    *arg2 = Math_Atan2S(arg1->z, arg1->x);
}

static LinkAnimationHeader* D_80854590[] = {
    &gPlayerAnim_002EE0,
    &gPlayerAnim_0031D0,
};

s32 func_8083E318(GlobalContext* globalCtx, Player* this, CollisionPoly* arg2) {
    s32 pad;
    s16 sp4A;
    Vec3f sp3C;
    s16 sp3A;
    f32 temp1;
    f32 temp2;
    s16 temp3;

    if (!Player_InBlockingCsMode(globalCtx, this) && (func_8084F390 != this->func_674) &&
        (SurfaceType_GetSlope(&globalCtx->colCtx, arg2, this->actor.floorBgId) == 1)) {
        sp4A = Math_Atan2S(this->actor.velocity.z, this->actor.velocity.x);
        func_8083E298(arg2, &sp3C, &sp3A);
        temp3 = sp3A - sp4A;

        if (ABS(temp3) > 16000) {
            temp1 = (1.0f - sp3C.y) * 40.0f;
            temp2 = (temp1 * temp1) * 0.015f;
            if (temp2 < 1.2f) {
                temp2 = 1.2f;
            }
            this->windDirection = sp3A;
            Math_StepToF(&this->windSpeed, temp1, temp2);
        } else {
            func_80835C58(globalCtx, this, func_8084F390, 0);
            func_80832564(globalCtx, this);
            if (D_80853610 >= 0) {
                this->unk_84F = 1;
            }
            func_80832BE8(globalCtx, this, D_80854590[this->unk_84F]);
            this->linearVelocity = sqrtf(SQ(this->actor.velocity.x) + SQ(this->actor.velocity.z));
            this->currentYaw = sp4A;
            return 1;
        }
    }

    return 0;
}

// unknown data (unused)
static s32 D_80854598[] = {
    0xFFDB0871, 0xF8310000, 0x00940470, 0xF3980000, 0xFFB504A9, 0x0C9F0000, 0x08010402,
};

void func_8083E4C4(GlobalContext* globalCtx, Player* this, GetItemEntry* giEntry) {
    s32 sp1C = giEntry->field & 0x1F;

    if (!(giEntry->field & 0x80)) {
        Item_DropCollectible(globalCtx, &this->actor.world.pos, sp1C | 0x8000);
        if ((sp1C != 4) && (sp1C != 8) && (sp1C != 9) && (sp1C != 0xA) && (sp1C != 0) && (sp1C != 1) && (sp1C != 2) &&
            (sp1C != 0x14) && (sp1C != 0x13)) {
            Item_Give(globalCtx, giEntry->itemId);
        }
    } else {
        Item_Give(globalCtx, giEntry->itemId);
    }

    func_80078884((this->getItemId < 0) ? NA_SE_SY_GET_BOXITEM : NA_SE_SY_GET_ITEM);
}

s32 func_8083E5A8(Player* this, GlobalContext* globalCtx) {
    Actor* interactedActor;

    if (iREG(67) || (((interactedActor = this->interactRangeActor) != NULL) &&
                     func_8002D53C(globalCtx, &globalCtx->actorCtx.titleCtx))) {
        if (iREG(67) || (this->getItemId > GI_NONE)) {
            if (iREG(67)) {
                this->getItemId = iREG(68);
            }

            if (this->getItemId < GI_MAX) {
                GetItemEntry* giEntry = &sGetItemTable[this->getItemId - 1];

                if ((interactedActor != &this->actor) && !iREG(67)) {
                    interactedActor->parent = &this->actor;
                }

                iREG(67) = false;

                if ((Item_CheckObtainability(giEntry->itemId) == ITEM_NONE) || (globalCtx->sceneNum == SCENE_BOWLING)) {
                    func_808323B4(globalCtx, this);
                    func_8083AE40(this, giEntry->objectId);

                    if (!(this->stateFlags2 & 0x400) || (this->currentBoots == PLAYER_BOOTS_IRON)) {
                        func_80836898(globalCtx, this, func_8083A434);
                        func_808322D0(globalCtx, this, &gPlayerAnim_002788);
                        func_80835EA4(globalCtx, 9);
                    }

                    this->stateFlags1 |= 0x20000C00;
                    func_80832224(this);
                    return 1;
                }

                func_8083E4C4(globalCtx, this, giEntry);
                this->getItemId = GI_NONE;
            }
        } else if (CHECK_BTN_ALL(sControlInput->press.button, BTN_A) && !(this->stateFlags1 & 0x800) &&
                   !(this->stateFlags2 & 0x400)) {
            if (this->getItemId != GI_NONE) {
                GetItemEntry* giEntry = &sGetItemTable[-this->getItemId - 1];
                EnBox* chest = (EnBox*)interactedActor;

                if (giEntry->itemId != ITEM_NONE) {
                    if (((Item_CheckObtainability(giEntry->itemId) == ITEM_NONE) && (giEntry->field & 0x40)) ||
                        ((Item_CheckObtainability(giEntry->itemId) != ITEM_NONE) && (giEntry->field & 0x20))) {
                        this->getItemId = -GI_RUPEE_BLUE;
                        giEntry = &sGetItemTable[GI_RUPEE_BLUE - 1];
                    }
                }

                func_80836898(globalCtx, this, func_8083A434);
                this->stateFlags1 |= 0x20000C00;
                func_8083AE40(this, giEntry->objectId);
                this->actor.world.pos.x =
                    chest->dyna.actor.world.pos.x - (Math_SinS(chest->dyna.actor.shape.rot.y) * 29.4343f);
                this->actor.world.pos.z =
                    chest->dyna.actor.world.pos.z - (Math_CosS(chest->dyna.actor.shape.rot.y) * 29.4343f);
                this->currentYaw = this->actor.shape.rot.y = chest->dyna.actor.shape.rot.y;
                func_80832224(this);

                if ((giEntry->itemId != ITEM_NONE) && (giEntry->gi >= 0) &&
                    (Item_CheckObtainability(giEntry->itemId) == ITEM_NONE)) {
                    func_808322D0(globalCtx, this, this->ageProperties->unk_98);
                    func_80832F54(globalCtx, this, 0x28F);
                    chest->unk_1F4 = 1;
<<<<<<< HEAD
                    Camera_ChangeSetting(Gameplay_GetCamera(globalCtx, CAM_ID_MAIN), CAM_SET_ITEM0);
=======
                    Camera_ChangeSetting(Gameplay_GetCamera(globalCtx, 0), CAM_SET_SLOW_CHEST_CS);
>>>>>>> 0b184194
                } else {
                    func_80832264(globalCtx, this, &gPlayerAnim_002DF8);
                    chest->unk_1F4 = -1;
                }

                return 1;
            }

            if ((this->heldActor == NULL) || Player_HoldsHookshot(this)) {
                if ((interactedActor->id == ACTOR_BG_TOKI_SWD) && LINK_IS_ADULT) {
                    s32 sp24 = this->itemActionParam;

                    this->itemActionParam = PLAYER_AP_NONE;
                    this->modelAnimType = 0;
                    this->heldItemActionParam = this->itemActionParam;
                    func_80836898(globalCtx, this, func_8083A0F4);

                    if (sp24 == PLAYER_AP_SWORD_MASTER) {
                        this->nextModelGroup = Player_ActionToModelGroup(this, PLAYER_AP_LAST_USED);
                        func_8083399C(globalCtx, this, PLAYER_AP_LAST_USED);
                    } else {
                        func_80835F44(globalCtx, this, ITEM_LAST_USED);
                    }
                } else {
                    s32 strength = Player_GetStrength();

                    if ((interactedActor->id == ACTOR_EN_ISHI) && ((interactedActor->params & 0xF) == 1) &&
                        (strength < PLAYER_STR_SILVER_G)) {
                        return 0;
                    }

                    func_80836898(globalCtx, this, func_8083A0F4);
                }

                func_80832224(this);
                this->stateFlags1 |= 0x800;
                return 1;
            }
        }
    }

    return 0;
}

void func_8083EA94(Player* this, GlobalContext* globalCtx) {
    func_80835C58(globalCtx, this, func_80846578, 1);
    func_80832264(globalCtx, this, D_80853BCC[this->modelAnimType]);
}

s32 func_8083EAF0(Player* this, Actor* actor) {
    if ((actor != NULL) && !(actor->flags & 0x800000) &&
        ((this->linearVelocity < 1.1f) || (actor->id == ACTOR_EN_BOM_CHU))) {
        return 0;
    }

    return 1;
}

s32 func_8083EB44(Player* this, GlobalContext* globalCtx) {
    if ((this->stateFlags1 & 0x800) && (this->heldActor != NULL) &&
        CHECK_BTN_ANY(sControlInput->press.button, BTN_A | BTN_B | BTN_CLEFT | BTN_CRIGHT | BTN_CDOWN)) {
        if (!func_80835644(globalCtx, this, this->heldActor)) {
            if (!func_8083EAF0(this, this->heldActor)) {
                func_80835C58(globalCtx, this, func_808464B0, 1);
                func_80832264(globalCtx, this, D_80853BE4[this->modelAnimType]);
            } else {
                func_8083EA94(this, globalCtx);
            }
        }
        return 1;
    }

    return 0;
}

s32 func_8083EC18(Player* this, GlobalContext* globalCtx, u32 arg2) {
    if (this->wallHeight >= 79.0f) {
        if (!(this->stateFlags1 & 0x8000000) || (this->currentBoots == PLAYER_BOOTS_IRON) ||
            (this->actor.yDistToWater < this->ageProperties->unk_2C)) {
            s32 sp8C = (arg2 & 8) ? 2 : 0;

            if ((sp8C != 0) || (arg2 & 2) ||
                func_80041E4C(&globalCtx->colCtx, this->actor.wallPoly, this->actor.wallBgId)) {
                f32 phi_f20;
                CollisionPoly* sp84 = this->actor.wallPoly;
                f32 sp80;
                f32 sp7C;
                f32 phi_f12;
                f32 phi_f14;

                phi_f20 = phi_f12 = 0.0f;

                if (sp8C != 0) {
                    sp80 = this->actor.world.pos.x;
                    sp7C = this->actor.world.pos.z;
                } else {
                    Vec3f sp50[3];
                    s32 i;
                    f32 sp48;
                    Vec3f* sp44 = &sp50[0];
                    s32 pad;

                    CollisionPoly_GetVerticesByBgId(sp84, this->actor.wallBgId, &globalCtx->colCtx, sp50);

                    sp80 = phi_f12 = sp44->x;
                    sp7C = phi_f14 = sp44->z;
                    phi_f20 = sp44->y;
                    for (i = 1; i < 3; i++) {
                        sp44++;
                        if (sp80 > sp44->x) {
                            sp80 = sp44->x;
                        } else if (phi_f12 < sp44->x) {
                            phi_f12 = sp44->x;
                        }

                        if (sp7C > sp44->z) {
                            sp7C = sp44->z;
                        } else if (phi_f14 < sp44->z) {
                            phi_f14 = sp44->z;
                        }

                        if (phi_f20 > sp44->y) {
                            phi_f20 = sp44->y;
                        }
                    }

                    sp80 = (sp80 + phi_f12) * 0.5f;
                    sp7C = (sp7C + phi_f14) * 0.5f;

                    phi_f12 = ((this->actor.world.pos.x - sp80) * COLPOLY_GET_NORMAL(sp84->normal.z)) -
                              ((this->actor.world.pos.z - sp7C) * COLPOLY_GET_NORMAL(sp84->normal.x));
                    sp48 = this->actor.world.pos.y - phi_f20;

                    phi_f20 = ((f32)(s32)((sp48 / 15.000000223517418) + 0.5) * 15.000000223517418) - sp48;
                    phi_f12 = fabsf(phi_f12);
                }

                if (phi_f12 < 8.0f) {
                    f32 sp3C = COLPOLY_GET_NORMAL(sp84->normal.x);
                    f32 sp38 = COLPOLY_GET_NORMAL(sp84->normal.z);
                    f32 sp34 = this->wallDistance;
                    LinkAnimationHeader* sp30;

                    func_80836898(globalCtx, this, func_8083A3B0);
                    this->stateFlags1 |= 0x200000;
                    this->stateFlags1 &= ~0x8000000;

                    if ((sp8C != 0) || (arg2 & 2)) {
                        if ((this->unk_84F = sp8C) != 0) {
                            if (this->actor.bgCheckFlags & 1) {
                                sp30 = &gPlayerAnim_002D80;
                            } else {
                                sp30 = &gPlayerAnim_002D68;
                            }
                            sp34 = (this->ageProperties->unk_38 - 1.0f) - sp34;
                        } else {
                            sp30 = this->ageProperties->unk_A4;
                            sp34 = sp34 - 1.0f;
                        }
                        this->unk_850 = -2;
                        this->actor.world.pos.y += phi_f20;
                        this->actor.shape.rot.y = this->currentYaw = this->actor.wallYaw + 0x8000;
                    } else {
                        sp30 = this->ageProperties->unk_A8;
                        this->unk_850 = -4;
                        this->actor.shape.rot.y = this->currentYaw = this->actor.wallYaw;
                    }

                    this->actor.world.pos.x = (sp34 * sp3C) + sp80;
                    this->actor.world.pos.z = (sp34 * sp38) + sp7C;
                    func_80832224(this);
                    Math_Vec3f_Copy(&this->actor.prevPos, &this->actor.world.pos);
                    func_80832264(globalCtx, this, sp30);
                    func_80832F54(globalCtx, this, 0x9F);

                    return 1;
                }
            }
        }
    }

    return 0;
}

void func_8083F070(Player* this, LinkAnimationHeader* anim, GlobalContext* globalCtx) {
    func_80835DAC(globalCtx, this, func_8084C5F8, 0);
    LinkAnimation_PlayOnceSetSpeed(globalCtx, &this->skelAnime, anim, (4.0f / 3.0f));
}

s32 func_8083F0C8(Player* this, GlobalContext* globalCtx, u32 arg2) {
    CollisionPoly* wallPoly;
    Vec3f sp50[3];
    f32 sp4C;
    f32 phi_f2;
    f32 sp44;
    f32 phi_f12;
    s32 i;

    if (!LINK_IS_ADULT && !(this->stateFlags1 & 0x8000000) && (arg2 & 0x30)) {
        wallPoly = this->actor.wallPoly;
        CollisionPoly_GetVerticesByBgId(wallPoly, this->actor.wallBgId, &globalCtx->colCtx, sp50);

        sp4C = phi_f2 = sp50[0].x;
        sp44 = phi_f12 = sp50[0].z;
        for (i = 1; i < 3; i++) {
            if (sp4C > sp50[i].x) {
                sp4C = sp50[i].x;
            } else if (phi_f2 < sp50[i].x) {
                phi_f2 = sp50[i].x;
            }

            if (sp44 > sp50[i].z) {
                sp44 = sp50[i].z;
            } else if (phi_f12 < sp50[i].z) {
                phi_f12 = sp50[i].z;
            }
        }

        sp4C = (sp4C + phi_f2) * 0.5f;
        sp44 = (sp44 + phi_f12) * 0.5f;

        phi_f2 = ((this->actor.world.pos.x - sp4C) * COLPOLY_GET_NORMAL(wallPoly->normal.z)) -
                 ((this->actor.world.pos.z - sp44) * COLPOLY_GET_NORMAL(wallPoly->normal.x));

        if (fabsf(phi_f2) < 8.0f) {
            this->stateFlags2 |= 0x10000;

            if (CHECK_BTN_ALL(sControlInput->press.button, BTN_A)) {
                f32 sp38 = COLPOLY_GET_NORMAL(wallPoly->normal.x);
                f32 sp34 = COLPOLY_GET_NORMAL(wallPoly->normal.z);
                f32 sp30 = this->wallDistance;

                func_80836898(globalCtx, this, func_8083A40C);
                this->stateFlags2 |= 0x40000;
                this->actor.shape.rot.y = this->currentYaw = this->actor.wallYaw + 0x8000;
                this->actor.world.pos.x = sp4C + (sp30 * sp38);
                this->actor.world.pos.z = sp44 + (sp30 * sp34);
                func_80832224(this);
                this->actor.prevPos = this->actor.world.pos;
                func_80832264(globalCtx, this, &gPlayerAnim_002708);
                func_80832F54(globalCtx, this, 0x9D);

                return 1;
            }
        }
    }

    return 0;
}

s32 func_8083F360(GlobalContext* globalCtx, Player* this, f32 arg1, f32 arg2, f32 arg3, f32 arg4) {
    CollisionPoly* wallPoly;
    s32 sp78;
    Vec3f sp6C;
    Vec3f sp60;
    Vec3f sp54;
    f32 yawCos;
    f32 yawSin;
    s32 temp;
    f32 temp1;
    f32 temp2;

    yawCos = Math_CosS(this->actor.shape.rot.y);
    yawSin = Math_SinS(this->actor.shape.rot.y);

    sp6C.x = this->actor.world.pos.x + (arg4 * yawSin);
    sp6C.z = this->actor.world.pos.z + (arg4 * yawCos);
    sp60.x = this->actor.world.pos.x + (arg3 * yawSin);
    sp60.z = this->actor.world.pos.z + (arg3 * yawCos);
    sp60.y = sp6C.y = this->actor.world.pos.y + arg1;

    if (BgCheck_EntityLineTest1(&globalCtx->colCtx, &sp6C, &sp60, &sp54, &this->actor.wallPoly, true, false, false,
                                true, &sp78)) {
        wallPoly = this->actor.wallPoly;

        this->actor.bgCheckFlags |= 0x200;
        this->actor.wallBgId = sp78;

        D_808535F0 = func_80041DB8(&globalCtx->colCtx, wallPoly, sp78);

        temp1 = COLPOLY_GET_NORMAL(wallPoly->normal.x);
        temp2 = COLPOLY_GET_NORMAL(wallPoly->normal.z);
        temp = Math_Atan2S(-temp2, -temp1);
        Math_ScaledStepToS(&this->actor.shape.rot.y, temp, 800);

        this->currentYaw = this->actor.shape.rot.y;
        this->actor.world.pos.x = sp54.x - (Math_SinS(this->actor.shape.rot.y) * arg2);
        this->actor.world.pos.z = sp54.z - (Math_CosS(this->actor.shape.rot.y) * arg2);

        return 1;
    }

    this->actor.bgCheckFlags &= ~0x200;

    return 0;
}

s32 func_8083F524(GlobalContext* globalCtx, Player* this) {
    return func_8083F360(globalCtx, this, 26.0f, this->ageProperties->unk_38 + 5.0f, 30.0f, 0.0f);
}

s32 func_8083F570(Player* this, GlobalContext* globalCtx) {
    s16 temp;

    if ((this->linearVelocity != 0.0f) && (this->actor.bgCheckFlags & 8) && (D_808535F0 & 0x30)) {

        temp = this->actor.shape.rot.y - this->actor.wallYaw;
        if (this->linearVelocity < 0.0f) {
            temp += 0x8000;
        }

        if (ABS(temp) > 0x4000) {
            func_80835C58(globalCtx, this, func_8084C81C, 0);

            if (this->linearVelocity > 0.0f) {
                this->actor.shape.rot.y = this->actor.wallYaw + 0x8000;
                func_80832264(globalCtx, this, &gPlayerAnim_002700);
                func_80832F54(globalCtx, this, 0x9D);
                OnePointCutscene_Init(globalCtx, 9601, 999, NULL, CAM_ID_MAIN);
            } else {
                this->actor.shape.rot.y = this->actor.wallYaw;
                LinkAnimation_Change(globalCtx, &this->skelAnime, &gPlayerAnim_002708, -1.0f,
                                     Animation_GetLastFrame(&gPlayerAnim_002708), 0.0f, ANIMMODE_ONCE, 0.0f);
                func_80832F54(globalCtx, this, 0x9D);
                OnePointCutscene_Init(globalCtx, 9602, 999, NULL, CAM_ID_MAIN);
            }

            this->currentYaw = this->actor.shape.rot.y;
            func_80832210(this);

            return 1;
        }
    }

    return 0;
}

void func_8083F72C(Player* this, LinkAnimationHeader* anim, GlobalContext* globalCtx) {
    if (!func_80836898(globalCtx, this, func_8083A388)) {
        func_80835C58(globalCtx, this, func_8084B78C, 0);
    }

    func_80832264(globalCtx, this, anim);
    func_80832224(this);

    this->actor.shape.rot.y = this->currentYaw = this->actor.wallYaw + 0x8000;
}

s32 func_8083F7BC(Player* this, GlobalContext* globalCtx) {
    DynaPolyActor* wallPolyActor;

    if (!(this->stateFlags1 & 0x800) && (this->actor.bgCheckFlags & 0x200) && (D_80853608 < 0x3000)) {

        if (((this->linearVelocity > 0.0f) && func_8083EC18(this, globalCtx, D_808535F0)) ||
            func_8083F0C8(this, globalCtx, D_808535F0)) {
            return 1;
        }

        if (!func_808332B8(this) && ((this->linearVelocity == 0.0f) || !(this->stateFlags2 & 4)) &&
            (D_808535F0 & 0x40) && (this->actor.bgCheckFlags & 1) && (this->wallHeight >= 39.0f)) {

            this->stateFlags2 |= 1;

            if (CHECK_BTN_ALL(sControlInput->cur.button, BTN_A)) {

                if ((this->actor.wallBgId != BGCHECK_SCENE) &&
                    ((wallPolyActor = DynaPoly_GetActor(&globalCtx->colCtx, this->actor.wallBgId)) != NULL)) {

                    if (wallPolyActor->actor.id == ACTOR_BG_HEAVY_BLOCK) {
                        if (Player_GetStrength() < PLAYER_STR_GOLD_G) {
                            return 0;
                        }

                        func_80836898(globalCtx, this, func_8083A0F4);
                        this->stateFlags1 |= 0x800;
                        this->interactRangeActor = &wallPolyActor->actor;
                        this->getItemId = GI_NONE;
                        this->currentYaw = this->actor.wallYaw + 0x8000;
                        func_80832224(this);

                        return 1;
                    }

                    this->unk_3C4 = &wallPolyActor->actor;
                } else {
                    this->unk_3C4 = NULL;
                }

                func_8083F72C(this, &gPlayerAnim_0030F8, globalCtx);

                return 1;
            }
        }
    }

    return 0;
}

s32 func_8083F9D0(GlobalContext* globalCtx, Player* this) {
    if ((this->actor.bgCheckFlags & 0x200) &&
        ((this->stateFlags2 & 0x10) || CHECK_BTN_ALL(sControlInput->cur.button, BTN_A))) {
        DynaPolyActor* wallPolyActor = NULL;

        if (this->actor.wallBgId != BGCHECK_SCENE) {
            wallPolyActor = DynaPoly_GetActor(&globalCtx->colCtx, this->actor.wallBgId);
        }

        if (&wallPolyActor->actor == this->unk_3C4) {
            if (this->stateFlags2 & 0x10) {
                return 1;
            } else {
                return 0;
            }
        }
    }

    func_80839FFC(this, globalCtx);
    func_80832264(globalCtx, this, &gPlayerAnim_003100);
    this->stateFlags2 &= ~0x10;
    return 1;
}

void func_8083FAB8(Player* this, GlobalContext* globalCtx) {
    func_80835C58(globalCtx, this, func_8084B898, 0);
    this->stateFlags2 |= 0x10;
    func_80832264(globalCtx, this, &gPlayerAnim_0030F0);
}

void func_8083FB14(Player* this, GlobalContext* globalCtx) {
    func_80835C58(globalCtx, this, func_8084B9E4, 0);
    this->stateFlags2 |= 0x10;
    func_80832264(globalCtx, this, D_80853C5C[this->modelAnimType]);
}

void func_8083FB7C(Player* this, GlobalContext* globalCtx) {
    this->stateFlags1 &= ~0x8200000;
    func_80837B9C(this, globalCtx);
    this->linearVelocity = -0.4f;
}

s32 func_8083FBC0(Player* this, GlobalContext* globalCtx) {
    if (!CHECK_BTN_ALL(sControlInput->press.button, BTN_A) && (this->actor.bgCheckFlags & 0x200) &&
        ((D_808535F0 & 8) || (D_808535F0 & 2) ||
         func_80041E4C(&globalCtx->colCtx, this->actor.wallPoly, this->actor.wallBgId))) {
        return 0;
    }

    func_8083FB7C(this, globalCtx);
    func_80832698(this, NA_SE_VO_LI_AUTO_JUMP);
    return 1;
}

s32 func_8083FC68(Player* this, f32 arg1, s16 arg2) {
    f32 sp1C = (s16)(arg2 - this->actor.shape.rot.y);
    f32 temp;

    if (this->unk_664 != NULL) {
        func_8083DB98(this, func_8002DD78(this) || func_808334B4(this));
    }

    temp = fabsf(sp1C) / 32768.0f;

    if (arg1 > (((temp * temp) * 50.0f) + 6.0f)) {
        return 1;
    } else if (arg1 > (((1.0f - temp) * 10.0f) + 6.8f)) {
        return -1;
    }

    return 0;
}

s32 func_8083FD78(Player* this, f32* arg1, s16* arg2, GlobalContext* globalCtx) {
    s16 sp2E = *arg2 - this->targetYaw;
    u16 sp2C = ABS(sp2E);

    if ((func_8002DD78(this) || func_808334B4(this)) && (this->unk_664 == NULL)) {
        *arg1 *= Math_SinS(sp2C);

        if (*arg1 != 0.0f) {
            *arg2 = (((sp2E >= 0) ? 1 : -1) << 0xE) + this->actor.shape.rot.y;
        } else {
            *arg2 = this->actor.shape.rot.y;
        }

        if (this->unk_664 != NULL) {
            func_8083DB98(this, 1);
        } else {
            Math_SmoothStepToS(&this->actor.focus.rot.x, sControlInput->rel.stick_y * 240.0f, 14, 4000, 30);
            func_80836AB8(this, 1);
        }
    } else {
        if (this->unk_664 != NULL) {
            return func_8083FC68(this, *arg1, *arg2);
        } else {
            func_8083DC54(this, globalCtx);
            if ((*arg1 != 0.0f) && (sp2C < 6000)) {
                return 1;
            } else if (*arg1 > Math_SinS((0x4000 - (sp2C >> 1))) * 200.0f) {
                return -1;
            }
        }
    }

    return 0;
}

s32 func_8083FFB8(Player* this, f32* arg1, s16* arg2) {
    s16 temp1 = *arg2 - this->actor.shape.rot.y;
    u16 temp2 = ABS(temp1);
    f32 temp3 = Math_CosS(temp2);

    *arg1 *= temp3;

    if (*arg1 != 0.0f) {
        if (temp3 > 0) {
            return 1;
        } else {
            return -1;
        }
    }

    return 0;
}

s32 func_80840058(Player* this, f32* arg1, s16* arg2, GlobalContext* globalCtx) {
    func_8083DC54(this, globalCtx);

    if ((*arg1 != 0.0f) || (ABS(this->unk_87C) > 400)) {
        s16 temp1 = *arg2 - Camera_GetInputDirYaw(GET_ACTIVE_CAM(globalCtx));
        u16 temp2 = (ABS(temp1) - 0x2000) & 0xFFFF;

        if ((temp2 < 0x4000) || (this->unk_87C != 0)) {
            return -1;
        } else {
            return 1;
        }
    }

    return 0;
}

void func_80840138(Player* this, f32 arg1, s16 arg2) {
    s16 temp = arg2 - this->actor.shape.rot.y;

    if (arg1 > 0.0f) {
        if (temp < 0) {
            this->unk_874 = 0.0f;
        } else {
            this->unk_874 = 1.0f;
        }
    }

    Math_StepToF(&this->unk_870, this->unk_874, 0.3f);
}

void func_808401B0(GlobalContext* globalCtx, Player* this) {
    LinkAnimation_BlendToJoint(globalCtx, &this->skelAnime, func_808334E4(this), this->unk_868, func_80833528(this),
                               this->unk_868, this->unk_870, this->blendTable);
}

s32 func_8084021C(f32 arg0, f32 arg1, f32 arg2, f32 arg3) {
    f32 temp;

    if ((arg3 == 0.0f) && (arg1 > 0.0f)) {
        arg3 = arg2;
    }

    temp = (arg0 + arg1) - arg3;

    if (((temp * arg1) >= 0.0f) && (((temp - arg1) * arg1) < 0.0f)) {
        return 1;
    }

    return 0;
}

void func_8084029C(Player* this, f32 arg1) {
    f32 updateScale = R_UPDATE_RATE * 0.5f;

    arg1 *= updateScale;
    if (arg1 < -7.25) {
        arg1 = -7.25;
    } else if (arg1 > 7.25f) {
        arg1 = 7.25f;
    }

    if (1) {}

    if ((this->currentBoots == PLAYER_BOOTS_HOVER) && !(this->actor.bgCheckFlags & 1) && (this->hoverBootsTimer != 0)) {
        func_8002F8F0(&this->actor, NA_SE_PL_HOBBERBOOTS_LV - SFX_FLAG);
    } else if (func_8084021C(this->unk_868, arg1, 29.0f, 10.0f) || func_8084021C(this->unk_868, arg1, 29.0f, 24.0f)) {
        func_808327F8(this, this->linearVelocity);
        if (this->linearVelocity > 4.0f) {
            this->stateFlags2 |= 8;
        }
    }

    this->unk_868 += arg1;

    if (this->unk_868 < 0.0f) {
        this->unk_868 += 29.0f;
    } else if (this->unk_868 >= 29.0f) {
        this->unk_868 -= 29.0f;
    }
}

void func_80840450(Player* this, GlobalContext* globalCtx) {
    f32 sp44;
    s16 sp42;
    s32 temp1;
    u32 temp2;
    s16 temp3;
    s32 temp4;

    if (this->stateFlags3 & 8) {
        if (Player_GetSwordHeld(this)) {
            this->stateFlags2 |= 0x60;
        } else {
            this->stateFlags3 &= ~8;
        }
    }

    if (this->unk_850 != 0) {
        if (LinkAnimation_Update(globalCtx, &this->skelAnime)) {
            func_80832DBC(this);
            func_80832284(globalCtx, this, func_808334E4(this));
            this->unk_850 = 0;
            this->stateFlags3 &= ~8;
        }
        func_80833C3C(this);
    } else {
        func_808401B0(globalCtx, this);
    }

    func_8083721C(this);

    if (!func_80837348(globalCtx, this, D_808543E0, 1)) {
        if (!func_80833B54(this) && (!func_80833B2C(this) || (func_80834B5C != this->func_82C))) {
            func_8083CF10(this, globalCtx);
            return;
        }

        func_80837268(this, &sp44, &sp42, 0.0f, globalCtx);

        temp1 = func_8083FC68(this, sp44, sp42);

        if (temp1 > 0) {
            func_8083C8DC(this, globalCtx, sp42);
            return;
        }

        if (temp1 < 0) {
            func_8083CBF0(this, sp42, globalCtx);
            return;
        }

        if (sp44 > 4.0f) {
            func_8083CC9C(this, globalCtx);
            return;
        }

        func_8084029C(this, (this->linearVelocity * 0.3f) + 1.0f);
        func_80840138(this, sp44, sp42);

        temp2 = this->unk_868;
        if ((temp2 < 6) || ((temp2 - 0xE) < 6)) {
            Math_StepToF(&this->linearVelocity, 0.0f, 1.5f);
            return;
        }

        temp3 = sp42 - this->currentYaw;
        temp4 = ABS(temp3);

        if (temp4 > 0x4000) {
            if (Math_StepToF(&this->linearVelocity, 0.0f, 1.5f)) {
                this->currentYaw = sp42;
            }
            return;
        }

        Math_AsymStepToF(&this->linearVelocity, sp44 * 0.3f, 2.0f, 1.5f);

        if (!(this->stateFlags3 & 8)) {
            Math_ScaledStepToS(&this->currentYaw, sp42, temp4 * 0.1f);
        }
    }
}

void func_808407CC(Player* this, GlobalContext* globalCtx) {
    f32 sp3C;
    s16 sp3A;
    s32 temp1;
    s16 temp2;
    s32 temp3;

    if (LinkAnimation_Update(globalCtx, &this->skelAnime)) {
        func_80832DBC(this);
        func_80832264(globalCtx, this, func_80833338(this));
    }

    func_8083721C(this);

    if (!func_80837348(globalCtx, this, D_808543E8, 1)) {
        if (func_80833B54(this)) {
            func_8083CEAC(this, globalCtx);
            return;
        }

        if (!func_80833B2C(this)) {
            func_80835DAC(globalCtx, this, func_80840BC8, 1);
            this->currentYaw = this->actor.shape.rot.y;
            return;
        }

        if (func_80834B5C == this->func_82C) {
            func_8083CEAC(this, globalCtx);
            return;
        }

        func_80837268(this, &sp3C, &sp3A, 0.0f, globalCtx);

        temp1 = func_8083FD78(this, &sp3C, &sp3A, globalCtx);

        if (temp1 > 0) {
            func_8083C8DC(this, globalCtx, sp3A);
            return;
        }

        if (temp1 < 0) {
            func_8083CB2C(this, sp3A, globalCtx);
            return;
        }

        if (sp3C > 4.9f) {
            func_8083CC9C(this, globalCtx);
            func_80833C3C(this);
            return;
        }
        if (sp3C != 0.0f) {
            func_8083CB94(this, globalCtx);
            return;
        }

        temp2 = sp3A - this->actor.shape.rot.y;
        temp3 = ABS(temp2);

        if (temp3 > 800) {
            func_8083CD54(globalCtx, this, sp3A);
        }
    }
}

void func_808409CC(GlobalContext* globalCtx, Player* this) {
    LinkAnimationHeader* anim;
    LinkAnimationHeader** animPtr;
    s32 heathIsCritical;
    s32 sp38;
    s32 sp34;

    if ((this->unk_664 != NULL) ||
        (!(heathIsCritical = HealthMeter_IsCritical()) && ((this->unk_6AC = (this->unk_6AC + 1) & 1) != 0))) {
        this->stateFlags2 &= ~0x10000000;
        anim = func_80833338(this);
    } else {
        this->stateFlags2 |= 0x10000000;
        if (this->stateFlags1 & 0x800) {
            anim = func_80833338(this);
        } else {
            sp38 = globalCtx->roomCtx.curRoom.unk_02;
            if (heathIsCritical) {
                if (this->unk_6AC >= 0) {
                    sp38 = 7;
                    this->unk_6AC = -1;
                } else {
                    sp38 = 8;
                }
            } else {
                sp34 = Rand_ZeroOne() * 5.0f;
                if (sp34 < 4) {
                    if (((sp34 != 0) && (sp34 != 3)) ||
                        ((this->rightHandType == 10) && ((sp34 == 3) || Player_GetSwordHeld(this)))) {
                        if ((sp34 == 0) && Player_HoldsTwoHandedWeapon(this)) {
                            sp34 = 4;
                        }
                        sp38 = sp34 + 9;
                    }
                }
            }
            animPtr = &D_80853D7C[sp38][0];
            if (this->modelAnimType != 1) {
                animPtr = &D_80853D7C[sp38][1];
            }
            anim = *animPtr;
        }
    }

    LinkAnimation_Change(globalCtx, &this->skelAnime, anim, (2.0f / 3.0f) * D_808535E8, 0.0f,
                         Animation_GetLastFrame(anim), ANIMMODE_ONCE, -6.0f);
}

void func_80840BC8(Player* this, GlobalContext* globalCtx) {
    s32 sp44;
    s32 sp40;
    f32 sp3C;
    s16 sp3A;
    s16 temp;

    sp44 = func_80833350(this);
    sp40 = LinkAnimation_Update(globalCtx, &this->skelAnime);

    if (sp44 > 0) {
        func_808333FC(this, sp44 - 1);
    }

    if (sp40 != 0) {
        if (this->unk_850 != 0) {
            if (DECR(this->unk_850) == 0) {
                this->skelAnime.endFrame = this->skelAnime.animLength - 1.0f;
            }
            this->skelAnime.jointTable[0].y = (this->skelAnime.jointTable[0].y + ((this->unk_850 & 1) * 0x50)) - 0x28;
        } else {
            func_80832DBC(this);
            func_808409CC(globalCtx, this);
        }
    }

    func_8083721C(this);

    if (this->unk_850 == 0) {
        if (!func_80837348(globalCtx, this, D_80854418, 1)) {
            if (func_80833B54(this)) {
                func_8083CEAC(this, globalCtx);
                return;
            }

            if (func_80833B2C(this)) {
                func_80839F30(this, globalCtx);
                return;
            }

            func_80837268(this, &sp3C, &sp3A, 0.018f, globalCtx);

            if (sp3C != 0.0f) {
                func_8083C8DC(this, globalCtx, sp3A);
                return;
            }

            temp = sp3A - this->actor.shape.rot.y;
            if (ABS(temp) > 800) {
                func_8083CD54(globalCtx, this, sp3A);
                return;
            }

            Math_ScaledStepToS(&this->actor.shape.rot.y, sp3A, 1200);
            this->currentYaw = this->actor.shape.rot.y;
            if (func_80833338(this) == this->skelAnime.animation) {
                func_8083DC54(this, globalCtx);
            }
        }
    }
}

void func_80840DE4(Player* this, GlobalContext* globalCtx) {
    f32 frames;
    f32 coeff;
    f32 sp44;
    s16 sp42;
    s32 temp1;
    s16 temp2;
    s32 temp3;
    s32 direction;

    this->skelAnime.mode = 0;
    LinkAnimation_SetUpdateFunction(&this->skelAnime);

    this->skelAnime.animation = func_8083356C(this);

    if (this->skelAnime.animation == &gPlayerAnim_0026E8) {
        frames = 24.0f;
        coeff = -(MREG(95) / 100.0f);
    } else {
        frames = 29.0f;
        coeff = MREG(95) / 100.0f;
    }

    this->skelAnime.animLength = frames;
    this->skelAnime.endFrame = frames - 1.0f;

    if ((s16)(this->currentYaw - this->actor.shape.rot.y) >= 0) {
        direction = 1;
    } else {
        direction = -1;
    }

    this->skelAnime.playSpeed = direction * (this->linearVelocity * coeff);

    LinkAnimation_Update(globalCtx, &this->skelAnime);

    if (LinkAnimation_OnFrame(&this->skelAnime, 0.0f) || LinkAnimation_OnFrame(&this->skelAnime, frames * 0.5f)) {
        func_808327F8(this, this->linearVelocity);
    }

    if (!func_80837348(globalCtx, this, D_808543F4, 1)) {
        if (func_80833B54(this)) {
            func_8083CEAC(this, globalCtx);
            return;
        }

        if (!func_80833B2C(this)) {
            func_80853080(this, globalCtx);
            return;
        }

        func_80837268(this, &sp44, &sp42, 0.0f, globalCtx);
        temp1 = func_8083FD78(this, &sp44, &sp42, globalCtx);

        if (temp1 > 0) {
            func_8083C8DC(this, globalCtx, sp42);
            return;
        }

        if (temp1 < 0) {
            func_8083CB2C(this, sp42, globalCtx);
            return;
        }

        if (sp44 > 4.9f) {
            func_8083CC9C(this, globalCtx);
            func_80833C3C(this);
            return;
        }

        if ((sp44 == 0.0f) && (this->linearVelocity == 0.0f)) {
            func_80839F30(this, globalCtx);
            return;
        }

        temp2 = sp42 - this->currentYaw;
        temp3 = ABS(temp2);

        if (temp3 > 0x4000) {
            if (Math_StepToF(&this->linearVelocity, 0.0f, 1.5f)) {
                this->currentYaw = sp42;
            }
            return;
        }

        Math_AsymStepToF(&this->linearVelocity, sp44 * 0.4f, 1.5f, 1.5f);
        Math_ScaledStepToS(&this->currentYaw, sp42, temp3 * 0.1f);
    }
}

void func_80841138(Player* this, GlobalContext* globalCtx) {
    f32 temp1;
    f32 temp2;

    if (this->unk_864 < 1.0f) {
        temp1 = R_UPDATE_RATE * 0.5f;
        func_8084029C(this, REG(35) / 1000.0f);
        LinkAnimation_LoadToJoint(globalCtx, &this->skelAnime, D_80853BFC[this->modelAnimType], this->unk_868);
        this->unk_864 += 1 * temp1;
        if (this->unk_864 >= 1.0f) {
            this->unk_864 = 1.0f;
        }
        temp1 = this->unk_864;
    } else {
        temp2 = this->linearVelocity - (REG(48) / 100.0f);
        if (temp2 < 0.0f) {
            temp1 = 1.0f;
            func_8084029C(this, (REG(35) / 1000.0f) + ((REG(36) / 1000.0f) * this->linearVelocity));
            LinkAnimation_LoadToJoint(globalCtx, &this->skelAnime, D_80853BFC[this->modelAnimType], this->unk_868);
        } else {
            temp1 = (REG(37) / 1000.0f) * temp2;
            if (temp1 < 1.0f) {
                func_8084029C(this, (REG(35) / 1000.0f) + ((REG(36) / 1000.0f) * this->linearVelocity));
            } else {
                temp1 = 1.0f;
                func_8084029C(this, 1.2f + ((REG(38) / 1000.0f) * temp2));
            }
            LinkAnimation_LoadToMorph(globalCtx, &this->skelAnime, D_80853BFC[this->modelAnimType], this->unk_868);
            LinkAnimation_LoadToJoint(globalCtx, &this->skelAnime, &gPlayerAnim_002DD0,
                                      this->unk_868 * (16.0f / 29.0f));
        }
    }

    if (temp1 < 1.0f) {
        LinkAnimation_InterpJointMorph(globalCtx, &this->skelAnime, 1.0f - temp1);
    }
}

void func_8084140C(Player* this, GlobalContext* globalCtx) {
    func_80835C58(globalCtx, this, func_8084170C, 1);
    func_80832B0C(globalCtx, this, &gPlayerAnim_002DA0);
}

s32 func_80841458(Player* this, f32* arg1, s16* arg2, GlobalContext* globalCtx) {
    if (this->linearVelocity > 6.0f) {
        func_8084140C(this, globalCtx);
        return 1;
    }

    if (*arg1 != 0.0f) {
        if (func_8083721C(this)) {
            *arg1 = 0.0f;
            *arg2 = this->currentYaw;
        } else {
            return 1;
        }
    }

    return 0;
}

void func_808414F8(Player* this, GlobalContext* globalCtx) {
    f32 sp34;
    s16 sp32;
    s32 sp2C;
    s16 sp2A;

    func_80841138(this, globalCtx);

    if (!func_80837348(globalCtx, this, D_80854400, 1)) {
        if (!func_80833C04(this)) {
            func_8083C8DC(this, globalCtx, this->currentYaw);
            return;
        }

        func_80837268(this, &sp34, &sp32, 0.0f, globalCtx);
        sp2C = func_8083FD78(this, &sp34, &sp32, globalCtx);

        if (sp2C >= 0) {
            if (!func_80841458(this, &sp34, &sp32, globalCtx)) {
                if (sp2C != 0) {
                    func_8083C858(this, globalCtx);
                } else if (sp34 > 4.9f) {
                    func_8083CC9C(this, globalCtx);
                } else {
                    func_8083CB94(this, globalCtx);
                }
            }
        } else {
            sp2A = sp32 - this->currentYaw;

            Math_AsymStepToF(&this->linearVelocity, sp34 * 1.5f, 1.5f, 2.0f);
            Math_ScaledStepToS(&this->currentYaw, sp32, sp2A * 0.1f);

            if ((sp34 == 0.0f) && (this->linearVelocity == 0.0f)) {
                func_80839F30(this, globalCtx);
            }
        }
    }
}

void func_808416C0(Player* this, GlobalContext* globalCtx) {
    func_80835C58(globalCtx, this, func_808417FC, 1);
    func_80832264(globalCtx, this, &gPlayerAnim_002DA8);
}

void func_8084170C(Player* this, GlobalContext* globalCtx) {
    s32 sp34;
    f32 sp30;
    s16 sp2E;

    sp34 = LinkAnimation_Update(globalCtx, &this->skelAnime);
    func_8083721C(this);

    if (!func_80837348(globalCtx, this, D_80854400, 1)) {
        func_80837268(this, &sp30, &sp2E, 0.0f, globalCtx);

        if (this->linearVelocity == 0.0f) {
            this->currentYaw = this->actor.shape.rot.y;

            if (func_8083FD78(this, &sp30, &sp2E, globalCtx) > 0) {
                func_8083C858(this, globalCtx);
            } else if ((sp30 != 0.0f) || (sp34 != 0)) {
                func_808416C0(this, globalCtx);
            }
        }
    }
}

void func_808417FC(Player* this, GlobalContext* globalCtx) {
    s32 sp1C;

    sp1C = LinkAnimation_Update(globalCtx, &this->skelAnime);

    if (!func_80837348(globalCtx, this, D_80854400, 1)) {
        if (sp1C != 0) {
            func_80839F30(this, globalCtx);
        }
    }
}

void func_80841860(GlobalContext* globalCtx, Player* this) {
    f32 frame;
    LinkAnimationHeader* sp38 = D_80853914[this->modelAnimType + 144];
    LinkAnimationHeader* sp34 = D_80853914[this->modelAnimType + 150];

    this->skelAnime.animation = sp38;

    func_8084029C(this, (REG(30) / 1000.0f) + ((REG(32) / 1000.0f) * this->linearVelocity));

    frame = this->unk_868 * (16.0f / 29.0f);
    LinkAnimation_BlendToJoint(globalCtx, &this->skelAnime, sp34, frame, sp38, frame, this->unk_870, this->blendTable);
}

void func_8084193C(Player* this, GlobalContext* globalCtx) {
    f32 sp3C;
    s16 sp3A;
    s32 temp1;
    s16 temp2;
    s32 temp3;

    func_80841860(globalCtx, this);

    if (!func_80837348(globalCtx, this, D_80854408, 1)) {
        if (!func_80833C04(this)) {
            func_8083C858(this, globalCtx);
            return;
        }

        func_80837268(this, &sp3C, &sp3A, 0.0f, globalCtx);

        if (func_80833B2C(this)) {
            temp1 = func_8083FD78(this, &sp3C, &sp3A, globalCtx);
        } else {
            temp1 = func_8083FC68(this, sp3C, sp3A);
        }

        if (temp1 > 0) {
            func_8083C858(this, globalCtx);
            return;
        }

        if (temp1 < 0) {
            if (func_80833B2C(this)) {
                func_8083CB2C(this, sp3A, globalCtx);
            } else {
                func_8083CBF0(this, sp3A, globalCtx);
            }
            return;
        }

        if ((this->linearVelocity < 3.6f) && (sp3C < 4.0f)) {
            if (!func_8008E9C4(this) && func_80833B2C(this)) {
                func_8083CB94(this, globalCtx);
            } else {
                func_80839F90(this, globalCtx);
            }
            return;
        }

        func_80840138(this, sp3C, sp3A);

        temp2 = sp3A - this->currentYaw;
        temp3 = ABS(temp2);

        if (temp3 > 0x4000) {
            if (Math_StepToF(&this->linearVelocity, 0.0f, 3.0f) != 0) {
                this->currentYaw = sp3A;
            }
            return;
        }

        sp3C *= 0.9f;
        Math_AsymStepToF(&this->linearVelocity, sp3C, 2.0f, 3.0f);
        Math_ScaledStepToS(&this->currentYaw, sp3A, temp3 * 0.1f);
    }
}

void func_80841BA8(Player* this, GlobalContext* globalCtx) {
    f32 sp34;
    s16 sp32;

    LinkAnimation_Update(globalCtx, &this->skelAnime);

    if (Player_HoldsTwoHandedWeapon(this)) {
        AnimationContext_SetLoadFrame(globalCtx, func_80833338(this), 0, this->skelAnime.limbCount,
                                      this->skelAnime.morphTable);
        AnimationContext_SetCopyTrue(globalCtx, this->skelAnime.limbCount, this->skelAnime.jointTable,
                                     this->skelAnime.morphTable, D_80853410);
    }

    func_80837268(this, &sp34, &sp32, 0.018f, globalCtx);

    if (!func_80837348(globalCtx, this, D_80854414, 1)) {
        if (sp34 != 0.0f) {
            this->actor.shape.rot.y = sp32;
            func_8083C858(this, globalCtx);
        } else if (Math_ScaledStepToS(&this->actor.shape.rot.y, sp32, this->unk_87E)) {
            func_8083C0E8(this, globalCtx);
        }

        this->currentYaw = this->actor.shape.rot.y;
    }
}

void func_80841CC4(Player* this, s32 arg1, GlobalContext* globalCtx) {
    LinkAnimationHeader* anim;
    s16 target;
    f32 rate;

    if (ABS(D_80853610) < 3640) {
        target = 0;
    } else {
        target = CLAMP(D_80853610, -10922, 10922);
    }

    Math_ScaledStepToS(&this->unk_89C, target, 400);

    if ((this->modelAnimType == 3) || ((this->unk_89C == 0) && (this->unk_6C4 <= 0.0f))) {
        if (arg1 == 0) {
            LinkAnimation_LoadToJoint(globalCtx, &this->skelAnime, D_8085392C[this->modelAnimType], this->unk_868);
        } else {
            LinkAnimation_LoadToMorph(globalCtx, &this->skelAnime, D_8085392C[this->modelAnimType], this->unk_868);
        }
        return;
    }

    if (this->unk_89C != 0) {
        rate = this->unk_89C / 10922.0f;
    } else {
        rate = this->unk_6C4 * 0.0006f;
    }

    rate *= fabsf(this->linearVelocity) * 0.5f;

    if (rate > 1.0f) {
        rate = 1.0f;
    }

    if (rate < 0.0f) {
        anim = &gPlayerAnim_002E48;
        rate = -rate;
    } else {
        anim = &gPlayerAnim_002E90;
    }

    if (arg1 == 0) {
        LinkAnimation_BlendToJoint(globalCtx, &this->skelAnime, D_8085392C[this->modelAnimType], this->unk_868, anim,
                                   this->unk_868, rate, this->blendTable);
    } else {
        LinkAnimation_BlendToMorph(globalCtx, &this->skelAnime, D_8085392C[this->modelAnimType], this->unk_868, anim,
                                   this->unk_868, rate, this->blendTable);
    }
}

void func_80841EE4(Player* this, GlobalContext* globalCtx) {
    f32 temp1;
    f32 temp2;

    if (this->unk_864 < 1.0f) {
        temp1 = R_UPDATE_RATE * 0.5f;

        func_8084029C(this, REG(35) / 1000.0f);
        LinkAnimation_LoadToJoint(globalCtx, &this->skelAnime, D_8085392C[this->modelAnimType], this->unk_868);

        this->unk_864 += 1 * temp1;
        if (this->unk_864 >= 1.0f) {
            this->unk_864 = 1.0f;
        }

        temp1 = this->unk_864;
    } else {
        temp2 = this->linearVelocity - (REG(48) / 100.0f);

        if (temp2 < 0.0f) {
            temp1 = 1.0f;
            func_8084029C(this, (REG(35) / 1000.0f) + ((REG(36) / 1000.0f) * this->linearVelocity));

            func_80841CC4(this, 0, globalCtx);
        } else {
            temp1 = (REG(37) / 1000.0f) * temp2;
            if (temp1 < 1.0f) {
                func_8084029C(this, (REG(35) / 1000.0f) + ((REG(36) / 1000.0f) * this->linearVelocity));
            } else {
                temp1 = 1.0f;
                func_8084029C(this, 1.2f + ((REG(38) / 1000.0f) * temp2));
            }

            func_80841CC4(this, 1, globalCtx);

            LinkAnimation_LoadToJoint(globalCtx, &this->skelAnime, func_80833438(this),
                                      this->unk_868 * (20.0f / 29.0f));
        }
    }

    if (temp1 < 1.0f) {
        LinkAnimation_InterpJointMorph(globalCtx, &this->skelAnime, 1.0f - temp1);
    }
}

void func_80842180(Player* this, GlobalContext* globalCtx) {
    f32 sp2C;
    s16 sp2A;

    this->stateFlags2 |= 0x20;
    func_80841EE4(this, globalCtx);

    if (!func_80837348(globalCtx, this, D_80854424, 1)) {
        if (func_80833C04(this)) {
            func_8083C858(this, globalCtx);
            return;
        }

        func_80837268(this, &sp2C, &sp2A, 0.018f, globalCtx);

        if (!func_8083C484(this, &sp2C, &sp2A)) {
            func_8083DF68(this, sp2C, sp2A);
            func_8083DDC8(this, globalCtx);

            if ((this->linearVelocity == 0.0f) && (sp2C == 0.0f)) {
                func_8083C0B8(this, globalCtx);
            }
        }
    }
}

void func_8084227C(Player* this, GlobalContext* globalCtx) {
    f32 sp2C;
    s16 sp2A;

    this->stateFlags2 |= 0x20;
    func_80841EE4(this, globalCtx);

    if (!func_80837348(globalCtx, this, D_80854430, 1)) {
        if (!func_80833C04(this)) {
            func_8083C858(this, globalCtx);
            return;
        }

        func_80837268(this, &sp2C, &sp2A, 0.0f, globalCtx);

        if (!func_8083C484(this, &sp2C, &sp2A)) {
            if ((func_80833B2C(this) && (sp2C != 0.0f) && (func_8083FD78(this, &sp2C, &sp2A, globalCtx) <= 0)) ||
                (!func_80833B2C(this) && (func_8083FC68(this, sp2C, sp2A) <= 0))) {
                func_80839F90(this, globalCtx);
                return;
            }

            func_8083DF68(this, sp2C, sp2A);
            func_8083DDC8(this, globalCtx);

            if ((this->linearVelocity == 0) && (sp2C == 0)) {
                func_80839F90(this, globalCtx);
            }
        }
    }
}

void func_808423EC(Player* this, GlobalContext* globalCtx) {
    s32 sp34;
    f32 sp30;
    s16 sp2E;

    sp34 = LinkAnimation_Update(globalCtx, &this->skelAnime);

    if (!func_80837348(globalCtx, this, D_80854408, 1)) {
        if (!func_80833C04(this)) {
            func_8083C858(this, globalCtx);
            return;
        }

        func_80837268(this, &sp30, &sp2E, 0.0f, globalCtx);

        if ((this->skelAnime.morphWeight == 0.0f) && (this->skelAnime.curFrame > 5.0f)) {
            func_8083721C(this);

            if ((this->skelAnime.curFrame > 10.0f) && (func_8083FC68(this, sp30, sp2E) < 0)) {
                func_8083CBF0(this, sp2E, globalCtx);
                return;
            }

            if (sp34 != 0) {
                func_8083CD00(this, globalCtx);
            }
        }
    }
}

void func_8084251C(Player* this, GlobalContext* globalCtx) {
    s32 sp34;
    f32 sp30;
    s16 sp2E;

    sp34 = LinkAnimation_Update(globalCtx, &this->skelAnime);

    func_8083721C(this);

    if (!func_80837348(globalCtx, this, D_80854440, 1)) {
        func_80837268(this, &sp30, &sp2E, 0.0f, globalCtx);

        if (this->linearVelocity == 0.0f) {
            this->currentYaw = this->actor.shape.rot.y;

            if (func_8083FC68(this, sp30, sp2E) > 0) {
                func_8083C858(this, globalCtx);
                return;
            }

            if ((sp30 != 0.0f) || (sp34 != 0)) {
                func_80839F90(this, globalCtx);
            }
        }
    }
}

void func_8084260C(Vec3f* src, Vec3f* dest, f32 arg2, f32 arg3, f32 arg4) {
    dest->x = (Rand_ZeroOne() * arg3) + src->x;
    dest->y = (Rand_ZeroOne() * arg4) + (src->y + arg2);
    dest->z = (Rand_ZeroOne() * arg3) + src->z;
}

static Vec3f D_808545B4 = { 0.0f, 0.0f, 0.0f };
static Vec3f D_808545C0 = { 0.0f, 0.0f, 0.0f };

s32 func_8084269C(GlobalContext* globalCtx, Player* this) {
    Vec3f sp2C;

    if ((this->unk_89E == 0) || (this->unk_89E == 1)) {
        func_8084260C(&this->actor.shape.feetPos[FOOT_LEFT], &sp2C,
                      this->actor.floorHeight - this->actor.shape.feetPos[FOOT_LEFT].y, 7.0f, 5.0f);
        func_800286CC(globalCtx, &sp2C, &D_808545B4, &D_808545C0, 50, 30);
        func_8084260C(&this->actor.shape.feetPos[FOOT_RIGHT], &sp2C,
                      this->actor.floorHeight - this->actor.shape.feetPos[FOOT_RIGHT].y, 7.0f, 5.0f);
        func_800286CC(globalCtx, &this->actor.shape.feetPos[FOOT_RIGHT], &D_808545B4, &D_808545C0, 50, 30);
        return 1;
    }

    return 0;
}

void func_8084279C(Player* this, GlobalContext* globalCtx) {
    func_80832CB0(globalCtx, this, D_80853C2C[this->modelAnimType]);

    if (DECR(this->unk_850) == 0) {
        if (!func_8083B040(this, globalCtx)) {
            func_8083A098(this, D_80853C44[this->modelAnimType], globalCtx);
        }

        this->actor.flags &= ~0x100;
        func_8005B1A4(Gameplay_GetCamera(globalCtx, CAM_ID_MAIN));
    }
}

s32 func_8084285C(Player* this, f32 arg1, f32 arg2, f32 arg3) {
    if ((arg1 <= this->skelAnime.curFrame) && (this->skelAnime.curFrame <= arg3)) {
        func_80833A20(this, (arg2 <= this->skelAnime.curFrame) ? 1 : -1);
        return 1;
    }

    func_80832318(this);
    return 0;
}

s32 func_808428D8(Player* this, GlobalContext* globalCtx) {
    if (!Player_IsChildWithHylianShield(this) && Player_GetSwordHeld(this) && D_80853614) {
        func_80832264(globalCtx, this, &gPlayerAnim_002EC8);
        this->unk_84F = 1;
        this->swordAnimation = 0xC;
        this->currentYaw = this->actor.shape.rot.y + this->unk_6BE;
        return 1;
    }

    return 0;
}

s32 func_80842964(Player* this, GlobalContext* globalCtx) {
    return func_8083B040(this, globalCtx) || func_8083B644(this, globalCtx) || func_8083E5A8(this, globalCtx);
}

void func_808429B4(GlobalContext* globalCtx, s32 speed, s32 y, s32 countdown) {
    s32 quakeIdx = Quake_Add(Gameplay_GetCamera(globalCtx, CAM_ID_MAIN), 3);
    Quake_SetSpeed(quakeIdx, speed);
    Quake_SetQuakeValues(quakeIdx, y, 0, 0, 0);
    Quake_SetCountdown(quakeIdx, countdown);
}

void func_80842A28(GlobalContext* globalCtx, Player* this) {
    func_808429B4(globalCtx, 27767, 7, 20);
    globalCtx->actorCtx.unk_02 = 4;
    func_8083264C(this, 255, 20, 150, 0);
    func_8002F7DC(&this->actor, NA_SE_IT_HAMMER_HIT);
}

void func_80842A88(GlobalContext* globalCtx, Player* this) {
    Inventory_ChangeAmmo(ITEM_STICK, -1);
    func_80835F44(globalCtx, this, ITEM_NONE);
}

s32 func_80842AC4(GlobalContext* globalCtx, Player* this) {
    if ((this->heldItemActionParam == PLAYER_AP_STICK) && (this->unk_85C > 0.5f)) {
        if (AMMO(ITEM_STICK) != 0) {
            EffectSsStick_Spawn(globalCtx, &this->bodyPartsPos[15], this->actor.shape.rot.y + 0x8000);
            this->unk_85C = 0.5f;
            func_80842A88(globalCtx, this);
            func_8002F7DC(&this->actor, NA_SE_IT_WOODSTICK_BROKEN);
        }

        return 1;
    }

    return 0;
}

s32 func_80842B7C(GlobalContext* globalCtx, Player* this) {
    if (this->heldItemActionParam == PLAYER_AP_SWORD_BGS) {
        if (!gSaveContext.bgsFlag && (gSaveContext.swordHealth > 0.0f)) {
            if ((gSaveContext.swordHealth -= 1.0f) <= 0.0f) {
                EffectSsStick_Spawn(globalCtx, &this->bodyPartsPos[15], this->actor.shape.rot.y + 0x8000);
                func_800849EC(globalCtx);
                func_8002F7DC(&this->actor, NA_SE_IT_MAJIN_SWORD_BROKEN);
            }
        }

        return 1;
    }

    return 0;
}

void func_80842CF0(GlobalContext* globalCtx, Player* this) {
    func_80842AC4(globalCtx, this);
    func_80842B7C(globalCtx, this);
}

static LinkAnimationHeader* D_808545CC[] = {
    &gPlayerAnim_002B10,
    &gPlayerAnim_002B20,
    &gPlayerAnim_002B08,
    &gPlayerAnim_002B18,
};

void func_80842D20(GlobalContext* globalCtx, Player* this) {
    s32 pad;
    s32 sp28;

    if (func_80843188 != this->func_674) {
        func_80832440(globalCtx, this);
        func_80835C58(globalCtx, this, func_808505DC, 0);

        if (func_8008E9C4(this)) {
            sp28 = 2;
        } else {
            sp28 = 0;
        }

        func_808322D0(globalCtx, this, D_808545CC[Player_HoldsTwoHandedWeapon(this) + sp28]);
    }

    func_8083264C(this, 180, 20, 100, 0);
    this->linearVelocity = -18.0f;
    func_80842CF0(globalCtx, this);
}

s32 func_80842DF4(GlobalContext* globalCtx, Player* this) {
    f32 phi_f2;
    CollisionPoly* sp78;
    s32 sp74;
    Vec3f sp68;
    Vec3f sp5C;
    Vec3f sp50;
    s32 temp1;
    s32 sp48;

    if (this->swordState > 0) {
        if (this->swordAnimation < 0x18) {
            if (!(this->swordQuads[0].base.atFlags & AT_BOUNCED) && !(this->swordQuads[1].base.atFlags & AT_BOUNCED)) {
                if (this->skelAnime.curFrame >= 2.0f) {

                    phi_f2 = Math_Vec3f_DistXYZAndStoreDiff(&this->swordInfo[0].tip, &this->swordInfo[0].base, &sp50);
                    if (phi_f2 != 0.0f) {
                        phi_f2 = (phi_f2 + 10.0f) / phi_f2;
                    }

                    sp68.x = this->swordInfo[0].tip.x + (sp50.x * phi_f2);
                    sp68.y = this->swordInfo[0].tip.y + (sp50.y * phi_f2);
                    sp68.z = this->swordInfo[0].tip.z + (sp50.z * phi_f2);

                    if (BgCheck_EntityLineTest1(&globalCtx->colCtx, &sp68, &this->swordInfo[0].tip, &sp5C, &sp78, true,
                                                false, false, true, &sp74) &&
                        !SurfaceType_IsIgnoredByEntities(&globalCtx->colCtx, sp78, sp74) &&
                        (func_80041D4C(&globalCtx->colCtx, sp78, sp74) != 6) &&
                        (func_8002F9EC(globalCtx, &this->actor, sp78, sp74, &sp5C) == 0)) {

                        if (this->heldItemActionParam == PLAYER_AP_HAMMER) {
                            func_80832630(globalCtx);
                            func_80842A28(globalCtx, this);
                            func_80842D20(globalCtx, this);
                            return 1;
                        }

                        if (this->linearVelocity >= 0.0f) {
                            sp48 = func_80041F10(&globalCtx->colCtx, sp78, sp74);

                            if (sp48 == 0xA) {
                                CollisionCheck_SpawnShieldParticlesWood(globalCtx, &sp5C, &this->actor.projectedPos);
                            } else {
                                CollisionCheck_SpawnShieldParticles(globalCtx, &sp5C);
                                if (sp48 == 0xB) {
                                    func_8002F7DC(&this->actor, NA_SE_IT_WALL_HIT_SOFT);
                                } else {
                                    func_8002F7DC(&this->actor, NA_SE_IT_WALL_HIT_HARD);
                                }
                            }

                            func_80842CF0(globalCtx, this);
                            this->linearVelocity = -14.0f;
                            func_8083264C(this, 180, 20, 100, 0);
                        }
                    }
                }
            } else {
                func_80842D20(globalCtx, this);
                func_80832630(globalCtx);
                return 1;
            }
        }

        temp1 = (this->swordQuads[0].base.atFlags & AT_HIT) || (this->swordQuads[1].base.atFlags & AT_HIT);

        if (temp1) {
            if (this->swordAnimation < 0x18) {
                Actor* at = this->swordQuads[temp1 ? 1 : 0].base.at;

                if ((at != NULL) && (at->id != ACTOR_EN_KANBAN)) {
                    func_80832630(globalCtx);
                }
            }

            if ((func_80842AC4(globalCtx, this) == 0) && (this->heldItemActionParam != PLAYER_AP_HAMMER)) {
                func_80842B7C(globalCtx, this);

                if (this->actor.colChkInfo.atHitEffect == 1) {
                    this->actor.colChkInfo.damage = 8;
                    func_80837C0C(globalCtx, this, 4, 0.0f, 0.0f, this->actor.shape.rot.y, 20);
                    return 1;
                }
            }
        }
    }

    return 0;
}

void func_80843188(Player* this, GlobalContext* globalCtx) {
    f32 sp54;
    f32 sp50;
    s16 sp4E;
    s16 sp4C;
    s16 sp4A;
    s16 sp48;
    s16 sp46;
    f32 sp40;

    if (LinkAnimation_Update(globalCtx, &this->skelAnime)) {
        if (!Player_IsChildWithHylianShield(this)) {
            func_80832284(globalCtx, this, D_80853B0C[this->modelAnimType]);
        }
        this->unk_850 = 1;
        this->unk_84F = 0;
    }

    if (!Player_IsChildWithHylianShield(this)) {
        this->stateFlags1 |= 0x400000;
        func_80836670(this, globalCtx);
        this->stateFlags1 &= ~0x400000;
    }

    func_8083721C(this);

    if (this->unk_850 != 0) {
        sp54 = sControlInput->rel.stick_y * 100;
        sp50 = sControlInput->rel.stick_x * -120;
        sp4E = this->actor.shape.rot.y - Camera_GetInputDirYaw(GET_ACTIVE_CAM(globalCtx));

        sp40 = Math_CosS(sp4E);
        sp4C = (Math_SinS(sp4E) * sp50) + (sp54 * sp40);
        sp40 = Math_CosS(sp4E);
        sp4A = (sp50 * sp40) - (Math_SinS(sp4E) * sp54);

        if (sp4C > 3500) {
            sp4C = 3500;
        }

        sp48 = ABS(sp4C - this->actor.focus.rot.x) * 0.25f;
        if (sp48 < 100) {
            sp48 = 100;
        }

        sp46 = ABS(sp4A - this->unk_6BE) * 0.25f;
        if (sp46 < 50) {
            sp46 = 50;
        }

        Math_ScaledStepToS(&this->actor.focus.rot.x, sp4C, sp48);
        this->unk_6BC = this->actor.focus.rot.x;
        Math_ScaledStepToS(&this->unk_6BE, sp4A, sp46);

        if (this->unk_84F != 0) {
            if (!func_80842DF4(globalCtx, this)) {
                if (this->skelAnime.curFrame < 2.0f) {
                    func_80833A20(this, 1);
                }
            } else {
                this->unk_850 = 1;
                this->unk_84F = 0;
            }
        } else if (!func_80842964(this, globalCtx)) {
            if (func_8083C2B0(this, globalCtx)) {
                func_808428D8(this, globalCtx);
            } else {
                this->stateFlags1 &= ~0x400000;
                func_80832318(this);

                if (Player_IsChildWithHylianShield(this)) {
                    func_8083A060(this, globalCtx);
                    LinkAnimation_Change(globalCtx, &this->skelAnime, &gPlayerAnim_002400, 1.0f,
                                         Animation_GetLastFrame(&gPlayerAnim_002400), 0.0f, ANIMMODE_ONCE, 0.0f);
                    func_80832F54(globalCtx, this, 4);
                } else {
                    if (this->itemActionParam < 0) {
                        func_8008EC70(this);
                    }
                    func_8083A098(this, D_80853B24[this->modelAnimType], globalCtx);
                }

                func_8002F7DC(&this->actor, NA_SE_IT_SHIELD_REMOVE);
                return;
            }
        } else {
            return;
        }
    }

    this->stateFlags1 |= 0x400000;
    Player_SetModelsForHoldingShield(this);

    this->unk_6AE |= 0xC1;
}

void func_808435C4(Player* this, GlobalContext* globalCtx) {
    s32 temp;
    LinkAnimationHeader* anim;
    f32 frames;

    func_8083721C(this);

    if (this->unk_84F == 0) {
        D_808535E0 = func_80836670(this, globalCtx);
        if ((func_80834B5C == this->func_82C) || (func_808374A0(globalCtx, this, &this->skelAnime2, 4.0f) > 0)) {
            func_80835C58(globalCtx, this, func_80840450, 1);
        }
    } else {
        temp = func_808374A0(globalCtx, this, &this->skelAnime, 4.0f);
        if ((temp != 0) && ((temp > 0) || LinkAnimation_Update(globalCtx, &this->skelAnime))) {
            func_80835C58(globalCtx, this, func_80843188, 1);
            this->stateFlags1 |= 0x400000;
            Player_SetModelsForHoldingShield(this);
            anim = D_80853AF4[this->modelAnimType];
            frames = Animation_GetLastFrame(anim);
            LinkAnimation_Change(globalCtx, &this->skelAnime, anim, 1.0f, frames, frames, ANIMMODE_ONCE, 0.0f);
        }
    }
}

void func_8084370C(Player* this, GlobalContext* globalCtx) {
    s32 sp1C;

    func_8083721C(this);

    sp1C = func_808374A0(globalCtx, this, &this->skelAnime, 16.0f);
    if ((sp1C != 0) && (LinkAnimation_Update(globalCtx, &this->skelAnime) || (sp1C > 0))) {
        func_80839F90(this, globalCtx);
    }
}

void func_8084377C(Player* this, GlobalContext* globalCtx) {
    this->stateFlags2 |= 0x60;

    func_808382BC(this);

    if (!(this->stateFlags1 & 0x20000000) && (this->unk_850 == 0) && (this->unk_8A1 != 0)) {
        s16 temp = this->actor.shape.rot.y - this->unk_8A2;

        this->currentYaw = this->actor.shape.rot.y = this->unk_8A2;
        this->linearVelocity = this->unk_8A4;

        if (ABS(temp) > 0x4000) {
            this->actor.shape.rot.y = this->unk_8A2 + 0x8000;
        }

        if (this->actor.velocity.y < 0.0f) {
            this->actor.gravity = 0.0f;
            this->actor.velocity.y = 0.0f;
        }
    }

    if (LinkAnimation_Update(globalCtx, &this->skelAnime) && (this->actor.bgCheckFlags & 1)) {
        if (this->unk_850 != 0) {
            this->unk_850--;
            if (this->unk_850 == 0) {
                func_80853080(this, globalCtx);
            }
        } else if ((this->stateFlags1 & 0x20000000) ||
                   (!(this->cylinder.base.acFlags & AC_HIT) && (this->unk_8A1 == 0))) {
            if (this->stateFlags1 & 0x20000000) {
                this->unk_850++;
            } else {
                func_80835C58(globalCtx, this, func_80843954, 0);
                this->stateFlags1 |= 0x4000000;
            }

            func_80832264(globalCtx, this,
                          (this->currentYaw != this->actor.shape.rot.y) ? &gPlayerAnim_002F60 : &gPlayerAnim_002DB8);
            func_80832698(this, NA_SE_VO_LI_FREEZE);
        }
    }

    if (this->actor.bgCheckFlags & 2) {
        func_80832770(this, NA_SE_PL_BOUND);
    }
}

void func_80843954(Player* this, GlobalContext* globalCtx) {
    this->stateFlags2 |= 0x60;
    func_808382BC(this);

    func_8083721C(this);

    if (LinkAnimation_Update(globalCtx, &this->skelAnime) && (this->linearVelocity == 0.0f)) {
        if (this->stateFlags1 & 0x20000000) {
            this->unk_850++;
        } else {
            func_80835C58(globalCtx, this, func_80843A38, 0);
            this->stateFlags1 |= 0x4000000;
        }

        func_808322D0(globalCtx, this,
                      (this->currentYaw != this->actor.shape.rot.y) ? &gPlayerAnim_002F68 : &gPlayerAnim_002DC0);
        this->currentYaw = this->actor.shape.rot.y;
    }
}

static struct_80832924 D_808545DC[] = {
    { 0, 0x4014 },
    { 0, -0x401E },
};

void func_80843A38(Player* this, GlobalContext* globalCtx) {
    s32 sp24;

    this->stateFlags2 |= 0x20;
    func_808382BC(this);

    if (this->stateFlags1 & 0x20000000) {
        LinkAnimation_Update(globalCtx, &this->skelAnime);
    } else {
        sp24 = func_808374A0(globalCtx, this, &this->skelAnime, 16.0f);
        if ((sp24 != 0) && (LinkAnimation_Update(globalCtx, &this->skelAnime) || (sp24 > 0))) {
            func_80839F90(this, globalCtx);
        }
    }

    func_80832924(this, D_808545DC);
}

static Vec3f D_808545E4 = { 0.0f, 0.0f, 5.0f };

void func_80843AE8(GlobalContext* globalCtx, Player* this) {
    if (this->unk_850 != 0) {
        if (this->unk_850 > 0) {
            this->unk_850--;
            if (this->unk_850 == 0) {
                if (this->stateFlags1 & 0x8000000) {
                    LinkAnimation_Change(globalCtx, &this->skelAnime, &gPlayerAnim_003328, 1.0f, 0.0f,
                                         Animation_GetLastFrame(&gPlayerAnim_003328), ANIMMODE_ONCE, -16.0f);
                } else {
                    LinkAnimation_Change(globalCtx, &this->skelAnime, &gPlayerAnim_002878, 1.0f, 99.0f,
                                         Animation_GetLastFrame(&gPlayerAnim_002878), ANIMMODE_ONCE, 0.0f);
                }
                gSaveContext.healthAccumulator = 0x140;
                this->unk_850 = -1;
            }
        } else if (gSaveContext.healthAccumulator == 0) {
            this->stateFlags1 &= ~0x80;
            if (this->stateFlags1 & 0x8000000) {
                func_80838F18(globalCtx, this);
            } else {
                func_80853080(this, globalCtx);
            }
            this->unk_A87 = 20;
            func_80837AFC(this, -20);
            func_800F47FC();
        }
    } else if (this->unk_84F != 0) {
        this->unk_850 = 60;
        Player_SpawnFairy(globalCtx, this, &this->actor.world.pos, &D_808545E4, FAIRY_REVIVE_DEATH);
        func_8002F7DC(&this->actor, NA_SE_EV_FIATY_HEAL - SFX_FLAG);
        OnePointCutscene_Init(globalCtx, 9908, 125, &this->actor, CAM_ID_MAIN);
    } else if (globalCtx->gameOverCtx.state == GAMEOVER_DEATH_WAIT_GROUND) {
        globalCtx->gameOverCtx.state = GAMEOVER_DEATH_DELAY_MENU;
    }
}

static struct_80832924 D_808545F0[] = {
    { NA_SE_PL_BOUND, 0x103C },
    { 0, 0x408C },
    { 0, 0x40A4 },
    { 0, -0x40AA },
};

void func_80843CEC(Player* this, GlobalContext* globalCtx) {
    if (this->currentTunic != PLAYER_TUNIC_GORON) {
        if ((globalCtx->roomCtx.curRoom.unk_02 == 3) || (D_808535E4 == 9) ||
            ((func_80838144(D_808535E4) >= 0) &&
             !SurfaceType_IsWallDamage(&globalCtx->colCtx, this->actor.floorPoly, this->actor.floorBgId))) {
            func_8083821C(this);
        }
    }

    func_8083721C(this);

    if (LinkAnimation_Update(globalCtx, &this->skelAnime)) {
        if (this->actor.category == ACTORCAT_PLAYER) {
            func_80843AE8(globalCtx, this);
        }
        return;
    }

    if (this->skelAnime.animation == &gPlayerAnim_002878) {
        func_80832924(this, D_808545F0);
    } else if (this->skelAnime.animation == &gPlayerAnim_002F08) {
        if (LinkAnimation_OnFrame(&this->skelAnime, 88.0f)) {
            func_80832770(this, NA_SE_PL_BOUND);
        }
    }
}

void func_80843E14(Player* this, u16 sfxId) {
    func_80832698(this, sfxId);

    if ((this->heldActor != NULL) && (this->heldActor->id == ACTOR_EN_RU1)) {
        Audio_PlayActorSound2(this->heldActor, NA_SE_VO_RT_FALL);
    }
}

static FallImpactInfo D_80854600[] = {
    { -8, 180, 40, 100, NA_SE_VO_LI_LAND_DAMAGE_S },
    { -16, 255, 140, 150, NA_SE_VO_LI_LAND_DAMAGE_S },
};

s32 func_80843E64(GlobalContext* globalCtx, Player* this) {
    s32 sp34;

    if ((D_808535E4 == 6) || (D_808535E4 == 9)) {
        sp34 = 0;
    } else {
        sp34 = this->fallDistance;
    }

    Math_StepToF(&this->linearVelocity, 0.0f, 1.0f);

    this->stateFlags1 &= ~0xC0000;

    if (sp34 >= 400) {
        s32 impactIndex;
        FallImpactInfo* impactInfo;

        if (this->fallDistance < 800) {
            impactIndex = 0;
        } else {
            impactIndex = 1;
        }

        impactInfo = &D_80854600[impactIndex];

        if (Player_InflictDamage(globalCtx, impactInfo->damage)) {
            return -1;
        }

        func_80837AE0(this, 40);
        func_808429B4(globalCtx, 32967, 2, 30);
        func_8083264C(this, impactInfo->unk_01, impactInfo->unk_02, impactInfo->unk_03, 0);
        func_8002F7DC(&this->actor, NA_SE_PL_BODY_HIT);
        func_80832698(this, impactInfo->sfxId);

        return impactIndex + 1;
    }

    if (sp34 > 200) {
        sp34 *= 2;

        if (sp34 > 255) {
            sp34 = 255;
        }

        func_8083264C(this, (u8)sp34, (u8)(sp34 * 0.1f), (u8)sp34, 0);

        if (D_808535E4 == 6) {
            func_80832698(this, NA_SE_VO_LI_CLIMB_END);
        }
    }

    func_808328A0(this);

    return 0;
}

void func_8084409C(GlobalContext* globalCtx, Player* this, f32 speedXZ, f32 velocityY) {
    Actor* heldActor = this->heldActor;

    if (!func_80835644(globalCtx, this, heldActor)) {
        heldActor->world.rot.y = this->actor.shape.rot.y;
        heldActor->speedXZ = speedXZ;
        heldActor->velocity.y = velocityY;
        func_80834644(globalCtx, this);
        func_8002F7DC(&this->actor, NA_SE_PL_THROW);
        func_80832698(this, NA_SE_VO_LI_SWORD_N);
    }
}

void func_8084411C(Player* this, GlobalContext* globalCtx) {
    f32 sp4C;
    s16 sp4A;

    if (gSaveContext.respawn[RESPAWN_MODE_TOP].data > 40) {
        this->actor.gravity = 0.0f;
    } else if (func_8008E9C4(this)) {
        this->actor.gravity = -1.2f;
    }

    func_80837268(this, &sp4C, &sp4A, 0.0f, globalCtx);

    if (!(this->actor.bgCheckFlags & 1)) {
        if (this->stateFlags1 & 0x800) {
            Actor* heldActor = this->heldActor;

            if (!func_80835644(globalCtx, this, heldActor) && (heldActor->id == ACTOR_EN_NIW) &&
                CHECK_BTN_ANY(sControlInput->press.button, BTN_A | BTN_B | BTN_CLEFT | BTN_CRIGHT | BTN_CDOWN)) {
                func_8084409C(globalCtx, this, this->linearVelocity + 2.0f, this->actor.velocity.y + 2.0f);
            }
        }

        LinkAnimation_Update(globalCtx, &this->skelAnime);

        if (!(this->stateFlags2 & 0x80000)) {
            func_8083DFE0(this, &sp4C, &sp4A);
        }

        func_80836670(this, globalCtx);

        if (((this->stateFlags2 & 0x80000) && (this->unk_84F == 2)) || !func_8083BBA0(this, globalCtx)) {
            if (this->actor.velocity.y < 0.0f) {
                if (this->unk_850 >= 0) {
                    if ((this->actor.bgCheckFlags & 8) || (this->unk_850 == 0) || (this->fallDistance > 0)) {
                        if ((D_80853600 > 800.0f) || (this->stateFlags1 & 4)) {
                            func_80843E14(this, NA_SE_VO_LI_FALL_S);
                            this->stateFlags1 &= ~4;
                        }

                        LinkAnimation_Change(globalCtx, &this->skelAnime, &gPlayerAnim_003020, 1.0f, 0.0f, 0.0f,
                                             ANIMMODE_ONCE, 8.0f);
                        this->unk_850 = -1;
                    }
                } else {
                    if ((this->unk_850 == -1) && (this->fallDistance > 120.0f) && (D_80853600 > 280.0f)) {
                        this->unk_850 = -2;
                        func_80843E14(this, NA_SE_VO_LI_FALL_L);
                    }

                    if ((this->actor.bgCheckFlags & 0x200) && !(this->stateFlags2 & 0x80000) &&
                        !(this->stateFlags1 & 0x8000800) && (this->linearVelocity > 0.0f)) {
                        if ((this->wallHeight >= 150.0f) && (this->unk_84B[this->unk_846] == 0)) {
                            func_8083EC18(this, globalCtx, D_808535F0);
                        } else if ((this->unk_88C >= 2) && (this->wallHeight < 150.0f) &&
                                   (((this->actor.world.pos.y - this->actor.floorHeight) + this->wallHeight) >
                                    (70.0f * this->ageProperties->unk_08))) {
                            AnimationContext_DisableQueue(globalCtx);
                            if (this->stateFlags1 & 4) {
                                func_80832698(this, NA_SE_VO_LI_HOOKSHOT_HANG);
                            } else {
                                func_80832698(this, NA_SE_VO_LI_HANG);
                            }
                            this->actor.world.pos.y += this->wallHeight;
                            func_8083A5C4(globalCtx, this, this->actor.wallPoly, this->wallDistance,
                                          D_80853CBC[this->modelAnimType]);
                            this->actor.shape.rot.y = this->currentYaw += 0x8000;
                            this->stateFlags1 |= 0x2000;
                        }
                    }
                }
            }
        }
    } else {
        LinkAnimationHeader* anim = D_80853A64[this->modelAnimType];
        s32 sp3C;

        if (this->stateFlags2 & 0x80000) {
            if (func_8008E9C4(this)) {
                anim = D_80853D4C[this->unk_84F][2];
            } else {
                anim = D_80853D4C[this->unk_84F][1];
            }
        } else if (this->skelAnime.animation == &gPlayerAnim_003148) {
            anim = &gPlayerAnim_003150;
        } else if (func_8008E9C4(this)) {
            anim = &gPlayerAnim_002538;
            func_80833C3C(this);
        } else if (this->fallDistance <= 80) {
            anim = D_80853A7C[this->modelAnimType];
        } else if ((this->fallDistance < 800) && (this->unk_84B[this->unk_846] == 0) && !(this->stateFlags1 & 0x800)) {
            func_8083BC04(this, globalCtx);
            return;
        }

        sp3C = func_80843E64(globalCtx, this);

        if (sp3C > 0) {
            func_8083A098(this, D_80853A64[this->modelAnimType], globalCtx);
            this->skelAnime.endFrame = 8.0f;
            if (sp3C == 1) {
                this->unk_850 = 10;
            } else {
                this->unk_850 = 20;
            }
        } else if (sp3C == 0) {
            func_8083A098(this, anim, globalCtx);
        }
    }
}

static struct_80832924 D_8085460C[] = {
    { NA_SE_VO_LI_SWORD_N, 0x2001 },
    { NA_SE_PL_WALK_GROUND, 0x1806 },
    { NA_SE_PL_ROLL, 0x806 },
    { 0, -0x2812 },
};

void func_80844708(Player* this, GlobalContext* globalCtx) {
    Actor* cylinderOc;
    s32 temp;
    s32 sp44;
    DynaPolyActor* wallPolyActor;
    s32 pad;
    f32 sp38;
    s16 sp36;

    this->stateFlags2 |= 0x20;

    cylinderOc = NULL;
    sp44 = LinkAnimation_Update(globalCtx, &this->skelAnime);

    if (LinkAnimation_OnFrame(&this->skelAnime, 8.0f)) {
        func_80837AFC(this, -10);
    }

    if (func_80842964(this, globalCtx) == 0) {
        if (this->unk_850 != 0) {
            Math_StepToF(&this->linearVelocity, 0.0f, 2.0f);

            temp = func_808374A0(globalCtx, this, &this->skelAnime, 5.0f);
            if ((temp != 0) && ((temp > 0) || sp44)) {
                func_8083A060(this, globalCtx);
            }
        } else {
            if (this->linearVelocity >= 7.0f) {
                if (((this->actor.bgCheckFlags & 0x200) && (D_8085360C < 0x2000)) ||
                    ((this->cylinder.base.ocFlags1 & OC1_HIT) &&
                     (cylinderOc = this->cylinder.base.oc,
                      ((cylinderOc->id == ACTOR_EN_WOOD02) &&
                       (ABS((s16)(this->actor.world.rot.y - cylinderOc->yawTowardsPlayer)) > 0x6000))))) {

                    if (cylinderOc != NULL) {
                        cylinderOc->home.rot.y = 1;
                    } else if (this->actor.wallBgId != BGCHECK_SCENE) {
                        wallPolyActor = DynaPoly_GetActor(&globalCtx->colCtx, this->actor.wallBgId);
                        if ((wallPolyActor != NULL) && (wallPolyActor->actor.id == ACTOR_OBJ_KIBAKO2)) {
                            wallPolyActor->actor.home.rot.z = 1;
                        }
                    }

                    func_80832264(globalCtx, this, D_80853AAC[this->modelAnimType]);
                    this->linearVelocity = -this->linearVelocity;
                    func_808429B4(globalCtx, 33267, 3, 12);
                    func_8083264C(this, 255, 20, 150, 0);
                    func_8002F7DC(&this->actor, NA_SE_PL_BODY_HIT);
                    func_80832698(this, NA_SE_VO_LI_CLIMB_END);
                    this->unk_850 = 1;
                    return;
                }
            }

            if ((this->skelAnime.curFrame < 15.0f) || !func_80850224(this, globalCtx)) {
                if (this->skelAnime.curFrame >= 20.0f) {
                    func_8083A060(this, globalCtx);
                    return;
                }

                func_80837268(this, &sp38, &sp36, 0.018f, globalCtx);

                sp38 *= 1.5f;
                if ((sp38 < 3.0f) || (this->unk_84B[this->unk_846] != 0)) {
                    sp38 = 3.0f;
                }

                func_8083DF68(this, sp38, this->actor.shape.rot.y);

                if (func_8084269C(globalCtx, this)) {
                    func_8002F8F0(&this->actor, NA_SE_PL_ROLL_DUST - SFX_FLAG);
                }

                func_80832924(this, D_8085460C);
            }
        }
    }
}

void func_80844A44(Player* this, GlobalContext* globalCtx) {
    this->stateFlags2 |= 0x20;

    if (LinkAnimation_Update(globalCtx, &this->skelAnime)) {
        func_80832284(globalCtx, this, &gPlayerAnim_003160);
    }

    Math_StepToF(&this->linearVelocity, 0.0f, 0.05f);

    if (this->actor.bgCheckFlags & 1) {
        this->actor.colChkInfo.damage = 0x10;
        func_80837C0C(globalCtx, this, 1, 4.0f, 5.0f, this->actor.shape.rot.y, 20);
    }
}

void func_80844AF4(Player* this, GlobalContext* globalCtx) {
    f32 sp2C;
    s16 sp2A;

    this->stateFlags2 |= 0x20;

    this->actor.gravity = -1.2f;
    LinkAnimation_Update(globalCtx, &this->skelAnime);

    if (!func_80842DF4(globalCtx, this)) {
        func_8084285C(this, 6.0f, 7.0f, 99.0f);

        if (!(this->actor.bgCheckFlags & 1)) {
            func_80837268(this, &sp2C, &sp2A, 0.0f, globalCtx);
            func_8083DFE0(this, &sp2C, &this->currentYaw);
            return;
        }

        if (func_80843E64(globalCtx, this) >= 0) {
            this->swordAnimation += 2;
            func_80837948(globalCtx, this, this->swordAnimation);
            this->unk_845 = 3;
            func_808328A0(this);
        }
    }
}

s32 func_80844BE4(Player* this, GlobalContext* globalCtx) {
    s32 temp;

    if (func_8083ADD4(globalCtx, this)) {
        this->stateFlags2 |= 0x20000;
    } else {
        if (!CHECK_BTN_ALL(sControlInput->cur.button, BTN_B)) {
            if ((this->unk_858 >= 0.85f) || func_808375D8(this)) {
                temp = D_80854384[Player_HoldsTwoHandedWeapon(this)];
            } else {
                temp = D_80854380[Player_HoldsTwoHandedWeapon(this)];
            }

            func_80837948(globalCtx, this, temp);
            func_80837AFC(this, -8);

            this->stateFlags2 |= 0x20000;
            if (this->unk_84B[this->unk_846] == 0) {
                this->stateFlags2 |= 0x40000000;
            }
        } else {
            return 0;
        }
    }

    return 1;
}

void func_80844CF8(Player* this, GlobalContext* globalCtx) {
    func_80835C58(globalCtx, this, func_80845000, 1);
}

void func_80844D30(Player* this, GlobalContext* globalCtx) {
    func_80835C58(globalCtx, this, func_80845308, 1);
}

void func_80844D68(Player* this, GlobalContext* globalCtx) {
    func_80839FFC(this, globalCtx);
    func_80832318(this);
    func_80832B0C(globalCtx, this, D_80854368[Player_HoldsTwoHandedWeapon(this)]);
    this->currentYaw = this->actor.shape.rot.y;
}

void func_80844DC8(Player* this, GlobalContext* globalCtx) {
    func_80835C58(globalCtx, this, func_80844E68, 1);
    this->unk_868 = 0.0f;
    func_80832284(globalCtx, this, D_80854360[Player_HoldsTwoHandedWeapon(this)]);
    this->unk_850 = 1;
}

void func_80844E3C(Player* this) {
    Math_StepToF(&this->unk_858, 1.0f, 0.02f);
}

void func_80844E68(Player* this, GlobalContext* globalCtx) {
    f32 sp34;
    s16 sp32;
    s32 temp;

    this->stateFlags1 |= 0x1000;

    if (LinkAnimation_Update(globalCtx, &this->skelAnime)) {
        func_80832DBC(this);
        func_808355DC(this);
        this->stateFlags1 &= ~0x20000;
        func_80832284(globalCtx, this, D_80854360[Player_HoldsTwoHandedWeapon(this)]);
        this->unk_850 = -1;
    }

    func_8083721C(this);

    if (!func_80842964(this, globalCtx) && (this->unk_850 != 0)) {
        func_80844E3C(this);

        if (this->unk_850 < 0) {
            if (this->unk_858 >= 0.1f) {
                this->unk_845 = 0;
                this->unk_850 = 1;
            } else if (!CHECK_BTN_ALL(sControlInput->cur.button, BTN_B)) {
                func_80844D68(this, globalCtx);
            }
        } else if (!func_80844BE4(this, globalCtx)) {
            func_80837268(this, &sp34, &sp32, 0.0f, globalCtx);

            temp = func_80840058(this, &sp34, &sp32, globalCtx);
            if (temp > 0) {
                func_80844CF8(this, globalCtx);
            } else if (temp < 0) {
                func_80844D30(this, globalCtx);
            }
        }
    }
}

void func_80845000(Player* this, GlobalContext* globalCtx) {
    s16 temp1;
    s32 temp2;
    f32 sp5C;
    f32 sp58;
    f32 sp54;
    s16 sp52;
    s32 temp4;
    s16 temp5;
    s32 sp44;

    temp1 = this->currentYaw - this->actor.shape.rot.y;
    temp2 = ABS(temp1);

    sp5C = fabsf(this->linearVelocity);
    sp58 = sp5C * 1.5f;

    this->stateFlags1 |= 0x1000;

    if (sp58 < 1.5f) {
        sp58 = 1.5f;
    }

    sp58 = ((temp2 < 0x4000) ? -1.0f : 1.0f) * sp58;

    func_8084029C(this, sp58);

    sp58 = CLAMP(sp5C * 0.5f, 0.5f, 1.0f);

    LinkAnimation_BlendToJoint(globalCtx, &this->skelAnime, D_80854360[Player_HoldsTwoHandedWeapon(this)], 0.0f,
                               D_80854370[Player_HoldsTwoHandedWeapon(this)], this->unk_868 * (21.0f / 29.0f), sp58,
                               this->blendTable);

    if (!func_80842964(this, globalCtx) && !func_80844BE4(this, globalCtx)) {
        func_80844E3C(this);
        func_80837268(this, &sp54, &sp52, 0.0f, globalCtx);

        temp4 = func_80840058(this, &sp54, &sp52, globalCtx);

        if (temp4 < 0) {
            func_80844D30(this, globalCtx);
            return;
        }

        if (temp4 == 0) {
            sp54 = 0.0f;
            sp52 = this->currentYaw;
        }

        temp5 = sp52 - this->currentYaw;
        sp44 = ABS(temp5);

        if (sp44 > 0x4000) {
            if (Math_StepToF(&this->linearVelocity, 0.0f, 1.0f)) {
                this->currentYaw = sp52;
            }
            return;
        }

        Math_AsymStepToF(&this->linearVelocity, sp54 * 0.2f, 1.0f, 0.5f);
        Math_ScaledStepToS(&this->currentYaw, sp52, sp44 * 0.1f);

        if ((sp54 == 0.0f) && (this->linearVelocity == 0.0f)) {
            func_80844DC8(this, globalCtx);
        }
    }
}

void func_80845308(Player* this, GlobalContext* globalCtx) {
    f32 sp5C;
    f32 sp58;
    f32 sp54;
    s16 sp52;
    s32 temp4;
    s16 temp5;
    s32 sp44;

    sp5C = fabsf(this->linearVelocity);

    this->stateFlags1 |= 0x1000;

    if (sp5C == 0.0f) {
        sp5C = ABS(this->unk_87C) * 0.0015f;
        if (sp5C < 400.0f) {
            sp5C = 0.0f;
        }
        func_8084029C(this, ((this->unk_87C >= 0) ? 1 : -1) * sp5C);
    } else {
        sp58 = sp5C * 1.5f;
        if (sp58 < 1.5f) {
            sp58 = 1.5f;
        }
        func_8084029C(this, sp58);
    }

    sp58 = CLAMP(sp5C * 0.5f, 0.5f, 1.0f);

    LinkAnimation_BlendToJoint(globalCtx, &this->skelAnime, D_80854360[Player_HoldsTwoHandedWeapon(this)], 0.0f,
                               D_80854378[Player_HoldsTwoHandedWeapon(this)], this->unk_868 * (21.0f / 29.0f), sp58,
                               this->blendTable);

    if (!func_80842964(this, globalCtx) && !func_80844BE4(this, globalCtx)) {
        func_80844E3C(this);
        func_80837268(this, &sp54, &sp52, 0.0f, globalCtx);

        temp4 = func_80840058(this, &sp54, &sp52, globalCtx);

        if (temp4 > 0) {
            func_80844CF8(this, globalCtx);
            return;
        }

        if (temp4 == 0) {
            sp54 = 0.0f;
            sp52 = this->currentYaw;
        }

        temp5 = sp52 - this->currentYaw;
        sp44 = ABS(temp5);

        if (sp44 > 0x4000) {
            if (Math_StepToF(&this->linearVelocity, 0.0f, 1.0f)) {
                this->currentYaw = sp52;
            }
            return;
        }

        Math_AsymStepToF(&this->linearVelocity, sp54 * 0.2f, 1.0f, 0.5f);
        Math_ScaledStepToS(&this->currentYaw, sp52, sp44 * 0.1f);

        if ((sp54 == 0.0f) && (this->linearVelocity == 0.0f) && (sp5C == 0.0f)) {
            func_80844DC8(this, globalCtx);
        }
    }
}

void func_80845668(Player* this, GlobalContext* globalCtx) {
    s32 sp3C;
    f32 temp1;
    s32 temp2;
    f32 temp3;

    this->stateFlags2 |= 0x20;
    sp3C = LinkAnimation_Update(globalCtx, &this->skelAnime);

    if (this->skelAnime.animation == &gPlayerAnim_002D48) {
        this->linearVelocity = 1.0f;

        if (LinkAnimation_OnFrame(&this->skelAnime, 8.0f)) {
            temp1 = this->wallHeight;

            if (temp1 > this->ageProperties->unk_0C) {
                temp1 = this->ageProperties->unk_0C;
            }

            if (this->stateFlags1 & 0x8000000) {
                temp1 *= 0.085f;
            } else {
                temp1 *= 0.072f;
            }

            if (!LINK_IS_ADULT) {
                temp1 += 1.0f;
            }

            func_80838940(this, NULL, temp1, globalCtx, NA_SE_VO_LI_AUTO_JUMP);
            this->unk_850 = -1;
            return;
        }
    } else {
        temp2 = func_808374A0(globalCtx, this, &this->skelAnime, 4.0f);

        if (temp2 == 0) {
            this->stateFlags1 &= ~0x44000;
            return;
        }

        if ((sp3C != 0) || (temp2 > 0)) {
            func_8083C0E8(this, globalCtx);
            this->stateFlags1 &= ~0x44000;
            return;
        }

        temp3 = 0.0f;

        if (this->skelAnime.animation == &gPlayerAnim_0032E8) {
            if (LinkAnimation_OnFrame(&this->skelAnime, 30.0f)) {
                func_8083D0A8(globalCtx, this, 10.0f);
            }
            temp3 = 50.0f;
        } else if (this->skelAnime.animation == &gPlayerAnim_002D40) {
            temp3 = 30.0f;
        } else if (this->skelAnime.animation == &gPlayerAnim_002D38) {
            temp3 = 16.0f;
        }

        if (LinkAnimation_OnFrame(&this->skelAnime, temp3)) {
            func_808328A0(this);
            func_80832698(this, NA_SE_VO_LI_CLIMB_END);
        }

        if ((this->skelAnime.animation == &gPlayerAnim_002D38) || (this->skelAnime.curFrame > 5.0f)) {
            if (this->unk_850 == 0) {
                func_80832854(this);
                this->unk_850 = 1;
            }
            Math_StepToF(&this->actor.shape.yOffset, 0.0f, 150.0f);
        }
    }
}

void func_808458D0(Player* this, GlobalContext* globalCtx) {
    this->stateFlags2 |= 0x60;
    LinkAnimation_Update(globalCtx, &this->skelAnime);

    if (((this->stateFlags1 & 0x800) && (this->heldActor != NULL) && (this->getItemId == GI_NONE)) ||
        !func_80836670(this, globalCtx)) {
        this->func_A74(globalCtx, this);
    }
}

s32 func_80845964(GlobalContext* globalCtx, Player* this, CsCmdActorAction* arg2, f32 arg3, s16 arg4, s32 arg5) {
    if ((arg5 != 0) && (this->linearVelocity == 0.0f)) {
        return LinkAnimation_Update(globalCtx, &this->skelAnime);
    }

    if (arg5 != 2) {
        f32 sp34 = R_UPDATE_RATE * 0.5f;
        f32 selfDistX = arg2->endPos.x - this->actor.world.pos.x;
        f32 selfDistZ = arg2->endPos.z - this->actor.world.pos.z;
        f32 sp28 = sqrtf(SQ(selfDistX) + SQ(selfDistZ)) / sp34;
        s32 sp24 = (arg2->endFrame - globalCtx->csCtx.frames) + 1;

        arg4 = Math_Atan2S(selfDistZ, selfDistX);

        if (arg5 == 1) {
            f32 distX = arg2->endPos.x - arg2->startPos.x;
            f32 distZ = arg2->endPos.z - arg2->startPos.z;
            s32 temp = (((sqrtf(SQ(distX) + SQ(distZ)) / sp34) / (arg2->endFrame - arg2->startFrame)) / 1.5f) * 4.0f;

            if (temp >= sp24) {
                arg4 = this->actor.shape.rot.y;
                arg3 = 0.0f;
            } else {
                arg3 = sp28 / ((sp24 - temp) + 1);
            }
        } else {
            arg3 = sp28 / sp24;
        }
    }

    this->stateFlags2 |= 0x20;
    func_80841EE4(this, globalCtx);
    func_8083DF68(this, arg3, arg4);

    if ((arg3 == 0.0f) && (this->linearVelocity == 0.0f)) {
        func_8083BF50(this, globalCtx);
    }

    return 0;
}

s32 func_80845BA0(GlobalContext* arg0, Player* arg1, f32* arg2, s32 arg3) {
    f32 dx = arg1->unk_450.x - arg1->actor.world.pos.x;
    f32 dz = arg1->unk_450.z - arg1->actor.world.pos.z;
    s32 sp2C = sqrtf(SQ(dx) + SQ(dz));
    s16 yaw = Math_Vec3f_Yaw(&arg1->actor.world.pos, &arg1->unk_450);

    if (sp2C < arg3) {
        *arg2 = 0.0f;
        yaw = arg1->actor.shape.rot.y;
    }

    if (func_80845964(arg0, arg1, NULL, *arg2, yaw, 2)) {
        return 0;
    }

    return sp2C;
}

s32 func_80845C68(GlobalContext* globalCtx, s32 arg1) {
    if (arg1 == 0) {
        Gameplay_SetupRespawnPoint(globalCtx, RESPAWN_MODE_DOWN, 0xDFF);
    }
    gSaveContext.respawn[RESPAWN_MODE_DOWN].data = 0;
    return arg1;
}

void func_80845CA4(Player* this, GlobalContext* globalCtx) {
    f32 sp3C;
    s32 temp;
    f32 sp34;
    s32 sp30;
    s32 pad;

    if (!func_8083B040(this, globalCtx)) {
        if (this->unk_850 == 0) {
            LinkAnimation_Update(globalCtx, &this->skelAnime);

            if (DECR(this->doorTimer) == 0) {
                this->linearVelocity = 0.1f;
                this->unk_850 = 1;
            }
        } else if (this->unk_84F == 0) {
            sp3C = 5.0f * D_808535E8;

            if (func_80845BA0(globalCtx, this, &sp3C, -1) < 30) {
                this->unk_84F = 1;
                this->stateFlags1 |= 0x20000000;

                this->unk_450.x = this->unk_45C.x;
                this->unk_450.z = this->unk_45C.z;
            }
        } else {
            sp34 = 5.0f;
            sp30 = 20;

            if (this->stateFlags1 & 1) {
                sp34 = gSaveContext.entranceSpeed;

                if (D_808535F4 != 0) {
                    this->unk_450.x = (Math_SinS(D_808535FC) * 400.0f) + this->actor.world.pos.x;
                    this->unk_450.z = (Math_CosS(D_808535FC) * 400.0f) + this->actor.world.pos.z;
                }
            } else if (this->unk_850 < 0) {
                this->unk_850++;

                sp34 = gSaveContext.entranceSpeed;
                sp30 = -1;
            }

            temp = func_80845BA0(globalCtx, this, &sp34, sp30);

            if ((this->unk_850 == 0) || ((temp == 0) && (this->linearVelocity == 0.0f) &&
                                         (Gameplay_GetCamera(globalCtx, CAM_ID_MAIN)->unk_14C & 0x10))) {

                func_8005B1A4(Gameplay_GetCamera(globalCtx, CAM_ID_MAIN));
                func_80845C68(globalCtx, gSaveContext.respawn[RESPAWN_MODE_DOWN].data);

                if (!func_8083B644(this, globalCtx)) {
                    func_8083CF5C(this, globalCtx);
                }
            }
        }
    }

    if (this->stateFlags1 & 0x800) {
        func_80836670(this, globalCtx);
    }
}

void func_80845EF8(Player* this, GlobalContext* globalCtx) {
    s32 sp2C;

    this->stateFlags2 |= 0x20;
    sp2C = LinkAnimation_Update(globalCtx, &this->skelAnime);

    func_80836670(this, globalCtx);

    if (sp2C) {
        if (this->unk_850 == 0) {
            if (DECR(this->doorTimer) == 0) {
                this->unk_850 = 1;
                this->skelAnime.endFrame = this->skelAnime.animLength - 1.0f;
            }
        } else {
            func_8083C0E8(this, globalCtx);
            if (globalCtx->roomCtx.prevRoom.num >= 0) {
                func_80097534(globalCtx, &globalCtx->roomCtx);
            }
            func_8005B1A4(Gameplay_GetCamera(globalCtx, CAM_ID_MAIN));
            Gameplay_SetupRespawnPoint(globalCtx, 0, 0xDFF);
        }
        return;
    }

    if (!(this->stateFlags1 & 0x20000000) && LinkAnimation_OnFrame(&this->skelAnime, 15.0f)) {
        globalCtx->func_11D54(this, globalCtx);
    }
}

void func_80846050(Player* this, GlobalContext* globalCtx) {
    func_8083721C(this);

    if (LinkAnimation_Update(globalCtx, &this->skelAnime)) {
        func_80839F90(this, globalCtx);
        func_80835688(this, globalCtx);
        return;
    }

    if (LinkAnimation_OnFrame(&this->skelAnime, 4.0f)) {
        Actor* interactRangeActor = this->interactRangeActor;

        if (!func_80835644(globalCtx, this, interactRangeActor)) {
            this->heldActor = interactRangeActor;
            this->actor.child = interactRangeActor;
            interactRangeActor->parent = &this->actor;
            interactRangeActor->bgCheckFlags &= 0xFF00;
            this->unk_3BC.y = interactRangeActor->shape.rot.y - this->actor.shape.rot.y;
        }
        return;
    }

    Math_ScaledStepToS(&this->unk_3BC.y, 0, 4000);
}

static struct_80832924 D_8085461C[] = {
    { NA_SE_VO_LI_SWORD_L, 0x2031 },
    { NA_SE_VO_LI_SWORD_N, -0x20E6 },
};

void func_80846120(Player* this, GlobalContext* globalCtx) {
    if (LinkAnimation_Update(globalCtx, &this->skelAnime) && (this->unk_850++ > 20)) {
        if (!func_8083B040(this, globalCtx)) {
            func_8083A098(this, &gPlayerAnim_002FA0, globalCtx);
        }
        return;
    }

    if (LinkAnimation_OnFrame(&this->skelAnime, 41.0f)) {
        BgHeavyBlock* heavyBlock = (BgHeavyBlock*)this->interactRangeActor;

        this->heldActor = &heavyBlock->dyna.actor;
        this->actor.child = &heavyBlock->dyna.actor;
        heavyBlock->dyna.actor.parent = &this->actor;
        func_8002DBD0(&heavyBlock->dyna.actor, &heavyBlock->unk_164, &this->leftHandPos);
        return;
    }

    if (LinkAnimation_OnFrame(&this->skelAnime, 229.0f)) {
        Actor* heldActor = this->heldActor;

        heldActor->speedXZ = Math_SinS(heldActor->shape.rot.x) * 40.0f;
        heldActor->velocity.y = Math_CosS(heldActor->shape.rot.x) * 40.0f;
        heldActor->gravity = -2.0f;
        heldActor->minVelocityY = -30.0f;
        func_808323B4(globalCtx, this);
        return;
    }

    func_80832924(this, D_8085461C);
}

void func_80846260(Player* this, GlobalContext* globalCtx) {
    func_8083721C(this);

    if (LinkAnimation_Update(globalCtx, &this->skelAnime)) {
        func_80832284(globalCtx, this, &gPlayerAnim_0032C0);
        this->unk_850 = 1;
        return;
    }

    if (this->unk_850 == 0) {
        if (LinkAnimation_OnFrame(&this->skelAnime, 27.0f)) {
            Actor* interactRangeActor = this->interactRangeActor;

            this->heldActor = interactRangeActor;
            this->actor.child = interactRangeActor;
            interactRangeActor->parent = &this->actor;
            return;
        }

        if (LinkAnimation_OnFrame(&this->skelAnime, 25.0f)) {
            func_80832698(this, NA_SE_VO_LI_SWORD_L);
            return;
        }

    } else if (CHECK_BTN_ANY(sControlInput->press.button, BTN_A | BTN_B | BTN_CLEFT | BTN_CRIGHT | BTN_CDOWN)) {
        func_80835C58(globalCtx, this, func_80846358, 1);
        func_80832264(globalCtx, this, &gPlayerAnim_0032B8);
    }
}

void func_80846358(Player* this, GlobalContext* globalCtx) {
    if (LinkAnimation_Update(globalCtx, &this->skelAnime)) {
        func_80839F90(this, globalCtx);
        return;
    }

    if (LinkAnimation_OnFrame(&this->skelAnime, 6.0f)) {
        Actor* heldActor = this->heldActor;

        heldActor->world.rot.y = this->actor.shape.rot.y;
        heldActor->speedXZ = 10.0f;
        heldActor->velocity.y = 20.0f;
        func_80834644(globalCtx, this);
        func_8002F7DC(&this->actor, NA_SE_PL_THROW);
        func_80832698(this, NA_SE_VO_LI_SWORD_N);
    }
}

void func_80846408(Player* this, GlobalContext* globalCtx) {
    if (LinkAnimation_Update(globalCtx, &this->skelAnime)) {
        func_80832284(globalCtx, this, &gPlayerAnim_003070);
        this->unk_850 = 15;
        return;
    }

    if (this->unk_850 != 0) {
        this->unk_850--;
        if (this->unk_850 == 0) {
            func_8083A098(this, &gPlayerAnim_003068, globalCtx);
            this->stateFlags1 &= ~0x800;
            func_80832698(this, NA_SE_VO_LI_DAMAGE_S);
        }
    }
}

void func_808464B0(Player* this, GlobalContext* globalCtx) {
    func_8083721C(this);

    if (LinkAnimation_Update(globalCtx, &this->skelAnime)) {
        func_80839F90(this, globalCtx);
        return;
    }

    if (LinkAnimation_OnFrame(&this->skelAnime, 4.0f)) {
        Actor* heldActor = this->heldActor;

        if (!func_80835644(globalCtx, this, heldActor)) {
            heldActor->velocity.y = 0.0f;
            heldActor->speedXZ = 0.0f;
            func_80834644(globalCtx, this);
            if (heldActor->id == ACTOR_EN_BOM_CHU) {
                func_8083B8F4(this, globalCtx);
            }
        }
    }
}

void func_80846578(Player* this, GlobalContext* globalCtx) {
    f32 sp34;
    s16 sp32;

    func_8083721C(this);

    if (LinkAnimation_Update(globalCtx, &this->skelAnime) ||
        ((this->skelAnime.curFrame >= 8.0f) && func_80837268(this, &sp34, &sp32, 0.018f, globalCtx))) {
        func_80839F90(this, globalCtx);
        return;
    }

    if (LinkAnimation_OnFrame(&this->skelAnime, 3.0f)) {
        func_8084409C(globalCtx, this, this->linearVelocity + 8.0f, 12.0f);
    }
}

static ColliderCylinderInit D_80854624 = {
    {
        COLTYPE_HIT5,
        AT_NONE,
        AC_ON | AC_TYPE_ENEMY,
        OC1_ON | OC1_TYPE_ALL,
        OC2_TYPE_PLAYER,
        COLSHAPE_CYLINDER,
    },
    {
        ELEMTYPE_UNK1,
        { 0x00000000, 0x00, 0x00 },
        { 0xFFCFFFFF, 0x00, 0x00 },
        TOUCH_NONE,
        BUMP_ON,
        OCELEM_ON,
    },
    { 12, 60, 0, { 0, 0, 0 } },
};

static ColliderQuadInit D_80854650 = {
    {
        COLTYPE_NONE,
        AT_ON | AT_TYPE_PLAYER,
        AC_NONE,
        OC1_NONE,
        OC2_TYPE_PLAYER,
        COLSHAPE_QUAD,
    },
    {
        ELEMTYPE_UNK2,
        { 0x00000100, 0x00, 0x01 },
        { 0xFFCFFFFF, 0x00, 0x00 },
        TOUCH_ON | TOUCH_SFX_NORMAL,
        BUMP_NONE,
        OCELEM_NONE,
    },
    { { { 0.0f, 0.0f, 0.0f }, { 0.0f, 0.0f, 0.0f }, { 0.0f, 0.0f, 0.0f }, { 0.0f, 0.0f, 0.0f } } },
};

static ColliderQuadInit D_808546A0 = {
    {
        COLTYPE_METAL,
        AT_ON | AT_TYPE_PLAYER,
        AC_ON | AC_HARD | AC_TYPE_ENEMY,
        OC1_NONE,
        OC2_TYPE_PLAYER,
        COLSHAPE_QUAD,
    },
    {
        ELEMTYPE_UNK2,
        { 0x00100000, 0x00, 0x00 },
        { 0xDFCFFFFF, 0x00, 0x00 },
        TOUCH_ON | TOUCH_SFX_NORMAL,
        BUMP_ON,
        OCELEM_NONE,
    },
    { { { 0.0f, 0.0f, 0.0f }, { 0.0f, 0.0f, 0.0f }, { 0.0f, 0.0f, 0.0f }, { 0.0f, 0.0f, 0.0f } } },
};

void func_8084663C(Actor* thisx, GlobalContext* globalCtx) {
}

void func_80846648(GlobalContext* globalCtx, Player* this) {
    this->actor.update = func_8084663C;
    this->actor.draw = NULL;
}

void func_80846660(GlobalContext* globalCtx, Player* this) {
    func_80835C58(globalCtx, this, func_8084F710, 0);
    if ((globalCtx->sceneNum == SCENE_SPOT06) && (gSaveContext.sceneSetupIndex >= 4)) {
        this->unk_84F = 1;
    }
    this->stateFlags1 |= 0x20000000;
    LinkAnimation_Change(globalCtx, &this->skelAnime, &gPlayerAnim_003298, 2.0f / 3.0f, 0.0f, 24.0f, ANIMMODE_ONCE,
                         0.0f);
    this->actor.world.pos.y += 800.0f;
}

static u8 D_808546F0[] = { ITEM_SWORD_MASTER, ITEM_SWORD_KOKIRI };

void func_80846720(GlobalContext* globalCtx, Player* this, s32 arg2) {
    s32 item = D_808546F0[(void)0, gSaveContext.linkAge];
    s32 actionParam = sItemActionParams[item];

    func_80835EFC(this);
    func_808323B4(globalCtx, this);

    this->heldItemId = item;
    this->nextModelGroup = Player_ActionToModelGroup(this, actionParam);

    func_8083399C(globalCtx, this, actionParam);
    func_80834644(globalCtx, this);

    if (arg2 != 0) {
        func_8002F7DC(&this->actor, NA_SE_IT_SWORD_PICKOUT);
    }
}

static Vec3f D_808546F4 = { -1.0f, 69.0f, 20.0f };

void func_808467D4(GlobalContext* globalCtx, Player* this) {
    func_80835C58(globalCtx, this, func_8084E9AC, 0);
    this->stateFlags1 |= 0x20000000;
    Math_Vec3f_Copy(&this->actor.world.pos, &D_808546F4);
    this->currentYaw = this->actor.shape.rot.y = -0x8000;
    LinkAnimation_Change(globalCtx, &this->skelAnime, this->ageProperties->unk_A0, 2.0f / 3.0f, 0.0f, 0.0f,
                         ANIMMODE_ONCE, 0.0f);
    func_80832F54(globalCtx, this, 0x28F);
    if (LINK_IS_ADULT) {
        func_80846720(globalCtx, this, 0);
    }
    this->unk_850 = 20;
}

void func_808468A8(GlobalContext* globalCtx, Player* this) {
    func_80835C58(globalCtx, this, func_8084F9A0, 0);
    func_80832F54(globalCtx, this, 0x9B);
}

void func_808468E8(GlobalContext* globalCtx, Player* this) {
    func_808389E8(this, &gPlayerAnim_002FE0, 12.0f, globalCtx);
    func_80835C58(globalCtx, this, func_8084F9C0, 0);
    this->stateFlags1 |= 0x20000000;
    this->fallStartHeight = this->actor.world.pos.y;
    OnePointCutscene_Init(globalCtx, 5110, 40, &this->actor, CAM_ID_MAIN);
}

void func_80846978(GlobalContext* globalCtx, Player* this) {
    func_80837C0C(globalCtx, this, 1, 2.0f, 2.0f, this->actor.shape.rot.y + 0x8000, 0);
}

void func_808469BC(GlobalContext* globalCtx, Player* this) {
    func_80835C58(globalCtx, this, func_8084F698, 0);
    this->actor.draw = NULL;
    this->stateFlags1 |= 0x20000000;
}

static s16 D_80854700[] = { ACTOR_MAGIC_WIND, ACTOR_MAGIC_DARK, ACTOR_MAGIC_FIRE };

Actor* func_80846A00(GlobalContext* globalCtx, Player* this, s32 arg2) {
    return Actor_Spawn(&globalCtx->actorCtx, globalCtx, D_80854700[arg2], this->actor.world.pos.x,
                       this->actor.world.pos.y, this->actor.world.pos.z, 0, 0, 0, 0);
}

void func_80846A68(GlobalContext* globalCtx, Player* this) {
    this->actor.draw = NULL;
    func_80835C58(globalCtx, this, func_8085076C, 0);
    this->stateFlags1 |= 0x20000000;
}

static InitChainEntry D_80854708[] = {
    ICHAIN_F32(targetArrowOffset, 500, ICHAIN_STOP),
};

static EffectBlureInit2 D_8085470C = {
    0, 8, 0, { 255, 255, 255, 255 }, { 255, 255, 255, 64 }, { 255, 255, 255, 0 }, { 255, 255, 255, 0 }, 4,
    0, 2, 0, { 0, 0, 0, 0 },         { 0, 0, 0, 0 },
};

static Vec3s D_80854730 = { -57, 3377, 0 };

void Player_InitCommon(Player* this, GlobalContext* globalCtx, FlexSkeletonHeader* skelHeader) {
    this->ageProperties = &sAgeProperties[gSaveContext.linkAge];
    Actor_ProcessInitChain(&this->actor, D_80854708);
    this->swordEffectIndex = TOTAL_EFFECT_COUNT;
    this->currentYaw = this->actor.world.rot.y;
    func_80834644(globalCtx, this);

    SkelAnime_InitLink(globalCtx, &this->skelAnime, skelHeader, D_80853914[this->modelAnimType], 9, this->jointTable,
                       this->morphTable, PLAYER_LIMB_MAX);
    this->skelAnime.baseTransl = D_80854730;
    SkelAnime_InitLink(globalCtx, &this->skelAnime2, skelHeader, func_80833338(this), 9, this->jointTable2,
                       this->morphTable2, PLAYER_LIMB_MAX);
    this->skelAnime2.baseTransl = D_80854730;

    Effect_Add(globalCtx, &this->swordEffectIndex, EFFECT_BLURE2, 0, 0, &D_8085470C);
    ActorShape_Init(&this->actor.shape, 0.0f, ActorShadow_DrawFeet, this->ageProperties->unk_04);
    this->subCamId = CAM_ID_NONE;

    Collider_InitCylinder(globalCtx, &this->cylinder);
    Collider_SetCylinder(globalCtx, &this->cylinder, &this->actor, &D_80854624);
    Collider_InitQuad(globalCtx, &this->swordQuads[0]);
    Collider_SetQuad(globalCtx, &this->swordQuads[0], &this->actor, &D_80854650);
    Collider_InitQuad(globalCtx, &this->swordQuads[1]);
    Collider_SetQuad(globalCtx, &this->swordQuads[1], &this->actor, &D_80854650);
    Collider_InitQuad(globalCtx, &this->shieldQuad);
    Collider_SetQuad(globalCtx, &this->shieldQuad, &this->actor, &D_808546A0);
}

static void (*D_80854738[])(GlobalContext* globalCtx, Player* this) = {
    func_80846648, func_808467D4, func_80846660, func_808468A8, func_808468E8, func_808469BC,
    func_80846A68, func_80846978, func_8083CA54, func_8083CA54, func_8083CA54, func_8083CA54,
    func_8083CA54, func_8083CA20, func_8083CA54, func_8083CA9C,
};

static Vec3f D_80854778 = { 0.0f, 50.0f, 0.0f };

void Player_Init(Actor* thisx, GlobalContext* globalCtx2) {
    Player* this = THIS;
    GlobalContext* globalCtx = globalCtx2;
    SceneTableEntry* scene = globalCtx->loadedScene;
    u32 titleFileSize;
    s32 initMode;
    s32 sp50;
    s32 sp4C;

    globalCtx->shootingGalleryStatus = globalCtx->bombchuBowlingStatus = 0;

    globalCtx->playerInit = Player_InitCommon;
    globalCtx->playerUpdate = Player_UpdateCommon;
    globalCtx->isPlayerDroppingFish = Player_IsDroppingFish;
    globalCtx->startPlayerFishing = Player_StartFishing;
    globalCtx->grabPlayer = func_80852F38;
    globalCtx->startPlayerCutscene = func_80852FFC;
    globalCtx->func_11D54 = func_80853080;
    globalCtx->damagePlayer = Player_InflictDamage;
    globalCtx->talkWithPlayer = func_80853148;

    thisx->room = -1;
    this->ageProperties = &sAgeProperties[gSaveContext.linkAge];
    this->itemActionParam = this->heldItemActionParam = -1;
    this->heldItemId = ITEM_NONE;

    func_80835F44(globalCtx, this, ITEM_NONE);
    Player_SetEquipmentData(globalCtx, this);
    this->prevBoots = this->currentBoots;
    Player_InitCommon(this, globalCtx, gPlayerSkelHeaders[((void)0, gSaveContext.linkAge)]);
    this->giObjectSegment = (void*)(((u32)ZeldaArena_MallocDebug(0x3008, "../z_player.c", 17175) + 8) & ~0xF);

    sp50 = gSaveContext.respawnFlag;

    if (sp50 != 0) {
        if (sp50 == -3) {
            thisx->params = gSaveContext.respawn[RESPAWN_MODE_RETURN].playerParams;
        } else {
            if ((sp50 == 1) || (sp50 == -1)) {
                this->unk_A86 = -2;
            }

            if (sp50 < 0) {
                sp4C = 0;
            } else {
                sp4C = sp50 - 1;
                Math_Vec3f_Copy(&thisx->world.pos, &gSaveContext.respawn[sp50 - 1].pos);
                Math_Vec3f_Copy(&thisx->home.pos, &thisx->world.pos);
                Math_Vec3f_Copy(&thisx->prevPos, &thisx->world.pos);
                this->fallStartHeight = thisx->world.pos.y;
                this->currentYaw = thisx->shape.rot.y = gSaveContext.respawn[sp4C].yaw;
                thisx->params = gSaveContext.respawn[sp4C].playerParams;
            }

            globalCtx->actorCtx.flags.tempSwch = gSaveContext.respawn[sp4C].tempSwchFlags & 0xFFFFFF;
            globalCtx->actorCtx.flags.tempCollect = gSaveContext.respawn[sp4C].tempCollectFlags;
        }
    }

    if ((sp50 == 0) || (sp50 < -1)) {
        titleFileSize = scene->titleFile.vromEnd - scene->titleFile.vromStart;
        if ((titleFileSize != 0) && gSaveContext.showTitleCard) {
            if ((gSaveContext.sceneSetupIndex < 4) &&
                (gEntranceTable[((void)0, gSaveContext.entranceIndex) + ((void)0, gSaveContext.sceneSetupIndex)].field &
                 0x4000) &&
                ((globalCtx->sceneNum != SCENE_DDAN) || (gSaveContext.eventChkInf[11] & 1)) &&
                ((globalCtx->sceneNum != SCENE_NIGHT_SHOP) || (gSaveContext.eventChkInf[2] & 0x20))) {
                TitleCard_InitPlaceName(globalCtx, &globalCtx->actorCtx.titleCtx, this->giObjectSegment, 160, 120, 144,
                                        24, 20);
            }
        }
        gSaveContext.showTitleCard = true;
    }

    if (func_80845C68(globalCtx, (sp50 == 2) ? 1 : 0) == 0) {
        gSaveContext.respawn[RESPAWN_MODE_DOWN].playerParams = (thisx->params & 0xFF) | 0xD00;
    }

    gSaveContext.respawn[RESPAWN_MODE_DOWN].data = 1;

    if (globalCtx->sceneNum <= SCENE_GANONTIKA_SONOGO) {
        gSaveContext.infTable[26] |= gBitFlags[globalCtx->sceneNum];
    }

    initMode = (thisx->params & 0xF00) >> 8;
    if ((initMode == 5) || (initMode == 6)) {
        if (gSaveContext.cutsceneIndex >= 0xFFF0) {
            initMode = 13;
        }
    }

    D_80854738[initMode](globalCtx, this);

    if (initMode != 0) {
        if ((gSaveContext.gameMode == 0) || (gSaveContext.gameMode == 3)) {
            this->naviActor = Player_SpawnFairy(globalCtx, this, &thisx->world.pos, &D_80854778, FAIRY_NAVI);
            if (gSaveContext.dogParams != 0) {
                gSaveContext.dogParams |= 0x8000;
            }
        }
    }

    if (gSaveContext.nayrusLoveTimer != 0) {
        gSaveContext.unk_13F0 = 3;
        func_80846A00(globalCtx, this, 1);
        this->stateFlags3 &= ~0x40;
    }

    if (gSaveContext.entranceSound != 0) {
        Audio_PlayActorSound2(&this->actor, ((void)0, gSaveContext.entranceSound));
        gSaveContext.entranceSound = 0;
    }

    Map_SavePlayerInitialInfo(globalCtx);
    MREG(64) = 0;
}

void func_808471F4(s16* pValue) {
    s16 step;

    step = (ABS(*pValue) * 100.0f) / 1000.0f;
    step = CLAMP(step, 400, 4000);

    Math_ScaledStepToS(pValue, 0, step);
}

void func_80847298(Player* this) {
    s16 sp26;

    if (!(this->unk_6AE & 2)) {
        sp26 = this->actor.focus.rot.y - this->actor.shape.rot.y;
        func_808471F4(&sp26);
        this->actor.focus.rot.y = this->actor.shape.rot.y + sp26;
    }

    if (!(this->unk_6AE & 1)) {
        func_808471F4(&this->actor.focus.rot.x);
    }

    if (!(this->unk_6AE & 8)) {
        func_808471F4(&this->unk_6B6);
    }

    if (!(this->unk_6AE & 0x40)) {
        func_808471F4(&this->unk_6BC);
    }

    if (!(this->unk_6AE & 4)) {
        func_808471F4(&this->actor.focus.rot.z);
    }

    if (!(this->unk_6AE & 0x10)) {
        func_808471F4(&this->unk_6B8);
    }

    if (!(this->unk_6AE & 0x20)) {
        func_808471F4(&this->unk_6BA);
    }

    if (!(this->unk_6AE & 0x80)) {
        if (this->unk_6B0 != 0) {
            func_808471F4(&this->unk_6B0);
        } else {
            func_808471F4(&this->unk_6BE);
        }
    }

    if (!(this->unk_6AE & 0x100)) {
        func_808471F4(&this->unk_6C0);
    }

    this->unk_6AE = 0;
}

static f32 D_80854784[] = { 120.0f, 240.0f, 360.0f };

static u8 D_80854790[] = { 0x15, 0x16, 0x17, 0x18, 0x19, 0x1A, 0x1B, 0x1C };

void func_808473D4(GlobalContext* globalCtx, Player* this) {
    if ((func_8010BDBC(&globalCtx->msgCtx) == 0) && (this->actor.category == ACTORCAT_PLAYER)) {
        Actor* heldActor = this->heldActor;
        Actor* interactRangeActor = this->interactRangeActor;
        s32 sp24;
        s32 sp20 = this->unk_84B[this->unk_846];
        s32 sp1C = func_808332B8(this);
        s32 doAction = 0xA;

        if (!Player_InBlockingCsMode(globalCtx, this)) {
            if (this->stateFlags1 & 0x100000) {
                doAction = 3;
            } else if ((this->heldItemActionParam == PLAYER_AP_FISHING_POLE) && (this->unk_860 != 0)) {
                if (this->unk_860 == 2) {
                    doAction = 0x14;
                }
            } else if ((func_8084E3C4 != this->func_674) && !(this->stateFlags2 & 0x40000)) {
                if ((this->doorType != PLAYER_DOORTYPE_NONE) &&
                    (!(this->stateFlags1 & 0x800) || ((heldActor != NULL) && (heldActor->id == ACTOR_EN_RU1)))) {
                    doAction = 4;
                } else if ((!(this->stateFlags1 & 0x800) || (heldActor == NULL)) && (interactRangeActor != NULL) &&
                           ((!sp1C && (this->getItemId == GI_NONE)) ||
                            ((this->getItemId < 0) && !(this->stateFlags1 & 0x8000000)))) {
                    if (this->getItemId < 0) {
                        doAction = 4;
                    } else if ((interactRangeActor->id == ACTOR_BG_TOKI_SWD) && LINK_IS_ADULT) {
                        doAction = 0xC;
                    } else {
                        doAction = 0x11;
                    }
                } else if (!sp1C && (this->stateFlags2 & 1)) {
                    doAction = 0x11;
                } else if ((this->stateFlags2 & 4) || (!(this->stateFlags1 & 0x800000) && (this->rideActor != NULL))) {
                    doAction = 0xB;
                } else if ((this->stateFlags1 & 0x800000) && !EN_HORSE_CHECK_4((EnHorse*)this->rideActor) &&
                           (func_8084D3E4 != this->func_674)) {
                    if ((this->stateFlags2 & 2) && (this->targetActor != NULL)) {
                        if (this->targetActor->category == ACTORCAT_NPC) {
                            doAction = 0xF;
                        } else {
                            doAction = 1;
                        }
                    } else if (!func_8002DD78(this) && !(this->stateFlags1 & 0x100000)) {
                        doAction = 8;
                    }
                } else if ((this->stateFlags2 & 2) && (this->targetActor != NULL)) {
                    if (this->targetActor->category == ACTORCAT_NPC) {
                        doAction = 0xF;
                    } else {
                        doAction = 1;
                    }
                } else if ((this->stateFlags1 & 0x202000) ||
                           ((this->stateFlags1 & 0x800000) && (this->stateFlags2 & 0x400000))) {
                    doAction = 0xD;
                } else if (this->stateFlags2 & 0x10000) {
                    doAction = 2;
                } else if ((this->stateFlags1 & 0x800) && (this->getItemId == GI_NONE) && (heldActor != NULL)) {
                    if ((this->actor.bgCheckFlags & 1) || (heldActor->id == ACTOR_EN_NIW)) {
                        if (func_8083EAF0(this, heldActor) == 0) {
                            doAction = 0xC;
                        } else {
                            doAction = 9;
                        }
                    }
                } else if (!(this->stateFlags1 & 0x8000000) && func_8083A0D4(this) && (this->getItemId < GI_MAX)) {
                    doAction = 0x11;
                } else if (this->stateFlags2 & 0x800) {
                    sp24 = (D_80854784[CUR_UPG_VALUE(UPG_SCALE)] - this->actor.yDistToWater) / 40.0f;
                    sp24 = CLAMP(sp24, 0, 7);
                    doAction = D_80854790[sp24];
                } else if (sp1C && !(this->stateFlags2 & 0x400)) {
                    doAction = 7;
                } else if (!sp1C && (!(this->stateFlags1 & 0x400000) || func_80833BCC(this) ||
                                     !Player_IsChildWithHylianShield(this))) {
                    if ((!(this->stateFlags1 & 0x4000) && (sp20 <= 0) &&
                         (func_8008E9C4(this) ||
                          ((D_808535E4 != 7) &&
                           (func_80833B2C(this) || ((globalCtx->roomCtx.curRoom.unk_03 != 2) &&
                                                    !(this->stateFlags1 & 0x400000) && (sp20 == 0))))))) {
                        doAction = 0;
                    } else if ((globalCtx->roomCtx.curRoom.unk_03 != 2) && func_80833BCC(this) && (sp20 > 0)) {
                        doAction = 5;
                    } else if ((this->heldItemActionParam >= PLAYER_AP_SWORD_MASTER) ||
                               ((this->stateFlags2 & 0x100000) &&
                                (globalCtx->actorCtx.targetCtx.arrowPointedActor == NULL))) {
                        doAction = 0x13;
                    }
                }
            }
        }

        if (doAction != 0x13) {
            this->unk_837 = 20;
        } else if (this->unk_837 != 0) {
            doAction = 0xA;
            this->unk_837--;
        }

        Interface_SetDoAction(globalCtx, doAction);

        if (this->stateFlags2 & 0x200000) {
            if (this->unk_664 != NULL) {
                Interface_SetNaviCall(globalCtx, 0x1E);
            } else {
                Interface_SetNaviCall(globalCtx, 0x1D);
            }
            Interface_SetNaviCall(globalCtx, 0x1E);
        } else {
            Interface_SetNaviCall(globalCtx, 0x1F);
        }
    }
}

s32 func_80847A78(Player* this) {
    s32 cond;

    if ((this->currentBoots == PLAYER_BOOTS_HOVER) && (this->hoverBootsTimer != 0)) {
        this->hoverBootsTimer--;
    } else {
        this->hoverBootsTimer = 0;
    }

    cond = (this->currentBoots == PLAYER_BOOTS_HOVER) &&
           ((this->actor.yDistToWater >= 0.0f) || (func_80838144(D_808535E4) >= 0) || func_8083816C(D_808535E4));

    if (cond && (this->actor.bgCheckFlags & 1) && (this->hoverBootsTimer != 0)) {
        this->actor.bgCheckFlags &= ~1;
    }

    if (this->actor.bgCheckFlags & 1) {
        if (!cond) {
            this->hoverBootsTimer = 19;
        }
        return 0;
    }

    D_808535E4 = 0;
    this->unk_898 = this->unk_89A = D_80853610 = 0;

    return 1;
}

static Vec3f D_80854798 = { 0.0f, 18.0f, 0.0f };

void func_80847BA0(GlobalContext* globalCtx, Player* this) {
    u8 spC7 = 0;
    CollisionPoly* spC0;
    Vec3f spB4;
    f32 spB0;
    f32 spAC;
    f32 spA8;
    u32 spA4;

    D_80853604 = this->unk_A7A;

    if (this->stateFlags2 & 0x40000) {
        spB0 = 10.0f;
        spAC = 15.0f;
        spA8 = 30.0f;
    } else {
        spB0 = this->ageProperties->unk_38;
        spAC = 26.0f;
        spA8 = this->ageProperties->unk_00;
    }

    if (this->stateFlags1 & 0xA0000000) {
        if (this->stateFlags1 & 0x80000000) {
            this->actor.bgCheckFlags &= ~1;
            spA4 = 0x38;
        } else if ((this->stateFlags1 & 1) && ((this->unk_A84 - (s32)this->actor.world.pos.y) >= 100)) {
            spA4 = 0x39;
        } else if (!(this->stateFlags1 & 1) &&
                   ((func_80845EF8 == this->func_674) || (func_80845CA4 == this->func_674))) {
            this->actor.bgCheckFlags &= ~0x208;
            spA4 = 0x3C;
        } else {
            spA4 = 0x3F;
        }
    } else {
        spA4 = 0x3F;
    }

    if (this->stateFlags3 & 1) {
        spA4 &= ~6;
    }

    if (spA4 & 4) {
        this->stateFlags3 |= 0x10;
    }

    Math_Vec3f_Copy(&spB4, &this->actor.world.pos);
    Actor_UpdateBgCheckInfo(globalCtx, &this->actor, spAC, spB0, spA8, spA4);

    if (this->actor.bgCheckFlags & 0x10) {
        this->actor.velocity.y = 0.0f;
    }

    D_80853600 = this->actor.world.pos.y - this->actor.floorHeight;
    D_808535F4 = 0;

    spC0 = this->actor.floorPoly;

    if (spC0 != NULL) {
        this->unk_A7A = func_80041EA4(&globalCtx->colCtx, spC0, this->actor.floorBgId);
        this->unk_A82 = this->unk_89E;

        if (this->actor.bgCheckFlags & 0x20) {
            if (this->actor.yDistToWater < 20.0f) {
                this->unk_89E = 4;
            } else {
                this->unk_89E = 5;
            }
        } else {
            if (this->stateFlags2 & 0x200) {
                this->unk_89E = 1;
            } else {
                this->unk_89E = SurfaceType_GetSfx(&globalCtx->colCtx, spC0, this->actor.floorBgId);
            }
        }

        if (this->actor.category == ACTORCAT_PLAYER) {
            Audio_SetCodeReverb(SurfaceType_GetEcho(&globalCtx->colCtx, spC0, this->actor.floorBgId));

            if (this->actor.floorBgId == BGCHECK_SCENE) {
                func_80074CE8(globalCtx,
                              SurfaceType_GetLightSettingIndex(&globalCtx->colCtx, spC0, this->actor.floorBgId));
            } else {
                func_80043508(&globalCtx->colCtx, this->actor.floorBgId);
            }
        }

        D_808535F4 = SurfaceType_GetConveyorSpeed(&globalCtx->colCtx, spC0, this->actor.floorBgId);
        if (D_808535F4 != 0) {
            D_808535F8 = SurfaceType_IsConveyor(&globalCtx->colCtx, spC0, this->actor.floorBgId);
            if (((D_808535F8 == 0) && (this->actor.yDistToWater > 20.0f) &&
                 (this->currentBoots != PLAYER_BOOTS_IRON)) ||
                ((D_808535F8 != 0) && (this->actor.bgCheckFlags & 1))) {
                D_808535FC = SurfaceType_GetConveyorDirection(&globalCtx->colCtx, spC0, this->actor.floorBgId) << 10;
            } else {
                D_808535F4 = 0;
            }
        }
    }

    func_80839034(globalCtx, this, spC0, this->actor.floorBgId);

    this->actor.bgCheckFlags &= ~0x200;

    if (this->actor.bgCheckFlags & 8) {
        CollisionPoly* spA0;
        s32 sp9C;
        s16 sp9A;
        s32 pad;

        D_80854798.y = 18.0f;
        D_80854798.z = this->ageProperties->unk_38 + 10.0f;

        if (!(this->stateFlags2 & 0x40000) && func_80839768(globalCtx, this, &D_80854798, &spA0, &sp9C, &D_80858AA8)) {
            this->actor.bgCheckFlags |= 0x200;
            if (this->actor.wallPoly != spA0) {
                this->actor.wallPoly = spA0;
                this->actor.wallBgId = sp9C;
                this->actor.wallYaw = Math_Atan2S(spA0->normal.z, spA0->normal.x);
            }
        }

        sp9A = this->actor.shape.rot.y - (s16)(this->actor.wallYaw + 0x8000);

        D_808535F0 = func_80041DB8(&globalCtx->colCtx, this->actor.wallPoly, this->actor.wallBgId);

        D_80853608 = ABS(sp9A);

        sp9A = this->currentYaw - (s16)(this->actor.wallYaw + 0x8000);

        D_8085360C = ABS(sp9A);

        spB0 = D_8085360C * 0.00008f;
        if (!(this->actor.bgCheckFlags & 1) || spB0 >= 1.0f) {
            this->unk_880 = R_RUN_SPEED_LIMIT / 100.0f;
        } else {
            spAC = (R_RUN_SPEED_LIMIT / 100.0f * spB0);
            this->unk_880 = spAC;
            if (spAC < 0.1f) {
                this->unk_880 = 0.1f;
            }
        }

        if ((this->actor.bgCheckFlags & 0x200) && (D_80853608 < 0x3000)) {
            CollisionPoly* wallPoly = this->actor.wallPoly;

            if (ABS(wallPoly->normal.y) < 600) {
                f32 sp8C = COLPOLY_GET_NORMAL(wallPoly->normal.x);
                f32 sp88 = COLPOLY_GET_NORMAL(wallPoly->normal.y);
                f32 sp84 = COLPOLY_GET_NORMAL(wallPoly->normal.z);
                f32 wallHeight;
                CollisionPoly* sp7C;
                CollisionPoly* sp78;
                s32 sp74;
                Vec3f sp68;
                f32 sp64;
                f32 sp60;
                s32 temp3;

                this->wallDistance = Math3D_UDistPlaneToPos(sp8C, sp88, sp84, wallPoly->dist, &this->actor.world.pos);

                spB0 = this->wallDistance + 10.0f;
                sp68.x = this->actor.world.pos.x - (spB0 * sp8C);
                sp68.z = this->actor.world.pos.z - (spB0 * sp84);
                sp68.y = this->actor.world.pos.y + this->ageProperties->unk_0C;

                sp64 = BgCheck_EntityRaycastFloor1(&globalCtx->colCtx, &sp7C, &sp68);
                wallHeight = sp64 - this->actor.world.pos.y;
                this->wallHeight = wallHeight;

                if ((this->wallHeight < 18.0f) ||
                    BgCheck_EntityCheckCeiling(&globalCtx->colCtx, &sp60, &this->actor.world.pos,
                                               (sp64 - this->actor.world.pos.y) + 20.0f, &sp78, &sp74, &this->actor)) {
                    this->wallHeight = 399.96002f;
                } else {
                    D_80854798.y = (sp64 + 5.0f) - this->actor.world.pos.y;

                    if (func_80839768(globalCtx, this, &D_80854798, &sp78, &sp74, &D_80858AA8) &&
                        (temp3 = this->actor.wallYaw - Math_Atan2S(sp78->normal.z, sp78->normal.x),
                         ABS(temp3) < 0x4000) &&
                        !func_80041E18(&globalCtx->colCtx, sp78, sp74)) {
                        this->wallHeight = 399.96002f;
                    } else if (func_80041DE4(&globalCtx->colCtx, wallPoly, this->actor.wallBgId) == 0) {
                        if (this->ageProperties->unk_1C <= this->wallHeight) {
                            if (ABS(sp7C->normal.y) > 28000) {
                                if (this->ageProperties->unk_14 <= this->wallHeight) {
                                    spC7 = 4;
                                } else if (this->ageProperties->unk_18 <= this->wallHeight) {
                                    spC7 = 3;
                                } else {
                                    spC7 = 2;
                                }
                            }
                        } else {
                            spC7 = 1;
                        }
                    }
                }
            }
        }
    } else {
        this->unk_880 = R_RUN_SPEED_LIMIT / 100.0f;
        this->unk_88D = 0;
        this->wallHeight = 0.0f;
    }

    if (spC7 == this->unk_88C) {
        if ((this->linearVelocity != 0.0f) && (this->unk_88D < 100)) {
            this->unk_88D++;
        }
    } else {
        this->unk_88C = spC7;
        this->unk_88D = 0;
    }

    if (this->actor.bgCheckFlags & 1) {
        D_808535E4 = func_80041D4C(&globalCtx->colCtx, spC0, this->actor.floorBgId);

        if (!func_80847A78(this)) {
            f32 sp58;
            f32 sp54;
            f32 sp50;
            f32 sp4C;
            s32 pad2;
            f32 sp44;
            s32 pad3;

            if (this->actor.floorBgId != BGCHECK_SCENE) {
                func_800434C8(&globalCtx->colCtx, this->actor.floorBgId);
            }

            sp58 = COLPOLY_GET_NORMAL(spC0->normal.x);
            sp54 = 1.0f / COLPOLY_GET_NORMAL(spC0->normal.y);
            sp50 = COLPOLY_GET_NORMAL(spC0->normal.z);

            sp4C = Math_SinS(this->currentYaw);
            sp44 = Math_CosS(this->currentYaw);

            this->unk_898 = Math_Atan2S(1.0f, (-(sp58 * sp4C) - (sp50 * sp44)) * sp54);
            this->unk_89A = Math_Atan2S(1.0f, (-(sp58 * sp44) - (sp50 * sp4C)) * sp54);

            sp4C = Math_SinS(this->actor.shape.rot.y);
            sp44 = Math_CosS(this->actor.shape.rot.y);

            D_80853610 = Math_Atan2S(1.0f, (-(sp58 * sp4C) - (sp50 * sp44)) * sp54);

            func_8083E318(globalCtx, this, spC0);
        }
    } else {
        func_80847A78(this);
    }

    if (this->unk_A7B == D_808535E4) {
        this->unk_A79++;
    } else {
        this->unk_A7B = D_808535E4;
        this->unk_A79 = 0;
    }
}

void func_808486A8(GlobalContext* globalCtx, Player* this) {
    u8 sp27;
    s32 pad;
    Actor* unk_664;
    s32 camMode;

    if (this->actor.category == ACTORCAT_PLAYER) {
        sp27 = 0;

        if (this->csMode != 0) {
            Camera_ChangeMode(Gameplay_GetCamera(globalCtx, CAM_ID_MAIN), CAM_MODE_NORMAL);
        } else if (!(this->stateFlags1 & 0x100000)) {
            if ((this->actor.parent != NULL) && (this->stateFlags3 & 0x80)) {
<<<<<<< HEAD
                camMode = CAM_MODE_FOOKSHOT;
                Camera_SetParam(Gameplay_GetCamera(globalCtx, CAM_ID_MAIN), 8, this->actor.parent);
=======
                camMode = CAM_MODE_HOOKSHOT;
                Camera_SetParam(Gameplay_GetCamera(globalCtx, 0), 8, this->actor.parent);
>>>>>>> 0b184194
            } else if (func_8084377C == this->func_674) {
                camMode = CAM_MODE_STILL;
            } else if (this->stateFlags2 & 0x100) {
                camMode = CAM_MODE_PUSHPULL;
            } else if ((unk_664 = this->unk_664) != NULL) {
                if ((this->actor.flags & 0x100) == 0x100) {
                    camMode = CAM_MODE_TALK;
                } else if (this->stateFlags1 & 0x10000) {
                    if (this->stateFlags1 & 0x2000000) {
                        camMode = CAM_MODE_FOLLOWBOOMERANG;
                    } else {
                        camMode = CAM_MODE_FOLLOWTARGET;
                    }
                } else {
                    camMode = CAM_MODE_BATTLE;
                }
                Camera_SetParam(Gameplay_GetCamera(globalCtx, CAM_ID_MAIN), 8, unk_664);
            } else if (this->stateFlags1 & 0x1000) {
                camMode = CAM_MODE_CHARGE;
            } else if (this->stateFlags1 & 0x2000000) {
<<<<<<< HEAD
                camMode = CAM_MODE_BOOMFOLLLOW;
                Camera_SetParam(Gameplay_GetCamera(globalCtx, CAM_ID_MAIN), 8, this->boomerangActor);
=======
                camMode = CAM_MODE_FOLLOWBOOMERANG;
                Camera_SetParam(Gameplay_GetCamera(globalCtx, 0), 8, this->boomerangActor);
>>>>>>> 0b184194
            } else if (this->stateFlags1 & 0x6000) {
                if (func_80833B2C(this)) {
                    camMode = CAM_MODE_HANGZ;
                } else {
                    camMode = CAM_MODE_HANG;
                }
            } else if (this->stateFlags1 & 0x40020000) {
                if (func_8002DD78(this) || func_808334B4(this)) {
                    camMode = CAM_MODE_BOWARROWZ;
                } else if (this->stateFlags1 & 0x200000) {
                    camMode = CAM_MODE_CLIMBZ;
                } else {
                    camMode = CAM_MODE_TARGET;
                }
            } else if (this->stateFlags1 & 0x240000) {
                if ((func_80845668 == this->func_674) || (this->stateFlags1 & 0x200000)) {
                    camMode = CAM_MODE_CLIMB;
                } else {
                    camMode = CAM_MODE_JUMP;
                }
            } else if (this->stateFlags1 & 0x80000) {
                camMode = CAM_MODE_FREEFALL;
            } else if ((this->swordState != 0) && (this->swordAnimation >= 0) && (this->swordAnimation < 0x18)) {
                camMode = CAM_MODE_STILL;
            } else {
                camMode = CAM_MODE_NORMAL;
                if ((this->linearVelocity == 0.0f) &&
                    (!(this->stateFlags1 & 0x800000) || (this->rideActor->speedXZ == 0.0f))) {
                    sp27 = 2;
                }
            }

            Camera_ChangeMode(Gameplay_GetCamera(globalCtx, CAM_ID_MAIN), camMode);
        } else {
            sp27 = 2;
        }

        if (globalCtx->actorCtx.targetCtx.unk_90 != NULL) {
            sp27 = 1;
            func_800F6114(sqrtf(globalCtx->actorCtx.targetCtx.unk_90->xyzDistToPlayerSq));
        }

        if (globalCtx->sceneNum != SCENE_TURIBORI) {
            func_800F5E90(sp27);
        }
    }
}

static Vec3f D_808547A4 = { 0.0f, 0.5f, 0.0f };
static Vec3f D_808547B0 = { 0.0f, 0.5f, 0.0f };

static Color_RGBA8 D_808547BC = { 255, 255, 100, 255 };
static Color_RGBA8 D_808547C0 = { 255, 50, 0, 0 };

void func_80848A04(GlobalContext* globalCtx, Player* this) {
    f32 temp;

    if (this->unk_85C == 0.0f) {
        func_80835F44(globalCtx, this, 0xFF);
        return;
    }

    temp = 1.0f;
    if (DECR(this->unk_860) == 0) {
        Inventory_ChangeAmmo(ITEM_STICK, -1);
        this->unk_860 = 1;
        temp = 0.0f;
        this->unk_85C = temp;
    } else if (this->unk_860 > 200) {
        temp = (210 - this->unk_860) / 10.0f;
    } else if (this->unk_860 < 20) {
        temp = this->unk_860 / 20.0f;
        this->unk_85C = temp;
    }

    func_8002836C(globalCtx, &this->swordInfo[0].tip, &D_808547A4, &D_808547B0, &D_808547BC, &D_808547C0, temp * 200.0f,
                  0, 8);
}

void func_80848B44(GlobalContext* globalCtx, Player* this) {
    Vec3f shockPos;
    Vec3f* randBodyPart;
    s32 shockScale;

    this->shockTimer--;
    this->unk_892 += this->shockTimer;

    if (this->unk_892 > 20) {
        shockScale = this->shockTimer * 2;
        this->unk_892 -= 20;

        if (shockScale > 40) {
            shockScale = 40;
        }

        randBodyPart = this->bodyPartsPos + (s32)Rand_ZeroFloat(17.9f);
        shockPos.x = (Rand_CenteredFloat(5.0f) + randBodyPart->x) - this->actor.world.pos.x;
        shockPos.y = (Rand_CenteredFloat(5.0f) + randBodyPart->y) - this->actor.world.pos.y;
        shockPos.z = (Rand_CenteredFloat(5.0f) + randBodyPart->z) - this->actor.world.pos.z;

        EffectSsFhgFlash_SpawnShock(globalCtx, &this->actor, &shockPos, shockScale, FHGFLASH_SHOCK_PLAYER);
        func_8002F8F0(&this->actor, NA_SE_PL_SPARK - SFX_FLAG);
    }
}

void func_80848C74(GlobalContext* globalCtx, Player* this) {
    s32 spawnedFlame;
    u8* timerPtr;
    s32 timerStep;
    f32 flameScale;
    f32 flameIntensity;
    s32 dmgCooldown;
    s32 i;
    s32 sp58;
    s32 sp54;

    if (this->currentTunic == PLAYER_TUNIC_GORON) {
        sp54 = 20;
    } else {
        sp54 = (s32)(this->linearVelocity * 0.4f) + 1;
    }

    spawnedFlame = false;
    timerPtr = this->flameTimers;

    if (this->stateFlags2 & 8) {
        sp58 = 100;
    } else {
        sp58 = 0;
    }

    func_8083819C(this, globalCtx);

    for (i = 0; i < 18; i++, timerPtr++) {
        timerStep = sp58 + sp54;

        if (*timerPtr <= timerStep) {
            *timerPtr = 0;
        } else {
            spawnedFlame = true;
            *timerPtr -= timerStep;

            if (*timerPtr > 20.0f) {
                flameIntensity = (*timerPtr - 20.0f) * 0.01f;
                flameScale = CLAMP(flameIntensity, 0.19999999f, 0.2f);
            } else {
                flameScale = *timerPtr * 0.01f;
            }

            flameIntensity = (*timerPtr - 25.0f) * 0.02f;
            flameIntensity = CLAMP(flameIntensity, 0.0f, 1.0f);
            EffectSsFireTail_SpawnFlameOnPlayer(globalCtx, flameScale, i, flameIntensity);
        }
    }

    if (spawnedFlame) {
        func_8002F7DC(&this->actor, NA_SE_EV_TORCH - SFX_FLAG);

        if (globalCtx->sceneNum == SCENE_JYASINBOSS) {
            dmgCooldown = 0;
        } else {
            dmgCooldown = 7;
        }

        if ((dmgCooldown & globalCtx->gameplayFrames) == 0) {
            Player_InflictDamage(globalCtx, -1);
        }
    } else {
        this->isBurning = false;
    }
}

void func_80848EF8(Player* this) {
    if (CHECK_QUEST_ITEM(QUEST_STONE_OF_AGONY)) {
        f32 temp = 200000.0f - (this->unk_6A4 * 5.0f);

        if (temp < 0.0f) {
            temp = 0.0f;
        }

        this->unk_6A0 += temp;
        if (this->unk_6A0 > 4000000.0f) {
            this->unk_6A0 = 0.0f;
            func_8083264C(this, 120, 20, 10, 0);
        }
    }
}

static s8 D_808547C4[] = {
    0,  3,  3,  5,   4,   8,   9,   13, 14, 15, 16, 17, 18, -22, 23, 24, 25,  26, 27,  28,  29, 31, 32, 33, 34, -35,
    30, 36, 38, -39, -40, -41, 42,  43, 45, 46, 0,  0,  0,  67,  48, 47, -50, 51, -52, -53, 54, 55, 56, 57, 58, 59,
    60, 61, 62, 63,  64,  -65, -66, 68, 11, 69, 70, 71, 8,  8,   72, 73, 78,  79, 80,  89,  90, 91, 92, 77, 19, 94,
};

static Vec3f D_80854814 = { 0.0f, 0.0f, 200.0f };

static f32 D_80854820[] = { 2.0f, 4.0f, 7.0f };
static f32 D_8085482C[] = { 0.5f, 1.0f, 3.0f };

void Player_UpdateCommon(Player* this, GlobalContext* globalCtx, Input* input) {
    s32 pad;

    sControlInput = input;

    if (this->unk_A86 < 0) {
        this->unk_A86++;
        if (this->unk_A86 == 0) {
            this->unk_A86 = 1;
            func_80078884(NA_SE_OC_REVENGE);
        }
    }

    Math_Vec3f_Copy(&this->actor.prevPos, &this->actor.home.pos);

    if (this->unk_A73 != 0) {
        this->unk_A73--;
    }

    if (this->unk_88E != 0) {
        this->unk_88E--;
    }

    if (this->unk_A87 != 0) {
        this->unk_A87--;
    }

    if (this->invincibilityTimer < 0) {
        this->invincibilityTimer++;
    } else if (this->invincibilityTimer > 0) {
        this->invincibilityTimer--;
    }

    if (this->unk_890 != 0) {
        this->unk_890--;
    }

    func_808473D4(globalCtx, this);
    func_80836BEC(this, globalCtx);

    if ((this->heldItemActionParam == PLAYER_AP_STICK) && (this->unk_860 != 0)) {
        func_80848A04(globalCtx, this);
    } else if ((this->heldItemActionParam == PLAYER_AP_FISHING_POLE) && (this->unk_860 < 0)) {
        this->unk_860++;
    }

    if (this->shockTimer != 0) {
        func_80848B44(globalCtx, this);
    }

    if (this->isBurning) {
        func_80848C74(globalCtx, this);
    }

    if ((this->stateFlags3 & 0x40) && (gSaveContext.nayrusLoveTimer != 0) && (gSaveContext.unk_13F0 == 0)) {
        gSaveContext.unk_13F0 = 3;
        func_80846A00(globalCtx, this, 1);
        this->stateFlags3 &= ~0x40;
    }

    if (this->stateFlags2 & 0x8000) {
        if (!(this->actor.bgCheckFlags & 1)) {
            func_80832210(this);
            Actor_MoveForward(&this->actor);
        }

        func_80847BA0(globalCtx, this);
    } else {
        f32 temp_f0;
        f32 phi_f12;

        if (this->currentBoots != this->prevBoots) {
            if (this->currentBoots == PLAYER_BOOTS_IRON) {
                if (this->stateFlags1 & 0x8000000) {
                    func_80832340(globalCtx, this);
                    if (this->ageProperties->unk_2C < this->actor.yDistToWater) {
                        this->stateFlags2 |= 0x400;
                    }
                }
            } else {
                if (this->stateFlags1 & 0x8000000) {
                    if ((this->prevBoots == PLAYER_BOOTS_IRON) || (this->actor.bgCheckFlags & 1)) {
                        func_8083D36C(globalCtx, this);
                        this->stateFlags2 &= ~0x400;
                    }
                }
            }

            this->prevBoots = this->currentBoots;
        }

        if ((this->actor.parent == NULL) && (this->stateFlags1 & 0x800000)) {
            this->actor.parent = this->rideActor;
            func_8083A360(globalCtx, this);
            this->stateFlags1 |= 0x800000;
            func_80832264(globalCtx, this, &gPlayerAnim_0033B8);
            func_80832F54(globalCtx, this, 0x9B);
            this->unk_850 = 99;
        }

        if (this->unk_844 == 0) {
            this->unk_845 = 0;
        } else if (this->unk_844 < 0) {
            this->unk_844++;
        } else {
            this->unk_844--;
        }

        Math_ScaledStepToS(&this->unk_6C2, 0, 400);
        func_80032CB4(this->unk_3A8, 20, 80, 6);

        this->actor.shape.face = this->unk_3A8[0] + ((globalCtx->gameplayFrames & 32) ? 0 : 3);

        if (this->currentMask == PLAYER_MASK_BUNNY) {
            func_8085002C(this);
        }

        if (func_8002DD6C(this) != 0) {
            func_8084FF7C(this);
        }

        if (!(this->skelAnime.moveFlags & 0x80)) {
            if (((this->actor.bgCheckFlags & 1) && (D_808535E4 == 5) && (this->currentBoots != PLAYER_BOOTS_IRON)) ||
                ((this->currentBoots == PLAYER_BOOTS_HOVER) && !(this->stateFlags1 & 0x28000000))) {
                f32 sp70 = this->linearVelocity;
                s16 sp6E = this->currentYaw;
                s16 yawDiff = this->actor.world.rot.y - sp6E;
                s32 pad;

                if ((ABS(yawDiff) > 0x6000) && (this->actor.speedXZ != 0.0f)) {
                    sp70 = 0.0f;
                    sp6E += 0x8000;
                }

                if (Math_StepToF(&this->actor.speedXZ, sp70, 0.35f) && (sp70 == 0.0f)) {
                    this->actor.world.rot.y = this->currentYaw;
                }

                if (this->linearVelocity != 0.0f) {
                    s32 phi_v0;

                    phi_v0 = (fabsf(this->linearVelocity) * 700.0f) - (fabsf(this->actor.speedXZ) * 100.0f);
                    phi_v0 = CLAMP(phi_v0, 0, 1350);

                    Math_ScaledStepToS(&this->actor.world.rot.y, sp6E, phi_v0);
                }

                if ((this->linearVelocity == 0.0f) && (this->actor.speedXZ != 0.0f)) {
                    func_800F4138(&this->actor.projectedPos, 0xD0, this->actor.speedXZ);
                }
            } else {
                this->actor.speedXZ = this->linearVelocity;
                this->actor.world.rot.y = this->currentYaw;
            }

            func_8002D868(&this->actor);

            if ((this->windSpeed != 0.0f) && !Player_InCsMode(globalCtx) && !(this->stateFlags1 & 0x206000) &&
                (func_80845668 != this->func_674) && (func_808507F4 != this->func_674)) {
                this->actor.velocity.x += this->windSpeed * Math_SinS(this->windDirection);
                this->actor.velocity.z += this->windSpeed * Math_CosS(this->windDirection);
            }

            func_8002D7EC(&this->actor);
            func_80847BA0(globalCtx, this);
        } else {
            D_808535E4 = 0;
            this->unk_A7A = 0;

            if (!(this->stateFlags1 & 1) && (this->stateFlags1 & 0x800000)) {
                EnHorse* rideActor = (EnHorse*)this->rideActor;
                CollisionPoly* sp5C;
                s32 sp58;
                Vec3f sp4C;

                if (!(rideActor->actor.bgCheckFlags & 1)) {
                    func_808396F4(globalCtx, this, &D_80854814, &sp4C, &sp5C, &sp58);
                } else {
                    sp5C = rideActor->actor.floorPoly;
                    sp58 = rideActor->actor.floorBgId;
                }

                if ((sp5C != NULL) && func_80839034(globalCtx, this, sp5C, sp58)) {
                    if (DREG(25) != 0) {
                        DREG(25) = 0;
                    } else {
                        AREG(6) = 1;
                    }
                }
            }

            D_808535F4 = 0;
            this->windSpeed = 0.0f;
        }

        if ((D_808535F4 != 0) && (this->currentBoots != PLAYER_BOOTS_IRON)) {
            f32 sp48;

            D_808535F4--;

            if (D_808535F8 == 0) {
                sp48 = D_80854820[D_808535F4];

                if (!(this->stateFlags1 & 0x8000000)) {
                    sp48 *= 0.25f;
                }
            } else {
                sp48 = D_8085482C[D_808535F4];
            }

            Math_StepToF(&this->windSpeed, sp48, sp48 * 0.1f);

            Math_ScaledStepToS(&this->windDirection, D_808535FC,
                               ((this->stateFlags1 & 0x8000000) ? 400.0f : 800.0f) * sp48);
        } else if (this->windSpeed != 0.0f) {
            Math_StepToF(&this->windSpeed, 0.0f, (this->stateFlags1 & 0x8000000) ? 0.5f : 1.0f);
        }

        if (!Player_InBlockingCsMode(globalCtx, this) && !(this->stateFlags2 & 0x40000)) {
            func_8083D53C(globalCtx, this);

            if ((this->actor.category == ACTORCAT_PLAYER) && (gSaveContext.health == 0)) {
                if (this->stateFlags1 & 0x206000) {
                    func_80832440(globalCtx, this);
                    func_80837B9C(this, globalCtx);
                } else if ((this->actor.bgCheckFlags & 1) || (this->stateFlags1 & 0x8000000)) {
                    func_80836448(globalCtx, this,
                                  func_808332B8(this)       ? &gPlayerAnim_003310
                                  : (this->shockTimer != 0) ? &gPlayerAnim_002F08
                                                            : &gPlayerAnim_002878);
                }
            } else {
                if ((this->actor.parent == NULL) &&
                    ((globalCtx->sceneLoadFlag == 0x14) || (this->unk_A87 != 0) || !func_808382DC(this, globalCtx))) {
                    func_8083AA10(this, globalCtx);
                } else {
                    this->fallStartHeight = this->actor.world.pos.y;
                }
                func_80848EF8(this);
            }
        }

        if ((globalCtx->csCtx.state != CS_STATE_IDLE) && (this->csMode != 6) && !(this->stateFlags1 & 0x800000) &&
            !(this->stateFlags2 & 0x80) && (this->actor.category == ACTORCAT_PLAYER)) {
            CsCmdActorAction* linkActionCsCmd = globalCtx->csCtx.linkAction;

            if ((linkActionCsCmd != NULL) && (D_808547C4[linkActionCsCmd->action] != 0)) {
                func_8002DF54(globalCtx, NULL, 6);
                func_80832210(this);
            } else if ((this->csMode == 0) && !(this->stateFlags2 & 0x400) &&
                       (globalCtx->csCtx.state != CS_STATE_UNSKIPPABLE_INIT)) {
                func_8002DF54(globalCtx, NULL, 0x31);
                func_80832210(this);
            }
        }

        if (this->csMode != 0) {
            if ((this->csMode != 7) || !(this->stateFlags1 & 0x4206000)) {
                this->unk_6AD = 3;
            } else if (func_80852E14 != this->func_674) {
                func_80852944(globalCtx, this, NULL);
            }
        } else {
            this->prevCsMode = 0;
        }

        func_8083D6EC(globalCtx, this);

        if ((this->unk_664 == NULL) && (this->naviTextId == 0)) {
            this->stateFlags2 &= ~0x200002;
        }

        this->stateFlags1 &= ~0x401202;
        this->stateFlags2 &= ~0x441536D;
        this->stateFlags3 &= ~0x10;

        func_80847298(this);
        func_8083315C(globalCtx, this);

        if (this->stateFlags1 & 0x8000000) {
            D_808535E8 = 0.5f;
        } else {
            D_808535E8 = 1.0f;
        }

        D_808535EC = 1.0f / D_808535E8;
        D_80853614 = D_80853618 = 0;
        D_80858AA4 = this->currentMask;

        if (!(this->stateFlags3 & 4)) {
            this->func_674(this, globalCtx);
        }

        func_808486A8(globalCtx, this);

        if (this->skelAnime.moveFlags & 8) {
            AnimationContext_SetMoveActor(globalCtx, &this->actor, &this->skelAnime,
                                          (this->skelAnime.moveFlags & 4) ? 1.0f : this->ageProperties->unk_08);
        }

        func_808368EC(this, globalCtx);

        if ((this->actor.flags & 0x100) == 0x100) {
            this->targetActorDistance = 0.0f;
        } else {
            this->targetActor = NULL;
            this->targetActorDistance = FLT_MAX;
            this->exchangeItemId = EXCH_ITEM_NONE;
        }

        if (!(this->stateFlags1 & 0x800)) {
            this->interactRangeActor = NULL;
            this->getItemDirection = 0x6000;
        }

        if (this->actor.parent == NULL) {
            this->rideActor = NULL;
        }

        this->naviTextId = 0;

        if (!(this->stateFlags2 & 0x2000000)) {
            this->unk_6A8 = NULL;
        }

        this->stateFlags2 &= ~0x800000;
        this->unk_6A4 = FLT_MAX;

        temp_f0 = this->actor.world.pos.y - this->actor.prevPos.y;

        this->doorType = PLAYER_DOORTYPE_NONE;
        this->unk_8A1 = 0;
        this->unk_684 = NULL;

        phi_f12 = ((this->bodyPartsPos[6].y + this->bodyPartsPos[3].y) * 0.5f) + temp_f0;
        temp_f0 += this->bodyPartsPos[7].y + 10.0f;

        this->cylinder.dim.height = temp_f0 - phi_f12;

        if (this->cylinder.dim.height < 0) {
            phi_f12 = temp_f0;
            this->cylinder.dim.height = -this->cylinder.dim.height;
        }

        this->cylinder.dim.yShift = phi_f12 - this->actor.world.pos.y;

        if (this->stateFlags1 & 0x400000) {
            this->cylinder.dim.height = this->cylinder.dim.height * 0.8f;
        }

        Collider_UpdateCylinder(&this->actor, &this->cylinder);

        if (!(this->stateFlags2 & 0x4000)) {
            if (!(this->stateFlags1 & 0x806080)) {
                CollisionCheck_SetOC(globalCtx, &globalCtx->colChkCtx, &this->cylinder.base);
            }

            if (!(this->stateFlags1 & 0x4000080) && (this->invincibilityTimer <= 0)) {
                CollisionCheck_SetAC(globalCtx, &globalCtx->colChkCtx, &this->cylinder.base);

                if (this->invincibilityTimer < 0) {
                    CollisionCheck_SetAT(globalCtx, &globalCtx->colChkCtx, &this->cylinder.base);
                }
            }
        }

        AnimationContext_SetNextQueue(globalCtx);
    }

    Math_Vec3f_Copy(&this->actor.home.pos, &this->actor.world.pos);
    Math_Vec3f_Copy(&this->unk_A88, &this->bodyPartsPos[0]);

    if (this->stateFlags1 & 0x30000080) {
        this->actor.colChkInfo.mass = MASS_IMMOVABLE;
    } else {
        this->actor.colChkInfo.mass = 50;
    }

    this->stateFlags3 &= ~4;

    Collider_ResetCylinderAC(globalCtx, &this->cylinder.base);

    Collider_ResetQuadAT(globalCtx, &this->swordQuads[0].base);
    Collider_ResetQuadAT(globalCtx, &this->swordQuads[1].base);

    Collider_ResetQuadAC(globalCtx, &this->shieldQuad.base);
    Collider_ResetQuadAT(globalCtx, &this->shieldQuad.base);
}

static Vec3f D_80854838 = { 0.0f, 0.0f, -30.0f };

void Player_Update(Actor* thisx, GlobalContext* globalCtx) {
    static Vec3f sDogSpawnPos;
    Player* this = THIS;
    s32 dogParams;
    s32 pad;
    Input sp44;
    Actor* dog;

    if (func_8084FCAC(this, globalCtx)) {
        if (gSaveContext.dogParams < 0) {
            if (Object_GetIndex(&globalCtx->objectCtx, OBJECT_DOG) < 0) {
                gSaveContext.dogParams = 0;
            } else {
                gSaveContext.dogParams &= 0x7FFF;
                func_808395DC(this, &this->actor.world.pos, &D_80854838, &sDogSpawnPos);
                dogParams = gSaveContext.dogParams;

                dog = Actor_Spawn(&globalCtx->actorCtx, globalCtx, ACTOR_EN_DOG, sDogSpawnPos.x, sDogSpawnPos.y,
                                  sDogSpawnPos.z, 0, this->actor.shape.rot.y, 0, dogParams | 0x8000);
                if (dog != NULL) {
                    dog->room = 0;
                }
            }
        }

        if ((this->interactRangeActor != NULL) && (this->interactRangeActor->update == NULL)) {
            this->interactRangeActor = NULL;
        }

        if ((this->heldActor != NULL) && (this->heldActor->update == NULL)) {
            func_808323B4(globalCtx, this);
        }

        if (this->stateFlags1 & 0x20000020) {
            bzero(&sp44, sizeof(sp44));
        } else {
            sp44 = globalCtx->state.input[0];
            if (this->unk_88E != 0) {
                sp44.cur.button &= ~(BTN_A | BTN_B | BTN_CUP);
                sp44.press.button &= ~(BTN_A | BTN_B | BTN_CUP);
            }
        }

        Player_UpdateCommon(this, globalCtx, &sp44);
    }

    MREG(52) = this->actor.world.pos.x;
    MREG(53) = this->actor.world.pos.y;
    MREG(54) = this->actor.world.pos.z;
    MREG(55) = this->actor.world.rot.y;
}

static struct_80858AC8 D_80858AC8;
static Vec3s D_80858AD8[25];

static Gfx* sMaskDlists[PLAYER_MASK_MAX - 1] = {
    gLinkChildKeatonMaskDL, gLinkChildSkullMaskDL, gLinkChildSpookyMaskDL, gLinkChildBunnyHoodDL,
    gLinkChildGoronMaskDL,  gLinkChildZoraMaskDL,  gLinkChildGerudoMaskDL, gLinkChildMaskOfTruthDL,
};

static Vec3s D_80854864 = { 0, 0, 0 };

void func_8084A0E8(GlobalContext* globalCtx, Player* this, s32 lod, Gfx* cullDList,
                   OverrideLimbDrawOpa overrideLimbDraw) {
    static s32 D_8085486C = 255;

    OPEN_DISPS(globalCtx->state.gfxCtx, "../z_player.c", 19228);

    gSPSegment(POLY_OPA_DISP++, 0x0C, cullDList);
    gSPSegment(POLY_XLU_DISP++, 0x0C, cullDList);

    func_8008F470(globalCtx, this->skelAnime.skeleton, this->skelAnime.jointTable, this->skelAnime.dListCount, lod,
                  this->currentTunic, this->currentBoots, this->actor.shape.face, overrideLimbDraw, func_80090D20,
                  this);

    if ((overrideLimbDraw == func_80090014) && (this->currentMask != PLAYER_MASK_NONE)) {
        Mtx* sp70 = Graph_Alloc(globalCtx->state.gfxCtx, 2 * sizeof(Mtx));

        if (this->currentMask == PLAYER_MASK_BUNNY) {
            Vec3s sp68;

            gSPSegment(POLY_OPA_DISP++, 0x0B, sp70);

            sp68.x = D_80858AC8.unk_02 + 0x3E2;
            sp68.y = D_80858AC8.unk_04 + 0xDBE;
            sp68.z = D_80858AC8.unk_00 - 0x348A;
            func_800D1694(97.0f, -1203.0f, -240.0f, &sp68);
            Matrix_ToMtx(sp70++, "../z_player.c", 19273);

            sp68.x = D_80858AC8.unk_02 - 0x3E2;
            sp68.y = -0xDBE - D_80858AC8.unk_04;
            sp68.z = D_80858AC8.unk_00 - 0x348A;
            func_800D1694(97.0f, -1203.0f, 240.0f, &sp68);
            Matrix_ToMtx(sp70, "../z_player.c", 19279);
        }

        gSPDisplayList(POLY_OPA_DISP++, sMaskDlists[this->currentMask - 1]);
    }

    if ((this->currentBoots == PLAYER_BOOTS_HOVER) && !(this->actor.bgCheckFlags & 1) &&
        !(this->stateFlags1 & 0x800000) && (this->hoverBootsTimer != 0)) {
        s32 sp5C;
        s32 hoverBootsTimer = this->hoverBootsTimer;

        if (this->hoverBootsTimer < 19) {
            if (hoverBootsTimer >= 15) {
                D_8085486C = (19 - hoverBootsTimer) * 51.0f;
            } else if (hoverBootsTimer < 19) {
                sp5C = hoverBootsTimer;

                if (sp5C > 9) {
                    sp5C = 9;
                }

                D_8085486C = (-sp5C * 4) + 36;
                D_8085486C = D_8085486C * D_8085486C;
                D_8085486C = (s32)((Math_CosS(D_8085486C) * 100.0f) + 100.0f) + 55.0f;
                D_8085486C = D_8085486C * (sp5C * (1.0f / 9.0f));
            }

            func_800D1694(this->actor.world.pos.x, this->actor.world.pos.y + 2.0f, this->actor.world.pos.z,
                          &D_80854864);
            Matrix_Scale(4.0f, 4.0f, 4.0f, MTXMODE_APPLY);

            gSPMatrix(POLY_XLU_DISP++, Matrix_NewMtx(globalCtx->state.gfxCtx, "../z_player.c", 19317),
                      G_MTX_NOPUSH | G_MTX_LOAD | G_MTX_MODELVIEW);
            gSPSegment(POLY_XLU_DISP++, 0x08,
                       Gfx_TwoTexScroll(globalCtx->state.gfxCtx, 0, 0, 0, 16, 32, 1, 0,
                                        (globalCtx->gameplayFrames * -15) % 128, 16, 32));
            gDPSetPrimColor(POLY_XLU_DISP++, 0x80, 0x80, 255, 255, 255, D_8085486C);
            gDPSetEnvColor(POLY_XLU_DISP++, 120, 90, 30, 128);
            gSPDisplayList(POLY_XLU_DISP++, gHoverBootsCircleDL);
        }
    }

    CLOSE_DISPS(globalCtx->state.gfxCtx, "../z_player.c", 19328);
}

void Player_Draw(Actor* thisx, GlobalContext* globalCtx2) {
    GlobalContext* globalCtx = globalCtx2;
    Player* this = THIS;

    OPEN_DISPS(globalCtx->state.gfxCtx, "../z_player.c", 19346);

    if (!(this->stateFlags2 & 0x20000000)) {
        OverrideLimbDrawOpa overrideLimbDraw = func_80090014;
        s32 lod;
        s32 pad;

        if ((this->csMode != 0) || (func_8008E9C4(this) && 0) || (this->actor.projectedPos.z < 160.0f)) {
            lod = 0;
        } else {
            lod = 1;
        }

        func_80093C80(globalCtx);
        func_80093D84(globalCtx->state.gfxCtx);

        if (this->invincibilityTimer > 0) {
            this->unk_88F += CLAMP(50 - this->invincibilityTimer, 8, 40);
            POLY_OPA_DISP =
                Gfx_SetFog2(POLY_OPA_DISP, 255, 0, 0, 0, 0, 4000 - (s32)(Math_CosS(this->unk_88F * 256) * 2000.0f));
        }

        func_8002EBCC(&this->actor, globalCtx, 0);
        func_8002ED80(&this->actor, globalCtx, 0);

        if (this->unk_6AD != 0) {
            Vec3f sp7C;

            SkinMatrix_Vec3fMtxFMultXYZ(&globalCtx->mf_11D60, &this->actor.focus.pos, &sp7C);
            if (sp7C.z < -4.0f) {
                overrideLimbDraw = func_800902F0;
            }
        } else if (this->stateFlags2 & 0x40000) {
            if (this->actor.projectedPos.z < 0.0f) {
                overrideLimbDraw = func_80090440;
            }
        }

        if (this->stateFlags2 & 0x4000000) {
            f32 sp78 = ((u16)(globalCtx->gameplayFrames * 600) * M_PI) / 0x8000;
            f32 sp74 = ((u16)(globalCtx->gameplayFrames * 1000) * M_PI) / 0x8000;

            Matrix_Push();
            this->actor.scale.y = -this->actor.scale.y;
            func_800D1694(this->actor.world.pos.x,
                          (this->actor.floorHeight + (this->actor.floorHeight - this->actor.world.pos.y)) +
                              (this->actor.shape.yOffset * this->actor.scale.y),
                          this->actor.world.pos.z, &this->actor.shape.rot);
            Matrix_Scale(this->actor.scale.x, this->actor.scale.y, this->actor.scale.z, MTXMODE_APPLY);
            Matrix_RotateX(sp78, MTXMODE_APPLY);
            Matrix_RotateY(sp74, MTXMODE_APPLY);
            Matrix_Scale(1.1f, 0.95f, 1.05f, MTXMODE_APPLY);
            Matrix_RotateY(-sp74, MTXMODE_APPLY);
            Matrix_RotateX(-sp78, MTXMODE_APPLY);
            func_8084A0E8(globalCtx, this, lod, gCullFrontDList, overrideLimbDraw);
            this->actor.scale.y = -this->actor.scale.y;
            Matrix_Pop();
        }

        gSPClearGeometryMode(POLY_OPA_DISP++, G_CULL_BOTH);
        gSPClearGeometryMode(POLY_XLU_DISP++, G_CULL_BOTH);

        func_8084A0E8(globalCtx, this, lod, gCullBackDList, overrideLimbDraw);

        if (this->invincibilityTimer > 0) {
            POLY_OPA_DISP = Gameplay_SetFog(globalCtx, POLY_OPA_DISP);
        }

        if (this->stateFlags2 & 0x4000) {
            f32 scale = (this->unk_84F >> 1) * 22.0f;

            gSPSegment(POLY_XLU_DISP++, 0x08,
                       Gfx_TwoTexScroll(globalCtx->state.gfxCtx, 0, 0, (0 - globalCtx->gameplayFrames) % 128, 32, 32, 1,
                                        0, (globalCtx->gameplayFrames * -2) % 128, 32, 32));

            Matrix_Scale(scale, scale, scale, MTXMODE_APPLY);
            gSPMatrix(POLY_XLU_DISP++, Matrix_NewMtx(globalCtx->state.gfxCtx, "../z_player.c", 19459),
                      G_MTX_NOPUSH | G_MTX_LOAD | G_MTX_MODELVIEW);
            gDPSetEnvColor(POLY_XLU_DISP++, 0, 50, 100, 255);
            gSPDisplayList(POLY_XLU_DISP++, gEffIceFragment3DL);
        }

        if (this->unk_862 > 0) {
            Player_DrawGetItem(globalCtx, this);
        }
    }

    CLOSE_DISPS(globalCtx->state.gfxCtx, "../z_player.c", 19473);
}

void Player_Destroy(Actor* thisx, GlobalContext* globalCtx) {
    Player* this = THIS;

    Effect_Delete(globalCtx, this->swordEffectIndex);

    Collider_DestroyCylinder(globalCtx, &this->cylinder);
    Collider_DestroyQuad(globalCtx, &this->swordQuads[0]);
    Collider_DestroyQuad(globalCtx, &this->swordQuads[1]);
    Collider_DestroyQuad(globalCtx, &this->shieldQuad);

    func_800876C8(globalCtx);

    gSaveContext.linkAge = globalCtx->linkAgeOnLoad;
}

s16 func_8084ABD8(GlobalContext* globalCtx, Player* this, s32 arg2, s16 arg3) {
    s32 temp1;
    s16 temp2;
    s16 temp3;

    if (!func_8002DD78(this) && !func_808334B4(this) && (arg2 == 0)) {
        temp2 = sControlInput->rel.stick_y * 240.0f;
        Math_SmoothStepToS(&this->actor.focus.rot.x, temp2, 14, 4000, 30);

        temp2 = sControlInput->rel.stick_x * -16.0f;
        temp2 = CLAMP(temp2, -3000, 3000);
        this->actor.focus.rot.y += temp2;
    } else {
        temp1 = (this->stateFlags1 & 0x800000) ? 3500 : 14000;
        temp3 = ((sControlInput->rel.stick_y >= 0) ? 1 : -1) *
                (s32)((1.0f - Math_CosS(sControlInput->rel.stick_y * 200)) * 1500.0f);
        this->actor.focus.rot.x += temp3;
        this->actor.focus.rot.x = CLAMP(this->actor.focus.rot.x, -temp1, temp1);

        temp1 = 19114;
        temp2 = this->actor.focus.rot.y - this->actor.shape.rot.y;
        temp3 = ((sControlInput->rel.stick_x >= 0) ? 1 : -1) *
                (s32)((1.0f - Math_CosS(sControlInput->rel.stick_x * 200)) * -1500.0f);
        temp2 += temp3;
        this->actor.focus.rot.y = CLAMP(temp2, -temp1, temp1) + this->actor.shape.rot.y;
    }

    this->unk_6AE |= 2;
    return func_80836AB8(this, (globalCtx->shootingGalleryStatus != 0) || func_8002DD78(this) || func_808334B4(this)) -
           arg3;
}

void func_8084AEEC(Player* this, f32* arg1, f32 arg2, s16 arg3) {
    f32 temp1;
    f32 temp2;

    temp1 = this->skelAnime.curFrame - 10.0f;

    temp2 = (R_RUN_SPEED_LIMIT / 100.0f) * 0.8f;
    if (*arg1 > temp2) {
        *arg1 = temp2;
    }

    if ((0.0f < temp1) && (temp1 < 10.0f)) {
        temp1 *= 6.0f;
    } else {
        temp1 = 0.0f;
        arg2 = 0.0f;
    }

    Math_AsymStepToF(arg1, arg2 * 0.8f, temp1, (fabsf(*arg1) * 0.02f) + 0.05f);
    Math_ScaledStepToS(&this->currentYaw, arg3, 1600);
}

void func_8084B000(Player* this) {
    f32 phi_f18;
    f32 phi_f16;
    f32 phi_f14;
    f32 yDistToWater;

    phi_f14 = -5.0f;

    phi_f16 = this->ageProperties->unk_28;
    if (this->actor.velocity.y < 0.0f) {
        phi_f16 += 1.0f;
    }

    if (this->actor.yDistToWater < phi_f16) {
        if (this->actor.velocity.y <= 0.0f) {
            phi_f16 = 0.0f;
        } else {
            phi_f16 = this->actor.velocity.y * 0.5f;
        }
        phi_f18 = -0.1f - phi_f16;
    } else {
        if (!(this->stateFlags1 & 0x80) && (this->currentBoots == PLAYER_BOOTS_IRON) &&
            (this->actor.velocity.y >= -3.0f)) {
            phi_f18 = -0.2f;
        } else {
            phi_f14 = 2.0f;
            if (this->actor.velocity.y >= 0.0f) {
                phi_f16 = 0.0f;
            } else {
                phi_f16 = this->actor.velocity.y * -0.3f;
            }
            phi_f18 = phi_f16 + 0.1f;
        }

        yDistToWater = this->actor.yDistToWater;
        if (yDistToWater > 100.0f) {
            this->stateFlags2 |= 0x400;
        }
    }

    this->actor.velocity.y += phi_f18;

    if (((this->actor.velocity.y - phi_f14) * phi_f18) > 0) {
        this->actor.velocity.y = phi_f14;
    }

    this->actor.gravity = 0.0f;
}

void func_8084B158(GlobalContext* globalCtx, Player* this, Input* input, f32 arg3) {
    f32 temp;

    if ((input != NULL) && CHECK_BTN_ANY(input->press.button, BTN_A | BTN_B)) {
        temp = 1.0f;
    } else {
        temp = 0.5f;
    }

    temp *= arg3;

    if (temp < 1.0f) {
        temp = 1.0f;
    }

    this->skelAnime.playSpeed = temp;
    LinkAnimation_Update(globalCtx, &this->skelAnime);
}

void func_8084B1D8(Player* this, GlobalContext* globalCtx) {
    if (this->stateFlags1 & 0x8000000) {
        func_8084B000(this);
        func_8084AEEC(this, &this->linearVelocity, 0, this->actor.shape.rot.y);
    } else {
        func_8083721C(this);
    }

    if ((this->unk_6AD == 2) && (func_8002DD6C(this) || func_808332E4(this))) {
        func_80836670(this, globalCtx);
    }

    if ((this->csMode != 0) || (this->unk_6AD == 0) || (this->unk_6AD >= 4) || func_80833B54(this) ||
        (this->unk_664 != NULL) || !func_8083AD4C(globalCtx, this) ||
        (((this->unk_6AD == 2) && (CHECK_BTN_ANY(sControlInput->press.button, BTN_A | BTN_B | BTN_R) ||
                                   func_80833B2C(this) || (!func_8002DD78(this) && !func_808334B4(this)))) ||
         ((this->unk_6AD == 1) &&
          CHECK_BTN_ANY(sControlInput->press.button,
                        BTN_A | BTN_B | BTN_R | BTN_CUP | BTN_CLEFT | BTN_CRIGHT | BTN_CDOWN)))) {
        func_8083C148(this, globalCtx);
        func_80078884(NA_SE_SY_CAMERA_ZOOM_UP);
    } else if ((DECR(this->unk_850) == 0) || (this->unk_6AD != 2)) {
        if (func_8008F128(this)) {
            this->unk_6AE |= 0x43;
        } else {
            this->actor.shape.rot.y = func_8084ABD8(globalCtx, this, 0, 0);
        }
    }

    this->currentYaw = this->actor.shape.rot.y;
}

s32 func_8084B3CC(GlobalContext* globalCtx, Player* this) {
    if (globalCtx->shootingGalleryStatus != 0) {
        func_80832564(globalCtx, this);
        func_80835C58(globalCtx, this, func_8084FA54, 0);

        if (!func_8002DD6C(this) || Player_HoldsHookshot(this)) {
            func_80835F44(globalCtx, this, 3);
        }

        this->stateFlags1 |= 0x100000;
        func_80832264(globalCtx, this, func_80833338(this));
        func_80832210(this);
        func_8083B010(this);
        return 1;
    }

    return 0;
}

void func_8084B498(Player* this) {
    this->itemActionParam =
        (INV_CONTENT(ITEM_OCARINA_FAIRY) == ITEM_OCARINA_FAIRY) ? PLAYER_AP_OCARINA_FAIRY : PLAYER_AP_OCARINA_TIME;
}

s32 func_8084B4D4(GlobalContext* globalCtx, Player* this) {
    if (this->stateFlags3 & 0x20) {
        this->stateFlags3 &= ~0x20;
        func_8084B498(this);
        this->unk_6AD = 4;
        func_8083B040(this, globalCtx);
        return 1;
    }

    return 0;
}

void func_8084B530(Player* this, GlobalContext* globalCtx) {
    this->stateFlags2 |= 0x20;
    func_80836670(this, globalCtx);

    if (func_8010BDBC(&globalCtx->msgCtx) == 2) {
        this->actor.flags &= ~0x100;

        if ((this->targetActor->flags & 5) != 5) {
            this->stateFlags2 &= ~0x2000;
        }

        func_8005B1A4(Gameplay_GetCamera(globalCtx, CAM_ID_MAIN));

        if (!func_8084B4D4(globalCtx, this) && !func_8084B3CC(globalCtx, this) && !func_8083ADD4(globalCtx, this)) {
            if ((this->targetActor != this->interactRangeActor) || !func_8083E5A8(this, globalCtx)) {
                if (this->stateFlags1 & 0x800000) {
                    s32 sp24 = this->unk_850;
                    func_8083A360(globalCtx, this);
                    this->unk_850 = sp24;
                } else if (func_808332B8(this)) {
                    func_80838F18(globalCtx, this);
                } else {
                    func_80853080(this, globalCtx);
                }
            }
        }

        this->unk_88E = 10;
        return;
    }

    if (this->stateFlags1 & 0x800000) {
        func_8084CC98(this, globalCtx);
    } else if (func_808332B8(this)) {
        func_8084D610(this, globalCtx);
    } else if (!func_8008E9C4(this) && LinkAnimation_Update(globalCtx, &this->skelAnime)) {
        if (this->skelAnime.moveFlags != 0) {
            func_80832DBC(this);
            if ((this->targetActor->category == ACTORCAT_NPC) &&
                (this->heldItemActionParam != PLAYER_AP_FISHING_POLE)) {
                func_808322D0(globalCtx, this, &gPlayerAnim_0031A0);
            } else {
                func_80832284(globalCtx, this, func_80833338(this));
            }
        } else {
            func_808322A4(globalCtx, this, &gPlayerAnim_0031A8);
        }
    }

    if (this->unk_664 != NULL) {
        this->currentYaw = this->actor.shape.rot.y = func_8083DB98(this, 0);
    }
}

void func_8084B78C(Player* this, GlobalContext* globalCtx) {
    f32 sp34;
    s16 sp32;
    s32 temp;

    this->stateFlags2 |= 0x141;
    func_8083F524(globalCtx, this);

    if (LinkAnimation_Update(globalCtx, &this->skelAnime)) {
        if (!func_8083F9D0(globalCtx, this)) {
            func_80837268(this, &sp34, &sp32, 0.0f, globalCtx);
            temp = func_8083FFB8(this, &sp34, &sp32);
            if (temp > 0) {
                func_8083FAB8(this, globalCtx);
            } else if (temp < 0) {
                func_8083FB14(this, globalCtx);
            }
        }
    }
}

void func_8084B840(GlobalContext* globalCtx, Player* this, f32 arg2) {
    if (this->actor.wallBgId != BGCHECK_SCENE) {
        DynaPolyActor* dynaPolyActor = DynaPoly_GetActor(&globalCtx->colCtx, this->actor.wallBgId);

        if (dynaPolyActor != NULL) {
            func_8002DFA4(dynaPolyActor, arg2, this->actor.world.rot.y);
        }
    }
}

static struct_80832924 D_80854870[] = {
    { NA_SE_PL_SLIP, 0x1003 },
    { NA_SE_PL_SLIP, -0x1015 },
};

void func_8084B898(Player* this, GlobalContext* globalCtx) {
    f32 sp34;
    s16 sp32;
    s32 temp;

    this->stateFlags2 |= 0x141;

    if (func_80832CB0(globalCtx, this, &gPlayerAnim_003108)) {
        this->unk_850 = 1;
    } else if (this->unk_850 == 0) {
        if (LinkAnimation_OnFrame(&this->skelAnime, 11.0f)) {
            func_80832698(this, NA_SE_VO_LI_PUSH);
        }
    }

    func_80832924(this, D_80854870);
    func_8083F524(globalCtx, this);

    if (!func_8083F9D0(globalCtx, this)) {
        func_80837268(this, &sp34, &sp32, 0.0f, globalCtx);
        temp = func_8083FFB8(this, &sp34, &sp32);
        if (temp < 0) {
            func_8083FB14(this, globalCtx);
        } else if (temp == 0) {
            func_8083F72C(this, &gPlayerAnim_0030E0, globalCtx);
        } else {
            this->stateFlags2 |= 0x10;
        }
    }

    if (this->stateFlags2 & 0x10) {
        func_8084B840(globalCtx, this, 2.0f);
        this->linearVelocity = 2.0f;
    }
}

static struct_80832924 D_80854878[] = {
    { NA_SE_PL_SLIP, 0x1004 },
    { NA_SE_PL_SLIP, -0x1018 },
};

static Vec3f D_80854880 = { 0.0f, 26.0f, -40.0f };

void func_8084B9E4(Player* this, GlobalContext* globalCtx) {
    LinkAnimationHeader* anim;
    f32 sp70;
    s16 sp6E;
    s32 temp1;
    Vec3f sp5C;
    f32 temp2;
    CollisionPoly* sp54;
    s32 sp50;
    Vec3f sp44;
    Vec3f sp38;

    anim = D_80853C74[this->modelAnimType];
    this->stateFlags2 |= 0x141;

    if (func_80832CB0(globalCtx, this, anim)) {
        this->unk_850 = 1;
    } else {
        if (this->unk_850 == 0) {
            if (LinkAnimation_OnFrame(&this->skelAnime, 11.0f)) {
                func_80832698(this, NA_SE_VO_LI_PUSH);
            }
        } else {
            func_80832924(this, D_80854878);
        }
    }

    func_8083F524(globalCtx, this);

    if (!func_8083F9D0(globalCtx, this)) {
        func_80837268(this, &sp70, &sp6E, 0.0f, globalCtx);
        temp1 = func_8083FFB8(this, &sp70, &sp6E);
        if (temp1 > 0) {
            func_8083FAB8(this, globalCtx);
        } else if (temp1 == 0) {
            func_8083F72C(this, D_80853C8C[this->modelAnimType], globalCtx);
        } else {
            this->stateFlags2 |= 0x10;
        }
    }

    if (this->stateFlags2 & 0x10) {
        temp2 = func_8083973C(globalCtx, this, &D_80854880, &sp5C) - this->actor.world.pos.y;
        if (fabsf(temp2) < 20.0f) {
            sp44.x = this->actor.world.pos.x;
            sp44.z = this->actor.world.pos.z;
            sp44.y = sp5C.y;
            if (!BgCheck_EntityLineTest1(&globalCtx->colCtx, &sp44, &sp5C, &sp38, &sp54, true, false, false, true,
                                         &sp50)) {
                func_8084B840(globalCtx, this, -2.0f);
                return;
            }
        }
        this->stateFlags2 &= ~0x10;
    }
}

void func_8084BBE4(Player* this, GlobalContext* globalCtx) {
    f32 sp3C;
    s16 sp3A;
    LinkAnimationHeader* anim;
    f32 temp;

    this->stateFlags2 |= 0x40;

    if (LinkAnimation_Update(globalCtx, &this->skelAnime)) {
        // clang-format off
        anim = (this->unk_84F > 0) ? &gPlayerAnim_002F28 : D_80853CD4[this->modelAnimType]; func_80832284(globalCtx, this, anim);
        // clang-format on
    } else if (this->unk_84F == 0) {
        if (this->skelAnime.animation == &gPlayerAnim_002F10) {
            temp = 11.0f;
        } else {
            temp = 1.0f;
        }

        if (LinkAnimation_OnFrame(&this->skelAnime, temp)) {
            func_80832770(this, NA_SE_PL_WALK_GROUND);
            if (this->skelAnime.animation == &gPlayerAnim_002F10) {
                this->unk_84F = 1;
            } else {
                this->unk_84F = -1;
            }
        }
    }

    Math_ScaledStepToS(&this->actor.shape.rot.y, this->currentYaw, 0x800);

    if (this->unk_84F != 0) {
        func_80837268(this, &sp3C, &sp3A, 0.0f, globalCtx);
        if (this->unk_847[this->unk_846] >= 0) {
            if (this->unk_84F > 0) {
                anim = D_80853CA4[this->modelAnimType];
            } else {
                anim = D_80853CEC[this->modelAnimType];
            }
            func_8083A9B8(this, anim, globalCtx);
            return;
        }

        if (CHECK_BTN_ALL(sControlInput->cur.button, BTN_A) || (this->actor.shape.feetFloorFlags != 0)) {
            func_80837B60(this);
            if (this->unk_84F < 0) {
                this->linearVelocity = -0.8f;
            } else {
                this->linearVelocity = 0.8f;
            }
            func_80837B9C(this, globalCtx);
            this->stateFlags1 &= ~0x6000;
        }
    }
}

void func_8084BDFC(Player* this, GlobalContext* globalCtx) {
    this->stateFlags2 |= 0x40;

    if (LinkAnimation_Update(globalCtx, &this->skelAnime)) {
        func_80832E48(this, 1);
        func_8083C0E8(this, globalCtx);
        return;
    }

    if (LinkAnimation_OnFrame(&this->skelAnime, this->skelAnime.endFrame - 6.0f)) {
        func_808328A0(this);
    } else if (LinkAnimation_OnFrame(&this->skelAnime, this->skelAnime.endFrame - 34.0f)) {
        this->stateFlags1 &= ~0x6000;
        func_8002F7DC(&this->actor, NA_SE_PL_CLIMB_CLIFF);
        func_80832698(this, NA_SE_VO_LI_CLIMB_END);
    }
}

void func_8084BEE4(Player* this) {
    func_8002F7DC(&this->actor, (this->unk_84F != 0) ? NA_SE_PL_WALK_WALL : NA_SE_PL_WALK_LADDER);
}

void func_8084BF1C(Player* this, GlobalContext* globalCtx) {
    static Vec3f D_8085488C = { 0.0f, 0.0f, 26.0f };
    s32 sp84;
    s32 sp80;
    f32 phi_f0;
    f32 phi_f2;
    Vec3f sp6C;
    s32 sp68;
    Vec3f sp5C;
    f32 temp_f0;
    LinkAnimationHeader* anim1;
    LinkAnimationHeader* anim2;

    sp84 = sControlInput->rel.stick_y;
    sp80 = sControlInput->rel.stick_x;

    this->fallStartHeight = this->actor.world.pos.y;
    this->stateFlags2 |= 0x40;

    if ((this->unk_84F != 0) && (ABS(sp84) < ABS(sp80))) {
        phi_f0 = ABS(sp80) * 0.0325f;
        sp84 = 0;
    } else {
        phi_f0 = ABS(sp84) * 0.05f;
        sp80 = 0;
    }

    if (phi_f0 < 1.0f) {
        phi_f0 = 1.0f;
    } else if (phi_f0 > 3.35f) {
        phi_f0 = 3.35f;
    }

    if (this->skelAnime.playSpeed >= 0.0f) {
        phi_f2 = 1.0f;
    } else {
        phi_f2 = -1.0f;
    }

    this->skelAnime.playSpeed = phi_f2 * phi_f0;

    if (this->unk_850 >= 0) {
        if ((this->actor.wallPoly != NULL) && (this->actor.wallBgId != BGCHECK_SCENE)) {
            DynaPolyActor* wallPolyActor = DynaPoly_GetActor(&globalCtx->colCtx, this->actor.wallBgId);
            if (wallPolyActor != NULL) {
                Math_Vec3f_Diff(&wallPolyActor->actor.world.pos, &wallPolyActor->actor.prevPos, &sp6C);
                Math_Vec3f_Sum(&this->actor.world.pos, &sp6C, &this->actor.world.pos);
            }
        }

        Actor_UpdateBgCheckInfo(globalCtx, &this->actor, 26.0f, 6.0f, this->ageProperties->unk_00, 7);
        func_8083F360(globalCtx, this, 26.0f, this->ageProperties->unk_3C, 50.0f, -20.0f);
    }

    if ((this->unk_850 < 0) || !func_8083FBC0(this, globalCtx)) {
        if (LinkAnimation_Update(globalCtx, &this->skelAnime) != 0) {
            if (this->unk_850 < 0) {
                this->unk_850 = ABS(this->unk_850) & 1;
                return;
            }

            if (sp84 != 0) {
                sp68 = this->unk_84F + this->unk_850;

                if (sp84 > 0) {
                    D_8085488C.y = this->ageProperties->unk_40;
                    temp_f0 = func_8083973C(globalCtx, this, &D_8085488C, &sp5C);

                    if (this->actor.world.pos.y < temp_f0) {
                        if (this->unk_84F != 0) {
                            this->actor.world.pos.y = temp_f0;
                            this->stateFlags1 &= ~0x200000;
                            func_8083A5C4(globalCtx, this, this->actor.wallPoly, this->ageProperties->unk_3C,
                                          &gPlayerAnim_003000);
                            this->currentYaw += 0x8000;
                            this->actor.shape.rot.y = this->currentYaw;
                            func_8083A9B8(this, &gPlayerAnim_003000, globalCtx);
                            this->stateFlags1 |= 0x4000;
                        } else {
                            func_8083F070(this, this->ageProperties->unk_CC[this->unk_850], globalCtx);
                        }
                    } else {
                        this->skelAnime.prevTransl = this->ageProperties->unk_4A[sp68];
                        func_80832264(globalCtx, this, this->ageProperties->unk_AC[sp68]);
                    }
                } else {
                    if ((this->actor.world.pos.y - this->actor.floorHeight) < 15.0f) {
                        if (this->unk_84F != 0) {
                            func_8083FB7C(this, globalCtx);
                        } else {
                            if (this->unk_850 != 0) {
                                this->skelAnime.prevTransl = this->ageProperties->unk_44;
                            }
                            func_8083F070(this, this->ageProperties->unk_C4[this->unk_850], globalCtx);
                            this->unk_850 = 1;
                        }
                    } else {
                        sp68 ^= 1;
                        this->skelAnime.prevTransl = this->ageProperties->unk_62[sp68];
                        anim1 = this->ageProperties->unk_AC[sp68];
                        LinkAnimation_Change(globalCtx, &this->skelAnime, anim1, -1.0f, Animation_GetLastFrame(anim1),
                                             0.0f, ANIMMODE_ONCE, 0.0f);
                    }
                }
                this->unk_850 ^= 1;
            } else {
                if ((this->unk_84F != 0) && (sp80 != 0)) {
                    anim2 = this->ageProperties->unk_BC[this->unk_850];

                    if (sp80 > 0) {
                        this->skelAnime.prevTransl = this->ageProperties->unk_7A[this->unk_850];
                        func_80832264(globalCtx, this, anim2);
                    } else {
                        this->skelAnime.prevTransl = this->ageProperties->unk_86[this->unk_850];
                        LinkAnimation_Change(globalCtx, &this->skelAnime, anim2, -1.0f, Animation_GetLastFrame(anim2),
                                             0.0f, ANIMMODE_ONCE, 0.0f);
                    }
                } else {
                    this->stateFlags2 |= 0x1000;
                }
            }

            return;
        }
    }

    if (this->unk_850 < 0) {
        if (((this->unk_850 == -2) &&
             (LinkAnimation_OnFrame(&this->skelAnime, 14.0f) || LinkAnimation_OnFrame(&this->skelAnime, 29.0f))) ||
            ((this->unk_850 == -4) &&
             (LinkAnimation_OnFrame(&this->skelAnime, 22.0f) || LinkAnimation_OnFrame(&this->skelAnime, 35.0f) ||
              LinkAnimation_OnFrame(&this->skelAnime, 49.0f) || LinkAnimation_OnFrame(&this->skelAnime, 55.0f)))) {
            func_8084BEE4(this);
        }
        return;
    }

    if (LinkAnimation_OnFrame(&this->skelAnime, (this->skelAnime.playSpeed > 0.0f) ? 20.0f : 0.0f)) {
        func_8084BEE4(this);
    }
}

static f32 D_80854898[] = { 10.0f, 20.0f };
static f32 D_808548A0[] = { 40.0f, 50.0f };

static struct_80832924 D_808548A8[] = {
    { NA_SE_PL_WALK_LADDER, 0x80A },
    { NA_SE_PL_WALK_LADDER, 0x814 },
    { NA_SE_PL_WALK_LADDER, -0x81E },
};

void func_8084C5F8(Player* this, GlobalContext* globalCtx) {
    s32 temp;
    f32* sp38;
    CollisionPoly* sp34;
    s32 sp30;
    Vec3f sp24;

    this->stateFlags2 |= 0x40;

    temp = func_808374A0(globalCtx, this, &this->skelAnime, 4.0f);

    if (temp == 0) {
        this->stateFlags1 &= ~0x200000;
        return;
    }

    if ((temp > 0) || LinkAnimation_Update(globalCtx, &this->skelAnime)) {
        func_8083C0E8(this, globalCtx);
        this->stateFlags1 &= ~0x200000;
        return;
    }

    sp38 = D_80854898;

    if (this->unk_850 != 0) {
        func_80832924(this, D_808548A8);
        sp38 = D_808548A0;
    }

    if (LinkAnimation_OnFrame(&this->skelAnime, sp38[0]) || LinkAnimation_OnFrame(&this->skelAnime, sp38[1])) {
        sp24.x = this->actor.world.pos.x;
        sp24.y = this->actor.world.pos.y + 20.0f;
        sp24.z = this->actor.world.pos.z;
        if (BgCheck_EntityRaycastFloor3(&globalCtx->colCtx, &sp34, &sp30, &sp24) != 0.0f) {
            this->unk_89E = func_80041F10(&globalCtx->colCtx, sp34, sp30);
            func_808328A0(this);
        }
    }
}

static struct_80832924 D_808548B4[] = {
    { 0, 0x3028 }, { 0, 0x3030 }, { 0, 0x3038 }, { 0, 0x3040 },  { 0, 0x3048 },
    { 0, 0x3050 }, { 0, 0x3058 }, { 0, 0x3060 }, { 0, -0x3068 },
};

void func_8084C760(Player* this, GlobalContext* globalCtx) {
    this->stateFlags2 |= 0x40;

    if (LinkAnimation_Update(globalCtx, &this->skelAnime)) {
        if (!(this->stateFlags1 & 1)) {
            if (this->skelAnime.moveFlags != 0) {
                this->skelAnime.moveFlags = 0;
                return;
            }

            if (!func_8083F570(this, globalCtx)) {
                this->linearVelocity = sControlInput->rel.stick_y * 0.03f;
            }
        }
        return;
    }

    func_80832924(this, D_808548B4);
}

static struct_80832924 D_808548D8[] = {
    { 0, 0x300A }, { 0, 0x3012 }, { 0, 0x301A }, { 0, 0x3022 },  { 0, 0x3034 },
    { 0, 0x303C }, { 0, 0x3044 }, { 0, 0x304C }, { 0, -0x3054 },
};

void func_8084C81C(Player* this, GlobalContext* globalCtx) {
    this->stateFlags2 |= 0x40;

    if (LinkAnimation_Update(globalCtx, &this->skelAnime)) {
        func_8083C0E8(this, globalCtx);
        this->stateFlags2 &= ~0x40000;
        return;
    }

    func_80832924(this, D_808548D8);
}

static Vec3f D_808548FC[] = {
    { 40.0f, 0.0f, 0.0f },
    { -40.0f, 0.0f, 0.0f },
};

static Vec3f D_80854914[] = {
    { 60.0f, 20.0f, 0.0f },
    { -60.0f, 20.0f, 0.0f },
};

static Vec3f D_8085492C[] = {
    { 60.0f, -20.0f, 0.0f },
    { -60.0f, -20.0f, 0.0f },
};

s32 func_8084C89C(GlobalContext* globalCtx, Player* this, s32 arg2, f32* arg3) {
    EnHorse* rideActor = (EnHorse*)this->rideActor;
    f32 sp50;
    f32 sp4C;
    Vec3f sp40;
    Vec3f sp34;
    CollisionPoly* sp30;
    s32 sp2C;

    sp50 = rideActor->actor.world.pos.y + 20.0f;
    sp4C = rideActor->actor.world.pos.y - 20.0f;

    *arg3 = func_8083973C(globalCtx, this, &D_808548FC[arg2], &sp40);

    return (sp4C < *arg3) && (*arg3 < sp50) &&
           !func_80839768(globalCtx, this, &D_80854914[arg2], &sp30, &sp2C, &sp34) &&
           !func_80839768(globalCtx, this, &D_8085492C[arg2], &sp30, &sp2C, &sp34);
}

s32 func_8084C9BC(Player* this, GlobalContext* globalCtx) {
    EnHorse* rideActor = (EnHorse*)this->rideActor;
    s32 sp38;
    f32 sp34;

    if (this->unk_850 < 0) {
        this->unk_850 = 99;
    } else {
        sp38 = (this->mountSide < 0) ? 0 : 1;
        if (!func_8084C89C(globalCtx, this, sp38, &sp34)) {
            sp38 ^= 1;
            if (!func_8084C89C(globalCtx, this, sp38, &sp34)) {
                return 0;
            } else {
                this->mountSide = -this->mountSide;
            }
        }

        if ((globalCtx->csCtx.state == CS_STATE_IDLE) && (globalCtx->transitionMode == 0) &&
            (EN_HORSE_CHECK_1(rideActor) || EN_HORSE_CHECK_4(rideActor))) {
            this->stateFlags2 |= 0x400000;

            if (EN_HORSE_CHECK_1(rideActor) ||
                (EN_HORSE_CHECK_4(rideActor) && CHECK_BTN_ALL(sControlInput->press.button, BTN_A))) {
                rideActor->actor.child = NULL;
                func_80835DAC(globalCtx, this, func_8084D3E4, 0);
                this->unk_878 = sp34 - rideActor->actor.world.pos.y;
                func_80832264(globalCtx, this, (this->mountSide < 0) ? &gPlayerAnim_003390 : &gPlayerAnim_0033A0);
                return 1;
            }
        }
    }

    return 0;
}

void func_8084CBF4(Player* this, f32 arg1, f32 arg2) {
    f32 temp;
    f32 dir;

    if ((this->unk_878 != 0.0f) && (arg2 <= this->skelAnime.curFrame)) {
        if (arg1 < fabsf(this->unk_878)) {
            if (this->unk_878 >= 0.0f) {
                dir = 1;
            } else {
                dir = -1;
            }
            temp = dir * arg1;
        } else {
            temp = this->unk_878;
        }
        this->actor.world.pos.y += temp;
        this->unk_878 -= temp;
    }
}

static LinkAnimationHeader* D_80854944[] = {
    &gPlayerAnim_003370,
    &gPlayerAnim_003368,
    &gPlayerAnim_003380,
    &gPlayerAnim_003358,
    &gPlayerAnim_003338,
    &gPlayerAnim_003348,
    &gPlayerAnim_003350,
    NULL,
    NULL,
};

static LinkAnimationHeader* D_80854968[] = {
    &gPlayerAnim_003388,
    &gPlayerAnim_003388,
    &gPlayerAnim_003388,
    &gPlayerAnim_003360,
    &gPlayerAnim_003340,
    &gPlayerAnim_003340,
    &gPlayerAnim_003340,
    NULL,
    NULL,
};

static LinkAnimationHeader* D_8085498C[] = {
    &gPlayerAnim_0033C8,
    &gPlayerAnim_0033B8,
    &gPlayerAnim_0033C0,
};

static u8 D_80854998[2][2] = {
    { 32, 58 },
    { 25, 42 },
};

static Vec3s D_8085499C = { -69, 7146, -266 };

static struct_80832924 D_808549A4[] = {
    { NA_SE_PL_CALM_HIT, 0x830 }, { NA_SE_PL_CALM_HIT, 0x83A },  { NA_SE_PL_CALM_HIT, 0x844 },
    { NA_SE_PL_CALM_PAT, 0x85C }, { NA_SE_PL_CALM_PAT, 0x86E },  { NA_SE_PL_CALM_PAT, 0x87E },
    { NA_SE_PL_CALM_PAT, 0x884 }, { NA_SE_PL_CALM_PAT, -0x888 },
};

void func_8084CC98(Player* this, GlobalContext* globalCtx) {
    EnHorse* rideActor = (EnHorse*)this->rideActor;
    u8* arr;

    this->stateFlags2 |= 0x40;

    func_8084CBF4(this, 1.0f, 10.0f);

    if (this->unk_850 == 0) {
        if (LinkAnimation_Update(globalCtx, &this->skelAnime)) {
            this->skelAnime.animation = &gPlayerAnim_0033B8;
            this->unk_850 = 99;
            return;
        }

        arr = D_80854998[(this->mountSide < 0) ? 0 : 1];

        if (LinkAnimation_OnFrame(&this->skelAnime, arr[0])) {
            func_8002F7DC(&this->actor, NA_SE_PL_CLIMB_CLIFF);
            return;
        }

        if (LinkAnimation_OnFrame(&this->skelAnime, arr[1])) {
            func_8002DE74(globalCtx, this);
            func_8002F7DC(&this->actor, NA_SE_PL_SIT_ON_HORSE);
            return;
        }

        return;
    }

    func_8002DE74(globalCtx, this);
    this->skelAnime.prevTransl = D_8085499C;

    if ((rideActor->animationIdx != this->unk_850) && ((rideActor->animationIdx >= 2) || (this->unk_850 >= 2))) {
        if ((this->unk_850 = rideActor->animationIdx) < 2) {
            f32 rand = Rand_ZeroOne();
            s32 temp = 0;

            this->unk_850 = 1;

            if (rand < 0.1f) {
                temp = 2;
            } else if (rand < 0.2f) {
                temp = 1;
            }
            func_80832264(globalCtx, this, D_8085498C[temp]);
        } else {
            this->skelAnime.animation = D_80854944[this->unk_850 - 2];
            Animation_SetMorph(globalCtx, &this->skelAnime, 8.0f);
            if (this->unk_850 < 4) {
                func_80834644(globalCtx, this);
                this->unk_84F = 0;
            }
        }
    }

    if (this->unk_850 == 1) {
        if ((D_808535E0 != 0) || func_8083224C(globalCtx)) {
            func_80832264(globalCtx, this, &gPlayerAnim_0033C8);
        } else if (LinkAnimation_Update(globalCtx, &this->skelAnime)) {
            this->unk_850 = 99;
        } else if (this->skelAnime.animation == &gPlayerAnim_0033B8) {
            func_80832924(this, D_808549A4);
        }
    } else {
        this->skelAnime.curFrame = rideActor->curFrame;
        LinkAnimation_AnimateFrame(globalCtx, &this->skelAnime);
    }

    AnimationContext_SetCopyAll(globalCtx, this->skelAnime.limbCount, this->skelAnime.morphTable,
                                this->skelAnime.jointTable);

    if ((globalCtx->csCtx.state != CS_STATE_IDLE) || (this->csMode != 0)) {
        if (this->csMode == 7) {
            this->csMode = 0;
        }
        this->unk_6AD = 0;
        this->unk_84F = 0;
    } else if ((this->unk_850 < 2) || (this->unk_850 >= 4)) {
        D_808535E0 = func_80836670(this, globalCtx);
        if (D_808535E0 != 0) {
            this->unk_84F = 0;
        }
    }

    this->actor.world.pos.x = rideActor->actor.world.pos.x + rideActor->riderPos.x;
    this->actor.world.pos.y = (rideActor->actor.world.pos.y + rideActor->riderPos.y) - 27.0f;
    this->actor.world.pos.z = rideActor->actor.world.pos.z + rideActor->riderPos.z;

    this->currentYaw = this->actor.shape.rot.y = rideActor->actor.shape.rot.y;

    if ((this->csMode != 0) ||
        (!func_8083224C(globalCtx) && ((rideActor->actor.speedXZ != 0.0f) || !func_8083B644(this, globalCtx)) &&
         !func_8083C1DC(this, globalCtx))) {
        if (D_808535E0 == 0) {
            if (this->unk_84F != 0) {
                if (LinkAnimation_Update(globalCtx, &this->skelAnime2)) {
                    rideActor->stateFlags &= ~ENHORSE_FLAG_8;
                    this->unk_84F = 0;
                }

                if (this->skelAnime2.animation == &gPlayerAnim_0033B0) {
                    if (LinkAnimation_OnFrame(&this->skelAnime2, 23.0f)) {
                        func_8002F7DC(&this->actor, NA_SE_IT_LASH);
                        func_80832698(this, NA_SE_VO_LI_LASH);
                    }

                    AnimationContext_SetCopyAll(globalCtx, this->skelAnime.limbCount, this->skelAnime.jointTable,
                                                this->skelAnime2.jointTable);
                } else {
                    if (LinkAnimation_OnFrame(&this->skelAnime2, 10.0f)) {
                        func_8002F7DC(&this->actor, NA_SE_IT_LASH);
                        func_80832698(this, NA_SE_VO_LI_LASH);
                    }

                    AnimationContext_SetCopyTrue(globalCtx, this->skelAnime.limbCount, this->skelAnime.jointTable,
                                                 this->skelAnime2.jointTable, D_80853410);
                }
            } else {
                LinkAnimationHeader* anim = NULL;

                if (EN_HORSE_CHECK_3(rideActor)) {
                    anim = &gPlayerAnim_0033B0;
                } else if (EN_HORSE_CHECK_2(rideActor)) {
                    if ((this->unk_850 >= 2) && (this->unk_850 != 99)) {
                        anim = D_80854968[this->unk_850 - 2];
                    }
                }

                if (anim != NULL) {
                    LinkAnimation_PlayOnce(globalCtx, &this->skelAnime2, anim);
                    this->unk_84F = 1;
                }
            }
        }

        if (this->stateFlags1 & 0x100000) {
            if (!func_8083AD4C(globalCtx, this) || CHECK_BTN_ANY(sControlInput->press.button, BTN_A) ||
                func_80833BCC(this)) {
                this->unk_6AD = 0;
                this->stateFlags1 &= ~0x100000;
            } else {
                this->unk_6BE = func_8084ABD8(globalCtx, this, 1, -5000) - this->actor.shape.rot.y;
                this->unk_6BE += 5000;
                this->unk_6B0 = -5000;
            }
            return;
        }

        if ((this->csMode != 0) || (!func_8084C9BC(this, globalCtx) && !func_8083B040(this, globalCtx))) {
            if (this->unk_664 != NULL) {
                if (func_8002DD78(this) != 0) {
                    this->unk_6BE = func_8083DB98(this, 1) - this->actor.shape.rot.y;
                    this->unk_6BE = CLAMP(this->unk_6BE, -0x4AAA, 0x4AAA);
                    this->actor.focus.rot.y = this->actor.shape.rot.y + this->unk_6BE;
                    this->unk_6BE += 5000;
                    this->unk_6AE |= 0x80;
                } else {
                    func_8083DB98(this, 0);
                }
            } else {
                if (func_8002DD78(this) != 0) {
                    this->unk_6BE = func_8084ABD8(globalCtx, this, 1, -5000) - this->actor.shape.rot.y;
                    this->unk_6BE += 5000;
                    this->unk_6B0 = -5000;
                }
            }
        }
    }
}

static struct_80832924 D_808549C4[] = {
    { 0, 0x2800 },
    { NA_SE_PL_GET_OFF_HORSE, 0x80A },
    { NA_SE_PL_SLIPDOWN, -0x819 },
};

void func_8084D3E4(Player* this, GlobalContext* globalCtx) {
    this->stateFlags2 |= 0x40;
    func_8084CBF4(this, 1.0f, 10.0f);

    if (LinkAnimation_Update(globalCtx, &this->skelAnime)) {
        EnHorse* rideActor = (EnHorse*)this->rideActor;

        func_8083C0E8(this, globalCtx);
        this->stateFlags1 &= ~0x800000;
        this->actor.parent = NULL;
        AREG(6) = 0;

        if (Flags_GetEventChkInf(0x18) || (DREG(1) != 0)) {
            gSaveContext.horseData.pos.x = rideActor->actor.world.pos.x;
            gSaveContext.horseData.pos.y = rideActor->actor.world.pos.y;
            gSaveContext.horseData.pos.z = rideActor->actor.world.pos.z;
            gSaveContext.horseData.angle = rideActor->actor.shape.rot.y;
        }
    } else {
        Camera_ChangeSetting(Gameplay_GetCamera(globalCtx, CAM_ID_MAIN), CAM_SET_NORMAL0);

        if (this->mountSide < 0) {
            D_808549C4[0].field = 0x2828;
        } else {
            D_808549C4[0].field = 0x281D;
        }
        func_80832924(this, D_808549C4);
    }
}

static struct_80832924 D_808549D0[] = {
    { NA_SE_PL_SWIM, -0x800 },
};

void func_8084D530(Player* this, f32* arg1, f32 arg2, s16 arg3) {
    func_8084AEEC(this, arg1, arg2, arg3);
    func_80832924(this, D_808549D0);
}

void func_8084D574(GlobalContext* globalCtx, Player* this, s16 arg2) {
    func_80835C58(globalCtx, this, func_8084D84C, 0);
    this->actor.shape.rot.y = this->currentYaw = arg2;
    func_80832C6C(globalCtx, this, &gPlayerAnim_0032F0);
}

void func_8084D5CC(GlobalContext* globalCtx, Player* this) {
    func_80835C58(globalCtx, this, func_8084DAB4, 0);
    func_80832C6C(globalCtx, this, &gPlayerAnim_0032F0);
}

void func_8084D610(Player* this, GlobalContext* globalCtx) {
    f32 sp34;
    s16 sp32;

    func_80832CB0(globalCtx, this, &gPlayerAnim_003328);
    func_8084B000(this);

    if (!func_8083224C(globalCtx) && !func_80837348(globalCtx, this, D_80854444, 1) &&
        !func_8083D12C(globalCtx, this, sControlInput)) {
        if (this->unk_6AD != 1) {
            this->unk_6AD = 0;
        }

        if (this->currentBoots == PLAYER_BOOTS_IRON) {
            sp34 = 0.0f;
            sp32 = this->actor.shape.rot.y;

            if (this->actor.bgCheckFlags & 1) {
                func_8083A098(this, D_80853A7C[this->modelAnimType], globalCtx);
                func_808328A0(this);
            }
        } else {
            func_80837268(this, &sp34, &sp32, 0.0f, globalCtx);

            if (sp34 != 0.0f) {
                s16 temp = this->actor.shape.rot.y - sp32;
                if ((ABS(temp) > 0x6000) && !Math_StepToF(&this->linearVelocity, 0.0f, 1.0f)) {
                    return;
                }

                if (func_80833C04(this)) {
                    func_8084D5CC(globalCtx, this);
                } else {
                    func_8084D574(globalCtx, this, sp32);
                }
            }
        }

        func_8084AEEC(this, &this->linearVelocity, sp34, sp32);
    }
}

void func_8084D7C4(Player* this, GlobalContext* globalCtx) {
    if (!func_8083B040(this, globalCtx)) {
        this->stateFlags2 |= 0x20;

        func_8084B158(globalCtx, this, NULL, this->linearVelocity);
        func_8084B000(this);

        if (DECR(this->unk_850) == 0) {
            func_80838F18(globalCtx, this);
        }
    }
}

void func_8084D84C(Player* this, GlobalContext* globalCtx) {
    f32 sp34;
    s16 sp32;
    s16 temp;

    this->stateFlags2 |= 0x20;

    func_8084B158(globalCtx, this, sControlInput, this->linearVelocity);
    func_8084B000(this);

    if (!func_80837348(globalCtx, this, D_80854444, 1) && !func_8083D12C(globalCtx, this, sControlInput)) {
        func_80837268(this, &sp34, &sp32, 0.0f, globalCtx);

        temp = this->actor.shape.rot.y - sp32;
        if ((sp34 == 0.0f) || (ABS(temp) > 0x6000) || (this->currentBoots == PLAYER_BOOTS_IRON)) {
            func_80838F18(globalCtx, this);
        } else if (func_80833C04(this)) {
            func_8084D5CC(globalCtx, this);
        }

        func_8084D530(this, &this->linearVelocity, sp34, sp32);
    }
}

s32 func_8084D980(GlobalContext* globalCtx, Player* this, f32* arg2, s16* arg3) {
    LinkAnimationHeader* anim;
    s16 temp1;
    s32 temp2;

    temp1 = this->currentYaw - *arg3;

    if (ABS(temp1) > 0x6000) {
        anim = &gPlayerAnim_003328;

        if (Math_StepToF(&this->linearVelocity, 0.0f, 1.0f)) {
            this->currentYaw = *arg3;
        } else {
            *arg2 = 0.0f;
            *arg3 = this->currentYaw;
        }
    } else {
        temp2 = func_8083FD78(this, arg2, arg3, globalCtx);

        if (temp2 > 0) {
            anim = &gPlayerAnim_0032F0;
        } else if (temp2 < 0) {
            anim = &gPlayerAnim_0032D8;
        } else if ((temp1 = this->actor.shape.rot.y - *arg3) > 0) {
            anim = &gPlayerAnim_0032D0;
        } else {
            anim = &gPlayerAnim_0032C8;
        }
    }

    if (anim != this->skelAnime.animation) {
        func_80832C6C(globalCtx, this, anim);
        return 1;
    }

    return 0;
}

void func_8084DAB4(Player* this, GlobalContext* globalCtx) {
    f32 sp2C;
    s16 sp2A;

    func_8084B158(globalCtx, this, sControlInput, this->linearVelocity);
    func_8084B000(this);

    if (!func_80837348(globalCtx, this, D_80854444, 1) && !func_8083D12C(globalCtx, this, sControlInput)) {
        func_80837268(this, &sp2C, &sp2A, 0.0f, globalCtx);

        if (sp2C == 0.0f) {
            func_80838F18(globalCtx, this);
        } else if (!func_80833C04(this)) {
            func_8084D574(globalCtx, this, sp2A);
        } else {
            func_8084D980(globalCtx, this, &sp2C, &sp2A);
        }

        func_8084D530(this, &this->linearVelocity, sp2C, sp2A);
    }
}

void func_8084DBC4(GlobalContext* globalCtx, Player* this, f32 arg2) {
    f32 sp2C;
    s16 sp2A;

    func_80837268(this, &sp2C, &sp2A, 0.0f, globalCtx);
    func_8084AEEC(this, &this->linearVelocity, sp2C * 0.5f, sp2A);
    func_8084AEEC(this, &this->actor.velocity.y, arg2, this->currentYaw);
}

void func_8084DC48(Player* this, GlobalContext* globalCtx) {
    f32 sp2C;

    this->stateFlags2 |= 0x20;
    this->actor.gravity = 0.0f;
    func_80836670(this, globalCtx);

    if (!func_8083B040(this, globalCtx)) {
        if (this->currentBoots == PLAYER_BOOTS_IRON) {
            func_80838F18(globalCtx, this);
            return;
        }

        if (this->unk_84F == 0) {
            if (this->unk_850 == 0) {
                if (LinkAnimation_Update(globalCtx, &this->skelAnime) ||
                    ((this->skelAnime.curFrame >= 22.0f) && !CHECK_BTN_ALL(sControlInput->cur.button, BTN_A))) {
                    func_8083D330(globalCtx, this);
                } else if (LinkAnimation_OnFrame(&this->skelAnime, 20.0f) != 0) {
                    this->actor.velocity.y = -2.0f;
                }

                func_8083721C(this);
                return;
            }

            func_8084B158(globalCtx, this, sControlInput, this->actor.velocity.y);
            this->unk_6C2 = 16000;

            if (CHECK_BTN_ALL(sControlInput->cur.button, BTN_A) && !func_8083E5A8(this, globalCtx) &&
                !(this->actor.bgCheckFlags & 1) && (this->actor.yDistToWater < D_80854784[CUR_UPG_VALUE(UPG_SCALE)])) {
                func_8084DBC4(globalCtx, this, -2.0f);
            } else {
                this->unk_84F++;
                func_80832C6C(globalCtx, this, &gPlayerAnim_003328);
            }
        } else if (this->unk_84F == 1) {
            LinkAnimation_Update(globalCtx, &this->skelAnime);
            func_8084B000(this);

            if (this->unk_6C2 < 10000) {
                this->unk_84F++;
                this->unk_850 = this->actor.yDistToWater;
                func_80832C6C(globalCtx, this, &gPlayerAnim_0032F0);
            }
        } else if (!func_8083D12C(globalCtx, this, sControlInput)) {
            sp2C = (this->unk_850 * 0.018f) + 4.0f;

            if (this->stateFlags1 & 0x800) {
                sControlInput = NULL;
            }

            func_8084B158(globalCtx, this, sControlInput, fabsf(this->actor.velocity.y));
            Math_ScaledStepToS(&this->unk_6C2, -10000, 800);

            if (sp2C > 8.0f) {
                sp2C = 8.0f;
            }

            func_8084DBC4(globalCtx, this, sp2C);
        }
    }
}

void func_8084DF6C(GlobalContext* globalCtx, Player* this) {
    this->unk_862 = 0;
    this->stateFlags1 &= ~0xC00;
    this->getItemId = GI_NONE;
    func_8005B1A4(Gameplay_GetCamera(globalCtx, CAM_ID_MAIN));
}

void func_8084DFAC(GlobalContext* globalCtx, Player* this) {
    func_8084DF6C(globalCtx, this);
    func_808322FC(this);
    func_8083C0E8(this, globalCtx);
    this->currentYaw = this->actor.shape.rot.y;
}

s32 func_8084DFF4(GlobalContext* globalCtx, Player* this) {
    GetItemEntry* giEntry;
    s32 temp1;
    s32 temp2;

    if (this->getItemId == GI_NONE) {
        return 1;
    }

    if (this->unk_84F == 0) {
        giEntry = &sGetItemTable[this->getItemId - 1];
        this->unk_84F = 1;

        func_8010B680(globalCtx, giEntry->textId, &this->actor);
        Item_Give(globalCtx, giEntry->itemId);

        if (((this->getItemId >= GI_RUPEE_GREEN) && (this->getItemId <= GI_RUPEE_RED)) ||
            ((this->getItemId >= GI_RUPEE_PURPLE) && (this->getItemId <= GI_RUPEE_GOLD)) ||
            ((this->getItemId >= GI_RUPEE_GREEN_LOSE) && (this->getItemId <= GI_RUPEE_PURPLE_LOSE)) ||
            (this->getItemId == GI_HEART)) {
            Audio_PlaySoundGeneral(NA_SE_SY_GET_BOXITEM, &D_801333D4, 4, &D_801333E0, &D_801333E0, &D_801333E8);
        } else {
            if ((this->getItemId == GI_HEART_CONTAINER_2) || (this->getItemId == GI_HEART_CONTAINER) ||
                ((this->getItemId == GI_HEART_PIECE) &&
                 ((gSaveContext.inventory.questItems & 0xF0000000) == 0x40000000))) {
                temp1 = NA_BGM_HEART_GET | 0x900;
            } else {
                temp1 = temp2 = (this->getItemId == GI_HEART_PIECE) ? NA_BGM_SMALL_ITEM_GET : NA_BGM_ITEM_GET | 0x900;
            }
            func_800F5C64(temp1);
        }
    } else {
        if (func_8010BDBC(&globalCtx->msgCtx) == 2) {
            if (this->getItemId == GI_GAUNTLETS_SILVER) {
                globalCtx->nextEntranceIndex = 0x0123;
                globalCtx->sceneLoadFlag = 0x14;
                gSaveContext.nextCutsceneIndex = 0xFFF1;
                globalCtx->fadeTransition = 0xF;
                this->stateFlags1 &= ~0x20000000;
                func_80852FFC(globalCtx, NULL, 8);
            }
            this->getItemId = GI_NONE;
        }
    }

    return 0;
}

void func_8084E1EC(Player* this, GlobalContext* globalCtx) {
    this->stateFlags2 |= 0x20;

    if (LinkAnimation_Update(globalCtx, &this->skelAnime)) {
        if (!(this->stateFlags1 & 0x400) || func_8084DFF4(globalCtx, this)) {
            func_8084DF6C(globalCtx, this);
            func_80838F18(globalCtx, this);
            func_80832340(globalCtx, this);
        }
    } else {
        if ((this->stateFlags1 & 0x400) && LinkAnimation_OnFrame(&this->skelAnime, 10.0f)) {
            func_808332F4(this, globalCtx);
            func_80832340(globalCtx, this);
            func_80835EA4(globalCtx, 8);
        } else if (LinkAnimation_OnFrame(&this->skelAnime, 5.0f)) {
            func_80832698(this, NA_SE_VO_LI_BREATH_DRINK);
        }
    }

    func_8084B000(this);
    func_8084AEEC(this, &this->linearVelocity, 0.0f, this->actor.shape.rot.y);
}

void func_8084E30C(Player* this, GlobalContext* globalCtx) {
    func_8084B000(this);

    if (LinkAnimation_Update(globalCtx, &this->skelAnime)) {
        func_80838F18(globalCtx, this);
    }

    func_8084AEEC(this, &this->linearVelocity, 0.0f, this->actor.shape.rot.y);
}

void func_8084E368(Player* this, GlobalContext* globalCtx) {
    func_8084B000(this);

    if (LinkAnimation_Update(globalCtx, &this->skelAnime)) {
        func_80843AE8(globalCtx, this);
    }

    func_8084AEEC(this, &this->linearVelocity, 0.0f, this->actor.shape.rot.y);
}

static s16 D_808549D4[] = { 0x0600, 0x04F6, 0x0604, 0x01F1, 0x0568, 0x05F4 };

void func_8084E3C4(Player* this, GlobalContext* globalCtx) {
    if (LinkAnimation_Update(globalCtx, &this->skelAnime)) {
        func_808322A4(globalCtx, this, &gPlayerAnim_0030A8);
        this->unk_850 = 1;
        if (this->stateFlags2 & 0x2800000) {
            this->stateFlags2 |= 0x1000000;
        } else {
            func_8010BD58(globalCtx, 1);
        }
        return;
    }

    if (this->unk_850 == 0) {
        return;
    }

    if (globalCtx->msgCtx.unk_E3EE == 4) {
        func_8005B1A4(Gameplay_GetCamera(globalCtx, CAM_ID_MAIN));

        if ((this->targetActor != NULL) && (this->targetActor == this->unk_6A8)) {
            func_80853148(globalCtx, this->targetActor);
        } else if (this->naviTextId < 0) {
            this->targetActor = this->naviActor;
            this->naviActor->textId = -this->naviTextId;
            func_80853148(globalCtx, this->targetActor);
        } else if (!func_8083B040(this, globalCtx)) {
            func_8083A098(this, &gPlayerAnim_003098, globalCtx);
        }

        this->stateFlags2 &= ~0x3800000;
        this->unk_6A8 = NULL;
    } else if (globalCtx->msgCtx.unk_E3EE == 2) {
        gSaveContext.respawn[RESPAWN_MODE_RETURN].entranceIndex = D_808549D4[globalCtx->msgCtx.unk_E3EC];
        gSaveContext.respawn[RESPAWN_MODE_RETURN].playerParams = 0x5FF;
        gSaveContext.respawn[RESPAWN_MODE_RETURN].data = globalCtx->msgCtx.unk_E3EC;

        this->csMode = 0;
        this->stateFlags1 &= ~0x20000000;

        func_80852FFC(globalCtx, NULL, 8);
        globalCtx->mainCamera.unk_14C &= ~8;

        this->stateFlags1 |= 0x30000000;
        this->stateFlags2 |= 0x8000000;

        if (Actor_Spawn(&globalCtx->actorCtx, globalCtx, ACTOR_DEMO_KANKYO, 0.0f, 0.0f, 0.0f, 0, 0, 0, 0xF) == NULL) {
            Environment_WarpSongLeave(globalCtx);
        }

        gSaveContext.seqIndex = (u8)NA_BGM_DISABLED;
        gSaveContext.nightSeqIndex = 0xFF;
    }
}

void func_8084E604(Player* this, GlobalContext* globalCtx) {
    if (LinkAnimation_Update(globalCtx, &this->skelAnime)) {
        func_8083A098(this, &gPlayerAnim_003050, globalCtx);
    } else if (LinkAnimation_OnFrame(&this->skelAnime, 3.0f)) {
        Inventory_ChangeAmmo(ITEM_NUT, -1);
        Actor_Spawn(&globalCtx->actorCtx, globalCtx, ACTOR_EN_ARROW, this->bodyPartsPos[15].x, this->bodyPartsPos[15].y,
                    this->bodyPartsPos[15].z, 4000, this->actor.shape.rot.y, 0, 10);
        func_80832698(this, NA_SE_VO_LI_SWORD_N);
    }

    func_8083721C(this);
}

static struct_80832924 D_808549E0[] = {
    { 0, 0x3857 },
    { NA_SE_VO_LI_CLIMB_END, 0x2057 },
    { NA_SE_VO_LI_AUTO_JUMP, 0x2045 },
    { 0, -0x287B },
};

void func_8084E6D4(Player* this, GlobalContext* globalCtx) {
    s32 cond;

    if (LinkAnimation_Update(globalCtx, &this->skelAnime)) {
        if (this->unk_850 != 0) {
            if (this->unk_850 >= 2) {
                this->unk_850--;
            }

            if (func_8084DFF4(globalCtx, this) && (this->unk_850 == 1)) {
                cond = ((this->targetActor != NULL) && (this->exchangeItemId < 0)) || (this->stateFlags3 & 0x20);

                if (cond || (gSaveContext.healthAccumulator == 0)) {
                    if (cond) {
                        func_8084DF6C(globalCtx, this);
                        this->exchangeItemId = EXCH_ITEM_NONE;

                        if (func_8084B4D4(globalCtx, this) == 0) {
                            func_80853148(globalCtx, this->targetActor);
                        }
                    } else {
                        func_8084DFAC(globalCtx, this);
                    }
                }
            }
        } else {
            func_80832DBC(this);

            if (this->getItemId == GI_ICE_TRAP) {
                this->stateFlags1 &= ~0xC00;

                if (this->getItemId != GI_ICE_TRAP) {
                    Actor_Spawn(&globalCtx->actorCtx, globalCtx, ACTOR_EN_CLEAR_TAG, this->actor.world.pos.x,
                                this->actor.world.pos.y + 100.0f, this->actor.world.pos.z, 0, 0, 0, 0);
                    func_8083C0E8(this, globalCtx);
                } else {
                    this->actor.colChkInfo.damage = 0;
                    func_80837C0C(globalCtx, this, 3, 0.0f, 0.0f, 0, 20);
                }
                return;
            }

            if (this->skelAnime.animation == &gPlayerAnim_002DF8) {
                func_808322D0(globalCtx, this, &gPlayerAnim_002788);
            } else {
                func_808322D0(globalCtx, this, &gPlayerAnim_002780);
            }

            this->unk_850 = 2;
            func_80835EA4(globalCtx, 9);
        }
    } else {
        if (this->unk_850 == 0) {
            if (!LINK_IS_ADULT) {
                func_80832924(this, D_808549E0);
            }
            return;
        }

        if (this->skelAnime.animation == &gPlayerAnim_002788) {
            Math_ScaledStepToS(&this->actor.shape.rot.y, Camera_GetCamDirYaw(GET_ACTIVE_CAM(globalCtx)) + 0x8000, 4000);
        }

        if (LinkAnimation_OnFrame(&this->skelAnime, 21.0f)) {
            func_808332F4(this, globalCtx);
        }
    }
}

static struct_80832924 D_808549F0[] = {
    { NA_SE_IT_MASTER_SWORD_SWING, -0x83C },
};

void func_8084E988(Player* this) {
    func_80832924(this, D_808549F0);
}

static struct_80832924 D_808549F4[] = {
    { NA_SE_VO_LI_AUTO_JUMP, 0x2005 },
    { 0, -0x280F },
};

void func_8084E9AC(Player* this, GlobalContext* globalCtx) {
    if (LinkAnimation_Update(globalCtx, &this->skelAnime)) {
        if (this->unk_84F == 0) {
            if (DECR(this->unk_850) == 0) {
                this->unk_84F = 1;
                this->skelAnime.endFrame = this->skelAnime.animLength - 1.0f;
            }
        } else {
            func_8083C0E8(this, globalCtx);
        }
    } else {
        if (LINK_IS_ADULT && LinkAnimation_OnFrame(&this->skelAnime, 158.0f)) {
            func_80832698(this, NA_SE_VO_LI_SWORD_N);
            return;
        }

        if (!LINK_IS_ADULT) {
            func_80832924(this, D_808549F4);
        } else {
            func_8084E988(this);
        }
    }
}

static u8 D_808549FC[] = {
    0x01, 0x03, 0x02, 0x04, 0x04,
};

void func_8084EAC0(Player* this, GlobalContext* globalCtx) {
    if (LinkAnimation_Update(globalCtx, &this->skelAnime)) {
        if (this->unk_850 == 0) {
            if (this->itemActionParam == PLAYER_AP_BOTTLE_POE) {
                s32 rand = Rand_S16Offset(-1, 3);

                if (rand == 0) {
                    rand = 3;
                }

                if ((rand < 0) && (gSaveContext.health <= 0x10)) {
                    rand = 3;
                }

                if (rand < 0) {
                    Health_ChangeBy(globalCtx, -0x10);
                } else {
                    gSaveContext.healthAccumulator = rand * 0x10;
                }
            } else {
                s32 sp28 = D_808549FC[this->itemActionParam - PLAYER_AP_BOTTLE_POTION_RED];

                if (sp28 & 1) {
                    gSaveContext.healthAccumulator = 0x140;
                }

                if (sp28 & 2) {
                    Magic_Fill(globalCtx);
                }

                if (sp28 & 4) {
                    gSaveContext.healthAccumulator = 0x50;
                }
            }

            func_808322A4(globalCtx, this, &gPlayerAnim_002670);
            this->unk_850 = 1;
            return;
        }

        func_8083C0E8(this, globalCtx);
        func_8005B1A4(Gameplay_GetCamera(globalCtx, CAM_ID_MAIN));
    } else if (this->unk_850 == 1) {
        if ((gSaveContext.healthAccumulator == 0) && (gSaveContext.unk_13F0 != 9)) {
            func_80832B78(globalCtx, this, &gPlayerAnim_002660);
            this->unk_850 = 2;
            Player_UpdateBottleHeld(globalCtx, this, ITEM_BOTTLE, PLAYER_AP_BOTTLE);
        }
        func_80832698(this, NA_SE_VO_LI_DRINK - SFX_FLAG);
    } else if ((this->unk_850 == 2) && LinkAnimation_OnFrame(&this->skelAnime, 29.0f)) {
        func_80832698(this, NA_SE_VO_LI_BREATH_DRINK);
    }
}

static BottleCatchInfo D_80854A04[] = {
    { ACTOR_EN_ELF, ITEM_FAIRY, 0x2A, 0x46 },
    { ACTOR_EN_FISH, ITEM_FISH, 0x1F, 0x47 },
    { ACTOR_EN_ICE_HONO, ITEM_BLUE_FIRE, 0x20, 0x5D },
    { ACTOR_EN_INSECT, ITEM_BUG, 0x21, 0x7A },
};

void func_8084ECA4(Player* this, GlobalContext* globalCtx) {
    struct_80854554* sp24;
    BottleCatchInfo* catchInfo;
    s32 temp;
    s32 i;

    sp24 = &D_80854554[this->unk_850];
    func_8083721C(this);

    if (LinkAnimation_Update(globalCtx, &this->skelAnime)) {
        if (this->unk_84F != 0) {
            if (this->unk_850 == 0) {
                func_8010B680(globalCtx, D_80854A04[this->unk_84F - 1].textId, &this->actor);
                func_800F5C64(NA_BGM_ITEM_GET | 0x900);
                this->unk_850 = 1;
            } else if (func_8010BDBC(&globalCtx->msgCtx) == 2) {
                this->unk_84F = 0;
                func_8005B1A4(Gameplay_GetCamera(globalCtx, CAM_ID_MAIN));
            }
        } else {
            func_8083C0E8(this, globalCtx);
        }
    } else {
        if (this->unk_84F == 0) {
            temp = this->skelAnime.curFrame - sp24->unk_08;

            if (temp >= 0) {
                if (sp24->unk_09 >= temp) {
                    if (this->unk_850 != 0) {
                        if (temp == 0) {
                            func_8002F7DC(&this->actor, NA_SE_IT_SCOOP_UP_WATER);
                        }
                    }

                    if (this->interactRangeActor != NULL) {
                        catchInfo = &D_80854A04[0];
                        for (i = 0; i < 4; i++, catchInfo++) {
                            if (this->interactRangeActor->id == catchInfo->actorId) {
                                break;
                            }
                        }

                        if (i < 4) {
                            this->unk_84F = i + 1;
                            this->unk_850 = 0;
                            this->stateFlags1 |= 0x30000000;
                            this->interactRangeActor->parent = &this->actor;
                            Player_UpdateBottleHeld(globalCtx, this, catchInfo->itemId, ABS(catchInfo->actionParam));
                            func_808322D0(globalCtx, this, sp24->unk_04);
                            func_80835EA4(globalCtx, 4);
                        }
                    }
                }
            }
        }
    }

    if (this->skelAnime.curFrame <= 7.0f) {
        this->stateFlags1 |= 2;
    }
}

static Vec3f D_80854A1C = { 0.0f, 0.0f, 5.0f };

void func_8084EED8(Player* this, GlobalContext* globalCtx) {
    if (LinkAnimation_Update(globalCtx, &this->skelAnime)) {
        func_8083C0E8(this, globalCtx);
        func_8005B1A4(Gameplay_GetCamera(globalCtx, CAM_ID_MAIN));
        return;
    }

    if (LinkAnimation_OnFrame(&this->skelAnime, 37.0f)) {
        Player_SpawnFairy(globalCtx, this, &this->leftHandPos, &D_80854A1C, FAIRY_REVIVE_BOTTLE);
        Player_UpdateBottleHeld(globalCtx, this, ITEM_BOTTLE, PLAYER_AP_BOTTLE);
        func_8002F7DC(&this->actor, NA_SE_EV_BOTTLE_CAP_OPEN);
        func_8002F7DC(&this->actor, NA_SE_EV_FIATY_HEAL - SFX_FLAG);
    } else if (LinkAnimation_OnFrame(&this->skelAnime, 47.0f)) {
        gSaveContext.healthAccumulator = 0x140;
    }
}

static BottleDropInfo D_80854A28[] = {
    { ACTOR_EN_FISH, FISH_DROPPED },
    { ACTOR_EN_ICE_HONO, 0 },
    { ACTOR_EN_INSECT, 2 },
};

static struct_80832924 D_80854A34[] = {
    { NA_SE_VO_LI_AUTO_JUMP, 0x2026 },
    { NA_SE_EV_BOTTLE_CAP_OPEN, -0x828 },
};

void func_8084EFC0(Player* this, GlobalContext* globalCtx) {
    func_8083721C(this);

    if (LinkAnimation_Update(globalCtx, &this->skelAnime)) {
        func_8083C0E8(this, globalCtx);
        func_8005B1A4(Gameplay_GetCamera(globalCtx, CAM_ID_MAIN));
        return;
    }

    if (LinkAnimation_OnFrame(&this->skelAnime, 76.0f)) {
        BottleDropInfo* dropInfo = &D_80854A28[this->itemActionParam - PLAYER_AP_BOTTLE_FISH];

        Actor_Spawn(&globalCtx->actorCtx, globalCtx, dropInfo->actorId,
                    (Math_SinS(this->actor.shape.rot.y) * 5.0f) + this->leftHandPos.x, this->leftHandPos.y,
                    (Math_CosS(this->actor.shape.rot.y) * 5.0f) + this->leftHandPos.z, 0x4000, this->actor.shape.rot.y,
                    0, dropInfo->actorParams);

        Player_UpdateBottleHeld(globalCtx, this, ITEM_BOTTLE, PLAYER_AP_BOTTLE);
        return;
    }

    func_80832924(this, D_80854A34);
}

static struct_80832924 D_80854A3C[] = {
    { NA_SE_PL_PUT_OUT_ITEM, -0x81E },
};

void func_8084F104(Player* this, GlobalContext* globalCtx) {
    this->stateFlags2 |= 0x20;

    if (LinkAnimation_Update(globalCtx, &this->skelAnime)) {
        if (this->unk_850 < 0) {
            func_8083C0E8(this, globalCtx);
        } else if (this->exchangeItemId == EXCH_ITEM_NONE) {
            Actor* targetActor = this->targetActor;

            this->unk_862 = 0;
            if (targetActor->textId != 0xFFFF) {
                this->actor.flags |= 0x100;
            }

            func_80853148(globalCtx, targetActor);
        } else {
            GetItemEntry* giEntry = &sGetItemTable[D_80854528[this->exchangeItemId - 1] - 1];

            if (this->itemActionParam >= PLAYER_AP_LETTER_ZELDA) {
                if (giEntry->gi >= 0) {
                    this->unk_862 = giEntry->gi;
                } else {
                    this->unk_862 = -giEntry->gi;
                }
            }

            if (this->unk_850 == 0) {
                func_8010B680(globalCtx, this->actor.textId, &this->actor);

                if ((this->itemActionParam == PLAYER_AP_CHICKEN) || (this->itemActionParam == PLAYER_AP_POCKET_CUCCO)) {
                    func_8002F7DC(&this->actor, NA_SE_EV_CHICKEN_CRY_M);
                }

                this->unk_850 = 1;
            } else if (func_8010BDBC(&globalCtx->msgCtx) == 2) {
                this->actor.flags &= ~0x100;
                this->unk_862 = 0;

                if (this->unk_84F == 1) {
                    func_80832264(globalCtx, this, &gPlayerAnim_002698);
                    this->unk_850 = -1;
                } else {
                    func_8083C0E8(this, globalCtx);
                }

                func_8005B1A4(Gameplay_GetCamera(globalCtx, CAM_ID_MAIN));
            }
        }
    } else if (this->unk_850 >= 0) {
        func_80832924(this, D_80854A3C);
    }

    if ((this->unk_84F == 0) && (this->unk_664 != NULL)) {
        this->currentYaw = this->actor.shape.rot.y = func_8083DB98(this, 0);
    }
}

void func_8084F308(Player* this, GlobalContext* globalCtx) {
    this->stateFlags2 |= 0x60;

    if (LinkAnimation_Update(globalCtx, &this->skelAnime)) {
        func_80832284(globalCtx, this, &gPlayerAnim_003128);
    }

    if (func_80832594(this, 0, 100)) {
        func_80839F90(this, globalCtx);
        this->stateFlags2 &= ~0x80;
    }
}

void func_8084F390(Player* this, GlobalContext* globalCtx) {
    CollisionPoly* floorPoly;
    f32 sp50;
    f32 sp4C;
    f32 sp48;
    s16 sp46;
    s16 sp44;
    Vec3f sp38;

    this->stateFlags2 |= 0x60;
    LinkAnimation_Update(globalCtx, &this->skelAnime);
    func_8084269C(globalCtx, this);
    func_800F4138(&this->actor.projectedPos, NA_SE_PL_SLIP_LEVEL - SFX_FLAG, this->actor.speedXZ);

    if (func_8083B040(this, globalCtx) == 0) {
        floorPoly = this->actor.floorPoly;

        if (floorPoly == NULL) {
            func_80837B9C(this, globalCtx);
            return;
        }

        func_8083E298(floorPoly, &sp38, &sp46);

        sp44 = sp46;
        if (this->unk_84F != 0) {
            sp44 = sp46 + 0x8000;
        }

        if (this->linearVelocity < 0) {
            sp46 += 0x8000;
        }

        sp50 = (1.0f - sp38.y) * 40.0f;
        sp50 = CLAMP(sp50, 0, 10.0f);
        sp4C = (sp50 * sp50) * 0.015f;
        sp48 = sp38.y * 0.01f;

        if (SurfaceType_GetSlope(&globalCtx->colCtx, floorPoly, this->actor.floorBgId) != 1) {
            sp50 = 0;
            sp48 = sp38.y * 10.0f;
        }

        if (sp4C < 1.0f) {
            sp4C = 1.0f;
        }

        if (Math_AsymStepToF(&this->linearVelocity, sp50, sp4C, sp48) && (sp50 == 0)) {
            LinkAnimationHeader* anim;
            if (this->unk_84F == 0) {
                anim = D_80853D04[this->modelAnimType];
            } else {
                anim = D_80853D1C[this->modelAnimType];
            }
            func_8083A098(this, anim, globalCtx);
        }

        Math_SmoothStepToS(&this->currentYaw, sp46, 10, 4000, 800);
        Math_ScaledStepToS(&this->actor.shape.rot.y, sp44, 2000);
    }
}

void func_8084F608(Player* this, GlobalContext* globalCtx) {
    if ((DECR(this->unk_850) == 0) && func_8083ADD4(globalCtx, this)) {
        func_80852280(globalCtx, this, NULL);
        func_80835C58(globalCtx, this, func_80852E14, 0);
        func_80852E14(this, globalCtx);
    }
}

void func_8084F698(Player* this, GlobalContext* globalCtx) {
    func_80835C58(globalCtx, this, func_8084F608, 0);
    this->unk_850 = 40;
    Actor_Spawn(&globalCtx->actorCtx, globalCtx, ACTOR_DEMO_KANKYO, 0.0f, 0.0f, 0.0f, 0, 0, 0, 0x10);
}

void func_8084F710(Player* this, GlobalContext* globalCtx) {
    s32 pad;

    if ((this->unk_84F != 0) && (globalCtx->csCtx.frames < 0x131)) {
        this->actor.gravity = 0.0f;
        this->actor.velocity.y = 0.0f;
    } else if (D_80853600 < 150.0f) {
        if (LinkAnimation_Update(globalCtx, &this->skelAnime)) {
            if (this->unk_850 == 0) {
                if (this->actor.bgCheckFlags & 1) {
                    this->skelAnime.endFrame = this->skelAnime.animLength - 1.0f;
                    func_808328A0(this);
                    this->unk_850 = 1;
                }
            } else {
                if ((globalCtx->sceneNum == SCENE_SPOT04) && func_8083ADD4(globalCtx, this)) {
                    return;
                }
                func_80853080(this, globalCtx);
            }
        }
        Math_SmoothStepToF(&this->actor.velocity.y, 2.0f, 0.3f, 8.0f, 0.5f);
    }

    if ((globalCtx->sceneNum == SCENE_KENJYANOMA) && func_8083ADD4(globalCtx, this)) {
        return;
    }

    if ((globalCtx->csCtx.state != CS_STATE_IDLE) && (globalCtx->csCtx.linkAction != NULL)) {
        f32 sp28 = this->actor.world.pos.y;
        func_808529D0(globalCtx, this, globalCtx->csCtx.linkAction);
        this->actor.world.pos.y = sp28;
    }
}

void func_8084F88C(Player* this, GlobalContext* globalCtx) {
    LinkAnimation_Update(globalCtx, &this->skelAnime);

    if ((this->unk_850++ > 8) && (globalCtx->sceneLoadFlag == 0)) {

        if (this->unk_84F != 0) {
            if (globalCtx->sceneNum == 9) {
                Gameplay_TriggerRespawn(globalCtx);
                globalCtx->nextEntranceIndex = 0x0088;
            } else if (this->unk_84F < 0) {
                Gameplay_TriggerRespawn(globalCtx);
            } else {
                Gameplay_TriggerVoidOut(globalCtx);
            }

            globalCtx->fadeTransition = 4;
            func_80078884(NA_SE_OC_ABYSS);
        } else {
            globalCtx->fadeTransition = 2;
            gSaveContext.nextTransition = 2;
            gSaveContext.seqIndex = (u8)NA_BGM_DISABLED;
            gSaveContext.nightSeqIndex = 0xFF;
        }

        globalCtx->sceneLoadFlag = 0x14;
    }
}

void func_8084F9A0(Player* this, GlobalContext* globalCtx) {
    func_80839800(this, globalCtx);
}

void func_8084F9C0(Player* this, GlobalContext* globalCtx) {
    this->actor.gravity = -1.0f;

    LinkAnimation_Update(globalCtx, &this->skelAnime);

    if (this->actor.velocity.y < 0.0f) {
        func_80837B9C(this, globalCtx);
    } else if (this->actor.velocity.y < 6.0f) {
        Math_StepToF(&this->linearVelocity, 3.0f, 0.5f);
    }
}

void func_8084FA54(Player* this, GlobalContext* globalCtx) {
    this->unk_6AD = 2;

    func_8083AD4C(globalCtx, this);
    LinkAnimation_Update(globalCtx, &this->skelAnime);
    func_80836670(this, globalCtx);

    this->unk_6BE = func_8084ABD8(globalCtx, this, 1, 0) - this->actor.shape.rot.y;
    this->unk_6AE |= 0x80;

    if (globalCtx->shootingGalleryStatus < 0) {
        globalCtx->shootingGalleryStatus++;
        if (globalCtx->shootingGalleryStatus == 0) {
            func_8083C148(this, globalCtx);
        }
    }
}

void func_8084FB10(Player* this, GlobalContext* globalCtx) {
    if (this->unk_84F >= 0) {
        if (this->unk_84F < 6) {
            this->unk_84F++;
        }

        if (func_80832594(this, 1, 100)) {
            this->unk_84F = -1;
            EffectSsIcePiece_SpawnBurst(globalCtx, &this->actor.world.pos, this->actor.scale.x);
            func_8002F7DC(&this->actor, NA_SE_PL_ICE_BROKEN);
        } else {
            this->stateFlags2 |= 0x4000;
        }

        if ((globalCtx->gameplayFrames % 4) == 0) {
            Player_InflictDamage(globalCtx, -1);
        }
    } else {
        if (LinkAnimation_Update(globalCtx, &this->skelAnime)) {
            func_80839F90(this, globalCtx);
            func_80837AFC(this, -20);
        }
    }
}

void func_8084FBF4(Player* this, GlobalContext* globalCtx) {
    LinkAnimation_Update(globalCtx, &this->skelAnime);
    func_808382BC(this);

    if (((this->unk_850 % 25) != 0) || func_80837B18(globalCtx, this, -1)) {
        if (DECR(this->unk_850) == 0) {
            func_80839F90(this, globalCtx);
        }
    }

    this->shockTimer = 40;
    func_8002F8F0(&this->actor, NA_SE_VO_LI_TAKEN_AWAY - SFX_FLAG + this->ageProperties->unk_92);
}

s32 func_8084FCAC(Player* this, GlobalContext* globalCtx) {
    sControlInput = &globalCtx->state.input[0];

    if ((CHECK_BTN_ALL(sControlInput->cur.button, BTN_A | BTN_L | BTN_R) &&
         CHECK_BTN_ALL(sControlInput->press.button, BTN_B)) ||
        (CHECK_BTN_ALL(sControlInput->cur.button, BTN_L) && CHECK_BTN_ALL(sControlInput->press.button, BTN_DRIGHT))) {

        D_808535D0 ^= 1;

        if (D_808535D0) {
            Camera_ChangeMode(Gameplay_GetCamera(globalCtx, CAM_ID_MAIN), CAM_MODE_BOWARROWZ);
        }
    }

    if (D_808535D0) {
        f32 speed;

        if (CHECK_BTN_ALL(sControlInput->cur.button, BTN_R)) {
            speed = 100.0f;
        } else {
            speed = 20.0f;
        }

        func_8006375C(3, 2, "DEBUG MODE");

        if (!CHECK_BTN_ALL(sControlInput->cur.button, BTN_L)) {
            if (CHECK_BTN_ALL(sControlInput->cur.button, BTN_B)) {
                this->actor.world.pos.y += speed;
            } else if (CHECK_BTN_ALL(sControlInput->cur.button, BTN_A)) {
                this->actor.world.pos.y -= speed;
            }

            if (CHECK_BTN_ANY(sControlInput->cur.button, BTN_DUP | BTN_DLEFT | BTN_DDOWN | BTN_DRIGHT)) {
                s16 angle;
                s16 temp;

                angle = temp = Camera_GetInputDirYaw(GET_ACTIVE_CAM(globalCtx));

                if (CHECK_BTN_ALL(sControlInput->cur.button, BTN_DDOWN)) {
                    angle = temp + 0x8000;
                } else if (CHECK_BTN_ALL(sControlInput->cur.button, BTN_DLEFT)) {
                    angle = temp + 0x4000;
                } else if (CHECK_BTN_ALL(sControlInput->cur.button, BTN_DRIGHT)) {
                    angle = temp - 0x4000;
                }

                this->actor.world.pos.x += speed * Math_SinS(angle);
                this->actor.world.pos.z += speed * Math_CosS(angle);
            }
        }

        func_80832210(this);

        this->actor.gravity = 0.0f;
        this->actor.velocity.z = 0.0f;
        this->actor.velocity.y = 0.0f;
        this->actor.velocity.x = 0.0f;

        if (CHECK_BTN_ALL(sControlInput->cur.button, BTN_L) && CHECK_BTN_ALL(sControlInput->press.button, BTN_DLEFT)) {
            Flags_SetTempClear(globalCtx, globalCtx->roomCtx.curRoom.num);
        }

        Math_Vec3f_Copy(&this->actor.home.pos, &this->actor.world.pos);

        return 0;
    }

    return 1;
}

void func_8084FF7C(Player* this) {
    this->unk_858 += this->unk_85C;
    this->unk_85C -= this->unk_858 * 5.0f;
    this->unk_85C *= 0.3f;

    if (ABS(this->unk_85C) < 0.00001f) {
        this->unk_85C = 0.0f;
        if (ABS(this->unk_858) < 0.00001f) {
            this->unk_858 = 0.0f;
        }
    }
}

void func_8085002C(Player* this) {
    s32 pad;
    s16 sp2A;
    s16 sp28;
    s16 sp26;

    D_80858AC8.unk_06 -= D_80858AC8.unk_06 >> 3;
    D_80858AC8.unk_08 -= D_80858AC8.unk_08 >> 3;
    D_80858AC8.unk_06 += -D_80858AC8.unk_00 >> 2;
    D_80858AC8.unk_08 += -D_80858AC8.unk_02 >> 2;

    sp26 = this->actor.world.rot.y - this->actor.shape.rot.y;

    sp28 = (s32)(this->actor.speedXZ * -200.0f * Math_CosS(sp26) * (Rand_CenteredFloat(2.0f) + 10.0f)) & 0xFFFF;
    sp2A = (s32)(this->actor.speedXZ * 100.0f * Math_SinS(sp26) * (Rand_CenteredFloat(2.0f) + 10.0f)) & 0xFFFF;

    D_80858AC8.unk_06 += sp28 >> 2;
    D_80858AC8.unk_08 += sp2A >> 2;

    if (D_80858AC8.unk_06 > 6000) {
        D_80858AC8.unk_06 = 6000;
    } else if (D_80858AC8.unk_06 < -6000) {
        D_80858AC8.unk_06 = -6000;
    }

    if (D_80858AC8.unk_08 > 6000) {
        D_80858AC8.unk_08 = 6000;
    } else if (D_80858AC8.unk_08 < -6000) {
        D_80858AC8.unk_08 = -6000;
    }

    D_80858AC8.unk_00 += D_80858AC8.unk_06;
    D_80858AC8.unk_02 += D_80858AC8.unk_08;

    if (D_80858AC8.unk_00 < 0) {
        D_80858AC8.unk_04 = D_80858AC8.unk_00 >> 1;
    } else {
        D_80858AC8.unk_04 = 0;
    }
}

s32 func_80850224(Player* this, GlobalContext* globalCtx) {
    if (func_8083C6B8(globalCtx, this) == 0) {
        if (func_8083BB20(this) != 0) {
            s32 sp24 = func_80837818(this);

            func_80837948(globalCtx, this, sp24);

            if (sp24 >= 0x18) {
                this->stateFlags2 |= 0x20000;
                func_80837530(globalCtx, this, 0);
                return 1;
            }
        } else {
            return 0;
        }
    }

    return 1;
}

static Vec3f D_80854A40 = { 0.0f, 40.0f, 45.0f };

void func_808502D0(Player* this, GlobalContext* globalCtx) {
    struct_80854190* sp44 = &D_80854190[this->swordAnimation];

    this->stateFlags2 |= 0x20;

    if (!func_80842DF4(globalCtx, this)) {
        func_8084285C(this, 0.0f, sp44->unk_0C, sp44->unk_0D);

        if ((this->stateFlags2 & 0x40000000) && (this->heldItemActionParam != PLAYER_AP_HAMMER) &&
            LinkAnimation_OnFrame(&this->skelAnime, 0.0f)) {
            this->linearVelocity = 15.0f;
            this->stateFlags2 &= ~0x40000000;
        }

        if (this->linearVelocity > 12.0f) {
            func_8084269C(globalCtx, this);
        }

        Math_StepToF(&this->linearVelocity, 0.0f, 5.0f);
        func_8083C50C(this);

        if (LinkAnimation_Update(globalCtx, &this->skelAnime)) {
            if (!func_80850224(this, globalCtx)) {
                u8 sp43 = this->skelAnime.moveFlags;
                LinkAnimationHeader* sp3C;

                if (func_8008E9C4(this)) {
                    sp3C = sp44->unk_08;
                } else {
                    sp3C = sp44->unk_04;
                }

                func_80832318(this);
                this->skelAnime.moveFlags = 0;

                if ((sp3C == &gPlayerAnim_002908) && (this->modelAnimType != 3)) {
                    sp3C = &gPlayerAnim_002AC8;
                }

                func_8083A098(this, sp3C, globalCtx);

                this->skelAnime.moveFlags = sp43;
                this->stateFlags3 |= 8;
            }
        } else if (this->heldItemActionParam == PLAYER_AP_HAMMER) {
            if ((this->swordAnimation == 0x16) || (this->swordAnimation == 0x13)) {
                static Vec3f zeroVec = { 0.0f, 0.0f, 0.0f };
                Vec3f shockwavePos;
                f32 sp2C;

                shockwavePos.y = func_8083973C(globalCtx, this, &D_80854A40, &shockwavePos);
                sp2C = this->actor.world.pos.y - shockwavePos.y;

                Math_ScaledStepToS(&this->actor.focus.rot.x, Math_Atan2S(45.0f, sp2C), 800);
                func_80836AB8(this, 1);

                if ((((this->swordAnimation == 0x16) && LinkAnimation_OnFrame(&this->skelAnime, 7.0f)) ||
                     ((this->swordAnimation == 0x13) && LinkAnimation_OnFrame(&this->skelAnime, 2.0f))) &&
                    (sp2C > -40.0f) && (sp2C < 40.0f)) {
                    func_80842A28(globalCtx, this);
                    EffectSsBlast_SpawnWhiteShockwave(globalCtx, &shockwavePos, &zeroVec, &zeroVec);
                }
            }
        }
    }
}

void func_808505DC(Player* this, GlobalContext* globalCtx) {
    LinkAnimation_Update(globalCtx, &this->skelAnime);
    func_8083721C(this);

    if (this->skelAnime.curFrame >= 6.0f) {
        func_80839FFC(this, globalCtx);
    }
}

void func_8085063C(Player* this, GlobalContext* globalCtx) {
    this->stateFlags2 |= 0x20;

    LinkAnimation_Update(globalCtx, &this->skelAnime);
    func_80836670(this, globalCtx);

    if (this->unk_850 == 0) {
        func_8010B680(globalCtx, 0x3B, &this->actor);
        this->unk_850 = 1;
        return;
    }

    if (func_8010BDBC(&globalCtx->msgCtx) == 2) {
        s32 respawnData = gSaveContext.respawn[RESPAWN_MODE_TOP].data;

        if (globalCtx->msgCtx.choiceIndex == 0) {
            gSaveContext.respawnFlag = 3;
            globalCtx->sceneLoadFlag = 0x14;
            globalCtx->nextEntranceIndex = gSaveContext.respawn[RESPAWN_MODE_TOP].entranceIndex;
            globalCtx->fadeTransition = 5;
            func_80088AF0(globalCtx);
            return;
        }

        if (globalCtx->msgCtx.choiceIndex == 1) {
            gSaveContext.respawn[RESPAWN_MODE_TOP].data = -respawnData;
            gSaveContext.fw.set = 0;
            func_80078914(&gSaveContext.respawn[RESPAWN_MODE_TOP].pos, NA_SE_PL_MAGIC_WIND_VANISH);
        }

        func_80853080(this, globalCtx);
        func_8005B1A4(Gameplay_GetCamera(globalCtx, CAM_ID_MAIN));
    }
}

void func_8085076C(Player* this, GlobalContext* globalCtx) {
    s32 respawnData = gSaveContext.respawn[RESPAWN_MODE_TOP].data;

    if (this->unk_850 > 20) {
        this->actor.draw = Player_Draw;
        this->actor.world.pos.y += 60.0f;
        func_80837B9C(this, globalCtx);
        return;
    }

    if (this->unk_850++ == 20) {
        gSaveContext.respawn[RESPAWN_MODE_TOP].data = respawnData + 1;
        func_80078914(&gSaveContext.respawn[RESPAWN_MODE_TOP].pos, NA_SE_PL_MAGIC_WIND_WARP);
    }
}

static LinkAnimationHeader* D_80854A58[] = {
    &gPlayerAnim_002CF8,
    &gPlayerAnim_002CE0,
    &gPlayerAnim_002D10,
};

static LinkAnimationHeader* D_80854A64[] = {
    &gPlayerAnim_002D00,
    &gPlayerAnim_002CE8,
    &gPlayerAnim_002D18,
};

static LinkAnimationHeader* D_80854A70[] = {
    &gPlayerAnim_002D08,
    &gPlayerAnim_002CF0,
    &gPlayerAnim_002D20,
};

static u8 D_80854A7C[] = { 70, 10, 10 };

static struct_80832924 D_80854A80[] = {
    { NA_SE_PL_SKIP, 0x814 },
    { NA_SE_VO_LI_SWORD_N, 0x2014 },
    { 0, -0x301A },
};

static struct_80832924 D_80854A8C[][2] = {
    {
        { 0, 0x4014 },
        { NA_SE_VO_LI_MAGIC_FROL, -0x201E },
    },
    {
        { 0, 0x4014 },
        { NA_SE_VO_LI_MAGIC_NALE, -0x202C },
    },
    {
        { NA_SE_VO_LI_MAGIC_ATTACK, 0x2014 },
        { NA_SE_IT_SWORD_SWING_HARD, -0x814 },
    },
};

void func_808507F4(Player* this, GlobalContext* globalCtx) {
    if (LinkAnimation_Update(globalCtx, &this->skelAnime)) {
        if (this->unk_84F < 0) {
            if ((this->itemActionParam == PLAYER_AP_NAYRUS_LOVE) || (gSaveContext.unk_13F0 == 0)) {
                func_80839FFC(this, globalCtx);
                func_8005B1A4(Gameplay_GetCamera(globalCtx, CAM_ID_MAIN));
            }
        } else {
            if (this->unk_850 == 0) {
                LinkAnimation_PlayOnceSetSpeed(globalCtx, &this->skelAnime, D_80854A58[this->unk_84F], 0.83f);

                if (func_80846A00(globalCtx, this, this->unk_84F) != NULL) {
                    this->stateFlags1 |= 0x30000000;
                    if ((this->unk_84F != 0) || (gSaveContext.respawn[RESPAWN_MODE_TOP].data <= 0)) {
                        gSaveContext.unk_13F0 = 1;
                    }
                } else {
                    func_800876C8(globalCtx);
                }
            } else {
                LinkAnimation_PlayLoopSetSpeed(globalCtx, &this->skelAnime, D_80854A64[this->unk_84F], 0.83f);

                if (this->unk_84F == 0) {
                    this->unk_850 = -10;
                }
            }

            this->unk_850++;
        }
    } else {
        if (this->unk_850 < 0) {
            this->unk_850++;

            if (this->unk_850 == 0) {
                gSaveContext.respawn[RESPAWN_MODE_TOP].data = 1;
                Gameplay_SetupRespawnPoint(globalCtx, RESPAWN_MODE_TOP, 0x6FF);
                gSaveContext.fw.set = 1;
                gSaveContext.fw.pos.x = gSaveContext.respawn[RESPAWN_MODE_DOWN].pos.x;
                gSaveContext.fw.pos.y = gSaveContext.respawn[RESPAWN_MODE_DOWN].pos.y;
                gSaveContext.fw.pos.z = gSaveContext.respawn[RESPAWN_MODE_DOWN].pos.z;
                gSaveContext.fw.yaw = gSaveContext.respawn[RESPAWN_MODE_DOWN].yaw;
                gSaveContext.fw.playerParams = 0x6FF;
                gSaveContext.fw.entranceIndex = gSaveContext.respawn[RESPAWN_MODE_DOWN].entranceIndex;
                gSaveContext.fw.roomIndex = gSaveContext.respawn[RESPAWN_MODE_DOWN].roomIndex;
                gSaveContext.fw.tempSwchFlags = gSaveContext.respawn[RESPAWN_MODE_DOWN].tempSwchFlags;
                gSaveContext.fw.tempCollectFlags = gSaveContext.respawn[RESPAWN_MODE_DOWN].tempCollectFlags;
                this->unk_850 = 2;
            }
        } else if (this->unk_84F >= 0) {
            if (this->unk_850 == 0) {
                func_80832924(this, D_80854A80);
            } else if (this->unk_850 == 1) {
                func_80832924(this, D_80854A8C[this->unk_84F]);
                if ((this->unk_84F == 2) && LinkAnimation_OnFrame(&this->skelAnime, 30.0f)) {
                    this->stateFlags1 &= ~0x30000000;
                }
            } else if (D_80854A7C[this->unk_84F] < this->unk_850++) {
                LinkAnimation_PlayOnceSetSpeed(globalCtx, &this->skelAnime, D_80854A70[this->unk_84F], 0.83f);
                this->currentYaw = this->actor.shape.rot.y;
                this->unk_84F = -1;
            }
        }
    }

    func_8083721C(this);
}

void func_80850AEC(Player* this, GlobalContext* globalCtx) {
    f32 temp;

    this->stateFlags2 |= 0x20;

    if (LinkAnimation_Update(globalCtx, &this->skelAnime)) {
        func_80832284(globalCtx, this, &gPlayerAnim_002C98);
    }

    Math_Vec3f_Sum(&this->actor.world.pos, &this->actor.velocity, &this->actor.world.pos);

    if (func_80834FBC(this)) {
        Math_Vec3f_Copy(&this->actor.prevPos, &this->actor.world.pos);
        func_80847BA0(globalCtx, this);

        temp = this->actor.world.pos.y - this->actor.floorHeight;
        if (temp > 20.0f) {
            temp = 20.0f;
        }

        this->actor.world.rot.x = this->actor.shape.rot.x = 0;
        this->actor.world.pos.y -= temp;
        this->linearVelocity = 1.0f;
        this->actor.velocity.y = 0.0f;
        func_80837B9C(this, globalCtx);
        this->stateFlags2 &= ~0x400;
        this->actor.bgCheckFlags |= 1;
        this->stateFlags1 |= 4;
        return;
    }

    if ((this->skelAnime.animation != &gPlayerAnim_002C90) || (4.0f <= this->skelAnime.curFrame)) {
        this->actor.gravity = 0.0f;
        Math_ScaledStepToS(&this->actor.shape.rot.x, this->actor.world.rot.x, 0x800);
        func_8083264C(this, 100, 2, 100, 0);
    }
}

void func_80850C68(Player* this, GlobalContext* globalCtx) {
    if ((this->unk_850 != 0) && ((this->unk_858 != 0.0f) || (this->unk_85C != 0.0f))) {
        f32 updateScale = R_UPDATE_RATE * 0.5f;

        this->skelAnime.curFrame += this->skelAnime.playSpeed * updateScale;
        if (this->skelAnime.curFrame >= this->skelAnime.animLength) {
            this->skelAnime.curFrame -= this->skelAnime.animLength;
        }

        LinkAnimation_BlendToJoint(globalCtx, &this->skelAnime, &gPlayerAnim_002C38, this->skelAnime.curFrame,
                                   (this->unk_858 < 0.0f) ? &gPlayerAnim_002C18 : &gPlayerAnim_002C20, 5.0f,
                                   fabsf(this->unk_858), this->blendTable);
        LinkAnimation_BlendToMorph(globalCtx, &this->skelAnime, &gPlayerAnim_002C38, this->skelAnime.curFrame,
                                   (this->unk_85C < 0.0f) ? &gPlayerAnim_002C28 : &gPlayerAnim_002C10, 5.0f,
                                   fabsf(this->unk_85C), D_80858AD8);
        LinkAnimation_InterpJointMorph(globalCtx, &this->skelAnime, 0.5f);
    } else if (LinkAnimation_Update(globalCtx, &this->skelAnime)) {
        this->unk_860 = 2;
        func_80832284(globalCtx, this, &gPlayerAnim_002C38);
        this->unk_850 = 1;
    }

    func_8083721C(this);

    if (this->unk_860 == 0) {
        func_80853080(this, globalCtx);
    } else if (this->unk_860 == 3) {
        func_80835C58(globalCtx, this, func_80850E84, 0);
        func_80832B0C(globalCtx, this, &gPlayerAnim_002C00);
    }
}

void func_80850E84(Player* this, GlobalContext* globalCtx) {
    if (LinkAnimation_Update(globalCtx, &this->skelAnime) && (this->unk_860 == 0)) {
        func_8083A098(this, &gPlayerAnim_002C08, globalCtx);
    }
}

static void (*D_80854AA4[])(GlobalContext*, Player*, void*) = {
    NULL,          func_80851008, func_80851030, func_80851094, func_808510B4, func_808510D4, func_808510F4,
    func_80851114, func_80851134, func_80851154, func_80851174, func_808511D4, func_808511FC, func_80851294,
    func_80851050, func_80851194, func_808511B4, func_80851248, func_808512E0,
};

static struct_80832924 D_80854AF0[] = {
    { 0, 0x2822 },
    { NA_SE_PL_CALM_HIT, 0x82D },
    { NA_SE_PL_CALM_HIT, 0x833 },
    { NA_SE_PL_CALM_HIT, -0x840 },
};

static struct_80832924 D_80854B00[] = {
    { NA_SE_VO_LI_SURPRISE, 0x2003 }, { 0, 0x300F }, { 0, 0x3018 }, { 0, 0x301E }, { NA_SE_VO_LI_FALL_L, -0x201F },
};

static struct_80832924 D_80854B14[] = {
    { 0, -0x300A },
};

static struct_80854B18 D_80854B18[] = {
    { 0, NULL },
    { -1, func_808515A4 },
    { 2, &gPlayerAnim_002790 },
    { 0, NULL },
    { 0, NULL },
    { 3, &gPlayerAnim_002740 },
    { 0, NULL },
    { 0, NULL },
    { -1, func_808515A4 },
    { 2, &gPlayerAnim_002778 },
    { -1, func_80851788 },
    { 3, &gPlayerAnim_002860 },
    { -1, func_808518DC },
    { 7, &gPlayerAnim_002348 },
    { 5, &gPlayerAnim_002350 },
    { 5, &gPlayerAnim_002358 },
    { 5, &gPlayerAnim_0023B0 },
    { 7, &gPlayerAnim_0023B8 },
    { -1, func_808519EC },
    { 2, &gPlayerAnim_002728 },
    { 2, &gPlayerAnim_002738 },
    { 0, NULL },
    { -1, func_80851B90 },
    { 3, &gPlayerAnim_0027A8 },
    { 9, &gPlayerAnim_002DB0 },
    { 2, &gPlayerAnim_002DC0 },
    { -1, func_80851D2C },
    { 2, &gPlayerAnim_003098 },
    { 3, &gPlayerAnim_002780 },
    { -1, func_808515A4 },
    { 2, &gPlayerAnim_003088 },
    { 0, NULL },
    { 0, NULL },
    { 5, &gPlayerAnim_002320 },
    { -1, func_80851368 },
    { -1, func_80851E64 },
    { 5, &gPlayerAnim_002328 },
    { 16, &gPlayerAnim_002F90 },
    { -1, func_80851F84 },
    { -1, func_80851E90 },
    { 6, &gPlayerAnim_002410 },
    { 6, &gPlayerAnim_002418 },
    { -1, func_80852080 },
    { 5, &gPlayerAnim_002390 },
    { -1, func_808521F4 },
    { -1, func_8085225C },
    { -1, func_80852280 },
    { 5, &gPlayerAnim_0023A0 },
    { 5, &gPlayerAnim_002368 },
    { -1, func_808515A4 },
    { 5, &gPlayerAnim_002370 },
    { 5, &gPlayerAnim_0027B0 },
    { 5, &gPlayerAnim_0027B8 },
    { 5, &gPlayerAnim_0027C0 },
    { 3, &gPlayerAnim_002768 },
    { 3, &gPlayerAnim_0027D8 },
    { 4, &gPlayerAnim_0027E0 },
    { 3, &gPlayerAnim_002380 },
    { 3, &gPlayerAnim_002828 },
    { 6, &gPlayerAnim_002470 },
    { 6, &gPlayerAnim_0032A8 },
    { 14, &gPlayerAnim_0032A0 },
    { 3, &gPlayerAnim_0032A0 },
    { 5, &gPlayerAnim_002AE8 },
    { 16, &gPlayerAnim_002450 },
    { 15, &gPlayerAnim_002460 },
    { 15, &gPlayerAnim_002458 },
    { 3, &gPlayerAnim_002440 },
    { 3, &gPlayerAnim_002438 },
    { 3, &gPlayerAnim_002C88 },
    { 6, &gPlayerAnim_003450 },
    { 6, &gPlayerAnim_003448 },
    { 6, &gPlayerAnim_003460 },
    { 6, &gPlayerAnim_003440 },
    { 3, &gPlayerAnim_002798 },
    { 3, &gPlayerAnim_002818 },
    { 4, &gPlayerAnim_002848 },
    { 3, &gPlayerAnim_002850 },
    { 3, &gPlayerAnim_0034E0 },
    { 3, &gPlayerAnim_0034D8 },
    { 6, &gPlayerAnim_0034C8 },
    { 3, &gPlayerAnim_003470 },
    { 3, &gPlayerAnim_003478 },
    { 3, &gPlayerAnim_0034C0 },
    { 3, &gPlayerAnim_003480 },
    { 3, &gPlayerAnim_003490 },
    { 3, &gPlayerAnim_003488 },
    { 3, &gPlayerAnim_003498 },
    { 3, &gPlayerAnim_0034B0 },
    { -1, func_808524B0 },
    { 3, &gPlayerAnim_003420 },
    { -1, func_80852544 },
    { -1, func_80852564 },
    { 3, &gPlayerAnim_003250 },
    { -1, func_80852608 },
    { 3, &gPlayerAnim_002810 },
    { 3, &gPlayerAnim_002838 },
    { 3, &gPlayerAnim_002CD0 },
    { 3, &gPlayerAnim_002CD8 },
    { 3, &gPlayerAnim_002868 },
    { 3, &gPlayerAnim_0027E8 },
    { 3, &gPlayerAnim_0027F8 },
    { 3, &gPlayerAnim_002800 },
};

static struct_80854B18 D_80854E50[] = {
    { 0, NULL },
    { -1, func_808514C0 },
    { -1, func_8085157C },
    { -1, func_80851998 },
    { -1, func_808519C0 },
    { 11, NULL },
    { -1, func_80852C50 },
    { -1, func_80852944 },
    { -1, func_80851688 },
    { -1, func_80851750 },
    { -1, func_80851828 },
    { -1, func_808521B8 },
    { -1, func_8085190C },
    { 11, NULL },
    { 11, NULL },
    { 11, NULL },
    { 18, D_80854AF0 },
    { 11, NULL },
    { -1, func_80851A50 },
    { 12, &gPlayerAnim_002730 },
    { 11, NULL },
    { 0, NULL },
    { -1, func_80851BE8 },
    { 11, NULL },
    { -1, func_80851CA4 },
    { 11, NULL },
    { 17, &gPlayerAnim_0030A8 },
    { 11, NULL },
    { 11, NULL },
    { 11, NULL },
    { -1, func_80851D80 },
    { -1, func_80851DEC },
    { -1, func_80851E28 },
    { 18, D_80854B00 },
    { -1, func_808513BC },
    { 11, NULL },
    { 11, NULL },
    { 11, NULL },
    { 11, NULL },
    { -1, func_80851ECC },
    { -1, func_80851FB0 },
    { -1, func_80852048 },
    { -1, func_80852174 },
    { 13, &gPlayerAnim_002398 },
    { -1, func_80852234 },
    { 0, NULL },
    { 0, NULL },
    { 11, NULL },
    { -1, func_80852450 },
    { -1, func_80851688 },
    { -1, func_80852298 },
    { 13, &gPlayerAnim_0027D0 },
    { -1, func_80852480 },
    { 13, &gPlayerAnim_0027C8 },
    { -1, func_80852328 },
    { 11, NULL },
    { 11, NULL },
    { 12, &gPlayerAnim_002388 },
    { -1, func_80852358 },
    { 11, NULL },
    { 18, D_80854B14 },
    { 11, NULL },
    { 11, NULL },
    { 11, NULL },
    { 11, NULL },
    { -1, func_80852388 },
    { 17, &gPlayerAnim_002450 },
    { 12, &gPlayerAnim_002448 },
    { 12, &gPlayerAnim_002450 },
    { 11, NULL },
    { -1, func_808526EC },
    { 17, &gPlayerAnim_003468 },
    { -1, func_808526EC },
    { 17, &gPlayerAnim_003468 },
    { 12, &gPlayerAnim_0027A0 },
    { 12, &gPlayerAnim_002820 },
    { 11, NULL },
    { 12, &gPlayerAnim_002858 },
    { 12, &gPlayerAnim_0034D0 },
    { 13, &gPlayerAnim_0034F0 },
    { 12, &gPlayerAnim_0034E8 },
    { 12, &gPlayerAnim_0034A8 },
    { 11, NULL },
    { 11, NULL },
    { 11, NULL },
    { 11, NULL },
    { -1, func_80852648 },
    { 11, NULL },
    { 12, &gPlayerAnim_0034A0 },
    { -1, func_808524D0 },
    { -1, func_80852514 },
    { -1, func_80852554 },
    { -1, func_808525C0 },
    { 11, NULL },
    { 11, NULL },
    { 11, NULL },
    { -1, func_8085283C },
    { -1, func_808528C8 },
    { -1, func_808528C8 },
    { 12, &gPlayerAnim_002870 },
    { 12, &gPlayerAnim_0027F0 },
    { 12, &gPlayerAnim_002808 },
    { 12, &gPlayerAnim_002450 },
};

void func_80850ED8(GlobalContext* globalCtx, Player* this, LinkAnimationHeader* anim) {
    func_80832DB0(this);
    func_80832B0C(globalCtx, this, anim);
    func_80832210(this);
}

void func_80850F1C(GlobalContext* globalCtx, Player* this, LinkAnimationHeader* anim) {
    func_80832DB0(this);
    LinkAnimation_Change(globalCtx, &this->skelAnime, anim, (2.0f / 3.0f), 0.0f, Animation_GetLastFrame(anim),
                         ANIMMODE_ONCE, -8.0f);
    func_80832210(this);
}

void func_80850F9C(GlobalContext* globalCtx, Player* this, LinkAnimationHeader* anim) {
    func_80832DB0(this);
    LinkAnimation_Change(globalCtx, &this->skelAnime, anim, (2.0f / 3.0f), 0.0f, 0.0f, ANIMMODE_LOOP, -8.0f);
    func_80832210(this);
}

void func_80851008(GlobalContext* globalCtx, Player* this, void* anim) {
    func_80832210(this);
}

void func_80851030(GlobalContext* globalCtx, Player* this, void* anim) {
    func_80850ED8(globalCtx, this, anim);
}

void func_80851050(GlobalContext* globalCtx, Player* this, void* anim) {
    func_80832DB0(this);
    func_80832C2C(globalCtx, this, anim);
    func_80832210(this);
}

void func_80851094(GlobalContext* globalCtx, Player* this, void* anim) {
    func_80850F1C(globalCtx, this, anim);
}

void func_808510B4(GlobalContext* globalCtx, Player* this, void* anim) {
    func_80850F9C(globalCtx, this, anim);
}

void func_808510D4(GlobalContext* globalCtx, Player* this, void* anim) {
    func_8083308C(globalCtx, this, anim);
}

void func_808510F4(GlobalContext* globalCtx, Player* this, void* anim) {
    func_8083303C(globalCtx, this, anim, 0x9C);
}

void func_80851114(GlobalContext* globalCtx, Player* this, void* anim) {
    func_8083313C(globalCtx, this, anim);
}

void func_80851134(GlobalContext* globalCtx, Player* this, void* anim) {
    func_808330EC(globalCtx, this, anim, 0x9C);
}

void func_80851154(GlobalContext* globalCtx, Player* this, void* anim) {
    func_80832264(globalCtx, this, anim);
}

void func_80851174(GlobalContext* globalCtx, Player* this, void* anim) {
    func_80832284(globalCtx, this, anim);
}

void func_80851194(GlobalContext* globalCtx, Player* this, void* anim) {
    func_808322D0(globalCtx, this, anim);
}

void func_808511B4(GlobalContext* globalCtx, Player* this, void* anim) {
    func_808322A4(globalCtx, this, anim);
}

void func_808511D4(GlobalContext* globalCtx, Player* this, void* anim) {
    LinkAnimation_Update(globalCtx, &this->skelAnime);
}

void func_808511FC(GlobalContext* globalCtx, Player* this, void* anim) {
    if (LinkAnimation_Update(globalCtx, &this->skelAnime)) {
        func_80850F9C(globalCtx, this, anim);
        this->unk_850 = 1;
    }
}

void func_80851248(GlobalContext* globalCtx, Player* this, void* anim) {
    if (LinkAnimation_Update(globalCtx, &this->skelAnime)) {
        func_80832DBC(this);
        func_808322A4(globalCtx, this, anim);
    }
}

void func_80851294(GlobalContext* globalCtx, Player* this, void* anim) {
    if (LinkAnimation_Update(globalCtx, &this->skelAnime)) {
        func_8083313C(globalCtx, this, anim);
        this->unk_850 = 1;
    }
}

void func_808512E0(GlobalContext* globalCtx, Player* this, void* arg2) {
    LinkAnimation_Update(globalCtx, &this->skelAnime);
    func_80832924(this, arg2);
}

void func_80851314(Player* this) {
    if ((this->unk_448 == NULL) || (this->unk_448->update == NULL)) {
        this->unk_448 = NULL;
    }

    this->unk_664 = this->unk_448;

    if (this->unk_664 != NULL) {
        this->actor.shape.rot.y = func_8083DB98(this, 0);
    }
}

void func_80851368(GlobalContext* globalCtx, Player* this, CsCmdActorAction* arg2) {
    this->stateFlags1 |= 0x8000000;
    this->stateFlags2 |= 0x400;
    this->stateFlags1 &= ~0xC0000;

    func_80832284(globalCtx, this, &gPlayerAnim_0032F0);
}

void func_808513BC(GlobalContext* globalCtx, Player* this, CsCmdActorAction* arg2) {
    this->actor.gravity = 0.0f;

    if (this->unk_84F == 0) {
        if (func_8083D12C(globalCtx, this, NULL)) {
            this->unk_84F = 1;
        } else {
            func_8084B158(globalCtx, this, NULL, fabsf(this->actor.velocity.y));
            Math_ScaledStepToS(&this->unk_6C2, -10000, 800);
            func_8084AEEC(this, &this->actor.velocity.y, 4.0f, this->currentYaw);
        }
        return;
    }

    if (LinkAnimation_Update(globalCtx, &this->skelAnime)) {
        if (this->unk_84F == 1) {
            func_80832C6C(globalCtx, this, &gPlayerAnim_003328);
        } else {
            func_80832284(globalCtx, this, &gPlayerAnim_003328);
        }
    }

    func_8084B000(this);
    func_8084AEEC(this, &this->linearVelocity, 0.0f, this->actor.shape.rot.y);
}

void func_808514C0(GlobalContext* globalCtx, Player* this, CsCmdActorAction* arg2) {
    func_80851314(this);

    if (func_808332B8(this)) {
        func_808513BC(globalCtx, this, 0);
        return;
    }

    LinkAnimation_Update(globalCtx, &this->skelAnime);

    if (func_8008F128(this) || (this->stateFlags1 & 0x800)) {
        func_80836670(this, globalCtx);
        return;
    }

    if ((this->interactRangeActor != NULL) && (this->interactRangeActor->textId == 0xFFFF)) {
        func_8083E5A8(this, globalCtx);
    }
}

void func_8085157C(GlobalContext* globalCtx, Player* this, CsCmdActorAction* arg2) {
    LinkAnimation_Update(globalCtx, &this->skelAnime);
}

void func_808515A4(GlobalContext* globalCtx, Player* this, CsCmdActorAction* arg2) {
    LinkAnimationHeader* anim;

    if (func_808332B8(this)) {
        func_80851368(globalCtx, this, 0);
        return;
    }

    anim = D_80853D34[this->modelAnimType];

    if ((this->unk_446 == 6) || (this->unk_446 == 0x2E)) {
        func_80832264(globalCtx, this, anim);
    } else {
        func_80832DB0(this);
        LinkAnimation_Change(globalCtx, &this->skelAnime, anim, (2.0f / 3.0f), 0.0f, Animation_GetLastFrame(anim),
                             ANIMMODE_LOOP, -4.0f);
    }

    func_80832210(this);
}

void func_80851688(GlobalContext* globalCtx, Player* this, CsCmdActorAction* arg2) {
    if (func_8084B3CC(globalCtx, this) == 0) {
        if ((this->csMode == 0x31) && (globalCtx->csCtx.state == CS_STATE_IDLE)) {
            func_8002DF54(globalCtx, NULL, 7);
            return;
        }

        if (func_808332B8(this) != 0) {
            func_808513BC(globalCtx, this, 0);
            return;
        }

        LinkAnimation_Update(globalCtx, &this->skelAnime);

        if (func_8008F128(this) || (this->stateFlags1 & 0x800)) {
            func_80836670(this, globalCtx);
        }
    }
}

static struct_80832924 D_80855188[] = {
    { 0, 0x302A },
    { 0, -0x3030 },
};

void func_80851750(GlobalContext* globalCtx, Player* this, CsCmdActorAction* arg2) {
    LinkAnimation_Update(globalCtx, &this->skelAnime);
    func_80832924(this, D_80855188);
}

void func_80851788(GlobalContext* globalCtx, Player* this, CsCmdActorAction* arg2) {
    this->stateFlags1 &= ~0x2000000;

    this->currentYaw = this->actor.shape.rot.y = this->actor.world.rot.y =
        Math_Vec3f_Yaw(&this->actor.world.pos, &this->unk_450);

    if (this->linearVelocity <= 0.0f) {
        this->linearVelocity = 0.1f;
    } else if (this->linearVelocity > 2.5f) {
        this->linearVelocity = 2.5f;
    }
}

void func_80851828(GlobalContext* globalCtx, Player* this, CsCmdActorAction* arg2) {
    f32 sp1C = 2.5f;

    func_80845BA0(globalCtx, this, &sp1C, 10);

    if (globalCtx->sceneNum == SCENE_BDAN_BOSS) {
        if (this->unk_850 == 0) {
            if (func_8010BDBC(&globalCtx->msgCtx) == 0) {
                return;
            }
        } else {
            if (func_8010BDBC(&globalCtx->msgCtx) != 0) {
                return;
            }
        }
    }

    this->unk_850++;
    if (this->unk_850 > 20) {
        this->csMode = 0xB;
    }
}

void func_808518DC(GlobalContext* globalCtx, Player* this, CsCmdActorAction* arg2) {
    func_8083CEAC(this, globalCtx);
}

void func_8085190C(GlobalContext* globalCtx, Player* this, CsCmdActorAction* arg2) {
    func_80851314(this);

    if (this->unk_850 != 0) {
        if (LinkAnimation_Update(globalCtx, &this->skelAnime)) {
            func_80832284(globalCtx, this, func_808334E4(this));
            this->unk_850 = 0;
        }

        func_80833C3C(this);
    } else {
        func_808401B0(globalCtx, this);
    }
}

void func_80851998(GlobalContext* globalCtx, Player* this, CsCmdActorAction* arg2) {
    func_80845964(globalCtx, this, arg2, 0.0f, 0, 0);
}

void func_808519C0(GlobalContext* globalCtx, Player* this, CsCmdActorAction* arg2) {
    func_80845964(globalCtx, this, arg2, 0.0f, 0, 1);
}

// unused
static LinkAnimationHeader* D_80855190[] = {
    &gPlayerAnim_002720,
    &gPlayerAnim_002360,
};

static Vec3f D_80855198 = { -1.0f, 70.0f, 20.0f };

void func_808519EC(GlobalContext* globalCtx, Player* this, CsCmdActorAction* arg2) {
    Math_Vec3f_Copy(&this->actor.world.pos, &D_80855198);
    this->actor.shape.rot.y = -0x8000;
    func_808322D0(globalCtx, this, this->ageProperties->unk_9C);
    func_80832F54(globalCtx, this, 0x28F);
}

static struct_808551A4 D_808551A4[] = {
    { NA_SE_IT_SWORD_PUTAWAY_STN, 0 },
    { NA_SE_IT_SWORD_STICK_STN, NA_SE_VO_LI_SWORD_N },
};

static struct_80832924 D_808551AC[] = {
    { 0, 0x401D },
    { 0, -0x4027 },
};

void func_80851A50(GlobalContext* globalCtx, Player* this, CsCmdActorAction* arg2) {
    struct_808551A4* sp2C;
    Gfx** dLists;

    LinkAnimation_Update(globalCtx, &this->skelAnime);

    if ((LINK_IS_ADULT && LinkAnimation_OnFrame(&this->skelAnime, 70.0f)) ||
        (!LINK_IS_ADULT && LinkAnimation_OnFrame(&this->skelAnime, 87.0f))) {
        sp2C = &D_808551A4[gSaveContext.linkAge];
        this->interactRangeActor->parent = &this->actor;

        if (!LINK_IS_ADULT) {
            dLists = D_80125DE8;
        } else {
            dLists = D_80125E18;
        }
        this->leftHandDLists = &dLists[gSaveContext.linkAge];

        func_8002F7DC(&this->actor, sp2C->unk_00);
        if (!LINK_IS_ADULT) {
            func_80832698(this, sp2C->unk_02);
        }
    } else if (LINK_IS_ADULT) {
        if (LinkAnimation_OnFrame(&this->skelAnime, 66.0f)) {
            func_80832698(this, NA_SE_VO_LI_SWORD_L);
        }
    } else {
        func_80832924(this, D_808551AC);
    }
}

void func_80851B90(GlobalContext* globalCtx, Player* this, CsCmdActorAction* arg2) {
    LinkAnimation_Change(globalCtx, &this->skelAnime, &gPlayerAnim_002860, -(2.0f / 3.0f), 12.0f, 12.0f, ANIMMODE_ONCE,
                         0.0f);
}

static struct_80832924 D_808551B4[] = {
    { 0, -0x281E },
};

void func_80851BE8(GlobalContext* globalCtx, Player* this, CsCmdActorAction* arg2) {
    LinkAnimation_Update(globalCtx, &this->skelAnime);

    this->unk_850++;

    if (this->unk_850 >= 180) {
        if (this->unk_850 == 180) {
            LinkAnimation_Change(globalCtx, &this->skelAnime, &gPlayerAnim_003298, (2.0f / 3.0f), 10.0f,
                                 Animation_GetLastFrame(&gPlayerAnim_003298), ANIMMODE_ONCE, -8.0f);
        }
        func_80832924(this, D_808551B4);
    }
}

void func_80851CA4(GlobalContext* globalCtx, Player* this, CsCmdActorAction* arg2) {
    if (LinkAnimation_Update(globalCtx, &this->skelAnime) && (this->unk_850 == 0) && (this->actor.bgCheckFlags & 1)) {
        func_80832264(globalCtx, this, &gPlayerAnim_002DB8);
        this->unk_850 = 1;
    }

    if (this->unk_850 != 0) {
        func_8083721C(this);
    }
}

void func_80851D2C(GlobalContext* globalCtx, Player* this, CsCmdActorAction* arg2) {
    func_80850F1C(globalCtx, this, &gPlayerAnim_0030A0);
    func_8084B498(this);
    Player_SetModels(this, Player_ActionToModelGroup(this, this->itemActionParam));
}

static struct_80832924 D_808551B8[] = {
    { NA_SE_IT_SWORD_PICKOUT, -0x80C },
};

void func_80851D80(GlobalContext* globalCtx, Player* this, CsCmdActorAction* arg2) {
    LinkAnimation_Update(globalCtx, &this->skelAnime);

    if (LinkAnimation_OnFrame(&this->skelAnime, 6.0f)) {
        func_80846720(globalCtx, this, 0);
    } else {
        func_80832924(this, D_808551B8);
    }
}

void func_80851DEC(GlobalContext* globalCtx, Player* this, CsCmdActorAction* arg2) {
    LinkAnimation_Update(globalCtx, &this->skelAnime);
    Math_StepToS(&this->actor.shape.face, 0, 1);
}

void func_80851E28(GlobalContext* globalCtx, Player* this, CsCmdActorAction* arg2) {
    LinkAnimation_Update(globalCtx, &this->skelAnime);
    Math_StepToS(&this->actor.shape.face, 2, 1);
}

void func_80851E64(GlobalContext* globalCtx, Player* this, CsCmdActorAction* arg2) {
    func_80833064(globalCtx, this, &gPlayerAnim_003318, 0x98);
}

void func_80851E90(GlobalContext* globalCtx, Player* this, CsCmdActorAction* arg2) {
    func_8083303C(globalCtx, this, &gPlayerAnim_002408, 0x9C);
    func_80832698(this, NA_SE_VO_LI_GROAN);
}

void func_80851ECC(GlobalContext* globalCtx, Player* this, CsCmdActorAction* arg2) {
    if (LinkAnimation_Update(globalCtx, &this->skelAnime)) {
        func_808330EC(globalCtx, this, &gPlayerAnim_002428, 0x9C);
    }
}

void func_80851F14(GlobalContext* globalCtx, Player* this, LinkAnimationHeader* anim, struct_80832924* arg3) {
    if (LinkAnimation_Update(globalCtx, &this->skelAnime)) {
        func_808322A4(globalCtx, this, anim);
        this->unk_850 = 1;
    } else if (this->unk_850 == 0) {
        func_80832924(this, arg3);
    }
}

void func_80851F84(GlobalContext* globalCtx, Player* this, CsCmdActorAction* arg2) {
    this->actor.shape.shadowDraw = NULL;
    func_80851134(globalCtx, this, &gPlayerAnim_002420);
}

static struct_80832924 D_808551BC[] = {
    { NA_SE_VO_LI_RELAX, 0x2023 },
    { NA_SE_PL_SLIPDOWN, 0x8EC },
    { NA_SE_PL_SLIPDOWN, -0x900 },
};

void func_80851FB0(GlobalContext* globalCtx, Player* this, CsCmdActorAction* arg2) {
    if (LinkAnimation_Update(globalCtx, &this->skelAnime)) {
        func_808330EC(globalCtx, this, &gPlayerAnim_002430, 0x9C);
        this->unk_850 = 1;
    } else if (this->unk_850 == 0) {
        func_80832924(this, D_808551BC);
        if (LinkAnimation_OnFrame(&this->skelAnime, 240.0f)) {
            this->actor.shape.shadowDraw = ActorShadow_DrawFeet;
        }
    }
}

static struct_80832924 D_808551C8[] = {
    { NA_SE_PL_LAND_LADDER, 0x843 },
    { 0, 0x4854 },
    { 0, 0x485A },
    { 0, -0x4860 },
};

void func_80852048(GlobalContext* globalCtx, Player* this, CsCmdActorAction* arg2) {
    LinkAnimation_Update(globalCtx, &this->skelAnime);
    func_80832924(this, D_808551C8);
}

void func_80852080(GlobalContext* globalCtx, Player* this, CsCmdActorAction* arg2) {
    func_80833064(globalCtx, this, &gPlayerAnim_002340, 0x9D);
    func_80832698(this, NA_SE_VO_LI_FALL_L);
}

void func_808520BC(GlobalContext* globalCtx, Player* this, CsCmdActorAction* arg2) {
    f32 startX = arg2->startPos.x;
    f32 startY = arg2->startPos.y;
    f32 startZ = arg2->startPos.z;
    f32 distX = (arg2->endPos.x - startX);
    f32 distY = (arg2->endPos.y - startY);
    f32 distZ = (arg2->endPos.z - startZ);
    f32 sp4 = (f32)(globalCtx->csCtx.frames - arg2->startFrame) / (f32)(arg2->endFrame - arg2->startFrame);

    this->actor.world.pos.x = distX * sp4 + startX;
    this->actor.world.pos.y = distY * sp4 + startY;
    this->actor.world.pos.z = distZ * sp4 + startZ;
}

static struct_80832924 D_808551D8[] = {
    { NA_SE_PL_BOUND, 0x1014 },
    { NA_SE_PL_BOUND, -0x101E },
};

void func_80852174(GlobalContext* globalCtx, Player* this, CsCmdActorAction* arg2) {
    func_808520BC(globalCtx, this, arg2);
    LinkAnimation_Update(globalCtx, &this->skelAnime);
    func_80832924(this, D_808551D8);
}

void func_808521B8(GlobalContext* globalCtx, Player* this, CsCmdActorAction* arg2) {
    if (arg2 != NULL) {
        func_808520BC(globalCtx, this, arg2);
    }
    LinkAnimation_Update(globalCtx, &this->skelAnime);
}

void func_808521F4(GlobalContext* globalCtx, Player* this, CsCmdActorAction* arg2) {
    func_80832B0C(globalCtx, this, D_80853D34[this->modelAnimType]);
    func_80832210(this);
}

void func_80852234(GlobalContext* globalCtx, Player* this, CsCmdActorAction* arg2) {
    LinkAnimation_Update(globalCtx, &this->skelAnime);
}

void func_8085225C(GlobalContext* globalCtx, Player* this, CsCmdActorAction* arg2) {
    func_80832F54(globalCtx, this, 0x98);
}

void func_80852280(GlobalContext* globalCtx, Player* this, CsCmdActorAction* arg2) {
    this->actor.draw = Player_Draw;
}

void func_80852298(GlobalContext* globalCtx, Player* this, CsCmdActorAction* arg2) {
    if (LinkAnimation_Update(globalCtx, &this->skelAnime)) {
        func_8083313C(globalCtx, this, &gPlayerAnim_002378);
        this->unk_850 = 1;
    } else if (this->unk_850 == 0) {
        if (LinkAnimation_OnFrame(&this->skelAnime, 10.0f)) {
            func_80846720(globalCtx, this, 1);
        }
    }
}

static struct_80832924 D_808551E0[] = {
    { 0, 0x300A },
    { 0, -0x3018 },
};

void func_80852328(GlobalContext* globalCtx, Player* this, CsCmdActorAction* arg2) {
    func_80851F14(globalCtx, this, &gPlayerAnim_002770, D_808551E0);
}

static struct_80832924 D_808551E8[] = {
    { 0, 0x400F },
    { 0, -0x4023 },
};

void func_80852358(GlobalContext* globalCtx, Player* this, CsCmdActorAction* arg2) {
    func_80851F14(globalCtx, this, &gPlayerAnim_002830, D_808551E8);
}

void func_80852388(GlobalContext* globalCtx, Player* this, CsCmdActorAction* arg2) {
    if (LinkAnimation_Update(globalCtx, &this->skelAnime)) {
        func_808322A4(globalCtx, this, &gPlayerAnim_002468);
        this->unk_850 = 1;
    }

    if ((this->unk_850 != 0) && (globalCtx->csCtx.frames >= 900)) {
        this->rightHandType = 0;
    } else {
        this->rightHandType = 0xFF;
    }
}

void func_80852414(GlobalContext* globalCtx, Player* this, LinkAnimationHeader* anim, struct_80832924* arg3) {
    func_80851294(globalCtx, this, anim);
    if (this->unk_850 == 0) {
        func_80832924(this, arg3);
    }
}

static struct_80832924 D_808551F0[] = {
    { 0, 0x300F },
    { 0, -0x3021 },
};

void func_80852450(GlobalContext* globalCtx, Player* this, CsCmdActorAction* arg2) {
    func_80852414(globalCtx, this, &gPlayerAnim_002378, D_808551F0);
}

static struct_80832924 D_808551F8[] = {
    { NA_SE_PL_KNOCK, -0x84E },
};

void func_80852480(GlobalContext* globalCtx, Player* this, CsCmdActorAction* arg2) {
    func_80852414(globalCtx, this, &gPlayerAnim_0027D0, D_808551F8);
}

void func_808524B0(GlobalContext* globalCtx, Player* this, CsCmdActorAction* arg2) {
    func_80837704(globalCtx, this);
}

void func_808524D0(GlobalContext* globalCtx, Player* this, CsCmdActorAction* arg2) {
    sControlInput->press.button |= BTN_B;

    func_80844E68(this, globalCtx);
}

void func_80852514(GlobalContext* globalCtx, Player* this, CsCmdActorAction* arg2) {
    func_80844E68(this, globalCtx);
}

void func_80852544(GlobalContext* globalCtx, Player* this, CsCmdActorAction* arg2) {
}

void func_80852554(GlobalContext* globalCtx, Player* this, CsCmdActorAction* arg2) {
}

void func_80852564(GlobalContext* globalCtx, Player* this, CsCmdActorAction* arg2) {
    this->stateFlags3 |= 2;
    this->linearVelocity = 2.0f;
    this->actor.velocity.y = -1.0f;

    func_80832264(globalCtx, this, &gPlayerAnim_002DB0);
    func_80832698(this, NA_SE_VO_LI_FALL_L);
}

static void (*D_808551FC[])(Player* this, GlobalContext* globalCtx) = {
    func_8084377C,
    func_80843954,
    func_80843A38,
};

void func_808525C0(GlobalContext* globalCtx, Player* this, CsCmdActorAction* arg2) {
    D_808551FC[this->unk_850](this, globalCtx);
}

void func_80852608(GlobalContext* globalCtx, Player* this, CsCmdActorAction* arg2) {
    func_80846720(globalCtx, this, 0);
    func_808322D0(globalCtx, this, &gPlayerAnim_002838);
}

void func_80852648(GlobalContext* globalCtx, Player* this, CsCmdActorAction* arg2) {
    LinkAnimation_Update(globalCtx, &this->skelAnime);

    if (LinkAnimation_OnFrame(&this->skelAnime, 10.0f)) {
        this->heldItemActionParam = this->itemActionParam = PLAYER_AP_NONE;
        this->heldItemId = ITEM_NONE;
        this->modelGroup = this->nextModelGroup = Player_ActionToModelGroup(this, PLAYER_AP_NONE);
        this->leftHandDLists = D_80125E08;
        Inventory_ChangeEquipment(EQUIP_SWORD, 2);
        gSaveContext.equips.buttonItems[0] = ITEM_SWORD_MASTER;
        Inventory_DeleteEquipment(globalCtx, 0);
    }
}

static LinkAnimationHeader* D_80855208[] = {
    &gPlayerAnim_0034B8,
    &gPlayerAnim_003458,
};

static Vec3s D_80855210[2][2] = {
    { { -200, 700, 100 }, { 800, 600, 800 } },
    { { -200, 500, 0 }, { 600, 400, 600 } },
};

void func_808526EC(GlobalContext* globalCtx, Player* this, CsCmdActorAction* arg2) {
    static Vec3f zeroVec = { 0.0f, 0.0f, 0.0f };
    static Color_RGBA8 primColor = { 255, 255, 255, 0 };
    static Color_RGBA8 envColor = { 0, 128, 128, 0 };
    s32 age = gSaveContext.linkAge;
    Vec3f sparklePos;
    Vec3f sp34;
    Vec3s* ptr;

    func_80851294(globalCtx, this, D_80855208[age]);

    if (this->rightHandType != 0xFF) {
        this->rightHandType = 0xFF;
        return;
    }

    ptr = D_80855210[gSaveContext.linkAge];

    sp34.x = ptr[0].x + Rand_CenteredFloat(ptr[1].x);
    sp34.y = ptr[0].y + Rand_CenteredFloat(ptr[1].y);
    sp34.z = ptr[0].z + Rand_CenteredFloat(ptr[1].z);

    SkinMatrix_Vec3fMtxFMultXYZ(&this->shieldMf, &sp34, &sparklePos);

    EffectSsKiraKira_SpawnDispersed(globalCtx, &sparklePos, &zeroVec, &zeroVec, &primColor, &envColor, 600, -10);
}

void func_8085283C(GlobalContext* globalCtx, Player* this, CsCmdActorAction* arg2) {
    if (LinkAnimation_Update(globalCtx, &this->skelAnime)) {
        func_80852944(globalCtx, this, arg2);
    } else if (this->unk_850 == 0) {
        Item_Give(globalCtx, ITEM_SWORD_MASTER);
        func_80846720(globalCtx, this, 0);
    } else {
        func_8084E988(this);
    }
}

void func_808528C8(GlobalContext* globalCtx, Player* this, CsCmdActorAction* arg2) {
    if (LinkAnimation_Update(globalCtx, &this->skelAnime)) {
        func_8084285C(this, 0.0f, 99.0f, this->skelAnime.endFrame - 8.0f);
    }

    if (this->heldItemActionParam != PLAYER_AP_SWORD_MASTER) {
        func_80846720(globalCtx, this, 1);
    }
}

void func_80852944(GlobalContext* globalCtx, Player* this, CsCmdActorAction* arg2) {
    if (func_808332B8(this)) {
        func_80838F18(globalCtx, this);
        func_80832340(globalCtx, this);
    } else {
        func_8083C148(this, globalCtx);
        if (!func_8083B644(this, globalCtx)) {
            func_8083E5A8(this, globalCtx);
        }
    }

    this->csMode = 0;
    this->unk_6AD = 0;
}

void func_808529D0(GlobalContext* globalCtx, Player* this, CsCmdActorAction* arg2) {
    this->actor.world.pos.x = arg2->startPos.x;
    this->actor.world.pos.y = arg2->startPos.y;
    if ((globalCtx->sceneNum == SCENE_SPOT04) && !LINK_IS_ADULT) {
        this->actor.world.pos.y -= 1.0f;
    }
    this->actor.world.pos.z = arg2->startPos.z;
    this->currentYaw = this->actor.shape.rot.y = arg2->rot.y;
}

void func_80852A54(GlobalContext* globalCtx, Player* this, CsCmdActorAction* arg2) {
    f32 dx = arg2->startPos.x - (s32)this->actor.world.pos.x;
    f32 dy = arg2->startPos.y - (s32)this->actor.world.pos.y;
    f32 dz = arg2->startPos.z - (s32)this->actor.world.pos.z;
    f32 dist = sqrtf(SQ(dx) + SQ(dy) + SQ(dz));
    s16 yawDiff = arg2->rot.y - this->actor.shape.rot.y;

    if ((this->linearVelocity == 0.0f) && ((dist > 50.0f) || (ABS(yawDiff) > 0x4000))) {
        func_808529D0(globalCtx, this, arg2);
    }

    this->skelAnime.moveFlags = 0;
    func_80832DB0(this);
}

void func_80852B4C(GlobalContext* globalCtx, Player* this, CsCmdActorAction* arg2, struct_80854B18* arg3) {
    if (arg3->type > 0) {
        D_80854AA4[arg3->type](globalCtx, this, arg3->ptr);
    } else if (arg3->type < 0) {
        arg3->func(globalCtx, this, arg2);
    }

    if ((D_80858AA0 & 4) && !(this->skelAnime.moveFlags & 4)) {
        this->skelAnime.morphTable[0].y /= this->ageProperties->unk_08;
        D_80858AA0 = 0;
    }
}

void func_80852C0C(GlobalContext* globalCtx, Player* this, s32 csMode) {
    if ((csMode != 1) && (csMode != 8) && (csMode != 0x31) && (csMode != 7)) {
        func_808323B4(globalCtx, this);
    }
}

void func_80852C50(GlobalContext* globalCtx, Player* this, CsCmdActorAction* arg2) {
    CsCmdActorAction* linkCsAction = globalCtx->csCtx.linkAction;
    s32 pad;
    s32 sp24;

    if (globalCtx->csCtx.state == CS_STATE_UNSKIPPABLE_INIT) {
        func_8002DF54(globalCtx, NULL, 7);
        this->unk_446 = 0;
        func_80832210(this);
        return;
    }

    if (linkCsAction == NULL) {
        this->actor.flags &= ~0x40;
        return;
    }

    if (this->unk_446 != linkCsAction->action) {
        sp24 = D_808547C4[linkCsAction->action];
        if (sp24 >= 0) {
            if ((sp24 == 3) || (sp24 == 4)) {
                func_80852A54(globalCtx, this, linkCsAction);
            } else {
                func_808529D0(globalCtx, this, linkCsAction);
            }
        }

        D_80858AA0 = this->skelAnime.moveFlags;

        func_80832DBC(this);
        osSyncPrintf("TOOL MODE=%d\n", sp24);
        func_80852C0C(globalCtx, this, ABS(sp24));
        func_80852B4C(globalCtx, this, linkCsAction, &D_80854B18[ABS(sp24)]);

        this->unk_850 = 0;
        this->unk_84F = 0;
        this->unk_446 = linkCsAction->action;
    }

    sp24 = D_808547C4[this->unk_446];
    func_80852B4C(globalCtx, this, linkCsAction, &D_80854E50[ABS(sp24)]);
}

void func_80852E14(Player* this, GlobalContext* globalCtx) {
    if (this->csMode != this->prevCsMode) {
        D_80858AA0 = this->skelAnime.moveFlags;

        func_80832DBC(this);
        this->prevCsMode = this->csMode;
        osSyncPrintf("DEMO MODE=%d\n", this->csMode);
        func_80852C0C(globalCtx, this, this->csMode);
        func_80852B4C(globalCtx, this, NULL, &D_80854B18[this->csMode]);
    }

    func_80852B4C(globalCtx, this, NULL, &D_80854E50[this->csMode]);
}

s32 Player_IsDroppingFish(GlobalContext* globalCtx) {
    Player* this = GET_PLAYER(globalCtx);

    return (func_8084EFC0 == this->func_674) && (this->itemActionParam == PLAYER_AP_BOTTLE_FISH);
}

s32 Player_StartFishing(GlobalContext* globalCtx) {
    Player* this = GET_PLAYER(globalCtx);

    func_80832564(globalCtx, this);
    func_80835F44(globalCtx, this, ITEM_FISHING_POLE);
    return 1;
}

s32 func_80852F38(GlobalContext* globalCtx, Player* this) {
    if (!Player_InBlockingCsMode(globalCtx, this) && (this->invincibilityTimer >= 0) && !func_8008F128(this) &&
        !(this->stateFlags3 & 0x80)) {
        func_80832564(globalCtx, this);
        func_80835C58(globalCtx, this, func_8084F308, 0);
        func_80832264(globalCtx, this, &gPlayerAnim_003120);
        this->stateFlags2 |= 0x80;
        func_80832224(this);
        func_80832698(this, NA_SE_VO_LI_HELD);
        return true;
    }

    return false;
}

// Sets up player cutscene
s32 func_80852FFC(GlobalContext* globalCtx, Actor* actor, s32 csMode) {
    Player* this = GET_PLAYER(globalCtx);

    if (!Player_InBlockingCsMode(globalCtx, this)) {
        func_80832564(globalCtx, this);
        func_80835C58(globalCtx, this, func_80852E14, 0);
        this->csMode = csMode;
        this->unk_448 = actor;
        func_80832224(this);
        return 1;
    }

    return 0;
}

void func_80853080(Player* this, GlobalContext* globalCtx) {
    func_80835C58(globalCtx, this, func_80840BC8, 1);
    func_80832B0C(globalCtx, this, func_80833338(this));
    this->currentYaw = this->actor.shape.rot.y;
}

s32 Player_InflictDamage(GlobalContext* globalCtx, s32 damage) {
    Player* this = GET_PLAYER(globalCtx);

    if (!Player_InBlockingCsMode(globalCtx, this) && !func_80837B18(globalCtx, this, damage)) {
        this->stateFlags2 &= ~0x80;
        return 1;
    }

    return 0;
}

// Start talking with the given actor
void func_80853148(GlobalContext* globalCtx, Actor* actor) {
    Player* this = GET_PLAYER(globalCtx);
    s32 pad;

    if ((this->targetActor != NULL) || (actor == this->naviActor) || ((actor->flags & 0x40001) == 0x40001)) {
        actor->flags |= 0x100;
    }

    this->targetActor = actor;
    this->exchangeItemId = EXCH_ITEM_NONE;

    if (actor->textId == 0xFFFF) {
        func_8002DF54(globalCtx, actor, 1);
        actor->flags |= 0x100;
        func_80832528(globalCtx, this);
    } else {
        if (this->actor.flags & 0x100) {
            this->actor.textId = 0;
        } else {
            this->actor.flags |= 0x100;
            this->actor.textId = actor->textId;
        }

        if (this->stateFlags1 & 0x800000) {
            s32 sp24 = this->unk_850;

            func_80832528(globalCtx, this);
            func_8083A2F8(globalCtx, this);

            this->unk_850 = sp24;
        } else {
            if (func_808332B8(this)) {
                func_80836898(globalCtx, this, func_8083A2F8);
                func_80832C6C(globalCtx, this, &gPlayerAnim_003328);
            } else if ((actor->category != ACTORCAT_NPC) || (this->heldItemActionParam == PLAYER_AP_FISHING_POLE)) {
                func_8083A2F8(globalCtx, this);

                if (!func_8008E9C4(this)) {
                    if ((actor != this->naviActor) && (actor->xzDistToPlayer < 40.0f)) {
                        func_808322D0(globalCtx, this, &gPlayerAnim_002DF0);
                    } else {
                        func_80832284(globalCtx, this, func_80833338(this));
                    }
                }
            } else {
                func_80836898(globalCtx, this, func_8083A2F8);
                func_808322D0(globalCtx, this,
                              (actor->xzDistToPlayer < 40.0f) ? &gPlayerAnim_002DF0 : &gPlayerAnim_0031A0);
            }

            if (this->skelAnime.animation == &gPlayerAnim_002DF0) {
                func_80832F54(globalCtx, this, 0x19);
            }

            func_80832224(this);
        }

        this->stateFlags1 |= 0x20000040;
    }

    if ((this->naviActor == this->targetActor) && ((this->targetActor->textId & 0xFF00) != 0x200)) {
        this->naviActor->flags |= 0x100;
        func_80835EA4(globalCtx, 0xB);
    }
}<|MERGE_RESOLUTION|>--- conflicted
+++ resolved
@@ -2677,13 +2677,8 @@
 }
 
 void func_80835EA4(GlobalContext* globalCtx, s32 arg1) {
-<<<<<<< HEAD
-    func_80835E44(globalCtx, CAM_SET_ITEM2);
+    func_80835E44(globalCtx, CAM_SET_TURN_AROUND);
     Camera_SetCameraData(Gameplay_GetCamera(globalCtx, CAM_ID_MAIN), 4, 0, 0, arg1, 0, 0);
-=======
-    func_80835E44(globalCtx, CAM_SET_TURN_AROUND);
-    Camera_SetCameraData(Gameplay_GetCamera(globalCtx, 0), 4, 0, 0, arg1, 0, 0);
->>>>>>> 0b184194
 }
 
 void func_80835EFC(Player* this) {
@@ -4023,7 +4018,7 @@
 
             this->stateFlags1 |= 0x20000001;
 
-            func_80835E44(globalCtx, CAM_SET_SCENE1);
+            func_80835E44(globalCtx, CAM_SET_SCENE_TRANSITION);
 
             return 1;
         } else {
@@ -5951,11 +5946,7 @@
                     func_808322D0(globalCtx, this, this->ageProperties->unk_98);
                     func_80832F54(globalCtx, this, 0x28F);
                     chest->unk_1F4 = 1;
-<<<<<<< HEAD
-                    Camera_ChangeSetting(Gameplay_GetCamera(globalCtx, CAM_ID_MAIN), CAM_SET_ITEM0);
-=======
-                    Camera_ChangeSetting(Gameplay_GetCamera(globalCtx, 0), CAM_SET_SLOW_CHEST_CS);
->>>>>>> 0b184194
+                    Camera_ChangeSetting(Gameplay_GetCamera(globalCtx, CAM_ID_MAIN), CAM_SET_SLOW_CHEST_CS);
                 } else {
                     func_80832264(globalCtx, this, &gPlayerAnim_002DF8);
                     chest->unk_1F4 = -1;
@@ -9650,13 +9641,8 @@
             Camera_ChangeMode(Gameplay_GetCamera(globalCtx, CAM_ID_MAIN), CAM_MODE_NORMAL);
         } else if (!(this->stateFlags1 & 0x100000)) {
             if ((this->actor.parent != NULL) && (this->stateFlags3 & 0x80)) {
-<<<<<<< HEAD
-                camMode = CAM_MODE_FOOKSHOT;
+                camMode = CAM_MODE_HOOKSHOT;
                 Camera_SetParam(Gameplay_GetCamera(globalCtx, CAM_ID_MAIN), 8, this->actor.parent);
-=======
-                camMode = CAM_MODE_HOOKSHOT;
-                Camera_SetParam(Gameplay_GetCamera(globalCtx, 0), 8, this->actor.parent);
->>>>>>> 0b184194
             } else if (func_8084377C == this->func_674) {
                 camMode = CAM_MODE_STILL;
             } else if (this->stateFlags2 & 0x100) {
@@ -9677,13 +9663,8 @@
             } else if (this->stateFlags1 & 0x1000) {
                 camMode = CAM_MODE_CHARGE;
             } else if (this->stateFlags1 & 0x2000000) {
-<<<<<<< HEAD
-                camMode = CAM_MODE_BOOMFOLLLOW;
+                camMode = CAM_MODE_FOLLOWBOOMERANG;
                 Camera_SetParam(Gameplay_GetCamera(globalCtx, CAM_ID_MAIN), 8, this->boomerangActor);
-=======
-                camMode = CAM_MODE_FOLLOWBOOMERANG;
-                Camera_SetParam(Gameplay_GetCamera(globalCtx, 0), 8, this->boomerangActor);
->>>>>>> 0b184194
             } else if (this->stateFlags1 & 0x6000) {
                 if (func_80833B2C(this)) {
                     camMode = CAM_MODE_HANGZ;
