--- conflicted
+++ resolved
@@ -13516,13 +13516,8 @@
         sp2C = &D_808551A4[gSaveContext.linkAge];
         this->interactRangeActor->parent = &this->actor;
 
-<<<<<<< HEAD
-        if (LINK_IS_CHILD) {
+        if (!LINK_IS_ADULT) {
             dLists = gPlayerLeftHandAndGiantsKnifeDLists;
-=======
-        if (!LINK_IS_ADULT) {
-            dLists = D_80125DE8;
->>>>>>> e53081df
         } else {
             dLists = gPlayerLeftFistDLists;
         }
