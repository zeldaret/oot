--- conflicted
+++ resolved
@@ -16,7 +16,7 @@
 void EnArrow_Draw(Actor* thisx, GlobalContext* globalCtx);
 
 void EnArrow_Shoot(EnArrow* this, GlobalContext* globalCtx);
-void func_809B3FDC(EnArrow* this, GlobalContext* globalCtx);
+void EnArrow_Fly(EnArrow* this, GlobalContext* globalCtx);
 void func_809B45E0(EnArrow* this, GlobalContext* globalCtx);
 void func_809B4640(EnArrow* this, GlobalContext* globalCtx);
 
@@ -31,10 +31,8 @@
     (ActorFunc)EnArrow_Update,
     (ActorFunc)EnArrow_Draw,
 };
-<<<<<<< HEAD
-=======
-
-static ColliderQuadInit D_809B4D50 = {
+
+static ColliderQuadInit sColliderInit = {
     {
         COLTYPE_NONE,
         AT_ON | AT_TYPE_PLAYER,
@@ -53,19 +51,8 @@
     },
     { { { 0.0f, 0.0f, 0.0f }, { 0.0f, 0.0f, 0.0f }, { 0.0f, 0.0f, 0.0f }, { 0.0f, 0.0f, 0.0f } } },
 };
-*/
-#pragma GLOBAL_ASM("asm/non_matchings/overlays/actors/ovl_En_Arrow/func_809B3920.s")
->>>>>>> cb9d85de
-
-// sQuadInit
-ColliderQuadInit D_809B4D50 = {
-    { COLTYPE_UNK10, 0x09, 0x00, 0x00, 0x08, COLSHAPE_QUAD },
-    { 0x02, { 0x00000020, 0x00, 0x01 }, { 0xFFCFFFFF, 0x00, 0x00 }, 0x1D, 0x00, 0x00 },
-    { { { 0.0f, 0.0f, 0.0f }, { 0.0f, 0.0f, 0.0f }, { 0.0f, 0.0f, 0.0f }, { 0.0f, 0.0f, 0.0f } } },
-};
-
-// sInitChain
-InitChainEntry D_809B4DA0[] = {
+
+static InitChainEntry sInitChain[] = {
     ICHAIN_F32(minVelocityY, 65386, ICHAIN_STOP),
 };
 
@@ -95,13 +82,13 @@
         0, 4, 0, { 0, 255, 200, 255 },   { 0, 255, 255, 255 }, { 0, 255, 200, 0 }, { 0, 255, 255, 0 }, 16,
         0, 1, 0, { 255, 255, 170, 255 }, { 255, 255, 0, 0 },
     };
-    static u32 toucherFlags[] = {
+    static u32 dmgFlags[] = {
         0x00000800, 0x00000020, 0x00000020, 0x00000800, 0x00001000,
         0x00002000, 0x00010000, 0x00004000, 0x00008000, 0x00000004,
     };
     EnArrow* this = THIS;
 
-    Actor_ProcessInitChain(&this->actor, D_809B4DA0);
+    Actor_ProcessInitChain(&this->actor, sInitChain);
 
     if (this->actor.params == ARROW_CS_NUT) {
         this->isCsNut = true;
@@ -137,18 +124,18 @@
         }
 
         Collider_InitQuad(globalCtx, &this->collider);
-        Collider_SetQuad(globalCtx, &this->collider, &this->actor, &D_809B4D50);
+        Collider_SetQuad(globalCtx, &this->collider, &this->actor, &sColliderInit);
 
         if (this->actor.params <= ARROW_NORMAL) {
             // weird flag assignment required to match
-            this->collider.body.toucherFlags = this->collider.body.toucherFlags &= ~0x18;
+            this->collider.info.toucherFlags = this->collider.info.toucherFlags &= ~0x18;
         }
 
         if (this->actor.params < 0) {
-            this->collider.base.atFlags = 0x11;
+            this->collider.base.atFlags = (AT_ON | AT_TYPE_ENEMY);
         } else if (this->actor.params <= ARROW_SEED) {
-            this->collider.body.toucher.flags = toucherFlags[this->actor.params];
-            LOG_HEX("this->at_info.cl_elem.at_btl_info.at_type", this->collider.body.toucher.flags, "../z_en_arrow.c",
+            this->collider.info.toucher.dmgFlags = dmgFlags[this->actor.params];
+            LOG_HEX("this->at_info.cl_elem.at_btl_info.at_type", this->collider.info.toucher.dmgFlags, "../z_en_arrow.c",
                     707);
         }
     }
@@ -198,8 +185,8 @@
                 break;
         }
 
-        EnArrow_SetupAction(this, func_809B3FDC);
-        Math_Vec3f_Copy(&this->unk_210, &this->actor.posRot.pos);
+        EnArrow_SetupAction(this, EnArrow_Fly);
+        Math_Vec3f_Copy(&this->unk_210, &this->actor.world.pos);
 
         if (this->actor.params >= ARROW_SEED) {
             func_8002D9A4(&this->actor, 80.0f);
@@ -215,7 +202,7 @@
 void func_809B3CEC(GlobalContext* globalCtx, EnArrow* this) {
     EnArrow_SetupAction(this, func_809B4640);
     Animation_PlayOnce(&this->skelAnime, &D_04004310);
-    this->actor.posRot.rot.y += (s32)(24576.0f * (Rand_ZeroOne() - 0.5f)) + 0x8000;
+    this->actor.world.rot.y += (s32)(24576.0f * (Rand_ZeroOne() - 0.5f)) + 0x8000;
     this->actor.velocity.y += (this->actor.speedXZ * (0.4f + (0.4f * Rand_ZeroOne())));
     this->actor.speedXZ *= (0.04f + 0.3f * Rand_ZeroOne());
     this->timer = 50;
@@ -231,11 +218,11 @@
     f32 scale;
     s32 bgId;
 
-    Math_Vec3f_Diff(&this->actor.posRot.pos, &this->unk_210, &posDiffLastFrame);
-
-    temp_f12 = ((this->actor.posRot.pos.x - this->hitActor->posRot.pos.x) * posDiffLastFrame.x) +
-               ((this->actor.posRot.pos.y - this->hitActor->posRot.pos.y) * posDiffLastFrame.y) +
-               ((this->actor.posRot.pos.z - this->hitActor->posRot.pos.z) * posDiffLastFrame.z);
+    Math_Vec3f_Diff(&this->actor.world.pos, &this->unk_210, &posDiffLastFrame);
+
+    temp_f12 = ((this->actor.world.pos.x - this->hitActor->world.pos.x) * posDiffLastFrame.x) +
+               ((this->actor.world.pos.y - this->hitActor->world.pos.y) * posDiffLastFrame.y) +
+               ((this->actor.world.pos.z - this->hitActor->world.pos.z) * posDiffLastFrame.z);
 
     if (!(temp_f12 < 0.0f)) {
         scale = Math3D_Vec3fMagnitudeSq(&posDiffLastFrame);
@@ -243,22 +230,22 @@
         if (!(scale < 1.0f)) {
             scale = temp_f12 / scale;
             Math_Vec3f_Scale(&posDiffLastFrame, scale);
-            Math_Vec3f_Sum(&this->hitActor->posRot.pos, &posDiffLastFrame, &actorNextPos);
-
-            if (BgCheck_EntityLineTest1(&globalCtx->colCtx, &this->hitActor->posRot.pos, &actorNextPos, &hitPos,
+            Math_Vec3f_Sum(&this->hitActor->world.pos, &posDiffLastFrame, &actorNextPos);
+
+            if (BgCheck_EntityLineTest1(&globalCtx->colCtx, &this->hitActor->world.pos, &actorNextPos, &hitPos,
                                         &hitPoly, true, true, true, true, &bgId)) {
-                this->hitActor->posRot.pos.x = hitPos.x + ((actorNextPos.x <= hitPos.x) ? 1.0f : -1.0f);
-                this->hitActor->posRot.pos.y = hitPos.y + ((actorNextPos.y <= hitPos.y) ? 1.0f : -1.0f);
-                this->hitActor->posRot.pos.z = hitPos.z + ((actorNextPos.z <= hitPos.z) ? 1.0f : -1.0f);
+                this->hitActor->world.pos.x = hitPos.x + ((actorNextPos.x <= hitPos.x) ? 1.0f : -1.0f);
+                this->hitActor->world.pos.y = hitPos.y + ((actorNextPos.y <= hitPos.y) ? 1.0f : -1.0f);
+                this->hitActor->world.pos.z = hitPos.z + ((actorNextPos.z <= hitPos.z) ? 1.0f : -1.0f);
             } else {
-                Math_Vec3f_Copy(&this->hitActor->posRot.pos, &actorNextPos);
+                Math_Vec3f_Copy(&this->hitActor->world.pos, &actorNextPos);
             }
         }
     }
 }
 
 #ifdef NON_MATCHING
-// Issues with the decrement and v0/v1 issues.
+// Issues with the decrement and v0/v1 swaps.
 // The best the permuter could find:
 //
 // u8 timer = this->timer;
@@ -266,7 +253,7 @@
 // and changes `EffectSsHitMark_SpawnCustomScale` to return s32 instead of void
 //
 // This fixes everything but the stack. I dont think either of those changes are real.
-void func_809B3FDC(EnArrow* this, GlobalContext* globalCtx) {
+void EnArrow_Fly(EnArrow* this, GlobalContext* globalCtx) {
     CollisionPoly* hitPoly; // sp94
     s32 bgId;
     Vec3f hitPoint; // sp84
@@ -291,52 +278,52 @@
     if (atTouched) {
         atTouched = this->actor.params <= ARROW_SEED;
         if (atTouched) {
-            atTouched = (this->collider.base.atFlags & 2) != 0;
+            atTouched = (this->collider.base.atFlags & AT_HIT) != 0;
         }
     }
 
     if (atTouched || this->touchedPoly) {
         if (this->actor.params >= ARROW_SEED) {
             if (atTouched) {
-                this->actor.posRot.pos.x = (this->actor.posRot.pos.x + this->actor.pos4.x) * 0.5f;
-                this->actor.posRot.pos.y = (this->actor.posRot.pos.y + this->actor.pos4.y) * 0.5f;
-                this->actor.posRot.pos.z = (this->actor.posRot.pos.z + this->actor.pos4.z) * 0.5f;
+                this->actor.world.pos.x = (this->actor.world.pos.x + this->actor.prevPos.x) * 0.5f;
+                this->actor.world.pos.y = (this->actor.world.pos.y + this->actor.prevPos.y) * 0.5f;
+                this->actor.world.pos.z = (this->actor.world.pos.z + this->actor.prevPos.z) * 0.5f;
             }
 
             if (this->actor.params == ARROW_NUT) {
                 iREG(50) = -1;
-                Actor_Spawn(&globalCtx->actorCtx, globalCtx, ACTOR_EN_M_FIRE1, this->actor.posRot.pos.x,
-                            this->actor.posRot.pos.y, this->actor.posRot.pos.z, 0, 0, 0, 0);
+                Actor_Spawn(&globalCtx->actorCtx, globalCtx, ACTOR_EN_M_FIRE1, this->actor.world.pos.x,
+                            this->actor.world.pos.y, this->actor.world.pos.z, 0, 0, 0, 0);
                 sfxId = NA_SE_IT_DEKU;
             } else {
                 sfxId = NA_SE_IT_SLING_REFLECT;
             }
 
-            EffectSsStone1_Spawn(globalCtx, &this->actor.posRot.pos, 0);
-            Audio_PlaySoundAtPosition(globalCtx, &this->actor.posRot.pos, 20, sfxId);
+            EffectSsStone1_Spawn(globalCtx, &this->actor.world.pos, 0);
+            Audio_PlaySoundAtPosition(globalCtx, &this->actor.world.pos, 20, sfxId);
             Actor_Kill(&this->actor);
         } else {
-            EffectSsHitMark_SpawnCustomScale(globalCtx, 0, 150, &this->actor.posRot.pos);
-
-            if (atTouched && (this->collider.body.atHitItem->flags != 4)) {
+            EffectSsHitMark_SpawnCustomScale(globalCtx, 0, 150, &this->actor.world.pos);
+
+            if (atTouched && (this->collider.info.atHitInfo->elemType != ELEMTYPE_UNK4)) {
                 hitActor = this->collider.base.at;
 
-                if ((hitActor->update != NULL) && (!(this->collider.base.atFlags & 4)) && (hitActor->flags & 0x4000)) {
+                if ((hitActor->update != NULL) && (!(this->collider.base.atFlags & AT_BOUNCED)) && (hitActor->flags & 0x4000)) {
                     this->hitActor = hitActor;
                     EnArrow_CarryActor(this, globalCtx);
-                    Math_Vec3f_Diff(&hitActor->posRot.pos, &this->actor.posRot.pos, &this->unk_250);
+                    Math_Vec3f_Diff(&hitActor->world.pos, &this->actor.world.pos, &this->unk_250);
                     hitActor->flags |= 0x8000;
-                    this->collider.base.atFlags &= ~2;
+                    this->collider.base.atFlags &= ~AT_HIT;
                     this->actor.speedXZ *= 0.5f;
                     this->actor.velocity.y *= 0.5f;
                 } else {
                     this->hitFlags |= 1;
                     this->hitFlags |= 2;
 
-                    if (this->collider.body.atHitItem->bumperFlags & 2) {
-                        this->actor.posRot.pos.x = this->collider.body.atHitItem->bumper.unk_06.x;
-                        this->actor.posRot.pos.y = this->collider.body.atHitItem->bumper.unk_06.y;
-                        this->actor.posRot.pos.z = this->collider.body.atHitItem->bumper.unk_06.z;
+                    if (this->collider.info.atHitInfo->bumperFlags & 2) {
+                        this->actor.world.pos.x = this->collider.info.atHitInfo->bumper.hitPos.x;
+                        this->actor.world.pos.y = this->collider.info.atHitInfo->bumper.hitPos.y;
+                        this->actor.world.pos.z = this->collider.info.atHitInfo->bumper.hitPos.z;
                     }
 
                     func_809B3CEC(globalCtx, this);
@@ -357,16 +344,16 @@
             }
         }
     } else {
-        Math_Vec3f_Copy(&this->unk_210, &this->actor.posRot.pos);
+        Math_Vec3f_Copy(&this->unk_210, &this->actor.world.pos);
         Actor_MoveForward(&this->actor);
 
-        this->touchedPoly = BgCheck_ProjectileLineTest(&globalCtx->colCtx, &this->actor.pos4, &this->actor.posRot.pos,
+        this->touchedPoly = BgCheck_ProjectileLineTest(&globalCtx->colCtx, &this->actor.prevPos, &this->actor.world.pos,
                                                        &hitPoint, &this->actor.wallPoly, true, true, true, true, &bgId);
 
         if (this->touchedPoly) {
             func_8002F9EC(globalCtx, &this->actor, this->actor.wallPoly, bgId, &hitPoint);
-            Math_Vec3f_Copy(&posCopy, &this->actor.posRot.pos);
-            Math_Vec3f_Copy(&this->actor.posRot.pos, &hitPoint);
+            Math_Vec3f_Copy(&posCopy, &this->actor.world.pos);
+            Math_Vec3f_Copy(&this->actor.world.pos, &hitPoint);
         }
 
         if (this->actor.params <= ARROW_0E) {
@@ -377,18 +364,18 @@
     if (this->hitActor != NULL) {
         if (this->hitActor->update != NULL) {
             Math_Vec3f_Sum(&this->unk_210, &this->unk_250, &sp60);
-            Math_Vec3f_Sum(&this->actor.posRot.pos, &this->unk_250, &sp54);
+            Math_Vec3f_Sum(&this->actor.world.pos, &this->unk_250, &sp54);
 
             if (BgCheck_EntityLineTest1(&globalCtx->colCtx, &sp60, &sp54, &hitPoint, &hitPoly, true, true, true, true,
                                         &bgId)) {
-                this->hitActor->posRot.pos.x = hitPoint.x + ((sp54.x <= hitPoint.x) ? 1.0f : -1.0f);
-                this->hitActor->posRot.pos.y = hitPoint.y + ((sp54.y <= hitPoint.y) ? 1.0f : -1.0f);
-                this->hitActor->posRot.pos.z = hitPoint.z + ((sp54.z <= hitPoint.z) ? 1.0f : -1.0f);
-                Math_Vec3f_Diff(&this->hitActor->posRot.pos, &this->actor.posRot.pos, &this->unk_250);
+                this->hitActor->world.pos.x = hitPoint.x + ((sp54.x <= hitPoint.x) ? 1.0f : -1.0f);
+                this->hitActor->world.pos.y = hitPoint.y + ((sp54.y <= hitPoint.y) ? 1.0f : -1.0f);
+                this->hitActor->world.pos.z = hitPoint.z + ((sp54.z <= hitPoint.z) ? 1.0f : -1.0f);
+                Math_Vec3f_Diff(&this->hitActor->world.pos, &this->actor.world.pos, &this->unk_250);
                 this->hitActor->flags &= ~0x8000;
                 this->hitActor = NULL;
             } else {
-                Math_Vec3f_Sum(&this->actor.posRot.pos, &this->unk_250, &this->hitActor->posRot.pos);
+                Math_Vec3f_Sum(&this->actor.world.pos, &this->unk_250, &this->hitActor->world.pos);
             }
 
             if (this->touchedPoly && (this->hitActor != NULL)) {
@@ -401,8 +388,8 @@
     }
 }
 #else
-void func_809B3FDC(EnArrow* this, GlobalContext* globalCtx);
-#pragma GLOBAL_ASM("asm/non_matchings/overlays/actors/ovl_En_Arrow/func_809B3FDC.s")
+void EnArrow_Fly(EnArrow* this, GlobalContext* globalCtx);
+#pragma GLOBAL_ASM("asm/non_matchings/overlays/actors/ovl_En_Arrow/EnArrow_Fly.s")
 #endif
 
 void func_809B45E0(EnArrow* this, GlobalContext* globalCtx) {
@@ -438,7 +425,7 @@
 
         if (this->actor.child == NULL) {
             Actor_SpawnAsChild(&globalCtx->actorCtx, &this->actor, globalCtx, elementalActorIds[this->actor.params - 3],
-                               this->actor.posRot.pos.x, this->actor.posRot.pos.y, this->actor.posRot.pos.z, 0, 0, 0,
+                               this->actor.world.pos.x, this->actor.world.pos.y, this->actor.world.pos.z, 0, 0, 0,
                                0);
         }
     } else if (this->actor.params == ARROW_NORMAL_LIT) {
@@ -446,7 +433,7 @@
         static Vec3f accel = { 0.0f, 0.5f, 0.0f };
         static Color_RGBA8 primColor = { 255, 255, 100, 255 };
         static Color_RGBA8 envColor = { 255, 50, 0, 0 };
-
+        // spawn dust for the flame
         func_8002836C(globalCtx, &this->unk_21C, &velocity, &accel, &primColor, &envColor, 100, 0, 8);
     }
 }
@@ -461,7 +448,7 @@
 
     Matrix_MultVec3f(&D_809B4EA0, &this->unk_21C);
 
-    if (func_809B3FDC == this->actionFunc) {
+    if (EnArrow_Fly == this->actionFunc) {
         Matrix_MultVec3f(&D_809B4E88, &sp44);
         Matrix_MultVec3f(&D_809B4E94, &sp38);
 
@@ -490,7 +477,7 @@
 void EnArrow_Draw(Actor* thisx, GlobalContext* globalCtx) {
     s32 pad;
     EnArrow* this = THIS;
-    u8 sp6F;
+    u8 alpha;
     f32 scale;
 
     if (this->actor.params <= ARROW_0E) {
@@ -498,7 +485,7 @@
         SkelAnime_DrawLod(globalCtx, this->skelAnime.skeleton, this->skelAnime.jointTable, NULL, NULL, this,
                           (this->actor.projectedPos.z < MREG(95)) ? 0 : 1);
     } else if (this->actor.speedXZ != 0.0f) {
-        sp6F = (Math_CosS(this->timer * 5000) * 127.5f) + 127.5f;
+        alpha = (Math_CosS(this->timer * 5000) * 127.5f) + 127.5f;
 
         OPEN_DISPS(globalCtx->state.gfxCtx, "../z_en_arrow.c", 1346);
 
@@ -506,11 +493,11 @@
 
         if (this->actor.params == ARROW_SEED) {
             gDPSetPrimColor(POLY_XLU_DISP++, 0, 0, 255, 255, 255, 255);
-            gDPSetEnvColor(POLY_XLU_DISP++, 0, 255, 255, sp6F);
+            gDPSetEnvColor(POLY_XLU_DISP++, 0, 255, 255, alpha);
             scale = 50.0f;
         } else {
             gDPSetPrimColor(POLY_XLU_DISP++, 0, 0, 12, 0, 0, 255);
-            gDPSetEnvColor(POLY_XLU_DISP++, 250, 250, 0, sp6F);
+            gDPSetEnvColor(POLY_XLU_DISP++, 250, 250, 0, alpha);
             scale = 150.0f;
         }
 
@@ -525,7 +512,7 @@
                   G_MTX_NOPUSH | G_MTX_LOAD | G_MTX_MODELVIEW);
         gSPDisplayList(POLY_XLU_DISP++, D_04037880);
         Matrix_Pull();
-        Matrix_RotateY(this->actor.posRot.rot.y * (M_PI / 32768), MTXMODE_APPLY);
+        Matrix_RotateY(this->actor.world.rot.y * (M_PI / 32768), MTXMODE_APPLY);
 
         CLOSE_DISPS(globalCtx->state.gfxCtx, "../z_en_arrow.c", 1381);
     }
