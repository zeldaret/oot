/*
 * File: z_en_arrow.c
 * Overlay: ovl_En_Arrow
 * Description: Arrows
 */

#include "z_en_arrow.h"

#define FLAGS 0x00000030

#define THIS ((EnArrow*)thisx)

void EnArrow_Init(Actor* thisx, GlobalContext* globalCtx);
void EnArrow_Destroy(Actor* thisx, GlobalContext* globalCtx);
void EnArrow_Update(Actor* thisx, GlobalContext* globalCtx);
void EnArrow_Draw(Actor* thisx, GlobalContext* globalCtx);

<<<<<<< HEAD
void func_809B3BD4(EnArrow* this, GlobalContext* globalCtx);
void func_809B3FDC(EnArrow* this, GlobalContext* globalCtx);
void func_809B45E0(EnArrow* this, GlobalContext* globalCtx);
void func_809B4640(EnArrow* this, GlobalContext* globalCtx);

=======
extern UNK_TYPE D_04004310;
extern UNK_TYPE D_0400436C;
extern UNK_TYPE D_04006010;
extern UNK_TYPE D_04037880;

/*
>>>>>>> 11a021a9
const ActorInit En_Arrow_InitVars = {
    ACTOR_EN_ARROW,
    ACTORTYPE_ITEMACTION,
    FLAGS,
    OBJECT_GAMEPLAY_KEEP,
    sizeof(EnArrow),
    (ActorFunc)EnArrow_Init,
    (ActorFunc)EnArrow_Destroy,
    (ActorFunc)EnArrow_Update,
    (ActorFunc)EnArrow_Draw,
};

// sQuadInit
ColliderQuadInit D_809B4D50 = {
    { COLTYPE_UNK10, 0x09, 0x00, 0x00, 0x08, COLSHAPE_QUAD },
    { 0x02, { 0x00000020, 0x00, 0x01 }, { 0xFFCFFFFF, 0x00, 0x00 }, 0x1D, 0x00, 0x00 },
    { { { 0.0f, 0.0f, 0.0f }, { 0.0f, 0.0f, 0.0f }, { 0.0f, 0.0f, 0.0f }, { 0.0f, 0.0f, 0.0f } } },
};

// sInitChain
InitChainEntry D_809B4DA0[] = {
    ICHAIN_F32(minVelocityY, 65386, ICHAIN_STOP),
};

extern SkeletonHeader D_04006010;
extern AnimationHeader D_0400436C;
extern AnimationHeader D_04004310;

void EnArrow_SetupAction(EnArrow* this, EnArrowActionFunc actionFunc) {
    this->actionFunc = actionFunc;
}

void EnArrow_Init(Actor* thisx, GlobalContext* globalCtx) {
    static EffectBlureInit2 blureNormal = {
        0, 4, 0, { 0, 255, 200, 255 },   { 0, 255, 255, 255 }, { 0, 255, 200, 0 }, { 0, 255, 255, 0 }, 16,
        0, 1, 0, { 255, 255, 170, 255 }, { 0, 150, 0, 0 },
    };
    static EffectBlureInit2 blureFire = {
        0, 4, 0, { 0, 255, 200, 255 }, { 0, 255, 255, 255 }, { 0, 255, 200, 0 }, { 0, 255, 255, 0 }, 16,
        0, 1, 0, { 255, 200, 0, 255 }, { 255, 0, 0, 0 },
    };
    static EffectBlureInit2 blureIce = {
        0, 4, 0, { 0, 255, 200, 255 },   { 0, 255, 255, 255 }, { 0, 255, 200, 0 }, { 0, 255, 255, 0 }, 16,
        0, 1, 0, { 170, 255, 255, 255 }, { 0, 100, 255, 0 },
    };
    static EffectBlureInit2 blureLight = {
        0, 4, 0, { 0, 255, 200, 255 },   { 0, 255, 255, 255 }, { 0, 255, 200, 0 }, { 0, 255, 255, 0 }, 16,
        0, 1, 0, { 255, 255, 170, 255 }, { 255, 255, 0, 0 },
    };
    static u32 toucherFlags[] = {
        0x00000800, 0x00000020, 0x00000020, 0x00000800, 0x00001000,
        0x00002000, 0x00010000, 0x00004000, 0x00008000, 0x00000004,
    };
    EnArrow* this = THIS;

    Actor_ProcessInitChain(this, D_809B4DA0);

    if (this->actor.params == -10) {
        this->unk_24B = 1;
        this->actor.params = 10;
    }

    if (this->actor.params < 10) {

        if (this->actor.params < 9) {
            SkelAnime_Init(globalCtx, &this->skelAnime, &D_04006010, &D_0400436C, NULL, NULL, 0);
        }

        if (this->actor.params < 3) {

            if (this->actor.params == 1) {
                blureNormal.elemDuration = 4;
            } else {
                blureNormal.elemDuration = 0x10;
            }

            Effect_Add(globalCtx, &this->effectIndex, EFFECT_BLURE2, 0, 0, &blureNormal);

        } else if (this->actor.params == 3) {

            Effect_Add(globalCtx, &this->effectIndex, EFFECT_BLURE2, 0, 0, &blureFire);

        } else if (this->actor.params == 4) {

            Effect_Add(globalCtx, &this->effectIndex, EFFECT_BLURE2, 0, 0, &blureIce);

        } else if (this->actor.params == 5) {

            Effect_Add(globalCtx, &this->effectIndex, EFFECT_BLURE2, 0, 0, &blureLight);
        }

        Collider_InitQuad(globalCtx, &this->collider);
        Collider_SetQuad(globalCtx, &this->collider, this, &D_809B4D50);

        if (this->actor.params < 3) {
            this->collider.body.toucherFlags = this->collider.body.toucherFlags &= ~0x18;
        }

        if (this->actor.params < 0) {
            this->collider.base.atFlags = 0x11;
        } else if (this->actor.params < 0xA) {
            this->collider.body.toucher.flags = toucherFlags[this->actor.params];
            LOG_HEX("this->at_info.cl_elem.at_btl_info.at_type", this->collider.body.toucher.flags, "../z_en_arrow.c",
                    707);
        }
    }

    EnArrow_SetupAction(this, func_809B3BD4);
}

s32 D_809B4E5C[] = { 0x010A010B, 0x010C010A, 0x010A010A };
s32 D_809B4E68[] = { 0x00000000, 0x3F000000, 0x00000000 };
s32 D_809B4E74[] = { 0x00000000, 0x3F000000, 0x00000000 };
s32 D_809B4E80[] = { 0xFFFF64FF };
s32 D_809B4E84[] = { 0xFF320000 };
s32 D_809B4E88[] = { 0x00000000, 0x43C80000, 0x44BB8000 };
s32 D_809B4E94[] = { 0x00000000, 0xC3C80000, 0x44BB8000 };
s32 D_809B4EA0[] = { 0x00000000, 0x00000000, 0xC3960000, 0x00000000 };

void EnArrow_Destroy(Actor* thisx, GlobalContext* globalCtx) {
    EnArrow* this = THIS;

    if (this->actor.params < 6) {
        Effect_Delete(globalCtx, this->effectIndex);
    }

    SkelAnime_Free(&this->skelAnime, globalCtx);
    Collider_DestroyQuad(globalCtx, &this->collider);

    if ((this->hitActor != NULL) && (this->hitActor->update != NULL)) {
        this->hitActor->flags &= ~0x8000;
    }
}

void func_809B3BD4(EnArrow* this, GlobalContext* globalCtx) {
    Player* player = PLAYER;

    if (this->actor.parent == NULL) {
        if ((this->actor.params != 0xA) && (player->unk_A73 == 0)) {
            Actor_Kill(this);
            return;
        }

        switch (this->actor.params) {
            case 9:
                func_8002F7DC(player, NA_SE_IT_SLING_SHOT);
                break;
            case 0:
            case 1:
            case 2:
                func_8002F7DC(player, NA_SE_IT_ARROW_SHOT);
                break;
            case 3:
            case 4:
            case 5:
                func_8002F7DC(player, NA_SE_IT_MAGIC_ARROW_SHOT);
                break;
        }

        EnArrow_SetupAction(this, func_809B3FDC);
        Math_Vec3f_Copy(&this->unk_210, &this->actor.posRot);

        if (this->actor.params >= 9) {
            func_8002D9A4(this, 80.0f);
            this->timer = 15;
            this->actor.shape.rot.x = this->actor.shape.rot.y = this->actor.shape.rot.z = 0;
        } else {
            func_8002D9A4(this, 150.0f);
            this->timer = 12;
        }
    }
}

#pragma GLOBAL_ASM("asm/non_matchings/overlays/actors/ovl_En_Arrow/func_809B3CEC.s")
/*
void func_809B3CEC(GlobalContext *globalCtx, EnArrow *this) {
    EnArrow_SetupAction(this, func_809B4640);
    SkelAnime_ChangeAnimDefaultStop(&this->skelAnime, &D_04004310);
    this->actor.posRot.rot.y += (s32)((Math_Rand_ZeroOne() - 0.5f) * 24576.0f) + 0x8000;
    this->actor.velocity.y = this->actor.velocity.y + (this->actor.speedXZ * (0.4f + (0.4f * Math_Rand_ZeroOne())));
    this->actor.speedXZ = this->actor.speedXZ * (0.04f + 0.3f * Math_Rand_ZeroOne());
    this->timer = 0x32;
    this->actor.gravity = -1.5f;
    
}
*/

void func_809B3DD8(EnArrow* this, GlobalContext* globalCtx);
#pragma GLOBAL_ASM("asm/non_matchings/overlays/actors/ovl_En_Arrow/func_809B3DD8.s")

//#pragma GLOBAL_ASM("asm/non_matchings/overlays/actors/ovl_En_Arrow/func_809B3FDC.s")

void func_809B3FDC(EnArrow* this, GlobalContext* globalCtx) {
    Vec3f sp94;
    u32 bgId;
    Vec3f hitPoint; //sp84
    Vec3f posCopy;
    Vec3f sp60;
    Vec3f sp54;
    Actor* hitActor;
    ColliderBody* atHit;
    s32 cond;
    u16 sfxId;

    if (DECR(this->timer) == 0) {
        Actor_Kill(this);
        return;
    }

    if (this->timer < 7.2f) {
        this->actor.gravity = -0.4f;
    }

    cond = this->actor.params != 0;

    if (cond) {
        cond = this->actor.params < 0xA;
        if (cond) {
            cond = (this->collider.base.atFlags & 2) != 0;
        }
    }

    if ((cond) || (this->hitPoly)) {
        if (this->actor.params >= 9) {
            if (cond) {
                this->actor.posRot.pos.x = (this->actor.posRot.pos.x + this->actor.pos4.x) * 0.5f;
                this->actor.posRot.pos.y = (this->actor.posRot.pos.y + this->actor.pos4.y) * 0.5f;
                this->actor.posRot.pos.z = (this->actor.posRot.pos.z + this->actor.pos4.z) * 0.5f;
            }


            // sfx is weird
            if (this->actor.params == 0xA) {
                iREG(50) = -1;
                sfxId = NA_SE_IT_SLING_REFLECT;
                Actor_Spawn(&globalCtx->actorCtx, globalCtx, ACTOR_EN_M_FIRE1, this->actor.posRot.pos.x,
                            this->actor.posRot.pos.y, this->actor.posRot.pos.z, 0, 0, 0, 0);

            } else {
                sfxId = NA_SE_IT_DEKU;
            }

            EffectSsStone1_Spawn(globalCtx, &this->actor.posRot, 0);
            Audio_PlaySoundAtPosition(globalCtx, &this->actor.posRot, 20, sfxId);
            Actor_Kill(this);
        } else {
            EffectSsHitMark_SpawnCustomScale(globalCtx, 0, 150, &this->actor.posRot);

            // might need to do this in the if?
            atHit = this->collider.body.atHitItem;

            if ((cond != 0) && (atHit->flags != 4)) {
                hitActor = this->collider.base.at;

                if ((hitActor->update != NULL) && (!(this->collider.base.atFlags & 4)) && (hitActor->flags & 0x4000)) {
                    this->hitActor = hitActor;
                    func_809B3DD8(this, globalCtx);
                    Math_Vec3f_Diff(&hitActor->posRot, &this->actor.posRot, &this->unk_250);
                    hitActor->flags |= 0x8000;
                    this->collider.base.atFlags &= ~2;
                    this->actor.speedXZ *= 0.5f;
                    this->actor.velocity.y *= 0.5f;
                } else {
                    this->hitFlags |= 1;
                    this->hitFlags |= 2;

                    if (atHit->bumperFlags & 2) {
                        this->actor.posRot.pos.x = atHit->bumper.unk_06.x;
                        this->actor.posRot.pos.y = atHit->bumper.unk_06.y;
                        this->actor.posRot.pos.z = atHit->bumper.unk_06.z;
                    }

                    func_809B3CEC(globalCtx, this);
                    Audio_PlayActorSound2(this, NA_SE_IT_ARROW_STICK_CRE);
                }
            } else if (this->hitPoly) {
                EnArrow_SetupAction(this, func_809B45E0);
                SkelAnime_ChangeAnimDefaultStop(&this->skelAnime, &D_0400436C);
                this->timer = (this->actor.params >= 0) ? 60 : 20;
                Audio_PlayActorSound2(this, NA_SE_IT_ARROW_STICK_OBJ);
                this->hitFlags |= 1;
            }
        }
    } else {
        Math_Vec3f_Copy(&this->unk_210, &this->actor.posRot);
        Actor_MoveForward(&this->actor);
        this->hitPoly = func_8003E02C(&globalCtx->colCtx, &this->actor.pos4, &this->actor.posRot.pos, &hitPoint,
                                      &this->actor.wallPoly, true, true, true, true, &bgId);
        // !! ?
        if (this->hitPoly) {
            func_8002F9EC(globalCtx, this, this->actor.wallPoly, bgId, &hitPoint);
            Math_Vec3f_Copy(&posCopy, &this->actor.posRot);
            Math_Vec3f_Copy(&this->actor.posRot, &hitPoint);
        }

        if (this->actor.params < 9) {
            this->actor.shape.rot.x = atan2s(this->actor.speedXZ, -this->actor.velocity.y);
        }
    }

    if (this->hitActor != NULL) {
        if (this->hitActor->update != NULL) {
            Math_Vec3f_Sum(&this->unk_210, &this->unk_250, &sp60);
            Math_Vec3f_Sum(&this->actor.posRot, &this->unk_250, &sp54);

            if (func_8003DE84(&globalCtx->colCtx, &sp60, &sp54, &hitPoint, &sp94, 1, 1, 1, 1, &bgId) != 0) {
                this->hitActor->posRot.pos.x = hitPoint.x + (sp54.x <= hitPoint.x) ? 1.0f : -1.0f;
                this->hitActor->posRot.pos.y = hitPoint.y + (sp54.y <= hitPoint.y) ? 1.0f : -1.0f;
                this->hitActor->posRot.pos.z = hitPoint.z + (sp54.z <= hitPoint.z) ? 1.0f : -1.0f;
                Math_Vec3f_Diff(&this->hitActor->posRot, &this->actor.posRot, &this->unk_250);
                this->hitActor->flags &= ~0x8000;
                this->hitActor = NULL;
            } else {
                Math_Vec3f_Sum(&this->actor.posRot, &this->unk_250, &this->hitActor->posRot);
            }

            if ((this->hitPoly) && (this->hitActor != NULL)) {
                this->hitActor->flags &= ~0x8000;
                this->hitActor = NULL;
            }

        } else {
            this->hitActor = NULL;
        }
    }
}

#pragma GLOBAL_ASM("asm/non_matchings/overlays/actors/ovl_En_Arrow/func_809B45E0.s")

#pragma GLOBAL_ASM("asm/non_matchings/overlays/actors/ovl_En_Arrow/func_809B4640.s")

#pragma GLOBAL_ASM("asm/non_matchings/overlays/actors/ovl_En_Arrow/EnArrow_Update.s")

#pragma GLOBAL_ASM("asm/non_matchings/overlays/actors/ovl_En_Arrow/func_809B4800.s")

#pragma GLOBAL_ASM("asm/non_matchings/overlays/actors/ovl_En_Arrow/EnArrow_Draw.s")<|MERGE_RESOLUTION|>--- conflicted
+++ resolved
@@ -1,7 +1,7 @@
 /*
  * File: z_en_arrow.c
  * Overlay: ovl_En_Arrow
- * Description: Arrows
+ * Description: Arrow, Deku Seed, and Deku Nut Projectile
  */
 
 #include "z_en_arrow.h"
@@ -15,20 +15,11 @@
 void EnArrow_Update(Actor* thisx, GlobalContext* globalCtx);
 void EnArrow_Draw(Actor* thisx, GlobalContext* globalCtx);
 
-<<<<<<< HEAD
 void func_809B3BD4(EnArrow* this, GlobalContext* globalCtx);
 void func_809B3FDC(EnArrow* this, GlobalContext* globalCtx);
 void func_809B45E0(EnArrow* this, GlobalContext* globalCtx);
 void func_809B4640(EnArrow* this, GlobalContext* globalCtx);
 
-=======
-extern UNK_TYPE D_04004310;
-extern UNK_TYPE D_0400436C;
-extern UNK_TYPE D_04006010;
-extern UNK_TYPE D_04037880;
-
-/*
->>>>>>> 11a021a9
 const ActorInit En_Arrow_InitVars = {
     ACTOR_EN_ARROW,
     ACTORTYPE_ITEMACTION,
@@ -56,6 +47,7 @@
 extern SkeletonHeader D_04006010;
 extern AnimationHeader D_0400436C;
 extern AnimationHeader D_04004310;
+extern UNK_TYPE D_04037880;
 
 void EnArrow_SetupAction(EnArrow* this, EnArrowActionFunc actionFunc) {
     this->actionFunc = actionFunc;
@@ -206,155 +198,154 @@
 /*
 void func_809B3CEC(GlobalContext *globalCtx, EnArrow *this) {
     EnArrow_SetupAction(this, func_809B4640);
-    SkelAnime_ChangeAnimDefaultStop(&this->skelAnime, &D_04004310);
-    this->actor.posRot.rot.y += (s32)((Math_Rand_ZeroOne() - 0.5f) * 24576.0f) + 0x8000;
-    this->actor.velocity.y = this->actor.velocity.y + (this->actor.speedXZ * (0.4f + (0.4f * Math_Rand_ZeroOne())));
-    this->actor.speedXZ = this->actor.speedXZ * (0.04f + 0.3f * Math_Rand_ZeroOne());
+    Animation_PlayOnce(&this->skelAnime, &D_04004310);
+    this->actor.posRot.rot.y += (s32)((Rand_ZeroOne() - 0.5f) * 24576.0f) + 0x8000;
+    this->actor.velocity.y = this->actor.velocity.y + (this->actor.speedXZ * (0.4f + (0.4f * Rand_ZeroOne())));
+    this->actor.speedXZ = this->actor.speedXZ * (0.04f + 0.3f * Rand_ZeroOne());
     this->timer = 0x32;
     this->actor.gravity = -1.5f;
-    
+
 }
 */
 
 void func_809B3DD8(EnArrow* this, GlobalContext* globalCtx);
 #pragma GLOBAL_ASM("asm/non_matchings/overlays/actors/ovl_En_Arrow/func_809B3DD8.s")
 
-//#pragma GLOBAL_ASM("asm/non_matchings/overlays/actors/ovl_En_Arrow/func_809B3FDC.s")
-
-void func_809B3FDC(EnArrow* this, GlobalContext* globalCtx) {
-    Vec3f sp94;
-    u32 bgId;
-    Vec3f hitPoint; //sp84
-    Vec3f posCopy;
-    Vec3f sp60;
-    Vec3f sp54;
-    Actor* hitActor;
-    ColliderBody* atHit;
-    s32 cond;
-    u16 sfxId;
-
-    if (DECR(this->timer) == 0) {
-        Actor_Kill(this);
-        return;
-    }
-
-    if (this->timer < 7.2f) {
-        this->actor.gravity = -0.4f;
-    }
-
-    cond = this->actor.params != 0;
-
-    if (cond) {
-        cond = this->actor.params < 0xA;
-        if (cond) {
-            cond = (this->collider.base.atFlags & 2) != 0;
-        }
-    }
-
-    if ((cond) || (this->hitPoly)) {
-        if (this->actor.params >= 9) {
-            if (cond) {
-                this->actor.posRot.pos.x = (this->actor.posRot.pos.x + this->actor.pos4.x) * 0.5f;
-                this->actor.posRot.pos.y = (this->actor.posRot.pos.y + this->actor.pos4.y) * 0.5f;
-                this->actor.posRot.pos.z = (this->actor.posRot.pos.z + this->actor.pos4.z) * 0.5f;
-            }
-
-
-            // sfx is weird
-            if (this->actor.params == 0xA) {
-                iREG(50) = -1;
-                sfxId = NA_SE_IT_SLING_REFLECT;
-                Actor_Spawn(&globalCtx->actorCtx, globalCtx, ACTOR_EN_M_FIRE1, this->actor.posRot.pos.x,
-                            this->actor.posRot.pos.y, this->actor.posRot.pos.z, 0, 0, 0, 0);
-
-            } else {
-                sfxId = NA_SE_IT_DEKU;
-            }
-
-            EffectSsStone1_Spawn(globalCtx, &this->actor.posRot, 0);
-            Audio_PlaySoundAtPosition(globalCtx, &this->actor.posRot, 20, sfxId);
-            Actor_Kill(this);
-        } else {
-            EffectSsHitMark_SpawnCustomScale(globalCtx, 0, 150, &this->actor.posRot);
-
-            // might need to do this in the if?
-            atHit = this->collider.body.atHitItem;
-
-            if ((cond != 0) && (atHit->flags != 4)) {
-                hitActor = this->collider.base.at;
-
-                if ((hitActor->update != NULL) && (!(this->collider.base.atFlags & 4)) && (hitActor->flags & 0x4000)) {
-                    this->hitActor = hitActor;
-                    func_809B3DD8(this, globalCtx);
-                    Math_Vec3f_Diff(&hitActor->posRot, &this->actor.posRot, &this->unk_250);
-                    hitActor->flags |= 0x8000;
-                    this->collider.base.atFlags &= ~2;
-                    this->actor.speedXZ *= 0.5f;
-                    this->actor.velocity.y *= 0.5f;
-                } else {
-                    this->hitFlags |= 1;
-                    this->hitFlags |= 2;
-
-                    if (atHit->bumperFlags & 2) {
-                        this->actor.posRot.pos.x = atHit->bumper.unk_06.x;
-                        this->actor.posRot.pos.y = atHit->bumper.unk_06.y;
-                        this->actor.posRot.pos.z = atHit->bumper.unk_06.z;
-                    }
-
-                    func_809B3CEC(globalCtx, this);
-                    Audio_PlayActorSound2(this, NA_SE_IT_ARROW_STICK_CRE);
-                }
-            } else if (this->hitPoly) {
-                EnArrow_SetupAction(this, func_809B45E0);
-                SkelAnime_ChangeAnimDefaultStop(&this->skelAnime, &D_0400436C);
-                this->timer = (this->actor.params >= 0) ? 60 : 20;
-                Audio_PlayActorSound2(this, NA_SE_IT_ARROW_STICK_OBJ);
-                this->hitFlags |= 1;
-            }
-        }
-    } else {
-        Math_Vec3f_Copy(&this->unk_210, &this->actor.posRot);
-        Actor_MoveForward(&this->actor);
-        this->hitPoly = func_8003E02C(&globalCtx->colCtx, &this->actor.pos4, &this->actor.posRot.pos, &hitPoint,
-                                      &this->actor.wallPoly, true, true, true, true, &bgId);
-        // !! ?
-        if (this->hitPoly) {
-            func_8002F9EC(globalCtx, this, this->actor.wallPoly, bgId, &hitPoint);
-            Math_Vec3f_Copy(&posCopy, &this->actor.posRot);
-            Math_Vec3f_Copy(&this->actor.posRot, &hitPoint);
-        }
-
-        if (this->actor.params < 9) {
-            this->actor.shape.rot.x = atan2s(this->actor.speedXZ, -this->actor.velocity.y);
-        }
-    }
-
-    if (this->hitActor != NULL) {
-        if (this->hitActor->update != NULL) {
-            Math_Vec3f_Sum(&this->unk_210, &this->unk_250, &sp60);
-            Math_Vec3f_Sum(&this->actor.posRot, &this->unk_250, &sp54);
-
-            if (func_8003DE84(&globalCtx->colCtx, &sp60, &sp54, &hitPoint, &sp94, 1, 1, 1, 1, &bgId) != 0) {
-                this->hitActor->posRot.pos.x = hitPoint.x + (sp54.x <= hitPoint.x) ? 1.0f : -1.0f;
-                this->hitActor->posRot.pos.y = hitPoint.y + (sp54.y <= hitPoint.y) ? 1.0f : -1.0f;
-                this->hitActor->posRot.pos.z = hitPoint.z + (sp54.z <= hitPoint.z) ? 1.0f : -1.0f;
-                Math_Vec3f_Diff(&this->hitActor->posRot, &this->actor.posRot, &this->unk_250);
-                this->hitActor->flags &= ~0x8000;
-                this->hitActor = NULL;
-            } else {
-                Math_Vec3f_Sum(&this->actor.posRot, &this->unk_250, &this->hitActor->posRot);
-            }
-
-            if ((this->hitPoly) && (this->hitActor != NULL)) {
-                this->hitActor->flags &= ~0x8000;
-                this->hitActor = NULL;
-            }
-
-        } else {
-            this->hitActor = NULL;
-        }
-    }
-}
+#pragma GLOBAL_ASM("asm/non_matchings/overlays/actors/ovl_En_Arrow/func_809B3FDC.s")
+
+// void func_809B3FDC(EnArrow* this, GlobalContext* globalCtx) {
+//     Vec3f sp94;
+//     u32 bgId;
+//     Vec3f hitPoint; // sp84
+//     Vec3f posCopy;
+//     Vec3f sp60;
+//     Vec3f sp54;
+//     Actor* hitActor;
+//     ColliderBody* atHit;
+//     s32 cond;
+//     u16 sfxId;
+
+//     if (DECR(this->timer) == 0) {
+//         Actor_Kill(this);
+//         return;
+//     }
+
+//     if (this->timer < 7.2f) {
+//         this->actor.gravity = -0.4f;
+//     }
+
+//     cond = this->actor.params != 0;
+
+//     if (cond) {
+//         cond = this->actor.params < 0xA;
+//         if (cond) {
+//             cond = (this->collider.base.atFlags & 2) != 0;
+//         }
+//     }
+
+//     if ((cond) || (this->hitPoly)) {
+//         if (this->actor.params >= 9) {
+//             if (cond) {
+//                 this->actor.posRot.pos.x = (this->actor.posRot.pos.x + this->actor.pos4.x) * 0.5f;
+//                 this->actor.posRot.pos.y = (this->actor.posRot.pos.y + this->actor.pos4.y) * 0.5f;
+//                 this->actor.posRot.pos.z = (this->actor.posRot.pos.z + this->actor.pos4.z) * 0.5f;
+//             }
+
+//             // sfx is weird
+//             if (this->actor.params == 0xA) {
+//                 iREG(50) = -1;
+//                 sfxId = NA_SE_IT_SLING_REFLECT;
+//                 Actor_Spawn(&globalCtx->actorCtx, globalCtx, ACTOR_EN_M_FIRE1, this->actor.posRot.pos.x,
+//                             this->actor.posRot.pos.y, this->actor.posRot.pos.z, 0, 0, 0, 0);
+
+//             } else {
+//                 sfxId = NA_SE_IT_DEKU;
+//             }
+
+//             EffectSsStone1_Spawn(globalCtx, &this->actor.posRot, 0);
+//             Audio_PlaySoundAtPosition(globalCtx, &this->actor.posRot, 20, sfxId);
+//             Actor_Kill(this);
+//         } else {
+//             EffectSsHitMark_SpawnCustomScale(globalCtx, 0, 150, &this->actor.posRot);
+
+//             // might need to do this in the if?
+//             atHit = this->collider.body.atHitItem;
+
+//             if ((cond != 0) && (atHit->flags != 4)) {
+//                 hitActor = this->collider.base.at;
+
+//                 if ((hitActor->update != NULL) && (!(this->collider.base.atFlags & 4)) && (hitActor->flags & 0x4000)) {
+//                     this->hitActor = hitActor;
+//                     func_809B3DD8(this, globalCtx);
+//                     Math_Vec3f_Diff(&hitActor->posRot, &this->actor.posRot, &this->unk_250);
+//                     hitActor->flags |= 0x8000;
+//                     this->collider.base.atFlags &= ~2;
+//                     this->actor.speedXZ *= 0.5f;
+//                     this->actor.velocity.y *= 0.5f;
+//                 } else {
+//                     this->hitFlags |= 1;
+//                     this->hitFlags |= 2;
+
+//                     if (atHit->bumperFlags & 2) {
+//                         this->actor.posRot.pos.x = atHit->bumper.unk_06.x;
+//                         this->actor.posRot.pos.y = atHit->bumper.unk_06.y;
+//                         this->actor.posRot.pos.z = atHit->bumper.unk_06.z;
+//                     }
+
+//                     func_809B3CEC(globalCtx, this);
+//                     Audio_PlayActorSound2(this, NA_SE_IT_ARROW_STICK_CRE);
+//                 }
+//             } else if (this->hitPoly) {
+//                 EnArrow_SetupAction(this, func_809B45E0);
+//                 Animation_PlayOnce(&this->skelAnime, &D_0400436C);
+//                 this->timer = (this->actor.params >= 0) ? 60 : 20;
+//                 Audio_PlayActorSound2(this, NA_SE_IT_ARROW_STICK_OBJ);
+//                 this->hitFlags |= 1;
+//             }
+//         }
+//     } else {
+//         Math_Vec3f_Copy(&this->unk_210, &this->actor.posRot);
+//         Actor_MoveForward(&this->actor);
+//         this->hitPoly = BgCheck_ProjectileLineTest(&globalCtx->colCtx, &this->actor.pos4, &this->actor.posRot.pos,
+//                                                    &hitPoint, &this->actor.wallPoly, true, true, true, true, &bgId);
+//         // !! ?
+//         if (this->hitPoly) {
+//             func_8002F9EC(globalCtx, this, this->actor.wallPoly, bgId, &hitPoint);
+//             Math_Vec3f_Copy(&posCopy, &this->actor.posRot);
+//             Math_Vec3f_Copy(&this->actor.posRot, &hitPoint);
+//         }
+
+//         if (this->actor.params < 9) {
+//             this->actor.shape.rot.x = Math_Atan2S(this->actor.speedXZ, -this->actor.velocity.y);
+//         }
+//     }
+
+//     if (this->hitActor != NULL) {
+//         if (this->hitActor->update != NULL) {
+//             Math_Vec3f_Sum(&this->unk_210, &this->unk_250, &sp60);
+//             Math_Vec3f_Sum(&this->actor.posRot, &this->unk_250, &sp54);
+
+//             if (BgCheck_EntityLineTest1(&globalCtx->colCtx, &sp60, &sp54, &hitPoint, &sp94, 1, 1, 1, 1, &bgId) != 0) {
+//                 this->hitActor->posRot.pos.x = hitPoint.x + (sp54.x <= hitPoint.x) ? 1.0f : -1.0f;
+//                 this->hitActor->posRot.pos.y = hitPoint.y + (sp54.y <= hitPoint.y) ? 1.0f : -1.0f;
+//                 this->hitActor->posRot.pos.z = hitPoint.z + (sp54.z <= hitPoint.z) ? 1.0f : -1.0f;
+//                 Math_Vec3f_Diff(&this->hitActor->posRot, &this->actor.posRot, &this->unk_250);
+//                 this->hitActor->flags &= ~0x8000;
+//                 this->hitActor = NULL;
+//             } else {
+//                 Math_Vec3f_Sum(&this->actor.posRot, &this->unk_250, &this->hitActor->posRot);
+//             }
+
+//             if ((this->hitPoly) && (this->hitActor != NULL)) {
+//                 this->hitActor->flags &= ~0x8000;
+//                 this->hitActor = NULL;
+//             }
+
+//         } else {
+//             this->hitActor = NULL;
+//         }
+//     }
+// }
 
 #pragma GLOBAL_ASM("asm/non_matchings/overlays/actors/ovl_En_Arrow/func_809B45E0.s")
 
