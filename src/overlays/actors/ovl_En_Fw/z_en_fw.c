/*
 * File: z_en_fw.c
 * Overlay: ovl_En_Fw
 * Description: Flare Dancer Core
 */

#include "z_en_fw.h"
#include "overlays/actors/ovl_En_Bom/z_en_bom.h"
#include "objects/gameplay_keep/gameplay_keep.h"

#define FLAGS 0x00000215

#define THIS ((EnFw*)thisx)

void EnFw_Init(Actor* thisx, GlobalContext* globalCtx);
void EnFw_Destroy(Actor* thisx, GlobalContext* globalCtx);
void EnFw_Update(Actor* thisx, GlobalContext* globalCtx);
void EnFw_Draw(Actor* thisx, GlobalContext* globalCtx);
void EnFw_UpdateDust(EnFw* this);
void EnFw_DrawDust(EnFw* this, GlobalContext* globalCtx);
void EnFw_AddDust(EnFw* this, Vec3f* initialPos, Vec3f* initialSpeed, Vec3f* accel, u8 initialTimer, f32 scale,
                  f32 scaleStep);
void EnFw_Bounce(EnFw* this, GlobalContext* globalCtx);
void EnFw_Run(EnFw* this, GlobalContext* globalCtx);
void EnFw_JumpToParentInitPos(EnFw* this, GlobalContext* globalCtx);
void EnFw_TurnToParentInitPos(EnFw* this, GlobalContext* globalCtx);

const ActorInit En_Fw_InitVars = {
    ACTOR_EN_FW,
    ACTORCAT_ENEMY,
    FLAGS,
    OBJECT_FW,
    sizeof(EnFw),
    (ActorFunc)EnFw_Init,
    (ActorFunc)EnFw_Destroy,
    (ActorFunc)EnFw_Update,
    (ActorFunc)EnFw_Draw,
};

static ColliderJntSphElementInit sJntSphElementsInit[1] = {
    {
        {
            ELEMTYPE_UNK0,
            { 0x00000000, 0x00, 0x04 },
            { 0xFFCFFFFE, 0x00, 0x00 },
            TOUCH_NONE,
            BUMP_ON | BUMP_HOOKABLE,
            OCELEM_ON,
        },
        { 2, { { 1200, 0, 0 }, 16 }, 100 },
    },
};

static ColliderJntSphInit sJntSphInit = {
    {
        COLTYPE_HIT6,
        AT_ON | AT_TYPE_ENEMY,
        AC_ON | AC_TYPE_PLAYER,
        OC1_ON | OC1_TYPE_ALL,
        OC2_TYPE_1,
        COLSHAPE_JNTSPH,
    },
    1,
    sJntSphElementsInit,
};

static CollisionCheckInfoInit2 D_80A1FB94 = { 8, 2, 25, 25, MASS_IMMOVABLE };

static struct_80034EC0_Entry D_80A1FBA0[] = {
    { 0x06006CF8, 0.0f, 0.0f, -1.0f, ANIMMODE_ONCE_INTERP, 0.0f },
    { 0x06007CD0, 1.0f, 0.0f, -1.0f, ANIMMODE_ONCE_INTERP, -8.0f },
    { 0x06007DC8, 1.0f, 0.0f, -1.0f, ANIMMODE_LOOP_INTERP, -8.0f },
};

extern FlexSkeletonHeader D_06007C30;
extern Gfx D_06007928[];
extern Gfx D_06007938[];
extern AnimationHeader D_06006CF8;

s32 EnFw_DoBounce(EnFw* this, s32 totalBounces, f32 yVelocity) {
    s16 temp_v1;

    if (!(this->actor.bgCheckFlags & 1) || (this->actor.velocity.y > 0.0f)) {
        // not on the ground or moving upwards.
        return false;
    }

    Audio_PlayActorSound2(&this->actor, NA_SE_EN_DODO_M_GND);
    this->bounceCnt--;
    if (this->bounceCnt <= 0) {
        if (this->bounceCnt == 0) {
            this->bounceCnt = 0;
            this->actor.velocity.y = 0.0f;
            return true;
        }
        this->bounceCnt = totalBounces;
    }
    this->actor.velocity.y = yVelocity;
    this->actor.velocity.y *= ((f32)this->bounceCnt / totalBounces);
    return 1;
}

s32 EnFw_PlayerInRange(EnFw* this, GlobalContext* globalCtx) {
    Player* player = PLAYER;
    CollisionPoly* poly;
    s32 bgId;
    Vec3f collisionPos;

    if (this->actor.xzDistToPlayer > 300.0f) {
        return false;
    }

    if (ABS((s16)((f32)this->actor.yawTowardsPlayer - (f32)this->actor.shape.rot.y)) > 0x1C70) {
        return false;
    }

    if (BgCheck_EntityLineTest1(&globalCtx->colCtx, &this->actor.world.pos, &player->actor.world.pos, &collisionPos,
                                &poly, true, false, false, true, &bgId)) {
        return false;
    }

    return true;
}

Vec3f* EnFw_GetPosAdjAroundCircle(Vec3f* dst, EnFw* this, f32 radius, s16 dir) {
    s16 angle;
    Vec3f posAdj;

    // increase rotation around circle ~30 degrees.
    angle = Math_Vec3f_Yaw(&this->actor.parent->home.pos, &this->actor.world.pos) + (dir * 0x1554);
    posAdj.x = (Math_SinS(angle) * radius) + this->actor.parent->home.pos.x;
    posAdj.z = (Math_CosS(angle) * radius) + this->actor.parent->home.pos.z;
    posAdj.x -= this->actor.world.pos.x;
    posAdj.z -= this->actor.world.pos.z;
    *dst = posAdj;
    return dst;
}

s32 EnFw_CheckCollider(EnFw* this, GlobalContext* globalCtx) {
    ColliderInfo* info;
    s32 phi_return;

    if (this->collider.base.acFlags & AC_HIT) {
        info = &this->collider.elements[0].info;
        if (info->acHitInfo->toucher.dmgFlags & 0x80) {
            this->lastDmgHook = true;
        } else {
            this->lastDmgHook = false;
        }
        this->collider.base.acFlags &= ~AC_HIT;
        if (Actor_ApplyDamage(&this->actor) <= 0) {
            if (this->actor.parent->colChkInfo.health <= 8) {
<<<<<<< HEAD
                Actor_PlayDeathFx(globalCtx, &this->actor);
=======
                Enemy_StartFinishingBlow(globalCtx, &this->actor);
>>>>>>> e632b9a1
                this->actor.parent->colChkInfo.health = 0;
            } else {
                this->actor.parent->colChkInfo.health -= 8;
            }
            this->returnToParentTimer = 0;
        }
        return true;
    } else {
        return false;
    }
}

s32 EnFw_SpawnDust(EnFw* this, u8 timer, f32 scale, f32 scaleStep, s32 dustCnt, f32 radius, f32 xzAccel, f32 yAccel) {
    Vec3f pos = { 0.0f, 0.0f, 0.0f };
    Vec3f velocity = { 0.0f, 0.0f, 0.0f };
    Vec3f accel = { 0.0f, 0.0f, 0.0f };
    s16 angle;
    s32 i;

    pos = this->actor.world.pos;
    pos.y = this->actor.floorHeight + 2.0f;
    angle = ((Rand_ZeroOne() - 0.5f) * 0x10000);
    i = dustCnt;
    while (i >= 0) {
        accel.x = (Rand_ZeroOne() - 0.5f) * xzAccel;
        accel.y = yAccel;
        accel.z = (Rand_ZeroOne() - 0.5f) * xzAccel;
        pos.x = (Math_SinS(angle) * radius) + this->actor.world.pos.x;
        pos.z = (Math_CosS(angle) * radius) + this->actor.world.pos.z;
        EnFw_AddDust(this, &pos, &velocity, &accel, timer, scale, scaleStep);
        angle += (s16)(0x10000 / dustCnt);
        i--;
    }
    return 0;
}

void EnFw_Init(Actor* thisx, GlobalContext* globalCtx) {
    EnFw* this = THIS;

    SkelAnime_InitFlex(globalCtx, &this->skelAnime, &D_06007C30, NULL, this->jointTable, this->morphTable, 11);
    func_80034EC0(&this->skelAnime, D_80A1FBA0, 0);
    ActorShape_Init(&this->actor.shape, 0.0f, ActorShadow_DrawCircle, 20.0f);
    Collider_InitJntSph(globalCtx, &this->collider);
    Collider_SetJntSph(globalCtx, &this->collider, &this->actor, &sJntSphInit, this->sphs);
    CollisionCheck_SetInfo2(&this->actor.colChkInfo, DamageTable_Get(0x10), &D_80A1FB94);
    Actor_SetScale(&this->actor, 0.01f);
    this->runDirection = -this->actor.params;
    this->actionFunc = EnFw_Bounce;
    this->actor.gravity = -1.0f;
}

void EnFw_Destroy(Actor* thisx, GlobalContext* globalCtx) {
    EnFw* this = THIS;
    Collider_DestroyJntSph(globalCtx, &this->collider);
}

void EnFw_Bounce(EnFw* this, GlobalContext* globalCtx) {
    if (EnFw_DoBounce(this, 3, 8.0f) && this->bounceCnt == 0) {
        this->returnToParentTimer = Rand_S16Offset(300, 150);
        this->actionFunc = EnFw_Run;
    }
}

void EnFw_Run(EnFw* this, GlobalContext* globalCtx) {
    f32 tmpAngle;
    s16 phi_v0;
    f32 facingDir;
    EnBom* bomb;
    Actor* flareDancer;

    Math_SmoothStepToF(&this->skelAnime.playSpeed, 1.0f, 0.1f, 1.0f, 0.0f);
    if (this->skelAnime.animation == &D_06006CF8) {
        if (Animation_OnFrame(&this->skelAnime, this->skelAnime.endFrame) == 0) {
            this->runRadius = Math_Vec3f_DistXYZ(&this->actor.world.pos, &this->actor.parent->world.pos);
            func_80034EC0(&this->skelAnime, D_80A1FBA0, 2);
        }
        return;
    }

    if (this->damageTimer == 0 && this->explosionTimer == 0 && EnFw_CheckCollider(this, globalCtx)) {
        if (this->actor.parent->colChkInfo.health > 0) {
            if (!this->lastDmgHook) {
                this->actor.velocity.y = 6.0f;
            }
            Audio_PlayActorSound2(&this->actor, NA_SE_EN_FLAME_MAN_DAMAGE);
            this->damageTimer = 20;
        } else {
            Audio_PlayActorSound2(&this->actor, NA_SE_EN_FLAME_MAN_DAMAGE);
            this->explosionTimer = 6;
        }
        this->actor.speedXZ = 0.0f;
    }

    if (this->explosionTimer != 0) {
        this->skelAnime.playSpeed = 0.0f;
        Math_SmoothStepToF(&this->actor.scale.x, 0.024999999f, 0.08f, 0.6f, 0.0f);
        Actor_SetScale(&this->actor, this->actor.scale.x);
        if (this->actor.colorFilterTimer == 0) {
            Actor_SetColorFilter(&this->actor, 0x4000, 0xC8, 0, this->explosionTimer);
            this->explosionTimer--;
        }

        if (this->explosionTimer == 0) {
            bomb = (EnBom*)Actor_Spawn(&globalCtx->actorCtx, globalCtx, ACTOR_EN_BOM, this->bompPos.x, this->bompPos.y,
                                       this->bompPos.z, 0, 0, 0x600, 0);
            if (bomb != NULL) {
                bomb->timer = 0;
            }
            flareDancer = this->actor.parent;
            flareDancer->params |= 0x4000;
            Item_DropCollectibleRandom(globalCtx, NULL, &this->actor.world.pos, 0xA0);
            Actor_Kill(&this->actor);
            return;
        }
    } else {
        if (!(this->actor.bgCheckFlags & 1) || this->actor.velocity.y > 0.0f) {
            Actor_SetColorFilter(&this->actor, 0x4000, 0xC8, 0, this->damageTimer);
            return;
        }
        DECR(this->damageTimer);
        if ((200.0f - this->runRadius) < 0.9f) {
            if (DECR(this->returnToParentTimer) == 0) {
                this->actor.speedXZ = 0.0f;
                this->actionFunc = EnFw_TurnToParentInitPos;
                return;
            }
        }

        // Run outwards until the radius of the run circle is 200
        Math_SmoothStepToF(&this->runRadius, 200.0f, 0.3f, 100.0f, 0.0f);

        if (this->turnAround) {
            Math_SmoothStepToF(&this->actor.speedXZ, 0.0f, 0.1f, 1.0f, 0.0f);
            tmpAngle = (s16)(this->actor.world.rot.y ^ 0x8000);
            facingDir = this->actor.shape.rot.y;
            tmpAngle = Math_SmoothStepToF(&facingDir, tmpAngle, 0.1f, 10000.0f, 0.0f);
            this->actor.shape.rot.y = facingDir;
            if (tmpAngle > 0x1554) {
                return;
            }
            this->turnAround = false;
        } else {
            Vec3f sp48;
            EnFw_GetPosAdjAroundCircle(&sp48, this, this->runRadius, this->runDirection);
            Math_SmoothStepToS(&this->actor.shape.rot.y, (Math_FAtan2F(sp48.x, sp48.z) * (0x8000 / M_PI)), 4, 0xFA0, 1);
        }

        this->actor.world.rot = this->actor.shape.rot;

        if (this->slideTimer == 0 && EnFw_PlayerInRange(this, globalCtx)) {
            Audio_PlayActorSound2(&this->actor, NA_SE_EN_FLAME_MAN_SURP);
            this->slideSfxTimer = 8;
            this->slideTimer = 8;
        }

        if (this->slideTimer != 0) {
            if (DECR(this->slideSfxTimer) == 0) {
                Audio_PlayActorSound2(&this->actor, NA_SE_EN_FLAME_MAN_SLIDE);
                this->slideSfxTimer = 4;
            }
            Math_SmoothStepToF(&this->actor.speedXZ, 0.0f, 0.1f, 1.0f, 0.0f);
            this->skelAnime.playSpeed = 0.0f;
            EnFw_SpawnDust(this, 8, 0.16f, 0.2f, 3, 8.0f, 20.0f, ((Rand_ZeroOne() - 0.5f) * 0.2f) + 0.3f);
            this->slideTimer--;
            if (this->slideTimer == 0) {
                this->turnAround = true;
                this->runDirection = -this->runDirection;
            }
        } else {
            Math_SmoothStepToF(&this->actor.speedXZ, 6.0f, 0.1f, 1.0f, 0.0f);
            phi_v0 = this->skelAnime.curFrame;
            if (phi_v0 == 1 || phi_v0 == 4) {
                Audio_PlayActorSound2(&this->actor, NA_SE_EN_FLAME_MAN_RUN);
                EnFw_SpawnDust(this, 8, 0.16f, 0.1f, 1, 0.0f, 20.0f, 0.0f);
            }
        }
    }
}

void EnFw_TurnToParentInitPos(EnFw* this, GlobalContext* globalCtx) {
    s16 angleToParentInit;

    angleToParentInit = Math_Vec3f_Yaw(&this->actor.world.pos, &this->actor.parent->home.pos);
    Math_SmoothStepToS(&this->actor.shape.rot.y, angleToParentInit, 4, 0xFA0, 1);
    if (ABS(angleToParentInit - this->actor.shape.rot.y) < 0x65) {
        // angle to parent init pos is ~0.5 degrees
        this->actor.world.rot = this->actor.shape.rot;
        this->actor.velocity.y = 14.0f;
        this->actor.home.pos = this->actor.world.pos;
        Audio_PlayActorSound2(&this->actor, NA_SE_EN_STAL_JUMP);
        func_80034EC0(&this->skelAnime, D_80A1FBA0, 1);
        this->actionFunc = EnFw_JumpToParentInitPos;
    }
}

void EnFw_JumpToParentInitPos(EnFw* this, GlobalContext* globalCtx) {
    if (this->actor.bgCheckFlags & 1 && this->actor.velocity.y <= 0.0f) {
        this->actor.parent->params |= 0x8000;
        Actor_Kill(&this->actor);
    } else {
        Math_SmoothStepToF(&this->actor.world.pos.x, this->actor.parent->home.pos.x, 0.6f, 8.0f, 0.0f);
        Math_SmoothStepToF(&this->actor.world.pos.z, this->actor.parent->home.pos.z, 0.6f, 8.0f, 0.0f);
    }
}

void EnFw_Update(Actor* thisx, GlobalContext* globalCtx) {
    EnFw* this = THIS;
    SkelAnime_Update(&this->skelAnime);
    if ((this->actor.flags & 0x2000) != 0x2000) {
        // not attached to hookshot.
        Actor_MoveForward(&this->actor);
        Actor_UpdateBgCheckInfo(globalCtx, &this->actor, 10.0f, 20.0f, 0.0f, 5);
        this->actionFunc(this, globalCtx);
        if (this->damageTimer == 0 && this->explosionTimer == 0 && this->actionFunc == EnFw_Run) {
            CollisionCheck_SetAC(globalCtx, &globalCtx->colChkCtx, &this->collider.base);
        }
        CollisionCheck_SetOC(globalCtx, &globalCtx->colChkCtx, &this->collider.base);
    }
}

s32 EnFw_OverrideLimbDraw(GlobalContext* globalContext, s32 limbIndex, Gfx** dList, Vec3f* pos, Vec3s* rot,
                          void* thisx) {
    return false;
}

void EnFw_PostLimbDraw(GlobalContext* globalCtx, s32 limbIndex, Gfx** dList, Vec3s* rot, void* thisx) {
    EnFw* this = THIS;
    Vec3f zeroVec = { 0.0f, 0.0f, 0.0f };

    if (limbIndex == 2) {
        // body
        Matrix_MultVec3f(&zeroVec, &this->bompPos);
    }

    if (limbIndex == 3) {
        // head
        Matrix_MultVec3f(&zeroVec, &this->actor.focus.pos);
    }

    Collider_UpdateSpheres(limbIndex, &this->collider);
}

void EnFw_Draw(Actor* thisx, GlobalContext* globalCtx) {
    EnFw* this = THIS;

    EnFw_UpdateDust(this);
    Matrix_Push();
    EnFw_DrawDust(this, globalCtx);
    Matrix_Pop();
    func_80093D18(globalCtx->state.gfxCtx);
    SkelAnime_DrawFlexOpa(globalCtx, this->skelAnime.skeleton, this->skelAnime.jointTable, this->skelAnime.dListCount,
                          EnFw_OverrideLimbDraw, EnFw_PostLimbDraw, this);
}

void EnFw_AddDust(EnFw* this, Vec3f* initialPos, Vec3f* initialSpeed, Vec3f* accel, u8 initialTimer, f32 scale,
                  f32 scaleStep) {
    EnFwEffect* eff = this->effects;
    s16 i;

    for (i = 0; i < ARRAY_COUNT(this->effects); i++, eff++) {
        if (eff->type != 1) {
            eff->scale = scale;
            eff->scaleStep = scaleStep;
            eff->initialTimer = eff->timer = initialTimer;
            eff->type = 1;
            eff->pos = *initialPos;
            eff->accel = *accel;
            eff->velocity = *initialSpeed;
            return;
        }
    }
}

void EnFw_UpdateDust(EnFw* this) {
    EnFwEffect* eff = this->effects;
    s16 i;

    for (i = 0; i < ARRAY_COUNT(this->effects); i++, eff++) {
        if (eff->type != 0) {
            if ((--eff->timer) == 0) {
                eff->type = 0;
            }
            eff->accel.x = (Rand_ZeroOne() * 0.4f) - 0.2f;
            eff->accel.z = (Rand_ZeroOne() * 0.4f) - 0.2f;
            eff->pos.x += eff->velocity.x;
            eff->pos.y += eff->velocity.y;
            eff->pos.z += eff->velocity.z;
            eff->velocity.x += eff->accel.x;
            eff->velocity.y += eff->accel.y;
            eff->velocity.z += eff->accel.z;
            eff->scale += eff->scaleStep;
        }
    }
}

void EnFw_DrawDust(EnFw* this, GlobalContext* globalCtx) {
    static UNK_PTR D_80A1FC18[] = {
        gDust8Tex, gDust7Tex, gDust6Tex, gDust5Tex, gDust4Tex, gDust3Tex, gDust2Tex, gDust1Tex,
    };
    EnFwEffect* eff = this->effects;
    s16 firstDone;
    s16 alpha;
    s16 i;
    s16 idx;

    OPEN_DISPS(globalCtx->state.gfxCtx, "../z_en_fw.c", 1191);

    firstDone = false;
    func_80093D84(globalCtx->state.gfxCtx);
    if (1) {}

    for (i = 0; i < ARRAY_COUNT(this->effects); i++, eff++) {
        if (eff->type != 0) {
            if (!firstDone) {
                POLY_XLU_DISP = Gfx_CallSetupDL(POLY_XLU_DISP, 0U);
                gSPDisplayList(POLY_XLU_DISP++, D_06007928);
                gDPSetEnvColor(POLY_XLU_DISP++, 100, 60, 20, 0);
                firstDone = true;
            }

            alpha = eff->timer * (255.0f / eff->initialTimer);
            gDPSetPrimColor(POLY_XLU_DISP++, 0, 0, 170, 130, 90, alpha);
            gDPPipeSync(POLY_XLU_DISP++);
            Matrix_Translate(eff->pos.x, eff->pos.y, eff->pos.z, MTXMODE_NEW);
            func_800D1FD4(&globalCtx->mf_11DA0);
            Matrix_Scale(eff->scale, eff->scale, 1.0f, MTXMODE_APPLY);
            gSPMatrix(POLY_XLU_DISP++, Matrix_NewMtx(globalCtx->state.gfxCtx, "../z_en_fw.c", 1229),
                      G_MTX_NOPUSH | G_MTX_LOAD | G_MTX_MODELVIEW);
            idx = eff->timer * (8.0f / eff->initialTimer);
            gSPSegment(POLY_XLU_DISP++, 0x8, SEGMENTED_TO_VIRTUAL(D_80A1FC18[idx]));
            gSPDisplayList(POLY_XLU_DISP++, &D_06007938);
        }
    }

    CLOSE_DISPS(globalCtx->state.gfxCtx, "../z_en_fw.c", 1243);
}<|MERGE_RESOLUTION|>--- conflicted
+++ resolved
@@ -150,11 +150,7 @@
         this->collider.base.acFlags &= ~AC_HIT;
         if (Actor_ApplyDamage(&this->actor) <= 0) {
             if (this->actor.parent->colChkInfo.health <= 8) {
-<<<<<<< HEAD
-                Actor_PlayDeathFx(globalCtx, &this->actor);
-=======
                 Enemy_StartFinishingBlow(globalCtx, &this->actor);
->>>>>>> e632b9a1
                 this->actor.parent->colChkInfo.health = 0;
             } else {
                 this->actor.parent->colChkInfo.health -= 8;
