--- conflicted
+++ resolved
@@ -466,13 +466,8 @@
 
     for (i = 0; i < EN_FW_EFFECT_COUNT; i++, eff++) {
         if (eff->type != 0) {
-<<<<<<< HEAD
-            if (!firstDone) {
+            if (!materialFlag) {
                 POLY_XLU_DISP = Gfx_CallSetupDL(POLY_XLU_DISP, SETUPDL_0);
-=======
-            if (!materialFlag) {
-                POLY_XLU_DISP = Gfx_CallSetupDL(POLY_XLU_DISP, 0U);
->>>>>>> 76cffddf
                 gSPDisplayList(POLY_XLU_DISP++, gFlareDancerDL_7928);
                 gDPSetEnvColor(POLY_XLU_DISP++, 100, 60, 20, 0);
                 materialFlag = true;
