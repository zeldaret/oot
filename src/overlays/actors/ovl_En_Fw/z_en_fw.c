--- conflicted
+++ resolved
@@ -472,11 +472,7 @@
             gDPSetPrimColor(POLY_XLU_DISP++, 0, 0, 170, 130, 90, alpha);
             gDPPipeSync(POLY_XLU_DISP++);
             Matrix_Translate(eff->pos.x, eff->pos.y, eff->pos.z, MTXMODE_NEW);
-<<<<<<< HEAD
-            Matrix_ReplaceRotation(&globalCtx->mf_11DA0);
-=======
-            func_800D1FD4(&globalCtx->billboardMtxF);
->>>>>>> 1cf11907
+            Matrix_ReplaceRotation(&globalCtx->billboardMtxF);
             Matrix_Scale(eff->scale, eff->scale, 1.0f, MTXMODE_APPLY);
             gSPMatrix(POLY_XLU_DISP++, Matrix_NewMtx(globalCtx->state.gfxCtx, "../z_en_fw.c", 1229),
                       G_MTX_NOPUSH | G_MTX_LOAD | G_MTX_MODELVIEW);
