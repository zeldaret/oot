--- conflicted
+++ resolved
@@ -389,11 +389,6 @@
 }
 
 void EnTrap_Draw(Actor* thisx, GlobalContext* globalCtx) {
-<<<<<<< HEAD
     Actor_DrawHiliteReflectionOpa(thisx, globalCtx, 1);
-    Gfx_DrawDListOpa(globalCtx, D_06001400);
-=======
-    func_8002EBCC(thisx, globalCtx, 1);
     Gfx_DrawDListOpa(globalCtx, gSlidingBladeTrapDL);
->>>>>>> ca2ea1ce
 }