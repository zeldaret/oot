#include "z_en_ex_ruppy.h"
#include "vt.h"
#include "../ovl_En_Diving_Game/z_en_diving_game.h"
#include "objects/gameplay_keep/gameplay_keep.h"

#define FLAGS 0x00000010

#define THIS ((EnExRuppy*)thisx)

void EnExRuppy_Init(Actor* thisx, GlobalContext* globalCtx);
void EnExRuppy_Destroy(Actor* thisx, GlobalContext* globalCtx);
void EnExRuppy_Update(Actor* thisx, GlobalContext* globalCtx);
void EnExRuppy_Draw(Actor* thisx, GlobalContext* globalCtx);

void EnExRuppy_DropIntoWater(EnExRuppy* this, GlobalContext* globalCtx);
void EnExRuppy_WaitToBlowUp(EnExRuppy* this, GlobalContext* globalCtx);
void EnExRuppy_WaitAsCollectible(EnExRuppy* this, GlobalContext* globalCtx);
void EnExRuppy_GalleryTarget(EnExRuppy* this, GlobalContext* globalCtx);
void EnExRuppy_EnterWater(EnExRuppy* this, GlobalContext* globalCtx);
void EnExRuppy_Sink(EnExRuppy* this, GlobalContext* globalCtx);
void EnExRuppy_WaitInGame(EnExRuppy* this, GlobalContext* globalCtx);
void EnExRuppy_Kill(EnExRuppy* this, GlobalContext* globalCtx);

static s16 sEnExRuppyCollectibleTypes[] = {
    ITEM00_RUPEE_GREEN, ITEM00_RUPEE_BLUE, ITEM00_RUPEE_RED, ITEM00_RUPEE_ORANGE, ITEM00_RUPEE_PURPLE,
};

// Unused, as the function sets these directly
static s16 sRupeeValues[] = {
    1, 5, 20, 500, 50,
};

const ActorInit En_Ex_Ruppy_InitVars = {
    ACTOR_EN_EX_RUPPY,
    ACTORCAT_PROP,
    FLAGS,
    OBJECT_GAMEPLAY_KEEP,
    sizeof(EnExRuppy),
    (ActorFunc)EnExRuppy_Init,
    (ActorFunc)EnExRuppy_Destroy,
    (ActorFunc)EnExRuppy_Update,
    (ActorFunc)EnExRuppy_Draw,
};

void EnExRuppy_Init(Actor* thisx, GlobalContext* globalCtx) {
    EnExRuppy* this = THIS;
    EnDivingGame* divingGame;
    f32 temp1;
    f32 temp2;
    s16 temp3;

    this->type = this->actor.params;
    // "Index"
    osSyncPrintf(VT_FGCOL(GREEN) "☆☆☆☆☆ インデックス ☆☆☆☆☆ %x\n" VT_RST, this->type);
    ActorShape_Init(&this->actor.shape, 0.0f, ActorShadow_DrawCircle, 25.0f);

    switch (this->type) {
        case 0:
            this->unk_160 = 0.01f;
            Actor_SetScale(&this->actor, this->unk_160);
            this->actor.room = -1;
            this->actor.gravity = 0.0f;

            // If you haven't won the diving game before, you will always get 5 rupees
            if (!(gSaveContext.eventChkInf[3] & 0x100)) {
                this->rupeeValue = 5;
                this->colorIdx = 1;
            } else {
                temp1 = 200.99f;
                if (this->actor.parent != NULL) {
                    divingGame = (EnDivingGame*)this->actor.parent;
                    if (divingGame->actor.update != NULL) {
                        temp2 = divingGame->extraWinCount * 10.0f;
                        temp1 += temp2;
                    }
                }

                temp3 = Rand_ZeroFloat(temp1);
                if ((temp3 >= 0) && (temp3 < 40)) {
                    this->rupeeValue = 1;
                    this->colorIdx = 0;
                } else if ((temp3 >= 40) && (temp3 < 170)) {
                    this->rupeeValue = 5;
                    this->colorIdx = 1;
                } else if ((temp3 >= 170) && (temp3 < 190)) {
                    this->rupeeValue = 20;
                    this->colorIdx = 2;
                } else if ((temp3 >= 190) && (temp3 < 200)) {
                    this->rupeeValue = 50;
                    this->colorIdx = 4;
                } else {
                    this->unk_160 = 0.02f;
                    Actor_SetScale(&this->actor, this->unk_160);
                    this->rupeeValue = 500;
                    this->colorIdx = 3;
                    if (this->actor.parent != NULL) {
                        divingGame = (EnDivingGame*)this->actor.parent;
                        if (divingGame->actor.update != NULL) {
                            divingGame->extraWinCount = 0;
                        }
                    }
                }
            }

            this->actor.shape.shadowScale = 7.0f;
            this->actor.shape.yOffset = 700.0f;
            this->unk_15A = this->actor.world.rot.z;
            this->actor.world.rot.z = 0;
            this->timer = 30;
            this->actor.flags &= ~1;
            this->actionFunc = EnExRuppy_DropIntoWater;
            break;

        case 1:
        case 2: // Giant pink ruppe that explodes when you touch it
            if (this->type == 1) {
                Actor_SetScale(&this->actor, 0.1f);
                this->colorIdx = 4;
            } else {
                Actor_SetScale(thisx, 0.02f);
                this->colorIdx = (s16)Rand_ZeroFloat(3.99f) + 1;
            }
            this->actor.gravity = -3.0f;
            // "Wow Coin"
            osSyncPrintf(VT_FGCOL(GREEN) "☆☆☆☆☆ わーなーコイン ☆☆☆☆☆ \n" VT_RST);
            this->actor.shape.shadowScale = 6.0f;
            this->actor.shape.yOffset = 700.0f;
            this->actor.flags &= ~1;
            this->actionFunc = EnExRuppy_WaitToBlowUp;
            break;

        case 3: // Spawned by the guard in Hyrule courtyard
            Actor_SetScale(&this->actor, 0.02f);
            this->colorIdx = 0;
            switch ((s16)Rand_ZeroFloat(30.99f)) {
                case 0:
                    this->colorIdx = 2;
                    break;
                case 10:
                case 20:
                case 30:
                    this->colorIdx = 1;
                    break;
            }
            this->actor.gravity = -3.0f;
            // "Normal rupee"
            osSyncPrintf(VT_FGCOL(GREEN) "☆☆☆☆☆ ノーマルルピー ☆☆☆☆☆ \n" VT_RST);
            this->actor.shape.shadowScale = 6.0f;
            this->actor.shape.yOffset = 700.0f;
            this->actor.flags &= ~1;
            this->actionFunc = EnExRuppy_WaitAsCollectible;
            break;

        case 4: // Progress markers in the shooting gallery
            this->actor.gravity = -3.0f;
            this->actor.flags &= ~1;
            Actor_SetScale(&this->actor, 0.01f);
            this->actor.shape.shadowScale = 6.0f;
            this->actor.shape.yOffset = -700.0f;
            this->actionFunc = EnExRuppy_GalleryTarget;
            break;
    }
}

void EnExRuppy_Destroy(Actor* thisx, GlobalContext* globalCtx) {
}

void EnExRuppy_SpawnSparkles(EnExRuppy* this, GlobalContext* globalCtx, s16 numSparkles, s32 movementType) {
    static Vec3f velocities[] = { { 0.0f, 0.1f, 0.0f }, { 0.0f, 0.0f, 0.0f } };
    static Vec3f accelerations[] = { { 0.0f, 0.01f, 0.0f }, { 0.0f, 0.0f, 0.0f } };
    Vec3f pos;
    Vec3f velocity;
    Vec3f accel;
    Color_RGBA8 primColor;
    Color_RGBA8 envColor;
    s32 i;
    s16 scale;
    s16 life;

    if (numSparkles < 1) {
        numSparkles = 1;
    }

    primColor.r = 255;
    primColor.g = 255;
    primColor.b = 0;
    envColor.r = 255;
    envColor.g = 255;
    envColor.b = 255;
    velocity = velocities[movementType];
    accel = accelerations[movementType];
    scale = 3000;
    life = 16;

    for (i = 0; i < numSparkles; i++) {
        if (movementType == 1) {
            accel.x = Rand_CenteredFloat(20.0f);
            accel.z = Rand_CenteredFloat(20.0f);
            scale = 5000;
            life = 20;
        }
        pos.x = (Rand_ZeroOne() - 0.5f) * 10.0f + this->actor.world.pos.x;
        pos.y = (Rand_ZeroOne() - 0.5f) * 10.0f + (this->actor.world.pos.y + this->unk_160 * 600.0f);
        pos.z = (Rand_ZeroOne() - 0.5f) * 10.0f + this->actor.world.pos.z;
        EffectSsKiraKira_SpawnDispersed(globalCtx, &pos, &velocity, &accel, &primColor, &envColor, scale, life);
    }
}

void EnExRuppy_DropIntoWater(EnExRuppy* this, GlobalContext* globalCtx) {
    EnDivingGame* divingGame;

    this->actor.shape.rot.y += 0x7A8;
    Math_ApproachF(&this->actor.gravity, -2.0f, 0.3f, 1.0f);
    EnExRuppy_SpawnSparkles(this, globalCtx, 2, 0);
    func_80078884(NA_SE_EV_RAINBOW_SHOWER - SFX_FLAG);
    divingGame = (EnDivingGame*)this->actor.parent;
    if ((divingGame != NULL) && (divingGame->actor.update != NULL) &&
        ((divingGame->unk_296 == 0) || (this->actor.bgCheckFlags & 0x20) || (this->timer == 0))) {
        this->invisible = true;
        this->actor.speedXZ = 0.0f;
        this->actor.velocity.x = this->actor.velocity.y = this->actor.velocity.z = 0.0f;
        this->actor.gravity = 0.0f;
        func_80078914(&this->actor.projectedPos, NA_SE_EV_BOMB_DROP_WATER);
        this->actionFunc = EnExRuppy_EnterWater;
    }
}

void EnExRuppy_EnterWater(EnExRuppy* this, GlobalContext* globalCtx) {
    EnDivingGame* divingGame = (EnDivingGame*)this->actor.parent;
    f32 temp_f2;

    if ((divingGame != NULL) && (divingGame->actor.update != NULL) && (divingGame->unk_2A2 == 2)) {
        this->invisible = false;
        this->actor.world.pos.x = ((Rand_ZeroOne() - 0.5f) * 300.0f) + -260.0f;
        this->actor.world.pos.y = ((Rand_ZeroOne() - 0.5f) * 200.0f) + 370.0f;
        temp_f2 = this->unk_15A * -50.0f;
        if (!(gSaveContext.eventChkInf[3] & 0x100)) {
            temp_f2 += -500.0f;
            this->actor.world.pos.z = ((Rand_ZeroOne() - 0.5f) * 80.0f) + temp_f2;
        } else {
            temp_f2 += -300.0f;
            this->actor.world.pos.z = ((Rand_ZeroOne() - 0.5f) * 60.0f) + temp_f2;
        }
        this->actionFunc = EnExRuppy_Sink;
        this->actor.gravity = -1.0f;
    }
}

void EnExRuppy_Sink(EnExRuppy* this, GlobalContext* globalCtx) {
    EnDivingGame* divingGame;
    Vec3f pos;
    s32 pad;

    if ((this->actor.bgCheckFlags & 0x20) && (this->actor.yDistToWater > 15.0f)) {
        pos = this->actor.world.pos;
        pos.y += this->actor.yDistToWater;
        this->actor.velocity.y = -1.0f;
        this->actor.gravity = -0.2f;
        EffectSsGSplash_Spawn(globalCtx, &pos, 0, 0, 0, 800);
        func_80078914(&this->actor.projectedPos, NA_SE_EV_BOMB_DROP_WATER);
        this->actionFunc = EnExRuppy_WaitInGame;
    }
    divingGame = (EnDivingGame*)this->actor.parent;
    if ((divingGame != NULL) && (divingGame->actor.update != NULL) && (divingGame->phase == ENDIVINGGAME_PHASE_ENDED)) {
        this->timer = 20;
        this->actionFunc = EnExRuppy_Kill;
    }
}

void EnExRuppy_WaitInGame(EnExRuppy* this, GlobalContext* globalCtx) {
    EnDivingGame* divingGame;
    Vec3f D_80A0B388 = { 0.0f, 0.1f, 0.0f };
    Vec3f D_80A0B394 = { 0.0f, 0.0f, 0.0f };
    f32 localConst = 30.0f;

    if (this->timer == 0) {
        this->timer = 10;
        EffectSsBubble_Spawn(globalCtx, &this->actor.world.pos, 0.0f, 5.0f, 5.0f, Rand_ZeroFloat(0.03f) + 0.07f);
    }
    if (this->actor.parent != NULL) {
        divingGame = (EnDivingGame*)this->actor.parent;
        if (divingGame->actor.update != NULL) {
            if (divingGame->phase == ENDIVINGGAME_PHASE_ENDED) {
                this->timer = 20;
                this->actionFunc = EnExRuppy_Kill;
                if (1) {}
            } else if (this->actor.xyzDistToPlayerSq < SQ(localConst)) {
                Rupees_ChangeBy(this->rupeeValue);
                func_80078884(NA_SE_SY_GET_RUPY);
                divingGame->grabbedRupeesCounter++;
                Actor_Kill(&this->actor);
            }
        } else {
            Actor_Kill(&this->actor);
        }
    }
}

void EnExRuppy_Kill(EnExRuppy* this, GlobalContext* globalCtx) {
    this->invisible += 1;
    this->invisible &= 1; // Net effect is this->invisible = !this->invisible;
    if (this->timer == 0) {
        Actor_Kill(&this->actor);
    }
}

typedef struct {
    /* 0x000 */ Actor actor;
    /* 0x14C */ char unk_14C[0x11A];
    /* 0x226 */ s16 unk_226;
} EnExRuppyParentActor; // Unclear what actor was intended to spawn this.

void EnExRuppy_WaitToBlowUp(EnExRuppy* this, GlobalContext* globalCtx) {
    EnExRuppyParentActor* parent;
    Vec3f accel = { 0.0f, 0.1f, 0.0f };
    Vec3f velocity = { 0.0f, 0.0f, 0.0f };
    f32 distToBlowUp = 50.0f;
    s16 explosionScale;
    s16 explosionScaleStep;

    if (this->type == 2) {
        distToBlowUp = 30.0f;
    }
    if (this->actor.xyzDistToPlayerSq < SQ(distToBlowUp)) {
        parent = (EnExRuppyParentActor*)this->actor.parent;
        if (parent != NULL) {
            if (parent->actor.update != NULL) {
                parent->unk_226 = 1;
            }
        } else {
            // "That idiot! error"
            osSyncPrintf(VT_FGCOL(GREEN) "☆☆☆☆☆ そ、そんなばかな！エラー！！！！！ ☆☆☆☆☆ \n" VT_RST);
        }
        // "Stupid!"
        osSyncPrintf(VT_FGCOL(GREEN) "☆☆☆☆☆ バカめ！ ☆☆☆☆☆ \n" VT_RST);
        explosionScale = 100;
        explosionScaleStep = 30;
        if (this->type == 2) {
            explosionScale = 20;
            explosionScaleStep = 6;
        }
        EffectSsBomb2_SpawnLayered(globalCtx, &this->actor.world.pos, &velocity, &accel, explosionScale,
                                   explosionScaleStep);
        func_8002F71C(globalCtx, &this->actor, 2.0f, this->actor.yawTowardsPlayer, 0.0f);
        Audio_PlayActorSound2(&this->actor, NA_SE_IT_BOMB_EXPLOSION);
        Actor_Kill(&this->actor);
    }
}

void EnExRuppy_WaitAsCollectible(EnExRuppy* this, GlobalContext* globalCtx) {
    f32 localConst = 30.0f;

    if (this->actor.xyzDistToPlayerSq < SQ(localConst)) {
        func_80078884(NA_SE_SY_GET_RUPY);
        Item_DropCollectible(globalCtx, &this->actor.world.pos, (sEnExRuppyCollectibleTypes[this->colorIdx] | 0x8000));
        Actor_Kill(&this->actor);
    }
}

void EnExRuppy_GalleryTarget(EnExRuppy* this, GlobalContext* globalCtx) {
    if (this->galleryFlag) {
        Math_ApproachF(&this->actor.shape.yOffset, 700.0f, 0.5f, 200.0f);
    } else {
        Math_ApproachF(&this->actor.shape.yOffset, -700.0f, 0.5f, 200.0f);
    }
}

void EnExRuppy_Update(Actor* thisx, GlobalContext* globalCtx) {
    EnExRuppy* this = THIS;

    this->actor.shape.rot.y += 1960;
    this->actionFunc(this, globalCtx);
    if (this->timer != 0) {
        this->timer--;
    }
    Actor_MoveForward(&this->actor);
    Actor_UpdateBgCheckInfo(globalCtx, &this->actor, 20.0f, 20.0f, 50.0f, 0x1C);
}

<<<<<<< HEAD
static void* D_80A0B3B8[] = {
    gRupeeGreenTex, gRupeeBlueTex, gRupeeRedTex, gRupeePinkTex, gRupeeOrangeTex,
};

=======
>>>>>>> 17c79a8f
void EnExRuppy_Draw(Actor* thisx, GlobalContext* globalCtx) {
    static void* rupeeTextures[] = {
        gRupeeGreenTex, gRupeeBlueTex, gRupeeRedTex, gRupeePinkTex, gRupeeOrangeTex,
    };
    s32 pad;
    EnExRuppy* this = THIS;

    if (!this->invisible) {
        OPEN_DISPS(globalCtx->state.gfxCtx, "../z_en_ex_ruppy.c", 774);

        func_80093D18(globalCtx->state.gfxCtx);
        func_8002EBCC(thisx, globalCtx, 0);
        gSPMatrix(POLY_OPA_DISP++, Matrix_NewMtx(globalCtx->state.gfxCtx, "../z_en_ex_ruppy.c", 780),
                  G_MTX_NOPUSH | G_MTX_LOAD | G_MTX_MODELVIEW);
        gSPSegment(POLY_OPA_DISP++, 0x08, SEGMENTED_TO_VIRTUAL(rupeeTextures[this->colorIdx]));
        gSPDisplayList(POLY_OPA_DISP++, gRupeeDL);

        CLOSE_DISPS(globalCtx->state.gfxCtx, "../z_en_ex_ruppy.c", 784);
    }
}<|MERGE_RESOLUTION|>--- conflicted
+++ resolved
@@ -377,13 +377,6 @@
     Actor_UpdateBgCheckInfo(globalCtx, &this->actor, 20.0f, 20.0f, 50.0f, 0x1C);
 }
 
-<<<<<<< HEAD
-static void* D_80A0B3B8[] = {
-    gRupeeGreenTex, gRupeeBlueTex, gRupeeRedTex, gRupeePinkTex, gRupeeOrangeTex,
-};
-
-=======
->>>>>>> 17c79a8f
 void EnExRuppy_Draw(Actor* thisx, GlobalContext* globalCtx) {
     static void* rupeeTextures[] = {
         gRupeeGreenTex, gRupeeBlueTex, gRupeeRedTex, gRupeePinkTex, gRupeeOrangeTex,
