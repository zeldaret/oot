/*
 * File: z_en_weather_tag.c
 * Overlay: ovl_En_Weather_Tag
 * Description: Proximity Activated Weather Effects
 */

#include "z_en_weather_tag.h"
#include "vt.h"

#define FLAGS 0x00000010

#define THIS ((EnWeatherTag*)thisx)

void EnWeatherTag_Init(Actor* thisx, GlobalContext* globalCtx);
void EnWeatherTag_Destroy(Actor* thisx, GlobalContext* globalCtx);
void EnWeatherTag_Update(Actor* thisx, GlobalContext* globalCtx);

void EnWeatherTag_DisabledCloudyHyruleMarket(EnWeatherTag* this, GlobalContext* globalCtx);
void EnWeatherTag_EnabledCloudyHyruleMarket(EnWeatherTag* this, GlobalContext* globalCtx);
void EnWeatherTag_DisabledCloudyLonLonRanch(EnWeatherTag* this, GlobalContext* globalCtx);
void EnWeatherTag_EnabledCloudyLonLonRanch(EnWeatherTag* this, GlobalContext* globalCtx);
void EnWeatherTag_DisabledCloudySnow(EnWeatherTag* this, GlobalContext* globalCtx);
void EnWeatherTag_EnabledCloudySnow(EnWeatherTag* this, GlobalContext* globalCtx);
void EnWeatherTag_DisabledRainLakeHylia(EnWeatherTag* this, GlobalContext* globalCtx);
void EnWeatherTag_EnabledRainLakeHylia(EnWeatherTag* this, GlobalContext* globalCtx);
void EnWeatherTag_DisabledCloudyDeathMountain(EnWeatherTag* this, GlobalContext* globalCtx);
void EnWeatherTag_EnabledCloudyDeathMountain(EnWeatherTag* this, GlobalContext* globalCtx);
void EnWeatherTag_DisabledCloudyRainThunderKakariko(EnWeatherTag* this, GlobalContext* globalCtx);
void EnWeatherTag_EnabledCloudyRainThunderKakariko(EnWeatherTag* this, GlobalContext* globalCtx);
void EnWeatherTag_SetSandstormIntensity(EnWeatherTag* this, GlobalContext* globalCtx);
void EnWeatherTag_DisabledRainThunder(EnWeatherTag* this, GlobalContext* globalCtx);
void EnWeatherTag_EnabledRainThunder(EnWeatherTag* this, GlobalContext* globalCtx);

#define WEATHER_TAG_RANGE100(x) ((x >> 8) * 100.0f)

const ActorInit En_Weather_Tag_InitVars = {
    ACTOR_EN_WEATHER_TAG,
    ACTORCAT_PROP,
    FLAGS,
    OBJECT_GAMEPLAY_KEEP,
    sizeof(EnWeatherTag),
    (ActorFunc)EnWeatherTag_Init,
    (ActorFunc)EnWeatherTag_Destroy,
    (ActorFunc)EnWeatherTag_Update,
    NULL,
};

void EnWeatherTag_SetupAction(EnWeatherTag* this, EnWeatherTagActionFunc actionFunc) {
    this->actionFunc = actionFunc;
}

void EnWeatherTag_Destroy(Actor* thisx, GlobalContext* globalCtx) {
}

void EnWeatherTag_Init(Actor* thisx, GlobalContext* globalCtx) {
    EnWeatherTag* this = THIS;

    this->actor.flags &= ~1;

    switch (this->actor.params & 0xF) {
        case EN_WEATHER_TAG_TYPE_CLOUDY_MARKET:
            osSyncPrintf("\n\n");
            //"☆☆☆☆☆ (;o;) About ☆☆☆☆☆☆"
            osSyncPrintf(VT_FGCOL(YELLOW) "☆☆☆☆☆ （;o;) くらいよー ☆☆☆☆☆ \n" VT_RST);
            EnWeatherTag_SetupAction(this, EnWeatherTag_DisabledCloudyHyruleMarket);
            break;
        case EN_WEATHER_TAG_TYPE_CLOUDY_LON_LON_RANCH:
            osSyncPrintf("\n\n");
            //"☆☆☆☆☆ Cloudy (._.) Ah Melancholy ☆☆☆☆☆"
            osSyncPrintf(VT_FGCOL(YELLOW) "☆☆☆☆☆ くもり (._.) あーあ 憂鬱 ☆☆☆☆☆ \n" VT_RST);
            if (Flags_GetEventChkInf(0x18)) {
                Actor_Kill(&this->actor);
            }
            EnWeatherTag_SetupAction(this, EnWeatherTag_DisabledCloudyLonLonRanch);
            break;
        case EN_WEATHER_TAG_TYPE_SNOW_ZORAS_DOMAIN:
            osSyncPrintf("\n\n");
            //"☆☆☆☆☆ Yukigafuru You won't come (._.) ☆☆☆☆☆"
            osSyncPrintf(VT_FGCOL(YELLOW) "☆☆☆☆☆ ゆきがふるー あなたはこないー (._.) ☆☆☆☆☆ \n" VT_RST);

            if (gSaveContext.eventChkInf[4] & 0x400) {
                Actor_Kill(&this->actor);
            }
            EnWeatherTag_SetupAction(this, EnWeatherTag_DisabledCloudySnow);
            break;
        case EN_WEATHER_TAG_TYPE_RAIN_LAKE_HYLIA:
            osSyncPrintf("\n\n");
            //"☆☆☆☆☆ Wow wa wa na wa saa ki ha (^o^) ☆☆☆☆☆"
            osSyncPrintf(VT_FGCOL(YELLOW) "☆☆☆☆☆ わわわわー なーがーさーきーはー (^o^) ☆☆☆☆☆ \n" VT_RST);

            if (gSaveContext.eventChkInf[4] & 0x400) {
                Actor_Kill(&this->actor);
            }
            EnWeatherTag_SetupAction(this, EnWeatherTag_DisabledRainLakeHylia);
            break;
        case EN_WEATHER_TAG_TYPE_CLOUDY_DEATH_MOUNTAIN:
            osSyncPrintf("\n\n");
            //"☆☆☆☆☆ Cloudy (._.) Ah Melancholy ☆☆☆☆☆"
            osSyncPrintf(VT_FGCOL(YELLOW) "☆☆☆☆☆ くもり (._.) あーあ 憂鬱 ☆☆☆☆☆ \n" VT_RST);
            if (gSaveContext.eventChkInf[4] & 0x200) {
                Actor_Kill(&this->actor);
            }
            EnWeatherTag_SetupAction(this, EnWeatherTag_DisabledCloudyDeathMountain);
            break;
        case EN_WEATHER_TAG_TYPE_THUNDERSTORM_KAKARIKO:
            osSyncPrintf("\n\n");
            //"☆☆☆☆☆ Cloudy Rain Thunder (;O;) Uo Melancholy ☆☆☆☆☆"
            osSyncPrintf(VT_FGCOL(YELLOW) "☆☆☆☆☆ くもり雨雷 (;O;) うおお 憂鬱 ☆☆☆☆☆ \n" VT_RST);

            if (!(gSaveContext.eventChkInf[4] & 0x100) || !(gSaveContext.eventChkInf[4] & 0x200) ||
                !(gSaveContext.eventChkInf[4] & 0x400) || CHECK_QUEST_ITEM(QUEST_MEDALLION_SHADOW)) {
                Actor_Kill(&this->actor);
            }
            EnWeatherTag_SetupAction(this, EnWeatherTag_DisabledCloudyRainThunderKakariko);
            break;
        case EN_WEATHER_TAG_TYPE_SANDSTORM_INTENSITY:
            osSyncPrintf("\n\n");
            //"☆☆☆☆☆ The desert becomes thicker ☆☆☆☆☆"
            osSyncPrintf(VT_FGCOL(YELLOW) "☆☆☆☆☆ 砂漠が濃くなります ☆☆☆☆☆ \n" VT_RST);
            EnWeatherTag_SetupAction(this, EnWeatherTag_SetSandstormIntensity);
            break;
        case EN_WEATHER_TAG_TYPE_THUNDERSTORM_GRAVEYARD:
            osSyncPrintf("\n\n");
            //"☆☆☆☆☆ Wow wa wa na wa saa ki ha (^o^) ☆☆☆☆☆"
            osSyncPrintf(VT_FGCOL(YELLOW) "☆☆☆☆☆ わわわわー なーがーさーきーはー (^o^) ☆☆☆☆☆ \n" VT_RST);

            EnWeatherTag_SetupAction(this, EnWeatherTag_DisabledRainThunder);
            break;
    }
}

u8 WeatherTag_CheckEnableWeatherEffect(EnWeatherTag* this, GlobalContext* globalCtx, u8 arg2, u8 arg3, u8 arg4, u8 arg5,
                                       u16 arg6, u8 weatherMode) {
    s32 pad;
    u8 ret = false;
    Player* player = PLAYER;

<<<<<<< HEAD
    if (func_8002DB8C(&player->actor, &this->actor) < (this->actor.params >> 8) * 100.0f) {
        if ((globalCtx->envCtx.indoors) ||
            (!gSkyboxBlendingEnabled ||
             !(globalCtx->skyboxId == 1 || globalCtx->envCtx.unk_1F != globalCtx->envCtx.unk_20))) {
            D_8011FB38 = 1;
            if (globalCtx->envCtx.gloomySkyMode == 0 &&
                ((globalCtx->envCtx.indoors) || (!(globalCtx->envCtx.unk_1F == 1 || globalCtx->envCtx.unk_21 != 0)))) {
                D_8011FB38 = 0;
                if (gWeatherMode != arg7) {
                    gWeatherMode = arg7;
                    if (globalCtx->envCtx.gloomySkyMode == 0) {
=======
    if (Actor_WorldDistXZToActor(&player->actor, &this->actor) < WEATHER_TAG_RANGE100(this->actor.params)) {
        if ((globalCtx->envCtx.unk_1E != 0) || !D_8011FB3C ||
            (globalCtx->skyboxId != SKYBOX_NORMAL_SKY && globalCtx->envCtx.unk_1F == globalCtx->envCtx.unk_20)) {
            D_8011FB38 = 1;
            if (globalCtx->envCtx.gloomySkyEvent == 0 &&
                (globalCtx->envCtx.unk_1E != 0 || (globalCtx->envCtx.unk_1F != 1 && globalCtx->envCtx.unk_21 == 0))) {
                D_8011FB38 = 0;
                if (D_8011FB30 != weatherMode) {
                    D_8011FB30 = weatherMode;
                    if (globalCtx->envCtx.gloomySkyEvent == 0) {
>>>>>>> e53081df
                        globalCtx->envCtx.unk_19 = 1;
                        globalCtx->envCtx.unk_17 = arg2;
                        globalCtx->envCtx.unk_18 = arg3;
                        globalCtx->envCtx.unk_1A = arg6;
                        globalCtx->envCtx.unk_21 = 1;
                        globalCtx->envCtx.unk_1F = arg4;
                        globalCtx->envCtx.unk_20 = arg5;
                        D_8011FB34 = arg5;
                        globalCtx->envCtx.unk_24 = arg6;
                        globalCtx->envCtx.unk_22 = globalCtx->envCtx.unk_24;
                    }
                }
                ret = true;
            }
        } else {
            if (gTimeIncrement != 0) {
                gSaveContext.dayTime += 0x14;
            }
        }
    }

    return ret;
}

u8 WeatherTag_CheckRestoreWeather(EnWeatherTag* this, GlobalContext* globalCtx, u8 arg2, u8 arg3, u8 arg4, u8 arg5,
                                  u16 arg6) {
    s32 pad;
    u8 ret = false;
    Player* player = PLAYER;

<<<<<<< HEAD
    if ((((this->actor.params >> 8) * 100.0f) + 100.0f) < func_8002DB8C(&player->actor, &this->actor)) {
        if ((globalCtx->envCtx.indoors) ||
            (!gSkyboxBlendingEnabled ||
             !(globalCtx->skyboxId == 1 || globalCtx->envCtx.unk_1F != globalCtx->envCtx.unk_20))) {
            D_8011FB38 = 1;
            if ((globalCtx->envCtx.gloomySkyMode == 0) &&
                ((globalCtx->envCtx.indoors) || (!(globalCtx->envCtx.unk_1F == 1 || globalCtx->envCtx.unk_21 != 0)))) {
=======
    if ((WEATHER_TAG_RANGE100(this->actor.params) + 100.0f) < Actor_WorldDistXZToActor(&player->actor, &this->actor)) {
        if (globalCtx->envCtx.unk_1E != 0 || !D_8011FB3C ||
            (globalCtx->skyboxId != SKYBOX_NORMAL_SKY && globalCtx->envCtx.unk_1F == globalCtx->envCtx.unk_20)) {
            D_8011FB38 = 1;
            if ((globalCtx->envCtx.gloomySkyEvent == 0) &&
                (globalCtx->envCtx.unk_1E != 0 || (globalCtx->envCtx.unk_1F != 1 && globalCtx->envCtx.unk_21 == 0))) {
>>>>>>> e53081df
                D_8011FB38 = 0;
                gWeatherMode = 0;
                globalCtx->envCtx.unk_19 = 1;
                globalCtx->envCtx.unk_17 = arg2;
                globalCtx->envCtx.unk_18 = arg3;
                globalCtx->envCtx.unk_1A = arg6;
                globalCtx->envCtx.unk_21 = 1;
                globalCtx->envCtx.unk_1F = arg4;
                globalCtx->envCtx.unk_20 = arg5;
                D_8011FB34 = arg5;
                globalCtx->envCtx.unk_24 = arg6;
                globalCtx->envCtx.unk_22 = globalCtx->envCtx.unk_24;

<<<<<<< HEAD
                ret = 1;
            }
        } else {
            if (gTimeIncrement != 0) {
                gSaveContext.dayTime += 0x14;
=======
                ret = true;
>>>>>>> e53081df
            }
        } else if (D_8011FB40 != 0) {
            gSaveContext.dayTime += 0x14;
        }
    }
    return ret;
}

void EnWeatherTag_DisabledCloudyHyruleMarket(EnWeatherTag* this, GlobalContext* globalCtx) {
    if (WeatherTag_CheckEnableWeatherEffect(this, globalCtx, 0, 1, 0, 3, 60, 1)) {
        EnWeatherTag_SetupAction(this, EnWeatherTag_EnabledCloudyHyruleMarket);
    }
}

void EnWeatherTag_EnabledCloudyHyruleMarket(EnWeatherTag* this, GlobalContext* globalCtx) {
    if (WeatherTag_CheckRestoreWeather(this, globalCtx, 1, 0, 3, 0, 60)) {
        EnWeatherTag_SetupAction(this, EnWeatherTag_DisabledCloudyHyruleMarket);
    }
}

void EnWeatherTag_DisabledCloudyLonLonRanch(EnWeatherTag* this, GlobalContext* globalCtx) {
    if (WeatherTag_CheckEnableWeatherEffect(this, globalCtx, 0, 1, 0, 2, 100, 2)) {
        EnWeatherTag_SetupAction(this, EnWeatherTag_EnabledCloudyLonLonRanch);
    }
}

void EnWeatherTag_EnabledCloudyLonLonRanch(EnWeatherTag* this, GlobalContext* globalCtx) {
    if (WeatherTag_CheckRestoreWeather(this, globalCtx, 1, 0, 2, 0, 100)) {
        EnWeatherTag_SetupAction(this, EnWeatherTag_DisabledCloudyLonLonRanch);
    }
}

void EnWeatherTag_DisabledCloudyDeathMountain(EnWeatherTag* this, GlobalContext* globalCtx) {
    if (WeatherTag_CheckEnableWeatherEffect(this, globalCtx, 0, 1, 0, 2, 60, 2)) {
        EnWeatherTag_SetupAction(this, EnWeatherTag_EnabledCloudyDeathMountain);
    }
}

void EnWeatherTag_EnabledCloudyDeathMountain(EnWeatherTag* this, GlobalContext* globalCtx) {
    if (WeatherTag_CheckRestoreWeather(this, globalCtx, 1, 0, 2, 0, 60)) {
        EnWeatherTag_SetupAction(this, EnWeatherTag_DisabledCloudyLonLonRanch);
    }
}

void EnWeatherTag_DisabledCloudySnow(EnWeatherTag* this, GlobalContext* globalCtx) {
    if (WeatherTag_CheckEnableWeatherEffect(this, globalCtx, 0, 1, 0, 2, 60, 3)) {
        globalCtx->envCtx.unk_EE[3] = 64;
        EnWeatherTag_SetupAction(this, EnWeatherTag_EnabledCloudySnow);
    }
}

void EnWeatherTag_EnabledCloudySnow(EnWeatherTag* this, GlobalContext* globalCtx) {
    if (WeatherTag_CheckRestoreWeather(this, globalCtx, 1, 0, 2, 0, 60)) {
        globalCtx->envCtx.unk_EE[3] = 0;
        EnWeatherTag_SetupAction(this, EnWeatherTag_DisabledCloudySnow);
    }
}

void EnWeatherTag_DisabledRainLakeHylia(EnWeatherTag* this, GlobalContext* globalCtx) {
    if (WeatherTag_CheckEnableWeatherEffect(this, globalCtx, 0, 1, 0, 2, 100, 4)) {
        func_80077624(globalCtx);
        globalCtx->envCtx.unk_EE[0] = 25;
        EnWeatherTag_SetupAction(this, EnWeatherTag_EnabledRainLakeHylia);
    }
}

void EnWeatherTag_EnabledRainLakeHylia(EnWeatherTag* this, GlobalContext* globalCtx) {
    if (WeatherTag_CheckRestoreWeather(this, globalCtx, 1, 0, 2, 0, 100)) {
        func_80077684(globalCtx);
        globalCtx->envCtx.unk_EE[0] = 0;
        EnWeatherTag_SetupAction(this, EnWeatherTag_DisabledRainLakeHylia);
    }
}

void EnWeatherTag_DisabledCloudyRainThunderKakariko(EnWeatherTag* this, GlobalContext* globalCtx) {
    if (WeatherTag_CheckEnableWeatherEffect(this, globalCtx, 0, 1, 0, 4, 100, 5)) {
        func_80077624(globalCtx);
<<<<<<< HEAD
        globalCtx->envCtx.lightningMode = LIGHTNING_MODE_ON;
        globalCtx->envCtx.unk_EE[0] = 0x1E;
        EnWeatherTag_SetupAction(this, func_80B31AA0);
=======
        globalCtx->envCtx.lightning = 1;
        globalCtx->envCtx.unk_EE[0] = 30;
        EnWeatherTag_SetupAction(this, EnWeatherTag_EnabledCloudyRainThunderKakariko);
>>>>>>> e53081df
    }
}

void EnWeatherTag_EnabledCloudyRainThunderKakariko(EnWeatherTag* this, GlobalContext* globalCtx) {
    if (WeatherTag_CheckRestoreWeather(this, globalCtx, 1, 0, 4, 0, 100)) {
        func_80077684(globalCtx);
        globalCtx->envCtx.lightningMode = LIGHTNING_MODE_LAST;
        globalCtx->envCtx.unk_EE[0] = 0;
        EnWeatherTag_SetupAction(this, EnWeatherTag_DisabledCloudyRainThunderKakariko);
    }
}

void EnWeatherTag_SetSandstormIntensity(EnWeatherTag* this, GlobalContext* globalCtx) {
    Player* player = PLAYER;

<<<<<<< HEAD
    if (func_8002DB8C(&player->actor, &this->actor) < ((this->actor.params >> 8) * 100.0f)) {
        Math_SmoothScaleMaxMinS(&globalCtx->envCtx.adjFogNear, -80, 1, 2, 1);
        Math_SmoothScaleMaxMinS(&globalCtx->envCtx.adjFogFar, -2000, 1, 50, 1);
    } else {
        Math_SmoothScaleMaxMinS(&globalCtx->envCtx.adjFogNear, 0, 1, 1, 1);
        Math_SmoothScaleMaxMinS(&globalCtx->envCtx.adjFogFar, 0, 1, 25, 1);
=======
    if (Actor_WorldDistXZToActor(&player->actor, &this->actor) < WEATHER_TAG_RANGE100(this->actor.params)) {
        Math_SmoothStepToS(&globalCtx->envCtx.unk_9E, -0x50, 1, 2, 1);
        Math_SmoothStepToS(&globalCtx->envCtx.unk_A0, -0x7D0, 1, 50, 1);
    } else {
        Math_SmoothStepToS(&globalCtx->envCtx.unk_9E, 0, 1, 1, 1);
        Math_SmoothStepToS(&globalCtx->envCtx.unk_A0, 0, 1, 25, 1);
>>>>>>> e53081df
    }
}

void EnWeatherTag_DisabledRainThunder(EnWeatherTag* this, GlobalContext* globalCtx) {
    Player* player = PLAYER;

    if (Actor_WorldDistXZToActor(&player->actor, &this->actor) < WEATHER_TAG_RANGE100(this->actor.params)) {
        func_80077624(globalCtx);
<<<<<<< HEAD
        globalCtx->envCtx.lightningMode = LIGHTNING_MODE_ON;
        globalCtx->envCtx.unk_EE[0] = 0x19;
        EnWeatherTag_SetupAction(this, func_80B31CC0);
=======
        globalCtx->envCtx.lightning = 1;
        globalCtx->envCtx.unk_EE[0] = 25;
        EnWeatherTag_SetupAction(this, EnWeatherTag_EnabledRainThunder);
>>>>>>> e53081df
    }
}

void EnWeatherTag_EnabledRainThunder(EnWeatherTag* this, GlobalContext* globalCtx) {
    Player* player = PLAYER;

    if ((WEATHER_TAG_RANGE100(this->actor.params) + 10.0f) < Actor_WorldDistXZToActor(&player->actor, &this->actor)) {
        func_80077684(globalCtx);
        globalCtx->envCtx.lightningMode = LIGHTNING_MODE_LAST;
        globalCtx->envCtx.unk_EE[0] = 0;
        globalCtx->envCtx.unk_EE[1] = 10;
        EnWeatherTag_SetupAction(this, EnWeatherTag_DisabledRainThunder);
    }
}

void EnWeatherTag_Update(Actor* thisx, GlobalContext* globalCtx) {
    EnWeatherTag* this = THIS;

    this->actionFunc(this, globalCtx);
    if (BREG(0) != 0) {
        DebugDisplay_AddObject(this->actor.world.pos.x, this->actor.world.pos.y, this->actor.world.pos.z,
                               this->actor.world.rot.x, this->actor.world.rot.y, this->actor.world.rot.z, 1.0f, 1.0f,
                               1.0f, 255, 0, 255, 255, 4, globalCtx->state.gfxCtx);
    }
}<|MERGE_RESOLUTION|>--- conflicted
+++ resolved
@@ -135,30 +135,16 @@
     u8 ret = false;
     Player* player = PLAYER;
 
-<<<<<<< HEAD
-    if (func_8002DB8C(&player->actor, &this->actor) < (this->actor.params >> 8) * 100.0f) {
-        if ((globalCtx->envCtx.indoors) ||
-            (!gSkyboxBlendingEnabled ||
-             !(globalCtx->skyboxId == 1 || globalCtx->envCtx.unk_1F != globalCtx->envCtx.unk_20))) {
+    if (Actor_WorldDistXZToActor(&player->actor, &this->actor) < WEATHER_TAG_RANGE100(this->actor.params)) {
+        if ((globalCtx->envCtx.indoors != 0) || !gSkyboxBlendingEnabled ||
+            (globalCtx->skyboxId != SKYBOX_NORMAL_SKY && globalCtx->envCtx.unk_1F == globalCtx->envCtx.unk_20)) {
             D_8011FB38 = 1;
             if (globalCtx->envCtx.gloomySkyMode == 0 &&
-                ((globalCtx->envCtx.indoors) || (!(globalCtx->envCtx.unk_1F == 1 || globalCtx->envCtx.unk_21 != 0)))) {
+                (globalCtx->envCtx.indoors != 0 || (globalCtx->envCtx.unk_1F != 1 && globalCtx->envCtx.unk_21 == 0))) {
                 D_8011FB38 = 0;
-                if (gWeatherMode != arg7) {
-                    gWeatherMode = arg7;
+                if (gWeatherMode != weatherMode) {
+                    gWeatherMode = weatherMode;
                     if (globalCtx->envCtx.gloomySkyMode == 0) {
-=======
-    if (Actor_WorldDistXZToActor(&player->actor, &this->actor) < WEATHER_TAG_RANGE100(this->actor.params)) {
-        if ((globalCtx->envCtx.unk_1E != 0) || !D_8011FB3C ||
-            (globalCtx->skyboxId != SKYBOX_NORMAL_SKY && globalCtx->envCtx.unk_1F == globalCtx->envCtx.unk_20)) {
-            D_8011FB38 = 1;
-            if (globalCtx->envCtx.gloomySkyEvent == 0 &&
-                (globalCtx->envCtx.unk_1E != 0 || (globalCtx->envCtx.unk_1F != 1 && globalCtx->envCtx.unk_21 == 0))) {
-                D_8011FB38 = 0;
-                if (D_8011FB30 != weatherMode) {
-                    D_8011FB30 = weatherMode;
-                    if (globalCtx->envCtx.gloomySkyEvent == 0) {
->>>>>>> e53081df
                         globalCtx->envCtx.unk_19 = 1;
                         globalCtx->envCtx.unk_17 = arg2;
                         globalCtx->envCtx.unk_18 = arg3;
@@ -189,22 +175,12 @@
     u8 ret = false;
     Player* player = PLAYER;
 
-<<<<<<< HEAD
-    if ((((this->actor.params >> 8) * 100.0f) + 100.0f) < func_8002DB8C(&player->actor, &this->actor)) {
-        if ((globalCtx->envCtx.indoors) ||
-            (!gSkyboxBlendingEnabled ||
-             !(globalCtx->skyboxId == 1 || globalCtx->envCtx.unk_1F != globalCtx->envCtx.unk_20))) {
+    if ((WEATHER_TAG_RANGE100(this->actor.params) + 100.0f) < Actor_WorldDistXZToActor(&player->actor, &this->actor)) {
+        if (globalCtx->envCtx.indoors != 0 || !gSkyboxBlendingEnabled ||
+            (globalCtx->skyboxId != SKYBOX_NORMAL_SKY && globalCtx->envCtx.unk_1F == globalCtx->envCtx.unk_20)) {
             D_8011FB38 = 1;
             if ((globalCtx->envCtx.gloomySkyMode == 0) &&
-                ((globalCtx->envCtx.indoors) || (!(globalCtx->envCtx.unk_1F == 1 || globalCtx->envCtx.unk_21 != 0)))) {
-=======
-    if ((WEATHER_TAG_RANGE100(this->actor.params) + 100.0f) < Actor_WorldDistXZToActor(&player->actor, &this->actor)) {
-        if (globalCtx->envCtx.unk_1E != 0 || !D_8011FB3C ||
-            (globalCtx->skyboxId != SKYBOX_NORMAL_SKY && globalCtx->envCtx.unk_1F == globalCtx->envCtx.unk_20)) {
-            D_8011FB38 = 1;
-            if ((globalCtx->envCtx.gloomySkyEvent == 0) &&
-                (globalCtx->envCtx.unk_1E != 0 || (globalCtx->envCtx.unk_1F != 1 && globalCtx->envCtx.unk_21 == 0))) {
->>>>>>> e53081df
+                (globalCtx->envCtx.indoors != 0 || (globalCtx->envCtx.unk_1F != 1 && globalCtx->envCtx.unk_21 == 0))) {
                 D_8011FB38 = 0;
                 gWeatherMode = 0;
                 globalCtx->envCtx.unk_19 = 1;
@@ -218,17 +194,9 @@
                 globalCtx->envCtx.unk_24 = arg6;
                 globalCtx->envCtx.unk_22 = globalCtx->envCtx.unk_24;
 
-<<<<<<< HEAD
-                ret = 1;
-            }
-        } else {
-            if (gTimeIncrement != 0) {
-                gSaveContext.dayTime += 0x14;
-=======
                 ret = true;
->>>>>>> e53081df
-            }
-        } else if (D_8011FB40 != 0) {
+            }
+        } else if (gTimeIncrement != 0) {
             gSaveContext.dayTime += 0x14;
         }
     }
@@ -304,15 +272,9 @@
 void EnWeatherTag_DisabledCloudyRainThunderKakariko(EnWeatherTag* this, GlobalContext* globalCtx) {
     if (WeatherTag_CheckEnableWeatherEffect(this, globalCtx, 0, 1, 0, 4, 100, 5)) {
         func_80077624(globalCtx);
-<<<<<<< HEAD
         globalCtx->envCtx.lightningMode = LIGHTNING_MODE_ON;
-        globalCtx->envCtx.unk_EE[0] = 0x1E;
-        EnWeatherTag_SetupAction(this, func_80B31AA0);
-=======
-        globalCtx->envCtx.lightning = 1;
         globalCtx->envCtx.unk_EE[0] = 30;
         EnWeatherTag_SetupAction(this, EnWeatherTag_EnabledCloudyRainThunderKakariko);
->>>>>>> e53081df
     }
 }
 
@@ -328,21 +290,12 @@
 void EnWeatherTag_SetSandstormIntensity(EnWeatherTag* this, GlobalContext* globalCtx) {
     Player* player = PLAYER;
 
-<<<<<<< HEAD
-    if (func_8002DB8C(&player->actor, &this->actor) < ((this->actor.params >> 8) * 100.0f)) {
-        Math_SmoothScaleMaxMinS(&globalCtx->envCtx.adjFogNear, -80, 1, 2, 1);
-        Math_SmoothScaleMaxMinS(&globalCtx->envCtx.adjFogFar, -2000, 1, 50, 1);
+    if (Actor_WorldDistXZToActor(&player->actor, &this->actor) < WEATHER_TAG_RANGE100(this->actor.params)) {
+        Math_SmoothStepToS(&globalCtx->envCtx.adjFogNear, -0x50, 1, 2, 1);
+        Math_SmoothStepToS(&globalCtx->envCtx.adjFogFar, -0x7D0, 1, 50, 1);
     } else {
-        Math_SmoothScaleMaxMinS(&globalCtx->envCtx.adjFogNear, 0, 1, 1, 1);
-        Math_SmoothScaleMaxMinS(&globalCtx->envCtx.adjFogFar, 0, 1, 25, 1);
-=======
-    if (Actor_WorldDistXZToActor(&player->actor, &this->actor) < WEATHER_TAG_RANGE100(this->actor.params)) {
-        Math_SmoothStepToS(&globalCtx->envCtx.unk_9E, -0x50, 1, 2, 1);
-        Math_SmoothStepToS(&globalCtx->envCtx.unk_A0, -0x7D0, 1, 50, 1);
-    } else {
-        Math_SmoothStepToS(&globalCtx->envCtx.unk_9E, 0, 1, 1, 1);
-        Math_SmoothStepToS(&globalCtx->envCtx.unk_A0, 0, 1, 25, 1);
->>>>>>> e53081df
+        Math_SmoothStepToS(&globalCtx->envCtx.adjFogNear, 0, 1, 1, 1);
+        Math_SmoothStepToS(&globalCtx->envCtx.adjFogFar, 0, 1, 25, 1);
     }
 }
 
@@ -351,15 +304,9 @@
 
     if (Actor_WorldDistXZToActor(&player->actor, &this->actor) < WEATHER_TAG_RANGE100(this->actor.params)) {
         func_80077624(globalCtx);
-<<<<<<< HEAD
         globalCtx->envCtx.lightningMode = LIGHTNING_MODE_ON;
-        globalCtx->envCtx.unk_EE[0] = 0x19;
-        EnWeatherTag_SetupAction(this, func_80B31CC0);
-=======
-        globalCtx->envCtx.lightning = 1;
         globalCtx->envCtx.unk_EE[0] = 25;
         EnWeatherTag_SetupAction(this, EnWeatherTag_EnabledRainThunder);
->>>>>>> e53081df
     }
 }
 
