/*
 * File: z_en_ani.c
 * Overlay: ovl_En_Ani
<<<<<<< HEAD
 * Description: Kakariko Village Rooftop Man
=======
 * Description: Kakariko Roof Guy
>>>>>>> a45e7920
 */

#include "z_en_ani.h"

#define FLAGS 0x00000009

void EnAni_SetupAction(EnAni* this, ActorFunc actionFunc);
void EnAni_Init(EnAni* this, GlobalContext* globalCtx);
void EnAni_Destroy(EnAni* this, GlobalContext* globalCtx);
s32 EnAni_SetText(EnAni* this, GlobalContext* globalCtx, u16 textId);
void func_809B04F0(EnAni* this, GlobalContext* globalCtx);
void func_809B0524(EnAni* this, GlobalContext* globalCtx);
void func_809B0558(EnAni* this, GlobalContext* globalCtx);
void func_809B05F0(EnAni* this, GlobalContext* globalCtx);
void func_809B064C(EnAni* this, GlobalContext* globalCtx);
void func_809B07F8(EnAni* this, GlobalContext* globalCtx);
void func_809B0988(EnAni* this, GlobalContext* globalCtx);
void func_809B0994(EnAni* this, GlobalContext* globalCtx);
void func_809B0A28(EnAni* this, GlobalContext* globalCtx);
void func_809B0A6C(EnAni* this, GlobalContext* globalCtx);
void EnAni_Update(EnAni* this, GlobalContext* globalCtx);
s32 EnAni_UpdateMtxFunc(GlobalContext* globalCtx, s32 limbIndex, Gfx** dList, Vec3f* pos, Vec3s* rot, EnAni* enAni);
void EnAni_LimbAppendDList(GlobalContext* globalCtx, s32 limbIndex, Gfx** dList, Vec3s* rot, EnAni* enAni);
void EnAni_Draw(EnAni* this, GlobalContext* globalCtx);

extern SkeletonHeader D_060000F0;
extern AnimationHeader D_060067B8;
extern AnimationHeader D_060070F0;
extern AnimationHeader D_060076EC;

const ActorInit En_Ani_InitVars = {
    ACTOR_EN_ANI,
    ACTORTYPE_NPC,
    FLAGS,
    OBJECT_ANI,
    sizeof(EnAni),
    (ActorFunc)EnAni_Init,
    (ActorFunc)EnAni_Destroy,
    (ActorFunc)EnAni_Update,
    (ActorFunc)EnAni_Draw,
};

static ColliderCylinderInit cylinderInitData = {
    0x0A, 0x00, 0x11, 0x39,
    0x10, 0x01, 0x00, 0x00, 
    0x00, 0x00, 0x00, 0x00,   
    0x00000000, 
    0x00, 0x00, 0x00, 0x00, 
    0xFFCFFFFF, 
    0x00, 0x00, 0x00, 0x00, 
    0x00, 0x01, 0x01, 0x00, 
    0x001E, 0x0028, 0x0000,
};

static InitChainEntry initChain[] = {
    ICHAIN_VEC3F_DIV1000(scale, 10, ICHAIN_CONTINUE),
    ICHAIN_F32(unk_F4, 850, ICHAIN_STOP),
};

static Vec3f EnAniVec = {
    800.0f, 500.0f, 0.0f
};

UNK_PTR D_809B0F80[] = {
    0x06000408,
    0x06001518,
    0x06001D18,
};

void EnAni_SetupAction(EnAni* this, ActorFunc actionFunc) {
    this->actionFunc = actionFunc;
}

void EnAni_Init(EnAni* this, GlobalContext* globalCtx) {
    AnimationHeader* anim;
    u32 pad;

    anim = &D_060076EC;
    Actor_ProcessInitChain(&this->actor, initChain);
    ActorShape_Init(&this->actor.shape, -2800.0f, ActorShadow_DrawFunc_Circle, 36.0f);
    SkelAnime_InitSV(globalCtx, &this->skelAnime, &D_060000F0, anim, this->actorDrawTable, this->transitionDrawTable,
                     0x10);
    SkelAnime_ChangeAnimDefaultStop(&this->skelAnime, anim);
    ActorCollider_AllocCylinder(globalCtx, &this->collider);
    ActorCollider_InitCylinder(globalCtx, &this->collider, &this->actor, &cylinderInitData);
    this->actor.sub_98.mass = 0xFF;
    if (LINK_IS_CHILD) {
        EnAni_SetupAction(this, func_809B064C);
    } else {
        EnAni_SetupAction(this, func_809B07F8);
    }
    this->unk_2AA = 0;
    this->unk_2A8 = 0;
    this->actor.minVelocityY = -1.0f;
    this->actor.velocity.y = -1.0f;
}

void EnAni_Destroy(EnAni* this, GlobalContext* globalCtx) {
    ColliderCylinderMain* collider;
    collider = &this->collider;
    ActorCollider_FreeCylinder(globalCtx, &this->collider);
}

s32 EnAni_SetText(EnAni* this, GlobalContext* globalCtx, u16 textId) {
    this->actor.textId = textId;
    this->unk_2A8 |= 1;
    func_8002F2CC(&this->actor, globalCtx, 100.0f);
    return 0;
}

void func_809B04F0(EnAni* this, GlobalContext* globalCtx) {
    if (func_8002F334(&this->actor, globalCtx) != 0) {
        EnAni_SetupAction(this, func_809B064C);
    }
}

void func_809B0524(EnAni* this, GlobalContext* globalCtx) {
    if (func_8002F334(&this->actor, globalCtx) != 0) {
        EnAni_SetupAction(this, func_809B07F8);
    }
}

void func_809B0558(EnAni* this, GlobalContext* globalCtx) {
    if (func_8002F410(&this->actor, globalCtx) != 0) {
        this->actor.attachedA = NULL;
        if (LINK_IS_CHILD) {
            EnAni_SetupAction(this, func_809B04F0);
        } else {
            EnAni_SetupAction(this, func_809B0524);
        }
        gSaveContext.item_get_inf[1] |= 0x20;
        return;
    }
    func_8002F434(&this->actor, globalCtx, GI_HEART_PIECE, 10000.0f, 200.0f);
}

void func_809B05F0(EnAni* this, GlobalContext* globalCtx) {
    if (func_8002F334(this, globalCtx) != 0) {
        EnAni_SetupAction(this, func_809B0558);
    }
    func_8002F434(this, globalCtx, GI_HEART_PIECE, 10000.0f, 200.0f);
}

void func_809B064C(EnAni* this, GlobalContext* globalCtx) {
    u16 textId;
    s16 yawDiff;
    u16 textId2;

    textId2 = Text_GetFaceReaction(globalCtx, 0xA);
    textId = textId2 & 0xffff;

    if (!textId) {}

    if (textId2 == 0) {
        textId = gSaveContext.night_flag ? 0x5051 : 0x5050; // "...all I can do is look at the stars."
                                                            // "...all I can do is look at Death Mountain."
    }

    yawDiff = this->actor.rotTowardsLinkY - this->actor.shape.rot.y;
    if (func_8002F194(&this->actor, globalCtx) != 0) {
        if (this->actor.textId == 0x5056) { // "To get a good view..."
            EnAni_SetupAction(this, func_809B04F0);
        } else if (this->actor.textId == 0x5055) { // "...I'll give you this as a memento."
            EnAni_SetupAction(this, func_809B05F0);
        } else {
            EnAni_SetupAction(this, func_809B04F0);
        }
    } else if (yawDiff >= -0x36AF && yawDiff < 0 && this->actor.xzDistanceFromLink < 150.0f &&
               -80.0f < this->actor.yDistanceFromLink) {
        if (gSaveContext.item_get_inf[1] & 0x20) {
            EnAni_SetText(this, globalCtx, 0x5056); // "To get a good view..."
        } else {
            EnAni_SetText(this, globalCtx, 0x5055); // "...I'll give you this as a memento."
        }
    } else if (yawDiff >= -0x3E7 && yawDiff < 0x36B0 && this->actor.xzDistanceFromLink < 350.0f) {
        EnAni_SetText(this, globalCtx, textId);
    }
}

void func_809B07F8(EnAni* this, GlobalContext* globalCtx) {
    s16 pad;
    s16 yawDiff;
    u16 textId;

    yawDiff = this->actor.rotTowardsLinkY - this->actor.shape.rot.y;
    if (func_8002F194(&this->actor, globalCtx) != 0) {
        if (this->actor.textId == 0x5056) { // "To get a good view..."
            EnAni_SetupAction(this, func_809B0524);
        } else if (this->actor.textId == 0x5055) { // "...I'll give you this as a memento."
            EnAni_SetupAction(this, func_809B05F0);
        } else {
            EnAni_SetupAction(this, func_809B0524);
        }
    } else if (yawDiff >= -0x36AF && yawDiff < 0 && this->actor.xzDistanceFromLink < 150.0f &&
               -80.0f < this->actor.yDistanceFromLink) {
        if ((gSaveContext.item_get_inf[1] & 0x20) != 0) {
            EnAni_SetText(this, globalCtx, 0x5056); // "To get a good view..."
        } else {
            EnAni_SetText(this, globalCtx, 0x5055); // "...I'll give you this as a memento."
        }
    } else if (yawDiff >= -0x3E7 && yawDiff < 0x36B0 && this->actor.xzDistanceFromLink < 350.0f) {
        if ((gSaveContext.event_chk_inf[2] & 0x8000) == 0) {
            textId = 0x5052; // "...Something is happening on Death Mountain!"
        } else {
            textId = (gSaveContext.item_get_inf[1] & 0x20) ? 0x5054 : 0x5053; // "I don't feel like getting down..."
                                                                              // "...Death Mountain is back to normal!"
        }
        EnAni_SetText(this, globalCtx, textId);
    }
}

void func_809B0988(EnAni* this, GlobalContext* globalCtx) {
}

void func_809B0994(EnAni* this, GlobalContext* globalCtx) {
    GenericAnimationHeader* objSegFrameCount = &D_060070F0.genericHeader;
    AnimationHeader* objSegChangeAnime = &D_060070F0;

    if (globalCtx->csCtx.actorActions[0]->action == 4) {
        SkelAnime_ChangeAnim(&this->skelAnime, objSegChangeAnime, 1.0f, 0.0f,
                             (f32)SkelAnime_GetFrameCount(objSegFrameCount), 2, -4.0f);
        this->unk_2AA += 1;
        this->actor.shape.shadowDrawFunc = ActorShadow_DrawFunc_Circle;
    }
}

void func_809B0A28(EnAni* this, GlobalContext* globalCtx) {
    if (SkelAnime_FrameUpdateMatrix(&this->skelAnime) != 0) {
        this->unk_2AA += 1;
    }
}

void func_809B0A6C(EnAni* this, GlobalContext* globalCtx) {
    if (SkelAnime_FrameUpdateMatrix(&this->skelAnime) != 0) {
        this->skelAnime.animCurrentFrame = 0.0f;
    }
    if (globalCtx->csCtx.actorActions[0]->action == 2) {
        SkelAnime_ChangeAnim(&this->skelAnime, &D_060067B8, 1.0f, 0.0f,
                             SkelAnime_GetFrameCount(&D_060067B8.genericHeader), 2, 0.0f);
        this->actor.shape.shadowDrawFunc = NULL;
        this->unk_2AA++;
    }
}

void EnAni_Update(EnAni* this, GlobalContext* globalCtx) {
    ColliderCylinderMain* collider;
    u32 pad;
    u32 pad2;

    collider = &this->collider;
    ActorCollider_Cylinder_Update(&this->actor, collider);
    Actor_CollisionCheck_SetOT(globalCtx, &globalCtx->sub_11E60, collider);
    Actor_MoveForward(&this->actor);
    func_8002E4B4(globalCtx, &this->actor, 0.0f, 0.0f, 0.0f, 4);
    if ((globalCtx->csCtx.state != 0) && (globalCtx->csCtx.actorActions[0] != NULL)) {
        switch (this->unk_2AA) {
            case 0:
                func_809B0A6C(this, globalCtx);
                break;
            case 1:
                func_809B0A28(this, globalCtx);
                break;
            case 2:
                func_809B0994(this, globalCtx);
                break;
            case 3:
                func_809B0A28(this, globalCtx);
                break;
            case 4:
                func_809B0988(this, globalCtx);
                break;
        }

        if (globalCtx->csCtx.frames == 100) {
            func_800788CC(NA_SE_IT_EARTHQUAKE);
        }
    } else {
        if (SkelAnime_FrameUpdateMatrix(&this->skelAnime) != 0) {
            this->skelAnime.animCurrentFrame = 0.0f;
        }
        this->actionFunc(this, globalCtx);
    }

    if (this->unk_2A8 & 1) {
        func_80038290(globalCtx, &this->actor, &this->unk_29C, &this->unk_2A2, this->actor.posRot2.pos);
        this->unk_2A2.z = 0;
        this->unk_2A2.y = this->unk_2A2.z;
        this->unk_2A2.x = this->unk_2A2.z;
    } else {
        Math_SmoothScaleMaxMinS(&this->unk_29C.x, 0, 6, 6200, 100);
        Math_SmoothScaleMaxMinS(&this->unk_29C.y, 0, 6, 6200, 100);
        Math_SmoothScaleMaxMinS(&this->unk_2A2.x, 0, 6, 6200, 100);
        Math_SmoothScaleMaxMinS(&this->unk_2A2.y, 0, 6, 6200, 100);
    }

    if (DECR(this->unk_2AE) == 0) {
        this->unk_2AE = Math_Rand_S16Offset(60, 60);
    }
    this->unk_2AC = this->unk_2AE;
    if (this->unk_2AC >= 3) {
        this->unk_2AC = 0;
    }
}

s32 EnAni_UpdateMtxFunc(GlobalContext* globalCtx, s32 limbIndex, Gfx** dList, Vec3f* pos, Vec3s* rot, EnAni* enAni) {
    EnAni* temp;

    temp = enAni;
    if (limbIndex == 15) {
        rot->x += temp->unk_29C.y;
        rot->z += temp->unk_29C.x;
    }
    return 0;
}

void EnAni_LimbAppendDList(GlobalContext* globalCtx, s32 limbIndex, Gfx** dList, Vec3s* rot, EnAni* enAni) {
    if (limbIndex == 15) {
        Matrix_MultVec3f(&EnAniVec, &enAni->actor.posRot2.pos);
    }
}

void EnAni_Draw(EnAni* this, GlobalContext* globalCtx) {
    UNK_PTR* temp;
    u32 pad;
    GraphicsContext* gfxCtx;
    Gfx* dispRefs[4];

    temp = D_809B0F80;
    gfxCtx = globalCtx->state.gfxCtx;

    Graph_OpenDisps(dispRefs, globalCtx->state.gfxCtx, "../z_en_ani.c", 719);
    func_800943C8(globalCtx->state.gfxCtx);

    gSPSegment(gfxCtx->polyOpa.p++, 0x08, SEGMENTED_TO_VIRTUAL(temp[this->unk_2AC]));

    SkelAnime_DrawSV(globalCtx, this->skelAnime.skeleton, this->skelAnime.actorDrawTbl, this->skelAnime.dListCount,
                     EnAni_UpdateMtxFunc, EnAni_LimbAppendDList, &this->actor);
    Graph_CloseDisps(dispRefs, globalCtx->state.gfxCtx, "../z_en_ani.c", 736);
}<|MERGE_RESOLUTION|>--- conflicted
+++ resolved
@@ -1,11 +1,7 @@
 /*
  * File: z_en_ani.c
  * Overlay: ovl_En_Ani
-<<<<<<< HEAD
- * Description: Kakariko Village Rooftop Man
-=======
  * Description: Kakariko Roof Guy
->>>>>>> a45e7920
  */
 
 #include "z_en_ani.h"
