--- conflicted
+++ resolved
@@ -313,20 +313,11 @@
     }
 }
 
-<<<<<<< HEAD
-=======
-static u64* sEyeTextures[] = {
-    gRoofManEyeOpenTex,
-    gRoofManEyeHalfTex,
-    gRoofManEyeClosedTex,
-};
-
->>>>>>> 7fee0977
 void EnAni_Draw(Actor* thisx, GlobalContext* globalCtx) {
     static void* eyeTextures[] = {
-        0x06000408,
-        0x06001518,
-        0x06001D18,
+        gRoofManEyeOpenTex,
+        gRoofManEyeHalfTex,
+        gRoofManEyeClosedTex,
     };
     EnAni* this = THIS;
     s32 pad;
