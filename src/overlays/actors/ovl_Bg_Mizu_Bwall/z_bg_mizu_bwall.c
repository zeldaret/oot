--- conflicted
+++ resolved
@@ -181,12 +181,7 @@
     CollisionHeader_GetVirtual(sColHeaders[PARAMS_GET_U((u16)this->dyna.actor.params, 0, 4)], &colHeader);
     this->dyna.bgId = DynaPoly_SetBgActor(play, &play->colCtx.dyna, &this->dyna.actor, colHeader);
 
-<<<<<<< HEAD
     switch (PARAMS_GET_U((u16)this->dyna.actor.params, 0, 4)) {
-        case MIZUBWALL_FLOOR:
-            if (Flags_GetSwitch(play, PARAMS_GET_U((u16)this->dyna.actor.params, 8, 6))) {
-=======
-    switch ((u16)this->dyna.actor.params & 0xF) {
         case MIZUBWALL_FLOOR: {
             f32 sin;
             f32 cos;
@@ -195,8 +190,7 @@
             Vec3f offset;
             Vec3f vtx[3];
 
-            if (Flags_GetSwitch(play, ((u16)this->dyna.actor.params >> 8) & 0x3F)) {
->>>>>>> 8366b873
+            if (Flags_GetSwitch(play, PARAMS_GET_U((u16)this->dyna.actor.params, 8, 6))) {
                 DynaPoly_DisableCollision(play, &play->colCtx.dyna, this->dyna.bgId);
                 this->dList = NULL;
                 this->actionFunc = BgMizuBwall_DoNothing;
@@ -226,10 +220,6 @@
                 }
             }
             break;
-<<<<<<< HEAD
-        case MIZUBWALL_RUTO_ROOM:
-            if (Flags_GetSwitch(play, PARAMS_GET_U((u16)this->dyna.actor.params, 8, 6))) {
-=======
         }
         case MIZUBWALL_RUTO_ROOM: {
             f32 sin;
@@ -239,8 +229,7 @@
             Vec3f offset;
             Vec3f vtx[3];
 
-            if (Flags_GetSwitch(play, ((u16)this->dyna.actor.params >> 8) & 0x3F)) {
->>>>>>> 8366b873
+            if (Flags_GetSwitch(play, PARAMS_GET_U((u16)this->dyna.actor.params, 8, 6))) {
                 DynaPoly_DisableCollision(play, &play->colCtx.dyna, this->dyna.bgId);
                 this->dList = NULL;
                 this->actionFunc = BgMizuBwall_DoNothing;
@@ -270,10 +259,6 @@
                 }
             }
             break;
-<<<<<<< HEAD
-        case MIZUBWALL_UNUSED:
-            if (Flags_GetSwitch(play, PARAMS_GET_U((u16)this->dyna.actor.params, 8, 6))) {
-=======
         }
         case MIZUBWALL_UNUSED: {
             f32 sin;
@@ -283,8 +268,7 @@
             Vec3f offset;
             Vec3f vtx[3];
 
-            if (Flags_GetSwitch(play, ((u16)this->dyna.actor.params >> 8) & 0x3F)) {
->>>>>>> 8366b873
+            if (Flags_GetSwitch(play, PARAMS_GET_U((u16)this->dyna.actor.params, 8, 6))) {
                 DynaPoly_DisableCollision(play, &play->colCtx.dyna, this->dyna.bgId);
                 this->dList = NULL;
                 this->actionFunc = BgMizuBwall_DoNothing;
@@ -316,10 +300,6 @@
                 }
             }
             break;
-<<<<<<< HEAD
-        case MIZUBWALL_STINGER_ROOM_1:
-            if (Flags_GetSwitch(play, PARAMS_GET_U((u16)this->dyna.actor.params, 8, 6))) {
-=======
         }
         case MIZUBWALL_STINGER_ROOM_1: {
             f32 sin;
@@ -329,8 +309,7 @@
             Vec3f offset;
             Vec3f vtx[3];
 
-            if (Flags_GetSwitch(play, ((u16)this->dyna.actor.params >> 8) & 0x3F)) {
->>>>>>> 8366b873
+            if (Flags_GetSwitch(play, PARAMS_GET_U((u16)this->dyna.actor.params, 8, 6))) {
                 DynaPoly_DisableCollision(play, &play->colCtx.dyna, this->dyna.bgId);
                 this->dList = NULL;
                 this->actionFunc = BgMizuBwall_DoNothing;
@@ -363,10 +342,6 @@
                 }
             }
             break;
-<<<<<<< HEAD
-        case MIZUBWALL_STINGER_ROOM_2:
-            if (Flags_GetSwitch(play, PARAMS_GET_U((u16)this->dyna.actor.params, 8, 6))) {
-=======
         }
         case MIZUBWALL_STINGER_ROOM_2: {
             f32 sin;
@@ -376,8 +351,7 @@
             Vec3f offset;
             Vec3f vtx[3];
 
-            if (Flags_GetSwitch(play, ((u16)this->dyna.actor.params >> 8) & 0x3F)) {
->>>>>>> 8366b873
+            if (Flags_GetSwitch(play, PARAMS_GET_U((u16)this->dyna.actor.params, 8, 6))) {
                 DynaPoly_DisableCollision(play, &play->colCtx.dyna, this->dyna.bgId);
                 this->dList = NULL;
                 this->actionFunc = BgMizuBwall_DoNothing;
