--- conflicted
+++ resolved
@@ -30,9 +30,8 @@
     (ActorFunc)BgMizuBwall_Update,
     (ActorFunc)BgMizuBwall_Draw,
 };
-<<<<<<< HEAD
-
-static ColliderTrisElementInit D_8089D6C0[2] = {
+
+static ColliderTrisElementInit sTrisElementInitFloor[2] = {
     {
         {
             ELEMTYPE_UNK0,
@@ -57,7 +56,7 @@
     },
 };
 
-static ColliderTrisInit D_8089D738 = {
+static ColliderTrisInit sTrisInitFloor = {
     {
         COLTYPE_NONE,
         AT_OFF,
@@ -67,10 +66,10 @@
         COLSHAPE_TRIS,
     },
     2,
-    D_8089D6C0,
-};
-
-static ColliderTrisElementInit D_8089D748[1] = {
+    sTrisElementInitFloor,
+};
+
+static ColliderTrisElementInit sTrisElementInitRutoWall[1] = {
     {
         {
             ELEMTYPE_UNK0,
@@ -84,7 +83,7 @@
     },
 };
 
-static ColliderTrisInit D_8089D784 = {
+static ColliderTrisInit sTrisInitRutoWall = {
     {
         COLTYPE_NONE,
         AT_OFF,
@@ -94,10 +93,10 @@
         COLSHAPE_TRIS,
     },
     1,
-    D_8089D748,
-};
-
-static ColliderTrisElementInit D_8089D794[2] = {
+    sTrisElementInitRutoWall,
+};
+
+static ColliderTrisElementInit sTrisElementInitWall[2] = {
     {
         {
             ELEMTYPE_UNK0,
@@ -122,7 +121,7 @@
     },
 };
 
-static ColliderTrisInit D_8089D80C = {
+static ColliderTrisInit sTrisInitUnusedWall = {
     {
         COLTYPE_NONE,
         AT_OFF,
@@ -132,35 +131,10 @@
         COLSHAPE_TRIS,
     },
     2,
-    D_8089D794,
-};
-
-static ColliderTrisElementInit D_8089D794[2] = {
-    {
-        {
-            ELEMTYPE_UNK0,
-            { 0x00000000, 0x00, 0x00 },
-            { 0x00000008, 0x00, 0x00 },
-            TOUCH_OFF,
-            BUMP_ON,
-            OCELEM_OFF,
-        },
-        { { { 0.0f, 120.0f, 0.0f }, { 0.0f, 0.0f, 0.0f }, { 60.0f, 0.0f, 0.0f } } },
-    },
-    {
-        {
-            ELEMTYPE_UNK0,
-            { 0x00000000, 0x00, 0x00 },
-            { 0x00000008, 0x00, 0x00 },
-            TOUCH_OFF,
-            BUMP_ON,
-            OCELEM_OFF,
-        },
-        { { { 0.0f, 120.0f, 0.0f }, { 60.0f, 0.0f, 0.0f }, { 60.0f, 120.0f, 0.0f } } },
-    },
-};
-
-static ColliderTrisInit D_8089D81C = {
+    sTrisElementInitWall,
+};
+
+static ColliderTrisInit sTrisInitStingerWall = {
     {
         COLTYPE_NONE,
         AT_OFF,
@@ -169,63 +143,6 @@
         OT_NONE,
         COLSHAPE_TRIS,
     },
-    2,
-    D_8089D794,
-};
-*/
-#pragma GLOBAL_ASM("asm/non_matchings/overlays/actors/ovl_Bg_Mizu_Bwall/func_8089C480.s")
-=======
->>>>>>> 22758f06
-
-static ColliderTrisItemInit sTrisElementInitFloor[2] = {
-    {
-        { 0x00, { 0x00000000, 0x00, 0x00 }, { 0x00000008, 0x00, 0x00 }, 0x00, 0x01, 0x00 },
-        { { { -40.0f, 0.0f, -40.0f }, { -40.0f, 0.0f, 40.0f }, { 40.0f, 0.0f, 40.0f } } },
-    },
-    {
-        { 0x00, { 0x00000000, 0x00, 0x00 }, { 0x00000008, 0x00, 0x00 }, 0x00, 0x01, 0x00 },
-        { { { -40.0f, 0.0f, -40.0f }, { 40.0f, 0.0f, 40.0f }, { 40.0f, 0.0f, -40.0f } } },
-    },
-};
-
-static ColliderTrisInit sTrisInitFloor = {
-    { COLTYPE_UNK10, 0x00, 0x09, 0x00, 0x00, COLSHAPE_TRIS },
-    2,
-    sTrisElementInitFloor,
-};
-
-static ColliderTrisItemInit sTrisElementInitRutoWall[1] = {
-    {
-        { 0x00, { 0x00000000, 0x00, 0x00 }, { 0x00000008, 0x00, 0x00 }, 0x00, 0x01, 0x00 },
-        { { { 0.0f, 116.0f, 0.0f }, { 0.0f, 0.0f, 70.0f }, { 0.0f, 0.0f, -70.0f } } },
-    },
-};
-
-static ColliderTrisInit sTrisInitRutoWall = {
-    { COLTYPE_UNK10, 0x00, 0x09, 0x00, 0x00, COLSHAPE_TRIS },
-    1,
-    sTrisElementInitRutoWall,
-};
-
-static ColliderTrisItemInit sTrisElementInitWall[2] = {
-    {
-        { 0x00, { 0x00000000, 0x00, 0x00 }, { 0x00000008, 0x00, 0x00 }, 0x00, 0x01, 0x00 },
-        { { { 0.0f, 120.0f, 0.0f }, { 0.0f, 0.0f, 0.0f }, { 60.0f, 0.0f, 0.0f } } },
-    },
-    {
-        { 0x00, { 0x00000000, 0x00, 0x00 }, { 0x00000008, 0x00, 0x00 }, 0x00, 0x01, 0x00 },
-        { { { 0.0f, 120.0f, 0.0f }, { 60.0f, 0.0f, 0.0f }, { 60.0f, 120.0f, 0.0f } } },
-    },
-};
-
-static ColliderTrisInit sTrisInitUnusedWall = {
-    { COLTYPE_UNK10, 0x00, 0x09, 0x00, 0x00, COLSHAPE_TRIS },
-    2,
-    sTrisElementInitWall,
-};
-
-static ColliderTrisInit sTrisInitStingerWall = {
-    { COLTYPE_UNK10, 0x00, 0x09, 0x00, 0x00, COLSHAPE_TRIS },
     2,
     sTrisElementInitWall,
 };
@@ -285,15 +202,15 @@
 
                     for (i = 0; i < ARRAY_COUNT(sTrisElementInitFloor); i++) {
                         for (j = 0; j < 3; j++) {
-                            offset.x = sTrisInitFloor.list[i].dim.vtx[j].x;
-                            offset.y = sTrisInitFloor.list[i].dim.vtx[j].y;
-                            offset.z = sTrisInitFloor.list[i].dim.vtx[j].z + 2.0f;
+                            offset.x = sTrisInitFloor.elements[i].dim.vtx[j].x;
+                            offset.y = sTrisInitFloor.elements[i].dim.vtx[j].y;
+                            offset.z = sTrisInitFloor.elements[i].dim.vtx[j].z + 2.0f;
                             BgMizuBwall_RotateVec3f(&vtx[j], &offset, sin, cos);
                             vtx[j].x += this->dyna.actor.posRot.pos.x;
                             vtx[j].y += this->dyna.actor.posRot.pos.y;
                             vtx[j].z += this->dyna.actor.posRot.pos.z;
                         }
-                        func_800627A0(&this->collider, i, &vtx[0], &vtx[1], &vtx[2]);
+                        Collider_SetTrisVertices(&this->collider, i, &vtx[0], &vtx[1], &vtx[2]);
                     }
                     this->actionFunc = BgMizuBwall_Idle;
                 }
@@ -321,15 +238,15 @@
 
                     for (i = 0; i < ARRAY_COUNT(sTrisElementInitRutoWall); i++) {
                         for (j = 0; j < 3; j++) {
-                            offset.x = sTrisInitRutoWall.list[i].dim.vtx[j].x;
-                            offset.y = sTrisInitRutoWall.list[i].dim.vtx[j].y;
-                            offset.z = sTrisInitRutoWall.list[i].dim.vtx[j].z + 2.0f;
+                            offset.x = sTrisInitRutoWall.elements[i].dim.vtx[j].x;
+                            offset.y = sTrisInitRutoWall.elements[i].dim.vtx[j].y;
+                            offset.z = sTrisInitRutoWall.elements[i].dim.vtx[j].z + 2.0f;
                             BgMizuBwall_RotateVec3f(&vtx[j], &offset, sin, cos);
                             vtx[j].x += this->dyna.actor.posRot.pos.x;
                             vtx[j].y += this->dyna.actor.posRot.pos.y;
                             vtx[j].z += this->dyna.actor.posRot.pos.z;
                         }
-                        func_800627A0(&this->collider, i, &vtx[0], &vtx[1], &vtx[2]);
+                        Collider_SetTrisVertices(&this->collider, i, &vtx[0], &vtx[1], &vtx[2]);
                     }
                     this->actionFunc = BgMizuBwall_Idle;
                 }
@@ -359,15 +276,15 @@
                         for (j = 0; j < 3; j++) {
                             //! @bug This uses the wrong set of collision triangles, causing the collider to be
                             //!      flat to the ground instead of vertical. It should use sTrisInitUnusedWall.
-                            offset.x = sTrisInitFloor.list[i].dim.vtx[j].x;
-                            offset.y = sTrisInitFloor.list[i].dim.vtx[j].y;
-                            offset.z = sTrisInitFloor.list[i].dim.vtx[j].z;
+                            offset.x = sTrisInitFloor.elements[i].dim.vtx[j].x;
+                            offset.y = sTrisInitFloor.elements[i].dim.vtx[j].y;
+                            offset.z = sTrisInitFloor.elements[i].dim.vtx[j].z;
                             BgMizuBwall_RotateVec3f(&vtx[j], &offset, sin, cos);
                             vtx[j].x += this->dyna.actor.posRot.pos.x;
                             vtx[j].y += this->dyna.actor.posRot.pos.y;
                             vtx[j].z += this->dyna.actor.posRot.pos.z;
                         }
-                        func_800627A0(&this->collider, i, &vtx[0], &vtx[1], &vtx[2]);
+                        Collider_SetTrisVertices(&this->collider, i, &vtx[0], &vtx[1], &vtx[2]);
                     }
                     this->actionFunc = BgMizuBwall_Idle;
                 }
@@ -397,15 +314,15 @@
                         for (j = 0; j < 3; j++) {
                             //! @bug This uses the wrong set of collision triangles, causing the collider to be
                             //!      flat to the ground instead of vertical. It should use sTrisInitStingerWall.
-                            offset.x = sTrisInitFloor.list[i].dim.vtx[j].x;
-                            offset.y = sTrisInitFloor.list[i].dim.vtx[j].y;
-                            offset.z = sTrisInitFloor.list[i].dim.vtx[j].z + 2.0f;
+                            offset.x = sTrisInitFloor.elements[i].dim.vtx[j].x;
+                            offset.y = sTrisInitFloor.elements[i].dim.vtx[j].y;
+                            offset.z = sTrisInitFloor.elements[i].dim.vtx[j].z + 2.0f;
                             BgMizuBwall_RotateVec3f(&vtx[j], &offset, sin, cos);
                             vtx[j].x += this->dyna.actor.posRot.pos.x;
                             vtx[j].y += this->dyna.actor.posRot.pos.y;
                             vtx[j].z += this->dyna.actor.posRot.pos.z;
                         }
-                        func_800627A0(&this->collider, i, &vtx[0], &vtx[1], &vtx[2]);
+                        Collider_SetTrisVertices(&this->collider, i, &vtx[0], &vtx[1], &vtx[2]);
                     }
                     this->actionFunc = BgMizuBwall_Idle;
                 }
@@ -435,15 +352,15 @@
                         for (j = 0; j < 3; j++) {
                             //! @bug This uses the wrong set of collision triangles, causing the collider to be
                             //!      flat to the ground instead of vertical. It should use sTrisInitStingerWall.
-                            offset.x = sTrisInitFloor.list[i].dim.vtx[j].x;
-                            offset.y = sTrisInitFloor.list[i].dim.vtx[j].y;
-                            offset.z = sTrisInitFloor.list[i].dim.vtx[j].z + 2.0f;
+                            offset.x = sTrisInitFloor.elements[i].dim.vtx[j].x;
+                            offset.y = sTrisInitFloor.elements[i].dim.vtx[j].y;
+                            offset.z = sTrisInitFloor.elements[i].dim.vtx[j].z + 2.0f;
                             BgMizuBwall_RotateVec3f(&vtx[j], &offset, sin, cos);
                             vtx[j].x += this->dyna.actor.posRot.pos.x;
                             vtx[j].y += this->dyna.actor.posRot.pos.y;
                             vtx[j].z += this->dyna.actor.posRot.pos.z;
                         }
-                        func_800627A0(&this->collider, i, &vtx[0], &vtx[1], &vtx[2]);
+                        Collider_SetTrisVertices(&this->collider, i, &vtx[0], &vtx[1], &vtx[2]);
                     }
                     this->actionFunc = BgMizuBwall_Idle;
                 }
@@ -546,8 +463,8 @@
 
 void BgMizuBwall_Idle(BgMizuBwall* this, GlobalContext* globalCtx) {
     BgMizuBwall_SetAlpha(this, globalCtx);
-    if (this->collider.base.acFlags & 2) {
-        this->collider.base.acFlags &= ~2;
+    if (this->collider.base.acFlags & AC_HIT) {
+        this->collider.base.atFlags &= ~AC_HIT;
         Flags_SetSwitch(globalCtx, ((u16)this->dyna.actor.params >> 8) & 0x3F);
         this->breakTimer = 1;
         func_8003EBF8(globalCtx, &globalCtx->colCtx.dyna, this->dyna.dynaPolyId);
