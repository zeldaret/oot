/*
 * File: z_en_tk.c
 * Overlay: ovl_En_Tk
 * Description: Dampe NPC from "Dampe's Heart-Pounding Gravedigging Tour"
 */

#include "z_en_tk.h"
#include "objects/gameplay_keep/gameplay_keep.h"
#include "objects/object_tk/object_tk.h"

#define FLAGS (ACTOR_FLAG_0 | ACTOR_FLAG_3)

void EnTk_Init(Actor* thisx, PlayState* play);
void EnTk_Destroy(Actor* thisx, PlayState* play);
void EnTk_Update(Actor* thisx, PlayState* play);
void EnTk_Draw(Actor* thisx, PlayState* play);

s32 EnTk_CheckNextSpot(EnTk* this, PlayState* play);
void EnTk_Rest(EnTk* this, PlayState* play);
void EnTk_Walk(EnTk* this, PlayState* play);
void EnTk_Dig(EnTk* this, PlayState* play);

const ActorInit En_Tk_InitVars = {
    ACTOR_EN_TK,
    ACTORCAT_NPC,
    FLAGS,
    OBJECT_TK,
    sizeof(EnTk),
    (ActorFunc)EnTk_Init,
    (ActorFunc)EnTk_Destroy,
    (ActorFunc)EnTk_Update,
    (ActorFunc)EnTk_Draw,
};

void EnTkEff_Create(EnTk* this, Vec3f* pos, Vec3f* speed, Vec3f* accel, u8 duration, f32 size, f32 growth) {
    s16 i;
    EnTkEff* eff = this->eff;

    for (i = 0; i < ARRAY_COUNT(this->eff); i++) {
        if (eff->active != 1) {
            eff->size = size;
            eff->growth = growth;
            eff->timeTotal = eff->timeLeft = duration;
            eff->active = 1;
            eff->pos = *pos;
            eff->accel = *accel;
            eff->speed = *speed;
            break;
        }
        eff++;
    }
}

void EnTkEff_Update(EnTk* this) {
    s16 i;
    EnTkEff* eff;

    eff = this->eff;
    for (i = 0; i < ARRAY_COUNT(this->eff); i++) {
        if (eff->active != 0) {
            eff->timeLeft--;
            if (eff->timeLeft == 0) {
                eff->active = 0;
            }
            eff->accel.x = Rand_ZeroOne() * 0.4f - 0.2f;
            eff->accel.z = Rand_ZeroOne() * 0.4f - 0.2f;
            eff->pos.x += eff->speed.x;
            eff->pos.y += eff->speed.y;
            eff->pos.z += eff->speed.z;
            eff->speed.x += eff->accel.x;
            eff->speed.y += eff->accel.y;
            eff->speed.z += eff->accel.z;
            eff->size += eff->growth;
        }
        eff++;
    }
}

void EnTkEff_Draw(EnTk* this, PlayState* play) {
    static void* dustTextures[] = {
        gDust8Tex, gDust7Tex, gDust6Tex, gDust5Tex, gDust4Tex, gDust3Tex, gDust2Tex, gDust1Tex,
    };

    EnTkEff* eff = this->eff;
    s16 imageIdx;
    s16 gfxSetup;
    s16 alpha;
    s16 i;

    OPEN_DISPS(play->state.gfxCtx, "../z_en_tk_eff.c", 114);

    gfxSetup = 0;

    func_80093D84(play->state.gfxCtx);

    if (1) {}

    for (i = 0; i < ARRAY_COUNT(this->eff); i++) {
        if (eff->active != 0) {
            if (gfxSetup == 0) {
                POLY_XLU_DISP = Gfx_CallSetupDL(POLY_XLU_DISP, 0);
                gSPDisplayList(POLY_XLU_DISP++, gDampeEff1DL);
                gDPSetEnvColor(POLY_XLU_DISP++, 100, 60, 20, 0);
                gfxSetup = 1;
            }

            alpha = eff->timeLeft * (255.0f / eff->timeTotal);
            gDPSetPrimColor(POLY_XLU_DISP++, 0, 0, 170, 130, 90, alpha);

            gDPPipeSync(POLY_XLU_DISP++);
            Matrix_Translate(eff->pos.x, eff->pos.y, eff->pos.z, MTXMODE_NEW);
            Matrix_ReplaceRotation(&play->billboardMtxF);
            Matrix_Scale(eff->size, eff->size, 1.0f, MTXMODE_APPLY);
            gSPMatrix(POLY_XLU_DISP++, Matrix_NewMtx(play->state.gfxCtx, "../z_en_tk_eff.c", 140),
                      G_MTX_NOPUSH | G_MTX_LOAD | G_MTX_MODELVIEW);

            imageIdx = eff->timeLeft * ((f32)ARRAY_COUNT(dustTextures) / eff->timeTotal);
            gSPSegment(POLY_XLU_DISP++, 0x08, SEGMENTED_TO_VIRTUAL(dustTextures[imageIdx]));

            gSPDisplayList(POLY_XLU_DISP++, gDampeEff2DL);
        }
        eff++;
    }

    CLOSE_DISPS(play->state.gfxCtx, "../z_en_tk_eff.c", 154);
}

s32 EnTkEff_CreateDflt(EnTk* this, Vec3f* pos, u8 duration, f32 size, f32 growth, f32 yAccelMax) {
    Vec3f speed = { 0.0f, 0.0f, 0.0f };
    Vec3f accel = { 0.0f, 0.3f, 0.0f };

    accel.y += Rand_ZeroOne() * yAccelMax;

    EnTkEff_Create(this, pos, &speed, &accel, duration, size, growth);

    return 0;
}

/** z_en_tk_eff.c ends here probably **/

static ColliderCylinderInit sCylinderInit = {
    {
        COLTYPE_NONE,
        AT_NONE,
        AC_NONE,
        OC1_ON | OC1_TYPE_ALL,
        OC2_TYPE_2,
        COLSHAPE_CYLINDER,
    },
    {
        ELEMTYPE_UNK0,
        { 0x00000000, 0x00, 0x00 },
        { 0x00000000, 0x00, 0x00 },
        TOUCH_NONE,
        BUMP_NONE,
        OCELEM_ON,
    },
    { 30, 52, 0, { 0, 0, 0 } },
};

static CollisionCheckInfoInit2 sColChkInfoInit = { 0, 0, 0, 0, MASS_IMMOVABLE };

void EnTk_RestAnim(EnTk* this, PlayState* play) {
    AnimationHeader* anim = &gDampeRestAnim;

    Animation_Change(&this->skelAnime, anim, 1.0f, 0.0f, Animation_GetLastFrame(&gDampeRestAnim), ANIMMODE_LOOP,
                     -10.0f);

    this->actionCountdown = Rand_S16Offset(60, 60);
    this->actor.speedXZ = 0.0f;
}

void EnTk_WalkAnim(EnTk* this, PlayState* play) {
    AnimationHeader* anim = &gDampeWalkAnim;

    Animation_Change(&this->skelAnime, anim, 1.0f, 0.0f, Animation_GetLastFrame(&gDampeRestAnim), ANIMMODE_LOOP,
                     -10.0f);

    this->actionCountdown = Rand_S16Offset(240, 240);
}

void EnTk_DigAnim(EnTk* this, PlayState* play) {
    AnimationHeader* anim = &gDampeDigAnim;

    Animation_Change(&this->skelAnime, anim, 1.0f, 0.0f, Animation_GetLastFrame(&gDampeDigAnim), ANIMMODE_LOOP, -10.0f);

    if (EnTk_CheckNextSpot(this, play) >= 0) {
        this->validDigHere = 1;
    }
}

void EnTk_UpdateEyes(EnTk* this) {
    if (DECR(this->blinkCountdown) == 0) {
        this->eyeTextureIdx++;
        if (this->eyeTextureIdx > 2) {
            this->blinkCycles--;
            if (this->blinkCycles < 0) {
                this->blinkCountdown = Rand_S16Offset(30, 30);
                this->blinkCycles = 2;
                if (Rand_ZeroOne() > 0.5f) {
                    this->blinkCycles++;
                }
            }
            this->eyeTextureIdx = 0;
        }
    }
}

s32 EnTk_CheckFacingPlayer(EnTk* this) {
    s16 v0;
    s16 v1;

    if (this->actor.xyzDistToPlayerSq > SQ(100.0f)) {
        return 0;
    }

    v0 = this->actor.shape.rot.y;
    v0 -= this->h_21E;
    v0 -= this->headRot;

    v1 = this->actor.yawTowardsPlayer - v0;
    if (ABS(v1) < 0x1554) {
        return 1;
    } else {
        return 0;
    }
}

s32 EnTk_CheckNextSpot(EnTk* this, PlayState* play) {
    Actor* prop;
    f32 dxz;
    f32 dy;

    prop = play->actorCtx.actorLists[ACTORCAT_PROP].head;

    while (prop != NULL) {
        if (prop->id != ACTOR_EN_IT) {
            prop = prop->next;
            continue;
        }

        if (prop == this->currentSpot) {
            prop = prop->next;
            continue;
        }

        dy = prop->world.pos.y - this->actor.floorHeight;
        dxz = Actor_WorldDistXZToActor(&this->actor, prop);
        if (dxz > 40.0f || dy > 10.0f) {
            prop = prop->next;
            continue;
        }

        this->currentSpot = prop;
        return prop->params;
    }

    return -1;
}

void EnTk_CheckCurrentSpot(EnTk* this) {
    f32 dxz;
    f32 dy;

    if (this->currentSpot != NULL) {
        dy = this->currentSpot->world.pos.y - this->actor.floorHeight;
        dxz = Actor_WorldDistXZToActor(&this->actor, this->currentSpot);
        if (dxz > 40.0f || dy > 10.0f) {
            this->currentSpot = NULL;
        }
    }
}

f32 EnTk_Step(EnTk* this, PlayState* play) {
    f32 stepFrames[] = { 36.0f, 10.0f };
    f32 a1_;
    s32 i;

    if (this->skelAnime.curFrame == 0.0f || this->skelAnime.curFrame == 25.0f) {
        Audio_PlayActorSound2(&this->actor, NA_SE_EN_MORIBLIN_WALK);
    }

    if (this->skelAnime.animation != &gDampeWalkAnim) {
        return 0.0f;
    }

    a1_ = this->skelAnime.curFrame;
    for (i = 0; i < ARRAY_COUNT(stepFrames); i++) {
        if (a1_ < stepFrames[i] + 12.0f && a1_ >= stepFrames[i]) {
            break;
        }
    }
    if (i >= ARRAY_COUNT(stepFrames)) {
        return 0.0f;
    } else {
        a1_ = (0x8000 / 12.0f) * (a1_ - stepFrames[i]);
        return Math_SinS(a1_) * 2.0f;
    }
}

s32 EnTk_Orient(EnTk* this, PlayState* play) {
    Path* path;
    Vec3s* point;
    f32 dx;
    f32 dz;

    if (this->actor.params < 0) {
        return 1;
    }

    path = &play->setupPathList[0];
    point = SEGMENTED_TO_VIRTUAL(path->points);
    point += this->currentWaypoint;

    dx = point->x - this->actor.world.pos.x;
    dz = point->z - this->actor.world.pos.z;

    Math_SmoothStepToS(&this->actor.shape.rot.y, RAD_TO_BINANG(Math_FAtan2F(dx, dz)), 10, 1000, 1);
    this->actor.world.rot = this->actor.shape.rot;

    if (SQ(dx) + SQ(dz) < 10.0f) {
        this->currentWaypoint++;
        if (this->currentWaypoint >= path->count) {
            this->currentWaypoint = 0;
        }

        return 0;
    } else {
        return 1;
    }
}

u16 func_80B1C54C(PlayState* play, Actor* thisx) {
    u16 ret;

    ret = Text_GetFaceReaction(play, 14);
    if (ret != 0) {
        return ret;
    }

    if (GET_INFTABLE(INFTABLE_D9)) {
        /* "Do you want me to dig here? ..." */
        return 0x5019;
    } else {
        /* "Hey kid! ..." */
        return 0x5018;
    }
}

s16 func_80B1C5A0(PlayState* play, Actor* thisx) {
    s32 ret = 1;

    switch (Message_GetState(&play->msgCtx)) {
        case TEXT_STATE_NONE:
        case TEXT_STATE_DONE_HAS_NEXT:
            break;
        case TEXT_STATE_CLOSING:
            /* "I am the boss of the carpenters ..." (wtf?) */
            if (thisx->textId == 0x5028) {
                SET_INFTABLE(INFTABLE_D8);
            }
            ret = 0;
            break;
        case TEXT_STATE_DONE_FADING:
            break;
        case TEXT_STATE_CHOICE:
            if (Message_ShouldAdvance(play) && (thisx->textId == 0x5018 || thisx->textId == 0x5019)) {
                if (play->msgCtx.choiceIndex == 1) {
                    /* "Thanks a lot!" */
                    thisx->textId = 0x0084;
                } else if (gSaveContext.rupees < 10) {
                    /* "You don't have enough Rupees!" */
                    thisx->textId = 0x0085;
                } else {
                    play->msgCtx.msgMode = MSGMODE_PAUSED;
                    Rupees_ChangeBy(-10);
                    SET_INFTABLE(INFTABLE_D9);
                    return 2;
                }
                Message_ContinueTextbox(play, thisx->textId);
                SET_INFTABLE(INFTABLE_D9);
            }
            break;
        case TEXT_STATE_EVENT:
            if (Message_ShouldAdvance(play) && (thisx->textId == 0x0084 || thisx->textId == 0x0085)) {
                Message_CloseTextbox(play);
                ret = 0;
            }
            break;
        case TEXT_STATE_DONE:
        case TEXT_STATE_SONG_DEMO_DONE:
        case TEXT_STATE_8:
        case TEXT_STATE_9:
            break;
    }

    return ret;
}

s32 EnTk_ChooseReward(EnTk* this) {
    f32 luck;
    s32 reward;

    luck = Rand_ZeroOne();

    if (luck < 0.4f) {
        reward = 0;
    } else if (luck < 0.7) {
        reward = 1;
    } else if (luck < 0.9) {
        reward = 2;
    } else {
        reward = 3;
    }

    switch (reward) {
        case 0:
            if (this->rewardCount[0] < 8) {
                this->rewardCount[0] += 1;
                return reward;
            }
            break;
        case 1:
            if (this->rewardCount[1] < 4) {
                this->rewardCount[1] += 1;
                return reward;
            }
            break;
        case 2:
            if (this->rewardCount[2] < 2) {
                this->rewardCount[2] += 1;
                return reward;
            }
            break;
        case 3:
            if (this->rewardCount[3] < 1) {
                this->rewardCount[3] += 1;
                return reward;
            }
            break;
    }

    if (this->rewardCount[0] < 8) {
        this->rewardCount[0] += 1;
        reward = 0;
    } else if (this->rewardCount[1] < 4) {
        this->rewardCount[1] += 1;
        reward = 1;
    } else if (this->rewardCount[2] < 2) {
        this->rewardCount[2] += 1;
        reward = 2;
    } else if (this->rewardCount[3] < 1) {
        this->rewardCount[3] += 1;
        reward = 3;
    } else {
        reward = 0;
        this->rewardCount[0] = 1;
        this->rewardCount[1] = 0;
        this->rewardCount[2] = 0;
        this->rewardCount[3] = 0;
    }

    return reward;
}

void EnTk_DigEff(EnTk* this) {
    Vec3f pos = { 0.0f, 0.0f, 0.0f };
    Vec3f speed = { 0.0f, 0.0f, 0.0f };
    Vec3f accel = { 0.0f, 0.3f, 0.0f };

    if (this->skelAnime.curFrame >= 32.0f && this->skelAnime.curFrame < 40.0f) {
        pos.x = (Rand_ZeroOne() - 0.5f) * 12.0f + this->v3f_304.x;
        pos.y = (Rand_ZeroOne() - 0.5f) * 8.0f + this->v3f_304.y;
        pos.z = (Rand_ZeroOne() - 0.5f) * 12.0f + this->v3f_304.z;
        EnTkEff_CreateDflt(this, &pos, 12, 0.2f, 0.1f, 0.0f);
    }
}

void EnTk_Init(Actor* thisx, PlayState* play) {
    EnTk* this = (EnTk*)thisx;
    s32 pad;

    ActorShape_Init(&this->actor.shape, 0, ActorShadow_DrawCircle, 24.0f);

    SkelAnime_InitFlex(play, &this->skelAnime, &gDampeSkel, NULL, this->jointTable, this->morphTable, 18);
    Animation_Change(&this->skelAnime, &gDampeRestAnim, 1.0f, 0.0f, Animation_GetLastFrame(&gDampeRestAnim),
                     ANIMMODE_LOOP, 0.0f);

    Collider_InitCylinder(play, &this->collider);
    Collider_SetCylinder(play, &this->collider, &this->actor, &sCylinderInit);

    CollisionCheck_SetInfo2(&this->actor.colChkInfo, NULL, &sColChkInfoInit);

<<<<<<< HEAD
    if (gSaveContext.dayTime <= 0xC000 || gSaveContext.dayTime >= 0xE000 || !!LINK_IS_ADULT ||
        play->sceneNum != SCENE_SPOT02) {
=======
    if (gSaveContext.dayTime <= CLOCK_TIME(18, 0) || gSaveContext.dayTime >= CLOCK_TIME(21, 0) || !!LINK_IS_ADULT ||
        globalCtx->sceneNum != SCENE_SPOT02) {
>>>>>>> 4f0018bf
        Actor_Kill(&this->actor);
        return;
    }

    Actor_SetScale(&this->actor, 0.01f);

    this->actor.targetMode = 6;
    this->actor.gravity = -0.1f;
    this->currentReward = -1;
    this->currentSpot = NULL;
    this->actionFunc = EnTk_Rest;
}

void EnTk_Destroy(Actor* thisx, PlayState* play) {
    EnTk* this = (EnTk*)thisx;

    Collider_DestroyCylinder(play, &this->collider);
}

void EnTk_Rest(EnTk* this, PlayState* play) {
    s16 v1;
    s16 a1_;

    if (this->h_1E0 != 0) {
        v1 = this->actor.shape.rot.y;
        v1 -= this->h_21E;
        v1 = this->actor.yawTowardsPlayer - v1;

        if (this->h_1E0 == 2) {
            EnTk_DigAnim(this, play);
            this->h_1E0 = 0;
            this->actionFunc = EnTk_Dig;
            return;
        }

        func_800343CC(play, &this->actor, &this->h_1E0, this->collider.dim.radius + 30.0f, func_80B1C54C,
                      func_80B1C5A0);
    } else if (EnTk_CheckFacingPlayer(this)) {
        v1 = this->actor.shape.rot.y;
        v1 -= this->h_21E;
        v1 = this->actor.yawTowardsPlayer - v1;

        this->actionCountdown = 0;
        func_800343CC(play, &this->actor, &this->h_1E0, this->collider.dim.radius + 30.0f, func_80B1C54C,
                      func_80B1C5A0);
    } else if (Actor_ProcessTalkRequest(&this->actor, play)) {
        v1 = this->actor.shape.rot.y;
        v1 -= this->h_21E;
        v1 = this->actor.yawTowardsPlayer - v1;

        this->actionCountdown = 0;
        this->h_1E0 = 1;
    } else if (DECR(this->actionCountdown) == 0) {
        EnTk_WalkAnim(this, play);
        this->actionFunc = EnTk_Walk;

        /*! @bug v1 is uninitialized past this branch */
    } else {
        v1 = 0;
    }

    a1_ = CLAMP(-v1, 1270, 10730);
    Math_SmoothStepToS(&this->headRot, a1_, 6, 1000, 1);
}

void EnTk_Walk(EnTk* this, PlayState* play) {
    if (this->h_1E0 == 2) {
        EnTk_DigAnim(this, play);
        this->h_1E0 = 0;
        this->actionFunc = EnTk_Dig;
    } else {
        this->actor.speedXZ = EnTk_Step(this, play);
        EnTk_Orient(this, play);
        Math_SmoothStepToS(&this->headRot, 0, 6, 1000, 1);
        EnTk_CheckCurrentSpot(this);

        DECR(this->actionCountdown);
        if (EnTk_CheckFacingPlayer(this) || this->actionCountdown == 0) {
            EnTk_RestAnim(this, play);
            this->actionFunc = EnTk_Rest;
        }
    }
}

void EnTk_Dig(EnTk* this, PlayState* play) {
    Vec3f rewardOrigin;
    Vec3f rewardPos;
    s32 rewardParams[] = {
        ITEM00_RUPEE_GREEN, ITEM00_RUPEE_BLUE, ITEM00_RUPEE_RED, ITEM00_RUPEE_PURPLE, ITEM00_HEART_PIECE,
    };

    EnTk_DigEff(this);

    if (this->skelAnime.curFrame == 32.0f) {
        /* What's gonna come out? */
        Audio_PlayActorSound2(&this->actor, NA_SE_EV_DIG_UP);

        this->rewardTimer = 0;

        if (this->validDigHere == 1) {
            rewardOrigin.x = 0.0f;
            rewardOrigin.y = 0.0f;
            rewardOrigin.z = -40.0f;

            Matrix_RotateY(this->actor.shape.rot.y, MTXMODE_NEW);
            Matrix_MultVec3f(&rewardOrigin, &rewardPos);

            rewardPos.x += this->actor.world.pos.x;
            rewardPos.y += this->actor.world.pos.y;
            rewardPos.z += this->actor.world.pos.z;

            this->currentReward = EnTk_ChooseReward(this);
            if (this->currentReward == 3) {
                /*
                 * Upgrade the purple rupee reward to the heart piece if this
                 * is the first grand prize dig.
                 */
                if (!GET_ITEMGETINF(ITEMGETINF_1C)) {
                    SET_ITEMGETINF(ITEMGETINF_1C);
                    this->currentReward = 4;
                }
            }

            Item_DropCollectible(play, &rewardPos, rewardParams[this->currentReward]);
        }
    }

    if (this->skelAnime.curFrame >= 32.0f && this->rewardTimer == 10) {
        /* Play a reward sound shortly after digging */
        if (this->validDigHere == 0) {
            /* Bad dig spot */
            Audio_PlayActorSound2(&this->actor, NA_SE_SY_ERROR);
        } else if (this->currentReward == 4) {
            /* Heart piece */
            Audio_PlaySoundGeneral(NA_SE_SY_CORRECT_CHIME, &gSfxDefaultPos, 4, &gSfxDefaultFreqAndVolScale,
                                   &gSfxDefaultFreqAndVolScale, &gSfxDefaultReverb);
        } else {
            /* Rupee */
            Audio_PlayActorSound2(&this->actor, NA_SE_SY_TRE_BOX_APPEAR);
        }
    }
    this->rewardTimer++;

    if (Animation_OnFrame(&this->skelAnime, this->skelAnime.endFrame)) {
        if (this->currentReward < 0) {
            /* "Nope, nothing here!" */
            Message_StartTextbox(play, 0x501A, NULL);
        } else {
            Message_CloseTextbox(play);
        }

        EnTk_RestAnim(this, play);

        this->currentReward = -1;
        this->validDigHere = 0;
        this->actionFunc = EnTk_Rest;
    }
}

void EnTk_Update(Actor* thisx, PlayState* play) {
    EnTk* this = (EnTk*)thisx;
    s32 pad;

    Collider_UpdateCylinder(&this->actor, &this->collider);
    CollisionCheck_SetOC(play, &play->colChkCtx, &this->collider.base);

    SkelAnime_Update(&this->skelAnime);

    Actor_MoveForward(&this->actor);

    Actor_UpdateBgCheckInfo(play, &this->actor, 40.0f, 10.0f, 0.0f, UPDBGCHECKINFO_FLAG_0 | UPDBGCHECKINFO_FLAG_2);

    this->actionFunc(this, play);

    EnTkEff_Update(this);

    EnTk_UpdateEyes(this);
}

void func_80B1D200(PlayState* play) {
    OPEN_DISPS(play->state.gfxCtx, "../z_en_tk.c", 1188);

    gSPDisplayList(POLY_OPA_DISP++, gDampeShovelDL);

    CLOSE_DISPS(play->state.gfxCtx, "../z_en_tk.c", 1190);
}

s32 EnTk_OverrideLimbDraw(PlayState* play, s32 limbIndex, Gfx** dList, Vec3f* pos, Vec3s* rot, void* thisx) {
    EnTk* this = (EnTk*)thisx;

    switch (limbIndex) {
        /* Limb 15 - Head */
        case 15:
            this->h_21E = rot->y;
            break;
        /* Limb 16 - Jaw */
        case 16:
            this->h_21E += rot->y;
            rot->y += this->headRot;
            break;
    }

    return false;
}

void EnTk_PostLimbDraw(PlayState* play, s32 limbIndex, Gfx** dList, Vec3s* rot, void* thisx) {
    EnTk* this = (EnTk*)thisx;
    Vec3f sp28 = { 0.0f, 0.0f, 4600.0f };
    Vec3f sp1C = { 0.0f, 0.0f, 0.0f };

    /* Limb 16 - Jaw */
    if (limbIndex == 16) {
        Matrix_MultVec3f(&sp1C, &this->actor.focus.pos);
    }

    /* Limb 14 - Neck */
    if (limbIndex == 14) {
        Matrix_MultVec3f(&sp28, &this->v3f_304);
        func_80B1D200(play);
    }
}

void EnTk_Draw(Actor* thisx, PlayState* play) {
    static void* sEyesSegments[] = {
        gDampeEyeOpenTex,
        gDampeEyeHalfTex,
        gDampeEyeClosedTex,
    };
    EnTk* this = (EnTk*)thisx;

    Matrix_Push();
    EnTkEff_Draw(this, play);
    Matrix_Pop();

    OPEN_DISPS(play->state.gfxCtx, "../z_en_tk.c", 1294);

    func_80093D18(play->state.gfxCtx);

    gSPSegment(POLY_OPA_DISP++, 0x08, SEGMENTED_TO_VIRTUAL(sEyesSegments[this->eyeTextureIdx]));

    SkelAnime_DrawFlexOpa(play, this->skelAnime.skeleton, this->skelAnime.jointTable, this->skelAnime.dListCount,
                          EnTk_OverrideLimbDraw, EnTk_PostLimbDraw, this);

    CLOSE_DISPS(play->state.gfxCtx, "../z_en_tk.c", 1312);
}<|MERGE_RESOLUTION|>--- conflicted
+++ resolved
@@ -491,13 +491,8 @@
 
     CollisionCheck_SetInfo2(&this->actor.colChkInfo, NULL, &sColChkInfoInit);
 
-<<<<<<< HEAD
-    if (gSaveContext.dayTime <= 0xC000 || gSaveContext.dayTime >= 0xE000 || !!LINK_IS_ADULT ||
+    if (gSaveContext.dayTime <= CLOCK_TIME(18, 0) || gSaveContext.dayTime >= CLOCK_TIME(21, 0) || !!LINK_IS_ADULT ||
         play->sceneNum != SCENE_SPOT02) {
-=======
-    if (gSaveContext.dayTime <= CLOCK_TIME(18, 0) || gSaveContext.dayTime >= CLOCK_TIME(21, 0) || !!LINK_IS_ADULT ||
-        globalCtx->sceneNum != SCENE_SPOT02) {
->>>>>>> 4f0018bf
         Actor_Kill(&this->actor);
         return;
     }
