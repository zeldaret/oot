--- conflicted
+++ resolved
@@ -491,13 +491,8 @@
 
     CollisionCheck_SetInfo2(&this->actor.colChkInfo, NULL, &sColChkInfoInit);
 
-<<<<<<< HEAD
-    if (gSaveContext.save.dayTime <= CLOCK_TIME(18, 0) || gSaveContext.save.dayTime >= CLOCK_TIME(21, 0) ||
-        LINK_IS_ADULT || play->sceneId != SCENE_SPOT02) {
-=======
-    if (gSaveContext.dayTime <= CLOCK_TIME(18, 0) || gSaveContext.dayTime >= CLOCK_TIME(21, 0) || LINK_IS_ADULT ||
+    if (gSaveContext.save.dayTime <= CLOCK_TIME(18, 0) || gSaveContext.save.dayTime >= CLOCK_TIME(21, 0) || LINK_IS_ADULT ||
         play->sceneId != SCENE_GRAVEYARD) {
->>>>>>> 186ecc72
         Actor_Kill(&this->actor);
         return;
     }
