--- conflicted
+++ resolved
@@ -263,11 +263,7 @@
             continue;
         }
 
-<<<<<<< HEAD
-        dy = prop->posRot.pos.y - this->actor.bgChkInfo.unk_80;
-=======
-        dy = prop->posRot.pos.y - this->actor.groundY;
->>>>>>> c5892858
+        dy = prop->posRot.pos.y - this->actor.bgChkInfo.groundY;
         dxz = func_8002DB8C(&this->actor, prop);
         if (dxz > 40.f || dy > 10.f) {
             prop = prop->next;
@@ -286,11 +282,7 @@
     f32 dy;
 
     if (this->currentSpot != NULL) {
-<<<<<<< HEAD
-        dy = this->currentSpot->posRot.pos.y - this->actor.bgChkInfo.unk_80;
-=======
-        dy = this->currentSpot->posRot.pos.y - this->actor.groundY;
->>>>>>> c5892858
+        dy = this->currentSpot->posRot.pos.y - this->actor.bgChkInfo.groundY;
         dxz = func_8002DB8C(&this->actor, this->currentSpot);
         if (dxz > 40.f || dy > 10.f) {
             this->currentSpot = NULL;
