--- conflicted
+++ resolved
@@ -30,33 +30,17 @@
     (ActorFunc)EnCrow_Update,
     (ActorFunc)EnCrow_Draw,
 };
-<<<<<<< HEAD
-
-static ColliderJntSphElementInit  D_809E166C[1] = {
+
+static ColliderJntSphElementInit sJntSphItemsInit[1] = {
     {
         { ELEMTYPE_UNK0, { 0xFFCFFFFF, 0x00, 0x08 }, { 0xFFCFFFFF, 0x00, 0x00 }, TOUCH_SFX_HARD | TOUCH_ON, BUMP_ON,
 OCELEM_ON }, { 1, { { 0, 0, 0 }, 20 }, 100 },
     },
 };
 
-static ColliderJntSphInit D_809E1690 = {
+static ColliderJntSphInit sJntSphInit = {
     { COLTYPE_HIT3, AT_ENEMY | AT_ON, AC_PLAYER | AC_ON, OC_ALL | OC_ON, OT_TYPE1, COLSHAPE_JNTSPH },
-    1, D_809E166C,
-};
-*/
-#pragma GLOBAL_ASM("asm/non_matchings/overlays/actors/ovl_En_Crow/EnCrow_Init.s")
-=======
->>>>>>> 93389da2
-
-static ColliderJntSphItemInit sJntSphItemsInit = {
-    { 0x00, { 0xFFCFFFFF, 0x00, 0x08 }, { 0xFFCFFFFF, 0x00, 0x00 }, 0x09, 0x01, 0x01 },
-    { 1, { { 0, 0, 0 }, 20 }, 100 },
-};
-
-static ColliderJntSphInit sJntSphInit = {
-    { COLTYPE_UNK3, 0x11, 0x09, 0x39, 0x10, COLSHAPE_JNTSPH },
-    1,
-    &sJntSphItemsInit,
+    1, sJntSphItemsInit,
 };
 
 static CollisionCheckInfoInit sColChkInfoInit = { 1, 0x000F, 0x001E, 30 };
@@ -75,7 +59,7 @@
     ICHAIN_F32(unk_4C, 2000, ICHAIN_STOP),
 };
 
-static Vec3f sHeadVec[] = { 2500.0f, 0.0f, 0.0f };
+static Vec3f sHeadVec = { 2500.0f, 0.0f, 0.0f };
 
 extern SkeletonHeader D_060010C0;
 extern AnimationHeader D_060000F0;
@@ -84,12 +68,12 @@
     EnCrow* this = THIS;
 
     Actor_ProcessInitChain(&this->actor, sInitChain);
-    SkelAnime_InitSV(globalCtx, &this->skelAnime, &D_060010C0, &D_060000F0, &this->limbDrawTable,
-                     &this->transitionDrawTable, 9);
+    SkelAnime_InitSV(globalCtx, &this->skelAnime, &D_060010C0, &D_060000F0, this->limbDrawTable,
+                     this->transitionDrawTable, 9);
     Collider_InitJntSph(globalCtx, &this->collider);
-    Collider_SetJntSph(globalCtx, &this->collider, &this->actor, &sJntSphInit, &this->colliderItems);
-    this->collider.list[0].dim.worldSphere.radius = sJntSphInit.list->dim.modelSphere.radius;
-    func_80061ED4(&this->actor.colChkInfo, &sDamageTable, &sColChkInfoInit);
+    Collider_SetJntSph(globalCtx, &this->collider, &this->actor, &sJntSphInit, this->colliderItems);
+    this->collider.elements[0].dim.worldSphere.radius = sJntSphInit.elements->dim.modelSphere.radius;
+    CollisionCheck_SetInfo(&this->actor.colChkInfo, &sDamageTable, &sColChkInfoInit);
     ActorShape_Init(&this->actor.shape, 2000.0f, ActorShadow_DrawFunc_Circle, 20.0f);
     sDeathCount = 0;
     EnCrow_SetupWait(this);
@@ -143,7 +127,7 @@
         func_8003426C(&this->actor, 0x4000, 255, 0, 40);
 
         for (i = 0; i < 4; i++) {
-            EffectSsEnFire_SpawnVec3f(globalCtx, &this->actor, &this->actor.posRot, 50.0f * scale, 0, 0, i);
+            EffectSsEnFire_SpawnVec3f(globalCtx, &this->actor, &this->actor.posRot.pos, 50.0f * scale, 0, 0, i);
         }
     } else {
         func_8003426C(&this->actor, 0x4000, 255, 0, 40);
@@ -179,14 +163,14 @@
     if (sDeathCount == 10) {
         this->actor.params = 1;
         sDeathCount = 0;
-        this->collider.list[0].dim.worldSphere.radius = sJntSphInit.list->dim.modelSphere.radius * 0.03f * 100.0f;
+        this->collider.elements[0].dim.worldSphere.radius = sJntSphInit.elements->dim.modelSphere.radius * 0.03f * 100.0f;
     } else {
         this->actor.params = 0;
-        this->collider.list[0].dim.worldSphere.radius = sJntSphInit.list->dim.modelSphere.radius;
+        this->collider.elements[0].dim.worldSphere.radius = sJntSphInit.elements->dim.modelSphere.radius;
     }
 
     SkelAnime_ChangeAnimDefaultRepeat(&this->skelAnime, &D_060000F0);
-    Math_Vec3f_Copy(&this->actor.posRot, &this->actor.initPosRot);
+    Math_Vec3f_Copy(&this->actor.posRot.pos, &this->actor.initPosRot.pos);
     this->actor.shape.rot.x = 0;
     this->actor.shape.rot.z = 0;
     this->timer = 300;
@@ -207,13 +191,13 @@
 
     if (this->actor.bgCheckFlags & 8) {
         this->aimRotY = this->actor.wallPolyRot;
-    } else if (func_8002DBB0(&this->actor, &this->actor.initPosRot) > 300.0f) {
-        this->aimRotY = func_8002DAC0(&this->actor, &this->actor.initPosRot);
+    } else if (func_8002DBB0(&this->actor, &this->actor.initPosRot.pos) > 300.0f) {
+        this->aimRotY = func_8002DAC0(&this->actor, &this->actor.initPosRot.pos);
     }
 
     if ((Math_SmoothScaleMaxMinS(&this->actor.shape.rot.y, this->aimRotY, 5, 0x300, 0x10) == 0) && (skelanimeUpdated) &&
         (Math_Rand_ZeroOne() < 0.1f)) {
-        var = func_8002DAC0(&this->actor, &this->actor.initPosRot) - this->actor.shape.rot.y;
+        var = func_8002DAC0(&this->actor, &this->actor.initPosRot.pos) - this->actor.shape.rot.y;
         if (var > 0) {
             this->aimRotY += 0x1000 + (0x1000 * Math_Rand_ZeroOne());
         } else {
@@ -304,7 +288,7 @@
             this->actor.shape.rot.z += 0x1780;
         }
         if ((this->actor.bgCheckFlags & 1) || (this->actor.groundY == -32000.0f)) {
-            EffectSsDeadDb_Spawn(globalCtx, &this->actor.posRot, &sZeroVecAccel, &sZeroVecAccel,
+            EffectSsDeadDb_Spawn(globalCtx, &this->actor.posRot.pos, &sZeroVecAccel, &sZeroVecAccel,
                                  this->actor.scale.x * 10000.0f, 0, 255, 255, 255, 255, 255, 0, 0, 1, 9, 1);
             EnCrow_SetupDie(this);
         }
@@ -320,12 +304,12 @@
         step = 0.002f;
     }
 
-    if (Math_ApproxF(&this->actor.scale, 0.0f, step)) {
+    if (Math_ApproxF(&this->actor.scale.x, 0.0f, step)) {
         if (this->actor.params == 0) {
             sDeathCount++;
-            Item_DropCollectibleRandom(globalCtx, &this->actor, &this->actor.posRot, 0);
+            Item_DropCollectibleRandom(globalCtx, &this->actor, &this->actor.posRot.pos, 0);
         } else {
-            Item_DropCollectible(globalCtx, &this->actor.posRot, ITEM00_RUPEE_RED);
+            Item_DropCollectible(globalCtx, &this->actor.posRot.pos, ITEM00_RUPEE_RED);
         }
         func_809E0770(this);
     }
@@ -368,7 +352,7 @@
         } else {
             target = 0.01f;
         }
-        if (Math_ApproxF(&this->actor.scale, target, target * 0.1f)) {
+        if (Math_ApproxF(&this->actor.scale.x, target, target * 0.1f)) {
             this->actor.flags |= 1;
             this->actor.flags &= ~0x10;
             this->actor.colChkInfo.health = 1;
@@ -381,7 +365,7 @@
 void func_809E1174(EnCrow* this, GlobalContext* globalCtx) {
     if (this->collider.base.acFlags & 2) {
         this->collider.base.acFlags &= ~2;
-        func_80035650(&this->actor, &this->collider.list[0].body, 1);
+        func_80035650(&this->actor, &this->collider.elements[0].info, 1);
         if ((this->actor.colChkInfo.damageEffect != 0) || (this->actor.colChkInfo.damage != 0)) {
             if (this->actor.colChkInfo.damageEffect == 1) {
                 func_809E06E8(this);
@@ -420,20 +404,20 @@
         height = 0.0f;
     }
 
-    this->collider.list[0].dim.worldSphere.center.x = this->actor.posRot.pos.x;
-    this->collider.list[0].dim.worldSphere.center.y = this->actor.posRot.pos.y + height;
-    this->collider.list[0].dim.worldSphere.center.z = this->actor.posRot.pos.z;
+    this->collider.elements[0].dim.worldSphere.center.x = this->actor.posRot.pos.x;
+    this->collider.elements[0].dim.worldSphere.center.y = this->actor.posRot.pos.y + height;
+    this->collider.elements[0].dim.worldSphere.center.z = this->actor.posRot.pos.z;
 
     if (this->actionFunc == func_809E0C8C) {
-        CollisionCheck_SetAT(globalCtx, &globalCtx->colChkCtx, &this->collider);
+        CollisionCheck_SetAT(globalCtx, &globalCtx->colChkCtx, &this->collider.base);
     }
 
     if (this->collider.base.acFlags & 1) {
-        CollisionCheck_SetAC(globalCtx, &globalCtx->colChkCtx, &this->collider);
+        CollisionCheck_SetAC(globalCtx, &globalCtx->colChkCtx, &this->collider.base);
     }
 
     if (this->actionFunc != func_809E10A8) {
-        CollisionCheck_SetOC(globalCtx, &globalCtx->colChkCtx, &this->collider);
+        CollisionCheck_SetOC(globalCtx, &globalCtx->colChkCtx, &this->collider.base);
     }
 
     Actor_SetHeight(&this->actor, height);
