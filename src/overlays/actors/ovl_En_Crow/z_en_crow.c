#include "z_en_crow.h"

#define FLAGS 0x00005005

#define THIS ((EnCrow*)thisx)

void EnCrow_Init(Actor* thisx, GlobalContext* globalCtx);
void EnCrow_Destroy(Actor* thisx, GlobalContext* globalCtx);
void EnCrow_Update(Actor* thisx, GlobalContext* globalCtx);
void EnCrow_Draw(Actor* thisx, GlobalContext* globalCtx);

void EnCrow_SetupWait(EnCrow* this);
void EnCrow_Wait(EnCrow* this, GlobalContext* globalCtx);
void func_809E10A8(EnCrow* this, GlobalContext* globalCtx);
void func_809E0C8C(EnCrow* this, GlobalContext* globalCtx);
void EnCrow_Die(EnCrow* this, GlobalContext* globalCtx);
void func_809E1004(EnCrow* this, GlobalContext* globalCtx);
void func_809E0E2C(EnCrow* this, GlobalContext* globalCtx);

extern FlexSkeletonHeader D_060010C0;
extern AnimationHeader D_060000F0;

static Vec3f sZeroVecAccel = { 0.0f, 0.0f, 0.0f };

const ActorInit En_Crow_InitVars = {
    ACTOR_EN_CROW,
    ACTORCAT_ENEMY,
    FLAGS,
    OBJECT_CROW,
    sizeof(EnCrow),
    (ActorFunc)EnCrow_Init,
    (ActorFunc)EnCrow_Destroy,
    (ActorFunc)EnCrow_Update,
    (ActorFunc)EnCrow_Draw,
};

static ColliderJntSphElementInit sJntSphElementsInit[1] = {
    {
        {
            ELEMTYPE_UNK0,
            { 0xFFCFFFFF, 0x00, 0x08 },
            { 0xFFCFFFFF, 0x00, 0x00 },
            TOUCH_ON | TOUCH_SFX_HARD,
            BUMP_ON,
            OCELEM_ON,
        },
        { 1, { { 0, 0, 0 }, 20 }, 100 },
    },
};

static ColliderJntSphInit sJntSphInit = {
    {
        COLTYPE_HIT3,
        AT_ON | AT_TYPE_ENEMY,
        AC_ON | AC_TYPE_PLAYER,
        OC1_ON | OC1_TYPE_ALL,
        OC2_TYPE_1,
        COLSHAPE_JNTSPH,
    },
    1,
    sJntSphElementsInit,
};

static CollisionCheckInfoInit sColChkInfoInit = { 1, 15, 30, 30 };

static DamageTable sDamageTable = {
    /* Deku nut      */ DMG_ENTRY(0, 0x1),
    /* Deku stick    */ DMG_ENTRY(2, 0x0),
    /* Slingshot     */ DMG_ENTRY(1, 0x0),
    /* Explosive     */ DMG_ENTRY(2, 0x0),
    /* Boomerang     */ DMG_ENTRY(1, 0x0),
    /* Normal arrow  */ DMG_ENTRY(2, 0x0),
    /* Hammer swing  */ DMG_ENTRY(2, 0x0),
    /* Hookshot      */ DMG_ENTRY(2, 0x0),
    /* Kokiri sword  */ DMG_ENTRY(1, 0x0),
    /* Master sword  */ DMG_ENTRY(2, 0x0),
    /* Giant's Knife */ DMG_ENTRY(4, 0x0),
    /* Fire arrow    */ DMG_ENTRY(4, 0x2),
    /* Ice arrow     */ DMG_ENTRY(2, 0x3),
    /* Light arrow   */ DMG_ENTRY(2, 0x0),
    /* Unk arrow 1   */ DMG_ENTRY(4, 0x0),
    /* Unk arrow 2   */ DMG_ENTRY(2, 0x0),
    /* Unk arrow 3   */ DMG_ENTRY(2, 0x0),
    /* Fire magic    */ DMG_ENTRY(4, 0x2),
    /* Ice magic     */ DMG_ENTRY(0, 0x0),
    /* Light magic   */ DMG_ENTRY(0, 0x0),
    /* Shield        */ DMG_ENTRY(0, 0x0),
    /* Mirror Ray    */ DMG_ENTRY(0, 0x0),
    /* Kokiri spin   */ DMG_ENTRY(1, 0x0),
    /* Giant spin    */ DMG_ENTRY(4, 0x0),
    /* Master spin   */ DMG_ENTRY(2, 0x0),
    /* Kokiri jump   */ DMG_ENTRY(2, 0x0),
    /* Giant jump    */ DMG_ENTRY(8, 0x0),
    /* Master jump   */ DMG_ENTRY(4, 0x0),
    /* Unknown 1     */ DMG_ENTRY(0, 0x0),
    /* Unblockable   */ DMG_ENTRY(0, 0x0),
    /* Hammer jump   */ DMG_ENTRY(4, 0x0),
    /* Unknown 2     */ DMG_ENTRY(0, 0x0),
};

static u32 sDeathCount = 0;

static InitChainEntry sInitChain[] = {
    ICHAIN_F32(uncullZoneScale, 3000, ICHAIN_CONTINUE),
    ICHAIN_S8(naviEnemyId, 88, ICHAIN_CONTINUE),
<<<<<<< HEAD
    ICHAIN_F32_DIV1000(gravity, 65336, ICHAIN_CONTINUE),
    ICHAIN_F32(arrowOffset, 2000, ICHAIN_STOP),
=======
    ICHAIN_F32_DIV1000(gravity, -200, ICHAIN_CONTINUE),
    ICHAIN_F32(unk_4C, 2000, ICHAIN_STOP),
>>>>>>> 20206fba
};

static Vec3f sHeadVec = { 2500.0f, 0.0f, 0.0f };

void EnCrow_Init(Actor* thisx, GlobalContext* globalCtx) {
    EnCrow* this = THIS;

    Actor_ProcessInitChain(&this->actor, sInitChain);
    SkelAnime_InitFlex(globalCtx, &this->skelAnime, &D_060010C0, &D_060000F0, this->jointTable, this->morphTable, 9);
    Collider_InitJntSph(globalCtx, &this->collider);
<<<<<<< HEAD
    Collider_SetJntSph(globalCtx, &this->collider, &this->actor, &sJntSphInit, &this->colliderItems);
    this->collider.list[0].dim.worldSphere.radius = sJntSphInit.list->dim.modelSphere.radius;
    func_80061ED4(&this->actor.colChkInfo, &sDamageTable, &sColChkInfoInit);
    ActorShape_Init(&this->actor.shape, 2000.0f, ActorShadow_DrawCircle, 20.0f);
=======
    Collider_SetJntSph(globalCtx, &this->collider, &this->actor, &sJntSphInit, this->colliderItems);
    this->collider.elements[0].dim.worldSphere.radius = sJntSphInit.elements[0].dim.modelSphere.radius;
    CollisionCheck_SetInfo(&this->actor.colChkInfo, &sDamageTable, &sColChkInfoInit);
    ActorShape_Init(&this->actor.shape, 2000.0f, ActorShadow_DrawFunc_Circle, 20.0f);
>>>>>>> 20206fba
    sDeathCount = 0;
    EnCrow_SetupWait(this);
}

void EnCrow_Destroy(Actor* thisx, GlobalContext* globalCtx) {
    EnCrow* this = THIS;

    Collider_DestroyJntSph(globalCtx, &this->collider);
}

void EnCrow_SetupWait(EnCrow* this) {
    this->timer = 100;
    this->collider.base.acFlags |= AC_ON;
    this->actionFunc = EnCrow_Wait;
    this->skelAnime.playSpeed = 1.0f;
}

void func_809E0384(EnCrow* this) {
    this->timer = 300;
    this->actor.speedXZ = 4.0f;
    this->skelAnime.playSpeed = 2.0f;
    this->actionFunc = func_809E0C8C;
}

void func_809E03B4(EnCrow* this, GlobalContext* globalCtx) {
    s32 i;
    f32 scale;
    Vec3f iceParticlePos;

    this->actor.speedXZ *= Math_CosS(this->actor.world.rot.x);
    this->actor.velocity.y = 0.0f;
    Animation_Change(&this->skelAnime, &D_060000F0, 0.4f, 0.0f, 0.0f, ANIMMODE_LOOP_INTERP, -3.0f);
    scale = this->actor.scale.x * 100.0f;
    this->actor.world.pos.y += 20.0f * scale;
    this->actor.bgCheckFlags &= ~1;
    this->actor.shape.yOffset = 0.0f;
    this->actor.arrowOffset = 0.0f;
    Audio_PlayActorSound2(&this->actor, NA_SE_EN_KAICHO_DEAD);

    if (this->actor.colChkInfo.damageEffect == 3) {
        func_8003426C(&this->actor, 0, 255, 0, 40);
        for (i = 0; i < 8; i++) {
            iceParticlePos.x = ((i & 1 ? 7.0f : -7.0f) * scale) + this->actor.world.pos.x;
            iceParticlePos.y = ((i & 2 ? 7.0f : -7.0f) * scale) + this->actor.world.pos.y;
            iceParticlePos.z = ((i & 4 ? 7.0f : -7.0f) * scale) + this->actor.world.pos.z;
            EffectSsEnIce_SpawnFlyingVec3f(globalCtx, &this->actor, &iceParticlePos, 150, 150, 150, 250, 235, 245, 255,
                                           ((Rand_ZeroOne() * 0.15f) + 0.85f) * scale);
        }
    } else if (this->actor.colChkInfo.damageEffect == 2) {
        func_8003426C(&this->actor, 0x4000, 255, 0, 40);

        for (i = 0; i < 4; i++) {
<<<<<<< HEAD
            EffectSsEnFire_SpawnVec3f(globalCtx, &this->actor, &this->actor.world, 50.0f * scale, 0, 0, i);
=======
            EffectSsEnFire_SpawnVec3f(globalCtx, &this->actor, &this->actor.posRot.pos, 50.0f * scale, 0, 0, i);
>>>>>>> 20206fba
        }
    } else {
        func_8003426C(&this->actor, 0x4000, 255, 0, 40);
    }

    if (this->actor.flags & 0x8000) {
        this->actor.speedXZ = 0.0f;
    }

    this->collider.base.acFlags &= ~AC_ON;
    this->actor.flags |= 0x10;

    this->actionFunc = func_809E0E2C;
}

void EnCrow_SetupDie(EnCrow* this) {
    this->actor.colorFilterTimer = 0;
    this->actionFunc = EnCrow_Die;
}

void func_809E06E8(EnCrow* this) {
    this->timer = 100;
    this->actor.speedXZ = 3.5f;
    this->aimRotX = -0x1000;
    this->aimRotY = this->actor.yawTowardsPlayer + 0x8000;
    this->skelAnime.playSpeed = 2.0f;
    func_8003426C(&this->actor, 0, 255, 0, 5);
    Audio_PlayActorSound2(&this->actor, NA_SE_EN_GOMA_JR_FREEZE);
    this->actionFunc = func_809E1004;
}

void func_809E0770(EnCrow* this) {
    if (sDeathCount == 10) {
        this->actor.params = 1;
        sDeathCount = 0;
        this->collider.elements[0].dim.worldSphere.radius =
            sJntSphInit.elements[0].dim.modelSphere.radius * 0.03f * 100.0f;
    } else {
        this->actor.params = 0;
        this->collider.elements[0].dim.worldSphere.radius = sJntSphInit.elements[0].dim.modelSphere.radius;
    }

    Animation_PlayLoop(&this->skelAnime, &D_060000F0);
<<<<<<< HEAD
    Math_Vec3f_Copy(&this->actor.world, &this->actor.home);
=======
    Math_Vec3f_Copy(&this->actor.posRot.pos, &this->actor.initPosRot.pos);
>>>>>>> 20206fba
    this->actor.shape.rot.x = 0;
    this->actor.shape.rot.z = 0;
    this->timer = 300;
    this->actor.shape.yOffset = 2000;
    this->actor.arrowOffset = 2000.0f;
    this->actor.draw = NULL;
    this->actionFunc = func_809E10A8;
}

void EnCrow_Wait(EnCrow* this, GlobalContext* globalCtx) {
    Player* player = PLAYER;
    s32 skelanimeUpdated;
    s16 var;

    SkelAnime_Update(&this->skelAnime);
    skelanimeUpdated = Animation_OnFrame(&this->skelAnime, 0.0f);
    this->actor.speedXZ = (Rand_ZeroOne() * 1.5f) + 3.0f;

    if (this->actor.bgCheckFlags & 8) {
<<<<<<< HEAD
        this->aimRotY = this->actor.wallYaw;
    } else if (func_8002DBB0(&this->actor, &this->actor.home) > 300.0f) {
        this->aimRotY = func_8002DAC0(&this->actor, &this->actor.home);
=======
        this->aimRotY = this->actor.wallPolyRot;
    } else if (func_8002DBB0(&this->actor, &this->actor.initPosRot.pos) > 300.0f) {
        this->aimRotY = func_8002DAC0(&this->actor, &this->actor.initPosRot.pos);
>>>>>>> 20206fba
    }

    if ((Math_SmoothStepToS(&this->actor.shape.rot.y, this->aimRotY, 5, 0x300, 0x10) == 0) && skelanimeUpdated &&
        (Rand_ZeroOne() < 0.1f)) {
<<<<<<< HEAD
        var = func_8002DAC0(&this->actor, &this->actor.home) - this->actor.shape.rot.y;
=======
        var = func_8002DAC0(&this->actor, &this->actor.initPosRot.pos) - this->actor.shape.rot.y;
>>>>>>> 20206fba
        if (var > 0) {
            this->aimRotY += 0x1000 + (0x1000 * Rand_ZeroOne());
        } else {
            this->aimRotY -= 0x1000 + (0x1000 * Rand_ZeroOne());
        }
        Audio_PlayActorSound2(&this->actor, NA_SE_EN_KAICHO_CRY);
    }

    if (this->actor.yDistToWater > -40.0f) {
        this->aimRotX = -0x1000;
    } else if (this->actor.world.pos.y < (this->actor.home.pos.y - 50.0f)) {
        this->aimRotX = -0x800 - (Rand_ZeroOne() * 0x800);
    } else if (this->actor.world.pos.y > (this->actor.home.pos.y + 50.0f)) {
        this->aimRotX = 0x800 + (Rand_ZeroOne() * 0x800);
    }

    if ((Math_SmoothStepToS(&this->actor.shape.rot.x, this->aimRotX, 10, 0x100, 8) == 0) && (skelanimeUpdated) &&
        (Rand_ZeroOne() < 0.1f)) {
        if (this->actor.home.pos.y < this->actor.world.pos.y) {
            this->aimRotX -= (0x400 * Rand_ZeroOne()) + 0x400;
        } else {
            this->aimRotX += (0x400 * Rand_ZeroOne()) + 0x400;
        }
        this->aimRotX = CLAMP(this->aimRotX, -0x1000, 0x1000);
    }

    if (this->actor.bgCheckFlags & 1) {
        Math_ScaledStepToS(&this->actor.shape.rot.x, -0x100, 0x400);
    }

    if (this->timer != 0) {
        this->timer--;
    }
    if ((this->timer == 0) && (this->actor.xzDistToPlayer < 300.0f) && !(player->stateFlags1 & 0x00800000) &&
        (this->actor.yDistToWater < -40.0f) && (Player_GetMask(globalCtx) != PLAYER_MASK_SKULL)) {
        func_809E0384(this);
    }
}

void func_809E0C8C(EnCrow* this, GlobalContext* globalCtx) {
    Player* player = PLAYER;
    s32 yaw;
    Vec3f pos;
    s16 target;

    SkelAnime_Update(&this->skelAnime);
    if (this->timer != 0) {
        this->timer--;
    }

    yaw = func_8002E084(&this->actor, 0x2800);

    if (yaw != 0) {
        pos.x = player->actor.world.pos.x;
        pos.y = player->actor.world.pos.y + 20.0f;
        pos.z = player->actor.world.pos.z;
        target = func_8002DB28(&this->actor, &pos);
        if (target > 0x3000) {
            target = 0x3000;
        }
        Math_ApproachS(&this->actor.shape.rot.x, target, 2, 0x400);
    } else {
        Math_ApproachS(&this->actor.shape.rot.x, -0x1000, 2, 0x100);
    }

    if ((yaw != 0) || (this->actor.xzDistToPlayer > 80.0f)) {
        Math_ApproachS(&this->actor.shape.rot.y, this->actor.yawTowardsPlayer, 4, 0xC00);
    }

    if ((this->timer == 0) || (Player_GetMask(globalCtx) == PLAYER_MASK_SKULL) ||
        (this->collider.base.atFlags & AT_HIT) || (this->actor.bgCheckFlags & 9) ||
        (player->stateFlags1 & 0x00800000) || (this->actor.yDistToWater > -40.0f)) {
        if (this->collider.base.atFlags & AT_HIT) {
            this->collider.base.atFlags &= ~AT_HIT;
            Audio_PlayActorSound2(&this->actor, NA_SE_EN_KAICHO_ATTACK);
        }

        EnCrow_SetupWait(this);
    }
}

void func_809E0E2C(EnCrow* this, GlobalContext* globalCtx) {
    Math_StepToF(&this->actor.speedXZ, 0.0f, 0.5f);
    this->actor.colorFilterTimer = 40;

    if (!(this->actor.flags & 0x8000)) {
        if (this->actor.colorFilterParams & 0x4000) {
            Math_ScaledStepToS(&this->actor.shape.rot.x, 0x4000, 0x200);
            this->actor.shape.rot.z += 0x1780;
        }
        if ((this->actor.bgCheckFlags & 1) || (this->actor.floorHeight == BGCHECK_Y_MIN)) {
            EffectSsDeadDb_Spawn(globalCtx, &this->actor.world, &sZeroVecAccel, &sZeroVecAccel,
                                 this->actor.scale.x * 10000.0f, 0, 255, 255, 255, 255, 255, 0, 0, 1, 9, 1);
            EnCrow_SetupDie(this);
        }
    }
}

void EnCrow_Die(EnCrow* this, GlobalContext* globalCtx) {
    f32 step;

    if (this->actor.params != 0) {
        step = 0.006f;
    } else {
        step = 0.002f;
    }

    if (Math_StepToF(&this->actor.scale.x, 0.0f, step)) {
        if (this->actor.params == 0) {
            sDeathCount++;
<<<<<<< HEAD
            Item_DropCollectibleRandom(globalCtx, &this->actor, &this->actor.world, 0);
        } else {
            Item_DropCollectible(globalCtx, &this->actor.world, ITEM00_RUPEE_RED);
=======
            Item_DropCollectibleRandom(globalCtx, &this->actor, &this->actor.posRot.pos, 0);
        } else {
            Item_DropCollectible(globalCtx, &this->actor.posRot.pos, ITEM00_RUPEE_RED);
>>>>>>> 20206fba
        }
        func_809E0770(this);
    }

    this->actor.scale.z = this->actor.scale.y = this->actor.scale.x;
}

void func_809E1004(EnCrow* this, GlobalContext* globalCtx) {
    SkelAnime_Update(&this->skelAnime);

    if (this->actor.bgCheckFlags & 8) {
        this->aimRotY = this->actor.wallYaw;
    } else {
        this->aimRotY = this->actor.yawTowardsPlayer + 0x8000;
    }

    Math_ApproachS(&this->actor.shape.rot.y, this->aimRotY, 3, 0xC00);
    Math_ApproachS(&this->actor.shape.rot.x, this->aimRotX, 5, 0x100);

    if (this->timer != 0) {
        this->timer--;
    }
    if (this->timer == 0) {
        EnCrow_SetupWait(this);
    }
}

void func_809E10A8(EnCrow* this, GlobalContext* globalCtx) {
    f32 target;

    if (this->timer != 0) {
        this->timer--;
    }

    if (this->timer == 0) {
        SkelAnime_Update(&this->skelAnime);
        this->actor.draw = EnCrow_Draw;
        if (this->actor.params != 0) {
            target = 0.03f;
        } else {
            target = 0.01f;
        }
        if (Math_StepToF(&this->actor.scale.x, target, target * 0.1f)) {
            this->actor.flags |= 1;
            this->actor.flags &= ~0x10;
            this->actor.colChkInfo.health = 1;
            EnCrow_SetupWait(this);
        }
        this->actor.scale.z = this->actor.scale.y = this->actor.scale.x;
    }
}

void func_809E1174(EnCrow* this, GlobalContext* globalCtx) {
    if (this->collider.base.acFlags & AC_HIT) {
        this->collider.base.acFlags &= ~AC_HIT;
        func_80035650(&this->actor, &this->collider.elements[0].info, 1);
        if ((this->actor.colChkInfo.damageEffect != 0) || (this->actor.colChkInfo.damage != 0)) {
            if (this->actor.colChkInfo.damageEffect == 1) {
                func_809E06E8(this);
            } else {
                Actor_ApplyDamage(&this->actor);
                this->actor.flags &= ~1;
                func_80032C7C(globalCtx, &this->actor);
                func_809E03B4(this, globalCtx);
            }
        }
    }
}

void EnCrow_Update(Actor* thisx, GlobalContext* globalCtx) {
    EnCrow* this = THIS;
    f32 pad;
    f32 height;
    f32 scale;

    func_809E1174(this, globalCtx);
    this->actionFunc(this, globalCtx);
    scale = this->actor.scale.x * 100.0f;
    this->actor.world.rot.y = this->actor.shape.rot.y;
    this->actor.world.rot.x = -this->actor.shape.rot.x;

    if (this->actionFunc != func_809E10A8) {
        if (this->actor.colChkInfo.health != 0) {
            height = 20.0f * scale;
            func_8002D97C(&this->actor);
        } else {
            height = 0.0f;
            Actor_MoveForward(&this->actor);
        }
        func_8002E4B4(globalCtx, &this->actor, 12.0f * scale, 25.0f * scale, 50.0f * scale, 7);
    } else {
        height = 0.0f;
    }

<<<<<<< HEAD
    this->collider.list[0].dim.worldSphere.center.x = this->actor.world.pos.x;
    this->collider.list[0].dim.worldSphere.center.y = this->actor.world.pos.y + height;
    this->collider.list[0].dim.worldSphere.center.z = this->actor.world.pos.z;
=======
    this->collider.elements[0].dim.worldSphere.center.x = this->actor.posRot.pos.x;
    this->collider.elements[0].dim.worldSphere.center.y = this->actor.posRot.pos.y + height;
    this->collider.elements[0].dim.worldSphere.center.z = this->actor.posRot.pos.z;
>>>>>>> 20206fba

    if (this->actionFunc == func_809E0C8C) {
        CollisionCheck_SetAT(globalCtx, &globalCtx->colChkCtx, &this->collider.base);
    }

    if (this->collider.base.acFlags & AC_ON) {
        CollisionCheck_SetAC(globalCtx, &globalCtx->colChkCtx, &this->collider.base);
    }

    if (this->actionFunc != func_809E10A8) {
        CollisionCheck_SetOC(globalCtx, &globalCtx->colChkCtx, &this->collider.base);
    }

    Actor_SetHeight(&this->actor, height);

    if (this->actor.colChkInfo.health != 0 && Animation_OnFrame(&this->skelAnime, 3.0f)) {
        Audio_PlayActorSound2(&this->actor, NA_SE_EN_KAICHO_FLUTTER);
    }
}

s32 EnCrow_OverrideLimbDraw(GlobalContext* globalCtx, s32 limbIndex, Gfx** dList, Vec3f* pos, Vec3s* rot, void* thisx) {
    EnCrow* this = THIS;

    if (this->actor.colChkInfo.health != 0) {
        if (limbIndex == 7) {
            rot->y += 0xC00 * sinf(this->skelAnime.curFrame * (M_PI / 4));
        } else if (limbIndex == 8) {
            rot->y += 0x1400 * sinf((this->skelAnime.curFrame + 2.5f) * (M_PI / 4));
        }
    }
    return false;
}

void EnCrow_PostLimbDraw(GlobalContext* globalCtx, s32 limbIndex, Gfx** dList, Vec3s* rot, void* thisx) {
    EnCrow* this = THIS;
    Vec3f* vec;

    if (limbIndex == 2) {
        Matrix_MultVec3f(&sHeadVec, &this->bodyPartsPos[0]);
        this->bodyPartsPos[0].y -= 20.0f;
    } else if ((limbIndex == 4) || (limbIndex == 6) || (limbIndex == 8)) {
        vec = &this->bodyPartsPos[(limbIndex >> 1) - 1];
        Matrix_MultVec3f(&sZeroVecAccel, vec);
        vec->y -= 20.0f;
    }
}

void EnCrow_Draw(Actor* thisx, GlobalContext* globalCtx) {
    EnCrow* this = THIS;

    func_80093D18(globalCtx->state.gfxCtx);
    SkelAnime_DrawFlexOpa(globalCtx, this->skelAnime.skeleton, this->skelAnime.jointTable, this->skelAnime.dListCount,
                          EnCrow_OverrideLimbDraw, EnCrow_PostLimbDraw, this);
}<|MERGE_RESOLUTION|>--- conflicted
+++ resolved
@@ -103,13 +103,8 @@
 static InitChainEntry sInitChain[] = {
     ICHAIN_F32(uncullZoneScale, 3000, ICHAIN_CONTINUE),
     ICHAIN_S8(naviEnemyId, 88, ICHAIN_CONTINUE),
-<<<<<<< HEAD
-    ICHAIN_F32_DIV1000(gravity, 65336, ICHAIN_CONTINUE),
-    ICHAIN_F32(arrowOffset, 2000, ICHAIN_STOP),
-=======
     ICHAIN_F32_DIV1000(gravity, -200, ICHAIN_CONTINUE),
-    ICHAIN_F32(unk_4C, 2000, ICHAIN_STOP),
->>>>>>> 20206fba
+    ICHAIN_F32(targetArrowOffset, 2000, ICHAIN_STOP),
 };
 
 static Vec3f sHeadVec = { 2500.0f, 0.0f, 0.0f };
@@ -120,17 +115,10 @@
     Actor_ProcessInitChain(&this->actor, sInitChain);
     SkelAnime_InitFlex(globalCtx, &this->skelAnime, &D_060010C0, &D_060000F0, this->jointTable, this->morphTable, 9);
     Collider_InitJntSph(globalCtx, &this->collider);
-<<<<<<< HEAD
-    Collider_SetJntSph(globalCtx, &this->collider, &this->actor, &sJntSphInit, &this->colliderItems);
-    this->collider.list[0].dim.worldSphere.radius = sJntSphInit.list->dim.modelSphere.radius;
-    func_80061ED4(&this->actor.colChkInfo, &sDamageTable, &sColChkInfoInit);
-    ActorShape_Init(&this->actor.shape, 2000.0f, ActorShadow_DrawCircle, 20.0f);
-=======
     Collider_SetJntSph(globalCtx, &this->collider, &this->actor, &sJntSphInit, this->colliderItems);
     this->collider.elements[0].dim.worldSphere.radius = sJntSphInit.elements[0].dim.modelSphere.radius;
     CollisionCheck_SetInfo(&this->actor.colChkInfo, &sDamageTable, &sColChkInfoInit);
-    ActorShape_Init(&this->actor.shape, 2000.0f, ActorShadow_DrawFunc_Circle, 20.0f);
->>>>>>> 20206fba
+    ActorShape_Init(&this->actor.shape, 2000.0f, ActorShadow_DrawCircle, 20.0f);
     sDeathCount = 0;
     EnCrow_SetupWait(this);
 }
@@ -167,7 +155,7 @@
     this->actor.world.pos.y += 20.0f * scale;
     this->actor.bgCheckFlags &= ~1;
     this->actor.shape.yOffset = 0.0f;
-    this->actor.arrowOffset = 0.0f;
+    this->actor.targetArrowOffset = 0.0f;
     Audio_PlayActorSound2(&this->actor, NA_SE_EN_KAICHO_DEAD);
 
     if (this->actor.colChkInfo.damageEffect == 3) {
@@ -183,11 +171,7 @@
         func_8003426C(&this->actor, 0x4000, 255, 0, 40);
 
         for (i = 0; i < 4; i++) {
-<<<<<<< HEAD
-            EffectSsEnFire_SpawnVec3f(globalCtx, &this->actor, &this->actor.world, 50.0f * scale, 0, 0, i);
-=======
-            EffectSsEnFire_SpawnVec3f(globalCtx, &this->actor, &this->actor.posRot.pos, 50.0f * scale, 0, 0, i);
->>>>>>> 20206fba
+            EffectSsEnFire_SpawnVec3f(globalCtx, &this->actor, &this->actor.world.pos, 50.0f * scale, 0, 0, i);
         }
     } else {
         func_8003426C(&this->actor, 0x4000, 255, 0, 40);
@@ -231,16 +215,12 @@
     }
 
     Animation_PlayLoop(&this->skelAnime, &D_060000F0);
-<<<<<<< HEAD
-    Math_Vec3f_Copy(&this->actor.world, &this->actor.home);
-=======
-    Math_Vec3f_Copy(&this->actor.posRot.pos, &this->actor.initPosRot.pos);
->>>>>>> 20206fba
+    Math_Vec3f_Copy(&this->actor.world.pos, &this->actor.home.pos);
     this->actor.shape.rot.x = 0;
     this->actor.shape.rot.z = 0;
     this->timer = 300;
     this->actor.shape.yOffset = 2000;
-    this->actor.arrowOffset = 2000.0f;
+    this->actor.targetArrowOffset = 2000.0f;
     this->actor.draw = NULL;
     this->actionFunc = func_809E10A8;
 }
@@ -255,24 +235,14 @@
     this->actor.speedXZ = (Rand_ZeroOne() * 1.5f) + 3.0f;
 
     if (this->actor.bgCheckFlags & 8) {
-<<<<<<< HEAD
         this->aimRotY = this->actor.wallYaw;
-    } else if (func_8002DBB0(&this->actor, &this->actor.home) > 300.0f) {
-        this->aimRotY = func_8002DAC0(&this->actor, &this->actor.home);
-=======
-        this->aimRotY = this->actor.wallPolyRot;
-    } else if (func_8002DBB0(&this->actor, &this->actor.initPosRot.pos) > 300.0f) {
-        this->aimRotY = func_8002DAC0(&this->actor, &this->actor.initPosRot.pos);
->>>>>>> 20206fba
+    } else if (func_8002DBB0(&this->actor, &this->actor.home.pos) > 300.0f) {
+        this->aimRotY = func_8002DAC0(&this->actor, &this->actor.home.pos);
     }
 
     if ((Math_SmoothStepToS(&this->actor.shape.rot.y, this->aimRotY, 5, 0x300, 0x10) == 0) && skelanimeUpdated &&
         (Rand_ZeroOne() < 0.1f)) {
-<<<<<<< HEAD
-        var = func_8002DAC0(&this->actor, &this->actor.home) - this->actor.shape.rot.y;
-=======
-        var = func_8002DAC0(&this->actor, &this->actor.initPosRot.pos) - this->actor.shape.rot.y;
->>>>>>> 20206fba
+        var = func_8002DAC0(&this->actor, &this->actor.home.pos) - this->actor.shape.rot.y;
         if (var > 0) {
             this->aimRotY += 0x1000 + (0x1000 * Rand_ZeroOne());
         } else {
@@ -383,15 +353,9 @@
     if (Math_StepToF(&this->actor.scale.x, 0.0f, step)) {
         if (this->actor.params == 0) {
             sDeathCount++;
-<<<<<<< HEAD
-            Item_DropCollectibleRandom(globalCtx, &this->actor, &this->actor.world, 0);
+            Item_DropCollectibleRandom(globalCtx, &this->actor, &this->actor.world.pos, 0);
         } else {
-            Item_DropCollectible(globalCtx, &this->actor.world, ITEM00_RUPEE_RED);
-=======
-            Item_DropCollectibleRandom(globalCtx, &this->actor, &this->actor.posRot.pos, 0);
-        } else {
-            Item_DropCollectible(globalCtx, &this->actor.posRot.pos, ITEM00_RUPEE_RED);
->>>>>>> 20206fba
+            Item_DropCollectible(globalCtx, &this->actor.world.pos, ITEM00_RUPEE_RED);
         }
         func_809E0770(this);
     }
@@ -486,15 +450,9 @@
         height = 0.0f;
     }
 
-<<<<<<< HEAD
-    this->collider.list[0].dim.worldSphere.center.x = this->actor.world.pos.x;
-    this->collider.list[0].dim.worldSphere.center.y = this->actor.world.pos.y + height;
-    this->collider.list[0].dim.worldSphere.center.z = this->actor.world.pos.z;
-=======
-    this->collider.elements[0].dim.worldSphere.center.x = this->actor.posRot.pos.x;
-    this->collider.elements[0].dim.worldSphere.center.y = this->actor.posRot.pos.y + height;
-    this->collider.elements[0].dim.worldSphere.center.z = this->actor.posRot.pos.z;
->>>>>>> 20206fba
+    this->collider.elements[0].dim.worldSphere.center.x = this->actor.world.pos.x;
+    this->collider.elements[0].dim.worldSphere.center.y = this->actor.world.pos.y + height;
+    this->collider.elements[0].dim.worldSphere.center.z = this->actor.world.pos.z;
 
     if (this->actionFunc == func_809E0C8C) {
         CollisionCheck_SetAT(globalCtx, &globalCtx->colChkCtx, &this->collider.base);
@@ -508,7 +466,7 @@
         CollisionCheck_SetOC(globalCtx, &globalCtx->colChkCtx, &this->collider.base);
     }
 
-    Actor_SetHeight(&this->actor, height);
+    Actor_SetFocusToWorld(&this->actor, height);
 
     if (this->actor.colChkInfo.health != 0 && Animation_OnFrame(&this->skelAnime, 3.0f)) {
         Audio_PlayActorSound2(&this->actor, NA_SE_EN_KAICHO_FLUTTER);
