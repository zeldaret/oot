#include "z_en_crow.h"

#define FLAGS 0x00005005

#define THIS ((EnCrow*)thisx)

void EnCrow_Init(Actor* thisx, GlobalContext* globalCtx);
void EnCrow_Destroy(Actor* thisx, GlobalContext* globalCtx);
void EnCrow_Update(Actor* thisx, GlobalContext* globalCtx);
void EnCrow_Draw(Actor* thisx, GlobalContext* globalCtx);

void EnCrow_SetupWait(EnCrow* this);
void EnCrow_Wait(EnCrow* this, GlobalContext* globalCtx);
void func_809E10A8(EnCrow* this, GlobalContext* globalCtx);
void func_809E0C8C(EnCrow* this, GlobalContext* globalCtx);
void EnCrow_Die(EnCrow* this, GlobalContext* globalCtx);
void func_809E1004(EnCrow* this, GlobalContext* globalCtx);
void func_809E0E2C(EnCrow* this, GlobalContext* globalCtx);

extern FlexSkeletonHeader D_060010C0;
extern AnimationHeader D_060000F0;

static Vec3f sZeroVecAccel = { 0.0f, 0.0f, 0.0f };

const ActorInit En_Crow_InitVars = {
    ACTOR_EN_CROW,
    ACTORTYPE_ENEMY,
    FLAGS,
    OBJECT_CROW,
    sizeof(EnCrow),
    (ActorFunc)EnCrow_Init,
    (ActorFunc)EnCrow_Destroy,
    (ActorFunc)EnCrow_Update,
    (ActorFunc)EnCrow_Draw,
};

static ColliderJntSphElementInit sJntSphElementsInit[1] = {
    {
        {
            ELEMTYPE_UNK0,
            { 0xFFCFFFFF, 0x00, 0x08 },
            { 0xFFCFFFFF, 0x00, 0x00 },
            TOUCH_ON | TOUCH_SFX_HARD,
            BUMP_ON,
            OCELEM_ON,
        },
        { 1, { { 0, 0, 0 }, 20 }, 100 },
    },
};

static ColliderJntSphInit sJntSphInit = {
    {
        COLTYPE_HIT3,
        AT_ON | AT_ENEMY,
        AC_ON | AC_PLAYER,
        OC_ON | OC_ALL,
        OT_TYPE1,
        COLSHAPE_JNTSPH,
    },
    1,
    sJntSphElementsInit,
};

static CollisionCheckInfoInit sColChkInfoInit = { 1, 15, 30, 30 };

static DamageTable sDamageTable = {
    /* Deku nut      */ DMG_ENTRY(0, 0x1),
    /* Deku stick    */ DMG_ENTRY(2, 0x0),
    /* Slingshot     */ DMG_ENTRY(1, 0x0),
    /* Explosive     */ DMG_ENTRY(2, 0x0),
    /* Boomerang     */ DMG_ENTRY(1, 0x0),
    /* Normal arrow  */ DMG_ENTRY(2, 0x0),
    /* Hammer swing  */ DMG_ENTRY(2, 0x0),
    /* Hookshot      */ DMG_ENTRY(2, 0x0),
    /* Kokiri sword  */ DMG_ENTRY(1, 0x0),
    /* Master sword  */ DMG_ENTRY(2, 0x0),
    /* Giant's Knife */ DMG_ENTRY(4, 0x0),
    /* Fire arrow    */ DMG_ENTRY(4, 0x2),
    /* Ice arrow     */ DMG_ENTRY(2, 0x3),
    /* Light arrow   */ DMG_ENTRY(2, 0x0),
    /* Wind arrow    */ DMG_ENTRY(4, 0x0),
    /* Shadow arrow  */ DMG_ENTRY(2, 0x0),
    /* Spirit arrow  */ DMG_ENTRY(2, 0x0),
    /* Fire magic    */ DMG_ENTRY(4, 0x2),
    /* Ice magic     */ DMG_ENTRY(0, 0x0),
    /* Light magic   */ DMG_ENTRY(0, 0x0),
    /* Shield        */ DMG_ENTRY(0, 0x0),
    /* Mirror Ray    */ DMG_ENTRY(0, 0x0),
    /* Kokiri spin   */ DMG_ENTRY(1, 0x0),
    /* Giant spin    */ DMG_ENTRY(4, 0x0),
    /* Master spin   */ DMG_ENTRY(2, 0x0),
    /* Kokiri jump   */ DMG_ENTRY(2, 0x0),
    /* Giant jump    */ DMG_ENTRY(8, 0x0),
    /* Master jump   */ DMG_ENTRY(4, 0x0),
    /* Unknown 1     */ DMG_ENTRY(0, 0x0),
    /* Unblockable   */ DMG_ENTRY(0, 0x0),
    /* Hammer jump   */ DMG_ENTRY(4, 0x0),
    /* Unknown 2     */ DMG_ENTRY(0, 0x0),
};

static u32 sDeathCount = 0;

static InitChainEntry sInitChain[] = {
    ICHAIN_F32(uncullZoneScale, 3000, ICHAIN_CONTINUE),
    ICHAIN_S8(naviEnemyId, 88, ICHAIN_CONTINUE),
    ICHAIN_F32_DIV1000(gravity, -200, ICHAIN_CONTINUE),
    ICHAIN_F32(unk_4C, 2000, ICHAIN_STOP),
};

static Vec3f sHeadVec = { 2500.0f, 0.0f, 0.0f };

void EnCrow_Init(Actor* thisx, GlobalContext* globalCtx) {
    EnCrow* this = THIS;

    Actor_ProcessInitChain(&this->actor, sInitChain);
    SkelAnime_InitFlex(globalCtx, &this->skelAnime, &D_060010C0, &D_060000F0, this->jointTable, this->morphTable, 9);
    Collider_InitJntSph(globalCtx, &this->collider);
    Collider_SetJntSph(globalCtx, &this->collider, &this->actor, &sJntSphInit, this->colliderItems);
    this->collider.elements[0].dim.worldSphere.radius = sJntSphInit.elements[0].dim.modelSphere.radius;
    CollisionCheck_SetInfo(&this->actor.colChkInfo, &sDamageTable, &sColChkInfoInit);
    ActorShape_Init(&this->actor.shape, 2000.0f, ActorShadow_DrawFunc_Circle, 20.0f);
    sDeathCount = 0;
    EnCrow_SetupWait(this);
}

void EnCrow_Destroy(Actor* thisx, GlobalContext* globalCtx) {
    EnCrow* this = THIS;

    Collider_DestroyJntSph(globalCtx, &this->collider);
}

void EnCrow_SetupWait(EnCrow* this) {
    this->timer = 100;
    this->collider.base.acFlags |= AC_ON;
    this->actionFunc = EnCrow_Wait;
    this->skelAnime.playSpeed = 1.0f;
}

void func_809E0384(EnCrow* this) {
    this->timer = 300;
    this->actor.speedXZ = 4.0f;
    this->skelAnime.playSpeed = 2.0f;
    this->actionFunc = func_809E0C8C;
}

void func_809E03B4(EnCrow* this, GlobalContext* globalCtx) {
    s32 i;
    f32 scale;
    Vec3f iceParticlePos;

    this->actor.speedXZ *= Math_CosS(this->actor.posRot.rot.x);
    this->actor.velocity.y = 0.0f;
    Animation_Change(&this->skelAnime, &D_060000F0, 0.4f, 0.0f, 0.0f, 1, -3.0f);
    scale = this->actor.scale.x * 100.0f;
    this->actor.posRot.pos.y += 20.0f * scale;
    this->actor.bgCheckFlags &= ~1;
    this->actor.shape.unk_08 = 0.0f;
    this->actor.unk_4C = 0.0f;
    Audio_PlayActorSound2(&this->actor, NA_SE_EN_KAICHO_DEAD);

    if (this->actor.colChkInfo.damageEffect == 3) {
        func_8003426C(&this->actor, 0, 255, 0, 40);
        for (i = 0; i < 8; i++) {
            iceParticlePos.x = ((i & 1 ? 7.0f : -7.0f) * scale) + this->actor.posRot.pos.x;
            iceParticlePos.y = ((i & 2 ? 7.0f : -7.0f) * scale) + this->actor.posRot.pos.y;
            iceParticlePos.z = ((i & 4 ? 7.0f : -7.0f) * scale) + this->actor.posRot.pos.z;
            EffectSsEnIce_SpawnFlyingVec3f(globalCtx, &this->actor, &iceParticlePos, 150, 150, 150, 250, 235, 245, 255,
                                           ((Rand_ZeroOne() * 0.15f) + 0.85f) * scale);
        }
    } else if (this->actor.colChkInfo.damageEffect == 2) {
        func_8003426C(&this->actor, 0x4000, 255, 0, 40);

        for (i = 0; i < 4; i++) {
            EffectSsEnFire_SpawnVec3f(globalCtx, &this->actor, &this->actor.posRot.pos, 50.0f * scale, 0, 0, i);
        }
    } else {
        func_8003426C(&this->actor, 0x4000, 255, 0, 40);
    }

    if (this->actor.flags & 0x8000) {
        this->actor.speedXZ = 0.0f;
    }

    this->collider.base.acFlags &= ~AC_ON;
    this->actor.flags |= 0x10;

    this->actionFunc = func_809E0E2C;
}

void EnCrow_SetupDie(EnCrow* this) {
    this->actor.dmgEffectTimer = 0;
    this->actionFunc = EnCrow_Die;
}

void func_809E06E8(EnCrow* this) {
    this->timer = 100;
    this->actor.speedXZ = 3.5f;
    this->aimRotX = -0x1000;
    this->aimRotY = this->actor.yawTowardsLink + 0x8000;
    this->skelAnime.playSpeed = 2.0f;
    func_8003426C(&this->actor, 0, 255, 0, 5);
    Audio_PlayActorSound2(&this->actor, NA_SE_EN_GOMA_JR_FREEZE);
    this->actionFunc = func_809E1004;
}

void func_809E0770(EnCrow* this) {
    if (sDeathCount == 10) {
        this->actor.params = 1;
        sDeathCount = 0;
        this->collider.elements[0].dim.worldSphere.radius =
            sJntSphInit.elements[0].dim.modelSphere.radius * 0.03f * 100.0f;
    } else {
        this->actor.params = 0;
        this->collider.elements[0].dim.worldSphere.radius = sJntSphInit.elements[0].dim.modelSphere.radius;
    }

<<<<<<< HEAD
    SkelAnime_ChangeAnimDefaultRepeat(&this->skelAnime, &D_060000F0);
    Math_Vec3f_Copy(&this->actor.posRot.pos, &this->actor.initPosRot.pos);
=======
    Animation_PlayLoop(&this->skelAnime, &D_060000F0);
    Math_Vec3f_Copy(&this->actor.posRot, &this->actor.initPosRot);
>>>>>>> 22758f06
    this->actor.shape.rot.x = 0;
    this->actor.shape.rot.z = 0;
    this->timer = 300;
    this->actor.shape.unk_08 = 2000;
    this->actor.unk_4C = 2000.0f;
    this->actor.draw = NULL;
    this->actionFunc = func_809E10A8;
}

void EnCrow_Wait(EnCrow* this, GlobalContext* globalCtx) {
    Player* player = PLAYER;
    s32 skelanimeUpdated;
    s16 var;

    SkelAnime_Update(&this->skelAnime);
    skelanimeUpdated = Animation_OnFrame(&this->skelAnime, 0.0f);
    this->actor.speedXZ = (Rand_ZeroOne() * 1.5f) + 3.0f;

    if (this->actor.bgCheckFlags & 8) {
        this->aimRotY = this->actor.wallPolyRot;
    } else if (func_8002DBB0(&this->actor, &this->actor.initPosRot.pos) > 300.0f) {
        this->aimRotY = func_8002DAC0(&this->actor, &this->actor.initPosRot.pos);
    }

    if ((Math_SmoothStepToS(&this->actor.shape.rot.y, this->aimRotY, 5, 0x300, 0x10) == 0) && skelanimeUpdated &&
        (Rand_ZeroOne() < 0.1f)) {
        var = func_8002DAC0(&this->actor, &this->actor.initPosRot.pos) - this->actor.shape.rot.y;
        if (var > 0) {
            this->aimRotY += 0x1000 + (0x1000 * Rand_ZeroOne());
        } else {
            this->aimRotY -= 0x1000 + (0x1000 * Rand_ZeroOne());
        }
        Audio_PlayActorSound2(&this->actor, NA_SE_EN_KAICHO_CRY);
    }

    if (this->actor.waterY > -40.0f) {
        this->aimRotX = -0x1000;
    } else if (this->actor.posRot.pos.y < (this->actor.initPosRot.pos.y - 50.0f)) {
        this->aimRotX = -0x800 - (Rand_ZeroOne() * 0x800);
    } else if (this->actor.posRot.pos.y > (this->actor.initPosRot.pos.y + 50.0f)) {
        this->aimRotX = 0x800 + (Rand_ZeroOne() * 0x800);
    }

    if ((Math_SmoothStepToS(&this->actor.shape.rot.x, this->aimRotX, 10, 0x100, 8) == 0) && (skelanimeUpdated) &&
        (Rand_ZeroOne() < 0.1f)) {
        if (this->actor.initPosRot.pos.y < this->actor.posRot.pos.y) {
            this->aimRotX -= (0x400 * Rand_ZeroOne()) + 0x400;
        } else {
            this->aimRotX += (0x400 * Rand_ZeroOne()) + 0x400;
        }
        this->aimRotX = CLAMP(this->aimRotX, -0x1000, 0x1000);
    }

    if (this->actor.bgCheckFlags & 1) {
        Math_ScaledStepToS(&this->actor.shape.rot.x, -0x100, 0x400);
    }

    if (this->timer != 0) {
        this->timer--;
    }
    if ((this->timer == 0) && (this->actor.xzDistFromLink < 300.0f) && !(player->stateFlags1 & 0x00800000) &&
        (this->actor.waterY < -40.0f) && (Player_GetMask(globalCtx) != PLAYER_MASK_SKULL)) {
        func_809E0384(this);
    }
}

void func_809E0C8C(EnCrow* this, GlobalContext* globalCtx) {
    Player* player = PLAYER;
    s32 yaw;
    Vec3f pos;
    s16 target;

    SkelAnime_Update(&this->skelAnime);
    if (this->timer != 0) {
        this->timer--;
    }

    yaw = func_8002E084(&this->actor, 0x2800);

    if (yaw != 0) {
        pos.x = player->actor.posRot.pos.x;
        pos.y = player->actor.posRot.pos.y + 20.0f;
        pos.z = player->actor.posRot.pos.z;
        target = func_8002DB28(&this->actor, &pos);
        if (target > 0x3000) {
            target = 0x3000;
        }
        Math_ApproachS(&this->actor.shape.rot.x, target, 2, 0x400);
    } else {
        Math_ApproachS(&this->actor.shape.rot.x, -0x1000, 2, 0x100);
    }

    if ((yaw != 0) || (this->actor.xzDistFromLink > 80.0f)) {
        Math_ApproachS(&this->actor.shape.rot.y, this->actor.yawTowardsLink, 4, 0xC00);
    }

    if ((this->timer == 0) || (Player_GetMask(globalCtx) == PLAYER_MASK_SKULL) ||
        (this->collider.base.atFlags & AT_HIT) || (this->actor.bgCheckFlags & 9) ||
        (player->stateFlags1 & 0x00800000) || (this->actor.waterY > -40.0f)) {
        if (this->collider.base.atFlags & AT_HIT) {
            this->collider.base.atFlags &= ~AT_HIT;
            Audio_PlayActorSound2(&this->actor, NA_SE_EN_KAICHO_ATTACK);
        }

        EnCrow_SetupWait(this);
    }
}

void func_809E0E2C(EnCrow* this, GlobalContext* globalCtx) {
    Math_StepToF(&this->actor.speedXZ, 0.0f, 0.5f);
    this->actor.dmgEffectTimer = 40;

    if (!(this->actor.flags & 0x8000)) {
        if (this->actor.dmgEffectParams & 0x4000) {
            Math_ScaledStepToS(&this->actor.shape.rot.x, 0x4000, 0x200);
            this->actor.shape.rot.z += 0x1780;
        }
        if ((this->actor.bgCheckFlags & 1) || (this->actor.groundY == -32000.0f)) {
            EffectSsDeadDb_Spawn(globalCtx, &this->actor.posRot.pos, &sZeroVecAccel, &sZeroVecAccel,
                                 this->actor.scale.x * 10000.0f, 0, 255, 255, 255, 255, 255, 0, 0, 1, 9, 1);
            EnCrow_SetupDie(this);
        }
    }
}

void EnCrow_Die(EnCrow* this, GlobalContext* globalCtx) {
    f32 step;

    if (this->actor.params != 0) {
        step = 0.006f;
    } else {
        step = 0.002f;
    }

    if (Math_StepToF(&this->actor.scale.x, 0.0f, step)) {
        if (this->actor.params == 0) {
            sDeathCount++;
            Item_DropCollectibleRandom(globalCtx, &this->actor, &this->actor.posRot.pos, 0);
        } else {
            Item_DropCollectible(globalCtx, &this->actor.posRot.pos, ITEM00_RUPEE_RED);
        }
        func_809E0770(this);
    }

    this->actor.scale.z = this->actor.scale.y = this->actor.scale.x;
}

void func_809E1004(EnCrow* this, GlobalContext* globalCtx) {
    SkelAnime_Update(&this->skelAnime);

    if (this->actor.bgCheckFlags & 8) {
        this->aimRotY = this->actor.wallPolyRot;
    } else {
        this->aimRotY = this->actor.yawTowardsLink + 0x8000;
    }

    Math_ApproachS(&this->actor.shape.rot.y, this->aimRotY, 3, 0xC00);
    Math_ApproachS(&this->actor.shape.rot.x, this->aimRotX, 5, 0x100);

    if (this->timer != 0) {
        this->timer--;
    }
    if (this->timer == 0) {
        EnCrow_SetupWait(this);
    }
}

void func_809E10A8(EnCrow* this, GlobalContext* globalCtx) {
    f32 target;

    if (this->timer != 0) {
        this->timer--;
    }

    if (this->timer == 0) {
        SkelAnime_Update(&this->skelAnime);
        this->actor.draw = EnCrow_Draw;
        if (this->actor.params != 0) {
            target = 0.03f;
        } else {
            target = 0.01f;
        }
        if (Math_StepToF(&this->actor.scale.x, target, target * 0.1f)) {
            this->actor.flags |= 1;
            this->actor.flags &= ~0x10;
            this->actor.colChkInfo.health = 1;
            EnCrow_SetupWait(this);
        }
        this->actor.scale.z = this->actor.scale.y = this->actor.scale.x;
    }
}

void func_809E1174(EnCrow* this, GlobalContext* globalCtx) {
    if (this->collider.base.acFlags & AC_HIT) {
        this->collider.base.acFlags &= ~AC_HIT;
        func_80035650(&this->actor, &this->collider.elements[0].info, 1);
        if ((this->actor.colChkInfo.damageEffect != 0) || (this->actor.colChkInfo.damage != 0)) {
            if (this->actor.colChkInfo.damageEffect == 1) {
                func_809E06E8(this);
            } else {
                Actor_ApplyDamage(&this->actor);
                this->actor.flags &= ~1;
                func_80032C7C(globalCtx, &this->actor);
                func_809E03B4(this, globalCtx);
            }
        }
    }
}

void EnCrow_Update(Actor* thisx, GlobalContext* globalCtx) {
    EnCrow* this = THIS;
    f32 pad;
    f32 height;
    f32 scale;

    func_809E1174(this, globalCtx);
    this->actionFunc(this, globalCtx);
    scale = this->actor.scale.x * 100.0f;
    this->actor.posRot.rot.y = this->actor.shape.rot.y;
    this->actor.posRot.rot.x = -this->actor.shape.rot.x;

    if (this->actionFunc != func_809E10A8) {
        if (this->actor.colChkInfo.health != 0) {
            height = 20.0f * scale;
            func_8002D97C(&this->actor);
        } else {
            height = 0.0f;
            Actor_MoveForward(&this->actor);
        }
        func_8002E4B4(globalCtx, &this->actor, 12.0f * scale, 25.0f * scale, 50.0f * scale, 7);
    } else {
        height = 0.0f;
    }

    this->collider.elements[0].dim.worldSphere.center.x = this->actor.posRot.pos.x;
    this->collider.elements[0].dim.worldSphere.center.y = this->actor.posRot.pos.y + height;
    this->collider.elements[0].dim.worldSphere.center.z = this->actor.posRot.pos.z;

    if (this->actionFunc == func_809E0C8C) {
        CollisionCheck_SetAT(globalCtx, &globalCtx->colChkCtx, &this->collider.base);
    }

    if (this->collider.base.acFlags & AC_ON) {
        CollisionCheck_SetAC(globalCtx, &globalCtx->colChkCtx, &this->collider.base);
    }

    if (this->actionFunc != func_809E10A8) {
        CollisionCheck_SetOC(globalCtx, &globalCtx->colChkCtx, &this->collider.base);
    }

    Actor_SetHeight(&this->actor, height);

    if (this->actor.colChkInfo.health != 0 && Animation_OnFrame(&this->skelAnime, 3.0f)) {
        Audio_PlayActorSound2(&this->actor, NA_SE_EN_KAICHO_FLUTTER);
    }
}

s32 EnCrow_OverrideLimbDraw(GlobalContext* globalCtx, s32 limbIndex, Gfx** dList, Vec3f* pos, Vec3s* rot, void* thisx) {
    EnCrow* this = THIS;

    if (this->actor.colChkInfo.health != 0) {
        if (limbIndex == 7) {
            rot->y += 0xC00 * sinf(this->skelAnime.curFrame * (M_PI / 4));
        } else if (limbIndex == 8) {
            rot->y += 0x1400 * sinf((this->skelAnime.curFrame + 2.5f) * (M_PI / 4));
        }
    }
    return false;
}

void EnCrow_PostLimbDraw(GlobalContext* globalCtx, s32 limbIndex, Gfx** dList, Vec3s* rot, void* thisx) {
    EnCrow* this = THIS;
    Vec3f* vec;

    if (limbIndex == 2) {
        Matrix_MultVec3f(&sHeadVec, &this->bodyPartsPos[0]);
        this->bodyPartsPos[0].y -= 20.0f;
    } else if ((limbIndex == 4) || (limbIndex == 6) || (limbIndex == 8)) {
        vec = &this->bodyPartsPos[(limbIndex >> 1) - 1];
        Matrix_MultVec3f(&sZeroVecAccel, vec);
        vec->y -= 20.0f;
    }
}

void EnCrow_Draw(Actor* thisx, GlobalContext* globalCtx) {
    EnCrow* this = THIS;

    func_80093D18(globalCtx->state.gfxCtx);
    SkelAnime_DrawFlexOpa(globalCtx, this->skelAnime.skeleton, this->skelAnime.jointTable, this->skelAnime.dListCount,
                          EnCrow_OverrideLimbDraw, EnCrow_PostLimbDraw, this);
}<|MERGE_RESOLUTION|>--- conflicted
+++ resolved
@@ -214,13 +214,8 @@
         this->collider.elements[0].dim.worldSphere.radius = sJntSphInit.elements[0].dim.modelSphere.radius;
     }
 
-<<<<<<< HEAD
-    SkelAnime_ChangeAnimDefaultRepeat(&this->skelAnime, &D_060000F0);
+    Animation_PlayLoop(&this->skelAnime, &D_060000F0);
     Math_Vec3f_Copy(&this->actor.posRot.pos, &this->actor.initPosRot.pos);
-=======
-    Animation_PlayLoop(&this->skelAnime, &D_060000F0);
-    Math_Vec3f_Copy(&this->actor.posRot, &this->actor.initPosRot);
->>>>>>> 22758f06
     this->actor.shape.rot.x = 0;
     this->actor.shape.rot.z = 0;
     this->timer = 300;
