#include "z_en_crow.h"

#define FLAGS 0x00005005

#define THIS ((EnCrow*)thisx)

void EnCrow_Init(Actor* thisx, GlobalContext* globalCtx);
void EnCrow_Destroy(Actor* thisx, GlobalContext* globalCtx);
void EnCrow_Update(Actor* thisx, GlobalContext* globalCtx);
void EnCrow_Draw(Actor* thisx, GlobalContext* globalCtx);

void EnCrow_SetupWait(EnCrow* this);
void EnCrow_Wait(EnCrow* this, GlobalContext* globalCtx);
void func_809E10A8(EnCrow* this, GlobalContext* globalCtx);
void func_809E0C8C(EnCrow* this, GlobalContext* globalCtx);
void EnCrow_Die(EnCrow* this, GlobalContext* globalCtx);
void func_809E1004(EnCrow* this, GlobalContext* globalCtx);
void func_809E0E2C(EnCrow* this, GlobalContext* globalCtx);

extern FlexSkeletonHeader D_060010C0;
extern AnimationHeader D_060000F0;

static Vec3f sZeroVecAccel = { 0.0f, 0.0f, 0.0f };

const ActorInit En_Crow_InitVars = {
    ACTOR_EN_CROW,
    ACTORTYPE_ENEMY,
    FLAGS,
    OBJECT_CROW,
    sizeof(EnCrow),
    (ActorFunc)EnCrow_Init,
    (ActorFunc)EnCrow_Destroy,
    (ActorFunc)EnCrow_Update,
    (ActorFunc)EnCrow_Draw,
};

static ColliderJntSphElementInit sJntSphItemsInit[1] = {
    {
        { ELEMTYPE_UNK0,
          { 0xFFCFFFFF, 0x00, 0x08 },
          { 0xFFCFFFFF, 0x00, 0x00 },
          TOUCH_ON | TOUCH_SFX_HARD,
          BUMP_ON,
          OCELEM_ON },
        { 1, { { 0, 0, 0 }, 20 }, 100 },
    },
};

static ColliderJntSphInit sJntSphInit = {
    { COLTYPE_HIT3, AT_ON | AT_ENEMY, AC_ON | AC_PLAYER, OC_ON | OC_ALL, OT_TYPE1, COLSHAPE_JNTSPH },
    1,
    sJntSphItemsInit,
};

static CollisionCheckInfoInit sColChkInfoInit = { 1, 15, 30, 30 };

static DamageTable sDamageTable = {
    0x10, 0x02, 0x01, 0x02, 0x01, 0x02, 0x02, 0x02, 0x01, 0x02, 0x04, 0x24, 0x32, 0x02, 0x04, 0x02,
    0x02, 0x24, 0x00, 0x00, 0x00, 0x00, 0x01, 0x04, 0x02, 0x02, 0x08, 0x04, 0x00, 0x00, 0x04, 0x00,
};

static u32 sDeathCount = 0;

static InitChainEntry sInitChain[] = {
    ICHAIN_F32(uncullZoneScale, 3000, ICHAIN_CONTINUE),
    ICHAIN_S8(naviEnemyId, 88, ICHAIN_CONTINUE),
    ICHAIN_F32_DIV1000(gravity, -200, ICHAIN_CONTINUE),
    ICHAIN_F32(unk_4C, 2000, ICHAIN_STOP),
};

static Vec3f sHeadVec = { 2500.0f, 0.0f, 0.0f };

void EnCrow_Init(Actor* thisx, GlobalContext* globalCtx) {
    EnCrow* this = THIS;

    Actor_ProcessInitChain(&this->actor, sInitChain);
<<<<<<< HEAD
    SkelAnime_InitSV(globalCtx, &this->skelAnime, &D_060010C0, &D_060000F0, this->limbDrawTable,
                     this->transitionDrawTable, 9);
=======
    SkelAnime_InitFlex(globalCtx, &this->skelAnime, &D_060010C0, &D_060000F0, &this->limbDrawTable,
                       &this->transitionDrawTable, 9);
>>>>>>> 4876610c
    Collider_InitJntSph(globalCtx, &this->collider);
    Collider_SetJntSph(globalCtx, &this->collider, &this->actor, &sJntSphInit, this->colliderItems);
    this->collider.elements[0].dim.worldSphere.radius = sJntSphInit.elements->dim.modelSphere.radius;
    CollisionCheck_SetInfo(&this->actor.colChkInfo, &sDamageTable, &sColChkInfoInit);
    ActorShape_Init(&this->actor.shape, 2000.0f, ActorShadow_DrawFunc_Circle, 20.0f);
    sDeathCount = 0;
    EnCrow_SetupWait(this);
}

void EnCrow_Destroy(Actor* thisx, GlobalContext* globalCtx) {
    EnCrow* this = THIS;

    Collider_DestroyJntSph(globalCtx, &this->collider);
}

void EnCrow_SetupWait(EnCrow* this) {
    this->timer = 100;
    this->collider.base.acFlags |= AC_ON;
    this->actionFunc = EnCrow_Wait;
    this->skelAnime.animPlaybackSpeed = 1.0f;
}

void func_809E0384(EnCrow* this) {
    this->timer = 300;
    this->actor.speedXZ = 4.0f;
    this->skelAnime.animPlaybackSpeed = 2.0f;
    this->actionFunc = func_809E0C8C;
}

void func_809E03B4(EnCrow* this, GlobalContext* globalCtx) {
    s32 i;
    f32 scale;
    Vec3f iceParticlePos;

    this->actor.speedXZ *= Math_Coss(this->actor.posRot.rot.x);
    this->actor.velocity.y = 0.0f;
    SkelAnime_ChangeAnim(&this->skelAnime, &D_060000F0, 0.4f, 0.0f, 0.0f, 1, -3.0f);
    scale = this->actor.scale.x * 100.0f;
    this->actor.posRot.pos.y += 20.0f * scale;
    this->actor.bgCheckFlags &= ~1;
    this->actor.shape.unk_08 = 0.0f;
    this->actor.unk_4C = 0.0f;
    Audio_PlayActorSound2(&this->actor, NA_SE_EN_KAICHO_DEAD);

    if (this->actor.colChkInfo.damageEffect == 3) {
        func_8003426C(&this->actor, 0, 255, 0, 40);
        for (i = 0; i < 8; i++) {
            iceParticlePos.x = ((i & 1 ? 7.0f : -7.0f) * scale) + this->actor.posRot.pos.x;
            iceParticlePos.y = ((i & 2 ? 7.0f : -7.0f) * scale) + this->actor.posRot.pos.y;
            iceParticlePos.z = ((i & 4 ? 7.0f : -7.0f) * scale) + this->actor.posRot.pos.z;
            EffectSsEnIce_SpawnFlyingVec3f(globalCtx, &this->actor, &iceParticlePos, 150, 150, 150, 250, 235, 245, 255,
                                           ((Math_Rand_ZeroOne() * 0.15f) + 0.85f) * scale);
        }
    } else if (this->actor.colChkInfo.damageEffect == 2) {
        func_8003426C(&this->actor, 0x4000, 255, 0, 40);

        for (i = 0; i < 4; i++) {
            EffectSsEnFire_SpawnVec3f(globalCtx, &this->actor, &this->actor.posRot.pos, 50.0f * scale, 0, 0, i);
        }
    } else {
        func_8003426C(&this->actor, 0x4000, 255, 0, 40);
    }

    if (this->actor.flags & 0x8000) {
        this->actor.speedXZ = 0.0f;
    }

    this->collider.base.acFlags &= ~AC_ON;
    this->actor.flags |= 0x10;

    this->actionFunc = func_809E0E2C;
}

void EnCrow_SetupDie(EnCrow* this) {
    this->actor.dmgEffectTimer = 0;
    this->actionFunc = EnCrow_Die;
}

void func_809E06E8(EnCrow* this) {
    this->timer = 100;
    this->actor.speedXZ = 3.5f;
    this->aimRotX = -0x1000;
    this->aimRotY = this->actor.yawTowardsLink + 0x8000;
    this->skelAnime.animPlaybackSpeed = 2.0f;
    func_8003426C(&this->actor, 0, 255, 0, 5);
    Audio_PlayActorSound2(&this->actor, NA_SE_EN_GOMA_JR_FREEZE);
    this->actionFunc = func_809E1004;
}

void func_809E0770(EnCrow* this) {
    if (sDeathCount == 10) {
        this->actor.params = 1;
        sDeathCount = 0;
        this->collider.elements[0].dim.worldSphere.radius =
            sJntSphInit.elements->dim.modelSphere.radius * 0.03f * 100.0f;
    } else {
        this->actor.params = 0;
        this->collider.elements[0].dim.worldSphere.radius = sJntSphInit.elements->dim.modelSphere.radius;
    }

    SkelAnime_ChangeAnimDefaultRepeat(&this->skelAnime, &D_060000F0);
    Math_Vec3f_Copy(&this->actor.posRot.pos, &this->actor.initPosRot.pos);
    this->actor.shape.rot.x = 0;
    this->actor.shape.rot.z = 0;
    this->timer = 300;
    this->actor.shape.unk_08 = 2000;
    this->actor.unk_4C = 2000.0f;
    this->actor.draw = NULL;
    this->actionFunc = func_809E10A8;
}

void EnCrow_Wait(EnCrow* this, GlobalContext* globalCtx) {
    Player* player = PLAYER;
    s32 skelanimeUpdated;
    s16 var;

    SkelAnime_FrameUpdateMatrix(&this->skelAnime);
    skelanimeUpdated = func_800A56C8(&this->skelAnime, 0.0f);
    this->actor.speedXZ = (Math_Rand_ZeroOne() * 1.5f) + 3.0f;

    if (this->actor.bgCheckFlags & 8) {
        this->aimRotY = this->actor.wallPolyRot;
    } else if (func_8002DBB0(&this->actor, &this->actor.initPosRot.pos) > 300.0f) {
        this->aimRotY = func_8002DAC0(&this->actor, &this->actor.initPosRot.pos);
    }

    if ((Math_SmoothScaleMaxMinS(&this->actor.shape.rot.y, this->aimRotY, 5, 0x300, 0x10) == 0) && (skelanimeUpdated) &&
        (Math_Rand_ZeroOne() < 0.1f)) {
        var = func_8002DAC0(&this->actor, &this->actor.initPosRot.pos) - this->actor.shape.rot.y;
        if (var > 0) {
            this->aimRotY += 0x1000 + (0x1000 * Math_Rand_ZeroOne());
        } else {
            this->aimRotY -= 0x1000 + (0x1000 * Math_Rand_ZeroOne());
        }
        Audio_PlayActorSound2(&this->actor, NA_SE_EN_KAICHO_CRY);
    }

    if (this->actor.waterY > -40.0f) {
        this->aimRotX = -0x1000;
    } else if (this->actor.posRot.pos.y < (this->actor.initPosRot.pos.y - 50.0f)) {
        this->aimRotX = -0x800 - (Math_Rand_ZeroOne() * 0x800);
    } else if (this->actor.posRot.pos.y > (this->actor.initPosRot.pos.y + 50.0f)) {
        this->aimRotX = 0x800 + (Math_Rand_ZeroOne() * 0x800);
    }

    if ((Math_SmoothScaleMaxMinS(&this->actor.shape.rot.x, this->aimRotX, 10, 0x100, 8) == 0) && (skelanimeUpdated) &&
        (Math_Rand_ZeroOne() < 0.1f)) {
        if (this->actor.initPosRot.pos.y < this->actor.posRot.pos.y) {
            this->aimRotX -= (0x400 * Math_Rand_ZeroOne()) + 0x400;
        } else {
            this->aimRotX += (0x400 * Math_Rand_ZeroOne()) + 0x400;
        }
        this->aimRotX = CLAMP(this->aimRotX, -0x1000, 0x1000);
    }

    if (this->actor.bgCheckFlags & 1) {
        Math_ApproxUpdateScaledS(&this->actor.shape.rot.x, -0x100, 0x400);
    }

    if (this->timer != 0) {
        this->timer--;
    }
    if ((this->timer == 0) && (this->actor.xzDistFromLink < 300.0f) && !(player->stateFlags1 & 0x00800000) &&
        (this->actor.waterY < -40.0f) && (Player_GetMask(globalCtx) != PLAYER_MASK_SKULL)) {
        func_809E0384(this);
    }
}

void func_809E0C8C(EnCrow* this, GlobalContext* globalCtx) {
    Player* player = PLAYER;
    s32 yaw;
    Vec3f pos;
    s16 target;

    SkelAnime_FrameUpdateMatrix(&this->skelAnime);
    if (this->timer != 0) {
        this->timer--;
    }

    yaw = func_8002E084(&this->actor, 0x2800);

    if (yaw != 0) {
        pos.x = player->actor.posRot.pos.x;
        pos.y = player->actor.posRot.pos.y + 20.0f;
        pos.z = player->actor.posRot.pos.z;
        target = func_8002DB28(&this->actor, &pos);
        if (target > 0x3000) {
            target = 0x3000;
        }
        Math_SmoothScaleMaxS(&this->actor.shape.rot.x, target, 2, 0x400);
    } else {
        Math_SmoothScaleMaxS(&this->actor.shape.rot.x, -0x1000, 2, 0x100);
    }

    if ((yaw != 0) || (this->actor.xzDistFromLink > 80.0f)) {
        Math_SmoothScaleMaxS(&this->actor.shape.rot.y, this->actor.yawTowardsLink, 4, 0xC00);
    }

    if ((this->timer == 0) || (Player_GetMask(globalCtx) == PLAYER_MASK_SKULL) ||
        (this->collider.base.atFlags & AT_HIT) || (this->actor.bgCheckFlags & 9) ||
        (player->stateFlags1 & 0x00800000) || (this->actor.waterY > -40.0f)) {
        if (this->collider.base.atFlags & AT_HIT) {
            this->collider.base.atFlags &= ~AT_HIT;
            Audio_PlayActorSound2(&this->actor, NA_SE_EN_KAICHO_ATTACK);
        }

        EnCrow_SetupWait(this);
    }
}

void func_809E0E2C(EnCrow* this, GlobalContext* globalCtx) {
    Math_ApproxF(&this->actor.speedXZ, 0.0f, 0.5f);
    this->actor.dmgEffectTimer = 40;

    if (!(this->actor.flags & 0x8000)) {
        if (this->actor.dmgEffectParams & 0x4000) {
            Math_ApproxUpdateScaledS(&this->actor.shape.rot.x, 0x4000, 0x200);
            this->actor.shape.rot.z += 0x1780;
        }
        if ((this->actor.bgCheckFlags & 1) || (this->actor.groundY == -32000.0f)) {
            EffectSsDeadDb_Spawn(globalCtx, &this->actor.posRot.pos, &sZeroVecAccel, &sZeroVecAccel,
                                 this->actor.scale.x * 10000.0f, 0, 255, 255, 255, 255, 255, 0, 0, 1, 9, 1);
            EnCrow_SetupDie(this);
        }
    }
}

void EnCrow_Die(EnCrow* this, GlobalContext* globalCtx) {
    f32 step;

    if (this->actor.params != 0) {
        step = 0.006f;
    } else {
        step = 0.002f;
    }

    if (Math_ApproxF(&this->actor.scale.x, 0.0f, step)) {
        if (this->actor.params == 0) {
            sDeathCount++;
            Item_DropCollectibleRandom(globalCtx, &this->actor, &this->actor.posRot.pos, 0);
        } else {
            Item_DropCollectible(globalCtx, &this->actor.posRot.pos, ITEM00_RUPEE_RED);
        }
        func_809E0770(this);
    }

    this->actor.scale.z = this->actor.scale.y = this->actor.scale.x;
}

void func_809E1004(EnCrow* this, GlobalContext* globalCtx) {
    SkelAnime_FrameUpdateMatrix(&this->skelAnime);

    if (this->actor.bgCheckFlags & 8) {
        this->aimRotY = this->actor.wallPolyRot;
    } else {
        this->aimRotY = this->actor.yawTowardsLink + 0x8000;
    }

    Math_SmoothScaleMaxS(&this->actor.shape.rot.y, this->aimRotY, 3, 0xC00);
    Math_SmoothScaleMaxS(&this->actor.shape.rot.x, this->aimRotX, 5, 0x100);

    if (this->timer != 0) {
        this->timer--;
    }
    if (this->timer == 0) {
        EnCrow_SetupWait(this);
    }
}

void func_809E10A8(EnCrow* this, GlobalContext* globalCtx) {
    f32 target;

    if (this->timer != 0) {
        this->timer--;
    }

    if (this->timer == 0) {
        SkelAnime_FrameUpdateMatrix(&this->skelAnime);
        this->actor.draw = EnCrow_Draw;
        if (this->actor.params != 0) {
            target = 0.03f;
        } else {
            target = 0.01f;
        }
        if (Math_ApproxF(&this->actor.scale.x, target, target * 0.1f)) {
            this->actor.flags |= 1;
            this->actor.flags &= ~0x10;
            this->actor.colChkInfo.health = 1;
            EnCrow_SetupWait(this);
        }
        this->actor.scale.z = this->actor.scale.y = this->actor.scale.x;
    }
}

void func_809E1174(EnCrow* this, GlobalContext* globalCtx) {
    if (this->collider.base.acFlags & AC_HIT) {
        this->collider.base.acFlags &= ~AC_HIT;
        func_80035650(&this->actor, &this->collider.elements[0].info, 1);
        if ((this->actor.colChkInfo.damageEffect != 0) || (this->actor.colChkInfo.damage != 0)) {
            if (this->actor.colChkInfo.damageEffect == 1) {
                func_809E06E8(this);
            } else {
                Actor_ApplyDamage(&this->actor);
                this->actor.flags &= ~1;
                func_80032C7C(globalCtx, &this->actor);
                func_809E03B4(this, globalCtx);
            }
        }
    }
}

void EnCrow_Update(Actor* thisx, GlobalContext* globalCtx) {
    EnCrow* this = THIS;
    f32 pad;
    f32 height;
    f32 scale;

    func_809E1174(this, globalCtx);
    this->actionFunc(this, globalCtx);
    scale = this->actor.scale.x * 100.0f;
    this->actor.posRot.rot.y = this->actor.shape.rot.y;
    this->actor.posRot.rot.x = -this->actor.shape.rot.x;

    if (this->actionFunc != func_809E10A8) {
        if (this->actor.colChkInfo.health != 0) {
            height = 20.0f * scale;
            func_8002D97C(&this->actor);
        } else {
            height = 0.0f;
            Actor_MoveForward(&this->actor);
        }
        func_8002E4B4(globalCtx, &this->actor, 12.0f * scale, 25.0f * scale, 50.0f * scale, 7);
    } else {
        height = 0.0f;
    }

    this->collider.elements[0].dim.worldSphere.center.x = this->actor.posRot.pos.x;
    this->collider.elements[0].dim.worldSphere.center.y = this->actor.posRot.pos.y + height;
    this->collider.elements[0].dim.worldSphere.center.z = this->actor.posRot.pos.z;

    if (this->actionFunc == func_809E0C8C) {
        CollisionCheck_SetAT(globalCtx, &globalCtx->colChkCtx, &this->collider.base);
    }

    if (this->collider.base.acFlags & AC_ON) {
        CollisionCheck_SetAC(globalCtx, &globalCtx->colChkCtx, &this->collider.base);
    }

    if (this->actionFunc != func_809E10A8) {
        CollisionCheck_SetOC(globalCtx, &globalCtx->colChkCtx, &this->collider.base);
    }

    Actor_SetHeight(&this->actor, height);

    if (this->actor.colChkInfo.health != 0 && func_800A56C8(&this->skelAnime, 3.0f)) {
        Audio_PlayActorSound2(&this->actor, NA_SE_EN_KAICHO_FLUTTER);
    }
}

s32 EnCrow_OverrideLimbDraw(GlobalContext* globalCtx, s32 limbIndex, Gfx** dList, Vec3f* pos, Vec3s* rot, void* thisx) {
    EnCrow* this = THIS;

    if (this->actor.colChkInfo.health != 0) {
        if (limbIndex == 7) {
            rot->y += 0xC00 * sinf(this->skelAnime.animCurrentFrame * (M_PI / 4));
        } else if (limbIndex == 8) {
            rot->y += 0x1400 * sinf((this->skelAnime.animCurrentFrame + 2.5f) * (M_PI / 4));
        }
    }
    return false;
}

void EnCrow_PostLimbDraw(GlobalContext* globalCtx, s32 limbIndex, Gfx** dList, Vec3s* rot, void* thisx) {
    EnCrow* this = THIS;
    Vec3f* vec;

    if (limbIndex == 2) {
        Matrix_MultVec3f(&sHeadVec, &this->bodyPartsPos[0]);
        this->bodyPartsPos[0].y -= 20.0f;
    } else if ((limbIndex == 4) || (limbIndex == 6) || (limbIndex == 8)) {
        vec = &this->bodyPartsPos[(limbIndex >> 1) - 1];
        Matrix_MultVec3f(&sZeroVecAccel, vec);
        vec->y -= 20.0f;
    }
}

void EnCrow_Draw(Actor* thisx, GlobalContext* globalCtx) {
    EnCrow* this = THIS;

    func_80093D18(globalCtx->state.gfxCtx);
    SkelAnime_DrawFlexOpa(globalCtx, this->skelAnime.skeleton, this->skelAnime.limbDrawTbl, this->skelAnime.dListCount,
                          EnCrow_OverrideLimbDraw, EnCrow_PostLimbDraw, this);
}<|MERGE_RESOLUTION|>--- conflicted
+++ resolved
@@ -34,7 +34,7 @@
     (ActorFunc)EnCrow_Draw,
 };
 
-static ColliderJntSphElementInit sJntSphItemsInit[1] = {
+static ColliderJntSphElementInit sJntSphElementsInit[1] = {
     {
         { ELEMTYPE_UNK0,
           { 0xFFCFFFFF, 0x00, 0x08 },
@@ -49,7 +49,7 @@
 static ColliderJntSphInit sJntSphInit = {
     { COLTYPE_HIT3, AT_ON | AT_ENEMY, AC_ON | AC_PLAYER, OC_ON | OC_ALL, OT_TYPE1, COLSHAPE_JNTSPH },
     1,
-    sJntSphItemsInit,
+    sJntSphElementsInit,
 };
 
 static CollisionCheckInfoInit sColChkInfoInit = { 1, 15, 30, 30 };
@@ -74,13 +74,8 @@
     EnCrow* this = THIS;
 
     Actor_ProcessInitChain(&this->actor, sInitChain);
-<<<<<<< HEAD
-    SkelAnime_InitSV(globalCtx, &this->skelAnime, &D_060010C0, &D_060000F0, this->limbDrawTable,
-                     this->transitionDrawTable, 9);
-=======
     SkelAnime_InitFlex(globalCtx, &this->skelAnime, &D_060010C0, &D_060000F0, &this->limbDrawTable,
                        &this->transitionDrawTable, 9);
->>>>>>> 4876610c
     Collider_InitJntSph(globalCtx, &this->collider);
     Collider_SetJntSph(globalCtx, &this->collider, &this->actor, &sJntSphInit, this->colliderItems);
     this->collider.elements[0].dim.worldSphere.radius = sJntSphInit.elements->dim.modelSphere.radius;
