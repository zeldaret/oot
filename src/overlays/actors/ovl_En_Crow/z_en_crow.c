#include "z_en_crow.h"

#define FLAGS 0x00005005

#define THIS ((EnCrow*)thisx)

void EnCrow_Init(Actor* thisx, GlobalContext* globalCtx);
void EnCrow_Destroy(Actor* thisx, GlobalContext* globalCtx);
void EnCrow_Update(Actor* thisx, GlobalContext* globalCtx);
void EnCrow_Draw(Actor* thisx, GlobalContext* globalCtx);

void EnCrow_SetupWait(EnCrow* this);
void EnCrow_Wait(EnCrow* this, GlobalContext* globalCtx);
void func_809E10A8(EnCrow* this, GlobalContext* globalCtx);
void func_809E0C8C(EnCrow* this, GlobalContext* globalCtx);
void EnCrow_Die(EnCrow* this, GlobalContext* globalCtx);
void func_809E1004(EnCrow* this, GlobalContext* globalCtx);
void func_809E0E2C(EnCrow* this, GlobalContext* globalCtx);

extern FlexSkeletonHeader D_060010C0;
extern AnimationHeader D_060000F0;

static Vec3f sZeroVecAccel = { 0.0f, 0.0f, 0.0f };

const ActorInit En_Crow_InitVars = {
    ACTOR_EN_CROW,
    ACTORTYPE_ENEMY,
    FLAGS,
    OBJECT_CROW,
    sizeof(EnCrow),
    (ActorFunc)EnCrow_Init,
    (ActorFunc)EnCrow_Destroy,
    (ActorFunc)EnCrow_Update,
    (ActorFunc)EnCrow_Draw,
};

static ColliderJntSphElementInit sJntSphElementsInit[1] = {
    {
        { ELEMTYPE_UNK0,
          { 0xFFCFFFFF, 0x00, 0x08 },
          { 0xFFCFFFFF, 0x00, 0x00 },
          TOUCH_ON | TOUCH_SFX_HARD,
          BUMP_ON,
          OCELEM_ON },
        { 1, { { 0, 0, 0 }, 20 }, 100 },
    },
};

static ColliderJntSphInit sJntSphInit = {
    { COLTYPE_HIT3, AT_ON | AT_ENEMY, AC_ON | AC_PLAYER, OC_ON | OC_ALL, OT_TYPE1, COLSHAPE_JNTSPH },
    1,
    sJntSphElementsInit,
};

static CollisionCheckInfoInit sColChkInfoInit = { 1, 15, 30, 30 };

static DamageTable sDamageTable = {
    0x10, 0x02, 0x01, 0x02, 0x01, 0x02, 0x02, 0x02, 0x01, 0x02, 0x04, 0x24, 0x32, 0x02, 0x04, 0x02,
    0x02, 0x24, 0x00, 0x00, 0x00, 0x00, 0x01, 0x04, 0x02, 0x02, 0x08, 0x04, 0x00, 0x00, 0x04, 0x00,
};

static u32 sDeathCount = 0;

static InitChainEntry sInitChain[] = {
    ICHAIN_F32(uncullZoneScale, 3000, ICHAIN_CONTINUE),
    ICHAIN_S8(naviEnemyId, 88, ICHAIN_CONTINUE),
    ICHAIN_F32_DIV1000(gravity, -200, ICHAIN_CONTINUE),
    ICHAIN_F32(unk_4C, 2000, ICHAIN_STOP),
};

static Vec3f sHeadVec = { 2500.0f, 0.0f, 0.0f };

void EnCrow_Init(Actor* thisx, GlobalContext* globalCtx) {
    EnCrow* this = THIS;

    Actor_ProcessInitChain(&this->actor, sInitChain);
    SkelAnime_InitFlex(globalCtx, &this->skelAnime, &D_060010C0, &D_060000F0, &this->limbDrawTable,
                       &this->transitionDrawTable, 9);
    Collider_InitJntSph(globalCtx, &this->collider);
    Collider_SetJntSph(globalCtx, &this->collider, &this->actor, &sJntSphInit, this->colliderItems);
    this->collider.elements[0].dim.worldSphere.radius = sJntSphInit.elements[0].dim.modelSphere.radius;
    CollisionCheck_SetInfo(&this->actor.colChkInfo, &sDamageTable, &sColChkInfoInit);
    ActorShape_Init(&this->actor.shape, 2000.0f, ActorShadow_DrawFunc_Circle, 20.0f);
    sDeathCount = 0;
    EnCrow_SetupWait(this);
}

void EnCrow_Destroy(Actor* thisx, GlobalContext* globalCtx) {
    EnCrow* this = THIS;

    Collider_DestroyJntSph(globalCtx, &this->collider);
}

void EnCrow_SetupWait(EnCrow* this) {
    this->timer = 100;
    this->collider.base.acFlags |= AC_ON;
    this->actionFunc = EnCrow_Wait;
    this->skelAnime.animPlaybackSpeed = 1.0f;
}

void func_809E0384(EnCrow* this) {
    this->timer = 300;
    this->actor.speedXZ = 4.0f;
    this->skelAnime.animPlaybackSpeed = 2.0f;
    this->actionFunc = func_809E0C8C;
}

void func_809E03B4(EnCrow* this, GlobalContext* globalCtx) {
    s32 i;
    f32 scale;
    Vec3f iceParticlePos;

    this->actor.speedXZ *= Math_CosS(this->actor.posRot.rot.x);
    this->actor.velocity.y = 0.0f;
    SkelAnime_ChangeAnim(&this->skelAnime, &D_060000F0, 0.4f, 0.0f, 0.0f, 1, -3.0f);
    scale = this->actor.scale.x * 100.0f;
    this->actor.posRot.pos.y += 20.0f * scale;
    this->actor.bgCheckFlags &= ~1;
    this->actor.shape.unk_08 = 0.0f;
    this->actor.unk_4C = 0.0f;
    Audio_PlayActorSound2(&this->actor, NA_SE_EN_KAICHO_DEAD);

    if (this->actor.colChkInfo.damageEffect == 3) {
        func_8003426C(&this->actor, 0, 255, 0, 40);
        for (i = 0; i < 8; i++) {
            iceParticlePos.x = ((i & 1 ? 7.0f : -7.0f) * scale) + this->actor.posRot.pos.x;
            iceParticlePos.y = ((i & 2 ? 7.0f : -7.0f) * scale) + this->actor.posRot.pos.y;
            iceParticlePos.z = ((i & 4 ? 7.0f : -7.0f) * scale) + this->actor.posRot.pos.z;
            EffectSsEnIce_SpawnFlyingVec3f(globalCtx, &this->actor, &iceParticlePos, 150, 150, 150, 250, 235, 245, 255,
                                           ((Rand_ZeroOne() * 0.15f) + 0.85f) * scale);
        }
    } else if (this->actor.colChkInfo.damageEffect == 2) {
        func_8003426C(&this->actor, 0x4000, 255, 0, 40);

        for (i = 0; i < 4; i++) {
            EffectSsEnFire_SpawnVec3f(globalCtx, &this->actor, &this->actor.posRot.pos, 50.0f * scale, 0, 0, i);
        }
    } else {
        func_8003426C(&this->actor, 0x4000, 255, 0, 40);
    }

    if (this->actor.flags & 0x8000) {
        this->actor.speedXZ = 0.0f;
    }

    this->collider.base.acFlags &= ~AC_ON;
    this->actor.flags |= 0x10;

    this->actionFunc = func_809E0E2C;
}

void EnCrow_SetupDie(EnCrow* this) {
    this->actor.dmgEffectTimer = 0;
    this->actionFunc = EnCrow_Die;
}

void func_809E06E8(EnCrow* this) {
    this->timer = 100;
    this->actor.speedXZ = 3.5f;
    this->aimRotX = -0x1000;
    this->aimRotY = this->actor.yawTowardsLink + 0x8000;
    this->skelAnime.animPlaybackSpeed = 2.0f;
    func_8003426C(&this->actor, 0, 255, 0, 5);
    Audio_PlayActorSound2(&this->actor, NA_SE_EN_GOMA_JR_FREEZE);
    this->actionFunc = func_809E1004;
}

void func_809E0770(EnCrow* this) {
    if (sDeathCount == 10) {
        this->actor.params = 1;
        sDeathCount = 0;
        this->collider.elements[0].dim.worldSphere.radius =
            sJntSphInit.elements[0].dim.modelSphere.radius * 0.03f * 100.0f;
    } else {
        this->actor.params = 0;
        this->collider.elements[0].dim.worldSphere.radius = sJntSphInit.elements[0].dim.modelSphere.radius;
    }

    SkelAnime_ChangeAnimDefaultRepeat(&this->skelAnime, &D_060000F0);
    Math_Vec3f_Copy(&this->actor.posRot.pos, &this->actor.initPosRot.pos);
    this->actor.shape.rot.x = 0;
    this->actor.shape.rot.z = 0;
    this->timer = 300;
    this->actor.shape.unk_08 = 2000;
    this->actor.unk_4C = 2000.0f;
    this->actor.draw = NULL;
    this->actionFunc = func_809E10A8;
}

void EnCrow_Wait(EnCrow* this, GlobalContext* globalCtx) {
    Player* player = PLAYER;
    s32 skelanimeUpdated;
    s16 var;

    SkelAnime_FrameUpdateMatrix(&this->skelAnime);
    skelanimeUpdated = func_800A56C8(&this->skelAnime, 0.0f);
    this->actor.speedXZ = (Rand_ZeroOne() * 1.5f) + 3.0f;

    if (this->actor.bgCheckFlags & 8) {
        this->aimRotY = this->actor.wallPolyRot;
    } else if (func_8002DBB0(&this->actor, &this->actor.initPosRot.pos) > 300.0f) {
        this->aimRotY = func_8002DAC0(&this->actor, &this->actor.initPosRot.pos);
    }

<<<<<<< HEAD
    if ((Math_SmoothScaleMaxMinS(&this->actor.shape.rot.y, this->aimRotY, 5, 0x300, 0x10) == 0) && (skelanimeUpdated) &&
        (Math_Rand_ZeroOne() < 0.1f)) {
        var = func_8002DAC0(&this->actor, &this->actor.initPosRot.pos) - this->actor.shape.rot.y;
=======
    if ((Math_SmoothStepToS(&this->actor.shape.rot.y, this->aimRotY, 5, 0x300, 0x10) == 0) && (skelanimeUpdated) &&
        (Rand_ZeroOne() < 0.1f)) {
        var = func_8002DAC0(&this->actor, &this->actor.initPosRot) - this->actor.shape.rot.y;
>>>>>>> b95643b3
        if (var > 0) {
            this->aimRotY += 0x1000 + (0x1000 * Rand_ZeroOne());
        } else {
            this->aimRotY -= 0x1000 + (0x1000 * Rand_ZeroOne());
        }
        Audio_PlayActorSound2(&this->actor, NA_SE_EN_KAICHO_CRY);
    }

    if (this->actor.waterY > -40.0f) {
        this->aimRotX = -0x1000;
    } else if (this->actor.posRot.pos.y < (this->actor.initPosRot.pos.y - 50.0f)) {
        this->aimRotX = -0x800 - (Rand_ZeroOne() * 0x800);
    } else if (this->actor.posRot.pos.y > (this->actor.initPosRot.pos.y + 50.0f)) {
        this->aimRotX = 0x800 + (Rand_ZeroOne() * 0x800);
    }

    if ((Math_SmoothStepToS(&this->actor.shape.rot.x, this->aimRotX, 10, 0x100, 8) == 0) && (skelanimeUpdated) &&
        (Rand_ZeroOne() < 0.1f)) {
        if (this->actor.initPosRot.pos.y < this->actor.posRot.pos.y) {
            this->aimRotX -= (0x400 * Rand_ZeroOne()) + 0x400;
        } else {
            this->aimRotX += (0x400 * Rand_ZeroOne()) + 0x400;
        }
        this->aimRotX = CLAMP(this->aimRotX, -0x1000, 0x1000);
    }

    if (this->actor.bgCheckFlags & 1) {
        Math_ScaledStepToS(&this->actor.shape.rot.x, -0x100, 0x400);
    }

    if (this->timer != 0) {
        this->timer--;
    }
    if ((this->timer == 0) && (this->actor.xzDistFromLink < 300.0f) && !(player->stateFlags1 & 0x00800000) &&
        (this->actor.waterY < -40.0f) && (Player_GetMask(globalCtx) != PLAYER_MASK_SKULL)) {
        func_809E0384(this);
    }
}

void func_809E0C8C(EnCrow* this, GlobalContext* globalCtx) {
    Player* player = PLAYER;
    s32 yaw;
    Vec3f pos;
    s16 target;

    SkelAnime_FrameUpdateMatrix(&this->skelAnime);
    if (this->timer != 0) {
        this->timer--;
    }

    yaw = func_8002E084(&this->actor, 0x2800);

    if (yaw != 0) {
        pos.x = player->actor.posRot.pos.x;
        pos.y = player->actor.posRot.pos.y + 20.0f;
        pos.z = player->actor.posRot.pos.z;
        target = func_8002DB28(&this->actor, &pos);
        if (target > 0x3000) {
            target = 0x3000;
        }
        Math_ApproachS(&this->actor.shape.rot.x, target, 2, 0x400);
    } else {
        Math_ApproachS(&this->actor.shape.rot.x, -0x1000, 2, 0x100);
    }

    if ((yaw != 0) || (this->actor.xzDistFromLink > 80.0f)) {
        Math_ApproachS(&this->actor.shape.rot.y, this->actor.yawTowardsLink, 4, 0xC00);
    }

    if ((this->timer == 0) || (Player_GetMask(globalCtx) == PLAYER_MASK_SKULL) ||
        (this->collider.base.atFlags & AT_HIT) || (this->actor.bgCheckFlags & 9) ||
        (player->stateFlags1 & 0x00800000) || (this->actor.waterY > -40.0f)) {
        if (this->collider.base.atFlags & AT_HIT) {
            this->collider.base.atFlags &= ~AT_HIT;
            Audio_PlayActorSound2(&this->actor, NA_SE_EN_KAICHO_ATTACK);
        }

        EnCrow_SetupWait(this);
    }
}

void func_809E0E2C(EnCrow* this, GlobalContext* globalCtx) {
    Math_StepToF(&this->actor.speedXZ, 0.0f, 0.5f);
    this->actor.dmgEffectTimer = 40;

    if (!(this->actor.flags & 0x8000)) {
        if (this->actor.dmgEffectParams & 0x4000) {
            Math_ScaledStepToS(&this->actor.shape.rot.x, 0x4000, 0x200);
            this->actor.shape.rot.z += 0x1780;
        }
        if ((this->actor.bgCheckFlags & 1) || (this->actor.groundY == -32000.0f)) {
            EffectSsDeadDb_Spawn(globalCtx, &this->actor.posRot.pos, &sZeroVecAccel, &sZeroVecAccel,
                                 this->actor.scale.x * 10000.0f, 0, 255, 255, 255, 255, 255, 0, 0, 1, 9, 1);
            EnCrow_SetupDie(this);
        }
    }
}

void EnCrow_Die(EnCrow* this, GlobalContext* globalCtx) {
    f32 step;

    if (this->actor.params != 0) {
        step = 0.006f;
    } else {
        step = 0.002f;
    }

<<<<<<< HEAD
    if (Math_ApproxF(&this->actor.scale.x, 0.0f, step)) {
=======
    if (Math_StepToF(&this->actor.scale, 0.0f, step)) {
>>>>>>> b95643b3
        if (this->actor.params == 0) {
            sDeathCount++;
            Item_DropCollectibleRandom(globalCtx, &this->actor, &this->actor.posRot.pos, 0);
        } else {
            Item_DropCollectible(globalCtx, &this->actor.posRot.pos, ITEM00_RUPEE_RED);
        }
        func_809E0770(this);
    }

    this->actor.scale.z = this->actor.scale.y = this->actor.scale.x;
}

void func_809E1004(EnCrow* this, GlobalContext* globalCtx) {
    SkelAnime_FrameUpdateMatrix(&this->skelAnime);

    if (this->actor.bgCheckFlags & 8) {
        this->aimRotY = this->actor.wallPolyRot;
    } else {
        this->aimRotY = this->actor.yawTowardsLink + 0x8000;
    }

    Math_ApproachS(&this->actor.shape.rot.y, this->aimRotY, 3, 0xC00);
    Math_ApproachS(&this->actor.shape.rot.x, this->aimRotX, 5, 0x100);

    if (this->timer != 0) {
        this->timer--;
    }
    if (this->timer == 0) {
        EnCrow_SetupWait(this);
    }
}

void func_809E10A8(EnCrow* this, GlobalContext* globalCtx) {
    f32 target;

    if (this->timer != 0) {
        this->timer--;
    }

    if (this->timer == 0) {
        SkelAnime_FrameUpdateMatrix(&this->skelAnime);
        this->actor.draw = EnCrow_Draw;
        if (this->actor.params != 0) {
            target = 0.03f;
        } else {
            target = 0.01f;
        }
<<<<<<< HEAD
        if (Math_ApproxF(&this->actor.scale.x, target, target * 0.1f)) {
=======
        if (Math_StepToF(&this->actor.scale, target, target * 0.1f)) {
>>>>>>> b95643b3
            this->actor.flags |= 1;
            this->actor.flags &= ~0x10;
            this->actor.colChkInfo.health = 1;
            EnCrow_SetupWait(this);
        }
        this->actor.scale.z = this->actor.scale.y = this->actor.scale.x;
    }
}

void func_809E1174(EnCrow* this, GlobalContext* globalCtx) {
    if (this->collider.base.acFlags & AC_HIT) {
        this->collider.base.acFlags &= ~AC_HIT;
        func_80035650(&this->actor, &this->collider.elements[0].info, 1);
        if ((this->actor.colChkInfo.damageEffect != 0) || (this->actor.colChkInfo.damage != 0)) {
            if (this->actor.colChkInfo.damageEffect == 1) {
                func_809E06E8(this);
            } else {
                Actor_ApplyDamage(&this->actor);
                this->actor.flags &= ~1;
                func_80032C7C(globalCtx, &this->actor);
                func_809E03B4(this, globalCtx);
            }
        }
    }
}

void EnCrow_Update(Actor* thisx, GlobalContext* globalCtx) {
    EnCrow* this = THIS;
    f32 pad;
    f32 height;
    f32 scale;

    func_809E1174(this, globalCtx);
    this->actionFunc(this, globalCtx);
    scale = this->actor.scale.x * 100.0f;
    this->actor.posRot.rot.y = this->actor.shape.rot.y;
    this->actor.posRot.rot.x = -this->actor.shape.rot.x;

    if (this->actionFunc != func_809E10A8) {
        if (this->actor.colChkInfo.health != 0) {
            height = 20.0f * scale;
            func_8002D97C(&this->actor);
        } else {
            height = 0.0f;
            Actor_MoveForward(&this->actor);
        }
        func_8002E4B4(globalCtx, &this->actor, 12.0f * scale, 25.0f * scale, 50.0f * scale, 7);
    } else {
        height = 0.0f;
    }

    this->collider.elements[0].dim.worldSphere.center.x = this->actor.posRot.pos.x;
    this->collider.elements[0].dim.worldSphere.center.y = this->actor.posRot.pos.y + height;
    this->collider.elements[0].dim.worldSphere.center.z = this->actor.posRot.pos.z;

    if (this->actionFunc == func_809E0C8C) {
        CollisionCheck_SetAT(globalCtx, &globalCtx->colChkCtx, &this->collider.base);
    }

    if (this->collider.base.acFlags & AC_ON) {
        CollisionCheck_SetAC(globalCtx, &globalCtx->colChkCtx, &this->collider.base);
    }

    if (this->actionFunc != func_809E10A8) {
        CollisionCheck_SetOC(globalCtx, &globalCtx->colChkCtx, &this->collider.base);
    }

    Actor_SetHeight(&this->actor, height);

    if (this->actor.colChkInfo.health != 0 && func_800A56C8(&this->skelAnime, 3.0f)) {
        Audio_PlayActorSound2(&this->actor, NA_SE_EN_KAICHO_FLUTTER);
    }
}

s32 EnCrow_OverrideLimbDraw(GlobalContext* globalCtx, s32 limbIndex, Gfx** dList, Vec3f* pos, Vec3s* rot, void* thisx) {
    EnCrow* this = THIS;

    if (this->actor.colChkInfo.health != 0) {
        if (limbIndex == 7) {
            rot->y += 0xC00 * sinf(this->skelAnime.animCurrentFrame * (M_PI / 4));
        } else if (limbIndex == 8) {
            rot->y += 0x1400 * sinf((this->skelAnime.animCurrentFrame + 2.5f) * (M_PI / 4));
        }
    }
    return false;
}

void EnCrow_PostLimbDraw(GlobalContext* globalCtx, s32 limbIndex, Gfx** dList, Vec3s* rot, void* thisx) {
    EnCrow* this = THIS;
    Vec3f* vec;

    if (limbIndex == 2) {
        Matrix_MultVec3f(&sHeadVec, &this->bodyPartsPos[0]);
        this->bodyPartsPos[0].y -= 20.0f;
    } else if ((limbIndex == 4) || (limbIndex == 6) || (limbIndex == 8)) {
        vec = &this->bodyPartsPos[(limbIndex >> 1) - 1];
        Matrix_MultVec3f(&sZeroVecAccel, vec);
        vec->y -= 20.0f;
    }
}

void EnCrow_Draw(Actor* thisx, GlobalContext* globalCtx) {
    EnCrow* this = THIS;

    func_80093D18(globalCtx->state.gfxCtx);
    SkelAnime_DrawFlexOpa(globalCtx, this->skelAnime.skeleton, this->skelAnime.limbDrawTbl, this->skelAnime.dListCount,
                          EnCrow_OverrideLimbDraw, EnCrow_PostLimbDraw, this);
}<|MERGE_RESOLUTION|>--- conflicted
+++ resolved
@@ -202,15 +202,9 @@
         this->aimRotY = func_8002DAC0(&this->actor, &this->actor.initPosRot.pos);
     }
 
-<<<<<<< HEAD
-    if ((Math_SmoothScaleMaxMinS(&this->actor.shape.rot.y, this->aimRotY, 5, 0x300, 0x10) == 0) && (skelanimeUpdated) &&
-        (Math_Rand_ZeroOne() < 0.1f)) {
+    if ((Math_SmoothStepToS(&this->actor.shape.rot.y, this->aimRotY, 5, 0x300, 0x10) == 0) && skelanimeUpdated &&
+        (Rand_ZeroOne() < 0.1f)) {
         var = func_8002DAC0(&this->actor, &this->actor.initPosRot.pos) - this->actor.shape.rot.y;
-=======
-    if ((Math_SmoothStepToS(&this->actor.shape.rot.y, this->aimRotY, 5, 0x300, 0x10) == 0) && (skelanimeUpdated) &&
-        (Rand_ZeroOne() < 0.1f)) {
-        var = func_8002DAC0(&this->actor, &this->actor.initPosRot) - this->actor.shape.rot.y;
->>>>>>> b95643b3
         if (var > 0) {
             this->aimRotY += 0x1000 + (0x1000 * Rand_ZeroOne());
         } else {
@@ -318,11 +312,7 @@
         step = 0.002f;
     }
 
-<<<<<<< HEAD
-    if (Math_ApproxF(&this->actor.scale.x, 0.0f, step)) {
-=======
-    if (Math_StepToF(&this->actor.scale, 0.0f, step)) {
->>>>>>> b95643b3
+    if (Math_StepToF(&this->actor.scale.x, 0.0f, step)) {
         if (this->actor.params == 0) {
             sDeathCount++;
             Item_DropCollectibleRandom(globalCtx, &this->actor, &this->actor.posRot.pos, 0);
@@ -370,11 +360,7 @@
         } else {
             target = 0.01f;
         }
-<<<<<<< HEAD
-        if (Math_ApproxF(&this->actor.scale.x, target, target * 0.1f)) {
-=======
-        if (Math_StepToF(&this->actor.scale, target, target * 0.1f)) {
->>>>>>> b95643b3
+        if (Math_StepToF(&this->actor.scale.x, target, target * 0.1f)) {
             this->actor.flags |= 1;
             this->actor.flags &= ~0x10;
             this->actor.colChkInfo.health = 1;
