--- conflicted
+++ resolved
@@ -118,11 +118,7 @@
     }
     if (DemoKekkai_CheckEventFlag(thisx->params)) {
         if (thisx->params == KEKKAI_TOWER) {
-<<<<<<< HEAD
-            play->envCtx.unk_BF = 1;
-=======
-            globalCtx->envCtx.lightSettingOverride = 1;
->>>>>>> 4f0018bf
+            play->envCtx.lightSettingOverride = 1;
         }
         Actor_Kill(thisx);
     }
