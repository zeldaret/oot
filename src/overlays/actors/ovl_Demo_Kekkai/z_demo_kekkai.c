/**
 * File: z_demo_kekkai.c
 * Overlay: ovl_Demo_Kekkai
 * Description: Ganon's castle barriers
 */

#include "z_demo_kekkai.h"
#include "objects/object_demo_kekkai/object_demo_kekkai.h"
#include "scenes/dungeons/ganontika/ganontika_scene.h"

#define FLAGS 0x00000030

#define THIS ((DemoKekkai*)thisx)

void DemoKekkai_Init(Actor* thisx, GlobalContext* globalCtx);
void DemoKekkai_Destroy(Actor* thisx, GlobalContext* globalCtx);
void DemoKekkai_Update(Actor* thisx, GlobalContext* globalCtx);
void DemoKekkai_DrawTowerBarrier(Actor* thisx, GlobalContext* globalCtx);

void DemoKekkai_TrialBarrierDispel(Actor* thisx, GlobalContext* globalCtx);
void DemoKekkai_TrialBarrierIdle(Actor* thisx, GlobalContext* globalCtx);
void DemoKekkai_DrawTrialBarrier(Actor* thisx, GlobalContext* globalCtx);

void DemoKekkai_TowerBarrier(DemoKekkai* this, GlobalContext* globalCtx);

extern Vtx gTrialBarrierEnergyVtx[];

const ActorInit Demo_Kekkai_InitVars = {
    ACTOR_DEMO_KEKKAI,
    ACTORTYPE_ITEMACTION,
    FLAGS,
    OBJECT_DEMO_KEKKAI,
    sizeof(DemoKekkai),
    (ActorFunc)DemoKekkai_Init,
    (ActorFunc)DemoKekkai_Destroy,
    (ActorFunc)DemoKekkai_Update,
    (ActorFunc)DemoKekkai_DrawTowerBarrier,
};
<<<<<<< HEAD
=======

static ColliderCylinderInit D_8098E0B0 = {
    {
        COLTYPE_NONE,
        AT_ON | AT_TYPE_ENEMY,
        AC_ON | AC_TYPE_PLAYER,
        OC1_ON | OC1_TYPE_ALL,
        OC2_TYPE_1,
        COLSHAPE_CYLINDER,
    },
    {
        ELEMTYPE_UNK0,
        { 0x20000000, 0x07, 0x04 },
        { 0x00002000, 0x00, 0x00 },
        TOUCH_ON | TOUCH_SFX_NORMAL,
        BUMP_ON,
        OCELEM_ON,
    },
    { 680, 220, 120, { 0, 0, 0 } },
};
*/
#pragma GLOBAL_ASM("asm/non_matchings/overlays/actors/ovl_Demo_Kekkai/func_8098CFD0.s")
>>>>>>> 02994f53

static ColliderCylinderInit sCylinderInit = {
    { COLTYPE_UNK10, 0x11, 0x09, 0x39, 0x10, COLSHAPE_CYLINDER },
    { 0x00, { 0x20000000, 0x07, 0x04 }, { 0x00002000, 0x00, 0x00 }, 0x01, 0x01, 0x01 },
    { 680, 220, 120, { 0, 0, 0 } },
};

static u8 sEnergyColors[] = {
    /* Water   prim */ 170, 255, 255, /* env */ 0,   50,  255,
    /* Light   prim */ 255, 255, 170, /* env */ 200, 255, 0,
    /* Fire    prim */ 255, 255, 170, /* env */ 200, 0,   0,
    /* Shadow  prim */ 255, 170, 255, /* env */ 100, 0,   200,
    /* Spirit  prim */ 255, 255, 170, /* env */ 255, 120, 0,
    /* Forest  prim */ 255, 255, 170, /* env */ 0,   200, 0,
};

s32 DemoKekkai_CheckEventFlag(s32 params) {
    static s32 eventFlags[] = { 0xC3, 0xBC, 0xBF, 0xBE, 0xBD, 0xAD, 0xBB };

    if ((params < KEKKAI_TOWER) || (params > KEKKAI_FOREST)) {
        return true;
    }
    return Flags_GetEventChkInf(eventFlags[params]);
}

void DemoKekkai_Init(Actor* thisx, GlobalContext* globalCtx) {
    s32 pad;
    DemoKekkai* this = THIS;

    this->sfxFlag = 0;
    this->energyAlpha = 1.0f;
    Actor_SetScale(thisx, 0.1f);
    thisx->colChkInfo.mass = 0xFF;
    Collider_InitCylinder(globalCtx, &this->collider1);
    Collider_SetCylinder(globalCtx, &this->collider1, thisx, &sCylinderInit);
    Collider_InitCylinder(globalCtx, &this->collider2);
    Collider_SetCylinder(globalCtx, &this->collider2, thisx, &sCylinderInit);
    Collider_CylinderUpdate(thisx, &this->collider1);
    Collider_CylinderUpdate(thisx, &this->collider2);
    this->timer = 0;
    this->barrierScrollRate = 1.0f;
    this->barrierScroll = 0.0f;
    switch (thisx->params) {
        case KEKKAI_TOWER:
            this->updateFunc = DemoKekkai_TowerBarrier;
            this->collider2.dim.radius = thisx->scale.x * 6100.0f;
            this->collider2.dim.height = thisx->scale.y * 5000.0f;
            this->collider2.dim.yShift = 300;
            break;
        case KEKKAI_WATER:
        case KEKKAI_LIGHT:
        case KEKKAI_FIRE:
        case KEKKAI_SHADOW:
        case KEKKAI_SPIRIT:
        case KEKKAI_FOREST:
            this->energyAlpha = 1.0f;
            this->orbScale = 1.0f;
            Actor_SetScale(thisx, 0.1f);
            thisx->update = DemoKekkai_TrialBarrierIdle;
            thisx->draw = DemoKekkai_DrawTrialBarrier;
            this->collider1.dim.radius = thisx->scale.x * 120.0f;
            this->collider1.dim.height = thisx->scale.y * 2000.0f;
            this->collider1.dim.yShift = 0;
            this->collider2.dim.radius = thisx->scale.x * 320.0f;
            this->collider2.dim.height = thisx->scale.y * 510.0f;
            this->collider2.dim.yShift = 95;
            break;
    }
    if (DemoKekkai_CheckEventFlag(thisx->params)) {
        if (thisx->params == KEKKAI_TOWER) {
            globalCtx->envCtx.unk_BF = 1;
        }
        Actor_Kill(thisx);
    }
}

void DemoKekkai_Destroy(Actor* thisx, GlobalContext* globalCtx) {
    s32 pad;
    DemoKekkai* this = THIS;

    Collider_DestroyCylinder(globalCtx, &this->collider1);
    Collider_DestroyCylinder(globalCtx, &this->collider2);
}

void DemoKekkai_SpawnParticles(DemoKekkai* this, GlobalContext* globalCtx) {
    static Vec3f vel = { 0.0f, 0.0f, 0.0f };
    static Vec3f accel = { 0.0f, 0.0f, 0.0f };
    static Color_RGBA8 lightYellow = { 255, 255, 170, 0 };
    static Color_RGBA8 darkRed = { 200, 0, 0, 0 };
    Vec3f pos;
    s32 i;

    for (i = 0; i < 85; i++) {
        s16 roll = Rand_ZeroFloat(65535.0f);
        s16 yaw = Rand_ZeroFloat(65535.0f);

        vel.x = Math_SinS(yaw) * Math_CosS(roll) * Rand_ZeroFloat(8.0f);
        vel.z = Math_CosS(yaw) * Math_CosS(roll) * Rand_ZeroFloat(8.0f);
        vel.y = Math_SinS(roll) * Rand_ZeroFloat(3.0f);

        pos.x = (vel.x * 7.0f) + this->actor.posRot.pos.x;
        pos.y = (vel.y * 20.0f) + this->actor.posRot.pos.y + 120.0f;
        pos.z = (vel.z * 7.0f) + this->actor.posRot.pos.z;

        EffectSsKiraKira_SpawnFocused(globalCtx, &pos, &vel, &accel, &lightYellow, &darkRed, 3000,
                                      (s32)Rand_ZeroFloat(40.0f) + 45);
    }
}

void DemoKekkai_TowerBarrier(DemoKekkai* this, GlobalContext* globalCtx) {
    if ((globalCtx->csCtx.state != 0) && (globalCtx->csCtx.npcActions[0] != NULL) &&
        (globalCtx->csCtx.npcActions[0]->action != 1) && (globalCtx->csCtx.npcActions[0]->action == 2)) {
        if (!(this->sfxFlag & 1)) {
            func_800F3F3C(0xC);
            this->sfxFlag |= 1;
        }
        if (this->barrierScrollRate < 7.0f) {
            this->barrierScrollRate += 0.2f;
        } else {
            this->timer++;
            if (this->timer > 100) {
                Flags_SetEventChkInf(0xC3);
                Actor_Kill(&this->actor);
                return;
            } else if (this->timer > 40) {
                this->actor.scale.z = this->actor.scale.x += 0.003f;
            }
        }
    }
    if (!(this->sfxFlag & 1)) {
        func_8002F974(&this->actor, NA_SE_EV_TOWER_BARRIER - SFX_FLAG);
    }
}

void DemoKekkai_Update(Actor* thisx, GlobalContext* globalCtx2) {
    GlobalContext* globalCtx = globalCtx2;
    DemoKekkai* this = THIS;

    if (this->energyAlpha > 0.99f) {
        if ((this->collider1.base.atFlags & 2) || (this->collider2.base.atFlags & 2)) {
            func_8002F71C(globalCtx, &this->actor, 6.0f, this->actor.yawTowardsLink, 6.0f);
        }
        CollisionCheck_SetAT(globalCtx, &globalCtx->colChkCtx, &this->collider1.base);
        CollisionCheck_SetOC(globalCtx, &globalCtx->colChkCtx, &this->collider1.base);
        CollisionCheck_SetAT(globalCtx, &globalCtx->colChkCtx, &this->collider2.base);
        CollisionCheck_SetOC(globalCtx, &globalCtx->colChkCtx, &this->collider2.base);
    }
    this->updateFunc(this, globalCtx);
    this->barrierScroll += this->barrierScrollRate;
    if (this->barrierScroll > 65536.0f) {
        this->barrierScroll -= 65536.0f;
    }
}

void DemoKekkai_TrialBarrierDispel(Actor* thisx, GlobalContext* globalCtx) {
    static u16 csFrames[] = { 0, 280, 280, 280, 280, 280, 280 };
    s32 pad;
    DemoKekkai* this = THIS;

    if (globalCtx->csCtx.frames == csFrames[this->actor.params]) {
        func_800F3F3C(0xA);
    }
    if (this->energyAlpha >= 0.05f) {
        this->energyAlpha -= 0.05f;
    } else {
        this->energyAlpha = 0.0f;
    }
    if (this->timer < 40) {
        this->orbScale = ((80 - this->timer) * (f32)this->timer * 0.000625f) + 1.0f;
    } else if (this->timer < 50) {
        this->orbScale = 2.0f;
    } else if (this->timer == 50) {
        Audio_PlayActorSound2(&this->actor, NA_SE_IT_DM_RING_EXPLOSION);
        DemoKekkai_SpawnParticles(this, globalCtx);
    } else {
        this->orbScale = 0.0f;
    }
    if (this->orbScale != 0.0f) {
        func_8002F974(&this->actor, NA_SE_EV_TOWER_ENERGY - SFX_FLAG);
    }
    this->timer++;
}

static CutsceneData* sSageCutscenes[] = {
    NULL,
    gWaterTrialSageCs,
    gLightTrialSageCs,
    gFireTrialSageCs,
    gShadowTrialSageCs,
    gSpiritTrialSageCs,
    gForestTrialSageCs,
};

void DemoKekkai_TrialBarrierIdle(Actor* thisx, GlobalContext* globalCtx) {
    s32 pad;
    DemoKekkai* this = THIS;

    if (this->collider1.base.atFlags & 2) {
        func_8002F71C(globalCtx, &this->actor, 5.0f, this->actor.yawTowardsLink, 5.0f);
    }
    CollisionCheck_SetAT(globalCtx, &globalCtx->colChkCtx, &this->collider1.base);
    CollisionCheck_SetOC(globalCtx, &globalCtx->colChkCtx, &this->collider1.base);
    if (this->collider2.base.acFlags & 2) {
        func_80078884(NA_SE_SY_CORRECT_CHIME);
        // I got it
        LOG_STRING("当ったよ", "../z_demo_kekkai.c", 572);
        this->actor.update = DemoKekkai_TrialBarrierDispel;
        this->timer = 0;
        globalCtx->csCtx.segment = SEGMENTED_TO_VIRTUAL(sSageCutscenes[this->actor.params]);
        gSaveContext.cutsceneTrigger = 1;
    }
    CollisionCheck_SetAC(globalCtx, &globalCtx->colChkCtx, &this->collider2.base);
    func_8002F974(&this->actor, NA_SE_EV_TOWER_ENERGY - SFX_FLAG);
}

void DemoKekkai_DrawTrialBarrier(Actor* thisx, GlobalContext* globalCtx2) {
    GlobalContext* globalCtx = globalCtx2;
    s32 frames = globalCtx->gameplayFrames & 0xFFFF;
    u8 alphaIndex[102] = {
        1, 1, 0, 0, 2, 2, 2, 2, 2, 2, 2, 2, 2, 2, 2, 2, 1, 1, 0, 0, 0, 1, 2, 2, 2, 2, 2, 2, 1, 0, 0, 1, 2, 2,
        1, 1, 2, 2, 2, 2, 2, 2, 2, 2, 2, 2, 1, 1, 0, 0, 0, 1, 1, 0, 2, 2, 2, 2, 2, 2, 2, 2, 2, 2, 2, 2, 2, 2,
        1, 1, 0, 0, 0, 1, 1, 0, 2, 2, 2, 2, 2, 2, 2, 2, 2, 2, 1, 0, 1, 0, 2, 2, 2, 2, 2, 2, 2, 1, 1, 2, 0, 0,
    };
    s32 colorIndex;
    DemoKekkai* this = THIS;
    u8 alphas[3];
    Vtx* energyVtx = SEGMENTED_TO_VIRTUAL(gTrialBarrierEnergyVtx);
    s32 i;

    if (this->orbScale != 0.0f) {
        if (1) {}
        alphas[2] = (s32)(this->energyAlpha * 202.0f);
        alphas[1] = (s32)(this->energyAlpha * 126.0f);
        alphas[0] = 0;
        for (i = 0; i < 102; i++) {
            energyVtx[i].v.cn[3] = alphas[alphaIndex[i]];
        }
        colorIndex = (this->actor.params - 1) * 6;
        OPEN_DISPS(globalCtx->state.gfxCtx, "../z_demo_kekkai.c", 632);
        func_80093D84(globalCtx->state.gfxCtx);
        Matrix_Push();
        Matrix_Translate(0.0f, 1200.0f, 0.0f, MTXMODE_APPLY);
        Matrix_Scale(this->orbScale, this->orbScale, this->orbScale, MTXMODE_APPLY);
        Matrix_Translate(0.0f, -1200.0f, 0.0f, MTXMODE_APPLY);
        gSPMatrix(POLY_XLU_DISP++, Matrix_NewMtx(globalCtx->state.gfxCtx, "../z_demo_kekkai.c", 639),
                  G_MTX_NOPUSH | G_MTX_LOAD | G_MTX_MODELVIEW);
        gSPSegment(POLY_XLU_DISP++, 0x09,
                   Gfx_TwoTexScroll(globalCtx->state.gfxCtx, 0, frames * 5, frames * -10, 0x20, 0x20, 1, frames * 5,
                                    frames * -10, 0x20, 0x20));
        gSPDisplayList(POLY_XLU_DISP++, gTrialBarrierOrbDL);
        Matrix_Pull();
        gSPMatrix(POLY_XLU_DISP++, Matrix_NewMtx(globalCtx->state.gfxCtx, "../z_demo_kekkai.c", 656),
                  G_MTX_NOPUSH | G_MTX_LOAD | G_MTX_MODELVIEW);
        gDPPipeSync(POLY_XLU_DISP++);
        gDPSetPrimColor(POLY_XLU_DISP++, 0x00, 0x80, 50, 0, 100, 255);
        gSPSegment(POLY_XLU_DISP++, 0x0A,
                   Gfx_TwoTexScroll(globalCtx->state.gfxCtx, 0, 0, 0, 0x20, 0x20, 1, frames, frames, 0x20, 0x20));
        gSPDisplayList(POLY_XLU_DISP++, gTrialBarrierFloorDL);
        gDPPipeSync(POLY_XLU_DISP++);
        gDPSetPrimColor(POLY_XLU_DISP++, 0x00, 0x80, sEnergyColors[colorIndex + 0], sEnergyColors[colorIndex + 1],
                        sEnergyColors[colorIndex + 2], 255);
        gDPSetEnvColor(POLY_XLU_DISP++, sEnergyColors[colorIndex + 3], sEnergyColors[colorIndex + 4],
                       sEnergyColors[colorIndex + 5], 128);
        gSPSegment(POLY_XLU_DISP++, 0x08,
                   Gfx_TwoTexScroll(globalCtx->state.gfxCtx, 0, frames * 5, frames * -10, 0x20, 0x20, 1, frames * 5,
                                    frames * -10, 0x20, 0x40));
        gSPDisplayList(POLY_XLU_DISP++, gTrialBarrierEnergyDL);
        CLOSE_DISPS(globalCtx->state.gfxCtx, "../z_demo_kekkai.c", 696);
    }
}

void DemoKekkai_DrawTowerBarrier(Actor* thisx, GlobalContext* globalCtx) {
    s32 pad;
    DemoKekkai* this = THIS;
    s32 scroll;

    scroll = (s32)this->barrierScroll & 0xFFFF;
    OPEN_DISPS(globalCtx->state.gfxCtx, "../z_demo_kekkai.c", 705);
    func_80093D84(globalCtx->state.gfxCtx);
    gSPMatrix(POLY_XLU_DISP++, Matrix_NewMtx(globalCtx->state.gfxCtx, "../z_demo_kekkai.c", 707),
              G_MTX_NOPUSH | G_MTX_LOAD | G_MTX_MODELVIEW);
    gDPSetPrimColor(POLY_XLU_DISP++, 0x00, 0x80, 255, 170, 255, 255);
    gSPSegment(POLY_XLU_DISP++, 0x08,
               Gfx_TwoTexScroll(globalCtx->state.gfxCtx, 0, scroll * 2, scroll * -4, 0x20, 0x40, 1, scroll * 2,
                                scroll * -4, 0x20, 0x40));
    gSPDisplayList(POLY_XLU_DISP++, gTowerBarrierDL);
    CLOSE_DISPS(globalCtx->state.gfxCtx, "../z_demo_kekkai.c", 722);
}<|MERGE_RESOLUTION|>--- conflicted
+++ resolved
@@ -36,10 +36,8 @@
     (ActorFunc)DemoKekkai_Update,
     (ActorFunc)DemoKekkai_DrawTowerBarrier,
 };
-<<<<<<< HEAD
-=======
-
-static ColliderCylinderInit D_8098E0B0 = {
+
+static ColliderCylinderInit sCylinderInit = {
     {
         COLTYPE_NONE,
         AT_ON | AT_TYPE_ENEMY,
@@ -58,15 +56,6 @@
     },
     { 680, 220, 120, { 0, 0, 0 } },
 };
-*/
-#pragma GLOBAL_ASM("asm/non_matchings/overlays/actors/ovl_Demo_Kekkai/func_8098CFD0.s")
->>>>>>> 02994f53
-
-static ColliderCylinderInit sCylinderInit = {
-    { COLTYPE_UNK10, 0x11, 0x09, 0x39, 0x10, COLSHAPE_CYLINDER },
-    { 0x00, { 0x20000000, 0x07, 0x04 }, { 0x00002000, 0x00, 0x00 }, 0x01, 0x01, 0x01 },
-    { 680, 220, 120, { 0, 0, 0 } },
-};
 
 static u8 sEnergyColors[] = {
     /* Water   prim */ 170, 255, 255, /* env */ 0,   50,  255,
@@ -98,8 +87,8 @@
     Collider_SetCylinder(globalCtx, &this->collider1, thisx, &sCylinderInit);
     Collider_InitCylinder(globalCtx, &this->collider2);
     Collider_SetCylinder(globalCtx, &this->collider2, thisx, &sCylinderInit);
-    Collider_CylinderUpdate(thisx, &this->collider1);
-    Collider_CylinderUpdate(thisx, &this->collider2);
+    Collider_UpdateCylinder(thisx, &this->collider1);
+    Collider_UpdateCylinder(thisx, &this->collider2);
     this->timer = 0;
     this->barrierScrollRate = 1.0f;
     this->barrierScroll = 0.0f;
@@ -200,7 +189,7 @@
     DemoKekkai* this = THIS;
 
     if (this->energyAlpha > 0.99f) {
-        if ((this->collider1.base.atFlags & 2) || (this->collider2.base.atFlags & 2)) {
+        if ((this->collider1.base.atFlags & AT_HIT) || (this->collider2.base.atFlags & AT_HIT)) {
             func_8002F71C(globalCtx, &this->actor, 6.0f, this->actor.yawTowardsLink, 6.0f);
         }
         CollisionCheck_SetAT(globalCtx, &globalCtx->colChkCtx, &this->collider1.base);
@@ -258,12 +247,12 @@
     s32 pad;
     DemoKekkai* this = THIS;
 
-    if (this->collider1.base.atFlags & 2) {
+    if (this->collider1.base.atFlags & AT_HIT) {
         func_8002F71C(globalCtx, &this->actor, 5.0f, this->actor.yawTowardsLink, 5.0f);
     }
     CollisionCheck_SetAT(globalCtx, &globalCtx->colChkCtx, &this->collider1.base);
     CollisionCheck_SetOC(globalCtx, &globalCtx->colChkCtx, &this->collider1.base);
-    if (this->collider2.base.acFlags & 2) {
+    if (this->collider2.base.acFlags & AC_HIT) {
         func_80078884(NA_SE_SY_CORRECT_CHIME);
         // I got it
         LOG_STRING("当ったよ", "../z_demo_kekkai.c", 572);
