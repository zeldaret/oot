--- conflicted
+++ resolved
@@ -37,10 +37,6 @@
 
 extern CollisionHeader D_060074EC;
 
-<<<<<<< HEAD
-
-=======
->>>>>>> cf06b27b
 void BgMizuUzu_Init(Actor* thisx, GlobalContext* globalCtx) {
     s32 pad;
     BgMizuUzu* this = THIS;
