/*
 * File: z_bg_mizu_uzu.c
 * Overlay: ovl_Bg_Mizu_Uzu
 * Description: Water Noise
 */

#include "z_bg_mizu_uzu.h"

#define FLAGS 0x00000000

void BgMizuUzu_Init(BgMizuUzu* this, GlobalContext* globalCtx);
void BgMizuUzu_Destroy(BgMizuUzu* this, GlobalContext* globalCtx);
void BgMizuUzu_Update(BgMizuUzu* this, GlobalContext* globalCtx);
void BgMizuUzu_Draw(BgMizuUzu* this, GlobalContext* globalCtx);

const ActorInit Bg_Mizu_Uzu_InitVars = {
    ACTOR_BG_MIZU_UZU,
    ACTORTYPE_PROP,
    FLAGS,
    OBJECT_MIZU_OBJECTS,
    sizeof(BgMizuUzu),
    (ActorFunc)BgMizuUzu_Init,
    (ActorFunc)BgMizuUzu_Destroy,
    (ActorFunc)BgMizuUzu_Update,
    (ActorFunc)BgMizuUzu_Draw,
};

static InitChainEntry initChain[] = {
    ICHAIN_F32(unk_F8, 1000, ICHAIN_CONTINUE),
    ICHAIN_F32(unk_FC, 1000, ICHAIN_CONTINUE),
    ICHAIN_VEC3F_DIV1000(scale, 100, ICHAIN_STOP),
};

extern u32 D_060074EC;

void func_8089F788(BgMizuUzu* this, GlobalContext* globalCtx);

void BgMizuUzu_Init(BgMizuUzu* this, GlobalContext* globalCtx) {
    s32 pad[2];
    s32 local_c = 0;
    Actor* thisx = &this->dyna.actor;
    Actor_ProcessInitChain(thisx, initChain);
    func_80043480(thisx, 0);
    func_80041880(&D_060074EC, &local_c);
    this->dyna.dynaPolyId = func_8003EA74(globalCtx, &globalCtx->colCtx.dyna, thisx, local_c);
    this->actionFunc = func_8089F788;
}

<<<<<<< HEAD
static void BgMizuUzu_Destroy(BgMizuUzu* this, GlobalContext* globalCtx) {
    func_8003ED58(globalCtx, &globalCtx->colCtx.dyna, this->dyna.dynaPolyId);
=======
void BgMizuUzu_Destroy(BgMizuUzu* this, GlobalContext* globalCtx) {
    DynaPolyInfo_Free(globalCtx, &globalCtx->colCtx.dyna, this->dyna.dynaPolyId);
>>>>>>> 045a92d7
}

void func_8089F788(BgMizuUzu* this, GlobalContext* globalCtx) {
    Actor* thisx = &this->dyna.actor;
    if (PLAYER->currentBoots == 1) {
        func_8003EBF8(globalCtx, &globalCtx->colCtx.dyna, this->dyna.dynaPolyId);
    } else {
        func_8003EC50(globalCtx, &globalCtx->colCtx.dyna, this->dyna.dynaPolyId);
    }
    Audio_PlayActorSound2(thisx, 0x20CD);
    thisx->shape.rot.y += 0x1C0;
}

void BgMizuUzu_Update(BgMizuUzu* this, GlobalContext* globalCtx) {
    this->actionFunc(this, globalCtx);
}

void BgMizuUzu_Draw(BgMizuUzu* this, GlobalContext* globalCtx) {
}<|MERGE_RESOLUTION|>--- conflicted
+++ resolved
@@ -46,13 +46,8 @@
     this->actionFunc = func_8089F788;
 }
 
-<<<<<<< HEAD
-static void BgMizuUzu_Destroy(BgMizuUzu* this, GlobalContext* globalCtx) {
+void BgMizuUzu_Destroy(BgMizuUzu* this, GlobalContext* globalCtx) {
     func_8003ED58(globalCtx, &globalCtx->colCtx.dyna, this->dyna.dynaPolyId);
-=======
-void BgMizuUzu_Destroy(BgMizuUzu* this, GlobalContext* globalCtx) {
-    DynaPolyInfo_Free(globalCtx, &globalCtx->colCtx.dyna, this->dyna.dynaPolyId);
->>>>>>> 045a92d7
 }
 
 void func_8089F788(BgMizuUzu* this, GlobalContext* globalCtx) {
