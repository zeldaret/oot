--- conflicted
+++ resolved
@@ -447,13 +447,8 @@
         Camera* activeCam = GET_ACTIVE_CAM(play);
 
         if (!(Math_Vec3f_DistXYZ(&this->actor.world.pos, &activeCam->eye) >= 380.0f)) {
-<<<<<<< HEAD
-            Audio_PlayActorSfx2(&this->actor, ENSW_GET_GOLDTYPE(this->actor.params) > SW_NORMALTYPE 
+            Actor_PlaySfx(&this->actor, ENSW_GET_GOLDTYPE(this->actor.params) > SW_NORMALTYPE 
             ? NA_SE_EN_STALGOLD_ROLL : NA_SE_EN_STALWALL_ROLL);
-=======
-            Actor_PlaySfx(&this->actor,
-                          ((this->actor.params & 0xE000) >> 0xD) > 0 ? NA_SE_EN_STALGOLD_ROLL : NA_SE_EN_STALWALL_ROLL);
->>>>>>> be22b836
         }
     }
 }
@@ -535,15 +530,9 @@
         this->goldHiddenBool = 0;
     }
 
-<<<<<<< HEAD
     if (EnSw_GoldClingToWall(this, play, 1) == 1) {
-        Audio_PlayActorSfx2(&this->actor, NA_SE_EN_DODO_M_GND);
+        Actor_PlaySfx(&this->actor, NA_SE_EN_DODO_M_GND);
         EnSw_SpawnDust2(this, play, 8);
-=======
-    if (func_80B0C0CC(this, play, 1) == 1) {
-        Actor_PlaySfx(&this->actor, NA_SE_EN_DODO_M_GND);
-        func_80B0D14C(this, play, 8);
->>>>>>> be22b836
         this->actor.scale.x = 0.02f;
         Actor_SetScale(&this->actor, 0.02f);
         this->actionFunc = EnSw_Crawl;
@@ -822,15 +811,9 @@
     activeCam = GET_ACTIVE_CAM(play);
 
     if (Math_Vec3f_DistXYZ(&this->actor.world.pos, &activeCam->eye) < 380.0f) {
-<<<<<<< HEAD
         if (DECR(this->sfxTimer) == 0) {
-            Audio_PlayActorSfx2(&this->actor, NA_SE_EN_STALWALL_ROLL);
+            Actor_PlaySfx(&this->actor, NA_SE_EN_STALWALL_ROLL);
             this->sfxTimer = 4;
-=======
-        if (DECR(this->unk_440) == 0) {
-            Actor_PlaySfx(&this->actor, NA_SE_EN_STALWALL_ROLL);
-            this->unk_440 = 4;
->>>>>>> be22b836
         }
     } else {
         this->sfxTimer = 0;
@@ -854,17 +837,10 @@
         this->aniTimer = Rand_S16Offset(10, 30);
     }
 
-<<<<<<< HEAD
     if ((DECR(this->dashTimer) == 0) && (EnSW_CanDashPlayer(this, play, 1))) {
-        Audio_PlayActorSfx2(&this->actor, NA_SE_EN_STALWALL_LAUGH);
+        Actor_PlaySfx(&this->actor, NA_SE_EN_STALWALL_LAUGH);
         this->dashTimer = 20;
         this->actionFunc = EnSw_Dash;
-=======
-    if ((DECR(this->unk_442) == 0) && (func_80B0DEA8(this, play, 1))) {
-        Actor_PlaySfx(&this->actor, NA_SE_EN_STALWALL_LAUGH);
-        this->unk_442 = 20;
-        this->actionFunc = func_80B0E728;
->>>>>>> be22b836
     }
 }
 
@@ -889,16 +865,9 @@
             this->actionFunc = EnSw_GoHome;
         } else {
             EnSw_Move(this, this->targetPos, 8.0f);
-
-<<<<<<< HEAD
             if (DECR(this->sfxTimer) == 0) {
-                Audio_PlayActorSfx2(&this->actor, NA_SE_EN_STALWALL_DASH);
+                Actor_PlaySfx(&this->actor, NA_SE_EN_STALWALL_DASH);
                 this->sfxTimer = 4;
-=======
-            if (DECR(this->unk_440) == 0) {
-                Actor_PlaySfx(&this->actor, NA_SE_EN_STALWALL_DASH);
-                this->unk_440 = 4;
->>>>>>> be22b836
             }
 
             if (!(Math_Vec3f_DistXYZ(&this->actor.world.pos, &this->targetPos) > 13.0f) || func_8002DDF4(play)) {
