--- conflicted
+++ resolved
@@ -338,11 +338,7 @@
                 Audio_PlayActorSound2(&this->actor, NA_SE_EN_STALTU_DAMAGE);
                 return true;
             }
-<<<<<<< HEAD
-            Actor_PlayDeathFx(globalCtx, &this->actor);
-=======
             Enemy_StartFinishingBlow(globalCtx, &this->actor);
->>>>>>> e632b9a1
             if (((this->actor.params & 0xE000) >> 0xD) != 0) {
                 this->skelAnime.playSpeed = 8.0f;
                 if ((globalCtx->state.frames & 1) == 0) {
