/*
 * File: z_en_sw.c
 * Overlay: ovl_En_Sw
 * Description: SkullWalltula and Gold Skulltula
 */

#include "z_en_sw.h"
#include "assets/objects/object_st/object_st.h"


#define FLAGS (ACTOR_FLAG_0 | ACTOR_FLAG_2 | ACTOR_FLAG_4)

void EnSw_Init(Actor* thisx, PlayState* play);
void EnSw_Destroy(Actor* thisx, PlayState* play);
void EnSw_Update(Actor* thisx, PlayState* play);
void EnSw_Draw(Actor* thisx, PlayState* play);
s32 EnSW_LineTestWall(EnSw* this, PlayState* play);
void func_80B0D364(EnSw* this, PlayState* play);
void EnSw_SetupNormal(EnSw* this, PlayState* play);
void func_80B0D590(EnSw* this, PlayState* play);
void EnSw_SetupGoHome(EnSw* this, PlayState* play);
void EnSw_GoHome(EnSw* this, PlayState* play);
void EnGs_Dash(EnSw* this, PlayState* play);
void EnSw_DieNormal(EnSw* this, PlayState* play);
s32 func_80B0C0CC(EnSw* this, PlayState* play, s32);
void func_80B0D3AC(EnSw* this, PlayState* play);
void EnSw_FallNormal(EnSw* this, PlayState* play);
void EnSw_DieGold(EnSw* this, PlayState* play);

ActorInit En_Sw_InitVars = {
    ACTOR_EN_SW,
    ACTORCAT_NPC,
    FLAGS,
    OBJECT_ST,
    sizeof(EnSw),
    (ActorFunc)EnSw_Init,
    (ActorFunc)EnSw_Destroy,
    (ActorFunc)EnSw_Update,
    (ActorFunc)EnSw_Draw,
};

static ColliderJntSphElementInit sJntSphItemsInit[1] = {
    {
        { ELEMTYPE_UNK0, { 0xFFCFFFFF, 0x00, 0x08 }, { 0xFFC3FFFE, 0x00, 0x00 }, 0x01, 0x05, 0x01 },
        { 2, { { 0, -300, 0 }, 21 }, 100 },
    },
};

static ColliderJntSphInit sJntSphInit = {
    { COLTYPE_HIT6, 0x11, 0x09, 0x39, 0x10, COLSHAPE_JNTSPH },
    1,
    sJntSphItemsInit,
};

static CollisionCheckInfoInit2 D_80B0F074 = { 1, 2, 25, 25, MASS_IMMOVABLE };

typedef enum {
    /* 0 */ ENSW_ANIM_0,
    /* 1 */ ENSW_ANIM_1,
    /* 2 */ ENSW_ANIM_2,
    /* 3 */ ENSW_ANIM_3
} EnSwAnimation;

static AnimationInfo sAnimationInfo[] = {
    { &object_st_Anim_000304, 1.0f, 0.0f, -1.0f, 0x01, 0.0f },
    { &object_st_Anim_000304, 1.0f, 0.0f, -1.0f, 0x01, -8.0f },
    { &object_st_Anim_0055A8, 1.0f, 0.0f, -1.0f, 0x01, -8.0f },
    { &object_st_Anim_005B98, 1.0f, 0.0f, -1.0f, 0x01, -8.0f },
};

char D_80B0F630[0x80]; // unused

void EnSw_CrossProduct(Vec3f* a, Vec3f* b, Vec3f* dst) {
    dst->x = (a->y * b->z) - (a->z * b->y);
    dst->y = (a->z * b->x) - (a->x * b->z);
    dst->z = (a->x * b->y) - (a->y * b->x);
}

s32 func_80B0BE20(EnSw* this, CollisionPoly* poly) {
    Vec3f polyNormal;
    Vec3f sp38;
    f32 dot;
    f32 temp_f0;
    s32 pad;

    this->actor.floorPoly = poly;
    polyNormal.x = COLPOLY_GET_NORMAL(poly->normal.x);
    polyNormal.y = COLPOLY_GET_NORMAL(poly->normal.y);
    polyNormal.z = COLPOLY_GET_NORMAL(poly->normal.z);
    dot = Math_FAcosF(DOTXYZ(polyNormal, this->normalVec));
    EnSw_CrossProduct(&this->normalVec, &polyNormal, &sp38);
    Matrix_RotateAxis(dot, &sp38, MTXMODE_NEW);
    Matrix_MultVec3f(&this->unk_370, &sp38);
    this->unk_370 = sp38;
    EnSw_CrossProduct(&this->unk_370, &polyNormal, &this->unk_37C);
    temp_f0 = Math3D_Vec3fMagnitude(&this->unk_37C);
    if (temp_f0 < 0.001f) {
        return 0;
    }
    this->unk_37C.x = this->unk_37C.x * (1.0f / temp_f0);
    this->unk_37C.y = this->unk_37C.y * (1.0f / temp_f0);
    this->unk_37C.z = this->unk_37C.z * (1.0f / temp_f0);
    this->normalVec = polyNormal;
    this->unk_3D8.xx = this->unk_370.x;
    this->unk_3D8.yx = this->unk_370.y;
    this->unk_3D8.zx = this->unk_370.z;
    this->unk_3D8.wx = 0.0f;
    this->unk_3D8.xy = this->normalVec.x;
    this->unk_3D8.yy = this->normalVec.y;
    this->unk_3D8.zy = this->normalVec.z;
    this->unk_3D8.wy = 0.0f;
    this->unk_3D8.xz = this->unk_37C.x;
    this->unk_3D8.yz = this->unk_37C.y;
    this->unk_3D8.zz = this->unk_37C.z;
    this->unk_3D8.wz = 0.0f;
    this->unk_3D8.xw = 0.0f;
    this->unk_3D8.yw = 0.0f;
    this->unk_3D8.zw = 0.0f;
    this->unk_3D8.ww = 1.0f;
    Matrix_MtxFToYXZRotS(&this->unk_3D8, &this->actor.world.rot, 0);
    //! @bug: Does not return.
}

CollisionPoly* EnSw_GetPoly(PlayState* play, Vec3f* posA, Vec3f* posB, Vec3f* posOut, s32* bgId) {
    CollisionPoly* poly;
    s32 pad;

    if (!BgCheck_EntityLineTest1(&play->colCtx, posA, posB, posOut, &poly, true, true, true, false, bgId)) {
        return NULL;
    }

    if (SurfaceType_GetWallFlags(&play->colCtx, poly, *bgId) & WALL_FLAG_CRAWLSPACE) {
        return NULL;
    }

    if (SurfaceType_IsIgnoredByProjectiles(&play->colCtx, poly, *bgId)) {
        return NULL;
    }

    return poly;
}

s32 func_80B0C0CC(EnSw* this, PlayState* play, s32 arg2) {
    CollisionPoly* temp_v0_2;
    CollisionPoly* temp_s1;
    Vec3f sp9C;
    Vec3f posOut;
    Vec3f posA;
    Vec3f posB;
    s32 pad;
    s32 bgId;
    s32 sp6C;
    s32 phi_s1;
    s32 ret;

    ret = 0;
    this->unk_42C = 1;
    posA = posB = this->actor.world.pos;
    posA.x += this->normalVec.x * 18.0f;
    posA.y += this->normalVec.y * 18.0f;
    posA.z += this->normalVec.z * 18.0f;
    posB.x -= this->normalVec.x * 18.0f;
    posB.y -= this->normalVec.y * 18.0f;
    posB.z -= this->normalVec.z * 18.0f;
    temp_s1 = EnSw_GetPoly(play, &posA, &posB, &posOut, &bgId);

    if ((temp_s1 != NULL) && (this->goldHiddenBool == 0)) {
        posB.x = posA.x + (this->unk_37C.x * 24);
        posB.y = posA.y + (this->unk_37C.y * 24);
        posB.z = posA.z + (this->unk_37C.z * 24);
        temp_v0_2 = EnSw_GetPoly(play, &posA, &posB, &sp9C, &sp6C);
        if (temp_v0_2 != NULL) {
            if (arg2 == 1) {
                func_80B0BE20(this, temp_v0_2);
                this->actor.world.pos = sp9C;
                this->actor.floorBgId = sp6C;
            }
        } else {
            if (this->actor.floorPoly != temp_s1) {
                func_80B0BE20(this, temp_s1);
            }
            this->actor.world.pos = posOut;
            this->actor.floorBgId = bgId;
        }
        ret = 1;
    } else {
        posA = posB;
        for (phi_s1 = 0; phi_s1 < 3; phi_s1++) {
            if (phi_s1 == 0) {
                posB.x = posA.x - (this->unk_37C.x * 24.0f);
                posB.y = posA.y - (this->unk_37C.y * 24.0f);
                if (0) {}
                posB.z = posA.z - (this->unk_37C.z * 24.0f);
            } else if (phi_s1 == 1) {
                posB.x = posA.x + (this->unk_370.x * 24.0f);
                posB.y = posA.y + (this->unk_370.y * 24.0f);
                posB.z = posA.z + (this->unk_370.z * 24.0f);
            } else {
                posB.x = posA.x - (this->unk_370.x * 24.0f);
                posB.y = posA.y - (this->unk_370.y * 24.0f);
                posB.z = posA.z - (this->unk_370.z * 24.0f);
            }
            temp_v0_2 = EnSw_GetPoly(play, &posA, &posB, &sp9C, &sp6C);
            if (temp_v0_2 != NULL) {
                if (arg2 == 1) {
                    func_80B0BE20(this, temp_v0_2);
                    this->actor.world.pos = sp9C;
                    this->actor.floorBgId = sp6C;
                }
                ret = 1;
                break;
            }
        }
    }

    Math_SmoothStepToS(&this->actor.shape.rot.x, this->actor.world.rot.x, 8, 0xFA0, 1);
    Math_SmoothStepToS(&this->actor.shape.rot.y, this->actor.world.rot.y, 8, 0xFA0, 1);
    Math_SmoothStepToS(&this->actor.shape.rot.z, this->actor.world.rot.z, 8, 0xFA0, 1);

    return ret;
}

void EnSw_Init(Actor* thisx, PlayState* play) {
    EnSw* this = (EnSw*)thisx;
    s32 phi_v0;
    Vec3f sp4C = { 0.0f, 0.0f, 0.0f };
    s32 pad;

    if (thisx->params & 0x8000) {
        phi_v0 = SW_GOLDTYPE((thisx->params - 0x8000)) + 1;
        thisx->params = (thisx->params & 0x1FFF) | (phi_v0 << 0xD);
    }

    if (SW_GOLDTYPE(thisx->params) > SW_NORMALTYPE) {
        phi_v0 = ((thisx->params & 0x1F00) >> 8) - 1;
        thisx->params = (thisx->params & 0xE0FF) | (phi_v0 << 8);
    }

    // Check to see if this gold skull token has already been retrieved.
    if (GET_GS_FLAGS((thisx->params & 0x1F00) >> 8) & (thisx->params & 0xFF)) {
        Actor_Kill(&this->actor);
        return;
    }

    SkelAnime_Init(play, &this->skelAnime, &object_st_Skel_005298, NULL, this->jointTable, this->morphTable, 30);
    Animation_ChangeByInfo(&this->skelAnime, sAnimationInfo, ENSW_ANIM_0);
    ActorShape_Init(&thisx->shape, 0.0f, NULL, 0.0f);
    Collider_InitJntSph(play, &this->collider);
    Collider_SetJntSph(play, &this->collider, &this->actor, &sJntSphInit, this->sphs);
    CollisionCheck_SetInfo2(&this->actor.colChkInfo, DamageTable_Get(0xE), &D_80B0F074);
    this->actor.scale.x = 0.02f;

    if (SW_GOLDTYPE(thisx->params) == SW_NORMALTYPE) {
        this->actor.world.rot.x = 0;
        this->actor.world.rot.z = 0;
        thisx->shape.rot = this->actor.world.rot;
        this->walllCast.y = this->actor.world.pos.y;
        this->walllCast.x = this->actor.world.pos.x + (Math_SinS(this->actor.world.rot.y) * -60.0f);
        this->walllCast.z = this->actor.world.pos.z + (Math_CosS(this->actor.world.rot.y) * -60.0f);
        EnSW_LineTestWall(this, play);
        this->actor.home.pos = this->actor.world.pos;
    } else {
        this->unk_370.x = Math_SinS(thisx->shape.rot.y + 0x4000);
        this->unk_370.y = 0.0f;
        this->unk_370.z = Math_CosS(thisx->shape.rot.y + 0x4000);
        this->normalVec.x = 0.0f;
        this->normalVec.y = 1.0f;
        this->normalVec.z = 0.0f;
        this->unk_37C.x = Math_SinS(thisx->shape.rot.y);
        this->unk_37C.y = 0.0f;
        this->unk_37C.z = Math_CosS(thisx->shape.rot.y);
        func_80B0C0CC(this, play, 1);
    }

    if (SW_GOLDTYPE(thisx->params) >= SW_GOLDTYPE_HIDDEN) {
        Audio_PlaySfxGeneral(NA_SE_SY_CORRECT_CHIME, &gSfxDefaultPos, 4, &gSfxDefaultFreqAndVolScale,
                             &gSfxDefaultFreqAndVolScale, &gSfxDefaultReverb);
    }

    switch (SW_GOLDTYPE(thisx->params)) {
        case SW_GOLDTYPE_HIDDEN:
        case SW_GOLDTYPE_HIDDEN2:
            // they spring out of their hidding spot
            this->goldHiddenBool = 1;
            this->actor.velocity.y = 8.0f;
            this->actor.speedXZ = 4.0f;
            this->actor.gravity = -1.0f;
            FALLTHROUGH;
        case SW_GOLDTYPE_NIGHT:
            this->actor.scale.x = 0.0f; // they expand at night
            FALLTHROUGH;
        case SW_GOLDTYPE_DEFAULT:
            this->collider.elements[0].info.toucher.damage *= 2;
            this->actor.naviEnemyId = NAVI_ENEMY_GOLD_SKULLTULA;
            this->actor.colChkInfo.health *= 2;
            this->actor.flags &= ~ACTOR_FLAG_0;
            break;
        default:
            Actor_ChangeCategory(play, &play->actorCtx, &this->actor, ACTORCAT_ENEMY);
            this->actor.naviEnemyId = NAVI_ENEMY_SKULLWALLTULA;
            break;
    }

    this->unk_38E = Rand_S16Offset(15, 30);
    Actor_SetScale(&this->actor, this->actor.scale.x);
    this->actor.home.pos = this->actor.world.pos;
    thisx->shape.rot = this->actor.world.rot;

    if (SW_GOLDTYPE(thisx->params) >= SW_GOLDTYPE_HIDDEN) {
        this->unk_38C = 40;
        this->deathFlames = 1;
        this->actionFunc = func_80B0D364;
    } else if (SW_GOLDTYPE(thisx->params) == SW_NORMALTYPE) {
        this->actionFunc = EnSw_SetupNormal;
    } else {
        this->actionFunc = func_80B0D590;
    }
}

void EnSw_Destroy(Actor* thisx, PlayState* play) {
    EnSw* this = (EnSw*)thisx;

    Collider_DestroyJntSph(play, &this->collider);
}

s32 EnSw_CheckDamage(EnSw* this, PlayState* play) {
    s32 phi_v1 = false;

    if (this->actor.xyzDistToPlayerSq < SQ(400.0f) && SW_GOLDTYPE(this->actor.params) == SW_NORMALTYPE &&
        play->actorCtx.unk_02 != 0) {

        this->actor.colChkInfo.damage = this->actor.colChkInfo.health;
        phi_v1 = true;
    }

    if (this->painTimer == 0) {
        if ((this->collider.base.acFlags & AC_HIT) || phi_v1) {
            this->collider.base.acFlags &= ~AC_HIT;
<<<<<<< HEAD
            this->painTimer = 0x10;
            Actor_SetColorFilter(&this->actor, 0x4000, 200, 0, this->painTimer);
=======
            this->unk_392 = 0x10;
            Actor_SetColorFilter(&this->actor, COLORFILTER_COLORFLAG_RED, 200, COLORFILTER_BUFFLAG_OPA, this->unk_392);
>>>>>>> aa48c66e
            if (Actor_ApplyDamage(&this->actor) != 0) {
                Audio_PlayActorSfx2(&this->actor, NA_SE_EN_STALTU_DAMAGE);
                return true;
            }
            Enemy_StartFinishingBlow(play, &this->actor);
            if (SW_GOLDTYPE(this->actor.params) != SW_NORMALTYPE) {
                this->skelAnime.playSpeed = 8.0f;
                if ((play->state.frames & 1) == 0) {
                    this->rotateMag = 0.1f;
                } else {
                    this->rotateMag = -0.1f;
                }
                this->deathFlames = 10;
                this->unk_38A = 1;
                this->rotateMag *= 4.0f;
                this->actionFunc = EnSw_DieGold;
            } else {
                this->actor.shape.shadowDraw = ActorShadow_DrawCircle;
                this->actor.shape.shadowAlpha = 0xFF;
                this->unk_38A = 2;
                this->actor.shape.shadowScale = 16.0f;
                this->actor.gravity = -1.0f;
                this->actor.flags &= ~ACTOR_FLAG_0;
                this->actionFunc = EnSw_FallNormal;
            }

            Audio_PlayActorSfx2(&this->actor, NA_SE_EN_STALWALL_DEAD);
            return true;
        }
    }

    if ((this->unk_390 == 0) && (this->collider.base.atFlags & AT_HIT)) {
        this->unk_390 = 30;
    }

    return false;
}

void EnSw_SetCollider(EnSw* this, PlayState* play) {
    if ((SW_GOLDTYPE(this->actor.params) > SW_NORMALTYPE) && (this->actionFunc != func_80B0D590)) {
        if (this->painTimer != 0) {
            this->painTimer--;
        }
    } else {
        if ((DECR(this->unk_390) == 0) && (this->actor.colChkInfo.health != 0)) {
            CollisionCheck_SetAT(play, &play->colChkCtx, &this->collider.base);
        }

        if ((DECR(this->painTimer) == 0) && (this->actor.colChkInfo.health != 0)) {
            CollisionCheck_SetAC(play, &play->colChkCtx, &this->collider.base);
        }

        CollisionCheck_SetOC(play, &play->colChkCtx, &this->collider.base);
    }
}

s32 EnSw_GetRotate(EnSw* this, f32* angle) {
    CollisionPoly* floorPoly;
    f32 temp_f0;
    Vec3f floorPolyNormal;
    MtxF rotMtxF;

    if (this->actor.floorPoly == NULL) {
        return false;
    }

    floorPoly = this->actor.floorPoly;
    floorPolyNormal.x = COLPOLY_GET_NORMAL(floorPoly->normal.x);
    floorPolyNormal.y = COLPOLY_GET_NORMAL(floorPoly->normal.y);
    floorPolyNormal.z = COLPOLY_GET_NORMAL(floorPoly->normal.z);
    Matrix_RotateAxis(*angle, &floorPolyNormal, MTXMODE_NEW);
    Matrix_MultVec3f(&this->unk_370, &floorPolyNormal);
    this->unk_370 = floorPolyNormal;
    EnSw_CrossProduct(&this->unk_370, &this->normalVec, &this->unk_37C);
    temp_f0 = Math3D_Vec3fMagnitude(&this->unk_37C);
    if (temp_f0 < 0.001f) {
        return false;
    }
    temp_f0 = 1.0f / temp_f0;
    this->unk_37C.x *= temp_f0;
    this->unk_37C.y *= temp_f0;
    this->unk_37C.z *= temp_f0;
    rotMtxF.xx = this->unk_370.x;
    rotMtxF.yx = this->unk_370.y;
    rotMtxF.zx = this->unk_370.z;
    rotMtxF.wx = 0.0f;
    rotMtxF.xy = this->normalVec.x;
    rotMtxF.yy = this->normalVec.y;
    rotMtxF.zy = this->normalVec.z;
    rotMtxF.wy = 0.0f;
    rotMtxF.xz = this->unk_37C.x;
    rotMtxF.yz = this->unk_37C.y;
    rotMtxF.zz = this->unk_37C.z;
    rotMtxF.wz = 0.0f;
    rotMtxF.xw = 0.0f;
    rotMtxF.yw = 0.0f;
    rotMtxF.zw = 0.0f;
    rotMtxF.ww = 1.0f;
    Matrix_MtxFToYXZRotS(&rotMtxF, &this->actor.world.rot, 0);
    return true;
}

void EnSw_PlaySfxRoll(EnSw* this, PlayState* play) {
    if (!(this->actor.scale.x < 0.0139999995f)) {
        Camera* activeCam = GET_ACTIVE_CAM(play);

        if (!(Math_Vec3f_DistXYZ(&this->actor.world.pos, &activeCam->eye) >= 380.0f)) {
            Audio_PlayActorSfx2(&this->actor, SW_GOLDTYPE(this->actor.params) > SW_NORMALTYPE 
            ? NA_SE_EN_STALGOLD_ROLL : NA_SE_EN_STALWALL_ROLL);
        }
    }
}

void EnSw_SpawnDust(EnSw* this, PlayState* play, s32 cnt) {
    Color_RGBA8 primColor = { 80, 80, 50, 255 };
    Color_RGBA8 envColor = { 100, 100, 80, 0 };
    Vec3f velocity = { 0.0f, 0.0f, 0.0f };
    Vec3f accel = { 0.0f, 0.3f, 0.0f };
    Vec3f pos;
    s16 angle = (Rand_ZeroOne() - 0.5f) * 65536.0f;
    s32 i;

    for (i = cnt; i >= 0; i--, angle += (s16)(0x10000 / cnt)) {
        accel.x = (Rand_ZeroOne() - 0.5f) * 2.0f;
        accel.z = (Rand_ZeroOne() - 0.5f) * 2.0f;
        pos.x = this->actor.world.pos.x + (Math_SinS(angle) * 2.0f);
        pos.y = this->actor.world.pos.y;
        pos.z = this->actor.world.pos.z + (Math_CosS(angle) * 2.0f);
        func_8002836C(play, &pos, &velocity, &accel, &primColor, &envColor, 20, 30, 12);
    }
}

void EnSw_SpawnDust2(EnSw* this, PlayState* play, s32 cnt) {
    Color_RGBA8 primColor = { 80, 80, 50, 255 };
    Color_RGBA8 envColor = { 100, 100, 80, 0 };
    Vec3f velocity = { 0.0f, 0.0f, 0.0f };
    Vec3f accel = { 0.0f, 0.3f, 0.0f };
    Vec3f pos;
    s16 angle = (Rand_ZeroOne() - 0.5f) * 65536.0f;
    s32 i;

    for (i = cnt; i >= 0; i--, angle += (s16)(0x10000 / cnt)) {
        accel.x = (Rand_ZeroOne() - 0.5f) * 2.0f;
        accel.z = (Rand_ZeroOne() - 0.5f) * 2.0f;
        pos.x = this->actor.world.pos.x + (Math_SinS(angle) * 14.0f);
        pos.y = this->actor.world.pos.y;
        pos.z = this->actor.world.pos.z + (Math_CosS(angle) * 14.0f);
        func_8002836C(play, &pos, &velocity, &accel, &primColor, &envColor, 20, 40, 10);
    }
}

void func_80B0D364(EnSw* this, PlayState* play) {
    if (SW_GOLDTYPE(this->actor.params) == SW_GOLDTYPE_HIDDEN2) {
        this->unk_38C = 0;
        this->actionFunc = func_80B0D3AC;
    } else {
        this->unk_38C = 10;
        this->actionFunc = func_80B0D3AC;
    }
}

void func_80B0D3AC(EnSw* this, PlayState* play) {
    if (this->unk_38C != 0) {
        if ((this->unk_38C & 4) != 0) {
            EnSw_SpawnDust(this, play, 5);
        }
        this->unk_38C--;
        if (this->unk_38C == 0) {
            SfxSource_PlaySfxAtFixedWorldPos(play, &this->actor.world.pos, 40, NA_SE_EN_STALGOLD_UP_CRY);
            SfxSource_PlaySfxAtFixedWorldPos(play, &this->actor.world.pos, 40, NA_SE_EN_DODO_M_UP);
        } else {
            return;
        }
    }

    Math_ApproachF(&this->actor.scale.x, 0.02f, 0.2f, 0.01f);
    Actor_SetScale(&this->actor, this->actor.scale.x);
    this->actor.world.pos.x += this->normalVec.x * this->actor.velocity.y;
    this->actor.world.pos.y += this->normalVec.y * this->actor.velocity.y;
    this->actor.world.pos.z += this->normalVec.z * this->actor.velocity.y;
    this->actor.world.pos.x += this->unk_37C.x * this->actor.speedXZ;
    this->actor.world.pos.y += this->unk_37C.y * this->actor.speedXZ;
    this->actor.world.pos.z += this->unk_37C.z * this->actor.speedXZ;
    this->actor.velocity.y += this->actor.gravity;
    this->actor.velocity.y = CLAMP_MIN(this->actor.velocity.y, this->actor.minVelocityY);

    if (this->actor.velocity.y < 0.0f) {
        this->goldHiddenBool = 0;
    }

    if (func_80B0C0CC(this, play, 1) == 1) {
        Audio_PlayActorSfx2(&this->actor, NA_SE_EN_DODO_M_GND);
        EnSw_SpawnDust2(this, play, 8);
        this->actor.scale.x = 0.02f;
        Actor_SetScale(&this->actor, 0.02f);
        this->actionFunc = func_80B0D590;
        this->actor.velocity.y = 0.0f;
        this->actor.speedXZ = 0.0f;
        this->actor.gravity = 0.0f;
    }
}

void func_80B0D590(EnSw* this, PlayState* play) {
    f32 rotAngle;

    // Outdoor Gold Skulltula shrinks/expands based on time
    if (SW_GOLDTYPE(this->actor.params) == SW_GOLDTYPE_NIGHT) {
        if (this->actor.scale.x < 0.0139999995f) {
            this->collider.elements[0].info.toucherFlags = TOUCH_NONE;
            this->collider.elements[0].info.bumperFlags = BUMP_NONE;
            this->collider.elements[0].info.ocElemFlags = OCELEM_NONE;
        }

        if (this->actor.scale.x >= 0.0139999995f) {
            this->collider.elements[0].info.toucherFlags = TOUCH_ON;
            this->collider.elements[0].info.bumperFlags = BUMP_ON;
            this->collider.elements[0].info.ocElemFlags = OCELEM_ON;
        }

        Math_ApproachF(&this->actor.scale.x, !IS_DAY ? 0.02f : 0.0f, 0.2f, 0.01f);
        Actor_SetScale(&this->actor, this->actor.scale.x);
    }

    if (this->unk_38E != 0) {
        this->unk_38E--;
        if (this->unk_38E == 0) {
            EnSw_PlaySfxRoll(this, play);
            this->rotateMag = ((play->state.frames % 2) == 0) ? 0.1f : -0.1f;
            this->unk_38A = 1;
            this->unk_38C = Rand_S16Offset(30, 60);
            if (SW_GOLDTYPE(this->actor.params) != SW_NORMALTYPE) {
                this->unk_38C *= 2;
                this->rotateMag *= 2.0f;
            }
        }
    } else {
        this->unk_38C--;
        if (this->unk_38C == 0) {
            this->unk_38E = Rand_S16Offset(15, 30);
            this->unk_38A = 0;
            this->skelAnime.playSpeed = 0.0f;
            if (SW_GOLDTYPE(this->actor.params) != SW_NORMALTYPE) {
                this->unk_38E /= 2;
            }
        } else if (this->unk_38A != 0) {
            this->unk_38A--;
            this->skelAnime.playSpeed = (this->unk_38A == 0) ? 4.0f : 0.0f;

            if (this->skelAnime.playSpeed > 0.0f) {
                EnSw_PlaySfxRoll(this, play);
            }
            if (SW_GOLDTYPE(this->actor.params) != SW_NORMALTYPE) {
                this->skelAnime.playSpeed *= 2.0f;
            }
        } else {
            if (Animation_OnFrame(&this->skelAnime, this->skelAnime.endFrame) == 1) {
                this->unk_38A = 2;
            }
            rotAngle = 32768.0f / this->skelAnime.endFrame;
            rotAngle *= this->skelAnime.curFrame;
            rotAngle = Math_SinS(rotAngle) * this->rotateMag;
            EnSw_GetRotate(this, &rotAngle);
            this->actor.shape.rot = this->actor.world.rot;
        }
    }
}

void EnSw_DieGold(EnSw* this, PlayState* play) {
    Actor* token;
    Vec3f pos;
    Vec3f velAndAccel = { 0.0f, 0.5f, 0.0f };
    f32 x;
    f32 y;
    f32 z;

    if (Animation_OnFrame(&this->skelAnime, this->skelAnime.endFrame) == 1) {
        EnSw_PlaySfxRoll(this, play);
    }

    EnSw_GetRotate(this, &this->rotateMag);
    this->actor.shape.rot = this->actor.world.rot;

    if ((this->deathFlames == 0) && (this->painTimer == 0)) {
        Audio_PlaySfxGeneral(NA_SE_SY_KINSTA_MARK_APPEAR, &gSfxDefaultPos, 4, &gSfxDefaultFreqAndVolScale,
                             &gSfxDefaultFreqAndVolScale, &gSfxDefaultReverb);
        x = (this->normalVec.x * 10.0f);
        y = (this->normalVec.y * 10.0f);
        z = (this->normalVec.z * 10.0f);
        token =
            Actor_SpawnAsChild(&play->actorCtx, &this->actor, play, ACTOR_EN_SI, this->actor.world.pos.x + x,
                               this->actor.world.pos.y + y, this->actor.world.pos.z + z, 0, 0, 0, this->actor.params);
        if (token != NULL) {
            token->parent = NULL;
        }
        Actor_Kill(&this->actor);
        return;
    }

    if ((this->painTimer == 0) && (DECR(this->deathFlames) != 0)) {
        pos = this->actor.world.pos;
        pos.y += 10.0f + ((Rand_ZeroOne() - 0.5f) * 6.0f);
        pos.x += (Rand_ZeroOne() - 0.5f) * 32.0f;
        pos.z += (Rand_ZeroOne() - 0.5f) * 32.0f;
        EffectSsDeadDb_Spawn(play, &pos, &velAndAccel, &velAndAccel, 42, 0, 255, 255, 255, 255, 255, 0, 0, 1, 9, true);
    }
}

void EnSw_FallNormal(EnSw* this, PlayState* play) {
    Actor_MoveForward(&this->actor);
    this->actor.shape.rot.x += 0x1000;
    this->actor.shape.rot.z += 0x1000;
    Actor_UpdateBgCheckInfo(play, &this->actor, 20.0f, 20.0f, 0.0f, UPDBGCHECKINFO_FLAG_0 | UPDBGCHECKINFO_FLAG_2);

    if ((this->actor.bgCheckFlags & BGCHECKFLAG_GROUND) && !(0.0f <= this->actor.velocity.y)) {
        if (this->actor.floorHeight <= BGCHECK_Y_MIN || this->actor.floorHeight >= 32000.0f) {
            Actor_Kill(&this->actor);
            return;
        }

        this->actor.bgCheckFlags &= ~BGCHECKFLAG_GROUND;

        if (this->unk_38A == 0) {
            this->actionFunc = EnSw_DieNormal;
            this->deathFlames = 10;
        } else {
            this->actor.velocity.y = ((this->unk_38A--) * 8.0f) * 0.5f;
        }

        Audio_PlayActorSfx2(&this->actor, NA_SE_EN_DODO_M_GND);
        Actor_SpawnFloorDustRing(play, &this->actor, &this->actor.world.pos, 16.0f, 12, 2.0f, 120, 10, false);
    }
}

void EnSw_DieNormal(EnSw* this, PlayState* play) {
    Vec3f velAndAccel = { 0.0f, 0.5f, 0.0f };
    Vec3f pos = { 0.0f, 0.0f, 0.0f };

    if (DECR(this->deathFlames) != 0) {
        pos.y = ((Rand_ZeroOne() - 0.5f) * 6.0f) + (this->actor.world.pos.y + 10.0f);
        pos.x = ((Rand_ZeroOne() - 0.5f) * 32.0f) + this->actor.world.pos.x;
        pos.z = ((Rand_ZeroOne() - 0.5f) * 32.0f) + this->actor.world.pos.z;
        EffectSsDeadDb_Spawn(play, &pos, &velAndAccel, &velAndAccel, 42, 0, 255, 255, 255, 255, 255, 0, 0, 1, 9, 1);
        this->actor.shape.rot.x += 0x1000;
        this->actor.shape.rot.z += 0x1000;
    } else {
        Item_DropCollectibleRandom(play, NULL, &this->actor.world.pos, 0x30);
        Actor_Kill(&this->actor);
    }
}

s16 EnSw_GetRotateY(EnSw* this, Vec3f* target) {
    s16 pitch;
    s16 yaw;

    yaw = Math_Vec3f_Yaw(&this->actor.world.pos, target) - this->actor.wallYaw;
    pitch = Math_Vec3f_Pitch(&this->actor.world.pos, target) - 0x4000;
    return pitch * (yaw >= 0 ? -1 : 1);
}

s32 EnSW_CanDashPlayer(EnSw* this, PlayState* play, s32 arg2) {
    Player* player = GET_PLAYER(play);
    CollisionPoly* sp58;
    s32 sp54;
    Vec3f sp48;

    if (!(player->stateFlags1 & PLAYER_STATE1_21) && arg2) {
        return false;
    } else if (func_8002DDF4(play) && arg2) {
        return false;
    } else if (ABS(EnSw_GetRotateY(this, &player->actor.world.pos) - this->actor.shape.rot.z) >= 0x1FC2) {
        return false;
    } else if (Math_Vec3f_DistXYZ(&this->actor.world.pos, &player->actor.world.pos) >= 130.0f) {
        return false;
    } else if (!BgCheck_EntityLineTest1(&play->colCtx, &this->actor.world.pos, &player->actor.world.pos, &sp48, &sp58,
                                        true, false, false, true, &sp54)) {
        return true;
    } else {
        return false;
    }
}

s32 EnSW_LineTestWall(EnSw* this, PlayState* play) {
    s32 pad;
    CollisionPoly* poly;
    s32 bgId;
    Vec3f posResult;
    s32 ret = true;

    if (this->collider.base.ocFlags1 & OC1_HIT) {
        this->collider.base.acFlags &= ~AC_HIT;
        ret = false;
    } else if (((play->state.frames % 4) == 0) &&
               !BgCheck_EntityLineTest1(&play->colCtx, &this->actor.world.pos, &this->lineCast0, &posResult, &poly, true,
                                        false, false, true, &bgId)) {
        ret = false;
    } else if (((play->state.frames % 4) == 1) &&
               BgCheck_EntityLineTest1(&play->colCtx, &this->actor.world.pos, &this->lineCast1, &posResult, &poly, true, false,
                                       false, true, &bgId)) {
        ret = false;
    } else if (((play->state.frames % 4) == 2) &&
               !BgCheck_EntityLineTest1(&play->colCtx, &this->actor.world.pos, &this->lineCast2, &posResult, &poly, true,
                                        false, false, true, &bgId)) {
        if (0) {}
        ret = false;
    } else if (((play->state.frames % 4) == 3) &&
               BgCheck_EntityLineTest1(&play->colCtx, &this->actor.world.pos, &this->lineCast3, &posResult, &poly, true, false,
                                       false, true, &bgId)) {
        ret = false;
    }

    if (BgCheck_EntityLineTest1(&play->colCtx, &this->actor.world.pos, &this->walllCast, &posResult, &this->wallPoly, true,
                                false, false, true, &bgId)) {
        this->actor.wallYaw = RAD_TO_BINANG(Math_FAtan2F(this->wallPoly->normal.x, this->wallPoly->normal.z));
        this->actor.world.pos = posResult;
        this->actor.world.pos.x += 6.0f * Math_SinS(this->actor.world.rot.y);
        this->actor.world.pos.z += 6.0f * Math_CosS(this->actor.world.rot.y);
        this->unk_434 = posResult;
        this->unk_434.x += Math_SinS(this->actor.world.rot.y);
        this->unk_434.z += Math_CosS(this->actor.world.rot.y);
    }

    return ret;
}

void EnGs_Move(EnSw* this, Vec3f targetPos, f32 speedTarget) {
    f32 xDist;
    f32 yDist;
    f32 zDist;
    f32 dist;
    f32 xDiff;
    f32 yDiff;
    f32 zDiff;

    Math_SmoothStepToF(&this->actor.speedXZ, speedTarget, 0.3f, 100.0f, 0.1f);
    xDiff = targetPos.x - this->actor.world.pos.x;
    yDiff = targetPos.y - this->actor.world.pos.y;
    zDiff = targetPos.z - this->actor.world.pos.z;
    dist = sqrtf(SQ(xDiff) + SQ(yDiff) + SQ(zDiff));
    if (dist == 0.0f) {
        xDist = yDist = zDist = 0.0f;
    } else {
        xDist = xDiff / dist;
        yDist = yDiff / dist;
        zDist = zDiff / dist;
    }
    xDist *= this->actor.speedXZ;
    yDist *= this->actor.speedXZ;
    zDist *= this->actor.speedXZ;
    this->actor.world.pos.x += xDist;
    this->actor.world.pos.y += yDist;
    this->actor.world.pos.z += zDist;
}

s32 EnSw_SetCrawlAnimation(EnSw* this, f32 target, s16 step, s32 arg3, PlayState* play) {
    Camera* activeCam;
    f32 lastFrame = Animation_GetLastFrame(&object_st_Anim_000304);

    if (DECR(this->aniTimer) != 0) {
        Math_SmoothStepToF(&this->skelAnime.playSpeed, 0.0f, 0.6f, 1000.0f, 0.01f);
        return 0;
    }

    Math_SmoothStepToF(&this->skelAnime.playSpeed, target, 0.6f, 1000.0f, 0.01f);

    if ((arg3 == 1) && (lastFrame < (this->skelAnime.curFrame + this->skelAnime.playSpeed))) {
        return 0;
    }

    activeCam = GET_ACTIVE_CAM(play);

    if (Math_Vec3f_DistXYZ(&this->actor.world.pos, &activeCam->eye) < 380.0f) {
        if (DECR(this->sfxTimer) == 0) {
            Audio_PlayActorSfx2(&this->actor, NA_SE_EN_STALWALL_ROLL);
            this->sfxTimer = 4;
        }
    } else {
        this->sfxTimer = 0;
    }
    Math_SmoothStepToS(&this->actor.shape.rot.z, this->rotZTarget, 4, step, step);
    this->actor.world.rot = this->actor.shape.rot;
    if (this->actor.shape.rot.z == this->rotZTarget) {
        return 1;
    }
    return 0;
}

void EnSw_SetupNormal(EnSw* this, PlayState* play) {
    s32 pad[2];
    f32 rand;

    if (EnSw_SetCrawlAnimation(this, 6.0f, 1000, 1, play)) {
        rand = Rand_ZeroOne();
        this->rotZTarget =
            ((s16)(20000.0f * rand) + 12000) * (Rand_ZeroOne() >= 0.5f ? 1.0f : -1.0f) + this->actor.world.rot.z;
        this->aniTimer = Rand_S16Offset(10, 30);
    }

    if ((DECR(this->dashTimer) == 0) && (EnSW_CanDashPlayer(this, play, 1))) {
        Audio_PlayActorSfx2(&this->actor, NA_SE_EN_STALWALL_LAUGH);
        this->dashTimer = 20;
        this->actionFunc = EnGs_Dash;
    }
}

void EnGs_Dash(EnSw* this, PlayState* play) {
    Player* player = GET_PLAYER(play);
    s32 pad;

    if (DECR(this->dashTimer) != 0) {
        if (EnSW_CanDashPlayer(this, play, 1)) {
            this->targetPos = player->actor.world.pos;
            this->targetPos.y += 30.0f;
            this->rotZTarget = EnSw_GetRotateY(this, &this->targetPos);
            EnSw_SetCrawlAnimation(this, 6.0f, (u16)4000, 0, play);
        } else {
            this->actionFunc = EnSw_SetupNormal;
        }
    } else {
        if (!EnSW_LineTestWall(this, play)) {
            this->dashTimer = Rand_S16Offset(20, 10);
            this->rotZTarget = EnSw_GetRotateY(this, &this->actor.home.pos);
            this->targetPos = this->actor.home.pos;
            this->actionFunc = EnSw_GoHome;
        } else {
            EnGs_Move(this, this->targetPos, 8.0f);

            if (DECR(this->sfxTimer) == 0) {
                Audio_PlayActorSfx2(&this->actor, NA_SE_EN_STALWALL_DASH);
                this->sfxTimer = 4;
            }

            if (!(Math_Vec3f_DistXYZ(&this->actor.world.pos, &this->targetPos) > 13.0f) || func_8002DDF4(play)) {
                this->actionFunc = EnSw_SetupGoHome;
            }
        }
    }
}

void EnSw_SetupGoHome(EnSw* this, PlayState* play) {
    s32 pad;

    EnGs_Move(this, this->targetPos, 0.0f);
    if (this->actor.speedXZ == 0.0f) {
        this->rotZTarget = EnSw_GetRotateY(this, &this->actor.home.pos);
        this->targetPos = this->actor.home.pos;
        this->actionFunc = EnSw_GoHome;
    }
}

void EnSw_GoHome(EnSw* this, PlayState* play) {
    s32 pad;

    if (EnSw_SetCrawlAnimation(this, 6.0f, 1000, 0, play)) {
        EnGs_Move(this, this->targetPos, 2.0f);
        if (!(Math_Vec3f_DistXYZ(&this->actor.world.pos, &this->targetPos) > 4.0f)) {
            this->actionFunc = EnSw_SetupNormal;
        }
    }
}

void EnSw_Update(Actor* thisx, PlayState* play) {
    EnSw* this = (EnSw*)thisx;

    SkelAnime_Update(&this->skelAnime);
    EnSw_CheckDamage(this, play);
    this->actionFunc(this, play);
    EnSw_SetCollider(this, play);
}

s32 EnSw_OverrideLimbDraw(PlayState* play, s32 limbIndex, Gfx** dList, Vec3f* pos, Vec3s* rot, void* thisx) {
    Vec3f sp7C = { 1400.0f, -2600.0f, -800.0f };
    Vec3f sp70 = { 1400.0f, -1600.0f, 0.0f };
    Vec3f sp64 = { -1400.0f, -2600.0f, -800.0f };
    Vec3f sp58 = { -1400.0f, -1600.0f, 0.0f };
    Vec3f sp4C = { 0.0, 0.0f, -600.0f };
    EnSw* this = (EnSw*)thisx;
    Vec3f sp3C = { 0.0f, 0.0f, 0.0f };

    OPEN_DISPS(play->state.gfxCtx, "../z_en_sw.c", 2084);

    if (SW_GOLDTYPE(this->actor.params) != SW_NORMALTYPE) {
        switch (limbIndex) {
            case 23:
                *dList = object_st_DL_004788;
                break;
            case 8:
                *dList = object_st_DL_0046F0;
                break;
            case 14:
                *dList = object_st_DL_004658;
                break;
            case 11:
                *dList = object_st_DL_0045C0;
                break;
            case 26:
                *dList = object_st_DL_004820;
                break;
            case 20:
                *dList = object_st_DL_0048B8;
                break;
            case 17:
                *dList = object_st_DL_004950;
                break;
            case 29:
                *dList = object_st_DL_0049E8;
                break;
            case 5:
                *dList = object_st_DL_003FB0;
                break;
            case 4:
                *dList = object_st_DL_0043D8;
                break;
        }
    }

    if (limbIndex == 1) {
        Matrix_MultVec3f(&sp7C, &this->lineCast0);
        Matrix_MultVec3f(&sp70, &this->lineCast1);
        Matrix_MultVec3f(&sp64, &this->lineCast2);
        Matrix_MultVec3f(&sp58, &this->lineCast3);
        Matrix_MultVec3f(&sp4C, &this->walllCast);
    }

    if (limbIndex == 5) {
        Matrix_MultVec3f(&sp3C, &this->actor.focus.pos);
    }

    if (limbIndex == 4) {
        gDPSetEnvColor(POLY_OPA_DISP++, this->limb4Col.r, this->limb4Col.g, this->limb4Col.b, 0);
    }

    Collider_UpdateSpheres(limbIndex, &this->collider);

    CLOSE_DISPS(play->state.gfxCtx, "../z_en_sw.c", 2145);

    return false;
}

void EnSw_PostLimbDraw(PlayState* play, s32 limbIndex, Gfx** dList, Vec3s* rot, void* thisx) {
}

void EnGs_SetTint(PlayState* play, Color_RGBA8* col, s16 arg2, s16 arg3) {
    f32 temp_f2;

    OPEN_DISPS(play->state.gfxCtx, "../z_en_sw.c", 2181);

    temp_f2 = (11500.0f / arg3) * (arg3 - arg2);

    if (0.0f == temp_f2) {
        temp_f2 = 11500;
    }

    POLY_OPA_DISP = Gfx_SetFog2(POLY_OPA_DISP, col->r, col->g, col->b, col->a, 0, (s16)temp_f2);

    CLOSE_DISPS(play->state.gfxCtx, "../z_en_sw.c", 2197);
}

void EnGs_ApplyTint(PlayState* play) {
    s32 pad;

    OPEN_DISPS(play->state.gfxCtx, "../z_en_sw.c", 2205);

    POLY_OPA_DISP = Play_SetFog(play, POLY_OPA_DISP);

    CLOSE_DISPS(play->state.gfxCtx, "../z_en_sw.c", 2207);
}

void EnSw_Draw(Actor* thisx, PlayState* play) {
    EnSw* this = (EnSw*)thisx;
    Color_RGBA8 col = { 184, 0, 228, 255 };

    if (SW_GOLDTYPE(this->actor.params) != SW_NORMALTYPE) {
        Matrix_RotateX(DEG_TO_RAD(-80), MTXMODE_APPLY);
        if (this->actor.colChkInfo.health != 0) {
            Matrix_Translate(0.0f, 0.0f, 200.0f, MTXMODE_APPLY);
        }
        func_8002EBCC(&this->actor, play, 0);
    } else if (this->actionFunc == EnGs_Dash) {
        EnGs_SetTint(play, &col, 20, 30);
    }

    Gfx_SetupDL_25Opa(play->state.gfxCtx);
    SkelAnime_DrawOpa(play, this->skelAnime.skeleton, this->skelAnime.jointTable, EnSw_OverrideLimbDraw,
                      EnSw_PostLimbDraw, this);
    if (this->actionFunc == EnGs_Dash) {
        EnGs_ApplyTint(play);
    }
}<|MERGE_RESOLUTION|>--- conflicted
+++ resolved
@@ -336,13 +336,8 @@
     if (this->painTimer == 0) {
         if ((this->collider.base.acFlags & AC_HIT) || phi_v1) {
             this->collider.base.acFlags &= ~AC_HIT;
-<<<<<<< HEAD
             this->painTimer = 0x10;
-            Actor_SetColorFilter(&this->actor, 0x4000, 200, 0, this->painTimer);
-=======
-            this->unk_392 = 0x10;
-            Actor_SetColorFilter(&this->actor, COLORFILTER_COLORFLAG_RED, 200, COLORFILTER_BUFFLAG_OPA, this->unk_392);
->>>>>>> aa48c66e
+            Actor_SetColorFilter(&this->actor, COLORFILTER_COLORFLAG_RED, 200, COLORFILTER_BUFFLAG_OPA, this->painTimer);
             if (Actor_ApplyDamage(&this->actor) != 0) {
                 Audio_PlayActorSfx2(&this->actor, NA_SE_EN_STALTU_DAMAGE);
                 return true;
