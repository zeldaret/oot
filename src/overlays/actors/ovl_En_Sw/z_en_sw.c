--- conflicted
+++ resolved
@@ -231,27 +231,14 @@
     Vec3f sp4C = { 0.0f, 0.0f, 0.0f };
     s32 pad;
 
-<<<<<<< HEAD
-    if (thisx->params & 0x8000) {
-        // special case of "Gold Type" macro
-        phi_v0 = (((thisx->params - 0x8000) & 0xE000) >> 0xD) + 1;
-        thisx->params = (thisx->params & 0x1FFF) | (phi_v0 << 0xD);
-    }
-
-    if (ENSW_GET_TYPE(thisx) > SW_TYPE_NORMAL) {
-        // shift the token ID
-        phi_v0 = ((thisx->params & 0x1F00) >> 8) - 1;
-        thisx->params = (thisx->params & 0xE0FF) | (phi_v0 << 8);
-=======
-    if (PARAMS_GET_NOSHIFT(thisx->params, 15, 1)) {
+    if (PARAMS_GET_NOSHIFT(thisx->params, 15, 1)) {}
         phi_v0 = PARAMS_GET_S(thisx->params - 0x8000, 13, 3) + 1;
         thisx->params = PARAMS_GET_S(thisx->params, 0, 13) | (phi_v0 << 0xD);
     }
 
-    if (PARAMS_GET_S(thisx->params, 13, 3) > 0) {
+    if (ENSW_GET_TYPE(thisx) > SW_TYPE_NORMAL) {
         phi_v0 = PARAMS_GET_S(thisx->params, 8, 5) - 1;
         thisx->params = (thisx->params & ~(0x1F << 8)) | (phi_v0 << 8);
->>>>>>> 87914c6c
     }
 
     // Check to see if this gold skull token has already been retrieved.
@@ -268,11 +255,7 @@
     CollisionCheck_SetInfo2(&this->actor.colChkInfo, DamageTable_Get(0xE), &D_80B0F074);
     this->actor.scale.x = 0.02f;
 
-<<<<<<< HEAD
     if (ENSW_GET_TYPE(thisx) == SW_TYPE_NORMAL) {
-=======
-    if (PARAMS_GET_S(thisx->params, 13, 3) == 0) {
->>>>>>> 87914c6c
         this->actor.world.rot.x = 0;
         this->actor.world.rot.z = 0;
         thisx->shape.rot = this->actor.world.rot;
@@ -294,27 +277,16 @@
         EnSw_MoveGold(this, play, true);
     }
 
-<<<<<<< HEAD
     if (ENSW_GET_TYPE(thisx) >= SW_TYPE_GOLD_HIDDEN_SOIL) {
-=======
-    if (PARAMS_GET_S(thisx->params, 13, 3) >= 3) {
->>>>>>> 87914c6c
         Audio_PlaySfxGeneral(NA_SE_SY_CORRECT_CHIME, &gSfxDefaultPos, 4, &gSfxDefaultFreqAndVolScale,
                              &gSfxDefaultFreqAndVolScale, &gSfxDefaultReverb);
     }
 
-<<<<<<< HEAD
     switch (ENSW_GET_TYPE(thisx)) {
         case SW_TYPE_GOLD_HIDDEN_SOIL:
         case SW_TYPE_GOLD_HIDDEN_TREE:
             // they spring out of their hidding spot
             this->goldInAir = true;
-=======
-    switch (PARAMS_GET_S(thisx->params, 13, 3)) {
-        case 3:
-        case 4:
-            this->unk_360 = 1;
->>>>>>> 87914c6c
             this->actor.velocity.y = 8.0f;
             this->actor.speed = 4.0f;
             this->actor.gravity = -1.0f;
@@ -341,21 +313,12 @@
     this->actor.home.pos = this->actor.world.pos;
     thisx->shape.rot = this->actor.world.rot;
 
-<<<<<<< HEAD
     if (ENSW_GET_TYPE(thisx) >= SW_TYPE_GOLD_HIDDEN_SOIL) {
         this->waitTimer = 40;
         this->deathFlames = 1;
         this->actionFunc = EnSw_SetupGoldHidden;
     } else if (ENSW_GET_TYPE(thisx) == SW_TYPE_NORMAL) {
         this->actionFunc = EnSw_SetupNormal;
-=======
-    if (PARAMS_GET_S(thisx->params, 13, 3) >= 3) {
-        this->unk_38C = 0x28;
-        this->unk_394 = 1;
-        this->actionFunc = func_80B0D364;
-    } else if (PARAMS_GET_S(thisx->params, 13, 3) == 0) {
-        this->actionFunc = func_80B0E5E0;
->>>>>>> 87914c6c
     } else {
         this->actionFunc = EnSw_Crawl;
     }
@@ -370,11 +333,7 @@
 s32 EnSw_CheckDamage(EnSw* this, PlayState* play) {
     s32 phi_v1 = false;
 
-<<<<<<< HEAD
     if (this->actor.xyzDistToPlayerSq < SQ(400.0f) && ENSW_GET_TYPE_EN(this) == SW_TYPE_NORMAL &&
-=======
-    if (this->actor.xyzDistToPlayerSq < SQ(400.0f) && PARAMS_GET_S(this->actor.params, 13, 3) == 0 &&
->>>>>>> 87914c6c
         play->actorCtx.unk_02 != 0) {
 
         this->actor.colChkInfo.damage = this->actor.colChkInfo.health;
@@ -392,12 +351,8 @@
                 return true;
             }
             Enemy_StartFinishingBlow(play, &this->actor);
-<<<<<<< HEAD
             if (ENSW_GET_TYPE_EN(this) != SW_TYPE_NORMAL) {
                 // Gold Skultula spins in place as it dies.
-=======
-            if (PARAMS_GET_S(this->actor.params, 13, 3) != 0) {
->>>>>>> 87914c6c
                 this->skelAnime.playSpeed = 8.0f;
                 if ((play->state.frames & 1) == 0) {
                     this->rotateMag = 0.1f;
@@ -429,19 +384,12 @@
     }
 
     return false;
-}
-
-<<<<<<< HEAD
+} 
+
 void EnSw_SetCollider(EnSw* this, PlayState* play) {
     if ((ENSW_GET_TYPE_EN(this) > SW_TYPE_NORMAL) && (this->actionFunc != EnSw_Crawl)) {
         if (this->painTimer != 0) {
             this->painTimer--;
-=======
-void func_80B0CBE8(EnSw* this, PlayState* play) {
-    if ((PARAMS_GET_S(this->actor.params, 13, 3) > 0) && (this->actionFunc != func_80B0D590)) {
-        if (this->unk_392 != 0) {
-            this->unk_392--;
->>>>>>> 87914c6c
         }
     } else {
         if ((DECR(this->attackTimer) == 0) && (this->actor.colChkInfo.health != 0)) {
@@ -508,13 +456,8 @@
         Camera* activeCam = GET_ACTIVE_CAM(play);
 
         if (!(Math_Vec3f_DistXYZ(&this->actor.world.pos, &activeCam->eye) >= 380.0f)) {
-<<<<<<< HEAD
             Actor_PlaySfx(&this->actor,
                           ENSW_GET_TYPE_EN(this) > SW_TYPE_NORMAL ? NA_SE_EN_STALGOLD_ROLL : NA_SE_EN_STALWALL_ROLL);
-=======
-            Actor_PlaySfx(&this->actor, (PARAMS_GET_S(this->actor.params, 13, 3) > 0) ? NA_SE_EN_STALGOLD_ROLL
-                                                                                      : NA_SE_EN_STALWALL_ROLL);
->>>>>>> 87914c6c
         }
     }
 }
@@ -558,7 +501,6 @@
         func_8002836C(play, &pos, &velocity, &accel, &primColor, &envColor, 20, 40, 10);
     }
 }
-<<<<<<< HEAD
 /*detrimes if a delay should be added for based on if (this) is
 a Gold Skulltula hidden in a tree or soil patch*/
 void EnSw_SetupGoldHidden(EnSw* this, PlayState* play) {
@@ -568,16 +510,6 @@
     } else { // slight delay for Gold Skulltula in soil.
         this->waitTimer = 10;
         this->actionFunc = EnSw_GoldHiddenReveal;
-=======
-
-void func_80B0D364(EnSw* this, PlayState* play) {
-    if (PARAMS_GET_S(this->actor.params, 13, 3) == 4) {
-        this->unk_38C = 0;
-        this->actionFunc = func_80B0D3AC;
-    } else {
-        this->unk_38C = 10;
-        this->actionFunc = func_80B0D3AC;
->>>>>>> 87914c6c
     }
 }
 
@@ -628,14 +560,9 @@
 void EnSw_Crawl(EnSw* this, PlayState* play) {
     f32 rotAngle;
 
-<<<<<<< HEAD
     // Outdoor Gold Skulltula shrinks/expands based on time
     if (ENSW_GET_TYPE_EN(this) == SW_TYPE_GOLD_NIGHT) {
         if (this->actor.scale.x < (140.0f * 0.0001f)) {
-=======
-    if (PARAMS_GET_S(this->actor.params, 13, 3) == 2) {
-        if (this->actor.scale.x < 0.0139999995f) {
->>>>>>> 87914c6c
             this->collider.elements[0].base.atElemFlags = ATELEM_NONE;
             this->collider.elements[0].base.acElemFlags = ACELEM_NONE;
             this->collider.elements[0].base.ocElemFlags = OCELEM_NONE;
@@ -651,7 +578,6 @@
         Actor_SetScale(&this->actor, this->actor.scale.x);
     }
 
-<<<<<<< HEAD
     if (this->crawlTimer != 0) {
         this->crawlTimer--;
         if (this->crawlTimer == 0) {
@@ -662,18 +588,6 @@
             if (ENSW_GET_TYPE_EN(this) != SW_TYPE_NORMAL) {
                 this->waitTimer *= 2;
                 this->rotateMag *= 2.0f;
-=======
-    if (this->unk_38E != 0) {
-        this->unk_38E--;
-        if (this->unk_38E == 0) {
-            func_80B0CEA8(this, play);
-            this->unk_420 = ((play->state.frames % 2) == 0) ? 0.1f : -0.1f;
-            this->unk_38A = 1;
-            this->unk_38C = Rand_S16Offset(30, 60);
-            if (PARAMS_GET_S(this->actor.params, 13, 3) != 0) {
-                this->unk_38C *= 2;
-                this->unk_420 *= 2.0f;
->>>>>>> 87914c6c
             }
         }
     } else {
@@ -682,13 +596,8 @@
             this->crawlTimer = Rand_S16Offset(15, 30);
             this->animVar = 0;
             this->skelAnime.playSpeed = 0.0f;
-<<<<<<< HEAD
             if (ENSW_GET_TYPE_EN(this) != SW_TYPE_NORMAL) {
                 this->crawlTimer /= 2;
-=======
-            if (PARAMS_GET_S(this->actor.params, 13, 3) != 0) {
-                this->unk_38E /= 2;
->>>>>>> 87914c6c
             }
         } else if (this->animVar != 0) {
             this->animVar--;
@@ -697,12 +606,8 @@
             if (this->skelAnime.playSpeed > 0.0f) {
                 EnSw_PlaySfxRoll(this, play);
             }
-<<<<<<< HEAD
             // Gold Skulltulas move faster
             if (ENSW_GET_TYPE_EN(this) != SW_TYPE_NORMAL) {
-=======
-            if (PARAMS_GET_S(this->actor.params, 13, 3) != 0) {
->>>>>>> 87914c6c
                 this->skelAnime.playSpeed *= 2.0f;
             }
         } else {
@@ -1048,13 +953,8 @@
 
     OPEN_DISPS(play->state.gfxCtx, "../z_en_sw.c", 2084);
 
-<<<<<<< HEAD
     if (ENSW_GET_TYPE_EN(this) != SW_TYPE_NORMAL) {
         switch (limbIndex) { // replace with Gold Skulltula body parts.
-=======
-    if (PARAMS_GET_S(this->actor.params, 13, 3) != 0) {
-        switch (limbIndex) {
->>>>>>> 87914c6c
             case 23:
                 *dList = object_st_DL_004788;
                 break;
@@ -1145,11 +1045,7 @@
     EnSw* this = (EnSw*)thisx;
     Color_RGBA8 color = { 184, 0, 228, 255 }; // violet tint when dashing.
 
-<<<<<<< HEAD
     if (ENSW_GET_TYPE_EN(this) != SW_TYPE_NORMAL) {
-=======
-    if (PARAMS_GET_S(this->actor.params, 13, 3) != 0) {
->>>>>>> 87914c6c
         Matrix_RotateX(DEG_TO_RAD(-80), MTXMODE_APPLY);
         if (this->actor.colChkInfo.health != 0) {
             Matrix_Translate(0.0f, 0.0f, 200.0f, MTXMODE_APPLY);
