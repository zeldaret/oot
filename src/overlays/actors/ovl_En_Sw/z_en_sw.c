--- conflicted
+++ resolved
@@ -437,13 +437,8 @@
         Camera* activeCam = GET_ACTIVE_CAM(play);
 
         if (!(Math_Vec3f_DistXYZ(&this->actor.world.pos, &activeCam->eye) >= 380.0f)) {
-<<<<<<< HEAD
-            Audio_PlayActorSfx2(&this->actor, (PARAMS_GET2(this->actor.params, 13, 3) > 0) ? NA_SE_EN_STALGOLD_ROLL
-                                                                                           : NA_SE_EN_STALWALL_ROLL);
-=======
             Actor_PlaySfx(&this->actor,
-                          ((this->actor.params & 0xE000) >> 0xD) > 0 ? NA_SE_EN_STALGOLD_ROLL : NA_SE_EN_STALWALL_ROLL);
->>>>>>> 8913c4fa
+                          (PARAMS_GET2(this->actor.params, 13, 3) > 0) ? NA_SE_EN_STALGOLD_ROLL : NA_SE_EN_STALWALL_ROLL);
         }
     }
 }
