#include "z_en_sw.h"

#define FLAGS 0x00000015

#define THIS ((EnSw*)thisx)

void EnSw_Init(Actor* thisx, GlobalContext* globalCtx);
void EnSw_Destroy(Actor* thisx, GlobalContext* globalCtx);
void EnSw_Update(Actor* thisx, GlobalContext* globalCtx);
void EnSw_Draw(Actor* thisx, GlobalContext* globalCtx);
s32 func_80B0DFFC(EnSw* this, GlobalContext* globalCtx);
void func_80B0D364(EnSw* this, GlobalContext* globalCtx);
void func_80B0E5E0(EnSw* this, GlobalContext* globalCtx);
void func_80B0D590(EnSw* this, GlobalContext* globalCtx);
void func_80B0E90C(EnSw* this, GlobalContext* globalCtx);
void func_80B0E9BC(EnSw* this, GlobalContext* globalCtx);
void func_80B0E728(EnSw*this, GlobalContext* globalCtx);
void func_80B0DC7C(EnSw* this, GlobalContext* globalCtx);
s32 func_80B0C0CC(EnSw* this, GlobalContext* globalCtx, s32);
void func_80B0D3AC(EnSw* this, GlobalContext* globalCtx);
void func_80B0DB00(EnSw* this, GlobalContext* globalCtx);
void func_80B0D878(EnSw* this, GlobalContext* globalCtx);

<<<<<<< HEAD
=======
extern UNK_TYPE D_06000304;
extern UNK_TYPE D_06003FB0;
extern UNK_TYPE D_060043D8;
extern UNK_TYPE D_060045C0;
extern UNK_TYPE D_06004658;
extern UNK_TYPE D_060046F0;
extern UNK_TYPE D_06004788;
extern UNK_TYPE D_06004820;
extern UNK_TYPE D_060048B8;
extern UNK_TYPE D_06004950;
extern UNK_TYPE D_060049E8;
extern UNK_TYPE D_06005298;

/*
>>>>>>> dff2dfef
const ActorInit En_Sw_InitVars = {
    ACTOR_EN_SW,
    ACTORCAT_NPC,
    FLAGS,
    OBJECT_ST,
    sizeof(EnSw),
    (ActorFunc)EnSw_Init,
    (ActorFunc)EnSw_Destroy,
    (ActorFunc)EnSw_Update,
    (ActorFunc)EnSw_Draw,
};
<<<<<<< HEAD
=======

static ColliderJntSphElementInit D_80B0F040[1] = {
    {
        {
            ELEMTYPE_UNK0,
            { 0xFFCFFFFF, 0x00, 0x08 },
            { 0xFFC3FFFE, 0x00, 0x00 },
            TOUCH_ON | TOUCH_SFX_NORMAL,
            BUMP_ON | BUMP_HOOKABLE,
            OCELEM_ON,
        },
        { 2, { { 0, -300, 0 }, 21 }, 100 },
    },
};

static ColliderJntSphInit D_80B0F064 = {
    {
        COLTYPE_HIT6,
        AT_ON | AT_TYPE_ENEMY,
        AC_ON | AC_TYPE_PLAYER,
        OC1_ON | OC1_TYPE_ALL,
        OC2_TYPE_1,
        COLSHAPE_JNTSPH,
    },
    1,
    D_80B0F040,
};
*/
#pragma GLOBAL_ASM("asm/non_matchings/overlays/actors/ovl_En_Sw/func_80B0BDB0.s")
>>>>>>> dff2dfef

static ColliderJntSphItemInit sJntSphItemsInit[1] = {
    {
        { 0x00, { 0xFFCFFFFF, 0x00, 0x08 }, { 0xFFC3FFFE, 0x00, 0x00 }, 0x01, 0x05, 0x01 },
        { 2, { { 0, -300, 0 }, 21 }, 100 },
    },
};

static ColliderJntSphInit sJntSphInit =
{
    { COLTYPE_UNK6, 0x11, 0x09, 0x39, 0x10, COLSHAPE_JNTSPH },
    1, sJntSphItemsInit,
};

static CollisionCheckInfoInit2 D_80B0F074 = 
{
    0x01, 0x0002, 0x0019, 0x0019, 0xFF
};

static struct_80034EC0_Entry D_80B0F080[] =
{
    { 0x06000304, 1.0f, 0.0f, -1.0f, 0x01, 0.0f },
    { 0x06000304, 1.0f, 0.0f, -1.0f, 0x01, -8.0f },
    { 0x060055A8, 1.0f, 0.0f, -1.0f, 0x01, -8.0f },
    { 0x06005B98, 1.0f, 0.0f, -1.0f, 0x01, -8.0f },
};

char D_80B0F630[0x80]; // unused.

extern SkeletonHeader D_06005298;
extern Gfx D_06004788[];
extern Gfx D_060046F0[];
extern Gfx D_06004658[];
extern Gfx D_060045C0[];
extern Gfx D_06004820[];
extern Gfx D_060048B8[];
extern Gfx D_06004950[];
extern Gfx D_060049E8[];
extern Gfx D_06003FB0[];
extern Gfx D_060043D8[];
extern AnimationHeader D_06000304;

// Vec3f Cross product
void func_80B0BDB0(Vec3f *arg0, Vec3f *arg1, Vec3f *arg2) {
    arg2->x = (arg0->y * arg1->z) - (arg0->z * arg1->y);
    arg2->y = (arg0->z * arg1->x) - (arg0->x * arg1->z);
    arg2->z = (arg0->x * arg1->y) - (arg0->y * arg1->x);
}

s32 func_80B0BE20(EnSw *this, CollisionPoly *poly) {
    Vec3f sp44;
    Vec3f sp38;
    f32 sp34;
    f32 temp_f0;
    s32 pad;

    this->actor.floorPoly = poly;
    sp44.x = poly->norm.x * 0.00003051851f;
    sp44.y = poly->norm.y * 0.00003051851f;
    sp44.z = poly->norm.z * 0.00003051851f;
    sp34 = Math_acosf(((this->unk_364.x * sp44.x) + (sp44.y * this->unk_364.y)) + (sp44.z * this->unk_364.z));
    func_80B0BDB0(&this->unk_364, &sp44, &sp38);
    func_800D23FC(sp34, &sp38, MTXMODE_NEW);
    Matrix_MultVec3f(&this->unk_370, &sp38);
    this->unk_370 = sp38;
    func_80B0BDB0(&this->unk_370, &sp44, &this->unk_37C);
    temp_f0 = Math3D_Vec3fMagnitude(&this->unk_37C);
    if (temp_f0 < 0.001f) {
        return 0;
    }
    this->unk_37C.x = this->unk_37C.x * (1.0f / temp_f0);
    this->unk_37C.y = this->unk_37C.y * (1.0f / temp_f0);
    this->unk_37C.z = this->unk_37C.z * (1.0f / temp_f0);
    this->unk_364 = sp44;
    this->unk_3D8.xx = this->unk_370.x;
    this->unk_3D8.xy = this->unk_370.y;
    this->unk_3D8.xz = this->unk_370.z;
    this->unk_3D8.xw = 0.0f;
    this->unk_3D8.yx = this->unk_364.x;
    this->unk_3D8.yy = this->unk_364.y;
    this->unk_3D8.yz = this->unk_364.z;
    this->unk_3D8.yw = 0.0f;
    this->unk_3D8.zx = this->unk_37C.x;
    this->unk_3D8.zy = this->unk_37C.y;
    this->unk_3D8.zz = this->unk_37C.z;
    this->unk_3D8.zw = 0.0f;
    this->unk_3D8.wx = 0.0f;
    this->unk_3D8.wy = 0.0f;
    this->unk_3D8.wz = 0.0f;
    this->unk_3D8.ww = 1.0f;
    func_800D20CC(&this->unk_3D8, &this->actor.posRot.rot, 0);
    // @BUG: Does not return.
}

CollisionPoly *func_80B0C020(GlobalContext *globalCtx, Vec3f *arg1, Vec3f *arg2, Vec3f *arg3, s32 *arg4) {
    CollisionPoly *sp3C;
    s32 pad;

    if (!func_8003DE84(&globalCtx->colCtx, arg1, arg2, arg3, &sp3C, 1, 1, 1, 0, arg4)) {
        return NULL;
    }
    if ((func_80041DB8(&globalCtx->colCtx, sp3C, *arg4) & 0x30)) {
        return NULL;
    }
    if (func_80042048(&globalCtx->colCtx, sp3C, *arg4)) {
        return NULL;
    }
    return sp3C;
}

s32 func_80B0C0CC(EnSw *this, GlobalContext *globalCtx, s32 arg2) {
    CollisionPoly *temp_v0_2;
    CollisionPoly *temp_s1;
    Vec3f sp9C;
    Vec3f sp90;
    Vec3f sp84;
    Vec3f sp78;
    f32 t;
    s32 sp70;
    s32 sp6C;
    s32 phi_s1;
    s32 sp64;

    sp64 = 0;
    this->unk_42C = 1;
    sp84 = sp78 = this->actor.posRot.pos;
    sp84.x += this->unk_364.x * 18.0f;
    sp84.y += this->unk_364.y * 18.0f;
    sp84.z += this->unk_364.z * 18.0f;
    sp78.x -= this->unk_364.x * 18.0f;
    sp78.y -= this->unk_364.y * 18.0f;
    sp78.z -= this->unk_364.z * 18.0f;
    temp_s1 = func_80B0C020(globalCtx, &sp84, &sp78, &sp90, &sp70);
    if ((temp_s1 != NULL) && (this->unk_360 == 0)) {
        t = 24;
        sp78.x = sp84.x + (this->unk_37C.x * 24);
        sp78.y = sp84.y + (this->unk_37C.y * 24);
        sp78.z = sp84.z + (this->unk_37C.z * 24);
        temp_v0_2 = func_80B0C020(globalCtx, &sp84, &sp78, &sp9C, &sp6C);
        if (temp_v0_2 != NULL) {
            if (arg2 == 1) {
                func_80B0BE20(this, temp_v0_2);
                this->actor.posRot.pos = sp9C;
                this->actor.floorPolySource = sp6C;
            }
        } else {
            if (this->actor.floorPoly != temp_s1) {
                func_80B0BE20(this, temp_s1);
            }
            this->actor.posRot.pos = sp90;
            this->actor.floorPolySource = sp70;
        }
        sp64 = 1;
    } else {
        sp84 = sp78;
        for(phi_s1 = 0; phi_s1 < 3; phi_s1++){
            if (phi_s1 == 0) {
                sp78.x = sp84.x - (this->unk_37C.x * 24.0f);
                sp78.y = sp84.y - (this->unk_37C.y * 24.0f);
                if(0){}
                sp78.z = sp84.z - (this->unk_37C.z * 24.0f);
            } else if (phi_s1 == 1) {
                sp78.x = sp84.x + (this->unk_370.x * 24.0f);
                sp78.y = sp84.y + (this->unk_370.y * 24.0f);
                sp78.z = sp84.z + (this->unk_370.z * 24.0f);
            } else {
                sp78.x = sp84.x - (this->unk_370.x * 24.0f);
                sp78.y = sp84.y - (this->unk_370.y * 24.0f);
                sp78.z = sp84.z - (this->unk_370.z * 24.0f);
            }
            temp_v0_2 = func_80B0C020(globalCtx, &sp84, &sp78, &sp9C, &sp6C);
            if (temp_v0_2 != NULL) {
                if (arg2 == 1) {
                    func_80B0BE20(this, temp_v0_2);
                    this->actor.posRot.pos = sp9C;
                    this->actor.floorPolySource = sp6C;
                }
                sp64 = 1;
                break;
            }
        }
    }
    
    Math_SmoothScaleMaxMinS(&this->actor.shape.rot.x, this->actor.posRot.rot.x, 8, 0xFA0, 1);
    Math_SmoothScaleMaxMinS(&this->actor.shape.rot.y, this->actor.posRot.rot.y, 8, 0xFA0, 1);
    Math_SmoothScaleMaxMinS(&this->actor.shape.rot.z, this->actor.posRot.rot.z, 8, 0xFA0, 1);
    return sp64;
}

void EnSw_Init(Actor *thisx, GlobalContext *globalCtx) {
    EnSw* this = THIS;
    s32 phi_v0;
    Vec3f sp4C = { 0.0f, 0.0f, 0.0f };
    s32 pad;

    if (thisx->params & 0x8000) {
        phi_v0 = (((thisx->params - 0x8000) & 0xE000) >> 0xD) + 1;
        thisx->params = (thisx->params & 0x1FFF) | (phi_v0 << 0xD);
    }

    if (((thisx->params & 0xE000) >> 0xD) > 0) {
        phi_v0 = ((thisx->params & 0x1F00) >> 8) - 1;
        thisx->params = (thisx->params & 0xE0FF) | (phi_v0 << 8);
    }

    // Check to see if this gold skull token has already been retrieved.
    if (((gSaveContext.gsFlags[((thisx->params & 0x1F00) >> 8) >> 2] & gGoldSkullFlgMask[((thisx->params & 0x1F00) >> 8) & 3]) >> gGoldSkullFlgShift[((thisx->params & 0x1F00) >> 8) & 3]) & (thisx->params & 0xFF)) {
        Actor_Kill(&this->actor);
        return;
    }

    SkelAnime_Init(globalCtx, &this->skelAnime, &D_06005298, NULL, this->limbDrawTbl, this->transDrawTbl, 30);
    func_80034EC0(&this->skelAnime, D_80B0F080, 0);
    ActorShape_Init(&thisx->shape, 0.0f, NULL, 0.0f);
    Collider_InitJntSph(globalCtx, &this->collider);
    Collider_SetJntSph(globalCtx, &this->collider, &this->actor, &sJntSphInit, this->sphs);
    func_80061EFC(&this->actor.colChkInfo, DamageTable_Get(0xE), &D_80B0F074);
    this->actor.scale.x = 0.02f;
    if (((thisx->params & 0xE000) >> 0xD) == 0) {
        this->actor.posRot.rot.x = 0;
        this->actor.posRot.rot.z = 0;
        thisx->shape.rot = this->actor.posRot.rot;
        this->unk_484.y = this->actor.posRot.pos.y;
        this->unk_484.x = this->actor.posRot.pos.x + (Math_Sins(this->actor.posRot.rot.y) * -60.0f);
        this->unk_484.z = this->actor.posRot.pos.z + (Math_Coss(this->actor.posRot.rot.y) * -60.0f);
        func_80B0DFFC(this, globalCtx);
        this->actor.initPosRot.pos = this->actor.posRot.pos;
    } else {
        this->unk_370.x = Math_Sins(thisx->shape.rot.y + 0x4000);
        this->unk_370.y = 0.0f;
        this->unk_370.z = Math_Coss(thisx->shape.rot.y + 0x4000);
        this->unk_364.x = 0.0f;
        this->unk_364.y = 1.0f;
        this->unk_364.z = 0.0f;
        this->unk_37C.x = Math_Sins(thisx->shape.rot.y);
        this->unk_37C.y = 0.0f;
        this->unk_37C.z = Math_Coss(thisx->shape.rot.y);
        func_80B0C0CC(this, globalCtx, 1);
    }

    if(((thisx->params & 0xE000) >> 0xD) >= 3){
        Audio_PlaySoundGeneral(NA_SE_SY_CORRECT_CHIME, &D_801333D4, 4, &D_801333E0, &D_801333E0, &D_801333E8);
    }

    switch((thisx->params & 0xE000) >> 0xD){
        case 3:
        case 4:
            this->unk_360 = 1;
            this->actor.velocity.y = 8.0f;
            this->actor.speedXZ = 4.0f;
            this->actor.gravity = -1.0f;
        case 2:
            this->actor.scale.x = 0.0f;
        case 1:
            this->collider.list[0].body.toucher.damage *= 2;
            this->actor.naviEnemyId = (u8)0x20U;
            this->actor.colChkInfo.health *= 2;
            this->actor.flags &= ~1;
            break;
        default:
            Actor_ChangeType(globalCtx, &globalCtx->actorCtx, &this->actor, ACTORTYPE_ENEMY);
            this->actor.naviEnemyId = 0x1F;
            break;

    }

    this->unk_38E = Math_Rand_S16Offset(0xF, 0x1E);
    Actor_SetScale(&this->actor, this->actor.scale.x);
    this->actor.initPosRot.pos = this->actor.posRot.pos;
    thisx->shape.rot = this->actor.posRot.rot;
    
    if(((thisx->params & 0xE000) >> 0xD) >= 3){
        this->unk_38C = 0x28;
        this->unk_394 = 1;
        this->actionFunc = func_80B0D364;
    } else if (((thisx->params & 0xE000) >> 0xD) == 0){
        this->actionFunc = func_80B0E5E0;
    } else {
        this->actionFunc = func_80B0D590;
    }
}

void EnSw_Destroy(Actor *thisx, GlobalContext *globalCtx) {
    EnSw* this = THIS;

    Collider_DestroyJntSph(globalCtx, &this->collider);
}

s32 func_80B0C9F0(EnSw *this, GlobalContext *globalCtx) {
    s32 phi_v1;

    phi_v1 = false;
    if (this->actor.xyzDistFromLinkSq < 160000.0f && 
        ((this->actor.params & 0xE000) >> 0xD) == 0 && 
        globalCtx->actorCtx.unk_02 != 0) {

        this->actor.colChkInfo.damage = this->actor.colChkInfo.health;
        phi_v1 = true;
    }

    if (this->unk_392 == 0) {
        if ((this->collider.base.acFlags & 2) || phi_v1) {
            this->collider.base.acFlags &= ~2;
            this->unk_392 = 0x10;
            func_8003426C(&this->actor, 0x4000, 0xC8, 0, this->unk_392);
            if (Actor_ApplyDamage(&this->actor) != 0) {
                Audio_PlayActorSound2(&this->actor, NA_SE_EN_STALTU_DAMAGE);
                return 1;
            }
            func_80032C7C(globalCtx, (Actor *) this);
            if (((this->actor.params & 0xE000) >> 0xD) != 0) {
                this->skelAnime.animPlaybackSpeed = 8.0f;
                if ((globalCtx->state.frames & 1) == 0) {
                    this->unk_420 = 0.1f;
                } else {
                    this->unk_420 = -0.1f;
                }
                this->unk_394 = 0xA;
                this->unk_38A = 1;
                this->unk_420 *= 4.0f;
                this->actionFunc = func_80B0D878;
            } else {
                this->actor.shape.shadowDrawFunc = (void (*)(struct Actor *, struct Lights *, struct GlobalContext *)) &ActorShadow_DrawFunc_Circle;
                this->actor.shape.unk_14 = 0xFF;
                this->unk_38A = 2;
                this->actor.shape.unk_10 = 16.0f;
                this->actor.gravity = -1.0f;
                this->actor.flags &= ~1;
                this->actionFunc = func_80B0DB00;
            }

            Audio_PlayActorSound2(&this->actor, NA_SE_EN_STALWALL_DEAD);
            return 1;
        }
    }

    if (this->unk_390 == 0) {
        if (this->collider.base.atFlags & 2) {
            this->unk_390 = 30;
        }
    }
    return 0;
}

void func_80B0CBE8(EnSw *this, GlobalContext *globalCtx) {
    if ((((this->actor.params & 0xE000) >> 0xD) > 0) && (this->actionFunc != func_80B0D590)) {
        if(this->unk_392 != 0){
            this->unk_392--;
        }
        return;
    }

    if (DECR(this->unk_390) == 0) {
        if (this->actor.colChkInfo.health != 0) {
            CollisionCheck_SetAT(globalCtx, &globalCtx->colChkCtx, &this->collider);
        }
    }

    if (DECR(this->unk_392) == 0) {
        if (this->actor.colChkInfo.health != 0) {
            CollisionCheck_SetAC(globalCtx, &globalCtx->colChkCtx, &this->collider);
        }
    }

    CollisionCheck_SetOC(globalCtx, &globalCtx->colChkCtx, &this->collider);
}

s32 func_80B0CCF4(EnSw *this, f32 *arg1) {
    CollisionPoly *temp_v1;
    f32 temp_f0;
    Vec3f sp6C;
    MtxF sp2C;

    if (this->actor.floorPoly == NULL){
        return false;
    }

    temp_v1 = this->actor.floorPoly;
    sp6C.x = temp_v1->norm.x * 0.00003051851f;
    sp6C.y = temp_v1->norm.y * 0.00003051851f;
    sp6C.z = temp_v1->norm.z * 0.00003051851f;
    func_800D23FC(*arg1, &sp6C, MTXMODE_NEW);
    Matrix_MultVec3f(&this->unk_370, &sp6C);
    this->unk_370 = sp6C;
    func_80B0BDB0(&this->unk_370, &this->unk_364, &this->unk_37C);
    temp_f0 = Math3D_Vec3fMagnitude(&this->unk_37C);
    if (temp_f0 < 0.001f) {
        return false;
    }
    temp_f0 = 1.0f / temp_f0;
    this->unk_37C.x *= temp_f0;
    this->unk_37C.y *= temp_f0;
    this->unk_37C.z *= temp_f0;
    sp2C.xx = this->unk_370.x; 
    sp2C.xy = this->unk_370.y;
    sp2C.xz = this->unk_370.z;
    sp2C.xw = 0.0f;
    sp2C.yx = this->unk_364.x;
    sp2C.yy = this->unk_364.y;
    sp2C.yz = this->unk_364.z;
    sp2C.yw = 0.0f;
    sp2C.zx = this->unk_37C.x;
    sp2C.zy = this->unk_37C.y;
    sp2C.zz = this->unk_37C.z;
    sp2C.zw = 0.0f;
    sp2C.wx = 0.0f;
    sp2C.wy = 0.0f;
    sp2C.wz = 0.0f;
    sp2C.ww = 1.0f;
    func_800D20CC(&sp2C, &this->actor.posRot.rot, 0);
    return true;
}

void func_80B0CEA8(EnSw *this, GlobalContext *globalCtx) {
    Camera* activeCam;

    if (!(this->actor.scale.x < 0.0139999995f)) {
        activeCam = ACTIVE_CAM;
        if (!(380.0f <= Math_Vec3f_DistXYZ(&this->actor.posRot.pos, &activeCam->eye))) {
            Audio_PlayActorSound2(&this->actor, ((this->actor.params & 0xE000) >> 0xD) > 0 ? NA_SE_EN_STALGOLD_ROLL : NA_SE_EN_STALWALL_ROLL);
        }
    }
}

void func_80B0CF44(EnSw *this, GlobalContext *globalCtx, s32 cnt) {
    Color_RGBA8_n spA4 = { 80, 80, 50, 255 };
    Color_RGBA8_n spA0 = { 100, 100, 80, 0 };
    Vec3f sp94 = { 0.0f, 0.0f, 0.0f };
    Vec3f sp88 = { 0.0f, 0.300000011921f, 0.0f };
    Vec3f sp7C;
    s16 phi_s0;
    s32 i;

    phi_s0 = (Math_Rand_ZeroOne() - 0.5f) * 65536.0f;
    for(i = cnt; i >= 0; i--, phi_s0 += (s16)(0x10000 / cnt)){
        sp88.x = (Math_Rand_ZeroOne() - 0.5f) * 2.0f;
        sp88.z = (Math_Rand_ZeroOne() - 0.5f) * 2.0f;
        sp7C.x = this->actor.posRot.pos.x + (Math_Sins(phi_s0) * 2.0f);
        sp7C.y = this->actor.posRot.pos.y;
        sp7C.z = this->actor.posRot.pos.z + (Math_Coss(phi_s0) * 2.0f);
        func_8002836C(globalCtx, &sp7C, &sp94, &sp88, &spA4, &spA0, 0x14, 0x1E, 0xC);
    }
}

void func_80B0D14C(EnSw *this, GlobalContext *globalCtx, s32 cnt) {
    Color_RGBA8_n spAC = { 80, 80, 50, 255 };
    Color_RGBA8_n spA8 = { 100, 100, 80, 0 };
    Vec3f sp9C = { 0.0f, 0.0f, 0.0f };
    Vec3f sp90 = { 0.0f, 0.300000011921f, 0.0f };
    Vec3f sp84;
    s16 phi_s0;
    s32 i;

    phi_s0 = (Math_Rand_ZeroOne() - 0.5f) * 65536.0f;
    for(i = cnt; i >=0; i--, phi_s0 += (s16)(0x10000 / cnt))
    {
        sp90.x = (Math_Rand_ZeroOne() - 0.5f) * 2.0f;
        sp90.z = (Math_Rand_ZeroOne() - 0.5f) * 2.0f;
        sp84.x = this->actor.posRot.pos.x + (Math_Sins(phi_s0) * 14.0f);
        sp84.y = this->actor.posRot.pos.y;
        sp84.z = this->actor.posRot.pos.z + (Math_Coss(phi_s0) * 14.0f);
        func_8002836C(globalCtx, &sp84, &sp9C, &sp90, &spAC, &spA8, 0x14, 0x28, 0xA);
    }
}

void func_80B0D364(EnSw *this, GlobalContext *globalCtx) {
    if (((this->actor.params & 0xE000) >> 0xD) == 4) {
        this->unk_38C = 0;
        this->actionFunc = func_80B0D3AC;
    } else {
        this->unk_38C = 10;
        this->actionFunc = func_80B0D3AC;
    }
}

void func_80B0D3AC(EnSw *this, GlobalContext *globalCtx) {
    if (this->unk_38C != 0) {
        if ((this->unk_38C & 4) != 0) {
            func_80B0CF44(this, globalCtx, 5);
        }
        this->unk_38C--;
        if (this->unk_38C == 0) {
            Audio_PlaySoundAtPosition(globalCtx, &this->actor.posRot.pos, 0x28, NA_SE_EN_STALGOLD_UP_CRY);
            Audio_PlaySoundAtPosition(globalCtx, &this->actor.posRot.pos, 0x28, NA_SE_EN_DODO_M_UP);
        } else {
            return;
        }
    }
    Math_SmoothScaleMaxF(&this->actor.scale.x, 0.02f, 0.2f, 0.01f);
    Actor_SetScale(&this->actor, this->actor.scale.x);
    this->actor.posRot.pos.x += this->unk_364.x * this->actor.velocity.y;
    this->actor.posRot.pos.y += this->unk_364.y * this->actor.velocity.y;
    this->actor.posRot.pos.z += this->unk_364.z * this->actor.velocity.y;
    this->actor.posRot.pos.x += this->unk_37C.x * this->actor.speedXZ;
    this->actor.posRot.pos.y += this->unk_37C.y * this->actor.speedXZ;
    this->actor.posRot.pos.z += this->unk_37C.z * this->actor.speedXZ;
    this->actor.velocity.y += this->actor.gravity;
    this->actor.velocity.y = CLAMP_MIN(this->actor.velocity.y, this->actor.minVelocityY);
    if (this->actor.velocity.y < 0.0f) {
        this->unk_360 = 0;
    }

    if (func_80B0C0CC(this, globalCtx, 1) == 1) {
        Audio_PlayActorSound2(&this->actor, NA_SE_EN_DODO_M_GND);
        func_80B0D14C(this, globalCtx, 8);
        this->actor.scale.x = 0.02f;
        Actor_SetScale(&this->actor, 0.02f);
        this->actionFunc = func_80B0D590;
        this->actor.velocity.y = 0.0f;
        this->actor.speedXZ = 0.0f;
        this->actor.gravity = 0.0f;
    }
}

void func_80B0D590(EnSw *this, GlobalContext *globalCtx) {
    f32 sp2C;

    if (((this->actor.params & 0xE000) >> 0xD) == 2) {
        if (this->actor.scale.x < 0.0139999995f) {
            this->collider.list[0].body.toucherFlags = 0;
            this->collider.list[0].body.bumperFlags = 0;
            this->collider.list[0].body.ocFlags = 0;
        }

        if (0.0139999995f <= this->actor.scale.x) {
            this->collider.list[0].body.toucherFlags = 1;
            this->collider.list[0].body.bumperFlags = 1;
            this->collider.list[0].body.ocFlags = 1;
        }

        Math_SmoothScaleMaxF(&this->actor.scale.x, gSaveContext.nightFlag ? 0.02f : 0.0f, 0.2f, 0.01f);
        Actor_SetScale(&this->actor, this->actor.scale.x);
    }

    if (this->unk_38E != 0) {
        this->unk_38E--;
        if (this->unk_38E == 0) {
            func_80B0CEA8(this, globalCtx);
            this->unk_420 = globalCtx->state.frames % 2 == 0 ? 0.1f : -0.1f;
            this->unk_38A = 1;
            this->unk_38C = Math_Rand_S16Offset(30, 60);
            if (((this->actor.params & 0xE000) >> 0xD) != 0) {
                this->unk_38C *= 2;
                this->unk_420 *= 2.0f;
                return;
            }
        }
    } else {
        this->unk_38C--;
        if (this->unk_38C == 0) {
            this->unk_38E = Math_Rand_S16Offset(15, 30);
            this->unk_38A = 0;
            this->skelAnime.animPlaybackSpeed = 0.0f;
            if (((this->actor.params & 0xE000) >> 0xD) != 0) {
                this->unk_38E /= 2;
                return;
            }
        } else {
            if (this->unk_38A != 0) {
                this->unk_38A--;
                if (this->unk_38A == 0) {
                    this->skelAnime.animPlaybackSpeed = 4.0f;
                } else {
                    this->skelAnime.animPlaybackSpeed = 0.0f;
                }
                if (this->skelAnime.animPlaybackSpeed > 0.0f) {
                    func_80B0CEA8(this, globalCtx);
                }
                if (((this->actor.params & 0xE000) >> 0xD) != 0) {
                    this->skelAnime.animPlaybackSpeed *= 2.0f;
                    return;
                }
            } else {
                if (func_800A56C8(&this->skelAnime, this->skelAnime.animFrameCount) == 1) {
                    this->unk_38A = 2;
                }
                sp2C =  32768.0f / this->skelAnime.animFrameCount;
                sp2C *= this->skelAnime.animCurrentFrame;
                sp2C = Math_Sins(sp2C) * this->unk_420;
                func_80B0CCF4(this, &sp2C);
                this->actor.shape.rot = this->actor.posRot.rot;
            }
        }
    }
}

void func_80B0D878(EnSw *this, GlobalContext *globalCtx) {
    Actor *temp_v0;
    Vec3f sp78;
    Vec3f sp6C = { 0.0f, 0.5f, 0.0f };
    f32 x;
    f32 y;
    f32 z;

    if (func_800A56C8(&this->skelAnime, this->skelAnime.animFrameCount) == 1) {
        func_80B0CEA8(this, globalCtx);
    }

    func_80B0CCF4(this, &this->unk_420);
    this->actor.shape.rot = this->actor.posRot.rot;
    if (this->unk_394 == 0) {
        if (this->unk_392 == 0) {
            Audio_PlaySoundGeneral(NA_SE_SY_KINSTA_MARK_APPEAR, &D_801333D4, 4, &D_801333E0, &D_801333E0, &D_801333E8);
            x = (this->unk_364.x * 10.0f);
            y = (this->unk_364.y * 10.0f);
            z = (this->unk_364.z * 10.0f);
            temp_v0 = Actor_SpawnAsChild(&globalCtx->actorCtx, &this->actor, globalCtx, ACTOR_EN_SI, 
                                         this->actor.posRot.pos.x + x,
                                         this->actor.posRot.pos.y + y,
                                         this->actor.posRot.pos.z + z,
                                         0, 0, 0, this->actor.params);
            if (temp_v0 != NULL) {
                temp_v0->parent = NULL;
            }
            Actor_Kill(&this->actor);
            return;
        }
    }
    if (this->unk_392 == 0) {
        if (DECR(this->unk_394) != 0) {
            sp78 = this->actor.posRot.pos;
            sp78.y += 10.0f + ((Math_Rand_ZeroOne() - 0.5f) * 6.0f);
            sp78.x += (Math_Rand_ZeroOne() - 0.5f) * 32.0f;
            sp78.z += (Math_Rand_ZeroOne() - 0.5f) * 32.0f;
            func_8002A6B8(globalCtx, &sp78, &sp6C, &sp6C, 0x2A, 0, 0xFF, 0xFF, 0xFF, 0xFF, 0xFF, 0, 0, 1, 9, 1);
        }
    }
}

void func_80B0DB00(EnSw *this, GlobalContext *globalCtx) {
    Actor_MoveForward(&this->actor);
    this->actor.shape.rot.x += 0x1000;
    this->actor.shape.rot.z += 0x1000;
    func_8002E4B4(globalCtx, &this->actor, 20.0f, 20.0f, 0.0f, 5);
    if (this->actor.bgCheckFlags & 1) {
        if (!(0.0f <= this->actor.velocity.y)) {
            if (this->actor.groundY <= -32000.0f || this->actor.groundY >= 32000.0f) {
                Actor_Kill(&this->actor);
                return;
            }

            this->actor.bgCheckFlags &= ~1;
            if (this->unk_38A == 0) {
                this->actionFunc = func_80B0DC7C;
                this->unk_394 = 10;
            } else {
                this->actor.velocity.y = ((this->unk_38A--) * 8.0f) * 0.5f;
            }
            Audio_PlayActorSound2(&this->actor, NA_SE_EN_DODO_M_GND);
            func_80033260(globalCtx, &this->actor, &this->actor.posRot.pos, 16.0f, 0xC, 2.0f, 0x78, 0xA, 0);
        }
    }
}

void func_80B0DC7C(EnSw *this, GlobalContext *globalCtx) {
    Vec3f sp64 = { 0.0f, 0.5f, 0.0f };
    Vec3f sp58 = { 0.0f, 0.0f, 0.0f };

    if (DECR(this->unk_394) != 0) {
        sp58.y = ((Math_Rand_ZeroOne() - 0.5f) * 6.0f) + (this->actor.posRot.pos.y + 10.0f);
        sp58.x = ((Math_Rand_ZeroOne() - 0.5f) * 32.0f) + this->actor.posRot.pos.x;
        sp58.z = ((Math_Rand_ZeroOne() - 0.5f) * 32.0f) + this->actor.posRot.pos.z;
        func_8002A6B8(globalCtx, &sp58, &sp64, &sp64, 0x2A, 0, 0xFF, 0xFF, 0xFF, 0xFF, 0xFF, 0, 0, 1, 9, 1);
        this->actor.shape.rot.x += 0x1000;
        this->actor.shape.rot.z += 0x1000;
    } else {
        Item_DropCollectibleRandom(globalCtx, NULL, &this->actor.posRot.pos, 0x30);
        Actor_Kill(&this->actor);
    }
}

s16 func_80B0DE34(EnSw *this, Vec3f *arg1) {
    s16 pad;
    s16 sp24;

    sp24 = Math_Vec3f_Yaw(&this->actor.posRot.pos, arg1) - this->actor.wallPolyRot;
    pad = Math_Vec3f_Pitch(&this->actor.posRot.pos, arg1) - 0x4000;
    return pad * (sp24 >= 0 ? -1 : 1);
}

s32 func_80B0DEA8(EnSw *this, GlobalContext *globalCtx, s32 arg2) {
    Player* player = PLAYER;
    u32 sp58;
    CollisionPoly* sp54;
    Vec3f sp48;

    if (!(player->stateFlags1 & 0x200000) && arg2) {
        return false;
    } else if (func_8002DDF4(globalCtx) && arg2) {
        return false;
    } else if (ABS(func_80B0DE34(this, &player->actor.posRot.pos) - this->actor.shape.rot.z) >= 0x1FC2) {
        return false;
    }  else if (Math_Vec3f_DistXYZ(&this->actor.posRot.pos, &player->actor.posRot.pos) >= 130.0f) {
        return false;
    } else if (!func_8003DE84(&globalCtx->colCtx, &this->actor.posRot.pos, &player->actor.posRot.pos, &sp48, &sp58, 1, 0, 0, 1, &sp54)) {
        return true;
    } else {
        return false;
    }
}

s32 func_80B0DFFC(EnSw *this, GlobalContext *globalCtx) {
    s32 pad;
    CollisionPoly* sp60;
    u32 sp5C;
    Vec3f sp50;
    s32 sp4C = 1;

    if (this->collider.base.maskA & 2) {
        this->collider.base.acFlags &= ~2;
        sp4C = 0;
    } else if (((globalCtx->state.frames % 4) == 0) && (func_8003DE84(&globalCtx->colCtx, &this->actor.posRot.pos, &this->unk_454, &sp50, &sp60, 1, 0, 0, 1, &sp5C) == 0)) {
        sp4C = 0;
    } else if (((globalCtx->state.frames % 4) == 1) && (func_8003DE84(&globalCtx->colCtx, &this->actor.posRot.pos, &this->unk_460, &sp50, &sp60, 1, 0, 0, 1, &sp5C) != 0)) {
        sp4C = 0;
    } else if (((globalCtx->state.frames % 4) == 2) && (func_8003DE84(&globalCtx->colCtx, &this->actor.posRot.pos, &this->unk_46C, &sp50, &sp60, 1, 0, 0, 1, &sp5C) == 0)) {
        if(0){}
        sp4C = 0;
    } else if (((globalCtx->state.frames % 4) == 3) && (func_8003DE84(&globalCtx->colCtx, &this->actor.posRot.pos, &this->unk_478, &sp50, &sp60, 1, 0, 0, 1, &sp5C) != 0)) {
        sp4C = 0;
    }

    if (func_8003DE84(&globalCtx->colCtx, &this->actor.posRot.pos, &this->unk_484, &sp50, &this->unk_430, 1, 0, 0, 1, &sp5C) != 0) {
        this->actor.wallPolyRot = Math_atan2f(this->unk_430->norm.x, this->unk_430->norm.z) * 10430.378f;
        this->actor.posRot.pos = sp50;
        this->actor.posRot.pos.x += (6.0f * Math_Sins(this->actor.posRot.rot.y));
        this->actor.posRot.pos.z += (6.0f * Math_Coss(this->actor.posRot.rot.y));
        this->unk_434 = sp50;
        this->unk_434.x += Math_Sins(this->actor.posRot.rot.y);
        this->unk_434.z += Math_Coss(this->actor.posRot.rot.y);
    }

    return sp4C;
}

void func_80B0E314(EnSw *this, Vec3f arg1, f32 arg4) {
    f32 xDist;
    f32 yDist;
    f32 zDist;
    f32 dist;
    f32 xDiff;
    f32 yDiff;
    f32 zDiff;

    Math_SmoothScaleMaxMinF(&this->actor.speedXZ, arg4, 0.3f, 100.0f, 0.1f);
    xDiff = arg1.x - this->actor.posRot.pos.x;
    yDiff = arg1.y - this->actor.posRot.pos.y;
    zDiff = arg1.z - this->actor.posRot.pos.z;
    dist = sqrtf(SQ(xDiff) + SQ(yDiff) + SQ(zDiff));
    if (dist == 0.0f) {
        xDist = yDist = zDist = 0.0f;
    } else {
        xDist = xDiff / dist;
        yDist = yDiff / dist;
        zDist = zDiff / dist;
    }
    xDist *= this->actor.speedXZ;
    yDist *= this->actor.speedXZ;
    zDist *= this->actor.speedXZ;
    this->actor.posRot.pos.x += xDist;
    this->actor.posRot.pos.y += yDist;
    this->actor.posRot.pos.z += zDist;
}

s32 func_80B0E430(EnSw *this, f32 arg1, s16 arg2, s32 arg3, GlobalContext *globalCtx) {
    Camera* activeCam;
    f32 temp_f2;

    temp_f2 = (f32) SkelAnime_GetFrameCount(&D_06000304.genericHeader);
    if (DECR(this->unk_388) != 0) {
        Math_SmoothScaleMaxMinF(&this->skelAnime.animPlaybackSpeed, 0.0f, 0.6f, 1000.0f, 0.01f);
        return 0;
    }

    Math_SmoothScaleMaxMinF(&this->skelAnime.animPlaybackSpeed, arg1, 0.6f, 1000.0f, 0.01f);
    if (arg3 == 1) {
        if (temp_f2 < (this->skelAnime.animCurrentFrame + this->skelAnime.animPlaybackSpeed)) {
            return 0;
        }
    }

    activeCam = ACTIVE_CAM;
    if (Math_Vec3f_DistXYZ(&this->actor.posRot.pos, &activeCam->eye) < 380.0f) {
        if (DECR(this->unk_440) == 0) {
            Audio_PlayActorSound2(&this->actor, NA_SE_EN_STALWALL_ROLL);
            this->unk_440 = 4;
        }
    } else {
        this->unk_440 = 0;
    }
    Math_SmoothScaleMaxMinS(&this->actor.shape.rot.z, this->unk_444, 4, arg2, arg2);
    this->actor.posRot.rot = this->actor.shape.rot;
    if(this->actor.shape.rot.z == this->unk_444){
        return 1;
    }
    return 0;
}

void func_80B0E5E0(EnSw *this, GlobalContext *globalCtx) {
    s32 pad[2];
    f32 t;
    
    if (func_80B0E430(this, 6.0f, 0x3E8, 1, globalCtx)) {
        t = Math_Rand_ZeroOne();
        this->unk_444 = ((s16)(20000.0f * t) + 0x2EE0) * (Math_Rand_ZeroOne() >= 0.5f ? 1.0f : -1.0f) + this->actor.posRot.rot.z;
        this->unk_388 = Math_Rand_S16Offset(10, 30);
    }

    if (DECR(this->unk_442) == 0) {
        if (func_80B0DEA8(this, globalCtx, 1)) {
            Audio_PlayActorSound2(&this->actor, NA_SE_EN_STALWALL_LAUGH);
            this->unk_442 = 20;
            this->actionFunc = func_80B0E728;
        }
    }
}

void func_80B0E728(EnSw *this, GlobalContext *globalCtx) {
    Player* player = PLAYER;
    s32 pad;

    if (DECR(this->unk_442) != 0) {
        if (func_80B0DEA8(this, globalCtx, 1)) {
            this->unk_448 = player->actor.posRot.pos;
            this->unk_448.y += 30.0f;
            this->unk_444 = func_80B0DE34(this, &this->unk_448);
            func_80B0E430(this, 6.0f, (u16)0xFA0, 0, globalCtx);
        } else {
            this->actionFunc = func_80B0E5E0;
        }

        return;
    }

    if (func_80B0DFFC(this, globalCtx) == 0) {
        this->unk_442 = Math_Rand_S16Offset(20, 10);
        this->unk_444 = func_80B0DE34(this, &this->actor.initPosRot);
        this->unk_448 = this->actor.initPosRot.pos;
        this->actionFunc = func_80B0E9BC;
        return;
    }

    func_80B0E314(this, this->unk_448, 8.0f);
    if (DECR(this->unk_440) == 0) {
        Audio_PlayActorSound2(&this->actor, NA_SE_EN_STALWALL_DASH);
        this->unk_440 = 4;
    }

    if (!(13.0f < Math_Vec3f_DistXYZ(&this->actor.posRot.pos, &this->unk_448)) || (func_8002DDF4(globalCtx) != 0)) {
        this->actionFunc = func_80B0E90C;
    }
}

void func_80B0E90C(EnSw *this, GlobalContext *globalCtx) {
    s32 pad;

    func_80B0E314(this, this->unk_448, 0.0f);
    if (this->actor.speedXZ == 0.0f) {
        this->unk_444 = func_80B0DE34(this, &this->actor.initPosRot);
        this->unk_448 = this->actor.initPosRot.pos;
        this->actionFunc = func_80B0E9BC;
    }
}

void func_80B0E9BC(EnSw *this, GlobalContext *globalCtx) {
    s32 pad;

    if (func_80B0E430(this, 6.0f, 0x3E8, 0, globalCtx)) {
        func_80B0E314(this, this->unk_448, 2.0f);
        if (!(Math_Vec3f_DistXYZ(&this->actor.posRot.pos, &this->unk_448) > 4.0f)) {
            this->actionFunc = func_80B0E5E0;
        }
    }
}

void EnSw_Update(Actor* thisx, GlobalContext *globalCtx) {
    EnSw* this = THIS;

    SkelAnime_FrameUpdateMatrix(&this->skelAnime);
    func_80B0C9F0(this, globalCtx);
    this->actionFunc(this, globalCtx);
    func_80B0CBE8(this, globalCtx);
}

s32 func_80B0EAC4(GlobalContext *globalCtx, s32 limbIndex, Gfx **dListP, Vec3f *pos, Vec3s *rot, EnSw *this) {
    Vec3f sp7C = { 1400.0f, -2600.0f, -800.0f };
    Vec3f sp70 = { 1400.0f, -1600.0f, 0.0f };
    Vec3f sp64 = { -1400.0f, -2600.0f, -800.0f };
    Vec3f sp58 = { -1400.0f, -1600.0f, 0.0f };
    Vec3f sp4C = { 0.0, 0.0f, -600.0f };
    s32 pad;
    Vec3f sp3C = { 0.0f, 0.0f, 0.0f };

    OPEN_DISPS(globalCtx->state.gfxCtx, "../z_en_sw.c", 2084);
    if (((this->actor.params & 0xE000) >> 0xD) != 0) {
        switch(limbIndex){
            case 23:
                *dListP = &D_06004788;
                break;
            case 8:
                *dListP = &D_060046F0;
                break;
            case 14:
                *dListP = &D_06004658;
                break;
            case 11:
                *dListP = &D_060045C0;
                break;
            case 26:
                *dListP = &D_06004820;
                break;
            case 20:
                *dListP = &D_060048B8;
                break;
            case 17:
                *dListP = &D_06004950;
                break;
            case 29:
                *dListP = &D_060049E8;
                break;
            case 5:
                *dListP = &D_06003FB0;
                break;
            case 4:
                *dListP = &D_060043D8;
                break;
            }
    }

    if (limbIndex == 1) {
        Matrix_MultVec3f(&sp7C, &this->unk_454);
        Matrix_MultVec3f(&sp70, &this->unk_460);
        Matrix_MultVec3f(&sp64, &this->unk_46C);
        Matrix_MultVec3f(&sp58, &this->unk_478);
        Matrix_MultVec3f(&sp4C, &this->unk_484);
    }

    if (limbIndex == 5) {
        Matrix_MultVec3f(&sp3C, &this->actor.posRot2.pos);
    }

    if (limbIndex == 4) {
        gDPSetEnvColor(oGfxCtx->polyOpa.p++, this->unk_1F4.r, this->unk_1F4.g, this->unk_1F4.b, 0);
    }
  
    func_800628A4(limbIndex, &this->collider);
    CLOSE_DISPS(globalCtx->state.gfxCtx, "../z_en_sw.c", 2145);
    return 0;
}

void func_80B0EDA4(GlobalContext *globalCtx, s32 limbIndex, Gfx **dListP, Vec3s *rot, void *thisx) {
}

void func_80B0EDB8(GlobalContext *globalCtx, Color_RGBA8_n *arg1, s16 arg2, s16 arg3) {
    f32 temp_f2;

    OPEN_DISPS(globalCtx->state.gfxCtx, "../z_en_sw.c", 2181);
    temp_f2 = (11500.0f / arg3) * (arg3 - arg2);
    if (0.0f == temp_f2) {
        temp_f2 = 11500;
    }
    oGfxCtx->polyOpa.p = Gfx_SetFog2(oGfxCtx->polyOpa.p, arg1->r, arg1->g, arg1->b, arg1->a, 0, (s16)temp_f2);
    CLOSE_DISPS(globalCtx->state.gfxCtx, "../z_en_sw.c", 2197);
}

void func_80B0EEA4(GlobalContext *globalCtx) {
    s32 pad;

    OPEN_DISPS(globalCtx->state.gfxCtx, "../z_en_sw.c", 2205);
    oGfxCtx->polyOpa.p = func_800BC8A0(globalCtx, oGfxCtx->polyOpa.p);
    CLOSE_DISPS(globalCtx->state.gfxCtx, "../z_en_sw.c", 2207);
}

void EnSw_Draw(Actor *thisx, GlobalContext *globalCtx) {
    EnSw* this = THIS;
    Color_RGBA8_n sp30 = { 184, 0, 228, 255 };

    if (((this->actor.params & 0xE000) >> 0xD) != 0) {
        Matrix_RotateX(-1.3962634f, MTXMODE_APPLY);
        if (this->actor.colChkInfo.health != 0) {
            Matrix_Translate(0.0f, 0.0f, 200.0f, MTXMODE_APPLY);
        }
        func_8002EBCC(&this->actor, globalCtx, 0);
    } else if (this->actionFunc == func_80B0E728) {
        func_80B0EDB8(globalCtx, &sp30, 0x14, 0x1E);
    }

    func_80093D18(globalCtx->state.gfxCtx);
    SkelAnime_Draw(globalCtx, this->skelAnime.skeleton, this->skelAnime.limbDrawTbl, func_80B0EAC4, func_80B0EDA4, this);
    if (this->actionFunc == func_80B0E728) {
        func_80B0EEA4(globalCtx);
    }
}<|MERGE_RESOLUTION|>--- conflicted
+++ resolved
@@ -21,23 +21,6 @@
 void func_80B0DB00(EnSw* this, GlobalContext* globalCtx);
 void func_80B0D878(EnSw* this, GlobalContext* globalCtx);
 
-<<<<<<< HEAD
-=======
-extern UNK_TYPE D_06000304;
-extern UNK_TYPE D_06003FB0;
-extern UNK_TYPE D_060043D8;
-extern UNK_TYPE D_060045C0;
-extern UNK_TYPE D_06004658;
-extern UNK_TYPE D_060046F0;
-extern UNK_TYPE D_06004788;
-extern UNK_TYPE D_06004820;
-extern UNK_TYPE D_060048B8;
-extern UNK_TYPE D_06004950;
-extern UNK_TYPE D_060049E8;
-extern UNK_TYPE D_06005298;
-
-/*
->>>>>>> dff2dfef
 const ActorInit En_Sw_InitVars = {
     ACTOR_EN_SW,
     ACTORCAT_NPC,
@@ -49,49 +32,17 @@
     (ActorFunc)EnSw_Update,
     (ActorFunc)EnSw_Draw,
 };
-<<<<<<< HEAD
-=======
-
-static ColliderJntSphElementInit D_80B0F040[1] = {
+
+static ColliderJntSphElementInit sJntSphItemsInit[1] = {
     {
-        {
-            ELEMTYPE_UNK0,
-            { 0xFFCFFFFF, 0x00, 0x08 },
-            { 0xFFC3FFFE, 0x00, 0x00 },
-            TOUCH_ON | TOUCH_SFX_NORMAL,
-            BUMP_ON | BUMP_HOOKABLE,
-            OCELEM_ON,
-        },
+        { ELEMTYPE_UNK0, { 0xFFCFFFFF, 0x00, 0x08 }, { 0xFFC3FFFE, 0x00, 0x00 }, 0x01, 0x05, 0x01 },
         { 2, { { 0, -300, 0 }, 21 }, 100 },
     },
 };
 
-static ColliderJntSphInit D_80B0F064 = {
-    {
-        COLTYPE_HIT6,
-        AT_ON | AT_TYPE_ENEMY,
-        AC_ON | AC_TYPE_PLAYER,
-        OC1_ON | OC1_TYPE_ALL,
-        OC2_TYPE_1,
-        COLSHAPE_JNTSPH,
-    },
-    1,
-    D_80B0F040,
-};
-*/
-#pragma GLOBAL_ASM("asm/non_matchings/overlays/actors/ovl_En_Sw/func_80B0BDB0.s")
->>>>>>> dff2dfef
-
-static ColliderJntSphItemInit sJntSphItemsInit[1] = {
-    {
-        { 0x00, { 0xFFCFFFFF, 0x00, 0x08 }, { 0xFFC3FFFE, 0x00, 0x00 }, 0x01, 0x05, 0x01 },
-        { 2, { { 0, -300, 0 }, 21 }, 100 },
-    },
-};
-
 static ColliderJntSphInit sJntSphInit =
 {
-    { COLTYPE_UNK6, 0x11, 0x09, 0x39, 0x10, COLSHAPE_JNTSPH },
+    { COLTYPE_HIT6, 0x11, 0x09, 0x39, 0x10, COLSHAPE_JNTSPH },
     1, sJntSphItemsInit,
 };
 
@@ -138,10 +89,10 @@
     s32 pad;
 
     this->actor.floorPoly = poly;
-    sp44.x = poly->norm.x * 0.00003051851f;
-    sp44.y = poly->norm.y * 0.00003051851f;
-    sp44.z = poly->norm.z * 0.00003051851f;
-    sp34 = Math_acosf(((this->unk_364.x * sp44.x) + (sp44.y * this->unk_364.y)) + (sp44.z * this->unk_364.z));
+    sp44.x = poly->normal.x * 0.00003051851f;
+    sp44.y = poly->normal.y * 0.00003051851f;
+    sp44.z = poly->normal.z * 0.00003051851f;
+    sp34 = Math_FAcosF(((this->unk_364.x * sp44.x) + (sp44.y * this->unk_364.y)) + (sp44.z * this->unk_364.z));
     func_80B0BDB0(&this->unk_364, &sp44, &sp38);
     func_800D23FC(sp34, &sp38, MTXMODE_NEW);
     Matrix_MultVec3f(&this->unk_370, &sp38);
@@ -171,7 +122,7 @@
     this->unk_3D8.wy = 0.0f;
     this->unk_3D8.wz = 0.0f;
     this->unk_3D8.ww = 1.0f;
-    func_800D20CC(&this->unk_3D8, &this->actor.posRot.rot, 0);
+    func_800D20CC(&this->unk_3D8, &this->actor.world.rot, 0);
     // @BUG: Does not return.
 }
 
@@ -179,13 +130,13 @@
     CollisionPoly *sp3C;
     s32 pad;
 
-    if (!func_8003DE84(&globalCtx->colCtx, arg1, arg2, arg3, &sp3C, 1, 1, 1, 0, arg4)) {
+    if (!BgCheck_EntityLineTest1(&globalCtx->colCtx, arg1, arg2, arg3, &sp3C, 1, 1, 1, 0, arg4)) {
         return NULL;
     }
     if ((func_80041DB8(&globalCtx->colCtx, sp3C, *arg4) & 0x30)) {
         return NULL;
     }
-    if (func_80042048(&globalCtx->colCtx, sp3C, *arg4)) {
+    if (SurfaceType_IsIgnoredByProjectiles(&globalCtx->colCtx, sp3C, *arg4)) {
         return NULL;
     }
     return sp3C;
@@ -206,7 +157,7 @@
 
     sp64 = 0;
     this->unk_42C = 1;
-    sp84 = sp78 = this->actor.posRot.pos;
+    sp84 = sp78 = this->actor.world.pos;
     sp84.x += this->unk_364.x * 18.0f;
     sp84.y += this->unk_364.y * 18.0f;
     sp84.z += this->unk_364.z * 18.0f;
@@ -223,15 +174,15 @@
         if (temp_v0_2 != NULL) {
             if (arg2 == 1) {
                 func_80B0BE20(this, temp_v0_2);
-                this->actor.posRot.pos = sp9C;
-                this->actor.floorPolySource = sp6C;
+                this->actor.world.pos = sp9C;
+                this->actor.floorBgId = sp6C;
             }
         } else {
             if (this->actor.floorPoly != temp_s1) {
                 func_80B0BE20(this, temp_s1);
             }
-            this->actor.posRot.pos = sp90;
-            this->actor.floorPolySource = sp70;
+            this->actor.world.pos = sp90;
+            this->actor.floorBgId = sp70;
         }
         sp64 = 1;
     } else {
@@ -255,8 +206,8 @@
             if (temp_v0_2 != NULL) {
                 if (arg2 == 1) {
                     func_80B0BE20(this, temp_v0_2);
-                    this->actor.posRot.pos = sp9C;
-                    this->actor.floorPolySource = sp6C;
+                    this->actor.world.pos = sp9C;
+                    this->actor.floorBgId = sp6C;
                 }
                 sp64 = 1;
                 break;
@@ -264,9 +215,9 @@
         }
     }
     
-    Math_SmoothScaleMaxMinS(&this->actor.shape.rot.x, this->actor.posRot.rot.x, 8, 0xFA0, 1);
-    Math_SmoothScaleMaxMinS(&this->actor.shape.rot.y, this->actor.posRot.rot.y, 8, 0xFA0, 1);
-    Math_SmoothScaleMaxMinS(&this->actor.shape.rot.z, this->actor.posRot.rot.z, 8, 0xFA0, 1);
+    Math_SmoothStepToS(&this->actor.shape.rot.x, this->actor.world.rot.x, 8, 0xFA0, 1);
+    Math_SmoothStepToS(&this->actor.shape.rot.y, this->actor.world.rot.y, 8, 0xFA0, 1);
+    Math_SmoothStepToS(&this->actor.shape.rot.z, this->actor.world.rot.z, 8, 0xFA0, 1);
     return sp64;
 }
 
@@ -297,27 +248,27 @@
     ActorShape_Init(&thisx->shape, 0.0f, NULL, 0.0f);
     Collider_InitJntSph(globalCtx, &this->collider);
     Collider_SetJntSph(globalCtx, &this->collider, &this->actor, &sJntSphInit, this->sphs);
-    func_80061EFC(&this->actor.colChkInfo, DamageTable_Get(0xE), &D_80B0F074);
+    CollisionCheck_SetInfo2(&this->actor.colChkInfo, DamageTable_Get(0xE), &D_80B0F074);
     this->actor.scale.x = 0.02f;
     if (((thisx->params & 0xE000) >> 0xD) == 0) {
-        this->actor.posRot.rot.x = 0;
-        this->actor.posRot.rot.z = 0;
-        thisx->shape.rot = this->actor.posRot.rot;
-        this->unk_484.y = this->actor.posRot.pos.y;
-        this->unk_484.x = this->actor.posRot.pos.x + (Math_Sins(this->actor.posRot.rot.y) * -60.0f);
-        this->unk_484.z = this->actor.posRot.pos.z + (Math_Coss(this->actor.posRot.rot.y) * -60.0f);
+        this->actor.world.rot.x = 0;
+        this->actor.world.rot.z = 0;
+        thisx->shape.rot = this->actor.world.rot;
+        this->unk_484.y = this->actor.world.pos.y;
+        this->unk_484.x = this->actor.world.pos.x + (Math_SinS(this->actor.world.rot.y) * -60.0f);
+        this->unk_484.z = this->actor.world.pos.z + (Math_CosS(this->actor.world.rot.y) * -60.0f);
         func_80B0DFFC(this, globalCtx);
-        this->actor.initPosRot.pos = this->actor.posRot.pos;
+        this->actor.home.pos = this->actor.world.pos;
     } else {
-        this->unk_370.x = Math_Sins(thisx->shape.rot.y + 0x4000);
+        this->unk_370.x = Math_SinS(thisx->shape.rot.y + 0x4000);
         this->unk_370.y = 0.0f;
-        this->unk_370.z = Math_Coss(thisx->shape.rot.y + 0x4000);
+        this->unk_370.z = Math_CosS(thisx->shape.rot.y + 0x4000);
         this->unk_364.x = 0.0f;
         this->unk_364.y = 1.0f;
         this->unk_364.z = 0.0f;
-        this->unk_37C.x = Math_Sins(thisx->shape.rot.y);
+        this->unk_37C.x = Math_SinS(thisx->shape.rot.y);
         this->unk_37C.y = 0.0f;
-        this->unk_37C.z = Math_Coss(thisx->shape.rot.y);
+        this->unk_37C.z = Math_CosS(thisx->shape.rot.y);
         func_80B0C0CC(this, globalCtx, 1);
     }
 
@@ -335,22 +286,22 @@
         case 2:
             this->actor.scale.x = 0.0f;
         case 1:
-            this->collider.list[0].body.toucher.damage *= 2;
-            this->actor.naviEnemyId = (u8)0x20U;
+            this->collider.elements[0].info.toucher.damage *= 2;
+            this->actor.naviEnemyId = 0x20;
             this->actor.colChkInfo.health *= 2;
             this->actor.flags &= ~1;
             break;
         default:
-            Actor_ChangeType(globalCtx, &globalCtx->actorCtx, &this->actor, ACTORTYPE_ENEMY);
+            Actor_ChangeCategory(globalCtx, &globalCtx->actorCtx, &this->actor, ACTORCAT_ENEMY);
             this->actor.naviEnemyId = 0x1F;
             break;
 
     }
 
-    this->unk_38E = Math_Rand_S16Offset(0xF, 0x1E);
+    this->unk_38E = Rand_S16Offset(0xF, 0x1E);
     Actor_SetScale(&this->actor, this->actor.scale.x);
-    this->actor.initPosRot.pos = this->actor.posRot.pos;
-    thisx->shape.rot = this->actor.posRot.rot;
+    this->actor.home.pos = this->actor.world.pos;
+    thisx->shape.rot = this->actor.world.rot;
     
     if(((thisx->params & 0xE000) >> 0xD) >= 3){
         this->unk_38C = 0x28;
@@ -373,7 +324,7 @@
     s32 phi_v1;
 
     phi_v1 = false;
-    if (this->actor.xyzDistFromLinkSq < 160000.0f && 
+    if (this->actor.xyzDistToPlayerSq < 160000.0f && 
         ((this->actor.params & 0xE000) >> 0xD) == 0 && 
         globalCtx->actorCtx.unk_02 != 0) {
 
@@ -392,7 +343,7 @@
             }
             func_80032C7C(globalCtx, (Actor *) this);
             if (((this->actor.params & 0xE000) >> 0xD) != 0) {
-                this->skelAnime.animPlaybackSpeed = 8.0f;
+                this->skelAnime.playSpeed = 8.0f;
                 if ((globalCtx->state.frames & 1) == 0) {
                     this->unk_420 = 0.1f;
                 } else {
@@ -403,10 +354,10 @@
                 this->unk_420 *= 4.0f;
                 this->actionFunc = func_80B0D878;
             } else {
-                this->actor.shape.shadowDrawFunc = (void (*)(struct Actor *, struct Lights *, struct GlobalContext *)) &ActorShadow_DrawFunc_Circle;
-                this->actor.shape.unk_14 = 0xFF;
+                this->actor.shape.shadowDraw = ActorShadow_DrawCircle;
+                this->actor.shape.shadowAlpha = 0xFF;
                 this->unk_38A = 2;
-                this->actor.shape.unk_10 = 16.0f;
+                this->actor.shape.shadowScale = 16.0f;
                 this->actor.gravity = -1.0f;
                 this->actor.flags &= ~1;
                 this->actionFunc = func_80B0DB00;
@@ -459,9 +410,9 @@
     }
 
     temp_v1 = this->actor.floorPoly;
-    sp6C.x = temp_v1->norm.x * 0.00003051851f;
-    sp6C.y = temp_v1->norm.y * 0.00003051851f;
-    sp6C.z = temp_v1->norm.z * 0.00003051851f;
+    sp6C.x = temp_v1->normal.x * 0.00003051851f;
+    sp6C.y = temp_v1->normal.y * 0.00003051851f;
+    sp6C.z = temp_v1->normal.z * 0.00003051851f;
     func_800D23FC(*arg1, &sp6C, MTXMODE_NEW);
     Matrix_MultVec3f(&this->unk_370, &sp6C);
     this->unk_370 = sp6C;
@@ -490,7 +441,7 @@
     sp2C.wy = 0.0f;
     sp2C.wz = 0.0f;
     sp2C.ww = 1.0f;
-    func_800D20CC(&sp2C, &this->actor.posRot.rot, 0);
+    func_800D20CC(&sp2C, &this->actor.world.rot, 0);
     return true;
 }
 
@@ -499,49 +450,49 @@
 
     if (!(this->actor.scale.x < 0.0139999995f)) {
         activeCam = ACTIVE_CAM;
-        if (!(380.0f <= Math_Vec3f_DistXYZ(&this->actor.posRot.pos, &activeCam->eye))) {
+        if (!(380.0f <= Math_Vec3f_DistXYZ(&this->actor.world.pos, &activeCam->eye))) {
             Audio_PlayActorSound2(&this->actor, ((this->actor.params & 0xE000) >> 0xD) > 0 ? NA_SE_EN_STALGOLD_ROLL : NA_SE_EN_STALWALL_ROLL);
         }
     }
 }
 
 void func_80B0CF44(EnSw *this, GlobalContext *globalCtx, s32 cnt) {
-    Color_RGBA8_n spA4 = { 80, 80, 50, 255 };
-    Color_RGBA8_n spA0 = { 100, 100, 80, 0 };
+    Color_RGBA8 spA4 = { 80, 80, 50, 255 };
+    Color_RGBA8 spA0 = { 100, 100, 80, 0 };
     Vec3f sp94 = { 0.0f, 0.0f, 0.0f };
     Vec3f sp88 = { 0.0f, 0.300000011921f, 0.0f };
     Vec3f sp7C;
     s16 phi_s0;
     s32 i;
 
-    phi_s0 = (Math_Rand_ZeroOne() - 0.5f) * 65536.0f;
+    phi_s0 = (Rand_ZeroOne() - 0.5f) * 65536.0f;
     for(i = cnt; i >= 0; i--, phi_s0 += (s16)(0x10000 / cnt)){
-        sp88.x = (Math_Rand_ZeroOne() - 0.5f) * 2.0f;
-        sp88.z = (Math_Rand_ZeroOne() - 0.5f) * 2.0f;
-        sp7C.x = this->actor.posRot.pos.x + (Math_Sins(phi_s0) * 2.0f);
-        sp7C.y = this->actor.posRot.pos.y;
-        sp7C.z = this->actor.posRot.pos.z + (Math_Coss(phi_s0) * 2.0f);
+        sp88.x = (Rand_ZeroOne() - 0.5f) * 2.0f;
+        sp88.z = (Rand_ZeroOne() - 0.5f) * 2.0f;
+        sp7C.x = this->actor.world.pos.x + (Math_SinS(phi_s0) * 2.0f);
+        sp7C.y = this->actor.world.pos.y;
+        sp7C.z = this->actor.world.pos.z + (Math_CosS(phi_s0) * 2.0f);
         func_8002836C(globalCtx, &sp7C, &sp94, &sp88, &spA4, &spA0, 0x14, 0x1E, 0xC);
     }
 }
 
 void func_80B0D14C(EnSw *this, GlobalContext *globalCtx, s32 cnt) {
-    Color_RGBA8_n spAC = { 80, 80, 50, 255 };
-    Color_RGBA8_n spA8 = { 100, 100, 80, 0 };
+    Color_RGBA8 spAC = { 80, 80, 50, 255 };
+    Color_RGBA8 spA8 = { 100, 100, 80, 0 };
     Vec3f sp9C = { 0.0f, 0.0f, 0.0f };
     Vec3f sp90 = { 0.0f, 0.300000011921f, 0.0f };
     Vec3f sp84;
     s16 phi_s0;
     s32 i;
 
-    phi_s0 = (Math_Rand_ZeroOne() - 0.5f) * 65536.0f;
+    phi_s0 = (Rand_ZeroOne() - 0.5f) * 65536.0f;
     for(i = cnt; i >=0; i--, phi_s0 += (s16)(0x10000 / cnt))
     {
-        sp90.x = (Math_Rand_ZeroOne() - 0.5f) * 2.0f;
-        sp90.z = (Math_Rand_ZeroOne() - 0.5f) * 2.0f;
-        sp84.x = this->actor.posRot.pos.x + (Math_Sins(phi_s0) * 14.0f);
-        sp84.y = this->actor.posRot.pos.y;
-        sp84.z = this->actor.posRot.pos.z + (Math_Coss(phi_s0) * 14.0f);
+        sp90.x = (Rand_ZeroOne() - 0.5f) * 2.0f;
+        sp90.z = (Rand_ZeroOne() - 0.5f) * 2.0f;
+        sp84.x = this->actor.world.pos.x + (Math_SinS(phi_s0) * 14.0f);
+        sp84.y = this->actor.world.pos.y;
+        sp84.z = this->actor.world.pos.z + (Math_CosS(phi_s0) * 14.0f);
         func_8002836C(globalCtx, &sp84, &sp9C, &sp90, &spAC, &spA8, 0x14, 0x28, 0xA);
     }
 }
@@ -563,20 +514,20 @@
         }
         this->unk_38C--;
         if (this->unk_38C == 0) {
-            Audio_PlaySoundAtPosition(globalCtx, &this->actor.posRot.pos, 0x28, NA_SE_EN_STALGOLD_UP_CRY);
-            Audio_PlaySoundAtPosition(globalCtx, &this->actor.posRot.pos, 0x28, NA_SE_EN_DODO_M_UP);
+            Audio_PlaySoundAtPosition(globalCtx, &this->actor.world.pos, 0x28, NA_SE_EN_STALGOLD_UP_CRY);
+            Audio_PlaySoundAtPosition(globalCtx, &this->actor.world.pos, 0x28, NA_SE_EN_DODO_M_UP);
         } else {
             return;
         }
     }
-    Math_SmoothScaleMaxF(&this->actor.scale.x, 0.02f, 0.2f, 0.01f);
+    Math_ApproachF(&this->actor.scale.x, 0.02f, 0.2f, 0.01f);
     Actor_SetScale(&this->actor, this->actor.scale.x);
-    this->actor.posRot.pos.x += this->unk_364.x * this->actor.velocity.y;
-    this->actor.posRot.pos.y += this->unk_364.y * this->actor.velocity.y;
-    this->actor.posRot.pos.z += this->unk_364.z * this->actor.velocity.y;
-    this->actor.posRot.pos.x += this->unk_37C.x * this->actor.speedXZ;
-    this->actor.posRot.pos.y += this->unk_37C.y * this->actor.speedXZ;
-    this->actor.posRot.pos.z += this->unk_37C.z * this->actor.speedXZ;
+    this->actor.world.pos.x += this->unk_364.x * this->actor.velocity.y;
+    this->actor.world.pos.y += this->unk_364.y * this->actor.velocity.y;
+    this->actor.world.pos.z += this->unk_364.z * this->actor.velocity.y;
+    this->actor.world.pos.x += this->unk_37C.x * this->actor.speedXZ;
+    this->actor.world.pos.y += this->unk_37C.y * this->actor.speedXZ;
+    this->actor.world.pos.z += this->unk_37C.z * this->actor.speedXZ;
     this->actor.velocity.y += this->actor.gravity;
     this->actor.velocity.y = CLAMP_MIN(this->actor.velocity.y, this->actor.minVelocityY);
     if (this->actor.velocity.y < 0.0f) {
@@ -600,18 +551,18 @@
 
     if (((this->actor.params & 0xE000) >> 0xD) == 2) {
         if (this->actor.scale.x < 0.0139999995f) {
-            this->collider.list[0].body.toucherFlags = 0;
-            this->collider.list[0].body.bumperFlags = 0;
-            this->collider.list[0].body.ocFlags = 0;
+            this->collider.elements[0].info.toucherFlags = 0;
+            this->collider.elements[0].info.bumperFlags = 0;
+            this->collider.elements[0].info.ocElemFlags = 0;
         }
 
         if (0.0139999995f <= this->actor.scale.x) {
-            this->collider.list[0].body.toucherFlags = 1;
-            this->collider.list[0].body.bumperFlags = 1;
-            this->collider.list[0].body.ocFlags = 1;
-        }
-
-        Math_SmoothScaleMaxF(&this->actor.scale.x, gSaveContext.nightFlag ? 0.02f : 0.0f, 0.2f, 0.01f);
+            this->collider.elements[0].info.toucherFlags = 1;
+            this->collider.elements[0].info.bumperFlags = 1;
+            this->collider.elements[0].info.ocElemFlags = 1;
+        }
+
+        Math_ApproachF(&this->actor.scale.x, gSaveContext.nightFlag ? 0.02f : 0.0f, 0.2f, 0.01f);
         Actor_SetScale(&this->actor, this->actor.scale.x);
     }
 
@@ -621,7 +572,7 @@
             func_80B0CEA8(this, globalCtx);
             this->unk_420 = globalCtx->state.frames % 2 == 0 ? 0.1f : -0.1f;
             this->unk_38A = 1;
-            this->unk_38C = Math_Rand_S16Offset(30, 60);
+            this->unk_38C = Rand_S16Offset(30, 60);
             if (((this->actor.params & 0xE000) >> 0xD) != 0) {
                 this->unk_38C *= 2;
                 this->unk_420 *= 2.0f;
@@ -631,9 +582,9 @@
     } else {
         this->unk_38C--;
         if (this->unk_38C == 0) {
-            this->unk_38E = Math_Rand_S16Offset(15, 30);
+            this->unk_38E = Rand_S16Offset(15, 30);
             this->unk_38A = 0;
-            this->skelAnime.animPlaybackSpeed = 0.0f;
+            this->skelAnime.playSpeed = 0.0f;
             if (((this->actor.params & 0xE000) >> 0xD) != 0) {
                 this->unk_38E /= 2;
                 return;
@@ -642,26 +593,26 @@
             if (this->unk_38A != 0) {
                 this->unk_38A--;
                 if (this->unk_38A == 0) {
-                    this->skelAnime.animPlaybackSpeed = 4.0f;
+                    this->skelAnime.playSpeed = 4.0f;
                 } else {
-                    this->skelAnime.animPlaybackSpeed = 0.0f;
+                    this->skelAnime.playSpeed = 0.0f;
                 }
-                if (this->skelAnime.animPlaybackSpeed > 0.0f) {
+                if (this->skelAnime.playSpeed > 0.0f) {
                     func_80B0CEA8(this, globalCtx);
                 }
                 if (((this->actor.params & 0xE000) >> 0xD) != 0) {
-                    this->skelAnime.animPlaybackSpeed *= 2.0f;
+                    this->skelAnime.playSpeed *= 2.0f;
                     return;
                 }
             } else {
-                if (func_800A56C8(&this->skelAnime, this->skelAnime.animFrameCount) == 1) {
+                if (Animation_OnFrame(&this->skelAnime, this->skelAnime.endFrame) == 1) {
                     this->unk_38A = 2;
                 }
-                sp2C =  32768.0f / this->skelAnime.animFrameCount;
-                sp2C *= this->skelAnime.animCurrentFrame;
-                sp2C = Math_Sins(sp2C) * this->unk_420;
+                sp2C =  32768.0f / this->skelAnime.endFrame;
+                sp2C *= this->skelAnime.curFrame;
+                sp2C = Math_SinS(sp2C) * this->unk_420;
                 func_80B0CCF4(this, &sp2C);
-                this->actor.shape.rot = this->actor.posRot.rot;
+                this->actor.shape.rot = this->actor.world.rot;
             }
         }
     }
@@ -675,12 +626,12 @@
     f32 y;
     f32 z;
 
-    if (func_800A56C8(&this->skelAnime, this->skelAnime.animFrameCount) == 1) {
+    if (Animation_OnFrame(&this->skelAnime, this->skelAnime.endFrame) == 1) {
         func_80B0CEA8(this, globalCtx);
     }
 
     func_80B0CCF4(this, &this->unk_420);
-    this->actor.shape.rot = this->actor.posRot.rot;
+    this->actor.shape.rot = this->actor.world.rot;
     if (this->unk_394 == 0) {
         if (this->unk_392 == 0) {
             Audio_PlaySoundGeneral(NA_SE_SY_KINSTA_MARK_APPEAR, &D_801333D4, 4, &D_801333E0, &D_801333E0, &D_801333E8);
@@ -688,9 +639,9 @@
             y = (this->unk_364.y * 10.0f);
             z = (this->unk_364.z * 10.0f);
             temp_v0 = Actor_SpawnAsChild(&globalCtx->actorCtx, &this->actor, globalCtx, ACTOR_EN_SI, 
-                                         this->actor.posRot.pos.x + x,
-                                         this->actor.posRot.pos.y + y,
-                                         this->actor.posRot.pos.z + z,
+                                         this->actor.world.pos.x + x,
+                                         this->actor.world.pos.y + y,
+                                         this->actor.world.pos.z + z,
                                          0, 0, 0, this->actor.params);
             if (temp_v0 != NULL) {
                 temp_v0->parent = NULL;
@@ -701,11 +652,11 @@
     }
     if (this->unk_392 == 0) {
         if (DECR(this->unk_394) != 0) {
-            sp78 = this->actor.posRot.pos;
-            sp78.y += 10.0f + ((Math_Rand_ZeroOne() - 0.5f) * 6.0f);
-            sp78.x += (Math_Rand_ZeroOne() - 0.5f) * 32.0f;
-            sp78.z += (Math_Rand_ZeroOne() - 0.5f) * 32.0f;
-            func_8002A6B8(globalCtx, &sp78, &sp6C, &sp6C, 0x2A, 0, 0xFF, 0xFF, 0xFF, 0xFF, 0xFF, 0, 0, 1, 9, 1);
+            sp78 = this->actor.world.pos;
+            sp78.y += 10.0f + ((Rand_ZeroOne() - 0.5f) * 6.0f);
+            sp78.x += (Rand_ZeroOne() - 0.5f) * 32.0f;
+            sp78.z += (Rand_ZeroOne() - 0.5f) * 32.0f;
+            EffectSsDeadDb_Spawn(globalCtx, &sp78, &sp6C, &sp6C, 0x2A, 0, 0xFF, 0xFF, 0xFF, 0xFF, 0xFF, 0, 0, 1, 9, 1);
         }
     }
 }
@@ -714,10 +665,10 @@
     Actor_MoveForward(&this->actor);
     this->actor.shape.rot.x += 0x1000;
     this->actor.shape.rot.z += 0x1000;
-    func_8002E4B4(globalCtx, &this->actor, 20.0f, 20.0f, 0.0f, 5);
+    Actor_UpdateBgCheckInfo(globalCtx, &this->actor, 20.0f, 20.0f, 0.0f, 5);
     if (this->actor.bgCheckFlags & 1) {
         if (!(0.0f <= this->actor.velocity.y)) {
-            if (this->actor.groundY <= -32000.0f || this->actor.groundY >= 32000.0f) {
+            if (this->actor.floorHeight <= -32000.0f || this->actor.floorHeight >= 32000.0f) {
                 Actor_Kill(&this->actor);
                 return;
             }
@@ -730,7 +681,7 @@
                 this->actor.velocity.y = ((this->unk_38A--) * 8.0f) * 0.5f;
             }
             Audio_PlayActorSound2(&this->actor, NA_SE_EN_DODO_M_GND);
-            func_80033260(globalCtx, &this->actor, &this->actor.posRot.pos, 16.0f, 0xC, 2.0f, 0x78, 0xA, 0);
+            func_80033260(globalCtx, &this->actor, &this->actor.world.pos, 16.0f, 0xC, 2.0f, 0x78, 0xA, 0);
         }
     }
 }
@@ -740,14 +691,14 @@
     Vec3f sp58 = { 0.0f, 0.0f, 0.0f };
 
     if (DECR(this->unk_394) != 0) {
-        sp58.y = ((Math_Rand_ZeroOne() - 0.5f) * 6.0f) + (this->actor.posRot.pos.y + 10.0f);
-        sp58.x = ((Math_Rand_ZeroOne() - 0.5f) * 32.0f) + this->actor.posRot.pos.x;
-        sp58.z = ((Math_Rand_ZeroOne() - 0.5f) * 32.0f) + this->actor.posRot.pos.z;
-        func_8002A6B8(globalCtx, &sp58, &sp64, &sp64, 0x2A, 0, 0xFF, 0xFF, 0xFF, 0xFF, 0xFF, 0, 0, 1, 9, 1);
+        sp58.y = ((Rand_ZeroOne() - 0.5f) * 6.0f) + (this->actor.world.pos.y + 10.0f);
+        sp58.x = ((Rand_ZeroOne() - 0.5f) * 32.0f) + this->actor.world.pos.x;
+        sp58.z = ((Rand_ZeroOne() - 0.5f) * 32.0f) + this->actor.world.pos.z;
+        EffectSsDeadDb_Spawn(globalCtx, &sp58, &sp64, &sp64, 0x2A, 0, 0xFF, 0xFF, 0xFF, 0xFF, 0xFF, 0, 0, 1, 9, 1);
         this->actor.shape.rot.x += 0x1000;
         this->actor.shape.rot.z += 0x1000;
     } else {
-        Item_DropCollectibleRandom(globalCtx, NULL, &this->actor.posRot.pos, 0x30);
+        Item_DropCollectibleRandom(globalCtx, NULL, &this->actor.world.pos, 0x30);
         Actor_Kill(&this->actor);
     }
 }
@@ -756,8 +707,8 @@
     s16 pad;
     s16 sp24;
 
-    sp24 = Math_Vec3f_Yaw(&this->actor.posRot.pos, arg1) - this->actor.wallPolyRot;
-    pad = Math_Vec3f_Pitch(&this->actor.posRot.pos, arg1) - 0x4000;
+    sp24 = Math_Vec3f_Yaw(&this->actor.world.pos, arg1) - this->actor.wallYaw;
+    pad = Math_Vec3f_Pitch(&this->actor.world.pos, arg1) - 0x4000;
     return pad * (sp24 >= 0 ? -1 : 1);
 }
 
@@ -771,11 +722,11 @@
         return false;
     } else if (func_8002DDF4(globalCtx) && arg2) {
         return false;
-    } else if (ABS(func_80B0DE34(this, &player->actor.posRot.pos) - this->actor.shape.rot.z) >= 0x1FC2) {
+    } else if (ABS(func_80B0DE34(this, &player->actor.world.pos) - this->actor.shape.rot.z) >= 0x1FC2) {
         return false;
-    }  else if (Math_Vec3f_DistXYZ(&this->actor.posRot.pos, &player->actor.posRot.pos) >= 130.0f) {
+    }  else if (Math_Vec3f_DistXYZ(&this->actor.world.pos, &player->actor.world.pos) >= 130.0f) {
         return false;
-    } else if (!func_8003DE84(&globalCtx->colCtx, &this->actor.posRot.pos, &player->actor.posRot.pos, &sp48, &sp58, 1, 0, 0, 1, &sp54)) {
+    } else if (!BgCheck_EntityLineTest1(&globalCtx->colCtx, &this->actor.world.pos, &player->actor.world.pos, &sp48, &sp58, 1, 0, 0, 1, &sp54)) {
         return true;
     } else {
         return false;
@@ -789,28 +740,28 @@
     Vec3f sp50;
     s32 sp4C = 1;
 
-    if (this->collider.base.maskA & 2) {
+    if (this->collider.base.ocFlags1 & 2) {
         this->collider.base.acFlags &= ~2;
         sp4C = 0;
-    } else if (((globalCtx->state.frames % 4) == 0) && (func_8003DE84(&globalCtx->colCtx, &this->actor.posRot.pos, &this->unk_454, &sp50, &sp60, 1, 0, 0, 1, &sp5C) == 0)) {
+    } else if (((globalCtx->state.frames % 4) == 0) && (BgCheck_EntityLineTest1(&globalCtx->colCtx, &this->actor.world.pos, &this->unk_454, &sp50, &sp60, 1, 0, 0, 1, &sp5C) == 0)) {
         sp4C = 0;
-    } else if (((globalCtx->state.frames % 4) == 1) && (func_8003DE84(&globalCtx->colCtx, &this->actor.posRot.pos, &this->unk_460, &sp50, &sp60, 1, 0, 0, 1, &sp5C) != 0)) {
+    } else if (((globalCtx->state.frames % 4) == 1) && (BgCheck_EntityLineTest1(&globalCtx->colCtx, &this->actor.world.pos, &this->unk_460, &sp50, &sp60, 1, 0, 0, 1, &sp5C) != 0)) {
         sp4C = 0;
-    } else if (((globalCtx->state.frames % 4) == 2) && (func_8003DE84(&globalCtx->colCtx, &this->actor.posRot.pos, &this->unk_46C, &sp50, &sp60, 1, 0, 0, 1, &sp5C) == 0)) {
+    } else if (((globalCtx->state.frames % 4) == 2) && (BgCheck_EntityLineTest1(&globalCtx->colCtx, &this->actor.world.pos, &this->unk_46C, &sp50, &sp60, 1, 0, 0, 1, &sp5C) == 0)) {
         if(0){}
         sp4C = 0;
-    } else if (((globalCtx->state.frames % 4) == 3) && (func_8003DE84(&globalCtx->colCtx, &this->actor.posRot.pos, &this->unk_478, &sp50, &sp60, 1, 0, 0, 1, &sp5C) != 0)) {
+    } else if (((globalCtx->state.frames % 4) == 3) && (BgCheck_EntityLineTest1(&globalCtx->colCtx, &this->actor.world.pos, &this->unk_478, &sp50, &sp60, 1, 0, 0, 1, &sp5C) != 0)) {
         sp4C = 0;
     }
 
-    if (func_8003DE84(&globalCtx->colCtx, &this->actor.posRot.pos, &this->unk_484, &sp50, &this->unk_430, 1, 0, 0, 1, &sp5C) != 0) {
-        this->actor.wallPolyRot = Math_atan2f(this->unk_430->norm.x, this->unk_430->norm.z) * 10430.378f;
-        this->actor.posRot.pos = sp50;
-        this->actor.posRot.pos.x += (6.0f * Math_Sins(this->actor.posRot.rot.y));
-        this->actor.posRot.pos.z += (6.0f * Math_Coss(this->actor.posRot.rot.y));
+    if (BgCheck_EntityLineTest1(&globalCtx->colCtx, &this->actor.world.pos, &this->unk_484, &sp50, &this->unk_430, 1, 0, 0, 1, &sp5C) != 0) {
+        this->actor.wallYaw = Math_FAtan2F(this->unk_430->normal.x, this->unk_430->normal.z) * 10430.378f;
+        this->actor.world.pos = sp50;
+        this->actor.world.pos.x += (6.0f * Math_SinS(this->actor.world.rot.y));
+        this->actor.world.pos.z += (6.0f * Math_CosS(this->actor.world.rot.y));
         this->unk_434 = sp50;
-        this->unk_434.x += Math_Sins(this->actor.posRot.rot.y);
-        this->unk_434.z += Math_Coss(this->actor.posRot.rot.y);
+        this->unk_434.x += Math_SinS(this->actor.world.rot.y);
+        this->unk_434.z += Math_CosS(this->actor.world.rot.y);
     }
 
     return sp4C;
@@ -825,10 +776,10 @@
     f32 yDiff;
     f32 zDiff;
 
-    Math_SmoothScaleMaxMinF(&this->actor.speedXZ, arg4, 0.3f, 100.0f, 0.1f);
-    xDiff = arg1.x - this->actor.posRot.pos.x;
-    yDiff = arg1.y - this->actor.posRot.pos.y;
-    zDiff = arg1.z - this->actor.posRot.pos.z;
+    Math_SmoothStepToF(&this->actor.speedXZ, arg4, 0.3f, 100.0f, 0.1f);
+    xDiff = arg1.x - this->actor.world.pos.x;
+    yDiff = arg1.y - this->actor.world.pos.y;
+    zDiff = arg1.z - this->actor.world.pos.z;
     dist = sqrtf(SQ(xDiff) + SQ(yDiff) + SQ(zDiff));
     if (dist == 0.0f) {
         xDist = yDist = zDist = 0.0f;
@@ -840,30 +791,30 @@
     xDist *= this->actor.speedXZ;
     yDist *= this->actor.speedXZ;
     zDist *= this->actor.speedXZ;
-    this->actor.posRot.pos.x += xDist;
-    this->actor.posRot.pos.y += yDist;
-    this->actor.posRot.pos.z += zDist;
+    this->actor.world.pos.x += xDist;
+    this->actor.world.pos.y += yDist;
+    this->actor.world.pos.z += zDist;
 }
 
 s32 func_80B0E430(EnSw *this, f32 arg1, s16 arg2, s32 arg3, GlobalContext *globalCtx) {
     Camera* activeCam;
     f32 temp_f2;
 
-    temp_f2 = (f32) SkelAnime_GetFrameCount(&D_06000304.genericHeader);
+    temp_f2 = (f32) Animation_GetLastFrame(&D_06000304.common);
     if (DECR(this->unk_388) != 0) {
-        Math_SmoothScaleMaxMinF(&this->skelAnime.animPlaybackSpeed, 0.0f, 0.6f, 1000.0f, 0.01f);
+        Math_SmoothStepToF(&this->skelAnime.playSpeed, 0.0f, 0.6f, 1000.0f, 0.01f);
         return 0;
     }
 
-    Math_SmoothScaleMaxMinF(&this->skelAnime.animPlaybackSpeed, arg1, 0.6f, 1000.0f, 0.01f);
+    Math_SmoothStepToF(&this->skelAnime.playSpeed, arg1, 0.6f, 1000.0f, 0.01f);
     if (arg3 == 1) {
-        if (temp_f2 < (this->skelAnime.animCurrentFrame + this->skelAnime.animPlaybackSpeed)) {
+        if (temp_f2 < (this->skelAnime.curFrame + this->skelAnime.playSpeed)) {
             return 0;
         }
     }
 
     activeCam = ACTIVE_CAM;
-    if (Math_Vec3f_DistXYZ(&this->actor.posRot.pos, &activeCam->eye) < 380.0f) {
+    if (Math_Vec3f_DistXYZ(&this->actor.world.pos, &activeCam->eye) < 380.0f) {
         if (DECR(this->unk_440) == 0) {
             Audio_PlayActorSound2(&this->actor, NA_SE_EN_STALWALL_ROLL);
             this->unk_440 = 4;
@@ -871,8 +822,8 @@
     } else {
         this->unk_440 = 0;
     }
-    Math_SmoothScaleMaxMinS(&this->actor.shape.rot.z, this->unk_444, 4, arg2, arg2);
-    this->actor.posRot.rot = this->actor.shape.rot;
+    Math_SmoothStepToS(&this->actor.shape.rot.z, this->unk_444, 4, arg2, arg2);
+    this->actor.world.rot = this->actor.shape.rot;
     if(this->actor.shape.rot.z == this->unk_444){
         return 1;
     }
@@ -884,9 +835,9 @@
     f32 t;
     
     if (func_80B0E430(this, 6.0f, 0x3E8, 1, globalCtx)) {
-        t = Math_Rand_ZeroOne();
-        this->unk_444 = ((s16)(20000.0f * t) + 0x2EE0) * (Math_Rand_ZeroOne() >= 0.5f ? 1.0f : -1.0f) + this->actor.posRot.rot.z;
-        this->unk_388 = Math_Rand_S16Offset(10, 30);
+        t = Rand_ZeroOne();
+        this->unk_444 = ((s16)(20000.0f * t) + 0x2EE0) * (Rand_ZeroOne() >= 0.5f ? 1.0f : -1.0f) + this->actor.world.rot.z;
+        this->unk_388 = Rand_S16Offset(10, 30);
     }
 
     if (DECR(this->unk_442) == 0) {
@@ -904,7 +855,7 @@
 
     if (DECR(this->unk_442) != 0) {
         if (func_80B0DEA8(this, globalCtx, 1)) {
-            this->unk_448 = player->actor.posRot.pos;
+            this->unk_448 = player->actor.world.pos;
             this->unk_448.y += 30.0f;
             this->unk_444 = func_80B0DE34(this, &this->unk_448);
             func_80B0E430(this, 6.0f, (u16)0xFA0, 0, globalCtx);
@@ -916,9 +867,9 @@
     }
 
     if (func_80B0DFFC(this, globalCtx) == 0) {
-        this->unk_442 = Math_Rand_S16Offset(20, 10);
-        this->unk_444 = func_80B0DE34(this, &this->actor.initPosRot);
-        this->unk_448 = this->actor.initPosRot.pos;
+        this->unk_442 = Rand_S16Offset(20, 10);
+        this->unk_444 = func_80B0DE34(this, &this->actor.home);
+        this->unk_448 = this->actor.home.pos;
         this->actionFunc = func_80B0E9BC;
         return;
     }
@@ -929,7 +880,7 @@
         this->unk_440 = 4;
     }
 
-    if (!(13.0f < Math_Vec3f_DistXYZ(&this->actor.posRot.pos, &this->unk_448)) || (func_8002DDF4(globalCtx) != 0)) {
+    if (!(13.0f < Math_Vec3f_DistXYZ(&this->actor.world.pos, &this->unk_448)) || (func_8002DDF4(globalCtx) != 0)) {
         this->actionFunc = func_80B0E90C;
     }
 }
@@ -939,8 +890,8 @@
 
     func_80B0E314(this, this->unk_448, 0.0f);
     if (this->actor.speedXZ == 0.0f) {
-        this->unk_444 = func_80B0DE34(this, &this->actor.initPosRot);
-        this->unk_448 = this->actor.initPosRot.pos;
+        this->unk_444 = func_80B0DE34(this, &this->actor.home);
+        this->unk_448 = this->actor.home.pos;
         this->actionFunc = func_80B0E9BC;
     }
 }
@@ -950,7 +901,7 @@
 
     if (func_80B0E430(this, 6.0f, 0x3E8, 0, globalCtx)) {
         func_80B0E314(this, this->unk_448, 2.0f);
-        if (!(Math_Vec3f_DistXYZ(&this->actor.posRot.pos, &this->unk_448) > 4.0f)) {
+        if (!(Math_Vec3f_DistXYZ(&this->actor.world.pos, &this->unk_448) > 4.0f)) {
             this->actionFunc = func_80B0E5E0;
         }
     }
@@ -959,7 +910,7 @@
 void EnSw_Update(Actor* thisx, GlobalContext *globalCtx) {
     EnSw* this = THIS;
 
-    SkelAnime_FrameUpdateMatrix(&this->skelAnime);
+    SkelAnime_Update(&this->skelAnime);
     func_80B0C9F0(this, globalCtx);
     this->actionFunc(this, globalCtx);
     func_80B0CBE8(this, globalCtx);
@@ -1019,14 +970,14 @@
     }
 
     if (limbIndex == 5) {
-        Matrix_MultVec3f(&sp3C, &this->actor.posRot2.pos);
+        Matrix_MultVec3f(&sp3C, &this->actor.focus);
     }
 
     if (limbIndex == 4) {
-        gDPSetEnvColor(oGfxCtx->polyOpa.p++, this->unk_1F4.r, this->unk_1F4.g, this->unk_1F4.b, 0);
+        gDPSetEnvColor(POLY_OPA_DISP++, this->unk_1F4.r, this->unk_1F4.g, this->unk_1F4.b, 0);
     }
   
-    func_800628A4(limbIndex, &this->collider);
+    Collider_UpdateSpheres(limbIndex, &this->collider);
     CLOSE_DISPS(globalCtx->state.gfxCtx, "../z_en_sw.c", 2145);
     return 0;
 }
@@ -1034,7 +985,7 @@
 void func_80B0EDA4(GlobalContext *globalCtx, s32 limbIndex, Gfx **dListP, Vec3s *rot, void *thisx) {
 }
 
-void func_80B0EDB8(GlobalContext *globalCtx, Color_RGBA8_n *arg1, s16 arg2, s16 arg3) {
+void func_80B0EDB8(GlobalContext *globalCtx, Color_RGBA8 *arg1, s16 arg2, s16 arg3) {
     f32 temp_f2;
 
     OPEN_DISPS(globalCtx->state.gfxCtx, "../z_en_sw.c", 2181);
@@ -1042,7 +993,7 @@
     if (0.0f == temp_f2) {
         temp_f2 = 11500;
     }
-    oGfxCtx->polyOpa.p = Gfx_SetFog2(oGfxCtx->polyOpa.p, arg1->r, arg1->g, arg1->b, arg1->a, 0, (s16)temp_f2);
+    POLY_OPA_DISP = Gfx_SetFog2(POLY_OPA_DISP, arg1->r, arg1->g, arg1->b, arg1->a, 0, (s16)temp_f2);
     CLOSE_DISPS(globalCtx->state.gfxCtx, "../z_en_sw.c", 2197);
 }
 
@@ -1050,13 +1001,13 @@
     s32 pad;
 
     OPEN_DISPS(globalCtx->state.gfxCtx, "../z_en_sw.c", 2205);
-    oGfxCtx->polyOpa.p = func_800BC8A0(globalCtx, oGfxCtx->polyOpa.p);
+    POLY_OPA_DISP = func_800BC8A0(globalCtx, POLY_OPA_DISP);
     CLOSE_DISPS(globalCtx->state.gfxCtx, "../z_en_sw.c", 2207);
 }
 
 void EnSw_Draw(Actor *thisx, GlobalContext *globalCtx) {
     EnSw* this = THIS;
-    Color_RGBA8_n sp30 = { 184, 0, 228, 255 };
+    Color_RGBA8 sp30 = { 184, 0, 228, 255 };
 
     if (((this->actor.params & 0xE000) >> 0xD) != 0) {
         Matrix_RotateX(-1.3962634f, MTXMODE_APPLY);
@@ -1069,7 +1020,7 @@
     }
 
     func_80093D18(globalCtx->state.gfxCtx);
-    SkelAnime_Draw(globalCtx, this->skelAnime.skeleton, this->skelAnime.limbDrawTbl, func_80B0EAC4, func_80B0EDA4, this);
+    SkelAnime_DrawOpa(globalCtx, this->skelAnime.skeleton, this->skelAnime.jointTable, func_80B0EAC4, func_80B0EDA4, this);
     if (this->actionFunc == func_80B0E728) {
         func_80B0EEA4(globalCtx);
     }
