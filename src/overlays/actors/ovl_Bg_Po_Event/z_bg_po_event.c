--- conflicted
+++ resolved
@@ -519,17 +519,10 @@
 
     DECR(this->timer);
 
-<<<<<<< HEAD
-    if (((this->timer == 0) || ((thisx->xzDistFromLink < 150.0f) && (thisx->yDistFromLink < 50.0f)) ||
-         (func_8002DD78(player) && (thisx->xzDistFromLink < 320.0f) &&
-          ((this->index != 2) ? (thisx->yDistFromLink < 100.0f) : (thisx->yDistFromLink < 0.0f)) &&
-          func_8002DFC8(thisx, 0x2000, globalCtx))) &&
-=======
     if (((this->timer == 0) || ((thisx->xzDistToPlayer < 150.0f) && (thisx->yDistToPlayer < 50.0f)) ||
          (func_8002DD78(player) && (thisx->xzDistToPlayer < 320.0f) &&
           ((this->index != 2) ? (thisx->yDistToPlayer < 100.0f) : (thisx->yDistToPlayer < 0.0f)) &&
           Player_IsFacingActor(thisx, 0x2000, globalCtx))) &&
->>>>>>> e53081df
         ((thisx->parent != NULL) || (thisx->child != NULL))) {
         /*The third condition in the || is checking if
             1) Link is holding a ranged weapon
