/*
 * File: z_bg_sst_floor.c
 * Overlay: ovl_Bg_Sst_Floor
 * Description: Bongo Bongo's drum
 */

#include "z_bg_sst_floor.h"
#include "objects/object_sst/object_sst.h"

#define FLAGS 0x00000030

#define THIS ((BgSstFloor*)thisx)

void BgSstFloor_Init(BgSstFloor* this, GlobalContext* globalCtx);
void BgSstFloor_Destroy(BgSstFloor* this, GlobalContext* globalCtx);
void BgSstFloor_Update(BgSstFloor* this, GlobalContext* globalCtx);
void BgSstFloor_Draw(BgSstFloor* this, GlobalContext* globalCtx);

static s32 sUnkValues[] = { 0, 0, 0 }; // Unused, probably a zero vector

const ActorInit Bg_Sst_Floor_InitVars = {
    ACTOR_BG_SST_FLOOR,
    ACTORCAT_BG,
    FLAGS,
    OBJECT_SST,
    sizeof(BgSstFloor),
    (ActorFunc)BgSstFloor_Init,
    (ActorFunc)BgSstFloor_Destroy,
    (ActorFunc)BgSstFloor_Update,
    (ActorFunc)BgSstFloor_Draw,
};

static InitChainEntry sInitChain[] = {
    ICHAIN_VEC3F_DIV1000(scale.x, 100, ICHAIN_STOP),
};

void BgSstFloor_Init(BgSstFloor* thisx, GlobalContext* globalCtx) {
    s32 pad;
    BgSstFloor* this = THIS;
    CollisionHeader* colHeader = NULL;

    Actor_ProcessInitChain(&this->dyna.actor, sInitChain);
    DynaPolyActor_Init(&this->dyna, DPM_PLAYER);
    CollisionHeader_GetVirtual(&gBongoDrumCol, &colHeader);
    this->dyna.bgId = DynaPoly_SetBgActor(globalCtx, &globalCtx->colCtx.dyna, &this->dyna.actor, colHeader);
}

void BgSstFloor_Destroy(BgSstFloor* thisx, GlobalContext* globalCtx) {
    s32 pad;
    BgSstFloor* this = THIS;

    DynaPoly_DeleteBgActor(globalCtx, &globalCtx->colCtx.dyna, this->dyna.bgId);
}

void BgSstFloor_Update(BgSstFloor* thisx, GlobalContext* globalCtx) {
    s32 pad;
    BgSstFloor* this = THIS;
    Player* player = GET_PLAYER(globalCtx);
    CollisionHeader* colHeader = SEGMENTED_TO_VIRTUAL(&gBongoDrumCol);

    colHeader->vtxList = SEGMENTED_TO_VIRTUAL(colHeader->vtxList);

    if (1) {}

    if (func_80043590(&this->dyna) && (this->dyna.actor.yDistToPlayer < 1000.0f)) {
<<<<<<< HEAD
        Camera_ChangeSetting(globalCtx->cameraPtrs[CAM_ID_MAIN], CAM_SET_BOSS_SHADES);
=======
        Camera_ChangeSetting(globalCtx->cameraPtrs[MAIN_CAM], CAM_SET_BOSS_BONGO);
>>>>>>> 0b184194
    } else {
        Camera_ChangeSetting(globalCtx->cameraPtrs[CAM_ID_MAIN], CAM_SET_DUNGEON0);
    }

    if (func_8004356C(&this->dyna) && (player->fallDistance > 1000.0f)) {
        this->dyna.actor.params = 1;
        Audio_PlayActorSound2(&this->dyna.actor, NA_SE_EN_SHADEST_TAIKO_HIGH);
    }

    if (this->dyna.actor.params == BONGOFLOOR_HIT) {
        Actor* item00 = globalCtx->actorCtx.actorLists[ACTORCAT_MISC].head;
        f32 distFromRim;
        f32 xzDist;

        this->drumAmp = 80;
        this->dyna.actor.params = BONGOFLOOR_REST;
        this->drumPhase = 28;

        if (func_8004356C(&this->dyna) && !(player->stateFlags1 & 0x6000)) {
            distFromRim = 600.0f - this->dyna.actor.xzDistToPlayer;
            if (distFromRim > 0.0f) {
                if (distFromRim > 350.0f) {
                    distFromRim = 350.0f;
                }
                player->actor.bgCheckFlags &= ~1;
                player->actor.velocity.y = 9.0f * distFromRim * (1.0f / 350.0f);
            }
        }

        while (item00 != NULL) {
            if ((item00->id == ACTOR_EN_ITEM00) && (item00->world.pos.y == 0.0f)) {
                xzDist = Actor_WorldDistXZToActor(&this->dyna.actor, item00);
                distFromRim = 600.0f - xzDist;
                if (xzDist < 600.0f) {
                    if (distFromRim > 350.0f) {
                        distFromRim = 350.0f;
                    }
                    item00->bgCheckFlags &= ~3;
                    item00->velocity.y = 9.0f * distFromRim * (1.0f / 350.0f);
                }
            }
            item00 = item00->next;
        }
    }
    this->drumHeight = sinf(this->drumPhase * (M_PI / 2)) * (-this->drumAmp);
    Math_StepToS(&this->drumAmp, 0, 5);

    colHeader->vtxList[1].y = colHeader->vtxList[0].y = colHeader->vtxList[2].y = colHeader->vtxList[3].y =
        colHeader->vtxList[4].y = colHeader->vtxList[7].y = colHeader->vtxList[9].y = colHeader->vtxList[11].y =
            colHeader->vtxList[13].y = this->dyna.actor.home.pos.y + this->drumHeight;

    if (this->drumPhase != 0) {
        this->drumPhase--;
    }
    if (1) {}
    func_8003EE6C(globalCtx, &globalCtx->colCtx.dyna);
}

void BgSstFloor_Draw(BgSstFloor* thisx, GlobalContext* globalCtx) {
    BgSstFloor* this = THIS;

    OPEN_DISPS(globalCtx->state.gfxCtx, "../z_bg_sst_floor.c", 277);
    func_80093D18(globalCtx->state.gfxCtx);
    Matrix_Scale(1.0f, this->drumHeight * -0.0025f, 1.0f, MTXMODE_APPLY);

    gSPMatrix(POLY_OPA_DISP++, Matrix_NewMtx(globalCtx->state.gfxCtx, "../z_bg_sst_floor.c", 283),
              G_MTX_NOPUSH | G_MTX_LOAD | G_MTX_MODELVIEW);

    gSPDisplayList(POLY_OPA_DISP++, gBongoDrumDL);

    CLOSE_DISPS(globalCtx->state.gfxCtx, "../z_bg_sst_floor.c", 287);
}<|MERGE_RESOLUTION|>--- conflicted
+++ resolved
@@ -63,11 +63,7 @@
     if (1) {}
 
     if (func_80043590(&this->dyna) && (this->dyna.actor.yDistToPlayer < 1000.0f)) {
-<<<<<<< HEAD
-        Camera_ChangeSetting(globalCtx->cameraPtrs[CAM_ID_MAIN], CAM_SET_BOSS_SHADES);
-=======
-        Camera_ChangeSetting(globalCtx->cameraPtrs[MAIN_CAM], CAM_SET_BOSS_BONGO);
->>>>>>> 0b184194
+        Camera_ChangeSetting(globalCtx->cameraPtrs[CAM_ID_MAIN], CAM_SET_BOSS_BONGO);
     } else {
         Camera_ChangeSetting(globalCtx->cameraPtrs[CAM_ID_MAIN], CAM_SET_DUNGEON0);
     }
