/*
 * File: z_bg_sst_floor.c
 * Overlay: ovl_Bg_Sst_Floor
 * Description: Bongo Bongo's drum
 */

#include "z_bg_sst_floor.h"
#include "assets/objects/object_sst/object_sst.h"

#define FLAGS (ACTOR_FLAG_4 | ACTOR_FLAG_5)

<<<<<<< HEAD
void BgSstFloor_Init(BgSstFloor* thisx, PlayState* play);
void BgSstFloor_Destroy(BgSstFloor* thisx, PlayState* play);
void BgSstFloor_Update(BgSstFloor* thisx, PlayState* play);
void BgSstFloor_Draw(BgSstFloor* thisx, PlayState* play);
=======
void BgSstFloor_Init(Actor* thisx, PlayState* play);
void BgSstFloor_Destroy(Actor* thisx, PlayState* play);
void BgSstFloor_Update(Actor* thisx, PlayState* play);
void BgSstFloor_Draw(Actor* thisx, PlayState* play);
>>>>>>> 030594a4

static s32 sUnkValues[] = { 0, 0, 0 }; // Unused, probably a zero vector

const ActorInit Bg_Sst_Floor_InitVars = {
    ACTOR_BG_SST_FLOOR,
    ACTORCAT_BG,
    FLAGS,
    OBJECT_SST,
    sizeof(BgSstFloor),
    (ActorFunc)BgSstFloor_Init,
    (ActorFunc)BgSstFloor_Destroy,
    (ActorFunc)BgSstFloor_Update,
    (ActorFunc)BgSstFloor_Draw,
};

static InitChainEntry sInitChain[] = {
    ICHAIN_VEC3F_DIV1000(scale.x, 100, ICHAIN_STOP),
};

void BgSstFloor_Init(Actor* thisx, PlayState* play) {
    s32 pad;
    BgSstFloor* this = (BgSstFloor*)thisx;
    CollisionHeader* colHeader = NULL;

    Actor_ProcessInitChain(&this->dyna.actor, sInitChain);
    DynaPolyActor_Init(&this->dyna, DPM_PLAYER);
    CollisionHeader_GetVirtual(&gBongoDrumCol, &colHeader);
    this->dyna.bgId = DynaPoly_SetBgActor(play, &play->colCtx.dyna, &this->dyna.actor, colHeader);
}

void BgSstFloor_Destroy(Actor* thisx, PlayState* play) {
    s32 pad;
    BgSstFloor* this = (BgSstFloor*)thisx;

    DynaPoly_DeleteBgActor(play, &play->colCtx.dyna, this->dyna.bgId);
}

void BgSstFloor_Update(Actor* thisx, PlayState* play) {
    s32 pad;
    BgSstFloor* this = (BgSstFloor*)thisx;
    Player* player = GET_PLAYER(play);
    CollisionHeader* colHeader = SEGMENTED_TO_VIRTUAL(&gBongoDrumCol);

    colHeader->vtxList = SEGMENTED_TO_VIRTUAL(colHeader->vtxList);

    if (1) {}

    if (func_80043590(&this->dyna) && (this->dyna.actor.yDistToPlayer < 1000.0f)) {
        Camera_ChangeSetting(play->cameraPtrs[CAM_ID_MAIN], CAM_SET_BOSS_BONGO);
    } else {
        Camera_ChangeSetting(play->cameraPtrs[CAM_ID_MAIN], CAM_SET_DUNGEON0);
    }

    if (func_8004356C(&this->dyna) && (player->fallDistance > 1000.0f)) {
        this->dyna.actor.params = 1;
        Audio_PlayActorSound2(&this->dyna.actor, NA_SE_EN_SHADEST_TAIKO_HIGH);
    }

    if (this->dyna.actor.params == BONGOFLOOR_HIT) {
        Actor* item00 = play->actorCtx.actorLists[ACTORCAT_MISC].head;
        f32 distFromRim;
        f32 xzDist;

        this->drumAmp = 80;
        this->dyna.actor.params = BONGOFLOOR_REST;
        this->drumPhase = 28;

        if (func_8004356C(&this->dyna) && !(player->stateFlags1 & (PLAYER_STATE1_13 | PLAYER_STATE1_14))) {
            distFromRim = 600.0f - this->dyna.actor.xzDistToPlayer;
            if (distFromRim > 0.0f) {
                if (distFromRim > 350.0f) {
                    distFromRim = 350.0f;
                }
                player->actor.bgCheckFlags &= ~BGCHECKFLAG_GROUND;
                player->actor.velocity.y = 9.0f * distFromRim * (1.0f / 350.0f);
            }
        }

        while (item00 != NULL) {
            if ((item00->id == ACTOR_EN_ITEM00) && (item00->world.pos.y == 0.0f)) {
                xzDist = Actor_WorldDistXZToActor(&this->dyna.actor, item00);
                distFromRim = 600.0f - xzDist;
                if (xzDist < 600.0f) {
                    if (distFromRim > 350.0f) {
                        distFromRim = 350.0f;
                    }
                    item00->bgCheckFlags &= ~(BGCHECKFLAG_GROUND | BGCHECKFLAG_GROUND_TOUCH);
                    item00->velocity.y = 9.0f * distFromRim * (1.0f / 350.0f);
                }
            }
            item00 = item00->next;
        }
    }
    this->drumHeight = sinf(this->drumPhase * (M_PI / 2)) * (-this->drumAmp);
    Math_StepToS(&this->drumAmp, 0, 5);

    colHeader->vtxList[1].y = colHeader->vtxList[0].y = colHeader->vtxList[2].y = colHeader->vtxList[3].y =
        colHeader->vtxList[4].y = colHeader->vtxList[7].y = colHeader->vtxList[9].y = colHeader->vtxList[11].y =
            colHeader->vtxList[13].y = this->dyna.actor.home.pos.y + this->drumHeight;

    if (this->drumPhase != 0) {
        this->drumPhase--;
    }
    if (1) {}
    func_8003EE6C(play, &play->colCtx.dyna);
}

void BgSstFloor_Draw(Actor* thisx, PlayState* play) {
    BgSstFloor* this = (BgSstFloor*)thisx;

    OPEN_DISPS(play->state.gfxCtx, "../z_bg_sst_floor.c", 277);
    Gfx_SetupDL_25Opa(play->state.gfxCtx);
    Matrix_Scale(1.0f, this->drumHeight * -0.0025f, 1.0f, MTXMODE_APPLY);

    gSPMatrix(POLY_OPA_DISP++, Matrix_NewMtx(play->state.gfxCtx, "../z_bg_sst_floor.c", 283),
              G_MTX_NOPUSH | G_MTX_LOAD | G_MTX_MODELVIEW);

    gSPDisplayList(POLY_OPA_DISP++, gBongoDrumDL);

    CLOSE_DISPS(play->state.gfxCtx, "../z_bg_sst_floor.c", 287);
}<|MERGE_RESOLUTION|>--- conflicted
+++ resolved
@@ -9,17 +9,10 @@
 
 #define FLAGS (ACTOR_FLAG_4 | ACTOR_FLAG_5)
 
-<<<<<<< HEAD
-void BgSstFloor_Init(BgSstFloor* thisx, PlayState* play);
-void BgSstFloor_Destroy(BgSstFloor* thisx, PlayState* play);
-void BgSstFloor_Update(BgSstFloor* thisx, PlayState* play);
-void BgSstFloor_Draw(BgSstFloor* thisx, PlayState* play);
-=======
 void BgSstFloor_Init(Actor* thisx, PlayState* play);
 void BgSstFloor_Destroy(Actor* thisx, PlayState* play);
 void BgSstFloor_Update(Actor* thisx, PlayState* play);
 void BgSstFloor_Draw(Actor* thisx, PlayState* play);
->>>>>>> 030594a4
 
 static s32 sUnkValues[] = { 0, 0, 0 }; // Unused, probably a zero vector
 
