/*
 * File: z_en_blkobj.c
 * Overlay: ovl_En_Blkobj
 * Description: Dark Link's Illusion Room
 */

#include "z_en_blkobj.h"

#define FLAGS 0x00000030

#define THIS ((EnBlkobj*)thisx)

void EnBlkobj_Init(Actor* thisx, GlobalContext* globalCtx);
void EnBlkobj_Destroy(Actor* thisx, GlobalContext* globalCtx);
void EnBlkobj_Update(Actor* thisx, GlobalContext* globalCtx);
void EnBlkobj_Draw(Actor* thisx, GlobalContext* globalCtx);

void EnBlkobj_Wait(EnBlkobj* this, GlobalContext* globalCtx);
void EnBlkobj_SpawnDarkLink(EnBlkobj* this, GlobalContext* globalCtx);
void EnBlkobj_DarkLinkFight(EnBlkobj* this, GlobalContext* globalCtx);
void EnBlkobj_DoNothing(EnBlkobj* this, GlobalContext* globalCtx);

const ActorInit En_Blkobj_InitVars = {
    ACTOR_EN_BLKOBJ,
    ACTORTYPE_PROP,
    FLAGS,
    OBJECT_BLKOBJ,
    sizeof(EnBlkobj),
    (ActorFunc)EnBlkobj_Init,
    (ActorFunc)EnBlkobj_Destroy,
    (ActorFunc)EnBlkobj_Update,
    (ActorFunc)EnBlkobj_Draw,
};

static InitChainEntry sInitChain[] = {
    ICHAIN_VEC3F(scale, 1, ICHAIN_CONTINUE),
    ICHAIN_F32(uncullZoneForward, 800, ICHAIN_CONTINUE),
    ICHAIN_F32(uncullZoneScale, 200, ICHAIN_CONTINUE),
    ICHAIN_F32(uncullZoneDownward, 300, ICHAIN_STOP),
};

static Gfx sSetupOpaDL[] = {
    gsDPSetRenderMode(G_RM_FOG_SHADE_A, G_RM_AA_ZB_OPA_SURF2),
    gsSPEndDisplayList(),
};

static Gfx sSetupXluDL[] = {
    gsDPSetRenderMode(G_RM_FOG_SHADE_A, G_RM_AA_ZB_XLU_SURF2),
    gsSPEndDisplayList(),
};

extern Gfx D_060014E0[];
extern Gfx D_060053D0[];
<<<<<<< HEAD
extern CollisionHeader D_06007564;
=======
extern ColHeader D_06007564;
>>>>>>> ba0c6965

void EnBlkobj_SetupAction(EnBlkobj* this, EnBlkobjActionFunc actionFunc) {
    this->actionFunc = actionFunc;
    this->timer = 0;
}

void EnBlkobj_Init(Actor* thisx, GlobalContext* globalCtx) {
    s32 pad;
    EnBlkobj* this = THIS;
<<<<<<< HEAD
    CollisionHeader* colHeader = NULL;
=======
    ColHeader* colHeader = NULL;
>>>>>>> ba0c6965

    Actor_ProcessInitChain(&this->dyna.actor, sInitChain);
    DynaPolyActor_Init(&this->dyna, DPM_UNK);
    if (Flags_GetClear(globalCtx, this->dyna.actor.room)) {
        this->alpha = 255;
        EnBlkobj_SetupAction(this, EnBlkobj_DoNothing);
    } else {
<<<<<<< HEAD
        CollisionHeader_GetVirtual(&D_06007564, &colHeader);
        this->dyna.bgId = DynaPoly_SetBgActor(globalCtx, &globalCtx->colCtx.dyna, &this->dyna.actor, colHeader);
        func_809C2060(this, func_809C2148);
=======
        DynaPolyInfo_Alloc(&D_06007564, &colHeader);
        this->dyna.dynaPolyId =
            DynaPolyInfo_RegisterActor(globalCtx, &globalCtx->colCtx.dyna, &this->dyna.actor, colHeader);
        EnBlkobj_SetupAction(this, EnBlkobj_Wait);
>>>>>>> ba0c6965
    }
}

void EnBlkobj_Destroy(Actor* thisx, GlobalContext* globalCtx) {
    s32 pad;
    EnBlkobj* this = THIS;

    DynaPoly_DeleteBgActor(globalCtx, &globalCtx->colCtx.dyna, this->dyna.bgId);
}

void EnBlkobj_Wait(EnBlkobj* this, GlobalContext* globalCtx) {
    Player* player = PLAYER;

    if (this->dyna.actor.xzDistToLink < 120.0f) {
        EnBlkobj_SetupAction(this, EnBlkobj_SpawnDarkLink);
    }
    player->stateFlags2 |= 0x04000000;
}

void EnBlkobj_SpawnDarkLink(EnBlkobj* this, GlobalContext* globalCtx) {
    if (!(this->dyna.actor.flags & 0x40)) {
        Actor_Spawn(&globalCtx->actorCtx, globalCtx, ACTOR_EN_TORCH2, this->dyna.actor.posRot.pos.x,
                    this->dyna.actor.posRot.pos.y, this->dyna.actor.posRot.pos.z, 0, this->dyna.actor.yawTowardsLink, 0,
                    0);
        EnBlkobj_SetupAction(this, EnBlkobj_DarkLinkFight);
    }
}

void EnBlkobj_DarkLinkFight(EnBlkobj* this, GlobalContext* globalCtx) {
    s32 alphaMod;

    if (this->timer == 0) {
        if (Actor_Find(&globalCtx->actorCtx, ACTOR_EN_TORCH2, ACTORTYPE_BOSS) == NULL) {
            Flags_SetClear(globalCtx, this->dyna.actor.room);
            this->timer++;
        }
<<<<<<< HEAD
    } else {
        if (this->unk_166++ > 100) {
            temp = (this->unk_166 - 100) >> 2;
            if (temp > 5) {
                temp = 5;
            }
            this->unk_164 += temp;
            if (this->unk_164 > 255) {
                this->unk_164 = 255;
                func_809C2060(this, func_809C22F4);
                DynaPoly_DeleteBgActor(globalCtx, &globalCtx->colCtx.dyna, this->dyna.bgId);
            }
=======
    } else if (this->timer++ > 100) {
        alphaMod = (this->timer - 100) >> 2;
        if (alphaMod > 5) {
            alphaMod = 5;
        }
        this->alpha += alphaMod;
        if (this->alpha > 255) {
            this->alpha = 255;
            EnBlkobj_SetupAction(this, EnBlkobj_DoNothing);
            DynaPolyInfo_Free(globalCtx, &globalCtx->colCtx.dyna, this->dyna.dynaPolyId);
>>>>>>> ba0c6965
        }
    }
}

void EnBlkobj_DoNothing(EnBlkobj* this, GlobalContext* globalCtx) {
}

void EnBlkobj_Update(Actor* thisx, GlobalContext* globalCtx) {
    s32 pad;
    EnBlkobj* this = THIS;

    this->actionFunc(this, globalCtx);
}

void EnBlkobj_DrawAlpha(GlobalContext* globalCtx, Gfx* dList, s32 alpha) {
    Gfx* segment;

    OPEN_DISPS(globalCtx->state.gfxCtx, "../z_en_blkobj.c", 322);

    if (alpha == 255) {
        segment = sSetupOpaDL;
    } else {
        segment = sSetupXluDL;
    }

    gSPSegment(POLY_XLU_DISP++, 0x08, segment);
    gDPSetEnvColor(POLY_XLU_DISP++, 0, 0, 0, alpha);
    gSPDisplayList(POLY_XLU_DISP++, dList);

    CLOSE_DISPS(globalCtx->state.gfxCtx, "../z_en_blkobj.c", 330);
}

void EnBlkobj_Draw(Actor* thisx, GlobalContext* globalCtx) {
    s32 pad;
    EnBlkobj* this = THIS;
    s32 illusionAlpha;
    u32 gameplayFrames;

    OPEN_DISPS(globalCtx->state.gfxCtx, "../z_en_blkobj.c", 349);

    func_80093D84(globalCtx->state.gfxCtx);

    gameplayFrames = globalCtx->gameplayFrames % 128;

    gSPSegment(POLY_XLU_DISP++, 0x0D,
               Gfx_TwoTexScroll(globalCtx->state.gfxCtx, 0, gameplayFrames, 0, 32, 32, 1, gameplayFrames, 0, 32, 32));
    gSPMatrix(POLY_XLU_DISP++, Matrix_NewMtx(globalCtx->state.gfxCtx, "../z_en_blkobj.c", 363),
              G_MTX_NOPUSH | G_MTX_LOAD | G_MTX_MODELVIEW);

    if (this->alpha != 0) {
        EnBlkobj_DrawAlpha(globalCtx, D_060014E0, this->alpha);
    }
    illusionAlpha = 255 - this->alpha;
    if (illusionAlpha != 0) {
        EnBlkobj_DrawAlpha(globalCtx, D_060053D0, illusionAlpha);
    }

    CLOSE_DISPS(globalCtx->state.gfxCtx, "../z_en_blkobj.c", 375);
}<|MERGE_RESOLUTION|>--- conflicted
+++ resolved
@@ -51,11 +51,7 @@
 
 extern Gfx D_060014E0[];
 extern Gfx D_060053D0[];
-<<<<<<< HEAD
 extern CollisionHeader D_06007564;
-=======
-extern ColHeader D_06007564;
->>>>>>> ba0c6965
 
 void EnBlkobj_SetupAction(EnBlkobj* this, EnBlkobjActionFunc actionFunc) {
     this->actionFunc = actionFunc;
@@ -65,11 +61,7 @@
 void EnBlkobj_Init(Actor* thisx, GlobalContext* globalCtx) {
     s32 pad;
     EnBlkobj* this = THIS;
-<<<<<<< HEAD
     CollisionHeader* colHeader = NULL;
-=======
-    ColHeader* colHeader = NULL;
->>>>>>> ba0c6965
 
     Actor_ProcessInitChain(&this->dyna.actor, sInitChain);
     DynaPolyActor_Init(&this->dyna, DPM_UNK);
@@ -77,16 +69,9 @@
         this->alpha = 255;
         EnBlkobj_SetupAction(this, EnBlkobj_DoNothing);
     } else {
-<<<<<<< HEAD
         CollisionHeader_GetVirtual(&D_06007564, &colHeader);
         this->dyna.bgId = DynaPoly_SetBgActor(globalCtx, &globalCtx->colCtx.dyna, &this->dyna.actor, colHeader);
-        func_809C2060(this, func_809C2148);
-=======
-        DynaPolyInfo_Alloc(&D_06007564, &colHeader);
-        this->dyna.dynaPolyId =
-            DynaPolyInfo_RegisterActor(globalCtx, &globalCtx->colCtx.dyna, &this->dyna.actor, colHeader);
         EnBlkobj_SetupAction(this, EnBlkobj_Wait);
->>>>>>> ba0c6965
     }
 }
 
@@ -123,20 +108,6 @@
             Flags_SetClear(globalCtx, this->dyna.actor.room);
             this->timer++;
         }
-<<<<<<< HEAD
-    } else {
-        if (this->unk_166++ > 100) {
-            temp = (this->unk_166 - 100) >> 2;
-            if (temp > 5) {
-                temp = 5;
-            }
-            this->unk_164 += temp;
-            if (this->unk_164 > 255) {
-                this->unk_164 = 255;
-                func_809C2060(this, func_809C22F4);
-                DynaPoly_DeleteBgActor(globalCtx, &globalCtx->colCtx.dyna, this->dyna.bgId);
-            }
-=======
     } else if (this->timer++ > 100) {
         alphaMod = (this->timer - 100) >> 2;
         if (alphaMod > 5) {
@@ -146,8 +117,7 @@
         if (this->alpha > 255) {
             this->alpha = 255;
             EnBlkobj_SetupAction(this, EnBlkobj_DoNothing);
-            DynaPolyInfo_Free(globalCtx, &globalCtx->colCtx.dyna, this->dyna.dynaPolyId);
->>>>>>> ba0c6965
+            DynaPoly_DeleteBgActor(globalCtx, &globalCtx->colCtx.dyna, this->dyna.bgId);
         }
     }
 }
