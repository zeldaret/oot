--- conflicted
+++ resolved
@@ -39,9 +39,5 @@
 }
 
 void EnVase_Draw(Actor* thisx, GlobalContext* globalCtx) {
-<<<<<<< HEAD
-    Gfx_DrawDListOpa(globalCtx, gVaseDL);
-=======
     Gfx_DrawDListOpa(globalCtx, &gUnusedVaseDL);
->>>>>>> 20c1f4e6
 }