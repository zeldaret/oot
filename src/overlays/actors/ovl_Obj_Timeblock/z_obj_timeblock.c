/*
 * File: z_obj_timeblock.c
 * Overlay: ovl_Obj_Timeblock
 * Description: Song of Time Block
 */

#include "z_obj_timeblock.h"
#include "objects/object_timeblock/object_timeblock.h"

#define FLAGS 0x0A000011

#define THIS ((ObjTimeblock*)thisx)

void ObjTimeblock_Init(Actor* thisx, GlobalContext* globalCtx);
void ObjTimeblock_Destroy(Actor* thisx, GlobalContext* globalCtx);
void ObjTimeblock_Update(Actor* thisx, GlobalContext* globalCtx);
void ObjTimeblock_Draw(Actor* thisx, GlobalContext* globalCtx);

void ObjTimeblock_SetupNormal(ObjTimeblock* this);
void ObjTimeblock_SetupAltBehaviorVisible(ObjTimeblock* this);
void ObjTimeblock_SetupAltBehaviourNotVisible(ObjTimeblock* this);

s32 ObjTimeblock_WaitForOcarina(ObjTimeblock* this, GlobalContext* globalCtx);
s32 ObjTimeblock_WaitForSong(ObjTimeblock* this, GlobalContext* globalCtx);
void ObjTimeblock_DoNothing(ObjTimeblock* this, GlobalContext* globalCtx);
void ObjTimeblock_Normal(ObjTimeblock* this, GlobalContext* globalCtx);
void ObjTimeblock_AltBehaviorVisible(ObjTimeblock* this, GlobalContext* globalCtx);
void ObjTimeblock_AltBehaviourNotVisible(ObjTimeblock* this, GlobalContext* globalCtx);

const ActorInit Obj_Timeblock_InitVars = {
    ACTOR_OBJ_TIMEBLOCK,
    ACTORCAT_ITEMACTION,
    FLAGS,
    OBJECT_TIMEBLOCK,
    sizeof(ObjTimeblock),
    (ActorFunc)ObjTimeblock_Init,
    (ActorFunc)ObjTimeblock_Destroy,
    (ActorFunc)ObjTimeblock_Update,
    (ActorFunc)ObjTimeblock_Draw,
};

typedef struct {
    /* 0x00 */ f32 scale;
    /* 0x04 */ f32 height;
    /* 0x08 */ s16 demoEffectParams;
} ObjTimeblockSizeOptions; // size = 0x0C

static ObjTimeblockSizeOptions sSizeOptions[] = {
    { 1.0, 60.0, 0x0018 },
    { 0.60, 40.0, 0x0019 },
};

static f32 sRanges[] = { 60.0, 100.0, 140.0, 180.0, 220.0, 260.0, 300.0, 300.0 };

static InitChainEntry sInitChain[] = {
    ICHAIN_U8(targetMode, 2, ICHAIN_CONTINUE),
    ICHAIN_F32(uncullZoneForward, 1800, ICHAIN_CONTINUE),
    ICHAIN_F32(uncullZoneScale, 300, ICHAIN_CONTINUE),
    ICHAIN_F32(uncullZoneDownward, 1500, ICHAIN_STOP),
};

static Color_RGB8 sPrimColors[] = {
    { 100, 120, 140 }, { 80, 140, 200 }, { 100, 150, 200 }, { 100, 200, 240 },
    { 80, 110, 140 },  { 70, 160, 225 }, { 80, 100, 130 },  { 100, 110, 190 },
};

u32 ObjTimeblock_CalculateIsVisible(ObjTimeblock* this) {
    if (!((this->dyna.actor.params >> 10) & 1)) {
        if (this->unk_177 == 0) {
            return this->unk_175;
        } else {
            u8 temp = ((this->dyna.actor.params >> 15) & 1) ? true : false;

            if (this->unk_177 == 1) {
                return this->unk_174 ^ temp;
            } else {
                u8 linkIsYoung = (LINK_AGE_IN_YEARS == YEARS_CHILD) ? true : false;

                return this->unk_174 ^ temp ^ linkIsYoung;
            }
        }
    } else {
        return (((this->dyna.actor.params >> 15) & 1) ? true : false) ^ this->unk_174;
    }
}

void ObjTimeblock_SpawnDemoEffect(ObjTimeblock* this, GlobalContext* globalCtx) {
    Actor_Spawn(&globalCtx->actorCtx, globalCtx, ACTOR_DEMO_EFFECT, this->dyna.actor.world.pos.x,
                this->dyna.actor.world.pos.y, this->dyna.actor.world.pos.z, 0, 0, 0,
                sSizeOptions[(this->dyna.actor.params >> 8) & 1].demoEffectParams);
}

void ObjTimeblock_ToggleSwitchFlag(GlobalContext* globalCtx, s32 flag) {
    if (Flags_GetSwitch(globalCtx, flag)) {
        Flags_UnsetSwitch(globalCtx, flag);
    } else {
        Flags_SetSwitch(globalCtx, flag);
    }
}

void ObjTimeblock_Init(Actor* thisx, GlobalContext* globalCtx) {
    ObjTimeblock* this = THIS;
    s32 pad;
    CollisionHeader* colHeader = NULL;

    DynaPolyActor_Init(&this->dyna, DPM_UNK);
    this->dyna.actor.world.rot.z = this->dyna.actor.shape.rot.z = 0;

    CollisionHeader_GetVirtual(&gSongOfTimeBlockCol, &colHeader);

    this->dyna.bgId = DynaPoly_SetBgActor(globalCtx, &globalCtx->colCtx.dyna, &this->dyna.actor, colHeader);

    Actor_ProcessInitChain(&this->dyna.actor, sInitChain);
    Actor_SetScale(&this->dyna.actor, sSizeOptions[(this->dyna.actor.params >> 8) & 1].scale);

    if ((this->dyna.actor.params >> 6) & 1) {
        this->unk_177 = 0;
    } else {
        this->unk_177 = ((this->dyna.actor.params & 0x3F) < 0x38) ? 2 : 1;
    }

    this->songObserverFunc = ObjTimeblock_WaitForOcarina;

    Actor_SetFocus(&this->dyna.actor, sSizeOptions[(this->dyna.actor.params >> 8) & 1].height);

    this->unk_174 = (Flags_GetSwitch(globalCtx, this->dyna.actor.params & 0x3F)) ? true : false;
    this->unk_175 = ((this->dyna.actor.params >> 15) & 1) ? true : false;
    this->isVisible = ObjTimeblock_CalculateIsVisible(this);

    if (!((this->dyna.actor.params >> 10) & 1)) {
        ObjTimeblock_SetupNormal(this);
    } else if (this->isVisible) {
        ObjTimeblock_SetupAltBehaviorVisible(this);
    } else {
        ObjTimeblock_SetupAltBehaviourNotVisible(this);
    }

    // "Block of time"
    osSyncPrintf("時のブロック (<arg> %04xH <type> save:%d color:%d range:%d move:%d)\n", (u16)this->dyna.actor.params,
                 this->unk_177, this->dyna.actor.home.rot.z & 7, (this->dyna.actor.params >> 11) & 7,
                 (this->dyna.actor.params >> 10) & 1);
}

void ObjTimeblock_Destroy(Actor* thisx, GlobalContext* globalCtx) {
    s32 pad;
    ObjTimeblock* this = THIS;

    DynaPoly_DeleteBgActor(globalCtx, &globalCtx->colCtx.dyna, this->dyna.bgId);
}

u8 ObjTimeblock_PlayerIsInRange(ObjTimeblock* this, GlobalContext* globalCtx) {
    if (this->isVisible && func_80043590(&this->dyna)) {
        return false;
    }

    if (this->dyna.actor.xzDistToPlayer <= sRanges[(this->dyna.actor.params >> 11) & 7]) {
        Vec3f distance;
        f32 blockSize;

        func_8002DBD0(&this->dyna.actor, &distance, &GET_PLAYER(globalCtx)->actor.world.pos);
        blockSize = this->dyna.actor.scale.x * 50.0f + 6.0f;
        // Return true if player's xz position is not inside the block
        if (blockSize < fabsf(distance.x) || blockSize < fabsf(distance.z)) {
            return true;
        }
    }

    return false;
}

s32 ObjTimeblock_WaitForOcarina(ObjTimeblock* this, GlobalContext* globalCtx) {
    Player* player = GET_PLAYER(globalCtx);

    if (ObjTimeblock_PlayerIsInRange(this, globalCtx)) {
        if (player->stateFlags2 & 0x1000000) {
            func_8010BD58(globalCtx, OCARINA_ACTION_FREE_PLAY);
            this->songObserverFunc = ObjTimeblock_WaitForSong;
        } else {
            player->stateFlags2 |= 0x800000;
        }
    }
    return false;
}

s32 ObjTimeblock_WaitForSong(ObjTimeblock* this, GlobalContext* globalCtx) {
    if (globalCtx->msgCtx.ocarinaMode == OCARINA_MODE_04) {
        this->songObserverFunc = ObjTimeblock_WaitForOcarina;
    }
    if (globalCtx->msgCtx.lastPlayedSong == OCARINA_SONG_TIME) {
        if (this->unk_172 == 254) {
            this->songEndTimer = 110;
        } else {
            this->songEndTimer--;
            if (this->songEndTimer == 0) {
                return true;
            }
        }
    }
    return false;
}

void ObjTimeblock_SetupDoNothing(ObjTimeblock* this) {
    this->actionFunc = ObjTimeblock_DoNothing;
}

void ObjTimeblock_DoNothing(ObjTimeblock* this, GlobalContext* globalCtx) {
}

void ObjTimeblock_SetupNormal(ObjTimeblock* this) {
    this->actionFunc = ObjTimeblock_Normal;
}

void ObjTimeblock_Normal(ObjTimeblock* this, GlobalContext* globalCtx) {
    u32 newIsVisible;

    if (this->songObserverFunc(this, globalCtx) && this->demoEffectTimer <= 0) {
        ObjTimeblock_SpawnDemoEffect(this, globalCtx);
        this->demoEffectTimer = 160;

        // Possibly points the camera to this actor
        OnePointCutscene_Attention(globalCtx, &this->dyna.actor);
        // "◯◯◯◯ Time Block Attention Camera (frame counter  %d)\n"
        osSyncPrintf("◯◯◯◯ Time Block 注目カメラ (frame counter  %d)\n", globalCtx->state.frames);

        this->demoEffectFirstPartTimer = 12;

        if (this->unk_177 == 0) {
            this->dyna.actor.params ^= 0x8000;
        } else {
            ObjTimeblock_ToggleSwitchFlag(globalCtx, this->dyna.actor.params & 0x3F);
        }
    }

    this->unk_172 = globalCtx->msgCtx.lastPlayedSong;
    if (this->demoEffectFirstPartTimer > 0) {
        this->demoEffectFirstPartTimer--;
        if (this->demoEffectFirstPartTimer == 0) {
            if (this->unk_177 == 0) {
                this->unk_175 = ((this->dyna.actor.params >> 15) & 1) ? true : false;
            } else {
                this->unk_174 = (Flags_GetSwitch(globalCtx, this->dyna.actor.params & 0x3F)) ? true : false;
            }
        }
    }

    newIsVisible = ObjTimeblock_CalculateIsVisible(this);
    if (this->unk_177 == 1 && newIsVisible != this->isVisible) {
        ObjTimeblock_SetupDoNothing(this);
    }
    this->isVisible = newIsVisible;

    if (this->demoEffectTimer == 50) {
        func_80078884(NA_SE_SY_TRE_BOX_APPEAR);
    }
}

void func_80BA06AC(ObjTimeblock* this, GlobalContext* globalCtx) {
    s32 switchFlag = this->dyna.actor.params & 0x3F;
<<<<<<< HEAD

    this->unk_172 = globalCtx->msgCtx.unk_E3EC;
=======
    this->unk_172 = globalCtx->msgCtx.lastPlayedSong;
>>>>>>> d9c1dffe

    if (this->demoEffectFirstPartTimer > 0 && --this->demoEffectFirstPartTimer == 0) {
        this->unk_174 = (Flags_GetSwitch(globalCtx, switchFlag)) ? true : false;
    }

    this->isVisible = ObjTimeblock_CalculateIsVisible(this);
    this->unk_176 = (Flags_GetSwitch(globalCtx, switchFlag)) ? true : false;
}

void ObjTimeblock_SetupAltBehaviorVisible(ObjTimeblock* this) {
    this->actionFunc = ObjTimeblock_AltBehaviorVisible;
}

void ObjTimeblock_AltBehaviorVisible(ObjTimeblock* this, GlobalContext* globalCtx) {
    if (this->songObserverFunc(this, globalCtx) && this->demoEffectTimer <= 0) {
        this->demoEffectFirstPartTimer = 12;
        ObjTimeblock_SpawnDemoEffect(this, globalCtx);
        this->demoEffectTimer = 160;
        OnePointCutscene_Attention(globalCtx, &this->dyna.actor);
        // "Time Block Attention Camera (frame counter)"
        osSyncPrintf("◯◯◯◯ Time Block 注目カメラ (frame counter  %d)\n", globalCtx->state.frames);
        ObjTimeblock_ToggleSwitchFlag(globalCtx, this->dyna.actor.params & 0x3F);
    }

    func_80BA06AC(this, globalCtx);

    if (this->demoEffectTimer == 50) {
        func_80078884(NA_SE_SY_TRE_BOX_APPEAR);
    }

    if (!this->isVisible && this->demoEffectTimer <= 0) {
        ObjTimeblock_SetupAltBehaviourNotVisible(this);
    }
}

void ObjTimeblock_SetupAltBehaviourNotVisible(ObjTimeblock* this) {
    this->actionFunc = ObjTimeblock_AltBehaviourNotVisible;
}

void ObjTimeblock_AltBehaviourNotVisible(ObjTimeblock* this, GlobalContext* globalCtx) {
    s32 switchFlag = this->dyna.actor.params & 0x3F;
    s8 switchFlagIsSet = (Flags_GetSwitch(globalCtx, switchFlag)) ? true : false;

    if (this->unk_176 ^ switchFlagIsSet && switchFlagIsSet ^ (((this->dyna.actor.params >> 15) & 1) ? true : false)) {
        if (this->demoEffectTimer <= 0) {
            ObjTimeblock_SpawnDemoEffect(this, globalCtx);
            this->demoEffectTimer = 160;
        }
        this->demoEffectFirstPartTimer = 12;
    }

    func_80BA06AC(this, globalCtx);

    if (this->isVisible && this->demoEffectTimer <= 0) {
        ObjTimeblock_SetupAltBehaviorVisible(this);
    }
}

void ObjTimeblock_Update(Actor* thisx, GlobalContext* globalCtx) {
    ObjTimeblock* this = THIS;

    this->actionFunc(this, globalCtx);

    if (this->demoEffectTimer > 0) {
        this->demoEffectTimer--;
    }

    if (this->isVisible) {
        func_8003EC50(globalCtx, &globalCtx->colCtx.dyna, this->dyna.bgId);
    } else {
        func_8003EBF8(globalCtx, &globalCtx->colCtx.dyna, this->dyna.bgId);
    }
}

void ObjTimeblock_Draw(Actor* thisx, GlobalContext* globalCtx) {
    if (((ObjTimeblock*)thisx)->isVisible) {
        Color_RGB8* primColor = &sPrimColors[thisx->home.rot.z & 7];

        OPEN_DISPS(globalCtx->state.gfxCtx, "../z_obj_timeblock.c", 762);

        func_80093D18(globalCtx->state.gfxCtx);
        gSPMatrix(POLY_OPA_DISP++, Matrix_NewMtx(globalCtx->state.gfxCtx, "../z_obj_timeblock.c", 766),
                  G_MTX_NOPUSH | G_MTX_LOAD | G_MTX_MODELVIEW);
        gDPSetPrimColor(POLY_OPA_DISP++, 0, 0, primColor->r, primColor->g, primColor->b, 255);
        gSPDisplayList(POLY_OPA_DISP++, gSongOfTimeBlockDL);

        CLOSE_DISPS(globalCtx->state.gfxCtx, "../z_obj_timeblock.c", 772);
    }
}<|MERGE_RESOLUTION|>--- conflicted
+++ resolved
@@ -256,12 +256,8 @@
 
 void func_80BA06AC(ObjTimeblock* this, GlobalContext* globalCtx) {
     s32 switchFlag = this->dyna.actor.params & 0x3F;
-<<<<<<< HEAD
-
-    this->unk_172 = globalCtx->msgCtx.unk_E3EC;
-=======
+
     this->unk_172 = globalCtx->msgCtx.lastPlayedSong;
->>>>>>> d9c1dffe
 
     if (this->demoEffectFirstPartTimer > 0 && --this->demoEffectFirstPartTimer == 0) {
         this->unk_174 = (Flags_GetSwitch(globalCtx, switchFlag)) ? true : false;
