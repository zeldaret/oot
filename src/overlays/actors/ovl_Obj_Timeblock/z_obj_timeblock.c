/*
 * File: z_obj_timeblock.c
 * Overlay: ovl_Obj_Timeblock
 * Description: Song of Time Block
 */

#include "z_obj_timeblock.h"
#include "assets/objects/object_timeblock/object_timeblock.h"

#define FLAGS (ACTOR_FLAG_0 | ACTOR_FLAG_4 | ACTOR_FLAG_25 | ACTOR_FLAG_27)

void ObjTimeblock_Init(Actor* thisx, PlayState* play);
void ObjTimeblock_Destroy(Actor* thisx, PlayState* play);
void ObjTimeblock_Update(Actor* thisx, PlayState* play);
void ObjTimeblock_Draw(Actor* thisx, PlayState* play);

void ObjTimeblock_SetupNormal(ObjTimeblock* this);
void ObjTimeblock_SetupAltBehaviorVisible(ObjTimeblock* this);
void ObjTimeblock_SetupAltBehaviourNotVisible(ObjTimeblock* this);

s32 ObjTimeblock_WaitForOcarina(ObjTimeblock* this, PlayState* play);
s32 ObjTimeblock_WaitForSong(ObjTimeblock* this, PlayState* play);
void ObjTimeblock_DoNothing(ObjTimeblock* this, PlayState* play);
void ObjTimeblock_Normal(ObjTimeblock* this, PlayState* play);
void ObjTimeblock_AltBehaviorVisible(ObjTimeblock* this, PlayState* play);
void ObjTimeblock_AltBehaviourNotVisible(ObjTimeblock* this, PlayState* play);

ActorInit Obj_Timeblock_InitVars = {
    /**/ ACTOR_OBJ_TIMEBLOCK,
    /**/ ACTORCAT_ITEMACTION,
    /**/ FLAGS,
    /**/ OBJECT_TIMEBLOCK,
    /**/ sizeof(ObjTimeblock),
    /**/ ObjTimeblock_Init,
    /**/ ObjTimeblock_Destroy,
    /**/ ObjTimeblock_Update,
    /**/ ObjTimeblock_Draw,
};

typedef struct {
    /* 0x00 */ f32 scale;
    /* 0x04 */ f32 height;
    /* 0x08 */ s16 demoEffectParams;
} ObjTimeblockSizeOptions; // size = 0x0C

static ObjTimeblockSizeOptions sSizeOptions[] = {
    { 1.0, 60.0, 0x0018 },
    { 0.60, 40.0, 0x0019 },
};

static f32 sRanges[] = { 60.0, 100.0, 140.0, 180.0, 220.0, 260.0, 300.0, 300.0 };

static InitChainEntry sInitChain[] = {
    ICHAIN_U8(targetMode, 2, ICHAIN_CONTINUE),
    ICHAIN_F32(uncullZoneForward, 1800, ICHAIN_CONTINUE),
    ICHAIN_F32(uncullZoneScale, 300, ICHAIN_CONTINUE),
    ICHAIN_F32(uncullZoneDownward, 1500, ICHAIN_STOP),
};

static Color_RGB8 sPrimColors[] = {
    { 100, 120, 140 }, { 80, 140, 200 }, { 100, 150, 200 }, { 100, 200, 240 },
    { 80, 110, 140 },  { 70, 160, 225 }, { 80, 100, 130 },  { 100, 110, 190 },
};

u32 ObjTimeblock_CalculateIsVisible(ObjTimeblock* this) {
    if (!PARAMS_GET(this->dyna.actor.params, 10, 1)) {
        if (this->unk_177 == 0) {
            return this->unk_175;
        } else {
            u8 temp = PARAMS_GET(this->dyna.actor.params, 15, 1) ? true : false;

            if (this->unk_177 == 1) {
                return this->unk_174 ^ temp;
            } else {
                u8 linkIsChild = (LINK_AGE_IN_YEARS == YEARS_CHILD) ? true : false;

                return this->unk_174 ^ temp ^ linkIsChild;
            }
        }
    } else {
        return (PARAMS_GET(this->dyna.actor.params, 15, 1) ? true : false) ^ this->unk_174;
    }
}

void ObjTimeblock_SpawnDemoEffect(ObjTimeblock* this, PlayState* play) {
    Actor_Spawn(&play->actorCtx, play, ACTOR_DEMO_EFFECT, this->dyna.actor.world.pos.x, this->dyna.actor.world.pos.y,
                this->dyna.actor.world.pos.z, 0, 0, 0,
                sSizeOptions[PARAMS_GET(this->dyna.actor.params, 8, 1)].demoEffectParams);
}

void ObjTimeblock_ToggleSwitchFlag(PlayState* play, s32 flag) {
    if (Flags_GetSwitch(play, flag)) {
        Flags_UnsetSwitch(play, flag);
    } else {
        Flags_SetSwitch(play, flag);
    }
}

void ObjTimeblock_Init(Actor* thisx, PlayState* play) {
    ObjTimeblock* this = (ObjTimeblock*)thisx;
    s32 pad;
    CollisionHeader* colHeader = NULL;

    DynaPolyActor_Init(&this->dyna, 0);
    this->dyna.actor.world.rot.z = this->dyna.actor.shape.rot.z = 0;

    CollisionHeader_GetVirtual(&gSongOfTimeBlockCol, &colHeader);

    this->dyna.bgId = DynaPoly_SetBgActor(play, &play->colCtx.dyna, &this->dyna.actor, colHeader);

    Actor_ProcessInitChain(&this->dyna.actor, sInitChain);
    Actor_SetScale(&this->dyna.actor, sSizeOptions[PARAMS_GET(this->dyna.actor.params, 8, 1)].scale);

    if (PARAMS_GET(this->dyna.actor.params, 6, 1)) {
        this->unk_177 = 0;
    } else {
        this->unk_177 = (PARAMS_GET(this->dyna.actor.params, 0, 6) < 0x38) ? 2 : 1;
    }

    this->songObserverFunc = ObjTimeblock_WaitForOcarina;

    Actor_SetFocus(&this->dyna.actor, sSizeOptions[PARAMS_GET(this->dyna.actor.params, 8, 1)].height);

    this->unk_174 = (Flags_GetSwitch(play, PARAMS_GET(this->dyna.actor.params, 0, 6))) ? true : false;
    this->unk_175 = PARAMS_GET(this->dyna.actor.params, 15, 1) ? true : false;
    this->isVisible = ObjTimeblock_CalculateIsVisible(this);

    if (!PARAMS_GET(this->dyna.actor.params, 10, 1)) {
        ObjTimeblock_SetupNormal(this);
    } else if (this->isVisible) {
        ObjTimeblock_SetupAltBehaviorVisible(this);
    } else {
        ObjTimeblock_SetupAltBehaviourNotVisible(this);
    }

    // "Block of time"
<<<<<<< HEAD
    osSyncPrintf("時のブロック (<arg> %04xH <type> save:%d color:%d range:%d move:%d)\n", (u16)this->dyna.actor.params,
                 this->unk_177, this->dyna.actor.home.rot.z & 7, PARAMS_GET(this->dyna.actor.params, 11, 3),
                 PARAMS_GET(this->dyna.actor.params, 10, 1));
=======
    PRINTF("時のブロック (<arg> %04xH <type> save:%d color:%d range:%d move:%d)\n", (u16)this->dyna.actor.params,
           this->unk_177, this->dyna.actor.home.rot.z & 7, (this->dyna.actor.params >> 11) & 7,
           (this->dyna.actor.params >> 10) & 1);
>>>>>>> 616d6d4e
}

void ObjTimeblock_Destroy(Actor* thisx, PlayState* play) {
    s32 pad;
    ObjTimeblock* this = (ObjTimeblock*)thisx;

    DynaPoly_DeleteBgActor(play, &play->colCtx.dyna, this->dyna.bgId);
}

u8 ObjTimeblock_PlayerIsInRange(ObjTimeblock* this, PlayState* play) {
    if (this->isVisible && DynaPolyActor_IsPlayerAbove(&this->dyna)) {
        return false;
    }

    if (this->dyna.actor.xzDistToPlayer <= sRanges[PARAMS_GET(this->dyna.actor.params, 11, 3)]) {
        Vec3f distance;
        f32 blockSize;

        func_8002DBD0(&this->dyna.actor, &distance, &GET_PLAYER(play)->actor.world.pos);
        blockSize = this->dyna.actor.scale.x * 50.0f + 6.0f;
        // Return true if player's xz position is not inside the block
        if (blockSize < fabsf(distance.x) || blockSize < fabsf(distance.z)) {
            return true;
        }
    }

    return false;
}

s32 ObjTimeblock_WaitForOcarina(ObjTimeblock* this, PlayState* play) {
    Player* player = GET_PLAYER(play);

    if (ObjTimeblock_PlayerIsInRange(this, play)) {
        if (player->stateFlags2 & PLAYER_STATE2_24) {
            Message_StartOcarina(play, OCARINA_ACTION_FREE_PLAY);
            this->songObserverFunc = ObjTimeblock_WaitForSong;
        } else {
            player->stateFlags2 |= PLAYER_STATE2_23;
        }
    }
    return false;
}

s32 ObjTimeblock_WaitForSong(ObjTimeblock* this, PlayState* play) {
    if (play->msgCtx.ocarinaMode == OCARINA_MODE_04) {
        this->songObserverFunc = ObjTimeblock_WaitForOcarina;
    }
    if (play->msgCtx.lastPlayedSong == OCARINA_SONG_TIME) {
        if (this->unk_172 == 254) {
            this->songEndTimer = 110;
        } else {
            this->songEndTimer--;
            if (this->songEndTimer == 0) {
                return true;
            }
        }
    }
    return false;
}

void ObjTimeblock_SetupDoNothing(ObjTimeblock* this) {
    this->actionFunc = ObjTimeblock_DoNothing;
}

void ObjTimeblock_DoNothing(ObjTimeblock* this, PlayState* play) {
}

void ObjTimeblock_SetupNormal(ObjTimeblock* this) {
    this->actionFunc = ObjTimeblock_Normal;
}

void ObjTimeblock_Normal(ObjTimeblock* this, PlayState* play) {
    u32 newIsVisible;

    if (this->songObserverFunc(this, play) && this->demoEffectTimer <= 0) {
        ObjTimeblock_SpawnDemoEffect(this, play);
        this->demoEffectTimer = 160;

        // Possibly points the camera to this actor
        OnePointCutscene_Attention(play, &this->dyna.actor);
        // "◯◯◯◯ Time Block Attention Camera (frame counter  %d)\n"
        PRINTF("◯◯◯◯ Time Block 注目カメラ (frame counter  %d)\n", play->state.frames);

        this->demoEffectFirstPartTimer = 12;

        if (this->unk_177 == 0) {
            this->dyna.actor.params ^= 0x8000;
        } else {
            ObjTimeblock_ToggleSwitchFlag(play, PARAMS_GET(this->dyna.actor.params, 0, 6));
        }
    }

    this->unk_172 = play->msgCtx.lastPlayedSong;
    if (this->demoEffectFirstPartTimer > 0) {
        this->demoEffectFirstPartTimer--;
        if (this->demoEffectFirstPartTimer == 0) {
            if (this->unk_177 == 0) {
                this->unk_175 = PARAMS_GET(this->dyna.actor.params, 15, 1) ? true : false;
            } else {
                this->unk_174 = (Flags_GetSwitch(play, PARAMS_GET(this->dyna.actor.params, 0, 6))) ? true : false;
            }
        }
    }

    newIsVisible = ObjTimeblock_CalculateIsVisible(this);
    if (this->unk_177 == 1 && newIsVisible != this->isVisible) {
        ObjTimeblock_SetupDoNothing(this);
    }
    this->isVisible = newIsVisible;

    if (this->demoEffectTimer == 50) {
        Sfx_PlaySfxCentered(NA_SE_SY_TRE_BOX_APPEAR);
    }
}

void func_80BA06AC(ObjTimeblock* this, PlayState* play) {
    s32 switchFlag = PARAMS_GET(this->dyna.actor.params, 0, 6);

    this->unk_172 = play->msgCtx.lastPlayedSong;

    if (this->demoEffectFirstPartTimer > 0 && --this->demoEffectFirstPartTimer == 0) {
        this->unk_174 = (Flags_GetSwitch(play, switchFlag)) ? true : false;
    }

    this->isVisible = ObjTimeblock_CalculateIsVisible(this);
    this->unk_176 = (Flags_GetSwitch(play, switchFlag)) ? true : false;
}

void ObjTimeblock_SetupAltBehaviorVisible(ObjTimeblock* this) {
    this->actionFunc = ObjTimeblock_AltBehaviorVisible;
}

void ObjTimeblock_AltBehaviorVisible(ObjTimeblock* this, PlayState* play) {
    if (this->songObserverFunc(this, play) && this->demoEffectTimer <= 0) {
        this->demoEffectFirstPartTimer = 12;
        ObjTimeblock_SpawnDemoEffect(this, play);
        this->demoEffectTimer = 160;
        OnePointCutscene_Attention(play, &this->dyna.actor);
        // "Time Block Attention Camera (frame counter)"
<<<<<<< HEAD
        osSyncPrintf("◯◯◯◯ Time Block 注目カメラ (frame counter  %d)\n", play->state.frames);
        ObjTimeblock_ToggleSwitchFlag(play, PARAMS_GET(this->dyna.actor.params, 0, 6));
=======
        PRINTF("◯◯◯◯ Time Block 注目カメラ (frame counter  %d)\n", play->state.frames);
        ObjTimeblock_ToggleSwitchFlag(play, this->dyna.actor.params & 0x3F);
>>>>>>> 616d6d4e
    }

    func_80BA06AC(this, play);

    if (this->demoEffectTimer == 50) {
        Sfx_PlaySfxCentered(NA_SE_SY_TRE_BOX_APPEAR);
    }

    if (!this->isVisible && this->demoEffectTimer <= 0) {
        ObjTimeblock_SetupAltBehaviourNotVisible(this);
    }
}

void ObjTimeblock_SetupAltBehaviourNotVisible(ObjTimeblock* this) {
    this->actionFunc = ObjTimeblock_AltBehaviourNotVisible;
}

void ObjTimeblock_AltBehaviourNotVisible(ObjTimeblock* this, PlayState* play) {
    s32 switchFlag = PARAMS_GET(this->dyna.actor.params, 0, 6);
    s8 switchFlagIsSet = (Flags_GetSwitch(play, switchFlag)) ? true : false;

    if (this->unk_176 ^ switchFlagIsSet &&
        switchFlagIsSet ^ (PARAMS_GET(this->dyna.actor.params, 15, 1) ? true : false)) {
        if (this->demoEffectTimer <= 0) {
            ObjTimeblock_SpawnDemoEffect(this, play);
            this->demoEffectTimer = 160;
        }
        this->demoEffectFirstPartTimer = 12;
    }

    func_80BA06AC(this, play);

    if (this->isVisible && this->demoEffectTimer <= 0) {
        ObjTimeblock_SetupAltBehaviorVisible(this);
    }
}

void ObjTimeblock_Update(Actor* thisx, PlayState* play) {
    ObjTimeblock* this = (ObjTimeblock*)thisx;

    this->actionFunc(this, play);

    if (this->demoEffectTimer > 0) {
        this->demoEffectTimer--;
    }

    if (this->isVisible) {
        DynaPoly_EnableCollision(play, &play->colCtx.dyna, this->dyna.bgId);
    } else {
        DynaPoly_DisableCollision(play, &play->colCtx.dyna, this->dyna.bgId);
    }
}

void ObjTimeblock_Draw(Actor* thisx, PlayState* play) {
    if (((ObjTimeblock*)thisx)->isVisible) {
        Color_RGB8* primColor = &sPrimColors[thisx->home.rot.z & 7];

        OPEN_DISPS(play->state.gfxCtx, "../z_obj_timeblock.c", 762);

        Gfx_SetupDL_25Opa(play->state.gfxCtx);
        gSPMatrix(POLY_OPA_DISP++, MATRIX_NEW(play->state.gfxCtx, "../z_obj_timeblock.c", 766),
                  G_MTX_NOPUSH | G_MTX_LOAD | G_MTX_MODELVIEW);
        gDPSetPrimColor(POLY_OPA_DISP++, 0, 0, primColor->r, primColor->g, primColor->b, 255);
        gSPDisplayList(POLY_OPA_DISP++, gSongOfTimeBlockDL);

        CLOSE_DISPS(play->state.gfxCtx, "../z_obj_timeblock.c", 772);
    }
}<|MERGE_RESOLUTION|>--- conflicted
+++ resolved
@@ -134,15 +134,9 @@
     }
 
     // "Block of time"
-<<<<<<< HEAD
-    osSyncPrintf("時のブロック (<arg> %04xH <type> save:%d color:%d range:%d move:%d)\n", (u16)this->dyna.actor.params,
+    PRINTF("時のブロック (<arg> %04xH <type> save:%d color:%d range:%d move:%d)\n", (u16)this->dyna.actor.params,
                  this->unk_177, this->dyna.actor.home.rot.z & 7, PARAMS_GET(this->dyna.actor.params, 11, 3),
                  PARAMS_GET(this->dyna.actor.params, 10, 1));
-=======
-    PRINTF("時のブロック (<arg> %04xH <type> save:%d color:%d range:%d move:%d)\n", (u16)this->dyna.actor.params,
-           this->unk_177, this->dyna.actor.home.rot.z & 7, (this->dyna.actor.params >> 11) & 7,
-           (this->dyna.actor.params >> 10) & 1);
->>>>>>> 616d6d4e
 }
 
 void ObjTimeblock_Destroy(Actor* thisx, PlayState* play) {
@@ -282,13 +276,8 @@
         this->demoEffectTimer = 160;
         OnePointCutscene_Attention(play, &this->dyna.actor);
         // "Time Block Attention Camera (frame counter)"
-<<<<<<< HEAD
-        osSyncPrintf("◯◯◯◯ Time Block 注目カメラ (frame counter  %d)\n", play->state.frames);
+        PRINTF("◯◯◯◯ Time Block 注目カメラ (frame counter  %d)\n", play->state.frames);
         ObjTimeblock_ToggleSwitchFlag(play, PARAMS_GET(this->dyna.actor.params, 0, 6));
-=======
-        PRINTF("◯◯◯◯ Time Block 注目カメラ (frame counter  %d)\n", play->state.frames);
-        ObjTimeblock_ToggleSwitchFlag(play, this->dyna.actor.params & 0x3F);
->>>>>>> 616d6d4e
     }
 
     func_80BA06AC(this, play);
