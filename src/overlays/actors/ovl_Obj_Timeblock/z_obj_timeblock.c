--- conflicted
+++ resolved
@@ -142,14 +142,10 @@
 }
 
 void ObjTimeblock_Destroy(Actor* thisx, GlobalContext* globalCtx) {
-<<<<<<< HEAD
-    DynaPoly_DeleteBgActor(globalCtx, &globalCtx->colCtx.dyna, THIS->dyna.bgId);
-=======
     s32 pad;
     ObjTimeblock* this = THIS;
 
-    DynaPolyInfo_Free(globalCtx, &globalCtx->colCtx.dyna, this->dyna.dynaPolyId);
->>>>>>> b95643b3
+    DynaPoly_DeleteBgActor(globalCtx, &globalCtx->colCtx.dyna, this->dyna.bgId);
 }
 
 u8 ObjTimeblock_PlayerIsInRange(ObjTimeblock* this, GlobalContext* globalCtx) {
