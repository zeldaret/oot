/*
 * File: z_bg_haka_ship.c
 * Overlay: ovl_Bg_Haka_Ship
 * Description: Shadow Temple Ship
 */

#include "z_bg_haka_ship.h"
#include "assets/objects/object_haka_objects/object_haka_objects.h"

#define FLAGS (ACTOR_FLAG_4 | ACTOR_FLAG_5)

void BgHakaShip_Init(Actor* thisx, PlayState* play);
void BgHakaShip_Destroy(Actor* thisx, PlayState* play);
void BgHakaShip_Update(Actor* thisx, PlayState* play);
void BgHakaShip_Draw(Actor* thisx, PlayState* play);
void BgHakaShip_ChildUpdatePosition(BgHakaShip* this, PlayState* play);
void BgHakaShip_WaitForSong(BgHakaShip* this, PlayState* play);
void BgHakaShip_CutsceneStationary(BgHakaShip* this, PlayState* play);
void BgHakaShip_Move(BgHakaShip* this, PlayState* play);
void BgHakaShip_SetupCrash(BgHakaShip* this, PlayState* play);
void BgHakaShip_CrashShake(BgHakaShip* this, PlayState* play);
void BgHakaShip_CrashFall(BgHakaShip* this, PlayState* play);

ActorInit Bg_Haka_Ship_InitVars = {
    ACTOR_BG_HAKA_SHIP,
    ACTORCAT_BG,
    FLAGS,
    OBJECT_HAKA_OBJECTS,
    sizeof(BgHakaShip),
    (ActorFunc)BgHakaShip_Init,
    (ActorFunc)BgHakaShip_Destroy,
    (ActorFunc)BgHakaShip_Update,
    (ActorFunc)BgHakaShip_Draw,
};

static InitChainEntry sInitChain[] = {
    ICHAIN_VEC3F_DIV1000(scale, 100, ICHAIN_STOP),
};

void BgHakaShip_Init(Actor* thisx, PlayState* play) {
    BgHakaShip* this = (BgHakaShip*)thisx;
    s32 pad;
    CollisionHeader* colHeader = NULL;

    Actor_ProcessInitChain(&this->dyna.actor, sInitChain);
<<<<<<< HEAD
    DynaPolyActor_Init(&this->dyna, 1);
    this->switchFlag = PARAMS_GET(thisx->params, 8, 8);
=======
    DynaPolyActor_Init(&this->dyna, DYNA_TRANSFORM_POS);
    this->switchFlag = (thisx->params >> 8) & 0xFF;
>>>>>>> 8913c4fa
    this->dyna.actor.params &= 0xFF;

    if (this->dyna.actor.params == 0) {
        CollisionHeader_GetVirtual(&object_haka_objects_Col_00E408, &colHeader);
        this->counter = 8;
        this->actionFunc = BgHakaShip_WaitForSong;
    } else {
        CollisionHeader_GetVirtual(&object_haka_objects_Col_00ED7C, &colHeader);
        this->actionFunc = BgHakaShip_ChildUpdatePosition;
    }
    this->dyna.bgId = DynaPoly_SetBgActor(play, &play->colCtx.dyna, &this->dyna.actor, colHeader);
    this->dyna.actor.world.rot.y = this->dyna.actor.shape.rot.y - 0x4000;
    this->yOffset = 0;
    if (this->dyna.actor.params == 0 &&
        Actor_SpawnAsChild(&play->actorCtx, &this->dyna.actor, play, ACTOR_BG_HAKA_SHIP,
                           this->dyna.actor.world.pos.x + -10.0f, this->dyna.actor.world.pos.y + 82.0f,
                           this->dyna.actor.world.pos.z, 0, 0, 0, 1) == NULL) {
        Actor_Kill(&this->dyna.actor);
    }
}

void BgHakaShip_Destroy(Actor* thisx, PlayState* play) {
    BgHakaShip* this = (BgHakaShip*)thisx;

    DynaPoly_DeleteBgActor(play, &play->colCtx.dyna, this->dyna.bgId);
    Audio_StopSfxByPos(&this->bellSfxPos);
}

void BgHakaShip_ChildUpdatePosition(BgHakaShip* this, PlayState* play) {
    Actor* parent = this->dyna.actor.parent;

    if (parent != NULL && parent->update != NULL) {
        this->dyna.actor.world.pos.x = parent->world.pos.x + -10.0f;
        this->dyna.actor.world.pos.y = parent->world.pos.y + 82.0f;
        this->dyna.actor.world.pos.z = parent->world.pos.z;
    } else {
        this->dyna.actor.parent = NULL;
    }
}

void BgHakaShip_WaitForSong(BgHakaShip* this, PlayState* play) {
    if (Flags_GetSwitch(play, this->switchFlag)) {
        if (this->counter) {
            this->counter--;
        }
        if (this->counter == 0) {
            this->counter = 130;
            this->actionFunc = BgHakaShip_CutsceneStationary;
            osSyncPrintf("シーン 外輪船 ...  アァクション！！\n");
            OnePointCutscene_Init(play, 3390, 999, &this->dyna.actor, CAM_ID_MAIN);
        }
    }
}

void BgHakaShip_CutsceneStationary(BgHakaShip* this, PlayState* play) {
    if (this->counter) {
        this->counter--;
    }
    this->yOffset = sinf(this->counter * (M_PI / 25)) * 6144.0f;
    if (this->counter == 0) {
        this->counter = 50;
        this->actionFunc = BgHakaShip_Move;
    }
}

void BgHakaShip_Move(BgHakaShip* this, PlayState* play) {
    f32 distanceFromHome;
    Actor* child;

    if (this->counter) {
        this->counter--;
    }
    if (this->counter == 0) {
        this->counter = 50;
    }
    this->dyna.actor.world.pos.y = (sinf(this->counter * (M_PI / 25)) * 50.0f) + this->dyna.actor.home.pos.y;

    distanceFromHome = this->dyna.actor.home.pos.x - this->dyna.actor.world.pos.x;
    if (distanceFromHome > 7650.0f) {
        this->dyna.actor.world.pos.x = this->dyna.actor.home.pos.x - 7650.0f;
        this->dyna.actor.speed = 0.0f;
    }
    if (distanceFromHome > 7600.0f && !Play_InCsMode(play)) {
        this->counter = 40;
        this->dyna.actor.speed = 0.0f;
        Message_StartTextbox(play, 0x5071, NULL);
        this->actionFunc = BgHakaShip_SetupCrash;
    } else {
        Math_StepToF(&this->dyna.actor.speed, 4.0f, 0.2f);
    }
    child = this->dyna.actor.child;
    if (child != NULL && child->update != NULL) {
        child->shape.rot.z += ((655.0f / 13.0f) * this->dyna.actor.speed);
    } else {
        this->dyna.actor.child = NULL;
    }
    this->yOffset = sinf(this->counter * (M_PI / 25)) * 6144.0f;
}

void BgHakaShip_SetupCrash(BgHakaShip* this, PlayState* play) {
    if (this->counter) {
        this->counter--;
    }
    if (this->counter == 0) {
        this->counter = 40;
        this->actionFunc = BgHakaShip_CrashShake;
    }
    Math_ScaledStepToS(&this->yOffset, 0, 128);
}

void BgHakaShip_CrashShake(BgHakaShip* this, PlayState* play) {
    if (this->counter != 0) {
        this->counter--;
    }
    this->dyna.actor.world.pos.y = this->counter % 4 * 3 - 6 + this->dyna.actor.home.pos.y;
    if (!this->counter) {
        this->dyna.actor.gravity = -1.0f;
        this->actionFunc = BgHakaShip_CrashFall;
    }
    func_8002F974(&this->dyna.actor, NA_SE_EV_BLOCKSINK - SFX_FLAG);
}

void BgHakaShip_CrashFall(BgHakaShip* this, PlayState* play) {
    Actor* child;

    if (this->dyna.actor.home.pos.y - this->dyna.actor.world.pos.y > 2000.0f) {
        Actor_Kill(&this->dyna.actor);
        child = this->dyna.actor.child;
        if (child != NULL && child->update != NULL) {
            Actor_Kill(child);
        }
    } else {
        Actor_PlaySfx(&this->dyna.actor, NA_SE_EV_BLOCKSINK - SFX_FLAG);
        if ((this->dyna.actor.home.pos.y - this->dyna.actor.world.pos.y > 500.0f) &&
            DynaPolyActor_IsPlayerOnTop(&this->dyna)) {
            Play_TriggerVoidOut(play);
        }
    }
}

void BgHakaShip_Update(Actor* thisx, PlayState* play) {
    BgHakaShip* this = (BgHakaShip*)thisx;

    this->actionFunc(this, play);
    if (this->dyna.actor.params == 0) {
        Actor_MoveXZGravity(&this->dyna.actor);
    }
}

void BgHakaShip_Draw(Actor* thisx, PlayState* play) {
    BgHakaShip* this = (BgHakaShip*)thisx;
    f32 angleTemp;

    OPEN_DISPS(play->state.gfxCtx, "../z_bg_haka_ship.c", 528);
    Gfx_SetupDL_25Opa(play->state.gfxCtx);
    if (this->dyna.actor.params == 0) {
        gSPMatrix(POLY_OPA_DISP++, Matrix_NewMtx(play->state.gfxCtx, "../z_bg_haka_ship.c", 534),
                  G_MTX_NOPUSH | G_MTX_LOAD | G_MTX_MODELVIEW);
        gSPDisplayList(POLY_OPA_DISP++, object_haka_objects_DL_00D330);
        angleTemp = BINANG_TO_RAD(this->yOffset);
        Matrix_Translate(-3670.0f, 620.0f, 1150.0f, MTXMODE_APPLY);
        Matrix_RotateZ(angleTemp, MTXMODE_APPLY);
        gSPMatrix(POLY_OPA_DISP++, Matrix_NewMtx(play->state.gfxCtx, "../z_bg_haka_ship.c", 547),
                  G_MTX_NOPUSH | G_MTX_LOAD | G_MTX_MODELVIEW);
        gSPDisplayList(POLY_OPA_DISP++, object_haka_objects_DL_005A70);
        Matrix_Translate(0.0f, 0.0f, -2300.0f, MTXMODE_APPLY);
        Matrix_RotateZ(-(2.0f * angleTemp), MTXMODE_APPLY);
        gSPMatrix(POLY_OPA_DISP++, Matrix_NewMtx(play->state.gfxCtx, "../z_bg_haka_ship.c", 556),
                  G_MTX_NOPUSH | G_MTX_LOAD | G_MTX_MODELVIEW);
        gSPDisplayList(POLY_OPA_DISP++, object_haka_objects_DL_005A70);
    } else {
        gSPMatrix(POLY_OPA_DISP++, Matrix_NewMtx(play->state.gfxCtx, "../z_bg_haka_ship.c", 562),
                  G_MTX_NOPUSH | G_MTX_LOAD | G_MTX_MODELVIEW);
        gSPDisplayList(POLY_OPA_DISP++, object_haka_objects_DL_00E910);
    }
    CLOSE_DISPS(play->state.gfxCtx, "../z_bg_haka_ship.c", 568);
    if (this->actionFunc == BgHakaShip_CutsceneStationary || this->actionFunc == BgHakaShip_Move) {
        s32 pad;
        Vec3f sp2C;

        sp2C.x = this->dyna.actor.world.pos.x + -367.0f;
        sp2C.y = this->dyna.actor.world.pos.y + 62.0f;
        sp2C.z = this->dyna.actor.world.pos.z;

        SkinMatrix_Vec3fMtxFMultXYZ(&play->viewProjectionMtxF, &sp2C, &this->bellSfxPos);
        Sfx_PlaySfxAtPos(&this->bellSfxPos, NA_SE_EV_SHIP_BELL - SFX_FLAG);
    }
}<|MERGE_RESOLUTION|>--- conflicted
+++ resolved
@@ -43,13 +43,8 @@
     CollisionHeader* colHeader = NULL;
 
     Actor_ProcessInitChain(&this->dyna.actor, sInitChain);
-<<<<<<< HEAD
-    DynaPolyActor_Init(&this->dyna, 1);
+    DynaPolyActor_Init(&this->dyna, DYNA_TRANSFORM_POS);
     this->switchFlag = PARAMS_GET(thisx->params, 8, 8);
-=======
-    DynaPolyActor_Init(&this->dyna, DYNA_TRANSFORM_POS);
-    this->switchFlag = (thisx->params >> 8) & 0xFF;
->>>>>>> 8913c4fa
     this->dyna.actor.params &= 0xFF;
 
     if (this->dyna.actor.params == 0) {
