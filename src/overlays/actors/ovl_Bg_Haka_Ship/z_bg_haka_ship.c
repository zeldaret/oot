--- conflicted
+++ resolved
@@ -177,14 +177,9 @@
             Actor_Kill(child);
         }
     } else {
-<<<<<<< HEAD
         Audio_PlayActorSfx2(&this->dyna.actor, NA_SE_EV_BLOCKSINK - SFX_FLAG);
-        if ((this->dyna.actor.home.pos.y - this->dyna.actor.world.pos.y > 500.0f) && func_8004356C(&this->dyna)) {
-=======
-        Audio_PlayActorSound2(&this->dyna.actor, NA_SE_EV_BLOCKSINK - SFX_FLAG);
         if ((this->dyna.actor.home.pos.y - this->dyna.actor.world.pos.y > 500.0f) &&
             DynaPolyActor_IsPlayerOnTop(&this->dyna)) {
->>>>>>> ed0ab877
             Play_TriggerVoidOut(play);
         }
     }
