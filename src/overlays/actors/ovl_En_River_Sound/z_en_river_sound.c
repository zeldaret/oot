/*
 * File: z_en_river_sound.c
 * Overlay: ovl_En_River_Sound
 * Description: Controls various sounds. Includes sound effects and bgms
 */

#include "z_en_river_sound.h"

#define FLAGS (ACTOR_FLAG_4 | ACTOR_FLAG_5)

void EnRiverSound_Init(Actor* thisx, PlayState* play);
void EnRiverSound_Destroy(Actor* thisx, PlayState* play);
void EnRiverSound_Update(Actor* thisx, PlayState* play);
void EnRiverSound_Draw(Actor* thisx, PlayState* play);

const ActorInit En_River_Sound_InitVars = {
    ACTOR_EN_RIVER_SOUND,
    ACTORCAT_BG,
    FLAGS,
    OBJECT_GAMEPLAY_KEEP,
    sizeof(EnRiverSound),
    (ActorFunc)EnRiverSound_Init,
    (ActorFunc)EnRiverSound_Destroy,
    (ActorFunc)EnRiverSound_Update,
    (ActorFunc)EnRiverSound_Draw,
};

void EnRiverSound_Init(Actor* thisx, PlayState* play) {
    EnRiverSound* this = (EnRiverSound*)thisx;

    this->playSfx = false;
    this->pathIndex = (this->actor.params >> 8) & 0xFF;
    this->actor.params = this->actor.params & 0xFF;

    if (this->actor.params >= RS_GANON_TOWER_0) {
        // Incrementally increase volume of NA_BGM_GANON_TOWER for each new room during the climb of Ganon's Tower
        Audio_SetGanonsTowerBgmVolumeLevel(this->actor.params - RS_GANON_TOWER_0);
        Actor_Kill(&this->actor);
    } else if (this->actor.params == RS_NATURE_AMBIENCE) {
        Audio_PlayNatureAmbienceSequence(NATURE_ID_KOKIRI_REGION);
        Actor_Kill(&this->actor);
    } else if (this->actor.params == RS_LOST_WOODS_SARIAS_SONG) {
        if (!CHECK_QUEST_ITEM(QUEST_SONG_LULLABY) || CHECK_QUEST_ITEM(QUEST_SONG_SARIA)) {
            Actor_Kill(&this->actor);
        }
    }
}

void EnRiverSound_Destroy(Actor* thisx, PlayState* play) {
    EnRiverSound* this = (EnRiverSound*)thisx;

    if (this->actor.params == RS_LOST_WOODS_SARIAS_SONG) {
        Audio_ClearSariaBgmAtPos(&this->actor.projectedPos);
    } else if (this->actor.params == RS_GORON_CITY_SARIAS_SONG) {
        Audio_ClearSariaBgm2();
    }
}

/**
 * Determines the closest point to hearPos that is contained on the line connecting points A & B
 * If the closest point on the line will not be on the line segment connecting points A or B, return false.
 * Otherwise, calculate the point between A & B, assign it to `newSoundPos`, and return true
 */
s32 EnRiverSound_FindClosestPointOnLineSegment(Vec3f* pointA, Vec3f* pointB, Vec3f* hearPos, Vec3f* newSoundPos) {
    Vec3f lineSeg[3];
    f32 temp;

    // Line Segment from the hearPos to the first point in the path
    lineSeg[0].x = pointA->x - hearPos->x;
    lineSeg[0].y = pointA->y - hearPos->y;
    lineSeg[0].z = pointA->z - hearPos->z;

    // Line Segment from the hearPos to the second point in the path
    lineSeg[1].x = pointB->x - hearPos->x;
    lineSeg[1].y = pointB->y - hearPos->y;
    lineSeg[1].z = pointB->z - hearPos->z;

    // Line Segment from the first point to the second point in the path
    lineSeg[2].x = lineSeg[1].x - lineSeg[0].x;
    lineSeg[2].y = lineSeg[1].y - lineSeg[0].y;
    lineSeg[2].z = lineSeg[1].z - lineSeg[0].z;

    temp = DOTXYZ(lineSeg[2], lineSeg[0]);

    /**
     *  |                   |
     *  |                   |
     *  |                   |
     *  A ----------------- B
     *  |                   |
     *  |                   |
     *  |                   |
     * This condition uses dot products to check to see that `hearPos` is contained within the above region
     * i.e. The closest point on line AB must be between A & B
     */
    if ((DOTXYZ(lineSeg[2], lineSeg[1]) * temp) < 0.0f) {
        temp = -temp / SQXYZ(lineSeg[2]);

        // Closest point to hearPos contained on line segment A-B
        newSoundPos->x = (lineSeg[2].x * temp) + pointA->x;
        newSoundPos->y = (lineSeg[2].y * temp) + pointA->y;
        newSoundPos->z = (lineSeg[2].z * temp) + pointA->z;

        return true;
    }

    return false;
}

/**
 * Writes the position along the river path to `sfxPos` based on the `hearPos`, which is usually the position of the
 * player.
 * Returns true if the distance between the `hearPos` and `sfxPos` is less than 10000, false if not.
 */
s32 EnRiverSound_GetSfxPos(Vec3s* points, s32 numPoints, Vec3f* hearPos, Vec3f* sfxPos) {
    s32 i;
    s32 closestPointIdx;
    s32 useAdjacentPoints[2] = {
        false, // use previous point
        false, // use next point
    };
    Vec3f closestPointPos;
    Vec3f nextLineSegClosestPos;
    Vec3f prevLineSegClosestPos;
    Vec3f point;
    f32 closestPointDist = 10000.0f;
    Vec3s* closestPoint;

    for (i = 0; i < numPoints; i++) {
        f32 dist;

        point.x = points[i].x;
        point.y = points[i].y;
        point.z = points[i].z;
        dist = Math_Vec3f_DistXYZ(hearPos, &point);

        if (dist < closestPointDist) {
            closestPointDist = dist;
            closestPointIdx = i;
        }
    }

    if (closestPointDist >= 10000.0f) {
        return false;
    }

    closestPoint = &points[closestPointIdx];
    closestPointPos.x = closestPoint->x;
    closestPointPos.y = closestPoint->y;
    closestPointPos.z = closestPoint->z;

    // point on path before closest point
    if (closestPointIdx != 0) {
        point.x = closestPoint[-1].x;
        point.y = closestPoint[-1].y;
        point.z = closestPoint[-1].z;
        useAdjacentPoints[0] =
            EnRiverSound_FindClosestPointOnLineSegment(&point, &closestPointPos, hearPos, &prevLineSegClosestPos);
    }

    // point on path after closest point
    if (closestPointIdx + 1 != numPoints) {
        point.x = closestPoint[1].x;
        point.y = closestPoint[1].y;
        point.z = closestPoint[1].z;
        useAdjacentPoints[1] =
            EnRiverSound_FindClosestPointOnLineSegment(&closestPointPos, &point, hearPos, &nextLineSegClosestPos);
    }

    if (useAdjacentPoints[0] && useAdjacentPoints[1]) {
        if (!EnRiverSound_FindClosestPointOnLineSegment(&prevLineSegClosestPos, &nextLineSegClosestPos, hearPos,
                                                        sfxPos)) {
            sfxPos->x = (prevLineSegClosestPos.x + nextLineSegClosestPos.x) * 0.5f;
            sfxPos->y = (prevLineSegClosestPos.y + nextLineSegClosestPos.y) * 0.5f;
            sfxPos->z = (prevLineSegClosestPos.z + nextLineSegClosestPos.z) * 0.5f;
        }
    } else if (useAdjacentPoints[0]) {
        sfxPos->x = prevLineSegClosestPos.x;
        sfxPos->y = prevLineSegClosestPos.y;
        sfxPos->z = prevLineSegClosestPos.z;
    } else if (useAdjacentPoints[1]) {
        sfxPos->x = nextLineSegClosestPos.x;
        sfxPos->y = nextLineSegClosestPos.y;
        sfxPos->z = nextLineSegClosestPos.z;
    } else {
        sfxPos->x = closestPointPos.x;
        sfxPos->y = closestPointPos.y;
        sfxPos->z = closestPointPos.z;
    }

    return true;
}

void EnRiverSound_Update(Actor* thisx, PlayState* play) {
    Path* path;
    Vec3f* pos;
    Player* player = GET_PLAYER(play);
    EnRiverSound* this = (EnRiverSound*)thisx;
    s32 bgId;

    if ((thisx->params == RS_RIVER_DEFAULT_LOW_FREQ) || (thisx->params == RS_RIVER_DEFAULT_MEDIUM_FREQ) ||
        (thisx->params == RS_RIVER_DEFAULT_HIGH_FREQ)) {
        path = &play->setupPathList[this->pathIndex];
        pos = &thisx->world.pos;

<<<<<<< HEAD
        if (EnRiverSound_GetSoundPos(SEGMENTED_TO_VIRTUAL(path->points), path->count, &player->actor.world.pos, pos)) {
            if (BgCheck_EntityRaycastDown4(&play->colCtx, &thisx->floorPoly, &bgId, thisx, pos) != BGCHECK_Y_MIN) {
=======
        if (EnRiverSound_GetSfxPos(SEGMENTED_TO_VIRTUAL(path->points), path->count, &player->actor.world.pos, pos)) {
            if (BgCheck_EntityRaycastFloor4(&play->colCtx, &thisx->floorPoly, &bgId, thisx, pos) != BGCHECK_Y_MIN) {
>>>>>>> 9e2aee3f
                // Get the river sfx frequency based on the speed of the river current under the actor
                this->sfxFreqIndex = SurfaceType_GetConveyorSpeed(&play->colCtx, thisx->floorPoly, bgId);
            } else {
                this->sfxFreqIndex = CONVEYOR_SPEED_DISABLED;
            }

            if (this->sfxFreqIndex == CONVEYOR_SPEED_DISABLED) {
                if (thisx->params == RS_RIVER_DEFAULT_MEDIUM_FREQ) {
                    this->sfxFreqIndex = 0;
                } else if (thisx->params == RS_RIVER_DEFAULT_LOW_FREQ) {
                    this->sfxFreqIndex = 1;
                } else {
                    // RS_RIVER_DEFAULT_HIGH_FREQ
                    this->sfxFreqIndex = 2;
                }
            } else {
                this->sfxFreqIndex--;
                this->sfxFreqIndex = CLAMP_MAX(this->sfxFreqIndex, CONVEYOR_SPEED_MAX - 2);
            }
        }
    } else if ((thisx->params == RS_GORON_CITY_SARIAS_SONG) || (thisx->params == RS_GREAT_FAIRY)) {
        func_8002DBD0(&player->actor, &thisx->home.pos, &thisx->world.pos);
    } else if (play->sceneId == SCENE_DDAN_BOSS && Flags_GetClear(play, thisx->room)) {
        Actor_Kill(thisx);
    }
}

void EnRiverSound_Draw(Actor* thisx, PlayState* play) {
    static s16 soundEffects[] = {
        0,
        NA_SE_EV_WATER_WALL - SFX_FLAG,
        NA_SE_EV_MAGMA_LEVEL - SFX_FLAG,
        NA_SE_EV_WATER_WALL_BIG - SFX_FLAG,
        0,
        0,
        NA_SE_EV_MAGMA_LEVEL_M - SFX_FLAG,
        NA_SE_EV_MAGMA_LEVEL_L - SFX_FLAG,
        NA_SE_EV_WATERDROP - SFX_FLAG,
        NA_SE_EV_FOUNTAIN - SFX_FLAG,
        NA_SE_EV_CROWD - SFX_FLAG,
        0,
        NA_SE_EV_SARIA_MELODY - SFX_FLAG,
        0,
        NA_SE_EV_SAND_STORM - SFX_FLAG,
        NA_SE_EV_WATER_BUBBLE - SFX_FLAG,
        NA_SE_EV_KENJA_ENVIROMENT_0 - SFX_FLAG,
        NA_SE_EV_KENJA_ENVIROMENT_1 - SFX_FLAG,
        NA_SE_EV_EARTHQUAKE - SFX_FLAG,
        0,
        NA_SE_EV_TORCH - SFX_FLAG,
        NA_SE_EV_COW_CRY_LV - SFX_FLAG,
    };
    static f32 sfxFreqs[CONVEYOR_SPEED_MAX - 1] = {
        0.7f, // CONVEYOR_SPEED_SLOW
        1.0f, // CONVEYOR_SPEED_MEDIUM
        1.4f, // CONVEYOR_SPEED_FAST
    };
    EnRiverSound* this = (EnRiverSound*)thisx;

    if (!this->playSfx) {
        this->playSfx = true;
    } else if ((this->actor.params == RS_RIVER_DEFAULT_LOW_FREQ) ||
               (this->actor.params == RS_RIVER_DEFAULT_MEDIUM_FREQ) ||
               (this->actor.params == RS_RIVER_DEFAULT_HIGH_FREQ)) {
        Audio_PlaySfxRiver(&this->actor.projectedPos, sfxFreqs[this->sfxFreqIndex]);
    } else if (this->actor.params == RS_LOWER_MAIN_BGM_VOLUME) {
        // Responsible for lowering market bgm in Child Market Entrance and Child Market Back Alley
        // Lower volume from default 127 to a volume of 90
        Audio_LowerMainBgmVolume(90);
    } else if (this->actor.params == RS_LOST_WOODS_SARIAS_SONG) {
        // Play Sarias Song at the next correct Lost Woods path to Sacred Forest Meadow
        // Volume depends on distance to source
        func_800F4E30(&this->actor.projectedPos, this->actor.xzDistToPlayer);
    } else if (this->actor.params == RS_GORON_CITY_SARIAS_SONG) {
        // Play Sarias Song in Goron City at the entrance to lost woods
        // Volume depends on distance to source
        Audio_PlaySariaBgm(&this->actor.home.pos, NA_BGM_SARIA_THEME, 1000);
    } else if (this->actor.params == RS_GREAT_FAIRY) {
        // Play the Great Fairy Song inside the fairy fountain
        // Volume depends on distance to source
        Audio_PlaySariaBgm(&this->actor.home.pos, NA_BGM_GREAT_FAIRY, 800);
    } else if ((this->actor.params == RS_SANDSTORM) || (this->actor.params == RS_CHAMBER_OF_SAGES_1) ||
               (this->actor.params == RS_CHAMBER_OF_SAGES_2) || (this->actor.params == RS_RUMBLING)) {
        // Play sfx in the fixed center of the screen
        func_800788CC(soundEffects[this->actor.params]);
    } else {
        // Play sfx at the location of riverSounds projected position
        Audio_PlayActorSfx2(&this->actor, soundEffects[this->actor.params]);
    }
}<|MERGE_RESOLUTION|>--- conflicted
+++ resolved
@@ -203,13 +203,8 @@
         path = &play->setupPathList[this->pathIndex];
         pos = &thisx->world.pos;
 
-<<<<<<< HEAD
-        if (EnRiverSound_GetSoundPos(SEGMENTED_TO_VIRTUAL(path->points), path->count, &player->actor.world.pos, pos)) {
+        if (EnRiverSound_GetSfxPos(SEGMENTED_TO_VIRTUAL(path->points), path->count, &player->actor.world.pos, pos)) {
             if (BgCheck_EntityRaycastDown4(&play->colCtx, &thisx->floorPoly, &bgId, thisx, pos) != BGCHECK_Y_MIN) {
-=======
-        if (EnRiverSound_GetSfxPos(SEGMENTED_TO_VIRTUAL(path->points), path->count, &player->actor.world.pos, pos)) {
-            if (BgCheck_EntityRaycastFloor4(&play->colCtx, &thisx->floorPoly, &bgId, thisx, pos) != BGCHECK_Y_MIN) {
->>>>>>> 9e2aee3f
                 // Get the river sfx frequency based on the speed of the river current under the actor
                 this->sfxFreqIndex = SurfaceType_GetConveyorSpeed(&play->colCtx, thisx->floorPoly, bgId);
             } else {
