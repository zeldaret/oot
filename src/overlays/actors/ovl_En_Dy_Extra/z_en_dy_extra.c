--- conflicted
+++ resolved
@@ -44,17 +44,10 @@
     // "Big fairy effect"
     osSyncPrintf(VT_FGCOL(YELLOW) "☆☆☆☆☆ 大妖精効果 ☆☆☆☆☆ %d\n" VT_RST, this->actor.params);
     this->type = this->actor.params;
-<<<<<<< HEAD
     this->scale.x = 0.025f;
     this->scale.y = 0.039f;
     this->scale.z = 0.025f;
-    this->unk_168 = this->actor.posRot.pos;
-=======
-    this->unk_15C.x = 0.025f;
-    this->unk_15C.y = 0.039f;
-    this->unk_15C.z = 0.025f;
     this->unk_168 = this->actor.world.pos;
->>>>>>> 9607ce34
     this->actor.gravity = -0.2f;
     this->unk_158 = 1.0f;
     this->timer = 60;
