--- conflicted
+++ resolved
@@ -294,13 +294,8 @@
     this->actor.targetMode = 1;
     this->interactInfo.talkState = NPC_TALK_STATE_IDLE;
 
-<<<<<<< HEAD
     if (gSaveContext.save.cutsceneIndex >= 0xFFF0) {
-        play->csCtx.segment = SEGMENTED_TO_VIRTUAL(gGoronCityDarunia01Cs);
-=======
-    if (gSaveContext.cutsceneIndex >= 0xFFF0) {
         play->csCtx.script = SEGMENTED_TO_VIRTUAL(gGoronCityDarunia01Cs);
->>>>>>> 63606af1
         gSaveContext.cutsceneTrigger = 1;
         EnDu_SetupAction(this, func_809FE890);
     } else if (play->sceneId == SCENE_FIRE_TEMPLE) {
