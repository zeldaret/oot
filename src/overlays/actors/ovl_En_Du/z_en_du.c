#include "z_en_du.h"

#define FLAGS 0x02000009

#define THIS ((EnDu*)thisx)

void EnDu_Init(Actor* thisx, GlobalContext* globalCtx);
void EnDu_Destroy(Actor* thisx, GlobalContext* globalCtx);
void EnDu_Update(Actor* thisx, GlobalContext* globalCtx);
void EnDu_Draw(Actor* thisx, GlobalContext* globalCtx);

void func_809FE3B4(EnDu* this, GlobalContext* globalCtx);
void func_809FE3C0(EnDu* this, GlobalContext* globalCtx);
void func_809FE638(EnDu* this, GlobalContext* globalCtx);
void func_809FE890(EnDu* this, GlobalContext* globalCtx);
void func_809FE4A4(EnDu* this, GlobalContext* globalCtx);
void func_809FE6CC(EnDu* this, GlobalContext* globalCtx);
void func_809FE740(EnDu* this, GlobalContext* globalCtx);
void func_809FE798(EnDu* this, GlobalContext* globalCtx);
void func_809FEC14(EnDu* this, GlobalContext* globalCtx);
void func_809FEC70(EnDu* this, GlobalContext* globalCtx);
void func_809FECE4(EnDu* this, GlobalContext* globalCtx);
void func_809FEB08(EnDu* this, GlobalContext* globalCtx);

const ActorInit En_Du_InitVars = {
    ACTOR_EN_DU,
    ACTORCAT_NPC,
    FLAGS,
    OBJECT_DU,
    sizeof(EnDu),
    (ActorFunc)EnDu_Init,
    (ActorFunc)EnDu_Destroy,
    (ActorFunc)EnDu_Update,
    (ActorFunc)EnDu_Draw,
};
<<<<<<< HEAD
=======

static ColliderCylinderInit D_809FF230 = {
    {
        COLTYPE_NONE,
        AT_NONE,
        AC_NONE,
        OC1_ON | OC1_TYPE_ALL,
        OC2_TYPE_2,
        COLSHAPE_CYLINDER,
    },
    {
        ELEMTYPE_UNK0,
        { 0x00000000, 0x00, 0x00 },
        { 0x00000000, 0x00, 0x00 },
        TOUCH_NONE,
        BUMP_NONE,
        OCELEM_ON,
    },
    { 20, 46, 0, { 0, 0, 0 } },
};
*/
#pragma GLOBAL_ASM("asm/non_matchings/overlays/actors/ovl_En_Du/func_809FDC30.s")
>>>>>>> 6fd644df

static ColliderCylinderInit sCylinderInit = {
    { COLTYPE_UNK10, 0x00, 0x00, 0x39, 0x20, COLSHAPE_CYLINDER },
    { 0x00, { 0x00000000, 0x00, 0x00 }, { 0x00000000, 0x00, 0x00 }, 0x00, 0x00, 0x01 },
    { 20, 46, 0, { 0, 0, 0 } },
};

static CollisionCheckInfoInit2 sColChkInfoInit = {
    0, 0, 0, 0, 0xFF,
};

static struct_80034EC0_Entry sAnimations[] = {
    { 0x06006EB0, 1.0f, 0.0f, -1.0f, ANIMMODE_LOOP, 0.0f },   { 0x06006EB0, 1.0f, 0.0f, -1.0f, ANIMMODE_LOOP, -10.0f },
    { 0x06000800, 1.0f, 0.0f, -1.0f, ANIMMODE_LOOP, -10.0f }, { 0x06000D00, 1.0f, 0.0f, -1.0f, ANIMMODE_LOOP, -10.0f },
    { 0x06001D70, 1.0f, 0.0f, -1.0f, ANIMMODE_LOOP, -10.0f }, { 0x06002374, 1.0f, 0.0f, -1.0f, ANIMMODE_LOOP, -10.0f },
    { 0x0600288C, 1.0f, 0.0f, -1.0f, ANIMMODE_LOOP, -10.0f }, { 0x06002D94, 1.0f, 0.0f, -1.0f, ANIMMODE_ONCE, -10.0f },
    { 0x06002D94, 1.0f, 0.0f, -1.0f, ANIMMODE_ONCE, 0.0f },   { 0x06003D48, 1.0f, 0.0f, -1.0f, ANIMMODE_ONCE, 0.0f },
    { 0x06004C04, 1.0f, 0.0f, -1.0f, ANIMMODE_ONCE, 0.0f },   { 0x06003A30, 1.0f, 0.0f, -1.0f, ANIMMODE_ONCE, 0.0f },
    { 0x060046F4, 1.0f, 0.0f, -1.0f, ANIMMODE_LOOP, 0.0f },   { 0x06004ED8, 1.0f, 0.0f, -1.0f, ANIMMODE_ONCE, 0.0f },
    { 0x060041F4, 1.0f, 0.0f, -1.0f, ANIMMODE_ONCE, -6.0f },
};

extern CutsceneData D_020059E0[];
extern CutsceneData D_02006930[];
extern CutsceneData D_02007DE0[];

extern AnimationHeader D_060041F4;
extern FlexSkeletonHeader D_06011CA8;

void EnDu_SetupAction(EnDu* this, EnDuActionFunc actionFunc) {
    this->actionFunc = actionFunc;
}

u16 func_809FDC38(GlobalContext* globalCtx, Actor* actor) {
    u16 reaction = Text_GetFaceReaction(globalCtx, 0x21);

    if (reaction != 0) {
        return reaction;
    }
    if (CUR_UPG_VALUE(UPG_STRENGTH)) {
        if (CHECK_QUEST_ITEM(QUEST_GORON_RUBY)) {
            return 0x301E;
        } else {
            return 0x301D;
        }
    }
    if (gSaveContext.infTable[0x11] & 8) {
        return 0x301B;
    } else {
        return 0x301A;
    }
}

s16 func_809FDCDC(GlobalContext* globalCtx, Actor* actor) {
    switch (func_8010BDBC(&globalCtx->msgCtx)) {
        case 0:
        case 1:
            break;
        case 2:
            switch (actor->textId) {
                case 0x301A:
                    gSaveContext.infTable[0x11] |= 8;
                    break;
                case 0x301C:
                case 0x301F:
                    return 2;
                case 0x3020:
                    gSaveContext.eventChkInf[0x2] |= 4;
                    break;
            }
            return 0;
        case 3:
        case 4:
        case 5:
            break;
        case 6:
            if (func_80106BC8(globalCtx)) {
                return 3;
            }
            break;
        case 7:
        case 8:
        case 9:
            break;
    }
    return 1;
}

s32 func_809FDDB4(EnDu* this, GlobalContext* globalCtx) {
    if (globalCtx->sceneNum == SCENE_SPOT18 && gSaveContext.linkAge == 1) {
        return 1;
    } else if (globalCtx->sceneNum == SCENE_HIDAN && !(gSaveContext.infTable[0x11] & 0x400) && LINK_IS_ADULT) {
        return 1;
    }
    return 0;
}

void func_809FDE24(EnDu* this, GlobalContext* globalCtx) {
    Player* player = PLAYER;
    s16 phi_a3 = 0;

    if (this->unk_1F4.unk_00 == 0) {
        phi_a3 = 1;
    }
    if (this->actionFunc == func_809FE890) {
        phi_a3 = 1;
    }
    this->unk_1F4.unk_18 = player->actor.posRot.pos;
    this->unk_1F4.unk_14 = 10.0f;
    func_80034A14(&this->actor, &this->unk_1F4, 3, phi_a3);
}

void func_809FDE9C(EnDu* this) {
    if (this->unk_1F2 > 0) {
        this->unk_1F2--;
    } else {
        this->unk_1F2 = 0;
    }
    if (this->unk_1F2 < 3) {
        this->unk_1EF = this->unk_1F2;
    }

    switch (this->unk_1EC) {
        case 0:
            if (this->unk_1F2 == 0) {
                this->unk_1F2 = Rand_S16Offset(0x1E, 0x1E);
            }
            break;
        case 1:
            if (this->unk_1F2 == 0) {
                this->unk_1EF = 2;
            }
            break;
        case 2:
            if (this->unk_1F2 == 0) {
                this->unk_1EF = 2;
            }
            break;
        case 3:
            if (this->unk_1F2 == 0) {
                this->unk_1EF = 0;
            }
            break;
    }

    switch (this->unk_1ED) {
        case 1:
            this->unk_1F0 = 1;
            break;
        case 2:
            this->unk_1F0 = 2;
            break;
        case 3:
            this->unk_1F0 = 3;
            break;
        default:
            this->unk_1F0 = 0;
            break;
    }
    if (this->unk_1EE == 1) {
        this->unk_1F1 = 1;
    } else {
        this->unk_1F1 = 0;
    }
}

void func_809FDFC0(CsCmdActorAction* csAction, Vec3f* dst) {
    dst->x = csAction->startPos.x;
    dst->y = csAction->startPos.y;
    dst->z = csAction->startPos.z;
}

void func_809FE000(CsCmdActorAction* csAction, Vec3f* dst) {
    dst->x = csAction->endPos.x;
    dst->y = csAction->endPos.y;
    dst->z = csAction->endPos.z;
}

void func_809FE040(EnDu* this) {
    s32 animationIndices[] = { 8, 8, 8, 8, 9, 10, 10, 13 };

    if (Animation_OnFrame(&this->skelAnime, this->skelAnime.endFrame)) {
        this->unk_1E6++;
        if (this->unk_1E6 >= 8) {
            this->unk_1E6 = 0;
        }
        func_80034EC0(&this->skelAnime, sAnimations, animationIndices[this->unk_1E6]);
    }
}

void func_809FE104(EnDu* this) {
    s32 animationIndices[] = { 8, 8, 11, 12 };

    if (this->unk_1E6 < 4) {
        if (Animation_OnFrame(&this->skelAnime, this->skelAnime.endFrame)) {
            this->unk_1E6++;
            if (this->unk_1E6 < 4) {
                func_80034EC0(&this->skelAnime, sAnimations, animationIndices[this->unk_1E6]);
            }
        }
    }
}

void EnDu_Init(Actor* thisx, GlobalContext* globalCtx) {
    EnDu* this = THIS;
    s32 pad;

    ActorShape_Init(&this->actor.shape, 0.0f, ActorShadow_DrawFunc_Circle, 30.0f);
    SkelAnime_InitFlex(globalCtx, &this->skelAnime, &D_06011CA8, NULL, 0, 0, 0);
    Collider_InitCylinder(globalCtx, &this->collider);
    Collider_SetCylinder(globalCtx, &this->collider, &this->actor, &sCylinderInit);
    func_80061EFC(&this->actor.colChkInfo, DamageTable_Get(0x16), &sColChkInfoInit);
    if (func_809FDDB4(this, globalCtx) == 0) {
        Actor_Kill(&this->actor);
        return;
    }
    func_80034EC0(&this->skelAnime, sAnimations, 0);
    Actor_SetScale(&this->actor, 0.01f);
    this->actor.unk_1F = 1;
    this->unk_1F4.unk_00 = 0;

    if (gSaveContext.cutsceneIndex >= 0xFFF0) {
        globalCtx->csCtx.segment = SEGMENTED_TO_VIRTUAL(D_02006930);
        gSaveContext.cutsceneTrigger = 1;
        EnDu_SetupAction(this, func_809FE890);
    } else if (globalCtx->sceneNum == 4) {
        EnDu_SetupAction(this, func_809FE638);
    } else if (gSaveContext.linkAge != 0) {
        EnDu_SetupAction(this, func_809FE3C0);
    } else {
        EnDu_SetupAction(this, func_809FE3B4);
    }
}

void EnDu_Destroy(Actor* thisx, GlobalContext* globalCtx) {
    EnDu* this = THIS;

    SkelAnime_Free(&this->skelAnime, globalCtx);
    Collider_DestroyCylinder(globalCtx, &this->collider);
}

void func_809FE3B4(EnDu* this, GlobalContext* globalCtx) {
}

void func_809FE3C0(EnDu* this, GlobalContext* globalCtx) {
    Player* player = PLAYER;

    if (player->stateFlags2 & 0x1000000) {
        func_8010BD88(globalCtx, 0x22);
        player->stateFlags2 |= 0x2000000;
        player->unk_6A8 = &this->actor;
        EnDu_SetupAction(this, func_809FE4A4);
        return;
    }
    if (this->unk_1F4.unk_00 == 2) {
        func_8002DF54(globalCtx, &this->actor, 7);
        this->unk_1F4.unk_00 = 0;
    }
    if (this->actor.xzDistToLink < 116.0f + this->collider.dim.radius) {
        player->stateFlags2 |= 0x800000;
    }
}

void func_809FE4A4(EnDu* this, GlobalContext* globalCtx) {
    Player* player = PLAYER;

    if (globalCtx->msgCtx.unk_E3EE == 4) {
        globalCtx->msgCtx.unk_E3EE = 0;
        EnDu_SetupAction(this, func_809FE3C0);
    } else if (globalCtx->msgCtx.unk_E3EE >= 6) {
        globalCtx->csCtx.segment = SEGMENTED_TO_VIRTUAL(D_02007DE0);
        gSaveContext.cutsceneTrigger = 1;
        this->unk_1E8 = 1;
        EnDu_SetupAction(this, func_809FE890);
        globalCtx->msgCtx.unk_E3EE = 4;
    } else if (globalCtx->msgCtx.unk_E3EE == 3) {
        Audio_PlaySoundGeneral(NA_SE_SY_CORRECT_CHIME, &D_801333D4, 4, &D_801333E0, &D_801333E0, &D_801333E8);
        globalCtx->csCtx.segment = SEGMENTED_TO_VIRTUAL(D_020059E0);
        gSaveContext.cutsceneTrigger = 1;
        this->unk_1E8 = 0;
        EnDu_SetupAction(this, func_809FE890);
        globalCtx->msgCtx.unk_E3EE = 4;
    } else {
        player->stateFlags2 |= 0x800000;
    }
}

void func_809FE638(EnDu* this, GlobalContext* globalCtx) {
    Player* player = PLAYER;

    if (!(player->stateFlags1 & 0x20000000)) {
        func_800800F8(globalCtx, 0xD02, -0x63, &this->actor, 0);
        player->actor.shape.rot.y = player->actor.posRot.rot.y = this->actor.posRot.rot.y + 0x7FFF;
        func_800F5C64(0x51);
        EnDu_SetupAction(this, func_809FE6CC);
        this->unk_1E2 = 0x32;
    }
}

void func_809FE6CC(EnDu* this, GlobalContext* globalCtx) {
    s16 phi_v1;

    if (this->unk_1E2 == 0) {
        phi_v1 = 0;
    } else {
        this->unk_1E2--;
        phi_v1 = this->unk_1E2;
    }
    if (phi_v1 == 0) {
        this->actor.textId = 0x3039;
        func_8010B680(globalCtx, this->actor.textId, NULL);
        this->unk_1F4.unk_00 = 1;
        EnDu_SetupAction(this, func_809FE740);
    }
}

void func_809FE740(EnDu* this, GlobalContext* globalCtx) {
    if (this->unk_1F4.unk_00 == 0) {
        func_8005B1A4(ACTIVE_CAM);
        this->unk_1E2 = 0x5A;
        EnDu_SetupAction(this, func_809FE798);
    }
}

void func_809FE798(EnDu* this, GlobalContext* globalCtx) {
    s32 phi_v0;

    if (this->unk_1E2 == 0) {
        phi_v0 = 0;
    } else {
        this->unk_1E2--;
        phi_v0 = this->unk_1E2;
    }
    if (phi_v0 != 0) {
        switch (this->unk_1E2) {
            case 0x50:
                Audio_PlayActorSound2(&this->actor, NA_SE_EV_CHAIN_KEY_UNLOCK_B);
                break;
            case 0x3C:
                Audio_PlayActorSound2(&this->actor, NA_SE_EV_SLIDE_DOOR_OPEN);
                break;
            case 0xF:
                Audio_PlayActorSound2(&this->actor, NA_SE_EV_SLIDE_DOOR_CLOSE);
                break;
            case 5:
                Audio_PlayActorSound2(&this->actor, NA_SE_EV_STONE_BOUND);
                break;
        }
        if (this->unk_1E2 >= 0x3D) {
            this->actor.posRot.pos.x -= 10.0f;
        }
    } else {
        Actor_Kill(&this->actor);
        gSaveContext.infTable[0x11] |= 0x400;
    }
}

void func_809FE890(EnDu* this, GlobalContext* globalCtx) {
    f32 frame;
    Vec3f startPos;
    Vec3f endPos;
    Vec3f velocity = { 0.0f, 0.0f, 0.0f };
    CsCmdActorAction* csAction;

    if (globalCtx->csCtx.state == 0) {
        func_8002DF54(globalCtx, &this->actor, 1);
        EnDu_SetupAction(this, func_809FEB08);
        return;
    }
    csAction = globalCtx->csCtx.npcActions[2];

    if (csAction != NULL) {
        func_809FDFC0(csAction, &startPos);
        func_809FE000(csAction, &endPos);
        if (this->unk_1EA == 0) {
            func_809FDFC0(csAction, &startPos);
            this->actor.posRot.pos = startPos;
        }
        if (this->unk_1EA != csAction->action) {
            if (csAction->action == 1) {
                func_80034EC0(&this->skelAnime, sAnimations, 1);
            }
            if (csAction->action == 7 || csAction->action == 8) {
                this->unk_1E6 = 0;
                func_80034EC0(&this->skelAnime, sAnimations, 7);
            }
            this->unk_1EA = csAction->action;
            if (this->unk_1EA == 7) {
                this->unk_1F2 = 0xB;
                this->unk_1EC = 2;
                this->unk_1ED = 2;
                this->unk_1EE = 1;
            }
            if (this->unk_1EA == 8) {
                this->unk_1F2 = 0xB;
                this->unk_1EC = 3;
                this->unk_1ED = 3;
                this->unk_1EE = 0;
            }
        }
        if (this->unk_1EA == 7) {
            func_809FE040(this);
        }
        if (this->unk_1EA == 8) {
            func_809FE104(this);
        }
        this->actor.shape.rot.x = csAction->urot.x;
        this->actor.shape.rot.y = csAction->urot.y;
        this->actor.shape.rot.z = csAction->urot.z;
        this->actor.velocity = velocity;

        if (globalCtx->csCtx.frames < csAction->endFrame) {
            frame = csAction->endFrame - csAction->startFrame;

            this->actor.velocity.x = (endPos.x - startPos.x) / frame;
            this->actor.velocity.y = (endPos.y - startPos.y) / frame;
            this->actor.velocity.y += this->actor.gravity;
            if (this->actor.velocity.y < this->actor.minVelocityY) {
                this->actor.velocity.y = this->actor.minVelocityY;
            }
            this->actor.velocity.z = (endPos.z - startPos.z) / frame;
        }
    }
}

void func_809FEB08(EnDu* this, GlobalContext* globalCtx) {
    this->unk_1F2 = 0xB;
    this->unk_1EC = 0;
    this->unk_1ED = 0;
    this->unk_1EE = 0;

    if (this->unk_1E8 == 1) {
        func_8002DF54(globalCtx, &this->actor, 7);
        func_80034EC0(&this->skelAnime, sAnimations, 1);
        EnDu_SetupAction(this, func_809FE3C0);
        return;
    }
    if (CUR_UPG_VALUE(UPG_STRENGTH) <= 0) {
        this->actor.textId = 0x301C;
        EnDu_SetupAction(this, func_809FEC14);
    } else {
        this->actor.textId = 0x301F;
        EnDu_SetupAction(this, func_809FE3C0);
    }
    func_8010B680(globalCtx, this->actor.textId, NULL);
    func_80034EC0(&this->skelAnime, sAnimations, 0xE);
    this->unk_1F4.unk_00 = 1;
}

void func_809FEC14(EnDu* this, GlobalContext* globalCtx) {
    if (this->unk_1F4.unk_00 == 2) {
        func_8002DF54(globalCtx, &this->actor, 7);
        EnDu_SetupAction(this, func_809FEC70);
        func_809FEC70(this, globalCtx);
    }
}

void func_809FEC70(EnDu* this, GlobalContext* globalCtx) {
    if (Actor_HasParent(&this->actor, globalCtx)) {
        this->actor.parent = NULL;
        EnDu_SetupAction(this, func_809FECE4);
    } else {
        f32 xzRange = this->actor.xzDistToLink + 1.0f;
        func_8002F434(&this->actor, globalCtx, 0x54, xzRange, fabsf(this->actor.yDistToLink) + 1.0f);
    }
}

void func_809FECE4(EnDu* this, GlobalContext* globalCtx) {
    if (this->unk_1F4.unk_00 == 3) {
        this->unk_1F4.unk_00 = 0;
        EnDu_SetupAction(this, func_809FE3C0);
    }
}

void EnDu_Update(Actor* thisx, GlobalContext* globalCtx) {
    EnDu* this = THIS;
    s32 pad;

    Collider_CylinderUpdate(&this->actor, &this->collider);
    CollisionCheck_SetOC(globalCtx, &globalCtx->colChkCtx, &this->collider.base);

    if (this->skelAnime.animation == &D_060041F4 && Animation_OnFrame(&this->skelAnime, this->skelAnime.endFrame)) {
        func_80034EC0(&this->skelAnime, sAnimations, 1);
    }

    SkelAnime_Update(&this->skelAnime);
    func_809FDE9C(this);
    func_809FDE24(this, globalCtx);

    if (this->actionFunc == func_809FE890) {
        this->actor.posRot.pos.x += this->actor.velocity.x;
        this->actor.posRot.pos.y += this->actor.velocity.y;
        this->actor.posRot.pos.z += this->actor.velocity.z;
    } else {
        func_8002D7EC(&this->actor);
    }

    func_8002E4B4(globalCtx, &this->actor, 0.0f, 0.0f, 0.0f, 4);

    if (this->actionFunc != func_809FE4A4) {
        func_800343CC(globalCtx, &this->actor, &this->unk_1F4.unk_00, this->collider.dim.radius + 116.0f, func_809FDC38,
                      func_809FDCDC);
    }
    this->actionFunc(this, globalCtx);
}

s32 EnDu_OverrideLimbDraw(GlobalContext* globalCtx, s32 limbIndex, Gfx** dList, Vec3f* pos, Vec3s* rot, void* thisx,
                          Gfx** gfx) {
    EnDu* this = THIS;
    Vec3s sp1C;

    if (limbIndex == 16) {
        Matrix_Translate(2400.0f, 0.0f, 0.0f, MTXMODE_APPLY);
        sp1C = this->unk_1F4.unk_08;
        Matrix_RotateX(BINANG_TO_RAD(sp1C.y), MTXMODE_APPLY);
        Matrix_RotateZ(BINANG_TO_RAD(sp1C.x), MTXMODE_APPLY);
        Matrix_Translate(-2400.0f, 0.0f, 0.0f, MTXMODE_APPLY);
    }
    if (limbIndex == 8) {
        sp1C = this->unk_1F4.unk_0E;
        Matrix_RotateY(BINANG_TO_RAD(sp1C.y), MTXMODE_APPLY);
        Matrix_RotateX(BINANG_TO_RAD(sp1C.x), MTXMODE_APPLY);
    }
    return 0;
}

void EnDu_PostLimbDraw(GlobalContext* globalCtx, s32 limbIndex, Gfx** dList, Vec3s* rot, void* thisx, Gfx** gfx) {
    EnDu* this = THIS;
    Vec3f D_809FF40C = { 0.0f, -1000.0f, 0.0f };

    if (limbIndex == 16) {
        Matrix_MultVec3f(&D_809FF40C, &this->actor.posRot2.pos);
    }
}

void EnDu_Draw(Actor* thisx, GlobalContext* globalCtx) {
    static UNK_TYPE D_809FF418[] = { 0x06008080, 0x06008480, 0x06008880, 0x0600A540 };
    static UNK_TYPE D_809FF428[] = { 0x06008C80, 0x06009D40, 0x0600A940, 0x0600B180 };
    static UNK_TYPE D_809FF438[] = { 0x06007FC0, 0x0600B140 };

    EnDu* this = THIS;

    OPEN_DISPS(globalCtx->state.gfxCtx, "../z_en_du.c", 1470);

    gSPSegment(POLY_OPA_DISP++, 0x08, SEGMENTED_TO_VIRTUAL(D_809FF418[this->unk_1EF]));
    gSPSegment(POLY_OPA_DISP++, 0x09, SEGMENTED_TO_VIRTUAL(D_809FF428[this->unk_1F0]));
    gSPSegment(POLY_OPA_DISP++, 0x0A, SEGMENTED_TO_VIRTUAL(D_809FF438[this->unk_1F1]));

    func_80034BA0(globalCtx, &this->skelAnime, EnDu_OverrideLimbDraw, EnDu_PostLimbDraw, &this->actor, 255);

    CLOSE_DISPS(globalCtx->state.gfxCtx, "../z_en_du.c", 1487);
}<|MERGE_RESOLUTION|>--- conflicted
+++ resolved
@@ -33,10 +33,8 @@
     (ActorFunc)EnDu_Update,
     (ActorFunc)EnDu_Draw,
 };
-<<<<<<< HEAD
-=======
-
-static ColliderCylinderInit D_809FF230 = {
+
+static ColliderCylinderInit sCylinderInit = {
     {
         COLTYPE_NONE,
         AT_NONE,
@@ -55,18 +53,9 @@
     },
     { 20, 46, 0, { 0, 0, 0 } },
 };
-*/
-#pragma GLOBAL_ASM("asm/non_matchings/overlays/actors/ovl_En_Du/func_809FDC30.s")
->>>>>>> 6fd644df
-
-static ColliderCylinderInit sCylinderInit = {
-    { COLTYPE_UNK10, 0x00, 0x00, 0x39, 0x20, COLSHAPE_CYLINDER },
-    { 0x00, { 0x00000000, 0x00, 0x00 }, { 0x00000000, 0x00, 0x00 }, 0x00, 0x00, 0x01 },
-    { 20, 46, 0, { 0, 0, 0 } },
-};
 
 static CollisionCheckInfoInit2 sColChkInfoInit = {
-    0, 0, 0, 0, 0xFF,
+    0, 0, 0, 0, MASS_IMMOVABLE,
 };
 
 static struct_80034EC0_Entry sAnimations[] = {
@@ -165,7 +154,7 @@
     if (this->actionFunc == func_809FE890) {
         phi_a3 = 1;
     }
-    this->unk_1F4.unk_18 = player->actor.posRot.pos;
+    this->unk_1F4.unk_18 = player->actor.world.pos;
     this->unk_1F4.unk_14 = 10.0f;
     func_80034A14(&this->actor, &this->unk_1F4, 3, phi_a3);
 }
@@ -265,18 +254,18 @@
     EnDu* this = THIS;
     s32 pad;
 
-    ActorShape_Init(&this->actor.shape, 0.0f, ActorShadow_DrawFunc_Circle, 30.0f);
+    ActorShape_Init(&this->actor.shape, 0.0f, ActorShadow_DrawCircle, 30.0f);
     SkelAnime_InitFlex(globalCtx, &this->skelAnime, &D_06011CA8, NULL, 0, 0, 0);
     Collider_InitCylinder(globalCtx, &this->collider);
     Collider_SetCylinder(globalCtx, &this->collider, &this->actor, &sCylinderInit);
-    func_80061EFC(&this->actor.colChkInfo, DamageTable_Get(0x16), &sColChkInfoInit);
+    CollisionCheck_SetInfo2(&this->actor.colChkInfo, DamageTable_Get(0x16), &sColChkInfoInit);
     if (func_809FDDB4(this, globalCtx) == 0) {
         Actor_Kill(&this->actor);
         return;
     }
     func_80034EC0(&this->skelAnime, sAnimations, 0);
     Actor_SetScale(&this->actor, 0.01f);
-    this->actor.unk_1F = 1;
+    this->actor.targetMode = 1;
     this->unk_1F4.unk_00 = 0;
 
     if (gSaveContext.cutsceneIndex >= 0xFFF0) {
@@ -316,7 +305,7 @@
         func_8002DF54(globalCtx, &this->actor, 7);
         this->unk_1F4.unk_00 = 0;
     }
-    if (this->actor.xzDistToLink < 116.0f + this->collider.dim.radius) {
+    if (this->actor.xzDistToPlayer < 116.0f + this->collider.dim.radius) {
         player->stateFlags2 |= 0x800000;
     }
 }
@@ -350,7 +339,7 @@
 
     if (!(player->stateFlags1 & 0x20000000)) {
         func_800800F8(globalCtx, 0xD02, -0x63, &this->actor, 0);
-        player->actor.shape.rot.y = player->actor.posRot.rot.y = this->actor.posRot.rot.y + 0x7FFF;
+        player->actor.shape.rot.y = player->actor.world.rot.y = this->actor.world.rot.y + 0x7FFF;
         func_800F5C64(0x51);
         EnDu_SetupAction(this, func_809FE6CC);
         this->unk_1E2 = 0x32;
@@ -407,7 +396,7 @@
                 break;
         }
         if (this->unk_1E2 >= 0x3D) {
-            this->actor.posRot.pos.x -= 10.0f;
+            this->actor.world.pos.x -= 10.0f;
         }
     } else {
         Actor_Kill(&this->actor);
@@ -434,7 +423,7 @@
         func_809FE000(csAction, &endPos);
         if (this->unk_1EA == 0) {
             func_809FDFC0(csAction, &startPos);
-            this->actor.posRot.pos = startPos;
+            this->actor.world.pos = startPos;
         }
         if (this->unk_1EA != csAction->action) {
             if (csAction->action == 1) {
@@ -520,8 +509,8 @@
         this->actor.parent = NULL;
         EnDu_SetupAction(this, func_809FECE4);
     } else {
-        f32 xzRange = this->actor.xzDistToLink + 1.0f;
-        func_8002F434(&this->actor, globalCtx, 0x54, xzRange, fabsf(this->actor.yDistToLink) + 1.0f);
+        f32 xzRange = this->actor.xzDistToPlayer + 1.0f;
+        func_8002F434(&this->actor, globalCtx, 0x54, xzRange, fabsf(this->actor.yDistToPlayer) + 1.0f);
     }
 }
 
@@ -536,7 +525,7 @@
     EnDu* this = THIS;
     s32 pad;
 
-    Collider_CylinderUpdate(&this->actor, &this->collider);
+    Collider_UpdateCylinder(&this->actor, &this->collider);
     CollisionCheck_SetOC(globalCtx, &globalCtx->colChkCtx, &this->collider.base);
 
     if (this->skelAnime.animation == &D_060041F4 && Animation_OnFrame(&this->skelAnime, this->skelAnime.endFrame)) {
@@ -548,14 +537,14 @@
     func_809FDE24(this, globalCtx);
 
     if (this->actionFunc == func_809FE890) {
-        this->actor.posRot.pos.x += this->actor.velocity.x;
-        this->actor.posRot.pos.y += this->actor.velocity.y;
-        this->actor.posRot.pos.z += this->actor.velocity.z;
+        this->actor.world.pos.x += this->actor.velocity.x;
+        this->actor.world.pos.y += this->actor.velocity.y;
+        this->actor.world.pos.z += this->actor.velocity.z;
     } else {
         func_8002D7EC(&this->actor);
     }
 
-    func_8002E4B4(globalCtx, &this->actor, 0.0f, 0.0f, 0.0f, 4);
+    Actor_UpdateBgCheckInfo(globalCtx, &this->actor, 0.0f, 0.0f, 0.0f, 4);
 
     if (this->actionFunc != func_809FE4A4) {
         func_800343CC(globalCtx, &this->actor, &this->unk_1F4.unk_00, this->collider.dim.radius + 116.0f, func_809FDC38,
@@ -589,7 +578,7 @@
     Vec3f D_809FF40C = { 0.0f, -1000.0f, 0.0f };
 
     if (limbIndex == 16) {
-        Matrix_MultVec3f(&D_809FF40C, &this->actor.posRot2.pos);
+        Matrix_MultVec3f(&D_809FF40C, &this->actor.focus.pos);
     }
 }
 
