--- conflicted
+++ resolved
@@ -363,13 +363,8 @@
 void func_809FE638(EnDu* this, GlobalContext* globalCtx) {
     Player* player = GET_PLAYER(globalCtx);
 
-<<<<<<< HEAD
-    if (!(player->stateFlags1 & 0x20000000)) {
+    if (!(player->stateFlags1 & PLAYER_STATE1_29)) {
         OnePointCutscene_Init(globalCtx, 3330, -99, &this->actor, CAM_ID_MAIN);
-=======
-    if (!(player->stateFlags1 & PLAYER_STATE1_29)) {
-        OnePointCutscene_Init(globalCtx, 3330, -99, &this->actor, MAIN_CAM);
->>>>>>> 791d9018
         player->actor.shape.rot.y = player->actor.world.rot.y = this->actor.world.rot.y + 0x7FFF;
         Audio_PlayFanfare(NA_BGM_APPEAR);
         EnDu_SetupAction(this, func_809FE6CC);
