#include "z_en_rd.h"

#define FLAGS 0x00000415

#define THIS ((EnRd*)thisx)

void EnRd_Init(Actor* thisx, GlobalContext* globalCtx);
void EnRd_Destroy(Actor* thisx, GlobalContext* globalCtx);
void EnRd_Update(Actor* thisx, GlobalContext* globalCtx);
void EnRd_Draw(Actor* thisx, GlobalContext* globalCtx);

void func_80AE269C(EnRd* this);
void func_80AE2744(EnRd* this, GlobalContext* globalCtx);
void func_80AE2970(EnRd* this);
void func_80AE2A10(EnRd* this, GlobalContext* globalCtx);
void func_80AE2C1C(EnRd* this, GlobalContext* globalCtx);
void func_80AE2F50(EnRd* this, GlobalContext* globalCtx);
void func_80AE2FD0(EnRd* this, GlobalContext* globalCtx);
void func_80AE31DC(EnRd* this);
void func_80AE3260(EnRd* this, GlobalContext* globalCtx);
void func_80AE33F0(EnRd* this);
void func_80AE392C(EnRd* this);
void func_80AE39D4(EnRd* this);
void func_80AE3454(EnRd* this, GlobalContext* globalCtx);
void func_80AE37BC(EnRd* this);
void func_80AE3834(EnRd* this, GlobalContext* globalCtx);
void func_80AE3978(EnRd* this, GlobalContext* globalCtx);
void func_80AE3A54(EnRd* this, GlobalContext* globalCtx);
void func_80AE3B18(EnRd* this, GlobalContext* globalCtx);
void func_80AE3C98(EnRd* this, GlobalContext* globalCtx);
void func_80AE3ECC(EnRd* this, GlobalContext* globalCtx);

const ActorInit En_Rd_InitVars = {
    ACTOR_EN_RD,
    ACTORCAT_ENEMY,
    FLAGS,
    OBJECT_RD,
    sizeof(EnRd),
    (ActorFunc)EnRd_Init,
    (ActorFunc)EnRd_Destroy,
    (ActorFunc)EnRd_Update,
    (ActorFunc)EnRd_Draw,
};

static ColliderCylinderInit sCylinderInit = {
    {
        COLTYPE_HIT0,
        AT_NONE,
        AC_ON | AC_TYPE_PLAYER,
        OC1_ON | OC1_TYPE_PLAYER,
        OC2_TYPE_1,
        COLSHAPE_CYLINDER,
    },
    {
        ELEMTYPE_UNK1,
        { 0x00000000, 0x00, 0x00 },
        { 0xFFCFFFFF, 0x00, 0x00 },
        TOUCH_NONE,
        BUMP_ON | BUMP_HOOKABLE,
        OCELEM_ON,
    },
    { 20, 70, 0, { 0, 0, 0 } },
};

static DamageTable sDamageTable = {
    /* Deku nut      */ DMG_ENTRY(0, 0x0),
    /* Deku stick    */ DMG_ENTRY(2, 0xF),
    /* Slingshot     */ DMG_ENTRY(0, 0x0),
    /* Explosive     */ DMG_ENTRY(0, 0x0),
    /* Boomerang     */ DMG_ENTRY(0, 0x0),
    /* Normal arrow  */ DMG_ENTRY(0, 0x0),
    /* Hammer swing  */ DMG_ENTRY(2, 0xF),
    /* Hookshot      */ DMG_ENTRY(0, 0x1),
    /* Kokiri sword  */ DMG_ENTRY(1, 0xF),
    /* Master sword  */ DMG_ENTRY(2, 0xF),
    /* Giant's Knife */ DMG_ENTRY(4, 0xF),
    /* Fire arrow    */ DMG_ENTRY(0, 0x0),
    /* Ice arrow     */ DMG_ENTRY(0, 0x0),
    /* Light arrow   */ DMG_ENTRY(0, 0x0),
    /* Unk arrow 1   */ DMG_ENTRY(0, 0x0),
    /* Unk arrow 2   */ DMG_ENTRY(0, 0x0),
    /* Unk arrow 3   */ DMG_ENTRY(0, 0x0),
    /* Fire magic    */ DMG_ENTRY(4, 0xE),
    /* Ice magic     */ DMG_ENTRY(0, 0x6),
    /* Light magic   */ DMG_ENTRY(3, 0xD),
    /* Shield        */ DMG_ENTRY(0, 0x0),
    /* Mirror Ray    */ DMG_ENTRY(0, 0x0),
    /* Kokiri spin   */ DMG_ENTRY(1, 0xF),
    /* Giant spin    */ DMG_ENTRY(4, 0xF),
    /* Master spin   */ DMG_ENTRY(2, 0xF),
    /* Kokiri jump   */ DMG_ENTRY(2, 0xF),
    /* Giant jump    */ DMG_ENTRY(8, 0xF),
    /* Master jump   */ DMG_ENTRY(4, 0xF),
    /* Unknown 1     */ DMG_ENTRY(0, 0x0),
    /* Unblockable   */ DMG_ENTRY(0, 0x0),
    /* Hammer jump   */ DMG_ENTRY(4, 0xF),
    /* Unknown 2     */ DMG_ENTRY(0, 0x0),
};

static InitChainEntry sInitChain[] = {
    ICHAIN_F32(targetArrowOffset, 2000, ICHAIN_CONTINUE),
    ICHAIN_VEC3F_DIV1000(scale, 10, ICHAIN_CONTINUE),
    ICHAIN_F32_DIV1000(gravity, -3500, ICHAIN_STOP),
};

static Vec3f D_80AE4918 = { 0.0f, 0.0f, 0.0f };

// I'm guessing these are primitive and environment colors that go unused
static Color_RGBA8 D_80AE4924 = { 200, 200, 255, 255 };
static Color_RGBA8 D_80AE4928 = { 0, 0, 255, 0 };

static Vec3f D_80AE492C = { 0.0f, 0.0f, 0.0f };
static Color_RGBA8 D_80AE4938 = { 200, 200, 255, 255 };
static Color_RGBA8 D_80AE493C = { 0, 0, 255, 0 };

static Vec3f D_80AE4940 = { 300.0f, 0.0f, 0.0f };
static Vec3f D_80AE494C = { 300.0f, 0.0f, 0.0f };
static Vec3f D_80AE4958 = { 0.25f, 0.25f, 0.25f };

extern FlexSkeletonHeader D_06003DD8;
extern AnimationHeader D_06004268;
extern AnimationHeader D_060046F8;
extern AnimationHeader D_06004ADC;
extern AnimationHeader D_06004F94;
extern AnimationHeader D_060057AC;
extern AnimationHeader D_06005D98;
extern AnimationHeader D_06006E88;
extern AnimationHeader D_060074F0;
extern AnimationHeader D_06008040;
extern AnimationHeader D_060087D0;
extern FlexSkeletonHeader D_0600E778;
extern AnimationHeader D_0600EFDC;

void EnRd_SetupAction(EnRd* this, EnRdActionFunc actionFunc) {
    this->actionFunc = actionFunc;
}

void EnRd_Init(Actor* thisx, GlobalContext* globalCtx) {
    EnRd* this = THIS;

    Actor_ProcessInitChain(thisx, sInitChain);
    thisx->targetMode = 0;
    thisx->colChkInfo.damageTable = &sDamageTable;
    ActorShape_Init(&thisx->shape, 0.0f, NULL, 0.0f);
    this->unk_310 = this->unk_30E = 0;
    thisx->focus.pos = thisx->world.pos;
    thisx->focus.pos.y += 50.0f;
    thisx->colChkInfo.mass = MASS_HEAVY;
    thisx->colChkInfo.health = 8;
    this->unk_314 = this->unk_31D = 0xFF;
    this->unk_312 = (thisx->params & 0xFF00) >> 8;

    if (thisx->params & 0x80) {
        thisx->params |= 0xFF00;
    } else {
        thisx->params &= 0xFF;
    }

    if (thisx->params >= -1) {
        SkelAnime_InitFlex(globalCtx, &this->skelAnime, &D_0600E778, &D_060087D0, this->jointTable, this->morphTable,
                           26);
        thisx->naviEnemyId = 42;
    } else {
        SkelAnime_InitFlex(globalCtx, &this->skelAnime, &D_06003DD8, &D_060087D0, this->jointTable, this->morphTable,
                           26);
        thisx->naviEnemyId = 45;
    }

    Collider_InitCylinder(globalCtx, &this->collider);
    Collider_SetCylinder(globalCtx, &this->collider, thisx, &sCylinderInit);

    if (thisx->params >= -2) {
        func_80AE269C(this);
    } else {
        func_80AE2970(this);
    }

    SkelAnime_Update(&this->skelAnime);

    if (thisx->params == 3) {
        thisx->flags |= 0x80;
    }
}

void EnRd_Destroy(Actor* thisx, GlobalContext* globalCtx) {
    EnRd* this = THIS;

    if (gSaveContext.unk_1422 != 0) {
        gSaveContext.unk_1422 = 0;
    }
    Collider_DestroyCylinder(globalCtx, &this->collider);
}

void func_80AE2630(GlobalContext* globalCtx, Actor* thisx, s32 arg2) {
    Actor* enemyIt = globalCtx->actorCtx.actorLists[ACTORCAT_ENEMY].head;

    while (enemyIt != NULL) {
        if ((enemyIt->id != ACTOR_EN_RD) || (enemyIt == thisx) || (enemyIt->params < 0)) {
            enemyIt = enemyIt->next;
            continue;
        }

        if (arg2 != 0) {
            enemyIt->parent = thisx;
        } else if (enemyIt->parent == thisx) {
            enemyIt->parent = NULL;
        }
        enemyIt = enemyIt->next;
    }
}

void func_80AE269C(EnRd* this) {
    if (this->actor.params != 2) {
        Animation_MorphToLoop(&this->skelAnime, &D_060087D0, -6.0f);
    } else {
        Animation_PlayLoop(&this->skelAnime, &D_06005D98);
    }

    this->unk_31B = 0;
    this->unk_30C = (Rand_ZeroOne() * 10.0f) + 5.0f;
    this->actor.speedXZ = 0.0f;
    this->actor.world.rot.y = this->actor.shape.rot.y;
    EnRd_SetupAction(this, func_80AE2744);
}

void func_80AE2744(EnRd* this, GlobalContext* globalCtx) {
    SkelAnime_Update(&this->skelAnime);
    Math_SmoothStepToS(&this->unk_30E, 0, 1, 0x64, 0);
    Math_SmoothStepToS(&this->unk_310, 0, 1, 0x64, 0);

    if ((this->actor.params == 2) && (0.0f == this->skelAnime.curFrame)) {
        if (Rand_ZeroOne() >= 0.5f) {
            Animation_PlayLoop(&this->skelAnime, &D_06005D98);
        } else {
            Animation_PlayLoop(&this->skelAnime, &D_060057AC);
        }
    } else {
        this->unk_30C--;
        if (this->unk_30C == 0) {
            this->unk_30C = (Rand_ZeroOne() * 10.0f) + 10.0f;
            this->skelAnime.curFrame = 0.0f;
        }
    }

    if (this->actor.parent != NULL) {
        if (this->unk_305 == 0) {
            if (this->actor.params != 2) {
                func_80AE31DC(this);
            } else {
                func_80AE392C(this);
            }
        }
    } else {
        if (this->unk_305 != 0) {
            if (this->actor.params != 2) {
                func_80AE37BC(this);
            } else {
                func_80AE392C(this);
            }
        }

        this->unk_305 = 0;
        if ((this->actor.xzDistToPlayer <= 150.0f) && func_8002DDE4(globalCtx)) {
            if ((this->actor.params != 2) && (this->unk_305 == 0)) {
                func_80AE37BC(this);
            } else {
                func_80AE392C(this);
            }
        }
    }

    if ((globalCtx->gameplayFrames & 0x5F) == 0) {
        Audio_PlayActorSound2(&this->actor, NA_SE_EN_REDEAD_CRY);
    }
}

void func_80AE2970(EnRd* this) {
    Animation_Change(&this->skelAnime, &D_060087D0, 0, 0, Animation_GetLastFrame(&D_060087D0), ANIMMODE_LOOP, -6.0f);
    this->unk_31B = 11;
    this->unk_30C = 6;
    this->actor.shape.rot.x = -0x4000;
    this->actor.gravity = 0.0f;
    this->actor.shape.yOffset = 0.0f;
    this->actor.speedXZ = 0.0f;
    EnRd_SetupAction(this, func_80AE2A10);
}

// Rising out of coffin
void func_80AE2A10(EnRd* this, GlobalContext* globalCtx) {
    if (this->actor.shape.rot.x != -0x4000) {
        Math_SmoothStepToS(&this->actor.shape.rot.x, 0, 1, 0x7D0, 0);
        if (Math_SmoothStepToF(&this->actor.world.pos.y, this->actor.home.pos.y, 0.3f, 2.0f, 0.3f) == 0.0f) {
            this->actor.gravity = -3.5f;
            func_80AE269C(this);
        }
    } else {
        if (this->actor.world.pos.y == this->actor.home.pos.y) {
            Audio_PlayActorSound2(&this->actor, NA_SE_EN_REDEAD_CRY);
        }
        if (Math_SmoothStepToF(&this->actor.world.pos.y, this->actor.home.pos.y + 50.0f, 0.3f, 2.0f, 0.3f) == 0.0f) {
            if (this->unk_30C != 0) {
                this->unk_30C--;
                Math_SmoothStepToF(&this->actor.speedXZ, 6.0f, 0.3f, 1.0f, 0.3f);
            } else if (Math_SmoothStepToF(&this->actor.speedXZ, 0.0f, 0.3f, 1.0f, 0.3f) == 0.0f) {
                Math_SmoothStepToS(&this->actor.shape.rot.x, 0, 1, 0x7D0, 0);
            }
        }
    }
}

void func_80AE2B90(EnRd* this, GlobalContext* globalCtx) {
    Animation_Change(&this->skelAnime, &D_0600EFDC, 1.0f, 4.0f, Animation_GetLastFrame(&D_0600EFDC),
                     ANIMMODE_LOOP_INTERP, -4.0f);
    this->actor.speedXZ = 0.4f;
    this->unk_31B = 4;
    EnRd_SetupAction(this, func_80AE2C1C);
}

void func_80AE2C1C(EnRd* this, GlobalContext* globalCtx) {
    Vec3f sp44 = D_80AE4918;
    Color_RGBA8 sp40 = D_80AE4924;
    Color_RGBA8 sp3C = D_80AE4928;
    Player* player = PLAYER;
    s32 pad;
    s16 sp32 = this->actor.yawTowardsPlayer - this->actor.shape.rot.y - this->unk_30E - this->unk_310;

    this->skelAnime.playSpeed = this->actor.speedXZ;
    Math_SmoothStepToS(&this->actor.shape.rot.y, this->actor.yawTowardsPlayer, 1, 0xFA, 0);
    Math_SmoothStepToS(&this->unk_30E, 0, 1, 0x64, 0);
    Math_SmoothStepToS(&this->unk_310, 0, 1, 0x64, 0);
    this->actor.world.rot.y = this->actor.shape.rot.y;
    SkelAnime_Update(&this->skelAnime);

    if (Actor_WorldDistXYZToPoint(&player->actor, &this->actor.home.pos) >= 150.0f) {
        func_80AE2F50(this, globalCtx);
    }

    if ((ABS(sp32) < 0x1554) && (Actor_WorldDistXYZToActor(&this->actor, &player->actor) <= 150.0f)) {
        if (!(player->stateFlags1 & 0x2C6080) && !(player->stateFlags2 & 0x80)) {
            if (this->unk_306 == 0) {
                if (!(this->unk_312 & 0x80)) {
                    player->actor.freezeTimer = 40;
                    func_8008EEAC(globalCtx, &this->actor);
                    PLAYER->unk_684 = &this->actor;
                    func_800AA000(this->actor.xzDistToPlayer, 0xFF, 0x14, 0x96);
                }
                this->unk_306 = 0x3C;
                Audio_PlayActorSound2(&this->actor, NA_SE_EN_REDEAD_AIM);
            }
        } else {
            func_80AE2F50(this, globalCtx);
        }
    }

    if (this->unk_307 != 0) {
        this->unk_307--;
    }

    if (!this->unk_307 && (Actor_WorldDistXYZToActor(&this->actor, &player->actor) <= 45.0f) &&
<<<<<<< HEAD
        Actor_YawInRangeWithPlayer(&this->actor, 0x38E3)) {
=======
        Actor_IsFacingPlayer(&this->actor, 0x38E3)) {
>>>>>>> e632b9a1
        player->actor.freezeTimer = 0;
        if (globalCtx->grabPlayer(globalCtx, player)) {
            this->actor.flags &= ~1;
            func_80AE33F0(this);
        }
    } else if (this->actor.params > 0) {
        if (this->actor.parent != NULL) {
            func_80AE31DC(this);
        } else {
            this->unk_305 = 0;
        }
    }

    if ((this->skelAnime.curFrame == 10.0f) || (this->skelAnime.curFrame == 22.0f)) {
        Audio_PlayActorSound2(&this->actor, NA_SE_EN_RIZA_WALK);
    } else if ((globalCtx->gameplayFrames & 0x5F) == 0) {
        Audio_PlayActorSound2(&this->actor, NA_SE_EN_REDEAD_CRY);
    }
}

void func_80AE2F50(EnRd* this, GlobalContext* globalCtx) {
    Animation_Change(&this->skelAnime, &D_0600EFDC, 0.5f, 0, Animation_GetLastFrame(&D_0600EFDC), ANIMMODE_LOOP_INTERP,
                     -4.0f);
    this->unk_31B = 2;
    EnRd_SetupAction(this, func_80AE2FD0);
}

void func_80AE2FD0(EnRd* this, GlobalContext* globalCtx) {
    Player* player = PLAYER;
    s32 pad;
    s16 targetY = Actor_WorldYawTowardPoint(&this->actor, &this->actor.home.pos);

    if (Actor_WorldDistXYZToPoint(&this->actor, &this->actor.home.pos) >= 5.0f) {
        Math_SmoothStepToS(&this->actor.shape.rot.y, targetY, 1, 0x1C2, 0);
    } else {
        this->actor.speedXZ = 0.0f;
        if (Math_SmoothStepToS(&this->actor.shape.rot.y, this->actor.home.rot.y, 1, 0x1C2, 0) == 0) {
            if (this->actor.params != 2) {
                func_80AE269C(this);
            } else {
                func_80AE39D4(this);
            }
        }
    }

    Math_SmoothStepToS(&this->unk_30E, 0, 1, 0x64, 0);
    Math_SmoothStepToS(&this->unk_310, 0, 1, 0x64, 0);
    this->actor.world.rot.y = this->actor.shape.rot.y;
    SkelAnime_Update(&this->skelAnime);

    if (!(player->stateFlags1 & 0x2C6080) && !(player->stateFlags2 & 0x80) &&
        (Actor_WorldDistXYZToPoint(&player->actor, &this->actor.home.pos) < 150.0f)) {
        this->actor.targetMode = 0;
        func_80AE2B90(this, globalCtx);
    } else if (this->actor.params > 0) {
        if (this->actor.parent != NULL) {
            func_80AE31DC(this);
        } else {
            this->unk_305 = 0;
        }
    }

    if (this->skelAnime.curFrame == 10.0f || this->skelAnime.curFrame == 22.0f) {
        Audio_PlayActorSound2(&this->actor, NA_SE_EN_RIZA_WALK);
    } else if ((globalCtx->gameplayFrames & 0x5F) == 0) {
        Audio_PlayActorSound2(&this->actor, NA_SE_EN_REDEAD_CRY);
    }
}

void func_80AE31DC(EnRd* this) {
    Animation_Change(&this->skelAnime, &D_0600EFDC, 0.5f, 0, Animation_GetLastFrame(&D_0600EFDC), ANIMMODE_LOOP_INTERP,
                     -4.0f);
    this->unk_31B = 3;
    this->unk_305 = 1;
    EnRd_SetupAction(this, func_80AE3260);
}

void func_80AE3260(EnRd* this, GlobalContext* globalCtx) {
    if (this->actor.parent != NULL) {
        s32 pad;
        s16 targetY;
        Vec3f thisPos = this->actor.parent->world.pos;

        targetY = Actor_WorldYawTowardPoint(&this->actor, &thisPos);

        Math_SmoothStepToS(&this->actor.shape.rot.y, targetY, 1, 0xFA, 0);

        if (Actor_WorldDistXYZToPoint(&this->actor, &thisPos) >= 45.0f) {
            this->actor.speedXZ = 0.4f;
        } else {
            this->actor.speedXZ = 0.0f;

            if (this->actor.params != 2) {
                func_80AE269C(this);
            } else {
                func_80AE39D4(this);
            }
        }

        Math_SmoothStepToS(&this->unk_30E, 0, 1, 0x64, 0);
        Math_SmoothStepToS(&this->unk_310, 0, 1, 0x64, 0);
    } else {
        func_80AE2B90(this, globalCtx);
    }

    this->actor.world.rot.y = this->actor.shape.rot.y;
    SkelAnime_Update(&this->skelAnime);

    if (this->skelAnime.curFrame == 10.0f || this->skelAnime.curFrame == 22.0f) {
        Audio_PlayActorSound2(&this->actor, NA_SE_EN_RIZA_WALK);
    } else if ((globalCtx->gameplayFrames & 0x5F) == 0) {
        Audio_PlayActorSound2(&this->actor, NA_SE_EN_REDEAD_CRY);
    }
}

void func_80AE33F0(EnRd* this) {
    Animation_PlayOnce(&this->skelAnime, &D_06004ADC);
    this->unk_30C = this->unk_304 = 0;
    this->unk_319 = 200;
    this->unk_31B = 8;
    this->actor.speedXZ = 0.0f;
    EnRd_SetupAction(this, func_80AE3454);
}

void func_80AE3454(EnRd* this, GlobalContext* globalCtx) {
    s32 pad;
    Player* player = PLAYER;

    if (SkelAnime_Update(&this->skelAnime)) {
        this->unk_304++;
    }

    switch (this->unk_304) {
        case 1:
            Animation_PlayLoop(&this->skelAnime, &D_06004268);
            this->unk_304++;
            globalCtx->damagePlayer(globalCtx, -8);
            func_800AA000(this->actor.xzDistToPlayer, 0xFF, 1, 0xC);
            this->unk_319 = 20;
        case 0:
            Math_SmoothStepToS(&this->unk_30E, 0, 1, 0x5DC, 0);
            Math_SmoothStepToS(&this->unk_310, 0, 1, 0x5DC, 0);
        case 2:
            if (!(player->stateFlags2 & 0x80)) {
                Animation_Change(&this->skelAnime, &D_060046F8, 0.5f, 0.0f, Animation_GetLastFrame(&D_060046F8),
                                 ANIMMODE_ONCE_INTERP, 0.0f);
                this->unk_304++;
                this->unk_31B = 4;
                return;
            }

            if (LINK_IS_CHILD) {
                Math_SmoothStepToF(&this->actor.shape.yOffset, -1500.0f, 1.0f, 150.0f, 0.0f);
            }

            Math_SmoothStepToF(&this->actor.world.pos.x,
                               (Math_SinS(player->actor.shape.rot.y) * -25.0f) + player->actor.world.pos.x, 1.0f, 10.0f,
                               0.0f);
            Math_SmoothStepToF(&this->actor.world.pos.y, player->actor.world.pos.y, 1.0f, 10.0f, 0.0f);
            Math_SmoothStepToF(&this->actor.world.pos.z,
                               (Math_CosS(player->actor.shape.rot.y) * -25.0f) + player->actor.world.pos.z, 1.0f, 10.0f,
                               0.0f);
            Math_SmoothStepToS(&this->actor.shape.rot.y, player->actor.shape.rot.y, 1, 0x1770, 0);

            if (this->skelAnime.curFrame == 0.0f) {
                Audio_PlayActorSound2(&this->actor, NA_SE_EN_REDEAD_ATTACK);
            }
            this->unk_319--;

            if (this->unk_319 == 0) {
                globalCtx->damagePlayer(globalCtx, -8);
                func_800AA000(this->actor.xzDistToPlayer, 0xF0, 1, 0xC);
                this->unk_319 = 20;
                func_8002F7DC(&player->actor, NA_SE_VO_LI_DAMAGE_S + player->ageProperties->unk_92);
            }
            break;
        case 3:
            if (LINK_IS_CHILD) {
                Math_SmoothStepToF(&this->actor.shape.yOffset, 0, 1.0f, 400.0f, 0.0f);
            }
            break;
        case 4:
            if (LINK_IS_CHILD) {
                Math_SmoothStepToF(&this->actor.shape.yOffset, 0, 1.0f, 400.0f, 0.0f);
            }
            this->actor.targetMode = 0;
            this->actor.flags |= 1;
            this->unk_306 = 0xA;
            this->unk_307 = 0xF;
            func_80AE2B90(this, globalCtx);
            break;
    }
}

void func_80AE37BC(EnRd* this) {
    Animation_Change(&this->skelAnime, &D_06004F94, 0.0f, 0.0f, Animation_GetLastFrame(&D_06004F94), ANIMMODE_ONCE,
                     0.0f);
    this->unk_31B = 7;
    EnRd_SetupAction(this, func_80AE3834);
}

void func_80AE3834(EnRd* this, GlobalContext* globalCtx) {
    Vec3f sp34 = D_80AE492C;
    Color_RGBA8 sp30 = D_80AE4938;
    Color_RGBA8 sp2C = D_80AE493C;
    Player* player = PLAYER;
    s16 temp_v0 = this->actor.yawTowardsPlayer - this->actor.shape.rot.y - this->unk_30E - this->unk_310;

    if (ABS(temp_v0) < 0x2008) {
        if (!(this->unk_312 & 0x80)) {
            player->actor.freezeTimer = 60;
            func_800AA000(this->actor.xzDistToPlayer, 0xFF, 0x14, 0x96);
            func_8008EEAC(globalCtx, &this->actor);
        }
        Audio_PlayActorSound2(&this->actor, NA_SE_EN_REDEAD_AIM);
        func_80AE2B90(this, globalCtx);
    }
}

void func_80AE392C(EnRd* this) {
    Animation_MorphToPlayOnce(&this->skelAnime, &D_06008040, -4.0f);
    this->unk_31B = 5;
    EnRd_SetupAction(this, func_80AE3978);
}

void func_80AE3978(EnRd* this, GlobalContext* globalCtx) {
    if (SkelAnime_Update(&this->skelAnime)) {
        if (this->actor.parent != NULL) {
            func_80AE31DC(this);
        } else {
            func_80AE37BC(this);
        }
    }
}

void func_80AE39D4(EnRd* this) {
    Animation_Change(&this->skelAnime, &D_06008040, -1.0f, Animation_GetLastFrame(&D_06008040), 0.0f, ANIMMODE_ONCE,
                     -4.0f);
    this->unk_31B = 6;
    EnRd_SetupAction(this, func_80AE3A54);
}

void func_80AE3A54(EnRd* this, GlobalContext* globalCtx) {
    if (SkelAnime_Update(&this->skelAnime)) {
        func_80AE269C(this);
    }
}

void func_80AE3A8C(EnRd* this) {
    Animation_MorphToPlayOnce(&this->skelAnime, &D_060074F0, -6.0f);

    if (this->actor.bgCheckFlags & 1) {
        this->actor.speedXZ = -2.0f;
    }

    this->actor.flags |= 1;
    Audio_PlayActorSound2(&this->actor, NA_SE_EN_REDEAD_DAMAGE);
    this->unk_31B = 9;
    EnRd_SetupAction(this, func_80AE3B18);
}

void func_80AE3B18(EnRd* this, GlobalContext* globalCtx) {
    Player* player = PLAYER;

    if (this->actor.speedXZ < 0.0f) {
        this->actor.speedXZ += 0.15f;
    }

    this->actor.world.rot.y = this->actor.yawTowardsPlayer;
    Math_SmoothStepToS(&this->unk_30E, 0, 1, 0x12C, 0);
    Math_SmoothStepToS(&this->unk_310, 0, 1, 0x12C, 0);
    if (SkelAnime_Update(&this->skelAnime)) {
        this->actor.world.rot.y = this->actor.shape.rot.y;

        if (this->actor.parent != NULL) {
            func_80AE31DC(this);
        } else if (Actor_WorldDistXYZToPoint(&player->actor, &this->actor.home.pos) >= 150.0f) {
            func_80AE2F50(this, globalCtx);
        } else {
            func_80AE2B90(this, globalCtx);
        }

        this->unk_31D = 0xFF;
    }
}

void func_80AE3C20(EnRd* this) {
    Animation_MorphToPlayOnce(&this->skelAnime, &D_06006E88, -1.0f);
    this->unk_31B = 10;
    this->unk_30C = 300;
    this->actor.flags &= ~1;
    this->actor.speedXZ = 0.0f;
    Audio_PlayActorSound2(&this->actor, NA_SE_EN_REDEAD_DEAD);
    EnRd_SetupAction(this, func_80AE3C98);
}

void func_80AE3C98(EnRd* this, GlobalContext* globalCtx) {
    if (this->actor.category != ACTORCAT_PROP) {
        Actor_ChangeCategory(globalCtx, &globalCtx->actorCtx, &this->actor, ACTORCAT_PROP);
    }

    Math_SmoothStepToS(&this->unk_30E, 0, 1, 0x7D0, 0);
    Math_SmoothStepToS(&this->unk_310, 0, 1, 0x7D0, 0);

    if (SkelAnime_Update(&this->skelAnime)) {
        if (this->unk_30C == 0) {
            if (!Flags_GetSwitch(globalCtx, this->unk_312 & 0x7F)) {
                Flags_SetSwitch(globalCtx, this->unk_312 & 0x7F);
            }
            if (this->unk_314 != 0) {
                if (this->unk_314 == 0xB4) {
                    func_80AE2630(globalCtx, &this->actor, 0);
                }
                this->actor.scale.y -= 0.000075f;
                this->unk_314 -= 5;
            } else {
                Actor_Kill(&this->actor);
            }
        } else {
            this->unk_30C--;
        }
    } else if (((s32)this->skelAnime.curFrame == 33) || ((s32)this->skelAnime.curFrame == 40)) {
        Audio_PlayActorSound2(&this->actor, NA_SE_EN_RIZA_DOWN);
    }
}

void func_80AE3DE4(EnRd* this) {
    this->unk_31B = 1;
    this->actor.speedXZ = 0.0f;
    this->actor.world.rot.y = this->actor.shape.rot.y;
    if (gSaveContext.unk_1422 != 0) {
        this->unk_318 = 1;
        this->unk_316 = 0x258;
        Audio_PlayActorSound2(&this->actor, NA_SE_EN_LIGHT_ARROW_HIT);
        Actor_SetColorFilter(&this->actor, -0x8000, -0x7F38, 0, 0xFF);
    } else if (this->unk_31C == 1) {
        Actor_SetColorFilter(&this->actor, 0, 0xC8, 0, 0x50);
    } else {
        Audio_PlayActorSound2(&this->actor, NA_SE_EN_LIGHT_ARROW_HIT);
        Actor_SetColorFilter(&this->actor, -0x8000, 0xC8, 0, 0x50);
    }
    EnRd_SetupAction(this, func_80AE3ECC);
}

void func_80AE3ECC(EnRd* this, GlobalContext* globalCtx) {
    if ((this->unk_318 != 0) && (this->unk_316 != 0)) {
        this->unk_316--;
        if (this->unk_316 >= 0xFF) {
            Actor_SetColorFilter(&this->actor, -0x8000, 0xC8, 0, 0xFF);
        }
        if (this->unk_316 == 0) {
            this->unk_318 = 0;
            gSaveContext.unk_1422 = 0;
        }
    }

    if (this->actor.colorFilterTimer == 0) {
        if (this->actor.colChkInfo.health == 0) {
            func_80AE2630(globalCtx, &this->actor, 1);
            func_80AE3C20(this);
            Item_DropCollectibleRandom(globalCtx, &this->actor, &this->actor.world.pos, 0x90);
        } else {
            func_80AE3A8C(this);
        }
    }
}

void func_80AE3F9C(EnRd* this, GlobalContext* globalCtx) {
    s16 temp1;
    s16 temp2;
    s16 temp3;

    temp1 = this->actor.yawTowardsPlayer - (s16)(this->actor.shape.rot.y + this->unk_310);
    temp2 = CLAMP(temp1, -500, 500);

    temp1 -= this->unk_30E;
    temp3 = CLAMP(temp1, -500, 500);

    if ((s16)(this->actor.yawTowardsPlayer - this->actor.shape.rot.y) >= 0) {
        this->unk_310 += ABS(temp2);
        this->unk_30E += ABS(temp3);
    } else {
        this->unk_310 -= ABS(temp2);
        this->unk_30E -= ABS(temp3);
    }

    this->unk_310 = CLAMP(this->unk_310, -18783, 18783);
    this->unk_30E = CLAMP(this->unk_30E, -9583, 9583);
}

void func_80AE4114(EnRd* this, GlobalContext* globalCtx) {
    s32 pad;
    Player* player = PLAYER;

    if ((gSaveContext.unk_1422 != 0) && (this->actor.shape.rot.x == 0) && (this->unk_318 == 0) &&
        (this->unk_31B != 9) && (this->unk_31B != 10) && (this->unk_31B != 1)) {
        func_80AE3DE4(this);
        return;
    }

    if (this->collider.base.acFlags & AC_HIT) {
        this->collider.base.acFlags &= ~AC_HIT;
        this->unk_31C = this->actor.colChkInfo.damageEffect;

        if (this->unk_31B != 11) {
            Actor_SetDropFlag(&this->actor, &this->collider.info, 1);
            if (player->unk_844 != 0) {
                this->unk_31D = player->unk_845;
            }

            if ((this->unk_31C != 0) && (this->unk_31C != 6)) {
                if (((this->unk_31C == 1) || (this->unk_31C == 13)) && (this->unk_31B != 1)) {
                    Actor_ApplyDamage(&this->actor);
                    func_80AE3DE4(this);
                    return;
                }

                this->unk_318 = 0;
                this->unk_316 = 0;

                if (this->unk_31C == 0xE) {
                    Actor_SetColorFilter(&this->actor, 0x4000, 0xFF, 0, 0x50);
                    this->unk_31A = 0x28;
                } else {
                    Actor_SetColorFilter(&this->actor, 0x4000, 0xFF, 0, 8);
                }

                Actor_ApplyDamage(&this->actor);
                if (this->actor.colChkInfo.health == 0) {
                    func_80AE2630(globalCtx, &this->actor, 1);
                    func_80AE3C20(this);
                    Item_DropCollectibleRandom(globalCtx, 0, &this->actor.world.pos, 0x90);
                } else {
                    func_80AE3A8C(this);
                }
            }
        }
    }
}

void EnRd_Update(Actor* thisx, GlobalContext* globalCtx) {
    s32 pad;
    EnRd* this = THIS;
    Player* player = PLAYER;
    s32 pad2;

    func_80AE4114(this, globalCtx);

    if (gSaveContext.unk_1422 != 0 && this->unk_318 == 0) {
        gSaveContext.unk_1422 = 0;
    }

    if (this->unk_31C != 6 && ((this->unk_31B != 11) || (this->unk_31C != 14))) {
        if (this->unk_306 != 0) {
            this->unk_306--;
        }

        this->actionFunc(this, globalCtx);
        if (this->unk_31B != 8 && this->actor.speedXZ != 0.0f) {
            Actor_MoveForward(&this->actor);
        }

        if ((this->actor.shape.rot.x == 0) && (this->unk_31B != 8) && (this->actor.speedXZ != 0.0f)) {
            Actor_UpdateBgCheckInfo(globalCtx, &this->actor, 30.0f, 20.0f, 35.0f, 0x1D);
        }

        if (this->unk_31B == 7) {
            func_80AE3F9C(this, globalCtx);
        }
    }

    this->actor.focus.pos = this->actor.world.pos;
    this->actor.focus.pos.y += 50.0f;

    if ((this->actor.colChkInfo.health > 0) && (this->unk_31B != 8)) {
        Collider_UpdateCylinder(&this->actor, &this->collider);
        CollisionCheck_SetOC(globalCtx, &globalCtx->colChkCtx, &this->collider.base);
        if ((this->unk_31B != 9) || ((player->unk_844 != 0) && (player->unk_845 != this->unk_31D))) {
            CollisionCheck_SetAC(globalCtx, &globalCtx->colChkCtx, &this->collider.base);
        }
    }
}

s32 EnRd_OverrideLimbDraw(GlobalContext* globalCtx, s32 limbIndex, Gfx** dList, Vec3f* pos, Vec3s* rot, void* thisx,
                          Gfx** gfx) {
    EnRd* this = THIS;

    if (limbIndex == 23) {
        rot->y += this->unk_30E;
    } else if (limbIndex == 12) {
        rot->y += this->unk_310;
    }
    return false;
}

void EnRd_PostLimbDraw(GlobalContext* globalCtx, s32 limbIndex, Gfx** dList, Vec3s* rot, void* thisx, Gfx** gfx) {
    Vec3f sp2C = D_80AE4940;
    EnRd* this = THIS;
    s32 idx = -1;
    Vec3f destPos;

    if ((this->unk_31A != 0) || ((this->actor.colorFilterTimer != 0) && (this->actor.colorFilterParams & 0x4000))) {
        switch (limbIndex - 1) {
            case 23:
                idx = 0;
                break;
            case 0:
                idx = 1;
                break;
            case 21:
                idx = 2;
                break;
            case 17:
                idx = 3;
                break;
            case 13:
                idx = 4;
                break;
            case 24:
                idx = 5;
                break;
            case 8:
                idx = 6;
                break;
            case 3:
                idx = 7;
                break;
            case 10:
                idx = 8;
                break;
            case 5:
                idx = 9;
                break;
        }

        if (idx >= 0) {
            Matrix_MultVec3f(&sp2C, &destPos);
            this->firePos[idx].x = destPos.x;
            this->firePos[idx].y = destPos.y;
            this->firePos[idx].z = destPos.z;
        }
    }
}

void EnRd_Draw(Actor* thisx, GlobalContext* globalCtx) {
    s32 pad;
    EnRd* this = THIS;
    Vec3f thisPos = thisx->world.pos;

    OPEN_DISPS(globalCtx->state.gfxCtx, "../z_en_rd.c", 1679);

    if (this->unk_314 == 0xFF) {
        func_80093D18(globalCtx->state.gfxCtx);
        gDPSetEnvColor(POLY_OPA_DISP++, 0, 0, 0, this->unk_314);
        gSPSegment(POLY_OPA_DISP++, 8, &D_80116280[2]);
        POLY_OPA_DISP = SkelAnime_DrawFlex(globalCtx, this->skelAnime.skeleton, this->skelAnime.jointTable,
                                           this->skelAnime.dListCount, EnRd_OverrideLimbDraw, EnRd_PostLimbDraw, this,
                                           POLY_OPA_DISP);
        func_80033C30(&thisPos, &D_80AE4958, 255, globalCtx);
        if (this->unk_31A != 0) {
            thisx->colorFilterTimer++;
            this->unk_31A--;
            if (this->unk_31A % 4 == 0) {
                EffectSsEnFire_SpawnVec3s(globalCtx, thisx, &this->firePos[this->unk_31A >> 2], 0x4B, 0, 0,
                                          (this->unk_31A >> 2));
            }
        }
    } else {
        func_80093D84(globalCtx->state.gfxCtx);
        gDPSetEnvColor(POLY_XLU_DISP++, 0, 0, 0, this->unk_314);
        gSPSegment(POLY_XLU_DISP++, 8, &D_80116280[0]);
        POLY_XLU_DISP =
            SkelAnime_DrawFlex(globalCtx, this->skelAnime.skeleton, this->skelAnime.jointTable,
                               this->skelAnime.dListCount, EnRd_OverrideLimbDraw, NULL, this, POLY_XLU_DISP);

        func_80033C30(&thisPos, &D_80AE4958, this->unk_314, globalCtx);
    }

    CLOSE_DISPS(globalCtx->state.gfxCtx, "../z_en_rd.c", 1735);
}<|MERGE_RESOLUTION|>--- conflicted
+++ resolved
@@ -357,11 +357,7 @@
     }
 
     if (!this->unk_307 && (Actor_WorldDistXYZToActor(&this->actor, &player->actor) <= 45.0f) &&
-<<<<<<< HEAD
-        Actor_YawInRangeWithPlayer(&this->actor, 0x38E3)) {
-=======
         Actor_IsFacingPlayer(&this->actor, 0x38E3)) {
->>>>>>> e632b9a1
         player->actor.freezeTimer = 0;
         if (globalCtx->grabPlayer(globalCtx, player)) {
             this->actor.flags &= ~1;
