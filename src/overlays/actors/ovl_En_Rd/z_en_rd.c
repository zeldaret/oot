#include "z_en_rd.h"

#define FLAGS 0x00000415

#define THIS ((EnRd*)thisx)

void EnRd_Init(Actor* thisx, GlobalContext* globalCtx);
void EnRd_Destroy(Actor* thisx, GlobalContext* globalCtx);
void EnRd_Update(Actor* thisx, GlobalContext* globalCtx);
void EnRd_Draw(Actor* thisx, GlobalContext* globalCtx);

void func_80AE269C(EnRd* this);
void func_80AE2744(EnRd* this, GlobalContext* globalCtx);
void func_80AE2970(EnRd* this);
void func_80AE2A10(EnRd* this, GlobalContext* globalCtx);
void func_80AE2C1C(EnRd* this, GlobalContext* globalCtx);
void func_80AE2F50(EnRd* this, GlobalContext* globalCtx);
void func_80AE2FD0(EnRd* this, GlobalContext* globalCtx);
void func_80AE31DC(EnRd* this);
void func_80AE3260(EnRd* this, GlobalContext* globalCtx);
void func_80AE33F0(EnRd* this);
void func_80AE392C(EnRd* this);
void func_80AE39D4(EnRd* this);
void func_80AE3454(EnRd* this, GlobalContext* globalCtx);
void func_80AE37BC(EnRd* this);
void func_80AE3834(EnRd* this, GlobalContext* globalCtx);
void func_80AE3978(EnRd* this, GlobalContext* globalCtx);
void func_80AE3A54(EnRd* this, GlobalContext* globalCtx);
void func_80AE3B18(EnRd* this, GlobalContext* globalCtx);
void func_80AE3C98(EnRd* this, GlobalContext* globalCtx);
void func_80AE3ECC(EnRd* this, GlobalContext* globalCtx);

const ActorInit En_Rd_InitVars = {
    ACTOR_EN_RD,
    ACTORTYPE_ENEMY,
    FLAGS,
    OBJECT_RD,
    sizeof(EnRd),
    (ActorFunc)EnRd_Init,
    (ActorFunc)EnRd_Destroy,
    (ActorFunc)EnRd_Update,
    (ActorFunc)EnRd_Draw,
};

static ColliderCylinderInit sCylinderInit = {
    { COLTYPE_HIT0, AT_OFF, AC_ON | AC_PLAYER, OC_ON | OC_PLAYER, OT_TYPE1, COLSHAPE_CYLINDER },
    { ELEMTYPE_UNK1,
      { 0x00000000, 0x00, 0x00 },
      { 0xFFCFFFFF, 0x00, 0x00 },
      TOUCH_OFF,
      BUMP_ON | BUMP_HOOKABLE,
      OCELEM_ON },
    { 20, 70, 0, { 0, 0, 0 } },
};

static DamageTable sDamageTable = {
    0x00, 0xF2, 0x00, 0x00, 0x00, 0x00, 0xF2, 0x10, 0xF1, 0xF2, 0xF4, 0x00, 0x00, 0x00, 0x00, 0x00,
    0x00, 0xE4, 0x60, 0xD3, 0x00, 0x00, 0xF1, 0xF4, 0xF2, 0xF2, 0xF8, 0xF4, 0x00, 0x00, 0xF4, 0x00,
};

static InitChainEntry sInitChain[] = {
    ICHAIN_F32(unk_4C, 2000, ICHAIN_CONTINUE),
    ICHAIN_VEC3F_DIV1000(scale, 10, ICHAIN_CONTINUE),
    ICHAIN_F32_DIV1000(gravity, -3500, ICHAIN_STOP),
};

static Vec3f D_80AE4918 = { 0.0f, 0.0f, 0.0f };

// I'm guessing these are primitive and environment colors that go unused
static Color_RGBA8 D_80AE4924 = { 200, 200, 255, 255 };
static Color_RGBA8 D_80AE4928 = { 0, 0, 255, 0 };

static Vec3f D_80AE492C = { 0.0f, 0.0f, 0.0f };
static Color_RGBA8 D_80AE4938 = { 200, 200, 255, 255 };
static Color_RGBA8 D_80AE493C = { 0, 0, 255, 0 };

static Vec3f D_80AE4940 = { 300.0f, 0.0f, 0.0f };
static Vec3f D_80AE494C = { 300.0f, 0.0f, 0.0f };
static Vec3f D_80AE4958 = { 0.25f, 0.25f, 0.25f };

extern FlexSkeletonHeader D_06003DD8;
extern AnimationHeader D_06004268;
extern AnimationHeader D_060046F8;
extern AnimationHeader D_06004ADC;
extern AnimationHeader D_06004F94;
extern AnimationHeader D_060057AC;
extern AnimationHeader D_06005D98;
extern AnimationHeader D_06006E88;
extern AnimationHeader D_060074F0;
extern AnimationHeader D_06008040;
extern AnimationHeader D_060087D0;
extern FlexSkeletonHeader D_0600E778;
extern AnimationHeader D_0600EFDC;

void EnRd_SetupAction(EnRd* this, EnRdActionFunc actionFunc) {
    this->actionFunc = actionFunc;
}

void EnRd_Init(Actor* thisx, GlobalContext* globalCtx) {
    EnRd* this = THIS;

    Actor_ProcessInitChain(thisx, sInitChain);
    thisx->unk_1F = 0;
    thisx->colChkInfo.damageTable = &sDamageTable;
    ActorShape_Init(&thisx->shape, 0.0f, NULL, 0.0f);
    this->unk_310 = this->unk_30E = 0;
    thisx->posRot2.pos = thisx->posRot.pos;
    thisx->posRot2.pos.y += 50.0f;
    thisx->colChkInfo.mass = 0xFE;
    thisx->colChkInfo.health = 8;
    this->unk_314 = this->unk_31D = 0xFF;
    this->unk_312 = (thisx->params & 0xFF00) >> 8;

    if (thisx->params & 0x80) {
        thisx->params |= 0xFF00;
    } else {
        thisx->params &= 0xFF;
    }

    if (thisx->params >= -1) {
        SkelAnime_InitFlex(globalCtx, &this->skelAnime, &D_0600E778, &D_060087D0, this->limbDrawTable,
                           this->transitionDrawTable, 26);
        thisx->naviEnemyId = 42;
    } else {
        SkelAnime_InitFlex(globalCtx, &this->skelAnime, &D_06003DD8, &D_060087D0, this->limbDrawTable,
                           this->transitionDrawTable, 26);
        thisx->naviEnemyId = 45;
    }

    Collider_InitCylinder(globalCtx, &this->collider);
    Collider_SetCylinder(globalCtx, &this->collider, thisx, &sCylinderInit);

    if (thisx->params >= -2) {
        func_80AE269C(this);
    } else {
        func_80AE2970(this);
    }

    SkelAnime_FrameUpdateMatrix(&this->skelAnime);

    if (thisx->params == 3) {
        thisx->flags |= 0x80;
    }
}

void EnRd_Destroy(Actor* thisx, GlobalContext* globalCtx) {
    EnRd* this = THIS;

    if (gSaveContext.unk_1422 != 0) {
        gSaveContext.unk_1422 = 0;
    }
    Collider_DestroyCylinder(globalCtx, &this->collider);
}

void func_80AE2630(GlobalContext* globalCtx, Actor* thisx, s32 arg2) {
    Actor* enemyIt = globalCtx->actorCtx.actorList[ACTORTYPE_ENEMY].first;

    while (enemyIt != NULL) {
        if ((enemyIt->id != ACTOR_EN_RD) || (enemyIt == thisx) || (enemyIt->params < 0)) {
            enemyIt = enemyIt->next;
            continue;
        }

        if (arg2 != 0) {
            enemyIt->parent = thisx;
        } else if (enemyIt->parent == thisx) {
            enemyIt->parent = NULL;
        }
        enemyIt = enemyIt->next;
    }
}

void func_80AE269C(EnRd* this) {
    if (this->actor.params != 2) {
        SkelAnime_ChangeAnimTransitionRepeat(&this->skelAnime, &D_060087D0, -6.0f);
    } else {
        SkelAnime_ChangeAnimDefaultRepeat(&this->skelAnime, &D_06005D98);
    }

    this->unk_31B = 0;
    this->unk_30C = (Math_Rand_ZeroOne() * 10.0f) + 5.0f;
    this->actor.speedXZ = 0.0f;
    this->actor.posRot.rot.y = this->actor.shape.rot.y;
    EnRd_SetupAction(this, func_80AE2744);
}

void func_80AE2744(EnRd* this, GlobalContext* globalCtx) {
    SkelAnime_FrameUpdateMatrix(&this->skelAnime);
    Math_SmoothScaleMaxMinS(&this->unk_30E, 0, 1, 0x64, 0);
    Math_SmoothScaleMaxMinS(&this->unk_310, 0, 1, 0x64, 0);

    if ((this->actor.params == 2) && (0.0f == this->skelAnime.animCurrentFrame)) {
        if (Math_Rand_ZeroOne() >= 0.5f) {
            SkelAnime_ChangeAnimDefaultRepeat(&this->skelAnime, &D_06005D98);
        } else {
            SkelAnime_ChangeAnimDefaultRepeat(&this->skelAnime, &D_060057AC);
        }
    } else {
        this->unk_30C--;
        if (this->unk_30C == 0) {
            this->unk_30C = (Math_Rand_ZeroOne() * 10.0f) + 10.0f;
            this->skelAnime.animCurrentFrame = 0.0f;
        }
    }

    if (this->actor.parent != NULL) {
        if (this->unk_305 == 0) {
            if (this->actor.params != 2) {
                func_80AE31DC(this);
            } else {
                func_80AE392C(this);
            }
        }
    } else {
        if (this->unk_305 != 0) {
            if (this->actor.params != 2) {
                func_80AE37BC(this);
            } else {
                func_80AE392C(this);
            }
        }

        this->unk_305 = 0;
        if ((this->actor.xzDistFromLink <= 150.0f) && func_8002DDE4(globalCtx)) {
            if ((this->actor.params != 2) && (this->unk_305 == 0)) {
                func_80AE37BC(this);
            } else {
                func_80AE392C(this);
            }
        }
    }

    if ((globalCtx->gameplayFrames & 95) == 0) {
        Audio_PlayActorSound2(&this->actor, NA_SE_EN_REDEAD_CRY);
    }
}

void func_80AE2970(EnRd* this) {
    SkelAnime_ChangeAnim(&this->skelAnime, &D_060087D0, 0, 0, SkelAnime_GetFrameCount(&D_060087D0), 0, -6.0f);
    this->unk_31B = 0xB;
    this->unk_30C = 6;
    this->actor.shape.rot.x = -0x4000;
    this->actor.gravity = 0.0f;
    this->actor.shape.unk_08 = 0.0f;
    this->actor.speedXZ = 0.0f;
    EnRd_SetupAction(this, func_80AE2A10);
}

// Rising out of coffin
void func_80AE2A10(EnRd* this, GlobalContext* globalCtx) {
    if (this->actor.shape.rot.x != -0x4000) {
        Math_SmoothScaleMaxMinS(&this->actor.shape.rot.x, 0, 1, 0x7D0, 0);
        if (Math_SmoothScaleMaxMinF(&this->actor.posRot.pos.y, this->actor.initPosRot.pos.y, 0.3f, 2.0f, 0.3f) ==
            0.0f) {
            this->actor.gravity = -3.5f;
            func_80AE269C(this);
        }
    } else {
        if (this->actor.posRot.pos.y == this->actor.initPosRot.pos.y) {
            Audio_PlayActorSound2(&this->actor, NA_SE_EN_REDEAD_CRY);
        }
        if (Math_SmoothScaleMaxMinF(&this->actor.posRot.pos.y, this->actor.initPosRot.pos.y + 50.0f, 0.3f, 2.0f,
                                    0.3f) == 0.0f) {
            if (this->unk_30C != 0) {
                this->unk_30C--;
                Math_SmoothScaleMaxMinF(&this->actor.speedXZ, 6.0f, 0.3f, 1.0f, 0.3f);
            } else if (Math_SmoothScaleMaxMinF(&this->actor.speedXZ, 0.0f, 0.3f, 1.0f, 0.3f) == 0.0f) {
                Math_SmoothScaleMaxMinS(&this->actor.shape.rot.x, 0, 1, 0x7D0, 0);
            }
        }
    }
}

void func_80AE2B90(EnRd* this, GlobalContext* globalCtx) {
    SkelAnime_ChangeAnim(&this->skelAnime, &D_0600EFDC, 1.0f, 4.0f, SkelAnime_GetFrameCount(&D_0600EFDC), 1, -4.0f);
    this->actor.speedXZ = 0.4f;
    this->unk_31B = 4;
    EnRd_SetupAction(this, func_80AE2C1C);
}

void func_80AE2C1C(EnRd* this, GlobalContext* globalCtx) {
    Vec3f sp44 = D_80AE4918;
    Color_RGBA8 sp40 = D_80AE4924;
    Color_RGBA8 sp3C = D_80AE4928;
    Player* player = PLAYER;
    s32 pad;
    s16 sp32 = this->actor.yawTowardsLink - this->actor.shape.rot.y - this->unk_30E - this->unk_310;

    this->skelAnime.animPlaybackSpeed = this->actor.speedXZ;
    Math_SmoothScaleMaxMinS(&this->actor.shape.rot.y, this->actor.yawTowardsLink, 1, 0xFA, 0);
    Math_SmoothScaleMaxMinS(&this->unk_30E, 0, 1, 0x64, 0);
    Math_SmoothScaleMaxMinS(&this->unk_310, 0, 1, 0x64, 0);
    this->actor.posRot.rot.y = this->actor.shape.rot.y;
    SkelAnime_FrameUpdateMatrix(&this->skelAnime);

    if (func_8002DB6C(&player->actor, &this->actor.initPosRot.pos) >= 150.0f) {
        func_80AE2F50(this, globalCtx);
    }

    if ((ABS(sp32) < 0x1554) && (func_8002DB48(&this->actor, &player->actor) <= 150.0f)) {
        if (!(player->stateFlags1 & 0x2C6080) && !(player->stateFlags2 & 0x80)) {
            if (this->unk_306 == 0) {
                if (!(this->unk_312 & 0x80)) {
                    player->actor.freezeTimer = 40;
                    func_8008EEAC(globalCtx, &this->actor);
                    PLAYER->unk_684 = &this->actor;
                    func_800AA000(this->actor.xzDistFromLink, 0xFF, 0x14, 0x96);
                }
                this->unk_306 = 0x3C;
                Audio_PlayActorSound2(&this->actor, NA_SE_EN_REDEAD_AIM);
            }
        } else {
            func_80AE2F50(this, globalCtx);
        }
    }

    DECR(this->unk_307);

    if ((this->unk_307 == 0) && (func_8002DB48(&this->actor, &player->actor) <= 45.0f) &&
        (func_8002E084(&this->actor, 0x38E3))) {
        player->actor.freezeTimer = 0;
        if (globalCtx->grabPlayer(globalCtx, player)) {
            this->actor.flags &= ~1;
            func_80AE33F0(this);
        }
    } else if (this->actor.params > 0) {
        if (this->actor.parent != NULL) {
            func_80AE31DC(this);
        } else {
            this->unk_305 = 0;
        }
    }

    if ((this->skelAnime.animCurrentFrame == 10.0f) || (this->skelAnime.animCurrentFrame == 22.0f)) {
        Audio_PlayActorSound2(&this->actor, NA_SE_EN_RIZA_WALK);
    } else if ((globalCtx->gameplayFrames & 95) == 0) {
        Audio_PlayActorSound2(&this->actor, NA_SE_EN_REDEAD_CRY);
    }
}

void func_80AE2F50(EnRd* this, GlobalContext* globalCtx) {
    SkelAnime_ChangeAnim(&this->skelAnime, &D_0600EFDC, 0.5f, 0, SkelAnime_GetFrameCount(&D_0600EFDC), 1, -4.0f);
    this->unk_31B = 2;
    EnRd_SetupAction(this, func_80AE2FD0);
}

void func_80AE2FD0(EnRd* this, GlobalContext* globalCtx) {
    Player* player = PLAYER;
    s32 pad;
    s16 targetY = func_8002DAC0(&this->actor, &this->actor.initPosRot.pos);

    if (func_8002DB6C(&this->actor, &this->actor.initPosRot.pos) >= 5.0f) {
        Math_SmoothScaleMaxMinS(&this->actor.shape.rot.y, targetY, 1, 0x1C2, 0);
    } else {
        this->actor.speedXZ = 0.0f;
        if (Math_SmoothScaleMaxMinS(&this->actor.shape.rot.y, this->actor.initPosRot.rot.y, 1, 0x1C2, 0) == 0) {
            if (this->actor.params != 2) {
                func_80AE269C(this);
            } else {
                func_80AE39D4(this);
            }
        }
    }

    Math_SmoothScaleMaxMinS(&this->unk_30E, 0, 1, 0x64, 0);
    Math_SmoothScaleMaxMinS(&this->unk_310, 0, 1, 0x64, 0);
    this->actor.posRot.rot.y = this->actor.shape.rot.y;
    SkelAnime_FrameUpdateMatrix(&this->skelAnime);

    if (!(player->stateFlags1 & 0x2C6080) && !(player->stateFlags2 & 0x80) &&
        (func_8002DB6C(&player->actor, &this->actor.initPosRot.pos) < 150.0f)) {
        this->actor.unk_1F = 0;
        func_80AE2B90(this, globalCtx);
    } else if (this->actor.params > 0) {
        if (this->actor.parent != NULL) {
            func_80AE31DC(this);
        } else {
            this->unk_305 = 0;
        }
    }

    if (this->skelAnime.animCurrentFrame == 10.0f || this->skelAnime.animCurrentFrame == 22.0f) {
        Audio_PlayActorSound2(&this->actor, NA_SE_EN_RIZA_WALK);
    } else if ((globalCtx->gameplayFrames & 95) == 0) {
        Audio_PlayActorSound2(&this->actor, NA_SE_EN_REDEAD_CRY);
    }
}

void func_80AE31DC(EnRd* this) {
    SkelAnime_ChangeAnim(&this->skelAnime, &D_0600EFDC, 0.5f, 0, SkelAnime_GetFrameCount(&D_0600EFDC), 1, -4.0f);
    this->unk_31B = 3;
    this->unk_305 = 1;
    EnRd_SetupAction(this, func_80AE3260);
}

void func_80AE3260(EnRd* this, GlobalContext* globalCtx) {
    if (this->actor.parent != NULL) {
        s32 pad;
        s16 targetY;
        Vec3f thisPos = this->actor.parent->posRot.pos;

        targetY = func_8002DAC0(&this->actor, &thisPos);

        Math_SmoothScaleMaxMinS(&this->actor.shape.rot.y, targetY, 1, 0xFA, 0);

        if (func_8002DB6C(&this->actor, &thisPos) >= 45.0f) {
            this->actor.speedXZ = 0.4f;
        } else {
            this->actor.speedXZ = 0.0f;

            if (this->actor.params != 2) {
                func_80AE269C(this);
            } else {
                func_80AE39D4(this);
            }
        }

        Math_SmoothScaleMaxMinS(&this->unk_30E, 0, 1, 0x64, 0);
        Math_SmoothScaleMaxMinS(&this->unk_310, 0, 1, 0x64, 0);
    } else {
        func_80AE2B90(this, globalCtx);
    }

    this->actor.posRot.rot.y = this->actor.shape.rot.y;
    SkelAnime_FrameUpdateMatrix(&this->skelAnime);

    if (this->skelAnime.animCurrentFrame == 10.0f || this->skelAnime.animCurrentFrame == 22.0f) {
        Audio_PlayActorSound2(&this->actor, NA_SE_EN_RIZA_WALK);
    } else if ((globalCtx->gameplayFrames & 95) == 0) {
        Audio_PlayActorSound2(&this->actor, NA_SE_EN_REDEAD_CRY);
    }
}

void func_80AE33F0(EnRd* this) {
    SkelAnime_ChangeAnimDefaultStop(&this->skelAnime, &D_06004ADC);
    this->unk_30C = this->unk_304 = 0;
    this->unk_319 = 0xC8;
    this->unk_31B = 8;
    this->actor.speedXZ = 0.0f;
    EnRd_SetupAction(this, func_80AE3454);
}

void func_80AE3454(EnRd* this, GlobalContext* globalCtx) {
    s32 pad;
    Player* player = PLAYER;

    if (SkelAnime_FrameUpdateMatrix(&this->skelAnime)) {
        this->unk_304++;
    }

    switch (this->unk_304) {
        case 1:
            SkelAnime_ChangeAnimDefaultRepeat(&this->skelAnime, &D_06004268);
            this->unk_304++;
            globalCtx->damagePlayer(globalCtx, -8);
            func_800AA000(this->actor.xzDistFromLink, 0xFF, 1, 0xC);
            this->unk_319 = 0x14;
        case 0:
            Math_SmoothScaleMaxMinS(&this->unk_30E, 0, 1, 0x5DC, 0);
            Math_SmoothScaleMaxMinS(&this->unk_310, 0, 1, 0x5DC, 0);
        case 2:
            if (!(player->stateFlags2 & 0x80)) {
                SkelAnime_ChangeAnim(&this->skelAnime, &D_060046F8, 0.5f, 0.0f, SkelAnime_GetFrameCount(&D_060046F8), 3,
                                     0.0f);
                this->unk_304++;
                this->unk_31B = 4;
                return;
            }

            if (LINK_IS_CHILD) {
                Math_SmoothScaleMaxMinF(&this->actor.shape.unk_08, -1500.0f, 1.0f, 150.0f, 0.0f);
            }

            Math_SmoothScaleMaxMinF(&this->actor.posRot.pos.x,
                                    (Math_Sins(player->actor.shape.rot.y) * -25.0f) + player->actor.posRot.pos.x, 1.0f,
                                    10.0f, 0.0f);
            Math_SmoothScaleMaxMinF(&this->actor.posRot.pos.y, player->actor.posRot.pos.y, 1.0f, 10.0f, 0.0f);
            Math_SmoothScaleMaxMinF(&this->actor.posRot.pos.z,
                                    (Math_Coss(player->actor.shape.rot.y) * -25.0f) + player->actor.posRot.pos.z, 1.0f,
                                    10.0f, 0.0f);
            Math_SmoothScaleMaxMinS(&this->actor.shape.rot.y, player->actor.shape.rot.y, 1, 0x1770, 0);

            if (this->skelAnime.animCurrentFrame == 0.0f) {
                Audio_PlayActorSound2(&this->actor, NA_SE_EN_REDEAD_ATTACK);
            }
            this->unk_319--;

            if (this->unk_319 == 0) {
                globalCtx->damagePlayer(globalCtx, -8);
                func_800AA000(this->actor.xzDistFromLink, 0xF0, 1, 0xC);
                this->unk_319 = 0x14;
                func_8002F7DC(&player->actor, NA_SE_VO_LI_DAMAGE_S + player->ageProperties->unk_92);
            }
            break;
        case 3:
            if (LINK_IS_CHILD) {
                Math_SmoothScaleMaxMinF(&this->actor.shape.unk_08, 0, 1.0f, 400.0f, 0.0f);
            }
            break;
        case 4:
            if (LINK_IS_CHILD) {
                Math_SmoothScaleMaxMinF(&this->actor.shape.unk_08, 0, 1.0f, 400.0f, 0.0f);
            }
            this->actor.unk_1F = 0;
            this->actor.flags |= 1;
            this->unk_306 = 0xA;
            this->unk_307 = 0xF;
            func_80AE2B90(this, globalCtx);
            break;
    }
}

void func_80AE37BC(EnRd* this) {
    SkelAnime_ChangeAnim(&this->skelAnime, &D_06004F94, 0.0f, 0.0f, SkelAnime_GetFrameCount(&D_06004F94), 2, 0.0f);
    this->unk_31B = 7;
    EnRd_SetupAction(this, func_80AE3834);
}

void func_80AE3834(EnRd* this, GlobalContext* globalCtx) {
    Vec3f sp34 = D_80AE492C;
    Color_RGBA8 sp30 = D_80AE4938;
    Color_RGBA8 sp2C = D_80AE493C;
    Player* player = PLAYER;
    s16 temp_v0 = this->actor.yawTowardsLink - this->actor.shape.rot.y - this->unk_30E - this->unk_310;

    if (ABS(temp_v0) < 0x2008) {
        if (!(this->unk_312 & 0x80)) {
            player->actor.freezeTimer = 60;
            func_800AA000(this->actor.xzDistFromLink, 0xFF, 0x14, 0x96);
            func_8008EEAC(globalCtx, &this->actor);
        }
        Audio_PlayActorSound2(&this->actor, NA_SE_EN_REDEAD_AIM);
        func_80AE2B90(this, globalCtx);
    }
}

void func_80AE392C(EnRd* this) {
    SkelAnime_ChangeAnimTransitionStop(&this->skelAnime, &D_06008040, -4.0f);
    this->unk_31B = 5;
    EnRd_SetupAction(this, func_80AE3978);
}

void func_80AE3978(EnRd* this, GlobalContext* globalCtx) {
    if (SkelAnime_FrameUpdateMatrix(&this->skelAnime)) {
        if (this->actor.parent != NULL) {
            func_80AE31DC(this);
        } else {
            func_80AE37BC(this);
        }
    }
}

void func_80AE39D4(EnRd* this) {
    SkelAnime_ChangeAnim(&this->skelAnime, &D_06008040, -1.0f, SkelAnime_GetFrameCount(&D_06008040), 0.0f, 2, -4.0f);
    this->unk_31B = 6;
    EnRd_SetupAction(this, func_80AE3A54);
}

void func_80AE3A54(EnRd* this, GlobalContext* globalCtx) {
    if (SkelAnime_FrameUpdateMatrix(&this->skelAnime)) {
        func_80AE269C(this);
    }
}

void func_80AE3A8C(EnRd* this) {
    SkelAnime_ChangeAnimTransitionStop(&this->skelAnime, &D_060074F0, -6.0f);

    if (this->actor.bgCheckFlags & 1) {
        this->actor.speedXZ = -2.0f;
    }

    this->actor.flags |= 1;
    Audio_PlayActorSound2(&this->actor, NA_SE_EN_REDEAD_DAMAGE);
    this->unk_31B = 9;
    EnRd_SetupAction(this, func_80AE3B18);
}

void func_80AE3B18(EnRd* this, GlobalContext* globalCtx) {
    Player* player = PLAYER;

    if (this->actor.speedXZ < 0.0f) {
        this->actor.speedXZ += 0.15f;
    }

    this->actor.posRot.rot.y = this->actor.yawTowardsLink;
    Math_SmoothScaleMaxMinS(&this->unk_30E, 0, 1, 0x12C, 0);
    Math_SmoothScaleMaxMinS(&this->unk_310, 0, 1, 0x12C, 0);
    if (SkelAnime_FrameUpdateMatrix(&this->skelAnime)) {
        this->actor.posRot.rot.y = this->actor.shape.rot.y;

        if (this->actor.parent != NULL) {
            func_80AE31DC(this);
        } else if (func_8002DB6C(&player->actor, &this->actor.initPosRot.pos) >= 150.0f) {
            func_80AE2F50(this, globalCtx);
        } else {
            func_80AE2B90(this, globalCtx);
        }

        this->unk_31D = 0xFF;
    }
}

void func_80AE3C20(EnRd* this) {
    SkelAnime_ChangeAnimTransitionStop(&this->skelAnime, &D_06006E88, -1.0f);
    this->unk_31B = 0xA;
    this->unk_30C = 0x12C;
    this->actor.flags &= ~1;
    this->actor.speedXZ = 0.0f;
    Audio_PlayActorSound2(&this->actor, NA_SE_EN_REDEAD_DEAD);
    EnRd_SetupAction(this, func_80AE3C98);
}

void func_80AE3C98(EnRd* this, GlobalContext* globalCtx) {
    if (this->actor.type != ACTORTYPE_PROP) {
        Actor_ChangeType(globalCtx, &globalCtx->actorCtx, &this->actor, ACTORTYPE_PROP);
    }

    Math_SmoothScaleMaxMinS(&this->unk_30E, 0, 1, 0x7D0, 0);
    Math_SmoothScaleMaxMinS(&this->unk_310, 0, 1, 0x7D0, 0);

    if (SkelAnime_FrameUpdateMatrix(&this->skelAnime)) {
        if (this->unk_30C == 0) {
            if (!Flags_GetSwitch(globalCtx, this->unk_312 & 0x7F)) {
                Flags_SetSwitch(globalCtx, this->unk_312 & 0x7F);
            }
            if (this->unk_314 != 0) {
                if (this->unk_314 == 0xB4) {
                    func_80AE2630(globalCtx, &this->actor, 0);
                }
                this->actor.scale.y -= 0.000075f;
                this->unk_314 -= 5;
            } else {
                Actor_Kill(&this->actor);
            }
        } else {
            this->unk_30C--;
        }
    } else if (((s32)this->skelAnime.animCurrentFrame == 33) || ((s32)this->skelAnime.animCurrentFrame == 40)) {
        Audio_PlayActorSound2(&this->actor, NA_SE_EN_RIZA_DOWN);
    }
}

void func_80AE3DE4(EnRd* this) {
    this->unk_31B = 1;
    this->actor.speedXZ = 0.0f;
    this->actor.posRot.rot.y = this->actor.shape.rot.y;
    if (gSaveContext.unk_1422 != 0) {
        this->unk_318 = 1;
        this->unk_316 = 0x258;
        Audio_PlayActorSound2(&this->actor, NA_SE_EN_LIGHT_ARROW_HIT);
        func_8003426C(&this->actor, -0x8000, -0x7F38, 0, 0xFF);
    } else if (this->unk_31C == 1) {
        func_8003426C(&this->actor, 0, 0xC8, 0, 0x50);
    } else {
        Audio_PlayActorSound2(&this->actor, NA_SE_EN_LIGHT_ARROW_HIT);
        func_8003426C(&this->actor, -0x8000, 0xC8, 0, 0x50);
    }
    EnRd_SetupAction(this, func_80AE3ECC);
}

void func_80AE3ECC(EnRd* this, GlobalContext* globalCtx) {
    if ((this->unk_318 != 0) && (this->unk_316 != 0)) {
        this->unk_316--;
        if (this->unk_316 >= 0xFF) {
            func_8003426C(&this->actor, -0x8000, 0xC8, 0, 0xFF);
        }
        if (this->unk_316 == 0) {
            this->unk_318 = 0;
            gSaveContext.unk_1422 = 0;
        }
    }

    if (this->actor.dmgEffectTimer == 0) {
        if (this->actor.colChkInfo.health == 0) {
            func_80AE2630(globalCtx, &this->actor, 1);
            func_80AE3C20(this);
            Item_DropCollectibleRandom(globalCtx, &this->actor, &this->actor.posRot.pos, 0x90);
        } else {
            func_80AE3A8C(this);
        }
    }
}

void func_80AE3F9C(EnRd* this, GlobalContext* globalCtx) {
    s16 temp1;
    s16 temp2;
    s16 temp3;

    temp1 = this->actor.yawTowardsLink - (s16)(this->actor.shape.rot.y + this->unk_310);
    temp2 = CLAMP(temp1, -500, 500);

    temp1 -= this->unk_30E;
    temp3 = CLAMP(temp1, -500, 500);

    if ((s16)(this->actor.yawTowardsLink - this->actor.shape.rot.y) >= 0) {
        this->unk_310 += ABS(temp2);
        this->unk_30E += ABS(temp3);
    } else {
        this->unk_310 -= ABS(temp2);
        this->unk_30E -= ABS(temp3);
    }

    this->unk_310 = CLAMP(this->unk_310, -18783, 18783);
    this->unk_30E = CLAMP(this->unk_30E, -9583, 9583);
}

void func_80AE4114(EnRd* this, GlobalContext* globalCtx) {
    s32 pad;
    Player* player = PLAYER;

    if ((gSaveContext.unk_1422 != 0) && (this->actor.shape.rot.x == 0) && (this->unk_318 == 0) &&
        (this->unk_31B != 9) && (this->unk_31B != 0xA) && (this->unk_31B != 1)) {
        func_80AE3DE4(this);
        return;
    }

    if (this->collider.base.acFlags & AC_HIT) {
        this->collider.base.acFlags &= ~AC_HIT;
        this->unk_31C = this->actor.colChkInfo.damageEffect;

        if (this->unk_31B != 11) {
            func_80035650(&this->actor, &this->collider.info, 1);
            if (player->unk_844 != 0) {
                this->unk_31D = player->unk_845;
            }

            if ((this->unk_31C != 0) && (this->unk_31C != 6)) {
                if (((this->unk_31C == 1) || (this->unk_31C == 13)) && (this->unk_31B != 1)) {
                    Actor_ApplyDamage(&this->actor);
                    func_80AE3DE4(this);
                    return;
                }

                this->unk_318 = 0;
                this->unk_316 = 0;

                if (this->unk_31C == 0xE) {
                    func_8003426C(&this->actor, 0x4000, 0xFF, 0, 0x50);
                    this->unk_31A = 0x28;
                } else {
                    func_8003426C(&this->actor, 0x4000, 0xFF, 0, 8);
                }

                Actor_ApplyDamage(&this->actor);
                if (this->actor.colChkInfo.health == 0) {
                    func_80AE2630(globalCtx, &this->actor, 1);
                    func_80AE3C20(this);
                    Item_DropCollectibleRandom(globalCtx, 0, &this->actor.posRot.pos, 0x90);
                } else {
                    func_80AE3A8C(this);
                }
            }
        }
    }
}

void EnRd_Update(Actor* thisx, GlobalContext* globalCtx) {
    s32 pad;
    EnRd* this = THIS;
    Player* player = PLAYER;
    s32 pad2;

    func_80AE4114(this, globalCtx);

    if (gSaveContext.unk_1422 != 0 && this->unk_318 == 0) {
        gSaveContext.unk_1422 = 0;
    }

    if (this->unk_31C != 6 && ((this->unk_31B != 11) || (this->unk_31C != 14))) {
        if (this->unk_306 != 0) {
            this->unk_306--;
        }

        this->actionFunc(this, globalCtx);
        if (this->unk_31B != 8 && this->actor.speedXZ != 0.0f) {
            Actor_MoveForward(&this->actor);
        }

        if ((this->actor.shape.rot.x == 0) && (this->unk_31B != 8) && (this->actor.speedXZ != 0.0f)) {
            func_8002E4B4(globalCtx, &this->actor, 30.0f, 20.0f, 35.0f, 0x1D);
        }

        if (this->unk_31B == 7) {
            func_80AE3F9C(this, globalCtx);
        }
    }

    this->actor.posRot2.pos = this->actor.posRot.pos;
    this->actor.posRot2.pos.y += 50.0f;

    if ((this->actor.colChkInfo.health > 0) && (this->unk_31B != 8)) {
        Collider_UpdateCylinder(&this->actor, &this->collider);
        CollisionCheck_SetOC(globalCtx, &globalCtx->colChkCtx, &this->collider.base);
        if ((this->unk_31B != 9) || ((player->unk_844 != 0) && (player->unk_845 != this->unk_31D))) {
            CollisionCheck_SetAC(globalCtx, &globalCtx->colChkCtx, &this->collider.base);
        }
    }
}

s32 EnRd_OverrideLimbDraw(GlobalContext* globalCtx, s32 limbIndex, Gfx** dList, Vec3f* pos, Vec3s* rot, void* thisx,
                          Gfx** gfx) {
    EnRd* this = THIS;

    if (limbIndex == 23) {
        rot->y += this->unk_30E;
    } else if (limbIndex == 12) {
        rot->y += this->unk_310;
    }
    return 0;
}

void EnRd_PostLimbDraw(GlobalContext* globalCtx, s32 limbIndex, Gfx** dList, Vec3s* rot, void* thisx, Gfx** gfx) {
    Vec3f sp2C = D_80AE4940;
    EnRd* this = THIS;
    s32 idx = -1;
    Vec3f destPos;

    if ((this->unk_31A != 0) || ((this->actor.dmgEffectTimer != 0) && (this->actor.dmgEffectParams & 0x4000))) {
        switch (limbIndex - 1) {
            case 23:
                idx = 0;
                break;
            case 0:
                idx = 1;
                break;
            case 21:
                idx = 2;
                break;
            case 17:
                idx = 3;
                break;
            case 13:
                idx = 4;
                break;
            case 24:
                idx = 5;
                break;
            case 8:
                idx = 6;
                break;
            case 3:
                idx = 7;
                break;
            case 10:
                idx = 8;
                break;
            case 5:
                idx = 9;
                break;
        }

        if (idx >= 0) {
            Matrix_MultVec3f(&sp2C, &destPos);
            this->firePos[idx].x = destPos.x;
            this->firePos[idx].y = destPos.y;
            this->firePos[idx].z = destPos.z;
        }
    }
}

void EnRd_Draw(Actor* thisx, GlobalContext* globalCtx) {
    s32 pad;
    EnRd* this = THIS;
<<<<<<< HEAD
    Vec3f thisPos = this->actor.posRot.pos;
=======
    Vec3f thisPos = thisx->posRot.pos;
>>>>>>> df704a9f

    OPEN_DISPS(globalCtx->state.gfxCtx, "../z_en_rd.c", 1679);

    if (this->unk_314 == 0xFF) {
        func_80093D18(globalCtx->state.gfxCtx);
        gDPSetEnvColor(POLY_OPA_DISP++, 0, 0, 0, this->unk_314);
        gSPSegment(POLY_OPA_DISP++, 0x8, &D_80116280[2]);
        POLY_OPA_DISP = SkelAnime_DrawFlex(globalCtx, this->skelAnime.skeleton, this->skelAnime.limbDrawTbl,
                                           this->skelAnime.dListCount, EnRd_OverrideLimbDraw, EnRd_PostLimbDraw, this,
                                           POLY_OPA_DISP);
        func_80033C30(&thisPos, &D_80AE4958, 255, globalCtx);
        if (this->unk_31A != 0) {
            thisx->dmgEffectTimer++;
            this->unk_31A--;
            if (this->unk_31A % 4 == 0) {
                EffectSsEnFire_SpawnVec3s(globalCtx, thisx, &this->firePos[this->unk_31A >> 2], 0x4B, 0, 0,
                                          (this->unk_31A >> 2));
            }
        }
    } else {
        func_80093D84(globalCtx->state.gfxCtx);
        gDPSetEnvColor(POLY_XLU_DISP++, 0, 0, 0, this->unk_314);
        gSPSegment(POLY_XLU_DISP++, 8, &D_80116280[0]);
        POLY_XLU_DISP =
            SkelAnime_DrawFlex(globalCtx, this->skelAnime.skeleton, this->skelAnime.limbDrawTbl,
                               this->skelAnime.dListCount, EnRd_OverrideLimbDraw, NULL, this, POLY_XLU_DISP);

        func_80033C30(&thisPos, &D_80AE4958, this->unk_314, globalCtx);
    }

    CLOSE_DISPS(globalCtx->state.gfxCtx, "../z_en_rd.c", 1735);
}<|MERGE_RESOLUTION|>--- conflicted
+++ resolved
@@ -861,11 +861,7 @@
 void EnRd_Draw(Actor* thisx, GlobalContext* globalCtx) {
     s32 pad;
     EnRd* this = THIS;
-<<<<<<< HEAD
-    Vec3f thisPos = this->actor.posRot.pos;
-=======
     Vec3f thisPos = thisx->posRot.pos;
->>>>>>> df704a9f
 
     OPEN_DISPS(globalCtx->state.gfxCtx, "../z_en_rd.c", 1679);
 
