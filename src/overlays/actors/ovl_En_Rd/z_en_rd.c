#include "z_en_rd.h"
#include "objects/object_rd/object_rd.h"

#define FLAGS (ACTOR_FLAG_0 | ACTOR_FLAG_2 | ACTOR_FLAG_4 | ACTOR_FLAG_10)

void EnRd_Init(Actor* thisx, GlobalContext* globalCtx);
void EnRd_Destroy(Actor* thisx, GlobalContext* globalCtx);
void EnRd_Update(Actor* thisx, GlobalContext* globalCtx);
void EnRd_Draw(Actor* thisx, GlobalContext* globalCtx);

void EnRd_SetupIdle(EnRd* this);
void EnRd_Idle(EnRd* this, GlobalContext* globalCtx);
void EnRd_SetupRiseFromCoffin(EnRd* this);
void EnRd_RiseFromCoffin(EnRd* this, GlobalContext* globalCtx);
void EnRd_WalkToPlayer(EnRd* this, GlobalContext* globalCtx);
void EnRd_SetupWalkToHome(EnRd* this, GlobalContext* globalCtx);
void EnRd_WalkToHome(EnRd* this, GlobalContext* globalCtx);
void EnRd_SetupWalkToParent(EnRd* this);
void EnRd_WalkToParent(EnRd* this, GlobalContext* globalCtx);
void EnRd_SetupGrab(EnRd* this);
void EnRd_Grab(EnRd* this, GlobalContext* globalCtx);
void EnRd_SetupAttemptPlayerFreeze(EnRd* this);
void EnRd_AttemptPlayerFreeze(EnRd* this, GlobalContext* globalCtx);
void EnRd_SetupStandUp(EnRd* this);
void EnRd_StandUp(EnRd* this, GlobalContext* globalCtx);
void EnRd_SetupCrouch(EnRd* this);
void EnRd_Crouch(EnRd* this, GlobalContext* globalCtx);
void EnRd_Damaged(EnRd* this, GlobalContext* globalCtx);
void EnRd_Dead(EnRd* this, GlobalContext* globalCtx);
void EnRd_Stunned(EnRd* this, GlobalContext* globalCtx);

typedef enum {
    /*  0 */ EN_RD_ACTION_IDLE,
    /*  1 */ EN_RD_ACTION_STUNNED,
    /*  2 */ EN_RD_ACTION_WALK_TO_HOME,
    /*  3 */ EN_RD_ACTION_WALK_TO_PARENT,
    /*  4 */ EN_RD_ACTION_WALK_TO_PLAYER_OR_RELEASE_GRAB,
    /*  5 */ EN_RD_ACTION_STAND_UP,
    /*  6 */ EN_RD_ACTION_CROUCH,
    /*  7 */ EN_RD_ACTION_ATTEMPT_PLAYER_FREEZE,
    /*  8 */ EN_RD_ACTION_GRAB,
    /*  9 */ EN_RD_ACTION_DAMAGED,
    /* 10 */ EN_RD_ACTION_DEAD,
    /* 11 */ EN_RD_ACTION_RISE_FROM_COFFIN
} EnRdAction;

typedef enum {
    /* 0 */ EN_RD_GRAB_START,
    /* 1 */ EN_RD_GRAB_INITIAL_DAMAGE,
    /* 2 */ EN_RD_GRAB_ATTACK,
    /* 3 */ EN_RD_GRAB_RELEASE,
    /* 4 */ EN_RD_GRAB_END
} EnRdGrabState;

const ActorInit En_Rd_InitVars = {
    ACTOR_EN_RD,
    ACTORCAT_ENEMY,
    FLAGS,
    OBJECT_RD,
    sizeof(EnRd),
    (ActorFunc)EnRd_Init,
    (ActorFunc)EnRd_Destroy,
    (ActorFunc)EnRd_Update,
    (ActorFunc)EnRd_Draw,
};

static ColliderCylinderInit sCylinderInit = {
    {
        COLTYPE_HIT0,
        AT_NONE,
        AC_ON | AC_TYPE_PLAYER,
        OC1_ON | OC1_TYPE_PLAYER,
        OC2_TYPE_1,
        COLSHAPE_CYLINDER,
    },
    {
        ELEMTYPE_UNK1,
        { 0x00000000, 0x00, 0x00 },
        { 0xFFCFFFFF, 0x00, 0x00 },
        TOUCH_NONE,
        BUMP_ON | BUMP_HOOKABLE,
        OCELEM_ON,
    },
    { 20, 70, 0, { 0, 0, 0 } },
};

typedef enum {
    /* 0x0 */ EN_RD_DMGEFF_NONE,              // Does not interact with the Gibdo/Redead at all
    /* 0x1 */ EN_RD_DMGEFF_HOOKSHOT,          // Stuns the Gibdo/Redead
    /* 0x6 */ EN_RD_DMGEFF_ICE_MAGIC = 0x6,   // Does not interact with the Gibdo/Redead at all
    /* 0xD */ EN_RD_DMGEFF_LIGHT_MAGIC = 0xD, // Stuns the Gibdo/Redead
    /* 0xE */ EN_RD_DMGEFF_FIRE_MAGIC,        // Applies a fire effect
    /* 0xF */ EN_RD_DMGEFF_DAMAGE             // Deals damage without stunning or applying an effect
} EnRdDamageEffect;

static DamageTable sDamageTable = {
    /* Deku nut      */ DMG_ENTRY(0, EN_RD_DMGEFF_NONE),
    /* Deku stick    */ DMG_ENTRY(2, EN_RD_DMGEFF_DAMAGE),
    /* Slingshot     */ DMG_ENTRY(0, EN_RD_DMGEFF_NONE),
    /* Explosive     */ DMG_ENTRY(0, EN_RD_DMGEFF_NONE),
    /* Boomerang     */ DMG_ENTRY(0, EN_RD_DMGEFF_NONE),
    /* Normal arrow  */ DMG_ENTRY(0, EN_RD_DMGEFF_NONE),
    /* Hammer swing  */ DMG_ENTRY(2, EN_RD_DMGEFF_DAMAGE),
    /* Hookshot      */ DMG_ENTRY(0, EN_RD_DMGEFF_HOOKSHOT),
    /* Kokiri sword  */ DMG_ENTRY(1, EN_RD_DMGEFF_DAMAGE),
    /* Master sword  */ DMG_ENTRY(2, EN_RD_DMGEFF_DAMAGE),
    /* Giant's Knife */ DMG_ENTRY(4, EN_RD_DMGEFF_DAMAGE),
    /* Fire arrow    */ DMG_ENTRY(0, EN_RD_DMGEFF_NONE),
    /* Ice arrow     */ DMG_ENTRY(0, EN_RD_DMGEFF_NONE),
    /* Light arrow   */ DMG_ENTRY(0, EN_RD_DMGEFF_NONE),
    /* Unk arrow 1   */ DMG_ENTRY(0, EN_RD_DMGEFF_NONE),
    /* Unk arrow 2   */ DMG_ENTRY(0, EN_RD_DMGEFF_NONE),
    /* Unk arrow 3   */ DMG_ENTRY(0, EN_RD_DMGEFF_NONE),
    /* Fire magic    */ DMG_ENTRY(4, EN_RD_DMGEFF_FIRE_MAGIC),
    /* Ice magic     */ DMG_ENTRY(0, EN_RD_DMGEFF_ICE_MAGIC),
    /* Light magic   */ DMG_ENTRY(3, EN_RD_DMGEFF_LIGHT_MAGIC),
    /* Shield        */ DMG_ENTRY(0, EN_RD_DMGEFF_NONE),
    /* Mirror Ray    */ DMG_ENTRY(0, EN_RD_DMGEFF_NONE),
    /* Kokiri spin   */ DMG_ENTRY(1, EN_RD_DMGEFF_DAMAGE),
    /* Giant spin    */ DMG_ENTRY(4, EN_RD_DMGEFF_DAMAGE),
    /* Master spin   */ DMG_ENTRY(2, EN_RD_DMGEFF_DAMAGE),
    /* Kokiri jump   */ DMG_ENTRY(2, EN_RD_DMGEFF_DAMAGE),
    /* Giant jump    */ DMG_ENTRY(8, EN_RD_DMGEFF_DAMAGE),
    /* Master jump   */ DMG_ENTRY(4, EN_RD_DMGEFF_DAMAGE),
    /* Unknown 1     */ DMG_ENTRY(0, EN_RD_DMGEFF_NONE),
    /* Unblockable   */ DMG_ENTRY(0, EN_RD_DMGEFF_NONE),
    /* Hammer jump   */ DMG_ENTRY(4, EN_RD_DMGEFF_DAMAGE),
    /* Unknown 2     */ DMG_ENTRY(0, EN_RD_DMGEFF_NONE),
};

static InitChainEntry sInitChain[] = {
    ICHAIN_F32(targetArrowOffset, 2000, ICHAIN_CONTINUE),
    ICHAIN_VEC3F_DIV1000(scale, 10, ICHAIN_CONTINUE),
    ICHAIN_F32_DIV1000(gravity, -3500, ICHAIN_STOP),
};

static Vec3f D_80AE4918 = { 0.0f, 0.0f, 0.0f };

// I'm guessing these are primitive and environment colors that go unused
static Color_RGBA8 D_80AE4924 = { 200, 200, 255, 255 };
static Color_RGBA8 D_80AE4928 = { 0, 0, 255, 0 };

static Vec3f D_80AE492C = { 0.0f, 0.0f, 0.0f };
static Color_RGBA8 D_80AE4938 = { 200, 200, 255, 255 };
static Color_RGBA8 D_80AE493C = { 0, 0, 255, 0 };

static Vec3f D_80AE4940 = { 300.0f, 0.0f, 0.0f };
static Vec3f D_80AE494C = { 300.0f, 0.0f, 0.0f };
static Vec3f sShadowScale = { 0.25f, 0.25f, 0.25f };

void EnRd_SetupAction(EnRd* this, EnRdActionFunc actionFunc) {
    this->actionFunc = actionFunc;
}

void EnRd_Init(Actor* thisx, GlobalContext* globalCtx) {
    EnRd* this = (EnRd*)thisx;

    Actor_ProcessInitChain(thisx, sInitChain);
    this->actor.targetMode = 0;
    this->actor.colChkInfo.damageTable = &sDamageTable;
    ActorShape_Init(&thisx->shape, 0.0f, NULL, 0.0f);
    this->upperBodyYRotation = this->headYRotation = 0;
    this->actor.focus.pos = thisx->world.pos;
    this->actor.focus.pos.y += 50.0f;
    this->actor.colChkInfo.mass = MASS_HEAVY;
    this->actor.colChkInfo.health = 8;
    this->alpha = this->unk_31D = 255;
    this->rdFlags = EN_RD_GET_FLAGS(thisx);

    if (this->actor.params & 0x80) {
        this->actor.params |= 0xFF00;
    } else {
        this->actor.params &= 0xFF;
    }

<<<<<<< HEAD
    if (this->actor.params > EN_RD_TYPE_GIBDO) {
        SkelAnime_InitFlex(globalCtx, &this->skelAnime, &gRedeadSkel, &gGibdoRedeadIdleAnim, this->jointTable,
                           this->morphTable, REDEAD_GIBDO_LIMB_MAX);
        this->actor.naviEnemyId = 0x2A;
    } else {
        SkelAnime_InitFlex(globalCtx, &this->skelAnime, &gGibdoSkel, &gGibdoRedeadIdleAnim, this->jointTable,
                           this->morphTable, REDEAD_GIBDO_LIMB_MAX);
        this->actor.naviEnemyId = 0x2D;
=======
    if (thisx->params >= -1) {
        SkelAnime_InitFlex(globalCtx, &this->skelAnime, &object_rd_Skel_00E778, &object_rd_Anim_0087D0,
                           this->jointTable, this->morphTable, 26);
        thisx->naviEnemyId = NAVI_ENEMY_REDEAD;
    } else {
        SkelAnime_InitFlex(globalCtx, &this->skelAnime, &object_rd_Skel_003DD8, &object_rd_Anim_0087D0,
                           this->jointTable, this->morphTable, 26);
        thisx->naviEnemyId = NAVI_ENEMY_GIBDO;
>>>>>>> ca77b26c
    }

    Collider_InitCylinder(globalCtx, &this->collider);
    Collider_SetCylinder(globalCtx, &this->collider, thisx, &sCylinderInit);

    if (this->actor.params > EN_RD_TYPE_GIBDO_RISING_OUT_OF_COFFIN) {
        EnRd_SetupIdle(this);
    } else {
        EnRd_SetupRiseFromCoffin(this);
    }

    SkelAnime_Update(&this->skelAnime);

    if (this->actor.params == EN_RD_TYPE_INVISIBLE) {
        this->actor.flags |= ACTOR_FLAG_7;
    }
}

void EnRd_Destroy(Actor* thisx, GlobalContext* globalCtx) {
    EnRd* this = (EnRd*)thisx;

    if (gSaveContext.sunsSongState != SUNSSONG_INACTIVE) {
        gSaveContext.sunsSongState = SUNSSONG_INACTIVE;
    }

    Collider_DestroyCylinder(globalCtx, &this->collider);
}

/**
 * This function does two things depending on whether shouldMourn is true or false.
 * - If shouldMourn is true, this function sets thisx to be the parent for all Redeads
 *   in the area that are capable of mourning. This is used right when thisx first
 *   dies to make the other Redeads mourn it.
 * - If shouldMourn is false, this function nulls out the parent for all Redeads in the
 *   area whose parents are thisx. This is used when thisx is fading away to make the
 *   other Redeads stop mourning over it.
 */
void EnRd_UpdateMourningTarget(GlobalContext* globalCtx, Actor* thisx, s32 shouldMourn) {
    Actor* enemyIterator = globalCtx->actorCtx.actorLists[ACTORCAT_ENEMY].head;

    while (enemyIterator != NULL) {
        if ((enemyIterator->id != ACTOR_EN_RD) || (enemyIterator == thisx) ||
            (enemyIterator->params < EN_RD_TYPE_DOES_NOT_MOURN_IF_WALKING)) {
            enemyIterator = enemyIterator->next;
            continue;
        }

        if (shouldMourn) {
            enemyIterator->parent = thisx;
        } else if (enemyIterator->parent == thisx) {
            enemyIterator->parent = NULL;
        }

        enemyIterator = enemyIterator->next;
    }
}

void EnRd_SetupIdle(EnRd* this) {
    if (this->actor.params != EN_RD_TYPE_CRYING) {
        Animation_MorphToLoop(&this->skelAnime, &gGibdoRedeadIdleAnim, -6.0f);
    } else {
        Animation_PlayLoop(&this->skelAnime, &gGibdoRedeadSobbingAnim);
    }

    this->action = EN_RD_ACTION_IDLE;
    this->timer.animationJudder = (Rand_ZeroOne() * 10.0f) + 5.0f;
    this->actor.speedXZ = 0.0f;
    this->actor.world.rot.y = this->actor.shape.rot.y;
    EnRd_SetupAction(this, EnRd_Idle);
}

void EnRd_Idle(EnRd* this, GlobalContext* globalCtx) {
    SkelAnime_Update(&this->skelAnime);
    Math_SmoothStepToS(&this->headYRotation, 0, 1, 0x64, 0);
    Math_SmoothStepToS(&this->upperBodyYRotation, 0, 1, 0x64, 0);

    if ((this->actor.params == EN_RD_TYPE_CRYING) && (this->skelAnime.curFrame == 0.0f)) {
        if (Rand_ZeroOne() >= 0.5f) {
            Animation_PlayLoop(&this->skelAnime, &gGibdoRedeadSobbingAnim);
        } else {
            Animation_PlayLoop(&this->skelAnime, &gGibdoRedeadWipingTearsAnim);
        }
    } else {
        this->timer.animationJudder--;
        if (this->timer.animationJudder == 0) {
            // This resets the idle animation back to its first frame, making the
            // Redead/Gibdo appear to "judder" in place.
            this->timer.animationJudder = (Rand_ZeroOne() * 10.0f) + 10.0f;
            this->skelAnime.curFrame = 0.0f;
        }
    }

    if (this->actor.parent != NULL) {
        if (!this->isMourning) {
            if (this->actor.params != EN_RD_TYPE_CRYING) {
                EnRd_SetupWalkToParent(this);
            } else {
                EnRd_SetupStandUp(this);
            }
        }
    } else {
        if (this->isMourning) {
            if (this->actor.params != EN_RD_TYPE_CRYING) {
                EnRd_SetupAttemptPlayerFreeze(this);
            } else {
                EnRd_SetupStandUp(this);
            }
        }

        this->isMourning = false;
        if ((this->actor.xzDistToPlayer <= 150.0f) && func_8002DDE4(globalCtx)) {
            if ((this->actor.params != EN_RD_TYPE_CRYING) && !this->isMourning) {
                EnRd_SetupAttemptPlayerFreeze(this);
            } else {
                EnRd_SetupStandUp(this);
            }
        }
    }

    if ((globalCtx->gameplayFrames & 0x5F) == 0) {
        Audio_PlayActorSound2(&this->actor, NA_SE_EN_REDEAD_CRY);
    }
}

void EnRd_SetupRiseFromCoffin(EnRd* this) {
    Animation_Change(&this->skelAnime, &gGibdoRedeadIdleAnim, 0, 0, Animation_GetLastFrame(&gGibdoRedeadIdleAnim),
                     ANIMMODE_LOOP, -6.0f);
    this->action = EN_RD_ACTION_RISE_FROM_COFFIN;
    this->timer.coffinRiseForwardAccel = 6;
    this->actor.shape.rot.x = -0x4000;
    this->actor.gravity = 0.0f;
    this->actor.shape.yOffset = 0.0f;
    this->actor.speedXZ = 0.0f;
    EnRd_SetupAction(this, EnRd_RiseFromCoffin);
}

void EnRd_RiseFromCoffin(EnRd* this, GlobalContext* globalCtx) {
    if (this->actor.shape.rot.x != -0x4000) {
        Math_SmoothStepToS(&this->actor.shape.rot.x, 0, 1, 0x7D0, 0);
        if (Math_SmoothStepToF(&this->actor.world.pos.y, this->actor.home.pos.y, 0.3f, 2.0f, 0.3f) == 0.0f) {
            this->actor.gravity = -3.5f;
            EnRd_SetupIdle(this);
        }
    } else {
        if (this->actor.world.pos.y == this->actor.home.pos.y) {
            Audio_PlayActorSound2(&this->actor, NA_SE_EN_REDEAD_CRY);
        }

        if (Math_SmoothStepToF(&this->actor.world.pos.y, this->actor.home.pos.y + 50.0f, 0.3f, 2.0f, 0.3f) == 0.0f) {
            if (this->timer.coffinRiseForwardAccel != 0) {
                this->timer.coffinRiseForwardAccel--;
                Math_SmoothStepToF(&this->actor.speedXZ, 6.0f, 0.3f, 1.0f, 0.3f);
            } else if (Math_SmoothStepToF(&this->actor.speedXZ, 0.0f, 0.3f, 1.0f, 0.3f) == 0.0f) {
                Math_SmoothStepToS(&this->actor.shape.rot.x, 0, 1, 0x7D0, 0);
            }
        }
    }
}

void EnRd_SetupWalkToPlayer(EnRd* this, GlobalContext* globalCtx) {
    Animation_Change(&this->skelAnime, &gGibdoRedeadWalkAnim, 1.0f, 4.0f, Animation_GetLastFrame(&gGibdoRedeadWalkAnim),
                     ANIMMODE_LOOP_INTERP, -4.0f);
    this->actor.speedXZ = 0.4f;
    this->action = EN_RD_ACTION_WALK_TO_PLAYER_OR_RELEASE_GRAB;
    EnRd_SetupAction(this, EnRd_WalkToPlayer);
}

void EnRd_WalkToPlayer(EnRd* this, GlobalContext* globalCtx) {
    Vec3f sp44 = D_80AE4918;
    Color_RGBA8 sp40 = D_80AE4924;
    Color_RGBA8 sp3C = D_80AE4928;
    Player* player = GET_PLAYER(globalCtx);
    s32 pad;
    s16 yaw = this->actor.yawTowardsPlayer - this->actor.shape.rot.y - this->headYRotation - this->upperBodyYRotation;

    this->skelAnime.playSpeed = this->actor.speedXZ;
    Math_SmoothStepToS(&this->actor.shape.rot.y, this->actor.yawTowardsPlayer, 1, 0xFA, 0);
    Math_SmoothStepToS(&this->headYRotation, 0, 1, 0x64, 0);
    Math_SmoothStepToS(&this->upperBodyYRotation, 0, 1, 0x64, 0);
    this->actor.world.rot.y = this->actor.shape.rot.y;
    SkelAnime_Update(&this->skelAnime);

    if (Actor_WorldDistXYZToPoint(&player->actor, &this->actor.home.pos) >= 150.0f) {
        EnRd_SetupWalkToHome(this, globalCtx);
    }

    if ((ABS(yaw) < 0x1554) && (Actor_WorldDistXYZToActor(&this->actor, &player->actor) <= 150.0f)) {
        if (!(player->stateFlags1 & (PLAYER_STATE1_7 | PLAYER_STATE1_13 | PLAYER_STATE1_14 | PLAYER_STATE1_18 |
                                     PLAYER_STATE1_19 | PLAYER_STATE1_21)) &&
            !(player->stateFlags2 & PLAYER_STATE2_7)) {
            if (this->playerStunWaitTimer == 0) {
                if (!(this->rdFlags & 0x80)) {
                    player->actor.freezeTimer = 40;
                    func_8008EEAC(globalCtx, &this->actor);
                    GET_PLAYER(globalCtx)->unk_684 = &this->actor;
                    func_800AA000(this->actor.xzDistToPlayer, 0xFF, 0x14, 0x96);
                }

                this->playerStunWaitTimer = 60;
                Audio_PlayActorSound2(&this->actor, NA_SE_EN_REDEAD_AIM);
            }
        } else {
            EnRd_SetupWalkToHome(this, globalCtx);
        }
    }

    if (this->grabWaitTimer != 0) {
        this->grabWaitTimer--;
    }

    if (!this->grabWaitTimer && (Actor_WorldDistXYZToActor(&this->actor, &player->actor) <= 45.0f) &&
        Actor_IsFacingPlayer(&this->actor, 0x38E3)) {
        player->actor.freezeTimer = 0;
        if (globalCtx->grabPlayer(globalCtx, player)) {
            this->actor.flags &= ~ACTOR_FLAG_0;
            EnRd_SetupGrab(this);
        }
    } else if (this->actor.params > EN_RD_TYPE_DOES_NOT_MOURN_IF_WALKING) {
        if (this->actor.parent != NULL) {
            EnRd_SetupWalkToParent(this);
        } else {
            this->isMourning = false;
        }
    }

    if ((this->skelAnime.curFrame == 10.0f) || (this->skelAnime.curFrame == 22.0f)) {
        Audio_PlayActorSound2(&this->actor, NA_SE_EN_RIZA_WALK);
    } else if ((globalCtx->gameplayFrames & 0x5F) == 0) {
        Audio_PlayActorSound2(&this->actor, NA_SE_EN_REDEAD_CRY);
    }
}

void EnRd_SetupWalkToHome(EnRd* this, GlobalContext* globalCtx) {
    Animation_Change(&this->skelAnime, &gGibdoRedeadWalkAnim, 0.5f, 0, Animation_GetLastFrame(&gGibdoRedeadWalkAnim),
                     ANIMMODE_LOOP_INTERP, -4.0f);
    this->action = EN_RD_ACTION_WALK_TO_HOME;
    EnRd_SetupAction(this, EnRd_WalkToHome);
}

void EnRd_WalkToHome(EnRd* this, GlobalContext* globalCtx) {
    Player* player = GET_PLAYER(globalCtx);
    s32 pad;
    s16 targetY = Actor_WorldYawTowardPoint(&this->actor, &this->actor.home.pos);

    if (Actor_WorldDistXYZToPoint(&this->actor, &this->actor.home.pos) >= 5.0f) {
        Math_SmoothStepToS(&this->actor.shape.rot.y, targetY, 1, 0x1C2, 0);
    } else {
        this->actor.speedXZ = 0.0f;
        if (Math_SmoothStepToS(&this->actor.shape.rot.y, this->actor.home.rot.y, 1, 0x1C2, 0) == 0) {
            if (this->actor.params != EN_RD_TYPE_CRYING) {
                EnRd_SetupIdle(this);
            } else {
                EnRd_SetupCrouch(this);
            }
        }
    }

    Math_SmoothStepToS(&this->headYRotation, 0, 1, 0x64, 0);
    Math_SmoothStepToS(&this->upperBodyYRotation, 0, 1, 0x64, 0);
    this->actor.world.rot.y = this->actor.shape.rot.y;
    SkelAnime_Update(&this->skelAnime);

    if (!(player->stateFlags1 & (PLAYER_STATE1_7 | PLAYER_STATE1_13 | PLAYER_STATE1_14 | PLAYER_STATE1_18 |
                                 PLAYER_STATE1_19 | PLAYER_STATE1_21)) &&
        !(player->stateFlags2 & PLAYER_STATE2_7) &&
        (Actor_WorldDistXYZToPoint(&player->actor, &this->actor.home.pos) < 150.0f)) {
        this->actor.targetMode = 0;
        EnRd_SetupWalkToPlayer(this, globalCtx);
    } else if (this->actor.params > EN_RD_TYPE_DOES_NOT_MOURN_IF_WALKING) {
        if (this->actor.parent != NULL) {
            EnRd_SetupWalkToParent(this);
        } else {
            this->isMourning = false;
        }
    }

    if (this->skelAnime.curFrame == 10.0f || this->skelAnime.curFrame == 22.0f) {
        Audio_PlayActorSound2(&this->actor, NA_SE_EN_RIZA_WALK);
    } else if ((globalCtx->gameplayFrames & 0x5F) == 0) {
        Audio_PlayActorSound2(&this->actor, NA_SE_EN_REDEAD_CRY);
    }
}

void EnRd_SetupWalkToParent(EnRd* this) {
    Animation_Change(&this->skelAnime, &gGibdoRedeadWalkAnim, 0.5f, 0, Animation_GetLastFrame(&gGibdoRedeadWalkAnim),
                     ANIMMODE_LOOP_INTERP, -4.0f);
    this->action = EN_RD_ACTION_WALK_TO_PARENT;
    this->isMourning = true;
    EnRd_SetupAction(this, EnRd_WalkToParent);
}

/**
 * When a Redead or Gibdo dies, it sets itself to be the parent for all other
 * Redeads in the area that are capable of mourning. This function will make
 * these Redeads walk over to the corpse and stand near until it begins to
 * fade away.
 */
void EnRd_WalkToParent(EnRd* this, GlobalContext* globalCtx) {
    if (this->actor.parent != NULL) {
        s32 pad;
        s16 targetY;
        Vec3f parentPos = this->actor.parent->world.pos;

        targetY = Actor_WorldYawTowardPoint(&this->actor, &parentPos);

        Math_SmoothStepToS(&this->actor.shape.rot.y, targetY, 1, 0xFA, 0);

        if (Actor_WorldDistXYZToPoint(&this->actor, &parentPos) >= 45.0f) {
            this->actor.speedXZ = 0.4f;
        } else {
            this->actor.speedXZ = 0.0f;

            if (this->actor.params != EN_RD_TYPE_CRYING) {
                EnRd_SetupIdle(this);
            } else {
                EnRd_SetupCrouch(this);
            }
        }

        Math_SmoothStepToS(&this->headYRotation, 0, 1, 0x64, 0);
        Math_SmoothStepToS(&this->upperBodyYRotation, 0, 1, 0x64, 0);
    } else {
        EnRd_SetupWalkToPlayer(this, globalCtx);
    }

    this->actor.world.rot.y = this->actor.shape.rot.y;
    SkelAnime_Update(&this->skelAnime);

    if (this->skelAnime.curFrame == 10.0f || this->skelAnime.curFrame == 22.0f) {
        Audio_PlayActorSound2(&this->actor, NA_SE_EN_RIZA_WALK);
    } else if ((globalCtx->gameplayFrames & 0x5F) == 0) {
        Audio_PlayActorSound2(&this->actor, NA_SE_EN_REDEAD_CRY);
    }
}

void EnRd_SetupGrab(EnRd* this) {
    Animation_PlayOnce(&this->skelAnime, &gGibdoRedeadGrabStartAnim);
    this->timer.animationJudder = this->grabState = 0;
    this->grabDamageTimer = 200;
    this->action = EN_RD_ACTION_GRAB;
    this->actor.speedXZ = 0.0f;
    EnRd_SetupAction(this, EnRd_Grab);
}

void EnRd_Grab(EnRd* this, GlobalContext* globalCtx) {
    s32 pad;
    Player* player = GET_PLAYER(globalCtx);

    if (SkelAnime_Update(&this->skelAnime)) {
        this->grabState++;
    }

    switch (this->grabState) {
        case EN_RD_GRAB_INITIAL_DAMAGE:
            Animation_PlayLoop(&this->skelAnime, &gGibdoRedeadGrabAttackAnim);
            this->grabState++;
            globalCtx->damagePlayer(globalCtx, -8);
            func_800AA000(this->actor.xzDistToPlayer, 0xFF, 1, 0xC);
            this->grabDamageTimer = 20;
            // fallthrough

        case EN_RD_GRAB_START:
            Math_SmoothStepToS(&this->headYRotation, 0, 1, 0x5DC, 0);
            Math_SmoothStepToS(&this->upperBodyYRotation, 0, 1, 0x5DC, 0);
            // fallthrough

        case EN_RD_GRAB_ATTACK:
            if (!(player->stateFlags2 & PLAYER_STATE2_7)) {
                Animation_Change(&this->skelAnime, &gGibdoRedeadGrabEndAnim, 0.5f, 0.0f,
                                 Animation_GetLastFrame(&gGibdoRedeadGrabEndAnim), ANIMMODE_ONCE_INTERP, 0.0f);
                this->grabState++;
                this->action = EN_RD_ACTION_WALK_TO_PLAYER_OR_RELEASE_GRAB;
                return;
            }

            if (!LINK_IS_ADULT) {
                Math_SmoothStepToF(&this->actor.shape.yOffset, -1500.0f, 1.0f, 150.0f, 0.0f);
            }

            Math_SmoothStepToF(&this->actor.world.pos.x,
                               (Math_SinS(player->actor.shape.rot.y) * -25.0f) + player->actor.world.pos.x, 1.0f, 10.0f,
                               0.0f);
            Math_SmoothStepToF(&this->actor.world.pos.y, player->actor.world.pos.y, 1.0f, 10.0f, 0.0f);
            Math_SmoothStepToF(&this->actor.world.pos.z,
                               (Math_CosS(player->actor.shape.rot.y) * -25.0f) + player->actor.world.pos.z, 1.0f, 10.0f,
                               0.0f);
            Math_SmoothStepToS(&this->actor.shape.rot.y, player->actor.shape.rot.y, 1, 0x1770, 0);

            if (this->skelAnime.curFrame == 0.0f) {
                Audio_PlayActorSound2(&this->actor, NA_SE_EN_REDEAD_ATTACK);
            }

            this->grabDamageTimer--;
            if (this->grabDamageTimer == 0) {
                globalCtx->damagePlayer(globalCtx, -8);
                func_800AA000(this->actor.xzDistToPlayer, 0xF0, 1, 0xC);
                this->grabDamageTimer = 20;
                func_8002F7DC(&player->actor, NA_SE_VO_LI_DAMAGE_S + player->ageProperties->unk_92);
            }
            break;

        case EN_RD_GRAB_RELEASE:
            if (!LINK_IS_ADULT) {
                Math_SmoothStepToF(&this->actor.shape.yOffset, 0, 1.0f, 400.0f, 0.0f);
            }
            break;

        case EN_RD_GRAB_END:
            if (!LINK_IS_ADULT) {
                Math_SmoothStepToF(&this->actor.shape.yOffset, 0, 1.0f, 400.0f, 0.0f);
            }
            this->actor.targetMode = 0;
            this->actor.flags |= ACTOR_FLAG_0;
            this->playerStunWaitTimer = 0xA;
            this->grabWaitTimer = 0xF;
            EnRd_SetupWalkToPlayer(this, globalCtx);
            break;
    }
}

void EnRd_SetupAttemptPlayerFreeze(EnRd* this) {
    Animation_Change(&this->skelAnime, &gGibdoRedeadLookBackAnim, 0.0f, 0.0f,
                     Animation_GetLastFrame(&gGibdoRedeadLookBackAnim), ANIMMODE_ONCE, 0.0f);
    this->action = EN_RD_ACTION_ATTEMPT_PLAYER_FREEZE;
    EnRd_SetupAction(this, EnRd_AttemptPlayerFreeze);
}

void EnRd_AttemptPlayerFreeze(EnRd* this, GlobalContext* globalCtx) {
    Vec3f sp34 = D_80AE492C;
    Color_RGBA8 sp30 = D_80AE4938;
    Color_RGBA8 sp2C = D_80AE493C;
    Player* player = GET_PLAYER(globalCtx);
    s16 yaw = this->actor.yawTowardsPlayer - this->actor.shape.rot.y - this->headYRotation - this->upperBodyYRotation;

    if (ABS(yaw) < 0x2008) {
        if (!(this->rdFlags & 0x80)) {
            player->actor.freezeTimer = 60;
            func_800AA000(this->actor.xzDistToPlayer, 0xFF, 0x14, 0x96);
            func_8008EEAC(globalCtx, &this->actor);
        }

        Audio_PlayActorSound2(&this->actor, NA_SE_EN_REDEAD_AIM);
        EnRd_SetupWalkToPlayer(this, globalCtx);
    }
}

void EnRd_SetupStandUp(EnRd* this) {
    Animation_MorphToPlayOnce(&this->skelAnime, &gGibdoRedeadStandUpAnim, -4.0f);
    this->action = EN_RD_ACTION_STAND_UP;
    EnRd_SetupAction(this, EnRd_StandUp);
}

void EnRd_StandUp(EnRd* this, GlobalContext* globalCtx) {
    if (SkelAnime_Update(&this->skelAnime)) {
        if (this->actor.parent != NULL) {
            EnRd_SetupWalkToParent(this);
        } else {
            EnRd_SetupAttemptPlayerFreeze(this);
        }
    }
}

void EnRd_SetupCrouch(EnRd* this) {
    Animation_Change(&this->skelAnime, &gGibdoRedeadStandUpAnim, -1.0f,
                     Animation_GetLastFrame(&gGibdoRedeadStandUpAnim), 0.0f, ANIMMODE_ONCE, -4.0f);
    this->action = EN_RD_ACTION_CROUCH;
    EnRd_SetupAction(this, EnRd_Crouch);
}

void EnRd_Crouch(EnRd* this, GlobalContext* globalCtx) {
    if (SkelAnime_Update(&this->skelAnime)) {
        EnRd_SetupIdle(this);
    }
}

void EnRd_SetupDamaged(EnRd* this) {
    Animation_MorphToPlayOnce(&this->skelAnime, &gGibdoRedeadDamageAnim, -6.0f);

    if (this->actor.bgCheckFlags & BGCHECKFLAG_GROUND) {
        this->actor.speedXZ = -2.0f;
    }

    this->actor.flags |= ACTOR_FLAG_0;
    Audio_PlayActorSound2(&this->actor, NA_SE_EN_REDEAD_DAMAGE);
    this->action = EN_RD_ACTION_DAMAGED;
    EnRd_SetupAction(this, EnRd_Damaged);
}

void EnRd_Damaged(EnRd* this, GlobalContext* globalCtx) {
    Player* player = GET_PLAYER(globalCtx);

    if (this->actor.speedXZ < 0.0f) {
        this->actor.speedXZ += 0.15f;
    }

    this->actor.world.rot.y = this->actor.yawTowardsPlayer;
    Math_SmoothStepToS(&this->headYRotation, 0, 1, 0x12C, 0);
    Math_SmoothStepToS(&this->upperBodyYRotation, 0, 1, 0x12C, 0);
    if (SkelAnime_Update(&this->skelAnime)) {
        this->actor.world.rot.y = this->actor.shape.rot.y;

        if (this->actor.parent != NULL) {
            EnRd_SetupWalkToParent(this);
        } else if (Actor_WorldDistXYZToPoint(&player->actor, &this->actor.home.pos) >= 150.0f) {
            EnRd_SetupWalkToHome(this, globalCtx);
        } else {
            EnRd_SetupWalkToPlayer(this, globalCtx);
        }

        this->unk_31D = 0xFF;
    }
}

void EnRd_SetupDead(EnRd* this) {
    Animation_MorphToPlayOnce(&this->skelAnime, &gGibdoRedeadDeathAnim, -1.0f);
    this->action = EN_RD_ACTION_DEAD;
    this->timer.death = 300;
    this->actor.flags &= ~ACTOR_FLAG_0;
    this->actor.speedXZ = 0.0f;
    Audio_PlayActorSound2(&this->actor, NA_SE_EN_REDEAD_DEAD);
    EnRd_SetupAction(this, EnRd_Dead);
}

void EnRd_Dead(EnRd* this, GlobalContext* globalCtx) {
    if (this->actor.category != ACTORCAT_PROP) {
        Actor_ChangeCategory(globalCtx, &globalCtx->actorCtx, &this->actor, ACTORCAT_PROP);
    }

    Math_SmoothStepToS(&this->headYRotation, 0, 1, 0x7D0, 0);
    Math_SmoothStepToS(&this->upperBodyYRotation, 0, 1, 0x7D0, 0);

    if (SkelAnime_Update(&this->skelAnime)) {
        if (this->timer.death == 0) {
            if (!Flags_GetSwitch(globalCtx, this->rdFlags & 0x7F)) {
                Flags_SetSwitch(globalCtx, this->rdFlags & 0x7F);
            }

            if (this->alpha != 0) {
                if (this->alpha == 180) {
                    EnRd_UpdateMourningTarget(globalCtx, &this->actor, false);
                }

                this->actor.scale.y -= 0.000075f;
                this->alpha -= 5;
            } else {
                Actor_Kill(&this->actor);
            }
        } else {
            this->timer.death--;
        }
    } else if (((s32)this->skelAnime.curFrame == 33) || ((s32)this->skelAnime.curFrame == 40)) {
        Audio_PlayActorSound2(&this->actor, NA_SE_EN_RIZA_DOWN);
    }
}

void EnRd_SetupStunned(EnRd* this) {
    this->action = EN_RD_ACTION_STUNNED;
    this->actor.speedXZ = 0.0f;
    this->actor.world.rot.y = this->actor.shape.rot.y;
    if (gSaveContext.sunsSongState != SUNSSONG_INACTIVE) {
        this->stunnedBySunsSong = true;
        this->sunsSongStunTimer = 600;
        Audio_PlayActorSound2(&this->actor, NA_SE_EN_LIGHT_ARROW_HIT);
        Actor_SetColorFilter(&this->actor, -0x8000, -0x7F38, 0, 0xFF);
    } else if (this->damageEffect == EN_RD_DMGEFF_HOOKSHOT) {
        Actor_SetColorFilter(&this->actor, 0, 0xC8, 0, 0x50);
    } else {
        Audio_PlayActorSound2(&this->actor, NA_SE_EN_LIGHT_ARROW_HIT);
        Actor_SetColorFilter(&this->actor, -0x8000, 0xC8, 0, 0x50);
    }

    EnRd_SetupAction(this, EnRd_Stunned);
}

void EnRd_Stunned(EnRd* this, GlobalContext* globalCtx) {
    if (this->stunnedBySunsSong && (this->sunsSongStunTimer != 0)) {
        this->sunsSongStunTimer--;
        if (this->sunsSongStunTimer >= 255) {
            Actor_SetColorFilter(&this->actor, -0x8000, 0xC8, 0, 0xFF);
        }

        if (this->sunsSongStunTimer == 0) {
            this->stunnedBySunsSong = false;
            gSaveContext.sunsSongState = SUNSSONG_INACTIVE;
        }
    }

    if (this->actor.colorFilterTimer == 0) {
        if (this->actor.colChkInfo.health == 0) {
            EnRd_UpdateMourningTarget(globalCtx, &this->actor, true);
            EnRd_SetupDead(this);
            Item_DropCollectibleRandom(globalCtx, &this->actor, &this->actor.world.pos, 0x90);
        } else {
            EnRd_SetupDamaged(this);
        }
    }
}

void EnRd_TurnTowardsPlayer(EnRd* this, GlobalContext* globalCtx) {
    s16 headAngleTemp = this->actor.yawTowardsPlayer - (s16)(this->actor.shape.rot.y + this->upperBodyYRotation);
    s16 upperBodyAngle = CLAMP(headAngleTemp, -500, 500);
    s16 headAngle;

    headAngleTemp -= this->headYRotation;
    headAngle = CLAMP(headAngleTemp, -500, 500);

    if (BINANG_SUB(this->actor.yawTowardsPlayer, this->actor.shape.rot.y) >= 0) {
        this->upperBodyYRotation += ABS(upperBodyAngle);
        this->headYRotation += ABS(headAngle);
    } else {
        this->upperBodyYRotation -= ABS(upperBodyAngle);
        this->headYRotation -= ABS(headAngle);
    }

    this->upperBodyYRotation = CLAMP(this->upperBodyYRotation, -0x495F, 0x495F);
    this->headYRotation = CLAMP(this->headYRotation, -0x256F, 0x256F);
}

void EnRd_UpdateDamage(EnRd* this, GlobalContext* globalCtx) {
    s32 pad;
    Player* player = GET_PLAYER(globalCtx);

    if ((gSaveContext.sunsSongState != SUNSSONG_INACTIVE) && (this->actor.shape.rot.x == 0) &&
        !this->stunnedBySunsSong && (this->action != EN_RD_ACTION_DAMAGED) && (this->action != EN_RD_ACTION_DEAD) &&
        (this->action != EN_RD_ACTION_STUNNED)) {
        EnRd_SetupStunned(this);
        return;
    }

    if (this->collider.base.acFlags & AC_HIT) {
        this->collider.base.acFlags &= ~AC_HIT;
        this->damageEffect = this->actor.colChkInfo.damageEffect;

<<<<<<< HEAD
        if (this->action != EN_RD_ACTION_RISE_FROM_COFFIN) {
            Actor_SetDropFlag(&this->actor, &this->collider.info, 1);
=======
        if (this->unk_31B != 11) {
            Actor_SetDropFlag(&this->actor, &this->collider.info, true);
>>>>>>> ca77b26c
            if (player->unk_844 != 0) {
                this->unk_31D = player->unk_845;
            }

            if ((this->damageEffect != EN_RD_DMGEFF_NONE) && (this->damageEffect != EN_RD_DMGEFF_ICE_MAGIC)) {
                if (((this->damageEffect == EN_RD_DMGEFF_HOOKSHOT) ||
                     (this->damageEffect == EN_RD_DMGEFF_LIGHT_MAGIC)) &&
                    (this->action != EN_RD_ACTION_STUNNED)) {
                    Actor_ApplyDamage(&this->actor);
                    EnRd_SetupStunned(this);
                    return;
                }

                this->stunnedBySunsSong = false;
                this->sunsSongStunTimer = 0;

                if (this->damageEffect == EN_RD_DMGEFF_FIRE_MAGIC) {
                    Actor_SetColorFilter(&this->actor, 0x4000, 0xFF, 0, 0x50);
                    this->fireTimer = 40;
                } else {
                    Actor_SetColorFilter(&this->actor, 0x4000, 0xFF, 0, 8);
                }

                Actor_ApplyDamage(&this->actor);
                if (this->actor.colChkInfo.health == 0) {
                    EnRd_UpdateMourningTarget(globalCtx, &this->actor, true);
                    EnRd_SetupDead(this);
                    Item_DropCollectibleRandom(globalCtx, 0, &this->actor.world.pos, 0x90);
                } else {
                    EnRd_SetupDamaged(this);
                }
            }
        }
    }
}

void EnRd_Update(Actor* thisx, GlobalContext* globalCtx) {
    s32 pad;
    EnRd* this = (EnRd*)thisx;
    Player* player = GET_PLAYER(globalCtx);
    s32 pad2;

    EnRd_UpdateDamage(this, globalCtx);

    if (gSaveContext.sunsSongState != SUNSSONG_INACTIVE && !this->stunnedBySunsSong) {
        gSaveContext.sunsSongState = SUNSSONG_INACTIVE;
    }

    if (this->damageEffect != EN_RD_DMGEFF_ICE_MAGIC &&
        ((this->action != EN_RD_ACTION_RISE_FROM_COFFIN) || (this->damageEffect != EN_RD_DMGEFF_FIRE_MAGIC))) {
        if (this->playerStunWaitTimer != 0) {
            this->playerStunWaitTimer--;
        }

        this->actionFunc(this, globalCtx);
        if (this->action != EN_RD_ACTION_GRAB && this->actor.speedXZ != 0.0f) {
            Actor_MoveForward(&this->actor);
        }

        if ((this->actor.shape.rot.x == 0) && (this->action != EN_RD_ACTION_GRAB) &&
            (this->actor.speedXZ != 0.0f)) {
            Actor_UpdateBgCheckInfo(globalCtx, &this->actor, 30.0f, 20.0f, 35.0f,
                                    UPDBGCHECKINFO_FLAG_0 | UPDBGCHECKINFO_FLAG_2 | UPDBGCHECKINFO_FLAG_3 |
                                        UPDBGCHECKINFO_FLAG_4);
        }

        if (this->action == EN_RD_ACTION_ATTEMPT_PLAYER_FREEZE) {
            EnRd_TurnTowardsPlayer(this, globalCtx);
        }
    }

    this->actor.focus.pos = this->actor.world.pos;
    this->actor.focus.pos.y += 50.0f;

    if ((this->actor.colChkInfo.health > 0) && (this->action != EN_RD_ACTION_GRAB)) {
        Collider_UpdateCylinder(&this->actor, &this->collider);
        CollisionCheck_SetOC(globalCtx, &globalCtx->colChkCtx, &this->collider.base);
        if ((this->action != EN_RD_ACTION_DAMAGED) || ((player->unk_844 != 0) && (player->unk_845 != this->unk_31D))) {
            CollisionCheck_SetAC(globalCtx, &globalCtx->colChkCtx, &this->collider.base);
        }
    }
}

s32 EnRd_OverrideLimbDraw(GlobalContext* globalCtx, s32 limbIndex, Gfx** dList, Vec3f* pos, Vec3s* rot, void* thisx,
                          Gfx** gfx) {
    EnRd* this = (EnRd*)thisx;

    if (limbIndex == REDEAD_GIBDO_LIMB_HEAD_ROOT) {
        rot->y += this->headYRotation;
    } else if (limbIndex == REDEAD_GIBDO_LIMB_UPPER_BODY_ROOT) {
        rot->y += this->upperBodyYRotation;
    }

    return false;
}

void EnRd_PostLimbDraw(GlobalContext* globalCtx, s32 limbIndex, Gfx** dList, Vec3s* rot, void* thisx, Gfx** gfx) {
    Vec3f sp2C = D_80AE4940;
    EnRd* this = (EnRd*)thisx;
    s32 idx = -1;
    Vec3f destPos;

    if ((this->fireTimer != 0) || ((this->actor.colorFilterTimer != 0) && (this->actor.colorFilterParams & 0x4000))) {
        switch (limbIndex - 1) {
            case REDEAD_GIBDO_LIMB_HEAD - 1:
                idx = 0;
                break;

            case REDEAD_GIBDO_LIMB_ROOT - 1:
                idx = 1;
                break;

            case REDEAD_GIBDO_LIMB_RIGHT_HAND - 1:
                idx = 2;
                break;

            case REDEAD_GIBDO_LIMB_LEFT_HAND - 1:
                idx = 3;
                break;

            case REDEAD_GIBDO_LIMB_TORSO - 1:
                idx = 4;
                break;

            case REDEAD_GIBDO_LIMB_PELVIS - 1:
                idx = 5;
                break;

            case REDEAD_GIBDO_LIMB_RIGHT_SHIN - 1:
                idx = 6;
                break;

            case REDEAD_GIBDO_LIMB_LEFT_SHIN - 1:
                idx = 7;
                break;

            case REDEAD_GIBDO_LIMB_RIGHT_FOOT - 1:
                idx = 8;
                break;

            case REDEAD_GIBDO_LIMB_LEFT_FOOT - 1:
                idx = 9;
                break;
        }

        if (idx >= 0) {
            Matrix_MultVec3f(&sp2C, &destPos);
            this->firePos[idx].x = destPos.x;
            this->firePos[idx].y = destPos.y;
            this->firePos[idx].z = destPos.z;
        }
    }
}

void EnRd_Draw(Actor* thisx, GlobalContext* globalCtx) {
    s32 pad;
    EnRd* this = (EnRd*)thisx;
    Vec3f thisPos = thisx->world.pos;

    OPEN_DISPS(globalCtx->state.gfxCtx, "../z_en_rd.c", 1679);

    if (this->alpha == 255) {
        func_80093D18(globalCtx->state.gfxCtx);
        gDPSetEnvColor(POLY_OPA_DISP++, 0, 0, 0, this->alpha);
        gSPSegment(POLY_OPA_DISP++, 8, &D_80116280[2]);
        POLY_OPA_DISP = SkelAnime_DrawFlex(globalCtx, this->skelAnime.skeleton, this->skelAnime.jointTable,
                                           this->skelAnime.dListCount, EnRd_OverrideLimbDraw, EnRd_PostLimbDraw, this,
                                           POLY_OPA_DISP);

        func_80033C30(&thisPos, &sShadowScale, 255, globalCtx);

        if (this->fireTimer != 0) {
            thisx->colorFilterTimer++;
            this->fireTimer--;
            if (this->fireTimer % 4 == 0) {
                EffectSsEnFire_SpawnVec3s(globalCtx, thisx, &this->firePos[this->fireTimer >> 2], 0x4B, 0, 0,
                                          (this->fireTimer >> 2));
            }
        }
    } else {
        func_80093D84(globalCtx->state.gfxCtx);
        gDPSetEnvColor(POLY_XLU_DISP++, 0, 0, 0, this->alpha);
        gSPSegment(POLY_XLU_DISP++, 8, &D_80116280[0]);
        POLY_XLU_DISP =
            SkelAnime_DrawFlex(globalCtx, this->skelAnime.skeleton, this->skelAnime.jointTable,
                               this->skelAnime.dListCount, EnRd_OverrideLimbDraw, NULL, this, POLY_XLU_DISP);

        func_80033C30(&thisPos, &sShadowScale, this->alpha, globalCtx);
    }

    CLOSE_DISPS(globalCtx->state.gfxCtx, "../z_en_rd.c", 1735);
}<|MERGE_RESOLUTION|>--- conflicted
+++ resolved
@@ -173,25 +173,14 @@
         this->actor.params &= 0xFF;
     }
 
-<<<<<<< HEAD
     if (this->actor.params > EN_RD_TYPE_GIBDO) {
         SkelAnime_InitFlex(globalCtx, &this->skelAnime, &gRedeadSkel, &gGibdoRedeadIdleAnim, this->jointTable,
                            this->morphTable, REDEAD_GIBDO_LIMB_MAX);
-        this->actor.naviEnemyId = 0x2A;
+        this->actor.naviEnemyId = NAVI_ENEMY_REDEAD;
     } else {
         SkelAnime_InitFlex(globalCtx, &this->skelAnime, &gGibdoSkel, &gGibdoRedeadIdleAnim, this->jointTable,
                            this->morphTable, REDEAD_GIBDO_LIMB_MAX);
-        this->actor.naviEnemyId = 0x2D;
-=======
-    if (thisx->params >= -1) {
-        SkelAnime_InitFlex(globalCtx, &this->skelAnime, &object_rd_Skel_00E778, &object_rd_Anim_0087D0,
-                           this->jointTable, this->morphTable, 26);
-        thisx->naviEnemyId = NAVI_ENEMY_REDEAD;
-    } else {
-        SkelAnime_InitFlex(globalCtx, &this->skelAnime, &object_rd_Skel_003DD8, &object_rd_Anim_0087D0,
-                           this->jointTable, this->morphTable, 26);
-        thisx->naviEnemyId = NAVI_ENEMY_GIBDO;
->>>>>>> ca77b26c
+        this->actor.naviEnemyId = NAVI_ENEMY_GIBDO;
     }
 
     Collider_InitCylinder(globalCtx, &this->collider);
@@ -825,13 +814,8 @@
         this->collider.base.acFlags &= ~AC_HIT;
         this->damageEffect = this->actor.colChkInfo.damageEffect;
 
-<<<<<<< HEAD
         if (this->action != EN_RD_ACTION_RISE_FROM_COFFIN) {
-            Actor_SetDropFlag(&this->actor, &this->collider.info, 1);
-=======
-        if (this->unk_31B != 11) {
             Actor_SetDropFlag(&this->actor, &this->collider.info, true);
->>>>>>> ca77b26c
             if (player->unk_844 != 0) {
                 this->unk_31D = player->unk_845;
             }
