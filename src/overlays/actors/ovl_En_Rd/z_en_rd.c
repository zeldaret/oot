#include "z_en_rd.h"
#include "objects/object_rd/object_rd.h"

#define FLAGS (ACTOR_FLAG_0 | ACTOR_FLAG_2 | ACTOR_FLAG_4 | ACTOR_FLAG_10)

void EnRd_Init(Actor* thisx, GlobalContext* globalCtx);
void EnRd_Destroy(Actor* thisx, GlobalContext* globalCtx);
void EnRd_Update(Actor* thisx, GlobalContext* globalCtx);
void EnRd_Draw(Actor* thisx, GlobalContext* globalCtx);

void EnRd_SetupIdle(EnRd* this);
void EnRd_SetupRiseFromCoffin(EnRd* this);
void EnRd_SetupWalkToHome(EnRd* this, GlobalContext* globalCtx);
void EnRd_SetupWalkToParent(EnRd* this);
void EnRd_SetupGrab(EnRd* this);
void EnRd_SetupAttemptPlayerFreeze(EnRd* this);
void EnRd_SetupStandUp(EnRd* this);
void EnRd_SetupCrouch(EnRd* this);
void EnRd_Idle(EnRd* this, GlobalContext* globalCtx);
void EnRd_RiseFromCoffin(EnRd* this, GlobalContext* globalCtx);
void EnRd_WalkToPlayer(EnRd* this, GlobalContext* globalCtx);
void EnRd_WalkToHome(EnRd* this, GlobalContext* globalCtx);
void EnRd_WalkToParent(EnRd* this, GlobalContext* globalCtx);
void EnRd_Grab(EnRd* this, GlobalContext* globalCtx);
void EnRd_AttemptPlayerFreeze(EnRd* this, GlobalContext* globalCtx);
void EnRd_StandUp(EnRd* this, GlobalContext* globalCtx);
void EnRd_Crouch(EnRd* this, GlobalContext* globalCtx);
void EnRd_Damaged(EnRd* this, GlobalContext* globalCtx);
void EnRd_Dead(EnRd* this, GlobalContext* globalCtx);
void EnRd_Stunned(EnRd* this, GlobalContext* globalCtx);

typedef enum {
    /*  0 */ REDEAD_ACTION_IDLE,
    /*  1 */ REDEAD_ACTION_STUNNED,
    /*  2 */ REDEAD_ACTION_WALK_TO_HOME,
    /*  3 */ REDEAD_ACTION_WALK_TO_PARENT,
    /*  4 */ REDEAD_ACTION_WALK_TO_PLAYER_OR_RELEASE_GRAB,
    /*  5 */ REDEAD_ACTION_STAND_UP,
    /*  6 */ REDEAD_ACTION_CROUCH,
    /*  7 */ REDEAD_ACTION_ATTEMPT_PLAYER_FREEZE,
    /*  8 */ REDEAD_ACTION_GRAB,
    /*  9 */ REDEAD_ACTION_DAMAGED,
    /* 10 */ REDEAD_ACTION_DEAD,
    /* 11 */ REDEAD_ACTION_RISE_FROM_COFFIN
} EnRdAction;

typedef enum {
    /* 0 */ REDEAD_GRAB_START,
    /* 1 */ REDEAD_GRAB_INITIAL_DAMAGE,
    /* 2 */ REDEAD_GRAB_ATTACK,
    /* 3 */ REDEAD_GRAB_RELEASE,
    /* 4 */ REDEAD_GRAB_END
} EnRdGrabState;

const ActorInit En_Rd_InitVars = {
    ACTOR_EN_RD,
    ACTORCAT_ENEMY,
    FLAGS,
    OBJECT_RD,
    sizeof(EnRd),
    (ActorFunc)EnRd_Init,
    (ActorFunc)EnRd_Destroy,
    (ActorFunc)EnRd_Update,
    (ActorFunc)EnRd_Draw,
};

static ColliderCylinderInit sCylinderInit = {
    {
        COLTYPE_HIT0,
        AT_NONE,
        AC_ON | AC_TYPE_PLAYER,
        OC1_ON | OC1_TYPE_PLAYER,
        OC2_TYPE_1,
        COLSHAPE_CYLINDER,
    },
    {
        ELEMTYPE_UNK1,
        { 0x00000000, 0x00, 0x00 },
        { 0xFFCFFFFF, 0x00, 0x00 },
        TOUCH_NONE,
        BUMP_ON | BUMP_HOOKABLE,
        OCELEM_ON,
    },
    { 20, 70, 0, { 0, 0, 0 } },
};

typedef enum {
    /* 0x0 */ REDEAD_DMGEFF_NONE,              // Does not interact with the Gibdo/Redead at all
    /* 0x1 */ REDEAD_DMGEFF_HOOKSHOT,          // Stuns the Gibdo/Redead
    /* 0x6 */ REDEAD_DMGEFF_ICE_MAGIC = 0x6,   // Does not interact with the Gibdo/Redead at all
    /* 0xD */ REDEAD_DMGEFF_LIGHT_MAGIC = 0xD, // Stuns the Gibdo/Redead
    /* 0xE */ REDEAD_DMGEFF_FIRE_MAGIC,        // Applies a fire effect
    /* 0xF */ REDEAD_DMGEFF_DAMAGE             // Deals damage without stunning or applying an effect
} EnRdDamageEffect;

static DamageTable sDamageTable = {
    /* Deku nut      */ DMG_ENTRY(0, REDEAD_DMGEFF_NONE),
    /* Deku stick    */ DMG_ENTRY(2, REDEAD_DMGEFF_DAMAGE),
    /* Slingshot     */ DMG_ENTRY(0, REDEAD_DMGEFF_NONE),
    /* Explosive     */ DMG_ENTRY(0, REDEAD_DMGEFF_NONE),
    /* Boomerang     */ DMG_ENTRY(0, REDEAD_DMGEFF_NONE),
    /* Normal arrow  */ DMG_ENTRY(0, REDEAD_DMGEFF_NONE),
    /* Hammer swing  */ DMG_ENTRY(2, REDEAD_DMGEFF_DAMAGE),
    /* Hookshot      */ DMG_ENTRY(0, REDEAD_DMGEFF_HOOKSHOT),
    /* Kokiri sword  */ DMG_ENTRY(1, REDEAD_DMGEFF_DAMAGE),
    /* Master sword  */ DMG_ENTRY(2, REDEAD_DMGEFF_DAMAGE),
    /* Giant's Knife */ DMG_ENTRY(4, REDEAD_DMGEFF_DAMAGE),
    /* Fire arrow    */ DMG_ENTRY(0, REDEAD_DMGEFF_NONE),
    /* Ice arrow     */ DMG_ENTRY(0, REDEAD_DMGEFF_NONE),
    /* Light arrow   */ DMG_ENTRY(0, REDEAD_DMGEFF_NONE),
    /* Unk arrow 1   */ DMG_ENTRY(0, REDEAD_DMGEFF_NONE),
    /* Unk arrow 2   */ DMG_ENTRY(0, REDEAD_DMGEFF_NONE),
    /* Unk arrow 3   */ DMG_ENTRY(0, REDEAD_DMGEFF_NONE),
    /* Fire magic    */ DMG_ENTRY(4, REDEAD_DMGEFF_FIRE_MAGIC),
    /* Ice magic     */ DMG_ENTRY(0, REDEAD_DMGEFF_ICE_MAGIC),
    /* Light magic   */ DMG_ENTRY(3, REDEAD_DMGEFF_LIGHT_MAGIC),
    /* Shield        */ DMG_ENTRY(0, REDEAD_DMGEFF_NONE),
    /* Mirror Ray    */ DMG_ENTRY(0, REDEAD_DMGEFF_NONE),
    /* Kokiri spin   */ DMG_ENTRY(1, REDEAD_DMGEFF_DAMAGE),
    /* Giant spin    */ DMG_ENTRY(4, REDEAD_DMGEFF_DAMAGE),
    /* Master spin   */ DMG_ENTRY(2, REDEAD_DMGEFF_DAMAGE),
    /* Kokiri jump   */ DMG_ENTRY(2, REDEAD_DMGEFF_DAMAGE),
    /* Giant jump    */ DMG_ENTRY(8, REDEAD_DMGEFF_DAMAGE),
    /* Master jump   */ DMG_ENTRY(4, REDEAD_DMGEFF_DAMAGE),
    /* Unknown 1     */ DMG_ENTRY(0, REDEAD_DMGEFF_NONE),
    /* Unblockable   */ DMG_ENTRY(0, REDEAD_DMGEFF_NONE),
    /* Hammer jump   */ DMG_ENTRY(4, REDEAD_DMGEFF_DAMAGE),
    /* Unknown 2     */ DMG_ENTRY(0, REDEAD_DMGEFF_NONE),
};

static InitChainEntry sInitChain[] = {
    ICHAIN_F32(targetArrowOffset, 2000, ICHAIN_CONTINUE),
    ICHAIN_VEC3F_DIV1000(scale, 10, ICHAIN_CONTINUE),
    ICHAIN_F32_DIV1000(gravity, -3500, ICHAIN_STOP),
};

void EnRd_SetupAction(EnRd* this, EnRdActionFunc actionFunc) {
    this->actionFunc = actionFunc;
}

void EnRd_Init(Actor* thisx, GlobalContext* globalCtx) {
    EnRd* this = (EnRd*)thisx;

    Actor_ProcessInitChain(thisx, sInitChain);
    this->actor.targetMode = 0;
    this->actor.colChkInfo.damageTable = &sDamageTable;
    ActorShape_Init(&thisx->shape, 0.0f, NULL, 0.0f);
    this->upperBodyYRotation = this->headYRotation = 0;
    this->actor.focus.pos = thisx->world.pos;
    this->actor.focus.pos.y += 50.0f;
    this->actor.colChkInfo.mass = MASS_HEAVY;
    this->actor.colChkInfo.health = 8;
    this->alpha = this->unk_31D = 255;
    this->rdFlags = REDEAD_GET_FLAGS(thisx);

    if (this->actor.params & 0x80) {
        this->actor.params |= 0xFF00;
    } else {
        this->actor.params &= 0xFF;
    }

    if (this->actor.params >= REDEAD_TYPE_DOES_NOT_MOURN) {
        SkelAnime_InitFlex(globalCtx, &this->skelAnime, &gRedeadSkel, &gGibdoRedeadIdleAnim, this->jointTable,
                           this->morphTable, REDEAD_GIBDO_LIMB_MAX);
        this->actor.naviEnemyId = NAVI_ENEMY_REDEAD;
    } else {
        SkelAnime_InitFlex(globalCtx, &this->skelAnime, &gGibdoSkel, &gGibdoRedeadIdleAnim, this->jointTable,
                           this->morphTable, REDEAD_GIBDO_LIMB_MAX);
        this->actor.naviEnemyId = NAVI_ENEMY_GIBDO;
    }

    Collider_InitCylinder(globalCtx, &this->collider);
    Collider_SetCylinder(globalCtx, &this->collider, thisx, &sCylinderInit);

    if (this->actor.params >= REDEAD_TYPE_GIBDO) {
        EnRd_SetupIdle(this);
    } else {
        EnRd_SetupRiseFromCoffin(this);
    }

    SkelAnime_Update(&this->skelAnime);

    if (this->actor.params == REDEAD_TYPE_INVISIBLE) {
        this->actor.flags |= ACTOR_FLAG_7;
    }
}

void EnRd_Destroy(Actor* thisx, GlobalContext* globalCtx) {
    EnRd* this = (EnRd*)thisx;

    if (gSaveContext.sunsSongState != SUNSSONG_INACTIVE) {
        gSaveContext.sunsSongState = SUNSSONG_INACTIVE;
    }

    Collider_DestroyCylinder(globalCtx, &this->collider);
}

/**
 * The `parent` pointer is updated for all currently loaded Redeads depending
 * on the `shouldMourn` variable.
 *
 * If `shouldMourn` is true, the parent of all other Redeads is set to this
 * instance so they will mourn this Redead.
 *
 * If `shouldMourn` is false, the parent of all other Redeads is cleared so that
 * they stop mourning. This is done when the dead Redead starts fading away.
 */
void EnRd_UpdateMourningTarget(GlobalContext* globalCtx, Actor* thisx, s32 shouldMourn) {
    Actor* enemyIterator = globalCtx->actorCtx.actorLists[ACTORCAT_ENEMY].head;

    while (enemyIterator != NULL) {
        if ((enemyIterator->id != ACTOR_EN_RD) || (enemyIterator == thisx) ||
            (enemyIterator->params < REDEAD_TYPE_DOES_NOT_MOURN_IF_WALKING)) {
            enemyIterator = enemyIterator->next;
            continue;
        }

        if (shouldMourn) {
            enemyIterator->parent = thisx;
        } else if (enemyIterator->parent == thisx) {
            enemyIterator->parent = NULL;
        }

        enemyIterator = enemyIterator->next;
    }
}

void EnRd_SetupIdle(EnRd* this) {
    if (this->actor.params != REDEAD_TYPE_CRYING) {
        Animation_MorphToLoop(&this->skelAnime, &gGibdoRedeadIdleAnim, -6.0f);
    } else {
        Animation_PlayLoop(&this->skelAnime, &gGibdoRedeadSobbingAnim);
    }

    this->action = REDEAD_ACTION_IDLE;
    this->timer = (Rand_ZeroOne() * 10.0f) + 5.0f;
    this->actor.speedXZ = 0.0f;
    this->actor.world.rot.y = this->actor.shape.rot.y;
    EnRd_SetupAction(this, EnRd_Idle);
}

void EnRd_Idle(EnRd* this, GlobalContext* globalCtx) {
    SkelAnime_Update(&this->skelAnime);
    Math_SmoothStepToS(&this->headYRotation, 0, 1, 0x64, 0);
    Math_SmoothStepToS(&this->upperBodyYRotation, 0, 1, 0x64, 0);

    if ((this->actor.params == REDEAD_TYPE_CRYING) && (this->skelAnime.curFrame == 0.0f)) {
        if (Rand_ZeroOne() >= 0.5f) {
            Animation_PlayLoop(&this->skelAnime, &gGibdoRedeadSobbingAnim);
        } else {
            Animation_PlayLoop(&this->skelAnime, &gGibdoRedeadWipingTearsAnim);
        }
    } else {
        this->timer--;
        if (this->timer == 0) {
            // This resets the idle animation back to its first frame, making the
            // Redead/Gibdo appear to "judder" in place.
            this->timer = (Rand_ZeroOne() * 10.0f) + 10.0f;
            this->skelAnime.curFrame = 0.0f;
        }
    }

    if (this->actor.parent != NULL) {
        if (!this->isMourning) {
            if (this->actor.params != REDEAD_TYPE_CRYING) {
                EnRd_SetupWalkToParent(this);
            } else {
                EnRd_SetupStandUp(this);
            }
        }
    } else {
        if (this->isMourning) {
            if (this->actor.params != REDEAD_TYPE_CRYING) {
                EnRd_SetupAttemptPlayerFreeze(this);
            } else {
                EnRd_SetupStandUp(this);
            }
        }

        this->isMourning = false;
        if ((this->actor.xzDistToPlayer <= 150.0f) && func_8002DDE4(globalCtx)) {
            if ((this->actor.params != REDEAD_TYPE_CRYING) && !this->isMourning) {
                EnRd_SetupAttemptPlayerFreeze(this);
            } else {
                EnRd_SetupStandUp(this);
            }
        }
    }

    if ((globalCtx->gameplayFrames & 0x5F) == 0) {
        Audio_PlayActorSound2(&this->actor, NA_SE_EN_REDEAD_CRY);
    }
}

void EnRd_SetupRiseFromCoffin(EnRd* this) {
    Animation_Change(&this->skelAnime, &gGibdoRedeadIdleAnim, 0, 0, Animation_GetLastFrame(&gGibdoRedeadIdleAnim),
                     ANIMMODE_LOOP, -6.0f);
    this->action = REDEAD_ACTION_RISE_FROM_COFFIN;
    this->timer = 6;
    this->actor.shape.rot.x = -0x4000;
    this->actor.gravity = 0.0f;
    this->actor.shape.yOffset = 0.0f;
    this->actor.speedXZ = 0.0f;
    EnRd_SetupAction(this, EnRd_RiseFromCoffin);
}

void EnRd_RiseFromCoffin(EnRd* this, GlobalContext* globalCtx) {
    if (this->actor.shape.rot.x != -0x4000) {
        Math_SmoothStepToS(&this->actor.shape.rot.x, 0, 1, 0x7D0, 0);
        if (Math_SmoothStepToF(&this->actor.world.pos.y, this->actor.home.pos.y, 0.3f, 2.0f, 0.3f) == 0.0f) {
            this->actor.gravity = -3.5f;
            EnRd_SetupIdle(this);
        }
    } else {
        if (this->actor.world.pos.y == this->actor.home.pos.y) {
            Audio_PlayActorSound2(&this->actor, NA_SE_EN_REDEAD_CRY);
        }

        if (Math_SmoothStepToF(&this->actor.world.pos.y, this->actor.home.pos.y + 50.0f, 0.3f, 2.0f, 0.3f) == 0.0f) {
            if (this->timer != 0) {
                this->timer--;
                Math_SmoothStepToF(&this->actor.speedXZ, 6.0f, 0.3f, 1.0f, 0.3f);
            } else if (Math_SmoothStepToF(&this->actor.speedXZ, 0.0f, 0.3f, 1.0f, 0.3f) == 0.0f) {
                Math_SmoothStepToS(&this->actor.shape.rot.x, 0, 1, 0x7D0, 0);
            }
        }
    }
}

void EnRd_SetupWalkToPlayer(EnRd* this, GlobalContext* globalCtx) {
    Animation_Change(&this->skelAnime, &gGibdoRedeadWalkAnim, 1.0f, 4.0f, Animation_GetLastFrame(&gGibdoRedeadWalkAnim),
                     ANIMMODE_LOOP_INTERP, -4.0f);
    this->actor.speedXZ = 0.4f;
    this->action = REDEAD_ACTION_WALK_TO_PLAYER_OR_RELEASE_GRAB;
    EnRd_SetupAction(this, EnRd_WalkToPlayer);
}

void EnRd_WalkToPlayer(EnRd* this, GlobalContext* globalCtx) {
    Vec3f D_80AE4918 = { 0.0f, 0.0f, 0.0f };
    Color_RGBA8 D_80AE4924 = { 200, 200, 255, 255 };
    Color_RGBA8 D_80AE4928 = { 0, 0, 255, 0 };
    Player* player = GET_PLAYER(globalCtx);
    s32 pad;
    s16 yaw = this->actor.yawTowardsPlayer - this->actor.shape.rot.y - this->headYRotation - this->upperBodyYRotation;

    this->skelAnime.playSpeed = this->actor.speedXZ;
    Math_SmoothStepToS(&this->actor.shape.rot.y, this->actor.yawTowardsPlayer, 1, 0xFA, 0);
    Math_SmoothStepToS(&this->headYRotation, 0, 1, 0x64, 0);
    Math_SmoothStepToS(&this->upperBodyYRotation, 0, 1, 0x64, 0);
    this->actor.world.rot.y = this->actor.shape.rot.y;
    SkelAnime_Update(&this->skelAnime);

    if (Actor_WorldDistXYZToPoint(&player->actor, &this->actor.home.pos) >= 150.0f) {
        EnRd_SetupWalkToHome(this, globalCtx);
    }

    if ((ABS(yaw) < 0x1554) && (Actor_WorldDistXYZToActor(&this->actor, &player->actor) <= 150.0f)) {
        if (!(player->stateFlags1 & (PLAYER_STATE1_7 | PLAYER_STATE1_13 | PLAYER_STATE1_14 | PLAYER_STATE1_18 |
                                     PLAYER_STATE1_19 | PLAYER_STATE1_21)) &&
            !(player->stateFlags2 & PLAYER_STATE2_7)) {
            if (this->playerStunWaitTimer == 0) {
                if (!(this->rdFlags & 0x80)) {
                    player->actor.freezeTimer = 40;
                    func_8008EEAC(globalCtx, &this->actor);
                    GET_PLAYER(globalCtx)->unk_684 = &this->actor;
                    func_800AA000(this->actor.xzDistToPlayer, 0xFF, 0x14, 0x96);
                }

                this->playerStunWaitTimer = 60;
                Audio_PlayActorSound2(&this->actor, NA_SE_EN_REDEAD_AIM);
            }
        } else {
            EnRd_SetupWalkToHome(this, globalCtx);
        }
    }

    if (this->grabWaitTimer != 0) {
        this->grabWaitTimer--;
    }

    if (!this->grabWaitTimer && (Actor_WorldDistXYZToActor(&this->actor, &player->actor) <= 45.0f) &&
        Actor_IsFacingPlayer(&this->actor, 0x38E3)) {
        player->actor.freezeTimer = 0;
        if (globalCtx->grabPlayer(globalCtx, player)) {
            this->actor.flags &= ~ACTOR_FLAG_0;
            EnRd_SetupGrab(this);
        }
    } else if (this->actor.params > REDEAD_TYPE_DOES_NOT_MOURN_IF_WALKING) {
        if (this->actor.parent != NULL) {
            EnRd_SetupWalkToParent(this);
        } else {
            this->isMourning = false;
        }
    }

    if ((this->skelAnime.curFrame == 10.0f) || (this->skelAnime.curFrame == 22.0f)) {
        Audio_PlayActorSound2(&this->actor, NA_SE_EN_RIZA_WALK);
    } else if ((globalCtx->gameplayFrames & 0x5F) == 0) {
        Audio_PlayActorSound2(&this->actor, NA_SE_EN_REDEAD_CRY);
    }
}

void EnRd_SetupWalkToHome(EnRd* this, GlobalContext* globalCtx) {
    Animation_Change(&this->skelAnime, &gGibdoRedeadWalkAnim, 0.5f, 0, Animation_GetLastFrame(&gGibdoRedeadWalkAnim),
                     ANIMMODE_LOOP_INTERP, -4.0f);
    this->action = REDEAD_ACTION_WALK_TO_HOME;
    EnRd_SetupAction(this, EnRd_WalkToHome);
}

void EnRd_WalkToHome(EnRd* this, GlobalContext* globalCtx) {
    Player* player = GET_PLAYER(globalCtx);
    s32 pad;
    s16 targetY = Actor_WorldYawTowardPoint(&this->actor, &this->actor.home.pos);

    if (Actor_WorldDistXYZToPoint(&this->actor, &this->actor.home.pos) >= 5.0f) {
        Math_SmoothStepToS(&this->actor.shape.rot.y, targetY, 1, 0x1C2, 0);
    } else {
        this->actor.speedXZ = 0.0f;
        if (Math_SmoothStepToS(&this->actor.shape.rot.y, this->actor.home.rot.y, 1, 0x1C2, 0) == 0) {
            if (this->actor.params != REDEAD_TYPE_CRYING) {
                EnRd_SetupIdle(this);
            } else {
                EnRd_SetupCrouch(this);
            }
        }
    }

    Math_SmoothStepToS(&this->headYRotation, 0, 1, 0x64, 0);
    Math_SmoothStepToS(&this->upperBodyYRotation, 0, 1, 0x64, 0);
    this->actor.world.rot.y = this->actor.shape.rot.y;
    SkelAnime_Update(&this->skelAnime);

    if (!(player->stateFlags1 & (PLAYER_STATE1_7 | PLAYER_STATE1_13 | PLAYER_STATE1_14 | PLAYER_STATE1_18 |
                                 PLAYER_STATE1_19 | PLAYER_STATE1_21)) &&
        !(player->stateFlags2 & PLAYER_STATE2_7) &&
        (Actor_WorldDistXYZToPoint(&player->actor, &this->actor.home.pos) < 150.0f)) {
        this->actor.targetMode = 0;
        EnRd_SetupWalkToPlayer(this, globalCtx);
    } else if (this->actor.params > REDEAD_TYPE_DOES_NOT_MOURN_IF_WALKING) {
        if (this->actor.parent != NULL) {
            EnRd_SetupWalkToParent(this);
        } else {
            this->isMourning = false;
        }
    }

    if (this->skelAnime.curFrame == 10.0f || this->skelAnime.curFrame == 22.0f) {
        Audio_PlayActorSound2(&this->actor, NA_SE_EN_RIZA_WALK);
    } else if ((globalCtx->gameplayFrames & 0x5F) == 0) {
        Audio_PlayActorSound2(&this->actor, NA_SE_EN_REDEAD_CRY);
    }
}

void EnRd_SetupWalkToParent(EnRd* this) {
    Animation_Change(&this->skelAnime, &gGibdoRedeadWalkAnim, 0.5f, 0, Animation_GetLastFrame(&gGibdoRedeadWalkAnim),
                     ANIMMODE_LOOP_INTERP, -4.0f);
    this->action = REDEAD_ACTION_WALK_TO_PARENT;
    this->isMourning = true;
    EnRd_SetupAction(this, EnRd_WalkToParent);
}

/**
 * When a Redead or Gibdo dies, it sets itself to be the parent for all other
 * Redeads in the area that are capable of mourning. This function will make
 * these Redeads walk over to the corpse and stand near until it begins to
 * fade away.
 */
void EnRd_WalkToParent(EnRd* this, GlobalContext* globalCtx) {
    if (this->actor.parent != NULL) {
        s32 pad;
        s16 targetY;
        Vec3f parentPos = this->actor.parent->world.pos;

        targetY = Actor_WorldYawTowardPoint(&this->actor, &parentPos);

        Math_SmoothStepToS(&this->actor.shape.rot.y, targetY, 1, 0xFA, 0);

        if (Actor_WorldDistXYZToPoint(&this->actor, &parentPos) >= 45.0f) {
            this->actor.speedXZ = 0.4f;
        } else {
            this->actor.speedXZ = 0.0f;

            if (this->actor.params != REDEAD_TYPE_CRYING) {
                EnRd_SetupIdle(this);
            } else {
                EnRd_SetupCrouch(this);
            }
        }

        Math_SmoothStepToS(&this->headYRotation, 0, 1, 0x64, 0);
        Math_SmoothStepToS(&this->upperBodyYRotation, 0, 1, 0x64, 0);
    } else {
        EnRd_SetupWalkToPlayer(this, globalCtx);
    }

    this->actor.world.rot.y = this->actor.shape.rot.y;
    SkelAnime_Update(&this->skelAnime);

    if (this->skelAnime.curFrame == 10.0f || this->skelAnime.curFrame == 22.0f) {
        Audio_PlayActorSound2(&this->actor, NA_SE_EN_RIZA_WALK);
    } else if ((globalCtx->gameplayFrames & 0x5F) == 0) {
        Audio_PlayActorSound2(&this->actor, NA_SE_EN_REDEAD_CRY);
    }
}

void EnRd_SetupGrab(EnRd* this) {
    Animation_PlayOnce(&this->skelAnime, &gGibdoRedeadGrabStartAnim);
    this->timer = this->grabState = 0;
    this->grabDamageTimer = 200;
    this->action = REDEAD_ACTION_GRAB;
    this->actor.speedXZ = 0.0f;
    EnRd_SetupAction(this, EnRd_Grab);
}

void EnRd_Grab(EnRd* this, GlobalContext* globalCtx) {
    s32 pad;
    Player* player = GET_PLAYER(globalCtx);

    if (SkelAnime_Update(&this->skelAnime)) {
        this->grabState++;
    }

    switch (this->grabState) {
        case REDEAD_GRAB_INITIAL_DAMAGE:
            Animation_PlayLoop(&this->skelAnime, &gGibdoRedeadGrabAttackAnim);
            this->grabState++;
            globalCtx->damagePlayer(globalCtx, -8);
            func_800AA000(this->actor.xzDistToPlayer, 0xFF, 1, 0xC);
            this->grabDamageTimer = 20;
            // fallthrough
        case REDEAD_GRAB_START:
            Math_SmoothStepToS(&this->headYRotation, 0, 1, 0x5DC, 0);
            Math_SmoothStepToS(&this->upperBodyYRotation, 0, 1, 0x5DC, 0);
            // fallthrough
        case REDEAD_GRAB_ATTACK:
            if (!(player->stateFlags2 & PLAYER_STATE2_7)) {
                Animation_Change(&this->skelAnime, &gGibdoRedeadGrabEndAnim, 0.5f, 0.0f,
                                 Animation_GetLastFrame(&gGibdoRedeadGrabEndAnim), ANIMMODE_ONCE_INTERP, 0.0f);
                this->grabState++;
                this->action = REDEAD_ACTION_WALK_TO_PLAYER_OR_RELEASE_GRAB;
                return;
            }

            if (!LINK_IS_ADULT) {
                Math_SmoothStepToF(&this->actor.shape.yOffset, -1500.0f, 1.0f, 150.0f, 0.0f);
            }

            Math_SmoothStepToF(&this->actor.world.pos.x,
                               (Math_SinS(player->actor.shape.rot.y) * -25.0f) + player->actor.world.pos.x, 1.0f, 10.0f,
                               0.0f);
            Math_SmoothStepToF(&this->actor.world.pos.y, player->actor.world.pos.y, 1.0f, 10.0f, 0.0f);
            Math_SmoothStepToF(&this->actor.world.pos.z,
                               (Math_CosS(player->actor.shape.rot.y) * -25.0f) + player->actor.world.pos.z, 1.0f, 10.0f,
                               0.0f);
            Math_SmoothStepToS(&this->actor.shape.rot.y, player->actor.shape.rot.y, 1, 0x1770, 0);

            if (this->skelAnime.curFrame == 0.0f) {
                Audio_PlayActorSound2(&this->actor, NA_SE_EN_REDEAD_ATTACK);
            }

            this->grabDamageTimer--;
            if (this->grabDamageTimer == 0) {
                globalCtx->damagePlayer(globalCtx, -8);
                func_800AA000(this->actor.xzDistToPlayer, 0xF0, 1, 0xC);
                this->grabDamageTimer = 20;
                func_8002F7DC(&player->actor, NA_SE_VO_LI_DAMAGE_S + player->ageProperties->unk_92);
            }
            break;

        case REDEAD_GRAB_RELEASE:
            if (!LINK_IS_ADULT) {
                Math_SmoothStepToF(&this->actor.shape.yOffset, 0, 1.0f, 400.0f, 0.0f);
            }
            break;

        case REDEAD_GRAB_END:
            if (!LINK_IS_ADULT) {
                Math_SmoothStepToF(&this->actor.shape.yOffset, 0, 1.0f, 400.0f, 0.0f);
            }
            this->actor.targetMode = 0;
            this->actor.flags |= ACTOR_FLAG_0;
            this->playerStunWaitTimer = 0xA;
            this->grabWaitTimer = 0xF;
            EnRd_SetupWalkToPlayer(this, globalCtx);
            break;
    }
}

void EnRd_SetupAttemptPlayerFreeze(EnRd* this) {
    Animation_Change(&this->skelAnime, &gGibdoRedeadLookBackAnim, 0.0f, 0.0f,
                     Animation_GetLastFrame(&gGibdoRedeadLookBackAnim), ANIMMODE_ONCE, 0.0f);
    this->action = REDEAD_ACTION_ATTEMPT_PLAYER_FREEZE;
    EnRd_SetupAction(this, EnRd_AttemptPlayerFreeze);
}

void EnRd_AttemptPlayerFreeze(EnRd* this, GlobalContext* globalCtx) {
    Vec3f D_80AE492C = { 0.0f, 0.0f, 0.0f };
    Color_RGBA8 D_80AE4938 = { 200, 200, 255, 255 };
    Color_RGBA8 D_80AE493C = { 0, 0, 255, 0 };
    Player* player = GET_PLAYER(globalCtx);
    s16 yaw = this->actor.yawTowardsPlayer - this->actor.shape.rot.y - this->headYRotation - this->upperBodyYRotation;

    if (ABS(yaw) < 0x2008) {
        if (!(this->rdFlags & 0x80)) {
            player->actor.freezeTimer = 60;
            func_800AA000(this->actor.xzDistToPlayer, 0xFF, 0x14, 0x96);
            func_8008EEAC(globalCtx, &this->actor);
        }

        Audio_PlayActorSound2(&this->actor, NA_SE_EN_REDEAD_AIM);
        EnRd_SetupWalkToPlayer(this, globalCtx);
    }
}

void EnRd_SetupStandUp(EnRd* this) {
    Animation_MorphToPlayOnce(&this->skelAnime, &gGibdoRedeadStandUpAnim, -4.0f);
    this->action = REDEAD_ACTION_STAND_UP;
    EnRd_SetupAction(this, EnRd_StandUp);
}

void EnRd_StandUp(EnRd* this, GlobalContext* globalCtx) {
    if (SkelAnime_Update(&this->skelAnime)) {
        if (this->actor.parent != NULL) {
            EnRd_SetupWalkToParent(this);
        } else {
            EnRd_SetupAttemptPlayerFreeze(this);
        }
    }
}

void EnRd_SetupCrouch(EnRd* this) {
    Animation_Change(&this->skelAnime, &gGibdoRedeadStandUpAnim, -1.0f,
                     Animation_GetLastFrame(&gGibdoRedeadStandUpAnim), 0.0f, ANIMMODE_ONCE, -4.0f);
    this->action = REDEAD_ACTION_CROUCH;
    EnRd_SetupAction(this, EnRd_Crouch);
}

void EnRd_Crouch(EnRd* this, GlobalContext* globalCtx) {
    if (SkelAnime_Update(&this->skelAnime)) {
        EnRd_SetupIdle(this);
    }
}

void EnRd_SetupDamaged(EnRd* this) {
    Animation_MorphToPlayOnce(&this->skelAnime, &gGibdoRedeadDamageAnim, -6.0f);

    if (this->actor.bgCheckFlags & BGCHECKFLAG_GROUND) {
        this->actor.speedXZ = -2.0f;
    }

    this->actor.flags |= ACTOR_FLAG_0;
    Audio_PlayActorSound2(&this->actor, NA_SE_EN_REDEAD_DAMAGE);
    this->action = REDEAD_ACTION_DAMAGED;
    EnRd_SetupAction(this, EnRd_Damaged);
}

void EnRd_Damaged(EnRd* this, GlobalContext* globalCtx) {
    Player* player = GET_PLAYER(globalCtx);

    if (this->actor.speedXZ < 0.0f) {
        this->actor.speedXZ += 0.15f;
    }

    this->actor.world.rot.y = this->actor.yawTowardsPlayer;
    Math_SmoothStepToS(&this->headYRotation, 0, 1, 0x12C, 0);
    Math_SmoothStepToS(&this->upperBodyYRotation, 0, 1, 0x12C, 0);
    if (SkelAnime_Update(&this->skelAnime)) {
        this->actor.world.rot.y = this->actor.shape.rot.y;

        if (this->actor.parent != NULL) {
            EnRd_SetupWalkToParent(this);
        } else if (Actor_WorldDistXYZToPoint(&player->actor, &this->actor.home.pos) >= 150.0f) {
            EnRd_SetupWalkToHome(this, globalCtx);
        } else {
            EnRd_SetupWalkToPlayer(this, globalCtx);
        }

        this->unk_31D = 0xFF;
    }
}

void EnRd_SetupDead(EnRd* this) {
    Animation_MorphToPlayOnce(&this->skelAnime, &gGibdoRedeadDeathAnim, -1.0f);
    this->action = REDEAD_ACTION_DEAD;
    this->timer = 300;
    this->actor.flags &= ~ACTOR_FLAG_0;
    this->actor.speedXZ = 0.0f;
    Audio_PlayActorSound2(&this->actor, NA_SE_EN_REDEAD_DEAD);
    EnRd_SetupAction(this, EnRd_Dead);
}

void EnRd_Dead(EnRd* this, GlobalContext* globalCtx) {
    if (this->actor.category != ACTORCAT_PROP) {
        Actor_ChangeCategory(globalCtx, &globalCtx->actorCtx, &this->actor, ACTORCAT_PROP);
    }

    Math_SmoothStepToS(&this->headYRotation, 0, 1, 0x7D0, 0);
    Math_SmoothStepToS(&this->upperBodyYRotation, 0, 1, 0x7D0, 0);

    if (SkelAnime_Update(&this->skelAnime)) {
        if (this->timer == 0) {
            if (!Flags_GetSwitch(globalCtx, this->rdFlags & 0x7F)) {
                Flags_SetSwitch(globalCtx, this->rdFlags & 0x7F);
            }

            if (this->alpha != 0) {
                if (this->alpha == 180) {
                    EnRd_UpdateMourningTarget(globalCtx, &this->actor, false);
                }

                this->actor.scale.y -= 0.000075f;
                this->alpha -= 5;
            } else {
                Actor_Kill(&this->actor);
            }
        } else {
            this->timer--;
        }
    } else if (((s32)this->skelAnime.curFrame == 33) || ((s32)this->skelAnime.curFrame == 40)) {
        Audio_PlayActorSound2(&this->actor, NA_SE_EN_RIZA_DOWN);
    }
}

void EnRd_SetupStunned(EnRd* this) {
    this->action = REDEAD_ACTION_STUNNED;
    this->actor.speedXZ = 0.0f;
    this->actor.world.rot.y = this->actor.shape.rot.y;
    if (gSaveContext.sunsSongState != SUNSSONG_INACTIVE) {
        this->stunnedBySunsSong = true;
        this->sunsSongStunTimer = 600;
        Audio_PlayActorSound2(&this->actor, NA_SE_EN_LIGHT_ARROW_HIT);
        Actor_SetColorFilter(&this->actor, -0x8000, -0x7F38, 0, 0xFF);
    } else if (this->damageEffect == REDEAD_DMGEFF_HOOKSHOT) {
        Actor_SetColorFilter(&this->actor, 0, 0xC8, 0, 0x50);
    } else {
        Audio_PlayActorSound2(&this->actor, NA_SE_EN_LIGHT_ARROW_HIT);
        Actor_SetColorFilter(&this->actor, -0x8000, 0xC8, 0, 0x50);
    }

    EnRd_SetupAction(this, EnRd_Stunned);
}

void EnRd_Stunned(EnRd* this, GlobalContext* globalCtx) {
    if (this->stunnedBySunsSong && (this->sunsSongStunTimer != 0)) {
        this->sunsSongStunTimer--;
        if (this->sunsSongStunTimer >= 255) {
            Actor_SetColorFilter(&this->actor, -0x8000, 0xC8, 0, 0xFF);
        }

        if (this->sunsSongStunTimer == 0) {
            this->stunnedBySunsSong = false;
            gSaveContext.sunsSongState = SUNSSONG_INACTIVE;
        }
    }

    if (this->actor.colorFilterTimer == 0) {
        if (this->actor.colChkInfo.health == 0) {
            EnRd_UpdateMourningTarget(globalCtx, &this->actor, true);
            EnRd_SetupDead(this);
            Item_DropCollectibleRandom(globalCtx, &this->actor, &this->actor.world.pos, 0x90);
        } else {
            EnRd_SetupDamaged(this);
        }
    }
}

void EnRd_TurnTowardsPlayer(EnRd* this, GlobalContext* globalCtx) {
    s16 headAngleTemp = this->actor.yawTowardsPlayer - (s16)(this->actor.shape.rot.y + this->upperBodyYRotation);
    s16 upperBodyAngle = CLAMP(headAngleTemp, -500, 500);
    s16 headAngle;

    headAngleTemp -= this->headYRotation;
    headAngle = CLAMP(headAngleTemp, -500, 500);

    if (BINANG_SUB(this->actor.yawTowardsPlayer, this->actor.shape.rot.y) >= 0) {
        this->upperBodyYRotation += ABS(upperBodyAngle);
        this->headYRotation += ABS(headAngle);
    } else {
        this->upperBodyYRotation -= ABS(upperBodyAngle);
        this->headYRotation -= ABS(headAngle);
    }

    this->upperBodyYRotation = CLAMP(this->upperBodyYRotation, -0x495F, 0x495F);
    this->headYRotation = CLAMP(this->headYRotation, -0x256F, 0x256F);
}

void EnRd_UpdateDamage(EnRd* this, GlobalContext* globalCtx) {
    s32 pad;
    Player* player = GET_PLAYER(globalCtx);

    if ((gSaveContext.sunsSongState != SUNSSONG_INACTIVE) && (this->actor.shape.rot.x == 0) &&
        !this->stunnedBySunsSong && (this->action != REDEAD_ACTION_DAMAGED) && (this->action != REDEAD_ACTION_DEAD) &&
        (this->action != REDEAD_ACTION_STUNNED)) {
        EnRd_SetupStunned(this);
        return;
    }

    if (this->collider.base.acFlags & AC_HIT) {
        this->collider.base.acFlags &= ~AC_HIT;
        this->damageEffect = this->actor.colChkInfo.damageEffect;

        if (this->action != REDEAD_ACTION_RISE_FROM_COFFIN) {
            Actor_SetDropFlag(&this->actor, &this->collider.info, true);
            if (player->unk_844 != 0) {
                this->unk_31D = player->unk_845;
            }

            if ((this->damageEffect != REDEAD_DMGEFF_NONE) && (this->damageEffect != REDEAD_DMGEFF_ICE_MAGIC)) {
                if (((this->damageEffect == REDEAD_DMGEFF_HOOKSHOT) ||
                     (this->damageEffect == REDEAD_DMGEFF_LIGHT_MAGIC)) &&
                    (this->action != REDEAD_ACTION_STUNNED)) {
                    Actor_ApplyDamage(&this->actor);
                    EnRd_SetupStunned(this);
                    return;
                }

                this->stunnedBySunsSong = false;
                this->sunsSongStunTimer = 0;

                if (this->damageEffect == REDEAD_DMGEFF_FIRE_MAGIC) {
                    Actor_SetColorFilter(&this->actor, 0x4000, 0xFF, 0, 0x50);
                    this->fireTimer = 40;
                } else {
                    Actor_SetColorFilter(&this->actor, 0x4000, 0xFF, 0, 8);
                }

                Actor_ApplyDamage(&this->actor);
                if (this->actor.colChkInfo.health == 0) {
                    EnRd_UpdateMourningTarget(globalCtx, &this->actor, true);
                    EnRd_SetupDead(this);
                    Item_DropCollectibleRandom(globalCtx, 0, &this->actor.world.pos, 0x90);
                } else {
                    EnRd_SetupDamaged(this);
                }
            }
        }
    }
}

void EnRd_Update(Actor* thisx, GlobalContext* globalCtx) {
    s32 pad;
    EnRd* this = (EnRd*)thisx;
    Player* player = GET_PLAYER(globalCtx);
    s32 pad2;

    EnRd_UpdateDamage(this, globalCtx);

    if (gSaveContext.sunsSongState != SUNSSONG_INACTIVE && !this->stunnedBySunsSong) {
        gSaveContext.sunsSongState = SUNSSONG_INACTIVE;
    }

    if (this->damageEffect != REDEAD_DMGEFF_ICE_MAGIC &&
        ((this->action != REDEAD_ACTION_RISE_FROM_COFFIN) || (this->damageEffect != REDEAD_DMGEFF_FIRE_MAGIC))) {
        if (this->playerStunWaitTimer != 0) {
            this->playerStunWaitTimer--;
        }

        this->actionFunc(this, globalCtx);
        if (this->action != REDEAD_ACTION_GRAB && this->actor.speedXZ != 0.0f) {
            Actor_MoveForward(&this->actor);
        }

        if ((this->actor.shape.rot.x == 0) && (this->action != REDEAD_ACTION_GRAB) && (this->actor.speedXZ != 0.0f)) {
            Actor_UpdateBgCheckInfo(globalCtx, &this->actor, 30.0f, 20.0f, 35.0f,
                                    UPDBGCHECKINFO_FLAG_0 | UPDBGCHECKINFO_FLAG_2 | UPDBGCHECKINFO_FLAG_3 |
                                        UPDBGCHECKINFO_FLAG_4);
        }

        if (this->action == REDEAD_ACTION_ATTEMPT_PLAYER_FREEZE) {
            EnRd_TurnTowardsPlayer(this, globalCtx);
        }
    }

    this->actor.focus.pos = this->actor.world.pos;
    this->actor.focus.pos.y += 50.0f;

    if ((this->actor.colChkInfo.health > 0) && (this->action != REDEAD_ACTION_GRAB)) {
        Collider_UpdateCylinder(&this->actor, &this->collider);
        CollisionCheck_SetOC(globalCtx, &globalCtx->colChkCtx, &this->collider.base);
        if ((this->action != REDEAD_ACTION_DAMAGED) || ((player->unk_844 != 0) && (player->unk_845 != this->unk_31D))) {
            CollisionCheck_SetAC(globalCtx, &globalCtx->colChkCtx, &this->collider.base);
        }
    }
}

s32 EnRd_OverrideLimbDraw(GlobalContext* globalCtx, s32 limbIndex, Gfx** dList, Vec3f* pos, Vec3s* rot, void* thisx,
                          Gfx** gfx) {
    EnRd* this = (EnRd*)thisx;

    if (limbIndex == REDEAD_GIBDO_LIMB_HEAD_ROOT) {
        rot->y += this->headYRotation;
    } else if (limbIndex == REDEAD_GIBDO_LIMB_UPPER_BODY_ROOT) {
        rot->y += this->upperBodyYRotation;
    }

    return false;
}

void EnRd_PostLimbDraw(GlobalContext* globalCtx, s32 limbIndex, Gfx** dList, Vec3s* rot, void* thisx, Gfx** gfx) {
    Vec3f D_80AE4940 = { 300.0f, 0.0f, 0.0f };
    EnRd* this = (EnRd*)thisx;
    s32 idx = -1;
    Vec3f destPos;

    if ((this->fireTimer != 0) || ((this->actor.colorFilterTimer != 0) && (this->actor.colorFilterParams & 0x4000))) {
        switch (limbIndex) {
            case REDEAD_GIBDO_LIMB_HEAD:
                idx = 0;
                break;

            case REDEAD_GIBDO_LIMB_ROOT:
                idx = 1;
                break;

            case REDEAD_GIBDO_LIMB_RIGHT_HAND:
                idx = 2;
                break;

            case REDEAD_GIBDO_LIMB_LEFT_HAND:
                idx = 3;
                break;

            case REDEAD_GIBDO_LIMB_TORSO:
                idx = 4;
                break;

            case REDEAD_GIBDO_LIMB_PELVIS:
                idx = 5;
                break;

            case REDEAD_GIBDO_LIMB_RIGHT_SHIN:
                idx = 6;
                break;

            case REDEAD_GIBDO_LIMB_LEFT_SHIN:
                idx = 7;
                break;

            case REDEAD_GIBDO_LIMB_RIGHT_FOOT:
                idx = 8;
                break;

            case REDEAD_GIBDO_LIMB_LEFT_FOOT:
                idx = 9;
                break;
        }

        if (idx >= 0) {
            Matrix_MultVec3f(&D_80AE4940, &destPos);
            this->firePos[idx].x = destPos.x;
            this->firePos[idx].y = destPos.y;
            this->firePos[idx].z = destPos.z;
        }
    }
}

void EnRd_Draw(Actor* thisx, GlobalContext* globalCtx) {
    static Vec3f D_80AE494C = { 300.0f, 0.0f, 0.0f };
    static Vec3f sShadowScale = { 0.25f, 0.25f, 0.25f };
    s32 pad;
    EnRd* this = (EnRd*)thisx;
    Vec3f thisPos = thisx->world.pos;

    OPEN_DISPS(globalCtx->state.gfxCtx, "../z_en_rd.c", 1679);

<<<<<<< HEAD
    if (this->unk_314 == 0xFF) {
        Gfx_SetupDL25Opa(globalCtx->state.gfxCtx);
        gDPSetEnvColor(POLY_OPA_DISP++, 0, 0, 0, this->unk_314);
=======
    if (this->alpha == 255) {
        func_80093D18(globalCtx->state.gfxCtx);
        gDPSetEnvColor(POLY_OPA_DISP++, 0, 0, 0, this->alpha);
>>>>>>> 74bed3ec
        gSPSegment(POLY_OPA_DISP++, 8, &D_80116280[2]);
        POLY_OPA_DISP = SkelAnime_DrawFlex(globalCtx, this->skelAnime.skeleton, this->skelAnime.jointTable,
                                           this->skelAnime.dListCount, EnRd_OverrideLimbDraw, EnRd_PostLimbDraw, this,
                                           POLY_OPA_DISP);

        func_80033C30(&thisPos, &sShadowScale, 255, globalCtx);

        if (this->fireTimer != 0) {
            thisx->colorFilterTimer++;
            this->fireTimer--;
            if (this->fireTimer % 4 == 0) {
                EffectSsEnFire_SpawnVec3s(globalCtx, thisx, &this->firePos[this->fireTimer >> 2], 0x4B, 0, 0,
                                          (this->fireTimer >> 2));
            }
        }
    } else {
<<<<<<< HEAD
        Gfx_SetupDL25Xlu(globalCtx->state.gfxCtx);
        gDPSetEnvColor(POLY_XLU_DISP++, 0, 0, 0, this->unk_314);
=======
        func_80093D84(globalCtx->state.gfxCtx);
        gDPSetEnvColor(POLY_XLU_DISP++, 0, 0, 0, this->alpha);
>>>>>>> 74bed3ec
        gSPSegment(POLY_XLU_DISP++, 8, &D_80116280[0]);
        POLY_XLU_DISP =
            SkelAnime_DrawFlex(globalCtx, this->skelAnime.skeleton, this->skelAnime.jointTable,
                               this->skelAnime.dListCount, EnRd_OverrideLimbDraw, NULL, this, POLY_XLU_DISP);

        func_80033C30(&thisPos, &sShadowScale, this->alpha, globalCtx);
    }

    CLOSE_DISPS(globalCtx->state.gfxCtx, "../z_en_rd.c", 1735);
}<|MERGE_RESOLUTION|>--- conflicted
+++ resolved
@@ -963,15 +963,9 @@
 
     OPEN_DISPS(globalCtx->state.gfxCtx, "../z_en_rd.c", 1679);
 
-<<<<<<< HEAD
-    if (this->unk_314 == 0xFF) {
+    if (this->alpha == 255) {
         Gfx_SetupDL25Opa(globalCtx->state.gfxCtx);
-        gDPSetEnvColor(POLY_OPA_DISP++, 0, 0, 0, this->unk_314);
-=======
-    if (this->alpha == 255) {
-        func_80093D18(globalCtx->state.gfxCtx);
         gDPSetEnvColor(POLY_OPA_DISP++, 0, 0, 0, this->alpha);
->>>>>>> 74bed3ec
         gSPSegment(POLY_OPA_DISP++, 8, &D_80116280[2]);
         POLY_OPA_DISP = SkelAnime_DrawFlex(globalCtx, this->skelAnime.skeleton, this->skelAnime.jointTable,
                                            this->skelAnime.dListCount, EnRd_OverrideLimbDraw, EnRd_PostLimbDraw, this,
@@ -988,13 +982,8 @@
             }
         }
     } else {
-<<<<<<< HEAD
         Gfx_SetupDL25Xlu(globalCtx->state.gfxCtx);
-        gDPSetEnvColor(POLY_XLU_DISP++, 0, 0, 0, this->unk_314);
-=======
-        func_80093D84(globalCtx->state.gfxCtx);
         gDPSetEnvColor(POLY_XLU_DISP++, 0, 0, 0, this->alpha);
->>>>>>> 74bed3ec
         gSPSegment(POLY_XLU_DISP++, 8, &D_80116280[0]);
         POLY_XLU_DISP =
             SkelAnime_DrawFlex(globalCtx, this->skelAnime.skeleton, this->skelAnime.jointTable,
